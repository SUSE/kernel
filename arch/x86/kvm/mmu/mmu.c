// SPDX-License-Identifier: GPL-2.0-only
/*
 * Kernel-based Virtual Machine driver for Linux
 *
 * This module enables machines with Intel VT-x extensions to run virtual
 * machines without emulation or binary translation.
 *
 * MMU support
 *
 * Copyright (C) 2006 Qumranet, Inc.
 * Copyright 2010 Red Hat, Inc. and/or its affiliates.
 *
 * Authors:
 *   Yaniv Kamay  <yaniv@qumranet.com>
 *   Avi Kivity   <avi@qumranet.com>
 */
#define pr_fmt(fmt) KBUILD_MODNAME ": " fmt

#include "irq.h"
#include "ioapic.h"
#include "mmu.h"
#include "mmu_internal.h"
#include "tdp_mmu.h"
#include "x86.h"
#include "kvm_cache_regs.h"
#include "smm.h"
#include "kvm_emulate.h"
#include "page_track.h"
#include "cpuid.h"
#include "spte.h"

#include <linux/kvm_host.h>
#include <linux/types.h>
#include <linux/string.h>
#include <linux/mm.h>
#include <linux/highmem.h>
#include <linux/moduleparam.h>
#include <linux/export.h>
#include <linux/swap.h>
#include <linux/hugetlb.h>
#include <linux/compiler.h>
#include <linux/srcu.h>
#include <linux/slab.h>
#include <linux/sched/signal.h>
#include <linux/uaccess.h>
#include <linux/hash.h>
#include <linux/kern_levels.h>
#include <linux/kstrtox.h>
#include <linux/kthread.h>
#include <linux/wordpart.h>

#include <asm/page.h>
#include <asm/memtype.h>
#include <asm/cmpxchg.h>
#include <asm/io.h>
#include <asm/set_memory.h>
#include <asm/spec-ctrl.h>
#include <asm/vmx.h>

#include "trace.h"

static bool nx_hugepage_mitigation_hard_disabled;

int __read_mostly nx_huge_pages = -1;
static uint __read_mostly nx_huge_pages_recovery_period_ms;
#ifdef CONFIG_PREEMPT_RT
/* Recovery can cause latency spikes, disable it for PREEMPT_RT.  */
static uint __read_mostly nx_huge_pages_recovery_ratio = 0;
#else
static uint __read_mostly nx_huge_pages_recovery_ratio = 60;
#endif

static int get_nx_huge_pages(char *buffer, const struct kernel_param *kp);
static int set_nx_huge_pages(const char *val, const struct kernel_param *kp);
static int set_nx_huge_pages_recovery_param(const char *val, const struct kernel_param *kp);

static const struct kernel_param_ops nx_huge_pages_ops = {
	.set = set_nx_huge_pages,
	.get = get_nx_huge_pages,
};

static const struct kernel_param_ops nx_huge_pages_recovery_param_ops = {
	.set = set_nx_huge_pages_recovery_param,
	.get = param_get_uint,
};

module_param_cb(nx_huge_pages, &nx_huge_pages_ops, &nx_huge_pages, 0644);
__MODULE_PARM_TYPE(nx_huge_pages, "bool");
module_param_cb(nx_huge_pages_recovery_ratio, &nx_huge_pages_recovery_param_ops,
		&nx_huge_pages_recovery_ratio, 0644);
__MODULE_PARM_TYPE(nx_huge_pages_recovery_ratio, "uint");
module_param_cb(nx_huge_pages_recovery_period_ms, &nx_huge_pages_recovery_param_ops,
		&nx_huge_pages_recovery_period_ms, 0644);
__MODULE_PARM_TYPE(nx_huge_pages_recovery_period_ms, "uint");

static bool __read_mostly force_flush_and_sync_on_reuse;
module_param_named(flush_on_reuse, force_flush_and_sync_on_reuse, bool, 0644);

/*
 * When setting this variable to true it enables Two-Dimensional-Paging
 * where the hardware walks 2 page tables:
 * 1. the guest-virtual to guest-physical
 * 2. while doing 1. it walks guest-physical to host-physical
 * If the hardware supports that we don't need to do shadow paging.
 */
bool tdp_enabled = false;

static bool __ro_after_init tdp_mmu_allowed;

#ifdef CONFIG_X86_64
bool __read_mostly tdp_mmu_enabled = true;
module_param_named(tdp_mmu, tdp_mmu_enabled, bool, 0444);
#endif

static int max_huge_page_level __read_mostly;
static int tdp_root_level __read_mostly;
static int max_tdp_level __read_mostly;

#define PTE_PREFETCH_NUM		8

#include <trace/events/kvm.h>

/* make pte_list_desc fit well in cache lines */
#define PTE_LIST_EXT 14

/*
 * struct pte_list_desc is the core data structure used to implement a custom
 * list for tracking a set of related SPTEs, e.g. all the SPTEs that map a
 * given GFN when used in the context of rmaps.  Using a custom list allows KVM
 * to optimize for the common case where many GFNs will have at most a handful
 * of SPTEs pointing at them, i.e. allows packing multiple SPTEs into a small
 * memory footprint, which in turn improves runtime performance by exploiting
 * cache locality.
 *
 * A list is comprised of one or more pte_list_desc objects (descriptors).
 * Each individual descriptor stores up to PTE_LIST_EXT SPTEs.  If a descriptor
 * is full and a new SPTEs needs to be added, a new descriptor is allocated and
 * becomes the head of the list.  This means that by definitions, all tail
 * descriptors are full.
 *
 * Note, the meta data fields are deliberately placed at the start of the
 * structure to optimize the cacheline layout; accessing the descriptor will
 * touch only a single cacheline so long as @spte_count<=6 (or if only the
 * descriptors metadata is accessed).
 */
struct pte_list_desc {
	struct pte_list_desc *more;
	/* The number of PTEs stored in _this_ descriptor. */
	u32 spte_count;
	/* The number of PTEs stored in all tails of this descriptor. */
	u32 tail_count;
	u64 *sptes[PTE_LIST_EXT];
};

struct kvm_shadow_walk_iterator {
	u64 addr;
	hpa_t shadow_addr;
	u64 *sptep;
	int level;
	unsigned index;
};

#define for_each_shadow_entry_using_root(_vcpu, _root, _addr, _walker)     \
	for (shadow_walk_init_using_root(&(_walker), (_vcpu),              \
					 (_root), (_addr));                \
	     shadow_walk_okay(&(_walker));			           \
	     shadow_walk_next(&(_walker)))

#define for_each_shadow_entry(_vcpu, _addr, _walker)            \
	for (shadow_walk_init(&(_walker), _vcpu, _addr);	\
	     shadow_walk_okay(&(_walker));			\
	     shadow_walk_next(&(_walker)))

#define for_each_shadow_entry_lockless(_vcpu, _addr, _walker, spte)	\
	for (shadow_walk_init(&(_walker), _vcpu, _addr);		\
	     shadow_walk_okay(&(_walker)) &&				\
		({ spte = mmu_spte_get_lockless(_walker.sptep); 1; });	\
	     __shadow_walk_next(&(_walker), spte))

static struct kmem_cache *pte_list_desc_cache;
struct kmem_cache *mmu_page_header_cache;

static void mmu_spte_set(u64 *sptep, u64 spte);

struct kvm_mmu_role_regs {
	const unsigned long cr0;
	const unsigned long cr4;
	const u64 efer;
};

#define CREATE_TRACE_POINTS
#include "mmutrace.h"

/*
 * Yes, lot's of underscores.  They're a hint that you probably shouldn't be
 * reading from the role_regs.  Once the root_role is constructed, it becomes
 * the single source of truth for the MMU's state.
 */
#define BUILD_MMU_ROLE_REGS_ACCESSOR(reg, name, flag)			\
static inline bool __maybe_unused					\
____is_##reg##_##name(const struct kvm_mmu_role_regs *regs)		\
{									\
	return !!(regs->reg & flag);					\
}
BUILD_MMU_ROLE_REGS_ACCESSOR(cr0, pg, X86_CR0_PG);
BUILD_MMU_ROLE_REGS_ACCESSOR(cr0, wp, X86_CR0_WP);
BUILD_MMU_ROLE_REGS_ACCESSOR(cr4, pse, X86_CR4_PSE);
BUILD_MMU_ROLE_REGS_ACCESSOR(cr4, pae, X86_CR4_PAE);
BUILD_MMU_ROLE_REGS_ACCESSOR(cr4, smep, X86_CR4_SMEP);
BUILD_MMU_ROLE_REGS_ACCESSOR(cr4, smap, X86_CR4_SMAP);
BUILD_MMU_ROLE_REGS_ACCESSOR(cr4, pke, X86_CR4_PKE);
BUILD_MMU_ROLE_REGS_ACCESSOR(cr4, la57, X86_CR4_LA57);
BUILD_MMU_ROLE_REGS_ACCESSOR(efer, nx, EFER_NX);
BUILD_MMU_ROLE_REGS_ACCESSOR(efer, lma, EFER_LMA);

/*
 * The MMU itself (with a valid role) is the single source of truth for the
 * MMU.  Do not use the regs used to build the MMU/role, nor the vCPU.  The
 * regs don't account for dependencies, e.g. clearing CR4 bits if CR0.PG=1,
 * and the vCPU may be incorrect/irrelevant.
 */
#define BUILD_MMU_ROLE_ACCESSOR(base_or_ext, reg, name)		\
static inline bool __maybe_unused is_##reg##_##name(struct kvm_mmu *mmu)	\
{								\
	return !!(mmu->cpu_role. base_or_ext . reg##_##name);	\
}
BUILD_MMU_ROLE_ACCESSOR(base, cr0, wp);
BUILD_MMU_ROLE_ACCESSOR(ext,  cr4, pse);
BUILD_MMU_ROLE_ACCESSOR(ext,  cr4, smep);
BUILD_MMU_ROLE_ACCESSOR(ext,  cr4, smap);
BUILD_MMU_ROLE_ACCESSOR(ext,  cr4, pke);
BUILD_MMU_ROLE_ACCESSOR(ext,  cr4, la57);
BUILD_MMU_ROLE_ACCESSOR(base, efer, nx);
BUILD_MMU_ROLE_ACCESSOR(ext,  efer, lma);

static inline bool is_cr0_pg(struct kvm_mmu *mmu)
{
        return mmu->cpu_role.base.level > 0;
}

static inline bool is_cr4_pae(struct kvm_mmu *mmu)
{
        return !mmu->cpu_role.base.has_4_byte_gpte;
}

static struct kvm_mmu_role_regs vcpu_to_role_regs(struct kvm_vcpu *vcpu)
{
	struct kvm_mmu_role_regs regs = {
		.cr0 = kvm_read_cr0_bits(vcpu, KVM_MMU_CR0_ROLE_BITS),
		.cr4 = kvm_read_cr4_bits(vcpu, KVM_MMU_CR4_ROLE_BITS),
		.efer = vcpu->arch.efer,
	};

	return regs;
}

static unsigned long get_guest_cr3(struct kvm_vcpu *vcpu)
{
	return kvm_read_cr3(vcpu);
}

static inline unsigned long kvm_mmu_get_guest_pgd(struct kvm_vcpu *vcpu,
						  struct kvm_mmu *mmu)
{
	if (IS_ENABLED(CONFIG_MITIGATION_RETPOLINE) && mmu->get_guest_pgd == get_guest_cr3)
		return kvm_read_cr3(vcpu);

	return mmu->get_guest_pgd(vcpu);
}

static inline bool kvm_available_flush_remote_tlbs_range(void)
{
#if IS_ENABLED(CONFIG_HYPERV)
	return kvm_x86_ops.flush_remote_tlbs_range;
#else
	return false;
#endif
}

static gfn_t kvm_mmu_page_get_gfn(struct kvm_mmu_page *sp, int index);

/* Flush the range of guest memory mapped by the given SPTE. */
static void kvm_flush_remote_tlbs_sptep(struct kvm *kvm, u64 *sptep)
{
	struct kvm_mmu_page *sp = sptep_to_sp(sptep);
	gfn_t gfn = kvm_mmu_page_get_gfn(sp, spte_index(sptep));

	kvm_flush_remote_tlbs_gfn(kvm, gfn, sp->role.level);
}

static void mark_mmio_spte(struct kvm_vcpu *vcpu, u64 *sptep, u64 gfn,
			   unsigned int access)
{
	u64 spte = make_mmio_spte(vcpu, gfn, access);

	trace_mark_mmio_spte(sptep, gfn, spte);
	mmu_spte_set(sptep, spte);
}

static gfn_t get_mmio_spte_gfn(u64 spte)
{
	u64 gpa = spte & shadow_nonpresent_or_rsvd_lower_gfn_mask;

	gpa |= (spte >> SHADOW_NONPRESENT_OR_RSVD_MASK_LEN)
	       & shadow_nonpresent_or_rsvd_mask;

	return gpa >> PAGE_SHIFT;
}

static unsigned get_mmio_spte_access(u64 spte)
{
	return spte & shadow_mmio_access_mask;
}

static bool check_mmio_spte(struct kvm_vcpu *vcpu, u64 spte)
{
	u64 kvm_gen, spte_gen, gen;

	gen = kvm_vcpu_memslots(vcpu)->generation;
	if (unlikely(gen & KVM_MEMSLOT_GEN_UPDATE_IN_PROGRESS))
		return false;

	kvm_gen = gen & MMIO_SPTE_GEN_MASK;
	spte_gen = get_mmio_spte_generation(spte);

	trace_check_mmio_spte(spte, kvm_gen, spte_gen);
	return likely(kvm_gen == spte_gen);
}

static int is_cpuid_PSE36(void)
{
	return 1;
}

#ifdef CONFIG_X86_64
static void __set_spte(u64 *sptep, u64 spte)
{
	KVM_MMU_WARN_ON(is_ept_ve_possible(spte));
	WRITE_ONCE(*sptep, spte);
}

static void __update_clear_spte_fast(u64 *sptep, u64 spte)
{
	KVM_MMU_WARN_ON(is_ept_ve_possible(spte));
	WRITE_ONCE(*sptep, spte);
}

static u64 __update_clear_spte_slow(u64 *sptep, u64 spte)
{
	KVM_MMU_WARN_ON(is_ept_ve_possible(spte));
	return xchg(sptep, spte);
}

static u64 __get_spte_lockless(u64 *sptep)
{
	return READ_ONCE(*sptep);
}
#else
union split_spte {
	struct {
		u32 spte_low;
		u32 spte_high;
	};
	u64 spte;
};

static void count_spte_clear(u64 *sptep, u64 spte)
{
	struct kvm_mmu_page *sp =  sptep_to_sp(sptep);

	if (is_shadow_present_pte(spte))
		return;

	/* Ensure the spte is completely set before we increase the count */
	smp_wmb();
	sp->clear_spte_count++;
}

static void __set_spte(u64 *sptep, u64 spte)
{
	union split_spte *ssptep, sspte;

	ssptep = (union split_spte *)sptep;
	sspte = (union split_spte)spte;

	ssptep->spte_high = sspte.spte_high;

	/*
	 * If we map the spte from nonpresent to present, We should store
	 * the high bits firstly, then set present bit, so cpu can not
	 * fetch this spte while we are setting the spte.
	 */
	smp_wmb();

	WRITE_ONCE(ssptep->spte_low, sspte.spte_low);
}

static void __update_clear_spte_fast(u64 *sptep, u64 spte)
{
	union split_spte *ssptep, sspte;

	ssptep = (union split_spte *)sptep;
	sspte = (union split_spte)spte;

	WRITE_ONCE(ssptep->spte_low, sspte.spte_low);

	/*
	 * If we map the spte from present to nonpresent, we should clear
	 * present bit firstly to avoid vcpu fetch the old high bits.
	 */
	smp_wmb();

	ssptep->spte_high = sspte.spte_high;
	count_spte_clear(sptep, spte);
}

static u64 __update_clear_spte_slow(u64 *sptep, u64 spte)
{
	union split_spte *ssptep, sspte, orig;

	ssptep = (union split_spte *)sptep;
	sspte = (union split_spte)spte;

	/* xchg acts as a barrier before the setting of the high bits */
	orig.spte_low = xchg(&ssptep->spte_low, sspte.spte_low);
	orig.spte_high = ssptep->spte_high;
	ssptep->spte_high = sspte.spte_high;
	count_spte_clear(sptep, spte);

	return orig.spte;
}

/*
 * The idea using the light way get the spte on x86_32 guest is from
 * gup_get_pte (mm/gup.c).
 *
 * An spte tlb flush may be pending, because they are coalesced and
 * we are running out of the MMU lock.  Therefore
 * we need to protect against in-progress updates of the spte.
 *
 * Reading the spte while an update is in progress may get the old value
 * for the high part of the spte.  The race is fine for a present->non-present
 * change (because the high part of the spte is ignored for non-present spte),
 * but for a present->present change we must reread the spte.
 *
 * All such changes are done in two steps (present->non-present and
 * non-present->present), hence it is enough to count the number of
 * present->non-present updates: if it changed while reading the spte,
 * we might have hit the race.  This is done using clear_spte_count.
 */
static u64 __get_spte_lockless(u64 *sptep)
{
	struct kvm_mmu_page *sp =  sptep_to_sp(sptep);
	union split_spte spte, *orig = (union split_spte *)sptep;
	int count;

retry:
	count = sp->clear_spte_count;
	smp_rmb();

	spte.spte_low = orig->spte_low;
	smp_rmb();

	spte.spte_high = orig->spte_high;
	smp_rmb();

	if (unlikely(spte.spte_low != orig->spte_low ||
	      count != sp->clear_spte_count))
		goto retry;

	return spte.spte;
}
#endif

/* Rules for using mmu_spte_set:
 * Set the sptep from nonpresent to present.
 * Note: the sptep being assigned *must* be either not present
 * or in a state where the hardware will not attempt to update
 * the spte.
 */
static void mmu_spte_set(u64 *sptep, u64 new_spte)
{
	WARN_ON_ONCE(is_shadow_present_pte(*sptep));
	__set_spte(sptep, new_spte);
}

/* Rules for using mmu_spte_update:
 * Update the state bits, it means the mapped pfn is not changed.
 *
 * Returns true if the TLB needs to be flushed
 */
static bool mmu_spte_update(u64 *sptep, u64 new_spte)
{
	u64 old_spte = *sptep;

	WARN_ON_ONCE(!is_shadow_present_pte(new_spte));
	check_spte_writable_invariants(new_spte);

	if (!is_shadow_present_pte(old_spte)) {
		mmu_spte_set(sptep, new_spte);
		return false;
	}

	if (!spte_has_volatile_bits(old_spte))
		__update_clear_spte_fast(sptep, new_spte);
	else
		old_spte = __update_clear_spte_slow(sptep, new_spte);

	WARN_ON_ONCE(!is_shadow_present_pte(old_spte) ||
		     spte_to_pfn(old_spte) != spte_to_pfn(new_spte));

	return leaf_spte_change_needs_tlb_flush(old_spte, new_spte);
}

/*
 * Rules for using mmu_spte_clear_track_bits:
 * It sets the sptep from present to nonpresent, and track the
 * state bits, it is used to clear the last level sptep.
 * Returns the old PTE.
 */
static u64 mmu_spte_clear_track_bits(struct kvm *kvm, u64 *sptep)
{
	u64 old_spte = *sptep;
	int level = sptep_to_sp(sptep)->role.level;

	if (!is_shadow_present_pte(old_spte) ||
	    !spte_has_volatile_bits(old_spte))
		__update_clear_spte_fast(sptep, SHADOW_NONPRESENT_VALUE);
	else
		old_spte = __update_clear_spte_slow(sptep, SHADOW_NONPRESENT_VALUE);

	if (!is_shadow_present_pte(old_spte))
		return old_spte;

	kvm_update_page_stats(kvm, level, -1);
	return old_spte;
}

/*
 * Rules for using mmu_spte_clear_no_track:
 * Directly clear spte without caring the state bits of sptep,
 * it is used to set the upper level spte.
 */
static void mmu_spte_clear_no_track(u64 *sptep)
{
	__update_clear_spte_fast(sptep, SHADOW_NONPRESENT_VALUE);
}

static u64 mmu_spte_get_lockless(u64 *sptep)
{
	return __get_spte_lockless(sptep);
}

static inline bool is_tdp_mmu_active(struct kvm_vcpu *vcpu)
{
	return tdp_mmu_enabled && vcpu->arch.mmu->root_role.direct;
}

static void walk_shadow_page_lockless_begin(struct kvm_vcpu *vcpu)
{
	if (is_tdp_mmu_active(vcpu)) {
		kvm_tdp_mmu_walk_lockless_begin();
	} else {
		/*
		 * Prevent page table teardown by making any free-er wait during
		 * kvm_flush_remote_tlbs() IPI to all active vcpus.
		 */
		local_irq_disable();

		/*
		 * Make sure a following spte read is not reordered ahead of the write
		 * to vcpu->mode.
		 */
		smp_store_mb(vcpu->mode, READING_SHADOW_PAGE_TABLES);
	}
}

static void walk_shadow_page_lockless_end(struct kvm_vcpu *vcpu)
{
	if (is_tdp_mmu_active(vcpu)) {
		kvm_tdp_mmu_walk_lockless_end();
	} else {
		/*
		 * Make sure the write to vcpu->mode is not reordered in front of
		 * reads to sptes.  If it does, kvm_mmu_commit_zap_page() can see us
		 * OUTSIDE_GUEST_MODE and proceed to free the shadow page table.
		 */
		smp_store_release(&vcpu->mode, OUTSIDE_GUEST_MODE);
		local_irq_enable();
	}
}

static int mmu_topup_memory_caches(struct kvm_vcpu *vcpu, bool maybe_indirect)
{
	int r;

	/* 1 rmap, 1 parent PTE per level, and the prefetched rmaps. */
	r = kvm_mmu_topup_memory_cache(&vcpu->arch.mmu_pte_list_desc_cache,
				       1 + PT64_ROOT_MAX_LEVEL + PTE_PREFETCH_NUM);
	if (r)
		return r;
	r = kvm_mmu_topup_memory_cache(&vcpu->arch.mmu_shadow_page_cache,
				       PT64_ROOT_MAX_LEVEL);
	if (r)
		return r;
	if (maybe_indirect) {
		r = kvm_mmu_topup_memory_cache(&vcpu->arch.mmu_shadowed_info_cache,
					       PT64_ROOT_MAX_LEVEL);
		if (r)
			return r;
	}
	return kvm_mmu_topup_memory_cache(&vcpu->arch.mmu_page_header_cache,
					  PT64_ROOT_MAX_LEVEL);
}

static void mmu_free_memory_caches(struct kvm_vcpu *vcpu)
{
	kvm_mmu_free_memory_cache(&vcpu->arch.mmu_pte_list_desc_cache);
	kvm_mmu_free_memory_cache(&vcpu->arch.mmu_shadow_page_cache);
	kvm_mmu_free_memory_cache(&vcpu->arch.mmu_shadowed_info_cache);
	kvm_mmu_free_memory_cache(&vcpu->arch.mmu_page_header_cache);
}

static void mmu_free_pte_list_desc(struct pte_list_desc *pte_list_desc)
{
	kmem_cache_free(pte_list_desc_cache, pte_list_desc);
}

static bool sp_has_gptes(struct kvm_mmu_page *sp);

static gfn_t kvm_mmu_page_get_gfn(struct kvm_mmu_page *sp, int index)
{
	if (sp->role.passthrough)
		return sp->gfn;

	if (sp->shadowed_translation)
		return sp->shadowed_translation[index] >> PAGE_SHIFT;

	return sp->gfn + (index << ((sp->role.level - 1) * SPTE_LEVEL_BITS));
}

/*
 * For leaf SPTEs, fetch the *guest* access permissions being shadowed. Note
 * that the SPTE itself may have a more constrained access permissions that
 * what the guest enforces. For example, a guest may create an executable
 * huge PTE but KVM may disallow execution to mitigate iTLB multihit.
 */
static u32 kvm_mmu_page_get_access(struct kvm_mmu_page *sp, int index)
{
	if (sp->shadowed_translation)
		return sp->shadowed_translation[index] & ACC_ALL;

	/*
	 * For direct MMUs (e.g. TDP or non-paging guests) or passthrough SPs,
	 * KVM is not shadowing any guest page tables, so the "guest access
	 * permissions" are just ACC_ALL.
	 *
	 * For direct SPs in indirect MMUs (shadow paging), i.e. when KVM
	 * is shadowing a guest huge page with small pages, the guest access
	 * permissions being shadowed are the access permissions of the huge
	 * page.
	 *
	 * In both cases, sp->role.access contains the correct access bits.
	 */
	return sp->role.access;
}

static void kvm_mmu_page_set_translation(struct kvm_mmu_page *sp, int index,
					 gfn_t gfn, unsigned int access)
{
	if (sp->shadowed_translation) {
		sp->shadowed_translation[index] = (gfn << PAGE_SHIFT) | access;
		return;
	}

	WARN_ONCE(access != kvm_mmu_page_get_access(sp, index),
	          "access mismatch under %s page %llx (expected %u, got %u)\n",
	          sp->role.passthrough ? "passthrough" : "direct",
	          sp->gfn, kvm_mmu_page_get_access(sp, index), access);

	WARN_ONCE(gfn != kvm_mmu_page_get_gfn(sp, index),
	          "gfn mismatch under %s page %llx (expected %llx, got %llx)\n",
	          sp->role.passthrough ? "passthrough" : "direct",
	          sp->gfn, kvm_mmu_page_get_gfn(sp, index), gfn);
}

static void kvm_mmu_page_set_access(struct kvm_mmu_page *sp, int index,
				    unsigned int access)
{
	gfn_t gfn = kvm_mmu_page_get_gfn(sp, index);

	kvm_mmu_page_set_translation(sp, index, gfn, access);
}

/*
 * Return the pointer to the large page information for a given gfn,
 * handling slots that are not large page aligned.
 */
static struct kvm_lpage_info *lpage_info_slot(gfn_t gfn,
		const struct kvm_memory_slot *slot, int level)
{
	unsigned long idx;

	idx = gfn_to_index(gfn, slot->base_gfn, level);
	return &slot->arch.lpage_info[level - 2][idx];
}

/*
 * The most significant bit in disallow_lpage tracks whether or not memory
 * attributes are mixed, i.e. not identical for all gfns at the current level.
 * The lower order bits are used to refcount other cases where a hugepage is
 * disallowed, e.g. if KVM has shadow a page table at the gfn.
 */
#define KVM_LPAGE_MIXED_FLAG	BIT(31)

static void update_gfn_disallow_lpage_count(const struct kvm_memory_slot *slot,
					    gfn_t gfn, int count)
{
	struct kvm_lpage_info *linfo;
	int old, i;

	for (i = PG_LEVEL_2M; i <= KVM_MAX_HUGEPAGE_LEVEL; ++i) {
		linfo = lpage_info_slot(gfn, slot, i);

		old = linfo->disallow_lpage;
		linfo->disallow_lpage += count;
		WARN_ON_ONCE((old ^ linfo->disallow_lpage) & KVM_LPAGE_MIXED_FLAG);
	}
}

void kvm_mmu_gfn_disallow_lpage(const struct kvm_memory_slot *slot, gfn_t gfn)
{
	update_gfn_disallow_lpage_count(slot, gfn, 1);
}

void kvm_mmu_gfn_allow_lpage(const struct kvm_memory_slot *slot, gfn_t gfn)
{
	update_gfn_disallow_lpage_count(slot, gfn, -1);
}

static void account_shadowed(struct kvm *kvm, struct kvm_mmu_page *sp)
{
	struct kvm_memslots *slots;
	struct kvm_memory_slot *slot;
	gfn_t gfn;

	kvm->arch.indirect_shadow_pages++;
	/*
	 * Ensure indirect_shadow_pages is elevated prior to re-reading guest
	 * child PTEs in FNAME(gpte_changed), i.e. guarantee either in-flight
	 * emulated writes are visible before re-reading guest PTEs, or that
	 * an emulated write will see the elevated count and acquire mmu_lock
	 * to update SPTEs.  Pairs with the smp_mb() in kvm_mmu_track_write().
	 */
	smp_mb();

	gfn = sp->gfn;
	slots = kvm_memslots_for_spte_role(kvm, sp->role);
	slot = __gfn_to_memslot(slots, gfn);

	/* the non-leaf shadow pages are keeping readonly. */
	if (sp->role.level > PG_LEVEL_4K)
		return __kvm_write_track_add_gfn(kvm, slot, gfn);

	kvm_mmu_gfn_disallow_lpage(slot, gfn);

	if (kvm_mmu_slot_gfn_write_protect(kvm, slot, gfn, PG_LEVEL_4K))
		kvm_flush_remote_tlbs_gfn(kvm, gfn, PG_LEVEL_4K);
}

void track_possible_nx_huge_page(struct kvm *kvm, struct kvm_mmu_page *sp)
{
	/*
	 * If it's possible to replace the shadow page with an NX huge page,
	 * i.e. if the shadow page is the only thing currently preventing KVM
	 * from using a huge page, add the shadow page to the list of "to be
	 * zapped for NX recovery" pages.  Note, the shadow page can already be
	 * on the list if KVM is reusing an existing shadow page, i.e. if KVM
	 * links a shadow page at multiple points.
	 */
	if (!list_empty(&sp->possible_nx_huge_page_link))
		return;

	++kvm->stat.nx_lpage_splits;
	list_add_tail(&sp->possible_nx_huge_page_link,
		      &kvm->arch.possible_nx_huge_pages);
}

static void account_nx_huge_page(struct kvm *kvm, struct kvm_mmu_page *sp,
				 bool nx_huge_page_possible)
{
	sp->nx_huge_page_disallowed = true;

	if (nx_huge_page_possible)
		track_possible_nx_huge_page(kvm, sp);
}

static void unaccount_shadowed(struct kvm *kvm, struct kvm_mmu_page *sp)
{
	struct kvm_memslots *slots;
	struct kvm_memory_slot *slot;
	gfn_t gfn;

	kvm->arch.indirect_shadow_pages--;
	gfn = sp->gfn;
	slots = kvm_memslots_for_spte_role(kvm, sp->role);
	slot = __gfn_to_memslot(slots, gfn);
	if (sp->role.level > PG_LEVEL_4K)
		return __kvm_write_track_remove_gfn(kvm, slot, gfn);

	kvm_mmu_gfn_allow_lpage(slot, gfn);
}

void untrack_possible_nx_huge_page(struct kvm *kvm, struct kvm_mmu_page *sp)
{
	if (list_empty(&sp->possible_nx_huge_page_link))
		return;

	--kvm->stat.nx_lpage_splits;
	list_del_init(&sp->possible_nx_huge_page_link);
}

static void unaccount_nx_huge_page(struct kvm *kvm, struct kvm_mmu_page *sp)
{
	sp->nx_huge_page_disallowed = false;

	untrack_possible_nx_huge_page(kvm, sp);
}

static struct kvm_memory_slot *gfn_to_memslot_dirty_bitmap(struct kvm_vcpu *vcpu,
							   gfn_t gfn,
							   bool no_dirty_log)
{
	struct kvm_memory_slot *slot;

	slot = kvm_vcpu_gfn_to_memslot(vcpu, gfn);
	if (!slot || slot->flags & KVM_MEMSLOT_INVALID)
		return NULL;
	if (no_dirty_log && kvm_slot_dirty_track_enabled(slot))
		return NULL;

	return slot;
}

/*
 * About rmap_head encoding:
 *
 * If the bit zero of rmap_head->val is clear, then it points to the only spte
 * in this rmap chain. Otherwise, (rmap_head->val & ~1) points to a struct
 * pte_list_desc containing more mappings.
 */
#define KVM_RMAP_MANY	BIT(0)

/*
 * Returns the number of pointers in the rmap chain, not counting the new one.
 */
static int pte_list_add(struct kvm_mmu_memory_cache *cache, u64 *spte,
			struct kvm_rmap_head *rmap_head)
{
	struct pte_list_desc *desc;
	int count = 0;

	if (!rmap_head->val) {
		rmap_head->val = (unsigned long)spte;
	} else if (!(rmap_head->val & KVM_RMAP_MANY)) {
		desc = kvm_mmu_memory_cache_alloc(cache);
		desc->sptes[0] = (u64 *)rmap_head->val;
		desc->sptes[1] = spte;
		desc->spte_count = 2;
		desc->tail_count = 0;
		rmap_head->val = (unsigned long)desc | KVM_RMAP_MANY;
		++count;
	} else {
		desc = (struct pte_list_desc *)(rmap_head->val & ~KVM_RMAP_MANY);
		count = desc->tail_count + desc->spte_count;

		/*
		 * If the previous head is full, allocate a new head descriptor
		 * as tail descriptors are always kept full.
		 */
		if (desc->spte_count == PTE_LIST_EXT) {
			desc = kvm_mmu_memory_cache_alloc(cache);
			desc->more = (struct pte_list_desc *)(rmap_head->val & ~KVM_RMAP_MANY);
			desc->spte_count = 0;
			desc->tail_count = count;
			rmap_head->val = (unsigned long)desc | KVM_RMAP_MANY;
		}
		desc->sptes[desc->spte_count++] = spte;
	}
	return count;
}

static void pte_list_desc_remove_entry(struct kvm *kvm,
				       struct kvm_rmap_head *rmap_head,
				       struct pte_list_desc *desc, int i)
{
	struct pte_list_desc *head_desc = (struct pte_list_desc *)(rmap_head->val & ~KVM_RMAP_MANY);
	int j = head_desc->spte_count - 1;

	/*
	 * The head descriptor should never be empty.  A new head is added only
	 * when adding an entry and the previous head is full, and heads are
	 * removed (this flow) when they become empty.
	 */
	KVM_BUG_ON_DATA_CORRUPTION(j < 0, kvm);

	/*
	 * Replace the to-be-freed SPTE with the last valid entry from the head
	 * descriptor to ensure that tail descriptors are full at all times.
	 * Note, this also means that tail_count is stable for each descriptor.
	 */
	desc->sptes[i] = head_desc->sptes[j];
	head_desc->sptes[j] = NULL;
	head_desc->spte_count--;
	if (head_desc->spte_count)
		return;

	/*
	 * The head descriptor is empty.  If there are no tail descriptors,
	 * nullify the rmap head to mark the list as empty, else point the rmap
	 * head at the next descriptor, i.e. the new head.
	 */
	if (!head_desc->more)
		rmap_head->val = 0;
	else
		rmap_head->val = (unsigned long)head_desc->more | KVM_RMAP_MANY;
	mmu_free_pte_list_desc(head_desc);
}

static void pte_list_remove(struct kvm *kvm, u64 *spte,
			    struct kvm_rmap_head *rmap_head)
{
	struct pte_list_desc *desc;
	int i;

	if (KVM_BUG_ON_DATA_CORRUPTION(!rmap_head->val, kvm))
		return;

	if (!(rmap_head->val & KVM_RMAP_MANY)) {
		if (KVM_BUG_ON_DATA_CORRUPTION((u64 *)rmap_head->val != spte, kvm))
			return;

		rmap_head->val = 0;
	} else {
		desc = (struct pte_list_desc *)(rmap_head->val & ~KVM_RMAP_MANY);
		while (desc) {
			for (i = 0; i < desc->spte_count; ++i) {
				if (desc->sptes[i] == spte) {
					pte_list_desc_remove_entry(kvm, rmap_head,
								   desc, i);
					return;
				}
			}
			desc = desc->more;
		}

		KVM_BUG_ON_DATA_CORRUPTION(true, kvm);
	}
}

static void kvm_zap_one_rmap_spte(struct kvm *kvm,
				  struct kvm_rmap_head *rmap_head, u64 *sptep)
{
	mmu_spte_clear_track_bits(kvm, sptep);
	pte_list_remove(kvm, sptep, rmap_head);
}

/* Return true if at least one SPTE was zapped, false otherwise */
static bool kvm_zap_all_rmap_sptes(struct kvm *kvm,
				   struct kvm_rmap_head *rmap_head)
{
	struct pte_list_desc *desc, *next;
	int i;

	if (!rmap_head->val)
		return false;

	if (!(rmap_head->val & KVM_RMAP_MANY)) {
		mmu_spte_clear_track_bits(kvm, (u64 *)rmap_head->val);
		goto out;
	}

	desc = (struct pte_list_desc *)(rmap_head->val & ~KVM_RMAP_MANY);

	for (; desc; desc = next) {
		for (i = 0; i < desc->spte_count; i++)
			mmu_spte_clear_track_bits(kvm, desc->sptes[i]);
		next = desc->more;
		mmu_free_pte_list_desc(desc);
	}
out:
	/* rmap_head is meaningless now, remember to reset it */
	rmap_head->val = 0;
	return true;
}

unsigned int pte_list_count(struct kvm_rmap_head *rmap_head)
{
	struct pte_list_desc *desc;

	if (!rmap_head->val)
		return 0;
	else if (!(rmap_head->val & KVM_RMAP_MANY))
		return 1;

	desc = (struct pte_list_desc *)(rmap_head->val & ~KVM_RMAP_MANY);
	return desc->tail_count + desc->spte_count;
}

static struct kvm_rmap_head *gfn_to_rmap(gfn_t gfn, int level,
					 const struct kvm_memory_slot *slot)
{
	unsigned long idx;

	idx = gfn_to_index(gfn, slot->base_gfn, level);
	return &slot->arch.rmap[level - PG_LEVEL_4K][idx];
}

static void rmap_remove(struct kvm *kvm, u64 *spte)
{
	struct kvm_memslots *slots;
	struct kvm_memory_slot *slot;
	struct kvm_mmu_page *sp;
	gfn_t gfn;
	struct kvm_rmap_head *rmap_head;

	sp = sptep_to_sp(spte);
	gfn = kvm_mmu_page_get_gfn(sp, spte_index(spte));

	/*
	 * Unlike rmap_add, rmap_remove does not run in the context of a vCPU
	 * so we have to determine which memslots to use based on context
	 * information in sp->role.
	 */
	slots = kvm_memslots_for_spte_role(kvm, sp->role);

	slot = __gfn_to_memslot(slots, gfn);
	rmap_head = gfn_to_rmap(gfn, sp->role.level, slot);

	pte_list_remove(kvm, spte, rmap_head);
}

/*
 * Used by the following functions to iterate through the sptes linked by a
 * rmap.  All fields are private and not assumed to be used outside.
 */
struct rmap_iterator {
	/* private fields */
	struct pte_list_desc *desc;	/* holds the sptep if not NULL */
	int pos;			/* index of the sptep */
};

/*
 * Iteration must be started by this function.  This should also be used after
 * removing/dropping sptes from the rmap link because in such cases the
 * information in the iterator may not be valid.
 *
 * Returns sptep if found, NULL otherwise.
 */
static u64 *rmap_get_first(struct kvm_rmap_head *rmap_head,
			   struct rmap_iterator *iter)
{
	u64 *sptep;

	if (!rmap_head->val)
		return NULL;

	if (!(rmap_head->val & KVM_RMAP_MANY)) {
		iter->desc = NULL;
		sptep = (u64 *)rmap_head->val;
		goto out;
	}

	iter->desc = (struct pte_list_desc *)(rmap_head->val & ~KVM_RMAP_MANY);
	iter->pos = 0;
	sptep = iter->desc->sptes[iter->pos];
out:
	BUG_ON(!is_shadow_present_pte(*sptep));
	return sptep;
}

/*
 * Must be used with a valid iterator: e.g. after rmap_get_first().
 *
 * Returns sptep if found, NULL otherwise.
 */
static u64 *rmap_get_next(struct rmap_iterator *iter)
{
	u64 *sptep;

	if (iter->desc) {
		if (iter->pos < PTE_LIST_EXT - 1) {
			++iter->pos;
			sptep = iter->desc->sptes[iter->pos];
			if (sptep)
				goto out;
		}

		iter->desc = iter->desc->more;

		if (iter->desc) {
			iter->pos = 0;
			/* desc->sptes[0] cannot be NULL */
			sptep = iter->desc->sptes[iter->pos];
			goto out;
		}
	}

	return NULL;
out:
	BUG_ON(!is_shadow_present_pte(*sptep));
	return sptep;
}

#define for_each_rmap_spte(_rmap_head_, _iter_, _spte_)			\
	for (_spte_ = rmap_get_first(_rmap_head_, _iter_);		\
	     _spte_; _spte_ = rmap_get_next(_iter_))

static void drop_spte(struct kvm *kvm, u64 *sptep)
{
	u64 old_spte = mmu_spte_clear_track_bits(kvm, sptep);

	if (is_shadow_present_pte(old_spte))
		rmap_remove(kvm, sptep);
}

static void drop_large_spte(struct kvm *kvm, u64 *sptep, bool flush)
{
	struct kvm_mmu_page *sp;

	sp = sptep_to_sp(sptep);
	WARN_ON_ONCE(sp->role.level == PG_LEVEL_4K);

	drop_spte(kvm, sptep);

	if (flush)
		kvm_flush_remote_tlbs_sptep(kvm, sptep);
}

/*
 * Write-protect on the specified @sptep, @pt_protect indicates whether
 * spte write-protection is caused by protecting shadow page table.
 *
 * Note: write protection is difference between dirty logging and spte
 * protection:
 * - for dirty logging, the spte can be set to writable at anytime if
 *   its dirty bitmap is properly set.
 * - for spte protection, the spte can be writable only after unsync-ing
 *   shadow page.
 *
 * Return true if tlb need be flushed.
 */
static bool spte_write_protect(u64 *sptep, bool pt_protect)
{
	u64 spte = *sptep;

	if (!is_writable_pte(spte) &&
	    !(pt_protect && is_mmu_writable_spte(spte)))
		return false;

	if (pt_protect)
		spte &= ~shadow_mmu_writable_mask;
	spte = spte & ~PT_WRITABLE_MASK;

	return mmu_spte_update(sptep, spte);
}

static bool rmap_write_protect(struct kvm_rmap_head *rmap_head,
			       bool pt_protect)
{
	u64 *sptep;
	struct rmap_iterator iter;
	bool flush = false;

	for_each_rmap_spte(rmap_head, &iter, sptep)
		flush |= spte_write_protect(sptep, pt_protect);

	return flush;
}

static bool spte_clear_dirty(u64 *sptep)
{
	u64 spte = *sptep;

	KVM_MMU_WARN_ON(!spte_ad_enabled(spte));
	spte &= ~shadow_dirty_mask;
	return mmu_spte_update(sptep, spte);
}

/*
 * Gets the GFN ready for another round of dirty logging by clearing the
 *	- D bit on ad-enabled SPTEs, and
 *	- W bit on ad-disabled SPTEs.
 * Returns true iff any D or W bits were cleared.
 */
static bool __rmap_clear_dirty(struct kvm *kvm, struct kvm_rmap_head *rmap_head,
			       const struct kvm_memory_slot *slot)
{
	u64 *sptep;
	struct rmap_iterator iter;
	bool flush = false;

	for_each_rmap_spte(rmap_head, &iter, sptep)
		if (spte_ad_need_write_protect(*sptep))
			flush |= test_and_clear_bit(PT_WRITABLE_SHIFT,
						    (unsigned long *)sptep);
		else
			flush |= spte_clear_dirty(sptep);

	return flush;
}

static void kvm_mmu_write_protect_pt_masked(struct kvm *kvm,
				     struct kvm_memory_slot *slot,
				     gfn_t gfn_offset, unsigned long mask)
{
	struct kvm_rmap_head *rmap_head;

	if (tdp_mmu_enabled)
		kvm_tdp_mmu_clear_dirty_pt_masked(kvm, slot,
				slot->base_gfn + gfn_offset, mask, true);

	if (!kvm_memslots_have_rmaps(kvm))
		return;

	while (mask) {
		rmap_head = gfn_to_rmap(slot->base_gfn + gfn_offset + __ffs(mask),
					PG_LEVEL_4K, slot);
		rmap_write_protect(rmap_head, false);

		/* clear the first set bit */
		mask &= mask - 1;
	}
}

static void kvm_mmu_clear_dirty_pt_masked(struct kvm *kvm,
					 struct kvm_memory_slot *slot,
					 gfn_t gfn_offset, unsigned long mask)
{
	struct kvm_rmap_head *rmap_head;

	if (tdp_mmu_enabled)
		kvm_tdp_mmu_clear_dirty_pt_masked(kvm, slot,
				slot->base_gfn + gfn_offset, mask, false);

	if (!kvm_memslots_have_rmaps(kvm))
		return;

	while (mask) {
		rmap_head = gfn_to_rmap(slot->base_gfn + gfn_offset + __ffs(mask),
					PG_LEVEL_4K, slot);
		__rmap_clear_dirty(kvm, rmap_head, slot);

		/* clear the first set bit */
		mask &= mask - 1;
	}
}

void kvm_arch_mmu_enable_log_dirty_pt_masked(struct kvm *kvm,
				struct kvm_memory_slot *slot,
				gfn_t gfn_offset, unsigned long mask)
{
	/*
	 * If the slot was assumed to be "initially all dirty", write-protect
	 * huge pages to ensure they are split to 4KiB on the first write (KVM
	 * dirty logs at 4KiB granularity). If eager page splitting is enabled,
	 * immediately try to split huge pages, e.g. so that vCPUs don't get
	 * saddled with the cost of splitting.
	 *
	 * The gfn_offset is guaranteed to be aligned to 64, but the base_gfn
	 * of memslot has no such restriction, so the range can cross two large
	 * pages.
	 */
	if (kvm_dirty_log_manual_protect_and_init_set(kvm)) {
		gfn_t start = slot->base_gfn + gfn_offset + __ffs(mask);
		gfn_t end = slot->base_gfn + gfn_offset + __fls(mask);

		if (READ_ONCE(eager_page_split))
			kvm_mmu_try_split_huge_pages(kvm, slot, start, end + 1, PG_LEVEL_4K);

		kvm_mmu_slot_gfn_write_protect(kvm, slot, start, PG_LEVEL_2M);

		/* Cross two large pages? */
		if (ALIGN(start << PAGE_SHIFT, PMD_SIZE) !=
		    ALIGN(end << PAGE_SHIFT, PMD_SIZE))
			kvm_mmu_slot_gfn_write_protect(kvm, slot, end,
						       PG_LEVEL_2M);
	}

	/*
	 * (Re)Enable dirty logging for all 4KiB SPTEs that map the GFNs in
	 * mask.  If PML is enabled and the GFN doesn't need to be write-
	 * protected for other reasons, e.g. shadow paging, clear the Dirty bit.
	 * Otherwise clear the Writable bit.
	 *
	 * Note that kvm_mmu_clear_dirty_pt_masked() is called whenever PML is
	 * enabled but it chooses between clearing the Dirty bit and Writeable
	 * bit based on the context.
	 */
	if (kvm_x86_ops.cpu_dirty_log_size)
		kvm_mmu_clear_dirty_pt_masked(kvm, slot, gfn_offset, mask);
	else
		kvm_mmu_write_protect_pt_masked(kvm, slot, gfn_offset, mask);
}

int kvm_cpu_dirty_log_size(void)
{
	return kvm_x86_ops.cpu_dirty_log_size;
}

bool kvm_mmu_slot_gfn_write_protect(struct kvm *kvm,
				    struct kvm_memory_slot *slot, u64 gfn,
				    int min_level)
{
	struct kvm_rmap_head *rmap_head;
	int i;
	bool write_protected = false;

	if (kvm_memslots_have_rmaps(kvm)) {
		for (i = min_level; i <= KVM_MAX_HUGEPAGE_LEVEL; ++i) {
			rmap_head = gfn_to_rmap(gfn, i, slot);
			write_protected |= rmap_write_protect(rmap_head, true);
		}
	}

	if (tdp_mmu_enabled)
		write_protected |=
			kvm_tdp_mmu_write_protect_gfn(kvm, slot, gfn, min_level);

	return write_protected;
}

static bool kvm_vcpu_write_protect_gfn(struct kvm_vcpu *vcpu, u64 gfn)
{
	struct kvm_memory_slot *slot;

	slot = kvm_vcpu_gfn_to_memslot(vcpu, gfn);
	return kvm_mmu_slot_gfn_write_protect(vcpu->kvm, slot, gfn, PG_LEVEL_4K);
}

static bool kvm_zap_rmap(struct kvm *kvm, struct kvm_rmap_head *rmap_head,
			 const struct kvm_memory_slot *slot)
{
	return kvm_zap_all_rmap_sptes(kvm, rmap_head);
}

struct slot_rmap_walk_iterator {
	/* input fields. */
	const struct kvm_memory_slot *slot;
	gfn_t start_gfn;
	gfn_t end_gfn;
	int start_level;
	int end_level;

	/* output fields. */
	gfn_t gfn;
	struct kvm_rmap_head *rmap;
	int level;

	/* private field. */
	struct kvm_rmap_head *end_rmap;
};

static void rmap_walk_init_level(struct slot_rmap_walk_iterator *iterator,
				 int level)
{
	iterator->level = level;
	iterator->gfn = iterator->start_gfn;
	iterator->rmap = gfn_to_rmap(iterator->gfn, level, iterator->slot);
	iterator->end_rmap = gfn_to_rmap(iterator->end_gfn, level, iterator->slot);
}

static void slot_rmap_walk_init(struct slot_rmap_walk_iterator *iterator,
				const struct kvm_memory_slot *slot,
				int start_level, int end_level,
				gfn_t start_gfn, gfn_t end_gfn)
{
	iterator->slot = slot;
	iterator->start_level = start_level;
	iterator->end_level = end_level;
	iterator->start_gfn = start_gfn;
	iterator->end_gfn = end_gfn;

	rmap_walk_init_level(iterator, iterator->start_level);
}

static bool slot_rmap_walk_okay(struct slot_rmap_walk_iterator *iterator)
{
	return !!iterator->rmap;
}

static void slot_rmap_walk_next(struct slot_rmap_walk_iterator *iterator)
{
	while (++iterator->rmap <= iterator->end_rmap) {
		iterator->gfn += KVM_PAGES_PER_HPAGE(iterator->level);

		if (iterator->rmap->val)
			return;
	}

	if (++iterator->level > iterator->end_level) {
		iterator->rmap = NULL;
		return;
	}

	rmap_walk_init_level(iterator, iterator->level);
}

#define for_each_slot_rmap_range(_slot_, _start_level_, _end_level_,	\
	   _start_gfn, _end_gfn, _iter_)				\
	for (slot_rmap_walk_init(_iter_, _slot_, _start_level_,		\
				 _end_level_, _start_gfn, _end_gfn);	\
	     slot_rmap_walk_okay(_iter_);				\
	     slot_rmap_walk_next(_iter_))

/* The return value indicates if tlb flush on all vcpus is needed. */
typedef bool (*slot_rmaps_handler) (struct kvm *kvm,
				    struct kvm_rmap_head *rmap_head,
				    const struct kvm_memory_slot *slot);

static __always_inline bool __walk_slot_rmaps(struct kvm *kvm,
					      const struct kvm_memory_slot *slot,
					      slot_rmaps_handler fn,
					      int start_level, int end_level,
					      gfn_t start_gfn, gfn_t end_gfn,
					      bool can_yield, bool flush_on_yield,
					      bool flush)
{
	struct slot_rmap_walk_iterator iterator;

	lockdep_assert_held_write(&kvm->mmu_lock);

	for_each_slot_rmap_range(slot, start_level, end_level, start_gfn,
			end_gfn, &iterator) {
		if (iterator.rmap)
			flush |= fn(kvm, iterator.rmap, slot);

		if (!can_yield)
			continue;

		if (need_resched() || rwlock_needbreak(&kvm->mmu_lock)) {
			if (flush && flush_on_yield) {
				kvm_flush_remote_tlbs_range(kvm, start_gfn,
							    iterator.gfn - start_gfn + 1);
				flush = false;
			}
			cond_resched_rwlock_write(&kvm->mmu_lock);
		}
	}

	return flush;
}

static __always_inline bool walk_slot_rmaps(struct kvm *kvm,
					    const struct kvm_memory_slot *slot,
					    slot_rmaps_handler fn,
					    int start_level, int end_level,
					    bool flush_on_yield)
{
	return __walk_slot_rmaps(kvm, slot, fn, start_level, end_level,
				 slot->base_gfn, slot->base_gfn + slot->npages - 1,
				 true, flush_on_yield, false);
}

static __always_inline bool walk_slot_rmaps_4k(struct kvm *kvm,
					       const struct kvm_memory_slot *slot,
					       slot_rmaps_handler fn,
					       bool flush_on_yield)
{
	return walk_slot_rmaps(kvm, slot, fn, PG_LEVEL_4K, PG_LEVEL_4K, flush_on_yield);
}

static bool __kvm_rmap_zap_gfn_range(struct kvm *kvm,
				     const struct kvm_memory_slot *slot,
				     gfn_t start, gfn_t end, bool can_yield,
				     bool flush)
{
	return __walk_slot_rmaps(kvm, slot, kvm_zap_rmap,
				 PG_LEVEL_4K, KVM_MAX_HUGEPAGE_LEVEL,
				 start, end - 1, can_yield, true, flush);
}

bool kvm_unmap_gfn_range(struct kvm *kvm, struct kvm_gfn_range *range)
{
	bool flush = false;

	/*
	 * To prevent races with vCPUs faulting in a gfn using stale data,
	 * zapping a gfn range must be protected by mmu_invalidate_in_progress
	 * (and mmu_invalidate_seq).  The only exception is memslot deletion;
	 * in that case, SRCU synchronization ensures that SPTEs are zapped
	 * after all vCPUs have unlocked SRCU, guaranteeing that vCPUs see the
	 * invalid slot.
	 */
	lockdep_assert_once(kvm->mmu_invalidate_in_progress ||
			    lockdep_is_held(&kvm->slots_lock));

	if (kvm_memslots_have_rmaps(kvm))
		flush = __kvm_rmap_zap_gfn_range(kvm, range->slot,
						 range->start, range->end,
						 range->may_block, flush);

	if (tdp_mmu_enabled)
		flush = kvm_tdp_mmu_unmap_gfn_range(kvm, range, flush);

	if (kvm_x86_ops.set_apic_access_page_addr &&
	    range->slot->id == APIC_ACCESS_PAGE_PRIVATE_MEMSLOT)
		kvm_make_all_cpus_request(kvm, KVM_REQ_APIC_PAGE_RELOAD);

	return flush;
}

#define RMAP_RECYCLE_THRESHOLD 1000

static void __rmap_add(struct kvm *kvm,
		       struct kvm_mmu_memory_cache *cache,
		       const struct kvm_memory_slot *slot,
		       u64 *spte, gfn_t gfn, unsigned int access)
{
	struct kvm_mmu_page *sp;
	struct kvm_rmap_head *rmap_head;
	int rmap_count;

	sp = sptep_to_sp(spte);
	kvm_mmu_page_set_translation(sp, spte_index(spte), gfn, access);
	kvm_update_page_stats(kvm, sp->role.level, 1);

	rmap_head = gfn_to_rmap(gfn, sp->role.level, slot);
	rmap_count = pte_list_add(cache, spte, rmap_head);

	if (rmap_count > kvm->stat.max_mmu_rmap_size)
		kvm->stat.max_mmu_rmap_size = rmap_count;
	if (rmap_count > RMAP_RECYCLE_THRESHOLD) {
		kvm_zap_all_rmap_sptes(kvm, rmap_head);
		kvm_flush_remote_tlbs_gfn(kvm, gfn, sp->role.level);
	}
}

static void rmap_add(struct kvm_vcpu *vcpu, const struct kvm_memory_slot *slot,
		     u64 *spte, gfn_t gfn, unsigned int access)
{
	struct kvm_mmu_memory_cache *cache = &vcpu->arch.mmu_pte_list_desc_cache;

	__rmap_add(vcpu->kvm, cache, slot, spte, gfn, access);
}

static bool kvm_rmap_age_gfn_range(struct kvm *kvm,
				   struct kvm_gfn_range *range, bool test_only)
{
	struct slot_rmap_walk_iterator iterator;
	struct rmap_iterator iter;
	bool young = false;
	u64 *sptep;

	for_each_slot_rmap_range(range->slot, PG_LEVEL_4K, KVM_MAX_HUGEPAGE_LEVEL,
				 range->start, range->end - 1, &iterator) {
		for_each_rmap_spte(iterator.rmap, &iter, sptep) {
			u64 spte = *sptep;

			if (!is_accessed_spte(spte))
				continue;

			if (test_only)
				return true;

			if (spte_ad_enabled(spte)) {
				clear_bit((ffs(shadow_accessed_mask) - 1),
					(unsigned long *)sptep);
			} else {
				/*
				 * WARN if mmu_spte_update() signals the need
				 * for a TLB flush, as Access tracking a SPTE
				 * should never trigger an _immediate_ flush.
				 */
				spte = mark_spte_for_access_track(spte);
				WARN_ON_ONCE(mmu_spte_update(sptep, spte));
			}
			young = true;
		}
	}
	return young;
}

bool kvm_age_gfn(struct kvm *kvm, struct kvm_gfn_range *range)
{
	bool young = false;

	if (kvm_memslots_have_rmaps(kvm))
		young = kvm_rmap_age_gfn_range(kvm, range, false);

	if (tdp_mmu_enabled)
		young |= kvm_tdp_mmu_age_gfn_range(kvm, range);

	return young;
}

bool kvm_test_age_gfn(struct kvm *kvm, struct kvm_gfn_range *range)
{
	bool young = false;

	if (kvm_memslots_have_rmaps(kvm))
		young = kvm_rmap_age_gfn_range(kvm, range, true);

	if (tdp_mmu_enabled)
		young |= kvm_tdp_mmu_test_age_gfn(kvm, range);

	return young;
}

static void kvm_mmu_check_sptes_at_free(struct kvm_mmu_page *sp)
{
#ifdef CONFIG_KVM_PROVE_MMU
	int i;

	for (i = 0; i < SPTE_ENT_PER_PAGE; i++) {
		if (KVM_MMU_WARN_ON(is_shadow_present_pte(sp->spt[i])))
			pr_err_ratelimited("SPTE %llx (@ %p) for gfn %llx shadow-present at free",
					   sp->spt[i], &sp->spt[i],
					   kvm_mmu_page_get_gfn(sp, i));
	}
#endif
}

static void kvm_account_mmu_page(struct kvm *kvm, struct kvm_mmu_page *sp)
{
	kvm->arch.n_used_mmu_pages++;
	kvm_account_pgtable_pages((void *)sp->spt, +1);
}

static void kvm_unaccount_mmu_page(struct kvm *kvm, struct kvm_mmu_page *sp)
{
	kvm->arch.n_used_mmu_pages--;
	kvm_account_pgtable_pages((void *)sp->spt, -1);
}

static void kvm_mmu_free_shadow_page(struct kvm_mmu_page *sp)
{
	kvm_mmu_check_sptes_at_free(sp);

	hlist_del(&sp->hash_link);
	list_del(&sp->link);
	free_page((unsigned long)sp->spt);
	free_page((unsigned long)sp->shadowed_translation);
	kmem_cache_free(mmu_page_header_cache, sp);
}

static unsigned kvm_page_table_hashfn(gfn_t gfn)
{
	return hash_64(gfn, KVM_MMU_HASH_SHIFT);
}

static void mmu_page_add_parent_pte(struct kvm_mmu_memory_cache *cache,
				    struct kvm_mmu_page *sp, u64 *parent_pte)
{
	if (!parent_pte)
		return;

	pte_list_add(cache, parent_pte, &sp->parent_ptes);
}

static void mmu_page_remove_parent_pte(struct kvm *kvm, struct kvm_mmu_page *sp,
				       u64 *parent_pte)
{
	pte_list_remove(kvm, parent_pte, &sp->parent_ptes);
}

static void drop_parent_pte(struct kvm *kvm, struct kvm_mmu_page *sp,
			    u64 *parent_pte)
{
	mmu_page_remove_parent_pte(kvm, sp, parent_pte);
	mmu_spte_clear_no_track(parent_pte);
}

static void mark_unsync(u64 *spte);
static void kvm_mmu_mark_parents_unsync(struct kvm_mmu_page *sp)
{
	u64 *sptep;
	struct rmap_iterator iter;

	for_each_rmap_spte(&sp->parent_ptes, &iter, sptep) {
		mark_unsync(sptep);
	}
}

static void mark_unsync(u64 *spte)
{
	struct kvm_mmu_page *sp;

	sp = sptep_to_sp(spte);
	if (__test_and_set_bit(spte_index(spte), sp->unsync_child_bitmap))
		return;
	if (sp->unsync_children++)
		return;
	kvm_mmu_mark_parents_unsync(sp);
}

#define KVM_PAGE_ARRAY_NR 16

struct kvm_mmu_pages {
	struct mmu_page_and_offset {
		struct kvm_mmu_page *sp;
		unsigned int idx;
	} page[KVM_PAGE_ARRAY_NR];
	unsigned int nr;
};

static int mmu_pages_add(struct kvm_mmu_pages *pvec, struct kvm_mmu_page *sp,
			 int idx)
{
	int i;

	if (sp->unsync)
		for (i=0; i < pvec->nr; i++)
			if (pvec->page[i].sp == sp)
				return 0;

	pvec->page[pvec->nr].sp = sp;
	pvec->page[pvec->nr].idx = idx;
	pvec->nr++;
	return (pvec->nr == KVM_PAGE_ARRAY_NR);
}

static inline void clear_unsync_child_bit(struct kvm_mmu_page *sp, int idx)
{
	--sp->unsync_children;
	WARN_ON_ONCE((int)sp->unsync_children < 0);
	__clear_bit(idx, sp->unsync_child_bitmap);
}

static int __mmu_unsync_walk(struct kvm_mmu_page *sp,
			   struct kvm_mmu_pages *pvec)
{
	int i, ret, nr_unsync_leaf = 0;

	for_each_set_bit(i, sp->unsync_child_bitmap, 512) {
		struct kvm_mmu_page *child;
		u64 ent = sp->spt[i];

		if (!is_shadow_present_pte(ent) || is_large_pte(ent)) {
			clear_unsync_child_bit(sp, i);
			continue;
		}

		child = spte_to_child_sp(ent);

		if (child->unsync_children) {
			if (mmu_pages_add(pvec, child, i))
				return -ENOSPC;

			ret = __mmu_unsync_walk(child, pvec);
			if (!ret) {
				clear_unsync_child_bit(sp, i);
				continue;
			} else if (ret > 0) {
				nr_unsync_leaf += ret;
			} else
				return ret;
		} else if (child->unsync) {
			nr_unsync_leaf++;
			if (mmu_pages_add(pvec, child, i))
				return -ENOSPC;
		} else
			clear_unsync_child_bit(sp, i);
	}

	return nr_unsync_leaf;
}

#define INVALID_INDEX (-1)

static int mmu_unsync_walk(struct kvm_mmu_page *sp,
			   struct kvm_mmu_pages *pvec)
{
	pvec->nr = 0;
	if (!sp->unsync_children)
		return 0;

	mmu_pages_add(pvec, sp, INVALID_INDEX);
	return __mmu_unsync_walk(sp, pvec);
}

static void kvm_unlink_unsync_page(struct kvm *kvm, struct kvm_mmu_page *sp)
{
	WARN_ON_ONCE(!sp->unsync);
	trace_kvm_mmu_sync_page(sp);
	sp->unsync = 0;
	--kvm->stat.mmu_unsync;
}

static bool kvm_mmu_prepare_zap_page(struct kvm *kvm, struct kvm_mmu_page *sp,
				     struct list_head *invalid_list);
static void kvm_mmu_commit_zap_page(struct kvm *kvm,
				    struct list_head *invalid_list);

static bool sp_has_gptes(struct kvm_mmu_page *sp)
{
	if (sp->role.direct)
		return false;

	if (sp->role.passthrough)
		return false;

	return true;
}

#define for_each_valid_sp(_kvm, _sp, _list)				\
	hlist_for_each_entry(_sp, _list, hash_link)			\
		if (is_obsolete_sp((_kvm), (_sp))) {			\
		} else

#define for_each_gfn_valid_sp_with_gptes(_kvm, _sp, _gfn)		\
	for_each_valid_sp(_kvm, _sp,					\
	  &(_kvm)->arch.mmu_page_hash[kvm_page_table_hashfn(_gfn)])	\
		if ((_sp)->gfn != (_gfn) || !sp_has_gptes(_sp)) {} else

static bool kvm_sync_page_check(struct kvm_vcpu *vcpu, struct kvm_mmu_page *sp)
{
	union kvm_mmu_page_role root_role = vcpu->arch.mmu->root_role;

	/*
	 * Ignore various flags when verifying that it's safe to sync a shadow
	 * page using the current MMU context.
	 *
	 *  - level: not part of the overall MMU role and will never match as the MMU's
	 *           level tracks the root level
	 *  - access: updated based on the new guest PTE
	 *  - quadrant: not part of the overall MMU role (similar to level)
	 */
	const union kvm_mmu_page_role sync_role_ign = {
		.level = 0xf,
		.access = 0x7,
		.quadrant = 0x3,
		.passthrough = 0x1,
	};

	/*
	 * Direct pages can never be unsync, and KVM should never attempt to
	 * sync a shadow page for a different MMU context, e.g. if the role
	 * differs then the memslot lookup (SMM vs. non-SMM) will be bogus, the
	 * reserved bits checks will be wrong, etc...
	 */
	if (WARN_ON_ONCE(sp->role.direct || !vcpu->arch.mmu->sync_spte ||
			 (sp->role.word ^ root_role.word) & ~sync_role_ign.word))
		return false;

	return true;
}

static int kvm_sync_spte(struct kvm_vcpu *vcpu, struct kvm_mmu_page *sp, int i)
{
	/* sp->spt[i] has initial value of shadow page table allocation */
	if (sp->spt[i] == SHADOW_NONPRESENT_VALUE)
		return 0;

	return vcpu->arch.mmu->sync_spte(vcpu, sp, i);
}

static int __kvm_sync_page(struct kvm_vcpu *vcpu, struct kvm_mmu_page *sp)
{
	int flush = 0;
	int i;

	if (!kvm_sync_page_check(vcpu, sp))
		return -1;

	for (i = 0; i < SPTE_ENT_PER_PAGE; i++) {
		int ret = kvm_sync_spte(vcpu, sp, i);

		if (ret < -1)
			return -1;
		flush |= ret;
	}

	/*
	 * Note, any flush is purely for KVM's correctness, e.g. when dropping
	 * an existing SPTE or clearing W/A/D bits to ensure an mmu_notifier
	 * unmap or dirty logging event doesn't fail to flush.  The guest is
	 * responsible for flushing the TLB to ensure any changes in protection
	 * bits are recognized, i.e. until the guest flushes or page faults on
	 * a relevant address, KVM is architecturally allowed to let vCPUs use
	 * cached translations with the old protection bits.
	 */
	return flush;
}

static int kvm_sync_page(struct kvm_vcpu *vcpu, struct kvm_mmu_page *sp,
			 struct list_head *invalid_list)
{
	int ret = __kvm_sync_page(vcpu, sp);

	if (ret < 0)
		kvm_mmu_prepare_zap_page(vcpu->kvm, sp, invalid_list);
	return ret;
}

static bool kvm_mmu_remote_flush_or_zap(struct kvm *kvm,
					struct list_head *invalid_list,
					bool remote_flush)
{
	if (!remote_flush && list_empty(invalid_list))
		return false;

	if (!list_empty(invalid_list))
		kvm_mmu_commit_zap_page(kvm, invalid_list);
	else
		kvm_flush_remote_tlbs(kvm);
	return true;
}

static bool is_obsolete_sp(struct kvm *kvm, struct kvm_mmu_page *sp)
{
	if (sp->role.invalid)
		return true;

	/* TDP MMU pages do not use the MMU generation. */
	return !is_tdp_mmu_page(sp) &&
	       unlikely(sp->mmu_valid_gen != kvm->arch.mmu_valid_gen);
}

struct mmu_page_path {
	struct kvm_mmu_page *parent[PT64_ROOT_MAX_LEVEL];
	unsigned int idx[PT64_ROOT_MAX_LEVEL];
};

#define for_each_sp(pvec, sp, parents, i)			\
		for (i = mmu_pages_first(&pvec, &parents);	\
			i < pvec.nr && ({ sp = pvec.page[i].sp; 1;});	\
			i = mmu_pages_next(&pvec, &parents, i))

static int mmu_pages_next(struct kvm_mmu_pages *pvec,
			  struct mmu_page_path *parents,
			  int i)
{
	int n;

	for (n = i+1; n < pvec->nr; n++) {
		struct kvm_mmu_page *sp = pvec->page[n].sp;
		unsigned idx = pvec->page[n].idx;
		int level = sp->role.level;

		parents->idx[level-1] = idx;
		if (level == PG_LEVEL_4K)
			break;

		parents->parent[level-2] = sp;
	}

	return n;
}

static int mmu_pages_first(struct kvm_mmu_pages *pvec,
			   struct mmu_page_path *parents)
{
	struct kvm_mmu_page *sp;
	int level;

	if (pvec->nr == 0)
		return 0;

	WARN_ON_ONCE(pvec->page[0].idx != INVALID_INDEX);

	sp = pvec->page[0].sp;
	level = sp->role.level;
	WARN_ON_ONCE(level == PG_LEVEL_4K);

	parents->parent[level-2] = sp;

	/* Also set up a sentinel.  Further entries in pvec are all
	 * children of sp, so this element is never overwritten.
	 */
	parents->parent[level-1] = NULL;
	return mmu_pages_next(pvec, parents, 0);
}

static void mmu_pages_clear_parents(struct mmu_page_path *parents)
{
	struct kvm_mmu_page *sp;
	unsigned int level = 0;

	do {
		unsigned int idx = parents->idx[level];
		sp = parents->parent[level];
		if (!sp)
			return;

		WARN_ON_ONCE(idx == INVALID_INDEX);
		clear_unsync_child_bit(sp, idx);
		level++;
	} while (!sp->unsync_children);
}

static int mmu_sync_children(struct kvm_vcpu *vcpu,
			     struct kvm_mmu_page *parent, bool can_yield)
{
	int i;
	struct kvm_mmu_page *sp;
	struct mmu_page_path parents;
	struct kvm_mmu_pages pages;
	LIST_HEAD(invalid_list);
	bool flush = false;

	while (mmu_unsync_walk(parent, &pages)) {
		bool protected = false;

		for_each_sp(pages, sp, parents, i)
			protected |= kvm_vcpu_write_protect_gfn(vcpu, sp->gfn);

		if (protected) {
			kvm_mmu_remote_flush_or_zap(vcpu->kvm, &invalid_list, true);
			flush = false;
		}

		for_each_sp(pages, sp, parents, i) {
			kvm_unlink_unsync_page(vcpu->kvm, sp);
			flush |= kvm_sync_page(vcpu, sp, &invalid_list) > 0;
			mmu_pages_clear_parents(&parents);
		}
		if (need_resched() || rwlock_needbreak(&vcpu->kvm->mmu_lock)) {
			kvm_mmu_remote_flush_or_zap(vcpu->kvm, &invalid_list, flush);
			if (!can_yield) {
				kvm_make_request(KVM_REQ_MMU_SYNC, vcpu);
				return -EINTR;
			}

			cond_resched_rwlock_write(&vcpu->kvm->mmu_lock);
			flush = false;
		}
	}

	kvm_mmu_remote_flush_or_zap(vcpu->kvm, &invalid_list, flush);
	return 0;
}

static void __clear_sp_write_flooding_count(struct kvm_mmu_page *sp)
{
	atomic_set(&sp->write_flooding_count,  0);
}

static void clear_sp_write_flooding_count(u64 *spte)
{
	__clear_sp_write_flooding_count(sptep_to_sp(spte));
}

/*
 * The vCPU is required when finding indirect shadow pages; the shadow
 * page may already exist and syncing it needs the vCPU pointer in
 * order to read guest page tables.  Direct shadow pages are never
 * unsync, thus @vcpu can be NULL if @role.direct is true.
 */
static struct kvm_mmu_page *kvm_mmu_find_shadow_page(struct kvm *kvm,
						     struct kvm_vcpu *vcpu,
						     gfn_t gfn,
						     struct hlist_head *sp_list,
						     union kvm_mmu_page_role role)
{
	struct kvm_mmu_page *sp;
	int ret;
	int collisions = 0;
	LIST_HEAD(invalid_list);

	for_each_valid_sp(kvm, sp, sp_list) {
		if (sp->gfn != gfn) {
			collisions++;
			continue;
		}

		if (sp->role.word != role.word) {
			/*
			 * If the guest is creating an upper-level page, zap
			 * unsync pages for the same gfn.  While it's possible
			 * the guest is using recursive page tables, in all
			 * likelihood the guest has stopped using the unsync
			 * page and is installing a completely unrelated page.
			 * Unsync pages must not be left as is, because the new
			 * upper-level page will be write-protected.
			 */
			if (role.level > PG_LEVEL_4K && sp->unsync)
				kvm_mmu_prepare_zap_page(kvm, sp,
							 &invalid_list);
			continue;
		}

		/* unsync and write-flooding only apply to indirect SPs. */
		if (sp->role.direct)
			goto out;

		if (sp->unsync) {
			if (KVM_BUG_ON(!vcpu, kvm))
				break;

			/*
			 * The page is good, but is stale.  kvm_sync_page does
			 * get the latest guest state, but (unlike mmu_unsync_children)
			 * it doesn't write-protect the page or mark it synchronized!
			 * This way the validity of the mapping is ensured, but the
			 * overhead of write protection is not incurred until the
			 * guest invalidates the TLB mapping.  This allows multiple
			 * SPs for a single gfn to be unsync.
			 *
			 * If the sync fails, the page is zapped.  If so, break
			 * in order to rebuild it.
			 */
			ret = kvm_sync_page(vcpu, sp, &invalid_list);
			if (ret < 0)
				break;

			WARN_ON_ONCE(!list_empty(&invalid_list));
			if (ret > 0)
				kvm_flush_remote_tlbs(kvm);
		}

		__clear_sp_write_flooding_count(sp);

		goto out;
	}

	sp = NULL;
	++kvm->stat.mmu_cache_miss;

out:
	kvm_mmu_commit_zap_page(kvm, &invalid_list);

	if (collisions > kvm->stat.max_mmu_page_hash_collisions)
		kvm->stat.max_mmu_page_hash_collisions = collisions;
	return sp;
}

/* Caches used when allocating a new shadow page. */
struct shadow_page_caches {
	struct kvm_mmu_memory_cache *page_header_cache;
	struct kvm_mmu_memory_cache *shadow_page_cache;
	struct kvm_mmu_memory_cache *shadowed_info_cache;
};

static struct kvm_mmu_page *kvm_mmu_alloc_shadow_page(struct kvm *kvm,
						      struct shadow_page_caches *caches,
						      gfn_t gfn,
						      struct hlist_head *sp_list,
						      union kvm_mmu_page_role role)
{
	struct kvm_mmu_page *sp;

	sp = kvm_mmu_memory_cache_alloc(caches->page_header_cache);
	sp->spt = kvm_mmu_memory_cache_alloc(caches->shadow_page_cache);
	if (!role.direct && role.level <= KVM_MAX_HUGEPAGE_LEVEL)
		sp->shadowed_translation = kvm_mmu_memory_cache_alloc(caches->shadowed_info_cache);

	set_page_private(virt_to_page(sp->spt), (unsigned long)sp);

	INIT_LIST_HEAD(&sp->possible_nx_huge_page_link);

	/*
	 * active_mmu_pages must be a FIFO list, as kvm_zap_obsolete_pages()
	 * depends on valid pages being added to the head of the list.  See
	 * comments in kvm_zap_obsolete_pages().
	 */
	sp->mmu_valid_gen = kvm->arch.mmu_valid_gen;
	list_add(&sp->link, &kvm->arch.active_mmu_pages);
	kvm_account_mmu_page(kvm, sp);

	sp->gfn = gfn;
	sp->role = role;
	hlist_add_head(&sp->hash_link, sp_list);
	if (sp_has_gptes(sp))
		account_shadowed(kvm, sp);

	return sp;
}

/* Note, @vcpu may be NULL if @role.direct is true; see kvm_mmu_find_shadow_page. */
static struct kvm_mmu_page *__kvm_mmu_get_shadow_page(struct kvm *kvm,
						      struct kvm_vcpu *vcpu,
						      struct shadow_page_caches *caches,
						      gfn_t gfn,
						      union kvm_mmu_page_role role)
{
	struct hlist_head *sp_list;
	struct kvm_mmu_page *sp;
	bool created = false;

	sp_list = &kvm->arch.mmu_page_hash[kvm_page_table_hashfn(gfn)];

	sp = kvm_mmu_find_shadow_page(kvm, vcpu, gfn, sp_list, role);
	if (!sp) {
		created = true;
		sp = kvm_mmu_alloc_shadow_page(kvm, caches, gfn, sp_list, role);
	}

	trace_kvm_mmu_get_page(sp, created);
	return sp;
}

static struct kvm_mmu_page *kvm_mmu_get_shadow_page(struct kvm_vcpu *vcpu,
						    gfn_t gfn,
						    union kvm_mmu_page_role role)
{
	struct shadow_page_caches caches = {
		.page_header_cache = &vcpu->arch.mmu_page_header_cache,
		.shadow_page_cache = &vcpu->arch.mmu_shadow_page_cache,
		.shadowed_info_cache = &vcpu->arch.mmu_shadowed_info_cache,
	};

	return __kvm_mmu_get_shadow_page(vcpu->kvm, vcpu, &caches, gfn, role);
}

static union kvm_mmu_page_role kvm_mmu_child_role(u64 *sptep, bool direct,
						  unsigned int access)
{
	struct kvm_mmu_page *parent_sp = sptep_to_sp(sptep);
	union kvm_mmu_page_role role;

	role = parent_sp->role;
	role.level--;
	role.access = access;
	role.direct = direct;
	role.passthrough = 0;

	/*
	 * If the guest has 4-byte PTEs then that means it's using 32-bit,
	 * 2-level, non-PAE paging. KVM shadows such guests with PAE paging
	 * (i.e. 8-byte PTEs). The difference in PTE size means that KVM must
	 * shadow each guest page table with multiple shadow page tables, which
	 * requires extra bookkeeping in the role.
	 *
	 * Specifically, to shadow the guest's page directory (which covers a
	 * 4GiB address space), KVM uses 4 PAE page directories, each mapping
	 * 1GiB of the address space. @role.quadrant encodes which quarter of
	 * the address space each maps.
	 *
	 * To shadow the guest's page tables (which each map a 4MiB region), KVM
	 * uses 2 PAE page tables, each mapping a 2MiB region. For these,
	 * @role.quadrant encodes which half of the region they map.
	 *
	 * Concretely, a 4-byte PDE consumes bits 31:22, while an 8-byte PDE
	 * consumes bits 29:21.  To consume bits 31:30, KVM's uses 4 shadow
	 * PDPTEs; those 4 PAE page directories are pre-allocated and their
	 * quadrant is assigned in mmu_alloc_root().   A 4-byte PTE consumes
	 * bits 21:12, while an 8-byte PTE consumes bits 20:12.  To consume
	 * bit 21 in the PTE (the child here), KVM propagates that bit to the
	 * quadrant, i.e. sets quadrant to '0' or '1'.  The parent 8-byte PDE
	 * covers bit 21 (see above), thus the quadrant is calculated from the
	 * _least_ significant bit of the PDE index.
	 */
	if (role.has_4_byte_gpte) {
		WARN_ON_ONCE(role.level != PG_LEVEL_4K);
		role.quadrant = spte_index(sptep) & 1;
	}

	return role;
}

static struct kvm_mmu_page *kvm_mmu_get_child_sp(struct kvm_vcpu *vcpu,
						 u64 *sptep, gfn_t gfn,
						 bool direct, unsigned int access)
{
	union kvm_mmu_page_role role;

	if (is_shadow_present_pte(*sptep) && !is_large_pte(*sptep))
		return ERR_PTR(-EEXIST);

	role = kvm_mmu_child_role(sptep, direct, access);
	return kvm_mmu_get_shadow_page(vcpu, gfn, role);
}

static void shadow_walk_init_using_root(struct kvm_shadow_walk_iterator *iterator,
					struct kvm_vcpu *vcpu, hpa_t root,
					u64 addr)
{
	iterator->addr = addr;
	iterator->shadow_addr = root;
	iterator->level = vcpu->arch.mmu->root_role.level;

	if (iterator->level >= PT64_ROOT_4LEVEL &&
	    vcpu->arch.mmu->cpu_role.base.level < PT64_ROOT_4LEVEL &&
	    !vcpu->arch.mmu->root_role.direct)
		iterator->level = PT32E_ROOT_LEVEL;

	if (iterator->level == PT32E_ROOT_LEVEL) {
		/*
		 * prev_root is currently only used for 64-bit hosts. So only
		 * the active root_hpa is valid here.
		 */
		BUG_ON(root != vcpu->arch.mmu->root.hpa);

		iterator->shadow_addr
			= vcpu->arch.mmu->pae_root[(addr >> 30) & 3];
		iterator->shadow_addr &= SPTE_BASE_ADDR_MASK;
		--iterator->level;
		if (!iterator->shadow_addr)
			iterator->level = 0;
	}
}

static void shadow_walk_init(struct kvm_shadow_walk_iterator *iterator,
			     struct kvm_vcpu *vcpu, u64 addr)
{
	shadow_walk_init_using_root(iterator, vcpu, vcpu->arch.mmu->root.hpa,
				    addr);
}

static bool shadow_walk_okay(struct kvm_shadow_walk_iterator *iterator)
{
	if (iterator->level < PG_LEVEL_4K)
		return false;

	iterator->index = SPTE_INDEX(iterator->addr, iterator->level);
	iterator->sptep	= ((u64 *)__va(iterator->shadow_addr)) + iterator->index;
	return true;
}

static void __shadow_walk_next(struct kvm_shadow_walk_iterator *iterator,
			       u64 spte)
{
	if (!is_shadow_present_pte(spte) || is_last_spte(spte, iterator->level)) {
		iterator->level = 0;
		return;
	}

	iterator->shadow_addr = spte & SPTE_BASE_ADDR_MASK;
	--iterator->level;
}

static void shadow_walk_next(struct kvm_shadow_walk_iterator *iterator)
{
	__shadow_walk_next(iterator, *iterator->sptep);
}

static void __link_shadow_page(struct kvm *kvm,
			       struct kvm_mmu_memory_cache *cache, u64 *sptep,
			       struct kvm_mmu_page *sp, bool flush)
{
	u64 spte;

	BUILD_BUG_ON(VMX_EPT_WRITABLE_MASK != PT_WRITABLE_MASK);

	/*
	 * If an SPTE is present already, it must be a leaf and therefore
	 * a large one.  Drop it, and flush the TLB if needed, before
	 * installing sp.
	 */
	if (is_shadow_present_pte(*sptep))
		drop_large_spte(kvm, sptep, flush);

	spte = make_nonleaf_spte(sp->spt, sp_ad_disabled(sp));

	mmu_spte_set(sptep, spte);

	mmu_page_add_parent_pte(cache, sp, sptep);

	/*
	 * The non-direct sub-pagetable must be updated before linking.  For
	 * L1 sp, the pagetable is updated via kvm_sync_page() in
	 * kvm_mmu_find_shadow_page() without write-protecting the gfn,
	 * so sp->unsync can be true or false.  For higher level non-direct
	 * sp, the pagetable is updated/synced via mmu_sync_children() in
	 * FNAME(fetch)(), so sp->unsync_children can only be false.
	 * WARN_ON_ONCE() if anything happens unexpectedly.
	 */
	if (WARN_ON_ONCE(sp->unsync_children) || sp->unsync)
		mark_unsync(sptep);
}

static void link_shadow_page(struct kvm_vcpu *vcpu, u64 *sptep,
			     struct kvm_mmu_page *sp)
{
	__link_shadow_page(vcpu->kvm, &vcpu->arch.mmu_pte_list_desc_cache, sptep, sp, true);
}

static void validate_direct_spte(struct kvm_vcpu *vcpu, u64 *sptep,
				   unsigned direct_access)
{
	if (is_shadow_present_pte(*sptep) && !is_large_pte(*sptep)) {
		struct kvm_mmu_page *child;

		/*
		 * For the direct sp, if the guest pte's dirty bit
		 * changed form clean to dirty, it will corrupt the
		 * sp's access: allow writable in the read-only sp,
		 * so we should update the spte at this point to get
		 * a new sp with the correct access.
		 */
		child = spte_to_child_sp(*sptep);
		if (child->role.access == direct_access)
			return;

		drop_parent_pte(vcpu->kvm, child, sptep);
		kvm_flush_remote_tlbs_sptep(vcpu->kvm, sptep);
	}
}

/* Returns the number of zapped non-leaf child shadow pages. */
static int mmu_page_zap_pte(struct kvm *kvm, struct kvm_mmu_page *sp,
			    u64 *spte, struct list_head *invalid_list)
{
	u64 pte;
	struct kvm_mmu_page *child;

	pte = *spte;
	if (is_shadow_present_pte(pte)) {
		if (is_last_spte(pte, sp->role.level)) {
			drop_spte(kvm, spte);
		} else {
			child = spte_to_child_sp(pte);
			drop_parent_pte(kvm, child, spte);

			/*
			 * Recursively zap nested TDP SPs, parentless SPs are
			 * unlikely to be used again in the near future.  This
			 * avoids retaining a large number of stale nested SPs.
			 */
			if (tdp_enabled && invalid_list &&
			    child->role.guest_mode && !child->parent_ptes.val)
				return kvm_mmu_prepare_zap_page(kvm, child,
								invalid_list);
		}
	} else if (is_mmio_spte(kvm, pte)) {
		mmu_spte_clear_no_track(spte);
	}
	return 0;
}

static int kvm_mmu_page_unlink_children(struct kvm *kvm,
					struct kvm_mmu_page *sp,
					struct list_head *invalid_list)
{
	int zapped = 0;
	unsigned i;

	for (i = 0; i < SPTE_ENT_PER_PAGE; ++i)
		zapped += mmu_page_zap_pte(kvm, sp, sp->spt + i, invalid_list);

	return zapped;
}

static void kvm_mmu_unlink_parents(struct kvm *kvm, struct kvm_mmu_page *sp)
{
	u64 *sptep;
	struct rmap_iterator iter;

	while ((sptep = rmap_get_first(&sp->parent_ptes, &iter)))
		drop_parent_pte(kvm, sp, sptep);
}

static int mmu_zap_unsync_children(struct kvm *kvm,
				   struct kvm_mmu_page *parent,
				   struct list_head *invalid_list)
{
	int i, zapped = 0;
	struct mmu_page_path parents;
	struct kvm_mmu_pages pages;

	if (parent->role.level == PG_LEVEL_4K)
		return 0;

	while (mmu_unsync_walk(parent, &pages)) {
		struct kvm_mmu_page *sp;

		for_each_sp(pages, sp, parents, i) {
			kvm_mmu_prepare_zap_page(kvm, sp, invalid_list);
			mmu_pages_clear_parents(&parents);
			zapped++;
		}
	}

	return zapped;
}

static bool __kvm_mmu_prepare_zap_page(struct kvm *kvm,
				       struct kvm_mmu_page *sp,
				       struct list_head *invalid_list,
				       int *nr_zapped)
{
	bool list_unstable, zapped_root = false;

	lockdep_assert_held_write(&kvm->mmu_lock);
	trace_kvm_mmu_prepare_zap_page(sp);
	++kvm->stat.mmu_shadow_zapped;
	*nr_zapped = mmu_zap_unsync_children(kvm, sp, invalid_list);
	*nr_zapped += kvm_mmu_page_unlink_children(kvm, sp, invalid_list);
	kvm_mmu_unlink_parents(kvm, sp);

	/* Zapping children means active_mmu_pages has become unstable. */
	list_unstable = *nr_zapped;

	if (!sp->role.invalid && sp_has_gptes(sp))
		unaccount_shadowed(kvm, sp);

	if (sp->unsync)
		kvm_unlink_unsync_page(kvm, sp);
	if (!sp->root_count) {
		/* Count self */
		(*nr_zapped)++;

		/*
		 * Already invalid pages (previously active roots) are not on
		 * the active page list.  See list_del() in the "else" case of
		 * !sp->root_count.
		 */
		if (sp->role.invalid)
			list_add(&sp->link, invalid_list);
		else
			list_move(&sp->link, invalid_list);
		kvm_unaccount_mmu_page(kvm, sp);
	} else {
		/*
		 * Remove the active root from the active page list, the root
		 * will be explicitly freed when the root_count hits zero.
		 */
		list_del(&sp->link);

		/*
		 * Obsolete pages cannot be used on any vCPUs, see the comment
		 * in kvm_mmu_zap_all_fast().  Note, is_obsolete_sp() also
		 * treats invalid shadow pages as being obsolete.
		 */
		zapped_root = !is_obsolete_sp(kvm, sp);
	}

	if (sp->nx_huge_page_disallowed)
		unaccount_nx_huge_page(kvm, sp);

	sp->role.invalid = 1;

	/*
	 * Make the request to free obsolete roots after marking the root
	 * invalid, otherwise other vCPUs may not see it as invalid.
	 */
	if (zapped_root)
		kvm_make_all_cpus_request(kvm, KVM_REQ_MMU_FREE_OBSOLETE_ROOTS);
	return list_unstable;
}

static bool kvm_mmu_prepare_zap_page(struct kvm *kvm, struct kvm_mmu_page *sp,
				     struct list_head *invalid_list)
{
	int nr_zapped;

	__kvm_mmu_prepare_zap_page(kvm, sp, invalid_list, &nr_zapped);
	return nr_zapped;
}

static void kvm_mmu_commit_zap_page(struct kvm *kvm,
				    struct list_head *invalid_list)
{
	struct kvm_mmu_page *sp, *nsp;

	if (list_empty(invalid_list))
		return;

	/*
	 * We need to make sure everyone sees our modifications to
	 * the page tables and see changes to vcpu->mode here. The barrier
	 * in the kvm_flush_remote_tlbs() achieves this. This pairs
	 * with vcpu_enter_guest and walk_shadow_page_lockless_begin/end.
	 *
	 * In addition, kvm_flush_remote_tlbs waits for all vcpus to exit
	 * guest mode and/or lockless shadow page table walks.
	 */
	kvm_flush_remote_tlbs(kvm);

	list_for_each_entry_safe(sp, nsp, invalid_list, link) {
		WARN_ON_ONCE(!sp->role.invalid || sp->root_count);
		kvm_mmu_free_shadow_page(sp);
	}
}

static unsigned long kvm_mmu_zap_oldest_mmu_pages(struct kvm *kvm,
						  unsigned long nr_to_zap)
{
	unsigned long total_zapped = 0;
	struct kvm_mmu_page *sp, *tmp;
	LIST_HEAD(invalid_list);
	bool unstable;
	int nr_zapped;

	if (list_empty(&kvm->arch.active_mmu_pages))
		return 0;

restart:
	list_for_each_entry_safe_reverse(sp, tmp, &kvm->arch.active_mmu_pages, link) {
		/*
		 * Don't zap active root pages, the page itself can't be freed
		 * and zapping it will just force vCPUs to realloc and reload.
		 */
		if (sp->root_count)
			continue;

		unstable = __kvm_mmu_prepare_zap_page(kvm, sp, &invalid_list,
						      &nr_zapped);
		total_zapped += nr_zapped;
		if (total_zapped >= nr_to_zap)
			break;

		if (unstable)
			goto restart;
	}

	kvm_mmu_commit_zap_page(kvm, &invalid_list);

	kvm->stat.mmu_recycled += total_zapped;
	return total_zapped;
}

static inline unsigned long kvm_mmu_available_pages(struct kvm *kvm)
{
	if (kvm->arch.n_max_mmu_pages > kvm->arch.n_used_mmu_pages)
		return kvm->arch.n_max_mmu_pages -
			kvm->arch.n_used_mmu_pages;

	return 0;
}

static int make_mmu_pages_available(struct kvm_vcpu *vcpu)
{
	unsigned long avail = kvm_mmu_available_pages(vcpu->kvm);

	if (likely(avail >= KVM_MIN_FREE_MMU_PAGES))
		return 0;

	kvm_mmu_zap_oldest_mmu_pages(vcpu->kvm, KVM_REFILL_PAGES - avail);

	/*
	 * Note, this check is intentionally soft, it only guarantees that one
	 * page is available, while the caller may end up allocating as many as
	 * four pages, e.g. for PAE roots or for 5-level paging.  Temporarily
	 * exceeding the (arbitrary by default) limit will not harm the host,
	 * being too aggressive may unnecessarily kill the guest, and getting an
	 * exact count is far more trouble than it's worth, especially in the
	 * page fault paths.
	 */
	if (!kvm_mmu_available_pages(vcpu->kvm))
		return -ENOSPC;
	return 0;
}

/*
 * Changing the number of mmu pages allocated to the vm
 * Note: if goal_nr_mmu_pages is too small, you will get dead lock
 */
void kvm_mmu_change_mmu_pages(struct kvm *kvm, unsigned long goal_nr_mmu_pages)
{
	write_lock(&kvm->mmu_lock);

	if (kvm->arch.n_used_mmu_pages > goal_nr_mmu_pages) {
		kvm_mmu_zap_oldest_mmu_pages(kvm, kvm->arch.n_used_mmu_pages -
						  goal_nr_mmu_pages);

		goal_nr_mmu_pages = kvm->arch.n_used_mmu_pages;
	}

	kvm->arch.n_max_mmu_pages = goal_nr_mmu_pages;

	write_unlock(&kvm->mmu_lock);
}

bool __kvm_mmu_unprotect_gfn_and_retry(struct kvm_vcpu *vcpu, gpa_t cr2_or_gpa,
				       bool always_retry)
{
	struct kvm *kvm = vcpu->kvm;
	LIST_HEAD(invalid_list);
	struct kvm_mmu_page *sp;
	gpa_t gpa = cr2_or_gpa;
	bool r = false;

	/*
	 * Bail early if there aren't any write-protected shadow pages to avoid
	 * unnecessarily taking mmu_lock lock, e.g. if the gfn is write-tracked
	 * by a third party.  Reading indirect_shadow_pages without holding
	 * mmu_lock is safe, as this is purely an optimization, i.e. a false
	 * positive is benign, and a false negative will simply result in KVM
	 * skipping the unprotect+retry path, which is also an optimization.
	 */
	if (!READ_ONCE(kvm->arch.indirect_shadow_pages))
		goto out;

	if (!vcpu->arch.mmu->root_role.direct) {
		gpa = kvm_mmu_gva_to_gpa_write(vcpu, cr2_or_gpa, NULL);
		if (gpa == INVALID_GPA)
			goto out;
	}

	write_lock(&kvm->mmu_lock);
	for_each_gfn_valid_sp_with_gptes(kvm, sp, gpa_to_gfn(gpa))
		kvm_mmu_prepare_zap_page(kvm, sp, &invalid_list);

	/*
	 * Snapshot the result before zapping, as zapping will remove all list
	 * entries, i.e. checking the list later would yield a false negative.
	 */
	r = !list_empty(&invalid_list);
	kvm_mmu_commit_zap_page(kvm, &invalid_list);
	write_unlock(&kvm->mmu_lock);

out:
	if (r || always_retry) {
		vcpu->arch.last_retry_eip = kvm_rip_read(vcpu);
		vcpu->arch.last_retry_addr = cr2_or_gpa;
	}
	return r;
}

static void kvm_unsync_page(struct kvm *kvm, struct kvm_mmu_page *sp)
{
	trace_kvm_mmu_unsync_page(sp);
	++kvm->stat.mmu_unsync;
	sp->unsync = 1;

	kvm_mmu_mark_parents_unsync(sp);
}

/*
 * Attempt to unsync any shadow pages that can be reached by the specified gfn,
 * KVM is creating a writable mapping for said gfn.  Returns 0 if all pages
 * were marked unsync (or if there is no shadow page), -EPERM if the SPTE must
 * be write-protected.
 */
int mmu_try_to_unsync_pages(struct kvm *kvm, const struct kvm_memory_slot *slot,
			    gfn_t gfn, bool synchronizing, bool prefetch)
{
	struct kvm_mmu_page *sp;
	bool locked = false;

	/*
	 * Force write-protection if the page is being tracked.  Note, the page
	 * track machinery is used to write-protect upper-level shadow pages,
	 * i.e. this guards the role.level == 4K assertion below!
	 */
	if (kvm_gfn_is_write_tracked(kvm, slot, gfn))
		return -EPERM;

	/*
	 * The page is not write-tracked, mark existing shadow pages unsync
	 * unless KVM is synchronizing an unsync SP.  In that case, KVM must
	 * complete emulation of the guest TLB flush before allowing shadow
	 * pages to become unsync (writable by the guest).
	 */
	for_each_gfn_valid_sp_with_gptes(kvm, sp, gfn) {
		if (synchronizing)
			return -EPERM;

		if (sp->unsync)
			continue;

		if (prefetch)
			return -EEXIST;

		/*
		 * TDP MMU page faults require an additional spinlock as they
		 * run with mmu_lock held for read, not write, and the unsync
		 * logic is not thread safe.  Take the spinklock regardless of
		 * the MMU type to avoid extra conditionals/parameters, there's
		 * no meaningful penalty if mmu_lock is held for write.
		 */
		if (!locked) {
			locked = true;
			spin_lock(&kvm->arch.mmu_unsync_pages_lock);

			/*
			 * Recheck after taking the spinlock, a different vCPU
			 * may have since marked the page unsync.  A false
			 * negative on the unprotected check above is not
			 * possible as clearing sp->unsync _must_ hold mmu_lock
			 * for write, i.e. unsync cannot transition from 1->0
			 * while this CPU holds mmu_lock for read (or write).
			 */
			if (READ_ONCE(sp->unsync))
				continue;
		}

		WARN_ON_ONCE(sp->role.level != PG_LEVEL_4K);
		kvm_unsync_page(kvm, sp);
	}
	if (locked)
		spin_unlock(&kvm->arch.mmu_unsync_pages_lock);

	/*
	 * We need to ensure that the marking of unsync pages is visible
	 * before the SPTE is updated to allow writes because
	 * kvm_mmu_sync_roots() checks the unsync flags without holding
	 * the MMU lock and so can race with this. If the SPTE was updated
	 * before the page had been marked as unsync-ed, something like the
	 * following could happen:
	 *
	 * CPU 1                    CPU 2
	 * ---------------------------------------------------------------------
	 * 1.2 Host updates SPTE
	 *     to be writable
	 *                      2.1 Guest writes a GPTE for GVA X.
	 *                          (GPTE being in the guest page table shadowed
	 *                           by the SP from CPU 1.)
	 *                          This reads SPTE during the page table walk.
	 *                          Since SPTE.W is read as 1, there is no
	 *                          fault.
	 *
	 *                      2.2 Guest issues TLB flush.
	 *                          That causes a VM Exit.
	 *
	 *                      2.3 Walking of unsync pages sees sp->unsync is
	 *                          false and skips the page.
	 *
	 *                      2.4 Guest accesses GVA X.
	 *                          Since the mapping in the SP was not updated,
	 *                          so the old mapping for GVA X incorrectly
	 *                          gets used.
	 * 1.1 Host marks SP
	 *     as unsync
	 *     (sp->unsync = true)
	 *
	 * The write barrier below ensures that 1.1 happens before 1.2 and thus
	 * the situation in 2.4 does not arise.  It pairs with the read barrier
	 * in is_unsync_root(), placed between 2.1's load of SPTE.W and 2.3.
	 */
	smp_wmb();

	return 0;
}

static int mmu_set_spte(struct kvm_vcpu *vcpu, struct kvm_memory_slot *slot,
			u64 *sptep, unsigned int pte_access, gfn_t gfn,
			kvm_pfn_t pfn, struct kvm_page_fault *fault)
{
	struct kvm_mmu_page *sp = sptep_to_sp(sptep);
	int level = sp->role.level;
	int was_rmapped = 0;
	int ret = RET_PF_FIXED;
	bool flush = false;
	bool wrprot;
	u64 spte;

	/* Prefetching always gets a writable pfn.  */
	bool host_writable = !fault || fault->map_writable;
	bool prefetch = !fault || fault->prefetch;
	bool write_fault = fault && fault->write;

	if (unlikely(is_noslot_pfn(pfn))) {
		vcpu->stat.pf_mmio_spte_created++;
		mark_mmio_spte(vcpu, sptep, gfn, pte_access);
		return RET_PF_EMULATE;
	}

	if (is_shadow_present_pte(*sptep)) {
		if (prefetch)
			return RET_PF_SPURIOUS;

		/*
		 * If we overwrite a PTE page pointer with a 2MB PMD, unlink
		 * the parent of the now unreachable PTE.
		 */
		if (level > PG_LEVEL_4K && !is_large_pte(*sptep)) {
			struct kvm_mmu_page *child;
			u64 pte = *sptep;

			child = spte_to_child_sp(pte);
			drop_parent_pte(vcpu->kvm, child, sptep);
			flush = true;
		} else if (pfn != spte_to_pfn(*sptep)) {
			drop_spte(vcpu->kvm, sptep);
			flush = true;
		} else
			was_rmapped = 1;
	}

	wrprot = make_spte(vcpu, sp, slot, pte_access, gfn, pfn, *sptep, prefetch,
			   false, host_writable, &spte);

	if (*sptep == spte) {
		ret = RET_PF_SPURIOUS;
	} else {
		flush |= mmu_spte_update(sptep, spte);
		trace_kvm_mmu_set_spte(level, gfn, sptep);
	}

	if (wrprot && write_fault)
		ret = RET_PF_WRITE_PROTECTED;

	if (flush)
		kvm_flush_remote_tlbs_gfn(vcpu->kvm, gfn, level);

	if (!was_rmapped) {
		WARN_ON_ONCE(ret == RET_PF_SPURIOUS);
		rmap_add(vcpu, slot, sptep, gfn, pte_access);
	} else {
		/* Already rmapped but the pte_access bits may have changed. */
		kvm_mmu_page_set_access(sp, spte_index(sptep), pte_access);
	}

	return ret;
}

static bool kvm_mmu_prefetch_sptes(struct kvm_vcpu *vcpu, gfn_t gfn, u64 *sptep,
				   int nr_pages, unsigned int access)
{
	struct page *pages[PTE_PREFETCH_NUM];
	struct kvm_memory_slot *slot;
	int i;

	if (WARN_ON_ONCE(nr_pages > PTE_PREFETCH_NUM))
		return false;

	slot = gfn_to_memslot_dirty_bitmap(vcpu, gfn, access & ACC_WRITE_MASK);
	if (!slot)
		return false;

	nr_pages = kvm_prefetch_pages(slot, gfn, pages, nr_pages);
	if (nr_pages <= 0)
		return false;

	for (i = 0; i < nr_pages; i++, gfn++, sptep++) {
		mmu_set_spte(vcpu, slot, sptep, access, gfn,
			     page_to_pfn(pages[i]), NULL);

		/*
		 * KVM always prefetches writable pages from the primary MMU,
		 * and KVM can make its SPTE writable in the fast page handler,
		 * without notifying the primary MMU.  Mark pages/folios dirty
		 * now to ensure file data is written back if it ends up being
		 * written by the guest.  Because KVM's prefetching GUPs
		 * writable PTEs, the probability of unnecessary writeback is
		 * extremely low.
		 */
		kvm_release_page_dirty(pages[i]);
	}

	return true;
}

static bool direct_pte_prefetch_many(struct kvm_vcpu *vcpu,
				     struct kvm_mmu_page *sp,
				     u64 *start, u64 *end)
{
	gfn_t gfn = kvm_mmu_page_get_gfn(sp, spte_index(start));
	unsigned int access = sp->role.access;

	return kvm_mmu_prefetch_sptes(vcpu, gfn, start, end - start, access);
}

static void __direct_pte_prefetch(struct kvm_vcpu *vcpu,
				  struct kvm_mmu_page *sp, u64 *sptep)
{
	u64 *spte, *start = NULL;
	int i;

	WARN_ON_ONCE(!sp->role.direct);

	i = spte_index(sptep) & ~(PTE_PREFETCH_NUM - 1);
	spte = sp->spt + i;

	for (i = 0; i < PTE_PREFETCH_NUM; i++, spte++) {
		if (is_shadow_present_pte(*spte) || spte == sptep) {
			if (!start)
				continue;
			if (!direct_pte_prefetch_many(vcpu, sp, start, spte))
				return;

			start = NULL;
		} else if (!start)
			start = spte;
	}
	if (start)
		direct_pte_prefetch_many(vcpu, sp, start, spte);
}

static void direct_pte_prefetch(struct kvm_vcpu *vcpu, u64 *sptep)
{
	struct kvm_mmu_page *sp;

	sp = sptep_to_sp(sptep);

	/*
	 * Without accessed bits, there's no way to distinguish between
	 * actually accessed translations and prefetched, so disable pte
	 * prefetch if accessed bits aren't available.
	 */
	if (sp_ad_disabled(sp))
		return;

	if (sp->role.level > PG_LEVEL_4K)
		return;

	/*
	 * If addresses are being invalidated, skip prefetching to avoid
	 * accidentally prefetching those addresses.
	 */
	if (unlikely(vcpu->kvm->mmu_invalidate_in_progress))
		return;

	__direct_pte_prefetch(vcpu, sp, sptep);
}

/*
 * Lookup the mapping level for @gfn in the current mm.
 *
 * WARNING!  Use of host_pfn_mapping_level() requires the caller and the end
 * consumer to be tied into KVM's handlers for MMU notifier events!
 *
 * There are several ways to safely use this helper:
 *
 * - Check mmu_invalidate_retry_gfn() after grabbing the mapping level, before
 *   consuming it.  In this case, mmu_lock doesn't need to be held during the
 *   lookup, but it does need to be held while checking the MMU notifier.
 *
 * - Hold mmu_lock AND ensure there is no in-progress MMU notifier invalidation
 *   event for the hva.  This can be done by explicit checking the MMU notifier
 *   or by ensuring that KVM already has a valid mapping that covers the hva.
 *
 * - Do not use the result to install new mappings, e.g. use the host mapping
 *   level only to decide whether or not to zap an entry.  In this case, it's
 *   not required to hold mmu_lock (though it's highly likely the caller will
 *   want to hold mmu_lock anyways, e.g. to modify SPTEs).
 *
 * Note!  The lookup can still race with modifications to host page tables, but
 * the above "rules" ensure KVM will not _consume_ the result of the walk if a
 * race with the primary MMU occurs.
 */
static int host_pfn_mapping_level(struct kvm *kvm, gfn_t gfn,
				  const struct kvm_memory_slot *slot)
{
	int level = PG_LEVEL_4K;
	unsigned long hva;
	unsigned long flags;
	pgd_t pgd;
	p4d_t p4d;
	pud_t pud;
	pmd_t pmd;

	/*
	 * Note, using the already-retrieved memslot and __gfn_to_hva_memslot()
	 * is not solely for performance, it's also necessary to avoid the
	 * "writable" check in __gfn_to_hva_many(), which will always fail on
	 * read-only memslots due to gfn_to_hva() assuming writes.  Earlier
	 * page fault steps have already verified the guest isn't writing a
	 * read-only memslot.
	 */
	hva = __gfn_to_hva_memslot(slot, gfn);

	/*
	 * Disable IRQs to prevent concurrent tear down of host page tables,
	 * e.g. if the primary MMU promotes a P*D to a huge page and then frees
	 * the original page table.
	 */
	local_irq_save(flags);

	/*
	 * Read each entry once.  As above, a non-leaf entry can be promoted to
	 * a huge page _during_ this walk.  Re-reading the entry could send the
	 * walk into the weeks, e.g. p*d_leaf() returns false (sees the old
	 * value) and then p*d_offset() walks into the target huge page instead
	 * of the old page table (sees the new value).
	 */
	pgd = READ_ONCE(*pgd_offset(kvm->mm, hva));
	if (pgd_none(pgd))
		goto out;

	p4d = READ_ONCE(*p4d_offset(&pgd, hva));
	if (p4d_none(p4d) || !p4d_present(p4d))
		goto out;

	pud = READ_ONCE(*pud_offset(&p4d, hva));
	if (pud_none(pud) || !pud_present(pud))
		goto out;

	if (pud_leaf(pud)) {
		level = PG_LEVEL_1G;
		goto out;
	}

	pmd = READ_ONCE(*pmd_offset(&pud, hva));
	if (pmd_none(pmd) || !pmd_present(pmd))
		goto out;

	if (pmd_leaf(pmd))
		level = PG_LEVEL_2M;

out:
	local_irq_restore(flags);
	return level;
}

static int __kvm_mmu_max_mapping_level(struct kvm *kvm,
				       const struct kvm_memory_slot *slot,
				       gfn_t gfn, int max_level, bool is_private)
{
	struct kvm_lpage_info *linfo;
	int host_level;

	max_level = min(max_level, max_huge_page_level);
	for ( ; max_level > PG_LEVEL_4K; max_level--) {
		linfo = lpage_info_slot(gfn, slot, max_level);
		if (!linfo->disallow_lpage)
			break;
	}

	if (is_private)
		return max_level;

	if (max_level == PG_LEVEL_4K)
		return PG_LEVEL_4K;

	host_level = host_pfn_mapping_level(kvm, gfn, slot);
	return min(host_level, max_level);
}

int kvm_mmu_max_mapping_level(struct kvm *kvm,
			      const struct kvm_memory_slot *slot, gfn_t gfn)
{
	bool is_private = kvm_slot_can_be_private(slot) &&
			  kvm_mem_is_private(kvm, gfn);

	return __kvm_mmu_max_mapping_level(kvm, slot, gfn, PG_LEVEL_NUM, is_private);
}

void kvm_mmu_hugepage_adjust(struct kvm_vcpu *vcpu, struct kvm_page_fault *fault)
{
	struct kvm_memory_slot *slot = fault->slot;
	kvm_pfn_t mask;

	fault->huge_page_disallowed = fault->exec && fault->nx_huge_page_workaround_enabled;

	if (unlikely(fault->max_level == PG_LEVEL_4K))
		return;

	if (is_error_noslot_pfn(fault->pfn))
		return;

	if (kvm_slot_dirty_track_enabled(slot))
		return;

	/*
	 * Enforce the iTLB multihit workaround after capturing the requested
	 * level, which will be used to do precise, accurate accounting.
	 */
	fault->req_level = __kvm_mmu_max_mapping_level(vcpu->kvm, slot,
						       fault->gfn, fault->max_level,
						       fault->is_private);
	if (fault->req_level == PG_LEVEL_4K || fault->huge_page_disallowed)
		return;

	/*
	 * mmu_invalidate_retry() was successful and mmu_lock is held, so
	 * the pmd can't be split from under us.
	 */
	fault->goal_level = fault->req_level;
	mask = KVM_PAGES_PER_HPAGE(fault->goal_level) - 1;
	VM_BUG_ON((fault->gfn & mask) != (fault->pfn & mask));
	fault->pfn &= ~mask;
}

void disallowed_hugepage_adjust(struct kvm_page_fault *fault, u64 spte, int cur_level)
{
	if (cur_level > PG_LEVEL_4K &&
	    cur_level == fault->goal_level &&
	    is_shadow_present_pte(spte) &&
	    !is_large_pte(spte) &&
	    spte_to_child_sp(spte)->nx_huge_page_disallowed) {
		/*
		 * A small SPTE exists for this pfn, but FNAME(fetch),
		 * direct_map(), or kvm_tdp_mmu_map() would like to create a
		 * large PTE instead: just force them to go down another level,
		 * patching back for them into pfn the next 9 bits of the
		 * address.
		 */
		u64 page_mask = KVM_PAGES_PER_HPAGE(cur_level) -
				KVM_PAGES_PER_HPAGE(cur_level - 1);
		fault->pfn |= fault->gfn & page_mask;
		fault->goal_level--;
	}
}

static int direct_map(struct kvm_vcpu *vcpu, struct kvm_page_fault *fault)
{
	struct kvm_shadow_walk_iterator it;
	struct kvm_mmu_page *sp;
	int ret;
	gfn_t base_gfn = fault->gfn;

	kvm_mmu_hugepage_adjust(vcpu, fault);

	trace_kvm_mmu_spte_requested(fault);
	for_each_shadow_entry(vcpu, fault->addr, it) {
		/*
		 * We cannot overwrite existing page tables with an NX
		 * large page, as the leaf could be executable.
		 */
		if (fault->nx_huge_page_workaround_enabled)
			disallowed_hugepage_adjust(fault, *it.sptep, it.level);

		base_gfn = gfn_round_for_level(fault->gfn, it.level);
		if (it.level == fault->goal_level)
			break;

		sp = kvm_mmu_get_child_sp(vcpu, it.sptep, base_gfn, true, ACC_ALL);
		if (sp == ERR_PTR(-EEXIST))
			continue;

		link_shadow_page(vcpu, it.sptep, sp);
		if (fault->huge_page_disallowed)
			account_nx_huge_page(vcpu->kvm, sp,
					     fault->req_level >= it.level);
	}

	if (WARN_ON_ONCE(it.level != fault->goal_level))
		return -EFAULT;

	ret = mmu_set_spte(vcpu, fault->slot, it.sptep, ACC_ALL,
			   base_gfn, fault->pfn, fault);
	if (ret == RET_PF_SPURIOUS)
		return ret;

	direct_pte_prefetch(vcpu, it.sptep);
	return ret;
}

static void kvm_send_hwpoison_signal(struct kvm_memory_slot *slot, gfn_t gfn)
{
	unsigned long hva = gfn_to_hva_memslot(slot, gfn);

	send_sig_mceerr(BUS_MCEERR_AR, (void __user *)hva, PAGE_SHIFT, current);
}

static int kvm_handle_error_pfn(struct kvm_vcpu *vcpu, struct kvm_page_fault *fault)
{
	if (is_sigpending_pfn(fault->pfn)) {
		kvm_handle_signal_exit(vcpu);
		return -EINTR;
	}

	/*
	 * Do not cache the mmio info caused by writing the readonly gfn
	 * into the spte otherwise read access on readonly gfn also can
	 * caused mmio page fault and treat it as mmio access.
	 */
	if (fault->pfn == KVM_PFN_ERR_RO_FAULT)
		return RET_PF_EMULATE;

	if (fault->pfn == KVM_PFN_ERR_HWPOISON) {
		kvm_send_hwpoison_signal(fault->slot, fault->gfn);
		return RET_PF_RETRY;
	}

	return -EFAULT;
}

static int kvm_handle_noslot_fault(struct kvm_vcpu *vcpu,
				   struct kvm_page_fault *fault,
				   unsigned int access)
{
	gva_t gva = fault->is_tdp ? 0 : fault->addr;

	if (fault->is_private) {
		kvm_mmu_prepare_memory_fault_exit(vcpu, fault);
		return -EFAULT;
	}

	vcpu_cache_mmio_info(vcpu, gva, fault->gfn,
			     access & shadow_mmio_access_mask);

	fault->slot = NULL;
	fault->pfn = KVM_PFN_NOSLOT;
	fault->map_writable = false;

	/*
	 * If MMIO caching is disabled, emulate immediately without
	 * touching the shadow page tables as attempting to install an
	 * MMIO SPTE will just be an expensive nop.
	 */
	if (unlikely(!enable_mmio_caching))
		return RET_PF_EMULATE;

	/*
	 * Do not create an MMIO SPTE for a gfn greater than host.MAXPHYADDR,
	 * any guest that generates such gfns is running nested and is being
	 * tricked by L0 userspace (you can observe gfn > L1.MAXPHYADDR if and
	 * only if L1's MAXPHYADDR is inaccurate with respect to the
	 * hardware's).
	 */
	if (unlikely(fault->gfn > kvm_mmu_max_gfn()))
		return RET_PF_EMULATE;

	return RET_PF_CONTINUE;
}

static bool page_fault_can_be_fast(struct kvm *kvm, struct kvm_page_fault *fault)
{
	/*
	 * Page faults with reserved bits set, i.e. faults on MMIO SPTEs, only
	 * reach the common page fault handler if the SPTE has an invalid MMIO
	 * generation number.  Refreshing the MMIO generation needs to go down
	 * the slow path.  Note, EPT Misconfigs do NOT set the PRESENT flag!
	 */
	if (fault->rsvd)
		return false;

	/*
	 * For hardware-protected VMs, certain conditions like attempting to
	 * perform a write to a page which is not in the state that the guest
	 * expects it to be in can result in a nested/extended #PF. In this
	 * case, the below code might misconstrue this situation as being the
	 * result of a write-protected access, and treat it as a spurious case
	 * rather than taking any action to satisfy the real source of the #PF
	 * such as generating a KVM_EXIT_MEMORY_FAULT. This can lead to the
	 * guest spinning on a #PF indefinitely, so don't attempt the fast path
	 * in this case.
	 *
	 * Note that the kvm_mem_is_private() check might race with an
	 * attribute update, but this will either result in the guest spinning
	 * on RET_PF_SPURIOUS until the update completes, or an actual spurious
	 * case might go down the slow path. Either case will resolve itself.
	 */
	if (kvm->arch.has_private_mem &&
	    fault->is_private != kvm_mem_is_private(kvm, fault->gfn))
		return false;

	/*
	 * #PF can be fast if:
	 *
	 * 1. The shadow page table entry is not present and A/D bits are
	 *    disabled _by KVM_, which could mean that the fault is potentially
	 *    caused by access tracking (if enabled).  If A/D bits are enabled
	 *    by KVM, but disabled by L1 for L2, KVM is forced to disable A/D
	 *    bits for L2 and employ access tracking, but the fast page fault
	 *    mechanism only supports direct MMUs.
	 * 2. The shadow page table entry is present, the access is a write,
	 *    and no reserved bits are set (MMIO SPTEs cannot be "fixed"), i.e.
	 *    the fault was caused by a write-protection violation.  If the
	 *    SPTE is MMU-writable (determined later), the fault can be fixed
	 *    by setting the Writable bit, which can be done out of mmu_lock.
	 */
	if (!fault->present)
		return !kvm_ad_enabled;

	/*
	 * Note, instruction fetches and writes are mutually exclusive, ignore
	 * the "exec" flag.
	 */
	return fault->write;
}

/*
 * Returns true if the SPTE was fixed successfully. Otherwise,
 * someone else modified the SPTE from its original value.
 */
static bool fast_pf_fix_direct_spte(struct kvm_vcpu *vcpu,
				    struct kvm_page_fault *fault,
				    u64 *sptep, u64 old_spte, u64 new_spte)
{
	/*
	 * Theoretically we could also set dirty bit (and flush TLB) here in
	 * order to eliminate unnecessary PML logging. See comments in
	 * set_spte. But fast_page_fault is very unlikely to happen with PML
	 * enabled, so we do not do this. This might result in the same GPA
	 * to be logged in PML buffer again when the write really happens, and
	 * eventually to be called by mark_page_dirty twice. But it's also no
	 * harm. This also avoids the TLB flush needed after setting dirty bit
	 * so non-PML cases won't be impacted.
	 *
	 * Compare with make_spte() where instead shadow_dirty_mask is set.
	 */
	if (!try_cmpxchg64(sptep, &old_spte, new_spte))
		return false;

	if (is_writable_pte(new_spte) && !is_writable_pte(old_spte))
		mark_page_dirty_in_slot(vcpu->kvm, fault->slot, fault->gfn);

	return true;
}

/*
 * Returns the last level spte pointer of the shadow page walk for the given
 * gpa, and sets *spte to the spte value. This spte may be non-preset. If no
 * walk could be performed, returns NULL and *spte does not contain valid data.
 *
 * Contract:
 *  - Must be called between walk_shadow_page_lockless_{begin,end}.
 *  - The returned sptep must not be used after walk_shadow_page_lockless_end.
 */
static u64 *fast_pf_get_last_sptep(struct kvm_vcpu *vcpu, gpa_t gpa, u64 *spte)
{
	struct kvm_shadow_walk_iterator iterator;
	u64 old_spte;
	u64 *sptep = NULL;

	for_each_shadow_entry_lockless(vcpu, gpa, iterator, old_spte) {
		sptep = iterator.sptep;
		*spte = old_spte;
	}

	return sptep;
}

/*
 * Returns one of RET_PF_INVALID, RET_PF_FIXED or RET_PF_SPURIOUS.
 */
static int fast_page_fault(struct kvm_vcpu *vcpu, struct kvm_page_fault *fault)
{
	struct kvm_mmu_page *sp;
	int ret = RET_PF_INVALID;
	u64 spte;
	u64 *sptep;
	uint retry_count = 0;

	if (!page_fault_can_be_fast(vcpu->kvm, fault))
		return ret;

	walk_shadow_page_lockless_begin(vcpu);

	do {
		u64 new_spte;

		if (tdp_mmu_enabled)
			sptep = kvm_tdp_mmu_fast_pf_get_last_sptep(vcpu, fault->gfn, &spte);
		else
			sptep = fast_pf_get_last_sptep(vcpu, fault->addr, &spte);

		/*
		 * It's entirely possible for the mapping to have been zapped
		 * by a different task, but the root page should always be
		 * available as the vCPU holds a reference to its root(s).
		 */
		if (WARN_ON_ONCE(!sptep))
			spte = FROZEN_SPTE;

		if (!is_shadow_present_pte(spte))
			break;

		sp = sptep_to_sp(sptep);
		if (!is_last_spte(spte, sp->role.level))
			break;

		/*
		 * Check whether the memory access that caused the fault would
		 * still cause it if it were to be performed right now. If not,
		 * then this is a spurious fault caused by TLB lazily flushed,
		 * or some other CPU has already fixed the PTE after the
		 * current CPU took the fault.
		 *
		 * Need not check the access of upper level table entries since
		 * they are always ACC_ALL.
		 */
		if (is_access_allowed(fault, spte)) {
			ret = RET_PF_SPURIOUS;
			break;
		}

		new_spte = spte;

		/*
		 * KVM only supports fixing page faults outside of MMU lock for
		 * direct MMUs, nested MMUs are always indirect, and KVM always
		 * uses A/D bits for non-nested MMUs.  Thus, if A/D bits are
		 * enabled, the SPTE can't be an access-tracked SPTE.
		 */
		if (unlikely(!kvm_ad_enabled) && is_access_track_spte(spte))
			new_spte = restore_acc_track_spte(new_spte) |
				   shadow_accessed_mask;

		/*
		 * To keep things simple, only SPTEs that are MMU-writable can
		 * be made fully writable outside of mmu_lock, e.g. only SPTEs
		 * that were write-protected for dirty-logging or access
		 * tracking are handled here.  Don't bother checking if the
		 * SPTE is writable to prioritize running with A/D bits enabled.
		 * The is_access_allowed() check above handles the common case
		 * of the fault being spurious, and the SPTE is known to be
		 * shadow-present, i.e. except for access tracking restoration
		 * making the new SPTE writable, the check is wasteful.
		 */
		if (fault->write && is_mmu_writable_spte(spte)) {
			new_spte |= PT_WRITABLE_MASK;

			/*
			 * Do not fix write-permission on the large spte when
			 * dirty logging is enabled. Since we only dirty the
			 * first page into the dirty-bitmap in
			 * fast_pf_fix_direct_spte(), other pages are missed
			 * if its slot has dirty logging enabled.
			 *
			 * Instead, we let the slow page fault path create a
			 * normal spte to fix the access.
			 */
			if (sp->role.level > PG_LEVEL_4K &&
			    kvm_slot_dirty_track_enabled(fault->slot))
				break;
		}

		/* Verify that the fault can be handled in the fast path */
		if (new_spte == spte ||
		    !is_access_allowed(fault, new_spte))
			break;

		/*
		 * Currently, fast page fault only works for direct mapping
		 * since the gfn is not stable for indirect shadow page. See
		 * Documentation/virt/kvm/locking.rst to get more detail.
		 */
		if (fast_pf_fix_direct_spte(vcpu, fault, sptep, spte, new_spte)) {
			ret = RET_PF_FIXED;
			break;
		}

		if (++retry_count > 4) {
			pr_warn_once("Fast #PF retrying more than 4 times.\n");
			break;
		}

	} while (true);

	trace_fast_page_fault(vcpu, fault, sptep, spte, ret);
	walk_shadow_page_lockless_end(vcpu);

	if (ret != RET_PF_INVALID)
		vcpu->stat.pf_fast++;

	return ret;
}

static void mmu_free_root_page(struct kvm *kvm, hpa_t *root_hpa,
			       struct list_head *invalid_list)
{
	struct kvm_mmu_page *sp;

	if (!VALID_PAGE(*root_hpa))
		return;

	sp = root_to_sp(*root_hpa);
	if (WARN_ON_ONCE(!sp))
		return;

	if (is_tdp_mmu_page(sp)) {
		lockdep_assert_held_read(&kvm->mmu_lock);
		kvm_tdp_mmu_put_root(kvm, sp);
	} else {
		lockdep_assert_held_write(&kvm->mmu_lock);
		if (!--sp->root_count && sp->role.invalid)
			kvm_mmu_prepare_zap_page(kvm, sp, invalid_list);
	}

	*root_hpa = INVALID_PAGE;
}

/* roots_to_free must be some combination of the KVM_MMU_ROOT_* flags */
void kvm_mmu_free_roots(struct kvm *kvm, struct kvm_mmu *mmu,
			ulong roots_to_free)
{
	bool is_tdp_mmu = tdp_mmu_enabled && mmu->root_role.direct;
	int i;
	LIST_HEAD(invalid_list);
	bool free_active_root;

	WARN_ON_ONCE(roots_to_free & ~KVM_MMU_ROOTS_ALL);

	BUILD_BUG_ON(KVM_MMU_NUM_PREV_ROOTS >= BITS_PER_LONG);

	/* Before acquiring the MMU lock, see if we need to do any real work. */
	free_active_root = (roots_to_free & KVM_MMU_ROOT_CURRENT)
		&& VALID_PAGE(mmu->root.hpa);

	if (!free_active_root) {
		for (i = 0; i < KVM_MMU_NUM_PREV_ROOTS; i++)
			if ((roots_to_free & KVM_MMU_ROOT_PREVIOUS(i)) &&
			    VALID_PAGE(mmu->prev_roots[i].hpa))
				break;

		if (i == KVM_MMU_NUM_PREV_ROOTS)
			return;
	}

	if (is_tdp_mmu)
		read_lock(&kvm->mmu_lock);
	else
		write_lock(&kvm->mmu_lock);

	for (i = 0; i < KVM_MMU_NUM_PREV_ROOTS; i++)
		if (roots_to_free & KVM_MMU_ROOT_PREVIOUS(i))
			mmu_free_root_page(kvm, &mmu->prev_roots[i].hpa,
					   &invalid_list);

	if (free_active_root) {
		if (kvm_mmu_is_dummy_root(mmu->root.hpa)) {
			/* Nothing to cleanup for dummy roots. */
		} else if (root_to_sp(mmu->root.hpa)) {
			mmu_free_root_page(kvm, &mmu->root.hpa, &invalid_list);
		} else if (mmu->pae_root) {
			for (i = 0; i < 4; ++i) {
				if (!IS_VALID_PAE_ROOT(mmu->pae_root[i]))
					continue;

				mmu_free_root_page(kvm, &mmu->pae_root[i],
						   &invalid_list);
				mmu->pae_root[i] = INVALID_PAE_ROOT;
			}
		}
		mmu->root.hpa = INVALID_PAGE;
		mmu->root.pgd = 0;
	}

	if (is_tdp_mmu) {
		read_unlock(&kvm->mmu_lock);
		WARN_ON_ONCE(!list_empty(&invalid_list));
	} else {
		kvm_mmu_commit_zap_page(kvm, &invalid_list);
		write_unlock(&kvm->mmu_lock);
	}
}
EXPORT_SYMBOL_GPL(kvm_mmu_free_roots);

void kvm_mmu_free_guest_mode_roots(struct kvm *kvm, struct kvm_mmu *mmu)
{
	unsigned long roots_to_free = 0;
	struct kvm_mmu_page *sp;
	hpa_t root_hpa;
	int i;

	/*
	 * This should not be called while L2 is active, L2 can't invalidate
	 * _only_ its own roots, e.g. INVVPID unconditionally exits.
	 */
	WARN_ON_ONCE(mmu->root_role.guest_mode);

	for (i = 0; i < KVM_MMU_NUM_PREV_ROOTS; i++) {
		root_hpa = mmu->prev_roots[i].hpa;
		if (!VALID_PAGE(root_hpa))
			continue;

		sp = root_to_sp(root_hpa);
		if (!sp || sp->role.guest_mode)
			roots_to_free |= KVM_MMU_ROOT_PREVIOUS(i);
	}

	kvm_mmu_free_roots(kvm, mmu, roots_to_free);
}
EXPORT_SYMBOL_GPL(kvm_mmu_free_guest_mode_roots);

static hpa_t mmu_alloc_root(struct kvm_vcpu *vcpu, gfn_t gfn, int quadrant,
			    u8 level)
{
	union kvm_mmu_page_role role = vcpu->arch.mmu->root_role;
	struct kvm_mmu_page *sp;

	role.level = level;
	role.quadrant = quadrant;

	WARN_ON_ONCE(quadrant && !role.has_4_byte_gpte);
	WARN_ON_ONCE(role.direct && role.has_4_byte_gpte);

	sp = kvm_mmu_get_shadow_page(vcpu, gfn, role);
	++sp->root_count;

	return __pa(sp->spt);
}

static int mmu_alloc_direct_roots(struct kvm_vcpu *vcpu)
{
	struct kvm_mmu *mmu = vcpu->arch.mmu;
	u8 shadow_root_level = mmu->root_role.level;
	hpa_t root;
	unsigned i;
	int r;

	if (tdp_mmu_enabled)
		return kvm_tdp_mmu_alloc_root(vcpu);

	write_lock(&vcpu->kvm->mmu_lock);
	r = make_mmu_pages_available(vcpu);
	if (r < 0)
		goto out_unlock;

	if (shadow_root_level >= PT64_ROOT_4LEVEL) {
		root = mmu_alloc_root(vcpu, 0, 0, shadow_root_level);
		mmu->root.hpa = root;
	} else if (shadow_root_level == PT32E_ROOT_LEVEL) {
		if (WARN_ON_ONCE(!mmu->pae_root)) {
			r = -EIO;
			goto out_unlock;
		}

		for (i = 0; i < 4; ++i) {
			WARN_ON_ONCE(IS_VALID_PAE_ROOT(mmu->pae_root[i]));

			root = mmu_alloc_root(vcpu, i << (30 - PAGE_SHIFT), 0,
					      PT32_ROOT_LEVEL);
			mmu->pae_root[i] = root | PT_PRESENT_MASK |
					   shadow_me_value;
		}
		mmu->root.hpa = __pa(mmu->pae_root);
	} else {
		WARN_ONCE(1, "Bad TDP root level = %d\n", shadow_root_level);
		r = -EIO;
		goto out_unlock;
	}

	/* root.pgd is ignored for direct MMUs. */
	mmu->root.pgd = 0;
out_unlock:
	write_unlock(&vcpu->kvm->mmu_lock);
	return r;
}

static int mmu_first_shadow_root_alloc(struct kvm *kvm)
{
	struct kvm_memslots *slots;
	struct kvm_memory_slot *slot;
	int r = 0, i, bkt;

	/*
	 * Check if this is the first shadow root being allocated before
	 * taking the lock.
	 */
	if (kvm_shadow_root_allocated(kvm))
		return 0;

	mutex_lock(&kvm->slots_arch_lock);

	/* Recheck, under the lock, whether this is the first shadow root. */
	if (kvm_shadow_root_allocated(kvm))
		goto out_unlock;

	/*
	 * Check if anything actually needs to be allocated, e.g. all metadata
	 * will be allocated upfront if TDP is disabled.
	 */
	if (kvm_memslots_have_rmaps(kvm) &&
	    kvm_page_track_write_tracking_enabled(kvm))
		goto out_success;

	for (i = 0; i < kvm_arch_nr_memslot_as_ids(kvm); i++) {
		slots = __kvm_memslots(kvm, i);
		kvm_for_each_memslot(slot, bkt, slots) {
			/*
			 * Both of these functions are no-ops if the target is
			 * already allocated, so unconditionally calling both
			 * is safe.  Intentionally do NOT free allocations on
			 * failure to avoid having to track which allocations
			 * were made now versus when the memslot was created.
			 * The metadata is guaranteed to be freed when the slot
			 * is freed, and will be kept/used if userspace retries
			 * KVM_RUN instead of killing the VM.
			 */
			r = memslot_rmap_alloc(slot, slot->npages);
			if (r)
				goto out_unlock;
			r = kvm_page_track_write_tracking_alloc(slot);
			if (r)
				goto out_unlock;
		}
	}

	/*
	 * Ensure that shadow_root_allocated becomes true strictly after
	 * all the related pointers are set.
	 */
out_success:
	smp_store_release(&kvm->arch.shadow_root_allocated, true);

out_unlock:
	mutex_unlock(&kvm->slots_arch_lock);
	return r;
}

static int mmu_alloc_shadow_roots(struct kvm_vcpu *vcpu)
{
	struct kvm_mmu *mmu = vcpu->arch.mmu;
	u64 pdptrs[4], pm_mask;
	gfn_t root_gfn, root_pgd;
	int quadrant, i, r;
	hpa_t root;

	root_pgd = kvm_mmu_get_guest_pgd(vcpu, mmu);
	root_gfn = (root_pgd & __PT_BASE_ADDR_MASK) >> PAGE_SHIFT;

	if (!kvm_vcpu_is_visible_gfn(vcpu, root_gfn)) {
		mmu->root.hpa = kvm_mmu_get_dummy_root();
		return 0;
	}

	/*
	 * On SVM, reading PDPTRs might access guest memory, which might fault
	 * and thus might sleep.  Grab the PDPTRs before acquiring mmu_lock.
	 */
	if (mmu->cpu_role.base.level == PT32E_ROOT_LEVEL) {
		for (i = 0; i < 4; ++i) {
			pdptrs[i] = mmu->get_pdptr(vcpu, i);
			if (!(pdptrs[i] & PT_PRESENT_MASK))
				continue;

			if (!kvm_vcpu_is_visible_gfn(vcpu, pdptrs[i] >> PAGE_SHIFT))
				pdptrs[i] = 0;
		}
	}

	r = mmu_first_shadow_root_alloc(vcpu->kvm);
	if (r)
		return r;

	write_lock(&vcpu->kvm->mmu_lock);
	r = make_mmu_pages_available(vcpu);
	if (r < 0)
		goto out_unlock;

	/*
	 * Do we shadow a long mode page table? If so we need to
	 * write-protect the guests page table root.
	 */
	if (mmu->cpu_role.base.level >= PT64_ROOT_4LEVEL) {
		root = mmu_alloc_root(vcpu, root_gfn, 0,
				      mmu->root_role.level);
		mmu->root.hpa = root;
		goto set_root_pgd;
	}

	if (WARN_ON_ONCE(!mmu->pae_root)) {
		r = -EIO;
		goto out_unlock;
	}

	/*
	 * We shadow a 32 bit page table. This may be a legacy 2-level
	 * or a PAE 3-level page table. In either case we need to be aware that
	 * the shadow page table may be a PAE or a long mode page table.
	 */
	pm_mask = PT_PRESENT_MASK | shadow_me_value;
	if (mmu->root_role.level >= PT64_ROOT_4LEVEL) {
		pm_mask |= PT_ACCESSED_MASK | PT_WRITABLE_MASK | PT_USER_MASK;

		if (WARN_ON_ONCE(!mmu->pml4_root)) {
			r = -EIO;
			goto out_unlock;
		}
		mmu->pml4_root[0] = __pa(mmu->pae_root) | pm_mask;

		if (mmu->root_role.level == PT64_ROOT_5LEVEL) {
			if (WARN_ON_ONCE(!mmu->pml5_root)) {
				r = -EIO;
				goto out_unlock;
			}
			mmu->pml5_root[0] = __pa(mmu->pml4_root) | pm_mask;
		}
	}

	for (i = 0; i < 4; ++i) {
		WARN_ON_ONCE(IS_VALID_PAE_ROOT(mmu->pae_root[i]));

		if (mmu->cpu_role.base.level == PT32E_ROOT_LEVEL) {
			if (!(pdptrs[i] & PT_PRESENT_MASK)) {
				mmu->pae_root[i] = INVALID_PAE_ROOT;
				continue;
			}
			root_gfn = pdptrs[i] >> PAGE_SHIFT;
		}

		/*
		 * If shadowing 32-bit non-PAE page tables, each PAE page
		 * directory maps one quarter of the guest's non-PAE page
		 * directory. Othwerise each PAE page direct shadows one guest
		 * PAE page directory so that quadrant should be 0.
		 */
		quadrant = (mmu->cpu_role.base.level == PT32_ROOT_LEVEL) ? i : 0;

		root = mmu_alloc_root(vcpu, root_gfn, quadrant, PT32_ROOT_LEVEL);
		mmu->pae_root[i] = root | pm_mask;
	}

	if (mmu->root_role.level == PT64_ROOT_5LEVEL)
		mmu->root.hpa = __pa(mmu->pml5_root);
	else if (mmu->root_role.level == PT64_ROOT_4LEVEL)
		mmu->root.hpa = __pa(mmu->pml4_root);
	else
		mmu->root.hpa = __pa(mmu->pae_root);

set_root_pgd:
	mmu->root.pgd = root_pgd;
out_unlock:
	write_unlock(&vcpu->kvm->mmu_lock);

	return r;
}

static int mmu_alloc_special_roots(struct kvm_vcpu *vcpu)
{
	struct kvm_mmu *mmu = vcpu->arch.mmu;
	bool need_pml5 = mmu->root_role.level > PT64_ROOT_4LEVEL;
	u64 *pml5_root = NULL;
	u64 *pml4_root = NULL;
	u64 *pae_root;

	/*
	 * When shadowing 32-bit or PAE NPT with 64-bit NPT, the PML4 and PDP
	 * tables are allocated and initialized at root creation as there is no
	 * equivalent level in the guest's NPT to shadow.  Allocate the tables
	 * on demand, as running a 32-bit L1 VMM on 64-bit KVM is very rare.
	 */
	if (mmu->root_role.direct ||
	    mmu->cpu_role.base.level >= PT64_ROOT_4LEVEL ||
	    mmu->root_role.level < PT64_ROOT_4LEVEL)
		return 0;

	/*
	 * NPT, the only paging mode that uses this horror, uses a fixed number
	 * of levels for the shadow page tables, e.g. all MMUs are 4-level or
	 * all MMus are 5-level.  Thus, this can safely require that pml5_root
	 * is allocated if the other roots are valid and pml5 is needed, as any
	 * prior MMU would also have required pml5.
	 */
	if (mmu->pae_root && mmu->pml4_root && (!need_pml5 || mmu->pml5_root))
		return 0;

	/*
	 * The special roots should always be allocated in concert.  Yell and
	 * bail if KVM ends up in a state where only one of the roots is valid.
	 */
	if (WARN_ON_ONCE(!tdp_enabled || mmu->pae_root || mmu->pml4_root ||
			 (need_pml5 && mmu->pml5_root)))
		return -EIO;

	/*
	 * Unlike 32-bit NPT, the PDP table doesn't need to be in low mem, and
	 * doesn't need to be decrypted.
	 */
	pae_root = (void *)get_zeroed_page(GFP_KERNEL_ACCOUNT);
	if (!pae_root)
		return -ENOMEM;

#ifdef CONFIG_X86_64
	pml4_root = (void *)get_zeroed_page(GFP_KERNEL_ACCOUNT);
	if (!pml4_root)
		goto err_pml4;

	if (need_pml5) {
		pml5_root = (void *)get_zeroed_page(GFP_KERNEL_ACCOUNT);
		if (!pml5_root)
			goto err_pml5;
	}
#endif

	mmu->pae_root = pae_root;
	mmu->pml4_root = pml4_root;
	mmu->pml5_root = pml5_root;

	return 0;

#ifdef CONFIG_X86_64
err_pml5:
	free_page((unsigned long)pml4_root);
err_pml4:
	free_page((unsigned long)pae_root);
	return -ENOMEM;
#endif
}

static bool is_unsync_root(hpa_t root)
{
	struct kvm_mmu_page *sp;

	if (!VALID_PAGE(root) || kvm_mmu_is_dummy_root(root))
		return false;

	/*
	 * The read barrier orders the CPU's read of SPTE.W during the page table
	 * walk before the reads of sp->unsync/sp->unsync_children here.
	 *
	 * Even if another CPU was marking the SP as unsync-ed simultaneously,
	 * any guest page table changes are not guaranteed to be visible anyway
	 * until this VCPU issues a TLB flush strictly after those changes are
	 * made.  We only need to ensure that the other CPU sets these flags
	 * before any actual changes to the page tables are made.  The comments
	 * in mmu_try_to_unsync_pages() describe what could go wrong if this
	 * requirement isn't satisfied.
	 */
	smp_rmb();
	sp = root_to_sp(root);

	/*
	 * PAE roots (somewhat arbitrarily) aren't backed by shadow pages, the
	 * PDPTEs for a given PAE root need to be synchronized individually.
	 */
	if (WARN_ON_ONCE(!sp))
		return false;

	if (sp->unsync || sp->unsync_children)
		return true;

	return false;
}

void kvm_mmu_sync_roots(struct kvm_vcpu *vcpu)
{
	int i;
	struct kvm_mmu_page *sp;

	if (vcpu->arch.mmu->root_role.direct)
		return;

	if (!VALID_PAGE(vcpu->arch.mmu->root.hpa))
		return;

	vcpu_clear_mmio_info(vcpu, MMIO_GVA_ANY);

	if (vcpu->arch.mmu->cpu_role.base.level >= PT64_ROOT_4LEVEL) {
		hpa_t root = vcpu->arch.mmu->root.hpa;

		if (!is_unsync_root(root))
			return;

		sp = root_to_sp(root);

		write_lock(&vcpu->kvm->mmu_lock);
		mmu_sync_children(vcpu, sp, true);
		write_unlock(&vcpu->kvm->mmu_lock);
		return;
	}

	write_lock(&vcpu->kvm->mmu_lock);

	for (i = 0; i < 4; ++i) {
		hpa_t root = vcpu->arch.mmu->pae_root[i];

		if (IS_VALID_PAE_ROOT(root)) {
			sp = spte_to_child_sp(root);
			mmu_sync_children(vcpu, sp, true);
		}
	}

	write_unlock(&vcpu->kvm->mmu_lock);
}

void kvm_mmu_sync_prev_roots(struct kvm_vcpu *vcpu)
{
	unsigned long roots_to_free = 0;
	int i;

	for (i = 0; i < KVM_MMU_NUM_PREV_ROOTS; i++)
		if (is_unsync_root(vcpu->arch.mmu->prev_roots[i].hpa))
			roots_to_free |= KVM_MMU_ROOT_PREVIOUS(i);

	/* sync prev_roots by simply freeing them */
	kvm_mmu_free_roots(vcpu->kvm, vcpu->arch.mmu, roots_to_free);
}

static gpa_t nonpaging_gva_to_gpa(struct kvm_vcpu *vcpu, struct kvm_mmu *mmu,
				  gpa_t vaddr, u64 access,
				  struct x86_exception *exception)
{
	if (exception)
		exception->error_code = 0;
	return kvm_translate_gpa(vcpu, mmu, vaddr, access, exception);
}

static bool mmio_info_in_cache(struct kvm_vcpu *vcpu, u64 addr, bool direct)
{
	/*
	 * A nested guest cannot use the MMIO cache if it is using nested
	 * page tables, because cr2 is a nGPA while the cache stores GPAs.
	 */
	if (mmu_is_nested(vcpu))
		return false;

	if (direct)
		return vcpu_match_mmio_gpa(vcpu, addr);

	return vcpu_match_mmio_gva(vcpu, addr);
}

/*
 * Return the level of the lowest level SPTE added to sptes.
 * That SPTE may be non-present.
 *
 * Must be called between walk_shadow_page_lockless_{begin,end}.
 */
static int get_walk(struct kvm_vcpu *vcpu, u64 addr, u64 *sptes, int *root_level)
{
	struct kvm_shadow_walk_iterator iterator;
	int leaf = -1;
	u64 spte;

	for (shadow_walk_init(&iterator, vcpu, addr),
	     *root_level = iterator.level;
	     shadow_walk_okay(&iterator);
	     __shadow_walk_next(&iterator, spte)) {
		leaf = iterator.level;
		spte = mmu_spte_get_lockless(iterator.sptep);

		sptes[leaf] = spte;
	}

	return leaf;
}

static int get_sptes_lockless(struct kvm_vcpu *vcpu, u64 addr, u64 *sptes,
			      int *root_level)
{
	int leaf;

	walk_shadow_page_lockless_begin(vcpu);

	if (is_tdp_mmu_active(vcpu))
		leaf = kvm_tdp_mmu_get_walk(vcpu, addr, sptes, root_level);
	else
		leaf = get_walk(vcpu, addr, sptes, root_level);

	walk_shadow_page_lockless_end(vcpu);
	return leaf;
}

/* return true if reserved bit(s) are detected on a valid, non-MMIO SPTE. */
static bool get_mmio_spte(struct kvm_vcpu *vcpu, u64 addr, u64 *sptep)
{
	u64 sptes[PT64_ROOT_MAX_LEVEL + 1];
	struct rsvd_bits_validate *rsvd_check;
	int root, leaf, level;
	bool reserved = false;

	leaf = get_sptes_lockless(vcpu, addr, sptes, &root);
	if (unlikely(leaf < 0)) {
		*sptep = 0ull;
		return reserved;
	}

	*sptep = sptes[leaf];

	/*
	 * Skip reserved bits checks on the terminal leaf if it's not a valid
	 * SPTE.  Note, this also (intentionally) skips MMIO SPTEs, which, by
	 * design, always have reserved bits set.  The purpose of the checks is
	 * to detect reserved bits on non-MMIO SPTEs. i.e. buggy SPTEs.
	 */
	if (!is_shadow_present_pte(sptes[leaf]))
		leaf++;

	rsvd_check = &vcpu->arch.mmu->shadow_zero_check;

	for (level = root; level >= leaf; level--)
		reserved |= is_rsvd_spte(rsvd_check, sptes[level], level);

	if (reserved) {
		pr_err("%s: reserved bits set on MMU-present spte, addr 0x%llx, hierarchy:\n",
		       __func__, addr);
		for (level = root; level >= leaf; level--)
			pr_err("------ spte = 0x%llx level = %d, rsvd bits = 0x%llx",
			       sptes[level], level,
			       get_rsvd_bits(rsvd_check, sptes[level], level));
	}

	return reserved;
}

static int handle_mmio_page_fault(struct kvm_vcpu *vcpu, u64 addr, bool direct)
{
	u64 spte;
	bool reserved;

	if (mmio_info_in_cache(vcpu, addr, direct))
		return RET_PF_EMULATE;

	reserved = get_mmio_spte(vcpu, addr, &spte);
	if (WARN_ON_ONCE(reserved))
		return -EINVAL;

	if (is_mmio_spte(vcpu->kvm, spte)) {
		gfn_t gfn = get_mmio_spte_gfn(spte);
		unsigned int access = get_mmio_spte_access(spte);

		if (!check_mmio_spte(vcpu, spte))
			return RET_PF_INVALID;

		if (direct)
			addr = 0;

		trace_handle_mmio_page_fault(addr, gfn, access);
		vcpu_cache_mmio_info(vcpu, addr, gfn, access);
		return RET_PF_EMULATE;
	}

	/*
	 * If the page table is zapped by other cpus, let CPU fault again on
	 * the address.
	 */
	return RET_PF_RETRY;
}

static bool page_fault_handle_page_track(struct kvm_vcpu *vcpu,
					 struct kvm_page_fault *fault)
{
	if (unlikely(fault->rsvd))
		return false;

	if (!fault->present || !fault->write)
		return false;

	/*
	 * guest is writing the page which is write tracked which can
	 * not be fixed by page fault handler.
	 */
	if (kvm_gfn_is_write_tracked(vcpu->kvm, fault->slot, fault->gfn))
		return true;

	return false;
}

static void shadow_page_table_clear_flood(struct kvm_vcpu *vcpu, gva_t addr)
{
	struct kvm_shadow_walk_iterator iterator;
	u64 spte;

	walk_shadow_page_lockless_begin(vcpu);
	for_each_shadow_entry_lockless(vcpu, addr, iterator, spte)
		clear_sp_write_flooding_count(iterator.sptep);
	walk_shadow_page_lockless_end(vcpu);
}

static u32 alloc_apf_token(struct kvm_vcpu *vcpu)
{
	/* make sure the token value is not 0 */
	u32 id = vcpu->arch.apf.id;

	if (id << 12 == 0)
		vcpu->arch.apf.id = 1;

	return (vcpu->arch.apf.id++ << 12) | vcpu->vcpu_id;
}

static bool kvm_arch_setup_async_pf(struct kvm_vcpu *vcpu,
				    struct kvm_page_fault *fault)
{
	struct kvm_arch_async_pf arch;

	arch.token = alloc_apf_token(vcpu);
	arch.gfn = fault->gfn;
	arch.error_code = fault->error_code;
	arch.direct_map = vcpu->arch.mmu->root_role.direct;
	arch.cr3 = kvm_mmu_get_guest_pgd(vcpu, vcpu->arch.mmu);

	return kvm_setup_async_pf(vcpu, fault->addr,
				  kvm_vcpu_gfn_to_hva(vcpu, fault->gfn), &arch);
}

void kvm_arch_async_page_ready(struct kvm_vcpu *vcpu, struct kvm_async_pf *work)
{
	int r;

	if (WARN_ON_ONCE(work->arch.error_code & PFERR_PRIVATE_ACCESS))
		return;

	if ((vcpu->arch.mmu->root_role.direct != work->arch.direct_map) ||
	      work->wakeup_all)
		return;

	r = kvm_mmu_reload(vcpu);
	if (unlikely(r))
		return;

	if (!vcpu->arch.mmu->root_role.direct &&
	      work->arch.cr3 != kvm_mmu_get_guest_pgd(vcpu, vcpu->arch.mmu))
		return;

	r = kvm_mmu_do_page_fault(vcpu, work->cr2_or_gpa, work->arch.error_code,
				  true, NULL, NULL);

	/*
	 * Account fixed page faults, otherwise they'll never be counted, but
	 * ignore stats for all other return times.  Page-ready "faults" aren't
	 * truly spurious and never trigger emulation
	 */
	if (r == RET_PF_FIXED)
		vcpu->stat.pf_fixed++;
}

static inline u8 kvm_max_level_for_order(int order)
{
	BUILD_BUG_ON(KVM_MAX_HUGEPAGE_LEVEL > PG_LEVEL_1G);

	KVM_MMU_WARN_ON(order != KVM_HPAGE_GFN_SHIFT(PG_LEVEL_1G) &&
			order != KVM_HPAGE_GFN_SHIFT(PG_LEVEL_2M) &&
			order != KVM_HPAGE_GFN_SHIFT(PG_LEVEL_4K));

	if (order >= KVM_HPAGE_GFN_SHIFT(PG_LEVEL_1G))
		return PG_LEVEL_1G;

	if (order >= KVM_HPAGE_GFN_SHIFT(PG_LEVEL_2M))
		return PG_LEVEL_2M;

	return PG_LEVEL_4K;
}

static u8 kvm_max_private_mapping_level(struct kvm *kvm, kvm_pfn_t pfn,
					u8 max_level, int gmem_order)
{
	u8 req_max_level;

	if (max_level == PG_LEVEL_4K)
		return PG_LEVEL_4K;

	max_level = min(kvm_max_level_for_order(gmem_order), max_level);
	if (max_level == PG_LEVEL_4K)
		return PG_LEVEL_4K;

	req_max_level = kvm_x86_call(private_max_mapping_level)(kvm, pfn);
	if (req_max_level)
		max_level = min(max_level, req_max_level);

	return max_level;
}

static void kvm_mmu_finish_page_fault(struct kvm_vcpu *vcpu,
				      struct kvm_page_fault *fault, int r)
{
	kvm_release_faultin_page(vcpu->kvm, fault->refcounted_page,
				 r == RET_PF_RETRY, fault->map_writable);
}

static int kvm_mmu_faultin_pfn_private(struct kvm_vcpu *vcpu,
				       struct kvm_page_fault *fault)
{
	int max_order, r;

	if (!kvm_slot_can_be_private(fault->slot)) {
		kvm_mmu_prepare_memory_fault_exit(vcpu, fault);
		return -EFAULT;
	}

	r = kvm_gmem_get_pfn(vcpu->kvm, fault->slot, fault->gfn, &fault->pfn,
			     &fault->refcounted_page, &max_order);
	if (r) {
		kvm_mmu_prepare_memory_fault_exit(vcpu, fault);
		return r;
	}

	fault->map_writable = !(fault->slot->flags & KVM_MEM_READONLY);
	fault->max_level = kvm_max_private_mapping_level(vcpu->kvm, fault->pfn,
							 fault->max_level, max_order);

	return RET_PF_CONTINUE;
}

static int __kvm_mmu_faultin_pfn(struct kvm_vcpu *vcpu,
				 struct kvm_page_fault *fault)
{
	unsigned int foll = fault->write ? FOLL_WRITE : 0;

	if (fault->is_private)
		return kvm_mmu_faultin_pfn_private(vcpu, fault);

	foll |= FOLL_NOWAIT;
	fault->pfn = __kvm_faultin_pfn(fault->slot, fault->gfn, foll,
				       &fault->map_writable, &fault->refcounted_page);

	/*
	 * If resolving the page failed because I/O is needed to fault-in the
	 * page, then either set up an asynchronous #PF to do the I/O, or if
	 * doing an async #PF isn't possible, retry with I/O allowed.  All
	 * other failures are terminal, i.e. retrying won't help.
	 */
	if (fault->pfn != KVM_PFN_ERR_NEEDS_IO)
		return RET_PF_CONTINUE;

	if (!fault->prefetch && kvm_can_do_async_pf(vcpu)) {
		trace_kvm_try_async_get_page(fault->addr, fault->gfn);
		if (kvm_find_async_pf_gfn(vcpu, fault->gfn)) {
			trace_kvm_async_pf_repeated_fault(fault->addr, fault->gfn);
			kvm_make_request(KVM_REQ_APF_HALT, vcpu);
			return RET_PF_RETRY;
		} else if (kvm_arch_setup_async_pf(vcpu, fault)) {
			return RET_PF_RETRY;
		}
	}

	/*
	 * Allow gup to bail on pending non-fatal signals when it's also allowed
	 * to wait for IO.  Note, gup always bails if it is unable to quickly
	 * get a page and a fatal signal, i.e. SIGKILL, is pending.
	 */
	foll |= FOLL_INTERRUPTIBLE;
	foll &= ~FOLL_NOWAIT;
	fault->pfn = __kvm_faultin_pfn(fault->slot, fault->gfn, foll,
				       &fault->map_writable, &fault->refcounted_page);

	return RET_PF_CONTINUE;
}

static int kvm_mmu_faultin_pfn(struct kvm_vcpu *vcpu,
			       struct kvm_page_fault *fault, unsigned int access)
{
	struct kvm_memory_slot *slot = fault->slot;
	int ret;

	/*
	 * Note that the mmu_invalidate_seq also serves to detect a concurrent
	 * change in attributes.  is_page_fault_stale() will detect an
	 * invalidation relate to fault->fn and resume the guest without
	 * installing a mapping in the page tables.
	 */
	fault->mmu_seq = vcpu->kvm->mmu_invalidate_seq;
	smp_rmb();

	/*
	 * Now that we have a snapshot of mmu_invalidate_seq we can check for a
	 * private vs. shared mismatch.
	 */
	if (fault->is_private != kvm_mem_is_private(vcpu->kvm, fault->gfn)) {
		kvm_mmu_prepare_memory_fault_exit(vcpu, fault);
		return -EFAULT;
	}

	if (unlikely(!slot))
		return kvm_handle_noslot_fault(vcpu, fault, access);

	/*
	 * Retry the page fault if the gfn hit a memslot that is being deleted
	 * or moved.  This ensures any existing SPTEs for the old memslot will
	 * be zapped before KVM inserts a new MMIO SPTE for the gfn.
	 */
	if (slot->flags & KVM_MEMSLOT_INVALID)
		return RET_PF_RETRY;

	if (slot->id == APIC_ACCESS_PAGE_PRIVATE_MEMSLOT) {
		/*
		 * Don't map L1's APIC access page into L2, KVM doesn't support
		 * using APICv/AVIC to accelerate L2 accesses to L1's APIC,
		 * i.e. the access needs to be emulated.  Emulating access to
		 * L1's APIC is also correct if L1 is accelerating L2's own
		 * virtual APIC, but for some reason L1 also maps _L1's_ APIC
		 * into L2.  Note, vcpu_is_mmio_gpa() always treats access to
		 * the APIC as MMIO.  Allow an MMIO SPTE to be created, as KVM
		 * uses different roots for L1 vs. L2, i.e. there is no danger
		 * of breaking APICv/AVIC for L1.
		 */
		if (is_guest_mode(vcpu))
			return kvm_handle_noslot_fault(vcpu, fault, access);

		/*
		 * If the APIC access page exists but is disabled, go directly
		 * to emulation without caching the MMIO access or creating a
		 * MMIO SPTE.  That way the cache doesn't need to be purged
		 * when the AVIC is re-enabled.
		 */
		if (!kvm_apicv_activated(vcpu->kvm))
			return RET_PF_EMULATE;
	}

	/*
	 * Check for a relevant mmu_notifier invalidation event before getting
	 * the pfn from the primary MMU, and before acquiring mmu_lock.
	 *
	 * For mmu_lock, if there is an in-progress invalidation and the kernel
	 * allows preemption, the invalidation task may drop mmu_lock and yield
	 * in response to mmu_lock being contended, which is *very* counter-
	 * productive as this vCPU can't actually make forward progress until
	 * the invalidation completes.
	 *
	 * Retrying now can also avoid unnessary lock contention in the primary
	 * MMU, as the primary MMU doesn't necessarily hold a single lock for
	 * the duration of the invalidation, i.e. faulting in a conflicting pfn
	 * can cause the invalidation to take longer by holding locks that are
	 * needed to complete the invalidation.
	 *
	 * Do the pre-check even for non-preemtible kernels, i.e. even if KVM
	 * will never yield mmu_lock in response to contention, as this vCPU is
	 * *guaranteed* to need to retry, i.e. waiting until mmu_lock is held
	 * to detect retry guarantees the worst case latency for the vCPU.
	 */
	if (mmu_invalidate_retry_gfn_unsafe(vcpu->kvm, fault->mmu_seq, fault->gfn))
		return RET_PF_RETRY;

	ret = __kvm_mmu_faultin_pfn(vcpu, fault);
	if (ret != RET_PF_CONTINUE)
		return ret;

	if (unlikely(is_error_pfn(fault->pfn)))
		return kvm_handle_error_pfn(vcpu, fault);

	if (WARN_ON_ONCE(!fault->slot || is_noslot_pfn(fault->pfn)))
		return kvm_handle_noslot_fault(vcpu, fault, access);

	/*
	 * Check again for a relevant mmu_notifier invalidation event purely to
	 * avoid contending mmu_lock.  Most invalidations will be detected by
	 * the previous check, but checking is extremely cheap relative to the
	 * overall cost of failing to detect the invalidation until after
	 * mmu_lock is acquired.
	 */
	if (mmu_invalidate_retry_gfn_unsafe(vcpu->kvm, fault->mmu_seq, fault->gfn)) {
		kvm_mmu_finish_page_fault(vcpu, fault, RET_PF_RETRY);
		return RET_PF_RETRY;
	}

	return RET_PF_CONTINUE;
}

/*
 * Returns true if the page fault is stale and needs to be retried, i.e. if the
 * root was invalidated by a memslot update or a relevant mmu_notifier fired.
 */
static bool is_page_fault_stale(struct kvm_vcpu *vcpu,
				struct kvm_page_fault *fault)
{
	struct kvm_mmu_page *sp = root_to_sp(vcpu->arch.mmu->root.hpa);

	/* Special roots, e.g. pae_root, are not backed by shadow pages. */
	if (sp && is_obsolete_sp(vcpu->kvm, sp))
		return true;

	/*
	 * Roots without an associated shadow page are considered invalid if
	 * there is a pending request to free obsolete roots.  The request is
	 * only a hint that the current root _may_ be obsolete and needs to be
	 * reloaded, e.g. if the guest frees a PGD that KVM is tracking as a
	 * previous root, then __kvm_mmu_prepare_zap_page() signals all vCPUs
	 * to reload even if no vCPU is actively using the root.
	 */
	if (!sp && kvm_test_request(KVM_REQ_MMU_FREE_OBSOLETE_ROOTS, vcpu))
		return true;

	/*
	 * Check for a relevant mmu_notifier invalidation event one last time
	 * now that mmu_lock is held, as the "unsafe" checks performed without
	 * holding mmu_lock can get false negatives.
	 */
	return fault->slot &&
	       mmu_invalidate_retry_gfn(vcpu->kvm, fault->mmu_seq, fault->gfn);
}

static int direct_page_fault(struct kvm_vcpu *vcpu, struct kvm_page_fault *fault)
{
	kvm_pfn_t orig_pfn;
	int r;

	/* Dummy roots are used only for shadowing bad guest roots. */
	if (WARN_ON_ONCE(kvm_mmu_is_dummy_root(vcpu->arch.mmu->root.hpa)))
		return RET_PF_RETRY;

	if (page_fault_handle_page_track(vcpu, fault))
		return RET_PF_WRITE_PROTECTED;

	r = fast_page_fault(vcpu, fault);
	if (r != RET_PF_INVALID)
		return r;

	r = mmu_topup_memory_caches(vcpu, false);
	if (r)
		return r;

	r = kvm_mmu_faultin_pfn(vcpu, fault, ACC_ALL);
	if (r != RET_PF_CONTINUE)
		return r;

	orig_pfn = fault->pfn;

	r = RET_PF_RETRY;
	write_lock(&vcpu->kvm->mmu_lock);

	if (is_page_fault_stale(vcpu, fault))
		goto out_unlock;

	r = make_mmu_pages_available(vcpu);
	if (r)
		goto out_unlock;

	r = direct_map(vcpu, fault);

out_unlock:
	kvm_mmu_finish_page_fault(vcpu, fault, r);
	write_unlock(&vcpu->kvm->mmu_lock);
<<<<<<< HEAD
	kvm_release_pfn_clean(orig_pfn);
=======
>>>>>>> b5de2a2a
	return r;
}

static int nonpaging_page_fault(struct kvm_vcpu *vcpu,
				struct kvm_page_fault *fault)
{
	/* This path builds a PAE pagetable, we can map 2mb pages at maximum. */
	fault->max_level = PG_LEVEL_2M;
	return direct_page_fault(vcpu, fault);
}

int kvm_handle_page_fault(struct kvm_vcpu *vcpu, u64 error_code,
				u64 fault_address, char *insn, int insn_len)
{
	int r = 1;
	u32 flags = vcpu->arch.apf.host_apf_flags;

#ifndef CONFIG_X86_64
	/* A 64-bit CR2 should be impossible on 32-bit KVM. */
	if (WARN_ON_ONCE(fault_address >> 32))
		return -EFAULT;
#endif
	/*
	 * Legacy #PF exception only have a 32-bit error code.  Simply drop the
	 * upper bits as KVM doesn't use them for #PF (because they are never
	 * set), and to ensure there are no collisions with KVM-defined bits.
	 */
	if (WARN_ON_ONCE(error_code >> 32))
		error_code = lower_32_bits(error_code);

	/*
	 * Restrict KVM-defined flags to bits 63:32 so that it's impossible for
	 * them to conflict with #PF error codes, which are limited to 32 bits.
	 */
	BUILD_BUG_ON(lower_32_bits(PFERR_SYNTHETIC_MASK));

	vcpu->arch.l1tf_flush_l1d = true;
	if (!flags) {
		trace_kvm_page_fault(vcpu, fault_address, error_code);

		r = kvm_mmu_page_fault(vcpu, fault_address, error_code, insn,
				insn_len);
	} else if (flags & KVM_PV_REASON_PAGE_NOT_PRESENT) {
		vcpu->arch.apf.host_apf_flags = 0;
		local_irq_disable();
		kvm_async_pf_task_wait_schedule(fault_address);
		local_irq_enable();
	} else {
		WARN_ONCE(1, "Unexpected host async PF flags: %x\n", flags);
	}

	return r;
}
EXPORT_SYMBOL_GPL(kvm_handle_page_fault);

#ifdef CONFIG_X86_64
static int kvm_tdp_mmu_page_fault(struct kvm_vcpu *vcpu,
				  struct kvm_page_fault *fault)
{
	kvm_pfn_t orig_pfn;
	int r;

	if (page_fault_handle_page_track(vcpu, fault))
		return RET_PF_WRITE_PROTECTED;

	r = fast_page_fault(vcpu, fault);
	if (r != RET_PF_INVALID)
		return r;

	r = mmu_topup_memory_caches(vcpu, false);
	if (r)
		return r;

	r = kvm_mmu_faultin_pfn(vcpu, fault, ACC_ALL);
	if (r != RET_PF_CONTINUE)
		return r;

	orig_pfn = fault->pfn;

	r = RET_PF_RETRY;
	read_lock(&vcpu->kvm->mmu_lock);

	if (is_page_fault_stale(vcpu, fault))
		goto out_unlock;

	r = kvm_tdp_mmu_map(vcpu, fault);

out_unlock:
	kvm_mmu_finish_page_fault(vcpu, fault, r);
	read_unlock(&vcpu->kvm->mmu_lock);
<<<<<<< HEAD
	kvm_release_pfn_clean(orig_pfn);
=======
>>>>>>> b5de2a2a
	return r;
}
#endif

bool kvm_mmu_may_ignore_guest_pat(void)
{
	/*
	 * When EPT is enabled (shadow_memtype_mask is non-zero), and the VM
	 * has non-coherent DMA (DMA doesn't snoop CPU caches), KVM's ABI is to
	 * honor the memtype from the guest's PAT so that guest accesses to
	 * memory that is DMA'd aren't cached against the guest's wishes.  As a
	 * result, KVM _may_ ignore guest PAT, whereas without non-coherent DMA,
	 * KVM _always_ ignores guest PAT (when EPT is enabled).
	 */
	return shadow_memtype_mask;
}

int kvm_tdp_page_fault(struct kvm_vcpu *vcpu, struct kvm_page_fault *fault)
{
#ifdef CONFIG_X86_64
	if (tdp_mmu_enabled)
		return kvm_tdp_mmu_page_fault(vcpu, fault);
#endif

	return direct_page_fault(vcpu, fault);
}

static int kvm_tdp_map_page(struct kvm_vcpu *vcpu, gpa_t gpa, u64 error_code,
			    u8 *level)
{
	int r;

	/*
	 * Restrict to TDP page fault, since that's the only case where the MMU
	 * is indexed by GPA.
	 */
	if (vcpu->arch.mmu->page_fault != kvm_tdp_page_fault)
		return -EOPNOTSUPP;

	do {
		if (signal_pending(current))
			return -EINTR;
		cond_resched();
		r = kvm_mmu_do_page_fault(vcpu, gpa, error_code, true, NULL, level);
	} while (r == RET_PF_RETRY);

	if (r < 0)
		return r;

	switch (r) {
	case RET_PF_FIXED:
	case RET_PF_SPURIOUS:
	case RET_PF_WRITE_PROTECTED:
		return 0;

	case RET_PF_EMULATE:
		return -ENOENT;

	case RET_PF_RETRY:
	case RET_PF_CONTINUE:
	case RET_PF_INVALID:
	default:
		WARN_ONCE(1, "could not fix page fault during prefault");
		return -EIO;
	}
}

long kvm_arch_vcpu_pre_fault_memory(struct kvm_vcpu *vcpu,
				    struct kvm_pre_fault_memory *range)
{
	u64 error_code = PFERR_GUEST_FINAL_MASK;
	u8 level = PG_LEVEL_4K;
	u64 end;
	int r;

	if (!vcpu->kvm->arch.pre_fault_allowed)
		return -EOPNOTSUPP;

	/*
	 * reload is efficient when called repeatedly, so we can do it on
	 * every iteration.
	 */
	r = kvm_mmu_reload(vcpu);
	if (r)
		return r;

	if (kvm_arch_has_private_mem(vcpu->kvm) &&
	    kvm_mem_is_private(vcpu->kvm, gpa_to_gfn(range->gpa)))
		error_code |= PFERR_PRIVATE_ACCESS;

	/*
	 * Shadow paging uses GVA for kvm page fault, so restrict to
	 * two-dimensional paging.
	 */
	r = kvm_tdp_map_page(vcpu, range->gpa, error_code, &level);
	if (r < 0)
		return r;

	/*
	 * If the mapping that covers range->gpa can use a huge page, it
	 * may start below it or end after range->gpa + range->size.
	 */
	end = (range->gpa & KVM_HPAGE_MASK(level)) + KVM_HPAGE_SIZE(level);
	return min(range->size, end - range->gpa);
}

static void nonpaging_init_context(struct kvm_mmu *context)
{
	context->page_fault = nonpaging_page_fault;
	context->gva_to_gpa = nonpaging_gva_to_gpa;
	context->sync_spte = NULL;
}

static inline bool is_root_usable(struct kvm_mmu_root_info *root, gpa_t pgd,
				  union kvm_mmu_page_role role)
{
	struct kvm_mmu_page *sp;

	if (!VALID_PAGE(root->hpa))
		return false;

	if (!role.direct && pgd != root->pgd)
		return false;

	sp = root_to_sp(root->hpa);
	if (WARN_ON_ONCE(!sp))
		return false;

	return role.word == sp->role.word;
}

/*
 * Find out if a previously cached root matching the new pgd/role is available,
 * and insert the current root as the MRU in the cache.
 * If a matching root is found, it is assigned to kvm_mmu->root and
 * true is returned.
 * If no match is found, kvm_mmu->root is left invalid, the LRU root is
 * evicted to make room for the current root, and false is returned.
 */
static bool cached_root_find_and_keep_current(struct kvm *kvm, struct kvm_mmu *mmu,
					      gpa_t new_pgd,
					      union kvm_mmu_page_role new_role)
{
	uint i;

	if (is_root_usable(&mmu->root, new_pgd, new_role))
		return true;

	for (i = 0; i < KVM_MMU_NUM_PREV_ROOTS; i++) {
		/*
		 * The swaps end up rotating the cache like this:
		 *   C   0 1 2 3   (on entry to the function)
		 *   0   C 1 2 3
		 *   1   C 0 2 3
		 *   2   C 0 1 3
		 *   3   C 0 1 2   (on exit from the loop)
		 */
		swap(mmu->root, mmu->prev_roots[i]);
		if (is_root_usable(&mmu->root, new_pgd, new_role))
			return true;
	}

	kvm_mmu_free_roots(kvm, mmu, KVM_MMU_ROOT_CURRENT);
	return false;
}

/*
 * Find out if a previously cached root matching the new pgd/role is available.
 * On entry, mmu->root is invalid.
 * If a matching root is found, it is assigned to kvm_mmu->root, the LRU entry
 * of the cache becomes invalid, and true is returned.
 * If no match is found, kvm_mmu->root is left invalid and false is returned.
 */
static bool cached_root_find_without_current(struct kvm *kvm, struct kvm_mmu *mmu,
					     gpa_t new_pgd,
					     union kvm_mmu_page_role new_role)
{
	uint i;

	for (i = 0; i < KVM_MMU_NUM_PREV_ROOTS; i++)
		if (is_root_usable(&mmu->prev_roots[i], new_pgd, new_role))
			goto hit;

	return false;

hit:
	swap(mmu->root, mmu->prev_roots[i]);
	/* Bubble up the remaining roots.  */
	for (; i < KVM_MMU_NUM_PREV_ROOTS - 1; i++)
		mmu->prev_roots[i] = mmu->prev_roots[i + 1];
	mmu->prev_roots[i].hpa = INVALID_PAGE;
	return true;
}

static bool fast_pgd_switch(struct kvm *kvm, struct kvm_mmu *mmu,
			    gpa_t new_pgd, union kvm_mmu_page_role new_role)
{
	/*
	 * Limit reuse to 64-bit hosts+VMs without "special" roots in order to
	 * avoid having to deal with PDPTEs and other complexities.
	 */
	if (VALID_PAGE(mmu->root.hpa) && !root_to_sp(mmu->root.hpa))
		kvm_mmu_free_roots(kvm, mmu, KVM_MMU_ROOT_CURRENT);

	if (VALID_PAGE(mmu->root.hpa))
		return cached_root_find_and_keep_current(kvm, mmu, new_pgd, new_role);
	else
		return cached_root_find_without_current(kvm, mmu, new_pgd, new_role);
}

void kvm_mmu_new_pgd(struct kvm_vcpu *vcpu, gpa_t new_pgd)
{
	struct kvm_mmu *mmu = vcpu->arch.mmu;
	union kvm_mmu_page_role new_role = mmu->root_role;

	/*
	 * Return immediately if no usable root was found, kvm_mmu_reload()
	 * will establish a valid root prior to the next VM-Enter.
	 */
	if (!fast_pgd_switch(vcpu->kvm, mmu, new_pgd, new_role))
		return;

	/*
	 * It's possible that the cached previous root page is obsolete because
	 * of a change in the MMU generation number. However, changing the
	 * generation number is accompanied by KVM_REQ_MMU_FREE_OBSOLETE_ROOTS,
	 * which will free the root set here and allocate a new one.
	 */
	kvm_make_request(KVM_REQ_LOAD_MMU_PGD, vcpu);

	if (force_flush_and_sync_on_reuse) {
		kvm_make_request(KVM_REQ_MMU_SYNC, vcpu);
		kvm_make_request(KVM_REQ_TLB_FLUSH_CURRENT, vcpu);
	}

	/*
	 * The last MMIO access's GVA and GPA are cached in the VCPU. When
	 * switching to a new CR3, that GVA->GPA mapping may no longer be
	 * valid. So clear any cached MMIO info even when we don't need to sync
	 * the shadow page tables.
	 */
	vcpu_clear_mmio_info(vcpu, MMIO_GVA_ANY);

	/*
	 * If this is a direct root page, it doesn't have a write flooding
	 * count. Otherwise, clear the write flooding count.
	 */
	if (!new_role.direct) {
		struct kvm_mmu_page *sp = root_to_sp(vcpu->arch.mmu->root.hpa);

		if (!WARN_ON_ONCE(!sp))
			__clear_sp_write_flooding_count(sp);
	}
}
EXPORT_SYMBOL_GPL(kvm_mmu_new_pgd);

static bool sync_mmio_spte(struct kvm_vcpu *vcpu, u64 *sptep, gfn_t gfn,
			   unsigned int access)
{
	if (unlikely(is_mmio_spte(vcpu->kvm, *sptep))) {
		if (gfn != get_mmio_spte_gfn(*sptep)) {
			mmu_spte_clear_no_track(sptep);
			return true;
		}

		mark_mmio_spte(vcpu, sptep, gfn, access);
		return true;
	}

	return false;
}

#define PTTYPE_EPT 18 /* arbitrary */
#define PTTYPE PTTYPE_EPT
#include "paging_tmpl.h"
#undef PTTYPE

#define PTTYPE 64
#include "paging_tmpl.h"
#undef PTTYPE

#define PTTYPE 32
#include "paging_tmpl.h"
#undef PTTYPE

static void __reset_rsvds_bits_mask(struct rsvd_bits_validate *rsvd_check,
				    u64 pa_bits_rsvd, int level, bool nx,
				    bool gbpages, bool pse, bool amd)
{
	u64 gbpages_bit_rsvd = 0;
	u64 nonleaf_bit8_rsvd = 0;
	u64 high_bits_rsvd;

	rsvd_check->bad_mt_xwr = 0;

	if (!gbpages)
		gbpages_bit_rsvd = rsvd_bits(7, 7);

	if (level == PT32E_ROOT_LEVEL)
		high_bits_rsvd = pa_bits_rsvd & rsvd_bits(0, 62);
	else
		high_bits_rsvd = pa_bits_rsvd & rsvd_bits(0, 51);

	/* Note, NX doesn't exist in PDPTEs, this is handled below. */
	if (!nx)
		high_bits_rsvd |= rsvd_bits(63, 63);

	/*
	 * Non-leaf PML4Es and PDPEs reserve bit 8 (which would be the G bit for
	 * leaf entries) on AMD CPUs only.
	 */
	if (amd)
		nonleaf_bit8_rsvd = rsvd_bits(8, 8);

	switch (level) {
	case PT32_ROOT_LEVEL:
		/* no rsvd bits for 2 level 4K page table entries */
		rsvd_check->rsvd_bits_mask[0][1] = 0;
		rsvd_check->rsvd_bits_mask[0][0] = 0;
		rsvd_check->rsvd_bits_mask[1][0] =
			rsvd_check->rsvd_bits_mask[0][0];

		if (!pse) {
			rsvd_check->rsvd_bits_mask[1][1] = 0;
			break;
		}

		if (is_cpuid_PSE36())
			/* 36bits PSE 4MB page */
			rsvd_check->rsvd_bits_mask[1][1] = rsvd_bits(17, 21);
		else
			/* 32 bits PSE 4MB page */
			rsvd_check->rsvd_bits_mask[1][1] = rsvd_bits(13, 21);
		break;
	case PT32E_ROOT_LEVEL:
		rsvd_check->rsvd_bits_mask[0][2] = rsvd_bits(63, 63) |
						   high_bits_rsvd |
						   rsvd_bits(5, 8) |
						   rsvd_bits(1, 2);	/* PDPTE */
		rsvd_check->rsvd_bits_mask[0][1] = high_bits_rsvd;	/* PDE */
		rsvd_check->rsvd_bits_mask[0][0] = high_bits_rsvd;	/* PTE */
		rsvd_check->rsvd_bits_mask[1][1] = high_bits_rsvd |
						   rsvd_bits(13, 20);	/* large page */
		rsvd_check->rsvd_bits_mask[1][0] =
			rsvd_check->rsvd_bits_mask[0][0];
		break;
	case PT64_ROOT_5LEVEL:
		rsvd_check->rsvd_bits_mask[0][4] = high_bits_rsvd |
						   nonleaf_bit8_rsvd |
						   rsvd_bits(7, 7);
		rsvd_check->rsvd_bits_mask[1][4] =
			rsvd_check->rsvd_bits_mask[0][4];
		fallthrough;
	case PT64_ROOT_4LEVEL:
		rsvd_check->rsvd_bits_mask[0][3] = high_bits_rsvd |
						   nonleaf_bit8_rsvd |
						   rsvd_bits(7, 7);
		rsvd_check->rsvd_bits_mask[0][2] = high_bits_rsvd |
						   gbpages_bit_rsvd;
		rsvd_check->rsvd_bits_mask[0][1] = high_bits_rsvd;
		rsvd_check->rsvd_bits_mask[0][0] = high_bits_rsvd;
		rsvd_check->rsvd_bits_mask[1][3] =
			rsvd_check->rsvd_bits_mask[0][3];
		rsvd_check->rsvd_bits_mask[1][2] = high_bits_rsvd |
						   gbpages_bit_rsvd |
						   rsvd_bits(13, 29);
		rsvd_check->rsvd_bits_mask[1][1] = high_bits_rsvd |
						   rsvd_bits(13, 20); /* large page */
		rsvd_check->rsvd_bits_mask[1][0] =
			rsvd_check->rsvd_bits_mask[0][0];
		break;
	}
}

static void reset_guest_rsvds_bits_mask(struct kvm_vcpu *vcpu,
					struct kvm_mmu *context)
{
	__reset_rsvds_bits_mask(&context->guest_rsvd_check,
				vcpu->arch.reserved_gpa_bits,
				context->cpu_role.base.level, is_efer_nx(context),
				guest_can_use(vcpu, X86_FEATURE_GBPAGES),
				is_cr4_pse(context),
				guest_cpuid_is_amd_compatible(vcpu));
}

static void __reset_rsvds_bits_mask_ept(struct rsvd_bits_validate *rsvd_check,
					u64 pa_bits_rsvd, bool execonly,
					int huge_page_level)
{
	u64 high_bits_rsvd = pa_bits_rsvd & rsvd_bits(0, 51);
	u64 large_1g_rsvd = 0, large_2m_rsvd = 0;
	u64 bad_mt_xwr;

	if (huge_page_level < PG_LEVEL_1G)
		large_1g_rsvd = rsvd_bits(7, 7);
	if (huge_page_level < PG_LEVEL_2M)
		large_2m_rsvd = rsvd_bits(7, 7);

	rsvd_check->rsvd_bits_mask[0][4] = high_bits_rsvd | rsvd_bits(3, 7);
	rsvd_check->rsvd_bits_mask[0][3] = high_bits_rsvd | rsvd_bits(3, 7);
	rsvd_check->rsvd_bits_mask[0][2] = high_bits_rsvd | rsvd_bits(3, 6) | large_1g_rsvd;
	rsvd_check->rsvd_bits_mask[0][1] = high_bits_rsvd | rsvd_bits(3, 6) | large_2m_rsvd;
	rsvd_check->rsvd_bits_mask[0][0] = high_bits_rsvd;

	/* large page */
	rsvd_check->rsvd_bits_mask[1][4] = rsvd_check->rsvd_bits_mask[0][4];
	rsvd_check->rsvd_bits_mask[1][3] = rsvd_check->rsvd_bits_mask[0][3];
	rsvd_check->rsvd_bits_mask[1][2] = high_bits_rsvd | rsvd_bits(12, 29) | large_1g_rsvd;
	rsvd_check->rsvd_bits_mask[1][1] = high_bits_rsvd | rsvd_bits(12, 20) | large_2m_rsvd;
	rsvd_check->rsvd_bits_mask[1][0] = rsvd_check->rsvd_bits_mask[0][0];

	bad_mt_xwr = 0xFFull << (2 * 8);	/* bits 3..5 must not be 2 */
	bad_mt_xwr |= 0xFFull << (3 * 8);	/* bits 3..5 must not be 3 */
	bad_mt_xwr |= 0xFFull << (7 * 8);	/* bits 3..5 must not be 7 */
	bad_mt_xwr |= REPEAT_BYTE(1ull << 2);	/* bits 0..2 must not be 010 */
	bad_mt_xwr |= REPEAT_BYTE(1ull << 6);	/* bits 0..2 must not be 110 */
	if (!execonly) {
		/* bits 0..2 must not be 100 unless VMX capabilities allow it */
		bad_mt_xwr |= REPEAT_BYTE(1ull << 4);
	}
	rsvd_check->bad_mt_xwr = bad_mt_xwr;
}

static void reset_rsvds_bits_mask_ept(struct kvm_vcpu *vcpu,
		struct kvm_mmu *context, bool execonly, int huge_page_level)
{
	__reset_rsvds_bits_mask_ept(&context->guest_rsvd_check,
				    vcpu->arch.reserved_gpa_bits, execonly,
				    huge_page_level);
}

static inline u64 reserved_hpa_bits(void)
{
	return rsvd_bits(kvm_host.maxphyaddr, 63);
}

/*
 * the page table on host is the shadow page table for the page
 * table in guest or amd nested guest, its mmu features completely
 * follow the features in guest.
 */
static void reset_shadow_zero_bits_mask(struct kvm_vcpu *vcpu,
					struct kvm_mmu *context)
{
	/* @amd adds a check on bit of SPTEs, which KVM shouldn't use anyways. */
	bool is_amd = true;
	/* KVM doesn't use 2-level page tables for the shadow MMU. */
	bool is_pse = false;
	struct rsvd_bits_validate *shadow_zero_check;
	int i;

	WARN_ON_ONCE(context->root_role.level < PT32E_ROOT_LEVEL);

	shadow_zero_check = &context->shadow_zero_check;
	__reset_rsvds_bits_mask(shadow_zero_check, reserved_hpa_bits(),
				context->root_role.level,
				context->root_role.efer_nx,
				guest_can_use(vcpu, X86_FEATURE_GBPAGES),
				is_pse, is_amd);

	if (!shadow_me_mask)
		return;

	for (i = context->root_role.level; --i >= 0;) {
		/*
		 * So far shadow_me_value is a constant during KVM's life
		 * time.  Bits in shadow_me_value are allowed to be set.
		 * Bits in shadow_me_mask but not in shadow_me_value are
		 * not allowed to be set.
		 */
		shadow_zero_check->rsvd_bits_mask[0][i] |= shadow_me_mask;
		shadow_zero_check->rsvd_bits_mask[1][i] |= shadow_me_mask;
		shadow_zero_check->rsvd_bits_mask[0][i] &= ~shadow_me_value;
		shadow_zero_check->rsvd_bits_mask[1][i] &= ~shadow_me_value;
	}

}

static inline bool boot_cpu_is_amd(void)
{
	WARN_ON_ONCE(!tdp_enabled);
	return shadow_x_mask == 0;
}

/*
 * the direct page table on host, use as much mmu features as
 * possible, however, kvm currently does not do execution-protection.
 */
static void reset_tdp_shadow_zero_bits_mask(struct kvm_mmu *context)
{
	struct rsvd_bits_validate *shadow_zero_check;
	int i;

	shadow_zero_check = &context->shadow_zero_check;

	if (boot_cpu_is_amd())
		__reset_rsvds_bits_mask(shadow_zero_check, reserved_hpa_bits(),
					context->root_role.level, true,
					boot_cpu_has(X86_FEATURE_GBPAGES),
					false, true);
	else
		__reset_rsvds_bits_mask_ept(shadow_zero_check,
					    reserved_hpa_bits(), false,
					    max_huge_page_level);

	if (!shadow_me_mask)
		return;

	for (i = context->root_role.level; --i >= 0;) {
		shadow_zero_check->rsvd_bits_mask[0][i] &= ~shadow_me_mask;
		shadow_zero_check->rsvd_bits_mask[1][i] &= ~shadow_me_mask;
	}
}

/*
 * as the comments in reset_shadow_zero_bits_mask() except it
 * is the shadow page table for intel nested guest.
 */
static void
reset_ept_shadow_zero_bits_mask(struct kvm_mmu *context, bool execonly)
{
	__reset_rsvds_bits_mask_ept(&context->shadow_zero_check,
				    reserved_hpa_bits(), execonly,
				    max_huge_page_level);
}

#define BYTE_MASK(access) \
	((1 & (access) ? 2 : 0) | \
	 (2 & (access) ? 4 : 0) | \
	 (3 & (access) ? 8 : 0) | \
	 (4 & (access) ? 16 : 0) | \
	 (5 & (access) ? 32 : 0) | \
	 (6 & (access) ? 64 : 0) | \
	 (7 & (access) ? 128 : 0))


static void update_permission_bitmask(struct kvm_mmu *mmu, bool ept)
{
	unsigned byte;

	const u8 x = BYTE_MASK(ACC_EXEC_MASK);
	const u8 w = BYTE_MASK(ACC_WRITE_MASK);
	const u8 u = BYTE_MASK(ACC_USER_MASK);

	bool cr4_smep = is_cr4_smep(mmu);
	bool cr4_smap = is_cr4_smap(mmu);
	bool cr0_wp = is_cr0_wp(mmu);
	bool efer_nx = is_efer_nx(mmu);

	for (byte = 0; byte < ARRAY_SIZE(mmu->permissions); ++byte) {
		unsigned pfec = byte << 1;

		/*
		 * Each "*f" variable has a 1 bit for each UWX value
		 * that causes a fault with the given PFEC.
		 */

		/* Faults from writes to non-writable pages */
		u8 wf = (pfec & PFERR_WRITE_MASK) ? (u8)~w : 0;
		/* Faults from user mode accesses to supervisor pages */
		u8 uf = (pfec & PFERR_USER_MASK) ? (u8)~u : 0;
		/* Faults from fetches of non-executable pages*/
		u8 ff = (pfec & PFERR_FETCH_MASK) ? (u8)~x : 0;
		/* Faults from kernel mode fetches of user pages */
		u8 smepf = 0;
		/* Faults from kernel mode accesses of user pages */
		u8 smapf = 0;

		if (!ept) {
			/* Faults from kernel mode accesses to user pages */
			u8 kf = (pfec & PFERR_USER_MASK) ? 0 : u;

			/* Not really needed: !nx will cause pte.nx to fault */
			if (!efer_nx)
				ff = 0;

			/* Allow supervisor writes if !cr0.wp */
			if (!cr0_wp)
				wf = (pfec & PFERR_USER_MASK) ? wf : 0;

			/* Disallow supervisor fetches of user code if cr4.smep */
			if (cr4_smep)
				smepf = (pfec & PFERR_FETCH_MASK) ? kf : 0;

			/*
			 * SMAP:kernel-mode data accesses from user-mode
			 * mappings should fault. A fault is considered
			 * as a SMAP violation if all of the following
			 * conditions are true:
			 *   - X86_CR4_SMAP is set in CR4
			 *   - A user page is accessed
			 *   - The access is not a fetch
			 *   - The access is supervisor mode
			 *   - If implicit supervisor access or X86_EFLAGS_AC is clear
			 *
			 * Here, we cover the first four conditions.
			 * The fifth is computed dynamically in permission_fault();
			 * PFERR_RSVD_MASK bit will be set in PFEC if the access is
			 * *not* subject to SMAP restrictions.
			 */
			if (cr4_smap)
				smapf = (pfec & (PFERR_RSVD_MASK|PFERR_FETCH_MASK)) ? 0 : kf;
		}

		mmu->permissions[byte] = ff | uf | wf | smepf | smapf;
	}
}

/*
* PKU is an additional mechanism by which the paging controls access to
* user-mode addresses based on the value in the PKRU register.  Protection
* key violations are reported through a bit in the page fault error code.
* Unlike other bits of the error code, the PK bit is not known at the
* call site of e.g. gva_to_gpa; it must be computed directly in
* permission_fault based on two bits of PKRU, on some machine state (CR4,
* CR0, EFER, CPL), and on other bits of the error code and the page tables.
*
* In particular the following conditions come from the error code, the
* page tables and the machine state:
* - PK is always zero unless CR4.PKE=1 and EFER.LMA=1
* - PK is always zero if RSVD=1 (reserved bit set) or F=1 (instruction fetch)
* - PK is always zero if U=0 in the page tables
* - PKRU.WD is ignored if CR0.WP=0 and the access is a supervisor access.
*
* The PKRU bitmask caches the result of these four conditions.  The error
* code (minus the P bit) and the page table's U bit form an index into the
* PKRU bitmask.  Two bits of the PKRU bitmask are then extracted and ANDed
* with the two bits of the PKRU register corresponding to the protection key.
* For the first three conditions above the bits will be 00, thus masking
* away both AD and WD.  For all reads or if the last condition holds, WD
* only will be masked away.
*/
static void update_pkru_bitmask(struct kvm_mmu *mmu)
{
	unsigned bit;
	bool wp;

	mmu->pkru_mask = 0;

	if (!is_cr4_pke(mmu))
		return;

	wp = is_cr0_wp(mmu);

	for (bit = 0; bit < ARRAY_SIZE(mmu->permissions); ++bit) {
		unsigned pfec, pkey_bits;
		bool check_pkey, check_write, ff, uf, wf, pte_user;

		pfec = bit << 1;
		ff = pfec & PFERR_FETCH_MASK;
		uf = pfec & PFERR_USER_MASK;
		wf = pfec & PFERR_WRITE_MASK;

		/* PFEC.RSVD is replaced by ACC_USER_MASK. */
		pte_user = pfec & PFERR_RSVD_MASK;

		/*
		 * Only need to check the access which is not an
		 * instruction fetch and is to a user page.
		 */
		check_pkey = (!ff && pte_user);
		/*
		 * write access is controlled by PKRU if it is a
		 * user access or CR0.WP = 1.
		 */
		check_write = check_pkey && wf && (uf || wp);

		/* PKRU.AD stops both read and write access. */
		pkey_bits = !!check_pkey;
		/* PKRU.WD stops write access. */
		pkey_bits |= (!!check_write) << 1;

		mmu->pkru_mask |= (pkey_bits & 3) << pfec;
	}
}

static void reset_guest_paging_metadata(struct kvm_vcpu *vcpu,
					struct kvm_mmu *mmu)
{
	if (!is_cr0_pg(mmu))
		return;

	reset_guest_rsvds_bits_mask(vcpu, mmu);
	update_permission_bitmask(mmu, false);
	update_pkru_bitmask(mmu);
}

static void paging64_init_context(struct kvm_mmu *context)
{
	context->page_fault = paging64_page_fault;
	context->gva_to_gpa = paging64_gva_to_gpa;
	context->sync_spte = paging64_sync_spte;
}

static void paging32_init_context(struct kvm_mmu *context)
{
	context->page_fault = paging32_page_fault;
	context->gva_to_gpa = paging32_gva_to_gpa;
	context->sync_spte = paging32_sync_spte;
}

static union kvm_cpu_role kvm_calc_cpu_role(struct kvm_vcpu *vcpu,
					    const struct kvm_mmu_role_regs *regs)
{
	union kvm_cpu_role role = {0};

	role.base.access = ACC_ALL;
	role.base.smm = is_smm(vcpu);
	role.base.guest_mode = is_guest_mode(vcpu);
	role.ext.valid = 1;

	if (!____is_cr0_pg(regs)) {
		role.base.direct = 1;
		return role;
	}

	role.base.efer_nx = ____is_efer_nx(regs);
	role.base.cr0_wp = ____is_cr0_wp(regs);
	role.base.smep_andnot_wp = ____is_cr4_smep(regs) && !____is_cr0_wp(regs);
	role.base.smap_andnot_wp = ____is_cr4_smap(regs) && !____is_cr0_wp(regs);
	role.base.has_4_byte_gpte = !____is_cr4_pae(regs);

	if (____is_efer_lma(regs))
		role.base.level = ____is_cr4_la57(regs) ? PT64_ROOT_5LEVEL
							: PT64_ROOT_4LEVEL;
	else if (____is_cr4_pae(regs))
		role.base.level = PT32E_ROOT_LEVEL;
	else
		role.base.level = PT32_ROOT_LEVEL;

	role.ext.cr4_smep = ____is_cr4_smep(regs);
	role.ext.cr4_smap = ____is_cr4_smap(regs);
	role.ext.cr4_pse = ____is_cr4_pse(regs);

	/* PKEY and LA57 are active iff long mode is active. */
	role.ext.cr4_pke = ____is_efer_lma(regs) && ____is_cr4_pke(regs);
	role.ext.cr4_la57 = ____is_efer_lma(regs) && ____is_cr4_la57(regs);
	role.ext.efer_lma = ____is_efer_lma(regs);
	return role;
}

void __kvm_mmu_refresh_passthrough_bits(struct kvm_vcpu *vcpu,
					struct kvm_mmu *mmu)
{
	const bool cr0_wp = kvm_is_cr0_bit_set(vcpu, X86_CR0_WP);

	BUILD_BUG_ON((KVM_MMU_CR0_ROLE_BITS & KVM_POSSIBLE_CR0_GUEST_BITS) != X86_CR0_WP);
	BUILD_BUG_ON((KVM_MMU_CR4_ROLE_BITS & KVM_POSSIBLE_CR4_GUEST_BITS));

	if (is_cr0_wp(mmu) == cr0_wp)
		return;

	mmu->cpu_role.base.cr0_wp = cr0_wp;
	reset_guest_paging_metadata(vcpu, mmu);
}

static inline int kvm_mmu_get_tdp_level(struct kvm_vcpu *vcpu)
{
	/* tdp_root_level is architecture forced level, use it if nonzero */
	if (tdp_root_level)
		return tdp_root_level;

	/* Use 5-level TDP if and only if it's useful/necessary. */
	if (max_tdp_level == 5 && cpuid_maxphyaddr(vcpu) <= 48)
		return 4;

	return max_tdp_level;
}

u8 kvm_mmu_get_max_tdp_level(void)
{
	return tdp_root_level ? tdp_root_level : max_tdp_level;
}

static union kvm_mmu_page_role
kvm_calc_tdp_mmu_root_page_role(struct kvm_vcpu *vcpu,
				union kvm_cpu_role cpu_role)
{
	union kvm_mmu_page_role role = {0};

	role.access = ACC_ALL;
	role.cr0_wp = true;
	role.efer_nx = true;
	role.smm = cpu_role.base.smm;
	role.guest_mode = cpu_role.base.guest_mode;
	role.ad_disabled = !kvm_ad_enabled;
	role.level = kvm_mmu_get_tdp_level(vcpu);
	role.direct = true;
	role.has_4_byte_gpte = false;

	return role;
}

static void init_kvm_tdp_mmu(struct kvm_vcpu *vcpu,
			     union kvm_cpu_role cpu_role)
{
	struct kvm_mmu *context = &vcpu->arch.root_mmu;
	union kvm_mmu_page_role root_role = kvm_calc_tdp_mmu_root_page_role(vcpu, cpu_role);

	if (cpu_role.as_u64 == context->cpu_role.as_u64 &&
	    root_role.word == context->root_role.word)
		return;

	context->cpu_role.as_u64 = cpu_role.as_u64;
	context->root_role.word = root_role.word;
	context->page_fault = kvm_tdp_page_fault;
	context->sync_spte = NULL;
	context->get_guest_pgd = get_guest_cr3;
	context->get_pdptr = kvm_pdptr_read;
	context->inject_page_fault = kvm_inject_page_fault;

	if (!is_cr0_pg(context))
		context->gva_to_gpa = nonpaging_gva_to_gpa;
	else if (is_cr4_pae(context))
		context->gva_to_gpa = paging64_gva_to_gpa;
	else
		context->gva_to_gpa = paging32_gva_to_gpa;

	reset_guest_paging_metadata(vcpu, context);
	reset_tdp_shadow_zero_bits_mask(context);
}

static void shadow_mmu_init_context(struct kvm_vcpu *vcpu, struct kvm_mmu *context,
				    union kvm_cpu_role cpu_role,
				    union kvm_mmu_page_role root_role)
{
	if (cpu_role.as_u64 == context->cpu_role.as_u64 &&
	    root_role.word == context->root_role.word)
		return;

	context->cpu_role.as_u64 = cpu_role.as_u64;
	context->root_role.word = root_role.word;

	if (!is_cr0_pg(context))
		nonpaging_init_context(context);
	else if (is_cr4_pae(context))
		paging64_init_context(context);
	else
		paging32_init_context(context);

	reset_guest_paging_metadata(vcpu, context);
	reset_shadow_zero_bits_mask(vcpu, context);
}

static void kvm_init_shadow_mmu(struct kvm_vcpu *vcpu,
				union kvm_cpu_role cpu_role)
{
	struct kvm_mmu *context = &vcpu->arch.root_mmu;
	union kvm_mmu_page_role root_role;

	root_role = cpu_role.base;

	/* KVM uses PAE paging whenever the guest isn't using 64-bit paging. */
	root_role.level = max_t(u32, root_role.level, PT32E_ROOT_LEVEL);

	/*
	 * KVM forces EFER.NX=1 when TDP is disabled, reflect it in the MMU role.
	 * KVM uses NX when TDP is disabled to handle a variety of scenarios,
	 * notably for huge SPTEs if iTLB multi-hit mitigation is enabled and
	 * to generate correct permissions for CR0.WP=0/CR4.SMEP=1/EFER.NX=0.
	 * The iTLB multi-hit workaround can be toggled at any time, so assume
	 * NX can be used by any non-nested shadow MMU to avoid having to reset
	 * MMU contexts.
	 */
	root_role.efer_nx = true;

	shadow_mmu_init_context(vcpu, context, cpu_role, root_role);
}

void kvm_init_shadow_npt_mmu(struct kvm_vcpu *vcpu, unsigned long cr0,
			     unsigned long cr4, u64 efer, gpa_t nested_cr3)
{
	struct kvm_mmu *context = &vcpu->arch.guest_mmu;
	struct kvm_mmu_role_regs regs = {
		.cr0 = cr0,
		.cr4 = cr4 & ~X86_CR4_PKE,
		.efer = efer,
	};
	union kvm_cpu_role cpu_role = kvm_calc_cpu_role(vcpu, &regs);
	union kvm_mmu_page_role root_role;

	/* NPT requires CR0.PG=1. */
	WARN_ON_ONCE(cpu_role.base.direct);

	root_role = cpu_role.base;
	root_role.level = kvm_mmu_get_tdp_level(vcpu);
	if (root_role.level == PT64_ROOT_5LEVEL &&
	    cpu_role.base.level == PT64_ROOT_4LEVEL)
		root_role.passthrough = 1;

	shadow_mmu_init_context(vcpu, context, cpu_role, root_role);
	kvm_mmu_new_pgd(vcpu, nested_cr3);
}
EXPORT_SYMBOL_GPL(kvm_init_shadow_npt_mmu);

static union kvm_cpu_role
kvm_calc_shadow_ept_root_page_role(struct kvm_vcpu *vcpu, bool accessed_dirty,
				   bool execonly, u8 level)
{
	union kvm_cpu_role role = {0};

	/*
	 * KVM does not support SMM transfer monitors, and consequently does not
	 * support the "entry to SMM" control either.  role.base.smm is always 0.
	 */
	WARN_ON_ONCE(is_smm(vcpu));
	role.base.level = level;
	role.base.has_4_byte_gpte = false;
	role.base.direct = false;
	role.base.ad_disabled = !accessed_dirty;
	role.base.guest_mode = true;
	role.base.access = ACC_ALL;

	role.ext.word = 0;
	role.ext.execonly = execonly;
	role.ext.valid = 1;

	return role;
}

void kvm_init_shadow_ept_mmu(struct kvm_vcpu *vcpu, bool execonly,
			     int huge_page_level, bool accessed_dirty,
			     gpa_t new_eptp)
{
	struct kvm_mmu *context = &vcpu->arch.guest_mmu;
	u8 level = vmx_eptp_page_walk_level(new_eptp);
	union kvm_cpu_role new_mode =
		kvm_calc_shadow_ept_root_page_role(vcpu, accessed_dirty,
						   execonly, level);

	if (new_mode.as_u64 != context->cpu_role.as_u64) {
		/* EPT, and thus nested EPT, does not consume CR0, CR4, nor EFER. */
		context->cpu_role.as_u64 = new_mode.as_u64;
		context->root_role.word = new_mode.base.word;

		context->page_fault = ept_page_fault;
		context->gva_to_gpa = ept_gva_to_gpa;
		context->sync_spte = ept_sync_spte;

		update_permission_bitmask(context, true);
		context->pkru_mask = 0;
		reset_rsvds_bits_mask_ept(vcpu, context, execonly, huge_page_level);
		reset_ept_shadow_zero_bits_mask(context, execonly);
	}

	kvm_mmu_new_pgd(vcpu, new_eptp);
}
EXPORT_SYMBOL_GPL(kvm_init_shadow_ept_mmu);

static void init_kvm_softmmu(struct kvm_vcpu *vcpu,
			     union kvm_cpu_role cpu_role)
{
	struct kvm_mmu *context = &vcpu->arch.root_mmu;

	kvm_init_shadow_mmu(vcpu, cpu_role);

	context->get_guest_pgd     = get_guest_cr3;
	context->get_pdptr         = kvm_pdptr_read;
	context->inject_page_fault = kvm_inject_page_fault;
}

static void init_kvm_nested_mmu(struct kvm_vcpu *vcpu,
				union kvm_cpu_role new_mode)
{
	struct kvm_mmu *g_context = &vcpu->arch.nested_mmu;

	if (new_mode.as_u64 == g_context->cpu_role.as_u64)
		return;

	g_context->cpu_role.as_u64   = new_mode.as_u64;
	g_context->get_guest_pgd     = get_guest_cr3;
	g_context->get_pdptr         = kvm_pdptr_read;
	g_context->inject_page_fault = kvm_inject_page_fault;

	/*
	 * L2 page tables are never shadowed, so there is no need to sync
	 * SPTEs.
	 */
	g_context->sync_spte         = NULL;

	/*
	 * Note that arch.mmu->gva_to_gpa translates l2_gpa to l1_gpa using
	 * L1's nested page tables (e.g. EPT12). The nested translation
	 * of l2_gva to l1_gpa is done by arch.nested_mmu.gva_to_gpa using
	 * L2's page tables as the first level of translation and L1's
	 * nested page tables as the second level of translation. Basically
	 * the gva_to_gpa functions between mmu and nested_mmu are swapped.
	 */
	if (!is_paging(vcpu))
		g_context->gva_to_gpa = nonpaging_gva_to_gpa;
	else if (is_long_mode(vcpu))
		g_context->gva_to_gpa = paging64_gva_to_gpa;
	else if (is_pae(vcpu))
		g_context->gva_to_gpa = paging64_gva_to_gpa;
	else
		g_context->gva_to_gpa = paging32_gva_to_gpa;

	reset_guest_paging_metadata(vcpu, g_context);
}

void kvm_init_mmu(struct kvm_vcpu *vcpu)
{
	struct kvm_mmu_role_regs regs = vcpu_to_role_regs(vcpu);
	union kvm_cpu_role cpu_role = kvm_calc_cpu_role(vcpu, &regs);

	if (mmu_is_nested(vcpu))
		init_kvm_nested_mmu(vcpu, cpu_role);
	else if (tdp_enabled)
		init_kvm_tdp_mmu(vcpu, cpu_role);
	else
		init_kvm_softmmu(vcpu, cpu_role);
}
EXPORT_SYMBOL_GPL(kvm_init_mmu);

void kvm_mmu_after_set_cpuid(struct kvm_vcpu *vcpu)
{
	/*
	 * Invalidate all MMU roles to force them to reinitialize as CPUID
	 * information is factored into reserved bit calculations.
	 *
	 * Correctly handling multiple vCPU models with respect to paging and
	 * physical address properties) in a single VM would require tracking
	 * all relevant CPUID information in kvm_mmu_page_role. That is very
	 * undesirable as it would increase the memory requirements for
	 * gfn_write_track (see struct kvm_mmu_page_role comments).  For now
	 * that problem is swept under the rug; KVM's CPUID API is horrific and
	 * it's all but impossible to solve it without introducing a new API.
	 */
	vcpu->arch.root_mmu.root_role.invalid = 1;
	vcpu->arch.guest_mmu.root_role.invalid = 1;
	vcpu->arch.nested_mmu.root_role.invalid = 1;
	vcpu->arch.root_mmu.cpu_role.ext.valid = 0;
	vcpu->arch.guest_mmu.cpu_role.ext.valid = 0;
	vcpu->arch.nested_mmu.cpu_role.ext.valid = 0;
	kvm_mmu_reset_context(vcpu);

	/*
	 * Changing guest CPUID after KVM_RUN is forbidden, see the comment in
	 * kvm_arch_vcpu_ioctl().
	 */
	KVM_BUG_ON(kvm_vcpu_has_run(vcpu), vcpu->kvm);
}

void kvm_mmu_reset_context(struct kvm_vcpu *vcpu)
{
	kvm_mmu_unload(vcpu);
	kvm_init_mmu(vcpu);
}
EXPORT_SYMBOL_GPL(kvm_mmu_reset_context);

int kvm_mmu_load(struct kvm_vcpu *vcpu)
{
	int r;

	r = mmu_topup_memory_caches(vcpu, !vcpu->arch.mmu->root_role.direct);
	if (r)
		goto out;
	r = mmu_alloc_special_roots(vcpu);
	if (r)
		goto out;
	if (vcpu->arch.mmu->root_role.direct)
		r = mmu_alloc_direct_roots(vcpu);
	else
		r = mmu_alloc_shadow_roots(vcpu);
	if (r)
		goto out;

	kvm_mmu_sync_roots(vcpu);

	kvm_mmu_load_pgd(vcpu);

	/*
	 * Flush any TLB entries for the new root, the provenance of the root
	 * is unknown.  Even if KVM ensures there are no stale TLB entries
	 * for a freed root, in theory another hypervisor could have left
	 * stale entries.  Flushing on alloc also allows KVM to skip the TLB
	 * flush when freeing a root (see kvm_tdp_mmu_put_root()).
	 */
	kvm_x86_call(flush_tlb_current)(vcpu);
out:
	return r;
}

void kvm_mmu_unload(struct kvm_vcpu *vcpu)
{
	struct kvm *kvm = vcpu->kvm;

	kvm_mmu_free_roots(kvm, &vcpu->arch.root_mmu, KVM_MMU_ROOTS_ALL);
	WARN_ON_ONCE(VALID_PAGE(vcpu->arch.root_mmu.root.hpa));
	kvm_mmu_free_roots(kvm, &vcpu->arch.guest_mmu, KVM_MMU_ROOTS_ALL);
	WARN_ON_ONCE(VALID_PAGE(vcpu->arch.guest_mmu.root.hpa));
	vcpu_clear_mmio_info(vcpu, MMIO_GVA_ANY);
}

static bool is_obsolete_root(struct kvm *kvm, hpa_t root_hpa)
{
	struct kvm_mmu_page *sp;

	if (!VALID_PAGE(root_hpa))
		return false;

	/*
	 * When freeing obsolete roots, treat roots as obsolete if they don't
	 * have an associated shadow page, as it's impossible to determine if
	 * such roots are fresh or stale.  This does mean KVM will get false
	 * positives and free roots that don't strictly need to be freed, but
	 * such false positives are relatively rare:
	 *
	 *  (a) only PAE paging and nested NPT have roots without shadow pages
	 *      (or any shadow paging flavor with a dummy root, see note below)
	 *  (b) remote reloads due to a memslot update obsoletes _all_ roots
	 *  (c) KVM doesn't track previous roots for PAE paging, and the guest
	 *      is unlikely to zap an in-use PGD.
	 *
	 * Note!  Dummy roots are unique in that they are obsoleted by memslot
	 * _creation_!  See also FNAME(fetch).
	 */
	sp = root_to_sp(root_hpa);
	return !sp || is_obsolete_sp(kvm, sp);
}

static void __kvm_mmu_free_obsolete_roots(struct kvm *kvm, struct kvm_mmu *mmu)
{
	unsigned long roots_to_free = 0;
	int i;

	if (is_obsolete_root(kvm, mmu->root.hpa))
		roots_to_free |= KVM_MMU_ROOT_CURRENT;

	for (i = 0; i < KVM_MMU_NUM_PREV_ROOTS; i++) {
		if (is_obsolete_root(kvm, mmu->prev_roots[i].hpa))
			roots_to_free |= KVM_MMU_ROOT_PREVIOUS(i);
	}

	if (roots_to_free)
		kvm_mmu_free_roots(kvm, mmu, roots_to_free);
}

void kvm_mmu_free_obsolete_roots(struct kvm_vcpu *vcpu)
{
	__kvm_mmu_free_obsolete_roots(vcpu->kvm, &vcpu->arch.root_mmu);
	__kvm_mmu_free_obsolete_roots(vcpu->kvm, &vcpu->arch.guest_mmu);
}

static u64 mmu_pte_write_fetch_gpte(struct kvm_vcpu *vcpu, gpa_t *gpa,
				    int *bytes)
{
	u64 gentry = 0;
	int r;

	/*
	 * Assume that the pte write on a page table of the same type
	 * as the current vcpu paging mode since we update the sptes only
	 * when they have the same mode.
	 */
	if (is_pae(vcpu) && *bytes == 4) {
		/* Handle a 32-bit guest writing two halves of a 64-bit gpte */
		*gpa &= ~(gpa_t)7;
		*bytes = 8;
	}

	if (*bytes == 4 || *bytes == 8) {
		r = kvm_vcpu_read_guest_atomic(vcpu, *gpa, &gentry, *bytes);
		if (r)
			gentry = 0;
	}

	return gentry;
}

/*
 * If we're seeing too many writes to a page, it may no longer be a page table,
 * or we may be forking, in which case it is better to unmap the page.
 */
static bool detect_write_flooding(struct kvm_mmu_page *sp)
{
	/*
	 * Skip write-flooding detected for the sp whose level is 1, because
	 * it can become unsync, then the guest page is not write-protected.
	 */
	if (sp->role.level == PG_LEVEL_4K)
		return false;

	atomic_inc(&sp->write_flooding_count);
	return atomic_read(&sp->write_flooding_count) >= 3;
}

/*
 * Misaligned accesses are too much trouble to fix up; also, they usually
 * indicate a page is not used as a page table.
 */
static bool detect_write_misaligned(struct kvm_mmu_page *sp, gpa_t gpa,
				    int bytes)
{
	unsigned offset, pte_size, misaligned;

	offset = offset_in_page(gpa);
	pte_size = sp->role.has_4_byte_gpte ? 4 : 8;

	/*
	 * Sometimes, the OS only writes the last one bytes to update status
	 * bits, for example, in linux, andb instruction is used in clear_bit().
	 */
	if (!(offset & (pte_size - 1)) && bytes == 1)
		return false;

	misaligned = (offset ^ (offset + bytes - 1)) & ~(pte_size - 1);
	misaligned |= bytes < 4;

	return misaligned;
}

static u64 *get_written_sptes(struct kvm_mmu_page *sp, gpa_t gpa, int *nspte)
{
	unsigned page_offset, quadrant;
	u64 *spte;
	int level;

	page_offset = offset_in_page(gpa);
	level = sp->role.level;
	*nspte = 1;
	if (sp->role.has_4_byte_gpte) {
		page_offset <<= 1;	/* 32->64 */
		/*
		 * A 32-bit pde maps 4MB while the shadow pdes map
		 * only 2MB.  So we need to double the offset again
		 * and zap two pdes instead of one.
		 */
		if (level == PT32_ROOT_LEVEL) {
			page_offset &= ~7; /* kill rounding error */
			page_offset <<= 1;
			*nspte = 2;
		}
		quadrant = page_offset >> PAGE_SHIFT;
		page_offset &= ~PAGE_MASK;
		if (quadrant != sp->role.quadrant)
			return NULL;
	}

	spte = &sp->spt[page_offset / sizeof(*spte)];
	return spte;
}

void kvm_mmu_track_write(struct kvm_vcpu *vcpu, gpa_t gpa, const u8 *new,
			 int bytes)
{
	gfn_t gfn = gpa >> PAGE_SHIFT;
	struct kvm_mmu_page *sp;
	LIST_HEAD(invalid_list);
	u64 entry, gentry, *spte;
	int npte;
	bool flush = false;

	/*
	 * When emulating guest writes, ensure the written value is visible to
	 * any task that is handling page faults before checking whether or not
	 * KVM is shadowing a guest PTE.  This ensures either KVM will create
	 * the correct SPTE in the page fault handler, or this task will see
	 * a non-zero indirect_shadow_pages.  Pairs with the smp_mb() in
	 * account_shadowed().
	 */
	smp_mb();
	if (!vcpu->kvm->arch.indirect_shadow_pages)
		return;

	write_lock(&vcpu->kvm->mmu_lock);

	gentry = mmu_pte_write_fetch_gpte(vcpu, &gpa, &bytes);

	++vcpu->kvm->stat.mmu_pte_write;

	for_each_gfn_valid_sp_with_gptes(vcpu->kvm, sp, gfn) {
		if (detect_write_misaligned(sp, gpa, bytes) ||
		      detect_write_flooding(sp)) {
			kvm_mmu_prepare_zap_page(vcpu->kvm, sp, &invalid_list);
			++vcpu->kvm->stat.mmu_flooded;
			continue;
		}

		spte = get_written_sptes(sp, gpa, &npte);
		if (!spte)
			continue;

		while (npte--) {
			entry = *spte;
			mmu_page_zap_pte(vcpu->kvm, sp, spte, NULL);
			if (gentry && sp->role.level != PG_LEVEL_4K)
				++vcpu->kvm->stat.mmu_pde_zapped;
			if (is_shadow_present_pte(entry))
				flush = true;
			++spte;
		}
	}
	kvm_mmu_remote_flush_or_zap(vcpu->kvm, &invalid_list, flush);
	write_unlock(&vcpu->kvm->mmu_lock);
}

static bool is_write_to_guest_page_table(u64 error_code)
{
	const u64 mask = PFERR_GUEST_PAGE_MASK | PFERR_WRITE_MASK | PFERR_PRESENT_MASK;

	return (error_code & mask) == mask;
}

static int kvm_mmu_write_protect_fault(struct kvm_vcpu *vcpu, gpa_t cr2_or_gpa,
				       u64 error_code, int *emulation_type)
{
	bool direct = vcpu->arch.mmu->root_role.direct;

	/*
	 * Do not try to unprotect and retry if the vCPU re-faulted on the same
	 * RIP with the same address that was previously unprotected, as doing
	 * so will likely put the vCPU into an infinite.  E.g. if the vCPU uses
	 * a non-page-table modifying instruction on the PDE that points to the
	 * instruction, then unprotecting the gfn will unmap the instruction's
	 * code, i.e. make it impossible for the instruction to ever complete.
	 */
	if (vcpu->arch.last_retry_eip == kvm_rip_read(vcpu) &&
	    vcpu->arch.last_retry_addr == cr2_or_gpa)
		return RET_PF_EMULATE;

	/*
	 * Reset the unprotect+retry values that guard against infinite loops.
	 * The values will be refreshed if KVM explicitly unprotects a gfn and
	 * retries, in all other cases it's safe to retry in the future even if
	 * the next page fault happens on the same RIP+address.
	 */
	vcpu->arch.last_retry_eip = 0;
	vcpu->arch.last_retry_addr = 0;

	/*
	 * It should be impossible to reach this point with an MMIO cache hit,
	 * as RET_PF_WRITE_PROTECTED is returned if and only if there's a valid,
	 * writable memslot, and creating a memslot should invalidate the MMIO
	 * cache by way of changing the memslot generation.  WARN and disallow
	 * retry if MMIO is detected, as retrying MMIO emulation is pointless
	 * and could put the vCPU into an infinite loop because the processor
	 * will keep faulting on the non-existent MMIO address.
	 */
	if (WARN_ON_ONCE(mmio_info_in_cache(vcpu, cr2_or_gpa, direct)))
		return RET_PF_EMULATE;

	/*
	 * Before emulating the instruction, check to see if the access was due
	 * to a read-only violation while the CPU was walking non-nested NPT
	 * page tables, i.e. for a direct MMU, for _guest_ page tables in L1.
	 * If L1 is sharing (a subset of) its page tables with L2, e.g. by
	 * having nCR3 share lower level page tables with hCR3, then when KVM
	 * (L0) write-protects the nested NPTs, i.e. npt12 entries, KVM is also
	 * unknowingly write-protecting L1's guest page tables, which KVM isn't
	 * shadowing.
	 *
	 * Because the CPU (by default) walks NPT page tables using a write
	 * access (to ensure the CPU can do A/D updates), page walks in L1 can
	 * trigger write faults for the above case even when L1 isn't modifying
	 * PTEs.  As a result, KVM will unnecessarily emulate (or at least, try
	 * to emulate) an excessive number of L1 instructions; because L1's MMU
	 * isn't shadowed by KVM, there is no need to write-protect L1's gPTEs
	 * and thus no need to emulate in order to guarantee forward progress.
	 *
	 * Try to unprotect the gfn, i.e. zap any shadow pages, so that L1 can
	 * proceed without triggering emulation.  If one or more shadow pages
	 * was zapped, skip emulation and resume L1 to let it natively execute
	 * the instruction.  If no shadow pages were zapped, then the write-
	 * fault is due to something else entirely, i.e. KVM needs to emulate,
	 * as resuming the guest will put it into an infinite loop.
	 *
	 * Note, this code also applies to Intel CPUs, even though it is *very*
	 * unlikely that an L1 will share its page tables (IA32/PAE/paging64
	 * format) with L2's page tables (EPT format).
	 *
	 * For indirect MMUs, i.e. if KVM is shadowing the current MMU, try to
	 * unprotect the gfn and retry if an event is awaiting reinjection.  If
	 * KVM emulates multiple instructions before completing event injection,
	 * the event could be delayed beyond what is architecturally allowed,
	 * e.g. KVM could inject an IRQ after the TPR has been raised.
	 */
	if (((direct && is_write_to_guest_page_table(error_code)) ||
	     (!direct && kvm_event_needs_reinjection(vcpu))) &&
	    kvm_mmu_unprotect_gfn_and_retry(vcpu, cr2_or_gpa))
		return RET_PF_RETRY;

	/*
	 * The gfn is write-protected, but if KVM detects its emulating an
	 * instruction that is unlikely to be used to modify page tables, or if
	 * emulation fails, KVM can try to unprotect the gfn and let the CPU
	 * re-execute the instruction that caused the page fault.  Do not allow
	 * retrying an instruction from a nested guest as KVM is only explicitly
	 * shadowing L1's page tables, i.e. unprotecting something for L1 isn't
	 * going to magically fix whatever issue caused L2 to fail.
	 */
	if (!is_guest_mode(vcpu))
		*emulation_type |= EMULTYPE_ALLOW_RETRY_PF;

	return RET_PF_EMULATE;
}

int noinline kvm_mmu_page_fault(struct kvm_vcpu *vcpu, gpa_t cr2_or_gpa, u64 error_code,
		       void *insn, int insn_len)
{
	int r, emulation_type = EMULTYPE_PF;
	bool direct = vcpu->arch.mmu->root_role.direct;

	if (WARN_ON_ONCE(!VALID_PAGE(vcpu->arch.mmu->root.hpa)))
		return RET_PF_RETRY;

	/*
	 * Except for reserved faults (emulated MMIO is shared-only), set the
	 * PFERR_PRIVATE_ACCESS flag for software-protected VMs based on the gfn's
	 * current attributes, which are the source of truth for such VMs.  Note,
	 * this wrong for nested MMUs as the GPA is an L2 GPA, but KVM doesn't
	 * currently supported nested virtualization (among many other things)
	 * for software-protected VMs.
	 */
	if (IS_ENABLED(CONFIG_KVM_SW_PROTECTED_VM) &&
	    !(error_code & PFERR_RSVD_MASK) &&
	    vcpu->kvm->arch.vm_type == KVM_X86_SW_PROTECTED_VM &&
	    kvm_mem_is_private(vcpu->kvm, gpa_to_gfn(cr2_or_gpa)))
		error_code |= PFERR_PRIVATE_ACCESS;

	r = RET_PF_INVALID;
	if (unlikely(error_code & PFERR_RSVD_MASK)) {
		if (WARN_ON_ONCE(error_code & PFERR_PRIVATE_ACCESS))
			return -EFAULT;

		r = handle_mmio_page_fault(vcpu, cr2_or_gpa, direct);
		if (r == RET_PF_EMULATE)
			goto emulate;
	}

	if (r == RET_PF_INVALID) {
		vcpu->stat.pf_taken++;

		r = kvm_mmu_do_page_fault(vcpu, cr2_or_gpa, error_code, false,
					  &emulation_type, NULL);
		if (KVM_BUG_ON(r == RET_PF_INVALID, vcpu->kvm))
			return -EIO;
	}

	if (r < 0)
		return r;

	if (r == RET_PF_WRITE_PROTECTED)
		r = kvm_mmu_write_protect_fault(vcpu, cr2_or_gpa, error_code,
						&emulation_type);

	if (r == RET_PF_FIXED)
		vcpu->stat.pf_fixed++;
	else if (r == RET_PF_EMULATE)
		vcpu->stat.pf_emulate++;
	else if (r == RET_PF_SPURIOUS)
		vcpu->stat.pf_spurious++;

	if (r != RET_PF_EMULATE)
		return 1;

emulate:
	return x86_emulate_instruction(vcpu, cr2_or_gpa, emulation_type, insn,
				       insn_len);
}
EXPORT_SYMBOL_GPL(kvm_mmu_page_fault);

void kvm_mmu_print_sptes(struct kvm_vcpu *vcpu, gpa_t gpa, const char *msg)
{
	u64 sptes[PT64_ROOT_MAX_LEVEL + 1];
	int root_level, leaf, level;

	leaf = get_sptes_lockless(vcpu, gpa, sptes, &root_level);
	if (unlikely(leaf < 0))
		return;

	pr_err("%s %llx", msg, gpa);
	for (level = root_level; level >= leaf; level--)
		pr_cont(", spte[%d] = 0x%llx", level, sptes[level]);
	pr_cont("\n");
}
EXPORT_SYMBOL_GPL(kvm_mmu_print_sptes);

static void __kvm_mmu_invalidate_addr(struct kvm_vcpu *vcpu, struct kvm_mmu *mmu,
				      u64 addr, hpa_t root_hpa)
{
	struct kvm_shadow_walk_iterator iterator;

	vcpu_clear_mmio_info(vcpu, addr);

	/*
	 * Walking and synchronizing SPTEs both assume they are operating in
	 * the context of the current MMU, and would need to be reworked if
	 * this is ever used to sync the guest_mmu, e.g. to emulate INVEPT.
	 */
	if (WARN_ON_ONCE(mmu != vcpu->arch.mmu))
		return;

	if (!VALID_PAGE(root_hpa))
		return;

	write_lock(&vcpu->kvm->mmu_lock);
	for_each_shadow_entry_using_root(vcpu, root_hpa, addr, iterator) {
		struct kvm_mmu_page *sp = sptep_to_sp(iterator.sptep);

		if (sp->unsync) {
			int ret = kvm_sync_spte(vcpu, sp, iterator.index);

			if (ret < 0)
				mmu_page_zap_pte(vcpu->kvm, sp, iterator.sptep, NULL);
			if (ret)
				kvm_flush_remote_tlbs_sptep(vcpu->kvm, iterator.sptep);
		}

		if (!sp->unsync_children)
			break;
	}
	write_unlock(&vcpu->kvm->mmu_lock);
}

void kvm_mmu_invalidate_addr(struct kvm_vcpu *vcpu, struct kvm_mmu *mmu,
			     u64 addr, unsigned long roots)
{
	int i;

	WARN_ON_ONCE(roots & ~KVM_MMU_ROOTS_ALL);

	/* It's actually a GPA for vcpu->arch.guest_mmu.  */
	if (mmu != &vcpu->arch.guest_mmu) {
		/* INVLPG on a non-canonical address is a NOP according to the SDM.  */
		if (is_noncanonical_invlpg_address(addr, vcpu))
			return;

		kvm_x86_call(flush_tlb_gva)(vcpu, addr);
	}

	if (!mmu->sync_spte)
		return;

	if (roots & KVM_MMU_ROOT_CURRENT)
		__kvm_mmu_invalidate_addr(vcpu, mmu, addr, mmu->root.hpa);

	for (i = 0; i < KVM_MMU_NUM_PREV_ROOTS; i++) {
		if (roots & KVM_MMU_ROOT_PREVIOUS(i))
			__kvm_mmu_invalidate_addr(vcpu, mmu, addr, mmu->prev_roots[i].hpa);
	}
}
EXPORT_SYMBOL_GPL(kvm_mmu_invalidate_addr);

void kvm_mmu_invlpg(struct kvm_vcpu *vcpu, gva_t gva)
{
	/*
	 * INVLPG is required to invalidate any global mappings for the VA,
	 * irrespective of PCID.  Blindly sync all roots as it would take
	 * roughly the same amount of work/time to determine whether any of the
	 * previous roots have a global mapping.
	 *
	 * Mappings not reachable via the current or previous cached roots will
	 * be synced when switching to that new cr3, so nothing needs to be
	 * done here for them.
	 */
	kvm_mmu_invalidate_addr(vcpu, vcpu->arch.walk_mmu, gva, KVM_MMU_ROOTS_ALL);
	++vcpu->stat.invlpg;
}
EXPORT_SYMBOL_GPL(kvm_mmu_invlpg);


void kvm_mmu_invpcid_gva(struct kvm_vcpu *vcpu, gva_t gva, unsigned long pcid)
{
	struct kvm_mmu *mmu = vcpu->arch.mmu;
	unsigned long roots = 0;
	uint i;

	if (pcid == kvm_get_active_pcid(vcpu))
		roots |= KVM_MMU_ROOT_CURRENT;

	for (i = 0; i < KVM_MMU_NUM_PREV_ROOTS; i++) {
		if (VALID_PAGE(mmu->prev_roots[i].hpa) &&
		    pcid == kvm_get_pcid(vcpu, mmu->prev_roots[i].pgd))
			roots |= KVM_MMU_ROOT_PREVIOUS(i);
	}

	if (roots)
		kvm_mmu_invalidate_addr(vcpu, mmu, gva, roots);
	++vcpu->stat.invlpg;

	/*
	 * Mappings not reachable via the current cr3 or the prev_roots will be
	 * synced when switching to that cr3, so nothing needs to be done here
	 * for them.
	 */
}

void kvm_configure_mmu(bool enable_tdp, int tdp_forced_root_level,
		       int tdp_max_root_level, int tdp_huge_page_level)
{
	tdp_enabled = enable_tdp;
	tdp_root_level = tdp_forced_root_level;
	max_tdp_level = tdp_max_root_level;

#ifdef CONFIG_X86_64
	tdp_mmu_enabled = tdp_mmu_allowed && tdp_enabled;
#endif
	/*
	 * max_huge_page_level reflects KVM's MMU capabilities irrespective
	 * of kernel support, e.g. KVM may be capable of using 1GB pages when
	 * the kernel is not.  But, KVM never creates a page size greater than
	 * what is used by the kernel for any given HVA, i.e. the kernel's
	 * capabilities are ultimately consulted by kvm_mmu_hugepage_adjust().
	 */
	if (tdp_enabled)
		max_huge_page_level = tdp_huge_page_level;
	else if (boot_cpu_has(X86_FEATURE_GBPAGES))
		max_huge_page_level = PG_LEVEL_1G;
	else
		max_huge_page_level = PG_LEVEL_2M;
}
EXPORT_SYMBOL_GPL(kvm_configure_mmu);

static void free_mmu_pages(struct kvm_mmu *mmu)
{
	if (!tdp_enabled && mmu->pae_root)
		set_memory_encrypted((unsigned long)mmu->pae_root, 1);
	free_page((unsigned long)mmu->pae_root);
	free_page((unsigned long)mmu->pml4_root);
	free_page((unsigned long)mmu->pml5_root);
}

static int __kvm_mmu_create(struct kvm_vcpu *vcpu, struct kvm_mmu *mmu)
{
	struct page *page;
	int i;

	mmu->root.hpa = INVALID_PAGE;
	mmu->root.pgd = 0;
	for (i = 0; i < KVM_MMU_NUM_PREV_ROOTS; i++)
		mmu->prev_roots[i] = KVM_MMU_ROOT_INFO_INVALID;

	/* vcpu->arch.guest_mmu isn't used when !tdp_enabled. */
	if (!tdp_enabled && mmu == &vcpu->arch.guest_mmu)
		return 0;

	/*
	 * When using PAE paging, the four PDPTEs are treated as 'root' pages,
	 * while the PDP table is a per-vCPU construct that's allocated at MMU
	 * creation.  When emulating 32-bit mode, cr3 is only 32 bits even on
	 * x86_64.  Therefore we need to allocate the PDP table in the first
	 * 4GB of memory, which happens to fit the DMA32 zone.  TDP paging
	 * generally doesn't use PAE paging and can skip allocating the PDP
	 * table.  The main exception, handled here, is SVM's 32-bit NPT.  The
	 * other exception is for shadowing L1's 32-bit or PAE NPT on 64-bit
	 * KVM; that horror is handled on-demand by mmu_alloc_special_roots().
	 */
	if (tdp_enabled && kvm_mmu_get_tdp_level(vcpu) > PT32E_ROOT_LEVEL)
		return 0;

	page = alloc_page(GFP_KERNEL_ACCOUNT | __GFP_DMA32);
	if (!page)
		return -ENOMEM;

	mmu->pae_root = page_address(page);

	/*
	 * CR3 is only 32 bits when PAE paging is used, thus it's impossible to
	 * get the CPU to treat the PDPTEs as encrypted.  Decrypt the page so
	 * that KVM's writes and the CPU's reads get along.  Note, this is
	 * only necessary when using shadow paging, as 64-bit NPT can get at
	 * the C-bit even when shadowing 32-bit NPT, and SME isn't supported
	 * by 32-bit kernels (when KVM itself uses 32-bit NPT).
	 */
	if (!tdp_enabled)
		set_memory_decrypted((unsigned long)mmu->pae_root, 1);
	else
		WARN_ON_ONCE(shadow_me_value);

	for (i = 0; i < 4; ++i)
		mmu->pae_root[i] = INVALID_PAE_ROOT;

	return 0;
}

int kvm_mmu_create(struct kvm_vcpu *vcpu)
{
	int ret;

	vcpu->arch.mmu_pte_list_desc_cache.kmem_cache = pte_list_desc_cache;
	vcpu->arch.mmu_pte_list_desc_cache.gfp_zero = __GFP_ZERO;

	vcpu->arch.mmu_page_header_cache.kmem_cache = mmu_page_header_cache;
	vcpu->arch.mmu_page_header_cache.gfp_zero = __GFP_ZERO;

	vcpu->arch.mmu_shadow_page_cache.init_value =
		SHADOW_NONPRESENT_VALUE;
	if (!vcpu->arch.mmu_shadow_page_cache.init_value)
		vcpu->arch.mmu_shadow_page_cache.gfp_zero = __GFP_ZERO;

	vcpu->arch.mmu = &vcpu->arch.root_mmu;
	vcpu->arch.walk_mmu = &vcpu->arch.root_mmu;

	ret = __kvm_mmu_create(vcpu, &vcpu->arch.guest_mmu);
	if (ret)
		return ret;

	ret = __kvm_mmu_create(vcpu, &vcpu->arch.root_mmu);
	if (ret)
		goto fail_allocate_root;

	return ret;
 fail_allocate_root:
	free_mmu_pages(&vcpu->arch.guest_mmu);
	return ret;
}

#define BATCH_ZAP_PAGES	10
static void kvm_zap_obsolete_pages(struct kvm *kvm)
{
	struct kvm_mmu_page *sp, *node;
	int nr_zapped, batch = 0;
	LIST_HEAD(invalid_list);
	bool unstable;

	lockdep_assert_held(&kvm->slots_lock);

restart:
	list_for_each_entry_safe_reverse(sp, node,
	      &kvm->arch.active_mmu_pages, link) {
		/*
		 * No obsolete valid page exists before a newly created page
		 * since active_mmu_pages is a FIFO list.
		 */
		if (!is_obsolete_sp(kvm, sp))
			break;

		/*
		 * Invalid pages should never land back on the list of active
		 * pages.  Skip the bogus page, otherwise we'll get stuck in an
		 * infinite loop if the page gets put back on the list (again).
		 */
		if (WARN_ON_ONCE(sp->role.invalid))
			continue;

		/*
		 * No need to flush the TLB since we're only zapping shadow
		 * pages with an obsolete generation number and all vCPUS have
		 * loaded a new root, i.e. the shadow pages being zapped cannot
		 * be in active use by the guest.
		 */
		if (batch >= BATCH_ZAP_PAGES &&
		    cond_resched_rwlock_write(&kvm->mmu_lock)) {
			batch = 0;
			goto restart;
		}

		unstable = __kvm_mmu_prepare_zap_page(kvm, sp,
				&invalid_list, &nr_zapped);
		batch += nr_zapped;

		if (unstable)
			goto restart;
	}

	/*
	 * Kick all vCPUs (via remote TLB flush) before freeing the page tables
	 * to ensure KVM is not in the middle of a lockless shadow page table
	 * walk, which may reference the pages.  The remote TLB flush itself is
	 * not required and is simply a convenient way to kick vCPUs as needed.
	 * KVM performs a local TLB flush when allocating a new root (see
	 * kvm_mmu_load()), and the reload in the caller ensure no vCPUs are
	 * running with an obsolete MMU.
	 */
	kvm_mmu_commit_zap_page(kvm, &invalid_list);
}

/*
 * Fast invalidate all shadow pages and use lock-break technique
 * to zap obsolete pages.
 *
 * It's required when memslot is being deleted or VM is being
 * destroyed, in these cases, we should ensure that KVM MMU does
 * not use any resource of the being-deleted slot or all slots
 * after calling the function.
 */
static void kvm_mmu_zap_all_fast(struct kvm *kvm)
{
	lockdep_assert_held(&kvm->slots_lock);

	write_lock(&kvm->mmu_lock);
	trace_kvm_mmu_zap_all_fast(kvm);

	/*
	 * Toggle mmu_valid_gen between '0' and '1'.  Because slots_lock is
	 * held for the entire duration of zapping obsolete pages, it's
	 * impossible for there to be multiple invalid generations associated
	 * with *valid* shadow pages at any given time, i.e. there is exactly
	 * one valid generation and (at most) one invalid generation.
	 */
	kvm->arch.mmu_valid_gen = kvm->arch.mmu_valid_gen ? 0 : 1;

	/*
	 * In order to ensure all vCPUs drop their soon-to-be invalid roots,
	 * invalidating TDP MMU roots must be done while holding mmu_lock for
	 * write and in the same critical section as making the reload request,
	 * e.g. before kvm_zap_obsolete_pages() could drop mmu_lock and yield.
	 */
	if (tdp_mmu_enabled)
		kvm_tdp_mmu_invalidate_all_roots(kvm);

	/*
	 * Notify all vcpus to reload its shadow page table and flush TLB.
	 * Then all vcpus will switch to new shadow page table with the new
	 * mmu_valid_gen.
	 *
	 * Note: we need to do this under the protection of mmu_lock,
	 * otherwise, vcpu would purge shadow page but miss tlb flush.
	 */
	kvm_make_all_cpus_request(kvm, KVM_REQ_MMU_FREE_OBSOLETE_ROOTS);

	kvm_zap_obsolete_pages(kvm);

	write_unlock(&kvm->mmu_lock);

	/*
	 * Zap the invalidated TDP MMU roots, all SPTEs must be dropped before
	 * returning to the caller, e.g. if the zap is in response to a memslot
	 * deletion, mmu_notifier callbacks will be unable to reach the SPTEs
	 * associated with the deleted memslot once the update completes, and
	 * Deferring the zap until the final reference to the root is put would
	 * lead to use-after-free.
	 */
	if (tdp_mmu_enabled)
		kvm_tdp_mmu_zap_invalidated_roots(kvm);
}

void kvm_mmu_init_vm(struct kvm *kvm)
{
	kvm->arch.shadow_mmio_value = shadow_mmio_value;
	INIT_LIST_HEAD(&kvm->arch.active_mmu_pages);
	INIT_LIST_HEAD(&kvm->arch.possible_nx_huge_pages);
	spin_lock_init(&kvm->arch.mmu_unsync_pages_lock);

	if (tdp_mmu_enabled)
		kvm_mmu_init_tdp_mmu(kvm);

	kvm->arch.split_page_header_cache.kmem_cache = mmu_page_header_cache;
	kvm->arch.split_page_header_cache.gfp_zero = __GFP_ZERO;

	kvm->arch.split_shadow_page_cache.gfp_zero = __GFP_ZERO;

	kvm->arch.split_desc_cache.kmem_cache = pte_list_desc_cache;
	kvm->arch.split_desc_cache.gfp_zero = __GFP_ZERO;
}

static void mmu_free_vm_memory_caches(struct kvm *kvm)
{
	kvm_mmu_free_memory_cache(&kvm->arch.split_desc_cache);
	kvm_mmu_free_memory_cache(&kvm->arch.split_page_header_cache);
	kvm_mmu_free_memory_cache(&kvm->arch.split_shadow_page_cache);
}

void kvm_mmu_uninit_vm(struct kvm *kvm)
{
	if (tdp_mmu_enabled)
		kvm_mmu_uninit_tdp_mmu(kvm);

	mmu_free_vm_memory_caches(kvm);
}

static bool kvm_rmap_zap_gfn_range(struct kvm *kvm, gfn_t gfn_start, gfn_t gfn_end)
{
	const struct kvm_memory_slot *memslot;
	struct kvm_memslots *slots;
	struct kvm_memslot_iter iter;
	bool flush = false;
	gfn_t start, end;
	int i;

	if (!kvm_memslots_have_rmaps(kvm))
		return flush;

	for (i = 0; i < kvm_arch_nr_memslot_as_ids(kvm); i++) {
		slots = __kvm_memslots(kvm, i);

		kvm_for_each_memslot_in_gfn_range(&iter, slots, gfn_start, gfn_end) {
			memslot = iter.slot;
			start = max(gfn_start, memslot->base_gfn);
			end = min(gfn_end, memslot->base_gfn + memslot->npages);
			if (WARN_ON_ONCE(start >= end))
				continue;

			flush = __kvm_rmap_zap_gfn_range(kvm, memslot, start,
							 end, true, flush);
		}
	}

	return flush;
}

/*
 * Invalidate (zap) SPTEs that cover GFNs from gfn_start and up to gfn_end
 * (not including it)
 */
void kvm_zap_gfn_range(struct kvm *kvm, gfn_t gfn_start, gfn_t gfn_end)
{
	bool flush;

	if (WARN_ON_ONCE(gfn_end <= gfn_start))
		return;

	write_lock(&kvm->mmu_lock);

	kvm_mmu_invalidate_begin(kvm);

	kvm_mmu_invalidate_range_add(kvm, gfn_start, gfn_end);

	flush = kvm_rmap_zap_gfn_range(kvm, gfn_start, gfn_end);

	if (tdp_mmu_enabled)
		flush = kvm_tdp_mmu_zap_leafs(kvm, gfn_start, gfn_end, flush);

	if (flush)
		kvm_flush_remote_tlbs_range(kvm, gfn_start, gfn_end - gfn_start);

	kvm_mmu_invalidate_end(kvm);

	write_unlock(&kvm->mmu_lock);
}

static bool slot_rmap_write_protect(struct kvm *kvm,
				    struct kvm_rmap_head *rmap_head,
				    const struct kvm_memory_slot *slot)
{
	return rmap_write_protect(rmap_head, false);
}

void kvm_mmu_slot_remove_write_access(struct kvm *kvm,
				      const struct kvm_memory_slot *memslot,
				      int start_level)
{
	if (kvm_memslots_have_rmaps(kvm)) {
		write_lock(&kvm->mmu_lock);
		walk_slot_rmaps(kvm, memslot, slot_rmap_write_protect,
				start_level, KVM_MAX_HUGEPAGE_LEVEL, false);
		write_unlock(&kvm->mmu_lock);
	}

	if (tdp_mmu_enabled) {
		read_lock(&kvm->mmu_lock);
		kvm_tdp_mmu_wrprot_slot(kvm, memslot, start_level);
		read_unlock(&kvm->mmu_lock);
	}
}

static inline bool need_topup(struct kvm_mmu_memory_cache *cache, int min)
{
	return kvm_mmu_memory_cache_nr_free_objects(cache) < min;
}

static bool need_topup_split_caches_or_resched(struct kvm *kvm)
{
	if (need_resched() || rwlock_needbreak(&kvm->mmu_lock))
		return true;

	/*
	 * In the worst case, SPLIT_DESC_CACHE_MIN_NR_OBJECTS descriptors are needed
	 * to split a single huge page. Calculating how many are actually needed
	 * is possible but not worth the complexity.
	 */
	return need_topup(&kvm->arch.split_desc_cache, SPLIT_DESC_CACHE_MIN_NR_OBJECTS) ||
	       need_topup(&kvm->arch.split_page_header_cache, 1) ||
	       need_topup(&kvm->arch.split_shadow_page_cache, 1);
}

static int topup_split_caches(struct kvm *kvm)
{
	/*
	 * Allocating rmap list entries when splitting huge pages for nested
	 * MMUs is uncommon as KVM needs to use a list if and only if there is
	 * more than one rmap entry for a gfn, i.e. requires an L1 gfn to be
	 * aliased by multiple L2 gfns and/or from multiple nested roots with
	 * different roles.  Aliasing gfns when using TDP is atypical for VMMs;
	 * a few gfns are often aliased during boot, e.g. when remapping BIOS,
	 * but aliasing rarely occurs post-boot or for many gfns.  If there is
	 * only one rmap entry, rmap->val points directly at that one entry and
	 * doesn't need to allocate a list.  Buffer the cache by the default
	 * capacity so that KVM doesn't have to drop mmu_lock to topup if KVM
	 * encounters an aliased gfn or two.
	 */
	const int capacity = SPLIT_DESC_CACHE_MIN_NR_OBJECTS +
			     KVM_ARCH_NR_OBJS_PER_MEMORY_CACHE;
	int r;

	lockdep_assert_held(&kvm->slots_lock);

	r = __kvm_mmu_topup_memory_cache(&kvm->arch.split_desc_cache, capacity,
					 SPLIT_DESC_CACHE_MIN_NR_OBJECTS);
	if (r)
		return r;

	r = kvm_mmu_topup_memory_cache(&kvm->arch.split_page_header_cache, 1);
	if (r)
		return r;

	return kvm_mmu_topup_memory_cache(&kvm->arch.split_shadow_page_cache, 1);
}

static struct kvm_mmu_page *shadow_mmu_get_sp_for_split(struct kvm *kvm, u64 *huge_sptep)
{
	struct kvm_mmu_page *huge_sp = sptep_to_sp(huge_sptep);
	struct shadow_page_caches caches = {};
	union kvm_mmu_page_role role;
	unsigned int access;
	gfn_t gfn;

	gfn = kvm_mmu_page_get_gfn(huge_sp, spte_index(huge_sptep));
	access = kvm_mmu_page_get_access(huge_sp, spte_index(huge_sptep));

	/*
	 * Note, huge page splitting always uses direct shadow pages, regardless
	 * of whether the huge page itself is mapped by a direct or indirect
	 * shadow page, since the huge page region itself is being directly
	 * mapped with smaller pages.
	 */
	role = kvm_mmu_child_role(huge_sptep, /*direct=*/true, access);

	/* Direct SPs do not require a shadowed_info_cache. */
	caches.page_header_cache = &kvm->arch.split_page_header_cache;
	caches.shadow_page_cache = &kvm->arch.split_shadow_page_cache;

	/* Safe to pass NULL for vCPU since requesting a direct SP. */
	return __kvm_mmu_get_shadow_page(kvm, NULL, &caches, gfn, role);
}

static void shadow_mmu_split_huge_page(struct kvm *kvm,
				       const struct kvm_memory_slot *slot,
				       u64 *huge_sptep)

{
	struct kvm_mmu_memory_cache *cache = &kvm->arch.split_desc_cache;
	u64 huge_spte = READ_ONCE(*huge_sptep);
	struct kvm_mmu_page *sp;
	bool flush = false;
	u64 *sptep, spte;
	gfn_t gfn;
	int index;

	sp = shadow_mmu_get_sp_for_split(kvm, huge_sptep);

	for (index = 0; index < SPTE_ENT_PER_PAGE; index++) {
		sptep = &sp->spt[index];
		gfn = kvm_mmu_page_get_gfn(sp, index);

		/*
		 * The SP may already have populated SPTEs, e.g. if this huge
		 * page is aliased by multiple sptes with the same access
		 * permissions. These entries are guaranteed to map the same
		 * gfn-to-pfn translation since the SP is direct, so no need to
		 * modify them.
		 *
		 * However, if a given SPTE points to a lower level page table,
		 * that lower level page table may only be partially populated.
		 * Installing such SPTEs would effectively unmap a potion of the
		 * huge page. Unmapping guest memory always requires a TLB flush
		 * since a subsequent operation on the unmapped regions would
		 * fail to detect the need to flush.
		 */
		if (is_shadow_present_pte(*sptep)) {
			flush |= !is_last_spte(*sptep, sp->role.level);
			continue;
		}

		spte = make_small_spte(kvm, huge_spte, sp->role, index);
		mmu_spte_set(sptep, spte);
		__rmap_add(kvm, cache, slot, sptep, gfn, sp->role.access);
	}

	__link_shadow_page(kvm, cache, huge_sptep, sp, flush);
}

static int shadow_mmu_try_split_huge_page(struct kvm *kvm,
					  const struct kvm_memory_slot *slot,
					  u64 *huge_sptep)
{
	struct kvm_mmu_page *huge_sp = sptep_to_sp(huge_sptep);
	int level, r = 0;
	gfn_t gfn;
	u64 spte;

	/* Grab information for the tracepoint before dropping the MMU lock. */
	gfn = kvm_mmu_page_get_gfn(huge_sp, spte_index(huge_sptep));
	level = huge_sp->role.level;
	spte = *huge_sptep;

	if (kvm_mmu_available_pages(kvm) <= KVM_MIN_FREE_MMU_PAGES) {
		r = -ENOSPC;
		goto out;
	}

	if (need_topup_split_caches_or_resched(kvm)) {
		write_unlock(&kvm->mmu_lock);
		cond_resched();
		/*
		 * If the topup succeeds, return -EAGAIN to indicate that the
		 * rmap iterator should be restarted because the MMU lock was
		 * dropped.
		 */
		r = topup_split_caches(kvm) ?: -EAGAIN;
		write_lock(&kvm->mmu_lock);
		goto out;
	}

	shadow_mmu_split_huge_page(kvm, slot, huge_sptep);

out:
	trace_kvm_mmu_split_huge_page(gfn, spte, level, r);
	return r;
}

static bool shadow_mmu_try_split_huge_pages(struct kvm *kvm,
					    struct kvm_rmap_head *rmap_head,
					    const struct kvm_memory_slot *slot)
{
	struct rmap_iterator iter;
	struct kvm_mmu_page *sp;
	u64 *huge_sptep;
	int r;

restart:
	for_each_rmap_spte(rmap_head, &iter, huge_sptep) {
		sp = sptep_to_sp(huge_sptep);

		/* TDP MMU is enabled, so rmap only contains nested MMU SPs. */
		if (WARN_ON_ONCE(!sp->role.guest_mode))
			continue;

		/* The rmaps should never contain non-leaf SPTEs. */
		if (WARN_ON_ONCE(!is_large_pte(*huge_sptep)))
			continue;

		/* SPs with level >PG_LEVEL_4K should never by unsync. */
		if (WARN_ON_ONCE(sp->unsync))
			continue;

		/* Don't bother splitting huge pages on invalid SPs. */
		if (sp->role.invalid)
			continue;

		r = shadow_mmu_try_split_huge_page(kvm, slot, huge_sptep);

		/*
		 * The split succeeded or needs to be retried because the MMU
		 * lock was dropped. Either way, restart the iterator to get it
		 * back into a consistent state.
		 */
		if (!r || r == -EAGAIN)
			goto restart;

		/* The split failed and shouldn't be retried (e.g. -ENOMEM). */
		break;
	}

	return false;
}

static void kvm_shadow_mmu_try_split_huge_pages(struct kvm *kvm,
						const struct kvm_memory_slot *slot,
						gfn_t start, gfn_t end,
						int target_level)
{
	int level;

	/*
	 * Split huge pages starting with KVM_MAX_HUGEPAGE_LEVEL and working
	 * down to the target level. This ensures pages are recursively split
	 * all the way to the target level. There's no need to split pages
	 * already at the target level.
	 */
	for (level = KVM_MAX_HUGEPAGE_LEVEL; level > target_level; level--)
		__walk_slot_rmaps(kvm, slot, shadow_mmu_try_split_huge_pages,
				  level, level, start, end - 1, true, true, false);
}

/* Must be called with the mmu_lock held in write-mode. */
void kvm_mmu_try_split_huge_pages(struct kvm *kvm,
				   const struct kvm_memory_slot *memslot,
				   u64 start, u64 end,
				   int target_level)
{
	if (!tdp_mmu_enabled)
		return;

	if (kvm_memslots_have_rmaps(kvm))
		kvm_shadow_mmu_try_split_huge_pages(kvm, memslot, start, end, target_level);

	kvm_tdp_mmu_try_split_huge_pages(kvm, memslot, start, end, target_level, false);

	/*
	 * A TLB flush is unnecessary at this point for the same reasons as in
	 * kvm_mmu_slot_try_split_huge_pages().
	 */
}

void kvm_mmu_slot_try_split_huge_pages(struct kvm *kvm,
					const struct kvm_memory_slot *memslot,
					int target_level)
{
	u64 start = memslot->base_gfn;
	u64 end = start + memslot->npages;

	if (!tdp_mmu_enabled)
		return;

	if (kvm_memslots_have_rmaps(kvm)) {
		write_lock(&kvm->mmu_lock);
		kvm_shadow_mmu_try_split_huge_pages(kvm, memslot, start, end, target_level);
		write_unlock(&kvm->mmu_lock);
	}

	read_lock(&kvm->mmu_lock);
	kvm_tdp_mmu_try_split_huge_pages(kvm, memslot, start, end, target_level, true);
	read_unlock(&kvm->mmu_lock);

	/*
	 * No TLB flush is necessary here. KVM will flush TLBs after
	 * write-protecting and/or clearing dirty on the newly split SPTEs to
	 * ensure that guest writes are reflected in the dirty log before the
	 * ioctl to enable dirty logging on this memslot completes. Since the
	 * split SPTEs retain the write and dirty bits of the huge SPTE, it is
	 * safe for KVM to decide if a TLB flush is necessary based on the split
	 * SPTEs.
	 */
}

static bool kvm_mmu_zap_collapsible_spte(struct kvm *kvm,
					 struct kvm_rmap_head *rmap_head,
					 const struct kvm_memory_slot *slot)
{
	u64 *sptep;
	struct rmap_iterator iter;
	int need_tlb_flush = 0;
	struct kvm_mmu_page *sp;

restart:
	for_each_rmap_spte(rmap_head, &iter, sptep) {
		sp = sptep_to_sp(sptep);

		/*
		 * We cannot do huge page mapping for indirect shadow pages,
		 * which are found on the last rmap (level = 1) when not using
		 * tdp; such shadow pages are synced with the page table in
		 * the guest, and the guest page table is using 4K page size
		 * mapping if the indirect sp has level = 1.
		 */
		if (sp->role.direct &&
		    sp->role.level < kvm_mmu_max_mapping_level(kvm, slot, sp->gfn)) {
			kvm_zap_one_rmap_spte(kvm, rmap_head, sptep);

			if (kvm_available_flush_remote_tlbs_range())
				kvm_flush_remote_tlbs_sptep(kvm, sptep);
			else
				need_tlb_flush = 1;

			goto restart;
		}
	}

	return need_tlb_flush;
}
EXPORT_SYMBOL_GPL(kvm_zap_gfn_range);

static void kvm_rmap_zap_collapsible_sptes(struct kvm *kvm,
					   const struct kvm_memory_slot *slot)
{
	/*
	 * Note, use KVM_MAX_HUGEPAGE_LEVEL - 1 since there's no need to zap
	 * pages that are already mapped at the maximum hugepage level.
	 */
	if (walk_slot_rmaps(kvm, slot, kvm_mmu_zap_collapsible_spte,
			    PG_LEVEL_4K, KVM_MAX_HUGEPAGE_LEVEL - 1, true))
		kvm_flush_remote_tlbs_memslot(kvm, slot);
}

void kvm_mmu_recover_huge_pages(struct kvm *kvm,
				const struct kvm_memory_slot *slot)
{
	if (kvm_memslots_have_rmaps(kvm)) {
		write_lock(&kvm->mmu_lock);
		kvm_rmap_zap_collapsible_sptes(kvm, slot);
		write_unlock(&kvm->mmu_lock);
	}

	if (tdp_mmu_enabled) {
		read_lock(&kvm->mmu_lock);
		kvm_tdp_mmu_recover_huge_pages(kvm, slot);
		read_unlock(&kvm->mmu_lock);
	}
}

void kvm_mmu_slot_leaf_clear_dirty(struct kvm *kvm,
				   const struct kvm_memory_slot *memslot)
{
	if (kvm_memslots_have_rmaps(kvm)) {
		write_lock(&kvm->mmu_lock);
		/*
		 * Clear dirty bits only on 4k SPTEs since the legacy MMU only
		 * support dirty logging at a 4k granularity.
		 */
		walk_slot_rmaps_4k(kvm, memslot, __rmap_clear_dirty, false);
		write_unlock(&kvm->mmu_lock);
	}

	if (tdp_mmu_enabled) {
		read_lock(&kvm->mmu_lock);
		kvm_tdp_mmu_clear_dirty_slot(kvm, memslot);
		read_unlock(&kvm->mmu_lock);
	}

	/*
	 * The caller will flush the TLBs after this function returns.
	 *
	 * It's also safe to flush TLBs out of mmu lock here as currently this
	 * function is only used for dirty logging, in which case flushing TLB
	 * out of mmu lock also guarantees no dirty pages will be lost in
	 * dirty_bitmap.
	 */
}

static void kvm_mmu_zap_all(struct kvm *kvm)
{
	struct kvm_mmu_page *sp, *node;
	LIST_HEAD(invalid_list);
	int ign;

	write_lock(&kvm->mmu_lock);
restart:
	list_for_each_entry_safe(sp, node, &kvm->arch.active_mmu_pages, link) {
		if (WARN_ON_ONCE(sp->role.invalid))
			continue;
		if (__kvm_mmu_prepare_zap_page(kvm, sp, &invalid_list, &ign))
			goto restart;
		if (cond_resched_rwlock_write(&kvm->mmu_lock))
			goto restart;
	}

	kvm_mmu_commit_zap_page(kvm, &invalid_list);

	if (tdp_mmu_enabled)
		kvm_tdp_mmu_zap_all(kvm);

	write_unlock(&kvm->mmu_lock);
}

void kvm_arch_flush_shadow_all(struct kvm *kvm)
{
	kvm_mmu_zap_all(kvm);
}

static void kvm_mmu_zap_memslot_pages_and_flush(struct kvm *kvm,
						struct kvm_memory_slot *slot,
						bool flush)
{
	LIST_HEAD(invalid_list);
	unsigned long i;

	if (list_empty(&kvm->arch.active_mmu_pages))
		goto out_flush;

	/*
	 * Since accounting information is stored in struct kvm_arch_memory_slot,
	 * all MMU pages that are shadowing guest PTEs must be zapped before the
	 * memslot is deleted, as freeing such pages after the memslot is freed
	 * will result in use-after-free, e.g. in unaccount_shadowed().
	 */
	for (i = 0; i < slot->npages; i++) {
		struct kvm_mmu_page *sp;
		gfn_t gfn = slot->base_gfn + i;

		for_each_gfn_valid_sp_with_gptes(kvm, sp, gfn)
			kvm_mmu_prepare_zap_page(kvm, sp, &invalid_list);

		if (need_resched() || rwlock_needbreak(&kvm->mmu_lock)) {
			kvm_mmu_remote_flush_or_zap(kvm, &invalid_list, flush);
			flush = false;
			cond_resched_rwlock_write(&kvm->mmu_lock);
		}
	}

out_flush:
	kvm_mmu_remote_flush_or_zap(kvm, &invalid_list, flush);
}

static void kvm_mmu_zap_memslot(struct kvm *kvm,
				struct kvm_memory_slot *slot)
{
	struct kvm_gfn_range range = {
		.slot = slot,
		.start = slot->base_gfn,
		.end = slot->base_gfn + slot->npages,
		.may_block = true,
	};
	bool flush;

	write_lock(&kvm->mmu_lock);
	flush = kvm_unmap_gfn_range(kvm, &range);
	kvm_mmu_zap_memslot_pages_and_flush(kvm, slot, flush);
	write_unlock(&kvm->mmu_lock);
}

static inline bool kvm_memslot_flush_zap_all(struct kvm *kvm)
{
	return kvm->arch.vm_type == KVM_X86_DEFAULT_VM &&
	       kvm_check_has_quirk(kvm, KVM_X86_QUIRK_SLOT_ZAP_ALL);
}

void kvm_arch_flush_shadow_memslot(struct kvm *kvm,
				   struct kvm_memory_slot *slot)
{
	if (kvm_memslot_flush_zap_all(kvm))
		kvm_mmu_zap_all_fast(kvm);
	else
		kvm_mmu_zap_memslot(kvm, slot);
}

void kvm_mmu_invalidate_mmio_sptes(struct kvm *kvm, u64 gen)
{
	WARN_ON_ONCE(gen & KVM_MEMSLOT_GEN_UPDATE_IN_PROGRESS);

	gen &= MMIO_SPTE_GEN_MASK;

	/*
	 * Generation numbers are incremented in multiples of the number of
	 * address spaces in order to provide unique generations across all
	 * address spaces.  Strip what is effectively the address space
	 * modifier prior to checking for a wrap of the MMIO generation so
	 * that a wrap in any address space is detected.
	 */
	gen &= ~((u64)kvm_arch_nr_memslot_as_ids(kvm) - 1);

	/*
	 * The very rare case: if the MMIO generation number has wrapped,
	 * zap all shadow pages.
	 */
	if (unlikely(gen == 0)) {
		kvm_debug_ratelimited("zapping shadow pages for mmio generation wraparound\n");
		kvm_mmu_zap_all_fast(kvm);
	}
}

static void mmu_destroy_caches(void)
{
	kmem_cache_destroy(pte_list_desc_cache);
	kmem_cache_destroy(mmu_page_header_cache);
}

static int get_nx_huge_pages(char *buffer, const struct kernel_param *kp)
{
	if (nx_hugepage_mitigation_hard_disabled)
		return sysfs_emit(buffer, "never\n");

	return param_get_bool(buffer, kp);
}

static bool get_nx_auto_mode(void)
{
	/* Return true when CPU has the bug, and mitigations are ON */
	return boot_cpu_has_bug(X86_BUG_ITLB_MULTIHIT) && !cpu_mitigations_off();
}

static void __set_nx_huge_pages(bool val)
{
	nx_huge_pages = itlb_multihit_kvm_mitigation = val;
}

static int set_nx_huge_pages(const char *val, const struct kernel_param *kp)
{
	bool old_val = nx_huge_pages;
	bool new_val;

	if (nx_hugepage_mitigation_hard_disabled)
		return -EPERM;

	/* In "auto" mode deploy workaround only if CPU has the bug. */
	if (sysfs_streq(val, "off")) {
		new_val = 0;
	} else if (sysfs_streq(val, "force")) {
		new_val = 1;
	} else if (sysfs_streq(val, "auto")) {
		new_val = get_nx_auto_mode();
	} else if (sysfs_streq(val, "never")) {
		new_val = 0;

		mutex_lock(&kvm_lock);
		if (!list_empty(&vm_list)) {
			mutex_unlock(&kvm_lock);
			return -EBUSY;
		}
		nx_hugepage_mitigation_hard_disabled = true;
		mutex_unlock(&kvm_lock);
	} else if (kstrtobool(val, &new_val) < 0) {
		return -EINVAL;
	}

	__set_nx_huge_pages(new_val);

	if (new_val != old_val) {
		struct kvm *kvm;

		mutex_lock(&kvm_lock);

		list_for_each_entry(kvm, &vm_list, vm_list) {
			mutex_lock(&kvm->slots_lock);
			kvm_mmu_zap_all_fast(kvm);
			mutex_unlock(&kvm->slots_lock);

			vhost_task_wake(kvm->arch.nx_huge_page_recovery_thread);
		}
		mutex_unlock(&kvm_lock);
	}

	return 0;
}

/*
 * nx_huge_pages needs to be resolved to true/false when kvm.ko is loaded, as
 * its default value of -1 is technically undefined behavior for a boolean.
 * Forward the module init call to SPTE code so that it too can handle module
 * params that need to be resolved/snapshot.
 */
void __init kvm_mmu_x86_module_init(void)
{
	if (nx_huge_pages == -1)
		__set_nx_huge_pages(get_nx_auto_mode());

	/*
	 * Snapshot userspace's desire to enable the TDP MMU. Whether or not the
	 * TDP MMU is actually enabled is determined in kvm_configure_mmu()
	 * when the vendor module is loaded.
	 */
	tdp_mmu_allowed = tdp_mmu_enabled;

	kvm_mmu_spte_module_init();
}

/*
 * The bulk of the MMU initialization is deferred until the vendor module is
 * loaded as many of the masks/values may be modified by VMX or SVM, i.e. need
 * to be reset when a potentially different vendor module is loaded.
 */
int kvm_mmu_vendor_module_init(void)
{
	int ret = -ENOMEM;

	/*
	 * MMU roles use union aliasing which is, generally speaking, an
	 * undefined behavior. However, we supposedly know how compilers behave
	 * and the current status quo is unlikely to change. Guardians below are
	 * supposed to let us know if the assumption becomes false.
	 */
	BUILD_BUG_ON(sizeof(union kvm_mmu_page_role) != sizeof(u32));
	BUILD_BUG_ON(sizeof(union kvm_mmu_extended_role) != sizeof(u32));
	BUILD_BUG_ON(sizeof(union kvm_cpu_role) != sizeof(u64));

	kvm_mmu_reset_all_pte_masks();

	pte_list_desc_cache = KMEM_CACHE(pte_list_desc, SLAB_ACCOUNT);
	if (!pte_list_desc_cache)
		goto out;

	mmu_page_header_cache = kmem_cache_create("kvm_mmu_page_header",
						  sizeof(struct kvm_mmu_page),
						  0, SLAB_ACCOUNT, NULL);
	if (!mmu_page_header_cache)
		goto out;

	return 0;

out:
	mmu_destroy_caches();
	return ret;
}

void kvm_mmu_destroy(struct kvm_vcpu *vcpu)
{
	kvm_mmu_unload(vcpu);
	free_mmu_pages(&vcpu->arch.root_mmu);
	free_mmu_pages(&vcpu->arch.guest_mmu);
	mmu_free_memory_caches(vcpu);
}

void kvm_mmu_vendor_module_exit(void)
{
	mmu_destroy_caches();
}

/*
 * Calculate the effective recovery period, accounting for '0' meaning "let KVM
 * select a halving time of 1 hour".  Returns true if recovery is enabled.
 */
static bool calc_nx_huge_pages_recovery_period(uint *period)
{
	/*
	 * Use READ_ONCE to get the params, this may be called outside of the
	 * param setters, e.g. by the kthread to compute its next timeout.
	 */
	bool enabled = READ_ONCE(nx_huge_pages);
	uint ratio = READ_ONCE(nx_huge_pages_recovery_ratio);

	if (!enabled || !ratio)
		return false;

	*period = READ_ONCE(nx_huge_pages_recovery_period_ms);
	if (!*period) {
		/* Make sure the period is not less than one second.  */
		ratio = min(ratio, 3600u);
		*period = 60 * 60 * 1000 / ratio;
	}
	return true;
}

static int set_nx_huge_pages_recovery_param(const char *val, const struct kernel_param *kp)
{
	bool was_recovery_enabled, is_recovery_enabled;
	uint old_period, new_period;
	int err;

	if (nx_hugepage_mitigation_hard_disabled)
		return -EPERM;

	was_recovery_enabled = calc_nx_huge_pages_recovery_period(&old_period);

	err = param_set_uint(val, kp);
	if (err)
		return err;

	is_recovery_enabled = calc_nx_huge_pages_recovery_period(&new_period);

	if (is_recovery_enabled &&
	    (!was_recovery_enabled || old_period > new_period)) {
		struct kvm *kvm;

		mutex_lock(&kvm_lock);

		list_for_each_entry(kvm, &vm_list, vm_list)
			vhost_task_wake(kvm->arch.nx_huge_page_recovery_thread);

		mutex_unlock(&kvm_lock);
	}

	return err;
}

static void kvm_recover_nx_huge_pages(struct kvm *kvm)
{
	unsigned long nx_lpage_splits = kvm->stat.nx_lpage_splits;
	struct kvm_memory_slot *slot;
	int rcu_idx;
	struct kvm_mmu_page *sp;
	unsigned int ratio;
	LIST_HEAD(invalid_list);
	bool flush = false;
	ulong to_zap;

	rcu_idx = srcu_read_lock(&kvm->srcu);
	write_lock(&kvm->mmu_lock);

	/*
	 * Zapping TDP MMU shadow pages, including the remote TLB flush, must
	 * be done under RCU protection, because the pages are freed via RCU
	 * callback.
	 */
	rcu_read_lock();

	ratio = READ_ONCE(nx_huge_pages_recovery_ratio);
	to_zap = ratio ? DIV_ROUND_UP(nx_lpage_splits, ratio) : 0;
	for ( ; to_zap; --to_zap) {
		if (list_empty(&kvm->arch.possible_nx_huge_pages))
			break;

		/*
		 * We use a separate list instead of just using active_mmu_pages
		 * because the number of shadow pages that be replaced with an
		 * NX huge page is expected to be relatively small compared to
		 * the total number of shadow pages.  And because the TDP MMU
		 * doesn't use active_mmu_pages.
		 */
		sp = list_first_entry(&kvm->arch.possible_nx_huge_pages,
				      struct kvm_mmu_page,
				      possible_nx_huge_page_link);
		WARN_ON_ONCE(!sp->nx_huge_page_disallowed);
		WARN_ON_ONCE(!sp->role.direct);

		/*
		 * Unaccount and do not attempt to recover any NX Huge Pages
		 * that are being dirty tracked, as they would just be faulted
		 * back in as 4KiB pages. The NX Huge Pages in this slot will be
		 * recovered, along with all the other huge pages in the slot,
		 * when dirty logging is disabled.
		 *
		 * Since gfn_to_memslot() is relatively expensive, it helps to
		 * skip it if it the test cannot possibly return true.  On the
		 * other hand, if any memslot has logging enabled, chances are
		 * good that all of them do, in which case unaccount_nx_huge_page()
		 * is much cheaper than zapping the page.
		 *
		 * If a memslot update is in progress, reading an incorrect value
		 * of kvm->nr_memslots_dirty_logging is not a problem: if it is
		 * becoming zero, gfn_to_memslot() will be done unnecessarily; if
		 * it is becoming nonzero, the page will be zapped unnecessarily.
		 * Either way, this only affects efficiency in racy situations,
		 * and not correctness.
		 */
		slot = NULL;
		if (atomic_read(&kvm->nr_memslots_dirty_logging)) {
			struct kvm_memslots *slots;

			slots = kvm_memslots_for_spte_role(kvm, sp->role);
			slot = __gfn_to_memslot(slots, sp->gfn);
			WARN_ON_ONCE(!slot);
		}

		if (slot && kvm_slot_dirty_track_enabled(slot))
			unaccount_nx_huge_page(kvm, sp);
		else if (is_tdp_mmu_page(sp))
			flush |= kvm_tdp_mmu_zap_sp(kvm, sp);
		else
			kvm_mmu_prepare_zap_page(kvm, sp, &invalid_list);
		WARN_ON_ONCE(sp->nx_huge_page_disallowed);

		if (need_resched() || rwlock_needbreak(&kvm->mmu_lock)) {
			kvm_mmu_remote_flush_or_zap(kvm, &invalid_list, flush);
			rcu_read_unlock();

			cond_resched_rwlock_write(&kvm->mmu_lock);
			flush = false;

			rcu_read_lock();
		}
	}
	kvm_mmu_remote_flush_or_zap(kvm, &invalid_list, flush);

	rcu_read_unlock();

	write_unlock(&kvm->mmu_lock);
	srcu_read_unlock(&kvm->srcu, rcu_idx);
}

static void kvm_nx_huge_page_recovery_worker_kill(void *data)
{
}

static bool kvm_nx_huge_page_recovery_worker(void *data)
{
	struct kvm *kvm = data;
	bool enabled;
	uint period;
	long remaining_time;

	enabled = calc_nx_huge_pages_recovery_period(&period);
	if (!enabled)
		return false;

	remaining_time = kvm->arch.nx_huge_page_last + msecs_to_jiffies(period)
		- get_jiffies_64();
	if (remaining_time > 0) {
		schedule_timeout(remaining_time);
		/* check for signals and come back */
		return true;
	}

	__set_current_state(TASK_RUNNING);
	kvm_recover_nx_huge_pages(kvm);
	kvm->arch.nx_huge_page_last = get_jiffies_64();
	return true;
}

int kvm_mmu_post_init_vm(struct kvm *kvm)
{
	if (nx_hugepage_mitigation_hard_disabled)
		return 0;

	kvm->arch.nx_huge_page_last = get_jiffies_64();
	kvm->arch.nx_huge_page_recovery_thread = vhost_task_create(
		kvm_nx_huge_page_recovery_worker, kvm_nx_huge_page_recovery_worker_kill,
		kvm, "kvm-nx-lpage-recovery");

	if (!kvm->arch.nx_huge_page_recovery_thread)
		return -ENOMEM;

	vhost_task_start(kvm->arch.nx_huge_page_recovery_thread);
	return 0;
}

void kvm_mmu_pre_destroy_vm(struct kvm *kvm)
{
	if (kvm->arch.nx_huge_page_recovery_thread)
		vhost_task_stop(kvm->arch.nx_huge_page_recovery_thread);
}

#ifdef CONFIG_KVM_GENERIC_MEMORY_ATTRIBUTES
bool kvm_arch_pre_set_memory_attributes(struct kvm *kvm,
					struct kvm_gfn_range *range)
{
	/*
	 * Zap SPTEs even if the slot can't be mapped PRIVATE.  KVM x86 only
	 * supports KVM_MEMORY_ATTRIBUTE_PRIVATE, and so it *seems* like KVM
	 * can simply ignore such slots.  But if userspace is making memory
	 * PRIVATE, then KVM must prevent the guest from accessing the memory
	 * as shared.  And if userspace is making memory SHARED and this point
	 * is reached, then at least one page within the range was previously
	 * PRIVATE, i.e. the slot's possible hugepage ranges are changing.
	 * Zapping SPTEs in this case ensures KVM will reassess whether or not
	 * a hugepage can be used for affected ranges.
	 */
	if (WARN_ON_ONCE(!kvm_arch_has_private_mem(kvm)))
		return false;

	return kvm_unmap_gfn_range(kvm, range);
}

static bool hugepage_test_mixed(struct kvm_memory_slot *slot, gfn_t gfn,
				int level)
{
	return lpage_info_slot(gfn, slot, level)->disallow_lpage & KVM_LPAGE_MIXED_FLAG;
}

static void hugepage_clear_mixed(struct kvm_memory_slot *slot, gfn_t gfn,
				 int level)
{
	lpage_info_slot(gfn, slot, level)->disallow_lpage &= ~KVM_LPAGE_MIXED_FLAG;
}

static void hugepage_set_mixed(struct kvm_memory_slot *slot, gfn_t gfn,
			       int level)
{
	lpage_info_slot(gfn, slot, level)->disallow_lpage |= KVM_LPAGE_MIXED_FLAG;
}

static bool hugepage_has_attrs(struct kvm *kvm, struct kvm_memory_slot *slot,
			       gfn_t gfn, int level, unsigned long attrs)
{
	const unsigned long start = gfn;
	const unsigned long end = start + KVM_PAGES_PER_HPAGE(level);

	if (level == PG_LEVEL_2M)
		return kvm_range_has_memory_attributes(kvm, start, end, ~0, attrs);

	for (gfn = start; gfn < end; gfn += KVM_PAGES_PER_HPAGE(level - 1)) {
		if (hugepage_test_mixed(slot, gfn, level - 1) ||
		    attrs != kvm_get_memory_attributes(kvm, gfn))
			return false;
	}
	return true;
}

bool kvm_arch_post_set_memory_attributes(struct kvm *kvm,
					 struct kvm_gfn_range *range)
{
	unsigned long attrs = range->arg.attributes;
	struct kvm_memory_slot *slot = range->slot;
	int level;

	lockdep_assert_held_write(&kvm->mmu_lock);
	lockdep_assert_held(&kvm->slots_lock);

	/*
	 * Calculate which ranges can be mapped with hugepages even if the slot
	 * can't map memory PRIVATE.  KVM mustn't create a SHARED hugepage over
	 * a range that has PRIVATE GFNs, and conversely converting a range to
	 * SHARED may now allow hugepages.
	 */
	if (WARN_ON_ONCE(!kvm_arch_has_private_mem(kvm)))
		return false;

	/*
	 * The sequence matters here: upper levels consume the result of lower
	 * level's scanning.
	 */
	for (level = PG_LEVEL_2M; level <= KVM_MAX_HUGEPAGE_LEVEL; level++) {
		gfn_t nr_pages = KVM_PAGES_PER_HPAGE(level);
		gfn_t gfn = gfn_round_for_level(range->start, level);

		/* Process the head page if it straddles the range. */
		if (gfn != range->start || gfn + nr_pages > range->end) {
			/*
			 * Skip mixed tracking if the aligned gfn isn't covered
			 * by the memslot, KVM can't use a hugepage due to the
			 * misaligned address regardless of memory attributes.
			 */
			if (gfn >= slot->base_gfn &&
			    gfn + nr_pages <= slot->base_gfn + slot->npages) {
				if (hugepage_has_attrs(kvm, slot, gfn, level, attrs))
					hugepage_clear_mixed(slot, gfn, level);
				else
					hugepage_set_mixed(slot, gfn, level);
			}
			gfn += nr_pages;
		}

		/*
		 * Pages entirely covered by the range are guaranteed to have
		 * only the attributes which were just set.
		 */
		for ( ; gfn + nr_pages <= range->end; gfn += nr_pages)
			hugepage_clear_mixed(slot, gfn, level);

		/*
		 * Process the last tail page if it straddles the range and is
		 * contained by the memslot.  Like the head page, KVM can't
		 * create a hugepage if the slot size is misaligned.
		 */
		if (gfn < range->end &&
		    (gfn + nr_pages) <= (slot->base_gfn + slot->npages)) {
			if (hugepage_has_attrs(kvm, slot, gfn, level, attrs))
				hugepage_clear_mixed(slot, gfn, level);
			else
				hugepage_set_mixed(slot, gfn, level);
		}
	}
	return false;
}

void kvm_mmu_init_memslot_memory_attributes(struct kvm *kvm,
					    struct kvm_memory_slot *slot)
{
	int level;

	if (!kvm_arch_has_private_mem(kvm))
		return;

	for (level = PG_LEVEL_2M; level <= KVM_MAX_HUGEPAGE_LEVEL; level++) {
		/*
		 * Don't bother tracking mixed attributes for pages that can't
		 * be huge due to alignment, i.e. process only pages that are
		 * entirely contained by the memslot.
		 */
		gfn_t end = gfn_round_for_level(slot->base_gfn + slot->npages, level);
		gfn_t start = gfn_round_for_level(slot->base_gfn, level);
		gfn_t nr_pages = KVM_PAGES_PER_HPAGE(level);
		gfn_t gfn;

		if (start < slot->base_gfn)
			start += nr_pages;

		/*
		 * Unlike setting attributes, every potential hugepage needs to
		 * be manually checked as the attributes may already be mixed.
		 */
		for (gfn = start; gfn < end; gfn += nr_pages) {
			unsigned long attrs = kvm_get_memory_attributes(kvm, gfn);

			if (hugepage_has_attrs(kvm, slot, gfn, level, attrs))
				hugepage_clear_mixed(slot, gfn, level);
			else
				hugepage_set_mixed(slot, gfn, level);
		}
	}
}
#endif<|MERGE_RESOLUTION|>--- conflicted
+++ resolved
@@ -4519,7 +4519,6 @@
 
 static int direct_page_fault(struct kvm_vcpu *vcpu, struct kvm_page_fault *fault)
 {
-	kvm_pfn_t orig_pfn;
 	int r;
 
 	/* Dummy roots are used only for shadowing bad guest roots. */
@@ -4541,8 +4540,6 @@
 	if (r != RET_PF_CONTINUE)
 		return r;
 
-	orig_pfn = fault->pfn;
-
 	r = RET_PF_RETRY;
 	write_lock(&vcpu->kvm->mmu_lock);
 
@@ -4558,10 +4555,6 @@
 out_unlock:
 	kvm_mmu_finish_page_fault(vcpu, fault, r);
 	write_unlock(&vcpu->kvm->mmu_lock);
-<<<<<<< HEAD
-	kvm_release_pfn_clean(orig_pfn);
-=======
->>>>>>> b5de2a2a
 	return r;
 }
 
@@ -4621,7 +4614,6 @@
 static int kvm_tdp_mmu_page_fault(struct kvm_vcpu *vcpu,
 				  struct kvm_page_fault *fault)
 {
-	kvm_pfn_t orig_pfn;
 	int r;
 
 	if (page_fault_handle_page_track(vcpu, fault))
@@ -4639,8 +4631,6 @@
 	if (r != RET_PF_CONTINUE)
 		return r;
 
-	orig_pfn = fault->pfn;
-
 	r = RET_PF_RETRY;
 	read_lock(&vcpu->kvm->mmu_lock);
 
@@ -4652,10 +4642,6 @@
 out_unlock:
 	kvm_mmu_finish_page_fault(vcpu, fault, r);
 	read_unlock(&vcpu->kvm->mmu_lock);
-<<<<<<< HEAD
-	kvm_release_pfn_clean(orig_pfn);
-=======
->>>>>>> b5de2a2a
 	return r;
 }
 #endif
