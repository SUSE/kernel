/* SPDX-License-Identifier: GPL-2.0-only */
/*
 * Kernel-based Virtual Machine driver for Linux
 *
 * This module enables machines with Intel VT-x extensions to run virtual
 * machines without emulation or binary translation.
 *
 * MMU support
 *
 * Copyright (C) 2006 Qumranet, Inc.
 * Copyright 2010 Red Hat, Inc. and/or its affiliates.
 *
 * Authors:
 *   Yaniv Kamay  <yaniv@qumranet.com>
 *   Avi Kivity   <avi@qumranet.com>
 */

/*
 * The MMU needs to be able to access/walk 32-bit and 64-bit guest page tables,
 * as well as guest EPT tables, so the code in this file is compiled thrice,
 * once per guest PTE type.  The per-type defines are #undef'd at the end.
 */

#if PTTYPE == 64
	#define pt_element_t u64
	#define guest_walker guest_walker64
	#define FNAME(name) paging##64_##name
	#define PT_LEVEL_BITS 9
	#define PT_GUEST_DIRTY_SHIFT PT_DIRTY_SHIFT
	#define PT_GUEST_ACCESSED_SHIFT PT_ACCESSED_SHIFT
	#define PT_HAVE_ACCESSED_DIRTY(mmu) true
	#ifdef CONFIG_X86_64
	#define PT_MAX_FULL_LEVELS PT64_ROOT_MAX_LEVEL
<<<<<<< HEAD
	#define CMPXCHG "cmpxchgq"
=======
>>>>>>> eb3cdb58
	#else
	#define PT_MAX_FULL_LEVELS 2
	#endif
#elif PTTYPE == 32
	#define pt_element_t u32
	#define guest_walker guest_walker32
	#define FNAME(name) paging##32_##name
	#define PT_LEVEL_BITS 10
	#define PT_MAX_FULL_LEVELS 2
	#define PT_GUEST_DIRTY_SHIFT PT_DIRTY_SHIFT
	#define PT_GUEST_ACCESSED_SHIFT PT_ACCESSED_SHIFT
	#define PT_HAVE_ACCESSED_DIRTY(mmu) true
<<<<<<< HEAD
	#define CMPXCHG "cmpxchgl"
=======

	#define PT32_DIR_PSE36_SIZE 4
	#define PT32_DIR_PSE36_SHIFT 13
	#define PT32_DIR_PSE36_MASK \
		(((1ULL << PT32_DIR_PSE36_SIZE) - 1) << PT32_DIR_PSE36_SHIFT)
>>>>>>> eb3cdb58
#elif PTTYPE == PTTYPE_EPT
	#define pt_element_t u64
	#define guest_walker guest_walkerEPT
	#define FNAME(name) ept_##name
	#define PT_LEVEL_BITS 9
	#define PT_GUEST_DIRTY_SHIFT 9
	#define PT_GUEST_ACCESSED_SHIFT 8
<<<<<<< HEAD
	#define PT_HAVE_ACCESSED_DIRTY(mmu) ((mmu)->ept_ad)
	#ifdef CONFIG_X86_64
	#define CMPXCHG "cmpxchgq"
	#endif
=======
	#define PT_HAVE_ACCESSED_DIRTY(mmu) (!(mmu)->cpu_role.base.ad_disabled)
>>>>>>> eb3cdb58
	#define PT_MAX_FULL_LEVELS PT64_ROOT_MAX_LEVEL
#else
	#error Invalid PTTYPE value
#endif

/* Common logic, but per-type values.  These also need to be undefined. */
#define PT_BASE_ADDR_MASK	((pt_element_t)(((1ULL << 52) - 1) & ~(u64)(PAGE_SIZE-1)))
#define PT_LVL_ADDR_MASK(lvl)	__PT_LVL_ADDR_MASK(PT_BASE_ADDR_MASK, lvl, PT_LEVEL_BITS)
#define PT_LVL_OFFSET_MASK(lvl)	__PT_LVL_OFFSET_MASK(PT_BASE_ADDR_MASK, lvl, PT_LEVEL_BITS)
#define PT_INDEX(addr, lvl)	__PT_INDEX(addr, lvl, PT_LEVEL_BITS)

#define PT_GUEST_DIRTY_MASK    (1 << PT_GUEST_DIRTY_SHIFT)
#define PT_GUEST_ACCESSED_MASK (1 << PT_GUEST_ACCESSED_SHIFT)

#define gpte_to_gfn_lvl FNAME(gpte_to_gfn_lvl)
#define gpte_to_gfn(pte) gpte_to_gfn_lvl((pte), PG_LEVEL_4K)

/*
 * The guest_walker structure emulates the behavior of the hardware page
 * table walker.
 */
struct guest_walker {
	int level;
	unsigned max_level;
	gfn_t table_gfn[PT_MAX_FULL_LEVELS];
	pt_element_t ptes[PT_MAX_FULL_LEVELS];
	pt_element_t prefetch_ptes[PTE_PREFETCH_NUM];
	gpa_t pte_gpa[PT_MAX_FULL_LEVELS];
	pt_element_t __user *ptep_user[PT_MAX_FULL_LEVELS];
	bool pte_writable[PT_MAX_FULL_LEVELS];
	unsigned int pt_access[PT_MAX_FULL_LEVELS];
	unsigned int pte_access;
	gfn_t gfn;
	struct x86_exception fault;
};

#if PTTYPE == 32
static inline gfn_t pse36_gfn_delta(u32 gpte)
{
	int shift = 32 - PT32_DIR_PSE36_SHIFT - PAGE_SHIFT;

	return (gpte & PT32_DIR_PSE36_MASK) << shift;
}
#endif

static gfn_t gpte_to_gfn_lvl(pt_element_t gpte, int lvl)
{
	return (gpte & PT_LVL_ADDR_MASK(lvl)) >> PAGE_SHIFT;
}

static inline void FNAME(protect_clean_gpte)(struct kvm_mmu *mmu, unsigned *access,
					     unsigned gpte)
{
	unsigned mask;

	/* dirty bit is not supported, so no need to track it */
	if (!PT_HAVE_ACCESSED_DIRTY(mmu))
		return;

	BUILD_BUG_ON(PT_WRITABLE_MASK != ACC_WRITE_MASK);

	mask = (unsigned)~ACC_WRITE_MASK;
	/* Allow write access to dirty gptes */
	mask |= (gpte >> (PT_GUEST_DIRTY_SHIFT - PT_WRITABLE_SHIFT)) &
		PT_WRITABLE_MASK;
	*access &= mask;
}

static inline int FNAME(is_present_gpte)(unsigned long pte)
{
#if PTTYPE != PTTYPE_EPT
	return pte & PT_PRESENT_MASK;
#else
	return pte & 7;
#endif
}

static bool FNAME(is_bad_mt_xwr)(struct rsvd_bits_validate *rsvd_check, u64 gpte)
{
#if PTTYPE != PTTYPE_EPT
	return false;
#else
	return __is_bad_mt_xwr(rsvd_check, gpte);
#endif
}

static bool FNAME(is_rsvd_bits_set)(struct kvm_mmu *mmu, u64 gpte, int level)
{
	return __is_rsvd_bits_set(&mmu->guest_rsvd_check, gpte, level) ||
	       FNAME(is_bad_mt_xwr)(&mmu->guest_rsvd_check, gpte);
}

static bool FNAME(prefetch_invalid_gpte)(struct kvm_vcpu *vcpu,
				  struct kvm_mmu_page *sp, u64 *spte,
				  u64 gpte)
{
	if (!FNAME(is_present_gpte)(gpte))
		goto no_present;

	/* Prefetch only accessed entries (unless A/D bits are disabled). */
	if (PT_HAVE_ACCESSED_DIRTY(vcpu->arch.mmu) &&
	    !(gpte & PT_GUEST_ACCESSED_MASK))
		goto no_present;

	if (FNAME(is_rsvd_bits_set)(vcpu->arch.mmu, gpte, PG_LEVEL_4K))
		goto no_present;

	return false;

no_present:
	drop_spte(vcpu->kvm, spte);
	return true;
}

/*
 * For PTTYPE_EPT, a page table can be executable but not readable
 * on supported processors. Therefore, set_spte does not automatically
 * set bit 0 if execute only is supported. Here, we repurpose ACC_USER_MASK
 * to signify readability since it isn't used in the EPT case
 */
static inline unsigned FNAME(gpte_access)(u64 gpte)
{
	unsigned access;
#if PTTYPE == PTTYPE_EPT
	access = ((gpte & VMX_EPT_WRITABLE_MASK) ? ACC_WRITE_MASK : 0) |
		((gpte & VMX_EPT_EXECUTABLE_MASK) ? ACC_EXEC_MASK : 0) |
		((gpte & VMX_EPT_READABLE_MASK) ? ACC_USER_MASK : 0);
#else
	BUILD_BUG_ON(ACC_EXEC_MASK != PT_PRESENT_MASK);
	BUILD_BUG_ON(ACC_EXEC_MASK != 1);
	access = gpte & (PT_WRITABLE_MASK | PT_USER_MASK | PT_PRESENT_MASK);
	/* Combine NX with P (which is set here) to get ACC_EXEC_MASK.  */
	access ^= (gpte >> PT64_NX_SHIFT);
#endif

	return access;
}

static int FNAME(update_accessed_dirty_bits)(struct kvm_vcpu *vcpu,
					     struct kvm_mmu *mmu,
					     struct guest_walker *walker,
					     gpa_t addr, int write_fault)
{
	unsigned level, index;
	pt_element_t pte, orig_pte;
	pt_element_t __user *ptep_user;
	gfn_t table_gfn;
	int ret;

	/* dirty/accessed bits are not supported, so no need to update them */
	if (!PT_HAVE_ACCESSED_DIRTY(mmu))
		return 0;

	for (level = walker->max_level; level >= walker->level; --level) {
		pte = orig_pte = walker->ptes[level - 1];
		table_gfn = walker->table_gfn[level - 1];
		ptep_user = walker->ptep_user[level - 1];
		index = offset_in_page(ptep_user) / sizeof(pt_element_t);
		if (!(pte & PT_GUEST_ACCESSED_MASK)) {
			trace_kvm_mmu_set_accessed_bit(table_gfn, index, sizeof(pte));
			pte |= PT_GUEST_ACCESSED_MASK;
		}
		if (level == walker->level && write_fault &&
				!(pte & PT_GUEST_DIRTY_MASK)) {
			trace_kvm_mmu_set_dirty_bit(table_gfn, index, sizeof(pte));
#if PTTYPE == PTTYPE_EPT
			if (kvm_x86_ops.nested_ops->write_log_dirty(vcpu, addr))
				return -EINVAL;
#endif
			pte |= PT_GUEST_DIRTY_MASK;
		}
		if (pte == orig_pte)
			continue;

		/*
		 * If the slot is read-only, simply do not process the accessed
		 * and dirty bits.  This is the correct thing to do if the slot
		 * is ROM, and page tables in read-as-ROM/write-as-MMIO slots
		 * are only supported if the accessed and dirty bits are already
		 * set in the ROM (so that MMIO writes are never needed).
		 *
		 * Note that NPT does not allow this at all and faults, since
		 * it always wants nested page table entries for the guest
		 * page tables to be writable.  And EPT works but will simply
		 * overwrite the read-only memory to set the accessed and dirty
		 * bits.
		 */
		if (unlikely(!walker->pte_writable[level - 1]))
			continue;

		ret = __try_cmpxchg_user(ptep_user, &orig_pte, pte, fault);
		if (ret)
			return ret;

		kvm_vcpu_mark_page_dirty(vcpu, table_gfn);
		walker->ptes[level - 1] = pte;
	}
	return 0;
}

static inline unsigned FNAME(gpte_pkeys)(struct kvm_vcpu *vcpu, u64 gpte)
{
	unsigned pkeys = 0;
#if PTTYPE == 64
	pte_t pte = {.pte = gpte};

	pkeys = pte_flags_pkey(pte_flags(pte));
#endif
	return pkeys;
}

static inline bool FNAME(is_last_gpte)(struct kvm_mmu *mmu,
				       unsigned int level, unsigned int gpte)
{
	/*
	 * For EPT and PAE paging (both variants), bit 7 is either reserved at
	 * all level or indicates a huge page (ignoring CR3/EPTP).  In either
	 * case, bit 7 being set terminates the walk.
	 */
#if PTTYPE == 32
	/*
	 * 32-bit paging requires special handling because bit 7 is ignored if
	 * CR4.PSE=0, not reserved.  Clear bit 7 in the gpte if the level is
	 * greater than the last level for which bit 7 is the PAGE_SIZE bit.
	 *
	 * The RHS has bit 7 set iff level < (2 + PSE).  If it is clear, bit 7
	 * is not reserved and does not indicate a large page at this level,
	 * so clear PT_PAGE_SIZE_MASK in gpte if that is the case.
	 */
	gpte &= level - (PT32_ROOT_LEVEL + mmu->cpu_role.ext.cr4_pse);
#endif
	/*
	 * PG_LEVEL_4K always terminates.  The RHS has bit 7 set
	 * iff level <= PG_LEVEL_4K, which for our purpose means
	 * level == PG_LEVEL_4K; set PT_PAGE_SIZE_MASK in gpte then.
	 */
	gpte |= level - PG_LEVEL_4K - 1;

	return gpte & PT_PAGE_SIZE_MASK;
}
/*
 * Fetch a guest pte for a guest virtual address, or for an L2's GPA.
 */
static int FNAME(walk_addr_generic)(struct guest_walker *walker,
				    struct kvm_vcpu *vcpu, struct kvm_mmu *mmu,
				    gpa_t addr, u64 access)
{
	int ret;
	pt_element_t pte;
	pt_element_t __user *ptep_user;
	gfn_t table_gfn;
	u64 pt_access, pte_access;
	unsigned index, accessed_dirty, pte_pkey;
	u64 nested_access;
	gpa_t pte_gpa;
	bool have_ad;
	int offset;
	u64 walk_nx_mask = 0;
	const int write_fault = access & PFERR_WRITE_MASK;
	const int user_fault  = access & PFERR_USER_MASK;
	const int fetch_fault = access & PFERR_FETCH_MASK;
	u16 errcode = 0;
	gpa_t real_gpa;
	gfn_t gfn;

	trace_kvm_mmu_pagetable_walk(addr, access);
retry_walk:
	walker->level = mmu->cpu_role.base.level;
	pte           = kvm_mmu_get_guest_pgd(vcpu, mmu);
	have_ad       = PT_HAVE_ACCESSED_DIRTY(mmu);

#if PTTYPE == 64
	walk_nx_mask = 1ULL << PT64_NX_SHIFT;
	if (walker->level == PT32E_ROOT_LEVEL) {
		pte = mmu->get_pdptr(vcpu, (addr >> 30) & 3);
		trace_kvm_mmu_paging_element(pte, walker->level);
		if (!FNAME(is_present_gpte)(pte))
			goto error;
		--walker->level;
	}
#endif
	walker->max_level = walker->level;
	ASSERT(!(is_long_mode(vcpu) && !is_pae(vcpu)));

	/*
	 * FIXME: on Intel processors, loads of the PDPTE registers for PAE paging
	 * by the MOV to CR instruction are treated as reads and do not cause the
	 * processor to set the dirty flag in any EPT paging-structure entry.
	 */
	nested_access = (have_ad ? PFERR_WRITE_MASK : 0) | PFERR_USER_MASK;

	pte_access = ~0;
	++walker->level;

	do {
		unsigned long host_addr;

		pt_access = pte_access;
		--walker->level;

		index = PT_INDEX(addr, walker->level);
		table_gfn = gpte_to_gfn(pte);
		offset    = index * sizeof(pt_element_t);
		pte_gpa   = gfn_to_gpa(table_gfn) + offset;

		BUG_ON(walker->level < 1);
		walker->table_gfn[walker->level - 1] = table_gfn;
		walker->pte_gpa[walker->level - 1] = pte_gpa;

		real_gpa = kvm_translate_gpa(vcpu, mmu, gfn_to_gpa(table_gfn),
					     nested_access, &walker->fault);

		/*
		 * FIXME: This can happen if emulation (for of an INS/OUTS
		 * instruction) triggers a nested page fault.  The exit
		 * qualification / exit info field will incorrectly have
		 * "guest page access" as the nested page fault's cause,
		 * instead of "guest page structure access".  To fix this,
		 * the x86_exception struct should be augmented with enough
		 * information to fix the exit_qualification or exit_info_1
		 * fields.
		 */
		if (unlikely(real_gpa == INVALID_GPA))
			return 0;

		host_addr = kvm_vcpu_gfn_to_hva_prot(vcpu, gpa_to_gfn(real_gpa),
					    &walker->pte_writable[walker->level - 1]);
		if (unlikely(kvm_is_error_hva(host_addr)))
			goto error;

		ptep_user = (pt_element_t __user *)((void *)host_addr + offset);
		if (unlikely(__get_user(pte, ptep_user)))
			goto error;
		walker->ptep_user[walker->level - 1] = ptep_user;

		trace_kvm_mmu_paging_element(pte, walker->level);

		/*
		 * Inverting the NX it lets us AND it like other
		 * permission bits.
		 */
		pte_access = pt_access & (pte ^ walk_nx_mask);

		if (unlikely(!FNAME(is_present_gpte)(pte)))
			goto error;

		if (unlikely(FNAME(is_rsvd_bits_set)(mmu, pte, walker->level))) {
			errcode = PFERR_RSVD_MASK | PFERR_PRESENT_MASK;
			goto error;
		}

		walker->ptes[walker->level - 1] = pte;

		/* Convert to ACC_*_MASK flags for struct guest_walker.  */
		walker->pt_access[walker->level - 1] = FNAME(gpte_access)(pt_access ^ walk_nx_mask);
	} while (!FNAME(is_last_gpte)(mmu, walker->level, pte));

	pte_pkey = FNAME(gpte_pkeys)(vcpu, pte);
	accessed_dirty = have_ad ? pte_access & PT_GUEST_ACCESSED_MASK : 0;

	/* Convert to ACC_*_MASK flags for struct guest_walker.  */
	walker->pte_access = FNAME(gpte_access)(pte_access ^ walk_nx_mask);
	errcode = permission_fault(vcpu, mmu, walker->pte_access, pte_pkey, access);
	if (unlikely(errcode))
		goto error;

	gfn = gpte_to_gfn_lvl(pte, walker->level);
	gfn += (addr & PT_LVL_OFFSET_MASK(walker->level)) >> PAGE_SHIFT;

#if PTTYPE == 32
	if (walker->level > PG_LEVEL_4K && is_cpuid_PSE36())
		gfn += pse36_gfn_delta(pte);
#endif

	real_gpa = kvm_translate_gpa(vcpu, mmu, gfn_to_gpa(gfn), access, &walker->fault);
	if (real_gpa == INVALID_GPA)
		return 0;

	walker->gfn = real_gpa >> PAGE_SHIFT;

	if (!write_fault)
		FNAME(protect_clean_gpte)(mmu, &walker->pte_access, pte);
	else
		/*
		 * On a write fault, fold the dirty bit into accessed_dirty.
		 * For modes without A/D bits support accessed_dirty will be
		 * always clear.
		 */
		accessed_dirty &= pte >>
			(PT_GUEST_DIRTY_SHIFT - PT_GUEST_ACCESSED_SHIFT);

	if (unlikely(!accessed_dirty)) {
		ret = FNAME(update_accessed_dirty_bits)(vcpu, mmu, walker,
							addr, write_fault);
		if (unlikely(ret < 0))
			goto error;
		else if (ret)
			goto retry_walk;
	}

	pgprintk("%s: pte %llx pte_access %x pt_access %x\n",
		 __func__, (u64)pte, walker->pte_access,
		 walker->pt_access[walker->level - 1]);
	return 1;

error:
	errcode |= write_fault | user_fault;
	if (fetch_fault && (is_efer_nx(mmu) || is_cr4_smep(mmu)))
		errcode |= PFERR_FETCH_MASK;

	walker->fault.vector = PF_VECTOR;
	walker->fault.error_code_valid = true;
	walker->fault.error_code = errcode;

#if PTTYPE == PTTYPE_EPT
	/*
	 * Use PFERR_RSVD_MASK in error_code to tell if EPT
	 * misconfiguration requires to be injected. The detection is
	 * done by is_rsvd_bits_set() above.
	 *
	 * We set up the value of exit_qualification to inject:
	 * [2:0] - Derive from the access bits. The exit_qualification might be
	 *         out of date if it is serving an EPT misconfiguration.
	 * [5:3] - Calculated by the page walk of the guest EPT page tables
	 * [7:8] - Derived from [7:8] of real exit_qualification
	 *
	 * The other bits are set to 0.
	 */
	if (!(errcode & PFERR_RSVD_MASK)) {
		vcpu->arch.exit_qualification &= (EPT_VIOLATION_GVA_IS_VALID |
						  EPT_VIOLATION_GVA_TRANSLATED);
		if (write_fault)
			vcpu->arch.exit_qualification |= EPT_VIOLATION_ACC_WRITE;
		if (user_fault)
			vcpu->arch.exit_qualification |= EPT_VIOLATION_ACC_READ;
		if (fetch_fault)
			vcpu->arch.exit_qualification |= EPT_VIOLATION_ACC_INSTR;

		/*
		 * Note, pte_access holds the raw RWX bits from the EPTE, not
		 * ACC_*_MASK flags!
		 */
		vcpu->arch.exit_qualification |= (pte_access & VMX_EPT_RWX_MASK) <<
						 EPT_VIOLATION_RWX_SHIFT;
	}
#endif
	walker->fault.address = addr;
	walker->fault.nested_page_fault = mmu != vcpu->arch.walk_mmu;
	walker->fault.async_page_fault = false;

	trace_kvm_mmu_walker_error(walker->fault.error_code);
	return 0;
}

static int FNAME(walk_addr)(struct guest_walker *walker,
			    struct kvm_vcpu *vcpu, gpa_t addr, u64 access)
{
	return FNAME(walk_addr_generic)(walker, vcpu, vcpu->arch.mmu, addr,
					access);
}

static bool
FNAME(prefetch_gpte)(struct kvm_vcpu *vcpu, struct kvm_mmu_page *sp,
		     u64 *spte, pt_element_t gpte)
{
	struct kvm_memory_slot *slot;
	unsigned pte_access;
	gfn_t gfn;
	kvm_pfn_t pfn;

	if (FNAME(prefetch_invalid_gpte)(vcpu, sp, spte, gpte))
		return false;

	pgprintk("%s: gpte %llx spte %p\n", __func__, (u64)gpte, spte);

	gfn = gpte_to_gfn(gpte);
	pte_access = sp->role.access & FNAME(gpte_access)(gpte);
	FNAME(protect_clean_gpte)(vcpu->arch.mmu, &pte_access, gpte);

	slot = gfn_to_memslot_dirty_bitmap(vcpu, gfn, pte_access & ACC_WRITE_MASK);
	if (!slot)
		return false;

	pfn = gfn_to_pfn_memslot_atomic(slot, gfn);
	if (is_error_pfn(pfn))
		return false;

	mmu_set_spte(vcpu, slot, spte, pte_access, gfn, pfn, NULL);
	kvm_release_pfn_clean(pfn);
	return true;
}

static bool FNAME(gpte_changed)(struct kvm_vcpu *vcpu,
				struct guest_walker *gw, int level)
{
	pt_element_t curr_pte;
	gpa_t base_gpa, pte_gpa = gw->pte_gpa[level - 1];
	u64 mask;
	int r, index;

	if (level == PG_LEVEL_4K) {
		mask = PTE_PREFETCH_NUM * sizeof(pt_element_t) - 1;
		base_gpa = pte_gpa & ~mask;
		index = (pte_gpa - base_gpa) / sizeof(pt_element_t);

		r = kvm_vcpu_read_guest_atomic(vcpu, base_gpa,
				gw->prefetch_ptes, sizeof(gw->prefetch_ptes));
		curr_pte = gw->prefetch_ptes[index];
	} else
		r = kvm_vcpu_read_guest_atomic(vcpu, pte_gpa,
				  &curr_pte, sizeof(curr_pte));

	return r || curr_pte != gw->ptes[level - 1];
}

static void FNAME(pte_prefetch)(struct kvm_vcpu *vcpu, struct guest_walker *gw,
				u64 *sptep)
{
	struct kvm_mmu_page *sp;
	pt_element_t *gptep = gw->prefetch_ptes;
	u64 *spte;
	int i;

	sp = sptep_to_sp(sptep);

	if (sp->role.level > PG_LEVEL_4K)
		return;

	/*
	 * If addresses are being invalidated, skip prefetching to avoid
	 * accidentally prefetching those addresses.
	 */
	if (unlikely(vcpu->kvm->mmu_invalidate_in_progress))
		return;

	if (sp->role.direct)
		return __direct_pte_prefetch(vcpu, sp, sptep);

	i = spte_index(sptep) & ~(PTE_PREFETCH_NUM - 1);
	spte = sp->spt + i;

	for (i = 0; i < PTE_PREFETCH_NUM; i++, spte++) {
		if (spte == sptep)
			continue;

		if (is_shadow_present_pte(*spte))
			continue;

		if (!FNAME(prefetch_gpte)(vcpu, sp, spte, gptep[i]))
			break;
	}
}

/*
 * Fetch a shadow pte for a specific level in the paging hierarchy.
 * If the guest tries to write a write-protected page, we need to
 * emulate this operation, return 1 to indicate this case.
 */
static int FNAME(fetch)(struct kvm_vcpu *vcpu, struct kvm_page_fault *fault,
			 struct guest_walker *gw)
{
	struct kvm_mmu_page *sp = NULL;
	struct kvm_shadow_walk_iterator it;
	unsigned int direct_access, access;
	int top_level, ret;
	gfn_t base_gfn = fault->gfn;

	WARN_ON_ONCE(gw->gfn != base_gfn);
	direct_access = gw->pte_access;

	top_level = vcpu->arch.mmu->cpu_role.base.level;
	if (top_level == PT32E_ROOT_LEVEL)
		top_level = PT32_ROOT_LEVEL;
	/*
	 * Verify that the top-level gpte is still there.  Since the page
	 * is a root page, it is either write protected (and cannot be
	 * changed from now on) or it is invalid (in which case, we don't
	 * really care if it changes underneath us after this point).
	 */
	if (FNAME(gpte_changed)(vcpu, gw, top_level))
		goto out_gpte_changed;

	if (WARN_ON(!VALID_PAGE(vcpu->arch.mmu->root.hpa)))
		goto out_gpte_changed;

	for_each_shadow_entry(vcpu, fault->addr, it) {
		gfn_t table_gfn;

		clear_sp_write_flooding_count(it.sptep);
<<<<<<< HEAD
		drop_large_spte(vcpu, it.sptep);

		sp = NULL;
		if (!is_shadow_present_pte(*it.sptep)) {
			table_gfn = gw->table_gfn[it.level - 2];
			access = gw->pt_access[it.level - 2];
			sp = kvm_mmu_get_page(vcpu, table_gfn, addr,
					      it.level-1, false, access);
=======
		if (it.level == gw->level)
			break;

		table_gfn = gw->table_gfn[it.level - 2];
		access = gw->pt_access[it.level - 2];
		sp = kvm_mmu_get_child_sp(vcpu, it.sptep, table_gfn,
					  false, access);

		if (sp != ERR_PTR(-EEXIST)) {
>>>>>>> eb3cdb58
			/*
			 * We must synchronize the pagetable before linking it
			 * because the guest doesn't need to flush tlb when
			 * the gpte is changed from non-present to present.
			 * Otherwise, the guest may use the wrong mapping.
			 *
			 * For PG_LEVEL_4K, kvm_mmu_get_page() has already
			 * synchronized it transiently via kvm_sync_page().
			 *
			 * For higher level pagetable, we synchronize it via
			 * the slower mmu_sync_children().  If it needs to
			 * break, some progress has been made; return
			 * RET_PF_RETRY and retry on the next #PF.
			 * KVM_REQ_MMU_SYNC is not necessary but it
			 * expedites the process.
			 */
			if (sp->unsync_children &&
			    mmu_sync_children(vcpu, sp, false))
				return RET_PF_RETRY;
		}

		/*
		 * Verify that the gpte in the page we've just write
		 * protected is still there.
		 */
		if (FNAME(gpte_changed)(vcpu, gw, it.level - 1))
			goto out_gpte_changed;

		if (sp != ERR_PTR(-EEXIST))
			link_shadow_page(vcpu, it.sptep, sp);

		if (fault->write && table_gfn == fault->gfn)
			fault->write_fault_to_shadow_pgtable = true;
	}

	/*
	 * Adjust the hugepage size _after_ resolving indirect shadow pages.
	 * KVM doesn't support mapping hugepages into the guest for gfns that
	 * are being shadowed by KVM, i.e. allocating a new shadow page may
	 * affect the allowed hugepage size.
	 */
	kvm_mmu_hugepage_adjust(vcpu, fault);

	trace_kvm_mmu_spte_requested(fault);

	for (; shadow_walk_okay(&it); shadow_walk_next(&it)) {
		/*
		 * We cannot overwrite existing page tables with an NX
		 * large page, as the leaf could be executable.
		 */
		if (fault->nx_huge_page_workaround_enabled)
			disallowed_hugepage_adjust(fault, *it.sptep, it.level);

		base_gfn = gfn_round_for_level(fault->gfn, it.level);
		if (it.level == fault->goal_level)
			break;

		validate_direct_spte(vcpu, it.sptep, direct_access);

		sp = kvm_mmu_get_child_sp(vcpu, it.sptep, base_gfn,
					  true, direct_access);
		if (sp == ERR_PTR(-EEXIST))
			continue;

		link_shadow_page(vcpu, it.sptep, sp);
		if (fault->huge_page_disallowed)
			account_nx_huge_page(vcpu->kvm, sp,
					     fault->req_level >= it.level);
	}

	if (WARN_ON_ONCE(it.level != fault->goal_level))
		return -EFAULT;

	ret = mmu_set_spte(vcpu, fault->slot, it.sptep, gw->pte_access,
			   base_gfn, fault->pfn, fault);
	if (ret == RET_PF_SPURIOUS)
		return ret;

	FNAME(pte_prefetch)(vcpu, gw, it.sptep);
	return ret;

out_gpte_changed:
	return RET_PF_RETRY;
}

/*
 * Page fault handler.  There are several causes for a page fault:
 *   - there is no shadow pte for the guest pte
 *   - write access through a shadow pte marked read only so that we can set
 *     the dirty bit
 *   - write access to a shadow pte marked read only so we can update the page
 *     dirty bitmap, when userspace requests it
 *   - mmio access; in this case we will never install a present shadow pte
 *   - normal guest page fault due to the guest pte marked not present, not
 *     writable, or not executable
 *
 *  Returns: 1 if we need to emulate the instruction, 0 otherwise, or
 *           a negative value on error.
 */
static int FNAME(page_fault)(struct kvm_vcpu *vcpu, struct kvm_page_fault *fault)
{
	struct guest_walker walker;
	int r;

	pgprintk("%s: addr %lx err %x\n", __func__, fault->addr, fault->error_code);
	WARN_ON_ONCE(fault->is_tdp);

	/*
	 * Look up the guest pte for the faulting address.
	 * If PFEC.RSVD is set, this is a shadow page fault.
	 * The bit needs to be cleared before walking guest page tables.
	 */
	r = FNAME(walk_addr)(&walker, vcpu, fault->addr,
			     fault->error_code & ~PFERR_RSVD_MASK);

	/*
	 * The page is not mapped by the guest.  Let the guest handle it.
	 */
	if (!r) {
		pgprintk("%s: guest page fault\n", __func__);
		if (!fault->prefetch)
			kvm_inject_emulated_page_fault(vcpu, &walker.fault);

		return RET_PF_RETRY;
	}

	fault->gfn = walker.gfn;
	fault->max_level = walker.level;
	fault->slot = kvm_vcpu_gfn_to_memslot(vcpu, fault->gfn);

	if (page_fault_handle_page_track(vcpu, fault)) {
		shadow_page_table_clear_flood(vcpu, fault->addr);
		return RET_PF_EMULATE;
	}

	r = mmu_topup_memory_caches(vcpu, true);
	if (r)
		return r;

	r = kvm_faultin_pfn(vcpu, fault, walker.pte_access);
	if (r != RET_PF_CONTINUE)
		return r;

	/*
	 * Do not change pte_access if the pfn is a mmio page, otherwise
	 * we will cache the incorrect access into mmio spte.
	 */
	if (fault->write && !(walker.pte_access & ACC_WRITE_MASK) &&
	    !is_cr0_wp(vcpu->arch.mmu) && !fault->user && fault->slot) {
		walker.pte_access |= ACC_WRITE_MASK;
		walker.pte_access &= ~ACC_USER_MASK;

		/*
		 * If we converted a user page to a kernel page,
		 * so that the kernel can write to it when cr0.wp=0,
		 * then we should prevent the kernel from executing it
		 * if SMEP is enabled.
		 */
		if (is_cr4_smep(vcpu->arch.mmu))
			walker.pte_access &= ~ACC_EXEC_MASK;
	}

	r = RET_PF_RETRY;
	write_lock(&vcpu->kvm->mmu_lock);

<<<<<<< HEAD
	if (is_page_fault_stale(vcpu, pfn, hva, mmu_seq))
=======
	if (is_page_fault_stale(vcpu, fault))
>>>>>>> eb3cdb58
		goto out_unlock;

	r = make_mmu_pages_available(vcpu);
	if (r)
		goto out_unlock;
	r = FNAME(fetch)(vcpu, fault, &walker);

out_unlock:
	write_unlock(&vcpu->kvm->mmu_lock);
	kvm_release_pfn_clean(fault->pfn);
	return r;
}

static gpa_t FNAME(get_level1_sp_gpa)(struct kvm_mmu_page *sp)
{
	int offset = 0;

	WARN_ON(sp->role.level != PG_LEVEL_4K);

	if (PTTYPE == 32)
		offset = sp->role.quadrant << SPTE_LEVEL_BITS;

	return gfn_to_gpa(sp->gfn) + offset * sizeof(pt_element_t);
}

/* Note, @addr is a GPA when gva_to_gpa() translates an L2 GPA to an L1 GPA. */
static gpa_t FNAME(gva_to_gpa)(struct kvm_vcpu *vcpu, struct kvm_mmu *mmu,
			       gpa_t addr, u64 access,
			       struct x86_exception *exception)
{
	struct guest_walker walker;
	gpa_t gpa = INVALID_GPA;
	int r;

#ifndef CONFIG_X86_64
	/* A 64-bit GVA should be impossible on 32-bit KVM. */
	WARN_ON_ONCE((addr >> 32) && mmu == vcpu->arch.walk_mmu);
#endif

	r = FNAME(walk_addr_generic)(&walker, vcpu, mmu, addr, access);

	if (r) {
		gpa = gfn_to_gpa(walker.gfn);
		gpa |= addr & ~PAGE_MASK;
	} else if (exception)
		*exception = walker.fault;

	return gpa;
}

/*
 * Using the information in sp->shadowed_translation (kvm_mmu_page_get_gfn()) is
 * safe because:
 * - The spte has a reference to the struct page, so the pfn for a given gfn
 *   can't change unless all sptes pointing to it are nuked first.
<<<<<<< HEAD
=======
 *
 * Returns
 * < 0: failed to sync spte
 *   0: the spte is synced and no tlb flushing is required
 * > 0: the spte is synced and tlb flushing is required
>>>>>>> eb3cdb58
 */
static int FNAME(sync_spte)(struct kvm_vcpu *vcpu, struct kvm_mmu_page *sp, int i)
{
	bool host_writable;
	gpa_t first_pte_gpa;
	u64 *sptep, spte;
	struct kvm_memory_slot *slot;
	unsigned pte_access;
	pt_element_t gpte;
	gpa_t pte_gpa;
	gfn_t gfn;

	if (WARN_ON_ONCE(!sp->spt[i]))
		return 0;

	first_pte_gpa = FNAME(get_level1_sp_gpa)(sp);
	pte_gpa = first_pte_gpa + i * sizeof(pt_element_t);

	if (kvm_vcpu_read_guest_atomic(vcpu, pte_gpa, &gpte,
				       sizeof(pt_element_t)))
		return -1;

	if (FNAME(prefetch_invalid_gpte)(vcpu, sp, &sp->spt[i], gpte))
		return 1;

<<<<<<< HEAD
		if (FNAME(prefetch_invalid_gpte)(vcpu, sp, &sp->spt[i], gpte)) {
			set_spte_ret |= SET_SPTE_NEED_REMOTE_TLB_FLUSH;
			continue;
		}

		gfn = gpte_to_gfn(gpte);
		pte_access = sp->role.access;
		pte_access &= FNAME(gpte_access)(gpte);
		FNAME(protect_clean_gpte)(vcpu->arch.mmu, &pte_access, gpte);

		if (sync_mmio_spte(vcpu, &sp->spt[i], gfn, pte_access,
		      &nr_present))
			continue;

		if (gfn != sp->gfns[i]) {
			drop_spte(vcpu->kvm, &sp->spt[i]);
			set_spte_ret |= SET_SPTE_NEED_REMOTE_TLB_FLUSH;
			continue;
		}

		nr_present++;
=======
	gfn = gpte_to_gfn(gpte);
	pte_access = sp->role.access;
	pte_access &= FNAME(gpte_access)(gpte);
	FNAME(protect_clean_gpte)(vcpu->arch.mmu, &pte_access, gpte);
>>>>>>> eb3cdb58

	if (sync_mmio_spte(vcpu, &sp->spt[i], gfn, pte_access))
		return 0;

	/*
	 * Drop the SPTE if the new protections would result in a RWX=0
	 * SPTE or if the gfn is changing.  The RWX=0 case only affects
	 * EPT with execute-only support, i.e. EPT without an effective
	 * "present" bit, as all other paging modes will create a
	 * read-only SPTE if pte_access is zero.
	 */
	if ((!pte_access && !shadow_present_mask) ||
	    gfn != kvm_mmu_page_get_gfn(sp, i)) {
		drop_spte(vcpu->kvm, &sp->spt[i]);
		return 1;
	}
	/*
	 * Do nothing if the permissions are unchanged.  The existing SPTE is
	 * still, and prefetch_invalid_gpte() has verified that the A/D bits
	 * are set in the "new" gPTE, i.e. there is no danger of missing an A/D
	 * update due to A/D bits being set in the SPTE but not the gPTE.
	 */
	if (kvm_mmu_page_get_access(sp, i) == pte_access)
		return 0;

	/* Update the shadowed access bits in case they changed. */
	kvm_mmu_page_set_access(sp, i, pte_access);

	sptep = &sp->spt[i];
	spte = *sptep;
	host_writable = spte & shadow_host_writable_mask;
	slot = kvm_vcpu_gfn_to_memslot(vcpu, gfn);
	make_spte(vcpu, sp, slot, pte_access, gfn,
		  spte_to_pfn(spte), spte, true, false,
		  host_writable, &spte);

	return mmu_spte_update(sptep, spte);
}

#undef pt_element_t
#undef guest_walker
#undef FNAME
#undef PT_BASE_ADDR_MASK
#undef PT_INDEX
#undef PT_LVL_ADDR_MASK
#undef PT_LVL_OFFSET_MASK
#undef PT_LEVEL_BITS
#undef PT_MAX_FULL_LEVELS
#undef gpte_to_gfn
#undef gpte_to_gfn_lvl
#undef PT_GUEST_ACCESSED_MASK
#undef PT_GUEST_DIRTY_MASK
#undef PT_GUEST_DIRTY_SHIFT
#undef PT_GUEST_ACCESSED_SHIFT
#undef PT_HAVE_ACCESSED_DIRTY<|MERGE_RESOLUTION|>--- conflicted
+++ resolved
@@ -31,10 +31,6 @@
 	#define PT_HAVE_ACCESSED_DIRTY(mmu) true
 	#ifdef CONFIG_X86_64
 	#define PT_MAX_FULL_LEVELS PT64_ROOT_MAX_LEVEL
-<<<<<<< HEAD
-	#define CMPXCHG "cmpxchgq"
-=======
->>>>>>> eb3cdb58
 	#else
 	#define PT_MAX_FULL_LEVELS 2
 	#endif
@@ -47,15 +43,11 @@
 	#define PT_GUEST_DIRTY_SHIFT PT_DIRTY_SHIFT
 	#define PT_GUEST_ACCESSED_SHIFT PT_ACCESSED_SHIFT
 	#define PT_HAVE_ACCESSED_DIRTY(mmu) true
-<<<<<<< HEAD
-	#define CMPXCHG "cmpxchgl"
-=======
 
 	#define PT32_DIR_PSE36_SIZE 4
 	#define PT32_DIR_PSE36_SHIFT 13
 	#define PT32_DIR_PSE36_MASK \
 		(((1ULL << PT32_DIR_PSE36_SIZE) - 1) << PT32_DIR_PSE36_SHIFT)
->>>>>>> eb3cdb58
 #elif PTTYPE == PTTYPE_EPT
 	#define pt_element_t u64
 	#define guest_walker guest_walkerEPT
@@ -63,14 +55,7 @@
 	#define PT_LEVEL_BITS 9
 	#define PT_GUEST_DIRTY_SHIFT 9
 	#define PT_GUEST_ACCESSED_SHIFT 8
-<<<<<<< HEAD
-	#define PT_HAVE_ACCESSED_DIRTY(mmu) ((mmu)->ept_ad)
-	#ifdef CONFIG_X86_64
-	#define CMPXCHG "cmpxchgq"
-	#endif
-=======
 	#define PT_HAVE_ACCESSED_DIRTY(mmu) (!(mmu)->cpu_role.base.ad_disabled)
->>>>>>> eb3cdb58
 	#define PT_MAX_FULL_LEVELS PT64_ROOT_MAX_LEVEL
 #else
 	#error Invalid PTTYPE value
@@ -660,16 +645,6 @@
 		gfn_t table_gfn;
 
 		clear_sp_write_flooding_count(it.sptep);
-<<<<<<< HEAD
-		drop_large_spte(vcpu, it.sptep);
-
-		sp = NULL;
-		if (!is_shadow_present_pte(*it.sptep)) {
-			table_gfn = gw->table_gfn[it.level - 2];
-			access = gw->pt_access[it.level - 2];
-			sp = kvm_mmu_get_page(vcpu, table_gfn, addr,
-					      it.level-1, false, access);
-=======
 		if (it.level == gw->level)
 			break;
 
@@ -679,7 +654,6 @@
 					  false, access);
 
 		if (sp != ERR_PTR(-EEXIST)) {
->>>>>>> eb3cdb58
 			/*
 			 * We must synchronize the pagetable before linking it
 			 * because the guest doesn't need to flush tlb when
@@ -845,11 +819,7 @@
 	r = RET_PF_RETRY;
 	write_lock(&vcpu->kvm->mmu_lock);
 
-<<<<<<< HEAD
-	if (is_page_fault_stale(vcpu, pfn, hva, mmu_seq))
-=======
 	if (is_page_fault_stale(vcpu, fault))
->>>>>>> eb3cdb58
 		goto out_unlock;
 
 	r = make_mmu_pages_available(vcpu);
@@ -905,14 +875,11 @@
  * safe because:
  * - The spte has a reference to the struct page, so the pfn for a given gfn
  *   can't change unless all sptes pointing to it are nuked first.
-<<<<<<< HEAD
-=======
  *
  * Returns
  * < 0: failed to sync spte
  *   0: the spte is synced and no tlb flushing is required
  * > 0: the spte is synced and tlb flushing is required
->>>>>>> eb3cdb58
  */
 static int FNAME(sync_spte)(struct kvm_vcpu *vcpu, struct kvm_mmu_page *sp, int i)
 {
@@ -938,34 +905,10 @@
 	if (FNAME(prefetch_invalid_gpte)(vcpu, sp, &sp->spt[i], gpte))
 		return 1;
 
-<<<<<<< HEAD
-		if (FNAME(prefetch_invalid_gpte)(vcpu, sp, &sp->spt[i], gpte)) {
-			set_spte_ret |= SET_SPTE_NEED_REMOTE_TLB_FLUSH;
-			continue;
-		}
-
-		gfn = gpte_to_gfn(gpte);
-		pte_access = sp->role.access;
-		pte_access &= FNAME(gpte_access)(gpte);
-		FNAME(protect_clean_gpte)(vcpu->arch.mmu, &pte_access, gpte);
-
-		if (sync_mmio_spte(vcpu, &sp->spt[i], gfn, pte_access,
-		      &nr_present))
-			continue;
-
-		if (gfn != sp->gfns[i]) {
-			drop_spte(vcpu->kvm, &sp->spt[i]);
-			set_spte_ret |= SET_SPTE_NEED_REMOTE_TLB_FLUSH;
-			continue;
-		}
-
-		nr_present++;
-=======
 	gfn = gpte_to_gfn(gpte);
 	pte_access = sp->role.access;
 	pte_access &= FNAME(gpte_access)(gpte);
 	FNAME(protect_clean_gpte)(vcpu->arch.mmu, &pte_access, gpte);
->>>>>>> eb3cdb58
 
 	if (sync_mmio_spte(vcpu, &sp->spt[i], gfn, pte_access))
 		return 0;
