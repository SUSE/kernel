/* SPDX-License-Identifier: GPL-2.0-only */
/*
 * Kernel-based Virtual Machine driver for Linux
 *
 * This module enables machines with Intel VT-x extensions to run virtual
 * machines without emulation or binary translation.
 *
 * MMU support
 *
 * Copyright (C) 2006 Qumranet, Inc.
 * Copyright 2010 Red Hat, Inc. and/or its affiliates.
 *
 * Authors:
 *   Yaniv Kamay  <yaniv@qumranet.com>
 *   Avi Kivity   <avi@qumranet.com>
 */

/*
 * The MMU needs to be able to access/walk 32-bit and 64-bit guest page tables,
 * as well as guest EPT tables, so the code in this file is compiled thrice,
 * once per guest PTE type.  The per-type defines are #undef'd at the end.
 */

#if PTTYPE == 64
	#define pt_element_t u64
	#define guest_walker guest_walker64
	#define FNAME(name) paging##64_##name
	#define PT_LEVEL_BITS 9
	#define PT_GUEST_DIRTY_SHIFT PT_DIRTY_SHIFT
	#define PT_GUEST_ACCESSED_SHIFT PT_ACCESSED_SHIFT
	#define PT_HAVE_ACCESSED_DIRTY(mmu) true
	#ifdef CONFIG_X86_64
	#define PT_MAX_FULL_LEVELS PT64_ROOT_MAX_LEVEL
	#else
	#define PT_MAX_FULL_LEVELS 2
	#endif
#elif PTTYPE == 32
	#define pt_element_t u32
	#define guest_walker guest_walker32
	#define FNAME(name) paging##32_##name
	#define PT_LEVEL_BITS 10
	#define PT_MAX_FULL_LEVELS 2
	#define PT_GUEST_DIRTY_SHIFT PT_DIRTY_SHIFT
	#define PT_GUEST_ACCESSED_SHIFT PT_ACCESSED_SHIFT
	#define PT_HAVE_ACCESSED_DIRTY(mmu) true

	#define PT32_DIR_PSE36_SIZE 4
	#define PT32_DIR_PSE36_SHIFT 13
	#define PT32_DIR_PSE36_MASK \
		(((1ULL << PT32_DIR_PSE36_SIZE) - 1) << PT32_DIR_PSE36_SHIFT)
#elif PTTYPE == PTTYPE_EPT
	#define pt_element_t u64
	#define guest_walker guest_walkerEPT
	#define FNAME(name) ept_##name
	#define PT_LEVEL_BITS 9
	#define PT_GUEST_DIRTY_SHIFT 9
	#define PT_GUEST_ACCESSED_SHIFT 8
	#define PT_HAVE_ACCESSED_DIRTY(mmu) (!(mmu)->cpu_role.base.ad_disabled)
	#define PT_MAX_FULL_LEVELS PT64_ROOT_MAX_LEVEL
#else
	#error Invalid PTTYPE value
#endif

/* Common logic, but per-type values.  These also need to be undefined. */
#define PT_BASE_ADDR_MASK	((pt_element_t)__PT_BASE_ADDR_MASK)
#define PT_LVL_ADDR_MASK(lvl)	__PT_LVL_ADDR_MASK(PT_BASE_ADDR_MASK, lvl, PT_LEVEL_BITS)
#define PT_LVL_OFFSET_MASK(lvl)	__PT_LVL_OFFSET_MASK(PT_BASE_ADDR_MASK, lvl, PT_LEVEL_BITS)
#define PT_INDEX(addr, lvl)	__PT_INDEX(addr, lvl, PT_LEVEL_BITS)

#define PT_GUEST_DIRTY_MASK    (1 << PT_GUEST_DIRTY_SHIFT)
#define PT_GUEST_ACCESSED_MASK (1 << PT_GUEST_ACCESSED_SHIFT)

#define gpte_to_gfn_lvl FNAME(gpte_to_gfn_lvl)
#define gpte_to_gfn(pte) gpte_to_gfn_lvl((pte), PG_LEVEL_4K)

/*
 * The guest_walker structure emulates the behavior of the hardware page
 * table walker.
 */
struct guest_walker {
	int level;
	unsigned max_level;
	gfn_t table_gfn[PT_MAX_FULL_LEVELS];
	pt_element_t ptes[PT_MAX_FULL_LEVELS];
	pt_element_t prefetch_ptes[PTE_PREFETCH_NUM];
	gpa_t pte_gpa[PT_MAX_FULL_LEVELS];
	pt_element_t __user *ptep_user[PT_MAX_FULL_LEVELS];
	bool pte_writable[PT_MAX_FULL_LEVELS];
	unsigned int pt_access[PT_MAX_FULL_LEVELS];
	unsigned int pte_access;
	gfn_t gfn;
	struct x86_exception fault;
};

#if PTTYPE == 32
static inline gfn_t pse36_gfn_delta(u32 gpte)
{
	int shift = 32 - PT32_DIR_PSE36_SHIFT - PAGE_SHIFT;

	return (gpte & PT32_DIR_PSE36_MASK) << shift;
}
#endif

static gfn_t gpte_to_gfn_lvl(pt_element_t gpte, int lvl)
{
	return (gpte & PT_LVL_ADDR_MASK(lvl)) >> PAGE_SHIFT;
}

static inline void FNAME(protect_clean_gpte)(struct kvm_mmu *mmu, unsigned *access,
					     unsigned gpte)
{
	unsigned mask;

	/* dirty bit is not supported, so no need to track it */
	if (!PT_HAVE_ACCESSED_DIRTY(mmu))
		return;

	BUILD_BUG_ON(PT_WRITABLE_MASK != ACC_WRITE_MASK);

	mask = (unsigned)~ACC_WRITE_MASK;
	/* Allow write access to dirty gptes */
	mask |= (gpte >> (PT_GUEST_DIRTY_SHIFT - PT_WRITABLE_SHIFT)) &
		PT_WRITABLE_MASK;
	*access &= mask;
}

static inline int FNAME(is_present_gpte)(unsigned long pte)
{
#if PTTYPE != PTTYPE_EPT
	return pte & PT_PRESENT_MASK;
#else
	return pte & 7;
#endif
}

static bool FNAME(is_bad_mt_xwr)(struct rsvd_bits_validate *rsvd_check, u64 gpte)
{
#if PTTYPE != PTTYPE_EPT
	return false;
#else
	return __is_bad_mt_xwr(rsvd_check, gpte);
#endif
}

static bool FNAME(is_rsvd_bits_set)(struct kvm_mmu *mmu, u64 gpte, int level)
{
	return __is_rsvd_bits_set(&mmu->guest_rsvd_check, gpte, level) ||
	       FNAME(is_bad_mt_xwr)(&mmu->guest_rsvd_check, gpte);
}

static bool FNAME(prefetch_invalid_gpte)(struct kvm_vcpu *vcpu,
				  struct kvm_mmu_page *sp, u64 *spte,
				  u64 gpte)
{
	if (!FNAME(is_present_gpte)(gpte))
		goto no_present;

	/* Prefetch only accessed entries (unless A/D bits are disabled). */
	if (PT_HAVE_ACCESSED_DIRTY(vcpu->arch.mmu) &&
	    !(gpte & PT_GUEST_ACCESSED_MASK))
		goto no_present;

	if (FNAME(is_rsvd_bits_set)(vcpu->arch.mmu, gpte, PG_LEVEL_4K))
		goto no_present;

	return false;

no_present:
	drop_spte(vcpu->kvm, spte);
	return true;
}

/*
 * For PTTYPE_EPT, a page table can be executable but not readable
 * on supported processors. Therefore, set_spte does not automatically
 * set bit 0 if execute only is supported. Here, we repurpose ACC_USER_MASK
 * to signify readability since it isn't used in the EPT case
 */
static inline unsigned FNAME(gpte_access)(u64 gpte)
{
	unsigned access;
#if PTTYPE == PTTYPE_EPT
	access = ((gpte & VMX_EPT_WRITABLE_MASK) ? ACC_WRITE_MASK : 0) |
		((gpte & VMX_EPT_EXECUTABLE_MASK) ? ACC_EXEC_MASK : 0) |
		((gpte & VMX_EPT_READABLE_MASK) ? ACC_USER_MASK : 0);
#else
	BUILD_BUG_ON(ACC_EXEC_MASK != PT_PRESENT_MASK);
	BUILD_BUG_ON(ACC_EXEC_MASK != 1);
	access = gpte & (PT_WRITABLE_MASK | PT_USER_MASK | PT_PRESENT_MASK);
	/* Combine NX with P (which is set here) to get ACC_EXEC_MASK.  */
	access ^= (gpte >> PT64_NX_SHIFT);
#endif

	return access;
}

static int FNAME(update_accessed_dirty_bits)(struct kvm_vcpu *vcpu,
					     struct kvm_mmu *mmu,
					     struct guest_walker *walker,
					     gpa_t addr, int write_fault)
{
	unsigned level, index;
	pt_element_t pte, orig_pte;
	pt_element_t __user *ptep_user;
	gfn_t table_gfn;
	int ret;

	/* dirty/accessed bits are not supported, so no need to update them */
	if (!PT_HAVE_ACCESSED_DIRTY(mmu))
		return 0;

	for (level = walker->max_level; level >= walker->level; --level) {
		pte = orig_pte = walker->ptes[level - 1];
		table_gfn = walker->table_gfn[level - 1];
		ptep_user = walker->ptep_user[level - 1];
		index = offset_in_page(ptep_user) / sizeof(pt_element_t);
		if (!(pte & PT_GUEST_ACCESSED_MASK)) {
			trace_kvm_mmu_set_accessed_bit(table_gfn, index, sizeof(pte));
			pte |= PT_GUEST_ACCESSED_MASK;
		}
		if (level == walker->level && write_fault &&
				!(pte & PT_GUEST_DIRTY_MASK)) {
			trace_kvm_mmu_set_dirty_bit(table_gfn, index, sizeof(pte));
#if PTTYPE == PTTYPE_EPT
			if (kvm_x86_ops.nested_ops->write_log_dirty(vcpu, addr))
				return -EINVAL;
#endif
			pte |= PT_GUEST_DIRTY_MASK;
		}
		if (pte == orig_pte)
			continue;

		/*
		 * If the slot is read-only, simply do not process the accessed
		 * and dirty bits.  This is the correct thing to do if the slot
		 * is ROM, and page tables in read-as-ROM/write-as-MMIO slots
		 * are only supported if the accessed and dirty bits are already
		 * set in the ROM (so that MMIO writes are never needed).
		 *
		 * Note that NPT does not allow this at all and faults, since
		 * it always wants nested page table entries for the guest
		 * page tables to be writable.  And EPT works but will simply
		 * overwrite the read-only memory to set the accessed and dirty
		 * bits.
		 */
		if (unlikely(!walker->pte_writable[level - 1]))
			continue;

		ret = __try_cmpxchg_user(ptep_user, &orig_pte, pte, fault);
		if (ret)
			return ret;

		kvm_vcpu_mark_page_dirty(vcpu, table_gfn);
		walker->ptes[level - 1] = pte;
	}
	return 0;
}

static inline unsigned FNAME(gpte_pkeys)(struct kvm_vcpu *vcpu, u64 gpte)
{
	unsigned pkeys = 0;
#if PTTYPE == 64
	pte_t pte = {.pte = gpte};

	pkeys = pte_flags_pkey(pte_flags(pte));
#endif
	return pkeys;
}

static inline bool FNAME(is_last_gpte)(struct kvm_mmu *mmu,
				       unsigned int level, unsigned int gpte)
{
	/*
	 * For EPT and PAE paging (both variants), bit 7 is either reserved at
	 * all level or indicates a huge page (ignoring CR3/EPTP).  In either
	 * case, bit 7 being set terminates the walk.
	 */
#if PTTYPE == 32
	/*
	 * 32-bit paging requires special handling because bit 7 is ignored if
	 * CR4.PSE=0, not reserved.  Clear bit 7 in the gpte if the level is
	 * greater than the last level for which bit 7 is the PAGE_SIZE bit.
	 *
	 * The RHS has bit 7 set iff level < (2 + PSE).  If it is clear, bit 7
	 * is not reserved and does not indicate a large page at this level,
	 * so clear PT_PAGE_SIZE_MASK in gpte if that is the case.
	 */
	gpte &= level - (PT32_ROOT_LEVEL + mmu->cpu_role.ext.cr4_pse);
#endif
	/*
	 * PG_LEVEL_4K always terminates.  The RHS has bit 7 set
	 * iff level <= PG_LEVEL_4K, which for our purpose means
	 * level == PG_LEVEL_4K; set PT_PAGE_SIZE_MASK in gpte then.
	 */
	gpte |= level - PG_LEVEL_4K - 1;

	return gpte & PT_PAGE_SIZE_MASK;
}
/*
 * Fetch a guest pte for a guest virtual address, or for an L2's GPA.
 */
static int FNAME(walk_addr_generic)(struct guest_walker *walker,
				    struct kvm_vcpu *vcpu, struct kvm_mmu *mmu,
				    gpa_t addr, u64 access)
{
	int ret;
	pt_element_t pte;
	pt_element_t __user *ptep_user;
	gfn_t table_gfn;
	u64 pt_access, pte_access;
	unsigned index, accessed_dirty, pte_pkey;
	u64 nested_access;
	gpa_t pte_gpa;
	bool have_ad;
	int offset;
	u64 walk_nx_mask = 0;
	const int write_fault = access & PFERR_WRITE_MASK;
	const int user_fault  = access & PFERR_USER_MASK;
	const int fetch_fault = access & PFERR_FETCH_MASK;
	u16 errcode = 0;
	gpa_t real_gpa;
	gfn_t gfn;

	trace_kvm_mmu_pagetable_walk(addr, access);
retry_walk:
	walker->level = mmu->cpu_role.base.level;
	pte           = kvm_mmu_get_guest_pgd(vcpu, mmu);
	have_ad       = PT_HAVE_ACCESSED_DIRTY(mmu);

#if PTTYPE == 64
	walk_nx_mask = 1ULL << PT64_NX_SHIFT;
	if (walker->level == PT32E_ROOT_LEVEL) {
		pte = mmu->get_pdptr(vcpu, (addr >> 30) & 3);
		trace_kvm_mmu_paging_element(pte, walker->level);
		if (!FNAME(is_present_gpte)(pte))
			goto error;
		--walker->level;
	}
#endif
	walker->max_level = walker->level;

	/*
	 * FIXME: on Intel processors, loads of the PDPTE registers for PAE paging
	 * by the MOV to CR instruction are treated as reads and do not cause the
	 * processor to set the dirty flag in any EPT paging-structure entry.
	 */
	nested_access = (have_ad ? PFERR_WRITE_MASK : 0) | PFERR_USER_MASK;

	pte_access = ~0;

	/*
	 * Queue a page fault for injection if this assertion fails, as callers
	 * assume that walker.fault contains sane info on a walk failure.  I.e.
	 * avoid making the situation worse by inducing even worse badness
	 * between when the assertion fails and when KVM kicks the vCPU out to
	 * userspace (because the VM is bugged).
	 */
	if (KVM_BUG_ON(is_long_mode(vcpu) && !is_pae(vcpu), vcpu->kvm))
		goto error;

	++walker->level;

	do {
		struct kvm_memory_slot *slot;
		unsigned long host_addr;

		pt_access = pte_access;
		--walker->level;

		index = PT_INDEX(addr, walker->level);
		table_gfn = gpte_to_gfn(pte);
		offset    = index * sizeof(pt_element_t);
		pte_gpa   = gfn_to_gpa(table_gfn) + offset;

		BUG_ON(walker->level < 1);
		walker->table_gfn[walker->level - 1] = table_gfn;
		walker->pte_gpa[walker->level - 1] = pte_gpa;

		real_gpa = kvm_translate_gpa(vcpu, mmu, gfn_to_gpa(table_gfn),
					     nested_access, &walker->fault);

		/*
		 * FIXME: This can happen if emulation (for of an INS/OUTS
		 * instruction) triggers a nested page fault.  The exit
		 * qualification / exit info field will incorrectly have
		 * "guest page access" as the nested page fault's cause,
		 * instead of "guest page structure access".  To fix this,
		 * the x86_exception struct should be augmented with enough
		 * information to fix the exit_qualification or exit_info_1
		 * fields.
		 */
		if (unlikely(real_gpa == INVALID_GPA))
			return 0;

		slot = kvm_vcpu_gfn_to_memslot(vcpu, gpa_to_gfn(real_gpa));
		if (!kvm_is_visible_memslot(slot))
			goto error;

		host_addr = gfn_to_hva_memslot_prot(slot, gpa_to_gfn(real_gpa),
					    &walker->pte_writable[walker->level - 1]);
		if (unlikely(kvm_is_error_hva(host_addr)))
			goto error;

		ptep_user = (pt_element_t __user *)((void *)host_addr + offset);
		if (unlikely(__get_user(pte, ptep_user)))
			goto error;
		walker->ptep_user[walker->level - 1] = ptep_user;

		trace_kvm_mmu_paging_element(pte, walker->level);

		/*
		 * Inverting the NX it lets us AND it like other
		 * permission bits.
		 */
		pte_access = pt_access & (pte ^ walk_nx_mask);

		if (unlikely(!FNAME(is_present_gpte)(pte)))
			goto error;

		if (unlikely(FNAME(is_rsvd_bits_set)(mmu, pte, walker->level))) {
			errcode = PFERR_RSVD_MASK | PFERR_PRESENT_MASK;
			goto error;
		}

		walker->ptes[walker->level - 1] = pte;

		/* Convert to ACC_*_MASK flags for struct guest_walker.  */
		walker->pt_access[walker->level - 1] = FNAME(gpte_access)(pt_access ^ walk_nx_mask);
	} while (!FNAME(is_last_gpte)(mmu, walker->level, pte));

	pte_pkey = FNAME(gpte_pkeys)(vcpu, pte);
	accessed_dirty = have_ad ? pte_access & PT_GUEST_ACCESSED_MASK : 0;

	/* Convert to ACC_*_MASK flags for struct guest_walker.  */
	walker->pte_access = FNAME(gpte_access)(pte_access ^ walk_nx_mask);
	errcode = permission_fault(vcpu, mmu, walker->pte_access, pte_pkey, access);
	if (unlikely(errcode))
		goto error;

	gfn = gpte_to_gfn_lvl(pte, walker->level);
	gfn += (addr & PT_LVL_OFFSET_MASK(walker->level)) >> PAGE_SHIFT;

#if PTTYPE == 32
	if (walker->level > PG_LEVEL_4K && is_cpuid_PSE36())
		gfn += pse36_gfn_delta(pte);
#endif

	real_gpa = kvm_translate_gpa(vcpu, mmu, gfn_to_gpa(gfn), access, &walker->fault);
	if (real_gpa == INVALID_GPA)
		return 0;

	walker->gfn = real_gpa >> PAGE_SHIFT;

	if (!write_fault)
		FNAME(protect_clean_gpte)(mmu, &walker->pte_access, pte);
	else
		/*
		 * On a write fault, fold the dirty bit into accessed_dirty.
		 * For modes without A/D bits support accessed_dirty will be
		 * always clear.
		 */
		accessed_dirty &= pte >>
			(PT_GUEST_DIRTY_SHIFT - PT_GUEST_ACCESSED_SHIFT);

	if (unlikely(!accessed_dirty)) {
		ret = FNAME(update_accessed_dirty_bits)(vcpu, mmu, walker,
							addr, write_fault);
		if (unlikely(ret < 0))
			goto error;
		else if (ret)
			goto retry_walk;
	}

	return 1;

error:
	errcode |= write_fault | user_fault;
	if (fetch_fault && (is_efer_nx(mmu) || is_cr4_smep(mmu)))
		errcode |= PFERR_FETCH_MASK;

	walker->fault.vector = PF_VECTOR;
	walker->fault.error_code_valid = true;
	walker->fault.error_code = errcode;

#if PTTYPE == PTTYPE_EPT
	/*
	 * Use PFERR_RSVD_MASK in error_code to tell if EPT
	 * misconfiguration requires to be injected. The detection is
	 * done by is_rsvd_bits_set() above.
	 *
	 * We set up the value of exit_qualification to inject:
	 * [2:0] - Derive from the access bits. The exit_qualification might be
	 *         out of date if it is serving an EPT misconfiguration.
	 * [5:3] - Calculated by the page walk of the guest EPT page tables
	 * [7:8] - Derived from [7:8] of real exit_qualification
	 *
	 * The other bits are set to 0.
	 */
	if (!(errcode & PFERR_RSVD_MASK)) {
		walker->fault.exit_qualification = 0;

		if (write_fault)
			walker->fault.exit_qualification |= EPT_VIOLATION_ACC_WRITE;
		if (user_fault)
			walker->fault.exit_qualification |= EPT_VIOLATION_ACC_READ;
		if (fetch_fault)
			walker->fault.exit_qualification |= EPT_VIOLATION_ACC_INSTR;

		/*
		 * Note, pte_access holds the raw RWX bits from the EPTE, not
		 * ACC_*_MASK flags!
		 */
		walker->fault.exit_qualification |= (pte_access & VMX_EPT_RWX_MASK) <<
						     EPT_VIOLATION_RWX_SHIFT;
	}
#endif
	walker->fault.address = addr;
	walker->fault.nested_page_fault = mmu != vcpu->arch.walk_mmu;
	walker->fault.async_page_fault = false;

	trace_kvm_mmu_walker_error(walker->fault.error_code);
	return 0;
}

static int FNAME(walk_addr)(struct guest_walker *walker,
			    struct kvm_vcpu *vcpu, gpa_t addr, u64 access)
{
	return FNAME(walk_addr_generic)(walker, vcpu, vcpu->arch.mmu, addr,
					access);
}

static bool
FNAME(prefetch_gpte)(struct kvm_vcpu *vcpu, struct kvm_mmu_page *sp,
		     u64 *spte, pt_element_t gpte)
{
	unsigned pte_access;
	gfn_t gfn;

	if (FNAME(prefetch_invalid_gpte)(vcpu, sp, spte, gpte))
		return false;

	gfn = gpte_to_gfn(gpte);
	pte_access = sp->role.access & FNAME(gpte_access)(gpte);
	FNAME(protect_clean_gpte)(vcpu->arch.mmu, &pte_access, gpte);

	return kvm_mmu_prefetch_sptes(vcpu, gfn, spte, 1, pte_access);
}

static bool FNAME(gpte_changed)(struct kvm_vcpu *vcpu,
				struct guest_walker *gw, int level)
{
	pt_element_t curr_pte;
	gpa_t base_gpa, pte_gpa = gw->pte_gpa[level - 1];
	u64 mask;
	int r, index;

	if (level == PG_LEVEL_4K) {
		mask = PTE_PREFETCH_NUM * sizeof(pt_element_t) - 1;
		base_gpa = pte_gpa & ~mask;
		index = (pte_gpa - base_gpa) / sizeof(pt_element_t);

		r = kvm_vcpu_read_guest_atomic(vcpu, base_gpa,
				gw->prefetch_ptes, sizeof(gw->prefetch_ptes));
		curr_pte = gw->prefetch_ptes[index];
	} else
		r = kvm_vcpu_read_guest_atomic(vcpu, pte_gpa,
				  &curr_pte, sizeof(curr_pte));

	return r || curr_pte != gw->ptes[level - 1];
}

static void FNAME(pte_prefetch)(struct kvm_vcpu *vcpu, struct guest_walker *gw,
				u64 *sptep)
{
	struct kvm_mmu_page *sp;
	pt_element_t *gptep = gw->prefetch_ptes;
	u64 *spte;
	int i;

	sp = sptep_to_sp(sptep);

	if (sp->role.level > PG_LEVEL_4K)
		return;

	/*
	 * If addresses are being invalidated, skip prefetching to avoid
	 * accidentally prefetching those addresses.
	 */
	if (unlikely(vcpu->kvm->mmu_invalidate_in_progress))
		return;

	if (sp->role.direct)
		return __direct_pte_prefetch(vcpu, sp, sptep);

	i = spte_index(sptep) & ~(PTE_PREFETCH_NUM - 1);
	spte = sp->spt + i;

	for (i = 0; i < PTE_PREFETCH_NUM; i++, spte++) {
		if (spte == sptep)
			continue;

		if (is_shadow_present_pte(*spte))
			continue;

		if (!FNAME(prefetch_gpte)(vcpu, sp, spte, gptep[i]))
			break;
	}
}

/*
 * Fetch a shadow pte for a specific level in the paging hierarchy.
 * If the guest tries to write a write-protected page, we need to
 * emulate this operation, return 1 to indicate this case.
 */
static int FNAME(fetch)(struct kvm_vcpu *vcpu, struct kvm_page_fault *fault,
			 struct guest_walker *gw)
{
	struct kvm_mmu_page *sp = NULL;
	struct kvm_shadow_walk_iterator it;
	unsigned int direct_access, access;
	int top_level, ret;
	gfn_t base_gfn = fault->gfn;

	WARN_ON_ONCE(gw->gfn != base_gfn);
	direct_access = gw->pte_access;

	top_level = vcpu->arch.mmu->cpu_role.base.level;
	if (top_level == PT32E_ROOT_LEVEL)
		top_level = PT32_ROOT_LEVEL;
	/*
	 * Verify that the top-level gpte is still there.  Since the page
	 * is a root page, it is either write protected (and cannot be
	 * changed from now on) or it is invalid (in which case, we don't
	 * really care if it changes underneath us after this point).
	 */
	if (FNAME(gpte_changed)(vcpu, gw, top_level))
		return RET_PF_RETRY;

	if (WARN_ON_ONCE(!VALID_PAGE(vcpu->arch.mmu->root.hpa)))
		return RET_PF_RETRY;

	/*
	 * Load a new root and retry the faulting instruction in the extremely
	 * unlikely scenario that the guest root gfn became visible between
	 * loading a dummy root and handling the resulting page fault, e.g. if
	 * userspace create a memslot in the interim.
	 */
	if (unlikely(kvm_mmu_is_dummy_root(vcpu->arch.mmu->root.hpa))) {
		kvm_make_request(KVM_REQ_MMU_FREE_OBSOLETE_ROOTS, vcpu);
		return RET_PF_RETRY;
	}

	for_each_shadow_entry(vcpu, fault->addr, it) {
		gfn_t table_gfn;

		clear_sp_write_flooding_count(it.sptep);
		if (it.level == gw->level)
			break;

		table_gfn = gw->table_gfn[it.level - 2];
		access = gw->pt_access[it.level - 2];
		sp = kvm_mmu_get_child_sp(vcpu, it.sptep, table_gfn,
					  false, access);

		/*
		 * Synchronize the new page before linking it, as the CPU (KVM)
		 * is architecturally disallowed from inserting non-present
		 * entries into the TLB, i.e. the guest isn't required to flush
		 * the TLB when changing the gPTE from non-present to present.
		 *
		 * For PG_LEVEL_4K, kvm_mmu_find_shadow_page() has already
		 * synchronized the page via kvm_sync_page().
		 *
		 * For higher level pages, which cannot be unsync themselves
		 * but can have unsync children, synchronize via the slower
		 * mmu_sync_children().  If KVM needs to drop mmu_lock due to
		 * contention or to reschedule, instruct the caller to retry
		 * the #PF (mmu_sync_children() ensures forward progress will
		 * be made).
		 */
		if (sp != ERR_PTR(-EEXIST) && sp->unsync_children &&
		    mmu_sync_children(vcpu, sp, false))
			return RET_PF_RETRY;

		/*
		 * Verify that the gpte in the page, which is now either
		 * write-protected or unsync, wasn't modified between the fault
		 * and acquiring mmu_lock.  This needs to be done even when
		 * reusing an existing shadow page to ensure the information
		 * gathered by the walker matches the information stored in the
		 * shadow page (which could have been modified by a different
		 * vCPU even if the page was already linked).  Holding mmu_lock
		 * prevents the shadow page from changing after this point.
		 */
		if (FNAME(gpte_changed)(vcpu, gw, it.level - 1))
			return RET_PF_RETRY;

		if (sp != ERR_PTR(-EEXIST))
			link_shadow_page(vcpu, it.sptep, sp);

		if (fault->write && table_gfn == fault->gfn)
			fault->write_fault_to_shadow_pgtable = true;
	}

	/*
	 * Adjust the hugepage size _after_ resolving indirect shadow pages.
	 * KVM doesn't support mapping hugepages into the guest for gfns that
	 * are being shadowed by KVM, i.e. allocating a new shadow page may
	 * affect the allowed hugepage size.
	 */
	kvm_mmu_hugepage_adjust(vcpu, fault);

	trace_kvm_mmu_spte_requested(fault);

	for (; shadow_walk_okay(&it); shadow_walk_next(&it)) {
		/*
		 * We cannot overwrite existing page tables with an NX
		 * large page, as the leaf could be executable.
		 */
		if (fault->nx_huge_page_workaround_enabled)
			disallowed_hugepage_adjust(fault, *it.sptep, it.level);

		base_gfn = gfn_round_for_level(fault->gfn, it.level);
		if (it.level == fault->goal_level)
			break;

		validate_direct_spte(vcpu, it.sptep, direct_access);

		sp = kvm_mmu_get_child_sp(vcpu, it.sptep, base_gfn,
					  true, direct_access);
		if (sp == ERR_PTR(-EEXIST))
			continue;

		link_shadow_page(vcpu, it.sptep, sp);
		if (fault->huge_page_disallowed)
			account_nx_huge_page(vcpu->kvm, sp,
					     fault->req_level >= it.level);
	}

	if (WARN_ON_ONCE(it.level != fault->goal_level))
		return -EFAULT;

	ret = mmu_set_spte(vcpu, fault->slot, it.sptep, gw->pte_access,
			   base_gfn, fault->pfn, fault);
	if (ret == RET_PF_SPURIOUS)
		return ret;

	FNAME(pte_prefetch)(vcpu, gw, it.sptep);
	return ret;
}

/*
 * Page fault handler.  There are several causes for a page fault:
 *   - there is no shadow pte for the guest pte
 *   - write access through a shadow pte marked read only so that we can set
 *     the dirty bit
 *   - write access to a shadow pte marked read only so we can update the page
 *     dirty bitmap, when userspace requests it
 *   - mmio access; in this case we will never install a present shadow pte
 *   - normal guest page fault due to the guest pte marked not present, not
 *     writable, or not executable
 *
 *  Returns: 1 if we need to emulate the instruction, 0 otherwise, or
 *           a negative value on error.
 */
static int FNAME(page_fault)(struct kvm_vcpu *vcpu, struct kvm_page_fault *fault)
{
	struct guest_walker walker;
	kvm_pfn_t orig_pfn;
	int r;

	WARN_ON_ONCE(fault->is_tdp);

	/*
	 * Look up the guest pte for the faulting address.
	 * If PFEC.RSVD is set, this is a shadow page fault.
	 * The bit needs to be cleared before walking guest page tables.
	 */
	r = FNAME(walk_addr)(&walker, vcpu, fault->addr,
			     fault->error_code & ~PFERR_RSVD_MASK);

	/*
	 * The page is not mapped by the guest.  Let the guest handle it.
	 */
	if (!r) {
		if (!fault->prefetch)
			kvm_inject_emulated_page_fault(vcpu, &walker.fault);

		return RET_PF_RETRY;
	}

	fault->gfn = walker.gfn;
	fault->max_level = walker.level;
	fault->slot = kvm_vcpu_gfn_to_memslot(vcpu, fault->gfn);

	if (page_fault_handle_page_track(vcpu, fault)) {
		shadow_page_table_clear_flood(vcpu, fault->addr);
		return RET_PF_WRITE_PROTECTED;
	}

	r = mmu_topup_memory_caches(vcpu, true);
	if (r)
		return r;

	r = kvm_mmu_faultin_pfn(vcpu, fault, walker.pte_access);
	if (r != RET_PF_CONTINUE)
		return r;

	/*
	 * Do not change pte_access if the pfn is a mmio page, otherwise
	 * we will cache the incorrect access into mmio spte.
	 */
	if (fault->write && !(walker.pte_access & ACC_WRITE_MASK) &&
	    !is_cr0_wp(vcpu->arch.mmu) && !fault->user && fault->slot) {
		walker.pte_access |= ACC_WRITE_MASK;
		walker.pte_access &= ~ACC_USER_MASK;

		/*
		 * If we converted a user page to a kernel page,
		 * so that the kernel can write to it when cr0.wp=0,
		 * then we should prevent the kernel from executing it
		 * if SMEP is enabled.
		 */
		if (is_cr4_smep(vcpu->arch.mmu))
			walker.pte_access &= ~ACC_EXEC_MASK;
	}

	orig_pfn = fault->pfn;

	r = RET_PF_RETRY;
	write_lock(&vcpu->kvm->mmu_lock);

	if (is_page_fault_stale(vcpu, fault))
		goto out_unlock;

	r = make_mmu_pages_available(vcpu);
	if (r)
		goto out_unlock;
	r = FNAME(fetch)(vcpu, fault, &walker);

out_unlock:
	kvm_mmu_finish_page_fault(vcpu, fault, r);
	write_unlock(&vcpu->kvm->mmu_lock);
<<<<<<< HEAD
	kvm_release_pfn_clean(orig_pfn);
=======
>>>>>>> b5de2a2a
	return r;
}

static gpa_t FNAME(get_level1_sp_gpa)(struct kvm_mmu_page *sp)
{
	int offset = 0;

	WARN_ON_ONCE(sp->role.level != PG_LEVEL_4K);

	if (PTTYPE == 32)
		offset = sp->role.quadrant << SPTE_LEVEL_BITS;

	return gfn_to_gpa(sp->gfn) + offset * sizeof(pt_element_t);
}

/* Note, @addr is a GPA when gva_to_gpa() translates an L2 GPA to an L1 GPA. */
static gpa_t FNAME(gva_to_gpa)(struct kvm_vcpu *vcpu, struct kvm_mmu *mmu,
			       gpa_t addr, u64 access,
			       struct x86_exception *exception)
{
	struct guest_walker walker;
	gpa_t gpa = INVALID_GPA;
	int r;

#ifndef CONFIG_X86_64
	/* A 64-bit GVA should be impossible on 32-bit KVM. */
	WARN_ON_ONCE((addr >> 32) && mmu == vcpu->arch.walk_mmu);
#endif

	r = FNAME(walk_addr_generic)(&walker, vcpu, mmu, addr, access);

	if (r) {
		gpa = gfn_to_gpa(walker.gfn);
		gpa |= addr & ~PAGE_MASK;
	} else if (exception)
		*exception = walker.fault;

	return gpa;
}

/*
 * Using the information in sp->shadowed_translation (kvm_mmu_page_get_gfn()) is
 * safe because SPTEs are protected by mmu_notifiers and memslot generations, so
 * the pfn for a given gfn can't change unless all SPTEs pointing to the gfn are
 * nuked first.
 *
 * Returns
 * < 0: failed to sync spte
 *   0: the spte is synced and no tlb flushing is required
 * > 0: the spte is synced and tlb flushing is required
 */
static int FNAME(sync_spte)(struct kvm_vcpu *vcpu, struct kvm_mmu_page *sp, int i)
{
	bool host_writable;
	gpa_t first_pte_gpa;
	u64 *sptep, spte;
	struct kvm_memory_slot *slot;
	unsigned pte_access;
	pt_element_t gpte;
	gpa_t pte_gpa;
	gfn_t gfn;

	if (WARN_ON_ONCE(sp->spt[i] == SHADOW_NONPRESENT_VALUE ||
			 !sp->shadowed_translation))
		return 0;

	first_pte_gpa = FNAME(get_level1_sp_gpa)(sp);
	pte_gpa = first_pte_gpa + i * sizeof(pt_element_t);

	if (kvm_vcpu_read_guest_atomic(vcpu, pte_gpa, &gpte,
				       sizeof(pt_element_t)))
		return -1;

	if (FNAME(prefetch_invalid_gpte)(vcpu, sp, &sp->spt[i], gpte))
		return 1;

	gfn = gpte_to_gfn(gpte);
	pte_access = sp->role.access;
	pte_access &= FNAME(gpte_access)(gpte);
	FNAME(protect_clean_gpte)(vcpu->arch.mmu, &pte_access, gpte);

	if (sync_mmio_spte(vcpu, &sp->spt[i], gfn, pte_access))
		return 0;

	/*
	 * Drop the SPTE if the new protections result in no effective
	 * "present" bit or if the gfn is changing.  The former case
	 * only affects EPT with execute-only support with pte_access==0;
	 * all other paging modes will create a read-only SPTE if
	 * pte_access is zero.
	 */
	if ((pte_access | shadow_present_mask) == SHADOW_NONPRESENT_VALUE ||
	    gfn != kvm_mmu_page_get_gfn(sp, i)) {
		drop_spte(vcpu->kvm, &sp->spt[i]);
		return 1;
	}
	/*
	 * Do nothing if the permissions are unchanged.  The existing SPTE is
	 * still, and prefetch_invalid_gpte() has verified that the A/D bits
	 * are set in the "new" gPTE, i.e. there is no danger of missing an A/D
	 * update due to A/D bits being set in the SPTE but not the gPTE.
	 */
	if (kvm_mmu_page_get_access(sp, i) == pte_access)
		return 0;

	/* Update the shadowed access bits in case they changed. */
	kvm_mmu_page_set_access(sp, i, pte_access);

	sptep = &sp->spt[i];
	spte = *sptep;
	host_writable = spte & shadow_host_writable_mask;
	slot = kvm_vcpu_gfn_to_memslot(vcpu, gfn);
	make_spte(vcpu, sp, slot, pte_access, gfn,
		  spte_to_pfn(spte), spte, true, true,
		  host_writable, &spte);

	/*
	 * There is no need to mark the pfn dirty, as the new protections must
	 * be a subset of the old protections, i.e. synchronizing a SPTE cannot
	 * change the SPTE from read-only to writable.
	 */
	return mmu_spte_update(sptep, spte);
}

#undef pt_element_t
#undef guest_walker
#undef FNAME
#undef PT_BASE_ADDR_MASK
#undef PT_INDEX
#undef PT_LVL_ADDR_MASK
#undef PT_LVL_OFFSET_MASK
#undef PT_LEVEL_BITS
#undef PT_MAX_FULL_LEVELS
#undef gpte_to_gfn
#undef gpte_to_gfn_lvl
#undef PT_GUEST_ACCESSED_MASK
#undef PT_GUEST_DIRTY_MASK
#undef PT_GUEST_DIRTY_SHIFT
#undef PT_GUEST_ACCESSED_SHIFT
#undef PT_HAVE_ACCESSED_DIRTY<|MERGE_RESOLUTION|>--- conflicted
+++ resolved
@@ -766,7 +766,6 @@
 static int FNAME(page_fault)(struct kvm_vcpu *vcpu, struct kvm_page_fault *fault)
 {
 	struct guest_walker walker;
-	kvm_pfn_t orig_pfn;
 	int r;
 
 	WARN_ON_ONCE(fault->is_tdp);
@@ -825,8 +824,6 @@
 			walker.pte_access &= ~ACC_EXEC_MASK;
 	}
 
-	orig_pfn = fault->pfn;
-
 	r = RET_PF_RETRY;
 	write_lock(&vcpu->kvm->mmu_lock);
 
@@ -841,10 +838,6 @@
 out_unlock:
 	kvm_mmu_finish_page_fault(vcpu, fault, r);
 	write_unlock(&vcpu->kvm->mmu_lock);
-<<<<<<< HEAD
-	kvm_release_pfn_clean(orig_pfn);
-=======
->>>>>>> b5de2a2a
 	return r;
 }
 
