--- conflicted
+++ resolved
@@ -651,12 +651,6 @@
 	if (WARN_ON_ONCE(!VALID_PAGE(vcpu->arch.mmu->root.hpa)))
 		return RET_PF_RETRY;
 
-<<<<<<< HEAD
-	if (WARN_ON_ONCE(!VALID_PAGE(vcpu->arch.mmu->root.hpa)))
-		goto out_gpte_changed;
-
-=======
->>>>>>> 2d5404ca
 	/*
 	 * Load a new root and retry the faulting instruction in the extremely
 	 * unlikely scenario that the guest root gfn became visible between
@@ -665,11 +659,7 @@
 	 */
 	if (unlikely(kvm_mmu_is_dummy_root(vcpu->arch.mmu->root.hpa))) {
 		kvm_make_request(KVM_REQ_MMU_FREE_OBSOLETE_ROOTS, vcpu);
-<<<<<<< HEAD
-		goto out_gpte_changed;
-=======
 		return RET_PF_RETRY;
->>>>>>> 2d5404ca
 	}
 
 	for_each_shadow_entry(vcpu, fault->addr, it) {
