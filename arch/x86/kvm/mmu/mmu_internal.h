/* SPDX-License-Identifier: GPL-2.0 */
#ifndef __KVM_X86_MMU_INTERNAL_H
#define __KVM_X86_MMU_INTERNAL_H

#include <linux/types.h>
#include <linux/kvm_host.h>
#include <asm/kvm_host.h>

#undef MMU_DEBUG

#ifdef MMU_DEBUG
extern bool dbg;

#define pgprintk(x...) do { if (dbg) printk(x); } while (0)
#define rmap_printk(fmt, args...) do { if (dbg) printk("%s: " fmt, __func__, ## args); } while (0)
#define MMU_WARN_ON(x) WARN_ON(x)
#else
#define pgprintk(x...) do { } while (0)
#define rmap_printk(x...) do { } while (0)
#define MMU_WARN_ON(x) do { } while (0)
#endif

/* Page table builder macros common to shadow (host) PTEs and guest PTEs. */
#define __PT_LEVEL_SHIFT(level, bits_per_level)	\
	(PAGE_SHIFT + ((level) - 1) * (bits_per_level))
#define __PT_INDEX(address, level, bits_per_level) \
	(((address) >> __PT_LEVEL_SHIFT(level, bits_per_level)) & ((1 << (bits_per_level)) - 1))

#define __PT_LVL_ADDR_MASK(base_addr_mask, level, bits_per_level) \
	((base_addr_mask) & ~((1ULL << (PAGE_SHIFT + (((level) - 1) * (bits_per_level)))) - 1))

#define __PT_LVL_OFFSET_MASK(base_addr_mask, level, bits_per_level) \
	((base_addr_mask) & ((1ULL << (PAGE_SHIFT + (((level) - 1) * (bits_per_level)))) - 1))

#define __PT_ENT_PER_PAGE(bits_per_level)  (1 << (bits_per_level))

/*
 * Unlike regular MMU roots, PAE "roots", a.k.a. PDPTEs/PDPTRs, have a PRESENT
 * bit, and thus are guaranteed to be non-zero when valid.  And, when a guest
 * PDPTR is !PRESENT, its corresponding PAE root cannot be set to INVALID_PAGE,
 * as the CPU would treat that as PRESENT PDPTR with reserved bits set.  Use
 * '0' instead of INVALID_PAGE to indicate an invalid PAE root.
 */
#define INVALID_PAE_ROOT	0
#define IS_VALID_PAE_ROOT(x)	(!!(x))

typedef u64 __rcu *tdp_ptep_t;

struct kvm_mmu_page {
	/*
	 * Note, "link" through "spt" fit in a single 64 byte cache line on
	 * 64-bit kernels, keep it that way unless there's a reason not to.
	 */
	struct list_head link;
	struct hlist_node hash_link;

	bool tdp_mmu_page;
	bool unsync;
	u8 mmu_valid_gen;

	 /*
	  * The shadow page can't be replaced by an equivalent huge page
	  * because it is being used to map an executable page in the guest
	  * and the NX huge page mitigation is enabled.
	  */
	bool nx_huge_page_disallowed;

	/*
	 * The following two entries are used to key the shadow page in the
	 * hash table.
	 */
	union kvm_mmu_page_role role;
	gfn_t gfn;

	u64 *spt;

	/*
	 * Stores the result of the guest translation being shadowed by each
	 * SPTE.  KVM shadows two types of guest translations: nGPA -> GPA
	 * (shadow EPT/NPT) and GVA -> GPA (traditional shadow paging). In both
	 * cases the result of the translation is a GPA and a set of access
	 * constraints.
	 *
	 * The GFN is stored in the upper bits (PAGE_SHIFT) and the shadowed
	 * access permissions are stored in the lower bits. Note, for
	 * convenience and uniformity across guests, the access permissions are
	 * stored in KVM format (e.g.  ACC_EXEC_MASK) not the raw guest format.
	 */
	u64 *shadowed_translation;

	/* Currently serving as active root */
	union {
		int root_count;
		refcount_t tdp_mmu_root_count;
	};
	unsigned int unsync_children;
	union {
		struct kvm_rmap_head parent_ptes; /* rmap pointers to parent sptes */
		tdp_ptep_t ptep;
	};
	union {
		DECLARE_BITMAP(unsync_child_bitmap, 512);
		struct {
			struct work_struct tdp_mmu_async_work;
			void *tdp_mmu_async_data;
		};
	};

	/*
	 * Tracks shadow pages that, if zapped, would allow KVM to create an NX
	 * huge page.  A shadow page will have nx_huge_page_disallowed set but
	 * not be on the list if a huge page is disallowed for other reasons,
	 * e.g. because KVM is shadowing a PTE at the same gfn, the memslot
	 * isn't properly aligned, etc...
	 */
	struct list_head possible_nx_huge_page_link;
#ifdef CONFIG_X86_32
	/*
	 * Used out of the mmu-lock to avoid reading spte values while an
	 * update is in progress; see the comments in __get_spte_lockless().
	 */
	int clear_spte_count;
#endif

	/* Number of writes since the last time traversal visited this page.  */
	atomic_t write_flooding_count;

#ifdef CONFIG_X86_64
	/* Used for freeing the page asynchronously if it is a TDP MMU page. */
	struct rcu_head rcu_head;
#endif
};

extern struct kmem_cache *mmu_page_header_cache;

static inline int kvm_mmu_role_as_id(union kvm_mmu_page_role role)
{
	return role.smm ? 1 : 0;
}

static inline int kvm_mmu_page_as_id(struct kvm_mmu_page *sp)
{
	return kvm_mmu_role_as_id(sp->role);
}

static inline bool kvm_mmu_page_ad_need_write_protect(struct kvm_mmu_page *sp)
{
	/*
	 * When using the EPT page-modification log, the GPAs in the CPU dirty
	 * log would come from L2 rather than L1.  Therefore, we need to rely
	 * on write protection to record dirty pages, which bypasses PML, since
	 * writes now result in a vmexit.  Note, the check on CPU dirty logging
	 * being enabled is mandatory as the bits used to denote WP-only SPTEs
	 * are reserved for PAE paging (32-bit KVM).
	 */
	return kvm_x86_ops.cpu_dirty_log_size && sp->role.guest_mode;
}

static inline gfn_t gfn_round_for_level(gfn_t gfn, int level)
{
	return gfn & -KVM_PAGES_PER_HPAGE(level);
}

int mmu_try_to_unsync_pages(struct kvm *kvm, const struct kvm_memory_slot *slot,
			    gfn_t gfn, bool can_unsync, bool prefetch);

void kvm_mmu_gfn_disallow_lpage(const struct kvm_memory_slot *slot, gfn_t gfn);
void kvm_mmu_gfn_allow_lpage(const struct kvm_memory_slot *slot, gfn_t gfn);
bool kvm_mmu_slot_gfn_write_protect(struct kvm *kvm,
				    struct kvm_memory_slot *slot, u64 gfn,
				    int min_level);

void kvm_flush_remote_tlbs_range(struct kvm *kvm, gfn_t start_gfn,
				 gfn_t nr_pages);

/* Flush the given page (huge or not) of guest memory. */
static inline void kvm_flush_remote_tlbs_gfn(struct kvm *kvm, gfn_t gfn, int level)
{
	kvm_flush_remote_tlbs_range(kvm, gfn_round_for_level(gfn, level),
				    KVM_PAGES_PER_HPAGE(level));
}

unsigned int pte_list_count(struct kvm_rmap_head *rmap_head);

extern int nx_huge_pages;
static inline bool is_nx_huge_page_enabled(struct kvm *kvm)
{
	return READ_ONCE(nx_huge_pages) && !kvm->arch.disable_nx_huge_pages;
}

struct kvm_page_fault {
	/* arguments to kvm_mmu_do_page_fault.  */
	const gpa_t addr;
	const u32 error_code;
	const bool prefetch;

	/* Derived from error_code.  */
	const bool exec;
	const bool write;
	const bool present;
	const bool rsvd;
	const bool user;

	/* Derived from mmu and global state.  */
	const bool is_tdp;
	const bool nx_huge_page_workaround_enabled;

	/*
	 * Whether a >4KB mapping can be created or is forbidden due to NX
	 * hugepages.
	 */
	bool huge_page_disallowed;

	/*
	 * Maximum page size that can be created for this fault; input to
	 * FNAME(fetch), direct_map() and kvm_tdp_mmu_map().
	 */
	u8 max_level;

	/*
	 * Page size that can be created based on the max_level and the
	 * page size used by the host mapping.
	 */
	u8 req_level;

	/*
	 * Page size that will be created based on the req_level and
	 * huge_page_disallowed.
	 */
	u8 goal_level;

	/* Shifted addr, or result of guest page table walk if addr is a gva.  */
	gfn_t gfn;

	/* The memslot containing gfn. May be NULL. */
	struct kvm_memory_slot *slot;

	/* Outputs of kvm_faultin_pfn.  */
	unsigned long mmu_seq;
	kvm_pfn_t pfn;
	hva_t hva;
	bool map_writable;

	/*
	 * Indicates the guest is trying to write a gfn that contains one or
	 * more of the PTEs used to translate the write itself, i.e. the access
	 * is changing its own translation in the guest page tables.
	 */
	bool write_fault_to_shadow_pgtable;
};

int kvm_tdp_page_fault(struct kvm_vcpu *vcpu, struct kvm_page_fault *fault);

/*
 * Return values of handle_mmio_page_fault(), mmu.page_fault(), fast_page_fault(),
 * and of course kvm_mmu_do_page_fault().
 *
 * RET_PF_CONTINUE: So far, so good, keep handling the page fault.
 * RET_PF_RETRY: let CPU fault again on the address.
 * RET_PF_EMULATE: mmio page fault, emulate the instruction directly.
 * RET_PF_INVALID: the spte is invalid, let the real page fault path update it.
 * RET_PF_FIXED: The faulting entry has been fixed.
 * RET_PF_SPURIOUS: The faulting entry was already fixed, e.g. by another vCPU.
 *
 * Any names added to this enum should be exported to userspace for use in
 * tracepoints via TRACE_DEFINE_ENUM() in mmutrace.h
<<<<<<< HEAD
=======
 *
 * Note, all values must be greater than or equal to zero so as not to encroach
 * on -errno return values.  Somewhat arbitrarily use '0' for CONTINUE, which
 * will allow for efficient machine code when checking for CONTINUE, e.g.
 * "TEST %rax, %rax, JNZ", as all "stop!" values are non-zero.
>>>>>>> eb3cdb58
 */
enum {
	RET_PF_CONTINUE = 0,
	RET_PF_RETRY,
	RET_PF_EMULATE,
	RET_PF_INVALID,
	RET_PF_FIXED,
	RET_PF_SPURIOUS,
};

static inline int kvm_mmu_do_page_fault(struct kvm_vcpu *vcpu, gpa_t cr2_or_gpa,
					u32 err, bool prefetch, int *emulation_type)
{
	struct kvm_page_fault fault = {
		.addr = cr2_or_gpa,
		.error_code = err,
		.exec = err & PFERR_FETCH_MASK,
		.write = err & PFERR_WRITE_MASK,
		.present = err & PFERR_PRESENT_MASK,
		.rsvd = err & PFERR_RSVD_MASK,
		.user = err & PFERR_USER_MASK,
		.prefetch = prefetch,
		.is_tdp = likely(vcpu->arch.mmu->page_fault == kvm_tdp_page_fault),
		.nx_huge_page_workaround_enabled =
			is_nx_huge_page_enabled(vcpu->kvm),

		.max_level = KVM_MAX_HUGEPAGE_LEVEL,
		.req_level = PG_LEVEL_4K,
		.goal_level = PG_LEVEL_4K,
	};
	int r;

	if (vcpu->arch.mmu->root_role.direct) {
		fault.gfn = fault.addr >> PAGE_SHIFT;
		fault.slot = kvm_vcpu_gfn_to_memslot(vcpu, fault.gfn);
	}

	/*
	 * Async #PF "faults", a.k.a. prefetch faults, are not faults from the
	 * guest perspective and have already been counted at the time of the
	 * original fault.
	 */
	if (!prefetch)
		vcpu->stat.pf_taken++;

	if (IS_ENABLED(CONFIG_RETPOLINE) && fault.is_tdp)
		r = kvm_tdp_page_fault(vcpu, &fault);
	else
		r = vcpu->arch.mmu->page_fault(vcpu, &fault);

	if (fault.write_fault_to_shadow_pgtable && emulation_type)
		*emulation_type |= EMULTYPE_WRITE_PF_TO_SP;

	/*
	 * Similar to above, prefetch faults aren't truly spurious, and the
	 * async #PF path doesn't do emulation.  Do count faults that are fixed
	 * by the async #PF handler though, otherwise they'll never be counted.
	 */
	if (r == RET_PF_FIXED)
		vcpu->stat.pf_fixed++;
	else if (prefetch)
		;
	else if (r == RET_PF_EMULATE)
		vcpu->stat.pf_emulate++;
	else if (r == RET_PF_SPURIOUS)
		vcpu->stat.pf_spurious++;
	return r;
}

int kvm_mmu_max_mapping_level(struct kvm *kvm,
			      const struct kvm_memory_slot *slot, gfn_t gfn,
			      int max_level);
void kvm_mmu_hugepage_adjust(struct kvm_vcpu *vcpu, struct kvm_page_fault *fault);
void disallowed_hugepage_adjust(struct kvm_page_fault *fault, u64 spte, int cur_level);

void *mmu_memory_cache_alloc(struct kvm_mmu_memory_cache *mc);

void track_possible_nx_huge_page(struct kvm *kvm, struct kvm_mmu_page *sp);
void untrack_possible_nx_huge_page(struct kvm *kvm, struct kvm_mmu_page *sp);

#endif /* __KVM_X86_MMU_INTERNAL_H */<|MERGE_RESOLUTION|>--- conflicted
+++ resolved
@@ -264,14 +264,11 @@
  *
  * Any names added to this enum should be exported to userspace for use in
  * tracepoints via TRACE_DEFINE_ENUM() in mmutrace.h
-<<<<<<< HEAD
-=======
  *
  * Note, all values must be greater than or equal to zero so as not to encroach
  * on -errno return values.  Somewhat arbitrarily use '0' for CONTINUE, which
  * will allow for efficient machine code when checking for CONTINUE, e.g.
  * "TEST %rax, %rax, JNZ", as all "stop!" values are non-zero.
->>>>>>> eb3cdb58
  */
 enum {
 	RET_PF_CONTINUE = 0,
