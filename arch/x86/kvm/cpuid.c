--- conflicted
+++ resolved
@@ -286,10 +286,7 @@
     vcpu->arch.cpuid_entries = e2;
     vcpu->arch.cpuid_nent = nent;
 
-<<<<<<< HEAD
-=======
     kvm_update_kvm_cpuid_base(vcpu);
->>>>>>> 0b67be0e
     kvm_update_cpuid_runtime(vcpu);
     kvm_vcpu_after_set_cpuid(vcpu);
 
