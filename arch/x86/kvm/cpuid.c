// SPDX-License-Identifier: GPL-2.0-only
/*
 * Kernel-based Virtual Machine driver for Linux
 * cpuid support routines
 *
 * derived from arch/x86/kvm/x86.c
 *
 * Copyright 2011 Red Hat, Inc. and/or its affiliates.
 * Copyright IBM Corporation, 2008
 */
#define pr_fmt(fmt) KBUILD_MODNAME ": " fmt

#include <linux/kvm_host.h>
#include "linux/lockdep.h"
#include <linux/export.h>
#include <linux/vmalloc.h>
#include <linux/uaccess.h>
#include <linux/sched/stat.h>

#include <asm/processor.h>
#include <asm/user.h>
#include <asm/fpu/xstate.h>
#include <asm/sgx.h>
#include <asm/cpuid.h>
#include "cpuid.h"
#include "lapic.h"
#include "mmu.h"
#include "trace.h"
#include "pmu.h"
#include "xen.h"

/*
 * Unlike "struct cpuinfo_x86.x86_capability", kvm_cpu_caps doesn't need to be
 * aligned to sizeof(unsigned long) because it's not accessed via bitops.
 */
u32 kvm_cpu_caps[NR_KVM_CPU_CAPS] __read_mostly;
EXPORT_SYMBOL_GPL(kvm_cpu_caps);

u32 xstate_required_size(u64 xstate_bv, bool compacted)
{
	int feature_bit = 0;
	u32 ret = XSAVE_HDR_SIZE + XSAVE_HDR_OFFSET;

	xstate_bv &= XFEATURE_MASK_EXTEND;
	while (xstate_bv) {
		if (xstate_bv & 0x1) {
		        u32 eax, ebx, ecx, edx, offset;
		        cpuid_count(0xD, feature_bit, &eax, &ebx, &ecx, &edx);
			/* ECX[1]: 64B alignment in compacted form */
			if (compacted)
				offset = (ecx & 0x2) ? ALIGN(ret, 64) : ret;
			else
				offset = ebx;
			ret = max(ret, offset + eax);
		}

		xstate_bv >>= 1;
		feature_bit++;
	}

	return ret;
}

#define F feature_bit

/* Scattered Flag - For features that are scattered by cpufeatures.h. */
#define SF(name)						\
({								\
	BUILD_BUG_ON(X86_FEATURE_##name >= MAX_CPU_FEATURES);	\
	(boot_cpu_has(X86_FEATURE_##name) ? F(name) : 0);	\
})

/*
 * Magic value used by KVM when querying userspace-provided CPUID entries and
 * doesn't care about the CPIUD index because the index of the function in
 * question is not significant.  Note, this magic value must have at least one
 * bit set in bits[63:32] and must be consumed as a u64 by cpuid_entry2_find()
 * to avoid false positives when processing guest CPUID input.
 */
#define KVM_CPUID_INDEX_NOT_SIGNIFICANT -1ull

static inline struct kvm_cpuid_entry2 *cpuid_entry2_find(
	struct kvm_cpuid_entry2 *entries, int nent, u32 function, u64 index)
{
	struct kvm_cpuid_entry2 *e;
	int i;

	/*
	 * KVM has a semi-arbitrary rule that querying the guest's CPUID model
	 * with IRQs disabled is disallowed.  The CPUID model can legitimately
	 * have over one hundred entries, i.e. the lookup is slow, and IRQs are
	 * typically disabled in KVM only when KVM is in a performance critical
	 * path, e.g. the core VM-Enter/VM-Exit run loop.  Nothing will break
	 * if this rule is violated, this assertion is purely to flag potential
	 * performance issues.  If this fires, consider moving the lookup out
	 * of the hotpath, e.g. by caching information during CPUID updates.
	 */
	lockdep_assert_irqs_enabled();

	for (i = 0; i < nent; i++) {
		e = &entries[i];

		if (e->function != function)
			continue;

		/*
		 * If the index isn't significant, use the first entry with a
		 * matching function.  It's userspace's responsibility to not
		 * provide "duplicate" entries in all cases.
		 */
		if (!(e->flags & KVM_CPUID_FLAG_SIGNIFCANT_INDEX) || e->index == index)
			return e;


		/*
		 * Similarly, use the first matching entry if KVM is doing a
		 * lookup (as opposed to emulating CPUID) for a function that's
		 * architecturally defined as not having a significant index.
		 */
		if (index == KVM_CPUID_INDEX_NOT_SIGNIFICANT) {
			/*
			 * Direct lookups from KVM should not diverge from what
			 * KVM defines internally (the architectural behavior).
			 */
			WARN_ON_ONCE(cpuid_function_is_indexed(function));
			return e;
		}
	}

	return NULL;
}

static int kvm_check_cpuid(struct kvm_vcpu *vcpu,
			   struct kvm_cpuid_entry2 *entries,
			   int nent)
{
	struct kvm_cpuid_entry2 *best;
	u64 xfeatures;

	/*
	 * The existing code assumes virtual address is 48-bit or 57-bit in the
	 * canonical address checks; exit if it is ever changed.
	 */
	best = cpuid_entry2_find(entries, nent, 0x80000008,
				 KVM_CPUID_INDEX_NOT_SIGNIFICANT);
	if (best) {
		int vaddr_bits = (best->eax & 0xff00) >> 8;

		if (vaddr_bits != 48 && vaddr_bits != 57 && vaddr_bits != 0)
			return -EINVAL;
	}

	/*
	 * Exposing dynamic xfeatures to the guest requires additional
	 * enabling in the FPU, e.g. to expand the guest XSAVE state size.
	 */
	best = cpuid_entry2_find(entries, nent, 0xd, 0);
	if (!best)
		return 0;

	xfeatures = best->eax | ((u64)best->edx << 32);
	xfeatures &= XFEATURE_MASK_USER_DYNAMIC;
	if (!xfeatures)
		return 0;

	return fpu_enable_guest_xfd_features(&vcpu->arch.guest_fpu, xfeatures);
}

/* Check whether the supplied CPUID data is equal to what is already set for the vCPU. */
static int kvm_cpuid_check_equal(struct kvm_vcpu *vcpu, struct kvm_cpuid_entry2 *e2,
				 int nent)
{
	struct kvm_cpuid_entry2 *orig;
	int i;

	if (nent != vcpu->arch.cpuid_nent)
		return -EINVAL;

	for (i = 0; i < nent; i++) {
		orig = &vcpu->arch.cpuid_entries[i];
		if (e2[i].function != orig->function ||
		    e2[i].index != orig->index ||
		    e2[i].flags != orig->flags ||
		    e2[i].eax != orig->eax || e2[i].ebx != orig->ebx ||
		    e2[i].ecx != orig->ecx || e2[i].edx != orig->edx)
			return -EINVAL;
	}

	return 0;
}

static struct kvm_hypervisor_cpuid __kvm_get_hypervisor_cpuid(struct kvm_cpuid_entry2 *entries,
							      int nent, const char *sig)
{
	struct kvm_hypervisor_cpuid cpuid = {};
	struct kvm_cpuid_entry2 *entry;
	u32 base;

	for_each_possible_hypervisor_cpuid_base(base) {
		entry = cpuid_entry2_find(entries, nent, base, KVM_CPUID_INDEX_NOT_SIGNIFICANT);

		if (entry) {
			u32 signature[3];

			signature[0] = entry->ebx;
			signature[1] = entry->ecx;
			signature[2] = entry->edx;

			if (!memcmp(signature, sig, sizeof(signature))) {
				cpuid.base = base;
				cpuid.limit = entry->eax;
				break;
			}
		}
	}

	return cpuid;
}

static struct kvm_hypervisor_cpuid kvm_get_hypervisor_cpuid(struct kvm_vcpu *vcpu,
							    const char *sig)
{
	return __kvm_get_hypervisor_cpuid(vcpu->arch.cpuid_entries,
					  vcpu->arch.cpuid_nent, sig);
}

static struct kvm_cpuid_entry2 *__kvm_find_kvm_cpuid_features(struct kvm_cpuid_entry2 *entries,
							      int nent, u32 kvm_cpuid_base)
{
	return cpuid_entry2_find(entries, nent, kvm_cpuid_base | KVM_CPUID_FEATURES,
				 KVM_CPUID_INDEX_NOT_SIGNIFICANT);
}

static struct kvm_cpuid_entry2 *kvm_find_kvm_cpuid_features(struct kvm_vcpu *vcpu)
{
	u32 base = vcpu->arch.kvm_cpuid.base;

	if (!base)
		return NULL;

	return __kvm_find_kvm_cpuid_features(vcpu->arch.cpuid_entries,
					     vcpu->arch.cpuid_nent, base);
}

void kvm_update_pv_runtime(struct kvm_vcpu *vcpu)
{
	struct kvm_cpuid_entry2 *best = kvm_find_kvm_cpuid_features(vcpu);

	/*
	 * save the feature bitmap to avoid cpuid lookup for every PV
	 * operation
	 */
	if (best)
		vcpu->arch.pv_cpuid.features = best->eax;
}

/*
 * Calculate guest's supported XCR0 taking into account guest CPUID data and
 * KVM's supported XCR0 (comprised of host's XCR0 and KVM_SUPPORTED_XCR0).
 */
static u64 cpuid_get_supported_xcr0(struct kvm_cpuid_entry2 *entries, int nent)
{
	struct kvm_cpuid_entry2 *best;

	best = cpuid_entry2_find(entries, nent, 0xd, 0);
	if (!best)
		return 0;

	return (best->eax | ((u64)best->edx << 32)) & kvm_caps.supported_xcr0;
}

static void __kvm_update_cpuid_runtime(struct kvm_vcpu *vcpu, struct kvm_cpuid_entry2 *entries,
				       int nent)
{
	struct kvm_cpuid_entry2 *best;
	struct kvm_hypervisor_cpuid kvm_cpuid;

	best = cpuid_entry2_find(entries, nent, 1, KVM_CPUID_INDEX_NOT_SIGNIFICANT);
	if (best) {
		/* Update OSXSAVE bit */
		if (boot_cpu_has(X86_FEATURE_XSAVE))
			cpuid_entry_change(best, X86_FEATURE_OSXSAVE,
					   kvm_is_cr4_bit_set(vcpu, X86_CR4_OSXSAVE));

		cpuid_entry_change(best, X86_FEATURE_APIC,
			   vcpu->arch.apic_base & MSR_IA32_APICBASE_ENABLE);
	}

	best = cpuid_entry2_find(entries, nent, 7, 0);
	if (best && boot_cpu_has(X86_FEATURE_PKU) && best->function == 0x7)
		cpuid_entry_change(best, X86_FEATURE_OSPKE,
				   kvm_is_cr4_bit_set(vcpu, X86_CR4_PKE));

	best = cpuid_entry2_find(entries, nent, 0xD, 0);
	if (best)
		best->ebx = xstate_required_size(vcpu->arch.xcr0, false);

	best = cpuid_entry2_find(entries, nent, 0xD, 1);
	if (best && (cpuid_entry_has(best, X86_FEATURE_XSAVES) ||
		     cpuid_entry_has(best, X86_FEATURE_XSAVEC)))
		best->ebx = xstate_required_size(vcpu->arch.xcr0, true);

	kvm_cpuid = __kvm_get_hypervisor_cpuid(entries, nent, KVM_SIGNATURE);
	if (kvm_cpuid.base) {
		best = __kvm_find_kvm_cpuid_features(entries, nent, kvm_cpuid.base);
		if (kvm_hlt_in_guest(vcpu->kvm) && best)
			best->eax &= ~(1 << KVM_FEATURE_PV_UNHALT);
	}

	if (!kvm_check_has_quirk(vcpu->kvm, KVM_X86_QUIRK_MISC_ENABLE_NO_MWAIT)) {
		best = cpuid_entry2_find(entries, nent, 0x1, KVM_CPUID_INDEX_NOT_SIGNIFICANT);
		if (best)
			cpuid_entry_change(best, X86_FEATURE_MWAIT,
					   vcpu->arch.ia32_misc_enable_msr &
					   MSR_IA32_MISC_ENABLE_MWAIT);
	}
}

void kvm_update_cpuid_runtime(struct kvm_vcpu *vcpu)
{
	__kvm_update_cpuid_runtime(vcpu, vcpu->arch.cpuid_entries, vcpu->arch.cpuid_nent);
}
EXPORT_SYMBOL_GPL(kvm_update_cpuid_runtime);

static bool kvm_cpuid_has_hyperv(struct kvm_cpuid_entry2 *entries, int nent)
{
#ifdef CONFIG_KVM_HYPERV
	struct kvm_cpuid_entry2 *entry;

	entry = cpuid_entry2_find(entries, nent, HYPERV_CPUID_INTERFACE,
				  KVM_CPUID_INDEX_NOT_SIGNIFICANT);
	return entry && entry->eax == HYPERV_CPUID_SIGNATURE_EAX;
#else
	return false;
#endif
}

static void kvm_vcpu_after_set_cpuid(struct kvm_vcpu *vcpu)
{
	struct kvm_lapic *apic = vcpu->arch.apic;
	struct kvm_cpuid_entry2 *best;
	bool allow_gbpages;

	BUILD_BUG_ON(KVM_NR_GOVERNED_FEATURES > KVM_MAX_NR_GOVERNED_FEATURES);
	bitmap_zero(vcpu->arch.governed_features.enabled,
		    KVM_MAX_NR_GOVERNED_FEATURES);

	/*
	 * If TDP is enabled, let the guest use GBPAGES if they're supported in
	 * hardware.  The hardware page walker doesn't let KVM disable GBPAGES,
	 * i.e. won't treat them as reserved, and KVM doesn't redo the GVA->GPA
	 * walk for performance and complexity reasons.  Not to mention KVM
	 * _can't_ solve the problem because GVA->GPA walks aren't visible to
	 * KVM once a TDP translation is installed.  Mimic hardware behavior so
	 * that KVM's is at least consistent, i.e. doesn't randomly inject #PF.
	 * If TDP is disabled, honor *only* guest CPUID as KVM has full control
	 * and can install smaller shadow pages if the host lacks 1GiB support.
	 */
	allow_gbpages = tdp_enabled ? boot_cpu_has(X86_FEATURE_GBPAGES) :
				      guest_cpuid_has(vcpu, X86_FEATURE_GBPAGES);
	if (allow_gbpages)
		kvm_governed_feature_set(vcpu, X86_FEATURE_GBPAGES);

	best = kvm_find_cpuid_entry(vcpu, 1);
	if (best && apic) {
		if (cpuid_entry_has(best, X86_FEATURE_TSC_DEADLINE_TIMER))
			apic->lapic_timer.timer_mode_mask = 3 << 17;
		else
			apic->lapic_timer.timer_mode_mask = 1 << 17;

		kvm_apic_set_version(vcpu);
	}

	vcpu->arch.guest_supported_xcr0 =
		cpuid_get_supported_xcr0(vcpu->arch.cpuid_entries, vcpu->arch.cpuid_nent);

	kvm_update_pv_runtime(vcpu);

	vcpu->arch.is_amd_compatible = guest_cpuid_is_amd_or_hygon(vcpu);
	vcpu->arch.maxphyaddr = cpuid_query_maxphyaddr(vcpu);
	vcpu->arch.reserved_gpa_bits = kvm_vcpu_reserved_gpa_bits_raw(vcpu);

	kvm_pmu_refresh(vcpu);
	vcpu->arch.cr4_guest_rsvd_bits =
	    __cr4_reserved_bits(guest_cpuid_has, vcpu);

	kvm_hv_set_cpuid(vcpu, kvm_cpuid_has_hyperv(vcpu->arch.cpuid_entries,
						    vcpu->arch.cpuid_nent));

	/* Invoke the vendor callback only after the above state is updated. */
	static_call(kvm_x86_vcpu_after_set_cpuid)(vcpu);

	/*
	 * Except for the MMU, which needs to do its thing any vendor specific
	 * adjustments to the reserved GPA bits.
	 */
	kvm_mmu_after_set_cpuid(vcpu);
}

int cpuid_query_maxphyaddr(struct kvm_vcpu *vcpu)
{
	struct kvm_cpuid_entry2 *best;

	best = kvm_find_cpuid_entry(vcpu, 0x80000000);
	if (!best || best->eax < 0x80000008)
		goto not_found;
	best = kvm_find_cpuid_entry(vcpu, 0x80000008);
	if (best)
		return best->eax & 0xff;
not_found:
	return 36;
}

/*
 * This "raw" version returns the reserved GPA bits without any adjustments for
 * encryption technologies that usurp bits.  The raw mask should be used if and
 * only if hardware does _not_ strip the usurped bits, e.g. in virtual MTRRs.
 */
u64 kvm_vcpu_reserved_gpa_bits_raw(struct kvm_vcpu *vcpu)
{
	return rsvd_bits(cpuid_maxphyaddr(vcpu), 63);
}

static int kvm_set_cpuid(struct kvm_vcpu *vcpu, struct kvm_cpuid_entry2 *e2,
                        int nent)
{
	int r;

	__kvm_update_cpuid_runtime(vcpu, e2, nent);

	/*
	 * KVM does not correctly handle changing guest CPUID after KVM_RUN, as
	 * MAXPHYADDR, GBPAGES support, AMD reserved bit behavior, etc.. aren't
	 * tracked in kvm_mmu_page_role.  As a result, KVM may miss guest page
	 * faults due to reusing SPs/SPTEs. In practice no sane VMM mucks with
	 * the core vCPU model on the fly. It would've been better to forbid any
	 * KVM_SET_CPUID{,2} calls after KVM_RUN altogether but unfortunately
	 * some VMMs (e.g. QEMU) reuse vCPU fds for CPU hotplug/unplug and do
	 * KVM_SET_CPUID{,2} again. To support this legacy behavior, check
	 * whether the supplied CPUID data is equal to what's already set.
	 */
	if (kvm_vcpu_has_run(vcpu)) {
		r = kvm_cpuid_check_equal(vcpu, e2, nent);
		if (r)
			return r;

		kvfree(e2);
		return 0;
	}

#ifdef CONFIG_KVM_HYPERV
	if (kvm_cpuid_has_hyperv(e2, nent)) {
		r = kvm_hv_vcpu_init(vcpu);
		if (r)
			return r;
	}
#endif

	r = kvm_check_cpuid(vcpu, e2, nent);
	if (r)
		return r;

	kvfree(vcpu->arch.cpuid_entries);
	vcpu->arch.cpuid_entries = e2;
	vcpu->arch.cpuid_nent = nent;

	vcpu->arch.kvm_cpuid = kvm_get_hypervisor_cpuid(vcpu, KVM_SIGNATURE);
#ifdef CONFIG_KVM_XEN
	vcpu->arch.xen.cpuid = kvm_get_hypervisor_cpuid(vcpu, XEN_SIGNATURE);
#endif
	kvm_vcpu_after_set_cpuid(vcpu);

	return 0;
}

/* when an old userspace process fills a new kernel module */
int kvm_vcpu_ioctl_set_cpuid(struct kvm_vcpu *vcpu,
			     struct kvm_cpuid *cpuid,
			     struct kvm_cpuid_entry __user *entries)
{
	int r, i;
	struct kvm_cpuid_entry *e = NULL;
	struct kvm_cpuid_entry2 *e2 = NULL;

	if (cpuid->nent > KVM_MAX_CPUID_ENTRIES)
		return -E2BIG;

	if (cpuid->nent) {
		e = vmemdup_array_user(entries, cpuid->nent, sizeof(*e));
		if (IS_ERR(e))
			return PTR_ERR(e);

		e2 = kvmalloc_array(cpuid->nent, sizeof(*e2), GFP_KERNEL_ACCOUNT);
		if (!e2) {
			r = -ENOMEM;
			goto out_free_cpuid;
		}
	}
	for (i = 0; i < cpuid->nent; i++) {
		e2[i].function = e[i].function;
		e2[i].eax = e[i].eax;
		e2[i].ebx = e[i].ebx;
		e2[i].ecx = e[i].ecx;
		e2[i].edx = e[i].edx;
		e2[i].index = 0;
		e2[i].flags = 0;
		e2[i].padding[0] = 0;
		e2[i].padding[1] = 0;
		e2[i].padding[2] = 0;
	}

	r = kvm_set_cpuid(vcpu, e2, cpuid->nent);
	if (r)
		kvfree(e2);

out_free_cpuid:
	kvfree(e);

	return r;
}

int kvm_vcpu_ioctl_set_cpuid2(struct kvm_vcpu *vcpu,
			      struct kvm_cpuid2 *cpuid,
			      struct kvm_cpuid_entry2 __user *entries)
{
	struct kvm_cpuid_entry2 *e2 = NULL;
	int r;

	if (cpuid->nent > KVM_MAX_CPUID_ENTRIES)
		return -E2BIG;

	if (cpuid->nent) {
		e2 = vmemdup_array_user(entries, cpuid->nent, sizeof(*e2));
		if (IS_ERR(e2))
			return PTR_ERR(e2);
	}

	r = kvm_set_cpuid(vcpu, e2, cpuid->nent);
	if (r)
		kvfree(e2);

	return r;
}

int kvm_vcpu_ioctl_get_cpuid2(struct kvm_vcpu *vcpu,
			      struct kvm_cpuid2 *cpuid,
			      struct kvm_cpuid_entry2 __user *entries)
{
	if (cpuid->nent < vcpu->arch.cpuid_nent)
		return -E2BIG;

	if (copy_to_user(entries, vcpu->arch.cpuid_entries,
			 vcpu->arch.cpuid_nent * sizeof(struct kvm_cpuid_entry2)))
		return -EFAULT;

	cpuid->nent = vcpu->arch.cpuid_nent;
	return 0;
}

/* Mask kvm_cpu_caps for @leaf with the raw CPUID capabilities of this CPU. */
static __always_inline void __kvm_cpu_cap_mask(unsigned int leaf)
{
	const struct cpuid_reg cpuid = x86_feature_cpuid(leaf * 32);
	struct kvm_cpuid_entry2 entry;

	reverse_cpuid_check(leaf);

	cpuid_count(cpuid.function, cpuid.index,
		    &entry.eax, &entry.ebx, &entry.ecx, &entry.edx);

	kvm_cpu_caps[leaf] &= *__cpuid_entry_get_reg(&entry, cpuid.reg);
}

static __always_inline
void kvm_cpu_cap_init_kvm_defined(enum kvm_only_cpuid_leafs leaf, u32 mask)
{
	/* Use kvm_cpu_cap_mask for leafs that aren't KVM-only. */
	BUILD_BUG_ON(leaf < NCAPINTS);

	kvm_cpu_caps[leaf] = mask;

	__kvm_cpu_cap_mask(leaf);
}

static __always_inline void kvm_cpu_cap_mask(enum cpuid_leafs leaf, u32 mask)
{
	/* Use kvm_cpu_cap_init_kvm_defined for KVM-only leafs. */
	BUILD_BUG_ON(leaf >= NCAPINTS);

	kvm_cpu_caps[leaf] &= mask;

	__kvm_cpu_cap_mask(leaf);
}

void kvm_set_cpu_caps(void)
{
#ifdef CONFIG_X86_64
	unsigned int f_gbpages = F(GBPAGES);
	unsigned int f_lm = F(LM);
	unsigned int f_xfd = F(XFD);
#else
	unsigned int f_gbpages = 0;
	unsigned int f_lm = 0;
	unsigned int f_xfd = 0;
#endif
	memset(kvm_cpu_caps, 0, sizeof(kvm_cpu_caps));

	BUILD_BUG_ON(sizeof(kvm_cpu_caps) - (NKVMCAPINTS * sizeof(*kvm_cpu_caps)) >
		     sizeof(boot_cpu_data.x86_capability));

	memcpy(&kvm_cpu_caps, &boot_cpu_data.x86_capability,
	       sizeof(kvm_cpu_caps) - (NKVMCAPINTS * sizeof(*kvm_cpu_caps)));

	kvm_cpu_cap_mask(CPUID_1_ECX,
		/*
		 * NOTE: MONITOR (and MWAIT) are emulated as NOP, but *not*
		 * advertised to guests via CPUID!
		 */
		F(XMM3) | F(PCLMULQDQ) | 0 /* DTES64, MONITOR */ |
		0 /* DS-CPL, VMX, SMX, EST */ |
		0 /* TM2 */ | F(SSSE3) | 0 /* CNXT-ID */ | 0 /* Reserved */ |
		F(FMA) | F(CX16) | 0 /* xTPR Update */ | F(PDCM) |
		F(PCID) | 0 /* Reserved, DCA */ | F(XMM4_1) |
		F(XMM4_2) | F(X2APIC) | F(MOVBE) | F(POPCNT) |
		0 /* Reserved*/ | F(AES) | F(XSAVE) | 0 /* OSXSAVE */ | F(AVX) |
		F(F16C) | F(RDRAND)
	);
	/* KVM emulates x2apic in software irrespective of host support. */
	kvm_cpu_cap_set(X86_FEATURE_X2APIC);

	kvm_cpu_cap_mask(CPUID_1_EDX,
		F(FPU) | F(VME) | F(DE) | F(PSE) |
		F(TSC) | F(MSR) | F(PAE) | F(MCE) |
		F(CX8) | F(APIC) | 0 /* Reserved */ | F(SEP) |
		F(MTRR) | F(PGE) | F(MCA) | F(CMOV) |
		F(PAT) | F(PSE36) | 0 /* PSN */ | F(CLFLUSH) |
		0 /* Reserved, DS, ACPI */ | F(MMX) |
		F(FXSR) | F(XMM) | F(XMM2) | F(SELFSNOOP) |
		0 /* HTT, TM, Reserved, PBE */
	);

	kvm_cpu_cap_mask(CPUID_7_0_EBX,
		F(FSGSBASE) | F(SGX) | F(BMI1) | F(HLE) | F(AVX2) |
		F(FDP_EXCPTN_ONLY) | F(SMEP) | F(BMI2) | F(ERMS) | F(INVPCID) |
		F(RTM) | F(ZERO_FCS_FDS) | 0 /*MPX*/ | F(AVX512F) |
		F(AVX512DQ) | F(RDSEED) | F(ADX) | F(SMAP) | F(AVX512IFMA) |
		F(CLFLUSHOPT) | F(CLWB) | 0 /*INTEL_PT*/ | F(AVX512PF) |
		F(AVX512ER) | F(AVX512CD) | F(SHA_NI) | F(AVX512BW) |
		F(AVX512VL));

	kvm_cpu_cap_mask(CPUID_7_ECX,
		F(AVX512VBMI) | F(LA57) | F(PKU) | 0 /*OSPKE*/ | F(RDPID) |
		F(AVX512_VPOPCNTDQ) | F(UMIP) | F(AVX512_VBMI2) | F(GFNI) |
		F(VAES) | F(VPCLMULQDQ) | F(AVX512_VNNI) | F(AVX512_BITALG) |
		F(CLDEMOTE) | F(MOVDIRI) | F(MOVDIR64B) | 0 /*WAITPKG*/ |
		F(SGX_LC) | F(BUS_LOCK_DETECT)
	);
	/* Set LA57 based on hardware capability. */
	if (cpuid_ecx(7) & F(LA57))
		kvm_cpu_cap_set(X86_FEATURE_LA57);

	/*
	 * PKU not yet implemented for shadow paging and requires OSPKE
	 * to be set on the host. Clear it if that is not the case
	 */
	if (!tdp_enabled || !boot_cpu_has(X86_FEATURE_OSPKE))
		kvm_cpu_cap_clear(X86_FEATURE_PKU);

	kvm_cpu_cap_mask(CPUID_7_EDX,
		F(AVX512_4VNNIW) | F(AVX512_4FMAPS) | F(SPEC_CTRL) |
		F(SPEC_CTRL_SSBD) | F(ARCH_CAPABILITIES) | F(INTEL_STIBP) |
		F(MD_CLEAR) | F(AVX512_VP2INTERSECT) | F(FSRM) |
		F(SERIALIZE) | F(TSXLDTRK) | F(AVX512_FP16) |
		F(AMX_TILE) | F(AMX_INT8) | F(AMX_BF16) | F(FLUSH_L1D)
	);

	/* TSC_ADJUST and ARCH_CAPABILITIES are emulated in software. */
	kvm_cpu_cap_set(X86_FEATURE_TSC_ADJUST);
	kvm_cpu_cap_set(X86_FEATURE_ARCH_CAPABILITIES);

	if (boot_cpu_has(X86_FEATURE_IBPB) && boot_cpu_has(X86_FEATURE_IBRS))
		kvm_cpu_cap_set(X86_FEATURE_SPEC_CTRL);
	if (boot_cpu_has(X86_FEATURE_STIBP))
		kvm_cpu_cap_set(X86_FEATURE_INTEL_STIBP);
	if (boot_cpu_has(X86_FEATURE_AMD_SSBD))
		kvm_cpu_cap_set(X86_FEATURE_SPEC_CTRL_SSBD);

	kvm_cpu_cap_mask(CPUID_7_1_EAX,
		F(AVX_VNNI) | F(AVX512_BF16) | F(CMPCCXADD) |
		F(FZRM) | F(FSRS) | F(FSRC) |
		F(AMX_FP16) | F(AVX_IFMA) | F(LAM)
	);

	kvm_cpu_cap_init_kvm_defined(CPUID_7_1_EDX,
		F(AVX_VNNI_INT8) | F(AVX_NE_CONVERT) | F(PREFETCHITI) |
		F(AMX_COMPLEX)
	);

	kvm_cpu_cap_init_kvm_defined(CPUID_7_2_EDX,
		F(INTEL_PSFD) | F(IPRED_CTRL) | F(RRSBA_CTRL) | F(DDPD_U) |
		F(BHI_CTRL) | F(MCDT_NO)
	);

	kvm_cpu_cap_mask(CPUID_D_1_EAX,
		F(XSAVEOPT) | F(XSAVEC) | F(XGETBV1) | F(XSAVES) | f_xfd
	);

	kvm_cpu_cap_init_kvm_defined(CPUID_12_EAX,
		SF(SGX1) | SF(SGX2) | SF(SGX_EDECCSSA)
	);

	kvm_cpu_cap_mask(CPUID_8000_0001_ECX,
		F(LAHF_LM) | F(CMP_LEGACY) | 0 /*SVM*/ | 0 /* ExtApicSpace */ |
		F(CR8_LEGACY) | F(ABM) | F(SSE4A) | F(MISALIGNSSE) |
		F(3DNOWPREFETCH) | F(OSVW) | 0 /* IBS */ | F(XOP) |
		0 /* SKINIT, WDT, LWP */ | F(FMA4) | F(TBM) |
		F(TOPOEXT) | 0 /* PERFCTR_CORE */
	);

	kvm_cpu_cap_mask(CPUID_8000_0001_EDX,
		F(FPU) | F(VME) | F(DE) | F(PSE) |
		F(TSC) | F(MSR) | F(PAE) | F(MCE) |
		F(CX8) | F(APIC) | 0 /* Reserved */ | F(SYSCALL) |
		F(MTRR) | F(PGE) | F(MCA) | F(CMOV) |
		F(PAT) | F(PSE36) | 0 /* Reserved */ |
		F(NX) | 0 /* Reserved */ | F(MMXEXT) | F(MMX) |
		F(FXSR) | F(FXSR_OPT) | f_gbpages | F(RDTSCP) |
		0 /* Reserved */ | f_lm | F(3DNOWEXT) | F(3DNOW)
	);

	if (!tdp_enabled && IS_ENABLED(CONFIG_X86_64))
		kvm_cpu_cap_set(X86_FEATURE_GBPAGES);

	kvm_cpu_cap_init_kvm_defined(CPUID_8000_0007_EDX,
		SF(CONSTANT_TSC)
	);

	kvm_cpu_cap_mask(CPUID_8000_0008_EBX,
		F(CLZERO) | F(XSAVEERPTR) |
		F(WBNOINVD) | F(AMD_IBPB) | F(AMD_IBRS) | F(AMD_SSBD) | F(VIRT_SSBD) |
		F(AMD_SSB_NO) | F(AMD_STIBP) | F(AMD_STIBP_ALWAYS_ON) |
		F(AMD_PSFD)
	);

	/*
	 * AMD has separate bits for each SPEC_CTRL bit.
	 * arch/x86/kernel/cpu/bugs.c is kind enough to
	 * record that in cpufeatures so use them.
	 */
	if (boot_cpu_has(X86_FEATURE_IBPB))
		kvm_cpu_cap_set(X86_FEATURE_AMD_IBPB);
	if (boot_cpu_has(X86_FEATURE_IBRS))
		kvm_cpu_cap_set(X86_FEATURE_AMD_IBRS);
	if (boot_cpu_has(X86_FEATURE_STIBP))
		kvm_cpu_cap_set(X86_FEATURE_AMD_STIBP);
	if (boot_cpu_has(X86_FEATURE_SPEC_CTRL_SSBD))
		kvm_cpu_cap_set(X86_FEATURE_AMD_SSBD);
	if (!boot_cpu_has_bug(X86_BUG_SPEC_STORE_BYPASS))
		kvm_cpu_cap_set(X86_FEATURE_AMD_SSB_NO);
	/*
	 * The preference is to use SPEC CTRL MSR instead of the
	 * VIRT_SPEC MSR.
	 */
	if (boot_cpu_has(X86_FEATURE_LS_CFG_SSBD) &&
	    !boot_cpu_has(X86_FEATURE_AMD_SSBD))
		kvm_cpu_cap_set(X86_FEATURE_VIRT_SSBD);

	/*
	 * Hide all SVM features by default, SVM will set the cap bits for
	 * features it emulates and/or exposes for L1.
	 */
	kvm_cpu_cap_mask(CPUID_8000_000A_EDX, 0);

	kvm_cpu_cap_mask(CPUID_8000_001F_EAX,
		0 /* SME */ | 0 /* SEV */ | 0 /* VM_PAGE_FLUSH */ | 0 /* SEV_ES */ |
		F(SME_COHERENT));

	kvm_cpu_cap_mask(CPUID_8000_0021_EAX,
		F(NO_NESTED_DATA_BP) | F(LFENCE_RDTSC) | 0 /* SmmPgCfgLock */ |
		F(NULL_SEL_CLR_BASE) | F(AUTOIBRS) | 0 /* PrefetchCtlMsr */ |
		F(WRMSR_XX_BASE_NS)
	);

	kvm_cpu_cap_check_and_set(X86_FEATURE_SBPB);
	kvm_cpu_cap_check_and_set(X86_FEATURE_IBPB_BRTYPE);
	kvm_cpu_cap_check_and_set(X86_FEATURE_SRSO_NO);

	kvm_cpu_cap_init_kvm_defined(CPUID_8000_0022_EAX,
		F(PERFMON_V2)
	);

	/*
	 * Synthesize "LFENCE is serializing" into the AMD-defined entry in
	 * KVM's supported CPUID if the feature is reported as supported by the
	 * kernel.  LFENCE_RDTSC was a Linux-defined synthetic feature long
	 * before AMD joined the bandwagon, e.g. LFENCE is serializing on most
	 * CPUs that support SSE2.  On CPUs that don't support AMD's leaf,
	 * kvm_cpu_cap_mask() will unfortunately drop the flag due to ANDing
	 * the mask with the raw host CPUID, and reporting support in AMD's
	 * leaf can make it easier for userspace to detect the feature.
	 */
	if (cpu_feature_enabled(X86_FEATURE_LFENCE_RDTSC))
		kvm_cpu_cap_set(X86_FEATURE_LFENCE_RDTSC);
	if (!static_cpu_has_bug(X86_BUG_NULL_SEG))
		kvm_cpu_cap_set(X86_FEATURE_NULL_SEL_CLR_BASE);
	kvm_cpu_cap_set(X86_FEATURE_NO_SMM_CTL_MSR);

	kvm_cpu_cap_mask(CPUID_C000_0001_EDX,
		F(XSTORE) | F(XSTORE_EN) | F(XCRYPT) | F(XCRYPT_EN) |
		F(ACE2) | F(ACE2_EN) | F(PHE) | F(PHE_EN) |
		F(PMM) | F(PMM_EN)
	);

	/*
	 * Hide RDTSCP and RDPID if either feature is reported as supported but
	 * probing MSR_TSC_AUX failed.  This is purely a sanity check and
	 * should never happen, but the guest will likely crash if RDTSCP or
	 * RDPID is misreported, and KVM has botched MSR_TSC_AUX emulation in
	 * the past.  For example, the sanity check may fire if this instance of
	 * KVM is running as L1 on top of an older, broken KVM.
	 */
	if (WARN_ON((kvm_cpu_cap_has(X86_FEATURE_RDTSCP) ||
		     kvm_cpu_cap_has(X86_FEATURE_RDPID)) &&
		     !kvm_is_supported_user_return_msr(MSR_TSC_AUX))) {
		kvm_cpu_cap_clear(X86_FEATURE_RDTSCP);
		kvm_cpu_cap_clear(X86_FEATURE_RDPID);
	}
}
EXPORT_SYMBOL_GPL(kvm_set_cpu_caps);

struct kvm_cpuid_array {
	struct kvm_cpuid_entry2 *entries;
	int maxnent;
	int nent;
};

static struct kvm_cpuid_entry2 *get_next_cpuid(struct kvm_cpuid_array *array)
{
	if (array->nent >= array->maxnent)
		return NULL;

	return &array->entries[array->nent++];
}

static struct kvm_cpuid_entry2 *do_host_cpuid(struct kvm_cpuid_array *array,
					      u32 function, u32 index)
{
	struct kvm_cpuid_entry2 *entry = get_next_cpuid(array);

	if (!entry)
		return NULL;

	memset(entry, 0, sizeof(*entry));
	entry->function = function;
	entry->index = index;
	switch (function & 0xC0000000) {
	case 0x40000000:
		/* Hypervisor leaves are always synthesized by __do_cpuid_func.  */
		return entry;

	case 0x80000000:
		/*
		 * 0x80000021 is sometimes synthesized by __do_cpuid_func, which
		 * would result in out-of-bounds calls to do_host_cpuid.
		 */
		{
			static int max_cpuid_80000000;
			if (!READ_ONCE(max_cpuid_80000000))
				WRITE_ONCE(max_cpuid_80000000, cpuid_eax(0x80000000));
			if (function > READ_ONCE(max_cpuid_80000000))
				return entry;
		}
		break;

	default:
		break;
	}

	cpuid_count(entry->function, entry->index,
		    &entry->eax, &entry->ebx, &entry->ecx, &entry->edx);

	if (cpuid_function_is_indexed(function))
		entry->flags |= KVM_CPUID_FLAG_SIGNIFCANT_INDEX;

	return entry;
}

static int __do_cpuid_func_emulated(struct kvm_cpuid_array *array, u32 func)
{
	struct kvm_cpuid_entry2 *entry;

	if (array->nent >= array->maxnent)
		return -E2BIG;

	entry = &array->entries[array->nent];
	entry->function = func;
	entry->index = 0;
	entry->flags = 0;

	switch (func) {
	case 0:
		entry->eax = 7;
		++array->nent;
		break;
	case 1:
		entry->ecx = F(MOVBE);
		++array->nent;
		break;
	case 7:
		entry->flags |= KVM_CPUID_FLAG_SIGNIFCANT_INDEX;
		entry->eax = 0;
		if (kvm_cpu_cap_has(X86_FEATURE_RDTSCP))
			entry->ecx = F(RDPID);
		++array->nent;
		break;
	default:
		break;
	}

	return 0;
}

static inline int __do_cpuid_func(struct kvm_cpuid_array *array, u32 function)
{
	struct kvm_cpuid_entry2 *entry;
	int r, i, max_idx;

	/* all calls to cpuid_count() should be made on the same cpu */
	get_cpu();

	r = -E2BIG;

	entry = do_host_cpuid(array, function, 0);
	if (!entry)
		goto out;

	switch (function) {
	case 0:
		/* Limited to the highest leaf implemented in KVM. */
		entry->eax = min(entry->eax, 0x1fU);
		break;
	case 1:
		cpuid_entry_override(entry, CPUID_1_EDX);
		cpuid_entry_override(entry, CPUID_1_ECX);
		break;
	case 2:
		/*
		 * On ancient CPUs, function 2 entries are STATEFUL.  That is,
		 * CPUID(function=2, index=0) may return different results each
		 * time, with the least-significant byte in EAX enumerating the
		 * number of times software should do CPUID(2, 0).
		 *
		 * Modern CPUs, i.e. every CPU KVM has *ever* run on are less
		 * idiotic.  Intel's SDM states that EAX & 0xff "will always
		 * return 01H. Software should ignore this value and not
		 * interpret it as an informational descriptor", while AMD's
		 * APM states that CPUID(2) is reserved.
		 *
		 * WARN if a frankenstein CPU that supports virtualization and
		 * a stateful CPUID.0x2 is encountered.
		 */
		WARN_ON_ONCE((entry->eax & 0xff) > 1);
		break;
	/* functions 4 and 0x8000001d have additional index. */
	case 4:
	case 0x8000001d:
		/*
		 * Read entries until the cache type in the previous entry is
		 * zero, i.e. indicates an invalid entry.
		 */
		for (i = 1; entry->eax & 0x1f; ++i) {
			entry = do_host_cpuid(array, function, i);
			if (!entry)
				goto out;
		}
		break;
	case 6: /* Thermal management */
		entry->eax = 0x4; /* allow ARAT */
		entry->ebx = 0;
		entry->ecx = 0;
		entry->edx = 0;
		break;
	/* function 7 has additional index. */
	case 7:
		max_idx = entry->eax = min(entry->eax, 2u);
		cpuid_entry_override(entry, CPUID_7_0_EBX);
		cpuid_entry_override(entry, CPUID_7_ECX);
		cpuid_entry_override(entry, CPUID_7_EDX);

		/* KVM only supports up to 0x7.2, capped above via min(). */
		if (max_idx >= 1) {
			entry = do_host_cpuid(array, function, 1);
			if (!entry)
				goto out;

			cpuid_entry_override(entry, CPUID_7_1_EAX);
			cpuid_entry_override(entry, CPUID_7_1_EDX);
			entry->ebx = 0;
			entry->ecx = 0;
		}
		if (max_idx >= 2) {
			entry = do_host_cpuid(array, function, 2);
			if (!entry)
				goto out;

			cpuid_entry_override(entry, CPUID_7_2_EDX);
			entry->ecx = 0;
			entry->ebx = 0;
			entry->eax = 0;
		}
		break;
	case 0xa: { /* Architectural Performance Monitoring */
		union cpuid10_eax eax;
		union cpuid10_edx edx;

		if (!enable_pmu || !static_cpu_has(X86_FEATURE_ARCH_PERFMON)) {
			entry->eax = entry->ebx = entry->ecx = entry->edx = 0;
			break;
		}

		eax.split.version_id = kvm_pmu_cap.version;
		eax.split.num_counters = kvm_pmu_cap.num_counters_gp;
		eax.split.bit_width = kvm_pmu_cap.bit_width_gp;
		eax.split.mask_length = kvm_pmu_cap.events_mask_len;
		edx.split.num_counters_fixed = kvm_pmu_cap.num_counters_fixed;
		edx.split.bit_width_fixed = kvm_pmu_cap.bit_width_fixed;

		if (kvm_pmu_cap.version)
			edx.split.anythread_deprecated = 1;
		edx.split.reserved1 = 0;
		edx.split.reserved2 = 0;

		entry->eax = eax.full;
		entry->ebx = kvm_pmu_cap.events_mask;
		entry->ecx = 0;
		entry->edx = edx.full;
		break;
	}
	case 0x1f:
	case 0xb:
		/*
		 * No topology; a valid topology is indicated by the presence
		 * of subleaf 1.
		 */
		entry->eax = entry->ebx = entry->ecx = 0;
		break;
	case 0xd: {
		u64 permitted_xcr0 = kvm_get_filtered_xcr0();
		u64 permitted_xss = kvm_caps.supported_xss;

		entry->eax &= permitted_xcr0;
		entry->ebx = xstate_required_size(permitted_xcr0, false);
		entry->ecx = entry->ebx;
		entry->edx &= permitted_xcr0 >> 32;
		if (!permitted_xcr0)
			break;

		entry = do_host_cpuid(array, function, 1);
		if (!entry)
			goto out;

		cpuid_entry_override(entry, CPUID_D_1_EAX);
		if (entry->eax & (F(XSAVES)|F(XSAVEC)))
			entry->ebx = xstate_required_size(permitted_xcr0 | permitted_xss,
							  true);
		else {
			WARN_ON_ONCE(permitted_xss != 0);
			entry->ebx = 0;
		}
		entry->ecx &= permitted_xss;
		entry->edx &= permitted_xss >> 32;

		for (i = 2; i < 64; ++i) {
			bool s_state;
			if (permitted_xcr0 & BIT_ULL(i))
				s_state = false;
			else if (permitted_xss & BIT_ULL(i))
				s_state = true;
			else
				continue;

			entry = do_host_cpuid(array, function, i);
			if (!entry)
				goto out;

			/*
			 * The supported check above should have filtered out
			 * invalid sub-leafs.  Only valid sub-leafs should
			 * reach this point, and they should have a non-zero
			 * save state size.  Furthermore, check whether the
			 * processor agrees with permitted_xcr0/permitted_xss
			 * on whether this is an XCR0- or IA32_XSS-managed area.
			 */
			if (WARN_ON_ONCE(!entry->eax || (entry->ecx & 0x1) != s_state)) {
				--array->nent;
				continue;
			}

			if (!kvm_cpu_cap_has(X86_FEATURE_XFD))
				entry->ecx &= ~BIT_ULL(2);
			entry->edx = 0;
		}
		break;
	}
	case 0x12:
		/* Intel SGX */
		if (!kvm_cpu_cap_has(X86_FEATURE_SGX)) {
			entry->eax = entry->ebx = entry->ecx = entry->edx = 0;
			break;
		}

		/*
		 * Index 0: Sub-features, MISCSELECT (a.k.a extended features)
		 * and max enclave sizes.   The SGX sub-features and MISCSELECT
		 * are restricted by kernel and KVM capabilities (like most
		 * feature flags), while enclave size is unrestricted.
		 */
		cpuid_entry_override(entry, CPUID_12_EAX);
		entry->ebx &= SGX_MISC_EXINFO;

		entry = do_host_cpuid(array, function, 1);
		if (!entry)
			goto out;

		/*
		 * Index 1: SECS.ATTRIBUTES.  ATTRIBUTES are restricted a la
		 * feature flags.  Advertise all supported flags, including
		 * privileged attributes that require explicit opt-in from
		 * userspace.  ATTRIBUTES.XFRM is not adjusted as userspace is
		 * expected to derive it from supported XCR0.
		 */
		entry->eax &= SGX_ATTR_PRIV_MASK | SGX_ATTR_UNPRIV_MASK;
		entry->ebx &= 0;
		break;
	/* Intel PT */
	case 0x14:
		if (!kvm_cpu_cap_has(X86_FEATURE_INTEL_PT)) {
			entry->eax = entry->ebx = entry->ecx = entry->edx = 0;
			break;
		}

		for (i = 1, max_idx = entry->eax; i <= max_idx; ++i) {
			if (!do_host_cpuid(array, function, i))
				goto out;
		}
		break;
	/* Intel AMX TILE */
	case 0x1d:
		if (!kvm_cpu_cap_has(X86_FEATURE_AMX_TILE)) {
			entry->eax = entry->ebx = entry->ecx = entry->edx = 0;
			break;
		}

		for (i = 1, max_idx = entry->eax; i <= max_idx; ++i) {
			if (!do_host_cpuid(array, function, i))
				goto out;
		}
		break;
	case 0x1e: /* TMUL information */
		if (!kvm_cpu_cap_has(X86_FEATURE_AMX_TILE)) {
			entry->eax = entry->ebx = entry->ecx = entry->edx = 0;
			break;
		}
		break;
	case KVM_CPUID_SIGNATURE: {
		const u32 *sigptr = (const u32 *)KVM_SIGNATURE;
		entry->eax = KVM_CPUID_FEATURES;
		entry->ebx = sigptr[0];
		entry->ecx = sigptr[1];
		entry->edx = sigptr[2];
		break;
	}
	case KVM_CPUID_FEATURES:
		entry->eax = (1 << KVM_FEATURE_CLOCKSOURCE) |
			     (1 << KVM_FEATURE_NOP_IO_DELAY) |
			     (1 << KVM_FEATURE_CLOCKSOURCE2) |
			     (1 << KVM_FEATURE_ASYNC_PF) |
			     (1 << KVM_FEATURE_PV_EOI) |
			     (1 << KVM_FEATURE_CLOCKSOURCE_STABLE_BIT) |
			     (1 << KVM_FEATURE_PV_UNHALT) |
			     (1 << KVM_FEATURE_PV_TLB_FLUSH) |
			     (1 << KVM_FEATURE_ASYNC_PF_VMEXIT) |
			     (1 << KVM_FEATURE_PV_SEND_IPI) |
			     (1 << KVM_FEATURE_POLL_CONTROL) |
			     (1 << KVM_FEATURE_PV_SCHED_YIELD) |
			     (1 << KVM_FEATURE_ASYNC_PF_INT);

		if (sched_info_on())
			entry->eax |= (1 << KVM_FEATURE_STEAL_TIME);

		entry->ebx = 0;
		entry->ecx = 0;
		entry->edx = 0;
		break;
	case 0x80000000:
		entry->eax = min(entry->eax, 0x80000022);
		/*
		 * Serializing LFENCE is reported in a multitude of ways, and
		 * NullSegClearsBase is not reported in CPUID on Zen2; help
		 * userspace by providing the CPUID leaf ourselves.
		 *
		 * However, only do it if the host has CPUID leaf 0x8000001d.
		 * QEMU thinks that it can query the host blindly for that
		 * CPUID leaf if KVM reports that it supports 0x8000001d or
		 * above.  The processor merrily returns values from the
		 * highest Intel leaf which QEMU tries to use as the guest's
		 * 0x8000001d.  Even worse, this can result in an infinite
		 * loop if said highest leaf has no subleaves indexed by ECX.
		 */
		if (entry->eax >= 0x8000001d &&
		    (static_cpu_has(X86_FEATURE_LFENCE_RDTSC)
		     || !static_cpu_has_bug(X86_BUG_NULL_SEG)))
			entry->eax = max(entry->eax, 0x80000021);
		break;
	case 0x80000001:
		entry->ebx &= ~GENMASK(27, 16);
		cpuid_entry_override(entry, CPUID_8000_0001_EDX);
		cpuid_entry_override(entry, CPUID_8000_0001_ECX);
		break;
	case 0x80000005:
		/*  Pass host L1 cache and TLB info. */
		break;
	case 0x80000006:
		/* Drop reserved bits, pass host L2 cache and TLB info. */
		entry->edx &= ~GENMASK(17, 16);
		break;
	case 0x80000007: /* Advanced power management */
		cpuid_entry_override(entry, CPUID_8000_0007_EDX);

		/* mask against host */
		entry->edx &= boot_cpu_data.x86_power;
		entry->eax = entry->ebx = entry->ecx = 0;
		break;
	case 0x80000008: {
<<<<<<< HEAD
		unsigned int virt_as = max((entry->eax >> 8) & 0xff, 48U);
		unsigned int phys_as;
=======
		/*
		 * GuestPhysAddrSize (EAX[23:16]) is intended for software
		 * use.
		 *
		 * KVM's ABI is to report the effective MAXPHYADDR for the
		 * guest in PhysAddrSize (phys_as), and the maximum
		 * *addressable* GPA in GuestPhysAddrSize (g_phys_as).
		 *
		 * GuestPhysAddrSize is valid if and only if TDP is enabled,
		 * in which case the max GPA that can be addressed by KVM may
		 * be less than the max GPA that can be legally generated by
		 * the guest, e.g. if MAXPHYADDR>48 but the CPU doesn't
		 * support 5-level TDP.
		 */
		unsigned int virt_as = max((entry->eax >> 8) & 0xff, 48U);
		unsigned int phys_as, g_phys_as;
>>>>>>> 5f59ab93

		/*
		 * If TDP (NPT) is disabled use the adjusted host MAXPHYADDR as
		 * the guest operates in the same PA space as the host, i.e.
		 * reductions in MAXPHYADDR for memory encryption affect shadow
		 * paging, too.
		 *
		 * If TDP is enabled, use the raw bare metal MAXPHYADDR as
<<<<<<< HEAD
		 * reductions to the HPAs do not affect GPAs.
		 */
		if (!tdp_enabled) {
			phys_as = boot_cpu_data.x86_phys_bits;
		} else {
			phys_as = entry->eax & 0xff;
		}

		entry->eax = phys_as | (virt_as << 8);
=======
		 * reductions to the HPAs do not affect GPAs.  The max
		 * addressable GPA is the same as the max effective GPA, except
		 * that it's capped at 48 bits if 5-level TDP isn't supported
		 * (hardware processes bits 51:48 only when walking the fifth
		 * level page table).
		 */
		if (!tdp_enabled) {
			phys_as = boot_cpu_data.x86_phys_bits;
			g_phys_as = 0;
		} else {
			phys_as = entry->eax & 0xff;
			g_phys_as = phys_as;
			if (kvm_mmu_get_max_tdp_level() < 5)
				g_phys_as = min(g_phys_as, 48);
		}

		entry->eax = phys_as | (virt_as << 8) | (g_phys_as << 16);
>>>>>>> 5f59ab93
		entry->ecx &= ~(GENMASK(31, 16) | GENMASK(11, 8));
		entry->edx = 0;
		cpuid_entry_override(entry, CPUID_8000_0008_EBX);
		break;
	}
	case 0x8000000A:
		if (!kvm_cpu_cap_has(X86_FEATURE_SVM)) {
			entry->eax = entry->ebx = entry->ecx = entry->edx = 0;
			break;
		}
		entry->eax = 1; /* SVM revision 1 */
		entry->ebx = 8; /* Lets support 8 ASIDs in case we add proper
				   ASID emulation to nested SVM */
		entry->ecx = 0; /* Reserved */
		cpuid_entry_override(entry, CPUID_8000_000A_EDX);
		break;
	case 0x80000019:
		entry->ecx = entry->edx = 0;
		break;
	case 0x8000001a:
		entry->eax &= GENMASK(2, 0);
		entry->ebx = entry->ecx = entry->edx = 0;
		break;
	case 0x8000001e:
		/* Do not return host topology information.  */
		entry->eax = entry->ebx = entry->ecx = 0;
		entry->edx = 0; /* reserved */
		break;
	case 0x8000001F:
		if (!kvm_cpu_cap_has(X86_FEATURE_SEV)) {
			entry->eax = entry->ebx = entry->ecx = entry->edx = 0;
		} else {
			cpuid_entry_override(entry, CPUID_8000_001F_EAX);
			/* Clear NumVMPL since KVM does not support VMPL.  */
			entry->ebx &= ~GENMASK(31, 12);
			/*
			 * Enumerate '0' for "PA bits reduction", the adjusted
			 * MAXPHYADDR is enumerated directly (see 0x80000008).
			 */
			entry->ebx &= ~GENMASK(11, 6);
		}
		break;
	case 0x80000020:
		entry->eax = entry->ebx = entry->ecx = entry->edx = 0;
		break;
	case 0x80000021:
		entry->ebx = entry->ecx = entry->edx = 0;
		cpuid_entry_override(entry, CPUID_8000_0021_EAX);
		break;
	/* AMD Extended Performance Monitoring and Debug */
	case 0x80000022: {
		union cpuid_0x80000022_ebx ebx;

		entry->ecx = entry->edx = 0;
		if (!enable_pmu || !kvm_cpu_cap_has(X86_FEATURE_PERFMON_V2)) {
			entry->eax = entry->ebx;
			break;
		}

		cpuid_entry_override(entry, CPUID_8000_0022_EAX);

		if (kvm_cpu_cap_has(X86_FEATURE_PERFMON_V2))
			ebx.split.num_core_pmc = kvm_pmu_cap.num_counters_gp;
		else if (kvm_cpu_cap_has(X86_FEATURE_PERFCTR_CORE))
			ebx.split.num_core_pmc = AMD64_NUM_COUNTERS_CORE;
		else
			ebx.split.num_core_pmc = AMD64_NUM_COUNTERS;

		entry->ebx = ebx.full;
		break;
	}
	/*Add support for Centaur's CPUID instruction*/
	case 0xC0000000:
		/*Just support up to 0xC0000004 now*/
		entry->eax = min(entry->eax, 0xC0000004);
		break;
	case 0xC0000001:
		cpuid_entry_override(entry, CPUID_C000_0001_EDX);
		break;
	case 3: /* Processor serial number */
	case 5: /* MONITOR/MWAIT */
	case 0xC0000002:
	case 0xC0000003:
	case 0xC0000004:
	default:
		entry->eax = entry->ebx = entry->ecx = entry->edx = 0;
		break;
	}

	r = 0;

out:
	put_cpu();

	return r;
}

static int do_cpuid_func(struct kvm_cpuid_array *array, u32 func,
			 unsigned int type)
{
	if (type == KVM_GET_EMULATED_CPUID)
		return __do_cpuid_func_emulated(array, func);

	return __do_cpuid_func(array, func);
}

#define CENTAUR_CPUID_SIGNATURE 0xC0000000

static int get_cpuid_func(struct kvm_cpuid_array *array, u32 func,
			  unsigned int type)
{
	u32 limit;
	int r;

	if (func == CENTAUR_CPUID_SIGNATURE &&
	    boot_cpu_data.x86_vendor != X86_VENDOR_CENTAUR)
		return 0;

	r = do_cpuid_func(array, func, type);
	if (r)
		return r;

	limit = array->entries[array->nent - 1].eax;
	for (func = func + 1; func <= limit; ++func) {
		r = do_cpuid_func(array, func, type);
		if (r)
			break;
	}

	return r;
}

static bool sanity_check_entries(struct kvm_cpuid_entry2 __user *entries,
				 __u32 num_entries, unsigned int ioctl_type)
{
	int i;
	__u32 pad[3];

	if (ioctl_type != KVM_GET_EMULATED_CPUID)
		return false;

	/*
	 * We want to make sure that ->padding is being passed clean from
	 * userspace in case we want to use it for something in the future.
	 *
	 * Sadly, this wasn't enforced for KVM_GET_SUPPORTED_CPUID and so we
	 * have to give ourselves satisfied only with the emulated side. /me
	 * sheds a tear.
	 */
	for (i = 0; i < num_entries; i++) {
		if (copy_from_user(pad, entries[i].padding, sizeof(pad)))
			return true;

		if (pad[0] || pad[1] || pad[2])
			return true;
	}
	return false;
}

int kvm_dev_ioctl_get_cpuid(struct kvm_cpuid2 *cpuid,
			    struct kvm_cpuid_entry2 __user *entries,
			    unsigned int type)
{
	static const u32 funcs[] = {
		0, 0x80000000, CENTAUR_CPUID_SIGNATURE, KVM_CPUID_SIGNATURE,
	};

	struct kvm_cpuid_array array = {
		.nent = 0,
	};
	int r, i;

	if (cpuid->nent < 1)
		return -E2BIG;
	if (cpuid->nent > KVM_MAX_CPUID_ENTRIES)
		cpuid->nent = KVM_MAX_CPUID_ENTRIES;

	if (sanity_check_entries(entries, cpuid->nent, type))
		return -EINVAL;

	array.entries = kvcalloc(cpuid->nent, sizeof(struct kvm_cpuid_entry2), GFP_KERNEL);
	if (!array.entries)
		return -ENOMEM;

	array.maxnent = cpuid->nent;

	for (i = 0; i < ARRAY_SIZE(funcs); i++) {
		r = get_cpuid_func(&array, funcs[i], type);
		if (r)
			goto out_free;
	}
	cpuid->nent = array.nent;

	if (copy_to_user(entries, array.entries,
			 array.nent * sizeof(struct kvm_cpuid_entry2)))
		r = -EFAULT;

out_free:
	kvfree(array.entries);
	return r;
}

struct kvm_cpuid_entry2 *kvm_find_cpuid_entry_index(struct kvm_vcpu *vcpu,
						    u32 function, u32 index)
{
	return cpuid_entry2_find(vcpu->arch.cpuid_entries, vcpu->arch.cpuid_nent,
				 function, index);
}
EXPORT_SYMBOL_GPL(kvm_find_cpuid_entry_index);

struct kvm_cpuid_entry2 *kvm_find_cpuid_entry(struct kvm_vcpu *vcpu,
					      u32 function)
{
	return cpuid_entry2_find(vcpu->arch.cpuid_entries, vcpu->arch.cpuid_nent,
				 function, KVM_CPUID_INDEX_NOT_SIGNIFICANT);
}
EXPORT_SYMBOL_GPL(kvm_find_cpuid_entry);

/*
 * Intel CPUID semantics treats any query for an out-of-range leaf as if the
 * highest basic leaf (i.e. CPUID.0H:EAX) were requested.  AMD CPUID semantics
 * returns all zeroes for any undefined leaf, whether or not the leaf is in
 * range.  Centaur/VIA follows Intel semantics.
 *
 * A leaf is considered out-of-range if its function is higher than the maximum
 * supported leaf of its associated class or if its associated class does not
 * exist.
 *
 * There are three primary classes to be considered, with their respective
 * ranges described as "<base> - <top>[,<base2> - <top2>] inclusive.  A primary
 * class exists if a guest CPUID entry for its <base> leaf exists.  For a given
 * class, CPUID.<base>.EAX contains the max supported leaf for the class.
 *
 *  - Basic:      0x00000000 - 0x3fffffff, 0x50000000 - 0x7fffffff
 *  - Hypervisor: 0x40000000 - 0x4fffffff
 *  - Extended:   0x80000000 - 0xbfffffff
 *  - Centaur:    0xc0000000 - 0xcfffffff
 *
 * The Hypervisor class is further subdivided into sub-classes that each act as
 * their own independent class associated with a 0x100 byte range.  E.g. if Qemu
 * is advertising support for both HyperV and KVM, the resulting Hypervisor
 * CPUID sub-classes are:
 *
 *  - HyperV:     0x40000000 - 0x400000ff
 *  - KVM:        0x40000100 - 0x400001ff
 */
static struct kvm_cpuid_entry2 *
get_out_of_range_cpuid_entry(struct kvm_vcpu *vcpu, u32 *fn_ptr, u32 index)
{
	struct kvm_cpuid_entry2 *basic, *class;
	u32 function = *fn_ptr;

	basic = kvm_find_cpuid_entry(vcpu, 0);
	if (!basic)
		return NULL;

	if (is_guest_vendor_amd(basic->ebx, basic->ecx, basic->edx) ||
	    is_guest_vendor_hygon(basic->ebx, basic->ecx, basic->edx))
		return NULL;

	if (function >= 0x40000000 && function <= 0x4fffffff)
		class = kvm_find_cpuid_entry(vcpu, function & 0xffffff00);
	else if (function >= 0xc0000000)
		class = kvm_find_cpuid_entry(vcpu, 0xc0000000);
	else
		class = kvm_find_cpuid_entry(vcpu, function & 0x80000000);

	if (class && function <= class->eax)
		return NULL;

	/*
	 * Leaf specific adjustments are also applied when redirecting to the
	 * max basic entry, e.g. if the max basic leaf is 0xb but there is no
	 * entry for CPUID.0xb.index (see below), then the output value for EDX
	 * needs to be pulled from CPUID.0xb.1.
	 */
	*fn_ptr = basic->eax;

	/*
	 * The class does not exist or the requested function is out of range;
	 * the effective CPUID entry is the max basic leaf.  Note, the index of
	 * the original requested leaf is observed!
	 */
	return kvm_find_cpuid_entry_index(vcpu, basic->eax, index);
}

bool kvm_cpuid(struct kvm_vcpu *vcpu, u32 *eax, u32 *ebx,
	       u32 *ecx, u32 *edx, bool exact_only)
{
	u32 orig_function = *eax, function = *eax, index = *ecx;
	struct kvm_cpuid_entry2 *entry;
	bool exact, used_max_basic = false;

	entry = kvm_find_cpuid_entry_index(vcpu, function, index);
	exact = !!entry;

	if (!entry && !exact_only) {
		entry = get_out_of_range_cpuid_entry(vcpu, &function, index);
		used_max_basic = !!entry;
	}

	if (entry) {
		*eax = entry->eax;
		*ebx = entry->ebx;
		*ecx = entry->ecx;
		*edx = entry->edx;
		if (function == 7 && index == 0) {
			u64 data;
		        if (!__kvm_get_msr(vcpu, MSR_IA32_TSX_CTRL, &data, true) &&
			    (data & TSX_CTRL_CPUID_CLEAR))
				*ebx &= ~(F(RTM) | F(HLE));
		} else if (function == 0x80000007) {
			if (kvm_hv_invtsc_suppressed(vcpu))
				*edx &= ~SF(CONSTANT_TSC);
		}
	} else {
		*eax = *ebx = *ecx = *edx = 0;
		/*
		 * When leaf 0BH or 1FH is defined, CL is pass-through
		 * and EDX is always the x2APIC ID, even for undefined
		 * subleaves. Index 1 will exist iff the leaf is
		 * implemented, so we pass through CL iff leaf 1
		 * exists. EDX can be copied from any existing index.
		 */
		if (function == 0xb || function == 0x1f) {
			entry = kvm_find_cpuid_entry_index(vcpu, function, 1);
			if (entry) {
				*ecx = index & 0xff;
				*edx = entry->edx;
			}
		}
	}
	trace_kvm_cpuid(orig_function, index, *eax, *ebx, *ecx, *edx, exact,
			used_max_basic);
	return exact;
}
EXPORT_SYMBOL_GPL(kvm_cpuid);

int kvm_emulate_cpuid(struct kvm_vcpu *vcpu)
{
	u32 eax, ebx, ecx, edx;

	if (cpuid_fault_enabled(vcpu) && !kvm_require_cpl(vcpu, 0))
		return 1;

	eax = kvm_rax_read(vcpu);
	ecx = kvm_rcx_read(vcpu);
	kvm_cpuid(vcpu, &eax, &ebx, &ecx, &edx, false);
	kvm_rax_write(vcpu, eax);
	kvm_rbx_write(vcpu, ebx);
	kvm_rcx_write(vcpu, ecx);
	kvm_rdx_write(vcpu, edx);
	return kvm_skip_emulated_instruction(vcpu);
}
EXPORT_SYMBOL_GPL(kvm_emulate_cpuid);<|MERGE_RESOLUTION|>--- conflicted
+++ resolved
@@ -1232,10 +1232,6 @@
 		entry->eax = entry->ebx = entry->ecx = 0;
 		break;
 	case 0x80000008: {
-<<<<<<< HEAD
-		unsigned int virt_as = max((entry->eax >> 8) & 0xff, 48U);
-		unsigned int phys_as;
-=======
 		/*
 		 * GuestPhysAddrSize (EAX[23:16]) is intended for software
 		 * use.
@@ -1252,7 +1248,6 @@
 		 */
 		unsigned int virt_as = max((entry->eax >> 8) & 0xff, 48U);
 		unsigned int phys_as, g_phys_as;
->>>>>>> 5f59ab93
 
 		/*
 		 * If TDP (NPT) is disabled use the adjusted host MAXPHYADDR as
@@ -1261,17 +1256,6 @@
 		 * paging, too.
 		 *
 		 * If TDP is enabled, use the raw bare metal MAXPHYADDR as
-<<<<<<< HEAD
-		 * reductions to the HPAs do not affect GPAs.
-		 */
-		if (!tdp_enabled) {
-			phys_as = boot_cpu_data.x86_phys_bits;
-		} else {
-			phys_as = entry->eax & 0xff;
-		}
-
-		entry->eax = phys_as | (virt_as << 8);
-=======
 		 * reductions to the HPAs do not affect GPAs.  The max
 		 * addressable GPA is the same as the max effective GPA, except
 		 * that it's capped at 48 bits if 5-level TDP isn't supported
@@ -1289,7 +1273,6 @@
 		}
 
 		entry->eax = phys_as | (virt_as << 8) | (g_phys_as << 16);
->>>>>>> 5f59ab93
 		entry->ecx &= ~(GENMASK(31, 16) | GENMASK(11, 8));
 		entry->edx = 0;
 		cpuid_entry_override(entry, CPUID_8000_0008_EBX);
