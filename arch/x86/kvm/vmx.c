/*
 * Kernel-based Virtual Machine driver for Linux
 *
 * This module enables machines with Intel VT-x extensions to run virtual
 * machines without emulation or binary translation.
 *
 * Copyright (C) 2006 Qumranet, Inc.
 * Copyright 2010 Red Hat, Inc. and/or its affiliates.
 *
 * Authors:
 *   Avi Kivity   <avi@qumranet.com>
 *   Yaniv Kamay  <yaniv@qumranet.com>
 *
 * This work is licensed under the terms of the GNU GPL, version 2.  See
 * the COPYING file in the top-level directory.
 *
 */

#include "irq.h"
#include "mmu.h"
#include "cpuid.h"
#include "lapic.h"

#include <linux/kvm_host.h>
#include <linux/module.h>
#include <linux/kernel.h>
#include <linux/mm.h>
#include <linux/highmem.h>
#include <linux/sched.h>
#include <linux/moduleparam.h>
#include <linux/mod_devicetable.h>
#include <linux/trace_events.h>
#include <linux/slab.h>
#include <linux/tboot.h>
#include <linux/hrtimer.h>
#include "kvm_cache_regs.h"
#include "x86.h"

#include <asm/cpu.h>
#include <asm/io.h>
#include <asm/desc.h>
#include <asm/vmx.h>
#include <asm/virtext.h>
#include <asm/mce.h>
#include <asm/fpu/internal.h>
#include <asm/perf_event.h>
#include <asm/debugreg.h>
#include <asm/kexec.h>
#include <asm/apic.h>
#include <asm/irq_remapping.h>

#include "trace.h"
#include "pmu.h"

#define __ex(x) __kvm_handle_fault_on_reboot(x)
#define __ex_clear(x, reg) \
	____kvm_handle_fault_on_reboot(x, "xor " reg " , " reg)

MODULE_AUTHOR("Qumranet");
MODULE_LICENSE("GPL");

static const struct x86_cpu_id vmx_cpu_id[] = {
	X86_FEATURE_MATCH(X86_FEATURE_VMX),
	{}
};
MODULE_DEVICE_TABLE(x86cpu, vmx_cpu_id);

static bool __read_mostly enable_vpid = 1;
module_param_named(vpid, enable_vpid, bool, 0444);

static bool __read_mostly flexpriority_enabled = 1;
module_param_named(flexpriority, flexpriority_enabled, bool, S_IRUGO);

static bool __read_mostly enable_ept = 1;
module_param_named(ept, enable_ept, bool, S_IRUGO);

static bool __read_mostly enable_unrestricted_guest = 1;
module_param_named(unrestricted_guest,
			enable_unrestricted_guest, bool, S_IRUGO);

static bool __read_mostly enable_ept_ad_bits = 1;
module_param_named(eptad, enable_ept_ad_bits, bool, S_IRUGO);

static bool __read_mostly emulate_invalid_guest_state = true;
module_param(emulate_invalid_guest_state, bool, S_IRUGO);

static bool __read_mostly vmm_exclusive = 1;
module_param(vmm_exclusive, bool, S_IRUGO);

static bool __read_mostly fasteoi = 1;
module_param(fasteoi, bool, S_IRUGO);

static bool __read_mostly enable_apicv = 1;
module_param(enable_apicv, bool, S_IRUGO);

static bool __read_mostly enable_shadow_vmcs = 1;
module_param_named(enable_shadow_vmcs, enable_shadow_vmcs, bool, S_IRUGO);
/*
 * If nested=1, nested virtualization is supported, i.e., guests may use
 * VMX and be a hypervisor for its own guests. If nested=0, guests may not
 * use VMX instructions.
 */
static bool __read_mostly nested = 0;
module_param(nested, bool, S_IRUGO);

static u64 __read_mostly host_xss;

static bool __read_mostly enable_pml = 1;
module_param_named(pml, enable_pml, bool, S_IRUGO);

#define KVM_VMX_TSC_MULTIPLIER_MAX     0xffffffffffffffffULL

/* Guest_tsc -> host_tsc conversion requires 64-bit division.  */
static int __read_mostly cpu_preemption_timer_multi;
static bool __read_mostly enable_preemption_timer = 1;
#ifdef CONFIG_X86_64
module_param_named(preemption_timer, enable_preemption_timer, bool, S_IRUGO);
#endif

#define KVM_GUEST_CR0_MASK (X86_CR0_NW | X86_CR0_CD)
#define KVM_VM_CR0_ALWAYS_ON_UNRESTRICTED_GUEST (X86_CR0_WP | X86_CR0_NE)
#define KVM_VM_CR0_ALWAYS_ON						\
	(KVM_VM_CR0_ALWAYS_ON_UNRESTRICTED_GUEST | X86_CR0_PG | X86_CR0_PE)
#define KVM_CR4_GUEST_OWNED_BITS				      \
	(X86_CR4_PVI | X86_CR4_DE | X86_CR4_PCE | X86_CR4_OSFXSR      \
	 | X86_CR4_OSXMMEXCPT | X86_CR4_TSD)

#define KVM_PMODE_VM_CR4_ALWAYS_ON (X86_CR4_PAE | X86_CR4_VMXE)
#define KVM_RMODE_VM_CR4_ALWAYS_ON (X86_CR4_VME | X86_CR4_PAE | X86_CR4_VMXE)

#define RMODE_GUEST_OWNED_EFLAGS_BITS (~(X86_EFLAGS_IOPL | X86_EFLAGS_VM))

#define VMX_MISC_EMULATED_PREEMPTION_TIMER_RATE 5

/*
 * Hyper-V requires all of these, so mark them as supported even though
 * they are just treated the same as all-context.
 */
#define VMX_VPID_EXTENT_SUPPORTED_MASK		\
	(VMX_VPID_EXTENT_INDIVIDUAL_ADDR_BIT |	\
	VMX_VPID_EXTENT_SINGLE_CONTEXT_BIT |	\
	VMX_VPID_EXTENT_GLOBAL_CONTEXT_BIT |	\
	VMX_VPID_EXTENT_SINGLE_NON_GLOBAL_BIT)

/*
 * These 2 parameters are used to config the controls for Pause-Loop Exiting:
 * ple_gap:    upper bound on the amount of time between two successive
 *             executions of PAUSE in a loop. Also indicate if ple enabled.
 *             According to test, this time is usually smaller than 128 cycles.
 * ple_window: upper bound on the amount of time a guest is allowed to execute
 *             in a PAUSE loop. Tests indicate that most spinlocks are held for
 *             less than 2^12 cycles
 * Time is measured based on a counter that runs at the same rate as the TSC,
 * refer SDM volume 3b section 21.6.13 & 22.1.3.
 */
#define KVM_VMX_DEFAULT_PLE_GAP           128
#define KVM_VMX_DEFAULT_PLE_WINDOW        4096
#define KVM_VMX_DEFAULT_PLE_WINDOW_GROW   2
#define KVM_VMX_DEFAULT_PLE_WINDOW_SHRINK 0
#define KVM_VMX_DEFAULT_PLE_WINDOW_MAX    \
		INT_MAX / KVM_VMX_DEFAULT_PLE_WINDOW_GROW

static int ple_gap = KVM_VMX_DEFAULT_PLE_GAP;
module_param(ple_gap, int, S_IRUGO);

static int ple_window = KVM_VMX_DEFAULT_PLE_WINDOW;
module_param(ple_window, int, S_IRUGO);

/* Default doubles per-vcpu window every exit. */
static int ple_window_grow = KVM_VMX_DEFAULT_PLE_WINDOW_GROW;
module_param(ple_window_grow, int, S_IRUGO);

/* Default resets per-vcpu window every exit to ple_window. */
static int ple_window_shrink = KVM_VMX_DEFAULT_PLE_WINDOW_SHRINK;
module_param(ple_window_shrink, int, S_IRUGO);

/* Default is to compute the maximum so we can never overflow. */
static int ple_window_actual_max = KVM_VMX_DEFAULT_PLE_WINDOW_MAX;
static int ple_window_max        = KVM_VMX_DEFAULT_PLE_WINDOW_MAX;
module_param(ple_window_max, int, S_IRUGO);

extern const ulong vmx_return;

#define NR_AUTOLOAD_MSRS 8
#define VMCS02_POOL_SIZE 1

struct vmcs {
	u32 revision_id;
	u32 abort;
	char data[0];
};

/*
 * Track a VMCS that may be loaded on a certain CPU. If it is (cpu!=-1), also
 * remember whether it was VMLAUNCHed, and maintain a linked list of all VMCSs
 * loaded on this CPU (so we can clear them if the CPU goes down).
 */
struct loaded_vmcs {
	struct vmcs *vmcs;
	struct vmcs *shadow_vmcs;
	int cpu;
	int launched;
	struct list_head loaded_vmcss_on_cpu_link;
};

struct shared_msr_entry {
	unsigned index;
	u64 data;
	u64 mask;
};

/*
 * struct vmcs12 describes the state that our guest hypervisor (L1) keeps for a
 * single nested guest (L2), hence the name vmcs12. Any VMX implementation has
 * a VMCS structure, and vmcs12 is our emulated VMX's VMCS. This structure is
 * stored in guest memory specified by VMPTRLD, but is opaque to the guest,
 * which must access it using VMREAD/VMWRITE/VMCLEAR instructions.
 * More than one of these structures may exist, if L1 runs multiple L2 guests.
 * nested_vmx_run() will use the data here to build a vmcs02: a VMCS for the
 * underlying hardware which will be used to run L2.
 * This structure is packed to ensure that its layout is identical across
 * machines (necessary for live migration).
 * If there are changes in this struct, VMCS12_REVISION must be changed.
 */
typedef u64 natural_width;
struct __packed vmcs12 {
	/* According to the Intel spec, a VMCS region must start with the
	 * following two fields. Then follow implementation-specific data.
	 */
	u32 revision_id;
	u32 abort;

	u32 launch_state; /* set to 0 by VMCLEAR, to 1 by VMLAUNCH */
	u32 padding[7]; /* room for future expansion */

	u64 io_bitmap_a;
	u64 io_bitmap_b;
	u64 msr_bitmap;
	u64 vm_exit_msr_store_addr;
	u64 vm_exit_msr_load_addr;
	u64 vm_entry_msr_load_addr;
	u64 tsc_offset;
	u64 virtual_apic_page_addr;
	u64 apic_access_addr;
	u64 posted_intr_desc_addr;
	u64 ept_pointer;
	u64 eoi_exit_bitmap0;
	u64 eoi_exit_bitmap1;
	u64 eoi_exit_bitmap2;
	u64 eoi_exit_bitmap3;
	u64 xss_exit_bitmap;
	u64 guest_physical_address;
	u64 vmcs_link_pointer;
	u64 guest_ia32_debugctl;
	u64 guest_ia32_pat;
	u64 guest_ia32_efer;
	u64 guest_ia32_perf_global_ctrl;
	u64 guest_pdptr0;
	u64 guest_pdptr1;
	u64 guest_pdptr2;
	u64 guest_pdptr3;
	u64 guest_bndcfgs;
	u64 host_ia32_pat;
	u64 host_ia32_efer;
	u64 host_ia32_perf_global_ctrl;
	u64 padding64[8]; /* room for future expansion */
	/*
	 * To allow migration of L1 (complete with its L2 guests) between
	 * machines of different natural widths (32 or 64 bit), we cannot have
	 * unsigned long fields with no explict size. We use u64 (aliased
	 * natural_width) instead. Luckily, x86 is little-endian.
	 */
	natural_width cr0_guest_host_mask;
	natural_width cr4_guest_host_mask;
	natural_width cr0_read_shadow;
	natural_width cr4_read_shadow;
	natural_width cr3_target_value0;
	natural_width cr3_target_value1;
	natural_width cr3_target_value2;
	natural_width cr3_target_value3;
	natural_width exit_qualification;
	natural_width guest_linear_address;
	natural_width guest_cr0;
	natural_width guest_cr3;
	natural_width guest_cr4;
	natural_width guest_es_base;
	natural_width guest_cs_base;
	natural_width guest_ss_base;
	natural_width guest_ds_base;
	natural_width guest_fs_base;
	natural_width guest_gs_base;
	natural_width guest_ldtr_base;
	natural_width guest_tr_base;
	natural_width guest_gdtr_base;
	natural_width guest_idtr_base;
	natural_width guest_dr7;
	natural_width guest_rsp;
	natural_width guest_rip;
	natural_width guest_rflags;
	natural_width guest_pending_dbg_exceptions;
	natural_width guest_sysenter_esp;
	natural_width guest_sysenter_eip;
	natural_width host_cr0;
	natural_width host_cr3;
	natural_width host_cr4;
	natural_width host_fs_base;
	natural_width host_gs_base;
	natural_width host_tr_base;
	natural_width host_gdtr_base;
	natural_width host_idtr_base;
	natural_width host_ia32_sysenter_esp;
	natural_width host_ia32_sysenter_eip;
	natural_width host_rsp;
	natural_width host_rip;
	natural_width paddingl[8]; /* room for future expansion */
	u32 pin_based_vm_exec_control;
	u32 cpu_based_vm_exec_control;
	u32 exception_bitmap;
	u32 page_fault_error_code_mask;
	u32 page_fault_error_code_match;
	u32 cr3_target_count;
	u32 vm_exit_controls;
	u32 vm_exit_msr_store_count;
	u32 vm_exit_msr_load_count;
	u32 vm_entry_controls;
	u32 vm_entry_msr_load_count;
	u32 vm_entry_intr_info_field;
	u32 vm_entry_exception_error_code;
	u32 vm_entry_instruction_len;
	u32 tpr_threshold;
	u32 secondary_vm_exec_control;
	u32 vm_instruction_error;
	u32 vm_exit_reason;
	u32 vm_exit_intr_info;
	u32 vm_exit_intr_error_code;
	u32 idt_vectoring_info_field;
	u32 idt_vectoring_error_code;
	u32 vm_exit_instruction_len;
	u32 vmx_instruction_info;
	u32 guest_es_limit;
	u32 guest_cs_limit;
	u32 guest_ss_limit;
	u32 guest_ds_limit;
	u32 guest_fs_limit;
	u32 guest_gs_limit;
	u32 guest_ldtr_limit;
	u32 guest_tr_limit;
	u32 guest_gdtr_limit;
	u32 guest_idtr_limit;
	u32 guest_es_ar_bytes;
	u32 guest_cs_ar_bytes;
	u32 guest_ss_ar_bytes;
	u32 guest_ds_ar_bytes;
	u32 guest_fs_ar_bytes;
	u32 guest_gs_ar_bytes;
	u32 guest_ldtr_ar_bytes;
	u32 guest_tr_ar_bytes;
	u32 guest_interruptibility_info;
	u32 guest_activity_state;
	u32 guest_sysenter_cs;
	u32 host_ia32_sysenter_cs;
	u32 vmx_preemption_timer_value;
	u32 padding32[7]; /* room for future expansion */
	u16 virtual_processor_id;
	u16 posted_intr_nv;
	u16 guest_es_selector;
	u16 guest_cs_selector;
	u16 guest_ss_selector;
	u16 guest_ds_selector;
	u16 guest_fs_selector;
	u16 guest_gs_selector;
	u16 guest_ldtr_selector;
	u16 guest_tr_selector;
	u16 guest_intr_status;
	u16 host_es_selector;
	u16 host_cs_selector;
	u16 host_ss_selector;
	u16 host_ds_selector;
	u16 host_fs_selector;
	u16 host_gs_selector;
	u16 host_tr_selector;
};

/*
 * VMCS12_REVISION is an arbitrary id that should be changed if the content or
 * layout of struct vmcs12 is changed. MSR_IA32_VMX_BASIC returns this id, and
 * VMPTRLD verifies that the VMCS region that L1 is loading contains this id.
 */
#define VMCS12_REVISION 0x11e57ed0

/*
 * VMCS12_SIZE is the number of bytes L1 should allocate for the VMXON region
 * and any VMCS region. Although only sizeof(struct vmcs12) are used by the
 * current implementation, 4K are reserved to avoid future complications.
 */
#define VMCS12_SIZE 0x1000

/* Used to remember the last vmcs02 used for some recently used vmcs12s */
struct vmcs02_list {
	struct list_head list;
	gpa_t vmptr;
	struct loaded_vmcs vmcs02;
};

/*
 * The nested_vmx structure is part of vcpu_vmx, and holds information we need
 * for correct emulation of VMX (i.e., nested VMX) on this vcpu.
 */
struct nested_vmx {
	/* Has the level1 guest done vmxon? */
	bool vmxon;
	gpa_t vmxon_ptr;

	/* The guest-physical address of the current VMCS L1 keeps for L2 */
	gpa_t current_vmptr;
	/* The host-usable pointer to the above */
	struct page *current_vmcs12_page;
	struct vmcs12 *current_vmcs12;
	/*
	 * Cache of the guest's VMCS, existing outside of guest memory.
	 * Loaded from guest memory during VMPTRLD. Flushed to guest
	 * memory during VMXOFF, VMCLEAR, VMPTRLD.
	 */
	struct vmcs12 *cached_vmcs12;
	/*
	 * Indicates if the shadow vmcs must be updated with the
	 * data hold by vmcs12
	 */
	bool sync_shadow_vmcs;

	/* vmcs02_list cache of VMCSs recently used to run L2 guests */
	struct list_head vmcs02_pool;
	int vmcs02_num;
	bool change_vmcs01_virtual_x2apic_mode;
	/* L2 must run next, and mustn't decide to exit to L1. */
	bool nested_run_pending;
	/*
	 * Guest pages referred to in vmcs02 with host-physical pointers, so
	 * we must keep them pinned while L2 runs.
	 */
	struct page *apic_access_page;
	struct page *virtual_apic_page;
	struct page *pi_desc_page;
	struct pi_desc *pi_desc;
	bool pi_pending;
	u16 posted_intr_nv;

	unsigned long *msr_bitmap;

	struct hrtimer preemption_timer;
	bool preemption_timer_expired;

	/* to migrate it to L2 if VM_ENTRY_LOAD_DEBUG_CONTROLS is off */
	u64 vmcs01_debugctl;

	u16 vpid02;
	u16 last_vpid;

	/*
	 * We only store the "true" versions of the VMX capability MSRs. We
	 * generate the "non-true" versions by setting the must-be-1 bits
	 * according to the SDM.
	 */
	u32 nested_vmx_procbased_ctls_low;
	u32 nested_vmx_procbased_ctls_high;
	u32 nested_vmx_secondary_ctls_low;
	u32 nested_vmx_secondary_ctls_high;
	u32 nested_vmx_pinbased_ctls_low;
	u32 nested_vmx_pinbased_ctls_high;
	u32 nested_vmx_exit_ctls_low;
	u32 nested_vmx_exit_ctls_high;
	u32 nested_vmx_entry_ctls_low;
	u32 nested_vmx_entry_ctls_high;
	u32 nested_vmx_misc_low;
	u32 nested_vmx_misc_high;
	u32 nested_vmx_ept_caps;
	u32 nested_vmx_vpid_caps;
	u64 nested_vmx_basic;
	u64 nested_vmx_cr0_fixed0;
	u64 nested_vmx_cr0_fixed1;
	u64 nested_vmx_cr4_fixed0;
	u64 nested_vmx_cr4_fixed1;
	u64 nested_vmx_vmcs_enum;
};

#define POSTED_INTR_ON  0
#define POSTED_INTR_SN  1

/* Posted-Interrupt Descriptor */
struct pi_desc {
	u32 pir[8];     /* Posted interrupt requested */
	union {
		struct {
				/* bit 256 - Outstanding Notification */
			u16	on	: 1,
				/* bit 257 - Suppress Notification */
				sn	: 1,
				/* bit 271:258 - Reserved */
				rsvd_1	: 14;
				/* bit 279:272 - Notification Vector */
			u8	nv;
				/* bit 287:280 - Reserved */
			u8	rsvd_2;
				/* bit 319:288 - Notification Destination */
			u32	ndst;
		};
		u64 control;
	};
	u32 rsvd[6];
} __aligned(64);

static bool pi_test_and_set_on(struct pi_desc *pi_desc)
{
	return test_and_set_bit(POSTED_INTR_ON,
			(unsigned long *)&pi_desc->control);
}

static bool pi_test_and_clear_on(struct pi_desc *pi_desc)
{
	return test_and_clear_bit(POSTED_INTR_ON,
			(unsigned long *)&pi_desc->control);
}

static int pi_test_and_set_pir(int vector, struct pi_desc *pi_desc)
{
	return test_and_set_bit(vector, (unsigned long *)pi_desc->pir);
}

static inline void pi_clear_sn(struct pi_desc *pi_desc)
{
	return clear_bit(POSTED_INTR_SN,
			(unsigned long *)&pi_desc->control);
}

static inline void pi_set_sn(struct pi_desc *pi_desc)
{
	return set_bit(POSTED_INTR_SN,
			(unsigned long *)&pi_desc->control);
}

static inline void pi_clear_on(struct pi_desc *pi_desc)
{
	clear_bit(POSTED_INTR_ON,
  		  (unsigned long *)&pi_desc->control);
}

static inline int pi_test_on(struct pi_desc *pi_desc)
{
	return test_bit(POSTED_INTR_ON,
			(unsigned long *)&pi_desc->control);
}

static inline int pi_test_sn(struct pi_desc *pi_desc)
{
	return test_bit(POSTED_INTR_SN,
			(unsigned long *)&pi_desc->control);
}

struct vcpu_vmx {
	struct kvm_vcpu       vcpu;
	unsigned long         host_rsp;
	u8                    fail;
	bool                  nmi_known_unmasked;
	u32                   exit_intr_info;
	u32                   idt_vectoring_info;
	ulong                 rflags;
	struct shared_msr_entry *guest_msrs;
	int                   nmsrs;
	int                   save_nmsrs;
	unsigned long	      host_idt_base;
#ifdef CONFIG_X86_64
	u64 		      msr_host_kernel_gs_base;
	u64 		      msr_guest_kernel_gs_base;
#endif
	u32 vm_entry_controls_shadow;
	u32 vm_exit_controls_shadow;
	/*
	 * loaded_vmcs points to the VMCS currently used in this vcpu. For a
	 * non-nested (L1) guest, it always points to vmcs01. For a nested
	 * guest (L2), it points to a different VMCS.
	 */
	struct loaded_vmcs    vmcs01;
	struct loaded_vmcs   *loaded_vmcs;
	bool                  __launched; /* temporary, used in vmx_vcpu_run */
	struct msr_autoload {
		unsigned nr;
		struct vmx_msr_entry guest[NR_AUTOLOAD_MSRS];
		struct vmx_msr_entry host[NR_AUTOLOAD_MSRS];
	} msr_autoload;
	struct {
		int           loaded;
		u16           fs_sel, gs_sel, ldt_sel;
#ifdef CONFIG_X86_64
		u16           ds_sel, es_sel;
#endif
		int           gs_ldt_reload_needed;
		int           fs_reload_needed;
		u64           msr_host_bndcfgs;
		unsigned long vmcs_host_cr4;	/* May not match real cr4 */
	} host_state;
	struct {
		int vm86_active;
		ulong save_rflags;
		struct kvm_segment segs[8];
	} rmode;
	struct {
		u32 bitmask; /* 4 bits per segment (1 bit per field) */
		struct kvm_save_segment {
			u16 selector;
			unsigned long base;
			u32 limit;
			u32 ar;
		} seg[8];
	} segment_cache;
	int vpid;
	bool emulation_required;

	/* Support for vnmi-less CPUs */
	int soft_vnmi_blocked;
	ktime_t entry_time;
	s64 vnmi_blocked_time;
	u32 exit_reason;

	/* Posted interrupt descriptor */
	struct pi_desc pi_desc;

	/* Support for a guest hypervisor (nested VMX) */
	struct nested_vmx nested;

	/* Dynamic PLE window. */
	int ple_window;
	bool ple_window_dirty;

	/* Support for PML */
#define PML_ENTITY_NUM		512
	struct page *pml_pg;

	/* apic deadline value in host tsc */
	u64 hv_deadline_tsc;

	u64 current_tsc_ratio;

	bool guest_pkru_valid;
	u32 guest_pkru;
	u32 host_pkru;

	/*
	 * Only bits masked by msr_ia32_feature_control_valid_bits can be set in
	 * msr_ia32_feature_control. FEATURE_CONTROL_LOCKED is always included
	 * in msr_ia32_feature_control_valid_bits.
	 */
	u64 msr_ia32_feature_control;
	u64 msr_ia32_feature_control_valid_bits;
};

enum segment_cache_field {
	SEG_FIELD_SEL = 0,
	SEG_FIELD_BASE = 1,
	SEG_FIELD_LIMIT = 2,
	SEG_FIELD_AR = 3,

	SEG_FIELD_NR = 4
};

static inline struct vcpu_vmx *to_vmx(struct kvm_vcpu *vcpu)
{
	return container_of(vcpu, struct vcpu_vmx, vcpu);
}

static struct pi_desc *vcpu_to_pi_desc(struct kvm_vcpu *vcpu)
{
	return &(to_vmx(vcpu)->pi_desc);
}

#define VMCS12_OFFSET(x) offsetof(struct vmcs12, x)
#define FIELD(number, name)	[number] = VMCS12_OFFSET(name)
#define FIELD64(number, name)	[number] = VMCS12_OFFSET(name), \
				[number##_HIGH] = VMCS12_OFFSET(name)+4


static unsigned long shadow_read_only_fields[] = {
	/*
	 * We do NOT shadow fields that are modified when L0
	 * traps and emulates any vmx instruction (e.g. VMPTRLD,
	 * VMXON...) executed by L1.
	 * For example, VM_INSTRUCTION_ERROR is read
	 * by L1 if a vmx instruction fails (part of the error path).
	 * Note the code assumes this logic. If for some reason
	 * we start shadowing these fields then we need to
	 * force a shadow sync when L0 emulates vmx instructions
	 * (e.g. force a sync if VM_INSTRUCTION_ERROR is modified
	 * by nested_vmx_failValid)
	 */
	VM_EXIT_REASON,
	VM_EXIT_INTR_INFO,
	VM_EXIT_INSTRUCTION_LEN,
	IDT_VECTORING_INFO_FIELD,
	IDT_VECTORING_ERROR_CODE,
	VM_EXIT_INTR_ERROR_CODE,
	EXIT_QUALIFICATION,
	GUEST_LINEAR_ADDRESS,
	GUEST_PHYSICAL_ADDRESS
};
static int max_shadow_read_only_fields =
	ARRAY_SIZE(shadow_read_only_fields);

static unsigned long shadow_read_write_fields[] = {
	TPR_THRESHOLD,
	GUEST_RIP,
	GUEST_RSP,
	GUEST_CR0,
	GUEST_CR3,
	GUEST_CR4,
	GUEST_INTERRUPTIBILITY_INFO,
	GUEST_RFLAGS,
	GUEST_CS_SELECTOR,
	GUEST_CS_AR_BYTES,
	GUEST_CS_LIMIT,
	GUEST_CS_BASE,
	GUEST_ES_BASE,
	GUEST_BNDCFGS,
	CR0_GUEST_HOST_MASK,
	CR0_READ_SHADOW,
	CR4_READ_SHADOW,
	TSC_OFFSET,
	EXCEPTION_BITMAP,
	CPU_BASED_VM_EXEC_CONTROL,
	VM_ENTRY_EXCEPTION_ERROR_CODE,
	VM_ENTRY_INTR_INFO_FIELD,
	VM_ENTRY_INSTRUCTION_LEN,
	VM_ENTRY_EXCEPTION_ERROR_CODE,
	HOST_FS_BASE,
	HOST_GS_BASE,
	HOST_FS_SELECTOR,
	HOST_GS_SELECTOR
};
static int max_shadow_read_write_fields =
	ARRAY_SIZE(shadow_read_write_fields);

static const unsigned short vmcs_field_to_offset_table[] = {
	FIELD(VIRTUAL_PROCESSOR_ID, virtual_processor_id),
	FIELD(POSTED_INTR_NV, posted_intr_nv),
	FIELD(GUEST_ES_SELECTOR, guest_es_selector),
	FIELD(GUEST_CS_SELECTOR, guest_cs_selector),
	FIELD(GUEST_SS_SELECTOR, guest_ss_selector),
	FIELD(GUEST_DS_SELECTOR, guest_ds_selector),
	FIELD(GUEST_FS_SELECTOR, guest_fs_selector),
	FIELD(GUEST_GS_SELECTOR, guest_gs_selector),
	FIELD(GUEST_LDTR_SELECTOR, guest_ldtr_selector),
	FIELD(GUEST_TR_SELECTOR, guest_tr_selector),
	FIELD(GUEST_INTR_STATUS, guest_intr_status),
	FIELD(HOST_ES_SELECTOR, host_es_selector),
	FIELD(HOST_CS_SELECTOR, host_cs_selector),
	FIELD(HOST_SS_SELECTOR, host_ss_selector),
	FIELD(HOST_DS_SELECTOR, host_ds_selector),
	FIELD(HOST_FS_SELECTOR, host_fs_selector),
	FIELD(HOST_GS_SELECTOR, host_gs_selector),
	FIELD(HOST_TR_SELECTOR, host_tr_selector),
	FIELD64(IO_BITMAP_A, io_bitmap_a),
	FIELD64(IO_BITMAP_B, io_bitmap_b),
	FIELD64(MSR_BITMAP, msr_bitmap),
	FIELD64(VM_EXIT_MSR_STORE_ADDR, vm_exit_msr_store_addr),
	FIELD64(VM_EXIT_MSR_LOAD_ADDR, vm_exit_msr_load_addr),
	FIELD64(VM_ENTRY_MSR_LOAD_ADDR, vm_entry_msr_load_addr),
	FIELD64(TSC_OFFSET, tsc_offset),
	FIELD64(VIRTUAL_APIC_PAGE_ADDR, virtual_apic_page_addr),
	FIELD64(APIC_ACCESS_ADDR, apic_access_addr),
	FIELD64(POSTED_INTR_DESC_ADDR, posted_intr_desc_addr),
	FIELD64(EPT_POINTER, ept_pointer),
	FIELD64(EOI_EXIT_BITMAP0, eoi_exit_bitmap0),
	FIELD64(EOI_EXIT_BITMAP1, eoi_exit_bitmap1),
	FIELD64(EOI_EXIT_BITMAP2, eoi_exit_bitmap2),
	FIELD64(EOI_EXIT_BITMAP3, eoi_exit_bitmap3),
	FIELD64(XSS_EXIT_BITMAP, xss_exit_bitmap),
	FIELD64(GUEST_PHYSICAL_ADDRESS, guest_physical_address),
	FIELD64(VMCS_LINK_POINTER, vmcs_link_pointer),
	FIELD64(GUEST_IA32_DEBUGCTL, guest_ia32_debugctl),
	FIELD64(GUEST_IA32_PAT, guest_ia32_pat),
	FIELD64(GUEST_IA32_EFER, guest_ia32_efer),
	FIELD64(GUEST_IA32_PERF_GLOBAL_CTRL, guest_ia32_perf_global_ctrl),
	FIELD64(GUEST_PDPTR0, guest_pdptr0),
	FIELD64(GUEST_PDPTR1, guest_pdptr1),
	FIELD64(GUEST_PDPTR2, guest_pdptr2),
	FIELD64(GUEST_PDPTR3, guest_pdptr3),
	FIELD64(GUEST_BNDCFGS, guest_bndcfgs),
	FIELD64(HOST_IA32_PAT, host_ia32_pat),
	FIELD64(HOST_IA32_EFER, host_ia32_efer),
	FIELD64(HOST_IA32_PERF_GLOBAL_CTRL, host_ia32_perf_global_ctrl),
	FIELD(PIN_BASED_VM_EXEC_CONTROL, pin_based_vm_exec_control),
	FIELD(CPU_BASED_VM_EXEC_CONTROL, cpu_based_vm_exec_control),
	FIELD(EXCEPTION_BITMAP, exception_bitmap),
	FIELD(PAGE_FAULT_ERROR_CODE_MASK, page_fault_error_code_mask),
	FIELD(PAGE_FAULT_ERROR_CODE_MATCH, page_fault_error_code_match),
	FIELD(CR3_TARGET_COUNT, cr3_target_count),
	FIELD(VM_EXIT_CONTROLS, vm_exit_controls),
	FIELD(VM_EXIT_MSR_STORE_COUNT, vm_exit_msr_store_count),
	FIELD(VM_EXIT_MSR_LOAD_COUNT, vm_exit_msr_load_count),
	FIELD(VM_ENTRY_CONTROLS, vm_entry_controls),
	FIELD(VM_ENTRY_MSR_LOAD_COUNT, vm_entry_msr_load_count),
	FIELD(VM_ENTRY_INTR_INFO_FIELD, vm_entry_intr_info_field),
	FIELD(VM_ENTRY_EXCEPTION_ERROR_CODE, vm_entry_exception_error_code),
	FIELD(VM_ENTRY_INSTRUCTION_LEN, vm_entry_instruction_len),
	FIELD(TPR_THRESHOLD, tpr_threshold),
	FIELD(SECONDARY_VM_EXEC_CONTROL, secondary_vm_exec_control),
	FIELD(VM_INSTRUCTION_ERROR, vm_instruction_error),
	FIELD(VM_EXIT_REASON, vm_exit_reason),
	FIELD(VM_EXIT_INTR_INFO, vm_exit_intr_info),
	FIELD(VM_EXIT_INTR_ERROR_CODE, vm_exit_intr_error_code),
	FIELD(IDT_VECTORING_INFO_FIELD, idt_vectoring_info_field),
	FIELD(IDT_VECTORING_ERROR_CODE, idt_vectoring_error_code),
	FIELD(VM_EXIT_INSTRUCTION_LEN, vm_exit_instruction_len),
	FIELD(VMX_INSTRUCTION_INFO, vmx_instruction_info),
	FIELD(GUEST_ES_LIMIT, guest_es_limit),
	FIELD(GUEST_CS_LIMIT, guest_cs_limit),
	FIELD(GUEST_SS_LIMIT, guest_ss_limit),
	FIELD(GUEST_DS_LIMIT, guest_ds_limit),
	FIELD(GUEST_FS_LIMIT, guest_fs_limit),
	FIELD(GUEST_GS_LIMIT, guest_gs_limit),
	FIELD(GUEST_LDTR_LIMIT, guest_ldtr_limit),
	FIELD(GUEST_TR_LIMIT, guest_tr_limit),
	FIELD(GUEST_GDTR_LIMIT, guest_gdtr_limit),
	FIELD(GUEST_IDTR_LIMIT, guest_idtr_limit),
	FIELD(GUEST_ES_AR_BYTES, guest_es_ar_bytes),
	FIELD(GUEST_CS_AR_BYTES, guest_cs_ar_bytes),
	FIELD(GUEST_SS_AR_BYTES, guest_ss_ar_bytes),
	FIELD(GUEST_DS_AR_BYTES, guest_ds_ar_bytes),
	FIELD(GUEST_FS_AR_BYTES, guest_fs_ar_bytes),
	FIELD(GUEST_GS_AR_BYTES, guest_gs_ar_bytes),
	FIELD(GUEST_LDTR_AR_BYTES, guest_ldtr_ar_bytes),
	FIELD(GUEST_TR_AR_BYTES, guest_tr_ar_bytes),
	FIELD(GUEST_INTERRUPTIBILITY_INFO, guest_interruptibility_info),
	FIELD(GUEST_ACTIVITY_STATE, guest_activity_state),
	FIELD(GUEST_SYSENTER_CS, guest_sysenter_cs),
	FIELD(HOST_IA32_SYSENTER_CS, host_ia32_sysenter_cs),
	FIELD(VMX_PREEMPTION_TIMER_VALUE, vmx_preemption_timer_value),
	FIELD(CR0_GUEST_HOST_MASK, cr0_guest_host_mask),
	FIELD(CR4_GUEST_HOST_MASK, cr4_guest_host_mask),
	FIELD(CR0_READ_SHADOW, cr0_read_shadow),
	FIELD(CR4_READ_SHADOW, cr4_read_shadow),
	FIELD(CR3_TARGET_VALUE0, cr3_target_value0),
	FIELD(CR3_TARGET_VALUE1, cr3_target_value1),
	FIELD(CR3_TARGET_VALUE2, cr3_target_value2),
	FIELD(CR3_TARGET_VALUE3, cr3_target_value3),
	FIELD(EXIT_QUALIFICATION, exit_qualification),
	FIELD(GUEST_LINEAR_ADDRESS, guest_linear_address),
	FIELD(GUEST_CR0, guest_cr0),
	FIELD(GUEST_CR3, guest_cr3),
	FIELD(GUEST_CR4, guest_cr4),
	FIELD(GUEST_ES_BASE, guest_es_base),
	FIELD(GUEST_CS_BASE, guest_cs_base),
	FIELD(GUEST_SS_BASE, guest_ss_base),
	FIELD(GUEST_DS_BASE, guest_ds_base),
	FIELD(GUEST_FS_BASE, guest_fs_base),
	FIELD(GUEST_GS_BASE, guest_gs_base),
	FIELD(GUEST_LDTR_BASE, guest_ldtr_base),
	FIELD(GUEST_TR_BASE, guest_tr_base),
	FIELD(GUEST_GDTR_BASE, guest_gdtr_base),
	FIELD(GUEST_IDTR_BASE, guest_idtr_base),
	FIELD(GUEST_DR7, guest_dr7),
	FIELD(GUEST_RSP, guest_rsp),
	FIELD(GUEST_RIP, guest_rip),
	FIELD(GUEST_RFLAGS, guest_rflags),
	FIELD(GUEST_PENDING_DBG_EXCEPTIONS, guest_pending_dbg_exceptions),
	FIELD(GUEST_SYSENTER_ESP, guest_sysenter_esp),
	FIELD(GUEST_SYSENTER_EIP, guest_sysenter_eip),
	FIELD(HOST_CR0, host_cr0),
	FIELD(HOST_CR3, host_cr3),
	FIELD(HOST_CR4, host_cr4),
	FIELD(HOST_FS_BASE, host_fs_base),
	FIELD(HOST_GS_BASE, host_gs_base),
	FIELD(HOST_TR_BASE, host_tr_base),
	FIELD(HOST_GDTR_BASE, host_gdtr_base),
	FIELD(HOST_IDTR_BASE, host_idtr_base),
	FIELD(HOST_IA32_SYSENTER_ESP, host_ia32_sysenter_esp),
	FIELD(HOST_IA32_SYSENTER_EIP, host_ia32_sysenter_eip),
	FIELD(HOST_RSP, host_rsp),
	FIELD(HOST_RIP, host_rip),
};

static inline short vmcs_field_to_offset(unsigned long field)
{
	BUILD_BUG_ON(ARRAY_SIZE(vmcs_field_to_offset_table) > SHRT_MAX);

	if (field >= ARRAY_SIZE(vmcs_field_to_offset_table) ||
	    vmcs_field_to_offset_table[field] == 0)
		return -ENOENT;

	return vmcs_field_to_offset_table[field];
}

static inline struct vmcs12 *get_vmcs12(struct kvm_vcpu *vcpu)
{
	return to_vmx(vcpu)->nested.cached_vmcs12;
}

static struct page *nested_get_page(struct kvm_vcpu *vcpu, gpa_t addr)
{
	struct page *page = kvm_vcpu_gfn_to_page(vcpu, addr >> PAGE_SHIFT);
	if (is_error_page(page))
		return NULL;

	return page;
}

static void nested_release_page(struct page *page)
{
	kvm_release_page_dirty(page);
}

static void nested_release_page_clean(struct page *page)
{
	kvm_release_page_clean(page);
}

static unsigned long nested_ept_get_cr3(struct kvm_vcpu *vcpu);
static u64 construct_eptp(unsigned long root_hpa);
static void kvm_cpu_vmxon(u64 addr);
static void kvm_cpu_vmxoff(void);
static bool vmx_xsaves_supported(void);
static int vmx_set_tss_addr(struct kvm *kvm, unsigned int addr);
static void vmx_set_segment(struct kvm_vcpu *vcpu,
			    struct kvm_segment *var, int seg);
static void vmx_get_segment(struct kvm_vcpu *vcpu,
			    struct kvm_segment *var, int seg);
static bool guest_state_valid(struct kvm_vcpu *vcpu);
static u32 vmx_segment_access_rights(struct kvm_segment *var);
static void copy_vmcs12_to_shadow(struct vcpu_vmx *vmx);
static void copy_shadow_to_vmcs12(struct vcpu_vmx *vmx);
static int alloc_identity_pagetable(struct kvm *kvm);

static DEFINE_PER_CPU(struct vmcs *, vmxarea);
static DEFINE_PER_CPU(struct vmcs *, current_vmcs);
/*
 * We maintain a per-CPU linked-list of VMCS loaded on that CPU. This is needed
 * when a CPU is brought down, and we need to VMCLEAR all VMCSs loaded on it.
 */
static DEFINE_PER_CPU(struct list_head, loaded_vmcss_on_cpu);
static DEFINE_PER_CPU(struct desc_ptr, host_gdt);

/*
 * We maintian a per-CPU linked-list of vCPU, so in wakeup_handler() we
 * can find which vCPU should be waken up.
 */
static DEFINE_PER_CPU(struct list_head, blocked_vcpu_on_cpu);
static DEFINE_PER_CPU(spinlock_t, blocked_vcpu_on_cpu_lock);

enum {
	VMX_IO_BITMAP_A,
	VMX_IO_BITMAP_B,
	VMX_MSR_BITMAP_LEGACY,
	VMX_MSR_BITMAP_LONGMODE,
	VMX_MSR_BITMAP_LEGACY_X2APIC_APICV,
	VMX_MSR_BITMAP_LONGMODE_X2APIC_APICV,
	VMX_MSR_BITMAP_LEGACY_X2APIC,
	VMX_MSR_BITMAP_LONGMODE_X2APIC,
	VMX_VMREAD_BITMAP,
	VMX_VMWRITE_BITMAP,
	VMX_BITMAP_NR
};

static unsigned long *vmx_bitmap[VMX_BITMAP_NR];

#define vmx_io_bitmap_a                      (vmx_bitmap[VMX_IO_BITMAP_A])
#define vmx_io_bitmap_b                      (vmx_bitmap[VMX_IO_BITMAP_B])
#define vmx_msr_bitmap_legacy                (vmx_bitmap[VMX_MSR_BITMAP_LEGACY])
#define vmx_msr_bitmap_longmode              (vmx_bitmap[VMX_MSR_BITMAP_LONGMODE])
#define vmx_msr_bitmap_legacy_x2apic_apicv   (vmx_bitmap[VMX_MSR_BITMAP_LEGACY_X2APIC_APICV])
#define vmx_msr_bitmap_longmode_x2apic_apicv (vmx_bitmap[VMX_MSR_BITMAP_LONGMODE_X2APIC_APICV])
#define vmx_msr_bitmap_legacy_x2apic         (vmx_bitmap[VMX_MSR_BITMAP_LEGACY_X2APIC])
#define vmx_msr_bitmap_longmode_x2apic       (vmx_bitmap[VMX_MSR_BITMAP_LONGMODE_X2APIC])
#define vmx_vmread_bitmap                    (vmx_bitmap[VMX_VMREAD_BITMAP])
#define vmx_vmwrite_bitmap                   (vmx_bitmap[VMX_VMWRITE_BITMAP])

static bool cpu_has_load_ia32_efer;
static bool cpu_has_load_perf_global_ctrl;

static DECLARE_BITMAP(vmx_vpid_bitmap, VMX_NR_VPIDS);
static DEFINE_SPINLOCK(vmx_vpid_lock);

static struct vmcs_config {
	int size;
	int order;
	u32 basic_cap;
	u32 revision_id;
	u32 pin_based_exec_ctrl;
	u32 cpu_based_exec_ctrl;
	u32 cpu_based_2nd_exec_ctrl;
	u32 vmexit_ctrl;
	u32 vmentry_ctrl;
} vmcs_config;

static struct vmx_capability {
	u32 ept;
	u32 vpid;
} vmx_capability;

#define VMX_SEGMENT_FIELD(seg)					\
	[VCPU_SREG_##seg] = {                                   \
		.selector = GUEST_##seg##_SELECTOR,		\
		.base = GUEST_##seg##_BASE,		   	\
		.limit = GUEST_##seg##_LIMIT,		   	\
		.ar_bytes = GUEST_##seg##_AR_BYTES,	   	\
	}

static const struct kvm_vmx_segment_field {
	unsigned selector;
	unsigned base;
	unsigned limit;
	unsigned ar_bytes;
} kvm_vmx_segment_fields[] = {
	VMX_SEGMENT_FIELD(CS),
	VMX_SEGMENT_FIELD(DS),
	VMX_SEGMENT_FIELD(ES),
	VMX_SEGMENT_FIELD(FS),
	VMX_SEGMENT_FIELD(GS),
	VMX_SEGMENT_FIELD(SS),
	VMX_SEGMENT_FIELD(TR),
	VMX_SEGMENT_FIELD(LDTR),
};

static u64 host_efer;

static void ept_save_pdptrs(struct kvm_vcpu *vcpu);

/*
 * Keep MSR_STAR at the end, as setup_msrs() will try to optimize it
 * away by decrementing the array size.
 */
static const u32 vmx_msr_index[] = {
#ifdef CONFIG_X86_64
	MSR_SYSCALL_MASK, MSR_LSTAR, MSR_CSTAR,
#endif
	MSR_EFER, MSR_TSC_AUX, MSR_STAR,
};

static inline bool is_exception_n(u32 intr_info, u8 vector)
{
	return (intr_info & (INTR_INFO_INTR_TYPE_MASK | INTR_INFO_VECTOR_MASK |
			     INTR_INFO_VALID_MASK)) ==
		(INTR_TYPE_HARD_EXCEPTION | vector | INTR_INFO_VALID_MASK);
}

static inline bool is_debug(u32 intr_info)
{
	return is_exception_n(intr_info, DB_VECTOR);
}

static inline bool is_breakpoint(u32 intr_info)
{
	return is_exception_n(intr_info, BP_VECTOR);
}

static inline bool is_page_fault(u32 intr_info)
{
	return is_exception_n(intr_info, PF_VECTOR);
}

static inline bool is_no_device(u32 intr_info)
{
	return is_exception_n(intr_info, NM_VECTOR);
}

static inline bool is_invalid_opcode(u32 intr_info)
{
	return is_exception_n(intr_info, UD_VECTOR);
}

static inline bool is_external_interrupt(u32 intr_info)
{
	return (intr_info & (INTR_INFO_INTR_TYPE_MASK | INTR_INFO_VALID_MASK))
		== (INTR_TYPE_EXT_INTR | INTR_INFO_VALID_MASK);
}

static inline bool is_machine_check(u32 intr_info)
{
	return (intr_info & (INTR_INFO_INTR_TYPE_MASK | INTR_INFO_VECTOR_MASK |
			     INTR_INFO_VALID_MASK)) ==
		(INTR_TYPE_HARD_EXCEPTION | MC_VECTOR | INTR_INFO_VALID_MASK);
}

static inline bool cpu_has_vmx_msr_bitmap(void)
{
	return vmcs_config.cpu_based_exec_ctrl & CPU_BASED_USE_MSR_BITMAPS;
}

static inline bool cpu_has_vmx_tpr_shadow(void)
{
	return vmcs_config.cpu_based_exec_ctrl & CPU_BASED_TPR_SHADOW;
}

static inline bool cpu_need_tpr_shadow(struct kvm_vcpu *vcpu)
{
	return cpu_has_vmx_tpr_shadow() && lapic_in_kernel(vcpu);
}

static inline bool cpu_has_secondary_exec_ctrls(void)
{
	return vmcs_config.cpu_based_exec_ctrl &
		CPU_BASED_ACTIVATE_SECONDARY_CONTROLS;
}

static inline bool cpu_has_vmx_virtualize_apic_accesses(void)
{
	return vmcs_config.cpu_based_2nd_exec_ctrl &
		SECONDARY_EXEC_VIRTUALIZE_APIC_ACCESSES;
}

static inline bool cpu_has_vmx_virtualize_x2apic_mode(void)
{
	return vmcs_config.cpu_based_2nd_exec_ctrl &
		SECONDARY_EXEC_VIRTUALIZE_X2APIC_MODE;
}

static inline bool cpu_has_vmx_apic_register_virt(void)
{
	return vmcs_config.cpu_based_2nd_exec_ctrl &
		SECONDARY_EXEC_APIC_REGISTER_VIRT;
}

static inline bool cpu_has_vmx_virtual_intr_delivery(void)
{
	return vmcs_config.cpu_based_2nd_exec_ctrl &
		SECONDARY_EXEC_VIRTUAL_INTR_DELIVERY;
}

/*
 * Comment's format: document - errata name - stepping - processor name.
 * Refer from
 * https://www.virtualbox.org/svn/vbox/trunk/src/VBox/VMM/VMMR0/HMR0.cpp
 */
static u32 vmx_preemption_cpu_tfms[] = {
/* 323344.pdf - BA86   - D0 - Xeon 7500 Series */
0x000206E6,
/* 323056.pdf - AAX65  - C2 - Xeon L3406 */
/* 322814.pdf - AAT59  - C2 - i7-600, i5-500, i5-400 and i3-300 Mobile */
/* 322911.pdf - AAU65  - C2 - i5-600, i3-500 Desktop and Pentium G6950 */
0x00020652,
/* 322911.pdf - AAU65  - K0 - i5-600, i3-500 Desktop and Pentium G6950 */
0x00020655,
/* 322373.pdf - AAO95  - B1 - Xeon 3400 Series */
/* 322166.pdf - AAN92  - B1 - i7-800 and i5-700 Desktop */
/*
 * 320767.pdf - AAP86  - B1 -
 * i7-900 Mobile Extreme, i7-800 and i7-700 Mobile
 */
0x000106E5,
/* 321333.pdf - AAM126 - C0 - Xeon 3500 */
0x000106A0,
/* 321333.pdf - AAM126 - C1 - Xeon 3500 */
0x000106A1,
/* 320836.pdf - AAJ124 - C0 - i7-900 Desktop Extreme and i7-900 Desktop */
0x000106A4,
 /* 321333.pdf - AAM126 - D0 - Xeon 3500 */
 /* 321324.pdf - AAK139 - D0 - Xeon 5500 */
 /* 320836.pdf - AAJ124 - D0 - i7-900 Extreme and i7-900 Desktop */
0x000106A5,
};

static inline bool cpu_has_broken_vmx_preemption_timer(void)
{
	u32 eax = cpuid_eax(0x00000001), i;

	/* Clear the reserved bits */
	eax &= ~(0x3U << 14 | 0xfU << 28);
	for (i = 0; i < ARRAY_SIZE(vmx_preemption_cpu_tfms); i++)
		if (eax == vmx_preemption_cpu_tfms[i])
			return true;

	return false;
}

static inline bool cpu_has_vmx_preemption_timer(void)
{
	return vmcs_config.pin_based_exec_ctrl &
		PIN_BASED_VMX_PREEMPTION_TIMER;
}

static inline bool cpu_has_vmx_posted_intr(void)
{
	return IS_ENABLED(CONFIG_X86_LOCAL_APIC) &&
		vmcs_config.pin_based_exec_ctrl & PIN_BASED_POSTED_INTR;
}

static inline bool cpu_has_vmx_apicv(void)
{
	return cpu_has_vmx_apic_register_virt() &&
		cpu_has_vmx_virtual_intr_delivery() &&
		cpu_has_vmx_posted_intr();
}

static inline bool cpu_has_vmx_flexpriority(void)
{
	return cpu_has_vmx_tpr_shadow() &&
		cpu_has_vmx_virtualize_apic_accesses();
}

static inline bool cpu_has_vmx_ept_execute_only(void)
{
	return vmx_capability.ept & VMX_EPT_EXECUTE_ONLY_BIT;
}

static inline bool cpu_has_vmx_ept_2m_page(void)
{
	return vmx_capability.ept & VMX_EPT_2MB_PAGE_BIT;
}

static inline bool cpu_has_vmx_ept_1g_page(void)
{
	return vmx_capability.ept & VMX_EPT_1GB_PAGE_BIT;
}

static inline bool cpu_has_vmx_ept_4levels(void)
{
	return vmx_capability.ept & VMX_EPT_PAGE_WALK_4_BIT;
}

static inline bool cpu_has_vmx_ept_ad_bits(void)
{
	return vmx_capability.ept & VMX_EPT_AD_BIT;
}

static inline bool cpu_has_vmx_invept_context(void)
{
	return vmx_capability.ept & VMX_EPT_EXTENT_CONTEXT_BIT;
}

static inline bool cpu_has_vmx_invept_global(void)
{
	return vmx_capability.ept & VMX_EPT_EXTENT_GLOBAL_BIT;
}

static inline bool cpu_has_vmx_invvpid_single(void)
{
	return vmx_capability.vpid & VMX_VPID_EXTENT_SINGLE_CONTEXT_BIT;
}

static inline bool cpu_has_vmx_invvpid_global(void)
{
	return vmx_capability.vpid & VMX_VPID_EXTENT_GLOBAL_CONTEXT_BIT;
}

static inline bool cpu_has_vmx_invvpid(void)
{
	return vmx_capability.vpid & VMX_VPID_INVVPID_BIT;
}

static inline bool cpu_has_vmx_ept(void)
{
	return vmcs_config.cpu_based_2nd_exec_ctrl &
		SECONDARY_EXEC_ENABLE_EPT;
}

static inline bool cpu_has_vmx_unrestricted_guest(void)
{
	return vmcs_config.cpu_based_2nd_exec_ctrl &
		SECONDARY_EXEC_UNRESTRICTED_GUEST;
}

static inline bool cpu_has_vmx_ple(void)
{
	return vmcs_config.cpu_based_2nd_exec_ctrl &
		SECONDARY_EXEC_PAUSE_LOOP_EXITING;
}

static inline bool cpu_has_vmx_basic_inout(void)
{
	return	(((u64)vmcs_config.basic_cap << 32) & VMX_BASIC_INOUT);
}

static inline bool cpu_need_virtualize_apic_accesses(struct kvm_vcpu *vcpu)
{
	return flexpriority_enabled && lapic_in_kernel(vcpu);
}

static inline bool cpu_has_vmx_vpid(void)
{
	return vmcs_config.cpu_based_2nd_exec_ctrl &
		SECONDARY_EXEC_ENABLE_VPID;
}

static inline bool cpu_has_vmx_rdtscp(void)
{
	return vmcs_config.cpu_based_2nd_exec_ctrl &
		SECONDARY_EXEC_RDTSCP;
}

static inline bool cpu_has_vmx_invpcid(void)
{
	return vmcs_config.cpu_based_2nd_exec_ctrl &
		SECONDARY_EXEC_ENABLE_INVPCID;
}

static inline bool cpu_has_virtual_nmis(void)
{
	return vmcs_config.pin_based_exec_ctrl & PIN_BASED_VIRTUAL_NMIS;
}

static inline bool cpu_has_vmx_wbinvd_exit(void)
{
	return vmcs_config.cpu_based_2nd_exec_ctrl &
		SECONDARY_EXEC_WBINVD_EXITING;
}

static inline bool cpu_has_vmx_shadow_vmcs(void)
{
	u64 vmx_msr;
	rdmsrl(MSR_IA32_VMX_MISC, vmx_msr);
	/* check if the cpu supports writing r/o exit information fields */
	if (!(vmx_msr & MSR_IA32_VMX_MISC_VMWRITE_SHADOW_RO_FIELDS))
		return false;

	return vmcs_config.cpu_based_2nd_exec_ctrl &
		SECONDARY_EXEC_SHADOW_VMCS;
}

static inline bool cpu_has_vmx_pml(void)
{
	return vmcs_config.cpu_based_2nd_exec_ctrl & SECONDARY_EXEC_ENABLE_PML;
}

static inline bool cpu_has_vmx_tsc_scaling(void)
{
	return vmcs_config.cpu_based_2nd_exec_ctrl &
		SECONDARY_EXEC_TSC_SCALING;
}

static inline bool report_flexpriority(void)
{
	return flexpriority_enabled;
}

static inline bool nested_cpu_has(struct vmcs12 *vmcs12, u32 bit)
{
	return vmcs12->cpu_based_vm_exec_control & bit;
}

static inline bool nested_cpu_has2(struct vmcs12 *vmcs12, u32 bit)
{
	return (vmcs12->cpu_based_vm_exec_control &
			CPU_BASED_ACTIVATE_SECONDARY_CONTROLS) &&
		(vmcs12->secondary_vm_exec_control & bit);
}

static inline bool nested_cpu_has_virtual_nmis(struct vmcs12 *vmcs12)
{
	return vmcs12->pin_based_vm_exec_control & PIN_BASED_VIRTUAL_NMIS;
}

static inline bool nested_cpu_has_preemption_timer(struct vmcs12 *vmcs12)
{
	return vmcs12->pin_based_vm_exec_control &
		PIN_BASED_VMX_PREEMPTION_TIMER;
}

static inline int nested_cpu_has_ept(struct vmcs12 *vmcs12)
{
	return nested_cpu_has2(vmcs12, SECONDARY_EXEC_ENABLE_EPT);
}

static inline bool nested_cpu_has_xsaves(struct vmcs12 *vmcs12)
{
	return nested_cpu_has2(vmcs12, SECONDARY_EXEC_XSAVES) &&
		vmx_xsaves_supported();
}

static inline bool nested_cpu_has_virt_x2apic_mode(struct vmcs12 *vmcs12)
{
	return nested_cpu_has2(vmcs12, SECONDARY_EXEC_VIRTUALIZE_X2APIC_MODE);
}

static inline bool nested_cpu_has_vpid(struct vmcs12 *vmcs12)
{
	return nested_cpu_has2(vmcs12, SECONDARY_EXEC_ENABLE_VPID);
}

static inline bool nested_cpu_has_apic_reg_virt(struct vmcs12 *vmcs12)
{
	return nested_cpu_has2(vmcs12, SECONDARY_EXEC_APIC_REGISTER_VIRT);
}

static inline bool nested_cpu_has_vid(struct vmcs12 *vmcs12)
{
	return nested_cpu_has2(vmcs12, SECONDARY_EXEC_VIRTUAL_INTR_DELIVERY);
}

static inline bool nested_cpu_has_posted_intr(struct vmcs12 *vmcs12)
{
	return vmcs12->pin_based_vm_exec_control & PIN_BASED_POSTED_INTR;
}

static inline bool is_nmi(u32 intr_info)
{
	return (intr_info & (INTR_INFO_INTR_TYPE_MASK | INTR_INFO_VALID_MASK))
		== (INTR_TYPE_NMI_INTR | INTR_INFO_VALID_MASK);
}

static void nested_vmx_vmexit(struct kvm_vcpu *vcpu, u32 exit_reason,
			      u32 exit_intr_info,
			      unsigned long exit_qualification);
static void nested_vmx_entry_failure(struct kvm_vcpu *vcpu,
			struct vmcs12 *vmcs12,
			u32 reason, unsigned long qualification);

static int __find_msr_index(struct vcpu_vmx *vmx, u32 msr)
{
	int i;

	for (i = 0; i < vmx->nmsrs; ++i)
		if (vmx_msr_index[vmx->guest_msrs[i].index] == msr)
			return i;
	return -1;
}

static inline void __invvpid(int ext, u16 vpid, gva_t gva)
{
    struct {
	u64 vpid : 16;
	u64 rsvd : 48;
	u64 gva;
    } operand = { vpid, 0, gva };

    asm volatile (__ex(ASM_VMX_INVVPID)
		  /* CF==1 or ZF==1 --> rc = -1 */
		  "; ja 1f ; ud2 ; 1:"
		  : : "a"(&operand), "c"(ext) : "cc", "memory");
}

static inline void __invept(int ext, u64 eptp, gpa_t gpa)
{
	struct {
		u64 eptp, gpa;
	} operand = {eptp, gpa};

	asm volatile (__ex(ASM_VMX_INVEPT)
			/* CF==1 or ZF==1 --> rc = -1 */
			"; ja 1f ; ud2 ; 1:\n"
			: : "a" (&operand), "c" (ext) : "cc", "memory");
}

static struct shared_msr_entry *find_msr_entry(struct vcpu_vmx *vmx, u32 msr)
{
	int i;

	i = __find_msr_index(vmx, msr);
	if (i >= 0)
		return &vmx->guest_msrs[i];
	return NULL;
}

static void vmcs_clear(struct vmcs *vmcs)
{
	u64 phys_addr = __pa(vmcs);
	u8 error;

	asm volatile (__ex(ASM_VMX_VMCLEAR_RAX) "; setna %0"
		      : "=qm"(error) : "a"(&phys_addr), "m"(phys_addr)
		      : "cc", "memory");
	if (error)
		printk(KERN_ERR "kvm: vmclear fail: %p/%llx\n",
		       vmcs, phys_addr);
}

static inline void loaded_vmcs_init(struct loaded_vmcs *loaded_vmcs)
{
	vmcs_clear(loaded_vmcs->vmcs);
	if (loaded_vmcs->shadow_vmcs && loaded_vmcs->launched)
		vmcs_clear(loaded_vmcs->shadow_vmcs);
	loaded_vmcs->cpu = -1;
	loaded_vmcs->launched = 0;
}

static void vmcs_load(struct vmcs *vmcs)
{
	u64 phys_addr = __pa(vmcs);
	u8 error;

	asm volatile (__ex(ASM_VMX_VMPTRLD_RAX) "; setna %0"
			: "=qm"(error) : "a"(&phys_addr), "m"(phys_addr)
			: "cc", "memory");
	if (error)
		printk(KERN_ERR "kvm: vmptrld %p/%llx failed\n",
		       vmcs, phys_addr);
}

#ifdef CONFIG_KEXEC_CORE
/*
 * This bitmap is used to indicate whether the vmclear
 * operation is enabled on all cpus. All disabled by
 * default.
 */
static cpumask_t crash_vmclear_enabled_bitmap = CPU_MASK_NONE;

static inline void crash_enable_local_vmclear(int cpu)
{
	cpumask_set_cpu(cpu, &crash_vmclear_enabled_bitmap);
}

static inline void crash_disable_local_vmclear(int cpu)
{
	cpumask_clear_cpu(cpu, &crash_vmclear_enabled_bitmap);
}

static inline int crash_local_vmclear_enabled(int cpu)
{
	return cpumask_test_cpu(cpu, &crash_vmclear_enabled_bitmap);
}

static void crash_vmclear_local_loaded_vmcss(void)
{
	int cpu = raw_smp_processor_id();
	struct loaded_vmcs *v;

	if (!crash_local_vmclear_enabled(cpu))
		return;

	list_for_each_entry(v, &per_cpu(loaded_vmcss_on_cpu, cpu),
			    loaded_vmcss_on_cpu_link)
		vmcs_clear(v->vmcs);
}
#else
static inline void crash_enable_local_vmclear(int cpu) { }
static inline void crash_disable_local_vmclear(int cpu) { }
#endif /* CONFIG_KEXEC_CORE */

static void __loaded_vmcs_clear(void *arg)
{
	struct loaded_vmcs *loaded_vmcs = arg;
	int cpu = raw_smp_processor_id();

	if (loaded_vmcs->cpu != cpu)
		return; /* vcpu migration can race with cpu offline */
	if (per_cpu(current_vmcs, cpu) == loaded_vmcs->vmcs)
		per_cpu(current_vmcs, cpu) = NULL;
	crash_disable_local_vmclear(cpu);
	list_del(&loaded_vmcs->loaded_vmcss_on_cpu_link);

	/*
	 * we should ensure updating loaded_vmcs->loaded_vmcss_on_cpu_link
	 * is before setting loaded_vmcs->vcpu to -1 which is done in
	 * loaded_vmcs_init. Otherwise, other cpu can see vcpu = -1 fist
	 * then adds the vmcs into percpu list before it is deleted.
	 */
	smp_wmb();

	loaded_vmcs_init(loaded_vmcs);
	crash_enable_local_vmclear(cpu);
}

static void loaded_vmcs_clear(struct loaded_vmcs *loaded_vmcs)
{
	int cpu = loaded_vmcs->cpu;

	if (cpu != -1)
		smp_call_function_single(cpu,
			 __loaded_vmcs_clear, loaded_vmcs, 1);
}

static inline void vpid_sync_vcpu_single(int vpid)
{
	if (vpid == 0)
		return;

	if (cpu_has_vmx_invvpid_single())
		__invvpid(VMX_VPID_EXTENT_SINGLE_CONTEXT, vpid, 0);
}

static inline void vpid_sync_vcpu_global(void)
{
	if (cpu_has_vmx_invvpid_global())
		__invvpid(VMX_VPID_EXTENT_ALL_CONTEXT, 0, 0);
}

static inline void vpid_sync_context(int vpid)
{
	if (cpu_has_vmx_invvpid_single())
		vpid_sync_vcpu_single(vpid);
	else
		vpid_sync_vcpu_global();
}

static inline void ept_sync_global(void)
{
	if (cpu_has_vmx_invept_global())
		__invept(VMX_EPT_EXTENT_GLOBAL, 0, 0);
}

static inline void ept_sync_context(u64 eptp)
{
	if (enable_ept) {
		if (cpu_has_vmx_invept_context())
			__invept(VMX_EPT_EXTENT_CONTEXT, eptp, 0);
		else
			ept_sync_global();
	}
}

static __always_inline void vmcs_check16(unsigned long field)
{
        BUILD_BUG_ON_MSG(__builtin_constant_p(field) && ((field) & 0x6001) == 0x2000,
			 "16-bit accessor invalid for 64-bit field");
        BUILD_BUG_ON_MSG(__builtin_constant_p(field) && ((field) & 0x6001) == 0x2001,
			 "16-bit accessor invalid for 64-bit high field");
        BUILD_BUG_ON_MSG(__builtin_constant_p(field) && ((field) & 0x6000) == 0x4000,
			 "16-bit accessor invalid for 32-bit high field");
        BUILD_BUG_ON_MSG(__builtin_constant_p(field) && ((field) & 0x6000) == 0x6000,
			 "16-bit accessor invalid for natural width field");
}

static __always_inline void vmcs_check32(unsigned long field)
{
        BUILD_BUG_ON_MSG(__builtin_constant_p(field) && ((field) & 0x6000) == 0,
			 "32-bit accessor invalid for 16-bit field");
        BUILD_BUG_ON_MSG(__builtin_constant_p(field) && ((field) & 0x6000) == 0x6000,
			 "32-bit accessor invalid for natural width field");
}

static __always_inline void vmcs_check64(unsigned long field)
{
        BUILD_BUG_ON_MSG(__builtin_constant_p(field) && ((field) & 0x6000) == 0,
			 "64-bit accessor invalid for 16-bit field");
        BUILD_BUG_ON_MSG(__builtin_constant_p(field) && ((field) & 0x6001) == 0x2001,
			 "64-bit accessor invalid for 64-bit high field");
        BUILD_BUG_ON_MSG(__builtin_constant_p(field) && ((field) & 0x6000) == 0x4000,
			 "64-bit accessor invalid for 32-bit field");
        BUILD_BUG_ON_MSG(__builtin_constant_p(field) && ((field) & 0x6000) == 0x6000,
			 "64-bit accessor invalid for natural width field");
}

static __always_inline void vmcs_checkl(unsigned long field)
{
        BUILD_BUG_ON_MSG(__builtin_constant_p(field) && ((field) & 0x6000) == 0,
			 "Natural width accessor invalid for 16-bit field");
        BUILD_BUG_ON_MSG(__builtin_constant_p(field) && ((field) & 0x6001) == 0x2000,
			 "Natural width accessor invalid for 64-bit field");
        BUILD_BUG_ON_MSG(__builtin_constant_p(field) && ((field) & 0x6001) == 0x2001,
			 "Natural width accessor invalid for 64-bit high field");
        BUILD_BUG_ON_MSG(__builtin_constant_p(field) && ((field) & 0x6000) == 0x4000,
			 "Natural width accessor invalid for 32-bit field");
}

static __always_inline unsigned long __vmcs_readl(unsigned long field)
{
	unsigned long value;

	asm volatile (__ex_clear(ASM_VMX_VMREAD_RDX_RAX, "%0")
		      : "=a"(value) : "d"(field) : "cc");
	return value;
}

static __always_inline u16 vmcs_read16(unsigned long field)
{
	vmcs_check16(field);
	return __vmcs_readl(field);
}

static __always_inline u32 vmcs_read32(unsigned long field)
{
	vmcs_check32(field);
	return __vmcs_readl(field);
}

static __always_inline u64 vmcs_read64(unsigned long field)
{
	vmcs_check64(field);
#ifdef CONFIG_X86_64
	return __vmcs_readl(field);
#else
	return __vmcs_readl(field) | ((u64)__vmcs_readl(field+1) << 32);
#endif
}

static __always_inline unsigned long vmcs_readl(unsigned long field)
{
	vmcs_checkl(field);
	return __vmcs_readl(field);
}

static noinline void vmwrite_error(unsigned long field, unsigned long value)
{
	printk(KERN_ERR "vmwrite error: reg %lx value %lx (err %d)\n",
	       field, value, vmcs_read32(VM_INSTRUCTION_ERROR));
	dump_stack();
}

static __always_inline void __vmcs_writel(unsigned long field, unsigned long value)
{
	u8 error;

	asm volatile (__ex(ASM_VMX_VMWRITE_RAX_RDX) "; setna %0"
		       : "=q"(error) : "a"(value), "d"(field) : "cc");
	if (unlikely(error))
		vmwrite_error(field, value);
}

static __always_inline void vmcs_write16(unsigned long field, u16 value)
{
	vmcs_check16(field);
	__vmcs_writel(field, value);
}

static __always_inline void vmcs_write32(unsigned long field, u32 value)
{
	vmcs_check32(field);
	__vmcs_writel(field, value);
}

static __always_inline void vmcs_write64(unsigned long field, u64 value)
{
	vmcs_check64(field);
	__vmcs_writel(field, value);
#ifndef CONFIG_X86_64
	asm volatile ("");
	__vmcs_writel(field+1, value >> 32);
#endif
}

static __always_inline void vmcs_writel(unsigned long field, unsigned long value)
{
	vmcs_checkl(field);
	__vmcs_writel(field, value);
}

static __always_inline void vmcs_clear_bits(unsigned long field, u32 mask)
{
        BUILD_BUG_ON_MSG(__builtin_constant_p(field) && ((field) & 0x6000) == 0x2000,
			 "vmcs_clear_bits does not support 64-bit fields");
	__vmcs_writel(field, __vmcs_readl(field) & ~mask);
}

static __always_inline void vmcs_set_bits(unsigned long field, u32 mask)
{
        BUILD_BUG_ON_MSG(__builtin_constant_p(field) && ((field) & 0x6000) == 0x2000,
			 "vmcs_set_bits does not support 64-bit fields");
	__vmcs_writel(field, __vmcs_readl(field) | mask);
}

static inline void vm_entry_controls_reset_shadow(struct vcpu_vmx *vmx)
{
	vmx->vm_entry_controls_shadow = vmcs_read32(VM_ENTRY_CONTROLS);
}

static inline void vm_entry_controls_init(struct vcpu_vmx *vmx, u32 val)
{
	vmcs_write32(VM_ENTRY_CONTROLS, val);
	vmx->vm_entry_controls_shadow = val;
}

static inline void vm_entry_controls_set(struct vcpu_vmx *vmx, u32 val)
{
	if (vmx->vm_entry_controls_shadow != val)
		vm_entry_controls_init(vmx, val);
}

static inline u32 vm_entry_controls_get(struct vcpu_vmx *vmx)
{
	return vmx->vm_entry_controls_shadow;
}


static inline void vm_entry_controls_setbit(struct vcpu_vmx *vmx, u32 val)
{
	vm_entry_controls_set(vmx, vm_entry_controls_get(vmx) | val);
}

static inline void vm_entry_controls_clearbit(struct vcpu_vmx *vmx, u32 val)
{
	vm_entry_controls_set(vmx, vm_entry_controls_get(vmx) & ~val);
}

static inline void vm_exit_controls_reset_shadow(struct vcpu_vmx *vmx)
{
	vmx->vm_exit_controls_shadow = vmcs_read32(VM_EXIT_CONTROLS);
}

static inline void vm_exit_controls_init(struct vcpu_vmx *vmx, u32 val)
{
	vmcs_write32(VM_EXIT_CONTROLS, val);
	vmx->vm_exit_controls_shadow = val;
}

static inline void vm_exit_controls_set(struct vcpu_vmx *vmx, u32 val)
{
	if (vmx->vm_exit_controls_shadow != val)
		vm_exit_controls_init(vmx, val);
}

static inline u32 vm_exit_controls_get(struct vcpu_vmx *vmx)
{
	return vmx->vm_exit_controls_shadow;
}


static inline void vm_exit_controls_setbit(struct vcpu_vmx *vmx, u32 val)
{
	vm_exit_controls_set(vmx, vm_exit_controls_get(vmx) | val);
}

static inline void vm_exit_controls_clearbit(struct vcpu_vmx *vmx, u32 val)
{
	vm_exit_controls_set(vmx, vm_exit_controls_get(vmx) & ~val);
}

static void vmx_segment_cache_clear(struct vcpu_vmx *vmx)
{
	vmx->segment_cache.bitmask = 0;
}

static bool vmx_segment_cache_test_set(struct vcpu_vmx *vmx, unsigned seg,
				       unsigned field)
{
	bool ret;
	u32 mask = 1 << (seg * SEG_FIELD_NR + field);

	if (!(vmx->vcpu.arch.regs_avail & (1 << VCPU_EXREG_SEGMENTS))) {
		vmx->vcpu.arch.regs_avail |= (1 << VCPU_EXREG_SEGMENTS);
		vmx->segment_cache.bitmask = 0;
	}
	ret = vmx->segment_cache.bitmask & mask;
	vmx->segment_cache.bitmask |= mask;
	return ret;
}

static u16 vmx_read_guest_seg_selector(struct vcpu_vmx *vmx, unsigned seg)
{
	u16 *p = &vmx->segment_cache.seg[seg].selector;

	if (!vmx_segment_cache_test_set(vmx, seg, SEG_FIELD_SEL))
		*p = vmcs_read16(kvm_vmx_segment_fields[seg].selector);
	return *p;
}

static ulong vmx_read_guest_seg_base(struct vcpu_vmx *vmx, unsigned seg)
{
	ulong *p = &vmx->segment_cache.seg[seg].base;

	if (!vmx_segment_cache_test_set(vmx, seg, SEG_FIELD_BASE))
		*p = vmcs_readl(kvm_vmx_segment_fields[seg].base);
	return *p;
}

static u32 vmx_read_guest_seg_limit(struct vcpu_vmx *vmx, unsigned seg)
{
	u32 *p = &vmx->segment_cache.seg[seg].limit;

	if (!vmx_segment_cache_test_set(vmx, seg, SEG_FIELD_LIMIT))
		*p = vmcs_read32(kvm_vmx_segment_fields[seg].limit);
	return *p;
}

static u32 vmx_read_guest_seg_ar(struct vcpu_vmx *vmx, unsigned seg)
{
	u32 *p = &vmx->segment_cache.seg[seg].ar;

	if (!vmx_segment_cache_test_set(vmx, seg, SEG_FIELD_AR))
		*p = vmcs_read32(kvm_vmx_segment_fields[seg].ar_bytes);
	return *p;
}

static void update_exception_bitmap(struct kvm_vcpu *vcpu)
{
	u32 eb;

	eb = (1u << PF_VECTOR) | (1u << UD_VECTOR) | (1u << MC_VECTOR) |
	     (1u << DB_VECTOR) | (1u << AC_VECTOR);
	if ((vcpu->guest_debug &
	     (KVM_GUESTDBG_ENABLE | KVM_GUESTDBG_USE_SW_BP)) ==
	    (KVM_GUESTDBG_ENABLE | KVM_GUESTDBG_USE_SW_BP))
		eb |= 1u << BP_VECTOR;
	if (to_vmx(vcpu)->rmode.vm86_active)
		eb = ~0;
	if (enable_ept)
		eb &= ~(1u << PF_VECTOR); /* bypass_guest_pf = 0 */

	/* When we are running a nested L2 guest and L1 specified for it a
	 * certain exception bitmap, we must trap the same exceptions and pass
	 * them to L1. When running L2, we will only handle the exceptions
	 * specified above if L1 did not want them.
	 */
	if (is_guest_mode(vcpu))
		eb |= get_vmcs12(vcpu)->exception_bitmap;

	vmcs_write32(EXCEPTION_BITMAP, eb);
}

static void clear_atomic_switch_msr_special(struct vcpu_vmx *vmx,
		unsigned long entry, unsigned long exit)
{
	vm_entry_controls_clearbit(vmx, entry);
	vm_exit_controls_clearbit(vmx, exit);
}

static void clear_atomic_switch_msr(struct vcpu_vmx *vmx, unsigned msr)
{
	unsigned i;
	struct msr_autoload *m = &vmx->msr_autoload;

	switch (msr) {
	case MSR_EFER:
		if (cpu_has_load_ia32_efer) {
			clear_atomic_switch_msr_special(vmx,
					VM_ENTRY_LOAD_IA32_EFER,
					VM_EXIT_LOAD_IA32_EFER);
			return;
		}
		break;
	case MSR_CORE_PERF_GLOBAL_CTRL:
		if (cpu_has_load_perf_global_ctrl) {
			clear_atomic_switch_msr_special(vmx,
					VM_ENTRY_LOAD_IA32_PERF_GLOBAL_CTRL,
					VM_EXIT_LOAD_IA32_PERF_GLOBAL_CTRL);
			return;
		}
		break;
	}

	for (i = 0; i < m->nr; ++i)
		if (m->guest[i].index == msr)
			break;

	if (i == m->nr)
		return;
	--m->nr;
	m->guest[i] = m->guest[m->nr];
	m->host[i] = m->host[m->nr];
	vmcs_write32(VM_ENTRY_MSR_LOAD_COUNT, m->nr);
	vmcs_write32(VM_EXIT_MSR_LOAD_COUNT, m->nr);
}

static void add_atomic_switch_msr_special(struct vcpu_vmx *vmx,
		unsigned long entry, unsigned long exit,
		unsigned long guest_val_vmcs, unsigned long host_val_vmcs,
		u64 guest_val, u64 host_val)
{
	vmcs_write64(guest_val_vmcs, guest_val);
	vmcs_write64(host_val_vmcs, host_val);
	vm_entry_controls_setbit(vmx, entry);
	vm_exit_controls_setbit(vmx, exit);
}

static void add_atomic_switch_msr(struct vcpu_vmx *vmx, unsigned msr,
				  u64 guest_val, u64 host_val)
{
	unsigned i;
	struct msr_autoload *m = &vmx->msr_autoload;

	switch (msr) {
	case MSR_EFER:
		if (cpu_has_load_ia32_efer) {
			add_atomic_switch_msr_special(vmx,
					VM_ENTRY_LOAD_IA32_EFER,
					VM_EXIT_LOAD_IA32_EFER,
					GUEST_IA32_EFER,
					HOST_IA32_EFER,
					guest_val, host_val);
			return;
		}
		break;
	case MSR_CORE_PERF_GLOBAL_CTRL:
		if (cpu_has_load_perf_global_ctrl) {
			add_atomic_switch_msr_special(vmx,
					VM_ENTRY_LOAD_IA32_PERF_GLOBAL_CTRL,
					VM_EXIT_LOAD_IA32_PERF_GLOBAL_CTRL,
					GUEST_IA32_PERF_GLOBAL_CTRL,
					HOST_IA32_PERF_GLOBAL_CTRL,
					guest_val, host_val);
			return;
		}
		break;
	case MSR_IA32_PEBS_ENABLE:
		/* PEBS needs a quiescent period after being disabled (to write
		 * a record).  Disabling PEBS through VMX MSR swapping doesn't
		 * provide that period, so a CPU could write host's record into
		 * guest's memory.
		 */
		wrmsrl(MSR_IA32_PEBS_ENABLE, 0);
	}

	for (i = 0; i < m->nr; ++i)
		if (m->guest[i].index == msr)
			break;

	if (i == NR_AUTOLOAD_MSRS) {
		printk_once(KERN_WARNING "Not enough msr switch entries. "
				"Can't add msr %x\n", msr);
		return;
	} else if (i == m->nr) {
		++m->nr;
		vmcs_write32(VM_ENTRY_MSR_LOAD_COUNT, m->nr);
		vmcs_write32(VM_EXIT_MSR_LOAD_COUNT, m->nr);
	}

	m->guest[i].index = msr;
	m->guest[i].value = guest_val;
	m->host[i].index = msr;
	m->host[i].value = host_val;
}

static bool update_transition_efer(struct vcpu_vmx *vmx, int efer_offset)
{
	u64 guest_efer = vmx->vcpu.arch.efer;
	u64 ignore_bits = 0;

	if (!enable_ept) {
		/*
		 * NX is needed to handle CR0.WP=1, CR4.SMEP=1.  Testing
		 * host CPUID is more efficient than testing guest CPUID
		 * or CR4.  Host SMEP is anyway a requirement for guest SMEP.
		 */
		if (boot_cpu_has(X86_FEATURE_SMEP))
			guest_efer |= EFER_NX;
		else if (!(guest_efer & EFER_NX))
			ignore_bits |= EFER_NX;
	}

	/*
	 * LMA and LME handled by hardware; SCE meaningless outside long mode.
	 */
	ignore_bits |= EFER_SCE;
#ifdef CONFIG_X86_64
	ignore_bits |= EFER_LMA | EFER_LME;
	/* SCE is meaningful only in long mode on Intel */
	if (guest_efer & EFER_LMA)
		ignore_bits &= ~(u64)EFER_SCE;
#endif

	clear_atomic_switch_msr(vmx, MSR_EFER);

	/*
	 * On EPT, we can't emulate NX, so we must switch EFER atomically.
	 * On CPUs that support "load IA32_EFER", always switch EFER
	 * atomically, since it's faster than switching it manually.
	 */
	if (cpu_has_load_ia32_efer ||
	    (enable_ept && ((vmx->vcpu.arch.efer ^ host_efer) & EFER_NX))) {
		if (!(guest_efer & EFER_LMA))
			guest_efer &= ~EFER_LME;
		if (guest_efer != host_efer)
			add_atomic_switch_msr(vmx, MSR_EFER,
					      guest_efer, host_efer);
		return false;
	} else {
		guest_efer &= ~ignore_bits;
		guest_efer |= host_efer & ignore_bits;

		vmx->guest_msrs[efer_offset].data = guest_efer;
		vmx->guest_msrs[efer_offset].mask = ~ignore_bits;

		return true;
	}
}

#ifdef CONFIG_X86_32
/*
 * On 32-bit kernels, VM exits still load the FS and GS bases from the
 * VMCS rather than the segment table.  KVM uses this helper to figure
 * out the current bases to poke them into the VMCS before entry.
 */
static unsigned long segment_base(u16 selector)
{
	struct desc_ptr *gdt = this_cpu_ptr(&host_gdt);
	struct desc_struct *table;
	unsigned long v;

	if (!(selector & ~SEGMENT_RPL_MASK))
		return 0;

	table = (struct desc_struct *)gdt->address;

	if ((selector & SEGMENT_TI_MASK) == SEGMENT_LDT) {
		u16 ldt_selector = kvm_read_ldt();

		if (!(ldt_selector & ~SEGMENT_RPL_MASK))
			return 0;

		table = (struct desc_struct *)segment_base(ldt_selector);
	}
	v = get_desc_base(&table[selector >> 3]);
	return v;
}
#endif

static void vmx_save_host_state(struct kvm_vcpu *vcpu)
{
	struct vcpu_vmx *vmx = to_vmx(vcpu);
	int i;

	if (vmx->host_state.loaded)
		return;

	vmx->host_state.loaded = 1;
	/*
	 * Set host fs and gs selectors.  Unfortunately, 22.2.3 does not
	 * allow segment selectors with cpl > 0 or ti == 1.
	 */
	vmx->host_state.ldt_sel = kvm_read_ldt();
	vmx->host_state.gs_ldt_reload_needed = vmx->host_state.ldt_sel;
	savesegment(fs, vmx->host_state.fs_sel);
	if (!(vmx->host_state.fs_sel & 7)) {
		vmcs_write16(HOST_FS_SELECTOR, vmx->host_state.fs_sel);
		vmx->host_state.fs_reload_needed = 0;
	} else {
		vmcs_write16(HOST_FS_SELECTOR, 0);
		vmx->host_state.fs_reload_needed = 1;
	}
	savesegment(gs, vmx->host_state.gs_sel);
	if (!(vmx->host_state.gs_sel & 7))
		vmcs_write16(HOST_GS_SELECTOR, vmx->host_state.gs_sel);
	else {
		vmcs_write16(HOST_GS_SELECTOR, 0);
		vmx->host_state.gs_ldt_reload_needed = 1;
	}

#ifdef CONFIG_X86_64
	savesegment(ds, vmx->host_state.ds_sel);
	savesegment(es, vmx->host_state.es_sel);
#endif

#ifdef CONFIG_X86_64
	vmcs_writel(HOST_FS_BASE, read_msr(MSR_FS_BASE));
	vmcs_writel(HOST_GS_BASE, read_msr(MSR_GS_BASE));
#else
	vmcs_writel(HOST_FS_BASE, segment_base(vmx->host_state.fs_sel));
	vmcs_writel(HOST_GS_BASE, segment_base(vmx->host_state.gs_sel));
#endif

#ifdef CONFIG_X86_64
	rdmsrl(MSR_KERNEL_GS_BASE, vmx->msr_host_kernel_gs_base);
	if (is_long_mode(&vmx->vcpu))
		wrmsrl(MSR_KERNEL_GS_BASE, vmx->msr_guest_kernel_gs_base);
#endif
	if (boot_cpu_has(X86_FEATURE_MPX))
		rdmsrl(MSR_IA32_BNDCFGS, vmx->host_state.msr_host_bndcfgs);
	for (i = 0; i < vmx->save_nmsrs; ++i)
		kvm_set_shared_msr(vmx->guest_msrs[i].index,
				   vmx->guest_msrs[i].data,
				   vmx->guest_msrs[i].mask);
}

static void __vmx_load_host_state(struct vcpu_vmx *vmx)
{
	if (!vmx->host_state.loaded)
		return;

	++vmx->vcpu.stat.host_state_reload;
	vmx->host_state.loaded = 0;
#ifdef CONFIG_X86_64
	if (is_long_mode(&vmx->vcpu))
		rdmsrl(MSR_KERNEL_GS_BASE, vmx->msr_guest_kernel_gs_base);
#endif
	if (vmx->host_state.gs_ldt_reload_needed) {
		kvm_load_ldt(vmx->host_state.ldt_sel);
#ifdef CONFIG_X86_64
		load_gs_index(vmx->host_state.gs_sel);
#else
		loadsegment(gs, vmx->host_state.gs_sel);
#endif
	}
	if (vmx->host_state.fs_reload_needed)
		loadsegment(fs, vmx->host_state.fs_sel);
#ifdef CONFIG_X86_64
	if (unlikely(vmx->host_state.ds_sel | vmx->host_state.es_sel)) {
		loadsegment(ds, vmx->host_state.ds_sel);
		loadsegment(es, vmx->host_state.es_sel);
	}
#endif
	invalidate_tss_limit();
#ifdef CONFIG_X86_64
	wrmsrl(MSR_KERNEL_GS_BASE, vmx->msr_host_kernel_gs_base);
#endif
	if (vmx->host_state.msr_host_bndcfgs)
		wrmsrl(MSR_IA32_BNDCFGS, vmx->host_state.msr_host_bndcfgs);
	load_gdt(this_cpu_ptr(&host_gdt));
}

static void vmx_load_host_state(struct vcpu_vmx *vmx)
{
	preempt_disable();
	__vmx_load_host_state(vmx);
	preempt_enable();
}

static void vmx_vcpu_pi_load(struct kvm_vcpu *vcpu, int cpu)
{
	struct pi_desc *pi_desc = vcpu_to_pi_desc(vcpu);
	struct pi_desc old, new;
	unsigned int dest;

	if (!kvm_arch_has_assigned_device(vcpu->kvm) ||
		!irq_remapping_cap(IRQ_POSTING_CAP)  ||
		!kvm_vcpu_apicv_active(vcpu))
		return;

	do {
		old.control = new.control = pi_desc->control;

		/*
		 * If 'nv' field is POSTED_INTR_WAKEUP_VECTOR, there
		 * are two possible cases:
		 * 1. After running 'pre_block', context switch
		 *    happened. For this case, 'sn' was set in
		 *    vmx_vcpu_put(), so we need to clear it here.
		 * 2. After running 'pre_block', we were blocked,
		 *    and woken up by some other guy. For this case,
		 *    we don't need to do anything, 'pi_post_block'
		 *    will do everything for us. However, we cannot
		 *    check whether it is case #1 or case #2 here
		 *    (maybe, not needed), so we also clear sn here,
		 *    I think it is not a big deal.
		 */
		if (pi_desc->nv != POSTED_INTR_WAKEUP_VECTOR) {
			if (vcpu->cpu != cpu) {
				dest = cpu_physical_id(cpu);

				if (x2apic_enabled())
					new.ndst = dest;
				else
					new.ndst = (dest << 8) & 0xFF00;
			}

			/* set 'NV' to 'notification vector' */
			new.nv = POSTED_INTR_VECTOR;
		}

		/* Allow posting non-urgent interrupts */
		new.sn = 0;
	} while (cmpxchg(&pi_desc->control, old.control,
			new.control) != old.control);
}

static void decache_tsc_multiplier(struct vcpu_vmx *vmx)
{
	vmx->current_tsc_ratio = vmx->vcpu.arch.tsc_scaling_ratio;
	vmcs_write64(TSC_MULTIPLIER, vmx->current_tsc_ratio);
}

/*
 * Switches to specified vcpu, until a matching vcpu_put(), but assumes
 * vcpu mutex is already taken.
 */
static void vmx_vcpu_load(struct kvm_vcpu *vcpu, int cpu)
{
	struct vcpu_vmx *vmx = to_vmx(vcpu);
	u64 phys_addr = __pa(per_cpu(vmxarea, cpu));
	bool already_loaded = vmx->loaded_vmcs->cpu == cpu;

	if (!vmm_exclusive)
		kvm_cpu_vmxon(phys_addr);
	else if (!already_loaded)
		loaded_vmcs_clear(vmx->loaded_vmcs);

	if (!already_loaded) {
		local_irq_disable();
		crash_disable_local_vmclear(cpu);

		/*
		 * Read loaded_vmcs->cpu should be before fetching
		 * loaded_vmcs->loaded_vmcss_on_cpu_link.
		 * See the comments in __loaded_vmcs_clear().
		 */
		smp_rmb();

		list_add(&vmx->loaded_vmcs->loaded_vmcss_on_cpu_link,
			 &per_cpu(loaded_vmcss_on_cpu, cpu));
		crash_enable_local_vmclear(cpu);
		local_irq_enable();
	}

	if (per_cpu(current_vmcs, cpu) != vmx->loaded_vmcs->vmcs) {
		per_cpu(current_vmcs, cpu) = vmx->loaded_vmcs->vmcs;
		vmcs_load(vmx->loaded_vmcs->vmcs);
	}

	if (!already_loaded) {
		struct desc_ptr *gdt = this_cpu_ptr(&host_gdt);
		unsigned long sysenter_esp;

		kvm_make_request(KVM_REQ_TLB_FLUSH, vcpu);

		/*
		 * Linux uses per-cpu TSS and GDT, so set these when switching
		 * processors.  See 22.2.4.
		 */
		vmcs_writel(HOST_TR_BASE,
			    (unsigned long)this_cpu_ptr(&cpu_tss));
		vmcs_writel(HOST_GDTR_BASE, gdt->address);

		/*
		 * VM exits change the host TR limit to 0x67 after a VM
		 * exit.  This is okay, since 0x67 covers everything except
		 * the IO bitmap and have have code to handle the IO bitmap
		 * being lost after a VM exit.
		 */
		BUILD_BUG_ON(IO_BITMAP_OFFSET - 1 != 0x67);

		rdmsrl(MSR_IA32_SYSENTER_ESP, sysenter_esp);
		vmcs_writel(HOST_IA32_SYSENTER_ESP, sysenter_esp); /* 22.2.3 */

		vmx->loaded_vmcs->cpu = cpu;
	}

	/* Setup TSC multiplier */
	if (kvm_has_tsc_control &&
	    vmx->current_tsc_ratio != vcpu->arch.tsc_scaling_ratio)
		decache_tsc_multiplier(vmx);

	vmx_vcpu_pi_load(vcpu, cpu);
	vmx->host_pkru = read_pkru();
}

static void vmx_vcpu_pi_put(struct kvm_vcpu *vcpu)
{
	struct pi_desc *pi_desc = vcpu_to_pi_desc(vcpu);

	if (!kvm_arch_has_assigned_device(vcpu->kvm) ||
		!irq_remapping_cap(IRQ_POSTING_CAP)  ||
		!kvm_vcpu_apicv_active(vcpu))
		return;

	/* Set SN when the vCPU is preempted */
	if (vcpu->preempted)
		pi_set_sn(pi_desc);
}

static void vmx_vcpu_put(struct kvm_vcpu *vcpu)
{
	vmx_vcpu_pi_put(vcpu);

	__vmx_load_host_state(to_vmx(vcpu));
	if (!vmm_exclusive) {
		__loaded_vmcs_clear(to_vmx(vcpu)->loaded_vmcs);
		vcpu->cpu = -1;
		kvm_cpu_vmxoff();
	}
}

static void vmx_decache_cr0_guest_bits(struct kvm_vcpu *vcpu);

/*
 * Return the cr0 value that a nested guest would read. This is a combination
 * of the real cr0 used to run the guest (guest_cr0), and the bits shadowed by
 * its hypervisor (cr0_read_shadow).
 */
static inline unsigned long nested_read_cr0(struct vmcs12 *fields)
{
	return (fields->guest_cr0 & ~fields->cr0_guest_host_mask) |
		(fields->cr0_read_shadow & fields->cr0_guest_host_mask);
}
static inline unsigned long nested_read_cr4(struct vmcs12 *fields)
{
	return (fields->guest_cr4 & ~fields->cr4_guest_host_mask) |
		(fields->cr4_read_shadow & fields->cr4_guest_host_mask);
}

static unsigned long vmx_get_rflags(struct kvm_vcpu *vcpu)
{
	unsigned long rflags, save_rflags;

	if (!test_bit(VCPU_EXREG_RFLAGS, (ulong *)&vcpu->arch.regs_avail)) {
		__set_bit(VCPU_EXREG_RFLAGS, (ulong *)&vcpu->arch.regs_avail);
		rflags = vmcs_readl(GUEST_RFLAGS);
		if (to_vmx(vcpu)->rmode.vm86_active) {
			rflags &= RMODE_GUEST_OWNED_EFLAGS_BITS;
			save_rflags = to_vmx(vcpu)->rmode.save_rflags;
			rflags |= save_rflags & ~RMODE_GUEST_OWNED_EFLAGS_BITS;
		}
		to_vmx(vcpu)->rflags = rflags;
	}
	return to_vmx(vcpu)->rflags;
}

static void vmx_set_rflags(struct kvm_vcpu *vcpu, unsigned long rflags)
{
	__set_bit(VCPU_EXREG_RFLAGS, (ulong *)&vcpu->arch.regs_avail);
	to_vmx(vcpu)->rflags = rflags;
	if (to_vmx(vcpu)->rmode.vm86_active) {
		to_vmx(vcpu)->rmode.save_rflags = rflags;
		rflags |= X86_EFLAGS_IOPL | X86_EFLAGS_VM;
	}
	vmcs_writel(GUEST_RFLAGS, rflags);
}

static u32 vmx_get_pkru(struct kvm_vcpu *vcpu)
{
	return to_vmx(vcpu)->guest_pkru;
}

static u32 vmx_get_interrupt_shadow(struct kvm_vcpu *vcpu)
{
	u32 interruptibility = vmcs_read32(GUEST_INTERRUPTIBILITY_INFO);
	int ret = 0;

	if (interruptibility & GUEST_INTR_STATE_STI)
		ret |= KVM_X86_SHADOW_INT_STI;
	if (interruptibility & GUEST_INTR_STATE_MOV_SS)
		ret |= KVM_X86_SHADOW_INT_MOV_SS;

	return ret;
}

static void vmx_set_interrupt_shadow(struct kvm_vcpu *vcpu, int mask)
{
	u32 interruptibility_old = vmcs_read32(GUEST_INTERRUPTIBILITY_INFO);
	u32 interruptibility = interruptibility_old;

	interruptibility &= ~(GUEST_INTR_STATE_STI | GUEST_INTR_STATE_MOV_SS);

	if (mask & KVM_X86_SHADOW_INT_MOV_SS)
		interruptibility |= GUEST_INTR_STATE_MOV_SS;
	else if (mask & KVM_X86_SHADOW_INT_STI)
		interruptibility |= GUEST_INTR_STATE_STI;

	if ((interruptibility != interruptibility_old))
		vmcs_write32(GUEST_INTERRUPTIBILITY_INFO, interruptibility);
}

static void skip_emulated_instruction(struct kvm_vcpu *vcpu)
{
	unsigned long rip;

	rip = kvm_rip_read(vcpu);
	rip += vmcs_read32(VM_EXIT_INSTRUCTION_LEN);
	kvm_rip_write(vcpu, rip);

	/* skipping an emulated instruction also counts */
	vmx_set_interrupt_shadow(vcpu, 0);
}

/*
 * KVM wants to inject page-faults which it got to the guest. This function
 * checks whether in a nested guest, we need to inject them to L1 or L2.
 */
static int nested_vmx_check_exception(struct kvm_vcpu *vcpu, unsigned nr)
{
	struct vmcs12 *vmcs12 = get_vmcs12(vcpu);

	if (!(vmcs12->exception_bitmap & (1u << nr)))
		return 0;

	nested_vmx_vmexit(vcpu, to_vmx(vcpu)->exit_reason,
			  vmcs_read32(VM_EXIT_INTR_INFO),
			  vmcs_readl(EXIT_QUALIFICATION));
	return 1;
}

static void vmx_queue_exception(struct kvm_vcpu *vcpu, unsigned nr,
				bool has_error_code, u32 error_code,
				bool reinject)
{
	struct vcpu_vmx *vmx = to_vmx(vcpu);
	u32 intr_info = nr | INTR_INFO_VALID_MASK;

	if (!reinject && is_guest_mode(vcpu) &&
	    nested_vmx_check_exception(vcpu, nr))
		return;

	if (has_error_code) {
		vmcs_write32(VM_ENTRY_EXCEPTION_ERROR_CODE, error_code);
		intr_info |= INTR_INFO_DELIVER_CODE_MASK;
	}

	if (vmx->rmode.vm86_active) {
		int inc_eip = 0;
		if (kvm_exception_is_soft(nr))
			inc_eip = vcpu->arch.event_exit_inst_len;
		if (kvm_inject_realmode_interrupt(vcpu, nr, inc_eip) != EMULATE_DONE)
			kvm_make_request(KVM_REQ_TRIPLE_FAULT, vcpu);
		return;
	}

	if (kvm_exception_is_soft(nr)) {
		vmcs_write32(VM_ENTRY_INSTRUCTION_LEN,
			     vmx->vcpu.arch.event_exit_inst_len);
		intr_info |= INTR_TYPE_SOFT_EXCEPTION;
	} else
		intr_info |= INTR_TYPE_HARD_EXCEPTION;

	vmcs_write32(VM_ENTRY_INTR_INFO_FIELD, intr_info);
}

static bool vmx_rdtscp_supported(void)
{
	return cpu_has_vmx_rdtscp();
}

static bool vmx_invpcid_supported(void)
{
	return cpu_has_vmx_invpcid() && enable_ept;
}

/*
 * Swap MSR entry in host/guest MSR entry array.
 */
static void move_msr_up(struct vcpu_vmx *vmx, int from, int to)
{
	struct shared_msr_entry tmp;

	tmp = vmx->guest_msrs[to];
	vmx->guest_msrs[to] = vmx->guest_msrs[from];
	vmx->guest_msrs[from] = tmp;
}

static void vmx_set_msr_bitmap(struct kvm_vcpu *vcpu)
{
	unsigned long *msr_bitmap;

	if (is_guest_mode(vcpu))
		msr_bitmap = to_vmx(vcpu)->nested.msr_bitmap;
	else if (cpu_has_secondary_exec_ctrls() &&
		 (vmcs_read32(SECONDARY_VM_EXEC_CONTROL) &
		  SECONDARY_EXEC_VIRTUALIZE_X2APIC_MODE)) {
		if (enable_apicv && kvm_vcpu_apicv_active(vcpu)) {
			if (is_long_mode(vcpu))
				msr_bitmap = vmx_msr_bitmap_longmode_x2apic_apicv;
			else
				msr_bitmap = vmx_msr_bitmap_legacy_x2apic_apicv;
		} else {
			if (is_long_mode(vcpu))
				msr_bitmap = vmx_msr_bitmap_longmode_x2apic;
			else
				msr_bitmap = vmx_msr_bitmap_legacy_x2apic;
		}
	} else {
		if (is_long_mode(vcpu))
			msr_bitmap = vmx_msr_bitmap_longmode;
		else
			msr_bitmap = vmx_msr_bitmap_legacy;
	}

	vmcs_write64(MSR_BITMAP, __pa(msr_bitmap));
}

/*
 * Set up the vmcs to automatically save and restore system
 * msrs.  Don't touch the 64-bit msrs if the guest is in legacy
 * mode, as fiddling with msrs is very expensive.
 */
static void setup_msrs(struct vcpu_vmx *vmx)
{
	int save_nmsrs, index;

	save_nmsrs = 0;
#ifdef CONFIG_X86_64
	if (is_long_mode(&vmx->vcpu)) {
		index = __find_msr_index(vmx, MSR_SYSCALL_MASK);
		if (index >= 0)
			move_msr_up(vmx, index, save_nmsrs++);
		index = __find_msr_index(vmx, MSR_LSTAR);
		if (index >= 0)
			move_msr_up(vmx, index, save_nmsrs++);
		index = __find_msr_index(vmx, MSR_CSTAR);
		if (index >= 0)
			move_msr_up(vmx, index, save_nmsrs++);
		index = __find_msr_index(vmx, MSR_TSC_AUX);
		if (index >= 0 && guest_cpuid_has_rdtscp(&vmx->vcpu))
			move_msr_up(vmx, index, save_nmsrs++);
		/*
		 * MSR_STAR is only needed on long mode guests, and only
		 * if efer.sce is enabled.
		 */
		index = __find_msr_index(vmx, MSR_STAR);
		if ((index >= 0) && (vmx->vcpu.arch.efer & EFER_SCE))
			move_msr_up(vmx, index, save_nmsrs++);
	}
#endif
	index = __find_msr_index(vmx, MSR_EFER);
	if (index >= 0 && update_transition_efer(vmx, index))
		move_msr_up(vmx, index, save_nmsrs++);

	vmx->save_nmsrs = save_nmsrs;

	if (cpu_has_vmx_msr_bitmap())
		vmx_set_msr_bitmap(&vmx->vcpu);
}

/*
 * reads and returns guest's timestamp counter "register"
 * guest_tsc = (host_tsc * tsc multiplier) >> 48 + tsc_offset
 * -- Intel TSC Scaling for Virtualization White Paper, sec 1.3
 */
static u64 guest_read_tsc(struct kvm_vcpu *vcpu)
{
	u64 host_tsc, tsc_offset;

	host_tsc = rdtsc();
	tsc_offset = vmcs_read64(TSC_OFFSET);
	return kvm_scale_tsc(vcpu, host_tsc) + tsc_offset;
}

/*
 * writes 'offset' into guest's timestamp counter offset register
 */
static void vmx_write_tsc_offset(struct kvm_vcpu *vcpu, u64 offset)
{
	if (is_guest_mode(vcpu)) {
		/*
		 * We're here if L1 chose not to trap WRMSR to TSC. According
		 * to the spec, this should set L1's TSC; The offset that L1
		 * set for L2 remains unchanged, and still needs to be added
		 * to the newly set TSC to get L2's TSC.
		 */
		struct vmcs12 *vmcs12;
		/* recalculate vmcs02.TSC_OFFSET: */
		vmcs12 = get_vmcs12(vcpu);
		vmcs_write64(TSC_OFFSET, offset +
			(nested_cpu_has(vmcs12, CPU_BASED_USE_TSC_OFFSETING) ?
			 vmcs12->tsc_offset : 0));
	} else {
		trace_kvm_write_tsc_offset(vcpu->vcpu_id,
					   vmcs_read64(TSC_OFFSET), offset);
		vmcs_write64(TSC_OFFSET, offset);
	}
}

static bool guest_cpuid_has_vmx(struct kvm_vcpu *vcpu)
{
	struct kvm_cpuid_entry2 *best = kvm_find_cpuid_entry(vcpu, 1, 0);
	return best && (best->ecx & (1 << (X86_FEATURE_VMX & 31)));
}

/*
 * nested_vmx_allowed() checks whether a guest should be allowed to use VMX
 * instructions and MSRs (i.e., nested VMX). Nested VMX is disabled for
 * all guests if the "nested" module option is off, and can also be disabled
 * for a single guest by disabling its VMX cpuid bit.
 */
static inline bool nested_vmx_allowed(struct kvm_vcpu *vcpu)
{
	return nested && guest_cpuid_has_vmx(vcpu);
}

/*
 * nested_vmx_setup_ctls_msrs() sets up variables containing the values to be
 * returned for the various VMX controls MSRs when nested VMX is enabled.
 * The same values should also be used to verify that vmcs12 control fields are
 * valid during nested entry from L1 to L2.
 * Each of these control msrs has a low and high 32-bit half: A low bit is on
 * if the corresponding bit in the (32-bit) control field *must* be on, and a
 * bit in the high half is on if the corresponding bit in the control field
 * may be on. See also vmx_control_verify().
 */
static void nested_vmx_setup_ctls_msrs(struct vcpu_vmx *vmx)
{
	/*
	 * Note that as a general rule, the high half of the MSRs (bits in
	 * the control fields which may be 1) should be initialized by the
	 * intersection of the underlying hardware's MSR (i.e., features which
	 * can be supported) and the list of features we want to expose -
	 * because they are known to be properly supported in our code.
	 * Also, usually, the low half of the MSRs (bits which must be 1) can
	 * be set to 0, meaning that L1 may turn off any of these bits. The
	 * reason is that if one of these bits is necessary, it will appear
	 * in vmcs01 and prepare_vmcs02, when it bitwise-or's the control
	 * fields of vmcs01 and vmcs02, will turn these bits off - and
	 * nested_vmx_exit_handled() will not pass related exits to L1.
	 * These rules have exceptions below.
	 */

	/* pin-based controls */
	rdmsr(MSR_IA32_VMX_PINBASED_CTLS,
		vmx->nested.nested_vmx_pinbased_ctls_low,
		vmx->nested.nested_vmx_pinbased_ctls_high);
	vmx->nested.nested_vmx_pinbased_ctls_low |=
		PIN_BASED_ALWAYSON_WITHOUT_TRUE_MSR;
	vmx->nested.nested_vmx_pinbased_ctls_high &=
		PIN_BASED_EXT_INTR_MASK |
		PIN_BASED_NMI_EXITING |
		PIN_BASED_VIRTUAL_NMIS;
	vmx->nested.nested_vmx_pinbased_ctls_high |=
		PIN_BASED_ALWAYSON_WITHOUT_TRUE_MSR |
		PIN_BASED_VMX_PREEMPTION_TIMER;
	if (kvm_vcpu_apicv_active(&vmx->vcpu))
		vmx->nested.nested_vmx_pinbased_ctls_high |=
			PIN_BASED_POSTED_INTR;

	/* exit controls */
	rdmsr(MSR_IA32_VMX_EXIT_CTLS,
		vmx->nested.nested_vmx_exit_ctls_low,
		vmx->nested.nested_vmx_exit_ctls_high);
	vmx->nested.nested_vmx_exit_ctls_low =
		VM_EXIT_ALWAYSON_WITHOUT_TRUE_MSR;

	vmx->nested.nested_vmx_exit_ctls_high &=
#ifdef CONFIG_X86_64
		VM_EXIT_HOST_ADDR_SPACE_SIZE |
#endif
		VM_EXIT_LOAD_IA32_PAT | VM_EXIT_SAVE_IA32_PAT;
	vmx->nested.nested_vmx_exit_ctls_high |=
		VM_EXIT_ALWAYSON_WITHOUT_TRUE_MSR |
		VM_EXIT_LOAD_IA32_EFER | VM_EXIT_SAVE_IA32_EFER |
		VM_EXIT_SAVE_VMX_PREEMPTION_TIMER | VM_EXIT_ACK_INTR_ON_EXIT;

	if (kvm_mpx_supported())
		vmx->nested.nested_vmx_exit_ctls_high |= VM_EXIT_CLEAR_BNDCFGS;

	/* We support free control of debug control saving. */
	vmx->nested.nested_vmx_exit_ctls_low &= ~VM_EXIT_SAVE_DEBUG_CONTROLS;

	/* entry controls */
	rdmsr(MSR_IA32_VMX_ENTRY_CTLS,
		vmx->nested.nested_vmx_entry_ctls_low,
		vmx->nested.nested_vmx_entry_ctls_high);
	vmx->nested.nested_vmx_entry_ctls_low =
		VM_ENTRY_ALWAYSON_WITHOUT_TRUE_MSR;
	vmx->nested.nested_vmx_entry_ctls_high &=
#ifdef CONFIG_X86_64
		VM_ENTRY_IA32E_MODE |
#endif
		VM_ENTRY_LOAD_IA32_PAT;
	vmx->nested.nested_vmx_entry_ctls_high |=
		(VM_ENTRY_ALWAYSON_WITHOUT_TRUE_MSR | VM_ENTRY_LOAD_IA32_EFER);
	if (kvm_mpx_supported())
		vmx->nested.nested_vmx_entry_ctls_high |= VM_ENTRY_LOAD_BNDCFGS;

	/* We support free control of debug control loading. */
	vmx->nested.nested_vmx_entry_ctls_low &= ~VM_ENTRY_LOAD_DEBUG_CONTROLS;

	/* cpu-based controls */
	rdmsr(MSR_IA32_VMX_PROCBASED_CTLS,
		vmx->nested.nested_vmx_procbased_ctls_low,
		vmx->nested.nested_vmx_procbased_ctls_high);
	vmx->nested.nested_vmx_procbased_ctls_low =
		CPU_BASED_ALWAYSON_WITHOUT_TRUE_MSR;
	vmx->nested.nested_vmx_procbased_ctls_high &=
		CPU_BASED_VIRTUAL_INTR_PENDING |
		CPU_BASED_VIRTUAL_NMI_PENDING | CPU_BASED_USE_TSC_OFFSETING |
		CPU_BASED_HLT_EXITING | CPU_BASED_INVLPG_EXITING |
		CPU_BASED_MWAIT_EXITING | CPU_BASED_CR3_LOAD_EXITING |
		CPU_BASED_CR3_STORE_EXITING |
#ifdef CONFIG_X86_64
		CPU_BASED_CR8_LOAD_EXITING | CPU_BASED_CR8_STORE_EXITING |
#endif
		CPU_BASED_MOV_DR_EXITING | CPU_BASED_UNCOND_IO_EXITING |
		CPU_BASED_USE_IO_BITMAPS | CPU_BASED_MONITOR_TRAP_FLAG |
		CPU_BASED_MONITOR_EXITING | CPU_BASED_RDPMC_EXITING |
		CPU_BASED_RDTSC_EXITING | CPU_BASED_PAUSE_EXITING |
		CPU_BASED_TPR_SHADOW | CPU_BASED_ACTIVATE_SECONDARY_CONTROLS;
	/*
	 * We can allow some features even when not supported by the
	 * hardware. For example, L1 can specify an MSR bitmap - and we
	 * can use it to avoid exits to L1 - even when L0 runs L2
	 * without MSR bitmaps.
	 */
	vmx->nested.nested_vmx_procbased_ctls_high |=
		CPU_BASED_ALWAYSON_WITHOUT_TRUE_MSR |
		CPU_BASED_USE_MSR_BITMAPS;

	/* We support free control of CR3 access interception. */
	vmx->nested.nested_vmx_procbased_ctls_low &=
		~(CPU_BASED_CR3_LOAD_EXITING | CPU_BASED_CR3_STORE_EXITING);

	/* secondary cpu-based controls */
	rdmsr(MSR_IA32_VMX_PROCBASED_CTLS2,
		vmx->nested.nested_vmx_secondary_ctls_low,
		vmx->nested.nested_vmx_secondary_ctls_high);
	vmx->nested.nested_vmx_secondary_ctls_low = 0;
	vmx->nested.nested_vmx_secondary_ctls_high &=
		SECONDARY_EXEC_VIRTUALIZE_APIC_ACCESSES |
		SECONDARY_EXEC_RDTSCP |
		SECONDARY_EXEC_DESC |
		SECONDARY_EXEC_VIRTUALIZE_X2APIC_MODE |
		SECONDARY_EXEC_APIC_REGISTER_VIRT |
		SECONDARY_EXEC_VIRTUAL_INTR_DELIVERY |
		SECONDARY_EXEC_WBINVD_EXITING |
		SECONDARY_EXEC_XSAVES;

	if (enable_ept) {
		/* nested EPT: emulate EPT also to L1 */
		vmx->nested.nested_vmx_secondary_ctls_high |=
			SECONDARY_EXEC_ENABLE_EPT;
		vmx->nested.nested_vmx_ept_caps = VMX_EPT_PAGE_WALK_4_BIT |
			 VMX_EPTP_WB_BIT | VMX_EPT_2MB_PAGE_BIT |
			 VMX_EPT_INVEPT_BIT;
		if (cpu_has_vmx_ept_execute_only())
			vmx->nested.nested_vmx_ept_caps |=
				VMX_EPT_EXECUTE_ONLY_BIT;
		vmx->nested.nested_vmx_ept_caps &= vmx_capability.ept;
		vmx->nested.nested_vmx_ept_caps |= VMX_EPT_EXTENT_GLOBAL_BIT |
			VMX_EPT_EXTENT_CONTEXT_BIT;
	} else
		vmx->nested.nested_vmx_ept_caps = 0;

	/*
	 * Old versions of KVM use the single-context version without
	 * checking for support, so declare that it is supported even
	 * though it is treated as global context.  The alternative is
	 * not failing the single-context invvpid, and it is worse.
	 */
	if (enable_vpid) {
		vmx->nested.nested_vmx_secondary_ctls_high |=
			SECONDARY_EXEC_ENABLE_VPID;
		vmx->nested.nested_vmx_vpid_caps = VMX_VPID_INVVPID_BIT |
			VMX_VPID_EXTENT_SUPPORTED_MASK;
	} else
		vmx->nested.nested_vmx_vpid_caps = 0;

	if (enable_unrestricted_guest)
		vmx->nested.nested_vmx_secondary_ctls_high |=
			SECONDARY_EXEC_UNRESTRICTED_GUEST;

	/* miscellaneous data */
	rdmsr(MSR_IA32_VMX_MISC,
		vmx->nested.nested_vmx_misc_low,
		vmx->nested.nested_vmx_misc_high);
	vmx->nested.nested_vmx_misc_low &= VMX_MISC_SAVE_EFER_LMA;
	vmx->nested.nested_vmx_misc_low |=
		VMX_MISC_EMULATED_PREEMPTION_TIMER_RATE |
		VMX_MISC_ACTIVITY_HLT;
	vmx->nested.nested_vmx_misc_high = 0;

	/*
	 * This MSR reports some information about VMX support. We
	 * should return information about the VMX we emulate for the
	 * guest, and the VMCS structure we give it - not about the
	 * VMX support of the underlying hardware.
	 */
	vmx->nested.nested_vmx_basic =
		VMCS12_REVISION |
		VMX_BASIC_TRUE_CTLS |
		((u64)VMCS12_SIZE << VMX_BASIC_VMCS_SIZE_SHIFT) |
		(VMX_BASIC_MEM_TYPE_WB << VMX_BASIC_MEM_TYPE_SHIFT);

	if (cpu_has_vmx_basic_inout())
		vmx->nested.nested_vmx_basic |= VMX_BASIC_INOUT;

	/*
	 * These MSRs specify bits which the guest must keep fixed on
	 * while L1 is in VMXON mode (in L1's root mode, or running an L2).
	 * We picked the standard core2 setting.
	 */
#define VMXON_CR0_ALWAYSON     (X86_CR0_PE | X86_CR0_PG | X86_CR0_NE)
#define VMXON_CR4_ALWAYSON     X86_CR4_VMXE
	vmx->nested.nested_vmx_cr0_fixed0 = VMXON_CR0_ALWAYSON;
	vmx->nested.nested_vmx_cr4_fixed0 = VMXON_CR4_ALWAYSON;

	/* These MSRs specify bits which the guest must keep fixed off. */
	rdmsrl(MSR_IA32_VMX_CR0_FIXED1, vmx->nested.nested_vmx_cr0_fixed1);
	rdmsrl(MSR_IA32_VMX_CR4_FIXED1, vmx->nested.nested_vmx_cr4_fixed1);

	/* highest index: VMX_PREEMPTION_TIMER_VALUE */
	vmx->nested.nested_vmx_vmcs_enum = 0x2e;
}

/*
 * if fixed0[i] == 1: val[i] must be 1
 * if fixed1[i] == 0: val[i] must be 0
 */
static inline bool fixed_bits_valid(u64 val, u64 fixed0, u64 fixed1)
{
	return ((val & fixed1) | fixed0) == val;
}

static inline bool vmx_control_verify(u32 control, u32 low, u32 high)
{
	return fixed_bits_valid(control, low, high);
}

static inline u64 vmx_control_msr(u32 low, u32 high)
{
	return low | ((u64)high << 32);
}

static bool is_bitwise_subset(u64 superset, u64 subset, u64 mask)
{
	superset &= mask;
	subset &= mask;

	return (superset | subset) == superset;
}

static int vmx_restore_vmx_basic(struct vcpu_vmx *vmx, u64 data)
{
	const u64 feature_and_reserved =
		/* feature (except bit 48; see below) */
		BIT_ULL(49) | BIT_ULL(54) | BIT_ULL(55) |
		/* reserved */
		BIT_ULL(31) | GENMASK_ULL(47, 45) | GENMASK_ULL(63, 56);
	u64 vmx_basic = vmx->nested.nested_vmx_basic;

	if (!is_bitwise_subset(vmx_basic, data, feature_and_reserved))
		return -EINVAL;

	/*
	 * KVM does not emulate a version of VMX that constrains physical
	 * addresses of VMX structures (e.g. VMCS) to 32-bits.
	 */
	if (data & BIT_ULL(48))
		return -EINVAL;

	if (vmx_basic_vmcs_revision_id(vmx_basic) !=
	    vmx_basic_vmcs_revision_id(data))
		return -EINVAL;

	if (vmx_basic_vmcs_size(vmx_basic) > vmx_basic_vmcs_size(data))
		return -EINVAL;

	vmx->nested.nested_vmx_basic = data;
	return 0;
}

static int
vmx_restore_control_msr(struct vcpu_vmx *vmx, u32 msr_index, u64 data)
{
	u64 supported;
	u32 *lowp, *highp;

	switch (msr_index) {
	case MSR_IA32_VMX_TRUE_PINBASED_CTLS:
		lowp = &vmx->nested.nested_vmx_pinbased_ctls_low;
		highp = &vmx->nested.nested_vmx_pinbased_ctls_high;
		break;
	case MSR_IA32_VMX_TRUE_PROCBASED_CTLS:
		lowp = &vmx->nested.nested_vmx_procbased_ctls_low;
		highp = &vmx->nested.nested_vmx_procbased_ctls_high;
		break;
	case MSR_IA32_VMX_TRUE_EXIT_CTLS:
		lowp = &vmx->nested.nested_vmx_exit_ctls_low;
		highp = &vmx->nested.nested_vmx_exit_ctls_high;
		break;
	case MSR_IA32_VMX_TRUE_ENTRY_CTLS:
		lowp = &vmx->nested.nested_vmx_entry_ctls_low;
		highp = &vmx->nested.nested_vmx_entry_ctls_high;
		break;
	case MSR_IA32_VMX_PROCBASED_CTLS2:
		lowp = &vmx->nested.nested_vmx_secondary_ctls_low;
		highp = &vmx->nested.nested_vmx_secondary_ctls_high;
		break;
	default:
		BUG();
	}

	supported = vmx_control_msr(*lowp, *highp);

	/* Check must-be-1 bits are still 1. */
	if (!is_bitwise_subset(data, supported, GENMASK_ULL(31, 0)))
		return -EINVAL;

	/* Check must-be-0 bits are still 0. */
	if (!is_bitwise_subset(supported, data, GENMASK_ULL(63, 32)))
		return -EINVAL;

	*lowp = data;
	*highp = data >> 32;
	return 0;
}

static int vmx_restore_vmx_misc(struct vcpu_vmx *vmx, u64 data)
{
	const u64 feature_and_reserved_bits =
		/* feature */
		BIT_ULL(5) | GENMASK_ULL(8, 6) | BIT_ULL(14) | BIT_ULL(15) |
		BIT_ULL(28) | BIT_ULL(29) | BIT_ULL(30) |
		/* reserved */
		GENMASK_ULL(13, 9) | BIT_ULL(31);
	u64 vmx_misc;

	vmx_misc = vmx_control_msr(vmx->nested.nested_vmx_misc_low,
				   vmx->nested.nested_vmx_misc_high);

	if (!is_bitwise_subset(vmx_misc, data, feature_and_reserved_bits))
		return -EINVAL;

	if ((vmx->nested.nested_vmx_pinbased_ctls_high &
	     PIN_BASED_VMX_PREEMPTION_TIMER) &&
	    vmx_misc_preemption_timer_rate(data) !=
	    vmx_misc_preemption_timer_rate(vmx_misc))
		return -EINVAL;

	if (vmx_misc_cr3_count(data) > vmx_misc_cr3_count(vmx_misc))
		return -EINVAL;

	if (vmx_misc_max_msr(data) > vmx_misc_max_msr(vmx_misc))
		return -EINVAL;

	if (vmx_misc_mseg_revid(data) != vmx_misc_mseg_revid(vmx_misc))
		return -EINVAL;

	vmx->nested.nested_vmx_misc_low = data;
	vmx->nested.nested_vmx_misc_high = data >> 32;
	return 0;
}

static int vmx_restore_vmx_ept_vpid_cap(struct vcpu_vmx *vmx, u64 data)
{
	u64 vmx_ept_vpid_cap;

	vmx_ept_vpid_cap = vmx_control_msr(vmx->nested.nested_vmx_ept_caps,
					   vmx->nested.nested_vmx_vpid_caps);

	/* Every bit is either reserved or a feature bit. */
	if (!is_bitwise_subset(vmx_ept_vpid_cap, data, -1ULL))
		return -EINVAL;

	vmx->nested.nested_vmx_ept_caps = data;
	vmx->nested.nested_vmx_vpid_caps = data >> 32;
	return 0;
}

static int vmx_restore_fixed0_msr(struct vcpu_vmx *vmx, u32 msr_index, u64 data)
{
	u64 *msr;

	switch (msr_index) {
	case MSR_IA32_VMX_CR0_FIXED0:
		msr = &vmx->nested.nested_vmx_cr0_fixed0;
		break;
	case MSR_IA32_VMX_CR4_FIXED0:
		msr = &vmx->nested.nested_vmx_cr4_fixed0;
		break;
	default:
		BUG();
	}

	/*
	 * 1 bits (which indicates bits which "must-be-1" during VMX operation)
	 * must be 1 in the restored value.
	 */
	if (!is_bitwise_subset(data, *msr, -1ULL))
		return -EINVAL;

	*msr = data;
	return 0;
}

/*
 * Called when userspace is restoring VMX MSRs.
 *
 * Returns 0 on success, non-0 otherwise.
 */
static int vmx_set_vmx_msr(struct kvm_vcpu *vcpu, u32 msr_index, u64 data)
{
	struct vcpu_vmx *vmx = to_vmx(vcpu);

	switch (msr_index) {
	case MSR_IA32_VMX_BASIC:
		return vmx_restore_vmx_basic(vmx, data);
	case MSR_IA32_VMX_PINBASED_CTLS:
	case MSR_IA32_VMX_PROCBASED_CTLS:
	case MSR_IA32_VMX_EXIT_CTLS:
	case MSR_IA32_VMX_ENTRY_CTLS:
		/*
		 * The "non-true" VMX capability MSRs are generated from the
		 * "true" MSRs, so we do not support restoring them directly.
		 *
		 * If userspace wants to emulate VMX_BASIC[55]=0, userspace
		 * should restore the "true" MSRs with the must-be-1 bits
		 * set according to the SDM Vol 3. A.2 "RESERVED CONTROLS AND
		 * DEFAULT SETTINGS".
		 */
		return -EINVAL;
	case MSR_IA32_VMX_TRUE_PINBASED_CTLS:
	case MSR_IA32_VMX_TRUE_PROCBASED_CTLS:
	case MSR_IA32_VMX_TRUE_EXIT_CTLS:
	case MSR_IA32_VMX_TRUE_ENTRY_CTLS:
	case MSR_IA32_VMX_PROCBASED_CTLS2:
		return vmx_restore_control_msr(vmx, msr_index, data);
	case MSR_IA32_VMX_MISC:
		return vmx_restore_vmx_misc(vmx, data);
	case MSR_IA32_VMX_CR0_FIXED0:
	case MSR_IA32_VMX_CR4_FIXED0:
		return vmx_restore_fixed0_msr(vmx, msr_index, data);
	case MSR_IA32_VMX_CR0_FIXED1:
	case MSR_IA32_VMX_CR4_FIXED1:
		/*
		 * These MSRs are generated based on the vCPU's CPUID, so we
		 * do not support restoring them directly.
		 */
		return -EINVAL;
	case MSR_IA32_VMX_EPT_VPID_CAP:
		return vmx_restore_vmx_ept_vpid_cap(vmx, data);
	case MSR_IA32_VMX_VMCS_ENUM:
		vmx->nested.nested_vmx_vmcs_enum = data;
		return 0;
	default:
		/*
		 * The rest of the VMX capability MSRs do not support restore.
		 */
		return -EINVAL;
	}
}

/* Returns 0 on success, non-0 otherwise. */
static int vmx_get_vmx_msr(struct kvm_vcpu *vcpu, u32 msr_index, u64 *pdata)
{
	struct vcpu_vmx *vmx = to_vmx(vcpu);

	switch (msr_index) {
	case MSR_IA32_VMX_BASIC:
		*pdata = vmx->nested.nested_vmx_basic;
		break;
	case MSR_IA32_VMX_TRUE_PINBASED_CTLS:
	case MSR_IA32_VMX_PINBASED_CTLS:
		*pdata = vmx_control_msr(
			vmx->nested.nested_vmx_pinbased_ctls_low,
			vmx->nested.nested_vmx_pinbased_ctls_high);
		if (msr_index == MSR_IA32_VMX_PINBASED_CTLS)
			*pdata |= PIN_BASED_ALWAYSON_WITHOUT_TRUE_MSR;
		break;
	case MSR_IA32_VMX_TRUE_PROCBASED_CTLS:
	case MSR_IA32_VMX_PROCBASED_CTLS:
		*pdata = vmx_control_msr(
			vmx->nested.nested_vmx_procbased_ctls_low,
			vmx->nested.nested_vmx_procbased_ctls_high);
		if (msr_index == MSR_IA32_VMX_PROCBASED_CTLS)
			*pdata |= CPU_BASED_ALWAYSON_WITHOUT_TRUE_MSR;
		break;
	case MSR_IA32_VMX_TRUE_EXIT_CTLS:
	case MSR_IA32_VMX_EXIT_CTLS:
		*pdata = vmx_control_msr(
			vmx->nested.nested_vmx_exit_ctls_low,
			vmx->nested.nested_vmx_exit_ctls_high);
		if (msr_index == MSR_IA32_VMX_EXIT_CTLS)
			*pdata |= VM_EXIT_ALWAYSON_WITHOUT_TRUE_MSR;
		break;
	case MSR_IA32_VMX_TRUE_ENTRY_CTLS:
	case MSR_IA32_VMX_ENTRY_CTLS:
		*pdata = vmx_control_msr(
			vmx->nested.nested_vmx_entry_ctls_low,
			vmx->nested.nested_vmx_entry_ctls_high);
		if (msr_index == MSR_IA32_VMX_ENTRY_CTLS)
			*pdata |= VM_ENTRY_ALWAYSON_WITHOUT_TRUE_MSR;
		break;
	case MSR_IA32_VMX_MISC:
		*pdata = vmx_control_msr(
			vmx->nested.nested_vmx_misc_low,
			vmx->nested.nested_vmx_misc_high);
		break;
	case MSR_IA32_VMX_CR0_FIXED0:
		*pdata = vmx->nested.nested_vmx_cr0_fixed0;
		break;
	case MSR_IA32_VMX_CR0_FIXED1:
		*pdata = vmx->nested.nested_vmx_cr0_fixed1;
		break;
	case MSR_IA32_VMX_CR4_FIXED0:
		*pdata = vmx->nested.nested_vmx_cr4_fixed0;
		break;
	case MSR_IA32_VMX_CR4_FIXED1:
		*pdata = vmx->nested.nested_vmx_cr4_fixed1;
		break;
	case MSR_IA32_VMX_VMCS_ENUM:
		*pdata = vmx->nested.nested_vmx_vmcs_enum;
		break;
	case MSR_IA32_VMX_PROCBASED_CTLS2:
		*pdata = vmx_control_msr(
			vmx->nested.nested_vmx_secondary_ctls_low,
			vmx->nested.nested_vmx_secondary_ctls_high);
		break;
	case MSR_IA32_VMX_EPT_VPID_CAP:
		*pdata = vmx->nested.nested_vmx_ept_caps |
			((u64)vmx->nested.nested_vmx_vpid_caps << 32);
		break;
	default:
		return 1;
	}

	return 0;
}

static inline bool vmx_feature_control_msr_valid(struct kvm_vcpu *vcpu,
						 uint64_t val)
{
	uint64_t valid_bits = to_vmx(vcpu)->msr_ia32_feature_control_valid_bits;

	return !(val & ~valid_bits);
}

/*
 * Reads an msr value (of 'msr_index') into 'pdata'.
 * Returns 0 on success, non-0 otherwise.
 * Assumes vcpu_load() was already called.
 */
static int vmx_get_msr(struct kvm_vcpu *vcpu, struct msr_data *msr_info)
{
	struct shared_msr_entry *msr;

	switch (msr_info->index) {
#ifdef CONFIG_X86_64
	case MSR_FS_BASE:
		msr_info->data = vmcs_readl(GUEST_FS_BASE);
		break;
	case MSR_GS_BASE:
		msr_info->data = vmcs_readl(GUEST_GS_BASE);
		break;
	case MSR_KERNEL_GS_BASE:
		vmx_load_host_state(to_vmx(vcpu));
		msr_info->data = to_vmx(vcpu)->msr_guest_kernel_gs_base;
		break;
#endif
	case MSR_EFER:
		return kvm_get_msr_common(vcpu, msr_info);
	case MSR_IA32_TSC:
		msr_info->data = guest_read_tsc(vcpu);
		break;
	case MSR_IA32_SYSENTER_CS:
		msr_info->data = vmcs_read32(GUEST_SYSENTER_CS);
		break;
	case MSR_IA32_SYSENTER_EIP:
		msr_info->data = vmcs_readl(GUEST_SYSENTER_EIP);
		break;
	case MSR_IA32_SYSENTER_ESP:
		msr_info->data = vmcs_readl(GUEST_SYSENTER_ESP);
		break;
	case MSR_IA32_BNDCFGS:
		if (!kvm_mpx_supported())
			return 1;
		msr_info->data = vmcs_read64(GUEST_BNDCFGS);
		break;
	case MSR_IA32_MCG_EXT_CTL:
		if (!msr_info->host_initiated &&
		    !(to_vmx(vcpu)->msr_ia32_feature_control &
		      FEATURE_CONTROL_LMCE))
			return 1;
		msr_info->data = vcpu->arch.mcg_ext_ctl;
		break;
	case MSR_IA32_FEATURE_CONTROL:
		msr_info->data = to_vmx(vcpu)->msr_ia32_feature_control;
		break;
	case MSR_IA32_VMX_BASIC ... MSR_IA32_VMX_VMFUNC:
		if (!nested_vmx_allowed(vcpu))
			return 1;
		return vmx_get_vmx_msr(vcpu, msr_info->index, &msr_info->data);
	case MSR_IA32_XSS:
		if (!vmx_xsaves_supported())
			return 1;
		msr_info->data = vcpu->arch.ia32_xss;
		break;
	case MSR_TSC_AUX:
		if (!guest_cpuid_has_rdtscp(vcpu) && !msr_info->host_initiated)
			return 1;
		/* Otherwise falls through */
	default:
		msr = find_msr_entry(to_vmx(vcpu), msr_info->index);
		if (msr) {
			msr_info->data = msr->data;
			break;
		}
		return kvm_get_msr_common(vcpu, msr_info);
	}

	return 0;
}

static void vmx_leave_nested(struct kvm_vcpu *vcpu);

/*
 * Writes msr value into into the appropriate "register".
 * Returns 0 on success, non-0 otherwise.
 * Assumes vcpu_load() was already called.
 */
static int vmx_set_msr(struct kvm_vcpu *vcpu, struct msr_data *msr_info)
{
	struct vcpu_vmx *vmx = to_vmx(vcpu);
	struct shared_msr_entry *msr;
	int ret = 0;
	u32 msr_index = msr_info->index;
	u64 data = msr_info->data;

	switch (msr_index) {
	case MSR_EFER:
		ret = kvm_set_msr_common(vcpu, msr_info);
		break;
#ifdef CONFIG_X86_64
	case MSR_FS_BASE:
		vmx_segment_cache_clear(vmx);
		vmcs_writel(GUEST_FS_BASE, data);
		break;
	case MSR_GS_BASE:
		vmx_segment_cache_clear(vmx);
		vmcs_writel(GUEST_GS_BASE, data);
		break;
	case MSR_KERNEL_GS_BASE:
		vmx_load_host_state(vmx);
		vmx->msr_guest_kernel_gs_base = data;
		break;
#endif
	case MSR_IA32_SYSENTER_CS:
		vmcs_write32(GUEST_SYSENTER_CS, data);
		break;
	case MSR_IA32_SYSENTER_EIP:
		vmcs_writel(GUEST_SYSENTER_EIP, data);
		break;
	case MSR_IA32_SYSENTER_ESP:
		vmcs_writel(GUEST_SYSENTER_ESP, data);
		break;
	case MSR_IA32_BNDCFGS:
		if (!kvm_mpx_supported())
			return 1;
		vmcs_write64(GUEST_BNDCFGS, data);
		break;
	case MSR_IA32_TSC:
		kvm_write_tsc(vcpu, msr_info);
		break;
	case MSR_IA32_CR_PAT:
		if (vmcs_config.vmentry_ctrl & VM_ENTRY_LOAD_IA32_PAT) {
			if (!kvm_mtrr_valid(vcpu, MSR_IA32_CR_PAT, data))
				return 1;
			vmcs_write64(GUEST_IA32_PAT, data);
			vcpu->arch.pat = data;
			break;
		}
		ret = kvm_set_msr_common(vcpu, msr_info);
		break;
	case MSR_IA32_TSC_ADJUST:
		ret = kvm_set_msr_common(vcpu, msr_info);
		break;
	case MSR_IA32_MCG_EXT_CTL:
		if ((!msr_info->host_initiated &&
		     !(to_vmx(vcpu)->msr_ia32_feature_control &
		       FEATURE_CONTROL_LMCE)) ||
		    (data & ~MCG_EXT_CTL_LMCE_EN))
			return 1;
		vcpu->arch.mcg_ext_ctl = data;
		break;
	case MSR_IA32_FEATURE_CONTROL:
		if (!vmx_feature_control_msr_valid(vcpu, data) ||
		    (to_vmx(vcpu)->msr_ia32_feature_control &
		     FEATURE_CONTROL_LOCKED && !msr_info->host_initiated))
			return 1;
		vmx->msr_ia32_feature_control = data;
		if (msr_info->host_initiated && data == 0)
			vmx_leave_nested(vcpu);
		break;
	case MSR_IA32_VMX_BASIC ... MSR_IA32_VMX_VMFUNC:
		if (!msr_info->host_initiated)
			return 1; /* they are read-only */
		if (!nested_vmx_allowed(vcpu))
			return 1;
		return vmx_set_vmx_msr(vcpu, msr_index, data);
	case MSR_IA32_XSS:
		if (!vmx_xsaves_supported())
			return 1;
		/*
		 * The only supported bit as of Skylake is bit 8, but
		 * it is not supported on KVM.
		 */
		if (data != 0)
			return 1;
		vcpu->arch.ia32_xss = data;
		if (vcpu->arch.ia32_xss != host_xss)
			add_atomic_switch_msr(vmx, MSR_IA32_XSS,
				vcpu->arch.ia32_xss, host_xss);
		else
			clear_atomic_switch_msr(vmx, MSR_IA32_XSS);
		break;
	case MSR_TSC_AUX:
		if (!guest_cpuid_has_rdtscp(vcpu) && !msr_info->host_initiated)
			return 1;
		/* Check reserved bit, higher 32 bits should be zero */
		if ((data >> 32) != 0)
			return 1;
		/* Otherwise falls through */
	default:
		msr = find_msr_entry(vmx, msr_index);
		if (msr) {
			u64 old_msr_data = msr->data;
			msr->data = data;
			if (msr - vmx->guest_msrs < vmx->save_nmsrs) {
				preempt_disable();
				ret = kvm_set_shared_msr(msr->index, msr->data,
							 msr->mask);
				preempt_enable();
				if (ret)
					msr->data = old_msr_data;
			}
			break;
		}
		ret = kvm_set_msr_common(vcpu, msr_info);
	}

	return ret;
}

static void vmx_cache_reg(struct kvm_vcpu *vcpu, enum kvm_reg reg)
{
	__set_bit(reg, (unsigned long *)&vcpu->arch.regs_avail);
	switch (reg) {
	case VCPU_REGS_RSP:
		vcpu->arch.regs[VCPU_REGS_RSP] = vmcs_readl(GUEST_RSP);
		break;
	case VCPU_REGS_RIP:
		vcpu->arch.regs[VCPU_REGS_RIP] = vmcs_readl(GUEST_RIP);
		break;
	case VCPU_EXREG_PDPTR:
		if (enable_ept)
			ept_save_pdptrs(vcpu);
		break;
	default:
		break;
	}
}

static __init int cpu_has_kvm_support(void)
{
	return cpu_has_vmx();
}

static __init int vmx_disabled_by_bios(void)
{
	u64 msr;

	rdmsrl(MSR_IA32_FEATURE_CONTROL, msr);
	if (msr & FEATURE_CONTROL_LOCKED) {
		/* launched w/ TXT and VMX disabled */
		if (!(msr & FEATURE_CONTROL_VMXON_ENABLED_INSIDE_SMX)
			&& tboot_enabled())
			return 1;
		/* launched w/o TXT and VMX only enabled w/ TXT */
		if (!(msr & FEATURE_CONTROL_VMXON_ENABLED_OUTSIDE_SMX)
			&& (msr & FEATURE_CONTROL_VMXON_ENABLED_INSIDE_SMX)
			&& !tboot_enabled()) {
			printk(KERN_WARNING "kvm: disable TXT in the BIOS or "
				"activate TXT before enabling KVM\n");
			return 1;
		}
		/* launched w/o TXT and VMX disabled */
		if (!(msr & FEATURE_CONTROL_VMXON_ENABLED_OUTSIDE_SMX)
			&& !tboot_enabled())
			return 1;
	}

	return 0;
}

static void kvm_cpu_vmxon(u64 addr)
{
	intel_pt_handle_vmx(1);

	asm volatile (ASM_VMX_VMXON_RAX
			: : "a"(&addr), "m"(addr)
			: "memory", "cc");
}

static int hardware_enable(void)
{
	int cpu = raw_smp_processor_id();
	u64 phys_addr = __pa(per_cpu(vmxarea, cpu));
	u64 old, test_bits;

	if (cr4_read_shadow() & X86_CR4_VMXE)
		return -EBUSY;

	INIT_LIST_HEAD(&per_cpu(loaded_vmcss_on_cpu, cpu));
	INIT_LIST_HEAD(&per_cpu(blocked_vcpu_on_cpu, cpu));
	spin_lock_init(&per_cpu(blocked_vcpu_on_cpu_lock, cpu));

	/*
	 * Now we can enable the vmclear operation in kdump
	 * since the loaded_vmcss_on_cpu list on this cpu
	 * has been initialized.
	 *
	 * Though the cpu is not in VMX operation now, there
	 * is no problem to enable the vmclear operation
	 * for the loaded_vmcss_on_cpu list is empty!
	 */
	crash_enable_local_vmclear(cpu);

	rdmsrl(MSR_IA32_FEATURE_CONTROL, old);

	test_bits = FEATURE_CONTROL_LOCKED;
	test_bits |= FEATURE_CONTROL_VMXON_ENABLED_OUTSIDE_SMX;
	if (tboot_enabled())
		test_bits |= FEATURE_CONTROL_VMXON_ENABLED_INSIDE_SMX;

	if ((old & test_bits) != test_bits) {
		/* enable and lock */
		wrmsrl(MSR_IA32_FEATURE_CONTROL, old | test_bits);
	}
	cr4_set_bits(X86_CR4_VMXE);

	if (vmm_exclusive) {
		kvm_cpu_vmxon(phys_addr);
		ept_sync_global();
	}

	native_store_gdt(this_cpu_ptr(&host_gdt));

	return 0;
}

static void vmclear_local_loaded_vmcss(void)
{
	int cpu = raw_smp_processor_id();
	struct loaded_vmcs *v, *n;

	list_for_each_entry_safe(v, n, &per_cpu(loaded_vmcss_on_cpu, cpu),
				 loaded_vmcss_on_cpu_link)
		__loaded_vmcs_clear(v);
}


/* Just like cpu_vmxoff(), but with the __kvm_handle_fault_on_reboot()
 * tricks.
 */
static void kvm_cpu_vmxoff(void)
{
	asm volatile (__ex(ASM_VMX_VMXOFF) : : : "cc");

	intel_pt_handle_vmx(0);
}

static void hardware_disable(void)
{
	if (vmm_exclusive) {
		vmclear_local_loaded_vmcss();
		kvm_cpu_vmxoff();
	}
	cr4_clear_bits(X86_CR4_VMXE);
}

static __init int adjust_vmx_controls(u32 ctl_min, u32 ctl_opt,
				      u32 msr, u32 *result)
{
	u32 vmx_msr_low, vmx_msr_high;
	u32 ctl = ctl_min | ctl_opt;

	rdmsr(msr, vmx_msr_low, vmx_msr_high);

	ctl &= vmx_msr_high; /* bit == 0 in high word ==> must be zero */
	ctl |= vmx_msr_low;  /* bit == 1 in low word  ==> must be one  */

	/* Ensure minimum (required) set of control bits are supported. */
	if (ctl_min & ~ctl)
		return -EIO;

	*result = ctl;
	return 0;
}

static __init bool allow_1_setting(u32 msr, u32 ctl)
{
	u32 vmx_msr_low, vmx_msr_high;

	rdmsr(msr, vmx_msr_low, vmx_msr_high);
	return vmx_msr_high & ctl;
}

static __init int setup_vmcs_config(struct vmcs_config *vmcs_conf)
{
	u32 vmx_msr_low, vmx_msr_high;
	u32 min, opt, min2, opt2;
	u32 _pin_based_exec_control = 0;
	u32 _cpu_based_exec_control = 0;
	u32 _cpu_based_2nd_exec_control = 0;
	u32 _vmexit_control = 0;
	u32 _vmentry_control = 0;

	min = CPU_BASED_HLT_EXITING |
#ifdef CONFIG_X86_64
	      CPU_BASED_CR8_LOAD_EXITING |
	      CPU_BASED_CR8_STORE_EXITING |
#endif
	      CPU_BASED_CR3_LOAD_EXITING |
	      CPU_BASED_CR3_STORE_EXITING |
	      CPU_BASED_USE_IO_BITMAPS |
	      CPU_BASED_MOV_DR_EXITING |
	      CPU_BASED_USE_TSC_OFFSETING |
	      CPU_BASED_MWAIT_EXITING |
	      CPU_BASED_MONITOR_EXITING |
	      CPU_BASED_INVLPG_EXITING |
	      CPU_BASED_RDPMC_EXITING;

	opt = CPU_BASED_TPR_SHADOW |
	      CPU_BASED_USE_MSR_BITMAPS |
	      CPU_BASED_ACTIVATE_SECONDARY_CONTROLS;
	if (adjust_vmx_controls(min, opt, MSR_IA32_VMX_PROCBASED_CTLS,
				&_cpu_based_exec_control) < 0)
		return -EIO;
#ifdef CONFIG_X86_64
	if ((_cpu_based_exec_control & CPU_BASED_TPR_SHADOW))
		_cpu_based_exec_control &= ~CPU_BASED_CR8_LOAD_EXITING &
					   ~CPU_BASED_CR8_STORE_EXITING;
#endif
	if (_cpu_based_exec_control & CPU_BASED_ACTIVATE_SECONDARY_CONTROLS) {
		min2 = 0;
		opt2 = SECONDARY_EXEC_VIRTUALIZE_APIC_ACCESSES |
			SECONDARY_EXEC_VIRTUALIZE_X2APIC_MODE |
			SECONDARY_EXEC_WBINVD_EXITING |
			SECONDARY_EXEC_ENABLE_VPID |
			SECONDARY_EXEC_ENABLE_EPT |
			SECONDARY_EXEC_UNRESTRICTED_GUEST |
			SECONDARY_EXEC_PAUSE_LOOP_EXITING |
			SECONDARY_EXEC_RDTSCP |
			SECONDARY_EXEC_ENABLE_INVPCID |
			SECONDARY_EXEC_APIC_REGISTER_VIRT |
			SECONDARY_EXEC_VIRTUAL_INTR_DELIVERY |
			SECONDARY_EXEC_SHADOW_VMCS |
			SECONDARY_EXEC_XSAVES |
			SECONDARY_EXEC_ENABLE_PML |
			SECONDARY_EXEC_TSC_SCALING;
		if (adjust_vmx_controls(min2, opt2,
					MSR_IA32_VMX_PROCBASED_CTLS2,
					&_cpu_based_2nd_exec_control) < 0)
			return -EIO;
	}
#ifndef CONFIG_X86_64
	if (!(_cpu_based_2nd_exec_control &
				SECONDARY_EXEC_VIRTUALIZE_APIC_ACCESSES))
		_cpu_based_exec_control &= ~CPU_BASED_TPR_SHADOW;
#endif

	if (!(_cpu_based_exec_control & CPU_BASED_TPR_SHADOW))
		_cpu_based_2nd_exec_control &= ~(
				SECONDARY_EXEC_APIC_REGISTER_VIRT |
				SECONDARY_EXEC_VIRTUALIZE_X2APIC_MODE |
				SECONDARY_EXEC_VIRTUAL_INTR_DELIVERY);

	if (_cpu_based_2nd_exec_control & SECONDARY_EXEC_ENABLE_EPT) {
		/* CR3 accesses and invlpg don't need to cause VM Exits when EPT
		   enabled */
		_cpu_based_exec_control &= ~(CPU_BASED_CR3_LOAD_EXITING |
					     CPU_BASED_CR3_STORE_EXITING |
					     CPU_BASED_INVLPG_EXITING);
		rdmsr(MSR_IA32_VMX_EPT_VPID_CAP,
		      vmx_capability.ept, vmx_capability.vpid);
	}

	min = VM_EXIT_SAVE_DEBUG_CONTROLS | VM_EXIT_ACK_INTR_ON_EXIT;
#ifdef CONFIG_X86_64
	min |= VM_EXIT_HOST_ADDR_SPACE_SIZE;
#endif
	opt = VM_EXIT_SAVE_IA32_PAT | VM_EXIT_LOAD_IA32_PAT |
		VM_EXIT_CLEAR_BNDCFGS;
	if (adjust_vmx_controls(min, opt, MSR_IA32_VMX_EXIT_CTLS,
				&_vmexit_control) < 0)
		return -EIO;

	min = PIN_BASED_EXT_INTR_MASK | PIN_BASED_NMI_EXITING;
	opt = PIN_BASED_VIRTUAL_NMIS | PIN_BASED_POSTED_INTR |
		 PIN_BASED_VMX_PREEMPTION_TIMER;
	if (adjust_vmx_controls(min, opt, MSR_IA32_VMX_PINBASED_CTLS,
				&_pin_based_exec_control) < 0)
		return -EIO;

	if (cpu_has_broken_vmx_preemption_timer())
		_pin_based_exec_control &= ~PIN_BASED_VMX_PREEMPTION_TIMER;
	if (!(_cpu_based_2nd_exec_control &
		SECONDARY_EXEC_VIRTUAL_INTR_DELIVERY))
		_pin_based_exec_control &= ~PIN_BASED_POSTED_INTR;

	min = VM_ENTRY_LOAD_DEBUG_CONTROLS;
	opt = VM_ENTRY_LOAD_IA32_PAT | VM_ENTRY_LOAD_BNDCFGS;
	if (adjust_vmx_controls(min, opt, MSR_IA32_VMX_ENTRY_CTLS,
				&_vmentry_control) < 0)
		return -EIO;

	rdmsr(MSR_IA32_VMX_BASIC, vmx_msr_low, vmx_msr_high);

	/* IA-32 SDM Vol 3B: VMCS size is never greater than 4kB. */
	if ((vmx_msr_high & 0x1fff) > PAGE_SIZE)
		return -EIO;

#ifdef CONFIG_X86_64
	/* IA-32 SDM Vol 3B: 64-bit CPUs always have VMX_BASIC_MSR[48]==0. */
	if (vmx_msr_high & (1u<<16))
		return -EIO;
#endif

	/* Require Write-Back (WB) memory type for VMCS accesses. */
	if (((vmx_msr_high >> 18) & 15) != 6)
		return -EIO;

	vmcs_conf->size = vmx_msr_high & 0x1fff;
	vmcs_conf->order = get_order(vmcs_conf->size);
	vmcs_conf->basic_cap = vmx_msr_high & ~0x1fff;
	vmcs_conf->revision_id = vmx_msr_low;

	vmcs_conf->pin_based_exec_ctrl = _pin_based_exec_control;
	vmcs_conf->cpu_based_exec_ctrl = _cpu_based_exec_control;
	vmcs_conf->cpu_based_2nd_exec_ctrl = _cpu_based_2nd_exec_control;
	vmcs_conf->vmexit_ctrl         = _vmexit_control;
	vmcs_conf->vmentry_ctrl        = _vmentry_control;

	cpu_has_load_ia32_efer =
		allow_1_setting(MSR_IA32_VMX_ENTRY_CTLS,
				VM_ENTRY_LOAD_IA32_EFER)
		&& allow_1_setting(MSR_IA32_VMX_EXIT_CTLS,
				   VM_EXIT_LOAD_IA32_EFER);

	cpu_has_load_perf_global_ctrl =
		allow_1_setting(MSR_IA32_VMX_ENTRY_CTLS,
				VM_ENTRY_LOAD_IA32_PERF_GLOBAL_CTRL)
		&& allow_1_setting(MSR_IA32_VMX_EXIT_CTLS,
				   VM_EXIT_LOAD_IA32_PERF_GLOBAL_CTRL);

	/*
	 * Some cpus support VM_ENTRY_(LOAD|SAVE)_IA32_PERF_GLOBAL_CTRL
	 * but due to errata below it can't be used. Workaround is to use
	 * msr load mechanism to switch IA32_PERF_GLOBAL_CTRL.
	 *
	 * VM Exit May Incorrectly Clear IA32_PERF_GLOBAL_CTRL [34:32]
	 *
	 * AAK155             (model 26)
	 * AAP115             (model 30)
	 * AAT100             (model 37)
	 * BC86,AAY89,BD102   (model 44)
	 * BA97               (model 46)
	 *
	 */
	if (cpu_has_load_perf_global_ctrl && boot_cpu_data.x86 == 0x6) {
		switch (boot_cpu_data.x86_model) {
		case 26:
		case 30:
		case 37:
		case 44:
		case 46:
			cpu_has_load_perf_global_ctrl = false;
			printk_once(KERN_WARNING"kvm: VM_EXIT_LOAD_IA32_PERF_GLOBAL_CTRL "
					"does not work properly. Using workaround\n");
			break;
		default:
			break;
		}
	}

	if (boot_cpu_has(X86_FEATURE_XSAVES))
		rdmsrl(MSR_IA32_XSS, host_xss);

	return 0;
}

static struct vmcs *alloc_vmcs_cpu(int cpu)
{
	int node = cpu_to_node(cpu);
	struct page *pages;
	struct vmcs *vmcs;

	pages = __alloc_pages_node(node, GFP_KERNEL, vmcs_config.order);
	if (!pages)
		return NULL;
	vmcs = page_address(pages);
	memset(vmcs, 0, vmcs_config.size);
	vmcs->revision_id = vmcs_config.revision_id; /* vmcs revision id */
	return vmcs;
}

static struct vmcs *alloc_vmcs(void)
{
	return alloc_vmcs_cpu(raw_smp_processor_id());
}

static void free_vmcs(struct vmcs *vmcs)
{
	free_pages((unsigned long)vmcs, vmcs_config.order);
}

/*
 * Free a VMCS, but before that VMCLEAR it on the CPU where it was last loaded
 */
static void free_loaded_vmcs(struct loaded_vmcs *loaded_vmcs)
{
	if (!loaded_vmcs->vmcs)
		return;
	loaded_vmcs_clear(loaded_vmcs);
	free_vmcs(loaded_vmcs->vmcs);
	loaded_vmcs->vmcs = NULL;
	WARN_ON(loaded_vmcs->shadow_vmcs != NULL);
}

static void free_kvm_area(void)
{
	int cpu;

	for_each_possible_cpu(cpu) {
		free_vmcs(per_cpu(vmxarea, cpu));
		per_cpu(vmxarea, cpu) = NULL;
	}
}

static void init_vmcs_shadow_fields(void)
{
	int i, j;

	/* No checks for read only fields yet */

	for (i = j = 0; i < max_shadow_read_write_fields; i++) {
		switch (shadow_read_write_fields[i]) {
		case GUEST_BNDCFGS:
			if (!kvm_mpx_supported())
				continue;
			break;
		default:
			break;
		}

		if (j < i)
			shadow_read_write_fields[j] =
				shadow_read_write_fields[i];
		j++;
	}
	max_shadow_read_write_fields = j;

	/* shadowed fields guest access without vmexit */
	for (i = 0; i < max_shadow_read_write_fields; i++) {
		clear_bit(shadow_read_write_fields[i],
			  vmx_vmwrite_bitmap);
		clear_bit(shadow_read_write_fields[i],
			  vmx_vmread_bitmap);
	}
	for (i = 0; i < max_shadow_read_only_fields; i++)
		clear_bit(shadow_read_only_fields[i],
			  vmx_vmread_bitmap);
}

static __init int alloc_kvm_area(void)
{
	int cpu;

	for_each_possible_cpu(cpu) {
		struct vmcs *vmcs;

		vmcs = alloc_vmcs_cpu(cpu);
		if (!vmcs) {
			free_kvm_area();
			return -ENOMEM;
		}

		per_cpu(vmxarea, cpu) = vmcs;
	}
	return 0;
}

static bool emulation_required(struct kvm_vcpu *vcpu)
{
	return emulate_invalid_guest_state && !guest_state_valid(vcpu);
}

static void fix_pmode_seg(struct kvm_vcpu *vcpu, int seg,
		struct kvm_segment *save)
{
	if (!emulate_invalid_guest_state) {
		/*
		 * CS and SS RPL should be equal during guest entry according
		 * to VMX spec, but in reality it is not always so. Since vcpu
		 * is in the middle of the transition from real mode to
		 * protected mode it is safe to assume that RPL 0 is a good
		 * default value.
		 */
		if (seg == VCPU_SREG_CS || seg == VCPU_SREG_SS)
			save->selector &= ~SEGMENT_RPL_MASK;
		save->dpl = save->selector & SEGMENT_RPL_MASK;
		save->s = 1;
	}
	vmx_set_segment(vcpu, save, seg);
}

static void enter_pmode(struct kvm_vcpu *vcpu)
{
	unsigned long flags;
	struct vcpu_vmx *vmx = to_vmx(vcpu);

	/*
	 * Update real mode segment cache. It may be not up-to-date if sement
	 * register was written while vcpu was in a guest mode.
	 */
	vmx_get_segment(vcpu, &vmx->rmode.segs[VCPU_SREG_ES], VCPU_SREG_ES);
	vmx_get_segment(vcpu, &vmx->rmode.segs[VCPU_SREG_DS], VCPU_SREG_DS);
	vmx_get_segment(vcpu, &vmx->rmode.segs[VCPU_SREG_FS], VCPU_SREG_FS);
	vmx_get_segment(vcpu, &vmx->rmode.segs[VCPU_SREG_GS], VCPU_SREG_GS);
	vmx_get_segment(vcpu, &vmx->rmode.segs[VCPU_SREG_SS], VCPU_SREG_SS);
	vmx_get_segment(vcpu, &vmx->rmode.segs[VCPU_SREG_CS], VCPU_SREG_CS);

	vmx->rmode.vm86_active = 0;

	vmx_segment_cache_clear(vmx);

	vmx_set_segment(vcpu, &vmx->rmode.segs[VCPU_SREG_TR], VCPU_SREG_TR);

	flags = vmcs_readl(GUEST_RFLAGS);
	flags &= RMODE_GUEST_OWNED_EFLAGS_BITS;
	flags |= vmx->rmode.save_rflags & ~RMODE_GUEST_OWNED_EFLAGS_BITS;
	vmcs_writel(GUEST_RFLAGS, flags);

	vmcs_writel(GUEST_CR4, (vmcs_readl(GUEST_CR4) & ~X86_CR4_VME) |
			(vmcs_readl(CR4_READ_SHADOW) & X86_CR4_VME));

	update_exception_bitmap(vcpu);

	fix_pmode_seg(vcpu, VCPU_SREG_CS, &vmx->rmode.segs[VCPU_SREG_CS]);
	fix_pmode_seg(vcpu, VCPU_SREG_SS, &vmx->rmode.segs[VCPU_SREG_SS]);
	fix_pmode_seg(vcpu, VCPU_SREG_ES, &vmx->rmode.segs[VCPU_SREG_ES]);
	fix_pmode_seg(vcpu, VCPU_SREG_DS, &vmx->rmode.segs[VCPU_SREG_DS]);
	fix_pmode_seg(vcpu, VCPU_SREG_FS, &vmx->rmode.segs[VCPU_SREG_FS]);
	fix_pmode_seg(vcpu, VCPU_SREG_GS, &vmx->rmode.segs[VCPU_SREG_GS]);
}

static void fix_rmode_seg(int seg, struct kvm_segment *save)
{
	const struct kvm_vmx_segment_field *sf = &kvm_vmx_segment_fields[seg];
	struct kvm_segment var = *save;

	var.dpl = 0x3;
	if (seg == VCPU_SREG_CS)
		var.type = 0x3;

	if (!emulate_invalid_guest_state) {
		var.selector = var.base >> 4;
		var.base = var.base & 0xffff0;
		var.limit = 0xffff;
		var.g = 0;
		var.db = 0;
		var.present = 1;
		var.s = 1;
		var.l = 0;
		var.unusable = 0;
		var.type = 0x3;
		var.avl = 0;
		if (save->base & 0xf)
			printk_once(KERN_WARNING "kvm: segment base is not "
					"paragraph aligned when entering "
					"protected mode (seg=%d)", seg);
	}

	vmcs_write16(sf->selector, var.selector);
	vmcs_writel(sf->base, var.base);
	vmcs_write32(sf->limit, var.limit);
	vmcs_write32(sf->ar_bytes, vmx_segment_access_rights(&var));
}

static void enter_rmode(struct kvm_vcpu *vcpu)
{
	unsigned long flags;
	struct vcpu_vmx *vmx = to_vmx(vcpu);

	vmx_get_segment(vcpu, &vmx->rmode.segs[VCPU_SREG_TR], VCPU_SREG_TR);
	vmx_get_segment(vcpu, &vmx->rmode.segs[VCPU_SREG_ES], VCPU_SREG_ES);
	vmx_get_segment(vcpu, &vmx->rmode.segs[VCPU_SREG_DS], VCPU_SREG_DS);
	vmx_get_segment(vcpu, &vmx->rmode.segs[VCPU_SREG_FS], VCPU_SREG_FS);
	vmx_get_segment(vcpu, &vmx->rmode.segs[VCPU_SREG_GS], VCPU_SREG_GS);
	vmx_get_segment(vcpu, &vmx->rmode.segs[VCPU_SREG_SS], VCPU_SREG_SS);
	vmx_get_segment(vcpu, &vmx->rmode.segs[VCPU_SREG_CS], VCPU_SREG_CS);

	vmx->rmode.vm86_active = 1;

	/*
	 * Very old userspace does not call KVM_SET_TSS_ADDR before entering
	 * vcpu. Warn the user that an update is overdue.
	 */
	if (!vcpu->kvm->arch.tss_addr)
		printk_once(KERN_WARNING "kvm: KVM_SET_TSS_ADDR need to be "
			     "called before entering vcpu\n");

	vmx_segment_cache_clear(vmx);

	vmcs_writel(GUEST_TR_BASE, vcpu->kvm->arch.tss_addr);
	vmcs_write32(GUEST_TR_LIMIT, RMODE_TSS_SIZE - 1);
	vmcs_write32(GUEST_TR_AR_BYTES, 0x008b);

	flags = vmcs_readl(GUEST_RFLAGS);
	vmx->rmode.save_rflags = flags;

	flags |= X86_EFLAGS_IOPL | X86_EFLAGS_VM;

	vmcs_writel(GUEST_RFLAGS, flags);
	vmcs_writel(GUEST_CR4, vmcs_readl(GUEST_CR4) | X86_CR4_VME);
	update_exception_bitmap(vcpu);

	fix_rmode_seg(VCPU_SREG_SS, &vmx->rmode.segs[VCPU_SREG_SS]);
	fix_rmode_seg(VCPU_SREG_CS, &vmx->rmode.segs[VCPU_SREG_CS]);
	fix_rmode_seg(VCPU_SREG_ES, &vmx->rmode.segs[VCPU_SREG_ES]);
	fix_rmode_seg(VCPU_SREG_DS, &vmx->rmode.segs[VCPU_SREG_DS]);
	fix_rmode_seg(VCPU_SREG_GS, &vmx->rmode.segs[VCPU_SREG_GS]);
	fix_rmode_seg(VCPU_SREG_FS, &vmx->rmode.segs[VCPU_SREG_FS]);

	kvm_mmu_reset_context(vcpu);
}

static void vmx_set_efer(struct kvm_vcpu *vcpu, u64 efer)
{
	struct vcpu_vmx *vmx = to_vmx(vcpu);
	struct shared_msr_entry *msr = find_msr_entry(vmx, MSR_EFER);

	if (!msr)
		return;

	/*
	 * Force kernel_gs_base reloading before EFER changes, as control
	 * of this msr depends on is_long_mode().
	 */
	vmx_load_host_state(to_vmx(vcpu));
	vcpu->arch.efer = efer;
	if (efer & EFER_LMA) {
		vm_entry_controls_setbit(to_vmx(vcpu), VM_ENTRY_IA32E_MODE);
		msr->data = efer;
	} else {
		vm_entry_controls_clearbit(to_vmx(vcpu), VM_ENTRY_IA32E_MODE);

		msr->data = efer & ~EFER_LME;
	}
	setup_msrs(vmx);
}

#ifdef CONFIG_X86_64

static void enter_lmode(struct kvm_vcpu *vcpu)
{
	u32 guest_tr_ar;

	vmx_segment_cache_clear(to_vmx(vcpu));

	guest_tr_ar = vmcs_read32(GUEST_TR_AR_BYTES);
	if ((guest_tr_ar & VMX_AR_TYPE_MASK) != VMX_AR_TYPE_BUSY_64_TSS) {
		pr_debug_ratelimited("%s: tss fixup for long mode. \n",
				     __func__);
		vmcs_write32(GUEST_TR_AR_BYTES,
			     (guest_tr_ar & ~VMX_AR_TYPE_MASK)
			     | VMX_AR_TYPE_BUSY_64_TSS);
	}
	vmx_set_efer(vcpu, vcpu->arch.efer | EFER_LMA);
}

static void exit_lmode(struct kvm_vcpu *vcpu)
{
	vm_entry_controls_clearbit(to_vmx(vcpu), VM_ENTRY_IA32E_MODE);
	vmx_set_efer(vcpu, vcpu->arch.efer & ~EFER_LMA);
}

#endif

static inline void __vmx_flush_tlb(struct kvm_vcpu *vcpu, int vpid)
{
	vpid_sync_context(vpid);
	if (enable_ept) {
		if (!VALID_PAGE(vcpu->arch.mmu.root_hpa))
			return;
		ept_sync_context(construct_eptp(vcpu->arch.mmu.root_hpa));
	}
}

static void vmx_flush_tlb(struct kvm_vcpu *vcpu)
{
	__vmx_flush_tlb(vcpu, to_vmx(vcpu)->vpid);
}

static void vmx_flush_tlb_ept_only(struct kvm_vcpu *vcpu)
{
	if (enable_ept)
		vmx_flush_tlb(vcpu);
}

static void vmx_decache_cr0_guest_bits(struct kvm_vcpu *vcpu)
{
	ulong cr0_guest_owned_bits = vcpu->arch.cr0_guest_owned_bits;

	vcpu->arch.cr0 &= ~cr0_guest_owned_bits;
	vcpu->arch.cr0 |= vmcs_readl(GUEST_CR0) & cr0_guest_owned_bits;
}

static void vmx_decache_cr3(struct kvm_vcpu *vcpu)
{
	if (enable_ept && is_paging(vcpu))
		vcpu->arch.cr3 = vmcs_readl(GUEST_CR3);
	__set_bit(VCPU_EXREG_CR3, (ulong *)&vcpu->arch.regs_avail);
}

static void vmx_decache_cr4_guest_bits(struct kvm_vcpu *vcpu)
{
	ulong cr4_guest_owned_bits = vcpu->arch.cr4_guest_owned_bits;

	vcpu->arch.cr4 &= ~cr4_guest_owned_bits;
	vcpu->arch.cr4 |= vmcs_readl(GUEST_CR4) & cr4_guest_owned_bits;
}

static void ept_load_pdptrs(struct kvm_vcpu *vcpu)
{
	struct kvm_mmu *mmu = vcpu->arch.walk_mmu;

	if (!test_bit(VCPU_EXREG_PDPTR,
		      (unsigned long *)&vcpu->arch.regs_dirty))
		return;

	if (is_paging(vcpu) && is_pae(vcpu) && !is_long_mode(vcpu)) {
		vmcs_write64(GUEST_PDPTR0, mmu->pdptrs[0]);
		vmcs_write64(GUEST_PDPTR1, mmu->pdptrs[1]);
		vmcs_write64(GUEST_PDPTR2, mmu->pdptrs[2]);
		vmcs_write64(GUEST_PDPTR3, mmu->pdptrs[3]);
	}
}

static void ept_save_pdptrs(struct kvm_vcpu *vcpu)
{
	struct kvm_mmu *mmu = vcpu->arch.walk_mmu;

	if (is_paging(vcpu) && is_pae(vcpu) && !is_long_mode(vcpu)) {
		mmu->pdptrs[0] = vmcs_read64(GUEST_PDPTR0);
		mmu->pdptrs[1] = vmcs_read64(GUEST_PDPTR1);
		mmu->pdptrs[2] = vmcs_read64(GUEST_PDPTR2);
		mmu->pdptrs[3] = vmcs_read64(GUEST_PDPTR3);
	}

	__set_bit(VCPU_EXREG_PDPTR,
		  (unsigned long *)&vcpu->arch.regs_avail);
	__set_bit(VCPU_EXREG_PDPTR,
		  (unsigned long *)&vcpu->arch.regs_dirty);
}

static bool nested_guest_cr0_valid(struct kvm_vcpu *vcpu, unsigned long val)
{
	u64 fixed0 = to_vmx(vcpu)->nested.nested_vmx_cr0_fixed0;
	u64 fixed1 = to_vmx(vcpu)->nested.nested_vmx_cr0_fixed1;
	struct vmcs12 *vmcs12 = get_vmcs12(vcpu);

	if (to_vmx(vcpu)->nested.nested_vmx_secondary_ctls_high &
		SECONDARY_EXEC_UNRESTRICTED_GUEST &&
	    nested_cpu_has2(vmcs12, SECONDARY_EXEC_UNRESTRICTED_GUEST))
		fixed0 &= ~(X86_CR0_PE | X86_CR0_PG);

	return fixed_bits_valid(val, fixed0, fixed1);
}

static bool nested_host_cr0_valid(struct kvm_vcpu *vcpu, unsigned long val)
{
	u64 fixed0 = to_vmx(vcpu)->nested.nested_vmx_cr0_fixed0;
	u64 fixed1 = to_vmx(vcpu)->nested.nested_vmx_cr0_fixed1;

	return fixed_bits_valid(val, fixed0, fixed1);
}

static bool nested_cr4_valid(struct kvm_vcpu *vcpu, unsigned long val)
{
	u64 fixed0 = to_vmx(vcpu)->nested.nested_vmx_cr4_fixed0;
	u64 fixed1 = to_vmx(vcpu)->nested.nested_vmx_cr4_fixed1;

	return fixed_bits_valid(val, fixed0, fixed1);
}

/* No difference in the restrictions on guest and host CR4 in VMX operation. */
#define nested_guest_cr4_valid	nested_cr4_valid
#define nested_host_cr4_valid	nested_cr4_valid

static int vmx_set_cr4(struct kvm_vcpu *vcpu, unsigned long cr4);

static void ept_update_paging_mode_cr0(unsigned long *hw_cr0,
					unsigned long cr0,
					struct kvm_vcpu *vcpu)
{
	if (!test_bit(VCPU_EXREG_CR3, (ulong *)&vcpu->arch.regs_avail))
		vmx_decache_cr3(vcpu);
	if (!(cr0 & X86_CR0_PG)) {
		/* From paging/starting to nonpaging */
		vmcs_write32(CPU_BASED_VM_EXEC_CONTROL,
			     vmcs_read32(CPU_BASED_VM_EXEC_CONTROL) |
			     (CPU_BASED_CR3_LOAD_EXITING |
			      CPU_BASED_CR3_STORE_EXITING));
		vcpu->arch.cr0 = cr0;
		vmx_set_cr4(vcpu, kvm_read_cr4(vcpu));
	} else if (!is_paging(vcpu)) {
		/* From nonpaging to paging */
		vmcs_write32(CPU_BASED_VM_EXEC_CONTROL,
			     vmcs_read32(CPU_BASED_VM_EXEC_CONTROL) &
			     ~(CPU_BASED_CR3_LOAD_EXITING |
			       CPU_BASED_CR3_STORE_EXITING));
		vcpu->arch.cr0 = cr0;
		vmx_set_cr4(vcpu, kvm_read_cr4(vcpu));
	}

	if (!(cr0 & X86_CR0_WP))
		*hw_cr0 &= ~X86_CR0_WP;
}

static void vmx_set_cr0(struct kvm_vcpu *vcpu, unsigned long cr0)
{
	struct vcpu_vmx *vmx = to_vmx(vcpu);
	unsigned long hw_cr0;

	hw_cr0 = (cr0 & ~KVM_GUEST_CR0_MASK);
	if (enable_unrestricted_guest)
		hw_cr0 |= KVM_VM_CR0_ALWAYS_ON_UNRESTRICTED_GUEST;
	else {
		hw_cr0 |= KVM_VM_CR0_ALWAYS_ON;

		if (vmx->rmode.vm86_active && (cr0 & X86_CR0_PE))
			enter_pmode(vcpu);

		if (!vmx->rmode.vm86_active && !(cr0 & X86_CR0_PE))
			enter_rmode(vcpu);
	}

#ifdef CONFIG_X86_64
	if (vcpu->arch.efer & EFER_LME) {
		if (!is_paging(vcpu) && (cr0 & X86_CR0_PG))
			enter_lmode(vcpu);
		if (is_paging(vcpu) && !(cr0 & X86_CR0_PG))
			exit_lmode(vcpu);
	}
#endif

	if (enable_ept)
		ept_update_paging_mode_cr0(&hw_cr0, cr0, vcpu);

	vmcs_writel(CR0_READ_SHADOW, cr0);
	vmcs_writel(GUEST_CR0, hw_cr0);
	vcpu->arch.cr0 = cr0;

	/* depends on vcpu->arch.cr0 to be set to a new value */
	vmx->emulation_required = emulation_required(vcpu);
}

static u64 construct_eptp(unsigned long root_hpa)
{
	u64 eptp;

	/* TODO write the value reading from MSR */
	eptp = VMX_EPT_DEFAULT_MT |
		VMX_EPT_DEFAULT_GAW << VMX_EPT_GAW_EPTP_SHIFT;
	if (enable_ept_ad_bits)
		eptp |= VMX_EPT_AD_ENABLE_BIT;
	eptp |= (root_hpa & PAGE_MASK);

	return eptp;
}

static void vmx_set_cr3(struct kvm_vcpu *vcpu, unsigned long cr3)
{
	unsigned long guest_cr3;
	u64 eptp;

	guest_cr3 = cr3;
	if (enable_ept) {
		eptp = construct_eptp(cr3);
		vmcs_write64(EPT_POINTER, eptp);
		if (is_paging(vcpu) || is_guest_mode(vcpu))
			guest_cr3 = kvm_read_cr3(vcpu);
		else
			guest_cr3 = vcpu->kvm->arch.ept_identity_map_addr;
		ept_load_pdptrs(vcpu);
	}

	vmx_flush_tlb(vcpu);
	vmcs_writel(GUEST_CR3, guest_cr3);
}

static int vmx_set_cr4(struct kvm_vcpu *vcpu, unsigned long cr4)
{
	/*
	 * Pass through host's Machine Check Enable value to hw_cr4, which
	 * is in force while we are in guest mode.  Do not let guests control
	 * this bit, even if host CR4.MCE == 0.
	 */
	unsigned long hw_cr4 =
		(cr4_read_shadow() & X86_CR4_MCE) |
		(cr4 & ~X86_CR4_MCE) |
		(to_vmx(vcpu)->rmode.vm86_active ?
		 KVM_RMODE_VM_CR4_ALWAYS_ON : KVM_PMODE_VM_CR4_ALWAYS_ON);

	if (cr4 & X86_CR4_VMXE) {
		/*
		 * To use VMXON (and later other VMX instructions), a guest
		 * must first be able to turn on cr4.VMXE (see handle_vmon()).
		 * So basically the check on whether to allow nested VMX
		 * is here.
		 */
		if (!nested_vmx_allowed(vcpu))
			return 1;
	}

	if (to_vmx(vcpu)->nested.vmxon && !nested_cr4_valid(vcpu, cr4))
		return 1;

	vcpu->arch.cr4 = cr4;
	if (enable_ept) {
		if (!is_paging(vcpu)) {
			hw_cr4 &= ~X86_CR4_PAE;
			hw_cr4 |= X86_CR4_PSE;
		} else if (!(cr4 & X86_CR4_PAE)) {
			hw_cr4 &= ~X86_CR4_PAE;
		}
	}

	if (!enable_unrestricted_guest && !is_paging(vcpu))
		/*
		 * SMEP/SMAP/PKU is disabled if CPU is in non-paging mode in
		 * hardware.  To emulate this behavior, SMEP/SMAP/PKU needs
		 * to be manually disabled when guest switches to non-paging
		 * mode.
		 *
		 * If !enable_unrestricted_guest, the CPU is always running
		 * with CR0.PG=1 and CR4 needs to be modified.
		 * If enable_unrestricted_guest, the CPU automatically
		 * disables SMEP/SMAP/PKU when the guest sets CR0.PG=0.
		 */
		hw_cr4 &= ~(X86_CR4_SMEP | X86_CR4_SMAP | X86_CR4_PKE);

	vmcs_writel(CR4_READ_SHADOW, cr4);
	vmcs_writel(GUEST_CR4, hw_cr4);
	return 0;
}

static void vmx_get_segment(struct kvm_vcpu *vcpu,
			    struct kvm_segment *var, int seg)
{
	struct vcpu_vmx *vmx = to_vmx(vcpu);
	u32 ar;

	if (vmx->rmode.vm86_active && seg != VCPU_SREG_LDTR) {
		*var = vmx->rmode.segs[seg];
		if (seg == VCPU_SREG_TR
		    || var->selector == vmx_read_guest_seg_selector(vmx, seg))
			return;
		var->base = vmx_read_guest_seg_base(vmx, seg);
		var->selector = vmx_read_guest_seg_selector(vmx, seg);
		return;
	}
	var->base = vmx_read_guest_seg_base(vmx, seg);
	var->limit = vmx_read_guest_seg_limit(vmx, seg);
	var->selector = vmx_read_guest_seg_selector(vmx, seg);
	ar = vmx_read_guest_seg_ar(vmx, seg);
	var->unusable = (ar >> 16) & 1;
	var->type = ar & 15;
	var->s = (ar >> 4) & 1;
	var->dpl = (ar >> 5) & 3;
	/*
	 * Some userspaces do not preserve unusable property. Since usable
	 * segment has to be present according to VMX spec we can use present
	 * property to amend userspace bug by making unusable segment always
	 * nonpresent. vmx_segment_access_rights() already marks nonpresent
	 * segment as unusable.
	 */
	var->present = !var->unusable;
	var->avl = (ar >> 12) & 1;
	var->l = (ar >> 13) & 1;
	var->db = (ar >> 14) & 1;
	var->g = (ar >> 15) & 1;
}

static u64 vmx_get_segment_base(struct kvm_vcpu *vcpu, int seg)
{
	struct kvm_segment s;

	if (to_vmx(vcpu)->rmode.vm86_active) {
		vmx_get_segment(vcpu, &s, seg);
		return s.base;
	}
	return vmx_read_guest_seg_base(to_vmx(vcpu), seg);
}

static int vmx_get_cpl(struct kvm_vcpu *vcpu)
{
	struct vcpu_vmx *vmx = to_vmx(vcpu);

	if (unlikely(vmx->rmode.vm86_active))
		return 0;
	else {
		int ar = vmx_read_guest_seg_ar(vmx, VCPU_SREG_SS);
		return VMX_AR_DPL(ar);
	}
}

static u32 vmx_segment_access_rights(struct kvm_segment *var)
{
	u32 ar;

	if (var->unusable || !var->present)
		ar = 1 << 16;
	else {
		ar = var->type & 15;
		ar |= (var->s & 1) << 4;
		ar |= (var->dpl & 3) << 5;
		ar |= (var->present & 1) << 7;
		ar |= (var->avl & 1) << 12;
		ar |= (var->l & 1) << 13;
		ar |= (var->db & 1) << 14;
		ar |= (var->g & 1) << 15;
	}

	return ar;
}

static void vmx_set_segment(struct kvm_vcpu *vcpu,
			    struct kvm_segment *var, int seg)
{
	struct vcpu_vmx *vmx = to_vmx(vcpu);
	const struct kvm_vmx_segment_field *sf = &kvm_vmx_segment_fields[seg];

	vmx_segment_cache_clear(vmx);

	if (vmx->rmode.vm86_active && seg != VCPU_SREG_LDTR) {
		vmx->rmode.segs[seg] = *var;
		if (seg == VCPU_SREG_TR)
			vmcs_write16(sf->selector, var->selector);
		else if (var->s)
			fix_rmode_seg(seg, &vmx->rmode.segs[seg]);
		goto out;
	}

	vmcs_writel(sf->base, var->base);
	vmcs_write32(sf->limit, var->limit);
	vmcs_write16(sf->selector, var->selector);

	/*
	 *   Fix the "Accessed" bit in AR field of segment registers for older
	 * qemu binaries.
	 *   IA32 arch specifies that at the time of processor reset the
	 * "Accessed" bit in the AR field of segment registers is 1. And qemu
	 * is setting it to 0 in the userland code. This causes invalid guest
	 * state vmexit when "unrestricted guest" mode is turned on.
	 *    Fix for this setup issue in cpu_reset is being pushed in the qemu
	 * tree. Newer qemu binaries with that qemu fix would not need this
	 * kvm hack.
	 */
	if (enable_unrestricted_guest && (seg != VCPU_SREG_LDTR))
		var->type |= 0x1; /* Accessed */

	vmcs_write32(sf->ar_bytes, vmx_segment_access_rights(var));

out:
	vmx->emulation_required = emulation_required(vcpu);
}

static void vmx_get_cs_db_l_bits(struct kvm_vcpu *vcpu, int *db, int *l)
{
	u32 ar = vmx_read_guest_seg_ar(to_vmx(vcpu), VCPU_SREG_CS);

	*db = (ar >> 14) & 1;
	*l = (ar >> 13) & 1;
}

static void vmx_get_idt(struct kvm_vcpu *vcpu, struct desc_ptr *dt)
{
	dt->size = vmcs_read32(GUEST_IDTR_LIMIT);
	dt->address = vmcs_readl(GUEST_IDTR_BASE);
}

static void vmx_set_idt(struct kvm_vcpu *vcpu, struct desc_ptr *dt)
{
	vmcs_write32(GUEST_IDTR_LIMIT, dt->size);
	vmcs_writel(GUEST_IDTR_BASE, dt->address);
}

static void vmx_get_gdt(struct kvm_vcpu *vcpu, struct desc_ptr *dt)
{
	dt->size = vmcs_read32(GUEST_GDTR_LIMIT);
	dt->address = vmcs_readl(GUEST_GDTR_BASE);
}

static void vmx_set_gdt(struct kvm_vcpu *vcpu, struct desc_ptr *dt)
{
	vmcs_write32(GUEST_GDTR_LIMIT, dt->size);
	vmcs_writel(GUEST_GDTR_BASE, dt->address);
}

static bool rmode_segment_valid(struct kvm_vcpu *vcpu, int seg)
{
	struct kvm_segment var;
	u32 ar;

	vmx_get_segment(vcpu, &var, seg);
	var.dpl = 0x3;
	if (seg == VCPU_SREG_CS)
		var.type = 0x3;
	ar = vmx_segment_access_rights(&var);

	if (var.base != (var.selector << 4))
		return false;
	if (var.limit != 0xffff)
		return false;
	if (ar != 0xf3)
		return false;

	return true;
}

static bool code_segment_valid(struct kvm_vcpu *vcpu)
{
	struct kvm_segment cs;
	unsigned int cs_rpl;

	vmx_get_segment(vcpu, &cs, VCPU_SREG_CS);
	cs_rpl = cs.selector & SEGMENT_RPL_MASK;

	if (cs.unusable)
		return false;
	if (~cs.type & (VMX_AR_TYPE_CODE_MASK|VMX_AR_TYPE_ACCESSES_MASK))
		return false;
	if (!cs.s)
		return false;
	if (cs.type & VMX_AR_TYPE_WRITEABLE_MASK) {
		if (cs.dpl > cs_rpl)
			return false;
	} else {
		if (cs.dpl != cs_rpl)
			return false;
	}
	if (!cs.present)
		return false;

	/* TODO: Add Reserved field check, this'll require a new member in the kvm_segment_field structure */
	return true;
}

static bool stack_segment_valid(struct kvm_vcpu *vcpu)
{
	struct kvm_segment ss;
	unsigned int ss_rpl;

	vmx_get_segment(vcpu, &ss, VCPU_SREG_SS);
	ss_rpl = ss.selector & SEGMENT_RPL_MASK;

	if (ss.unusable)
		return true;
	if (ss.type != 3 && ss.type != 7)
		return false;
	if (!ss.s)
		return false;
	if (ss.dpl != ss_rpl) /* DPL != RPL */
		return false;
	if (!ss.present)
		return false;

	return true;
}

static bool data_segment_valid(struct kvm_vcpu *vcpu, int seg)
{
	struct kvm_segment var;
	unsigned int rpl;

	vmx_get_segment(vcpu, &var, seg);
	rpl = var.selector & SEGMENT_RPL_MASK;

	if (var.unusable)
		return true;
	if (!var.s)
		return false;
	if (!var.present)
		return false;
	if (~var.type & (VMX_AR_TYPE_CODE_MASK|VMX_AR_TYPE_WRITEABLE_MASK)) {
		if (var.dpl < rpl) /* DPL < RPL */
			return false;
	}

	/* TODO: Add other members to kvm_segment_field to allow checking for other access
	 * rights flags
	 */
	return true;
}

static bool tr_valid(struct kvm_vcpu *vcpu)
{
	struct kvm_segment tr;

	vmx_get_segment(vcpu, &tr, VCPU_SREG_TR);

	if (tr.unusable)
		return false;
	if (tr.selector & SEGMENT_TI_MASK)	/* TI = 1 */
		return false;
	if (tr.type != 3 && tr.type != 11) /* TODO: Check if guest is in IA32e mode */
		return false;
	if (!tr.present)
		return false;

	return true;
}

static bool ldtr_valid(struct kvm_vcpu *vcpu)
{
	struct kvm_segment ldtr;

	vmx_get_segment(vcpu, &ldtr, VCPU_SREG_LDTR);

	if (ldtr.unusable)
		return true;
	if (ldtr.selector & SEGMENT_TI_MASK)	/* TI = 1 */
		return false;
	if (ldtr.type != 2)
		return false;
	if (!ldtr.present)
		return false;

	return true;
}

static bool cs_ss_rpl_check(struct kvm_vcpu *vcpu)
{
	struct kvm_segment cs, ss;

	vmx_get_segment(vcpu, &cs, VCPU_SREG_CS);
	vmx_get_segment(vcpu, &ss, VCPU_SREG_SS);

	return ((cs.selector & SEGMENT_RPL_MASK) ==
		 (ss.selector & SEGMENT_RPL_MASK));
}

/*
 * Check if guest state is valid. Returns true if valid, false if
 * not.
 * We assume that registers are always usable
 */
static bool guest_state_valid(struct kvm_vcpu *vcpu)
{
	if (enable_unrestricted_guest)
		return true;

	/* real mode guest state checks */
	if (!is_protmode(vcpu) || (vmx_get_rflags(vcpu) & X86_EFLAGS_VM)) {
		if (!rmode_segment_valid(vcpu, VCPU_SREG_CS))
			return false;
		if (!rmode_segment_valid(vcpu, VCPU_SREG_SS))
			return false;
		if (!rmode_segment_valid(vcpu, VCPU_SREG_DS))
			return false;
		if (!rmode_segment_valid(vcpu, VCPU_SREG_ES))
			return false;
		if (!rmode_segment_valid(vcpu, VCPU_SREG_FS))
			return false;
		if (!rmode_segment_valid(vcpu, VCPU_SREG_GS))
			return false;
	} else {
	/* protected mode guest state checks */
		if (!cs_ss_rpl_check(vcpu))
			return false;
		if (!code_segment_valid(vcpu))
			return false;
		if (!stack_segment_valid(vcpu))
			return false;
		if (!data_segment_valid(vcpu, VCPU_SREG_DS))
			return false;
		if (!data_segment_valid(vcpu, VCPU_SREG_ES))
			return false;
		if (!data_segment_valid(vcpu, VCPU_SREG_FS))
			return false;
		if (!data_segment_valid(vcpu, VCPU_SREG_GS))
			return false;
		if (!tr_valid(vcpu))
			return false;
		if (!ldtr_valid(vcpu))
			return false;
	}
	/* TODO:
	 * - Add checks on RIP
	 * - Add checks on RFLAGS
	 */

	return true;
}

static int init_rmode_tss(struct kvm *kvm)
{
	gfn_t fn;
	u16 data = 0;
	int idx, r;

	idx = srcu_read_lock(&kvm->srcu);
	fn = kvm->arch.tss_addr >> PAGE_SHIFT;
	r = kvm_clear_guest_page(kvm, fn, 0, PAGE_SIZE);
	if (r < 0)
		goto out;
	data = TSS_BASE_SIZE + TSS_REDIRECTION_SIZE;
	r = kvm_write_guest_page(kvm, fn++, &data,
			TSS_IOPB_BASE_OFFSET, sizeof(u16));
	if (r < 0)
		goto out;
	r = kvm_clear_guest_page(kvm, fn++, 0, PAGE_SIZE);
	if (r < 0)
		goto out;
	r = kvm_clear_guest_page(kvm, fn, 0, PAGE_SIZE);
	if (r < 0)
		goto out;
	data = ~0;
	r = kvm_write_guest_page(kvm, fn, &data,
				 RMODE_TSS_SIZE - 2 * PAGE_SIZE - 1,
				 sizeof(u8));
out:
	srcu_read_unlock(&kvm->srcu, idx);
	return r;
}

static int init_rmode_identity_map(struct kvm *kvm)
{
	int i, idx, r = 0;
	kvm_pfn_t identity_map_pfn;
	u32 tmp;

	if (!enable_ept)
		return 0;

	/* Protect kvm->arch.ept_identity_pagetable_done. */
	mutex_lock(&kvm->slots_lock);

	if (likely(kvm->arch.ept_identity_pagetable_done))
		goto out2;

	identity_map_pfn = kvm->arch.ept_identity_map_addr >> PAGE_SHIFT;

	r = alloc_identity_pagetable(kvm);
	if (r < 0)
		goto out2;

	idx = srcu_read_lock(&kvm->srcu);
	r = kvm_clear_guest_page(kvm, identity_map_pfn, 0, PAGE_SIZE);
	if (r < 0)
		goto out;
	/* Set up identity-mapping pagetable for EPT in real mode */
	for (i = 0; i < PT32_ENT_PER_PAGE; i++) {
		tmp = (i << 22) + (_PAGE_PRESENT | _PAGE_RW | _PAGE_USER |
			_PAGE_ACCESSED | _PAGE_DIRTY | _PAGE_PSE);
		r = kvm_write_guest_page(kvm, identity_map_pfn,
				&tmp, i * sizeof(tmp), sizeof(tmp));
		if (r < 0)
			goto out;
	}
	kvm->arch.ept_identity_pagetable_done = true;

out:
	srcu_read_unlock(&kvm->srcu, idx);

out2:
	mutex_unlock(&kvm->slots_lock);
	return r;
}

static void seg_setup(int seg)
{
	const struct kvm_vmx_segment_field *sf = &kvm_vmx_segment_fields[seg];
	unsigned int ar;

	vmcs_write16(sf->selector, 0);
	vmcs_writel(sf->base, 0);
	vmcs_write32(sf->limit, 0xffff);
	ar = 0x93;
	if (seg == VCPU_SREG_CS)
		ar |= 0x08; /* code segment */

	vmcs_write32(sf->ar_bytes, ar);
}

static int alloc_apic_access_page(struct kvm *kvm)
{
	struct page *page;
	int r = 0;

	mutex_lock(&kvm->slots_lock);
	if (kvm->arch.apic_access_page_done)
		goto out;
	r = __x86_set_memory_region(kvm, APIC_ACCESS_PAGE_PRIVATE_MEMSLOT,
				    APIC_DEFAULT_PHYS_BASE, PAGE_SIZE);
	if (r)
		goto out;

	page = gfn_to_page(kvm, APIC_DEFAULT_PHYS_BASE >> PAGE_SHIFT);
	if (is_error_page(page)) {
		r = -EFAULT;
		goto out;
	}

	/*
	 * Do not pin the page in memory, so that memory hot-unplug
	 * is able to migrate it.
	 */
	put_page(page);
	kvm->arch.apic_access_page_done = true;
out:
	mutex_unlock(&kvm->slots_lock);
	return r;
}

static int alloc_identity_pagetable(struct kvm *kvm)
{
	/* Called with kvm->slots_lock held. */

	int r = 0;

	BUG_ON(kvm->arch.ept_identity_pagetable_done);

	r = __x86_set_memory_region(kvm, IDENTITY_PAGETABLE_PRIVATE_MEMSLOT,
				    kvm->arch.ept_identity_map_addr, PAGE_SIZE);

	return r;
}

static int allocate_vpid(void)
{
	int vpid;

	if (!enable_vpid)
		return 0;
	spin_lock(&vmx_vpid_lock);
	vpid = find_first_zero_bit(vmx_vpid_bitmap, VMX_NR_VPIDS);
	if (vpid < VMX_NR_VPIDS)
		__set_bit(vpid, vmx_vpid_bitmap);
	else
		vpid = 0;
	spin_unlock(&vmx_vpid_lock);
	return vpid;
}

static void free_vpid(int vpid)
{
	if (!enable_vpid || vpid == 0)
		return;
	spin_lock(&vmx_vpid_lock);
	__clear_bit(vpid, vmx_vpid_bitmap);
	spin_unlock(&vmx_vpid_lock);
}

#define MSR_TYPE_R	1
#define MSR_TYPE_W	2
static void __vmx_disable_intercept_for_msr(unsigned long *msr_bitmap,
						u32 msr, int type)
{
	int f = sizeof(unsigned long);

	if (!cpu_has_vmx_msr_bitmap())
		return;

	/*
	 * See Intel PRM Vol. 3, 20.6.9 (MSR-Bitmap Address). Early manuals
	 * have the write-low and read-high bitmap offsets the wrong way round.
	 * We can control MSRs 0x00000000-0x00001fff and 0xc0000000-0xc0001fff.
	 */
	if (msr <= 0x1fff) {
		if (type & MSR_TYPE_R)
			/* read-low */
			__clear_bit(msr, msr_bitmap + 0x000 / f);

		if (type & MSR_TYPE_W)
			/* write-low */
			__clear_bit(msr, msr_bitmap + 0x800 / f);

	} else if ((msr >= 0xc0000000) && (msr <= 0xc0001fff)) {
		msr &= 0x1fff;
		if (type & MSR_TYPE_R)
			/* read-high */
			__clear_bit(msr, msr_bitmap + 0x400 / f);

		if (type & MSR_TYPE_W)
			/* write-high */
			__clear_bit(msr, msr_bitmap + 0xc00 / f);

	}
}

/*
 * If a msr is allowed by L0, we should check whether it is allowed by L1.
 * The corresponding bit will be cleared unless both of L0 and L1 allow it.
 */
static void nested_vmx_disable_intercept_for_msr(unsigned long *msr_bitmap_l1,
					       unsigned long *msr_bitmap_nested,
					       u32 msr, int type)
{
	int f = sizeof(unsigned long);

	if (!cpu_has_vmx_msr_bitmap()) {
		WARN_ON(1);
		return;
	}

	/*
	 * See Intel PRM Vol. 3, 20.6.9 (MSR-Bitmap Address). Early manuals
	 * have the write-low and read-high bitmap offsets the wrong way round.
	 * We can control MSRs 0x00000000-0x00001fff and 0xc0000000-0xc0001fff.
	 */
	if (msr <= 0x1fff) {
		if (type & MSR_TYPE_R &&
		   !test_bit(msr, msr_bitmap_l1 + 0x000 / f))
			/* read-low */
			__clear_bit(msr, msr_bitmap_nested + 0x000 / f);

		if (type & MSR_TYPE_W &&
		   !test_bit(msr, msr_bitmap_l1 + 0x800 / f))
			/* write-low */
			__clear_bit(msr, msr_bitmap_nested + 0x800 / f);

	} else if ((msr >= 0xc0000000) && (msr <= 0xc0001fff)) {
		msr &= 0x1fff;
		if (type & MSR_TYPE_R &&
		   !test_bit(msr, msr_bitmap_l1 + 0x400 / f))
			/* read-high */
			__clear_bit(msr, msr_bitmap_nested + 0x400 / f);

		if (type & MSR_TYPE_W &&
		   !test_bit(msr, msr_bitmap_l1 + 0xc00 / f))
			/* write-high */
			__clear_bit(msr, msr_bitmap_nested + 0xc00 / f);

	}
}

static void vmx_disable_intercept_for_msr(u32 msr, bool longmode_only)
{
	if (!longmode_only)
		__vmx_disable_intercept_for_msr(vmx_msr_bitmap_legacy,
						msr, MSR_TYPE_R | MSR_TYPE_W);
	__vmx_disable_intercept_for_msr(vmx_msr_bitmap_longmode,
						msr, MSR_TYPE_R | MSR_TYPE_W);
}

static void vmx_disable_intercept_msr_x2apic(u32 msr, int type, bool apicv_active)
{
	if (apicv_active) {
		__vmx_disable_intercept_for_msr(vmx_msr_bitmap_legacy_x2apic_apicv,
				msr, type);
		__vmx_disable_intercept_for_msr(vmx_msr_bitmap_longmode_x2apic_apicv,
				msr, type);
	} else {
		__vmx_disable_intercept_for_msr(vmx_msr_bitmap_legacy_x2apic,
				msr, type);
		__vmx_disable_intercept_for_msr(vmx_msr_bitmap_longmode_x2apic,
				msr, type);
	}
}

static bool vmx_get_enable_apicv(void)
{
	return enable_apicv;
}

static void vmx_complete_nested_posted_interrupt(struct kvm_vcpu *vcpu)
{
	struct vcpu_vmx *vmx = to_vmx(vcpu);
	int max_irr;
	void *vapic_page;
	u16 status;

	if (vmx->nested.pi_desc &&
	    vmx->nested.pi_pending) {
		vmx->nested.pi_pending = false;
		if (!pi_test_and_clear_on(vmx->nested.pi_desc))
			return;

		max_irr = find_last_bit(
			(unsigned long *)vmx->nested.pi_desc->pir, 256);

		if (max_irr == 256)
			return;

		vapic_page = kmap(vmx->nested.virtual_apic_page);
		__kvm_apic_update_irr(vmx->nested.pi_desc->pir, vapic_page);
		kunmap(vmx->nested.virtual_apic_page);

		status = vmcs_read16(GUEST_INTR_STATUS);
		if ((u8)max_irr > ((u8)status & 0xff)) {
			status &= ~0xff;
			status |= (u8)max_irr;
			vmcs_write16(GUEST_INTR_STATUS, status);
		}
	}
}

static inline bool kvm_vcpu_trigger_posted_interrupt(struct kvm_vcpu *vcpu)
{
#ifdef CONFIG_SMP
	if (vcpu->mode == IN_GUEST_MODE) {
		struct vcpu_vmx *vmx = to_vmx(vcpu);

		/*
		 * Currently, we don't support urgent interrupt,
		 * all interrupts are recognized as non-urgent
		 * interrupt, so we cannot post interrupts when
		 * 'SN' is set.
		 *
		 * If the vcpu is in guest mode, it means it is
		 * running instead of being scheduled out and
		 * waiting in the run queue, and that's the only
		 * case when 'SN' is set currently, warning if
		 * 'SN' is set.
		 */
		WARN_ON_ONCE(pi_test_sn(&vmx->pi_desc));

		apic->send_IPI_mask(get_cpu_mask(vcpu->cpu),
				POSTED_INTR_VECTOR);
		return true;
	}
#endif
	return false;
}

static int vmx_deliver_nested_posted_interrupt(struct kvm_vcpu *vcpu,
						int vector)
{
	struct vcpu_vmx *vmx = to_vmx(vcpu);

	if (is_guest_mode(vcpu) &&
	    vector == vmx->nested.posted_intr_nv) {
		/* the PIR and ON have been set by L1. */
		kvm_vcpu_trigger_posted_interrupt(vcpu);
		/*
		 * If a posted intr is not recognized by hardware,
		 * we will accomplish it in the next vmentry.
		 */
		vmx->nested.pi_pending = true;
		kvm_make_request(KVM_REQ_EVENT, vcpu);
		return 0;
	}
	return -1;
}
/*
 * Send interrupt to vcpu via posted interrupt way.
 * 1. If target vcpu is running(non-root mode), send posted interrupt
 * notification to vcpu and hardware will sync PIR to vIRR atomically.
 * 2. If target vcpu isn't running(root mode), kick it to pick up the
 * interrupt from PIR in next vmentry.
 */
static void vmx_deliver_posted_interrupt(struct kvm_vcpu *vcpu, int vector)
{
	struct vcpu_vmx *vmx = to_vmx(vcpu);
	int r;

	r = vmx_deliver_nested_posted_interrupt(vcpu, vector);
	if (!r)
		return;

	if (pi_test_and_set_pir(vector, &vmx->pi_desc))
		return;

	/* If a previous notification has sent the IPI, nothing to do.  */
	if (pi_test_and_set_on(&vmx->pi_desc))
		return;

	if (!kvm_vcpu_trigger_posted_interrupt(vcpu))
		kvm_vcpu_kick(vcpu);
}

/*
 * Set up the vmcs's constant host-state fields, i.e., host-state fields that
 * will not change in the lifetime of the guest.
 * Note that host-state that does change is set elsewhere. E.g., host-state
 * that is set differently for each CPU is set in vmx_vcpu_load(), not here.
 */
static void vmx_set_constant_host_state(struct vcpu_vmx *vmx)
{
	u32 low32, high32;
	unsigned long tmpl;
	struct desc_ptr dt;
	unsigned long cr0, cr4;

	cr0 = read_cr0();
	WARN_ON(cr0 & X86_CR0_TS);
	vmcs_writel(HOST_CR0, cr0);  /* 22.2.3 */
	vmcs_writel(HOST_CR3, read_cr3());  /* 22.2.3  FIXME: shadow tables */

	/* Save the most likely value for this task's CR4 in the VMCS. */
	cr4 = cr4_read_shadow();
	vmcs_writel(HOST_CR4, cr4);			/* 22.2.3, 22.2.5 */
	vmx->host_state.vmcs_host_cr4 = cr4;

	vmcs_write16(HOST_CS_SELECTOR, __KERNEL_CS);  /* 22.2.4 */
#ifdef CONFIG_X86_64
	/*
	 * Load null selectors, so we can avoid reloading them in
	 * __vmx_load_host_state(), in case userspace uses the null selectors
	 * too (the expected case).
	 */
	vmcs_write16(HOST_DS_SELECTOR, 0);
	vmcs_write16(HOST_ES_SELECTOR, 0);
#else
	vmcs_write16(HOST_DS_SELECTOR, __KERNEL_DS);  /* 22.2.4 */
	vmcs_write16(HOST_ES_SELECTOR, __KERNEL_DS);  /* 22.2.4 */
#endif
	vmcs_write16(HOST_SS_SELECTOR, __KERNEL_DS);  /* 22.2.4 */
	vmcs_write16(HOST_TR_SELECTOR, GDT_ENTRY_TSS*8);  /* 22.2.4 */

	native_store_idt(&dt);
	vmcs_writel(HOST_IDTR_BASE, dt.address);   /* 22.2.4 */
	vmx->host_idt_base = dt.address;

	vmcs_writel(HOST_RIP, vmx_return); /* 22.2.5 */

	rdmsr(MSR_IA32_SYSENTER_CS, low32, high32);
	vmcs_write32(HOST_IA32_SYSENTER_CS, low32);
	rdmsrl(MSR_IA32_SYSENTER_EIP, tmpl);
	vmcs_writel(HOST_IA32_SYSENTER_EIP, tmpl);   /* 22.2.3 */

	if (vmcs_config.vmexit_ctrl & VM_EXIT_LOAD_IA32_PAT) {
		rdmsr(MSR_IA32_CR_PAT, low32, high32);
		vmcs_write64(HOST_IA32_PAT, low32 | ((u64) high32 << 32));
	}
}

static void set_cr4_guest_host_mask(struct vcpu_vmx *vmx)
{
	vmx->vcpu.arch.cr4_guest_owned_bits = KVM_CR4_GUEST_OWNED_BITS;
	if (enable_ept)
		vmx->vcpu.arch.cr4_guest_owned_bits |= X86_CR4_PGE;
	if (is_guest_mode(&vmx->vcpu))
		vmx->vcpu.arch.cr4_guest_owned_bits &=
			~get_vmcs12(&vmx->vcpu)->cr4_guest_host_mask;
	vmcs_writel(CR4_GUEST_HOST_MASK, ~vmx->vcpu.arch.cr4_guest_owned_bits);
}

static u32 vmx_pin_based_exec_ctrl(struct vcpu_vmx *vmx)
{
	u32 pin_based_exec_ctrl = vmcs_config.pin_based_exec_ctrl;

	if (!kvm_vcpu_apicv_active(&vmx->vcpu))
		pin_based_exec_ctrl &= ~PIN_BASED_POSTED_INTR;
	/* Enable the preemption timer dynamically */
	pin_based_exec_ctrl &= ~PIN_BASED_VMX_PREEMPTION_TIMER;
	return pin_based_exec_ctrl;
}

static void vmx_refresh_apicv_exec_ctrl(struct kvm_vcpu *vcpu)
{
	struct vcpu_vmx *vmx = to_vmx(vcpu);

	vmcs_write32(PIN_BASED_VM_EXEC_CONTROL, vmx_pin_based_exec_ctrl(vmx));
	if (cpu_has_secondary_exec_ctrls()) {
		if (kvm_vcpu_apicv_active(vcpu))
			vmcs_set_bits(SECONDARY_VM_EXEC_CONTROL,
				      SECONDARY_EXEC_APIC_REGISTER_VIRT |
				      SECONDARY_EXEC_VIRTUAL_INTR_DELIVERY);
		else
			vmcs_clear_bits(SECONDARY_VM_EXEC_CONTROL,
					SECONDARY_EXEC_APIC_REGISTER_VIRT |
					SECONDARY_EXEC_VIRTUAL_INTR_DELIVERY);
	}

	if (cpu_has_vmx_msr_bitmap())
		vmx_set_msr_bitmap(vcpu);
}

static u32 vmx_exec_control(struct vcpu_vmx *vmx)
{
	u32 exec_control = vmcs_config.cpu_based_exec_ctrl;

	if (vmx->vcpu.arch.switch_db_regs & KVM_DEBUGREG_WONT_EXIT)
		exec_control &= ~CPU_BASED_MOV_DR_EXITING;

	if (!cpu_need_tpr_shadow(&vmx->vcpu)) {
		exec_control &= ~CPU_BASED_TPR_SHADOW;
#ifdef CONFIG_X86_64
		exec_control |= CPU_BASED_CR8_STORE_EXITING |
				CPU_BASED_CR8_LOAD_EXITING;
#endif
	}
	if (!enable_ept)
		exec_control |= CPU_BASED_CR3_STORE_EXITING |
				CPU_BASED_CR3_LOAD_EXITING  |
				CPU_BASED_INVLPG_EXITING;
	return exec_control;
}

static u32 vmx_secondary_exec_control(struct vcpu_vmx *vmx)
{
	u32 exec_control = vmcs_config.cpu_based_2nd_exec_ctrl;
	if (!cpu_need_virtualize_apic_accesses(&vmx->vcpu))
		exec_control &= ~SECONDARY_EXEC_VIRTUALIZE_APIC_ACCESSES;
	if (vmx->vpid == 0)
		exec_control &= ~SECONDARY_EXEC_ENABLE_VPID;
	if (!enable_ept) {
		exec_control &= ~SECONDARY_EXEC_ENABLE_EPT;
		enable_unrestricted_guest = 0;
		/* Enable INVPCID for non-ept guests may cause performance regression. */
		exec_control &= ~SECONDARY_EXEC_ENABLE_INVPCID;
	}
	if (!enable_unrestricted_guest)
		exec_control &= ~SECONDARY_EXEC_UNRESTRICTED_GUEST;
	if (!ple_gap)
		exec_control &= ~SECONDARY_EXEC_PAUSE_LOOP_EXITING;
	if (!kvm_vcpu_apicv_active(&vmx->vcpu))
		exec_control &= ~(SECONDARY_EXEC_APIC_REGISTER_VIRT |
				  SECONDARY_EXEC_VIRTUAL_INTR_DELIVERY);
	exec_control &= ~SECONDARY_EXEC_VIRTUALIZE_X2APIC_MODE;
	/* SECONDARY_EXEC_SHADOW_VMCS is enabled when L1 executes VMPTRLD
	   (handle_vmptrld).
	   We can NOT enable shadow_vmcs here because we don't have yet
	   a current VMCS12
	*/
	exec_control &= ~SECONDARY_EXEC_SHADOW_VMCS;

	if (!enable_pml)
		exec_control &= ~SECONDARY_EXEC_ENABLE_PML;

	return exec_control;
}

static void ept_set_mmio_spte_mask(void)
{
	/*
	 * EPT Misconfigurations can be generated if the value of bits 2:0
	 * of an EPT paging-structure entry is 110b (write/execute).
	 */
	kvm_mmu_set_mmio_spte_mask(VMX_EPT_MISCONFIG_WX_VALUE);
}

#define VMX_XSS_EXIT_BITMAP 0
/*
 * Sets up the vmcs for emulated real mode.
 */
static int vmx_vcpu_setup(struct vcpu_vmx *vmx)
{
#ifdef CONFIG_X86_64
	unsigned long a;
#endif
	int i;

	/* I/O */
	vmcs_write64(IO_BITMAP_A, __pa(vmx_io_bitmap_a));
	vmcs_write64(IO_BITMAP_B, __pa(vmx_io_bitmap_b));

	if (enable_shadow_vmcs) {
		vmcs_write64(VMREAD_BITMAP, __pa(vmx_vmread_bitmap));
		vmcs_write64(VMWRITE_BITMAP, __pa(vmx_vmwrite_bitmap));
	}
	if (cpu_has_vmx_msr_bitmap())
		vmcs_write64(MSR_BITMAP, __pa(vmx_msr_bitmap_legacy));

	vmcs_write64(VMCS_LINK_POINTER, -1ull); /* 22.3.1.5 */

	/* Control */
	vmcs_write32(PIN_BASED_VM_EXEC_CONTROL, vmx_pin_based_exec_ctrl(vmx));
	vmx->hv_deadline_tsc = -1;

	vmcs_write32(CPU_BASED_VM_EXEC_CONTROL, vmx_exec_control(vmx));

	if (cpu_has_secondary_exec_ctrls()) {
		vmcs_write32(SECONDARY_VM_EXEC_CONTROL,
				vmx_secondary_exec_control(vmx));
	}

	if (kvm_vcpu_apicv_active(&vmx->vcpu)) {
		vmcs_write64(EOI_EXIT_BITMAP0, 0);
		vmcs_write64(EOI_EXIT_BITMAP1, 0);
		vmcs_write64(EOI_EXIT_BITMAP2, 0);
		vmcs_write64(EOI_EXIT_BITMAP3, 0);

		vmcs_write16(GUEST_INTR_STATUS, 0);

		vmcs_write16(POSTED_INTR_NV, POSTED_INTR_VECTOR);
		vmcs_write64(POSTED_INTR_DESC_ADDR, __pa((&vmx->pi_desc)));
	}

	if (ple_gap) {
		vmcs_write32(PLE_GAP, ple_gap);
		vmx->ple_window = ple_window;
		vmx->ple_window_dirty = true;
	}

	vmcs_write32(PAGE_FAULT_ERROR_CODE_MASK, 0);
	vmcs_write32(PAGE_FAULT_ERROR_CODE_MATCH, 0);
	vmcs_write32(CR3_TARGET_COUNT, 0);           /* 22.2.1 */

	vmcs_write16(HOST_FS_SELECTOR, 0);            /* 22.2.4 */
	vmcs_write16(HOST_GS_SELECTOR, 0);            /* 22.2.4 */
	vmx_set_constant_host_state(vmx);
#ifdef CONFIG_X86_64
	rdmsrl(MSR_FS_BASE, a);
	vmcs_writel(HOST_FS_BASE, a); /* 22.2.4 */
	rdmsrl(MSR_GS_BASE, a);
	vmcs_writel(HOST_GS_BASE, a); /* 22.2.4 */
#else
	vmcs_writel(HOST_FS_BASE, 0); /* 22.2.4 */
	vmcs_writel(HOST_GS_BASE, 0); /* 22.2.4 */
#endif

	vmcs_write32(VM_EXIT_MSR_STORE_COUNT, 0);
	vmcs_write32(VM_EXIT_MSR_LOAD_COUNT, 0);
	vmcs_write64(VM_EXIT_MSR_LOAD_ADDR, __pa(vmx->msr_autoload.host));
	vmcs_write32(VM_ENTRY_MSR_LOAD_COUNT, 0);
	vmcs_write64(VM_ENTRY_MSR_LOAD_ADDR, __pa(vmx->msr_autoload.guest));

	if (vmcs_config.vmentry_ctrl & VM_ENTRY_LOAD_IA32_PAT)
		vmcs_write64(GUEST_IA32_PAT, vmx->vcpu.arch.pat);

	for (i = 0; i < ARRAY_SIZE(vmx_msr_index); ++i) {
		u32 index = vmx_msr_index[i];
		u32 data_low, data_high;
		int j = vmx->nmsrs;

		if (rdmsr_safe(index, &data_low, &data_high) < 0)
			continue;
		if (wrmsr_safe(index, data_low, data_high) < 0)
			continue;
		vmx->guest_msrs[j].index = i;
		vmx->guest_msrs[j].data = 0;
		vmx->guest_msrs[j].mask = -1ull;
		++vmx->nmsrs;
	}


	vm_exit_controls_init(vmx, vmcs_config.vmexit_ctrl);

	/* 22.2.1, 20.8.1 */
	vm_entry_controls_init(vmx, vmcs_config.vmentry_ctrl);

	vmx->vcpu.arch.cr0_guest_owned_bits = X86_CR0_TS;
	vmcs_writel(CR0_GUEST_HOST_MASK, ~X86_CR0_TS);

	set_cr4_guest_host_mask(vmx);

	if (vmx_xsaves_supported())
		vmcs_write64(XSS_EXIT_BITMAP, VMX_XSS_EXIT_BITMAP);

	if (enable_pml) {
		ASSERT(vmx->pml_pg);
		vmcs_write64(PML_ADDRESS, page_to_phys(vmx->pml_pg));
		vmcs_write16(GUEST_PML_INDEX, PML_ENTITY_NUM - 1);
	}

	return 0;
}

static void vmx_vcpu_reset(struct kvm_vcpu *vcpu, bool init_event)
{
	struct vcpu_vmx *vmx = to_vmx(vcpu);
	struct msr_data apic_base_msr;
	u64 cr0;

	vmx->rmode.vm86_active = 0;

	vmx->soft_vnmi_blocked = 0;

	vmx->vcpu.arch.regs[VCPU_REGS_RDX] = get_rdx_init_val();
	kvm_set_cr8(vcpu, 0);

	if (!init_event) {
		apic_base_msr.data = APIC_DEFAULT_PHYS_BASE |
				     MSR_IA32_APICBASE_ENABLE;
		if (kvm_vcpu_is_reset_bsp(vcpu))
			apic_base_msr.data |= MSR_IA32_APICBASE_BSP;
		apic_base_msr.host_initiated = true;
		kvm_set_apic_base(vcpu, &apic_base_msr);
	}

	vmx_segment_cache_clear(vmx);

	seg_setup(VCPU_SREG_CS);
	vmcs_write16(GUEST_CS_SELECTOR, 0xf000);
	vmcs_writel(GUEST_CS_BASE, 0xffff0000ul);

	seg_setup(VCPU_SREG_DS);
	seg_setup(VCPU_SREG_ES);
	seg_setup(VCPU_SREG_FS);
	seg_setup(VCPU_SREG_GS);
	seg_setup(VCPU_SREG_SS);

	vmcs_write16(GUEST_TR_SELECTOR, 0);
	vmcs_writel(GUEST_TR_BASE, 0);
	vmcs_write32(GUEST_TR_LIMIT, 0xffff);
	vmcs_write32(GUEST_TR_AR_BYTES, 0x008b);

	vmcs_write16(GUEST_LDTR_SELECTOR, 0);
	vmcs_writel(GUEST_LDTR_BASE, 0);
	vmcs_write32(GUEST_LDTR_LIMIT, 0xffff);
	vmcs_write32(GUEST_LDTR_AR_BYTES, 0x00082);

	if (!init_event) {
		vmcs_write32(GUEST_SYSENTER_CS, 0);
		vmcs_writel(GUEST_SYSENTER_ESP, 0);
		vmcs_writel(GUEST_SYSENTER_EIP, 0);
		vmcs_write64(GUEST_IA32_DEBUGCTL, 0);
	}

	vmcs_writel(GUEST_RFLAGS, 0x02);
	kvm_rip_write(vcpu, 0xfff0);

	vmcs_writel(GUEST_GDTR_BASE, 0);
	vmcs_write32(GUEST_GDTR_LIMIT, 0xffff);

	vmcs_writel(GUEST_IDTR_BASE, 0);
	vmcs_write32(GUEST_IDTR_LIMIT, 0xffff);

	vmcs_write32(GUEST_ACTIVITY_STATE, GUEST_ACTIVITY_ACTIVE);
	vmcs_write32(GUEST_INTERRUPTIBILITY_INFO, 0);
	vmcs_writel(GUEST_PENDING_DBG_EXCEPTIONS, 0);

	setup_msrs(vmx);

	vmcs_write32(VM_ENTRY_INTR_INFO_FIELD, 0);  /* 22.2.1 */

	if (cpu_has_vmx_tpr_shadow() && !init_event) {
		vmcs_write64(VIRTUAL_APIC_PAGE_ADDR, 0);
		if (cpu_need_tpr_shadow(vcpu))
			vmcs_write64(VIRTUAL_APIC_PAGE_ADDR,
				     __pa(vcpu->arch.apic->regs));
		vmcs_write32(TPR_THRESHOLD, 0);
	}

	kvm_make_request(KVM_REQ_APIC_PAGE_RELOAD, vcpu);

	if (kvm_vcpu_apicv_active(vcpu))
		memset(&vmx->pi_desc, 0, sizeof(struct pi_desc));

	if (vmx->vpid != 0)
		vmcs_write16(VIRTUAL_PROCESSOR_ID, vmx->vpid);

	cr0 = X86_CR0_NW | X86_CR0_CD | X86_CR0_ET;
	vmx->vcpu.arch.cr0 = cr0;
	vmx_set_cr0(vcpu, cr0); /* enter rmode */
	vmx_set_cr4(vcpu, 0);
	vmx_set_efer(vcpu, 0);

	update_exception_bitmap(vcpu);

	vpid_sync_context(vmx->vpid);
}

/*
 * In nested virtualization, check if L1 asked to exit on external interrupts.
 * For most existing hypervisors, this will always return true.
 */
static bool nested_exit_on_intr(struct kvm_vcpu *vcpu)
{
	return get_vmcs12(vcpu)->pin_based_vm_exec_control &
		PIN_BASED_EXT_INTR_MASK;
}

/*
 * In nested virtualization, check if L1 has set
 * VM_EXIT_ACK_INTR_ON_EXIT
 */
static bool nested_exit_intr_ack_set(struct kvm_vcpu *vcpu)
{
	return get_vmcs12(vcpu)->vm_exit_controls &
		VM_EXIT_ACK_INTR_ON_EXIT;
}

static bool nested_exit_on_nmi(struct kvm_vcpu *vcpu)
{
	return get_vmcs12(vcpu)->pin_based_vm_exec_control &
		PIN_BASED_NMI_EXITING;
}

static void enable_irq_window(struct kvm_vcpu *vcpu)
{
	vmcs_set_bits(CPU_BASED_VM_EXEC_CONTROL,
		      CPU_BASED_VIRTUAL_INTR_PENDING);
}

static void enable_nmi_window(struct kvm_vcpu *vcpu)
{
	if (!cpu_has_virtual_nmis() ||
	    vmcs_read32(GUEST_INTERRUPTIBILITY_INFO) & GUEST_INTR_STATE_STI) {
		enable_irq_window(vcpu);
		return;
	}

	vmcs_set_bits(CPU_BASED_VM_EXEC_CONTROL,
		      CPU_BASED_VIRTUAL_NMI_PENDING);
}

static void vmx_inject_irq(struct kvm_vcpu *vcpu)
{
	struct vcpu_vmx *vmx = to_vmx(vcpu);
	uint32_t intr;
	int irq = vcpu->arch.interrupt.nr;

	trace_kvm_inj_virq(irq);

	++vcpu->stat.irq_injections;
	if (vmx->rmode.vm86_active) {
		int inc_eip = 0;
		if (vcpu->arch.interrupt.soft)
			inc_eip = vcpu->arch.event_exit_inst_len;
		if (kvm_inject_realmode_interrupt(vcpu, irq, inc_eip) != EMULATE_DONE)
			kvm_make_request(KVM_REQ_TRIPLE_FAULT, vcpu);
		return;
	}
	intr = irq | INTR_INFO_VALID_MASK;
	if (vcpu->arch.interrupt.soft) {
		intr |= INTR_TYPE_SOFT_INTR;
		vmcs_write32(VM_ENTRY_INSTRUCTION_LEN,
			     vmx->vcpu.arch.event_exit_inst_len);
	} else
		intr |= INTR_TYPE_EXT_INTR;
	vmcs_write32(VM_ENTRY_INTR_INFO_FIELD, intr);
}

static void vmx_inject_nmi(struct kvm_vcpu *vcpu)
{
	struct vcpu_vmx *vmx = to_vmx(vcpu);

	if (!is_guest_mode(vcpu)) {
		if (!cpu_has_virtual_nmis()) {
			/*
			 * Tracking the NMI-blocked state in software is built upon
			 * finding the next open IRQ window. This, in turn, depends on
			 * well-behaving guests: They have to keep IRQs disabled at
			 * least as long as the NMI handler runs. Otherwise we may
			 * cause NMI nesting, maybe breaking the guest. But as this is
			 * highly unlikely, we can live with the residual risk.
			 */
			vmx->soft_vnmi_blocked = 1;
			vmx->vnmi_blocked_time = 0;
		}

		++vcpu->stat.nmi_injections;
		vmx->nmi_known_unmasked = false;
	}

	if (vmx->rmode.vm86_active) {
		if (kvm_inject_realmode_interrupt(vcpu, NMI_VECTOR, 0) != EMULATE_DONE)
			kvm_make_request(KVM_REQ_TRIPLE_FAULT, vcpu);
		return;
	}

	vmcs_write32(VM_ENTRY_INTR_INFO_FIELD,
			INTR_TYPE_NMI_INTR | INTR_INFO_VALID_MASK | NMI_VECTOR);
}

static bool vmx_get_nmi_mask(struct kvm_vcpu *vcpu)
{
	if (!cpu_has_virtual_nmis())
		return to_vmx(vcpu)->soft_vnmi_blocked;
	if (to_vmx(vcpu)->nmi_known_unmasked)
		return false;
	return vmcs_read32(GUEST_INTERRUPTIBILITY_INFO)	& GUEST_INTR_STATE_NMI;
}

static void vmx_set_nmi_mask(struct kvm_vcpu *vcpu, bool masked)
{
	struct vcpu_vmx *vmx = to_vmx(vcpu);

	if (!cpu_has_virtual_nmis()) {
		if (vmx->soft_vnmi_blocked != masked) {
			vmx->soft_vnmi_blocked = masked;
			vmx->vnmi_blocked_time = 0;
		}
	} else {
		vmx->nmi_known_unmasked = !masked;
		if (masked)
			vmcs_set_bits(GUEST_INTERRUPTIBILITY_INFO,
				      GUEST_INTR_STATE_NMI);
		else
			vmcs_clear_bits(GUEST_INTERRUPTIBILITY_INFO,
					GUEST_INTR_STATE_NMI);
	}
}

static int vmx_nmi_allowed(struct kvm_vcpu *vcpu)
{
	if (to_vmx(vcpu)->nested.nested_run_pending)
		return 0;

	if (!cpu_has_virtual_nmis() && to_vmx(vcpu)->soft_vnmi_blocked)
		return 0;

	return	!(vmcs_read32(GUEST_INTERRUPTIBILITY_INFO) &
		  (GUEST_INTR_STATE_MOV_SS | GUEST_INTR_STATE_STI
		   | GUEST_INTR_STATE_NMI));
}

static int vmx_interrupt_allowed(struct kvm_vcpu *vcpu)
{
	return (!to_vmx(vcpu)->nested.nested_run_pending &&
		vmcs_readl(GUEST_RFLAGS) & X86_EFLAGS_IF) &&
		!(vmcs_read32(GUEST_INTERRUPTIBILITY_INFO) &
			(GUEST_INTR_STATE_STI | GUEST_INTR_STATE_MOV_SS));
}

static int vmx_set_tss_addr(struct kvm *kvm, unsigned int addr)
{
	int ret;

	ret = x86_set_memory_region(kvm, TSS_PRIVATE_MEMSLOT, addr,
				    PAGE_SIZE * 3);
	if (ret)
		return ret;
	kvm->arch.tss_addr = addr;
	return init_rmode_tss(kvm);
}

static bool rmode_exception(struct kvm_vcpu *vcpu, int vec)
{
	switch (vec) {
	case BP_VECTOR:
		/*
		 * Update instruction length as we may reinject the exception
		 * from user space while in guest debugging mode.
		 */
		to_vmx(vcpu)->vcpu.arch.event_exit_inst_len =
			vmcs_read32(VM_EXIT_INSTRUCTION_LEN);
		if (vcpu->guest_debug & KVM_GUESTDBG_USE_SW_BP)
			return false;
		/* fall through */
	case DB_VECTOR:
		if (vcpu->guest_debug &
			(KVM_GUESTDBG_SINGLESTEP | KVM_GUESTDBG_USE_HW_BP))
			return false;
		/* fall through */
	case DE_VECTOR:
	case OF_VECTOR:
	case BR_VECTOR:
	case UD_VECTOR:
	case DF_VECTOR:
	case SS_VECTOR:
	case GP_VECTOR:
	case MF_VECTOR:
		return true;
	break;
	}
	return false;
}

static int handle_rmode_exception(struct kvm_vcpu *vcpu,
				  int vec, u32 err_code)
{
	/*
	 * Instruction with address size override prefix opcode 0x67
	 * Cause the #SS fault with 0 error code in VM86 mode.
	 */
	if (((vec == GP_VECTOR) || (vec == SS_VECTOR)) && err_code == 0) {
		if (emulate_instruction(vcpu, 0) == EMULATE_DONE) {
			if (vcpu->arch.halt_request) {
				vcpu->arch.halt_request = 0;
				return kvm_vcpu_halt(vcpu);
			}
			return 1;
		}
		return 0;
	}

	/*
	 * Forward all other exceptions that are valid in real mode.
	 * FIXME: Breaks guest debugging in real mode, needs to be fixed with
	 *        the required debugging infrastructure rework.
	 */
	kvm_queue_exception(vcpu, vec);
	return 1;
}

/*
 * Trigger machine check on the host. We assume all the MSRs are already set up
 * by the CPU and that we still run on the same CPU as the MCE occurred on.
 * We pass a fake environment to the machine check handler because we want
 * the guest to be always treated like user space, no matter what context
 * it used internally.
 */
static void kvm_machine_check(void)
{
#if defined(CONFIG_X86_MCE) && defined(CONFIG_X86_64)
	struct pt_regs regs = {
		.cs = 3, /* Fake ring 3 no matter what the guest ran on */
		.flags = X86_EFLAGS_IF,
	};

	do_machine_check(&regs, 0);
#endif
}

static int handle_machine_check(struct kvm_vcpu *vcpu)
{
	/* already handled by vcpu_run */
	return 1;
}

static int handle_exception(struct kvm_vcpu *vcpu)
{
	struct vcpu_vmx *vmx = to_vmx(vcpu);
	struct kvm_run *kvm_run = vcpu->run;
	u32 intr_info, ex_no, error_code;
	unsigned long cr2, rip, dr6;
	u32 vect_info;
	enum emulation_result er;

	vect_info = vmx->idt_vectoring_info;
	intr_info = vmx->exit_intr_info;

	if (is_machine_check(intr_info))
		return handle_machine_check(vcpu);

	if (is_nmi(intr_info))
		return 1;  /* already handled by vmx_vcpu_run() */

	if (is_invalid_opcode(intr_info)) {
		if (is_guest_mode(vcpu)) {
			kvm_queue_exception(vcpu, UD_VECTOR);
			return 1;
		}
		er = emulate_instruction(vcpu, EMULTYPE_TRAP_UD);
		if (er != EMULATE_DONE)
			kvm_queue_exception(vcpu, UD_VECTOR);
		return 1;
	}

	error_code = 0;
	if (intr_info & INTR_INFO_DELIVER_CODE_MASK)
		error_code = vmcs_read32(VM_EXIT_INTR_ERROR_CODE);

	/*
	 * The #PF with PFEC.RSVD = 1 indicates the guest is accessing
	 * MMIO, it is better to report an internal error.
	 * See the comments in vmx_handle_exit.
	 */
	if ((vect_info & VECTORING_INFO_VALID_MASK) &&
	    !(is_page_fault(intr_info) && !(error_code & PFERR_RSVD_MASK))) {
		vcpu->run->exit_reason = KVM_EXIT_INTERNAL_ERROR;
		vcpu->run->internal.suberror = KVM_INTERNAL_ERROR_SIMUL_EX;
		vcpu->run->internal.ndata = 3;
		vcpu->run->internal.data[0] = vect_info;
		vcpu->run->internal.data[1] = intr_info;
		vcpu->run->internal.data[2] = error_code;
		return 0;
	}

	if (is_page_fault(intr_info)) {
		/* EPT won't cause page fault directly */
		BUG_ON(enable_ept);
		cr2 = vmcs_readl(EXIT_QUALIFICATION);
		trace_kvm_page_fault(cr2, error_code);

		if (kvm_event_needs_reinjection(vcpu))
			kvm_mmu_unprotect_page_virt(vcpu, cr2);
		return kvm_mmu_page_fault(vcpu, cr2, error_code, NULL, 0);
	}

	ex_no = intr_info & INTR_INFO_VECTOR_MASK;

	if (vmx->rmode.vm86_active && rmode_exception(vcpu, ex_no))
		return handle_rmode_exception(vcpu, ex_no, error_code);

	switch (ex_no) {
	case AC_VECTOR:
		kvm_queue_exception_e(vcpu, AC_VECTOR, error_code);
		return 1;
	case DB_VECTOR:
		dr6 = vmcs_readl(EXIT_QUALIFICATION);
		if (!(vcpu->guest_debug &
		      (KVM_GUESTDBG_SINGLESTEP | KVM_GUESTDBG_USE_HW_BP))) {
			vcpu->arch.dr6 &= ~15;
			vcpu->arch.dr6 |= dr6 | DR6_RTM;
			if (!(dr6 & ~DR6_RESERVED)) /* icebp */
				skip_emulated_instruction(vcpu);

			kvm_queue_exception(vcpu, DB_VECTOR);
			return 1;
		}
		kvm_run->debug.arch.dr6 = dr6 | DR6_FIXED_1;
		kvm_run->debug.arch.dr7 = vmcs_readl(GUEST_DR7);
		/* fall through */
	case BP_VECTOR:
		/*
		 * Update instruction length as we may reinject #BP from
		 * user space while in guest debugging mode. Reading it for
		 * #DB as well causes no harm, it is not used in that case.
		 */
		vmx->vcpu.arch.event_exit_inst_len =
			vmcs_read32(VM_EXIT_INSTRUCTION_LEN);
		kvm_run->exit_reason = KVM_EXIT_DEBUG;
		rip = kvm_rip_read(vcpu);
		kvm_run->debug.arch.pc = vmcs_readl(GUEST_CS_BASE) + rip;
		kvm_run->debug.arch.exception = ex_no;
		break;
	default:
		kvm_run->exit_reason = KVM_EXIT_EXCEPTION;
		kvm_run->ex.exception = ex_no;
		kvm_run->ex.error_code = error_code;
		break;
	}
	return 0;
}

static int handle_external_interrupt(struct kvm_vcpu *vcpu)
{
	++vcpu->stat.irq_exits;
	return 1;
}

static int handle_triple_fault(struct kvm_vcpu *vcpu)
{
	vcpu->run->exit_reason = KVM_EXIT_SHUTDOWN;
	return 0;
}

static int handle_io(struct kvm_vcpu *vcpu)
{
	unsigned long exit_qualification;
	int size, in, string, ret;
	unsigned port;

	exit_qualification = vmcs_readl(EXIT_QUALIFICATION);
	string = (exit_qualification & 16) != 0;
	in = (exit_qualification & 8) != 0;

	++vcpu->stat.io_exits;

	if (string || in)
		return emulate_instruction(vcpu, 0) == EMULATE_DONE;

	port = exit_qualification >> 16;
	size = (exit_qualification & 7) + 1;

	ret = kvm_skip_emulated_instruction(vcpu);

	/*
	 * TODO: we might be squashing a KVM_GUESTDBG_SINGLESTEP-triggered
	 * KVM_EXIT_DEBUG here.
	 */
	return kvm_fast_pio_out(vcpu, size, port) && ret;
}

static void
vmx_patch_hypercall(struct kvm_vcpu *vcpu, unsigned char *hypercall)
{
	/*
	 * Patch in the VMCALL instruction:
	 */
	hypercall[0] = 0x0f;
	hypercall[1] = 0x01;
	hypercall[2] = 0xc1;
}

/* called to set cr0 as appropriate for a mov-to-cr0 exit. */
static int handle_set_cr0(struct kvm_vcpu *vcpu, unsigned long val)
{
	if (is_guest_mode(vcpu)) {
		struct vmcs12 *vmcs12 = get_vmcs12(vcpu);
		unsigned long orig_val = val;

		/*
		 * We get here when L2 changed cr0 in a way that did not change
		 * any of L1's shadowed bits (see nested_vmx_exit_handled_cr),
		 * but did change L0 shadowed bits. So we first calculate the
		 * effective cr0 value that L1 would like to write into the
		 * hardware. It consists of the L2-owned bits from the new
		 * value combined with the L1-owned bits from L1's guest_cr0.
		 */
		val = (val & ~vmcs12->cr0_guest_host_mask) |
			(vmcs12->guest_cr0 & vmcs12->cr0_guest_host_mask);

		if (!nested_guest_cr0_valid(vcpu, val))
			return 1;

		if (kvm_set_cr0(vcpu, val))
			return 1;
		vmcs_writel(CR0_READ_SHADOW, orig_val);
		return 0;
	} else {
		if (to_vmx(vcpu)->nested.vmxon &&
		    !nested_host_cr0_valid(vcpu, val))
			return 1;

		return kvm_set_cr0(vcpu, val);
	}
}

static int handle_set_cr4(struct kvm_vcpu *vcpu, unsigned long val)
{
	if (is_guest_mode(vcpu)) {
		struct vmcs12 *vmcs12 = get_vmcs12(vcpu);
		unsigned long orig_val = val;

		/* analogously to handle_set_cr0 */
		val = (val & ~vmcs12->cr4_guest_host_mask) |
			(vmcs12->guest_cr4 & vmcs12->cr4_guest_host_mask);
		if (kvm_set_cr4(vcpu, val))
			return 1;
		vmcs_writel(CR4_READ_SHADOW, orig_val);
		return 0;
	} else
		return kvm_set_cr4(vcpu, val);
}

static int handle_cr(struct kvm_vcpu *vcpu)
{
	unsigned long exit_qualification, val;
	int cr;
	int reg;
	int err;
	int ret;

	exit_qualification = vmcs_readl(EXIT_QUALIFICATION);
	cr = exit_qualification & 15;
	reg = (exit_qualification >> 8) & 15;
	switch ((exit_qualification >> 4) & 3) {
	case 0: /* mov to cr */
		val = kvm_register_readl(vcpu, reg);
		trace_kvm_cr_write(cr, val);
		switch (cr) {
		case 0:
			err = handle_set_cr0(vcpu, val);
			return kvm_complete_insn_gp(vcpu, err);
		case 3:
			err = kvm_set_cr3(vcpu, val);
			return kvm_complete_insn_gp(vcpu, err);
		case 4:
			err = handle_set_cr4(vcpu, val);
			return kvm_complete_insn_gp(vcpu, err);
		case 8: {
				u8 cr8_prev = kvm_get_cr8(vcpu);
				u8 cr8 = (u8)val;
				err = kvm_set_cr8(vcpu, cr8);
				ret = kvm_complete_insn_gp(vcpu, err);
				if (lapic_in_kernel(vcpu))
					return ret;
				if (cr8_prev <= cr8)
					return ret;
				/*
				 * TODO: we might be squashing a
				 * KVM_GUESTDBG_SINGLESTEP-triggered
				 * KVM_EXIT_DEBUG here.
				 */
				vcpu->run->exit_reason = KVM_EXIT_SET_TPR;
				return 0;
			}
		}
		break;
	case 2: /* clts */
		WARN_ONCE(1, "Guest should always own CR0.TS");
		vmx_set_cr0(vcpu, kvm_read_cr0_bits(vcpu, ~X86_CR0_TS));
		trace_kvm_cr_write(0, kvm_read_cr0(vcpu));
		return kvm_skip_emulated_instruction(vcpu);
	case 1: /*mov from cr*/
		switch (cr) {
		case 3:
			val = kvm_read_cr3(vcpu);
			kvm_register_write(vcpu, reg, val);
			trace_kvm_cr_read(cr, val);
			return kvm_skip_emulated_instruction(vcpu);
		case 8:
			val = kvm_get_cr8(vcpu);
			kvm_register_write(vcpu, reg, val);
			trace_kvm_cr_read(cr, val);
			return kvm_skip_emulated_instruction(vcpu);
		}
		break;
	case 3: /* lmsw */
		val = (exit_qualification >> LMSW_SOURCE_DATA_SHIFT) & 0x0f;
		trace_kvm_cr_write(0, (kvm_read_cr0(vcpu) & ~0xful) | val);
		kvm_lmsw(vcpu, val);

		return kvm_skip_emulated_instruction(vcpu);
	default:
		break;
	}
	vcpu->run->exit_reason = 0;
	vcpu_unimpl(vcpu, "unhandled control register: op %d cr %d\n",
	       (int)(exit_qualification >> 4) & 3, cr);
	return 0;
}

static int handle_dr(struct kvm_vcpu *vcpu)
{
	unsigned long exit_qualification;
	int dr, dr7, reg;

	exit_qualification = vmcs_readl(EXIT_QUALIFICATION);
	dr = exit_qualification & DEBUG_REG_ACCESS_NUM;

	/* First, if DR does not exist, trigger UD */
	if (!kvm_require_dr(vcpu, dr))
		return 1;

	/* Do not handle if the CPL > 0, will trigger GP on re-entry */
	if (!kvm_require_cpl(vcpu, 0))
		return 1;
	dr7 = vmcs_readl(GUEST_DR7);
	if (dr7 & DR7_GD) {
		/*
		 * As the vm-exit takes precedence over the debug trap, we
		 * need to emulate the latter, either for the host or the
		 * guest debugging itself.
		 */
		if (vcpu->guest_debug & KVM_GUESTDBG_USE_HW_BP) {
			vcpu->run->debug.arch.dr6 = vcpu->arch.dr6;
			vcpu->run->debug.arch.dr7 = dr7;
			vcpu->run->debug.arch.pc = kvm_get_linear_rip(vcpu);
			vcpu->run->debug.arch.exception = DB_VECTOR;
			vcpu->run->exit_reason = KVM_EXIT_DEBUG;
			return 0;
		} else {
			vcpu->arch.dr6 &= ~15;
			vcpu->arch.dr6 |= DR6_BD | DR6_RTM;
			kvm_queue_exception(vcpu, DB_VECTOR);
			return 1;
		}
	}

	if (vcpu->guest_debug == 0) {
		vmcs_clear_bits(CPU_BASED_VM_EXEC_CONTROL,
				CPU_BASED_MOV_DR_EXITING);

		/*
		 * No more DR vmexits; force a reload of the debug registers
		 * and reenter on this instruction.  The next vmexit will
		 * retrieve the full state of the debug registers.
		 */
		vcpu->arch.switch_db_regs |= KVM_DEBUGREG_WONT_EXIT;
		return 1;
	}

	reg = DEBUG_REG_ACCESS_REG(exit_qualification);
	if (exit_qualification & TYPE_MOV_FROM_DR) {
		unsigned long val;

		if (kvm_get_dr(vcpu, dr, &val))
			return 1;
		kvm_register_write(vcpu, reg, val);
	} else
		if (kvm_set_dr(vcpu, dr, kvm_register_readl(vcpu, reg)))
			return 1;

	return kvm_skip_emulated_instruction(vcpu);
}

static u64 vmx_get_dr6(struct kvm_vcpu *vcpu)
{
	return vcpu->arch.dr6;
}

static void vmx_set_dr6(struct kvm_vcpu *vcpu, unsigned long val)
{
}

static void vmx_sync_dirty_debug_regs(struct kvm_vcpu *vcpu)
{
	get_debugreg(vcpu->arch.db[0], 0);
	get_debugreg(vcpu->arch.db[1], 1);
	get_debugreg(vcpu->arch.db[2], 2);
	get_debugreg(vcpu->arch.db[3], 3);
	get_debugreg(vcpu->arch.dr6, 6);
	vcpu->arch.dr7 = vmcs_readl(GUEST_DR7);

	vcpu->arch.switch_db_regs &= ~KVM_DEBUGREG_WONT_EXIT;
	vmcs_set_bits(CPU_BASED_VM_EXEC_CONTROL, CPU_BASED_MOV_DR_EXITING);
}

static void vmx_set_dr7(struct kvm_vcpu *vcpu, unsigned long val)
{
	vmcs_writel(GUEST_DR7, val);
}

static int handle_cpuid(struct kvm_vcpu *vcpu)
{
	return kvm_emulate_cpuid(vcpu);
}

static int handle_rdmsr(struct kvm_vcpu *vcpu)
{
	u32 ecx = vcpu->arch.regs[VCPU_REGS_RCX];
	struct msr_data msr_info;

	msr_info.index = ecx;
	msr_info.host_initiated = false;
	if (vmx_get_msr(vcpu, &msr_info)) {
		trace_kvm_msr_read_ex(ecx);
		kvm_inject_gp(vcpu, 0);
		return 1;
	}

	trace_kvm_msr_read(ecx, msr_info.data);

	/* FIXME: handling of bits 32:63 of rax, rdx */
	vcpu->arch.regs[VCPU_REGS_RAX] = msr_info.data & -1u;
	vcpu->arch.regs[VCPU_REGS_RDX] = (msr_info.data >> 32) & -1u;
	return kvm_skip_emulated_instruction(vcpu);
}

static int handle_wrmsr(struct kvm_vcpu *vcpu)
{
	struct msr_data msr;
	u32 ecx = vcpu->arch.regs[VCPU_REGS_RCX];
	u64 data = (vcpu->arch.regs[VCPU_REGS_RAX] & -1u)
		| ((u64)(vcpu->arch.regs[VCPU_REGS_RDX] & -1u) << 32);

	msr.data = data;
	msr.index = ecx;
	msr.host_initiated = false;
	if (kvm_set_msr(vcpu, &msr) != 0) {
		trace_kvm_msr_write_ex(ecx, data);
		kvm_inject_gp(vcpu, 0);
		return 1;
	}

	trace_kvm_msr_write(ecx, data);
	return kvm_skip_emulated_instruction(vcpu);
}

static int handle_tpr_below_threshold(struct kvm_vcpu *vcpu)
{
	kvm_apic_update_ppr(vcpu);
	return 1;
}

static int handle_interrupt_window(struct kvm_vcpu *vcpu)
{
	vmcs_clear_bits(CPU_BASED_VM_EXEC_CONTROL,
			CPU_BASED_VIRTUAL_INTR_PENDING);

	kvm_make_request(KVM_REQ_EVENT, vcpu);

	++vcpu->stat.irq_window_exits;
	return 1;
}

static int handle_halt(struct kvm_vcpu *vcpu)
{
	return kvm_emulate_halt(vcpu);
}

static int handle_vmcall(struct kvm_vcpu *vcpu)
{
	return kvm_emulate_hypercall(vcpu);
}

static int handle_invd(struct kvm_vcpu *vcpu)
{
	return emulate_instruction(vcpu, 0) == EMULATE_DONE;
}

static int handle_invlpg(struct kvm_vcpu *vcpu)
{
	unsigned long exit_qualification = vmcs_readl(EXIT_QUALIFICATION);

	kvm_mmu_invlpg(vcpu, exit_qualification);
	return kvm_skip_emulated_instruction(vcpu);
}

static int handle_rdpmc(struct kvm_vcpu *vcpu)
{
	int err;

	err = kvm_rdpmc(vcpu);
	return kvm_complete_insn_gp(vcpu, err);
}

static int handle_wbinvd(struct kvm_vcpu *vcpu)
{
	return kvm_emulate_wbinvd(vcpu);
}

static int handle_xsetbv(struct kvm_vcpu *vcpu)
{
	u64 new_bv = kvm_read_edx_eax(vcpu);
	u32 index = kvm_register_read(vcpu, VCPU_REGS_RCX);

	if (kvm_set_xcr(vcpu, index, new_bv) == 0)
		return kvm_skip_emulated_instruction(vcpu);
	return 1;
}

static int handle_xsaves(struct kvm_vcpu *vcpu)
{
	kvm_skip_emulated_instruction(vcpu);
	WARN(1, "this should never happen\n");
	return 1;
}

static int handle_xrstors(struct kvm_vcpu *vcpu)
{
	kvm_skip_emulated_instruction(vcpu);
	WARN(1, "this should never happen\n");
	return 1;
}

static int handle_apic_access(struct kvm_vcpu *vcpu)
{
	if (likely(fasteoi)) {
		unsigned long exit_qualification = vmcs_readl(EXIT_QUALIFICATION);
		int access_type, offset;

		access_type = exit_qualification & APIC_ACCESS_TYPE;
		offset = exit_qualification & APIC_ACCESS_OFFSET;
		/*
		 * Sane guest uses MOV to write EOI, with written value
		 * not cared. So make a short-circuit here by avoiding
		 * heavy instruction emulation.
		 */
		if ((access_type == TYPE_LINEAR_APIC_INST_WRITE) &&
		    (offset == APIC_EOI)) {
			kvm_lapic_set_eoi(vcpu);
			return kvm_skip_emulated_instruction(vcpu);
		}
	}
	return emulate_instruction(vcpu, 0) == EMULATE_DONE;
}

static int handle_apic_eoi_induced(struct kvm_vcpu *vcpu)
{
	unsigned long exit_qualification = vmcs_readl(EXIT_QUALIFICATION);
	int vector = exit_qualification & 0xff;

	/* EOI-induced VM exit is trap-like and thus no need to adjust IP */
	kvm_apic_set_eoi_accelerated(vcpu, vector);
	return 1;
}

static int handle_apic_write(struct kvm_vcpu *vcpu)
{
	unsigned long exit_qualification = vmcs_readl(EXIT_QUALIFICATION);
	u32 offset = exit_qualification & 0xfff;

	/* APIC-write VM exit is trap-like and thus no need to adjust IP */
	kvm_apic_write_nodecode(vcpu, offset);
	return 1;
}

static int handle_task_switch(struct kvm_vcpu *vcpu)
{
	struct vcpu_vmx *vmx = to_vmx(vcpu);
	unsigned long exit_qualification;
	bool has_error_code = false;
	u32 error_code = 0;
	u16 tss_selector;
	int reason, type, idt_v, idt_index;

	idt_v = (vmx->idt_vectoring_info & VECTORING_INFO_VALID_MASK);
	idt_index = (vmx->idt_vectoring_info & VECTORING_INFO_VECTOR_MASK);
	type = (vmx->idt_vectoring_info & VECTORING_INFO_TYPE_MASK);

	exit_qualification = vmcs_readl(EXIT_QUALIFICATION);

	reason = (u32)exit_qualification >> 30;
	if (reason == TASK_SWITCH_GATE && idt_v) {
		switch (type) {
		case INTR_TYPE_NMI_INTR:
			vcpu->arch.nmi_injected = false;
			vmx_set_nmi_mask(vcpu, true);
			break;
		case INTR_TYPE_EXT_INTR:
		case INTR_TYPE_SOFT_INTR:
			kvm_clear_interrupt_queue(vcpu);
			break;
		case INTR_TYPE_HARD_EXCEPTION:
			if (vmx->idt_vectoring_info &
			    VECTORING_INFO_DELIVER_CODE_MASK) {
				has_error_code = true;
				error_code =
					vmcs_read32(IDT_VECTORING_ERROR_CODE);
			}
			/* fall through */
		case INTR_TYPE_SOFT_EXCEPTION:
			kvm_clear_exception_queue(vcpu);
			break;
		default:
			break;
		}
	}
	tss_selector = exit_qualification;

	if (!idt_v || (type != INTR_TYPE_HARD_EXCEPTION &&
		       type != INTR_TYPE_EXT_INTR &&
		       type != INTR_TYPE_NMI_INTR))
		skip_emulated_instruction(vcpu);

	if (kvm_task_switch(vcpu, tss_selector,
			    type == INTR_TYPE_SOFT_INTR ? idt_index : -1, reason,
			    has_error_code, error_code) == EMULATE_FAIL) {
		vcpu->run->exit_reason = KVM_EXIT_INTERNAL_ERROR;
		vcpu->run->internal.suberror = KVM_INTERNAL_ERROR_EMULATION;
		vcpu->run->internal.ndata = 0;
		return 0;
	}

	/*
	 * TODO: What about debug traps on tss switch?
	 *       Are we supposed to inject them and update dr6?
	 */

	return 1;
}

static int handle_ept_violation(struct kvm_vcpu *vcpu)
{
	unsigned long exit_qualification;
	gpa_t gpa;
	u32 error_code;
	int gla_validity;

	exit_qualification = vmcs_readl(EXIT_QUALIFICATION);

	gla_validity = (exit_qualification >> 7) & 0x3;
	if (gla_validity == 0x2) {
		printk(KERN_ERR "EPT: Handling EPT violation failed!\n");
		printk(KERN_ERR "EPT: GPA: 0x%lx, GVA: 0x%lx\n",
			(long unsigned int)vmcs_read64(GUEST_PHYSICAL_ADDRESS),
			vmcs_readl(GUEST_LINEAR_ADDRESS));
		printk(KERN_ERR "EPT: Exit qualification is 0x%lx\n",
			(long unsigned int)exit_qualification);
		vcpu->run->exit_reason = KVM_EXIT_UNKNOWN;
		vcpu->run->hw.hardware_exit_reason = EXIT_REASON_EPT_VIOLATION;
		return 0;
	}

	/*
	 * EPT violation happened while executing iret from NMI,
	 * "blocked by NMI" bit has to be set before next VM entry.
	 * There are errata that may cause this bit to not be set:
	 * AAK134, BY25.
	 */
	if (!(to_vmx(vcpu)->idt_vectoring_info & VECTORING_INFO_VALID_MASK) &&
			cpu_has_virtual_nmis() &&
			(exit_qualification & INTR_INFO_UNBLOCK_NMI))
		vmcs_set_bits(GUEST_INTERRUPTIBILITY_INFO, GUEST_INTR_STATE_NMI);

	gpa = vmcs_read64(GUEST_PHYSICAL_ADDRESS);
	trace_kvm_page_fault(gpa, exit_qualification);

	/* Is it a read fault? */
	error_code = (exit_qualification & EPT_VIOLATION_ACC_READ)
		     ? PFERR_USER_MASK : 0;
	/* Is it a write fault? */
	error_code |= (exit_qualification & EPT_VIOLATION_ACC_WRITE)
		      ? PFERR_WRITE_MASK : 0;
	/* Is it a fetch fault? */
	error_code |= (exit_qualification & EPT_VIOLATION_ACC_INSTR)
		      ? PFERR_FETCH_MASK : 0;
	/* ept page table entry is present? */
	error_code |= (exit_qualification &
		       (EPT_VIOLATION_READABLE | EPT_VIOLATION_WRITABLE |
			EPT_VIOLATION_EXECUTABLE))
		      ? PFERR_PRESENT_MASK : 0;

	vcpu->arch.gpa_available = true;
	vcpu->arch.exit_qualification = exit_qualification;

	return kvm_mmu_page_fault(vcpu, gpa, error_code, NULL, 0);
}

static int handle_ept_misconfig(struct kvm_vcpu *vcpu)
{
	int ret;
	gpa_t gpa;

	gpa = vmcs_read64(GUEST_PHYSICAL_ADDRESS);
	if (!kvm_io_bus_write(vcpu, KVM_FAST_MMIO_BUS, gpa, 0, NULL)) {
		trace_kvm_fast_mmio(gpa);
		return kvm_skip_emulated_instruction(vcpu);
	}

	ret = handle_mmio_page_fault(vcpu, gpa, true);
	vcpu->arch.gpa_available = true;
	if (likely(ret == RET_MMIO_PF_EMULATE))
		return x86_emulate_instruction(vcpu, gpa, 0, NULL, 0) ==
					      EMULATE_DONE;

	if (unlikely(ret == RET_MMIO_PF_INVALID))
		return kvm_mmu_page_fault(vcpu, gpa, 0, NULL, 0);

	if (unlikely(ret == RET_MMIO_PF_RETRY))
		return 1;

	/* It is the real ept misconfig */
	WARN_ON(1);

	vcpu->run->exit_reason = KVM_EXIT_UNKNOWN;
	vcpu->run->hw.hardware_exit_reason = EXIT_REASON_EPT_MISCONFIG;

	return 0;
}

static int handle_nmi_window(struct kvm_vcpu *vcpu)
{
	vmcs_clear_bits(CPU_BASED_VM_EXEC_CONTROL,
			CPU_BASED_VIRTUAL_NMI_PENDING);
	++vcpu->stat.nmi_window_exits;
	kvm_make_request(KVM_REQ_EVENT, vcpu);

	return 1;
}

static int handle_invalid_guest_state(struct kvm_vcpu *vcpu)
{
	struct vcpu_vmx *vmx = to_vmx(vcpu);
	enum emulation_result err = EMULATE_DONE;
	int ret = 1;
	u32 cpu_exec_ctrl;
	bool intr_window_requested;
	unsigned count = 130;

	cpu_exec_ctrl = vmcs_read32(CPU_BASED_VM_EXEC_CONTROL);
	intr_window_requested = cpu_exec_ctrl & CPU_BASED_VIRTUAL_INTR_PENDING;

	while (vmx->emulation_required && count-- != 0) {
		if (intr_window_requested && vmx_interrupt_allowed(vcpu))
			return handle_interrupt_window(&vmx->vcpu);

		if (test_bit(KVM_REQ_EVENT, &vcpu->requests))
			return 1;

		err = emulate_instruction(vcpu, EMULTYPE_NO_REEXECUTE);

		if (err == EMULATE_USER_EXIT) {
			++vcpu->stat.mmio_exits;
			ret = 0;
			goto out;
		}

		if (err != EMULATE_DONE) {
			vcpu->run->exit_reason = KVM_EXIT_INTERNAL_ERROR;
			vcpu->run->internal.suberror = KVM_INTERNAL_ERROR_EMULATION;
			vcpu->run->internal.ndata = 0;
			return 0;
		}

		if (vcpu->arch.halt_request) {
			vcpu->arch.halt_request = 0;
			ret = kvm_vcpu_halt(vcpu);
			goto out;
		}

		if (signal_pending(current))
			goto out;
		if (need_resched())
			schedule();
	}

out:
	return ret;
}

static int __grow_ple_window(int val)
{
	if (ple_window_grow < 1)
		return ple_window;

	val = min(val, ple_window_actual_max);

	if (ple_window_grow < ple_window)
		val *= ple_window_grow;
	else
		val += ple_window_grow;

	return val;
}

static int __shrink_ple_window(int val, int modifier, int minimum)
{
	if (modifier < 1)
		return ple_window;

	if (modifier < ple_window)
		val /= modifier;
	else
		val -= modifier;

	return max(val, minimum);
}

static void grow_ple_window(struct kvm_vcpu *vcpu)
{
	struct vcpu_vmx *vmx = to_vmx(vcpu);
	int old = vmx->ple_window;

	vmx->ple_window = __grow_ple_window(old);

	if (vmx->ple_window != old)
		vmx->ple_window_dirty = true;

	trace_kvm_ple_window_grow(vcpu->vcpu_id, vmx->ple_window, old);
}

static void shrink_ple_window(struct kvm_vcpu *vcpu)
{
	struct vcpu_vmx *vmx = to_vmx(vcpu);
	int old = vmx->ple_window;

	vmx->ple_window = __shrink_ple_window(old,
	                                      ple_window_shrink, ple_window);

	if (vmx->ple_window != old)
		vmx->ple_window_dirty = true;

	trace_kvm_ple_window_shrink(vcpu->vcpu_id, vmx->ple_window, old);
}

/*
 * ple_window_actual_max is computed to be one grow_ple_window() below
 * ple_window_max. (See __grow_ple_window for the reason.)
 * This prevents overflows, because ple_window_max is int.
 * ple_window_max effectively rounded down to a multiple of ple_window_grow in
 * this process.
 * ple_window_max is also prevented from setting vmx->ple_window < ple_window.
 */
static void update_ple_window_actual_max(void)
{
	ple_window_actual_max =
			__shrink_ple_window(max(ple_window_max, ple_window),
			                    ple_window_grow, INT_MIN);
}

/*
 * Handler for POSTED_INTERRUPT_WAKEUP_VECTOR.
 */
static void wakeup_handler(void)
{
	struct kvm_vcpu *vcpu;
	int cpu = smp_processor_id();

	spin_lock(&per_cpu(blocked_vcpu_on_cpu_lock, cpu));
	list_for_each_entry(vcpu, &per_cpu(blocked_vcpu_on_cpu, cpu),
			blocked_vcpu_list) {
		struct pi_desc *pi_desc = vcpu_to_pi_desc(vcpu);

		if (pi_test_on(pi_desc) == 1)
			kvm_vcpu_kick(vcpu);
	}
	spin_unlock(&per_cpu(blocked_vcpu_on_cpu_lock, cpu));
}

void vmx_enable_tdp(void)
{
	kvm_mmu_set_mask_ptes(VMX_EPT_READABLE_MASK,
		enable_ept_ad_bits ? VMX_EPT_ACCESS_BIT : 0ull,
		enable_ept_ad_bits ? VMX_EPT_DIRTY_BIT : 0ull,
		0ull, VMX_EPT_EXECUTABLE_MASK,
		cpu_has_vmx_ept_execute_only() ? 0ull : VMX_EPT_READABLE_MASK,
		enable_ept_ad_bits ? 0ull : VMX_EPT_RWX_MASK);

	ept_set_mmio_spte_mask();
	kvm_enable_tdp();
}

static __init int hardware_setup(void)
{
	int r = -ENOMEM, i, msr;

	rdmsrl_safe(MSR_EFER, &host_efer);

	for (i = 0; i < ARRAY_SIZE(vmx_msr_index); ++i)
		kvm_define_shared_msr(i, vmx_msr_index[i]);

	for (i = 0; i < VMX_BITMAP_NR; i++) {
		vmx_bitmap[i] = (unsigned long *)__get_free_page(GFP_KERNEL);
		if (!vmx_bitmap[i])
			goto out;
	}

	vmx_io_bitmap_b = (unsigned long *)__get_free_page(GFP_KERNEL);
	memset(vmx_vmread_bitmap, 0xff, PAGE_SIZE);
	memset(vmx_vmwrite_bitmap, 0xff, PAGE_SIZE);

	/*
	 * Allow direct access to the PC debug port (it is often used for I/O
	 * delays, but the vmexits simply slow things down).
	 */
	memset(vmx_io_bitmap_a, 0xff, PAGE_SIZE);
	clear_bit(0x80, vmx_io_bitmap_a);

	memset(vmx_io_bitmap_b, 0xff, PAGE_SIZE);

	memset(vmx_msr_bitmap_legacy, 0xff, PAGE_SIZE);
	memset(vmx_msr_bitmap_longmode, 0xff, PAGE_SIZE);

	if (setup_vmcs_config(&vmcs_config) < 0) {
		r = -EIO;
		goto out;
	}

	if (boot_cpu_has(X86_FEATURE_NX))
		kvm_enable_efer_bits(EFER_NX);

	if (!cpu_has_vmx_vpid() || !cpu_has_vmx_invvpid() ||
		!(cpu_has_vmx_invvpid_single() || cpu_has_vmx_invvpid_global()))
		enable_vpid = 0;

	if (!cpu_has_vmx_shadow_vmcs())
		enable_shadow_vmcs = 0;
	if (enable_shadow_vmcs)
		init_vmcs_shadow_fields();

	if (!cpu_has_vmx_ept() ||
	    !cpu_has_vmx_ept_4levels()) {
		enable_ept = 0;
		enable_unrestricted_guest = 0;
		enable_ept_ad_bits = 0;
	}

	if (!cpu_has_vmx_ept_ad_bits())
		enable_ept_ad_bits = 0;

	if (!cpu_has_vmx_unrestricted_guest())
		enable_unrestricted_guest = 0;

	if (!cpu_has_vmx_flexpriority())
		flexpriority_enabled = 0;

	/*
	 * set_apic_access_page_addr() is used to reload apic access
	 * page upon invalidation.  No need to do anything if not
	 * using the APIC_ACCESS_ADDR VMCS field.
	 */
	if (!flexpriority_enabled)
		kvm_x86_ops->set_apic_access_page_addr = NULL;

	if (!cpu_has_vmx_tpr_shadow())
		kvm_x86_ops->update_cr8_intercept = NULL;

	if (enable_ept && !cpu_has_vmx_ept_2m_page())
		kvm_disable_largepages();

	if (!cpu_has_vmx_ple())
		ple_gap = 0;

	if (!cpu_has_vmx_apicv()) {
		enable_apicv = 0;
		kvm_x86_ops->sync_pir_to_irr = NULL;
	}

	if (cpu_has_vmx_tsc_scaling()) {
		kvm_has_tsc_control = true;
		kvm_max_tsc_scaling_ratio = KVM_VMX_TSC_MULTIPLIER_MAX;
		kvm_tsc_scaling_ratio_frac_bits = 48;
	}

	vmx_disable_intercept_for_msr(MSR_FS_BASE, false);
	vmx_disable_intercept_for_msr(MSR_GS_BASE, false);
	vmx_disable_intercept_for_msr(MSR_KERNEL_GS_BASE, true);
	vmx_disable_intercept_for_msr(MSR_IA32_SYSENTER_CS, false);
	vmx_disable_intercept_for_msr(MSR_IA32_SYSENTER_ESP, false);
	vmx_disable_intercept_for_msr(MSR_IA32_SYSENTER_EIP, false);
	vmx_disable_intercept_for_msr(MSR_IA32_BNDCFGS, true);

	memcpy(vmx_msr_bitmap_legacy_x2apic_apicv,
			vmx_msr_bitmap_legacy, PAGE_SIZE);
	memcpy(vmx_msr_bitmap_longmode_x2apic_apicv,
			vmx_msr_bitmap_longmode, PAGE_SIZE);
	memcpy(vmx_msr_bitmap_legacy_x2apic,
			vmx_msr_bitmap_legacy, PAGE_SIZE);
	memcpy(vmx_msr_bitmap_longmode_x2apic,
			vmx_msr_bitmap_longmode, PAGE_SIZE);

	set_bit(0, vmx_vpid_bitmap); /* 0 is reserved for host */

	for (msr = 0x800; msr <= 0x8ff; msr++) {
		if (msr == 0x839 /* TMCCT */)
			continue;
		vmx_disable_intercept_msr_x2apic(msr, MSR_TYPE_R, true);
	}

	/*
	 * TPR reads and writes can be virtualized even if virtual interrupt
	 * delivery is not in use.
	 */
	vmx_disable_intercept_msr_x2apic(0x808, MSR_TYPE_W, true);
	vmx_disable_intercept_msr_x2apic(0x808, MSR_TYPE_R | MSR_TYPE_W, false);

	/* EOI */
	vmx_disable_intercept_msr_x2apic(0x80b, MSR_TYPE_W, true);
	/* SELF-IPI */
	vmx_disable_intercept_msr_x2apic(0x83f, MSR_TYPE_W, true);

	if (enable_ept)
		vmx_enable_tdp();
	else
		kvm_disable_tdp();

	update_ple_window_actual_max();

	/*
	 * Only enable PML when hardware supports PML feature, and both EPT
	 * and EPT A/D bit features are enabled -- PML depends on them to work.
	 */
	if (!enable_ept || !enable_ept_ad_bits || !cpu_has_vmx_pml())
		enable_pml = 0;

	if (!enable_pml) {
		kvm_x86_ops->slot_enable_log_dirty = NULL;
		kvm_x86_ops->slot_disable_log_dirty = NULL;
		kvm_x86_ops->flush_log_dirty = NULL;
		kvm_x86_ops->enable_log_dirty_pt_masked = NULL;
	}

	if (cpu_has_vmx_preemption_timer() && enable_preemption_timer) {
		u64 vmx_msr;

		rdmsrl(MSR_IA32_VMX_MISC, vmx_msr);
		cpu_preemption_timer_multi =
			 vmx_msr & VMX_MISC_PREEMPTION_TIMER_RATE_MASK;
	} else {
		kvm_x86_ops->set_hv_timer = NULL;
		kvm_x86_ops->cancel_hv_timer = NULL;
	}

	kvm_set_posted_intr_wakeup_handler(wakeup_handler);

	kvm_mce_cap_supported |= MCG_LMCE_P;

	return alloc_kvm_area();

out:
	for (i = 0; i < VMX_BITMAP_NR; i++)
		free_page((unsigned long)vmx_bitmap[i]);

    return r;
}

static __exit void hardware_unsetup(void)
{
	int i;

	for (i = 0; i < VMX_BITMAP_NR; i++)
		free_page((unsigned long)vmx_bitmap[i]);

	free_kvm_area();
}

/*
 * Indicate a busy-waiting vcpu in spinlock. We do not enable the PAUSE
 * exiting, so only get here on cpu with PAUSE-Loop-Exiting.
 */
static int handle_pause(struct kvm_vcpu *vcpu)
{
	if (ple_gap)
		grow_ple_window(vcpu);

	kvm_vcpu_on_spin(vcpu);
	return kvm_skip_emulated_instruction(vcpu);
}

static int handle_nop(struct kvm_vcpu *vcpu)
{
	return kvm_skip_emulated_instruction(vcpu);
}

static int handle_mwait(struct kvm_vcpu *vcpu)
{
	printk_once(KERN_WARNING "kvm: MWAIT instruction emulated as NOP!\n");
	return handle_nop(vcpu);
}

static int handle_monitor_trap(struct kvm_vcpu *vcpu)
{
	return 1;
}

static int handle_monitor(struct kvm_vcpu *vcpu)
{
	printk_once(KERN_WARNING "kvm: MONITOR instruction emulated as NOP!\n");
	return handle_nop(vcpu);
}

/*
 * To run an L2 guest, we need a vmcs02 based on the L1-specified vmcs12.
 * We could reuse a single VMCS for all the L2 guests, but we also want the
 * option to allocate a separate vmcs02 for each separate loaded vmcs12 - this
 * allows keeping them loaded on the processor, and in the future will allow
 * optimizations where prepare_vmcs02 doesn't need to set all the fields on
 * every entry if they never change.
 * So we keep, in vmx->nested.vmcs02_pool, a cache of size VMCS02_POOL_SIZE
 * (>=0) with a vmcs02 for each recently loaded vmcs12s, most recent first.
 *
 * The following functions allocate and free a vmcs02 in this pool.
 */

/* Get a VMCS from the pool to use as vmcs02 for the current vmcs12. */
static struct loaded_vmcs *nested_get_current_vmcs02(struct vcpu_vmx *vmx)
{
	struct vmcs02_list *item;
	list_for_each_entry(item, &vmx->nested.vmcs02_pool, list)
		if (item->vmptr == vmx->nested.current_vmptr) {
			list_move(&item->list, &vmx->nested.vmcs02_pool);
			return &item->vmcs02;
		}

	if (vmx->nested.vmcs02_num >= max(VMCS02_POOL_SIZE, 1)) {
		/* Recycle the least recently used VMCS. */
		item = list_last_entry(&vmx->nested.vmcs02_pool,
				       struct vmcs02_list, list);
		item->vmptr = vmx->nested.current_vmptr;
		list_move(&item->list, &vmx->nested.vmcs02_pool);
		return &item->vmcs02;
	}

	/* Create a new VMCS */
	item = kmalloc(sizeof(struct vmcs02_list), GFP_KERNEL);
	if (!item)
		return NULL;
	item->vmcs02.vmcs = alloc_vmcs();
	item->vmcs02.shadow_vmcs = NULL;
	if (!item->vmcs02.vmcs) {
		kfree(item);
		return NULL;
	}
	loaded_vmcs_init(&item->vmcs02);
	item->vmptr = vmx->nested.current_vmptr;
	list_add(&(item->list), &(vmx->nested.vmcs02_pool));
	vmx->nested.vmcs02_num++;
	return &item->vmcs02;
}

/* Free and remove from pool a vmcs02 saved for a vmcs12 (if there is one) */
static void nested_free_vmcs02(struct vcpu_vmx *vmx, gpa_t vmptr)
{
	struct vmcs02_list *item;
	list_for_each_entry(item, &vmx->nested.vmcs02_pool, list)
		if (item->vmptr == vmptr) {
			free_loaded_vmcs(&item->vmcs02);
			list_del(&item->list);
			kfree(item);
			vmx->nested.vmcs02_num--;
			return;
		}
}

/*
 * Free all VMCSs saved for this vcpu, except the one pointed by
 * vmx->loaded_vmcs. We must be running L1, so vmx->loaded_vmcs
 * must be &vmx->vmcs01.
 */
static void nested_free_all_saved_vmcss(struct vcpu_vmx *vmx)
{
	struct vmcs02_list *item, *n;

	WARN_ON(vmx->loaded_vmcs != &vmx->vmcs01);
	list_for_each_entry_safe(item, n, &vmx->nested.vmcs02_pool, list) {
		/*
		 * Something will leak if the above WARN triggers.  Better than
		 * a use-after-free.
		 */
		if (vmx->loaded_vmcs == &item->vmcs02)
			continue;

		free_loaded_vmcs(&item->vmcs02);
		list_del(&item->list);
		kfree(item);
		vmx->nested.vmcs02_num--;
	}
}

/*
 * The following 3 functions, nested_vmx_succeed()/failValid()/failInvalid(),
 * set the success or error code of an emulated VMX instruction, as specified
 * by Vol 2B, VMX Instruction Reference, "Conventions".
 */
static void nested_vmx_succeed(struct kvm_vcpu *vcpu)
{
	vmx_set_rflags(vcpu, vmx_get_rflags(vcpu)
			& ~(X86_EFLAGS_CF | X86_EFLAGS_PF | X86_EFLAGS_AF |
			    X86_EFLAGS_ZF | X86_EFLAGS_SF | X86_EFLAGS_OF));
}

static void nested_vmx_failInvalid(struct kvm_vcpu *vcpu)
{
	vmx_set_rflags(vcpu, (vmx_get_rflags(vcpu)
			& ~(X86_EFLAGS_PF | X86_EFLAGS_AF | X86_EFLAGS_ZF |
			    X86_EFLAGS_SF | X86_EFLAGS_OF))
			| X86_EFLAGS_CF);
}

static void nested_vmx_failValid(struct kvm_vcpu *vcpu,
					u32 vm_instruction_error)
{
	if (to_vmx(vcpu)->nested.current_vmptr == -1ull) {
		/*
		 * failValid writes the error number to the current VMCS, which
		 * can't be done there isn't a current VMCS.
		 */
		nested_vmx_failInvalid(vcpu);
		return;
	}
	vmx_set_rflags(vcpu, (vmx_get_rflags(vcpu)
			& ~(X86_EFLAGS_CF | X86_EFLAGS_PF | X86_EFLAGS_AF |
			    X86_EFLAGS_SF | X86_EFLAGS_OF))
			| X86_EFLAGS_ZF);
	get_vmcs12(vcpu)->vm_instruction_error = vm_instruction_error;
	/*
	 * We don't need to force a shadow sync because
	 * VM_INSTRUCTION_ERROR is not shadowed
	 */
}

static void nested_vmx_abort(struct kvm_vcpu *vcpu, u32 indicator)
{
	/* TODO: not to reset guest simply here. */
	kvm_make_request(KVM_REQ_TRIPLE_FAULT, vcpu);
	pr_debug_ratelimited("kvm: nested vmx abort, indicator %d\n", indicator);
}

static enum hrtimer_restart vmx_preemption_timer_fn(struct hrtimer *timer)
{
	struct vcpu_vmx *vmx =
		container_of(timer, struct vcpu_vmx, nested.preemption_timer);

	vmx->nested.preemption_timer_expired = true;
	kvm_make_request(KVM_REQ_EVENT, &vmx->vcpu);
	kvm_vcpu_kick(&vmx->vcpu);

	return HRTIMER_NORESTART;
}

/*
 * Decode the memory-address operand of a vmx instruction, as recorded on an
 * exit caused by such an instruction (run by a guest hypervisor).
 * On success, returns 0. When the operand is invalid, returns 1 and throws
 * #UD or #GP.
 */
static int get_vmx_mem_address(struct kvm_vcpu *vcpu,
				 unsigned long exit_qualification,
				 u32 vmx_instruction_info, bool wr, gva_t *ret)
{
	gva_t off;
	bool exn;
	struct kvm_segment s;

	/*
	 * According to Vol. 3B, "Information for VM Exits Due to Instruction
	 * Execution", on an exit, vmx_instruction_info holds most of the
	 * addressing components of the operand. Only the displacement part
	 * is put in exit_qualification (see 3B, "Basic VM-Exit Information").
	 * For how an actual address is calculated from all these components,
	 * refer to Vol. 1, "Operand Addressing".
	 */
	int  scaling = vmx_instruction_info & 3;
	int  addr_size = (vmx_instruction_info >> 7) & 7;
	bool is_reg = vmx_instruction_info & (1u << 10);
	int  seg_reg = (vmx_instruction_info >> 15) & 7;
	int  index_reg = (vmx_instruction_info >> 18) & 0xf;
	bool index_is_valid = !(vmx_instruction_info & (1u << 22));
	int  base_reg       = (vmx_instruction_info >> 23) & 0xf;
	bool base_is_valid  = !(vmx_instruction_info & (1u << 27));

	if (is_reg) {
		kvm_queue_exception(vcpu, UD_VECTOR);
		return 1;
	}

	/* Addr = segment_base + offset */
	/* offset = base + [index * scale] + displacement */
	off = exit_qualification; /* holds the displacement */
	if (base_is_valid)
		off += kvm_register_read(vcpu, base_reg);
	if (index_is_valid)
		off += kvm_register_read(vcpu, index_reg)<<scaling;
	vmx_get_segment(vcpu, &s, seg_reg);
	*ret = s.base + off;

	if (addr_size == 1) /* 32 bit */
		*ret &= 0xffffffff;

	/* Checks for #GP/#SS exceptions. */
	exn = false;
	if (is_long_mode(vcpu)) {
		/* Long mode: #GP(0)/#SS(0) if the memory address is in a
		 * non-canonical form. This is the only check on the memory
		 * destination for long mode!
		 */
		exn = is_noncanonical_address(*ret);
	} else if (is_protmode(vcpu)) {
		/* Protected mode: apply checks for segment validity in the
		 * following order:
		 * - segment type check (#GP(0) may be thrown)
		 * - usability check (#GP(0)/#SS(0))
		 * - limit check (#GP(0)/#SS(0))
		 */
		if (wr)
			/* #GP(0) if the destination operand is located in a
			 * read-only data segment or any code segment.
			 */
			exn = ((s.type & 0xa) == 0 || (s.type & 8));
		else
			/* #GP(0) if the source operand is located in an
			 * execute-only code segment
			 */
			exn = ((s.type & 0xa) == 8);
		if (exn) {
			kvm_queue_exception_e(vcpu, GP_VECTOR, 0);
			return 1;
		}
		/* Protected mode: #GP(0)/#SS(0) if the segment is unusable.
		 */
		exn = (s.unusable != 0);
		/* Protected mode: #GP(0)/#SS(0) if the memory
		 * operand is outside the segment limit.
		 */
		exn = exn || (off + sizeof(u64) > s.limit);
	}
	if (exn) {
		kvm_queue_exception_e(vcpu,
				      seg_reg == VCPU_SREG_SS ?
						SS_VECTOR : GP_VECTOR,
				      0);
		return 1;
	}

	return 0;
}

/*
 * This function performs the various checks including
 * - if it's 4KB aligned
 * - No bits beyond the physical address width are set
 * - Returns 0 on success or else 1
 * (Intel SDM Section 30.3)
 */
static int nested_vmx_check_vmptr(struct kvm_vcpu *vcpu, int exit_reason,
				  gpa_t *vmpointer)
{
	gva_t gva;
	gpa_t vmptr;
	struct x86_exception e;
	struct page *page;
	struct vcpu_vmx *vmx = to_vmx(vcpu);
	int maxphyaddr = cpuid_maxphyaddr(vcpu);

	if (get_vmx_mem_address(vcpu, vmcs_readl(EXIT_QUALIFICATION),
			vmcs_read32(VMX_INSTRUCTION_INFO), false, &gva))
		return 1;

	if (kvm_read_guest_virt(&vcpu->arch.emulate_ctxt, gva, &vmptr,
				sizeof(vmptr), &e)) {
		kvm_inject_page_fault(vcpu, &e);
		return 1;
	}

	switch (exit_reason) {
	case EXIT_REASON_VMON:
		/*
		 * SDM 3: 24.11.5
		 * The first 4 bytes of VMXON region contain the supported
		 * VMCS revision identifier
		 *
		 * Note - IA32_VMX_BASIC[48] will never be 1
		 * for the nested case;
		 * which replaces physical address width with 32
		 *
		 */
		if (!PAGE_ALIGNED(vmptr) || (vmptr >> maxphyaddr)) {
			nested_vmx_failInvalid(vcpu);
			return kvm_skip_emulated_instruction(vcpu);
		}

		page = nested_get_page(vcpu, vmptr);
		if (page == NULL) {
			nested_vmx_failInvalid(vcpu);
			return kvm_skip_emulated_instruction(vcpu);
		}
		if (*(u32 *)kmap(page) != VMCS12_REVISION) {
			kunmap(page);
			nested_release_page_clean(page);
			nested_vmx_failInvalid(vcpu);
			return kvm_skip_emulated_instruction(vcpu);
		}
		kunmap(page);
		nested_release_page_clean(page);
		vmx->nested.vmxon_ptr = vmptr;
		break;
	case EXIT_REASON_VMCLEAR:
		if (!PAGE_ALIGNED(vmptr) || (vmptr >> maxphyaddr)) {
			nested_vmx_failValid(vcpu,
					     VMXERR_VMCLEAR_INVALID_ADDRESS);
			return kvm_skip_emulated_instruction(vcpu);
		}

		if (vmptr == vmx->nested.vmxon_ptr) {
			nested_vmx_failValid(vcpu,
					     VMXERR_VMCLEAR_VMXON_POINTER);
			return kvm_skip_emulated_instruction(vcpu);
		}
		break;
	case EXIT_REASON_VMPTRLD:
		if (!PAGE_ALIGNED(vmptr) || (vmptr >> maxphyaddr)) {
			nested_vmx_failValid(vcpu,
					     VMXERR_VMPTRLD_INVALID_ADDRESS);
			return kvm_skip_emulated_instruction(vcpu);
		}

		if (vmptr == vmx->nested.vmxon_ptr) {
			nested_vmx_failValid(vcpu,
					     VMXERR_VMPTRLD_VMXON_POINTER);
			return kvm_skip_emulated_instruction(vcpu);
		}
		break;
	default:
		return 1; /* shouldn't happen */
	}

	if (vmpointer)
		*vmpointer = vmptr;
	return 0;
}

static int enter_vmx_operation(struct kvm_vcpu *vcpu)
{
	struct vcpu_vmx *vmx = to_vmx(vcpu);
	struct vmcs *shadow_vmcs;

	if (cpu_has_vmx_msr_bitmap()) {
		vmx->nested.msr_bitmap =
				(unsigned long *)__get_free_page(GFP_KERNEL);
		if (!vmx->nested.msr_bitmap)
			goto out_msr_bitmap;
	}

	vmx->nested.cached_vmcs12 = kmalloc(VMCS12_SIZE, GFP_KERNEL);
	if (!vmx->nested.cached_vmcs12)
		goto out_cached_vmcs12;

	if (enable_shadow_vmcs) {
		shadow_vmcs = alloc_vmcs();
		if (!shadow_vmcs)
			goto out_shadow_vmcs;
		/* mark vmcs as shadow */
		shadow_vmcs->revision_id |= (1u << 31);
		/* init shadow vmcs */
		vmcs_clear(shadow_vmcs);
		vmx->vmcs01.shadow_vmcs = shadow_vmcs;
	}

	INIT_LIST_HEAD(&(vmx->nested.vmcs02_pool));
	vmx->nested.vmcs02_num = 0;

	hrtimer_init(&vmx->nested.preemption_timer, CLOCK_MONOTONIC,
		     HRTIMER_MODE_REL_PINNED);
	vmx->nested.preemption_timer.function = vmx_preemption_timer_fn;

	vmx->nested.vmxon = true;
	return 0;

out_shadow_vmcs:
	kfree(vmx->nested.cached_vmcs12);

out_cached_vmcs12:
	free_page((unsigned long)vmx->nested.msr_bitmap);

out_msr_bitmap:
	return -ENOMEM;
}

/*
 * Emulate the VMXON instruction.
 * Currently, we just remember that VMX is active, and do not save or even
 * inspect the argument to VMXON (the so-called "VMXON pointer") because we
 * do not currently need to store anything in that guest-allocated memory
 * region. Consequently, VMCLEAR and VMPTRLD also do not verify that the their
 * argument is different from the VMXON pointer (which the spec says they do).
 */
static int handle_vmon(struct kvm_vcpu *vcpu)
{
	int ret;
	struct kvm_segment cs;
	struct vcpu_vmx *vmx = to_vmx(vcpu);
	const u64 VMXON_NEEDED_FEATURES = FEATURE_CONTROL_LOCKED
		| FEATURE_CONTROL_VMXON_ENABLED_OUTSIDE_SMX;

	/* The Intel VMX Instruction Reference lists a bunch of bits that
	 * are prerequisite to running VMXON, most notably cr4.VMXE must be
	 * set to 1 (see vmx_set_cr4() for when we allow the guest to set this).
	 * Otherwise, we should fail with #UD. We test these now:
	 */
	if (!kvm_read_cr4_bits(vcpu, X86_CR4_VMXE) ||
	    !kvm_read_cr0_bits(vcpu, X86_CR0_PE) ||
	    (vmx_get_rflags(vcpu) & X86_EFLAGS_VM)) {
		kvm_queue_exception(vcpu, UD_VECTOR);
		return 1;
	}

	vmx_get_segment(vcpu, &cs, VCPU_SREG_CS);
	if (is_long_mode(vcpu) && !cs.l) {
		kvm_queue_exception(vcpu, UD_VECTOR);
		return 1;
	}

	if (vmx_get_cpl(vcpu)) {
		kvm_inject_gp(vcpu, 0);
		return 1;
	}

	if (vmx->nested.vmxon) {
		nested_vmx_failValid(vcpu, VMXERR_VMXON_IN_VMX_ROOT_OPERATION);
		return kvm_skip_emulated_instruction(vcpu);
	}

	if ((vmx->msr_ia32_feature_control & VMXON_NEEDED_FEATURES)
			!= VMXON_NEEDED_FEATURES) {
		kvm_inject_gp(vcpu, 0);
		return 1;
	}

	if (nested_vmx_check_vmptr(vcpu, EXIT_REASON_VMON, NULL))
		return 1;
 
	ret = enter_vmx_operation(vcpu);
	if (ret)
		return ret;

	nested_vmx_succeed(vcpu);
	return kvm_skip_emulated_instruction(vcpu);
}

/*
 * Intel's VMX Instruction Reference specifies a common set of prerequisites
 * for running VMX instructions (except VMXON, whose prerequisites are
 * slightly different). It also specifies what exception to inject otherwise.
 */
static int nested_vmx_check_permission(struct kvm_vcpu *vcpu)
{
	struct kvm_segment cs;
	struct vcpu_vmx *vmx = to_vmx(vcpu);

	if (!vmx->nested.vmxon) {
		kvm_queue_exception(vcpu, UD_VECTOR);
		return 0;
	}

	vmx_get_segment(vcpu, &cs, VCPU_SREG_CS);
	if ((vmx_get_rflags(vcpu) & X86_EFLAGS_VM) ||
	    (is_long_mode(vcpu) && !cs.l)) {
		kvm_queue_exception(vcpu, UD_VECTOR);
		return 0;
	}

	if (vmx_get_cpl(vcpu)) {
		kvm_inject_gp(vcpu, 0);
		return 0;
	}

	return 1;
}

static inline void nested_release_vmcs12(struct vcpu_vmx *vmx)
{
	if (vmx->nested.current_vmptr == -1ull)
		return;

	/* current_vmptr and current_vmcs12 are always set/reset together */
	if (WARN_ON(vmx->nested.current_vmcs12 == NULL))
		return;

	if (enable_shadow_vmcs) {
		/* copy to memory all shadowed fields in case
		   they were modified */
		copy_shadow_to_vmcs12(vmx);
		vmx->nested.sync_shadow_vmcs = false;
		vmcs_clear_bits(SECONDARY_VM_EXEC_CONTROL,
				SECONDARY_EXEC_SHADOW_VMCS);
		vmcs_write64(VMCS_LINK_POINTER, -1ull);
	}
	vmx->nested.posted_intr_nv = -1;

	/* Flush VMCS12 to guest memory */
	memcpy(vmx->nested.current_vmcs12, vmx->nested.cached_vmcs12,
	       VMCS12_SIZE);

	kunmap(vmx->nested.current_vmcs12_page);
	nested_release_page(vmx->nested.current_vmcs12_page);
	vmx->nested.current_vmptr = -1ull;
	vmx->nested.current_vmcs12 = NULL;
}

/*
 * Free whatever needs to be freed from vmx->nested when L1 goes down, or
 * just stops using VMX.
 */
static void free_nested(struct vcpu_vmx *vmx)
{
	if (!vmx->nested.vmxon)
		return;

	vmx->nested.vmxon = false;
	free_vpid(vmx->nested.vpid02);
	nested_release_vmcs12(vmx);
	if (vmx->nested.msr_bitmap) {
		free_page((unsigned long)vmx->nested.msr_bitmap);
		vmx->nested.msr_bitmap = NULL;
	}
	if (enable_shadow_vmcs) {
		vmcs_clear(vmx->vmcs01.shadow_vmcs);
		free_vmcs(vmx->vmcs01.shadow_vmcs);
		vmx->vmcs01.shadow_vmcs = NULL;
	}
	kfree(vmx->nested.cached_vmcs12);
	/* Unpin physical memory we referred to in current vmcs02 */
	if (vmx->nested.apic_access_page) {
		nested_release_page(vmx->nested.apic_access_page);
		vmx->nested.apic_access_page = NULL;
	}
	if (vmx->nested.virtual_apic_page) {
		nested_release_page(vmx->nested.virtual_apic_page);
		vmx->nested.virtual_apic_page = NULL;
	}
	if (vmx->nested.pi_desc_page) {
		kunmap(vmx->nested.pi_desc_page);
		nested_release_page(vmx->nested.pi_desc_page);
		vmx->nested.pi_desc_page = NULL;
		vmx->nested.pi_desc = NULL;
	}

	nested_free_all_saved_vmcss(vmx);
}

/* Emulate the VMXOFF instruction */
static int handle_vmoff(struct kvm_vcpu *vcpu)
{
	if (!nested_vmx_check_permission(vcpu))
		return 1;
	free_nested(to_vmx(vcpu));
	nested_vmx_succeed(vcpu);
	return kvm_skip_emulated_instruction(vcpu);
}

/* Emulate the VMCLEAR instruction */
static int handle_vmclear(struct kvm_vcpu *vcpu)
{
	struct vcpu_vmx *vmx = to_vmx(vcpu);
	u32 zero = 0;
	gpa_t vmptr;

	if (!nested_vmx_check_permission(vcpu))
		return 1;

	if (nested_vmx_check_vmptr(vcpu, EXIT_REASON_VMCLEAR, &vmptr))
		return 1;

	if (vmptr == vmx->nested.current_vmptr)
		nested_release_vmcs12(vmx);

	kvm_vcpu_write_guest(vcpu,
			vmptr + offsetof(struct vmcs12, launch_state),
			&zero, sizeof(zero));

	nested_free_vmcs02(vmx, vmptr);

	nested_vmx_succeed(vcpu);
	return kvm_skip_emulated_instruction(vcpu);
}

static int nested_vmx_run(struct kvm_vcpu *vcpu, bool launch);

/* Emulate the VMLAUNCH instruction */
static int handle_vmlaunch(struct kvm_vcpu *vcpu)
{
	return nested_vmx_run(vcpu, true);
}

/* Emulate the VMRESUME instruction */
static int handle_vmresume(struct kvm_vcpu *vcpu)
{

	return nested_vmx_run(vcpu, false);
}

enum vmcs_field_type {
	VMCS_FIELD_TYPE_U16 = 0,
	VMCS_FIELD_TYPE_U64 = 1,
	VMCS_FIELD_TYPE_U32 = 2,
	VMCS_FIELD_TYPE_NATURAL_WIDTH = 3
};

static inline int vmcs_field_type(unsigned long field)
{
	if (0x1 & field)	/* the *_HIGH fields are all 32 bit */
		return VMCS_FIELD_TYPE_U32;
	return (field >> 13) & 0x3 ;
}

static inline int vmcs_field_readonly(unsigned long field)
{
	return (((field >> 10) & 0x3) == 1);
}

/*
 * Read a vmcs12 field. Since these can have varying lengths and we return
 * one type, we chose the biggest type (u64) and zero-extend the return value
 * to that size. Note that the caller, handle_vmread, might need to use only
 * some of the bits we return here (e.g., on 32-bit guests, only 32 bits of
 * 64-bit fields are to be returned).
 */
static inline int vmcs12_read_any(struct kvm_vcpu *vcpu,
				  unsigned long field, u64 *ret)
{
	short offset = vmcs_field_to_offset(field);
	char *p;

	if (offset < 0)
		return offset;

	p = ((char *)(get_vmcs12(vcpu))) + offset;

	switch (vmcs_field_type(field)) {
	case VMCS_FIELD_TYPE_NATURAL_WIDTH:
		*ret = *((natural_width *)p);
		return 0;
	case VMCS_FIELD_TYPE_U16:
		*ret = *((u16 *)p);
		return 0;
	case VMCS_FIELD_TYPE_U32:
		*ret = *((u32 *)p);
		return 0;
	case VMCS_FIELD_TYPE_U64:
		*ret = *((u64 *)p);
		return 0;
	default:
		WARN_ON(1);
		return -ENOENT;
	}
}


static inline int vmcs12_write_any(struct kvm_vcpu *vcpu,
				   unsigned long field, u64 field_value){
	short offset = vmcs_field_to_offset(field);
	char *p = ((char *) get_vmcs12(vcpu)) + offset;
	if (offset < 0)
		return offset;

	switch (vmcs_field_type(field)) {
	case VMCS_FIELD_TYPE_U16:
		*(u16 *)p = field_value;
		return 0;
	case VMCS_FIELD_TYPE_U32:
		*(u32 *)p = field_value;
		return 0;
	case VMCS_FIELD_TYPE_U64:
		*(u64 *)p = field_value;
		return 0;
	case VMCS_FIELD_TYPE_NATURAL_WIDTH:
		*(natural_width *)p = field_value;
		return 0;
	default:
		WARN_ON(1);
		return -ENOENT;
	}

}

static void copy_shadow_to_vmcs12(struct vcpu_vmx *vmx)
{
	int i;
	unsigned long field;
	u64 field_value;
	struct vmcs *shadow_vmcs = vmx->vmcs01.shadow_vmcs;
	const unsigned long *fields = shadow_read_write_fields;
	const int num_fields = max_shadow_read_write_fields;

	preempt_disable();

	vmcs_load(shadow_vmcs);

	for (i = 0; i < num_fields; i++) {
		field = fields[i];
		switch (vmcs_field_type(field)) {
		case VMCS_FIELD_TYPE_U16:
			field_value = vmcs_read16(field);
			break;
		case VMCS_FIELD_TYPE_U32:
			field_value = vmcs_read32(field);
			break;
		case VMCS_FIELD_TYPE_U64:
			field_value = vmcs_read64(field);
			break;
		case VMCS_FIELD_TYPE_NATURAL_WIDTH:
			field_value = vmcs_readl(field);
			break;
		default:
			WARN_ON(1);
			continue;
		}
		vmcs12_write_any(&vmx->vcpu, field, field_value);
	}

	vmcs_clear(shadow_vmcs);
	vmcs_load(vmx->loaded_vmcs->vmcs);

	preempt_enable();
}

static void copy_vmcs12_to_shadow(struct vcpu_vmx *vmx)
{
	const unsigned long *fields[] = {
		shadow_read_write_fields,
		shadow_read_only_fields
	};
	const int max_fields[] = {
		max_shadow_read_write_fields,
		max_shadow_read_only_fields
	};
	int i, q;
	unsigned long field;
	u64 field_value = 0;
	struct vmcs *shadow_vmcs = vmx->vmcs01.shadow_vmcs;

	vmcs_load(shadow_vmcs);

	for (q = 0; q < ARRAY_SIZE(fields); q++) {
		for (i = 0; i < max_fields[q]; i++) {
			field = fields[q][i];
			vmcs12_read_any(&vmx->vcpu, field, &field_value);

			switch (vmcs_field_type(field)) {
			case VMCS_FIELD_TYPE_U16:
				vmcs_write16(field, (u16)field_value);
				break;
			case VMCS_FIELD_TYPE_U32:
				vmcs_write32(field, (u32)field_value);
				break;
			case VMCS_FIELD_TYPE_U64:
				vmcs_write64(field, (u64)field_value);
				break;
			case VMCS_FIELD_TYPE_NATURAL_WIDTH:
				vmcs_writel(field, (long)field_value);
				break;
			default:
				WARN_ON(1);
				break;
			}
		}
	}

	vmcs_clear(shadow_vmcs);
	vmcs_load(vmx->loaded_vmcs->vmcs);
}

/*
 * VMX instructions which assume a current vmcs12 (i.e., that VMPTRLD was
 * used before) all generate the same failure when it is missing.
 */
static int nested_vmx_check_vmcs12(struct kvm_vcpu *vcpu)
{
	struct vcpu_vmx *vmx = to_vmx(vcpu);
	if (vmx->nested.current_vmptr == -1ull) {
		nested_vmx_failInvalid(vcpu);
		return 0;
	}
	return 1;
}

static int handle_vmread(struct kvm_vcpu *vcpu)
{
	unsigned long field;
	u64 field_value;
	unsigned long exit_qualification = vmcs_readl(EXIT_QUALIFICATION);
	u32 vmx_instruction_info = vmcs_read32(VMX_INSTRUCTION_INFO);
	gva_t gva = 0;

	if (!nested_vmx_check_permission(vcpu))
		return 1;

	if (!nested_vmx_check_vmcs12(vcpu))
		return kvm_skip_emulated_instruction(vcpu);

	/* Decode instruction info and find the field to read */
	field = kvm_register_readl(vcpu, (((vmx_instruction_info) >> 28) & 0xf));
	/* Read the field, zero-extended to a u64 field_value */
	if (vmcs12_read_any(vcpu, field, &field_value) < 0) {
		nested_vmx_failValid(vcpu, VMXERR_UNSUPPORTED_VMCS_COMPONENT);
		return kvm_skip_emulated_instruction(vcpu);
	}
	/*
	 * Now copy part of this value to register or memory, as requested.
	 * Note that the number of bits actually copied is 32 or 64 depending
	 * on the guest's mode (32 or 64 bit), not on the given field's length.
	 */
	if (vmx_instruction_info & (1u << 10)) {
		kvm_register_writel(vcpu, (((vmx_instruction_info) >> 3) & 0xf),
			field_value);
	} else {
		if (get_vmx_mem_address(vcpu, exit_qualification,
				vmx_instruction_info, true, &gva))
			return 1;
		/* _system ok, as nested_vmx_check_permission verified cpl=0 */
		kvm_write_guest_virt_system(&vcpu->arch.emulate_ctxt, gva,
			     &field_value, (is_long_mode(vcpu) ? 8 : 4), NULL);
	}

	nested_vmx_succeed(vcpu);
	return kvm_skip_emulated_instruction(vcpu);
}


static int handle_vmwrite(struct kvm_vcpu *vcpu)
{
	unsigned long field;
	gva_t gva;
	unsigned long exit_qualification = vmcs_readl(EXIT_QUALIFICATION);
	u32 vmx_instruction_info = vmcs_read32(VMX_INSTRUCTION_INFO);
	/* The value to write might be 32 or 64 bits, depending on L1's long
	 * mode, and eventually we need to write that into a field of several
	 * possible lengths. The code below first zero-extends the value to 64
	 * bit (field_value), and then copies only the appropriate number of
	 * bits into the vmcs12 field.
	 */
	u64 field_value = 0;
	struct x86_exception e;

	if (!nested_vmx_check_permission(vcpu))
		return 1;

	if (!nested_vmx_check_vmcs12(vcpu))
		return kvm_skip_emulated_instruction(vcpu);

	if (vmx_instruction_info & (1u << 10))
		field_value = kvm_register_readl(vcpu,
			(((vmx_instruction_info) >> 3) & 0xf));
	else {
		if (get_vmx_mem_address(vcpu, exit_qualification,
				vmx_instruction_info, false, &gva))
			return 1;
		if (kvm_read_guest_virt(&vcpu->arch.emulate_ctxt, gva,
			   &field_value, (is_64_bit_mode(vcpu) ? 8 : 4), &e)) {
			kvm_inject_page_fault(vcpu, &e);
			return 1;
		}
	}


	field = kvm_register_readl(vcpu, (((vmx_instruction_info) >> 28) & 0xf));
	if (vmcs_field_readonly(field)) {
		nested_vmx_failValid(vcpu,
			VMXERR_VMWRITE_READ_ONLY_VMCS_COMPONENT);
		return kvm_skip_emulated_instruction(vcpu);
	}

	if (vmcs12_write_any(vcpu, field, field_value) < 0) {
		nested_vmx_failValid(vcpu, VMXERR_UNSUPPORTED_VMCS_COMPONENT);
		return kvm_skip_emulated_instruction(vcpu);
	}

	nested_vmx_succeed(vcpu);
	return kvm_skip_emulated_instruction(vcpu);
}

static void set_current_vmptr(struct vcpu_vmx *vmx, gpa_t vmptr)
{
	vmx->nested.current_vmptr = vmptr;
	if (enable_shadow_vmcs) {
		vmcs_set_bits(SECONDARY_VM_EXEC_CONTROL,
			      SECONDARY_EXEC_SHADOW_VMCS);
		vmcs_write64(VMCS_LINK_POINTER,
			     __pa(vmx->vmcs01.shadow_vmcs));
		vmx->nested.sync_shadow_vmcs = true;
	}
}

/* Emulate the VMPTRLD instruction */
static int handle_vmptrld(struct kvm_vcpu *vcpu)
{
	struct vcpu_vmx *vmx = to_vmx(vcpu);
	gpa_t vmptr;

	if (!nested_vmx_check_permission(vcpu))
		return 1;

	if (nested_vmx_check_vmptr(vcpu, EXIT_REASON_VMPTRLD, &vmptr))
		return 1;

	if (vmx->nested.current_vmptr != vmptr) {
		struct vmcs12 *new_vmcs12;
		struct page *page;
		page = nested_get_page(vcpu, vmptr);
		if (page == NULL) {
			nested_vmx_failInvalid(vcpu);
			return kvm_skip_emulated_instruction(vcpu);
		}
		new_vmcs12 = kmap(page);
		if (new_vmcs12->revision_id != VMCS12_REVISION) {
			kunmap(page);
			nested_release_page_clean(page);
			nested_vmx_failValid(vcpu,
				VMXERR_VMPTRLD_INCORRECT_VMCS_REVISION_ID);
			return kvm_skip_emulated_instruction(vcpu);
		}

		nested_release_vmcs12(vmx);
		vmx->nested.current_vmcs12 = new_vmcs12;
		vmx->nested.current_vmcs12_page = page;
		/*
		 * Load VMCS12 from guest memory since it is not already
		 * cached.
		 */
		memcpy(vmx->nested.cached_vmcs12,
		       vmx->nested.current_vmcs12, VMCS12_SIZE);
		set_current_vmptr(vmx, vmptr);
	}

	nested_vmx_succeed(vcpu);
	return kvm_skip_emulated_instruction(vcpu);
}

/* Emulate the VMPTRST instruction */
static int handle_vmptrst(struct kvm_vcpu *vcpu)
{
	unsigned long exit_qualification = vmcs_readl(EXIT_QUALIFICATION);
	u32 vmx_instruction_info = vmcs_read32(VMX_INSTRUCTION_INFO);
	gva_t vmcs_gva;
	struct x86_exception e;

	if (!nested_vmx_check_permission(vcpu))
		return 1;

	if (get_vmx_mem_address(vcpu, exit_qualification,
			vmx_instruction_info, true, &vmcs_gva))
		return 1;
	/* ok to use *_system, as nested_vmx_check_permission verified cpl=0 */
	if (kvm_write_guest_virt_system(&vcpu->arch.emulate_ctxt, vmcs_gva,
				 (void *)&to_vmx(vcpu)->nested.current_vmptr,
				 sizeof(u64), &e)) {
		kvm_inject_page_fault(vcpu, &e);
		return 1;
	}
	nested_vmx_succeed(vcpu);
	return kvm_skip_emulated_instruction(vcpu);
}

/* Emulate the INVEPT instruction */
static int handle_invept(struct kvm_vcpu *vcpu)
{
	struct vcpu_vmx *vmx = to_vmx(vcpu);
	u32 vmx_instruction_info, types;
	unsigned long type;
	gva_t gva;
	struct x86_exception e;
	struct {
		u64 eptp, gpa;
	} operand;

	if (!(vmx->nested.nested_vmx_secondary_ctls_high &
	      SECONDARY_EXEC_ENABLE_EPT) ||
	    !(vmx->nested.nested_vmx_ept_caps & VMX_EPT_INVEPT_BIT)) {
		kvm_queue_exception(vcpu, UD_VECTOR);
		return 1;
	}

	if (!nested_vmx_check_permission(vcpu))
		return 1;

	if (!kvm_read_cr0_bits(vcpu, X86_CR0_PE)) {
		kvm_queue_exception(vcpu, UD_VECTOR);
		return 1;
	}

	vmx_instruction_info = vmcs_read32(VMX_INSTRUCTION_INFO);
	type = kvm_register_readl(vcpu, (vmx_instruction_info >> 28) & 0xf);

	types = (vmx->nested.nested_vmx_ept_caps >> VMX_EPT_EXTENT_SHIFT) & 6;

	if (type >= 32 || !(types & (1 << type))) {
		nested_vmx_failValid(vcpu,
				VMXERR_INVALID_OPERAND_TO_INVEPT_INVVPID);
		return kvm_skip_emulated_instruction(vcpu);
	}

	/* According to the Intel VMX instruction reference, the memory
	 * operand is read even if it isn't needed (e.g., for type==global)
	 */
	if (get_vmx_mem_address(vcpu, vmcs_readl(EXIT_QUALIFICATION),
			vmx_instruction_info, false, &gva))
		return 1;
	if (kvm_read_guest_virt(&vcpu->arch.emulate_ctxt, gva, &operand,
				sizeof(operand), &e)) {
		kvm_inject_page_fault(vcpu, &e);
		return 1;
	}

	switch (type) {
	case VMX_EPT_EXTENT_GLOBAL:
	/*
	 * TODO: track mappings and invalidate
	 * single context requests appropriately
	 */
	case VMX_EPT_EXTENT_CONTEXT:
		kvm_mmu_sync_roots(vcpu);
		kvm_make_request(KVM_REQ_TLB_FLUSH, vcpu);
		nested_vmx_succeed(vcpu);
		break;
	default:
		BUG_ON(1);
		break;
	}

	return kvm_skip_emulated_instruction(vcpu);
}

static int handle_invvpid(struct kvm_vcpu *vcpu)
{
	struct vcpu_vmx *vmx = to_vmx(vcpu);
	u32 vmx_instruction_info;
	unsigned long type, types;
	gva_t gva;
	struct x86_exception e;
	int vpid;

	if (!(vmx->nested.nested_vmx_secondary_ctls_high &
	      SECONDARY_EXEC_ENABLE_VPID) ||
			!(vmx->nested.nested_vmx_vpid_caps & VMX_VPID_INVVPID_BIT)) {
		kvm_queue_exception(vcpu, UD_VECTOR);
		return 1;
	}

	if (!nested_vmx_check_permission(vcpu))
		return 1;

	vmx_instruction_info = vmcs_read32(VMX_INSTRUCTION_INFO);
	type = kvm_register_readl(vcpu, (vmx_instruction_info >> 28) & 0xf);

	types = (vmx->nested.nested_vmx_vpid_caps &
			VMX_VPID_EXTENT_SUPPORTED_MASK) >> 8;

	if (type >= 32 || !(types & (1 << type))) {
		nested_vmx_failValid(vcpu,
			VMXERR_INVALID_OPERAND_TO_INVEPT_INVVPID);
		return kvm_skip_emulated_instruction(vcpu);
	}

	/* according to the intel vmx instruction reference, the memory
	 * operand is read even if it isn't needed (e.g., for type==global)
	 */
	if (get_vmx_mem_address(vcpu, vmcs_readl(EXIT_QUALIFICATION),
			vmx_instruction_info, false, &gva))
		return 1;
	if (kvm_read_guest_virt(&vcpu->arch.emulate_ctxt, gva, &vpid,
				sizeof(u32), &e)) {
		kvm_inject_page_fault(vcpu, &e);
		return 1;
	}

	switch (type) {
	case VMX_VPID_EXTENT_INDIVIDUAL_ADDR:
	case VMX_VPID_EXTENT_SINGLE_CONTEXT:
	case VMX_VPID_EXTENT_SINGLE_NON_GLOBAL:
		if (!vpid) {
			nested_vmx_failValid(vcpu,
				VMXERR_INVALID_OPERAND_TO_INVEPT_INVVPID);
			return kvm_skip_emulated_instruction(vcpu);
		}
		break;
	case VMX_VPID_EXTENT_ALL_CONTEXT:
		break;
	default:
		WARN_ON_ONCE(1);
		return kvm_skip_emulated_instruction(vcpu);
	}

	__vmx_flush_tlb(vcpu, vmx->nested.vpid02);
	nested_vmx_succeed(vcpu);

	return kvm_skip_emulated_instruction(vcpu);
}

static int handle_pml_full(struct kvm_vcpu *vcpu)
{
	unsigned long exit_qualification;

	trace_kvm_pml_full(vcpu->vcpu_id);

	exit_qualification = vmcs_readl(EXIT_QUALIFICATION);

	/*
	 * PML buffer FULL happened while executing iret from NMI,
	 * "blocked by NMI" bit has to be set before next VM entry.
	 */
	if (!(to_vmx(vcpu)->idt_vectoring_info & VECTORING_INFO_VALID_MASK) &&
			cpu_has_virtual_nmis() &&
			(exit_qualification & INTR_INFO_UNBLOCK_NMI))
		vmcs_set_bits(GUEST_INTERRUPTIBILITY_INFO,
				GUEST_INTR_STATE_NMI);

	/*
	 * PML buffer already flushed at beginning of VMEXIT. Nothing to do
	 * here.., and there's no userspace involvement needed for PML.
	 */
	return 1;
}

static int handle_preemption_timer(struct kvm_vcpu *vcpu)
{
	kvm_lapic_expired_hv_timer(vcpu);
	return 1;
}

/*
 * The exit handlers return 1 if the exit was handled fully and guest execution
 * may resume.  Otherwise they set the kvm_run parameter to indicate what needs
 * to be done to userspace and return 0.
 */
static int (*const kvm_vmx_exit_handlers[])(struct kvm_vcpu *vcpu) = {
	[EXIT_REASON_EXCEPTION_NMI]           = handle_exception,
	[EXIT_REASON_EXTERNAL_INTERRUPT]      = handle_external_interrupt,
	[EXIT_REASON_TRIPLE_FAULT]            = handle_triple_fault,
	[EXIT_REASON_NMI_WINDOW]	      = handle_nmi_window,
	[EXIT_REASON_IO_INSTRUCTION]          = handle_io,
	[EXIT_REASON_CR_ACCESS]               = handle_cr,
	[EXIT_REASON_DR_ACCESS]               = handle_dr,
	[EXIT_REASON_CPUID]                   = handle_cpuid,
	[EXIT_REASON_MSR_READ]                = handle_rdmsr,
	[EXIT_REASON_MSR_WRITE]               = handle_wrmsr,
	[EXIT_REASON_PENDING_INTERRUPT]       = handle_interrupt_window,
	[EXIT_REASON_HLT]                     = handle_halt,
	[EXIT_REASON_INVD]		      = handle_invd,
	[EXIT_REASON_INVLPG]		      = handle_invlpg,
	[EXIT_REASON_RDPMC]                   = handle_rdpmc,
	[EXIT_REASON_VMCALL]                  = handle_vmcall,
	[EXIT_REASON_VMCLEAR]	              = handle_vmclear,
	[EXIT_REASON_VMLAUNCH]                = handle_vmlaunch,
	[EXIT_REASON_VMPTRLD]                 = handle_vmptrld,
	[EXIT_REASON_VMPTRST]                 = handle_vmptrst,
	[EXIT_REASON_VMREAD]                  = handle_vmread,
	[EXIT_REASON_VMRESUME]                = handle_vmresume,
	[EXIT_REASON_VMWRITE]                 = handle_vmwrite,
	[EXIT_REASON_VMOFF]                   = handle_vmoff,
	[EXIT_REASON_VMON]                    = handle_vmon,
	[EXIT_REASON_TPR_BELOW_THRESHOLD]     = handle_tpr_below_threshold,
	[EXIT_REASON_APIC_ACCESS]             = handle_apic_access,
	[EXIT_REASON_APIC_WRITE]              = handle_apic_write,
	[EXIT_REASON_EOI_INDUCED]             = handle_apic_eoi_induced,
	[EXIT_REASON_WBINVD]                  = handle_wbinvd,
	[EXIT_REASON_XSETBV]                  = handle_xsetbv,
	[EXIT_REASON_TASK_SWITCH]             = handle_task_switch,
	[EXIT_REASON_MCE_DURING_VMENTRY]      = handle_machine_check,
	[EXIT_REASON_EPT_VIOLATION]	      = handle_ept_violation,
	[EXIT_REASON_EPT_MISCONFIG]           = handle_ept_misconfig,
	[EXIT_REASON_PAUSE_INSTRUCTION]       = handle_pause,
	[EXIT_REASON_MWAIT_INSTRUCTION]	      = handle_mwait,
	[EXIT_REASON_MONITOR_TRAP_FLAG]       = handle_monitor_trap,
	[EXIT_REASON_MONITOR_INSTRUCTION]     = handle_monitor,
	[EXIT_REASON_INVEPT]                  = handle_invept,
	[EXIT_REASON_INVVPID]                 = handle_invvpid,
	[EXIT_REASON_XSAVES]                  = handle_xsaves,
	[EXIT_REASON_XRSTORS]                 = handle_xrstors,
	[EXIT_REASON_PML_FULL]		      = handle_pml_full,
	[EXIT_REASON_PREEMPTION_TIMER]	      = handle_preemption_timer,
};

static const int kvm_vmx_max_exit_handlers =
	ARRAY_SIZE(kvm_vmx_exit_handlers);

static bool nested_vmx_exit_handled_io(struct kvm_vcpu *vcpu,
				       struct vmcs12 *vmcs12)
{
	unsigned long exit_qualification;
	gpa_t bitmap, last_bitmap;
	unsigned int port;
	int size;
	u8 b;

	if (!nested_cpu_has(vmcs12, CPU_BASED_USE_IO_BITMAPS))
		return nested_cpu_has(vmcs12, CPU_BASED_UNCOND_IO_EXITING);

	exit_qualification = vmcs_readl(EXIT_QUALIFICATION);

	port = exit_qualification >> 16;
	size = (exit_qualification & 7) + 1;

	last_bitmap = (gpa_t)-1;
	b = -1;

	while (size > 0) {
		if (port < 0x8000)
			bitmap = vmcs12->io_bitmap_a;
		else if (port < 0x10000)
			bitmap = vmcs12->io_bitmap_b;
		else
			return true;
		bitmap += (port & 0x7fff) / 8;

		if (last_bitmap != bitmap)
			if (kvm_vcpu_read_guest(vcpu, bitmap, &b, 1))
				return true;
		if (b & (1 << (port & 7)))
			return true;

		port++;
		size--;
		last_bitmap = bitmap;
	}

	return false;
}

/*
 * Return 1 if we should exit from L2 to L1 to handle an MSR access access,
 * rather than handle it ourselves in L0. I.e., check whether L1 expressed
 * disinterest in the current event (read or write a specific MSR) by using an
 * MSR bitmap. This may be the case even when L0 doesn't use MSR bitmaps.
 */
static bool nested_vmx_exit_handled_msr(struct kvm_vcpu *vcpu,
	struct vmcs12 *vmcs12, u32 exit_reason)
{
	u32 msr_index = vcpu->arch.regs[VCPU_REGS_RCX];
	gpa_t bitmap;

	if (!nested_cpu_has(vmcs12, CPU_BASED_USE_MSR_BITMAPS))
		return true;

	/*
	 * The MSR_BITMAP page is divided into four 1024-byte bitmaps,
	 * for the four combinations of read/write and low/high MSR numbers.
	 * First we need to figure out which of the four to use:
	 */
	bitmap = vmcs12->msr_bitmap;
	if (exit_reason == EXIT_REASON_MSR_WRITE)
		bitmap += 2048;
	if (msr_index >= 0xc0000000) {
		msr_index -= 0xc0000000;
		bitmap += 1024;
	}

	/* Then read the msr_index'th bit from this bitmap: */
	if (msr_index < 1024*8) {
		unsigned char b;
		if (kvm_vcpu_read_guest(vcpu, bitmap + msr_index/8, &b, 1))
			return true;
		return 1 & (b >> (msr_index & 7));
	} else
		return true; /* let L1 handle the wrong parameter */
}

/*
 * Return 1 if we should exit from L2 to L1 to handle a CR access exit,
 * rather than handle it ourselves in L0. I.e., check if L1 wanted to
 * intercept (via guest_host_mask etc.) the current event.
 */
static bool nested_vmx_exit_handled_cr(struct kvm_vcpu *vcpu,
	struct vmcs12 *vmcs12)
{
	unsigned long exit_qualification = vmcs_readl(EXIT_QUALIFICATION);
	int cr = exit_qualification & 15;
	int reg = (exit_qualification >> 8) & 15;
	unsigned long val = kvm_register_readl(vcpu, reg);

	switch ((exit_qualification >> 4) & 3) {
	case 0: /* mov to cr */
		switch (cr) {
		case 0:
			if (vmcs12->cr0_guest_host_mask &
			    (val ^ vmcs12->cr0_read_shadow))
				return true;
			break;
		case 3:
			if ((vmcs12->cr3_target_count >= 1 &&
					vmcs12->cr3_target_value0 == val) ||
				(vmcs12->cr3_target_count >= 2 &&
					vmcs12->cr3_target_value1 == val) ||
				(vmcs12->cr3_target_count >= 3 &&
					vmcs12->cr3_target_value2 == val) ||
				(vmcs12->cr3_target_count >= 4 &&
					vmcs12->cr3_target_value3 == val))
				return false;
			if (nested_cpu_has(vmcs12, CPU_BASED_CR3_LOAD_EXITING))
				return true;
			break;
		case 4:
			if (vmcs12->cr4_guest_host_mask &
			    (vmcs12->cr4_read_shadow ^ val))
				return true;
			break;
		case 8:
			if (nested_cpu_has(vmcs12, CPU_BASED_CR8_LOAD_EXITING))
				return true;
			break;
		}
		break;
	case 2: /* clts */
		if ((vmcs12->cr0_guest_host_mask & X86_CR0_TS) &&
		    (vmcs12->cr0_read_shadow & X86_CR0_TS))
			return true;
		break;
	case 1: /* mov from cr */
		switch (cr) {
		case 3:
			if (vmcs12->cpu_based_vm_exec_control &
			    CPU_BASED_CR3_STORE_EXITING)
				return true;
			break;
		case 8:
			if (vmcs12->cpu_based_vm_exec_control &
			    CPU_BASED_CR8_STORE_EXITING)
				return true;
			break;
		}
		break;
	case 3: /* lmsw */
		/*
		 * lmsw can change bits 1..3 of cr0, and only set bit 0 of
		 * cr0. Other attempted changes are ignored, with no exit.
		 */
		if (vmcs12->cr0_guest_host_mask & 0xe &
		    (val ^ vmcs12->cr0_read_shadow))
			return true;
		if ((vmcs12->cr0_guest_host_mask & 0x1) &&
		    !(vmcs12->cr0_read_shadow & 0x1) &&
		    (val & 0x1))
			return true;
		break;
	}
	return false;
}

/*
 * Return 1 if we should exit from L2 to L1 to handle an exit, or 0 if we
 * should handle it ourselves in L0 (and then continue L2). Only call this
 * when in is_guest_mode (L2).
 */
static bool nested_vmx_exit_handled(struct kvm_vcpu *vcpu)
{
	u32 intr_info = vmcs_read32(VM_EXIT_INTR_INFO);
	struct vcpu_vmx *vmx = to_vmx(vcpu);
	struct vmcs12 *vmcs12 = get_vmcs12(vcpu);
	u32 exit_reason = vmx->exit_reason;

	trace_kvm_nested_vmexit(kvm_rip_read(vcpu), exit_reason,
				vmcs_readl(EXIT_QUALIFICATION),
				vmx->idt_vectoring_info,
				intr_info,
				vmcs_read32(VM_EXIT_INTR_ERROR_CODE),
				KVM_ISA_VMX);

	if (vmx->nested.nested_run_pending)
		return false;

	if (unlikely(vmx->fail)) {
		pr_info_ratelimited("%s failed vm entry %x\n", __func__,
				    vmcs_read32(VM_INSTRUCTION_ERROR));
		return true;
	}

	switch (exit_reason) {
	case EXIT_REASON_EXCEPTION_NMI:
		if (is_nmi(intr_info))
			return false;
		else if (is_page_fault(intr_info))
			return enable_ept;
		else if (is_no_device(intr_info) &&
			 !(vmcs12->guest_cr0 & X86_CR0_TS))
			return false;
		else if (is_debug(intr_info) &&
			 vcpu->guest_debug &
			 (KVM_GUESTDBG_SINGLESTEP | KVM_GUESTDBG_USE_HW_BP))
			return false;
		else if (is_breakpoint(intr_info) &&
			 vcpu->guest_debug & KVM_GUESTDBG_USE_SW_BP)
			return false;
		return vmcs12->exception_bitmap &
				(1u << (intr_info & INTR_INFO_VECTOR_MASK));
	case EXIT_REASON_EXTERNAL_INTERRUPT:
		return false;
	case EXIT_REASON_TRIPLE_FAULT:
		return true;
	case EXIT_REASON_PENDING_INTERRUPT:
		return nested_cpu_has(vmcs12, CPU_BASED_VIRTUAL_INTR_PENDING);
	case EXIT_REASON_NMI_WINDOW:
		return nested_cpu_has(vmcs12, CPU_BASED_VIRTUAL_NMI_PENDING);
	case EXIT_REASON_TASK_SWITCH:
		return true;
	case EXIT_REASON_CPUID:
		return true;
	case EXIT_REASON_HLT:
		return nested_cpu_has(vmcs12, CPU_BASED_HLT_EXITING);
	case EXIT_REASON_INVD:
		return true;
	case EXIT_REASON_INVLPG:
		return nested_cpu_has(vmcs12, CPU_BASED_INVLPG_EXITING);
	case EXIT_REASON_RDPMC:
		return nested_cpu_has(vmcs12, CPU_BASED_RDPMC_EXITING);
	case EXIT_REASON_RDTSC: case EXIT_REASON_RDTSCP:
		return nested_cpu_has(vmcs12, CPU_BASED_RDTSC_EXITING);
	case EXIT_REASON_VMCALL: case EXIT_REASON_VMCLEAR:
	case EXIT_REASON_VMLAUNCH: case EXIT_REASON_VMPTRLD:
	case EXIT_REASON_VMPTRST: case EXIT_REASON_VMREAD:
	case EXIT_REASON_VMRESUME: case EXIT_REASON_VMWRITE:
	case EXIT_REASON_VMOFF: case EXIT_REASON_VMON:
	case EXIT_REASON_INVEPT: case EXIT_REASON_INVVPID:
		/*
		 * VMX instructions trap unconditionally. This allows L1 to
		 * emulate them for its L2 guest, i.e., allows 3-level nesting!
		 */
		return true;
	case EXIT_REASON_CR_ACCESS:
		return nested_vmx_exit_handled_cr(vcpu, vmcs12);
	case EXIT_REASON_DR_ACCESS:
		return nested_cpu_has(vmcs12, CPU_BASED_MOV_DR_EXITING);
	case EXIT_REASON_IO_INSTRUCTION:
		return nested_vmx_exit_handled_io(vcpu, vmcs12);
	case EXIT_REASON_GDTR_IDTR: case EXIT_REASON_LDTR_TR:
		return nested_cpu_has2(vmcs12, SECONDARY_EXEC_DESC);
	case EXIT_REASON_MSR_READ:
	case EXIT_REASON_MSR_WRITE:
		return nested_vmx_exit_handled_msr(vcpu, vmcs12, exit_reason);
	case EXIT_REASON_INVALID_STATE:
		return true;
	case EXIT_REASON_MWAIT_INSTRUCTION:
		return nested_cpu_has(vmcs12, CPU_BASED_MWAIT_EXITING);
	case EXIT_REASON_MONITOR_TRAP_FLAG:
		return nested_cpu_has(vmcs12, CPU_BASED_MONITOR_TRAP_FLAG);
	case EXIT_REASON_MONITOR_INSTRUCTION:
		return nested_cpu_has(vmcs12, CPU_BASED_MONITOR_EXITING);
	case EXIT_REASON_PAUSE_INSTRUCTION:
		return nested_cpu_has(vmcs12, CPU_BASED_PAUSE_EXITING) ||
			nested_cpu_has2(vmcs12,
				SECONDARY_EXEC_PAUSE_LOOP_EXITING);
	case EXIT_REASON_MCE_DURING_VMENTRY:
		return false;
	case EXIT_REASON_TPR_BELOW_THRESHOLD:
		return nested_cpu_has(vmcs12, CPU_BASED_TPR_SHADOW);
	case EXIT_REASON_APIC_ACCESS:
		return nested_cpu_has2(vmcs12,
			SECONDARY_EXEC_VIRTUALIZE_APIC_ACCESSES);
	case EXIT_REASON_APIC_WRITE:
	case EXIT_REASON_EOI_INDUCED:
		/* apic_write and eoi_induced should exit unconditionally. */
		return true;
	case EXIT_REASON_EPT_VIOLATION:
		/*
		 * L0 always deals with the EPT violation. If nested EPT is
		 * used, and the nested mmu code discovers that the address is
		 * missing in the guest EPT table (EPT12), the EPT violation
		 * will be injected with nested_ept_inject_page_fault()
		 */
		return false;
	case EXIT_REASON_EPT_MISCONFIG:
		/*
		 * L2 never uses directly L1's EPT, but rather L0's own EPT
		 * table (shadow on EPT) or a merged EPT table that L0 built
		 * (EPT on EPT). So any problems with the structure of the
		 * table is L0's fault.
		 */
		return false;
	case EXIT_REASON_WBINVD:
		return nested_cpu_has2(vmcs12, SECONDARY_EXEC_WBINVD_EXITING);
	case EXIT_REASON_XSETBV:
		return true;
	case EXIT_REASON_XSAVES: case EXIT_REASON_XRSTORS:
		/*
		 * This should never happen, since it is not possible to
		 * set XSS to a non-zero value---neither in L1 nor in L2.
		 * If if it were, XSS would have to be checked against
		 * the XSS exit bitmap in vmcs12.
		 */
		return nested_cpu_has2(vmcs12, SECONDARY_EXEC_XSAVES);
	case EXIT_REASON_PREEMPTION_TIMER:
		return false;
	case EXIT_REASON_PML_FULL:
		/* We don't expose PML support to L1. */
		return false;
	default:
		return true;
	}
}

static void vmx_get_exit_info(struct kvm_vcpu *vcpu, u64 *info1, u64 *info2)
{
	*info1 = vmcs_readl(EXIT_QUALIFICATION);
	*info2 = vmcs_read32(VM_EXIT_INTR_INFO);
}

static void vmx_destroy_pml_buffer(struct vcpu_vmx *vmx)
{
	if (vmx->pml_pg) {
		__free_page(vmx->pml_pg);
		vmx->pml_pg = NULL;
	}
}

static void vmx_flush_pml_buffer(struct kvm_vcpu *vcpu)
{
	struct vcpu_vmx *vmx = to_vmx(vcpu);
	u64 *pml_buf;
	u16 pml_idx;

	pml_idx = vmcs_read16(GUEST_PML_INDEX);

	/* Do nothing if PML buffer is empty */
	if (pml_idx == (PML_ENTITY_NUM - 1))
		return;

	/* PML index always points to next available PML buffer entity */
	if (pml_idx >= PML_ENTITY_NUM)
		pml_idx = 0;
	else
		pml_idx++;

	pml_buf = page_address(vmx->pml_pg);
	for (; pml_idx < PML_ENTITY_NUM; pml_idx++) {
		u64 gpa;

		gpa = pml_buf[pml_idx];
		WARN_ON(gpa & (PAGE_SIZE - 1));
		kvm_vcpu_mark_page_dirty(vcpu, gpa >> PAGE_SHIFT);
	}

	/* reset PML index */
	vmcs_write16(GUEST_PML_INDEX, PML_ENTITY_NUM - 1);
}

/*
 * Flush all vcpus' PML buffer and update logged GPAs to dirty_bitmap.
 * Called before reporting dirty_bitmap to userspace.
 */
static void kvm_flush_pml_buffers(struct kvm *kvm)
{
	int i;
	struct kvm_vcpu *vcpu;
	/*
	 * We only need to kick vcpu out of guest mode here, as PML buffer
	 * is flushed at beginning of all VMEXITs, and it's obvious that only
	 * vcpus running in guest are possible to have unflushed GPAs in PML
	 * buffer.
	 */
	kvm_for_each_vcpu(i, vcpu, kvm)
		kvm_vcpu_kick(vcpu);
}

static void vmx_dump_sel(char *name, uint32_t sel)
{
	pr_err("%s sel=0x%04x, attr=0x%05x, limit=0x%08x, base=0x%016lx\n",
	       name, vmcs_read16(sel),
	       vmcs_read32(sel + GUEST_ES_AR_BYTES - GUEST_ES_SELECTOR),
	       vmcs_read32(sel + GUEST_ES_LIMIT - GUEST_ES_SELECTOR),
	       vmcs_readl(sel + GUEST_ES_BASE - GUEST_ES_SELECTOR));
}

static void vmx_dump_dtsel(char *name, uint32_t limit)
{
	pr_err("%s                           limit=0x%08x, base=0x%016lx\n",
	       name, vmcs_read32(limit),
	       vmcs_readl(limit + GUEST_GDTR_BASE - GUEST_GDTR_LIMIT));
}

static void dump_vmcs(void)
{
	u32 vmentry_ctl = vmcs_read32(VM_ENTRY_CONTROLS);
	u32 vmexit_ctl = vmcs_read32(VM_EXIT_CONTROLS);
	u32 cpu_based_exec_ctrl = vmcs_read32(CPU_BASED_VM_EXEC_CONTROL);
	u32 pin_based_exec_ctrl = vmcs_read32(PIN_BASED_VM_EXEC_CONTROL);
	u32 secondary_exec_control = 0;
	unsigned long cr4 = vmcs_readl(GUEST_CR4);
	u64 efer = vmcs_read64(GUEST_IA32_EFER);
	int i, n;

	if (cpu_has_secondary_exec_ctrls())
		secondary_exec_control = vmcs_read32(SECONDARY_VM_EXEC_CONTROL);

	pr_err("*** Guest State ***\n");
	pr_err("CR0: actual=0x%016lx, shadow=0x%016lx, gh_mask=%016lx\n",
	       vmcs_readl(GUEST_CR0), vmcs_readl(CR0_READ_SHADOW),
	       vmcs_readl(CR0_GUEST_HOST_MASK));
	pr_err("CR4: actual=0x%016lx, shadow=0x%016lx, gh_mask=%016lx\n",
	       cr4, vmcs_readl(CR4_READ_SHADOW), vmcs_readl(CR4_GUEST_HOST_MASK));
	pr_err("CR3 = 0x%016lx\n", vmcs_readl(GUEST_CR3));
	if ((secondary_exec_control & SECONDARY_EXEC_ENABLE_EPT) &&
	    (cr4 & X86_CR4_PAE) && !(efer & EFER_LMA))
	{
		pr_err("PDPTR0 = 0x%016llx  PDPTR1 = 0x%016llx\n",
		       vmcs_read64(GUEST_PDPTR0), vmcs_read64(GUEST_PDPTR1));
		pr_err("PDPTR2 = 0x%016llx  PDPTR3 = 0x%016llx\n",
		       vmcs_read64(GUEST_PDPTR2), vmcs_read64(GUEST_PDPTR3));
	}
	pr_err("RSP = 0x%016lx  RIP = 0x%016lx\n",
	       vmcs_readl(GUEST_RSP), vmcs_readl(GUEST_RIP));
	pr_err("RFLAGS=0x%08lx         DR7 = 0x%016lx\n",
	       vmcs_readl(GUEST_RFLAGS), vmcs_readl(GUEST_DR7));
	pr_err("Sysenter RSP=%016lx CS:RIP=%04x:%016lx\n",
	       vmcs_readl(GUEST_SYSENTER_ESP),
	       vmcs_read32(GUEST_SYSENTER_CS), vmcs_readl(GUEST_SYSENTER_EIP));
	vmx_dump_sel("CS:  ", GUEST_CS_SELECTOR);
	vmx_dump_sel("DS:  ", GUEST_DS_SELECTOR);
	vmx_dump_sel("SS:  ", GUEST_SS_SELECTOR);
	vmx_dump_sel("ES:  ", GUEST_ES_SELECTOR);
	vmx_dump_sel("FS:  ", GUEST_FS_SELECTOR);
	vmx_dump_sel("GS:  ", GUEST_GS_SELECTOR);
	vmx_dump_dtsel("GDTR:", GUEST_GDTR_LIMIT);
	vmx_dump_sel("LDTR:", GUEST_LDTR_SELECTOR);
	vmx_dump_dtsel("IDTR:", GUEST_IDTR_LIMIT);
	vmx_dump_sel("TR:  ", GUEST_TR_SELECTOR);
	if ((vmexit_ctl & (VM_EXIT_SAVE_IA32_PAT | VM_EXIT_SAVE_IA32_EFER)) ||
	    (vmentry_ctl & (VM_ENTRY_LOAD_IA32_PAT | VM_ENTRY_LOAD_IA32_EFER)))
		pr_err("EFER =     0x%016llx  PAT = 0x%016llx\n",
		       efer, vmcs_read64(GUEST_IA32_PAT));
	pr_err("DebugCtl = 0x%016llx  DebugExceptions = 0x%016lx\n",
	       vmcs_read64(GUEST_IA32_DEBUGCTL),
	       vmcs_readl(GUEST_PENDING_DBG_EXCEPTIONS));
	if (vmentry_ctl & VM_ENTRY_LOAD_IA32_PERF_GLOBAL_CTRL)
		pr_err("PerfGlobCtl = 0x%016llx\n",
		       vmcs_read64(GUEST_IA32_PERF_GLOBAL_CTRL));
	if (vmentry_ctl & VM_ENTRY_LOAD_BNDCFGS)
		pr_err("BndCfgS = 0x%016llx\n", vmcs_read64(GUEST_BNDCFGS));
	pr_err("Interruptibility = %08x  ActivityState = %08x\n",
	       vmcs_read32(GUEST_INTERRUPTIBILITY_INFO),
	       vmcs_read32(GUEST_ACTIVITY_STATE));
	if (secondary_exec_control & SECONDARY_EXEC_VIRTUAL_INTR_DELIVERY)
		pr_err("InterruptStatus = %04x\n",
		       vmcs_read16(GUEST_INTR_STATUS));

	pr_err("*** Host State ***\n");
	pr_err("RIP = 0x%016lx  RSP = 0x%016lx\n",
	       vmcs_readl(HOST_RIP), vmcs_readl(HOST_RSP));
	pr_err("CS=%04x SS=%04x DS=%04x ES=%04x FS=%04x GS=%04x TR=%04x\n",
	       vmcs_read16(HOST_CS_SELECTOR), vmcs_read16(HOST_SS_SELECTOR),
	       vmcs_read16(HOST_DS_SELECTOR), vmcs_read16(HOST_ES_SELECTOR),
	       vmcs_read16(HOST_FS_SELECTOR), vmcs_read16(HOST_GS_SELECTOR),
	       vmcs_read16(HOST_TR_SELECTOR));
	pr_err("FSBase=%016lx GSBase=%016lx TRBase=%016lx\n",
	       vmcs_readl(HOST_FS_BASE), vmcs_readl(HOST_GS_BASE),
	       vmcs_readl(HOST_TR_BASE));
	pr_err("GDTBase=%016lx IDTBase=%016lx\n",
	       vmcs_readl(HOST_GDTR_BASE), vmcs_readl(HOST_IDTR_BASE));
	pr_err("CR0=%016lx CR3=%016lx CR4=%016lx\n",
	       vmcs_readl(HOST_CR0), vmcs_readl(HOST_CR3),
	       vmcs_readl(HOST_CR4));
	pr_err("Sysenter RSP=%016lx CS:RIP=%04x:%016lx\n",
	       vmcs_readl(HOST_IA32_SYSENTER_ESP),
	       vmcs_read32(HOST_IA32_SYSENTER_CS),
	       vmcs_readl(HOST_IA32_SYSENTER_EIP));
	if (vmexit_ctl & (VM_EXIT_LOAD_IA32_PAT | VM_EXIT_LOAD_IA32_EFER))
		pr_err("EFER = 0x%016llx  PAT = 0x%016llx\n",
		       vmcs_read64(HOST_IA32_EFER),
		       vmcs_read64(HOST_IA32_PAT));
	if (vmexit_ctl & VM_EXIT_LOAD_IA32_PERF_GLOBAL_CTRL)
		pr_err("PerfGlobCtl = 0x%016llx\n",
		       vmcs_read64(HOST_IA32_PERF_GLOBAL_CTRL));

	pr_err("*** Control State ***\n");
	pr_err("PinBased=%08x CPUBased=%08x SecondaryExec=%08x\n",
	       pin_based_exec_ctrl, cpu_based_exec_ctrl, secondary_exec_control);
	pr_err("EntryControls=%08x ExitControls=%08x\n", vmentry_ctl, vmexit_ctl);
	pr_err("ExceptionBitmap=%08x PFECmask=%08x PFECmatch=%08x\n",
	       vmcs_read32(EXCEPTION_BITMAP),
	       vmcs_read32(PAGE_FAULT_ERROR_CODE_MASK),
	       vmcs_read32(PAGE_FAULT_ERROR_CODE_MATCH));
	pr_err("VMEntry: intr_info=%08x errcode=%08x ilen=%08x\n",
	       vmcs_read32(VM_ENTRY_INTR_INFO_FIELD),
	       vmcs_read32(VM_ENTRY_EXCEPTION_ERROR_CODE),
	       vmcs_read32(VM_ENTRY_INSTRUCTION_LEN));
	pr_err("VMExit: intr_info=%08x errcode=%08x ilen=%08x\n",
	       vmcs_read32(VM_EXIT_INTR_INFO),
	       vmcs_read32(VM_EXIT_INTR_ERROR_CODE),
	       vmcs_read32(VM_EXIT_INSTRUCTION_LEN));
	pr_err("        reason=%08x qualification=%016lx\n",
	       vmcs_read32(VM_EXIT_REASON), vmcs_readl(EXIT_QUALIFICATION));
	pr_err("IDTVectoring: info=%08x errcode=%08x\n",
	       vmcs_read32(IDT_VECTORING_INFO_FIELD),
	       vmcs_read32(IDT_VECTORING_ERROR_CODE));
	pr_err("TSC Offset = 0x%016llx\n", vmcs_read64(TSC_OFFSET));
	if (secondary_exec_control & SECONDARY_EXEC_TSC_SCALING)
		pr_err("TSC Multiplier = 0x%016llx\n",
		       vmcs_read64(TSC_MULTIPLIER));
	if (cpu_based_exec_ctrl & CPU_BASED_TPR_SHADOW)
		pr_err("TPR Threshold = 0x%02x\n", vmcs_read32(TPR_THRESHOLD));
	if (pin_based_exec_ctrl & PIN_BASED_POSTED_INTR)
		pr_err("PostedIntrVec = 0x%02x\n", vmcs_read16(POSTED_INTR_NV));
	if ((secondary_exec_control & SECONDARY_EXEC_ENABLE_EPT))
		pr_err("EPT pointer = 0x%016llx\n", vmcs_read64(EPT_POINTER));
	n = vmcs_read32(CR3_TARGET_COUNT);
	for (i = 0; i + 1 < n; i += 4)
		pr_err("CR3 target%u=%016lx target%u=%016lx\n",
		       i, vmcs_readl(CR3_TARGET_VALUE0 + i * 2),
		       i + 1, vmcs_readl(CR3_TARGET_VALUE0 + i * 2 + 2));
	if (i < n)
		pr_err("CR3 target%u=%016lx\n",
		       i, vmcs_readl(CR3_TARGET_VALUE0 + i * 2));
	if (secondary_exec_control & SECONDARY_EXEC_PAUSE_LOOP_EXITING)
		pr_err("PLE Gap=%08x Window=%08x\n",
		       vmcs_read32(PLE_GAP), vmcs_read32(PLE_WINDOW));
	if (secondary_exec_control & SECONDARY_EXEC_ENABLE_VPID)
		pr_err("Virtual processor ID = 0x%04x\n",
		       vmcs_read16(VIRTUAL_PROCESSOR_ID));
}

/*
 * The guest has exited.  See if we can fix it or if we need userspace
 * assistance.
 */
static int vmx_handle_exit(struct kvm_vcpu *vcpu)
{
	struct vcpu_vmx *vmx = to_vmx(vcpu);
	u32 exit_reason = vmx->exit_reason;
	u32 vectoring_info = vmx->idt_vectoring_info;

	trace_kvm_exit(exit_reason, vcpu, KVM_ISA_VMX);
	vcpu->arch.gpa_available = false;

	/*
	 * Flush logged GPAs PML buffer, this will make dirty_bitmap more
	 * updated. Another good is, in kvm_vm_ioctl_get_dirty_log, before
	 * querying dirty_bitmap, we only need to kick all vcpus out of guest
	 * mode as if vcpus is in root mode, the PML buffer must has been
	 * flushed already.
	 */
	if (enable_pml)
		vmx_flush_pml_buffer(vcpu);

	/* If guest state is invalid, start emulating */
	if (vmx->emulation_required)
		return handle_invalid_guest_state(vcpu);

	if (is_guest_mode(vcpu) && nested_vmx_exit_handled(vcpu)) {
		nested_vmx_vmexit(vcpu, exit_reason,
				  vmcs_read32(VM_EXIT_INTR_INFO),
				  vmcs_readl(EXIT_QUALIFICATION));
		return 1;
	}

	if (exit_reason & VMX_EXIT_REASONS_FAILED_VMENTRY) {
		dump_vmcs();
		vcpu->run->exit_reason = KVM_EXIT_FAIL_ENTRY;
		vcpu->run->fail_entry.hardware_entry_failure_reason
			= exit_reason;
		return 0;
	}

	if (unlikely(vmx->fail)) {
		vcpu->run->exit_reason = KVM_EXIT_FAIL_ENTRY;
		vcpu->run->fail_entry.hardware_entry_failure_reason
			= vmcs_read32(VM_INSTRUCTION_ERROR);
		return 0;
	}

	/*
	 * Note:
	 * Do not try to fix EXIT_REASON_EPT_MISCONFIG if it caused by
	 * delivery event since it indicates guest is accessing MMIO.
	 * The vm-exit can be triggered again after return to guest that
	 * will cause infinite loop.
	 */
	if ((vectoring_info & VECTORING_INFO_VALID_MASK) &&
			(exit_reason != EXIT_REASON_EXCEPTION_NMI &&
			exit_reason != EXIT_REASON_EPT_VIOLATION &&
			exit_reason != EXIT_REASON_PML_FULL &&
			exit_reason != EXIT_REASON_TASK_SWITCH)) {
		vcpu->run->exit_reason = KVM_EXIT_INTERNAL_ERROR;
		vcpu->run->internal.suberror = KVM_INTERNAL_ERROR_DELIVERY_EV;
		vcpu->run->internal.ndata = 2;
		vcpu->run->internal.data[0] = vectoring_info;
		vcpu->run->internal.data[1] = exit_reason;
		return 0;
	}

	if (unlikely(!cpu_has_virtual_nmis() && vmx->soft_vnmi_blocked &&
	    !(is_guest_mode(vcpu) && nested_cpu_has_virtual_nmis(
					get_vmcs12(vcpu))))) {
		if (vmx_interrupt_allowed(vcpu)) {
			vmx->soft_vnmi_blocked = 0;
		} else if (vmx->vnmi_blocked_time > 1000000000LL &&
			   vcpu->arch.nmi_pending) {
			/*
			 * This CPU don't support us in finding the end of an
			 * NMI-blocked window if the guest runs with IRQs
			 * disabled. So we pull the trigger after 1 s of
			 * futile waiting, but inform the user about this.
			 */
			printk(KERN_WARNING "%s: Breaking out of NMI-blocked "
			       "state on VCPU %d after 1 s timeout\n",
			       __func__, vcpu->vcpu_id);
			vmx->soft_vnmi_blocked = 0;
		}
	}

	if (exit_reason < kvm_vmx_max_exit_handlers
	    && kvm_vmx_exit_handlers[exit_reason])
		return kvm_vmx_exit_handlers[exit_reason](vcpu);
	else {
		vcpu_unimpl(vcpu, "vmx: unexpected exit reason 0x%x\n",
				exit_reason);
		kvm_queue_exception(vcpu, UD_VECTOR);
		return 1;
	}
}

static void update_cr8_intercept(struct kvm_vcpu *vcpu, int tpr, int irr)
{
	struct vmcs12 *vmcs12 = get_vmcs12(vcpu);

	if (is_guest_mode(vcpu) &&
		nested_cpu_has(vmcs12, CPU_BASED_TPR_SHADOW))
		return;

	if (irr == -1 || tpr < irr) {
		vmcs_write32(TPR_THRESHOLD, 0);
		return;
	}

	vmcs_write32(TPR_THRESHOLD, irr);
}

static void vmx_set_virtual_x2apic_mode(struct kvm_vcpu *vcpu, bool set)
{
	u32 sec_exec_control;

	/* Postpone execution until vmcs01 is the current VMCS. */
	if (is_guest_mode(vcpu)) {
		to_vmx(vcpu)->nested.change_vmcs01_virtual_x2apic_mode = true;
		return;
	}

	if (!cpu_has_vmx_virtualize_x2apic_mode())
		return;

	if (!cpu_need_tpr_shadow(vcpu))
		return;

	sec_exec_control = vmcs_read32(SECONDARY_VM_EXEC_CONTROL);

	if (set) {
		sec_exec_control &= ~SECONDARY_EXEC_VIRTUALIZE_APIC_ACCESSES;
		sec_exec_control |= SECONDARY_EXEC_VIRTUALIZE_X2APIC_MODE;
	} else {
		sec_exec_control &= ~SECONDARY_EXEC_VIRTUALIZE_X2APIC_MODE;
		sec_exec_control |= SECONDARY_EXEC_VIRTUALIZE_APIC_ACCESSES;
		vmx_flush_tlb_ept_only(vcpu);
	}
	vmcs_write32(SECONDARY_VM_EXEC_CONTROL, sec_exec_control);

	vmx_set_msr_bitmap(vcpu);
}

static void vmx_set_apic_access_page_addr(struct kvm_vcpu *vcpu, hpa_t hpa)
{
	struct vcpu_vmx *vmx = to_vmx(vcpu);

	/*
	 * Currently we do not handle the nested case where L2 has an
	 * APIC access page of its own; that page is still pinned.
	 * Hence, we skip the case where the VCPU is in guest mode _and_
	 * L1 prepared an APIC access page for L2.
	 *
	 * For the case where L1 and L2 share the same APIC access page
	 * (flexpriority=Y but SECONDARY_EXEC_VIRTUALIZE_APIC_ACCESSES clear
	 * in the vmcs12), this function will only update either the vmcs01
	 * or the vmcs02.  If the former, the vmcs02 will be updated by
	 * prepare_vmcs02.  If the latter, the vmcs01 will be updated in
	 * the next L2->L1 exit.
	 */
	if (!is_guest_mode(vcpu) ||
	    !nested_cpu_has2(get_vmcs12(&vmx->vcpu),
			     SECONDARY_EXEC_VIRTUALIZE_APIC_ACCESSES)) {
		vmcs_write64(APIC_ACCESS_ADDR, hpa);
		vmx_flush_tlb_ept_only(vcpu);
	}
}

static void vmx_hwapic_isr_update(struct kvm_vcpu *vcpu, int max_isr)
{
	u16 status;
	u8 old;

	if (max_isr == -1)
		max_isr = 0;

	status = vmcs_read16(GUEST_INTR_STATUS);
	old = status >> 8;
	if (max_isr != old) {
		status &= 0xff;
		status |= max_isr << 8;
		vmcs_write16(GUEST_INTR_STATUS, status);
	}
}

static void vmx_set_rvi(int vector)
{
	u16 status;
	u8 old;

	if (vector == -1)
		vector = 0;

	status = vmcs_read16(GUEST_INTR_STATUS);
	old = (u8)status & 0xff;
	if ((u8)vector != old) {
		status &= ~0xff;
		status |= (u8)vector;
		vmcs_write16(GUEST_INTR_STATUS, status);
	}
}

static void vmx_hwapic_irr_update(struct kvm_vcpu *vcpu, int max_irr)
{
	if (!is_guest_mode(vcpu)) {
		vmx_set_rvi(max_irr);
		return;
	}

	if (max_irr == -1)
		return;

	/*
	 * In guest mode.  If a vmexit is needed, vmx_check_nested_events
	 * handles it.
	 */
	if (nested_exit_on_intr(vcpu))
		return;

	/*
	 * Else, fall back to pre-APICv interrupt injection since L2
	 * is run without virtual interrupt delivery.
	 */
	if (!kvm_event_needs_reinjection(vcpu) &&
	    vmx_interrupt_allowed(vcpu)) {
		kvm_queue_interrupt(vcpu, max_irr, false);
		vmx_inject_irq(vcpu);
	}
}

static int vmx_sync_pir_to_irr(struct kvm_vcpu *vcpu)
{
	struct vcpu_vmx *vmx = to_vmx(vcpu);
	int max_irr;

	WARN_ON(!vcpu->arch.apicv_active);
	if (pi_test_on(&vmx->pi_desc)) {
		pi_clear_on(&vmx->pi_desc);
		/*
		 * IOMMU can write to PIR.ON, so the barrier matters even on UP.
		 * But on x86 this is just a compiler barrier anyway.
		 */
		smp_mb__after_atomic();
		max_irr = kvm_apic_update_irr(vcpu, vmx->pi_desc.pir);
	} else {
		max_irr = kvm_lapic_find_highest_irr(vcpu);
	}
	vmx_hwapic_irr_update(vcpu, max_irr);
	return max_irr;
}

static void vmx_load_eoi_exitmap(struct kvm_vcpu *vcpu, u64 *eoi_exit_bitmap)
{
	if (!kvm_vcpu_apicv_active(vcpu))
		return;

	vmcs_write64(EOI_EXIT_BITMAP0, eoi_exit_bitmap[0]);
	vmcs_write64(EOI_EXIT_BITMAP1, eoi_exit_bitmap[1]);
	vmcs_write64(EOI_EXIT_BITMAP2, eoi_exit_bitmap[2]);
	vmcs_write64(EOI_EXIT_BITMAP3, eoi_exit_bitmap[3]);
}

static void vmx_apicv_post_state_restore(struct kvm_vcpu *vcpu)
{
	struct vcpu_vmx *vmx = to_vmx(vcpu);

	pi_clear_on(&vmx->pi_desc);
	memset(vmx->pi_desc.pir, 0, sizeof(vmx->pi_desc.pir));
}

static void vmx_complete_atomic_exit(struct vcpu_vmx *vmx)
{
	u32 exit_intr_info;

	if (!(vmx->exit_reason == EXIT_REASON_MCE_DURING_VMENTRY
	      || vmx->exit_reason == EXIT_REASON_EXCEPTION_NMI))
		return;

	vmx->exit_intr_info = vmcs_read32(VM_EXIT_INTR_INFO);
	exit_intr_info = vmx->exit_intr_info;

	/* Handle machine checks before interrupts are enabled */
	if (is_machine_check(exit_intr_info))
		kvm_machine_check();

	/* We need to handle NMIs before interrupts are enabled */
	if (is_nmi(exit_intr_info)) {
		kvm_before_handle_nmi(&vmx->vcpu);
		asm("int $2");
		kvm_after_handle_nmi(&vmx->vcpu);
	}
}

static void vmx_handle_external_intr(struct kvm_vcpu *vcpu)
{
	u32 exit_intr_info = vmcs_read32(VM_EXIT_INTR_INFO);
	register void *__sp asm(_ASM_SP);

	if ((exit_intr_info & (INTR_INFO_VALID_MASK | INTR_INFO_INTR_TYPE_MASK))
			== (INTR_INFO_VALID_MASK | INTR_TYPE_EXT_INTR)) {
		unsigned int vector;
		unsigned long entry;
		gate_desc *desc;
		struct vcpu_vmx *vmx = to_vmx(vcpu);
#ifdef CONFIG_X86_64
		unsigned long tmp;
#endif

		vector =  exit_intr_info & INTR_INFO_VECTOR_MASK;
		desc = (gate_desc *)vmx->host_idt_base + vector;
		entry = gate_offset(*desc);
		asm volatile(
#ifdef CONFIG_X86_64
			"mov %%" _ASM_SP ", %[sp]\n\t"
			"and $0xfffffffffffffff0, %%" _ASM_SP "\n\t"
			"push $%c[ss]\n\t"
			"push %[sp]\n\t"
#endif
			"pushf\n\t"
			__ASM_SIZE(push) " $%c[cs]\n\t"
			"call *%[entry]\n\t"
			:
#ifdef CONFIG_X86_64
			[sp]"=&r"(tmp),
#endif
			"+r"(__sp)
			:
			[entry]"r"(entry),
			[ss]"i"(__KERNEL_DS),
			[cs]"i"(__KERNEL_CS)
			);
	}
}

static bool vmx_has_high_real_mode_segbase(void)
{
	return enable_unrestricted_guest || emulate_invalid_guest_state;
}

static bool vmx_mpx_supported(void)
{
	return (vmcs_config.vmexit_ctrl & VM_EXIT_CLEAR_BNDCFGS) &&
		(vmcs_config.vmentry_ctrl & VM_ENTRY_LOAD_BNDCFGS);
}

static bool vmx_xsaves_supported(void)
{
	return vmcs_config.cpu_based_2nd_exec_ctrl &
		SECONDARY_EXEC_XSAVES;
}

static void vmx_recover_nmi_blocking(struct vcpu_vmx *vmx)
{
	u32 exit_intr_info;
	bool unblock_nmi;
	u8 vector;
	bool idtv_info_valid;

	idtv_info_valid = vmx->idt_vectoring_info & VECTORING_INFO_VALID_MASK;

	if (cpu_has_virtual_nmis()) {
		if (vmx->nmi_known_unmasked)
			return;
		/*
		 * Can't use vmx->exit_intr_info since we're not sure what
		 * the exit reason is.
		 */
		exit_intr_info = vmcs_read32(VM_EXIT_INTR_INFO);
		unblock_nmi = (exit_intr_info & INTR_INFO_UNBLOCK_NMI) != 0;
		vector = exit_intr_info & INTR_INFO_VECTOR_MASK;
		/*
		 * SDM 3: 27.7.1.2 (September 2008)
		 * Re-set bit "block by NMI" before VM entry if vmexit caused by
		 * a guest IRET fault.
		 * SDM 3: 23.2.2 (September 2008)
		 * Bit 12 is undefined in any of the following cases:
		 *  If the VM exit sets the valid bit in the IDT-vectoring
		 *   information field.
		 *  If the VM exit is due to a double fault.
		 */
		if ((exit_intr_info & INTR_INFO_VALID_MASK) && unblock_nmi &&
		    vector != DF_VECTOR && !idtv_info_valid)
			vmcs_set_bits(GUEST_INTERRUPTIBILITY_INFO,
				      GUEST_INTR_STATE_NMI);
		else
			vmx->nmi_known_unmasked =
				!(vmcs_read32(GUEST_INTERRUPTIBILITY_INFO)
				  & GUEST_INTR_STATE_NMI);
	} else if (unlikely(vmx->soft_vnmi_blocked))
		vmx->vnmi_blocked_time +=
			ktime_to_ns(ktime_sub(ktime_get(), vmx->entry_time));
}

static void __vmx_complete_interrupts(struct kvm_vcpu *vcpu,
				      u32 idt_vectoring_info,
				      int instr_len_field,
				      int error_code_field)
{
	u8 vector;
	int type;
	bool idtv_info_valid;

	idtv_info_valid = idt_vectoring_info & VECTORING_INFO_VALID_MASK;

	vcpu->arch.nmi_injected = false;
	kvm_clear_exception_queue(vcpu);
	kvm_clear_interrupt_queue(vcpu);

	if (!idtv_info_valid)
		return;

	kvm_make_request(KVM_REQ_EVENT, vcpu);

	vector = idt_vectoring_info & VECTORING_INFO_VECTOR_MASK;
	type = idt_vectoring_info & VECTORING_INFO_TYPE_MASK;

	switch (type) {
	case INTR_TYPE_NMI_INTR:
		vcpu->arch.nmi_injected = true;
		/*
		 * SDM 3: 27.7.1.2 (September 2008)
		 * Clear bit "block by NMI" before VM entry if a NMI
		 * delivery faulted.
		 */
		vmx_set_nmi_mask(vcpu, false);
		break;
	case INTR_TYPE_SOFT_EXCEPTION:
		vcpu->arch.event_exit_inst_len = vmcs_read32(instr_len_field);
		/* fall through */
	case INTR_TYPE_HARD_EXCEPTION:
		if (idt_vectoring_info & VECTORING_INFO_DELIVER_CODE_MASK) {
			u32 err = vmcs_read32(error_code_field);
			kvm_requeue_exception_e(vcpu, vector, err);
		} else
			kvm_requeue_exception(vcpu, vector);
		break;
	case INTR_TYPE_SOFT_INTR:
		vcpu->arch.event_exit_inst_len = vmcs_read32(instr_len_field);
		/* fall through */
	case INTR_TYPE_EXT_INTR:
		kvm_queue_interrupt(vcpu, vector, type == INTR_TYPE_SOFT_INTR);
		break;
	default:
		break;
	}
}

static void vmx_complete_interrupts(struct vcpu_vmx *vmx)
{
	__vmx_complete_interrupts(&vmx->vcpu, vmx->idt_vectoring_info,
				  VM_EXIT_INSTRUCTION_LEN,
				  IDT_VECTORING_ERROR_CODE);
}

static void vmx_cancel_injection(struct kvm_vcpu *vcpu)
{
	__vmx_complete_interrupts(vcpu,
				  vmcs_read32(VM_ENTRY_INTR_INFO_FIELD),
				  VM_ENTRY_INSTRUCTION_LEN,
				  VM_ENTRY_EXCEPTION_ERROR_CODE);

	vmcs_write32(VM_ENTRY_INTR_INFO_FIELD, 0);
}

static void atomic_switch_perf_msrs(struct vcpu_vmx *vmx)
{
	int i, nr_msrs;
	struct perf_guest_switch_msr *msrs;

	msrs = perf_guest_get_msrs(&nr_msrs);

	if (!msrs)
		return;

	for (i = 0; i < nr_msrs; i++)
		if (msrs[i].host == msrs[i].guest)
			clear_atomic_switch_msr(vmx, msrs[i].msr);
		else
			add_atomic_switch_msr(vmx, msrs[i].msr, msrs[i].guest,
					msrs[i].host);
}

static void vmx_arm_hv_timer(struct kvm_vcpu *vcpu)
{
	struct vcpu_vmx *vmx = to_vmx(vcpu);
	u64 tscl;
	u32 delta_tsc;

	if (vmx->hv_deadline_tsc == -1)
		return;

	tscl = rdtsc();
	if (vmx->hv_deadline_tsc > tscl)
		/* sure to be 32 bit only because checked on set_hv_timer */
		delta_tsc = (u32)((vmx->hv_deadline_tsc - tscl) >>
			cpu_preemption_timer_multi);
	else
		delta_tsc = 0;

	vmcs_write32(VMX_PREEMPTION_TIMER_VALUE, delta_tsc);
}

static void __noclone vmx_vcpu_run(struct kvm_vcpu *vcpu)
{
	struct vcpu_vmx *vmx = to_vmx(vcpu);
	unsigned long debugctlmsr, cr4;

	/* Record the guest's net vcpu time for enforced NMI injections. */
	if (unlikely(!cpu_has_virtual_nmis() && vmx->soft_vnmi_blocked))
		vmx->entry_time = ktime_get();

	/* Don't enter VMX if guest state is invalid, let the exit handler
	   start emulation until we arrive back to a valid state */
	if (vmx->emulation_required)
		return;

	if (vmx->ple_window_dirty) {
		vmx->ple_window_dirty = false;
		vmcs_write32(PLE_WINDOW, vmx->ple_window);
	}

	if (vmx->nested.sync_shadow_vmcs) {
		copy_vmcs12_to_shadow(vmx);
		vmx->nested.sync_shadow_vmcs = false;
	}

	if (test_bit(VCPU_REGS_RSP, (unsigned long *)&vcpu->arch.regs_dirty))
		vmcs_writel(GUEST_RSP, vcpu->arch.regs[VCPU_REGS_RSP]);
	if (test_bit(VCPU_REGS_RIP, (unsigned long *)&vcpu->arch.regs_dirty))
		vmcs_writel(GUEST_RIP, vcpu->arch.regs[VCPU_REGS_RIP]);

	cr4 = cr4_read_shadow();
	if (unlikely(cr4 != vmx->host_state.vmcs_host_cr4)) {
		vmcs_writel(HOST_CR4, cr4);
		vmx->host_state.vmcs_host_cr4 = cr4;
	}

	/* When single-stepping over STI and MOV SS, we must clear the
	 * corresponding interruptibility bits in the guest state. Otherwise
	 * vmentry fails as it then expects bit 14 (BS) in pending debug
	 * exceptions being set, but that's not correct for the guest debugging
	 * case. */
	if (vcpu->guest_debug & KVM_GUESTDBG_SINGLESTEP)
		vmx_set_interrupt_shadow(vcpu, 0);

	if (vmx->guest_pkru_valid)
		__write_pkru(vmx->guest_pkru);

	atomic_switch_perf_msrs(vmx);
	debugctlmsr = get_debugctlmsr();

	vmx_arm_hv_timer(vcpu);

	vmx->__launched = vmx->loaded_vmcs->launched;
	asm(
		/* Store host registers */
		"push %%" _ASM_DX "; push %%" _ASM_BP ";"
		"push %%" _ASM_CX " \n\t" /* placeholder for guest rcx */
		"push %%" _ASM_CX " \n\t"
		"cmp %%" _ASM_SP ", %c[host_rsp](%0) \n\t"
		"je 1f \n\t"
		"mov %%" _ASM_SP ", %c[host_rsp](%0) \n\t"
		__ex(ASM_VMX_VMWRITE_RSP_RDX) "\n\t"
		"1: \n\t"
		/* Reload cr2 if changed */
		"mov %c[cr2](%0), %%" _ASM_AX " \n\t"
		"mov %%cr2, %%" _ASM_DX " \n\t"
		"cmp %%" _ASM_AX ", %%" _ASM_DX " \n\t"
		"je 2f \n\t"
		"mov %%" _ASM_AX", %%cr2 \n\t"
		"2: \n\t"
		/* Check if vmlaunch of vmresume is needed */
		"cmpl $0, %c[launched](%0) \n\t"
		/* Load guest registers.  Don't clobber flags. */
		"mov %c[rax](%0), %%" _ASM_AX " \n\t"
		"mov %c[rbx](%0), %%" _ASM_BX " \n\t"
		"mov %c[rdx](%0), %%" _ASM_DX " \n\t"
		"mov %c[rsi](%0), %%" _ASM_SI " \n\t"
		"mov %c[rdi](%0), %%" _ASM_DI " \n\t"
		"mov %c[rbp](%0), %%" _ASM_BP " \n\t"
#ifdef CONFIG_X86_64
		"mov %c[r8](%0),  %%r8  \n\t"
		"mov %c[r9](%0),  %%r9  \n\t"
		"mov %c[r10](%0), %%r10 \n\t"
		"mov %c[r11](%0), %%r11 \n\t"
		"mov %c[r12](%0), %%r12 \n\t"
		"mov %c[r13](%0), %%r13 \n\t"
		"mov %c[r14](%0), %%r14 \n\t"
		"mov %c[r15](%0), %%r15 \n\t"
#endif
		"mov %c[rcx](%0), %%" _ASM_CX " \n\t" /* kills %0 (ecx) */

		/* Enter guest mode */
		"jne 1f \n\t"
		__ex(ASM_VMX_VMLAUNCH) "\n\t"
		"jmp 2f \n\t"
		"1: " __ex(ASM_VMX_VMRESUME) "\n\t"
		"2: "
		/* Save guest registers, load host registers, keep flags */
		"mov %0, %c[wordsize](%%" _ASM_SP ") \n\t"
		"pop %0 \n\t"
		"mov %%" _ASM_AX ", %c[rax](%0) \n\t"
		"mov %%" _ASM_BX ", %c[rbx](%0) \n\t"
		__ASM_SIZE(pop) " %c[rcx](%0) \n\t"
		"mov %%" _ASM_DX ", %c[rdx](%0) \n\t"
		"mov %%" _ASM_SI ", %c[rsi](%0) \n\t"
		"mov %%" _ASM_DI ", %c[rdi](%0) \n\t"
		"mov %%" _ASM_BP ", %c[rbp](%0) \n\t"
#ifdef CONFIG_X86_64
		"mov %%r8,  %c[r8](%0) \n\t"
		"mov %%r9,  %c[r9](%0) \n\t"
		"mov %%r10, %c[r10](%0) \n\t"
		"mov %%r11, %c[r11](%0) \n\t"
		"mov %%r12, %c[r12](%0) \n\t"
		"mov %%r13, %c[r13](%0) \n\t"
		"mov %%r14, %c[r14](%0) \n\t"
		"mov %%r15, %c[r15](%0) \n\t"
#endif
		"mov %%cr2, %%" _ASM_AX "   \n\t"
		"mov %%" _ASM_AX ", %c[cr2](%0) \n\t"

		"pop  %%" _ASM_BP "; pop  %%" _ASM_DX " \n\t"
		"setbe %c[fail](%0) \n\t"
		".pushsection .rodata \n\t"
		".global vmx_return \n\t"
		"vmx_return: " _ASM_PTR " 2b \n\t"
		".popsection"
	      : : "c"(vmx), "d"((unsigned long)HOST_RSP),
		[launched]"i"(offsetof(struct vcpu_vmx, __launched)),
		[fail]"i"(offsetof(struct vcpu_vmx, fail)),
		[host_rsp]"i"(offsetof(struct vcpu_vmx, host_rsp)),
		[rax]"i"(offsetof(struct vcpu_vmx, vcpu.arch.regs[VCPU_REGS_RAX])),
		[rbx]"i"(offsetof(struct vcpu_vmx, vcpu.arch.regs[VCPU_REGS_RBX])),
		[rcx]"i"(offsetof(struct vcpu_vmx, vcpu.arch.regs[VCPU_REGS_RCX])),
		[rdx]"i"(offsetof(struct vcpu_vmx, vcpu.arch.regs[VCPU_REGS_RDX])),
		[rsi]"i"(offsetof(struct vcpu_vmx, vcpu.arch.regs[VCPU_REGS_RSI])),
		[rdi]"i"(offsetof(struct vcpu_vmx, vcpu.arch.regs[VCPU_REGS_RDI])),
		[rbp]"i"(offsetof(struct vcpu_vmx, vcpu.arch.regs[VCPU_REGS_RBP])),
#ifdef CONFIG_X86_64
		[r8]"i"(offsetof(struct vcpu_vmx, vcpu.arch.regs[VCPU_REGS_R8])),
		[r9]"i"(offsetof(struct vcpu_vmx, vcpu.arch.regs[VCPU_REGS_R9])),
		[r10]"i"(offsetof(struct vcpu_vmx, vcpu.arch.regs[VCPU_REGS_R10])),
		[r11]"i"(offsetof(struct vcpu_vmx, vcpu.arch.regs[VCPU_REGS_R11])),
		[r12]"i"(offsetof(struct vcpu_vmx, vcpu.arch.regs[VCPU_REGS_R12])),
		[r13]"i"(offsetof(struct vcpu_vmx, vcpu.arch.regs[VCPU_REGS_R13])),
		[r14]"i"(offsetof(struct vcpu_vmx, vcpu.arch.regs[VCPU_REGS_R14])),
		[r15]"i"(offsetof(struct vcpu_vmx, vcpu.arch.regs[VCPU_REGS_R15])),
#endif
		[cr2]"i"(offsetof(struct vcpu_vmx, vcpu.arch.cr2)),
		[wordsize]"i"(sizeof(ulong))
	      : "cc", "memory"
#ifdef CONFIG_X86_64
		, "rax", "rbx", "rdi", "rsi"
		, "r8", "r9", "r10", "r11", "r12", "r13", "r14", "r15"
#else
		, "eax", "ebx", "edi", "esi"
#endif
	      );

	/* MSR_IA32_DEBUGCTLMSR is zeroed on vmexit. Restore it if needed */
	if (debugctlmsr)
		update_debugctlmsr(debugctlmsr);

#ifndef CONFIG_X86_64
	/*
	 * The sysexit path does not restore ds/es, so we must set them to
	 * a reasonable value ourselves.
	 *
	 * We can't defer this to vmx_load_host_state() since that function
	 * may be executed in interrupt context, which saves and restore segments
	 * around it, nullifying its effect.
	 */
	loadsegment(ds, __USER_DS);
	loadsegment(es, __USER_DS);
#endif

	vcpu->arch.regs_avail = ~((1 << VCPU_REGS_RIP) | (1 << VCPU_REGS_RSP)
				  | (1 << VCPU_EXREG_RFLAGS)
				  | (1 << VCPU_EXREG_PDPTR)
				  | (1 << VCPU_EXREG_SEGMENTS)
				  | (1 << VCPU_EXREG_CR3));
	vcpu->arch.regs_dirty = 0;

	vmx->idt_vectoring_info = vmcs_read32(IDT_VECTORING_INFO_FIELD);

	vmx->loaded_vmcs->launched = 1;

	vmx->exit_reason = vmcs_read32(VM_EXIT_REASON);

	/*
	 * eager fpu is enabled if PKEY is supported and CR4 is switched
	 * back on host, so it is safe to read guest PKRU from current
	 * XSAVE.
	 */
	if (boot_cpu_has(X86_FEATURE_OSPKE)) {
		vmx->guest_pkru = __read_pkru();
		if (vmx->guest_pkru != vmx->host_pkru) {
			vmx->guest_pkru_valid = true;
			__write_pkru(vmx->host_pkru);
		} else
			vmx->guest_pkru_valid = false;
	}

	/*
	 * the KVM_REQ_EVENT optimization bit is only on for one entry, and if
	 * we did not inject a still-pending event to L1 now because of
	 * nested_run_pending, we need to re-enable this bit.
	 */
	if (vmx->nested.nested_run_pending)
		kvm_make_request(KVM_REQ_EVENT, vcpu);

	vmx->nested.nested_run_pending = 0;

	vmx_complete_atomic_exit(vmx);
	vmx_recover_nmi_blocking(vmx);
	vmx_complete_interrupts(vmx);
}

static void vmx_load_vmcs01(struct kvm_vcpu *vcpu)
{
	struct vcpu_vmx *vmx = to_vmx(vcpu);
	int cpu;

	if (vmx->loaded_vmcs == &vmx->vmcs01)
		return;

	cpu = get_cpu();
	vmx->loaded_vmcs = &vmx->vmcs01;
	vmx_vcpu_put(vcpu);
	vmx_vcpu_load(vcpu, cpu);
	vcpu->cpu = cpu;
	put_cpu();
}

/*
 * Ensure that the current vmcs of the logical processor is the
 * vmcs01 of the vcpu before calling free_nested().
 */
static void vmx_free_vcpu_nested(struct kvm_vcpu *vcpu)
{
       struct vcpu_vmx *vmx = to_vmx(vcpu);
       int r;

       r = vcpu_load(vcpu);
       BUG_ON(r);
       vmx_load_vmcs01(vcpu);
       free_nested(vmx);
       vcpu_put(vcpu);
}

static void vmx_free_vcpu(struct kvm_vcpu *vcpu)
{
	struct vcpu_vmx *vmx = to_vmx(vcpu);

	if (enable_pml)
		vmx_destroy_pml_buffer(vmx);
	free_vpid(vmx->vpid);
	leave_guest_mode(vcpu);
	vmx_free_vcpu_nested(vcpu);
	free_loaded_vmcs(vmx->loaded_vmcs);
	kfree(vmx->guest_msrs);
	kvm_vcpu_uninit(vcpu);
	kmem_cache_free(kvm_vcpu_cache, vmx);
}

static struct kvm_vcpu *vmx_create_vcpu(struct kvm *kvm, unsigned int id)
{
	int err;
	struct vcpu_vmx *vmx = kmem_cache_zalloc(kvm_vcpu_cache, GFP_KERNEL);
	int cpu;

	if (!vmx)
		return ERR_PTR(-ENOMEM);

	vmx->vpid = allocate_vpid();

	err = kvm_vcpu_init(&vmx->vcpu, kvm, id);
	if (err)
		goto free_vcpu;

	err = -ENOMEM;

	/*
	 * If PML is turned on, failure on enabling PML just results in failure
	 * of creating the vcpu, therefore we can simplify PML logic (by
	 * avoiding dealing with cases, such as enabling PML partially on vcpus
	 * for the guest, etc.
	 */
	if (enable_pml) {
		vmx->pml_pg = alloc_page(GFP_KERNEL | __GFP_ZERO);
		if (!vmx->pml_pg)
			goto uninit_vcpu;
	}

	vmx->guest_msrs = kmalloc(PAGE_SIZE, GFP_KERNEL);
	BUILD_BUG_ON(ARRAY_SIZE(vmx_msr_index) * sizeof(vmx->guest_msrs[0])
		     > PAGE_SIZE);

	if (!vmx->guest_msrs)
		goto free_pml;

	vmx->loaded_vmcs = &vmx->vmcs01;
	vmx->loaded_vmcs->vmcs = alloc_vmcs();
	vmx->loaded_vmcs->shadow_vmcs = NULL;
	if (!vmx->loaded_vmcs->vmcs)
		goto free_msrs;
	if (!vmm_exclusive)
		kvm_cpu_vmxon(__pa(per_cpu(vmxarea, raw_smp_processor_id())));
	loaded_vmcs_init(vmx->loaded_vmcs);
	if (!vmm_exclusive)
		kvm_cpu_vmxoff();

	cpu = get_cpu();
	vmx_vcpu_load(&vmx->vcpu, cpu);
	vmx->vcpu.cpu = cpu;
	err = vmx_vcpu_setup(vmx);
	vmx_vcpu_put(&vmx->vcpu);
	put_cpu();
	if (err)
		goto free_vmcs;
	if (cpu_need_virtualize_apic_accesses(&vmx->vcpu)) {
		err = alloc_apic_access_page(kvm);
		if (err)
			goto free_vmcs;
	}

	if (enable_ept) {
		if (!kvm->arch.ept_identity_map_addr)
			kvm->arch.ept_identity_map_addr =
				VMX_EPT_IDENTITY_PAGETABLE_ADDR;
		err = init_rmode_identity_map(kvm);
		if (err)
			goto free_vmcs;
	}

	if (nested) {
		nested_vmx_setup_ctls_msrs(vmx);
		vmx->nested.vpid02 = allocate_vpid();
	}

	vmx->nested.posted_intr_nv = -1;
	vmx->nested.current_vmptr = -1ull;
	vmx->nested.current_vmcs12 = NULL;

	vmx->msr_ia32_feature_control_valid_bits = FEATURE_CONTROL_LOCKED;

	return &vmx->vcpu;

free_vmcs:
	free_vpid(vmx->nested.vpid02);
	free_loaded_vmcs(vmx->loaded_vmcs);
free_msrs:
	kfree(vmx->guest_msrs);
free_pml:
	vmx_destroy_pml_buffer(vmx);
uninit_vcpu:
	kvm_vcpu_uninit(&vmx->vcpu);
free_vcpu:
	free_vpid(vmx->vpid);
	kmem_cache_free(kvm_vcpu_cache, vmx);
	return ERR_PTR(err);
}

static void __init vmx_check_processor_compat(void *rtn)
{
	struct vmcs_config vmcs_conf;

	*(int *)rtn = 0;
	if (setup_vmcs_config(&vmcs_conf) < 0)
		*(int *)rtn = -EIO;
	if (memcmp(&vmcs_config, &vmcs_conf, sizeof(struct vmcs_config)) != 0) {
		printk(KERN_ERR "kvm: CPU %d feature inconsistency!\n",
				smp_processor_id());
		*(int *)rtn = -EIO;
	}
}

static int get_ept_level(void)
{
	return VMX_EPT_DEFAULT_GAW + 1;
}

static u64 vmx_get_mt_mask(struct kvm_vcpu *vcpu, gfn_t gfn, bool is_mmio)
{
	u8 cache;
	u64 ipat = 0;

	/* For VT-d and EPT combination
	 * 1. MMIO: always map as UC
	 * 2. EPT with VT-d:
	 *   a. VT-d without snooping control feature: can't guarantee the
	 *	result, try to trust guest.
	 *   b. VT-d with snooping control feature: snooping control feature of
	 *	VT-d engine can guarantee the cache correctness. Just set it
	 *	to WB to keep consistent with host. So the same as item 3.
	 * 3. EPT without VT-d: always map as WB and set IPAT=1 to keep
	 *    consistent with host MTRR
	 */
	if (is_mmio) {
		cache = MTRR_TYPE_UNCACHABLE;
		goto exit;
	}

	if (!kvm_arch_has_noncoherent_dma(vcpu->kvm)) {
		ipat = VMX_EPT_IPAT_BIT;
		cache = MTRR_TYPE_WRBACK;
		goto exit;
	}

	if (kvm_read_cr0(vcpu) & X86_CR0_CD) {
		ipat = VMX_EPT_IPAT_BIT;
		if (kvm_check_has_quirk(vcpu->kvm, KVM_X86_QUIRK_CD_NW_CLEARED))
			cache = MTRR_TYPE_WRBACK;
		else
			cache = MTRR_TYPE_UNCACHABLE;
		goto exit;
	}

	cache = kvm_mtrr_get_guest_memory_type(vcpu, gfn);

exit:
	return (cache << VMX_EPT_MT_EPTE_SHIFT) | ipat;
}

static int vmx_get_lpage_level(void)
{
	if (enable_ept && !cpu_has_vmx_ept_1g_page())
		return PT_DIRECTORY_LEVEL;
	else
		/* For shadow and EPT supported 1GB page */
		return PT_PDPE_LEVEL;
}

static void vmcs_set_secondary_exec_control(u32 new_ctl)
{
	/*
	 * These bits in the secondary execution controls field
	 * are dynamic, the others are mostly based on the hypervisor
	 * architecture and the guest's CPUID.  Do not touch the
	 * dynamic bits.
	 */
	u32 mask =
		SECONDARY_EXEC_SHADOW_VMCS |
		SECONDARY_EXEC_VIRTUALIZE_X2APIC_MODE |
		SECONDARY_EXEC_VIRTUALIZE_APIC_ACCESSES;

	u32 cur_ctl = vmcs_read32(SECONDARY_VM_EXEC_CONTROL);

	vmcs_write32(SECONDARY_VM_EXEC_CONTROL,
		     (new_ctl & ~mask) | (cur_ctl & mask));
}

/*
 * Generate MSR_IA32_VMX_CR{0,4}_FIXED1 according to CPUID. Only set bits
 * (indicating "allowed-1") if they are supported in the guest's CPUID.
 */
static void nested_vmx_cr_fixed1_bits_update(struct kvm_vcpu *vcpu)
{
	struct vcpu_vmx *vmx = to_vmx(vcpu);
	struct kvm_cpuid_entry2 *entry;

	vmx->nested.nested_vmx_cr0_fixed1 = 0xffffffff;
	vmx->nested.nested_vmx_cr4_fixed1 = X86_CR4_PCE;

#define cr4_fixed1_update(_cr4_mask, _reg, _cpuid_mask) do {		\
	if (entry && (entry->_reg & (_cpuid_mask)))			\
		vmx->nested.nested_vmx_cr4_fixed1 |= (_cr4_mask);	\
} while (0)

	entry = kvm_find_cpuid_entry(vcpu, 0x1, 0);
	cr4_fixed1_update(X86_CR4_VME,        edx, bit(X86_FEATURE_VME));
	cr4_fixed1_update(X86_CR4_PVI,        edx, bit(X86_FEATURE_VME));
	cr4_fixed1_update(X86_CR4_TSD,        edx, bit(X86_FEATURE_TSC));
	cr4_fixed1_update(X86_CR4_DE,         edx, bit(X86_FEATURE_DE));
	cr4_fixed1_update(X86_CR4_PSE,        edx, bit(X86_FEATURE_PSE));
	cr4_fixed1_update(X86_CR4_PAE,        edx, bit(X86_FEATURE_PAE));
	cr4_fixed1_update(X86_CR4_MCE,        edx, bit(X86_FEATURE_MCE));
	cr4_fixed1_update(X86_CR4_PGE,        edx, bit(X86_FEATURE_PGE));
	cr4_fixed1_update(X86_CR4_OSFXSR,     edx, bit(X86_FEATURE_FXSR));
	cr4_fixed1_update(X86_CR4_OSXMMEXCPT, edx, bit(X86_FEATURE_XMM));
	cr4_fixed1_update(X86_CR4_VMXE,       ecx, bit(X86_FEATURE_VMX));
	cr4_fixed1_update(X86_CR4_SMXE,       ecx, bit(X86_FEATURE_SMX));
	cr4_fixed1_update(X86_CR4_PCIDE,      ecx, bit(X86_FEATURE_PCID));
	cr4_fixed1_update(X86_CR4_OSXSAVE,    ecx, bit(X86_FEATURE_XSAVE));

	entry = kvm_find_cpuid_entry(vcpu, 0x7, 0);
	cr4_fixed1_update(X86_CR4_FSGSBASE,   ebx, bit(X86_FEATURE_FSGSBASE));
	cr4_fixed1_update(X86_CR4_SMEP,       ebx, bit(X86_FEATURE_SMEP));
	cr4_fixed1_update(X86_CR4_SMAP,       ebx, bit(X86_FEATURE_SMAP));
	cr4_fixed1_update(X86_CR4_PKE,        ecx, bit(X86_FEATURE_PKU));
	/* TODO: Use X86_CR4_UMIP and X86_FEATURE_UMIP macros */
	cr4_fixed1_update(bit(11),            ecx, bit(2));

#undef cr4_fixed1_update
}

static void vmx_cpuid_update(struct kvm_vcpu *vcpu)
{
	struct kvm_cpuid_entry2 *best;
	struct vcpu_vmx *vmx = to_vmx(vcpu);
	u32 secondary_exec_ctl = vmx_secondary_exec_control(vmx);

	if (vmx_rdtscp_supported()) {
		bool rdtscp_enabled = guest_cpuid_has_rdtscp(vcpu);
		if (!rdtscp_enabled)
			secondary_exec_ctl &= ~SECONDARY_EXEC_RDTSCP;

		if (nested) {
			if (rdtscp_enabled)
				vmx->nested.nested_vmx_secondary_ctls_high |=
					SECONDARY_EXEC_RDTSCP;
			else
				vmx->nested.nested_vmx_secondary_ctls_high &=
					~SECONDARY_EXEC_RDTSCP;
		}
	}

	/* Exposing INVPCID only when PCID is exposed */
	best = kvm_find_cpuid_entry(vcpu, 0x7, 0);
	if (vmx_invpcid_supported() &&
	    (!best || !(best->ebx & bit(X86_FEATURE_INVPCID)) ||
	    !guest_cpuid_has_pcid(vcpu))) {
		secondary_exec_ctl &= ~SECONDARY_EXEC_ENABLE_INVPCID;

		if (best)
			best->ebx &= ~bit(X86_FEATURE_INVPCID);
	}

	if (cpu_has_secondary_exec_ctrls())
		vmcs_set_secondary_exec_control(secondary_exec_ctl);

	if (nested_vmx_allowed(vcpu))
		to_vmx(vcpu)->msr_ia32_feature_control_valid_bits |=
			FEATURE_CONTROL_VMXON_ENABLED_OUTSIDE_SMX;
	else
		to_vmx(vcpu)->msr_ia32_feature_control_valid_bits &=
			~FEATURE_CONTROL_VMXON_ENABLED_OUTSIDE_SMX;

	if (nested_vmx_allowed(vcpu))
		nested_vmx_cr_fixed1_bits_update(vcpu);
}

static void vmx_set_supported_cpuid(u32 func, struct kvm_cpuid_entry2 *entry)
{
	if (func == 1 && nested)
		entry->ecx |= bit(X86_FEATURE_VMX);
}

static void nested_ept_inject_page_fault(struct kvm_vcpu *vcpu,
		struct x86_exception *fault)
{
	struct vmcs12 *vmcs12 = get_vmcs12(vcpu);
	u32 exit_reason;

	if (fault->error_code & PFERR_RSVD_MASK)
		exit_reason = EXIT_REASON_EPT_MISCONFIG;
	else
		exit_reason = EXIT_REASON_EPT_VIOLATION;
	nested_vmx_vmexit(vcpu, exit_reason, 0, vcpu->arch.exit_qualification);
	vmcs12->guest_physical_address = fault->address;
}

/* Callbacks for nested_ept_init_mmu_context: */

static unsigned long nested_ept_get_cr3(struct kvm_vcpu *vcpu)
{
	/* return the page table to be shadowed - in our case, EPT12 */
	return get_vmcs12(vcpu)->ept_pointer;
}

static void nested_ept_init_mmu_context(struct kvm_vcpu *vcpu)
{
	WARN_ON(mmu_is_nested(vcpu));
	kvm_init_shadow_ept_mmu(vcpu,
			to_vmx(vcpu)->nested.nested_vmx_ept_caps &
			VMX_EPT_EXECUTE_ONLY_BIT);
	vcpu->arch.mmu.set_cr3           = vmx_set_cr3;
	vcpu->arch.mmu.get_cr3           = nested_ept_get_cr3;
	vcpu->arch.mmu.inject_page_fault = nested_ept_inject_page_fault;

	vcpu->arch.walk_mmu              = &vcpu->arch.nested_mmu;
}

static void nested_ept_uninit_mmu_context(struct kvm_vcpu *vcpu)
{
	vcpu->arch.walk_mmu = &vcpu->arch.mmu;
}

static bool nested_vmx_is_page_fault_vmexit(struct vmcs12 *vmcs12,
					    u16 error_code)
{
	bool inequality, bit;

	bit = (vmcs12->exception_bitmap & (1u << PF_VECTOR)) != 0;
	inequality =
		(error_code & vmcs12->page_fault_error_code_mask) !=
		 vmcs12->page_fault_error_code_match;
	return inequality ^ bit;
}

static void vmx_inject_page_fault_nested(struct kvm_vcpu *vcpu,
		struct x86_exception *fault)
{
	struct vmcs12 *vmcs12 = get_vmcs12(vcpu);

	WARN_ON(!is_guest_mode(vcpu));

	if (nested_vmx_is_page_fault_vmexit(vmcs12, fault->error_code))
		nested_vmx_vmexit(vcpu, to_vmx(vcpu)->exit_reason,
				  vmcs_read32(VM_EXIT_INTR_INFO),
				  vmcs_readl(EXIT_QUALIFICATION));
	else
		kvm_inject_page_fault(vcpu, fault);
}

static inline bool nested_vmx_merge_msr_bitmap(struct kvm_vcpu *vcpu,
					       struct vmcs12 *vmcs12);

static void nested_get_vmcs12_pages(struct kvm_vcpu *vcpu,
					struct vmcs12 *vmcs12)
{
	struct vcpu_vmx *vmx = to_vmx(vcpu);
	u64 hpa;

	if (nested_cpu_has2(vmcs12, SECONDARY_EXEC_VIRTUALIZE_APIC_ACCESSES)) {
		/*
		 * Translate L1 physical address to host physical
		 * address for vmcs02. Keep the page pinned, so this
		 * physical address remains valid. We keep a reference
		 * to it so we can release it later.
		 */
		if (vmx->nested.apic_access_page) /* shouldn't happen */
			nested_release_page(vmx->nested.apic_access_page);
		vmx->nested.apic_access_page =
			nested_get_page(vcpu, vmcs12->apic_access_addr);
		/*
		 * If translation failed, no matter: This feature asks
		 * to exit when accessing the given address, and if it
		 * can never be accessed, this feature won't do
		 * anything anyway.
		 */
		if (vmx->nested.apic_access_page) {
			hpa = page_to_phys(vmx->nested.apic_access_page);
			vmcs_write64(APIC_ACCESS_ADDR, hpa);
		} else {
			vmcs_clear_bits(SECONDARY_VM_EXEC_CONTROL,
					SECONDARY_EXEC_VIRTUALIZE_APIC_ACCESSES);
		}
	} else if (!(nested_cpu_has_virt_x2apic_mode(vmcs12)) &&
		   cpu_need_virtualize_apic_accesses(&vmx->vcpu)) {
		vmcs_set_bits(SECONDARY_VM_EXEC_CONTROL,
			      SECONDARY_EXEC_VIRTUALIZE_APIC_ACCESSES);
		kvm_vcpu_reload_apic_access_page(vcpu);
	}

	if (nested_cpu_has(vmcs12, CPU_BASED_TPR_SHADOW)) {
		if (vmx->nested.virtual_apic_page) /* shouldn't happen */
			nested_release_page(vmx->nested.virtual_apic_page);
		vmx->nested.virtual_apic_page =
			nested_get_page(vcpu, vmcs12->virtual_apic_page_addr);

		/*
		 * If translation failed, VM entry will fail because
		 * prepare_vmcs02 set VIRTUAL_APIC_PAGE_ADDR to -1ull.
		 * Failing the vm entry is _not_ what the processor
		 * does but it's basically the only possibility we
		 * have.  We could still enter the guest if CR8 load
		 * exits are enabled, CR8 store exits are enabled, and
		 * virtualize APIC access is disabled; in this case
		 * the processor would never use the TPR shadow and we
		 * could simply clear the bit from the execution
		 * control.  But such a configuration is useless, so
		 * let's keep the code simple.
		 */
		if (vmx->nested.virtual_apic_page) {
			hpa = page_to_phys(vmx->nested.virtual_apic_page);
			vmcs_write64(VIRTUAL_APIC_PAGE_ADDR, hpa);
		}
	}

	if (nested_cpu_has_posted_intr(vmcs12)) {
		if (vmx->nested.pi_desc_page) { /* shouldn't happen */
			kunmap(vmx->nested.pi_desc_page);
			nested_release_page(vmx->nested.pi_desc_page);
		}
		vmx->nested.pi_desc_page =
			nested_get_page(vcpu, vmcs12->posted_intr_desc_addr);
		vmx->nested.pi_desc =
			(struct pi_desc *)kmap(vmx->nested.pi_desc_page);
		if (!vmx->nested.pi_desc) {
			nested_release_page_clean(vmx->nested.pi_desc_page);
			return;
		}
		vmx->nested.pi_desc =
			(struct pi_desc *)((void *)vmx->nested.pi_desc +
			(unsigned long)(vmcs12->posted_intr_desc_addr &
			(PAGE_SIZE - 1)));
		vmcs_write64(POSTED_INTR_DESC_ADDR,
			page_to_phys(vmx->nested.pi_desc_page) +
			(unsigned long)(vmcs12->posted_intr_desc_addr &
			(PAGE_SIZE - 1)));
	}
	if (cpu_has_vmx_msr_bitmap() &&
	    nested_cpu_has(vmcs12, CPU_BASED_USE_MSR_BITMAPS) &&
	    nested_vmx_merge_msr_bitmap(vcpu, vmcs12))
		;
	else
		vmcs_clear_bits(CPU_BASED_VM_EXEC_CONTROL,
				CPU_BASED_USE_MSR_BITMAPS);
}

static void vmx_start_preemption_timer(struct kvm_vcpu *vcpu)
{
	u64 preemption_timeout = get_vmcs12(vcpu)->vmx_preemption_timer_value;
	struct vcpu_vmx *vmx = to_vmx(vcpu);

	if (vcpu->arch.virtual_tsc_khz == 0)
		return;

	/* Make sure short timeouts reliably trigger an immediate vmexit.
	 * hrtimer_start does not guarantee this. */
	if (preemption_timeout <= 1) {
		vmx_preemption_timer_fn(&vmx->nested.preemption_timer);
		return;
	}

	preemption_timeout <<= VMX_MISC_EMULATED_PREEMPTION_TIMER_RATE;
	preemption_timeout *= 1000000;
	do_div(preemption_timeout, vcpu->arch.virtual_tsc_khz);
	hrtimer_start(&vmx->nested.preemption_timer,
		      ns_to_ktime(preemption_timeout), HRTIMER_MODE_REL);
}

static int nested_vmx_check_msr_bitmap_controls(struct kvm_vcpu *vcpu,
						struct vmcs12 *vmcs12)
{
	int maxphyaddr;
	u64 addr;

	if (!nested_cpu_has(vmcs12, CPU_BASED_USE_MSR_BITMAPS))
		return 0;

	if (vmcs12_read_any(vcpu, MSR_BITMAP, &addr)) {
		WARN_ON(1);
		return -EINVAL;
	}
	maxphyaddr = cpuid_maxphyaddr(vcpu);

	if (!PAGE_ALIGNED(vmcs12->msr_bitmap) ||
	   ((addr + PAGE_SIZE) >> maxphyaddr))
		return -EINVAL;

	return 0;
}

/*
 * Merge L0's and L1's MSR bitmap, return false to indicate that
 * we do not use the hardware.
 */
static inline bool nested_vmx_merge_msr_bitmap(struct kvm_vcpu *vcpu,
					       struct vmcs12 *vmcs12)
{
	int msr;
	struct page *page;
	unsigned long *msr_bitmap_l1;
	unsigned long *msr_bitmap_l0 = to_vmx(vcpu)->nested.msr_bitmap;

	/* This shortcut is ok because we support only x2APIC MSRs so far. */
	if (!nested_cpu_has_virt_x2apic_mode(vmcs12))
		return false;

	page = nested_get_page(vcpu, vmcs12->msr_bitmap);
	if (!page)
		return false;
	msr_bitmap_l1 = (unsigned long *)kmap(page);

	memset(msr_bitmap_l0, 0xff, PAGE_SIZE);

	if (nested_cpu_has_virt_x2apic_mode(vmcs12)) {
		if (nested_cpu_has_apic_reg_virt(vmcs12))
			for (msr = 0x800; msr <= 0x8ff; msr++)
				nested_vmx_disable_intercept_for_msr(
					msr_bitmap_l1, msr_bitmap_l0,
					msr, MSR_TYPE_R);

		nested_vmx_disable_intercept_for_msr(
				msr_bitmap_l1, msr_bitmap_l0,
				APIC_BASE_MSR + (APIC_TASKPRI >> 4),
				MSR_TYPE_R | MSR_TYPE_W);

		if (nested_cpu_has_vid(vmcs12)) {
			nested_vmx_disable_intercept_for_msr(
				msr_bitmap_l1, msr_bitmap_l0,
				APIC_BASE_MSR + (APIC_EOI >> 4),
				MSR_TYPE_W);
			nested_vmx_disable_intercept_for_msr(
				msr_bitmap_l1, msr_bitmap_l0,
				APIC_BASE_MSR + (APIC_SELF_IPI >> 4),
				MSR_TYPE_W);
		}
	}
	kunmap(page);
	nested_release_page_clean(page);

	return true;
}

static int nested_vmx_check_apicv_controls(struct kvm_vcpu *vcpu,
					   struct vmcs12 *vmcs12)
{
	if (!nested_cpu_has_virt_x2apic_mode(vmcs12) &&
	    !nested_cpu_has_apic_reg_virt(vmcs12) &&
	    !nested_cpu_has_vid(vmcs12) &&
	    !nested_cpu_has_posted_intr(vmcs12))
		return 0;

	/*
	 * If virtualize x2apic mode is enabled,
	 * virtualize apic access must be disabled.
	 */
	if (nested_cpu_has_virt_x2apic_mode(vmcs12) &&
	    nested_cpu_has2(vmcs12, SECONDARY_EXEC_VIRTUALIZE_APIC_ACCESSES))
		return -EINVAL;

	/*
	 * If virtual interrupt delivery is enabled,
	 * we must exit on external interrupts.
	 */
	if (nested_cpu_has_vid(vmcs12) &&
	   !nested_exit_on_intr(vcpu))
		return -EINVAL;

	/*
	 * bits 15:8 should be zero in posted_intr_nv,
	 * the descriptor address has been already checked
	 * in nested_get_vmcs12_pages.
	 */
	if (nested_cpu_has_posted_intr(vmcs12) &&
	   (!nested_cpu_has_vid(vmcs12) ||
	    !nested_exit_intr_ack_set(vcpu) ||
	    vmcs12->posted_intr_nv & 0xff00))
		return -EINVAL;

	/* tpr shadow is needed by all apicv features. */
	if (!nested_cpu_has(vmcs12, CPU_BASED_TPR_SHADOW))
		return -EINVAL;

	return 0;
}

static int nested_vmx_check_msr_switch(struct kvm_vcpu *vcpu,
				       unsigned long count_field,
				       unsigned long addr_field)
{
	int maxphyaddr;
	u64 count, addr;

	if (vmcs12_read_any(vcpu, count_field, &count) ||
	    vmcs12_read_any(vcpu, addr_field, &addr)) {
		WARN_ON(1);
		return -EINVAL;
	}
	if (count == 0)
		return 0;
	maxphyaddr = cpuid_maxphyaddr(vcpu);
	if (!IS_ALIGNED(addr, 16) || addr >> maxphyaddr ||
	    (addr + count * sizeof(struct vmx_msr_entry) - 1) >> maxphyaddr) {
		pr_debug_ratelimited(
			"nVMX: invalid MSR switch (0x%lx, %d, %llu, 0x%08llx)",
			addr_field, maxphyaddr, count, addr);
		return -EINVAL;
	}
	return 0;
}

static int nested_vmx_check_msr_switch_controls(struct kvm_vcpu *vcpu,
						struct vmcs12 *vmcs12)
{
	if (vmcs12->vm_exit_msr_load_count == 0 &&
	    vmcs12->vm_exit_msr_store_count == 0 &&
	    vmcs12->vm_entry_msr_load_count == 0)
		return 0; /* Fast path */
	if (nested_vmx_check_msr_switch(vcpu, VM_EXIT_MSR_LOAD_COUNT,
					VM_EXIT_MSR_LOAD_ADDR) ||
	    nested_vmx_check_msr_switch(vcpu, VM_EXIT_MSR_STORE_COUNT,
					VM_EXIT_MSR_STORE_ADDR) ||
	    nested_vmx_check_msr_switch(vcpu, VM_ENTRY_MSR_LOAD_COUNT,
					VM_ENTRY_MSR_LOAD_ADDR))
		return -EINVAL;
	return 0;
}

static int nested_vmx_msr_check_common(struct kvm_vcpu *vcpu,
				       struct vmx_msr_entry *e)
{
	/* x2APIC MSR accesses are not allowed */
	if (vcpu->arch.apic_base & X2APIC_ENABLE && e->index >> 8 == 0x8)
		return -EINVAL;
	if (e->index == MSR_IA32_UCODE_WRITE || /* SDM Table 35-2 */
	    e->index == MSR_IA32_UCODE_REV)
		return -EINVAL;
	if (e->reserved != 0)
		return -EINVAL;
	return 0;
}

static int nested_vmx_load_msr_check(struct kvm_vcpu *vcpu,
				     struct vmx_msr_entry *e)
{
	if (e->index == MSR_FS_BASE ||
	    e->index == MSR_GS_BASE ||
	    e->index == MSR_IA32_SMM_MONITOR_CTL || /* SMM is not supported */
	    nested_vmx_msr_check_common(vcpu, e))
		return -EINVAL;
	return 0;
}

static int nested_vmx_store_msr_check(struct kvm_vcpu *vcpu,
				      struct vmx_msr_entry *e)
{
	if (e->index == MSR_IA32_SMBASE || /* SMM is not supported */
	    nested_vmx_msr_check_common(vcpu, e))
		return -EINVAL;
	return 0;
}

/*
 * Load guest's/host's msr at nested entry/exit.
 * return 0 for success, entry index for failure.
 */
static u32 nested_vmx_load_msr(struct kvm_vcpu *vcpu, u64 gpa, u32 count)
{
	u32 i;
	struct vmx_msr_entry e;
	struct msr_data msr;

	msr.host_initiated = false;
	for (i = 0; i < count; i++) {
		if (kvm_vcpu_read_guest(vcpu, gpa + i * sizeof(e),
					&e, sizeof(e))) {
			pr_debug_ratelimited(
				"%s cannot read MSR entry (%u, 0x%08llx)\n",
				__func__, i, gpa + i * sizeof(e));
			goto fail;
		}
		if (nested_vmx_load_msr_check(vcpu, &e)) {
			pr_debug_ratelimited(
				"%s check failed (%u, 0x%x, 0x%x)\n",
				__func__, i, e.index, e.reserved);
			goto fail;
		}
		msr.index = e.index;
		msr.data = e.value;
		if (kvm_set_msr(vcpu, &msr)) {
			pr_debug_ratelimited(
				"%s cannot write MSR (%u, 0x%x, 0x%llx)\n",
				__func__, i, e.index, e.value);
			goto fail;
		}
	}
	return 0;
fail:
	return i + 1;
}

static int nested_vmx_store_msr(struct kvm_vcpu *vcpu, u64 gpa, u32 count)
{
	u32 i;
	struct vmx_msr_entry e;

	for (i = 0; i < count; i++) {
		struct msr_data msr_info;
		if (kvm_vcpu_read_guest(vcpu,
					gpa + i * sizeof(e),
					&e, 2 * sizeof(u32))) {
			pr_debug_ratelimited(
				"%s cannot read MSR entry (%u, 0x%08llx)\n",
				__func__, i, gpa + i * sizeof(e));
			return -EINVAL;
		}
		if (nested_vmx_store_msr_check(vcpu, &e)) {
			pr_debug_ratelimited(
				"%s check failed (%u, 0x%x, 0x%x)\n",
				__func__, i, e.index, e.reserved);
			return -EINVAL;
		}
		msr_info.host_initiated = false;
		msr_info.index = e.index;
		if (kvm_get_msr(vcpu, &msr_info)) {
			pr_debug_ratelimited(
				"%s cannot read MSR (%u, 0x%x)\n",
				__func__, i, e.index);
			return -EINVAL;
		}
		if (kvm_vcpu_write_guest(vcpu,
					 gpa + i * sizeof(e) +
					     offsetof(struct vmx_msr_entry, value),
					 &msr_info.data, sizeof(msr_info.data))) {
			pr_debug_ratelimited(
				"%s cannot write MSR (%u, 0x%x, 0x%llx)\n",
				__func__, i, e.index, msr_info.data);
			return -EINVAL;
		}
	}
	return 0;
}

static bool nested_cr3_valid(struct kvm_vcpu *vcpu, unsigned long val)
{
	unsigned long invalid_mask;

	invalid_mask = (~0ULL) << cpuid_maxphyaddr(vcpu);
	return (val & invalid_mask) == 0;
}

/*
 * Load guest's/host's cr3 at nested entry/exit. nested_ept is true if we are
 * emulating VM entry into a guest with EPT enabled.
 * Returns 0 on success, 1 on failure. Invalid state exit qualification code
 * is assigned to entry_failure_code on failure.
 */
static int nested_vmx_load_cr3(struct kvm_vcpu *vcpu, unsigned long cr3, bool nested_ept,
			       u32 *entry_failure_code)
{
	if (cr3 != kvm_read_cr3(vcpu) || (!nested_ept && pdptrs_changed(vcpu))) {
		if (!nested_cr3_valid(vcpu, cr3)) {
			*entry_failure_code = ENTRY_FAIL_DEFAULT;
			return 1;
		}

		/*
		 * If PAE paging and EPT are both on, CR3 is not used by the CPU and
		 * must not be dereferenced.
		 */
		if (!is_long_mode(vcpu) && is_pae(vcpu) && is_paging(vcpu) &&
		    !nested_ept) {
			if (!load_pdptrs(vcpu, vcpu->arch.walk_mmu, cr3)) {
				*entry_failure_code = ENTRY_FAIL_PDPTE;
				return 1;
			}
		}

		vcpu->arch.cr3 = cr3;
		__set_bit(VCPU_EXREG_CR3, (ulong *)&vcpu->arch.regs_avail);
	}

	kvm_mmu_reset_context(vcpu);
	return 0;
}

/*
 * prepare_vmcs02 is called when the L1 guest hypervisor runs its nested
 * L2 guest. L1 has a vmcs for L2 (vmcs12), and this function "merges" it
 * with L0's requirements for its guest (a.k.a. vmcs01), so we can run the L2
 * guest in a way that will both be appropriate to L1's requests, and our
 * needs. In addition to modifying the active vmcs (which is vmcs02), this
 * function also has additional necessary side-effects, like setting various
 * vcpu->arch fields.
 * Returns 0 on success, 1 on failure. Invalid state exit qualification code
 * is assigned to entry_failure_code on failure.
 */
static int prepare_vmcs02(struct kvm_vcpu *vcpu, struct vmcs12 *vmcs12,
			  bool from_vmentry, u32 *entry_failure_code)
{
	struct vcpu_vmx *vmx = to_vmx(vcpu);
	u32 exec_control;

	vmcs_write16(GUEST_ES_SELECTOR, vmcs12->guest_es_selector);
	vmcs_write16(GUEST_CS_SELECTOR, vmcs12->guest_cs_selector);
	vmcs_write16(GUEST_SS_SELECTOR, vmcs12->guest_ss_selector);
	vmcs_write16(GUEST_DS_SELECTOR, vmcs12->guest_ds_selector);
	vmcs_write16(GUEST_FS_SELECTOR, vmcs12->guest_fs_selector);
	vmcs_write16(GUEST_GS_SELECTOR, vmcs12->guest_gs_selector);
	vmcs_write16(GUEST_LDTR_SELECTOR, vmcs12->guest_ldtr_selector);
	vmcs_write16(GUEST_TR_SELECTOR, vmcs12->guest_tr_selector);
	vmcs_write32(GUEST_ES_LIMIT, vmcs12->guest_es_limit);
	vmcs_write32(GUEST_CS_LIMIT, vmcs12->guest_cs_limit);
	vmcs_write32(GUEST_SS_LIMIT, vmcs12->guest_ss_limit);
	vmcs_write32(GUEST_DS_LIMIT, vmcs12->guest_ds_limit);
	vmcs_write32(GUEST_FS_LIMIT, vmcs12->guest_fs_limit);
	vmcs_write32(GUEST_GS_LIMIT, vmcs12->guest_gs_limit);
	vmcs_write32(GUEST_LDTR_LIMIT, vmcs12->guest_ldtr_limit);
	vmcs_write32(GUEST_TR_LIMIT, vmcs12->guest_tr_limit);
	vmcs_write32(GUEST_GDTR_LIMIT, vmcs12->guest_gdtr_limit);
	vmcs_write32(GUEST_IDTR_LIMIT, vmcs12->guest_idtr_limit);
	vmcs_write32(GUEST_ES_AR_BYTES, vmcs12->guest_es_ar_bytes);
	vmcs_write32(GUEST_CS_AR_BYTES, vmcs12->guest_cs_ar_bytes);
	vmcs_write32(GUEST_SS_AR_BYTES, vmcs12->guest_ss_ar_bytes);
	vmcs_write32(GUEST_DS_AR_BYTES, vmcs12->guest_ds_ar_bytes);
	vmcs_write32(GUEST_FS_AR_BYTES, vmcs12->guest_fs_ar_bytes);
	vmcs_write32(GUEST_GS_AR_BYTES, vmcs12->guest_gs_ar_bytes);
	vmcs_write32(GUEST_LDTR_AR_BYTES, vmcs12->guest_ldtr_ar_bytes);
	vmcs_write32(GUEST_TR_AR_BYTES, vmcs12->guest_tr_ar_bytes);
	vmcs_writel(GUEST_ES_BASE, vmcs12->guest_es_base);
	vmcs_writel(GUEST_CS_BASE, vmcs12->guest_cs_base);
	vmcs_writel(GUEST_SS_BASE, vmcs12->guest_ss_base);
	vmcs_writel(GUEST_DS_BASE, vmcs12->guest_ds_base);
	vmcs_writel(GUEST_FS_BASE, vmcs12->guest_fs_base);
	vmcs_writel(GUEST_GS_BASE, vmcs12->guest_gs_base);
	vmcs_writel(GUEST_LDTR_BASE, vmcs12->guest_ldtr_base);
	vmcs_writel(GUEST_TR_BASE, vmcs12->guest_tr_base);
	vmcs_writel(GUEST_GDTR_BASE, vmcs12->guest_gdtr_base);
	vmcs_writel(GUEST_IDTR_BASE, vmcs12->guest_idtr_base);

	if (from_vmentry &&
	    (vmcs12->vm_entry_controls & VM_ENTRY_LOAD_DEBUG_CONTROLS)) {
		kvm_set_dr(vcpu, 7, vmcs12->guest_dr7);
		vmcs_write64(GUEST_IA32_DEBUGCTL, vmcs12->guest_ia32_debugctl);
	} else {
		kvm_set_dr(vcpu, 7, vcpu->arch.dr7);
		vmcs_write64(GUEST_IA32_DEBUGCTL, vmx->nested.vmcs01_debugctl);
	}
	if (from_vmentry) {
		vmcs_write32(VM_ENTRY_INTR_INFO_FIELD,
			     vmcs12->vm_entry_intr_info_field);
		vmcs_write32(VM_ENTRY_EXCEPTION_ERROR_CODE,
			     vmcs12->vm_entry_exception_error_code);
		vmcs_write32(VM_ENTRY_INSTRUCTION_LEN,
			     vmcs12->vm_entry_instruction_len);
		vmcs_write32(GUEST_INTERRUPTIBILITY_INFO,
			     vmcs12->guest_interruptibility_info);
	} else {
		vmcs_write32(VM_ENTRY_INTR_INFO_FIELD, 0);
	}
	vmcs_write32(GUEST_SYSENTER_CS, vmcs12->guest_sysenter_cs);
	vmx_set_rflags(vcpu, vmcs12->guest_rflags);
	vmcs_writel(GUEST_PENDING_DBG_EXCEPTIONS,
		vmcs12->guest_pending_dbg_exceptions);
	vmcs_writel(GUEST_SYSENTER_ESP, vmcs12->guest_sysenter_esp);
	vmcs_writel(GUEST_SYSENTER_EIP, vmcs12->guest_sysenter_eip);

	if (nested_cpu_has_xsaves(vmcs12))
		vmcs_write64(XSS_EXIT_BITMAP, vmcs12->xss_exit_bitmap);
	vmcs_write64(VMCS_LINK_POINTER, -1ull);

	exec_control = vmcs12->pin_based_vm_exec_control;

	/* Preemption timer setting is only taken from vmcs01.  */
	exec_control &= ~PIN_BASED_VMX_PREEMPTION_TIMER;
	exec_control |= vmcs_config.pin_based_exec_ctrl;
	if (vmx->hv_deadline_tsc == -1)
		exec_control &= ~PIN_BASED_VMX_PREEMPTION_TIMER;

	/* Posted interrupts setting is only taken from vmcs12.  */
	if (nested_cpu_has_posted_intr(vmcs12)) {
		/*
		 * Note that we use L0's vector here and in
		 * vmx_deliver_nested_posted_interrupt.
		 */
		vmx->nested.posted_intr_nv = vmcs12->posted_intr_nv;
		vmx->nested.pi_pending = false;
		vmcs_write16(POSTED_INTR_NV, POSTED_INTR_VECTOR);
	} else {
		exec_control &= ~PIN_BASED_POSTED_INTR;
	}

	vmcs_write32(PIN_BASED_VM_EXEC_CONTROL, exec_control);

	vmx->nested.preemption_timer_expired = false;
	if (nested_cpu_has_preemption_timer(vmcs12))
		vmx_start_preemption_timer(vcpu);

	/*
	 * Whether page-faults are trapped is determined by a combination of
	 * 3 settings: PFEC_MASK, PFEC_MATCH and EXCEPTION_BITMAP.PF.
	 * If enable_ept, L0 doesn't care about page faults and we should
	 * set all of these to L1's desires. However, if !enable_ept, L0 does
	 * care about (at least some) page faults, and because it is not easy
	 * (if at all possible?) to merge L0 and L1's desires, we simply ask
	 * to exit on each and every L2 page fault. This is done by setting
	 * MASK=MATCH=0 and (see below) EB.PF=1.
	 * Note that below we don't need special code to set EB.PF beyond the
	 * "or"ing of the EB of vmcs01 and vmcs12, because when enable_ept,
	 * vmcs01's EB.PF is 0 so the "or" will take vmcs12's value, and when
	 * !enable_ept, EB.PF is 1, so the "or" will always be 1.
	 *
	 * A problem with this approach (when !enable_ept) is that L1 may be
	 * injected with more page faults than it asked for. This could have
	 * caused problems, but in practice existing hypervisors don't care.
	 * To fix this, we will need to emulate the PFEC checking (on the L1
	 * page tables), using walk_addr(), when injecting PFs to L1.
	 */
	vmcs_write32(PAGE_FAULT_ERROR_CODE_MASK,
		enable_ept ? vmcs12->page_fault_error_code_mask : 0);
	vmcs_write32(PAGE_FAULT_ERROR_CODE_MATCH,
		enable_ept ? vmcs12->page_fault_error_code_match : 0);

	if (cpu_has_secondary_exec_ctrls()) {
		exec_control = vmx_secondary_exec_control(vmx);

		/* Take the following fields only from vmcs12 */
		exec_control &= ~(SECONDARY_EXEC_VIRTUALIZE_APIC_ACCESSES |
				  SECONDARY_EXEC_RDTSCP |
				  SECONDARY_EXEC_VIRTUAL_INTR_DELIVERY |
				  SECONDARY_EXEC_APIC_REGISTER_VIRT);
		if (nested_cpu_has(vmcs12,
				CPU_BASED_ACTIVATE_SECONDARY_CONTROLS))
			exec_control |= vmcs12->secondary_vm_exec_control;

		if (exec_control & SECONDARY_EXEC_VIRTUAL_INTR_DELIVERY) {
			vmcs_write64(EOI_EXIT_BITMAP0,
				vmcs12->eoi_exit_bitmap0);
			vmcs_write64(EOI_EXIT_BITMAP1,
				vmcs12->eoi_exit_bitmap1);
			vmcs_write64(EOI_EXIT_BITMAP2,
				vmcs12->eoi_exit_bitmap2);
			vmcs_write64(EOI_EXIT_BITMAP3,
				vmcs12->eoi_exit_bitmap3);
			vmcs_write16(GUEST_INTR_STATUS,
				vmcs12->guest_intr_status);
		}

<<<<<<< HEAD
=======
		/*
		 * Write an illegal value to APIC_ACCESS_ADDR. Later,
		 * nested_get_vmcs12_pages will either fix it up or
		 * remove the VM execution control.
		 */
		if (exec_control & SECONDARY_EXEC_VIRTUALIZE_APIC_ACCESSES)
			vmcs_write64(APIC_ACCESS_ADDR, -1ull);

>>>>>>> f2e5fa84
		vmcs_write32(SECONDARY_VM_EXEC_CONTROL, exec_control);
	}


	/*
	 * Set host-state according to L0's settings (vmcs12 is irrelevant here)
	 * Some constant fields are set here by vmx_set_constant_host_state().
	 * Other fields are different per CPU, and will be set later when
	 * vmx_vcpu_load() is called, and when vmx_save_host_state() is called.
	 */
	vmx_set_constant_host_state(vmx);

	/*
	 * Set the MSR load/store lists to match L0's settings.
	 */
	vmcs_write32(VM_EXIT_MSR_STORE_COUNT, 0);
	vmcs_write32(VM_EXIT_MSR_LOAD_COUNT, vmx->msr_autoload.nr);
	vmcs_write64(VM_EXIT_MSR_LOAD_ADDR, __pa(vmx->msr_autoload.host));
	vmcs_write32(VM_ENTRY_MSR_LOAD_COUNT, vmx->msr_autoload.nr);
	vmcs_write64(VM_ENTRY_MSR_LOAD_ADDR, __pa(vmx->msr_autoload.guest));

	/*
	 * HOST_RSP is normally set correctly in vmx_vcpu_run() just before
	 * entry, but only if the current (host) sp changed from the value
	 * we wrote last (vmx->host_rsp). This cache is no longer relevant
	 * if we switch vmcs, and rather than hold a separate cache per vmcs,
	 * here we just force the write to happen on entry.
	 */
	vmx->host_rsp = 0;

	exec_control = vmx_exec_control(vmx); /* L0's desires */
	exec_control &= ~CPU_BASED_VIRTUAL_INTR_PENDING;
	exec_control &= ~CPU_BASED_VIRTUAL_NMI_PENDING;
	exec_control &= ~CPU_BASED_TPR_SHADOW;
	exec_control |= vmcs12->cpu_based_vm_exec_control;

	/*
	 * Write an illegal value to VIRTUAL_APIC_PAGE_ADDR. Later, if
	 * nested_get_vmcs12_pages can't fix it up, the illegal value
	 * will result in a VM entry failure.
	 */
	if (exec_control & CPU_BASED_TPR_SHADOW) {
		vmcs_write64(VIRTUAL_APIC_PAGE_ADDR, -1ull);
		vmcs_write32(TPR_THRESHOLD, vmcs12->tpr_threshold);
	}

	/*
	 * Merging of IO bitmap not currently supported.
	 * Rather, exit every time.
	 */
	exec_control &= ~CPU_BASED_USE_IO_BITMAPS;
	exec_control |= CPU_BASED_UNCOND_IO_EXITING;

	vmcs_write32(CPU_BASED_VM_EXEC_CONTROL, exec_control);

	/* EXCEPTION_BITMAP and CR0_GUEST_HOST_MASK should basically be the
	 * bitwise-or of what L1 wants to trap for L2, and what we want to
	 * trap. Note that CR0.TS also needs updating - we do this later.
	 */
	update_exception_bitmap(vcpu);
	vcpu->arch.cr0_guest_owned_bits &= ~vmcs12->cr0_guest_host_mask;
	vmcs_writel(CR0_GUEST_HOST_MASK, ~vcpu->arch.cr0_guest_owned_bits);

	/* L2->L1 exit controls are emulated - the hardware exit is to L0 so
	 * we should use its exit controls. Note that VM_EXIT_LOAD_IA32_EFER
	 * bits are further modified by vmx_set_efer() below.
	 */
	vmcs_write32(VM_EXIT_CONTROLS, vmcs_config.vmexit_ctrl);

	/* vmcs12's VM_ENTRY_LOAD_IA32_EFER and VM_ENTRY_IA32E_MODE are
	 * emulated by vmx_set_efer(), below.
	 */
	vm_entry_controls_init(vmx, 
		(vmcs12->vm_entry_controls & ~VM_ENTRY_LOAD_IA32_EFER &
			~VM_ENTRY_IA32E_MODE) |
		(vmcs_config.vmentry_ctrl & ~VM_ENTRY_IA32E_MODE));

	if (from_vmentry &&
	    (vmcs12->vm_entry_controls & VM_ENTRY_LOAD_IA32_PAT)) {
		vmcs_write64(GUEST_IA32_PAT, vmcs12->guest_ia32_pat);
		vcpu->arch.pat = vmcs12->guest_ia32_pat;
	} else if (vmcs_config.vmentry_ctrl & VM_ENTRY_LOAD_IA32_PAT) {
		vmcs_write64(GUEST_IA32_PAT, vmx->vcpu.arch.pat);
	}

	set_cr4_guest_host_mask(vmx);

	if (from_vmentry &&
	    vmcs12->vm_entry_controls & VM_ENTRY_LOAD_BNDCFGS)
		vmcs_write64(GUEST_BNDCFGS, vmcs12->guest_bndcfgs);

	if (vmcs12->cpu_based_vm_exec_control & CPU_BASED_USE_TSC_OFFSETING)
		vmcs_write64(TSC_OFFSET,
			vcpu->arch.tsc_offset + vmcs12->tsc_offset);
	else
		vmcs_write64(TSC_OFFSET, vcpu->arch.tsc_offset);
	if (kvm_has_tsc_control)
		decache_tsc_multiplier(vmx);

	if (enable_vpid) {
		/*
		 * There is no direct mapping between vpid02 and vpid12, the
		 * vpid02 is per-vCPU for L0 and reused while the value of
		 * vpid12 is changed w/ one invvpid during nested vmentry.
		 * The vpid12 is allocated by L1 for L2, so it will not
		 * influence global bitmap(for vpid01 and vpid02 allocation)
		 * even if spawn a lot of nested vCPUs.
		 */
		if (nested_cpu_has_vpid(vmcs12) && vmx->nested.vpid02) {
			vmcs_write16(VIRTUAL_PROCESSOR_ID, vmx->nested.vpid02);
			if (vmcs12->virtual_processor_id != vmx->nested.last_vpid) {
				vmx->nested.last_vpid = vmcs12->virtual_processor_id;
				__vmx_flush_tlb(vcpu, to_vmx(vcpu)->nested.vpid02);
			}
		} else {
			vmcs_write16(VIRTUAL_PROCESSOR_ID, vmx->vpid);
			vmx_flush_tlb(vcpu);
		}

	}

	if (enable_pml) {
		/*
		 * Conceptually we want to copy the PML address and index from
		 * vmcs01 here, and then back to vmcs01 on nested vmexit. But,
		 * since we always flush the log on each vmexit, this happens
		 * to be equivalent to simply resetting the fields in vmcs02.
		 */
		ASSERT(vmx->pml_pg);
		vmcs_write64(PML_ADDRESS, page_to_phys(vmx->pml_pg));
		vmcs_write16(GUEST_PML_INDEX, PML_ENTITY_NUM - 1);
	}

	if (nested_cpu_has_ept(vmcs12)) {
		kvm_mmu_unload(vcpu);
		nested_ept_init_mmu_context(vcpu);
	} else if (nested_cpu_has2(vmcs12,
				   SECONDARY_EXEC_VIRTUALIZE_APIC_ACCESSES)) {
		vmx_flush_tlb_ept_only(vcpu);
	}

	/*
	 * This sets GUEST_CR0 to vmcs12->guest_cr0, possibly modifying those
	 * bits which we consider mandatory enabled.
	 * The CR0_READ_SHADOW is what L2 should have expected to read given
	 * the specifications by L1; It's not enough to take
	 * vmcs12->cr0_read_shadow because on our cr0_guest_host_mask we we
	 * have more bits than L1 expected.
	 */
	vmx_set_cr0(vcpu, vmcs12->guest_cr0);
	vmcs_writel(CR0_READ_SHADOW, nested_read_cr0(vmcs12));

	vmx_set_cr4(vcpu, vmcs12->guest_cr4);
	vmcs_writel(CR4_READ_SHADOW, nested_read_cr4(vmcs12));

	if (from_vmentry &&
	    (vmcs12->vm_entry_controls & VM_ENTRY_LOAD_IA32_EFER))
		vcpu->arch.efer = vmcs12->guest_ia32_efer;
	else if (vmcs12->vm_entry_controls & VM_ENTRY_IA32E_MODE)
		vcpu->arch.efer |= (EFER_LMA | EFER_LME);
	else
		vcpu->arch.efer &= ~(EFER_LMA | EFER_LME);
	/* Note: modifies VM_ENTRY/EXIT_CONTROLS and GUEST/HOST_IA32_EFER */
	vmx_set_efer(vcpu, vcpu->arch.efer);

	/* Shadow page tables on either EPT or shadow page tables. */
	if (nested_vmx_load_cr3(vcpu, vmcs12->guest_cr3, nested_cpu_has_ept(vmcs12),
				entry_failure_code))
		return 1;

	if (!enable_ept)
		vcpu->arch.walk_mmu->inject_page_fault = vmx_inject_page_fault_nested;

	/*
	 * L1 may access the L2's PDPTR, so save them to construct vmcs12
	 */
	if (enable_ept) {
		vmcs_write64(GUEST_PDPTR0, vmcs12->guest_pdptr0);
		vmcs_write64(GUEST_PDPTR1, vmcs12->guest_pdptr1);
		vmcs_write64(GUEST_PDPTR2, vmcs12->guest_pdptr2);
		vmcs_write64(GUEST_PDPTR3, vmcs12->guest_pdptr3);
	}

	kvm_register_write(vcpu, VCPU_REGS_RSP, vmcs12->guest_rsp);
	kvm_register_write(vcpu, VCPU_REGS_RIP, vmcs12->guest_rip);
	return 0;
}

static int check_vmentry_prereqs(struct kvm_vcpu *vcpu, struct vmcs12 *vmcs12)
{
	struct vcpu_vmx *vmx = to_vmx(vcpu);

	if (vmcs12->guest_activity_state != GUEST_ACTIVITY_ACTIVE &&
	    vmcs12->guest_activity_state != GUEST_ACTIVITY_HLT)
		return VMXERR_ENTRY_INVALID_CONTROL_FIELD;

	if (nested_vmx_check_msr_bitmap_controls(vcpu, vmcs12))
		return VMXERR_ENTRY_INVALID_CONTROL_FIELD;

	if (nested_vmx_check_apicv_controls(vcpu, vmcs12))
		return VMXERR_ENTRY_INVALID_CONTROL_FIELD;

	if (nested_vmx_check_msr_switch_controls(vcpu, vmcs12))
		return VMXERR_ENTRY_INVALID_CONTROL_FIELD;

	if (!vmx_control_verify(vmcs12->cpu_based_vm_exec_control,
				vmx->nested.nested_vmx_procbased_ctls_low,
				vmx->nested.nested_vmx_procbased_ctls_high) ||
	    !vmx_control_verify(vmcs12->secondary_vm_exec_control,
				vmx->nested.nested_vmx_secondary_ctls_low,
				vmx->nested.nested_vmx_secondary_ctls_high) ||
	    !vmx_control_verify(vmcs12->pin_based_vm_exec_control,
				vmx->nested.nested_vmx_pinbased_ctls_low,
				vmx->nested.nested_vmx_pinbased_ctls_high) ||
	    !vmx_control_verify(vmcs12->vm_exit_controls,
				vmx->nested.nested_vmx_exit_ctls_low,
				vmx->nested.nested_vmx_exit_ctls_high) ||
	    !vmx_control_verify(vmcs12->vm_entry_controls,
				vmx->nested.nested_vmx_entry_ctls_low,
				vmx->nested.nested_vmx_entry_ctls_high))
		return VMXERR_ENTRY_INVALID_CONTROL_FIELD;

	if (!nested_host_cr0_valid(vcpu, vmcs12->host_cr0) ||
	    !nested_host_cr4_valid(vcpu, vmcs12->host_cr4) ||
	    !nested_cr3_valid(vcpu, vmcs12->host_cr3))
		return VMXERR_ENTRY_INVALID_HOST_STATE_FIELD;

	return 0;
}

static int check_vmentry_postreqs(struct kvm_vcpu *vcpu, struct vmcs12 *vmcs12,
				  u32 *exit_qual)
{
	bool ia32e;

	*exit_qual = ENTRY_FAIL_DEFAULT;

	if (!nested_guest_cr0_valid(vcpu, vmcs12->guest_cr0) ||
	    !nested_guest_cr4_valid(vcpu, vmcs12->guest_cr4))
		return 1;

	if (!nested_cpu_has2(vmcs12, SECONDARY_EXEC_SHADOW_VMCS) &&
	    vmcs12->vmcs_link_pointer != -1ull) {
		*exit_qual = ENTRY_FAIL_VMCS_LINK_PTR;
		return 1;
	}

	/*
	 * If the load IA32_EFER VM-entry control is 1, the following checks
	 * are performed on the field for the IA32_EFER MSR:
	 * - Bits reserved in the IA32_EFER MSR must be 0.
	 * - Bit 10 (corresponding to IA32_EFER.LMA) must equal the value of
	 *   the IA-32e mode guest VM-exit control. It must also be identical
	 *   to bit 8 (LME) if bit 31 in the CR0 field (corresponding to
	 *   CR0.PG) is 1.
	 */
	if (to_vmx(vcpu)->nested.nested_run_pending &&
	    (vmcs12->vm_entry_controls & VM_ENTRY_LOAD_IA32_EFER)) {
		ia32e = (vmcs12->vm_entry_controls & VM_ENTRY_IA32E_MODE) != 0;
		if (!kvm_valid_efer(vcpu, vmcs12->guest_ia32_efer) ||
		    ia32e != !!(vmcs12->guest_ia32_efer & EFER_LMA) ||
		    ((vmcs12->guest_cr0 & X86_CR0_PG) &&
		     ia32e != !!(vmcs12->guest_ia32_efer & EFER_LME)))
			return 1;
	}

	/*
	 * If the load IA32_EFER VM-exit control is 1, bits reserved in the
	 * IA32_EFER MSR must be 0 in the field for that register. In addition,
	 * the values of the LMA and LME bits in the field must each be that of
	 * the host address-space size VM-exit control.
	 */
	if (vmcs12->vm_exit_controls & VM_EXIT_LOAD_IA32_EFER) {
		ia32e = (vmcs12->vm_exit_controls &
			 VM_EXIT_HOST_ADDR_SPACE_SIZE) != 0;
		if (!kvm_valid_efer(vcpu, vmcs12->host_ia32_efer) ||
		    ia32e != !!(vmcs12->host_ia32_efer & EFER_LMA) ||
		    ia32e != !!(vmcs12->host_ia32_efer & EFER_LME))
			return 1;
	}

	return 0;
}

static int enter_vmx_non_root_mode(struct kvm_vcpu *vcpu, bool from_vmentry)
{
	struct vcpu_vmx *vmx = to_vmx(vcpu);
	struct vmcs12 *vmcs12 = get_vmcs12(vcpu);
	struct loaded_vmcs *vmcs02;
	int cpu;
	u32 msr_entry_idx;
	u32 exit_qual;

	vmcs02 = nested_get_current_vmcs02(vmx);
	if (!vmcs02)
		return -ENOMEM;

	enter_guest_mode(vcpu);

	if (!(vmcs12->vm_entry_controls & VM_ENTRY_LOAD_DEBUG_CONTROLS))
		vmx->nested.vmcs01_debugctl = vmcs_read64(GUEST_IA32_DEBUGCTL);

	cpu = get_cpu();
	vmx->loaded_vmcs = vmcs02;
	vmx_vcpu_put(vcpu);
	vmx_vcpu_load(vcpu, cpu);
	vcpu->cpu = cpu;
	put_cpu();

	vmx_segment_cache_clear(vmx);

	if (prepare_vmcs02(vcpu, vmcs12, from_vmentry, &exit_qual)) {
		leave_guest_mode(vcpu);
		vmx_load_vmcs01(vcpu);
		nested_vmx_entry_failure(vcpu, vmcs12,
					 EXIT_REASON_INVALID_STATE, exit_qual);
		return 1;
	}

	nested_get_vmcs12_pages(vcpu, vmcs12);

	msr_entry_idx = nested_vmx_load_msr(vcpu,
					    vmcs12->vm_entry_msr_load_addr,
					    vmcs12->vm_entry_msr_load_count);
	if (msr_entry_idx) {
		leave_guest_mode(vcpu);
		vmx_load_vmcs01(vcpu);
		nested_vmx_entry_failure(vcpu, vmcs12,
				EXIT_REASON_MSR_LOAD_FAIL, msr_entry_idx);
		return 1;
	}

	vmcs12->launch_state = 1;

	/*
	 * Note no nested_vmx_succeed or nested_vmx_fail here. At this point
	 * we are no longer running L1, and VMLAUNCH/VMRESUME has not yet
	 * returned as far as L1 is concerned. It will only return (and set
	 * the success flag) when L2 exits (see nested_vmx_vmexit()).
	 */
	return 0;
}

/*
 * nested_vmx_run() handles a nested entry, i.e., a VMLAUNCH or VMRESUME on L1
 * for running an L2 nested guest.
 */
static int nested_vmx_run(struct kvm_vcpu *vcpu, bool launch)
{
	struct vmcs12 *vmcs12;
	struct vcpu_vmx *vmx = to_vmx(vcpu);
	u32 exit_qual;
	int ret;

	if (!nested_vmx_check_permission(vcpu))
		return 1;

	if (!nested_vmx_check_vmcs12(vcpu))
		goto out;

	vmcs12 = get_vmcs12(vcpu);

	if (enable_shadow_vmcs)
		copy_shadow_to_vmcs12(vmx);

	/*
	 * The nested entry process starts with enforcing various prerequisites
	 * on vmcs12 as required by the Intel SDM, and act appropriately when
	 * they fail: As the SDM explains, some conditions should cause the
	 * instruction to fail, while others will cause the instruction to seem
	 * to succeed, but return an EXIT_REASON_INVALID_STATE.
	 * To speed up the normal (success) code path, we should avoid checking
	 * for misconfigurations which will anyway be caught by the processor
	 * when using the merged vmcs02.
	 */
	if (vmcs12->launch_state == launch) {
		nested_vmx_failValid(vcpu,
			launch ? VMXERR_VMLAUNCH_NONCLEAR_VMCS
			       : VMXERR_VMRESUME_NONLAUNCHED_VMCS);
		goto out;
	}

	ret = check_vmentry_prereqs(vcpu, vmcs12);
	if (ret) {
		nested_vmx_failValid(vcpu, ret);
		goto out;
	}

	/*
	 * After this point, the trap flag no longer triggers a singlestep trap
	 * on the vm entry instructions; don't call kvm_skip_emulated_instruction.
	 * This is not 100% correct; for performance reasons, we delegate most
	 * of the checks on host state to the processor.  If those fail,
	 * the singlestep trap is missed.
	 */
	skip_emulated_instruction(vcpu);

	ret = check_vmentry_postreqs(vcpu, vmcs12, &exit_qual);
	if (ret) {
		nested_vmx_entry_failure(vcpu, vmcs12,
					 EXIT_REASON_INVALID_STATE, exit_qual);
		return 1;
	}

	/*
	 * We're finally done with prerequisite checking, and can start with
	 * the nested entry.
	 */

	ret = enter_vmx_non_root_mode(vcpu, true);
	if (ret)
		return ret;

	if (vmcs12->guest_activity_state == GUEST_ACTIVITY_HLT)
		return kvm_vcpu_halt(vcpu);

	vmx->nested.nested_run_pending = 1;

	return 1;

out:
	return kvm_skip_emulated_instruction(vcpu);
}

/*
 * On a nested exit from L2 to L1, vmcs12.guest_cr0 might not be up-to-date
 * because L2 may have changed some cr0 bits directly (CRO_GUEST_HOST_MASK).
 * This function returns the new value we should put in vmcs12.guest_cr0.
 * It's not enough to just return the vmcs02 GUEST_CR0. Rather,
 *  1. Bits that neither L0 nor L1 trapped, were set directly by L2 and are now
 *     available in vmcs02 GUEST_CR0. (Note: It's enough to check that L0
 *     didn't trap the bit, because if L1 did, so would L0).
 *  2. Bits that L1 asked to trap (and therefore L0 also did) could not have
 *     been modified by L2, and L1 knows it. So just leave the old value of
 *     the bit from vmcs12.guest_cr0. Note that the bit from vmcs02 GUEST_CR0
 *     isn't relevant, because if L0 traps this bit it can set it to anything.
 *  3. Bits that L1 didn't trap, but L0 did. L1 believes the guest could have
 *     changed these bits, and therefore they need to be updated, but L0
 *     didn't necessarily allow them to be changed in GUEST_CR0 - and rather
 *     put them in vmcs02 CR0_READ_SHADOW. So take these bits from there.
 */
static inline unsigned long
vmcs12_guest_cr0(struct kvm_vcpu *vcpu, struct vmcs12 *vmcs12)
{
	return
	/*1*/	(vmcs_readl(GUEST_CR0) & vcpu->arch.cr0_guest_owned_bits) |
	/*2*/	(vmcs12->guest_cr0 & vmcs12->cr0_guest_host_mask) |
	/*3*/	(vmcs_readl(CR0_READ_SHADOW) & ~(vmcs12->cr0_guest_host_mask |
			vcpu->arch.cr0_guest_owned_bits));
}

static inline unsigned long
vmcs12_guest_cr4(struct kvm_vcpu *vcpu, struct vmcs12 *vmcs12)
{
	return
	/*1*/	(vmcs_readl(GUEST_CR4) & vcpu->arch.cr4_guest_owned_bits) |
	/*2*/	(vmcs12->guest_cr4 & vmcs12->cr4_guest_host_mask) |
	/*3*/	(vmcs_readl(CR4_READ_SHADOW) & ~(vmcs12->cr4_guest_host_mask |
			vcpu->arch.cr4_guest_owned_bits));
}

static void vmcs12_save_pending_event(struct kvm_vcpu *vcpu,
				       struct vmcs12 *vmcs12)
{
	u32 idt_vectoring;
	unsigned int nr;

	if (vcpu->arch.exception.pending && vcpu->arch.exception.reinject) {
		nr = vcpu->arch.exception.nr;
		idt_vectoring = nr | VECTORING_INFO_VALID_MASK;

		if (kvm_exception_is_soft(nr)) {
			vmcs12->vm_exit_instruction_len =
				vcpu->arch.event_exit_inst_len;
			idt_vectoring |= INTR_TYPE_SOFT_EXCEPTION;
		} else
			idt_vectoring |= INTR_TYPE_HARD_EXCEPTION;

		if (vcpu->arch.exception.has_error_code) {
			idt_vectoring |= VECTORING_INFO_DELIVER_CODE_MASK;
			vmcs12->idt_vectoring_error_code =
				vcpu->arch.exception.error_code;
		}

		vmcs12->idt_vectoring_info_field = idt_vectoring;
	} else if (vcpu->arch.nmi_injected) {
		vmcs12->idt_vectoring_info_field =
			INTR_TYPE_NMI_INTR | INTR_INFO_VALID_MASK | NMI_VECTOR;
	} else if (vcpu->arch.interrupt.pending) {
		nr = vcpu->arch.interrupt.nr;
		idt_vectoring = nr | VECTORING_INFO_VALID_MASK;

		if (vcpu->arch.interrupt.soft) {
			idt_vectoring |= INTR_TYPE_SOFT_INTR;
			vmcs12->vm_entry_instruction_len =
				vcpu->arch.event_exit_inst_len;
		} else
			idt_vectoring |= INTR_TYPE_EXT_INTR;

		vmcs12->idt_vectoring_info_field = idt_vectoring;
	}
}

static int vmx_check_nested_events(struct kvm_vcpu *vcpu, bool external_intr)
{
	struct vcpu_vmx *vmx = to_vmx(vcpu);

	if (vcpu->arch.exception.pending ||
		vcpu->arch.nmi_injected ||
		vcpu->arch.interrupt.pending)
		return -EBUSY;

	if (nested_cpu_has_preemption_timer(get_vmcs12(vcpu)) &&
	    vmx->nested.preemption_timer_expired) {
		if (vmx->nested.nested_run_pending)
			return -EBUSY;
		nested_vmx_vmexit(vcpu, EXIT_REASON_PREEMPTION_TIMER, 0, 0);
		return 0;
	}

	if (vcpu->arch.nmi_pending && nested_exit_on_nmi(vcpu)) {
		if (vmx->nested.nested_run_pending)
			return -EBUSY;
		nested_vmx_vmexit(vcpu, EXIT_REASON_EXCEPTION_NMI,
				  NMI_VECTOR | INTR_TYPE_NMI_INTR |
				  INTR_INFO_VALID_MASK, 0);
		/*
		 * The NMI-triggered VM exit counts as injection:
		 * clear this one and block further NMIs.
		 */
		vcpu->arch.nmi_pending = 0;
		vmx_set_nmi_mask(vcpu, true);
		return 0;
	}

	if ((kvm_cpu_has_interrupt(vcpu) || external_intr) &&
	    nested_exit_on_intr(vcpu)) {
		if (vmx->nested.nested_run_pending)
			return -EBUSY;
		nested_vmx_vmexit(vcpu, EXIT_REASON_EXTERNAL_INTERRUPT, 0, 0);
		return 0;
	}

	vmx_complete_nested_posted_interrupt(vcpu);
	return 0;
}

static u32 vmx_get_preemption_timer_value(struct kvm_vcpu *vcpu)
{
	ktime_t remaining =
		hrtimer_get_remaining(&to_vmx(vcpu)->nested.preemption_timer);
	u64 value;

	if (ktime_to_ns(remaining) <= 0)
		return 0;

	value = ktime_to_ns(remaining) * vcpu->arch.virtual_tsc_khz;
	do_div(value, 1000000);
	return value >> VMX_MISC_EMULATED_PREEMPTION_TIMER_RATE;
}

/*
 * Update the guest state fields of vmcs12 to reflect changes that
 * occurred while L2 was running. (The "IA-32e mode guest" bit of the
 * VM-entry controls is also updated, since this is really a guest
 * state bit.)
 */
static void sync_vmcs12(struct kvm_vcpu *vcpu, struct vmcs12 *vmcs12)
{
	vmcs12->guest_cr0 = vmcs12_guest_cr0(vcpu, vmcs12);
	vmcs12->guest_cr4 = vmcs12_guest_cr4(vcpu, vmcs12);

	vmcs12->guest_rsp = kvm_register_read(vcpu, VCPU_REGS_RSP);
	vmcs12->guest_rip = kvm_register_read(vcpu, VCPU_REGS_RIP);
	vmcs12->guest_rflags = vmcs_readl(GUEST_RFLAGS);

	vmcs12->guest_es_selector = vmcs_read16(GUEST_ES_SELECTOR);
	vmcs12->guest_cs_selector = vmcs_read16(GUEST_CS_SELECTOR);
	vmcs12->guest_ss_selector = vmcs_read16(GUEST_SS_SELECTOR);
	vmcs12->guest_ds_selector = vmcs_read16(GUEST_DS_SELECTOR);
	vmcs12->guest_fs_selector = vmcs_read16(GUEST_FS_SELECTOR);
	vmcs12->guest_gs_selector = vmcs_read16(GUEST_GS_SELECTOR);
	vmcs12->guest_ldtr_selector = vmcs_read16(GUEST_LDTR_SELECTOR);
	vmcs12->guest_tr_selector = vmcs_read16(GUEST_TR_SELECTOR);
	vmcs12->guest_es_limit = vmcs_read32(GUEST_ES_LIMIT);
	vmcs12->guest_cs_limit = vmcs_read32(GUEST_CS_LIMIT);
	vmcs12->guest_ss_limit = vmcs_read32(GUEST_SS_LIMIT);
	vmcs12->guest_ds_limit = vmcs_read32(GUEST_DS_LIMIT);
	vmcs12->guest_fs_limit = vmcs_read32(GUEST_FS_LIMIT);
	vmcs12->guest_gs_limit = vmcs_read32(GUEST_GS_LIMIT);
	vmcs12->guest_ldtr_limit = vmcs_read32(GUEST_LDTR_LIMIT);
	vmcs12->guest_tr_limit = vmcs_read32(GUEST_TR_LIMIT);
	vmcs12->guest_gdtr_limit = vmcs_read32(GUEST_GDTR_LIMIT);
	vmcs12->guest_idtr_limit = vmcs_read32(GUEST_IDTR_LIMIT);
	vmcs12->guest_es_ar_bytes = vmcs_read32(GUEST_ES_AR_BYTES);
	vmcs12->guest_cs_ar_bytes = vmcs_read32(GUEST_CS_AR_BYTES);
	vmcs12->guest_ss_ar_bytes = vmcs_read32(GUEST_SS_AR_BYTES);
	vmcs12->guest_ds_ar_bytes = vmcs_read32(GUEST_DS_AR_BYTES);
	vmcs12->guest_fs_ar_bytes = vmcs_read32(GUEST_FS_AR_BYTES);
	vmcs12->guest_gs_ar_bytes = vmcs_read32(GUEST_GS_AR_BYTES);
	vmcs12->guest_ldtr_ar_bytes = vmcs_read32(GUEST_LDTR_AR_BYTES);
	vmcs12->guest_tr_ar_bytes = vmcs_read32(GUEST_TR_AR_BYTES);
	vmcs12->guest_es_base = vmcs_readl(GUEST_ES_BASE);
	vmcs12->guest_cs_base = vmcs_readl(GUEST_CS_BASE);
	vmcs12->guest_ss_base = vmcs_readl(GUEST_SS_BASE);
	vmcs12->guest_ds_base = vmcs_readl(GUEST_DS_BASE);
	vmcs12->guest_fs_base = vmcs_readl(GUEST_FS_BASE);
	vmcs12->guest_gs_base = vmcs_readl(GUEST_GS_BASE);
	vmcs12->guest_ldtr_base = vmcs_readl(GUEST_LDTR_BASE);
	vmcs12->guest_tr_base = vmcs_readl(GUEST_TR_BASE);
	vmcs12->guest_gdtr_base = vmcs_readl(GUEST_GDTR_BASE);
	vmcs12->guest_idtr_base = vmcs_readl(GUEST_IDTR_BASE);

	vmcs12->guest_interruptibility_info =
		vmcs_read32(GUEST_INTERRUPTIBILITY_INFO);
	vmcs12->guest_pending_dbg_exceptions =
		vmcs_readl(GUEST_PENDING_DBG_EXCEPTIONS);
	if (vcpu->arch.mp_state == KVM_MP_STATE_HALTED)
		vmcs12->guest_activity_state = GUEST_ACTIVITY_HLT;
	else
		vmcs12->guest_activity_state = GUEST_ACTIVITY_ACTIVE;

	if (nested_cpu_has_preemption_timer(vmcs12)) {
		if (vmcs12->vm_exit_controls &
		    VM_EXIT_SAVE_VMX_PREEMPTION_TIMER)
			vmcs12->vmx_preemption_timer_value =
				vmx_get_preemption_timer_value(vcpu);
		hrtimer_cancel(&to_vmx(vcpu)->nested.preemption_timer);
	}

	/*
	 * In some cases (usually, nested EPT), L2 is allowed to change its
	 * own CR3 without exiting. If it has changed it, we must keep it.
	 * Of course, if L0 is using shadow page tables, GUEST_CR3 was defined
	 * by L0, not L1 or L2, so we mustn't unconditionally copy it to vmcs12.
	 *
	 * Additionally, restore L2's PDPTR to vmcs12.
	 */
	if (enable_ept) {
		vmcs12->guest_cr3 = vmcs_readl(GUEST_CR3);
		vmcs12->guest_pdptr0 = vmcs_read64(GUEST_PDPTR0);
		vmcs12->guest_pdptr1 = vmcs_read64(GUEST_PDPTR1);
		vmcs12->guest_pdptr2 = vmcs_read64(GUEST_PDPTR2);
		vmcs12->guest_pdptr3 = vmcs_read64(GUEST_PDPTR3);
	}

	if (nested_cpu_has_ept(vmcs12))
		vmcs12->guest_linear_address = vmcs_readl(GUEST_LINEAR_ADDRESS);

	if (nested_cpu_has_vid(vmcs12))
		vmcs12->guest_intr_status = vmcs_read16(GUEST_INTR_STATUS);

	vmcs12->vm_entry_controls =
		(vmcs12->vm_entry_controls & ~VM_ENTRY_IA32E_MODE) |
		(vm_entry_controls_get(to_vmx(vcpu)) & VM_ENTRY_IA32E_MODE);

	if (vmcs12->vm_exit_controls & VM_EXIT_SAVE_DEBUG_CONTROLS) {
		kvm_get_dr(vcpu, 7, (unsigned long *)&vmcs12->guest_dr7);
		vmcs12->guest_ia32_debugctl = vmcs_read64(GUEST_IA32_DEBUGCTL);
	}

	/* TODO: These cannot have changed unless we have MSR bitmaps and
	 * the relevant bit asks not to trap the change */
	if (vmcs12->vm_exit_controls & VM_EXIT_SAVE_IA32_PAT)
		vmcs12->guest_ia32_pat = vmcs_read64(GUEST_IA32_PAT);
	if (vmcs12->vm_exit_controls & VM_EXIT_SAVE_IA32_EFER)
		vmcs12->guest_ia32_efer = vcpu->arch.efer;
	vmcs12->guest_sysenter_cs = vmcs_read32(GUEST_SYSENTER_CS);
	vmcs12->guest_sysenter_esp = vmcs_readl(GUEST_SYSENTER_ESP);
	vmcs12->guest_sysenter_eip = vmcs_readl(GUEST_SYSENTER_EIP);
	if (kvm_mpx_supported())
		vmcs12->guest_bndcfgs = vmcs_read64(GUEST_BNDCFGS);
	if (nested_cpu_has_xsaves(vmcs12))
		vmcs12->xss_exit_bitmap = vmcs_read64(XSS_EXIT_BITMAP);
}

/*
 * prepare_vmcs12 is part of what we need to do when the nested L2 guest exits
 * and we want to prepare to run its L1 parent. L1 keeps a vmcs for L2 (vmcs12),
 * and this function updates it to reflect the changes to the guest state while
 * L2 was running (and perhaps made some exits which were handled directly by L0
 * without going back to L1), and to reflect the exit reason.
 * Note that we do not have to copy here all VMCS fields, just those that
 * could have changed by the L2 guest or the exit - i.e., the guest-state and
 * exit-information fields only. Other fields are modified by L1 with VMWRITE,
 * which already writes to vmcs12 directly.
 */
static void prepare_vmcs12(struct kvm_vcpu *vcpu, struct vmcs12 *vmcs12,
			   u32 exit_reason, u32 exit_intr_info,
			   unsigned long exit_qualification)
{
	/* update guest state fields: */
	sync_vmcs12(vcpu, vmcs12);

	/* update exit information fields: */

	vmcs12->vm_exit_reason = exit_reason;
	vmcs12->exit_qualification = exit_qualification;

	vmcs12->vm_exit_intr_info = exit_intr_info;
	if ((vmcs12->vm_exit_intr_info &
	     (INTR_INFO_VALID_MASK | INTR_INFO_DELIVER_CODE_MASK)) ==
	    (INTR_INFO_VALID_MASK | INTR_INFO_DELIVER_CODE_MASK))
		vmcs12->vm_exit_intr_error_code =
			vmcs_read32(VM_EXIT_INTR_ERROR_CODE);
	vmcs12->idt_vectoring_info_field = 0;
	vmcs12->vm_exit_instruction_len = vmcs_read32(VM_EXIT_INSTRUCTION_LEN);
	vmcs12->vmx_instruction_info = vmcs_read32(VMX_INSTRUCTION_INFO);

	if (!(vmcs12->vm_exit_reason & VMX_EXIT_REASONS_FAILED_VMENTRY)) {
		/* vm_entry_intr_info_field is cleared on exit. Emulate this
		 * instead of reading the real value. */
		vmcs12->vm_entry_intr_info_field &= ~INTR_INFO_VALID_MASK;

		/*
		 * Transfer the event that L0 or L1 may wanted to inject into
		 * L2 to IDT_VECTORING_INFO_FIELD.
		 */
		vmcs12_save_pending_event(vcpu, vmcs12);
	}

	/*
	 * Drop what we picked up for L2 via vmx_complete_interrupts. It is
	 * preserved above and would only end up incorrectly in L1.
	 */
	vcpu->arch.nmi_injected = false;
	kvm_clear_exception_queue(vcpu);
	kvm_clear_interrupt_queue(vcpu);
}

/*
 * A part of what we need to when the nested L2 guest exits and we want to
 * run its L1 parent, is to reset L1's guest state to the host state specified
 * in vmcs12.
 * This function is to be called not only on normal nested exit, but also on
 * a nested entry failure, as explained in Intel's spec, 3B.23.7 ("VM-Entry
 * Failures During or After Loading Guest State").
 * This function should be called when the active VMCS is L1's (vmcs01).
 */
static void load_vmcs12_host_state(struct kvm_vcpu *vcpu,
				   struct vmcs12 *vmcs12)
{
	struct kvm_segment seg;
	u32 entry_failure_code;

	if (vmcs12->vm_exit_controls & VM_EXIT_LOAD_IA32_EFER)
		vcpu->arch.efer = vmcs12->host_ia32_efer;
	else if (vmcs12->vm_exit_controls & VM_EXIT_HOST_ADDR_SPACE_SIZE)
		vcpu->arch.efer |= (EFER_LMA | EFER_LME);
	else
		vcpu->arch.efer &= ~(EFER_LMA | EFER_LME);
	vmx_set_efer(vcpu, vcpu->arch.efer);

	kvm_register_write(vcpu, VCPU_REGS_RSP, vmcs12->host_rsp);
	kvm_register_write(vcpu, VCPU_REGS_RIP, vmcs12->host_rip);
	vmx_set_rflags(vcpu, X86_EFLAGS_FIXED);
	/*
	 * Note that calling vmx_set_cr0 is important, even if cr0 hasn't
	 * actually changed, because vmx_set_cr0 refers to efer set above.
	 *
	 * CR0_GUEST_HOST_MASK is already set in the original vmcs01
	 * (KVM doesn't change it);
	 */
	vcpu->arch.cr0_guest_owned_bits = X86_CR0_TS;
	vmx_set_cr0(vcpu, vmcs12->host_cr0);

	/* Same as above - no reason to call set_cr4_guest_host_mask().  */
	vcpu->arch.cr4_guest_owned_bits = ~vmcs_readl(CR4_GUEST_HOST_MASK);
	kvm_set_cr4(vcpu, vmcs12->host_cr4);

	nested_ept_uninit_mmu_context(vcpu);

	/*
	 * Only PDPTE load can fail as the value of cr3 was checked on entry and
	 * couldn't have changed.
	 */
	if (nested_vmx_load_cr3(vcpu, vmcs12->host_cr3, false, &entry_failure_code))
		nested_vmx_abort(vcpu, VMX_ABORT_LOAD_HOST_PDPTE_FAIL);

	if (!enable_ept)
		vcpu->arch.walk_mmu->inject_page_fault = kvm_inject_page_fault;

	if (enable_vpid) {
		/*
		 * Trivially support vpid by letting L2s share their parent
		 * L1's vpid. TODO: move to a more elaborate solution, giving
		 * each L2 its own vpid and exposing the vpid feature to L1.
		 */
		vmx_flush_tlb(vcpu);
	}


	vmcs_write32(GUEST_SYSENTER_CS, vmcs12->host_ia32_sysenter_cs);
	vmcs_writel(GUEST_SYSENTER_ESP, vmcs12->host_ia32_sysenter_esp);
	vmcs_writel(GUEST_SYSENTER_EIP, vmcs12->host_ia32_sysenter_eip);
	vmcs_writel(GUEST_IDTR_BASE, vmcs12->host_idtr_base);
	vmcs_writel(GUEST_GDTR_BASE, vmcs12->host_gdtr_base);

	/* If not VM_EXIT_CLEAR_BNDCFGS, the L2 value propagates to L1.  */
	if (vmcs12->vm_exit_controls & VM_EXIT_CLEAR_BNDCFGS)
		vmcs_write64(GUEST_BNDCFGS, 0);

	if (vmcs12->vm_exit_controls & VM_EXIT_LOAD_IA32_PAT) {
		vmcs_write64(GUEST_IA32_PAT, vmcs12->host_ia32_pat);
		vcpu->arch.pat = vmcs12->host_ia32_pat;
	}
	if (vmcs12->vm_exit_controls & VM_EXIT_LOAD_IA32_PERF_GLOBAL_CTRL)
		vmcs_write64(GUEST_IA32_PERF_GLOBAL_CTRL,
			vmcs12->host_ia32_perf_global_ctrl);

	/* Set L1 segment info according to Intel SDM
	    27.5.2 Loading Host Segment and Descriptor-Table Registers */
	seg = (struct kvm_segment) {
		.base = 0,
		.limit = 0xFFFFFFFF,
		.selector = vmcs12->host_cs_selector,
		.type = 11,
		.present = 1,
		.s = 1,
		.g = 1
	};
	if (vmcs12->vm_exit_controls & VM_EXIT_HOST_ADDR_SPACE_SIZE)
		seg.l = 1;
	else
		seg.db = 1;
	vmx_set_segment(vcpu, &seg, VCPU_SREG_CS);
	seg = (struct kvm_segment) {
		.base = 0,
		.limit = 0xFFFFFFFF,
		.type = 3,
		.present = 1,
		.s = 1,
		.db = 1,
		.g = 1
	};
	seg.selector = vmcs12->host_ds_selector;
	vmx_set_segment(vcpu, &seg, VCPU_SREG_DS);
	seg.selector = vmcs12->host_es_selector;
	vmx_set_segment(vcpu, &seg, VCPU_SREG_ES);
	seg.selector = vmcs12->host_ss_selector;
	vmx_set_segment(vcpu, &seg, VCPU_SREG_SS);
	seg.selector = vmcs12->host_fs_selector;
	seg.base = vmcs12->host_fs_base;
	vmx_set_segment(vcpu, &seg, VCPU_SREG_FS);
	seg.selector = vmcs12->host_gs_selector;
	seg.base = vmcs12->host_gs_base;
	vmx_set_segment(vcpu, &seg, VCPU_SREG_GS);
	seg = (struct kvm_segment) {
		.base = vmcs12->host_tr_base,
		.limit = 0x67,
		.selector = vmcs12->host_tr_selector,
		.type = 11,
		.present = 1
	};
	vmx_set_segment(vcpu, &seg, VCPU_SREG_TR);

	kvm_set_dr(vcpu, 7, 0x400);
	vmcs_write64(GUEST_IA32_DEBUGCTL, 0);

	if (cpu_has_vmx_msr_bitmap())
		vmx_set_msr_bitmap(vcpu);

	if (nested_vmx_load_msr(vcpu, vmcs12->vm_exit_msr_load_addr,
				vmcs12->vm_exit_msr_load_count))
		nested_vmx_abort(vcpu, VMX_ABORT_LOAD_HOST_MSR_FAIL);
}

/*
 * Emulate an exit from nested guest (L2) to L1, i.e., prepare to run L1
 * and modify vmcs12 to make it see what it would expect to see there if
 * L2 was its real guest. Must only be called when in L2 (is_guest_mode())
 */
static void nested_vmx_vmexit(struct kvm_vcpu *vcpu, u32 exit_reason,
			      u32 exit_intr_info,
			      unsigned long exit_qualification)
{
	struct vcpu_vmx *vmx = to_vmx(vcpu);
	struct vmcs12 *vmcs12 = get_vmcs12(vcpu);
	u32 vm_inst_error = 0;

	/* trying to cancel vmlaunch/vmresume is a bug */
	WARN_ON_ONCE(vmx->nested.nested_run_pending);

	leave_guest_mode(vcpu);
	prepare_vmcs12(vcpu, vmcs12, exit_reason, exit_intr_info,
		       exit_qualification);

	if (nested_vmx_store_msr(vcpu, vmcs12->vm_exit_msr_store_addr,
				 vmcs12->vm_exit_msr_store_count))
		nested_vmx_abort(vcpu, VMX_ABORT_SAVE_GUEST_MSR_FAIL);

	if (unlikely(vmx->fail))
		vm_inst_error = vmcs_read32(VM_INSTRUCTION_ERROR);

	vmx_load_vmcs01(vcpu);

	if ((exit_reason == EXIT_REASON_EXTERNAL_INTERRUPT)
	    && nested_exit_intr_ack_set(vcpu)) {
		int irq = kvm_cpu_get_interrupt(vcpu);
		WARN_ON(irq < 0);
		vmcs12->vm_exit_intr_info = irq |
			INTR_INFO_VALID_MASK | INTR_TYPE_EXT_INTR;
	}

	trace_kvm_nested_vmexit_inject(vmcs12->vm_exit_reason,
				       vmcs12->exit_qualification,
				       vmcs12->idt_vectoring_info_field,
				       vmcs12->vm_exit_intr_info,
				       vmcs12->vm_exit_intr_error_code,
				       KVM_ISA_VMX);

	vm_entry_controls_reset_shadow(vmx);
	vm_exit_controls_reset_shadow(vmx);
	vmx_segment_cache_clear(vmx);

	/* if no vmcs02 cache requested, remove the one we used */
	if (VMCS02_POOL_SIZE == 0)
		nested_free_vmcs02(vmx, vmx->nested.current_vmptr);

	load_vmcs12_host_state(vcpu, vmcs12);

	/* Update any VMCS fields that might have changed while L2 ran */
	vmcs_write32(VM_EXIT_MSR_LOAD_COUNT, vmx->msr_autoload.nr);
	vmcs_write32(VM_ENTRY_MSR_LOAD_COUNT, vmx->msr_autoload.nr);
	vmcs_write64(TSC_OFFSET, vcpu->arch.tsc_offset);
	if (vmx->hv_deadline_tsc == -1)
		vmcs_clear_bits(PIN_BASED_VM_EXEC_CONTROL,
				PIN_BASED_VMX_PREEMPTION_TIMER);
	else
		vmcs_set_bits(PIN_BASED_VM_EXEC_CONTROL,
			      PIN_BASED_VMX_PREEMPTION_TIMER);
	if (kvm_has_tsc_control)
		decache_tsc_multiplier(vmx);

	if (vmx->nested.change_vmcs01_virtual_x2apic_mode) {
		vmx->nested.change_vmcs01_virtual_x2apic_mode = false;
		vmx_set_virtual_x2apic_mode(vcpu,
				vcpu->arch.apic_base & X2APIC_ENABLE);
	} else if (!nested_cpu_has_ept(vmcs12) &&
		   nested_cpu_has2(vmcs12,
				   SECONDARY_EXEC_VIRTUALIZE_APIC_ACCESSES)) {
		vmx_flush_tlb_ept_only(vcpu);
	}

	/* This is needed for same reason as it was needed in prepare_vmcs02 */
	vmx->host_rsp = 0;

	/* Unpin physical memory we referred to in vmcs02 */
	if (vmx->nested.apic_access_page) {
		nested_release_page(vmx->nested.apic_access_page);
		vmx->nested.apic_access_page = NULL;
	}
	if (vmx->nested.virtual_apic_page) {
		nested_release_page(vmx->nested.virtual_apic_page);
		vmx->nested.virtual_apic_page = NULL;
	}
	if (vmx->nested.pi_desc_page) {
		kunmap(vmx->nested.pi_desc_page);
		nested_release_page(vmx->nested.pi_desc_page);
		vmx->nested.pi_desc_page = NULL;
		vmx->nested.pi_desc = NULL;
	}

	/*
	 * We are now running in L2, mmu_notifier will force to reload the
	 * page's hpa for L2 vmcs. Need to reload it for L1 before entering L1.
	 */
	kvm_make_request(KVM_REQ_APIC_PAGE_RELOAD, vcpu);

	/*
	 * Exiting from L2 to L1, we're now back to L1 which thinks it just
	 * finished a VMLAUNCH or VMRESUME instruction, so we need to set the
	 * success or failure flag accordingly.
	 */
	if (unlikely(vmx->fail)) {
		vmx->fail = 0;
		nested_vmx_failValid(vcpu, vm_inst_error);
	} else
		nested_vmx_succeed(vcpu);
	if (enable_shadow_vmcs)
		vmx->nested.sync_shadow_vmcs = true;

	/* in case we halted in L2 */
	vcpu->arch.mp_state = KVM_MP_STATE_RUNNABLE;
}

/*
 * Forcibly leave nested mode in order to be able to reset the VCPU later on.
 */
static void vmx_leave_nested(struct kvm_vcpu *vcpu)
{
	if (is_guest_mode(vcpu)) {
		to_vmx(vcpu)->nested.nested_run_pending = 0;
		nested_vmx_vmexit(vcpu, -1, 0, 0);
	}
	free_nested(to_vmx(vcpu));
}

/*
 * L1's failure to enter L2 is a subset of a normal exit, as explained in
 * 23.7 "VM-entry failures during or after loading guest state" (this also
 * lists the acceptable exit-reason and exit-qualification parameters).
 * It should only be called before L2 actually succeeded to run, and when
 * vmcs01 is current (it doesn't leave_guest_mode() or switch vmcss).
 */
static void nested_vmx_entry_failure(struct kvm_vcpu *vcpu,
			struct vmcs12 *vmcs12,
			u32 reason, unsigned long qualification)
{
	load_vmcs12_host_state(vcpu, vmcs12);
	vmcs12->vm_exit_reason = reason | VMX_EXIT_REASONS_FAILED_VMENTRY;
	vmcs12->exit_qualification = qualification;
	nested_vmx_succeed(vcpu);
	if (enable_shadow_vmcs)
		to_vmx(vcpu)->nested.sync_shadow_vmcs = true;
}

static int vmx_check_intercept(struct kvm_vcpu *vcpu,
			       struct x86_instruction_info *info,
			       enum x86_intercept_stage stage)
{
	return X86EMUL_CONTINUE;
}

#ifdef CONFIG_X86_64
/* (a << shift) / divisor, return 1 if overflow otherwise 0 */
static inline int u64_shl_div_u64(u64 a, unsigned int shift,
				  u64 divisor, u64 *result)
{
	u64 low = a << shift, high = a >> (64 - shift);

	/* To avoid the overflow on divq */
	if (high >= divisor)
		return 1;

	/* Low hold the result, high hold rem which is discarded */
	asm("divq %2\n\t" : "=a" (low), "=d" (high) :
	    "rm" (divisor), "0" (low), "1" (high));
	*result = low;

	return 0;
}

static int vmx_set_hv_timer(struct kvm_vcpu *vcpu, u64 guest_deadline_tsc)
{
	struct vcpu_vmx *vmx = to_vmx(vcpu);
	u64 tscl = rdtsc();
	u64 guest_tscl = kvm_read_l1_tsc(vcpu, tscl);
	u64 delta_tsc = max(guest_deadline_tsc, guest_tscl) - guest_tscl;

	/* Convert to host delta tsc if tsc scaling is enabled */
	if (vcpu->arch.tsc_scaling_ratio != kvm_default_tsc_scaling_ratio &&
			u64_shl_div_u64(delta_tsc,
				kvm_tsc_scaling_ratio_frac_bits,
				vcpu->arch.tsc_scaling_ratio,
				&delta_tsc))
		return -ERANGE;

	/*
	 * If the delta tsc can't fit in the 32 bit after the multi shift,
	 * we can't use the preemption timer.
	 * It's possible that it fits on later vmentries, but checking
	 * on every vmentry is costly so we just use an hrtimer.
	 */
	if (delta_tsc >> (cpu_preemption_timer_multi + 32))
		return -ERANGE;

	vmx->hv_deadline_tsc = tscl + delta_tsc;
	vmcs_set_bits(PIN_BASED_VM_EXEC_CONTROL,
			PIN_BASED_VMX_PREEMPTION_TIMER);
	return 0;
}

static void vmx_cancel_hv_timer(struct kvm_vcpu *vcpu)
{
	struct vcpu_vmx *vmx = to_vmx(vcpu);
	vmx->hv_deadline_tsc = -1;
	vmcs_clear_bits(PIN_BASED_VM_EXEC_CONTROL,
			PIN_BASED_VMX_PREEMPTION_TIMER);
}
#endif

static void vmx_sched_in(struct kvm_vcpu *vcpu, int cpu)
{
	if (ple_gap)
		shrink_ple_window(vcpu);
}

static void vmx_slot_enable_log_dirty(struct kvm *kvm,
				     struct kvm_memory_slot *slot)
{
	kvm_mmu_slot_leaf_clear_dirty(kvm, slot);
	kvm_mmu_slot_largepage_remove_write_access(kvm, slot);
}

static void vmx_slot_disable_log_dirty(struct kvm *kvm,
				       struct kvm_memory_slot *slot)
{
	kvm_mmu_slot_set_dirty(kvm, slot);
}

static void vmx_flush_log_dirty(struct kvm *kvm)
{
	kvm_flush_pml_buffers(kvm);
}

static void vmx_enable_log_dirty_pt_masked(struct kvm *kvm,
					   struct kvm_memory_slot *memslot,
					   gfn_t offset, unsigned long mask)
{
	kvm_mmu_clear_dirty_pt_masked(kvm, memslot, offset, mask);
}

/*
 * This routine does the following things for vCPU which is going
 * to be blocked if VT-d PI is enabled.
 * - Store the vCPU to the wakeup list, so when interrupts happen
 *   we can find the right vCPU to wake up.
 * - Change the Posted-interrupt descriptor as below:
 *      'NDST' <-- vcpu->pre_pcpu
 *      'NV' <-- POSTED_INTR_WAKEUP_VECTOR
 * - If 'ON' is set during this process, which means at least one
 *   interrupt is posted for this vCPU, we cannot block it, in
 *   this case, return 1, otherwise, return 0.
 *
 */
static int pi_pre_block(struct kvm_vcpu *vcpu)
{
	unsigned long flags;
	unsigned int dest;
	struct pi_desc old, new;
	struct pi_desc *pi_desc = vcpu_to_pi_desc(vcpu);

	if (!kvm_arch_has_assigned_device(vcpu->kvm) ||
		!irq_remapping_cap(IRQ_POSTING_CAP)  ||
		!kvm_vcpu_apicv_active(vcpu))
		return 0;

	vcpu->pre_pcpu = vcpu->cpu;
	spin_lock_irqsave(&per_cpu(blocked_vcpu_on_cpu_lock,
			  vcpu->pre_pcpu), flags);
	list_add_tail(&vcpu->blocked_vcpu_list,
		      &per_cpu(blocked_vcpu_on_cpu,
		      vcpu->pre_pcpu));
	spin_unlock_irqrestore(&per_cpu(blocked_vcpu_on_cpu_lock,
			       vcpu->pre_pcpu), flags);

	do {
		old.control = new.control = pi_desc->control;

		/*
		 * We should not block the vCPU if
		 * an interrupt is posted for it.
		 */
		if (pi_test_on(pi_desc) == 1) {
			spin_lock_irqsave(&per_cpu(blocked_vcpu_on_cpu_lock,
					  vcpu->pre_pcpu), flags);
			list_del(&vcpu->blocked_vcpu_list);
			spin_unlock_irqrestore(
					&per_cpu(blocked_vcpu_on_cpu_lock,
					vcpu->pre_pcpu), flags);
			vcpu->pre_pcpu = -1;

			return 1;
		}

		WARN((pi_desc->sn == 1),
		     "Warning: SN field of posted-interrupts "
		     "is set before blocking\n");

		/*
		 * Since vCPU can be preempted during this process,
		 * vcpu->cpu could be different with pre_pcpu, we
		 * need to set pre_pcpu as the destination of wakeup
		 * notification event, then we can find the right vCPU
		 * to wakeup in wakeup handler if interrupts happen
		 * when the vCPU is in blocked state.
		 */
		dest = cpu_physical_id(vcpu->pre_pcpu);

		if (x2apic_enabled())
			new.ndst = dest;
		else
			new.ndst = (dest << 8) & 0xFF00;

		/* set 'NV' to 'wakeup vector' */
		new.nv = POSTED_INTR_WAKEUP_VECTOR;
	} while (cmpxchg(&pi_desc->control, old.control,
			new.control) != old.control);

	return 0;
}

static int vmx_pre_block(struct kvm_vcpu *vcpu)
{
	if (pi_pre_block(vcpu))
		return 1;

	if (kvm_lapic_hv_timer_in_use(vcpu))
		kvm_lapic_switch_to_sw_timer(vcpu);

	return 0;
}

static void pi_post_block(struct kvm_vcpu *vcpu)
{
	struct pi_desc *pi_desc = vcpu_to_pi_desc(vcpu);
	struct pi_desc old, new;
	unsigned int dest;
	unsigned long flags;

	if (!kvm_arch_has_assigned_device(vcpu->kvm) ||
		!irq_remapping_cap(IRQ_POSTING_CAP)  ||
		!kvm_vcpu_apicv_active(vcpu))
		return;

	do {
		old.control = new.control = pi_desc->control;

		dest = cpu_physical_id(vcpu->cpu);

		if (x2apic_enabled())
			new.ndst = dest;
		else
			new.ndst = (dest << 8) & 0xFF00;

		/* Allow posting non-urgent interrupts */
		new.sn = 0;

		/* set 'NV' to 'notification vector' */
		new.nv = POSTED_INTR_VECTOR;
	} while (cmpxchg(&pi_desc->control, old.control,
			new.control) != old.control);

	if(vcpu->pre_pcpu != -1) {
		spin_lock_irqsave(
			&per_cpu(blocked_vcpu_on_cpu_lock,
			vcpu->pre_pcpu), flags);
		list_del(&vcpu->blocked_vcpu_list);
		spin_unlock_irqrestore(
			&per_cpu(blocked_vcpu_on_cpu_lock,
			vcpu->pre_pcpu), flags);
		vcpu->pre_pcpu = -1;
	}
}

static void vmx_post_block(struct kvm_vcpu *vcpu)
{
	if (kvm_x86_ops->set_hv_timer)
		kvm_lapic_switch_to_hv_timer(vcpu);

	pi_post_block(vcpu);
}

/*
 * vmx_update_pi_irte - set IRTE for Posted-Interrupts
 *
 * @kvm: kvm
 * @host_irq: host irq of the interrupt
 * @guest_irq: gsi of the interrupt
 * @set: set or unset PI
 * returns 0 on success, < 0 on failure
 */
static int vmx_update_pi_irte(struct kvm *kvm, unsigned int host_irq,
			      uint32_t guest_irq, bool set)
{
	struct kvm_kernel_irq_routing_entry *e;
	struct kvm_irq_routing_table *irq_rt;
	struct kvm_lapic_irq irq;
	struct kvm_vcpu *vcpu;
	struct vcpu_data vcpu_info;
	int idx, ret = -EINVAL;

	if (!kvm_arch_has_assigned_device(kvm) ||
		!irq_remapping_cap(IRQ_POSTING_CAP) ||
		!kvm_vcpu_apicv_active(kvm->vcpus[0]))
		return 0;

	idx = srcu_read_lock(&kvm->irq_srcu);
	irq_rt = srcu_dereference(kvm->irq_routing, &kvm->irq_srcu);
	BUG_ON(guest_irq >= irq_rt->nr_rt_entries);

	hlist_for_each_entry(e, &irq_rt->map[guest_irq], link) {
		if (e->type != KVM_IRQ_ROUTING_MSI)
			continue;
		/*
		 * VT-d PI cannot support posting multicast/broadcast
		 * interrupts to a vCPU, we still use interrupt remapping
		 * for these kind of interrupts.
		 *
		 * For lowest-priority interrupts, we only support
		 * those with single CPU as the destination, e.g. user
		 * configures the interrupts via /proc/irq or uses
		 * irqbalance to make the interrupts single-CPU.
		 *
		 * We will support full lowest-priority interrupt later.
		 */

		kvm_set_msi_irq(kvm, e, &irq);
		if (!kvm_intr_is_single_vcpu(kvm, &irq, &vcpu)) {
			/*
			 * Make sure the IRTE is in remapped mode if
			 * we don't handle it in posted mode.
			 */
			ret = irq_set_vcpu_affinity(host_irq, NULL);
			if (ret < 0) {
				printk(KERN_INFO
				   "failed to back to remapped mode, irq: %u\n",
				   host_irq);
				goto out;
			}

			continue;
		}

		vcpu_info.pi_desc_addr = __pa(vcpu_to_pi_desc(vcpu));
		vcpu_info.vector = irq.vector;

		trace_kvm_pi_irte_update(vcpu->vcpu_id, host_irq, e->gsi,
				vcpu_info.vector, vcpu_info.pi_desc_addr, set);

		if (set)
			ret = irq_set_vcpu_affinity(host_irq, &vcpu_info);
		else {
			/* suppress notification event before unposting */
			pi_set_sn(vcpu_to_pi_desc(vcpu));
			ret = irq_set_vcpu_affinity(host_irq, NULL);
			pi_clear_sn(vcpu_to_pi_desc(vcpu));
		}

		if (ret < 0) {
			printk(KERN_INFO "%s: failed to update PI IRTE\n",
					__func__);
			goto out;
		}
	}

	ret = 0;
out:
	srcu_read_unlock(&kvm->irq_srcu, idx);
	return ret;
}

static void vmx_setup_mce(struct kvm_vcpu *vcpu)
{
	if (vcpu->arch.mcg_cap & MCG_LMCE_P)
		to_vmx(vcpu)->msr_ia32_feature_control_valid_bits |=
			FEATURE_CONTROL_LMCE;
	else
		to_vmx(vcpu)->msr_ia32_feature_control_valid_bits &=
			~FEATURE_CONTROL_LMCE;
}

static struct kvm_x86_ops vmx_x86_ops __ro_after_init = {
	.cpu_has_kvm_support = cpu_has_kvm_support,
	.disabled_by_bios = vmx_disabled_by_bios,
	.hardware_setup = hardware_setup,
	.hardware_unsetup = hardware_unsetup,
	.check_processor_compatibility = vmx_check_processor_compat,
	.hardware_enable = hardware_enable,
	.hardware_disable = hardware_disable,
	.cpu_has_accelerated_tpr = report_flexpriority,
	.cpu_has_high_real_mode_segbase = vmx_has_high_real_mode_segbase,

	.vcpu_create = vmx_create_vcpu,
	.vcpu_free = vmx_free_vcpu,
	.vcpu_reset = vmx_vcpu_reset,

	.prepare_guest_switch = vmx_save_host_state,
	.vcpu_load = vmx_vcpu_load,
	.vcpu_put = vmx_vcpu_put,

	.update_bp_intercept = update_exception_bitmap,
	.get_msr = vmx_get_msr,
	.set_msr = vmx_set_msr,
	.get_segment_base = vmx_get_segment_base,
	.get_segment = vmx_get_segment,
	.set_segment = vmx_set_segment,
	.get_cpl = vmx_get_cpl,
	.get_cs_db_l_bits = vmx_get_cs_db_l_bits,
	.decache_cr0_guest_bits = vmx_decache_cr0_guest_bits,
	.decache_cr3 = vmx_decache_cr3,
	.decache_cr4_guest_bits = vmx_decache_cr4_guest_bits,
	.set_cr0 = vmx_set_cr0,
	.set_cr3 = vmx_set_cr3,
	.set_cr4 = vmx_set_cr4,
	.set_efer = vmx_set_efer,
	.get_idt = vmx_get_idt,
	.set_idt = vmx_set_idt,
	.get_gdt = vmx_get_gdt,
	.set_gdt = vmx_set_gdt,
	.get_dr6 = vmx_get_dr6,
	.set_dr6 = vmx_set_dr6,
	.set_dr7 = vmx_set_dr7,
	.sync_dirty_debug_regs = vmx_sync_dirty_debug_regs,
	.cache_reg = vmx_cache_reg,
	.get_rflags = vmx_get_rflags,
	.set_rflags = vmx_set_rflags,

	.get_pkru = vmx_get_pkru,

	.tlb_flush = vmx_flush_tlb,

	.run = vmx_vcpu_run,
	.handle_exit = vmx_handle_exit,
	.skip_emulated_instruction = skip_emulated_instruction,
	.set_interrupt_shadow = vmx_set_interrupt_shadow,
	.get_interrupt_shadow = vmx_get_interrupt_shadow,
	.patch_hypercall = vmx_patch_hypercall,
	.set_irq = vmx_inject_irq,
	.set_nmi = vmx_inject_nmi,
	.queue_exception = vmx_queue_exception,
	.cancel_injection = vmx_cancel_injection,
	.interrupt_allowed = vmx_interrupt_allowed,
	.nmi_allowed = vmx_nmi_allowed,
	.get_nmi_mask = vmx_get_nmi_mask,
	.set_nmi_mask = vmx_set_nmi_mask,
	.enable_nmi_window = enable_nmi_window,
	.enable_irq_window = enable_irq_window,
	.update_cr8_intercept = update_cr8_intercept,
	.set_virtual_x2apic_mode = vmx_set_virtual_x2apic_mode,
	.set_apic_access_page_addr = vmx_set_apic_access_page_addr,
	.get_enable_apicv = vmx_get_enable_apicv,
	.refresh_apicv_exec_ctrl = vmx_refresh_apicv_exec_ctrl,
	.load_eoi_exitmap = vmx_load_eoi_exitmap,
	.apicv_post_state_restore = vmx_apicv_post_state_restore,
	.hwapic_irr_update = vmx_hwapic_irr_update,
	.hwapic_isr_update = vmx_hwapic_isr_update,
	.sync_pir_to_irr = vmx_sync_pir_to_irr,
	.deliver_posted_interrupt = vmx_deliver_posted_interrupt,

	.set_tss_addr = vmx_set_tss_addr,
	.get_tdp_level = get_ept_level,
	.get_mt_mask = vmx_get_mt_mask,

	.get_exit_info = vmx_get_exit_info,

	.get_lpage_level = vmx_get_lpage_level,

	.cpuid_update = vmx_cpuid_update,

	.rdtscp_supported = vmx_rdtscp_supported,
	.invpcid_supported = vmx_invpcid_supported,

	.set_supported_cpuid = vmx_set_supported_cpuid,

	.has_wbinvd_exit = cpu_has_vmx_wbinvd_exit,

	.write_tsc_offset = vmx_write_tsc_offset,

	.set_tdp_cr3 = vmx_set_cr3,

	.check_intercept = vmx_check_intercept,
	.handle_external_intr = vmx_handle_external_intr,
	.mpx_supported = vmx_mpx_supported,
	.xsaves_supported = vmx_xsaves_supported,

	.check_nested_events = vmx_check_nested_events,

	.sched_in = vmx_sched_in,

	.slot_enable_log_dirty = vmx_slot_enable_log_dirty,
	.slot_disable_log_dirty = vmx_slot_disable_log_dirty,
	.flush_log_dirty = vmx_flush_log_dirty,
	.enable_log_dirty_pt_masked = vmx_enable_log_dirty_pt_masked,

	.pre_block = vmx_pre_block,
	.post_block = vmx_post_block,

	.pmu_ops = &intel_pmu_ops,

	.update_pi_irte = vmx_update_pi_irte,

#ifdef CONFIG_X86_64
	.set_hv_timer = vmx_set_hv_timer,
	.cancel_hv_timer = vmx_cancel_hv_timer,
#endif

	.setup_mce = vmx_setup_mce,
};

static int __init vmx_init(void)
{
	int r = kvm_init(&vmx_x86_ops, sizeof(struct vcpu_vmx),
                     __alignof__(struct vcpu_vmx), THIS_MODULE);
	if (r)
		return r;

#ifdef CONFIG_KEXEC_CORE
	rcu_assign_pointer(crash_vmclear_loaded_vmcss,
			   crash_vmclear_local_loaded_vmcss);
#endif

	return 0;
}

static void __exit vmx_exit(void)
{
#ifdef CONFIG_KEXEC_CORE
	RCU_INIT_POINTER(crash_vmclear_loaded_vmcss, NULL);
	synchronize_rcu();
#endif

	kvm_exit();
}

module_init(vmx_init)
module_exit(vmx_exit)<|MERGE_RESOLUTION|>--- conflicted
+++ resolved
@@ -10141,8 +10141,6 @@
 				vmcs12->guest_intr_status);
 		}
 
-<<<<<<< HEAD
-=======
 		/*
 		 * Write an illegal value to APIC_ACCESS_ADDR. Later,
 		 * nested_get_vmcs12_pages will either fix it up or
@@ -10151,7 +10149,6 @@
 		if (exec_control & SECONDARY_EXEC_VIRTUALIZE_APIC_ACCESSES)
 			vmcs_write64(APIC_ACCESS_ADDR, -1ull);
 
->>>>>>> f2e5fa84
 		vmcs_write32(SECONDARY_VM_EXEC_CONTROL, exec_control);
 	}
 
