// SPDX-License-Identifier: GPL-2.0-only
/******************************************************************************
 * emulate.c
 *
 * Generic x86 (32-bit and 64-bit) instruction decoder and emulator.
 *
 * Copyright (c) 2005 Keir Fraser
 *
 * Linux coding style, mod r/m decoder, segment base fixes, real-mode
 * privileged instructions:
 *
 * Copyright (C) 2006 Qumranet
 * Copyright 2010 Red Hat, Inc. and/or its affiliates.
 *
 *   Avi Kivity <avi@qumranet.com>
 *   Yaniv Kamay <yaniv@qumranet.com>
 *
 * From: xen-unstable 10676:af9809f51f81a3c43f276f00c81a52ef558afda4
 */
#define pr_fmt(fmt) KBUILD_MODNAME ": " fmt

#include <linux/kvm_host.h>
#include "kvm_cache_regs.h"
#include "kvm_emulate.h"
#include <linux/stringify.h>
#include <asm/debugreg.h>
#include <asm/nospec-branch.h>
#include <asm/ibt.h>

#include "x86.h"
#include "tss.h"
#include "mmu.h"
#include "pmu.h"

/*
 * Operand types
 */
#define OpNone             0ull
#define OpImplicit         1ull  /* No generic decode */
#define OpReg              2ull  /* Register */
#define OpMem              3ull  /* Memory */
#define OpAcc              4ull  /* Accumulator: AL/AX/EAX/RAX */
#define OpDI               5ull  /* ES:DI/EDI/RDI */
#define OpMem64            6ull  /* Memory, 64-bit */
#define OpImmUByte         7ull  /* Zero-extended 8-bit immediate */
#define OpDX               8ull  /* DX register */
#define OpCL               9ull  /* CL register (for shifts) */
#define OpImmByte         10ull  /* 8-bit sign extended immediate */
#define OpOne             11ull  /* Implied 1 */
#define OpImm             12ull  /* Sign extended up to 32-bit immediate */
#define OpMem16           13ull  /* Memory operand (16-bit). */
#define OpMem32           14ull  /* Memory operand (32-bit). */
#define OpImmU            15ull  /* Immediate operand, zero extended */
#define OpSI              16ull  /* SI/ESI/RSI */
#define OpImmFAddr        17ull  /* Immediate far address */
#define OpMemFAddr        18ull  /* Far address in memory */
#define OpImmU16          19ull  /* Immediate operand, 16 bits, zero extended */
#define OpES              20ull  /* ES */
#define OpCS              21ull  /* CS */
#define OpSS              22ull  /* SS */
#define OpDS              23ull  /* DS */
#define OpFS              24ull  /* FS */
#define OpGS              25ull  /* GS */
#define OpMem8            26ull  /* 8-bit zero extended memory operand */
#define OpImm64           27ull  /* Sign extended 16/32/64-bit immediate */
#define OpXLat            28ull  /* memory at BX/EBX/RBX + zero-extended AL */
#define OpAccLo           29ull  /* Low part of extended acc (AX/AX/EAX/RAX) */
#define OpAccHi           30ull  /* High part of extended acc (-/DX/EDX/RDX) */

#define OpBits             5  /* Width of operand field */
#define OpMask             ((1ull << OpBits) - 1)

/*
 * Opcode effective-address decode tables.
 * Note that we only emulate instructions that have at least one memory
 * operand (excluding implicit stack references). We assume that stack
 * references and instruction fetches will never occur in special memory
 * areas that require emulation. So, for example, 'mov <imm>,<reg>' need
 * not be handled.
 */

/* Operand sizes: 8-bit operands or specified/overridden size. */
#define ByteOp      (1<<0)	/* 8-bit operands. */
/* Destination operand type. */
#define DstShift    1
#define ImplicitOps (OpImplicit << DstShift)
#define DstReg      (OpReg << DstShift)
#define DstMem      (OpMem << DstShift)
#define DstAcc      (OpAcc << DstShift)
#define DstDI       (OpDI << DstShift)
#define DstMem64    (OpMem64 << DstShift)
#define DstMem16    (OpMem16 << DstShift)
#define DstImmUByte (OpImmUByte << DstShift)
#define DstDX       (OpDX << DstShift)
#define DstAccLo    (OpAccLo << DstShift)
#define DstMask     (OpMask << DstShift)
/* Source operand type. */
#define SrcShift    6
#define SrcNone     (OpNone << SrcShift)
#define SrcReg      (OpReg << SrcShift)
#define SrcMem      (OpMem << SrcShift)
#define SrcMem16    (OpMem16 << SrcShift)
#define SrcMem32    (OpMem32 << SrcShift)
#define SrcImm      (OpImm << SrcShift)
#define SrcImmByte  (OpImmByte << SrcShift)
#define SrcOne      (OpOne << SrcShift)
#define SrcImmUByte (OpImmUByte << SrcShift)
#define SrcImmU     (OpImmU << SrcShift)
#define SrcSI       (OpSI << SrcShift)
#define SrcXLat     (OpXLat << SrcShift)
#define SrcImmFAddr (OpImmFAddr << SrcShift)
#define SrcMemFAddr (OpMemFAddr << SrcShift)
#define SrcAcc      (OpAcc << SrcShift)
#define SrcImmU16   (OpImmU16 << SrcShift)
#define SrcImm64    (OpImm64 << SrcShift)
#define SrcDX       (OpDX << SrcShift)
#define SrcMem8     (OpMem8 << SrcShift)
#define SrcAccHi    (OpAccHi << SrcShift)
#define SrcMask     (OpMask << SrcShift)
#define BitOp       (1<<11)
#define MemAbs      (1<<12)      /* Memory operand is absolute displacement */
#define String      (1<<13)     /* String instruction (rep capable) */
#define Stack       (1<<14)     /* Stack instruction (push/pop) */
#define GroupMask   (7<<15)     /* Opcode uses one of the group mechanisms */
#define Group       (1<<15)     /* Bits 3:5 of modrm byte extend opcode */
#define GroupDual   (2<<15)     /* Alternate decoding of mod == 3 */
#define Prefix      (3<<15)     /* Instruction varies with 66/f2/f3 prefix */
#define RMExt       (4<<15)     /* Opcode extension in ModRM r/m if mod == 3 */
#define Escape      (5<<15)     /* Escape to coprocessor instruction */
#define InstrDual   (6<<15)     /* Alternate instruction decoding of mod == 3 */
#define ModeDual    (7<<15)     /* Different instruction for 32/64 bit */
#define Sse         (1<<18)     /* SSE Vector instruction */
/* Generic ModRM decode. */
#define ModRM       (1<<19)
/* Destination is only written; never read. */
#define Mov         (1<<20)
/* Misc flags */
#define Prot        (1<<21) /* instruction generates #UD if not in prot-mode */
#define EmulateOnUD (1<<22) /* Emulate if unsupported by the host */
#define NoAccess    (1<<23) /* Don't access memory (lea/invlpg/verr etc) */
#define Op3264      (1<<24) /* Operand is 64b in long mode, 32b otherwise */
#define Undefined   (1<<25) /* No Such Instruction */
#define Lock        (1<<26) /* lock prefix is allowed for the instruction */
#define Priv        (1<<27) /* instruction generates #GP if current CPL != 0 */
#define No64	    (1<<28)
#define PageTable   (1 << 29)   /* instruction used to write page table */
#define NotImpl     (1 << 30)   /* instruction is not implemented */
/* Source 2 operand type */
#define Src2Shift   (31)
#define Src2None    (OpNone << Src2Shift)
#define Src2Mem     (OpMem << Src2Shift)
#define Src2CL      (OpCL << Src2Shift)
#define Src2ImmByte (OpImmByte << Src2Shift)
#define Src2One     (OpOne << Src2Shift)
#define Src2Imm     (OpImm << Src2Shift)
#define Src2ES      (OpES << Src2Shift)
#define Src2CS      (OpCS << Src2Shift)
#define Src2SS      (OpSS << Src2Shift)
#define Src2DS      (OpDS << Src2Shift)
#define Src2FS      (OpFS << Src2Shift)
#define Src2GS      (OpGS << Src2Shift)
#define Src2Mask    (OpMask << Src2Shift)
#define Mmx         ((u64)1 << 40)  /* MMX Vector instruction */
#define AlignMask   ((u64)7 << 41)
#define Aligned     ((u64)1 << 41)  /* Explicitly aligned (e.g. MOVDQA) */
#define Unaligned   ((u64)2 << 41)  /* Explicitly unaligned (e.g. MOVDQU) */
#define Avx         ((u64)3 << 41)  /* Advanced Vector Extensions */
#define Aligned16   ((u64)4 << 41)  /* Aligned to 16 byte boundary (e.g. FXSAVE) */
#define Fastop      ((u64)1 << 44)  /* Use opcode::u.fastop */
#define NoWrite     ((u64)1 << 45)  /* No writeback */
#define SrcWrite    ((u64)1 << 46)  /* Write back src operand */
#define NoMod	    ((u64)1 << 47)  /* Mod field is ignored */
#define Intercept   ((u64)1 << 48)  /* Has valid intercept field */
#define CheckPerm   ((u64)1 << 49)  /* Has valid check_perm field */
#define PrivUD      ((u64)1 << 51)  /* #UD instead of #GP on CPL > 0 */
#define NearBranch  ((u64)1 << 52)  /* Near branches */
#define No16	    ((u64)1 << 53)  /* No 16 bit operand */
#define IncSP       ((u64)1 << 54)  /* SP is incremented before ModRM calc */
#define TwoMemOp    ((u64)1 << 55)  /* Instruction has two memory operand */
#define IsBranch    ((u64)1 << 56)  /* Instruction is considered a branch. */

#define DstXacc     (DstAccLo | SrcAccHi | SrcWrite)

#define X2(x...) x, x
#define X3(x...) X2(x), x
#define X4(x...) X2(x), X2(x)
#define X5(x...) X4(x), x
#define X6(x...) X4(x), X2(x)
#define X7(x...) X4(x), X3(x)
#define X8(x...) X4(x), X4(x)
#define X16(x...) X8(x), X8(x)

struct opcode {
	u64 flags;
	u8 intercept;
	u8 pad[7];
	union {
		int (*execute)(struct x86_emulate_ctxt *ctxt);
		const struct opcode *group;
		const struct group_dual *gdual;
		const struct gprefix *gprefix;
		const struct escape *esc;
		const struct instr_dual *idual;
		const struct mode_dual *mdual;
		void (*fastop)(struct fastop *fake);
	} u;
	int (*check_perm)(struct x86_emulate_ctxt *ctxt);
};

struct group_dual {
	struct opcode mod012[8];
	struct opcode mod3[8];
};

struct gprefix {
	struct opcode pfx_no;
	struct opcode pfx_66;
	struct opcode pfx_f2;
	struct opcode pfx_f3;
};

struct escape {
	struct opcode op[8];
	struct opcode high[64];
};

struct instr_dual {
	struct opcode mod012;
	struct opcode mod3;
};

struct mode_dual {
	struct opcode mode32;
	struct opcode mode64;
};

#define EFLG_RESERVED_ZEROS_MASK 0xffc0802a

enum x86_transfer_type {
	X86_TRANSFER_NONE,
	X86_TRANSFER_CALL_JMP,
	X86_TRANSFER_RET,
	X86_TRANSFER_TASK_SWITCH,
};

static void writeback_registers(struct x86_emulate_ctxt *ctxt)
{
	unsigned long dirty = ctxt->regs_dirty;
	unsigned reg;

	for_each_set_bit(reg, &dirty, NR_EMULATOR_GPRS)
		ctxt->ops->write_gpr(ctxt, reg, ctxt->_regs[reg]);
}

static void invalidate_registers(struct x86_emulate_ctxt *ctxt)
{
	ctxt->regs_dirty = 0;
	ctxt->regs_valid = 0;
}

/*
 * These EFLAGS bits are restored from saved value during emulation, and
 * any changes are written back to the saved value after emulation.
 */
#define EFLAGS_MASK (X86_EFLAGS_OF|X86_EFLAGS_SF|X86_EFLAGS_ZF|X86_EFLAGS_AF|\
		     X86_EFLAGS_PF|X86_EFLAGS_CF)

#ifdef CONFIG_X86_64
#define ON64(x) x
#else
#define ON64(x)
#endif

/*
 * fastop functions have a special calling convention:
 *
 * dst:    rax        (in/out)
 * src:    rdx        (in/out)
 * src2:   rcx        (in)
 * flags:  rflags     (in/out)
 * ex:     rsi        (in:fastop pointer, out:zero if exception)
 *
 * Moreover, they are all exactly FASTOP_SIZE bytes long, so functions for
 * different operand sizes can be reached by calculation, rather than a jump
 * table (which would be bigger than the code).
 *
 * The 16 byte alignment, considering 5 bytes for the RET thunk, 3 for ENDBR
 * and 1 for the straight line speculation INT3, leaves 7 bytes for the
 * body of the function.  Currently none is larger than 4.
 */
static int fastop(struct x86_emulate_ctxt *ctxt, fastop_t fop);

#define FASTOP_SIZE	16

#define __FOP_FUNC(name) \
	".align " __stringify(FASTOP_SIZE) " \n\t" \
	".type " name ", @function \n\t" \
	name ":\n\t" \
	ASM_ENDBR \
	IBT_NOSEAL(name)

#define FOP_FUNC(name) \
	__FOP_FUNC(#name)

#define __FOP_RET(name) \
<<<<<<< HEAD
	ASM_RET \
=======
	"11: " ASM_RET \
>>>>>>> eb3cdb58
	".size " name ", .-" name "\n\t"

#define FOP_RET(name) \
	__FOP_RET(#name)

#define __FOP_START(op, align) \
	extern void em_##op(struct fastop *fake); \
	asm(".pushsection .text, \"ax\" \n\t" \
	    ".global em_" #op " \n\t" \
	    ".align " __stringify(align) " \n\t" \
	    "em_" #op ":\n\t"

#define FOP_START(op) __FOP_START(op, FASTOP_SIZE)

#define FOP_END \
	    ".popsection")

#define __FOPNOP(name) \
	__FOP_FUNC(name) \
	__FOP_RET(name)

#define FOPNOP() \
	__FOPNOP(__stringify(__UNIQUE_ID(nop)))

#define FOP1E(op,  dst) \
	__FOP_FUNC(#op "_" #dst) \
	"10: " #op " %" #dst " \n\t" \
	__FOP_RET(#op "_" #dst)

#define FOP1EEX(op,  dst) \
	FOP1E(op, dst) _ASM_EXTABLE_TYPE_REG(10b, 11b, EX_TYPE_ZERO_REG, %%esi)

#define FASTOP1(op) \
	FOP_START(op) \
	FOP1E(op##b, al) \
	FOP1E(op##w, ax) \
	FOP1E(op##l, eax) \
	ON64(FOP1E(op##q, rax))	\
	FOP_END

/* 1-operand, using src2 (for MUL/DIV r/m) */
#define FASTOP1SRC2(op, name) \
	FOP_START(name) \
	FOP1E(op, cl) \
	FOP1E(op, cx) \
	FOP1E(op, ecx) \
	ON64(FOP1E(op, rcx)) \
	FOP_END

/* 1-operand, using src2 (for MUL/DIV r/m), with exceptions */
#define FASTOP1SRC2EX(op, name) \
	FOP_START(name) \
	FOP1EEX(op, cl) \
	FOP1EEX(op, cx) \
	FOP1EEX(op, ecx) \
	ON64(FOP1EEX(op, rcx)) \
	FOP_END

#define FOP2E(op,  dst, src)	   \
	__FOP_FUNC(#op "_" #dst "_" #src) \
	#op " %" #src ", %" #dst " \n\t" \
	__FOP_RET(#op "_" #dst "_" #src)

#define FASTOP2(op) \
	FOP_START(op) \
	FOP2E(op##b, al, dl) \
	FOP2E(op##w, ax, dx) \
	FOP2E(op##l, eax, edx) \
	ON64(FOP2E(op##q, rax, rdx)) \
	FOP_END

/* 2 operand, word only */
#define FASTOP2W(op) \
	FOP_START(op) \
	FOPNOP() \
	FOP2E(op##w, ax, dx) \
	FOP2E(op##l, eax, edx) \
	ON64(FOP2E(op##q, rax, rdx)) \
	FOP_END

/* 2 operand, src is CL */
#define FASTOP2CL(op) \
	FOP_START(op) \
	FOP2E(op##b, al, cl) \
	FOP2E(op##w, ax, cl) \
	FOP2E(op##l, eax, cl) \
	ON64(FOP2E(op##q, rax, cl)) \
	FOP_END

/* 2 operand, src and dest are reversed */
#define FASTOP2R(op, name) \
	FOP_START(name) \
	FOP2E(op##b, dl, al) \
	FOP2E(op##w, dx, ax) \
	FOP2E(op##l, edx, eax) \
	ON64(FOP2E(op##q, rdx, rax)) \
	FOP_END

#define FOP3E(op,  dst, src, src2) \
	__FOP_FUNC(#op "_" #dst "_" #src "_" #src2) \
	#op " %" #src2 ", %" #src ", %" #dst " \n\t"\
	__FOP_RET(#op "_" #dst "_" #src "_" #src2)

/* 3-operand, word-only, src2=cl */
#define FASTOP3WCL(op) \
	FOP_START(op) \
	FOPNOP() \
	FOP3E(op##w, ax, dx, cl) \
	FOP3E(op##l, eax, edx, cl) \
	ON64(FOP3E(op##q, rax, rdx, cl)) \
	FOP_END


/*
 * Depending on .config the SETcc functions look like:
 *
 * ENDBR			[4 bytes; CONFIG_X86_KERNEL_IBT]
 * SETcc %al			[3 bytes]
 * RET | JMP __x86_return_thunk	[1,5 bytes; CONFIG_RETPOLINE]
 * INT3				[1 byte; CONFIG_SLS]
 */
#define SETCC_ALIGN	16

/* Special case for SETcc - 1 instruction per cc */
#define FOP_SETCC(op) \
<<<<<<< HEAD
	".align " __stringify(SETCC_ALIGN) " \n\t" \
	".type " #op ", @function \n\t" \
	#op ": \n\t" \
	#op " %al \n\t" \
	__FOP_RET(#op) \
	".skip " __stringify(SETCC_ALIGN) " - (.-" #op "), 0xcc \n\t"

asm(".pushsection .fixup, \"ax\"\n"
    "kvm_fastop_exception: xor %esi, %esi; " ASM_RET
    ".popsection");
=======
	FOP_FUNC(op) \
	#op " %al \n\t" \
	FOP_RET(op)
>>>>>>> eb3cdb58

__FOP_START(setcc, SETCC_ALIGN)
FOP_SETCC(seto)
FOP_SETCC(setno)
FOP_SETCC(setc)
FOP_SETCC(setnc)
FOP_SETCC(setz)
FOP_SETCC(setnz)
FOP_SETCC(setbe)
FOP_SETCC(setnbe)
FOP_SETCC(sets)
FOP_SETCC(setns)
FOP_SETCC(setp)
FOP_SETCC(setnp)
FOP_SETCC(setl)
FOP_SETCC(setnl)
FOP_SETCC(setle)
FOP_SETCC(setnle)
FOP_END;

FOP_START(salc)
FOP_FUNC(salc)
"pushf; sbb %al, %al; popf \n\t"
FOP_RET(salc)
FOP_END;

/*
 * XXX: inoutclob user must know where the argument is being expanded.
 *      Using asm goto would allow us to remove _fault.
 */
#define asm_safe(insn, inoutclob...) \
({ \
	int _fault = 0; \
 \
	asm volatile("1:" insn "\n" \
	             "2:\n" \
		     _ASM_EXTABLE_TYPE_REG(1b, 2b, EX_TYPE_ONE_REG, %[_fault]) \
	             : [_fault] "+r"(_fault) inoutclob ); \
 \
	_fault ? X86EMUL_UNHANDLEABLE : X86EMUL_CONTINUE; \
})

static int emulator_check_intercept(struct x86_emulate_ctxt *ctxt,
				    enum x86_intercept intercept,
				    enum x86_intercept_stage stage)
{
	struct x86_instruction_info info = {
		.intercept  = intercept,
		.rep_prefix = ctxt->rep_prefix,
		.modrm_mod  = ctxt->modrm_mod,
		.modrm_reg  = ctxt->modrm_reg,
		.modrm_rm   = ctxt->modrm_rm,
		.src_val    = ctxt->src.val64,
		.dst_val    = ctxt->dst.val64,
		.src_bytes  = ctxt->src.bytes,
		.dst_bytes  = ctxt->dst.bytes,
		.ad_bytes   = ctxt->ad_bytes,
		.next_rip   = ctxt->eip,
	};

	return ctxt->ops->intercept(ctxt, &info, stage);
}

static void assign_masked(ulong *dest, ulong src, ulong mask)
{
	*dest = (*dest & ~mask) | (src & mask);
}

static void assign_register(unsigned long *reg, u64 val, int bytes)
{
	/* The 4-byte case *is* correct: in 64-bit mode we zero-extend. */
	switch (bytes) {
	case 1:
		*(u8 *)reg = (u8)val;
		break;
	case 2:
		*(u16 *)reg = (u16)val;
		break;
	case 4:
		*reg = (u32)val;
		break;	/* 64b: zero-extend */
	case 8:
		*reg = val;
		break;
	}
}

static inline unsigned long ad_mask(struct x86_emulate_ctxt *ctxt)
{
	return (1UL << (ctxt->ad_bytes << 3)) - 1;
}

static ulong stack_mask(struct x86_emulate_ctxt *ctxt)
{
	u16 sel;
	struct desc_struct ss;

	if (ctxt->mode == X86EMUL_MODE_PROT64)
		return ~0UL;
	ctxt->ops->get_segment(ctxt, &sel, &ss, NULL, VCPU_SREG_SS);
	return ~0U >> ((ss.d ^ 1) * 16);  /* d=0: 0xffff; d=1: 0xffffffff */
}

static int stack_size(struct x86_emulate_ctxt *ctxt)
{
	return (__fls(stack_mask(ctxt)) + 1) >> 3;
}

/* Access/update address held in a register, based on addressing mode. */
static inline unsigned long
address_mask(struct x86_emulate_ctxt *ctxt, unsigned long reg)
{
	if (ctxt->ad_bytes == sizeof(unsigned long))
		return reg;
	else
		return reg & ad_mask(ctxt);
}

static inline unsigned long
register_address(struct x86_emulate_ctxt *ctxt, int reg)
{
	return address_mask(ctxt, reg_read(ctxt, reg));
}

static void masked_increment(ulong *reg, ulong mask, int inc)
{
	assign_masked(reg, *reg + inc, mask);
}

static inline void
register_address_increment(struct x86_emulate_ctxt *ctxt, int reg, int inc)
{
	ulong *preg = reg_rmw(ctxt, reg);

	assign_register(preg, *preg + inc, ctxt->ad_bytes);
}

static void rsp_increment(struct x86_emulate_ctxt *ctxt, int inc)
{
	masked_increment(reg_rmw(ctxt, VCPU_REGS_RSP), stack_mask(ctxt), inc);
}

static u32 desc_limit_scaled(struct desc_struct *desc)
{
	u32 limit = get_desc_limit(desc);

	return desc->g ? (limit << 12) | 0xfff : limit;
}

static unsigned long seg_base(struct x86_emulate_ctxt *ctxt, int seg)
{
	if (ctxt->mode == X86EMUL_MODE_PROT64 && seg < VCPU_SREG_FS)
		return 0;

	return ctxt->ops->get_cached_segment_base(ctxt, seg);
}

static int emulate_exception(struct x86_emulate_ctxt *ctxt, int vec,
			     u32 error, bool valid)
{
	if (KVM_EMULATOR_BUG_ON(vec > 0x1f, ctxt))
		return X86EMUL_UNHANDLEABLE;

	ctxt->exception.vector = vec;
	ctxt->exception.error_code = error;
	ctxt->exception.error_code_valid = valid;
	return X86EMUL_PROPAGATE_FAULT;
}

static int emulate_db(struct x86_emulate_ctxt *ctxt)
{
	return emulate_exception(ctxt, DB_VECTOR, 0, false);
}

static int emulate_gp(struct x86_emulate_ctxt *ctxt, int err)
{
	return emulate_exception(ctxt, GP_VECTOR, err, true);
}

static int emulate_ss(struct x86_emulate_ctxt *ctxt, int err)
{
	return emulate_exception(ctxt, SS_VECTOR, err, true);
}

static int emulate_ud(struct x86_emulate_ctxt *ctxt)
{
	return emulate_exception(ctxt, UD_VECTOR, 0, false);
}

static int emulate_ts(struct x86_emulate_ctxt *ctxt, int err)
{
	return emulate_exception(ctxt, TS_VECTOR, err, true);
}

static int emulate_de(struct x86_emulate_ctxt *ctxt)
{
	return emulate_exception(ctxt, DE_VECTOR, 0, false);
}

static int emulate_nm(struct x86_emulate_ctxt *ctxt)
{
	return emulate_exception(ctxt, NM_VECTOR, 0, false);
}

static u16 get_segment_selector(struct x86_emulate_ctxt *ctxt, unsigned seg)
{
	u16 selector;
	struct desc_struct desc;

	ctxt->ops->get_segment(ctxt, &selector, &desc, NULL, seg);
	return selector;
}

static void set_segment_selector(struct x86_emulate_ctxt *ctxt, u16 selector,
				 unsigned seg)
{
	u16 dummy;
	u32 base3;
	struct desc_struct desc;

	ctxt->ops->get_segment(ctxt, &dummy, &desc, &base3, seg);
	ctxt->ops->set_segment(ctxt, selector, &desc, base3, seg);
}

static inline u8 ctxt_virt_addr_bits(struct x86_emulate_ctxt *ctxt)
{
	return (ctxt->ops->get_cr(ctxt, 4) & X86_CR4_LA57) ? 57 : 48;
}

static inline bool emul_is_noncanonical_address(u64 la,
						struct x86_emulate_ctxt *ctxt)
{
	return !__is_canonical_address(la, ctxt_virt_addr_bits(ctxt));
}

/*
 * x86 defines three classes of vector instructions: explicitly
 * aligned, explicitly unaligned, and the rest, which change behaviour
 * depending on whether they're AVX encoded or not.
 *
 * Also included is CMPXCHG16B which is not a vector instruction, yet it is
 * subject to the same check.  FXSAVE and FXRSTOR are checked here too as their
 * 512 bytes of data must be aligned to a 16 byte boundary.
 */
static unsigned insn_alignment(struct x86_emulate_ctxt *ctxt, unsigned size)
{
	u64 alignment = ctxt->d & AlignMask;

	if (likely(size < 16))
		return 1;

	switch (alignment) {
	case Unaligned:
	case Avx:
		return 1;
	case Aligned16:
		return 16;
	case Aligned:
	default:
		return size;
	}
}

static __always_inline int __linearize(struct x86_emulate_ctxt *ctxt,
				       struct segmented_address addr,
				       unsigned *max_size, unsigned size,
				       bool write, bool fetch,
				       enum x86emul_mode mode, ulong *linear)
{
	struct desc_struct desc;
	bool usable;
	ulong la;
	u32 lim;
	u16 sel;
	u8  va_bits;

	la = seg_base(ctxt, addr.seg) + addr.ea;
	*max_size = 0;
	switch (mode) {
	case X86EMUL_MODE_PROT64:
		*linear = la;
		va_bits = ctxt_virt_addr_bits(ctxt);
		if (!__is_canonical_address(la, va_bits))
			goto bad;

		*max_size = min_t(u64, ~0u, (1ull << va_bits) - la);
		if (size > *max_size)
			goto bad;
		break;
	default:
		*linear = la = (u32)la;
		usable = ctxt->ops->get_segment(ctxt, &sel, &desc, NULL,
						addr.seg);
		if (!usable)
			goto bad;
		/* code segment in protected mode or read-only data segment */
		if ((((ctxt->mode != X86EMUL_MODE_REAL) && (desc.type & 8))
					|| !(desc.type & 2)) && write)
			goto bad;
		/* unreadable code segment */
		if (!fetch && (desc.type & 8) && !(desc.type & 2))
			goto bad;
		lim = desc_limit_scaled(&desc);
		if (!(desc.type & 8) && (desc.type & 4)) {
			/* expand-down segment */
			if (addr.ea <= lim)
				goto bad;
			lim = desc.d ? 0xffffffff : 0xffff;
		}
		if (addr.ea > lim)
			goto bad;
		if (lim == 0xffffffff)
			*max_size = ~0u;
		else {
			*max_size = (u64)lim + 1 - addr.ea;
			if (size > *max_size)
				goto bad;
		}
		break;
	}
	if (la & (insn_alignment(ctxt, size) - 1))
		return emulate_gp(ctxt, 0);
	return X86EMUL_CONTINUE;
bad:
	if (addr.seg == VCPU_SREG_SS)
		return emulate_ss(ctxt, 0);
	else
		return emulate_gp(ctxt, 0);
}

static int linearize(struct x86_emulate_ctxt *ctxt,
		     struct segmented_address addr,
		     unsigned size, bool write,
		     ulong *linear)
{
	unsigned max_size;
	return __linearize(ctxt, addr, &max_size, size, write, false,
			   ctxt->mode, linear);
}

static inline int assign_eip(struct x86_emulate_ctxt *ctxt, ulong dst)
{
	ulong linear;
	int rc;
	unsigned max_size;
	struct segmented_address addr = { .seg = VCPU_SREG_CS,
					   .ea = dst };

	if (ctxt->op_bytes != sizeof(unsigned long))
		addr.ea = dst & ((1UL << (ctxt->op_bytes << 3)) - 1);
	rc = __linearize(ctxt, addr, &max_size, 1, false, true, ctxt->mode, &linear);
	if (rc == X86EMUL_CONTINUE)
		ctxt->_eip = addr.ea;
	return rc;
}

static inline int emulator_recalc_and_set_mode(struct x86_emulate_ctxt *ctxt)
{
	u64 efer;
	struct desc_struct cs;
	u16 selector;
	u32 base3;

	ctxt->ops->get_msr(ctxt, MSR_EFER, &efer);

	if (!(ctxt->ops->get_cr(ctxt, 0) & X86_CR0_PE)) {
		/* Real mode. cpu must not have long mode active */
		if (efer & EFER_LMA)
			return X86EMUL_UNHANDLEABLE;
		ctxt->mode = X86EMUL_MODE_REAL;
		return X86EMUL_CONTINUE;
	}

	if (ctxt->eflags & X86_EFLAGS_VM) {
		/* Protected/VM86 mode. cpu must not have long mode active */
		if (efer & EFER_LMA)
			return X86EMUL_UNHANDLEABLE;
		ctxt->mode = X86EMUL_MODE_VM86;
		return X86EMUL_CONTINUE;
	}

	if (!ctxt->ops->get_segment(ctxt, &selector, &cs, &base3, VCPU_SREG_CS))
		return X86EMUL_UNHANDLEABLE;

	if (efer & EFER_LMA) {
		if (cs.l) {
			/* Proper long mode */
			ctxt->mode = X86EMUL_MODE_PROT64;
		} else if (cs.d) {
			/* 32 bit compatibility mode*/
			ctxt->mode = X86EMUL_MODE_PROT32;
		} else {
			ctxt->mode = X86EMUL_MODE_PROT16;
		}
	} else {
		/* Legacy 32 bit / 16 bit mode */
		ctxt->mode = cs.d ? X86EMUL_MODE_PROT32 : X86EMUL_MODE_PROT16;
	}

	return X86EMUL_CONTINUE;
}

static inline int assign_eip_near(struct x86_emulate_ctxt *ctxt, ulong dst)
{
	return assign_eip(ctxt, dst);
}

static int assign_eip_far(struct x86_emulate_ctxt *ctxt, ulong dst)
{
	int rc = emulator_recalc_and_set_mode(ctxt);

	if (rc != X86EMUL_CONTINUE)
		return rc;

	return assign_eip(ctxt, dst);
}

static inline int jmp_rel(struct x86_emulate_ctxt *ctxt, int rel)
{
	return assign_eip_near(ctxt, ctxt->_eip + rel);
}

static int linear_read_system(struct x86_emulate_ctxt *ctxt, ulong linear,
			      void *data, unsigned size)
{
	return ctxt->ops->read_std(ctxt, linear, data, size, &ctxt->exception, true);
}

static int linear_write_system(struct x86_emulate_ctxt *ctxt,
			       ulong linear, void *data,
			       unsigned int size)
{
	return ctxt->ops->write_std(ctxt, linear, data, size, &ctxt->exception, true);
}

static int segmented_read_std(struct x86_emulate_ctxt *ctxt,
			      struct segmented_address addr,
			      void *data,
			      unsigned size)
{
	int rc;
	ulong linear;

	rc = linearize(ctxt, addr, size, false, &linear);
	if (rc != X86EMUL_CONTINUE)
		return rc;
	return ctxt->ops->read_std(ctxt, linear, data, size, &ctxt->exception, false);
}

static int segmented_write_std(struct x86_emulate_ctxt *ctxt,
			       struct segmented_address addr,
			       void *data,
			       unsigned int size)
{
	int rc;
	ulong linear;

	rc = linearize(ctxt, addr, size, true, &linear);
	if (rc != X86EMUL_CONTINUE)
		return rc;
	return ctxt->ops->write_std(ctxt, linear, data, size, &ctxt->exception, false);
}

/*
 * Prefetch the remaining bytes of the instruction without crossing page
 * boundary if they are not in fetch_cache yet.
 */
static int __do_insn_fetch_bytes(struct x86_emulate_ctxt *ctxt, int op_size)
{
	int rc;
	unsigned size, max_size;
	unsigned long linear;
	int cur_size = ctxt->fetch.end - ctxt->fetch.data;
	struct segmented_address addr = { .seg = VCPU_SREG_CS,
					   .ea = ctxt->eip + cur_size };

	/*
	 * We do not know exactly how many bytes will be needed, and
	 * __linearize is expensive, so fetch as much as possible.  We
	 * just have to avoid going beyond the 15 byte limit, the end
	 * of the segment, or the end of the page.
	 *
	 * __linearize is called with size 0 so that it does not do any
	 * boundary check itself.  Instead, we use max_size to check
	 * against op_size.
	 */
	rc = __linearize(ctxt, addr, &max_size, 0, false, true, ctxt->mode,
			 &linear);
	if (unlikely(rc != X86EMUL_CONTINUE))
		return rc;

	size = min_t(unsigned, 15UL ^ cur_size, max_size);
	size = min_t(unsigned, size, PAGE_SIZE - offset_in_page(linear));

	/*
	 * One instruction can only straddle two pages,
	 * and one has been loaded at the beginning of
	 * x86_decode_insn.  So, if not enough bytes
	 * still, we must have hit the 15-byte boundary.
	 */
	if (unlikely(size < op_size))
		return emulate_gp(ctxt, 0);

	rc = ctxt->ops->fetch(ctxt, linear, ctxt->fetch.end,
			      size, &ctxt->exception);
	if (unlikely(rc != X86EMUL_CONTINUE))
		return rc;
	ctxt->fetch.end += size;
	return X86EMUL_CONTINUE;
}

static __always_inline int do_insn_fetch_bytes(struct x86_emulate_ctxt *ctxt,
					       unsigned size)
{
	unsigned done_size = ctxt->fetch.end - ctxt->fetch.ptr;

	if (unlikely(done_size < size))
		return __do_insn_fetch_bytes(ctxt, size - done_size);
	else
		return X86EMUL_CONTINUE;
}

/* Fetch next part of the instruction being emulated. */
#define insn_fetch(_type, _ctxt)					\
({	_type _x;							\
									\
	rc = do_insn_fetch_bytes(_ctxt, sizeof(_type));			\
	if (rc != X86EMUL_CONTINUE)					\
		goto done;						\
	ctxt->_eip += sizeof(_type);					\
	memcpy(&_x, ctxt->fetch.ptr, sizeof(_type));			\
	ctxt->fetch.ptr += sizeof(_type);				\
	_x;								\
})

#define insn_fetch_arr(_arr, _size, _ctxt)				\
({									\
	rc = do_insn_fetch_bytes(_ctxt, _size);				\
	if (rc != X86EMUL_CONTINUE)					\
		goto done;						\
	ctxt->_eip += (_size);						\
	memcpy(_arr, ctxt->fetch.ptr, _size);				\
	ctxt->fetch.ptr += (_size);					\
})

/*
 * Given the 'reg' portion of a ModRM byte, and a register block, return a
 * pointer into the block that addresses the relevant register.
 * @highbyte_regs specifies whether to decode AH,CH,DH,BH.
 */
static void *decode_register(struct x86_emulate_ctxt *ctxt, u8 modrm_reg,
			     int byteop)
{
	void *p;
	int highbyte_regs = (ctxt->rex_prefix == 0) && byteop;

	if (highbyte_regs && modrm_reg >= 4 && modrm_reg < 8)
		p = (unsigned char *)reg_rmw(ctxt, modrm_reg & 3) + 1;
	else
		p = reg_rmw(ctxt, modrm_reg);
	return p;
}

static int read_descriptor(struct x86_emulate_ctxt *ctxt,
			   struct segmented_address addr,
			   u16 *size, unsigned long *address, int op_bytes)
{
	int rc;

	if (op_bytes == 2)
		op_bytes = 3;
	*address = 0;
	rc = segmented_read_std(ctxt, addr, size, 2);
	if (rc != X86EMUL_CONTINUE)
		return rc;
	addr.ea += 2;
	rc = segmented_read_std(ctxt, addr, address, op_bytes);
	return rc;
}

FASTOP2(add);
FASTOP2(or);
FASTOP2(adc);
FASTOP2(sbb);
FASTOP2(and);
FASTOP2(sub);
FASTOP2(xor);
FASTOP2(cmp);
FASTOP2(test);

FASTOP1SRC2(mul, mul_ex);
FASTOP1SRC2(imul, imul_ex);
FASTOP1SRC2EX(div, div_ex);
FASTOP1SRC2EX(idiv, idiv_ex);

FASTOP3WCL(shld);
FASTOP3WCL(shrd);

FASTOP2W(imul);

FASTOP1(not);
FASTOP1(neg);
FASTOP1(inc);
FASTOP1(dec);

FASTOP2CL(rol);
FASTOP2CL(ror);
FASTOP2CL(rcl);
FASTOP2CL(rcr);
FASTOP2CL(shl);
FASTOP2CL(shr);
FASTOP2CL(sar);

FASTOP2W(bsf);
FASTOP2W(bsr);
FASTOP2W(bt);
FASTOP2W(bts);
FASTOP2W(btr);
FASTOP2W(btc);

FASTOP2(xadd);

FASTOP2R(cmp, cmp_r);

static int em_bsf_c(struct x86_emulate_ctxt *ctxt)
{
	/* If src is zero, do not writeback, but update flags */
	if (ctxt->src.val == 0)
		ctxt->dst.type = OP_NONE;
	return fastop(ctxt, em_bsf);
}

static int em_bsr_c(struct x86_emulate_ctxt *ctxt)
{
	/* If src is zero, do not writeback, but update flags */
	if (ctxt->src.val == 0)
		ctxt->dst.type = OP_NONE;
	return fastop(ctxt, em_bsr);
}

static __always_inline u8 test_cc(unsigned int condition, unsigned long flags)
{
	u8 rc;
<<<<<<< HEAD
	void (*fop)(void) = (void *)em_setcc + SETCC_ALIGN * (condition & 0xf);
=======
	void (*fop)(void) = (void *)em_setcc + FASTOP_SIZE * (condition & 0xf);
>>>>>>> eb3cdb58

	flags = (flags & EFLAGS_MASK) | X86_EFLAGS_IF;
	asm("push %[flags]; popf; " CALL_NOSPEC
	    : "=a"(rc) : [thunk_target]"r"(fop), [flags]"r"(flags));
	return rc;
}

static void fetch_register_operand(struct operand *op)
{
	switch (op->bytes) {
	case 1:
		op->val = *(u8 *)op->addr.reg;
		break;
	case 2:
		op->val = *(u16 *)op->addr.reg;
		break;
	case 4:
		op->val = *(u32 *)op->addr.reg;
		break;
	case 8:
		op->val = *(u64 *)op->addr.reg;
		break;
	}
}

static int em_fninit(struct x86_emulate_ctxt *ctxt)
{
	if (ctxt->ops->get_cr(ctxt, 0) & (X86_CR0_TS | X86_CR0_EM))
		return emulate_nm(ctxt);

	kvm_fpu_get();
	asm volatile("fninit");
	kvm_fpu_put();
	return X86EMUL_CONTINUE;
}

static int em_fnstcw(struct x86_emulate_ctxt *ctxt)
{
	u16 fcw;

	if (ctxt->ops->get_cr(ctxt, 0) & (X86_CR0_TS | X86_CR0_EM))
		return emulate_nm(ctxt);

	kvm_fpu_get();
	asm volatile("fnstcw %0": "+m"(fcw));
	kvm_fpu_put();

	ctxt->dst.val = fcw;

	return X86EMUL_CONTINUE;
}

static int em_fnstsw(struct x86_emulate_ctxt *ctxt)
{
	u16 fsw;

	if (ctxt->ops->get_cr(ctxt, 0) & (X86_CR0_TS | X86_CR0_EM))
		return emulate_nm(ctxt);

	kvm_fpu_get();
	asm volatile("fnstsw %0": "+m"(fsw));
	kvm_fpu_put();

	ctxt->dst.val = fsw;

	return X86EMUL_CONTINUE;
}

static void decode_register_operand(struct x86_emulate_ctxt *ctxt,
				    struct operand *op)
{
	unsigned int reg;

	if (ctxt->d & ModRM)
		reg = ctxt->modrm_reg;
	else
		reg = (ctxt->b & 7) | ((ctxt->rex_prefix & 1) << 3);

	if (ctxt->d & Sse) {
		op->type = OP_XMM;
		op->bytes = 16;
		op->addr.xmm = reg;
		kvm_read_sse_reg(reg, &op->vec_val);
		return;
	}
	if (ctxt->d & Mmx) {
		reg &= 7;
		op->type = OP_MM;
		op->bytes = 8;
		op->addr.mm = reg;
		return;
	}

	op->type = OP_REG;
	op->bytes = (ctxt->d & ByteOp) ? 1 : ctxt->op_bytes;
	op->addr.reg = decode_register(ctxt, reg, ctxt->d & ByteOp);

	fetch_register_operand(op);
	op->orig_val = op->val;
}

static void adjust_modrm_seg(struct x86_emulate_ctxt *ctxt, int base_reg)
{
	if (base_reg == VCPU_REGS_RSP || base_reg == VCPU_REGS_RBP)
		ctxt->modrm_seg = VCPU_SREG_SS;
}

static int decode_modrm(struct x86_emulate_ctxt *ctxt,
			struct operand *op)
{
	u8 sib;
	int index_reg, base_reg, scale;
	int rc = X86EMUL_CONTINUE;
	ulong modrm_ea = 0;

	ctxt->modrm_reg = ((ctxt->rex_prefix << 1) & 8); /* REX.R */
	index_reg = (ctxt->rex_prefix << 2) & 8; /* REX.X */
	base_reg = (ctxt->rex_prefix << 3) & 8; /* REX.B */

	ctxt->modrm_mod = (ctxt->modrm & 0xc0) >> 6;
	ctxt->modrm_reg |= (ctxt->modrm & 0x38) >> 3;
	ctxt->modrm_rm = base_reg | (ctxt->modrm & 0x07);
	ctxt->modrm_seg = VCPU_SREG_DS;

	if (ctxt->modrm_mod == 3 || (ctxt->d & NoMod)) {
		op->type = OP_REG;
		op->bytes = (ctxt->d & ByteOp) ? 1 : ctxt->op_bytes;
		op->addr.reg = decode_register(ctxt, ctxt->modrm_rm,
				ctxt->d & ByteOp);
		if (ctxt->d & Sse) {
			op->type = OP_XMM;
			op->bytes = 16;
			op->addr.xmm = ctxt->modrm_rm;
			kvm_read_sse_reg(ctxt->modrm_rm, &op->vec_val);
			return rc;
		}
		if (ctxt->d & Mmx) {
			op->type = OP_MM;
			op->bytes = 8;
			op->addr.mm = ctxt->modrm_rm & 7;
			return rc;
		}
		fetch_register_operand(op);
		return rc;
	}

	op->type = OP_MEM;

	if (ctxt->ad_bytes == 2) {
		unsigned bx = reg_read(ctxt, VCPU_REGS_RBX);
		unsigned bp = reg_read(ctxt, VCPU_REGS_RBP);
		unsigned si = reg_read(ctxt, VCPU_REGS_RSI);
		unsigned di = reg_read(ctxt, VCPU_REGS_RDI);

		/* 16-bit ModR/M decode. */
		switch (ctxt->modrm_mod) {
		case 0:
			if (ctxt->modrm_rm == 6)
				modrm_ea += insn_fetch(u16, ctxt);
			break;
		case 1:
			modrm_ea += insn_fetch(s8, ctxt);
			break;
		case 2:
			modrm_ea += insn_fetch(u16, ctxt);
			break;
		}
		switch (ctxt->modrm_rm) {
		case 0:
			modrm_ea += bx + si;
			break;
		case 1:
			modrm_ea += bx + di;
			break;
		case 2:
			modrm_ea += bp + si;
			break;
		case 3:
			modrm_ea += bp + di;
			break;
		case 4:
			modrm_ea += si;
			break;
		case 5:
			modrm_ea += di;
			break;
		case 6:
			if (ctxt->modrm_mod != 0)
				modrm_ea += bp;
			break;
		case 7:
			modrm_ea += bx;
			break;
		}
		if (ctxt->modrm_rm == 2 || ctxt->modrm_rm == 3 ||
		    (ctxt->modrm_rm == 6 && ctxt->modrm_mod != 0))
			ctxt->modrm_seg = VCPU_SREG_SS;
		modrm_ea = (u16)modrm_ea;
	} else {
		/* 32/64-bit ModR/M decode. */
		if ((ctxt->modrm_rm & 7) == 4) {
			sib = insn_fetch(u8, ctxt);
			index_reg |= (sib >> 3) & 7;
			base_reg |= sib & 7;
			scale = sib >> 6;

			if ((base_reg & 7) == 5 && ctxt->modrm_mod == 0)
				modrm_ea += insn_fetch(s32, ctxt);
			else {
				modrm_ea += reg_read(ctxt, base_reg);
				adjust_modrm_seg(ctxt, base_reg);
				/* Increment ESP on POP [ESP] */
				if ((ctxt->d & IncSP) &&
				    base_reg == VCPU_REGS_RSP)
					modrm_ea += ctxt->op_bytes;
			}
			if (index_reg != 4)
				modrm_ea += reg_read(ctxt, index_reg) << scale;
		} else if ((ctxt->modrm_rm & 7) == 5 && ctxt->modrm_mod == 0) {
			modrm_ea += insn_fetch(s32, ctxt);
			if (ctxt->mode == X86EMUL_MODE_PROT64)
				ctxt->rip_relative = 1;
		} else {
			base_reg = ctxt->modrm_rm;
			modrm_ea += reg_read(ctxt, base_reg);
			adjust_modrm_seg(ctxt, base_reg);
		}
		switch (ctxt->modrm_mod) {
		case 1:
			modrm_ea += insn_fetch(s8, ctxt);
			break;
		case 2:
			modrm_ea += insn_fetch(s32, ctxt);
			break;
		}
	}
	op->addr.mem.ea = modrm_ea;
	if (ctxt->ad_bytes != 8)
		ctxt->memop.addr.mem.ea = (u32)ctxt->memop.addr.mem.ea;

done:
	return rc;
}

static int decode_abs(struct x86_emulate_ctxt *ctxt,
		      struct operand *op)
{
	int rc = X86EMUL_CONTINUE;

	op->type = OP_MEM;
	switch (ctxt->ad_bytes) {
	case 2:
		op->addr.mem.ea = insn_fetch(u16, ctxt);
		break;
	case 4:
		op->addr.mem.ea = insn_fetch(u32, ctxt);
		break;
	case 8:
		op->addr.mem.ea = insn_fetch(u64, ctxt);
		break;
	}
done:
	return rc;
}

static void fetch_bit_operand(struct x86_emulate_ctxt *ctxt)
{
	long sv = 0, mask;

	if (ctxt->dst.type == OP_MEM && ctxt->src.type == OP_REG) {
		mask = ~((long)ctxt->dst.bytes * 8 - 1);

		if (ctxt->src.bytes == 2)
			sv = (s16)ctxt->src.val & (s16)mask;
		else if (ctxt->src.bytes == 4)
			sv = (s32)ctxt->src.val & (s32)mask;
		else
			sv = (s64)ctxt->src.val & (s64)mask;

		ctxt->dst.addr.mem.ea = address_mask(ctxt,
					   ctxt->dst.addr.mem.ea + (sv >> 3));
	}

	/* only subword offset */
	ctxt->src.val &= (ctxt->dst.bytes << 3) - 1;
}

static int read_emulated(struct x86_emulate_ctxt *ctxt,
			 unsigned long addr, void *dest, unsigned size)
{
	int rc;
	struct read_cache *mc = &ctxt->mem_read;

	if (mc->pos < mc->end)
		goto read_cached;

	if (KVM_EMULATOR_BUG_ON((mc->end + size) >= sizeof(mc->data), ctxt))
		return X86EMUL_UNHANDLEABLE;

	rc = ctxt->ops->read_emulated(ctxt, addr, mc->data + mc->end, size,
				      &ctxt->exception);
	if (rc != X86EMUL_CONTINUE)
		return rc;

	mc->end += size;

read_cached:
	memcpy(dest, mc->data + mc->pos, size);
	mc->pos += size;
	return X86EMUL_CONTINUE;
}

static int segmented_read(struct x86_emulate_ctxt *ctxt,
			  struct segmented_address addr,
			  void *data,
			  unsigned size)
{
	int rc;
	ulong linear;

	rc = linearize(ctxt, addr, size, false, &linear);
	if (rc != X86EMUL_CONTINUE)
		return rc;
	return read_emulated(ctxt, linear, data, size);
}

static int segmented_write(struct x86_emulate_ctxt *ctxt,
			   struct segmented_address addr,
			   const void *data,
			   unsigned size)
{
	int rc;
	ulong linear;

	rc = linearize(ctxt, addr, size, true, &linear);
	if (rc != X86EMUL_CONTINUE)
		return rc;
	return ctxt->ops->write_emulated(ctxt, linear, data, size,
					 &ctxt->exception);
}

static int segmented_cmpxchg(struct x86_emulate_ctxt *ctxt,
			     struct segmented_address addr,
			     const void *orig_data, const void *data,
			     unsigned size)
{
	int rc;
	ulong linear;

	rc = linearize(ctxt, addr, size, true, &linear);
	if (rc != X86EMUL_CONTINUE)
		return rc;
	return ctxt->ops->cmpxchg_emulated(ctxt, linear, orig_data, data,
					   size, &ctxt->exception);
}

static int pio_in_emulated(struct x86_emulate_ctxt *ctxt,
			   unsigned int size, unsigned short port,
			   void *dest)
{
	struct read_cache *rc = &ctxt->io_read;

	if (rc->pos == rc->end) { /* refill pio read ahead */
		unsigned int in_page, n;
		unsigned int count = ctxt->rep_prefix ?
			address_mask(ctxt, reg_read(ctxt, VCPU_REGS_RCX)) : 1;
		in_page = (ctxt->eflags & X86_EFLAGS_DF) ?
			offset_in_page(reg_read(ctxt, VCPU_REGS_RDI)) :
			PAGE_SIZE - offset_in_page(reg_read(ctxt, VCPU_REGS_RDI));
		n = min3(in_page, (unsigned int)sizeof(rc->data) / size, count);
		if (n == 0)
			n = 1;
		rc->pos = rc->end = 0;
		if (!ctxt->ops->pio_in_emulated(ctxt, size, port, rc->data, n))
			return 0;
		rc->end = n * size;
	}

	if (ctxt->rep_prefix && (ctxt->d & String) &&
	    !(ctxt->eflags & X86_EFLAGS_DF)) {
		ctxt->dst.data = rc->data + rc->pos;
		ctxt->dst.type = OP_MEM_STR;
		ctxt->dst.count = (rc->end - rc->pos) / size;
		rc->pos = rc->end;
	} else {
		memcpy(dest, rc->data + rc->pos, size);
		rc->pos += size;
	}
	return 1;
}

static int read_interrupt_descriptor(struct x86_emulate_ctxt *ctxt,
				     u16 index, struct desc_struct *desc)
{
	struct desc_ptr dt;
	ulong addr;

	ctxt->ops->get_idt(ctxt, &dt);

	if (dt.size < index * 8 + 7)
		return emulate_gp(ctxt, index << 3 | 0x2);

	addr = dt.address + index * 8;
	return linear_read_system(ctxt, addr, desc, sizeof(*desc));
}

static void get_descriptor_table_ptr(struct x86_emulate_ctxt *ctxt,
				     u16 selector, struct desc_ptr *dt)
{
	const struct x86_emulate_ops *ops = ctxt->ops;
	u32 base3 = 0;

	if (selector & 1 << 2) {
		struct desc_struct desc;
		u16 sel;

		memset(dt, 0, sizeof(*dt));
		if (!ops->get_segment(ctxt, &sel, &desc, &base3,
				      VCPU_SREG_LDTR))
			return;

		dt->size = desc_limit_scaled(&desc); /* what if limit > 65535? */
		dt->address = get_desc_base(&desc) | ((u64)base3 << 32);
	} else
		ops->get_gdt(ctxt, dt);
}

static int get_descriptor_ptr(struct x86_emulate_ctxt *ctxt,
			      u16 selector, ulong *desc_addr_p)
{
	struct desc_ptr dt;
	u16 index = selector >> 3;
	ulong addr;

	get_descriptor_table_ptr(ctxt, selector, &dt);

	if (dt.size < index * 8 + 7)
		return emulate_gp(ctxt, selector & 0xfffc);

	addr = dt.address + index * 8;

#ifdef CONFIG_X86_64
	if (addr >> 32 != 0) {
		u64 efer = 0;

		ctxt->ops->get_msr(ctxt, MSR_EFER, &efer);
		if (!(efer & EFER_LMA))
			addr &= (u32)-1;
	}
#endif

	*desc_addr_p = addr;
	return X86EMUL_CONTINUE;
}

/* allowed just for 8 bytes segments */
static int read_segment_descriptor(struct x86_emulate_ctxt *ctxt,
				   u16 selector, struct desc_struct *desc,
				   ulong *desc_addr_p)
{
	int rc;

	rc = get_descriptor_ptr(ctxt, selector, desc_addr_p);
	if (rc != X86EMUL_CONTINUE)
		return rc;

	return linear_read_system(ctxt, *desc_addr_p, desc, sizeof(*desc));
}

/* allowed just for 8 bytes segments */
static int write_segment_descriptor(struct x86_emulate_ctxt *ctxt,
				    u16 selector, struct desc_struct *desc)
{
	int rc;
	ulong addr;

	rc = get_descriptor_ptr(ctxt, selector, &addr);
	if (rc != X86EMUL_CONTINUE)
		return rc;

	return linear_write_system(ctxt, addr, desc, sizeof(*desc));
}

static int __load_segment_descriptor(struct x86_emulate_ctxt *ctxt,
				     u16 selector, int seg, u8 cpl,
				     enum x86_transfer_type transfer,
				     struct desc_struct *desc)
{
	struct desc_struct seg_desc, old_desc;
	u8 dpl, rpl;
	unsigned err_vec = GP_VECTOR;
	u32 err_code = 0;
	bool null_selector = !(selector & ~0x3); /* 0000-0003 are null */
	ulong desc_addr;
	int ret;
	u16 dummy;
	u32 base3 = 0;

	memset(&seg_desc, 0, sizeof(seg_desc));

	if (ctxt->mode == X86EMUL_MODE_REAL) {
		/* set real mode segment descriptor (keep limit etc. for
		 * unreal mode) */
		ctxt->ops->get_segment(ctxt, &dummy, &seg_desc, NULL, seg);
		set_desc_base(&seg_desc, selector << 4);
		goto load;
	} else if (seg <= VCPU_SREG_GS && ctxt->mode == X86EMUL_MODE_VM86) {
		/* VM86 needs a clean new segment descriptor */
		set_desc_base(&seg_desc, selector << 4);
		set_desc_limit(&seg_desc, 0xffff);
		seg_desc.type = 3;
		seg_desc.p = 1;
		seg_desc.s = 1;
		seg_desc.dpl = 3;
		goto load;
	}

	rpl = selector & 3;

	/* TR should be in GDT only */
	if (seg == VCPU_SREG_TR && (selector & (1 << 2)))
		goto exception;

	/* NULL selector is not valid for TR, CS and (except for long mode) SS */
	if (null_selector) {
		if (seg == VCPU_SREG_CS || seg == VCPU_SREG_TR)
			goto exception;

		if (seg == VCPU_SREG_SS) {
			if (ctxt->mode != X86EMUL_MODE_PROT64 || rpl != cpl)
				goto exception;

			/*
			 * ctxt->ops->set_segment expects the CPL to be in
			 * SS.DPL, so fake an expand-up 32-bit data segment.
			 */
			seg_desc.type = 3;
			seg_desc.p = 1;
			seg_desc.s = 1;
			seg_desc.dpl = cpl;
			seg_desc.d = 1;
			seg_desc.g = 1;
		}

		/* Skip all following checks */
		goto load;
	}

	ret = read_segment_descriptor(ctxt, selector, &seg_desc, &desc_addr);
	if (ret != X86EMUL_CONTINUE)
		return ret;

	err_code = selector & 0xfffc;
	err_vec = (transfer == X86_TRANSFER_TASK_SWITCH) ? TS_VECTOR :
							   GP_VECTOR;

	/* can't load system descriptor into segment selector */
	if (seg <= VCPU_SREG_GS && !seg_desc.s) {
		if (transfer == X86_TRANSFER_CALL_JMP)
			return X86EMUL_UNHANDLEABLE;
		goto exception;
	}

	dpl = seg_desc.dpl;

	switch (seg) {
	case VCPU_SREG_SS:
		/*
		 * segment is not a writable data segment or segment
		 * selector's RPL != CPL or DPL != CPL
		 */
		if (rpl != cpl || (seg_desc.type & 0xa) != 0x2 || dpl != cpl)
			goto exception;
		break;
	case VCPU_SREG_CS:
		/*
		 * KVM uses "none" when loading CS as part of emulating Real
		 * Mode exceptions and IRET (handled above).  In all other
		 * cases, loading CS without a control transfer is a KVM bug.
		 */
		if (WARN_ON_ONCE(transfer == X86_TRANSFER_NONE))
			goto exception;

		if (!(seg_desc.type & 8))
			goto exception;

		if (transfer == X86_TRANSFER_RET) {
			/* RET can never return to an inner privilege level. */
			if (rpl < cpl)
				goto exception;
			/* Outer-privilege level return is not implemented */
			if (rpl > cpl)
				return X86EMUL_UNHANDLEABLE;
		}
		if (transfer == X86_TRANSFER_RET || transfer == X86_TRANSFER_TASK_SWITCH) {
			if (seg_desc.type & 4) {
				/* conforming */
				if (dpl > rpl)
					goto exception;
			} else {
				/* nonconforming */
				if (dpl != rpl)
					goto exception;
			}
		} else { /* X86_TRANSFER_CALL_JMP */
			if (seg_desc.type & 4) {
				/* conforming */
				if (dpl > cpl)
					goto exception;
			} else {
				/* nonconforming */
				if (rpl > cpl || dpl != cpl)
					goto exception;
			}
		}
		/* in long-mode d/b must be clear if l is set */
		if (seg_desc.d && seg_desc.l) {
			u64 efer = 0;

			ctxt->ops->get_msr(ctxt, MSR_EFER, &efer);
			if (efer & EFER_LMA)
				goto exception;
		}

		/* CS(RPL) <- CPL */
		selector = (selector & 0xfffc) | cpl;
		break;
	case VCPU_SREG_TR:
		if (seg_desc.s || (seg_desc.type != 1 && seg_desc.type != 9))
			goto exception;
		break;
	case VCPU_SREG_LDTR:
		if (seg_desc.s || seg_desc.type != 2)
			goto exception;
		break;
	default: /*  DS, ES, FS, or GS */
		/*
		 * segment is not a data or readable code segment or
		 * ((segment is a data or nonconforming code segment)
		 * and ((RPL > DPL) or (CPL > DPL)))
		 */
		if ((seg_desc.type & 0xa) == 0x8 ||
		    (((seg_desc.type & 0xc) != 0xc) &&
		     (rpl > dpl || cpl > dpl)))
			goto exception;
		break;
	}

	if (!seg_desc.p) {
		err_vec = (seg == VCPU_SREG_SS) ? SS_VECTOR : NP_VECTOR;
		goto exception;
	}

	if (seg_desc.s) {
		/* mark segment as accessed */
		if (!(seg_desc.type & 1)) {
			seg_desc.type |= 1;
			ret = write_segment_descriptor(ctxt, selector,
						       &seg_desc);
			if (ret != X86EMUL_CONTINUE)
				return ret;
		}
	} else if (ctxt->mode == X86EMUL_MODE_PROT64) {
		ret = linear_read_system(ctxt, desc_addr+8, &base3, sizeof(base3));
		if (ret != X86EMUL_CONTINUE)
			return ret;
		if (emul_is_noncanonical_address(get_desc_base(&seg_desc) |
						 ((u64)base3 << 32), ctxt))
			return emulate_gp(ctxt, err_code);
	}

	if (seg == VCPU_SREG_TR) {
		old_desc = seg_desc;
		seg_desc.type |= 2; /* busy */
		ret = ctxt->ops->cmpxchg_emulated(ctxt, desc_addr, &old_desc, &seg_desc,
						  sizeof(seg_desc), &ctxt->exception);
		if (ret != X86EMUL_CONTINUE)
			return ret;
	}
load:
	ctxt->ops->set_segment(ctxt, selector, &seg_desc, base3, seg);
	if (desc)
		*desc = seg_desc;
	return X86EMUL_CONTINUE;
exception:
	return emulate_exception(ctxt, err_vec, err_code, true);
}

static int load_segment_descriptor(struct x86_emulate_ctxt *ctxt,
				   u16 selector, int seg)
{
	u8 cpl = ctxt->ops->cpl(ctxt);

	/*
	 * None of MOV, POP and LSS can load a NULL selector in CPL=3, but
	 * they can load it at CPL<3 (Intel's manual says only LSS can,
	 * but it's wrong).
	 *
	 * However, the Intel manual says that putting IST=1/DPL=3 in
	 * an interrupt gate will result in SS=3 (the AMD manual instead
	 * says it doesn't), so allow SS=3 in __load_segment_descriptor
	 * and only forbid it here.
	 */
	if (seg == VCPU_SREG_SS && selector == 3 &&
	    ctxt->mode == X86EMUL_MODE_PROT64)
		return emulate_exception(ctxt, GP_VECTOR, 0, true);

	return __load_segment_descriptor(ctxt, selector, seg, cpl,
					 X86_TRANSFER_NONE, NULL);
}

static void write_register_operand(struct operand *op)
{
	return assign_register(op->addr.reg, op->val, op->bytes);
}

static int writeback(struct x86_emulate_ctxt *ctxt, struct operand *op)
{
	switch (op->type) {
	case OP_REG:
		write_register_operand(op);
		break;
	case OP_MEM:
		if (ctxt->lock_prefix)
			return segmented_cmpxchg(ctxt,
						 op->addr.mem,
						 &op->orig_val,
						 &op->val,
						 op->bytes);
		else
			return segmented_write(ctxt,
					       op->addr.mem,
					       &op->val,
					       op->bytes);
		break;
	case OP_MEM_STR:
		return segmented_write(ctxt,
				       op->addr.mem,
				       op->data,
				       op->bytes * op->count);
		break;
	case OP_XMM:
		kvm_write_sse_reg(op->addr.xmm, &op->vec_val);
		break;
	case OP_MM:
		kvm_write_mmx_reg(op->addr.mm, &op->mm_val);
		break;
	case OP_NONE:
		/* no writeback */
		break;
	default:
		break;
	}
	return X86EMUL_CONTINUE;
}

static int push(struct x86_emulate_ctxt *ctxt, void *data, int bytes)
{
	struct segmented_address addr;

	rsp_increment(ctxt, -bytes);
	addr.ea = reg_read(ctxt, VCPU_REGS_RSP) & stack_mask(ctxt);
	addr.seg = VCPU_SREG_SS;

	return segmented_write(ctxt, addr, data, bytes);
}

static int em_push(struct x86_emulate_ctxt *ctxt)
{
	/* Disable writeback. */
	ctxt->dst.type = OP_NONE;
	return push(ctxt, &ctxt->src.val, ctxt->op_bytes);
}

static int emulate_pop(struct x86_emulate_ctxt *ctxt,
		       void *dest, int len)
{
	int rc;
	struct segmented_address addr;

	addr.ea = reg_read(ctxt, VCPU_REGS_RSP) & stack_mask(ctxt);
	addr.seg = VCPU_SREG_SS;
	rc = segmented_read(ctxt, addr, dest, len);
	if (rc != X86EMUL_CONTINUE)
		return rc;

	rsp_increment(ctxt, len);
	return rc;
}

static int em_pop(struct x86_emulate_ctxt *ctxt)
{
	return emulate_pop(ctxt, &ctxt->dst.val, ctxt->op_bytes);
}

static int emulate_popf(struct x86_emulate_ctxt *ctxt,
			void *dest, int len)
{
	int rc;
	unsigned long val, change_mask;
	int iopl = (ctxt->eflags & X86_EFLAGS_IOPL) >> X86_EFLAGS_IOPL_BIT;
	int cpl = ctxt->ops->cpl(ctxt);

	rc = emulate_pop(ctxt, &val, len);
	if (rc != X86EMUL_CONTINUE)
		return rc;

	change_mask = X86_EFLAGS_CF | X86_EFLAGS_PF | X86_EFLAGS_AF |
		      X86_EFLAGS_ZF | X86_EFLAGS_SF | X86_EFLAGS_OF |
		      X86_EFLAGS_TF | X86_EFLAGS_DF | X86_EFLAGS_NT |
		      X86_EFLAGS_AC | X86_EFLAGS_ID;

	switch(ctxt->mode) {
	case X86EMUL_MODE_PROT64:
	case X86EMUL_MODE_PROT32:
	case X86EMUL_MODE_PROT16:
		if (cpl == 0)
			change_mask |= X86_EFLAGS_IOPL;
		if (cpl <= iopl)
			change_mask |= X86_EFLAGS_IF;
		break;
	case X86EMUL_MODE_VM86:
		if (iopl < 3)
			return emulate_gp(ctxt, 0);
		change_mask |= X86_EFLAGS_IF;
		break;
	default: /* real mode */
		change_mask |= (X86_EFLAGS_IOPL | X86_EFLAGS_IF);
		break;
	}

	*(unsigned long *)dest =
		(ctxt->eflags & ~change_mask) | (val & change_mask);

	return rc;
}

static int em_popf(struct x86_emulate_ctxt *ctxt)
{
	ctxt->dst.type = OP_REG;
	ctxt->dst.addr.reg = &ctxt->eflags;
	ctxt->dst.bytes = ctxt->op_bytes;
	return emulate_popf(ctxt, &ctxt->dst.val, ctxt->op_bytes);
}

static int em_enter(struct x86_emulate_ctxt *ctxt)
{
	int rc;
	unsigned frame_size = ctxt->src.val;
	unsigned nesting_level = ctxt->src2.val & 31;
	ulong rbp;

	if (nesting_level)
		return X86EMUL_UNHANDLEABLE;

	rbp = reg_read(ctxt, VCPU_REGS_RBP);
	rc = push(ctxt, &rbp, stack_size(ctxt));
	if (rc != X86EMUL_CONTINUE)
		return rc;
	assign_masked(reg_rmw(ctxt, VCPU_REGS_RBP), reg_read(ctxt, VCPU_REGS_RSP),
		      stack_mask(ctxt));
	assign_masked(reg_rmw(ctxt, VCPU_REGS_RSP),
		      reg_read(ctxt, VCPU_REGS_RSP) - frame_size,
		      stack_mask(ctxt));
	return X86EMUL_CONTINUE;
}

static int em_leave(struct x86_emulate_ctxt *ctxt)
{
	assign_masked(reg_rmw(ctxt, VCPU_REGS_RSP), reg_read(ctxt, VCPU_REGS_RBP),
		      stack_mask(ctxt));
	return emulate_pop(ctxt, reg_rmw(ctxt, VCPU_REGS_RBP), ctxt->op_bytes);
}

static int em_push_sreg(struct x86_emulate_ctxt *ctxt)
{
	int seg = ctxt->src2.val;

	ctxt->src.val = get_segment_selector(ctxt, seg);
	if (ctxt->op_bytes == 4) {
		rsp_increment(ctxt, -2);
		ctxt->op_bytes = 2;
	}

	return em_push(ctxt);
}

static int em_pop_sreg(struct x86_emulate_ctxt *ctxt)
{
	int seg = ctxt->src2.val;
	unsigned long selector;
	int rc;

	rc = emulate_pop(ctxt, &selector, 2);
	if (rc != X86EMUL_CONTINUE)
		return rc;

	if (seg == VCPU_SREG_SS)
		ctxt->interruptibility = KVM_X86_SHADOW_INT_MOV_SS;
	if (ctxt->op_bytes > 2)
		rsp_increment(ctxt, ctxt->op_bytes - 2);

	rc = load_segment_descriptor(ctxt, (u16)selector, seg);
	return rc;
}

static int em_pusha(struct x86_emulate_ctxt *ctxt)
{
	unsigned long old_esp = reg_read(ctxt, VCPU_REGS_RSP);
	int rc = X86EMUL_CONTINUE;
	int reg = VCPU_REGS_RAX;

	while (reg <= VCPU_REGS_RDI) {
		(reg == VCPU_REGS_RSP) ?
		(ctxt->src.val = old_esp) : (ctxt->src.val = reg_read(ctxt, reg));

		rc = em_push(ctxt);
		if (rc != X86EMUL_CONTINUE)
			return rc;

		++reg;
	}

	return rc;
}

static int em_pushf(struct x86_emulate_ctxt *ctxt)
{
	ctxt->src.val = (unsigned long)ctxt->eflags & ~X86_EFLAGS_VM;
	return em_push(ctxt);
}

static int em_popa(struct x86_emulate_ctxt *ctxt)
{
	int rc = X86EMUL_CONTINUE;
	int reg = VCPU_REGS_RDI;
	u32 val;

	while (reg >= VCPU_REGS_RAX) {
		if (reg == VCPU_REGS_RSP) {
			rsp_increment(ctxt, ctxt->op_bytes);
			--reg;
		}

		rc = emulate_pop(ctxt, &val, ctxt->op_bytes);
		if (rc != X86EMUL_CONTINUE)
			break;
		assign_register(reg_rmw(ctxt, reg), val, ctxt->op_bytes);
		--reg;
	}
	return rc;
}

static int __emulate_int_real(struct x86_emulate_ctxt *ctxt, int irq)
{
	const struct x86_emulate_ops *ops = ctxt->ops;
	int rc;
	struct desc_ptr dt;
	gva_t cs_addr;
	gva_t eip_addr;
	u16 cs, eip;

	/* TODO: Add limit checks */
	ctxt->src.val = ctxt->eflags;
	rc = em_push(ctxt);
	if (rc != X86EMUL_CONTINUE)
		return rc;

	ctxt->eflags &= ~(X86_EFLAGS_IF | X86_EFLAGS_TF | X86_EFLAGS_AC);

	ctxt->src.val = get_segment_selector(ctxt, VCPU_SREG_CS);
	rc = em_push(ctxt);
	if (rc != X86EMUL_CONTINUE)
		return rc;

	ctxt->src.val = ctxt->_eip;
	rc = em_push(ctxt);
	if (rc != X86EMUL_CONTINUE)
		return rc;

	ops->get_idt(ctxt, &dt);

	eip_addr = dt.address + (irq << 2);
	cs_addr = dt.address + (irq << 2) + 2;

	rc = linear_read_system(ctxt, cs_addr, &cs, 2);
	if (rc != X86EMUL_CONTINUE)
		return rc;

	rc = linear_read_system(ctxt, eip_addr, &eip, 2);
	if (rc != X86EMUL_CONTINUE)
		return rc;

	rc = load_segment_descriptor(ctxt, cs, VCPU_SREG_CS);
	if (rc != X86EMUL_CONTINUE)
		return rc;

	ctxt->_eip = eip;

	return rc;
}

int emulate_int_real(struct x86_emulate_ctxt *ctxt, int irq)
{
	int rc;

	invalidate_registers(ctxt);
	rc = __emulate_int_real(ctxt, irq);
	if (rc == X86EMUL_CONTINUE)
		writeback_registers(ctxt);
	return rc;
}

static int emulate_int(struct x86_emulate_ctxt *ctxt, int irq)
{
	switch(ctxt->mode) {
	case X86EMUL_MODE_REAL:
		return __emulate_int_real(ctxt, irq);
	case X86EMUL_MODE_VM86:
	case X86EMUL_MODE_PROT16:
	case X86EMUL_MODE_PROT32:
	case X86EMUL_MODE_PROT64:
	default:
		/* Protected mode interrupts unimplemented yet */
		return X86EMUL_UNHANDLEABLE;
	}
}

static int emulate_iret_real(struct x86_emulate_ctxt *ctxt)
{
	int rc = X86EMUL_CONTINUE;
	unsigned long temp_eip = 0;
	unsigned long temp_eflags = 0;
	unsigned long cs = 0;
	unsigned long mask = X86_EFLAGS_CF | X86_EFLAGS_PF | X86_EFLAGS_AF |
			     X86_EFLAGS_ZF | X86_EFLAGS_SF | X86_EFLAGS_TF |
			     X86_EFLAGS_IF | X86_EFLAGS_DF | X86_EFLAGS_OF |
			     X86_EFLAGS_IOPL | X86_EFLAGS_NT | X86_EFLAGS_RF |
			     X86_EFLAGS_AC | X86_EFLAGS_ID |
			     X86_EFLAGS_FIXED;
	unsigned long vm86_mask = X86_EFLAGS_VM | X86_EFLAGS_VIF |
				  X86_EFLAGS_VIP;

	/* TODO: Add stack limit check */

	rc = emulate_pop(ctxt, &temp_eip, ctxt->op_bytes);

	if (rc != X86EMUL_CONTINUE)
		return rc;

	if (temp_eip & ~0xffff)
		return emulate_gp(ctxt, 0);

	rc = emulate_pop(ctxt, &cs, ctxt->op_bytes);

	if (rc != X86EMUL_CONTINUE)
		return rc;

	rc = emulate_pop(ctxt, &temp_eflags, ctxt->op_bytes);

	if (rc != X86EMUL_CONTINUE)
		return rc;

	rc = load_segment_descriptor(ctxt, (u16)cs, VCPU_SREG_CS);

	if (rc != X86EMUL_CONTINUE)
		return rc;

	ctxt->_eip = temp_eip;

	if (ctxt->op_bytes == 4)
		ctxt->eflags = ((temp_eflags & mask) | (ctxt->eflags & vm86_mask));
	else if (ctxt->op_bytes == 2) {
		ctxt->eflags &= ~0xffff;
		ctxt->eflags |= temp_eflags;
	}

	ctxt->eflags &= ~EFLG_RESERVED_ZEROS_MASK; /* Clear reserved zeros */
	ctxt->eflags |= X86_EFLAGS_FIXED;
	ctxt->ops->set_nmi_mask(ctxt, false);

	return rc;
}

static int em_iret(struct x86_emulate_ctxt *ctxt)
{
	switch(ctxt->mode) {
	case X86EMUL_MODE_REAL:
		return emulate_iret_real(ctxt);
	case X86EMUL_MODE_VM86:
	case X86EMUL_MODE_PROT16:
	case X86EMUL_MODE_PROT32:
	case X86EMUL_MODE_PROT64:
	default:
		/* iret from protected mode unimplemented yet */
		return X86EMUL_UNHANDLEABLE;
	}
}

static int em_jmp_far(struct x86_emulate_ctxt *ctxt)
{
	int rc;
	unsigned short sel;
	struct desc_struct new_desc;
	u8 cpl = ctxt->ops->cpl(ctxt);

	memcpy(&sel, ctxt->src.valptr + ctxt->op_bytes, 2);

	rc = __load_segment_descriptor(ctxt, sel, VCPU_SREG_CS, cpl,
				       X86_TRANSFER_CALL_JMP,
				       &new_desc);
	if (rc != X86EMUL_CONTINUE)
		return rc;

	rc = assign_eip_far(ctxt, ctxt->src.val);
	/* Error handling is not implemented. */
	if (rc != X86EMUL_CONTINUE)
		return X86EMUL_UNHANDLEABLE;

	return rc;
}

static int em_jmp_abs(struct x86_emulate_ctxt *ctxt)
{
	return assign_eip_near(ctxt, ctxt->src.val);
}

static int em_call_near_abs(struct x86_emulate_ctxt *ctxt)
{
	int rc;
	long int old_eip;

	old_eip = ctxt->_eip;
	rc = assign_eip_near(ctxt, ctxt->src.val);
	if (rc != X86EMUL_CONTINUE)
		return rc;
	ctxt->src.val = old_eip;
	rc = em_push(ctxt);
	return rc;
}

static int em_cmpxchg8b(struct x86_emulate_ctxt *ctxt)
{
	u64 old = ctxt->dst.orig_val64;

	if (ctxt->dst.bytes == 16)
		return X86EMUL_UNHANDLEABLE;

	if (((u32) (old >> 0) != (u32) reg_read(ctxt, VCPU_REGS_RAX)) ||
	    ((u32) (old >> 32) != (u32) reg_read(ctxt, VCPU_REGS_RDX))) {
		*reg_write(ctxt, VCPU_REGS_RAX) = (u32) (old >> 0);
		*reg_write(ctxt, VCPU_REGS_RDX) = (u32) (old >> 32);
		ctxt->eflags &= ~X86_EFLAGS_ZF;
	} else {
		ctxt->dst.val64 = ((u64)reg_read(ctxt, VCPU_REGS_RCX) << 32) |
			(u32) reg_read(ctxt, VCPU_REGS_RBX);

		ctxt->eflags |= X86_EFLAGS_ZF;
	}
	return X86EMUL_CONTINUE;
}

static int em_ret(struct x86_emulate_ctxt *ctxt)
{
	int rc;
	unsigned long eip;

	rc = emulate_pop(ctxt, &eip, ctxt->op_bytes);
	if (rc != X86EMUL_CONTINUE)
		return rc;

	return assign_eip_near(ctxt, eip);
}

static int em_ret_far(struct x86_emulate_ctxt *ctxt)
{
	int rc;
	unsigned long eip, cs;
	int cpl = ctxt->ops->cpl(ctxt);
	struct desc_struct new_desc;

	rc = emulate_pop(ctxt, &eip, ctxt->op_bytes);
	if (rc != X86EMUL_CONTINUE)
		return rc;
	rc = emulate_pop(ctxt, &cs, ctxt->op_bytes);
	if (rc != X86EMUL_CONTINUE)
		return rc;
	rc = __load_segment_descriptor(ctxt, (u16)cs, VCPU_SREG_CS, cpl,
				       X86_TRANSFER_RET,
				       &new_desc);
	if (rc != X86EMUL_CONTINUE)
		return rc;
	rc = assign_eip_far(ctxt, eip);
	/* Error handling is not implemented. */
	if (rc != X86EMUL_CONTINUE)
		return X86EMUL_UNHANDLEABLE;

	return rc;
}

static int em_ret_far_imm(struct x86_emulate_ctxt *ctxt)
{
        int rc;

        rc = em_ret_far(ctxt);
        if (rc != X86EMUL_CONTINUE)
                return rc;
        rsp_increment(ctxt, ctxt->src.val);
        return X86EMUL_CONTINUE;
}

static int em_cmpxchg(struct x86_emulate_ctxt *ctxt)
{
	/* Save real source value, then compare EAX against destination. */
	ctxt->dst.orig_val = ctxt->dst.val;
	ctxt->dst.val = reg_read(ctxt, VCPU_REGS_RAX);
	ctxt->src.orig_val = ctxt->src.val;
	ctxt->src.val = ctxt->dst.orig_val;
	fastop(ctxt, em_cmp);

	if (ctxt->eflags & X86_EFLAGS_ZF) {
		/* Success: write back to memory; no update of EAX */
		ctxt->src.type = OP_NONE;
		ctxt->dst.val = ctxt->src.orig_val;
	} else {
		/* Failure: write the value we saw to EAX. */
		ctxt->src.type = OP_REG;
		ctxt->src.addr.reg = reg_rmw(ctxt, VCPU_REGS_RAX);
		ctxt->src.val = ctxt->dst.orig_val;
		/* Create write-cycle to dest by writing the same value */
		ctxt->dst.val = ctxt->dst.orig_val;
	}
	return X86EMUL_CONTINUE;
}

static int em_lseg(struct x86_emulate_ctxt *ctxt)
{
	int seg = ctxt->src2.val;
	unsigned short sel;
	int rc;

	memcpy(&sel, ctxt->src.valptr + ctxt->op_bytes, 2);

	rc = load_segment_descriptor(ctxt, sel, seg);
	if (rc != X86EMUL_CONTINUE)
		return rc;

	ctxt->dst.val = ctxt->src.val;
	return rc;
}

static int em_rsm(struct x86_emulate_ctxt *ctxt)
{
	if (!ctxt->ops->is_smm(ctxt))
		return emulate_ud(ctxt);

<<<<<<< HEAD
	smbase = ctxt->ops->get_smbase(ctxt);

	ret = ctxt->ops->read_phys(ctxt, smbase + 0xfe00, buf, sizeof(buf));
	if (ret != X86EMUL_CONTINUE)
		return X86EMUL_UNHANDLEABLE;

	if ((ctxt->ops->get_hflags(ctxt) & X86EMUL_SMM_INSIDE_NMI_MASK) == 0)
		ctxt->ops->set_nmi_mask(ctxt, false);

	ctxt->ops->exiting_smm(ctxt);

	/*
	 * Get back to real mode, to prepare a safe state in which to load
	 * CR0/CR3/CR4/EFER.  It's all a bit more complicated if the vCPU
	 * supports long mode.
	 */
	if (emulator_has_longmode(ctxt)) {
		struct desc_struct cs_desc;

		/* Zero CR4.PCIDE before CR0.PG.  */
		cr4 = ctxt->ops->get_cr(ctxt, 4);
		if (cr4 & X86_CR4_PCIDE)
			ctxt->ops->set_cr(ctxt, 4, cr4 & ~X86_CR4_PCIDE);

		/* A 32-bit code segment is required to clear EFER.LMA.  */
		memset(&cs_desc, 0, sizeof(cs_desc));
		cs_desc.type = 0xb;
		cs_desc.s = cs_desc.g = cs_desc.p = 1;
		ctxt->ops->set_segment(ctxt, 0, &cs_desc, 0, VCPU_SREG_CS);
	}

	/* For the 64-bit case, this will clear EFER.LMA.  */
	cr0 = ctxt->ops->get_cr(ctxt, 0);
	if (cr0 & X86_CR0_PE)
		ctxt->ops->set_cr(ctxt, 0, cr0 & ~(X86_CR0_PG | X86_CR0_PE));

	if (emulator_has_longmode(ctxt)) {
		/* Clear CR4.PAE before clearing EFER.LME. */
		cr4 = ctxt->ops->get_cr(ctxt, 4);
		if (cr4 & X86_CR4_PAE)
			ctxt->ops->set_cr(ctxt, 4, cr4 & ~X86_CR4_PAE);

		/* And finally go back to 32-bit mode.  */
		efer = 0;
		ctxt->ops->set_msr(ctxt, MSR_EFER, efer);
	}

	/*
	 * Give leave_smm() a chance to make ISA-specific changes to the vCPU
	 * state (e.g. enter guest mode) before loading state from the SMM
	 * state-save area.
	 */
	if (ctxt->ops->leave_smm(ctxt, buf))
		goto emulate_shutdown;

#ifdef CONFIG_X86_64
	if (emulator_has_longmode(ctxt))
		ret = rsm_load_state_64(ctxt, buf);
	else
#endif
		ret = rsm_load_state_32(ctxt, buf);

	if (ret != X86EMUL_CONTINUE)
		goto emulate_shutdown;

	/*
	 * Note, the ctxt->ops callbacks are responsible for handling side
	 * effects when writing MSRs and CRs, e.g. MMU context resets, CPUID
	 * runtime updates, etc...  If that changes, e.g. this flow is moved
	 * out of the emulator to make it look more like enter_smm(), then
	 * those side effects need to be explicitly handled for both success
	 * and shutdown.
	 */
	return emulator_recalc_and_set_mode(ctxt);
=======
	if (ctxt->ops->leave_smm(ctxt))
		ctxt->ops->triple_fault(ctxt);
>>>>>>> eb3cdb58

	return emulator_recalc_and_set_mode(ctxt);
}

static void
setup_syscalls_segments(struct desc_struct *cs, struct desc_struct *ss)
{
	cs->l = 0;		/* will be adjusted later */
	set_desc_base(cs, 0);	/* flat segment */
	cs->g = 1;		/* 4kb granularity */
	set_desc_limit(cs, 0xfffff);	/* 4GB limit */
	cs->type = 0x0b;	/* Read, Execute, Accessed */
	cs->s = 1;
	cs->dpl = 0;		/* will be adjusted later */
	cs->p = 1;
	cs->d = 1;
	cs->avl = 0;

	set_desc_base(ss, 0);	/* flat segment */
	set_desc_limit(ss, 0xfffff);	/* 4GB limit */
	ss->g = 1;		/* 4kb granularity */
	ss->s = 1;
	ss->type = 0x03;	/* Read/Write, Accessed */
	ss->d = 1;		/* 32bit stack segment */
	ss->dpl = 0;
	ss->p = 1;
	ss->l = 0;
	ss->avl = 0;
}

static bool vendor_intel(struct x86_emulate_ctxt *ctxt)
{
	u32 eax, ebx, ecx, edx;

	eax = ecx = 0;
	ctxt->ops->get_cpuid(ctxt, &eax, &ebx, &ecx, &edx, true);
	return is_guest_vendor_intel(ebx, ecx, edx);
}

static bool em_syscall_is_enabled(struct x86_emulate_ctxt *ctxt)
{
	const struct x86_emulate_ops *ops = ctxt->ops;
	u32 eax, ebx, ecx, edx;

	/*
	 * syscall should always be enabled in longmode - so only become
	 * vendor specific (cpuid) if other modes are active...
	 */
	if (ctxt->mode == X86EMUL_MODE_PROT64)
		return true;

	eax = 0x00000000;
	ecx = 0x00000000;
	ops->get_cpuid(ctxt, &eax, &ebx, &ecx, &edx, true);
	/*
	 * remark: Intel CPUs only support "syscall" in 64bit longmode. Also a
	 * 64bit guest with a 32bit compat-app running will #UD !! While this
	 * behaviour can be fixed (by emulating) into AMD response - CPUs of
	 * AMD can't behave like Intel.
	 */
	if (is_guest_vendor_intel(ebx, ecx, edx))
		return false;

	if (is_guest_vendor_amd(ebx, ecx, edx) ||
	    is_guest_vendor_hygon(ebx, ecx, edx))
		return true;

	/*
	 * default: (not Intel, not AMD, not Hygon), apply Intel's
	 * stricter rules...
	 */
	return false;
}

static int em_syscall(struct x86_emulate_ctxt *ctxt)
{
	const struct x86_emulate_ops *ops = ctxt->ops;
	struct desc_struct cs, ss;
	u64 msr_data;
	u16 cs_sel, ss_sel;
	u64 efer = 0;

	/* syscall is not available in real mode */
	if (ctxt->mode == X86EMUL_MODE_REAL ||
	    ctxt->mode == X86EMUL_MODE_VM86)
		return emulate_ud(ctxt);

	if (!(em_syscall_is_enabled(ctxt)))
		return emulate_ud(ctxt);

	ops->get_msr(ctxt, MSR_EFER, &efer);
	if (!(efer & EFER_SCE))
		return emulate_ud(ctxt);

	setup_syscalls_segments(&cs, &ss);
	ops->get_msr(ctxt, MSR_STAR, &msr_data);
	msr_data >>= 32;
	cs_sel = (u16)(msr_data & 0xfffc);
	ss_sel = (u16)(msr_data + 8);

	if (efer & EFER_LMA) {
		cs.d = 0;
		cs.l = 1;
	}
	ops->set_segment(ctxt, cs_sel, &cs, 0, VCPU_SREG_CS);
	ops->set_segment(ctxt, ss_sel, &ss, 0, VCPU_SREG_SS);

	*reg_write(ctxt, VCPU_REGS_RCX) = ctxt->_eip;
	if (efer & EFER_LMA) {
#ifdef CONFIG_X86_64
		*reg_write(ctxt, VCPU_REGS_R11) = ctxt->eflags;

		ops->get_msr(ctxt,
			     ctxt->mode == X86EMUL_MODE_PROT64 ?
			     MSR_LSTAR : MSR_CSTAR, &msr_data);
		ctxt->_eip = msr_data;

		ops->get_msr(ctxt, MSR_SYSCALL_MASK, &msr_data);
		ctxt->eflags &= ~msr_data;
		ctxt->eflags |= X86_EFLAGS_FIXED;
#endif
	} else {
		/* legacy mode */
		ops->get_msr(ctxt, MSR_STAR, &msr_data);
		ctxt->_eip = (u32)msr_data;

		ctxt->eflags &= ~(X86_EFLAGS_VM | X86_EFLAGS_IF);
	}

	ctxt->tf = (ctxt->eflags & X86_EFLAGS_TF) != 0;
	return X86EMUL_CONTINUE;
}

static int em_sysenter(struct x86_emulate_ctxt *ctxt)
{
	const struct x86_emulate_ops *ops = ctxt->ops;
	struct desc_struct cs, ss;
	u64 msr_data;
	u16 cs_sel, ss_sel;
	u64 efer = 0;

	ops->get_msr(ctxt, MSR_EFER, &efer);
	/* inject #GP if in real mode */
	if (ctxt->mode == X86EMUL_MODE_REAL)
		return emulate_gp(ctxt, 0);

	/*
	 * Not recognized on AMD in compat mode (but is recognized in legacy
	 * mode).
	 */
	if ((ctxt->mode != X86EMUL_MODE_PROT64) && (efer & EFER_LMA)
	    && !vendor_intel(ctxt))
		return emulate_ud(ctxt);

	/* sysenter/sysexit have not been tested in 64bit mode. */
	if (ctxt->mode == X86EMUL_MODE_PROT64)
		return X86EMUL_UNHANDLEABLE;

	ops->get_msr(ctxt, MSR_IA32_SYSENTER_CS, &msr_data);
	if ((msr_data & 0xfffc) == 0x0)
		return emulate_gp(ctxt, 0);

	setup_syscalls_segments(&cs, &ss);
	ctxt->eflags &= ~(X86_EFLAGS_VM | X86_EFLAGS_IF);
	cs_sel = (u16)msr_data & ~SEGMENT_RPL_MASK;
	ss_sel = cs_sel + 8;
	if (efer & EFER_LMA) {
		cs.d = 0;
		cs.l = 1;
	}

	ops->set_segment(ctxt, cs_sel, &cs, 0, VCPU_SREG_CS);
	ops->set_segment(ctxt, ss_sel, &ss, 0, VCPU_SREG_SS);

	ops->get_msr(ctxt, MSR_IA32_SYSENTER_EIP, &msr_data);
	ctxt->_eip = (efer & EFER_LMA) ? msr_data : (u32)msr_data;

	ops->get_msr(ctxt, MSR_IA32_SYSENTER_ESP, &msr_data);
	*reg_write(ctxt, VCPU_REGS_RSP) = (efer & EFER_LMA) ? msr_data :
							      (u32)msr_data;
	if (efer & EFER_LMA)
		ctxt->mode = X86EMUL_MODE_PROT64;

	return X86EMUL_CONTINUE;
}

static int em_sysexit(struct x86_emulate_ctxt *ctxt)
{
	const struct x86_emulate_ops *ops = ctxt->ops;
	struct desc_struct cs, ss;
	u64 msr_data, rcx, rdx;
	int usermode;
	u16 cs_sel = 0, ss_sel = 0;

	/* inject #GP if in real mode or Virtual 8086 mode */
	if (ctxt->mode == X86EMUL_MODE_REAL ||
	    ctxt->mode == X86EMUL_MODE_VM86)
		return emulate_gp(ctxt, 0);

	setup_syscalls_segments(&cs, &ss);

	if ((ctxt->rex_prefix & 0x8) != 0x0)
		usermode = X86EMUL_MODE_PROT64;
	else
		usermode = X86EMUL_MODE_PROT32;

	rcx = reg_read(ctxt, VCPU_REGS_RCX);
	rdx = reg_read(ctxt, VCPU_REGS_RDX);

	cs.dpl = 3;
	ss.dpl = 3;
	ops->get_msr(ctxt, MSR_IA32_SYSENTER_CS, &msr_data);
	switch (usermode) {
	case X86EMUL_MODE_PROT32:
		cs_sel = (u16)(msr_data + 16);
		if ((msr_data & 0xfffc) == 0x0)
			return emulate_gp(ctxt, 0);
		ss_sel = (u16)(msr_data + 24);
		rcx = (u32)rcx;
		rdx = (u32)rdx;
		break;
	case X86EMUL_MODE_PROT64:
		cs_sel = (u16)(msr_data + 32);
		if (msr_data == 0x0)
			return emulate_gp(ctxt, 0);
		ss_sel = cs_sel + 8;
		cs.d = 0;
		cs.l = 1;
		if (emul_is_noncanonical_address(rcx, ctxt) ||
		    emul_is_noncanonical_address(rdx, ctxt))
			return emulate_gp(ctxt, 0);
		break;
	}
	cs_sel |= SEGMENT_RPL_MASK;
	ss_sel |= SEGMENT_RPL_MASK;

	ops->set_segment(ctxt, cs_sel, &cs, 0, VCPU_SREG_CS);
	ops->set_segment(ctxt, ss_sel, &ss, 0, VCPU_SREG_SS);

	ctxt->_eip = rdx;
	ctxt->mode = usermode;
	*reg_write(ctxt, VCPU_REGS_RSP) = rcx;

	return X86EMUL_CONTINUE;
}

static bool emulator_bad_iopl(struct x86_emulate_ctxt *ctxt)
{
	int iopl;
	if (ctxt->mode == X86EMUL_MODE_REAL)
		return false;
	if (ctxt->mode == X86EMUL_MODE_VM86)
		return true;
	iopl = (ctxt->eflags & X86_EFLAGS_IOPL) >> X86_EFLAGS_IOPL_BIT;
	return ctxt->ops->cpl(ctxt) > iopl;
}

#define VMWARE_PORT_VMPORT	(0x5658)
#define VMWARE_PORT_VMRPC	(0x5659)

static bool emulator_io_port_access_allowed(struct x86_emulate_ctxt *ctxt,
					    u16 port, u16 len)
{
	const struct x86_emulate_ops *ops = ctxt->ops;
	struct desc_struct tr_seg;
	u32 base3;
	int r;
	u16 tr, io_bitmap_ptr, perm, bit_idx = port & 0x7;
	unsigned mask = (1 << len) - 1;
	unsigned long base;

	/*
	 * VMware allows access to these ports even if denied
	 * by TSS I/O permission bitmap. Mimic behavior.
	 */
	if (enable_vmware_backdoor &&
	    ((port == VMWARE_PORT_VMPORT) || (port == VMWARE_PORT_VMRPC)))
		return true;

	ops->get_segment(ctxt, &tr, &tr_seg, &base3, VCPU_SREG_TR);
	if (!tr_seg.p)
		return false;
	if (desc_limit_scaled(&tr_seg) < 103)
		return false;
	base = get_desc_base(&tr_seg);
#ifdef CONFIG_X86_64
	base |= ((u64)base3) << 32;
#endif
	r = ops->read_std(ctxt, base + 102, &io_bitmap_ptr, 2, NULL, true);
	if (r != X86EMUL_CONTINUE)
		return false;
	if (io_bitmap_ptr + port/8 > desc_limit_scaled(&tr_seg))
		return false;
	r = ops->read_std(ctxt, base + io_bitmap_ptr + port/8, &perm, 2, NULL, true);
	if (r != X86EMUL_CONTINUE)
		return false;
	if ((perm >> bit_idx) & mask)
		return false;
	return true;
}

static bool emulator_io_permitted(struct x86_emulate_ctxt *ctxt,
				  u16 port, u16 len)
{
	if (ctxt->perm_ok)
		return true;

	if (emulator_bad_iopl(ctxt))
		if (!emulator_io_port_access_allowed(ctxt, port, len))
			return false;

	ctxt->perm_ok = true;

	return true;
}

static void string_registers_quirk(struct x86_emulate_ctxt *ctxt)
{
	/*
	 * Intel CPUs mask the counter and pointers in quite strange
	 * manner when ECX is zero due to REP-string optimizations.
	 */
#ifdef CONFIG_X86_64
	if (ctxt->ad_bytes != 4 || !vendor_intel(ctxt))
		return;

	*reg_write(ctxt, VCPU_REGS_RCX) = 0;

	switch (ctxt->b) {
	case 0xa4:	/* movsb */
	case 0xa5:	/* movsd/w */
		*reg_rmw(ctxt, VCPU_REGS_RSI) &= (u32)-1;
		fallthrough;
	case 0xaa:	/* stosb */
	case 0xab:	/* stosd/w */
		*reg_rmw(ctxt, VCPU_REGS_RDI) &= (u32)-1;
	}
#endif
}

static void save_state_to_tss16(struct x86_emulate_ctxt *ctxt,
				struct tss_segment_16 *tss)
{
	tss->ip = ctxt->_eip;
	tss->flag = ctxt->eflags;
	tss->ax = reg_read(ctxt, VCPU_REGS_RAX);
	tss->cx = reg_read(ctxt, VCPU_REGS_RCX);
	tss->dx = reg_read(ctxt, VCPU_REGS_RDX);
	tss->bx = reg_read(ctxt, VCPU_REGS_RBX);
	tss->sp = reg_read(ctxt, VCPU_REGS_RSP);
	tss->bp = reg_read(ctxt, VCPU_REGS_RBP);
	tss->si = reg_read(ctxt, VCPU_REGS_RSI);
	tss->di = reg_read(ctxt, VCPU_REGS_RDI);

	tss->es = get_segment_selector(ctxt, VCPU_SREG_ES);
	tss->cs = get_segment_selector(ctxt, VCPU_SREG_CS);
	tss->ss = get_segment_selector(ctxt, VCPU_SREG_SS);
	tss->ds = get_segment_selector(ctxt, VCPU_SREG_DS);
	tss->ldt = get_segment_selector(ctxt, VCPU_SREG_LDTR);
}

static int load_state_from_tss16(struct x86_emulate_ctxt *ctxt,
				 struct tss_segment_16 *tss)
{
	int ret;
	u8 cpl;

	ctxt->_eip = tss->ip;
	ctxt->eflags = tss->flag | 2;
	*reg_write(ctxt, VCPU_REGS_RAX) = tss->ax;
	*reg_write(ctxt, VCPU_REGS_RCX) = tss->cx;
	*reg_write(ctxt, VCPU_REGS_RDX) = tss->dx;
	*reg_write(ctxt, VCPU_REGS_RBX) = tss->bx;
	*reg_write(ctxt, VCPU_REGS_RSP) = tss->sp;
	*reg_write(ctxt, VCPU_REGS_RBP) = tss->bp;
	*reg_write(ctxt, VCPU_REGS_RSI) = tss->si;
	*reg_write(ctxt, VCPU_REGS_RDI) = tss->di;

	/*
	 * SDM says that segment selectors are loaded before segment
	 * descriptors
	 */
	set_segment_selector(ctxt, tss->ldt, VCPU_SREG_LDTR);
	set_segment_selector(ctxt, tss->es, VCPU_SREG_ES);
	set_segment_selector(ctxt, tss->cs, VCPU_SREG_CS);
	set_segment_selector(ctxt, tss->ss, VCPU_SREG_SS);
	set_segment_selector(ctxt, tss->ds, VCPU_SREG_DS);

	cpl = tss->cs & 3;

	/*
	 * Now load segment descriptors. If fault happens at this stage
	 * it is handled in a context of new task
	 */
	ret = __load_segment_descriptor(ctxt, tss->ldt, VCPU_SREG_LDTR, cpl,
					X86_TRANSFER_TASK_SWITCH, NULL);
	if (ret != X86EMUL_CONTINUE)
		return ret;
	ret = __load_segment_descriptor(ctxt, tss->es, VCPU_SREG_ES, cpl,
					X86_TRANSFER_TASK_SWITCH, NULL);
	if (ret != X86EMUL_CONTINUE)
		return ret;
	ret = __load_segment_descriptor(ctxt, tss->cs, VCPU_SREG_CS, cpl,
					X86_TRANSFER_TASK_SWITCH, NULL);
	if (ret != X86EMUL_CONTINUE)
		return ret;
	ret = __load_segment_descriptor(ctxt, tss->ss, VCPU_SREG_SS, cpl,
					X86_TRANSFER_TASK_SWITCH, NULL);
	if (ret != X86EMUL_CONTINUE)
		return ret;
	ret = __load_segment_descriptor(ctxt, tss->ds, VCPU_SREG_DS, cpl,
					X86_TRANSFER_TASK_SWITCH, NULL);
	if (ret != X86EMUL_CONTINUE)
		return ret;

	return X86EMUL_CONTINUE;
}

static int task_switch_16(struct x86_emulate_ctxt *ctxt, u16 old_tss_sel,
			  ulong old_tss_base, struct desc_struct *new_desc)
{
	struct tss_segment_16 tss_seg;
	int ret;
	u32 new_tss_base = get_desc_base(new_desc);

	ret = linear_read_system(ctxt, old_tss_base, &tss_seg, sizeof(tss_seg));
	if (ret != X86EMUL_CONTINUE)
		return ret;

	save_state_to_tss16(ctxt, &tss_seg);

	ret = linear_write_system(ctxt, old_tss_base, &tss_seg, sizeof(tss_seg));
	if (ret != X86EMUL_CONTINUE)
		return ret;

	ret = linear_read_system(ctxt, new_tss_base, &tss_seg, sizeof(tss_seg));
	if (ret != X86EMUL_CONTINUE)
		return ret;

	if (old_tss_sel != 0xffff) {
		tss_seg.prev_task_link = old_tss_sel;

		ret = linear_write_system(ctxt, new_tss_base,
					  &tss_seg.prev_task_link,
					  sizeof(tss_seg.prev_task_link));
		if (ret != X86EMUL_CONTINUE)
			return ret;
	}

	return load_state_from_tss16(ctxt, &tss_seg);
}

static void save_state_to_tss32(struct x86_emulate_ctxt *ctxt,
				struct tss_segment_32 *tss)
{
	/* CR3 and ldt selector are not saved intentionally */
	tss->eip = ctxt->_eip;
	tss->eflags = ctxt->eflags;
	tss->eax = reg_read(ctxt, VCPU_REGS_RAX);
	tss->ecx = reg_read(ctxt, VCPU_REGS_RCX);
	tss->edx = reg_read(ctxt, VCPU_REGS_RDX);
	tss->ebx = reg_read(ctxt, VCPU_REGS_RBX);
	tss->esp = reg_read(ctxt, VCPU_REGS_RSP);
	tss->ebp = reg_read(ctxt, VCPU_REGS_RBP);
	tss->esi = reg_read(ctxt, VCPU_REGS_RSI);
	tss->edi = reg_read(ctxt, VCPU_REGS_RDI);

	tss->es = get_segment_selector(ctxt, VCPU_SREG_ES);
	tss->cs = get_segment_selector(ctxt, VCPU_SREG_CS);
	tss->ss = get_segment_selector(ctxt, VCPU_SREG_SS);
	tss->ds = get_segment_selector(ctxt, VCPU_SREG_DS);
	tss->fs = get_segment_selector(ctxt, VCPU_SREG_FS);
	tss->gs = get_segment_selector(ctxt, VCPU_SREG_GS);
}

static int load_state_from_tss32(struct x86_emulate_ctxt *ctxt,
				 struct tss_segment_32 *tss)
{
	int ret;
	u8 cpl;

	if (ctxt->ops->set_cr(ctxt, 3, tss->cr3))
		return emulate_gp(ctxt, 0);
	ctxt->_eip = tss->eip;
	ctxt->eflags = tss->eflags | 2;

	/* General purpose registers */
	*reg_write(ctxt, VCPU_REGS_RAX) = tss->eax;
	*reg_write(ctxt, VCPU_REGS_RCX) = tss->ecx;
	*reg_write(ctxt, VCPU_REGS_RDX) = tss->edx;
	*reg_write(ctxt, VCPU_REGS_RBX) = tss->ebx;
	*reg_write(ctxt, VCPU_REGS_RSP) = tss->esp;
	*reg_write(ctxt, VCPU_REGS_RBP) = tss->ebp;
	*reg_write(ctxt, VCPU_REGS_RSI) = tss->esi;
	*reg_write(ctxt, VCPU_REGS_RDI) = tss->edi;

	/*
	 * SDM says that segment selectors are loaded before segment
	 * descriptors.  This is important because CPL checks will
	 * use CS.RPL.
	 */
	set_segment_selector(ctxt, tss->ldt_selector, VCPU_SREG_LDTR);
	set_segment_selector(ctxt, tss->es, VCPU_SREG_ES);
	set_segment_selector(ctxt, tss->cs, VCPU_SREG_CS);
	set_segment_selector(ctxt, tss->ss, VCPU_SREG_SS);
	set_segment_selector(ctxt, tss->ds, VCPU_SREG_DS);
	set_segment_selector(ctxt, tss->fs, VCPU_SREG_FS);
	set_segment_selector(ctxt, tss->gs, VCPU_SREG_GS);

	/*
	 * If we're switching between Protected Mode and VM86, we need to make
	 * sure to update the mode before loading the segment descriptors so
	 * that the selectors are interpreted correctly.
	 */
	if (ctxt->eflags & X86_EFLAGS_VM) {
		ctxt->mode = X86EMUL_MODE_VM86;
		cpl = 3;
	} else {
		ctxt->mode = X86EMUL_MODE_PROT32;
		cpl = tss->cs & 3;
	}

	/*
	 * Now load segment descriptors. If fault happens at this stage
	 * it is handled in a context of new task
	 */
	ret = __load_segment_descriptor(ctxt, tss->ldt_selector, VCPU_SREG_LDTR,
					cpl, X86_TRANSFER_TASK_SWITCH, NULL);
	if (ret != X86EMUL_CONTINUE)
		return ret;
	ret = __load_segment_descriptor(ctxt, tss->es, VCPU_SREG_ES, cpl,
					X86_TRANSFER_TASK_SWITCH, NULL);
	if (ret != X86EMUL_CONTINUE)
		return ret;
	ret = __load_segment_descriptor(ctxt, tss->cs, VCPU_SREG_CS, cpl,
					X86_TRANSFER_TASK_SWITCH, NULL);
	if (ret != X86EMUL_CONTINUE)
		return ret;
	ret = __load_segment_descriptor(ctxt, tss->ss, VCPU_SREG_SS, cpl,
					X86_TRANSFER_TASK_SWITCH, NULL);
	if (ret != X86EMUL_CONTINUE)
		return ret;
	ret = __load_segment_descriptor(ctxt, tss->ds, VCPU_SREG_DS, cpl,
					X86_TRANSFER_TASK_SWITCH, NULL);
	if (ret != X86EMUL_CONTINUE)
		return ret;
	ret = __load_segment_descriptor(ctxt, tss->fs, VCPU_SREG_FS, cpl,
					X86_TRANSFER_TASK_SWITCH, NULL);
	if (ret != X86EMUL_CONTINUE)
		return ret;
	ret = __load_segment_descriptor(ctxt, tss->gs, VCPU_SREG_GS, cpl,
					X86_TRANSFER_TASK_SWITCH, NULL);

	return ret;
}

static int task_switch_32(struct x86_emulate_ctxt *ctxt, u16 old_tss_sel,
			  ulong old_tss_base, struct desc_struct *new_desc)
{
	struct tss_segment_32 tss_seg;
	int ret;
	u32 new_tss_base = get_desc_base(new_desc);
	u32 eip_offset = offsetof(struct tss_segment_32, eip);
	u32 ldt_sel_offset = offsetof(struct tss_segment_32, ldt_selector);

	ret = linear_read_system(ctxt, old_tss_base, &tss_seg, sizeof(tss_seg));
	if (ret != X86EMUL_CONTINUE)
		return ret;

	save_state_to_tss32(ctxt, &tss_seg);

	/* Only GP registers and segment selectors are saved */
	ret = linear_write_system(ctxt, old_tss_base + eip_offset, &tss_seg.eip,
				  ldt_sel_offset - eip_offset);
	if (ret != X86EMUL_CONTINUE)
		return ret;

	ret = linear_read_system(ctxt, new_tss_base, &tss_seg, sizeof(tss_seg));
	if (ret != X86EMUL_CONTINUE)
		return ret;

	if (old_tss_sel != 0xffff) {
		tss_seg.prev_task_link = old_tss_sel;

		ret = linear_write_system(ctxt, new_tss_base,
					  &tss_seg.prev_task_link,
					  sizeof(tss_seg.prev_task_link));
		if (ret != X86EMUL_CONTINUE)
			return ret;
	}

	return load_state_from_tss32(ctxt, &tss_seg);
}

static int emulator_do_task_switch(struct x86_emulate_ctxt *ctxt,
				   u16 tss_selector, int idt_index, int reason,
				   bool has_error_code, u32 error_code)
{
	const struct x86_emulate_ops *ops = ctxt->ops;
	struct desc_struct curr_tss_desc, next_tss_desc;
	int ret;
	u16 old_tss_sel = get_segment_selector(ctxt, VCPU_SREG_TR);
	ulong old_tss_base =
		ops->get_cached_segment_base(ctxt, VCPU_SREG_TR);
	u32 desc_limit;
	ulong desc_addr, dr7;

	/* FIXME: old_tss_base == ~0 ? */

	ret = read_segment_descriptor(ctxt, tss_selector, &next_tss_desc, &desc_addr);
	if (ret != X86EMUL_CONTINUE)
		return ret;
	ret = read_segment_descriptor(ctxt, old_tss_sel, &curr_tss_desc, &desc_addr);
	if (ret != X86EMUL_CONTINUE)
		return ret;

	/* FIXME: check that next_tss_desc is tss */

	/*
	 * Check privileges. The three cases are task switch caused by...
	 *
	 * 1. jmp/call/int to task gate: Check against DPL of the task gate
	 * 2. Exception/IRQ/iret: No check is performed
	 * 3. jmp/call to TSS/task-gate: No check is performed since the
	 *    hardware checks it before exiting.
	 */
	if (reason == TASK_SWITCH_GATE) {
		if (idt_index != -1) {
			/* Software interrupts */
			struct desc_struct task_gate_desc;
			int dpl;

			ret = read_interrupt_descriptor(ctxt, idt_index,
							&task_gate_desc);
			if (ret != X86EMUL_CONTINUE)
				return ret;

			dpl = task_gate_desc.dpl;
			if ((tss_selector & 3) > dpl || ops->cpl(ctxt) > dpl)
				return emulate_gp(ctxt, (idt_index << 3) | 0x2);
		}
	}

	desc_limit = desc_limit_scaled(&next_tss_desc);
	if (!next_tss_desc.p ||
	    ((desc_limit < 0x67 && (next_tss_desc.type & 8)) ||
	     desc_limit < 0x2b)) {
		return emulate_ts(ctxt, tss_selector & 0xfffc);
	}

	if (reason == TASK_SWITCH_IRET || reason == TASK_SWITCH_JMP) {
		curr_tss_desc.type &= ~(1 << 1); /* clear busy flag */
		write_segment_descriptor(ctxt, old_tss_sel, &curr_tss_desc);
	}

	if (reason == TASK_SWITCH_IRET)
		ctxt->eflags = ctxt->eflags & ~X86_EFLAGS_NT;

	/* set back link to prev task only if NT bit is set in eflags
	   note that old_tss_sel is not used after this point */
	if (reason != TASK_SWITCH_CALL && reason != TASK_SWITCH_GATE)
		old_tss_sel = 0xffff;

	if (next_tss_desc.type & 8)
		ret = task_switch_32(ctxt, old_tss_sel, old_tss_base, &next_tss_desc);
	else
		ret = task_switch_16(ctxt, old_tss_sel,
				     old_tss_base, &next_tss_desc);
	if (ret != X86EMUL_CONTINUE)
		return ret;

	if (reason == TASK_SWITCH_CALL || reason == TASK_SWITCH_GATE)
		ctxt->eflags = ctxt->eflags | X86_EFLAGS_NT;

	if (reason != TASK_SWITCH_IRET) {
		next_tss_desc.type |= (1 << 1); /* set busy flag */
		write_segment_descriptor(ctxt, tss_selector, &next_tss_desc);
	}

	ops->set_cr(ctxt, 0,  ops->get_cr(ctxt, 0) | X86_CR0_TS);
	ops->set_segment(ctxt, tss_selector, &next_tss_desc, 0, VCPU_SREG_TR);

	if (has_error_code) {
		ctxt->op_bytes = ctxt->ad_bytes = (next_tss_desc.type & 8) ? 4 : 2;
		ctxt->lock_prefix = 0;
		ctxt->src.val = (unsigned long) error_code;
		ret = em_push(ctxt);
	}

	ops->get_dr(ctxt, 7, &dr7);
	ops->set_dr(ctxt, 7, dr7 & ~(DR_LOCAL_ENABLE_MASK | DR_LOCAL_SLOWDOWN));

	return ret;
}

int emulator_task_switch(struct x86_emulate_ctxt *ctxt,
			 u16 tss_selector, int idt_index, int reason,
			 bool has_error_code, u32 error_code)
{
	int rc;

	invalidate_registers(ctxt);
	ctxt->_eip = ctxt->eip;
	ctxt->dst.type = OP_NONE;

	rc = emulator_do_task_switch(ctxt, tss_selector, idt_index, reason,
				     has_error_code, error_code);

	if (rc == X86EMUL_CONTINUE) {
		ctxt->eip = ctxt->_eip;
		writeback_registers(ctxt);
	}

	return (rc == X86EMUL_UNHANDLEABLE) ? EMULATION_FAILED : EMULATION_OK;
}

static void string_addr_inc(struct x86_emulate_ctxt *ctxt, int reg,
		struct operand *op)
{
	int df = (ctxt->eflags & X86_EFLAGS_DF) ? -op->count : op->count;

	register_address_increment(ctxt, reg, df * op->bytes);
	op->addr.mem.ea = register_address(ctxt, reg);
}

static int em_das(struct x86_emulate_ctxt *ctxt)
{
	u8 al, old_al;
	bool af, cf, old_cf;

	cf = ctxt->eflags & X86_EFLAGS_CF;
	al = ctxt->dst.val;

	old_al = al;
	old_cf = cf;
	cf = false;
	af = ctxt->eflags & X86_EFLAGS_AF;
	if ((al & 0x0f) > 9 || af) {
		al -= 6;
		cf = old_cf | (al >= 250);
		af = true;
	} else {
		af = false;
	}
	if (old_al > 0x99 || old_cf) {
		al -= 0x60;
		cf = true;
	}

	ctxt->dst.val = al;
	/* Set PF, ZF, SF */
	ctxt->src.type = OP_IMM;
	ctxt->src.val = 0;
	ctxt->src.bytes = 1;
	fastop(ctxt, em_or);
	ctxt->eflags &= ~(X86_EFLAGS_AF | X86_EFLAGS_CF);
	if (cf)
		ctxt->eflags |= X86_EFLAGS_CF;
	if (af)
		ctxt->eflags |= X86_EFLAGS_AF;
	return X86EMUL_CONTINUE;
}

static int em_aam(struct x86_emulate_ctxt *ctxt)
{
	u8 al, ah;

	if (ctxt->src.val == 0)
		return emulate_de(ctxt);

	al = ctxt->dst.val & 0xff;
	ah = al / ctxt->src.val;
	al %= ctxt->src.val;

	ctxt->dst.val = (ctxt->dst.val & 0xffff0000) | al | (ah << 8);

	/* Set PF, ZF, SF */
	ctxt->src.type = OP_IMM;
	ctxt->src.val = 0;
	ctxt->src.bytes = 1;
	fastop(ctxt, em_or);

	return X86EMUL_CONTINUE;
}

static int em_aad(struct x86_emulate_ctxt *ctxt)
{
	u8 al = ctxt->dst.val & 0xff;
	u8 ah = (ctxt->dst.val >> 8) & 0xff;

	al = (al + (ah * ctxt->src.val)) & 0xff;

	ctxt->dst.val = (ctxt->dst.val & 0xffff0000) | al;

	/* Set PF, ZF, SF */
	ctxt->src.type = OP_IMM;
	ctxt->src.val = 0;
	ctxt->src.bytes = 1;
	fastop(ctxt, em_or);

	return X86EMUL_CONTINUE;
}

static int em_call(struct x86_emulate_ctxt *ctxt)
{
	int rc;
	long rel = ctxt->src.val;

	ctxt->src.val = (unsigned long)ctxt->_eip;
	rc = jmp_rel(ctxt, rel);
	if (rc != X86EMUL_CONTINUE)
		return rc;
	return em_push(ctxt);
}

static int em_call_far(struct x86_emulate_ctxt *ctxt)
{
	u16 sel, old_cs;
	ulong old_eip;
	int rc;
	struct desc_struct old_desc, new_desc;
	const struct x86_emulate_ops *ops = ctxt->ops;
	int cpl = ctxt->ops->cpl(ctxt);
	enum x86emul_mode prev_mode = ctxt->mode;

	old_eip = ctxt->_eip;
	ops->get_segment(ctxt, &old_cs, &old_desc, NULL, VCPU_SREG_CS);

	memcpy(&sel, ctxt->src.valptr + ctxt->op_bytes, 2);
	rc = __load_segment_descriptor(ctxt, sel, VCPU_SREG_CS, cpl,
				       X86_TRANSFER_CALL_JMP, &new_desc);
	if (rc != X86EMUL_CONTINUE)
		return rc;

	rc = assign_eip_far(ctxt, ctxt->src.val);
	if (rc != X86EMUL_CONTINUE)
		goto fail;

	ctxt->src.val = old_cs;
	rc = em_push(ctxt);
	if (rc != X86EMUL_CONTINUE)
		goto fail;

	ctxt->src.val = old_eip;
	rc = em_push(ctxt);
	/* If we failed, we tainted the memory, but the very least we should
	   restore cs */
	if (rc != X86EMUL_CONTINUE) {
		pr_warn_once("faulting far call emulation tainted memory\n");
		goto fail;
	}
	return rc;
fail:
	ops->set_segment(ctxt, old_cs, &old_desc, 0, VCPU_SREG_CS);
	ctxt->mode = prev_mode;
	return rc;

}

static int em_ret_near_imm(struct x86_emulate_ctxt *ctxt)
{
	int rc;
	unsigned long eip;

	rc = emulate_pop(ctxt, &eip, ctxt->op_bytes);
	if (rc != X86EMUL_CONTINUE)
		return rc;
	rc = assign_eip_near(ctxt, eip);
	if (rc != X86EMUL_CONTINUE)
		return rc;
	rsp_increment(ctxt, ctxt->src.val);
	return X86EMUL_CONTINUE;
}

static int em_xchg(struct x86_emulate_ctxt *ctxt)
{
	/* Write back the register source. */
	ctxt->src.val = ctxt->dst.val;
	write_register_operand(&ctxt->src);

	/* Write back the memory destination with implicit LOCK prefix. */
	ctxt->dst.val = ctxt->src.orig_val;
	ctxt->lock_prefix = 1;
	return X86EMUL_CONTINUE;
}

static int em_imul_3op(struct x86_emulate_ctxt *ctxt)
{
	ctxt->dst.val = ctxt->src2.val;
	return fastop(ctxt, em_imul);
}

static int em_cwd(struct x86_emulate_ctxt *ctxt)
{
	ctxt->dst.type = OP_REG;
	ctxt->dst.bytes = ctxt->src.bytes;
	ctxt->dst.addr.reg = reg_rmw(ctxt, VCPU_REGS_RDX);
	ctxt->dst.val = ~((ctxt->src.val >> (ctxt->src.bytes * 8 - 1)) - 1);

	return X86EMUL_CONTINUE;
}

static int em_rdpid(struct x86_emulate_ctxt *ctxt)
{
	u64 tsc_aux = 0;

	if (!ctxt->ops->guest_has_rdpid(ctxt))
		return emulate_ud(ctxt);

	ctxt->ops->get_msr(ctxt, MSR_TSC_AUX, &tsc_aux);
	ctxt->dst.val = tsc_aux;
	return X86EMUL_CONTINUE;
}

static int em_rdtsc(struct x86_emulate_ctxt *ctxt)
{
	u64 tsc = 0;

	ctxt->ops->get_msr(ctxt, MSR_IA32_TSC, &tsc);
	*reg_write(ctxt, VCPU_REGS_RAX) = (u32)tsc;
	*reg_write(ctxt, VCPU_REGS_RDX) = tsc >> 32;
	return X86EMUL_CONTINUE;
}

static int em_rdpmc(struct x86_emulate_ctxt *ctxt)
{
	u64 pmc;

	if (ctxt->ops->read_pmc(ctxt, reg_read(ctxt, VCPU_REGS_RCX), &pmc))
		return emulate_gp(ctxt, 0);
	*reg_write(ctxt, VCPU_REGS_RAX) = (u32)pmc;
	*reg_write(ctxt, VCPU_REGS_RDX) = pmc >> 32;
	return X86EMUL_CONTINUE;
}

static int em_mov(struct x86_emulate_ctxt *ctxt)
{
	memcpy(ctxt->dst.valptr, ctxt->src.valptr, sizeof(ctxt->src.valptr));
	return X86EMUL_CONTINUE;
}

static int em_movbe(struct x86_emulate_ctxt *ctxt)
{
	u16 tmp;

	if (!ctxt->ops->guest_has_movbe(ctxt))
		return emulate_ud(ctxt);

	switch (ctxt->op_bytes) {
	case 2:
		/*
		 * From MOVBE definition: "...When the operand size is 16 bits,
		 * the upper word of the destination register remains unchanged
		 * ..."
		 *
		 * Both casting ->valptr and ->val to u16 breaks strict aliasing
		 * rules so we have to do the operation almost per hand.
		 */
		tmp = (u16)ctxt->src.val;
		ctxt->dst.val &= ~0xffffUL;
		ctxt->dst.val |= (unsigned long)swab16(tmp);
		break;
	case 4:
		ctxt->dst.val = swab32((u32)ctxt->src.val);
		break;
	case 8:
		ctxt->dst.val = swab64(ctxt->src.val);
		break;
	default:
		BUG();
	}
	return X86EMUL_CONTINUE;
}

static int em_cr_write(struct x86_emulate_ctxt *ctxt)
{
	int cr_num = ctxt->modrm_reg;
	int r;

	if (ctxt->ops->set_cr(ctxt, cr_num, ctxt->src.val))
		return emulate_gp(ctxt, 0);

	/* Disable writeback. */
	ctxt->dst.type = OP_NONE;

	if (cr_num == 0) {
		/*
		 * CR0 write might have updated CR0.PE and/or CR0.PG
		 * which can affect the cpu's execution mode.
		 */
		r = emulator_recalc_and_set_mode(ctxt);
		if (r != X86EMUL_CONTINUE)
			return r;
	}

	return X86EMUL_CONTINUE;
}

static int em_dr_write(struct x86_emulate_ctxt *ctxt)
{
	unsigned long val;

	if (ctxt->mode == X86EMUL_MODE_PROT64)
		val = ctxt->src.val & ~0ULL;
	else
		val = ctxt->src.val & ~0U;

	/* #UD condition is already handled. */
	if (ctxt->ops->set_dr(ctxt, ctxt->modrm_reg, val) < 0)
		return emulate_gp(ctxt, 0);

	/* Disable writeback. */
	ctxt->dst.type = OP_NONE;
	return X86EMUL_CONTINUE;
}

static int em_wrmsr(struct x86_emulate_ctxt *ctxt)
{
	u64 msr_index = reg_read(ctxt, VCPU_REGS_RCX);
	u64 msr_data;
	int r;

	msr_data = (u32)reg_read(ctxt, VCPU_REGS_RAX)
		| ((u64)reg_read(ctxt, VCPU_REGS_RDX) << 32);
	r = ctxt->ops->set_msr_with_filter(ctxt, msr_index, msr_data);

	if (r == X86EMUL_PROPAGATE_FAULT)
		return emulate_gp(ctxt, 0);

	return r;
}

static int em_rdmsr(struct x86_emulate_ctxt *ctxt)
{
	u64 msr_index = reg_read(ctxt, VCPU_REGS_RCX);
	u64 msr_data;
	int r;

	r = ctxt->ops->get_msr_with_filter(ctxt, msr_index, &msr_data);

	if (r == X86EMUL_PROPAGATE_FAULT)
		return emulate_gp(ctxt, 0);

	if (r == X86EMUL_CONTINUE) {
		*reg_write(ctxt, VCPU_REGS_RAX) = (u32)msr_data;
		*reg_write(ctxt, VCPU_REGS_RDX) = msr_data >> 32;
	}
	return r;
}

static int em_store_sreg(struct x86_emulate_ctxt *ctxt, int segment)
{
	if (segment > VCPU_SREG_GS &&
	    (ctxt->ops->get_cr(ctxt, 4) & X86_CR4_UMIP) &&
	    ctxt->ops->cpl(ctxt) > 0)
		return emulate_gp(ctxt, 0);

	ctxt->dst.val = get_segment_selector(ctxt, segment);
	if (ctxt->dst.bytes == 4 && ctxt->dst.type == OP_MEM)
		ctxt->dst.bytes = 2;
	return X86EMUL_CONTINUE;
}

static int em_mov_rm_sreg(struct x86_emulate_ctxt *ctxt)
{
	if (ctxt->modrm_reg > VCPU_SREG_GS)
		return emulate_ud(ctxt);

	return em_store_sreg(ctxt, ctxt->modrm_reg);
}

static int em_mov_sreg_rm(struct x86_emulate_ctxt *ctxt)
{
	u16 sel = ctxt->src.val;

	if (ctxt->modrm_reg == VCPU_SREG_CS || ctxt->modrm_reg > VCPU_SREG_GS)
		return emulate_ud(ctxt);

	if (ctxt->modrm_reg == VCPU_SREG_SS)
		ctxt->interruptibility = KVM_X86_SHADOW_INT_MOV_SS;

	/* Disable writeback. */
	ctxt->dst.type = OP_NONE;
	return load_segment_descriptor(ctxt, sel, ctxt->modrm_reg);
}

static int em_sldt(struct x86_emulate_ctxt *ctxt)
{
	return em_store_sreg(ctxt, VCPU_SREG_LDTR);
}

static int em_lldt(struct x86_emulate_ctxt *ctxt)
{
	u16 sel = ctxt->src.val;

	/* Disable writeback. */
	ctxt->dst.type = OP_NONE;
	return load_segment_descriptor(ctxt, sel, VCPU_SREG_LDTR);
}

static int em_str(struct x86_emulate_ctxt *ctxt)
{
	return em_store_sreg(ctxt, VCPU_SREG_TR);
}

static int em_ltr(struct x86_emulate_ctxt *ctxt)
{
	u16 sel = ctxt->src.val;

	/* Disable writeback. */
	ctxt->dst.type = OP_NONE;
	return load_segment_descriptor(ctxt, sel, VCPU_SREG_TR);
}

static int em_invlpg(struct x86_emulate_ctxt *ctxt)
{
	int rc;
	ulong linear;

	rc = linearize(ctxt, ctxt->src.addr.mem, 1, false, &linear);
	if (rc == X86EMUL_CONTINUE)
		ctxt->ops->invlpg(ctxt, linear);
	/* Disable writeback. */
	ctxt->dst.type = OP_NONE;
	return X86EMUL_CONTINUE;
}

static int em_clts(struct x86_emulate_ctxt *ctxt)
{
	ulong cr0;

	cr0 = ctxt->ops->get_cr(ctxt, 0);
	cr0 &= ~X86_CR0_TS;
	ctxt->ops->set_cr(ctxt, 0, cr0);
	return X86EMUL_CONTINUE;
}

static int em_hypercall(struct x86_emulate_ctxt *ctxt)
{
	int rc = ctxt->ops->fix_hypercall(ctxt);

	if (rc != X86EMUL_CONTINUE)
		return rc;

	/* Let the processor re-execute the fixed hypercall */
	ctxt->_eip = ctxt->eip;
	/* Disable writeback. */
	ctxt->dst.type = OP_NONE;
	return X86EMUL_CONTINUE;
}

static int emulate_store_desc_ptr(struct x86_emulate_ctxt *ctxt,
				  void (*get)(struct x86_emulate_ctxt *ctxt,
					      struct desc_ptr *ptr))
{
	struct desc_ptr desc_ptr;

	if ((ctxt->ops->get_cr(ctxt, 4) & X86_CR4_UMIP) &&
	    ctxt->ops->cpl(ctxt) > 0)
		return emulate_gp(ctxt, 0);

	if (ctxt->mode == X86EMUL_MODE_PROT64)
		ctxt->op_bytes = 8;
	get(ctxt, &desc_ptr);
	if (ctxt->op_bytes == 2) {
		ctxt->op_bytes = 4;
		desc_ptr.address &= 0x00ffffff;
	}
	/* Disable writeback. */
	ctxt->dst.type = OP_NONE;
	return segmented_write_std(ctxt, ctxt->dst.addr.mem,
				   &desc_ptr, 2 + ctxt->op_bytes);
}

static int em_sgdt(struct x86_emulate_ctxt *ctxt)
{
	return emulate_store_desc_ptr(ctxt, ctxt->ops->get_gdt);
}

static int em_sidt(struct x86_emulate_ctxt *ctxt)
{
	return emulate_store_desc_ptr(ctxt, ctxt->ops->get_idt);
}

static int em_lgdt_lidt(struct x86_emulate_ctxt *ctxt, bool lgdt)
{
	struct desc_ptr desc_ptr;
	int rc;

	if (ctxt->mode == X86EMUL_MODE_PROT64)
		ctxt->op_bytes = 8;
	rc = read_descriptor(ctxt, ctxt->src.addr.mem,
			     &desc_ptr.size, &desc_ptr.address,
			     ctxt->op_bytes);
	if (rc != X86EMUL_CONTINUE)
		return rc;
	if (ctxt->mode == X86EMUL_MODE_PROT64 &&
	    emul_is_noncanonical_address(desc_ptr.address, ctxt))
		return emulate_gp(ctxt, 0);
	if (lgdt)
		ctxt->ops->set_gdt(ctxt, &desc_ptr);
	else
		ctxt->ops->set_idt(ctxt, &desc_ptr);
	/* Disable writeback. */
	ctxt->dst.type = OP_NONE;
	return X86EMUL_CONTINUE;
}

static int em_lgdt(struct x86_emulate_ctxt *ctxt)
{
	return em_lgdt_lidt(ctxt, true);
}

static int em_lidt(struct x86_emulate_ctxt *ctxt)
{
	return em_lgdt_lidt(ctxt, false);
}

static int em_smsw(struct x86_emulate_ctxt *ctxt)
{
	if ((ctxt->ops->get_cr(ctxt, 4) & X86_CR4_UMIP) &&
	    ctxt->ops->cpl(ctxt) > 0)
		return emulate_gp(ctxt, 0);

	if (ctxt->dst.type == OP_MEM)
		ctxt->dst.bytes = 2;
	ctxt->dst.val = ctxt->ops->get_cr(ctxt, 0);
	return X86EMUL_CONTINUE;
}

static int em_lmsw(struct x86_emulate_ctxt *ctxt)
{
	ctxt->ops->set_cr(ctxt, 0, (ctxt->ops->get_cr(ctxt, 0) & ~0x0eul)
			  | (ctxt->src.val & 0x0f));
	ctxt->dst.type = OP_NONE;
	return X86EMUL_CONTINUE;
}

static int em_loop(struct x86_emulate_ctxt *ctxt)
{
	int rc = X86EMUL_CONTINUE;

	register_address_increment(ctxt, VCPU_REGS_RCX, -1);
	if ((address_mask(ctxt, reg_read(ctxt, VCPU_REGS_RCX)) != 0) &&
	    (ctxt->b == 0xe2 || test_cc(ctxt->b ^ 0x5, ctxt->eflags)))
		rc = jmp_rel(ctxt, ctxt->src.val);

	return rc;
}

static int em_jcxz(struct x86_emulate_ctxt *ctxt)
{
	int rc = X86EMUL_CONTINUE;

	if (address_mask(ctxt, reg_read(ctxt, VCPU_REGS_RCX)) == 0)
		rc = jmp_rel(ctxt, ctxt->src.val);

	return rc;
}

static int em_in(struct x86_emulate_ctxt *ctxt)
{
	if (!pio_in_emulated(ctxt, ctxt->dst.bytes, ctxt->src.val,
			     &ctxt->dst.val))
		return X86EMUL_IO_NEEDED;

	return X86EMUL_CONTINUE;
}

static int em_out(struct x86_emulate_ctxt *ctxt)
{
	ctxt->ops->pio_out_emulated(ctxt, ctxt->src.bytes, ctxt->dst.val,
				    &ctxt->src.val, 1);
	/* Disable writeback. */
	ctxt->dst.type = OP_NONE;
	return X86EMUL_CONTINUE;
}

static int em_cli(struct x86_emulate_ctxt *ctxt)
{
	if (emulator_bad_iopl(ctxt))
		return emulate_gp(ctxt, 0);

	ctxt->eflags &= ~X86_EFLAGS_IF;
	return X86EMUL_CONTINUE;
}

static int em_sti(struct x86_emulate_ctxt *ctxt)
{
	if (emulator_bad_iopl(ctxt))
		return emulate_gp(ctxt, 0);

	ctxt->interruptibility = KVM_X86_SHADOW_INT_STI;
	ctxt->eflags |= X86_EFLAGS_IF;
	return X86EMUL_CONTINUE;
}

static int em_cpuid(struct x86_emulate_ctxt *ctxt)
{
	u32 eax, ebx, ecx, edx;
	u64 msr = 0;

	ctxt->ops->get_msr(ctxt, MSR_MISC_FEATURES_ENABLES, &msr);
	if (msr & MSR_MISC_FEATURES_ENABLES_CPUID_FAULT &&
	    ctxt->ops->cpl(ctxt)) {
		return emulate_gp(ctxt, 0);
	}

	eax = reg_read(ctxt, VCPU_REGS_RAX);
	ecx = reg_read(ctxt, VCPU_REGS_RCX);
	ctxt->ops->get_cpuid(ctxt, &eax, &ebx, &ecx, &edx, false);
	*reg_write(ctxt, VCPU_REGS_RAX) = eax;
	*reg_write(ctxt, VCPU_REGS_RBX) = ebx;
	*reg_write(ctxt, VCPU_REGS_RCX) = ecx;
	*reg_write(ctxt, VCPU_REGS_RDX) = edx;
	return X86EMUL_CONTINUE;
}

static int em_sahf(struct x86_emulate_ctxt *ctxt)
{
	u32 flags;

	flags = X86_EFLAGS_CF | X86_EFLAGS_PF | X86_EFLAGS_AF | X86_EFLAGS_ZF |
		X86_EFLAGS_SF;
	flags &= *reg_rmw(ctxt, VCPU_REGS_RAX) >> 8;

	ctxt->eflags &= ~0xffUL;
	ctxt->eflags |= flags | X86_EFLAGS_FIXED;
	return X86EMUL_CONTINUE;
}

static int em_lahf(struct x86_emulate_ctxt *ctxt)
{
	*reg_rmw(ctxt, VCPU_REGS_RAX) &= ~0xff00UL;
	*reg_rmw(ctxt, VCPU_REGS_RAX) |= (ctxt->eflags & 0xff) << 8;
	return X86EMUL_CONTINUE;
}

static int em_bswap(struct x86_emulate_ctxt *ctxt)
{
	switch (ctxt->op_bytes) {
#ifdef CONFIG_X86_64
	case 8:
		asm("bswap %0" : "+r"(ctxt->dst.val));
		break;
#endif
	default:
		asm("bswap %0" : "+r"(*(u32 *)&ctxt->dst.val));
		break;
	}
	return X86EMUL_CONTINUE;
}

static int em_clflush(struct x86_emulate_ctxt *ctxt)
{
	/* emulating clflush regardless of cpuid */
	return X86EMUL_CONTINUE;
}

static int em_clflushopt(struct x86_emulate_ctxt *ctxt)
{
	/* emulating clflushopt regardless of cpuid */
	return X86EMUL_CONTINUE;
}

static int em_movsxd(struct x86_emulate_ctxt *ctxt)
{
	ctxt->dst.val = (s32) ctxt->src.val;
	return X86EMUL_CONTINUE;
}

static int check_fxsr(struct x86_emulate_ctxt *ctxt)
{
	if (!ctxt->ops->guest_has_fxsr(ctxt))
		return emulate_ud(ctxt);

	if (ctxt->ops->get_cr(ctxt, 0) & (X86_CR0_TS | X86_CR0_EM))
		return emulate_nm(ctxt);

	/*
	 * Don't emulate a case that should never be hit, instead of working
	 * around a lack of fxsave64/fxrstor64 on old compilers.
	 */
	if (ctxt->mode >= X86EMUL_MODE_PROT64)
		return X86EMUL_UNHANDLEABLE;

	return X86EMUL_CONTINUE;
}

/*
 * Hardware doesn't save and restore XMM 0-7 without CR4.OSFXSR, but does save
 * and restore MXCSR.
 */
static size_t __fxstate_size(int nregs)
{
	return offsetof(struct fxregs_state, xmm_space[0]) + nregs * 16;
}

static inline size_t fxstate_size(struct x86_emulate_ctxt *ctxt)
{
	bool cr4_osfxsr;
	if (ctxt->mode == X86EMUL_MODE_PROT64)
		return __fxstate_size(16);

	cr4_osfxsr = ctxt->ops->get_cr(ctxt, 4) & X86_CR4_OSFXSR;
	return __fxstate_size(cr4_osfxsr ? 8 : 0);
}

/*
 * FXSAVE and FXRSTOR have 4 different formats depending on execution mode,
 *  1) 16 bit mode
 *  2) 32 bit mode
 *     - like (1), but FIP and FDP (foo) are only 16 bit.  At least Intel CPUs
 *       preserve whole 32 bit values, though, so (1) and (2) are the same wrt.
 *       save and restore
 *  3) 64-bit mode with REX.W prefix
 *     - like (2), but XMM 8-15 are being saved and restored
 *  4) 64-bit mode without REX.W prefix
 *     - like (3), but FIP and FDP are 64 bit
 *
 * Emulation uses (3) for (1) and (2) and preserves XMM 8-15 to reach the
 * desired result.  (4) is not emulated.
 *
 * Note: Guest and host CPUID.(EAX=07H,ECX=0H):EBX[bit 13] (deprecate FPU CS
 * and FPU DS) should match.
 */
static int em_fxsave(struct x86_emulate_ctxt *ctxt)
{
	struct fxregs_state fx_state;
	int rc;

	rc = check_fxsr(ctxt);
	if (rc != X86EMUL_CONTINUE)
		return rc;

	kvm_fpu_get();

	rc = asm_safe("fxsave %[fx]", , [fx] "+m"(fx_state));

	kvm_fpu_put();

	if (rc != X86EMUL_CONTINUE)
		return rc;

	return segmented_write_std(ctxt, ctxt->memop.addr.mem, &fx_state,
		                   fxstate_size(ctxt));
}

/*
 * FXRSTOR might restore XMM registers not provided by the guest. Fill
 * in the host registers (via FXSAVE) instead, so they won't be modified.
 * (preemption has to stay disabled until FXRSTOR).
 *
 * Use noinline to keep the stack for other functions called by callers small.
 */
static noinline int fxregs_fixup(struct fxregs_state *fx_state,
				 const size_t used_size)
{
	struct fxregs_state fx_tmp;
	int rc;

	rc = asm_safe("fxsave %[fx]", , [fx] "+m"(fx_tmp));
	memcpy((void *)fx_state + used_size, (void *)&fx_tmp + used_size,
	       __fxstate_size(16) - used_size);

	return rc;
}

static int em_fxrstor(struct x86_emulate_ctxt *ctxt)
{
	struct fxregs_state fx_state;
	int rc;
	size_t size;

	rc = check_fxsr(ctxt);
	if (rc != X86EMUL_CONTINUE)
		return rc;

	size = fxstate_size(ctxt);
	rc = segmented_read_std(ctxt, ctxt->memop.addr.mem, &fx_state, size);
	if (rc != X86EMUL_CONTINUE)
		return rc;

	kvm_fpu_get();

	if (size < __fxstate_size(16)) {
		rc = fxregs_fixup(&fx_state, size);
		if (rc != X86EMUL_CONTINUE)
			goto out;
	}

	if (fx_state.mxcsr >> 16) {
		rc = emulate_gp(ctxt, 0);
		goto out;
	}

	if (rc == X86EMUL_CONTINUE)
		rc = asm_safe("fxrstor %[fx]", : [fx] "m"(fx_state));

out:
	kvm_fpu_put();

	return rc;
}

static int em_xsetbv(struct x86_emulate_ctxt *ctxt)
{
	u32 eax, ecx, edx;

	if (!(ctxt->ops->get_cr(ctxt, 4) & X86_CR4_OSXSAVE))
		return emulate_ud(ctxt);

	eax = reg_read(ctxt, VCPU_REGS_RAX);
	edx = reg_read(ctxt, VCPU_REGS_RDX);
	ecx = reg_read(ctxt, VCPU_REGS_RCX);

	if (ctxt->ops->set_xcr(ctxt, ecx, ((u64)edx << 32) | eax))
		return emulate_gp(ctxt, 0);

	return X86EMUL_CONTINUE;
}

static bool valid_cr(int nr)
{
	switch (nr) {
	case 0:
	case 2 ... 4:
	case 8:
		return true;
	default:
		return false;
	}
}

static int check_cr_access(struct x86_emulate_ctxt *ctxt)
{
	if (!valid_cr(ctxt->modrm_reg))
		return emulate_ud(ctxt);

	return X86EMUL_CONTINUE;
}

static int check_dr7_gd(struct x86_emulate_ctxt *ctxt)
{
	unsigned long dr7;

	ctxt->ops->get_dr(ctxt, 7, &dr7);

	return dr7 & DR7_GD;
}

static int check_dr_read(struct x86_emulate_ctxt *ctxt)
{
	int dr = ctxt->modrm_reg;
	u64 cr4;

	if (dr > 7)
		return emulate_ud(ctxt);

	cr4 = ctxt->ops->get_cr(ctxt, 4);
	if ((cr4 & X86_CR4_DE) && (dr == 4 || dr == 5))
		return emulate_ud(ctxt);

	if (check_dr7_gd(ctxt)) {
		ulong dr6;

		ctxt->ops->get_dr(ctxt, 6, &dr6);
		dr6 &= ~DR_TRAP_BITS;
		dr6 |= DR6_BD | DR6_ACTIVE_LOW;
		ctxt->ops->set_dr(ctxt, 6, dr6);
		return emulate_db(ctxt);
	}

	return X86EMUL_CONTINUE;
}

static int check_dr_write(struct x86_emulate_ctxt *ctxt)
{
	u64 new_val = ctxt->src.val64;
	int dr = ctxt->modrm_reg;

	if ((dr == 6 || dr == 7) && (new_val & 0xffffffff00000000ULL))
		return emulate_gp(ctxt, 0);

	return check_dr_read(ctxt);
}

static int check_svme(struct x86_emulate_ctxt *ctxt)
{
	u64 efer = 0;

	ctxt->ops->get_msr(ctxt, MSR_EFER, &efer);

	if (!(efer & EFER_SVME))
		return emulate_ud(ctxt);

	return X86EMUL_CONTINUE;
}

static int check_svme_pa(struct x86_emulate_ctxt *ctxt)
{
	u64 rax = reg_read(ctxt, VCPU_REGS_RAX);

	/* Valid physical address? */
	if (rax & 0xffff000000000000ULL)
		return emulate_gp(ctxt, 0);

	return check_svme(ctxt);
}

static int check_rdtsc(struct x86_emulate_ctxt *ctxt)
{
	u64 cr4 = ctxt->ops->get_cr(ctxt, 4);

	if (cr4 & X86_CR4_TSD && ctxt->ops->cpl(ctxt))
		return emulate_gp(ctxt, 0);

	return X86EMUL_CONTINUE;
}

static int check_rdpmc(struct x86_emulate_ctxt *ctxt)
{
	u64 cr4 = ctxt->ops->get_cr(ctxt, 4);
	u64 rcx = reg_read(ctxt, VCPU_REGS_RCX);

	/*
	 * VMware allows access to these Pseduo-PMCs even when read via RDPMC
	 * in Ring3 when CR4.PCE=0.
	 */
	if (enable_vmware_backdoor && is_vmware_backdoor_pmc(rcx))
		return X86EMUL_CONTINUE;

	/*
	 * If CR4.PCE is set, the SDM requires CPL=0 or CR0.PE=0.  The CR0.PE
	 * check however is unnecessary because CPL is always 0 outside
	 * protected mode.
	 */
	if ((!(cr4 & X86_CR4_PCE) && ctxt->ops->cpl(ctxt)) ||
	    ctxt->ops->check_pmc(ctxt, rcx))
		return emulate_gp(ctxt, 0);

	return X86EMUL_CONTINUE;
}

static int check_perm_in(struct x86_emulate_ctxt *ctxt)
{
	ctxt->dst.bytes = min(ctxt->dst.bytes, 4u);
	if (!emulator_io_permitted(ctxt, ctxt->src.val, ctxt->dst.bytes))
		return emulate_gp(ctxt, 0);

	return X86EMUL_CONTINUE;
}

static int check_perm_out(struct x86_emulate_ctxt *ctxt)
{
	ctxt->src.bytes = min(ctxt->src.bytes, 4u);
	if (!emulator_io_permitted(ctxt, ctxt->dst.val, ctxt->src.bytes))
		return emulate_gp(ctxt, 0);

	return X86EMUL_CONTINUE;
}

#define D(_y) { .flags = (_y) }
#define DI(_y, _i) { .flags = (_y)|Intercept, .intercept = x86_intercept_##_i }
#define DIP(_y, _i, _p) { .flags = (_y)|Intercept|CheckPerm, \
		      .intercept = x86_intercept_##_i, .check_perm = (_p) }
#define N    D(NotImpl)
#define EXT(_f, _e) { .flags = ((_f) | RMExt), .u.group = (_e) }
#define G(_f, _g) { .flags = ((_f) | Group | ModRM), .u.group = (_g) }
#define GD(_f, _g) { .flags = ((_f) | GroupDual | ModRM), .u.gdual = (_g) }
#define ID(_f, _i) { .flags = ((_f) | InstrDual | ModRM), .u.idual = (_i) }
#define MD(_f, _m) { .flags = ((_f) | ModeDual), .u.mdual = (_m) }
#define E(_f, _e) { .flags = ((_f) | Escape | ModRM), .u.esc = (_e) }
#define I(_f, _e) { .flags = (_f), .u.execute = (_e) }
#define F(_f, _e) { .flags = (_f) | Fastop, .u.fastop = (_e) }
#define II(_f, _e, _i) \
	{ .flags = (_f)|Intercept, .u.execute = (_e), .intercept = x86_intercept_##_i }
#define IIP(_f, _e, _i, _p) \
	{ .flags = (_f)|Intercept|CheckPerm, .u.execute = (_e), \
	  .intercept = x86_intercept_##_i, .check_perm = (_p) }
#define GP(_f, _g) { .flags = ((_f) | Prefix), .u.gprefix = (_g) }

#define D2bv(_f)      D((_f) | ByteOp), D(_f)
#define D2bvIP(_f, _i, _p) DIP((_f) | ByteOp, _i, _p), DIP(_f, _i, _p)
#define I2bv(_f, _e)  I((_f) | ByteOp, _e), I(_f, _e)
#define F2bv(_f, _e)  F((_f) | ByteOp, _e), F(_f, _e)
#define I2bvIP(_f, _e, _i, _p) \
	IIP((_f) | ByteOp, _e, _i, _p), IIP(_f, _e, _i, _p)

#define F6ALU(_f, _e) F2bv((_f) | DstMem | SrcReg | ModRM, _e),		\
		F2bv(((_f) | DstReg | SrcMem | ModRM) & ~Lock, _e),	\
		F2bv(((_f) & ~Lock) | DstAcc | SrcImm, _e)

static const struct opcode group7_rm0[] = {
	N,
	I(SrcNone | Priv | EmulateOnUD,	em_hypercall),
	N, N, N, N, N, N,
};

static const struct opcode group7_rm1[] = {
	DI(SrcNone | Priv, monitor),
	DI(SrcNone | Priv, mwait),
	N, N, N, N, N, N,
};

static const struct opcode group7_rm2[] = {
	N,
	II(ImplicitOps | Priv,			em_xsetbv,	xsetbv),
	N, N, N, N, N, N,
};

static const struct opcode group7_rm3[] = {
	DIP(SrcNone | Prot | Priv,		vmrun,		check_svme_pa),
	II(SrcNone  | Prot | EmulateOnUD,	em_hypercall,	vmmcall),
	DIP(SrcNone | Prot | Priv,		vmload,		check_svme_pa),
	DIP(SrcNone | Prot | Priv,		vmsave,		check_svme_pa),
	DIP(SrcNone | Prot | Priv,		stgi,		check_svme),
	DIP(SrcNone | Prot | Priv,		clgi,		check_svme),
	DIP(SrcNone | Prot | Priv,		skinit,		check_svme),
	DIP(SrcNone | Prot | Priv,		invlpga,	check_svme),
};

static const struct opcode group7_rm7[] = {
	N,
	DIP(SrcNone, rdtscp, check_rdtsc),
	N, N, N, N, N, N,
};

static const struct opcode group1[] = {
	F(Lock, em_add),
	F(Lock | PageTable, em_or),
	F(Lock, em_adc),
	F(Lock, em_sbb),
	F(Lock | PageTable, em_and),
	F(Lock, em_sub),
	F(Lock, em_xor),
	F(NoWrite, em_cmp),
};

static const struct opcode group1A[] = {
	I(DstMem | SrcNone | Mov | Stack | IncSP | TwoMemOp, em_pop), N, N, N, N, N, N, N,
};

static const struct opcode group2[] = {
	F(DstMem | ModRM, em_rol),
	F(DstMem | ModRM, em_ror),
	F(DstMem | ModRM, em_rcl),
	F(DstMem | ModRM, em_rcr),
	F(DstMem | ModRM, em_shl),
	F(DstMem | ModRM, em_shr),
	F(DstMem | ModRM, em_shl),
	F(DstMem | ModRM, em_sar),
};

static const struct opcode group3[] = {
	F(DstMem | SrcImm | NoWrite, em_test),
	F(DstMem | SrcImm | NoWrite, em_test),
	F(DstMem | SrcNone | Lock, em_not),
	F(DstMem | SrcNone | Lock, em_neg),
	F(DstXacc | Src2Mem, em_mul_ex),
	F(DstXacc | Src2Mem, em_imul_ex),
	F(DstXacc | Src2Mem, em_div_ex),
	F(DstXacc | Src2Mem, em_idiv_ex),
};

static const struct opcode group4[] = {
	F(ByteOp | DstMem | SrcNone | Lock, em_inc),
	F(ByteOp | DstMem | SrcNone | Lock, em_dec),
	N, N, N, N, N, N,
};

static const struct opcode group5[] = {
	F(DstMem | SrcNone | Lock,		em_inc),
	F(DstMem | SrcNone | Lock,		em_dec),
	I(SrcMem | NearBranch | IsBranch,       em_call_near_abs),
	I(SrcMemFAddr | ImplicitOps | IsBranch, em_call_far),
	I(SrcMem | NearBranch | IsBranch,       em_jmp_abs),
	I(SrcMemFAddr | ImplicitOps | IsBranch, em_jmp_far),
	I(SrcMem | Stack | TwoMemOp,		em_push), D(Undefined),
};

static const struct opcode group6[] = {
	II(Prot | DstMem,	   em_sldt, sldt),
	II(Prot | DstMem,	   em_str, str),
	II(Prot | Priv | SrcMem16, em_lldt, lldt),
	II(Prot | Priv | SrcMem16, em_ltr, ltr),
	N, N, N, N,
};

static const struct group_dual group7 = { {
	II(Mov | DstMem,			em_sgdt, sgdt),
	II(Mov | DstMem,			em_sidt, sidt),
	II(SrcMem | Priv,			em_lgdt, lgdt),
	II(SrcMem | Priv,			em_lidt, lidt),
	II(SrcNone | DstMem | Mov,		em_smsw, smsw), N,
	II(SrcMem16 | Mov | Priv,		em_lmsw, lmsw),
	II(SrcMem | ByteOp | Priv | NoAccess,	em_invlpg, invlpg),
}, {
	EXT(0, group7_rm0),
	EXT(0, group7_rm1),
	EXT(0, group7_rm2),
	EXT(0, group7_rm3),
	II(SrcNone | DstMem | Mov,		em_smsw, smsw), N,
	II(SrcMem16 | Mov | Priv,		em_lmsw, lmsw),
	EXT(0, group7_rm7),
} };

static const struct opcode group8[] = {
	N, N, N, N,
	F(DstMem | SrcImmByte | NoWrite,		em_bt),
	F(DstMem | SrcImmByte | Lock | PageTable,	em_bts),
	F(DstMem | SrcImmByte | Lock,			em_btr),
	F(DstMem | SrcImmByte | Lock | PageTable,	em_btc),
};

/*
 * The "memory" destination is actually always a register, since we come
 * from the register case of group9.
 */
static const struct gprefix pfx_0f_c7_7 = {
	N, N, N, II(DstMem | ModRM | Op3264 | EmulateOnUD, em_rdpid, rdpid),
};


static const struct group_dual group9 = { {
	N, I(DstMem64 | Lock | PageTable, em_cmpxchg8b), N, N, N, N, N, N,
}, {
	N, N, N, N, N, N, N,
	GP(0, &pfx_0f_c7_7),
} };

static const struct opcode group11[] = {
	I(DstMem | SrcImm | Mov | PageTable, em_mov),
	X7(D(Undefined)),
};

static const struct gprefix pfx_0f_ae_7 = {
	I(SrcMem | ByteOp, em_clflush), I(SrcMem | ByteOp, em_clflushopt), N, N,
};

static const struct group_dual group15 = { {
	I(ModRM | Aligned16, em_fxsave),
	I(ModRM | Aligned16, em_fxrstor),
	N, N, N, N, N, GP(0, &pfx_0f_ae_7),
}, {
	N, N, N, N, N, N, N, N,
} };

static const struct gprefix pfx_0f_6f_0f_7f = {
	I(Mmx, em_mov), I(Sse | Aligned, em_mov), N, I(Sse | Unaligned, em_mov),
};

static const struct instr_dual instr_dual_0f_2b = {
	I(0, em_mov), N
};

static const struct gprefix pfx_0f_2b = {
	ID(0, &instr_dual_0f_2b), ID(0, &instr_dual_0f_2b), N, N,
};

static const struct gprefix pfx_0f_10_0f_11 = {
	I(Unaligned, em_mov), I(Unaligned, em_mov), N, N,
};

static const struct gprefix pfx_0f_28_0f_29 = {
	I(Aligned, em_mov), I(Aligned, em_mov), N, N,
};

static const struct gprefix pfx_0f_e7 = {
	N, I(Sse, em_mov), N, N,
};

static const struct escape escape_d9 = { {
	N, N, N, N, N, N, N, I(DstMem16 | Mov, em_fnstcw),
}, {
	/* 0xC0 - 0xC7 */
	N, N, N, N, N, N, N, N,
	/* 0xC8 - 0xCF */
	N, N, N, N, N, N, N, N,
	/* 0xD0 - 0xC7 */
	N, N, N, N, N, N, N, N,
	/* 0xD8 - 0xDF */
	N, N, N, N, N, N, N, N,
	/* 0xE0 - 0xE7 */
	N, N, N, N, N, N, N, N,
	/* 0xE8 - 0xEF */
	N, N, N, N, N, N, N, N,
	/* 0xF0 - 0xF7 */
	N, N, N, N, N, N, N, N,
	/* 0xF8 - 0xFF */
	N, N, N, N, N, N, N, N,
} };

static const struct escape escape_db = { {
	N, N, N, N, N, N, N, N,
}, {
	/* 0xC0 - 0xC7 */
	N, N, N, N, N, N, N, N,
	/* 0xC8 - 0xCF */
	N, N, N, N, N, N, N, N,
	/* 0xD0 - 0xC7 */
	N, N, N, N, N, N, N, N,
	/* 0xD8 - 0xDF */
	N, N, N, N, N, N, N, N,
	/* 0xE0 - 0xE7 */
	N, N, N, I(ImplicitOps, em_fninit), N, N, N, N,
	/* 0xE8 - 0xEF */
	N, N, N, N, N, N, N, N,
	/* 0xF0 - 0xF7 */
	N, N, N, N, N, N, N, N,
	/* 0xF8 - 0xFF */
	N, N, N, N, N, N, N, N,
} };

static const struct escape escape_dd = { {
	N, N, N, N, N, N, N, I(DstMem16 | Mov, em_fnstsw),
}, {
	/* 0xC0 - 0xC7 */
	N, N, N, N, N, N, N, N,
	/* 0xC8 - 0xCF */
	N, N, N, N, N, N, N, N,
	/* 0xD0 - 0xC7 */
	N, N, N, N, N, N, N, N,
	/* 0xD8 - 0xDF */
	N, N, N, N, N, N, N, N,
	/* 0xE0 - 0xE7 */
	N, N, N, N, N, N, N, N,
	/* 0xE8 - 0xEF */
	N, N, N, N, N, N, N, N,
	/* 0xF0 - 0xF7 */
	N, N, N, N, N, N, N, N,
	/* 0xF8 - 0xFF */
	N, N, N, N, N, N, N, N,
} };

static const struct instr_dual instr_dual_0f_c3 = {
	I(DstMem | SrcReg | ModRM | No16 | Mov, em_mov), N
};

static const struct mode_dual mode_dual_63 = {
	N, I(DstReg | SrcMem32 | ModRM | Mov, em_movsxd)
};

static const struct instr_dual instr_dual_8d = {
	D(DstReg | SrcMem | ModRM | NoAccess), N
};

static const struct opcode opcode_table[256] = {
	/* 0x00 - 0x07 */
	F6ALU(Lock, em_add),
	I(ImplicitOps | Stack | No64 | Src2ES, em_push_sreg),
	I(ImplicitOps | Stack | No64 | Src2ES, em_pop_sreg),
	/* 0x08 - 0x0F */
	F6ALU(Lock | PageTable, em_or),
	I(ImplicitOps | Stack | No64 | Src2CS, em_push_sreg),
	N,
	/* 0x10 - 0x17 */
	F6ALU(Lock, em_adc),
	I(ImplicitOps | Stack | No64 | Src2SS, em_push_sreg),
	I(ImplicitOps | Stack | No64 | Src2SS, em_pop_sreg),
	/* 0x18 - 0x1F */
	F6ALU(Lock, em_sbb),
	I(ImplicitOps | Stack | No64 | Src2DS, em_push_sreg),
	I(ImplicitOps | Stack | No64 | Src2DS, em_pop_sreg),
	/* 0x20 - 0x27 */
	F6ALU(Lock | PageTable, em_and), N, N,
	/* 0x28 - 0x2F */
	F6ALU(Lock, em_sub), N, I(ByteOp | DstAcc | No64, em_das),
	/* 0x30 - 0x37 */
	F6ALU(Lock, em_xor), N, N,
	/* 0x38 - 0x3F */
	F6ALU(NoWrite, em_cmp), N, N,
	/* 0x40 - 0x4F */
	X8(F(DstReg, em_inc)), X8(F(DstReg, em_dec)),
	/* 0x50 - 0x57 */
	X8(I(SrcReg | Stack, em_push)),
	/* 0x58 - 0x5F */
	X8(I(DstReg | Stack, em_pop)),
	/* 0x60 - 0x67 */
	I(ImplicitOps | Stack | No64, em_pusha),
	I(ImplicitOps | Stack | No64, em_popa),
	N, MD(ModRM, &mode_dual_63),
	N, N, N, N,
	/* 0x68 - 0x6F */
	I(SrcImm | Mov | Stack, em_push),
	I(DstReg | SrcMem | ModRM | Src2Imm, em_imul_3op),
	I(SrcImmByte | Mov | Stack, em_push),
	I(DstReg | SrcMem | ModRM | Src2ImmByte, em_imul_3op),
	I2bvIP(DstDI | SrcDX | Mov | String | Unaligned, em_in, ins, check_perm_in), /* insb, insw/insd */
	I2bvIP(SrcSI | DstDX | String, em_out, outs, check_perm_out), /* outsb, outsw/outsd */
	/* 0x70 - 0x7F */
	X16(D(SrcImmByte | NearBranch | IsBranch)),
	/* 0x80 - 0x87 */
	G(ByteOp | DstMem | SrcImm, group1),
	G(DstMem | SrcImm, group1),
	G(ByteOp | DstMem | SrcImm | No64, group1),
	G(DstMem | SrcImmByte, group1),
	F2bv(DstMem | SrcReg | ModRM | NoWrite, em_test),
	I2bv(DstMem | SrcReg | ModRM | Lock | PageTable, em_xchg),
	/* 0x88 - 0x8F */
	I2bv(DstMem | SrcReg | ModRM | Mov | PageTable, em_mov),
	I2bv(DstReg | SrcMem | ModRM | Mov, em_mov),
	I(DstMem | SrcNone | ModRM | Mov | PageTable, em_mov_rm_sreg),
	ID(0, &instr_dual_8d),
	I(ImplicitOps | SrcMem16 | ModRM, em_mov_sreg_rm),
	G(0, group1A),
	/* 0x90 - 0x97 */
	DI(SrcAcc | DstReg, pause), X7(D(SrcAcc | DstReg)),
	/* 0x98 - 0x9F */
	D(DstAcc | SrcNone), I(ImplicitOps | SrcAcc, em_cwd),
	I(SrcImmFAddr | No64 | IsBranch, em_call_far), N,
	II(ImplicitOps | Stack, em_pushf, pushf),
	II(ImplicitOps | Stack, em_popf, popf),
	I(ImplicitOps, em_sahf), I(ImplicitOps, em_lahf),
	/* 0xA0 - 0xA7 */
	I2bv(DstAcc | SrcMem | Mov | MemAbs, em_mov),
	I2bv(DstMem | SrcAcc | Mov | MemAbs | PageTable, em_mov),
	I2bv(SrcSI | DstDI | Mov | String | TwoMemOp, em_mov),
	F2bv(SrcSI | DstDI | String | NoWrite | TwoMemOp, em_cmp_r),
	/* 0xA8 - 0xAF */
	F2bv(DstAcc | SrcImm | NoWrite, em_test),
	I2bv(SrcAcc | DstDI | Mov | String, em_mov),
	I2bv(SrcSI | DstAcc | Mov | String, em_mov),
	F2bv(SrcAcc | DstDI | String | NoWrite, em_cmp_r),
	/* 0xB0 - 0xB7 */
	X8(I(ByteOp | DstReg | SrcImm | Mov, em_mov)),
	/* 0xB8 - 0xBF */
	X8(I(DstReg | SrcImm64 | Mov, em_mov)),
	/* 0xC0 - 0xC7 */
	G(ByteOp | Src2ImmByte, group2), G(Src2ImmByte, group2),
	I(ImplicitOps | NearBranch | SrcImmU16 | IsBranch, em_ret_near_imm),
	I(ImplicitOps | NearBranch | IsBranch, em_ret),
	I(DstReg | SrcMemFAddr | ModRM | No64 | Src2ES, em_lseg),
	I(DstReg | SrcMemFAddr | ModRM | No64 | Src2DS, em_lseg),
	G(ByteOp, group11), G(0, group11),
	/* 0xC8 - 0xCF */
	I(Stack | SrcImmU16 | Src2ImmByte | IsBranch, em_enter),
	I(Stack | IsBranch, em_leave),
	I(ImplicitOps | SrcImmU16 | IsBranch, em_ret_far_imm),
	I(ImplicitOps | IsBranch, em_ret_far),
	D(ImplicitOps | IsBranch), DI(SrcImmByte | IsBranch, intn),
	D(ImplicitOps | No64 | IsBranch),
	II(ImplicitOps | IsBranch, em_iret, iret),
	/* 0xD0 - 0xD7 */
	G(Src2One | ByteOp, group2), G(Src2One, group2),
	G(Src2CL | ByteOp, group2), G(Src2CL, group2),
	I(DstAcc | SrcImmUByte | No64, em_aam),
	I(DstAcc | SrcImmUByte | No64, em_aad),
	F(DstAcc | ByteOp | No64, em_salc),
	I(DstAcc | SrcXLat | ByteOp, em_mov),
	/* 0xD8 - 0xDF */
	N, E(0, &escape_d9), N, E(0, &escape_db), N, E(0, &escape_dd), N, N,
	/* 0xE0 - 0xE7 */
	X3(I(SrcImmByte | NearBranch | IsBranch, em_loop)),
	I(SrcImmByte | NearBranch | IsBranch, em_jcxz),
	I2bvIP(SrcImmUByte | DstAcc, em_in,  in,  check_perm_in),
	I2bvIP(SrcAcc | DstImmUByte, em_out, out, check_perm_out),
	/* 0xE8 - 0xEF */
	I(SrcImm | NearBranch | IsBranch, em_call),
	D(SrcImm | ImplicitOps | NearBranch | IsBranch),
	I(SrcImmFAddr | No64 | IsBranch, em_jmp_far),
	D(SrcImmByte | ImplicitOps | NearBranch | IsBranch),
	I2bvIP(SrcDX | DstAcc, em_in,  in,  check_perm_in),
	I2bvIP(SrcAcc | DstDX, em_out, out, check_perm_out),
	/* 0xF0 - 0xF7 */
	N, DI(ImplicitOps, icebp), N, N,
	DI(ImplicitOps | Priv, hlt), D(ImplicitOps),
	G(ByteOp, group3), G(0, group3),
	/* 0xF8 - 0xFF */
	D(ImplicitOps), D(ImplicitOps),
	I(ImplicitOps, em_cli), I(ImplicitOps, em_sti),
	D(ImplicitOps), D(ImplicitOps), G(0, group4), G(0, group5),
};

static const struct opcode twobyte_table[256] = {
	/* 0x00 - 0x0F */
	G(0, group6), GD(0, &group7), N, N,
	N, I(ImplicitOps | EmulateOnUD | IsBranch, em_syscall),
	II(ImplicitOps | Priv, em_clts, clts), N,
	DI(ImplicitOps | Priv, invd), DI(ImplicitOps | Priv, wbinvd), N, N,
	N, D(ImplicitOps | ModRM | SrcMem | NoAccess), N, N,
	/* 0x10 - 0x1F */
	GP(ModRM | DstReg | SrcMem | Mov | Sse, &pfx_0f_10_0f_11),
	GP(ModRM | DstMem | SrcReg | Mov | Sse, &pfx_0f_10_0f_11),
	N, N, N, N, N, N,
	D(ImplicitOps | ModRM | SrcMem | NoAccess), /* 4 * prefetch + 4 * reserved NOP */
	D(ImplicitOps | ModRM | SrcMem | NoAccess), N, N,
	D(ImplicitOps | ModRM | SrcMem | NoAccess), /* 8 * reserved NOP */
	D(ImplicitOps | ModRM | SrcMem | NoAccess), /* 8 * reserved NOP */
	D(ImplicitOps | ModRM | SrcMem | NoAccess), /* 8 * reserved NOP */
	D(ImplicitOps | ModRM | SrcMem | NoAccess), /* NOP + 7 * reserved NOP */
	/* 0x20 - 0x2F */
	DIP(ModRM | DstMem | Priv | Op3264 | NoMod, cr_read, check_cr_access),
	DIP(ModRM | DstMem | Priv | Op3264 | NoMod, dr_read, check_dr_read),
	IIP(ModRM | SrcMem | Priv | Op3264 | NoMod, em_cr_write, cr_write,
						check_cr_access),
	IIP(ModRM | SrcMem | Priv | Op3264 | NoMod, em_dr_write, dr_write,
						check_dr_write),
	N, N, N, N,
	GP(ModRM | DstReg | SrcMem | Mov | Sse, &pfx_0f_28_0f_29),
	GP(ModRM | DstMem | SrcReg | Mov | Sse, &pfx_0f_28_0f_29),
	N, GP(ModRM | DstMem | SrcReg | Mov | Sse, &pfx_0f_2b),
	N, N, N, N,
	/* 0x30 - 0x3F */
	II(ImplicitOps | Priv, em_wrmsr, wrmsr),
	IIP(ImplicitOps, em_rdtsc, rdtsc, check_rdtsc),
	II(ImplicitOps | Priv, em_rdmsr, rdmsr),
	IIP(ImplicitOps, em_rdpmc, rdpmc, check_rdpmc),
	I(ImplicitOps | EmulateOnUD | IsBranch, em_sysenter),
	I(ImplicitOps | Priv | EmulateOnUD | IsBranch, em_sysexit),
	N, N,
	N, N, N, N, N, N, N, N,
	/* 0x40 - 0x4F */
	X16(D(DstReg | SrcMem | ModRM)),
	/* 0x50 - 0x5F */
	N, N, N, N, N, N, N, N, N, N, N, N, N, N, N, N,
	/* 0x60 - 0x6F */
	N, N, N, N,
	N, N, N, N,
	N, N, N, N,
	N, N, N, GP(SrcMem | DstReg | ModRM | Mov, &pfx_0f_6f_0f_7f),
	/* 0x70 - 0x7F */
	N, N, N, N,
	N, N, N, N,
	N, N, N, N,
	N, N, N, GP(SrcReg | DstMem | ModRM | Mov, &pfx_0f_6f_0f_7f),
	/* 0x80 - 0x8F */
	X16(D(SrcImm | NearBranch | IsBranch)),
	/* 0x90 - 0x9F */
	X16(D(ByteOp | DstMem | SrcNone | ModRM| Mov)),
	/* 0xA0 - 0xA7 */
	I(Stack | Src2FS, em_push_sreg), I(Stack | Src2FS, em_pop_sreg),
	II(ImplicitOps, em_cpuid, cpuid),
	F(DstMem | SrcReg | ModRM | BitOp | NoWrite, em_bt),
	F(DstMem | SrcReg | Src2ImmByte | ModRM, em_shld),
	F(DstMem | SrcReg | Src2CL | ModRM, em_shld), N, N,
	/* 0xA8 - 0xAF */
	I(Stack | Src2GS, em_push_sreg), I(Stack | Src2GS, em_pop_sreg),
	II(EmulateOnUD | ImplicitOps, em_rsm, rsm),
	F(DstMem | SrcReg | ModRM | BitOp | Lock | PageTable, em_bts),
	F(DstMem | SrcReg | Src2ImmByte | ModRM, em_shrd),
	F(DstMem | SrcReg | Src2CL | ModRM, em_shrd),
	GD(0, &group15), F(DstReg | SrcMem | ModRM, em_imul),
	/* 0xB0 - 0xB7 */
	I2bv(DstMem | SrcReg | ModRM | Lock | PageTable | SrcWrite, em_cmpxchg),
	I(DstReg | SrcMemFAddr | ModRM | Src2SS, em_lseg),
	F(DstMem | SrcReg | ModRM | BitOp | Lock, em_btr),
	I(DstReg | SrcMemFAddr | ModRM | Src2FS, em_lseg),
	I(DstReg | SrcMemFAddr | ModRM | Src2GS, em_lseg),
	D(DstReg | SrcMem8 | ModRM | Mov), D(DstReg | SrcMem16 | ModRM | Mov),
	/* 0xB8 - 0xBF */
	N, N,
	G(BitOp, group8),
	F(DstMem | SrcReg | ModRM | BitOp | Lock | PageTable, em_btc),
	I(DstReg | SrcMem | ModRM, em_bsf_c),
	I(DstReg | SrcMem | ModRM, em_bsr_c),
	D(DstReg | SrcMem8 | ModRM | Mov), D(DstReg | SrcMem16 | ModRM | Mov),
	/* 0xC0 - 0xC7 */
	F2bv(DstMem | SrcReg | ModRM | SrcWrite | Lock, em_xadd),
	N, ID(0, &instr_dual_0f_c3),
	N, N, N, GD(0, &group9),
	/* 0xC8 - 0xCF */
	X8(I(DstReg, em_bswap)),
	/* 0xD0 - 0xDF */
	N, N, N, N, N, N, N, N, N, N, N, N, N, N, N, N,
	/* 0xE0 - 0xEF */
	N, N, N, N, N, N, N, GP(SrcReg | DstMem | ModRM | Mov, &pfx_0f_e7),
	N, N, N, N, N, N, N, N,
	/* 0xF0 - 0xFF */
	N, N, N, N, N, N, N, N, N, N, N, N, N, N, N, N
};

static const struct instr_dual instr_dual_0f_38_f0 = {
	I(DstReg | SrcMem | Mov, em_movbe), N
};

static const struct instr_dual instr_dual_0f_38_f1 = {
	I(DstMem | SrcReg | Mov, em_movbe), N
};

static const struct gprefix three_byte_0f_38_f0 = {
	ID(0, &instr_dual_0f_38_f0), N, N, N
};

static const struct gprefix three_byte_0f_38_f1 = {
	ID(0, &instr_dual_0f_38_f1), N, N, N
};

/*
 * Insns below are selected by the prefix which indexed by the third opcode
 * byte.
 */
static const struct opcode opcode_map_0f_38[256] = {
	/* 0x00 - 0x7f */
	X16(N), X16(N), X16(N), X16(N), X16(N), X16(N), X16(N), X16(N),
	/* 0x80 - 0xef */
	X16(N), X16(N), X16(N), X16(N), X16(N), X16(N), X16(N),
	/* 0xf0 - 0xf1 */
	GP(EmulateOnUD | ModRM, &three_byte_0f_38_f0),
	GP(EmulateOnUD | ModRM, &three_byte_0f_38_f1),
	/* 0xf2 - 0xff */
	N, N, X4(N), X8(N)
};

#undef D
#undef N
#undef G
#undef GD
#undef I
#undef GP
#undef EXT
#undef MD
#undef ID

#undef D2bv
#undef D2bvIP
#undef I2bv
#undef I2bvIP
#undef I6ALU

static unsigned imm_size(struct x86_emulate_ctxt *ctxt)
{
	unsigned size;

	size = (ctxt->d & ByteOp) ? 1 : ctxt->op_bytes;
	if (size == 8)
		size = 4;
	return size;
}

static int decode_imm(struct x86_emulate_ctxt *ctxt, struct operand *op,
		      unsigned size, bool sign_extension)
{
	int rc = X86EMUL_CONTINUE;

	op->type = OP_IMM;
	op->bytes = size;
	op->addr.mem.ea = ctxt->_eip;
	/* NB. Immediates are sign-extended as necessary. */
	switch (op->bytes) {
	case 1:
		op->val = insn_fetch(s8, ctxt);
		break;
	case 2:
		op->val = insn_fetch(s16, ctxt);
		break;
	case 4:
		op->val = insn_fetch(s32, ctxt);
		break;
	case 8:
		op->val = insn_fetch(s64, ctxt);
		break;
	}
	if (!sign_extension) {
		switch (op->bytes) {
		case 1:
			op->val &= 0xff;
			break;
		case 2:
			op->val &= 0xffff;
			break;
		case 4:
			op->val &= 0xffffffff;
			break;
		}
	}
done:
	return rc;
}

static int decode_operand(struct x86_emulate_ctxt *ctxt, struct operand *op,
			  unsigned d)
{
	int rc = X86EMUL_CONTINUE;

	switch (d) {
	case OpReg:
		decode_register_operand(ctxt, op);
		break;
	case OpImmUByte:
		rc = decode_imm(ctxt, op, 1, false);
		break;
	case OpMem:
		ctxt->memop.bytes = (ctxt->d & ByteOp) ? 1 : ctxt->op_bytes;
	mem_common:
		*op = ctxt->memop;
		ctxt->memopp = op;
		if (ctxt->d & BitOp)
			fetch_bit_operand(ctxt);
		op->orig_val = op->val;
		break;
	case OpMem64:
		ctxt->memop.bytes = (ctxt->op_bytes == 8) ? 16 : 8;
		goto mem_common;
	case OpAcc:
		op->type = OP_REG;
		op->bytes = (ctxt->d & ByteOp) ? 1 : ctxt->op_bytes;
		op->addr.reg = reg_rmw(ctxt, VCPU_REGS_RAX);
		fetch_register_operand(op);
		op->orig_val = op->val;
		break;
	case OpAccLo:
		op->type = OP_REG;
		op->bytes = (ctxt->d & ByteOp) ? 2 : ctxt->op_bytes;
		op->addr.reg = reg_rmw(ctxt, VCPU_REGS_RAX);
		fetch_register_operand(op);
		op->orig_val = op->val;
		break;
	case OpAccHi:
		if (ctxt->d & ByteOp) {
			op->type = OP_NONE;
			break;
		}
		op->type = OP_REG;
		op->bytes = ctxt->op_bytes;
		op->addr.reg = reg_rmw(ctxt, VCPU_REGS_RDX);
		fetch_register_operand(op);
		op->orig_val = op->val;
		break;
	case OpDI:
		op->type = OP_MEM;
		op->bytes = (ctxt->d & ByteOp) ? 1 : ctxt->op_bytes;
		op->addr.mem.ea =
			register_address(ctxt, VCPU_REGS_RDI);
		op->addr.mem.seg = VCPU_SREG_ES;
		op->val = 0;
		op->count = 1;
		break;
	case OpDX:
		op->type = OP_REG;
		op->bytes = 2;
		op->addr.reg = reg_rmw(ctxt, VCPU_REGS_RDX);
		fetch_register_operand(op);
		break;
	case OpCL:
		op->type = OP_IMM;
		op->bytes = 1;
		op->val = reg_read(ctxt, VCPU_REGS_RCX) & 0xff;
		break;
	case OpImmByte:
		rc = decode_imm(ctxt, op, 1, true);
		break;
	case OpOne:
		op->type = OP_IMM;
		op->bytes = 1;
		op->val = 1;
		break;
	case OpImm:
		rc = decode_imm(ctxt, op, imm_size(ctxt), true);
		break;
	case OpImm64:
		rc = decode_imm(ctxt, op, ctxt->op_bytes, true);
		break;
	case OpMem8:
		ctxt->memop.bytes = 1;
		if (ctxt->memop.type == OP_REG) {
			ctxt->memop.addr.reg = decode_register(ctxt,
					ctxt->modrm_rm, true);
			fetch_register_operand(&ctxt->memop);
		}
		goto mem_common;
	case OpMem16:
		ctxt->memop.bytes = 2;
		goto mem_common;
	case OpMem32:
		ctxt->memop.bytes = 4;
		goto mem_common;
	case OpImmU16:
		rc = decode_imm(ctxt, op, 2, false);
		break;
	case OpImmU:
		rc = decode_imm(ctxt, op, imm_size(ctxt), false);
		break;
	case OpSI:
		op->type = OP_MEM;
		op->bytes = (ctxt->d & ByteOp) ? 1 : ctxt->op_bytes;
		op->addr.mem.ea =
			register_address(ctxt, VCPU_REGS_RSI);
		op->addr.mem.seg = ctxt->seg_override;
		op->val = 0;
		op->count = 1;
		break;
	case OpXLat:
		op->type = OP_MEM;
		op->bytes = (ctxt->d & ByteOp) ? 1 : ctxt->op_bytes;
		op->addr.mem.ea =
			address_mask(ctxt,
				reg_read(ctxt, VCPU_REGS_RBX) +
				(reg_read(ctxt, VCPU_REGS_RAX) & 0xff));
		op->addr.mem.seg = ctxt->seg_override;
		op->val = 0;
		break;
	case OpImmFAddr:
		op->type = OP_IMM;
		op->addr.mem.ea = ctxt->_eip;
		op->bytes = ctxt->op_bytes + 2;
		insn_fetch_arr(op->valptr, op->bytes, ctxt);
		break;
	case OpMemFAddr:
		ctxt->memop.bytes = ctxt->op_bytes + 2;
		goto mem_common;
	case OpES:
		op->type = OP_IMM;
		op->val = VCPU_SREG_ES;
		break;
	case OpCS:
		op->type = OP_IMM;
		op->val = VCPU_SREG_CS;
		break;
	case OpSS:
		op->type = OP_IMM;
		op->val = VCPU_SREG_SS;
		break;
	case OpDS:
		op->type = OP_IMM;
		op->val = VCPU_SREG_DS;
		break;
	case OpFS:
		op->type = OP_IMM;
		op->val = VCPU_SREG_FS;
		break;
	case OpGS:
		op->type = OP_IMM;
		op->val = VCPU_SREG_GS;
		break;
	case OpImplicit:
		/* Special instructions do their own operand decoding. */
	default:
		op->type = OP_NONE; /* Disable writeback. */
		break;
	}

done:
	return rc;
}

int x86_decode_insn(struct x86_emulate_ctxt *ctxt, void *insn, int insn_len, int emulation_type)
{
	int rc = X86EMUL_CONTINUE;
	int mode = ctxt->mode;
	int def_op_bytes, def_ad_bytes, goffset, simd_prefix;
	bool op_prefix = false;
	bool has_seg_override = false;
	struct opcode opcode;
	u16 dummy;
	struct desc_struct desc;

	ctxt->memop.type = OP_NONE;
	ctxt->memopp = NULL;
	ctxt->_eip = ctxt->eip;
	ctxt->fetch.ptr = ctxt->fetch.data;
	ctxt->fetch.end = ctxt->fetch.data + insn_len;
	ctxt->opcode_len = 1;
	ctxt->intercept = x86_intercept_none;
	if (insn_len > 0)
		memcpy(ctxt->fetch.data, insn, insn_len);
	else {
		rc = __do_insn_fetch_bytes(ctxt, 1);
		if (rc != X86EMUL_CONTINUE)
			goto done;
	}

	switch (mode) {
	case X86EMUL_MODE_REAL:
	case X86EMUL_MODE_VM86:
		def_op_bytes = def_ad_bytes = 2;
		ctxt->ops->get_segment(ctxt, &dummy, &desc, NULL, VCPU_SREG_CS);
		if (desc.d)
			def_op_bytes = def_ad_bytes = 4;
		break;
	case X86EMUL_MODE_PROT16:
		def_op_bytes = def_ad_bytes = 2;
		break;
	case X86EMUL_MODE_PROT32:
		def_op_bytes = def_ad_bytes = 4;
		break;
#ifdef CONFIG_X86_64
	case X86EMUL_MODE_PROT64:
		def_op_bytes = 4;
		def_ad_bytes = 8;
		break;
#endif
	default:
		return EMULATION_FAILED;
	}

	ctxt->op_bytes = def_op_bytes;
	ctxt->ad_bytes = def_ad_bytes;

	/* Legacy prefixes. */
	for (;;) {
		switch (ctxt->b = insn_fetch(u8, ctxt)) {
		case 0x66:	/* operand-size override */
			op_prefix = true;
			/* switch between 2/4 bytes */
			ctxt->op_bytes = def_op_bytes ^ 6;
			break;
		case 0x67:	/* address-size override */
			if (mode == X86EMUL_MODE_PROT64)
				/* switch between 4/8 bytes */
				ctxt->ad_bytes = def_ad_bytes ^ 12;
			else
				/* switch between 2/4 bytes */
				ctxt->ad_bytes = def_ad_bytes ^ 6;
			break;
		case 0x26:	/* ES override */
			has_seg_override = true;
			ctxt->seg_override = VCPU_SREG_ES;
			break;
		case 0x2e:	/* CS override */
			has_seg_override = true;
			ctxt->seg_override = VCPU_SREG_CS;
			break;
		case 0x36:	/* SS override */
			has_seg_override = true;
			ctxt->seg_override = VCPU_SREG_SS;
			break;
		case 0x3e:	/* DS override */
			has_seg_override = true;
			ctxt->seg_override = VCPU_SREG_DS;
			break;
		case 0x64:	/* FS override */
			has_seg_override = true;
			ctxt->seg_override = VCPU_SREG_FS;
			break;
		case 0x65:	/* GS override */
			has_seg_override = true;
			ctxt->seg_override = VCPU_SREG_GS;
			break;
		case 0x40 ... 0x4f: /* REX */
			if (mode != X86EMUL_MODE_PROT64)
				goto done_prefixes;
			ctxt->rex_prefix = ctxt->b;
			continue;
		case 0xf0:	/* LOCK */
			ctxt->lock_prefix = 1;
			break;
		case 0xf2:	/* REPNE/REPNZ */
		case 0xf3:	/* REP/REPE/REPZ */
			ctxt->rep_prefix = ctxt->b;
			break;
		default:
			goto done_prefixes;
		}

		/* Any legacy prefix after a REX prefix nullifies its effect. */

		ctxt->rex_prefix = 0;
	}

done_prefixes:

	/* REX prefix. */
	if (ctxt->rex_prefix & 8)
		ctxt->op_bytes = 8;	/* REX.W */

	/* Opcode byte(s). */
	opcode = opcode_table[ctxt->b];
	/* Two-byte opcode? */
	if (ctxt->b == 0x0f) {
		ctxt->opcode_len = 2;
		ctxt->b = insn_fetch(u8, ctxt);
		opcode = twobyte_table[ctxt->b];

		/* 0F_38 opcode map */
		if (ctxt->b == 0x38) {
			ctxt->opcode_len = 3;
			ctxt->b = insn_fetch(u8, ctxt);
			opcode = opcode_map_0f_38[ctxt->b];
		}
	}
	ctxt->d = opcode.flags;

	if (ctxt->d & ModRM)
		ctxt->modrm = insn_fetch(u8, ctxt);

	/* vex-prefix instructions are not implemented */
	if (ctxt->opcode_len == 1 && (ctxt->b == 0xc5 || ctxt->b == 0xc4) &&
	    (mode == X86EMUL_MODE_PROT64 || (ctxt->modrm & 0xc0) == 0xc0)) {
		ctxt->d = NotImpl;
	}

	while (ctxt->d & GroupMask) {
		switch (ctxt->d & GroupMask) {
		case Group:
			goffset = (ctxt->modrm >> 3) & 7;
			opcode = opcode.u.group[goffset];
			break;
		case GroupDual:
			goffset = (ctxt->modrm >> 3) & 7;
			if ((ctxt->modrm >> 6) == 3)
				opcode = opcode.u.gdual->mod3[goffset];
			else
				opcode = opcode.u.gdual->mod012[goffset];
			break;
		case RMExt:
			goffset = ctxt->modrm & 7;
			opcode = opcode.u.group[goffset];
			break;
		case Prefix:
			if (ctxt->rep_prefix && op_prefix)
				return EMULATION_FAILED;
			simd_prefix = op_prefix ? 0x66 : ctxt->rep_prefix;
			switch (simd_prefix) {
			case 0x00: opcode = opcode.u.gprefix->pfx_no; break;
			case 0x66: opcode = opcode.u.gprefix->pfx_66; break;
			case 0xf2: opcode = opcode.u.gprefix->pfx_f2; break;
			case 0xf3: opcode = opcode.u.gprefix->pfx_f3; break;
			}
			break;
		case Escape:
			if (ctxt->modrm > 0xbf) {
				size_t size = ARRAY_SIZE(opcode.u.esc->high);
				u32 index = array_index_nospec(
					ctxt->modrm - 0xc0, size);

				opcode = opcode.u.esc->high[index];
			} else {
				opcode = opcode.u.esc->op[(ctxt->modrm >> 3) & 7];
			}
			break;
		case InstrDual:
			if ((ctxt->modrm >> 6) == 3)
				opcode = opcode.u.idual->mod3;
			else
				opcode = opcode.u.idual->mod012;
			break;
		case ModeDual:
			if (ctxt->mode == X86EMUL_MODE_PROT64)
				opcode = opcode.u.mdual->mode64;
			else
				opcode = opcode.u.mdual->mode32;
			break;
		default:
			return EMULATION_FAILED;
		}

		ctxt->d &= ~(u64)GroupMask;
		ctxt->d |= opcode.flags;
	}

	ctxt->is_branch = opcode.flags & IsBranch;

	/* Unrecognised? */
	if (ctxt->d == 0)
		return EMULATION_FAILED;

	ctxt->execute = opcode.u.execute;

	if (unlikely(emulation_type & EMULTYPE_TRAP_UD) &&
	    likely(!(ctxt->d & EmulateOnUD)))
		return EMULATION_FAILED;

	if (unlikely(ctxt->d &
	    (NotImpl|Stack|Op3264|Sse|Mmx|Intercept|CheckPerm|NearBranch|
	     No16))) {
		/*
		 * These are copied unconditionally here, and checked unconditionally
		 * in x86_emulate_insn.
		 */
		ctxt->check_perm = opcode.check_perm;
		ctxt->intercept = opcode.intercept;

		if (ctxt->d & NotImpl)
			return EMULATION_FAILED;

		if (mode == X86EMUL_MODE_PROT64) {
			if (ctxt->op_bytes == 4 && (ctxt->d & Stack))
				ctxt->op_bytes = 8;
			else if (ctxt->d & NearBranch)
				ctxt->op_bytes = 8;
		}

		if (ctxt->d & Op3264) {
			if (mode == X86EMUL_MODE_PROT64)
				ctxt->op_bytes = 8;
			else
				ctxt->op_bytes = 4;
		}

		if ((ctxt->d & No16) && ctxt->op_bytes == 2)
			ctxt->op_bytes = 4;

		if (ctxt->d & Sse)
			ctxt->op_bytes = 16;
		else if (ctxt->d & Mmx)
			ctxt->op_bytes = 8;
	}

	/* ModRM and SIB bytes. */
	if (ctxt->d & ModRM) {
		rc = decode_modrm(ctxt, &ctxt->memop);
		if (!has_seg_override) {
			has_seg_override = true;
			ctxt->seg_override = ctxt->modrm_seg;
		}
	} else if (ctxt->d & MemAbs)
		rc = decode_abs(ctxt, &ctxt->memop);
	if (rc != X86EMUL_CONTINUE)
		goto done;

	if (!has_seg_override)
		ctxt->seg_override = VCPU_SREG_DS;

	ctxt->memop.addr.mem.seg = ctxt->seg_override;

	/*
	 * Decode and fetch the source operand: register, memory
	 * or immediate.
	 */
	rc = decode_operand(ctxt, &ctxt->src, (ctxt->d >> SrcShift) & OpMask);
	if (rc != X86EMUL_CONTINUE)
		goto done;

	/*
	 * Decode and fetch the second source operand: register, memory
	 * or immediate.
	 */
	rc = decode_operand(ctxt, &ctxt->src2, (ctxt->d >> Src2Shift) & OpMask);
	if (rc != X86EMUL_CONTINUE)
		goto done;

	/* Decode and fetch the destination operand: register or memory. */
	rc = decode_operand(ctxt, &ctxt->dst, (ctxt->d >> DstShift) & OpMask);

	if (ctxt->rip_relative && likely(ctxt->memopp))
		ctxt->memopp->addr.mem.ea = address_mask(ctxt,
					ctxt->memopp->addr.mem.ea + ctxt->_eip);

done:
	if (rc == X86EMUL_PROPAGATE_FAULT)
		ctxt->have_exception = true;
	return (rc != X86EMUL_CONTINUE) ? EMULATION_FAILED : EMULATION_OK;
}

bool x86_page_table_writing_insn(struct x86_emulate_ctxt *ctxt)
{
	return ctxt->d & PageTable;
}

static bool string_insn_completed(struct x86_emulate_ctxt *ctxt)
{
	/* The second termination condition only applies for REPE
	 * and REPNE. Test if the repeat string operation prefix is
	 * REPE/REPZ or REPNE/REPNZ and if it's the case it tests the
	 * corresponding termination condition according to:
	 * 	- if REPE/REPZ and ZF = 0 then done
	 * 	- if REPNE/REPNZ and ZF = 1 then done
	 */
	if (((ctxt->b == 0xa6) || (ctxt->b == 0xa7) ||
	     (ctxt->b == 0xae) || (ctxt->b == 0xaf))
	    && (((ctxt->rep_prefix == REPE_PREFIX) &&
		 ((ctxt->eflags & X86_EFLAGS_ZF) == 0))
		|| ((ctxt->rep_prefix == REPNE_PREFIX) &&
		    ((ctxt->eflags & X86_EFLAGS_ZF) == X86_EFLAGS_ZF))))
		return true;

	return false;
}

static int flush_pending_x87_faults(struct x86_emulate_ctxt *ctxt)
{
	int rc;

	kvm_fpu_get();
	rc = asm_safe("fwait");
	kvm_fpu_put();

	if (unlikely(rc != X86EMUL_CONTINUE))
		return emulate_exception(ctxt, MF_VECTOR, 0, false);

	return X86EMUL_CONTINUE;
}

static void fetch_possible_mmx_operand(struct operand *op)
{
	if (op->type == OP_MM)
		kvm_read_mmx_reg(op->addr.mm, &op->mm_val);
}

static int fastop(struct x86_emulate_ctxt *ctxt, fastop_t fop)
{
	ulong flags = (ctxt->eflags & EFLAGS_MASK) | X86_EFLAGS_IF;

	if (!(ctxt->d & ByteOp))
		fop += __ffs(ctxt->dst.bytes) * FASTOP_SIZE;

	asm("push %[flags]; popf; " CALL_NOSPEC " ; pushf; pop %[flags]\n"
	    : "+a"(ctxt->dst.val), "+d"(ctxt->src.val), [flags]"+D"(flags),
	      [thunk_target]"+S"(fop), ASM_CALL_CONSTRAINT
	    : "c"(ctxt->src2.val));

	ctxt->eflags = (ctxt->eflags & ~EFLAGS_MASK) | (flags & EFLAGS_MASK);
	if (!fop) /* exception is returned in fop variable */
		return emulate_de(ctxt);
	return X86EMUL_CONTINUE;
}

void init_decode_cache(struct x86_emulate_ctxt *ctxt)
{
	/* Clear fields that are set conditionally but read without a guard. */
	ctxt->rip_relative = false;
	ctxt->rex_prefix = 0;
	ctxt->lock_prefix = 0;
	ctxt->rep_prefix = 0;
	ctxt->regs_valid = 0;
	ctxt->regs_dirty = 0;

	ctxt->io_read.pos = 0;
	ctxt->io_read.end = 0;
	ctxt->mem_read.end = 0;
}

int x86_emulate_insn(struct x86_emulate_ctxt *ctxt)
{
	const struct x86_emulate_ops *ops = ctxt->ops;
	int rc = X86EMUL_CONTINUE;
	int saved_dst_type = ctxt->dst.type;
	bool is_guest_mode = ctxt->ops->is_guest_mode(ctxt);

	ctxt->mem_read.pos = 0;

	/* LOCK prefix is allowed only with some instructions */
	if (ctxt->lock_prefix && (!(ctxt->d & Lock) || ctxt->dst.type != OP_MEM)) {
		rc = emulate_ud(ctxt);
		goto done;
	}

	if ((ctxt->d & SrcMask) == SrcMemFAddr && ctxt->src.type != OP_MEM) {
		rc = emulate_ud(ctxt);
		goto done;
	}

	if (unlikely(ctxt->d &
		     (No64|Undefined|Sse|Mmx|Intercept|CheckPerm|Priv|Prot|String))) {
		if ((ctxt->mode == X86EMUL_MODE_PROT64 && (ctxt->d & No64)) ||
				(ctxt->d & Undefined)) {
			rc = emulate_ud(ctxt);
			goto done;
		}

		if (((ctxt->d & (Sse|Mmx)) && ((ops->get_cr(ctxt, 0) & X86_CR0_EM)))
		    || ((ctxt->d & Sse) && !(ops->get_cr(ctxt, 4) & X86_CR4_OSFXSR))) {
			rc = emulate_ud(ctxt);
			goto done;
		}

		if ((ctxt->d & (Sse|Mmx)) && (ops->get_cr(ctxt, 0) & X86_CR0_TS)) {
			rc = emulate_nm(ctxt);
			goto done;
		}

		if (ctxt->d & Mmx) {
			rc = flush_pending_x87_faults(ctxt);
			if (rc != X86EMUL_CONTINUE)
				goto done;
			/*
			 * Now that we know the fpu is exception safe, we can fetch
			 * operands from it.
			 */
			fetch_possible_mmx_operand(&ctxt->src);
			fetch_possible_mmx_operand(&ctxt->src2);
			if (!(ctxt->d & Mov))
				fetch_possible_mmx_operand(&ctxt->dst);
		}

		if (unlikely(is_guest_mode) && ctxt->intercept) {
			rc = emulator_check_intercept(ctxt, ctxt->intercept,
						      X86_ICPT_PRE_EXCEPT);
			if (rc != X86EMUL_CONTINUE)
				goto done;
		}

		/* Instruction can only be executed in protected mode */
		if ((ctxt->d & Prot) && ctxt->mode < X86EMUL_MODE_PROT16) {
			rc = emulate_ud(ctxt);
			goto done;
		}

		/* Privileged instruction can be executed only in CPL=0 */
		if ((ctxt->d & Priv) && ops->cpl(ctxt)) {
			if (ctxt->d & PrivUD)
				rc = emulate_ud(ctxt);
			else
				rc = emulate_gp(ctxt, 0);
			goto done;
		}

		/* Do instruction specific permission checks */
		if (ctxt->d & CheckPerm) {
			rc = ctxt->check_perm(ctxt);
			if (rc != X86EMUL_CONTINUE)
				goto done;
		}

		if (unlikely(is_guest_mode) && (ctxt->d & Intercept)) {
			rc = emulator_check_intercept(ctxt, ctxt->intercept,
						      X86_ICPT_POST_EXCEPT);
			if (rc != X86EMUL_CONTINUE)
				goto done;
		}

		if (ctxt->rep_prefix && (ctxt->d & String)) {
			/* All REP prefixes have the same first termination condition */
			if (address_mask(ctxt, reg_read(ctxt, VCPU_REGS_RCX)) == 0) {
				string_registers_quirk(ctxt);
				ctxt->eip = ctxt->_eip;
				ctxt->eflags &= ~X86_EFLAGS_RF;
				goto done;
			}
		}
	}

	if ((ctxt->src.type == OP_MEM) && !(ctxt->d & NoAccess)) {
		rc = segmented_read(ctxt, ctxt->src.addr.mem,
				    ctxt->src.valptr, ctxt->src.bytes);
		if (rc != X86EMUL_CONTINUE)
			goto done;
		ctxt->src.orig_val64 = ctxt->src.val64;
	}

	if (ctxt->src2.type == OP_MEM) {
		rc = segmented_read(ctxt, ctxt->src2.addr.mem,
				    &ctxt->src2.val, ctxt->src2.bytes);
		if (rc != X86EMUL_CONTINUE)
			goto done;
	}

	if ((ctxt->d & DstMask) == ImplicitOps)
		goto special_insn;


	if ((ctxt->dst.type == OP_MEM) && !(ctxt->d & Mov)) {
		/* optimisation - avoid slow emulated read if Mov */
		rc = segmented_read(ctxt, ctxt->dst.addr.mem,
				   &ctxt->dst.val, ctxt->dst.bytes);
		if (rc != X86EMUL_CONTINUE) {
			if (!(ctxt->d & NoWrite) &&
			    rc == X86EMUL_PROPAGATE_FAULT &&
			    ctxt->exception.vector == PF_VECTOR)
				ctxt->exception.error_code |= PFERR_WRITE_MASK;
			goto done;
		}
	}
	/* Copy full 64-bit value for CMPXCHG8B.  */
	ctxt->dst.orig_val64 = ctxt->dst.val64;

special_insn:

	if (unlikely(is_guest_mode) && (ctxt->d & Intercept)) {
		rc = emulator_check_intercept(ctxt, ctxt->intercept,
					      X86_ICPT_POST_MEMACCESS);
		if (rc != X86EMUL_CONTINUE)
			goto done;
	}

	if (ctxt->rep_prefix && (ctxt->d & String))
		ctxt->eflags |= X86_EFLAGS_RF;
	else
		ctxt->eflags &= ~X86_EFLAGS_RF;

	if (ctxt->execute) {
		if (ctxt->d & Fastop)
			rc = fastop(ctxt, ctxt->fop);
		else
			rc = ctxt->execute(ctxt);
		if (rc != X86EMUL_CONTINUE)
			goto done;
		goto writeback;
	}

	if (ctxt->opcode_len == 2)
		goto twobyte_insn;
	else if (ctxt->opcode_len == 3)
		goto threebyte_insn;

	switch (ctxt->b) {
	case 0x70 ... 0x7f: /* jcc (short) */
		if (test_cc(ctxt->b, ctxt->eflags))
			rc = jmp_rel(ctxt, ctxt->src.val);
		break;
	case 0x8d: /* lea r16/r32, m */
		ctxt->dst.val = ctxt->src.addr.mem.ea;
		break;
	case 0x90 ... 0x97: /* nop / xchg reg, rax */
		if (ctxt->dst.addr.reg == reg_rmw(ctxt, VCPU_REGS_RAX))
			ctxt->dst.type = OP_NONE;
		else
			rc = em_xchg(ctxt);
		break;
	case 0x98: /* cbw/cwde/cdqe */
		switch (ctxt->op_bytes) {
		case 2: ctxt->dst.val = (s8)ctxt->dst.val; break;
		case 4: ctxt->dst.val = (s16)ctxt->dst.val; break;
		case 8: ctxt->dst.val = (s32)ctxt->dst.val; break;
		}
		break;
	case 0xcc:		/* int3 */
		rc = emulate_int(ctxt, 3);
		break;
	case 0xcd:		/* int n */
		rc = emulate_int(ctxt, ctxt->src.val);
		break;
	case 0xce:		/* into */
		if (ctxt->eflags & X86_EFLAGS_OF)
			rc = emulate_int(ctxt, 4);
		break;
	case 0xe9: /* jmp rel */
	case 0xeb: /* jmp rel short */
		rc = jmp_rel(ctxt, ctxt->src.val);
		ctxt->dst.type = OP_NONE; /* Disable writeback. */
		break;
	case 0xf4:              /* hlt */
		ctxt->ops->halt(ctxt);
		break;
	case 0xf5:	/* cmc */
		/* complement carry flag from eflags reg */
		ctxt->eflags ^= X86_EFLAGS_CF;
		break;
	case 0xf8: /* clc */
		ctxt->eflags &= ~X86_EFLAGS_CF;
		break;
	case 0xf9: /* stc */
		ctxt->eflags |= X86_EFLAGS_CF;
		break;
	case 0xfc: /* cld */
		ctxt->eflags &= ~X86_EFLAGS_DF;
		break;
	case 0xfd: /* std */
		ctxt->eflags |= X86_EFLAGS_DF;
		break;
	default:
		goto cannot_emulate;
	}

	if (rc != X86EMUL_CONTINUE)
		goto done;

writeback:
	if (ctxt->d & SrcWrite) {
		BUG_ON(ctxt->src.type == OP_MEM || ctxt->src.type == OP_MEM_STR);
		rc = writeback(ctxt, &ctxt->src);
		if (rc != X86EMUL_CONTINUE)
			goto done;
	}
	if (!(ctxt->d & NoWrite)) {
		rc = writeback(ctxt, &ctxt->dst);
		if (rc != X86EMUL_CONTINUE)
			goto done;
	}

	/*
	 * restore dst type in case the decoding will be reused
	 * (happens for string instruction )
	 */
	ctxt->dst.type = saved_dst_type;

	if ((ctxt->d & SrcMask) == SrcSI)
		string_addr_inc(ctxt, VCPU_REGS_RSI, &ctxt->src);

	if ((ctxt->d & DstMask) == DstDI)
		string_addr_inc(ctxt, VCPU_REGS_RDI, &ctxt->dst);

	if (ctxt->rep_prefix && (ctxt->d & String)) {
		unsigned int count;
		struct read_cache *r = &ctxt->io_read;
		if ((ctxt->d & SrcMask) == SrcSI)
			count = ctxt->src.count;
		else
			count = ctxt->dst.count;
		register_address_increment(ctxt, VCPU_REGS_RCX, -count);

		if (!string_insn_completed(ctxt)) {
			/*
			 * Re-enter guest when pio read ahead buffer is empty
			 * or, if it is not used, after each 1024 iteration.
			 */
			if ((r->end != 0 || reg_read(ctxt, VCPU_REGS_RCX) & 0x3ff) &&
			    (r->end == 0 || r->end != r->pos)) {
				/*
				 * Reset read cache. Usually happens before
				 * decode, but since instruction is restarted
				 * we have to do it here.
				 */
				ctxt->mem_read.end = 0;
				writeback_registers(ctxt);
				return EMULATION_RESTART;
			}
			goto done; /* skip rip writeback */
		}
		ctxt->eflags &= ~X86_EFLAGS_RF;
	}

	ctxt->eip = ctxt->_eip;
	if (ctxt->mode != X86EMUL_MODE_PROT64)
		ctxt->eip = (u32)ctxt->_eip;

done:
	if (rc == X86EMUL_PROPAGATE_FAULT) {
		if (KVM_EMULATOR_BUG_ON(ctxt->exception.vector > 0x1f, ctxt))
			return EMULATION_FAILED;
		ctxt->have_exception = true;
	}
	if (rc == X86EMUL_INTERCEPTED)
		return EMULATION_INTERCEPTED;

	if (rc == X86EMUL_CONTINUE)
		writeback_registers(ctxt);

	return (rc == X86EMUL_UNHANDLEABLE) ? EMULATION_FAILED : EMULATION_OK;

twobyte_insn:
	switch (ctxt->b) {
	case 0x09:		/* wbinvd */
		(ctxt->ops->wbinvd)(ctxt);
		break;
	case 0x08:		/* invd */
	case 0x0d:		/* GrpP (prefetch) */
	case 0x18:		/* Grp16 (prefetch/nop) */
	case 0x1f:		/* nop */
		break;
	case 0x20: /* mov cr, reg */
		ctxt->dst.val = ops->get_cr(ctxt, ctxt->modrm_reg);
		break;
	case 0x21: /* mov from dr to reg */
		ops->get_dr(ctxt, ctxt->modrm_reg, &ctxt->dst.val);
		break;
	case 0x40 ... 0x4f:	/* cmov */
		if (test_cc(ctxt->b, ctxt->eflags))
			ctxt->dst.val = ctxt->src.val;
		else if (ctxt->op_bytes != 4)
			ctxt->dst.type = OP_NONE; /* no writeback */
		break;
	case 0x80 ... 0x8f: /* jnz rel, etc*/
		if (test_cc(ctxt->b, ctxt->eflags))
			rc = jmp_rel(ctxt, ctxt->src.val);
		break;
	case 0x90 ... 0x9f:     /* setcc r/m8 */
		ctxt->dst.val = test_cc(ctxt->b, ctxt->eflags);
		break;
	case 0xb6 ... 0xb7:	/* movzx */
		ctxt->dst.bytes = ctxt->op_bytes;
		ctxt->dst.val = (ctxt->src.bytes == 1) ? (u8) ctxt->src.val
						       : (u16) ctxt->src.val;
		break;
	case 0xbe ... 0xbf:	/* movsx */
		ctxt->dst.bytes = ctxt->op_bytes;
		ctxt->dst.val = (ctxt->src.bytes == 1) ? (s8) ctxt->src.val :
							(s16) ctxt->src.val;
		break;
	default:
		goto cannot_emulate;
	}

threebyte_insn:

	if (rc != X86EMUL_CONTINUE)
		goto done;

	goto writeback;

cannot_emulate:
	return EMULATION_FAILED;
}

void emulator_invalidate_register_cache(struct x86_emulate_ctxt *ctxt)
{
	invalidate_registers(ctxt);
}

void emulator_writeback_register_cache(struct x86_emulate_ctxt *ctxt)
{
	writeback_registers(ctxt);
}

bool emulator_can_use_gpa(struct x86_emulate_ctxt *ctxt)
{
	if (ctxt->rep_prefix && (ctxt->d & String))
		return false;

	if (ctxt->d & TwoMemOp)
		return false;

	return true;
}<|MERGE_RESOLUTION|>--- conflicted
+++ resolved
@@ -303,11 +303,7 @@
 	__FOP_FUNC(#name)
 
 #define __FOP_RET(name) \
-<<<<<<< HEAD
-	ASM_RET \
-=======
 	"11: " ASM_RET \
->>>>>>> eb3cdb58
 	".size " name ", .-" name "\n\t"
 
 #define FOP_RET(name) \
@@ -420,37 +416,13 @@
 	ON64(FOP3E(op##q, rax, rdx, cl)) \
 	FOP_END
 
-
-/*
- * Depending on .config the SETcc functions look like:
- *
- * ENDBR			[4 bytes; CONFIG_X86_KERNEL_IBT]
- * SETcc %al			[3 bytes]
- * RET | JMP __x86_return_thunk	[1,5 bytes; CONFIG_RETPOLINE]
- * INT3				[1 byte; CONFIG_SLS]
- */
-#define SETCC_ALIGN	16
-
 /* Special case for SETcc - 1 instruction per cc */
 #define FOP_SETCC(op) \
-<<<<<<< HEAD
-	".align " __stringify(SETCC_ALIGN) " \n\t" \
-	".type " #op ", @function \n\t" \
-	#op ": \n\t" \
-	#op " %al \n\t" \
-	__FOP_RET(#op) \
-	".skip " __stringify(SETCC_ALIGN) " - (.-" #op "), 0xcc \n\t"
-
-asm(".pushsection .fixup, \"ax\"\n"
-    "kvm_fastop_exception: xor %esi, %esi; " ASM_RET
-    ".popsection");
-=======
 	FOP_FUNC(op) \
 	#op " %al \n\t" \
 	FOP_RET(op)
->>>>>>> eb3cdb58
-
-__FOP_START(setcc, SETCC_ALIGN)
+
+FOP_START(setcc)
 FOP_SETCC(seto)
 FOP_SETCC(setno)
 FOP_SETCC(setc)
@@ -1092,11 +1064,7 @@
 static __always_inline u8 test_cc(unsigned int condition, unsigned long flags)
 {
 	u8 rc;
-<<<<<<< HEAD
-	void (*fop)(void) = (void *)em_setcc + SETCC_ALIGN * (condition & 0xf);
-=======
 	void (*fop)(void) = (void *)em_setcc + FASTOP_SIZE * (condition & 0xf);
->>>>>>> eb3cdb58
 
 	flags = (flags & EFLAGS_MASK) | X86_EFLAGS_IF;
 	asm("push %[flags]; popf; " CALL_NOSPEC
@@ -2353,85 +2321,8 @@
 	if (!ctxt->ops->is_smm(ctxt))
 		return emulate_ud(ctxt);
 
-<<<<<<< HEAD
-	smbase = ctxt->ops->get_smbase(ctxt);
-
-	ret = ctxt->ops->read_phys(ctxt, smbase + 0xfe00, buf, sizeof(buf));
-	if (ret != X86EMUL_CONTINUE)
-		return X86EMUL_UNHANDLEABLE;
-
-	if ((ctxt->ops->get_hflags(ctxt) & X86EMUL_SMM_INSIDE_NMI_MASK) == 0)
-		ctxt->ops->set_nmi_mask(ctxt, false);
-
-	ctxt->ops->exiting_smm(ctxt);
-
-	/*
-	 * Get back to real mode, to prepare a safe state in which to load
-	 * CR0/CR3/CR4/EFER.  It's all a bit more complicated if the vCPU
-	 * supports long mode.
-	 */
-	if (emulator_has_longmode(ctxt)) {
-		struct desc_struct cs_desc;
-
-		/* Zero CR4.PCIDE before CR0.PG.  */
-		cr4 = ctxt->ops->get_cr(ctxt, 4);
-		if (cr4 & X86_CR4_PCIDE)
-			ctxt->ops->set_cr(ctxt, 4, cr4 & ~X86_CR4_PCIDE);
-
-		/* A 32-bit code segment is required to clear EFER.LMA.  */
-		memset(&cs_desc, 0, sizeof(cs_desc));
-		cs_desc.type = 0xb;
-		cs_desc.s = cs_desc.g = cs_desc.p = 1;
-		ctxt->ops->set_segment(ctxt, 0, &cs_desc, 0, VCPU_SREG_CS);
-	}
-
-	/* For the 64-bit case, this will clear EFER.LMA.  */
-	cr0 = ctxt->ops->get_cr(ctxt, 0);
-	if (cr0 & X86_CR0_PE)
-		ctxt->ops->set_cr(ctxt, 0, cr0 & ~(X86_CR0_PG | X86_CR0_PE));
-
-	if (emulator_has_longmode(ctxt)) {
-		/* Clear CR4.PAE before clearing EFER.LME. */
-		cr4 = ctxt->ops->get_cr(ctxt, 4);
-		if (cr4 & X86_CR4_PAE)
-			ctxt->ops->set_cr(ctxt, 4, cr4 & ~X86_CR4_PAE);
-
-		/* And finally go back to 32-bit mode.  */
-		efer = 0;
-		ctxt->ops->set_msr(ctxt, MSR_EFER, efer);
-	}
-
-	/*
-	 * Give leave_smm() a chance to make ISA-specific changes to the vCPU
-	 * state (e.g. enter guest mode) before loading state from the SMM
-	 * state-save area.
-	 */
-	if (ctxt->ops->leave_smm(ctxt, buf))
-		goto emulate_shutdown;
-
-#ifdef CONFIG_X86_64
-	if (emulator_has_longmode(ctxt))
-		ret = rsm_load_state_64(ctxt, buf);
-	else
-#endif
-		ret = rsm_load_state_32(ctxt, buf);
-
-	if (ret != X86EMUL_CONTINUE)
-		goto emulate_shutdown;
-
-	/*
-	 * Note, the ctxt->ops callbacks are responsible for handling side
-	 * effects when writing MSRs and CRs, e.g. MMU context resets, CPUID
-	 * runtime updates, etc...  If that changes, e.g. this flow is moved
-	 * out of the emulator to make it look more like enter_smm(), then
-	 * those side effects need to be explicitly handled for both success
-	 * and shutdown.
-	 */
-	return emulator_recalc_and_set_mode(ctxt);
-=======
 	if (ctxt->ops->leave_smm(ctxt))
 		ctxt->ops->triple_fault(ctxt);
->>>>>>> eb3cdb58
 
 	return emulator_recalc_and_set_mode(ctxt);
 }
