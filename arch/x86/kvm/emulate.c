// SPDX-License-Identifier: GPL-2.0-only
/******************************************************************************
 * emulate.c
 *
 * Generic x86 (32-bit and 64-bit) instruction decoder and emulator.
 *
 * Copyright (c) 2005 Keir Fraser
 *
 * Linux coding style, mod r/m decoder, segment base fixes, real-mode
 * privileged instructions:
 *
 * Copyright (C) 2006 Qumranet
 * Copyright 2010 Red Hat, Inc. and/or its affiliates.
 *
 *   Avi Kivity <avi@qumranet.com>
 *   Yaniv Kamay <yaniv@qumranet.com>
 *
 * From: xen-unstable 10676:af9809f51f81a3c43f276f00c81a52ef558afda4
 */

#include <linux/kvm_host.h>
#include "kvm_cache_regs.h"
#include "kvm_emulate.h"
#include <linux/stringify.h>
#include <asm/debugreg.h>
#include <asm/nospec-branch.h>
#include <asm/ibt.h>

#include "x86.h"
#include "tss.h"
#include "mmu.h"
#include "pmu.h"

/*
 * Operand types
 */
#define OpNone             0ull
#define OpImplicit         1ull  /* No generic decode */
#define OpReg              2ull  /* Register */
#define OpMem              3ull  /* Memory */
#define OpAcc              4ull  /* Accumulator: AL/AX/EAX/RAX */
#define OpDI               5ull  /* ES:DI/EDI/RDI */
#define OpMem64            6ull  /* Memory, 64-bit */
#define OpImmUByte         7ull  /* Zero-extended 8-bit immediate */
#define OpDX               8ull  /* DX register */
#define OpCL               9ull  /* CL register (for shifts) */
#define OpImmByte         10ull  /* 8-bit sign extended immediate */
#define OpOne             11ull  /* Implied 1 */
#define OpImm             12ull  /* Sign extended up to 32-bit immediate */
#define OpMem16           13ull  /* Memory operand (16-bit). */
#define OpMem32           14ull  /* Memory operand (32-bit). */
#define OpImmU            15ull  /* Immediate operand, zero extended */
#define OpSI              16ull  /* SI/ESI/RSI */
#define OpImmFAddr        17ull  /* Immediate far address */
#define OpMemFAddr        18ull  /* Far address in memory */
#define OpImmU16          19ull  /* Immediate operand, 16 bits, zero extended */
#define OpES              20ull  /* ES */
#define OpCS              21ull  /* CS */
#define OpSS              22ull  /* SS */
#define OpDS              23ull  /* DS */
#define OpFS              24ull  /* FS */
#define OpGS              25ull  /* GS */
#define OpMem8            26ull  /* 8-bit zero extended memory operand */
#define OpImm64           27ull  /* Sign extended 16/32/64-bit immediate */
#define OpXLat            28ull  /* memory at BX/EBX/RBX + zero-extended AL */
#define OpAccLo           29ull  /* Low part of extended acc (AX/AX/EAX/RAX) */
#define OpAccHi           30ull  /* High part of extended acc (-/DX/EDX/RDX) */

#define OpBits             5  /* Width of operand field */
#define OpMask             ((1ull << OpBits) - 1)

/*
 * Opcode effective-address decode tables.
 * Note that we only emulate instructions that have at least one memory
 * operand (excluding implicit stack references). We assume that stack
 * references and instruction fetches will never occur in special memory
 * areas that require emulation. So, for example, 'mov <imm>,<reg>' need
 * not be handled.
 */

/* Operand sizes: 8-bit operands or specified/overridden size. */
#define ByteOp      (1<<0)	/* 8-bit operands. */
/* Destination operand type. */
#define DstShift    1
#define ImplicitOps (OpImplicit << DstShift)
#define DstReg      (OpReg << DstShift)
#define DstMem      (OpMem << DstShift)
#define DstAcc      (OpAcc << DstShift)
#define DstDI       (OpDI << DstShift)
#define DstMem64    (OpMem64 << DstShift)
#define DstMem16    (OpMem16 << DstShift)
#define DstImmUByte (OpImmUByte << DstShift)
#define DstDX       (OpDX << DstShift)
#define DstAccLo    (OpAccLo << DstShift)
#define DstMask     (OpMask << DstShift)
/* Source operand type. */
#define SrcShift    6
#define SrcNone     (OpNone << SrcShift)
#define SrcReg      (OpReg << SrcShift)
#define SrcMem      (OpMem << SrcShift)
#define SrcMem16    (OpMem16 << SrcShift)
#define SrcMem32    (OpMem32 << SrcShift)
#define SrcImm      (OpImm << SrcShift)
#define SrcImmByte  (OpImmByte << SrcShift)
#define SrcOne      (OpOne << SrcShift)
#define SrcImmUByte (OpImmUByte << SrcShift)
#define SrcImmU     (OpImmU << SrcShift)
#define SrcSI       (OpSI << SrcShift)
#define SrcXLat     (OpXLat << SrcShift)
#define SrcImmFAddr (OpImmFAddr << SrcShift)
#define SrcMemFAddr (OpMemFAddr << SrcShift)
#define SrcAcc      (OpAcc << SrcShift)
#define SrcImmU16   (OpImmU16 << SrcShift)
#define SrcImm64    (OpImm64 << SrcShift)
#define SrcDX       (OpDX << SrcShift)
#define SrcMem8     (OpMem8 << SrcShift)
#define SrcAccHi    (OpAccHi << SrcShift)
#define SrcMask     (OpMask << SrcShift)
#define BitOp       (1<<11)
#define MemAbs      (1<<12)      /* Memory operand is absolute displacement */
#define String      (1<<13)     /* String instruction (rep capable) */
#define Stack       (1<<14)     /* Stack instruction (push/pop) */
#define GroupMask   (7<<15)     /* Opcode uses one of the group mechanisms */
#define Group       (1<<15)     /* Bits 3:5 of modrm byte extend opcode */
#define GroupDual   (2<<15)     /* Alternate decoding of mod == 3 */
#define Prefix      (3<<15)     /* Instruction varies with 66/f2/f3 prefix */
#define RMExt       (4<<15)     /* Opcode extension in ModRM r/m if mod == 3 */
#define Escape      (5<<15)     /* Escape to coprocessor instruction */
#define InstrDual   (6<<15)     /* Alternate instruction decoding of mod == 3 */
#define ModeDual    (7<<15)     /* Different instruction for 32/64 bit */
#define Sse         (1<<18)     /* SSE Vector instruction */
/* Generic ModRM decode. */
#define ModRM       (1<<19)
/* Destination is only written; never read. */
#define Mov         (1<<20)
/* Misc flags */
#define Prot        (1<<21) /* instruction generates #UD if not in prot-mode */
#define EmulateOnUD (1<<22) /* Emulate if unsupported by the host */
#define NoAccess    (1<<23) /* Don't access memory (lea/invlpg/verr etc) */
#define Op3264      (1<<24) /* Operand is 64b in long mode, 32b otherwise */
#define Undefined   (1<<25) /* No Such Instruction */
#define Lock        (1<<26) /* lock prefix is allowed for the instruction */
#define Priv        (1<<27) /* instruction generates #GP if current CPL != 0 */
#define No64	    (1<<28)
#define PageTable   (1 << 29)   /* instruction used to write page table */
#define NotImpl     (1 << 30)   /* instruction is not implemented */
/* Source 2 operand type */
#define Src2Shift   (31)
#define Src2None    (OpNone << Src2Shift)
#define Src2Mem     (OpMem << Src2Shift)
#define Src2CL      (OpCL << Src2Shift)
#define Src2ImmByte (OpImmByte << Src2Shift)
#define Src2One     (OpOne << Src2Shift)
#define Src2Imm     (OpImm << Src2Shift)
#define Src2ES      (OpES << Src2Shift)
#define Src2CS      (OpCS << Src2Shift)
#define Src2SS      (OpSS << Src2Shift)
#define Src2DS      (OpDS << Src2Shift)
#define Src2FS      (OpFS << Src2Shift)
#define Src2GS      (OpGS << Src2Shift)
#define Src2Mask    (OpMask << Src2Shift)
#define Mmx         ((u64)1 << 40)  /* MMX Vector instruction */
#define AlignMask   ((u64)7 << 41)
#define Aligned     ((u64)1 << 41)  /* Explicitly aligned (e.g. MOVDQA) */
#define Unaligned   ((u64)2 << 41)  /* Explicitly unaligned (e.g. MOVDQU) */
#define Avx         ((u64)3 << 41)  /* Advanced Vector Extensions */
#define Aligned16   ((u64)4 << 41)  /* Aligned to 16 byte boundary (e.g. FXSAVE) */
#define Fastop      ((u64)1 << 44)  /* Use opcode::u.fastop */
#define NoWrite     ((u64)1 << 45)  /* No writeback */
#define SrcWrite    ((u64)1 << 46)  /* Write back src operand */
#define NoMod	    ((u64)1 << 47)  /* Mod field is ignored */
#define Intercept   ((u64)1 << 48)  /* Has valid intercept field */
#define CheckPerm   ((u64)1 << 49)  /* Has valid check_perm field */
#define PrivUD      ((u64)1 << 51)  /* #UD instead of #GP on CPL > 0 */
#define NearBranch  ((u64)1 << 52)  /* Near branches */
#define No16	    ((u64)1 << 53)  /* No 16 bit operand */
#define IncSP       ((u64)1 << 54)  /* SP is incremented before ModRM calc */
#define TwoMemOp    ((u64)1 << 55)  /* Instruction has two memory operand */
#define IsBranch    ((u64)1 << 56)  /* Instruction is considered a branch. */

#define DstXacc     (DstAccLo | SrcAccHi | SrcWrite)

#define X2(x...) x, x
#define X3(x...) X2(x), x
#define X4(x...) X2(x), X2(x)
#define X5(x...) X4(x), x
#define X6(x...) X4(x), X2(x)
#define X7(x...) X4(x), X3(x)
#define X8(x...) X4(x), X4(x)
#define X16(x...) X8(x), X8(x)

<<<<<<< HEAD
#define NR_FASTOP	(ilog2(sizeof(ulong)) + 1)
#define RET_LENGTH	(1 + (4 * IS_ENABLED(CONFIG_RETHUNK)) + \
			 IS_ENABLED(CONFIG_SLS))
#define FASTOP_LENGTH	(ENDBR_INSN_SIZE + 7 + RET_LENGTH)
#define FASTOP_SIZE	(8 << ((FASTOP_LENGTH > 8) & 1) << ((FASTOP_LENGTH > 16) & 1))
static_assert(FASTOP_LENGTH <= FASTOP_SIZE);

=======
>>>>>>> 9aa5a042
struct opcode {
	u64 flags;
	u8 intercept;
	u8 pad[7];
	union {
		int (*execute)(struct x86_emulate_ctxt *ctxt);
		const struct opcode *group;
		const struct group_dual *gdual;
		const struct gprefix *gprefix;
		const struct escape *esc;
		const struct instr_dual *idual;
		const struct mode_dual *mdual;
		void (*fastop)(struct fastop *fake);
	} u;
	int (*check_perm)(struct x86_emulate_ctxt *ctxt);
};

struct group_dual {
	struct opcode mod012[8];
	struct opcode mod3[8];
};

struct gprefix {
	struct opcode pfx_no;
	struct opcode pfx_66;
	struct opcode pfx_f2;
	struct opcode pfx_f3;
};

struct escape {
	struct opcode op[8];
	struct opcode high[64];
};

struct instr_dual {
	struct opcode mod012;
	struct opcode mod3;
};

struct mode_dual {
	struct opcode mode32;
	struct opcode mode64;
};

#define EFLG_RESERVED_ZEROS_MASK 0xffc0802a

enum x86_transfer_type {
	X86_TRANSFER_NONE,
	X86_TRANSFER_CALL_JMP,
	X86_TRANSFER_RET,
	X86_TRANSFER_TASK_SWITCH,
};

static ulong reg_read(struct x86_emulate_ctxt *ctxt, unsigned nr)
{
	if (!(ctxt->regs_valid & (1 << nr))) {
		ctxt->regs_valid |= 1 << nr;
		ctxt->_regs[nr] = ctxt->ops->read_gpr(ctxt, nr);
	}
	return ctxt->_regs[nr];
}

static ulong *reg_write(struct x86_emulate_ctxt *ctxt, unsigned nr)
{
	ctxt->regs_valid |= 1 << nr;
	ctxt->regs_dirty |= 1 << nr;
	return &ctxt->_regs[nr];
}

static ulong *reg_rmw(struct x86_emulate_ctxt *ctxt, unsigned nr)
{
	reg_read(ctxt, nr);
	return reg_write(ctxt, nr);
}

static void writeback_registers(struct x86_emulate_ctxt *ctxt)
{
	unsigned reg;

	for_each_set_bit(reg, (ulong *)&ctxt->regs_dirty, 16)
		ctxt->ops->write_gpr(ctxt, reg, ctxt->_regs[reg]);
}

static void invalidate_registers(struct x86_emulate_ctxt *ctxt)
{
	ctxt->regs_dirty = 0;
	ctxt->regs_valid = 0;
}

/*
 * These EFLAGS bits are restored from saved value during emulation, and
 * any changes are written back to the saved value after emulation.
 */
#define EFLAGS_MASK (X86_EFLAGS_OF|X86_EFLAGS_SF|X86_EFLAGS_ZF|X86_EFLAGS_AF|\
		     X86_EFLAGS_PF|X86_EFLAGS_CF)

#ifdef CONFIG_X86_64
#define ON64(x) x
#else
#define ON64(x)
#endif

/*
 * fastop functions have a special calling convention:
 *
 * dst:    rax        (in/out)
 * src:    rdx        (in/out)
 * src2:   rcx        (in)
 * flags:  rflags     (in/out)
 * ex:     rsi        (in:fastop pointer, out:zero if exception)
 *
 * Moreover, they are all exactly FASTOP_SIZE bytes long, so functions for
 * different operand sizes can be reached by calculation, rather than a jump
 * table (which would be bigger than the code).
 *
 * The 16 byte alignment, considering 5 bytes for the RET thunk, 3 for ENDBR
 * and 1 for the straight line speculation INT3, leaves 7 bytes for the
 * body of the function.  Currently none is larger than 4.
 */
static int fastop(struct x86_emulate_ctxt *ctxt, fastop_t fop);

#define FASTOP_SIZE	16

#define __FOP_FUNC(name) \
	".align " __stringify(FASTOP_SIZE) " \n\t" \
	".type " name ", @function \n\t" \
	name ":\n\t" \
	ASM_ENDBR

#define FOP_FUNC(name) \
	__FOP_FUNC(#name)

#define __FOP_RET(name) \
	"11: " ASM_RET \
	".size " name ", .-" name "\n\t"

#define FOP_RET(name) \
	__FOP_RET(#name)

#define __FOP_START(op, align) \
	extern void em_##op(struct fastop *fake); \
	asm(".pushsection .text, \"ax\" \n\t" \
	    ".global em_" #op " \n\t" \
	    ".align " __stringify(align) " \n\t" \
	    "em_" #op ":\n\t"

#define FOP_START(op) __FOP_START(op, FASTOP_SIZE)

#define FOP_END \
	    ".popsection")

#define __FOPNOP(name) \
	__FOP_FUNC(name) \
	__FOP_RET(name)

#define FOPNOP() \
	__FOPNOP(__stringify(__UNIQUE_ID(nop)))

#define FOP1E(op,  dst) \
	__FOP_FUNC(#op "_" #dst) \
	"10: " #op " %" #dst " \n\t" \
	__FOP_RET(#op "_" #dst)

#define FOP1EEX(op,  dst) \
	FOP1E(op, dst) _ASM_EXTABLE_TYPE_REG(10b, 11b, EX_TYPE_ZERO_REG, %%esi)

#define FASTOP1(op) \
	FOP_START(op) \
	FOP1E(op##b, al) \
	FOP1E(op##w, ax) \
	FOP1E(op##l, eax) \
	ON64(FOP1E(op##q, rax))	\
	FOP_END

/* 1-operand, using src2 (for MUL/DIV r/m) */
#define FASTOP1SRC2(op, name) \
	FOP_START(name) \
	FOP1E(op, cl) \
	FOP1E(op, cx) \
	FOP1E(op, ecx) \
	ON64(FOP1E(op, rcx)) \
	FOP_END

/* 1-operand, using src2 (for MUL/DIV r/m), with exceptions */
#define FASTOP1SRC2EX(op, name) \
	FOP_START(name) \
	FOP1EEX(op, cl) \
	FOP1EEX(op, cx) \
	FOP1EEX(op, ecx) \
	ON64(FOP1EEX(op, rcx)) \
	FOP_END

#define FOP2E(op,  dst, src)	   \
	__FOP_FUNC(#op "_" #dst "_" #src) \
	#op " %" #src ", %" #dst " \n\t" \
	__FOP_RET(#op "_" #dst "_" #src)

#define FASTOP2(op) \
	FOP_START(op) \
	FOP2E(op##b, al, dl) \
	FOP2E(op##w, ax, dx) \
	FOP2E(op##l, eax, edx) \
	ON64(FOP2E(op##q, rax, rdx)) \
	FOP_END

/* 2 operand, word only */
#define FASTOP2W(op) \
	FOP_START(op) \
	FOPNOP() \
	FOP2E(op##w, ax, dx) \
	FOP2E(op##l, eax, edx) \
	ON64(FOP2E(op##q, rax, rdx)) \
	FOP_END

/* 2 operand, src is CL */
#define FASTOP2CL(op) \
	FOP_START(op) \
	FOP2E(op##b, al, cl) \
	FOP2E(op##w, ax, cl) \
	FOP2E(op##l, eax, cl) \
	ON64(FOP2E(op##q, rax, cl)) \
	FOP_END

/* 2 operand, src and dest are reversed */
#define FASTOP2R(op, name) \
	FOP_START(name) \
	FOP2E(op##b, dl, al) \
	FOP2E(op##w, dx, ax) \
	FOP2E(op##l, edx, eax) \
	ON64(FOP2E(op##q, rdx, rax)) \
	FOP_END

#define FOP3E(op,  dst, src, src2) \
	__FOP_FUNC(#op "_" #dst "_" #src "_" #src2) \
	#op " %" #src2 ", %" #src ", %" #dst " \n\t"\
	__FOP_RET(#op "_" #dst "_" #src "_" #src2)

/* 3-operand, word-only, src2=cl */
#define FASTOP3WCL(op) \
	FOP_START(op) \
	FOPNOP() \
	FOP3E(op##w, ax, dx, cl) \
	FOP3E(op##l, eax, edx, cl) \
	ON64(FOP3E(op##q, rax, rdx, cl)) \
	FOP_END

/* Special case for SETcc - 1 instruction per cc */

/*
 * Depending on .config the SETcc functions look like:
 *
 * ENDBR			[4 bytes; CONFIG_X86_KERNEL_IBT]
 * SETcc %al			[3 bytes]
 * RET | JMP __x86_return_thunk	[1,5 bytes; CONFIG_RETHUNK]
 * INT3				[1 byte; CONFIG_SLS]
 */
<<<<<<< HEAD
#define SETCC_LENGTH	(ENDBR_INSN_SIZE + 3 + RET_LENGTH)
#define SETCC_ALIGN	(4 << ((SETCC_LENGTH > 4) & 1) << ((SETCC_LENGTH > 8) & 1))
static_assert(SETCC_LENGTH <= SETCC_ALIGN);
=======
#define SETCC_ALIGN	16
>>>>>>> 9aa5a042

#define FOP_SETCC(op) \
	".align " __stringify(SETCC_ALIGN) " \n\t" \
	".type " #op ", @function \n\t" \
	#op ": \n\t" \
	ASM_ENDBR \
	#op " %al \n\t" \
	__FOP_RET(#op) \
	".skip " __stringify(SETCC_ALIGN) " - (.-" #op "), 0xcc \n\t"

__FOP_START(setcc, SETCC_ALIGN)
FOP_SETCC(seto)
FOP_SETCC(setno)
FOP_SETCC(setc)
FOP_SETCC(setnc)
FOP_SETCC(setz)
FOP_SETCC(setnz)
FOP_SETCC(setbe)
FOP_SETCC(setnbe)
FOP_SETCC(sets)
FOP_SETCC(setns)
FOP_SETCC(setp)
FOP_SETCC(setnp)
FOP_SETCC(setl)
FOP_SETCC(setnl)
FOP_SETCC(setle)
FOP_SETCC(setnle)
FOP_END;

FOP_START(salc)
FOP_FUNC(salc)
"pushf; sbb %al, %al; popf \n\t"
FOP_RET(salc)
FOP_END;

/*
 * XXX: inoutclob user must know where the argument is being expanded.
 *      Relying on CONFIG_CC_HAS_ASM_GOTO would allow us to remove _fault.
 */
#define asm_safe(insn, inoutclob...) \
({ \
	int _fault = 0; \
 \
	asm volatile("1:" insn "\n" \
	             "2:\n" \
		     _ASM_EXTABLE_TYPE_REG(1b, 2b, EX_TYPE_ONE_REG, %[_fault]) \
	             : [_fault] "+r"(_fault) inoutclob ); \
 \
	_fault ? X86EMUL_UNHANDLEABLE : X86EMUL_CONTINUE; \
})

static int emulator_check_intercept(struct x86_emulate_ctxt *ctxt,
				    enum x86_intercept intercept,
				    enum x86_intercept_stage stage)
{
	struct x86_instruction_info info = {
		.intercept  = intercept,
		.rep_prefix = ctxt->rep_prefix,
		.modrm_mod  = ctxt->modrm_mod,
		.modrm_reg  = ctxt->modrm_reg,
		.modrm_rm   = ctxt->modrm_rm,
		.src_val    = ctxt->src.val64,
		.dst_val    = ctxt->dst.val64,
		.src_bytes  = ctxt->src.bytes,
		.dst_bytes  = ctxt->dst.bytes,
		.ad_bytes   = ctxt->ad_bytes,
		.next_rip   = ctxt->eip,
	};

	return ctxt->ops->intercept(ctxt, &info, stage);
}

static void assign_masked(ulong *dest, ulong src, ulong mask)
{
	*dest = (*dest & ~mask) | (src & mask);
}

static void assign_register(unsigned long *reg, u64 val, int bytes)
{
	/* The 4-byte case *is* correct: in 64-bit mode we zero-extend. */
	switch (bytes) {
	case 1:
		*(u8 *)reg = (u8)val;
		break;
	case 2:
		*(u16 *)reg = (u16)val;
		break;
	case 4:
		*reg = (u32)val;
		break;	/* 64b: zero-extend */
	case 8:
		*reg = val;
		break;
	}
}

static inline unsigned long ad_mask(struct x86_emulate_ctxt *ctxt)
{
	return (1UL << (ctxt->ad_bytes << 3)) - 1;
}

static ulong stack_mask(struct x86_emulate_ctxt *ctxt)
{
	u16 sel;
	struct desc_struct ss;

	if (ctxt->mode == X86EMUL_MODE_PROT64)
		return ~0UL;
	ctxt->ops->get_segment(ctxt, &sel, &ss, NULL, VCPU_SREG_SS);
	return ~0U >> ((ss.d ^ 1) * 16);  /* d=0: 0xffff; d=1: 0xffffffff */
}

static int stack_size(struct x86_emulate_ctxt *ctxt)
{
	return (__fls(stack_mask(ctxt)) + 1) >> 3;
}

/* Access/update address held in a register, based on addressing mode. */
static inline unsigned long
address_mask(struct x86_emulate_ctxt *ctxt, unsigned long reg)
{
	if (ctxt->ad_bytes == sizeof(unsigned long))
		return reg;
	else
		return reg & ad_mask(ctxt);
}

static inline unsigned long
register_address(struct x86_emulate_ctxt *ctxt, int reg)
{
	return address_mask(ctxt, reg_read(ctxt, reg));
}

static void masked_increment(ulong *reg, ulong mask, int inc)
{
	assign_masked(reg, *reg + inc, mask);
}

static inline void
register_address_increment(struct x86_emulate_ctxt *ctxt, int reg, int inc)
{
	ulong *preg = reg_rmw(ctxt, reg);

	assign_register(preg, *preg + inc, ctxt->ad_bytes);
}

static void rsp_increment(struct x86_emulate_ctxt *ctxt, int inc)
{
	masked_increment(reg_rmw(ctxt, VCPU_REGS_RSP), stack_mask(ctxt), inc);
}

static u32 desc_limit_scaled(struct desc_struct *desc)
{
	u32 limit = get_desc_limit(desc);

	return desc->g ? (limit << 12) | 0xfff : limit;
}

static unsigned long seg_base(struct x86_emulate_ctxt *ctxt, int seg)
{
	if (ctxt->mode == X86EMUL_MODE_PROT64 && seg < VCPU_SREG_FS)
		return 0;

	return ctxt->ops->get_cached_segment_base(ctxt, seg);
}

static int emulate_exception(struct x86_emulate_ctxt *ctxt, int vec,
			     u32 error, bool valid)
{
	WARN_ON(vec > 0x1f);
	ctxt->exception.vector = vec;
	ctxt->exception.error_code = error;
	ctxt->exception.error_code_valid = valid;
	return X86EMUL_PROPAGATE_FAULT;
}

static int emulate_db(struct x86_emulate_ctxt *ctxt)
{
	return emulate_exception(ctxt, DB_VECTOR, 0, false);
}

static int emulate_gp(struct x86_emulate_ctxt *ctxt, int err)
{
	return emulate_exception(ctxt, GP_VECTOR, err, true);
}

static int emulate_ss(struct x86_emulate_ctxt *ctxt, int err)
{
	return emulate_exception(ctxt, SS_VECTOR, err, true);
}

static int emulate_ud(struct x86_emulate_ctxt *ctxt)
{
	return emulate_exception(ctxt, UD_VECTOR, 0, false);
}

static int emulate_ts(struct x86_emulate_ctxt *ctxt, int err)
{
	return emulate_exception(ctxt, TS_VECTOR, err, true);
}

static int emulate_de(struct x86_emulate_ctxt *ctxt)
{
	return emulate_exception(ctxt, DE_VECTOR, 0, false);
}

static int emulate_nm(struct x86_emulate_ctxt *ctxt)
{
	return emulate_exception(ctxt, NM_VECTOR, 0, false);
}

static u16 get_segment_selector(struct x86_emulate_ctxt *ctxt, unsigned seg)
{
	u16 selector;
	struct desc_struct desc;

	ctxt->ops->get_segment(ctxt, &selector, &desc, NULL, seg);
	return selector;
}

static void set_segment_selector(struct x86_emulate_ctxt *ctxt, u16 selector,
				 unsigned seg)
{
	u16 dummy;
	u32 base3;
	struct desc_struct desc;

	ctxt->ops->get_segment(ctxt, &dummy, &desc, &base3, seg);
	ctxt->ops->set_segment(ctxt, selector, &desc, base3, seg);
}

static inline u8 ctxt_virt_addr_bits(struct x86_emulate_ctxt *ctxt)
{
	return (ctxt->ops->get_cr(ctxt, 4) & X86_CR4_LA57) ? 57 : 48;
}

static inline bool emul_is_noncanonical_address(u64 la,
						struct x86_emulate_ctxt *ctxt)
{
	return !__is_canonical_address(la, ctxt_virt_addr_bits(ctxt));
}

/*
 * x86 defines three classes of vector instructions: explicitly
 * aligned, explicitly unaligned, and the rest, which change behaviour
 * depending on whether they're AVX encoded or not.
 *
 * Also included is CMPXCHG16B which is not a vector instruction, yet it is
 * subject to the same check.  FXSAVE and FXRSTOR are checked here too as their
 * 512 bytes of data must be aligned to a 16 byte boundary.
 */
static unsigned insn_alignment(struct x86_emulate_ctxt *ctxt, unsigned size)
{
	u64 alignment = ctxt->d & AlignMask;

	if (likely(size < 16))
		return 1;

	switch (alignment) {
	case Unaligned:
	case Avx:
		return 1;
	case Aligned16:
		return 16;
	case Aligned:
	default:
		return size;
	}
}

static __always_inline int __linearize(struct x86_emulate_ctxt *ctxt,
				       struct segmented_address addr,
				       unsigned *max_size, unsigned size,
				       bool write, bool fetch,
				       enum x86emul_mode mode, ulong *linear)
{
	struct desc_struct desc;
	bool usable;
	ulong la;
	u32 lim;
	u16 sel;
	u8  va_bits;

	la = seg_base(ctxt, addr.seg) + addr.ea;
	*max_size = 0;
	switch (mode) {
	case X86EMUL_MODE_PROT64:
		*linear = la;
		va_bits = ctxt_virt_addr_bits(ctxt);
		if (!__is_canonical_address(la, va_bits))
			goto bad;

		*max_size = min_t(u64, ~0u, (1ull << va_bits) - la);
		if (size > *max_size)
			goto bad;
		break;
	default:
		*linear = la = (u32)la;
		usable = ctxt->ops->get_segment(ctxt, &sel, &desc, NULL,
						addr.seg);
		if (!usable)
			goto bad;
		/* code segment in protected mode or read-only data segment */
		if ((((ctxt->mode != X86EMUL_MODE_REAL) && (desc.type & 8))
					|| !(desc.type & 2)) && write)
			goto bad;
		/* unreadable code segment */
		if (!fetch && (desc.type & 8) && !(desc.type & 2))
			goto bad;
		lim = desc_limit_scaled(&desc);
		if (!(desc.type & 8) && (desc.type & 4)) {
			/* expand-down segment */
			if (addr.ea <= lim)
				goto bad;
			lim = desc.d ? 0xffffffff : 0xffff;
		}
		if (addr.ea > lim)
			goto bad;
		if (lim == 0xffffffff)
			*max_size = ~0u;
		else {
			*max_size = (u64)lim + 1 - addr.ea;
			if (size > *max_size)
				goto bad;
		}
		break;
	}
	if (la & (insn_alignment(ctxt, size) - 1))
		return emulate_gp(ctxt, 0);
	return X86EMUL_CONTINUE;
bad:
	if (addr.seg == VCPU_SREG_SS)
		return emulate_ss(ctxt, 0);
	else
		return emulate_gp(ctxt, 0);
}

static int linearize(struct x86_emulate_ctxt *ctxt,
		     struct segmented_address addr,
		     unsigned size, bool write,
		     ulong *linear)
{
	unsigned max_size;
	return __linearize(ctxt, addr, &max_size, size, write, false,
			   ctxt->mode, linear);
}

static inline int assign_eip(struct x86_emulate_ctxt *ctxt, ulong dst,
			     enum x86emul_mode mode)
{
	ulong linear;
	int rc;
	unsigned max_size;
	struct segmented_address addr = { .seg = VCPU_SREG_CS,
					   .ea = dst };

	if (ctxt->op_bytes != sizeof(unsigned long))
		addr.ea = dst & ((1UL << (ctxt->op_bytes << 3)) - 1);
	rc = __linearize(ctxt, addr, &max_size, 1, false, true, mode, &linear);
	if (rc == X86EMUL_CONTINUE)
		ctxt->_eip = addr.ea;
	return rc;
}

static inline int assign_eip_near(struct x86_emulate_ctxt *ctxt, ulong dst)
{
	return assign_eip(ctxt, dst, ctxt->mode);
}

static int assign_eip_far(struct x86_emulate_ctxt *ctxt, ulong dst,
			  const struct desc_struct *cs_desc)
{
	enum x86emul_mode mode = ctxt->mode;
	int rc;

#ifdef CONFIG_X86_64
	if (ctxt->mode >= X86EMUL_MODE_PROT16) {
		if (cs_desc->l) {
			u64 efer = 0;

			ctxt->ops->get_msr(ctxt, MSR_EFER, &efer);
			if (efer & EFER_LMA)
				mode = X86EMUL_MODE_PROT64;
		} else
			mode = X86EMUL_MODE_PROT32; /* temporary value */
	}
#endif
	if (mode == X86EMUL_MODE_PROT16 || mode == X86EMUL_MODE_PROT32)
		mode = cs_desc->d ? X86EMUL_MODE_PROT32 : X86EMUL_MODE_PROT16;
	rc = assign_eip(ctxt, dst, mode);
	if (rc == X86EMUL_CONTINUE)
		ctxt->mode = mode;
	return rc;
}

static inline int jmp_rel(struct x86_emulate_ctxt *ctxt, int rel)
{
	return assign_eip_near(ctxt, ctxt->_eip + rel);
}

static int linear_read_system(struct x86_emulate_ctxt *ctxt, ulong linear,
			      void *data, unsigned size)
{
	return ctxt->ops->read_std(ctxt, linear, data, size, &ctxt->exception, true);
}

static int linear_write_system(struct x86_emulate_ctxt *ctxt,
			       ulong linear, void *data,
			       unsigned int size)
{
	return ctxt->ops->write_std(ctxt, linear, data, size, &ctxt->exception, true);
}

static int segmented_read_std(struct x86_emulate_ctxt *ctxt,
			      struct segmented_address addr,
			      void *data,
			      unsigned size)
{
	int rc;
	ulong linear;

	rc = linearize(ctxt, addr, size, false, &linear);
	if (rc != X86EMUL_CONTINUE)
		return rc;
	return ctxt->ops->read_std(ctxt, linear, data, size, &ctxt->exception, false);
}

static int segmented_write_std(struct x86_emulate_ctxt *ctxt,
			       struct segmented_address addr,
			       void *data,
			       unsigned int size)
{
	int rc;
	ulong linear;

	rc = linearize(ctxt, addr, size, true, &linear);
	if (rc != X86EMUL_CONTINUE)
		return rc;
	return ctxt->ops->write_std(ctxt, linear, data, size, &ctxt->exception, false);
}

/*
 * Prefetch the remaining bytes of the instruction without crossing page
 * boundary if they are not in fetch_cache yet.
 */
static int __do_insn_fetch_bytes(struct x86_emulate_ctxt *ctxt, int op_size)
{
	int rc;
	unsigned size, max_size;
	unsigned long linear;
	int cur_size = ctxt->fetch.end - ctxt->fetch.data;
	struct segmented_address addr = { .seg = VCPU_SREG_CS,
					   .ea = ctxt->eip + cur_size };

	/*
	 * We do not know exactly how many bytes will be needed, and
	 * __linearize is expensive, so fetch as much as possible.  We
	 * just have to avoid going beyond the 15 byte limit, the end
	 * of the segment, or the end of the page.
	 *
	 * __linearize is called with size 0 so that it does not do any
	 * boundary check itself.  Instead, we use max_size to check
	 * against op_size.
	 */
	rc = __linearize(ctxt, addr, &max_size, 0, false, true, ctxt->mode,
			 &linear);
	if (unlikely(rc != X86EMUL_CONTINUE))
		return rc;

	size = min_t(unsigned, 15UL ^ cur_size, max_size);
	size = min_t(unsigned, size, PAGE_SIZE - offset_in_page(linear));

	/*
	 * One instruction can only straddle two pages,
	 * and one has been loaded at the beginning of
	 * x86_decode_insn.  So, if not enough bytes
	 * still, we must have hit the 15-byte boundary.
	 */
	if (unlikely(size < op_size))
		return emulate_gp(ctxt, 0);

	rc = ctxt->ops->fetch(ctxt, linear, ctxt->fetch.end,
			      size, &ctxt->exception);
	if (unlikely(rc != X86EMUL_CONTINUE))
		return rc;
	ctxt->fetch.end += size;
	return X86EMUL_CONTINUE;
}

static __always_inline int do_insn_fetch_bytes(struct x86_emulate_ctxt *ctxt,
					       unsigned size)
{
	unsigned done_size = ctxt->fetch.end - ctxt->fetch.ptr;

	if (unlikely(done_size < size))
		return __do_insn_fetch_bytes(ctxt, size - done_size);
	else
		return X86EMUL_CONTINUE;
}

/* Fetch next part of the instruction being emulated. */
#define insn_fetch(_type, _ctxt)					\
({	_type _x;							\
									\
	rc = do_insn_fetch_bytes(_ctxt, sizeof(_type));			\
	if (rc != X86EMUL_CONTINUE)					\
		goto done;						\
	ctxt->_eip += sizeof(_type);					\
	memcpy(&_x, ctxt->fetch.ptr, sizeof(_type));			\
	ctxt->fetch.ptr += sizeof(_type);				\
	_x;								\
})

#define insn_fetch_arr(_arr, _size, _ctxt)				\
({									\
	rc = do_insn_fetch_bytes(_ctxt, _size);				\
	if (rc != X86EMUL_CONTINUE)					\
		goto done;						\
	ctxt->_eip += (_size);						\
	memcpy(_arr, ctxt->fetch.ptr, _size);				\
	ctxt->fetch.ptr += (_size);					\
})

/*
 * Given the 'reg' portion of a ModRM byte, and a register block, return a
 * pointer into the block that addresses the relevant register.
 * @highbyte_regs specifies whether to decode AH,CH,DH,BH.
 */
static void *decode_register(struct x86_emulate_ctxt *ctxt, u8 modrm_reg,
			     int byteop)
{
	void *p;
	int highbyte_regs = (ctxt->rex_prefix == 0) && byteop;

	if (highbyte_regs && modrm_reg >= 4 && modrm_reg < 8)
		p = (unsigned char *)reg_rmw(ctxt, modrm_reg & 3) + 1;
	else
		p = reg_rmw(ctxt, modrm_reg);
	return p;
}

static int read_descriptor(struct x86_emulate_ctxt *ctxt,
			   struct segmented_address addr,
			   u16 *size, unsigned long *address, int op_bytes)
{
	int rc;

	if (op_bytes == 2)
		op_bytes = 3;
	*address = 0;
	rc = segmented_read_std(ctxt, addr, size, 2);
	if (rc != X86EMUL_CONTINUE)
		return rc;
	addr.ea += 2;
	rc = segmented_read_std(ctxt, addr, address, op_bytes);
	return rc;
}

FASTOP2(add);
FASTOP2(or);
FASTOP2(adc);
FASTOP2(sbb);
FASTOP2(and);
FASTOP2(sub);
FASTOP2(xor);
FASTOP2(cmp);
FASTOP2(test);

FASTOP1SRC2(mul, mul_ex);
FASTOP1SRC2(imul, imul_ex);
FASTOP1SRC2EX(div, div_ex);
FASTOP1SRC2EX(idiv, idiv_ex);

FASTOP3WCL(shld);
FASTOP3WCL(shrd);

FASTOP2W(imul);

FASTOP1(not);
FASTOP1(neg);
FASTOP1(inc);
FASTOP1(dec);

FASTOP2CL(rol);
FASTOP2CL(ror);
FASTOP2CL(rcl);
FASTOP2CL(rcr);
FASTOP2CL(shl);
FASTOP2CL(shr);
FASTOP2CL(sar);

FASTOP2W(bsf);
FASTOP2W(bsr);
FASTOP2W(bt);
FASTOP2W(bts);
FASTOP2W(btr);
FASTOP2W(btc);

FASTOP2(xadd);

FASTOP2R(cmp, cmp_r);

static int em_bsf_c(struct x86_emulate_ctxt *ctxt)
{
	/* If src is zero, do not writeback, but update flags */
	if (ctxt->src.val == 0)
		ctxt->dst.type = OP_NONE;
	return fastop(ctxt, em_bsf);
}

static int em_bsr_c(struct x86_emulate_ctxt *ctxt)
{
	/* If src is zero, do not writeback, but update flags */
	if (ctxt->src.val == 0)
		ctxt->dst.type = OP_NONE;
	return fastop(ctxt, em_bsr);
}

static __always_inline u8 test_cc(unsigned int condition, unsigned long flags)
{
	u8 rc;
	void (*fop)(void) = (void *)em_setcc + SETCC_ALIGN * (condition & 0xf);

	flags = (flags & EFLAGS_MASK) | X86_EFLAGS_IF;
	asm("push %[flags]; popf; " CALL_NOSPEC
	    : "=a"(rc) : [thunk_target]"r"(fop), [flags]"r"(flags));
	return rc;
}

static void fetch_register_operand(struct operand *op)
{
	switch (op->bytes) {
	case 1:
		op->val = *(u8 *)op->addr.reg;
		break;
	case 2:
		op->val = *(u16 *)op->addr.reg;
		break;
	case 4:
		op->val = *(u32 *)op->addr.reg;
		break;
	case 8:
		op->val = *(u64 *)op->addr.reg;
		break;
	}
}

static int em_fninit(struct x86_emulate_ctxt *ctxt)
{
	if (ctxt->ops->get_cr(ctxt, 0) & (X86_CR0_TS | X86_CR0_EM))
		return emulate_nm(ctxt);

	kvm_fpu_get();
	asm volatile("fninit");
	kvm_fpu_put();
	return X86EMUL_CONTINUE;
}

static int em_fnstcw(struct x86_emulate_ctxt *ctxt)
{
	u16 fcw;

	if (ctxt->ops->get_cr(ctxt, 0) & (X86_CR0_TS | X86_CR0_EM))
		return emulate_nm(ctxt);

	kvm_fpu_get();
	asm volatile("fnstcw %0": "+m"(fcw));
	kvm_fpu_put();

	ctxt->dst.val = fcw;

	return X86EMUL_CONTINUE;
}

static int em_fnstsw(struct x86_emulate_ctxt *ctxt)
{
	u16 fsw;

	if (ctxt->ops->get_cr(ctxt, 0) & (X86_CR0_TS | X86_CR0_EM))
		return emulate_nm(ctxt);

	kvm_fpu_get();
	asm volatile("fnstsw %0": "+m"(fsw));
	kvm_fpu_put();

	ctxt->dst.val = fsw;

	return X86EMUL_CONTINUE;
}

static void decode_register_operand(struct x86_emulate_ctxt *ctxt,
				    struct operand *op)
{
	unsigned reg = ctxt->modrm_reg;

	if (!(ctxt->d & ModRM))
		reg = (ctxt->b & 7) | ((ctxt->rex_prefix & 1) << 3);

	if (ctxt->d & Sse) {
		op->type = OP_XMM;
		op->bytes = 16;
		op->addr.xmm = reg;
		kvm_read_sse_reg(reg, &op->vec_val);
		return;
	}
	if (ctxt->d & Mmx) {
		reg &= 7;
		op->type = OP_MM;
		op->bytes = 8;
		op->addr.mm = reg;
		return;
	}

	op->type = OP_REG;
	op->bytes = (ctxt->d & ByteOp) ? 1 : ctxt->op_bytes;
	op->addr.reg = decode_register(ctxt, reg, ctxt->d & ByteOp);

	fetch_register_operand(op);
	op->orig_val = op->val;
}

static void adjust_modrm_seg(struct x86_emulate_ctxt *ctxt, int base_reg)
{
	if (base_reg == VCPU_REGS_RSP || base_reg == VCPU_REGS_RBP)
		ctxt->modrm_seg = VCPU_SREG_SS;
}

static int decode_modrm(struct x86_emulate_ctxt *ctxt,
			struct operand *op)
{
	u8 sib;
	int index_reg, base_reg, scale;
	int rc = X86EMUL_CONTINUE;
	ulong modrm_ea = 0;

	ctxt->modrm_reg = ((ctxt->rex_prefix << 1) & 8); /* REX.R */
	index_reg = (ctxt->rex_prefix << 2) & 8; /* REX.X */
	base_reg = (ctxt->rex_prefix << 3) & 8; /* REX.B */

	ctxt->modrm_mod = (ctxt->modrm & 0xc0) >> 6;
	ctxt->modrm_reg |= (ctxt->modrm & 0x38) >> 3;
	ctxt->modrm_rm = base_reg | (ctxt->modrm & 0x07);
	ctxt->modrm_seg = VCPU_SREG_DS;

	if (ctxt->modrm_mod == 3 || (ctxt->d & NoMod)) {
		op->type = OP_REG;
		op->bytes = (ctxt->d & ByteOp) ? 1 : ctxt->op_bytes;
		op->addr.reg = decode_register(ctxt, ctxt->modrm_rm,
				ctxt->d & ByteOp);
		if (ctxt->d & Sse) {
			op->type = OP_XMM;
			op->bytes = 16;
			op->addr.xmm = ctxt->modrm_rm;
			kvm_read_sse_reg(ctxt->modrm_rm, &op->vec_val);
			return rc;
		}
		if (ctxt->d & Mmx) {
			op->type = OP_MM;
			op->bytes = 8;
			op->addr.mm = ctxt->modrm_rm & 7;
			return rc;
		}
		fetch_register_operand(op);
		return rc;
	}

	op->type = OP_MEM;

	if (ctxt->ad_bytes == 2) {
		unsigned bx = reg_read(ctxt, VCPU_REGS_RBX);
		unsigned bp = reg_read(ctxt, VCPU_REGS_RBP);
		unsigned si = reg_read(ctxt, VCPU_REGS_RSI);
		unsigned di = reg_read(ctxt, VCPU_REGS_RDI);

		/* 16-bit ModR/M decode. */
		switch (ctxt->modrm_mod) {
		case 0:
			if (ctxt->modrm_rm == 6)
				modrm_ea += insn_fetch(u16, ctxt);
			break;
		case 1:
			modrm_ea += insn_fetch(s8, ctxt);
			break;
		case 2:
			modrm_ea += insn_fetch(u16, ctxt);
			break;
		}
		switch (ctxt->modrm_rm) {
		case 0:
			modrm_ea += bx + si;
			break;
		case 1:
			modrm_ea += bx + di;
			break;
		case 2:
			modrm_ea += bp + si;
			break;
		case 3:
			modrm_ea += bp + di;
			break;
		case 4:
			modrm_ea += si;
			break;
		case 5:
			modrm_ea += di;
			break;
		case 6:
			if (ctxt->modrm_mod != 0)
				modrm_ea += bp;
			break;
		case 7:
			modrm_ea += bx;
			break;
		}
		if (ctxt->modrm_rm == 2 || ctxt->modrm_rm == 3 ||
		    (ctxt->modrm_rm == 6 && ctxt->modrm_mod != 0))
			ctxt->modrm_seg = VCPU_SREG_SS;
		modrm_ea = (u16)modrm_ea;
	} else {
		/* 32/64-bit ModR/M decode. */
		if ((ctxt->modrm_rm & 7) == 4) {
			sib = insn_fetch(u8, ctxt);
			index_reg |= (sib >> 3) & 7;
			base_reg |= sib & 7;
			scale = sib >> 6;

			if ((base_reg & 7) == 5 && ctxt->modrm_mod == 0)
				modrm_ea += insn_fetch(s32, ctxt);
			else {
				modrm_ea += reg_read(ctxt, base_reg);
				adjust_modrm_seg(ctxt, base_reg);
				/* Increment ESP on POP [ESP] */
				if ((ctxt->d & IncSP) &&
				    base_reg == VCPU_REGS_RSP)
					modrm_ea += ctxt->op_bytes;
			}
			if (index_reg != 4)
				modrm_ea += reg_read(ctxt, index_reg) << scale;
		} else if ((ctxt->modrm_rm & 7) == 5 && ctxt->modrm_mod == 0) {
			modrm_ea += insn_fetch(s32, ctxt);
			if (ctxt->mode == X86EMUL_MODE_PROT64)
				ctxt->rip_relative = 1;
		} else {
			base_reg = ctxt->modrm_rm;
			modrm_ea += reg_read(ctxt, base_reg);
			adjust_modrm_seg(ctxt, base_reg);
		}
		switch (ctxt->modrm_mod) {
		case 1:
			modrm_ea += insn_fetch(s8, ctxt);
			break;
		case 2:
			modrm_ea += insn_fetch(s32, ctxt);
			break;
		}
	}
	op->addr.mem.ea = modrm_ea;
	if (ctxt->ad_bytes != 8)
		ctxt->memop.addr.mem.ea = (u32)ctxt->memop.addr.mem.ea;

done:
	return rc;
}

static int decode_abs(struct x86_emulate_ctxt *ctxt,
		      struct operand *op)
{
	int rc = X86EMUL_CONTINUE;

	op->type = OP_MEM;
	switch (ctxt->ad_bytes) {
	case 2:
		op->addr.mem.ea = insn_fetch(u16, ctxt);
		break;
	case 4:
		op->addr.mem.ea = insn_fetch(u32, ctxt);
		break;
	case 8:
		op->addr.mem.ea = insn_fetch(u64, ctxt);
		break;
	}
done:
	return rc;
}

static void fetch_bit_operand(struct x86_emulate_ctxt *ctxt)
{
	long sv = 0, mask;

	if (ctxt->dst.type == OP_MEM && ctxt->src.type == OP_REG) {
		mask = ~((long)ctxt->dst.bytes * 8 - 1);

		if (ctxt->src.bytes == 2)
			sv = (s16)ctxt->src.val & (s16)mask;
		else if (ctxt->src.bytes == 4)
			sv = (s32)ctxt->src.val & (s32)mask;
		else
			sv = (s64)ctxt->src.val & (s64)mask;

		ctxt->dst.addr.mem.ea = address_mask(ctxt,
					   ctxt->dst.addr.mem.ea + (sv >> 3));
	}

	/* only subword offset */
	ctxt->src.val &= (ctxt->dst.bytes << 3) - 1;
}

static int read_emulated(struct x86_emulate_ctxt *ctxt,
			 unsigned long addr, void *dest, unsigned size)
{
	int rc;
	struct read_cache *mc = &ctxt->mem_read;

	if (mc->pos < mc->end)
		goto read_cached;

	WARN_ON((mc->end + size) >= sizeof(mc->data));

	rc = ctxt->ops->read_emulated(ctxt, addr, mc->data + mc->end, size,
				      &ctxt->exception);
	if (rc != X86EMUL_CONTINUE)
		return rc;

	mc->end += size;

read_cached:
	memcpy(dest, mc->data + mc->pos, size);
	mc->pos += size;
	return X86EMUL_CONTINUE;
}

static int segmented_read(struct x86_emulate_ctxt *ctxt,
			  struct segmented_address addr,
			  void *data,
			  unsigned size)
{
	int rc;
	ulong linear;

	rc = linearize(ctxt, addr, size, false, &linear);
	if (rc != X86EMUL_CONTINUE)
		return rc;
	return read_emulated(ctxt, linear, data, size);
}

static int segmented_write(struct x86_emulate_ctxt *ctxt,
			   struct segmented_address addr,
			   const void *data,
			   unsigned size)
{
	int rc;
	ulong linear;

	rc = linearize(ctxt, addr, size, true, &linear);
	if (rc != X86EMUL_CONTINUE)
		return rc;
	return ctxt->ops->write_emulated(ctxt, linear, data, size,
					 &ctxt->exception);
}

static int segmented_cmpxchg(struct x86_emulate_ctxt *ctxt,
			     struct segmented_address addr,
			     const void *orig_data, const void *data,
			     unsigned size)
{
	int rc;
	ulong linear;

	rc = linearize(ctxt, addr, size, true, &linear);
	if (rc != X86EMUL_CONTINUE)
		return rc;
	return ctxt->ops->cmpxchg_emulated(ctxt, linear, orig_data, data,
					   size, &ctxt->exception);
}

static int pio_in_emulated(struct x86_emulate_ctxt *ctxt,
			   unsigned int size, unsigned short port,
			   void *dest)
{
	struct read_cache *rc = &ctxt->io_read;

	if (rc->pos == rc->end) { /* refill pio read ahead */
		unsigned int in_page, n;
		unsigned int count = ctxt->rep_prefix ?
			address_mask(ctxt, reg_read(ctxt, VCPU_REGS_RCX)) : 1;
		in_page = (ctxt->eflags & X86_EFLAGS_DF) ?
			offset_in_page(reg_read(ctxt, VCPU_REGS_RDI)) :
			PAGE_SIZE - offset_in_page(reg_read(ctxt, VCPU_REGS_RDI));
		n = min3(in_page, (unsigned int)sizeof(rc->data) / size, count);
		if (n == 0)
			n = 1;
		rc->pos = rc->end = 0;
		if (!ctxt->ops->pio_in_emulated(ctxt, size, port, rc->data, n))
			return 0;
		rc->end = n * size;
	}

	if (ctxt->rep_prefix && (ctxt->d & String) &&
	    !(ctxt->eflags & X86_EFLAGS_DF)) {
		ctxt->dst.data = rc->data + rc->pos;
		ctxt->dst.type = OP_MEM_STR;
		ctxt->dst.count = (rc->end - rc->pos) / size;
		rc->pos = rc->end;
	} else {
		memcpy(dest, rc->data + rc->pos, size);
		rc->pos += size;
	}
	return 1;
}

static int read_interrupt_descriptor(struct x86_emulate_ctxt *ctxt,
				     u16 index, struct desc_struct *desc)
{
	struct desc_ptr dt;
	ulong addr;

	ctxt->ops->get_idt(ctxt, &dt);

	if (dt.size < index * 8 + 7)
		return emulate_gp(ctxt, index << 3 | 0x2);

	addr = dt.address + index * 8;
	return linear_read_system(ctxt, addr, desc, sizeof(*desc));
}

static void get_descriptor_table_ptr(struct x86_emulate_ctxt *ctxt,
				     u16 selector, struct desc_ptr *dt)
{
	const struct x86_emulate_ops *ops = ctxt->ops;
	u32 base3 = 0;

	if (selector & 1 << 2) {
		struct desc_struct desc;
		u16 sel;

		memset(dt, 0, sizeof(*dt));
		if (!ops->get_segment(ctxt, &sel, &desc, &base3,
				      VCPU_SREG_LDTR))
			return;

		dt->size = desc_limit_scaled(&desc); /* what if limit > 65535? */
		dt->address = get_desc_base(&desc) | ((u64)base3 << 32);
	} else
		ops->get_gdt(ctxt, dt);
}

static int get_descriptor_ptr(struct x86_emulate_ctxt *ctxt,
			      u16 selector, ulong *desc_addr_p)
{
	struct desc_ptr dt;
	u16 index = selector >> 3;
	ulong addr;

	get_descriptor_table_ptr(ctxt, selector, &dt);

	if (dt.size < index * 8 + 7)
		return emulate_gp(ctxt, selector & 0xfffc);

	addr = dt.address + index * 8;

#ifdef CONFIG_X86_64
	if (addr >> 32 != 0) {
		u64 efer = 0;

		ctxt->ops->get_msr(ctxt, MSR_EFER, &efer);
		if (!(efer & EFER_LMA))
			addr &= (u32)-1;
	}
#endif

	*desc_addr_p = addr;
	return X86EMUL_CONTINUE;
}

/* allowed just for 8 bytes segments */
static int read_segment_descriptor(struct x86_emulate_ctxt *ctxt,
				   u16 selector, struct desc_struct *desc,
				   ulong *desc_addr_p)
{
	int rc;

	rc = get_descriptor_ptr(ctxt, selector, desc_addr_p);
	if (rc != X86EMUL_CONTINUE)
		return rc;

	return linear_read_system(ctxt, *desc_addr_p, desc, sizeof(*desc));
}

/* allowed just for 8 bytes segments */
static int write_segment_descriptor(struct x86_emulate_ctxt *ctxt,
				    u16 selector, struct desc_struct *desc)
{
	int rc;
	ulong addr;

	rc = get_descriptor_ptr(ctxt, selector, &addr);
	if (rc != X86EMUL_CONTINUE)
		return rc;

	return linear_write_system(ctxt, addr, desc, sizeof(*desc));
}

static int __load_segment_descriptor(struct x86_emulate_ctxt *ctxt,
				     u16 selector, int seg, u8 cpl,
				     enum x86_transfer_type transfer,
				     struct desc_struct *desc)
{
	struct desc_struct seg_desc, old_desc;
	u8 dpl, rpl;
	unsigned err_vec = GP_VECTOR;
	u32 err_code = 0;
	bool null_selector = !(selector & ~0x3); /* 0000-0003 are null */
	ulong desc_addr;
	int ret;
	u16 dummy;
	u32 base3 = 0;

	memset(&seg_desc, 0, sizeof(seg_desc));

	if (ctxt->mode == X86EMUL_MODE_REAL) {
		/* set real mode segment descriptor (keep limit etc. for
		 * unreal mode) */
		ctxt->ops->get_segment(ctxt, &dummy, &seg_desc, NULL, seg);
		set_desc_base(&seg_desc, selector << 4);
		goto load;
	} else if (seg <= VCPU_SREG_GS && ctxt->mode == X86EMUL_MODE_VM86) {
		/* VM86 needs a clean new segment descriptor */
		set_desc_base(&seg_desc, selector << 4);
		set_desc_limit(&seg_desc, 0xffff);
		seg_desc.type = 3;
		seg_desc.p = 1;
		seg_desc.s = 1;
		seg_desc.dpl = 3;
		goto load;
	}

	rpl = selector & 3;

	/* TR should be in GDT only */
	if (seg == VCPU_SREG_TR && (selector & (1 << 2)))
		goto exception;

	/* NULL selector is not valid for TR, CS and (except for long mode) SS */
	if (null_selector) {
		if (seg == VCPU_SREG_CS || seg == VCPU_SREG_TR)
			goto exception;

		if (seg == VCPU_SREG_SS) {
			if (ctxt->mode != X86EMUL_MODE_PROT64 || rpl != cpl)
				goto exception;

			/*
			 * ctxt->ops->set_segment expects the CPL to be in
			 * SS.DPL, so fake an expand-up 32-bit data segment.
			 */
			seg_desc.type = 3;
			seg_desc.p = 1;
			seg_desc.s = 1;
			seg_desc.dpl = cpl;
			seg_desc.d = 1;
			seg_desc.g = 1;
		}

		/* Skip all following checks */
		goto load;
	}

	ret = read_segment_descriptor(ctxt, selector, &seg_desc, &desc_addr);
	if (ret != X86EMUL_CONTINUE)
		return ret;

	err_code = selector & 0xfffc;
	err_vec = (transfer == X86_TRANSFER_TASK_SWITCH) ? TS_VECTOR :
							   GP_VECTOR;

	/* can't load system descriptor into segment selector */
	if (seg <= VCPU_SREG_GS && !seg_desc.s) {
		if (transfer == X86_TRANSFER_CALL_JMP)
			return X86EMUL_UNHANDLEABLE;
		goto exception;
	}

	dpl = seg_desc.dpl;

	switch (seg) {
	case VCPU_SREG_SS:
		/*
		 * segment is not a writable data segment or segment
		 * selector's RPL != CPL or segment selector's RPL != CPL
		 */
		if (rpl != cpl || (seg_desc.type & 0xa) != 0x2 || dpl != cpl)
			goto exception;
		break;
	case VCPU_SREG_CS:
		if (!(seg_desc.type & 8))
			goto exception;

		if (transfer == X86_TRANSFER_RET) {
			/* RET can never return to an inner privilege level. */
			if (rpl < cpl)
				goto exception;
			/* Outer-privilege level return is not implemented */
			if (rpl > cpl)
				return X86EMUL_UNHANDLEABLE;
		}
		if (transfer == X86_TRANSFER_RET || transfer == X86_TRANSFER_TASK_SWITCH) {
			if (seg_desc.type & 4) {
				/* conforming */
				if (dpl > rpl)
					goto exception;
			} else {
				/* nonconforming */
				if (dpl != rpl)
					goto exception;
			}
		} else { /* X86_TRANSFER_CALL_JMP */
			if (seg_desc.type & 4) {
				/* conforming */
				if (dpl > cpl)
					goto exception;
			} else {
				/* nonconforming */
				if (rpl > cpl || dpl != cpl)
					goto exception;
			}
		}
		/* in long-mode d/b must be clear if l is set */
		if (seg_desc.d && seg_desc.l) {
			u64 efer = 0;

			ctxt->ops->get_msr(ctxt, MSR_EFER, &efer);
			if (efer & EFER_LMA)
				goto exception;
		}

		/* CS(RPL) <- CPL */
		selector = (selector & 0xfffc) | cpl;
		break;
	case VCPU_SREG_TR:
		if (seg_desc.s || (seg_desc.type != 1 && seg_desc.type != 9))
			goto exception;
		if (!seg_desc.p) {
			err_vec = NP_VECTOR;
			goto exception;
		}
		old_desc = seg_desc;
		seg_desc.type |= 2; /* busy */
		ret = ctxt->ops->cmpxchg_emulated(ctxt, desc_addr, &old_desc, &seg_desc,
						  sizeof(seg_desc), &ctxt->exception);
		if (ret != X86EMUL_CONTINUE)
			return ret;
		break;
	case VCPU_SREG_LDTR:
		if (seg_desc.s || seg_desc.type != 2)
			goto exception;
		break;
	default: /*  DS, ES, FS, or GS */
		/*
		 * segment is not a data or readable code segment or
		 * ((segment is a data or nonconforming code segment)
		 * and (both RPL and CPL > DPL))
		 */
		if ((seg_desc.type & 0xa) == 0x8 ||
		    (((seg_desc.type & 0xc) != 0xc) &&
		     (rpl > dpl && cpl > dpl)))
			goto exception;
		break;
	}

	if (!seg_desc.p) {
		err_vec = (seg == VCPU_SREG_SS) ? SS_VECTOR : NP_VECTOR;
		goto exception;
	}

	if (seg_desc.s) {
		/* mark segment as accessed */
		if (!(seg_desc.type & 1)) {
			seg_desc.type |= 1;
			ret = write_segment_descriptor(ctxt, selector,
						       &seg_desc);
			if (ret != X86EMUL_CONTINUE)
				return ret;
		}
	} else if (ctxt->mode == X86EMUL_MODE_PROT64) {
		ret = linear_read_system(ctxt, desc_addr+8, &base3, sizeof(base3));
		if (ret != X86EMUL_CONTINUE)
			return ret;
		if (emul_is_noncanonical_address(get_desc_base(&seg_desc) |
				((u64)base3 << 32), ctxt))
			return emulate_gp(ctxt, 0);
	}
load:
	ctxt->ops->set_segment(ctxt, selector, &seg_desc, base3, seg);
	if (desc)
		*desc = seg_desc;
	return X86EMUL_CONTINUE;
exception:
	return emulate_exception(ctxt, err_vec, err_code, true);
}

static int load_segment_descriptor(struct x86_emulate_ctxt *ctxt,
				   u16 selector, int seg)
{
	u8 cpl = ctxt->ops->cpl(ctxt);

	/*
	 * None of MOV, POP and LSS can load a NULL selector in CPL=3, but
	 * they can load it at CPL<3 (Intel's manual says only LSS can,
	 * but it's wrong).
	 *
	 * However, the Intel manual says that putting IST=1/DPL=3 in
	 * an interrupt gate will result in SS=3 (the AMD manual instead
	 * says it doesn't), so allow SS=3 in __load_segment_descriptor
	 * and only forbid it here.
	 */
	if (seg == VCPU_SREG_SS && selector == 3 &&
	    ctxt->mode == X86EMUL_MODE_PROT64)
		return emulate_exception(ctxt, GP_VECTOR, 0, true);

	return __load_segment_descriptor(ctxt, selector, seg, cpl,
					 X86_TRANSFER_NONE, NULL);
}

static void write_register_operand(struct operand *op)
{
	return assign_register(op->addr.reg, op->val, op->bytes);
}

static int writeback(struct x86_emulate_ctxt *ctxt, struct operand *op)
{
	switch (op->type) {
	case OP_REG:
		write_register_operand(op);
		break;
	case OP_MEM:
		if (ctxt->lock_prefix)
			return segmented_cmpxchg(ctxt,
						 op->addr.mem,
						 &op->orig_val,
						 &op->val,
						 op->bytes);
		else
			return segmented_write(ctxt,
					       op->addr.mem,
					       &op->val,
					       op->bytes);
		break;
	case OP_MEM_STR:
		return segmented_write(ctxt,
				       op->addr.mem,
				       op->data,
				       op->bytes * op->count);
		break;
	case OP_XMM:
		kvm_write_sse_reg(op->addr.xmm, &op->vec_val);
		break;
	case OP_MM:
		kvm_write_mmx_reg(op->addr.mm, &op->mm_val);
		break;
	case OP_NONE:
		/* no writeback */
		break;
	default:
		break;
	}
	return X86EMUL_CONTINUE;
}

static int push(struct x86_emulate_ctxt *ctxt, void *data, int bytes)
{
	struct segmented_address addr;

	rsp_increment(ctxt, -bytes);
	addr.ea = reg_read(ctxt, VCPU_REGS_RSP) & stack_mask(ctxt);
	addr.seg = VCPU_SREG_SS;

	return segmented_write(ctxt, addr, data, bytes);
}

static int em_push(struct x86_emulate_ctxt *ctxt)
{
	/* Disable writeback. */
	ctxt->dst.type = OP_NONE;
	return push(ctxt, &ctxt->src.val, ctxt->op_bytes);
}

static int emulate_pop(struct x86_emulate_ctxt *ctxt,
		       void *dest, int len)
{
	int rc;
	struct segmented_address addr;

	addr.ea = reg_read(ctxt, VCPU_REGS_RSP) & stack_mask(ctxt);
	addr.seg = VCPU_SREG_SS;
	rc = segmented_read(ctxt, addr, dest, len);
	if (rc != X86EMUL_CONTINUE)
		return rc;

	rsp_increment(ctxt, len);
	return rc;
}

static int em_pop(struct x86_emulate_ctxt *ctxt)
{
	return emulate_pop(ctxt, &ctxt->dst.val, ctxt->op_bytes);
}

static int emulate_popf(struct x86_emulate_ctxt *ctxt,
			void *dest, int len)
{
	int rc;
	unsigned long val, change_mask;
	int iopl = (ctxt->eflags & X86_EFLAGS_IOPL) >> X86_EFLAGS_IOPL_BIT;
	int cpl = ctxt->ops->cpl(ctxt);

	rc = emulate_pop(ctxt, &val, len);
	if (rc != X86EMUL_CONTINUE)
		return rc;

	change_mask = X86_EFLAGS_CF | X86_EFLAGS_PF | X86_EFLAGS_AF |
		      X86_EFLAGS_ZF | X86_EFLAGS_SF | X86_EFLAGS_OF |
		      X86_EFLAGS_TF | X86_EFLAGS_DF | X86_EFLAGS_NT |
		      X86_EFLAGS_AC | X86_EFLAGS_ID;

	switch(ctxt->mode) {
	case X86EMUL_MODE_PROT64:
	case X86EMUL_MODE_PROT32:
	case X86EMUL_MODE_PROT16:
		if (cpl == 0)
			change_mask |= X86_EFLAGS_IOPL;
		if (cpl <= iopl)
			change_mask |= X86_EFLAGS_IF;
		break;
	case X86EMUL_MODE_VM86:
		if (iopl < 3)
			return emulate_gp(ctxt, 0);
		change_mask |= X86_EFLAGS_IF;
		break;
	default: /* real mode */
		change_mask |= (X86_EFLAGS_IOPL | X86_EFLAGS_IF);
		break;
	}

	*(unsigned long *)dest =
		(ctxt->eflags & ~change_mask) | (val & change_mask);

	return rc;
}

static int em_popf(struct x86_emulate_ctxt *ctxt)
{
	ctxt->dst.type = OP_REG;
	ctxt->dst.addr.reg = &ctxt->eflags;
	ctxt->dst.bytes = ctxt->op_bytes;
	return emulate_popf(ctxt, &ctxt->dst.val, ctxt->op_bytes);
}

static int em_enter(struct x86_emulate_ctxt *ctxt)
{
	int rc;
	unsigned frame_size = ctxt->src.val;
	unsigned nesting_level = ctxt->src2.val & 31;
	ulong rbp;

	if (nesting_level)
		return X86EMUL_UNHANDLEABLE;

	rbp = reg_read(ctxt, VCPU_REGS_RBP);
	rc = push(ctxt, &rbp, stack_size(ctxt));
	if (rc != X86EMUL_CONTINUE)
		return rc;
	assign_masked(reg_rmw(ctxt, VCPU_REGS_RBP), reg_read(ctxt, VCPU_REGS_RSP),
		      stack_mask(ctxt));
	assign_masked(reg_rmw(ctxt, VCPU_REGS_RSP),
		      reg_read(ctxt, VCPU_REGS_RSP) - frame_size,
		      stack_mask(ctxt));
	return X86EMUL_CONTINUE;
}

static int em_leave(struct x86_emulate_ctxt *ctxt)
{
	assign_masked(reg_rmw(ctxt, VCPU_REGS_RSP), reg_read(ctxt, VCPU_REGS_RBP),
		      stack_mask(ctxt));
	return emulate_pop(ctxt, reg_rmw(ctxt, VCPU_REGS_RBP), ctxt->op_bytes);
}

static int em_push_sreg(struct x86_emulate_ctxt *ctxt)
{
	int seg = ctxt->src2.val;

	ctxt->src.val = get_segment_selector(ctxt, seg);
	if (ctxt->op_bytes == 4) {
		rsp_increment(ctxt, -2);
		ctxt->op_bytes = 2;
	}

	return em_push(ctxt);
}

static int em_pop_sreg(struct x86_emulate_ctxt *ctxt)
{
	int seg = ctxt->src2.val;
	unsigned long selector;
	int rc;

	rc = emulate_pop(ctxt, &selector, 2);
	if (rc != X86EMUL_CONTINUE)
		return rc;

	if (ctxt->modrm_reg == VCPU_SREG_SS)
		ctxt->interruptibility = KVM_X86_SHADOW_INT_MOV_SS;
	if (ctxt->op_bytes > 2)
		rsp_increment(ctxt, ctxt->op_bytes - 2);

	rc = load_segment_descriptor(ctxt, (u16)selector, seg);
	return rc;
}

static int em_pusha(struct x86_emulate_ctxt *ctxt)
{
	unsigned long old_esp = reg_read(ctxt, VCPU_REGS_RSP);
	int rc = X86EMUL_CONTINUE;
	int reg = VCPU_REGS_RAX;

	while (reg <= VCPU_REGS_RDI) {
		(reg == VCPU_REGS_RSP) ?
		(ctxt->src.val = old_esp) : (ctxt->src.val = reg_read(ctxt, reg));

		rc = em_push(ctxt);
		if (rc != X86EMUL_CONTINUE)
			return rc;

		++reg;
	}

	return rc;
}

static int em_pushf(struct x86_emulate_ctxt *ctxt)
{
	ctxt->src.val = (unsigned long)ctxt->eflags & ~X86_EFLAGS_VM;
	return em_push(ctxt);
}

static int em_popa(struct x86_emulate_ctxt *ctxt)
{
	int rc = X86EMUL_CONTINUE;
	int reg = VCPU_REGS_RDI;
	u32 val;

	while (reg >= VCPU_REGS_RAX) {
		if (reg == VCPU_REGS_RSP) {
			rsp_increment(ctxt, ctxt->op_bytes);
			--reg;
		}

		rc = emulate_pop(ctxt, &val, ctxt->op_bytes);
		if (rc != X86EMUL_CONTINUE)
			break;
		assign_register(reg_rmw(ctxt, reg), val, ctxt->op_bytes);
		--reg;
	}
	return rc;
}

static int __emulate_int_real(struct x86_emulate_ctxt *ctxt, int irq)
{
	const struct x86_emulate_ops *ops = ctxt->ops;
	int rc;
	struct desc_ptr dt;
	gva_t cs_addr;
	gva_t eip_addr;
	u16 cs, eip;

	/* TODO: Add limit checks */
	ctxt->src.val = ctxt->eflags;
	rc = em_push(ctxt);
	if (rc != X86EMUL_CONTINUE)
		return rc;

	ctxt->eflags &= ~(X86_EFLAGS_IF | X86_EFLAGS_TF | X86_EFLAGS_AC);

	ctxt->src.val = get_segment_selector(ctxt, VCPU_SREG_CS);
	rc = em_push(ctxt);
	if (rc != X86EMUL_CONTINUE)
		return rc;

	ctxt->src.val = ctxt->_eip;
	rc = em_push(ctxt);
	if (rc != X86EMUL_CONTINUE)
		return rc;

	ops->get_idt(ctxt, &dt);

	eip_addr = dt.address + (irq << 2);
	cs_addr = dt.address + (irq << 2) + 2;

	rc = linear_read_system(ctxt, cs_addr, &cs, 2);
	if (rc != X86EMUL_CONTINUE)
		return rc;

	rc = linear_read_system(ctxt, eip_addr, &eip, 2);
	if (rc != X86EMUL_CONTINUE)
		return rc;

	rc = load_segment_descriptor(ctxt, cs, VCPU_SREG_CS);
	if (rc != X86EMUL_CONTINUE)
		return rc;

	ctxt->_eip = eip;

	return rc;
}

int emulate_int_real(struct x86_emulate_ctxt *ctxt, int irq)
{
	int rc;

	invalidate_registers(ctxt);
	rc = __emulate_int_real(ctxt, irq);
	if (rc == X86EMUL_CONTINUE)
		writeback_registers(ctxt);
	return rc;
}

static int emulate_int(struct x86_emulate_ctxt *ctxt, int irq)
{
	switch(ctxt->mode) {
	case X86EMUL_MODE_REAL:
		return __emulate_int_real(ctxt, irq);
	case X86EMUL_MODE_VM86:
	case X86EMUL_MODE_PROT16:
	case X86EMUL_MODE_PROT32:
	case X86EMUL_MODE_PROT64:
	default:
		/* Protected mode interrupts unimplemented yet */
		return X86EMUL_UNHANDLEABLE;
	}
}

static int emulate_iret_real(struct x86_emulate_ctxt *ctxt)
{
	int rc = X86EMUL_CONTINUE;
	unsigned long temp_eip = 0;
	unsigned long temp_eflags = 0;
	unsigned long cs = 0;
	unsigned long mask = X86_EFLAGS_CF | X86_EFLAGS_PF | X86_EFLAGS_AF |
			     X86_EFLAGS_ZF | X86_EFLAGS_SF | X86_EFLAGS_TF |
			     X86_EFLAGS_IF | X86_EFLAGS_DF | X86_EFLAGS_OF |
			     X86_EFLAGS_IOPL | X86_EFLAGS_NT | X86_EFLAGS_RF |
			     X86_EFLAGS_AC | X86_EFLAGS_ID |
			     X86_EFLAGS_FIXED;
	unsigned long vm86_mask = X86_EFLAGS_VM | X86_EFLAGS_VIF |
				  X86_EFLAGS_VIP;

	/* TODO: Add stack limit check */

	rc = emulate_pop(ctxt, &temp_eip, ctxt->op_bytes);

	if (rc != X86EMUL_CONTINUE)
		return rc;

	if (temp_eip & ~0xffff)
		return emulate_gp(ctxt, 0);

	rc = emulate_pop(ctxt, &cs, ctxt->op_bytes);

	if (rc != X86EMUL_CONTINUE)
		return rc;

	rc = emulate_pop(ctxt, &temp_eflags, ctxt->op_bytes);

	if (rc != X86EMUL_CONTINUE)
		return rc;

	rc = load_segment_descriptor(ctxt, (u16)cs, VCPU_SREG_CS);

	if (rc != X86EMUL_CONTINUE)
		return rc;

	ctxt->_eip = temp_eip;

	if (ctxt->op_bytes == 4)
		ctxt->eflags = ((temp_eflags & mask) | (ctxt->eflags & vm86_mask));
	else if (ctxt->op_bytes == 2) {
		ctxt->eflags &= ~0xffff;
		ctxt->eflags |= temp_eflags;
	}

	ctxt->eflags &= ~EFLG_RESERVED_ZEROS_MASK; /* Clear reserved zeros */
	ctxt->eflags |= X86_EFLAGS_FIXED;
	ctxt->ops->set_nmi_mask(ctxt, false);

	return rc;
}

static int em_iret(struct x86_emulate_ctxt *ctxt)
{
	switch(ctxt->mode) {
	case X86EMUL_MODE_REAL:
		return emulate_iret_real(ctxt);
	case X86EMUL_MODE_VM86:
	case X86EMUL_MODE_PROT16:
	case X86EMUL_MODE_PROT32:
	case X86EMUL_MODE_PROT64:
	default:
		/* iret from protected mode unimplemented yet */
		return X86EMUL_UNHANDLEABLE;
	}
}

static int em_jmp_far(struct x86_emulate_ctxt *ctxt)
{
	int rc;
	unsigned short sel;
	struct desc_struct new_desc;
	u8 cpl = ctxt->ops->cpl(ctxt);

	memcpy(&sel, ctxt->src.valptr + ctxt->op_bytes, 2);

	rc = __load_segment_descriptor(ctxt, sel, VCPU_SREG_CS, cpl,
				       X86_TRANSFER_CALL_JMP,
				       &new_desc);
	if (rc != X86EMUL_CONTINUE)
		return rc;

	rc = assign_eip_far(ctxt, ctxt->src.val, &new_desc);
	/* Error handling is not implemented. */
	if (rc != X86EMUL_CONTINUE)
		return X86EMUL_UNHANDLEABLE;

	return rc;
}

static int em_jmp_abs(struct x86_emulate_ctxt *ctxt)
{
	return assign_eip_near(ctxt, ctxt->src.val);
}

static int em_call_near_abs(struct x86_emulate_ctxt *ctxt)
{
	int rc;
	long int old_eip;

	old_eip = ctxt->_eip;
	rc = assign_eip_near(ctxt, ctxt->src.val);
	if (rc != X86EMUL_CONTINUE)
		return rc;
	ctxt->src.val = old_eip;
	rc = em_push(ctxt);
	return rc;
}

static int em_cmpxchg8b(struct x86_emulate_ctxt *ctxt)
{
	u64 old = ctxt->dst.orig_val64;

	if (ctxt->dst.bytes == 16)
		return X86EMUL_UNHANDLEABLE;

	if (((u32) (old >> 0) != (u32) reg_read(ctxt, VCPU_REGS_RAX)) ||
	    ((u32) (old >> 32) != (u32) reg_read(ctxt, VCPU_REGS_RDX))) {
		*reg_write(ctxt, VCPU_REGS_RAX) = (u32) (old >> 0);
		*reg_write(ctxt, VCPU_REGS_RDX) = (u32) (old >> 32);
		ctxt->eflags &= ~X86_EFLAGS_ZF;
	} else {
		ctxt->dst.val64 = ((u64)reg_read(ctxt, VCPU_REGS_RCX) << 32) |
			(u32) reg_read(ctxt, VCPU_REGS_RBX);

		ctxt->eflags |= X86_EFLAGS_ZF;
	}
	return X86EMUL_CONTINUE;
}

static int em_ret(struct x86_emulate_ctxt *ctxt)
{
	int rc;
	unsigned long eip;

	rc = emulate_pop(ctxt, &eip, ctxt->op_bytes);
	if (rc != X86EMUL_CONTINUE)
		return rc;

	return assign_eip_near(ctxt, eip);
}

static int em_ret_far(struct x86_emulate_ctxt *ctxt)
{
	int rc;
	unsigned long eip, cs;
	int cpl = ctxt->ops->cpl(ctxt);
	struct desc_struct new_desc;

	rc = emulate_pop(ctxt, &eip, ctxt->op_bytes);
	if (rc != X86EMUL_CONTINUE)
		return rc;
	rc = emulate_pop(ctxt, &cs, ctxt->op_bytes);
	if (rc != X86EMUL_CONTINUE)
		return rc;
	rc = __load_segment_descriptor(ctxt, (u16)cs, VCPU_SREG_CS, cpl,
				       X86_TRANSFER_RET,
				       &new_desc);
	if (rc != X86EMUL_CONTINUE)
		return rc;
	rc = assign_eip_far(ctxt, eip, &new_desc);
	/* Error handling is not implemented. */
	if (rc != X86EMUL_CONTINUE)
		return X86EMUL_UNHANDLEABLE;

	return rc;
}

static int em_ret_far_imm(struct x86_emulate_ctxt *ctxt)
{
        int rc;

        rc = em_ret_far(ctxt);
        if (rc != X86EMUL_CONTINUE)
                return rc;
        rsp_increment(ctxt, ctxt->src.val);
        return X86EMUL_CONTINUE;
}

static int em_cmpxchg(struct x86_emulate_ctxt *ctxt)
{
	/* Save real source value, then compare EAX against destination. */
	ctxt->dst.orig_val = ctxt->dst.val;
	ctxt->dst.val = reg_read(ctxt, VCPU_REGS_RAX);
	ctxt->src.orig_val = ctxt->src.val;
	ctxt->src.val = ctxt->dst.orig_val;
	fastop(ctxt, em_cmp);

	if (ctxt->eflags & X86_EFLAGS_ZF) {
		/* Success: write back to memory; no update of EAX */
		ctxt->src.type = OP_NONE;
		ctxt->dst.val = ctxt->src.orig_val;
	} else {
		/* Failure: write the value we saw to EAX. */
		ctxt->src.type = OP_REG;
		ctxt->src.addr.reg = reg_rmw(ctxt, VCPU_REGS_RAX);
		ctxt->src.val = ctxt->dst.orig_val;
		/* Create write-cycle to dest by writing the same value */
		ctxt->dst.val = ctxt->dst.orig_val;
	}
	return X86EMUL_CONTINUE;
}

static int em_lseg(struct x86_emulate_ctxt *ctxt)
{
	int seg = ctxt->src2.val;
	unsigned short sel;
	int rc;

	memcpy(&sel, ctxt->src.valptr + ctxt->op_bytes, 2);

	rc = load_segment_descriptor(ctxt, sel, seg);
	if (rc != X86EMUL_CONTINUE)
		return rc;

	ctxt->dst.val = ctxt->src.val;
	return rc;
}

static int emulator_has_longmode(struct x86_emulate_ctxt *ctxt)
{
#ifdef CONFIG_X86_64
	return ctxt->ops->guest_has_long_mode(ctxt);
#else
	return false;
#endif
}

static void rsm_set_desc_flags(struct desc_struct *desc, u32 flags)
{
	desc->g    = (flags >> 23) & 1;
	desc->d    = (flags >> 22) & 1;
	desc->l    = (flags >> 21) & 1;
	desc->avl  = (flags >> 20) & 1;
	desc->p    = (flags >> 15) & 1;
	desc->dpl  = (flags >> 13) & 3;
	desc->s    = (flags >> 12) & 1;
	desc->type = (flags >>  8) & 15;
}

static int rsm_load_seg_32(struct x86_emulate_ctxt *ctxt, const char *smstate,
			   int n)
{
	struct desc_struct desc;
	int offset;
	u16 selector;

	selector = GET_SMSTATE(u32, smstate, 0x7fa8 + n * 4);

	if (n < 3)
		offset = 0x7f84 + n * 12;
	else
		offset = 0x7f2c + (n - 3) * 12;

	set_desc_base(&desc,      GET_SMSTATE(u32, smstate, offset + 8));
	set_desc_limit(&desc,     GET_SMSTATE(u32, smstate, offset + 4));
	rsm_set_desc_flags(&desc, GET_SMSTATE(u32, smstate, offset));
	ctxt->ops->set_segment(ctxt, selector, &desc, 0, n);
	return X86EMUL_CONTINUE;
}

#ifdef CONFIG_X86_64
static int rsm_load_seg_64(struct x86_emulate_ctxt *ctxt, const char *smstate,
			   int n)
{
	struct desc_struct desc;
	int offset;
	u16 selector;
	u32 base3;

	offset = 0x7e00 + n * 16;

	selector =                GET_SMSTATE(u16, smstate, offset);
	rsm_set_desc_flags(&desc, GET_SMSTATE(u16, smstate, offset + 2) << 8);
	set_desc_limit(&desc,     GET_SMSTATE(u32, smstate, offset + 4));
	set_desc_base(&desc,      GET_SMSTATE(u32, smstate, offset + 8));
	base3 =                   GET_SMSTATE(u32, smstate, offset + 12);

	ctxt->ops->set_segment(ctxt, selector, &desc, base3, n);
	return X86EMUL_CONTINUE;
}
#endif

static int rsm_enter_protected_mode(struct x86_emulate_ctxt *ctxt,
				    u64 cr0, u64 cr3, u64 cr4)
{
	int bad;
	u64 pcid;

	/* In order to later set CR4.PCIDE, CR3[11:0] must be zero.  */
	pcid = 0;
	if (cr4 & X86_CR4_PCIDE) {
		pcid = cr3 & 0xfff;
		cr3 &= ~0xfff;
	}

	bad = ctxt->ops->set_cr(ctxt, 3, cr3);
	if (bad)
		return X86EMUL_UNHANDLEABLE;

	/*
	 * First enable PAE, long mode needs it before CR0.PG = 1 is set.
	 * Then enable protected mode.	However, PCID cannot be enabled
	 * if EFER.LMA=0, so set it separately.
	 */
	bad = ctxt->ops->set_cr(ctxt, 4, cr4 & ~X86_CR4_PCIDE);
	if (bad)
		return X86EMUL_UNHANDLEABLE;

	bad = ctxt->ops->set_cr(ctxt, 0, cr0);
	if (bad)
		return X86EMUL_UNHANDLEABLE;

	if (cr4 & X86_CR4_PCIDE) {
		bad = ctxt->ops->set_cr(ctxt, 4, cr4);
		if (bad)
			return X86EMUL_UNHANDLEABLE;
		if (pcid) {
			bad = ctxt->ops->set_cr(ctxt, 3, cr3 | pcid);
			if (bad)
				return X86EMUL_UNHANDLEABLE;
		}

	}

	return X86EMUL_CONTINUE;
}

static int rsm_load_state_32(struct x86_emulate_ctxt *ctxt,
			     const char *smstate)
{
	struct desc_struct desc;
	struct desc_ptr dt;
	u16 selector;
	u32 val, cr0, cr3, cr4;
	int i;

	cr0 =                      GET_SMSTATE(u32, smstate, 0x7ffc);
	cr3 =                      GET_SMSTATE(u32, smstate, 0x7ff8);
	ctxt->eflags =             GET_SMSTATE(u32, smstate, 0x7ff4) | X86_EFLAGS_FIXED;
	ctxt->_eip =               GET_SMSTATE(u32, smstate, 0x7ff0);

	for (i = 0; i < 8; i++)
		*reg_write(ctxt, i) = GET_SMSTATE(u32, smstate, 0x7fd0 + i * 4);

	val = GET_SMSTATE(u32, smstate, 0x7fcc);

	if (ctxt->ops->set_dr(ctxt, 6, val))
		return X86EMUL_UNHANDLEABLE;

	val = GET_SMSTATE(u32, smstate, 0x7fc8);

	if (ctxt->ops->set_dr(ctxt, 7, val))
		return X86EMUL_UNHANDLEABLE;

	selector =                 GET_SMSTATE(u32, smstate, 0x7fc4);
	set_desc_base(&desc,       GET_SMSTATE(u32, smstate, 0x7f64));
	set_desc_limit(&desc,      GET_SMSTATE(u32, smstate, 0x7f60));
	rsm_set_desc_flags(&desc,  GET_SMSTATE(u32, smstate, 0x7f5c));
	ctxt->ops->set_segment(ctxt, selector, &desc, 0, VCPU_SREG_TR);

	selector =                 GET_SMSTATE(u32, smstate, 0x7fc0);
	set_desc_base(&desc,       GET_SMSTATE(u32, smstate, 0x7f80));
	set_desc_limit(&desc,      GET_SMSTATE(u32, smstate, 0x7f7c));
	rsm_set_desc_flags(&desc,  GET_SMSTATE(u32, smstate, 0x7f78));
	ctxt->ops->set_segment(ctxt, selector, &desc, 0, VCPU_SREG_LDTR);

	dt.address =               GET_SMSTATE(u32, smstate, 0x7f74);
	dt.size =                  GET_SMSTATE(u32, smstate, 0x7f70);
	ctxt->ops->set_gdt(ctxt, &dt);

	dt.address =               GET_SMSTATE(u32, smstate, 0x7f58);
	dt.size =                  GET_SMSTATE(u32, smstate, 0x7f54);
	ctxt->ops->set_idt(ctxt, &dt);

	for (i = 0; i < 6; i++) {
		int r = rsm_load_seg_32(ctxt, smstate, i);
		if (r != X86EMUL_CONTINUE)
			return r;
	}

	cr4 = GET_SMSTATE(u32, smstate, 0x7f14);

	ctxt->ops->set_smbase(ctxt, GET_SMSTATE(u32, smstate, 0x7ef8));

	return rsm_enter_protected_mode(ctxt, cr0, cr3, cr4);
}

#ifdef CONFIG_X86_64
static int rsm_load_state_64(struct x86_emulate_ctxt *ctxt,
			     const char *smstate)
{
	struct desc_struct desc;
	struct desc_ptr dt;
	u64 val, cr0, cr3, cr4;
	u32 base3;
	u16 selector;
	int i, r;

	for (i = 0; i < 16; i++)
		*reg_write(ctxt, i) = GET_SMSTATE(u64, smstate, 0x7ff8 - i * 8);

	ctxt->_eip   = GET_SMSTATE(u64, smstate, 0x7f78);
	ctxt->eflags = GET_SMSTATE(u32, smstate, 0x7f70) | X86_EFLAGS_FIXED;

	val = GET_SMSTATE(u64, smstate, 0x7f68);

	if (ctxt->ops->set_dr(ctxt, 6, val))
		return X86EMUL_UNHANDLEABLE;

	val = GET_SMSTATE(u64, smstate, 0x7f60);

	if (ctxt->ops->set_dr(ctxt, 7, val))
		return X86EMUL_UNHANDLEABLE;

	cr0 =                       GET_SMSTATE(u64, smstate, 0x7f58);
	cr3 =                       GET_SMSTATE(u64, smstate, 0x7f50);
	cr4 =                       GET_SMSTATE(u64, smstate, 0x7f48);
	ctxt->ops->set_smbase(ctxt, GET_SMSTATE(u32, smstate, 0x7f00));
	val =                       GET_SMSTATE(u64, smstate, 0x7ed0);

	if (ctxt->ops->set_msr(ctxt, MSR_EFER, val & ~EFER_LMA))
		return X86EMUL_UNHANDLEABLE;

	selector =                  GET_SMSTATE(u32, smstate, 0x7e90);
	rsm_set_desc_flags(&desc,   GET_SMSTATE(u32, smstate, 0x7e92) << 8);
	set_desc_limit(&desc,       GET_SMSTATE(u32, smstate, 0x7e94));
	set_desc_base(&desc,        GET_SMSTATE(u32, smstate, 0x7e98));
	base3 =                     GET_SMSTATE(u32, smstate, 0x7e9c);
	ctxt->ops->set_segment(ctxt, selector, &desc, base3, VCPU_SREG_TR);

	dt.size =                   GET_SMSTATE(u32, smstate, 0x7e84);
	dt.address =                GET_SMSTATE(u64, smstate, 0x7e88);
	ctxt->ops->set_idt(ctxt, &dt);

	selector =                  GET_SMSTATE(u32, smstate, 0x7e70);
	rsm_set_desc_flags(&desc,   GET_SMSTATE(u32, smstate, 0x7e72) << 8);
	set_desc_limit(&desc,       GET_SMSTATE(u32, smstate, 0x7e74));
	set_desc_base(&desc,        GET_SMSTATE(u32, smstate, 0x7e78));
	base3 =                     GET_SMSTATE(u32, smstate, 0x7e7c);
	ctxt->ops->set_segment(ctxt, selector, &desc, base3, VCPU_SREG_LDTR);

	dt.size =                   GET_SMSTATE(u32, smstate, 0x7e64);
	dt.address =                GET_SMSTATE(u64, smstate, 0x7e68);
	ctxt->ops->set_gdt(ctxt, &dt);

	r = rsm_enter_protected_mode(ctxt, cr0, cr3, cr4);
	if (r != X86EMUL_CONTINUE)
		return r;

	for (i = 0; i < 6; i++) {
		r = rsm_load_seg_64(ctxt, smstate, i);
		if (r != X86EMUL_CONTINUE)
			return r;
	}

	return X86EMUL_CONTINUE;
}
#endif

static int em_rsm(struct x86_emulate_ctxt *ctxt)
{
	unsigned long cr0, cr4, efer;
	char buf[512];
	u64 smbase;
	int ret;

	if ((ctxt->ops->get_hflags(ctxt) & X86EMUL_SMM_MASK) == 0)
		return emulate_ud(ctxt);

	smbase = ctxt->ops->get_smbase(ctxt);

	ret = ctxt->ops->read_phys(ctxt, smbase + 0xfe00, buf, sizeof(buf));
	if (ret != X86EMUL_CONTINUE)
		return X86EMUL_UNHANDLEABLE;

	if ((ctxt->ops->get_hflags(ctxt) & X86EMUL_SMM_INSIDE_NMI_MASK) == 0)
		ctxt->ops->set_nmi_mask(ctxt, false);

	ctxt->ops->exiting_smm(ctxt);

	/*
	 * Get back to real mode, to prepare a safe state in which to load
	 * CR0/CR3/CR4/EFER.  It's all a bit more complicated if the vCPU
	 * supports long mode.
	 */
	if (emulator_has_longmode(ctxt)) {
		struct desc_struct cs_desc;

		/* Zero CR4.PCIDE before CR0.PG.  */
		cr4 = ctxt->ops->get_cr(ctxt, 4);
		if (cr4 & X86_CR4_PCIDE)
			ctxt->ops->set_cr(ctxt, 4, cr4 & ~X86_CR4_PCIDE);

		/* A 32-bit code segment is required to clear EFER.LMA.  */
		memset(&cs_desc, 0, sizeof(cs_desc));
		cs_desc.type = 0xb;
		cs_desc.s = cs_desc.g = cs_desc.p = 1;
		ctxt->ops->set_segment(ctxt, 0, &cs_desc, 0, VCPU_SREG_CS);
	}

	/* For the 64-bit case, this will clear EFER.LMA.  */
	cr0 = ctxt->ops->get_cr(ctxt, 0);
	if (cr0 & X86_CR0_PE)
		ctxt->ops->set_cr(ctxt, 0, cr0 & ~(X86_CR0_PG | X86_CR0_PE));

	if (emulator_has_longmode(ctxt)) {
		/* Clear CR4.PAE before clearing EFER.LME. */
		cr4 = ctxt->ops->get_cr(ctxt, 4);
		if (cr4 & X86_CR4_PAE)
			ctxt->ops->set_cr(ctxt, 4, cr4 & ~X86_CR4_PAE);

		/* And finally go back to 32-bit mode.  */
		efer = 0;
		ctxt->ops->set_msr(ctxt, MSR_EFER, efer);
	}

	/*
	 * Give leave_smm() a chance to make ISA-specific changes to the vCPU
	 * state (e.g. enter guest mode) before loading state from the SMM
	 * state-save area.
	 */
	if (ctxt->ops->leave_smm(ctxt, buf))
		goto emulate_shutdown;

#ifdef CONFIG_X86_64
	if (emulator_has_longmode(ctxt))
		ret = rsm_load_state_64(ctxt, buf);
	else
#endif
		ret = rsm_load_state_32(ctxt, buf);

	if (ret != X86EMUL_CONTINUE)
		goto emulate_shutdown;

	/*
	 * Note, the ctxt->ops callbacks are responsible for handling side
	 * effects when writing MSRs and CRs, e.g. MMU context resets, CPUID
	 * runtime updates, etc...  If that changes, e.g. this flow is moved
	 * out of the emulator to make it look more like enter_smm(), then
	 * those side effects need to be explicitly handled for both success
	 * and shutdown.
	 */
	return X86EMUL_CONTINUE;

emulate_shutdown:
	ctxt->ops->triple_fault(ctxt);
	return X86EMUL_CONTINUE;
}

static void
setup_syscalls_segments(struct desc_struct *cs, struct desc_struct *ss)
{
	cs->l = 0;		/* will be adjusted later */
	set_desc_base(cs, 0);	/* flat segment */
	cs->g = 1;		/* 4kb granularity */
	set_desc_limit(cs, 0xfffff);	/* 4GB limit */
	cs->type = 0x0b;	/* Read, Execute, Accessed */
	cs->s = 1;
	cs->dpl = 0;		/* will be adjusted later */
	cs->p = 1;
	cs->d = 1;
	cs->avl = 0;

	set_desc_base(ss, 0);	/* flat segment */
	set_desc_limit(ss, 0xfffff);	/* 4GB limit */
	ss->g = 1;		/* 4kb granularity */
	ss->s = 1;
	ss->type = 0x03;	/* Read/Write, Accessed */
	ss->d = 1;		/* 32bit stack segment */
	ss->dpl = 0;
	ss->p = 1;
	ss->l = 0;
	ss->avl = 0;
}

static bool vendor_intel(struct x86_emulate_ctxt *ctxt)
{
	u32 eax, ebx, ecx, edx;

	eax = ecx = 0;
	ctxt->ops->get_cpuid(ctxt, &eax, &ebx, &ecx, &edx, true);
	return is_guest_vendor_intel(ebx, ecx, edx);
}

static bool em_syscall_is_enabled(struct x86_emulate_ctxt *ctxt)
{
	const struct x86_emulate_ops *ops = ctxt->ops;
	u32 eax, ebx, ecx, edx;

	/*
	 * syscall should always be enabled in longmode - so only become
	 * vendor specific (cpuid) if other modes are active...
	 */
	if (ctxt->mode == X86EMUL_MODE_PROT64)
		return true;

	eax = 0x00000000;
	ecx = 0x00000000;
	ops->get_cpuid(ctxt, &eax, &ebx, &ecx, &edx, true);
	/*
	 * remark: Intel CPUs only support "syscall" in 64bit longmode. Also a
	 * 64bit guest with a 32bit compat-app running will #UD !! While this
	 * behaviour can be fixed (by emulating) into AMD response - CPUs of
	 * AMD can't behave like Intel.
	 */
	if (is_guest_vendor_intel(ebx, ecx, edx))
		return false;

	if (is_guest_vendor_amd(ebx, ecx, edx) ||
	    is_guest_vendor_hygon(ebx, ecx, edx))
		return true;

	/*
	 * default: (not Intel, not AMD, not Hygon), apply Intel's
	 * stricter rules...
	 */
	return false;
}

static int em_syscall(struct x86_emulate_ctxt *ctxt)
{
	const struct x86_emulate_ops *ops = ctxt->ops;
	struct desc_struct cs, ss;
	u64 msr_data;
	u16 cs_sel, ss_sel;
	u64 efer = 0;

	/* syscall is not available in real mode */
	if (ctxt->mode == X86EMUL_MODE_REAL ||
	    ctxt->mode == X86EMUL_MODE_VM86)
		return emulate_ud(ctxt);

	if (!(em_syscall_is_enabled(ctxt)))
		return emulate_ud(ctxt);

	ops->get_msr(ctxt, MSR_EFER, &efer);
	if (!(efer & EFER_SCE))
		return emulate_ud(ctxt);

	setup_syscalls_segments(&cs, &ss);
	ops->get_msr(ctxt, MSR_STAR, &msr_data);
	msr_data >>= 32;
	cs_sel = (u16)(msr_data & 0xfffc);
	ss_sel = (u16)(msr_data + 8);

	if (efer & EFER_LMA) {
		cs.d = 0;
		cs.l = 1;
	}
	ops->set_segment(ctxt, cs_sel, &cs, 0, VCPU_SREG_CS);
	ops->set_segment(ctxt, ss_sel, &ss, 0, VCPU_SREG_SS);

	*reg_write(ctxt, VCPU_REGS_RCX) = ctxt->_eip;
	if (efer & EFER_LMA) {
#ifdef CONFIG_X86_64
		*reg_write(ctxt, VCPU_REGS_R11) = ctxt->eflags;

		ops->get_msr(ctxt,
			     ctxt->mode == X86EMUL_MODE_PROT64 ?
			     MSR_LSTAR : MSR_CSTAR, &msr_data);
		ctxt->_eip = msr_data;

		ops->get_msr(ctxt, MSR_SYSCALL_MASK, &msr_data);
		ctxt->eflags &= ~msr_data;
		ctxt->eflags |= X86_EFLAGS_FIXED;
#endif
	} else {
		/* legacy mode */
		ops->get_msr(ctxt, MSR_STAR, &msr_data);
		ctxt->_eip = (u32)msr_data;

		ctxt->eflags &= ~(X86_EFLAGS_VM | X86_EFLAGS_IF);
	}

	ctxt->tf = (ctxt->eflags & X86_EFLAGS_TF) != 0;
	return X86EMUL_CONTINUE;
}

static int em_sysenter(struct x86_emulate_ctxt *ctxt)
{
	const struct x86_emulate_ops *ops = ctxt->ops;
	struct desc_struct cs, ss;
	u64 msr_data;
	u16 cs_sel, ss_sel;
	u64 efer = 0;

	ops->get_msr(ctxt, MSR_EFER, &efer);
	/* inject #GP if in real mode */
	if (ctxt->mode == X86EMUL_MODE_REAL)
		return emulate_gp(ctxt, 0);

	/*
	 * Not recognized on AMD in compat mode (but is recognized in legacy
	 * mode).
	 */
	if ((ctxt->mode != X86EMUL_MODE_PROT64) && (efer & EFER_LMA)
	    && !vendor_intel(ctxt))
		return emulate_ud(ctxt);

	/* sysenter/sysexit have not been tested in 64bit mode. */
	if (ctxt->mode == X86EMUL_MODE_PROT64)
		return X86EMUL_UNHANDLEABLE;

	ops->get_msr(ctxt, MSR_IA32_SYSENTER_CS, &msr_data);
	if ((msr_data & 0xfffc) == 0x0)
		return emulate_gp(ctxt, 0);

	setup_syscalls_segments(&cs, &ss);
	ctxt->eflags &= ~(X86_EFLAGS_VM | X86_EFLAGS_IF);
	cs_sel = (u16)msr_data & ~SEGMENT_RPL_MASK;
	ss_sel = cs_sel + 8;
	if (efer & EFER_LMA) {
		cs.d = 0;
		cs.l = 1;
	}

	ops->set_segment(ctxt, cs_sel, &cs, 0, VCPU_SREG_CS);
	ops->set_segment(ctxt, ss_sel, &ss, 0, VCPU_SREG_SS);

	ops->get_msr(ctxt, MSR_IA32_SYSENTER_EIP, &msr_data);
	ctxt->_eip = (efer & EFER_LMA) ? msr_data : (u32)msr_data;

	ops->get_msr(ctxt, MSR_IA32_SYSENTER_ESP, &msr_data);
	*reg_write(ctxt, VCPU_REGS_RSP) = (efer & EFER_LMA) ? msr_data :
							      (u32)msr_data;
	if (efer & EFER_LMA)
		ctxt->mode = X86EMUL_MODE_PROT64;

	return X86EMUL_CONTINUE;
}

static int em_sysexit(struct x86_emulate_ctxt *ctxt)
{
	const struct x86_emulate_ops *ops = ctxt->ops;
	struct desc_struct cs, ss;
	u64 msr_data, rcx, rdx;
	int usermode;
	u16 cs_sel = 0, ss_sel = 0;

	/* inject #GP if in real mode or Virtual 8086 mode */
	if (ctxt->mode == X86EMUL_MODE_REAL ||
	    ctxt->mode == X86EMUL_MODE_VM86)
		return emulate_gp(ctxt, 0);

	setup_syscalls_segments(&cs, &ss);

	if ((ctxt->rex_prefix & 0x8) != 0x0)
		usermode = X86EMUL_MODE_PROT64;
	else
		usermode = X86EMUL_MODE_PROT32;

	rcx = reg_read(ctxt, VCPU_REGS_RCX);
	rdx = reg_read(ctxt, VCPU_REGS_RDX);

	cs.dpl = 3;
	ss.dpl = 3;
	ops->get_msr(ctxt, MSR_IA32_SYSENTER_CS, &msr_data);
	switch (usermode) {
	case X86EMUL_MODE_PROT32:
		cs_sel = (u16)(msr_data + 16);
		if ((msr_data & 0xfffc) == 0x0)
			return emulate_gp(ctxt, 0);
		ss_sel = (u16)(msr_data + 24);
		rcx = (u32)rcx;
		rdx = (u32)rdx;
		break;
	case X86EMUL_MODE_PROT64:
		cs_sel = (u16)(msr_data + 32);
		if (msr_data == 0x0)
			return emulate_gp(ctxt, 0);
		ss_sel = cs_sel + 8;
		cs.d = 0;
		cs.l = 1;
		if (emul_is_noncanonical_address(rcx, ctxt) ||
		    emul_is_noncanonical_address(rdx, ctxt))
			return emulate_gp(ctxt, 0);
		break;
	}
	cs_sel |= SEGMENT_RPL_MASK;
	ss_sel |= SEGMENT_RPL_MASK;

	ops->set_segment(ctxt, cs_sel, &cs, 0, VCPU_SREG_CS);
	ops->set_segment(ctxt, ss_sel, &ss, 0, VCPU_SREG_SS);

	ctxt->_eip = rdx;
	*reg_write(ctxt, VCPU_REGS_RSP) = rcx;

	return X86EMUL_CONTINUE;
}

static bool emulator_bad_iopl(struct x86_emulate_ctxt *ctxt)
{
	int iopl;
	if (ctxt->mode == X86EMUL_MODE_REAL)
		return false;
	if (ctxt->mode == X86EMUL_MODE_VM86)
		return true;
	iopl = (ctxt->eflags & X86_EFLAGS_IOPL) >> X86_EFLAGS_IOPL_BIT;
	return ctxt->ops->cpl(ctxt) > iopl;
}

#define VMWARE_PORT_VMPORT	(0x5658)
#define VMWARE_PORT_VMRPC	(0x5659)

static bool emulator_io_port_access_allowed(struct x86_emulate_ctxt *ctxt,
					    u16 port, u16 len)
{
	const struct x86_emulate_ops *ops = ctxt->ops;
	struct desc_struct tr_seg;
	u32 base3;
	int r;
	u16 tr, io_bitmap_ptr, perm, bit_idx = port & 0x7;
	unsigned mask = (1 << len) - 1;
	unsigned long base;

	/*
	 * VMware allows access to these ports even if denied
	 * by TSS I/O permission bitmap. Mimic behavior.
	 */
	if (enable_vmware_backdoor &&
	    ((port == VMWARE_PORT_VMPORT) || (port == VMWARE_PORT_VMRPC)))
		return true;

	ops->get_segment(ctxt, &tr, &tr_seg, &base3, VCPU_SREG_TR);
	if (!tr_seg.p)
		return false;
	if (desc_limit_scaled(&tr_seg) < 103)
		return false;
	base = get_desc_base(&tr_seg);
#ifdef CONFIG_X86_64
	base |= ((u64)base3) << 32;
#endif
	r = ops->read_std(ctxt, base + 102, &io_bitmap_ptr, 2, NULL, true);
	if (r != X86EMUL_CONTINUE)
		return false;
	if (io_bitmap_ptr + port/8 > desc_limit_scaled(&tr_seg))
		return false;
	r = ops->read_std(ctxt, base + io_bitmap_ptr + port/8, &perm, 2, NULL, true);
	if (r != X86EMUL_CONTINUE)
		return false;
	if ((perm >> bit_idx) & mask)
		return false;
	return true;
}

static bool emulator_io_permited(struct x86_emulate_ctxt *ctxt,
				 u16 port, u16 len)
{
	if (ctxt->perm_ok)
		return true;

	if (emulator_bad_iopl(ctxt))
		if (!emulator_io_port_access_allowed(ctxt, port, len))
			return false;

	ctxt->perm_ok = true;

	return true;
}

static void string_registers_quirk(struct x86_emulate_ctxt *ctxt)
{
	/*
	 * Intel CPUs mask the counter and pointers in quite strange
	 * manner when ECX is zero due to REP-string optimizations.
	 */
#ifdef CONFIG_X86_64
	if (ctxt->ad_bytes != 4 || !vendor_intel(ctxt))
		return;

	*reg_write(ctxt, VCPU_REGS_RCX) = 0;

	switch (ctxt->b) {
	case 0xa4:	/* movsb */
	case 0xa5:	/* movsd/w */
		*reg_rmw(ctxt, VCPU_REGS_RSI) &= (u32)-1;
		fallthrough;
	case 0xaa:	/* stosb */
	case 0xab:	/* stosd/w */
		*reg_rmw(ctxt, VCPU_REGS_RDI) &= (u32)-1;
	}
#endif
}

static void save_state_to_tss16(struct x86_emulate_ctxt *ctxt,
				struct tss_segment_16 *tss)
{
	tss->ip = ctxt->_eip;
	tss->flag = ctxt->eflags;
	tss->ax = reg_read(ctxt, VCPU_REGS_RAX);
	tss->cx = reg_read(ctxt, VCPU_REGS_RCX);
	tss->dx = reg_read(ctxt, VCPU_REGS_RDX);
	tss->bx = reg_read(ctxt, VCPU_REGS_RBX);
	tss->sp = reg_read(ctxt, VCPU_REGS_RSP);
	tss->bp = reg_read(ctxt, VCPU_REGS_RBP);
	tss->si = reg_read(ctxt, VCPU_REGS_RSI);
	tss->di = reg_read(ctxt, VCPU_REGS_RDI);

	tss->es = get_segment_selector(ctxt, VCPU_SREG_ES);
	tss->cs = get_segment_selector(ctxt, VCPU_SREG_CS);
	tss->ss = get_segment_selector(ctxt, VCPU_SREG_SS);
	tss->ds = get_segment_selector(ctxt, VCPU_SREG_DS);
	tss->ldt = get_segment_selector(ctxt, VCPU_SREG_LDTR);
}

static int load_state_from_tss16(struct x86_emulate_ctxt *ctxt,
				 struct tss_segment_16 *tss)
{
	int ret;
	u8 cpl;

	ctxt->_eip = tss->ip;
	ctxt->eflags = tss->flag | 2;
	*reg_write(ctxt, VCPU_REGS_RAX) = tss->ax;
	*reg_write(ctxt, VCPU_REGS_RCX) = tss->cx;
	*reg_write(ctxt, VCPU_REGS_RDX) = tss->dx;
	*reg_write(ctxt, VCPU_REGS_RBX) = tss->bx;
	*reg_write(ctxt, VCPU_REGS_RSP) = tss->sp;
	*reg_write(ctxt, VCPU_REGS_RBP) = tss->bp;
	*reg_write(ctxt, VCPU_REGS_RSI) = tss->si;
	*reg_write(ctxt, VCPU_REGS_RDI) = tss->di;

	/*
	 * SDM says that segment selectors are loaded before segment
	 * descriptors
	 */
	set_segment_selector(ctxt, tss->ldt, VCPU_SREG_LDTR);
	set_segment_selector(ctxt, tss->es, VCPU_SREG_ES);
	set_segment_selector(ctxt, tss->cs, VCPU_SREG_CS);
	set_segment_selector(ctxt, tss->ss, VCPU_SREG_SS);
	set_segment_selector(ctxt, tss->ds, VCPU_SREG_DS);

	cpl = tss->cs & 3;

	/*
	 * Now load segment descriptors. If fault happens at this stage
	 * it is handled in a context of new task
	 */
	ret = __load_segment_descriptor(ctxt, tss->ldt, VCPU_SREG_LDTR, cpl,
					X86_TRANSFER_TASK_SWITCH, NULL);
	if (ret != X86EMUL_CONTINUE)
		return ret;
	ret = __load_segment_descriptor(ctxt, tss->es, VCPU_SREG_ES, cpl,
					X86_TRANSFER_TASK_SWITCH, NULL);
	if (ret != X86EMUL_CONTINUE)
		return ret;
	ret = __load_segment_descriptor(ctxt, tss->cs, VCPU_SREG_CS, cpl,
					X86_TRANSFER_TASK_SWITCH, NULL);
	if (ret != X86EMUL_CONTINUE)
		return ret;
	ret = __load_segment_descriptor(ctxt, tss->ss, VCPU_SREG_SS, cpl,
					X86_TRANSFER_TASK_SWITCH, NULL);
	if (ret != X86EMUL_CONTINUE)
		return ret;
	ret = __load_segment_descriptor(ctxt, tss->ds, VCPU_SREG_DS, cpl,
					X86_TRANSFER_TASK_SWITCH, NULL);
	if (ret != X86EMUL_CONTINUE)
		return ret;

	return X86EMUL_CONTINUE;
}

static int task_switch_16(struct x86_emulate_ctxt *ctxt, u16 old_tss_sel,
			  ulong old_tss_base, struct desc_struct *new_desc)
{
	struct tss_segment_16 tss_seg;
	int ret;
	u32 new_tss_base = get_desc_base(new_desc);

	ret = linear_read_system(ctxt, old_tss_base, &tss_seg, sizeof(tss_seg));
	if (ret != X86EMUL_CONTINUE)
		return ret;

	save_state_to_tss16(ctxt, &tss_seg);

	ret = linear_write_system(ctxt, old_tss_base, &tss_seg, sizeof(tss_seg));
	if (ret != X86EMUL_CONTINUE)
		return ret;

	ret = linear_read_system(ctxt, new_tss_base, &tss_seg, sizeof(tss_seg));
	if (ret != X86EMUL_CONTINUE)
		return ret;

	if (old_tss_sel != 0xffff) {
		tss_seg.prev_task_link = old_tss_sel;

		ret = linear_write_system(ctxt, new_tss_base,
					  &tss_seg.prev_task_link,
					  sizeof(tss_seg.prev_task_link));
		if (ret != X86EMUL_CONTINUE)
			return ret;
	}

	return load_state_from_tss16(ctxt, &tss_seg);
}

static void save_state_to_tss32(struct x86_emulate_ctxt *ctxt,
				struct tss_segment_32 *tss)
{
	/* CR3 and ldt selector are not saved intentionally */
	tss->eip = ctxt->_eip;
	tss->eflags = ctxt->eflags;
	tss->eax = reg_read(ctxt, VCPU_REGS_RAX);
	tss->ecx = reg_read(ctxt, VCPU_REGS_RCX);
	tss->edx = reg_read(ctxt, VCPU_REGS_RDX);
	tss->ebx = reg_read(ctxt, VCPU_REGS_RBX);
	tss->esp = reg_read(ctxt, VCPU_REGS_RSP);
	tss->ebp = reg_read(ctxt, VCPU_REGS_RBP);
	tss->esi = reg_read(ctxt, VCPU_REGS_RSI);
	tss->edi = reg_read(ctxt, VCPU_REGS_RDI);

	tss->es = get_segment_selector(ctxt, VCPU_SREG_ES);
	tss->cs = get_segment_selector(ctxt, VCPU_SREG_CS);
	tss->ss = get_segment_selector(ctxt, VCPU_SREG_SS);
	tss->ds = get_segment_selector(ctxt, VCPU_SREG_DS);
	tss->fs = get_segment_selector(ctxt, VCPU_SREG_FS);
	tss->gs = get_segment_selector(ctxt, VCPU_SREG_GS);
}

static int load_state_from_tss32(struct x86_emulate_ctxt *ctxt,
				 struct tss_segment_32 *tss)
{
	int ret;
	u8 cpl;

	if (ctxt->ops->set_cr(ctxt, 3, tss->cr3))
		return emulate_gp(ctxt, 0);
	ctxt->_eip = tss->eip;
	ctxt->eflags = tss->eflags | 2;

	/* General purpose registers */
	*reg_write(ctxt, VCPU_REGS_RAX) = tss->eax;
	*reg_write(ctxt, VCPU_REGS_RCX) = tss->ecx;
	*reg_write(ctxt, VCPU_REGS_RDX) = tss->edx;
	*reg_write(ctxt, VCPU_REGS_RBX) = tss->ebx;
	*reg_write(ctxt, VCPU_REGS_RSP) = tss->esp;
	*reg_write(ctxt, VCPU_REGS_RBP) = tss->ebp;
	*reg_write(ctxt, VCPU_REGS_RSI) = tss->esi;
	*reg_write(ctxt, VCPU_REGS_RDI) = tss->edi;

	/*
	 * SDM says that segment selectors are loaded before segment
	 * descriptors.  This is important because CPL checks will
	 * use CS.RPL.
	 */
	set_segment_selector(ctxt, tss->ldt_selector, VCPU_SREG_LDTR);
	set_segment_selector(ctxt, tss->es, VCPU_SREG_ES);
	set_segment_selector(ctxt, tss->cs, VCPU_SREG_CS);
	set_segment_selector(ctxt, tss->ss, VCPU_SREG_SS);
	set_segment_selector(ctxt, tss->ds, VCPU_SREG_DS);
	set_segment_selector(ctxt, tss->fs, VCPU_SREG_FS);
	set_segment_selector(ctxt, tss->gs, VCPU_SREG_GS);

	/*
	 * If we're switching between Protected Mode and VM86, we need to make
	 * sure to update the mode before loading the segment descriptors so
	 * that the selectors are interpreted correctly.
	 */
	if (ctxt->eflags & X86_EFLAGS_VM) {
		ctxt->mode = X86EMUL_MODE_VM86;
		cpl = 3;
	} else {
		ctxt->mode = X86EMUL_MODE_PROT32;
		cpl = tss->cs & 3;
	}

	/*
	 * Now load segment descriptors. If fault happens at this stage
	 * it is handled in a context of new task
	 */
	ret = __load_segment_descriptor(ctxt, tss->ldt_selector, VCPU_SREG_LDTR,
					cpl, X86_TRANSFER_TASK_SWITCH, NULL);
	if (ret != X86EMUL_CONTINUE)
		return ret;
	ret = __load_segment_descriptor(ctxt, tss->es, VCPU_SREG_ES, cpl,
					X86_TRANSFER_TASK_SWITCH, NULL);
	if (ret != X86EMUL_CONTINUE)
		return ret;
	ret = __load_segment_descriptor(ctxt, tss->cs, VCPU_SREG_CS, cpl,
					X86_TRANSFER_TASK_SWITCH, NULL);
	if (ret != X86EMUL_CONTINUE)
		return ret;
	ret = __load_segment_descriptor(ctxt, tss->ss, VCPU_SREG_SS, cpl,
					X86_TRANSFER_TASK_SWITCH, NULL);
	if (ret != X86EMUL_CONTINUE)
		return ret;
	ret = __load_segment_descriptor(ctxt, tss->ds, VCPU_SREG_DS, cpl,
					X86_TRANSFER_TASK_SWITCH, NULL);
	if (ret != X86EMUL_CONTINUE)
		return ret;
	ret = __load_segment_descriptor(ctxt, tss->fs, VCPU_SREG_FS, cpl,
					X86_TRANSFER_TASK_SWITCH, NULL);
	if (ret != X86EMUL_CONTINUE)
		return ret;
	ret = __load_segment_descriptor(ctxt, tss->gs, VCPU_SREG_GS, cpl,
					X86_TRANSFER_TASK_SWITCH, NULL);

	return ret;
}

static int task_switch_32(struct x86_emulate_ctxt *ctxt, u16 old_tss_sel,
			  ulong old_tss_base, struct desc_struct *new_desc)
{
	struct tss_segment_32 tss_seg;
	int ret;
	u32 new_tss_base = get_desc_base(new_desc);
	u32 eip_offset = offsetof(struct tss_segment_32, eip);
	u32 ldt_sel_offset = offsetof(struct tss_segment_32, ldt_selector);

	ret = linear_read_system(ctxt, old_tss_base, &tss_seg, sizeof(tss_seg));
	if (ret != X86EMUL_CONTINUE)
		return ret;

	save_state_to_tss32(ctxt, &tss_seg);

	/* Only GP registers and segment selectors are saved */
	ret = linear_write_system(ctxt, old_tss_base + eip_offset, &tss_seg.eip,
				  ldt_sel_offset - eip_offset);
	if (ret != X86EMUL_CONTINUE)
		return ret;

	ret = linear_read_system(ctxt, new_tss_base, &tss_seg, sizeof(tss_seg));
	if (ret != X86EMUL_CONTINUE)
		return ret;

	if (old_tss_sel != 0xffff) {
		tss_seg.prev_task_link = old_tss_sel;

		ret = linear_write_system(ctxt, new_tss_base,
					  &tss_seg.prev_task_link,
					  sizeof(tss_seg.prev_task_link));
		if (ret != X86EMUL_CONTINUE)
			return ret;
	}

	return load_state_from_tss32(ctxt, &tss_seg);
}

static int emulator_do_task_switch(struct x86_emulate_ctxt *ctxt,
				   u16 tss_selector, int idt_index, int reason,
				   bool has_error_code, u32 error_code)
{
	const struct x86_emulate_ops *ops = ctxt->ops;
	struct desc_struct curr_tss_desc, next_tss_desc;
	int ret;
	u16 old_tss_sel = get_segment_selector(ctxt, VCPU_SREG_TR);
	ulong old_tss_base =
		ops->get_cached_segment_base(ctxt, VCPU_SREG_TR);
	u32 desc_limit;
	ulong desc_addr, dr7;

	/* FIXME: old_tss_base == ~0 ? */

	ret = read_segment_descriptor(ctxt, tss_selector, &next_tss_desc, &desc_addr);
	if (ret != X86EMUL_CONTINUE)
		return ret;
	ret = read_segment_descriptor(ctxt, old_tss_sel, &curr_tss_desc, &desc_addr);
	if (ret != X86EMUL_CONTINUE)
		return ret;

	/* FIXME: check that next_tss_desc is tss */

	/*
	 * Check privileges. The three cases are task switch caused by...
	 *
	 * 1. jmp/call/int to task gate: Check against DPL of the task gate
	 * 2. Exception/IRQ/iret: No check is performed
	 * 3. jmp/call to TSS/task-gate: No check is performed since the
	 *    hardware checks it before exiting.
	 */
	if (reason == TASK_SWITCH_GATE) {
		if (idt_index != -1) {
			/* Software interrupts */
			struct desc_struct task_gate_desc;
			int dpl;

			ret = read_interrupt_descriptor(ctxt, idt_index,
							&task_gate_desc);
			if (ret != X86EMUL_CONTINUE)
				return ret;

			dpl = task_gate_desc.dpl;
			if ((tss_selector & 3) > dpl || ops->cpl(ctxt) > dpl)
				return emulate_gp(ctxt, (idt_index << 3) | 0x2);
		}
	}

	desc_limit = desc_limit_scaled(&next_tss_desc);
	if (!next_tss_desc.p ||
	    ((desc_limit < 0x67 && (next_tss_desc.type & 8)) ||
	     desc_limit < 0x2b)) {
		return emulate_ts(ctxt, tss_selector & 0xfffc);
	}

	if (reason == TASK_SWITCH_IRET || reason == TASK_SWITCH_JMP) {
		curr_tss_desc.type &= ~(1 << 1); /* clear busy flag */
		write_segment_descriptor(ctxt, old_tss_sel, &curr_tss_desc);
	}

	if (reason == TASK_SWITCH_IRET)
		ctxt->eflags = ctxt->eflags & ~X86_EFLAGS_NT;

	/* set back link to prev task only if NT bit is set in eflags
	   note that old_tss_sel is not used after this point */
	if (reason != TASK_SWITCH_CALL && reason != TASK_SWITCH_GATE)
		old_tss_sel = 0xffff;

	if (next_tss_desc.type & 8)
		ret = task_switch_32(ctxt, old_tss_sel, old_tss_base, &next_tss_desc);
	else
		ret = task_switch_16(ctxt, old_tss_sel,
				     old_tss_base, &next_tss_desc);
	if (ret != X86EMUL_CONTINUE)
		return ret;

	if (reason == TASK_SWITCH_CALL || reason == TASK_SWITCH_GATE)
		ctxt->eflags = ctxt->eflags | X86_EFLAGS_NT;

	if (reason != TASK_SWITCH_IRET) {
		next_tss_desc.type |= (1 << 1); /* set busy flag */
		write_segment_descriptor(ctxt, tss_selector, &next_tss_desc);
	}

	ops->set_cr(ctxt, 0,  ops->get_cr(ctxt, 0) | X86_CR0_TS);
	ops->set_segment(ctxt, tss_selector, &next_tss_desc, 0, VCPU_SREG_TR);

	if (has_error_code) {
		ctxt->op_bytes = ctxt->ad_bytes = (next_tss_desc.type & 8) ? 4 : 2;
		ctxt->lock_prefix = 0;
		ctxt->src.val = (unsigned long) error_code;
		ret = em_push(ctxt);
	}

	ops->get_dr(ctxt, 7, &dr7);
	ops->set_dr(ctxt, 7, dr7 & ~(DR_LOCAL_ENABLE_MASK | DR_LOCAL_SLOWDOWN));

	return ret;
}

int emulator_task_switch(struct x86_emulate_ctxt *ctxt,
			 u16 tss_selector, int idt_index, int reason,
			 bool has_error_code, u32 error_code)
{
	int rc;

	invalidate_registers(ctxt);
	ctxt->_eip = ctxt->eip;
	ctxt->dst.type = OP_NONE;

	rc = emulator_do_task_switch(ctxt, tss_selector, idt_index, reason,
				     has_error_code, error_code);

	if (rc == X86EMUL_CONTINUE) {
		ctxt->eip = ctxt->_eip;
		writeback_registers(ctxt);
	}

	return (rc == X86EMUL_UNHANDLEABLE) ? EMULATION_FAILED : EMULATION_OK;
}

static void string_addr_inc(struct x86_emulate_ctxt *ctxt, int reg,
		struct operand *op)
{
	int df = (ctxt->eflags & X86_EFLAGS_DF) ? -op->count : op->count;

	register_address_increment(ctxt, reg, df * op->bytes);
	op->addr.mem.ea = register_address(ctxt, reg);
}

static int em_das(struct x86_emulate_ctxt *ctxt)
{
	u8 al, old_al;
	bool af, cf, old_cf;

	cf = ctxt->eflags & X86_EFLAGS_CF;
	al = ctxt->dst.val;

	old_al = al;
	old_cf = cf;
	cf = false;
	af = ctxt->eflags & X86_EFLAGS_AF;
	if ((al & 0x0f) > 9 || af) {
		al -= 6;
		cf = old_cf | (al >= 250);
		af = true;
	} else {
		af = false;
	}
	if (old_al > 0x99 || old_cf) {
		al -= 0x60;
		cf = true;
	}

	ctxt->dst.val = al;
	/* Set PF, ZF, SF */
	ctxt->src.type = OP_IMM;
	ctxt->src.val = 0;
	ctxt->src.bytes = 1;
	fastop(ctxt, em_or);
	ctxt->eflags &= ~(X86_EFLAGS_AF | X86_EFLAGS_CF);
	if (cf)
		ctxt->eflags |= X86_EFLAGS_CF;
	if (af)
		ctxt->eflags |= X86_EFLAGS_AF;
	return X86EMUL_CONTINUE;
}

static int em_aam(struct x86_emulate_ctxt *ctxt)
{
	u8 al, ah;

	if (ctxt->src.val == 0)
		return emulate_de(ctxt);

	al = ctxt->dst.val & 0xff;
	ah = al / ctxt->src.val;
	al %= ctxt->src.val;

	ctxt->dst.val = (ctxt->dst.val & 0xffff0000) | al | (ah << 8);

	/* Set PF, ZF, SF */
	ctxt->src.type = OP_IMM;
	ctxt->src.val = 0;
	ctxt->src.bytes = 1;
	fastop(ctxt, em_or);

	return X86EMUL_CONTINUE;
}

static int em_aad(struct x86_emulate_ctxt *ctxt)
{
	u8 al = ctxt->dst.val & 0xff;
	u8 ah = (ctxt->dst.val >> 8) & 0xff;

	al = (al + (ah * ctxt->src.val)) & 0xff;

	ctxt->dst.val = (ctxt->dst.val & 0xffff0000) | al;

	/* Set PF, ZF, SF */
	ctxt->src.type = OP_IMM;
	ctxt->src.val = 0;
	ctxt->src.bytes = 1;
	fastop(ctxt, em_or);

	return X86EMUL_CONTINUE;
}

static int em_call(struct x86_emulate_ctxt *ctxt)
{
	int rc;
	long rel = ctxt->src.val;

	ctxt->src.val = (unsigned long)ctxt->_eip;
	rc = jmp_rel(ctxt, rel);
	if (rc != X86EMUL_CONTINUE)
		return rc;
	return em_push(ctxt);
}

static int em_call_far(struct x86_emulate_ctxt *ctxt)
{
	u16 sel, old_cs;
	ulong old_eip;
	int rc;
	struct desc_struct old_desc, new_desc;
	const struct x86_emulate_ops *ops = ctxt->ops;
	int cpl = ctxt->ops->cpl(ctxt);
	enum x86emul_mode prev_mode = ctxt->mode;

	old_eip = ctxt->_eip;
	ops->get_segment(ctxt, &old_cs, &old_desc, NULL, VCPU_SREG_CS);

	memcpy(&sel, ctxt->src.valptr + ctxt->op_bytes, 2);
	rc = __load_segment_descriptor(ctxt, sel, VCPU_SREG_CS, cpl,
				       X86_TRANSFER_CALL_JMP, &new_desc);
	if (rc != X86EMUL_CONTINUE)
		return rc;

	rc = assign_eip_far(ctxt, ctxt->src.val, &new_desc);
	if (rc != X86EMUL_CONTINUE)
		goto fail;

	ctxt->src.val = old_cs;
	rc = em_push(ctxt);
	if (rc != X86EMUL_CONTINUE)
		goto fail;

	ctxt->src.val = old_eip;
	rc = em_push(ctxt);
	/* If we failed, we tainted the memory, but the very least we should
	   restore cs */
	if (rc != X86EMUL_CONTINUE) {
		pr_warn_once("faulting far call emulation tainted memory\n");
		goto fail;
	}
	return rc;
fail:
	ops->set_segment(ctxt, old_cs, &old_desc, 0, VCPU_SREG_CS);
	ctxt->mode = prev_mode;
	return rc;

}

static int em_ret_near_imm(struct x86_emulate_ctxt *ctxt)
{
	int rc;
	unsigned long eip;

	rc = emulate_pop(ctxt, &eip, ctxt->op_bytes);
	if (rc != X86EMUL_CONTINUE)
		return rc;
	rc = assign_eip_near(ctxt, eip);
	if (rc != X86EMUL_CONTINUE)
		return rc;
	rsp_increment(ctxt, ctxt->src.val);
	return X86EMUL_CONTINUE;
}

static int em_xchg(struct x86_emulate_ctxt *ctxt)
{
	/* Write back the register source. */
	ctxt->src.val = ctxt->dst.val;
	write_register_operand(&ctxt->src);

	/* Write back the memory destination with implicit LOCK prefix. */
	ctxt->dst.val = ctxt->src.orig_val;
	ctxt->lock_prefix = 1;
	return X86EMUL_CONTINUE;
}

static int em_imul_3op(struct x86_emulate_ctxt *ctxt)
{
	ctxt->dst.val = ctxt->src2.val;
	return fastop(ctxt, em_imul);
}

static int em_cwd(struct x86_emulate_ctxt *ctxt)
{
	ctxt->dst.type = OP_REG;
	ctxt->dst.bytes = ctxt->src.bytes;
	ctxt->dst.addr.reg = reg_rmw(ctxt, VCPU_REGS_RDX);
	ctxt->dst.val = ~((ctxt->src.val >> (ctxt->src.bytes * 8 - 1)) - 1);

	return X86EMUL_CONTINUE;
}

static int em_rdpid(struct x86_emulate_ctxt *ctxt)
{
	u64 tsc_aux = 0;

	if (!ctxt->ops->guest_has_rdpid(ctxt))
		return emulate_ud(ctxt);

	ctxt->ops->get_msr(ctxt, MSR_TSC_AUX, &tsc_aux);
	ctxt->dst.val = tsc_aux;
	return X86EMUL_CONTINUE;
}

static int em_rdtsc(struct x86_emulate_ctxt *ctxt)
{
	u64 tsc = 0;

	ctxt->ops->get_msr(ctxt, MSR_IA32_TSC, &tsc);
	*reg_write(ctxt, VCPU_REGS_RAX) = (u32)tsc;
	*reg_write(ctxt, VCPU_REGS_RDX) = tsc >> 32;
	return X86EMUL_CONTINUE;
}

static int em_rdpmc(struct x86_emulate_ctxt *ctxt)
{
	u64 pmc;

	if (ctxt->ops->read_pmc(ctxt, reg_read(ctxt, VCPU_REGS_RCX), &pmc))
		return emulate_gp(ctxt, 0);
	*reg_write(ctxt, VCPU_REGS_RAX) = (u32)pmc;
	*reg_write(ctxt, VCPU_REGS_RDX) = pmc >> 32;
	return X86EMUL_CONTINUE;
}

static int em_mov(struct x86_emulate_ctxt *ctxt)
{
	memcpy(ctxt->dst.valptr, ctxt->src.valptr, sizeof(ctxt->src.valptr));
	return X86EMUL_CONTINUE;
}

static int em_movbe(struct x86_emulate_ctxt *ctxt)
{
	u16 tmp;

	if (!ctxt->ops->guest_has_movbe(ctxt))
		return emulate_ud(ctxt);

	switch (ctxt->op_bytes) {
	case 2:
		/*
		 * From MOVBE definition: "...When the operand size is 16 bits,
		 * the upper word of the destination register remains unchanged
		 * ..."
		 *
		 * Both casting ->valptr and ->val to u16 breaks strict aliasing
		 * rules so we have to do the operation almost per hand.
		 */
		tmp = (u16)ctxt->src.val;
		ctxt->dst.val &= ~0xffffUL;
		ctxt->dst.val |= (unsigned long)swab16(tmp);
		break;
	case 4:
		ctxt->dst.val = swab32((u32)ctxt->src.val);
		break;
	case 8:
		ctxt->dst.val = swab64(ctxt->src.val);
		break;
	default:
		BUG();
	}
	return X86EMUL_CONTINUE;
}

static int em_cr_write(struct x86_emulate_ctxt *ctxt)
{
	if (ctxt->ops->set_cr(ctxt, ctxt->modrm_reg, ctxt->src.val))
		return emulate_gp(ctxt, 0);

	/* Disable writeback. */
	ctxt->dst.type = OP_NONE;
	return X86EMUL_CONTINUE;
}

static int em_dr_write(struct x86_emulate_ctxt *ctxt)
{
	unsigned long val;

	if (ctxt->mode == X86EMUL_MODE_PROT64)
		val = ctxt->src.val & ~0ULL;
	else
		val = ctxt->src.val & ~0U;

	/* #UD condition is already handled. */
	if (ctxt->ops->set_dr(ctxt, ctxt->modrm_reg, val) < 0)
		return emulate_gp(ctxt, 0);

	/* Disable writeback. */
	ctxt->dst.type = OP_NONE;
	return X86EMUL_CONTINUE;
}

static int em_wrmsr(struct x86_emulate_ctxt *ctxt)
{
	u64 msr_index = reg_read(ctxt, VCPU_REGS_RCX);
	u64 msr_data;
	int r;

	msr_data = (u32)reg_read(ctxt, VCPU_REGS_RAX)
		| ((u64)reg_read(ctxt, VCPU_REGS_RDX) << 32);
	r = ctxt->ops->set_msr_with_filter(ctxt, msr_index, msr_data);

	if (r == X86EMUL_IO_NEEDED)
		return r;

	if (r > 0)
		return emulate_gp(ctxt, 0);

	return r < 0 ? X86EMUL_UNHANDLEABLE : X86EMUL_CONTINUE;
}

static int em_rdmsr(struct x86_emulate_ctxt *ctxt)
{
	u64 msr_index = reg_read(ctxt, VCPU_REGS_RCX);
	u64 msr_data;
	int r;

	r = ctxt->ops->get_msr_with_filter(ctxt, msr_index, &msr_data);

	if (r == X86EMUL_IO_NEEDED)
		return r;

	if (r)
		return emulate_gp(ctxt, 0);

	*reg_write(ctxt, VCPU_REGS_RAX) = (u32)msr_data;
	*reg_write(ctxt, VCPU_REGS_RDX) = msr_data >> 32;
	return X86EMUL_CONTINUE;
}

static int em_store_sreg(struct x86_emulate_ctxt *ctxt, int segment)
{
	if (segment > VCPU_SREG_GS &&
	    (ctxt->ops->get_cr(ctxt, 4) & X86_CR4_UMIP) &&
	    ctxt->ops->cpl(ctxt) > 0)
		return emulate_gp(ctxt, 0);

	ctxt->dst.val = get_segment_selector(ctxt, segment);
	if (ctxt->dst.bytes == 4 && ctxt->dst.type == OP_MEM)
		ctxt->dst.bytes = 2;
	return X86EMUL_CONTINUE;
}

static int em_mov_rm_sreg(struct x86_emulate_ctxt *ctxt)
{
	if (ctxt->modrm_reg > VCPU_SREG_GS)
		return emulate_ud(ctxt);

	return em_store_sreg(ctxt, ctxt->modrm_reg);
}

static int em_mov_sreg_rm(struct x86_emulate_ctxt *ctxt)
{
	u16 sel = ctxt->src.val;

	if (ctxt->modrm_reg == VCPU_SREG_CS || ctxt->modrm_reg > VCPU_SREG_GS)
		return emulate_ud(ctxt);

	if (ctxt->modrm_reg == VCPU_SREG_SS)
		ctxt->interruptibility = KVM_X86_SHADOW_INT_MOV_SS;

	/* Disable writeback. */
	ctxt->dst.type = OP_NONE;
	return load_segment_descriptor(ctxt, sel, ctxt->modrm_reg);
}

static int em_sldt(struct x86_emulate_ctxt *ctxt)
{
	return em_store_sreg(ctxt, VCPU_SREG_LDTR);
}

static int em_lldt(struct x86_emulate_ctxt *ctxt)
{
	u16 sel = ctxt->src.val;

	/* Disable writeback. */
	ctxt->dst.type = OP_NONE;
	return load_segment_descriptor(ctxt, sel, VCPU_SREG_LDTR);
}

static int em_str(struct x86_emulate_ctxt *ctxt)
{
	return em_store_sreg(ctxt, VCPU_SREG_TR);
}

static int em_ltr(struct x86_emulate_ctxt *ctxt)
{
	u16 sel = ctxt->src.val;

	/* Disable writeback. */
	ctxt->dst.type = OP_NONE;
	return load_segment_descriptor(ctxt, sel, VCPU_SREG_TR);
}

static int em_invlpg(struct x86_emulate_ctxt *ctxt)
{
	int rc;
	ulong linear;

	rc = linearize(ctxt, ctxt->src.addr.mem, 1, false, &linear);
	if (rc == X86EMUL_CONTINUE)
		ctxt->ops->invlpg(ctxt, linear);
	/* Disable writeback. */
	ctxt->dst.type = OP_NONE;
	return X86EMUL_CONTINUE;
}

static int em_clts(struct x86_emulate_ctxt *ctxt)
{
	ulong cr0;

	cr0 = ctxt->ops->get_cr(ctxt, 0);
	cr0 &= ~X86_CR0_TS;
	ctxt->ops->set_cr(ctxt, 0, cr0);
	return X86EMUL_CONTINUE;
}

static int em_hypercall(struct x86_emulate_ctxt *ctxt)
{
	int rc = ctxt->ops->fix_hypercall(ctxt);

	if (rc != X86EMUL_CONTINUE)
		return rc;

	/* Let the processor re-execute the fixed hypercall */
	ctxt->_eip = ctxt->eip;
	/* Disable writeback. */
	ctxt->dst.type = OP_NONE;
	return X86EMUL_CONTINUE;
}

static int emulate_store_desc_ptr(struct x86_emulate_ctxt *ctxt,
				  void (*get)(struct x86_emulate_ctxt *ctxt,
					      struct desc_ptr *ptr))
{
	struct desc_ptr desc_ptr;

	if ((ctxt->ops->get_cr(ctxt, 4) & X86_CR4_UMIP) &&
	    ctxt->ops->cpl(ctxt) > 0)
		return emulate_gp(ctxt, 0);

	if (ctxt->mode == X86EMUL_MODE_PROT64)
		ctxt->op_bytes = 8;
	get(ctxt, &desc_ptr);
	if (ctxt->op_bytes == 2) {
		ctxt->op_bytes = 4;
		desc_ptr.address &= 0x00ffffff;
	}
	/* Disable writeback. */
	ctxt->dst.type = OP_NONE;
	return segmented_write_std(ctxt, ctxt->dst.addr.mem,
				   &desc_ptr, 2 + ctxt->op_bytes);
}

static int em_sgdt(struct x86_emulate_ctxt *ctxt)
{
	return emulate_store_desc_ptr(ctxt, ctxt->ops->get_gdt);
}

static int em_sidt(struct x86_emulate_ctxt *ctxt)
{
	return emulate_store_desc_ptr(ctxt, ctxt->ops->get_idt);
}

static int em_lgdt_lidt(struct x86_emulate_ctxt *ctxt, bool lgdt)
{
	struct desc_ptr desc_ptr;
	int rc;

	if (ctxt->mode == X86EMUL_MODE_PROT64)
		ctxt->op_bytes = 8;
	rc = read_descriptor(ctxt, ctxt->src.addr.mem,
			     &desc_ptr.size, &desc_ptr.address,
			     ctxt->op_bytes);
	if (rc != X86EMUL_CONTINUE)
		return rc;
	if (ctxt->mode == X86EMUL_MODE_PROT64 &&
	    emul_is_noncanonical_address(desc_ptr.address, ctxt))
		return emulate_gp(ctxt, 0);
	if (lgdt)
		ctxt->ops->set_gdt(ctxt, &desc_ptr);
	else
		ctxt->ops->set_idt(ctxt, &desc_ptr);
	/* Disable writeback. */
	ctxt->dst.type = OP_NONE;
	return X86EMUL_CONTINUE;
}

static int em_lgdt(struct x86_emulate_ctxt *ctxt)
{
	return em_lgdt_lidt(ctxt, true);
}

static int em_lidt(struct x86_emulate_ctxt *ctxt)
{
	return em_lgdt_lidt(ctxt, false);
}

static int em_smsw(struct x86_emulate_ctxt *ctxt)
{
	if ((ctxt->ops->get_cr(ctxt, 4) & X86_CR4_UMIP) &&
	    ctxt->ops->cpl(ctxt) > 0)
		return emulate_gp(ctxt, 0);

	if (ctxt->dst.type == OP_MEM)
		ctxt->dst.bytes = 2;
	ctxt->dst.val = ctxt->ops->get_cr(ctxt, 0);
	return X86EMUL_CONTINUE;
}

static int em_lmsw(struct x86_emulate_ctxt *ctxt)
{
	ctxt->ops->set_cr(ctxt, 0, (ctxt->ops->get_cr(ctxt, 0) & ~0x0eul)
			  | (ctxt->src.val & 0x0f));
	ctxt->dst.type = OP_NONE;
	return X86EMUL_CONTINUE;
}

static int em_loop(struct x86_emulate_ctxt *ctxt)
{
	int rc = X86EMUL_CONTINUE;

	register_address_increment(ctxt, VCPU_REGS_RCX, -1);
	if ((address_mask(ctxt, reg_read(ctxt, VCPU_REGS_RCX)) != 0) &&
	    (ctxt->b == 0xe2 || test_cc(ctxt->b ^ 0x5, ctxt->eflags)))
		rc = jmp_rel(ctxt, ctxt->src.val);

	return rc;
}

static int em_jcxz(struct x86_emulate_ctxt *ctxt)
{
	int rc = X86EMUL_CONTINUE;

	if (address_mask(ctxt, reg_read(ctxt, VCPU_REGS_RCX)) == 0)
		rc = jmp_rel(ctxt, ctxt->src.val);

	return rc;
}

static int em_in(struct x86_emulate_ctxt *ctxt)
{
	if (!pio_in_emulated(ctxt, ctxt->dst.bytes, ctxt->src.val,
			     &ctxt->dst.val))
		return X86EMUL_IO_NEEDED;

	return X86EMUL_CONTINUE;
}

static int em_out(struct x86_emulate_ctxt *ctxt)
{
	ctxt->ops->pio_out_emulated(ctxt, ctxt->src.bytes, ctxt->dst.val,
				    &ctxt->src.val, 1);
	/* Disable writeback. */
	ctxt->dst.type = OP_NONE;
	return X86EMUL_CONTINUE;
}

static int em_cli(struct x86_emulate_ctxt *ctxt)
{
	if (emulator_bad_iopl(ctxt))
		return emulate_gp(ctxt, 0);

	ctxt->eflags &= ~X86_EFLAGS_IF;
	return X86EMUL_CONTINUE;
}

static int em_sti(struct x86_emulate_ctxt *ctxt)
{
	if (emulator_bad_iopl(ctxt))
		return emulate_gp(ctxt, 0);

	ctxt->interruptibility = KVM_X86_SHADOW_INT_STI;
	ctxt->eflags |= X86_EFLAGS_IF;
	return X86EMUL_CONTINUE;
}

static int em_cpuid(struct x86_emulate_ctxt *ctxt)
{
	u32 eax, ebx, ecx, edx;
	u64 msr = 0;

	ctxt->ops->get_msr(ctxt, MSR_MISC_FEATURES_ENABLES, &msr);
	if (msr & MSR_MISC_FEATURES_ENABLES_CPUID_FAULT &&
	    ctxt->ops->cpl(ctxt)) {
		return emulate_gp(ctxt, 0);
	}

	eax = reg_read(ctxt, VCPU_REGS_RAX);
	ecx = reg_read(ctxt, VCPU_REGS_RCX);
	ctxt->ops->get_cpuid(ctxt, &eax, &ebx, &ecx, &edx, false);
	*reg_write(ctxt, VCPU_REGS_RAX) = eax;
	*reg_write(ctxt, VCPU_REGS_RBX) = ebx;
	*reg_write(ctxt, VCPU_REGS_RCX) = ecx;
	*reg_write(ctxt, VCPU_REGS_RDX) = edx;
	return X86EMUL_CONTINUE;
}

static int em_sahf(struct x86_emulate_ctxt *ctxt)
{
	u32 flags;

	flags = X86_EFLAGS_CF | X86_EFLAGS_PF | X86_EFLAGS_AF | X86_EFLAGS_ZF |
		X86_EFLAGS_SF;
	flags &= *reg_rmw(ctxt, VCPU_REGS_RAX) >> 8;

	ctxt->eflags &= ~0xffUL;
	ctxt->eflags |= flags | X86_EFLAGS_FIXED;
	return X86EMUL_CONTINUE;
}

static int em_lahf(struct x86_emulate_ctxt *ctxt)
{
	*reg_rmw(ctxt, VCPU_REGS_RAX) &= ~0xff00UL;
	*reg_rmw(ctxt, VCPU_REGS_RAX) |= (ctxt->eflags & 0xff) << 8;
	return X86EMUL_CONTINUE;
}

static int em_bswap(struct x86_emulate_ctxt *ctxt)
{
	switch (ctxt->op_bytes) {
#ifdef CONFIG_X86_64
	case 8:
		asm("bswap %0" : "+r"(ctxt->dst.val));
		break;
#endif
	default:
		asm("bswap %0" : "+r"(*(u32 *)&ctxt->dst.val));
		break;
	}
	return X86EMUL_CONTINUE;
}

static int em_clflush(struct x86_emulate_ctxt *ctxt)
{
	/* emulating clflush regardless of cpuid */
	return X86EMUL_CONTINUE;
}

static int em_clflushopt(struct x86_emulate_ctxt *ctxt)
{
	/* emulating clflushopt regardless of cpuid */
	return X86EMUL_CONTINUE;
}

static int em_movsxd(struct x86_emulate_ctxt *ctxt)
{
	ctxt->dst.val = (s32) ctxt->src.val;
	return X86EMUL_CONTINUE;
}

static int check_fxsr(struct x86_emulate_ctxt *ctxt)
{
	if (!ctxt->ops->guest_has_fxsr(ctxt))
		return emulate_ud(ctxt);

	if (ctxt->ops->get_cr(ctxt, 0) & (X86_CR0_TS | X86_CR0_EM))
		return emulate_nm(ctxt);

	/*
	 * Don't emulate a case that should never be hit, instead of working
	 * around a lack of fxsave64/fxrstor64 on old compilers.
	 */
	if (ctxt->mode >= X86EMUL_MODE_PROT64)
		return X86EMUL_UNHANDLEABLE;

	return X86EMUL_CONTINUE;
}

/*
 * Hardware doesn't save and restore XMM 0-7 without CR4.OSFXSR, but does save
 * and restore MXCSR.
 */
static size_t __fxstate_size(int nregs)
{
	return offsetof(struct fxregs_state, xmm_space[0]) + nregs * 16;
}

static inline size_t fxstate_size(struct x86_emulate_ctxt *ctxt)
{
	bool cr4_osfxsr;
	if (ctxt->mode == X86EMUL_MODE_PROT64)
		return __fxstate_size(16);

	cr4_osfxsr = ctxt->ops->get_cr(ctxt, 4) & X86_CR4_OSFXSR;
	return __fxstate_size(cr4_osfxsr ? 8 : 0);
}

/*
 * FXSAVE and FXRSTOR have 4 different formats depending on execution mode,
 *  1) 16 bit mode
 *  2) 32 bit mode
 *     - like (1), but FIP and FDP (foo) are only 16 bit.  At least Intel CPUs
 *       preserve whole 32 bit values, though, so (1) and (2) are the same wrt.
 *       save and restore
 *  3) 64-bit mode with REX.W prefix
 *     - like (2), but XMM 8-15 are being saved and restored
 *  4) 64-bit mode without REX.W prefix
 *     - like (3), but FIP and FDP are 64 bit
 *
 * Emulation uses (3) for (1) and (2) and preserves XMM 8-15 to reach the
 * desired result.  (4) is not emulated.
 *
 * Note: Guest and host CPUID.(EAX=07H,ECX=0H):EBX[bit 13] (deprecate FPU CS
 * and FPU DS) should match.
 */
static int em_fxsave(struct x86_emulate_ctxt *ctxt)
{
	struct fxregs_state fx_state;
	int rc;

	rc = check_fxsr(ctxt);
	if (rc != X86EMUL_CONTINUE)
		return rc;

	kvm_fpu_get();

	rc = asm_safe("fxsave %[fx]", , [fx] "+m"(fx_state));

	kvm_fpu_put();

	if (rc != X86EMUL_CONTINUE)
		return rc;

	return segmented_write_std(ctxt, ctxt->memop.addr.mem, &fx_state,
		                   fxstate_size(ctxt));
}

/*
 * FXRSTOR might restore XMM registers not provided by the guest. Fill
 * in the host registers (via FXSAVE) instead, so they won't be modified.
 * (preemption has to stay disabled until FXRSTOR).
 *
 * Use noinline to keep the stack for other functions called by callers small.
 */
static noinline int fxregs_fixup(struct fxregs_state *fx_state,
				 const size_t used_size)
{
	struct fxregs_state fx_tmp;
	int rc;

	rc = asm_safe("fxsave %[fx]", , [fx] "+m"(fx_tmp));
	memcpy((void *)fx_state + used_size, (void *)&fx_tmp + used_size,
	       __fxstate_size(16) - used_size);

	return rc;
}

static int em_fxrstor(struct x86_emulate_ctxt *ctxt)
{
	struct fxregs_state fx_state;
	int rc;
	size_t size;

	rc = check_fxsr(ctxt);
	if (rc != X86EMUL_CONTINUE)
		return rc;

	size = fxstate_size(ctxt);
	rc = segmented_read_std(ctxt, ctxt->memop.addr.mem, &fx_state, size);
	if (rc != X86EMUL_CONTINUE)
		return rc;

	kvm_fpu_get();

	if (size < __fxstate_size(16)) {
		rc = fxregs_fixup(&fx_state, size);
		if (rc != X86EMUL_CONTINUE)
			goto out;
	}

	if (fx_state.mxcsr >> 16) {
		rc = emulate_gp(ctxt, 0);
		goto out;
	}

	if (rc == X86EMUL_CONTINUE)
		rc = asm_safe("fxrstor %[fx]", : [fx] "m"(fx_state));

out:
	kvm_fpu_put();

	return rc;
}

static int em_xsetbv(struct x86_emulate_ctxt *ctxt)
{
	u32 eax, ecx, edx;

	eax = reg_read(ctxt, VCPU_REGS_RAX);
	edx = reg_read(ctxt, VCPU_REGS_RDX);
	ecx = reg_read(ctxt, VCPU_REGS_RCX);

	if (ctxt->ops->set_xcr(ctxt, ecx, ((u64)edx << 32) | eax))
		return emulate_gp(ctxt, 0);

	return X86EMUL_CONTINUE;
}

static bool valid_cr(int nr)
{
	switch (nr) {
	case 0:
	case 2 ... 4:
	case 8:
		return true;
	default:
		return false;
	}
}

static int check_cr_access(struct x86_emulate_ctxt *ctxt)
{
	if (!valid_cr(ctxt->modrm_reg))
		return emulate_ud(ctxt);

	return X86EMUL_CONTINUE;
}

static int check_dr7_gd(struct x86_emulate_ctxt *ctxt)
{
	unsigned long dr7;

	ctxt->ops->get_dr(ctxt, 7, &dr7);

	/* Check if DR7.Global_Enable is set */
	return dr7 & (1 << 13);
}

static int check_dr_read(struct x86_emulate_ctxt *ctxt)
{
	int dr = ctxt->modrm_reg;
	u64 cr4;

	if (dr > 7)
		return emulate_ud(ctxt);

	cr4 = ctxt->ops->get_cr(ctxt, 4);
	if ((cr4 & X86_CR4_DE) && (dr == 4 || dr == 5))
		return emulate_ud(ctxt);

	if (check_dr7_gd(ctxt)) {
		ulong dr6;

		ctxt->ops->get_dr(ctxt, 6, &dr6);
		dr6 &= ~DR_TRAP_BITS;
		dr6 |= DR6_BD | DR6_ACTIVE_LOW;
		ctxt->ops->set_dr(ctxt, 6, dr6);
		return emulate_db(ctxt);
	}

	return X86EMUL_CONTINUE;
}

static int check_dr_write(struct x86_emulate_ctxt *ctxt)
{
	u64 new_val = ctxt->src.val64;
	int dr = ctxt->modrm_reg;

	if ((dr == 6 || dr == 7) && (new_val & 0xffffffff00000000ULL))
		return emulate_gp(ctxt, 0);

	return check_dr_read(ctxt);
}

static int check_svme(struct x86_emulate_ctxt *ctxt)
{
	u64 efer = 0;

	ctxt->ops->get_msr(ctxt, MSR_EFER, &efer);

	if (!(efer & EFER_SVME))
		return emulate_ud(ctxt);

	return X86EMUL_CONTINUE;
}

static int check_svme_pa(struct x86_emulate_ctxt *ctxt)
{
	u64 rax = reg_read(ctxt, VCPU_REGS_RAX);

	/* Valid physical address? */
	if (rax & 0xffff000000000000ULL)
		return emulate_gp(ctxt, 0);

	return check_svme(ctxt);
}

static int check_rdtsc(struct x86_emulate_ctxt *ctxt)
{
	u64 cr4 = ctxt->ops->get_cr(ctxt, 4);

	if (cr4 & X86_CR4_TSD && ctxt->ops->cpl(ctxt))
		return emulate_gp(ctxt, 0);

	return X86EMUL_CONTINUE;
}

static int check_rdpmc(struct x86_emulate_ctxt *ctxt)
{
	u64 cr4 = ctxt->ops->get_cr(ctxt, 4);
	u64 rcx = reg_read(ctxt, VCPU_REGS_RCX);

	/*
	 * VMware allows access to these Pseduo-PMCs even when read via RDPMC
	 * in Ring3 when CR4.PCE=0.
	 */
	if (enable_vmware_backdoor && is_vmware_backdoor_pmc(rcx))
		return X86EMUL_CONTINUE;

	/*
	 * If CR4.PCE is set, the SDM requires CPL=0 or CR0.PE=0.  The CR0.PE
	 * check however is unnecessary because CPL is always 0 outside
	 * protected mode.
	 */
	if ((!(cr4 & X86_CR4_PCE) && ctxt->ops->cpl(ctxt)) ||
	    ctxt->ops->check_pmc(ctxt, rcx))
		return emulate_gp(ctxt, 0);

	return X86EMUL_CONTINUE;
}

static int check_perm_in(struct x86_emulate_ctxt *ctxt)
{
	ctxt->dst.bytes = min(ctxt->dst.bytes, 4u);
	if (!emulator_io_permited(ctxt, ctxt->src.val, ctxt->dst.bytes))
		return emulate_gp(ctxt, 0);

	return X86EMUL_CONTINUE;
}

static int check_perm_out(struct x86_emulate_ctxt *ctxt)
{
	ctxt->src.bytes = min(ctxt->src.bytes, 4u);
	if (!emulator_io_permited(ctxt, ctxt->dst.val, ctxt->src.bytes))
		return emulate_gp(ctxt, 0);

	return X86EMUL_CONTINUE;
}

#define D(_y) { .flags = (_y) }
#define DI(_y, _i) { .flags = (_y)|Intercept, .intercept = x86_intercept_##_i }
#define DIP(_y, _i, _p) { .flags = (_y)|Intercept|CheckPerm, \
		      .intercept = x86_intercept_##_i, .check_perm = (_p) }
#define N    D(NotImpl)
#define EXT(_f, _e) { .flags = ((_f) | RMExt), .u.group = (_e) }
#define G(_f, _g) { .flags = ((_f) | Group | ModRM), .u.group = (_g) }
#define GD(_f, _g) { .flags = ((_f) | GroupDual | ModRM), .u.gdual = (_g) }
#define ID(_f, _i) { .flags = ((_f) | InstrDual | ModRM), .u.idual = (_i) }
#define MD(_f, _m) { .flags = ((_f) | ModeDual), .u.mdual = (_m) }
#define E(_f, _e) { .flags = ((_f) | Escape | ModRM), .u.esc = (_e) }
#define I(_f, _e) { .flags = (_f), .u.execute = (_e) }
#define F(_f, _e) { .flags = (_f) | Fastop, .u.fastop = (_e) }
#define II(_f, _e, _i) \
	{ .flags = (_f)|Intercept, .u.execute = (_e), .intercept = x86_intercept_##_i }
#define IIP(_f, _e, _i, _p) \
	{ .flags = (_f)|Intercept|CheckPerm, .u.execute = (_e), \
	  .intercept = x86_intercept_##_i, .check_perm = (_p) }
#define GP(_f, _g) { .flags = ((_f) | Prefix), .u.gprefix = (_g) }

#define D2bv(_f)      D((_f) | ByteOp), D(_f)
#define D2bvIP(_f, _i, _p) DIP((_f) | ByteOp, _i, _p), DIP(_f, _i, _p)
#define I2bv(_f, _e)  I((_f) | ByteOp, _e), I(_f, _e)
#define F2bv(_f, _e)  F((_f) | ByteOp, _e), F(_f, _e)
#define I2bvIP(_f, _e, _i, _p) \
	IIP((_f) | ByteOp, _e, _i, _p), IIP(_f, _e, _i, _p)

#define F6ALU(_f, _e) F2bv((_f) | DstMem | SrcReg | ModRM, _e),		\
		F2bv(((_f) | DstReg | SrcMem | ModRM) & ~Lock, _e),	\
		F2bv(((_f) & ~Lock) | DstAcc | SrcImm, _e)

static const struct opcode group7_rm0[] = {
	N,
	I(SrcNone | Priv | EmulateOnUD,	em_hypercall),
	N, N, N, N, N, N,
};

static const struct opcode group7_rm1[] = {
	DI(SrcNone | Priv, monitor),
	DI(SrcNone | Priv, mwait),
	N, N, N, N, N, N,
};

static const struct opcode group7_rm2[] = {
	N,
	II(ImplicitOps | Priv,			em_xsetbv,	xsetbv),
	N, N, N, N, N, N,
};

static const struct opcode group7_rm3[] = {
	DIP(SrcNone | Prot | Priv,		vmrun,		check_svme_pa),
	II(SrcNone  | Prot | EmulateOnUD,	em_hypercall,	vmmcall),
	DIP(SrcNone | Prot | Priv,		vmload,		check_svme_pa),
	DIP(SrcNone | Prot | Priv,		vmsave,		check_svme_pa),
	DIP(SrcNone | Prot | Priv,		stgi,		check_svme),
	DIP(SrcNone | Prot | Priv,		clgi,		check_svme),
	DIP(SrcNone | Prot | Priv,		skinit,		check_svme),
	DIP(SrcNone | Prot | Priv,		invlpga,	check_svme),
};

static const struct opcode group7_rm7[] = {
	N,
	DIP(SrcNone, rdtscp, check_rdtsc),
	N, N, N, N, N, N,
};

static const struct opcode group1[] = {
	F(Lock, em_add),
	F(Lock | PageTable, em_or),
	F(Lock, em_adc),
	F(Lock, em_sbb),
	F(Lock | PageTable, em_and),
	F(Lock, em_sub),
	F(Lock, em_xor),
	F(NoWrite, em_cmp),
};

static const struct opcode group1A[] = {
	I(DstMem | SrcNone | Mov | Stack | IncSP | TwoMemOp, em_pop), N, N, N, N, N, N, N,
};

static const struct opcode group2[] = {
	F(DstMem | ModRM, em_rol),
	F(DstMem | ModRM, em_ror),
	F(DstMem | ModRM, em_rcl),
	F(DstMem | ModRM, em_rcr),
	F(DstMem | ModRM, em_shl),
	F(DstMem | ModRM, em_shr),
	F(DstMem | ModRM, em_shl),
	F(DstMem | ModRM, em_sar),
};

static const struct opcode group3[] = {
	F(DstMem | SrcImm | NoWrite, em_test),
	F(DstMem | SrcImm | NoWrite, em_test),
	F(DstMem | SrcNone | Lock, em_not),
	F(DstMem | SrcNone | Lock, em_neg),
	F(DstXacc | Src2Mem, em_mul_ex),
	F(DstXacc | Src2Mem, em_imul_ex),
	F(DstXacc | Src2Mem, em_div_ex),
	F(DstXacc | Src2Mem, em_idiv_ex),
};

static const struct opcode group4[] = {
	F(ByteOp | DstMem | SrcNone | Lock, em_inc),
	F(ByteOp | DstMem | SrcNone | Lock, em_dec),
	N, N, N, N, N, N,
};

static const struct opcode group5[] = {
	F(DstMem | SrcNone | Lock,		em_inc),
	F(DstMem | SrcNone | Lock,		em_dec),
	I(SrcMem | NearBranch | IsBranch,       em_call_near_abs),
	I(SrcMemFAddr | ImplicitOps | IsBranch, em_call_far),
	I(SrcMem | NearBranch | IsBranch,       em_jmp_abs),
	I(SrcMemFAddr | ImplicitOps | IsBranch, em_jmp_far),
	I(SrcMem | Stack | TwoMemOp,		em_push), D(Undefined),
};

static const struct opcode group6[] = {
	II(Prot | DstMem,	   em_sldt, sldt),
	II(Prot | DstMem,	   em_str, str),
	II(Prot | Priv | SrcMem16, em_lldt, lldt),
	II(Prot | Priv | SrcMem16, em_ltr, ltr),
	N, N, N, N,
};

static const struct group_dual group7 = { {
	II(Mov | DstMem,			em_sgdt, sgdt),
	II(Mov | DstMem,			em_sidt, sidt),
	II(SrcMem | Priv,			em_lgdt, lgdt),
	II(SrcMem | Priv,			em_lidt, lidt),
	II(SrcNone | DstMem | Mov,		em_smsw, smsw), N,
	II(SrcMem16 | Mov | Priv,		em_lmsw, lmsw),
	II(SrcMem | ByteOp | Priv | NoAccess,	em_invlpg, invlpg),
}, {
	EXT(0, group7_rm0),
	EXT(0, group7_rm1),
	EXT(0, group7_rm2),
	EXT(0, group7_rm3),
	II(SrcNone | DstMem | Mov,		em_smsw, smsw), N,
	II(SrcMem16 | Mov | Priv,		em_lmsw, lmsw),
	EXT(0, group7_rm7),
} };

static const struct opcode group8[] = {
	N, N, N, N,
	F(DstMem | SrcImmByte | NoWrite,		em_bt),
	F(DstMem | SrcImmByte | Lock | PageTable,	em_bts),
	F(DstMem | SrcImmByte | Lock,			em_btr),
	F(DstMem | SrcImmByte | Lock | PageTable,	em_btc),
};

/*
 * The "memory" destination is actually always a register, since we come
 * from the register case of group9.
 */
static const struct gprefix pfx_0f_c7_7 = {
	N, N, N, II(DstMem | ModRM | Op3264 | EmulateOnUD, em_rdpid, rdpid),
};


static const struct group_dual group9 = { {
	N, I(DstMem64 | Lock | PageTable, em_cmpxchg8b), N, N, N, N, N, N,
}, {
	N, N, N, N, N, N, N,
	GP(0, &pfx_0f_c7_7),
} };

static const struct opcode group11[] = {
	I(DstMem | SrcImm | Mov | PageTable, em_mov),
	X7(D(Undefined)),
};

static const struct gprefix pfx_0f_ae_7 = {
	I(SrcMem | ByteOp, em_clflush), I(SrcMem | ByteOp, em_clflushopt), N, N,
};

static const struct group_dual group15 = { {
	I(ModRM | Aligned16, em_fxsave),
	I(ModRM | Aligned16, em_fxrstor),
	N, N, N, N, N, GP(0, &pfx_0f_ae_7),
}, {
	N, N, N, N, N, N, N, N,
} };

static const struct gprefix pfx_0f_6f_0f_7f = {
	I(Mmx, em_mov), I(Sse | Aligned, em_mov), N, I(Sse | Unaligned, em_mov),
};

static const struct instr_dual instr_dual_0f_2b = {
	I(0, em_mov), N
};

static const struct gprefix pfx_0f_2b = {
	ID(0, &instr_dual_0f_2b), ID(0, &instr_dual_0f_2b), N, N,
};

static const struct gprefix pfx_0f_10_0f_11 = {
	I(Unaligned, em_mov), I(Unaligned, em_mov), N, N,
};

static const struct gprefix pfx_0f_28_0f_29 = {
	I(Aligned, em_mov), I(Aligned, em_mov), N, N,
};

static const struct gprefix pfx_0f_e7 = {
	N, I(Sse, em_mov), N, N,
};

static const struct escape escape_d9 = { {
	N, N, N, N, N, N, N, I(DstMem16 | Mov, em_fnstcw),
}, {
	/* 0xC0 - 0xC7 */
	N, N, N, N, N, N, N, N,
	/* 0xC8 - 0xCF */
	N, N, N, N, N, N, N, N,
	/* 0xD0 - 0xC7 */
	N, N, N, N, N, N, N, N,
	/* 0xD8 - 0xDF */
	N, N, N, N, N, N, N, N,
	/* 0xE0 - 0xE7 */
	N, N, N, N, N, N, N, N,
	/* 0xE8 - 0xEF */
	N, N, N, N, N, N, N, N,
	/* 0xF0 - 0xF7 */
	N, N, N, N, N, N, N, N,
	/* 0xF8 - 0xFF */
	N, N, N, N, N, N, N, N,
} };

static const struct escape escape_db = { {
	N, N, N, N, N, N, N, N,
}, {
	/* 0xC0 - 0xC7 */
	N, N, N, N, N, N, N, N,
	/* 0xC8 - 0xCF */
	N, N, N, N, N, N, N, N,
	/* 0xD0 - 0xC7 */
	N, N, N, N, N, N, N, N,
	/* 0xD8 - 0xDF */
	N, N, N, N, N, N, N, N,
	/* 0xE0 - 0xE7 */
	N, N, N, I(ImplicitOps, em_fninit), N, N, N, N,
	/* 0xE8 - 0xEF */
	N, N, N, N, N, N, N, N,
	/* 0xF0 - 0xF7 */
	N, N, N, N, N, N, N, N,
	/* 0xF8 - 0xFF */
	N, N, N, N, N, N, N, N,
} };

static const struct escape escape_dd = { {
	N, N, N, N, N, N, N, I(DstMem16 | Mov, em_fnstsw),
}, {
	/* 0xC0 - 0xC7 */
	N, N, N, N, N, N, N, N,
	/* 0xC8 - 0xCF */
	N, N, N, N, N, N, N, N,
	/* 0xD0 - 0xC7 */
	N, N, N, N, N, N, N, N,
	/* 0xD8 - 0xDF */
	N, N, N, N, N, N, N, N,
	/* 0xE0 - 0xE7 */
	N, N, N, N, N, N, N, N,
	/* 0xE8 - 0xEF */
	N, N, N, N, N, N, N, N,
	/* 0xF0 - 0xF7 */
	N, N, N, N, N, N, N, N,
	/* 0xF8 - 0xFF */
	N, N, N, N, N, N, N, N,
} };

static const struct instr_dual instr_dual_0f_c3 = {
	I(DstMem | SrcReg | ModRM | No16 | Mov, em_mov), N
};

static const struct mode_dual mode_dual_63 = {
	N, I(DstReg | SrcMem32 | ModRM | Mov, em_movsxd)
};

static const struct opcode opcode_table[256] = {
	/* 0x00 - 0x07 */
	F6ALU(Lock, em_add),
	I(ImplicitOps | Stack | No64 | Src2ES, em_push_sreg),
	I(ImplicitOps | Stack | No64 | Src2ES, em_pop_sreg),
	/* 0x08 - 0x0F */
	F6ALU(Lock | PageTable, em_or),
	I(ImplicitOps | Stack | No64 | Src2CS, em_push_sreg),
	N,
	/* 0x10 - 0x17 */
	F6ALU(Lock, em_adc),
	I(ImplicitOps | Stack | No64 | Src2SS, em_push_sreg),
	I(ImplicitOps | Stack | No64 | Src2SS, em_pop_sreg),
	/* 0x18 - 0x1F */
	F6ALU(Lock, em_sbb),
	I(ImplicitOps | Stack | No64 | Src2DS, em_push_sreg),
	I(ImplicitOps | Stack | No64 | Src2DS, em_pop_sreg),
	/* 0x20 - 0x27 */
	F6ALU(Lock | PageTable, em_and), N, N,
	/* 0x28 - 0x2F */
	F6ALU(Lock, em_sub), N, I(ByteOp | DstAcc | No64, em_das),
	/* 0x30 - 0x37 */
	F6ALU(Lock, em_xor), N, N,
	/* 0x38 - 0x3F */
	F6ALU(NoWrite, em_cmp), N, N,
	/* 0x40 - 0x4F */
	X8(F(DstReg, em_inc)), X8(F(DstReg, em_dec)),
	/* 0x50 - 0x57 */
	X8(I(SrcReg | Stack, em_push)),
	/* 0x58 - 0x5F */
	X8(I(DstReg | Stack, em_pop)),
	/* 0x60 - 0x67 */
	I(ImplicitOps | Stack | No64, em_pusha),
	I(ImplicitOps | Stack | No64, em_popa),
	N, MD(ModRM, &mode_dual_63),
	N, N, N, N,
	/* 0x68 - 0x6F */
	I(SrcImm | Mov | Stack, em_push),
	I(DstReg | SrcMem | ModRM | Src2Imm, em_imul_3op),
	I(SrcImmByte | Mov | Stack, em_push),
	I(DstReg | SrcMem | ModRM | Src2ImmByte, em_imul_3op),
	I2bvIP(DstDI | SrcDX | Mov | String | Unaligned, em_in, ins, check_perm_in), /* insb, insw/insd */
	I2bvIP(SrcSI | DstDX | String, em_out, outs, check_perm_out), /* outsb, outsw/outsd */
	/* 0x70 - 0x7F */
	X16(D(SrcImmByte | NearBranch | IsBranch)),
	/* 0x80 - 0x87 */
	G(ByteOp | DstMem | SrcImm, group1),
	G(DstMem | SrcImm, group1),
	G(ByteOp | DstMem | SrcImm | No64, group1),
	G(DstMem | SrcImmByte, group1),
	F2bv(DstMem | SrcReg | ModRM | NoWrite, em_test),
	I2bv(DstMem | SrcReg | ModRM | Lock | PageTable, em_xchg),
	/* 0x88 - 0x8F */
	I2bv(DstMem | SrcReg | ModRM | Mov | PageTable, em_mov),
	I2bv(DstReg | SrcMem | ModRM | Mov, em_mov),
	I(DstMem | SrcNone | ModRM | Mov | PageTable, em_mov_rm_sreg),
	D(ModRM | SrcMem | NoAccess | DstReg),
	I(ImplicitOps | SrcMem16 | ModRM, em_mov_sreg_rm),
	G(0, group1A),
	/* 0x90 - 0x97 */
	DI(SrcAcc | DstReg, pause), X7(D(SrcAcc | DstReg)),
	/* 0x98 - 0x9F */
	D(DstAcc | SrcNone), I(ImplicitOps | SrcAcc, em_cwd),
	I(SrcImmFAddr | No64 | IsBranch, em_call_far), N,
	II(ImplicitOps | Stack, em_pushf, pushf),
	II(ImplicitOps | Stack, em_popf, popf),
	I(ImplicitOps, em_sahf), I(ImplicitOps, em_lahf),
	/* 0xA0 - 0xA7 */
	I2bv(DstAcc | SrcMem | Mov | MemAbs, em_mov),
	I2bv(DstMem | SrcAcc | Mov | MemAbs | PageTable, em_mov),
	I2bv(SrcSI | DstDI | Mov | String | TwoMemOp, em_mov),
	F2bv(SrcSI | DstDI | String | NoWrite | TwoMemOp, em_cmp_r),
	/* 0xA8 - 0xAF */
	F2bv(DstAcc | SrcImm | NoWrite, em_test),
	I2bv(SrcAcc | DstDI | Mov | String, em_mov),
	I2bv(SrcSI | DstAcc | Mov | String, em_mov),
	F2bv(SrcAcc | DstDI | String | NoWrite, em_cmp_r),
	/* 0xB0 - 0xB7 */
	X8(I(ByteOp | DstReg | SrcImm | Mov, em_mov)),
	/* 0xB8 - 0xBF */
	X8(I(DstReg | SrcImm64 | Mov, em_mov)),
	/* 0xC0 - 0xC7 */
	G(ByteOp | Src2ImmByte, group2), G(Src2ImmByte, group2),
	I(ImplicitOps | NearBranch | SrcImmU16 | IsBranch, em_ret_near_imm),
	I(ImplicitOps | NearBranch | IsBranch, em_ret),
	I(DstReg | SrcMemFAddr | ModRM | No64 | Src2ES, em_lseg),
	I(DstReg | SrcMemFAddr | ModRM | No64 | Src2DS, em_lseg),
	G(ByteOp, group11), G(0, group11),
	/* 0xC8 - 0xCF */
	I(Stack | SrcImmU16 | Src2ImmByte | IsBranch, em_enter),
	I(Stack | IsBranch, em_leave),
	I(ImplicitOps | SrcImmU16 | IsBranch, em_ret_far_imm),
	I(ImplicitOps | IsBranch, em_ret_far),
	D(ImplicitOps | IsBranch), DI(SrcImmByte | IsBranch, intn),
	D(ImplicitOps | No64 | IsBranch),
	II(ImplicitOps | IsBranch, em_iret, iret),
	/* 0xD0 - 0xD7 */
	G(Src2One | ByteOp, group2), G(Src2One, group2),
	G(Src2CL | ByteOp, group2), G(Src2CL, group2),
	I(DstAcc | SrcImmUByte | No64, em_aam),
	I(DstAcc | SrcImmUByte | No64, em_aad),
	F(DstAcc | ByteOp | No64, em_salc),
	I(DstAcc | SrcXLat | ByteOp, em_mov),
	/* 0xD8 - 0xDF */
	N, E(0, &escape_d9), N, E(0, &escape_db), N, E(0, &escape_dd), N, N,
	/* 0xE0 - 0xE7 */
	X3(I(SrcImmByte | NearBranch | IsBranch, em_loop)),
	I(SrcImmByte | NearBranch | IsBranch, em_jcxz),
	I2bvIP(SrcImmUByte | DstAcc, em_in,  in,  check_perm_in),
	I2bvIP(SrcAcc | DstImmUByte, em_out, out, check_perm_out),
	/* 0xE8 - 0xEF */
	I(SrcImm | NearBranch | IsBranch, em_call),
	D(SrcImm | ImplicitOps | NearBranch | IsBranch),
	I(SrcImmFAddr | No64 | IsBranch, em_jmp_far),
	D(SrcImmByte | ImplicitOps | NearBranch | IsBranch),
	I2bvIP(SrcDX | DstAcc, em_in,  in,  check_perm_in),
	I2bvIP(SrcAcc | DstDX, em_out, out, check_perm_out),
	/* 0xF0 - 0xF7 */
	N, DI(ImplicitOps, icebp), N, N,
	DI(ImplicitOps | Priv, hlt), D(ImplicitOps),
	G(ByteOp, group3), G(0, group3),
	/* 0xF8 - 0xFF */
	D(ImplicitOps), D(ImplicitOps),
	I(ImplicitOps, em_cli), I(ImplicitOps, em_sti),
	D(ImplicitOps), D(ImplicitOps), G(0, group4), G(0, group5),
};

static const struct opcode twobyte_table[256] = {
	/* 0x00 - 0x0F */
	G(0, group6), GD(0, &group7), N, N,
	N, I(ImplicitOps | EmulateOnUD | IsBranch, em_syscall),
	II(ImplicitOps | Priv, em_clts, clts), N,
	DI(ImplicitOps | Priv, invd), DI(ImplicitOps | Priv, wbinvd), N, N,
	N, D(ImplicitOps | ModRM | SrcMem | NoAccess), N, N,
	/* 0x10 - 0x1F */
	GP(ModRM | DstReg | SrcMem | Mov | Sse, &pfx_0f_10_0f_11),
	GP(ModRM | DstMem | SrcReg | Mov | Sse, &pfx_0f_10_0f_11),
	N, N, N, N, N, N,
	D(ImplicitOps | ModRM | SrcMem | NoAccess), /* 4 * prefetch + 4 * reserved NOP */
	D(ImplicitOps | ModRM | SrcMem | NoAccess), N, N,
	D(ImplicitOps | ModRM | SrcMem | NoAccess), /* 8 * reserved NOP */
	D(ImplicitOps | ModRM | SrcMem | NoAccess), /* 8 * reserved NOP */
	D(ImplicitOps | ModRM | SrcMem | NoAccess), /* 8 * reserved NOP */
	D(ImplicitOps | ModRM | SrcMem | NoAccess), /* NOP + 7 * reserved NOP */
	/* 0x20 - 0x2F */
	DIP(ModRM | DstMem | Priv | Op3264 | NoMod, cr_read, check_cr_access),
	DIP(ModRM | DstMem | Priv | Op3264 | NoMod, dr_read, check_dr_read),
	IIP(ModRM | SrcMem | Priv | Op3264 | NoMod, em_cr_write, cr_write,
						check_cr_access),
	IIP(ModRM | SrcMem | Priv | Op3264 | NoMod, em_dr_write, dr_write,
						check_dr_write),
	N, N, N, N,
	GP(ModRM | DstReg | SrcMem | Mov | Sse, &pfx_0f_28_0f_29),
	GP(ModRM | DstMem | SrcReg | Mov | Sse, &pfx_0f_28_0f_29),
	N, GP(ModRM | DstMem | SrcReg | Mov | Sse, &pfx_0f_2b),
	N, N, N, N,
	/* 0x30 - 0x3F */
	II(ImplicitOps | Priv, em_wrmsr, wrmsr),
	IIP(ImplicitOps, em_rdtsc, rdtsc, check_rdtsc),
	II(ImplicitOps | Priv, em_rdmsr, rdmsr),
	IIP(ImplicitOps, em_rdpmc, rdpmc, check_rdpmc),
	I(ImplicitOps | EmulateOnUD | IsBranch, em_sysenter),
	I(ImplicitOps | Priv | EmulateOnUD | IsBranch, em_sysexit),
	N, N,
	N, N, N, N, N, N, N, N,
	/* 0x40 - 0x4F */
	X16(D(DstReg | SrcMem | ModRM)),
	/* 0x50 - 0x5F */
	N, N, N, N, N, N, N, N, N, N, N, N, N, N, N, N,
	/* 0x60 - 0x6F */
	N, N, N, N,
	N, N, N, N,
	N, N, N, N,
	N, N, N, GP(SrcMem | DstReg | ModRM | Mov, &pfx_0f_6f_0f_7f),
	/* 0x70 - 0x7F */
	N, N, N, N,
	N, N, N, N,
	N, N, N, N,
	N, N, N, GP(SrcReg | DstMem | ModRM | Mov, &pfx_0f_6f_0f_7f),
	/* 0x80 - 0x8F */
	X16(D(SrcImm | NearBranch | IsBranch)),
	/* 0x90 - 0x9F */
	X16(D(ByteOp | DstMem | SrcNone | ModRM| Mov)),
	/* 0xA0 - 0xA7 */
	I(Stack | Src2FS, em_push_sreg), I(Stack | Src2FS, em_pop_sreg),
	II(ImplicitOps, em_cpuid, cpuid),
	F(DstMem | SrcReg | ModRM | BitOp | NoWrite, em_bt),
	F(DstMem | SrcReg | Src2ImmByte | ModRM, em_shld),
	F(DstMem | SrcReg | Src2CL | ModRM, em_shld), N, N,
	/* 0xA8 - 0xAF */
	I(Stack | Src2GS, em_push_sreg), I(Stack | Src2GS, em_pop_sreg),
	II(EmulateOnUD | ImplicitOps, em_rsm, rsm),
	F(DstMem | SrcReg | ModRM | BitOp | Lock | PageTable, em_bts),
	F(DstMem | SrcReg | Src2ImmByte | ModRM, em_shrd),
	F(DstMem | SrcReg | Src2CL | ModRM, em_shrd),
	GD(0, &group15), F(DstReg | SrcMem | ModRM, em_imul),
	/* 0xB0 - 0xB7 */
	I2bv(DstMem | SrcReg | ModRM | Lock | PageTable | SrcWrite, em_cmpxchg),
	I(DstReg | SrcMemFAddr | ModRM | Src2SS, em_lseg),
	F(DstMem | SrcReg | ModRM | BitOp | Lock, em_btr),
	I(DstReg | SrcMemFAddr | ModRM | Src2FS, em_lseg),
	I(DstReg | SrcMemFAddr | ModRM | Src2GS, em_lseg),
	D(DstReg | SrcMem8 | ModRM | Mov), D(DstReg | SrcMem16 | ModRM | Mov),
	/* 0xB8 - 0xBF */
	N, N,
	G(BitOp, group8),
	F(DstMem | SrcReg | ModRM | BitOp | Lock | PageTable, em_btc),
	I(DstReg | SrcMem | ModRM, em_bsf_c),
	I(DstReg | SrcMem | ModRM, em_bsr_c),
	D(DstReg | SrcMem8 | ModRM | Mov), D(DstReg | SrcMem16 | ModRM | Mov),
	/* 0xC0 - 0xC7 */
	F2bv(DstMem | SrcReg | ModRM | SrcWrite | Lock, em_xadd),
	N, ID(0, &instr_dual_0f_c3),
	N, N, N, GD(0, &group9),
	/* 0xC8 - 0xCF */
	X8(I(DstReg, em_bswap)),
	/* 0xD0 - 0xDF */
	N, N, N, N, N, N, N, N, N, N, N, N, N, N, N, N,
	/* 0xE0 - 0xEF */
	N, N, N, N, N, N, N, GP(SrcReg | DstMem | ModRM | Mov, &pfx_0f_e7),
	N, N, N, N, N, N, N, N,
	/* 0xF0 - 0xFF */
	N, N, N, N, N, N, N, N, N, N, N, N, N, N, N, N
};

static const struct instr_dual instr_dual_0f_38_f0 = {
	I(DstReg | SrcMem | Mov, em_movbe), N
};

static const struct instr_dual instr_dual_0f_38_f1 = {
	I(DstMem | SrcReg | Mov, em_movbe), N
};

static const struct gprefix three_byte_0f_38_f0 = {
	ID(0, &instr_dual_0f_38_f0), N, N, N
};

static const struct gprefix three_byte_0f_38_f1 = {
	ID(0, &instr_dual_0f_38_f1), N, N, N
};

/*
 * Insns below are selected by the prefix which indexed by the third opcode
 * byte.
 */
static const struct opcode opcode_map_0f_38[256] = {
	/* 0x00 - 0x7f */
	X16(N), X16(N), X16(N), X16(N), X16(N), X16(N), X16(N), X16(N),
	/* 0x80 - 0xef */
	X16(N), X16(N), X16(N), X16(N), X16(N), X16(N), X16(N),
	/* 0xf0 - 0xf1 */
	GP(EmulateOnUD | ModRM, &three_byte_0f_38_f0),
	GP(EmulateOnUD | ModRM, &three_byte_0f_38_f1),
	/* 0xf2 - 0xff */
	N, N, X4(N), X8(N)
};

#undef D
#undef N
#undef G
#undef GD
#undef I
#undef GP
#undef EXT
#undef MD
#undef ID

#undef D2bv
#undef D2bvIP
#undef I2bv
#undef I2bvIP
#undef I6ALU

static unsigned imm_size(struct x86_emulate_ctxt *ctxt)
{
	unsigned size;

	size = (ctxt->d & ByteOp) ? 1 : ctxt->op_bytes;
	if (size == 8)
		size = 4;
	return size;
}

static int decode_imm(struct x86_emulate_ctxt *ctxt, struct operand *op,
		      unsigned size, bool sign_extension)
{
	int rc = X86EMUL_CONTINUE;

	op->type = OP_IMM;
	op->bytes = size;
	op->addr.mem.ea = ctxt->_eip;
	/* NB. Immediates are sign-extended as necessary. */
	switch (op->bytes) {
	case 1:
		op->val = insn_fetch(s8, ctxt);
		break;
	case 2:
		op->val = insn_fetch(s16, ctxt);
		break;
	case 4:
		op->val = insn_fetch(s32, ctxt);
		break;
	case 8:
		op->val = insn_fetch(s64, ctxt);
		break;
	}
	if (!sign_extension) {
		switch (op->bytes) {
		case 1:
			op->val &= 0xff;
			break;
		case 2:
			op->val &= 0xffff;
			break;
		case 4:
			op->val &= 0xffffffff;
			break;
		}
	}
done:
	return rc;
}

static int decode_operand(struct x86_emulate_ctxt *ctxt, struct operand *op,
			  unsigned d)
{
	int rc = X86EMUL_CONTINUE;

	switch (d) {
	case OpReg:
		decode_register_operand(ctxt, op);
		break;
	case OpImmUByte:
		rc = decode_imm(ctxt, op, 1, false);
		break;
	case OpMem:
		ctxt->memop.bytes = (ctxt->d & ByteOp) ? 1 : ctxt->op_bytes;
	mem_common:
		*op = ctxt->memop;
		ctxt->memopp = op;
		if (ctxt->d & BitOp)
			fetch_bit_operand(ctxt);
		op->orig_val = op->val;
		break;
	case OpMem64:
		ctxt->memop.bytes = (ctxt->op_bytes == 8) ? 16 : 8;
		goto mem_common;
	case OpAcc:
		op->type = OP_REG;
		op->bytes = (ctxt->d & ByteOp) ? 1 : ctxt->op_bytes;
		op->addr.reg = reg_rmw(ctxt, VCPU_REGS_RAX);
		fetch_register_operand(op);
		op->orig_val = op->val;
		break;
	case OpAccLo:
		op->type = OP_REG;
		op->bytes = (ctxt->d & ByteOp) ? 2 : ctxt->op_bytes;
		op->addr.reg = reg_rmw(ctxt, VCPU_REGS_RAX);
		fetch_register_operand(op);
		op->orig_val = op->val;
		break;
	case OpAccHi:
		if (ctxt->d & ByteOp) {
			op->type = OP_NONE;
			break;
		}
		op->type = OP_REG;
		op->bytes = ctxt->op_bytes;
		op->addr.reg = reg_rmw(ctxt, VCPU_REGS_RDX);
		fetch_register_operand(op);
		op->orig_val = op->val;
		break;
	case OpDI:
		op->type = OP_MEM;
		op->bytes = (ctxt->d & ByteOp) ? 1 : ctxt->op_bytes;
		op->addr.mem.ea =
			register_address(ctxt, VCPU_REGS_RDI);
		op->addr.mem.seg = VCPU_SREG_ES;
		op->val = 0;
		op->count = 1;
		break;
	case OpDX:
		op->type = OP_REG;
		op->bytes = 2;
		op->addr.reg = reg_rmw(ctxt, VCPU_REGS_RDX);
		fetch_register_operand(op);
		break;
	case OpCL:
		op->type = OP_IMM;
		op->bytes = 1;
		op->val = reg_read(ctxt, VCPU_REGS_RCX) & 0xff;
		break;
	case OpImmByte:
		rc = decode_imm(ctxt, op, 1, true);
		break;
	case OpOne:
		op->type = OP_IMM;
		op->bytes = 1;
		op->val = 1;
		break;
	case OpImm:
		rc = decode_imm(ctxt, op, imm_size(ctxt), true);
		break;
	case OpImm64:
		rc = decode_imm(ctxt, op, ctxt->op_bytes, true);
		break;
	case OpMem8:
		ctxt->memop.bytes = 1;
		if (ctxt->memop.type == OP_REG) {
			ctxt->memop.addr.reg = decode_register(ctxt,
					ctxt->modrm_rm, true);
			fetch_register_operand(&ctxt->memop);
		}
		goto mem_common;
	case OpMem16:
		ctxt->memop.bytes = 2;
		goto mem_common;
	case OpMem32:
		ctxt->memop.bytes = 4;
		goto mem_common;
	case OpImmU16:
		rc = decode_imm(ctxt, op, 2, false);
		break;
	case OpImmU:
		rc = decode_imm(ctxt, op, imm_size(ctxt), false);
		break;
	case OpSI:
		op->type = OP_MEM;
		op->bytes = (ctxt->d & ByteOp) ? 1 : ctxt->op_bytes;
		op->addr.mem.ea =
			register_address(ctxt, VCPU_REGS_RSI);
		op->addr.mem.seg = ctxt->seg_override;
		op->val = 0;
		op->count = 1;
		break;
	case OpXLat:
		op->type = OP_MEM;
		op->bytes = (ctxt->d & ByteOp) ? 1 : ctxt->op_bytes;
		op->addr.mem.ea =
			address_mask(ctxt,
				reg_read(ctxt, VCPU_REGS_RBX) +
				(reg_read(ctxt, VCPU_REGS_RAX) & 0xff));
		op->addr.mem.seg = ctxt->seg_override;
		op->val = 0;
		break;
	case OpImmFAddr:
		op->type = OP_IMM;
		op->addr.mem.ea = ctxt->_eip;
		op->bytes = ctxt->op_bytes + 2;
		insn_fetch_arr(op->valptr, op->bytes, ctxt);
		break;
	case OpMemFAddr:
		ctxt->memop.bytes = ctxt->op_bytes + 2;
		goto mem_common;
	case OpES:
		op->type = OP_IMM;
		op->val = VCPU_SREG_ES;
		break;
	case OpCS:
		op->type = OP_IMM;
		op->val = VCPU_SREG_CS;
		break;
	case OpSS:
		op->type = OP_IMM;
		op->val = VCPU_SREG_SS;
		break;
	case OpDS:
		op->type = OP_IMM;
		op->val = VCPU_SREG_DS;
		break;
	case OpFS:
		op->type = OP_IMM;
		op->val = VCPU_SREG_FS;
		break;
	case OpGS:
		op->type = OP_IMM;
		op->val = VCPU_SREG_GS;
		break;
	case OpImplicit:
		/* Special instructions do their own operand decoding. */
	default:
		op->type = OP_NONE; /* Disable writeback. */
		break;
	}

done:
	return rc;
}

int x86_decode_insn(struct x86_emulate_ctxt *ctxt, void *insn, int insn_len, int emulation_type)
{
	int rc = X86EMUL_CONTINUE;
	int mode = ctxt->mode;
	int def_op_bytes, def_ad_bytes, goffset, simd_prefix;
	bool op_prefix = false;
	bool has_seg_override = false;
	struct opcode opcode;
	u16 dummy;
	struct desc_struct desc;

	ctxt->memop.type = OP_NONE;
	ctxt->memopp = NULL;
	ctxt->_eip = ctxt->eip;
	ctxt->fetch.ptr = ctxt->fetch.data;
	ctxt->fetch.end = ctxt->fetch.data + insn_len;
	ctxt->opcode_len = 1;
	ctxt->intercept = x86_intercept_none;
	if (insn_len > 0)
		memcpy(ctxt->fetch.data, insn, insn_len);
	else {
		rc = __do_insn_fetch_bytes(ctxt, 1);
		if (rc != X86EMUL_CONTINUE)
			goto done;
	}

	switch (mode) {
	case X86EMUL_MODE_REAL:
	case X86EMUL_MODE_VM86:
		def_op_bytes = def_ad_bytes = 2;
		ctxt->ops->get_segment(ctxt, &dummy, &desc, NULL, VCPU_SREG_CS);
		if (desc.d)
			def_op_bytes = def_ad_bytes = 4;
		break;
	case X86EMUL_MODE_PROT16:
		def_op_bytes = def_ad_bytes = 2;
		break;
	case X86EMUL_MODE_PROT32:
		def_op_bytes = def_ad_bytes = 4;
		break;
#ifdef CONFIG_X86_64
	case X86EMUL_MODE_PROT64:
		def_op_bytes = 4;
		def_ad_bytes = 8;
		break;
#endif
	default:
		return EMULATION_FAILED;
	}

	ctxt->op_bytes = def_op_bytes;
	ctxt->ad_bytes = def_ad_bytes;

	/* Legacy prefixes. */
	for (;;) {
		switch (ctxt->b = insn_fetch(u8, ctxt)) {
		case 0x66:	/* operand-size override */
			op_prefix = true;
			/* switch between 2/4 bytes */
			ctxt->op_bytes = def_op_bytes ^ 6;
			break;
		case 0x67:	/* address-size override */
			if (mode == X86EMUL_MODE_PROT64)
				/* switch between 4/8 bytes */
				ctxt->ad_bytes = def_ad_bytes ^ 12;
			else
				/* switch between 2/4 bytes */
				ctxt->ad_bytes = def_ad_bytes ^ 6;
			break;
		case 0x26:	/* ES override */
			has_seg_override = true;
			ctxt->seg_override = VCPU_SREG_ES;
			break;
		case 0x2e:	/* CS override */
			has_seg_override = true;
			ctxt->seg_override = VCPU_SREG_CS;
			break;
		case 0x36:	/* SS override */
			has_seg_override = true;
			ctxt->seg_override = VCPU_SREG_SS;
			break;
		case 0x3e:	/* DS override */
			has_seg_override = true;
			ctxt->seg_override = VCPU_SREG_DS;
			break;
		case 0x64:	/* FS override */
			has_seg_override = true;
			ctxt->seg_override = VCPU_SREG_FS;
			break;
		case 0x65:	/* GS override */
			has_seg_override = true;
			ctxt->seg_override = VCPU_SREG_GS;
			break;
		case 0x40 ... 0x4f: /* REX */
			if (mode != X86EMUL_MODE_PROT64)
				goto done_prefixes;
			ctxt->rex_prefix = ctxt->b;
			continue;
		case 0xf0:	/* LOCK */
			ctxt->lock_prefix = 1;
			break;
		case 0xf2:	/* REPNE/REPNZ */
		case 0xf3:	/* REP/REPE/REPZ */
			ctxt->rep_prefix = ctxt->b;
			break;
		default:
			goto done_prefixes;
		}

		/* Any legacy prefix after a REX prefix nullifies its effect. */

		ctxt->rex_prefix = 0;
	}

done_prefixes:

	/* REX prefix. */
	if (ctxt->rex_prefix & 8)
		ctxt->op_bytes = 8;	/* REX.W */

	/* Opcode byte(s). */
	opcode = opcode_table[ctxt->b];
	/* Two-byte opcode? */
	if (ctxt->b == 0x0f) {
		ctxt->opcode_len = 2;
		ctxt->b = insn_fetch(u8, ctxt);
		opcode = twobyte_table[ctxt->b];

		/* 0F_38 opcode map */
		if (ctxt->b == 0x38) {
			ctxt->opcode_len = 3;
			ctxt->b = insn_fetch(u8, ctxt);
			opcode = opcode_map_0f_38[ctxt->b];
		}
	}
	ctxt->d = opcode.flags;

	if (ctxt->d & ModRM)
		ctxt->modrm = insn_fetch(u8, ctxt);

	/* vex-prefix instructions are not implemented */
	if (ctxt->opcode_len == 1 && (ctxt->b == 0xc5 || ctxt->b == 0xc4) &&
	    (mode == X86EMUL_MODE_PROT64 || (ctxt->modrm & 0xc0) == 0xc0)) {
		ctxt->d = NotImpl;
	}

	while (ctxt->d & GroupMask) {
		switch (ctxt->d & GroupMask) {
		case Group:
			goffset = (ctxt->modrm >> 3) & 7;
			opcode = opcode.u.group[goffset];
			break;
		case GroupDual:
			goffset = (ctxt->modrm >> 3) & 7;
			if ((ctxt->modrm >> 6) == 3)
				opcode = opcode.u.gdual->mod3[goffset];
			else
				opcode = opcode.u.gdual->mod012[goffset];
			break;
		case RMExt:
			goffset = ctxt->modrm & 7;
			opcode = opcode.u.group[goffset];
			break;
		case Prefix:
			if (ctxt->rep_prefix && op_prefix)
				return EMULATION_FAILED;
			simd_prefix = op_prefix ? 0x66 : ctxt->rep_prefix;
			switch (simd_prefix) {
			case 0x00: opcode = opcode.u.gprefix->pfx_no; break;
			case 0x66: opcode = opcode.u.gprefix->pfx_66; break;
			case 0xf2: opcode = opcode.u.gprefix->pfx_f2; break;
			case 0xf3: opcode = opcode.u.gprefix->pfx_f3; break;
			}
			break;
		case Escape:
			if (ctxt->modrm > 0xbf) {
				size_t size = ARRAY_SIZE(opcode.u.esc->high);
				u32 index = array_index_nospec(
					ctxt->modrm - 0xc0, size);

				opcode = opcode.u.esc->high[index];
			} else {
				opcode = opcode.u.esc->op[(ctxt->modrm >> 3) & 7];
			}
			break;
		case InstrDual:
			if ((ctxt->modrm >> 6) == 3)
				opcode = opcode.u.idual->mod3;
			else
				opcode = opcode.u.idual->mod012;
			break;
		case ModeDual:
			if (ctxt->mode == X86EMUL_MODE_PROT64)
				opcode = opcode.u.mdual->mode64;
			else
				opcode = opcode.u.mdual->mode32;
			break;
		default:
			return EMULATION_FAILED;
		}

		ctxt->d &= ~(u64)GroupMask;
		ctxt->d |= opcode.flags;
	}

	ctxt->is_branch = opcode.flags & IsBranch;

	/* Unrecognised? */
	if (ctxt->d == 0)
		return EMULATION_FAILED;

	ctxt->execute = opcode.u.execute;

	if (unlikely(emulation_type & EMULTYPE_TRAP_UD) &&
	    likely(!(ctxt->d & EmulateOnUD)))
		return EMULATION_FAILED;

	if (unlikely(ctxt->d &
	    (NotImpl|Stack|Op3264|Sse|Mmx|Intercept|CheckPerm|NearBranch|
	     No16))) {
		/*
		 * These are copied unconditionally here, and checked unconditionally
		 * in x86_emulate_insn.
		 */
		ctxt->check_perm = opcode.check_perm;
		ctxt->intercept = opcode.intercept;

		if (ctxt->d & NotImpl)
			return EMULATION_FAILED;

		if (mode == X86EMUL_MODE_PROT64) {
			if (ctxt->op_bytes == 4 && (ctxt->d & Stack))
				ctxt->op_bytes = 8;
			else if (ctxt->d & NearBranch)
				ctxt->op_bytes = 8;
		}

		if (ctxt->d & Op3264) {
			if (mode == X86EMUL_MODE_PROT64)
				ctxt->op_bytes = 8;
			else
				ctxt->op_bytes = 4;
		}

		if ((ctxt->d & No16) && ctxt->op_bytes == 2)
			ctxt->op_bytes = 4;

		if (ctxt->d & Sse)
			ctxt->op_bytes = 16;
		else if (ctxt->d & Mmx)
			ctxt->op_bytes = 8;
	}

	/* ModRM and SIB bytes. */
	if (ctxt->d & ModRM) {
		rc = decode_modrm(ctxt, &ctxt->memop);
		if (!has_seg_override) {
			has_seg_override = true;
			ctxt->seg_override = ctxt->modrm_seg;
		}
	} else if (ctxt->d & MemAbs)
		rc = decode_abs(ctxt, &ctxt->memop);
	if (rc != X86EMUL_CONTINUE)
		goto done;

	if (!has_seg_override)
		ctxt->seg_override = VCPU_SREG_DS;

	ctxt->memop.addr.mem.seg = ctxt->seg_override;

	/*
	 * Decode and fetch the source operand: register, memory
	 * or immediate.
	 */
	rc = decode_operand(ctxt, &ctxt->src, (ctxt->d >> SrcShift) & OpMask);
	if (rc != X86EMUL_CONTINUE)
		goto done;

	/*
	 * Decode and fetch the second source operand: register, memory
	 * or immediate.
	 */
	rc = decode_operand(ctxt, &ctxt->src2, (ctxt->d >> Src2Shift) & OpMask);
	if (rc != X86EMUL_CONTINUE)
		goto done;

	/* Decode and fetch the destination operand: register or memory. */
	rc = decode_operand(ctxt, &ctxt->dst, (ctxt->d >> DstShift) & OpMask);

	if (ctxt->rip_relative && likely(ctxt->memopp))
		ctxt->memopp->addr.mem.ea = address_mask(ctxt,
					ctxt->memopp->addr.mem.ea + ctxt->_eip);

done:
	if (rc == X86EMUL_PROPAGATE_FAULT)
		ctxt->have_exception = true;
	return (rc != X86EMUL_CONTINUE) ? EMULATION_FAILED : EMULATION_OK;
}

bool x86_page_table_writing_insn(struct x86_emulate_ctxt *ctxt)
{
	return ctxt->d & PageTable;
}

static bool string_insn_completed(struct x86_emulate_ctxt *ctxt)
{
	/* The second termination condition only applies for REPE
	 * and REPNE. Test if the repeat string operation prefix is
	 * REPE/REPZ or REPNE/REPNZ and if it's the case it tests the
	 * corresponding termination condition according to:
	 * 	- if REPE/REPZ and ZF = 0 then done
	 * 	- if REPNE/REPNZ and ZF = 1 then done
	 */
	if (((ctxt->b == 0xa6) || (ctxt->b == 0xa7) ||
	     (ctxt->b == 0xae) || (ctxt->b == 0xaf))
	    && (((ctxt->rep_prefix == REPE_PREFIX) &&
		 ((ctxt->eflags & X86_EFLAGS_ZF) == 0))
		|| ((ctxt->rep_prefix == REPNE_PREFIX) &&
		    ((ctxt->eflags & X86_EFLAGS_ZF) == X86_EFLAGS_ZF))))
		return true;

	return false;
}

static int flush_pending_x87_faults(struct x86_emulate_ctxt *ctxt)
{
	int rc;

	kvm_fpu_get();
	rc = asm_safe("fwait");
	kvm_fpu_put();

	if (unlikely(rc != X86EMUL_CONTINUE))
		return emulate_exception(ctxt, MF_VECTOR, 0, false);

	return X86EMUL_CONTINUE;
}

static void fetch_possible_mmx_operand(struct operand *op)
{
	if (op->type == OP_MM)
		kvm_read_mmx_reg(op->addr.mm, &op->mm_val);
}

static int fastop(struct x86_emulate_ctxt *ctxt, fastop_t fop)
{
	ulong flags = (ctxt->eflags & EFLAGS_MASK) | X86_EFLAGS_IF;

	if (!(ctxt->d & ByteOp))
		fop += __ffs(ctxt->dst.bytes) * FASTOP_SIZE;

	asm("push %[flags]; popf; " CALL_NOSPEC " ; pushf; pop %[flags]\n"
	    : "+a"(ctxt->dst.val), "+d"(ctxt->src.val), [flags]"+D"(flags),
	      [thunk_target]"+S"(fop), ASM_CALL_CONSTRAINT
	    : "c"(ctxt->src2.val));

	ctxt->eflags = (ctxt->eflags & ~EFLAGS_MASK) | (flags & EFLAGS_MASK);
	if (!fop) /* exception is returned in fop variable */
		return emulate_de(ctxt);
	return X86EMUL_CONTINUE;
}

void init_decode_cache(struct x86_emulate_ctxt *ctxt)
{
	/* Clear fields that are set conditionally but read without a guard. */
	ctxt->rip_relative = false;
	ctxt->rex_prefix = 0;
	ctxt->lock_prefix = 0;
	ctxt->rep_prefix = 0;
	ctxt->regs_valid = 0;
	ctxt->regs_dirty = 0;

	ctxt->io_read.pos = 0;
	ctxt->io_read.end = 0;
	ctxt->mem_read.end = 0;
}

int x86_emulate_insn(struct x86_emulate_ctxt *ctxt)
{
	const struct x86_emulate_ops *ops = ctxt->ops;
	int rc = X86EMUL_CONTINUE;
	int saved_dst_type = ctxt->dst.type;
	unsigned emul_flags;

	ctxt->mem_read.pos = 0;

	/* LOCK prefix is allowed only with some instructions */
	if (ctxt->lock_prefix && (!(ctxt->d & Lock) || ctxt->dst.type != OP_MEM)) {
		rc = emulate_ud(ctxt);
		goto done;
	}

	if ((ctxt->d & SrcMask) == SrcMemFAddr && ctxt->src.type != OP_MEM) {
		rc = emulate_ud(ctxt);
		goto done;
	}

	emul_flags = ctxt->ops->get_hflags(ctxt);
	if (unlikely(ctxt->d &
		     (No64|Undefined|Sse|Mmx|Intercept|CheckPerm|Priv|Prot|String))) {
		if ((ctxt->mode == X86EMUL_MODE_PROT64 && (ctxt->d & No64)) ||
				(ctxt->d & Undefined)) {
			rc = emulate_ud(ctxt);
			goto done;
		}

		if (((ctxt->d & (Sse|Mmx)) && ((ops->get_cr(ctxt, 0) & X86_CR0_EM)))
		    || ((ctxt->d & Sse) && !(ops->get_cr(ctxt, 4) & X86_CR4_OSFXSR))) {
			rc = emulate_ud(ctxt);
			goto done;
		}

		if ((ctxt->d & (Sse|Mmx)) && (ops->get_cr(ctxt, 0) & X86_CR0_TS)) {
			rc = emulate_nm(ctxt);
			goto done;
		}

		if (ctxt->d & Mmx) {
			rc = flush_pending_x87_faults(ctxt);
			if (rc != X86EMUL_CONTINUE)
				goto done;
			/*
			 * Now that we know the fpu is exception safe, we can fetch
			 * operands from it.
			 */
			fetch_possible_mmx_operand(&ctxt->src);
			fetch_possible_mmx_operand(&ctxt->src2);
			if (!(ctxt->d & Mov))
				fetch_possible_mmx_operand(&ctxt->dst);
		}

		if (unlikely(emul_flags & X86EMUL_GUEST_MASK) && ctxt->intercept) {
			rc = emulator_check_intercept(ctxt, ctxt->intercept,
						      X86_ICPT_PRE_EXCEPT);
			if (rc != X86EMUL_CONTINUE)
				goto done;
		}

		/* Instruction can only be executed in protected mode */
		if ((ctxt->d & Prot) && ctxt->mode < X86EMUL_MODE_PROT16) {
			rc = emulate_ud(ctxt);
			goto done;
		}

		/* Privileged instruction can be executed only in CPL=0 */
		if ((ctxt->d & Priv) && ops->cpl(ctxt)) {
			if (ctxt->d & PrivUD)
				rc = emulate_ud(ctxt);
			else
				rc = emulate_gp(ctxt, 0);
			goto done;
		}

		/* Do instruction specific permission checks */
		if (ctxt->d & CheckPerm) {
			rc = ctxt->check_perm(ctxt);
			if (rc != X86EMUL_CONTINUE)
				goto done;
		}

		if (unlikely(emul_flags & X86EMUL_GUEST_MASK) && (ctxt->d & Intercept)) {
			rc = emulator_check_intercept(ctxt, ctxt->intercept,
						      X86_ICPT_POST_EXCEPT);
			if (rc != X86EMUL_CONTINUE)
				goto done;
		}

		if (ctxt->rep_prefix && (ctxt->d & String)) {
			/* All REP prefixes have the same first termination condition */
			if (address_mask(ctxt, reg_read(ctxt, VCPU_REGS_RCX)) == 0) {
				string_registers_quirk(ctxt);
				ctxt->eip = ctxt->_eip;
				ctxt->eflags &= ~X86_EFLAGS_RF;
				goto done;
			}
		}
	}

	if ((ctxt->src.type == OP_MEM) && !(ctxt->d & NoAccess)) {
		rc = segmented_read(ctxt, ctxt->src.addr.mem,
				    ctxt->src.valptr, ctxt->src.bytes);
		if (rc != X86EMUL_CONTINUE)
			goto done;
		ctxt->src.orig_val64 = ctxt->src.val64;
	}

	if (ctxt->src2.type == OP_MEM) {
		rc = segmented_read(ctxt, ctxt->src2.addr.mem,
				    &ctxt->src2.val, ctxt->src2.bytes);
		if (rc != X86EMUL_CONTINUE)
			goto done;
	}

	if ((ctxt->d & DstMask) == ImplicitOps)
		goto special_insn;


	if ((ctxt->dst.type == OP_MEM) && !(ctxt->d & Mov)) {
		/* optimisation - avoid slow emulated read if Mov */
		rc = segmented_read(ctxt, ctxt->dst.addr.mem,
				   &ctxt->dst.val, ctxt->dst.bytes);
		if (rc != X86EMUL_CONTINUE) {
			if (!(ctxt->d & NoWrite) &&
			    rc == X86EMUL_PROPAGATE_FAULT &&
			    ctxt->exception.vector == PF_VECTOR)
				ctxt->exception.error_code |= PFERR_WRITE_MASK;
			goto done;
		}
	}
	/* Copy full 64-bit value for CMPXCHG8B.  */
	ctxt->dst.orig_val64 = ctxt->dst.val64;

special_insn:

	if (unlikely(emul_flags & X86EMUL_GUEST_MASK) && (ctxt->d & Intercept)) {
		rc = emulator_check_intercept(ctxt, ctxt->intercept,
					      X86_ICPT_POST_MEMACCESS);
		if (rc != X86EMUL_CONTINUE)
			goto done;
	}

	if (ctxt->rep_prefix && (ctxt->d & String))
		ctxt->eflags |= X86_EFLAGS_RF;
	else
		ctxt->eflags &= ~X86_EFLAGS_RF;

	if (ctxt->execute) {
		if (ctxt->d & Fastop)
			rc = fastop(ctxt, ctxt->fop);
		else
			rc = ctxt->execute(ctxt);
		if (rc != X86EMUL_CONTINUE)
			goto done;
		goto writeback;
	}

	if (ctxt->opcode_len == 2)
		goto twobyte_insn;
	else if (ctxt->opcode_len == 3)
		goto threebyte_insn;

	switch (ctxt->b) {
	case 0x70 ... 0x7f: /* jcc (short) */
		if (test_cc(ctxt->b, ctxt->eflags))
			rc = jmp_rel(ctxt, ctxt->src.val);
		break;
	case 0x8d: /* lea r16/r32, m */
		ctxt->dst.val = ctxt->src.addr.mem.ea;
		break;
	case 0x90 ... 0x97: /* nop / xchg reg, rax */
		if (ctxt->dst.addr.reg == reg_rmw(ctxt, VCPU_REGS_RAX))
			ctxt->dst.type = OP_NONE;
		else
			rc = em_xchg(ctxt);
		break;
	case 0x98: /* cbw/cwde/cdqe */
		switch (ctxt->op_bytes) {
		case 2: ctxt->dst.val = (s8)ctxt->dst.val; break;
		case 4: ctxt->dst.val = (s16)ctxt->dst.val; break;
		case 8: ctxt->dst.val = (s32)ctxt->dst.val; break;
		}
		break;
	case 0xcc:		/* int3 */
		rc = emulate_int(ctxt, 3);
		break;
	case 0xcd:		/* int n */
		rc = emulate_int(ctxt, ctxt->src.val);
		break;
	case 0xce:		/* into */
		if (ctxt->eflags & X86_EFLAGS_OF)
			rc = emulate_int(ctxt, 4);
		break;
	case 0xe9: /* jmp rel */
	case 0xeb: /* jmp rel short */
		rc = jmp_rel(ctxt, ctxt->src.val);
		ctxt->dst.type = OP_NONE; /* Disable writeback. */
		break;
	case 0xf4:              /* hlt */
		ctxt->ops->halt(ctxt);
		break;
	case 0xf5:	/* cmc */
		/* complement carry flag from eflags reg */
		ctxt->eflags ^= X86_EFLAGS_CF;
		break;
	case 0xf8: /* clc */
		ctxt->eflags &= ~X86_EFLAGS_CF;
		break;
	case 0xf9: /* stc */
		ctxt->eflags |= X86_EFLAGS_CF;
		break;
	case 0xfc: /* cld */
		ctxt->eflags &= ~X86_EFLAGS_DF;
		break;
	case 0xfd: /* std */
		ctxt->eflags |= X86_EFLAGS_DF;
		break;
	default:
		goto cannot_emulate;
	}

	if (rc != X86EMUL_CONTINUE)
		goto done;

writeback:
	if (ctxt->d & SrcWrite) {
		BUG_ON(ctxt->src.type == OP_MEM || ctxt->src.type == OP_MEM_STR);
		rc = writeback(ctxt, &ctxt->src);
		if (rc != X86EMUL_CONTINUE)
			goto done;
	}
	if (!(ctxt->d & NoWrite)) {
		rc = writeback(ctxt, &ctxt->dst);
		if (rc != X86EMUL_CONTINUE)
			goto done;
	}

	/*
	 * restore dst type in case the decoding will be reused
	 * (happens for string instruction )
	 */
	ctxt->dst.type = saved_dst_type;

	if ((ctxt->d & SrcMask) == SrcSI)
		string_addr_inc(ctxt, VCPU_REGS_RSI, &ctxt->src);

	if ((ctxt->d & DstMask) == DstDI)
		string_addr_inc(ctxt, VCPU_REGS_RDI, &ctxt->dst);

	if (ctxt->rep_prefix && (ctxt->d & String)) {
		unsigned int count;
		struct read_cache *r = &ctxt->io_read;
		if ((ctxt->d & SrcMask) == SrcSI)
			count = ctxt->src.count;
		else
			count = ctxt->dst.count;
		register_address_increment(ctxt, VCPU_REGS_RCX, -count);

		if (!string_insn_completed(ctxt)) {
			/*
			 * Re-enter guest when pio read ahead buffer is empty
			 * or, if it is not used, after each 1024 iteration.
			 */
			if ((r->end != 0 || reg_read(ctxt, VCPU_REGS_RCX) & 0x3ff) &&
			    (r->end == 0 || r->end != r->pos)) {
				/*
				 * Reset read cache. Usually happens before
				 * decode, but since instruction is restarted
				 * we have to do it here.
				 */
				ctxt->mem_read.end = 0;
				writeback_registers(ctxt);
				return EMULATION_RESTART;
			}
			goto done; /* skip rip writeback */
		}
		ctxt->eflags &= ~X86_EFLAGS_RF;
	}

	ctxt->eip = ctxt->_eip;
	if (ctxt->mode != X86EMUL_MODE_PROT64)
		ctxt->eip = (u32)ctxt->_eip;

done:
	if (rc == X86EMUL_PROPAGATE_FAULT) {
		WARN_ON(ctxt->exception.vector > 0x1f);
		ctxt->have_exception = true;
	}
	if (rc == X86EMUL_INTERCEPTED)
		return EMULATION_INTERCEPTED;

	if (rc == X86EMUL_CONTINUE)
		writeback_registers(ctxt);

	return (rc == X86EMUL_UNHANDLEABLE) ? EMULATION_FAILED : EMULATION_OK;

twobyte_insn:
	switch (ctxt->b) {
	case 0x09:		/* wbinvd */
		(ctxt->ops->wbinvd)(ctxt);
		break;
	case 0x08:		/* invd */
	case 0x0d:		/* GrpP (prefetch) */
	case 0x18:		/* Grp16 (prefetch/nop) */
	case 0x1f:		/* nop */
		break;
	case 0x20: /* mov cr, reg */
		ctxt->dst.val = ops->get_cr(ctxt, ctxt->modrm_reg);
		break;
	case 0x21: /* mov from dr to reg */
		ops->get_dr(ctxt, ctxt->modrm_reg, &ctxt->dst.val);
		break;
	case 0x40 ... 0x4f:	/* cmov */
		if (test_cc(ctxt->b, ctxt->eflags))
			ctxt->dst.val = ctxt->src.val;
		else if (ctxt->op_bytes != 4)
			ctxt->dst.type = OP_NONE; /* no writeback */
		break;
	case 0x80 ... 0x8f: /* jnz rel, etc*/
		if (test_cc(ctxt->b, ctxt->eflags))
			rc = jmp_rel(ctxt, ctxt->src.val);
		break;
	case 0x90 ... 0x9f:     /* setcc r/m8 */
		ctxt->dst.val = test_cc(ctxt->b, ctxt->eflags);
		break;
	case 0xb6 ... 0xb7:	/* movzx */
		ctxt->dst.bytes = ctxt->op_bytes;
		ctxt->dst.val = (ctxt->src.bytes == 1) ? (u8) ctxt->src.val
						       : (u16) ctxt->src.val;
		break;
	case 0xbe ... 0xbf:	/* movsx */
		ctxt->dst.bytes = ctxt->op_bytes;
		ctxt->dst.val = (ctxt->src.bytes == 1) ? (s8) ctxt->src.val :
							(s16) ctxt->src.val;
		break;
	default:
		goto cannot_emulate;
	}

threebyte_insn:

	if (rc != X86EMUL_CONTINUE)
		goto done;

	goto writeback;

cannot_emulate:
	return EMULATION_FAILED;
}

void emulator_invalidate_register_cache(struct x86_emulate_ctxt *ctxt)
{
	invalidate_registers(ctxt);
}

void emulator_writeback_register_cache(struct x86_emulate_ctxt *ctxt)
{
	writeback_registers(ctxt);
}

bool emulator_can_use_gpa(struct x86_emulate_ctxt *ctxt)
{
	if (ctxt->rep_prefix && (ctxt->d & String))
		return false;

	if (ctxt->d & TwoMemOp)
		return false;

	return true;
}<|MERGE_RESOLUTION|>--- conflicted
+++ resolved
@@ -189,16 +189,6 @@
 #define X8(x...) X4(x), X4(x)
 #define X16(x...) X8(x), X8(x)
 
-<<<<<<< HEAD
-#define NR_FASTOP	(ilog2(sizeof(ulong)) + 1)
-#define RET_LENGTH	(1 + (4 * IS_ENABLED(CONFIG_RETHUNK)) + \
-			 IS_ENABLED(CONFIG_SLS))
-#define FASTOP_LENGTH	(ENDBR_INSN_SIZE + 7 + RET_LENGTH)
-#define FASTOP_SIZE	(8 << ((FASTOP_LENGTH > 8) & 1) << ((FASTOP_LENGTH > 16) & 1))
-static_assert(FASTOP_LENGTH <= FASTOP_SIZE);
-
-=======
->>>>>>> 9aa5a042
 struct opcode {
 	u64 flags;
 	u8 intercept;
@@ -455,13 +445,7 @@
  * RET | JMP __x86_return_thunk	[1,5 bytes; CONFIG_RETHUNK]
  * INT3				[1 byte; CONFIG_SLS]
  */
-<<<<<<< HEAD
-#define SETCC_LENGTH	(ENDBR_INSN_SIZE + 3 + RET_LENGTH)
-#define SETCC_ALIGN	(4 << ((SETCC_LENGTH > 4) & 1) << ((SETCC_LENGTH > 8) & 1))
-static_assert(SETCC_LENGTH <= SETCC_ALIGN);
-=======
 #define SETCC_ALIGN	16
->>>>>>> 9aa5a042
 
 #define FOP_SETCC(op) \
 	".align " __stringify(SETCC_ALIGN) " \n\t" \
