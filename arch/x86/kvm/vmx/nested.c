// SPDX-License-Identifier: GPL-2.0
#define pr_fmt(fmt) KBUILD_MODNAME ": " fmt

#include <linux/objtool.h>
#include <linux/percpu.h>

#include <asm/debugreg.h>
#include <asm/mmu_context.h>

#include "cpuid.h"
#include "hyperv.h"
#include "mmu.h"
#include "nested.h"
#include "pmu.h"
#include "posted_intr.h"
#include "sgx.h"
#include "trace.h"
#include "vmx.h"
#include "x86.h"
#include "smm.h"

static bool __read_mostly enable_shadow_vmcs = 1;
module_param_named(enable_shadow_vmcs, enable_shadow_vmcs, bool, S_IRUGO);

static bool __read_mostly nested_early_check = 0;
module_param(nested_early_check, bool, S_IRUGO);

#define CC KVM_NESTED_VMENTER_CONSISTENCY_CHECK

/*
 * Hyper-V requires all of these, so mark them as supported even though
 * they are just treated the same as all-context.
 */
#define VMX_VPID_EXTENT_SUPPORTED_MASK		\
	(VMX_VPID_EXTENT_INDIVIDUAL_ADDR_BIT |	\
	VMX_VPID_EXTENT_SINGLE_CONTEXT_BIT |	\
	VMX_VPID_EXTENT_GLOBAL_CONTEXT_BIT |	\
	VMX_VPID_EXTENT_SINGLE_NON_GLOBAL_BIT)

#define VMX_MISC_EMULATED_PREEMPTION_TIMER_RATE 5

enum {
	VMX_VMREAD_BITMAP,
	VMX_VMWRITE_BITMAP,
	VMX_BITMAP_NR
};
static unsigned long *vmx_bitmap[VMX_BITMAP_NR];

#define vmx_vmread_bitmap                    (vmx_bitmap[VMX_VMREAD_BITMAP])
#define vmx_vmwrite_bitmap                   (vmx_bitmap[VMX_VMWRITE_BITMAP])

struct shadow_vmcs_field {
	u16	encoding;
	u16	offset;
};
static struct shadow_vmcs_field shadow_read_only_fields[] = {
#define SHADOW_FIELD_RO(x, y) { x, offsetof(struct vmcs12, y) },
#include "vmcs_shadow_fields.h"
};
static int max_shadow_read_only_fields =
	ARRAY_SIZE(shadow_read_only_fields);

static struct shadow_vmcs_field shadow_read_write_fields[] = {
#define SHADOW_FIELD_RW(x, y) { x, offsetof(struct vmcs12, y) },
#include "vmcs_shadow_fields.h"
};
static int max_shadow_read_write_fields =
	ARRAY_SIZE(shadow_read_write_fields);

static void init_vmcs_shadow_fields(void)
{
	int i, j;

	memset(vmx_vmread_bitmap, 0xff, PAGE_SIZE);
	memset(vmx_vmwrite_bitmap, 0xff, PAGE_SIZE);

	for (i = j = 0; i < max_shadow_read_only_fields; i++) {
		struct shadow_vmcs_field entry = shadow_read_only_fields[i];
		u16 field = entry.encoding;

		if (vmcs_field_width(field) == VMCS_FIELD_WIDTH_U64 &&
		    (i + 1 == max_shadow_read_only_fields ||
		     shadow_read_only_fields[i + 1].encoding != field + 1))
			pr_err("Missing field from shadow_read_only_field %x\n",
			       field + 1);

		clear_bit(field, vmx_vmread_bitmap);
		if (field & 1)
#ifdef CONFIG_X86_64
			continue;
#else
			entry.offset += sizeof(u32);
#endif
		shadow_read_only_fields[j++] = entry;
	}
	max_shadow_read_only_fields = j;

	for (i = j = 0; i < max_shadow_read_write_fields; i++) {
		struct shadow_vmcs_field entry = shadow_read_write_fields[i];
		u16 field = entry.encoding;

		if (vmcs_field_width(field) == VMCS_FIELD_WIDTH_U64 &&
		    (i + 1 == max_shadow_read_write_fields ||
		     shadow_read_write_fields[i + 1].encoding != field + 1))
			pr_err("Missing field from shadow_read_write_field %x\n",
			       field + 1);

		WARN_ONCE(field >= GUEST_ES_AR_BYTES &&
			  field <= GUEST_TR_AR_BYTES,
			  "Update vmcs12_write_any() to drop reserved bits from AR_BYTES");

		/*
		 * PML and the preemption timer can be emulated, but the
		 * processor cannot vmwrite to fields that don't exist
		 * on bare metal.
		 */
		switch (field) {
		case GUEST_PML_INDEX:
			if (!cpu_has_vmx_pml())
				continue;
			break;
		case VMX_PREEMPTION_TIMER_VALUE:
			if (!cpu_has_vmx_preemption_timer())
				continue;
			break;
		case GUEST_INTR_STATUS:
			if (!cpu_has_vmx_apicv())
				continue;
			break;
		default:
			break;
		}

		clear_bit(field, vmx_vmwrite_bitmap);
		clear_bit(field, vmx_vmread_bitmap);
		if (field & 1)
#ifdef CONFIG_X86_64
			continue;
#else
			entry.offset += sizeof(u32);
#endif
		shadow_read_write_fields[j++] = entry;
	}
	max_shadow_read_write_fields = j;
}

/*
 * The following 3 functions, nested_vmx_succeed()/failValid()/failInvalid(),
 * set the success or error code of an emulated VMX instruction (as specified
 * by Vol 2B, VMX Instruction Reference, "Conventions"), and skip the emulated
 * instruction.
 */
static int nested_vmx_succeed(struct kvm_vcpu *vcpu)
{
	vmx_set_rflags(vcpu, vmx_get_rflags(vcpu)
			& ~(X86_EFLAGS_CF | X86_EFLAGS_PF | X86_EFLAGS_AF |
			    X86_EFLAGS_ZF | X86_EFLAGS_SF | X86_EFLAGS_OF));
	return kvm_skip_emulated_instruction(vcpu);
}

static int nested_vmx_failInvalid(struct kvm_vcpu *vcpu)
{
	vmx_set_rflags(vcpu, (vmx_get_rflags(vcpu)
			& ~(X86_EFLAGS_PF | X86_EFLAGS_AF | X86_EFLAGS_ZF |
			    X86_EFLAGS_SF | X86_EFLAGS_OF))
			| X86_EFLAGS_CF);
	return kvm_skip_emulated_instruction(vcpu);
}

static int nested_vmx_failValid(struct kvm_vcpu *vcpu,
				u32 vm_instruction_error)
{
	vmx_set_rflags(vcpu, (vmx_get_rflags(vcpu)
			& ~(X86_EFLAGS_CF | X86_EFLAGS_PF | X86_EFLAGS_AF |
			    X86_EFLAGS_SF | X86_EFLAGS_OF))
			| X86_EFLAGS_ZF);
	get_vmcs12(vcpu)->vm_instruction_error = vm_instruction_error;
	/*
	 * We don't need to force sync to shadow VMCS because
	 * VM_INSTRUCTION_ERROR is not shadowed. Enlightened VMCS 'shadows' all
	 * fields and thus must be synced.
	 */
	if (nested_vmx_is_evmptr12_set(to_vmx(vcpu)))
		to_vmx(vcpu)->nested.need_vmcs12_to_shadow_sync = true;

	return kvm_skip_emulated_instruction(vcpu);
}

static int nested_vmx_fail(struct kvm_vcpu *vcpu, u32 vm_instruction_error)
{
	struct vcpu_vmx *vmx = to_vmx(vcpu);

	/*
	 * failValid writes the error number to the current VMCS, which
	 * can't be done if there isn't a current VMCS.
	 */
	if (vmx->nested.current_vmptr == INVALID_GPA &&
	    !nested_vmx_is_evmptr12_valid(vmx))
		return nested_vmx_failInvalid(vcpu);

	return nested_vmx_failValid(vcpu, vm_instruction_error);
}

static void nested_vmx_abort(struct kvm_vcpu *vcpu, u32 indicator)
{
	/* TODO: not to reset guest simply here. */
	kvm_make_request(KVM_REQ_TRIPLE_FAULT, vcpu);
	pr_debug_ratelimited("nested vmx abort, indicator %d\n", indicator);
}

static inline bool vmx_control_verify(u32 control, u32 low, u32 high)
{
	return fixed_bits_valid(control, low, high);
}

static inline u64 vmx_control_msr(u32 low, u32 high)
{
	return low | ((u64)high << 32);
}

static void vmx_disable_shadow_vmcs(struct vcpu_vmx *vmx)
{
	secondary_exec_controls_clearbit(vmx, SECONDARY_EXEC_SHADOW_VMCS);
	vmcs_write64(VMCS_LINK_POINTER, INVALID_GPA);
	vmx->nested.need_vmcs12_to_shadow_sync = false;
}

static inline void nested_release_evmcs(struct kvm_vcpu *vcpu)
{
#ifdef CONFIG_KVM_HYPERV
	struct kvm_vcpu_hv *hv_vcpu = to_hv_vcpu(vcpu);
	struct vcpu_vmx *vmx = to_vmx(vcpu);

	if (nested_vmx_is_evmptr12_valid(vmx)) {
		kvm_vcpu_unmap(vcpu, &vmx->nested.hv_evmcs_map, true);
		vmx->nested.hv_evmcs = NULL;
	}

	vmx->nested.hv_evmcs_vmptr = EVMPTR_INVALID;

	if (hv_vcpu) {
		hv_vcpu->nested.pa_page_gpa = INVALID_GPA;
		hv_vcpu->nested.vm_id = 0;
		hv_vcpu->nested.vp_id = 0;
	}
#endif
}

static bool nested_evmcs_handle_vmclear(struct kvm_vcpu *vcpu, gpa_t vmptr)
{
#ifdef CONFIG_KVM_HYPERV
	struct vcpu_vmx *vmx = to_vmx(vcpu);
	/*
	 * When Enlightened VMEntry is enabled on the calling CPU we treat
	 * memory area pointer by vmptr as Enlightened VMCS (as there's no good
	 * way to distinguish it from VMCS12) and we must not corrupt it by
	 * writing to the non-existent 'launch_state' field. The area doesn't
	 * have to be the currently active EVMCS on the calling CPU and there's
	 * nothing KVM has to do to transition it from 'active' to 'non-active'
	 * state. It is possible that the area will stay mapped as
	 * vmx->nested.hv_evmcs but this shouldn't be a problem.
	 */
	if (!guest_cpuid_has_evmcs(vcpu) ||
	    !evmptr_is_valid(nested_get_evmptr(vcpu)))
		return false;

	if (nested_vmx_evmcs(vmx) && vmptr == vmx->nested.hv_evmcs_vmptr)
		nested_release_evmcs(vcpu);

	return true;
#else
	return false;
#endif
}

static void vmx_sync_vmcs_host_state(struct vcpu_vmx *vmx,
				     struct loaded_vmcs *prev)
{
	struct vmcs_host_state *dest, *src;

	if (unlikely(!vmx->guest_state_loaded))
		return;

	src = &prev->host_state;
	dest = &vmx->loaded_vmcs->host_state;

	vmx_set_host_fs_gs(dest, src->fs_sel, src->gs_sel, src->fs_base, src->gs_base);
	dest->ldt_sel = src->ldt_sel;
#ifdef CONFIG_X86_64
	dest->ds_sel = src->ds_sel;
	dest->es_sel = src->es_sel;
#endif
}

static void vmx_switch_vmcs(struct kvm_vcpu *vcpu, struct loaded_vmcs *vmcs)
{
	struct vcpu_vmx *vmx = to_vmx(vcpu);
	struct loaded_vmcs *prev;
	int cpu;

	if (WARN_ON_ONCE(vmx->loaded_vmcs == vmcs))
		return;

	cpu = get_cpu();
	prev = vmx->loaded_vmcs;
	vmx->loaded_vmcs = vmcs;
	vmx_vcpu_load_vmcs(vcpu, cpu, prev);
	vmx_sync_vmcs_host_state(vmx, prev);
	put_cpu();

	vcpu->arch.regs_avail = ~VMX_REGS_LAZY_LOAD_SET;

	/*
	 * All lazily updated registers will be reloaded from VMCS12 on both
	 * vmentry and vmexit.
	 */
	vcpu->arch.regs_dirty = 0;
}

/*
 * Free whatever needs to be freed from vmx->nested when L1 goes down, or
 * just stops using VMX.
 */
static void free_nested(struct kvm_vcpu *vcpu)
{
	struct vcpu_vmx *vmx = to_vmx(vcpu);

	if (WARN_ON_ONCE(vmx->loaded_vmcs != &vmx->vmcs01))
		vmx_switch_vmcs(vcpu, &vmx->vmcs01);

	if (!vmx->nested.vmxon && !vmx->nested.smm.vmxon)
		return;

	kvm_clear_request(KVM_REQ_GET_NESTED_STATE_PAGES, vcpu);

	vmx->nested.vmxon = false;
	vmx->nested.smm.vmxon = false;
	vmx->nested.vmxon_ptr = INVALID_GPA;
	free_vpid(vmx->nested.vpid02);
	vmx->nested.posted_intr_nv = -1;
	vmx->nested.current_vmptr = INVALID_GPA;
	if (enable_shadow_vmcs) {
		vmx_disable_shadow_vmcs(vmx);
		vmcs_clear(vmx->vmcs01.shadow_vmcs);
		free_vmcs(vmx->vmcs01.shadow_vmcs);
		vmx->vmcs01.shadow_vmcs = NULL;
	}
	kfree(vmx->nested.cached_vmcs12);
	vmx->nested.cached_vmcs12 = NULL;
	kfree(vmx->nested.cached_shadow_vmcs12);
	vmx->nested.cached_shadow_vmcs12 = NULL;
	/*
	 * Unpin physical memory we referred to in the vmcs02.  The APIC access
	 * page's backing page (yeah, confusing) shouldn't actually be accessed,
	 * and if it is written, the contents are irrelevant.
	 */
	kvm_vcpu_unmap(vcpu, &vmx->nested.apic_access_page_map, false);
	kvm_vcpu_unmap(vcpu, &vmx->nested.virtual_apic_map, true);
	kvm_vcpu_unmap(vcpu, &vmx->nested.pi_desc_map, true);
	vmx->nested.pi_desc = NULL;

	kvm_mmu_free_roots(vcpu->kvm, &vcpu->arch.guest_mmu, KVM_MMU_ROOTS_ALL);

	nested_release_evmcs(vcpu);

	free_loaded_vmcs(&vmx->nested.vmcs02);
}

/*
 * Ensure that the current vmcs of the logical processor is the
 * vmcs01 of the vcpu before calling free_nested().
 */
void nested_vmx_free_vcpu(struct kvm_vcpu *vcpu)
{
	vcpu_load(vcpu);
	vmx_leave_nested(vcpu);
	vcpu_put(vcpu);
}

#define EPTP_PA_MASK   GENMASK_ULL(51, 12)

static bool nested_ept_root_matches(hpa_t root_hpa, u64 root_eptp, u64 eptp)
{
	return VALID_PAGE(root_hpa) &&
	       ((root_eptp & EPTP_PA_MASK) == (eptp & EPTP_PA_MASK));
}

static void nested_ept_invalidate_addr(struct kvm_vcpu *vcpu, gpa_t eptp,
				       gpa_t addr)
{
	unsigned long roots = 0;
	uint i;
	struct kvm_mmu_root_info *cached_root;

	WARN_ON_ONCE(!mmu_is_nested(vcpu));

	for (i = 0; i < KVM_MMU_NUM_PREV_ROOTS; i++) {
		cached_root = &vcpu->arch.mmu->prev_roots[i];

		if (nested_ept_root_matches(cached_root->hpa, cached_root->pgd,
					    eptp))
			roots |= KVM_MMU_ROOT_PREVIOUS(i);
	}
	if (roots)
		kvm_mmu_invalidate_addr(vcpu, vcpu->arch.mmu, addr, roots);
}

static void nested_ept_inject_page_fault(struct kvm_vcpu *vcpu,
		struct x86_exception *fault)
{
	struct vmcs12 *vmcs12 = get_vmcs12(vcpu);
	struct vcpu_vmx *vmx = to_vmx(vcpu);
	unsigned long exit_qualification;
	u32 vm_exit_reason;

	if (vmx->nested.pml_full) {
		vm_exit_reason = EXIT_REASON_PML_FULL;
		vmx->nested.pml_full = false;

		/*
		 * It should be impossible to trigger a nested PML Full VM-Exit
		 * for anything other than an EPT Violation from L2.  KVM *can*
		 * trigger nEPT page fault injection in response to an EPT
		 * Misconfig, e.g. if the MMIO SPTE was stale and L1's EPT
		 * tables also changed, but KVM should not treat EPT Misconfig
		 * VM-Exits as writes.
		 */
		WARN_ON_ONCE(vmx->exit_reason.basic != EXIT_REASON_EPT_VIOLATION);

		/*
		 * PML Full and EPT Violation VM-Exits both use bit 12 to report
		 * "NMI unblocking due to IRET", i.e. the bit can be propagated
		 * as-is from the original EXIT_QUALIFICATION.
		 */
		exit_qualification = vmx_get_exit_qual(vcpu) & INTR_INFO_UNBLOCK_NMI;
	} else {
		if (fault->error_code & PFERR_RSVD_MASK) {
			vm_exit_reason = EXIT_REASON_EPT_MISCONFIG;
			exit_qualification = 0;
		} else {
<<<<<<< HEAD
=======
			exit_qualification = fault->exit_qualification;
			exit_qualification |= vmx_get_exit_qual(vcpu) &
					      (EPT_VIOLATION_GVA_IS_VALID |
					       EPT_VIOLATION_GVA_TRANSLATED);
>>>>>>> 2d5404ca
			vm_exit_reason = EXIT_REASON_EPT_VIOLATION;
		}

		/*
		 * Although the caller (kvm_inject_emulated_page_fault) would
		 * have already synced the faulting address in the shadow EPT
		 * tables for the current EPTP12, we also need to sync it for
		 * any other cached EPTP02s based on the same EP4TA, since the
		 * TLB associates mappings to the EP4TA rather than the full EPTP.
		 */
		nested_ept_invalidate_addr(vcpu, vmcs12->ept_pointer,
					   fault->address);
	}

	nested_vmx_vmexit(vcpu, vm_exit_reason, 0, exit_qualification);
	vmcs12->guest_physical_address = fault->address;
}

static void nested_ept_new_eptp(struct kvm_vcpu *vcpu)
{
	struct vcpu_vmx *vmx = to_vmx(vcpu);
	bool execonly = vmx->nested.msrs.ept_caps & VMX_EPT_EXECUTE_ONLY_BIT;
	int ept_lpage_level = ept_caps_to_lpage_level(vmx->nested.msrs.ept_caps);

	kvm_init_shadow_ept_mmu(vcpu, execonly, ept_lpage_level,
				nested_ept_ad_enabled(vcpu),
				nested_ept_get_eptp(vcpu));
}

static void nested_ept_init_mmu_context(struct kvm_vcpu *vcpu)
{
	WARN_ON(mmu_is_nested(vcpu));

	vcpu->arch.mmu = &vcpu->arch.guest_mmu;
	nested_ept_new_eptp(vcpu);
	vcpu->arch.mmu->get_guest_pgd     = nested_ept_get_eptp;
	vcpu->arch.mmu->inject_page_fault = nested_ept_inject_page_fault;
	vcpu->arch.mmu->get_pdptr         = kvm_pdptr_read;

	vcpu->arch.walk_mmu              = &vcpu->arch.nested_mmu;
}

static void nested_ept_uninit_mmu_context(struct kvm_vcpu *vcpu)
{
	vcpu->arch.mmu = &vcpu->arch.root_mmu;
	vcpu->arch.walk_mmu = &vcpu->arch.root_mmu;
}

static bool nested_vmx_is_page_fault_vmexit(struct vmcs12 *vmcs12,
					    u16 error_code)
{
	bool inequality, bit;

	bit = (vmcs12->exception_bitmap & (1u << PF_VECTOR)) != 0;
	inequality =
		(error_code & vmcs12->page_fault_error_code_mask) !=
		 vmcs12->page_fault_error_code_match;
	return inequality ^ bit;
}

static bool nested_vmx_is_exception_vmexit(struct kvm_vcpu *vcpu, u8 vector,
					   u32 error_code)
{
	struct vmcs12 *vmcs12 = get_vmcs12(vcpu);

	/*
	 * Drop bits 31:16 of the error code when performing the #PF mask+match
	 * check.  All VMCS fields involved are 32 bits, but Intel CPUs never
	 * set bits 31:16 and VMX disallows setting bits 31:16 in the injected
	 * error code.  Including the to-be-dropped bits in the check might
	 * result in an "impossible" or missed exit from L1's perspective.
	 */
	if (vector == PF_VECTOR)
		return nested_vmx_is_page_fault_vmexit(vmcs12, (u16)error_code);

	return (vmcs12->exception_bitmap & (1u << vector));
}

static int nested_vmx_check_io_bitmap_controls(struct kvm_vcpu *vcpu,
					       struct vmcs12 *vmcs12)
{
	if (!nested_cpu_has(vmcs12, CPU_BASED_USE_IO_BITMAPS))
		return 0;

	if (CC(!page_address_valid(vcpu, vmcs12->io_bitmap_a)) ||
	    CC(!page_address_valid(vcpu, vmcs12->io_bitmap_b)))
		return -EINVAL;

	return 0;
}

static int nested_vmx_check_msr_bitmap_controls(struct kvm_vcpu *vcpu,
						struct vmcs12 *vmcs12)
{
	if (!nested_cpu_has(vmcs12, CPU_BASED_USE_MSR_BITMAPS))
		return 0;

	if (CC(!page_address_valid(vcpu, vmcs12->msr_bitmap)))
		return -EINVAL;

	return 0;
}

static int nested_vmx_check_tpr_shadow_controls(struct kvm_vcpu *vcpu,
						struct vmcs12 *vmcs12)
{
	if (!nested_cpu_has(vmcs12, CPU_BASED_TPR_SHADOW))
		return 0;

	if (CC(!page_address_valid(vcpu, vmcs12->virtual_apic_page_addr)))
		return -EINVAL;

	return 0;
}

/*
 * For x2APIC MSRs, ignore the vmcs01 bitmap.  L1 can enable x2APIC without L1
 * itself utilizing x2APIC.  All MSRs were previously set to be intercepted,
 * only the "disable intercept" case needs to be handled.
 */
static void nested_vmx_disable_intercept_for_x2apic_msr(unsigned long *msr_bitmap_l1,
							unsigned long *msr_bitmap_l0,
							u32 msr, int type)
{
	if (type & MSR_TYPE_R && !vmx_test_msr_bitmap_read(msr_bitmap_l1, msr))
		vmx_clear_msr_bitmap_read(msr_bitmap_l0, msr);

	if (type & MSR_TYPE_W && !vmx_test_msr_bitmap_write(msr_bitmap_l1, msr))
		vmx_clear_msr_bitmap_write(msr_bitmap_l0, msr);
}

static inline void enable_x2apic_msr_intercepts(unsigned long *msr_bitmap)
{
	int msr;

	for (msr = 0x800; msr <= 0x8ff; msr += BITS_PER_LONG) {
		unsigned word = msr / BITS_PER_LONG;

		msr_bitmap[word] = ~0;
		msr_bitmap[word + (0x800 / sizeof(long))] = ~0;
	}
}

#define BUILD_NVMX_MSR_INTERCEPT_HELPER(rw)					\
static inline									\
void nested_vmx_set_msr_##rw##_intercept(struct vcpu_vmx *vmx,			\
					 unsigned long *msr_bitmap_l1,		\
					 unsigned long *msr_bitmap_l0, u32 msr)	\
{										\
	if (vmx_test_msr_bitmap_##rw(vmx->vmcs01.msr_bitmap, msr) ||		\
	    vmx_test_msr_bitmap_##rw(msr_bitmap_l1, msr))			\
		vmx_set_msr_bitmap_##rw(msr_bitmap_l0, msr);			\
	else									\
		vmx_clear_msr_bitmap_##rw(msr_bitmap_l0, msr);			\
}
BUILD_NVMX_MSR_INTERCEPT_HELPER(read)
BUILD_NVMX_MSR_INTERCEPT_HELPER(write)

static inline void nested_vmx_set_intercept_for_msr(struct vcpu_vmx *vmx,
						    unsigned long *msr_bitmap_l1,
						    unsigned long *msr_bitmap_l0,
						    u32 msr, int types)
{
	if (types & MSR_TYPE_R)
		nested_vmx_set_msr_read_intercept(vmx, msr_bitmap_l1,
						  msr_bitmap_l0, msr);
	if (types & MSR_TYPE_W)
		nested_vmx_set_msr_write_intercept(vmx, msr_bitmap_l1,
						   msr_bitmap_l0, msr);
}

/*
 * Merge L0's and L1's MSR bitmap, return false to indicate that
 * we do not use the hardware.
 */
static inline bool nested_vmx_prepare_msr_bitmap(struct kvm_vcpu *vcpu,
						 struct vmcs12 *vmcs12)
{
	struct vcpu_vmx *vmx = to_vmx(vcpu);
	int msr;
	unsigned long *msr_bitmap_l1;
	unsigned long *msr_bitmap_l0 = vmx->nested.vmcs02.msr_bitmap;
	struct kvm_host_map *map = &vmx->nested.msr_bitmap_map;

	/* Nothing to do if the MSR bitmap is not in use.  */
	if (!cpu_has_vmx_msr_bitmap() ||
	    !nested_cpu_has(vmcs12, CPU_BASED_USE_MSR_BITMAPS))
		return false;

	/*
	 * MSR bitmap update can be skipped when:
	 * - MSR bitmap for L1 hasn't changed.
	 * - Nested hypervisor (L1) is attempting to launch the same L2 as
	 *   before.
	 * - Nested hypervisor (L1) has enabled 'Enlightened MSR Bitmap' feature
	 *   and tells KVM (L0) there were no changes in MSR bitmap for L2.
	 */
	if (!vmx->nested.force_msr_bitmap_recalc) {
		struct hv_enlightened_vmcs *evmcs = nested_vmx_evmcs(vmx);

		if (evmcs && evmcs->hv_enlightenments_control.msr_bitmap &&
		    evmcs->hv_clean_fields & HV_VMX_ENLIGHTENED_CLEAN_FIELD_MSR_BITMAP)
			return true;
	}

	if (kvm_vcpu_map(vcpu, gpa_to_gfn(vmcs12->msr_bitmap), map))
		return false;

	msr_bitmap_l1 = (unsigned long *)map->hva;

	/*
	 * To keep the control flow simple, pay eight 8-byte writes (sixteen
	 * 4-byte writes on 32-bit systems) up front to enable intercepts for
	 * the x2APIC MSR range and selectively toggle those relevant to L2.
	 */
	enable_x2apic_msr_intercepts(msr_bitmap_l0);

	if (nested_cpu_has_virt_x2apic_mode(vmcs12)) {
		if (nested_cpu_has_apic_reg_virt(vmcs12)) {
			/*
			 * L0 need not intercept reads for MSRs between 0x800
			 * and 0x8ff, it just lets the processor take the value
			 * from the virtual-APIC page; take those 256 bits
			 * directly from the L1 bitmap.
			 */
			for (msr = 0x800; msr <= 0x8ff; msr += BITS_PER_LONG) {
				unsigned word = msr / BITS_PER_LONG;

				msr_bitmap_l0[word] = msr_bitmap_l1[word];
			}
		}

		nested_vmx_disable_intercept_for_x2apic_msr(
			msr_bitmap_l1, msr_bitmap_l0,
			X2APIC_MSR(APIC_TASKPRI),
			MSR_TYPE_R | MSR_TYPE_W);

		if (nested_cpu_has_vid(vmcs12)) {
			nested_vmx_disable_intercept_for_x2apic_msr(
				msr_bitmap_l1, msr_bitmap_l0,
				X2APIC_MSR(APIC_EOI),
				MSR_TYPE_W);
			nested_vmx_disable_intercept_for_x2apic_msr(
				msr_bitmap_l1, msr_bitmap_l0,
				X2APIC_MSR(APIC_SELF_IPI),
				MSR_TYPE_W);
		}
	}

	/*
	 * Always check vmcs01's bitmap to honor userspace MSR filters and any
	 * other runtime changes to vmcs01's bitmap, e.g. dynamic pass-through.
	 */
#ifdef CONFIG_X86_64
	nested_vmx_set_intercept_for_msr(vmx, msr_bitmap_l1, msr_bitmap_l0,
					 MSR_FS_BASE, MSR_TYPE_RW);

	nested_vmx_set_intercept_for_msr(vmx, msr_bitmap_l1, msr_bitmap_l0,
					 MSR_GS_BASE, MSR_TYPE_RW);

	nested_vmx_set_intercept_for_msr(vmx, msr_bitmap_l1, msr_bitmap_l0,
					 MSR_KERNEL_GS_BASE, MSR_TYPE_RW);
#endif
	nested_vmx_set_intercept_for_msr(vmx, msr_bitmap_l1, msr_bitmap_l0,
					 MSR_IA32_SPEC_CTRL, MSR_TYPE_RW);

	nested_vmx_set_intercept_for_msr(vmx, msr_bitmap_l1, msr_bitmap_l0,
					 MSR_IA32_PRED_CMD, MSR_TYPE_W);

	nested_vmx_set_intercept_for_msr(vmx, msr_bitmap_l1, msr_bitmap_l0,
					 MSR_IA32_FLUSH_CMD, MSR_TYPE_W);

	kvm_vcpu_unmap(vcpu, &vmx->nested.msr_bitmap_map, false);

	vmx->nested.force_msr_bitmap_recalc = false;

	return true;
}

static void nested_cache_shadow_vmcs12(struct kvm_vcpu *vcpu,
				       struct vmcs12 *vmcs12)
{
	struct vcpu_vmx *vmx = to_vmx(vcpu);
	struct gfn_to_hva_cache *ghc = &vmx->nested.shadow_vmcs12_cache;

	if (!nested_cpu_has_shadow_vmcs(vmcs12) ||
	    vmcs12->vmcs_link_pointer == INVALID_GPA)
		return;

	if (ghc->gpa != vmcs12->vmcs_link_pointer &&
	    kvm_gfn_to_hva_cache_init(vcpu->kvm, ghc,
				      vmcs12->vmcs_link_pointer, VMCS12_SIZE))
		return;

	kvm_read_guest_cached(vmx->vcpu.kvm, ghc, get_shadow_vmcs12(vcpu),
			      VMCS12_SIZE);
}

static void nested_flush_cached_shadow_vmcs12(struct kvm_vcpu *vcpu,
					      struct vmcs12 *vmcs12)
{
	struct vcpu_vmx *vmx = to_vmx(vcpu);
	struct gfn_to_hva_cache *ghc = &vmx->nested.shadow_vmcs12_cache;

	if (!nested_cpu_has_shadow_vmcs(vmcs12) ||
	    vmcs12->vmcs_link_pointer == INVALID_GPA)
		return;

	if (ghc->gpa != vmcs12->vmcs_link_pointer &&
	    kvm_gfn_to_hva_cache_init(vcpu->kvm, ghc,
				      vmcs12->vmcs_link_pointer, VMCS12_SIZE))
		return;

	kvm_write_guest_cached(vmx->vcpu.kvm, ghc, get_shadow_vmcs12(vcpu),
			       VMCS12_SIZE);
}

/*
 * In nested virtualization, check if L1 has set
 * VM_EXIT_ACK_INTR_ON_EXIT
 */
static bool nested_exit_intr_ack_set(struct kvm_vcpu *vcpu)
{
	return get_vmcs12(vcpu)->vm_exit_controls &
		VM_EXIT_ACK_INTR_ON_EXIT;
}

static int nested_vmx_check_apic_access_controls(struct kvm_vcpu *vcpu,
					  struct vmcs12 *vmcs12)
{
	if (nested_cpu_has2(vmcs12, SECONDARY_EXEC_VIRTUALIZE_APIC_ACCESSES) &&
	    CC(!page_address_valid(vcpu, vmcs12->apic_access_addr)))
		return -EINVAL;
	else
		return 0;
}

static int nested_vmx_check_apicv_controls(struct kvm_vcpu *vcpu,
					   struct vmcs12 *vmcs12)
{
	if (!nested_cpu_has_virt_x2apic_mode(vmcs12) &&
	    !nested_cpu_has_apic_reg_virt(vmcs12) &&
	    !nested_cpu_has_vid(vmcs12) &&
	    !nested_cpu_has_posted_intr(vmcs12))
		return 0;

	/*
	 * If virtualize x2apic mode is enabled,
	 * virtualize apic access must be disabled.
	 */
	if (CC(nested_cpu_has_virt_x2apic_mode(vmcs12) &&
	       nested_cpu_has2(vmcs12, SECONDARY_EXEC_VIRTUALIZE_APIC_ACCESSES)))
		return -EINVAL;

	/*
	 * If virtual interrupt delivery is enabled,
	 * we must exit on external interrupts.
	 */
	if (CC(nested_cpu_has_vid(vmcs12) && !nested_exit_on_intr(vcpu)))
		return -EINVAL;

	/*
	 * bits 15:8 should be zero in posted_intr_nv,
	 * the descriptor address has been already checked
	 * in nested_get_vmcs12_pages.
	 *
	 * bits 5:0 of posted_intr_desc_addr should be zero.
	 */
	if (nested_cpu_has_posted_intr(vmcs12) &&
	   (CC(!nested_cpu_has_vid(vmcs12)) ||
	    CC(!nested_exit_intr_ack_set(vcpu)) ||
	    CC((vmcs12->posted_intr_nv & 0xff00)) ||
	    CC(!kvm_vcpu_is_legal_aligned_gpa(vcpu, vmcs12->posted_intr_desc_addr, 64))))
		return -EINVAL;

	/* tpr shadow is needed by all apicv features. */
	if (CC(!nested_cpu_has(vmcs12, CPU_BASED_TPR_SHADOW)))
		return -EINVAL;

	return 0;
}

static int nested_vmx_check_msr_switch(struct kvm_vcpu *vcpu,
				       u32 count, u64 addr)
{
	if (count == 0)
		return 0;

	if (!kvm_vcpu_is_legal_aligned_gpa(vcpu, addr, 16) ||
	    !kvm_vcpu_is_legal_gpa(vcpu, (addr + count * sizeof(struct vmx_msr_entry) - 1)))
		return -EINVAL;

	return 0;
}

static int nested_vmx_check_exit_msr_switch_controls(struct kvm_vcpu *vcpu,
						     struct vmcs12 *vmcs12)
{
	if (CC(nested_vmx_check_msr_switch(vcpu,
					   vmcs12->vm_exit_msr_load_count,
					   vmcs12->vm_exit_msr_load_addr)) ||
	    CC(nested_vmx_check_msr_switch(vcpu,
					   vmcs12->vm_exit_msr_store_count,
					   vmcs12->vm_exit_msr_store_addr)))
		return -EINVAL;

	return 0;
}

static int nested_vmx_check_entry_msr_switch_controls(struct kvm_vcpu *vcpu,
                                                      struct vmcs12 *vmcs12)
{
	if (CC(nested_vmx_check_msr_switch(vcpu,
					   vmcs12->vm_entry_msr_load_count,
					   vmcs12->vm_entry_msr_load_addr)))
                return -EINVAL;

	return 0;
}

static int nested_vmx_check_pml_controls(struct kvm_vcpu *vcpu,
					 struct vmcs12 *vmcs12)
{
	if (!nested_cpu_has_pml(vmcs12))
		return 0;

	if (CC(!nested_cpu_has_ept(vmcs12)) ||
	    CC(!page_address_valid(vcpu, vmcs12->pml_address)))
		return -EINVAL;

	return 0;
}

static int nested_vmx_check_unrestricted_guest_controls(struct kvm_vcpu *vcpu,
							struct vmcs12 *vmcs12)
{
	if (CC(nested_cpu_has2(vmcs12, SECONDARY_EXEC_UNRESTRICTED_GUEST) &&
	       !nested_cpu_has_ept(vmcs12)))
		return -EINVAL;
	return 0;
}

static int nested_vmx_check_mode_based_ept_exec_controls(struct kvm_vcpu *vcpu,
							 struct vmcs12 *vmcs12)
{
	if (CC(nested_cpu_has2(vmcs12, SECONDARY_EXEC_MODE_BASED_EPT_EXEC) &&
	       !nested_cpu_has_ept(vmcs12)))
		return -EINVAL;
	return 0;
}

static int nested_vmx_check_shadow_vmcs_controls(struct kvm_vcpu *vcpu,
						 struct vmcs12 *vmcs12)
{
	if (!nested_cpu_has_shadow_vmcs(vmcs12))
		return 0;

	if (CC(!page_address_valid(vcpu, vmcs12->vmread_bitmap)) ||
	    CC(!page_address_valid(vcpu, vmcs12->vmwrite_bitmap)))
		return -EINVAL;

	return 0;
}

static int nested_vmx_msr_check_common(struct kvm_vcpu *vcpu,
				       struct vmx_msr_entry *e)
{
	/* x2APIC MSR accesses are not allowed */
	if (CC(vcpu->arch.apic_base & X2APIC_ENABLE && e->index >> 8 == 0x8))
		return -EINVAL;
	if (CC(e->index == MSR_IA32_UCODE_WRITE) || /* SDM Table 35-2 */
	    CC(e->index == MSR_IA32_UCODE_REV))
		return -EINVAL;
	if (CC(e->reserved != 0))
		return -EINVAL;
	return 0;
}

static int nested_vmx_load_msr_check(struct kvm_vcpu *vcpu,
				     struct vmx_msr_entry *e)
{
	if (CC(e->index == MSR_FS_BASE) ||
	    CC(e->index == MSR_GS_BASE) ||
	    CC(e->index == MSR_IA32_SMM_MONITOR_CTL) || /* SMM is not supported */
	    nested_vmx_msr_check_common(vcpu, e))
		return -EINVAL;
	return 0;
}

static int nested_vmx_store_msr_check(struct kvm_vcpu *vcpu,
				      struct vmx_msr_entry *e)
{
	if (CC(e->index == MSR_IA32_SMBASE) || /* SMM is not supported */
	    nested_vmx_msr_check_common(vcpu, e))
		return -EINVAL;
	return 0;
}

static u32 nested_vmx_max_atomic_switch_msrs(struct kvm_vcpu *vcpu)
{
	struct vcpu_vmx *vmx = to_vmx(vcpu);
	u64 vmx_misc = vmx_control_msr(vmx->nested.msrs.misc_low,
				       vmx->nested.msrs.misc_high);

	return (vmx_misc_max_msr(vmx_misc) + 1) * VMX_MISC_MSR_LIST_MULTIPLIER;
}

/*
 * Load guest's/host's msr at nested entry/exit.
 * return 0 for success, entry index for failure.
 *
 * One of the failure modes for MSR load/store is when a list exceeds the
 * virtual hardware's capacity. To maintain compatibility with hardware inasmuch
 * as possible, process all valid entries before failing rather than precheck
 * for a capacity violation.
 */
static u32 nested_vmx_load_msr(struct kvm_vcpu *vcpu, u64 gpa, u32 count)
{
	u32 i;
	struct vmx_msr_entry e;
	u32 max_msr_list_size = nested_vmx_max_atomic_switch_msrs(vcpu);

	for (i = 0; i < count; i++) {
		if (unlikely(i >= max_msr_list_size))
			goto fail;

		if (kvm_vcpu_read_guest(vcpu, gpa + i * sizeof(e),
					&e, sizeof(e))) {
			pr_debug_ratelimited(
				"%s cannot read MSR entry (%u, 0x%08llx)\n",
				__func__, i, gpa + i * sizeof(e));
			goto fail;
		}
		if (nested_vmx_load_msr_check(vcpu, &e)) {
			pr_debug_ratelimited(
				"%s check failed (%u, 0x%x, 0x%x)\n",
				__func__, i, e.index, e.reserved);
			goto fail;
		}
		if (kvm_set_msr_with_filter(vcpu, e.index, e.value)) {
			pr_debug_ratelimited(
				"%s cannot write MSR (%u, 0x%x, 0x%llx)\n",
				__func__, i, e.index, e.value);
			goto fail;
		}
	}
	return 0;
fail:
	/* Note, max_msr_list_size is at most 4096, i.e. this can't wrap. */
	return i + 1;
}

static bool nested_vmx_get_vmexit_msr_value(struct kvm_vcpu *vcpu,
					    u32 msr_index,
					    u64 *data)
{
	struct vcpu_vmx *vmx = to_vmx(vcpu);

	/*
	 * If the L0 hypervisor stored a more accurate value for the TSC that
	 * does not include the time taken for emulation of the L2->L1
	 * VM-exit in L0, use the more accurate value.
	 */
	if (msr_index == MSR_IA32_TSC) {
		int i = vmx_find_loadstore_msr_slot(&vmx->msr_autostore.guest,
						    MSR_IA32_TSC);

		if (i >= 0) {
			u64 val = vmx->msr_autostore.guest.val[i].value;

			*data = kvm_read_l1_tsc(vcpu, val);
			return true;
		}
	}

	if (kvm_get_msr_with_filter(vcpu, msr_index, data)) {
		pr_debug_ratelimited("%s cannot read MSR (0x%x)\n", __func__,
			msr_index);
		return false;
	}
	return true;
}

static bool read_and_check_msr_entry(struct kvm_vcpu *vcpu, u64 gpa, int i,
				     struct vmx_msr_entry *e)
{
	if (kvm_vcpu_read_guest(vcpu,
				gpa + i * sizeof(*e),
				e, 2 * sizeof(u32))) {
		pr_debug_ratelimited(
			"%s cannot read MSR entry (%u, 0x%08llx)\n",
			__func__, i, gpa + i * sizeof(*e));
		return false;
	}
	if (nested_vmx_store_msr_check(vcpu, e)) {
		pr_debug_ratelimited(
			"%s check failed (%u, 0x%x, 0x%x)\n",
			__func__, i, e->index, e->reserved);
		return false;
	}
	return true;
}

static int nested_vmx_store_msr(struct kvm_vcpu *vcpu, u64 gpa, u32 count)
{
	u64 data;
	u32 i;
	struct vmx_msr_entry e;
	u32 max_msr_list_size = nested_vmx_max_atomic_switch_msrs(vcpu);

	for (i = 0; i < count; i++) {
		if (unlikely(i >= max_msr_list_size))
			return -EINVAL;

		if (!read_and_check_msr_entry(vcpu, gpa, i, &e))
			return -EINVAL;

		if (!nested_vmx_get_vmexit_msr_value(vcpu, e.index, &data))
			return -EINVAL;

		if (kvm_vcpu_write_guest(vcpu,
					 gpa + i * sizeof(e) +
					     offsetof(struct vmx_msr_entry, value),
					 &data, sizeof(data))) {
			pr_debug_ratelimited(
				"%s cannot write MSR (%u, 0x%x, 0x%llx)\n",
				__func__, i, e.index, data);
			return -EINVAL;
		}
	}
	return 0;
}

static bool nested_msr_store_list_has_msr(struct kvm_vcpu *vcpu, u32 msr_index)
{
	struct vmcs12 *vmcs12 = get_vmcs12(vcpu);
	u32 count = vmcs12->vm_exit_msr_store_count;
	u64 gpa = vmcs12->vm_exit_msr_store_addr;
	struct vmx_msr_entry e;
	u32 i;

	for (i = 0; i < count; i++) {
		if (!read_and_check_msr_entry(vcpu, gpa, i, &e))
			return false;

		if (e.index == msr_index)
			return true;
	}
	return false;
}

static void prepare_vmx_msr_autostore_list(struct kvm_vcpu *vcpu,
					   u32 msr_index)
{
	struct vcpu_vmx *vmx = to_vmx(vcpu);
	struct vmx_msrs *autostore = &vmx->msr_autostore.guest;
	bool in_vmcs12_store_list;
	int msr_autostore_slot;
	bool in_autostore_list;
	int last;

	msr_autostore_slot = vmx_find_loadstore_msr_slot(autostore, msr_index);
	in_autostore_list = msr_autostore_slot >= 0;
	in_vmcs12_store_list = nested_msr_store_list_has_msr(vcpu, msr_index);

	if (in_vmcs12_store_list && !in_autostore_list) {
		if (autostore->nr == MAX_NR_LOADSTORE_MSRS) {
			/*
			 * Emulated VMEntry does not fail here.  Instead a less
			 * accurate value will be returned by
			 * nested_vmx_get_vmexit_msr_value() by reading KVM's
			 * internal MSR state instead of reading the value from
			 * the vmcs02 VMExit MSR-store area.
			 */
			pr_warn_ratelimited(
				"Not enough msr entries in msr_autostore.  Can't add msr %x\n",
				msr_index);
			return;
		}
		last = autostore->nr++;
		autostore->val[last].index = msr_index;
	} else if (!in_vmcs12_store_list && in_autostore_list) {
		last = --autostore->nr;
		autostore->val[msr_autostore_slot] = autostore->val[last];
	}
}

/*
 * Load guest's/host's cr3 at nested entry/exit.  @nested_ept is true if we are
 * emulating VM-Entry into a guest with EPT enabled.  On failure, the expected
 * Exit Qualification (for a VM-Entry consistency check VM-Exit) is assigned to
 * @entry_failure_code.
 */
static int nested_vmx_load_cr3(struct kvm_vcpu *vcpu, unsigned long cr3,
			       bool nested_ept, bool reload_pdptrs,
			       enum vm_entry_failure_code *entry_failure_code)
{
	if (CC(!kvm_vcpu_is_legal_cr3(vcpu, cr3))) {
		*entry_failure_code = ENTRY_FAIL_DEFAULT;
		return -EINVAL;
	}

	/*
	 * If PAE paging and EPT are both on, CR3 is not used by the CPU and
	 * must not be dereferenced.
	 */
	if (reload_pdptrs && !nested_ept && is_pae_paging(vcpu) &&
	    CC(!load_pdptrs(vcpu, cr3))) {
		*entry_failure_code = ENTRY_FAIL_PDPTE;
		return -EINVAL;
	}

	vcpu->arch.cr3 = cr3;
	kvm_register_mark_dirty(vcpu, VCPU_EXREG_CR3);

	/* Re-initialize the MMU, e.g. to pick up CR4 MMU role changes. */
	kvm_init_mmu(vcpu);

	if (!nested_ept)
		kvm_mmu_new_pgd(vcpu, cr3);

	return 0;
}

/*
 * Returns if KVM is able to config CPU to tag TLB entries
 * populated by L2 differently than TLB entries populated
 * by L1.
 *
 * If L0 uses EPT, L1 and L2 run with different EPTP because
 * guest_mode is part of kvm_mmu_page_role. Thus, TLB entries
 * are tagged with different EPTP.
 *
 * If L1 uses VPID and we allocated a vpid02, TLB entries are tagged
 * with different VPID (L1 entries are tagged with vmx->vpid
 * while L2 entries are tagged with vmx->nested.vpid02).
 */
static bool nested_has_guest_tlb_tag(struct kvm_vcpu *vcpu)
{
	struct vmcs12 *vmcs12 = get_vmcs12(vcpu);

	return enable_ept ||
	       (nested_cpu_has_vpid(vmcs12) && to_vmx(vcpu)->nested.vpid02);
}

static void nested_vmx_transition_tlb_flush(struct kvm_vcpu *vcpu,
					    struct vmcs12 *vmcs12,
					    bool is_vmenter)
{
	struct vcpu_vmx *vmx = to_vmx(vcpu);

	/* Handle pending Hyper-V TLB flush requests */
	kvm_hv_nested_transtion_tlb_flush(vcpu, enable_ept);

	/*
	 * If vmcs12 doesn't use VPID, L1 expects linear and combined mappings
	 * for *all* contexts to be flushed on VM-Enter/VM-Exit, i.e. it's a
	 * full TLB flush from the guest's perspective.  This is required even
	 * if VPID is disabled in the host as KVM may need to synchronize the
	 * MMU in response to the guest TLB flush.
	 *
	 * Note, using TLB_FLUSH_GUEST is correct even if nested EPT is in use.
	 * EPT is a special snowflake, as guest-physical mappings aren't
	 * flushed on VPID invalidations, including VM-Enter or VM-Exit with
	 * VPID disabled.  As a result, KVM _never_ needs to sync nEPT
	 * entries on VM-Enter because L1 can't rely on VM-Enter to flush
	 * those mappings.
	 */
	if (!nested_cpu_has_vpid(vmcs12)) {
		kvm_make_request(KVM_REQ_TLB_FLUSH_GUEST, vcpu);
		return;
	}

	/* L2 should never have a VPID if VPID is disabled. */
	WARN_ON(!enable_vpid);

	/*
	 * VPID is enabled and in use by vmcs12.  If vpid12 is changing, then
	 * emulate a guest TLB flush as KVM does not track vpid12 history nor
	 * is the VPID incorporated into the MMU context.  I.e. KVM must assume
	 * that the new vpid12 has never been used and thus represents a new
	 * guest ASID that cannot have entries in the TLB.
	 */
	if (is_vmenter && vmcs12->virtual_processor_id != vmx->nested.last_vpid) {
		vmx->nested.last_vpid = vmcs12->virtual_processor_id;
		kvm_make_request(KVM_REQ_TLB_FLUSH_GUEST, vcpu);
		return;
	}

	/*
	 * If VPID is enabled, used by vmc12, and vpid12 is not changing but
	 * does not have a unique TLB tag (ASID), i.e. EPT is disabled and
	 * KVM was unable to allocate a VPID for L2, flush the current context
	 * as the effective ASID is common to both L1 and L2.
	 */
	if (!nested_has_guest_tlb_tag(vcpu))
		kvm_make_request(KVM_REQ_TLB_FLUSH_CURRENT, vcpu);
}

static bool is_bitwise_subset(u64 superset, u64 subset, u64 mask)
{
	superset &= mask;
	subset &= mask;

	return (superset | subset) == superset;
}

static int vmx_restore_vmx_basic(struct vcpu_vmx *vmx, u64 data)
{
	const u64 feature_bits = VMX_BASIC_DUAL_MONITOR_TREATMENT |
				 VMX_BASIC_INOUT |
				 VMX_BASIC_TRUE_CTLS;

	const u64 reserved_bits = GENMASK_ULL(63, 56) |
				  GENMASK_ULL(47, 45) |
				  BIT_ULL(31);

	u64 vmx_basic = vmcs_config.nested.basic;

	BUILD_BUG_ON(feature_bits & reserved_bits);

	/*
	 * Except for 32BIT_PHYS_ADDR_ONLY, which is an anti-feature bit (has
	 * inverted polarity), the incoming value must not set feature bits or
	 * reserved bits that aren't allowed/supported by KVM.  Fields, i.e.
	 * multi-bit values, are explicitly checked below.
	 */
	if (!is_bitwise_subset(vmx_basic, data, feature_bits | reserved_bits))
		return -EINVAL;

	/*
	 * KVM does not emulate a version of VMX that constrains physical
	 * addresses of VMX structures (e.g. VMCS) to 32-bits.
	 */
	if (data & VMX_BASIC_32BIT_PHYS_ADDR_ONLY)
		return -EINVAL;

	if (vmx_basic_vmcs_revision_id(vmx_basic) !=
	    vmx_basic_vmcs_revision_id(data))
		return -EINVAL;

	if (vmx_basic_vmcs_size(vmx_basic) > vmx_basic_vmcs_size(data))
		return -EINVAL;

	vmx->nested.msrs.basic = data;
	return 0;
}

static void vmx_get_control_msr(struct nested_vmx_msrs *msrs, u32 msr_index,
				u32 **low, u32 **high)
{
	switch (msr_index) {
	case MSR_IA32_VMX_TRUE_PINBASED_CTLS:
		*low = &msrs->pinbased_ctls_low;
		*high = &msrs->pinbased_ctls_high;
		break;
	case MSR_IA32_VMX_TRUE_PROCBASED_CTLS:
		*low = &msrs->procbased_ctls_low;
		*high = &msrs->procbased_ctls_high;
		break;
	case MSR_IA32_VMX_TRUE_EXIT_CTLS:
		*low = &msrs->exit_ctls_low;
		*high = &msrs->exit_ctls_high;
		break;
	case MSR_IA32_VMX_TRUE_ENTRY_CTLS:
		*low = &msrs->entry_ctls_low;
		*high = &msrs->entry_ctls_high;
		break;
	case MSR_IA32_VMX_PROCBASED_CTLS2:
		*low = &msrs->secondary_ctls_low;
		*high = &msrs->secondary_ctls_high;
		break;
	default:
		BUG();
	}
}

static int
vmx_restore_control_msr(struct vcpu_vmx *vmx, u32 msr_index, u64 data)
{
	u32 *lowp, *highp;
	u64 supported;

	vmx_get_control_msr(&vmcs_config.nested, msr_index, &lowp, &highp);

	supported = vmx_control_msr(*lowp, *highp);

	/* Check must-be-1 bits are still 1. */
	if (!is_bitwise_subset(data, supported, GENMASK_ULL(31, 0)))
		return -EINVAL;

	/* Check must-be-0 bits are still 0. */
	if (!is_bitwise_subset(supported, data, GENMASK_ULL(63, 32)))
		return -EINVAL;

	vmx_get_control_msr(&vmx->nested.msrs, msr_index, &lowp, &highp);
	*lowp = data;
	*highp = data >> 32;
	return 0;
}

static int vmx_restore_vmx_misc(struct vcpu_vmx *vmx, u64 data)
{
	const u64 feature_bits = VMX_MISC_SAVE_EFER_LMA |
				 VMX_MISC_ACTIVITY_HLT |
				 VMX_MISC_ACTIVITY_SHUTDOWN |
				 VMX_MISC_ACTIVITY_WAIT_SIPI |
				 VMX_MISC_INTEL_PT |
				 VMX_MISC_RDMSR_IN_SMM |
				 VMX_MISC_VMWRITE_SHADOW_RO_FIELDS |
				 VMX_MISC_VMXOFF_BLOCK_SMI |
				 VMX_MISC_ZERO_LEN_INS;

	const u64 reserved_bits = BIT_ULL(31) | GENMASK_ULL(13, 9);

	u64 vmx_misc = vmx_control_msr(vmcs_config.nested.misc_low,
				       vmcs_config.nested.misc_high);

	BUILD_BUG_ON(feature_bits & reserved_bits);

	/*
	 * The incoming value must not set feature bits or reserved bits that
	 * aren't allowed/supported by KVM.  Fields, i.e. multi-bit values, are
	 * explicitly checked below.
	 */
	if (!is_bitwise_subset(vmx_misc, data, feature_bits | reserved_bits))
		return -EINVAL;

	if ((vmx->nested.msrs.pinbased_ctls_high &
	     PIN_BASED_VMX_PREEMPTION_TIMER) &&
	    vmx_misc_preemption_timer_rate(data) !=
	    vmx_misc_preemption_timer_rate(vmx_misc))
		return -EINVAL;

	if (vmx_misc_cr3_count(data) > vmx_misc_cr3_count(vmx_misc))
		return -EINVAL;

	if (vmx_misc_max_msr(data) > vmx_misc_max_msr(vmx_misc))
		return -EINVAL;

	if (vmx_misc_mseg_revid(data) != vmx_misc_mseg_revid(vmx_misc))
		return -EINVAL;

	vmx->nested.msrs.misc_low = data;
	vmx->nested.msrs.misc_high = data >> 32;

	return 0;
}

static int vmx_restore_vmx_ept_vpid_cap(struct vcpu_vmx *vmx, u64 data)
{
	u64 vmx_ept_vpid_cap = vmx_control_msr(vmcs_config.nested.ept_caps,
					       vmcs_config.nested.vpid_caps);

	/* Every bit is either reserved or a feature bit. */
	if (!is_bitwise_subset(vmx_ept_vpid_cap, data, -1ULL))
		return -EINVAL;

	vmx->nested.msrs.ept_caps = data;
	vmx->nested.msrs.vpid_caps = data >> 32;
	return 0;
}

static u64 *vmx_get_fixed0_msr(struct nested_vmx_msrs *msrs, u32 msr_index)
{
	switch (msr_index) {
	case MSR_IA32_VMX_CR0_FIXED0:
		return &msrs->cr0_fixed0;
	case MSR_IA32_VMX_CR4_FIXED0:
		return &msrs->cr4_fixed0;
	default:
		BUG();
	}
}

static int vmx_restore_fixed0_msr(struct vcpu_vmx *vmx, u32 msr_index, u64 data)
{
	const u64 *msr = vmx_get_fixed0_msr(&vmcs_config.nested, msr_index);

	/*
	 * 1 bits (which indicates bits which "must-be-1" during VMX operation)
	 * must be 1 in the restored value.
	 */
	if (!is_bitwise_subset(data, *msr, -1ULL))
		return -EINVAL;

	*vmx_get_fixed0_msr(&vmx->nested.msrs, msr_index) = data;
	return 0;
}

/*
 * Called when userspace is restoring VMX MSRs.
 *
 * Returns 0 on success, non-0 otherwise.
 */
int vmx_set_vmx_msr(struct kvm_vcpu *vcpu, u32 msr_index, u64 data)
{
	struct vcpu_vmx *vmx = to_vmx(vcpu);

	/*
	 * Don't allow changes to the VMX capability MSRs while the vCPU
	 * is in VMX operation.
	 */
	if (vmx->nested.vmxon)
		return -EBUSY;

	switch (msr_index) {
	case MSR_IA32_VMX_BASIC:
		return vmx_restore_vmx_basic(vmx, data);
	case MSR_IA32_VMX_PINBASED_CTLS:
	case MSR_IA32_VMX_PROCBASED_CTLS:
	case MSR_IA32_VMX_EXIT_CTLS:
	case MSR_IA32_VMX_ENTRY_CTLS:
		/*
		 * The "non-true" VMX capability MSRs are generated from the
		 * "true" MSRs, so we do not support restoring them directly.
		 *
		 * If userspace wants to emulate VMX_BASIC[55]=0, userspace
		 * should restore the "true" MSRs with the must-be-1 bits
		 * set according to the SDM Vol 3. A.2 "RESERVED CONTROLS AND
		 * DEFAULT SETTINGS".
		 */
		return -EINVAL;
	case MSR_IA32_VMX_TRUE_PINBASED_CTLS:
	case MSR_IA32_VMX_TRUE_PROCBASED_CTLS:
	case MSR_IA32_VMX_TRUE_EXIT_CTLS:
	case MSR_IA32_VMX_TRUE_ENTRY_CTLS:
	case MSR_IA32_VMX_PROCBASED_CTLS2:
		return vmx_restore_control_msr(vmx, msr_index, data);
	case MSR_IA32_VMX_MISC:
		return vmx_restore_vmx_misc(vmx, data);
	case MSR_IA32_VMX_CR0_FIXED0:
	case MSR_IA32_VMX_CR4_FIXED0:
		return vmx_restore_fixed0_msr(vmx, msr_index, data);
	case MSR_IA32_VMX_CR0_FIXED1:
	case MSR_IA32_VMX_CR4_FIXED1:
		/*
		 * These MSRs are generated based on the vCPU's CPUID, so we
		 * do not support restoring them directly.
		 */
		return -EINVAL;
	case MSR_IA32_VMX_EPT_VPID_CAP:
		return vmx_restore_vmx_ept_vpid_cap(vmx, data);
	case MSR_IA32_VMX_VMCS_ENUM:
		vmx->nested.msrs.vmcs_enum = data;
		return 0;
	case MSR_IA32_VMX_VMFUNC:
		if (data & ~vmcs_config.nested.vmfunc_controls)
			return -EINVAL;
		vmx->nested.msrs.vmfunc_controls = data;
		return 0;
	default:
		/*
		 * The rest of the VMX capability MSRs do not support restore.
		 */
		return -EINVAL;
	}
}

/* Returns 0 on success, non-0 otherwise. */
int vmx_get_vmx_msr(struct nested_vmx_msrs *msrs, u32 msr_index, u64 *pdata)
{
	switch (msr_index) {
	case MSR_IA32_VMX_BASIC:
		*pdata = msrs->basic;
		break;
	case MSR_IA32_VMX_TRUE_PINBASED_CTLS:
	case MSR_IA32_VMX_PINBASED_CTLS:
		*pdata = vmx_control_msr(
			msrs->pinbased_ctls_low,
			msrs->pinbased_ctls_high);
		if (msr_index == MSR_IA32_VMX_PINBASED_CTLS)
			*pdata |= PIN_BASED_ALWAYSON_WITHOUT_TRUE_MSR;
		break;
	case MSR_IA32_VMX_TRUE_PROCBASED_CTLS:
	case MSR_IA32_VMX_PROCBASED_CTLS:
		*pdata = vmx_control_msr(
			msrs->procbased_ctls_low,
			msrs->procbased_ctls_high);
		if (msr_index == MSR_IA32_VMX_PROCBASED_CTLS)
			*pdata |= CPU_BASED_ALWAYSON_WITHOUT_TRUE_MSR;
		break;
	case MSR_IA32_VMX_TRUE_EXIT_CTLS:
	case MSR_IA32_VMX_EXIT_CTLS:
		*pdata = vmx_control_msr(
			msrs->exit_ctls_low,
			msrs->exit_ctls_high);
		if (msr_index == MSR_IA32_VMX_EXIT_CTLS)
			*pdata |= VM_EXIT_ALWAYSON_WITHOUT_TRUE_MSR;
		break;
	case MSR_IA32_VMX_TRUE_ENTRY_CTLS:
	case MSR_IA32_VMX_ENTRY_CTLS:
		*pdata = vmx_control_msr(
			msrs->entry_ctls_low,
			msrs->entry_ctls_high);
		if (msr_index == MSR_IA32_VMX_ENTRY_CTLS)
			*pdata |= VM_ENTRY_ALWAYSON_WITHOUT_TRUE_MSR;
		break;
	case MSR_IA32_VMX_MISC:
		*pdata = vmx_control_msr(
			msrs->misc_low,
			msrs->misc_high);
		break;
	case MSR_IA32_VMX_CR0_FIXED0:
		*pdata = msrs->cr0_fixed0;
		break;
	case MSR_IA32_VMX_CR0_FIXED1:
		*pdata = msrs->cr0_fixed1;
		break;
	case MSR_IA32_VMX_CR4_FIXED0:
		*pdata = msrs->cr4_fixed0;
		break;
	case MSR_IA32_VMX_CR4_FIXED1:
		*pdata = msrs->cr4_fixed1;
		break;
	case MSR_IA32_VMX_VMCS_ENUM:
		*pdata = msrs->vmcs_enum;
		break;
	case MSR_IA32_VMX_PROCBASED_CTLS2:
		*pdata = vmx_control_msr(
			msrs->secondary_ctls_low,
			msrs->secondary_ctls_high);
		break;
	case MSR_IA32_VMX_EPT_VPID_CAP:
		*pdata = msrs->ept_caps |
			((u64)msrs->vpid_caps << 32);
		break;
	case MSR_IA32_VMX_VMFUNC:
		*pdata = msrs->vmfunc_controls;
		break;
	default:
		return 1;
	}

	return 0;
}

/*
 * Copy the writable VMCS shadow fields back to the VMCS12, in case they have
 * been modified by the L1 guest.  Note, "writable" in this context means
 * "writable by the guest", i.e. tagged SHADOW_FIELD_RW; the set of
 * fields tagged SHADOW_FIELD_RO may or may not align with the "read-only"
 * VM-exit information fields (which are actually writable if the vCPU is
 * configured to support "VMWRITE to any supported field in the VMCS").
 */
static void copy_shadow_to_vmcs12(struct vcpu_vmx *vmx)
{
	struct vmcs *shadow_vmcs = vmx->vmcs01.shadow_vmcs;
	struct vmcs12 *vmcs12 = get_vmcs12(&vmx->vcpu);
	struct shadow_vmcs_field field;
	unsigned long val;
	int i;

	if (WARN_ON(!shadow_vmcs))
		return;

	preempt_disable();

	vmcs_load(shadow_vmcs);

	for (i = 0; i < max_shadow_read_write_fields; i++) {
		field = shadow_read_write_fields[i];
		val = __vmcs_readl(field.encoding);
		vmcs12_write_any(vmcs12, field.encoding, field.offset, val);
	}

	vmcs_clear(shadow_vmcs);
	vmcs_load(vmx->loaded_vmcs->vmcs);

	preempt_enable();
}

static void copy_vmcs12_to_shadow(struct vcpu_vmx *vmx)
{
	const struct shadow_vmcs_field *fields[] = {
		shadow_read_write_fields,
		shadow_read_only_fields
	};
	const int max_fields[] = {
		max_shadow_read_write_fields,
		max_shadow_read_only_fields
	};
	struct vmcs *shadow_vmcs = vmx->vmcs01.shadow_vmcs;
	struct vmcs12 *vmcs12 = get_vmcs12(&vmx->vcpu);
	struct shadow_vmcs_field field;
	unsigned long val;
	int i, q;

	if (WARN_ON(!shadow_vmcs))
		return;

	vmcs_load(shadow_vmcs);

	for (q = 0; q < ARRAY_SIZE(fields); q++) {
		for (i = 0; i < max_fields[q]; i++) {
			field = fields[q][i];
			val = vmcs12_read_any(vmcs12, field.encoding,
					      field.offset);
			__vmcs_writel(field.encoding, val);
		}
	}

	vmcs_clear(shadow_vmcs);
	vmcs_load(vmx->loaded_vmcs->vmcs);
}

static void copy_enlightened_to_vmcs12(struct vcpu_vmx *vmx, u32 hv_clean_fields)
{
#ifdef CONFIG_KVM_HYPERV
	struct vmcs12 *vmcs12 = vmx->nested.cached_vmcs12;
	struct hv_enlightened_vmcs *evmcs = nested_vmx_evmcs(vmx);
	struct kvm_vcpu_hv *hv_vcpu = to_hv_vcpu(&vmx->vcpu);

	/* HV_VMX_ENLIGHTENED_CLEAN_FIELD_NONE */
	vmcs12->tpr_threshold = evmcs->tpr_threshold;
	vmcs12->guest_rip = evmcs->guest_rip;

	if (unlikely(!(hv_clean_fields &
		       HV_VMX_ENLIGHTENED_CLEAN_FIELD_ENLIGHTENMENTSCONTROL))) {
		hv_vcpu->nested.pa_page_gpa = evmcs->partition_assist_page;
		hv_vcpu->nested.vm_id = evmcs->hv_vm_id;
		hv_vcpu->nested.vp_id = evmcs->hv_vp_id;
	}

	if (unlikely(!(hv_clean_fields &
		       HV_VMX_ENLIGHTENED_CLEAN_FIELD_GUEST_BASIC))) {
		vmcs12->guest_rsp = evmcs->guest_rsp;
		vmcs12->guest_rflags = evmcs->guest_rflags;
		vmcs12->guest_interruptibility_info =
			evmcs->guest_interruptibility_info;
		/*
		 * Not present in struct vmcs12:
		 * vmcs12->guest_ssp = evmcs->guest_ssp;
		 */
	}

	if (unlikely(!(hv_clean_fields &
		       HV_VMX_ENLIGHTENED_CLEAN_FIELD_CONTROL_PROC))) {
		vmcs12->cpu_based_vm_exec_control =
			evmcs->cpu_based_vm_exec_control;
	}

	if (unlikely(!(hv_clean_fields &
		       HV_VMX_ENLIGHTENED_CLEAN_FIELD_CONTROL_EXCPN))) {
		vmcs12->exception_bitmap = evmcs->exception_bitmap;
	}

	if (unlikely(!(hv_clean_fields &
		       HV_VMX_ENLIGHTENED_CLEAN_FIELD_CONTROL_ENTRY))) {
		vmcs12->vm_entry_controls = evmcs->vm_entry_controls;
	}

	if (unlikely(!(hv_clean_fields &
		       HV_VMX_ENLIGHTENED_CLEAN_FIELD_CONTROL_EVENT))) {
		vmcs12->vm_entry_intr_info_field =
			evmcs->vm_entry_intr_info_field;
		vmcs12->vm_entry_exception_error_code =
			evmcs->vm_entry_exception_error_code;
		vmcs12->vm_entry_instruction_len =
			evmcs->vm_entry_instruction_len;
	}

	if (unlikely(!(hv_clean_fields &
		       HV_VMX_ENLIGHTENED_CLEAN_FIELD_HOST_GRP1))) {
		vmcs12->host_ia32_pat = evmcs->host_ia32_pat;
		vmcs12->host_ia32_efer = evmcs->host_ia32_efer;
		vmcs12->host_cr0 = evmcs->host_cr0;
		vmcs12->host_cr3 = evmcs->host_cr3;
		vmcs12->host_cr4 = evmcs->host_cr4;
		vmcs12->host_ia32_sysenter_esp = evmcs->host_ia32_sysenter_esp;
		vmcs12->host_ia32_sysenter_eip = evmcs->host_ia32_sysenter_eip;
		vmcs12->host_rip = evmcs->host_rip;
		vmcs12->host_ia32_sysenter_cs = evmcs->host_ia32_sysenter_cs;
		vmcs12->host_es_selector = evmcs->host_es_selector;
		vmcs12->host_cs_selector = evmcs->host_cs_selector;
		vmcs12->host_ss_selector = evmcs->host_ss_selector;
		vmcs12->host_ds_selector = evmcs->host_ds_selector;
		vmcs12->host_fs_selector = evmcs->host_fs_selector;
		vmcs12->host_gs_selector = evmcs->host_gs_selector;
		vmcs12->host_tr_selector = evmcs->host_tr_selector;
		vmcs12->host_ia32_perf_global_ctrl = evmcs->host_ia32_perf_global_ctrl;
		/*
		 * Not present in struct vmcs12:
		 * vmcs12->host_ia32_s_cet = evmcs->host_ia32_s_cet;
		 * vmcs12->host_ssp = evmcs->host_ssp;
		 * vmcs12->host_ia32_int_ssp_table_addr = evmcs->host_ia32_int_ssp_table_addr;
		 */
	}

	if (unlikely(!(hv_clean_fields &
		       HV_VMX_ENLIGHTENED_CLEAN_FIELD_CONTROL_GRP1))) {
		vmcs12->pin_based_vm_exec_control =
			evmcs->pin_based_vm_exec_control;
		vmcs12->vm_exit_controls = evmcs->vm_exit_controls;
		vmcs12->secondary_vm_exec_control =
			evmcs->secondary_vm_exec_control;
	}

	if (unlikely(!(hv_clean_fields &
		       HV_VMX_ENLIGHTENED_CLEAN_FIELD_IO_BITMAP))) {
		vmcs12->io_bitmap_a = evmcs->io_bitmap_a;
		vmcs12->io_bitmap_b = evmcs->io_bitmap_b;
	}

	if (unlikely(!(hv_clean_fields &
		       HV_VMX_ENLIGHTENED_CLEAN_FIELD_MSR_BITMAP))) {
		vmcs12->msr_bitmap = evmcs->msr_bitmap;
	}

	if (unlikely(!(hv_clean_fields &
		       HV_VMX_ENLIGHTENED_CLEAN_FIELD_GUEST_GRP2))) {
		vmcs12->guest_es_base = evmcs->guest_es_base;
		vmcs12->guest_cs_base = evmcs->guest_cs_base;
		vmcs12->guest_ss_base = evmcs->guest_ss_base;
		vmcs12->guest_ds_base = evmcs->guest_ds_base;
		vmcs12->guest_fs_base = evmcs->guest_fs_base;
		vmcs12->guest_gs_base = evmcs->guest_gs_base;
		vmcs12->guest_ldtr_base = evmcs->guest_ldtr_base;
		vmcs12->guest_tr_base = evmcs->guest_tr_base;
		vmcs12->guest_gdtr_base = evmcs->guest_gdtr_base;
		vmcs12->guest_idtr_base = evmcs->guest_idtr_base;
		vmcs12->guest_es_limit = evmcs->guest_es_limit;
		vmcs12->guest_cs_limit = evmcs->guest_cs_limit;
		vmcs12->guest_ss_limit = evmcs->guest_ss_limit;
		vmcs12->guest_ds_limit = evmcs->guest_ds_limit;
		vmcs12->guest_fs_limit = evmcs->guest_fs_limit;
		vmcs12->guest_gs_limit = evmcs->guest_gs_limit;
		vmcs12->guest_ldtr_limit = evmcs->guest_ldtr_limit;
		vmcs12->guest_tr_limit = evmcs->guest_tr_limit;
		vmcs12->guest_gdtr_limit = evmcs->guest_gdtr_limit;
		vmcs12->guest_idtr_limit = evmcs->guest_idtr_limit;
		vmcs12->guest_es_ar_bytes = evmcs->guest_es_ar_bytes;
		vmcs12->guest_cs_ar_bytes = evmcs->guest_cs_ar_bytes;
		vmcs12->guest_ss_ar_bytes = evmcs->guest_ss_ar_bytes;
		vmcs12->guest_ds_ar_bytes = evmcs->guest_ds_ar_bytes;
		vmcs12->guest_fs_ar_bytes = evmcs->guest_fs_ar_bytes;
		vmcs12->guest_gs_ar_bytes = evmcs->guest_gs_ar_bytes;
		vmcs12->guest_ldtr_ar_bytes = evmcs->guest_ldtr_ar_bytes;
		vmcs12->guest_tr_ar_bytes = evmcs->guest_tr_ar_bytes;
		vmcs12->guest_es_selector = evmcs->guest_es_selector;
		vmcs12->guest_cs_selector = evmcs->guest_cs_selector;
		vmcs12->guest_ss_selector = evmcs->guest_ss_selector;
		vmcs12->guest_ds_selector = evmcs->guest_ds_selector;
		vmcs12->guest_fs_selector = evmcs->guest_fs_selector;
		vmcs12->guest_gs_selector = evmcs->guest_gs_selector;
		vmcs12->guest_ldtr_selector = evmcs->guest_ldtr_selector;
		vmcs12->guest_tr_selector = evmcs->guest_tr_selector;
	}

	if (unlikely(!(hv_clean_fields &
		       HV_VMX_ENLIGHTENED_CLEAN_FIELD_CONTROL_GRP2))) {
		vmcs12->tsc_offset = evmcs->tsc_offset;
		vmcs12->virtual_apic_page_addr = evmcs->virtual_apic_page_addr;
		vmcs12->xss_exit_bitmap = evmcs->xss_exit_bitmap;
		vmcs12->encls_exiting_bitmap = evmcs->encls_exiting_bitmap;
		vmcs12->tsc_multiplier = evmcs->tsc_multiplier;
	}

	if (unlikely(!(hv_clean_fields &
		       HV_VMX_ENLIGHTENED_CLEAN_FIELD_CRDR))) {
		vmcs12->cr0_guest_host_mask = evmcs->cr0_guest_host_mask;
		vmcs12->cr4_guest_host_mask = evmcs->cr4_guest_host_mask;
		vmcs12->cr0_read_shadow = evmcs->cr0_read_shadow;
		vmcs12->cr4_read_shadow = evmcs->cr4_read_shadow;
		vmcs12->guest_cr0 = evmcs->guest_cr0;
		vmcs12->guest_cr3 = evmcs->guest_cr3;
		vmcs12->guest_cr4 = evmcs->guest_cr4;
		vmcs12->guest_dr7 = evmcs->guest_dr7;
	}

	if (unlikely(!(hv_clean_fields &
		       HV_VMX_ENLIGHTENED_CLEAN_FIELD_HOST_POINTER))) {
		vmcs12->host_fs_base = evmcs->host_fs_base;
		vmcs12->host_gs_base = evmcs->host_gs_base;
		vmcs12->host_tr_base = evmcs->host_tr_base;
		vmcs12->host_gdtr_base = evmcs->host_gdtr_base;
		vmcs12->host_idtr_base = evmcs->host_idtr_base;
		vmcs12->host_rsp = evmcs->host_rsp;
	}

	if (unlikely(!(hv_clean_fields &
		       HV_VMX_ENLIGHTENED_CLEAN_FIELD_CONTROL_XLAT))) {
		vmcs12->ept_pointer = evmcs->ept_pointer;
		vmcs12->virtual_processor_id = evmcs->virtual_processor_id;
	}

	if (unlikely(!(hv_clean_fields &
		       HV_VMX_ENLIGHTENED_CLEAN_FIELD_GUEST_GRP1))) {
		vmcs12->vmcs_link_pointer = evmcs->vmcs_link_pointer;
		vmcs12->guest_ia32_debugctl = evmcs->guest_ia32_debugctl;
		vmcs12->guest_ia32_pat = evmcs->guest_ia32_pat;
		vmcs12->guest_ia32_efer = evmcs->guest_ia32_efer;
		vmcs12->guest_pdptr0 = evmcs->guest_pdptr0;
		vmcs12->guest_pdptr1 = evmcs->guest_pdptr1;
		vmcs12->guest_pdptr2 = evmcs->guest_pdptr2;
		vmcs12->guest_pdptr3 = evmcs->guest_pdptr3;
		vmcs12->guest_pending_dbg_exceptions =
			evmcs->guest_pending_dbg_exceptions;
		vmcs12->guest_sysenter_esp = evmcs->guest_sysenter_esp;
		vmcs12->guest_sysenter_eip = evmcs->guest_sysenter_eip;
		vmcs12->guest_bndcfgs = evmcs->guest_bndcfgs;
		vmcs12->guest_activity_state = evmcs->guest_activity_state;
		vmcs12->guest_sysenter_cs = evmcs->guest_sysenter_cs;
		vmcs12->guest_ia32_perf_global_ctrl = evmcs->guest_ia32_perf_global_ctrl;
		/*
		 * Not present in struct vmcs12:
		 * vmcs12->guest_ia32_s_cet = evmcs->guest_ia32_s_cet;
		 * vmcs12->guest_ia32_lbr_ctl = evmcs->guest_ia32_lbr_ctl;
		 * vmcs12->guest_ia32_int_ssp_table_addr = evmcs->guest_ia32_int_ssp_table_addr;
		 */
	}

	/*
	 * Not used?
	 * vmcs12->vm_exit_msr_store_addr = evmcs->vm_exit_msr_store_addr;
	 * vmcs12->vm_exit_msr_load_addr = evmcs->vm_exit_msr_load_addr;
	 * vmcs12->vm_entry_msr_load_addr = evmcs->vm_entry_msr_load_addr;
	 * vmcs12->page_fault_error_code_mask =
	 *		evmcs->page_fault_error_code_mask;
	 * vmcs12->page_fault_error_code_match =
	 *		evmcs->page_fault_error_code_match;
	 * vmcs12->cr3_target_count = evmcs->cr3_target_count;
	 * vmcs12->vm_exit_msr_store_count = evmcs->vm_exit_msr_store_count;
	 * vmcs12->vm_exit_msr_load_count = evmcs->vm_exit_msr_load_count;
	 * vmcs12->vm_entry_msr_load_count = evmcs->vm_entry_msr_load_count;
	 */

	/*
	 * Read only fields:
	 * vmcs12->guest_physical_address = evmcs->guest_physical_address;
	 * vmcs12->vm_instruction_error = evmcs->vm_instruction_error;
	 * vmcs12->vm_exit_reason = evmcs->vm_exit_reason;
	 * vmcs12->vm_exit_intr_info = evmcs->vm_exit_intr_info;
	 * vmcs12->vm_exit_intr_error_code = evmcs->vm_exit_intr_error_code;
	 * vmcs12->idt_vectoring_info_field = evmcs->idt_vectoring_info_field;
	 * vmcs12->idt_vectoring_error_code = evmcs->idt_vectoring_error_code;
	 * vmcs12->vm_exit_instruction_len = evmcs->vm_exit_instruction_len;
	 * vmcs12->vmx_instruction_info = evmcs->vmx_instruction_info;
	 * vmcs12->exit_qualification = evmcs->exit_qualification;
	 * vmcs12->guest_linear_address = evmcs->guest_linear_address;
	 *
	 * Not present in struct vmcs12:
	 * vmcs12->exit_io_instruction_ecx = evmcs->exit_io_instruction_ecx;
	 * vmcs12->exit_io_instruction_esi = evmcs->exit_io_instruction_esi;
	 * vmcs12->exit_io_instruction_edi = evmcs->exit_io_instruction_edi;
	 * vmcs12->exit_io_instruction_eip = evmcs->exit_io_instruction_eip;
	 */

	return;
#else /* CONFIG_KVM_HYPERV */
	KVM_BUG_ON(1, vmx->vcpu.kvm);
#endif /* CONFIG_KVM_HYPERV */
}

static void copy_vmcs12_to_enlightened(struct vcpu_vmx *vmx)
{
#ifdef CONFIG_KVM_HYPERV
	struct vmcs12 *vmcs12 = vmx->nested.cached_vmcs12;
	struct hv_enlightened_vmcs *evmcs = nested_vmx_evmcs(vmx);

	/*
	 * Should not be changed by KVM:
	 *
	 * evmcs->host_es_selector = vmcs12->host_es_selector;
	 * evmcs->host_cs_selector = vmcs12->host_cs_selector;
	 * evmcs->host_ss_selector = vmcs12->host_ss_selector;
	 * evmcs->host_ds_selector = vmcs12->host_ds_selector;
	 * evmcs->host_fs_selector = vmcs12->host_fs_selector;
	 * evmcs->host_gs_selector = vmcs12->host_gs_selector;
	 * evmcs->host_tr_selector = vmcs12->host_tr_selector;
	 * evmcs->host_ia32_pat = vmcs12->host_ia32_pat;
	 * evmcs->host_ia32_efer = vmcs12->host_ia32_efer;
	 * evmcs->host_cr0 = vmcs12->host_cr0;
	 * evmcs->host_cr3 = vmcs12->host_cr3;
	 * evmcs->host_cr4 = vmcs12->host_cr4;
	 * evmcs->host_ia32_sysenter_esp = vmcs12->host_ia32_sysenter_esp;
	 * evmcs->host_ia32_sysenter_eip = vmcs12->host_ia32_sysenter_eip;
	 * evmcs->host_rip = vmcs12->host_rip;
	 * evmcs->host_ia32_sysenter_cs = vmcs12->host_ia32_sysenter_cs;
	 * evmcs->host_fs_base = vmcs12->host_fs_base;
	 * evmcs->host_gs_base = vmcs12->host_gs_base;
	 * evmcs->host_tr_base = vmcs12->host_tr_base;
	 * evmcs->host_gdtr_base = vmcs12->host_gdtr_base;
	 * evmcs->host_idtr_base = vmcs12->host_idtr_base;
	 * evmcs->host_rsp = vmcs12->host_rsp;
	 * sync_vmcs02_to_vmcs12() doesn't read these:
	 * evmcs->io_bitmap_a = vmcs12->io_bitmap_a;
	 * evmcs->io_bitmap_b = vmcs12->io_bitmap_b;
	 * evmcs->msr_bitmap = vmcs12->msr_bitmap;
	 * evmcs->ept_pointer = vmcs12->ept_pointer;
	 * evmcs->xss_exit_bitmap = vmcs12->xss_exit_bitmap;
	 * evmcs->vm_exit_msr_store_addr = vmcs12->vm_exit_msr_store_addr;
	 * evmcs->vm_exit_msr_load_addr = vmcs12->vm_exit_msr_load_addr;
	 * evmcs->vm_entry_msr_load_addr = vmcs12->vm_entry_msr_load_addr;
	 * evmcs->tpr_threshold = vmcs12->tpr_threshold;
	 * evmcs->virtual_processor_id = vmcs12->virtual_processor_id;
	 * evmcs->exception_bitmap = vmcs12->exception_bitmap;
	 * evmcs->vmcs_link_pointer = vmcs12->vmcs_link_pointer;
	 * evmcs->pin_based_vm_exec_control = vmcs12->pin_based_vm_exec_control;
	 * evmcs->vm_exit_controls = vmcs12->vm_exit_controls;
	 * evmcs->secondary_vm_exec_control = vmcs12->secondary_vm_exec_control;
	 * evmcs->page_fault_error_code_mask =
	 *		vmcs12->page_fault_error_code_mask;
	 * evmcs->page_fault_error_code_match =
	 *		vmcs12->page_fault_error_code_match;
	 * evmcs->cr3_target_count = vmcs12->cr3_target_count;
	 * evmcs->virtual_apic_page_addr = vmcs12->virtual_apic_page_addr;
	 * evmcs->tsc_offset = vmcs12->tsc_offset;
	 * evmcs->guest_ia32_debugctl = vmcs12->guest_ia32_debugctl;
	 * evmcs->cr0_guest_host_mask = vmcs12->cr0_guest_host_mask;
	 * evmcs->cr4_guest_host_mask = vmcs12->cr4_guest_host_mask;
	 * evmcs->cr0_read_shadow = vmcs12->cr0_read_shadow;
	 * evmcs->cr4_read_shadow = vmcs12->cr4_read_shadow;
	 * evmcs->vm_exit_msr_store_count = vmcs12->vm_exit_msr_store_count;
	 * evmcs->vm_exit_msr_load_count = vmcs12->vm_exit_msr_load_count;
	 * evmcs->vm_entry_msr_load_count = vmcs12->vm_entry_msr_load_count;
	 * evmcs->guest_ia32_perf_global_ctrl = vmcs12->guest_ia32_perf_global_ctrl;
	 * evmcs->host_ia32_perf_global_ctrl = vmcs12->host_ia32_perf_global_ctrl;
	 * evmcs->encls_exiting_bitmap = vmcs12->encls_exiting_bitmap;
	 * evmcs->tsc_multiplier = vmcs12->tsc_multiplier;
	 *
	 * Not present in struct vmcs12:
	 * evmcs->exit_io_instruction_ecx = vmcs12->exit_io_instruction_ecx;
	 * evmcs->exit_io_instruction_esi = vmcs12->exit_io_instruction_esi;
	 * evmcs->exit_io_instruction_edi = vmcs12->exit_io_instruction_edi;
	 * evmcs->exit_io_instruction_eip = vmcs12->exit_io_instruction_eip;
	 * evmcs->host_ia32_s_cet = vmcs12->host_ia32_s_cet;
	 * evmcs->host_ssp = vmcs12->host_ssp;
	 * evmcs->host_ia32_int_ssp_table_addr = vmcs12->host_ia32_int_ssp_table_addr;
	 * evmcs->guest_ia32_s_cet = vmcs12->guest_ia32_s_cet;
	 * evmcs->guest_ia32_lbr_ctl = vmcs12->guest_ia32_lbr_ctl;
	 * evmcs->guest_ia32_int_ssp_table_addr = vmcs12->guest_ia32_int_ssp_table_addr;
	 * evmcs->guest_ssp = vmcs12->guest_ssp;
	 */

	evmcs->guest_es_selector = vmcs12->guest_es_selector;
	evmcs->guest_cs_selector = vmcs12->guest_cs_selector;
	evmcs->guest_ss_selector = vmcs12->guest_ss_selector;
	evmcs->guest_ds_selector = vmcs12->guest_ds_selector;
	evmcs->guest_fs_selector = vmcs12->guest_fs_selector;
	evmcs->guest_gs_selector = vmcs12->guest_gs_selector;
	evmcs->guest_ldtr_selector = vmcs12->guest_ldtr_selector;
	evmcs->guest_tr_selector = vmcs12->guest_tr_selector;

	evmcs->guest_es_limit = vmcs12->guest_es_limit;
	evmcs->guest_cs_limit = vmcs12->guest_cs_limit;
	evmcs->guest_ss_limit = vmcs12->guest_ss_limit;
	evmcs->guest_ds_limit = vmcs12->guest_ds_limit;
	evmcs->guest_fs_limit = vmcs12->guest_fs_limit;
	evmcs->guest_gs_limit = vmcs12->guest_gs_limit;
	evmcs->guest_ldtr_limit = vmcs12->guest_ldtr_limit;
	evmcs->guest_tr_limit = vmcs12->guest_tr_limit;
	evmcs->guest_gdtr_limit = vmcs12->guest_gdtr_limit;
	evmcs->guest_idtr_limit = vmcs12->guest_idtr_limit;

	evmcs->guest_es_ar_bytes = vmcs12->guest_es_ar_bytes;
	evmcs->guest_cs_ar_bytes = vmcs12->guest_cs_ar_bytes;
	evmcs->guest_ss_ar_bytes = vmcs12->guest_ss_ar_bytes;
	evmcs->guest_ds_ar_bytes = vmcs12->guest_ds_ar_bytes;
	evmcs->guest_fs_ar_bytes = vmcs12->guest_fs_ar_bytes;
	evmcs->guest_gs_ar_bytes = vmcs12->guest_gs_ar_bytes;
	evmcs->guest_ldtr_ar_bytes = vmcs12->guest_ldtr_ar_bytes;
	evmcs->guest_tr_ar_bytes = vmcs12->guest_tr_ar_bytes;

	evmcs->guest_es_base = vmcs12->guest_es_base;
	evmcs->guest_cs_base = vmcs12->guest_cs_base;
	evmcs->guest_ss_base = vmcs12->guest_ss_base;
	evmcs->guest_ds_base = vmcs12->guest_ds_base;
	evmcs->guest_fs_base = vmcs12->guest_fs_base;
	evmcs->guest_gs_base = vmcs12->guest_gs_base;
	evmcs->guest_ldtr_base = vmcs12->guest_ldtr_base;
	evmcs->guest_tr_base = vmcs12->guest_tr_base;
	evmcs->guest_gdtr_base = vmcs12->guest_gdtr_base;
	evmcs->guest_idtr_base = vmcs12->guest_idtr_base;

	evmcs->guest_ia32_pat = vmcs12->guest_ia32_pat;
	evmcs->guest_ia32_efer = vmcs12->guest_ia32_efer;

	evmcs->guest_pdptr0 = vmcs12->guest_pdptr0;
	evmcs->guest_pdptr1 = vmcs12->guest_pdptr1;
	evmcs->guest_pdptr2 = vmcs12->guest_pdptr2;
	evmcs->guest_pdptr3 = vmcs12->guest_pdptr3;

	evmcs->guest_pending_dbg_exceptions =
		vmcs12->guest_pending_dbg_exceptions;
	evmcs->guest_sysenter_esp = vmcs12->guest_sysenter_esp;
	evmcs->guest_sysenter_eip = vmcs12->guest_sysenter_eip;

	evmcs->guest_activity_state = vmcs12->guest_activity_state;
	evmcs->guest_sysenter_cs = vmcs12->guest_sysenter_cs;

	evmcs->guest_cr0 = vmcs12->guest_cr0;
	evmcs->guest_cr3 = vmcs12->guest_cr3;
	evmcs->guest_cr4 = vmcs12->guest_cr4;
	evmcs->guest_dr7 = vmcs12->guest_dr7;

	evmcs->guest_physical_address = vmcs12->guest_physical_address;

	evmcs->vm_instruction_error = vmcs12->vm_instruction_error;
	evmcs->vm_exit_reason = vmcs12->vm_exit_reason;
	evmcs->vm_exit_intr_info = vmcs12->vm_exit_intr_info;
	evmcs->vm_exit_intr_error_code = vmcs12->vm_exit_intr_error_code;
	evmcs->idt_vectoring_info_field = vmcs12->idt_vectoring_info_field;
	evmcs->idt_vectoring_error_code = vmcs12->idt_vectoring_error_code;
	evmcs->vm_exit_instruction_len = vmcs12->vm_exit_instruction_len;
	evmcs->vmx_instruction_info = vmcs12->vmx_instruction_info;

	evmcs->exit_qualification = vmcs12->exit_qualification;

	evmcs->guest_linear_address = vmcs12->guest_linear_address;
	evmcs->guest_rsp = vmcs12->guest_rsp;
	evmcs->guest_rflags = vmcs12->guest_rflags;

	evmcs->guest_interruptibility_info =
		vmcs12->guest_interruptibility_info;
	evmcs->cpu_based_vm_exec_control = vmcs12->cpu_based_vm_exec_control;
	evmcs->vm_entry_controls = vmcs12->vm_entry_controls;
	evmcs->vm_entry_intr_info_field = vmcs12->vm_entry_intr_info_field;
	evmcs->vm_entry_exception_error_code =
		vmcs12->vm_entry_exception_error_code;
	evmcs->vm_entry_instruction_len = vmcs12->vm_entry_instruction_len;

	evmcs->guest_rip = vmcs12->guest_rip;

	evmcs->guest_bndcfgs = vmcs12->guest_bndcfgs;

	return;
#else /* CONFIG_KVM_HYPERV */
	KVM_BUG_ON(1, vmx->vcpu.kvm);
#endif /* CONFIG_KVM_HYPERV */
}

/*
 * This is an equivalent of the nested hypervisor executing the vmptrld
 * instruction.
 */
static enum nested_evmptrld_status nested_vmx_handle_enlightened_vmptrld(
	struct kvm_vcpu *vcpu, bool from_launch)
{
#ifdef CONFIG_KVM_HYPERV
	struct vcpu_vmx *vmx = to_vmx(vcpu);
	bool evmcs_gpa_changed = false;
	u64 evmcs_gpa;

	if (likely(!guest_cpuid_has_evmcs(vcpu)))
		return EVMPTRLD_DISABLED;

	evmcs_gpa = nested_get_evmptr(vcpu);
	if (!evmptr_is_valid(evmcs_gpa)) {
		nested_release_evmcs(vcpu);
		return EVMPTRLD_DISABLED;
	}

	if (unlikely(evmcs_gpa != vmx->nested.hv_evmcs_vmptr)) {
		vmx->nested.current_vmptr = INVALID_GPA;

		nested_release_evmcs(vcpu);

		if (kvm_vcpu_map(vcpu, gpa_to_gfn(evmcs_gpa),
				 &vmx->nested.hv_evmcs_map))
			return EVMPTRLD_ERROR;

		vmx->nested.hv_evmcs = vmx->nested.hv_evmcs_map.hva;

		/*
		 * Currently, KVM only supports eVMCS version 1
		 * (== KVM_EVMCS_VERSION) and thus we expect guest to set this
		 * value to first u32 field of eVMCS which should specify eVMCS
		 * VersionNumber.
		 *
		 * Guest should be aware of supported eVMCS versions by host by
		 * examining CPUID.0x4000000A.EAX[0:15]. Host userspace VMM is
		 * expected to set this CPUID leaf according to the value
		 * returned in vmcs_version from nested_enable_evmcs().
		 *
		 * However, it turns out that Microsoft Hyper-V fails to comply
		 * to their own invented interface: When Hyper-V use eVMCS, it
		 * just sets first u32 field of eVMCS to revision_id specified
		 * in MSR_IA32_VMX_BASIC. Instead of used eVMCS version number
		 * which is one of the supported versions specified in
		 * CPUID.0x4000000A.EAX[0:15].
		 *
		 * To overcome Hyper-V bug, we accept here either a supported
		 * eVMCS version or VMCS12 revision_id as valid values for first
		 * u32 field of eVMCS.
		 */
		if ((vmx->nested.hv_evmcs->revision_id != KVM_EVMCS_VERSION) &&
		    (vmx->nested.hv_evmcs->revision_id != VMCS12_REVISION)) {
			nested_release_evmcs(vcpu);
			return EVMPTRLD_VMFAIL;
		}

		vmx->nested.hv_evmcs_vmptr = evmcs_gpa;

		evmcs_gpa_changed = true;
		/*
		 * Unlike normal vmcs12, enlightened vmcs12 is not fully
		 * reloaded from guest's memory (read only fields, fields not
		 * present in struct hv_enlightened_vmcs, ...). Make sure there
		 * are no leftovers.
		 */
		if (from_launch) {
			struct vmcs12 *vmcs12 = get_vmcs12(vcpu);
			memset(vmcs12, 0, sizeof(*vmcs12));
			vmcs12->hdr.revision_id = VMCS12_REVISION;
		}

	}

	/*
	 * Clean fields data can't be used on VMLAUNCH and when we switch
	 * between different L2 guests as KVM keeps a single VMCS12 per L1.
	 */
	if (from_launch || evmcs_gpa_changed) {
		vmx->nested.hv_evmcs->hv_clean_fields &=
			~HV_VMX_ENLIGHTENED_CLEAN_FIELD_ALL;

		vmx->nested.force_msr_bitmap_recalc = true;
	}

	return EVMPTRLD_SUCCEEDED;
#else
	return EVMPTRLD_DISABLED;
#endif
}

void nested_sync_vmcs12_to_shadow(struct kvm_vcpu *vcpu)
{
	struct vcpu_vmx *vmx = to_vmx(vcpu);

	if (nested_vmx_is_evmptr12_valid(vmx))
		copy_vmcs12_to_enlightened(vmx);
	else
		copy_vmcs12_to_shadow(vmx);

	vmx->nested.need_vmcs12_to_shadow_sync = false;
}

static enum hrtimer_restart vmx_preemption_timer_fn(struct hrtimer *timer)
{
	struct vcpu_vmx *vmx =
		container_of(timer, struct vcpu_vmx, nested.preemption_timer);

	vmx->nested.preemption_timer_expired = true;
	kvm_make_request(KVM_REQ_EVENT, &vmx->vcpu);
	kvm_vcpu_kick(&vmx->vcpu);

	return HRTIMER_NORESTART;
}

static u64 vmx_calc_preemption_timer_value(struct kvm_vcpu *vcpu)
{
	struct vcpu_vmx *vmx = to_vmx(vcpu);
	struct vmcs12 *vmcs12 = get_vmcs12(vcpu);

	u64 l1_scaled_tsc = kvm_read_l1_tsc(vcpu, rdtsc()) >>
			    VMX_MISC_EMULATED_PREEMPTION_TIMER_RATE;

	if (!vmx->nested.has_preemption_timer_deadline) {
		vmx->nested.preemption_timer_deadline =
			vmcs12->vmx_preemption_timer_value + l1_scaled_tsc;
		vmx->nested.has_preemption_timer_deadline = true;
	}
	return vmx->nested.preemption_timer_deadline - l1_scaled_tsc;
}

static void vmx_start_preemption_timer(struct kvm_vcpu *vcpu,
					u64 preemption_timeout)
{
	struct vcpu_vmx *vmx = to_vmx(vcpu);

	/*
	 * A timer value of zero is architecturally guaranteed to cause
	 * a VMExit prior to executing any instructions in the guest.
	 */
	if (preemption_timeout == 0) {
		vmx_preemption_timer_fn(&vmx->nested.preemption_timer);
		return;
	}

	if (vcpu->arch.virtual_tsc_khz == 0)
		return;

	preemption_timeout <<= VMX_MISC_EMULATED_PREEMPTION_TIMER_RATE;
	preemption_timeout *= 1000000;
	do_div(preemption_timeout, vcpu->arch.virtual_tsc_khz);
	hrtimer_start(&vmx->nested.preemption_timer,
		      ktime_add_ns(ktime_get(), preemption_timeout),
		      HRTIMER_MODE_ABS_PINNED);
}

static u64 nested_vmx_calc_efer(struct vcpu_vmx *vmx, struct vmcs12 *vmcs12)
{
	if (vmx->nested.nested_run_pending &&
	    (vmcs12->vm_entry_controls & VM_ENTRY_LOAD_IA32_EFER))
		return vmcs12->guest_ia32_efer;
	else if (vmcs12->vm_entry_controls & VM_ENTRY_IA32E_MODE)
		return vmx->vcpu.arch.efer | (EFER_LMA | EFER_LME);
	else
		return vmx->vcpu.arch.efer & ~(EFER_LMA | EFER_LME);
}

static void prepare_vmcs02_constant_state(struct vcpu_vmx *vmx)
{
	struct kvm *kvm = vmx->vcpu.kvm;

	/*
	 * If vmcs02 hasn't been initialized, set the constant vmcs02 state
	 * according to L0's settings (vmcs12 is irrelevant here).  Host
	 * fields that come from L0 and are not constant, e.g. HOST_CR3,
	 * will be set as needed prior to VMLAUNCH/VMRESUME.
	 */
	if (vmx->nested.vmcs02_initialized)
		return;
	vmx->nested.vmcs02_initialized = true;

	/*
	 * We don't care what the EPTP value is we just need to guarantee
	 * it's valid so we don't get a false positive when doing early
	 * consistency checks.
	 */
	if (enable_ept && nested_early_check)
		vmcs_write64(EPT_POINTER,
			     construct_eptp(&vmx->vcpu, 0, PT64_ROOT_4LEVEL));

	if (vmx->ve_info)
		vmcs_write64(VE_INFORMATION_ADDRESS, __pa(vmx->ve_info));

	/* All VMFUNCs are currently emulated through L0 vmexits.  */
	if (cpu_has_vmx_vmfunc())
		vmcs_write64(VM_FUNCTION_CONTROL, 0);

	if (cpu_has_vmx_posted_intr())
		vmcs_write16(POSTED_INTR_NV, POSTED_INTR_NESTED_VECTOR);

	if (cpu_has_vmx_msr_bitmap())
		vmcs_write64(MSR_BITMAP, __pa(vmx->nested.vmcs02.msr_bitmap));

	/*
	 * PML is emulated for L2, but never enabled in hardware as the MMU
	 * handles A/D emulation.  Disabling PML for L2 also avoids having to
	 * deal with filtering out L2 GPAs from the buffer.
	 */
	if (enable_pml) {
		vmcs_write64(PML_ADDRESS, 0);
		vmcs_write16(GUEST_PML_INDEX, -1);
	}

	if (cpu_has_vmx_encls_vmexit())
		vmcs_write64(ENCLS_EXITING_BITMAP, INVALID_GPA);

	if (kvm_notify_vmexit_enabled(kvm))
		vmcs_write32(NOTIFY_WINDOW, kvm->arch.notify_window);

	/*
	 * Set the MSR load/store lists to match L0's settings.  Only the
	 * addresses are constant (for vmcs02), the counts can change based
	 * on L2's behavior, e.g. switching to/from long mode.
	 */
	vmcs_write64(VM_EXIT_MSR_STORE_ADDR, __pa(vmx->msr_autostore.guest.val));
	vmcs_write64(VM_EXIT_MSR_LOAD_ADDR, __pa(vmx->msr_autoload.host.val));
	vmcs_write64(VM_ENTRY_MSR_LOAD_ADDR, __pa(vmx->msr_autoload.guest.val));

	vmx_set_constant_host_state(vmx);
}

static void prepare_vmcs02_early_rare(struct vcpu_vmx *vmx,
				      struct vmcs12 *vmcs12)
{
	prepare_vmcs02_constant_state(vmx);

	vmcs_write64(VMCS_LINK_POINTER, INVALID_GPA);

	if (enable_vpid) {
		if (nested_cpu_has_vpid(vmcs12) && vmx->nested.vpid02)
			vmcs_write16(VIRTUAL_PROCESSOR_ID, vmx->nested.vpid02);
		else
			vmcs_write16(VIRTUAL_PROCESSOR_ID, vmx->vpid);
	}
}

static void prepare_vmcs02_early(struct vcpu_vmx *vmx, struct loaded_vmcs *vmcs01,
				 struct vmcs12 *vmcs12)
{
	u32 exec_control;
	u64 guest_efer = nested_vmx_calc_efer(vmx, vmcs12);

	if (vmx->nested.dirty_vmcs12 || nested_vmx_is_evmptr12_valid(vmx))
		prepare_vmcs02_early_rare(vmx, vmcs12);

	/*
	 * PIN CONTROLS
	 */
	exec_control = __pin_controls_get(vmcs01);
	exec_control |= (vmcs12->pin_based_vm_exec_control &
			 ~PIN_BASED_VMX_PREEMPTION_TIMER);

	/* Posted interrupts setting is only taken from vmcs12.  */
	vmx->nested.pi_pending = false;
	if (nested_cpu_has_posted_intr(vmcs12)) {
		vmx->nested.posted_intr_nv = vmcs12->posted_intr_nv;
	} else {
		vmx->nested.posted_intr_nv = -1;
		exec_control &= ~PIN_BASED_POSTED_INTR;
	}
	pin_controls_set(vmx, exec_control);

	/*
	 * EXEC CONTROLS
	 */
	exec_control = __exec_controls_get(vmcs01); /* L0's desires */
	exec_control &= ~CPU_BASED_INTR_WINDOW_EXITING;
	exec_control &= ~CPU_BASED_NMI_WINDOW_EXITING;
	exec_control &= ~CPU_BASED_TPR_SHADOW;
	exec_control |= vmcs12->cpu_based_vm_exec_control;

	vmx->nested.l1_tpr_threshold = -1;
	if (exec_control & CPU_BASED_TPR_SHADOW)
		vmcs_write32(TPR_THRESHOLD, vmcs12->tpr_threshold);
#ifdef CONFIG_X86_64
	else
		exec_control |= CPU_BASED_CR8_LOAD_EXITING |
				CPU_BASED_CR8_STORE_EXITING;
#endif

	/*
	 * A vmexit (to either L1 hypervisor or L0 userspace) is always needed
	 * for I/O port accesses.
	 */
	exec_control |= CPU_BASED_UNCOND_IO_EXITING;
	exec_control &= ~CPU_BASED_USE_IO_BITMAPS;

	/*
	 * This bit will be computed in nested_get_vmcs12_pages, because
	 * we do not have access to L1's MSR bitmap yet.  For now, keep
	 * the same bit as before, hoping to avoid multiple VMWRITEs that
	 * only set/clear this bit.
	 */
	exec_control &= ~CPU_BASED_USE_MSR_BITMAPS;
	exec_control |= exec_controls_get(vmx) & CPU_BASED_USE_MSR_BITMAPS;

	exec_controls_set(vmx, exec_control);

	/*
	 * SECONDARY EXEC CONTROLS
	 */
	if (cpu_has_secondary_exec_ctrls()) {
		exec_control = __secondary_exec_controls_get(vmcs01);

		/* Take the following fields only from vmcs12 */
		exec_control &= ~(SECONDARY_EXEC_VIRTUALIZE_APIC_ACCESSES |
				  SECONDARY_EXEC_VIRTUALIZE_X2APIC_MODE |
				  SECONDARY_EXEC_ENABLE_INVPCID |
				  SECONDARY_EXEC_ENABLE_RDTSCP |
				  SECONDARY_EXEC_ENABLE_XSAVES |
				  SECONDARY_EXEC_ENABLE_USR_WAIT_PAUSE |
				  SECONDARY_EXEC_VIRTUAL_INTR_DELIVERY |
				  SECONDARY_EXEC_APIC_REGISTER_VIRT |
				  SECONDARY_EXEC_ENABLE_VMFUNC |
				  SECONDARY_EXEC_DESC);

		if (nested_cpu_has(vmcs12,
				   CPU_BASED_ACTIVATE_SECONDARY_CONTROLS))
			exec_control |= vmcs12->secondary_vm_exec_control;

		/* PML is emulated and never enabled in hardware for L2. */
		exec_control &= ~SECONDARY_EXEC_ENABLE_PML;

		/* VMCS shadowing for L2 is emulated for now */
		exec_control &= ~SECONDARY_EXEC_SHADOW_VMCS;

		/*
		 * Preset *DT exiting when emulating UMIP, so that vmx_set_cr4()
		 * will not have to rewrite the controls just for this bit.
		 */
		if (vmx_umip_emulated() && (vmcs12->guest_cr4 & X86_CR4_UMIP))
			exec_control |= SECONDARY_EXEC_DESC;

		if (exec_control & SECONDARY_EXEC_VIRTUAL_INTR_DELIVERY)
			vmcs_write16(GUEST_INTR_STATUS,
				vmcs12->guest_intr_status);

		if (!nested_cpu_has2(vmcs12, SECONDARY_EXEC_UNRESTRICTED_GUEST))
		    exec_control &= ~SECONDARY_EXEC_UNRESTRICTED_GUEST;

		if (exec_control & SECONDARY_EXEC_ENCLS_EXITING)
			vmx_write_encls_bitmap(&vmx->vcpu, vmcs12);

		secondary_exec_controls_set(vmx, exec_control);
	}

	/*
	 * ENTRY CONTROLS
	 *
	 * vmcs12's VM_{ENTRY,EXIT}_LOAD_IA32_EFER and VM_ENTRY_IA32E_MODE
	 * are emulated by vmx_set_efer() in prepare_vmcs02(), but speculate
	 * on the related bits (if supported by the CPU) in the hope that
	 * we can avoid VMWrites during vmx_set_efer().
	 *
	 * Similarly, take vmcs01's PERF_GLOBAL_CTRL in the hope that if KVM is
	 * loading PERF_GLOBAL_CTRL via the VMCS for L1, then KVM will want to
	 * do the same for L2.
	 */
	exec_control = __vm_entry_controls_get(vmcs01);
	exec_control |= (vmcs12->vm_entry_controls &
			 ~VM_ENTRY_LOAD_IA32_PERF_GLOBAL_CTRL);
	exec_control &= ~(VM_ENTRY_IA32E_MODE | VM_ENTRY_LOAD_IA32_EFER);
	if (cpu_has_load_ia32_efer()) {
		if (guest_efer & EFER_LMA)
			exec_control |= VM_ENTRY_IA32E_MODE;
		if (guest_efer != kvm_host.efer)
			exec_control |= VM_ENTRY_LOAD_IA32_EFER;
	}
	vm_entry_controls_set(vmx, exec_control);

	/*
	 * EXIT CONTROLS
	 *
	 * L2->L1 exit controls are emulated - the hardware exit is to L0 so
	 * we should use its exit controls. Note that VM_EXIT_LOAD_IA32_EFER
	 * bits may be modified by vmx_set_efer() in prepare_vmcs02().
	 */
	exec_control = __vm_exit_controls_get(vmcs01);
	if (cpu_has_load_ia32_efer() && guest_efer != kvm_host.efer)
		exec_control |= VM_EXIT_LOAD_IA32_EFER;
	else
		exec_control &= ~VM_EXIT_LOAD_IA32_EFER;
	vm_exit_controls_set(vmx, exec_control);

	/*
	 * Interrupt/Exception Fields
	 */
	if (vmx->nested.nested_run_pending) {
		vmcs_write32(VM_ENTRY_INTR_INFO_FIELD,
			     vmcs12->vm_entry_intr_info_field);
		vmcs_write32(VM_ENTRY_EXCEPTION_ERROR_CODE,
			     vmcs12->vm_entry_exception_error_code);
		vmcs_write32(VM_ENTRY_INSTRUCTION_LEN,
			     vmcs12->vm_entry_instruction_len);
		vmcs_write32(GUEST_INTERRUPTIBILITY_INFO,
			     vmcs12->guest_interruptibility_info);
		vmx->loaded_vmcs->nmi_known_unmasked =
			!(vmcs12->guest_interruptibility_info & GUEST_INTR_STATE_NMI);
	} else {
		vmcs_write32(VM_ENTRY_INTR_INFO_FIELD, 0);
	}
}

static void prepare_vmcs02_rare(struct vcpu_vmx *vmx, struct vmcs12 *vmcs12)
{
	struct hv_enlightened_vmcs *hv_evmcs = nested_vmx_evmcs(vmx);

	if (!hv_evmcs || !(hv_evmcs->hv_clean_fields &
			   HV_VMX_ENLIGHTENED_CLEAN_FIELD_GUEST_GRP2)) {

		vmcs_write16(GUEST_ES_SELECTOR, vmcs12->guest_es_selector);
		vmcs_write16(GUEST_CS_SELECTOR, vmcs12->guest_cs_selector);
		vmcs_write16(GUEST_SS_SELECTOR, vmcs12->guest_ss_selector);
		vmcs_write16(GUEST_DS_SELECTOR, vmcs12->guest_ds_selector);
		vmcs_write16(GUEST_FS_SELECTOR, vmcs12->guest_fs_selector);
		vmcs_write16(GUEST_GS_SELECTOR, vmcs12->guest_gs_selector);
		vmcs_write16(GUEST_LDTR_SELECTOR, vmcs12->guest_ldtr_selector);
		vmcs_write16(GUEST_TR_SELECTOR, vmcs12->guest_tr_selector);
		vmcs_write32(GUEST_ES_LIMIT, vmcs12->guest_es_limit);
		vmcs_write32(GUEST_CS_LIMIT, vmcs12->guest_cs_limit);
		vmcs_write32(GUEST_SS_LIMIT, vmcs12->guest_ss_limit);
		vmcs_write32(GUEST_DS_LIMIT, vmcs12->guest_ds_limit);
		vmcs_write32(GUEST_FS_LIMIT, vmcs12->guest_fs_limit);
		vmcs_write32(GUEST_GS_LIMIT, vmcs12->guest_gs_limit);
		vmcs_write32(GUEST_LDTR_LIMIT, vmcs12->guest_ldtr_limit);
		vmcs_write32(GUEST_TR_LIMIT, vmcs12->guest_tr_limit);
		vmcs_write32(GUEST_GDTR_LIMIT, vmcs12->guest_gdtr_limit);
		vmcs_write32(GUEST_IDTR_LIMIT, vmcs12->guest_idtr_limit);
		vmcs_write32(GUEST_CS_AR_BYTES, vmcs12->guest_cs_ar_bytes);
		vmcs_write32(GUEST_SS_AR_BYTES, vmcs12->guest_ss_ar_bytes);
		vmcs_write32(GUEST_ES_AR_BYTES, vmcs12->guest_es_ar_bytes);
		vmcs_write32(GUEST_DS_AR_BYTES, vmcs12->guest_ds_ar_bytes);
		vmcs_write32(GUEST_FS_AR_BYTES, vmcs12->guest_fs_ar_bytes);
		vmcs_write32(GUEST_GS_AR_BYTES, vmcs12->guest_gs_ar_bytes);
		vmcs_write32(GUEST_LDTR_AR_BYTES, vmcs12->guest_ldtr_ar_bytes);
		vmcs_write32(GUEST_TR_AR_BYTES, vmcs12->guest_tr_ar_bytes);
		vmcs_writel(GUEST_ES_BASE, vmcs12->guest_es_base);
		vmcs_writel(GUEST_CS_BASE, vmcs12->guest_cs_base);
		vmcs_writel(GUEST_SS_BASE, vmcs12->guest_ss_base);
		vmcs_writel(GUEST_DS_BASE, vmcs12->guest_ds_base);
		vmcs_writel(GUEST_FS_BASE, vmcs12->guest_fs_base);
		vmcs_writel(GUEST_GS_BASE, vmcs12->guest_gs_base);
		vmcs_writel(GUEST_LDTR_BASE, vmcs12->guest_ldtr_base);
		vmcs_writel(GUEST_TR_BASE, vmcs12->guest_tr_base);
		vmcs_writel(GUEST_GDTR_BASE, vmcs12->guest_gdtr_base);
		vmcs_writel(GUEST_IDTR_BASE, vmcs12->guest_idtr_base);

		vmx_segment_cache_clear(vmx);
	}

	if (!hv_evmcs || !(hv_evmcs->hv_clean_fields &
			   HV_VMX_ENLIGHTENED_CLEAN_FIELD_GUEST_GRP1)) {
		vmcs_write32(GUEST_SYSENTER_CS, vmcs12->guest_sysenter_cs);
		vmcs_writel(GUEST_PENDING_DBG_EXCEPTIONS,
			    vmcs12->guest_pending_dbg_exceptions);
		vmcs_writel(GUEST_SYSENTER_ESP, vmcs12->guest_sysenter_esp);
		vmcs_writel(GUEST_SYSENTER_EIP, vmcs12->guest_sysenter_eip);

		/*
		 * L1 may access the L2's PDPTR, so save them to construct
		 * vmcs12
		 */
		if (enable_ept) {
			vmcs_write64(GUEST_PDPTR0, vmcs12->guest_pdptr0);
			vmcs_write64(GUEST_PDPTR1, vmcs12->guest_pdptr1);
			vmcs_write64(GUEST_PDPTR2, vmcs12->guest_pdptr2);
			vmcs_write64(GUEST_PDPTR3, vmcs12->guest_pdptr3);
		}

		if (kvm_mpx_supported() && vmx->nested.nested_run_pending &&
		    (vmcs12->vm_entry_controls & VM_ENTRY_LOAD_BNDCFGS))
			vmcs_write64(GUEST_BNDCFGS, vmcs12->guest_bndcfgs);
	}

	if (nested_cpu_has_xsaves(vmcs12))
		vmcs_write64(XSS_EXIT_BITMAP, vmcs12->xss_exit_bitmap);

	/*
	 * Whether page-faults are trapped is determined by a combination of
	 * 3 settings: PFEC_MASK, PFEC_MATCH and EXCEPTION_BITMAP.PF.  If L0
	 * doesn't care about page faults then we should set all of these to
	 * L1's desires. However, if L0 does care about (some) page faults, it
	 * is not easy (if at all possible?) to merge L0 and L1's desires, we
	 * simply ask to exit on each and every L2 page fault. This is done by
	 * setting MASK=MATCH=0 and (see below) EB.PF=1.
	 * Note that below we don't need special code to set EB.PF beyond the
	 * "or"ing of the EB of vmcs01 and vmcs12, because when enable_ept,
	 * vmcs01's EB.PF is 0 so the "or" will take vmcs12's value, and when
	 * !enable_ept, EB.PF is 1, so the "or" will always be 1.
	 */
	if (vmx_need_pf_intercept(&vmx->vcpu)) {
		/*
		 * TODO: if both L0 and L1 need the same MASK and MATCH,
		 * go ahead and use it?
		 */
		vmcs_write32(PAGE_FAULT_ERROR_CODE_MASK, 0);
		vmcs_write32(PAGE_FAULT_ERROR_CODE_MATCH, 0);
	} else {
		vmcs_write32(PAGE_FAULT_ERROR_CODE_MASK, vmcs12->page_fault_error_code_mask);
		vmcs_write32(PAGE_FAULT_ERROR_CODE_MATCH, vmcs12->page_fault_error_code_match);
	}

	if (cpu_has_vmx_apicv()) {
		vmcs_write64(EOI_EXIT_BITMAP0, vmcs12->eoi_exit_bitmap0);
		vmcs_write64(EOI_EXIT_BITMAP1, vmcs12->eoi_exit_bitmap1);
		vmcs_write64(EOI_EXIT_BITMAP2, vmcs12->eoi_exit_bitmap2);
		vmcs_write64(EOI_EXIT_BITMAP3, vmcs12->eoi_exit_bitmap3);
	}

	/*
	 * Make sure the msr_autostore list is up to date before we set the
	 * count in the vmcs02.
	 */
	prepare_vmx_msr_autostore_list(&vmx->vcpu, MSR_IA32_TSC);

	vmcs_write32(VM_EXIT_MSR_STORE_COUNT, vmx->msr_autostore.guest.nr);
	vmcs_write32(VM_EXIT_MSR_LOAD_COUNT, vmx->msr_autoload.host.nr);
	vmcs_write32(VM_ENTRY_MSR_LOAD_COUNT, vmx->msr_autoload.guest.nr);

	set_cr4_guest_host_mask(vmx);
}

/*
 * prepare_vmcs02 is called when the L1 guest hypervisor runs its nested
 * L2 guest. L1 has a vmcs for L2 (vmcs12), and this function "merges" it
 * with L0's requirements for its guest (a.k.a. vmcs01), so we can run the L2
 * guest in a way that will both be appropriate to L1's requests, and our
 * needs. In addition to modifying the active vmcs (which is vmcs02), this
 * function also has additional necessary side-effects, like setting various
 * vcpu->arch fields.
 * Returns 0 on success, 1 on failure. Invalid state exit qualification code
 * is assigned to entry_failure_code on failure.
 */
static int prepare_vmcs02(struct kvm_vcpu *vcpu, struct vmcs12 *vmcs12,
			  bool from_vmentry,
			  enum vm_entry_failure_code *entry_failure_code)
{
	struct vcpu_vmx *vmx = to_vmx(vcpu);
	struct hv_enlightened_vmcs *evmcs = nested_vmx_evmcs(vmx);
	bool load_guest_pdptrs_vmcs12 = false;

	if (vmx->nested.dirty_vmcs12 || nested_vmx_is_evmptr12_valid(vmx)) {
		prepare_vmcs02_rare(vmx, vmcs12);
		vmx->nested.dirty_vmcs12 = false;

		load_guest_pdptrs_vmcs12 = !nested_vmx_is_evmptr12_valid(vmx) ||
			!(evmcs->hv_clean_fields & HV_VMX_ENLIGHTENED_CLEAN_FIELD_GUEST_GRP1);
	}

	if (vmx->nested.nested_run_pending &&
	    (vmcs12->vm_entry_controls & VM_ENTRY_LOAD_DEBUG_CONTROLS)) {
		kvm_set_dr(vcpu, 7, vmcs12->guest_dr7);
		vmcs_write64(GUEST_IA32_DEBUGCTL, vmcs12->guest_ia32_debugctl);
	} else {
		kvm_set_dr(vcpu, 7, vcpu->arch.dr7);
		vmcs_write64(GUEST_IA32_DEBUGCTL, vmx->nested.pre_vmenter_debugctl);
	}
	if (kvm_mpx_supported() && (!vmx->nested.nested_run_pending ||
	    !(vmcs12->vm_entry_controls & VM_ENTRY_LOAD_BNDCFGS)))
		vmcs_write64(GUEST_BNDCFGS, vmx->nested.pre_vmenter_bndcfgs);
	vmx_set_rflags(vcpu, vmcs12->guest_rflags);

	/* EXCEPTION_BITMAP and CR0_GUEST_HOST_MASK should basically be the
	 * bitwise-or of what L1 wants to trap for L2, and what we want to
	 * trap. Note that CR0.TS also needs updating - we do this later.
	 */
	vmx_update_exception_bitmap(vcpu);
	vcpu->arch.cr0_guest_owned_bits &= ~vmcs12->cr0_guest_host_mask;
	vmcs_writel(CR0_GUEST_HOST_MASK, ~vcpu->arch.cr0_guest_owned_bits);

	if (vmx->nested.nested_run_pending &&
	    (vmcs12->vm_entry_controls & VM_ENTRY_LOAD_IA32_PAT)) {
		vmcs_write64(GUEST_IA32_PAT, vmcs12->guest_ia32_pat);
		vcpu->arch.pat = vmcs12->guest_ia32_pat;
	} else if (vmcs_config.vmentry_ctrl & VM_ENTRY_LOAD_IA32_PAT) {
		vmcs_write64(GUEST_IA32_PAT, vmx->vcpu.arch.pat);
	}

	vcpu->arch.tsc_offset = kvm_calc_nested_tsc_offset(
			vcpu->arch.l1_tsc_offset,
			vmx_get_l2_tsc_offset(vcpu),
			vmx_get_l2_tsc_multiplier(vcpu));

	vcpu->arch.tsc_scaling_ratio = kvm_calc_nested_tsc_multiplier(
			vcpu->arch.l1_tsc_scaling_ratio,
			vmx_get_l2_tsc_multiplier(vcpu));

	vmcs_write64(TSC_OFFSET, vcpu->arch.tsc_offset);
	if (kvm_caps.has_tsc_control)
		vmcs_write64(TSC_MULTIPLIER, vcpu->arch.tsc_scaling_ratio);

	nested_vmx_transition_tlb_flush(vcpu, vmcs12, true);

	if (nested_cpu_has_ept(vmcs12))
		nested_ept_init_mmu_context(vcpu);

	/*
	 * Override the CR0/CR4 read shadows after setting the effective guest
	 * CR0/CR4.  The common helpers also set the shadows, but they don't
	 * account for vmcs12's cr0/4_guest_host_mask.
	 */
	vmx_set_cr0(vcpu, vmcs12->guest_cr0);
	vmcs_writel(CR0_READ_SHADOW, nested_read_cr0(vmcs12));

	vmx_set_cr4(vcpu, vmcs12->guest_cr4);
	vmcs_writel(CR4_READ_SHADOW, nested_read_cr4(vmcs12));

	vcpu->arch.efer = nested_vmx_calc_efer(vmx, vmcs12);
	/* Note: may modify VM_ENTRY/EXIT_CONTROLS and GUEST/HOST_IA32_EFER */
	vmx_set_efer(vcpu, vcpu->arch.efer);

	/*
	 * Guest state is invalid and unrestricted guest is disabled,
	 * which means L1 attempted VMEntry to L2 with invalid state.
	 * Fail the VMEntry.
	 *
	 * However when force loading the guest state (SMM exit or
	 * loading nested state after migration, it is possible to
	 * have invalid guest state now, which will be later fixed by
	 * restoring L2 register state
	 */
	if (CC(from_vmentry && !vmx_guest_state_valid(vcpu))) {
		*entry_failure_code = ENTRY_FAIL_DEFAULT;
		return -EINVAL;
	}

	/* Shadow page tables on either EPT or shadow page tables. */
	if (nested_vmx_load_cr3(vcpu, vmcs12->guest_cr3, nested_cpu_has_ept(vmcs12),
				from_vmentry, entry_failure_code))
		return -EINVAL;

	/*
	 * Immediately write vmcs02.GUEST_CR3.  It will be propagated to vmcs12
	 * on nested VM-Exit, which can occur without actually running L2 and
	 * thus without hitting vmx_load_mmu_pgd(), e.g. if L1 is entering L2 with
	 * vmcs12.GUEST_ACTIVITYSTATE=HLT, in which case KVM will intercept the
	 * transition to HLT instead of running L2.
	 */
	if (enable_ept)
		vmcs_writel(GUEST_CR3, vmcs12->guest_cr3);

	/* Late preparation of GUEST_PDPTRs now that EFER and CRs are set. */
	if (load_guest_pdptrs_vmcs12 && nested_cpu_has_ept(vmcs12) &&
	    is_pae_paging(vcpu)) {
		vmcs_write64(GUEST_PDPTR0, vmcs12->guest_pdptr0);
		vmcs_write64(GUEST_PDPTR1, vmcs12->guest_pdptr1);
		vmcs_write64(GUEST_PDPTR2, vmcs12->guest_pdptr2);
		vmcs_write64(GUEST_PDPTR3, vmcs12->guest_pdptr3);
	}

	if ((vmcs12->vm_entry_controls & VM_ENTRY_LOAD_IA32_PERF_GLOBAL_CTRL) &&
	    kvm_pmu_has_perf_global_ctrl(vcpu_to_pmu(vcpu)) &&
	    WARN_ON_ONCE(kvm_set_msr(vcpu, MSR_CORE_PERF_GLOBAL_CTRL,
				     vmcs12->guest_ia32_perf_global_ctrl))) {
		*entry_failure_code = ENTRY_FAIL_DEFAULT;
		return -EINVAL;
	}

	kvm_rsp_write(vcpu, vmcs12->guest_rsp);
	kvm_rip_write(vcpu, vmcs12->guest_rip);

	/*
	 * It was observed that genuine Hyper-V running in L1 doesn't reset
	 * 'hv_clean_fields' by itself, it only sets the corresponding dirty
	 * bits when it changes a field in eVMCS. Mark all fields as clean
	 * here.
	 */
	if (nested_vmx_is_evmptr12_valid(vmx))
		evmcs->hv_clean_fields |= HV_VMX_ENLIGHTENED_CLEAN_FIELD_ALL;

	return 0;
}

static int nested_vmx_check_nmi_controls(struct vmcs12 *vmcs12)
{
	if (CC(!nested_cpu_has_nmi_exiting(vmcs12) &&
	       nested_cpu_has_virtual_nmis(vmcs12)))
		return -EINVAL;

	if (CC(!nested_cpu_has_virtual_nmis(vmcs12) &&
	       nested_cpu_has(vmcs12, CPU_BASED_NMI_WINDOW_EXITING)))
		return -EINVAL;

	return 0;
}

static bool nested_vmx_check_eptp(struct kvm_vcpu *vcpu, u64 new_eptp)
{
	struct vcpu_vmx *vmx = to_vmx(vcpu);

	/* Check for memory type validity */
	switch (new_eptp & VMX_EPTP_MT_MASK) {
	case VMX_EPTP_MT_UC:
		if (CC(!(vmx->nested.msrs.ept_caps & VMX_EPTP_UC_BIT)))
			return false;
		break;
	case VMX_EPTP_MT_WB:
		if (CC(!(vmx->nested.msrs.ept_caps & VMX_EPTP_WB_BIT)))
			return false;
		break;
	default:
		return false;
	}

	/* Page-walk levels validity. */
	switch (new_eptp & VMX_EPTP_PWL_MASK) {
	case VMX_EPTP_PWL_5:
		if (CC(!(vmx->nested.msrs.ept_caps & VMX_EPT_PAGE_WALK_5_BIT)))
			return false;
		break;
	case VMX_EPTP_PWL_4:
		if (CC(!(vmx->nested.msrs.ept_caps & VMX_EPT_PAGE_WALK_4_BIT)))
			return false;
		break;
	default:
		return false;
	}

	/* Reserved bits should not be set */
	if (CC(!kvm_vcpu_is_legal_gpa(vcpu, new_eptp) || ((new_eptp >> 7) & 0x1f)))
		return false;

	/* AD, if set, should be supported */
	if (new_eptp & VMX_EPTP_AD_ENABLE_BIT) {
		if (CC(!(vmx->nested.msrs.ept_caps & VMX_EPT_AD_BIT)))
			return false;
	}

	return true;
}

/*
 * Checks related to VM-Execution Control Fields
 */
static int nested_check_vm_execution_controls(struct kvm_vcpu *vcpu,
                                              struct vmcs12 *vmcs12)
{
	struct vcpu_vmx *vmx = to_vmx(vcpu);

	if (CC(!vmx_control_verify(vmcs12->pin_based_vm_exec_control,
				   vmx->nested.msrs.pinbased_ctls_low,
				   vmx->nested.msrs.pinbased_ctls_high)) ||
	    CC(!vmx_control_verify(vmcs12->cpu_based_vm_exec_control,
				   vmx->nested.msrs.procbased_ctls_low,
				   vmx->nested.msrs.procbased_ctls_high)))
		return -EINVAL;

	if (nested_cpu_has(vmcs12, CPU_BASED_ACTIVATE_SECONDARY_CONTROLS) &&
	    CC(!vmx_control_verify(vmcs12->secondary_vm_exec_control,
				   vmx->nested.msrs.secondary_ctls_low,
				   vmx->nested.msrs.secondary_ctls_high)))
		return -EINVAL;

	if (CC(vmcs12->cr3_target_count > nested_cpu_vmx_misc_cr3_count(vcpu)) ||
	    nested_vmx_check_io_bitmap_controls(vcpu, vmcs12) ||
	    nested_vmx_check_msr_bitmap_controls(vcpu, vmcs12) ||
	    nested_vmx_check_tpr_shadow_controls(vcpu, vmcs12) ||
	    nested_vmx_check_apic_access_controls(vcpu, vmcs12) ||
	    nested_vmx_check_apicv_controls(vcpu, vmcs12) ||
	    nested_vmx_check_nmi_controls(vmcs12) ||
	    nested_vmx_check_pml_controls(vcpu, vmcs12) ||
	    nested_vmx_check_unrestricted_guest_controls(vcpu, vmcs12) ||
	    nested_vmx_check_mode_based_ept_exec_controls(vcpu, vmcs12) ||
	    nested_vmx_check_shadow_vmcs_controls(vcpu, vmcs12) ||
	    CC(nested_cpu_has_vpid(vmcs12) && !vmcs12->virtual_processor_id))
		return -EINVAL;

	if (!nested_cpu_has_preemption_timer(vmcs12) &&
	    nested_cpu_has_save_preemption_timer(vmcs12))
		return -EINVAL;

	if (nested_cpu_has_ept(vmcs12) &&
	    CC(!nested_vmx_check_eptp(vcpu, vmcs12->ept_pointer)))
		return -EINVAL;

	if (nested_cpu_has_vmfunc(vmcs12)) {
		if (CC(vmcs12->vm_function_control &
		       ~vmx->nested.msrs.vmfunc_controls))
			return -EINVAL;

		if (nested_cpu_has_eptp_switching(vmcs12)) {
			if (CC(!nested_cpu_has_ept(vmcs12)) ||
			    CC(!page_address_valid(vcpu, vmcs12->eptp_list_address)))
				return -EINVAL;
		}
	}

	return 0;
}

/*
 * Checks related to VM-Exit Control Fields
 */
static int nested_check_vm_exit_controls(struct kvm_vcpu *vcpu,
                                         struct vmcs12 *vmcs12)
{
	struct vcpu_vmx *vmx = to_vmx(vcpu);

	if (CC(!vmx_control_verify(vmcs12->vm_exit_controls,
				    vmx->nested.msrs.exit_ctls_low,
				    vmx->nested.msrs.exit_ctls_high)) ||
	    CC(nested_vmx_check_exit_msr_switch_controls(vcpu, vmcs12)))
		return -EINVAL;

	return 0;
}

/*
 * Checks related to VM-Entry Control Fields
 */
static int nested_check_vm_entry_controls(struct kvm_vcpu *vcpu,
					  struct vmcs12 *vmcs12)
{
	struct vcpu_vmx *vmx = to_vmx(vcpu);

	if (CC(!vmx_control_verify(vmcs12->vm_entry_controls,
				    vmx->nested.msrs.entry_ctls_low,
				    vmx->nested.msrs.entry_ctls_high)))
		return -EINVAL;

	/*
	 * From the Intel SDM, volume 3:
	 * Fields relevant to VM-entry event injection must be set properly.
	 * These fields are the VM-entry interruption-information field, the
	 * VM-entry exception error code, and the VM-entry instruction length.
	 */
	if (vmcs12->vm_entry_intr_info_field & INTR_INFO_VALID_MASK) {
		u32 intr_info = vmcs12->vm_entry_intr_info_field;
		u8 vector = intr_info & INTR_INFO_VECTOR_MASK;
		u32 intr_type = intr_info & INTR_INFO_INTR_TYPE_MASK;
		bool has_error_code = intr_info & INTR_INFO_DELIVER_CODE_MASK;
		bool should_have_error_code;
		bool urg = nested_cpu_has2(vmcs12,
					   SECONDARY_EXEC_UNRESTRICTED_GUEST);
		bool prot_mode = !urg || vmcs12->guest_cr0 & X86_CR0_PE;

		/* VM-entry interruption-info field: interruption type */
		if (CC(intr_type == INTR_TYPE_RESERVED) ||
		    CC(intr_type == INTR_TYPE_OTHER_EVENT &&
		       !nested_cpu_supports_monitor_trap_flag(vcpu)))
			return -EINVAL;

		/* VM-entry interruption-info field: vector */
		if (CC(intr_type == INTR_TYPE_NMI_INTR && vector != NMI_VECTOR) ||
		    CC(intr_type == INTR_TYPE_HARD_EXCEPTION && vector > 31) ||
		    CC(intr_type == INTR_TYPE_OTHER_EVENT && vector != 0))
			return -EINVAL;

		/* VM-entry interruption-info field: deliver error code */
		should_have_error_code =
			intr_type == INTR_TYPE_HARD_EXCEPTION && prot_mode &&
			x86_exception_has_error_code(vector);
		if (CC(has_error_code != should_have_error_code))
			return -EINVAL;

		/* VM-entry exception error code */
		if (CC(has_error_code &&
		       vmcs12->vm_entry_exception_error_code & GENMASK(31, 16)))
			return -EINVAL;

		/* VM-entry interruption-info field: reserved bits */
		if (CC(intr_info & INTR_INFO_RESVD_BITS_MASK))
			return -EINVAL;

		/* VM-entry instruction length */
		switch (intr_type) {
		case INTR_TYPE_SOFT_EXCEPTION:
		case INTR_TYPE_SOFT_INTR:
		case INTR_TYPE_PRIV_SW_EXCEPTION:
			if (CC(vmcs12->vm_entry_instruction_len > 15) ||
			    CC(vmcs12->vm_entry_instruction_len == 0 &&
			    CC(!nested_cpu_has_zero_length_injection(vcpu))))
				return -EINVAL;
		}
	}

	if (nested_vmx_check_entry_msr_switch_controls(vcpu, vmcs12))
		return -EINVAL;

	return 0;
}

static int nested_vmx_check_controls(struct kvm_vcpu *vcpu,
				     struct vmcs12 *vmcs12)
{
	if (nested_check_vm_execution_controls(vcpu, vmcs12) ||
	    nested_check_vm_exit_controls(vcpu, vmcs12) ||
	    nested_check_vm_entry_controls(vcpu, vmcs12))
		return -EINVAL;

#ifdef CONFIG_KVM_HYPERV
	if (guest_cpuid_has_evmcs(vcpu))
		return nested_evmcs_check_controls(vmcs12);
#endif

	return 0;
}

static int nested_vmx_check_address_space_size(struct kvm_vcpu *vcpu,
				       struct vmcs12 *vmcs12)
{
#ifdef CONFIG_X86_64
	if (CC(!!(vmcs12->vm_exit_controls & VM_EXIT_HOST_ADDR_SPACE_SIZE) !=
		!!(vcpu->arch.efer & EFER_LMA)))
		return -EINVAL;
#endif
	return 0;
}

static int nested_vmx_check_host_state(struct kvm_vcpu *vcpu,
				       struct vmcs12 *vmcs12)
{
	bool ia32e = !!(vmcs12->vm_exit_controls & VM_EXIT_HOST_ADDR_SPACE_SIZE);

	if (CC(!nested_host_cr0_valid(vcpu, vmcs12->host_cr0)) ||
	    CC(!nested_host_cr4_valid(vcpu, vmcs12->host_cr4)) ||
	    CC(!kvm_vcpu_is_legal_cr3(vcpu, vmcs12->host_cr3)))
		return -EINVAL;

	if (CC(is_noncanonical_address(vmcs12->host_ia32_sysenter_esp, vcpu)) ||
	    CC(is_noncanonical_address(vmcs12->host_ia32_sysenter_eip, vcpu)))
		return -EINVAL;

	if ((vmcs12->vm_exit_controls & VM_EXIT_LOAD_IA32_PAT) &&
	    CC(!kvm_pat_valid(vmcs12->host_ia32_pat)))
		return -EINVAL;

	if ((vmcs12->vm_exit_controls & VM_EXIT_LOAD_IA32_PERF_GLOBAL_CTRL) &&
	    CC(!kvm_valid_perf_global_ctrl(vcpu_to_pmu(vcpu),
					   vmcs12->host_ia32_perf_global_ctrl)))
		return -EINVAL;

	if (ia32e) {
		if (CC(!(vmcs12->host_cr4 & X86_CR4_PAE)))
			return -EINVAL;
	} else {
		if (CC(vmcs12->vm_entry_controls & VM_ENTRY_IA32E_MODE) ||
		    CC(vmcs12->host_cr4 & X86_CR4_PCIDE) ||
		    CC((vmcs12->host_rip) >> 32))
			return -EINVAL;
	}

	if (CC(vmcs12->host_cs_selector & (SEGMENT_RPL_MASK | SEGMENT_TI_MASK)) ||
	    CC(vmcs12->host_ss_selector & (SEGMENT_RPL_MASK | SEGMENT_TI_MASK)) ||
	    CC(vmcs12->host_ds_selector & (SEGMENT_RPL_MASK | SEGMENT_TI_MASK)) ||
	    CC(vmcs12->host_es_selector & (SEGMENT_RPL_MASK | SEGMENT_TI_MASK)) ||
	    CC(vmcs12->host_fs_selector & (SEGMENT_RPL_MASK | SEGMENT_TI_MASK)) ||
	    CC(vmcs12->host_gs_selector & (SEGMENT_RPL_MASK | SEGMENT_TI_MASK)) ||
	    CC(vmcs12->host_tr_selector & (SEGMENT_RPL_MASK | SEGMENT_TI_MASK)) ||
	    CC(vmcs12->host_cs_selector == 0) ||
	    CC(vmcs12->host_tr_selector == 0) ||
	    CC(vmcs12->host_ss_selector == 0 && !ia32e))
		return -EINVAL;

	if (CC(is_noncanonical_address(vmcs12->host_fs_base, vcpu)) ||
	    CC(is_noncanonical_address(vmcs12->host_gs_base, vcpu)) ||
	    CC(is_noncanonical_address(vmcs12->host_gdtr_base, vcpu)) ||
	    CC(is_noncanonical_address(vmcs12->host_idtr_base, vcpu)) ||
	    CC(is_noncanonical_address(vmcs12->host_tr_base, vcpu)) ||
	    CC(is_noncanonical_address(vmcs12->host_rip, vcpu)))
		return -EINVAL;

	/*
	 * If the load IA32_EFER VM-exit control is 1, bits reserved in the
	 * IA32_EFER MSR must be 0 in the field for that register. In addition,
	 * the values of the LMA and LME bits in the field must each be that of
	 * the host address-space size VM-exit control.
	 */
	if (vmcs12->vm_exit_controls & VM_EXIT_LOAD_IA32_EFER) {
		if (CC(!kvm_valid_efer(vcpu, vmcs12->host_ia32_efer)) ||
		    CC(ia32e != !!(vmcs12->host_ia32_efer & EFER_LMA)) ||
		    CC(ia32e != !!(vmcs12->host_ia32_efer & EFER_LME)))
			return -EINVAL;
	}

	return 0;
}

static int nested_vmx_check_vmcs_link_ptr(struct kvm_vcpu *vcpu,
					  struct vmcs12 *vmcs12)
{
	struct vcpu_vmx *vmx = to_vmx(vcpu);
	struct gfn_to_hva_cache *ghc = &vmx->nested.shadow_vmcs12_cache;
	struct vmcs_hdr hdr;

	if (vmcs12->vmcs_link_pointer == INVALID_GPA)
		return 0;

	if (CC(!page_address_valid(vcpu, vmcs12->vmcs_link_pointer)))
		return -EINVAL;

	if (ghc->gpa != vmcs12->vmcs_link_pointer &&
	    CC(kvm_gfn_to_hva_cache_init(vcpu->kvm, ghc,
					 vmcs12->vmcs_link_pointer, VMCS12_SIZE)))
                return -EINVAL;

	if (CC(kvm_read_guest_offset_cached(vcpu->kvm, ghc, &hdr,
					    offsetof(struct vmcs12, hdr),
					    sizeof(hdr))))
		return -EINVAL;

	if (CC(hdr.revision_id != VMCS12_REVISION) ||
	    CC(hdr.shadow_vmcs != nested_cpu_has_shadow_vmcs(vmcs12)))
		return -EINVAL;

	return 0;
}

/*
 * Checks related to Guest Non-register State
 */
static int nested_check_guest_non_reg_state(struct vmcs12 *vmcs12)
{
	if (CC(vmcs12->guest_activity_state != GUEST_ACTIVITY_ACTIVE &&
	       vmcs12->guest_activity_state != GUEST_ACTIVITY_HLT &&
	       vmcs12->guest_activity_state != GUEST_ACTIVITY_WAIT_SIPI))
		return -EINVAL;

	return 0;
}

static int nested_vmx_check_guest_state(struct kvm_vcpu *vcpu,
					struct vmcs12 *vmcs12,
					enum vm_entry_failure_code *entry_failure_code)
{
	bool ia32e = !!(vmcs12->vm_entry_controls & VM_ENTRY_IA32E_MODE);

	*entry_failure_code = ENTRY_FAIL_DEFAULT;

	if (CC(!nested_guest_cr0_valid(vcpu, vmcs12->guest_cr0)) ||
	    CC(!nested_guest_cr4_valid(vcpu, vmcs12->guest_cr4)))
		return -EINVAL;

	if ((vmcs12->vm_entry_controls & VM_ENTRY_LOAD_DEBUG_CONTROLS) &&
	    CC(!kvm_dr7_valid(vmcs12->guest_dr7)))
		return -EINVAL;

	if ((vmcs12->vm_entry_controls & VM_ENTRY_LOAD_IA32_PAT) &&
	    CC(!kvm_pat_valid(vmcs12->guest_ia32_pat)))
		return -EINVAL;

	if (nested_vmx_check_vmcs_link_ptr(vcpu, vmcs12)) {
		*entry_failure_code = ENTRY_FAIL_VMCS_LINK_PTR;
		return -EINVAL;
	}

	if ((vmcs12->vm_entry_controls & VM_ENTRY_LOAD_IA32_PERF_GLOBAL_CTRL) &&
	    CC(!kvm_valid_perf_global_ctrl(vcpu_to_pmu(vcpu),
					   vmcs12->guest_ia32_perf_global_ctrl)))
		return -EINVAL;

	if (CC((vmcs12->guest_cr0 & (X86_CR0_PG | X86_CR0_PE)) == X86_CR0_PG))
		return -EINVAL;

	if (CC(ia32e && !(vmcs12->guest_cr4 & X86_CR4_PAE)) ||
	    CC(ia32e && !(vmcs12->guest_cr0 & X86_CR0_PG)))
		return -EINVAL;

	/*
	 * If the load IA32_EFER VM-entry control is 1, the following checks
	 * are performed on the field for the IA32_EFER MSR:
	 * - Bits reserved in the IA32_EFER MSR must be 0.
	 * - Bit 10 (corresponding to IA32_EFER.LMA) must equal the value of
	 *   the IA-32e mode guest VM-exit control. It must also be identical
	 *   to bit 8 (LME) if bit 31 in the CR0 field (corresponding to
	 *   CR0.PG) is 1.
	 */
	if (to_vmx(vcpu)->nested.nested_run_pending &&
	    (vmcs12->vm_entry_controls & VM_ENTRY_LOAD_IA32_EFER)) {
		if (CC(!kvm_valid_efer(vcpu, vmcs12->guest_ia32_efer)) ||
		    CC(ia32e != !!(vmcs12->guest_ia32_efer & EFER_LMA)) ||
		    CC(((vmcs12->guest_cr0 & X86_CR0_PG) &&
		     ia32e != !!(vmcs12->guest_ia32_efer & EFER_LME))))
			return -EINVAL;
	}

	if ((vmcs12->vm_entry_controls & VM_ENTRY_LOAD_BNDCFGS) &&
	    (CC(is_noncanonical_address(vmcs12->guest_bndcfgs & PAGE_MASK, vcpu)) ||
	     CC((vmcs12->guest_bndcfgs & MSR_IA32_BNDCFGS_RSVD))))
		return -EINVAL;

	if (nested_check_guest_non_reg_state(vmcs12))
		return -EINVAL;

	return 0;
}

static int nested_vmx_check_vmentry_hw(struct kvm_vcpu *vcpu)
{
	struct vcpu_vmx *vmx = to_vmx(vcpu);
	unsigned long cr3, cr4;
	bool vm_fail;

	if (!nested_early_check)
		return 0;

	if (vmx->msr_autoload.host.nr)
		vmcs_write32(VM_EXIT_MSR_LOAD_COUNT, 0);
	if (vmx->msr_autoload.guest.nr)
		vmcs_write32(VM_ENTRY_MSR_LOAD_COUNT, 0);

	preempt_disable();

	vmx_prepare_switch_to_guest(vcpu);

	/*
	 * Induce a consistency check VMExit by clearing bit 1 in GUEST_RFLAGS,
	 * which is reserved to '1' by hardware.  GUEST_RFLAGS is guaranteed to
	 * be written (by prepare_vmcs02()) before the "real" VMEnter, i.e.
	 * there is no need to preserve other bits or save/restore the field.
	 */
	vmcs_writel(GUEST_RFLAGS, 0);

	cr3 = __get_current_cr3_fast();
	if (unlikely(cr3 != vmx->loaded_vmcs->host_state.cr3)) {
		vmcs_writel(HOST_CR3, cr3);
		vmx->loaded_vmcs->host_state.cr3 = cr3;
	}

	cr4 = cr4_read_shadow();
	if (unlikely(cr4 != vmx->loaded_vmcs->host_state.cr4)) {
		vmcs_writel(HOST_CR4, cr4);
		vmx->loaded_vmcs->host_state.cr4 = cr4;
	}

	vm_fail = __vmx_vcpu_run(vmx, (unsigned long *)&vcpu->arch.regs,
				 __vmx_vcpu_run_flags(vmx));

	if (vmx->msr_autoload.host.nr)
		vmcs_write32(VM_EXIT_MSR_LOAD_COUNT, vmx->msr_autoload.host.nr);
	if (vmx->msr_autoload.guest.nr)
		vmcs_write32(VM_ENTRY_MSR_LOAD_COUNT, vmx->msr_autoload.guest.nr);

	if (vm_fail) {
		u32 error = vmcs_read32(VM_INSTRUCTION_ERROR);

		preempt_enable();

		trace_kvm_nested_vmenter_failed(
			"early hardware check VM-instruction error: ", error);
		WARN_ON_ONCE(error != VMXERR_ENTRY_INVALID_CONTROL_FIELD);
		return 1;
	}

	/*
	 * VMExit clears RFLAGS.IF and DR7, even on a consistency check.
	 */
	if (hw_breakpoint_active())
		set_debugreg(__this_cpu_read(cpu_dr7), 7);
	local_irq_enable();
	preempt_enable();

	/*
	 * A non-failing VMEntry means we somehow entered guest mode with
	 * an illegal RIP, and that's just the tip of the iceberg.  There
	 * is no telling what memory has been modified or what state has
	 * been exposed to unknown code.  Hitting this all but guarantees
	 * a (very critical) hardware issue.
	 */
	WARN_ON(!(vmcs_read32(VM_EXIT_REASON) &
		VMX_EXIT_REASONS_FAILED_VMENTRY));

	return 0;
}

#ifdef CONFIG_KVM_HYPERV
static bool nested_get_evmcs_page(struct kvm_vcpu *vcpu)
{
	struct vcpu_vmx *vmx = to_vmx(vcpu);

	/*
	 * hv_evmcs may end up being not mapped after migration (when
	 * L2 was running), map it here to make sure vmcs12 changes are
	 * properly reflected.
	 */
	if (guest_cpuid_has_evmcs(vcpu) &&
	    vmx->nested.hv_evmcs_vmptr == EVMPTR_MAP_PENDING) {
		enum nested_evmptrld_status evmptrld_status =
			nested_vmx_handle_enlightened_vmptrld(vcpu, false);

		if (evmptrld_status == EVMPTRLD_VMFAIL ||
		    evmptrld_status == EVMPTRLD_ERROR)
			return false;

		/*
		 * Post migration VMCS12 always provides the most actual
		 * information, copy it to eVMCS upon entry.
		 */
		vmx->nested.need_vmcs12_to_shadow_sync = true;
	}

	return true;
}
#endif

static bool nested_get_vmcs12_pages(struct kvm_vcpu *vcpu)
{
	struct vmcs12 *vmcs12 = get_vmcs12(vcpu);
	struct vcpu_vmx *vmx = to_vmx(vcpu);
	struct kvm_host_map *map;

	if (!vcpu->arch.pdptrs_from_userspace &&
	    !nested_cpu_has_ept(vmcs12) && is_pae_paging(vcpu)) {
		/*
		 * Reload the guest's PDPTRs since after a migration
		 * the guest CR3 might be restored prior to setting the nested
		 * state which can lead to a load of wrong PDPTRs.
		 */
		if (CC(!load_pdptrs(vcpu, vcpu->arch.cr3)))
			return false;
	}


	if (nested_cpu_has2(vmcs12, SECONDARY_EXEC_VIRTUALIZE_APIC_ACCESSES)) {
		map = &vmx->nested.apic_access_page_map;

		if (!kvm_vcpu_map(vcpu, gpa_to_gfn(vmcs12->apic_access_addr), map)) {
			vmcs_write64(APIC_ACCESS_ADDR, pfn_to_hpa(map->pfn));
		} else {
			pr_debug_ratelimited("%s: no backing for APIC-access address in vmcs12\n",
					     __func__);
			vcpu->run->exit_reason = KVM_EXIT_INTERNAL_ERROR;
			vcpu->run->internal.suberror =
				KVM_INTERNAL_ERROR_EMULATION;
			vcpu->run->internal.ndata = 0;
			return false;
		}
	}

	if (nested_cpu_has(vmcs12, CPU_BASED_TPR_SHADOW)) {
		map = &vmx->nested.virtual_apic_map;

		if (!kvm_vcpu_map(vcpu, gpa_to_gfn(vmcs12->virtual_apic_page_addr), map)) {
			vmcs_write64(VIRTUAL_APIC_PAGE_ADDR, pfn_to_hpa(map->pfn));
		} else if (nested_cpu_has(vmcs12, CPU_BASED_CR8_LOAD_EXITING) &&
		           nested_cpu_has(vmcs12, CPU_BASED_CR8_STORE_EXITING) &&
			   !nested_cpu_has2(vmcs12, SECONDARY_EXEC_VIRTUALIZE_APIC_ACCESSES)) {
			/*
			 * The processor will never use the TPR shadow, simply
			 * clear the bit from the execution control.  Such a
			 * configuration is useless, but it happens in tests.
			 * For any other configuration, failing the vm entry is
			 * _not_ what the processor does but it's basically the
			 * only possibility we have.
			 */
			exec_controls_clearbit(vmx, CPU_BASED_TPR_SHADOW);
		} else {
			/*
			 * Write an illegal value to VIRTUAL_APIC_PAGE_ADDR to
			 * force VM-Entry to fail.
			 */
			vmcs_write64(VIRTUAL_APIC_PAGE_ADDR, INVALID_GPA);
		}
	}

	if (nested_cpu_has_posted_intr(vmcs12)) {
		map = &vmx->nested.pi_desc_map;

		if (!kvm_vcpu_map(vcpu, gpa_to_gfn(vmcs12->posted_intr_desc_addr), map)) {
			vmx->nested.pi_desc =
				(struct pi_desc *)(((void *)map->hva) +
				offset_in_page(vmcs12->posted_intr_desc_addr));
			vmcs_write64(POSTED_INTR_DESC_ADDR,
				     pfn_to_hpa(map->pfn) + offset_in_page(vmcs12->posted_intr_desc_addr));
		} else {
			/*
			 * Defer the KVM_INTERNAL_EXIT until KVM tries to
			 * access the contents of the VMCS12 posted interrupt
			 * descriptor. (Note that KVM may do this when it
			 * should not, per the architectural specification.)
			 */
			vmx->nested.pi_desc = NULL;
			pin_controls_clearbit(vmx, PIN_BASED_POSTED_INTR);
		}
	}
	if (nested_vmx_prepare_msr_bitmap(vcpu, vmcs12))
		exec_controls_setbit(vmx, CPU_BASED_USE_MSR_BITMAPS);
	else
		exec_controls_clearbit(vmx, CPU_BASED_USE_MSR_BITMAPS);

	return true;
}

static bool vmx_get_nested_state_pages(struct kvm_vcpu *vcpu)
{
#ifdef CONFIG_KVM_HYPERV
	/*
	 * Note: nested_get_evmcs_page() also updates 'vp_assist_page' copy
	 * in 'struct kvm_vcpu_hv' in case eVMCS is in use, this is mandatory
	 * to make nested_evmcs_l2_tlb_flush_enabled() work correctly post
	 * migration.
	 */
	if (!nested_get_evmcs_page(vcpu)) {
		pr_debug_ratelimited("%s: enlightened vmptrld failed\n",
				     __func__);
		vcpu->run->exit_reason = KVM_EXIT_INTERNAL_ERROR;
		vcpu->run->internal.suberror =
			KVM_INTERNAL_ERROR_EMULATION;
		vcpu->run->internal.ndata = 0;

		return false;
	}
#endif

	if (is_guest_mode(vcpu) && !nested_get_vmcs12_pages(vcpu))
		return false;

	return true;
}

static int nested_vmx_write_pml_buffer(struct kvm_vcpu *vcpu, gpa_t gpa)
{
	struct vmcs12 *vmcs12;
	struct vcpu_vmx *vmx = to_vmx(vcpu);
	gpa_t dst;

	if (WARN_ON_ONCE(!is_guest_mode(vcpu)))
		return 0;

	if (WARN_ON_ONCE(vmx->nested.pml_full))
		return 1;

	/*
	 * Check if PML is enabled for the nested guest. Whether eptp bit 6 is
	 * set is already checked as part of A/D emulation.
	 */
	vmcs12 = get_vmcs12(vcpu);
	if (!nested_cpu_has_pml(vmcs12))
		return 0;

	if (vmcs12->guest_pml_index >= PML_ENTITY_NUM) {
		vmx->nested.pml_full = true;
		return 1;
	}

	gpa &= ~0xFFFull;
	dst = vmcs12->pml_address + sizeof(u64) * vmcs12->guest_pml_index;

	if (kvm_write_guest_page(vcpu->kvm, gpa_to_gfn(dst), &gpa,
				 offset_in_page(dst), sizeof(gpa)))
		return 0;

	vmcs12->guest_pml_index--;

	return 0;
}

/*
 * Intel's VMX Instruction Reference specifies a common set of prerequisites
 * for running VMX instructions (except VMXON, whose prerequisites are
 * slightly different). It also specifies what exception to inject otherwise.
 * Note that many of these exceptions have priority over VM exits, so they
 * don't have to be checked again here.
 */
static int nested_vmx_check_permission(struct kvm_vcpu *vcpu)
{
	if (!to_vmx(vcpu)->nested.vmxon) {
		kvm_queue_exception(vcpu, UD_VECTOR);
		return 0;
	}

	if (vmx_get_cpl(vcpu)) {
		kvm_inject_gp(vcpu, 0);
		return 0;
	}

	return 1;
}

static u8 vmx_has_apicv_interrupt(struct kvm_vcpu *vcpu)
{
	u8 rvi = vmx_get_rvi();
	u8 vppr = kvm_lapic_get_reg(vcpu->arch.apic, APIC_PROCPRI);

	return ((rvi & 0xf0) > (vppr & 0xf0));
}

static void load_vmcs12_host_state(struct kvm_vcpu *vcpu,
				   struct vmcs12 *vmcs12);

/*
 * If from_vmentry is false, this is being called from state restore (either RSM
 * or KVM_SET_NESTED_STATE).  Otherwise it's called from vmlaunch/vmresume.
 *
 * Returns:
 *	NVMX_VMENTRY_SUCCESS: Entered VMX non-root mode
 *	NVMX_VMENTRY_VMFAIL:  Consistency check VMFail
 *	NVMX_VMENTRY_VMEXIT:  Consistency check VMExit
 *	NVMX_VMENTRY_KVM_INTERNAL_ERROR: KVM internal error
 */
enum nvmx_vmentry_status nested_vmx_enter_non_root_mode(struct kvm_vcpu *vcpu,
							bool from_vmentry)
{
	struct vcpu_vmx *vmx = to_vmx(vcpu);
	struct vmcs12 *vmcs12 = get_vmcs12(vcpu);
	enum vm_entry_failure_code entry_failure_code;
	bool evaluate_pending_interrupts;
	union vmx_exit_reason exit_reason = {
		.basic = EXIT_REASON_INVALID_STATE,
		.failed_vmentry = 1,
	};
	u32 failed_index;

	trace_kvm_nested_vmenter(kvm_rip_read(vcpu),
				 vmx->nested.current_vmptr,
				 vmcs12->guest_rip,
				 vmcs12->guest_intr_status,
				 vmcs12->vm_entry_intr_info_field,
				 vmcs12->secondary_vm_exec_control & SECONDARY_EXEC_ENABLE_EPT,
				 vmcs12->ept_pointer,
				 vmcs12->guest_cr3,
				 KVM_ISA_VMX);

	kvm_service_local_tlb_flush_requests(vcpu);

	evaluate_pending_interrupts = exec_controls_get(vmx) &
		(CPU_BASED_INTR_WINDOW_EXITING | CPU_BASED_NMI_WINDOW_EXITING);
	if (likely(!evaluate_pending_interrupts) && kvm_vcpu_apicv_active(vcpu))
		evaluate_pending_interrupts |= vmx_has_apicv_interrupt(vcpu);
	if (!evaluate_pending_interrupts)
		evaluate_pending_interrupts |= kvm_apic_has_pending_init_or_sipi(vcpu);

	if (!vmx->nested.nested_run_pending ||
	    !(vmcs12->vm_entry_controls & VM_ENTRY_LOAD_DEBUG_CONTROLS))
		vmx->nested.pre_vmenter_debugctl = vmcs_read64(GUEST_IA32_DEBUGCTL);
	if (kvm_mpx_supported() &&
	    (!vmx->nested.nested_run_pending ||
	     !(vmcs12->vm_entry_controls & VM_ENTRY_LOAD_BNDCFGS)))
		vmx->nested.pre_vmenter_bndcfgs = vmcs_read64(GUEST_BNDCFGS);

	/*
	 * Overwrite vmcs01.GUEST_CR3 with L1's CR3 if EPT is disabled *and*
	 * nested early checks are disabled.  In the event of a "late" VM-Fail,
	 * i.e. a VM-Fail detected by hardware but not KVM, KVM must unwind its
	 * software model to the pre-VMEntry host state.  When EPT is disabled,
	 * GUEST_CR3 holds KVM's shadow CR3, not L1's "real" CR3, which causes
	 * nested_vmx_restore_host_state() to corrupt vcpu->arch.cr3.  Stuffing
	 * vmcs01.GUEST_CR3 results in the unwind naturally setting arch.cr3 to
	 * the correct value.  Smashing vmcs01.GUEST_CR3 is safe because nested
	 * VM-Exits, and the unwind, reset KVM's MMU, i.e. vmcs01.GUEST_CR3 is
	 * guaranteed to be overwritten with a shadow CR3 prior to re-entering
	 * L1.  Don't stuff vmcs01.GUEST_CR3 when using nested early checks as
	 * KVM modifies vcpu->arch.cr3 if and only if the early hardware checks
	 * pass, and early VM-Fails do not reset KVM's MMU, i.e. the VM-Fail
	 * path would need to manually save/restore vmcs01.GUEST_CR3.
	 */
	if (!enable_ept && !nested_early_check)
		vmcs_writel(GUEST_CR3, vcpu->arch.cr3);

	vmx_switch_vmcs(vcpu, &vmx->nested.vmcs02);

	prepare_vmcs02_early(vmx, &vmx->vmcs01, vmcs12);

	if (from_vmentry) {
		if (unlikely(!nested_get_vmcs12_pages(vcpu))) {
			vmx_switch_vmcs(vcpu, &vmx->vmcs01);
			return NVMX_VMENTRY_KVM_INTERNAL_ERROR;
		}

		if (nested_vmx_check_vmentry_hw(vcpu)) {
			vmx_switch_vmcs(vcpu, &vmx->vmcs01);
			return NVMX_VMENTRY_VMFAIL;
		}

		if (nested_vmx_check_guest_state(vcpu, vmcs12,
						 &entry_failure_code)) {
			exit_reason.basic = EXIT_REASON_INVALID_STATE;
			vmcs12->exit_qualification = entry_failure_code;
			goto vmentry_fail_vmexit;
		}
	}

	enter_guest_mode(vcpu);

	if (prepare_vmcs02(vcpu, vmcs12, from_vmentry, &entry_failure_code)) {
		exit_reason.basic = EXIT_REASON_INVALID_STATE;
		vmcs12->exit_qualification = entry_failure_code;
		goto vmentry_fail_vmexit_guest_mode;
	}

	if (from_vmentry) {
		failed_index = nested_vmx_load_msr(vcpu,
						   vmcs12->vm_entry_msr_load_addr,
						   vmcs12->vm_entry_msr_load_count);
		if (failed_index) {
			exit_reason.basic = EXIT_REASON_MSR_LOAD_FAIL;
			vmcs12->exit_qualification = failed_index;
			goto vmentry_fail_vmexit_guest_mode;
		}
	} else {
		/*
		 * The MMU is not initialized to point at the right entities yet and
		 * "get pages" would need to read data from the guest (i.e. we will
		 * need to perform gpa to hpa translation). Request a call
		 * to nested_get_vmcs12_pages before the next VM-entry.  The MSRs
		 * have already been set at vmentry time and should not be reset.
		 */
		kvm_make_request(KVM_REQ_GET_NESTED_STATE_PAGES, vcpu);
	}

	/*
	 * Re-evaluate pending events if L1 had a pending IRQ/NMI/INIT/SIPI
	 * when it executed VMLAUNCH/VMRESUME, as entering non-root mode can
	 * effectively unblock various events, e.g. INIT/SIPI cause VM-Exit
	 * unconditionally.
	 */
	if (unlikely(evaluate_pending_interrupts))
		kvm_make_request(KVM_REQ_EVENT, vcpu);

	/*
	 * Do not start the preemption timer hrtimer until after we know
	 * we are successful, so that only nested_vmx_vmexit needs to cancel
	 * the timer.
	 */
	vmx->nested.preemption_timer_expired = false;
	if (nested_cpu_has_preemption_timer(vmcs12)) {
		u64 timer_value = vmx_calc_preemption_timer_value(vcpu);
		vmx_start_preemption_timer(vcpu, timer_value);
	}

	/*
	 * Note no nested_vmx_succeed or nested_vmx_fail here. At this point
	 * we are no longer running L1, and VMLAUNCH/VMRESUME has not yet
	 * returned as far as L1 is concerned. It will only return (and set
	 * the success flag) when L2 exits (see nested_vmx_vmexit()).
	 */
	return NVMX_VMENTRY_SUCCESS;

	/*
	 * A failed consistency check that leads to a VMExit during L1's
	 * VMEnter to L2 is a variation of a normal VMexit, as explained in
	 * 26.7 "VM-entry failures during or after loading guest state".
	 */
vmentry_fail_vmexit_guest_mode:
	if (vmcs12->cpu_based_vm_exec_control & CPU_BASED_USE_TSC_OFFSETTING)
		vcpu->arch.tsc_offset -= vmcs12->tsc_offset;
	leave_guest_mode(vcpu);

vmentry_fail_vmexit:
	vmx_switch_vmcs(vcpu, &vmx->vmcs01);

	if (!from_vmentry)
		return NVMX_VMENTRY_VMEXIT;

	load_vmcs12_host_state(vcpu, vmcs12);
	vmcs12->vm_exit_reason = exit_reason.full;
	if (enable_shadow_vmcs || nested_vmx_is_evmptr12_valid(vmx))
		vmx->nested.need_vmcs12_to_shadow_sync = true;
	return NVMX_VMENTRY_VMEXIT;
}

/*
 * nested_vmx_run() handles a nested entry, i.e., a VMLAUNCH or VMRESUME on L1
 * for running an L2 nested guest.
 */
static int nested_vmx_run(struct kvm_vcpu *vcpu, bool launch)
{
	struct vmcs12 *vmcs12;
	enum nvmx_vmentry_status status;
	struct vcpu_vmx *vmx = to_vmx(vcpu);
	u32 interrupt_shadow = vmx_get_interrupt_shadow(vcpu);
	enum nested_evmptrld_status evmptrld_status;

	if (!nested_vmx_check_permission(vcpu))
		return 1;

	evmptrld_status = nested_vmx_handle_enlightened_vmptrld(vcpu, launch);
	if (evmptrld_status == EVMPTRLD_ERROR) {
		kvm_queue_exception(vcpu, UD_VECTOR);
		return 1;
	}

	kvm_pmu_trigger_event(vcpu, kvm_pmu_eventsel.BRANCH_INSTRUCTIONS_RETIRED);

	if (CC(evmptrld_status == EVMPTRLD_VMFAIL))
		return nested_vmx_failInvalid(vcpu);

	if (CC(!nested_vmx_is_evmptr12_valid(vmx) &&
	       vmx->nested.current_vmptr == INVALID_GPA))
		return nested_vmx_failInvalid(vcpu);

	vmcs12 = get_vmcs12(vcpu);

	/*
	 * Can't VMLAUNCH or VMRESUME a shadow VMCS. Despite the fact
	 * that there *is* a valid VMCS pointer, RFLAGS.CF is set
	 * rather than RFLAGS.ZF, and no error number is stored to the
	 * VM-instruction error field.
	 */
	if (CC(vmcs12->hdr.shadow_vmcs))
		return nested_vmx_failInvalid(vcpu);

	if (nested_vmx_is_evmptr12_valid(vmx)) {
		struct hv_enlightened_vmcs *evmcs = nested_vmx_evmcs(vmx);

		copy_enlightened_to_vmcs12(vmx, evmcs->hv_clean_fields);
		/* Enlightened VMCS doesn't have launch state */
		vmcs12->launch_state = !launch;
	} else if (enable_shadow_vmcs) {
		copy_shadow_to_vmcs12(vmx);
	}

	/*
	 * The nested entry process starts with enforcing various prerequisites
	 * on vmcs12 as required by the Intel SDM, and act appropriately when
	 * they fail: As the SDM explains, some conditions should cause the
	 * instruction to fail, while others will cause the instruction to seem
	 * to succeed, but return an EXIT_REASON_INVALID_STATE.
	 * To speed up the normal (success) code path, we should avoid checking
	 * for misconfigurations which will anyway be caught by the processor
	 * when using the merged vmcs02.
	 */
	if (CC(interrupt_shadow & KVM_X86_SHADOW_INT_MOV_SS))
		return nested_vmx_fail(vcpu, VMXERR_ENTRY_EVENTS_BLOCKED_BY_MOV_SS);

	if (CC(vmcs12->launch_state == launch))
		return nested_vmx_fail(vcpu,
			launch ? VMXERR_VMLAUNCH_NONCLEAR_VMCS
			       : VMXERR_VMRESUME_NONLAUNCHED_VMCS);

	if (nested_vmx_check_controls(vcpu, vmcs12))
		return nested_vmx_fail(vcpu, VMXERR_ENTRY_INVALID_CONTROL_FIELD);

	if (nested_vmx_check_address_space_size(vcpu, vmcs12))
		return nested_vmx_fail(vcpu, VMXERR_ENTRY_INVALID_HOST_STATE_FIELD);

	if (nested_vmx_check_host_state(vcpu, vmcs12))
		return nested_vmx_fail(vcpu, VMXERR_ENTRY_INVALID_HOST_STATE_FIELD);

	/*
	 * We're finally done with prerequisite checking, and can start with
	 * the nested entry.
	 */
	vmx->nested.nested_run_pending = 1;
	vmx->nested.has_preemption_timer_deadline = false;
	status = nested_vmx_enter_non_root_mode(vcpu, true);
	if (unlikely(status != NVMX_VMENTRY_SUCCESS))
		goto vmentry_failed;

	/* Emulate processing of posted interrupts on VM-Enter. */
	if (nested_cpu_has_posted_intr(vmcs12) &&
	    kvm_apic_has_interrupt(vcpu) == vmx->nested.posted_intr_nv) {
		vmx->nested.pi_pending = true;
		kvm_make_request(KVM_REQ_EVENT, vcpu);
		kvm_apic_clear_irr(vcpu, vmx->nested.posted_intr_nv);
	}

	/* Hide L1D cache contents from the nested guest.  */
	vmx->vcpu.arch.l1tf_flush_l1d = true;

	/*
	 * Must happen outside of nested_vmx_enter_non_root_mode() as it will
	 * also be used as part of restoring nVMX state for
	 * snapshot restore (migration).
	 *
	 * In this flow, it is assumed that vmcs12 cache was
	 * transferred as part of captured nVMX state and should
	 * therefore not be read from guest memory (which may not
	 * exist on destination host yet).
	 */
	nested_cache_shadow_vmcs12(vcpu, vmcs12);

	switch (vmcs12->guest_activity_state) {
	case GUEST_ACTIVITY_HLT:
		/*
		 * If we're entering a halted L2 vcpu and the L2 vcpu won't be
		 * awakened by event injection or by an NMI-window VM-exit or
		 * by an interrupt-window VM-exit, halt the vcpu.
		 */
		if (!(vmcs12->vm_entry_intr_info_field & INTR_INFO_VALID_MASK) &&
		    !nested_cpu_has(vmcs12, CPU_BASED_NMI_WINDOW_EXITING) &&
		    !(nested_cpu_has(vmcs12, CPU_BASED_INTR_WINDOW_EXITING) &&
		      (vmcs12->guest_rflags & X86_EFLAGS_IF))) {
			vmx->nested.nested_run_pending = 0;
			return kvm_emulate_halt_noskip(vcpu);
		}
		break;
	case GUEST_ACTIVITY_WAIT_SIPI:
		vmx->nested.nested_run_pending = 0;
		vcpu->arch.mp_state = KVM_MP_STATE_INIT_RECEIVED;
		break;
	default:
		break;
	}

	return 1;

vmentry_failed:
	vmx->nested.nested_run_pending = 0;
	if (status == NVMX_VMENTRY_KVM_INTERNAL_ERROR)
		return 0;
	if (status == NVMX_VMENTRY_VMEXIT)
		return 1;
	WARN_ON_ONCE(status != NVMX_VMENTRY_VMFAIL);
	return nested_vmx_fail(vcpu, VMXERR_ENTRY_INVALID_CONTROL_FIELD);
}

/*
 * On a nested exit from L2 to L1, vmcs12.guest_cr0 might not be up-to-date
 * because L2 may have changed some cr0 bits directly (CR0_GUEST_HOST_MASK).
 * This function returns the new value we should put in vmcs12.guest_cr0.
 * It's not enough to just return the vmcs02 GUEST_CR0. Rather,
 *  1. Bits that neither L0 nor L1 trapped, were set directly by L2 and are now
 *     available in vmcs02 GUEST_CR0. (Note: It's enough to check that L0
 *     didn't trap the bit, because if L1 did, so would L0).
 *  2. Bits that L1 asked to trap (and therefore L0 also did) could not have
 *     been modified by L2, and L1 knows it. So just leave the old value of
 *     the bit from vmcs12.guest_cr0. Note that the bit from vmcs02 GUEST_CR0
 *     isn't relevant, because if L0 traps this bit it can set it to anything.
 *  3. Bits that L1 didn't trap, but L0 did. L1 believes the guest could have
 *     changed these bits, and therefore they need to be updated, but L0
 *     didn't necessarily allow them to be changed in GUEST_CR0 - and rather
 *     put them in vmcs02 CR0_READ_SHADOW. So take these bits from there.
 */
static inline unsigned long
vmcs12_guest_cr0(struct kvm_vcpu *vcpu, struct vmcs12 *vmcs12)
{
	return
	/*1*/	(vmcs_readl(GUEST_CR0) & vcpu->arch.cr0_guest_owned_bits) |
	/*2*/	(vmcs12->guest_cr0 & vmcs12->cr0_guest_host_mask) |
	/*3*/	(vmcs_readl(CR0_READ_SHADOW) & ~(vmcs12->cr0_guest_host_mask |
			vcpu->arch.cr0_guest_owned_bits));
}

static inline unsigned long
vmcs12_guest_cr4(struct kvm_vcpu *vcpu, struct vmcs12 *vmcs12)
{
	return
	/*1*/	(vmcs_readl(GUEST_CR4) & vcpu->arch.cr4_guest_owned_bits) |
	/*2*/	(vmcs12->guest_cr4 & vmcs12->cr4_guest_host_mask) |
	/*3*/	(vmcs_readl(CR4_READ_SHADOW) & ~(vmcs12->cr4_guest_host_mask |
			vcpu->arch.cr4_guest_owned_bits));
}

static void vmcs12_save_pending_event(struct kvm_vcpu *vcpu,
				      struct vmcs12 *vmcs12,
				      u32 vm_exit_reason, u32 exit_intr_info)
{
	u32 idt_vectoring;
	unsigned int nr;

	/*
	 * Per the SDM, VM-Exits due to double and triple faults are never
	 * considered to occur during event delivery, even if the double/triple
	 * fault is the result of an escalating vectoring issue.
	 *
	 * Note, the SDM qualifies the double fault behavior with "The original
	 * event results in a double-fault exception".  It's unclear why the
	 * qualification exists since exits due to double fault can occur only
	 * while vectoring a different exception (injected events are never
	 * subject to interception), i.e. there's _always_ an original event.
	 *
	 * The SDM also uses NMI as a confusing example for the "original event
	 * causes the VM exit directly" clause.  NMI isn't special in any way,
	 * the same rule applies to all events that cause an exit directly.
	 * NMI is an odd choice for the example because NMIs can only occur on
	 * instruction boundaries, i.e. they _can't_ occur during vectoring.
	 */
	if ((u16)vm_exit_reason == EXIT_REASON_TRIPLE_FAULT ||
	    ((u16)vm_exit_reason == EXIT_REASON_EXCEPTION_NMI &&
	     is_double_fault(exit_intr_info))) {
		vmcs12->idt_vectoring_info_field = 0;
	} else if (vcpu->arch.exception.injected) {
		nr = vcpu->arch.exception.vector;
		idt_vectoring = nr | VECTORING_INFO_VALID_MASK;

		if (kvm_exception_is_soft(nr)) {
			vmcs12->vm_exit_instruction_len =
				vcpu->arch.event_exit_inst_len;
			idt_vectoring |= INTR_TYPE_SOFT_EXCEPTION;
		} else
			idt_vectoring |= INTR_TYPE_HARD_EXCEPTION;

		if (vcpu->arch.exception.has_error_code) {
			idt_vectoring |= VECTORING_INFO_DELIVER_CODE_MASK;
			vmcs12->idt_vectoring_error_code =
				vcpu->arch.exception.error_code;
		}

		vmcs12->idt_vectoring_info_field = idt_vectoring;
	} else if (vcpu->arch.nmi_injected) {
		vmcs12->idt_vectoring_info_field =
			INTR_TYPE_NMI_INTR | INTR_INFO_VALID_MASK | NMI_VECTOR;
	} else if (vcpu->arch.interrupt.injected) {
		nr = vcpu->arch.interrupt.nr;
		idt_vectoring = nr | VECTORING_INFO_VALID_MASK;

		if (vcpu->arch.interrupt.soft) {
			idt_vectoring |= INTR_TYPE_SOFT_INTR;
			vmcs12->vm_entry_instruction_len =
				vcpu->arch.event_exit_inst_len;
		} else
			idt_vectoring |= INTR_TYPE_EXT_INTR;

		vmcs12->idt_vectoring_info_field = idt_vectoring;
	} else {
		vmcs12->idt_vectoring_info_field = 0;
	}
}


void nested_mark_vmcs12_pages_dirty(struct kvm_vcpu *vcpu)
{
	struct vmcs12 *vmcs12 = get_vmcs12(vcpu);
	gfn_t gfn;

	/*
	 * Don't need to mark the APIC access page dirty; it is never
	 * written to by the CPU during APIC virtualization.
	 */

	if (nested_cpu_has(vmcs12, CPU_BASED_TPR_SHADOW)) {
		gfn = vmcs12->virtual_apic_page_addr >> PAGE_SHIFT;
		kvm_vcpu_mark_page_dirty(vcpu, gfn);
	}

	if (nested_cpu_has_posted_intr(vmcs12)) {
		gfn = vmcs12->posted_intr_desc_addr >> PAGE_SHIFT;
		kvm_vcpu_mark_page_dirty(vcpu, gfn);
	}
}

static int vmx_complete_nested_posted_interrupt(struct kvm_vcpu *vcpu)
{
	struct vcpu_vmx *vmx = to_vmx(vcpu);
	int max_irr;
	void *vapic_page;
	u16 status;

	if (!vmx->nested.pi_pending)
		return 0;

	if (!vmx->nested.pi_desc)
		goto mmio_needed;

	vmx->nested.pi_pending = false;

	if (!pi_test_and_clear_on(vmx->nested.pi_desc))
		return 0;

	max_irr = pi_find_highest_vector(vmx->nested.pi_desc);
	if (max_irr > 0) {
		vapic_page = vmx->nested.virtual_apic_map.hva;
		if (!vapic_page)
			goto mmio_needed;

		__kvm_apic_update_irr(vmx->nested.pi_desc->pir,
			vapic_page, &max_irr);
		status = vmcs_read16(GUEST_INTR_STATUS);
		if ((u8)max_irr > ((u8)status & 0xff)) {
			status &= ~0xff;
			status |= (u8)max_irr;
			vmcs_write16(GUEST_INTR_STATUS, status);
		}
	}

	nested_mark_vmcs12_pages_dirty(vcpu);
	return 0;

mmio_needed:
	kvm_handle_memory_failure(vcpu, X86EMUL_IO_NEEDED, NULL);
	return -ENXIO;
}

static void nested_vmx_inject_exception_vmexit(struct kvm_vcpu *vcpu)
{
	struct kvm_queued_exception *ex = &vcpu->arch.exception_vmexit;
	u32 intr_info = ex->vector | INTR_INFO_VALID_MASK;
	struct vmcs12 *vmcs12 = get_vmcs12(vcpu);
	unsigned long exit_qual;

	if (ex->has_payload) {
		exit_qual = ex->payload;
	} else if (ex->vector == PF_VECTOR) {
		exit_qual = vcpu->arch.cr2;
	} else if (ex->vector == DB_VECTOR) {
		exit_qual = vcpu->arch.dr6;
		exit_qual &= ~DR6_BT;
		exit_qual ^= DR6_ACTIVE_LOW;
	} else {
		exit_qual = 0;
	}

	/*
	 * Unlike AMD's Paged Real Mode, which reports an error code on #PF
	 * VM-Exits even if the CPU is in Real Mode, Intel VMX never sets the
	 * "has error code" flags on VM-Exit if the CPU is in Real Mode.
	 */
	if (ex->has_error_code && is_protmode(vcpu)) {
		/*
		 * Intel CPUs do not generate error codes with bits 31:16 set,
		 * and more importantly VMX disallows setting bits 31:16 in the
		 * injected error code for VM-Entry.  Drop the bits to mimic
		 * hardware and avoid inducing failure on nested VM-Entry if L1
		 * chooses to inject the exception back to L2.  AMD CPUs _do_
		 * generate "full" 32-bit error codes, so KVM allows userspace
		 * to inject exception error codes with bits 31:16 set.
		 */
		vmcs12->vm_exit_intr_error_code = (u16)ex->error_code;
		intr_info |= INTR_INFO_DELIVER_CODE_MASK;
	}

	if (kvm_exception_is_soft(ex->vector))
		intr_info |= INTR_TYPE_SOFT_EXCEPTION;
	else
		intr_info |= INTR_TYPE_HARD_EXCEPTION;

	if (!(vmcs12->idt_vectoring_info_field & VECTORING_INFO_VALID_MASK) &&
	    vmx_get_nmi_mask(vcpu))
		intr_info |= INTR_INFO_UNBLOCK_NMI;

	nested_vmx_vmexit(vcpu, EXIT_REASON_EXCEPTION_NMI, intr_info, exit_qual);
}

/*
 * Returns true if a debug trap is (likely) pending delivery.  Infer the class
 * of a #DB (trap-like vs. fault-like) from the exception payload (to-be-DR6).
 * Using the payload is flawed because code breakpoints (fault-like) and data
 * breakpoints (trap-like) set the same bits in DR6 (breakpoint detected), i.e.
 * this will return false positives if a to-be-injected code breakpoint #DB is
 * pending (from KVM's perspective, but not "pending" across an instruction
 * boundary).  ICEBP, a.k.a. INT1, is also not reflected here even though it
 * too is trap-like.
 *
 * KVM "works" despite these flaws as ICEBP isn't currently supported by the
 * emulator, Monitor Trap Flag is not marked pending on intercepted #DBs (the
 * #DB has already happened), and MTF isn't marked pending on code breakpoints
 * from the emulator (because such #DBs are fault-like and thus don't trigger
 * actions that fire on instruction retire).
 */
static unsigned long vmx_get_pending_dbg_trap(struct kvm_queued_exception *ex)
{
	if (!ex->pending || ex->vector != DB_VECTOR)
		return 0;

	/* General Detect #DBs are always fault-like. */
	return ex->payload & ~DR6_BD;
}

/*
 * Returns true if there's a pending #DB exception that is lower priority than
 * a pending Monitor Trap Flag VM-Exit.  TSS T-flag #DBs are not emulated by
 * KVM, but could theoretically be injected by userspace.  Note, this code is
 * imperfect, see above.
 */
static bool vmx_is_low_priority_db_trap(struct kvm_queued_exception *ex)
{
	return vmx_get_pending_dbg_trap(ex) & ~DR6_BT;
}

/*
 * Certain VM-exits set the 'pending debug exceptions' field to indicate a
 * recognized #DB (data or single-step) that has yet to be delivered. Since KVM
 * represents these debug traps with a payload that is said to be compatible
 * with the 'pending debug exceptions' field, write the payload to the VMCS
 * field if a VM-exit is delivered before the debug trap.
 */
static void nested_vmx_update_pending_dbg(struct kvm_vcpu *vcpu)
{
	unsigned long pending_dbg;

	pending_dbg = vmx_get_pending_dbg_trap(&vcpu->arch.exception);
	if (pending_dbg)
		vmcs_writel(GUEST_PENDING_DBG_EXCEPTIONS, pending_dbg);
}

static bool nested_vmx_preemption_timer_pending(struct kvm_vcpu *vcpu)
{
	return nested_cpu_has_preemption_timer(get_vmcs12(vcpu)) &&
	       to_vmx(vcpu)->nested.preemption_timer_expired;
}

static bool vmx_has_nested_events(struct kvm_vcpu *vcpu, bool for_injection)
{
	struct vcpu_vmx *vmx = to_vmx(vcpu);
	void *vapic = vmx->nested.virtual_apic_map.hva;
	int max_irr, vppr;

	if (nested_vmx_preemption_timer_pending(vcpu) ||
	    vmx->nested.mtf_pending)
		return true;

	/*
	 * Virtual Interrupt Delivery doesn't require manual injection.  Either
	 * the interrupt is already in GUEST_RVI and will be recognized by CPU
	 * at VM-Entry, or there is a KVM_REQ_EVENT pending and KVM will move
	 * the interrupt from the PIR to RVI prior to entering the guest.
	 */
	if (for_injection)
		return false;

	if (!nested_cpu_has_vid(get_vmcs12(vcpu)) ||
	    __vmx_interrupt_blocked(vcpu))
		return false;

	if (!vapic)
		return false;

	vppr = *((u32 *)(vapic + APIC_PROCPRI));

<<<<<<< HEAD
=======
	max_irr = vmx_get_rvi();
	if ((max_irr & 0xf0) > (vppr & 0xf0))
		return true;

>>>>>>> 2d5404ca
	if (vmx->nested.pi_pending && vmx->nested.pi_desc &&
	    pi_test_on(vmx->nested.pi_desc)) {
		max_irr = pi_find_highest_vector(vmx->nested.pi_desc);
		if (max_irr > 0 && (max_irr & 0xf0) > (vppr & 0xf0))
			return true;
	}

	return false;
}

/*
 * Per the Intel SDM's table "Priority Among Concurrent Events", with minor
 * edits to fill in missing examples, e.g. #DB due to split-lock accesses,
 * and less minor edits to splice in the priority of VMX Non-Root specific
 * events, e.g. MTF and NMI/INTR-window exiting.
 *
 * 1 Hardware Reset and Machine Checks
 *	- RESET
 *	- Machine Check
 *
 * 2 Trap on Task Switch
 *	- T flag in TSS is set (on task switch)
 *
 * 3 External Hardware Interventions
 *	- FLUSH
 *	- STOPCLK
 *	- SMI
 *	- INIT
 *
 * 3.5 Monitor Trap Flag (MTF) VM-exit[1]
 *
 * 4 Traps on Previous Instruction
 *	- Breakpoints
 *	- Trap-class Debug Exceptions (#DB due to TF flag set, data/I-O
 *	  breakpoint, or #DB due to a split-lock access)
 *
 * 4.3	VMX-preemption timer expired VM-exit
 *
 * 4.6	NMI-window exiting VM-exit[2]
 *
 * 5 Nonmaskable Interrupts (NMI)
 *
 * 5.5 Interrupt-window exiting VM-exit and Virtual-interrupt delivery
 *
 * 6 Maskable Hardware Interrupts
 *
 * 7 Code Breakpoint Fault
 *
 * 8 Faults from Fetching Next Instruction
 *	- Code-Segment Limit Violation
 *	- Code Page Fault
 *	- Control protection exception (missing ENDBRANCH at target of indirect
 *					call or jump)
 *
 * 9 Faults from Decoding Next Instruction
 *	- Instruction length > 15 bytes
 *	- Invalid Opcode
 *	- Coprocessor Not Available
 *
 *10 Faults on Executing Instruction
 *	- Overflow
 *	- Bound error
 *	- Invalid TSS
 *	- Segment Not Present
 *	- Stack fault
 *	- General Protection
 *	- Data Page Fault
 *	- Alignment Check
 *	- x86 FPU Floating-point exception
 *	- SIMD floating-point exception
 *	- Virtualization exception
 *	- Control protection exception
 *
 * [1] Per the "Monitor Trap Flag" section: System-management interrupts (SMIs),
 *     INIT signals, and higher priority events take priority over MTF VM exits.
 *     MTF VM exits take priority over debug-trap exceptions and lower priority
 *     events.
 *
 * [2] Debug-trap exceptions and higher priority events take priority over VM exits
 *     caused by the VMX-preemption timer.  VM exits caused by the VMX-preemption
 *     timer take priority over VM exits caused by the "NMI-window exiting"
 *     VM-execution control and lower priority events.
 *
 * [3] Debug-trap exceptions and higher priority events take priority over VM exits
 *     caused by "NMI-window exiting".  VM exits caused by this control take
 *     priority over non-maskable interrupts (NMIs) and lower priority events.
 *
 * [4] Virtual-interrupt delivery has the same priority as that of VM exits due to
 *     the 1-setting of the "interrupt-window exiting" VM-execution control.  Thus,
 *     non-maskable interrupts (NMIs) and higher priority events take priority over
 *     delivery of a virtual interrupt; delivery of a virtual interrupt takes
 *     priority over external interrupts and lower priority events.
 */
static int vmx_check_nested_events(struct kvm_vcpu *vcpu)
{
	struct kvm_lapic *apic = vcpu->arch.apic;
	struct vcpu_vmx *vmx = to_vmx(vcpu);
	/*
	 * Only a pending nested run blocks a pending exception.  If there is a
	 * previously injected event, the pending exception occurred while said
	 * event was being delivered and thus needs to be handled.
	 */
	bool block_nested_exceptions = vmx->nested.nested_run_pending;
	/*
	 * New events (not exceptions) are only recognized at instruction
	 * boundaries.  If an event needs reinjection, then KVM is handling a
	 * VM-Exit that occurred _during_ instruction execution; new events are
	 * blocked until the instruction completes.
	 */
	bool block_nested_events = block_nested_exceptions ||
				   kvm_event_needs_reinjection(vcpu);

	if (lapic_in_kernel(vcpu) &&
		test_bit(KVM_APIC_INIT, &apic->pending_events)) {
		if (block_nested_events)
			return -EBUSY;
		nested_vmx_update_pending_dbg(vcpu);
		clear_bit(KVM_APIC_INIT, &apic->pending_events);
		if (vcpu->arch.mp_state != KVM_MP_STATE_INIT_RECEIVED)
			nested_vmx_vmexit(vcpu, EXIT_REASON_INIT_SIGNAL, 0, 0);

		/* MTF is discarded if the vCPU is in WFS. */
		vmx->nested.mtf_pending = false;
		return 0;
	}

	if (lapic_in_kernel(vcpu) &&
	    test_bit(KVM_APIC_SIPI, &apic->pending_events)) {
		if (block_nested_events)
			return -EBUSY;

		clear_bit(KVM_APIC_SIPI, &apic->pending_events);
		if (vcpu->arch.mp_state == KVM_MP_STATE_INIT_RECEIVED) {
			nested_vmx_vmexit(vcpu, EXIT_REASON_SIPI_SIGNAL, 0,
						apic->sipi_vector & 0xFFUL);
			return 0;
		}
		/* Fallthrough, the SIPI is completely ignored. */
	}

	/*
	 * Process exceptions that are higher priority than Monitor Trap Flag:
	 * fault-like exceptions, TSS T flag #DB (not emulated by KVM, but
	 * could theoretically come in from userspace), and ICEBP (INT1).
	 *
	 * TODO: SMIs have higher priority than MTF and trap-like #DBs (except
	 * for TSS T flag #DBs).  KVM also doesn't save/restore pending MTF
	 * across SMI/RSM as it should; that needs to be addressed in order to
	 * prioritize SMI over MTF and trap-like #DBs.
	 */
	if (vcpu->arch.exception_vmexit.pending &&
	    !vmx_is_low_priority_db_trap(&vcpu->arch.exception_vmexit)) {
		if (block_nested_exceptions)
			return -EBUSY;

		nested_vmx_inject_exception_vmexit(vcpu);
		return 0;
	}

	if (vcpu->arch.exception.pending &&
	    !vmx_is_low_priority_db_trap(&vcpu->arch.exception)) {
		if (block_nested_exceptions)
			return -EBUSY;
		goto no_vmexit;
	}

	if (vmx->nested.mtf_pending) {
		if (block_nested_events)
			return -EBUSY;
		nested_vmx_update_pending_dbg(vcpu);
		nested_vmx_vmexit(vcpu, EXIT_REASON_MONITOR_TRAP_FLAG, 0, 0);
		return 0;
	}

	if (vcpu->arch.exception_vmexit.pending) {
		if (block_nested_exceptions)
			return -EBUSY;

		nested_vmx_inject_exception_vmexit(vcpu);
		return 0;
	}

	if (vcpu->arch.exception.pending) {
		if (block_nested_exceptions)
			return -EBUSY;
		goto no_vmexit;
	}

	if (nested_vmx_preemption_timer_pending(vcpu)) {
		if (block_nested_events)
			return -EBUSY;
		nested_vmx_vmexit(vcpu, EXIT_REASON_PREEMPTION_TIMER, 0, 0);
		return 0;
	}

	if (vcpu->arch.smi_pending && !is_smm(vcpu)) {
		if (block_nested_events)
			return -EBUSY;
		goto no_vmexit;
	}

	if (vcpu->arch.nmi_pending && !vmx_nmi_blocked(vcpu)) {
		if (block_nested_events)
			return -EBUSY;
		if (!nested_exit_on_nmi(vcpu))
			goto no_vmexit;

		nested_vmx_vmexit(vcpu, EXIT_REASON_EXCEPTION_NMI,
				  NMI_VECTOR | INTR_TYPE_NMI_INTR |
				  INTR_INFO_VALID_MASK, 0);
		/*
		 * The NMI-triggered VM exit counts as injection:
		 * clear this one and block further NMIs.
		 */
		vcpu->arch.nmi_pending = 0;
		vmx_set_nmi_mask(vcpu, true);
		return 0;
	}

	if (kvm_cpu_has_interrupt(vcpu) && !vmx_interrupt_blocked(vcpu)) {
		int irq;

		if (block_nested_events)
			return -EBUSY;
		if (!nested_exit_on_intr(vcpu))
			goto no_vmexit;

		if (!nested_exit_intr_ack_set(vcpu)) {
			nested_vmx_vmexit(vcpu, EXIT_REASON_EXTERNAL_INTERRUPT, 0, 0);
			return 0;
		}

		irq = kvm_cpu_get_extint(vcpu);
		if (irq != -1) {
			nested_vmx_vmexit(vcpu, EXIT_REASON_EXTERNAL_INTERRUPT,
					  INTR_INFO_VALID_MASK | INTR_TYPE_EXT_INTR | irq, 0);
			return 0;
		}

		irq = kvm_apic_has_interrupt(vcpu);
		if (WARN_ON_ONCE(irq < 0))
			goto no_vmexit;

		/*
		 * If the IRQ is L2's PI notification vector, process posted
		 * interrupts for L2 instead of injecting VM-Exit, as the
		 * detection/morphing architecturally occurs when the IRQ is
		 * delivered to the CPU.  Note, only interrupts that are routed
		 * through the local APIC trigger posted interrupt processing,
		 * and enabling posted interrupts requires ACK-on-exit.
		 */
		if (irq == vmx->nested.posted_intr_nv) {
			vmx->nested.pi_pending = true;
			kvm_apic_clear_irr(vcpu, irq);
			goto no_vmexit;
		}

		nested_vmx_vmexit(vcpu, EXIT_REASON_EXTERNAL_INTERRUPT,
				  INTR_INFO_VALID_MASK | INTR_TYPE_EXT_INTR | irq, 0);

		/*
		 * ACK the interrupt _after_ emulating VM-Exit, as the IRQ must
		 * be marked as in-service in vmcs01.GUEST_INTERRUPT_STATUS.SVI
		 * if APICv is active.
		 */
		kvm_apic_ack_interrupt(vcpu, irq);
		return 0;
	}

no_vmexit:
	return vmx_complete_nested_posted_interrupt(vcpu);
}

static u32 vmx_get_preemption_timer_value(struct kvm_vcpu *vcpu)
{
	ktime_t remaining =
		hrtimer_get_remaining(&to_vmx(vcpu)->nested.preemption_timer);
	u64 value;

	if (ktime_to_ns(remaining) <= 0)
		return 0;

	value = ktime_to_ns(remaining) * vcpu->arch.virtual_tsc_khz;
	do_div(value, 1000000);
	return value >> VMX_MISC_EMULATED_PREEMPTION_TIMER_RATE;
}

static bool is_vmcs12_ext_field(unsigned long field)
{
	switch (field) {
	case GUEST_ES_SELECTOR:
	case GUEST_CS_SELECTOR:
	case GUEST_SS_SELECTOR:
	case GUEST_DS_SELECTOR:
	case GUEST_FS_SELECTOR:
	case GUEST_GS_SELECTOR:
	case GUEST_LDTR_SELECTOR:
	case GUEST_TR_SELECTOR:
	case GUEST_ES_LIMIT:
	case GUEST_CS_LIMIT:
	case GUEST_SS_LIMIT:
	case GUEST_DS_LIMIT:
	case GUEST_FS_LIMIT:
	case GUEST_GS_LIMIT:
	case GUEST_LDTR_LIMIT:
	case GUEST_TR_LIMIT:
	case GUEST_GDTR_LIMIT:
	case GUEST_IDTR_LIMIT:
	case GUEST_ES_AR_BYTES:
	case GUEST_DS_AR_BYTES:
	case GUEST_FS_AR_BYTES:
	case GUEST_GS_AR_BYTES:
	case GUEST_LDTR_AR_BYTES:
	case GUEST_TR_AR_BYTES:
	case GUEST_ES_BASE:
	case GUEST_CS_BASE:
	case GUEST_SS_BASE:
	case GUEST_DS_BASE:
	case GUEST_FS_BASE:
	case GUEST_GS_BASE:
	case GUEST_LDTR_BASE:
	case GUEST_TR_BASE:
	case GUEST_GDTR_BASE:
	case GUEST_IDTR_BASE:
	case GUEST_PENDING_DBG_EXCEPTIONS:
	case GUEST_BNDCFGS:
		return true;
	default:
		break;
	}

	return false;
}

static void sync_vmcs02_to_vmcs12_rare(struct kvm_vcpu *vcpu,
				       struct vmcs12 *vmcs12)
{
	struct vcpu_vmx *vmx = to_vmx(vcpu);

	vmcs12->guest_es_selector = vmcs_read16(GUEST_ES_SELECTOR);
	vmcs12->guest_cs_selector = vmcs_read16(GUEST_CS_SELECTOR);
	vmcs12->guest_ss_selector = vmcs_read16(GUEST_SS_SELECTOR);
	vmcs12->guest_ds_selector = vmcs_read16(GUEST_DS_SELECTOR);
	vmcs12->guest_fs_selector = vmcs_read16(GUEST_FS_SELECTOR);
	vmcs12->guest_gs_selector = vmcs_read16(GUEST_GS_SELECTOR);
	vmcs12->guest_ldtr_selector = vmcs_read16(GUEST_LDTR_SELECTOR);
	vmcs12->guest_tr_selector = vmcs_read16(GUEST_TR_SELECTOR);
	vmcs12->guest_es_limit = vmcs_read32(GUEST_ES_LIMIT);
	vmcs12->guest_cs_limit = vmcs_read32(GUEST_CS_LIMIT);
	vmcs12->guest_ss_limit = vmcs_read32(GUEST_SS_LIMIT);
	vmcs12->guest_ds_limit = vmcs_read32(GUEST_DS_LIMIT);
	vmcs12->guest_fs_limit = vmcs_read32(GUEST_FS_LIMIT);
	vmcs12->guest_gs_limit = vmcs_read32(GUEST_GS_LIMIT);
	vmcs12->guest_ldtr_limit = vmcs_read32(GUEST_LDTR_LIMIT);
	vmcs12->guest_tr_limit = vmcs_read32(GUEST_TR_LIMIT);
	vmcs12->guest_gdtr_limit = vmcs_read32(GUEST_GDTR_LIMIT);
	vmcs12->guest_idtr_limit = vmcs_read32(GUEST_IDTR_LIMIT);
	vmcs12->guest_es_ar_bytes = vmcs_read32(GUEST_ES_AR_BYTES);
	vmcs12->guest_ds_ar_bytes = vmcs_read32(GUEST_DS_AR_BYTES);
	vmcs12->guest_fs_ar_bytes = vmcs_read32(GUEST_FS_AR_BYTES);
	vmcs12->guest_gs_ar_bytes = vmcs_read32(GUEST_GS_AR_BYTES);
	vmcs12->guest_ldtr_ar_bytes = vmcs_read32(GUEST_LDTR_AR_BYTES);
	vmcs12->guest_tr_ar_bytes = vmcs_read32(GUEST_TR_AR_BYTES);
	vmcs12->guest_es_base = vmcs_readl(GUEST_ES_BASE);
	vmcs12->guest_cs_base = vmcs_readl(GUEST_CS_BASE);
	vmcs12->guest_ss_base = vmcs_readl(GUEST_SS_BASE);
	vmcs12->guest_ds_base = vmcs_readl(GUEST_DS_BASE);
	vmcs12->guest_fs_base = vmcs_readl(GUEST_FS_BASE);
	vmcs12->guest_gs_base = vmcs_readl(GUEST_GS_BASE);
	vmcs12->guest_ldtr_base = vmcs_readl(GUEST_LDTR_BASE);
	vmcs12->guest_tr_base = vmcs_readl(GUEST_TR_BASE);
	vmcs12->guest_gdtr_base = vmcs_readl(GUEST_GDTR_BASE);
	vmcs12->guest_idtr_base = vmcs_readl(GUEST_IDTR_BASE);
	vmcs12->guest_pending_dbg_exceptions =
		vmcs_readl(GUEST_PENDING_DBG_EXCEPTIONS);

	vmx->nested.need_sync_vmcs02_to_vmcs12_rare = false;
}

static void copy_vmcs02_to_vmcs12_rare(struct kvm_vcpu *vcpu,
				       struct vmcs12 *vmcs12)
{
	struct vcpu_vmx *vmx = to_vmx(vcpu);
	int cpu;

	if (!vmx->nested.need_sync_vmcs02_to_vmcs12_rare)
		return;


	WARN_ON_ONCE(vmx->loaded_vmcs != &vmx->vmcs01);

	cpu = get_cpu();
	vmx->loaded_vmcs = &vmx->nested.vmcs02;
	vmx_vcpu_load_vmcs(vcpu, cpu, &vmx->vmcs01);

	sync_vmcs02_to_vmcs12_rare(vcpu, vmcs12);

	vmx->loaded_vmcs = &vmx->vmcs01;
	vmx_vcpu_load_vmcs(vcpu, cpu, &vmx->nested.vmcs02);
	put_cpu();
}

/*
 * Update the guest state fields of vmcs12 to reflect changes that
 * occurred while L2 was running. (The "IA-32e mode guest" bit of the
 * VM-entry controls is also updated, since this is really a guest
 * state bit.)
 */
static void sync_vmcs02_to_vmcs12(struct kvm_vcpu *vcpu, struct vmcs12 *vmcs12)
{
	struct vcpu_vmx *vmx = to_vmx(vcpu);

	if (nested_vmx_is_evmptr12_valid(vmx))
		sync_vmcs02_to_vmcs12_rare(vcpu, vmcs12);

	vmx->nested.need_sync_vmcs02_to_vmcs12_rare =
		!nested_vmx_is_evmptr12_valid(vmx);

	vmcs12->guest_cr0 = vmcs12_guest_cr0(vcpu, vmcs12);
	vmcs12->guest_cr4 = vmcs12_guest_cr4(vcpu, vmcs12);

	vmcs12->guest_rsp = kvm_rsp_read(vcpu);
	vmcs12->guest_rip = kvm_rip_read(vcpu);
	vmcs12->guest_rflags = vmcs_readl(GUEST_RFLAGS);

	vmcs12->guest_cs_ar_bytes = vmcs_read32(GUEST_CS_AR_BYTES);
	vmcs12->guest_ss_ar_bytes = vmcs_read32(GUEST_SS_AR_BYTES);

	vmcs12->guest_interruptibility_info =
		vmcs_read32(GUEST_INTERRUPTIBILITY_INFO);

	if (vcpu->arch.mp_state == KVM_MP_STATE_HALTED)
		vmcs12->guest_activity_state = GUEST_ACTIVITY_HLT;
	else if (vcpu->arch.mp_state == KVM_MP_STATE_INIT_RECEIVED)
		vmcs12->guest_activity_state = GUEST_ACTIVITY_WAIT_SIPI;
	else
		vmcs12->guest_activity_state = GUEST_ACTIVITY_ACTIVE;

	if (nested_cpu_has_preemption_timer(vmcs12) &&
	    vmcs12->vm_exit_controls & VM_EXIT_SAVE_VMX_PREEMPTION_TIMER &&
	    !vmx->nested.nested_run_pending)
		vmcs12->vmx_preemption_timer_value =
			vmx_get_preemption_timer_value(vcpu);

	/*
	 * In some cases (usually, nested EPT), L2 is allowed to change its
	 * own CR3 without exiting. If it has changed it, we must keep it.
	 * Of course, if L0 is using shadow page tables, GUEST_CR3 was defined
	 * by L0, not L1 or L2, so we mustn't unconditionally copy it to vmcs12.
	 *
	 * Additionally, restore L2's PDPTR to vmcs12.
	 */
	if (enable_ept) {
		vmcs12->guest_cr3 = vmcs_readl(GUEST_CR3);
		if (nested_cpu_has_ept(vmcs12) && is_pae_paging(vcpu)) {
			vmcs12->guest_pdptr0 = vmcs_read64(GUEST_PDPTR0);
			vmcs12->guest_pdptr1 = vmcs_read64(GUEST_PDPTR1);
			vmcs12->guest_pdptr2 = vmcs_read64(GUEST_PDPTR2);
			vmcs12->guest_pdptr3 = vmcs_read64(GUEST_PDPTR3);
		}
	}

	vmcs12->guest_linear_address = vmcs_readl(GUEST_LINEAR_ADDRESS);

	if (nested_cpu_has_vid(vmcs12))
		vmcs12->guest_intr_status = vmcs_read16(GUEST_INTR_STATUS);

	vmcs12->vm_entry_controls =
		(vmcs12->vm_entry_controls & ~VM_ENTRY_IA32E_MODE) |
		(vm_entry_controls_get(to_vmx(vcpu)) & VM_ENTRY_IA32E_MODE);

	if (vmcs12->vm_exit_controls & VM_EXIT_SAVE_DEBUG_CONTROLS)
		vmcs12->guest_dr7 = vcpu->arch.dr7;

	if (vmcs12->vm_exit_controls & VM_EXIT_SAVE_IA32_EFER)
		vmcs12->guest_ia32_efer = vcpu->arch.efer;
}

/*
 * prepare_vmcs12 is part of what we need to do when the nested L2 guest exits
 * and we want to prepare to run its L1 parent. L1 keeps a vmcs for L2 (vmcs12),
 * and this function updates it to reflect the changes to the guest state while
 * L2 was running (and perhaps made some exits which were handled directly by L0
 * without going back to L1), and to reflect the exit reason.
 * Note that we do not have to copy here all VMCS fields, just those that
 * could have changed by the L2 guest or the exit - i.e., the guest-state and
 * exit-information fields only. Other fields are modified by L1 with VMWRITE,
 * which already writes to vmcs12 directly.
 */
static void prepare_vmcs12(struct kvm_vcpu *vcpu, struct vmcs12 *vmcs12,
			   u32 vm_exit_reason, u32 exit_intr_info,
			   unsigned long exit_qualification)
{
	/* update exit information fields: */
	vmcs12->vm_exit_reason = vm_exit_reason;
	if (to_vmx(vcpu)->exit_reason.enclave_mode)
		vmcs12->vm_exit_reason |= VMX_EXIT_REASONS_SGX_ENCLAVE_MODE;
	vmcs12->exit_qualification = exit_qualification;

	/*
	 * On VM-Exit due to a failed VM-Entry, the VMCS isn't marked launched
	 * and only EXIT_REASON and EXIT_QUALIFICATION are updated, all other
	 * exit info fields are unmodified.
	 */
	if (!(vmcs12->vm_exit_reason & VMX_EXIT_REASONS_FAILED_VMENTRY)) {
		vmcs12->launch_state = 1;

		/* vm_entry_intr_info_field is cleared on exit. Emulate this
		 * instead of reading the real value. */
		vmcs12->vm_entry_intr_info_field &= ~INTR_INFO_VALID_MASK;

		/*
		 * Transfer the event that L0 or L1 may wanted to inject into
		 * L2 to IDT_VECTORING_INFO_FIELD.
		 */
		vmcs12_save_pending_event(vcpu, vmcs12,
					  vm_exit_reason, exit_intr_info);

		vmcs12->vm_exit_intr_info = exit_intr_info;
		vmcs12->vm_exit_instruction_len = vmcs_read32(VM_EXIT_INSTRUCTION_LEN);
		vmcs12->vmx_instruction_info = vmcs_read32(VMX_INSTRUCTION_INFO);

		/*
		 * According to spec, there's no need to store the guest's
		 * MSRs if the exit is due to a VM-entry failure that occurs
		 * during or after loading the guest state. Since this exit
		 * does not fall in that category, we need to save the MSRs.
		 */
		if (nested_vmx_store_msr(vcpu,
					 vmcs12->vm_exit_msr_store_addr,
					 vmcs12->vm_exit_msr_store_count))
			nested_vmx_abort(vcpu,
					 VMX_ABORT_SAVE_GUEST_MSR_FAIL);
	}
}

/*
 * A part of what we need to when the nested L2 guest exits and we want to
 * run its L1 parent, is to reset L1's guest state to the host state specified
 * in vmcs12.
 * This function is to be called not only on normal nested exit, but also on
 * a nested entry failure, as explained in Intel's spec, 3B.23.7 ("VM-Entry
 * Failures During or After Loading Guest State").
 * This function should be called when the active VMCS is L1's (vmcs01).
 */
static void load_vmcs12_host_state(struct kvm_vcpu *vcpu,
				   struct vmcs12 *vmcs12)
{
	enum vm_entry_failure_code ignored;
	struct kvm_segment seg;

	if (vmcs12->vm_exit_controls & VM_EXIT_LOAD_IA32_EFER)
		vcpu->arch.efer = vmcs12->host_ia32_efer;
	else if (vmcs12->vm_exit_controls & VM_EXIT_HOST_ADDR_SPACE_SIZE)
		vcpu->arch.efer |= (EFER_LMA | EFER_LME);
	else
		vcpu->arch.efer &= ~(EFER_LMA | EFER_LME);
	vmx_set_efer(vcpu, vcpu->arch.efer);

	kvm_rsp_write(vcpu, vmcs12->host_rsp);
	kvm_rip_write(vcpu, vmcs12->host_rip);
	vmx_set_rflags(vcpu, X86_EFLAGS_FIXED);
	vmx_set_interrupt_shadow(vcpu, 0);

	/*
	 * Note that calling vmx_set_cr0 is important, even if cr0 hasn't
	 * actually changed, because vmx_set_cr0 refers to efer set above.
	 *
	 * CR0_GUEST_HOST_MASK is already set in the original vmcs01
	 * (KVM doesn't change it);
	 */
	vcpu->arch.cr0_guest_owned_bits = vmx_l1_guest_owned_cr0_bits();
	vmx_set_cr0(vcpu, vmcs12->host_cr0);

	/* Same as above - no reason to call set_cr4_guest_host_mask().  */
	vcpu->arch.cr4_guest_owned_bits = ~vmcs_readl(CR4_GUEST_HOST_MASK);
	vmx_set_cr4(vcpu, vmcs12->host_cr4);

	nested_ept_uninit_mmu_context(vcpu);

	/*
	 * Only PDPTE load can fail as the value of cr3 was checked on entry and
	 * couldn't have changed.
	 */
	if (nested_vmx_load_cr3(vcpu, vmcs12->host_cr3, false, true, &ignored))
		nested_vmx_abort(vcpu, VMX_ABORT_LOAD_HOST_PDPTE_FAIL);

	nested_vmx_transition_tlb_flush(vcpu, vmcs12, false);

	vmcs_write32(GUEST_SYSENTER_CS, vmcs12->host_ia32_sysenter_cs);
	vmcs_writel(GUEST_SYSENTER_ESP, vmcs12->host_ia32_sysenter_esp);
	vmcs_writel(GUEST_SYSENTER_EIP, vmcs12->host_ia32_sysenter_eip);
	vmcs_writel(GUEST_IDTR_BASE, vmcs12->host_idtr_base);
	vmcs_writel(GUEST_GDTR_BASE, vmcs12->host_gdtr_base);
	vmcs_write32(GUEST_IDTR_LIMIT, 0xFFFF);
	vmcs_write32(GUEST_GDTR_LIMIT, 0xFFFF);

	/* If not VM_EXIT_CLEAR_BNDCFGS, the L2 value propagates to L1.  */
	if (vmcs12->vm_exit_controls & VM_EXIT_CLEAR_BNDCFGS)
		vmcs_write64(GUEST_BNDCFGS, 0);

	if (vmcs12->vm_exit_controls & VM_EXIT_LOAD_IA32_PAT) {
		vmcs_write64(GUEST_IA32_PAT, vmcs12->host_ia32_pat);
		vcpu->arch.pat = vmcs12->host_ia32_pat;
	}
	if ((vmcs12->vm_exit_controls & VM_EXIT_LOAD_IA32_PERF_GLOBAL_CTRL) &&
	    kvm_pmu_has_perf_global_ctrl(vcpu_to_pmu(vcpu)))
		WARN_ON_ONCE(kvm_set_msr(vcpu, MSR_CORE_PERF_GLOBAL_CTRL,
					 vmcs12->host_ia32_perf_global_ctrl));

	/* Set L1 segment info according to Intel SDM
	    27.5.2 Loading Host Segment and Descriptor-Table Registers */
	seg = (struct kvm_segment) {
		.base = 0,
		.limit = 0xFFFFFFFF,
		.selector = vmcs12->host_cs_selector,
		.type = 11,
		.present = 1,
		.s = 1,
		.g = 1
	};
	if (vmcs12->vm_exit_controls & VM_EXIT_HOST_ADDR_SPACE_SIZE)
		seg.l = 1;
	else
		seg.db = 1;
	__vmx_set_segment(vcpu, &seg, VCPU_SREG_CS);
	seg = (struct kvm_segment) {
		.base = 0,
		.limit = 0xFFFFFFFF,
		.type = 3,
		.present = 1,
		.s = 1,
		.db = 1,
		.g = 1
	};
	seg.selector = vmcs12->host_ds_selector;
	__vmx_set_segment(vcpu, &seg, VCPU_SREG_DS);
	seg.selector = vmcs12->host_es_selector;
	__vmx_set_segment(vcpu, &seg, VCPU_SREG_ES);
	seg.selector = vmcs12->host_ss_selector;
	__vmx_set_segment(vcpu, &seg, VCPU_SREG_SS);
	seg.selector = vmcs12->host_fs_selector;
	seg.base = vmcs12->host_fs_base;
	__vmx_set_segment(vcpu, &seg, VCPU_SREG_FS);
	seg.selector = vmcs12->host_gs_selector;
	seg.base = vmcs12->host_gs_base;
	__vmx_set_segment(vcpu, &seg, VCPU_SREG_GS);
	seg = (struct kvm_segment) {
		.base = vmcs12->host_tr_base,
		.limit = 0x67,
		.selector = vmcs12->host_tr_selector,
		.type = 11,
		.present = 1
	};
	__vmx_set_segment(vcpu, &seg, VCPU_SREG_TR);

	memset(&seg, 0, sizeof(seg));
	seg.unusable = 1;
	__vmx_set_segment(vcpu, &seg, VCPU_SREG_LDTR);

	kvm_set_dr(vcpu, 7, 0x400);
	vmcs_write64(GUEST_IA32_DEBUGCTL, 0);

	if (nested_vmx_load_msr(vcpu, vmcs12->vm_exit_msr_load_addr,
				vmcs12->vm_exit_msr_load_count))
		nested_vmx_abort(vcpu, VMX_ABORT_LOAD_HOST_MSR_FAIL);

	to_vmx(vcpu)->emulation_required = vmx_emulation_required(vcpu);
}

static inline u64 nested_vmx_get_vmcs01_guest_efer(struct vcpu_vmx *vmx)
{
	struct vmx_uret_msr *efer_msr;
	unsigned int i;

	if (vm_entry_controls_get(vmx) & VM_ENTRY_LOAD_IA32_EFER)
		return vmcs_read64(GUEST_IA32_EFER);

	if (cpu_has_load_ia32_efer())
		return kvm_host.efer;

	for (i = 0; i < vmx->msr_autoload.guest.nr; ++i) {
		if (vmx->msr_autoload.guest.val[i].index == MSR_EFER)
			return vmx->msr_autoload.guest.val[i].value;
	}

	efer_msr = vmx_find_uret_msr(vmx, MSR_EFER);
	if (efer_msr)
		return efer_msr->data;

	return kvm_host.efer;
}

static void nested_vmx_restore_host_state(struct kvm_vcpu *vcpu)
{
	struct vmcs12 *vmcs12 = get_vmcs12(vcpu);
	struct vcpu_vmx *vmx = to_vmx(vcpu);
	struct vmx_msr_entry g, h;
	gpa_t gpa;
	u32 i, j;

	vcpu->arch.pat = vmcs_read64(GUEST_IA32_PAT);

	if (vmcs12->vm_entry_controls & VM_ENTRY_LOAD_DEBUG_CONTROLS) {
		/*
		 * L1's host DR7 is lost if KVM_GUESTDBG_USE_HW_BP is set
		 * as vmcs01.GUEST_DR7 contains a userspace defined value
		 * and vcpu->arch.dr7 is not squirreled away before the
		 * nested VMENTER (not worth adding a variable in nested_vmx).
		 */
		if (vcpu->guest_debug & KVM_GUESTDBG_USE_HW_BP)
			kvm_set_dr(vcpu, 7, DR7_FIXED_1);
		else
			WARN_ON(kvm_set_dr(vcpu, 7, vmcs_readl(GUEST_DR7)));
	}

	/*
	 * Note that calling vmx_set_{efer,cr0,cr4} is important as they
	 * handle a variety of side effects to KVM's software model.
	 */
	vmx_set_efer(vcpu, nested_vmx_get_vmcs01_guest_efer(vmx));

	vcpu->arch.cr0_guest_owned_bits = vmx_l1_guest_owned_cr0_bits();
	vmx_set_cr0(vcpu, vmcs_readl(CR0_READ_SHADOW));

	vcpu->arch.cr4_guest_owned_bits = ~vmcs_readl(CR4_GUEST_HOST_MASK);
	vmx_set_cr4(vcpu, vmcs_readl(CR4_READ_SHADOW));

	nested_ept_uninit_mmu_context(vcpu);
	vcpu->arch.cr3 = vmcs_readl(GUEST_CR3);
	kvm_register_mark_available(vcpu, VCPU_EXREG_CR3);

	/*
	 * Use ept_save_pdptrs(vcpu) to load the MMU's cached PDPTRs
	 * from vmcs01 (if necessary).  The PDPTRs are not loaded on
	 * VMFail, like everything else we just need to ensure our
	 * software model is up-to-date.
	 */
	if (enable_ept && is_pae_paging(vcpu))
		ept_save_pdptrs(vcpu);

	kvm_mmu_reset_context(vcpu);

	/*
	 * This nasty bit of open coding is a compromise between blindly
	 * loading L1's MSRs using the exit load lists (incorrect emulation
	 * of VMFail), leaving the nested VM's MSRs in the software model
	 * (incorrect behavior) and snapshotting the modified MSRs (too
	 * expensive since the lists are unbound by hardware).  For each
	 * MSR that was (prematurely) loaded from the nested VMEntry load
	 * list, reload it from the exit load list if it exists and differs
	 * from the guest value.  The intent is to stuff host state as
	 * silently as possible, not to fully process the exit load list.
	 */
	for (i = 0; i < vmcs12->vm_entry_msr_load_count; i++) {
		gpa = vmcs12->vm_entry_msr_load_addr + (i * sizeof(g));
		if (kvm_vcpu_read_guest(vcpu, gpa, &g, sizeof(g))) {
			pr_debug_ratelimited(
				"%s read MSR index failed (%u, 0x%08llx)\n",
				__func__, i, gpa);
			goto vmabort;
		}

		for (j = 0; j < vmcs12->vm_exit_msr_load_count; j++) {
			gpa = vmcs12->vm_exit_msr_load_addr + (j * sizeof(h));
			if (kvm_vcpu_read_guest(vcpu, gpa, &h, sizeof(h))) {
				pr_debug_ratelimited(
					"%s read MSR failed (%u, 0x%08llx)\n",
					__func__, j, gpa);
				goto vmabort;
			}
			if (h.index != g.index)
				continue;
			if (h.value == g.value)
				break;

			if (nested_vmx_load_msr_check(vcpu, &h)) {
				pr_debug_ratelimited(
					"%s check failed (%u, 0x%x, 0x%x)\n",
					__func__, j, h.index, h.reserved);
				goto vmabort;
			}

			if (kvm_set_msr_with_filter(vcpu, h.index, h.value)) {
				pr_debug_ratelimited(
					"%s WRMSR failed (%u, 0x%x, 0x%llx)\n",
					__func__, j, h.index, h.value);
				goto vmabort;
			}
		}
	}

	return;

vmabort:
	nested_vmx_abort(vcpu, VMX_ABORT_LOAD_HOST_MSR_FAIL);
}

/*
 * Emulate an exit from nested guest (L2) to L1, i.e., prepare to run L1
 * and modify vmcs12 to make it see what it would expect to see there if
 * L2 was its real guest. Must only be called when in L2 (is_guest_mode())
 */
void nested_vmx_vmexit(struct kvm_vcpu *vcpu, u32 vm_exit_reason,
		       u32 exit_intr_info, unsigned long exit_qualification)
{
	struct vcpu_vmx *vmx = to_vmx(vcpu);
	struct vmcs12 *vmcs12 = get_vmcs12(vcpu);

	/* Pending MTF traps are discarded on VM-Exit. */
	vmx->nested.mtf_pending = false;

	/* trying to cancel vmlaunch/vmresume is a bug */
	WARN_ON_ONCE(vmx->nested.nested_run_pending);

#ifdef CONFIG_KVM_HYPERV
	if (kvm_check_request(KVM_REQ_GET_NESTED_STATE_PAGES, vcpu)) {
		/*
		 * KVM_REQ_GET_NESTED_STATE_PAGES is also used to map
		 * Enlightened VMCS after migration and we still need to
		 * do that when something is forcing L2->L1 exit prior to
		 * the first L2 run.
		 */
		(void)nested_get_evmcs_page(vcpu);
	}
#endif

	/* Service pending TLB flush requests for L2 before switching to L1. */
	kvm_service_local_tlb_flush_requests(vcpu);

	/*
	 * VCPU_EXREG_PDPTR will be clobbered in arch/x86/kvm/vmx/vmx.h between
	 * now and the new vmentry.  Ensure that the VMCS02 PDPTR fields are
	 * up-to-date before switching to L1.
	 */
	if (enable_ept && is_pae_paging(vcpu))
		vmx_ept_load_pdptrs(vcpu);

	leave_guest_mode(vcpu);

	if (nested_cpu_has_preemption_timer(vmcs12))
		hrtimer_cancel(&to_vmx(vcpu)->nested.preemption_timer);

	if (nested_cpu_has(vmcs12, CPU_BASED_USE_TSC_OFFSETTING)) {
		vcpu->arch.tsc_offset = vcpu->arch.l1_tsc_offset;
		if (nested_cpu_has2(vmcs12, SECONDARY_EXEC_TSC_SCALING))
			vcpu->arch.tsc_scaling_ratio = vcpu->arch.l1_tsc_scaling_ratio;
	}

	if (likely(!vmx->fail)) {
		sync_vmcs02_to_vmcs12(vcpu, vmcs12);

		if (vm_exit_reason != -1)
			prepare_vmcs12(vcpu, vmcs12, vm_exit_reason,
				       exit_intr_info, exit_qualification);

		/*
		 * Must happen outside of sync_vmcs02_to_vmcs12() as it will
		 * also be used to capture vmcs12 cache as part of
		 * capturing nVMX state for snapshot (migration).
		 *
		 * Otherwise, this flush will dirty guest memory at a
		 * point it is already assumed by user-space to be
		 * immutable.
		 */
		nested_flush_cached_shadow_vmcs12(vcpu, vmcs12);
	} else {
		/*
		 * The only expected VM-instruction error is "VM entry with
		 * invalid control field(s)." Anything else indicates a
		 * problem with L0.  And we should never get here with a
		 * VMFail of any type if early consistency checks are enabled.
		 */
		WARN_ON_ONCE(vmcs_read32(VM_INSTRUCTION_ERROR) !=
			     VMXERR_ENTRY_INVALID_CONTROL_FIELD);
		WARN_ON_ONCE(nested_early_check);
	}

	/*
	 * Drop events/exceptions that were queued for re-injection to L2
	 * (picked up via vmx_complete_interrupts()), as well as exceptions
	 * that were pending for L2.  Note, this must NOT be hoisted above
	 * prepare_vmcs12(), events/exceptions queued for re-injection need to
	 * be captured in vmcs12 (see vmcs12_save_pending_event()).
	 */
	vcpu->arch.nmi_injected = false;
	kvm_clear_exception_queue(vcpu);
	kvm_clear_interrupt_queue(vcpu);

	vmx_switch_vmcs(vcpu, &vmx->vmcs01);

	/*
	 * If IBRS is advertised to the vCPU, KVM must flush the indirect
	 * branch predictors when transitioning from L2 to L1, as L1 expects
	 * hardware (KVM in this case) to provide separate predictor modes.
	 * Bare metal isolates VMX root (host) from VMX non-root (guest), but
	 * doesn't isolate different VMCSs, i.e. in this case, doesn't provide
	 * separate modes for L2 vs L1.
	 */
	if (guest_cpuid_has(vcpu, X86_FEATURE_SPEC_CTRL))
		indirect_branch_prediction_barrier();

	/* Update any VMCS fields that might have changed while L2 ran */
	vmcs_write32(VM_EXIT_MSR_LOAD_COUNT, vmx->msr_autoload.host.nr);
	vmcs_write32(VM_ENTRY_MSR_LOAD_COUNT, vmx->msr_autoload.guest.nr);
	vmcs_write64(TSC_OFFSET, vcpu->arch.tsc_offset);
	if (kvm_caps.has_tsc_control)
		vmcs_write64(TSC_MULTIPLIER, vcpu->arch.tsc_scaling_ratio);

	if (vmx->nested.l1_tpr_threshold != -1)
		vmcs_write32(TPR_THRESHOLD, vmx->nested.l1_tpr_threshold);

	if (vmx->nested.change_vmcs01_virtual_apic_mode) {
		vmx->nested.change_vmcs01_virtual_apic_mode = false;
		vmx_set_virtual_apic_mode(vcpu);
	}

	if (vmx->nested.update_vmcs01_cpu_dirty_logging) {
		vmx->nested.update_vmcs01_cpu_dirty_logging = false;
		vmx_update_cpu_dirty_logging(vcpu);
	}

	/* Unpin physical memory we referred to in vmcs02 */
	kvm_vcpu_unmap(vcpu, &vmx->nested.apic_access_page_map, false);
	kvm_vcpu_unmap(vcpu, &vmx->nested.virtual_apic_map, true);
	kvm_vcpu_unmap(vcpu, &vmx->nested.pi_desc_map, true);
	vmx->nested.pi_desc = NULL;

	if (vmx->nested.reload_vmcs01_apic_access_page) {
		vmx->nested.reload_vmcs01_apic_access_page = false;
		kvm_make_request(KVM_REQ_APIC_PAGE_RELOAD, vcpu);
	}

	if (vmx->nested.update_vmcs01_apicv_status) {
		vmx->nested.update_vmcs01_apicv_status = false;
		kvm_make_request(KVM_REQ_APICV_UPDATE, vcpu);
	}

	if ((vm_exit_reason != -1) &&
	    (enable_shadow_vmcs || nested_vmx_is_evmptr12_valid(vmx)))
		vmx->nested.need_vmcs12_to_shadow_sync = true;

	/* in case we halted in L2 */
	vcpu->arch.mp_state = KVM_MP_STATE_RUNNABLE;

	if (likely(!vmx->fail)) {
		if (vm_exit_reason != -1)
			trace_kvm_nested_vmexit_inject(vmcs12->vm_exit_reason,
						       vmcs12->exit_qualification,
						       vmcs12->idt_vectoring_info_field,
						       vmcs12->vm_exit_intr_info,
						       vmcs12->vm_exit_intr_error_code,
						       KVM_ISA_VMX);

		load_vmcs12_host_state(vcpu, vmcs12);

		return;
	}

	/*
	 * After an early L2 VM-entry failure, we're now back
	 * in L1 which thinks it just finished a VMLAUNCH or
	 * VMRESUME instruction, so we need to set the failure
	 * flag and the VM-instruction error field of the VMCS
	 * accordingly, and skip the emulated instruction.
	 */
	(void)nested_vmx_fail(vcpu, VMXERR_ENTRY_INVALID_CONTROL_FIELD);

	/*
	 * Restore L1's host state to KVM's software model.  We're here
	 * because a consistency check was caught by hardware, which
	 * means some amount of guest state has been propagated to KVM's
	 * model and needs to be unwound to the host's state.
	 */
	nested_vmx_restore_host_state(vcpu);

	vmx->fail = 0;
}

static void nested_vmx_triple_fault(struct kvm_vcpu *vcpu)
{
	kvm_clear_request(KVM_REQ_TRIPLE_FAULT, vcpu);
	nested_vmx_vmexit(vcpu, EXIT_REASON_TRIPLE_FAULT, 0, 0);
}

/*
 * Decode the memory-address operand of a vmx instruction, as recorded on an
 * exit caused by such an instruction (run by a guest hypervisor).
 * On success, returns 0. When the operand is invalid, returns 1 and throws
 * #UD, #GP, or #SS.
 */
int get_vmx_mem_address(struct kvm_vcpu *vcpu, unsigned long exit_qualification,
			u32 vmx_instruction_info, bool wr, int len, gva_t *ret)
{
	gva_t off;
	bool exn;
	struct kvm_segment s;

	/*
	 * According to Vol. 3B, "Information for VM Exits Due to Instruction
	 * Execution", on an exit, vmx_instruction_info holds most of the
	 * addressing components of the operand. Only the displacement part
	 * is put in exit_qualification (see 3B, "Basic VM-Exit Information").
	 * For how an actual address is calculated from all these components,
	 * refer to Vol. 1, "Operand Addressing".
	 */
	int  scaling = vmx_instruction_info & 3;
	int  addr_size = (vmx_instruction_info >> 7) & 7;
	bool is_reg = vmx_instruction_info & (1u << 10);
	int  seg_reg = (vmx_instruction_info >> 15) & 7;
	int  index_reg = (vmx_instruction_info >> 18) & 0xf;
	bool index_is_valid = !(vmx_instruction_info & (1u << 22));
	int  base_reg       = (vmx_instruction_info >> 23) & 0xf;
	bool base_is_valid  = !(vmx_instruction_info & (1u << 27));

	if (is_reg) {
		kvm_queue_exception(vcpu, UD_VECTOR);
		return 1;
	}

	/* Addr = segment_base + offset */
	/* offset = base + [index * scale] + displacement */
	off = exit_qualification; /* holds the displacement */
	if (addr_size == 1)
		off = (gva_t)sign_extend64(off, 31);
	else if (addr_size == 0)
		off = (gva_t)sign_extend64(off, 15);
	if (base_is_valid)
		off += kvm_register_read(vcpu, base_reg);
	if (index_is_valid)
		off += kvm_register_read(vcpu, index_reg) << scaling;
	vmx_get_segment(vcpu, &s, seg_reg);

	/*
	 * The effective address, i.e. @off, of a memory operand is truncated
	 * based on the address size of the instruction.  Note that this is
	 * the *effective address*, i.e. the address prior to accounting for
	 * the segment's base.
	 */
	if (addr_size == 1) /* 32 bit */
		off &= 0xffffffff;
	else if (addr_size == 0) /* 16 bit */
		off &= 0xffff;

	/* Checks for #GP/#SS exceptions. */
	exn = false;
	if (is_long_mode(vcpu)) {
		/*
		 * The virtual/linear address is never truncated in 64-bit
		 * mode, e.g. a 32-bit address size can yield a 64-bit virtual
		 * address when using FS/GS with a non-zero base.
		 */
		if (seg_reg == VCPU_SREG_FS || seg_reg == VCPU_SREG_GS)
			*ret = s.base + off;
		else
			*ret = off;

		*ret = vmx_get_untagged_addr(vcpu, *ret, 0);
		/* Long mode: #GP(0)/#SS(0) if the memory address is in a
		 * non-canonical form. This is the only check on the memory
		 * destination for long mode!
		 */
		exn = is_noncanonical_address(*ret, vcpu);
	} else {
		/*
		 * When not in long mode, the virtual/linear address is
		 * unconditionally truncated to 32 bits regardless of the
		 * address size.
		 */
		*ret = (s.base + off) & 0xffffffff;

		/* Protected mode: apply checks for segment validity in the
		 * following order:
		 * - segment type check (#GP(0) may be thrown)
		 * - usability check (#GP(0)/#SS(0))
		 * - limit check (#GP(0)/#SS(0))
		 */
		if (wr)
			/* #GP(0) if the destination operand is located in a
			 * read-only data segment or any code segment.
			 */
			exn = ((s.type & 0xa) == 0 || (s.type & 8));
		else
			/* #GP(0) if the source operand is located in an
			 * execute-only code segment
			 */
			exn = ((s.type & 0xa) == 8);
		if (exn) {
			kvm_queue_exception_e(vcpu, GP_VECTOR, 0);
			return 1;
		}
		/* Protected mode: #GP(0)/#SS(0) if the segment is unusable.
		 */
		exn = (s.unusable != 0);

		/*
		 * Protected mode: #GP(0)/#SS(0) if the memory operand is
		 * outside the segment limit.  All CPUs that support VMX ignore
		 * limit checks for flat segments, i.e. segments with base==0,
		 * limit==0xffffffff and of type expand-up data or code.
		 */
		if (!(s.base == 0 && s.limit == 0xffffffff &&
		     ((s.type & 8) || !(s.type & 4))))
			exn = exn || ((u64)off + len - 1 > s.limit);
	}
	if (exn) {
		kvm_queue_exception_e(vcpu,
				      seg_reg == VCPU_SREG_SS ?
						SS_VECTOR : GP_VECTOR,
				      0);
		return 1;
	}

	return 0;
}

static int nested_vmx_get_vmptr(struct kvm_vcpu *vcpu, gpa_t *vmpointer,
				int *ret)
{
	gva_t gva;
	struct x86_exception e;
	int r;

	if (get_vmx_mem_address(vcpu, vmx_get_exit_qual(vcpu),
				vmcs_read32(VMX_INSTRUCTION_INFO), false,
				sizeof(*vmpointer), &gva)) {
		*ret = 1;
		return -EINVAL;
	}

	r = kvm_read_guest_virt(vcpu, gva, vmpointer, sizeof(*vmpointer), &e);
	if (r != X86EMUL_CONTINUE) {
		*ret = kvm_handle_memory_failure(vcpu, r, &e);
		return -EINVAL;
	}

	return 0;
}

/*
 * Allocate a shadow VMCS and associate it with the currently loaded
 * VMCS, unless such a shadow VMCS already exists. The newly allocated
 * VMCS is also VMCLEARed, so that it is ready for use.
 */
static struct vmcs *alloc_shadow_vmcs(struct kvm_vcpu *vcpu)
{
	struct vcpu_vmx *vmx = to_vmx(vcpu);
	struct loaded_vmcs *loaded_vmcs = vmx->loaded_vmcs;

	/*
	 * KVM allocates a shadow VMCS only when L1 executes VMXON and frees it
	 * when L1 executes VMXOFF or the vCPU is forced out of nested
	 * operation.  VMXON faults if the CPU is already post-VMXON, so it
	 * should be impossible to already have an allocated shadow VMCS.  KVM
	 * doesn't support virtualization of VMCS shadowing, so vmcs01 should
	 * always be the loaded VMCS.
	 */
	if (WARN_ON(loaded_vmcs != &vmx->vmcs01 || loaded_vmcs->shadow_vmcs))
		return loaded_vmcs->shadow_vmcs;

	loaded_vmcs->shadow_vmcs = alloc_vmcs(true);
	if (loaded_vmcs->shadow_vmcs)
		vmcs_clear(loaded_vmcs->shadow_vmcs);

	return loaded_vmcs->shadow_vmcs;
}

static int enter_vmx_operation(struct kvm_vcpu *vcpu)
{
	struct vcpu_vmx *vmx = to_vmx(vcpu);
	int r;

	r = alloc_loaded_vmcs(&vmx->nested.vmcs02);
	if (r < 0)
		goto out_vmcs02;

	vmx->nested.cached_vmcs12 = kzalloc(VMCS12_SIZE, GFP_KERNEL_ACCOUNT);
	if (!vmx->nested.cached_vmcs12)
		goto out_cached_vmcs12;

	vmx->nested.shadow_vmcs12_cache.gpa = INVALID_GPA;
	vmx->nested.cached_shadow_vmcs12 = kzalloc(VMCS12_SIZE, GFP_KERNEL_ACCOUNT);
	if (!vmx->nested.cached_shadow_vmcs12)
		goto out_cached_shadow_vmcs12;

	if (enable_shadow_vmcs && !alloc_shadow_vmcs(vcpu))
		goto out_shadow_vmcs;

	hrtimer_init(&vmx->nested.preemption_timer, CLOCK_MONOTONIC,
		     HRTIMER_MODE_ABS_PINNED);
	vmx->nested.preemption_timer.function = vmx_preemption_timer_fn;

	vmx->nested.vpid02 = allocate_vpid();

	vmx->nested.vmcs02_initialized = false;
	vmx->nested.vmxon = true;

	if (vmx_pt_mode_is_host_guest()) {
		vmx->pt_desc.guest.ctl = 0;
		pt_update_intercept_for_msr(vcpu);
	}

	return 0;

out_shadow_vmcs:
	kfree(vmx->nested.cached_shadow_vmcs12);

out_cached_shadow_vmcs12:
	kfree(vmx->nested.cached_vmcs12);

out_cached_vmcs12:
	free_loaded_vmcs(&vmx->nested.vmcs02);

out_vmcs02:
	return -ENOMEM;
}

/* Emulate the VMXON instruction. */
static int handle_vmxon(struct kvm_vcpu *vcpu)
{
	int ret;
	gpa_t vmptr;
	uint32_t revision;
	struct vcpu_vmx *vmx = to_vmx(vcpu);
	const u64 VMXON_NEEDED_FEATURES = FEAT_CTL_LOCKED
		| FEAT_CTL_VMX_ENABLED_OUTSIDE_SMX;

	/*
	 * Manually check CR4.VMXE checks, KVM must force CR4.VMXE=1 to enter
	 * the guest and so cannot rely on hardware to perform the check,
	 * which has higher priority than VM-Exit (see Intel SDM's pseudocode
	 * for VMXON).
	 *
	 * Rely on hardware for the other pre-VM-Exit checks, CR0.PE=1, !VM86
	 * and !COMPATIBILITY modes.  For an unrestricted guest, KVM doesn't
	 * force any of the relevant guest state.  For a restricted guest, KVM
	 * does force CR0.PE=1, but only to also force VM86 in order to emulate
	 * Real Mode, and so there's no need to check CR0.PE manually.
	 */
	if (!kvm_is_cr4_bit_set(vcpu, X86_CR4_VMXE)) {
		kvm_queue_exception(vcpu, UD_VECTOR);
		return 1;
	}

	/*
	 * The CPL is checked for "not in VMX operation" and for "in VMX root",
	 * and has higher priority than the VM-Fail due to being post-VMXON,
	 * i.e. VMXON #GPs outside of VMX non-root if CPL!=0.  In VMX non-root,
	 * VMXON causes VM-Exit and KVM unconditionally forwards VMXON VM-Exits
	 * from L2 to L1, i.e. there's no need to check for the vCPU being in
	 * VMX non-root.
	 *
	 * Forwarding the VM-Exit unconditionally, i.e. without performing the
	 * #UD checks (see above), is functionally ok because KVM doesn't allow
	 * L1 to run L2 without CR4.VMXE=0, and because KVM never modifies L2's
	 * CR0 or CR4, i.e. it's L2's responsibility to emulate #UDs that are
	 * missed by hardware due to shadowing CR0 and/or CR4.
	 */
	if (vmx_get_cpl(vcpu)) {
		kvm_inject_gp(vcpu, 0);
		return 1;
	}

	if (vmx->nested.vmxon)
		return nested_vmx_fail(vcpu, VMXERR_VMXON_IN_VMX_ROOT_OPERATION);

	/*
	 * Invalid CR0/CR4 generates #GP.  These checks are performed if and
	 * only if the vCPU isn't already in VMX operation, i.e. effectively
	 * have lower priority than the VM-Fail above.
	 */
	if (!nested_host_cr0_valid(vcpu, kvm_read_cr0(vcpu)) ||
	    !nested_host_cr4_valid(vcpu, kvm_read_cr4(vcpu))) {
		kvm_inject_gp(vcpu, 0);
		return 1;
	}

	if ((vmx->msr_ia32_feature_control & VMXON_NEEDED_FEATURES)
			!= VMXON_NEEDED_FEATURES) {
		kvm_inject_gp(vcpu, 0);
		return 1;
	}

	if (nested_vmx_get_vmptr(vcpu, &vmptr, &ret))
		return ret;

	/*
	 * SDM 3: 24.11.5
	 * The first 4 bytes of VMXON region contain the supported
	 * VMCS revision identifier
	 *
	 * Note - IA32_VMX_BASIC[48] will never be 1 for the nested case;
	 * which replaces physical address width with 32
	 */
	if (!page_address_valid(vcpu, vmptr))
		return nested_vmx_failInvalid(vcpu);

	if (kvm_read_guest(vcpu->kvm, vmptr, &revision, sizeof(revision)) ||
	    revision != VMCS12_REVISION)
		return nested_vmx_failInvalid(vcpu);

	vmx->nested.vmxon_ptr = vmptr;
	ret = enter_vmx_operation(vcpu);
	if (ret)
		return ret;

	return nested_vmx_succeed(vcpu);
}

static inline void nested_release_vmcs12(struct kvm_vcpu *vcpu)
{
	struct vcpu_vmx *vmx = to_vmx(vcpu);

	if (vmx->nested.current_vmptr == INVALID_GPA)
		return;

	copy_vmcs02_to_vmcs12_rare(vcpu, get_vmcs12(vcpu));

	if (enable_shadow_vmcs) {
		/* copy to memory all shadowed fields in case
		   they were modified */
		copy_shadow_to_vmcs12(vmx);
		vmx_disable_shadow_vmcs(vmx);
	}
	vmx->nested.posted_intr_nv = -1;

	/* Flush VMCS12 to guest memory */
	kvm_vcpu_write_guest_page(vcpu,
				  vmx->nested.current_vmptr >> PAGE_SHIFT,
				  vmx->nested.cached_vmcs12, 0, VMCS12_SIZE);

	kvm_mmu_free_roots(vcpu->kvm, &vcpu->arch.guest_mmu, KVM_MMU_ROOTS_ALL);

	vmx->nested.current_vmptr = INVALID_GPA;
}

/* Emulate the VMXOFF instruction */
static int handle_vmxoff(struct kvm_vcpu *vcpu)
{
	if (!nested_vmx_check_permission(vcpu))
		return 1;

	free_nested(vcpu);

	if (kvm_apic_has_pending_init_or_sipi(vcpu))
		kvm_make_request(KVM_REQ_EVENT, vcpu);

	return nested_vmx_succeed(vcpu);
}

/* Emulate the VMCLEAR instruction */
static int handle_vmclear(struct kvm_vcpu *vcpu)
{
	struct vcpu_vmx *vmx = to_vmx(vcpu);
	u32 zero = 0;
	gpa_t vmptr;
	int r;

	if (!nested_vmx_check_permission(vcpu))
		return 1;

	if (nested_vmx_get_vmptr(vcpu, &vmptr, &r))
		return r;

	if (!page_address_valid(vcpu, vmptr))
		return nested_vmx_fail(vcpu, VMXERR_VMCLEAR_INVALID_ADDRESS);

	if (vmptr == vmx->nested.vmxon_ptr)
		return nested_vmx_fail(vcpu, VMXERR_VMCLEAR_VMXON_POINTER);

	if (likely(!nested_evmcs_handle_vmclear(vcpu, vmptr))) {
		if (vmptr == vmx->nested.current_vmptr)
			nested_release_vmcs12(vcpu);

		/*
		 * Silently ignore memory errors on VMCLEAR, Intel's pseudocode
		 * for VMCLEAR includes a "ensure that data for VMCS referenced
		 * by the operand is in memory" clause that guards writes to
		 * memory, i.e. doing nothing for I/O is architecturally valid.
		 *
		 * FIXME: Suppress failures if and only if no memslot is found,
		 * i.e. exit to userspace if __copy_to_user() fails.
		 */
		(void)kvm_vcpu_write_guest(vcpu,
					   vmptr + offsetof(struct vmcs12,
							    launch_state),
					   &zero, sizeof(zero));
	}

	return nested_vmx_succeed(vcpu);
}

/* Emulate the VMLAUNCH instruction */
static int handle_vmlaunch(struct kvm_vcpu *vcpu)
{
	return nested_vmx_run(vcpu, true);
}

/* Emulate the VMRESUME instruction */
static int handle_vmresume(struct kvm_vcpu *vcpu)
{

	return nested_vmx_run(vcpu, false);
}

static int handle_vmread(struct kvm_vcpu *vcpu)
{
	struct vmcs12 *vmcs12 = is_guest_mode(vcpu) ? get_shadow_vmcs12(vcpu)
						    : get_vmcs12(vcpu);
	unsigned long exit_qualification = vmx_get_exit_qual(vcpu);
	u32 instr_info = vmcs_read32(VMX_INSTRUCTION_INFO);
	struct vcpu_vmx *vmx = to_vmx(vcpu);
	struct x86_exception e;
	unsigned long field;
	u64 value;
	gva_t gva = 0;
	short offset;
	int len, r;

	if (!nested_vmx_check_permission(vcpu))
		return 1;

	/* Decode instruction info and find the field to read */
	field = kvm_register_read(vcpu, (((instr_info) >> 28) & 0xf));

	if (!nested_vmx_is_evmptr12_valid(vmx)) {
		/*
		 * In VMX non-root operation, when the VMCS-link pointer is INVALID_GPA,
		 * any VMREAD sets the ALU flags for VMfailInvalid.
		 */
		if (vmx->nested.current_vmptr == INVALID_GPA ||
		    (is_guest_mode(vcpu) &&
		     get_vmcs12(vcpu)->vmcs_link_pointer == INVALID_GPA))
			return nested_vmx_failInvalid(vcpu);

		offset = get_vmcs12_field_offset(field);
		if (offset < 0)
			return nested_vmx_fail(vcpu, VMXERR_UNSUPPORTED_VMCS_COMPONENT);

		if (!is_guest_mode(vcpu) && is_vmcs12_ext_field(field))
			copy_vmcs02_to_vmcs12_rare(vcpu, vmcs12);

		/* Read the field, zero-extended to a u64 value */
		value = vmcs12_read_any(vmcs12, field, offset);
	} else {
		/*
		 * Hyper-V TLFS (as of 6.0b) explicitly states, that while an
		 * enlightened VMCS is active VMREAD/VMWRITE instructions are
		 * unsupported. Unfortunately, certain versions of Windows 11
		 * don't comply with this requirement which is not enforced in
		 * genuine Hyper-V. Allow VMREAD from an enlightened VMCS as a
		 * workaround, as misbehaving guests will panic on VM-Fail.
		 * Note, enlightened VMCS is incompatible with shadow VMCS so
		 * all VMREADs from L2 should go to L1.
		 */
		if (WARN_ON_ONCE(is_guest_mode(vcpu)))
			return nested_vmx_failInvalid(vcpu);

		offset = evmcs_field_offset(field, NULL);
		if (offset < 0)
			return nested_vmx_fail(vcpu, VMXERR_UNSUPPORTED_VMCS_COMPONENT);

		/* Read the field, zero-extended to a u64 value */
		value = evmcs_read_any(nested_vmx_evmcs(vmx), field, offset);
	}

	/*
	 * Now copy part of this value to register or memory, as requested.
	 * Note that the number of bits actually copied is 32 or 64 depending
	 * on the guest's mode (32 or 64 bit), not on the given field's length.
	 */
	if (instr_info & BIT(10)) {
		kvm_register_write(vcpu, (((instr_info) >> 3) & 0xf), value);
	} else {
		len = is_64_bit_mode(vcpu) ? 8 : 4;
		if (get_vmx_mem_address(vcpu, exit_qualification,
					instr_info, true, len, &gva))
			return 1;
		/* _system ok, nested_vmx_check_permission has verified cpl=0 */
		r = kvm_write_guest_virt_system(vcpu, gva, &value, len, &e);
		if (r != X86EMUL_CONTINUE)
			return kvm_handle_memory_failure(vcpu, r, &e);
	}

	return nested_vmx_succeed(vcpu);
}

static bool is_shadow_field_rw(unsigned long field)
{
	switch (field) {
#define SHADOW_FIELD_RW(x, y) case x:
#include "vmcs_shadow_fields.h"
		return true;
	default:
		break;
	}
	return false;
}

static bool is_shadow_field_ro(unsigned long field)
{
	switch (field) {
#define SHADOW_FIELD_RO(x, y) case x:
#include "vmcs_shadow_fields.h"
		return true;
	default:
		break;
	}
	return false;
}

static int handle_vmwrite(struct kvm_vcpu *vcpu)
{
	struct vmcs12 *vmcs12 = is_guest_mode(vcpu) ? get_shadow_vmcs12(vcpu)
						    : get_vmcs12(vcpu);
	unsigned long exit_qualification = vmx_get_exit_qual(vcpu);
	u32 instr_info = vmcs_read32(VMX_INSTRUCTION_INFO);
	struct vcpu_vmx *vmx = to_vmx(vcpu);
	struct x86_exception e;
	unsigned long field;
	short offset;
	gva_t gva;
	int len, r;

	/*
	 * The value to write might be 32 or 64 bits, depending on L1's long
	 * mode, and eventually we need to write that into a field of several
	 * possible lengths. The code below first zero-extends the value to 64
	 * bit (value), and then copies only the appropriate number of
	 * bits into the vmcs12 field.
	 */
	u64 value = 0;

	if (!nested_vmx_check_permission(vcpu))
		return 1;

	/*
	 * In VMX non-root operation, when the VMCS-link pointer is INVALID_GPA,
	 * any VMWRITE sets the ALU flags for VMfailInvalid.
	 */
	if (vmx->nested.current_vmptr == INVALID_GPA ||
	    (is_guest_mode(vcpu) &&
	     get_vmcs12(vcpu)->vmcs_link_pointer == INVALID_GPA))
		return nested_vmx_failInvalid(vcpu);

	if (instr_info & BIT(10))
		value = kvm_register_read(vcpu, (((instr_info) >> 3) & 0xf));
	else {
		len = is_64_bit_mode(vcpu) ? 8 : 4;
		if (get_vmx_mem_address(vcpu, exit_qualification,
					instr_info, false, len, &gva))
			return 1;
		r = kvm_read_guest_virt(vcpu, gva, &value, len, &e);
		if (r != X86EMUL_CONTINUE)
			return kvm_handle_memory_failure(vcpu, r, &e);
	}

	field = kvm_register_read(vcpu, (((instr_info) >> 28) & 0xf));

	offset = get_vmcs12_field_offset(field);
	if (offset < 0)
		return nested_vmx_fail(vcpu, VMXERR_UNSUPPORTED_VMCS_COMPONENT);

	/*
	 * If the vCPU supports "VMWRITE to any supported field in the
	 * VMCS," then the "read-only" fields are actually read/write.
	 */
	if (vmcs_field_readonly(field) &&
	    !nested_cpu_has_vmwrite_any_field(vcpu))
		return nested_vmx_fail(vcpu, VMXERR_VMWRITE_READ_ONLY_VMCS_COMPONENT);

	/*
	 * Ensure vmcs12 is up-to-date before any VMWRITE that dirties
	 * vmcs12, else we may crush a field or consume a stale value.
	 */
	if (!is_guest_mode(vcpu) && !is_shadow_field_rw(field))
		copy_vmcs02_to_vmcs12_rare(vcpu, vmcs12);

	/*
	 * Some Intel CPUs intentionally drop the reserved bits of the AR byte
	 * fields on VMWRITE.  Emulate this behavior to ensure consistent KVM
	 * behavior regardless of the underlying hardware, e.g. if an AR_BYTE
	 * field is intercepted for VMWRITE but not VMREAD (in L1), then VMREAD
	 * from L1 will return a different value than VMREAD from L2 (L1 sees
	 * the stripped down value, L2 sees the full value as stored by KVM).
	 */
	if (field >= GUEST_ES_AR_BYTES && field <= GUEST_TR_AR_BYTES)
		value &= 0x1f0ff;

	vmcs12_write_any(vmcs12, field, offset, value);

	/*
	 * Do not track vmcs12 dirty-state if in guest-mode as we actually
	 * dirty shadow vmcs12 instead of vmcs12.  Fields that can be updated
	 * by L1 without a vmexit are always updated in the vmcs02, i.e. don't
	 * "dirty" vmcs12, all others go down the prepare_vmcs02() slow path.
	 */
	if (!is_guest_mode(vcpu) && !is_shadow_field_rw(field)) {
		/*
		 * L1 can read these fields without exiting, ensure the
		 * shadow VMCS is up-to-date.
		 */
		if (enable_shadow_vmcs && is_shadow_field_ro(field)) {
			preempt_disable();
			vmcs_load(vmx->vmcs01.shadow_vmcs);

			__vmcs_writel(field, value);

			vmcs_clear(vmx->vmcs01.shadow_vmcs);
			vmcs_load(vmx->loaded_vmcs->vmcs);
			preempt_enable();
		}
		vmx->nested.dirty_vmcs12 = true;
	}

	return nested_vmx_succeed(vcpu);
}

static void set_current_vmptr(struct vcpu_vmx *vmx, gpa_t vmptr)
{
	vmx->nested.current_vmptr = vmptr;
	if (enable_shadow_vmcs) {
		secondary_exec_controls_setbit(vmx, SECONDARY_EXEC_SHADOW_VMCS);
		vmcs_write64(VMCS_LINK_POINTER,
			     __pa(vmx->vmcs01.shadow_vmcs));
		vmx->nested.need_vmcs12_to_shadow_sync = true;
	}
	vmx->nested.dirty_vmcs12 = true;
	vmx->nested.force_msr_bitmap_recalc = true;
}

/* Emulate the VMPTRLD instruction */
static int handle_vmptrld(struct kvm_vcpu *vcpu)
{
	struct vcpu_vmx *vmx = to_vmx(vcpu);
	gpa_t vmptr;
	int r;

	if (!nested_vmx_check_permission(vcpu))
		return 1;

	if (nested_vmx_get_vmptr(vcpu, &vmptr, &r))
		return r;

	if (!page_address_valid(vcpu, vmptr))
		return nested_vmx_fail(vcpu, VMXERR_VMPTRLD_INVALID_ADDRESS);

	if (vmptr == vmx->nested.vmxon_ptr)
		return nested_vmx_fail(vcpu, VMXERR_VMPTRLD_VMXON_POINTER);

	/* Forbid normal VMPTRLD if Enlightened version was used */
	if (nested_vmx_is_evmptr12_valid(vmx))
		return 1;

	if (vmx->nested.current_vmptr != vmptr) {
		struct gfn_to_hva_cache *ghc = &vmx->nested.vmcs12_cache;
		struct vmcs_hdr hdr;

		if (kvm_gfn_to_hva_cache_init(vcpu->kvm, ghc, vmptr, VMCS12_SIZE)) {
			/*
			 * Reads from an unbacked page return all 1s,
			 * which means that the 32 bits located at the
			 * given physical address won't match the required
			 * VMCS12_REVISION identifier.
			 */
			return nested_vmx_fail(vcpu,
				VMXERR_VMPTRLD_INCORRECT_VMCS_REVISION_ID);
		}

		if (kvm_read_guest_offset_cached(vcpu->kvm, ghc, &hdr,
						 offsetof(struct vmcs12, hdr),
						 sizeof(hdr))) {
			return nested_vmx_fail(vcpu,
				VMXERR_VMPTRLD_INCORRECT_VMCS_REVISION_ID);
		}

		if (hdr.revision_id != VMCS12_REVISION ||
		    (hdr.shadow_vmcs &&
		     !nested_cpu_has_vmx_shadow_vmcs(vcpu))) {
			return nested_vmx_fail(vcpu,
				VMXERR_VMPTRLD_INCORRECT_VMCS_REVISION_ID);
		}

		nested_release_vmcs12(vcpu);

		/*
		 * Load VMCS12 from guest memory since it is not already
		 * cached.
		 */
		if (kvm_read_guest_cached(vcpu->kvm, ghc, vmx->nested.cached_vmcs12,
					  VMCS12_SIZE)) {
			return nested_vmx_fail(vcpu,
				VMXERR_VMPTRLD_INCORRECT_VMCS_REVISION_ID);
		}

		set_current_vmptr(vmx, vmptr);
	}

	return nested_vmx_succeed(vcpu);
}

/* Emulate the VMPTRST instruction */
static int handle_vmptrst(struct kvm_vcpu *vcpu)
{
	unsigned long exit_qual = vmx_get_exit_qual(vcpu);
	u32 instr_info = vmcs_read32(VMX_INSTRUCTION_INFO);
	gpa_t current_vmptr = to_vmx(vcpu)->nested.current_vmptr;
	struct x86_exception e;
	gva_t gva;
	int r;

	if (!nested_vmx_check_permission(vcpu))
		return 1;

	if (unlikely(nested_vmx_is_evmptr12_valid(to_vmx(vcpu))))
		return 1;

	if (get_vmx_mem_address(vcpu, exit_qual, instr_info,
				true, sizeof(gpa_t), &gva))
		return 1;
	/* *_system ok, nested_vmx_check_permission has verified cpl=0 */
	r = kvm_write_guest_virt_system(vcpu, gva, (void *)&current_vmptr,
					sizeof(gpa_t), &e);
	if (r != X86EMUL_CONTINUE)
		return kvm_handle_memory_failure(vcpu, r, &e);

	return nested_vmx_succeed(vcpu);
}

/* Emulate the INVEPT instruction */
static int handle_invept(struct kvm_vcpu *vcpu)
{
	struct vcpu_vmx *vmx = to_vmx(vcpu);
	u32 vmx_instruction_info, types;
	unsigned long type, roots_to_free;
	struct kvm_mmu *mmu;
	gva_t gva;
	struct x86_exception e;
	struct {
		u64 eptp, gpa;
	} operand;
	int i, r, gpr_index;

	if (!(vmx->nested.msrs.secondary_ctls_high &
	      SECONDARY_EXEC_ENABLE_EPT) ||
	    !(vmx->nested.msrs.ept_caps & VMX_EPT_INVEPT_BIT)) {
		kvm_queue_exception(vcpu, UD_VECTOR);
		return 1;
	}

	if (!nested_vmx_check_permission(vcpu))
		return 1;

	vmx_instruction_info = vmcs_read32(VMX_INSTRUCTION_INFO);
	gpr_index = vmx_get_instr_info_reg2(vmx_instruction_info);
	type = kvm_register_read(vcpu, gpr_index);

	types = (vmx->nested.msrs.ept_caps >> VMX_EPT_EXTENT_SHIFT) & 6;

	if (type >= 32 || !(types & (1 << type)))
		return nested_vmx_fail(vcpu, VMXERR_INVALID_OPERAND_TO_INVEPT_INVVPID);

	/* According to the Intel VMX instruction reference, the memory
	 * operand is read even if it isn't needed (e.g., for type==global)
	 */
	if (get_vmx_mem_address(vcpu, vmx_get_exit_qual(vcpu),
			vmx_instruction_info, false, sizeof(operand), &gva))
		return 1;
	r = kvm_read_guest_virt(vcpu, gva, &operand, sizeof(operand), &e);
	if (r != X86EMUL_CONTINUE)
		return kvm_handle_memory_failure(vcpu, r, &e);

	/*
	 * Nested EPT roots are always held through guest_mmu,
	 * not root_mmu.
	 */
	mmu = &vcpu->arch.guest_mmu;

	switch (type) {
	case VMX_EPT_EXTENT_CONTEXT:
		if (!nested_vmx_check_eptp(vcpu, operand.eptp))
			return nested_vmx_fail(vcpu,
				VMXERR_INVALID_OPERAND_TO_INVEPT_INVVPID);

		roots_to_free = 0;
		if (nested_ept_root_matches(mmu->root.hpa, mmu->root.pgd,
					    operand.eptp))
			roots_to_free |= KVM_MMU_ROOT_CURRENT;

		for (i = 0; i < KVM_MMU_NUM_PREV_ROOTS; i++) {
			if (nested_ept_root_matches(mmu->prev_roots[i].hpa,
						    mmu->prev_roots[i].pgd,
						    operand.eptp))
				roots_to_free |= KVM_MMU_ROOT_PREVIOUS(i);
		}
		break;
	case VMX_EPT_EXTENT_GLOBAL:
		roots_to_free = KVM_MMU_ROOTS_ALL;
		break;
	default:
		BUG();
		break;
	}

	if (roots_to_free)
		kvm_mmu_free_roots(vcpu->kvm, mmu, roots_to_free);

	return nested_vmx_succeed(vcpu);
}

static int handle_invvpid(struct kvm_vcpu *vcpu)
{
	struct vcpu_vmx *vmx = to_vmx(vcpu);
	u32 vmx_instruction_info;
	unsigned long type, types;
	gva_t gva;
	struct x86_exception e;
	struct {
		u64 vpid;
		u64 gla;
	} operand;
	u16 vpid02;
	int r, gpr_index;

	if (!(vmx->nested.msrs.secondary_ctls_high &
	      SECONDARY_EXEC_ENABLE_VPID) ||
			!(vmx->nested.msrs.vpid_caps & VMX_VPID_INVVPID_BIT)) {
		kvm_queue_exception(vcpu, UD_VECTOR);
		return 1;
	}

	if (!nested_vmx_check_permission(vcpu))
		return 1;

	vmx_instruction_info = vmcs_read32(VMX_INSTRUCTION_INFO);
	gpr_index = vmx_get_instr_info_reg2(vmx_instruction_info);
	type = kvm_register_read(vcpu, gpr_index);

	types = (vmx->nested.msrs.vpid_caps &
			VMX_VPID_EXTENT_SUPPORTED_MASK) >> 8;

	if (type >= 32 || !(types & (1 << type)))
		return nested_vmx_fail(vcpu,
			VMXERR_INVALID_OPERAND_TO_INVEPT_INVVPID);

	/* according to the intel vmx instruction reference, the memory
	 * operand is read even if it isn't needed (e.g., for type==global)
	 */
	if (get_vmx_mem_address(vcpu, vmx_get_exit_qual(vcpu),
			vmx_instruction_info, false, sizeof(operand), &gva))
		return 1;
	r = kvm_read_guest_virt(vcpu, gva, &operand, sizeof(operand), &e);
	if (r != X86EMUL_CONTINUE)
		return kvm_handle_memory_failure(vcpu, r, &e);

	if (operand.vpid >> 16)
		return nested_vmx_fail(vcpu,
			VMXERR_INVALID_OPERAND_TO_INVEPT_INVVPID);

	vpid02 = nested_get_vpid02(vcpu);
	switch (type) {
	case VMX_VPID_EXTENT_INDIVIDUAL_ADDR:
		/*
		 * LAM doesn't apply to addresses that are inputs to TLB
		 * invalidation.
		 */
		if (!operand.vpid ||
		    is_noncanonical_address(operand.gla, vcpu))
			return nested_vmx_fail(vcpu,
				VMXERR_INVALID_OPERAND_TO_INVEPT_INVVPID);
		vpid_sync_vcpu_addr(vpid02, operand.gla);
		break;
	case VMX_VPID_EXTENT_SINGLE_CONTEXT:
	case VMX_VPID_EXTENT_SINGLE_NON_GLOBAL:
		if (!operand.vpid)
			return nested_vmx_fail(vcpu,
				VMXERR_INVALID_OPERAND_TO_INVEPT_INVVPID);
		vpid_sync_context(vpid02);
		break;
	case VMX_VPID_EXTENT_ALL_CONTEXT:
		vpid_sync_context(vpid02);
		break;
	default:
		WARN_ON_ONCE(1);
		return kvm_skip_emulated_instruction(vcpu);
	}

	/*
	 * Sync the shadow page tables if EPT is disabled, L1 is invalidating
	 * linear mappings for L2 (tagged with L2's VPID).  Free all guest
	 * roots as VPIDs are not tracked in the MMU role.
	 *
	 * Note, this operates on root_mmu, not guest_mmu, as L1 and L2 share
	 * an MMU when EPT is disabled.
	 *
	 * TODO: sync only the affected SPTEs for INVDIVIDUAL_ADDR.
	 */
	if (!enable_ept)
		kvm_mmu_free_guest_mode_roots(vcpu->kvm, &vcpu->arch.root_mmu);

	return nested_vmx_succeed(vcpu);
}

static int nested_vmx_eptp_switching(struct kvm_vcpu *vcpu,
				     struct vmcs12 *vmcs12)
{
	u32 index = kvm_rcx_read(vcpu);
	u64 new_eptp;

	if (WARN_ON_ONCE(!nested_cpu_has_ept(vmcs12)))
		return 1;
	if (index >= VMFUNC_EPTP_ENTRIES)
		return 1;

	if (kvm_vcpu_read_guest_page(vcpu, vmcs12->eptp_list_address >> PAGE_SHIFT,
				     &new_eptp, index * 8, 8))
		return 1;

	/*
	 * If the (L2) guest does a vmfunc to the currently
	 * active ept pointer, we don't have to do anything else
	 */
	if (vmcs12->ept_pointer != new_eptp) {
		if (!nested_vmx_check_eptp(vcpu, new_eptp))
			return 1;

		vmcs12->ept_pointer = new_eptp;
		nested_ept_new_eptp(vcpu);

		if (!nested_cpu_has_vpid(vmcs12))
			kvm_make_request(KVM_REQ_TLB_FLUSH_GUEST, vcpu);
	}

	return 0;
}

static int handle_vmfunc(struct kvm_vcpu *vcpu)
{
	struct vcpu_vmx *vmx = to_vmx(vcpu);
	struct vmcs12 *vmcs12;
	u32 function = kvm_rax_read(vcpu);

	/*
	 * VMFUNC should never execute cleanly while L1 is active; KVM supports
	 * VMFUNC for nested VMs, but not for L1.
	 */
	if (WARN_ON_ONCE(!is_guest_mode(vcpu))) {
		kvm_queue_exception(vcpu, UD_VECTOR);
		return 1;
	}

	vmcs12 = get_vmcs12(vcpu);

	/*
	 * #UD on out-of-bounds function has priority over VM-Exit, and VMFUNC
	 * is enabled in vmcs02 if and only if it's enabled in vmcs12.
	 */
	if (WARN_ON_ONCE((function > 63) || !nested_cpu_has_vmfunc(vmcs12))) {
		kvm_queue_exception(vcpu, UD_VECTOR);
		return 1;
	}

	if (!(vmcs12->vm_function_control & BIT_ULL(function)))
		goto fail;

	switch (function) {
	case 0:
		if (nested_vmx_eptp_switching(vcpu, vmcs12))
			goto fail;
		break;
	default:
		goto fail;
	}
	return kvm_skip_emulated_instruction(vcpu);

fail:
	/*
	 * This is effectively a reflected VM-Exit, as opposed to a synthesized
	 * nested VM-Exit.  Pass the original exit reason, i.e. don't hardcode
	 * EXIT_REASON_VMFUNC as the exit reason.
	 */
	nested_vmx_vmexit(vcpu, vmx->exit_reason.full,
			  vmx_get_intr_info(vcpu),
			  vmx_get_exit_qual(vcpu));
	return 1;
}

/*
 * Return true if an IO instruction with the specified port and size should cause
 * a VM-exit into L1.
 */
bool nested_vmx_check_io_bitmaps(struct kvm_vcpu *vcpu, unsigned int port,
				 int size)
{
	struct vmcs12 *vmcs12 = get_vmcs12(vcpu);
	gpa_t bitmap, last_bitmap;
	u8 b;

	last_bitmap = INVALID_GPA;
	b = -1;

	while (size > 0) {
		if (port < 0x8000)
			bitmap = vmcs12->io_bitmap_a;
		else if (port < 0x10000)
			bitmap = vmcs12->io_bitmap_b;
		else
			return true;
		bitmap += (port & 0x7fff) / 8;

		if (last_bitmap != bitmap)
			if (kvm_vcpu_read_guest(vcpu, bitmap, &b, 1))
				return true;
		if (b & (1 << (port & 7)))
			return true;

		port++;
		size--;
		last_bitmap = bitmap;
	}

	return false;
}

static bool nested_vmx_exit_handled_io(struct kvm_vcpu *vcpu,
				       struct vmcs12 *vmcs12)
{
	unsigned long exit_qualification;
	unsigned short port;
	int size;

	if (!nested_cpu_has(vmcs12, CPU_BASED_USE_IO_BITMAPS))
		return nested_cpu_has(vmcs12, CPU_BASED_UNCOND_IO_EXITING);

	exit_qualification = vmx_get_exit_qual(vcpu);

	port = exit_qualification >> 16;
	size = (exit_qualification & 7) + 1;

	return nested_vmx_check_io_bitmaps(vcpu, port, size);
}

/*
 * Return 1 if we should exit from L2 to L1 to handle an MSR access,
 * rather than handle it ourselves in L0. I.e., check whether L1 expressed
 * disinterest in the current event (read or write a specific MSR) by using an
 * MSR bitmap. This may be the case even when L0 doesn't use MSR bitmaps.
 */
static bool nested_vmx_exit_handled_msr(struct kvm_vcpu *vcpu,
					struct vmcs12 *vmcs12,
					union vmx_exit_reason exit_reason)
{
	u32 msr_index = kvm_rcx_read(vcpu);
	gpa_t bitmap;

	if (!nested_cpu_has(vmcs12, CPU_BASED_USE_MSR_BITMAPS))
		return true;

	/*
	 * The MSR_BITMAP page is divided into four 1024-byte bitmaps,
	 * for the four combinations of read/write and low/high MSR numbers.
	 * First we need to figure out which of the four to use:
	 */
	bitmap = vmcs12->msr_bitmap;
	if (exit_reason.basic == EXIT_REASON_MSR_WRITE)
		bitmap += 2048;
	if (msr_index >= 0xc0000000) {
		msr_index -= 0xc0000000;
		bitmap += 1024;
	}

	/* Then read the msr_index'th bit from this bitmap: */
	if (msr_index < 1024*8) {
		unsigned char b;
		if (kvm_vcpu_read_guest(vcpu, bitmap + msr_index/8, &b, 1))
			return true;
		return 1 & (b >> (msr_index & 7));
	} else
		return true; /* let L1 handle the wrong parameter */
}

/*
 * Return 1 if we should exit from L2 to L1 to handle a CR access exit,
 * rather than handle it ourselves in L0. I.e., check if L1 wanted to
 * intercept (via guest_host_mask etc.) the current event.
 */
static bool nested_vmx_exit_handled_cr(struct kvm_vcpu *vcpu,
	struct vmcs12 *vmcs12)
{
	unsigned long exit_qualification = vmx_get_exit_qual(vcpu);
	int cr = exit_qualification & 15;
	int reg;
	unsigned long val;

	switch ((exit_qualification >> 4) & 3) {
	case 0: /* mov to cr */
		reg = (exit_qualification >> 8) & 15;
		val = kvm_register_read(vcpu, reg);
		switch (cr) {
		case 0:
			if (vmcs12->cr0_guest_host_mask &
			    (val ^ vmcs12->cr0_read_shadow))
				return true;
			break;
		case 3:
			if (nested_cpu_has(vmcs12, CPU_BASED_CR3_LOAD_EXITING))
				return true;
			break;
		case 4:
			if (vmcs12->cr4_guest_host_mask &
			    (vmcs12->cr4_read_shadow ^ val))
				return true;
			break;
		case 8:
			if (nested_cpu_has(vmcs12, CPU_BASED_CR8_LOAD_EXITING))
				return true;
			break;
		}
		break;
	case 2: /* clts */
		if ((vmcs12->cr0_guest_host_mask & X86_CR0_TS) &&
		    (vmcs12->cr0_read_shadow & X86_CR0_TS))
			return true;
		break;
	case 1: /* mov from cr */
		switch (cr) {
		case 3:
			if (vmcs12->cpu_based_vm_exec_control &
			    CPU_BASED_CR3_STORE_EXITING)
				return true;
			break;
		case 8:
			if (vmcs12->cpu_based_vm_exec_control &
			    CPU_BASED_CR8_STORE_EXITING)
				return true;
			break;
		}
		break;
	case 3: /* lmsw */
		/*
		 * lmsw can change bits 1..3 of cr0, and only set bit 0 of
		 * cr0. Other attempted changes are ignored, with no exit.
		 */
		val = (exit_qualification >> LMSW_SOURCE_DATA_SHIFT) & 0x0f;
		if (vmcs12->cr0_guest_host_mask & 0xe &
		    (val ^ vmcs12->cr0_read_shadow))
			return true;
		if ((vmcs12->cr0_guest_host_mask & 0x1) &&
		    !(vmcs12->cr0_read_shadow & 0x1) &&
		    (val & 0x1))
			return true;
		break;
	}
	return false;
}

static bool nested_vmx_exit_handled_encls(struct kvm_vcpu *vcpu,
					  struct vmcs12 *vmcs12)
{
	u32 encls_leaf;

	if (!guest_cpuid_has(vcpu, X86_FEATURE_SGX) ||
	    !nested_cpu_has2(vmcs12, SECONDARY_EXEC_ENCLS_EXITING))
		return false;

	encls_leaf = kvm_rax_read(vcpu);
	if (encls_leaf > 62)
		encls_leaf = 63;
	return vmcs12->encls_exiting_bitmap & BIT_ULL(encls_leaf);
}

static bool nested_vmx_exit_handled_vmcs_access(struct kvm_vcpu *vcpu,
	struct vmcs12 *vmcs12, gpa_t bitmap)
{
	u32 vmx_instruction_info;
	unsigned long field;
	u8 b;

	if (!nested_cpu_has_shadow_vmcs(vmcs12))
		return true;

	/* Decode instruction info and find the field to access */
	vmx_instruction_info = vmcs_read32(VMX_INSTRUCTION_INFO);
	field = kvm_register_read(vcpu, (((vmx_instruction_info) >> 28) & 0xf));

	/* Out-of-range fields always cause a VM exit from L2 to L1 */
	if (field >> 15)
		return true;

	if (kvm_vcpu_read_guest(vcpu, bitmap + field/8, &b, 1))
		return true;

	return 1 & (b >> (field & 7));
}

static bool nested_vmx_exit_handled_mtf(struct vmcs12 *vmcs12)
{
	u32 entry_intr_info = vmcs12->vm_entry_intr_info_field;

	if (nested_cpu_has_mtf(vmcs12))
		return true;

	/*
	 * An MTF VM-exit may be injected into the guest by setting the
	 * interruption-type to 7 (other event) and the vector field to 0. Such
	 * is the case regardless of the 'monitor trap flag' VM-execution
	 * control.
	 */
	return entry_intr_info == (INTR_INFO_VALID_MASK
				   | INTR_TYPE_OTHER_EVENT);
}

/*
 * Return true if L0 wants to handle an exit from L2 regardless of whether or not
 * L1 wants the exit.  Only call this when in is_guest_mode (L2).
 */
static bool nested_vmx_l0_wants_exit(struct kvm_vcpu *vcpu,
				     union vmx_exit_reason exit_reason)
{
	u32 intr_info;

	switch ((u16)exit_reason.basic) {
	case EXIT_REASON_EXCEPTION_NMI:
		intr_info = vmx_get_intr_info(vcpu);
		if (is_nmi(intr_info))
			return true;
		else if (is_page_fault(intr_info))
			return vcpu->arch.apf.host_apf_flags ||
			       vmx_need_pf_intercept(vcpu);
		else if (is_debug(intr_info) &&
			 vcpu->guest_debug &
			 (KVM_GUESTDBG_SINGLESTEP | KVM_GUESTDBG_USE_HW_BP))
			return true;
		else if (is_breakpoint(intr_info) &&
			 vcpu->guest_debug & KVM_GUESTDBG_USE_SW_BP)
			return true;
		else if (is_alignment_check(intr_info) &&
			 !vmx_guest_inject_ac(vcpu))
			return true;
		else if (is_ve_fault(intr_info))
			return true;
		return false;
	case EXIT_REASON_EXTERNAL_INTERRUPT:
		return true;
	case EXIT_REASON_MCE_DURING_VMENTRY:
		return true;
	case EXIT_REASON_EPT_VIOLATION:
		/*
		 * L0 always deals with the EPT violation. If nested EPT is
		 * used, and the nested mmu code discovers that the address is
		 * missing in the guest EPT table (EPT12), the EPT violation
		 * will be injected with nested_ept_inject_page_fault()
		 */
		return true;
	case EXIT_REASON_EPT_MISCONFIG:
		/*
		 * L2 never uses directly L1's EPT, but rather L0's own EPT
		 * table (shadow on EPT) or a merged EPT table that L0 built
		 * (EPT on EPT). So any problems with the structure of the
		 * table is L0's fault.
		 */
		return true;
	case EXIT_REASON_PREEMPTION_TIMER:
		return true;
	case EXIT_REASON_PML_FULL:
		/*
		 * PML is emulated for an L1 VMM and should never be enabled in
		 * vmcs02, always "handle" PML_FULL by exiting to userspace.
		 */
		return true;
	case EXIT_REASON_VMFUNC:
		/* VM functions are emulated through L2->L0 vmexits. */
		return true;
	case EXIT_REASON_BUS_LOCK:
		/*
		 * At present, bus lock VM exit is never exposed to L1.
		 * Handle L2's bus locks in L0 directly.
		 */
		return true;
#ifdef CONFIG_KVM_HYPERV
	case EXIT_REASON_VMCALL:
		/* Hyper-V L2 TLB flush hypercall is handled by L0 */
		return guest_hv_cpuid_has_l2_tlb_flush(vcpu) &&
			nested_evmcs_l2_tlb_flush_enabled(vcpu) &&
			kvm_hv_is_tlb_flush_hcall(vcpu);
#endif
	default:
		break;
	}
	return false;
}

/*
 * Return 1 if L1 wants to intercept an exit from L2.  Only call this when in
 * is_guest_mode (L2).
 */
static bool nested_vmx_l1_wants_exit(struct kvm_vcpu *vcpu,
				     union vmx_exit_reason exit_reason)
{
	struct vmcs12 *vmcs12 = get_vmcs12(vcpu);
	u32 intr_info;

	switch ((u16)exit_reason.basic) {
	case EXIT_REASON_EXCEPTION_NMI:
		intr_info = vmx_get_intr_info(vcpu);
		if (is_nmi(intr_info))
			return true;
		else if (is_page_fault(intr_info))
			return true;
		return vmcs12->exception_bitmap &
				(1u << (intr_info & INTR_INFO_VECTOR_MASK));
	case EXIT_REASON_EXTERNAL_INTERRUPT:
		return nested_exit_on_intr(vcpu);
	case EXIT_REASON_TRIPLE_FAULT:
		return true;
	case EXIT_REASON_INTERRUPT_WINDOW:
		return nested_cpu_has(vmcs12, CPU_BASED_INTR_WINDOW_EXITING);
	case EXIT_REASON_NMI_WINDOW:
		return nested_cpu_has(vmcs12, CPU_BASED_NMI_WINDOW_EXITING);
	case EXIT_REASON_TASK_SWITCH:
		return true;
	case EXIT_REASON_CPUID:
		return true;
	case EXIT_REASON_HLT:
		return nested_cpu_has(vmcs12, CPU_BASED_HLT_EXITING);
	case EXIT_REASON_INVD:
		return true;
	case EXIT_REASON_INVLPG:
		return nested_cpu_has(vmcs12, CPU_BASED_INVLPG_EXITING);
	case EXIT_REASON_RDPMC:
		return nested_cpu_has(vmcs12, CPU_BASED_RDPMC_EXITING);
	case EXIT_REASON_RDRAND:
		return nested_cpu_has2(vmcs12, SECONDARY_EXEC_RDRAND_EXITING);
	case EXIT_REASON_RDSEED:
		return nested_cpu_has2(vmcs12, SECONDARY_EXEC_RDSEED_EXITING);
	case EXIT_REASON_RDTSC: case EXIT_REASON_RDTSCP:
		return nested_cpu_has(vmcs12, CPU_BASED_RDTSC_EXITING);
	case EXIT_REASON_VMREAD:
		return nested_vmx_exit_handled_vmcs_access(vcpu, vmcs12,
			vmcs12->vmread_bitmap);
	case EXIT_REASON_VMWRITE:
		return nested_vmx_exit_handled_vmcs_access(vcpu, vmcs12,
			vmcs12->vmwrite_bitmap);
	case EXIT_REASON_VMCALL: case EXIT_REASON_VMCLEAR:
	case EXIT_REASON_VMLAUNCH: case EXIT_REASON_VMPTRLD:
	case EXIT_REASON_VMPTRST: case EXIT_REASON_VMRESUME:
	case EXIT_REASON_VMOFF: case EXIT_REASON_VMON:
	case EXIT_REASON_INVEPT: case EXIT_REASON_INVVPID:
		/*
		 * VMX instructions trap unconditionally. This allows L1 to
		 * emulate them for its L2 guest, i.e., allows 3-level nesting!
		 */
		return true;
	case EXIT_REASON_CR_ACCESS:
		return nested_vmx_exit_handled_cr(vcpu, vmcs12);
	case EXIT_REASON_DR_ACCESS:
		return nested_cpu_has(vmcs12, CPU_BASED_MOV_DR_EXITING);
	case EXIT_REASON_IO_INSTRUCTION:
		return nested_vmx_exit_handled_io(vcpu, vmcs12);
	case EXIT_REASON_GDTR_IDTR: case EXIT_REASON_LDTR_TR:
		return nested_cpu_has2(vmcs12, SECONDARY_EXEC_DESC);
	case EXIT_REASON_MSR_READ:
	case EXIT_REASON_MSR_WRITE:
		return nested_vmx_exit_handled_msr(vcpu, vmcs12, exit_reason);
	case EXIT_REASON_INVALID_STATE:
		return true;
	case EXIT_REASON_MWAIT_INSTRUCTION:
		return nested_cpu_has(vmcs12, CPU_BASED_MWAIT_EXITING);
	case EXIT_REASON_MONITOR_TRAP_FLAG:
		return nested_vmx_exit_handled_mtf(vmcs12);
	case EXIT_REASON_MONITOR_INSTRUCTION:
		return nested_cpu_has(vmcs12, CPU_BASED_MONITOR_EXITING);
	case EXIT_REASON_PAUSE_INSTRUCTION:
		return nested_cpu_has(vmcs12, CPU_BASED_PAUSE_EXITING) ||
			nested_cpu_has2(vmcs12,
				SECONDARY_EXEC_PAUSE_LOOP_EXITING);
	case EXIT_REASON_MCE_DURING_VMENTRY:
		return true;
	case EXIT_REASON_TPR_BELOW_THRESHOLD:
		return nested_cpu_has(vmcs12, CPU_BASED_TPR_SHADOW);
	case EXIT_REASON_APIC_ACCESS:
	case EXIT_REASON_APIC_WRITE:
	case EXIT_REASON_EOI_INDUCED:
		/*
		 * The controls for "virtualize APIC accesses," "APIC-
		 * register virtualization," and "virtual-interrupt
		 * delivery" only come from vmcs12.
		 */
		return true;
	case EXIT_REASON_INVPCID:
		return
			nested_cpu_has2(vmcs12, SECONDARY_EXEC_ENABLE_INVPCID) &&
			nested_cpu_has(vmcs12, CPU_BASED_INVLPG_EXITING);
	case EXIT_REASON_WBINVD:
		return nested_cpu_has2(vmcs12, SECONDARY_EXEC_WBINVD_EXITING);
	case EXIT_REASON_XSETBV:
		return true;
	case EXIT_REASON_XSAVES: case EXIT_REASON_XRSTORS:
		/*
		 * This should never happen, since it is not possible to
		 * set XSS to a non-zero value---neither in L1 nor in L2.
		 * If if it were, XSS would have to be checked against
		 * the XSS exit bitmap in vmcs12.
		 */
		return nested_cpu_has2(vmcs12, SECONDARY_EXEC_ENABLE_XSAVES);
	case EXIT_REASON_UMWAIT:
	case EXIT_REASON_TPAUSE:
		return nested_cpu_has2(vmcs12,
			SECONDARY_EXEC_ENABLE_USR_WAIT_PAUSE);
	case EXIT_REASON_ENCLS:
		return nested_vmx_exit_handled_encls(vcpu, vmcs12);
	case EXIT_REASON_NOTIFY:
		/* Notify VM exit is not exposed to L1 */
		return false;
	default:
		return true;
	}
}

/*
 * Conditionally reflect a VM-Exit into L1.  Returns %true if the VM-Exit was
 * reflected into L1.
 */
bool nested_vmx_reflect_vmexit(struct kvm_vcpu *vcpu)
{
	struct vcpu_vmx *vmx = to_vmx(vcpu);
	union vmx_exit_reason exit_reason = vmx->exit_reason;
	unsigned long exit_qual;
	u32 exit_intr_info;

	WARN_ON_ONCE(vmx->nested.nested_run_pending);

	/*
	 * Late nested VM-Fail shares the same flow as nested VM-Exit since KVM
	 * has already loaded L2's state.
	 */
	if (unlikely(vmx->fail)) {
		trace_kvm_nested_vmenter_failed(
			"hardware VM-instruction error: ",
			vmcs_read32(VM_INSTRUCTION_ERROR));
		exit_intr_info = 0;
		exit_qual = 0;
		goto reflect_vmexit;
	}

	trace_kvm_nested_vmexit(vcpu, KVM_ISA_VMX);

	/* If L0 (KVM) wants the exit, it trumps L1's desires. */
	if (nested_vmx_l0_wants_exit(vcpu, exit_reason))
		return false;

	/* If L1 doesn't want the exit, handle it in L0. */
	if (!nested_vmx_l1_wants_exit(vcpu, exit_reason))
		return false;

	/*
	 * vmcs.VM_EXIT_INTR_INFO is only valid for EXCEPTION_NMI exits.  For
	 * EXTERNAL_INTERRUPT, the value for vmcs12->vm_exit_intr_info would
	 * need to be synthesized by querying the in-kernel LAPIC, but external
	 * interrupts are never reflected to L1 so it's a non-issue.
	 */
	exit_intr_info = vmx_get_intr_info(vcpu);
	if (is_exception_with_error_code(exit_intr_info)) {
		struct vmcs12 *vmcs12 = get_vmcs12(vcpu);

		vmcs12->vm_exit_intr_error_code =
			vmcs_read32(VM_EXIT_INTR_ERROR_CODE);
	}
	exit_qual = vmx_get_exit_qual(vcpu);

reflect_vmexit:
	nested_vmx_vmexit(vcpu, exit_reason.full, exit_intr_info, exit_qual);
	return true;
}

static int vmx_get_nested_state(struct kvm_vcpu *vcpu,
				struct kvm_nested_state __user *user_kvm_nested_state,
				u32 user_data_size)
{
	struct vcpu_vmx *vmx;
	struct vmcs12 *vmcs12;
	struct kvm_nested_state kvm_state = {
		.flags = 0,
		.format = KVM_STATE_NESTED_FORMAT_VMX,
		.size = sizeof(kvm_state),
		.hdr.vmx.flags = 0,
		.hdr.vmx.vmxon_pa = INVALID_GPA,
		.hdr.vmx.vmcs12_pa = INVALID_GPA,
		.hdr.vmx.preemption_timer_deadline = 0,
	};
	struct kvm_vmx_nested_state_data __user *user_vmx_nested_state =
		&user_kvm_nested_state->data.vmx[0];

	if (!vcpu)
		return kvm_state.size + sizeof(*user_vmx_nested_state);

	vmx = to_vmx(vcpu);
	vmcs12 = get_vmcs12(vcpu);

	if (guest_can_use(vcpu, X86_FEATURE_VMX) &&
	    (vmx->nested.vmxon || vmx->nested.smm.vmxon)) {
		kvm_state.hdr.vmx.vmxon_pa = vmx->nested.vmxon_ptr;
		kvm_state.hdr.vmx.vmcs12_pa = vmx->nested.current_vmptr;

		if (vmx_has_valid_vmcs12(vcpu)) {
			kvm_state.size += sizeof(user_vmx_nested_state->vmcs12);

			/* 'hv_evmcs_vmptr' can also be EVMPTR_MAP_PENDING here */
			if (nested_vmx_is_evmptr12_set(vmx))
				kvm_state.flags |= KVM_STATE_NESTED_EVMCS;

			if (is_guest_mode(vcpu) &&
			    nested_cpu_has_shadow_vmcs(vmcs12) &&
			    vmcs12->vmcs_link_pointer != INVALID_GPA)
				kvm_state.size += sizeof(user_vmx_nested_state->shadow_vmcs12);
		}

		if (vmx->nested.smm.vmxon)
			kvm_state.hdr.vmx.smm.flags |= KVM_STATE_NESTED_SMM_VMXON;

		if (vmx->nested.smm.guest_mode)
			kvm_state.hdr.vmx.smm.flags |= KVM_STATE_NESTED_SMM_GUEST_MODE;

		if (is_guest_mode(vcpu)) {
			kvm_state.flags |= KVM_STATE_NESTED_GUEST_MODE;

			if (vmx->nested.nested_run_pending)
				kvm_state.flags |= KVM_STATE_NESTED_RUN_PENDING;

			if (vmx->nested.mtf_pending)
				kvm_state.flags |= KVM_STATE_NESTED_MTF_PENDING;

			if (nested_cpu_has_preemption_timer(vmcs12) &&
			    vmx->nested.has_preemption_timer_deadline) {
				kvm_state.hdr.vmx.flags |=
					KVM_STATE_VMX_PREEMPTION_TIMER_DEADLINE;
				kvm_state.hdr.vmx.preemption_timer_deadline =
					vmx->nested.preemption_timer_deadline;
			}
		}
	}

	if (user_data_size < kvm_state.size)
		goto out;

	if (copy_to_user(user_kvm_nested_state, &kvm_state, sizeof(kvm_state)))
		return -EFAULT;

	if (!vmx_has_valid_vmcs12(vcpu))
		goto out;

	/*
	 * When running L2, the authoritative vmcs12 state is in the
	 * vmcs02. When running L1, the authoritative vmcs12 state is
	 * in the shadow or enlightened vmcs linked to vmcs01, unless
	 * need_vmcs12_to_shadow_sync is set, in which case, the authoritative
	 * vmcs12 state is in the vmcs12 already.
	 */
	if (is_guest_mode(vcpu)) {
		sync_vmcs02_to_vmcs12(vcpu, vmcs12);
		sync_vmcs02_to_vmcs12_rare(vcpu, vmcs12);
	} else  {
		copy_vmcs02_to_vmcs12_rare(vcpu, get_vmcs12(vcpu));
		if (!vmx->nested.need_vmcs12_to_shadow_sync) {
			if (nested_vmx_is_evmptr12_valid(vmx))
				/*
				 * L1 hypervisor is not obliged to keep eVMCS
				 * clean fields data always up-to-date while
				 * not in guest mode, 'hv_clean_fields' is only
				 * supposed to be actual upon vmentry so we need
				 * to ignore it here and do full copy.
				 */
				copy_enlightened_to_vmcs12(vmx, 0);
			else if (enable_shadow_vmcs)
				copy_shadow_to_vmcs12(vmx);
		}
	}

	BUILD_BUG_ON(sizeof(user_vmx_nested_state->vmcs12) < VMCS12_SIZE);
	BUILD_BUG_ON(sizeof(user_vmx_nested_state->shadow_vmcs12) < VMCS12_SIZE);

	/*
	 * Copy over the full allocated size of vmcs12 rather than just the size
	 * of the struct.
	 */
	if (copy_to_user(user_vmx_nested_state->vmcs12, vmcs12, VMCS12_SIZE))
		return -EFAULT;

	if (nested_cpu_has_shadow_vmcs(vmcs12) &&
	    vmcs12->vmcs_link_pointer != INVALID_GPA) {
		if (copy_to_user(user_vmx_nested_state->shadow_vmcs12,
				 get_shadow_vmcs12(vcpu), VMCS12_SIZE))
			return -EFAULT;
	}
out:
	return kvm_state.size;
}

void vmx_leave_nested(struct kvm_vcpu *vcpu)
{
	if (is_guest_mode(vcpu)) {
		to_vmx(vcpu)->nested.nested_run_pending = 0;
		nested_vmx_vmexit(vcpu, -1, 0, 0);
	}
	free_nested(vcpu);
}

static int vmx_set_nested_state(struct kvm_vcpu *vcpu,
				struct kvm_nested_state __user *user_kvm_nested_state,
				struct kvm_nested_state *kvm_state)
{
	struct vcpu_vmx *vmx = to_vmx(vcpu);
	struct vmcs12 *vmcs12;
	enum vm_entry_failure_code ignored;
	struct kvm_vmx_nested_state_data __user *user_vmx_nested_state =
		&user_kvm_nested_state->data.vmx[0];
	int ret;

	if (kvm_state->format != KVM_STATE_NESTED_FORMAT_VMX)
		return -EINVAL;

	if (kvm_state->hdr.vmx.vmxon_pa == INVALID_GPA) {
		if (kvm_state->hdr.vmx.smm.flags)
			return -EINVAL;

		if (kvm_state->hdr.vmx.vmcs12_pa != INVALID_GPA)
			return -EINVAL;

		/*
		 * KVM_STATE_NESTED_EVMCS used to signal that KVM should
		 * enable eVMCS capability on vCPU. However, since then
		 * code was changed such that flag signals vmcs12 should
		 * be copied into eVMCS in guest memory.
		 *
		 * To preserve backwards compatibility, allow user
		 * to set this flag even when there is no VMXON region.
		 */
		if (kvm_state->flags & ~KVM_STATE_NESTED_EVMCS)
			return -EINVAL;
	} else {
		if (!guest_can_use(vcpu, X86_FEATURE_VMX))
			return -EINVAL;

		if (!page_address_valid(vcpu, kvm_state->hdr.vmx.vmxon_pa))
			return -EINVAL;
	}

	if ((kvm_state->hdr.vmx.smm.flags & KVM_STATE_NESTED_SMM_GUEST_MODE) &&
	    (kvm_state->flags & KVM_STATE_NESTED_GUEST_MODE))
		return -EINVAL;

	if (kvm_state->hdr.vmx.smm.flags &
	    ~(KVM_STATE_NESTED_SMM_GUEST_MODE | KVM_STATE_NESTED_SMM_VMXON))
		return -EINVAL;

	if (kvm_state->hdr.vmx.flags & ~KVM_STATE_VMX_PREEMPTION_TIMER_DEADLINE)
		return -EINVAL;

	/*
	 * SMM temporarily disables VMX, so we cannot be in guest mode,
	 * nor can VMLAUNCH/VMRESUME be pending.  Outside SMM, SMM flags
	 * must be zero.
	 */
	if (is_smm(vcpu) ?
		(kvm_state->flags &
		 (KVM_STATE_NESTED_GUEST_MODE | KVM_STATE_NESTED_RUN_PENDING))
		: kvm_state->hdr.vmx.smm.flags)
		return -EINVAL;

	if ((kvm_state->hdr.vmx.smm.flags & KVM_STATE_NESTED_SMM_GUEST_MODE) &&
	    !(kvm_state->hdr.vmx.smm.flags & KVM_STATE_NESTED_SMM_VMXON))
		return -EINVAL;

	if ((kvm_state->flags & KVM_STATE_NESTED_EVMCS) &&
	    (!guest_can_use(vcpu, X86_FEATURE_VMX) ||
	     !vmx->nested.enlightened_vmcs_enabled))
			return -EINVAL;

	vmx_leave_nested(vcpu);

	if (kvm_state->hdr.vmx.vmxon_pa == INVALID_GPA)
		return 0;

	vmx->nested.vmxon_ptr = kvm_state->hdr.vmx.vmxon_pa;
	ret = enter_vmx_operation(vcpu);
	if (ret)
		return ret;

	/* Empty 'VMXON' state is permitted if no VMCS loaded */
	if (kvm_state->size < sizeof(*kvm_state) + sizeof(*vmcs12)) {
		/* See vmx_has_valid_vmcs12.  */
		if ((kvm_state->flags & KVM_STATE_NESTED_GUEST_MODE) ||
		    (kvm_state->flags & KVM_STATE_NESTED_EVMCS) ||
		    (kvm_state->hdr.vmx.vmcs12_pa != INVALID_GPA))
			return -EINVAL;
		else
			return 0;
	}

	if (kvm_state->hdr.vmx.vmcs12_pa != INVALID_GPA) {
		if (kvm_state->hdr.vmx.vmcs12_pa == kvm_state->hdr.vmx.vmxon_pa ||
		    !page_address_valid(vcpu, kvm_state->hdr.vmx.vmcs12_pa))
			return -EINVAL;

		set_current_vmptr(vmx, kvm_state->hdr.vmx.vmcs12_pa);
#ifdef CONFIG_KVM_HYPERV
	} else if (kvm_state->flags & KVM_STATE_NESTED_EVMCS) {
		/*
		 * nested_vmx_handle_enlightened_vmptrld() cannot be called
		 * directly from here as HV_X64_MSR_VP_ASSIST_PAGE may not be
		 * restored yet. EVMCS will be mapped from
		 * nested_get_vmcs12_pages().
		 */
		vmx->nested.hv_evmcs_vmptr = EVMPTR_MAP_PENDING;
		kvm_make_request(KVM_REQ_GET_NESTED_STATE_PAGES, vcpu);
#endif
	} else {
		return -EINVAL;
	}

	if (kvm_state->hdr.vmx.smm.flags & KVM_STATE_NESTED_SMM_VMXON) {
		vmx->nested.smm.vmxon = true;
		vmx->nested.vmxon = false;

		if (kvm_state->hdr.vmx.smm.flags & KVM_STATE_NESTED_SMM_GUEST_MODE)
			vmx->nested.smm.guest_mode = true;
	}

	vmcs12 = get_vmcs12(vcpu);
	if (copy_from_user(vmcs12, user_vmx_nested_state->vmcs12, sizeof(*vmcs12)))
		return -EFAULT;

	if (vmcs12->hdr.revision_id != VMCS12_REVISION)
		return -EINVAL;

	if (!(kvm_state->flags & KVM_STATE_NESTED_GUEST_MODE))
		return 0;

	vmx->nested.nested_run_pending =
		!!(kvm_state->flags & KVM_STATE_NESTED_RUN_PENDING);

	vmx->nested.mtf_pending =
		!!(kvm_state->flags & KVM_STATE_NESTED_MTF_PENDING);

	ret = -EINVAL;
	if (nested_cpu_has_shadow_vmcs(vmcs12) &&
	    vmcs12->vmcs_link_pointer != INVALID_GPA) {
		struct vmcs12 *shadow_vmcs12 = get_shadow_vmcs12(vcpu);

		if (kvm_state->size <
		    sizeof(*kvm_state) +
		    sizeof(user_vmx_nested_state->vmcs12) + sizeof(*shadow_vmcs12))
			goto error_guest_mode;

		if (copy_from_user(shadow_vmcs12,
				   user_vmx_nested_state->shadow_vmcs12,
				   sizeof(*shadow_vmcs12))) {
			ret = -EFAULT;
			goto error_guest_mode;
		}

		if (shadow_vmcs12->hdr.revision_id != VMCS12_REVISION ||
		    !shadow_vmcs12->hdr.shadow_vmcs)
			goto error_guest_mode;
	}

	vmx->nested.has_preemption_timer_deadline = false;
	if (kvm_state->hdr.vmx.flags & KVM_STATE_VMX_PREEMPTION_TIMER_DEADLINE) {
		vmx->nested.has_preemption_timer_deadline = true;
		vmx->nested.preemption_timer_deadline =
			kvm_state->hdr.vmx.preemption_timer_deadline;
	}

	if (nested_vmx_check_controls(vcpu, vmcs12) ||
	    nested_vmx_check_host_state(vcpu, vmcs12) ||
	    nested_vmx_check_guest_state(vcpu, vmcs12, &ignored))
		goto error_guest_mode;

	vmx->nested.dirty_vmcs12 = true;
	vmx->nested.force_msr_bitmap_recalc = true;
	ret = nested_vmx_enter_non_root_mode(vcpu, false);
	if (ret)
		goto error_guest_mode;

	if (vmx->nested.mtf_pending)
		kvm_make_request(KVM_REQ_EVENT, vcpu);

	return 0;

error_guest_mode:
	vmx->nested.nested_run_pending = 0;
	return ret;
}

void nested_vmx_set_vmcs_shadowing_bitmap(void)
{
	if (enable_shadow_vmcs) {
		vmcs_write64(VMREAD_BITMAP, __pa(vmx_vmread_bitmap));
		vmcs_write64(VMWRITE_BITMAP, __pa(vmx_vmwrite_bitmap));
	}
}

/*
 * Indexing into the vmcs12 uses the VMCS encoding rotated left by 6.  Undo
 * that madness to get the encoding for comparison.
 */
#define VMCS12_IDX_TO_ENC(idx) ((u16)(((u16)(idx) >> 6) | ((u16)(idx) << 10)))

static u64 nested_vmx_calc_vmcs_enum_msr(void)
{
	/*
	 * Note these are the so called "index" of the VMCS field encoding, not
	 * the index into vmcs12.
	 */
	unsigned int max_idx, idx;
	int i;

	/*
	 * For better or worse, KVM allows VMREAD/VMWRITE to all fields in
	 * vmcs12, regardless of whether or not the associated feature is
	 * exposed to L1.  Simply find the field with the highest index.
	 */
	max_idx = 0;
	for (i = 0; i < nr_vmcs12_fields; i++) {
		/* The vmcs12 table is very, very sparsely populated. */
		if (!vmcs12_field_offsets[i])
			continue;

		idx = vmcs_field_index(VMCS12_IDX_TO_ENC(i));
		if (idx > max_idx)
			max_idx = idx;
	}

	return (u64)max_idx << VMCS_FIELD_INDEX_SHIFT;
}

static void nested_vmx_setup_pinbased_ctls(struct vmcs_config *vmcs_conf,
					   struct nested_vmx_msrs *msrs)
{
	msrs->pinbased_ctls_low =
		PIN_BASED_ALWAYSON_WITHOUT_TRUE_MSR;

	msrs->pinbased_ctls_high = vmcs_conf->pin_based_exec_ctrl;
	msrs->pinbased_ctls_high &=
		PIN_BASED_EXT_INTR_MASK |
		PIN_BASED_NMI_EXITING |
		PIN_BASED_VIRTUAL_NMIS |
		(enable_apicv ? PIN_BASED_POSTED_INTR : 0);
	msrs->pinbased_ctls_high |=
		PIN_BASED_ALWAYSON_WITHOUT_TRUE_MSR |
		PIN_BASED_VMX_PREEMPTION_TIMER;
}

static void nested_vmx_setup_exit_ctls(struct vmcs_config *vmcs_conf,
				       struct nested_vmx_msrs *msrs)
{
	msrs->exit_ctls_low =
		VM_EXIT_ALWAYSON_WITHOUT_TRUE_MSR;

	msrs->exit_ctls_high = vmcs_conf->vmexit_ctrl;
	msrs->exit_ctls_high &=
#ifdef CONFIG_X86_64
		VM_EXIT_HOST_ADDR_SPACE_SIZE |
#endif
		VM_EXIT_LOAD_IA32_PAT | VM_EXIT_SAVE_IA32_PAT |
		VM_EXIT_CLEAR_BNDCFGS;
	msrs->exit_ctls_high |=
		VM_EXIT_ALWAYSON_WITHOUT_TRUE_MSR |
		VM_EXIT_LOAD_IA32_EFER | VM_EXIT_SAVE_IA32_EFER |
		VM_EXIT_SAVE_VMX_PREEMPTION_TIMER | VM_EXIT_ACK_INTR_ON_EXIT |
		VM_EXIT_LOAD_IA32_PERF_GLOBAL_CTRL;

	/* We support free control of debug control saving. */
	msrs->exit_ctls_low &= ~VM_EXIT_SAVE_DEBUG_CONTROLS;
}

static void nested_vmx_setup_entry_ctls(struct vmcs_config *vmcs_conf,
					struct nested_vmx_msrs *msrs)
{
	msrs->entry_ctls_low =
		VM_ENTRY_ALWAYSON_WITHOUT_TRUE_MSR;

	msrs->entry_ctls_high = vmcs_conf->vmentry_ctrl;
	msrs->entry_ctls_high &=
#ifdef CONFIG_X86_64
		VM_ENTRY_IA32E_MODE |
#endif
		VM_ENTRY_LOAD_IA32_PAT | VM_ENTRY_LOAD_BNDCFGS;
	msrs->entry_ctls_high |=
		(VM_ENTRY_ALWAYSON_WITHOUT_TRUE_MSR | VM_ENTRY_LOAD_IA32_EFER |
		 VM_ENTRY_LOAD_IA32_PERF_GLOBAL_CTRL);

	/* We support free control of debug control loading. */
	msrs->entry_ctls_low &= ~VM_ENTRY_LOAD_DEBUG_CONTROLS;
}

static void nested_vmx_setup_cpubased_ctls(struct vmcs_config *vmcs_conf,
					   struct nested_vmx_msrs *msrs)
{
	msrs->procbased_ctls_low =
		CPU_BASED_ALWAYSON_WITHOUT_TRUE_MSR;

	msrs->procbased_ctls_high = vmcs_conf->cpu_based_exec_ctrl;
	msrs->procbased_ctls_high &=
		CPU_BASED_INTR_WINDOW_EXITING |
		CPU_BASED_NMI_WINDOW_EXITING | CPU_BASED_USE_TSC_OFFSETTING |
		CPU_BASED_HLT_EXITING | CPU_BASED_INVLPG_EXITING |
		CPU_BASED_MWAIT_EXITING | CPU_BASED_CR3_LOAD_EXITING |
		CPU_BASED_CR3_STORE_EXITING |
#ifdef CONFIG_X86_64
		CPU_BASED_CR8_LOAD_EXITING | CPU_BASED_CR8_STORE_EXITING |
#endif
		CPU_BASED_MOV_DR_EXITING | CPU_BASED_UNCOND_IO_EXITING |
		CPU_BASED_USE_IO_BITMAPS | CPU_BASED_MONITOR_TRAP_FLAG |
		CPU_BASED_MONITOR_EXITING | CPU_BASED_RDPMC_EXITING |
		CPU_BASED_RDTSC_EXITING | CPU_BASED_PAUSE_EXITING |
		CPU_BASED_TPR_SHADOW | CPU_BASED_ACTIVATE_SECONDARY_CONTROLS;
	/*
	 * We can allow some features even when not supported by the
	 * hardware. For example, L1 can specify an MSR bitmap - and we
	 * can use it to avoid exits to L1 - even when L0 runs L2
	 * without MSR bitmaps.
	 */
	msrs->procbased_ctls_high |=
		CPU_BASED_ALWAYSON_WITHOUT_TRUE_MSR |
		CPU_BASED_USE_MSR_BITMAPS;

	/* We support free control of CR3 access interception. */
	msrs->procbased_ctls_low &=
		~(CPU_BASED_CR3_LOAD_EXITING | CPU_BASED_CR3_STORE_EXITING);
}

static void nested_vmx_setup_secondary_ctls(u32 ept_caps,
					    struct vmcs_config *vmcs_conf,
					    struct nested_vmx_msrs *msrs)
{
	msrs->secondary_ctls_low = 0;

	msrs->secondary_ctls_high = vmcs_conf->cpu_based_2nd_exec_ctrl;
	msrs->secondary_ctls_high &=
		SECONDARY_EXEC_DESC |
		SECONDARY_EXEC_ENABLE_RDTSCP |
		SECONDARY_EXEC_VIRTUALIZE_X2APIC_MODE |
		SECONDARY_EXEC_WBINVD_EXITING |
		SECONDARY_EXEC_APIC_REGISTER_VIRT |
		SECONDARY_EXEC_VIRTUAL_INTR_DELIVERY |
		SECONDARY_EXEC_RDRAND_EXITING |
		SECONDARY_EXEC_ENABLE_INVPCID |
		SECONDARY_EXEC_ENABLE_VMFUNC |
		SECONDARY_EXEC_RDSEED_EXITING |
		SECONDARY_EXEC_ENABLE_XSAVES |
		SECONDARY_EXEC_TSC_SCALING |
		SECONDARY_EXEC_ENABLE_USR_WAIT_PAUSE;

	/*
	 * We can emulate "VMCS shadowing," even if the hardware
	 * doesn't support it.
	 */
	msrs->secondary_ctls_high |=
		SECONDARY_EXEC_SHADOW_VMCS;

	if (enable_ept) {
		/* nested EPT: emulate EPT also to L1 */
		msrs->secondary_ctls_high |=
			SECONDARY_EXEC_ENABLE_EPT;
		msrs->ept_caps =
			VMX_EPT_PAGE_WALK_4_BIT |
			VMX_EPT_PAGE_WALK_5_BIT |
			VMX_EPTP_WB_BIT |
			VMX_EPT_INVEPT_BIT |
			VMX_EPT_EXECUTE_ONLY_BIT;

		msrs->ept_caps &= ept_caps;
		msrs->ept_caps |= VMX_EPT_EXTENT_GLOBAL_BIT |
			VMX_EPT_EXTENT_CONTEXT_BIT | VMX_EPT_2MB_PAGE_BIT |
			VMX_EPT_1GB_PAGE_BIT;
		if (enable_ept_ad_bits) {
			msrs->secondary_ctls_high |=
				SECONDARY_EXEC_ENABLE_PML;
			msrs->ept_caps |= VMX_EPT_AD_BIT;
		}

		/*
		 * Advertise EPTP switching irrespective of hardware support,
		 * KVM emulates it in software so long as VMFUNC is supported.
		 */
		if (cpu_has_vmx_vmfunc())
			msrs->vmfunc_controls = VMX_VMFUNC_EPTP_SWITCHING;
	}

	/*
	 * Old versions of KVM use the single-context version without
	 * checking for support, so declare that it is supported even
	 * though it is treated as global context.  The alternative is
	 * not failing the single-context invvpid, and it is worse.
	 */
	if (enable_vpid) {
		msrs->secondary_ctls_high |=
			SECONDARY_EXEC_ENABLE_VPID;
		msrs->vpid_caps = VMX_VPID_INVVPID_BIT |
			VMX_VPID_EXTENT_SUPPORTED_MASK;
	}

	if (enable_unrestricted_guest)
		msrs->secondary_ctls_high |=
			SECONDARY_EXEC_UNRESTRICTED_GUEST;

	if (flexpriority_enabled)
		msrs->secondary_ctls_high |=
			SECONDARY_EXEC_VIRTUALIZE_APIC_ACCESSES;

	if (enable_sgx)
		msrs->secondary_ctls_high |= SECONDARY_EXEC_ENCLS_EXITING;
}

static void nested_vmx_setup_misc_data(struct vmcs_config *vmcs_conf,
				       struct nested_vmx_msrs *msrs)
{
	msrs->misc_low = (u32)vmcs_conf->misc & VMX_MISC_SAVE_EFER_LMA;
	msrs->misc_low |=
		VMX_MISC_VMWRITE_SHADOW_RO_FIELDS |
		VMX_MISC_EMULATED_PREEMPTION_TIMER_RATE |
		VMX_MISC_ACTIVITY_HLT |
		VMX_MISC_ACTIVITY_WAIT_SIPI;
	msrs->misc_high = 0;
}

static void nested_vmx_setup_basic(struct nested_vmx_msrs *msrs)
{
	/*
	 * This MSR reports some information about VMX support. We
	 * should return information about the VMX we emulate for the
	 * guest, and the VMCS structure we give it - not about the
	 * VMX support of the underlying hardware.
	 */
	msrs->basic = vmx_basic_encode_vmcs_info(VMCS12_REVISION, VMCS12_SIZE,
						 X86_MEMTYPE_WB);

	msrs->basic |= VMX_BASIC_TRUE_CTLS;
	if (cpu_has_vmx_basic_inout())
		msrs->basic |= VMX_BASIC_INOUT;
}

static void nested_vmx_setup_cr_fixed(struct nested_vmx_msrs *msrs)
{
	/*
	 * These MSRs specify bits which the guest must keep fixed on
	 * while L1 is in VMXON mode (in L1's root mode, or running an L2).
	 * We picked the standard core2 setting.
	 */
#define VMXON_CR0_ALWAYSON     (X86_CR0_PE | X86_CR0_PG | X86_CR0_NE)
#define VMXON_CR4_ALWAYSON     X86_CR4_VMXE
	msrs->cr0_fixed0 = VMXON_CR0_ALWAYSON;
	msrs->cr4_fixed0 = VMXON_CR4_ALWAYSON;

	/* These MSRs specify bits which the guest must keep fixed off. */
	rdmsrl(MSR_IA32_VMX_CR0_FIXED1, msrs->cr0_fixed1);
	rdmsrl(MSR_IA32_VMX_CR4_FIXED1, msrs->cr4_fixed1);

	if (vmx_umip_emulated())
		msrs->cr4_fixed1 |= X86_CR4_UMIP;
}

/*
 * nested_vmx_setup_ctls_msrs() sets up variables containing the values to be
 * returned for the various VMX controls MSRs when nested VMX is enabled.
 * The same values should also be used to verify that vmcs12 control fields are
 * valid during nested entry from L1 to L2.
 * Each of these control msrs has a low and high 32-bit half: A low bit is on
 * if the corresponding bit in the (32-bit) control field *must* be on, and a
 * bit in the high half is on if the corresponding bit in the control field
 * may be on. See also vmx_control_verify().
 */
void nested_vmx_setup_ctls_msrs(struct vmcs_config *vmcs_conf, u32 ept_caps)
{
	struct nested_vmx_msrs *msrs = &vmcs_conf->nested;

	/*
	 * Note that as a general rule, the high half of the MSRs (bits in
	 * the control fields which may be 1) should be initialized by the
	 * intersection of the underlying hardware's MSR (i.e., features which
	 * can be supported) and the list of features we want to expose -
	 * because they are known to be properly supported in our code.
	 * Also, usually, the low half of the MSRs (bits which must be 1) can
	 * be set to 0, meaning that L1 may turn off any of these bits. The
	 * reason is that if one of these bits is necessary, it will appear
	 * in vmcs01 and prepare_vmcs02, when it bitwise-or's the control
	 * fields of vmcs01 and vmcs02, will turn these bits off - and
	 * nested_vmx_l1_wants_exit() will not pass related exits to L1.
	 * These rules have exceptions below.
	 */
	nested_vmx_setup_pinbased_ctls(vmcs_conf, msrs);

	nested_vmx_setup_exit_ctls(vmcs_conf, msrs);

	nested_vmx_setup_entry_ctls(vmcs_conf, msrs);

	nested_vmx_setup_cpubased_ctls(vmcs_conf, msrs);

	nested_vmx_setup_secondary_ctls(ept_caps, vmcs_conf, msrs);

	nested_vmx_setup_misc_data(vmcs_conf, msrs);

	nested_vmx_setup_basic(msrs);

	nested_vmx_setup_cr_fixed(msrs);

	msrs->vmcs_enum = nested_vmx_calc_vmcs_enum_msr();
}

void nested_vmx_hardware_unsetup(void)
{
	int i;

	if (enable_shadow_vmcs) {
		for (i = 0; i < VMX_BITMAP_NR; i++)
			free_page((unsigned long)vmx_bitmap[i]);
	}
}

__init int nested_vmx_hardware_setup(int (*exit_handlers[])(struct kvm_vcpu *))
{
	int i;

	if (!cpu_has_vmx_shadow_vmcs())
		enable_shadow_vmcs = 0;
	if (enable_shadow_vmcs) {
		for (i = 0; i < VMX_BITMAP_NR; i++) {
			/*
			 * The vmx_bitmap is not tied to a VM and so should
			 * not be charged to a memcg.
			 */
			vmx_bitmap[i] = (unsigned long *)
				__get_free_page(GFP_KERNEL);
			if (!vmx_bitmap[i]) {
				nested_vmx_hardware_unsetup();
				return -ENOMEM;
			}
		}

		init_vmcs_shadow_fields();
	}

	exit_handlers[EXIT_REASON_VMCLEAR]	= handle_vmclear;
	exit_handlers[EXIT_REASON_VMLAUNCH]	= handle_vmlaunch;
	exit_handlers[EXIT_REASON_VMPTRLD]	= handle_vmptrld;
	exit_handlers[EXIT_REASON_VMPTRST]	= handle_vmptrst;
	exit_handlers[EXIT_REASON_VMREAD]	= handle_vmread;
	exit_handlers[EXIT_REASON_VMRESUME]	= handle_vmresume;
	exit_handlers[EXIT_REASON_VMWRITE]	= handle_vmwrite;
	exit_handlers[EXIT_REASON_VMOFF]	= handle_vmxoff;
	exit_handlers[EXIT_REASON_VMON]		= handle_vmxon;
	exit_handlers[EXIT_REASON_INVEPT]	= handle_invept;
	exit_handlers[EXIT_REASON_INVVPID]	= handle_invvpid;
	exit_handlers[EXIT_REASON_VMFUNC]	= handle_vmfunc;

	return 0;
}

struct kvm_x86_nested_ops vmx_nested_ops = {
	.leave_nested = vmx_leave_nested,
	.is_exception_vmexit = nested_vmx_is_exception_vmexit,
	.check_events = vmx_check_nested_events,
	.has_events = vmx_has_nested_events,
	.triple_fault = nested_vmx_triple_fault,
	.get_state = vmx_get_nested_state,
	.set_state = vmx_set_nested_state,
	.get_nested_state_pages = vmx_get_nested_state_pages,
	.write_log_dirty = nested_vmx_write_pml_buffer,
#ifdef CONFIG_KVM_HYPERV
	.enable_evmcs = nested_enable_evmcs,
	.get_evmcs_version = nested_get_evmcs_version,
	.hv_inject_synthetic_vmexit_post_tlb_flush = vmx_hv_inject_synthetic_vmexit_post_tlb_flush,
#endif
};<|MERGE_RESOLUTION|>--- conflicted
+++ resolved
@@ -438,13 +438,10 @@
 			vm_exit_reason = EXIT_REASON_EPT_MISCONFIG;
 			exit_qualification = 0;
 		} else {
-<<<<<<< HEAD
-=======
 			exit_qualification = fault->exit_qualification;
 			exit_qualification |= vmx_get_exit_qual(vcpu) &
 					      (EPT_VIOLATION_GVA_IS_VALID |
 					       EPT_VIOLATION_GVA_TRANSLATED);
->>>>>>> 2d5404ca
 			vm_exit_reason = EXIT_REASON_EPT_VIOLATION;
 		}
 
@@ -4090,13 +4087,10 @@
 
 	vppr = *((u32 *)(vapic + APIC_PROCPRI));
 
-<<<<<<< HEAD
-=======
 	max_irr = vmx_get_rvi();
 	if ((max_irr & 0xf0) > (vppr & 0xf0))
 		return true;
 
->>>>>>> 2d5404ca
 	if (vmx->nested.pi_pending && vmx->nested.pi_desc &&
 	    pi_test_on(vmx->nested.pi_desc)) {
 		max_irr = pi_find_highest_vector(vmx->nested.pi_desc);
