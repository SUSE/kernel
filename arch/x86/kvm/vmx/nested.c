// SPDX-License-Identifier: GPL-2.0

#include <linux/objtool.h>
#include <linux/percpu.h>

#include <asm/debugreg.h>
#include <asm/mmu_context.h>

#include "cpuid.h"
#include "evmcs.h"
#include "hyperv.h"
#include "mmu.h"
#include "nested.h"
#include "pmu.h"
#include "sgx.h"
#include "trace.h"
#include "vmx.h"
#include "x86.h"

static bool __read_mostly enable_shadow_vmcs = 1;
module_param_named(enable_shadow_vmcs, enable_shadow_vmcs, bool, S_IRUGO);

static bool __read_mostly nested_early_check = 0;
module_param(nested_early_check, bool, S_IRUGO);

#define CC KVM_NESTED_VMENTER_CONSISTENCY_CHECK

/*
 * Hyper-V requires all of these, so mark them as supported even though
 * they are just treated the same as all-context.
 */
#define VMX_VPID_EXTENT_SUPPORTED_MASK		\
	(VMX_VPID_EXTENT_INDIVIDUAL_ADDR_BIT |	\
	VMX_VPID_EXTENT_SINGLE_CONTEXT_BIT |	\
	VMX_VPID_EXTENT_GLOBAL_CONTEXT_BIT |	\
	VMX_VPID_EXTENT_SINGLE_NON_GLOBAL_BIT)

#define VMX_MISC_EMULATED_PREEMPTION_TIMER_RATE 5

enum {
	VMX_VMREAD_BITMAP,
	VMX_VMWRITE_BITMAP,
	VMX_BITMAP_NR
};
static unsigned long *vmx_bitmap[VMX_BITMAP_NR];

#define vmx_vmread_bitmap                    (vmx_bitmap[VMX_VMREAD_BITMAP])
#define vmx_vmwrite_bitmap                   (vmx_bitmap[VMX_VMWRITE_BITMAP])

struct shadow_vmcs_field {
	u16	encoding;
	u16	offset;
};
static struct shadow_vmcs_field shadow_read_only_fields[] = {
#define SHADOW_FIELD_RO(x, y) { x, offsetof(struct vmcs12, y) },
#include "vmcs_shadow_fields.h"
};
static int max_shadow_read_only_fields =
	ARRAY_SIZE(shadow_read_only_fields);

static struct shadow_vmcs_field shadow_read_write_fields[] = {
#define SHADOW_FIELD_RW(x, y) { x, offsetof(struct vmcs12, y) },
#include "vmcs_shadow_fields.h"
};
static int max_shadow_read_write_fields =
	ARRAY_SIZE(shadow_read_write_fields);

static void init_vmcs_shadow_fields(void)
{
	int i, j;

	memset(vmx_vmread_bitmap, 0xff, PAGE_SIZE);
	memset(vmx_vmwrite_bitmap, 0xff, PAGE_SIZE);

	for (i = j = 0; i < max_shadow_read_only_fields; i++) {
		struct shadow_vmcs_field entry = shadow_read_only_fields[i];
		u16 field = entry.encoding;

		if (vmcs_field_width(field) == VMCS_FIELD_WIDTH_U64 &&
		    (i + 1 == max_shadow_read_only_fields ||
		     shadow_read_only_fields[i + 1].encoding != field + 1))
			pr_err("Missing field from shadow_read_only_field %x\n",
			       field + 1);

		clear_bit(field, vmx_vmread_bitmap);
		if (field & 1)
#ifdef CONFIG_X86_64
			continue;
#else
			entry.offset += sizeof(u32);
#endif
		shadow_read_only_fields[j++] = entry;
	}
	max_shadow_read_only_fields = j;

	for (i = j = 0; i < max_shadow_read_write_fields; i++) {
		struct shadow_vmcs_field entry = shadow_read_write_fields[i];
		u16 field = entry.encoding;

		if (vmcs_field_width(field) == VMCS_FIELD_WIDTH_U64 &&
		    (i + 1 == max_shadow_read_write_fields ||
		     shadow_read_write_fields[i + 1].encoding != field + 1))
			pr_err("Missing field from shadow_read_write_field %x\n",
			       field + 1);

		WARN_ONCE(field >= GUEST_ES_AR_BYTES &&
			  field <= GUEST_TR_AR_BYTES,
			  "Update vmcs12_write_any() to drop reserved bits from AR_BYTES");

		/*
		 * PML and the preemption timer can be emulated, but the
		 * processor cannot vmwrite to fields that don't exist
		 * on bare metal.
		 */
		switch (field) {
		case GUEST_PML_INDEX:
			if (!cpu_has_vmx_pml())
				continue;
			break;
		case VMX_PREEMPTION_TIMER_VALUE:
			if (!cpu_has_vmx_preemption_timer())
				continue;
			break;
		case GUEST_INTR_STATUS:
			if (!cpu_has_vmx_apicv())
				continue;
			break;
		default:
			break;
		}

		clear_bit(field, vmx_vmwrite_bitmap);
		clear_bit(field, vmx_vmread_bitmap);
		if (field & 1)
#ifdef CONFIG_X86_64
			continue;
#else
			entry.offset += sizeof(u32);
#endif
		shadow_read_write_fields[j++] = entry;
	}
	max_shadow_read_write_fields = j;
}

/*
 * The following 3 functions, nested_vmx_succeed()/failValid()/failInvalid(),
 * set the success or error code of an emulated VMX instruction (as specified
 * by Vol 2B, VMX Instruction Reference, "Conventions"), and skip the emulated
 * instruction.
 */
static int nested_vmx_succeed(struct kvm_vcpu *vcpu)
{
	vmx_set_rflags(vcpu, vmx_get_rflags(vcpu)
			& ~(X86_EFLAGS_CF | X86_EFLAGS_PF | X86_EFLAGS_AF |
			    X86_EFLAGS_ZF | X86_EFLAGS_SF | X86_EFLAGS_OF));
	return kvm_skip_emulated_instruction(vcpu);
}

static int nested_vmx_failInvalid(struct kvm_vcpu *vcpu)
{
	vmx_set_rflags(vcpu, (vmx_get_rflags(vcpu)
			& ~(X86_EFLAGS_PF | X86_EFLAGS_AF | X86_EFLAGS_ZF |
			    X86_EFLAGS_SF | X86_EFLAGS_OF))
			| X86_EFLAGS_CF);
	return kvm_skip_emulated_instruction(vcpu);
}

static int nested_vmx_failValid(struct kvm_vcpu *vcpu,
				u32 vm_instruction_error)
{
	vmx_set_rflags(vcpu, (vmx_get_rflags(vcpu)
			& ~(X86_EFLAGS_CF | X86_EFLAGS_PF | X86_EFLAGS_AF |
			    X86_EFLAGS_SF | X86_EFLAGS_OF))
			| X86_EFLAGS_ZF);
	get_vmcs12(vcpu)->vm_instruction_error = vm_instruction_error;
	/*
	 * We don't need to force sync to shadow VMCS because
	 * VM_INSTRUCTION_ERROR is not shadowed. Enlightened VMCS 'shadows' all
	 * fields and thus must be synced.
	 */
	if (to_vmx(vcpu)->nested.hv_evmcs_vmptr != EVMPTR_INVALID)
		to_vmx(vcpu)->nested.need_vmcs12_to_shadow_sync = true;

	return kvm_skip_emulated_instruction(vcpu);
}

static int nested_vmx_fail(struct kvm_vcpu *vcpu, u32 vm_instruction_error)
{
	struct vcpu_vmx *vmx = to_vmx(vcpu);

	/*
	 * failValid writes the error number to the current VMCS, which
	 * can't be done if there isn't a current VMCS.
	 */
	if (vmx->nested.current_vmptr == INVALID_GPA &&
	    !evmptr_is_valid(vmx->nested.hv_evmcs_vmptr))
		return nested_vmx_failInvalid(vcpu);

	return nested_vmx_failValid(vcpu, vm_instruction_error);
}

static void nested_vmx_abort(struct kvm_vcpu *vcpu, u32 indicator)
{
	/* TODO: not to reset guest simply here. */
	kvm_make_request(KVM_REQ_TRIPLE_FAULT, vcpu);
	pr_debug_ratelimited("kvm: nested vmx abort, indicator %d\n", indicator);
}

static inline bool vmx_control_verify(u32 control, u32 low, u32 high)
{
	return fixed_bits_valid(control, low, high);
}

static inline u64 vmx_control_msr(u32 low, u32 high)
{
	return low | ((u64)high << 32);
}

static void vmx_disable_shadow_vmcs(struct vcpu_vmx *vmx)
{
	secondary_exec_controls_clearbit(vmx, SECONDARY_EXEC_SHADOW_VMCS);
	vmcs_write64(VMCS_LINK_POINTER, INVALID_GPA);
	vmx->nested.need_vmcs12_to_shadow_sync = false;
}

static inline void nested_release_evmcs(struct kvm_vcpu *vcpu)
{
	struct vcpu_vmx *vmx = to_vmx(vcpu);

	if (evmptr_is_valid(vmx->nested.hv_evmcs_vmptr)) {
		kvm_vcpu_unmap(vcpu, &vmx->nested.hv_evmcs_map, true);
		vmx->nested.hv_evmcs = NULL;
	}

	vmx->nested.hv_evmcs_vmptr = EVMPTR_INVALID;
}

static void vmx_sync_vmcs_host_state(struct vcpu_vmx *vmx,
				     struct loaded_vmcs *prev)
{
	struct vmcs_host_state *dest, *src;

	if (unlikely(!vmx->guest_state_loaded))
		return;

	src = &prev->host_state;
	dest = &vmx->loaded_vmcs->host_state;

	vmx_set_host_fs_gs(dest, src->fs_sel, src->gs_sel, src->fs_base, src->gs_base);
	dest->ldt_sel = src->ldt_sel;
#ifdef CONFIG_X86_64
	dest->ds_sel = src->ds_sel;
	dest->es_sel = src->es_sel;
#endif
}

static void vmx_switch_vmcs(struct kvm_vcpu *vcpu, struct loaded_vmcs *vmcs)
{
	struct vcpu_vmx *vmx = to_vmx(vcpu);
	struct loaded_vmcs *prev;
	int cpu;

	if (WARN_ON_ONCE(vmx->loaded_vmcs == vmcs))
		return;

	cpu = get_cpu();
	prev = vmx->loaded_vmcs;
	vmx->loaded_vmcs = vmcs;
	vmx_vcpu_load_vmcs(vcpu, cpu, prev);
	vmx_sync_vmcs_host_state(vmx, prev);
	put_cpu();

	vcpu->arch.regs_avail = ~VMX_REGS_LAZY_LOAD_SET;

	/*
	 * All lazily updated registers will be reloaded from VMCS12 on both
	 * vmentry and vmexit.
	 */
	vcpu->arch.regs_dirty = 0;
}

/*
 * Free whatever needs to be freed from vmx->nested when L1 goes down, or
 * just stops using VMX.
 */
static void free_nested(struct kvm_vcpu *vcpu)
{
	struct vcpu_vmx *vmx = to_vmx(vcpu);

	if (WARN_ON_ONCE(vmx->loaded_vmcs != &vmx->vmcs01))
		vmx_switch_vmcs(vcpu, &vmx->vmcs01);

	if (!vmx->nested.vmxon && !vmx->nested.smm.vmxon)
		return;

	kvm_clear_request(KVM_REQ_GET_NESTED_STATE_PAGES, vcpu);

	vmx->nested.vmxon = false;
	vmx->nested.smm.vmxon = false;
	vmx->nested.vmxon_ptr = INVALID_GPA;
	free_vpid(vmx->nested.vpid02);
	vmx->nested.posted_intr_nv = -1;
	vmx->nested.current_vmptr = INVALID_GPA;
	if (enable_shadow_vmcs) {
		vmx_disable_shadow_vmcs(vmx);
		vmcs_clear(vmx->vmcs01.shadow_vmcs);
		free_vmcs(vmx->vmcs01.shadow_vmcs);
		vmx->vmcs01.shadow_vmcs = NULL;
	}
	kfree(vmx->nested.cached_vmcs12);
	vmx->nested.cached_vmcs12 = NULL;
	kfree(vmx->nested.cached_shadow_vmcs12);
	vmx->nested.cached_shadow_vmcs12 = NULL;
	/*
	 * Unpin physical memory we referred to in the vmcs02.  The APIC access
	 * page's backing page (yeah, confusing) shouldn't actually be accessed,
	 * and if it is written, the contents are irrelevant.
	 */
	kvm_vcpu_unmap(vcpu, &vmx->nested.apic_access_page_map, false);
	kvm_vcpu_unmap(vcpu, &vmx->nested.virtual_apic_map, true);
	kvm_vcpu_unmap(vcpu, &vmx->nested.pi_desc_map, true);
	vmx->nested.pi_desc = NULL;

	kvm_mmu_free_roots(vcpu->kvm, &vcpu->arch.guest_mmu, KVM_MMU_ROOTS_ALL);

	nested_release_evmcs(vcpu);

	free_loaded_vmcs(&vmx->nested.vmcs02);
}

/*
 * Ensure that the current vmcs of the logical processor is the
 * vmcs01 of the vcpu before calling free_nested().
 */
void nested_vmx_free_vcpu(struct kvm_vcpu *vcpu)
{
	vcpu_load(vcpu);
	vmx_leave_nested(vcpu);
	vcpu_put(vcpu);
}

#define EPTP_PA_MASK   GENMASK_ULL(51, 12)

static bool nested_ept_root_matches(hpa_t root_hpa, u64 root_eptp, u64 eptp)
{
	return VALID_PAGE(root_hpa) &&
	       ((root_eptp & EPTP_PA_MASK) == (eptp & EPTP_PA_MASK));
}

static void nested_ept_invalidate_addr(struct kvm_vcpu *vcpu, gpa_t eptp,
				       gpa_t addr)
{
	uint i;
	struct kvm_mmu_root_info *cached_root;

	WARN_ON_ONCE(!mmu_is_nested(vcpu));

	for (i = 0; i < KVM_MMU_NUM_PREV_ROOTS; i++) {
		cached_root = &vcpu->arch.mmu->prev_roots[i];

		if (nested_ept_root_matches(cached_root->hpa, cached_root->pgd,
					    eptp))
			vcpu->arch.mmu->invlpg(vcpu, addr, cached_root->hpa);
	}
}

static void nested_ept_inject_page_fault(struct kvm_vcpu *vcpu,
		struct x86_exception *fault)
{
	struct vmcs12 *vmcs12 = get_vmcs12(vcpu);
	struct vcpu_vmx *vmx = to_vmx(vcpu);
	u32 vm_exit_reason;
	unsigned long exit_qualification = vcpu->arch.exit_qualification;

	if (vmx->nested.pml_full) {
		vm_exit_reason = EXIT_REASON_PML_FULL;
		vmx->nested.pml_full = false;
		exit_qualification &= INTR_INFO_UNBLOCK_NMI;
	} else {
		if (fault->error_code & PFERR_RSVD_MASK)
			vm_exit_reason = EXIT_REASON_EPT_MISCONFIG;
		else
			vm_exit_reason = EXIT_REASON_EPT_VIOLATION;

		/*
		 * Although the caller (kvm_inject_emulated_page_fault) would
		 * have already synced the faulting address in the shadow EPT
		 * tables for the current EPTP12, we also need to sync it for
		 * any other cached EPTP02s based on the same EP4TA, since the
		 * TLB associates mappings to the EP4TA rather than the full EPTP.
		 */
		nested_ept_invalidate_addr(vcpu, vmcs12->ept_pointer,
					   fault->address);
	}

	nested_vmx_vmexit(vcpu, vm_exit_reason, 0, exit_qualification);
	vmcs12->guest_physical_address = fault->address;
}

static void nested_ept_new_eptp(struct kvm_vcpu *vcpu)
{
	struct vcpu_vmx *vmx = to_vmx(vcpu);
	bool execonly = vmx->nested.msrs.ept_caps & VMX_EPT_EXECUTE_ONLY_BIT;
	int ept_lpage_level = ept_caps_to_lpage_level(vmx->nested.msrs.ept_caps);

	kvm_init_shadow_ept_mmu(vcpu, execonly, ept_lpage_level,
				nested_ept_ad_enabled(vcpu),
				nested_ept_get_eptp(vcpu));
}

static void nested_ept_init_mmu_context(struct kvm_vcpu *vcpu)
{
	WARN_ON(mmu_is_nested(vcpu));

	vcpu->arch.mmu = &vcpu->arch.guest_mmu;
	nested_ept_new_eptp(vcpu);
	vcpu->arch.mmu->get_guest_pgd     = nested_ept_get_eptp;
	vcpu->arch.mmu->inject_page_fault = nested_ept_inject_page_fault;
	vcpu->arch.mmu->get_pdptr         = kvm_pdptr_read;

	vcpu->arch.walk_mmu              = &vcpu->arch.nested_mmu;
}

static void nested_ept_uninit_mmu_context(struct kvm_vcpu *vcpu)
{
	vcpu->arch.mmu = &vcpu->arch.root_mmu;
	vcpu->arch.walk_mmu = &vcpu->arch.root_mmu;
}

static bool nested_vmx_is_page_fault_vmexit(struct vmcs12 *vmcs12,
					    u16 error_code)
{
	bool inequality, bit;

	bit = (vmcs12->exception_bitmap & (1u << PF_VECTOR)) != 0;
	inequality =
		(error_code & vmcs12->page_fault_error_code_mask) !=
		 vmcs12->page_fault_error_code_match;
	return inequality ^ bit;
}

static bool nested_vmx_is_exception_vmexit(struct kvm_vcpu *vcpu, u8 vector,
					   u32 error_code)
{
	struct vmcs12 *vmcs12 = get_vmcs12(vcpu);

	/*
	 * Drop bits 31:16 of the error code when performing the #PF mask+match
	 * check.  All VMCS fields involved are 32 bits, but Intel CPUs never
	 * set bits 31:16 and VMX disallows setting bits 31:16 in the injected
	 * error code.  Including the to-be-dropped bits in the check might
	 * result in an "impossible" or missed exit from L1's perspective.
	 */
	if (vector == PF_VECTOR)
		return nested_vmx_is_page_fault_vmexit(vmcs12, (u16)error_code);

	return (vmcs12->exception_bitmap & (1u << vector));
}

static int nested_vmx_check_io_bitmap_controls(struct kvm_vcpu *vcpu,
					       struct vmcs12 *vmcs12)
{
	if (!nested_cpu_has(vmcs12, CPU_BASED_USE_IO_BITMAPS))
		return 0;

	if (CC(!page_address_valid(vcpu, vmcs12->io_bitmap_a)) ||
	    CC(!page_address_valid(vcpu, vmcs12->io_bitmap_b)))
		return -EINVAL;

	return 0;
}

static int nested_vmx_check_msr_bitmap_controls(struct kvm_vcpu *vcpu,
						struct vmcs12 *vmcs12)
{
	if (!nested_cpu_has(vmcs12, CPU_BASED_USE_MSR_BITMAPS))
		return 0;

	if (CC(!page_address_valid(vcpu, vmcs12->msr_bitmap)))
		return -EINVAL;

	return 0;
}

static int nested_vmx_check_tpr_shadow_controls(struct kvm_vcpu *vcpu,
						struct vmcs12 *vmcs12)
{
	if (!nested_cpu_has(vmcs12, CPU_BASED_TPR_SHADOW))
		return 0;

	if (CC(!page_address_valid(vcpu, vmcs12->virtual_apic_page_addr)))
		return -EINVAL;

	return 0;
}

/*
 * For x2APIC MSRs, ignore the vmcs01 bitmap.  L1 can enable x2APIC without L1
 * itself utilizing x2APIC.  All MSRs were previously set to be intercepted,
 * only the "disable intercept" case needs to be handled.
 */
static void nested_vmx_disable_intercept_for_x2apic_msr(unsigned long *msr_bitmap_l1,
							unsigned long *msr_bitmap_l0,
							u32 msr, int type)
{
	if (type & MSR_TYPE_R && !vmx_test_msr_bitmap_read(msr_bitmap_l1, msr))
		vmx_clear_msr_bitmap_read(msr_bitmap_l0, msr);

	if (type & MSR_TYPE_W && !vmx_test_msr_bitmap_write(msr_bitmap_l1, msr))
		vmx_clear_msr_bitmap_write(msr_bitmap_l0, msr);
}

static inline void enable_x2apic_msr_intercepts(unsigned long *msr_bitmap)
{
	int msr;

	for (msr = 0x800; msr <= 0x8ff; msr += BITS_PER_LONG) {
		unsigned word = msr / BITS_PER_LONG;

		msr_bitmap[word] = ~0;
		msr_bitmap[word + (0x800 / sizeof(long))] = ~0;
	}
}

#define BUILD_NVMX_MSR_INTERCEPT_HELPER(rw)					\
static inline									\
void nested_vmx_set_msr_##rw##_intercept(struct vcpu_vmx *vmx,			\
					 unsigned long *msr_bitmap_l1,		\
					 unsigned long *msr_bitmap_l0, u32 msr)	\
{										\
	if (vmx_test_msr_bitmap_##rw(vmx->vmcs01.msr_bitmap, msr) ||		\
	    vmx_test_msr_bitmap_##rw(msr_bitmap_l1, msr))			\
		vmx_set_msr_bitmap_##rw(msr_bitmap_l0, msr);			\
	else									\
		vmx_clear_msr_bitmap_##rw(msr_bitmap_l0, msr);			\
}
BUILD_NVMX_MSR_INTERCEPT_HELPER(read)
BUILD_NVMX_MSR_INTERCEPT_HELPER(write)

static inline void nested_vmx_set_intercept_for_msr(struct vcpu_vmx *vmx,
						    unsigned long *msr_bitmap_l1,
						    unsigned long *msr_bitmap_l0,
						    u32 msr, int types)
{
	if (types & MSR_TYPE_R)
		nested_vmx_set_msr_read_intercept(vmx, msr_bitmap_l1,
						  msr_bitmap_l0, msr);
	if (types & MSR_TYPE_W)
		nested_vmx_set_msr_write_intercept(vmx, msr_bitmap_l1,
						   msr_bitmap_l0, msr);
}

/*
 * Merge L0's and L1's MSR bitmap, return false to indicate that
 * we do not use the hardware.
 */
static inline bool nested_vmx_prepare_msr_bitmap(struct kvm_vcpu *vcpu,
						 struct vmcs12 *vmcs12)
{
	struct vcpu_vmx *vmx = to_vmx(vcpu);
	int msr;
	unsigned long *msr_bitmap_l1;
	unsigned long *msr_bitmap_l0 = vmx->nested.vmcs02.msr_bitmap;
	struct hv_enlightened_vmcs *evmcs = vmx->nested.hv_evmcs;
	struct kvm_host_map *map = &vmx->nested.msr_bitmap_map;

	/* Nothing to do if the MSR bitmap is not in use.  */
	if (!cpu_has_vmx_msr_bitmap() ||
	    !nested_cpu_has(vmcs12, CPU_BASED_USE_MSR_BITMAPS))
		return false;

	/*
	 * MSR bitmap update can be skipped when:
	 * - MSR bitmap for L1 hasn't changed.
	 * - Nested hypervisor (L1) is attempting to launch the same L2 as
	 *   before.
	 * - Nested hypervisor (L1) has enabled 'Enlightened MSR Bitmap' feature
	 *   and tells KVM (L0) there were no changes in MSR bitmap for L2.
	 */
	if (!vmx->nested.force_msr_bitmap_recalc && evmcs &&
	    evmcs->hv_enlightenments_control.msr_bitmap &&
	    evmcs->hv_clean_fields & HV_VMX_ENLIGHTENED_CLEAN_FIELD_MSR_BITMAP)
		return true;

	if (kvm_vcpu_map(vcpu, gpa_to_gfn(vmcs12->msr_bitmap), map))
		return false;

	msr_bitmap_l1 = (unsigned long *)map->hva;

	/*
	 * To keep the control flow simple, pay eight 8-byte writes (sixteen
	 * 4-byte writes on 32-bit systems) up front to enable intercepts for
	 * the x2APIC MSR range and selectively toggle those relevant to L2.
	 */
	enable_x2apic_msr_intercepts(msr_bitmap_l0);

	if (nested_cpu_has_virt_x2apic_mode(vmcs12)) {
		if (nested_cpu_has_apic_reg_virt(vmcs12)) {
			/*
			 * L0 need not intercept reads for MSRs between 0x800
			 * and 0x8ff, it just lets the processor take the value
			 * from the virtual-APIC page; take those 256 bits
			 * directly from the L1 bitmap.
			 */
			for (msr = 0x800; msr <= 0x8ff; msr += BITS_PER_LONG) {
				unsigned word = msr / BITS_PER_LONG;

				msr_bitmap_l0[word] = msr_bitmap_l1[word];
			}
		}

		nested_vmx_disable_intercept_for_x2apic_msr(
			msr_bitmap_l1, msr_bitmap_l0,
			X2APIC_MSR(APIC_TASKPRI),
			MSR_TYPE_R | MSR_TYPE_W);

		if (nested_cpu_has_vid(vmcs12)) {
			nested_vmx_disable_intercept_for_x2apic_msr(
				msr_bitmap_l1, msr_bitmap_l0,
				X2APIC_MSR(APIC_EOI),
				MSR_TYPE_W);
			nested_vmx_disable_intercept_for_x2apic_msr(
				msr_bitmap_l1, msr_bitmap_l0,
				X2APIC_MSR(APIC_SELF_IPI),
				MSR_TYPE_W);
		}
	}

	/*
	 * Always check vmcs01's bitmap to honor userspace MSR filters and any
	 * other runtime changes to vmcs01's bitmap, e.g. dynamic pass-through.
	 */
#ifdef CONFIG_X86_64
	nested_vmx_set_intercept_for_msr(vmx, msr_bitmap_l1, msr_bitmap_l0,
					 MSR_FS_BASE, MSR_TYPE_RW);

	nested_vmx_set_intercept_for_msr(vmx, msr_bitmap_l1, msr_bitmap_l0,
					 MSR_GS_BASE, MSR_TYPE_RW);

	nested_vmx_set_intercept_for_msr(vmx, msr_bitmap_l1, msr_bitmap_l0,
					 MSR_KERNEL_GS_BASE, MSR_TYPE_RW);
#endif
	nested_vmx_set_intercept_for_msr(vmx, msr_bitmap_l1, msr_bitmap_l0,
					 MSR_IA32_SPEC_CTRL, MSR_TYPE_RW);

	nested_vmx_set_intercept_for_msr(vmx, msr_bitmap_l1, msr_bitmap_l0,
					 MSR_IA32_PRED_CMD, MSR_TYPE_W);

	kvm_vcpu_unmap(vcpu, &vmx->nested.msr_bitmap_map, false);

	vmx->nested.force_msr_bitmap_recalc = false;

	return true;
}

static void nested_cache_shadow_vmcs12(struct kvm_vcpu *vcpu,
				       struct vmcs12 *vmcs12)
{
	struct vcpu_vmx *vmx = to_vmx(vcpu);
	struct gfn_to_hva_cache *ghc = &vmx->nested.shadow_vmcs12_cache;

	if (!nested_cpu_has_shadow_vmcs(vmcs12) ||
	    vmcs12->vmcs_link_pointer == INVALID_GPA)
		return;

	if (ghc->gpa != vmcs12->vmcs_link_pointer &&
	    kvm_gfn_to_hva_cache_init(vcpu->kvm, ghc,
				      vmcs12->vmcs_link_pointer, VMCS12_SIZE))
		return;

	kvm_read_guest_cached(vmx->vcpu.kvm, ghc, get_shadow_vmcs12(vcpu),
			      VMCS12_SIZE);
}

static void nested_flush_cached_shadow_vmcs12(struct kvm_vcpu *vcpu,
					      struct vmcs12 *vmcs12)
{
	struct vcpu_vmx *vmx = to_vmx(vcpu);
	struct gfn_to_hva_cache *ghc = &vmx->nested.shadow_vmcs12_cache;

	if (!nested_cpu_has_shadow_vmcs(vmcs12) ||
	    vmcs12->vmcs_link_pointer == INVALID_GPA)
		return;

	if (ghc->gpa != vmcs12->vmcs_link_pointer &&
	    kvm_gfn_to_hva_cache_init(vcpu->kvm, ghc,
				      vmcs12->vmcs_link_pointer, VMCS12_SIZE))
		return;

	kvm_write_guest_cached(vmx->vcpu.kvm, ghc, get_shadow_vmcs12(vcpu),
			       VMCS12_SIZE);
}

/*
 * In nested virtualization, check if L1 has set
 * VM_EXIT_ACK_INTR_ON_EXIT
 */
static bool nested_exit_intr_ack_set(struct kvm_vcpu *vcpu)
{
	return get_vmcs12(vcpu)->vm_exit_controls &
		VM_EXIT_ACK_INTR_ON_EXIT;
}

static int nested_vmx_check_apic_access_controls(struct kvm_vcpu *vcpu,
					  struct vmcs12 *vmcs12)
{
	if (nested_cpu_has2(vmcs12, SECONDARY_EXEC_VIRTUALIZE_APIC_ACCESSES) &&
	    CC(!page_address_valid(vcpu, vmcs12->apic_access_addr)))
		return -EINVAL;
	else
		return 0;
}

static int nested_vmx_check_apicv_controls(struct kvm_vcpu *vcpu,
					   struct vmcs12 *vmcs12)
{
	if (!nested_cpu_has_virt_x2apic_mode(vmcs12) &&
	    !nested_cpu_has_apic_reg_virt(vmcs12) &&
	    !nested_cpu_has_vid(vmcs12) &&
	    !nested_cpu_has_posted_intr(vmcs12))
		return 0;

	/*
	 * If virtualize x2apic mode is enabled,
	 * virtualize apic access must be disabled.
	 */
	if (CC(nested_cpu_has_virt_x2apic_mode(vmcs12) &&
	       nested_cpu_has2(vmcs12, SECONDARY_EXEC_VIRTUALIZE_APIC_ACCESSES)))
		return -EINVAL;

	/*
	 * If virtual interrupt delivery is enabled,
	 * we must exit on external interrupts.
	 */
	if (CC(nested_cpu_has_vid(vmcs12) && !nested_exit_on_intr(vcpu)))
		return -EINVAL;

	/*
	 * bits 15:8 should be zero in posted_intr_nv,
	 * the descriptor address has been already checked
	 * in nested_get_vmcs12_pages.
	 *
	 * bits 5:0 of posted_intr_desc_addr should be zero.
	 */
	if (nested_cpu_has_posted_intr(vmcs12) &&
	   (CC(!nested_cpu_has_vid(vmcs12)) ||
	    CC(!nested_exit_intr_ack_set(vcpu)) ||
	    CC((vmcs12->posted_intr_nv & 0xff00)) ||
	    CC(!kvm_vcpu_is_legal_aligned_gpa(vcpu, vmcs12->posted_intr_desc_addr, 64))))
		return -EINVAL;

	/* tpr shadow is needed by all apicv features. */
	if (CC(!nested_cpu_has(vmcs12, CPU_BASED_TPR_SHADOW)))
		return -EINVAL;

	return 0;
}

static int nested_vmx_check_msr_switch(struct kvm_vcpu *vcpu,
				       u32 count, u64 addr)
{
	if (count == 0)
		return 0;

	if (!kvm_vcpu_is_legal_aligned_gpa(vcpu, addr, 16) ||
	    !kvm_vcpu_is_legal_gpa(vcpu, (addr + count * sizeof(struct vmx_msr_entry) - 1)))
		return -EINVAL;

	return 0;
}

static int nested_vmx_check_exit_msr_switch_controls(struct kvm_vcpu *vcpu,
						     struct vmcs12 *vmcs12)
{
	if (CC(nested_vmx_check_msr_switch(vcpu,
					   vmcs12->vm_exit_msr_load_count,
					   vmcs12->vm_exit_msr_load_addr)) ||
	    CC(nested_vmx_check_msr_switch(vcpu,
					   vmcs12->vm_exit_msr_store_count,
					   vmcs12->vm_exit_msr_store_addr)))
		return -EINVAL;

	return 0;
}

static int nested_vmx_check_entry_msr_switch_controls(struct kvm_vcpu *vcpu,
                                                      struct vmcs12 *vmcs12)
{
	if (CC(nested_vmx_check_msr_switch(vcpu,
					   vmcs12->vm_entry_msr_load_count,
					   vmcs12->vm_entry_msr_load_addr)))
                return -EINVAL;

	return 0;
}

static int nested_vmx_check_pml_controls(struct kvm_vcpu *vcpu,
					 struct vmcs12 *vmcs12)
{
	if (!nested_cpu_has_pml(vmcs12))
		return 0;

	if (CC(!nested_cpu_has_ept(vmcs12)) ||
	    CC(!page_address_valid(vcpu, vmcs12->pml_address)))
		return -EINVAL;

	return 0;
}

static int nested_vmx_check_unrestricted_guest_controls(struct kvm_vcpu *vcpu,
							struct vmcs12 *vmcs12)
{
	if (CC(nested_cpu_has2(vmcs12, SECONDARY_EXEC_UNRESTRICTED_GUEST) &&
	       !nested_cpu_has_ept(vmcs12)))
		return -EINVAL;
	return 0;
}

static int nested_vmx_check_mode_based_ept_exec_controls(struct kvm_vcpu *vcpu,
							 struct vmcs12 *vmcs12)
{
	if (CC(nested_cpu_has2(vmcs12, SECONDARY_EXEC_MODE_BASED_EPT_EXEC) &&
	       !nested_cpu_has_ept(vmcs12)))
		return -EINVAL;
	return 0;
}

static int nested_vmx_check_shadow_vmcs_controls(struct kvm_vcpu *vcpu,
						 struct vmcs12 *vmcs12)
{
	if (!nested_cpu_has_shadow_vmcs(vmcs12))
		return 0;

	if (CC(!page_address_valid(vcpu, vmcs12->vmread_bitmap)) ||
	    CC(!page_address_valid(vcpu, vmcs12->vmwrite_bitmap)))
		return -EINVAL;

	return 0;
}

static int nested_vmx_msr_check_common(struct kvm_vcpu *vcpu,
				       struct vmx_msr_entry *e)
{
	/* x2APIC MSR accesses are not allowed */
	if (CC(vcpu->arch.apic_base & X2APIC_ENABLE && e->index >> 8 == 0x8))
		return -EINVAL;
	if (CC(e->index == MSR_IA32_UCODE_WRITE) || /* SDM Table 35-2 */
	    CC(e->index == MSR_IA32_UCODE_REV))
		return -EINVAL;
	if (CC(e->reserved != 0))
		return -EINVAL;
	return 0;
}

static int nested_vmx_load_msr_check(struct kvm_vcpu *vcpu,
				     struct vmx_msr_entry *e)
{
	if (CC(e->index == MSR_FS_BASE) ||
	    CC(e->index == MSR_GS_BASE) ||
	    CC(e->index == MSR_IA32_SMM_MONITOR_CTL) || /* SMM is not supported */
	    nested_vmx_msr_check_common(vcpu, e))
		return -EINVAL;
	return 0;
}

static int nested_vmx_store_msr_check(struct kvm_vcpu *vcpu,
				      struct vmx_msr_entry *e)
{
	if (CC(e->index == MSR_IA32_SMBASE) || /* SMM is not supported */
	    nested_vmx_msr_check_common(vcpu, e))
		return -EINVAL;
	return 0;
}

static u32 nested_vmx_max_atomic_switch_msrs(struct kvm_vcpu *vcpu)
{
	struct vcpu_vmx *vmx = to_vmx(vcpu);
	u64 vmx_misc = vmx_control_msr(vmx->nested.msrs.misc_low,
				       vmx->nested.msrs.misc_high);

	return (vmx_misc_max_msr(vmx_misc) + 1) * VMX_MISC_MSR_LIST_MULTIPLIER;
}

/*
 * Load guest's/host's msr at nested entry/exit.
 * return 0 for success, entry index for failure.
 *
 * One of the failure modes for MSR load/store is when a list exceeds the
 * virtual hardware's capacity. To maintain compatibility with hardware inasmuch
 * as possible, process all valid entries before failing rather than precheck
 * for a capacity violation.
 */
static u32 nested_vmx_load_msr(struct kvm_vcpu *vcpu, u64 gpa, u32 count)
{
	u32 i;
	struct vmx_msr_entry e;
	u32 max_msr_list_size = nested_vmx_max_atomic_switch_msrs(vcpu);

	for (i = 0; i < count; i++) {
		if (unlikely(i >= max_msr_list_size))
			goto fail;

		if (kvm_vcpu_read_guest(vcpu, gpa + i * sizeof(e),
					&e, sizeof(e))) {
			pr_debug_ratelimited(
				"%s cannot read MSR entry (%u, 0x%08llx)\n",
				__func__, i, gpa + i * sizeof(e));
			goto fail;
		}
		if (nested_vmx_load_msr_check(vcpu, &e)) {
			pr_debug_ratelimited(
				"%s check failed (%u, 0x%x, 0x%x)\n",
				__func__, i, e.index, e.reserved);
			goto fail;
		}
		if (kvm_set_msr(vcpu, e.index, e.value)) {
			pr_debug_ratelimited(
				"%s cannot write MSR (%u, 0x%x, 0x%llx)\n",
				__func__, i, e.index, e.value);
			goto fail;
		}
	}
	return 0;
fail:
	/* Note, max_msr_list_size is at most 4096, i.e. this can't wrap. */
	return i + 1;
}

static bool nested_vmx_get_vmexit_msr_value(struct kvm_vcpu *vcpu,
					    u32 msr_index,
					    u64 *data)
{
	struct vcpu_vmx *vmx = to_vmx(vcpu);

	/*
	 * If the L0 hypervisor stored a more accurate value for the TSC that
	 * does not include the time taken for emulation of the L2->L1
	 * VM-exit in L0, use the more accurate value.
	 */
	if (msr_index == MSR_IA32_TSC) {
		int i = vmx_find_loadstore_msr_slot(&vmx->msr_autostore.guest,
						    MSR_IA32_TSC);

		if (i >= 0) {
			u64 val = vmx->msr_autostore.guest.val[i].value;

			*data = kvm_read_l1_tsc(vcpu, val);
			return true;
		}
	}

	if (kvm_get_msr(vcpu, msr_index, data)) {
		pr_debug_ratelimited("%s cannot read MSR (0x%x)\n", __func__,
			msr_index);
		return false;
	}
	return true;
}

static bool read_and_check_msr_entry(struct kvm_vcpu *vcpu, u64 gpa, int i,
				     struct vmx_msr_entry *e)
{
	if (kvm_vcpu_read_guest(vcpu,
				gpa + i * sizeof(*e),
				e, 2 * sizeof(u32))) {
		pr_debug_ratelimited(
			"%s cannot read MSR entry (%u, 0x%08llx)\n",
			__func__, i, gpa + i * sizeof(*e));
		return false;
	}
	if (nested_vmx_store_msr_check(vcpu, e)) {
		pr_debug_ratelimited(
			"%s check failed (%u, 0x%x, 0x%x)\n",
			__func__, i, e->index, e->reserved);
		return false;
	}
	return true;
}

static int nested_vmx_store_msr(struct kvm_vcpu *vcpu, u64 gpa, u32 count)
{
	u64 data;
	u32 i;
	struct vmx_msr_entry e;
	u32 max_msr_list_size = nested_vmx_max_atomic_switch_msrs(vcpu);

	for (i = 0; i < count; i++) {
		if (unlikely(i >= max_msr_list_size))
			return -EINVAL;

		if (!read_and_check_msr_entry(vcpu, gpa, i, &e))
			return -EINVAL;

		if (!nested_vmx_get_vmexit_msr_value(vcpu, e.index, &data))
			return -EINVAL;

		if (kvm_vcpu_write_guest(vcpu,
					 gpa + i * sizeof(e) +
					     offsetof(struct vmx_msr_entry, value),
					 &data, sizeof(data))) {
			pr_debug_ratelimited(
				"%s cannot write MSR (%u, 0x%x, 0x%llx)\n",
				__func__, i, e.index, data);
			return -EINVAL;
		}
	}
	return 0;
}

static bool nested_msr_store_list_has_msr(struct kvm_vcpu *vcpu, u32 msr_index)
{
	struct vmcs12 *vmcs12 = get_vmcs12(vcpu);
	u32 count = vmcs12->vm_exit_msr_store_count;
	u64 gpa = vmcs12->vm_exit_msr_store_addr;
	struct vmx_msr_entry e;
	u32 i;

	for (i = 0; i < count; i++) {
		if (!read_and_check_msr_entry(vcpu, gpa, i, &e))
			return false;

		if (e.index == msr_index)
			return true;
	}
	return false;
}

static void prepare_vmx_msr_autostore_list(struct kvm_vcpu *vcpu,
					   u32 msr_index)
{
	struct vcpu_vmx *vmx = to_vmx(vcpu);
	struct vmx_msrs *autostore = &vmx->msr_autostore.guest;
	bool in_vmcs12_store_list;
	int msr_autostore_slot;
	bool in_autostore_list;
	int last;

	msr_autostore_slot = vmx_find_loadstore_msr_slot(autostore, msr_index);
	in_autostore_list = msr_autostore_slot >= 0;
	in_vmcs12_store_list = nested_msr_store_list_has_msr(vcpu, msr_index);

	if (in_vmcs12_store_list && !in_autostore_list) {
		if (autostore->nr == MAX_NR_LOADSTORE_MSRS) {
			/*
			 * Emulated VMEntry does not fail here.  Instead a less
			 * accurate value will be returned by
			 * nested_vmx_get_vmexit_msr_value() using kvm_get_msr()
			 * instead of reading the value from the vmcs02 VMExit
			 * MSR-store area.
			 */
			pr_warn_ratelimited(
				"Not enough msr entries in msr_autostore.  Can't add msr %x\n",
				msr_index);
			return;
		}
		last = autostore->nr++;
		autostore->val[last].index = msr_index;
	} else if (!in_vmcs12_store_list && in_autostore_list) {
		last = --autostore->nr;
		autostore->val[msr_autostore_slot] = autostore->val[last];
	}
}

/*
 * Load guest's/host's cr3 at nested entry/exit.  @nested_ept is true if we are
 * emulating VM-Entry into a guest with EPT enabled.  On failure, the expected
 * Exit Qualification (for a VM-Entry consistency check VM-Exit) is assigned to
 * @entry_failure_code.
 */
static int nested_vmx_load_cr3(struct kvm_vcpu *vcpu, unsigned long cr3,
			       bool nested_ept, bool reload_pdptrs,
			       enum vm_entry_failure_code *entry_failure_code)
{
	if (CC(kvm_vcpu_is_illegal_gpa(vcpu, cr3))) {
		*entry_failure_code = ENTRY_FAIL_DEFAULT;
		return -EINVAL;
	}

	/*
	 * If PAE paging and EPT are both on, CR3 is not used by the CPU and
	 * must not be dereferenced.
	 */
	if (reload_pdptrs && !nested_ept && is_pae_paging(vcpu) &&
	    CC(!load_pdptrs(vcpu, cr3))) {
		*entry_failure_code = ENTRY_FAIL_PDPTE;
		return -EINVAL;
	}

	vcpu->arch.cr3 = cr3;
	kvm_register_mark_dirty(vcpu, VCPU_EXREG_CR3);

	/* Re-initialize the MMU, e.g. to pick up CR4 MMU role changes. */
	kvm_init_mmu(vcpu);

	if (!nested_ept)
		kvm_mmu_new_pgd(vcpu, cr3);

	return 0;
}

/*
 * Returns if KVM is able to config CPU to tag TLB entries
 * populated by L2 differently than TLB entries populated
 * by L1.
 *
 * If L0 uses EPT, L1 and L2 run with different EPTP because
 * guest_mode is part of kvm_mmu_page_role. Thus, TLB entries
 * are tagged with different EPTP.
 *
 * If L1 uses VPID and we allocated a vpid02, TLB entries are tagged
 * with different VPID (L1 entries are tagged with vmx->vpid
 * while L2 entries are tagged with vmx->nested.vpid02).
 */
static bool nested_has_guest_tlb_tag(struct kvm_vcpu *vcpu)
{
	struct vmcs12 *vmcs12 = get_vmcs12(vcpu);

	return enable_ept ||
	       (nested_cpu_has_vpid(vmcs12) && to_vmx(vcpu)->nested.vpid02);
}

static void nested_vmx_transition_tlb_flush(struct kvm_vcpu *vcpu,
					    struct vmcs12 *vmcs12,
					    bool is_vmenter)
{
	struct vcpu_vmx *vmx = to_vmx(vcpu);

	/*
	 * If vmcs12 doesn't use VPID, L1 expects linear and combined mappings
	 * for *all* contexts to be flushed on VM-Enter/VM-Exit, i.e. it's a
	 * full TLB flush from the guest's perspective.  This is required even
	 * if VPID is disabled in the host as KVM may need to synchronize the
	 * MMU in response to the guest TLB flush.
	 *
	 * Note, using TLB_FLUSH_GUEST is correct even if nested EPT is in use.
	 * EPT is a special snowflake, as guest-physical mappings aren't
	 * flushed on VPID invalidations, including VM-Enter or VM-Exit with
	 * VPID disabled.  As a result, KVM _never_ needs to sync nEPT
	 * entries on VM-Enter because L1 can't rely on VM-Enter to flush
	 * those mappings.
	 */
	if (!nested_cpu_has_vpid(vmcs12)) {
		kvm_make_request(KVM_REQ_TLB_FLUSH_GUEST, vcpu);
		return;
	}

	/* L2 should never have a VPID if VPID is disabled. */
	WARN_ON(!enable_vpid);

	/*
	 * VPID is enabled and in use by vmcs12.  If vpid12 is changing, then
	 * emulate a guest TLB flush as KVM does not track vpid12 history nor
	 * is the VPID incorporated into the MMU context.  I.e. KVM must assume
	 * that the new vpid12 has never been used and thus represents a new
	 * guest ASID that cannot have entries in the TLB.
	 */
	if (is_vmenter && vmcs12->virtual_processor_id != vmx->nested.last_vpid) {
		vmx->nested.last_vpid = vmcs12->virtual_processor_id;
		kvm_make_request(KVM_REQ_TLB_FLUSH_GUEST, vcpu);
		return;
	}

	/*
	 * If VPID is enabled, used by vmc12, and vpid12 is not changing but
	 * does not have a unique TLB tag (ASID), i.e. EPT is disabled and
	 * KVM was unable to allocate a VPID for L2, flush the current context
	 * as the effective ASID is common to both L1 and L2.
	 */
	if (!nested_has_guest_tlb_tag(vcpu))
		kvm_make_request(KVM_REQ_TLB_FLUSH_CURRENT, vcpu);
}

static bool is_bitwise_subset(u64 superset, u64 subset, u64 mask)
{
	superset &= mask;
	subset &= mask;

	return (superset | subset) == superset;
}

static int vmx_restore_vmx_basic(struct vcpu_vmx *vmx, u64 data)
{
	const u64 feature_and_reserved =
		/* feature (except bit 48; see below) */
		BIT_ULL(49) | BIT_ULL(54) | BIT_ULL(55) |
		/* reserved */
		BIT_ULL(31) | GENMASK_ULL(47, 45) | GENMASK_ULL(63, 56);
	u64 vmx_basic = vmcs_config.nested.basic;

	if (!is_bitwise_subset(vmx_basic, data, feature_and_reserved))
		return -EINVAL;

	/*
	 * KVM does not emulate a version of VMX that constrains physical
	 * addresses of VMX structures (e.g. VMCS) to 32-bits.
	 */
	if (data & BIT_ULL(48))
		return -EINVAL;

	if (vmx_basic_vmcs_revision_id(vmx_basic) !=
	    vmx_basic_vmcs_revision_id(data))
		return -EINVAL;

	if (vmx_basic_vmcs_size(vmx_basic) > vmx_basic_vmcs_size(data))
		return -EINVAL;

	vmx->nested.msrs.basic = data;
	return 0;
}

static void vmx_get_control_msr(struct nested_vmx_msrs *msrs, u32 msr_index,
				u32 **low, u32 **high)
{
	switch (msr_index) {
	case MSR_IA32_VMX_TRUE_PINBASED_CTLS:
		*low = &msrs->pinbased_ctls_low;
		*high = &msrs->pinbased_ctls_high;
		break;
	case MSR_IA32_VMX_TRUE_PROCBASED_CTLS:
		*low = &msrs->procbased_ctls_low;
		*high = &msrs->procbased_ctls_high;
		break;
	case MSR_IA32_VMX_TRUE_EXIT_CTLS:
		*low = &msrs->exit_ctls_low;
		*high = &msrs->exit_ctls_high;
		break;
	case MSR_IA32_VMX_TRUE_ENTRY_CTLS:
		*low = &msrs->entry_ctls_low;
		*high = &msrs->entry_ctls_high;
		break;
	case MSR_IA32_VMX_PROCBASED_CTLS2:
		*low = &msrs->secondary_ctls_low;
		*high = &msrs->secondary_ctls_high;
		break;
	default:
		BUG();
	}
}

static int
vmx_restore_control_msr(struct vcpu_vmx *vmx, u32 msr_index, u64 data)
{
	u32 *lowp, *highp;
	u64 supported;

	vmx_get_control_msr(&vmcs_config.nested, msr_index, &lowp, &highp);

	supported = vmx_control_msr(*lowp, *highp);

	/* Check must-be-1 bits are still 1. */
	if (!is_bitwise_subset(data, supported, GENMASK_ULL(31, 0)))
		return -EINVAL;

	/* Check must-be-0 bits are still 0. */
	if (!is_bitwise_subset(supported, data, GENMASK_ULL(63, 32)))
		return -EINVAL;

	vmx_get_control_msr(&vmx->nested.msrs, msr_index, &lowp, &highp);
	*lowp = data;
	*highp = data >> 32;
	return 0;
}

static int vmx_restore_vmx_misc(struct vcpu_vmx *vmx, u64 data)
{
	const u64 feature_and_reserved_bits =
		/* feature */
		BIT_ULL(5) | GENMASK_ULL(8, 6) | BIT_ULL(14) | BIT_ULL(15) |
		BIT_ULL(28) | BIT_ULL(29) | BIT_ULL(30) |
		/* reserved */
		GENMASK_ULL(13, 9) | BIT_ULL(31);
	u64 vmx_misc = vmx_control_msr(vmcs_config.nested.misc_low,
				       vmcs_config.nested.misc_high);

	if (!is_bitwise_subset(vmx_misc, data, feature_and_reserved_bits))
		return -EINVAL;

	if ((vmx->nested.msrs.pinbased_ctls_high &
	     PIN_BASED_VMX_PREEMPTION_TIMER) &&
	    vmx_misc_preemption_timer_rate(data) !=
	    vmx_misc_preemption_timer_rate(vmx_misc))
		return -EINVAL;

	if (vmx_misc_cr3_count(data) > vmx_misc_cr3_count(vmx_misc))
		return -EINVAL;

	if (vmx_misc_max_msr(data) > vmx_misc_max_msr(vmx_misc))
		return -EINVAL;

	if (vmx_misc_mseg_revid(data) != vmx_misc_mseg_revid(vmx_misc))
		return -EINVAL;

	vmx->nested.msrs.misc_low = data;
	vmx->nested.msrs.misc_high = data >> 32;

	return 0;
}

static int vmx_restore_vmx_ept_vpid_cap(struct vcpu_vmx *vmx, u64 data)
{
	u64 vmx_ept_vpid_cap = vmx_control_msr(vmcs_config.nested.ept_caps,
					       vmcs_config.nested.vpid_caps);

	/* Every bit is either reserved or a feature bit. */
	if (!is_bitwise_subset(vmx_ept_vpid_cap, data, -1ULL))
		return -EINVAL;

	vmx->nested.msrs.ept_caps = data;
	vmx->nested.msrs.vpid_caps = data >> 32;
	return 0;
}

static u64 *vmx_get_fixed0_msr(struct nested_vmx_msrs *msrs, u32 msr_index)
{
	switch (msr_index) {
	case MSR_IA32_VMX_CR0_FIXED0:
		return &msrs->cr0_fixed0;
	case MSR_IA32_VMX_CR4_FIXED0:
		return &msrs->cr4_fixed0;
	default:
		BUG();
	}
}

static int vmx_restore_fixed0_msr(struct vcpu_vmx *vmx, u32 msr_index, u64 data)
{
	const u64 *msr = vmx_get_fixed0_msr(&vmcs_config.nested, msr_index);

	/*
	 * 1 bits (which indicates bits which "must-be-1" during VMX operation)
	 * must be 1 in the restored value.
	 */
	if (!is_bitwise_subset(data, *msr, -1ULL))
		return -EINVAL;

	*vmx_get_fixed0_msr(&vmx->nested.msrs, msr_index) = data;
	return 0;
}

/*
 * Called when userspace is restoring VMX MSRs.
 *
 * Returns 0 on success, non-0 otherwise.
 */
int vmx_set_vmx_msr(struct kvm_vcpu *vcpu, u32 msr_index, u64 data)
{
	struct vcpu_vmx *vmx = to_vmx(vcpu);

	/*
	 * Don't allow changes to the VMX capability MSRs while the vCPU
	 * is in VMX operation.
	 */
	if (vmx->nested.vmxon)
		return -EBUSY;

	switch (msr_index) {
	case MSR_IA32_VMX_BASIC:
		return vmx_restore_vmx_basic(vmx, data);
	case MSR_IA32_VMX_PINBASED_CTLS:
	case MSR_IA32_VMX_PROCBASED_CTLS:
	case MSR_IA32_VMX_EXIT_CTLS:
	case MSR_IA32_VMX_ENTRY_CTLS:
		/*
		 * The "non-true" VMX capability MSRs are generated from the
		 * "true" MSRs, so we do not support restoring them directly.
		 *
		 * If userspace wants to emulate VMX_BASIC[55]=0, userspace
		 * should restore the "true" MSRs with the must-be-1 bits
		 * set according to the SDM Vol 3. A.2 "RESERVED CONTROLS AND
		 * DEFAULT SETTINGS".
		 */
		return -EINVAL;
	case MSR_IA32_VMX_TRUE_PINBASED_CTLS:
	case MSR_IA32_VMX_TRUE_PROCBASED_CTLS:
	case MSR_IA32_VMX_TRUE_EXIT_CTLS:
	case MSR_IA32_VMX_TRUE_ENTRY_CTLS:
	case MSR_IA32_VMX_PROCBASED_CTLS2:
		return vmx_restore_control_msr(vmx, msr_index, data);
	case MSR_IA32_VMX_MISC:
		return vmx_restore_vmx_misc(vmx, data);
	case MSR_IA32_VMX_CR0_FIXED0:
	case MSR_IA32_VMX_CR4_FIXED0:
		return vmx_restore_fixed0_msr(vmx, msr_index, data);
	case MSR_IA32_VMX_CR0_FIXED1:
	case MSR_IA32_VMX_CR4_FIXED1:
		/*
		 * These MSRs are generated based on the vCPU's CPUID, so we
		 * do not support restoring them directly.
		 */
		return -EINVAL;
	case MSR_IA32_VMX_EPT_VPID_CAP:
		return vmx_restore_vmx_ept_vpid_cap(vmx, data);
	case MSR_IA32_VMX_VMCS_ENUM:
		vmx->nested.msrs.vmcs_enum = data;
		return 0;
	case MSR_IA32_VMX_VMFUNC:
		if (data & ~vmcs_config.nested.vmfunc_controls)
			return -EINVAL;
		vmx->nested.msrs.vmfunc_controls = data;
		return 0;
	default:
		/*
		 * The rest of the VMX capability MSRs do not support restore.
		 */
		return -EINVAL;
	}
}

/* Returns 0 on success, non-0 otherwise. */
int vmx_get_vmx_msr(struct nested_vmx_msrs *msrs, u32 msr_index, u64 *pdata)
{
	switch (msr_index) {
	case MSR_IA32_VMX_BASIC:
		*pdata = msrs->basic;
		break;
	case MSR_IA32_VMX_TRUE_PINBASED_CTLS:
	case MSR_IA32_VMX_PINBASED_CTLS:
		*pdata = vmx_control_msr(
			msrs->pinbased_ctls_low,
			msrs->pinbased_ctls_high);
		if (msr_index == MSR_IA32_VMX_PINBASED_CTLS)
			*pdata |= PIN_BASED_ALWAYSON_WITHOUT_TRUE_MSR;
		break;
	case MSR_IA32_VMX_TRUE_PROCBASED_CTLS:
	case MSR_IA32_VMX_PROCBASED_CTLS:
		*pdata = vmx_control_msr(
			msrs->procbased_ctls_low,
			msrs->procbased_ctls_high);
		if (msr_index == MSR_IA32_VMX_PROCBASED_CTLS)
			*pdata |= CPU_BASED_ALWAYSON_WITHOUT_TRUE_MSR;
		break;
	case MSR_IA32_VMX_TRUE_EXIT_CTLS:
	case MSR_IA32_VMX_EXIT_CTLS:
		*pdata = vmx_control_msr(
			msrs->exit_ctls_low,
			msrs->exit_ctls_high);
		if (msr_index == MSR_IA32_VMX_EXIT_CTLS)
			*pdata |= VM_EXIT_ALWAYSON_WITHOUT_TRUE_MSR;
		break;
	case MSR_IA32_VMX_TRUE_ENTRY_CTLS:
	case MSR_IA32_VMX_ENTRY_CTLS:
		*pdata = vmx_control_msr(
			msrs->entry_ctls_low,
			msrs->entry_ctls_high);
		if (msr_index == MSR_IA32_VMX_ENTRY_CTLS)
			*pdata |= VM_ENTRY_ALWAYSON_WITHOUT_TRUE_MSR;
		break;
	case MSR_IA32_VMX_MISC:
		*pdata = vmx_control_msr(
			msrs->misc_low,
			msrs->misc_high);
		break;
	case MSR_IA32_VMX_CR0_FIXED0:
		*pdata = msrs->cr0_fixed0;
		break;
	case MSR_IA32_VMX_CR0_FIXED1:
		*pdata = msrs->cr0_fixed1;
		break;
	case MSR_IA32_VMX_CR4_FIXED0:
		*pdata = msrs->cr4_fixed0;
		break;
	case MSR_IA32_VMX_CR4_FIXED1:
		*pdata = msrs->cr4_fixed1;
		break;
	case MSR_IA32_VMX_VMCS_ENUM:
		*pdata = msrs->vmcs_enum;
		break;
	case MSR_IA32_VMX_PROCBASED_CTLS2:
		*pdata = vmx_control_msr(
			msrs->secondary_ctls_low,
			msrs->secondary_ctls_high);
		break;
	case MSR_IA32_VMX_EPT_VPID_CAP:
		*pdata = msrs->ept_caps |
			((u64)msrs->vpid_caps << 32);
		break;
	case MSR_IA32_VMX_VMFUNC:
		*pdata = msrs->vmfunc_controls;
		break;
	default:
		return 1;
	}

	return 0;
}

/*
 * Copy the writable VMCS shadow fields back to the VMCS12, in case they have
 * been modified by the L1 guest.  Note, "writable" in this context means
 * "writable by the guest", i.e. tagged SHADOW_FIELD_RW; the set of
 * fields tagged SHADOW_FIELD_RO may or may not align with the "read-only"
 * VM-exit information fields (which are actually writable if the vCPU is
 * configured to support "VMWRITE to any supported field in the VMCS").
 */
static void copy_shadow_to_vmcs12(struct vcpu_vmx *vmx)
{
	struct vmcs *shadow_vmcs = vmx->vmcs01.shadow_vmcs;
	struct vmcs12 *vmcs12 = get_vmcs12(&vmx->vcpu);
	struct shadow_vmcs_field field;
	unsigned long val;
	int i;

	if (WARN_ON(!shadow_vmcs))
		return;

	preempt_disable();

	vmcs_load(shadow_vmcs);

	for (i = 0; i < max_shadow_read_write_fields; i++) {
		field = shadow_read_write_fields[i];
		val = __vmcs_readl(field.encoding);
		vmcs12_write_any(vmcs12, field.encoding, field.offset, val);
	}

	vmcs_clear(shadow_vmcs);
	vmcs_load(vmx->loaded_vmcs->vmcs);

	preempt_enable();
}

static void copy_vmcs12_to_shadow(struct vcpu_vmx *vmx)
{
	const struct shadow_vmcs_field *fields[] = {
		shadow_read_write_fields,
		shadow_read_only_fields
	};
	const int max_fields[] = {
		max_shadow_read_write_fields,
		max_shadow_read_only_fields
	};
	struct vmcs *shadow_vmcs = vmx->vmcs01.shadow_vmcs;
	struct vmcs12 *vmcs12 = get_vmcs12(&vmx->vcpu);
	struct shadow_vmcs_field field;
	unsigned long val;
	int i, q;

	if (WARN_ON(!shadow_vmcs))
		return;

	vmcs_load(shadow_vmcs);

	for (q = 0; q < ARRAY_SIZE(fields); q++) {
		for (i = 0; i < max_fields[q]; i++) {
			field = fields[q][i];
			val = vmcs12_read_any(vmcs12, field.encoding,
					      field.offset);
			__vmcs_writel(field.encoding, val);
		}
	}

	vmcs_clear(shadow_vmcs);
	vmcs_load(vmx->loaded_vmcs->vmcs);
}

static void copy_enlightened_to_vmcs12(struct vcpu_vmx *vmx, u32 hv_clean_fields)
{
	struct vmcs12 *vmcs12 = vmx->nested.cached_vmcs12;
	struct hv_enlightened_vmcs *evmcs = vmx->nested.hv_evmcs;

	/* HV_VMX_ENLIGHTENED_CLEAN_FIELD_NONE */
	vmcs12->tpr_threshold = evmcs->tpr_threshold;
	vmcs12->guest_rip = evmcs->guest_rip;

	if (unlikely(!(hv_clean_fields &
		       HV_VMX_ENLIGHTENED_CLEAN_FIELD_GUEST_BASIC))) {
		vmcs12->guest_rsp = evmcs->guest_rsp;
		vmcs12->guest_rflags = evmcs->guest_rflags;
		vmcs12->guest_interruptibility_info =
			evmcs->guest_interruptibility_info;
		/*
		 * Not present in struct vmcs12:
		 * vmcs12->guest_ssp = evmcs->guest_ssp;
		 */
	}

	if (unlikely(!(hv_clean_fields &
		       HV_VMX_ENLIGHTENED_CLEAN_FIELD_CONTROL_PROC))) {
		vmcs12->cpu_based_vm_exec_control =
			evmcs->cpu_based_vm_exec_control;
	}

	if (unlikely(!(hv_clean_fields &
		       HV_VMX_ENLIGHTENED_CLEAN_FIELD_CONTROL_EXCPN))) {
		vmcs12->exception_bitmap = evmcs->exception_bitmap;
	}

	if (unlikely(!(hv_clean_fields &
		       HV_VMX_ENLIGHTENED_CLEAN_FIELD_CONTROL_ENTRY))) {
		vmcs12->vm_entry_controls = evmcs->vm_entry_controls;
	}

	if (unlikely(!(hv_clean_fields &
		       HV_VMX_ENLIGHTENED_CLEAN_FIELD_CONTROL_EVENT))) {
		vmcs12->vm_entry_intr_info_field =
			evmcs->vm_entry_intr_info_field;
		vmcs12->vm_entry_exception_error_code =
			evmcs->vm_entry_exception_error_code;
		vmcs12->vm_entry_instruction_len =
			evmcs->vm_entry_instruction_len;
	}

	if (unlikely(!(hv_clean_fields &
		       HV_VMX_ENLIGHTENED_CLEAN_FIELD_HOST_GRP1))) {
		vmcs12->host_ia32_pat = evmcs->host_ia32_pat;
		vmcs12->host_ia32_efer = evmcs->host_ia32_efer;
		vmcs12->host_cr0 = evmcs->host_cr0;
		vmcs12->host_cr3 = evmcs->host_cr3;
		vmcs12->host_cr4 = evmcs->host_cr4;
		vmcs12->host_ia32_sysenter_esp = evmcs->host_ia32_sysenter_esp;
		vmcs12->host_ia32_sysenter_eip = evmcs->host_ia32_sysenter_eip;
		vmcs12->host_rip = evmcs->host_rip;
		vmcs12->host_ia32_sysenter_cs = evmcs->host_ia32_sysenter_cs;
		vmcs12->host_es_selector = evmcs->host_es_selector;
		vmcs12->host_cs_selector = evmcs->host_cs_selector;
		vmcs12->host_ss_selector = evmcs->host_ss_selector;
		vmcs12->host_ds_selector = evmcs->host_ds_selector;
		vmcs12->host_fs_selector = evmcs->host_fs_selector;
		vmcs12->host_gs_selector = evmcs->host_gs_selector;
		vmcs12->host_tr_selector = evmcs->host_tr_selector;
		vmcs12->host_ia32_perf_global_ctrl = evmcs->host_ia32_perf_global_ctrl;
		/*
		 * Not present in struct vmcs12:
		 * vmcs12->host_ia32_s_cet = evmcs->host_ia32_s_cet;
		 * vmcs12->host_ssp = evmcs->host_ssp;
		 * vmcs12->host_ia32_int_ssp_table_addr = evmcs->host_ia32_int_ssp_table_addr;
		 */
	}

	if (unlikely(!(hv_clean_fields &
		       HV_VMX_ENLIGHTENED_CLEAN_FIELD_CONTROL_GRP1))) {
		vmcs12->pin_based_vm_exec_control =
			evmcs->pin_based_vm_exec_control;
		vmcs12->vm_exit_controls = evmcs->vm_exit_controls;
		vmcs12->secondary_vm_exec_control =
			evmcs->secondary_vm_exec_control;
	}

	if (unlikely(!(hv_clean_fields &
		       HV_VMX_ENLIGHTENED_CLEAN_FIELD_IO_BITMAP))) {
		vmcs12->io_bitmap_a = evmcs->io_bitmap_a;
		vmcs12->io_bitmap_b = evmcs->io_bitmap_b;
	}

	if (unlikely(!(hv_clean_fields &
		       HV_VMX_ENLIGHTENED_CLEAN_FIELD_MSR_BITMAP))) {
		vmcs12->msr_bitmap = evmcs->msr_bitmap;
	}

	if (unlikely(!(hv_clean_fields &
		       HV_VMX_ENLIGHTENED_CLEAN_FIELD_GUEST_GRP2))) {
		vmcs12->guest_es_base = evmcs->guest_es_base;
		vmcs12->guest_cs_base = evmcs->guest_cs_base;
		vmcs12->guest_ss_base = evmcs->guest_ss_base;
		vmcs12->guest_ds_base = evmcs->guest_ds_base;
		vmcs12->guest_fs_base = evmcs->guest_fs_base;
		vmcs12->guest_gs_base = evmcs->guest_gs_base;
		vmcs12->guest_ldtr_base = evmcs->guest_ldtr_base;
		vmcs12->guest_tr_base = evmcs->guest_tr_base;
		vmcs12->guest_gdtr_base = evmcs->guest_gdtr_base;
		vmcs12->guest_idtr_base = evmcs->guest_idtr_base;
		vmcs12->guest_es_limit = evmcs->guest_es_limit;
		vmcs12->guest_cs_limit = evmcs->guest_cs_limit;
		vmcs12->guest_ss_limit = evmcs->guest_ss_limit;
		vmcs12->guest_ds_limit = evmcs->guest_ds_limit;
		vmcs12->guest_fs_limit = evmcs->guest_fs_limit;
		vmcs12->guest_gs_limit = evmcs->guest_gs_limit;
		vmcs12->guest_ldtr_limit = evmcs->guest_ldtr_limit;
		vmcs12->guest_tr_limit = evmcs->guest_tr_limit;
		vmcs12->guest_gdtr_limit = evmcs->guest_gdtr_limit;
		vmcs12->guest_idtr_limit = evmcs->guest_idtr_limit;
		vmcs12->guest_es_ar_bytes = evmcs->guest_es_ar_bytes;
		vmcs12->guest_cs_ar_bytes = evmcs->guest_cs_ar_bytes;
		vmcs12->guest_ss_ar_bytes = evmcs->guest_ss_ar_bytes;
		vmcs12->guest_ds_ar_bytes = evmcs->guest_ds_ar_bytes;
		vmcs12->guest_fs_ar_bytes = evmcs->guest_fs_ar_bytes;
		vmcs12->guest_gs_ar_bytes = evmcs->guest_gs_ar_bytes;
		vmcs12->guest_ldtr_ar_bytes = evmcs->guest_ldtr_ar_bytes;
		vmcs12->guest_tr_ar_bytes = evmcs->guest_tr_ar_bytes;
		vmcs12->guest_es_selector = evmcs->guest_es_selector;
		vmcs12->guest_cs_selector = evmcs->guest_cs_selector;
		vmcs12->guest_ss_selector = evmcs->guest_ss_selector;
		vmcs12->guest_ds_selector = evmcs->guest_ds_selector;
		vmcs12->guest_fs_selector = evmcs->guest_fs_selector;
		vmcs12->guest_gs_selector = evmcs->guest_gs_selector;
		vmcs12->guest_ldtr_selector = evmcs->guest_ldtr_selector;
		vmcs12->guest_tr_selector = evmcs->guest_tr_selector;
	}

	if (unlikely(!(hv_clean_fields &
		       HV_VMX_ENLIGHTENED_CLEAN_FIELD_CONTROL_GRP2))) {
		vmcs12->tsc_offset = evmcs->tsc_offset;
		vmcs12->virtual_apic_page_addr = evmcs->virtual_apic_page_addr;
		vmcs12->xss_exit_bitmap = evmcs->xss_exit_bitmap;
		vmcs12->encls_exiting_bitmap = evmcs->encls_exiting_bitmap;
		vmcs12->tsc_multiplier = evmcs->tsc_multiplier;
	}

	if (unlikely(!(hv_clean_fields &
		       HV_VMX_ENLIGHTENED_CLEAN_FIELD_CRDR))) {
		vmcs12->cr0_guest_host_mask = evmcs->cr0_guest_host_mask;
		vmcs12->cr4_guest_host_mask = evmcs->cr4_guest_host_mask;
		vmcs12->cr0_read_shadow = evmcs->cr0_read_shadow;
		vmcs12->cr4_read_shadow = evmcs->cr4_read_shadow;
		vmcs12->guest_cr0 = evmcs->guest_cr0;
		vmcs12->guest_cr3 = evmcs->guest_cr3;
		vmcs12->guest_cr4 = evmcs->guest_cr4;
		vmcs12->guest_dr7 = evmcs->guest_dr7;
	}

	if (unlikely(!(hv_clean_fields &
		       HV_VMX_ENLIGHTENED_CLEAN_FIELD_HOST_POINTER))) {
		vmcs12->host_fs_base = evmcs->host_fs_base;
		vmcs12->host_gs_base = evmcs->host_gs_base;
		vmcs12->host_tr_base = evmcs->host_tr_base;
		vmcs12->host_gdtr_base = evmcs->host_gdtr_base;
		vmcs12->host_idtr_base = evmcs->host_idtr_base;
		vmcs12->host_rsp = evmcs->host_rsp;
	}

	if (unlikely(!(hv_clean_fields &
		       HV_VMX_ENLIGHTENED_CLEAN_FIELD_CONTROL_XLAT))) {
		vmcs12->ept_pointer = evmcs->ept_pointer;
		vmcs12->virtual_processor_id = evmcs->virtual_processor_id;
	}

	if (unlikely(!(hv_clean_fields &
		       HV_VMX_ENLIGHTENED_CLEAN_FIELD_GUEST_GRP1))) {
		vmcs12->vmcs_link_pointer = evmcs->vmcs_link_pointer;
		vmcs12->guest_ia32_debugctl = evmcs->guest_ia32_debugctl;
		vmcs12->guest_ia32_pat = evmcs->guest_ia32_pat;
		vmcs12->guest_ia32_efer = evmcs->guest_ia32_efer;
		vmcs12->guest_pdptr0 = evmcs->guest_pdptr0;
		vmcs12->guest_pdptr1 = evmcs->guest_pdptr1;
		vmcs12->guest_pdptr2 = evmcs->guest_pdptr2;
		vmcs12->guest_pdptr3 = evmcs->guest_pdptr3;
		vmcs12->guest_pending_dbg_exceptions =
			evmcs->guest_pending_dbg_exceptions;
		vmcs12->guest_sysenter_esp = evmcs->guest_sysenter_esp;
		vmcs12->guest_sysenter_eip = evmcs->guest_sysenter_eip;
		vmcs12->guest_bndcfgs = evmcs->guest_bndcfgs;
		vmcs12->guest_activity_state = evmcs->guest_activity_state;
		vmcs12->guest_sysenter_cs = evmcs->guest_sysenter_cs;
		vmcs12->guest_ia32_perf_global_ctrl = evmcs->guest_ia32_perf_global_ctrl;
		/*
		 * Not present in struct vmcs12:
		 * vmcs12->guest_ia32_s_cet = evmcs->guest_ia32_s_cet;
		 * vmcs12->guest_ia32_lbr_ctl = evmcs->guest_ia32_lbr_ctl;
		 * vmcs12->guest_ia32_int_ssp_table_addr = evmcs->guest_ia32_int_ssp_table_addr;
		 */
	}

	/*
	 * Not used?
	 * vmcs12->vm_exit_msr_store_addr = evmcs->vm_exit_msr_store_addr;
	 * vmcs12->vm_exit_msr_load_addr = evmcs->vm_exit_msr_load_addr;
	 * vmcs12->vm_entry_msr_load_addr = evmcs->vm_entry_msr_load_addr;
	 * vmcs12->page_fault_error_code_mask =
	 *		evmcs->page_fault_error_code_mask;
	 * vmcs12->page_fault_error_code_match =
	 *		evmcs->page_fault_error_code_match;
	 * vmcs12->cr3_target_count = evmcs->cr3_target_count;
	 * vmcs12->vm_exit_msr_store_count = evmcs->vm_exit_msr_store_count;
	 * vmcs12->vm_exit_msr_load_count = evmcs->vm_exit_msr_load_count;
	 * vmcs12->vm_entry_msr_load_count = evmcs->vm_entry_msr_load_count;
	 */

	/*
	 * Read only fields:
	 * vmcs12->guest_physical_address = evmcs->guest_physical_address;
	 * vmcs12->vm_instruction_error = evmcs->vm_instruction_error;
	 * vmcs12->vm_exit_reason = evmcs->vm_exit_reason;
	 * vmcs12->vm_exit_intr_info = evmcs->vm_exit_intr_info;
	 * vmcs12->vm_exit_intr_error_code = evmcs->vm_exit_intr_error_code;
	 * vmcs12->idt_vectoring_info_field = evmcs->idt_vectoring_info_field;
	 * vmcs12->idt_vectoring_error_code = evmcs->idt_vectoring_error_code;
	 * vmcs12->vm_exit_instruction_len = evmcs->vm_exit_instruction_len;
	 * vmcs12->vmx_instruction_info = evmcs->vmx_instruction_info;
	 * vmcs12->exit_qualification = evmcs->exit_qualification;
	 * vmcs12->guest_linear_address = evmcs->guest_linear_address;
	 *
	 * Not present in struct vmcs12:
	 * vmcs12->exit_io_instruction_ecx = evmcs->exit_io_instruction_ecx;
	 * vmcs12->exit_io_instruction_esi = evmcs->exit_io_instruction_esi;
	 * vmcs12->exit_io_instruction_edi = evmcs->exit_io_instruction_edi;
	 * vmcs12->exit_io_instruction_eip = evmcs->exit_io_instruction_eip;
	 */

	return;
}

static void copy_vmcs12_to_enlightened(struct vcpu_vmx *vmx)
{
	struct vmcs12 *vmcs12 = vmx->nested.cached_vmcs12;
	struct hv_enlightened_vmcs *evmcs = vmx->nested.hv_evmcs;

	/*
	 * Should not be changed by KVM:
	 *
	 * evmcs->host_es_selector = vmcs12->host_es_selector;
	 * evmcs->host_cs_selector = vmcs12->host_cs_selector;
	 * evmcs->host_ss_selector = vmcs12->host_ss_selector;
	 * evmcs->host_ds_selector = vmcs12->host_ds_selector;
	 * evmcs->host_fs_selector = vmcs12->host_fs_selector;
	 * evmcs->host_gs_selector = vmcs12->host_gs_selector;
	 * evmcs->host_tr_selector = vmcs12->host_tr_selector;
	 * evmcs->host_ia32_pat = vmcs12->host_ia32_pat;
	 * evmcs->host_ia32_efer = vmcs12->host_ia32_efer;
	 * evmcs->host_cr0 = vmcs12->host_cr0;
	 * evmcs->host_cr3 = vmcs12->host_cr3;
	 * evmcs->host_cr4 = vmcs12->host_cr4;
	 * evmcs->host_ia32_sysenter_esp = vmcs12->host_ia32_sysenter_esp;
	 * evmcs->host_ia32_sysenter_eip = vmcs12->host_ia32_sysenter_eip;
	 * evmcs->host_rip = vmcs12->host_rip;
	 * evmcs->host_ia32_sysenter_cs = vmcs12->host_ia32_sysenter_cs;
	 * evmcs->host_fs_base = vmcs12->host_fs_base;
	 * evmcs->host_gs_base = vmcs12->host_gs_base;
	 * evmcs->host_tr_base = vmcs12->host_tr_base;
	 * evmcs->host_gdtr_base = vmcs12->host_gdtr_base;
	 * evmcs->host_idtr_base = vmcs12->host_idtr_base;
	 * evmcs->host_rsp = vmcs12->host_rsp;
	 * sync_vmcs02_to_vmcs12() doesn't read these:
	 * evmcs->io_bitmap_a = vmcs12->io_bitmap_a;
	 * evmcs->io_bitmap_b = vmcs12->io_bitmap_b;
	 * evmcs->msr_bitmap = vmcs12->msr_bitmap;
	 * evmcs->ept_pointer = vmcs12->ept_pointer;
	 * evmcs->xss_exit_bitmap = vmcs12->xss_exit_bitmap;
	 * evmcs->vm_exit_msr_store_addr = vmcs12->vm_exit_msr_store_addr;
	 * evmcs->vm_exit_msr_load_addr = vmcs12->vm_exit_msr_load_addr;
	 * evmcs->vm_entry_msr_load_addr = vmcs12->vm_entry_msr_load_addr;
	 * evmcs->tpr_threshold = vmcs12->tpr_threshold;
	 * evmcs->virtual_processor_id = vmcs12->virtual_processor_id;
	 * evmcs->exception_bitmap = vmcs12->exception_bitmap;
	 * evmcs->vmcs_link_pointer = vmcs12->vmcs_link_pointer;
	 * evmcs->pin_based_vm_exec_control = vmcs12->pin_based_vm_exec_control;
	 * evmcs->vm_exit_controls = vmcs12->vm_exit_controls;
	 * evmcs->secondary_vm_exec_control = vmcs12->secondary_vm_exec_control;
	 * evmcs->page_fault_error_code_mask =
	 *		vmcs12->page_fault_error_code_mask;
	 * evmcs->page_fault_error_code_match =
	 *		vmcs12->page_fault_error_code_match;
	 * evmcs->cr3_target_count = vmcs12->cr3_target_count;
	 * evmcs->virtual_apic_page_addr = vmcs12->virtual_apic_page_addr;
	 * evmcs->tsc_offset = vmcs12->tsc_offset;
	 * evmcs->guest_ia32_debugctl = vmcs12->guest_ia32_debugctl;
	 * evmcs->cr0_guest_host_mask = vmcs12->cr0_guest_host_mask;
	 * evmcs->cr4_guest_host_mask = vmcs12->cr4_guest_host_mask;
	 * evmcs->cr0_read_shadow = vmcs12->cr0_read_shadow;
	 * evmcs->cr4_read_shadow = vmcs12->cr4_read_shadow;
	 * evmcs->vm_exit_msr_store_count = vmcs12->vm_exit_msr_store_count;
	 * evmcs->vm_exit_msr_load_count = vmcs12->vm_exit_msr_load_count;
	 * evmcs->vm_entry_msr_load_count = vmcs12->vm_entry_msr_load_count;
	 * evmcs->guest_ia32_perf_global_ctrl = vmcs12->guest_ia32_perf_global_ctrl;
	 * evmcs->host_ia32_perf_global_ctrl = vmcs12->host_ia32_perf_global_ctrl;
	 * evmcs->encls_exiting_bitmap = vmcs12->encls_exiting_bitmap;
	 * evmcs->tsc_multiplier = vmcs12->tsc_multiplier;
	 *
	 * Not present in struct vmcs12:
	 * evmcs->exit_io_instruction_ecx = vmcs12->exit_io_instruction_ecx;
	 * evmcs->exit_io_instruction_esi = vmcs12->exit_io_instruction_esi;
	 * evmcs->exit_io_instruction_edi = vmcs12->exit_io_instruction_edi;
	 * evmcs->exit_io_instruction_eip = vmcs12->exit_io_instruction_eip;
	 * evmcs->host_ia32_s_cet = vmcs12->host_ia32_s_cet;
	 * evmcs->host_ssp = vmcs12->host_ssp;
	 * evmcs->host_ia32_int_ssp_table_addr = vmcs12->host_ia32_int_ssp_table_addr;
	 * evmcs->guest_ia32_s_cet = vmcs12->guest_ia32_s_cet;
	 * evmcs->guest_ia32_lbr_ctl = vmcs12->guest_ia32_lbr_ctl;
	 * evmcs->guest_ia32_int_ssp_table_addr = vmcs12->guest_ia32_int_ssp_table_addr;
	 * evmcs->guest_ssp = vmcs12->guest_ssp;
	 */

	evmcs->guest_es_selector = vmcs12->guest_es_selector;
	evmcs->guest_cs_selector = vmcs12->guest_cs_selector;
	evmcs->guest_ss_selector = vmcs12->guest_ss_selector;
	evmcs->guest_ds_selector = vmcs12->guest_ds_selector;
	evmcs->guest_fs_selector = vmcs12->guest_fs_selector;
	evmcs->guest_gs_selector = vmcs12->guest_gs_selector;
	evmcs->guest_ldtr_selector = vmcs12->guest_ldtr_selector;
	evmcs->guest_tr_selector = vmcs12->guest_tr_selector;

	evmcs->guest_es_limit = vmcs12->guest_es_limit;
	evmcs->guest_cs_limit = vmcs12->guest_cs_limit;
	evmcs->guest_ss_limit = vmcs12->guest_ss_limit;
	evmcs->guest_ds_limit = vmcs12->guest_ds_limit;
	evmcs->guest_fs_limit = vmcs12->guest_fs_limit;
	evmcs->guest_gs_limit = vmcs12->guest_gs_limit;
	evmcs->guest_ldtr_limit = vmcs12->guest_ldtr_limit;
	evmcs->guest_tr_limit = vmcs12->guest_tr_limit;
	evmcs->guest_gdtr_limit = vmcs12->guest_gdtr_limit;
	evmcs->guest_idtr_limit = vmcs12->guest_idtr_limit;

	evmcs->guest_es_ar_bytes = vmcs12->guest_es_ar_bytes;
	evmcs->guest_cs_ar_bytes = vmcs12->guest_cs_ar_bytes;
	evmcs->guest_ss_ar_bytes = vmcs12->guest_ss_ar_bytes;
	evmcs->guest_ds_ar_bytes = vmcs12->guest_ds_ar_bytes;
	evmcs->guest_fs_ar_bytes = vmcs12->guest_fs_ar_bytes;
	evmcs->guest_gs_ar_bytes = vmcs12->guest_gs_ar_bytes;
	evmcs->guest_ldtr_ar_bytes = vmcs12->guest_ldtr_ar_bytes;
	evmcs->guest_tr_ar_bytes = vmcs12->guest_tr_ar_bytes;

	evmcs->guest_es_base = vmcs12->guest_es_base;
	evmcs->guest_cs_base = vmcs12->guest_cs_base;
	evmcs->guest_ss_base = vmcs12->guest_ss_base;
	evmcs->guest_ds_base = vmcs12->guest_ds_base;
	evmcs->guest_fs_base = vmcs12->guest_fs_base;
	evmcs->guest_gs_base = vmcs12->guest_gs_base;
	evmcs->guest_ldtr_base = vmcs12->guest_ldtr_base;
	evmcs->guest_tr_base = vmcs12->guest_tr_base;
	evmcs->guest_gdtr_base = vmcs12->guest_gdtr_base;
	evmcs->guest_idtr_base = vmcs12->guest_idtr_base;

	evmcs->guest_ia32_pat = vmcs12->guest_ia32_pat;
	evmcs->guest_ia32_efer = vmcs12->guest_ia32_efer;

	evmcs->guest_pdptr0 = vmcs12->guest_pdptr0;
	evmcs->guest_pdptr1 = vmcs12->guest_pdptr1;
	evmcs->guest_pdptr2 = vmcs12->guest_pdptr2;
	evmcs->guest_pdptr3 = vmcs12->guest_pdptr3;

	evmcs->guest_pending_dbg_exceptions =
		vmcs12->guest_pending_dbg_exceptions;
	evmcs->guest_sysenter_esp = vmcs12->guest_sysenter_esp;
	evmcs->guest_sysenter_eip = vmcs12->guest_sysenter_eip;

	evmcs->guest_activity_state = vmcs12->guest_activity_state;
	evmcs->guest_sysenter_cs = vmcs12->guest_sysenter_cs;

	evmcs->guest_cr0 = vmcs12->guest_cr0;
	evmcs->guest_cr3 = vmcs12->guest_cr3;
	evmcs->guest_cr4 = vmcs12->guest_cr4;
	evmcs->guest_dr7 = vmcs12->guest_dr7;

	evmcs->guest_physical_address = vmcs12->guest_physical_address;

	evmcs->vm_instruction_error = vmcs12->vm_instruction_error;
	evmcs->vm_exit_reason = vmcs12->vm_exit_reason;
	evmcs->vm_exit_intr_info = vmcs12->vm_exit_intr_info;
	evmcs->vm_exit_intr_error_code = vmcs12->vm_exit_intr_error_code;
	evmcs->idt_vectoring_info_field = vmcs12->idt_vectoring_info_field;
	evmcs->idt_vectoring_error_code = vmcs12->idt_vectoring_error_code;
	evmcs->vm_exit_instruction_len = vmcs12->vm_exit_instruction_len;
	evmcs->vmx_instruction_info = vmcs12->vmx_instruction_info;

	evmcs->exit_qualification = vmcs12->exit_qualification;

	evmcs->guest_linear_address = vmcs12->guest_linear_address;
	evmcs->guest_rsp = vmcs12->guest_rsp;
	evmcs->guest_rflags = vmcs12->guest_rflags;

	evmcs->guest_interruptibility_info =
		vmcs12->guest_interruptibility_info;
	evmcs->cpu_based_vm_exec_control = vmcs12->cpu_based_vm_exec_control;
	evmcs->vm_entry_controls = vmcs12->vm_entry_controls;
	evmcs->vm_entry_intr_info_field = vmcs12->vm_entry_intr_info_field;
	evmcs->vm_entry_exception_error_code =
		vmcs12->vm_entry_exception_error_code;
	evmcs->vm_entry_instruction_len = vmcs12->vm_entry_instruction_len;

	evmcs->guest_rip = vmcs12->guest_rip;

	evmcs->guest_bndcfgs = vmcs12->guest_bndcfgs;

	return;
}

/*
 * This is an equivalent of the nested hypervisor executing the vmptrld
 * instruction.
 */
static enum nested_evmptrld_status nested_vmx_handle_enlightened_vmptrld(
	struct kvm_vcpu *vcpu, bool from_launch)
{
	struct vcpu_vmx *vmx = to_vmx(vcpu);
	bool evmcs_gpa_changed = false;
	u64 evmcs_gpa;

	if (likely(!guest_cpuid_has_evmcs(vcpu)))
		return EVMPTRLD_DISABLED;

	if (!nested_enlightened_vmentry(vcpu, &evmcs_gpa)) {
		nested_release_evmcs(vcpu);
		return EVMPTRLD_DISABLED;
	}

	if (unlikely(evmcs_gpa != vmx->nested.hv_evmcs_vmptr)) {
		vmx->nested.current_vmptr = INVALID_GPA;

		nested_release_evmcs(vcpu);

		if (kvm_vcpu_map(vcpu, gpa_to_gfn(evmcs_gpa),
				 &vmx->nested.hv_evmcs_map))
			return EVMPTRLD_ERROR;

		vmx->nested.hv_evmcs = vmx->nested.hv_evmcs_map.hva;

		/*
		 * Currently, KVM only supports eVMCS version 1
		 * (== KVM_EVMCS_VERSION) and thus we expect guest to set this
		 * value to first u32 field of eVMCS which should specify eVMCS
		 * VersionNumber.
		 *
		 * Guest should be aware of supported eVMCS versions by host by
		 * examining CPUID.0x4000000A.EAX[0:15]. Host userspace VMM is
		 * expected to set this CPUID leaf according to the value
		 * returned in vmcs_version from nested_enable_evmcs().
		 *
		 * However, it turns out that Microsoft Hyper-V fails to comply
		 * to their own invented interface: When Hyper-V use eVMCS, it
		 * just sets first u32 field of eVMCS to revision_id specified
		 * in MSR_IA32_VMX_BASIC. Instead of used eVMCS version number
		 * which is one of the supported versions specified in
		 * CPUID.0x4000000A.EAX[0:15].
		 *
		 * To overcome Hyper-V bug, we accept here either a supported
		 * eVMCS version or VMCS12 revision_id as valid values for first
		 * u32 field of eVMCS.
		 */
		if ((vmx->nested.hv_evmcs->revision_id != KVM_EVMCS_VERSION) &&
		    (vmx->nested.hv_evmcs->revision_id != VMCS12_REVISION)) {
			nested_release_evmcs(vcpu);
			return EVMPTRLD_VMFAIL;
		}

		vmx->nested.hv_evmcs_vmptr = evmcs_gpa;

		evmcs_gpa_changed = true;
		/*
		 * Unlike normal vmcs12, enlightened vmcs12 is not fully
		 * reloaded from guest's memory (read only fields, fields not
		 * present in struct hv_enlightened_vmcs, ...). Make sure there
		 * are no leftovers.
		 */
		if (from_launch) {
			struct vmcs12 *vmcs12 = get_vmcs12(vcpu);
			memset(vmcs12, 0, sizeof(*vmcs12));
			vmcs12->hdr.revision_id = VMCS12_REVISION;
		}

	}

	/*
	 * Clean fields data can't be used on VMLAUNCH and when we switch
	 * between different L2 guests as KVM keeps a single VMCS12 per L1.
	 */
	if (from_launch || evmcs_gpa_changed) {
		vmx->nested.hv_evmcs->hv_clean_fields &=
			~HV_VMX_ENLIGHTENED_CLEAN_FIELD_ALL;

		vmx->nested.force_msr_bitmap_recalc = true;
	}

	return EVMPTRLD_SUCCEEDED;
}

void nested_sync_vmcs12_to_shadow(struct kvm_vcpu *vcpu)
{
	struct vcpu_vmx *vmx = to_vmx(vcpu);

	if (evmptr_is_valid(vmx->nested.hv_evmcs_vmptr))
		copy_vmcs12_to_enlightened(vmx);
	else
		copy_vmcs12_to_shadow(vmx);

	vmx->nested.need_vmcs12_to_shadow_sync = false;
}

static enum hrtimer_restart vmx_preemption_timer_fn(struct hrtimer *timer)
{
	struct vcpu_vmx *vmx =
		container_of(timer, struct vcpu_vmx, nested.preemption_timer);

	vmx->nested.preemption_timer_expired = true;
	kvm_make_request(KVM_REQ_EVENT, &vmx->vcpu);
	kvm_vcpu_kick(&vmx->vcpu);

	return HRTIMER_NORESTART;
}

static u64 vmx_calc_preemption_timer_value(struct kvm_vcpu *vcpu)
{
	struct vcpu_vmx *vmx = to_vmx(vcpu);
	struct vmcs12 *vmcs12 = get_vmcs12(vcpu);

	u64 l1_scaled_tsc = kvm_read_l1_tsc(vcpu, rdtsc()) >>
			    VMX_MISC_EMULATED_PREEMPTION_TIMER_RATE;

	if (!vmx->nested.has_preemption_timer_deadline) {
		vmx->nested.preemption_timer_deadline =
			vmcs12->vmx_preemption_timer_value + l1_scaled_tsc;
		vmx->nested.has_preemption_timer_deadline = true;
	}
	return vmx->nested.preemption_timer_deadline - l1_scaled_tsc;
}

static void vmx_start_preemption_timer(struct kvm_vcpu *vcpu,
					u64 preemption_timeout)
{
	struct vcpu_vmx *vmx = to_vmx(vcpu);

	/*
	 * A timer value of zero is architecturally guaranteed to cause
	 * a VMExit prior to executing any instructions in the guest.
	 */
	if (preemption_timeout == 0) {
		vmx_preemption_timer_fn(&vmx->nested.preemption_timer);
		return;
	}

	if (vcpu->arch.virtual_tsc_khz == 0)
		return;

	preemption_timeout <<= VMX_MISC_EMULATED_PREEMPTION_TIMER_RATE;
	preemption_timeout *= 1000000;
	do_div(preemption_timeout, vcpu->arch.virtual_tsc_khz);
	hrtimer_start(&vmx->nested.preemption_timer,
		      ktime_add_ns(ktime_get(), preemption_timeout),
		      HRTIMER_MODE_ABS_PINNED);
}

static u64 nested_vmx_calc_efer(struct vcpu_vmx *vmx, struct vmcs12 *vmcs12)
{
	if (vmx->nested.nested_run_pending &&
	    (vmcs12->vm_entry_controls & VM_ENTRY_LOAD_IA32_EFER))
		return vmcs12->guest_ia32_efer;
	else if (vmcs12->vm_entry_controls & VM_ENTRY_IA32E_MODE)
		return vmx->vcpu.arch.efer | (EFER_LMA | EFER_LME);
	else
		return vmx->vcpu.arch.efer & ~(EFER_LMA | EFER_LME);
}

static void prepare_vmcs02_constant_state(struct vcpu_vmx *vmx)
{
	struct kvm *kvm = vmx->vcpu.kvm;

	/*
	 * If vmcs02 hasn't been initialized, set the constant vmcs02 state
	 * according to L0's settings (vmcs12 is irrelevant here).  Host
	 * fields that come from L0 and are not constant, e.g. HOST_CR3,
	 * will be set as needed prior to VMLAUNCH/VMRESUME.
	 */
	if (vmx->nested.vmcs02_initialized)
		return;
	vmx->nested.vmcs02_initialized = true;

	/*
	 * We don't care what the EPTP value is we just need to guarantee
	 * it's valid so we don't get a false positive when doing early
	 * consistency checks.
	 */
	if (enable_ept && nested_early_check)
		vmcs_write64(EPT_POINTER,
			     construct_eptp(&vmx->vcpu, 0, PT64_ROOT_4LEVEL));

	/* All VMFUNCs are currently emulated through L0 vmexits.  */
	if (cpu_has_vmx_vmfunc())
		vmcs_write64(VM_FUNCTION_CONTROL, 0);

	if (cpu_has_vmx_posted_intr())
		vmcs_write16(POSTED_INTR_NV, POSTED_INTR_NESTED_VECTOR);

	if (cpu_has_vmx_msr_bitmap())
		vmcs_write64(MSR_BITMAP, __pa(vmx->nested.vmcs02.msr_bitmap));

	/*
	 * PML is emulated for L2, but never enabled in hardware as the MMU
	 * handles A/D emulation.  Disabling PML for L2 also avoids having to
	 * deal with filtering out L2 GPAs from the buffer.
	 */
	if (enable_pml) {
		vmcs_write64(PML_ADDRESS, 0);
		vmcs_write16(GUEST_PML_INDEX, -1);
	}

	if (cpu_has_vmx_encls_vmexit())
		vmcs_write64(ENCLS_EXITING_BITMAP, INVALID_GPA);

	if (kvm_notify_vmexit_enabled(kvm))
		vmcs_write32(NOTIFY_WINDOW, kvm->arch.notify_window);

	/*
	 * Set the MSR load/store lists to match L0's settings.  Only the
	 * addresses are constant (for vmcs02), the counts can change based
	 * on L2's behavior, e.g. switching to/from long mode.
	 */
	vmcs_write64(VM_EXIT_MSR_STORE_ADDR, __pa(vmx->msr_autostore.guest.val));
	vmcs_write64(VM_EXIT_MSR_LOAD_ADDR, __pa(vmx->msr_autoload.host.val));
	vmcs_write64(VM_ENTRY_MSR_LOAD_ADDR, __pa(vmx->msr_autoload.guest.val));

	vmx_set_constant_host_state(vmx);
}

static void prepare_vmcs02_early_rare(struct vcpu_vmx *vmx,
				      struct vmcs12 *vmcs12)
{
	prepare_vmcs02_constant_state(vmx);

	vmcs_write64(VMCS_LINK_POINTER, INVALID_GPA);

	if (enable_vpid) {
		if (nested_cpu_has_vpid(vmcs12) && vmx->nested.vpid02)
			vmcs_write16(VIRTUAL_PROCESSOR_ID, vmx->nested.vpid02);
		else
			vmcs_write16(VIRTUAL_PROCESSOR_ID, vmx->vpid);
	}
}

static void prepare_vmcs02_early(struct vcpu_vmx *vmx, struct loaded_vmcs *vmcs01,
				 struct vmcs12 *vmcs12)
{
	u32 exec_control;
	u64 guest_efer = nested_vmx_calc_efer(vmx, vmcs12);

	if (vmx->nested.dirty_vmcs12 || evmptr_is_valid(vmx->nested.hv_evmcs_vmptr))
		prepare_vmcs02_early_rare(vmx, vmcs12);

	/*
	 * PIN CONTROLS
	 */
	exec_control = __pin_controls_get(vmcs01);
	exec_control |= (vmcs12->pin_based_vm_exec_control &
			 ~PIN_BASED_VMX_PREEMPTION_TIMER);

	/* Posted interrupts setting is only taken from vmcs12.  */
	vmx->nested.pi_pending = false;
	if (nested_cpu_has_posted_intr(vmcs12))
		vmx->nested.posted_intr_nv = vmcs12->posted_intr_nv;
	else
		exec_control &= ~PIN_BASED_POSTED_INTR;
	pin_controls_set(vmx, exec_control);

	/*
	 * EXEC CONTROLS
	 */
	exec_control = __exec_controls_get(vmcs01); /* L0's desires */
	exec_control &= ~CPU_BASED_INTR_WINDOW_EXITING;
	exec_control &= ~CPU_BASED_NMI_WINDOW_EXITING;
	exec_control &= ~CPU_BASED_TPR_SHADOW;
	exec_control |= vmcs12->cpu_based_vm_exec_control;

	vmx->nested.l1_tpr_threshold = -1;
	if (exec_control & CPU_BASED_TPR_SHADOW)
		vmcs_write32(TPR_THRESHOLD, vmcs12->tpr_threshold);
#ifdef CONFIG_X86_64
	else
		exec_control |= CPU_BASED_CR8_LOAD_EXITING |
				CPU_BASED_CR8_STORE_EXITING;
#endif

	/*
	 * A vmexit (to either L1 hypervisor or L0 userspace) is always needed
	 * for I/O port accesses.
	 */
	exec_control |= CPU_BASED_UNCOND_IO_EXITING;
	exec_control &= ~CPU_BASED_USE_IO_BITMAPS;

	/*
	 * This bit will be computed in nested_get_vmcs12_pages, because
	 * we do not have access to L1's MSR bitmap yet.  For now, keep
	 * the same bit as before, hoping to avoid multiple VMWRITEs that
	 * only set/clear this bit.
	 */
	exec_control &= ~CPU_BASED_USE_MSR_BITMAPS;
	exec_control |= exec_controls_get(vmx) & CPU_BASED_USE_MSR_BITMAPS;

	exec_controls_set(vmx, exec_control);

	/*
	 * SECONDARY EXEC CONTROLS
	 */
	if (cpu_has_secondary_exec_ctrls()) {
		exec_control = __secondary_exec_controls_get(vmcs01);

		/* Take the following fields only from vmcs12 */
		exec_control &= ~(SECONDARY_EXEC_VIRTUALIZE_APIC_ACCESSES |
				  SECONDARY_EXEC_VIRTUALIZE_X2APIC_MODE |
				  SECONDARY_EXEC_ENABLE_INVPCID |
				  SECONDARY_EXEC_ENABLE_RDTSCP |
				  SECONDARY_EXEC_XSAVES |
				  SECONDARY_EXEC_ENABLE_USR_WAIT_PAUSE |
				  SECONDARY_EXEC_VIRTUAL_INTR_DELIVERY |
				  SECONDARY_EXEC_APIC_REGISTER_VIRT |
				  SECONDARY_EXEC_ENABLE_VMFUNC |
				  SECONDARY_EXEC_DESC);

		if (nested_cpu_has(vmcs12,
				   CPU_BASED_ACTIVATE_SECONDARY_CONTROLS))
			exec_control |= vmcs12->secondary_vm_exec_control;

		/* PML is emulated and never enabled in hardware for L2. */
		exec_control &= ~SECONDARY_EXEC_ENABLE_PML;

		/* VMCS shadowing for L2 is emulated for now */
		exec_control &= ~SECONDARY_EXEC_SHADOW_VMCS;

		/*
		 * Preset *DT exiting when emulating UMIP, so that vmx_set_cr4()
		 * will not have to rewrite the controls just for this bit.
		 */
		if (!boot_cpu_has(X86_FEATURE_UMIP) && vmx_umip_emulated() &&
		    (vmcs12->guest_cr4 & X86_CR4_UMIP))
			exec_control |= SECONDARY_EXEC_DESC;

		if (exec_control & SECONDARY_EXEC_VIRTUAL_INTR_DELIVERY)
			vmcs_write16(GUEST_INTR_STATUS,
				vmcs12->guest_intr_status);

		if (!nested_cpu_has2(vmcs12, SECONDARY_EXEC_UNRESTRICTED_GUEST))
		    exec_control &= ~SECONDARY_EXEC_UNRESTRICTED_GUEST;

		if (exec_control & SECONDARY_EXEC_ENCLS_EXITING)
			vmx_write_encls_bitmap(&vmx->vcpu, vmcs12);

		secondary_exec_controls_set(vmx, exec_control);
	}

	/*
	 * ENTRY CONTROLS
	 *
	 * vmcs12's VM_{ENTRY,EXIT}_LOAD_IA32_EFER and VM_ENTRY_IA32E_MODE
	 * are emulated by vmx_set_efer() in prepare_vmcs02(), but speculate
	 * on the related bits (if supported by the CPU) in the hope that
	 * we can avoid VMWrites during vmx_set_efer().
	 *
	 * Similarly, take vmcs01's PERF_GLOBAL_CTRL in the hope that if KVM is
	 * loading PERF_GLOBAL_CTRL via the VMCS for L1, then KVM will want to
	 * do the same for L2.
	 */
	exec_control = __vm_entry_controls_get(vmcs01);
	exec_control |= (vmcs12->vm_entry_controls &
			 ~VM_ENTRY_LOAD_IA32_PERF_GLOBAL_CTRL);
	exec_control &= ~(VM_ENTRY_IA32E_MODE | VM_ENTRY_LOAD_IA32_EFER);
	if (cpu_has_load_ia32_efer()) {
		if (guest_efer & EFER_LMA)
			exec_control |= VM_ENTRY_IA32E_MODE;
		if (guest_efer != host_efer)
			exec_control |= VM_ENTRY_LOAD_IA32_EFER;
	}
	vm_entry_controls_set(vmx, exec_control);

	/*
	 * EXIT CONTROLS
	 *
	 * L2->L1 exit controls are emulated - the hardware exit is to L0 so
	 * we should use its exit controls. Note that VM_EXIT_LOAD_IA32_EFER
	 * bits may be modified by vmx_set_efer() in prepare_vmcs02().
	 */
	exec_control = __vm_exit_controls_get(vmcs01);
	if (cpu_has_load_ia32_efer() && guest_efer != host_efer)
		exec_control |= VM_EXIT_LOAD_IA32_EFER;
	else
		exec_control &= ~VM_EXIT_LOAD_IA32_EFER;
	vm_exit_controls_set(vmx, exec_control);

	/*
	 * Interrupt/Exception Fields
	 */
	if (vmx->nested.nested_run_pending) {
		vmcs_write32(VM_ENTRY_INTR_INFO_FIELD,
			     vmcs12->vm_entry_intr_info_field);
		vmcs_write32(VM_ENTRY_EXCEPTION_ERROR_CODE,
			     vmcs12->vm_entry_exception_error_code);
		vmcs_write32(VM_ENTRY_INSTRUCTION_LEN,
			     vmcs12->vm_entry_instruction_len);
		vmcs_write32(GUEST_INTERRUPTIBILITY_INFO,
			     vmcs12->guest_interruptibility_info);
		vmx->loaded_vmcs->nmi_known_unmasked =
			!(vmcs12->guest_interruptibility_info & GUEST_INTR_STATE_NMI);
	} else {
		vmcs_write32(VM_ENTRY_INTR_INFO_FIELD, 0);
	}
}

static void prepare_vmcs02_rare(struct vcpu_vmx *vmx, struct vmcs12 *vmcs12)
{
	struct hv_enlightened_vmcs *hv_evmcs = vmx->nested.hv_evmcs;

	if (!hv_evmcs || !(hv_evmcs->hv_clean_fields &
			   HV_VMX_ENLIGHTENED_CLEAN_FIELD_GUEST_GRP2)) {
		vmcs_write16(GUEST_ES_SELECTOR, vmcs12->guest_es_selector);
		vmcs_write16(GUEST_CS_SELECTOR, vmcs12->guest_cs_selector);
		vmcs_write16(GUEST_SS_SELECTOR, vmcs12->guest_ss_selector);
		vmcs_write16(GUEST_DS_SELECTOR, vmcs12->guest_ds_selector);
		vmcs_write16(GUEST_FS_SELECTOR, vmcs12->guest_fs_selector);
		vmcs_write16(GUEST_GS_SELECTOR, vmcs12->guest_gs_selector);
		vmcs_write16(GUEST_LDTR_SELECTOR, vmcs12->guest_ldtr_selector);
		vmcs_write16(GUEST_TR_SELECTOR, vmcs12->guest_tr_selector);
		vmcs_write32(GUEST_ES_LIMIT, vmcs12->guest_es_limit);
		vmcs_write32(GUEST_CS_LIMIT, vmcs12->guest_cs_limit);
		vmcs_write32(GUEST_SS_LIMIT, vmcs12->guest_ss_limit);
		vmcs_write32(GUEST_DS_LIMIT, vmcs12->guest_ds_limit);
		vmcs_write32(GUEST_FS_LIMIT, vmcs12->guest_fs_limit);
		vmcs_write32(GUEST_GS_LIMIT, vmcs12->guest_gs_limit);
		vmcs_write32(GUEST_LDTR_LIMIT, vmcs12->guest_ldtr_limit);
		vmcs_write32(GUEST_TR_LIMIT, vmcs12->guest_tr_limit);
		vmcs_write32(GUEST_GDTR_LIMIT, vmcs12->guest_gdtr_limit);
		vmcs_write32(GUEST_IDTR_LIMIT, vmcs12->guest_idtr_limit);
		vmcs_write32(GUEST_CS_AR_BYTES, vmcs12->guest_cs_ar_bytes);
		vmcs_write32(GUEST_SS_AR_BYTES, vmcs12->guest_ss_ar_bytes);
		vmcs_write32(GUEST_ES_AR_BYTES, vmcs12->guest_es_ar_bytes);
		vmcs_write32(GUEST_DS_AR_BYTES, vmcs12->guest_ds_ar_bytes);
		vmcs_write32(GUEST_FS_AR_BYTES, vmcs12->guest_fs_ar_bytes);
		vmcs_write32(GUEST_GS_AR_BYTES, vmcs12->guest_gs_ar_bytes);
		vmcs_write32(GUEST_LDTR_AR_BYTES, vmcs12->guest_ldtr_ar_bytes);
		vmcs_write32(GUEST_TR_AR_BYTES, vmcs12->guest_tr_ar_bytes);
		vmcs_writel(GUEST_ES_BASE, vmcs12->guest_es_base);
		vmcs_writel(GUEST_CS_BASE, vmcs12->guest_cs_base);
		vmcs_writel(GUEST_SS_BASE, vmcs12->guest_ss_base);
		vmcs_writel(GUEST_DS_BASE, vmcs12->guest_ds_base);
		vmcs_writel(GUEST_FS_BASE, vmcs12->guest_fs_base);
		vmcs_writel(GUEST_GS_BASE, vmcs12->guest_gs_base);
		vmcs_writel(GUEST_LDTR_BASE, vmcs12->guest_ldtr_base);
		vmcs_writel(GUEST_TR_BASE, vmcs12->guest_tr_base);
		vmcs_writel(GUEST_GDTR_BASE, vmcs12->guest_gdtr_base);
		vmcs_writel(GUEST_IDTR_BASE, vmcs12->guest_idtr_base);

		vmx->segment_cache.bitmask = 0;
	}

	if (!hv_evmcs || !(hv_evmcs->hv_clean_fields &
			   HV_VMX_ENLIGHTENED_CLEAN_FIELD_GUEST_GRP1)) {
		vmcs_write32(GUEST_SYSENTER_CS, vmcs12->guest_sysenter_cs);
		vmcs_writel(GUEST_PENDING_DBG_EXCEPTIONS,
			    vmcs12->guest_pending_dbg_exceptions);
		vmcs_writel(GUEST_SYSENTER_ESP, vmcs12->guest_sysenter_esp);
		vmcs_writel(GUEST_SYSENTER_EIP, vmcs12->guest_sysenter_eip);

		/*
		 * L1 may access the L2's PDPTR, so save them to construct
		 * vmcs12
		 */
		if (enable_ept) {
			vmcs_write64(GUEST_PDPTR0, vmcs12->guest_pdptr0);
			vmcs_write64(GUEST_PDPTR1, vmcs12->guest_pdptr1);
			vmcs_write64(GUEST_PDPTR2, vmcs12->guest_pdptr2);
			vmcs_write64(GUEST_PDPTR3, vmcs12->guest_pdptr3);
		}

		if (kvm_mpx_supported() && vmx->nested.nested_run_pending &&
		    (vmcs12->vm_entry_controls & VM_ENTRY_LOAD_BNDCFGS))
			vmcs_write64(GUEST_BNDCFGS, vmcs12->guest_bndcfgs);
	}

	if (nested_cpu_has_xsaves(vmcs12))
		vmcs_write64(XSS_EXIT_BITMAP, vmcs12->xss_exit_bitmap);

	/*
	 * Whether page-faults are trapped is determined by a combination of
	 * 3 settings: PFEC_MASK, PFEC_MATCH and EXCEPTION_BITMAP.PF.  If L0
	 * doesn't care about page faults then we should set all of these to
	 * L1's desires. However, if L0 does care about (some) page faults, it
	 * is not easy (if at all possible?) to merge L0 and L1's desires, we
	 * simply ask to exit on each and every L2 page fault. This is done by
	 * setting MASK=MATCH=0 and (see below) EB.PF=1.
	 * Note that below we don't need special code to set EB.PF beyond the
	 * "or"ing of the EB of vmcs01 and vmcs12, because when enable_ept,
	 * vmcs01's EB.PF is 0 so the "or" will take vmcs12's value, and when
	 * !enable_ept, EB.PF is 1, so the "or" will always be 1.
	 */
	if (vmx_need_pf_intercept(&vmx->vcpu)) {
		/*
		 * TODO: if both L0 and L1 need the same MASK and MATCH,
		 * go ahead and use it?
		 */
		vmcs_write32(PAGE_FAULT_ERROR_CODE_MASK, 0);
		vmcs_write32(PAGE_FAULT_ERROR_CODE_MATCH, 0);
	} else {
		vmcs_write32(PAGE_FAULT_ERROR_CODE_MASK, vmcs12->page_fault_error_code_mask);
		vmcs_write32(PAGE_FAULT_ERROR_CODE_MATCH, vmcs12->page_fault_error_code_match);
	}

	if (cpu_has_vmx_apicv()) {
		vmcs_write64(EOI_EXIT_BITMAP0, vmcs12->eoi_exit_bitmap0);
		vmcs_write64(EOI_EXIT_BITMAP1, vmcs12->eoi_exit_bitmap1);
		vmcs_write64(EOI_EXIT_BITMAP2, vmcs12->eoi_exit_bitmap2);
		vmcs_write64(EOI_EXIT_BITMAP3, vmcs12->eoi_exit_bitmap3);
	}

	/*
	 * Make sure the msr_autostore list is up to date before we set the
	 * count in the vmcs02.
	 */
	prepare_vmx_msr_autostore_list(&vmx->vcpu, MSR_IA32_TSC);

	vmcs_write32(VM_EXIT_MSR_STORE_COUNT, vmx->msr_autostore.guest.nr);
	vmcs_write32(VM_EXIT_MSR_LOAD_COUNT, vmx->msr_autoload.host.nr);
	vmcs_write32(VM_ENTRY_MSR_LOAD_COUNT, vmx->msr_autoload.guest.nr);

	set_cr4_guest_host_mask(vmx);
}

/*
 * prepare_vmcs02 is called when the L1 guest hypervisor runs its nested
 * L2 guest. L1 has a vmcs for L2 (vmcs12), and this function "merges" it
 * with L0's requirements for its guest (a.k.a. vmcs01), so we can run the L2
 * guest in a way that will both be appropriate to L1's requests, and our
 * needs. In addition to modifying the active vmcs (which is vmcs02), this
 * function also has additional necessary side-effects, like setting various
 * vcpu->arch fields.
 * Returns 0 on success, 1 on failure. Invalid state exit qualification code
 * is assigned to entry_failure_code on failure.
 */
static int prepare_vmcs02(struct kvm_vcpu *vcpu, struct vmcs12 *vmcs12,
			  bool from_vmentry,
			  enum vm_entry_failure_code *entry_failure_code)
{
	struct vcpu_vmx *vmx = to_vmx(vcpu);
	bool load_guest_pdptrs_vmcs12 = false;

	if (vmx->nested.dirty_vmcs12 || evmptr_is_valid(vmx->nested.hv_evmcs_vmptr)) {
		prepare_vmcs02_rare(vmx, vmcs12);
		vmx->nested.dirty_vmcs12 = false;

		load_guest_pdptrs_vmcs12 = !evmptr_is_valid(vmx->nested.hv_evmcs_vmptr) ||
			!(vmx->nested.hv_evmcs->hv_clean_fields &
			  HV_VMX_ENLIGHTENED_CLEAN_FIELD_GUEST_GRP1);
	}

	if (vmx->nested.nested_run_pending &&
	    (vmcs12->vm_entry_controls & VM_ENTRY_LOAD_DEBUG_CONTROLS)) {
		kvm_set_dr(vcpu, 7, vmcs12->guest_dr7);
		vmcs_write64(GUEST_IA32_DEBUGCTL, vmcs12->guest_ia32_debugctl);
	} else {
		kvm_set_dr(vcpu, 7, vcpu->arch.dr7);
		vmcs_write64(GUEST_IA32_DEBUGCTL, vmx->nested.pre_vmenter_debugctl);
	}
	if (kvm_mpx_supported() && (!vmx->nested.nested_run_pending ||
	    !(vmcs12->vm_entry_controls & VM_ENTRY_LOAD_BNDCFGS)))
		vmcs_write64(GUEST_BNDCFGS, vmx->nested.pre_vmenter_bndcfgs);
	vmx_set_rflags(vcpu, vmcs12->guest_rflags);

	/* EXCEPTION_BITMAP and CR0_GUEST_HOST_MASK should basically be the
	 * bitwise-or of what L1 wants to trap for L2, and what we want to
	 * trap. Note that CR0.TS also needs updating - we do this later.
	 */
	vmx_update_exception_bitmap(vcpu);
	vcpu->arch.cr0_guest_owned_bits &= ~vmcs12->cr0_guest_host_mask;
	vmcs_writel(CR0_GUEST_HOST_MASK, ~vcpu->arch.cr0_guest_owned_bits);

	if (vmx->nested.nested_run_pending &&
	    (vmcs12->vm_entry_controls & VM_ENTRY_LOAD_IA32_PAT)) {
		vmcs_write64(GUEST_IA32_PAT, vmcs12->guest_ia32_pat);
		vcpu->arch.pat = vmcs12->guest_ia32_pat;
	} else if (vmcs_config.vmentry_ctrl & VM_ENTRY_LOAD_IA32_PAT) {
		vmcs_write64(GUEST_IA32_PAT, vmx->vcpu.arch.pat);
	}

	vcpu->arch.tsc_offset = kvm_calc_nested_tsc_offset(
			vcpu->arch.l1_tsc_offset,
			vmx_get_l2_tsc_offset(vcpu),
			vmx_get_l2_tsc_multiplier(vcpu));

	vcpu->arch.tsc_scaling_ratio = kvm_calc_nested_tsc_multiplier(
			vcpu->arch.l1_tsc_scaling_ratio,
			vmx_get_l2_tsc_multiplier(vcpu));

	vmcs_write64(TSC_OFFSET, vcpu->arch.tsc_offset);
	if (kvm_caps.has_tsc_control)
		vmcs_write64(TSC_MULTIPLIER, vcpu->arch.tsc_scaling_ratio);

	nested_vmx_transition_tlb_flush(vcpu, vmcs12, true);

	if (nested_cpu_has_ept(vmcs12))
		nested_ept_init_mmu_context(vcpu);

	/*
	 * This sets GUEST_CR0 to vmcs12->guest_cr0, possibly modifying those
	 * bits which we consider mandatory enabled.
	 * The CR0_READ_SHADOW is what L2 should have expected to read given
	 * the specifications by L1; It's not enough to take
	 * vmcs12->cr0_read_shadow because on our cr0_guest_host_mask we
	 * have more bits than L1 expected.
	 */
	vmx_set_cr0(vcpu, vmcs12->guest_cr0);
	vmcs_writel(CR0_READ_SHADOW, nested_read_cr0(vmcs12));

	vmx_set_cr4(vcpu, vmcs12->guest_cr4);
	vmcs_writel(CR4_READ_SHADOW, nested_read_cr4(vmcs12));

	vcpu->arch.efer = nested_vmx_calc_efer(vmx, vmcs12);
	/* Note: may modify VM_ENTRY/EXIT_CONTROLS and GUEST/HOST_IA32_EFER */
	vmx_set_efer(vcpu, vcpu->arch.efer);

	/*
	 * Guest state is invalid and unrestricted guest is disabled,
	 * which means L1 attempted VMEntry to L2 with invalid state.
	 * Fail the VMEntry.
	 *
	 * However when force loading the guest state (SMM exit or
	 * loading nested state after migration, it is possible to
	 * have invalid guest state now, which will be later fixed by
	 * restoring L2 register state
	 */
	if (CC(from_vmentry && !vmx_guest_state_valid(vcpu))) {
		*entry_failure_code = ENTRY_FAIL_DEFAULT;
		return -EINVAL;
	}

	/* Shadow page tables on either EPT or shadow page tables. */
	if (nested_vmx_load_cr3(vcpu, vmcs12->guest_cr3, nested_cpu_has_ept(vmcs12),
				from_vmentry, entry_failure_code))
		return -EINVAL;

	/*
	 * Immediately write vmcs02.GUEST_CR3.  It will be propagated to vmcs12
	 * on nested VM-Exit, which can occur without actually running L2 and
	 * thus without hitting vmx_load_mmu_pgd(), e.g. if L1 is entering L2 with
	 * vmcs12.GUEST_ACTIVITYSTATE=HLT, in which case KVM will intercept the
	 * transition to HLT instead of running L2.
	 */
	if (enable_ept)
		vmcs_writel(GUEST_CR3, vmcs12->guest_cr3);

	/* Late preparation of GUEST_PDPTRs now that EFER and CRs are set. */
	if (load_guest_pdptrs_vmcs12 && nested_cpu_has_ept(vmcs12) &&
	    is_pae_paging(vcpu)) {
		vmcs_write64(GUEST_PDPTR0, vmcs12->guest_pdptr0);
		vmcs_write64(GUEST_PDPTR1, vmcs12->guest_pdptr1);
		vmcs_write64(GUEST_PDPTR2, vmcs12->guest_pdptr2);
		vmcs_write64(GUEST_PDPTR3, vmcs12->guest_pdptr3);
	}

	if ((vmcs12->vm_entry_controls & VM_ENTRY_LOAD_IA32_PERF_GLOBAL_CTRL) &&
	    intel_pmu_has_perf_global_ctrl(vcpu_to_pmu(vcpu)) &&
	    WARN_ON_ONCE(kvm_set_msr(vcpu, MSR_CORE_PERF_GLOBAL_CTRL,
				     vmcs12->guest_ia32_perf_global_ctrl))) {
		*entry_failure_code = ENTRY_FAIL_DEFAULT;
		return -EINVAL;
	}

	kvm_rsp_write(vcpu, vmcs12->guest_rsp);
	kvm_rip_write(vcpu, vmcs12->guest_rip);

	/*
	 * It was observed that genuine Hyper-V running in L1 doesn't reset
	 * 'hv_clean_fields' by itself, it only sets the corresponding dirty
	 * bits when it changes a field in eVMCS. Mark all fields as clean
	 * here.
	 */
	if (evmptr_is_valid(vmx->nested.hv_evmcs_vmptr))
		vmx->nested.hv_evmcs->hv_clean_fields |=
			HV_VMX_ENLIGHTENED_CLEAN_FIELD_ALL;

	return 0;
}

static int nested_vmx_check_nmi_controls(struct vmcs12 *vmcs12)
{
	if (CC(!nested_cpu_has_nmi_exiting(vmcs12) &&
	       nested_cpu_has_virtual_nmis(vmcs12)))
		return -EINVAL;

	if (CC(!nested_cpu_has_virtual_nmis(vmcs12) &&
	       nested_cpu_has(vmcs12, CPU_BASED_NMI_WINDOW_EXITING)))
		return -EINVAL;

	return 0;
}

static bool nested_vmx_check_eptp(struct kvm_vcpu *vcpu, u64 new_eptp)
{
	struct vcpu_vmx *vmx = to_vmx(vcpu);

	/* Check for memory type validity */
	switch (new_eptp & VMX_EPTP_MT_MASK) {
	case VMX_EPTP_MT_UC:
		if (CC(!(vmx->nested.msrs.ept_caps & VMX_EPTP_UC_BIT)))
			return false;
		break;
	case VMX_EPTP_MT_WB:
		if (CC(!(vmx->nested.msrs.ept_caps & VMX_EPTP_WB_BIT)))
			return false;
		break;
	default:
		return false;
	}

	/* Page-walk levels validity. */
	switch (new_eptp & VMX_EPTP_PWL_MASK) {
	case VMX_EPTP_PWL_5:
		if (CC(!(vmx->nested.msrs.ept_caps & VMX_EPT_PAGE_WALK_5_BIT)))
			return false;
		break;
	case VMX_EPTP_PWL_4:
		if (CC(!(vmx->nested.msrs.ept_caps & VMX_EPT_PAGE_WALK_4_BIT)))
			return false;
		break;
	default:
		return false;
	}

	/* Reserved bits should not be set */
	if (CC(kvm_vcpu_is_illegal_gpa(vcpu, new_eptp) || ((new_eptp >> 7) & 0x1f)))
		return false;

	/* AD, if set, should be supported */
	if (new_eptp & VMX_EPTP_AD_ENABLE_BIT) {
		if (CC(!(vmx->nested.msrs.ept_caps & VMX_EPT_AD_BIT)))
			return false;
	}

	return true;
}

/*
 * Checks related to VM-Execution Control Fields
 */
static int nested_check_vm_execution_controls(struct kvm_vcpu *vcpu,
                                              struct vmcs12 *vmcs12)
{
	struct vcpu_vmx *vmx = to_vmx(vcpu);

	if (CC(!vmx_control_verify(vmcs12->pin_based_vm_exec_control,
				   vmx->nested.msrs.pinbased_ctls_low,
				   vmx->nested.msrs.pinbased_ctls_high)) ||
	    CC(!vmx_control_verify(vmcs12->cpu_based_vm_exec_control,
				   vmx->nested.msrs.procbased_ctls_low,
				   vmx->nested.msrs.procbased_ctls_high)))
		return -EINVAL;

	if (nested_cpu_has(vmcs12, CPU_BASED_ACTIVATE_SECONDARY_CONTROLS) &&
	    CC(!vmx_control_verify(vmcs12->secondary_vm_exec_control,
				   vmx->nested.msrs.secondary_ctls_low,
				   vmx->nested.msrs.secondary_ctls_high)))
		return -EINVAL;

	if (CC(vmcs12->cr3_target_count > nested_cpu_vmx_misc_cr3_count(vcpu)) ||
	    nested_vmx_check_io_bitmap_controls(vcpu, vmcs12) ||
	    nested_vmx_check_msr_bitmap_controls(vcpu, vmcs12) ||
	    nested_vmx_check_tpr_shadow_controls(vcpu, vmcs12) ||
	    nested_vmx_check_apic_access_controls(vcpu, vmcs12) ||
	    nested_vmx_check_apicv_controls(vcpu, vmcs12) ||
	    nested_vmx_check_nmi_controls(vmcs12) ||
	    nested_vmx_check_pml_controls(vcpu, vmcs12) ||
	    nested_vmx_check_unrestricted_guest_controls(vcpu, vmcs12) ||
	    nested_vmx_check_mode_based_ept_exec_controls(vcpu, vmcs12) ||
	    nested_vmx_check_shadow_vmcs_controls(vcpu, vmcs12) ||
	    CC(nested_cpu_has_vpid(vmcs12) && !vmcs12->virtual_processor_id))
		return -EINVAL;

	if (!nested_cpu_has_preemption_timer(vmcs12) &&
	    nested_cpu_has_save_preemption_timer(vmcs12))
		return -EINVAL;

	if (nested_cpu_has_ept(vmcs12) &&
	    CC(!nested_vmx_check_eptp(vcpu, vmcs12->ept_pointer)))
		return -EINVAL;

	if (nested_cpu_has_vmfunc(vmcs12)) {
		if (CC(vmcs12->vm_function_control &
		       ~vmx->nested.msrs.vmfunc_controls))
			return -EINVAL;

		if (nested_cpu_has_eptp_switching(vmcs12)) {
			if (CC(!nested_cpu_has_ept(vmcs12)) ||
			    CC(!page_address_valid(vcpu, vmcs12->eptp_list_address)))
				return -EINVAL;
		}
	}

	return 0;
}

/*
 * Checks related to VM-Exit Control Fields
 */
static int nested_check_vm_exit_controls(struct kvm_vcpu *vcpu,
                                         struct vmcs12 *vmcs12)
{
	struct vcpu_vmx *vmx = to_vmx(vcpu);

	if (CC(!vmx_control_verify(vmcs12->vm_exit_controls,
				    vmx->nested.msrs.exit_ctls_low,
				    vmx->nested.msrs.exit_ctls_high)) ||
	    CC(nested_vmx_check_exit_msr_switch_controls(vcpu, vmcs12)))
		return -EINVAL;

	return 0;
}

/*
 * Checks related to VM-Entry Control Fields
 */
static int nested_check_vm_entry_controls(struct kvm_vcpu *vcpu,
					  struct vmcs12 *vmcs12)
{
	struct vcpu_vmx *vmx = to_vmx(vcpu);

	if (CC(!vmx_control_verify(vmcs12->vm_entry_controls,
				    vmx->nested.msrs.entry_ctls_low,
				    vmx->nested.msrs.entry_ctls_high)))
		return -EINVAL;

	/*
	 * From the Intel SDM, volume 3:
	 * Fields relevant to VM-entry event injection must be set properly.
	 * These fields are the VM-entry interruption-information field, the
	 * VM-entry exception error code, and the VM-entry instruction length.
	 */
	if (vmcs12->vm_entry_intr_info_field & INTR_INFO_VALID_MASK) {
		u32 intr_info = vmcs12->vm_entry_intr_info_field;
		u8 vector = intr_info & INTR_INFO_VECTOR_MASK;
		u32 intr_type = intr_info & INTR_INFO_INTR_TYPE_MASK;
		bool has_error_code = intr_info & INTR_INFO_DELIVER_CODE_MASK;
		bool should_have_error_code;
		bool urg = nested_cpu_has2(vmcs12,
					   SECONDARY_EXEC_UNRESTRICTED_GUEST);
		bool prot_mode = !urg || vmcs12->guest_cr0 & X86_CR0_PE;

		/* VM-entry interruption-info field: interruption type */
		if (CC(intr_type == INTR_TYPE_RESERVED) ||
		    CC(intr_type == INTR_TYPE_OTHER_EVENT &&
		       !nested_cpu_supports_monitor_trap_flag(vcpu)))
			return -EINVAL;

		/* VM-entry interruption-info field: vector */
		if (CC(intr_type == INTR_TYPE_NMI_INTR && vector != NMI_VECTOR) ||
		    CC(intr_type == INTR_TYPE_HARD_EXCEPTION && vector > 31) ||
		    CC(intr_type == INTR_TYPE_OTHER_EVENT && vector != 0))
			return -EINVAL;

		/* VM-entry interruption-info field: deliver error code */
		should_have_error_code =
			intr_type == INTR_TYPE_HARD_EXCEPTION && prot_mode &&
			x86_exception_has_error_code(vector);
		if (CC(has_error_code != should_have_error_code))
			return -EINVAL;

		/* VM-entry exception error code */
		if (CC(has_error_code &&
		       vmcs12->vm_entry_exception_error_code & GENMASK(31, 16)))
			return -EINVAL;

		/* VM-entry interruption-info field: reserved bits */
		if (CC(intr_info & INTR_INFO_RESVD_BITS_MASK))
			return -EINVAL;

		/* VM-entry instruction length */
		switch (intr_type) {
		case INTR_TYPE_SOFT_EXCEPTION:
		case INTR_TYPE_SOFT_INTR:
		case INTR_TYPE_PRIV_SW_EXCEPTION:
			if (CC(vmcs12->vm_entry_instruction_len > 15) ||
			    CC(vmcs12->vm_entry_instruction_len == 0 &&
			    CC(!nested_cpu_has_zero_length_injection(vcpu))))
				return -EINVAL;
		}
	}

	if (nested_vmx_check_entry_msr_switch_controls(vcpu, vmcs12))
		return -EINVAL;

	return 0;
}

static int nested_vmx_check_controls(struct kvm_vcpu *vcpu,
				     struct vmcs12 *vmcs12)
{
	if (nested_check_vm_execution_controls(vcpu, vmcs12) ||
	    nested_check_vm_exit_controls(vcpu, vmcs12) ||
	    nested_check_vm_entry_controls(vcpu, vmcs12))
		return -EINVAL;

	if (guest_cpuid_has_evmcs(vcpu))
		return nested_evmcs_check_controls(vmcs12);

	return 0;
}

static int nested_vmx_check_address_space_size(struct kvm_vcpu *vcpu,
				       struct vmcs12 *vmcs12)
{
#ifdef CONFIG_X86_64
	if (CC(!!(vmcs12->vm_exit_controls & VM_EXIT_HOST_ADDR_SPACE_SIZE) !=
		!!(vcpu->arch.efer & EFER_LMA)))
		return -EINVAL;
#endif
	return 0;
}

static int nested_vmx_check_host_state(struct kvm_vcpu *vcpu,
				       struct vmcs12 *vmcs12)
{
	bool ia32e;

	if (CC(!nested_host_cr0_valid(vcpu, vmcs12->host_cr0)) ||
	    CC(!nested_host_cr4_valid(vcpu, vmcs12->host_cr4)) ||
	    CC(kvm_vcpu_is_illegal_gpa(vcpu, vmcs12->host_cr3)))
		return -EINVAL;

	if (CC(is_noncanonical_address(vmcs12->host_ia32_sysenter_esp, vcpu)) ||
	    CC(is_noncanonical_address(vmcs12->host_ia32_sysenter_eip, vcpu)))
		return -EINVAL;

	if ((vmcs12->vm_exit_controls & VM_EXIT_LOAD_IA32_PAT) &&
	    CC(!kvm_pat_valid(vmcs12->host_ia32_pat)))
		return -EINVAL;

	if ((vmcs12->vm_exit_controls & VM_EXIT_LOAD_IA32_PERF_GLOBAL_CTRL) &&
	    CC(!kvm_valid_perf_global_ctrl(vcpu_to_pmu(vcpu),
					   vmcs12->host_ia32_perf_global_ctrl)))
		return -EINVAL;

#ifdef CONFIG_X86_64
	ia32e = !!(vmcs12->vm_exit_controls & VM_EXIT_HOST_ADDR_SPACE_SIZE);
#else
	ia32e = false;
#endif

	if (ia32e) {
		if (CC(!(vmcs12->host_cr4 & X86_CR4_PAE)))
			return -EINVAL;
	} else {
		if (CC(vmcs12->vm_entry_controls & VM_ENTRY_IA32E_MODE) ||
		    CC(vmcs12->host_cr4 & X86_CR4_PCIDE) ||
		    CC((vmcs12->host_rip) >> 32))
			return -EINVAL;
	}

	if (CC(vmcs12->host_cs_selector & (SEGMENT_RPL_MASK | SEGMENT_TI_MASK)) ||
	    CC(vmcs12->host_ss_selector & (SEGMENT_RPL_MASK | SEGMENT_TI_MASK)) ||
	    CC(vmcs12->host_ds_selector & (SEGMENT_RPL_MASK | SEGMENT_TI_MASK)) ||
	    CC(vmcs12->host_es_selector & (SEGMENT_RPL_MASK | SEGMENT_TI_MASK)) ||
	    CC(vmcs12->host_fs_selector & (SEGMENT_RPL_MASK | SEGMENT_TI_MASK)) ||
	    CC(vmcs12->host_gs_selector & (SEGMENT_RPL_MASK | SEGMENT_TI_MASK)) ||
	    CC(vmcs12->host_tr_selector & (SEGMENT_RPL_MASK | SEGMENT_TI_MASK)) ||
	    CC(vmcs12->host_cs_selector == 0) ||
	    CC(vmcs12->host_tr_selector == 0) ||
	    CC(vmcs12->host_ss_selector == 0 && !ia32e))
		return -EINVAL;

	if (CC(is_noncanonical_address(vmcs12->host_fs_base, vcpu)) ||
	    CC(is_noncanonical_address(vmcs12->host_gs_base, vcpu)) ||
	    CC(is_noncanonical_address(vmcs12->host_gdtr_base, vcpu)) ||
	    CC(is_noncanonical_address(vmcs12->host_idtr_base, vcpu)) ||
	    CC(is_noncanonical_address(vmcs12->host_tr_base, vcpu)) ||
	    CC(is_noncanonical_address(vmcs12->host_rip, vcpu)))
		return -EINVAL;

	/*
	 * If the load IA32_EFER VM-exit control is 1, bits reserved in the
	 * IA32_EFER MSR must be 0 in the field for that register. In addition,
	 * the values of the LMA and LME bits in the field must each be that of
	 * the host address-space size VM-exit control.
	 */
	if (vmcs12->vm_exit_controls & VM_EXIT_LOAD_IA32_EFER) {
		if (CC(!kvm_valid_efer(vcpu, vmcs12->host_ia32_efer)) ||
		    CC(ia32e != !!(vmcs12->host_ia32_efer & EFER_LMA)) ||
		    CC(ia32e != !!(vmcs12->host_ia32_efer & EFER_LME)))
			return -EINVAL;
	}

	return 0;
}

static int nested_vmx_check_vmcs_link_ptr(struct kvm_vcpu *vcpu,
					  struct vmcs12 *vmcs12)
{
	struct vcpu_vmx *vmx = to_vmx(vcpu);
	struct gfn_to_hva_cache *ghc = &vmx->nested.shadow_vmcs12_cache;
	struct vmcs_hdr hdr;

	if (vmcs12->vmcs_link_pointer == INVALID_GPA)
		return 0;

	if (CC(!page_address_valid(vcpu, vmcs12->vmcs_link_pointer)))
		return -EINVAL;

	if (ghc->gpa != vmcs12->vmcs_link_pointer &&
	    CC(kvm_gfn_to_hva_cache_init(vcpu->kvm, ghc,
					 vmcs12->vmcs_link_pointer, VMCS12_SIZE)))
                return -EINVAL;

	if (CC(kvm_read_guest_offset_cached(vcpu->kvm, ghc, &hdr,
					    offsetof(struct vmcs12, hdr),
					    sizeof(hdr))))
		return -EINVAL;

	if (CC(hdr.revision_id != VMCS12_REVISION) ||
	    CC(hdr.shadow_vmcs != nested_cpu_has_shadow_vmcs(vmcs12)))
		return -EINVAL;

	return 0;
}

/*
 * Checks related to Guest Non-register State
 */
static int nested_check_guest_non_reg_state(struct vmcs12 *vmcs12)
{
	if (CC(vmcs12->guest_activity_state != GUEST_ACTIVITY_ACTIVE &&
	       vmcs12->guest_activity_state != GUEST_ACTIVITY_HLT &&
	       vmcs12->guest_activity_state != GUEST_ACTIVITY_WAIT_SIPI))
		return -EINVAL;

	return 0;
}

static int nested_vmx_check_guest_state(struct kvm_vcpu *vcpu,
					struct vmcs12 *vmcs12,
					enum vm_entry_failure_code *entry_failure_code)
{
	bool ia32e;

	*entry_failure_code = ENTRY_FAIL_DEFAULT;

	if (CC(!nested_guest_cr0_valid(vcpu, vmcs12->guest_cr0)) ||
	    CC(!nested_guest_cr4_valid(vcpu, vmcs12->guest_cr4)))
		return -EINVAL;

	if ((vmcs12->vm_entry_controls & VM_ENTRY_LOAD_DEBUG_CONTROLS) &&
	    CC(!kvm_dr7_valid(vmcs12->guest_dr7)))
		return -EINVAL;

	if ((vmcs12->vm_entry_controls & VM_ENTRY_LOAD_IA32_PAT) &&
	    CC(!kvm_pat_valid(vmcs12->guest_ia32_pat)))
		return -EINVAL;

	if (nested_vmx_check_vmcs_link_ptr(vcpu, vmcs12)) {
		*entry_failure_code = ENTRY_FAIL_VMCS_LINK_PTR;
		return -EINVAL;
	}

	if ((vmcs12->vm_entry_controls & VM_ENTRY_LOAD_IA32_PERF_GLOBAL_CTRL) &&
	    CC(!kvm_valid_perf_global_ctrl(vcpu_to_pmu(vcpu),
					   vmcs12->guest_ia32_perf_global_ctrl)))
		return -EINVAL;

	/*
	 * If the load IA32_EFER VM-entry control is 1, the following checks
	 * are performed on the field for the IA32_EFER MSR:
	 * - Bits reserved in the IA32_EFER MSR must be 0.
	 * - Bit 10 (corresponding to IA32_EFER.LMA) must equal the value of
	 *   the IA-32e mode guest VM-exit control. It must also be identical
	 *   to bit 8 (LME) if bit 31 in the CR0 field (corresponding to
	 *   CR0.PG) is 1.
	 */
	if (to_vmx(vcpu)->nested.nested_run_pending &&
	    (vmcs12->vm_entry_controls & VM_ENTRY_LOAD_IA32_EFER)) {
		ia32e = (vmcs12->vm_entry_controls & VM_ENTRY_IA32E_MODE) != 0;
		if (CC(!kvm_valid_efer(vcpu, vmcs12->guest_ia32_efer)) ||
		    CC(ia32e != !!(vmcs12->guest_ia32_efer & EFER_LMA)) ||
		    CC(((vmcs12->guest_cr0 & X86_CR0_PG) &&
		     ia32e != !!(vmcs12->guest_ia32_efer & EFER_LME))))
			return -EINVAL;
	}

	if ((vmcs12->vm_entry_controls & VM_ENTRY_LOAD_BNDCFGS) &&
	    (CC(is_noncanonical_address(vmcs12->guest_bndcfgs & PAGE_MASK, vcpu)) ||
	     CC((vmcs12->guest_bndcfgs & MSR_IA32_BNDCFGS_RSVD))))
		return -EINVAL;

	if (nested_check_guest_non_reg_state(vmcs12))
		return -EINVAL;

	return 0;
}

static int nested_vmx_check_vmentry_hw(struct kvm_vcpu *vcpu)
{
	struct vcpu_vmx *vmx = to_vmx(vcpu);
	unsigned long cr3, cr4;
	bool vm_fail;

	if (!nested_early_check)
		return 0;

	if (vmx->msr_autoload.host.nr)
		vmcs_write32(VM_EXIT_MSR_LOAD_COUNT, 0);
	if (vmx->msr_autoload.guest.nr)
		vmcs_write32(VM_ENTRY_MSR_LOAD_COUNT, 0);

	preempt_disable();

	vmx_prepare_switch_to_guest(vcpu);

	/*
	 * Induce a consistency check VMExit by clearing bit 1 in GUEST_RFLAGS,
	 * which is reserved to '1' by hardware.  GUEST_RFLAGS is guaranteed to
	 * be written (by prepare_vmcs02()) before the "real" VMEnter, i.e.
	 * there is no need to preserve other bits or save/restore the field.
	 */
	vmcs_writel(GUEST_RFLAGS, 0);

	cr3 = __get_current_cr3_fast();
	if (unlikely(cr3 != vmx->loaded_vmcs->host_state.cr3)) {
		vmcs_writel(HOST_CR3, cr3);
		vmx->loaded_vmcs->host_state.cr3 = cr3;
	}

	cr4 = cr4_read_shadow();
	if (unlikely(cr4 != vmx->loaded_vmcs->host_state.cr4)) {
		vmcs_writel(HOST_CR4, cr4);
		vmx->loaded_vmcs->host_state.cr4 = cr4;
	}

	vm_fail = __vmx_vcpu_run(vmx, (unsigned long *)&vcpu->arch.regs,
				 __vmx_vcpu_run_flags(vmx));

	if (vmx->msr_autoload.host.nr)
		vmcs_write32(VM_EXIT_MSR_LOAD_COUNT, vmx->msr_autoload.host.nr);
	if (vmx->msr_autoload.guest.nr)
		vmcs_write32(VM_ENTRY_MSR_LOAD_COUNT, vmx->msr_autoload.guest.nr);

	if (vm_fail) {
		u32 error = vmcs_read32(VM_INSTRUCTION_ERROR);

		preempt_enable();

		trace_kvm_nested_vmenter_failed(
			"early hardware check VM-instruction error: ", error);
		WARN_ON_ONCE(error != VMXERR_ENTRY_INVALID_CONTROL_FIELD);
		return 1;
	}

	/*
	 * VMExit clears RFLAGS.IF and DR7, even on a consistency check.
	 */
	if (hw_breakpoint_active())
		set_debugreg(__this_cpu_read(cpu_dr7), 7);
	local_irq_enable();
	preempt_enable();

	/*
	 * A non-failing VMEntry means we somehow entered guest mode with
	 * an illegal RIP, and that's just the tip of the iceberg.  There
	 * is no telling what memory has been modified or what state has
	 * been exposed to unknown code.  Hitting this all but guarantees
	 * a (very critical) hardware issue.
	 */
	WARN_ON(!(vmcs_read32(VM_EXIT_REASON) &
		VMX_EXIT_REASONS_FAILED_VMENTRY));

	return 0;
}

static bool nested_get_evmcs_page(struct kvm_vcpu *vcpu)
{
	struct vcpu_vmx *vmx = to_vmx(vcpu);

	/*
	 * hv_evmcs may end up being not mapped after migration (when
	 * L2 was running), map it here to make sure vmcs12 changes are
	 * properly reflected.
	 */
	if (guest_cpuid_has_evmcs(vcpu) &&
	    vmx->nested.hv_evmcs_vmptr == EVMPTR_MAP_PENDING) {
		enum nested_evmptrld_status evmptrld_status =
			nested_vmx_handle_enlightened_vmptrld(vcpu, false);

		if (evmptrld_status == EVMPTRLD_VMFAIL ||
		    evmptrld_status == EVMPTRLD_ERROR)
			return false;

		/*
		 * Post migration VMCS12 always provides the most actual
		 * information, copy it to eVMCS upon entry.
		 */
		vmx->nested.need_vmcs12_to_shadow_sync = true;
	}

	return true;
}

static bool nested_get_vmcs12_pages(struct kvm_vcpu *vcpu)
{
	struct vmcs12 *vmcs12 = get_vmcs12(vcpu);
	struct vcpu_vmx *vmx = to_vmx(vcpu);
	struct kvm_host_map *map;

	if (!vcpu->arch.pdptrs_from_userspace &&
	    !nested_cpu_has_ept(vmcs12) && is_pae_paging(vcpu)) {
		/*
		 * Reload the guest's PDPTRs since after a migration
		 * the guest CR3 might be restored prior to setting the nested
		 * state which can lead to a load of wrong PDPTRs.
		 */
		if (CC(!load_pdptrs(vcpu, vcpu->arch.cr3)))
			return false;
	}


	if (nested_cpu_has2(vmcs12, SECONDARY_EXEC_VIRTUALIZE_APIC_ACCESSES)) {
		map = &vmx->nested.apic_access_page_map;

		if (!kvm_vcpu_map(vcpu, gpa_to_gfn(vmcs12->apic_access_addr), map)) {
			vmcs_write64(APIC_ACCESS_ADDR, pfn_to_hpa(map->pfn));
		} else {
			pr_debug_ratelimited("%s: no backing for APIC-access address in vmcs12\n",
					     __func__);
			vcpu->run->exit_reason = KVM_EXIT_INTERNAL_ERROR;
			vcpu->run->internal.suberror =
				KVM_INTERNAL_ERROR_EMULATION;
			vcpu->run->internal.ndata = 0;
			return false;
		}
	}

	if (nested_cpu_has(vmcs12, CPU_BASED_TPR_SHADOW)) {
		map = &vmx->nested.virtual_apic_map;

		if (!kvm_vcpu_map(vcpu, gpa_to_gfn(vmcs12->virtual_apic_page_addr), map)) {
			vmcs_write64(VIRTUAL_APIC_PAGE_ADDR, pfn_to_hpa(map->pfn));
		} else if (nested_cpu_has(vmcs12, CPU_BASED_CR8_LOAD_EXITING) &&
		           nested_cpu_has(vmcs12, CPU_BASED_CR8_STORE_EXITING) &&
			   !nested_cpu_has2(vmcs12, SECONDARY_EXEC_VIRTUALIZE_APIC_ACCESSES)) {
			/*
			 * The processor will never use the TPR shadow, simply
			 * clear the bit from the execution control.  Such a
			 * configuration is useless, but it happens in tests.
			 * For any other configuration, failing the vm entry is
			 * _not_ what the processor does but it's basically the
			 * only possibility we have.
			 */
			exec_controls_clearbit(vmx, CPU_BASED_TPR_SHADOW);
		} else {
			/*
			 * Write an illegal value to VIRTUAL_APIC_PAGE_ADDR to
			 * force VM-Entry to fail.
			 */
			vmcs_write64(VIRTUAL_APIC_PAGE_ADDR, INVALID_GPA);
		}
	}

	if (nested_cpu_has_posted_intr(vmcs12)) {
		map = &vmx->nested.pi_desc_map;

		if (!kvm_vcpu_map(vcpu, gpa_to_gfn(vmcs12->posted_intr_desc_addr), map)) {
			vmx->nested.pi_desc =
				(struct pi_desc *)(((void *)map->hva) +
				offset_in_page(vmcs12->posted_intr_desc_addr));
			vmcs_write64(POSTED_INTR_DESC_ADDR,
				     pfn_to_hpa(map->pfn) + offset_in_page(vmcs12->posted_intr_desc_addr));
		} else {
			/*
			 * Defer the KVM_INTERNAL_EXIT until KVM tries to
			 * access the contents of the VMCS12 posted interrupt
			 * descriptor. (Note that KVM may do this when it
			 * should not, per the architectural specification.)
			 */
			vmx->nested.pi_desc = NULL;
			pin_controls_clearbit(vmx, PIN_BASED_POSTED_INTR);
		}
	}
	if (nested_vmx_prepare_msr_bitmap(vcpu, vmcs12))
		exec_controls_setbit(vmx, CPU_BASED_USE_MSR_BITMAPS);
	else
		exec_controls_clearbit(vmx, CPU_BASED_USE_MSR_BITMAPS);

	return true;
}

static bool vmx_get_nested_state_pages(struct kvm_vcpu *vcpu)
{
	if (!nested_get_evmcs_page(vcpu)) {
		pr_debug_ratelimited("%s: enlightened vmptrld failed\n",
				     __func__);
		vcpu->run->exit_reason = KVM_EXIT_INTERNAL_ERROR;
		vcpu->run->internal.suberror =
			KVM_INTERNAL_ERROR_EMULATION;
		vcpu->run->internal.ndata = 0;

		return false;
	}

	if (is_guest_mode(vcpu) && !nested_get_vmcs12_pages(vcpu))
		return false;

	return true;
}

static int nested_vmx_write_pml_buffer(struct kvm_vcpu *vcpu, gpa_t gpa)
{
	struct vmcs12 *vmcs12;
	struct vcpu_vmx *vmx = to_vmx(vcpu);
	gpa_t dst;

	if (WARN_ON_ONCE(!is_guest_mode(vcpu)))
		return 0;

	if (WARN_ON_ONCE(vmx->nested.pml_full))
		return 1;

	/*
	 * Check if PML is enabled for the nested guest. Whether eptp bit 6 is
	 * set is already checked as part of A/D emulation.
	 */
	vmcs12 = get_vmcs12(vcpu);
	if (!nested_cpu_has_pml(vmcs12))
		return 0;

	if (vmcs12->guest_pml_index >= PML_ENTITY_NUM) {
		vmx->nested.pml_full = true;
		return 1;
	}

	gpa &= ~0xFFFull;
	dst = vmcs12->pml_address + sizeof(u64) * vmcs12->guest_pml_index;

	if (kvm_write_guest_page(vcpu->kvm, gpa_to_gfn(dst), &gpa,
				 offset_in_page(dst), sizeof(gpa)))
		return 0;

	vmcs12->guest_pml_index--;

	return 0;
}

/*
 * Intel's VMX Instruction Reference specifies a common set of prerequisites
 * for running VMX instructions (except VMXON, whose prerequisites are
 * slightly different). It also specifies what exception to inject otherwise.
 * Note that many of these exceptions have priority over VM exits, so they
 * don't have to be checked again here.
 */
static int nested_vmx_check_permission(struct kvm_vcpu *vcpu)
{
	if (!to_vmx(vcpu)->nested.vmxon) {
		kvm_queue_exception(vcpu, UD_VECTOR);
		return 0;
	}

	if (vmx_get_cpl(vcpu)) {
		kvm_inject_gp(vcpu, 0);
		return 0;
	}

	return 1;
}

static u8 vmx_has_apicv_interrupt(struct kvm_vcpu *vcpu)
{
	u8 rvi = vmx_get_rvi();
	u8 vppr = kvm_lapic_get_reg(vcpu->arch.apic, APIC_PROCPRI);

	return ((rvi & 0xf0) > (vppr & 0xf0));
}

static void load_vmcs12_host_state(struct kvm_vcpu *vcpu,
				   struct vmcs12 *vmcs12);

/*
 * If from_vmentry is false, this is being called from state restore (either RSM
 * or KVM_SET_NESTED_STATE).  Otherwise it's called from vmlaunch/vmresume.
 *
 * Returns:
 *	NVMX_VMENTRY_SUCCESS: Entered VMX non-root mode
 *	NVMX_VMENTRY_VMFAIL:  Consistency check VMFail
 *	NVMX_VMENTRY_VMEXIT:  Consistency check VMExit
 *	NVMX_VMENTRY_KVM_INTERNAL_ERROR: KVM internal error
 */
enum nvmx_vmentry_status nested_vmx_enter_non_root_mode(struct kvm_vcpu *vcpu,
							bool from_vmentry)
{
	struct vcpu_vmx *vmx = to_vmx(vcpu);
	struct vmcs12 *vmcs12 = get_vmcs12(vcpu);
	enum vm_entry_failure_code entry_failure_code;
	bool evaluate_pending_interrupts;
	union vmx_exit_reason exit_reason = {
		.basic = EXIT_REASON_INVALID_STATE,
		.failed_vmentry = 1,
	};
	u32 failed_index;

	trace_kvm_nested_vmenter(kvm_rip_read(vcpu),
				 vmx->nested.current_vmptr,
				 vmcs12->guest_rip,
				 vmcs12->guest_intr_status,
				 vmcs12->vm_entry_intr_info_field,
				 vmcs12->secondary_vm_exec_control & SECONDARY_EXEC_ENABLE_EPT,
				 vmcs12->ept_pointer,
				 vmcs12->guest_cr3,
				 KVM_ISA_VMX);

	kvm_service_local_tlb_flush_requests(vcpu);

	evaluate_pending_interrupts = exec_controls_get(vmx) &
		(CPU_BASED_INTR_WINDOW_EXITING | CPU_BASED_NMI_WINDOW_EXITING);
	if (likely(!evaluate_pending_interrupts) && kvm_vcpu_apicv_active(vcpu))
		evaluate_pending_interrupts |= vmx_has_apicv_interrupt(vcpu);
	if (!evaluate_pending_interrupts)
		evaluate_pending_interrupts |= kvm_apic_has_pending_init_or_sipi(vcpu);

	if (!vmx->nested.nested_run_pending ||
	    !(vmcs12->vm_entry_controls & VM_ENTRY_LOAD_DEBUG_CONTROLS))
		vmx->nested.pre_vmenter_debugctl = vmcs_read64(GUEST_IA32_DEBUGCTL);
	if (kvm_mpx_supported() &&
	    (!vmx->nested.nested_run_pending ||
	     !(vmcs12->vm_entry_controls & VM_ENTRY_LOAD_BNDCFGS)))
		vmx->nested.pre_vmenter_bndcfgs = vmcs_read64(GUEST_BNDCFGS);

	/*
	 * Overwrite vmcs01.GUEST_CR3 with L1's CR3 if EPT is disabled *and*
	 * nested early checks are disabled.  In the event of a "late" VM-Fail,
	 * i.e. a VM-Fail detected by hardware but not KVM, KVM must unwind its
	 * software model to the pre-VMEntry host state.  When EPT is disabled,
	 * GUEST_CR3 holds KVM's shadow CR3, not L1's "real" CR3, which causes
	 * nested_vmx_restore_host_state() to corrupt vcpu->arch.cr3.  Stuffing
	 * vmcs01.GUEST_CR3 results in the unwind naturally setting arch.cr3 to
	 * the correct value.  Smashing vmcs01.GUEST_CR3 is safe because nested
	 * VM-Exits, and the unwind, reset KVM's MMU, i.e. vmcs01.GUEST_CR3 is
	 * guaranteed to be overwritten with a shadow CR3 prior to re-entering
	 * L1.  Don't stuff vmcs01.GUEST_CR3 when using nested early checks as
	 * KVM modifies vcpu->arch.cr3 if and only if the early hardware checks
	 * pass, and early VM-Fails do not reset KVM's MMU, i.e. the VM-Fail
	 * path would need to manually save/restore vmcs01.GUEST_CR3.
	 */
	if (!enable_ept && !nested_early_check)
		vmcs_writel(GUEST_CR3, vcpu->arch.cr3);

	vmx_switch_vmcs(vcpu, &vmx->nested.vmcs02);

	prepare_vmcs02_early(vmx, &vmx->vmcs01, vmcs12);

	if (from_vmentry) {
		if (unlikely(!nested_get_vmcs12_pages(vcpu))) {
			vmx_switch_vmcs(vcpu, &vmx->vmcs01);
			return NVMX_VMENTRY_KVM_INTERNAL_ERROR;
		}

		if (nested_vmx_check_vmentry_hw(vcpu)) {
			vmx_switch_vmcs(vcpu, &vmx->vmcs01);
			return NVMX_VMENTRY_VMFAIL;
		}

		if (nested_vmx_check_guest_state(vcpu, vmcs12,
						 &entry_failure_code)) {
			exit_reason.basic = EXIT_REASON_INVALID_STATE;
			vmcs12->exit_qualification = entry_failure_code;
			goto vmentry_fail_vmexit;
		}
	}

	enter_guest_mode(vcpu);

	if (prepare_vmcs02(vcpu, vmcs12, from_vmentry, &entry_failure_code)) {
		exit_reason.basic = EXIT_REASON_INVALID_STATE;
		vmcs12->exit_qualification = entry_failure_code;
		goto vmentry_fail_vmexit_guest_mode;
	}

	if (from_vmentry) {
		failed_index = nested_vmx_load_msr(vcpu,
						   vmcs12->vm_entry_msr_load_addr,
						   vmcs12->vm_entry_msr_load_count);
		if (failed_index) {
			exit_reason.basic = EXIT_REASON_MSR_LOAD_FAIL;
			vmcs12->exit_qualification = failed_index;
			goto vmentry_fail_vmexit_guest_mode;
		}
	} else {
		/*
		 * The MMU is not initialized to point at the right entities yet and
		 * "get pages" would need to read data from the guest (i.e. we will
		 * need to perform gpa to hpa translation). Request a call
		 * to nested_get_vmcs12_pages before the next VM-entry.  The MSRs
		 * have already been set at vmentry time and should not be reset.
		 */
		kvm_make_request(KVM_REQ_GET_NESTED_STATE_PAGES, vcpu);
	}

	/*
	 * Re-evaluate pending events if L1 had a pending IRQ/NMI/INIT/SIPI
	 * when it executed VMLAUNCH/VMRESUME, as entering non-root mode can
	 * effectively unblock various events, e.g. INIT/SIPI cause VM-Exit
	 * unconditionally.
	 */
	if (unlikely(evaluate_pending_interrupts))
		kvm_make_request(KVM_REQ_EVENT, vcpu);

	/*
	 * Do not start the preemption timer hrtimer until after we know
	 * we are successful, so that only nested_vmx_vmexit needs to cancel
	 * the timer.
	 */
	vmx->nested.preemption_timer_expired = false;
	if (nested_cpu_has_preemption_timer(vmcs12)) {
		u64 timer_value = vmx_calc_preemption_timer_value(vcpu);
		vmx_start_preemption_timer(vcpu, timer_value);
	}

	/*
	 * Note no nested_vmx_succeed or nested_vmx_fail here. At this point
	 * we are no longer running L1, and VMLAUNCH/VMRESUME has not yet
	 * returned as far as L1 is concerned. It will only return (and set
	 * the success flag) when L2 exits (see nested_vmx_vmexit()).
	 */
	return NVMX_VMENTRY_SUCCESS;

	/*
	 * A failed consistency check that leads to a VMExit during L1's
	 * VMEnter to L2 is a variation of a normal VMexit, as explained in
	 * 26.7 "VM-entry failures during or after loading guest state".
	 */
vmentry_fail_vmexit_guest_mode:
	if (vmcs12->cpu_based_vm_exec_control & CPU_BASED_USE_TSC_OFFSETTING)
		vcpu->arch.tsc_offset -= vmcs12->tsc_offset;
	leave_guest_mode(vcpu);

vmentry_fail_vmexit:
	vmx_switch_vmcs(vcpu, &vmx->vmcs01);

	if (!from_vmentry)
		return NVMX_VMENTRY_VMEXIT;

	load_vmcs12_host_state(vcpu, vmcs12);
	vmcs12->vm_exit_reason = exit_reason.full;
	if (enable_shadow_vmcs || evmptr_is_valid(vmx->nested.hv_evmcs_vmptr))
		vmx->nested.need_vmcs12_to_shadow_sync = true;
	return NVMX_VMENTRY_VMEXIT;
}

/*
 * nested_vmx_run() handles a nested entry, i.e., a VMLAUNCH or VMRESUME on L1
 * for running an L2 nested guest.
 */
static int nested_vmx_run(struct kvm_vcpu *vcpu, bool launch)
{
	struct vmcs12 *vmcs12;
	enum nvmx_vmentry_status status;
	struct vcpu_vmx *vmx = to_vmx(vcpu);
	u32 interrupt_shadow = vmx_get_interrupt_shadow(vcpu);
	enum nested_evmptrld_status evmptrld_status;

	if (!nested_vmx_check_permission(vcpu))
		return 1;

	evmptrld_status = nested_vmx_handle_enlightened_vmptrld(vcpu, launch);
	if (evmptrld_status == EVMPTRLD_ERROR) {
		kvm_queue_exception(vcpu, UD_VECTOR);
		return 1;
	}

	kvm_pmu_trigger_event(vcpu, PERF_COUNT_HW_BRANCH_INSTRUCTIONS);

	if (CC(evmptrld_status == EVMPTRLD_VMFAIL))
		return nested_vmx_failInvalid(vcpu);

	if (CC(!evmptr_is_valid(vmx->nested.hv_evmcs_vmptr) &&
	       vmx->nested.current_vmptr == INVALID_GPA))
		return nested_vmx_failInvalid(vcpu);

	vmcs12 = get_vmcs12(vcpu);

	/*
	 * Can't VMLAUNCH or VMRESUME a shadow VMCS. Despite the fact
	 * that there *is* a valid VMCS pointer, RFLAGS.CF is set
	 * rather than RFLAGS.ZF, and no error number is stored to the
	 * VM-instruction error field.
	 */
	if (CC(vmcs12->hdr.shadow_vmcs))
		return nested_vmx_failInvalid(vcpu);

	if (evmptr_is_valid(vmx->nested.hv_evmcs_vmptr)) {
		copy_enlightened_to_vmcs12(vmx, vmx->nested.hv_evmcs->hv_clean_fields);
		/* Enlightened VMCS doesn't have launch state */
		vmcs12->launch_state = !launch;
	} else if (enable_shadow_vmcs) {
		copy_shadow_to_vmcs12(vmx);
	}

	/*
	 * The nested entry process starts with enforcing various prerequisites
	 * on vmcs12 as required by the Intel SDM, and act appropriately when
	 * they fail: As the SDM explains, some conditions should cause the
	 * instruction to fail, while others will cause the instruction to seem
	 * to succeed, but return an EXIT_REASON_INVALID_STATE.
	 * To speed up the normal (success) code path, we should avoid checking
	 * for misconfigurations which will anyway be caught by the processor
	 * when using the merged vmcs02.
	 */
	if (CC(interrupt_shadow & KVM_X86_SHADOW_INT_MOV_SS))
		return nested_vmx_fail(vcpu, VMXERR_ENTRY_EVENTS_BLOCKED_BY_MOV_SS);

	if (CC(vmcs12->launch_state == launch))
		return nested_vmx_fail(vcpu,
			launch ? VMXERR_VMLAUNCH_NONCLEAR_VMCS
			       : VMXERR_VMRESUME_NONLAUNCHED_VMCS);

	if (nested_vmx_check_controls(vcpu, vmcs12))
		return nested_vmx_fail(vcpu, VMXERR_ENTRY_INVALID_CONTROL_FIELD);

	if (nested_vmx_check_address_space_size(vcpu, vmcs12))
		return nested_vmx_fail(vcpu, VMXERR_ENTRY_INVALID_HOST_STATE_FIELD);

	if (nested_vmx_check_host_state(vcpu, vmcs12))
		return nested_vmx_fail(vcpu, VMXERR_ENTRY_INVALID_HOST_STATE_FIELD);

	/*
	 * We're finally done with prerequisite checking, and can start with
	 * the nested entry.
	 */
	vmx->nested.nested_run_pending = 1;
	vmx->nested.has_preemption_timer_deadline = false;
	status = nested_vmx_enter_non_root_mode(vcpu, true);
	if (unlikely(status != NVMX_VMENTRY_SUCCESS))
		goto vmentry_failed;

	/* Emulate processing of posted interrupts on VM-Enter. */
	if (nested_cpu_has_posted_intr(vmcs12) &&
	    kvm_apic_has_interrupt(vcpu) == vmx->nested.posted_intr_nv) {
		vmx->nested.pi_pending = true;
		kvm_make_request(KVM_REQ_EVENT, vcpu);
		kvm_apic_clear_irr(vcpu, vmx->nested.posted_intr_nv);
	}

	/* Hide L1D cache contents from the nested guest.  */
	vmx->vcpu.arch.l1tf_flush_l1d = true;

	/*
	 * Must happen outside of nested_vmx_enter_non_root_mode() as it will
	 * also be used as part of restoring nVMX state for
	 * snapshot restore (migration).
	 *
	 * In this flow, it is assumed that vmcs12 cache was
	 * transferred as part of captured nVMX state and should
	 * therefore not be read from guest memory (which may not
	 * exist on destination host yet).
	 */
	nested_cache_shadow_vmcs12(vcpu, vmcs12);

	switch (vmcs12->guest_activity_state) {
	case GUEST_ACTIVITY_HLT:
		/*
		 * If we're entering a halted L2 vcpu and the L2 vcpu won't be
		 * awakened by event injection or by an NMI-window VM-exit or
		 * by an interrupt-window VM-exit, halt the vcpu.
		 */
		if (!(vmcs12->vm_entry_intr_info_field & INTR_INFO_VALID_MASK) &&
		    !nested_cpu_has(vmcs12, CPU_BASED_NMI_WINDOW_EXITING) &&
		    !(nested_cpu_has(vmcs12, CPU_BASED_INTR_WINDOW_EXITING) &&
		      (vmcs12->guest_rflags & X86_EFLAGS_IF))) {
			vmx->nested.nested_run_pending = 0;
			return kvm_emulate_halt_noskip(vcpu);
		}
		break;
	case GUEST_ACTIVITY_WAIT_SIPI:
		vmx->nested.nested_run_pending = 0;
		vcpu->arch.mp_state = KVM_MP_STATE_INIT_RECEIVED;
		break;
	default:
		break;
	}

	return 1;

vmentry_failed:
	vmx->nested.nested_run_pending = 0;
	if (status == NVMX_VMENTRY_KVM_INTERNAL_ERROR)
		return 0;
	if (status == NVMX_VMENTRY_VMEXIT)
		return 1;
	WARN_ON_ONCE(status != NVMX_VMENTRY_VMFAIL);
	return nested_vmx_fail(vcpu, VMXERR_ENTRY_INVALID_CONTROL_FIELD);
}

/*
 * On a nested exit from L2 to L1, vmcs12.guest_cr0 might not be up-to-date
 * because L2 may have changed some cr0 bits directly (CR0_GUEST_HOST_MASK).
 * This function returns the new value we should put in vmcs12.guest_cr0.
 * It's not enough to just return the vmcs02 GUEST_CR0. Rather,
 *  1. Bits that neither L0 nor L1 trapped, were set directly by L2 and are now
 *     available in vmcs02 GUEST_CR0. (Note: It's enough to check that L0
 *     didn't trap the bit, because if L1 did, so would L0).
 *  2. Bits that L1 asked to trap (and therefore L0 also did) could not have
 *     been modified by L2, and L1 knows it. So just leave the old value of
 *     the bit from vmcs12.guest_cr0. Note that the bit from vmcs02 GUEST_CR0
 *     isn't relevant, because if L0 traps this bit it can set it to anything.
 *  3. Bits that L1 didn't trap, but L0 did. L1 believes the guest could have
 *     changed these bits, and therefore they need to be updated, but L0
 *     didn't necessarily allow them to be changed in GUEST_CR0 - and rather
 *     put them in vmcs02 CR0_READ_SHADOW. So take these bits from there.
 */
static inline unsigned long
vmcs12_guest_cr0(struct kvm_vcpu *vcpu, struct vmcs12 *vmcs12)
{
	return
	/*1*/	(vmcs_readl(GUEST_CR0) & vcpu->arch.cr0_guest_owned_bits) |
	/*2*/	(vmcs12->guest_cr0 & vmcs12->cr0_guest_host_mask) |
	/*3*/	(vmcs_readl(CR0_READ_SHADOW) & ~(vmcs12->cr0_guest_host_mask |
			vcpu->arch.cr0_guest_owned_bits));
}

static inline unsigned long
vmcs12_guest_cr4(struct kvm_vcpu *vcpu, struct vmcs12 *vmcs12)
{
	return
	/*1*/	(vmcs_readl(GUEST_CR4) & vcpu->arch.cr4_guest_owned_bits) |
	/*2*/	(vmcs12->guest_cr4 & vmcs12->cr4_guest_host_mask) |
	/*3*/	(vmcs_readl(CR4_READ_SHADOW) & ~(vmcs12->cr4_guest_host_mask |
			vcpu->arch.cr4_guest_owned_bits));
}

static void vmcs12_save_pending_event(struct kvm_vcpu *vcpu,
				      struct vmcs12 *vmcs12,
				      u32 vm_exit_reason, u32 exit_intr_info)
{
	u32 idt_vectoring;
	unsigned int nr;

	/*
	 * Per the SDM, VM-Exits due to double and triple faults are never
	 * considered to occur during event delivery, even if the double/triple
	 * fault is the result of an escalating vectoring issue.
	 *
	 * Note, the SDM qualifies the double fault behavior with "The original
	 * event results in a double-fault exception".  It's unclear why the
	 * qualification exists since exits due to double fault can occur only
	 * while vectoring a different exception (injected events are never
	 * subject to interception), i.e. there's _always_ an original event.
	 *
	 * The SDM also uses NMI as a confusing example for the "original event
	 * causes the VM exit directly" clause.  NMI isn't special in any way,
	 * the same rule applies to all events that cause an exit directly.
	 * NMI is an odd choice for the example because NMIs can only occur on
	 * instruction boundaries, i.e. they _can't_ occur during vectoring.
	 */
	if ((u16)vm_exit_reason == EXIT_REASON_TRIPLE_FAULT ||
	    ((u16)vm_exit_reason == EXIT_REASON_EXCEPTION_NMI &&
	     is_double_fault(exit_intr_info))) {
		vmcs12->idt_vectoring_info_field = 0;
	} else if (vcpu->arch.exception.injected) {
		nr = vcpu->arch.exception.vector;
		idt_vectoring = nr | VECTORING_INFO_VALID_MASK;

		if (kvm_exception_is_soft(nr)) {
			vmcs12->vm_exit_instruction_len =
				vcpu->arch.event_exit_inst_len;
			idt_vectoring |= INTR_TYPE_SOFT_EXCEPTION;
		} else
			idt_vectoring |= INTR_TYPE_HARD_EXCEPTION;

		if (vcpu->arch.exception.has_error_code) {
			idt_vectoring |= VECTORING_INFO_DELIVER_CODE_MASK;
			vmcs12->idt_vectoring_error_code =
				vcpu->arch.exception.error_code;
		}

		vmcs12->idt_vectoring_info_field = idt_vectoring;
	} else if (vcpu->arch.nmi_injected) {
		vmcs12->idt_vectoring_info_field =
			INTR_TYPE_NMI_INTR | INTR_INFO_VALID_MASK | NMI_VECTOR;
	} else if (vcpu->arch.interrupt.injected) {
		nr = vcpu->arch.interrupt.nr;
		idt_vectoring = nr | VECTORING_INFO_VALID_MASK;

		if (vcpu->arch.interrupt.soft) {
			idt_vectoring |= INTR_TYPE_SOFT_INTR;
			vmcs12->vm_entry_instruction_len =
				vcpu->arch.event_exit_inst_len;
		} else
			idt_vectoring |= INTR_TYPE_EXT_INTR;

		vmcs12->idt_vectoring_info_field = idt_vectoring;
	} else {
		vmcs12->idt_vectoring_info_field = 0;
	}
}


void nested_mark_vmcs12_pages_dirty(struct kvm_vcpu *vcpu)
{
	struct vmcs12 *vmcs12 = get_vmcs12(vcpu);
	gfn_t gfn;

	/*
	 * Don't need to mark the APIC access page dirty; it is never
	 * written to by the CPU during APIC virtualization.
	 */

	if (nested_cpu_has(vmcs12, CPU_BASED_TPR_SHADOW)) {
		gfn = vmcs12->virtual_apic_page_addr >> PAGE_SHIFT;
		kvm_vcpu_mark_page_dirty(vcpu, gfn);
	}

	if (nested_cpu_has_posted_intr(vmcs12)) {
		gfn = vmcs12->posted_intr_desc_addr >> PAGE_SHIFT;
		kvm_vcpu_mark_page_dirty(vcpu, gfn);
	}
}

static int vmx_complete_nested_posted_interrupt(struct kvm_vcpu *vcpu)
{
	struct vcpu_vmx *vmx = to_vmx(vcpu);
	int max_irr;
	void *vapic_page;
	u16 status;

	if (!vmx->nested.pi_pending)
		return 0;

	if (!vmx->nested.pi_desc)
		goto mmio_needed;

	vmx->nested.pi_pending = false;

	if (!pi_test_and_clear_on(vmx->nested.pi_desc))
		return 0;

	max_irr = find_last_bit((unsigned long *)vmx->nested.pi_desc->pir, 256);
	if (max_irr != 256) {
		vapic_page = vmx->nested.virtual_apic_map.hva;
		if (!vapic_page)
			goto mmio_needed;

		__kvm_apic_update_irr(vmx->nested.pi_desc->pir,
			vapic_page, &max_irr);
		status = vmcs_read16(GUEST_INTR_STATUS);
		if ((u8)max_irr > ((u8)status & 0xff)) {
			status &= ~0xff;
			status |= (u8)max_irr;
			vmcs_write16(GUEST_INTR_STATUS, status);
		}
	}

	nested_mark_vmcs12_pages_dirty(vcpu);
	return 0;

mmio_needed:
	kvm_handle_memory_failure(vcpu, X86EMUL_IO_NEEDED, NULL);
	return -ENXIO;
}

static void nested_vmx_inject_exception_vmexit(struct kvm_vcpu *vcpu)
{
	struct kvm_queued_exception *ex = &vcpu->arch.exception_vmexit;
	u32 intr_info = ex->vector | INTR_INFO_VALID_MASK;
	struct vmcs12 *vmcs12 = get_vmcs12(vcpu);
	unsigned long exit_qual;

	if (ex->has_payload) {
		exit_qual = ex->payload;
	} else if (ex->vector == PF_VECTOR) {
		exit_qual = vcpu->arch.cr2;
	} else if (ex->vector == DB_VECTOR) {
		exit_qual = vcpu->arch.dr6;
		exit_qual &= ~DR6_BT;
		exit_qual ^= DR6_ACTIVE_LOW;
	} else {
		exit_qual = 0;
	}

<<<<<<< HEAD
	if (vcpu->arch.exception.has_error_code) {
=======
	if (ex->has_error_code) {
>>>>>>> 7dd250ec
		/*
		 * Intel CPUs do not generate error codes with bits 31:16 set,
		 * and more importantly VMX disallows setting bits 31:16 in the
		 * injected error code for VM-Entry.  Drop the bits to mimic
		 * hardware and avoid inducing failure on nested VM-Entry if L1
		 * chooses to inject the exception back to L2.  AMD CPUs _do_
		 * generate "full" 32-bit error codes, so KVM allows userspace
		 * to inject exception error codes with bits 31:16 set.
		 */
<<<<<<< HEAD
		vmcs12->vm_exit_intr_error_code = (u16)vcpu->arch.exception.error_code;
=======
		vmcs12->vm_exit_intr_error_code = (u16)ex->error_code;
>>>>>>> 7dd250ec
		intr_info |= INTR_INFO_DELIVER_CODE_MASK;
	}

	if (kvm_exception_is_soft(ex->vector))
		intr_info |= INTR_TYPE_SOFT_EXCEPTION;
	else
		intr_info |= INTR_TYPE_HARD_EXCEPTION;

	if (!(vmcs12->idt_vectoring_info_field & VECTORING_INFO_VALID_MASK) &&
	    vmx_get_nmi_mask(vcpu))
		intr_info |= INTR_INFO_UNBLOCK_NMI;

	nested_vmx_vmexit(vcpu, EXIT_REASON_EXCEPTION_NMI, intr_info, exit_qual);
}

/*
 * Returns true if a debug trap is (likely) pending delivery.  Infer the class
 * of a #DB (trap-like vs. fault-like) from the exception payload (to-be-DR6).
 * Using the payload is flawed because code breakpoints (fault-like) and data
 * breakpoints (trap-like) set the same bits in DR6 (breakpoint detected), i.e.
 * this will return false positives if a to-be-injected code breakpoint #DB is
 * pending (from KVM's perspective, but not "pending" across an instruction
 * boundary).  ICEBP, a.k.a. INT1, is also not reflected here even though it
 * too is trap-like.
 *
 * KVM "works" despite these flaws as ICEBP isn't currently supported by the
 * emulator, Monitor Trap Flag is not marked pending on intercepted #DBs (the
 * #DB has already happened), and MTF isn't marked pending on code breakpoints
 * from the emulator (because such #DBs are fault-like and thus don't trigger
 * actions that fire on instruction retire).
 */
static unsigned long vmx_get_pending_dbg_trap(struct kvm_queued_exception *ex)
{
	if (!ex->pending || ex->vector != DB_VECTOR)
		return 0;

	/* General Detect #DBs are always fault-like. */
	return ex->payload & ~DR6_BD;
}

/*
 * Returns true if there's a pending #DB exception that is lower priority than
 * a pending Monitor Trap Flag VM-Exit.  TSS T-flag #DBs are not emulated by
 * KVM, but could theoretically be injected by userspace.  Note, this code is
 * imperfect, see above.
 */
static bool vmx_is_low_priority_db_trap(struct kvm_queued_exception *ex)
{
	return vmx_get_pending_dbg_trap(ex) & ~DR6_BT;
}

/*
 * Certain VM-exits set the 'pending debug exceptions' field to indicate a
 * recognized #DB (data or single-step) that has yet to be delivered. Since KVM
 * represents these debug traps with a payload that is said to be compatible
 * with the 'pending debug exceptions' field, write the payload to the VMCS
 * field if a VM-exit is delivered before the debug trap.
 */
static void nested_vmx_update_pending_dbg(struct kvm_vcpu *vcpu)
{
	unsigned long pending_dbg;

	pending_dbg = vmx_get_pending_dbg_trap(&vcpu->arch.exception);
	if (pending_dbg)
		vmcs_writel(GUEST_PENDING_DBG_EXCEPTIONS, pending_dbg);
}

static bool nested_vmx_preemption_timer_pending(struct kvm_vcpu *vcpu)
{
	return nested_cpu_has_preemption_timer(get_vmcs12(vcpu)) &&
	       to_vmx(vcpu)->nested.preemption_timer_expired;
}

static bool vmx_has_nested_events(struct kvm_vcpu *vcpu)
{
	return nested_vmx_preemption_timer_pending(vcpu) ||
	       to_vmx(vcpu)->nested.mtf_pending;
}

/*
 * Per the Intel SDM's table "Priority Among Concurrent Events", with minor
 * edits to fill in missing examples, e.g. #DB due to split-lock accesses,
 * and less minor edits to splice in the priority of VMX Non-Root specific
 * events, e.g. MTF and NMI/INTR-window exiting.
 *
 * 1 Hardware Reset and Machine Checks
 *	- RESET
 *	- Machine Check
 *
 * 2 Trap on Task Switch
 *	- T flag in TSS is set (on task switch)
 *
 * 3 External Hardware Interventions
 *	- FLUSH
 *	- STOPCLK
 *	- SMI
 *	- INIT
 *
 * 3.5 Monitor Trap Flag (MTF) VM-exit[1]
 *
 * 4 Traps on Previous Instruction
 *	- Breakpoints
 *	- Trap-class Debug Exceptions (#DB due to TF flag set, data/I-O
 *	  breakpoint, or #DB due to a split-lock access)
 *
 * 4.3	VMX-preemption timer expired VM-exit
 *
 * 4.6	NMI-window exiting VM-exit[2]
 *
 * 5 Nonmaskable Interrupts (NMI)
 *
 * 5.5 Interrupt-window exiting VM-exit and Virtual-interrupt delivery
 *
 * 6 Maskable Hardware Interrupts
 *
 * 7 Code Breakpoint Fault
 *
 * 8 Faults from Fetching Next Instruction
 *	- Code-Segment Limit Violation
 *	- Code Page Fault
 *	- Control protection exception (missing ENDBRANCH at target of indirect
 *					call or jump)
 *
 * 9 Faults from Decoding Next Instruction
 *	- Instruction length > 15 bytes
 *	- Invalid Opcode
 *	- Coprocessor Not Available
 *
 *10 Faults on Executing Instruction
 *	- Overflow
 *	- Bound error
 *	- Invalid TSS
 *	- Segment Not Present
 *	- Stack fault
 *	- General Protection
 *	- Data Page Fault
 *	- Alignment Check
 *	- x86 FPU Floating-point exception
 *	- SIMD floating-point exception
 *	- Virtualization exception
 *	- Control protection exception
 *
 * [1] Per the "Monitor Trap Flag" section: System-management interrupts (SMIs),
 *     INIT signals, and higher priority events take priority over MTF VM exits.
 *     MTF VM exits take priority over debug-trap exceptions and lower priority
 *     events.
 *
 * [2] Debug-trap exceptions and higher priority events take priority over VM exits
 *     caused by the VMX-preemption timer.  VM exits caused by the VMX-preemption
 *     timer take priority over VM exits caused by the "NMI-window exiting"
 *     VM-execution control and lower priority events.
 *
 * [3] Debug-trap exceptions and higher priority events take priority over VM exits
 *     caused by "NMI-window exiting".  VM exits caused by this control take
 *     priority over non-maskable interrupts (NMIs) and lower priority events.
 *
 * [4] Virtual-interrupt delivery has the same priority as that of VM exits due to
 *     the 1-setting of the "interrupt-window exiting" VM-execution control.  Thus,
 *     non-maskable interrupts (NMIs) and higher priority events take priority over
 *     delivery of a virtual interrupt; delivery of a virtual interrupt takes
 *     priority over external interrupts and lower priority events.
 */
static int vmx_check_nested_events(struct kvm_vcpu *vcpu)
{
	struct kvm_lapic *apic = vcpu->arch.apic;
	struct vcpu_vmx *vmx = to_vmx(vcpu);
	/*
	 * Only a pending nested run blocks a pending exception.  If there is a
	 * previously injected event, the pending exception occurred while said
	 * event was being delivered and thus needs to be handled.
	 */
	bool block_nested_exceptions = vmx->nested.nested_run_pending;
	/*
	 * New events (not exceptions) are only recognized at instruction
	 * boundaries.  If an event needs reinjection, then KVM is handling a
	 * VM-Exit that occurred _during_ instruction execution; new events are
	 * blocked until the instruction completes.
	 */
	bool block_nested_events = block_nested_exceptions ||
				   kvm_event_needs_reinjection(vcpu);

	if (lapic_in_kernel(vcpu) &&
		test_bit(KVM_APIC_INIT, &apic->pending_events)) {
		if (block_nested_events)
			return -EBUSY;
		nested_vmx_update_pending_dbg(vcpu);
		clear_bit(KVM_APIC_INIT, &apic->pending_events);
		if (vcpu->arch.mp_state != KVM_MP_STATE_INIT_RECEIVED)
			nested_vmx_vmexit(vcpu, EXIT_REASON_INIT_SIGNAL, 0, 0);

		/* MTF is discarded if the vCPU is in WFS. */
		vmx->nested.mtf_pending = false;
		return 0;
	}

	if (lapic_in_kernel(vcpu) &&
	    test_bit(KVM_APIC_SIPI, &apic->pending_events)) {
		if (block_nested_events)
			return -EBUSY;

		clear_bit(KVM_APIC_SIPI, &apic->pending_events);
		if (vcpu->arch.mp_state == KVM_MP_STATE_INIT_RECEIVED) {
			nested_vmx_vmexit(vcpu, EXIT_REASON_SIPI_SIGNAL, 0,
						apic->sipi_vector & 0xFFUL);
			return 0;
		}
		/* Fallthrough, the SIPI is completely ignored. */
	}

	/*
	 * Process exceptions that are higher priority than Monitor Trap Flag:
	 * fault-like exceptions, TSS T flag #DB (not emulated by KVM, but
	 * could theoretically come in from userspace), and ICEBP (INT1).
	 *
	 * TODO: SMIs have higher priority than MTF and trap-like #DBs (except
	 * for TSS T flag #DBs).  KVM also doesn't save/restore pending MTF
	 * across SMI/RSM as it should; that needs to be addressed in order to
	 * prioritize SMI over MTF and trap-like #DBs.
	 */
	if (vcpu->arch.exception_vmexit.pending &&
	    !vmx_is_low_priority_db_trap(&vcpu->arch.exception_vmexit)) {
		if (block_nested_exceptions)
			return -EBUSY;

		nested_vmx_inject_exception_vmexit(vcpu);
		return 0;
	}

	if (vcpu->arch.exception.pending &&
	    !vmx_is_low_priority_db_trap(&vcpu->arch.exception)) {
		if (block_nested_exceptions)
			return -EBUSY;
		goto no_vmexit;
	}

	if (vmx->nested.mtf_pending) {
		if (block_nested_events)
			return -EBUSY;
		nested_vmx_update_pending_dbg(vcpu);
		nested_vmx_vmexit(vcpu, EXIT_REASON_MONITOR_TRAP_FLAG, 0, 0);
		return 0;
	}

	if (vcpu->arch.exception_vmexit.pending) {
		if (block_nested_exceptions)
			return -EBUSY;

		nested_vmx_inject_exception_vmexit(vcpu);
		return 0;
	}

	if (vcpu->arch.exception.pending) {
		if (block_nested_exceptions)
			return -EBUSY;
		goto no_vmexit;
	}

	if (nested_vmx_preemption_timer_pending(vcpu)) {
		if (block_nested_events)
			return -EBUSY;
		nested_vmx_vmexit(vcpu, EXIT_REASON_PREEMPTION_TIMER, 0, 0);
		return 0;
	}

	if (vcpu->arch.smi_pending && !is_smm(vcpu)) {
		if (block_nested_events)
			return -EBUSY;
		goto no_vmexit;
	}

	if (vcpu->arch.nmi_pending && !vmx_nmi_blocked(vcpu)) {
		if (block_nested_events)
			return -EBUSY;
		if (!nested_exit_on_nmi(vcpu))
			goto no_vmexit;

		nested_vmx_vmexit(vcpu, EXIT_REASON_EXCEPTION_NMI,
				  NMI_VECTOR | INTR_TYPE_NMI_INTR |
				  INTR_INFO_VALID_MASK, 0);
		/*
		 * The NMI-triggered VM exit counts as injection:
		 * clear this one and block further NMIs.
		 */
		vcpu->arch.nmi_pending = 0;
		vmx_set_nmi_mask(vcpu, true);
		return 0;
	}

	if (kvm_cpu_has_interrupt(vcpu) && !vmx_interrupt_blocked(vcpu)) {
		if (block_nested_events)
			return -EBUSY;
		if (!nested_exit_on_intr(vcpu))
			goto no_vmexit;
		nested_vmx_vmexit(vcpu, EXIT_REASON_EXTERNAL_INTERRUPT, 0, 0);
		return 0;
	}

no_vmexit:
	return vmx_complete_nested_posted_interrupt(vcpu);
}

static u32 vmx_get_preemption_timer_value(struct kvm_vcpu *vcpu)
{
	ktime_t remaining =
		hrtimer_get_remaining(&to_vmx(vcpu)->nested.preemption_timer);
	u64 value;

	if (ktime_to_ns(remaining) <= 0)
		return 0;

	value = ktime_to_ns(remaining) * vcpu->arch.virtual_tsc_khz;
	do_div(value, 1000000);
	return value >> VMX_MISC_EMULATED_PREEMPTION_TIMER_RATE;
}

static bool is_vmcs12_ext_field(unsigned long field)
{
	switch (field) {
	case GUEST_ES_SELECTOR:
	case GUEST_CS_SELECTOR:
	case GUEST_SS_SELECTOR:
	case GUEST_DS_SELECTOR:
	case GUEST_FS_SELECTOR:
	case GUEST_GS_SELECTOR:
	case GUEST_LDTR_SELECTOR:
	case GUEST_TR_SELECTOR:
	case GUEST_ES_LIMIT:
	case GUEST_CS_LIMIT:
	case GUEST_SS_LIMIT:
	case GUEST_DS_LIMIT:
	case GUEST_FS_LIMIT:
	case GUEST_GS_LIMIT:
	case GUEST_LDTR_LIMIT:
	case GUEST_TR_LIMIT:
	case GUEST_GDTR_LIMIT:
	case GUEST_IDTR_LIMIT:
	case GUEST_ES_AR_BYTES:
	case GUEST_DS_AR_BYTES:
	case GUEST_FS_AR_BYTES:
	case GUEST_GS_AR_BYTES:
	case GUEST_LDTR_AR_BYTES:
	case GUEST_TR_AR_BYTES:
	case GUEST_ES_BASE:
	case GUEST_CS_BASE:
	case GUEST_SS_BASE:
	case GUEST_DS_BASE:
	case GUEST_FS_BASE:
	case GUEST_GS_BASE:
	case GUEST_LDTR_BASE:
	case GUEST_TR_BASE:
	case GUEST_GDTR_BASE:
	case GUEST_IDTR_BASE:
	case GUEST_PENDING_DBG_EXCEPTIONS:
	case GUEST_BNDCFGS:
		return true;
	default:
		break;
	}

	return false;
}

static void sync_vmcs02_to_vmcs12_rare(struct kvm_vcpu *vcpu,
				       struct vmcs12 *vmcs12)
{
	struct vcpu_vmx *vmx = to_vmx(vcpu);

	vmcs12->guest_es_selector = vmcs_read16(GUEST_ES_SELECTOR);
	vmcs12->guest_cs_selector = vmcs_read16(GUEST_CS_SELECTOR);
	vmcs12->guest_ss_selector = vmcs_read16(GUEST_SS_SELECTOR);
	vmcs12->guest_ds_selector = vmcs_read16(GUEST_DS_SELECTOR);
	vmcs12->guest_fs_selector = vmcs_read16(GUEST_FS_SELECTOR);
	vmcs12->guest_gs_selector = vmcs_read16(GUEST_GS_SELECTOR);
	vmcs12->guest_ldtr_selector = vmcs_read16(GUEST_LDTR_SELECTOR);
	vmcs12->guest_tr_selector = vmcs_read16(GUEST_TR_SELECTOR);
	vmcs12->guest_es_limit = vmcs_read32(GUEST_ES_LIMIT);
	vmcs12->guest_cs_limit = vmcs_read32(GUEST_CS_LIMIT);
	vmcs12->guest_ss_limit = vmcs_read32(GUEST_SS_LIMIT);
	vmcs12->guest_ds_limit = vmcs_read32(GUEST_DS_LIMIT);
	vmcs12->guest_fs_limit = vmcs_read32(GUEST_FS_LIMIT);
	vmcs12->guest_gs_limit = vmcs_read32(GUEST_GS_LIMIT);
	vmcs12->guest_ldtr_limit = vmcs_read32(GUEST_LDTR_LIMIT);
	vmcs12->guest_tr_limit = vmcs_read32(GUEST_TR_LIMIT);
	vmcs12->guest_gdtr_limit = vmcs_read32(GUEST_GDTR_LIMIT);
	vmcs12->guest_idtr_limit = vmcs_read32(GUEST_IDTR_LIMIT);
	vmcs12->guest_es_ar_bytes = vmcs_read32(GUEST_ES_AR_BYTES);
	vmcs12->guest_ds_ar_bytes = vmcs_read32(GUEST_DS_AR_BYTES);
	vmcs12->guest_fs_ar_bytes = vmcs_read32(GUEST_FS_AR_BYTES);
	vmcs12->guest_gs_ar_bytes = vmcs_read32(GUEST_GS_AR_BYTES);
	vmcs12->guest_ldtr_ar_bytes = vmcs_read32(GUEST_LDTR_AR_BYTES);
	vmcs12->guest_tr_ar_bytes = vmcs_read32(GUEST_TR_AR_BYTES);
	vmcs12->guest_es_base = vmcs_readl(GUEST_ES_BASE);
	vmcs12->guest_cs_base = vmcs_readl(GUEST_CS_BASE);
	vmcs12->guest_ss_base = vmcs_readl(GUEST_SS_BASE);
	vmcs12->guest_ds_base = vmcs_readl(GUEST_DS_BASE);
	vmcs12->guest_fs_base = vmcs_readl(GUEST_FS_BASE);
	vmcs12->guest_gs_base = vmcs_readl(GUEST_GS_BASE);
	vmcs12->guest_ldtr_base = vmcs_readl(GUEST_LDTR_BASE);
	vmcs12->guest_tr_base = vmcs_readl(GUEST_TR_BASE);
	vmcs12->guest_gdtr_base = vmcs_readl(GUEST_GDTR_BASE);
	vmcs12->guest_idtr_base = vmcs_readl(GUEST_IDTR_BASE);
	vmcs12->guest_pending_dbg_exceptions =
		vmcs_readl(GUEST_PENDING_DBG_EXCEPTIONS);

	vmx->nested.need_sync_vmcs02_to_vmcs12_rare = false;
}

static void copy_vmcs02_to_vmcs12_rare(struct kvm_vcpu *vcpu,
				       struct vmcs12 *vmcs12)
{
	struct vcpu_vmx *vmx = to_vmx(vcpu);
	int cpu;

	if (!vmx->nested.need_sync_vmcs02_to_vmcs12_rare)
		return;


	WARN_ON_ONCE(vmx->loaded_vmcs != &vmx->vmcs01);

	cpu = get_cpu();
	vmx->loaded_vmcs = &vmx->nested.vmcs02;
	vmx_vcpu_load_vmcs(vcpu, cpu, &vmx->vmcs01);

	sync_vmcs02_to_vmcs12_rare(vcpu, vmcs12);

	vmx->loaded_vmcs = &vmx->vmcs01;
	vmx_vcpu_load_vmcs(vcpu, cpu, &vmx->nested.vmcs02);
	put_cpu();
}

/*
 * Update the guest state fields of vmcs12 to reflect changes that
 * occurred while L2 was running. (The "IA-32e mode guest" bit of the
 * VM-entry controls is also updated, since this is really a guest
 * state bit.)
 */
static void sync_vmcs02_to_vmcs12(struct kvm_vcpu *vcpu, struct vmcs12 *vmcs12)
{
	struct vcpu_vmx *vmx = to_vmx(vcpu);

	if (evmptr_is_valid(vmx->nested.hv_evmcs_vmptr))
		sync_vmcs02_to_vmcs12_rare(vcpu, vmcs12);

	vmx->nested.need_sync_vmcs02_to_vmcs12_rare =
		!evmptr_is_valid(vmx->nested.hv_evmcs_vmptr);

	vmcs12->guest_cr0 = vmcs12_guest_cr0(vcpu, vmcs12);
	vmcs12->guest_cr4 = vmcs12_guest_cr4(vcpu, vmcs12);

	vmcs12->guest_rsp = kvm_rsp_read(vcpu);
	vmcs12->guest_rip = kvm_rip_read(vcpu);
	vmcs12->guest_rflags = vmcs_readl(GUEST_RFLAGS);

	vmcs12->guest_cs_ar_bytes = vmcs_read32(GUEST_CS_AR_BYTES);
	vmcs12->guest_ss_ar_bytes = vmcs_read32(GUEST_SS_AR_BYTES);

	vmcs12->guest_interruptibility_info =
		vmcs_read32(GUEST_INTERRUPTIBILITY_INFO);

	if (vcpu->arch.mp_state == KVM_MP_STATE_HALTED)
		vmcs12->guest_activity_state = GUEST_ACTIVITY_HLT;
	else if (vcpu->arch.mp_state == KVM_MP_STATE_INIT_RECEIVED)
		vmcs12->guest_activity_state = GUEST_ACTIVITY_WAIT_SIPI;
	else
		vmcs12->guest_activity_state = GUEST_ACTIVITY_ACTIVE;

	if (nested_cpu_has_preemption_timer(vmcs12) &&
	    vmcs12->vm_exit_controls & VM_EXIT_SAVE_VMX_PREEMPTION_TIMER &&
	    !vmx->nested.nested_run_pending)
		vmcs12->vmx_preemption_timer_value =
			vmx_get_preemption_timer_value(vcpu);

	/*
	 * In some cases (usually, nested EPT), L2 is allowed to change its
	 * own CR3 without exiting. If it has changed it, we must keep it.
	 * Of course, if L0 is using shadow page tables, GUEST_CR3 was defined
	 * by L0, not L1 or L2, so we mustn't unconditionally copy it to vmcs12.
	 *
	 * Additionally, restore L2's PDPTR to vmcs12.
	 */
	if (enable_ept) {
		vmcs12->guest_cr3 = vmcs_readl(GUEST_CR3);
		if (nested_cpu_has_ept(vmcs12) && is_pae_paging(vcpu)) {
			vmcs12->guest_pdptr0 = vmcs_read64(GUEST_PDPTR0);
			vmcs12->guest_pdptr1 = vmcs_read64(GUEST_PDPTR1);
			vmcs12->guest_pdptr2 = vmcs_read64(GUEST_PDPTR2);
			vmcs12->guest_pdptr3 = vmcs_read64(GUEST_PDPTR3);
		}
	}

	vmcs12->guest_linear_address = vmcs_readl(GUEST_LINEAR_ADDRESS);

	if (nested_cpu_has_vid(vmcs12))
		vmcs12->guest_intr_status = vmcs_read16(GUEST_INTR_STATUS);

	vmcs12->vm_entry_controls =
		(vmcs12->vm_entry_controls & ~VM_ENTRY_IA32E_MODE) |
		(vm_entry_controls_get(to_vmx(vcpu)) & VM_ENTRY_IA32E_MODE);

	if (vmcs12->vm_exit_controls & VM_EXIT_SAVE_DEBUG_CONTROLS)
		kvm_get_dr(vcpu, 7, (unsigned long *)&vmcs12->guest_dr7);

	if (vmcs12->vm_exit_controls & VM_EXIT_SAVE_IA32_EFER)
		vmcs12->guest_ia32_efer = vcpu->arch.efer;
}

/*
 * prepare_vmcs12 is part of what we need to do when the nested L2 guest exits
 * and we want to prepare to run its L1 parent. L1 keeps a vmcs for L2 (vmcs12),
 * and this function updates it to reflect the changes to the guest state while
 * L2 was running (and perhaps made some exits which were handled directly by L0
 * without going back to L1), and to reflect the exit reason.
 * Note that we do not have to copy here all VMCS fields, just those that
 * could have changed by the L2 guest or the exit - i.e., the guest-state and
 * exit-information fields only. Other fields are modified by L1 with VMWRITE,
 * which already writes to vmcs12 directly.
 */
static void prepare_vmcs12(struct kvm_vcpu *vcpu, struct vmcs12 *vmcs12,
			   u32 vm_exit_reason, u32 exit_intr_info,
			   unsigned long exit_qualification)
{
	/* update exit information fields: */
	vmcs12->vm_exit_reason = vm_exit_reason;
	if (to_vmx(vcpu)->exit_reason.enclave_mode)
		vmcs12->vm_exit_reason |= VMX_EXIT_REASONS_SGX_ENCLAVE_MODE;
	vmcs12->exit_qualification = exit_qualification;

	/*
	 * On VM-Exit due to a failed VM-Entry, the VMCS isn't marked launched
	 * and only EXIT_REASON and EXIT_QUALIFICATION are updated, all other
	 * exit info fields are unmodified.
	 */
	if (!(vmcs12->vm_exit_reason & VMX_EXIT_REASONS_FAILED_VMENTRY)) {
		vmcs12->launch_state = 1;

		/* vm_entry_intr_info_field is cleared on exit. Emulate this
		 * instead of reading the real value. */
		vmcs12->vm_entry_intr_info_field &= ~INTR_INFO_VALID_MASK;

		/*
		 * Transfer the event that L0 or L1 may wanted to inject into
		 * L2 to IDT_VECTORING_INFO_FIELD.
		 */
		vmcs12_save_pending_event(vcpu, vmcs12,
					  vm_exit_reason, exit_intr_info);

		vmcs12->vm_exit_intr_info = exit_intr_info;
		vmcs12->vm_exit_instruction_len = vmcs_read32(VM_EXIT_INSTRUCTION_LEN);
		vmcs12->vmx_instruction_info = vmcs_read32(VMX_INSTRUCTION_INFO);

		/*
		 * According to spec, there's no need to store the guest's
		 * MSRs if the exit is due to a VM-entry failure that occurs
		 * during or after loading the guest state. Since this exit
		 * does not fall in that category, we need to save the MSRs.
		 */
		if (nested_vmx_store_msr(vcpu,
					 vmcs12->vm_exit_msr_store_addr,
					 vmcs12->vm_exit_msr_store_count))
			nested_vmx_abort(vcpu,
					 VMX_ABORT_SAVE_GUEST_MSR_FAIL);
	}
}

/*
 * A part of what we need to when the nested L2 guest exits and we want to
 * run its L1 parent, is to reset L1's guest state to the host state specified
 * in vmcs12.
 * This function is to be called not only on normal nested exit, but also on
 * a nested entry failure, as explained in Intel's spec, 3B.23.7 ("VM-Entry
 * Failures During or After Loading Guest State").
 * This function should be called when the active VMCS is L1's (vmcs01).
 */
static void load_vmcs12_host_state(struct kvm_vcpu *vcpu,
				   struct vmcs12 *vmcs12)
{
	enum vm_entry_failure_code ignored;
	struct kvm_segment seg;

	if (vmcs12->vm_exit_controls & VM_EXIT_LOAD_IA32_EFER)
		vcpu->arch.efer = vmcs12->host_ia32_efer;
	else if (vmcs12->vm_exit_controls & VM_EXIT_HOST_ADDR_SPACE_SIZE)
		vcpu->arch.efer |= (EFER_LMA | EFER_LME);
	else
		vcpu->arch.efer &= ~(EFER_LMA | EFER_LME);
	vmx_set_efer(vcpu, vcpu->arch.efer);

	kvm_rsp_write(vcpu, vmcs12->host_rsp);
	kvm_rip_write(vcpu, vmcs12->host_rip);
	vmx_set_rflags(vcpu, X86_EFLAGS_FIXED);
	vmx_set_interrupt_shadow(vcpu, 0);

	/*
	 * Note that calling vmx_set_cr0 is important, even if cr0 hasn't
	 * actually changed, because vmx_set_cr0 refers to efer set above.
	 *
	 * CR0_GUEST_HOST_MASK is already set in the original vmcs01
	 * (KVM doesn't change it);
	 */
	vcpu->arch.cr0_guest_owned_bits = KVM_POSSIBLE_CR0_GUEST_BITS;
	vmx_set_cr0(vcpu, vmcs12->host_cr0);

	/* Same as above - no reason to call set_cr4_guest_host_mask().  */
	vcpu->arch.cr4_guest_owned_bits = ~vmcs_readl(CR4_GUEST_HOST_MASK);
	vmx_set_cr4(vcpu, vmcs12->host_cr4);

	nested_ept_uninit_mmu_context(vcpu);

	/*
	 * Only PDPTE load can fail as the value of cr3 was checked on entry and
	 * couldn't have changed.
	 */
	if (nested_vmx_load_cr3(vcpu, vmcs12->host_cr3, false, true, &ignored))
		nested_vmx_abort(vcpu, VMX_ABORT_LOAD_HOST_PDPTE_FAIL);

	nested_vmx_transition_tlb_flush(vcpu, vmcs12, false);

	vmcs_write32(GUEST_SYSENTER_CS, vmcs12->host_ia32_sysenter_cs);
	vmcs_writel(GUEST_SYSENTER_ESP, vmcs12->host_ia32_sysenter_esp);
	vmcs_writel(GUEST_SYSENTER_EIP, vmcs12->host_ia32_sysenter_eip);
	vmcs_writel(GUEST_IDTR_BASE, vmcs12->host_idtr_base);
	vmcs_writel(GUEST_GDTR_BASE, vmcs12->host_gdtr_base);
	vmcs_write32(GUEST_IDTR_LIMIT, 0xFFFF);
	vmcs_write32(GUEST_GDTR_LIMIT, 0xFFFF);

	/* If not VM_EXIT_CLEAR_BNDCFGS, the L2 value propagates to L1.  */
	if (vmcs12->vm_exit_controls & VM_EXIT_CLEAR_BNDCFGS)
		vmcs_write64(GUEST_BNDCFGS, 0);

	if (vmcs12->vm_exit_controls & VM_EXIT_LOAD_IA32_PAT) {
		vmcs_write64(GUEST_IA32_PAT, vmcs12->host_ia32_pat);
		vcpu->arch.pat = vmcs12->host_ia32_pat;
	}
	if ((vmcs12->vm_exit_controls & VM_EXIT_LOAD_IA32_PERF_GLOBAL_CTRL) &&
	    intel_pmu_has_perf_global_ctrl(vcpu_to_pmu(vcpu)))
		WARN_ON_ONCE(kvm_set_msr(vcpu, MSR_CORE_PERF_GLOBAL_CTRL,
					 vmcs12->host_ia32_perf_global_ctrl));

	/* Set L1 segment info according to Intel SDM
	    27.5.2 Loading Host Segment and Descriptor-Table Registers */
	seg = (struct kvm_segment) {
		.base = 0,
		.limit = 0xFFFFFFFF,
		.selector = vmcs12->host_cs_selector,
		.type = 11,
		.present = 1,
		.s = 1,
		.g = 1
	};
	if (vmcs12->vm_exit_controls & VM_EXIT_HOST_ADDR_SPACE_SIZE)
		seg.l = 1;
	else
		seg.db = 1;
	__vmx_set_segment(vcpu, &seg, VCPU_SREG_CS);
	seg = (struct kvm_segment) {
		.base = 0,
		.limit = 0xFFFFFFFF,
		.type = 3,
		.present = 1,
		.s = 1,
		.db = 1,
		.g = 1
	};
	seg.selector = vmcs12->host_ds_selector;
	__vmx_set_segment(vcpu, &seg, VCPU_SREG_DS);
	seg.selector = vmcs12->host_es_selector;
	__vmx_set_segment(vcpu, &seg, VCPU_SREG_ES);
	seg.selector = vmcs12->host_ss_selector;
	__vmx_set_segment(vcpu, &seg, VCPU_SREG_SS);
	seg.selector = vmcs12->host_fs_selector;
	seg.base = vmcs12->host_fs_base;
	__vmx_set_segment(vcpu, &seg, VCPU_SREG_FS);
	seg.selector = vmcs12->host_gs_selector;
	seg.base = vmcs12->host_gs_base;
	__vmx_set_segment(vcpu, &seg, VCPU_SREG_GS);
	seg = (struct kvm_segment) {
		.base = vmcs12->host_tr_base,
		.limit = 0x67,
		.selector = vmcs12->host_tr_selector,
		.type = 11,
		.present = 1
	};
	__vmx_set_segment(vcpu, &seg, VCPU_SREG_TR);

	memset(&seg, 0, sizeof(seg));
	seg.unusable = 1;
	__vmx_set_segment(vcpu, &seg, VCPU_SREG_LDTR);

	kvm_set_dr(vcpu, 7, 0x400);
	vmcs_write64(GUEST_IA32_DEBUGCTL, 0);

	if (nested_vmx_load_msr(vcpu, vmcs12->vm_exit_msr_load_addr,
				vmcs12->vm_exit_msr_load_count))
		nested_vmx_abort(vcpu, VMX_ABORT_LOAD_HOST_MSR_FAIL);

	to_vmx(vcpu)->emulation_required = vmx_emulation_required(vcpu);
}

static inline u64 nested_vmx_get_vmcs01_guest_efer(struct vcpu_vmx *vmx)
{
	struct vmx_uret_msr *efer_msr;
	unsigned int i;

	if (vm_entry_controls_get(vmx) & VM_ENTRY_LOAD_IA32_EFER)
		return vmcs_read64(GUEST_IA32_EFER);

	if (cpu_has_load_ia32_efer())
		return host_efer;

	for (i = 0; i < vmx->msr_autoload.guest.nr; ++i) {
		if (vmx->msr_autoload.guest.val[i].index == MSR_EFER)
			return vmx->msr_autoload.guest.val[i].value;
	}

	efer_msr = vmx_find_uret_msr(vmx, MSR_EFER);
	if (efer_msr)
		return efer_msr->data;

	return host_efer;
}

static void nested_vmx_restore_host_state(struct kvm_vcpu *vcpu)
{
	struct vmcs12 *vmcs12 = get_vmcs12(vcpu);
	struct vcpu_vmx *vmx = to_vmx(vcpu);
	struct vmx_msr_entry g, h;
	gpa_t gpa;
	u32 i, j;

	vcpu->arch.pat = vmcs_read64(GUEST_IA32_PAT);

	if (vmcs12->vm_entry_controls & VM_ENTRY_LOAD_DEBUG_CONTROLS) {
		/*
		 * L1's host DR7 is lost if KVM_GUESTDBG_USE_HW_BP is set
		 * as vmcs01.GUEST_DR7 contains a userspace defined value
		 * and vcpu->arch.dr7 is not squirreled away before the
		 * nested VMENTER (not worth adding a variable in nested_vmx).
		 */
		if (vcpu->guest_debug & KVM_GUESTDBG_USE_HW_BP)
			kvm_set_dr(vcpu, 7, DR7_FIXED_1);
		else
			WARN_ON(kvm_set_dr(vcpu, 7, vmcs_readl(GUEST_DR7)));
	}

	/*
	 * Note that calling vmx_set_{efer,cr0,cr4} is important as they
	 * handle a variety of side effects to KVM's software model.
	 */
	vmx_set_efer(vcpu, nested_vmx_get_vmcs01_guest_efer(vmx));

	vcpu->arch.cr0_guest_owned_bits = KVM_POSSIBLE_CR0_GUEST_BITS;
	vmx_set_cr0(vcpu, vmcs_readl(CR0_READ_SHADOW));

	vcpu->arch.cr4_guest_owned_bits = ~vmcs_readl(CR4_GUEST_HOST_MASK);
	vmx_set_cr4(vcpu, vmcs_readl(CR4_READ_SHADOW));

	nested_ept_uninit_mmu_context(vcpu);
	vcpu->arch.cr3 = vmcs_readl(GUEST_CR3);
	kvm_register_mark_available(vcpu, VCPU_EXREG_CR3);

	/*
	 * Use ept_save_pdptrs(vcpu) to load the MMU's cached PDPTRs
	 * from vmcs01 (if necessary).  The PDPTRs are not loaded on
	 * VMFail, like everything else we just need to ensure our
	 * software model is up-to-date.
	 */
	if (enable_ept && is_pae_paging(vcpu))
		ept_save_pdptrs(vcpu);

	kvm_mmu_reset_context(vcpu);

	/*
	 * This nasty bit of open coding is a compromise between blindly
	 * loading L1's MSRs using the exit load lists (incorrect emulation
	 * of VMFail), leaving the nested VM's MSRs in the software model
	 * (incorrect behavior) and snapshotting the modified MSRs (too
	 * expensive since the lists are unbound by hardware).  For each
	 * MSR that was (prematurely) loaded from the nested VMEntry load
	 * list, reload it from the exit load list if it exists and differs
	 * from the guest value.  The intent is to stuff host state as
	 * silently as possible, not to fully process the exit load list.
	 */
	for (i = 0; i < vmcs12->vm_entry_msr_load_count; i++) {
		gpa = vmcs12->vm_entry_msr_load_addr + (i * sizeof(g));
		if (kvm_vcpu_read_guest(vcpu, gpa, &g, sizeof(g))) {
			pr_debug_ratelimited(
				"%s read MSR index failed (%u, 0x%08llx)\n",
				__func__, i, gpa);
			goto vmabort;
		}

		for (j = 0; j < vmcs12->vm_exit_msr_load_count; j++) {
			gpa = vmcs12->vm_exit_msr_load_addr + (j * sizeof(h));
			if (kvm_vcpu_read_guest(vcpu, gpa, &h, sizeof(h))) {
				pr_debug_ratelimited(
					"%s read MSR failed (%u, 0x%08llx)\n",
					__func__, j, gpa);
				goto vmabort;
			}
			if (h.index != g.index)
				continue;
			if (h.value == g.value)
				break;

			if (nested_vmx_load_msr_check(vcpu, &h)) {
				pr_debug_ratelimited(
					"%s check failed (%u, 0x%x, 0x%x)\n",
					__func__, j, h.index, h.reserved);
				goto vmabort;
			}

			if (kvm_set_msr(vcpu, h.index, h.value)) {
				pr_debug_ratelimited(
					"%s WRMSR failed (%u, 0x%x, 0x%llx)\n",
					__func__, j, h.index, h.value);
				goto vmabort;
			}
		}
	}

	return;

vmabort:
	nested_vmx_abort(vcpu, VMX_ABORT_LOAD_HOST_MSR_FAIL);
}

/*
 * Emulate an exit from nested guest (L2) to L1, i.e., prepare to run L1
 * and modify vmcs12 to make it see what it would expect to see there if
 * L2 was its real guest. Must only be called when in L2 (is_guest_mode())
 */
void nested_vmx_vmexit(struct kvm_vcpu *vcpu, u32 vm_exit_reason,
		       u32 exit_intr_info, unsigned long exit_qualification)
{
	struct vcpu_vmx *vmx = to_vmx(vcpu);
	struct vmcs12 *vmcs12 = get_vmcs12(vcpu);

	/* Pending MTF traps are discarded on VM-Exit. */
	vmx->nested.mtf_pending = false;

	/* trying to cancel vmlaunch/vmresume is a bug */
	WARN_ON_ONCE(vmx->nested.nested_run_pending);

	if (kvm_check_request(KVM_REQ_GET_NESTED_STATE_PAGES, vcpu)) {
		/*
		 * KVM_REQ_GET_NESTED_STATE_PAGES is also used to map
		 * Enlightened VMCS after migration and we still need to
		 * do that when something is forcing L2->L1 exit prior to
		 * the first L2 run.
		 */
		(void)nested_get_evmcs_page(vcpu);
	}

	/* Service pending TLB flush requests for L2 before switching to L1. */
	kvm_service_local_tlb_flush_requests(vcpu);

	/*
	 * VCPU_EXREG_PDPTR will be clobbered in arch/x86/kvm/vmx/vmx.h between
	 * now and the new vmentry.  Ensure that the VMCS02 PDPTR fields are
	 * up-to-date before switching to L1.
	 */
	if (enable_ept && is_pae_paging(vcpu))
		vmx_ept_load_pdptrs(vcpu);

	leave_guest_mode(vcpu);

	if (nested_cpu_has_preemption_timer(vmcs12))
		hrtimer_cancel(&to_vmx(vcpu)->nested.preemption_timer);

	if (nested_cpu_has(vmcs12, CPU_BASED_USE_TSC_OFFSETTING)) {
		vcpu->arch.tsc_offset = vcpu->arch.l1_tsc_offset;
		if (nested_cpu_has2(vmcs12, SECONDARY_EXEC_TSC_SCALING))
			vcpu->arch.tsc_scaling_ratio = vcpu->arch.l1_tsc_scaling_ratio;
	}

	if (likely(!vmx->fail)) {
		sync_vmcs02_to_vmcs12(vcpu, vmcs12);

		if (vm_exit_reason != -1)
			prepare_vmcs12(vcpu, vmcs12, vm_exit_reason,
				       exit_intr_info, exit_qualification);

		/*
		 * Must happen outside of sync_vmcs02_to_vmcs12() as it will
		 * also be used to capture vmcs12 cache as part of
		 * capturing nVMX state for snapshot (migration).
		 *
		 * Otherwise, this flush will dirty guest memory at a
		 * point it is already assumed by user-space to be
		 * immutable.
		 */
		nested_flush_cached_shadow_vmcs12(vcpu, vmcs12);
	} else {
		/*
		 * The only expected VM-instruction error is "VM entry with
		 * invalid control field(s)." Anything else indicates a
		 * problem with L0.  And we should never get here with a
		 * VMFail of any type if early consistency checks are enabled.
		 */
		WARN_ON_ONCE(vmcs_read32(VM_INSTRUCTION_ERROR) !=
			     VMXERR_ENTRY_INVALID_CONTROL_FIELD);
		WARN_ON_ONCE(nested_early_check);
	}

	/*
	 * Drop events/exceptions that were queued for re-injection to L2
	 * (picked up via vmx_complete_interrupts()), as well as exceptions
	 * that were pending for L2.  Note, this must NOT be hoisted above
	 * prepare_vmcs12(), events/exceptions queued for re-injection need to
	 * be captured in vmcs12 (see vmcs12_save_pending_event()).
	 */
	vcpu->arch.nmi_injected = false;
	kvm_clear_exception_queue(vcpu);
	kvm_clear_interrupt_queue(vcpu);

	vmx_switch_vmcs(vcpu, &vmx->vmcs01);

	/* Update any VMCS fields that might have changed while L2 ran */
	vmcs_write32(VM_EXIT_MSR_LOAD_COUNT, vmx->msr_autoload.host.nr);
	vmcs_write32(VM_ENTRY_MSR_LOAD_COUNT, vmx->msr_autoload.guest.nr);
	vmcs_write64(TSC_OFFSET, vcpu->arch.tsc_offset);
	if (kvm_caps.has_tsc_control)
		vmcs_write64(TSC_MULTIPLIER, vcpu->arch.tsc_scaling_ratio);

	if (vmx->nested.l1_tpr_threshold != -1)
		vmcs_write32(TPR_THRESHOLD, vmx->nested.l1_tpr_threshold);

	if (vmx->nested.change_vmcs01_virtual_apic_mode) {
		vmx->nested.change_vmcs01_virtual_apic_mode = false;
		vmx_set_virtual_apic_mode(vcpu);
	}

	if (vmx->nested.update_vmcs01_cpu_dirty_logging) {
		vmx->nested.update_vmcs01_cpu_dirty_logging = false;
		vmx_update_cpu_dirty_logging(vcpu);
	}

	/* Unpin physical memory we referred to in vmcs02 */
	kvm_vcpu_unmap(vcpu, &vmx->nested.apic_access_page_map, false);
	kvm_vcpu_unmap(vcpu, &vmx->nested.virtual_apic_map, true);
	kvm_vcpu_unmap(vcpu, &vmx->nested.pi_desc_map, true);
	vmx->nested.pi_desc = NULL;

	if (vmx->nested.reload_vmcs01_apic_access_page) {
		vmx->nested.reload_vmcs01_apic_access_page = false;
		kvm_make_request(KVM_REQ_APIC_PAGE_RELOAD, vcpu);
	}

	if (vmx->nested.update_vmcs01_apicv_status) {
		vmx->nested.update_vmcs01_apicv_status = false;
		kvm_make_request(KVM_REQ_APICV_UPDATE, vcpu);
	}

	if ((vm_exit_reason != -1) &&
	    (enable_shadow_vmcs || evmptr_is_valid(vmx->nested.hv_evmcs_vmptr)))
		vmx->nested.need_vmcs12_to_shadow_sync = true;

	/* in case we halted in L2 */
	vcpu->arch.mp_state = KVM_MP_STATE_RUNNABLE;

	if (likely(!vmx->fail)) {
		if ((u16)vm_exit_reason == EXIT_REASON_EXTERNAL_INTERRUPT &&
		    nested_exit_intr_ack_set(vcpu)) {
			int irq = kvm_cpu_get_interrupt(vcpu);
			WARN_ON(irq < 0);
			vmcs12->vm_exit_intr_info = irq |
				INTR_INFO_VALID_MASK | INTR_TYPE_EXT_INTR;
		}

		if (vm_exit_reason != -1)
			trace_kvm_nested_vmexit_inject(vmcs12->vm_exit_reason,
						       vmcs12->exit_qualification,
						       vmcs12->idt_vectoring_info_field,
						       vmcs12->vm_exit_intr_info,
						       vmcs12->vm_exit_intr_error_code,
						       KVM_ISA_VMX);

		load_vmcs12_host_state(vcpu, vmcs12);

		return;
	}

	/*
	 * After an early L2 VM-entry failure, we're now back
	 * in L1 which thinks it just finished a VMLAUNCH or
	 * VMRESUME instruction, so we need to set the failure
	 * flag and the VM-instruction error field of the VMCS
	 * accordingly, and skip the emulated instruction.
	 */
	(void)nested_vmx_fail(vcpu, VMXERR_ENTRY_INVALID_CONTROL_FIELD);

	/*
	 * Restore L1's host state to KVM's software model.  We're here
	 * because a consistency check was caught by hardware, which
	 * means some amount of guest state has been propagated to KVM's
	 * model and needs to be unwound to the host's state.
	 */
	nested_vmx_restore_host_state(vcpu);

	vmx->fail = 0;
}

static void nested_vmx_triple_fault(struct kvm_vcpu *vcpu)
{
	kvm_clear_request(KVM_REQ_TRIPLE_FAULT, vcpu);
	nested_vmx_vmexit(vcpu, EXIT_REASON_TRIPLE_FAULT, 0, 0);
}

/*
 * Decode the memory-address operand of a vmx instruction, as recorded on an
 * exit caused by such an instruction (run by a guest hypervisor).
 * On success, returns 0. When the operand is invalid, returns 1 and throws
 * #UD, #GP, or #SS.
 */
int get_vmx_mem_address(struct kvm_vcpu *vcpu, unsigned long exit_qualification,
			u32 vmx_instruction_info, bool wr, int len, gva_t *ret)
{
	gva_t off;
	bool exn;
	struct kvm_segment s;

	/*
	 * According to Vol. 3B, "Information for VM Exits Due to Instruction
	 * Execution", on an exit, vmx_instruction_info holds most of the
	 * addressing components of the operand. Only the displacement part
	 * is put in exit_qualification (see 3B, "Basic VM-Exit Information").
	 * For how an actual address is calculated from all these components,
	 * refer to Vol. 1, "Operand Addressing".
	 */
	int  scaling = vmx_instruction_info & 3;
	int  addr_size = (vmx_instruction_info >> 7) & 7;
	bool is_reg = vmx_instruction_info & (1u << 10);
	int  seg_reg = (vmx_instruction_info >> 15) & 7;
	int  index_reg = (vmx_instruction_info >> 18) & 0xf;
	bool index_is_valid = !(vmx_instruction_info & (1u << 22));
	int  base_reg       = (vmx_instruction_info >> 23) & 0xf;
	bool base_is_valid  = !(vmx_instruction_info & (1u << 27));

	if (is_reg) {
		kvm_queue_exception(vcpu, UD_VECTOR);
		return 1;
	}

	/* Addr = segment_base + offset */
	/* offset = base + [index * scale] + displacement */
	off = exit_qualification; /* holds the displacement */
	if (addr_size == 1)
		off = (gva_t)sign_extend64(off, 31);
	else if (addr_size == 0)
		off = (gva_t)sign_extend64(off, 15);
	if (base_is_valid)
		off += kvm_register_read(vcpu, base_reg);
	if (index_is_valid)
		off += kvm_register_read(vcpu, index_reg) << scaling;
	vmx_get_segment(vcpu, &s, seg_reg);

	/*
	 * The effective address, i.e. @off, of a memory operand is truncated
	 * based on the address size of the instruction.  Note that this is
	 * the *effective address*, i.e. the address prior to accounting for
	 * the segment's base.
	 */
	if (addr_size == 1) /* 32 bit */
		off &= 0xffffffff;
	else if (addr_size == 0) /* 16 bit */
		off &= 0xffff;

	/* Checks for #GP/#SS exceptions. */
	exn = false;
	if (is_long_mode(vcpu)) {
		/*
		 * The virtual/linear address is never truncated in 64-bit
		 * mode, e.g. a 32-bit address size can yield a 64-bit virtual
		 * address when using FS/GS with a non-zero base.
		 */
		if (seg_reg == VCPU_SREG_FS || seg_reg == VCPU_SREG_GS)
			*ret = s.base + off;
		else
			*ret = off;

		/* Long mode: #GP(0)/#SS(0) if the memory address is in a
		 * non-canonical form. This is the only check on the memory
		 * destination for long mode!
		 */
		exn = is_noncanonical_address(*ret, vcpu);
	} else {
		/*
		 * When not in long mode, the virtual/linear address is
		 * unconditionally truncated to 32 bits regardless of the
		 * address size.
		 */
		*ret = (s.base + off) & 0xffffffff;

		/* Protected mode: apply checks for segment validity in the
		 * following order:
		 * - segment type check (#GP(0) may be thrown)
		 * - usability check (#GP(0)/#SS(0))
		 * - limit check (#GP(0)/#SS(0))
		 */
		if (wr)
			/* #GP(0) if the destination operand is located in a
			 * read-only data segment or any code segment.
			 */
			exn = ((s.type & 0xa) == 0 || (s.type & 8));
		else
			/* #GP(0) if the source operand is located in an
			 * execute-only code segment
			 */
			exn = ((s.type & 0xa) == 8);
		if (exn) {
			kvm_queue_exception_e(vcpu, GP_VECTOR, 0);
			return 1;
		}
		/* Protected mode: #GP(0)/#SS(0) if the segment is unusable.
		 */
		exn = (s.unusable != 0);

		/*
		 * Protected mode: #GP(0)/#SS(0) if the memory operand is
		 * outside the segment limit.  All CPUs that support VMX ignore
		 * limit checks for flat segments, i.e. segments with base==0,
		 * limit==0xffffffff and of type expand-up data or code.
		 */
		if (!(s.base == 0 && s.limit == 0xffffffff &&
		     ((s.type & 8) || !(s.type & 4))))
			exn = exn || ((u64)off + len - 1 > s.limit);
	}
	if (exn) {
		kvm_queue_exception_e(vcpu,
				      seg_reg == VCPU_SREG_SS ?
						SS_VECTOR : GP_VECTOR,
				      0);
		return 1;
	}

	return 0;
}

static int nested_vmx_get_vmptr(struct kvm_vcpu *vcpu, gpa_t *vmpointer,
				int *ret)
{
	gva_t gva;
	struct x86_exception e;
	int r;

	if (get_vmx_mem_address(vcpu, vmx_get_exit_qual(vcpu),
				vmcs_read32(VMX_INSTRUCTION_INFO), false,
				sizeof(*vmpointer), &gva)) {
		*ret = 1;
		return -EINVAL;
	}

	r = kvm_read_guest_virt(vcpu, gva, vmpointer, sizeof(*vmpointer), &e);
	if (r != X86EMUL_CONTINUE) {
		*ret = kvm_handle_memory_failure(vcpu, r, &e);
		return -EINVAL;
	}

	return 0;
}

/*
 * Allocate a shadow VMCS and associate it with the currently loaded
 * VMCS, unless such a shadow VMCS already exists. The newly allocated
 * VMCS is also VMCLEARed, so that it is ready for use.
 */
static struct vmcs *alloc_shadow_vmcs(struct kvm_vcpu *vcpu)
{
	struct vcpu_vmx *vmx = to_vmx(vcpu);
	struct loaded_vmcs *loaded_vmcs = vmx->loaded_vmcs;

	/*
	 * KVM allocates a shadow VMCS only when L1 executes VMXON and frees it
	 * when L1 executes VMXOFF or the vCPU is forced out of nested
	 * operation.  VMXON faults if the CPU is already post-VMXON, so it
	 * should be impossible to already have an allocated shadow VMCS.  KVM
	 * doesn't support virtualization of VMCS shadowing, so vmcs01 should
	 * always be the loaded VMCS.
	 */
	if (WARN_ON(loaded_vmcs != &vmx->vmcs01 || loaded_vmcs->shadow_vmcs))
		return loaded_vmcs->shadow_vmcs;

	loaded_vmcs->shadow_vmcs = alloc_vmcs(true);
	if (loaded_vmcs->shadow_vmcs)
		vmcs_clear(loaded_vmcs->shadow_vmcs);

	return loaded_vmcs->shadow_vmcs;
}

static int enter_vmx_operation(struct kvm_vcpu *vcpu)
{
	struct vcpu_vmx *vmx = to_vmx(vcpu);
	int r;

	r = alloc_loaded_vmcs(&vmx->nested.vmcs02);
	if (r < 0)
		goto out_vmcs02;

	vmx->nested.cached_vmcs12 = kzalloc(VMCS12_SIZE, GFP_KERNEL_ACCOUNT);
	if (!vmx->nested.cached_vmcs12)
		goto out_cached_vmcs12;

	vmx->nested.shadow_vmcs12_cache.gpa = INVALID_GPA;
	vmx->nested.cached_shadow_vmcs12 = kzalloc(VMCS12_SIZE, GFP_KERNEL_ACCOUNT);
	if (!vmx->nested.cached_shadow_vmcs12)
		goto out_cached_shadow_vmcs12;

	if (enable_shadow_vmcs && !alloc_shadow_vmcs(vcpu))
		goto out_shadow_vmcs;

	hrtimer_init(&vmx->nested.preemption_timer, CLOCK_MONOTONIC,
		     HRTIMER_MODE_ABS_PINNED);
	vmx->nested.preemption_timer.function = vmx_preemption_timer_fn;

	vmx->nested.vpid02 = allocate_vpid();

	vmx->nested.vmcs02_initialized = false;
	vmx->nested.vmxon = true;

	if (vmx_pt_mode_is_host_guest()) {
		vmx->pt_desc.guest.ctl = 0;
		pt_update_intercept_for_msr(vcpu);
	}

	return 0;

out_shadow_vmcs:
	kfree(vmx->nested.cached_shadow_vmcs12);

out_cached_shadow_vmcs12:
	kfree(vmx->nested.cached_vmcs12);

out_cached_vmcs12:
	free_loaded_vmcs(&vmx->nested.vmcs02);

out_vmcs02:
	return -ENOMEM;
}

/* Emulate the VMXON instruction. */
static int handle_vmxon(struct kvm_vcpu *vcpu)
{
	int ret;
	gpa_t vmptr;
	uint32_t revision;
	struct vcpu_vmx *vmx = to_vmx(vcpu);
	const u64 VMXON_NEEDED_FEATURES = FEAT_CTL_LOCKED
		| FEAT_CTL_VMX_ENABLED_OUTSIDE_SMX;

	/*
	 * Note, KVM cannot rely on hardware to perform the CR0/CR4 #UD checks
	 * that have higher priority than VM-Exit (see Intel SDM's pseudocode
	 * for VMXON), as KVM must load valid CR0/CR4 values into hardware while
	 * running the guest, i.e. KVM needs to check the _guest_ values.
	 *
	 * Rely on hardware for the other two pre-VM-Exit checks, !VM86 and
	 * !COMPATIBILITY modes.  KVM may run the guest in VM86 to emulate Real
	 * Mode, but KVM will never take the guest out of those modes.
	 */
	if (!nested_host_cr0_valid(vcpu, kvm_read_cr0(vcpu)) ||
	    !nested_host_cr4_valid(vcpu, kvm_read_cr4(vcpu))) {
		kvm_queue_exception(vcpu, UD_VECTOR);
		return 1;
	}

	/*
	 * CPL=0 and all other checks that are lower priority than VM-Exit must
	 * be checked manually.
	 */
	if (vmx_get_cpl(vcpu)) {
		kvm_inject_gp(vcpu, 0);
		return 1;
	}

	if (vmx->nested.vmxon)
		return nested_vmx_fail(vcpu, VMXERR_VMXON_IN_VMX_ROOT_OPERATION);

	if ((vmx->msr_ia32_feature_control & VMXON_NEEDED_FEATURES)
			!= VMXON_NEEDED_FEATURES) {
		kvm_inject_gp(vcpu, 0);
		return 1;
	}

	if (nested_vmx_get_vmptr(vcpu, &vmptr, &ret))
		return ret;

	/*
	 * SDM 3: 24.11.5
	 * The first 4 bytes of VMXON region contain the supported
	 * VMCS revision identifier
	 *
	 * Note - IA32_VMX_BASIC[48] will never be 1 for the nested case;
	 * which replaces physical address width with 32
	 */
	if (!page_address_valid(vcpu, vmptr))
		return nested_vmx_failInvalid(vcpu);

	if (kvm_read_guest(vcpu->kvm, vmptr, &revision, sizeof(revision)) ||
	    revision != VMCS12_REVISION)
		return nested_vmx_failInvalid(vcpu);

	vmx->nested.vmxon_ptr = vmptr;
	ret = enter_vmx_operation(vcpu);
	if (ret)
		return ret;

	return nested_vmx_succeed(vcpu);
}

static inline void nested_release_vmcs12(struct kvm_vcpu *vcpu)
{
	struct vcpu_vmx *vmx = to_vmx(vcpu);

	if (vmx->nested.current_vmptr == INVALID_GPA)
		return;

	copy_vmcs02_to_vmcs12_rare(vcpu, get_vmcs12(vcpu));

	if (enable_shadow_vmcs) {
		/* copy to memory all shadowed fields in case
		   they were modified */
		copy_shadow_to_vmcs12(vmx);
		vmx_disable_shadow_vmcs(vmx);
	}
	vmx->nested.posted_intr_nv = -1;

	/* Flush VMCS12 to guest memory */
	kvm_vcpu_write_guest_page(vcpu,
				  vmx->nested.current_vmptr >> PAGE_SHIFT,
				  vmx->nested.cached_vmcs12, 0, VMCS12_SIZE);

	kvm_mmu_free_roots(vcpu->kvm, &vcpu->arch.guest_mmu, KVM_MMU_ROOTS_ALL);

	vmx->nested.current_vmptr = INVALID_GPA;
}

/* Emulate the VMXOFF instruction */
static int handle_vmxoff(struct kvm_vcpu *vcpu)
{
	if (!nested_vmx_check_permission(vcpu))
		return 1;

	free_nested(vcpu);

	if (kvm_apic_has_pending_init_or_sipi(vcpu))
		kvm_make_request(KVM_REQ_EVENT, vcpu);

	return nested_vmx_succeed(vcpu);
}

/* Emulate the VMCLEAR instruction */
static int handle_vmclear(struct kvm_vcpu *vcpu)
{
	struct vcpu_vmx *vmx = to_vmx(vcpu);
	u32 zero = 0;
	gpa_t vmptr;
	u64 evmcs_gpa;
	int r;

	if (!nested_vmx_check_permission(vcpu))
		return 1;

	if (nested_vmx_get_vmptr(vcpu, &vmptr, &r))
		return r;

	if (!page_address_valid(vcpu, vmptr))
		return nested_vmx_fail(vcpu, VMXERR_VMCLEAR_INVALID_ADDRESS);

	if (vmptr == vmx->nested.vmxon_ptr)
		return nested_vmx_fail(vcpu, VMXERR_VMCLEAR_VMXON_POINTER);

	/*
	 * When Enlightened VMEntry is enabled on the calling CPU we treat
	 * memory area pointer by vmptr as Enlightened VMCS (as there's no good
	 * way to distinguish it from VMCS12) and we must not corrupt it by
	 * writing to the non-existent 'launch_state' field. The area doesn't
	 * have to be the currently active EVMCS on the calling CPU and there's
	 * nothing KVM has to do to transition it from 'active' to 'non-active'
	 * state. It is possible that the area will stay mapped as
	 * vmx->nested.hv_evmcs but this shouldn't be a problem.
	 */
	if (likely(!guest_cpuid_has_evmcs(vcpu) ||
		   !nested_enlightened_vmentry(vcpu, &evmcs_gpa))) {
		if (vmptr == vmx->nested.current_vmptr)
			nested_release_vmcs12(vcpu);

		kvm_vcpu_write_guest(vcpu,
				     vmptr + offsetof(struct vmcs12,
						      launch_state),
				     &zero, sizeof(zero));
	} else if (vmx->nested.hv_evmcs && vmptr == vmx->nested.hv_evmcs_vmptr) {
		nested_release_evmcs(vcpu);
	}

	return nested_vmx_succeed(vcpu);
}

/* Emulate the VMLAUNCH instruction */
static int handle_vmlaunch(struct kvm_vcpu *vcpu)
{
	return nested_vmx_run(vcpu, true);
}

/* Emulate the VMRESUME instruction */
static int handle_vmresume(struct kvm_vcpu *vcpu)
{

	return nested_vmx_run(vcpu, false);
}

static int handle_vmread(struct kvm_vcpu *vcpu)
{
	struct vmcs12 *vmcs12 = is_guest_mode(vcpu) ? get_shadow_vmcs12(vcpu)
						    : get_vmcs12(vcpu);
	unsigned long exit_qualification = vmx_get_exit_qual(vcpu);
	u32 instr_info = vmcs_read32(VMX_INSTRUCTION_INFO);
	struct vcpu_vmx *vmx = to_vmx(vcpu);
	struct x86_exception e;
	unsigned long field;
	u64 value;
	gva_t gva = 0;
	short offset;
	int len, r;

	if (!nested_vmx_check_permission(vcpu))
		return 1;

	/* Decode instruction info and find the field to read */
	field = kvm_register_read(vcpu, (((instr_info) >> 28) & 0xf));

	if (!evmptr_is_valid(vmx->nested.hv_evmcs_vmptr)) {
		/*
		 * In VMX non-root operation, when the VMCS-link pointer is INVALID_GPA,
		 * any VMREAD sets the ALU flags for VMfailInvalid.
		 */
		if (vmx->nested.current_vmptr == INVALID_GPA ||
		    (is_guest_mode(vcpu) &&
		     get_vmcs12(vcpu)->vmcs_link_pointer == INVALID_GPA))
			return nested_vmx_failInvalid(vcpu);

		offset = get_vmcs12_field_offset(field);
		if (offset < 0)
			return nested_vmx_fail(vcpu, VMXERR_UNSUPPORTED_VMCS_COMPONENT);

		if (!is_guest_mode(vcpu) && is_vmcs12_ext_field(field))
			copy_vmcs02_to_vmcs12_rare(vcpu, vmcs12);

		/* Read the field, zero-extended to a u64 value */
		value = vmcs12_read_any(vmcs12, field, offset);
	} else {
		/*
		 * Hyper-V TLFS (as of 6.0b) explicitly states, that while an
		 * enlightened VMCS is active VMREAD/VMWRITE instructions are
		 * unsupported. Unfortunately, certain versions of Windows 11
		 * don't comply with this requirement which is not enforced in
		 * genuine Hyper-V. Allow VMREAD from an enlightened VMCS as a
		 * workaround, as misbehaving guests will panic on VM-Fail.
		 * Note, enlightened VMCS is incompatible with shadow VMCS so
		 * all VMREADs from L2 should go to L1.
		 */
		if (WARN_ON_ONCE(is_guest_mode(vcpu)))
			return nested_vmx_failInvalid(vcpu);

		offset = evmcs_field_offset(field, NULL);
		if (offset < 0)
			return nested_vmx_fail(vcpu, VMXERR_UNSUPPORTED_VMCS_COMPONENT);

		/* Read the field, zero-extended to a u64 value */
		value = evmcs_read_any(vmx->nested.hv_evmcs, field, offset);
	}

	/*
	 * Now copy part of this value to register or memory, as requested.
	 * Note that the number of bits actually copied is 32 or 64 depending
	 * on the guest's mode (32 or 64 bit), not on the given field's length.
	 */
	if (instr_info & BIT(10)) {
		kvm_register_write(vcpu, (((instr_info) >> 3) & 0xf), value);
	} else {
		len = is_64_bit_mode(vcpu) ? 8 : 4;
		if (get_vmx_mem_address(vcpu, exit_qualification,
					instr_info, true, len, &gva))
			return 1;
		/* _system ok, nested_vmx_check_permission has verified cpl=0 */
		r = kvm_write_guest_virt_system(vcpu, gva, &value, len, &e);
		if (r != X86EMUL_CONTINUE)
			return kvm_handle_memory_failure(vcpu, r, &e);
	}

	return nested_vmx_succeed(vcpu);
}

static bool is_shadow_field_rw(unsigned long field)
{
	switch (field) {
#define SHADOW_FIELD_RW(x, y) case x:
#include "vmcs_shadow_fields.h"
		return true;
	default:
		break;
	}
	return false;
}

static bool is_shadow_field_ro(unsigned long field)
{
	switch (field) {
#define SHADOW_FIELD_RO(x, y) case x:
#include "vmcs_shadow_fields.h"
		return true;
	default:
		break;
	}
	return false;
}

static int handle_vmwrite(struct kvm_vcpu *vcpu)
{
	struct vmcs12 *vmcs12 = is_guest_mode(vcpu) ? get_shadow_vmcs12(vcpu)
						    : get_vmcs12(vcpu);
	unsigned long exit_qualification = vmx_get_exit_qual(vcpu);
	u32 instr_info = vmcs_read32(VMX_INSTRUCTION_INFO);
	struct vcpu_vmx *vmx = to_vmx(vcpu);
	struct x86_exception e;
	unsigned long field;
	short offset;
	gva_t gva;
	int len, r;

	/*
	 * The value to write might be 32 or 64 bits, depending on L1's long
	 * mode, and eventually we need to write that into a field of several
	 * possible lengths. The code below first zero-extends the value to 64
	 * bit (value), and then copies only the appropriate number of
	 * bits into the vmcs12 field.
	 */
	u64 value = 0;

	if (!nested_vmx_check_permission(vcpu))
		return 1;

	/*
	 * In VMX non-root operation, when the VMCS-link pointer is INVALID_GPA,
	 * any VMWRITE sets the ALU flags for VMfailInvalid.
	 */
	if (vmx->nested.current_vmptr == INVALID_GPA ||
	    (is_guest_mode(vcpu) &&
	     get_vmcs12(vcpu)->vmcs_link_pointer == INVALID_GPA))
		return nested_vmx_failInvalid(vcpu);

	if (instr_info & BIT(10))
		value = kvm_register_read(vcpu, (((instr_info) >> 3) & 0xf));
	else {
		len = is_64_bit_mode(vcpu) ? 8 : 4;
		if (get_vmx_mem_address(vcpu, exit_qualification,
					instr_info, false, len, &gva))
			return 1;
		r = kvm_read_guest_virt(vcpu, gva, &value, len, &e);
		if (r != X86EMUL_CONTINUE)
			return kvm_handle_memory_failure(vcpu, r, &e);
	}

	field = kvm_register_read(vcpu, (((instr_info) >> 28) & 0xf));

	offset = get_vmcs12_field_offset(field);
	if (offset < 0)
		return nested_vmx_fail(vcpu, VMXERR_UNSUPPORTED_VMCS_COMPONENT);

	/*
	 * If the vCPU supports "VMWRITE to any supported field in the
	 * VMCS," then the "read-only" fields are actually read/write.
	 */
	if (vmcs_field_readonly(field) &&
	    !nested_cpu_has_vmwrite_any_field(vcpu))
		return nested_vmx_fail(vcpu, VMXERR_VMWRITE_READ_ONLY_VMCS_COMPONENT);

	/*
	 * Ensure vmcs12 is up-to-date before any VMWRITE that dirties
	 * vmcs12, else we may crush a field or consume a stale value.
	 */
	if (!is_guest_mode(vcpu) && !is_shadow_field_rw(field))
		copy_vmcs02_to_vmcs12_rare(vcpu, vmcs12);

	/*
	 * Some Intel CPUs intentionally drop the reserved bits of the AR byte
	 * fields on VMWRITE.  Emulate this behavior to ensure consistent KVM
	 * behavior regardless of the underlying hardware, e.g. if an AR_BYTE
	 * field is intercepted for VMWRITE but not VMREAD (in L1), then VMREAD
	 * from L1 will return a different value than VMREAD from L2 (L1 sees
	 * the stripped down value, L2 sees the full value as stored by KVM).
	 */
	if (field >= GUEST_ES_AR_BYTES && field <= GUEST_TR_AR_BYTES)
		value &= 0x1f0ff;

	vmcs12_write_any(vmcs12, field, offset, value);

	/*
	 * Do not track vmcs12 dirty-state if in guest-mode as we actually
	 * dirty shadow vmcs12 instead of vmcs12.  Fields that can be updated
	 * by L1 without a vmexit are always updated in the vmcs02, i.e. don't
	 * "dirty" vmcs12, all others go down the prepare_vmcs02() slow path.
	 */
	if (!is_guest_mode(vcpu) && !is_shadow_field_rw(field)) {
		/*
		 * L1 can read these fields without exiting, ensure the
		 * shadow VMCS is up-to-date.
		 */
		if (enable_shadow_vmcs && is_shadow_field_ro(field)) {
			preempt_disable();
			vmcs_load(vmx->vmcs01.shadow_vmcs);

			__vmcs_writel(field, value);

			vmcs_clear(vmx->vmcs01.shadow_vmcs);
			vmcs_load(vmx->loaded_vmcs->vmcs);
			preempt_enable();
		}
		vmx->nested.dirty_vmcs12 = true;
	}

	return nested_vmx_succeed(vcpu);
}

static void set_current_vmptr(struct vcpu_vmx *vmx, gpa_t vmptr)
{
	vmx->nested.current_vmptr = vmptr;
	if (enable_shadow_vmcs) {
		secondary_exec_controls_setbit(vmx, SECONDARY_EXEC_SHADOW_VMCS);
		vmcs_write64(VMCS_LINK_POINTER,
			     __pa(vmx->vmcs01.shadow_vmcs));
		vmx->nested.need_vmcs12_to_shadow_sync = true;
	}
	vmx->nested.dirty_vmcs12 = true;
	vmx->nested.force_msr_bitmap_recalc = true;
}

/* Emulate the VMPTRLD instruction */
static int handle_vmptrld(struct kvm_vcpu *vcpu)
{
	struct vcpu_vmx *vmx = to_vmx(vcpu);
	gpa_t vmptr;
	int r;

	if (!nested_vmx_check_permission(vcpu))
		return 1;

	if (nested_vmx_get_vmptr(vcpu, &vmptr, &r))
		return r;

	if (!page_address_valid(vcpu, vmptr))
		return nested_vmx_fail(vcpu, VMXERR_VMPTRLD_INVALID_ADDRESS);

	if (vmptr == vmx->nested.vmxon_ptr)
		return nested_vmx_fail(vcpu, VMXERR_VMPTRLD_VMXON_POINTER);

	/* Forbid normal VMPTRLD if Enlightened version was used */
	if (evmptr_is_valid(vmx->nested.hv_evmcs_vmptr))
		return 1;

	if (vmx->nested.current_vmptr != vmptr) {
		struct gfn_to_hva_cache *ghc = &vmx->nested.vmcs12_cache;
		struct vmcs_hdr hdr;

		if (kvm_gfn_to_hva_cache_init(vcpu->kvm, ghc, vmptr, VMCS12_SIZE)) {
			/*
			 * Reads from an unbacked page return all 1s,
			 * which means that the 32 bits located at the
			 * given physical address won't match the required
			 * VMCS12_REVISION identifier.
			 */
			return nested_vmx_fail(vcpu,
				VMXERR_VMPTRLD_INCORRECT_VMCS_REVISION_ID);
		}

		if (kvm_read_guest_offset_cached(vcpu->kvm, ghc, &hdr,
						 offsetof(struct vmcs12, hdr),
						 sizeof(hdr))) {
			return nested_vmx_fail(vcpu,
				VMXERR_VMPTRLD_INCORRECT_VMCS_REVISION_ID);
		}

		if (hdr.revision_id != VMCS12_REVISION ||
		    (hdr.shadow_vmcs &&
		     !nested_cpu_has_vmx_shadow_vmcs(vcpu))) {
			return nested_vmx_fail(vcpu,
				VMXERR_VMPTRLD_INCORRECT_VMCS_REVISION_ID);
		}

		nested_release_vmcs12(vcpu);

		/*
		 * Load VMCS12 from guest memory since it is not already
		 * cached.
		 */
		if (kvm_read_guest_cached(vcpu->kvm, ghc, vmx->nested.cached_vmcs12,
					  VMCS12_SIZE)) {
			return nested_vmx_fail(vcpu,
				VMXERR_VMPTRLD_INCORRECT_VMCS_REVISION_ID);
		}

		set_current_vmptr(vmx, vmptr);
	}

	return nested_vmx_succeed(vcpu);
}

/* Emulate the VMPTRST instruction */
static int handle_vmptrst(struct kvm_vcpu *vcpu)
{
	unsigned long exit_qual = vmx_get_exit_qual(vcpu);
	u32 instr_info = vmcs_read32(VMX_INSTRUCTION_INFO);
	gpa_t current_vmptr = to_vmx(vcpu)->nested.current_vmptr;
	struct x86_exception e;
	gva_t gva;
	int r;

	if (!nested_vmx_check_permission(vcpu))
		return 1;

	if (unlikely(evmptr_is_valid(to_vmx(vcpu)->nested.hv_evmcs_vmptr)))
		return 1;

	if (get_vmx_mem_address(vcpu, exit_qual, instr_info,
				true, sizeof(gpa_t), &gva))
		return 1;
	/* *_system ok, nested_vmx_check_permission has verified cpl=0 */
	r = kvm_write_guest_virt_system(vcpu, gva, (void *)&current_vmptr,
					sizeof(gpa_t), &e);
	if (r != X86EMUL_CONTINUE)
		return kvm_handle_memory_failure(vcpu, r, &e);

	return nested_vmx_succeed(vcpu);
}

/* Emulate the INVEPT instruction */
static int handle_invept(struct kvm_vcpu *vcpu)
{
	struct vcpu_vmx *vmx = to_vmx(vcpu);
	u32 vmx_instruction_info, types;
	unsigned long type, roots_to_free;
	struct kvm_mmu *mmu;
	gva_t gva;
	struct x86_exception e;
	struct {
		u64 eptp, gpa;
	} operand;
	int i, r, gpr_index;

	if (!(vmx->nested.msrs.secondary_ctls_high &
	      SECONDARY_EXEC_ENABLE_EPT) ||
	    !(vmx->nested.msrs.ept_caps & VMX_EPT_INVEPT_BIT)) {
		kvm_queue_exception(vcpu, UD_VECTOR);
		return 1;
	}

	if (!nested_vmx_check_permission(vcpu))
		return 1;

	vmx_instruction_info = vmcs_read32(VMX_INSTRUCTION_INFO);
	gpr_index = vmx_get_instr_info_reg2(vmx_instruction_info);
	type = kvm_register_read(vcpu, gpr_index);

	types = (vmx->nested.msrs.ept_caps >> VMX_EPT_EXTENT_SHIFT) & 6;

	if (type >= 32 || !(types & (1 << type)))
		return nested_vmx_fail(vcpu, VMXERR_INVALID_OPERAND_TO_INVEPT_INVVPID);

	/* According to the Intel VMX instruction reference, the memory
	 * operand is read even if it isn't needed (e.g., for type==global)
	 */
	if (get_vmx_mem_address(vcpu, vmx_get_exit_qual(vcpu),
			vmx_instruction_info, false, sizeof(operand), &gva))
		return 1;
	r = kvm_read_guest_virt(vcpu, gva, &operand, sizeof(operand), &e);
	if (r != X86EMUL_CONTINUE)
		return kvm_handle_memory_failure(vcpu, r, &e);

	/*
	 * Nested EPT roots are always held through guest_mmu,
	 * not root_mmu.
	 */
	mmu = &vcpu->arch.guest_mmu;

	switch (type) {
	case VMX_EPT_EXTENT_CONTEXT:
		if (!nested_vmx_check_eptp(vcpu, operand.eptp))
			return nested_vmx_fail(vcpu,
				VMXERR_INVALID_OPERAND_TO_INVEPT_INVVPID);

		roots_to_free = 0;
		if (nested_ept_root_matches(mmu->root.hpa, mmu->root.pgd,
					    operand.eptp))
			roots_to_free |= KVM_MMU_ROOT_CURRENT;

		for (i = 0; i < KVM_MMU_NUM_PREV_ROOTS; i++) {
			if (nested_ept_root_matches(mmu->prev_roots[i].hpa,
						    mmu->prev_roots[i].pgd,
						    operand.eptp))
				roots_to_free |= KVM_MMU_ROOT_PREVIOUS(i);
		}
		break;
	case VMX_EPT_EXTENT_GLOBAL:
		roots_to_free = KVM_MMU_ROOTS_ALL;
		break;
	default:
		BUG();
		break;
	}

	if (roots_to_free)
		kvm_mmu_free_roots(vcpu->kvm, mmu, roots_to_free);

	return nested_vmx_succeed(vcpu);
}

static int handle_invvpid(struct kvm_vcpu *vcpu)
{
	struct vcpu_vmx *vmx = to_vmx(vcpu);
	u32 vmx_instruction_info;
	unsigned long type, types;
	gva_t gva;
	struct x86_exception e;
	struct {
		u64 vpid;
		u64 gla;
	} operand;
	u16 vpid02;
	int r, gpr_index;

	if (!(vmx->nested.msrs.secondary_ctls_high &
	      SECONDARY_EXEC_ENABLE_VPID) ||
			!(vmx->nested.msrs.vpid_caps & VMX_VPID_INVVPID_BIT)) {
		kvm_queue_exception(vcpu, UD_VECTOR);
		return 1;
	}

	if (!nested_vmx_check_permission(vcpu))
		return 1;

	vmx_instruction_info = vmcs_read32(VMX_INSTRUCTION_INFO);
	gpr_index = vmx_get_instr_info_reg2(vmx_instruction_info);
	type = kvm_register_read(vcpu, gpr_index);

	types = (vmx->nested.msrs.vpid_caps &
			VMX_VPID_EXTENT_SUPPORTED_MASK) >> 8;

	if (type >= 32 || !(types & (1 << type)))
		return nested_vmx_fail(vcpu,
			VMXERR_INVALID_OPERAND_TO_INVEPT_INVVPID);

	/* according to the intel vmx instruction reference, the memory
	 * operand is read even if it isn't needed (e.g., for type==global)
	 */
	if (get_vmx_mem_address(vcpu, vmx_get_exit_qual(vcpu),
			vmx_instruction_info, false, sizeof(operand), &gva))
		return 1;
	r = kvm_read_guest_virt(vcpu, gva, &operand, sizeof(operand), &e);
	if (r != X86EMUL_CONTINUE)
		return kvm_handle_memory_failure(vcpu, r, &e);

	if (operand.vpid >> 16)
		return nested_vmx_fail(vcpu,
			VMXERR_INVALID_OPERAND_TO_INVEPT_INVVPID);

	vpid02 = nested_get_vpid02(vcpu);
	switch (type) {
	case VMX_VPID_EXTENT_INDIVIDUAL_ADDR:
		if (!operand.vpid ||
		    is_noncanonical_address(operand.gla, vcpu))
			return nested_vmx_fail(vcpu,
				VMXERR_INVALID_OPERAND_TO_INVEPT_INVVPID);
		vpid_sync_vcpu_addr(vpid02, operand.gla);
		break;
	case VMX_VPID_EXTENT_SINGLE_CONTEXT:
	case VMX_VPID_EXTENT_SINGLE_NON_GLOBAL:
		if (!operand.vpid)
			return nested_vmx_fail(vcpu,
				VMXERR_INVALID_OPERAND_TO_INVEPT_INVVPID);
		vpid_sync_context(vpid02);
		break;
	case VMX_VPID_EXTENT_ALL_CONTEXT:
		vpid_sync_context(vpid02);
		break;
	default:
		WARN_ON_ONCE(1);
		return kvm_skip_emulated_instruction(vcpu);
	}

	/*
	 * Sync the shadow page tables if EPT is disabled, L1 is invalidating
	 * linear mappings for L2 (tagged with L2's VPID).  Free all guest
	 * roots as VPIDs are not tracked in the MMU role.
	 *
	 * Note, this operates on root_mmu, not guest_mmu, as L1 and L2 share
	 * an MMU when EPT is disabled.
	 *
	 * TODO: sync only the affected SPTEs for INVDIVIDUAL_ADDR.
	 */
	if (!enable_ept)
		kvm_mmu_free_guest_mode_roots(vcpu->kvm, &vcpu->arch.root_mmu);

	return nested_vmx_succeed(vcpu);
}

static int nested_vmx_eptp_switching(struct kvm_vcpu *vcpu,
				     struct vmcs12 *vmcs12)
{
	u32 index = kvm_rcx_read(vcpu);
	u64 new_eptp;

	if (WARN_ON_ONCE(!nested_cpu_has_ept(vmcs12)))
		return 1;
	if (index >= VMFUNC_EPTP_ENTRIES)
		return 1;

	if (kvm_vcpu_read_guest_page(vcpu, vmcs12->eptp_list_address >> PAGE_SHIFT,
				     &new_eptp, index * 8, 8))
		return 1;

	/*
	 * If the (L2) guest does a vmfunc to the currently
	 * active ept pointer, we don't have to do anything else
	 */
	if (vmcs12->ept_pointer != new_eptp) {
		if (!nested_vmx_check_eptp(vcpu, new_eptp))
			return 1;

		vmcs12->ept_pointer = new_eptp;
		nested_ept_new_eptp(vcpu);

		if (!nested_cpu_has_vpid(vmcs12))
			kvm_make_request(KVM_REQ_TLB_FLUSH_GUEST, vcpu);
	}

	return 0;
}

static int handle_vmfunc(struct kvm_vcpu *vcpu)
{
	struct vcpu_vmx *vmx = to_vmx(vcpu);
	struct vmcs12 *vmcs12;
	u32 function = kvm_rax_read(vcpu);

	/*
	 * VMFUNC is only supported for nested guests, but we always enable the
	 * secondary control for simplicity; for non-nested mode, fake that we
	 * didn't by injecting #UD.
	 */
	if (!is_guest_mode(vcpu)) {
		kvm_queue_exception(vcpu, UD_VECTOR);
		return 1;
	}

	vmcs12 = get_vmcs12(vcpu);

	/*
	 * #UD on out-of-bounds function has priority over VM-Exit, and VMFUNC
	 * is enabled in vmcs02 if and only if it's enabled in vmcs12.
	 */
	if (WARN_ON_ONCE((function > 63) || !nested_cpu_has_vmfunc(vmcs12))) {
		kvm_queue_exception(vcpu, UD_VECTOR);
		return 1;
	}

	if (!(vmcs12->vm_function_control & BIT_ULL(function)))
		goto fail;

	switch (function) {
	case 0:
		if (nested_vmx_eptp_switching(vcpu, vmcs12))
			goto fail;
		break;
	default:
		goto fail;
	}
	return kvm_skip_emulated_instruction(vcpu);

fail:
	/*
	 * This is effectively a reflected VM-Exit, as opposed to a synthesized
	 * nested VM-Exit.  Pass the original exit reason, i.e. don't hardcode
	 * EXIT_REASON_VMFUNC as the exit reason.
	 */
	nested_vmx_vmexit(vcpu, vmx->exit_reason.full,
			  vmx_get_intr_info(vcpu),
			  vmx_get_exit_qual(vcpu));
	return 1;
}

/*
 * Return true if an IO instruction with the specified port and size should cause
 * a VM-exit into L1.
 */
bool nested_vmx_check_io_bitmaps(struct kvm_vcpu *vcpu, unsigned int port,
				 int size)
{
	struct vmcs12 *vmcs12 = get_vmcs12(vcpu);
	gpa_t bitmap, last_bitmap;
	u8 b;

	last_bitmap = INVALID_GPA;
	b = -1;

	while (size > 0) {
		if (port < 0x8000)
			bitmap = vmcs12->io_bitmap_a;
		else if (port < 0x10000)
			bitmap = vmcs12->io_bitmap_b;
		else
			return true;
		bitmap += (port & 0x7fff) / 8;

		if (last_bitmap != bitmap)
			if (kvm_vcpu_read_guest(vcpu, bitmap, &b, 1))
				return true;
		if (b & (1 << (port & 7)))
			return true;

		port++;
		size--;
		last_bitmap = bitmap;
	}

	return false;
}

static bool nested_vmx_exit_handled_io(struct kvm_vcpu *vcpu,
				       struct vmcs12 *vmcs12)
{
	unsigned long exit_qualification;
	unsigned short port;
	int size;

	if (!nested_cpu_has(vmcs12, CPU_BASED_USE_IO_BITMAPS))
		return nested_cpu_has(vmcs12, CPU_BASED_UNCOND_IO_EXITING);

	exit_qualification = vmx_get_exit_qual(vcpu);

	port = exit_qualification >> 16;
	size = (exit_qualification & 7) + 1;

	return nested_vmx_check_io_bitmaps(vcpu, port, size);
}

/*
 * Return 1 if we should exit from L2 to L1 to handle an MSR access,
 * rather than handle it ourselves in L0. I.e., check whether L1 expressed
 * disinterest in the current event (read or write a specific MSR) by using an
 * MSR bitmap. This may be the case even when L0 doesn't use MSR bitmaps.
 */
static bool nested_vmx_exit_handled_msr(struct kvm_vcpu *vcpu,
					struct vmcs12 *vmcs12,
					union vmx_exit_reason exit_reason)
{
	u32 msr_index = kvm_rcx_read(vcpu);
	gpa_t bitmap;

	if (!nested_cpu_has(vmcs12, CPU_BASED_USE_MSR_BITMAPS))
		return true;

	/*
	 * The MSR_BITMAP page is divided into four 1024-byte bitmaps,
	 * for the four combinations of read/write and low/high MSR numbers.
	 * First we need to figure out which of the four to use:
	 */
	bitmap = vmcs12->msr_bitmap;
	if (exit_reason.basic == EXIT_REASON_MSR_WRITE)
		bitmap += 2048;
	if (msr_index >= 0xc0000000) {
		msr_index -= 0xc0000000;
		bitmap += 1024;
	}

	/* Then read the msr_index'th bit from this bitmap: */
	if (msr_index < 1024*8) {
		unsigned char b;
		if (kvm_vcpu_read_guest(vcpu, bitmap + msr_index/8, &b, 1))
			return true;
		return 1 & (b >> (msr_index & 7));
	} else
		return true; /* let L1 handle the wrong parameter */
}

/*
 * Return 1 if we should exit from L2 to L1 to handle a CR access exit,
 * rather than handle it ourselves in L0. I.e., check if L1 wanted to
 * intercept (via guest_host_mask etc.) the current event.
 */
static bool nested_vmx_exit_handled_cr(struct kvm_vcpu *vcpu,
	struct vmcs12 *vmcs12)
{
	unsigned long exit_qualification = vmx_get_exit_qual(vcpu);
	int cr = exit_qualification & 15;
	int reg;
	unsigned long val;

	switch ((exit_qualification >> 4) & 3) {
	case 0: /* mov to cr */
		reg = (exit_qualification >> 8) & 15;
		val = kvm_register_read(vcpu, reg);
		switch (cr) {
		case 0:
			if (vmcs12->cr0_guest_host_mask &
			    (val ^ vmcs12->cr0_read_shadow))
				return true;
			break;
		case 3:
			if (nested_cpu_has(vmcs12, CPU_BASED_CR3_LOAD_EXITING))
				return true;
			break;
		case 4:
			if (vmcs12->cr4_guest_host_mask &
			    (vmcs12->cr4_read_shadow ^ val))
				return true;
			break;
		case 8:
			if (nested_cpu_has(vmcs12, CPU_BASED_CR8_LOAD_EXITING))
				return true;
			break;
		}
		break;
	case 2: /* clts */
		if ((vmcs12->cr0_guest_host_mask & X86_CR0_TS) &&
		    (vmcs12->cr0_read_shadow & X86_CR0_TS))
			return true;
		break;
	case 1: /* mov from cr */
		switch (cr) {
		case 3:
			if (vmcs12->cpu_based_vm_exec_control &
			    CPU_BASED_CR3_STORE_EXITING)
				return true;
			break;
		case 8:
			if (vmcs12->cpu_based_vm_exec_control &
			    CPU_BASED_CR8_STORE_EXITING)
				return true;
			break;
		}
		break;
	case 3: /* lmsw */
		/*
		 * lmsw can change bits 1..3 of cr0, and only set bit 0 of
		 * cr0. Other attempted changes are ignored, with no exit.
		 */
		val = (exit_qualification >> LMSW_SOURCE_DATA_SHIFT) & 0x0f;
		if (vmcs12->cr0_guest_host_mask & 0xe &
		    (val ^ vmcs12->cr0_read_shadow))
			return true;
		if ((vmcs12->cr0_guest_host_mask & 0x1) &&
		    !(vmcs12->cr0_read_shadow & 0x1) &&
		    (val & 0x1))
			return true;
		break;
	}
	return false;
}

static bool nested_vmx_exit_handled_encls(struct kvm_vcpu *vcpu,
					  struct vmcs12 *vmcs12)
{
	u32 encls_leaf;

	if (!guest_cpuid_has(vcpu, X86_FEATURE_SGX) ||
	    !nested_cpu_has2(vmcs12, SECONDARY_EXEC_ENCLS_EXITING))
		return false;

	encls_leaf = kvm_rax_read(vcpu);
	if (encls_leaf > 62)
		encls_leaf = 63;
	return vmcs12->encls_exiting_bitmap & BIT_ULL(encls_leaf);
}

static bool nested_vmx_exit_handled_vmcs_access(struct kvm_vcpu *vcpu,
	struct vmcs12 *vmcs12, gpa_t bitmap)
{
	u32 vmx_instruction_info;
	unsigned long field;
	u8 b;

	if (!nested_cpu_has_shadow_vmcs(vmcs12))
		return true;

	/* Decode instruction info and find the field to access */
	vmx_instruction_info = vmcs_read32(VMX_INSTRUCTION_INFO);
	field = kvm_register_read(vcpu, (((vmx_instruction_info) >> 28) & 0xf));

	/* Out-of-range fields always cause a VM exit from L2 to L1 */
	if (field >> 15)
		return true;

	if (kvm_vcpu_read_guest(vcpu, bitmap + field/8, &b, 1))
		return true;

	return 1 & (b >> (field & 7));
}

static bool nested_vmx_exit_handled_mtf(struct vmcs12 *vmcs12)
{
	u32 entry_intr_info = vmcs12->vm_entry_intr_info_field;

	if (nested_cpu_has_mtf(vmcs12))
		return true;

	/*
	 * An MTF VM-exit may be injected into the guest by setting the
	 * interruption-type to 7 (other event) and the vector field to 0. Such
	 * is the case regardless of the 'monitor trap flag' VM-execution
	 * control.
	 */
	return entry_intr_info == (INTR_INFO_VALID_MASK
				   | INTR_TYPE_OTHER_EVENT);
}

/*
 * Return true if L0 wants to handle an exit from L2 regardless of whether or not
 * L1 wants the exit.  Only call this when in is_guest_mode (L2).
 */
static bool nested_vmx_l0_wants_exit(struct kvm_vcpu *vcpu,
				     union vmx_exit_reason exit_reason)
{
	u32 intr_info;

	switch ((u16)exit_reason.basic) {
	case EXIT_REASON_EXCEPTION_NMI:
		intr_info = vmx_get_intr_info(vcpu);
		if (is_nmi(intr_info))
			return true;
		else if (is_page_fault(intr_info))
			return vcpu->arch.apf.host_apf_flags ||
			       vmx_need_pf_intercept(vcpu);
		else if (is_debug(intr_info) &&
			 vcpu->guest_debug &
			 (KVM_GUESTDBG_SINGLESTEP | KVM_GUESTDBG_USE_HW_BP))
			return true;
		else if (is_breakpoint(intr_info) &&
			 vcpu->guest_debug & KVM_GUESTDBG_USE_SW_BP)
			return true;
		else if (is_alignment_check(intr_info) &&
			 !vmx_guest_inject_ac(vcpu))
			return true;
		return false;
	case EXIT_REASON_EXTERNAL_INTERRUPT:
		return true;
	case EXIT_REASON_MCE_DURING_VMENTRY:
		return true;
	case EXIT_REASON_EPT_VIOLATION:
		/*
		 * L0 always deals with the EPT violation. If nested EPT is
		 * used, and the nested mmu code discovers that the address is
		 * missing in the guest EPT table (EPT12), the EPT violation
		 * will be injected with nested_ept_inject_page_fault()
		 */
		return true;
	case EXIT_REASON_EPT_MISCONFIG:
		/*
		 * L2 never uses directly L1's EPT, but rather L0's own EPT
		 * table (shadow on EPT) or a merged EPT table that L0 built
		 * (EPT on EPT). So any problems with the structure of the
		 * table is L0's fault.
		 */
		return true;
	case EXIT_REASON_PREEMPTION_TIMER:
		return true;
	case EXIT_REASON_PML_FULL:
		/*
		 * PML is emulated for an L1 VMM and should never be enabled in
		 * vmcs02, always "handle" PML_FULL by exiting to userspace.
		 */
		return true;
	case EXIT_REASON_VMFUNC:
		/* VM functions are emulated through L2->L0 vmexits. */
		return true;
	case EXIT_REASON_BUS_LOCK:
		/*
		 * At present, bus lock VM exit is never exposed to L1.
		 * Handle L2's bus locks in L0 directly.
		 */
		return true;
	default:
		break;
	}
	return false;
}

/*
 * Return 1 if L1 wants to intercept an exit from L2.  Only call this when in
 * is_guest_mode (L2).
 */
static bool nested_vmx_l1_wants_exit(struct kvm_vcpu *vcpu,
				     union vmx_exit_reason exit_reason)
{
	struct vmcs12 *vmcs12 = get_vmcs12(vcpu);
	u32 intr_info;

	switch ((u16)exit_reason.basic) {
	case EXIT_REASON_EXCEPTION_NMI:
		intr_info = vmx_get_intr_info(vcpu);
		if (is_nmi(intr_info))
			return true;
		else if (is_page_fault(intr_info))
			return true;
		return vmcs12->exception_bitmap &
				(1u << (intr_info & INTR_INFO_VECTOR_MASK));
	case EXIT_REASON_EXTERNAL_INTERRUPT:
		return nested_exit_on_intr(vcpu);
	case EXIT_REASON_TRIPLE_FAULT:
		return true;
	case EXIT_REASON_INTERRUPT_WINDOW:
		return nested_cpu_has(vmcs12, CPU_BASED_INTR_WINDOW_EXITING);
	case EXIT_REASON_NMI_WINDOW:
		return nested_cpu_has(vmcs12, CPU_BASED_NMI_WINDOW_EXITING);
	case EXIT_REASON_TASK_SWITCH:
		return true;
	case EXIT_REASON_CPUID:
		return true;
	case EXIT_REASON_HLT:
		return nested_cpu_has(vmcs12, CPU_BASED_HLT_EXITING);
	case EXIT_REASON_INVD:
		return true;
	case EXIT_REASON_INVLPG:
		return nested_cpu_has(vmcs12, CPU_BASED_INVLPG_EXITING);
	case EXIT_REASON_RDPMC:
		return nested_cpu_has(vmcs12, CPU_BASED_RDPMC_EXITING);
	case EXIT_REASON_RDRAND:
		return nested_cpu_has2(vmcs12, SECONDARY_EXEC_RDRAND_EXITING);
	case EXIT_REASON_RDSEED:
		return nested_cpu_has2(vmcs12, SECONDARY_EXEC_RDSEED_EXITING);
	case EXIT_REASON_RDTSC: case EXIT_REASON_RDTSCP:
		return nested_cpu_has(vmcs12, CPU_BASED_RDTSC_EXITING);
	case EXIT_REASON_VMREAD:
		return nested_vmx_exit_handled_vmcs_access(vcpu, vmcs12,
			vmcs12->vmread_bitmap);
	case EXIT_REASON_VMWRITE:
		return nested_vmx_exit_handled_vmcs_access(vcpu, vmcs12,
			vmcs12->vmwrite_bitmap);
	case EXIT_REASON_VMCALL: case EXIT_REASON_VMCLEAR:
	case EXIT_REASON_VMLAUNCH: case EXIT_REASON_VMPTRLD:
	case EXIT_REASON_VMPTRST: case EXIT_REASON_VMRESUME:
	case EXIT_REASON_VMOFF: case EXIT_REASON_VMON:
	case EXIT_REASON_INVEPT: case EXIT_REASON_INVVPID:
		/*
		 * VMX instructions trap unconditionally. This allows L1 to
		 * emulate them for its L2 guest, i.e., allows 3-level nesting!
		 */
		return true;
	case EXIT_REASON_CR_ACCESS:
		return nested_vmx_exit_handled_cr(vcpu, vmcs12);
	case EXIT_REASON_DR_ACCESS:
		return nested_cpu_has(vmcs12, CPU_BASED_MOV_DR_EXITING);
	case EXIT_REASON_IO_INSTRUCTION:
		return nested_vmx_exit_handled_io(vcpu, vmcs12);
	case EXIT_REASON_GDTR_IDTR: case EXIT_REASON_LDTR_TR:
		return nested_cpu_has2(vmcs12, SECONDARY_EXEC_DESC);
	case EXIT_REASON_MSR_READ:
	case EXIT_REASON_MSR_WRITE:
		return nested_vmx_exit_handled_msr(vcpu, vmcs12, exit_reason);
	case EXIT_REASON_INVALID_STATE:
		return true;
	case EXIT_REASON_MWAIT_INSTRUCTION:
		return nested_cpu_has(vmcs12, CPU_BASED_MWAIT_EXITING);
	case EXIT_REASON_MONITOR_TRAP_FLAG:
		return nested_vmx_exit_handled_mtf(vmcs12);
	case EXIT_REASON_MONITOR_INSTRUCTION:
		return nested_cpu_has(vmcs12, CPU_BASED_MONITOR_EXITING);
	case EXIT_REASON_PAUSE_INSTRUCTION:
		return nested_cpu_has(vmcs12, CPU_BASED_PAUSE_EXITING) ||
			nested_cpu_has2(vmcs12,
				SECONDARY_EXEC_PAUSE_LOOP_EXITING);
	case EXIT_REASON_MCE_DURING_VMENTRY:
		return true;
	case EXIT_REASON_TPR_BELOW_THRESHOLD:
		return nested_cpu_has(vmcs12, CPU_BASED_TPR_SHADOW);
	case EXIT_REASON_APIC_ACCESS:
	case EXIT_REASON_APIC_WRITE:
	case EXIT_REASON_EOI_INDUCED:
		/*
		 * The controls for "virtualize APIC accesses," "APIC-
		 * register virtualization," and "virtual-interrupt
		 * delivery" only come from vmcs12.
		 */
		return true;
	case EXIT_REASON_INVPCID:
		return
			nested_cpu_has2(vmcs12, SECONDARY_EXEC_ENABLE_INVPCID) &&
			nested_cpu_has(vmcs12, CPU_BASED_INVLPG_EXITING);
	case EXIT_REASON_WBINVD:
		return nested_cpu_has2(vmcs12, SECONDARY_EXEC_WBINVD_EXITING);
	case EXIT_REASON_XSETBV:
		return true;
	case EXIT_REASON_XSAVES: case EXIT_REASON_XRSTORS:
		/*
		 * This should never happen, since it is not possible to
		 * set XSS to a non-zero value---neither in L1 nor in L2.
		 * If if it were, XSS would have to be checked against
		 * the XSS exit bitmap in vmcs12.
		 */
		return nested_cpu_has2(vmcs12, SECONDARY_EXEC_XSAVES);
	case EXIT_REASON_UMWAIT:
	case EXIT_REASON_TPAUSE:
		return nested_cpu_has2(vmcs12,
			SECONDARY_EXEC_ENABLE_USR_WAIT_PAUSE);
	case EXIT_REASON_ENCLS:
		return nested_vmx_exit_handled_encls(vcpu, vmcs12);
	case EXIT_REASON_NOTIFY:
		/* Notify VM exit is not exposed to L1 */
		return false;
	default:
		return true;
	}
}

/*
 * Conditionally reflect a VM-Exit into L1.  Returns %true if the VM-Exit was
 * reflected into L1.
 */
bool nested_vmx_reflect_vmexit(struct kvm_vcpu *vcpu)
{
	struct vcpu_vmx *vmx = to_vmx(vcpu);
	union vmx_exit_reason exit_reason = vmx->exit_reason;
	unsigned long exit_qual;
	u32 exit_intr_info;

	WARN_ON_ONCE(vmx->nested.nested_run_pending);

	/*
	 * Late nested VM-Fail shares the same flow as nested VM-Exit since KVM
	 * has already loaded L2's state.
	 */
	if (unlikely(vmx->fail)) {
		trace_kvm_nested_vmenter_failed(
			"hardware VM-instruction error: ",
			vmcs_read32(VM_INSTRUCTION_ERROR));
		exit_intr_info = 0;
		exit_qual = 0;
		goto reflect_vmexit;
	}

	trace_kvm_nested_vmexit(vcpu, KVM_ISA_VMX);

	/* If L0 (KVM) wants the exit, it trumps L1's desires. */
	if (nested_vmx_l0_wants_exit(vcpu, exit_reason))
		return false;

	/* If L1 doesn't want the exit, handle it in L0. */
	if (!nested_vmx_l1_wants_exit(vcpu, exit_reason))
		return false;

	/*
	 * vmcs.VM_EXIT_INTR_INFO is only valid for EXCEPTION_NMI exits.  For
	 * EXTERNAL_INTERRUPT, the value for vmcs12->vm_exit_intr_info would
	 * need to be synthesized by querying the in-kernel LAPIC, but external
	 * interrupts are never reflected to L1 so it's a non-issue.
	 */
	exit_intr_info = vmx_get_intr_info(vcpu);
	if (is_exception_with_error_code(exit_intr_info)) {
		struct vmcs12 *vmcs12 = get_vmcs12(vcpu);

		vmcs12->vm_exit_intr_error_code =
			vmcs_read32(VM_EXIT_INTR_ERROR_CODE);
	}
	exit_qual = vmx_get_exit_qual(vcpu);

reflect_vmexit:
	nested_vmx_vmexit(vcpu, exit_reason.full, exit_intr_info, exit_qual);
	return true;
}

static int vmx_get_nested_state(struct kvm_vcpu *vcpu,
				struct kvm_nested_state __user *user_kvm_nested_state,
				u32 user_data_size)
{
	struct vcpu_vmx *vmx;
	struct vmcs12 *vmcs12;
	struct kvm_nested_state kvm_state = {
		.flags = 0,
		.format = KVM_STATE_NESTED_FORMAT_VMX,
		.size = sizeof(kvm_state),
		.hdr.vmx.flags = 0,
		.hdr.vmx.vmxon_pa = INVALID_GPA,
		.hdr.vmx.vmcs12_pa = INVALID_GPA,
		.hdr.vmx.preemption_timer_deadline = 0,
	};
	struct kvm_vmx_nested_state_data __user *user_vmx_nested_state =
		&user_kvm_nested_state->data.vmx[0];

	if (!vcpu)
		return kvm_state.size + sizeof(*user_vmx_nested_state);

	vmx = to_vmx(vcpu);
	vmcs12 = get_vmcs12(vcpu);

	if (nested_vmx_allowed(vcpu) &&
	    (vmx->nested.vmxon || vmx->nested.smm.vmxon)) {
		kvm_state.hdr.vmx.vmxon_pa = vmx->nested.vmxon_ptr;
		kvm_state.hdr.vmx.vmcs12_pa = vmx->nested.current_vmptr;

		if (vmx_has_valid_vmcs12(vcpu)) {
			kvm_state.size += sizeof(user_vmx_nested_state->vmcs12);

			/* 'hv_evmcs_vmptr' can also be EVMPTR_MAP_PENDING here */
			if (vmx->nested.hv_evmcs_vmptr != EVMPTR_INVALID)
				kvm_state.flags |= KVM_STATE_NESTED_EVMCS;

			if (is_guest_mode(vcpu) &&
			    nested_cpu_has_shadow_vmcs(vmcs12) &&
			    vmcs12->vmcs_link_pointer != INVALID_GPA)
				kvm_state.size += sizeof(user_vmx_nested_state->shadow_vmcs12);
		}

		if (vmx->nested.smm.vmxon)
			kvm_state.hdr.vmx.smm.flags |= KVM_STATE_NESTED_SMM_VMXON;

		if (vmx->nested.smm.guest_mode)
			kvm_state.hdr.vmx.smm.flags |= KVM_STATE_NESTED_SMM_GUEST_MODE;

		if (is_guest_mode(vcpu)) {
			kvm_state.flags |= KVM_STATE_NESTED_GUEST_MODE;

			if (vmx->nested.nested_run_pending)
				kvm_state.flags |= KVM_STATE_NESTED_RUN_PENDING;

			if (vmx->nested.mtf_pending)
				kvm_state.flags |= KVM_STATE_NESTED_MTF_PENDING;

			if (nested_cpu_has_preemption_timer(vmcs12) &&
			    vmx->nested.has_preemption_timer_deadline) {
				kvm_state.hdr.vmx.flags |=
					KVM_STATE_VMX_PREEMPTION_TIMER_DEADLINE;
				kvm_state.hdr.vmx.preemption_timer_deadline =
					vmx->nested.preemption_timer_deadline;
			}
		}
	}

	if (user_data_size < kvm_state.size)
		goto out;

	if (copy_to_user(user_kvm_nested_state, &kvm_state, sizeof(kvm_state)))
		return -EFAULT;

	if (!vmx_has_valid_vmcs12(vcpu))
		goto out;

	/*
	 * When running L2, the authoritative vmcs12 state is in the
	 * vmcs02. When running L1, the authoritative vmcs12 state is
	 * in the shadow or enlightened vmcs linked to vmcs01, unless
	 * need_vmcs12_to_shadow_sync is set, in which case, the authoritative
	 * vmcs12 state is in the vmcs12 already.
	 */
	if (is_guest_mode(vcpu)) {
		sync_vmcs02_to_vmcs12(vcpu, vmcs12);
		sync_vmcs02_to_vmcs12_rare(vcpu, vmcs12);
	} else  {
		copy_vmcs02_to_vmcs12_rare(vcpu, get_vmcs12(vcpu));
		if (!vmx->nested.need_vmcs12_to_shadow_sync) {
			if (evmptr_is_valid(vmx->nested.hv_evmcs_vmptr))
				/*
				 * L1 hypervisor is not obliged to keep eVMCS
				 * clean fields data always up-to-date while
				 * not in guest mode, 'hv_clean_fields' is only
				 * supposed to be actual upon vmentry so we need
				 * to ignore it here and do full copy.
				 */
				copy_enlightened_to_vmcs12(vmx, 0);
			else if (enable_shadow_vmcs)
				copy_shadow_to_vmcs12(vmx);
		}
	}

	BUILD_BUG_ON(sizeof(user_vmx_nested_state->vmcs12) < VMCS12_SIZE);
	BUILD_BUG_ON(sizeof(user_vmx_nested_state->shadow_vmcs12) < VMCS12_SIZE);

	/*
	 * Copy over the full allocated size of vmcs12 rather than just the size
	 * of the struct.
	 */
	if (copy_to_user(user_vmx_nested_state->vmcs12, vmcs12, VMCS12_SIZE))
		return -EFAULT;

	if (nested_cpu_has_shadow_vmcs(vmcs12) &&
	    vmcs12->vmcs_link_pointer != INVALID_GPA) {
		if (copy_to_user(user_vmx_nested_state->shadow_vmcs12,
				 get_shadow_vmcs12(vcpu), VMCS12_SIZE))
			return -EFAULT;
	}
out:
	return kvm_state.size;
}

void vmx_leave_nested(struct kvm_vcpu *vcpu)
{
	if (is_guest_mode(vcpu)) {
		to_vmx(vcpu)->nested.nested_run_pending = 0;
		nested_vmx_vmexit(vcpu, -1, 0, 0);
	}
	free_nested(vcpu);
}

static int vmx_set_nested_state(struct kvm_vcpu *vcpu,
				struct kvm_nested_state __user *user_kvm_nested_state,
				struct kvm_nested_state *kvm_state)
{
	struct vcpu_vmx *vmx = to_vmx(vcpu);
	struct vmcs12 *vmcs12;
	enum vm_entry_failure_code ignored;
	struct kvm_vmx_nested_state_data __user *user_vmx_nested_state =
		&user_kvm_nested_state->data.vmx[0];
	int ret;

	if (kvm_state->format != KVM_STATE_NESTED_FORMAT_VMX)
		return -EINVAL;

	if (kvm_state->hdr.vmx.vmxon_pa == INVALID_GPA) {
		if (kvm_state->hdr.vmx.smm.flags)
			return -EINVAL;

		if (kvm_state->hdr.vmx.vmcs12_pa != INVALID_GPA)
			return -EINVAL;

		/*
		 * KVM_STATE_NESTED_EVMCS used to signal that KVM should
		 * enable eVMCS capability on vCPU. However, since then
		 * code was changed such that flag signals vmcs12 should
		 * be copied into eVMCS in guest memory.
		 *
		 * To preserve backwards compatability, allow user
		 * to set this flag even when there is no VMXON region.
		 */
		if (kvm_state->flags & ~KVM_STATE_NESTED_EVMCS)
			return -EINVAL;
	} else {
		if (!nested_vmx_allowed(vcpu))
			return -EINVAL;

		if (!page_address_valid(vcpu, kvm_state->hdr.vmx.vmxon_pa))
			return -EINVAL;
	}

	if ((kvm_state->hdr.vmx.smm.flags & KVM_STATE_NESTED_SMM_GUEST_MODE) &&
	    (kvm_state->flags & KVM_STATE_NESTED_GUEST_MODE))
		return -EINVAL;

	if (kvm_state->hdr.vmx.smm.flags &
	    ~(KVM_STATE_NESTED_SMM_GUEST_MODE | KVM_STATE_NESTED_SMM_VMXON))
		return -EINVAL;

	if (kvm_state->hdr.vmx.flags & ~KVM_STATE_VMX_PREEMPTION_TIMER_DEADLINE)
		return -EINVAL;

	/*
	 * SMM temporarily disables VMX, so we cannot be in guest mode,
	 * nor can VMLAUNCH/VMRESUME be pending.  Outside SMM, SMM flags
	 * must be zero.
	 */
	if (is_smm(vcpu) ?
		(kvm_state->flags &
		 (KVM_STATE_NESTED_GUEST_MODE | KVM_STATE_NESTED_RUN_PENDING))
		: kvm_state->hdr.vmx.smm.flags)
		return -EINVAL;

	if ((kvm_state->hdr.vmx.smm.flags & KVM_STATE_NESTED_SMM_GUEST_MODE) &&
	    !(kvm_state->hdr.vmx.smm.flags & KVM_STATE_NESTED_SMM_VMXON))
		return -EINVAL;

	if ((kvm_state->flags & KVM_STATE_NESTED_EVMCS) &&
		(!nested_vmx_allowed(vcpu) || !vmx->nested.enlightened_vmcs_enabled))
			return -EINVAL;

	vmx_leave_nested(vcpu);

	if (kvm_state->hdr.vmx.vmxon_pa == INVALID_GPA)
		return 0;

	vmx->nested.vmxon_ptr = kvm_state->hdr.vmx.vmxon_pa;
	ret = enter_vmx_operation(vcpu);
	if (ret)
		return ret;

	/* Empty 'VMXON' state is permitted if no VMCS loaded */
	if (kvm_state->size < sizeof(*kvm_state) + sizeof(*vmcs12)) {
		/* See vmx_has_valid_vmcs12.  */
		if ((kvm_state->flags & KVM_STATE_NESTED_GUEST_MODE) ||
		    (kvm_state->flags & KVM_STATE_NESTED_EVMCS) ||
		    (kvm_state->hdr.vmx.vmcs12_pa != INVALID_GPA))
			return -EINVAL;
		else
			return 0;
	}

	if (kvm_state->hdr.vmx.vmcs12_pa != INVALID_GPA) {
		if (kvm_state->hdr.vmx.vmcs12_pa == kvm_state->hdr.vmx.vmxon_pa ||
		    !page_address_valid(vcpu, kvm_state->hdr.vmx.vmcs12_pa))
			return -EINVAL;

		set_current_vmptr(vmx, kvm_state->hdr.vmx.vmcs12_pa);
	} else if (kvm_state->flags & KVM_STATE_NESTED_EVMCS) {
		/*
		 * nested_vmx_handle_enlightened_vmptrld() cannot be called
		 * directly from here as HV_X64_MSR_VP_ASSIST_PAGE may not be
		 * restored yet. EVMCS will be mapped from
		 * nested_get_vmcs12_pages().
		 */
		vmx->nested.hv_evmcs_vmptr = EVMPTR_MAP_PENDING;
		kvm_make_request(KVM_REQ_GET_NESTED_STATE_PAGES, vcpu);
	} else {
		return -EINVAL;
	}

	if (kvm_state->hdr.vmx.smm.flags & KVM_STATE_NESTED_SMM_VMXON) {
		vmx->nested.smm.vmxon = true;
		vmx->nested.vmxon = false;

		if (kvm_state->hdr.vmx.smm.flags & KVM_STATE_NESTED_SMM_GUEST_MODE)
			vmx->nested.smm.guest_mode = true;
	}

	vmcs12 = get_vmcs12(vcpu);
	if (copy_from_user(vmcs12, user_vmx_nested_state->vmcs12, sizeof(*vmcs12)))
		return -EFAULT;

	if (vmcs12->hdr.revision_id != VMCS12_REVISION)
		return -EINVAL;

	if (!(kvm_state->flags & KVM_STATE_NESTED_GUEST_MODE))
		return 0;

	vmx->nested.nested_run_pending =
		!!(kvm_state->flags & KVM_STATE_NESTED_RUN_PENDING);

	vmx->nested.mtf_pending =
		!!(kvm_state->flags & KVM_STATE_NESTED_MTF_PENDING);

	ret = -EINVAL;
	if (nested_cpu_has_shadow_vmcs(vmcs12) &&
	    vmcs12->vmcs_link_pointer != INVALID_GPA) {
		struct vmcs12 *shadow_vmcs12 = get_shadow_vmcs12(vcpu);

		if (kvm_state->size <
		    sizeof(*kvm_state) +
		    sizeof(user_vmx_nested_state->vmcs12) + sizeof(*shadow_vmcs12))
			goto error_guest_mode;

		if (copy_from_user(shadow_vmcs12,
				   user_vmx_nested_state->shadow_vmcs12,
				   sizeof(*shadow_vmcs12))) {
			ret = -EFAULT;
			goto error_guest_mode;
		}

		if (shadow_vmcs12->hdr.revision_id != VMCS12_REVISION ||
		    !shadow_vmcs12->hdr.shadow_vmcs)
			goto error_guest_mode;
	}

	vmx->nested.has_preemption_timer_deadline = false;
	if (kvm_state->hdr.vmx.flags & KVM_STATE_VMX_PREEMPTION_TIMER_DEADLINE) {
		vmx->nested.has_preemption_timer_deadline = true;
		vmx->nested.preemption_timer_deadline =
			kvm_state->hdr.vmx.preemption_timer_deadline;
	}

	if (nested_vmx_check_controls(vcpu, vmcs12) ||
	    nested_vmx_check_host_state(vcpu, vmcs12) ||
	    nested_vmx_check_guest_state(vcpu, vmcs12, &ignored))
		goto error_guest_mode;

	vmx->nested.dirty_vmcs12 = true;
	vmx->nested.force_msr_bitmap_recalc = true;
	ret = nested_vmx_enter_non_root_mode(vcpu, false);
	if (ret)
		goto error_guest_mode;

	if (vmx->nested.mtf_pending)
		kvm_make_request(KVM_REQ_EVENT, vcpu);

	return 0;

error_guest_mode:
	vmx->nested.nested_run_pending = 0;
	return ret;
}

void nested_vmx_set_vmcs_shadowing_bitmap(void)
{
	if (enable_shadow_vmcs) {
		vmcs_write64(VMREAD_BITMAP, __pa(vmx_vmread_bitmap));
		vmcs_write64(VMWRITE_BITMAP, __pa(vmx_vmwrite_bitmap));
	}
}

/*
 * Indexing into the vmcs12 uses the VMCS encoding rotated left by 6.  Undo
 * that madness to get the encoding for comparison.
 */
#define VMCS12_IDX_TO_ENC(idx) ((u16)(((u16)(idx) >> 6) | ((u16)(idx) << 10)))

static u64 nested_vmx_calc_vmcs_enum_msr(void)
{
	/*
	 * Note these are the so called "index" of the VMCS field encoding, not
	 * the index into vmcs12.
	 */
	unsigned int max_idx, idx;
	int i;

	/*
	 * For better or worse, KVM allows VMREAD/VMWRITE to all fields in
	 * vmcs12, regardless of whether or not the associated feature is
	 * exposed to L1.  Simply find the field with the highest index.
	 */
	max_idx = 0;
	for (i = 0; i < nr_vmcs12_fields; i++) {
		/* The vmcs12 table is very, very sparsely populated. */
		if (!vmcs12_field_offsets[i])
			continue;

		idx = vmcs_field_index(VMCS12_IDX_TO_ENC(i));
		if (idx > max_idx)
			max_idx = idx;
	}

	return (u64)max_idx << VMCS_FIELD_INDEX_SHIFT;
}

/*
 * nested_vmx_setup_ctls_msrs() sets up variables containing the values to be
 * returned for the various VMX controls MSRs when nested VMX is enabled.
 * The same values should also be used to verify that vmcs12 control fields are
 * valid during nested entry from L1 to L2.
 * Each of these control msrs has a low and high 32-bit half: A low bit is on
 * if the corresponding bit in the (32-bit) control field *must* be on, and a
 * bit in the high half is on if the corresponding bit in the control field
 * may be on. See also vmx_control_verify().
 */
void nested_vmx_setup_ctls_msrs(struct vmcs_config *vmcs_conf, u32 ept_caps)
{
	struct nested_vmx_msrs *msrs = &vmcs_conf->nested;

	/*
	 * Note that as a general rule, the high half of the MSRs (bits in
	 * the control fields which may be 1) should be initialized by the
	 * intersection of the underlying hardware's MSR (i.e., features which
	 * can be supported) and the list of features we want to expose -
	 * because they are known to be properly supported in our code.
	 * Also, usually, the low half of the MSRs (bits which must be 1) can
	 * be set to 0, meaning that L1 may turn off any of these bits. The
	 * reason is that if one of these bits is necessary, it will appear
	 * in vmcs01 and prepare_vmcs02, when it bitwise-or's the control
	 * fields of vmcs01 and vmcs02, will turn these bits off - and
	 * nested_vmx_l1_wants_exit() will not pass related exits to L1.
	 * These rules have exceptions below.
	 */

	/* pin-based controls */
	msrs->pinbased_ctls_low =
		PIN_BASED_ALWAYSON_WITHOUT_TRUE_MSR;

	msrs->pinbased_ctls_high = vmcs_conf->pin_based_exec_ctrl;
	msrs->pinbased_ctls_high &=
		PIN_BASED_EXT_INTR_MASK |
		PIN_BASED_NMI_EXITING |
		PIN_BASED_VIRTUAL_NMIS |
		(enable_apicv ? PIN_BASED_POSTED_INTR : 0);
	msrs->pinbased_ctls_high |=
		PIN_BASED_ALWAYSON_WITHOUT_TRUE_MSR |
		PIN_BASED_VMX_PREEMPTION_TIMER;

	/* exit controls */
	msrs->exit_ctls_low =
		VM_EXIT_ALWAYSON_WITHOUT_TRUE_MSR;

	msrs->exit_ctls_high = vmcs_conf->vmexit_ctrl;
	msrs->exit_ctls_high &=
#ifdef CONFIG_X86_64
		VM_EXIT_HOST_ADDR_SPACE_SIZE |
#endif
		VM_EXIT_LOAD_IA32_PAT | VM_EXIT_SAVE_IA32_PAT |
		VM_EXIT_CLEAR_BNDCFGS;
	msrs->exit_ctls_high |=
		VM_EXIT_ALWAYSON_WITHOUT_TRUE_MSR |
		VM_EXIT_LOAD_IA32_EFER | VM_EXIT_SAVE_IA32_EFER |
		VM_EXIT_SAVE_VMX_PREEMPTION_TIMER | VM_EXIT_ACK_INTR_ON_EXIT |
		VM_EXIT_LOAD_IA32_PERF_GLOBAL_CTRL;

	/* We support free control of debug control saving. */
	msrs->exit_ctls_low &= ~VM_EXIT_SAVE_DEBUG_CONTROLS;

	/* entry controls */
	msrs->entry_ctls_low =
		VM_ENTRY_ALWAYSON_WITHOUT_TRUE_MSR;

	msrs->entry_ctls_high = vmcs_conf->vmentry_ctrl;
	msrs->entry_ctls_high &=
#ifdef CONFIG_X86_64
		VM_ENTRY_IA32E_MODE |
#endif
		VM_ENTRY_LOAD_IA32_PAT | VM_ENTRY_LOAD_BNDCFGS;
	msrs->entry_ctls_high |=
		(VM_ENTRY_ALWAYSON_WITHOUT_TRUE_MSR | VM_ENTRY_LOAD_IA32_EFER |
		 VM_ENTRY_LOAD_IA32_PERF_GLOBAL_CTRL);

	/* We support free control of debug control loading. */
	msrs->entry_ctls_low &= ~VM_ENTRY_LOAD_DEBUG_CONTROLS;

	/* cpu-based controls */
	msrs->procbased_ctls_low =
		CPU_BASED_ALWAYSON_WITHOUT_TRUE_MSR;

	msrs->procbased_ctls_high = vmcs_conf->cpu_based_exec_ctrl;
	msrs->procbased_ctls_high &=
		CPU_BASED_INTR_WINDOW_EXITING |
		CPU_BASED_NMI_WINDOW_EXITING | CPU_BASED_USE_TSC_OFFSETTING |
		CPU_BASED_HLT_EXITING | CPU_BASED_INVLPG_EXITING |
		CPU_BASED_MWAIT_EXITING | CPU_BASED_CR3_LOAD_EXITING |
		CPU_BASED_CR3_STORE_EXITING |
#ifdef CONFIG_X86_64
		CPU_BASED_CR8_LOAD_EXITING | CPU_BASED_CR8_STORE_EXITING |
#endif
		CPU_BASED_MOV_DR_EXITING | CPU_BASED_UNCOND_IO_EXITING |
		CPU_BASED_USE_IO_BITMAPS | CPU_BASED_MONITOR_TRAP_FLAG |
		CPU_BASED_MONITOR_EXITING | CPU_BASED_RDPMC_EXITING |
		CPU_BASED_RDTSC_EXITING | CPU_BASED_PAUSE_EXITING |
		CPU_BASED_TPR_SHADOW | CPU_BASED_ACTIVATE_SECONDARY_CONTROLS;
	/*
	 * We can allow some features even when not supported by the
	 * hardware. For example, L1 can specify an MSR bitmap - and we
	 * can use it to avoid exits to L1 - even when L0 runs L2
	 * without MSR bitmaps.
	 */
	msrs->procbased_ctls_high |=
		CPU_BASED_ALWAYSON_WITHOUT_TRUE_MSR |
		CPU_BASED_USE_MSR_BITMAPS;

	/* We support free control of CR3 access interception. */
	msrs->procbased_ctls_low &=
		~(CPU_BASED_CR3_LOAD_EXITING | CPU_BASED_CR3_STORE_EXITING);

	/*
	 * secondary cpu-based controls.  Do not include those that
	 * depend on CPUID bits, they are added later by
	 * vmx_vcpu_after_set_cpuid.
	 */
	msrs->secondary_ctls_low = 0;

	msrs->secondary_ctls_high = vmcs_conf->cpu_based_2nd_exec_ctrl;
	msrs->secondary_ctls_high &=
		SECONDARY_EXEC_DESC |
		SECONDARY_EXEC_ENABLE_RDTSCP |
		SECONDARY_EXEC_VIRTUALIZE_X2APIC_MODE |
		SECONDARY_EXEC_WBINVD_EXITING |
		SECONDARY_EXEC_APIC_REGISTER_VIRT |
		SECONDARY_EXEC_VIRTUAL_INTR_DELIVERY |
		SECONDARY_EXEC_RDRAND_EXITING |
		SECONDARY_EXEC_ENABLE_INVPCID |
		SECONDARY_EXEC_RDSEED_EXITING |
		SECONDARY_EXEC_XSAVES |
		SECONDARY_EXEC_TSC_SCALING;

	/*
	 * We can emulate "VMCS shadowing," even if the hardware
	 * doesn't support it.
	 */
	msrs->secondary_ctls_high |=
		SECONDARY_EXEC_SHADOW_VMCS;

	if (enable_ept) {
		/* nested EPT: emulate EPT also to L1 */
		msrs->secondary_ctls_high |=
			SECONDARY_EXEC_ENABLE_EPT;
		msrs->ept_caps =
			VMX_EPT_PAGE_WALK_4_BIT |
			VMX_EPT_PAGE_WALK_5_BIT |
			VMX_EPTP_WB_BIT |
			VMX_EPT_INVEPT_BIT |
			VMX_EPT_EXECUTE_ONLY_BIT;

		msrs->ept_caps &= ept_caps;
		msrs->ept_caps |= VMX_EPT_EXTENT_GLOBAL_BIT |
			VMX_EPT_EXTENT_CONTEXT_BIT | VMX_EPT_2MB_PAGE_BIT |
			VMX_EPT_1GB_PAGE_BIT;
		if (enable_ept_ad_bits) {
			msrs->secondary_ctls_high |=
				SECONDARY_EXEC_ENABLE_PML;
			msrs->ept_caps |= VMX_EPT_AD_BIT;
		}
	}

	if (cpu_has_vmx_vmfunc()) {
		msrs->secondary_ctls_high |=
			SECONDARY_EXEC_ENABLE_VMFUNC;
		/*
		 * Advertise EPTP switching unconditionally
		 * since we emulate it
		 */
		if (enable_ept)
			msrs->vmfunc_controls =
				VMX_VMFUNC_EPTP_SWITCHING;
	}

	/*
	 * Old versions of KVM use the single-context version without
	 * checking for support, so declare that it is supported even
	 * though it is treated as global context.  The alternative is
	 * not failing the single-context invvpid, and it is worse.
	 */
	if (enable_vpid) {
		msrs->secondary_ctls_high |=
			SECONDARY_EXEC_ENABLE_VPID;
		msrs->vpid_caps = VMX_VPID_INVVPID_BIT |
			VMX_VPID_EXTENT_SUPPORTED_MASK;
	}

	if (enable_unrestricted_guest)
		msrs->secondary_ctls_high |=
			SECONDARY_EXEC_UNRESTRICTED_GUEST;

	if (flexpriority_enabled)
		msrs->secondary_ctls_high |=
			SECONDARY_EXEC_VIRTUALIZE_APIC_ACCESSES;

	if (enable_sgx)
		msrs->secondary_ctls_high |= SECONDARY_EXEC_ENCLS_EXITING;

	/* miscellaneous data */
	msrs->misc_low = (u32)vmcs_conf->misc & VMX_MISC_SAVE_EFER_LMA;
	msrs->misc_low |=
		MSR_IA32_VMX_MISC_VMWRITE_SHADOW_RO_FIELDS |
		VMX_MISC_EMULATED_PREEMPTION_TIMER_RATE |
		VMX_MISC_ACTIVITY_HLT |
		VMX_MISC_ACTIVITY_WAIT_SIPI;
	msrs->misc_high = 0;

	/*
	 * This MSR reports some information about VMX support. We
	 * should return information about the VMX we emulate for the
	 * guest, and the VMCS structure we give it - not about the
	 * VMX support of the underlying hardware.
	 */
	msrs->basic =
		VMCS12_REVISION |
		VMX_BASIC_TRUE_CTLS |
		((u64)VMCS12_SIZE << VMX_BASIC_VMCS_SIZE_SHIFT) |
		(VMX_BASIC_MEM_TYPE_WB << VMX_BASIC_MEM_TYPE_SHIFT);

	if (cpu_has_vmx_basic_inout())
		msrs->basic |= VMX_BASIC_INOUT;

	/*
	 * These MSRs specify bits which the guest must keep fixed on
	 * while L1 is in VMXON mode (in L1's root mode, or running an L2).
	 * We picked the standard core2 setting.
	 */
#define VMXON_CR0_ALWAYSON     (X86_CR0_PE | X86_CR0_PG | X86_CR0_NE)
#define VMXON_CR4_ALWAYSON     X86_CR4_VMXE
	msrs->cr0_fixed0 = VMXON_CR0_ALWAYSON;
	msrs->cr4_fixed0 = VMXON_CR4_ALWAYSON;

	/* These MSRs specify bits which the guest must keep fixed off. */
	rdmsrl(MSR_IA32_VMX_CR0_FIXED1, msrs->cr0_fixed1);
	rdmsrl(MSR_IA32_VMX_CR4_FIXED1, msrs->cr4_fixed1);

	if (vmx_umip_emulated())
		msrs->cr4_fixed1 |= X86_CR4_UMIP;

	msrs->vmcs_enum = nested_vmx_calc_vmcs_enum_msr();
}

void nested_vmx_hardware_unsetup(void)
{
	int i;

	if (enable_shadow_vmcs) {
		for (i = 0; i < VMX_BITMAP_NR; i++)
			free_page((unsigned long)vmx_bitmap[i]);
	}
}

__init int nested_vmx_hardware_setup(int (*exit_handlers[])(struct kvm_vcpu *))
{
	int i;

	if (!cpu_has_vmx_shadow_vmcs())
		enable_shadow_vmcs = 0;
	if (enable_shadow_vmcs) {
		for (i = 0; i < VMX_BITMAP_NR; i++) {
			/*
			 * The vmx_bitmap is not tied to a VM and so should
			 * not be charged to a memcg.
			 */
			vmx_bitmap[i] = (unsigned long *)
				__get_free_page(GFP_KERNEL);
			if (!vmx_bitmap[i]) {
				nested_vmx_hardware_unsetup();
				return -ENOMEM;
			}
		}

		init_vmcs_shadow_fields();
	}

	exit_handlers[EXIT_REASON_VMCLEAR]	= handle_vmclear;
	exit_handlers[EXIT_REASON_VMLAUNCH]	= handle_vmlaunch;
	exit_handlers[EXIT_REASON_VMPTRLD]	= handle_vmptrld;
	exit_handlers[EXIT_REASON_VMPTRST]	= handle_vmptrst;
	exit_handlers[EXIT_REASON_VMREAD]	= handle_vmread;
	exit_handlers[EXIT_REASON_VMRESUME]	= handle_vmresume;
	exit_handlers[EXIT_REASON_VMWRITE]	= handle_vmwrite;
	exit_handlers[EXIT_REASON_VMOFF]	= handle_vmxoff;
	exit_handlers[EXIT_REASON_VMON]		= handle_vmxon;
	exit_handlers[EXIT_REASON_INVEPT]	= handle_invept;
	exit_handlers[EXIT_REASON_INVVPID]	= handle_invvpid;
	exit_handlers[EXIT_REASON_VMFUNC]	= handle_vmfunc;

	return 0;
}

struct kvm_x86_nested_ops vmx_nested_ops = {
	.leave_nested = vmx_leave_nested,
	.is_exception_vmexit = nested_vmx_is_exception_vmexit,
	.check_events = vmx_check_nested_events,
	.has_events = vmx_has_nested_events,
	.triple_fault = nested_vmx_triple_fault,
	.get_state = vmx_get_nested_state,
	.set_state = vmx_set_nested_state,
	.get_nested_state_pages = vmx_get_nested_state_pages,
	.write_log_dirty = nested_vmx_write_pml_buffer,
	.enable_evmcs = nested_enable_evmcs,
	.get_evmcs_version = nested_get_evmcs_version,
};<|MERGE_RESOLUTION|>--- conflicted
+++ resolved
@@ -3839,11 +3839,7 @@
 		exit_qual = 0;
 	}
 
-<<<<<<< HEAD
-	if (vcpu->arch.exception.has_error_code) {
-=======
 	if (ex->has_error_code) {
->>>>>>> 7dd250ec
 		/*
 		 * Intel CPUs do not generate error codes with bits 31:16 set,
 		 * and more importantly VMX disallows setting bits 31:16 in the
@@ -3853,11 +3849,7 @@
 		 * generate "full" 32-bit error codes, so KVM allows userspace
 		 * to inject exception error codes with bits 31:16 set.
 		 */
-<<<<<<< HEAD
-		vmcs12->vm_exit_intr_error_code = (u16)vcpu->arch.exception.error_code;
-=======
 		vmcs12->vm_exit_intr_error_code = (u16)ex->error_code;
->>>>>>> 7dd250ec
 		intr_info |= INTR_INFO_DELIVER_CODE_MASK;
 	}
 
