/* SPDX-License-Identifier: GPL-2.0 */
#ifndef __KVM_X86_VMX_H
#define __KVM_X86_VMX_H

#include <linux/kvm_host.h>

#include <asm/kvm.h>
#include <asm/intel_pt.h>
#include <asm/perf_event.h>
#include <asm/posted_intr.h>

#include "capabilities.h"
#include "../kvm_cache_regs.h"
#include "vmcs.h"
#include "vmx_ops.h"
#include "../cpuid.h"
#include "run_flags.h"
#include "../mmu.h"

#define X2APIC_MSR(r) (APIC_BASE_MSR + ((r) >> 4))

#ifdef CONFIG_X86_64
#define MAX_NR_USER_RETURN_MSRS	7
#else
#define MAX_NR_USER_RETURN_MSRS	4
#endif

#define MAX_NR_LOADSTORE_MSRS	8

struct vmx_msrs {
	unsigned int		nr;
	struct vmx_msr_entry	val[MAX_NR_LOADSTORE_MSRS];
};

struct vmx_uret_msr {
	bool load_into_hardware;
	u64 data;
	u64 mask;
};

enum segment_cache_field {
	SEG_FIELD_SEL = 0,
	SEG_FIELD_BASE = 1,
	SEG_FIELD_LIMIT = 2,
	SEG_FIELD_AR = 3,

	SEG_FIELD_NR = 4
};

#define RTIT_ADDR_RANGE		4

struct pt_ctx {
	u64 ctl;
	u64 status;
	u64 output_base;
	u64 output_mask;
	u64 cr3_match;
	u64 addr_a[RTIT_ADDR_RANGE];
	u64 addr_b[RTIT_ADDR_RANGE];
};

struct pt_desc {
	u64 ctl_bitmask;
	u32 num_address_ranges;
	u32 caps[PT_CPUID_REGS_NUM * PT_CPUID_LEAVES];
	struct pt_ctx host;
	struct pt_ctx guest;
};

union vmx_exit_reason {
	struct {
		u32	basic			: 16;
		u32	reserved16		: 1;
		u32	reserved17		: 1;
		u32	reserved18		: 1;
		u32	reserved19		: 1;
		u32	reserved20		: 1;
		u32	reserved21		: 1;
		u32	reserved22		: 1;
		u32	reserved23		: 1;
		u32	reserved24		: 1;
		u32	reserved25		: 1;
		u32	bus_lock_detected	: 1;
		u32	enclave_mode		: 1;
		u32	smi_pending_mtf		: 1;
		u32	smi_from_vmx_root	: 1;
		u32	reserved30		: 1;
		u32	failed_vmentry		: 1;
	};
	u32 full;
};

struct lbr_desc {
	/* Basic info about guest LBR records. */
	struct x86_pmu_lbr records;

	/*
	 * Emulate LBR feature via passthrough LBR registers when the
	 * per-vcpu guest LBR event is scheduled on the current pcpu.
	 *
	 * The records may be inaccurate if the host reclaims the LBR.
	 */
	struct perf_event *event;

	/* True if LBRs are marked as not intercepted in the MSR bitmap */
	bool msr_passthrough;
};

extern struct x86_pmu_lbr vmx_lbr_caps;

/*
 * The nested_vmx structure is part of vcpu_vmx, and holds information we need
 * for correct emulation of VMX (i.e., nested VMX) on this vcpu.
 */
struct nested_vmx {
	/* Has the level1 guest done vmxon? */
	bool vmxon;
	gpa_t vmxon_ptr;
	bool pml_full;

	/* The guest-physical address of the current VMCS L1 keeps for L2 */
	gpa_t current_vmptr;
	/*
	 * Cache of the guest's VMCS, existing outside of guest memory.
	 * Loaded from guest memory during VMPTRLD. Flushed to guest
	 * memory during VMCLEAR and VMPTRLD.
	 */
	struct vmcs12 *cached_vmcs12;
	/*
	 * Cache of the guest's shadow VMCS, existing outside of guest
	 * memory. Loaded from guest memory during VM entry. Flushed
	 * to guest memory during VM exit.
	 */
	struct vmcs12 *cached_shadow_vmcs12;

	/*
	 * GPA to HVA cache for accessing vmcs12->vmcs_link_pointer
	 */
	struct gfn_to_hva_cache shadow_vmcs12_cache;

	/*
	 * GPA to HVA cache for VMCS12
	 */
	struct gfn_to_hva_cache vmcs12_cache;

	/*
	 * Indicates if the shadow vmcs or enlightened vmcs must be updated
	 * with the data held by struct vmcs12.
	 */
	bool need_vmcs12_to_shadow_sync;
	bool dirty_vmcs12;

	/*
	 * Indicates whether MSR bitmap for L2 needs to be rebuilt due to
	 * changes in MSR bitmap for L1 or switching to a different L2. Note,
	 * this flag can only be used reliably in conjunction with a paravirt L1
	 * which informs L0 whether any changes to MSR bitmap for L2 were done
	 * on its side.
	 */
	bool force_msr_bitmap_recalc;

	/*
	 * Indicates lazily loaded guest state has not yet been decached from
	 * vmcs02.
	 */
	bool need_sync_vmcs02_to_vmcs12_rare;

	/*
	 * vmcs02 has been initialized, i.e. state that is constant for
	 * vmcs02 has been written to the backing VMCS.  Initialization
	 * is delayed until L1 actually attempts to run a nested VM.
	 */
	bool vmcs02_initialized;

	bool change_vmcs01_virtual_apic_mode;
	bool reload_vmcs01_apic_access_page;
	bool update_vmcs01_cpu_dirty_logging;
	bool update_vmcs01_apicv_status;

	/*
	 * Enlightened VMCS has been enabled. It does not mean that L1 has to
	 * use it. However, VMX features available to L1 will be limited based
	 * on what the enlightened VMCS supports.
	 */
	bool enlightened_vmcs_enabled;

	/* L2 must run next, and mustn't decide to exit to L1. */
	bool nested_run_pending;

	/* Pending MTF VM-exit into L1.  */
	bool mtf_pending;

	struct loaded_vmcs vmcs02;

	/*
	 * Guest pages referred to in the vmcs02 with host-physical
	 * pointers, so we must keep them pinned while L2 runs.
	 */
	struct kvm_host_map apic_access_page_map;
	struct kvm_host_map virtual_apic_map;
	struct kvm_host_map pi_desc_map;

	struct kvm_host_map msr_bitmap_map;

	struct pi_desc *pi_desc;
	bool pi_pending;
	u16 posted_intr_nv;

	struct hrtimer preemption_timer;
	u64 preemption_timer_deadline;
	bool has_preemption_timer_deadline;
	bool preemption_timer_expired;

	/*
	 * Used to snapshot MSRs that are conditionally loaded on VM-Enter in
	 * order to propagate the guest's pre-VM-Enter value into vmcs02.  For
	 * emulation of VMLAUNCH/VMRESUME, the snapshot will be of L1's value.
	 * For KVM_SET_NESTED_STATE, the snapshot is of L2's value, _if_
	 * userspace restores MSRs before nested state.  If userspace restores
	 * MSRs after nested state, the snapshot holds garbage, but KVM can't
	 * detect that, and the garbage value in vmcs02 will be overwritten by
	 * MSR restoration in any case.
	 */
	u64 pre_vmenter_debugctl;
	u64 pre_vmenter_bndcfgs;

	/* to migrate it to L1 if L2 writes to L1's CR8 directly */
	int l1_tpr_threshold;

	u16 vpid02;
	u16 last_vpid;

	struct nested_vmx_msrs msrs;

	/* SMM related state */
	struct {
		/* in VMX operation on SMM entry? */
		bool vmxon;
		/* in guest mode on SMM entry? */
		bool guest_mode;
	} smm;

#ifdef CONFIG_KVM_HYPERV
	gpa_t hv_evmcs_vmptr;
	struct kvm_host_map hv_evmcs_map;
	struct hv_enlightened_vmcs *hv_evmcs;
#endif
};

struct vcpu_vmx {
	struct kvm_vcpu       vcpu;
	u8                    fail;
	u8		      x2apic_msr_bitmap_mode;

	/*
	 * If true, host state has been stored in vmx->loaded_vmcs for
	 * the CPU registers that only need to be switched when transitioning
	 * to/from the kernel, and the registers have been loaded with guest
	 * values.  If false, host state is loaded in the CPU registers
	 * and vmx->loaded_vmcs->host_state is invalid.
	 */
	bool		      guest_state_loaded;

	unsigned long         exit_qualification;
	u32                   exit_intr_info;
	u32                   idt_vectoring_info;
	ulong                 rflags;

	/*
	 * User return MSRs are always emulated when enabled in the guest, but
	 * only loaded into hardware when necessary, e.g. SYSCALL #UDs outside
	 * of 64-bit mode or if EFER.SCE=1, thus the SYSCALL MSRs don't need to
	 * be loaded into hardware if those conditions aren't met.
	 */
	struct vmx_uret_msr   guest_uret_msrs[MAX_NR_USER_RETURN_MSRS];
	bool                  guest_uret_msrs_loaded;
#ifdef CONFIG_X86_64
	u64		      msr_host_kernel_gs_base;
	u64		      msr_guest_kernel_gs_base;
#endif

	u64		      spec_ctrl;
	u32		      msr_ia32_umwait_control;

	/*
	 * loaded_vmcs points to the VMCS currently used in this vcpu. For a
	 * non-nested (L1) guest, it always points to vmcs01. For a nested
	 * guest (L2), it points to a different VMCS.
	 */
	struct loaded_vmcs    vmcs01;
	struct loaded_vmcs   *loaded_vmcs;

	struct msr_autoload {
		struct vmx_msrs guest;
		struct vmx_msrs host;
	} msr_autoload;

	struct msr_autostore {
		struct vmx_msrs guest;
	} msr_autostore;

	struct {
		int vm86_active;
		ulong save_rflags;
		struct kvm_segment segs[8];
	} rmode;
	struct {
		u32 bitmask; /* 4 bits per segment (1 bit per field) */
		struct kvm_save_segment {
			u16 selector;
			unsigned long base;
			u32 limit;
			u32 ar;
		} seg[8];
	} segment_cache;
	int vpid;
	bool emulation_required;

	union vmx_exit_reason exit_reason;

	/* Posted interrupt descriptor */
	struct pi_desc pi_desc;

	/* Used if this vCPU is waiting for PI notification wakeup. */
	struct list_head pi_wakeup_list;

	/* Support for a guest hypervisor (nested VMX) */
	struct nested_vmx nested;

	/* Dynamic PLE window. */
	unsigned int ple_window;
	bool ple_window_dirty;

	/* Support for PML */
#define PML_ENTITY_NUM		512
	struct page *pml_pg;

	/* apic deadline value in host tsc */
	u64 hv_deadline_tsc;

	unsigned long host_debugctlmsr;

	/*
	 * Only bits masked by msr_ia32_feature_control_valid_bits can be set in
	 * msr_ia32_feature_control. FEAT_CTL_LOCKED is always included
	 * in msr_ia32_feature_control_valid_bits.
	 */
	u64 msr_ia32_feature_control;
	u64 msr_ia32_feature_control_valid_bits;
	/* SGX Launch Control public key hash */
	u64 msr_ia32_sgxlepubkeyhash[4];
	u64 msr_ia32_mcu_opt_ctrl;
	bool disable_fb_clear;

	struct pt_desc pt_desc;
	struct lbr_desc lbr_desc;

	/* Save desired MSR intercept (read: pass-through) state */
#define MAX_POSSIBLE_PASSTHROUGH_MSRS	16
	struct {
		DECLARE_BITMAP(read, MAX_POSSIBLE_PASSTHROUGH_MSRS);
		DECLARE_BITMAP(write, MAX_POSSIBLE_PASSTHROUGH_MSRS);
	} shadow_msr_intercept;

	/* ve_info must be page aligned. */
	struct vmx_ve_information *ve_info;
};

struct kvm_vmx {
	struct kvm kvm;

	unsigned int tss_addr;
	bool ept_identity_pagetable_done;
	gpa_t ept_identity_map_addr;
	/* Posted Interrupt Descriptor (PID) table for IPI virtualization */
	u64 *pid_table;
};

void vmx_vcpu_load_vmcs(struct kvm_vcpu *vcpu, int cpu,
			struct loaded_vmcs *buddy);
int allocate_vpid(void);
void free_vpid(int vpid);
void vmx_set_constant_host_state(struct vcpu_vmx *vmx);
void vmx_prepare_switch_to_guest(struct kvm_vcpu *vcpu);
void vmx_set_host_fs_gs(struct vmcs_host_state *host, u16 fs_sel, u16 gs_sel,
			unsigned long fs_base, unsigned long gs_base);
int vmx_get_cpl(struct kvm_vcpu *vcpu);
bool vmx_emulation_required(struct kvm_vcpu *vcpu);
unsigned long vmx_get_rflags(struct kvm_vcpu *vcpu);
void vmx_set_rflags(struct kvm_vcpu *vcpu, unsigned long rflags);
u32 vmx_get_interrupt_shadow(struct kvm_vcpu *vcpu);
void vmx_set_interrupt_shadow(struct kvm_vcpu *vcpu, int mask);
int vmx_set_efer(struct kvm_vcpu *vcpu, u64 efer);
void vmx_set_cr0(struct kvm_vcpu *vcpu, unsigned long cr0);
void vmx_set_cr4(struct kvm_vcpu *vcpu, unsigned long cr4);
void set_cr4_guest_host_mask(struct vcpu_vmx *vmx);
void ept_save_pdptrs(struct kvm_vcpu *vcpu);
void vmx_get_segment(struct kvm_vcpu *vcpu, struct kvm_segment *var, int seg);
void __vmx_set_segment(struct kvm_vcpu *vcpu, struct kvm_segment *var, int seg);
u64 construct_eptp(struct kvm_vcpu *vcpu, hpa_t root_hpa, int root_level);

bool vmx_guest_inject_ac(struct kvm_vcpu *vcpu);
void vmx_update_exception_bitmap(struct kvm_vcpu *vcpu);
bool vmx_nmi_blocked(struct kvm_vcpu *vcpu);
bool __vmx_interrupt_blocked(struct kvm_vcpu *vcpu);
bool vmx_interrupt_blocked(struct kvm_vcpu *vcpu);
bool vmx_get_nmi_mask(struct kvm_vcpu *vcpu);
void vmx_set_nmi_mask(struct kvm_vcpu *vcpu, bool masked);
void vmx_set_virtual_apic_mode(struct kvm_vcpu *vcpu);
struct vmx_uret_msr *vmx_find_uret_msr(struct vcpu_vmx *vmx, u32 msr);
void pt_update_intercept_for_msr(struct kvm_vcpu *vcpu);
void vmx_update_host_rsp(struct vcpu_vmx *vmx, unsigned long host_rsp);
void vmx_spec_ctrl_restore_host(struct vcpu_vmx *vmx, unsigned int flags);
unsigned int __vmx_vcpu_run_flags(struct vcpu_vmx *vmx);
bool __vmx_vcpu_run(struct vcpu_vmx *vmx, unsigned long *regs,
		    unsigned int flags);
int vmx_find_loadstore_msr_slot(struct vmx_msrs *m, u32 msr);
void vmx_ept_load_pdptrs(struct kvm_vcpu *vcpu);

void vmx_disable_intercept_for_msr(struct kvm_vcpu *vcpu, u32 msr, int type);
void vmx_enable_intercept_for_msr(struct kvm_vcpu *vcpu, u32 msr, int type);

u64 vmx_get_l2_tsc_offset(struct kvm_vcpu *vcpu);
u64 vmx_get_l2_tsc_multiplier(struct kvm_vcpu *vcpu);

gva_t vmx_get_untagged_addr(struct kvm_vcpu *vcpu, gva_t gva, unsigned int flags);

static inline void vmx_set_intercept_for_msr(struct kvm_vcpu *vcpu, u32 msr,
					     int type, bool value)
{
	if (value)
		vmx_enable_intercept_for_msr(vcpu, msr, type);
	else
		vmx_disable_intercept_for_msr(vcpu, msr, type);
}

void vmx_update_cpu_dirty_logging(struct kvm_vcpu *vcpu);

/*
 * Note, early Intel manuals have the write-low and read-high bitmap offsets
 * the wrong way round.  The bitmaps control MSRs 0x00000000-0x00001fff and
 * 0xc0000000-0xc0001fff.  The former (low) uses bytes 0-0x3ff for reads and
 * 0x800-0xbff for writes.  The latter (high) uses 0x400-0x7ff for reads and
 * 0xc00-0xfff for writes.  MSRs not covered by either of the ranges always
 * VM-Exit.
 */
#define __BUILD_VMX_MSR_BITMAP_HELPER(rtype, action, bitop, access, base)      \
static inline rtype vmx_##action##_msr_bitmap_##access(unsigned long *bitmap,  \
						       u32 msr)		       \
{									       \
	int f = sizeof(unsigned long);					       \
									       \
	if (msr <= 0x1fff)						       \
		return bitop##_bit(msr, bitmap + base / f);		       \
	else if ((msr >= 0xc0000000) && (msr <= 0xc0001fff))		       \
		return bitop##_bit(msr & 0x1fff, bitmap + (base + 0x400) / f); \
	return (rtype)true;						       \
}
#define BUILD_VMX_MSR_BITMAP_HELPERS(ret_type, action, bitop)		       \
	__BUILD_VMX_MSR_BITMAP_HELPER(ret_type, action, bitop, read,  0x0)     \
	__BUILD_VMX_MSR_BITMAP_HELPER(ret_type, action, bitop, write, 0x800)

BUILD_VMX_MSR_BITMAP_HELPERS(bool, test, test)
BUILD_VMX_MSR_BITMAP_HELPERS(void, clear, __clear)
BUILD_VMX_MSR_BITMAP_HELPERS(void, set, __set)

static inline u8 vmx_get_rvi(void)
{
	return vmcs_read16(GUEST_INTR_STATUS) & 0xff;
}

#define __KVM_REQUIRED_VMX_VM_ENTRY_CONTROLS				\
	(VM_ENTRY_LOAD_DEBUG_CONTROLS)
#ifdef CONFIG_X86_64
	#define KVM_REQUIRED_VMX_VM_ENTRY_CONTROLS			\
		(__KVM_REQUIRED_VMX_VM_ENTRY_CONTROLS |			\
		 VM_ENTRY_IA32E_MODE)
#else
	#define KVM_REQUIRED_VMX_VM_ENTRY_CONTROLS			\
		__KVM_REQUIRED_VMX_VM_ENTRY_CONTROLS
#endif
#define KVM_OPTIONAL_VMX_VM_ENTRY_CONTROLS				\
	(VM_ENTRY_LOAD_IA32_PERF_GLOBAL_CTRL |				\
	 VM_ENTRY_LOAD_IA32_PAT |					\
	 VM_ENTRY_LOAD_IA32_EFER |					\
	 VM_ENTRY_LOAD_BNDCFGS |					\
	 VM_ENTRY_PT_CONCEAL_PIP |					\
	 VM_ENTRY_LOAD_IA32_RTIT_CTL)

#define __KVM_REQUIRED_VMX_VM_EXIT_CONTROLS				\
	(VM_EXIT_SAVE_DEBUG_CONTROLS |					\
	 VM_EXIT_ACK_INTR_ON_EXIT)
#ifdef CONFIG_X86_64
	#define KVM_REQUIRED_VMX_VM_EXIT_CONTROLS			\
		(__KVM_REQUIRED_VMX_VM_EXIT_CONTROLS |			\
		 VM_EXIT_HOST_ADDR_SPACE_SIZE)
#else
	#define KVM_REQUIRED_VMX_VM_EXIT_CONTROLS			\
		__KVM_REQUIRED_VMX_VM_EXIT_CONTROLS
#endif
#define KVM_OPTIONAL_VMX_VM_EXIT_CONTROLS				\
	      (VM_EXIT_LOAD_IA32_PERF_GLOBAL_CTRL |			\
	       VM_EXIT_SAVE_IA32_PAT |					\
	       VM_EXIT_LOAD_IA32_PAT |					\
	       VM_EXIT_SAVE_IA32_EFER |					\
	       VM_EXIT_SAVE_VMX_PREEMPTION_TIMER |			\
	       VM_EXIT_LOAD_IA32_EFER |					\
	       VM_EXIT_CLEAR_BNDCFGS |					\
	       VM_EXIT_PT_CONCEAL_PIP |					\
	       VM_EXIT_CLEAR_IA32_RTIT_CTL)

#define KVM_REQUIRED_VMX_PIN_BASED_VM_EXEC_CONTROL			\
	(PIN_BASED_EXT_INTR_MASK |					\
	 PIN_BASED_NMI_EXITING)
#define KVM_OPTIONAL_VMX_PIN_BASED_VM_EXEC_CONTROL			\
	(PIN_BASED_VIRTUAL_NMIS |					\
	 PIN_BASED_POSTED_INTR |					\
	 PIN_BASED_VMX_PREEMPTION_TIMER)

#define __KVM_REQUIRED_VMX_CPU_BASED_VM_EXEC_CONTROL			\
	(CPU_BASED_HLT_EXITING |					\
	 CPU_BASED_CR3_LOAD_EXITING |					\
	 CPU_BASED_CR3_STORE_EXITING |					\
	 CPU_BASED_UNCOND_IO_EXITING |					\
	 CPU_BASED_MOV_DR_EXITING |					\
	 CPU_BASED_USE_TSC_OFFSETTING |					\
	 CPU_BASED_MWAIT_EXITING |					\
	 CPU_BASED_MONITOR_EXITING |					\
	 CPU_BASED_INVLPG_EXITING |					\
	 CPU_BASED_RDPMC_EXITING |					\
	 CPU_BASED_INTR_WINDOW_EXITING)

#ifdef CONFIG_X86_64
	#define KVM_REQUIRED_VMX_CPU_BASED_VM_EXEC_CONTROL		\
		(__KVM_REQUIRED_VMX_CPU_BASED_VM_EXEC_CONTROL |		\
		 CPU_BASED_CR8_LOAD_EXITING |				\
		 CPU_BASED_CR8_STORE_EXITING)
#else
	#define KVM_REQUIRED_VMX_CPU_BASED_VM_EXEC_CONTROL		\
		__KVM_REQUIRED_VMX_CPU_BASED_VM_EXEC_CONTROL
#endif

#define KVM_OPTIONAL_VMX_CPU_BASED_VM_EXEC_CONTROL			\
	(CPU_BASED_RDTSC_EXITING |					\
	 CPU_BASED_TPR_SHADOW |						\
	 CPU_BASED_USE_IO_BITMAPS |					\
	 CPU_BASED_MONITOR_TRAP_FLAG |					\
	 CPU_BASED_USE_MSR_BITMAPS |					\
	 CPU_BASED_NMI_WINDOW_EXITING |					\
	 CPU_BASED_PAUSE_EXITING |					\
	 CPU_BASED_ACTIVATE_SECONDARY_CONTROLS |			\
	 CPU_BASED_ACTIVATE_TERTIARY_CONTROLS)

#define KVM_REQUIRED_VMX_SECONDARY_VM_EXEC_CONTROL 0
#define KVM_OPTIONAL_VMX_SECONDARY_VM_EXEC_CONTROL			\
	(SECONDARY_EXEC_VIRTUALIZE_APIC_ACCESSES |			\
	 SECONDARY_EXEC_VIRTUALIZE_X2APIC_MODE |			\
	 SECONDARY_EXEC_WBINVD_EXITING |				\
	 SECONDARY_EXEC_ENABLE_VPID |					\
	 SECONDARY_EXEC_ENABLE_EPT |					\
	 SECONDARY_EXEC_UNRESTRICTED_GUEST |				\
	 SECONDARY_EXEC_PAUSE_LOOP_EXITING |				\
	 SECONDARY_EXEC_DESC |						\
	 SECONDARY_EXEC_ENABLE_RDTSCP |					\
	 SECONDARY_EXEC_ENABLE_INVPCID |				\
	 SECONDARY_EXEC_APIC_REGISTER_VIRT |				\
	 SECONDARY_EXEC_VIRTUAL_INTR_DELIVERY |				\
	 SECONDARY_EXEC_SHADOW_VMCS |					\
	 SECONDARY_EXEC_ENABLE_XSAVES |					\
	 SECONDARY_EXEC_RDSEED_EXITING |				\
	 SECONDARY_EXEC_RDRAND_EXITING |				\
	 SECONDARY_EXEC_ENABLE_PML |					\
	 SECONDARY_EXEC_TSC_SCALING |					\
	 SECONDARY_EXEC_ENABLE_USR_WAIT_PAUSE |				\
	 SECONDARY_EXEC_PT_USE_GPA |					\
	 SECONDARY_EXEC_PT_CONCEAL_VMX |				\
	 SECONDARY_EXEC_ENABLE_VMFUNC |					\
	 SECONDARY_EXEC_BUS_LOCK_DETECTION |				\
	 SECONDARY_EXEC_NOTIFY_VM_EXITING |				\
	 SECONDARY_EXEC_ENCLS_EXITING |					\
	 SECONDARY_EXEC_EPT_VIOLATION_VE)

#define KVM_REQUIRED_VMX_TERTIARY_VM_EXEC_CONTROL 0
#define KVM_OPTIONAL_VMX_TERTIARY_VM_EXEC_CONTROL			\
	(TERTIARY_EXEC_IPI_VIRT)

#define BUILD_CONTROLS_SHADOW(lname, uname, bits)						\
static inline void lname##_controls_set(struct vcpu_vmx *vmx, u##bits val)			\
{												\
	if (vmx->loaded_vmcs->controls_shadow.lname != val) {					\
		vmcs_write##bits(uname, val);							\
		vmx->loaded_vmcs->controls_shadow.lname = val;					\
	}											\
}												\
static inline u##bits __##lname##_controls_get(struct loaded_vmcs *vmcs)			\
{												\
	return vmcs->controls_shadow.lname;							\
}												\
static inline u##bits lname##_controls_get(struct vcpu_vmx *vmx)				\
{												\
	return __##lname##_controls_get(vmx->loaded_vmcs);					\
}												\
static __always_inline void lname##_controls_setbit(struct vcpu_vmx *vmx, u##bits val)		\
{												\
	BUILD_BUG_ON(!(val & (KVM_REQUIRED_VMX_##uname | KVM_OPTIONAL_VMX_##uname)));		\
	lname##_controls_set(vmx, lname##_controls_get(vmx) | val);				\
}												\
static __always_inline void lname##_controls_clearbit(struct vcpu_vmx *vmx, u##bits val)	\
{												\
	BUILD_BUG_ON(!(val & (KVM_REQUIRED_VMX_##uname | KVM_OPTIONAL_VMX_##uname)));		\
	lname##_controls_set(vmx, lname##_controls_get(vmx) & ~val);				\
}
BUILD_CONTROLS_SHADOW(vm_entry, VM_ENTRY_CONTROLS, 32)
BUILD_CONTROLS_SHADOW(vm_exit, VM_EXIT_CONTROLS, 32)
BUILD_CONTROLS_SHADOW(pin, PIN_BASED_VM_EXEC_CONTROL, 32)
BUILD_CONTROLS_SHADOW(exec, CPU_BASED_VM_EXEC_CONTROL, 32)
BUILD_CONTROLS_SHADOW(secondary_exec, SECONDARY_VM_EXEC_CONTROL, 32)
BUILD_CONTROLS_SHADOW(tertiary_exec, TERTIARY_VM_EXEC_CONTROL, 64)

/*
 * VMX_REGS_LAZY_LOAD_SET - The set of registers that will be updated in the
 * cache on demand.  Other registers not listed here are synced to
 * the cache immediately after VM-Exit.
 */
#define VMX_REGS_LAZY_LOAD_SET	((1 << VCPU_REGS_RIP) |         \
				(1 << VCPU_REGS_RSP) |          \
				(1 << VCPU_EXREG_RFLAGS) |      \
				(1 << VCPU_EXREG_PDPTR) |       \
				(1 << VCPU_EXREG_SEGMENTS) |    \
				(1 << VCPU_EXREG_CR0) |         \
				(1 << VCPU_EXREG_CR3) |         \
				(1 << VCPU_EXREG_CR4) |         \
				(1 << VCPU_EXREG_EXIT_INFO_1) | \
				(1 << VCPU_EXREG_EXIT_INFO_2))

static inline unsigned long vmx_l1_guest_owned_cr0_bits(void)
{
	unsigned long bits = KVM_POSSIBLE_CR0_GUEST_BITS;

	/*
	 * CR0.WP needs to be intercepted when KVM is shadowing legacy paging
	 * in order to construct shadow PTEs with the correct protections.
	 * Note!  CR0.WP technically can be passed through to the guest if
	 * paging is disabled, but checking CR0.PG would generate a cyclical
	 * dependency of sorts due to forcing the caller to ensure CR0 holds
	 * the correct value prior to determining which CR0 bits can be owned
	 * by L1.  Keep it simple and limit the optimization to EPT.
	 */
	if (!enable_ept)
		bits &= ~X86_CR0_WP;
	return bits;
}

static __always_inline struct kvm_vmx *to_kvm_vmx(struct kvm *kvm)
{
	return container_of(kvm, struct kvm_vmx, kvm);
}

static __always_inline struct vcpu_vmx *to_vmx(struct kvm_vcpu *vcpu)
{
	return container_of(vcpu, struct vcpu_vmx, vcpu);
}

static inline struct lbr_desc *vcpu_to_lbr_desc(struct kvm_vcpu *vcpu)
{
	return &to_vmx(vcpu)->lbr_desc;
}

static inline struct x86_pmu_lbr *vcpu_to_lbr_records(struct kvm_vcpu *vcpu)
{
	return &vcpu_to_lbr_desc(vcpu)->records;
}

static inline bool intel_pmu_lbr_is_enabled(struct kvm_vcpu *vcpu)
{
	return !!vcpu_to_lbr_records(vcpu)->nr;
}

void intel_pmu_cross_mapped_check(struct kvm_pmu *pmu);
int intel_pmu_create_guest_lbr_event(struct kvm_vcpu *vcpu);
void vmx_passthrough_lbr_msrs(struct kvm_vcpu *vcpu);

static __always_inline unsigned long vmx_get_exit_qual(struct kvm_vcpu *vcpu)
{
	struct vcpu_vmx *vmx = to_vmx(vcpu);

	if (!kvm_register_test_and_mark_available(vcpu, VCPU_EXREG_EXIT_INFO_1))
		vmx->exit_qualification = vmcs_readl(EXIT_QUALIFICATION);

	return vmx->exit_qualification;
}

static __always_inline u32 vmx_get_intr_info(struct kvm_vcpu *vcpu)
{
	struct vcpu_vmx *vmx = to_vmx(vcpu);

	if (!kvm_register_test_and_mark_available(vcpu, VCPU_EXREG_EXIT_INFO_2))
		vmx->exit_intr_info = vmcs_read32(VM_EXIT_INTR_INFO);

	return vmx->exit_intr_info;
}

struct vmcs *alloc_vmcs_cpu(bool shadow, int cpu, gfp_t flags);
void free_vmcs(struct vmcs *vmcs);
int alloc_loaded_vmcs(struct loaded_vmcs *loaded_vmcs);
void free_loaded_vmcs(struct loaded_vmcs *loaded_vmcs);
void loaded_vmcs_clear(struct loaded_vmcs *loaded_vmcs);

static inline struct vmcs *alloc_vmcs(bool shadow)
{
	return alloc_vmcs_cpu(shadow, raw_smp_processor_id(),
			      GFP_KERNEL_ACCOUNT);
}

static inline bool vmx_has_waitpkg(struct vcpu_vmx *vmx)
{
	return secondary_exec_controls_get(vmx) &
		SECONDARY_EXEC_ENABLE_USR_WAIT_PAUSE;
}

static inline bool vmx_need_pf_intercept(struct kvm_vcpu *vcpu)
{
	if (!enable_ept)
		return true;

	return allow_smaller_maxphyaddr &&
	       cpuid_maxphyaddr(vcpu) < kvm_host.maxphyaddr;
}

static inline bool is_unrestricted_guest(struct kvm_vcpu *vcpu)
{
	return enable_unrestricted_guest && (!is_guest_mode(vcpu) ||
	    (secondary_exec_controls_get(to_vmx(vcpu)) &
	    SECONDARY_EXEC_UNRESTRICTED_GUEST));
}

bool __vmx_guest_state_valid(struct kvm_vcpu *vcpu);
static inline bool vmx_guest_state_valid(struct kvm_vcpu *vcpu)
{
	return is_unrestricted_guest(vcpu) || __vmx_guest_state_valid(vcpu);
}

void dump_vmcs(struct kvm_vcpu *vcpu);

static inline int vmx_get_instr_info_reg2(u32 vmx_instr_info)
{
	return (vmx_instr_info >> 28) & 0xf;
}

static inline bool vmx_can_use_ipiv(struct kvm_vcpu *vcpu)
{
	return  lapic_in_kernel(vcpu) && enable_ipiv;
}

<<<<<<< HEAD
=======
static inline void vmx_segment_cache_clear(struct vcpu_vmx *vmx)
{
	vmx->segment_cache.bitmask = 0;
}

>>>>>>> 2d5404ca
#endif /* __KVM_X86_VMX_H */<|MERGE_RESOLUTION|>--- conflicted
+++ resolved
@@ -752,12 +752,9 @@
 	return  lapic_in_kernel(vcpu) && enable_ipiv;
 }
 
-<<<<<<< HEAD
-=======
 static inline void vmx_segment_cache_clear(struct vcpu_vmx *vmx)
 {
 	vmx->segment_cache.bitmask = 0;
 }
 
->>>>>>> 2d5404ca
 #endif /* __KVM_X86_VMX_H */