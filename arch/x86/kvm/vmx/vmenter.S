/* SPDX-License-Identifier: GPL-2.0 */
#include <linux/linkage.h>
#include <asm/asm.h>
#include <asm/bitsperlong.h>
#include <asm/kvm_vcpu_regs.h>
#include <asm/nospec-branch.h>
#include <asm/percpu.h>
#include <asm/segment.h>
#include "kvm-asm-offsets.h"
#include "run_flags.h"

#define WORD_SIZE (BITS_PER_LONG / 8)

#define VCPU_RAX	__VCPU_REGS_RAX * WORD_SIZE
#define VCPU_RCX	__VCPU_REGS_RCX * WORD_SIZE
#define VCPU_RDX	__VCPU_REGS_RDX * WORD_SIZE
#define VCPU_RBX	__VCPU_REGS_RBX * WORD_SIZE
/* Intentionally omit RSP as it's context switched by hardware */
#define VCPU_RBP	__VCPU_REGS_RBP * WORD_SIZE
#define VCPU_RSI	__VCPU_REGS_RSI * WORD_SIZE
#define VCPU_RDI	__VCPU_REGS_RDI * WORD_SIZE

#ifdef CONFIG_X86_64
#define VCPU_R8		__VCPU_REGS_R8  * WORD_SIZE
#define VCPU_R9		__VCPU_REGS_R9  * WORD_SIZE
#define VCPU_R10	__VCPU_REGS_R10 * WORD_SIZE
#define VCPU_R11	__VCPU_REGS_R11 * WORD_SIZE
#define VCPU_R12	__VCPU_REGS_R12 * WORD_SIZE
#define VCPU_R13	__VCPU_REGS_R13 * WORD_SIZE
#define VCPU_R14	__VCPU_REGS_R14 * WORD_SIZE
#define VCPU_R15	__VCPU_REGS_R15 * WORD_SIZE
#endif

<<<<<<< HEAD
=======
.macro VMX_DO_EVENT_IRQOFF call_insn call_target
	/*
	 * Unconditionally create a stack frame, getting the correct RSP on the
	 * stack (for x86-64) would take two instructions anyways, and RBP can
	 * be used to restore RSP to make objtool happy (see below).
	 */
	push %_ASM_BP
	mov %_ASM_SP, %_ASM_BP

#ifdef CONFIG_X86_64
	/*
	 * Align RSP to a 16-byte boundary (to emulate CPU behavior) before
	 * creating the synthetic interrupt stack frame for the IRQ/NMI.
	 */
	and  $-16, %rsp
	push $__KERNEL_DS
	push %rbp
#endif
	pushf
	push $__KERNEL_CS
	\call_insn \call_target

	/*
	 * "Restore" RSP from RBP, even though IRET has already unwound RSP to
	 * the correct value.  objtool doesn't know the callee will IRET and,
	 * without the explicit restore, thinks the stack is getting walloped.
	 * Using an unwind hint is problematic due to x86-64's dynamic alignment.
	 */
	mov %_ASM_BP, %_ASM_SP
	pop %_ASM_BP
	RET
.endm

>>>>>>> eb3cdb58
.section .noinstr.text, "ax"

/**
 * __vmx_vcpu_run - Run a vCPU via a transition to VMX guest mode
 * @vmx:	struct vcpu_vmx *
 * @regs:	unsigned long * (to guest registers)
 * @flags:	VMX_RUN_VMRESUME:	use VMRESUME instead of VMLAUNCH
 *		VMX_RUN_SAVE_SPEC_CTRL: save guest SPEC_CTRL into vmx->spec_ctrl
 *
 * Returns:
 *	0 on VM-Exit, 1 on VM-Fail
 */
SYM_FUNC_START(__vmx_vcpu_run)
	push %_ASM_BP
	mov  %_ASM_SP, %_ASM_BP
#ifdef CONFIG_X86_64
	push %r15
	push %r14
	push %r13
	push %r12
#else
	push %edi
	push %esi
#endif
	push %_ASM_BX

	/* Save @vmx for SPEC_CTRL handling */
	push %_ASM_ARG1

	/* Save @flags for SPEC_CTRL handling */
	push %_ASM_ARG3

	/*
	 * Save @regs, _ASM_ARG2 may be modified by vmx_update_host_rsp() and
	 * @regs is needed after VM-Exit to save the guest's register values.
	 */
	push %_ASM_ARG2

<<<<<<< HEAD
	/* Copy @flags to BL, _ASM_ARG3 is volatile. */
	mov %_ASM_ARG3B, %bl
=======
	/* Copy @flags to EBX, _ASM_ARG3 is volatile. */
	mov %_ASM_ARG3L, %ebx
>>>>>>> eb3cdb58

	lea (%_ASM_SP), %_ASM_ARG2
	call vmx_update_host_rsp

	ALTERNATIVE "jmp .Lspec_ctrl_done", "", X86_FEATURE_MSR_SPEC_CTRL

	/*
	 * SPEC_CTRL handling: if the guest's SPEC_CTRL value differs from the
	 * host's, write the MSR.
	 *
	 * IMPORTANT: To avoid RSB underflow attacks and any other nastiness,
	 * there must not be any returns or indirect branches between this code
	 * and vmentry.
	 */
	mov 2*WORD_SIZE(%_ASM_SP), %_ASM_DI
	movl VMX_spec_ctrl(%_ASM_DI), %edi
	movl PER_CPU_VAR(x86_spec_ctrl_current), %esi
	cmp %edi, %esi
	je .Lspec_ctrl_done
	mov $MSR_IA32_SPEC_CTRL, %ecx
	xor %edx, %edx
	mov %edi, %eax
	wrmsr

.Lspec_ctrl_done:

	/*
	 * Since vmentry is serializing on affected CPUs, there's no need for
	 * an LFENCE to stop speculation from skipping the wrmsr.
	 */

	/* Load @regs to RAX. */
	mov (%_ASM_SP), %_ASM_AX

	/* Check if vmlaunch or vmresume is needed */
<<<<<<< HEAD
	testb $VMX_RUN_VMRESUME, %bl
=======
	test $VMX_RUN_VMRESUME, %ebx
>>>>>>> eb3cdb58

	/* Load guest registers.  Don't clobber flags. */
	mov VCPU_RCX(%_ASM_AX), %_ASM_CX
	mov VCPU_RDX(%_ASM_AX), %_ASM_DX
	mov VCPU_RBX(%_ASM_AX), %_ASM_BX
	mov VCPU_RBP(%_ASM_AX), %_ASM_BP
	mov VCPU_RSI(%_ASM_AX), %_ASM_SI
	mov VCPU_RDI(%_ASM_AX), %_ASM_DI
#ifdef CONFIG_X86_64
	mov VCPU_R8 (%_ASM_AX),  %r8
	mov VCPU_R9 (%_ASM_AX),  %r9
	mov VCPU_R10(%_ASM_AX), %r10
	mov VCPU_R11(%_ASM_AX), %r11
	mov VCPU_R12(%_ASM_AX), %r12
	mov VCPU_R13(%_ASM_AX), %r13
	mov VCPU_R14(%_ASM_AX), %r14
	mov VCPU_R15(%_ASM_AX), %r15
#endif
	/* Load guest RAX.  This kills the @regs pointer! */
	mov VCPU_RAX(%_ASM_AX), %_ASM_AX

<<<<<<< HEAD
	/* Check EFLAGS.ZF from 'testb' above */
	jz .Lvmlaunch

	/*
	 * After a successful VMRESUME/VMLAUNCH, control flow "magically"
	 * resumes below at 'vmx_vmexit' due to the VMCS HOST_RIP setting.
	 * So this isn't a typical function and objtool needs to be told to
	 * save the unwind state here and restore it below.
	 */
	UNWIND_HINT_SAVE

/*
 * If VMRESUME/VMLAUNCH and corresponding vmexit succeed, execution resumes at
 * the 'vmx_vmexit' label below.
 */
.Lvmresume:
	vmresume
	jmp .Lvmfail

.Lvmlaunch:
	vmlaunch
	jmp .Lvmfail

	_ASM_EXTABLE(.Lvmresume, .Lfixup)
	_ASM_EXTABLE(.Lvmlaunch, .Lfixup)

SYM_INNER_LABEL_ALIGN(vmx_vmexit, SYM_L_GLOBAL)

	/* Restore unwind state from before the VMRESUME/VMLAUNCH. */
	UNWIND_HINT_RESTORE
=======
	/* Check EFLAGS.ZF from 'test VMX_RUN_VMRESUME' above */
	jz .Lvmlaunch

	/*
	 * After a successful VMRESUME/VMLAUNCH, control flow "magically"
	 * resumes below at 'vmx_vmexit' due to the VMCS HOST_RIP setting.
	 * So this isn't a typical function and objtool needs to be told to
	 * save the unwind state here and restore it below.
	 */
	UNWIND_HINT_SAVE

/*
 * If VMRESUME/VMLAUNCH and corresponding vmexit succeed, execution resumes at
 * the 'vmx_vmexit' label below.
 */
.Lvmresume:
	vmresume
	jmp .Lvmfail

.Lvmlaunch:
	vmlaunch
	jmp .Lvmfail

	_ASM_EXTABLE(.Lvmresume, .Lfixup)
	_ASM_EXTABLE(.Lvmlaunch, .Lfixup)

SYM_INNER_LABEL(vmx_vmexit, SYM_L_GLOBAL)

	/* Restore unwind state from before the VMRESUME/VMLAUNCH. */
	UNWIND_HINT_RESTORE
	ENDBR
>>>>>>> eb3cdb58

	/* Temporarily save guest's RAX. */
	push %_ASM_AX

	/* Reload @regs to RAX. */
	mov WORD_SIZE(%_ASM_SP), %_ASM_AX

	/* Save all guest registers, including RAX from the stack */
	pop           VCPU_RAX(%_ASM_AX)
	mov %_ASM_CX, VCPU_RCX(%_ASM_AX)
	mov %_ASM_DX, VCPU_RDX(%_ASM_AX)
	mov %_ASM_BX, VCPU_RBX(%_ASM_AX)
	mov %_ASM_BP, VCPU_RBP(%_ASM_AX)
	mov %_ASM_SI, VCPU_RSI(%_ASM_AX)
	mov %_ASM_DI, VCPU_RDI(%_ASM_AX)
#ifdef CONFIG_X86_64
	mov %r8,  VCPU_R8 (%_ASM_AX)
	mov %r9,  VCPU_R9 (%_ASM_AX)
	mov %r10, VCPU_R10(%_ASM_AX)
	mov %r11, VCPU_R11(%_ASM_AX)
	mov %r12, VCPU_R12(%_ASM_AX)
	mov %r13, VCPU_R13(%_ASM_AX)
	mov %r14, VCPU_R14(%_ASM_AX)
	mov %r15, VCPU_R15(%_ASM_AX)
#endif

	/* Clear return value to indicate VM-Exit (as opposed to VM-Fail). */
	xor %ebx, %ebx
<<<<<<< HEAD
=======

.Lclear_regs:
	/* Discard @regs.  The register is irrelevant, it just can't be RBX. */
	pop %_ASM_AX
>>>>>>> eb3cdb58

.Lclear_regs:
	/*
	 * Clear all general purpose registers except RSP and RBX to prevent
	 * speculative use of the guest's values, even those that are reloaded
	 * via the stack.  In theory, an L1 cache miss when restoring registers
	 * could lead to speculative execution with the guest's values.
	 * Zeroing XORs are dirt cheap, i.e. the extra paranoia is essentially
<<<<<<< HEAD
	 * free.  RSP and RAX are exempt as RSP is restored by hardware during
=======
	 * free.  RSP and RBX are exempt as RSP is restored by hardware during
>>>>>>> eb3cdb58
	 * VM-Exit and RBX is explicitly loaded with 0 or 1 to hold the return
	 * value.
	 */
	xor %eax, %eax
	xor %ecx, %ecx
	xor %edx, %edx
	xor %ebp, %ebp
	xor %esi, %esi
	xor %edi, %edi
#ifdef CONFIG_X86_64
	xor %r8d,  %r8d
	xor %r9d,  %r9d
	xor %r10d, %r10d
	xor %r11d, %r11d
	xor %r12d, %r12d
	xor %r13d, %r13d
	xor %r14d, %r14d
	xor %r15d, %r15d
#endif

<<<<<<< HEAD
	/* "POP" @regs. */
	add $WORD_SIZE, %_ASM_SP

	/*
	 * IMPORTANT: RSB filling and SPEC_CTRL handling must be done before
	 * the first unbalanced RET after vmexit!
	 *
	 * For retpoline or IBRS, RSB filling is needed to prevent poisoned RSB
	 * entries and (in some cases) RSB underflow.
	 *
	 * eIBRS has its own protection against poisoned RSB, so it doesn't
	 * need the RSB filling sequence.  But it does need to be enabled, and a
	 * single call to retire, before the first unbalanced RET.
         */

	FILL_RETURN_BUFFER %_ASM_CX, RSB_CLEAR_LOOPS, X86_FEATURE_RSB_VMEXIT,\
			   X86_FEATURE_RSB_VMEXIT_LITE


	pop %_ASM_ARG2	/* @flags */
	pop %_ASM_ARG1	/* @vmx */

=======
	/*
	 * IMPORTANT: RSB filling and SPEC_CTRL handling must be done before
	 * the first unbalanced RET after vmexit!
	 *
	 * For retpoline or IBRS, RSB filling is needed to prevent poisoned RSB
	 * entries and (in some cases) RSB underflow.
	 *
	 * eIBRS has its own protection against poisoned RSB, so it doesn't
	 * need the RSB filling sequence.  But it does need to be enabled, and a
	 * single call to retire, before the first unbalanced RET.
	 */

	FILL_RETURN_BUFFER %_ASM_CX, RSB_CLEAR_LOOPS, X86_FEATURE_RSB_VMEXIT,\
			   X86_FEATURE_RSB_VMEXIT_LITE

	pop %_ASM_ARG2	/* @flags */
	pop %_ASM_ARG1	/* @vmx */

>>>>>>> eb3cdb58
	call vmx_spec_ctrl_restore_host

	/* Put return value in AX */
	mov %_ASM_BX, %_ASM_AX

	pop %_ASM_BX
#ifdef CONFIG_X86_64
	pop %r12
	pop %r13
	pop %r14
	pop %r15
#else
	pop %esi
	pop %edi
#endif
	pop %_ASM_BP
	RET

.Lfixup:
	cmpb $0, kvm_rebooting
	jne .Lvmfail
	ud2
.Lvmfail:
	/* VM-Fail: set return value to 1 */
	mov $1, %_ASM_BX
	jmp .Lclear_regs

SYM_FUNC_END(__vmx_vcpu_run)

SYM_FUNC_START(vmx_do_nmi_irqoff)
	VMX_DO_EVENT_IRQOFF call asm_exc_nmi_kvm_vmx
SYM_FUNC_END(vmx_do_nmi_irqoff)


.section .text, "ax"

#ifndef CONFIG_CC_HAS_ASM_GOTO_OUTPUT
/**
 * vmread_error_trampoline - Trampoline from inline asm to vmread_error()
 * @field:	VMCS field encoding that failed
 * @fault:	%true if the VMREAD faulted, %false if it failed
 *
 * Save and restore volatile registers across a call to vmread_error().  Note,
 * all parameters are passed on the stack.
 */
SYM_FUNC_START(vmread_error_trampoline)
	push %_ASM_BP
	mov  %_ASM_SP, %_ASM_BP

	push %_ASM_AX
	push %_ASM_CX
	push %_ASM_DX
#ifdef CONFIG_X86_64
	push %rdi
	push %rsi
	push %r8
	push %r9
	push %r10
	push %r11
#endif

	/* Load @field and @fault to arg1 and arg2 respectively. */
	mov 3*WORD_SIZE(%_ASM_BP), %_ASM_ARG2
	mov 2*WORD_SIZE(%_ASM_BP), %_ASM_ARG1

	call vmread_error

	/* Zero out @fault, which will be popped into the result register. */
	_ASM_MOV $0, 3*WORD_SIZE(%_ASM_BP)

#ifdef CONFIG_X86_64
	pop %r11
	pop %r10
	pop %r9
	pop %r8
	pop %rsi
	pop %rdi
#endif
	pop %_ASM_DX
	pop %_ASM_CX
	pop %_ASM_AX
	pop %_ASM_BP

	RET
SYM_FUNC_END(vmread_error_trampoline)
#endif

<<<<<<< HEAD
	/*
	 * "Restore" RSP from RBP, even though IRET has already unwound RSP to
	 * the correct value.  objtool doesn't know the callee will IRET and,
	 * without the explicit restore, thinks the stack is getting walloped.
	 * Using an unwind hint is problematic due to x86-64's dynamic alignment.
	 */
	mov %_ASM_BP, %_ASM_SP
	pop %_ASM_BP
	RET
SYM_FUNC_END(vmx_do_interrupt_nmi_irqoff)
=======
SYM_FUNC_START(vmx_do_interrupt_irqoff)
	VMX_DO_EVENT_IRQOFF CALL_NOSPEC _ASM_ARG1
SYM_FUNC_END(vmx_do_interrupt_irqoff)
>>>>>>> eb3cdb58
<|MERGE_RESOLUTION|>--- conflicted
+++ resolved
@@ -31,8 +31,6 @@
 #define VCPU_R15	__VCPU_REGS_R15 * WORD_SIZE
 #endif
 
-<<<<<<< HEAD
-=======
 .macro VMX_DO_EVENT_IRQOFF call_insn call_target
 	/*
 	 * Unconditionally create a stack frame, getting the correct RSP on the
@@ -66,7 +64,6 @@
 	RET
 .endm
 
->>>>>>> eb3cdb58
 .section .noinstr.text, "ax"
 
 /**
@@ -105,13 +102,8 @@
 	 */
 	push %_ASM_ARG2
 
-<<<<<<< HEAD
-	/* Copy @flags to BL, _ASM_ARG3 is volatile. */
-	mov %_ASM_ARG3B, %bl
-=======
 	/* Copy @flags to EBX, _ASM_ARG3 is volatile. */
 	mov %_ASM_ARG3L, %ebx
->>>>>>> eb3cdb58
 
 	lea (%_ASM_SP), %_ASM_ARG2
 	call vmx_update_host_rsp
@@ -147,11 +139,7 @@
 	mov (%_ASM_SP), %_ASM_AX
 
 	/* Check if vmlaunch or vmresume is needed */
-<<<<<<< HEAD
-	testb $VMX_RUN_VMRESUME, %bl
-=======
 	test $VMX_RUN_VMRESUME, %ebx
->>>>>>> eb3cdb58
 
 	/* Load guest registers.  Don't clobber flags. */
 	mov VCPU_RCX(%_ASM_AX), %_ASM_CX
@@ -173,8 +161,7 @@
 	/* Load guest RAX.  This kills the @regs pointer! */
 	mov VCPU_RAX(%_ASM_AX), %_ASM_AX
 
-<<<<<<< HEAD
-	/* Check EFLAGS.ZF from 'testb' above */
+	/* Check EFLAGS.ZF from 'test VMX_RUN_VMRESUME' above */
 	jz .Lvmlaunch
 
 	/*
@@ -200,43 +187,11 @@
 	_ASM_EXTABLE(.Lvmresume, .Lfixup)
 	_ASM_EXTABLE(.Lvmlaunch, .Lfixup)
 
-SYM_INNER_LABEL_ALIGN(vmx_vmexit, SYM_L_GLOBAL)
-
-	/* Restore unwind state from before the VMRESUME/VMLAUNCH. */
-	UNWIND_HINT_RESTORE
-=======
-	/* Check EFLAGS.ZF from 'test VMX_RUN_VMRESUME' above */
-	jz .Lvmlaunch
-
-	/*
-	 * After a successful VMRESUME/VMLAUNCH, control flow "magically"
-	 * resumes below at 'vmx_vmexit' due to the VMCS HOST_RIP setting.
-	 * So this isn't a typical function and objtool needs to be told to
-	 * save the unwind state here and restore it below.
-	 */
-	UNWIND_HINT_SAVE
-
-/*
- * If VMRESUME/VMLAUNCH and corresponding vmexit succeed, execution resumes at
- * the 'vmx_vmexit' label below.
- */
-.Lvmresume:
-	vmresume
-	jmp .Lvmfail
-
-.Lvmlaunch:
-	vmlaunch
-	jmp .Lvmfail
-
-	_ASM_EXTABLE(.Lvmresume, .Lfixup)
-	_ASM_EXTABLE(.Lvmlaunch, .Lfixup)
-
 SYM_INNER_LABEL(vmx_vmexit, SYM_L_GLOBAL)
 
 	/* Restore unwind state from before the VMRESUME/VMLAUNCH. */
 	UNWIND_HINT_RESTORE
 	ENDBR
->>>>>>> eb3cdb58
 
 	/* Temporarily save guest's RAX. */
 	push %_ASM_AX
@@ -265,26 +220,18 @@
 
 	/* Clear return value to indicate VM-Exit (as opposed to VM-Fail). */
 	xor %ebx, %ebx
-<<<<<<< HEAD
-=======
 
 .Lclear_regs:
 	/* Discard @regs.  The register is irrelevant, it just can't be RBX. */
 	pop %_ASM_AX
->>>>>>> eb3cdb58
-
-.Lclear_regs:
+
 	/*
 	 * Clear all general purpose registers except RSP and RBX to prevent
 	 * speculative use of the guest's values, even those that are reloaded
 	 * via the stack.  In theory, an L1 cache miss when restoring registers
 	 * could lead to speculative execution with the guest's values.
 	 * Zeroing XORs are dirt cheap, i.e. the extra paranoia is essentially
-<<<<<<< HEAD
-	 * free.  RSP and RAX are exempt as RSP is restored by hardware during
-=======
 	 * free.  RSP and RBX are exempt as RSP is restored by hardware during
->>>>>>> eb3cdb58
 	 * VM-Exit and RBX is explicitly loaded with 0 or 1 to hold the return
 	 * value.
 	 */
@@ -304,10 +251,6 @@
 	xor %r14d, %r14d
 	xor %r15d, %r15d
 #endif
-
-<<<<<<< HEAD
-	/* "POP" @regs. */
-	add $WORD_SIZE, %_ASM_SP
 
 	/*
 	 * IMPORTANT: RSB filling and SPEC_CTRL handling must be done before
@@ -319,35 +262,14 @@
 	 * eIBRS has its own protection against poisoned RSB, so it doesn't
 	 * need the RSB filling sequence.  But it does need to be enabled, and a
 	 * single call to retire, before the first unbalanced RET.
-         */
+	 */
 
 	FILL_RETURN_BUFFER %_ASM_CX, RSB_CLEAR_LOOPS, X86_FEATURE_RSB_VMEXIT,\
 			   X86_FEATURE_RSB_VMEXIT_LITE
 
-
 	pop %_ASM_ARG2	/* @flags */
 	pop %_ASM_ARG1	/* @vmx */
 
-=======
-	/*
-	 * IMPORTANT: RSB filling and SPEC_CTRL handling must be done before
-	 * the first unbalanced RET after vmexit!
-	 *
-	 * For retpoline or IBRS, RSB filling is needed to prevent poisoned RSB
-	 * entries and (in some cases) RSB underflow.
-	 *
-	 * eIBRS has its own protection against poisoned RSB, so it doesn't
-	 * need the RSB filling sequence.  But it does need to be enabled, and a
-	 * single call to retire, before the first unbalanced RET.
-	 */
-
-	FILL_RETURN_BUFFER %_ASM_CX, RSB_CLEAR_LOOPS, X86_FEATURE_RSB_VMEXIT,\
-			   X86_FEATURE_RSB_VMEXIT_LITE
-
-	pop %_ASM_ARG2	/* @flags */
-	pop %_ASM_ARG1	/* @vmx */
-
->>>>>>> eb3cdb58
 	call vmx_spec_ctrl_restore_host
 
 	/* Put return value in AX */
@@ -435,19 +357,6 @@
 SYM_FUNC_END(vmread_error_trampoline)
 #endif
 
-<<<<<<< HEAD
-	/*
-	 * "Restore" RSP from RBP, even though IRET has already unwound RSP to
-	 * the correct value.  objtool doesn't know the callee will IRET and,
-	 * without the explicit restore, thinks the stack is getting walloped.
-	 * Using an unwind hint is problematic due to x86-64's dynamic alignment.
-	 */
-	mov %_ASM_BP, %_ASM_SP
-	pop %_ASM_BP
-	RET
-SYM_FUNC_END(vmx_do_interrupt_nmi_irqoff)
-=======
 SYM_FUNC_START(vmx_do_interrupt_irqoff)
 	VMX_DO_EVENT_IRQOFF CALL_NOSPEC _ASM_ARG1
-SYM_FUNC_END(vmx_do_interrupt_irqoff)
->>>>>>> eb3cdb58
+SYM_FUNC_END(vmx_do_interrupt_irqoff)