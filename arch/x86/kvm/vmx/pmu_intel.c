// SPDX-License-Identifier: GPL-2.0-only
/*
 * KVM PMU support for Intel CPUs
 *
 * Copyright 2011 Red Hat, Inc. and/or its affiliates.
 *
 * Authors:
 *   Avi Kivity   <avi@redhat.com>
 *   Gleb Natapov <gleb@redhat.com>
 */
#define pr_fmt(fmt) KBUILD_MODNAME ": " fmt

#include <linux/types.h>
#include <linux/kvm_host.h>
#include <linux/perf_event.h>
#include <asm/perf_event.h>
#include "x86.h"
#include "cpuid.h"
#include "lapic.h"
#include "nested.h"
#include "pmu.h"

/*
 * Perf's "BASE" is wildly misleading, architectural PMUs use bits 31:16 of ECX
 * to encode the "type" of counter to read, i.e. this is not a "base".  And to
 * further confuse things, non-architectural PMUs use bit 31 as a flag for
 * "fast" reads, whereas the "type" is an explicit value.
 */
<<<<<<< HEAD
#define INTEL_RDPMC_FIXED	INTEL_PMC_FIXED_RDPMC_BASE

#define MSR_PMC_FULL_WIDTH_BIT      (MSR_IA32_PMC0 - MSR_IA32_PERFCTR0)

enum intel_pmu_architectural_events {
	/*
	 * The order of the architectural events matters as support for each
	 * event is enumerated via CPUID using the index of the event.
	 */
	INTEL_ARCH_CPU_CYCLES,
	INTEL_ARCH_INSTRUCTIONS_RETIRED,
	INTEL_ARCH_REFERENCE_CYCLES,
	INTEL_ARCH_LLC_REFERENCES,
	INTEL_ARCH_LLC_MISSES,
	INTEL_ARCH_BRANCHES_RETIRED,
	INTEL_ARCH_BRANCHES_MISPREDICTED,

	NR_REAL_INTEL_ARCH_EVENTS,

	/*
	 * Pseudo-architectural event used to implement IA32_FIXED_CTR2, a.k.a.
	 * TSC reference cycles.  The architectural reference cycles event may
	 * or may not actually use the TSC as the reference, e.g. might use the
	 * core crystal clock or the bus clock (yeah, "architectural").
	 */
	PSEUDO_ARCH_REFERENCE_CYCLES = NR_REAL_INTEL_ARCH_EVENTS,
	NR_INTEL_ARCH_EVENTS,
};

static struct {
	u8 eventsel;
	u8 unit_mask;
} const intel_arch_events[] = {
	[INTEL_ARCH_CPU_CYCLES]			= { 0x3c, 0x00 },
	[INTEL_ARCH_INSTRUCTIONS_RETIRED]	= { 0xc0, 0x00 },
	[INTEL_ARCH_REFERENCE_CYCLES]		= { 0x3c, 0x01 },
	[INTEL_ARCH_LLC_REFERENCES]		= { 0x2e, 0x4f },
	[INTEL_ARCH_LLC_MISSES]			= { 0x2e, 0x41 },
	[INTEL_ARCH_BRANCHES_RETIRED]		= { 0xc4, 0x00 },
	[INTEL_ARCH_BRANCHES_MISPREDICTED]	= { 0xc5, 0x00 },
	[PSEUDO_ARCH_REFERENCE_CYCLES]		= { 0x00, 0x03 },
};

/* mapping between fixed pmc index and intel_arch_events array */
static int fixed_pmc_events[] = {
	[0] = INTEL_ARCH_INSTRUCTIONS_RETIRED,
	[1] = INTEL_ARCH_CPU_CYCLES,
	[2] = PSEUDO_ARCH_REFERENCE_CYCLES,
};
=======
#define INTEL_RDPMC_GP		0
#define INTEL_RDPMC_FIXED	INTEL_PMC_FIXED_RDPMC_BASE

#define INTEL_RDPMC_TYPE_MASK	GENMASK(31, 16)
#define INTEL_RDPMC_INDEX_MASK	GENMASK(15, 0)

#define MSR_PMC_FULL_WIDTH_BIT      (MSR_IA32_PMC0 - MSR_IA32_PERFCTR0)
>>>>>>> 2d5404ca

static void reprogram_fixed_counters(struct kvm_pmu *pmu, u64 data)
{
	struct kvm_pmc *pmc;
	u64 old_fixed_ctr_ctrl = pmu->fixed_ctr_ctrl;
	int i;

	pmu->fixed_ctr_ctrl = data;
	for (i = 0; i < pmu->nr_arch_fixed_counters; i++) {
		u8 new_ctrl = fixed_ctrl_field(data, i);
		u8 old_ctrl = fixed_ctrl_field(old_fixed_ctr_ctrl, i);

		if (old_ctrl == new_ctrl)
			continue;

		pmc = get_fixed_pmc(pmu, MSR_CORE_PERF_FIXED_CTR0 + i);

		__set_bit(KVM_FIXED_PMC_BASE_IDX + i, pmu->pmc_in_use);
		kvm_pmu_request_counter_reprogram(pmc);
	}
}

<<<<<<< HEAD
static struct kvm_pmc *intel_pmc_idx_to_pmc(struct kvm_pmu *pmu, int pmc_idx)
{
	if (pmc_idx < INTEL_PMC_IDX_FIXED) {
		return get_gp_pmc(pmu, MSR_P6_EVNTSEL0 + pmc_idx,
				  MSR_P6_EVNTSEL0);
	} else {
		u32 idx = pmc_idx - INTEL_PMC_IDX_FIXED;

		return get_fixed_pmc(pmu, idx + MSR_CORE_PERF_FIXED_CTR0);
	}
}

=======
>>>>>>> 2d5404ca
static struct kvm_pmc *intel_rdpmc_ecx_to_pmc(struct kvm_vcpu *vcpu,
					    unsigned int idx, u64 *mask)
{
	unsigned int type = idx & INTEL_RDPMC_TYPE_MASK;
	struct kvm_pmu *pmu = vcpu_to_pmu(vcpu);
<<<<<<< HEAD
	bool fixed = idx & INTEL_RDPMC_FIXED;
=======
>>>>>>> 2d5404ca
	struct kvm_pmc *counters;
	unsigned int num_counters;
	u64 bitmask;

	/*
	 * The encoding of ECX for RDPMC is different for architectural versus
	 * non-architecturals PMUs (PMUs with version '0').  For architectural
	 * PMUs, bits 31:16 specify the PMC type and bits 15:0 specify the PMC
	 * index.  For non-architectural PMUs, bit 31 is a "fast" flag, and
	 * bits 30:0 specify the PMC index.
	 *
	 * Yell and reject attempts to read PMCs for a non-architectural PMU,
	 * as KVM doesn't support such PMUs.
	 */
	if (WARN_ON_ONCE(!pmu->version))
		return NULL;

	/*
<<<<<<< HEAD
	 * Fixed PMCs are supported on all architectural PMUs.  Note, KVM only
	 * emulates fixed PMCs for PMU v2+, but the flag itself is still valid,
	 * i.e. let RDPMC fail due to accessing a non-existent counter.
	 */
	idx &= ~INTEL_RDPMC_FIXED;
	if (fixed) {
=======
	 * General Purpose (GP) PMCs are supported on all PMUs, and fixed PMCs
	 * are supported on all architectural PMUs, i.e. on all virtual PMUs
	 * supported by KVM.  Note, KVM only emulates fixed PMCs for PMU v2+,
	 * but the type itself is still valid, i.e. let RDPMC fail due to
	 * accessing a non-existent counter.  Reject attempts to read all other
	 * types, which are unknown/unsupported.
	 */
	switch (type) {
	case INTEL_RDPMC_FIXED:
>>>>>>> 2d5404ca
		counters = pmu->fixed_counters;
		num_counters = pmu->nr_arch_fixed_counters;
		bitmask = pmu->counter_bitmask[KVM_PMC_FIXED];
		break;
	case INTEL_RDPMC_GP:
		counters = pmu->gp_counters;
		num_counters = pmu->nr_arch_gp_counters;
		bitmask = pmu->counter_bitmask[KVM_PMC_GP];
		break;
	default:
		return NULL;
	}

	idx &= INTEL_RDPMC_INDEX_MASK;
	if (idx >= num_counters)
		return NULL;

	*mask &= bitmask;
	return &counters[array_index_nospec(idx, num_counters)];
}

static inline u64 vcpu_get_perf_capabilities(struct kvm_vcpu *vcpu)
{
	if (!guest_cpuid_has(vcpu, X86_FEATURE_PDCM))
		return 0;

	return vcpu->arch.perf_capabilities;
}

static inline bool fw_writes_is_enabled(struct kvm_vcpu *vcpu)
{
	return (vcpu_get_perf_capabilities(vcpu) & PMU_CAP_FW_WRITES) != 0;
}

static inline struct kvm_pmc *get_fw_gp_pmc(struct kvm_pmu *pmu, u32 msr)
{
	if (!fw_writes_is_enabled(pmu_to_vcpu(pmu)))
		return NULL;

	return get_gp_pmc(pmu, msr, MSR_IA32_PMC0);
}

static bool intel_pmu_is_valid_lbr_msr(struct kvm_vcpu *vcpu, u32 index)
{
	struct x86_pmu_lbr *records = vcpu_to_lbr_records(vcpu);
	bool ret = false;

	if (!intel_pmu_lbr_is_enabled(vcpu))
		return ret;

	ret = (index == MSR_LBR_SELECT) || (index == MSR_LBR_TOS) ||
		(index >= records->from && index < records->from + records->nr) ||
		(index >= records->to && index < records->to + records->nr);

	if (!ret && records->info)
		ret = (index >= records->info && index < records->info + records->nr);

	return ret;
}

static bool intel_is_valid_msr(struct kvm_vcpu *vcpu, u32 msr)
{
	struct kvm_pmu *pmu = vcpu_to_pmu(vcpu);
	u64 perf_capabilities;
	int ret;

	switch (msr) {
	case MSR_CORE_PERF_FIXED_CTR_CTRL:
		return kvm_pmu_has_perf_global_ctrl(pmu);
	case MSR_IA32_PEBS_ENABLE:
		ret = vcpu_get_perf_capabilities(vcpu) & PERF_CAP_PEBS_FORMAT;
		break;
	case MSR_IA32_DS_AREA:
		ret = guest_cpuid_has(vcpu, X86_FEATURE_DS);
		break;
	case MSR_PEBS_DATA_CFG:
		perf_capabilities = vcpu_get_perf_capabilities(vcpu);
		ret = (perf_capabilities & PERF_CAP_PEBS_BASELINE) &&
			((perf_capabilities & PERF_CAP_PEBS_FORMAT) > 3);
		break;
	default:
		ret = get_gp_pmc(pmu, msr, MSR_IA32_PERFCTR0) ||
			get_gp_pmc(pmu, msr, MSR_P6_EVNTSEL0) ||
			get_fixed_pmc(pmu, msr) || get_fw_gp_pmc(pmu, msr) ||
			intel_pmu_is_valid_lbr_msr(vcpu, msr);
		break;
	}

	return ret;
}

static struct kvm_pmc *intel_msr_idx_to_pmc(struct kvm_vcpu *vcpu, u32 msr)
{
	struct kvm_pmu *pmu = vcpu_to_pmu(vcpu);
	struct kvm_pmc *pmc;

	pmc = get_fixed_pmc(pmu, msr);
	pmc = pmc ? pmc : get_gp_pmc(pmu, msr, MSR_P6_EVNTSEL0);
	pmc = pmc ? pmc : get_gp_pmc(pmu, msr, MSR_IA32_PERFCTR0);

	return pmc;
}

static inline void intel_pmu_release_guest_lbr_event(struct kvm_vcpu *vcpu)
{
	struct lbr_desc *lbr_desc = vcpu_to_lbr_desc(vcpu);

	if (lbr_desc->event) {
		perf_event_release_kernel(lbr_desc->event);
		lbr_desc->event = NULL;
		vcpu_to_pmu(vcpu)->event_count--;
	}
}

int intel_pmu_create_guest_lbr_event(struct kvm_vcpu *vcpu)
{
	struct lbr_desc *lbr_desc = vcpu_to_lbr_desc(vcpu);
	struct kvm_pmu *pmu = vcpu_to_pmu(vcpu);
	struct perf_event *event;

	/*
	 * The perf_event_attr is constructed in the minimum efficient way:
	 * - set 'pinned = true' to make it task pinned so that if another
	 *   cpu pinned event reclaims LBR, the event->oncpu will be set to -1;
	 * - set '.exclude_host = true' to record guest branches behavior;
	 *
	 * - set '.config = INTEL_FIXED_VLBR_EVENT' to indicates host perf
	 *   schedule the event without a real HW counter but a fake one;
	 *   check is_guest_lbr_event() and __intel_get_event_constraints();
	 *
	 * - set 'sample_type = PERF_SAMPLE_BRANCH_STACK' and
	 *   'branch_sample_type = PERF_SAMPLE_BRANCH_CALL_STACK |
	 *   PERF_SAMPLE_BRANCH_USER' to configure it as a LBR callstack
	 *   event, which helps KVM to save/restore guest LBR records
	 *   during host context switches and reduces quite a lot overhead,
	 *   check branch_user_callstack() and intel_pmu_lbr_sched_task();
	 */
	struct perf_event_attr attr = {
		.type = PERF_TYPE_RAW,
		.size = sizeof(attr),
		.config = INTEL_FIXED_VLBR_EVENT,
		.sample_type = PERF_SAMPLE_BRANCH_STACK,
		.pinned = true,
		.exclude_host = true,
		.branch_sample_type = PERF_SAMPLE_BRANCH_CALL_STACK |
					PERF_SAMPLE_BRANCH_USER,
	};

	if (unlikely(lbr_desc->event)) {
		__set_bit(INTEL_PMC_IDX_FIXED_VLBR, pmu->pmc_in_use);
		return 0;
	}

	event = perf_event_create_kernel_counter(&attr, -1,
						current, NULL, NULL);
	if (IS_ERR(event)) {
		pr_debug_ratelimited("%s: failed %ld\n",
					__func__, PTR_ERR(event));
		return PTR_ERR(event);
	}
	lbr_desc->event = event;
	pmu->event_count++;
	__set_bit(INTEL_PMC_IDX_FIXED_VLBR, pmu->pmc_in_use);
	return 0;
}

/*
 * It's safe to access LBR msrs from guest when they have not
 * been passthrough since the host would help restore or reset
 * the LBR msrs records when the guest LBR event is scheduled in.
 */
static bool intel_pmu_handle_lbr_msrs_access(struct kvm_vcpu *vcpu,
				     struct msr_data *msr_info, bool read)
{
	struct lbr_desc *lbr_desc = vcpu_to_lbr_desc(vcpu);
	u32 index = msr_info->index;

	if (!intel_pmu_is_valid_lbr_msr(vcpu, index))
		return false;

	if (!lbr_desc->event && intel_pmu_create_guest_lbr_event(vcpu) < 0)
		goto dummy;

	/*
	 * Disable irq to ensure the LBR feature doesn't get reclaimed by the
	 * host at the time the value is read from the msr, and this avoids the
	 * host LBR value to be leaked to the guest. If LBR has been reclaimed,
	 * return 0 on guest reads.
	 */
	local_irq_disable();
	if (lbr_desc->event->state == PERF_EVENT_STATE_ACTIVE) {
		if (read)
			rdmsrl(index, msr_info->data);
		else
			wrmsrl(index, msr_info->data);
		__set_bit(INTEL_PMC_IDX_FIXED_VLBR, vcpu_to_pmu(vcpu)->pmc_in_use);
		local_irq_enable();
		return true;
	}
	clear_bit(INTEL_PMC_IDX_FIXED_VLBR, vcpu_to_pmu(vcpu)->pmc_in_use);
	local_irq_enable();

dummy:
	if (read)
		msr_info->data = 0;
	return true;
}

static int intel_pmu_get_msr(struct kvm_vcpu *vcpu, struct msr_data *msr_info)
{
	struct kvm_pmu *pmu = vcpu_to_pmu(vcpu);
	struct kvm_pmc *pmc;
	u32 msr = msr_info->index;

	switch (msr) {
	case MSR_CORE_PERF_FIXED_CTR_CTRL:
		msr_info->data = pmu->fixed_ctr_ctrl;
		break;
	case MSR_IA32_PEBS_ENABLE:
		msr_info->data = pmu->pebs_enable;
		break;
	case MSR_IA32_DS_AREA:
		msr_info->data = pmu->ds_area;
		break;
	case MSR_PEBS_DATA_CFG:
		msr_info->data = pmu->pebs_data_cfg;
		break;
	default:
		if ((pmc = get_gp_pmc(pmu, msr, MSR_IA32_PERFCTR0)) ||
		    (pmc = get_gp_pmc(pmu, msr, MSR_IA32_PMC0))) {
			u64 val = pmc_read_counter(pmc);
			msr_info->data =
				val & pmu->counter_bitmask[KVM_PMC_GP];
			break;
		} else if ((pmc = get_fixed_pmc(pmu, msr))) {
			u64 val = pmc_read_counter(pmc);
			msr_info->data =
				val & pmu->counter_bitmask[KVM_PMC_FIXED];
			break;
		} else if ((pmc = get_gp_pmc(pmu, msr, MSR_P6_EVNTSEL0))) {
			msr_info->data = pmc->eventsel;
			break;
		} else if (intel_pmu_handle_lbr_msrs_access(vcpu, msr_info, true)) {
			break;
		}
		return 1;
	}

	return 0;
}

static int intel_pmu_set_msr(struct kvm_vcpu *vcpu, struct msr_data *msr_info)
{
	struct kvm_pmu *pmu = vcpu_to_pmu(vcpu);
	struct kvm_pmc *pmc;
	u32 msr = msr_info->index;
	u64 data = msr_info->data;
	u64 reserved_bits, diff;

	switch (msr) {
	case MSR_CORE_PERF_FIXED_CTR_CTRL:
		if (data & pmu->fixed_ctr_ctrl_rsvd)
			return 1;

		if (pmu->fixed_ctr_ctrl != data)
			reprogram_fixed_counters(pmu, data);
		break;
	case MSR_IA32_PEBS_ENABLE:
		if (data & pmu->pebs_enable_rsvd)
			return 1;

		if (pmu->pebs_enable != data) {
			diff = pmu->pebs_enable ^ data;
			pmu->pebs_enable = data;
			reprogram_counters(pmu, diff);
		}
		break;
	case MSR_IA32_DS_AREA:
		if (is_noncanonical_address(data, vcpu))
			return 1;

		pmu->ds_area = data;
		break;
	case MSR_PEBS_DATA_CFG:
		if (data & pmu->pebs_data_cfg_rsvd)
			return 1;

		pmu->pebs_data_cfg = data;
		break;
	default:
		if ((pmc = get_gp_pmc(pmu, msr, MSR_IA32_PERFCTR0)) ||
		    (pmc = get_gp_pmc(pmu, msr, MSR_IA32_PMC0))) {
			if ((msr & MSR_PMC_FULL_WIDTH_BIT) &&
			    (data & ~pmu->counter_bitmask[KVM_PMC_GP]))
				return 1;

			if (!msr_info->host_initiated &&
			    !(msr & MSR_PMC_FULL_WIDTH_BIT))
				data = (s64)(s32)data;
			pmc_write_counter(pmc, data);
			break;
		} else if ((pmc = get_fixed_pmc(pmu, msr))) {
			pmc_write_counter(pmc, data);
			break;
		} else if ((pmc = get_gp_pmc(pmu, msr, MSR_P6_EVNTSEL0))) {
			reserved_bits = pmu->reserved_bits;
			if ((pmc->idx == 2) &&
			    (pmu->raw_event_mask & HSW_IN_TX_CHECKPOINTED))
				reserved_bits ^= HSW_IN_TX_CHECKPOINTED;
			if (data & reserved_bits)
				return 1;

			if (data != pmc->eventsel) {
				pmc->eventsel = data;
				kvm_pmu_request_counter_reprogram(pmc);
			}
			break;
		} else if (intel_pmu_handle_lbr_msrs_access(vcpu, msr_info, false)) {
			break;
		}
		/* Not a known PMU MSR. */
		return 1;
	}

	return 0;
}

/*
 * Map fixed counter events to architectural general purpose event encodings.
 * Perf doesn't provide APIs to allow KVM to directly program a fixed counter,
 * and so KVM instead programs the architectural event to effectively request
 * the fixed counter.  Perf isn't guaranteed to use a fixed counter and may
 * instead program the encoding into a general purpose counter, e.g. if a
 * different perf_event is already utilizing the requested counter, but the end
 * result is the same (ignoring the fact that using a general purpose counter
 * will likely exacerbate counter contention).
 *
 * Forcibly inlined to allow asserting on @index at build time, and there should
 * never be more than one user.
 */
static __always_inline u64 intel_get_fixed_pmc_eventsel(unsigned int index)
{
	const enum perf_hw_id fixed_pmc_perf_ids[] = {
		[0] = PERF_COUNT_HW_INSTRUCTIONS,
		[1] = PERF_COUNT_HW_CPU_CYCLES,
		[2] = PERF_COUNT_HW_REF_CPU_CYCLES,
	};
	u64 eventsel;

	BUILD_BUG_ON(ARRAY_SIZE(fixed_pmc_perf_ids) != KVM_MAX_NR_INTEL_FIXED_COUTNERS);
	BUILD_BUG_ON(index >= KVM_MAX_NR_INTEL_FIXED_COUTNERS);

	/*
	 * Yell if perf reports support for a fixed counter but perf doesn't
	 * have a known encoding for the associated general purpose event.
	 */
	eventsel = perf_get_hw_event_config(fixed_pmc_perf_ids[index]);
	WARN_ON_ONCE(!eventsel && index < kvm_pmu_cap.num_counters_fixed);
	return eventsel;
}

static void intel_pmu_enable_fixed_counter_bits(struct kvm_pmu *pmu, u64 bits)
{
	int i;

<<<<<<< HEAD
	BUILD_BUG_ON(ARRAY_SIZE(fixed_pmc_events) != KVM_PMC_MAX_FIXED);

	for (i = 0; i < pmu->nr_arch_fixed_counters; i++) {
		int index = array_index_nospec(i, KVM_PMC_MAX_FIXED);
		struct kvm_pmc *pmc = &pmu->fixed_counters[index];
		u32 event = fixed_pmc_events[index];

		pmc->eventsel = (intel_arch_events[event].unit_mask << 8) |
				 intel_arch_events[event].eventsel;
	}
=======
	for (i = 0; i < pmu->nr_arch_fixed_counters; i++)
		pmu->fixed_ctr_ctrl_rsvd &= ~intel_fixed_bits_by_idx(i, bits);
>>>>>>> 2d5404ca
}

static void intel_pmu_refresh(struct kvm_vcpu *vcpu)
{
	struct kvm_pmu *pmu = vcpu_to_pmu(vcpu);
	struct lbr_desc *lbr_desc = vcpu_to_lbr_desc(vcpu);
	struct kvm_cpuid_entry2 *entry;
	union cpuid10_eax eax;
	union cpuid10_edx edx;
	u64 perf_capabilities;
<<<<<<< HEAD
	u64 counter_mask;
	int i;
=======
	u64 counter_rsvd;
>>>>>>> 2d5404ca

	memset(&lbr_desc->records, 0, sizeof(lbr_desc->records));

	/*
	 * Setting passthrough of LBR MSRs is done only in the VM-Entry loop,
	 * and PMU refresh is disallowed after the vCPU has run, i.e. this code
	 * should never be reached while KVM is passing through MSRs.
	 */
	if (KVM_BUG_ON(lbr_desc->msr_passthrough, vcpu->kvm))
		return;

	entry = kvm_find_cpuid_entry(vcpu, 0xa);
	if (!entry)
		return;

	eax.full = entry->eax;
	edx.full = entry->edx;

	pmu->version = eax.split.version_id;
	if (!pmu->version)
		return;

	pmu->nr_arch_gp_counters = min_t(int, eax.split.num_counters,
					 kvm_pmu_cap.num_counters_gp);
	eax.split.bit_width = min_t(int, eax.split.bit_width,
				    kvm_pmu_cap.bit_width_gp);
	pmu->counter_bitmask[KVM_PMC_GP] = ((u64)1 << eax.split.bit_width) - 1;
	eax.split.mask_length = min_t(int, eax.split.mask_length,
				      kvm_pmu_cap.events_mask_len);
	pmu->available_event_types = ~entry->ebx &
					((1ull << eax.split.mask_length) - 1);

	if (pmu->version == 1) {
		pmu->nr_arch_fixed_counters = 0;
	} else {
		pmu->nr_arch_fixed_counters = min_t(int, edx.split.num_counters_fixed,
						    kvm_pmu_cap.num_counters_fixed);
		edx.split.bit_width_fixed = min_t(int, edx.split.bit_width_fixed,
						  kvm_pmu_cap.bit_width_fixed);
		pmu->counter_bitmask[KVM_PMC_FIXED] =
			((u64)1 << edx.split.bit_width_fixed) - 1;
	}

<<<<<<< HEAD
	for (i = 0; i < pmu->nr_arch_fixed_counters; i++)
		pmu->fixed_ctr_ctrl_mask &= ~(0xbull << (i * 4));
	counter_mask = ~(((1ull << pmu->nr_arch_gp_counters) - 1) |
		(((1ull << pmu->nr_arch_fixed_counters) - 1) << INTEL_PMC_IDX_FIXED));
	pmu->global_ctrl_mask = counter_mask;
=======
	intel_pmu_enable_fixed_counter_bits(pmu, INTEL_FIXED_0_KERNEL |
						 INTEL_FIXED_0_USER |
						 INTEL_FIXED_0_ENABLE_PMI);

	counter_rsvd = ~(((1ull << pmu->nr_arch_gp_counters) - 1) |
		(((1ull << pmu->nr_arch_fixed_counters) - 1) << KVM_FIXED_PMC_BASE_IDX));
	pmu->global_ctrl_rsvd = counter_rsvd;
>>>>>>> 2d5404ca

	/*
	 * GLOBAL_STATUS and GLOBAL_OVF_CONTROL (a.k.a. GLOBAL_STATUS_RESET)
	 * share reserved bit definitions.  The kernel just happens to use
	 * OVF_CTRL for the names.
	 */
<<<<<<< HEAD
	pmu->global_status_mask = pmu->global_ctrl_mask
			& ~(MSR_CORE_PERF_GLOBAL_OVF_CTRL_OVF_BUF |
			    MSR_CORE_PERF_GLOBAL_OVF_CTRL_COND_CHGD);
	if (vmx_pt_mode_is_host_guest())
		pmu->global_status_mask &=
=======
	pmu->global_status_rsvd = pmu->global_ctrl_rsvd
			& ~(MSR_CORE_PERF_GLOBAL_OVF_CTRL_OVF_BUF |
			    MSR_CORE_PERF_GLOBAL_OVF_CTRL_COND_CHGD);
	if (vmx_pt_mode_is_host_guest())
		pmu->global_status_rsvd &=
>>>>>>> 2d5404ca
				~MSR_CORE_PERF_GLOBAL_OVF_CTRL_TRACE_TOPA_PMI;

	entry = kvm_find_cpuid_entry_index(vcpu, 7, 0);
	if (entry &&
	    (boot_cpu_has(X86_FEATURE_HLE) || boot_cpu_has(X86_FEATURE_RTM)) &&
	    (entry->ebx & (X86_FEATURE_HLE|X86_FEATURE_RTM))) {
		pmu->reserved_bits ^= HSW_IN_TX;
		pmu->raw_event_mask |= (HSW_IN_TX|HSW_IN_TX_CHECKPOINTED);
	}

	bitmap_set(pmu->all_valid_pmc_idx,
		0, pmu->nr_arch_gp_counters);
	bitmap_set(pmu->all_valid_pmc_idx,
		INTEL_PMC_MAX_GENERIC, pmu->nr_arch_fixed_counters);

	perf_capabilities = vcpu_get_perf_capabilities(vcpu);
	if (cpuid_model_is_consistent(vcpu) &&
	    (perf_capabilities & PMU_CAP_LBR_FMT))
		memcpy(&lbr_desc->records, &vmx_lbr_caps, sizeof(vmx_lbr_caps));
	else
		lbr_desc->records.nr = 0;

	if (lbr_desc->records.nr)
		bitmap_set(pmu->all_valid_pmc_idx, INTEL_PMC_IDX_FIXED_VLBR, 1);

	if (perf_capabilities & PERF_CAP_PEBS_FORMAT) {
		if (perf_capabilities & PERF_CAP_PEBS_BASELINE) {
			pmu->pebs_enable_rsvd = counter_rsvd;
			pmu->reserved_bits &= ~ICL_EVENTSEL_ADAPTIVE;
			pmu->pebs_data_cfg_rsvd = ~0xff00000full;
			intel_pmu_enable_fixed_counter_bits(pmu, ICL_FIXED_0_ADAPTIVE);
		} else {
			pmu->pebs_enable_rsvd =
				~((1ull << pmu->nr_arch_gp_counters) - 1);
		}
	}
}

static void intel_pmu_init(struct kvm_vcpu *vcpu)
{
	int i;
	struct kvm_pmu *pmu = vcpu_to_pmu(vcpu);
	struct lbr_desc *lbr_desc = vcpu_to_lbr_desc(vcpu);

	for (i = 0; i < KVM_MAX_NR_INTEL_GP_COUNTERS; i++) {
		pmu->gp_counters[i].type = KVM_PMC_GP;
		pmu->gp_counters[i].vcpu = vcpu;
		pmu->gp_counters[i].idx = i;
		pmu->gp_counters[i].current_config = 0;
	}

	for (i = 0; i < KVM_MAX_NR_INTEL_FIXED_COUTNERS; i++) {
		pmu->fixed_counters[i].type = KVM_PMC_FIXED;
		pmu->fixed_counters[i].vcpu = vcpu;
		pmu->fixed_counters[i].idx = i + KVM_FIXED_PMC_BASE_IDX;
		pmu->fixed_counters[i].current_config = 0;
		pmu->fixed_counters[i].eventsel = intel_get_fixed_pmc_eventsel(i);
	}

	lbr_desc->records.nr = 0;
	lbr_desc->event = NULL;
	lbr_desc->msr_passthrough = false;
}

static void intel_pmu_reset(struct kvm_vcpu *vcpu)
{
	intel_pmu_release_guest_lbr_event(vcpu);
}

/*
 * Emulate LBR_On_PMI behavior for 1 < pmu.version < 4.
 *
 * If Freeze_LBR_On_PMI = 1, the LBR is frozen on PMI and
 * the KVM emulates to clear the LBR bit (bit 0) in IA32_DEBUGCTL.
 *
 * Guest needs to re-enable LBR to resume branches recording.
 */
static void intel_pmu_legacy_freezing_lbrs_on_pmi(struct kvm_vcpu *vcpu)
{
	u64 data = vmcs_read64(GUEST_IA32_DEBUGCTL);

	if (data & DEBUGCTLMSR_FREEZE_LBRS_ON_PMI) {
		data &= ~DEBUGCTLMSR_LBR;
		vmcs_write64(GUEST_IA32_DEBUGCTL, data);
	}
}

static void intel_pmu_deliver_pmi(struct kvm_vcpu *vcpu)
{
	u8 version = vcpu_to_pmu(vcpu)->version;

	if (!intel_pmu_lbr_is_enabled(vcpu))
		return;

	if (version > 1 && version < 4)
		intel_pmu_legacy_freezing_lbrs_on_pmi(vcpu);
}

static void vmx_update_intercept_for_lbr_msrs(struct kvm_vcpu *vcpu, bool set)
{
	struct x86_pmu_lbr *lbr = vcpu_to_lbr_records(vcpu);
	int i;

	for (i = 0; i < lbr->nr; i++) {
		vmx_set_intercept_for_msr(vcpu, lbr->from + i, MSR_TYPE_RW, set);
		vmx_set_intercept_for_msr(vcpu, lbr->to + i, MSR_TYPE_RW, set);
		if (lbr->info)
			vmx_set_intercept_for_msr(vcpu, lbr->info + i, MSR_TYPE_RW, set);
	}

	vmx_set_intercept_for_msr(vcpu, MSR_LBR_SELECT, MSR_TYPE_RW, set);
	vmx_set_intercept_for_msr(vcpu, MSR_LBR_TOS, MSR_TYPE_RW, set);
}

static inline void vmx_disable_lbr_msrs_passthrough(struct kvm_vcpu *vcpu)
{
	struct lbr_desc *lbr_desc = vcpu_to_lbr_desc(vcpu);

	if (!lbr_desc->msr_passthrough)
		return;

	vmx_update_intercept_for_lbr_msrs(vcpu, true);
	lbr_desc->msr_passthrough = false;
}

static inline void vmx_enable_lbr_msrs_passthrough(struct kvm_vcpu *vcpu)
{
	struct lbr_desc *lbr_desc = vcpu_to_lbr_desc(vcpu);

	if (lbr_desc->msr_passthrough)
		return;

	vmx_update_intercept_for_lbr_msrs(vcpu, false);
	lbr_desc->msr_passthrough = true;
}

/*
 * Higher priority host perf events (e.g. cpu pinned) could reclaim the
 * pmu resources (e.g. LBR) that were assigned to the guest. This is
 * usually done via ipi calls (more details in perf_install_in_context).
 *
 * Before entering the non-root mode (with irq disabled here), double
 * confirm that the pmu features enabled to the guest are not reclaimed
 * by higher priority host events. Otherwise, disallow vcpu's access to
 * the reclaimed features.
 */
void vmx_passthrough_lbr_msrs(struct kvm_vcpu *vcpu)
{
	struct kvm_pmu *pmu = vcpu_to_pmu(vcpu);
	struct lbr_desc *lbr_desc = vcpu_to_lbr_desc(vcpu);

	if (!lbr_desc->event) {
		vmx_disable_lbr_msrs_passthrough(vcpu);
		if (vmcs_read64(GUEST_IA32_DEBUGCTL) & DEBUGCTLMSR_LBR)
			goto warn;
		if (test_bit(INTEL_PMC_IDX_FIXED_VLBR, pmu->pmc_in_use))
			goto warn;
		return;
	}

	if (lbr_desc->event->state < PERF_EVENT_STATE_ACTIVE) {
		vmx_disable_lbr_msrs_passthrough(vcpu);
		__clear_bit(INTEL_PMC_IDX_FIXED_VLBR, pmu->pmc_in_use);
		goto warn;
	} else
		vmx_enable_lbr_msrs_passthrough(vcpu);

	return;

warn:
	pr_warn_ratelimited("vcpu-%d: fail to passthrough LBR.\n", vcpu->vcpu_id);
}

static void intel_pmu_cleanup(struct kvm_vcpu *vcpu)
{
	if (!(vmcs_read64(GUEST_IA32_DEBUGCTL) & DEBUGCTLMSR_LBR))
		intel_pmu_release_guest_lbr_event(vcpu);
}

void intel_pmu_cross_mapped_check(struct kvm_pmu *pmu)
{
	struct kvm_pmc *pmc = NULL;
	int bit, hw_idx;

<<<<<<< HEAD
	for_each_set_bit(bit, (unsigned long *)&pmu->global_ctrl,
			 X86_PMC_IDX_MAX) {
		pmc = intel_pmc_idx_to_pmc(pmu, bit);

		if (!pmc || !pmc_speculative_in_use(pmc) ||
=======
	kvm_for_each_pmc(pmu, pmc, bit, (unsigned long *)&pmu->global_ctrl) {
		if (!pmc_speculative_in_use(pmc) ||
>>>>>>> 2d5404ca
		    !pmc_is_globally_enabled(pmc) || !pmc->perf_event)
			continue;

		/*
		 * A negative index indicates the event isn't mapped to a
		 * physical counter in the host, e.g. due to contention.
		 */
		hw_idx = pmc->perf_event->hw.idx;
		if (hw_idx != pmc->idx && hw_idx > -1)
			pmu->host_cross_mapped_mask |= BIT_ULL(hw_idx);
	}
}

struct kvm_pmu_ops intel_pmu_ops __initdata = {
<<<<<<< HEAD
	.pmc_idx_to_pmc = intel_pmc_idx_to_pmc,
=======
>>>>>>> 2d5404ca
	.rdpmc_ecx_to_pmc = intel_rdpmc_ecx_to_pmc,
	.msr_idx_to_pmc = intel_msr_idx_to_pmc,
	.is_valid_msr = intel_is_valid_msr,
	.get_msr = intel_pmu_get_msr,
	.set_msr = intel_pmu_set_msr,
	.refresh = intel_pmu_refresh,
	.init = intel_pmu_init,
	.reset = intel_pmu_reset,
	.deliver_pmi = intel_pmu_deliver_pmi,
	.cleanup = intel_pmu_cleanup,
	.EVENTSEL_EVENT = ARCH_PERFMON_EVENTSEL_EVENT,
<<<<<<< HEAD
	.MAX_NR_GP_COUNTERS = KVM_INTEL_PMC_MAX_GENERIC,
=======
	.MAX_NR_GP_COUNTERS = KVM_MAX_NR_INTEL_GP_COUNTERS,
>>>>>>> 2d5404ca
	.MIN_NR_GP_COUNTERS = 1,
};<|MERGE_RESOLUTION|>--- conflicted
+++ resolved
@@ -26,57 +26,6 @@
  * further confuse things, non-architectural PMUs use bit 31 as a flag for
  * "fast" reads, whereas the "type" is an explicit value.
  */
-<<<<<<< HEAD
-#define INTEL_RDPMC_FIXED	INTEL_PMC_FIXED_RDPMC_BASE
-
-#define MSR_PMC_FULL_WIDTH_BIT      (MSR_IA32_PMC0 - MSR_IA32_PERFCTR0)
-
-enum intel_pmu_architectural_events {
-	/*
-	 * The order of the architectural events matters as support for each
-	 * event is enumerated via CPUID using the index of the event.
-	 */
-	INTEL_ARCH_CPU_CYCLES,
-	INTEL_ARCH_INSTRUCTIONS_RETIRED,
-	INTEL_ARCH_REFERENCE_CYCLES,
-	INTEL_ARCH_LLC_REFERENCES,
-	INTEL_ARCH_LLC_MISSES,
-	INTEL_ARCH_BRANCHES_RETIRED,
-	INTEL_ARCH_BRANCHES_MISPREDICTED,
-
-	NR_REAL_INTEL_ARCH_EVENTS,
-
-	/*
-	 * Pseudo-architectural event used to implement IA32_FIXED_CTR2, a.k.a.
-	 * TSC reference cycles.  The architectural reference cycles event may
-	 * or may not actually use the TSC as the reference, e.g. might use the
-	 * core crystal clock or the bus clock (yeah, "architectural").
-	 */
-	PSEUDO_ARCH_REFERENCE_CYCLES = NR_REAL_INTEL_ARCH_EVENTS,
-	NR_INTEL_ARCH_EVENTS,
-};
-
-static struct {
-	u8 eventsel;
-	u8 unit_mask;
-} const intel_arch_events[] = {
-	[INTEL_ARCH_CPU_CYCLES]			= { 0x3c, 0x00 },
-	[INTEL_ARCH_INSTRUCTIONS_RETIRED]	= { 0xc0, 0x00 },
-	[INTEL_ARCH_REFERENCE_CYCLES]		= { 0x3c, 0x01 },
-	[INTEL_ARCH_LLC_REFERENCES]		= { 0x2e, 0x4f },
-	[INTEL_ARCH_LLC_MISSES]			= { 0x2e, 0x41 },
-	[INTEL_ARCH_BRANCHES_RETIRED]		= { 0xc4, 0x00 },
-	[INTEL_ARCH_BRANCHES_MISPREDICTED]	= { 0xc5, 0x00 },
-	[PSEUDO_ARCH_REFERENCE_CYCLES]		= { 0x00, 0x03 },
-};
-
-/* mapping between fixed pmc index and intel_arch_events array */
-static int fixed_pmc_events[] = {
-	[0] = INTEL_ARCH_INSTRUCTIONS_RETIRED,
-	[1] = INTEL_ARCH_CPU_CYCLES,
-	[2] = PSEUDO_ARCH_REFERENCE_CYCLES,
-};
-=======
 #define INTEL_RDPMC_GP		0
 #define INTEL_RDPMC_FIXED	INTEL_PMC_FIXED_RDPMC_BASE
 
@@ -84,7 +33,6 @@
 #define INTEL_RDPMC_INDEX_MASK	GENMASK(15, 0)
 
 #define MSR_PMC_FULL_WIDTH_BIT      (MSR_IA32_PMC0 - MSR_IA32_PERFCTR0)
->>>>>>> 2d5404ca
 
 static void reprogram_fixed_counters(struct kvm_pmu *pmu, u64 data)
 {
@@ -107,30 +55,11 @@
 	}
 }
 
-<<<<<<< HEAD
-static struct kvm_pmc *intel_pmc_idx_to_pmc(struct kvm_pmu *pmu, int pmc_idx)
-{
-	if (pmc_idx < INTEL_PMC_IDX_FIXED) {
-		return get_gp_pmc(pmu, MSR_P6_EVNTSEL0 + pmc_idx,
-				  MSR_P6_EVNTSEL0);
-	} else {
-		u32 idx = pmc_idx - INTEL_PMC_IDX_FIXED;
-
-		return get_fixed_pmc(pmu, idx + MSR_CORE_PERF_FIXED_CTR0);
-	}
-}
-
-=======
->>>>>>> 2d5404ca
 static struct kvm_pmc *intel_rdpmc_ecx_to_pmc(struct kvm_vcpu *vcpu,
 					    unsigned int idx, u64 *mask)
 {
 	unsigned int type = idx & INTEL_RDPMC_TYPE_MASK;
 	struct kvm_pmu *pmu = vcpu_to_pmu(vcpu);
-<<<<<<< HEAD
-	bool fixed = idx & INTEL_RDPMC_FIXED;
-=======
->>>>>>> 2d5404ca
 	struct kvm_pmc *counters;
 	unsigned int num_counters;
 	u64 bitmask;
@@ -149,14 +78,6 @@
 		return NULL;
 
 	/*
-<<<<<<< HEAD
-	 * Fixed PMCs are supported on all architectural PMUs.  Note, KVM only
-	 * emulates fixed PMCs for PMU v2+, but the flag itself is still valid,
-	 * i.e. let RDPMC fail due to accessing a non-existent counter.
-	 */
-	idx &= ~INTEL_RDPMC_FIXED;
-	if (fixed) {
-=======
 	 * General Purpose (GP) PMCs are supported on all PMUs, and fixed PMCs
 	 * are supported on all architectural PMUs, i.e. on all virtual PMUs
 	 * supported by KVM.  Note, KVM only emulates fixed PMCs for PMU v2+,
@@ -166,7 +87,6 @@
 	 */
 	switch (type) {
 	case INTEL_RDPMC_FIXED:
->>>>>>> 2d5404ca
 		counters = pmu->fixed_counters;
 		num_counters = pmu->nr_arch_fixed_counters;
 		bitmask = pmu->counter_bitmask[KVM_PMC_FIXED];
@@ -532,21 +452,8 @@
 {
 	int i;
 
-<<<<<<< HEAD
-	BUILD_BUG_ON(ARRAY_SIZE(fixed_pmc_events) != KVM_PMC_MAX_FIXED);
-
-	for (i = 0; i < pmu->nr_arch_fixed_counters; i++) {
-		int index = array_index_nospec(i, KVM_PMC_MAX_FIXED);
-		struct kvm_pmc *pmc = &pmu->fixed_counters[index];
-		u32 event = fixed_pmc_events[index];
-
-		pmc->eventsel = (intel_arch_events[event].unit_mask << 8) |
-				 intel_arch_events[event].eventsel;
-	}
-=======
 	for (i = 0; i < pmu->nr_arch_fixed_counters; i++)
 		pmu->fixed_ctr_ctrl_rsvd &= ~intel_fixed_bits_by_idx(i, bits);
->>>>>>> 2d5404ca
 }
 
 static void intel_pmu_refresh(struct kvm_vcpu *vcpu)
@@ -557,12 +464,7 @@
 	union cpuid10_eax eax;
 	union cpuid10_edx edx;
 	u64 perf_capabilities;
-<<<<<<< HEAD
-	u64 counter_mask;
-	int i;
-=======
 	u64 counter_rsvd;
->>>>>>> 2d5404ca
 
 	memset(&lbr_desc->records, 0, sizeof(lbr_desc->records));
 
@@ -606,13 +508,6 @@
 			((u64)1 << edx.split.bit_width_fixed) - 1;
 	}
 
-<<<<<<< HEAD
-	for (i = 0; i < pmu->nr_arch_fixed_counters; i++)
-		pmu->fixed_ctr_ctrl_mask &= ~(0xbull << (i * 4));
-	counter_mask = ~(((1ull << pmu->nr_arch_gp_counters) - 1) |
-		(((1ull << pmu->nr_arch_fixed_counters) - 1) << INTEL_PMC_IDX_FIXED));
-	pmu->global_ctrl_mask = counter_mask;
-=======
 	intel_pmu_enable_fixed_counter_bits(pmu, INTEL_FIXED_0_KERNEL |
 						 INTEL_FIXED_0_USER |
 						 INTEL_FIXED_0_ENABLE_PMI);
@@ -620,26 +515,17 @@
 	counter_rsvd = ~(((1ull << pmu->nr_arch_gp_counters) - 1) |
 		(((1ull << pmu->nr_arch_fixed_counters) - 1) << KVM_FIXED_PMC_BASE_IDX));
 	pmu->global_ctrl_rsvd = counter_rsvd;
->>>>>>> 2d5404ca
 
 	/*
 	 * GLOBAL_STATUS and GLOBAL_OVF_CONTROL (a.k.a. GLOBAL_STATUS_RESET)
 	 * share reserved bit definitions.  The kernel just happens to use
 	 * OVF_CTRL for the names.
 	 */
-<<<<<<< HEAD
-	pmu->global_status_mask = pmu->global_ctrl_mask
-			& ~(MSR_CORE_PERF_GLOBAL_OVF_CTRL_OVF_BUF |
-			    MSR_CORE_PERF_GLOBAL_OVF_CTRL_COND_CHGD);
-	if (vmx_pt_mode_is_host_guest())
-		pmu->global_status_mask &=
-=======
 	pmu->global_status_rsvd = pmu->global_ctrl_rsvd
 			& ~(MSR_CORE_PERF_GLOBAL_OVF_CTRL_OVF_BUF |
 			    MSR_CORE_PERF_GLOBAL_OVF_CTRL_COND_CHGD);
 	if (vmx_pt_mode_is_host_guest())
 		pmu->global_status_rsvd &=
->>>>>>> 2d5404ca
 				~MSR_CORE_PERF_GLOBAL_OVF_CTRL_TRACE_TOPA_PMI;
 
 	entry = kvm_find_cpuid_entry_index(vcpu, 7, 0);
@@ -824,16 +710,8 @@
 	struct kvm_pmc *pmc = NULL;
 	int bit, hw_idx;
 
-<<<<<<< HEAD
-	for_each_set_bit(bit, (unsigned long *)&pmu->global_ctrl,
-			 X86_PMC_IDX_MAX) {
-		pmc = intel_pmc_idx_to_pmc(pmu, bit);
-
-		if (!pmc || !pmc_speculative_in_use(pmc) ||
-=======
 	kvm_for_each_pmc(pmu, pmc, bit, (unsigned long *)&pmu->global_ctrl) {
 		if (!pmc_speculative_in_use(pmc) ||
->>>>>>> 2d5404ca
 		    !pmc_is_globally_enabled(pmc) || !pmc->perf_event)
 			continue;
 
@@ -848,10 +726,6 @@
 }
 
 struct kvm_pmu_ops intel_pmu_ops __initdata = {
-<<<<<<< HEAD
-	.pmc_idx_to_pmc = intel_pmc_idx_to_pmc,
-=======
->>>>>>> 2d5404ca
 	.rdpmc_ecx_to_pmc = intel_rdpmc_ecx_to_pmc,
 	.msr_idx_to_pmc = intel_msr_idx_to_pmc,
 	.is_valid_msr = intel_is_valid_msr,
@@ -863,10 +737,6 @@
 	.deliver_pmi = intel_pmu_deliver_pmi,
 	.cleanup = intel_pmu_cleanup,
 	.EVENTSEL_EVENT = ARCH_PERFMON_EVENTSEL_EVENT,
-<<<<<<< HEAD
-	.MAX_NR_GP_COUNTERS = KVM_INTEL_PMC_MAX_GENERIC,
-=======
 	.MAX_NR_GP_COUNTERS = KVM_MAX_NR_INTEL_GP_COUNTERS,
->>>>>>> 2d5404ca
 	.MIN_NR_GP_COUNTERS = 1,
 };