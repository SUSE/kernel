// SPDX-License-Identifier: GPL-2.0-only
/*
 * Kernel-based Virtual Machine driver for Linux
 *
 * This module enables machines with Intel VT-x extensions to run virtual
 * machines without emulation or binary translation.
 *
 * Copyright (C) 2006 Qumranet, Inc.
 * Copyright 2010 Red Hat, Inc. and/or its affiliates.
 *
 * Authors:
 *   Avi Kivity   <avi@qumranet.com>
 *   Yaniv Kamay  <yaniv@qumranet.com>
 */
#define pr_fmt(fmt) KBUILD_MODNAME ": " fmt

#include <linux/highmem.h>
#include <linux/hrtimer.h>
#include <linux/kernel.h>
#include <linux/kvm_host.h>
#include <linux/module.h>
#include <linux/moduleparam.h>
#include <linux/mod_devicetable.h>
#include <linux/mm.h>
#include <linux/objtool.h>
#include <linux/sched.h>
#include <linux/sched/smt.h>
#include <linux/slab.h>
#include <linux/tboot.h>
#include <linux/trace_events.h>
#include <linux/entry-kvm.h>

#include <asm/apic.h>
#include <asm/asm.h>
#include <asm/cpu.h>
#include <asm/cpu_device_id.h>
#include <asm/debugreg.h>
#include <asm/desc.h>
#include <asm/fpu/api.h>
<<<<<<< HEAD
=======
#include <asm/fpu/xstate.h>
>>>>>>> eb3cdb58
#include <asm/idtentry.h>
#include <asm/io.h>
#include <asm/irq_remapping.h>
#include <asm/kexec.h>
#include <asm/perf_event.h>
#include <asm/mmu_context.h>
#include <asm/mshyperv.h>
#include <asm/mwait.h>
#include <asm/spec-ctrl.h>
#include <asm/virtext.h>
#include <asm/vmx.h>

#include "capabilities.h"
#include "cpuid.h"
#include "hyperv.h"
#include "kvm_onhyperv.h"
#include "irq.h"
#include "kvm_cache_regs.h"
#include "lapic.h"
#include "mmu.h"
#include "nested.h"
#include "pmu.h"
#include "sgx.h"
#include "trace.h"
#include "vmcs.h"
#include "vmcs12.h"
#include "vmx.h"
#include "x86.h"
#include "smm.h"

MODULE_AUTHOR("Qumranet");
MODULE_LICENSE("GPL");

#ifdef MODULE
static const struct x86_cpu_id vmx_cpu_id[] = {
	X86_MATCH_FEATURE(X86_FEATURE_VMX, NULL),
	{}
};
MODULE_DEVICE_TABLE(x86cpu, vmx_cpu_id);
#endif

bool __read_mostly enable_vpid = 1;
module_param_named(vpid, enable_vpid, bool, 0444);

static bool __read_mostly enable_vnmi = 1;
module_param_named(vnmi, enable_vnmi, bool, S_IRUGO);

bool __read_mostly flexpriority_enabled = 1;
module_param_named(flexpriority, flexpriority_enabled, bool, S_IRUGO);

bool __read_mostly enable_ept = 1;
module_param_named(ept, enable_ept, bool, S_IRUGO);

bool __read_mostly enable_unrestricted_guest = 1;
module_param_named(unrestricted_guest,
			enable_unrestricted_guest, bool, S_IRUGO);

bool __read_mostly enable_ept_ad_bits = 1;
module_param_named(eptad, enable_ept_ad_bits, bool, S_IRUGO);

static bool __read_mostly emulate_invalid_guest_state = true;
module_param(emulate_invalid_guest_state, bool, S_IRUGO);

static bool __read_mostly fasteoi = 1;
module_param(fasteoi, bool, S_IRUGO);

module_param(enable_apicv, bool, S_IRUGO);

bool __read_mostly enable_ipiv = true;
module_param(enable_ipiv, bool, 0444);

/*
 * If nested=1, nested virtualization is supported, i.e., guests may use
 * VMX and be a hypervisor for its own guests. If nested=0, guests may not
 * use VMX instructions.
 */
static bool __read_mostly nested = 1;
module_param(nested, bool, S_IRUGO);

bool __read_mostly enable_pml = 1;
module_param_named(pml, enable_pml, bool, S_IRUGO);

static bool __read_mostly error_on_inconsistent_vmcs_config = true;
module_param(error_on_inconsistent_vmcs_config, bool, 0444);

static bool __read_mostly dump_invalid_vmcs = 0;
module_param(dump_invalid_vmcs, bool, 0644);

#define MSR_BITMAP_MODE_X2APIC		1
#define MSR_BITMAP_MODE_X2APIC_APICV	2

#define KVM_VMX_TSC_MULTIPLIER_MAX     0xffffffffffffffffULL

/* Guest_tsc -> host_tsc conversion requires 64-bit division.  */
static int __read_mostly cpu_preemption_timer_multi;
static bool __read_mostly enable_preemption_timer = 1;
#ifdef CONFIG_X86_64
module_param_named(preemption_timer, enable_preemption_timer, bool, S_IRUGO);
#endif

extern bool __read_mostly allow_smaller_maxphyaddr;
module_param(allow_smaller_maxphyaddr, bool, S_IRUGO);

#define KVM_VM_CR0_ALWAYS_OFF (X86_CR0_NW | X86_CR0_CD)
#define KVM_VM_CR0_ALWAYS_ON_UNRESTRICTED_GUEST X86_CR0_NE
#define KVM_VM_CR0_ALWAYS_ON				\
	(KVM_VM_CR0_ALWAYS_ON_UNRESTRICTED_GUEST | X86_CR0_PG | X86_CR0_PE)

#define KVM_VM_CR4_ALWAYS_ON_UNRESTRICTED_GUEST X86_CR4_VMXE
#define KVM_PMODE_VM_CR4_ALWAYS_ON (X86_CR4_PAE | X86_CR4_VMXE)
#define KVM_RMODE_VM_CR4_ALWAYS_ON (X86_CR4_VME | X86_CR4_PAE | X86_CR4_VMXE)

#define RMODE_GUEST_OWNED_EFLAGS_BITS (~(X86_EFLAGS_IOPL | X86_EFLAGS_VM))

#define MSR_IA32_RTIT_STATUS_MASK (~(RTIT_STATUS_FILTEREN | \
	RTIT_STATUS_CONTEXTEN | RTIT_STATUS_TRIGGEREN | \
	RTIT_STATUS_ERROR | RTIT_STATUS_STOPPED | \
	RTIT_STATUS_BYTECNT))

/*
 * List of MSRs that can be directly passed to the guest.
 * In addition to these x2apic and PT MSRs are handled specially.
 */
static u32 vmx_possible_passthrough_msrs[MAX_POSSIBLE_PASSTHROUGH_MSRS] = {
	MSR_IA32_SPEC_CTRL,
	MSR_IA32_PRED_CMD,
	MSR_IA32_FLUSH_CMD,
	MSR_IA32_TSC,
#ifdef CONFIG_X86_64
	MSR_FS_BASE,
	MSR_GS_BASE,
	MSR_KERNEL_GS_BASE,
	MSR_IA32_XFD,
	MSR_IA32_XFD_ERR,
#endif
	MSR_IA32_SYSENTER_CS,
	MSR_IA32_SYSENTER_ESP,
	MSR_IA32_SYSENTER_EIP,
	MSR_CORE_C1_RES,
	MSR_CORE_C3_RESIDENCY,
	MSR_CORE_C6_RESIDENCY,
	MSR_CORE_C7_RESIDENCY,
};

/*
 * These 2 parameters are used to config the controls for Pause-Loop Exiting:
 * ple_gap:    upper bound on the amount of time between two successive
 *             executions of PAUSE in a loop. Also indicate if ple enabled.
 *             According to test, this time is usually smaller than 128 cycles.
 * ple_window: upper bound on the amount of time a guest is allowed to execute
 *             in a PAUSE loop. Tests indicate that most spinlocks are held for
 *             less than 2^12 cycles
 * Time is measured based on a counter that runs at the same rate as the TSC,
 * refer SDM volume 3b section 21.6.13 & 22.1.3.
 */
static unsigned int ple_gap = KVM_DEFAULT_PLE_GAP;
module_param(ple_gap, uint, 0444);

static unsigned int ple_window = KVM_VMX_DEFAULT_PLE_WINDOW;
module_param(ple_window, uint, 0444);

/* Default doubles per-vcpu window every exit. */
static unsigned int ple_window_grow = KVM_DEFAULT_PLE_WINDOW_GROW;
module_param(ple_window_grow, uint, 0444);

/* Default resets per-vcpu window every exit to ple_window. */
static unsigned int ple_window_shrink = KVM_DEFAULT_PLE_WINDOW_SHRINK;
module_param(ple_window_shrink, uint, 0444);

/* Default is to compute the maximum so we can never overflow. */
static unsigned int ple_window_max        = KVM_VMX_DEFAULT_PLE_WINDOW_MAX;
module_param(ple_window_max, uint, 0444);

/* Default is SYSTEM mode, 1 for host-guest mode */
int __read_mostly pt_mode = PT_MODE_SYSTEM;
module_param(pt_mode, int, S_IRUGO);

static DEFINE_STATIC_KEY_FALSE(vmx_l1d_should_flush);
static DEFINE_STATIC_KEY_FALSE(vmx_l1d_flush_cond);
static DEFINE_MUTEX(vmx_l1d_flush_mutex);

/* Storage for pre module init parameter parsing */
static enum vmx_l1d_flush_state __read_mostly vmentry_l1d_flush_param = VMENTER_L1D_FLUSH_AUTO;

static const struct {
	const char *option;
	bool for_parse;
} vmentry_l1d_param[] = {
	[VMENTER_L1D_FLUSH_AUTO]	 = {"auto", true},
	[VMENTER_L1D_FLUSH_NEVER]	 = {"never", true},
	[VMENTER_L1D_FLUSH_COND]	 = {"cond", true},
	[VMENTER_L1D_FLUSH_ALWAYS]	 = {"always", true},
	[VMENTER_L1D_FLUSH_EPT_DISABLED] = {"EPT disabled", false},
	[VMENTER_L1D_FLUSH_NOT_REQUIRED] = {"not required", false},
};

#define L1D_CACHE_ORDER 4
static void *vmx_l1d_flush_pages;

/* Control for disabling CPU Fill buffer clear */
static bool __read_mostly vmx_fb_clear_ctrl_available;

static int vmx_setup_l1d_flush(enum vmx_l1d_flush_state l1tf)
{
	struct page *page;
	unsigned int i;

	if (!boot_cpu_has_bug(X86_BUG_L1TF)) {
		l1tf_vmx_mitigation = VMENTER_L1D_FLUSH_NOT_REQUIRED;
		return 0;
	}

	if (!enable_ept) {
		l1tf_vmx_mitigation = VMENTER_L1D_FLUSH_EPT_DISABLED;
		return 0;
	}

	if (boot_cpu_has(X86_FEATURE_ARCH_CAPABILITIES)) {
		u64 msr;

		rdmsrl(MSR_IA32_ARCH_CAPABILITIES, msr);
		if (msr & ARCH_CAP_SKIP_VMENTRY_L1DFLUSH) {
			l1tf_vmx_mitigation = VMENTER_L1D_FLUSH_NOT_REQUIRED;
			return 0;
		}
	}

	/* If set to auto use the default l1tf mitigation method */
	if (l1tf == VMENTER_L1D_FLUSH_AUTO) {
		switch (l1tf_mitigation) {
		case L1TF_MITIGATION_OFF:
			l1tf = VMENTER_L1D_FLUSH_NEVER;
			break;
		case L1TF_MITIGATION_FLUSH_NOWARN:
		case L1TF_MITIGATION_FLUSH:
		case L1TF_MITIGATION_FLUSH_NOSMT:
			l1tf = VMENTER_L1D_FLUSH_COND;
			break;
		case L1TF_MITIGATION_FULL:
		case L1TF_MITIGATION_FULL_FORCE:
			l1tf = VMENTER_L1D_FLUSH_ALWAYS;
			break;
		}
	} else if (l1tf_mitigation == L1TF_MITIGATION_FULL_FORCE) {
		l1tf = VMENTER_L1D_FLUSH_ALWAYS;
	}

	if (l1tf != VMENTER_L1D_FLUSH_NEVER && !vmx_l1d_flush_pages &&
	    !boot_cpu_has(X86_FEATURE_FLUSH_L1D)) {
		/*
		 * This allocation for vmx_l1d_flush_pages is not tied to a VM
		 * lifetime and so should not be charged to a memcg.
		 */
		page = alloc_pages(GFP_KERNEL, L1D_CACHE_ORDER);
		if (!page)
			return -ENOMEM;
		vmx_l1d_flush_pages = page_address(page);

		/*
		 * Initialize each page with a different pattern in
		 * order to protect against KSM in the nested
		 * virtualization case.
		 */
		for (i = 0; i < 1u << L1D_CACHE_ORDER; ++i) {
			memset(vmx_l1d_flush_pages + i * PAGE_SIZE, i + 1,
			       PAGE_SIZE);
		}
	}

	l1tf_vmx_mitigation = l1tf;

	if (l1tf != VMENTER_L1D_FLUSH_NEVER)
		static_branch_enable(&vmx_l1d_should_flush);
	else
		static_branch_disable(&vmx_l1d_should_flush);

	if (l1tf == VMENTER_L1D_FLUSH_COND)
		static_branch_enable(&vmx_l1d_flush_cond);
	else
		static_branch_disable(&vmx_l1d_flush_cond);
	return 0;
}

static int vmentry_l1d_flush_parse(const char *s)
{
	unsigned int i;

	if (s) {
		for (i = 0; i < ARRAY_SIZE(vmentry_l1d_param); i++) {
			if (vmentry_l1d_param[i].for_parse &&
			    sysfs_streq(s, vmentry_l1d_param[i].option))
				return i;
		}
	}
	return -EINVAL;
}

static int vmentry_l1d_flush_set(const char *s, const struct kernel_param *kp)
{
	int l1tf, ret;

	l1tf = vmentry_l1d_flush_parse(s);
	if (l1tf < 0)
		return l1tf;

	if (!boot_cpu_has(X86_BUG_L1TF))
		return 0;

	/*
	 * Has vmx_init() run already? If not then this is the pre init
	 * parameter parsing. In that case just store the value and let
	 * vmx_init() do the proper setup after enable_ept has been
	 * established.
	 */
	if (l1tf_vmx_mitigation == VMENTER_L1D_FLUSH_AUTO) {
		vmentry_l1d_flush_param = l1tf;
		return 0;
	}

	mutex_lock(&vmx_l1d_flush_mutex);
	ret = vmx_setup_l1d_flush(l1tf);
	mutex_unlock(&vmx_l1d_flush_mutex);
	return ret;
}

static int vmentry_l1d_flush_get(char *s, const struct kernel_param *kp)
{
	if (WARN_ON_ONCE(l1tf_vmx_mitigation >= ARRAY_SIZE(vmentry_l1d_param)))
		return sprintf(s, "???\n");

	return sprintf(s, "%s\n", vmentry_l1d_param[l1tf_vmx_mitigation].option);
}

static void vmx_setup_fb_clear_ctrl(void)
{
	u64 msr;

	if (boot_cpu_has(X86_FEATURE_ARCH_CAPABILITIES) &&
	    !boot_cpu_has_bug(X86_BUG_MDS) &&
	    !boot_cpu_has_bug(X86_BUG_TAA)) {
		rdmsrl(MSR_IA32_ARCH_CAPABILITIES, msr);
		if (msr & ARCH_CAP_FB_CLEAR_CTRL)
			vmx_fb_clear_ctrl_available = true;
	}
}

static __always_inline void vmx_disable_fb_clear(struct vcpu_vmx *vmx)
{
	u64 msr;

	if (!vmx->disable_fb_clear)
		return;

	msr = __rdmsr(MSR_IA32_MCU_OPT_CTRL);
	msr |= FB_CLEAR_DIS;
	native_wrmsrl(MSR_IA32_MCU_OPT_CTRL, msr);
	/* Cache the MSR value to avoid reading it later */
	vmx->msr_ia32_mcu_opt_ctrl = msr;
}

static __always_inline void vmx_enable_fb_clear(struct vcpu_vmx *vmx)
{
	if (!vmx->disable_fb_clear)
		return;

	vmx->msr_ia32_mcu_opt_ctrl &= ~FB_CLEAR_DIS;
	native_wrmsrl(MSR_IA32_MCU_OPT_CTRL, vmx->msr_ia32_mcu_opt_ctrl);
}

static void vmx_update_fb_clear_dis(struct kvm_vcpu *vcpu, struct vcpu_vmx *vmx)
{
	vmx->disable_fb_clear = vmx_fb_clear_ctrl_available;

	/*
	 * If guest will not execute VERW, there is no need to set FB_CLEAR_DIS
	 * at VMEntry. Skip the MSR read/write when a guest has no use case to
	 * execute VERW.
	 */
	if ((vcpu->arch.arch_capabilities & ARCH_CAP_FB_CLEAR) ||
	   ((vcpu->arch.arch_capabilities & ARCH_CAP_MDS_NO) &&
	    (vcpu->arch.arch_capabilities & ARCH_CAP_TAA_NO) &&
	    (vcpu->arch.arch_capabilities & ARCH_CAP_PSDP_NO) &&
	    (vcpu->arch.arch_capabilities & ARCH_CAP_FBSDP_NO) &&
	    (vcpu->arch.arch_capabilities & ARCH_CAP_SBDR_SSDP_NO)))
		vmx->disable_fb_clear = false;
}

static const struct kernel_param_ops vmentry_l1d_flush_ops = {
	.set = vmentry_l1d_flush_set,
	.get = vmentry_l1d_flush_get,
};
module_param_cb(vmentry_l1d_flush, &vmentry_l1d_flush_ops, NULL, 0644);

static u32 vmx_segment_access_rights(struct kvm_segment *var);

void vmx_vmexit(void);

#define vmx_insn_failed(fmt...)		\
do {					\
	WARN_ONCE(1, fmt);		\
	pr_warn_ratelimited(fmt);	\
} while (0)

void vmread_error(unsigned long field, bool fault)
{
	if (fault)
		kvm_spurious_fault();
	else
		vmx_insn_failed("vmread failed: field=%lx\n", field);
}

noinline void vmwrite_error(unsigned long field, unsigned long value)
{
<<<<<<< HEAD
	vmx_insn_failed("kvm: vmwrite failed: field=%lx val=%lx err=%u\n",
=======
	vmx_insn_failed("vmwrite failed: field=%lx val=%lx err=%u\n",
>>>>>>> eb3cdb58
			field, value, vmcs_read32(VM_INSTRUCTION_ERROR));
}

noinline void vmclear_error(struct vmcs *vmcs, u64 phys_addr)
{
	vmx_insn_failed("vmclear failed: %p/%llx err=%u\n",
			vmcs, phys_addr, vmcs_read32(VM_INSTRUCTION_ERROR));
}

noinline void vmptrld_error(struct vmcs *vmcs, u64 phys_addr)
{
	vmx_insn_failed("vmptrld failed: %p/%llx err=%u\n",
			vmcs, phys_addr, vmcs_read32(VM_INSTRUCTION_ERROR));
}

noinline void invvpid_error(unsigned long ext, u16 vpid, gva_t gva)
{
	vmx_insn_failed("invvpid failed: ext=0x%lx vpid=%u gva=0x%lx\n",
			ext, vpid, gva);
}

noinline void invept_error(unsigned long ext, u64 eptp, gpa_t gpa)
{
	vmx_insn_failed("invept failed: ext=0x%lx eptp=%llx gpa=0x%llx\n",
			ext, eptp, gpa);
}

static DEFINE_PER_CPU(struct vmcs *, vmxarea);
DEFINE_PER_CPU(struct vmcs *, current_vmcs);
/*
 * We maintain a per-CPU linked-list of VMCS loaded on that CPU. This is needed
 * when a CPU is brought down, and we need to VMCLEAR all VMCSs loaded on it.
 */
static DEFINE_PER_CPU(struct list_head, loaded_vmcss_on_cpu);

static DECLARE_BITMAP(vmx_vpid_bitmap, VMX_NR_VPIDS);
static DEFINE_SPINLOCK(vmx_vpid_lock);

struct vmcs_config vmcs_config __ro_after_init;
struct vmx_capability vmx_capability __ro_after_init;

#define VMX_SEGMENT_FIELD(seg)					\
	[VCPU_SREG_##seg] = {                                   \
		.selector = GUEST_##seg##_SELECTOR,		\
		.base = GUEST_##seg##_BASE,		   	\
		.limit = GUEST_##seg##_LIMIT,		   	\
		.ar_bytes = GUEST_##seg##_AR_BYTES,	   	\
	}

static const struct kvm_vmx_segment_field {
	unsigned selector;
	unsigned base;
	unsigned limit;
	unsigned ar_bytes;
} kvm_vmx_segment_fields[] = {
	VMX_SEGMENT_FIELD(CS),
	VMX_SEGMENT_FIELD(DS),
	VMX_SEGMENT_FIELD(ES),
	VMX_SEGMENT_FIELD(FS),
	VMX_SEGMENT_FIELD(GS),
	VMX_SEGMENT_FIELD(SS),
	VMX_SEGMENT_FIELD(TR),
	VMX_SEGMENT_FIELD(LDTR),
};

static inline void vmx_segment_cache_clear(struct vcpu_vmx *vmx)
{
	vmx->segment_cache.bitmask = 0;
}

static unsigned long host_idt_base;

#if IS_ENABLED(CONFIG_HYPERV)
static struct kvm_x86_ops vmx_x86_ops __initdata;

static bool __read_mostly enlightened_vmcs = true;
module_param(enlightened_vmcs, bool, 0444);

static int hv_enable_l2_tlb_flush(struct kvm_vcpu *vcpu)
{
	struct hv_enlightened_vmcs *evmcs;
	struct hv_partition_assist_pg **p_hv_pa_pg =
			&to_kvm_hv(vcpu->kvm)->hv_pa_pg;
	/*
	 * Synthetic VM-Exit is not enabled in current code and so All
	 * evmcs in singe VM shares same assist page.
	 */
	if (!*p_hv_pa_pg)
		*p_hv_pa_pg = kzalloc(PAGE_SIZE, GFP_KERNEL_ACCOUNT);

	if (!*p_hv_pa_pg)
		return -ENOMEM;

	evmcs = (struct hv_enlightened_vmcs *)to_vmx(vcpu)->loaded_vmcs->vmcs;

	evmcs->partition_assist_page =
		__pa(*p_hv_pa_pg);
	evmcs->hv_vm_id = (unsigned long)vcpu->kvm;
	evmcs->hv_enlightenments_control.nested_flush_hypercall = 1;

	return 0;
}

static __init void hv_init_evmcs(void)
{
	int cpu;

	if (!enlightened_vmcs)
		return;

	/*
	 * Enlightened VMCS usage should be recommended and the host needs
	 * to support eVMCS v1 or above.
	 */
	if (ms_hyperv.hints & HV_X64_ENLIGHTENED_VMCS_RECOMMENDED &&
	    (ms_hyperv.nested_features & HV_X64_ENLIGHTENED_VMCS_VERSION) >=
	     KVM_EVMCS_VERSION) {

		/* Check that we have assist pages on all online CPUs */
		for_each_online_cpu(cpu) {
			if (!hv_get_vp_assist_page(cpu)) {
				enlightened_vmcs = false;
				break;
			}
		}

		if (enlightened_vmcs) {
			pr_info("Using Hyper-V Enlightened VMCS\n");
			static_branch_enable(&__kvm_is_using_evmcs);
		}

		if (ms_hyperv.nested_features & HV_X64_NESTED_DIRECT_FLUSH)
			vmx_x86_ops.enable_l2_tlb_flush
				= hv_enable_l2_tlb_flush;

	} else {
		enlightened_vmcs = false;
	}
}

static void hv_reset_evmcs(void)
{
	struct hv_vp_assist_page *vp_ap;

	if (!kvm_is_using_evmcs())
		return;

	/*
	 * KVM should enable eVMCS if and only if all CPUs have a VP assist
	 * page, and should reject CPU onlining if eVMCS is enabled the CPU
	 * doesn't have a VP assist page allocated.
	 */
	vp_ap = hv_get_vp_assist_page(smp_processor_id());
	if (WARN_ON_ONCE(!vp_ap))
		return;

	/*
	 * Reset everything to support using non-enlightened VMCS access later
	 * (e.g. when we reload the module with enlightened_vmcs=0)
	 */
	vp_ap->nested_control.features.directhypercall = 0;
	vp_ap->current_nested_vmcs = 0;
	vp_ap->enlighten_vmentry = 0;
}

#else /* IS_ENABLED(CONFIG_HYPERV) */
static void hv_init_evmcs(void) {}
static void hv_reset_evmcs(void) {}
#endif /* IS_ENABLED(CONFIG_HYPERV) */

/*
 * Comment's format: document - errata name - stepping - processor name.
 * Refer from
 * https://www.virtualbox.org/svn/vbox/trunk/src/VBox/VMM/VMMR0/HMR0.cpp
 */
static u32 vmx_preemption_cpu_tfms[] = {
/* 323344.pdf - BA86   - D0 - Xeon 7500 Series */
0x000206E6,
/* 323056.pdf - AAX65  - C2 - Xeon L3406 */
/* 322814.pdf - AAT59  - C2 - i7-600, i5-500, i5-400 and i3-300 Mobile */
/* 322911.pdf - AAU65  - C2 - i5-600, i3-500 Desktop and Pentium G6950 */
0x00020652,
/* 322911.pdf - AAU65  - K0 - i5-600, i3-500 Desktop and Pentium G6950 */
0x00020655,
/* 322373.pdf - AAO95  - B1 - Xeon 3400 Series */
/* 322166.pdf - AAN92  - B1 - i7-800 and i5-700 Desktop */
/*
 * 320767.pdf - AAP86  - B1 -
 * i7-900 Mobile Extreme, i7-800 and i7-700 Mobile
 */
0x000106E5,
/* 321333.pdf - AAM126 - C0 - Xeon 3500 */
0x000106A0,
/* 321333.pdf - AAM126 - C1 - Xeon 3500 */
0x000106A1,
/* 320836.pdf - AAJ124 - C0 - i7-900 Desktop Extreme and i7-900 Desktop */
0x000106A4,
 /* 321333.pdf - AAM126 - D0 - Xeon 3500 */
 /* 321324.pdf - AAK139 - D0 - Xeon 5500 */
 /* 320836.pdf - AAJ124 - D0 - i7-900 Extreme and i7-900 Desktop */
0x000106A5,
 /* Xeon E3-1220 V2 */
0x000306A8,
};

static inline bool cpu_has_broken_vmx_preemption_timer(void)
{
	u32 eax = cpuid_eax(0x00000001), i;

	/* Clear the reserved bits */
	eax &= ~(0x3U << 14 | 0xfU << 28);
	for (i = 0; i < ARRAY_SIZE(vmx_preemption_cpu_tfms); i++)
		if (eax == vmx_preemption_cpu_tfms[i])
			return true;

	return false;
}

static inline bool cpu_need_virtualize_apic_accesses(struct kvm_vcpu *vcpu)
{
	return flexpriority_enabled && lapic_in_kernel(vcpu);
}

static int possible_passthrough_msr_slot(u32 msr)
{
	u32 i;

	for (i = 0; i < ARRAY_SIZE(vmx_possible_passthrough_msrs); i++)
		if (vmx_possible_passthrough_msrs[i] == msr)
			return i;

	return -ENOENT;
}

static bool is_valid_passthrough_msr(u32 msr)
{
	bool r;

	switch (msr) {
	case 0x800 ... 0x8ff:
		/* x2APIC MSRs. These are handled in vmx_update_msr_bitmap_x2apic() */
		return true;
	case MSR_IA32_RTIT_STATUS:
	case MSR_IA32_RTIT_OUTPUT_BASE:
	case MSR_IA32_RTIT_OUTPUT_MASK:
	case MSR_IA32_RTIT_CR3_MATCH:
	case MSR_IA32_RTIT_ADDR0_A ... MSR_IA32_RTIT_ADDR3_B:
		/* PT MSRs. These are handled in pt_update_intercept_for_msr() */
	case MSR_LBR_SELECT:
	case MSR_LBR_TOS:
	case MSR_LBR_INFO_0 ... MSR_LBR_INFO_0 + 31:
	case MSR_LBR_NHM_FROM ... MSR_LBR_NHM_FROM + 31:
	case MSR_LBR_NHM_TO ... MSR_LBR_NHM_TO + 31:
	case MSR_LBR_CORE_FROM ... MSR_LBR_CORE_FROM + 8:
	case MSR_LBR_CORE_TO ... MSR_LBR_CORE_TO + 8:
		/* LBR MSRs. These are handled in vmx_update_intercept_for_lbr_msrs() */
		return true;
	}

	r = possible_passthrough_msr_slot(msr) != -ENOENT;

	WARN(!r, "Invalid MSR %x, please adapt vmx_possible_passthrough_msrs[]", msr);

	return r;
}

struct vmx_uret_msr *vmx_find_uret_msr(struct vcpu_vmx *vmx, u32 msr)
{
	int i;

	i = kvm_find_user_return_msr(msr);
	if (i >= 0)
		return &vmx->guest_uret_msrs[i];
	return NULL;
}

static int vmx_set_guest_uret_msr(struct vcpu_vmx *vmx,
				  struct vmx_uret_msr *msr, u64 data)
{
	unsigned int slot = msr - vmx->guest_uret_msrs;
	int ret = 0;

	if (msr->load_into_hardware) {
		preempt_disable();
		ret = kvm_set_user_return_msr(slot, data, msr->mask);
		preempt_enable();
	}
	if (!ret)
		msr->data = data;
	return ret;
}

#ifdef CONFIG_KEXEC_CORE
static void crash_vmclear_local_loaded_vmcss(void)
{
	int cpu = raw_smp_processor_id();
	struct loaded_vmcs *v;

	list_for_each_entry(v, &per_cpu(loaded_vmcss_on_cpu, cpu),
			    loaded_vmcss_on_cpu_link)
		vmcs_clear(v->vmcs);
}
#endif /* CONFIG_KEXEC_CORE */

static void __loaded_vmcs_clear(void *arg)
{
	struct loaded_vmcs *loaded_vmcs = arg;
	int cpu = raw_smp_processor_id();

	if (loaded_vmcs->cpu != cpu)
		return; /* vcpu migration can race with cpu offline */
	if (per_cpu(current_vmcs, cpu) == loaded_vmcs->vmcs)
		per_cpu(current_vmcs, cpu) = NULL;

	vmcs_clear(loaded_vmcs->vmcs);
	if (loaded_vmcs->shadow_vmcs && loaded_vmcs->launched)
		vmcs_clear(loaded_vmcs->shadow_vmcs);

	list_del(&loaded_vmcs->loaded_vmcss_on_cpu_link);

	/*
	 * Ensure all writes to loaded_vmcs, including deleting it from its
	 * current percpu list, complete before setting loaded_vmcs->cpu to
	 * -1, otherwise a different cpu can see loaded_vmcs->cpu == -1 first
	 * and add loaded_vmcs to its percpu list before it's deleted from this
	 * cpu's list. Pairs with the smp_rmb() in vmx_vcpu_load_vmcs().
	 */
	smp_wmb();

	loaded_vmcs->cpu = -1;
	loaded_vmcs->launched = 0;
}

void loaded_vmcs_clear(struct loaded_vmcs *loaded_vmcs)
{
	int cpu = loaded_vmcs->cpu;

	if (cpu != -1)
		smp_call_function_single(cpu,
			 __loaded_vmcs_clear, loaded_vmcs, 1);
}

static bool vmx_segment_cache_test_set(struct vcpu_vmx *vmx, unsigned seg,
				       unsigned field)
{
	bool ret;
	u32 mask = 1 << (seg * SEG_FIELD_NR + field);

	if (!kvm_register_is_available(&vmx->vcpu, VCPU_EXREG_SEGMENTS)) {
		kvm_register_mark_available(&vmx->vcpu, VCPU_EXREG_SEGMENTS);
		vmx->segment_cache.bitmask = 0;
	}
	ret = vmx->segment_cache.bitmask & mask;
	vmx->segment_cache.bitmask |= mask;
	return ret;
}

static u16 vmx_read_guest_seg_selector(struct vcpu_vmx *vmx, unsigned seg)
{
	u16 *p = &vmx->segment_cache.seg[seg].selector;

	if (!vmx_segment_cache_test_set(vmx, seg, SEG_FIELD_SEL))
		*p = vmcs_read16(kvm_vmx_segment_fields[seg].selector);
	return *p;
}

static ulong vmx_read_guest_seg_base(struct vcpu_vmx *vmx, unsigned seg)
{
	ulong *p = &vmx->segment_cache.seg[seg].base;

	if (!vmx_segment_cache_test_set(vmx, seg, SEG_FIELD_BASE))
		*p = vmcs_readl(kvm_vmx_segment_fields[seg].base);
	return *p;
}

static u32 vmx_read_guest_seg_limit(struct vcpu_vmx *vmx, unsigned seg)
{
	u32 *p = &vmx->segment_cache.seg[seg].limit;

	if (!vmx_segment_cache_test_set(vmx, seg, SEG_FIELD_LIMIT))
		*p = vmcs_read32(kvm_vmx_segment_fields[seg].limit);
	return *p;
}

static u32 vmx_read_guest_seg_ar(struct vcpu_vmx *vmx, unsigned seg)
{
	u32 *p = &vmx->segment_cache.seg[seg].ar;

	if (!vmx_segment_cache_test_set(vmx, seg, SEG_FIELD_AR))
		*p = vmcs_read32(kvm_vmx_segment_fields[seg].ar_bytes);
	return *p;
}

void vmx_update_exception_bitmap(struct kvm_vcpu *vcpu)
{
	u32 eb;

	eb = (1u << PF_VECTOR) | (1u << UD_VECTOR) | (1u << MC_VECTOR) |
	     (1u << DB_VECTOR) | (1u << AC_VECTOR);
	/*
	 * Guest access to VMware backdoor ports could legitimately
	 * trigger #GP because of TSS I/O permission bitmap.
	 * We intercept those #GP and allow access to them anyway
	 * as VMware does.
	 */
	if (enable_vmware_backdoor)
		eb |= (1u << GP_VECTOR);
	if ((vcpu->guest_debug &
	     (KVM_GUESTDBG_ENABLE | KVM_GUESTDBG_USE_SW_BP)) ==
	    (KVM_GUESTDBG_ENABLE | KVM_GUESTDBG_USE_SW_BP))
		eb |= 1u << BP_VECTOR;
	if (to_vmx(vcpu)->rmode.vm86_active)
		eb = ~0;
	if (!vmx_need_pf_intercept(vcpu))
		eb &= ~(1u << PF_VECTOR);

	/* When we are running a nested L2 guest and L1 specified for it a
	 * certain exception bitmap, we must trap the same exceptions and pass
	 * them to L1. When running L2, we will only handle the exceptions
	 * specified above if L1 did not want them.
	 */
	if (is_guest_mode(vcpu))
		eb |= get_vmcs12(vcpu)->exception_bitmap;
	else {
		int mask = 0, match = 0;

		if (enable_ept && (eb & (1u << PF_VECTOR))) {
			/*
			 * If EPT is enabled, #PF is currently only intercepted
			 * if MAXPHYADDR is smaller on the guest than on the
			 * host.  In that case we only care about present,
			 * non-reserved faults.  For vmcs02, however, PFEC_MASK
			 * and PFEC_MATCH are set in prepare_vmcs02_rare.
			 */
			mask = PFERR_PRESENT_MASK | PFERR_RSVD_MASK;
			match = PFERR_PRESENT_MASK;
		}
		vmcs_write32(PAGE_FAULT_ERROR_CODE_MASK, mask);
		vmcs_write32(PAGE_FAULT_ERROR_CODE_MATCH, match);
	}

	/*
	 * Disabling xfd interception indicates that dynamic xfeatures
	 * might be used in the guest. Always trap #NM in this case
	 * to save guest xfd_err timely.
	 */
	if (vcpu->arch.xfd_no_write_intercept)
		eb |= (1u << NM_VECTOR);

	vmcs_write32(EXCEPTION_BITMAP, eb);
}

/*
 * Check if MSR is intercepted for currently loaded MSR bitmap.
 */
static bool msr_write_intercepted(struct vcpu_vmx *vmx, u32 msr)
{
	if (!(exec_controls_get(vmx) & CPU_BASED_USE_MSR_BITMAPS))
		return true;

	return vmx_test_msr_bitmap_write(vmx->loaded_vmcs->msr_bitmap, msr);
}
<<<<<<< HEAD

unsigned int __vmx_vcpu_run_flags(struct vcpu_vmx *vmx)
{
	unsigned int flags = 0;

	if (vmx->loaded_vmcs->launched)
		flags |= VMX_RUN_VMRESUME;

=======

unsigned int __vmx_vcpu_run_flags(struct vcpu_vmx *vmx)
{
	unsigned int flags = 0;

	if (vmx->loaded_vmcs->launched)
		flags |= VMX_RUN_VMRESUME;

>>>>>>> eb3cdb58
	/*
	 * If writes to the SPEC_CTRL MSR aren't intercepted, the guest is free
	 * to change it directly without causing a vmexit.  In that case read
	 * it after vmexit and store it in vmx->spec_ctrl.
	 */
<<<<<<< HEAD
	if (unlikely(!msr_write_intercepted(vmx, MSR_IA32_SPEC_CTRL)))
=======
	if (!msr_write_intercepted(vmx, MSR_IA32_SPEC_CTRL))
>>>>>>> eb3cdb58
		flags |= VMX_RUN_SAVE_SPEC_CTRL;

	return flags;
}

static __always_inline void clear_atomic_switch_msr_special(struct vcpu_vmx *vmx,
		unsigned long entry, unsigned long exit)
{
	vm_entry_controls_clearbit(vmx, entry);
	vm_exit_controls_clearbit(vmx, exit);
}

int vmx_find_loadstore_msr_slot(struct vmx_msrs *m, u32 msr)
{
	unsigned int i;

	for (i = 0; i < m->nr; ++i) {
		if (m->val[i].index == msr)
			return i;
	}
	return -ENOENT;
}

static void clear_atomic_switch_msr(struct vcpu_vmx *vmx, unsigned msr)
{
	int i;
	struct msr_autoload *m = &vmx->msr_autoload;

	switch (msr) {
	case MSR_EFER:
		if (cpu_has_load_ia32_efer()) {
			clear_atomic_switch_msr_special(vmx,
					VM_ENTRY_LOAD_IA32_EFER,
					VM_EXIT_LOAD_IA32_EFER);
			return;
		}
		break;
	case MSR_CORE_PERF_GLOBAL_CTRL:
		if (cpu_has_load_perf_global_ctrl()) {
			clear_atomic_switch_msr_special(vmx,
					VM_ENTRY_LOAD_IA32_PERF_GLOBAL_CTRL,
					VM_EXIT_LOAD_IA32_PERF_GLOBAL_CTRL);
			return;
		}
		break;
	}
	i = vmx_find_loadstore_msr_slot(&m->guest, msr);
	if (i < 0)
		goto skip_guest;
	--m->guest.nr;
	m->guest.val[i] = m->guest.val[m->guest.nr];
	vmcs_write32(VM_ENTRY_MSR_LOAD_COUNT, m->guest.nr);

skip_guest:
	i = vmx_find_loadstore_msr_slot(&m->host, msr);
	if (i < 0)
		return;

	--m->host.nr;
	m->host.val[i] = m->host.val[m->host.nr];
	vmcs_write32(VM_EXIT_MSR_LOAD_COUNT, m->host.nr);
}

static __always_inline void add_atomic_switch_msr_special(struct vcpu_vmx *vmx,
		unsigned long entry, unsigned long exit,
		unsigned long guest_val_vmcs, unsigned long host_val_vmcs,
		u64 guest_val, u64 host_val)
{
	vmcs_write64(guest_val_vmcs, guest_val);
	if (host_val_vmcs != HOST_IA32_EFER)
		vmcs_write64(host_val_vmcs, host_val);
	vm_entry_controls_setbit(vmx, entry);
	vm_exit_controls_setbit(vmx, exit);
}

static void add_atomic_switch_msr(struct vcpu_vmx *vmx, unsigned msr,
				  u64 guest_val, u64 host_val, bool entry_only)
{
	int i, j = 0;
	struct msr_autoload *m = &vmx->msr_autoload;

	switch (msr) {
	case MSR_EFER:
		if (cpu_has_load_ia32_efer()) {
			add_atomic_switch_msr_special(vmx,
					VM_ENTRY_LOAD_IA32_EFER,
					VM_EXIT_LOAD_IA32_EFER,
					GUEST_IA32_EFER,
					HOST_IA32_EFER,
					guest_val, host_val);
			return;
		}
		break;
	case MSR_CORE_PERF_GLOBAL_CTRL:
		if (cpu_has_load_perf_global_ctrl()) {
			add_atomic_switch_msr_special(vmx,
					VM_ENTRY_LOAD_IA32_PERF_GLOBAL_CTRL,
					VM_EXIT_LOAD_IA32_PERF_GLOBAL_CTRL,
					GUEST_IA32_PERF_GLOBAL_CTRL,
					HOST_IA32_PERF_GLOBAL_CTRL,
					guest_val, host_val);
			return;
		}
		break;
	case MSR_IA32_PEBS_ENABLE:
		/* PEBS needs a quiescent period after being disabled (to write
		 * a record).  Disabling PEBS through VMX MSR swapping doesn't
		 * provide that period, so a CPU could write host's record into
		 * guest's memory.
		 */
		wrmsrl(MSR_IA32_PEBS_ENABLE, 0);
	}

	i = vmx_find_loadstore_msr_slot(&m->guest, msr);
	if (!entry_only)
		j = vmx_find_loadstore_msr_slot(&m->host, msr);

	if ((i < 0 && m->guest.nr == MAX_NR_LOADSTORE_MSRS) ||
	    (j < 0 &&  m->host.nr == MAX_NR_LOADSTORE_MSRS)) {
		printk_once(KERN_WARNING "Not enough msr switch entries. "
				"Can't add msr %x\n", msr);
		return;
	}
	if (i < 0) {
		i = m->guest.nr++;
		vmcs_write32(VM_ENTRY_MSR_LOAD_COUNT, m->guest.nr);
	}
	m->guest.val[i].index = msr;
	m->guest.val[i].value = guest_val;

	if (entry_only)
		return;

	if (j < 0) {
		j = m->host.nr++;
		vmcs_write32(VM_EXIT_MSR_LOAD_COUNT, m->host.nr);
	}
	m->host.val[j].index = msr;
	m->host.val[j].value = host_val;
}

static bool update_transition_efer(struct vcpu_vmx *vmx)
{
	u64 guest_efer = vmx->vcpu.arch.efer;
	u64 ignore_bits = 0;
	int i;

	/* Shadow paging assumes NX to be available.  */
	if (!enable_ept)
		guest_efer |= EFER_NX;

	/*
	 * LMA and LME handled by hardware; SCE meaningless outside long mode.
	 */
	ignore_bits |= EFER_SCE;
#ifdef CONFIG_X86_64
	ignore_bits |= EFER_LMA | EFER_LME;
	/* SCE is meaningful only in long mode on Intel */
	if (guest_efer & EFER_LMA)
		ignore_bits &= ~(u64)EFER_SCE;
#endif

	/*
	 * On EPT, we can't emulate NX, so we must switch EFER atomically.
	 * On CPUs that support "load IA32_EFER", always switch EFER
	 * atomically, since it's faster than switching it manually.
	 */
	if (cpu_has_load_ia32_efer() ||
	    (enable_ept && ((vmx->vcpu.arch.efer ^ host_efer) & EFER_NX))) {
		if (!(guest_efer & EFER_LMA))
			guest_efer &= ~EFER_LME;
		if (guest_efer != host_efer)
			add_atomic_switch_msr(vmx, MSR_EFER,
					      guest_efer, host_efer, false);
		else
			clear_atomic_switch_msr(vmx, MSR_EFER);
		return false;
	}

	i = kvm_find_user_return_msr(MSR_EFER);
	if (i < 0)
		return false;

	clear_atomic_switch_msr(vmx, MSR_EFER);

	guest_efer &= ~ignore_bits;
	guest_efer |= host_efer & ignore_bits;

	vmx->guest_uret_msrs[i].data = guest_efer;
	vmx->guest_uret_msrs[i].mask = ~ignore_bits;

	return true;
}

#ifdef CONFIG_X86_32
/*
 * On 32-bit kernels, VM exits still load the FS and GS bases from the
 * VMCS rather than the segment table.  KVM uses this helper to figure
 * out the current bases to poke them into the VMCS before entry.
 */
static unsigned long segment_base(u16 selector)
{
	struct desc_struct *table;
	unsigned long v;

	if (!(selector & ~SEGMENT_RPL_MASK))
		return 0;

	table = get_current_gdt_ro();

	if ((selector & SEGMENT_TI_MASK) == SEGMENT_LDT) {
		u16 ldt_selector = kvm_read_ldt();

		if (!(ldt_selector & ~SEGMENT_RPL_MASK))
			return 0;

		table = (struct desc_struct *)segment_base(ldt_selector);
	}
	v = get_desc_base(&table[selector >> 3]);
	return v;
}
#endif

static inline bool pt_can_write_msr(struct vcpu_vmx *vmx)
{
	return vmx_pt_mode_is_host_guest() &&
	       !(vmx->pt_desc.guest.ctl & RTIT_CTL_TRACEEN);
}

static inline bool pt_output_base_valid(struct kvm_vcpu *vcpu, u64 base)
{
	/* The base must be 128-byte aligned and a legal physical address. */
	return kvm_vcpu_is_legal_aligned_gpa(vcpu, base, 128);
}

static inline void pt_load_msr(struct pt_ctx *ctx, u32 addr_range)
{
	u32 i;

	wrmsrl(MSR_IA32_RTIT_STATUS, ctx->status);
	wrmsrl(MSR_IA32_RTIT_OUTPUT_BASE, ctx->output_base);
	wrmsrl(MSR_IA32_RTIT_OUTPUT_MASK, ctx->output_mask);
	wrmsrl(MSR_IA32_RTIT_CR3_MATCH, ctx->cr3_match);
	for (i = 0; i < addr_range; i++) {
		wrmsrl(MSR_IA32_RTIT_ADDR0_A + i * 2, ctx->addr_a[i]);
		wrmsrl(MSR_IA32_RTIT_ADDR0_B + i * 2, ctx->addr_b[i]);
	}
}

static inline void pt_save_msr(struct pt_ctx *ctx, u32 addr_range)
{
	u32 i;

	rdmsrl(MSR_IA32_RTIT_STATUS, ctx->status);
	rdmsrl(MSR_IA32_RTIT_OUTPUT_BASE, ctx->output_base);
	rdmsrl(MSR_IA32_RTIT_OUTPUT_MASK, ctx->output_mask);
	rdmsrl(MSR_IA32_RTIT_CR3_MATCH, ctx->cr3_match);
	for (i = 0; i < addr_range; i++) {
		rdmsrl(MSR_IA32_RTIT_ADDR0_A + i * 2, ctx->addr_a[i]);
		rdmsrl(MSR_IA32_RTIT_ADDR0_B + i * 2, ctx->addr_b[i]);
	}
}

static void pt_guest_enter(struct vcpu_vmx *vmx)
{
	if (vmx_pt_mode_is_system())
		return;

	/*
	 * GUEST_IA32_RTIT_CTL is already set in the VMCS.
	 * Save host state before VM entry.
	 */
	rdmsrl(MSR_IA32_RTIT_CTL, vmx->pt_desc.host.ctl);
	if (vmx->pt_desc.guest.ctl & RTIT_CTL_TRACEEN) {
		wrmsrl(MSR_IA32_RTIT_CTL, 0);
		pt_save_msr(&vmx->pt_desc.host, vmx->pt_desc.num_address_ranges);
		pt_load_msr(&vmx->pt_desc.guest, vmx->pt_desc.num_address_ranges);
	}
}

static void pt_guest_exit(struct vcpu_vmx *vmx)
{
	if (vmx_pt_mode_is_system())
		return;

	if (vmx->pt_desc.guest.ctl & RTIT_CTL_TRACEEN) {
		pt_save_msr(&vmx->pt_desc.guest, vmx->pt_desc.num_address_ranges);
		pt_load_msr(&vmx->pt_desc.host, vmx->pt_desc.num_address_ranges);
	}

	/*
	 * KVM requires VM_EXIT_CLEAR_IA32_RTIT_CTL to expose PT to the guest,
	 * i.e. RTIT_CTL is always cleared on VM-Exit.  Restore it if necessary.
	 */
	if (vmx->pt_desc.host.ctl)
		wrmsrl(MSR_IA32_RTIT_CTL, vmx->pt_desc.host.ctl);
}

void vmx_set_host_fs_gs(struct vmcs_host_state *host, u16 fs_sel, u16 gs_sel,
			unsigned long fs_base, unsigned long gs_base)
{
	if (unlikely(fs_sel != host->fs_sel)) {
		if (!(fs_sel & 7))
			vmcs_write16(HOST_FS_SELECTOR, fs_sel);
		else
			vmcs_write16(HOST_FS_SELECTOR, 0);
		host->fs_sel = fs_sel;
	}
	if (unlikely(gs_sel != host->gs_sel)) {
		if (!(gs_sel & 7))
			vmcs_write16(HOST_GS_SELECTOR, gs_sel);
		else
			vmcs_write16(HOST_GS_SELECTOR, 0);
		host->gs_sel = gs_sel;
	}
	if (unlikely(fs_base != host->fs_base)) {
		vmcs_writel(HOST_FS_BASE, fs_base);
		host->fs_base = fs_base;
	}
	if (unlikely(gs_base != host->gs_base)) {
		vmcs_writel(HOST_GS_BASE, gs_base);
		host->gs_base = gs_base;
	}
}

void vmx_prepare_switch_to_guest(struct kvm_vcpu *vcpu)
{
	struct vcpu_vmx *vmx = to_vmx(vcpu);
	struct vmcs_host_state *host_state;
#ifdef CONFIG_X86_64
	int cpu = raw_smp_processor_id();
#endif
	unsigned long fs_base, gs_base;
	u16 fs_sel, gs_sel;
	int i;

	vmx->req_immediate_exit = false;

	/*
	 * Note that guest MSRs to be saved/restored can also be changed
	 * when guest state is loaded. This happens when guest transitions
	 * to/from long-mode by setting MSR_EFER.LMA.
	 */
	if (!vmx->guest_uret_msrs_loaded) {
		vmx->guest_uret_msrs_loaded = true;
		for (i = 0; i < kvm_nr_uret_msrs; ++i) {
			if (!vmx->guest_uret_msrs[i].load_into_hardware)
				continue;

			kvm_set_user_return_msr(i,
						vmx->guest_uret_msrs[i].data,
						vmx->guest_uret_msrs[i].mask);
		}
	}

	if (vmx->nested.need_vmcs12_to_shadow_sync)
		nested_sync_vmcs12_to_shadow(vcpu);

	if (vmx->guest_state_loaded)
		return;

	host_state = &vmx->loaded_vmcs->host_state;

	/*
	 * Set host fs and gs selectors.  Unfortunately, 22.2.3 does not
	 * allow segment selectors with cpl > 0 or ti == 1.
	 */
	host_state->ldt_sel = kvm_read_ldt();

#ifdef CONFIG_X86_64
	savesegment(ds, host_state->ds_sel);
	savesegment(es, host_state->es_sel);

	gs_base = cpu_kernelmode_gs_base(cpu);
	if (likely(is_64bit_mm(current->mm))) {
		current_save_fsgs();
		fs_sel = current->thread.fsindex;
		gs_sel = current->thread.gsindex;
		fs_base = current->thread.fsbase;
		vmx->msr_host_kernel_gs_base = current->thread.gsbase;
	} else {
		savesegment(fs, fs_sel);
		savesegment(gs, gs_sel);
		fs_base = read_msr(MSR_FS_BASE);
		vmx->msr_host_kernel_gs_base = read_msr(MSR_KERNEL_GS_BASE);
	}

	wrmsrl(MSR_KERNEL_GS_BASE, vmx->msr_guest_kernel_gs_base);
#else
	savesegment(fs, fs_sel);
	savesegment(gs, gs_sel);
	fs_base = segment_base(fs_sel);
	gs_base = segment_base(gs_sel);
#endif

	vmx_set_host_fs_gs(host_state, fs_sel, gs_sel, fs_base, gs_base);
	vmx->guest_state_loaded = true;
}

static void vmx_prepare_switch_to_host(struct vcpu_vmx *vmx)
{
	struct vmcs_host_state *host_state;

	if (!vmx->guest_state_loaded)
		return;

	host_state = &vmx->loaded_vmcs->host_state;

	++vmx->vcpu.stat.host_state_reload;

#ifdef CONFIG_X86_64
	rdmsrl(MSR_KERNEL_GS_BASE, vmx->msr_guest_kernel_gs_base);
#endif
	if (host_state->ldt_sel || (host_state->gs_sel & 7)) {
		kvm_load_ldt(host_state->ldt_sel);
#ifdef CONFIG_X86_64
		load_gs_index(host_state->gs_sel);
#else
		loadsegment(gs, host_state->gs_sel);
#endif
	}
	if (host_state->fs_sel & 7)
		loadsegment(fs, host_state->fs_sel);
#ifdef CONFIG_X86_64
	if (unlikely(host_state->ds_sel | host_state->es_sel)) {
		loadsegment(ds, host_state->ds_sel);
		loadsegment(es, host_state->es_sel);
	}
#endif
	invalidate_tss_limit();
#ifdef CONFIG_X86_64
	wrmsrl(MSR_KERNEL_GS_BASE, vmx->msr_host_kernel_gs_base);
#endif
	load_fixmap_gdt(raw_smp_processor_id());
	vmx->guest_state_loaded = false;
	vmx->guest_uret_msrs_loaded = false;
}

#ifdef CONFIG_X86_64
static u64 vmx_read_guest_kernel_gs_base(struct vcpu_vmx *vmx)
{
	preempt_disable();
	if (vmx->guest_state_loaded)
		rdmsrl(MSR_KERNEL_GS_BASE, vmx->msr_guest_kernel_gs_base);
	preempt_enable();
	return vmx->msr_guest_kernel_gs_base;
}

static void vmx_write_guest_kernel_gs_base(struct vcpu_vmx *vmx, u64 data)
{
	preempt_disable();
	if (vmx->guest_state_loaded)
		wrmsrl(MSR_KERNEL_GS_BASE, data);
	preempt_enable();
	vmx->msr_guest_kernel_gs_base = data;
}
#endif

void vmx_vcpu_load_vmcs(struct kvm_vcpu *vcpu, int cpu,
			struct loaded_vmcs *buddy)
{
	struct vcpu_vmx *vmx = to_vmx(vcpu);
	bool already_loaded = vmx->loaded_vmcs->cpu == cpu;
	struct vmcs *prev;

	if (!already_loaded) {
		loaded_vmcs_clear(vmx->loaded_vmcs);
		local_irq_disable();

		/*
		 * Ensure loaded_vmcs->cpu is read before adding loaded_vmcs to
		 * this cpu's percpu list, otherwise it may not yet be deleted
		 * from its previous cpu's percpu list.  Pairs with the
		 * smb_wmb() in __loaded_vmcs_clear().
		 */
		smp_rmb();

		list_add(&vmx->loaded_vmcs->loaded_vmcss_on_cpu_link,
			 &per_cpu(loaded_vmcss_on_cpu, cpu));
		local_irq_enable();
	}

	prev = per_cpu(current_vmcs, cpu);
	if (prev != vmx->loaded_vmcs->vmcs) {
		per_cpu(current_vmcs, cpu) = vmx->loaded_vmcs->vmcs;
		vmcs_load(vmx->loaded_vmcs->vmcs);

		/*
		 * No indirect branch prediction barrier needed when switching
		 * the active VMCS within a vCPU, unless IBRS is advertised to
		 * the vCPU.  To minimize the number of IBPBs executed, KVM
		 * performs IBPB on nested VM-Exit (a single nested transition
		 * may switch the active VMCS multiple times).
		 */
		if (!buddy || WARN_ON_ONCE(buddy->vmcs != prev))
			indirect_branch_prediction_barrier();
	}

	if (!already_loaded) {
		void *gdt = get_current_gdt_ro();

		/*
		 * Flush all EPTP/VPID contexts, the new pCPU may have stale
		 * TLB entries from its previous association with the vCPU.
		 */
		kvm_make_request(KVM_REQ_TLB_FLUSH, vcpu);

		/*
		 * Linux uses per-cpu TSS and GDT, so set these when switching
		 * processors.  See 22.2.4.
		 */
		vmcs_writel(HOST_TR_BASE,
			    (unsigned long)&get_cpu_entry_area(cpu)->tss.x86_tss);
		vmcs_writel(HOST_GDTR_BASE, (unsigned long)gdt);   /* 22.2.4 */

		if (IS_ENABLED(CONFIG_IA32_EMULATION) || IS_ENABLED(CONFIG_X86_32)) {
			/* 22.2.3 */
			vmcs_writel(HOST_IA32_SYSENTER_ESP,
				    (unsigned long)(cpu_entry_stack(cpu) + 1));
		}

		vmx->loaded_vmcs->cpu = cpu;
	}
}

/*
 * Switches to specified vcpu, until a matching vcpu_put(), but assumes
 * vcpu mutex is already taken.
 */
static void vmx_vcpu_load(struct kvm_vcpu *vcpu, int cpu)
{
	struct vcpu_vmx *vmx = to_vmx(vcpu);

	vmx_vcpu_load_vmcs(vcpu, cpu, NULL);

	vmx_vcpu_pi_load(vcpu, cpu);

	vmx->host_debugctlmsr = get_debugctlmsr();
}

static void vmx_vcpu_put(struct kvm_vcpu *vcpu)
{
	vmx_vcpu_pi_put(vcpu);

	vmx_prepare_switch_to_host(to_vmx(vcpu));
}

bool vmx_emulation_required(struct kvm_vcpu *vcpu)
{
	return emulate_invalid_guest_state && !vmx_guest_state_valid(vcpu);
}

unsigned long vmx_get_rflags(struct kvm_vcpu *vcpu)
{
	struct vcpu_vmx *vmx = to_vmx(vcpu);
	unsigned long rflags, save_rflags;

	if (!kvm_register_is_available(vcpu, VCPU_EXREG_RFLAGS)) {
		kvm_register_mark_available(vcpu, VCPU_EXREG_RFLAGS);
		rflags = vmcs_readl(GUEST_RFLAGS);
		if (vmx->rmode.vm86_active) {
			rflags &= RMODE_GUEST_OWNED_EFLAGS_BITS;
			save_rflags = vmx->rmode.save_rflags;
			rflags |= save_rflags & ~RMODE_GUEST_OWNED_EFLAGS_BITS;
		}
		vmx->rflags = rflags;
	}
	return vmx->rflags;
}

void vmx_set_rflags(struct kvm_vcpu *vcpu, unsigned long rflags)
{
	struct vcpu_vmx *vmx = to_vmx(vcpu);
	unsigned long old_rflags;

	/*
	 * Unlike CR0 and CR4, RFLAGS handling requires checking if the vCPU
	 * is an unrestricted guest in order to mark L2 as needing emulation
	 * if L1 runs L2 as a restricted guest.
	 */
	if (is_unrestricted_guest(vcpu)) {
		kvm_register_mark_available(vcpu, VCPU_EXREG_RFLAGS);
		vmx->rflags = rflags;
		vmcs_writel(GUEST_RFLAGS, rflags);
		return;
	}

	old_rflags = vmx_get_rflags(vcpu);
	vmx->rflags = rflags;
	if (vmx->rmode.vm86_active) {
		vmx->rmode.save_rflags = rflags;
		rflags |= X86_EFLAGS_IOPL | X86_EFLAGS_VM;
	}
	vmcs_writel(GUEST_RFLAGS, rflags);

	if ((old_rflags ^ vmx->rflags) & X86_EFLAGS_VM)
		vmx->emulation_required = vmx_emulation_required(vcpu);
}

static bool vmx_get_if_flag(struct kvm_vcpu *vcpu)
{
	return vmx_get_rflags(vcpu) & X86_EFLAGS_IF;
}

static bool vmx_get_if_flag(struct kvm_vcpu *vcpu)
{
	return vmx_get_rflags(vcpu) & X86_EFLAGS_IF;
}

u32 vmx_get_interrupt_shadow(struct kvm_vcpu *vcpu)
{
	u32 interruptibility = vmcs_read32(GUEST_INTERRUPTIBILITY_INFO);
	int ret = 0;

	if (interruptibility & GUEST_INTR_STATE_STI)
		ret |= KVM_X86_SHADOW_INT_STI;
	if (interruptibility & GUEST_INTR_STATE_MOV_SS)
		ret |= KVM_X86_SHADOW_INT_MOV_SS;

	return ret;
}

void vmx_set_interrupt_shadow(struct kvm_vcpu *vcpu, int mask)
{
	u32 interruptibility_old = vmcs_read32(GUEST_INTERRUPTIBILITY_INFO);
	u32 interruptibility = interruptibility_old;

	interruptibility &= ~(GUEST_INTR_STATE_STI | GUEST_INTR_STATE_MOV_SS);

	if (mask & KVM_X86_SHADOW_INT_MOV_SS)
		interruptibility |= GUEST_INTR_STATE_MOV_SS;
	else if (mask & KVM_X86_SHADOW_INT_STI)
		interruptibility |= GUEST_INTR_STATE_STI;

	if ((interruptibility != interruptibility_old))
		vmcs_write32(GUEST_INTERRUPTIBILITY_INFO, interruptibility);
}

static int vmx_rtit_ctl_check(struct kvm_vcpu *vcpu, u64 data)
{
	struct vcpu_vmx *vmx = to_vmx(vcpu);
	unsigned long value;

	/*
	 * Any MSR write that attempts to change bits marked reserved will
	 * case a #GP fault.
	 */
	if (data & vmx->pt_desc.ctl_bitmask)
		return 1;

	/*
	 * Any attempt to modify IA32_RTIT_CTL while TraceEn is set will
	 * result in a #GP unless the same write also clears TraceEn.
	 */
	if ((vmx->pt_desc.guest.ctl & RTIT_CTL_TRACEEN) &&
		((vmx->pt_desc.guest.ctl ^ data) & ~RTIT_CTL_TRACEEN))
		return 1;

	/*
	 * WRMSR to IA32_RTIT_CTL that sets TraceEn but clears this bit
	 * and FabricEn would cause #GP, if
	 * CPUID.(EAX=14H, ECX=0):ECX.SNGLRGNOUT[bit 2] = 0
	 */
	if ((data & RTIT_CTL_TRACEEN) && !(data & RTIT_CTL_TOPA) &&
		!(data & RTIT_CTL_FABRIC_EN) &&
		!intel_pt_validate_cap(vmx->pt_desc.caps,
					PT_CAP_single_range_output))
		return 1;

	/*
	 * MTCFreq, CycThresh and PSBFreq encodings check, any MSR write that
	 * utilize encodings marked reserved will cause a #GP fault.
	 */
	value = intel_pt_validate_cap(vmx->pt_desc.caps, PT_CAP_mtc_periods);
	if (intel_pt_validate_cap(vmx->pt_desc.caps, PT_CAP_mtc) &&
			!test_bit((data & RTIT_CTL_MTC_RANGE) >>
			RTIT_CTL_MTC_RANGE_OFFSET, &value))
		return 1;
	value = intel_pt_validate_cap(vmx->pt_desc.caps,
						PT_CAP_cycle_thresholds);
	if (intel_pt_validate_cap(vmx->pt_desc.caps, PT_CAP_psb_cyc) &&
			!test_bit((data & RTIT_CTL_CYC_THRESH) >>
			RTIT_CTL_CYC_THRESH_OFFSET, &value))
		return 1;
	value = intel_pt_validate_cap(vmx->pt_desc.caps, PT_CAP_psb_periods);
	if (intel_pt_validate_cap(vmx->pt_desc.caps, PT_CAP_psb_cyc) &&
			!test_bit((data & RTIT_CTL_PSB_FREQ) >>
			RTIT_CTL_PSB_FREQ_OFFSET, &value))
		return 1;

	/*
	 * If ADDRx_CFG is reserved or the encodings is >2 will
	 * cause a #GP fault.
	 */
	value = (data & RTIT_CTL_ADDR0) >> RTIT_CTL_ADDR0_OFFSET;
	if ((value && (vmx->pt_desc.num_address_ranges < 1)) || (value > 2))
		return 1;
	value = (data & RTIT_CTL_ADDR1) >> RTIT_CTL_ADDR1_OFFSET;
	if ((value && (vmx->pt_desc.num_address_ranges < 2)) || (value > 2))
		return 1;
	value = (data & RTIT_CTL_ADDR2) >> RTIT_CTL_ADDR2_OFFSET;
	if ((value && (vmx->pt_desc.num_address_ranges < 3)) || (value > 2))
		return 1;
	value = (data & RTIT_CTL_ADDR3) >> RTIT_CTL_ADDR3_OFFSET;
	if ((value && (vmx->pt_desc.num_address_ranges < 4)) || (value > 2))
		return 1;

	return 0;
}

static bool vmx_can_emulate_instruction(struct kvm_vcpu *vcpu, int emul_type,
					void *insn, int insn_len)
{
	/*
	 * Emulation of instructions in SGX enclaves is impossible as RIP does
	 * not point at the failing instruction, and even if it did, the code
	 * stream is inaccessible.  Inject #UD instead of exiting to userspace
	 * so that guest userspace can't DoS the guest simply by triggering
	 * emulation (enclaves are CPL3 only).
	 */
	if (to_vmx(vcpu)->exit_reason.enclave_mode) {
		kvm_queue_exception(vcpu, UD_VECTOR);
		return false;
	}
	return true;
}

static int skip_emulated_instruction(struct kvm_vcpu *vcpu)
{
	union vmx_exit_reason exit_reason = to_vmx(vcpu)->exit_reason;
	unsigned long rip, orig_rip;
	u32 instr_len;

	/*
	 * Using VMCS.VM_EXIT_INSTRUCTION_LEN on EPT misconfig depends on
	 * undefined behavior: Intel's SDM doesn't mandate the VMCS field be
	 * set when EPT misconfig occurs.  In practice, real hardware updates
	 * VM_EXIT_INSTRUCTION_LEN on EPT misconfig, but other hypervisors
	 * (namely Hyper-V) don't set it due to it being undefined behavior,
	 * i.e. we end up advancing IP with some random value.
	 */
	if (!static_cpu_has(X86_FEATURE_HYPERVISOR) ||
	    exit_reason.basic != EXIT_REASON_EPT_MISCONFIG) {
		instr_len = vmcs_read32(VM_EXIT_INSTRUCTION_LEN);

		/*
		 * Emulating an enclave's instructions isn't supported as KVM
		 * cannot access the enclave's memory or its true RIP, e.g. the
		 * vmcs.GUEST_RIP points at the exit point of the enclave, not
		 * the RIP that actually triggered the VM-Exit.  But, because
		 * most instructions that cause VM-Exit will #UD in an enclave,
		 * most instruction-based VM-Exits simply do not occur.
		 *
		 * There are a few exceptions, notably the debug instructions
		 * INT1ICEBRK and INT3, as they are allowed in debug enclaves
		 * and generate #DB/#BP as expected, which KVM might intercept.
		 * But again, the CPU does the dirty work and saves an instr
		 * length of zero so VMMs don't shoot themselves in the foot.
		 * WARN if KVM tries to skip a non-zero length instruction on
		 * a VM-Exit from an enclave.
		 */
		if (!instr_len)
			goto rip_updated;

		WARN_ONCE(exit_reason.enclave_mode,
			  "skipping instruction after SGX enclave VM-Exit");

		orig_rip = kvm_rip_read(vcpu);
		rip = orig_rip + instr_len;
#ifdef CONFIG_X86_64
		/*
		 * We need to mask out the high 32 bits of RIP if not in 64-bit
		 * mode, but just finding out that we are in 64-bit mode is
		 * quite expensive.  Only do it if there was a carry.
		 */
		if (unlikely(((rip ^ orig_rip) >> 31) == 3) && !is_64_bit_mode(vcpu))
			rip = (u32)rip;
#endif
		kvm_rip_write(vcpu, rip);
	} else {
		if (!kvm_emulate_instruction(vcpu, EMULTYPE_SKIP))
			return 0;
	}

rip_updated:
	/* skipping an emulated instruction also counts */
	vmx_set_interrupt_shadow(vcpu, 0);

	return 1;
}

/*
 * Recognizes a pending MTF VM-exit and records the nested state for later
 * delivery.
 */
static void vmx_update_emulated_instruction(struct kvm_vcpu *vcpu)
{
	struct vmcs12 *vmcs12 = get_vmcs12(vcpu);
	struct vcpu_vmx *vmx = to_vmx(vcpu);

	if (!is_guest_mode(vcpu))
		return;

	/*
	 * Per the SDM, MTF takes priority over debug-trap exceptions besides
	 * TSS T-bit traps and ICEBP (INT1).  KVM doesn't emulate T-bit traps
	 * or ICEBP (in the emulator proper), and skipping of ICEBP after an
	 * intercepted #DB deliberately avoids single-step #DB and MTF updates
	 * as ICEBP is higher priority than both.  As instruction emulation is
	 * completed at this point (i.e. KVM is at the instruction boundary),
	 * any #DB exception pending delivery must be a debug-trap of lower
	 * priority than MTF.  Record the pending MTF state to be delivered in
	 * vmx_check_nested_events().
	 */
	if (nested_cpu_has_mtf(vmcs12) &&
	    (!vcpu->arch.exception.pending ||
	     vcpu->arch.exception.vector == DB_VECTOR) &&
	    (!vcpu->arch.exception_vmexit.pending ||
	     vcpu->arch.exception_vmexit.vector == DB_VECTOR)) {
		vmx->nested.mtf_pending = true;
		kvm_make_request(KVM_REQ_EVENT, vcpu);
	} else {
		vmx->nested.mtf_pending = false;
	}
}

static int vmx_skip_emulated_instruction(struct kvm_vcpu *vcpu)
{
	vmx_update_emulated_instruction(vcpu);
	return skip_emulated_instruction(vcpu);
}

static void vmx_clear_hlt(struct kvm_vcpu *vcpu)
{
	/*
	 * Ensure that we clear the HLT state in the VMCS.  We don't need to
	 * explicitly skip the instruction because if the HLT state is set,
	 * then the instruction is already executing and RIP has already been
	 * advanced.
	 */
	if (kvm_hlt_in_guest(vcpu->kvm) &&
			vmcs_read32(GUEST_ACTIVITY_STATE) == GUEST_ACTIVITY_HLT)
		vmcs_write32(GUEST_ACTIVITY_STATE, GUEST_ACTIVITY_ACTIVE);
}

static void vmx_inject_exception(struct kvm_vcpu *vcpu)
{
	struct kvm_queued_exception *ex = &vcpu->arch.exception;
	u32 intr_info = ex->vector | INTR_INFO_VALID_MASK;
	struct vcpu_vmx *vmx = to_vmx(vcpu);

	kvm_deliver_exception_payload(vcpu, ex);

<<<<<<< HEAD
	if (has_error_code) {
=======
	if (ex->has_error_code) {
>>>>>>> eb3cdb58
		/*
		 * Despite the error code being architecturally defined as 32
		 * bits, and the VMCS field being 32 bits, Intel CPUs and thus
		 * VMX don't actually supporting setting bits 31:16.  Hardware
		 * will (should) never provide a bogus error code, but AMD CPUs
		 * do generate error codes with bits 31:16 set, and so KVM's
		 * ABI lets userspace shove in arbitrary 32-bit values.  Drop
		 * the upper bits to avoid VM-Fail, losing information that
		 * does't really exist is preferable to killing the VM.
		 */
<<<<<<< HEAD
		vmcs_write32(VM_ENTRY_EXCEPTION_ERROR_CODE, (u16)error_code);
=======
		vmcs_write32(VM_ENTRY_EXCEPTION_ERROR_CODE, (u16)ex->error_code);
>>>>>>> eb3cdb58
		intr_info |= INTR_INFO_DELIVER_CODE_MASK;
	}

	if (vmx->rmode.vm86_active) {
		int inc_eip = 0;
		if (kvm_exception_is_soft(ex->vector))
			inc_eip = vcpu->arch.event_exit_inst_len;
		kvm_inject_realmode_interrupt(vcpu, ex->vector, inc_eip);
		return;
	}

	WARN_ON_ONCE(vmx->emulation_required);

	if (kvm_exception_is_soft(ex->vector)) {
		vmcs_write32(VM_ENTRY_INSTRUCTION_LEN,
			     vmx->vcpu.arch.event_exit_inst_len);
		intr_info |= INTR_TYPE_SOFT_EXCEPTION;
	} else
		intr_info |= INTR_TYPE_HARD_EXCEPTION;

	vmcs_write32(VM_ENTRY_INTR_INFO_FIELD, intr_info);

	vmx_clear_hlt(vcpu);
}

static void vmx_setup_uret_msr(struct vcpu_vmx *vmx, unsigned int msr,
			       bool load_into_hardware)
{
	struct vmx_uret_msr *uret_msr;

	uret_msr = vmx_find_uret_msr(vmx, msr);
	if (!uret_msr)
		return;

	uret_msr->load_into_hardware = load_into_hardware;
}

/*
 * Configuring user return MSRs to automatically save, load, and restore MSRs
 * that need to be shoved into hardware when running the guest.  Note, omitting
 * an MSR here does _NOT_ mean it's not emulated, only that it will not be
 * loaded into hardware when running the guest.
 */
static void vmx_setup_uret_msrs(struct vcpu_vmx *vmx)
{
#ifdef CONFIG_X86_64
	bool load_syscall_msrs;

	/*
	 * The SYSCALL MSRs are only needed on long mode guests, and only
	 * when EFER.SCE is set.
	 */
	load_syscall_msrs = is_long_mode(&vmx->vcpu) &&
			    (vmx->vcpu.arch.efer & EFER_SCE);

	vmx_setup_uret_msr(vmx, MSR_STAR, load_syscall_msrs);
	vmx_setup_uret_msr(vmx, MSR_LSTAR, load_syscall_msrs);
	vmx_setup_uret_msr(vmx, MSR_SYSCALL_MASK, load_syscall_msrs);
#endif
	vmx_setup_uret_msr(vmx, MSR_EFER, update_transition_efer(vmx));

	vmx_setup_uret_msr(vmx, MSR_TSC_AUX,
			   guest_cpuid_has(&vmx->vcpu, X86_FEATURE_RDTSCP) ||
			   guest_cpuid_has(&vmx->vcpu, X86_FEATURE_RDPID));

	/*
	 * hle=0, rtm=0, tsx_ctrl=1 can be found with some combinations of new
	 * kernel and old userspace.  If those guests run on a tsx=off host, do
	 * allow guests to use TSX_CTRL, but don't change the value in hardware
	 * so that TSX remains always disabled.
	 */
	vmx_setup_uret_msr(vmx, MSR_IA32_TSX_CTRL, boot_cpu_has(X86_FEATURE_RTM));

	/*
	 * The set of MSRs to load may have changed, reload MSRs before the
	 * next VM-Enter.
	 */
	vmx->guest_uret_msrs_loaded = false;
}

u64 vmx_get_l2_tsc_offset(struct kvm_vcpu *vcpu)
{
	struct vmcs12 *vmcs12 = get_vmcs12(vcpu);

	if (nested_cpu_has(vmcs12, CPU_BASED_USE_TSC_OFFSETTING))
		return vmcs12->tsc_offset;

	return 0;
}

u64 vmx_get_l2_tsc_multiplier(struct kvm_vcpu *vcpu)
{
	struct vmcs12 *vmcs12 = get_vmcs12(vcpu);

	if (nested_cpu_has(vmcs12, CPU_BASED_USE_TSC_OFFSETTING) &&
	    nested_cpu_has2(vmcs12, SECONDARY_EXEC_TSC_SCALING))
		return vmcs12->tsc_multiplier;

	return kvm_caps.default_tsc_scaling_ratio;
}

static void vmx_write_tsc_offset(struct kvm_vcpu *vcpu, u64 offset)
{
	vmcs_write64(TSC_OFFSET, offset);
}

static void vmx_write_tsc_multiplier(struct kvm_vcpu *vcpu, u64 multiplier)
{
	vmcs_write64(TSC_MULTIPLIER, multiplier);
}

/*
 * nested_vmx_allowed() checks whether a guest should be allowed to use VMX
 * instructions and MSRs (i.e., nested VMX). Nested VMX is disabled for
 * all guests if the "nested" module option is off, and can also be disabled
 * for a single guest by disabling its VMX cpuid bit.
 */
bool nested_vmx_allowed(struct kvm_vcpu *vcpu)
{
	return nested && guest_cpuid_has(vcpu, X86_FEATURE_VMX);
}

/*
 * Userspace is allowed to set any supported IA32_FEATURE_CONTROL regardless of
 * guest CPUID.  Note, KVM allows userspace to set "VMX in SMX" to maintain
 * backwards compatibility even though KVM doesn't support emulating SMX.  And
 * because userspace set "VMX in SMX", the guest must also be allowed to set it,
 * e.g. if the MSR is left unlocked and the guest does a RMW operation.
 */
#define KVM_SUPPORTED_FEATURE_CONTROL  (FEAT_CTL_LOCKED			 | \
					FEAT_CTL_VMX_ENABLED_INSIDE_SMX	 | \
					FEAT_CTL_VMX_ENABLED_OUTSIDE_SMX | \
					FEAT_CTL_SGX_LC_ENABLED		 | \
					FEAT_CTL_SGX_ENABLED		 | \
					FEAT_CTL_LMCE_ENABLED)

static inline bool is_vmx_feature_control_msr_valid(struct vcpu_vmx *vmx,
						    struct msr_data *msr)
{
	uint64_t valid_bits;

	/*
	 * Ensure KVM_SUPPORTED_FEATURE_CONTROL is updated when new bits are
	 * exposed to the guest.
	 */
	WARN_ON_ONCE(vmx->msr_ia32_feature_control_valid_bits &
		     ~KVM_SUPPORTED_FEATURE_CONTROL);

	if (!msr->host_initiated &&
	    (vmx->msr_ia32_feature_control & FEAT_CTL_LOCKED))
		return false;

	if (msr->host_initiated)
		valid_bits = KVM_SUPPORTED_FEATURE_CONTROL;
	else
		valid_bits = vmx->msr_ia32_feature_control_valid_bits;

	return !(msr->data & ~valid_bits);
}

static int vmx_get_msr_feature(struct kvm_msr_entry *msr)
{
	switch (msr->index) {
	case KVM_FIRST_EMULATED_VMX_MSR ... KVM_LAST_EMULATED_VMX_MSR:
		if (!nested)
			return 1;
		return vmx_get_vmx_msr(&vmcs_config.nested, msr->index, &msr->data);
	default:
		return KVM_MSR_RET_INVALID;
	}
}

/*
 * Reads an msr value (of 'msr_info->index') into 'msr_info->data'.
 * Returns 0 on success, non-0 otherwise.
 * Assumes vcpu_load() was already called.
 */
static int vmx_get_msr(struct kvm_vcpu *vcpu, struct msr_data *msr_info)
{
	struct vcpu_vmx *vmx = to_vmx(vcpu);
	struct vmx_uret_msr *msr;
	u32 index;

	switch (msr_info->index) {
#ifdef CONFIG_X86_64
	case MSR_FS_BASE:
		msr_info->data = vmcs_readl(GUEST_FS_BASE);
		break;
	case MSR_GS_BASE:
		msr_info->data = vmcs_readl(GUEST_GS_BASE);
		break;
	case MSR_KERNEL_GS_BASE:
		msr_info->data = vmx_read_guest_kernel_gs_base(vmx);
		break;
#endif
	case MSR_EFER:
		return kvm_get_msr_common(vcpu, msr_info);
	case MSR_IA32_TSX_CTRL:
		if (!msr_info->host_initiated &&
		    !(vcpu->arch.arch_capabilities & ARCH_CAP_TSX_CTRL_MSR))
			return 1;
		goto find_uret_msr;
	case MSR_IA32_UMWAIT_CONTROL:
		if (!msr_info->host_initiated && !vmx_has_waitpkg(vmx))
			return 1;

		msr_info->data = vmx->msr_ia32_umwait_control;
		break;
	case MSR_IA32_SPEC_CTRL:
		if (!msr_info->host_initiated &&
		    !guest_has_spec_ctrl_msr(vcpu))
			return 1;

		msr_info->data = to_vmx(vcpu)->spec_ctrl;
		break;
	case MSR_IA32_SYSENTER_CS:
		msr_info->data = vmcs_read32(GUEST_SYSENTER_CS);
		break;
	case MSR_IA32_SYSENTER_EIP:
		msr_info->data = vmcs_readl(GUEST_SYSENTER_EIP);
		break;
	case MSR_IA32_SYSENTER_ESP:
		msr_info->data = vmcs_readl(GUEST_SYSENTER_ESP);
		break;
	case MSR_IA32_BNDCFGS:
		if (!kvm_mpx_supported() ||
		    (!msr_info->host_initiated &&
		     !guest_cpuid_has(vcpu, X86_FEATURE_MPX)))
			return 1;
		msr_info->data = vmcs_read64(GUEST_BNDCFGS);
		break;
	case MSR_IA32_MCG_EXT_CTL:
		if (!msr_info->host_initiated &&
		    !(vmx->msr_ia32_feature_control &
		      FEAT_CTL_LMCE_ENABLED))
			return 1;
		msr_info->data = vcpu->arch.mcg_ext_ctl;
		break;
	case MSR_IA32_FEAT_CTL:
		msr_info->data = vmx->msr_ia32_feature_control;
		break;
	case MSR_IA32_SGXLEPUBKEYHASH0 ... MSR_IA32_SGXLEPUBKEYHASH3:
		if (!msr_info->host_initiated &&
		    !guest_cpuid_has(vcpu, X86_FEATURE_SGX_LC))
			return 1;
		msr_info->data = to_vmx(vcpu)->msr_ia32_sgxlepubkeyhash
			[msr_info->index - MSR_IA32_SGXLEPUBKEYHASH0];
		break;
	case KVM_FIRST_EMULATED_VMX_MSR ... KVM_LAST_EMULATED_VMX_MSR:
		if (!nested_vmx_allowed(vcpu))
			return 1;
		if (vmx_get_vmx_msr(&vmx->nested.msrs, msr_info->index,
				    &msr_info->data))
			return 1;
		/*
		 * Enlightened VMCS v1 doesn't have certain VMCS fields but
		 * instead of just ignoring the features, different Hyper-V
		 * versions are either trying to use them and fail or do some
		 * sanity checking and refuse to boot. Filter all unsupported
		 * features out.
		 */
		if (!msr_info->host_initiated && guest_cpuid_has_evmcs(vcpu))
			nested_evmcs_filter_control_msr(vcpu, msr_info->index,
							&msr_info->data);
		break;
	case MSR_IA32_RTIT_CTL:
		if (!vmx_pt_mode_is_host_guest())
			return 1;
		msr_info->data = vmx->pt_desc.guest.ctl;
		break;
	case MSR_IA32_RTIT_STATUS:
		if (!vmx_pt_mode_is_host_guest())
			return 1;
		msr_info->data = vmx->pt_desc.guest.status;
		break;
	case MSR_IA32_RTIT_CR3_MATCH:
		if (!vmx_pt_mode_is_host_guest() ||
			!intel_pt_validate_cap(vmx->pt_desc.caps,
						PT_CAP_cr3_filtering))
			return 1;
		msr_info->data = vmx->pt_desc.guest.cr3_match;
		break;
	case MSR_IA32_RTIT_OUTPUT_BASE:
		if (!vmx_pt_mode_is_host_guest() ||
			(!intel_pt_validate_cap(vmx->pt_desc.caps,
					PT_CAP_topa_output) &&
			 !intel_pt_validate_cap(vmx->pt_desc.caps,
					PT_CAP_single_range_output)))
			return 1;
		msr_info->data = vmx->pt_desc.guest.output_base;
		break;
	case MSR_IA32_RTIT_OUTPUT_MASK:
		if (!vmx_pt_mode_is_host_guest() ||
			(!intel_pt_validate_cap(vmx->pt_desc.caps,
					PT_CAP_topa_output) &&
			 !intel_pt_validate_cap(vmx->pt_desc.caps,
					PT_CAP_single_range_output)))
			return 1;
		msr_info->data = vmx->pt_desc.guest.output_mask;
		break;
	case MSR_IA32_RTIT_ADDR0_A ... MSR_IA32_RTIT_ADDR3_B:
		index = msr_info->index - MSR_IA32_RTIT_ADDR0_A;
		if (!vmx_pt_mode_is_host_guest() ||
		    (index >= 2 * vmx->pt_desc.num_address_ranges))
			return 1;
		if (index % 2)
			msr_info->data = vmx->pt_desc.guest.addr_b[index / 2];
		else
			msr_info->data = vmx->pt_desc.guest.addr_a[index / 2];
		break;
	case MSR_IA32_DEBUGCTLMSR:
		msr_info->data = vmcs_read64(GUEST_IA32_DEBUGCTL);
		break;
	default:
	find_uret_msr:
		msr = vmx_find_uret_msr(vmx, msr_info->index);
		if (msr) {
			msr_info->data = msr->data;
			break;
		}
		return kvm_get_msr_common(vcpu, msr_info);
	}

	return 0;
}

static u64 nested_vmx_truncate_sysenter_addr(struct kvm_vcpu *vcpu,
						    u64 data)
{
#ifdef CONFIG_X86_64
	if (!guest_cpuid_has(vcpu, X86_FEATURE_LM))
		return (u32)data;
#endif
	return (unsigned long)data;
}

static u64 vmx_get_supported_debugctl(struct kvm_vcpu *vcpu, bool host_initiated)
{
	u64 debugctl = 0;

	if (boot_cpu_has(X86_FEATURE_BUS_LOCK_DETECT) &&
	    (host_initiated || guest_cpuid_has(vcpu, X86_FEATURE_BUS_LOCK_DETECT)))
		debugctl |= DEBUGCTLMSR_BUS_LOCK_DETECT;

	if ((kvm_caps.supported_perf_cap & PMU_CAP_LBR_FMT) &&
	    (host_initiated || intel_pmu_lbr_is_enabled(vcpu)))
		debugctl |= DEBUGCTLMSR_LBR | DEBUGCTLMSR_FREEZE_LBRS_ON_PMI;

	return debugctl;
}

/*
 * Writes msr value into the appropriate "register".
 * Returns 0 on success, non-0 otherwise.
 * Assumes vcpu_load() was already called.
 */
static int vmx_set_msr(struct kvm_vcpu *vcpu, struct msr_data *msr_info)
{
	struct vcpu_vmx *vmx = to_vmx(vcpu);
	struct vmx_uret_msr *msr;
	int ret = 0;
	u32 msr_index = msr_info->index;
	u64 data = msr_info->data;
	u32 index;

	switch (msr_index) {
	case MSR_EFER:
		ret = kvm_set_msr_common(vcpu, msr_info);
		break;
#ifdef CONFIG_X86_64
	case MSR_FS_BASE:
		vmx_segment_cache_clear(vmx);
		vmcs_writel(GUEST_FS_BASE, data);
		break;
	case MSR_GS_BASE:
		vmx_segment_cache_clear(vmx);
		vmcs_writel(GUEST_GS_BASE, data);
		break;
	case MSR_KERNEL_GS_BASE:
		vmx_write_guest_kernel_gs_base(vmx, data);
		break;
	case MSR_IA32_XFD:
		ret = kvm_set_msr_common(vcpu, msr_info);
		/*
		 * Always intercepting WRMSR could incur non-negligible
		 * overhead given xfd might be changed frequently in
		 * guest context switch. Disable write interception
		 * upon the first write with a non-zero value (indicating
		 * potential usage on dynamic xfeatures). Also update
		 * exception bitmap to trap #NM for proper virtualization
		 * of guest xfd_err.
		 */
		if (!ret && data) {
			vmx_disable_intercept_for_msr(vcpu, MSR_IA32_XFD,
						      MSR_TYPE_RW);
			vcpu->arch.xfd_no_write_intercept = true;
			vmx_update_exception_bitmap(vcpu);
		}
		break;
#endif
	case MSR_IA32_SYSENTER_CS:
		if (is_guest_mode(vcpu))
			get_vmcs12(vcpu)->guest_sysenter_cs = data;
		vmcs_write32(GUEST_SYSENTER_CS, data);
		break;
	case MSR_IA32_SYSENTER_EIP:
		if (is_guest_mode(vcpu)) {
			data = nested_vmx_truncate_sysenter_addr(vcpu, data);
			get_vmcs12(vcpu)->guest_sysenter_eip = data;
		}
		vmcs_writel(GUEST_SYSENTER_EIP, data);
		break;
	case MSR_IA32_SYSENTER_ESP:
		if (is_guest_mode(vcpu)) {
			data = nested_vmx_truncate_sysenter_addr(vcpu, data);
			get_vmcs12(vcpu)->guest_sysenter_esp = data;
		}
		vmcs_writel(GUEST_SYSENTER_ESP, data);
		break;
	case MSR_IA32_DEBUGCTLMSR: {
		u64 invalid;

		invalid = data & ~vmx_get_supported_debugctl(vcpu, msr_info->host_initiated);
		if (invalid & (DEBUGCTLMSR_BTF|DEBUGCTLMSR_LBR)) {
			kvm_pr_unimpl_wrmsr(vcpu, msr_index, data);
			data &= ~(DEBUGCTLMSR_BTF|DEBUGCTLMSR_LBR);
			invalid &= ~(DEBUGCTLMSR_BTF|DEBUGCTLMSR_LBR);
		}

		if (invalid)
			return 1;

		if (is_guest_mode(vcpu) && get_vmcs12(vcpu)->vm_exit_controls &
						VM_EXIT_SAVE_DEBUG_CONTROLS)
			get_vmcs12(vcpu)->guest_ia32_debugctl = data;

		vmcs_write64(GUEST_IA32_DEBUGCTL, data);
		if (intel_pmu_lbr_is_enabled(vcpu) && !to_vmx(vcpu)->lbr_desc.event &&
		    (data & DEBUGCTLMSR_LBR))
			intel_pmu_create_guest_lbr_event(vcpu);
		return 0;
	}
	case MSR_IA32_BNDCFGS:
		if (!kvm_mpx_supported() ||
		    (!msr_info->host_initiated &&
		     !guest_cpuid_has(vcpu, X86_FEATURE_MPX)))
			return 1;
		if (is_noncanonical_address(data & PAGE_MASK, vcpu) ||
		    (data & MSR_IA32_BNDCFGS_RSVD))
			return 1;

		if (is_guest_mode(vcpu) &&
		    ((vmx->nested.msrs.entry_ctls_high & VM_ENTRY_LOAD_BNDCFGS) ||
		     (vmx->nested.msrs.exit_ctls_high & VM_EXIT_CLEAR_BNDCFGS)))
			get_vmcs12(vcpu)->guest_bndcfgs = data;

		vmcs_write64(GUEST_BNDCFGS, data);
		break;
	case MSR_IA32_UMWAIT_CONTROL:
		if (!msr_info->host_initiated && !vmx_has_waitpkg(vmx))
			return 1;

		/* The reserved bit 1 and non-32 bit [63:32] should be zero */
		if (data & (BIT_ULL(1) | GENMASK_ULL(63, 32)))
			return 1;

		vmx->msr_ia32_umwait_control = data;
		break;
	case MSR_IA32_SPEC_CTRL:
		if (!msr_info->host_initiated &&
		    !guest_has_spec_ctrl_msr(vcpu))
			return 1;

		if (kvm_spec_ctrl_test_value(data))
			return 1;

		vmx->spec_ctrl = data;
		if (!data)
			break;

		/*
		 * For non-nested:
		 * When it's written (to non-zero) for the first time, pass
		 * it through.
		 *
		 * For nested:
		 * The handling of the MSR bitmap for L2 guests is done in
		 * nested_vmx_prepare_msr_bitmap. We should not touch the
		 * vmcs02.msr_bitmap here since it gets completely overwritten
		 * in the merging. We update the vmcs01 here for L1 as well
		 * since it will end up touching the MSR anyway now.
		 */
		vmx_disable_intercept_for_msr(vcpu,
					      MSR_IA32_SPEC_CTRL,
					      MSR_TYPE_RW);
		break;
	case MSR_IA32_TSX_CTRL:
		if (!msr_info->host_initiated &&
		    !(vcpu->arch.arch_capabilities & ARCH_CAP_TSX_CTRL_MSR))
			return 1;
		if (data & ~(TSX_CTRL_RTM_DISABLE | TSX_CTRL_CPUID_CLEAR))
			return 1;
		goto find_uret_msr;
	case MSR_IA32_CR_PAT:
		if (!kvm_pat_valid(data))
			return 1;

		if (is_guest_mode(vcpu) &&
		    get_vmcs12(vcpu)->vm_exit_controls & VM_EXIT_SAVE_IA32_PAT)
			get_vmcs12(vcpu)->guest_ia32_pat = data;

		if (vmcs_config.vmentry_ctrl & VM_ENTRY_LOAD_IA32_PAT) {
			vmcs_write64(GUEST_IA32_PAT, data);
			vcpu->arch.pat = data;
			break;
		}
		ret = kvm_set_msr_common(vcpu, msr_info);
		break;
	case MSR_IA32_MCG_EXT_CTL:
		if ((!msr_info->host_initiated &&
		     !(to_vmx(vcpu)->msr_ia32_feature_control &
		       FEAT_CTL_LMCE_ENABLED)) ||
		    (data & ~MCG_EXT_CTL_LMCE_EN))
			return 1;
		vcpu->arch.mcg_ext_ctl = data;
		break;
	case MSR_IA32_FEAT_CTL:
		if (!is_vmx_feature_control_msr_valid(vmx, msr_info))
			return 1;

		vmx->msr_ia32_feature_control = data;
		if (msr_info->host_initiated && data == 0)
			vmx_leave_nested(vcpu);

		/* SGX may be enabled/disabled by guest's firmware */
		vmx_write_encls_bitmap(vcpu, NULL);
		break;
	case MSR_IA32_SGXLEPUBKEYHASH0 ... MSR_IA32_SGXLEPUBKEYHASH3:
		/*
		 * On real hardware, the LE hash MSRs are writable before
		 * the firmware sets bit 0 in MSR 0x7a ("activating" SGX),
		 * at which point SGX related bits in IA32_FEATURE_CONTROL
		 * become writable.
		 *
		 * KVM does not emulate SGX activation for simplicity, so
		 * allow writes to the LE hash MSRs if IA32_FEATURE_CONTROL
		 * is unlocked.  This is technically not architectural
		 * behavior, but it's close enough.
		 */
		if (!msr_info->host_initiated &&
		    (!guest_cpuid_has(vcpu, X86_FEATURE_SGX_LC) ||
		    ((vmx->msr_ia32_feature_control & FEAT_CTL_LOCKED) &&
		    !(vmx->msr_ia32_feature_control & FEAT_CTL_SGX_LC_ENABLED))))
			return 1;
		vmx->msr_ia32_sgxlepubkeyhash
			[msr_index - MSR_IA32_SGXLEPUBKEYHASH0] = data;
		break;
	case KVM_FIRST_EMULATED_VMX_MSR ... KVM_LAST_EMULATED_VMX_MSR:
		if (!msr_info->host_initiated)
			return 1; /* they are read-only */
		if (!nested_vmx_allowed(vcpu))
			return 1;
		return vmx_set_vmx_msr(vcpu, msr_index, data);
	case MSR_IA32_RTIT_CTL:
		if (!vmx_pt_mode_is_host_guest() ||
			vmx_rtit_ctl_check(vcpu, data) ||
			vmx->nested.vmxon)
			return 1;
		vmcs_write64(GUEST_IA32_RTIT_CTL, data);
		vmx->pt_desc.guest.ctl = data;
		pt_update_intercept_for_msr(vcpu);
		break;
	case MSR_IA32_RTIT_STATUS:
		if (!pt_can_write_msr(vmx))
			return 1;
		if (data & MSR_IA32_RTIT_STATUS_MASK)
			return 1;
		vmx->pt_desc.guest.status = data;
		break;
	case MSR_IA32_RTIT_CR3_MATCH:
		if (!pt_can_write_msr(vmx))
			return 1;
		if (!intel_pt_validate_cap(vmx->pt_desc.caps,
					   PT_CAP_cr3_filtering))
			return 1;
		vmx->pt_desc.guest.cr3_match = data;
		break;
	case MSR_IA32_RTIT_OUTPUT_BASE:
		if (!pt_can_write_msr(vmx))
			return 1;
		if (!intel_pt_validate_cap(vmx->pt_desc.caps,
					   PT_CAP_topa_output) &&
		    !intel_pt_validate_cap(vmx->pt_desc.caps,
					   PT_CAP_single_range_output))
			return 1;
		if (!pt_output_base_valid(vcpu, data))
			return 1;
		vmx->pt_desc.guest.output_base = data;
		break;
	case MSR_IA32_RTIT_OUTPUT_MASK:
		if (!pt_can_write_msr(vmx))
			return 1;
		if (!intel_pt_validate_cap(vmx->pt_desc.caps,
					   PT_CAP_topa_output) &&
		    !intel_pt_validate_cap(vmx->pt_desc.caps,
					   PT_CAP_single_range_output))
			return 1;
		vmx->pt_desc.guest.output_mask = data;
		break;
	case MSR_IA32_RTIT_ADDR0_A ... MSR_IA32_RTIT_ADDR3_B:
		if (!pt_can_write_msr(vmx))
			return 1;
		index = msr_info->index - MSR_IA32_RTIT_ADDR0_A;
		if (index >= 2 * vmx->pt_desc.num_address_ranges)
			return 1;
		if (is_noncanonical_address(data, vcpu))
			return 1;
		if (index % 2)
			vmx->pt_desc.guest.addr_b[index / 2] = data;
		else
			vmx->pt_desc.guest.addr_a[index / 2] = data;
		break;
	case MSR_IA32_PERF_CAPABILITIES:
		if (data && !vcpu_to_pmu(vcpu)->version)
			return 1;
		if (data & PMU_CAP_LBR_FMT) {
			if ((data & PMU_CAP_LBR_FMT) !=
			    (kvm_caps.supported_perf_cap & PMU_CAP_LBR_FMT))
				return 1;
			if (!cpuid_model_is_consistent(vcpu))
				return 1;
		}
		if (data & PERF_CAP_PEBS_FORMAT) {
			if ((data & PERF_CAP_PEBS_MASK) !=
			    (kvm_caps.supported_perf_cap & PERF_CAP_PEBS_MASK))
				return 1;
			if (!guest_cpuid_has(vcpu, X86_FEATURE_DS))
				return 1;
			if (!guest_cpuid_has(vcpu, X86_FEATURE_DTES64))
				return 1;
			if (!cpuid_model_is_consistent(vcpu))
				return 1;
		}
		ret = kvm_set_msr_common(vcpu, msr_info);
		break;

	default:
	find_uret_msr:
		msr = vmx_find_uret_msr(vmx, msr_index);
		if (msr)
			ret = vmx_set_guest_uret_msr(vmx, msr, data);
		else
			ret = kvm_set_msr_common(vcpu, msr_info);
	}

	/* FB_CLEAR may have changed, also update the FB_CLEAR_DIS behavior */
	if (msr_index == MSR_IA32_ARCH_CAPABILITIES)
		vmx_update_fb_clear_dis(vcpu, vmx);

	return ret;
}

static void vmx_cache_reg(struct kvm_vcpu *vcpu, enum kvm_reg reg)
{
	unsigned long guest_owned_bits;

	kvm_register_mark_available(vcpu, reg);

	switch (reg) {
	case VCPU_REGS_RSP:
		vcpu->arch.regs[VCPU_REGS_RSP] = vmcs_readl(GUEST_RSP);
		break;
	case VCPU_REGS_RIP:
		vcpu->arch.regs[VCPU_REGS_RIP] = vmcs_readl(GUEST_RIP);
		break;
	case VCPU_EXREG_PDPTR:
		if (enable_ept)
			ept_save_pdptrs(vcpu);
		break;
	case VCPU_EXREG_CR0:
		guest_owned_bits = vcpu->arch.cr0_guest_owned_bits;

		vcpu->arch.cr0 &= ~guest_owned_bits;
		vcpu->arch.cr0 |= vmcs_readl(GUEST_CR0) & guest_owned_bits;
		break;
	case VCPU_EXREG_CR3:
		/*
		 * When intercepting CR3 loads, e.g. for shadowing paging, KVM's
		 * CR3 is loaded into hardware, not the guest's CR3.
		 */
		if (!(exec_controls_get(to_vmx(vcpu)) & CPU_BASED_CR3_LOAD_EXITING))
			vcpu->arch.cr3 = vmcs_readl(GUEST_CR3);
		break;
	case VCPU_EXREG_CR4:
		guest_owned_bits = vcpu->arch.cr4_guest_owned_bits;

		vcpu->arch.cr4 &= ~guest_owned_bits;
		vcpu->arch.cr4 |= vmcs_readl(GUEST_CR4) & guest_owned_bits;
		break;
	default:
		KVM_BUG_ON(1, vcpu->kvm);
		break;
	}
}

/*
 * There is no X86_FEATURE for SGX yet, but anyway we need to query CPUID
 * directly instead of going through cpu_has(), to ensure KVM is trapping
 * ENCLS whenever it's supported in hardware.  It does not matter whether
 * the host OS supports or has enabled SGX.
 */
static bool cpu_has_sgx(void)
{
	return cpuid_eax(0) >= 0x12 && (cpuid_eax(0x12) & BIT(0));
}

/*
 * Some cpus support VM_{ENTRY,EXIT}_IA32_PERF_GLOBAL_CTRL but they
 * can't be used due to errata where VM Exit may incorrectly clear
 * IA32_PERF_GLOBAL_CTRL[34:32]. Work around the errata by using the
 * MSR load mechanism to switch IA32_PERF_GLOBAL_CTRL.
 */
static bool cpu_has_perf_global_ctrl_bug(void)
{
	if (boot_cpu_data.x86 == 0x6) {
		switch (boot_cpu_data.x86_model) {
		case INTEL_FAM6_NEHALEM_EP:	/* AAK155 */
		case INTEL_FAM6_NEHALEM:	/* AAP115 */
		case INTEL_FAM6_WESTMERE:	/* AAT100 */
		case INTEL_FAM6_WESTMERE_EP:	/* BC86,AAY89,BD102 */
		case INTEL_FAM6_NEHALEM_EX:	/* BA97 */
			return true;
		default:
			break;
		}
	}

	return false;
}

static int adjust_vmx_controls(u32 ctl_min, u32 ctl_opt, u32 msr, u32 *result)
{
	u32 vmx_msr_low, vmx_msr_high;
	u32 ctl = ctl_min | ctl_opt;

	rdmsr(msr, vmx_msr_low, vmx_msr_high);

	ctl &= vmx_msr_high; /* bit == 0 in high word ==> must be zero */
	ctl |= vmx_msr_low;  /* bit == 1 in low word  ==> must be one  */

	/* Ensure minimum (required) set of control bits are supported. */
	if (ctl_min & ~ctl)
		return -EIO;

	*result = ctl;
	return 0;
}

static u64 adjust_vmx_controls64(u64 ctl_opt, u32 msr)
{
	u64 allowed;

	rdmsrl(msr, allowed);

	return  ctl_opt & allowed;
}

static int setup_vmcs_config(struct vmcs_config *vmcs_conf,
			     struct vmx_capability *vmx_cap)
{
	u32 vmx_msr_low, vmx_msr_high;
	u32 _pin_based_exec_control = 0;
	u32 _cpu_based_exec_control = 0;
	u32 _cpu_based_2nd_exec_control = 0;
	u64 _cpu_based_3rd_exec_control = 0;
	u32 _vmexit_control = 0;
	u32 _vmentry_control = 0;
	u64 misc_msr;
	int i;

	/*
	 * LOAD/SAVE_DEBUG_CONTROLS are absent because both are mandatory.
	 * SAVE_IA32_PAT and SAVE_IA32_EFER are absent because KVM always
	 * intercepts writes to PAT and EFER, i.e. never enables those controls.
	 */
	struct {
		u32 entry_control;
		u32 exit_control;
	} const vmcs_entry_exit_pairs[] = {
		{ VM_ENTRY_LOAD_IA32_PERF_GLOBAL_CTRL,	VM_EXIT_LOAD_IA32_PERF_GLOBAL_CTRL },
		{ VM_ENTRY_LOAD_IA32_PAT,		VM_EXIT_LOAD_IA32_PAT },
		{ VM_ENTRY_LOAD_IA32_EFER,		VM_EXIT_LOAD_IA32_EFER },
		{ VM_ENTRY_LOAD_BNDCFGS,		VM_EXIT_CLEAR_BNDCFGS },
		{ VM_ENTRY_LOAD_IA32_RTIT_CTL,		VM_EXIT_CLEAR_IA32_RTIT_CTL },
	};

	memset(vmcs_conf, 0, sizeof(*vmcs_conf));

	if (adjust_vmx_controls(KVM_REQUIRED_VMX_CPU_BASED_VM_EXEC_CONTROL,
				KVM_OPTIONAL_VMX_CPU_BASED_VM_EXEC_CONTROL,
				MSR_IA32_VMX_PROCBASED_CTLS,
				&_cpu_based_exec_control))
		return -EIO;
	if (_cpu_based_exec_control & CPU_BASED_ACTIVATE_SECONDARY_CONTROLS) {
		if (adjust_vmx_controls(KVM_REQUIRED_VMX_SECONDARY_VM_EXEC_CONTROL,
					KVM_OPTIONAL_VMX_SECONDARY_VM_EXEC_CONTROL,
					MSR_IA32_VMX_PROCBASED_CTLS2,
					&_cpu_based_2nd_exec_control))
			return -EIO;
	}
#ifndef CONFIG_X86_64
	if (!(_cpu_based_2nd_exec_control &
				SECONDARY_EXEC_VIRTUALIZE_APIC_ACCESSES))
		_cpu_based_exec_control &= ~CPU_BASED_TPR_SHADOW;
#endif

	if (!(_cpu_based_exec_control & CPU_BASED_TPR_SHADOW))
		_cpu_based_2nd_exec_control &= ~(
				SECONDARY_EXEC_APIC_REGISTER_VIRT |
				SECONDARY_EXEC_VIRTUALIZE_X2APIC_MODE |
				SECONDARY_EXEC_VIRTUAL_INTR_DELIVERY);

	rdmsr_safe(MSR_IA32_VMX_EPT_VPID_CAP,
		&vmx_cap->ept, &vmx_cap->vpid);

	if (!(_cpu_based_2nd_exec_control & SECONDARY_EXEC_ENABLE_EPT) &&
	    vmx_cap->ept) {
		pr_warn_once("EPT CAP should not exist if not support "
				"1-setting enable EPT VM-execution control\n");

		if (error_on_inconsistent_vmcs_config)
			return -EIO;

		vmx_cap->ept = 0;
	}
	if (!(_cpu_based_2nd_exec_control & SECONDARY_EXEC_ENABLE_VPID) &&
	    vmx_cap->vpid) {
		pr_warn_once("VPID CAP should not exist if not support "
				"1-setting enable VPID VM-execution control\n");

		if (error_on_inconsistent_vmcs_config)
			return -EIO;

		vmx_cap->vpid = 0;
	}

	if (!cpu_has_sgx())
		_cpu_based_2nd_exec_control &= ~SECONDARY_EXEC_ENCLS_EXITING;

	if (_cpu_based_exec_control & CPU_BASED_ACTIVATE_TERTIARY_CONTROLS)
		_cpu_based_3rd_exec_control =
			adjust_vmx_controls64(KVM_OPTIONAL_VMX_TERTIARY_VM_EXEC_CONTROL,
					      MSR_IA32_VMX_PROCBASED_CTLS3);

	if (adjust_vmx_controls(KVM_REQUIRED_VMX_VM_EXIT_CONTROLS,
				KVM_OPTIONAL_VMX_VM_EXIT_CONTROLS,
				MSR_IA32_VMX_EXIT_CTLS,
				&_vmexit_control))
		return -EIO;

	if (adjust_vmx_controls(KVM_REQUIRED_VMX_PIN_BASED_VM_EXEC_CONTROL,
				KVM_OPTIONAL_VMX_PIN_BASED_VM_EXEC_CONTROL,
				MSR_IA32_VMX_PINBASED_CTLS,
				&_pin_based_exec_control))
		return -EIO;

	if (cpu_has_broken_vmx_preemption_timer())
		_pin_based_exec_control &= ~PIN_BASED_VMX_PREEMPTION_TIMER;
	if (!(_cpu_based_2nd_exec_control &
		SECONDARY_EXEC_VIRTUAL_INTR_DELIVERY))
		_pin_based_exec_control &= ~PIN_BASED_POSTED_INTR;

	if (adjust_vmx_controls(KVM_REQUIRED_VMX_VM_ENTRY_CONTROLS,
				KVM_OPTIONAL_VMX_VM_ENTRY_CONTROLS,
				MSR_IA32_VMX_ENTRY_CTLS,
				&_vmentry_control))
		return -EIO;

	for (i = 0; i < ARRAY_SIZE(vmcs_entry_exit_pairs); i++) {
		u32 n_ctrl = vmcs_entry_exit_pairs[i].entry_control;
		u32 x_ctrl = vmcs_entry_exit_pairs[i].exit_control;

		if (!(_vmentry_control & n_ctrl) == !(_vmexit_control & x_ctrl))
			continue;

		pr_warn_once("Inconsistent VM-Entry/VM-Exit pair, entry = %x, exit = %x\n",
			     _vmentry_control & n_ctrl, _vmexit_control & x_ctrl);

		if (error_on_inconsistent_vmcs_config)
			return -EIO;

		_vmentry_control &= ~n_ctrl;
		_vmexit_control &= ~x_ctrl;
	}

	rdmsr(MSR_IA32_VMX_BASIC, vmx_msr_low, vmx_msr_high);

	/* IA-32 SDM Vol 3B: VMCS size is never greater than 4kB. */
	if ((vmx_msr_high & 0x1fff) > PAGE_SIZE)
		return -EIO;

#ifdef CONFIG_X86_64
	/* IA-32 SDM Vol 3B: 64-bit CPUs always have VMX_BASIC_MSR[48]==0. */
	if (vmx_msr_high & (1u<<16))
		return -EIO;
#endif

	/* Require Write-Back (WB) memory type for VMCS accesses. */
	if (((vmx_msr_high >> 18) & 15) != 6)
		return -EIO;

	rdmsrl(MSR_IA32_VMX_MISC, misc_msr);

	vmcs_conf->size = vmx_msr_high & 0x1fff;
	vmcs_conf->basic_cap = vmx_msr_high & ~0x1fff;

	vmcs_conf->revision_id = vmx_msr_low;

	vmcs_conf->pin_based_exec_ctrl = _pin_based_exec_control;
	vmcs_conf->cpu_based_exec_ctrl = _cpu_based_exec_control;
	vmcs_conf->cpu_based_2nd_exec_ctrl = _cpu_based_2nd_exec_control;
	vmcs_conf->cpu_based_3rd_exec_ctrl = _cpu_based_3rd_exec_control;
	vmcs_conf->vmexit_ctrl         = _vmexit_control;
	vmcs_conf->vmentry_ctrl        = _vmentry_control;
	vmcs_conf->misc	= misc_msr;

#if IS_ENABLED(CONFIG_HYPERV)
	if (enlightened_vmcs)
		evmcs_sanitize_exec_ctrls(vmcs_conf);
#endif

	return 0;
}

static bool kvm_is_vmx_supported(void)
{
	int cpu = raw_smp_processor_id();

	if (!cpu_has_vmx()) {
		pr_err("VMX not supported by CPU %d\n", cpu);
		return false;
	}

	if (!this_cpu_has(X86_FEATURE_MSR_IA32_FEAT_CTL) ||
	    !this_cpu_has(X86_FEATURE_VMX)) {
		pr_err("VMX not enabled (by BIOS) in MSR_IA32_FEAT_CTL on CPU %d\n", cpu);
		return false;
	}

	return true;
}

static int vmx_check_processor_compat(void)
{
	int cpu = raw_smp_processor_id();
	struct vmcs_config vmcs_conf;
	struct vmx_capability vmx_cap;

	if (!kvm_is_vmx_supported())
		return -EIO;

	if (setup_vmcs_config(&vmcs_conf, &vmx_cap) < 0) {
		pr_err("Failed to setup VMCS config on CPU %d\n", cpu);
		return -EIO;
	}
	if (nested)
		nested_vmx_setup_ctls_msrs(&vmcs_conf, vmx_cap.ept);
	if (memcmp(&vmcs_config, &vmcs_conf, sizeof(struct vmcs_config))) {
		pr_err("Inconsistent VMCS config on CPU %d\n", cpu);
		return -EIO;
	}
	return 0;
}

static int kvm_cpu_vmxon(u64 vmxon_pointer)
{
	u64 msr;

	cr4_set_bits(X86_CR4_VMXE);

	asm_volatile_goto("1: vmxon %[vmxon_pointer]\n\t"
			  _ASM_EXTABLE(1b, %l[fault])
			  : : [vmxon_pointer] "m"(vmxon_pointer)
			  : : fault);
	return 0;

fault:
	WARN_ONCE(1, "VMXON faulted, MSR_IA32_FEAT_CTL (0x3a) = 0x%llx\n",
		  rdmsrl_safe(MSR_IA32_FEAT_CTL, &msr) ? 0xdeadbeef : msr);
	cr4_clear_bits(X86_CR4_VMXE);

	return -EFAULT;
}

static int vmx_hardware_enable(void)
{
	int cpu = raw_smp_processor_id();
	u64 phys_addr = __pa(per_cpu(vmxarea, cpu));
	int r;

	if (cr4_read_shadow() & X86_CR4_VMXE)
		return -EBUSY;

	/*
	 * This can happen if we hot-added a CPU but failed to allocate
	 * VP assist page for it.
	 */
	if (kvm_is_using_evmcs() && !hv_get_vp_assist_page(cpu))
		return -EFAULT;

	intel_pt_handle_vmx(1);

	r = kvm_cpu_vmxon(phys_addr);
	if (r) {
		intel_pt_handle_vmx(0);
		return r;
	}

	if (enable_ept)
		ept_sync_global();

	return 0;
}

static void vmclear_local_loaded_vmcss(void)
{
	int cpu = raw_smp_processor_id();
	struct loaded_vmcs *v, *n;

	list_for_each_entry_safe(v, n, &per_cpu(loaded_vmcss_on_cpu, cpu),
				 loaded_vmcss_on_cpu_link)
		__loaded_vmcs_clear(v);
}

static void vmx_hardware_disable(void)
{
	vmclear_local_loaded_vmcss();

	if (cpu_vmxoff())
		kvm_spurious_fault();

	hv_reset_evmcs();

	intel_pt_handle_vmx(0);
}

struct vmcs *alloc_vmcs_cpu(bool shadow, int cpu, gfp_t flags)
{
	int node = cpu_to_node(cpu);
	struct page *pages;
	struct vmcs *vmcs;

	pages = __alloc_pages_node(node, flags, 0);
	if (!pages)
		return NULL;
	vmcs = page_address(pages);
	memset(vmcs, 0, vmcs_config.size);

	/* KVM supports Enlightened VMCS v1 only */
	if (kvm_is_using_evmcs())
		vmcs->hdr.revision_id = KVM_EVMCS_VERSION;
	else
		vmcs->hdr.revision_id = vmcs_config.revision_id;

	if (shadow)
		vmcs->hdr.shadow_vmcs = 1;
	return vmcs;
}

void free_vmcs(struct vmcs *vmcs)
{
	free_page((unsigned long)vmcs);
}

/*
 * Free a VMCS, but before that VMCLEAR it on the CPU where it was last loaded
 */
void free_loaded_vmcs(struct loaded_vmcs *loaded_vmcs)
{
	if (!loaded_vmcs->vmcs)
		return;
	loaded_vmcs_clear(loaded_vmcs);
	free_vmcs(loaded_vmcs->vmcs);
	loaded_vmcs->vmcs = NULL;
	if (loaded_vmcs->msr_bitmap)
		free_page((unsigned long)loaded_vmcs->msr_bitmap);
	WARN_ON(loaded_vmcs->shadow_vmcs != NULL);
}

int alloc_loaded_vmcs(struct loaded_vmcs *loaded_vmcs)
{
	loaded_vmcs->vmcs = alloc_vmcs(false);
	if (!loaded_vmcs->vmcs)
		return -ENOMEM;

	vmcs_clear(loaded_vmcs->vmcs);

	loaded_vmcs->shadow_vmcs = NULL;
	loaded_vmcs->hv_timer_soft_disabled = false;
	loaded_vmcs->cpu = -1;
	loaded_vmcs->launched = 0;

	if (cpu_has_vmx_msr_bitmap()) {
		loaded_vmcs->msr_bitmap = (unsigned long *)
				__get_free_page(GFP_KERNEL_ACCOUNT);
		if (!loaded_vmcs->msr_bitmap)
			goto out_vmcs;
		memset(loaded_vmcs->msr_bitmap, 0xff, PAGE_SIZE);
	}

	memset(&loaded_vmcs->host_state, 0, sizeof(struct vmcs_host_state));
	memset(&loaded_vmcs->controls_shadow, 0,
		sizeof(struct vmcs_controls_shadow));

	return 0;

out_vmcs:
	free_loaded_vmcs(loaded_vmcs);
	return -ENOMEM;
}

static void free_kvm_area(void)
{
	int cpu;

	for_each_possible_cpu(cpu) {
		free_vmcs(per_cpu(vmxarea, cpu));
		per_cpu(vmxarea, cpu) = NULL;
	}
}

static __init int alloc_kvm_area(void)
{
	int cpu;

	for_each_possible_cpu(cpu) {
		struct vmcs *vmcs;

		vmcs = alloc_vmcs_cpu(false, cpu, GFP_KERNEL);
		if (!vmcs) {
			free_kvm_area();
			return -ENOMEM;
		}

		/*
		 * When eVMCS is enabled, alloc_vmcs_cpu() sets
		 * vmcs->revision_id to KVM_EVMCS_VERSION instead of
		 * revision_id reported by MSR_IA32_VMX_BASIC.
		 *
		 * However, even though not explicitly documented by
		 * TLFS, VMXArea passed as VMXON argument should
		 * still be marked with revision_id reported by
		 * physical CPU.
		 */
		if (kvm_is_using_evmcs())
			vmcs->hdr.revision_id = vmcs_config.revision_id;

		per_cpu(vmxarea, cpu) = vmcs;
	}
	return 0;
}

static void fix_pmode_seg(struct kvm_vcpu *vcpu, int seg,
		struct kvm_segment *save)
{
	if (!emulate_invalid_guest_state) {
		/*
		 * CS and SS RPL should be equal during guest entry according
		 * to VMX spec, but in reality it is not always so. Since vcpu
		 * is in the middle of the transition from real mode to
		 * protected mode it is safe to assume that RPL 0 is a good
		 * default value.
		 */
		if (seg == VCPU_SREG_CS || seg == VCPU_SREG_SS)
			save->selector &= ~SEGMENT_RPL_MASK;
		save->dpl = save->selector & SEGMENT_RPL_MASK;
		save->s = 1;
	}
	__vmx_set_segment(vcpu, save, seg);
}

static void enter_pmode(struct kvm_vcpu *vcpu)
{
	unsigned long flags;
	struct vcpu_vmx *vmx = to_vmx(vcpu);

	/*
	 * Update real mode segment cache. It may be not up-to-date if segment
	 * register was written while vcpu was in a guest mode.
	 */
	vmx_get_segment(vcpu, &vmx->rmode.segs[VCPU_SREG_ES], VCPU_SREG_ES);
	vmx_get_segment(vcpu, &vmx->rmode.segs[VCPU_SREG_DS], VCPU_SREG_DS);
	vmx_get_segment(vcpu, &vmx->rmode.segs[VCPU_SREG_FS], VCPU_SREG_FS);
	vmx_get_segment(vcpu, &vmx->rmode.segs[VCPU_SREG_GS], VCPU_SREG_GS);
	vmx_get_segment(vcpu, &vmx->rmode.segs[VCPU_SREG_SS], VCPU_SREG_SS);
	vmx_get_segment(vcpu, &vmx->rmode.segs[VCPU_SREG_CS], VCPU_SREG_CS);

	vmx->rmode.vm86_active = 0;

	__vmx_set_segment(vcpu, &vmx->rmode.segs[VCPU_SREG_TR], VCPU_SREG_TR);

	flags = vmcs_readl(GUEST_RFLAGS);
	flags &= RMODE_GUEST_OWNED_EFLAGS_BITS;
	flags |= vmx->rmode.save_rflags & ~RMODE_GUEST_OWNED_EFLAGS_BITS;
	vmcs_writel(GUEST_RFLAGS, flags);

	vmcs_writel(GUEST_CR4, (vmcs_readl(GUEST_CR4) & ~X86_CR4_VME) |
			(vmcs_readl(CR4_READ_SHADOW) & X86_CR4_VME));

	vmx_update_exception_bitmap(vcpu);

	fix_pmode_seg(vcpu, VCPU_SREG_CS, &vmx->rmode.segs[VCPU_SREG_CS]);
	fix_pmode_seg(vcpu, VCPU_SREG_SS, &vmx->rmode.segs[VCPU_SREG_SS]);
	fix_pmode_seg(vcpu, VCPU_SREG_ES, &vmx->rmode.segs[VCPU_SREG_ES]);
	fix_pmode_seg(vcpu, VCPU_SREG_DS, &vmx->rmode.segs[VCPU_SREG_DS]);
	fix_pmode_seg(vcpu, VCPU_SREG_FS, &vmx->rmode.segs[VCPU_SREG_FS]);
	fix_pmode_seg(vcpu, VCPU_SREG_GS, &vmx->rmode.segs[VCPU_SREG_GS]);
}

static void fix_rmode_seg(int seg, struct kvm_segment *save)
{
	const struct kvm_vmx_segment_field *sf = &kvm_vmx_segment_fields[seg];
	struct kvm_segment var = *save;

	var.dpl = 0x3;
	if (seg == VCPU_SREG_CS)
		var.type = 0x3;

	if (!emulate_invalid_guest_state) {
		var.selector = var.base >> 4;
		var.base = var.base & 0xffff0;
		var.limit = 0xffff;
		var.g = 0;
		var.db = 0;
		var.present = 1;
		var.s = 1;
		var.l = 0;
		var.unusable = 0;
		var.type = 0x3;
		var.avl = 0;
		if (save->base & 0xf)
			pr_warn_once("segment base is not paragraph aligned "
				     "when entering protected mode (seg=%d)", seg);
	}

	vmcs_write16(sf->selector, var.selector);
	vmcs_writel(sf->base, var.base);
	vmcs_write32(sf->limit, var.limit);
	vmcs_write32(sf->ar_bytes, vmx_segment_access_rights(&var));
}

static void enter_rmode(struct kvm_vcpu *vcpu)
{
	unsigned long flags;
	struct vcpu_vmx *vmx = to_vmx(vcpu);
	struct kvm_vmx *kvm_vmx = to_kvm_vmx(vcpu->kvm);

	/*
	 * KVM should never use VM86 to virtualize Real Mode when L2 is active,
	 * as using VM86 is unnecessary if unrestricted guest is enabled, and
	 * if unrestricted guest is disabled, VM-Enter (from L1) with CR0.PG=0
	 * should VM-Fail and KVM should reject userspace attempts to stuff
	 * CR0.PG=0 when L2 is active.
	 */
	WARN_ON_ONCE(is_guest_mode(vcpu));

	vmx_get_segment(vcpu, &vmx->rmode.segs[VCPU_SREG_TR], VCPU_SREG_TR);
	vmx_get_segment(vcpu, &vmx->rmode.segs[VCPU_SREG_ES], VCPU_SREG_ES);
	vmx_get_segment(vcpu, &vmx->rmode.segs[VCPU_SREG_DS], VCPU_SREG_DS);
	vmx_get_segment(vcpu, &vmx->rmode.segs[VCPU_SREG_FS], VCPU_SREG_FS);
	vmx_get_segment(vcpu, &vmx->rmode.segs[VCPU_SREG_GS], VCPU_SREG_GS);
	vmx_get_segment(vcpu, &vmx->rmode.segs[VCPU_SREG_SS], VCPU_SREG_SS);
	vmx_get_segment(vcpu, &vmx->rmode.segs[VCPU_SREG_CS], VCPU_SREG_CS);

	vmx->rmode.vm86_active = 1;

	/*
	 * Very old userspace does not call KVM_SET_TSS_ADDR before entering
	 * vcpu. Warn the user that an update is overdue.
	 */
	if (!kvm_vmx->tss_addr)
		pr_warn_once("KVM_SET_TSS_ADDR needs to be called before running vCPU\n");

	vmx_segment_cache_clear(vmx);

	vmcs_writel(GUEST_TR_BASE, kvm_vmx->tss_addr);
	vmcs_write32(GUEST_TR_LIMIT, RMODE_TSS_SIZE - 1);
	vmcs_write32(GUEST_TR_AR_BYTES, 0x008b);

	flags = vmcs_readl(GUEST_RFLAGS);
	vmx->rmode.save_rflags = flags;

	flags |= X86_EFLAGS_IOPL | X86_EFLAGS_VM;

	vmcs_writel(GUEST_RFLAGS, flags);
	vmcs_writel(GUEST_CR4, vmcs_readl(GUEST_CR4) | X86_CR4_VME);
	vmx_update_exception_bitmap(vcpu);

	fix_rmode_seg(VCPU_SREG_SS, &vmx->rmode.segs[VCPU_SREG_SS]);
	fix_rmode_seg(VCPU_SREG_CS, &vmx->rmode.segs[VCPU_SREG_CS]);
	fix_rmode_seg(VCPU_SREG_ES, &vmx->rmode.segs[VCPU_SREG_ES]);
	fix_rmode_seg(VCPU_SREG_DS, &vmx->rmode.segs[VCPU_SREG_DS]);
	fix_rmode_seg(VCPU_SREG_GS, &vmx->rmode.segs[VCPU_SREG_GS]);
	fix_rmode_seg(VCPU_SREG_FS, &vmx->rmode.segs[VCPU_SREG_FS]);
}

int vmx_set_efer(struct kvm_vcpu *vcpu, u64 efer)
{
	struct vcpu_vmx *vmx = to_vmx(vcpu);

	/* Nothing to do if hardware doesn't support EFER. */
	if (!vmx_find_uret_msr(vmx, MSR_EFER))
		return 0;

	vcpu->arch.efer = efer;
#ifdef CONFIG_X86_64
	if (efer & EFER_LMA)
		vm_entry_controls_setbit(vmx, VM_ENTRY_IA32E_MODE);
	else
		vm_entry_controls_clearbit(vmx, VM_ENTRY_IA32E_MODE);
#else
	if (KVM_BUG_ON(efer & EFER_LMA, vcpu->kvm))
		return 1;
#endif

<<<<<<< HEAD
		msr->data = efer & ~EFER_LME;
	}
=======
>>>>>>> eb3cdb58
	vmx_setup_uret_msrs(vmx);
	return 0;
}

#ifdef CONFIG_X86_64

static void enter_lmode(struct kvm_vcpu *vcpu)
{
	u32 guest_tr_ar;

	vmx_segment_cache_clear(to_vmx(vcpu));

	guest_tr_ar = vmcs_read32(GUEST_TR_AR_BYTES);
	if ((guest_tr_ar & VMX_AR_TYPE_MASK) != VMX_AR_TYPE_BUSY_64_TSS) {
		pr_debug_ratelimited("%s: tss fixup for long mode. \n",
				     __func__);
		vmcs_write32(GUEST_TR_AR_BYTES,
			     (guest_tr_ar & ~VMX_AR_TYPE_MASK)
			     | VMX_AR_TYPE_BUSY_64_TSS);
	}
	vmx_set_efer(vcpu, vcpu->arch.efer | EFER_LMA);
}

static void exit_lmode(struct kvm_vcpu *vcpu)
{
	vmx_set_efer(vcpu, vcpu->arch.efer & ~EFER_LMA);
}

#endif

static void vmx_flush_tlb_all(struct kvm_vcpu *vcpu)
{
	struct vcpu_vmx *vmx = to_vmx(vcpu);

	/*
	 * INVEPT must be issued when EPT is enabled, irrespective of VPID, as
	 * the CPU is not required to invalidate guest-physical mappings on
	 * VM-Entry, even if VPID is disabled.  Guest-physical mappings are
	 * associated with the root EPT structure and not any particular VPID
	 * (INVVPID also isn't required to invalidate guest-physical mappings).
	 */
	if (enable_ept) {
		ept_sync_global();
	} else if (enable_vpid) {
		if (cpu_has_vmx_invvpid_global()) {
			vpid_sync_vcpu_global();
		} else {
			vpid_sync_vcpu_single(vmx->vpid);
			vpid_sync_vcpu_single(vmx->nested.vpid02);
		}
	}
}

static inline int vmx_get_current_vpid(struct kvm_vcpu *vcpu)
{
	if (is_guest_mode(vcpu))
		return nested_get_vpid02(vcpu);
	return to_vmx(vcpu)->vpid;
}

static void vmx_flush_tlb_current(struct kvm_vcpu *vcpu)
{
	struct kvm_mmu *mmu = vcpu->arch.mmu;
	u64 root_hpa = mmu->root.hpa;

	/* No flush required if the current context is invalid. */
	if (!VALID_PAGE(root_hpa))
		return;

	if (enable_ept)
		ept_sync_context(construct_eptp(vcpu, root_hpa,
<<<<<<< HEAD
						mmu->shadow_root_level));
=======
						mmu->root_role.level));
>>>>>>> eb3cdb58
	else
		vpid_sync_context(vmx_get_current_vpid(vcpu));
}

static void vmx_flush_tlb_gva(struct kvm_vcpu *vcpu, gva_t addr)
{
	/*
	 * vpid_sync_vcpu_addr() is a nop if vpid==0, see the comment in
	 * vmx_flush_tlb_guest() for an explanation of why this is ok.
	 */
	vpid_sync_vcpu_addr(vmx_get_current_vpid(vcpu), addr);
}

static void vmx_flush_tlb_guest(struct kvm_vcpu *vcpu)
{
	/*
	 * vpid_sync_context() is a nop if vpid==0, e.g. if enable_vpid==0 or a
	 * vpid couldn't be allocated for this vCPU.  VM-Enter and VM-Exit are
	 * required to flush GVA->{G,H}PA mappings from the TLB if vpid is
	 * disabled (VM-Enter with vpid enabled and vpid==0 is disallowed),
	 * i.e. no explicit INVVPID is necessary.
	 */
	vpid_sync_context(vmx_get_current_vpid(vcpu));
}

void vmx_ept_load_pdptrs(struct kvm_vcpu *vcpu)
{
	struct kvm_mmu *mmu = vcpu->arch.walk_mmu;

	if (!kvm_register_is_dirty(vcpu, VCPU_EXREG_PDPTR))
		return;

	if (is_pae_paging(vcpu)) {
		vmcs_write64(GUEST_PDPTR0, mmu->pdptrs[0]);
		vmcs_write64(GUEST_PDPTR1, mmu->pdptrs[1]);
		vmcs_write64(GUEST_PDPTR2, mmu->pdptrs[2]);
		vmcs_write64(GUEST_PDPTR3, mmu->pdptrs[3]);
	}
}

void ept_save_pdptrs(struct kvm_vcpu *vcpu)
{
	struct kvm_mmu *mmu = vcpu->arch.walk_mmu;

	if (WARN_ON_ONCE(!is_pae_paging(vcpu)))
		return;

	mmu->pdptrs[0] = vmcs_read64(GUEST_PDPTR0);
	mmu->pdptrs[1] = vmcs_read64(GUEST_PDPTR1);
	mmu->pdptrs[2] = vmcs_read64(GUEST_PDPTR2);
	mmu->pdptrs[3] = vmcs_read64(GUEST_PDPTR3);

	kvm_register_mark_available(vcpu, VCPU_EXREG_PDPTR);
}

#define CR3_EXITING_BITS (CPU_BASED_CR3_LOAD_EXITING | \
			  CPU_BASED_CR3_STORE_EXITING)
<<<<<<< HEAD
=======

static bool vmx_is_valid_cr0(struct kvm_vcpu *vcpu, unsigned long cr0)
{
	if (is_guest_mode(vcpu))
		return nested_guest_cr0_valid(vcpu, cr0);

	if (to_vmx(vcpu)->nested.vmxon)
		return nested_host_cr0_valid(vcpu, cr0);

	return true;
}
>>>>>>> eb3cdb58

void vmx_set_cr0(struct kvm_vcpu *vcpu, unsigned long cr0)
{
	struct vcpu_vmx *vmx = to_vmx(vcpu);
<<<<<<< HEAD
	unsigned long hw_cr0;
	u32 tmp;
=======
	unsigned long hw_cr0, old_cr0_pg;
	u32 tmp;

	old_cr0_pg = kvm_read_cr0_bits(vcpu, X86_CR0_PG);
>>>>>>> eb3cdb58

	hw_cr0 = (cr0 & ~KVM_VM_CR0_ALWAYS_OFF);
	if (enable_unrestricted_guest)
		hw_cr0 |= KVM_VM_CR0_ALWAYS_ON_UNRESTRICTED_GUEST;
	else {
		hw_cr0 |= KVM_VM_CR0_ALWAYS_ON;
		if (!enable_ept)
			hw_cr0 |= X86_CR0_WP;

		if (vmx->rmode.vm86_active && (cr0 & X86_CR0_PE))
			enter_pmode(vcpu);

		if (!vmx->rmode.vm86_active && !(cr0 & X86_CR0_PE))
			enter_rmode(vcpu);
	}

	vmcs_writel(CR0_READ_SHADOW, cr0);
	vmcs_writel(GUEST_CR0, hw_cr0);
	vcpu->arch.cr0 = cr0;
	kvm_register_mark_available(vcpu, VCPU_EXREG_CR0);

#ifdef CONFIG_X86_64
	if (vcpu->arch.efer & EFER_LME) {
		if (!old_cr0_pg && (cr0 & X86_CR0_PG))
			enter_lmode(vcpu);
		else if (old_cr0_pg && !(cr0 & X86_CR0_PG))
			exit_lmode(vcpu);
	}
#endif

<<<<<<< HEAD
	if (enable_ept && !is_unrestricted_guest(vcpu)) {
=======
	if (enable_ept && !enable_unrestricted_guest) {
>>>>>>> eb3cdb58
		/*
		 * Ensure KVM has an up-to-date snapshot of the guest's CR3.  If
		 * the below code _enables_ CR3 exiting, vmx_cache_reg() will
		 * (correctly) stop reading vmcs.GUEST_CR3 because it thinks
		 * KVM's CR3 is installed.
		 */
		if (!kvm_register_is_available(vcpu, VCPU_EXREG_CR3))
			vmx_cache_reg(vcpu, VCPU_EXREG_CR3);
<<<<<<< HEAD

		/*
		 * When running with EPT but not unrestricted guest, KVM must
		 * intercept CR3 accesses when paging is _disabled_.  This is
		 * necessary because restricted guests can't actually run with
		 * paging disabled, and so KVM stuffs its own CR3 in order to
		 * run the guest when identity mapped page tables.
		 *
		 * Do _NOT_ check the old CR0.PG, e.g. to optimize away the
		 * update, it may be stale with respect to CR3 interception,
		 * e.g. after nested VM-Enter.
		 *
		 * Lastly, honor L1's desires, i.e. intercept CR3 loads and/or
		 * stores to forward them to L1, even if KVM does not need to
		 * intercept them to preserve its identity mapped page tables.
		 */
		if (!(cr0 & X86_CR0_PG)) {
			exec_controls_setbit(vmx, CR3_EXITING_BITS);
		} else if (!is_guest_mode(vcpu)) {
			exec_controls_clearbit(vmx, CR3_EXITING_BITS);
		} else {
			tmp = exec_controls_get(vmx);
			tmp &= ~CR3_EXITING_BITS;
			tmp |= get_vmcs12(vcpu)->cpu_based_vm_exec_control & CR3_EXITING_BITS;
			exec_controls_set(vmx, tmp);
		}

		if (!is_paging(vcpu) != !(cr0 & X86_CR0_PG)) {
			vcpu->arch.cr0 = cr0;
			vmx_set_cr4(vcpu, kvm_read_cr4(vcpu));
		}
	}
=======
>>>>>>> eb3cdb58

		/*
		 * When running with EPT but not unrestricted guest, KVM must
		 * intercept CR3 accesses when paging is _disabled_.  This is
		 * necessary because restricted guests can't actually run with
		 * paging disabled, and so KVM stuffs its own CR3 in order to
		 * run the guest when identity mapped page tables.
		 *
		 * Do _NOT_ check the old CR0.PG, e.g. to optimize away the
		 * update, it may be stale with respect to CR3 interception,
		 * e.g. after nested VM-Enter.
		 *
		 * Lastly, honor L1's desires, i.e. intercept CR3 loads and/or
		 * stores to forward them to L1, even if KVM does not need to
		 * intercept them to preserve its identity mapped page tables.
		 */
		if (!(cr0 & X86_CR0_PG)) {
			exec_controls_setbit(vmx, CR3_EXITING_BITS);
		} else if (!is_guest_mode(vcpu)) {
			exec_controls_clearbit(vmx, CR3_EXITING_BITS);
		} else {
			tmp = exec_controls_get(vmx);
			tmp &= ~CR3_EXITING_BITS;
			tmp |= get_vmcs12(vcpu)->cpu_based_vm_exec_control & CR3_EXITING_BITS;
			exec_controls_set(vmx, tmp);
		}

		/* Note, vmx_set_cr4() consumes the new vcpu->arch.cr0. */
		if ((old_cr0_pg ^ cr0) & X86_CR0_PG)
			vmx_set_cr4(vcpu, kvm_read_cr4(vcpu));

		/*
		 * When !CR0_PG -> CR0_PG, vcpu->arch.cr3 becomes active, but
		 * GUEST_CR3 is still vmx->ept_identity_map_addr if EPT + !URG.
		 */
		if (!(old_cr0_pg & X86_CR0_PG) && (cr0 & X86_CR0_PG))
			kvm_register_mark_dirty(vcpu, VCPU_EXREG_CR3);
	}

	/* depends on vcpu->arch.cr0 to be set to a new value */
	vmx->emulation_required = vmx_emulation_required(vcpu);
}

static int vmx_get_max_tdp_level(void)
{
	if (cpu_has_vmx_ept_5levels())
		return 5;
	return 4;
}

u64 construct_eptp(struct kvm_vcpu *vcpu, hpa_t root_hpa, int root_level)
{
	u64 eptp = VMX_EPTP_MT_WB;

	eptp |= (root_level == 5) ? VMX_EPTP_PWL_5 : VMX_EPTP_PWL_4;

	if (enable_ept_ad_bits &&
	    (!is_guest_mode(vcpu) || nested_ept_ad_enabled(vcpu)))
		eptp |= VMX_EPTP_AD_ENABLE_BIT;
	eptp |= root_hpa;

	return eptp;
}

static void vmx_load_mmu_pgd(struct kvm_vcpu *vcpu, hpa_t root_hpa,
			     int root_level)
{
	struct kvm *kvm = vcpu->kvm;
	bool update_guest_cr3 = true;
	unsigned long guest_cr3;
	u64 eptp;

	if (enable_ept) {
		eptp = construct_eptp(vcpu, root_hpa, root_level);
		vmcs_write64(EPT_POINTER, eptp);

		hv_track_root_tdp(vcpu, root_hpa);

		if (!enable_unrestricted_guest && !is_paging(vcpu))
			guest_cr3 = to_kvm_vmx(kvm)->ept_identity_map_addr;
		else if (kvm_register_is_dirty(vcpu, VCPU_EXREG_CR3))
			guest_cr3 = vcpu->arch.cr3;
		else /* vmcs.GUEST_CR3 is already up-to-date. */
			update_guest_cr3 = false;
		vmx_ept_load_pdptrs(vcpu);
	} else {
		guest_cr3 = root_hpa | kvm_get_active_pcid(vcpu);
	}

	if (update_guest_cr3)
		vmcs_writel(GUEST_CR3, guest_cr3);
}


static bool vmx_is_valid_cr4(struct kvm_vcpu *vcpu, unsigned long cr4)
{
	/*
	 * We operate under the default treatment of SMM, so VMX cannot be
	 * enabled under SMM.  Note, whether or not VMXE is allowed at all,
	 * i.e. is a reserved bit, is handled by common x86 code.
	 */
	if ((cr4 & X86_CR4_VMXE) && is_smm(vcpu))
		return false;

	if (to_vmx(vcpu)->nested.vmxon && !nested_cr4_valid(vcpu, cr4))
		return false;

	return true;
}

void vmx_set_cr4(struct kvm_vcpu *vcpu, unsigned long cr4)
{
	unsigned long old_cr4 = vcpu->arch.cr4;
	struct vcpu_vmx *vmx = to_vmx(vcpu);
	/*
	 * Pass through host's Machine Check Enable value to hw_cr4, which
	 * is in force while we are in guest mode.  Do not let guests control
	 * this bit, even if host CR4.MCE == 0.
	 */
	unsigned long hw_cr4;

	hw_cr4 = (cr4_read_shadow() & X86_CR4_MCE) | (cr4 & ~X86_CR4_MCE);
	if (enable_unrestricted_guest)
		hw_cr4 |= KVM_VM_CR4_ALWAYS_ON_UNRESTRICTED_GUEST;
	else if (vmx->rmode.vm86_active)
		hw_cr4 |= KVM_RMODE_VM_CR4_ALWAYS_ON;
	else
		hw_cr4 |= KVM_PMODE_VM_CR4_ALWAYS_ON;

	if (!boot_cpu_has(X86_FEATURE_UMIP) && vmx_umip_emulated()) {
		if (cr4 & X86_CR4_UMIP) {
			secondary_exec_controls_setbit(vmx, SECONDARY_EXEC_DESC);
			hw_cr4 &= ~X86_CR4_UMIP;
		} else if (!is_guest_mode(vcpu) ||
			!nested_cpu_has2(get_vmcs12(vcpu), SECONDARY_EXEC_DESC)) {
			secondary_exec_controls_clearbit(vmx, SECONDARY_EXEC_DESC);
		}
	}

	vcpu->arch.cr4 = cr4;
	kvm_register_mark_available(vcpu, VCPU_EXREG_CR4);

	if (!enable_unrestricted_guest) {
		if (enable_ept) {
			if (!is_paging(vcpu)) {
				hw_cr4 &= ~X86_CR4_PAE;
				hw_cr4 |= X86_CR4_PSE;
			} else if (!(cr4 & X86_CR4_PAE)) {
				hw_cr4 &= ~X86_CR4_PAE;
			}
		}

		/*
		 * SMEP/SMAP/PKU is disabled if CPU is in non-paging mode in
		 * hardware.  To emulate this behavior, SMEP/SMAP/PKU needs
		 * to be manually disabled when guest switches to non-paging
		 * mode.
		 *
		 * If !enable_unrestricted_guest, the CPU is always running
		 * with CR0.PG=1 and CR4 needs to be modified.
		 * If enable_unrestricted_guest, the CPU automatically
		 * disables SMEP/SMAP/PKU when the guest sets CR0.PG=0.
		 */
		if (!is_paging(vcpu))
			hw_cr4 &= ~(X86_CR4_SMEP | X86_CR4_SMAP | X86_CR4_PKE);
	}

	vmcs_writel(CR4_READ_SHADOW, cr4);
	vmcs_writel(GUEST_CR4, hw_cr4);

	if ((cr4 ^ old_cr4) & (X86_CR4_OSXSAVE | X86_CR4_PKE))
		kvm_update_cpuid_runtime(vcpu);
}

void vmx_get_segment(struct kvm_vcpu *vcpu, struct kvm_segment *var, int seg)
{
	struct vcpu_vmx *vmx = to_vmx(vcpu);
	u32 ar;

	if (vmx->rmode.vm86_active && seg != VCPU_SREG_LDTR) {
		*var = vmx->rmode.segs[seg];
		if (seg == VCPU_SREG_TR
		    || var->selector == vmx_read_guest_seg_selector(vmx, seg))
			return;
		var->base = vmx_read_guest_seg_base(vmx, seg);
		var->selector = vmx_read_guest_seg_selector(vmx, seg);
		return;
	}
	var->base = vmx_read_guest_seg_base(vmx, seg);
	var->limit = vmx_read_guest_seg_limit(vmx, seg);
	var->selector = vmx_read_guest_seg_selector(vmx, seg);
	ar = vmx_read_guest_seg_ar(vmx, seg);
	var->unusable = (ar >> 16) & 1;
	var->type = ar & 15;
	var->s = (ar >> 4) & 1;
	var->dpl = (ar >> 5) & 3;
	/*
	 * Some userspaces do not preserve unusable property. Since usable
	 * segment has to be present according to VMX spec we can use present
	 * property to amend userspace bug by making unusable segment always
	 * nonpresent. vmx_segment_access_rights() already marks nonpresent
	 * segment as unusable.
	 */
	var->present = !var->unusable;
	var->avl = (ar >> 12) & 1;
	var->l = (ar >> 13) & 1;
	var->db = (ar >> 14) & 1;
	var->g = (ar >> 15) & 1;
}

static u64 vmx_get_segment_base(struct kvm_vcpu *vcpu, int seg)
{
	struct kvm_segment s;

	if (to_vmx(vcpu)->rmode.vm86_active) {
		vmx_get_segment(vcpu, &s, seg);
		return s.base;
	}
	return vmx_read_guest_seg_base(to_vmx(vcpu), seg);
}

int vmx_get_cpl(struct kvm_vcpu *vcpu)
{
	struct vcpu_vmx *vmx = to_vmx(vcpu);

	if (unlikely(vmx->rmode.vm86_active))
		return 0;
	else {
		int ar = vmx_read_guest_seg_ar(vmx, VCPU_SREG_SS);
		return VMX_AR_DPL(ar);
	}
}

static u32 vmx_segment_access_rights(struct kvm_segment *var)
{
	u32 ar;

	ar = var->type & 15;
	ar |= (var->s & 1) << 4;
	ar |= (var->dpl & 3) << 5;
	ar |= (var->present & 1) << 7;
	ar |= (var->avl & 1) << 12;
	ar |= (var->l & 1) << 13;
	ar |= (var->db & 1) << 14;
	ar |= (var->g & 1) << 15;
	ar |= (var->unusable || !var->present) << 16;

	return ar;
}

void __vmx_set_segment(struct kvm_vcpu *vcpu, struct kvm_segment *var, int seg)
{
	struct vcpu_vmx *vmx = to_vmx(vcpu);
	const struct kvm_vmx_segment_field *sf = &kvm_vmx_segment_fields[seg];

	vmx_segment_cache_clear(vmx);

	if (vmx->rmode.vm86_active && seg != VCPU_SREG_LDTR) {
		vmx->rmode.segs[seg] = *var;
		if (seg == VCPU_SREG_TR)
			vmcs_write16(sf->selector, var->selector);
		else if (var->s)
			fix_rmode_seg(seg, &vmx->rmode.segs[seg]);
		return;
	}

	vmcs_writel(sf->base, var->base);
	vmcs_write32(sf->limit, var->limit);
	vmcs_write16(sf->selector, var->selector);

	/*
	 *   Fix the "Accessed" bit in AR field of segment registers for older
	 * qemu binaries.
	 *   IA32 arch specifies that at the time of processor reset the
	 * "Accessed" bit in the AR field of segment registers is 1. And qemu
	 * is setting it to 0 in the userland code. This causes invalid guest
	 * state vmexit when "unrestricted guest" mode is turned on.
	 *    Fix for this setup issue in cpu_reset is being pushed in the qemu
	 * tree. Newer qemu binaries with that qemu fix would not need this
	 * kvm hack.
	 */
	if (is_unrestricted_guest(vcpu) && (seg != VCPU_SREG_LDTR))
		var->type |= 0x1; /* Accessed */

	vmcs_write32(sf->ar_bytes, vmx_segment_access_rights(var));
}

static void vmx_set_segment(struct kvm_vcpu *vcpu, struct kvm_segment *var, int seg)
{
	__vmx_set_segment(vcpu, var, seg);

	to_vmx(vcpu)->emulation_required = vmx_emulation_required(vcpu);
}

static void vmx_get_cs_db_l_bits(struct kvm_vcpu *vcpu, int *db, int *l)
{
	u32 ar = vmx_read_guest_seg_ar(to_vmx(vcpu), VCPU_SREG_CS);

	*db = (ar >> 14) & 1;
	*l = (ar >> 13) & 1;
}

static void vmx_get_idt(struct kvm_vcpu *vcpu, struct desc_ptr *dt)
{
	dt->size = vmcs_read32(GUEST_IDTR_LIMIT);
	dt->address = vmcs_readl(GUEST_IDTR_BASE);
}

static void vmx_set_idt(struct kvm_vcpu *vcpu, struct desc_ptr *dt)
{
	vmcs_write32(GUEST_IDTR_LIMIT, dt->size);
	vmcs_writel(GUEST_IDTR_BASE, dt->address);
}

static void vmx_get_gdt(struct kvm_vcpu *vcpu, struct desc_ptr *dt)
{
	dt->size = vmcs_read32(GUEST_GDTR_LIMIT);
	dt->address = vmcs_readl(GUEST_GDTR_BASE);
}

static void vmx_set_gdt(struct kvm_vcpu *vcpu, struct desc_ptr *dt)
{
	vmcs_write32(GUEST_GDTR_LIMIT, dt->size);
	vmcs_writel(GUEST_GDTR_BASE, dt->address);
}

static bool rmode_segment_valid(struct kvm_vcpu *vcpu, int seg)
{
	struct kvm_segment var;
	u32 ar;

	vmx_get_segment(vcpu, &var, seg);
	var.dpl = 0x3;
	if (seg == VCPU_SREG_CS)
		var.type = 0x3;
	ar = vmx_segment_access_rights(&var);

	if (var.base != (var.selector << 4))
		return false;
	if (var.limit != 0xffff)
		return false;
	if (ar != 0xf3)
		return false;

	return true;
}

static bool code_segment_valid(struct kvm_vcpu *vcpu)
{
	struct kvm_segment cs;
	unsigned int cs_rpl;

	vmx_get_segment(vcpu, &cs, VCPU_SREG_CS);
	cs_rpl = cs.selector & SEGMENT_RPL_MASK;

	if (cs.unusable)
		return false;
	if (~cs.type & (VMX_AR_TYPE_CODE_MASK|VMX_AR_TYPE_ACCESSES_MASK))
		return false;
	if (!cs.s)
		return false;
	if (cs.type & VMX_AR_TYPE_WRITEABLE_MASK) {
		if (cs.dpl > cs_rpl)
			return false;
	} else {
		if (cs.dpl != cs_rpl)
			return false;
	}
	if (!cs.present)
		return false;

	/* TODO: Add Reserved field check, this'll require a new member in the kvm_segment_field structure */
	return true;
}

static bool stack_segment_valid(struct kvm_vcpu *vcpu)
{
	struct kvm_segment ss;
	unsigned int ss_rpl;

	vmx_get_segment(vcpu, &ss, VCPU_SREG_SS);
	ss_rpl = ss.selector & SEGMENT_RPL_MASK;

	if (ss.unusable)
		return true;
	if (ss.type != 3 && ss.type != 7)
		return false;
	if (!ss.s)
		return false;
	if (ss.dpl != ss_rpl) /* DPL != RPL */
		return false;
	if (!ss.present)
		return false;

	return true;
}

static bool data_segment_valid(struct kvm_vcpu *vcpu, int seg)
{
	struct kvm_segment var;
	unsigned int rpl;

	vmx_get_segment(vcpu, &var, seg);
	rpl = var.selector & SEGMENT_RPL_MASK;

	if (var.unusable)
		return true;
	if (!var.s)
		return false;
	if (!var.present)
		return false;
	if (~var.type & (VMX_AR_TYPE_CODE_MASK|VMX_AR_TYPE_WRITEABLE_MASK)) {
		if (var.dpl < rpl) /* DPL < RPL */
			return false;
	}

	/* TODO: Add other members to kvm_segment_field to allow checking for other access
	 * rights flags
	 */
	return true;
}

static bool tr_valid(struct kvm_vcpu *vcpu)
{
	struct kvm_segment tr;

	vmx_get_segment(vcpu, &tr, VCPU_SREG_TR);

	if (tr.unusable)
		return false;
	if (tr.selector & SEGMENT_TI_MASK)	/* TI = 1 */
		return false;
	if (tr.type != 3 && tr.type != 11) /* TODO: Check if guest is in IA32e mode */
		return false;
	if (!tr.present)
		return false;

	return true;
}

static bool ldtr_valid(struct kvm_vcpu *vcpu)
{
	struct kvm_segment ldtr;

	vmx_get_segment(vcpu, &ldtr, VCPU_SREG_LDTR);

	if (ldtr.unusable)
		return true;
	if (ldtr.selector & SEGMENT_TI_MASK)	/* TI = 1 */
		return false;
	if (ldtr.type != 2)
		return false;
	if (!ldtr.present)
		return false;

	return true;
}

static bool cs_ss_rpl_check(struct kvm_vcpu *vcpu)
{
	struct kvm_segment cs, ss;

	vmx_get_segment(vcpu, &cs, VCPU_SREG_CS);
	vmx_get_segment(vcpu, &ss, VCPU_SREG_SS);

	return ((cs.selector & SEGMENT_RPL_MASK) ==
		 (ss.selector & SEGMENT_RPL_MASK));
}

/*
 * Check if guest state is valid. Returns true if valid, false if
 * not.
 * We assume that registers are always usable
 */
bool __vmx_guest_state_valid(struct kvm_vcpu *vcpu)
{
	/* real mode guest state checks */
	if (!is_protmode(vcpu) || (vmx_get_rflags(vcpu) & X86_EFLAGS_VM)) {
		if (!rmode_segment_valid(vcpu, VCPU_SREG_CS))
			return false;
		if (!rmode_segment_valid(vcpu, VCPU_SREG_SS))
			return false;
		if (!rmode_segment_valid(vcpu, VCPU_SREG_DS))
			return false;
		if (!rmode_segment_valid(vcpu, VCPU_SREG_ES))
			return false;
		if (!rmode_segment_valid(vcpu, VCPU_SREG_FS))
			return false;
		if (!rmode_segment_valid(vcpu, VCPU_SREG_GS))
			return false;
	} else {
	/* protected mode guest state checks */
		if (!cs_ss_rpl_check(vcpu))
			return false;
		if (!code_segment_valid(vcpu))
			return false;
		if (!stack_segment_valid(vcpu))
			return false;
		if (!data_segment_valid(vcpu, VCPU_SREG_DS))
			return false;
		if (!data_segment_valid(vcpu, VCPU_SREG_ES))
			return false;
		if (!data_segment_valid(vcpu, VCPU_SREG_FS))
			return false;
		if (!data_segment_valid(vcpu, VCPU_SREG_GS))
			return false;
		if (!tr_valid(vcpu))
			return false;
		if (!ldtr_valid(vcpu))
			return false;
	}
	/* TODO:
	 * - Add checks on RIP
	 * - Add checks on RFLAGS
	 */

	return true;
}

static int init_rmode_tss(struct kvm *kvm, void __user *ua)
{
	const void *zero_page = (const void *) __va(page_to_phys(ZERO_PAGE(0)));
	u16 data;
	int i;

	for (i = 0; i < 3; i++) {
		if (__copy_to_user(ua + PAGE_SIZE * i, zero_page, PAGE_SIZE))
			return -EFAULT;
	}

	data = TSS_BASE_SIZE + TSS_REDIRECTION_SIZE;
	if (__copy_to_user(ua + TSS_IOPB_BASE_OFFSET, &data, sizeof(u16)))
		return -EFAULT;

	data = ~0;
	if (__copy_to_user(ua + RMODE_TSS_SIZE - 1, &data, sizeof(u8)))
		return -EFAULT;

	return 0;
}

static int init_rmode_identity_map(struct kvm *kvm)
{
	struct kvm_vmx *kvm_vmx = to_kvm_vmx(kvm);
	int i, r = 0;
	void __user *uaddr;
	u32 tmp;

	/* Protect kvm_vmx->ept_identity_pagetable_done. */
	mutex_lock(&kvm->slots_lock);

	if (likely(kvm_vmx->ept_identity_pagetable_done))
		goto out;

	if (!kvm_vmx->ept_identity_map_addr)
		kvm_vmx->ept_identity_map_addr = VMX_EPT_IDENTITY_PAGETABLE_ADDR;

	uaddr = __x86_set_memory_region(kvm,
					IDENTITY_PAGETABLE_PRIVATE_MEMSLOT,
					kvm_vmx->ept_identity_map_addr,
					PAGE_SIZE);
	if (IS_ERR(uaddr)) {
		r = PTR_ERR(uaddr);
		goto out;
	}

	/* Set up identity-mapping pagetable for EPT in real mode */
	for (i = 0; i < (PAGE_SIZE / sizeof(tmp)); i++) {
		tmp = (i << 22) + (_PAGE_PRESENT | _PAGE_RW | _PAGE_USER |
			_PAGE_ACCESSED | _PAGE_DIRTY | _PAGE_PSE);
		if (__copy_to_user(uaddr + i * sizeof(tmp), &tmp, sizeof(tmp))) {
			r = -EFAULT;
			goto out;
		}
	}
	kvm_vmx->ept_identity_pagetable_done = true;

out:
	mutex_unlock(&kvm->slots_lock);
	return r;
}

static void seg_setup(int seg)
{
	const struct kvm_vmx_segment_field *sf = &kvm_vmx_segment_fields[seg];
	unsigned int ar;

	vmcs_write16(sf->selector, 0);
	vmcs_writel(sf->base, 0);
	vmcs_write32(sf->limit, 0xffff);
	ar = 0x93;
	if (seg == VCPU_SREG_CS)
		ar |= 0x08; /* code segment */

	vmcs_write32(sf->ar_bytes, ar);
}

int allocate_vpid(void)
{
	int vpid;

	if (!enable_vpid)
		return 0;
	spin_lock(&vmx_vpid_lock);
	vpid = find_first_zero_bit(vmx_vpid_bitmap, VMX_NR_VPIDS);
	if (vpid < VMX_NR_VPIDS)
		__set_bit(vpid, vmx_vpid_bitmap);
	else
		vpid = 0;
	spin_unlock(&vmx_vpid_lock);
	return vpid;
}

void free_vpid(int vpid)
{
	if (!enable_vpid || vpid == 0)
		return;
	spin_lock(&vmx_vpid_lock);
	__clear_bit(vpid, vmx_vpid_bitmap);
	spin_unlock(&vmx_vpid_lock);
}

static void vmx_msr_bitmap_l01_changed(struct vcpu_vmx *vmx)
{
	/*
	 * When KVM is a nested hypervisor on top of Hyper-V and uses
	 * 'Enlightened MSR Bitmap' feature L0 needs to know that MSR
	 * bitmap has changed.
	 */
<<<<<<< HEAD
	if (static_branch_unlikely(&enable_evmcs))
		evmcs_touch_msr_bitmap();
=======
	if (kvm_is_using_evmcs()) {
		struct hv_enlightened_vmcs *evmcs = (void *)vmx->vmcs01.vmcs;

		if (evmcs->hv_enlightenments_control.msr_bitmap)
			evmcs->hv_clean_fields &=
				~HV_VMX_ENLIGHTENED_CLEAN_FIELD_MSR_BITMAP;
	}

	vmx->nested.force_msr_bitmap_recalc = true;
>>>>>>> eb3cdb58
}

void vmx_disable_intercept_for_msr(struct kvm_vcpu *vcpu, u32 msr, int type)
{
	struct vcpu_vmx *vmx = to_vmx(vcpu);
	unsigned long *msr_bitmap = vmx->vmcs01.msr_bitmap;

	if (!cpu_has_vmx_msr_bitmap())
		return;

	vmx_msr_bitmap_l01_changed(vmx);

	/*
	 * Mark the desired intercept state in shadow bitmap, this is needed
	 * for resync when the MSR filters change.
	*/
	if (is_valid_passthrough_msr(msr)) {
		int idx = possible_passthrough_msr_slot(msr);

		if (idx != -ENOENT) {
			if (type & MSR_TYPE_R)
				clear_bit(idx, vmx->shadow_msr_intercept.read);
			if (type & MSR_TYPE_W)
				clear_bit(idx, vmx->shadow_msr_intercept.write);
		}
	}

	if ((type & MSR_TYPE_R) &&
	    !kvm_msr_allowed(vcpu, msr, KVM_MSR_FILTER_READ)) {
		vmx_set_msr_bitmap_read(msr_bitmap, msr);
		type &= ~MSR_TYPE_R;
	}

	if ((type & MSR_TYPE_W) &&
	    !kvm_msr_allowed(vcpu, msr, KVM_MSR_FILTER_WRITE)) {
		vmx_set_msr_bitmap_write(msr_bitmap, msr);
		type &= ~MSR_TYPE_W;
	}

	if (type & MSR_TYPE_R)
		vmx_clear_msr_bitmap_read(msr_bitmap, msr);

	if (type & MSR_TYPE_W)
		vmx_clear_msr_bitmap_write(msr_bitmap, msr);
}

void vmx_enable_intercept_for_msr(struct kvm_vcpu *vcpu, u32 msr, int type)
{
	struct vcpu_vmx *vmx = to_vmx(vcpu);
	unsigned long *msr_bitmap = vmx->vmcs01.msr_bitmap;

	if (!cpu_has_vmx_msr_bitmap())
		return;

	vmx_msr_bitmap_l01_changed(vmx);

	/*
	 * Mark the desired intercept state in shadow bitmap, this is needed
	 * for resync when the MSR filter changes.
	*/
	if (is_valid_passthrough_msr(msr)) {
		int idx = possible_passthrough_msr_slot(msr);

		if (idx != -ENOENT) {
			if (type & MSR_TYPE_R)
				set_bit(idx, vmx->shadow_msr_intercept.read);
			if (type & MSR_TYPE_W)
				set_bit(idx, vmx->shadow_msr_intercept.write);
		}
	}

	if (type & MSR_TYPE_R)
		vmx_set_msr_bitmap_read(msr_bitmap, msr);

	if (type & MSR_TYPE_W)
		vmx_set_msr_bitmap_write(msr_bitmap, msr);
}

static void vmx_update_msr_bitmap_x2apic(struct kvm_vcpu *vcpu)
{
	/*
	 * x2APIC indices for 64-bit accesses into the RDMSR and WRMSR halves
	 * of the MSR bitmap.  KVM emulates APIC registers up through 0x3f0,
	 * i.e. MSR 0x83f, and so only needs to dynamically manipulate 64 bits.
	 */
	const int read_idx = APIC_BASE_MSR / BITS_PER_LONG_LONG;
	const int write_idx = read_idx + (0x800 / sizeof(u64));
	struct vcpu_vmx *vmx = to_vmx(vcpu);
	u64 *msr_bitmap = (u64 *)vmx->vmcs01.msr_bitmap;
	u8 mode;

	if (!cpu_has_vmx_msr_bitmap() || WARN_ON_ONCE(!lapic_in_kernel(vcpu)))
		return;

	if (cpu_has_secondary_exec_ctrls() &&
	    (secondary_exec_controls_get(vmx) &
	     SECONDARY_EXEC_VIRTUALIZE_X2APIC_MODE)) {
		mode = MSR_BITMAP_MODE_X2APIC;
		if (enable_apicv && kvm_vcpu_apicv_active(vcpu))
			mode |= MSR_BITMAP_MODE_X2APIC_APICV;
	} else {
		mode = 0;
	}

	if (mode == vmx->x2apic_msr_bitmap_mode)
		return;

	vmx->x2apic_msr_bitmap_mode = mode;

	/*
	 * Reset the bitmap for MSRs 0x800 - 0x83f.  Leave AMD's uber-extended
	 * registers (0x840 and above) intercepted, KVM doesn't support them.
	 * Intercept all writes by default and poke holes as needed.  Pass
	 * through reads for all valid registers by default in x2APIC+APICv
	 * mode, only the current timer count needs on-demand emulation by KVM.
	 */
	if (mode & MSR_BITMAP_MODE_X2APIC_APICV)
		msr_bitmap[read_idx] = ~kvm_lapic_readable_reg_mask(vcpu->arch.apic);
	else
		msr_bitmap[read_idx] = ~0ull;
	msr_bitmap[write_idx] = ~0ull;

	/*
	 * TPR reads and writes can be virtualized even if virtual interrupt
	 * delivery is not in use.
	 */
	vmx_set_intercept_for_msr(vcpu, X2APIC_MSR(APIC_TASKPRI), MSR_TYPE_RW,
				  !(mode & MSR_BITMAP_MODE_X2APIC));

	if (mode & MSR_BITMAP_MODE_X2APIC_APICV) {
		vmx_enable_intercept_for_msr(vcpu, X2APIC_MSR(APIC_TMCCT), MSR_TYPE_RW);
		vmx_disable_intercept_for_msr(vcpu, X2APIC_MSR(APIC_EOI), MSR_TYPE_W);
		vmx_disable_intercept_for_msr(vcpu, X2APIC_MSR(APIC_SELF_IPI), MSR_TYPE_W);
		if (enable_ipiv)
			vmx_disable_intercept_for_msr(vcpu, X2APIC_MSR(APIC_ICR), MSR_TYPE_RW);
	}
}

void pt_update_intercept_for_msr(struct kvm_vcpu *vcpu)
{
	struct vcpu_vmx *vmx = to_vmx(vcpu);
	bool flag = !(vmx->pt_desc.guest.ctl & RTIT_CTL_TRACEEN);
	u32 i;

	vmx_set_intercept_for_msr(vcpu, MSR_IA32_RTIT_STATUS, MSR_TYPE_RW, flag);
	vmx_set_intercept_for_msr(vcpu, MSR_IA32_RTIT_OUTPUT_BASE, MSR_TYPE_RW, flag);
	vmx_set_intercept_for_msr(vcpu, MSR_IA32_RTIT_OUTPUT_MASK, MSR_TYPE_RW, flag);
	vmx_set_intercept_for_msr(vcpu, MSR_IA32_RTIT_CR3_MATCH, MSR_TYPE_RW, flag);
	for (i = 0; i < vmx->pt_desc.num_address_ranges; i++) {
		vmx_set_intercept_for_msr(vcpu, MSR_IA32_RTIT_ADDR0_A + i * 2, MSR_TYPE_RW, flag);
		vmx_set_intercept_for_msr(vcpu, MSR_IA32_RTIT_ADDR0_B + i * 2, MSR_TYPE_RW, flag);
	}
}

static bool vmx_guest_apic_has_interrupt(struct kvm_vcpu *vcpu)
{
	struct vcpu_vmx *vmx = to_vmx(vcpu);
	void *vapic_page;
	u32 vppr;
	int rvi;

	if (WARN_ON_ONCE(!is_guest_mode(vcpu)) ||
		!nested_cpu_has_vid(get_vmcs12(vcpu)) ||
		WARN_ON_ONCE(!vmx->nested.virtual_apic_map.gfn))
		return false;

	rvi = vmx_get_rvi();

	vapic_page = vmx->nested.virtual_apic_map.hva;
	vppr = *((u32 *)(vapic_page + APIC_PROCPRI));

	return ((rvi & 0xf0) > (vppr & 0xf0));
}

static void vmx_msr_filter_changed(struct kvm_vcpu *vcpu)
{
	struct vcpu_vmx *vmx = to_vmx(vcpu);
	u32 i;

	/*
	 * Redo intercept permissions for MSRs that KVM is passing through to
	 * the guest.  Disabling interception will check the new MSR filter and
	 * ensure that KVM enables interception if usersepace wants to filter
	 * the MSR.  MSRs that KVM is already intercepting don't need to be
	 * refreshed since KVM is going to intercept them regardless of what
	 * userspace wants.
	 */
	for (i = 0; i < ARRAY_SIZE(vmx_possible_passthrough_msrs); i++) {
		u32 msr = vmx_possible_passthrough_msrs[i];

		if (!test_bit(i, vmx->shadow_msr_intercept.read))
			vmx_disable_intercept_for_msr(vcpu, msr, MSR_TYPE_R);

		if (!test_bit(i, vmx->shadow_msr_intercept.write))
			vmx_disable_intercept_for_msr(vcpu, msr, MSR_TYPE_W);
	}

	/* PT MSRs can be passed through iff PT is exposed to the guest. */
	if (vmx_pt_mode_is_host_guest())
		pt_update_intercept_for_msr(vcpu);
}

static inline void kvm_vcpu_trigger_posted_interrupt(struct kvm_vcpu *vcpu,
						     int pi_vec)
{
#ifdef CONFIG_SMP
	if (vcpu->mode == IN_GUEST_MODE) {
		/*
		 * The vector of the virtual has already been set in the PIR.
		 * Send a notification event to deliver the virtual interrupt
		 * unless the vCPU is the currently running vCPU, i.e. the
		 * event is being sent from a fastpath VM-Exit handler, in
		 * which case the PIR will be synced to the vIRR before
		 * re-entering the guest.
		 *
		 * When the target is not the running vCPU, the following
		 * possibilities emerge:
		 *
		 * Case 1: vCPU stays in non-root mode. Sending a notification
		 * event posts the interrupt to the vCPU.
		 *
		 * Case 2: vCPU exits to root mode and is still runnable. The
		 * PIR will be synced to the vIRR before re-entering the guest.
		 * Sending a notification event is ok as the host IRQ handler
		 * will ignore the spurious event.
		 *
		 * Case 3: vCPU exits to root mode and is blocked. vcpu_block()
		 * has already synced PIR to vIRR and never blocks the vCPU if
		 * the vIRR is not empty. Therefore, a blocked vCPU here does
		 * not wait for any requested interrupts in PIR, and sending a
		 * notification event also results in a benign, spurious event.
		 */

		if (vcpu != kvm_get_running_vcpu())
			apic->send_IPI_mask(get_cpu_mask(vcpu->cpu), pi_vec);
		return;
	}
#endif
	/*
	 * The vCPU isn't in the guest; wake the vCPU in case it is blocking,
	 * otherwise do nothing as KVM will grab the highest priority pending
	 * IRQ via ->sync_pir_to_irr() in vcpu_enter_guest().
	 */
	kvm_vcpu_wake_up(vcpu);
}

static int vmx_deliver_nested_posted_interrupt(struct kvm_vcpu *vcpu,
						int vector)
{
	struct vcpu_vmx *vmx = to_vmx(vcpu);

	if (is_guest_mode(vcpu) &&
	    vector == vmx->nested.posted_intr_nv) {
		/*
		 * If a posted intr is not recognized by hardware,
		 * we will accomplish it in the next vmentry.
		 */
		vmx->nested.pi_pending = true;
		kvm_make_request(KVM_REQ_EVENT, vcpu);

		/*
		 * This pairs with the smp_mb_*() after setting vcpu->mode in
		 * vcpu_enter_guest() to guarantee the vCPU sees the event
		 * request if triggering a posted interrupt "fails" because
		 * vcpu->mode != IN_GUEST_MODE.  The extra barrier is needed as
		 * the smb_wmb() in kvm_make_request() only ensures everything
		 * done before making the request is visible when the request
		 * is visible, it doesn't ensure ordering between the store to
		 * vcpu->requests and the load from vcpu->mode.
		 */
		smp_mb__after_atomic();

		/* the PIR and ON have been set by L1. */
		kvm_vcpu_trigger_posted_interrupt(vcpu, POSTED_INTR_NESTED_VECTOR);
		return 0;
	}
	return -1;
}
/*
 * Send interrupt to vcpu via posted interrupt way.
 * 1. If target vcpu is running(non-root mode), send posted interrupt
 * notification to vcpu and hardware will sync PIR to vIRR atomically.
 * 2. If target vcpu isn't running(root mode), kick it to pick up the
 * interrupt from PIR in next vmentry.
 */
static int vmx_deliver_posted_interrupt(struct kvm_vcpu *vcpu, int vector)
{
	struct vcpu_vmx *vmx = to_vmx(vcpu);
	int r;

	r = vmx_deliver_nested_posted_interrupt(vcpu, vector);
	if (!r)
		return 0;

	/* Note, this is called iff the local APIC is in-kernel. */
	if (!vcpu->arch.apic->apicv_active)
		return -1;

	if (pi_test_and_set_pir(vector, &vmx->pi_desc))
		return 0;

	/* If a previous notification has sent the IPI, nothing to do.  */
	if (pi_test_and_set_on(&vmx->pi_desc))
		return 0;

	/*
	 * The implied barrier in pi_test_and_set_on() pairs with the smp_mb_*()
	 * after setting vcpu->mode in vcpu_enter_guest(), thus the vCPU is
	 * guaranteed to see PID.ON=1 and sync the PIR to IRR if triggering a
	 * posted interrupt "fails" because vcpu->mode != IN_GUEST_MODE.
	 */
<<<<<<< HEAD
	if (!kvm_vcpu_trigger_posted_interrupt(vcpu, false))
		kvm_vcpu_kick(vcpu);

=======
	kvm_vcpu_trigger_posted_interrupt(vcpu, POSTED_INTR_VECTOR);
>>>>>>> eb3cdb58
	return 0;
}

static void vmx_deliver_interrupt(struct kvm_lapic *apic, int delivery_mode,
				  int trig_mode, int vector)
{
	struct kvm_vcpu *vcpu = apic->vcpu;

	if (vmx_deliver_posted_interrupt(vcpu, vector)) {
		kvm_lapic_set_irr(vector, apic);
		kvm_make_request(KVM_REQ_EVENT, vcpu);
		kvm_vcpu_kick(vcpu);
	} else {
		trace_kvm_apicv_accept_irq(vcpu->vcpu_id, delivery_mode,
					   trig_mode, vector);
	}
}

/*
 * Set up the vmcs's constant host-state fields, i.e., host-state fields that
 * will not change in the lifetime of the guest.
 * Note that host-state that does change is set elsewhere. E.g., host-state
 * that is set differently for each CPU is set in vmx_vcpu_load(), not here.
 */
void vmx_set_constant_host_state(struct vcpu_vmx *vmx)
{
	u32 low32, high32;
	unsigned long tmpl;
	unsigned long cr0, cr3, cr4;

	cr0 = read_cr0();
	WARN_ON(cr0 & X86_CR0_TS);
	vmcs_writel(HOST_CR0, cr0);  /* 22.2.3 */

	/*
	 * Save the most likely value for this task's CR3 in the VMCS.
	 * We can't use __get_current_cr3_fast() because we're not atomic.
	 */
	cr3 = __read_cr3();
	vmcs_writel(HOST_CR3, cr3);		/* 22.2.3  FIXME: shadow tables */
	vmx->loaded_vmcs->host_state.cr3 = cr3;

	/* Save the most likely value for this task's CR4 in the VMCS. */
	cr4 = cr4_read_shadow();
	vmcs_writel(HOST_CR4, cr4);			/* 22.2.3, 22.2.5 */
	vmx->loaded_vmcs->host_state.cr4 = cr4;

	vmcs_write16(HOST_CS_SELECTOR, __KERNEL_CS);  /* 22.2.4 */
#ifdef CONFIG_X86_64
	/*
	 * Load null selectors, so we can avoid reloading them in
	 * vmx_prepare_switch_to_host(), in case userspace uses
	 * the null selectors too (the expected case).
	 */
	vmcs_write16(HOST_DS_SELECTOR, 0);
	vmcs_write16(HOST_ES_SELECTOR, 0);
#else
	vmcs_write16(HOST_DS_SELECTOR, __KERNEL_DS);  /* 22.2.4 */
	vmcs_write16(HOST_ES_SELECTOR, __KERNEL_DS);  /* 22.2.4 */
#endif
	vmcs_write16(HOST_SS_SELECTOR, __KERNEL_DS);  /* 22.2.4 */
	vmcs_write16(HOST_TR_SELECTOR, GDT_ENTRY_TSS*8);  /* 22.2.4 */

	vmcs_writel(HOST_IDTR_BASE, host_idt_base);   /* 22.2.4 */

	vmcs_writel(HOST_RIP, (unsigned long)vmx_vmexit); /* 22.2.5 */

	rdmsr(MSR_IA32_SYSENTER_CS, low32, high32);
	vmcs_write32(HOST_IA32_SYSENTER_CS, low32);

	/*
	 * SYSENTER is used for 32-bit system calls on either 32-bit or
	 * 64-bit kernels.  It is always zero If neither is allowed, otherwise
	 * vmx_vcpu_load_vmcs loads it with the per-CPU entry stack (and may
	 * have already done so!).
	 */
	if (!IS_ENABLED(CONFIG_IA32_EMULATION) && !IS_ENABLED(CONFIG_X86_32))
		vmcs_writel(HOST_IA32_SYSENTER_ESP, 0);

	rdmsrl(MSR_IA32_SYSENTER_EIP, tmpl);
	vmcs_writel(HOST_IA32_SYSENTER_EIP, tmpl);   /* 22.2.3 */

	if (vmcs_config.vmexit_ctrl & VM_EXIT_LOAD_IA32_PAT) {
		rdmsr(MSR_IA32_CR_PAT, low32, high32);
		vmcs_write64(HOST_IA32_PAT, low32 | ((u64) high32 << 32));
	}

	if (cpu_has_load_ia32_efer())
		vmcs_write64(HOST_IA32_EFER, host_efer);
}

void set_cr4_guest_host_mask(struct vcpu_vmx *vmx)
{
	struct kvm_vcpu *vcpu = &vmx->vcpu;

	vcpu->arch.cr4_guest_owned_bits = KVM_POSSIBLE_CR4_GUEST_BITS &
					  ~vcpu->arch.cr4_guest_rsvd_bits;
	if (!enable_ept) {
		vcpu->arch.cr4_guest_owned_bits &= ~X86_CR4_TLBFLUSH_BITS;
		vcpu->arch.cr4_guest_owned_bits &= ~X86_CR4_PDPTR_BITS;
	}
	if (is_guest_mode(&vmx->vcpu))
		vcpu->arch.cr4_guest_owned_bits &=
			~get_vmcs12(vcpu)->cr4_guest_host_mask;
	vmcs_writel(CR4_GUEST_HOST_MASK, ~vcpu->arch.cr4_guest_owned_bits);
}

static u32 vmx_pin_based_exec_ctrl(struct vcpu_vmx *vmx)
{
	u32 pin_based_exec_ctrl = vmcs_config.pin_based_exec_ctrl;

	if (!kvm_vcpu_apicv_active(&vmx->vcpu))
		pin_based_exec_ctrl &= ~PIN_BASED_POSTED_INTR;

	if (!enable_vnmi)
		pin_based_exec_ctrl &= ~PIN_BASED_VIRTUAL_NMIS;

	if (!enable_preemption_timer)
		pin_based_exec_ctrl &= ~PIN_BASED_VMX_PREEMPTION_TIMER;

	return pin_based_exec_ctrl;
}

static u32 vmx_vmentry_ctrl(void)
{
	u32 vmentry_ctrl = vmcs_config.vmentry_ctrl;

	if (vmx_pt_mode_is_system())
		vmentry_ctrl &= ~(VM_ENTRY_PT_CONCEAL_PIP |
				  VM_ENTRY_LOAD_IA32_RTIT_CTL);
	/*
	 * IA32e mode, and loading of EFER and PERF_GLOBAL_CTRL are toggled dynamically.
	 */
	vmentry_ctrl &= ~(VM_ENTRY_LOAD_IA32_PERF_GLOBAL_CTRL |
			  VM_ENTRY_LOAD_IA32_EFER |
			  VM_ENTRY_IA32E_MODE);

	if (cpu_has_perf_global_ctrl_bug())
		vmentry_ctrl &= ~VM_ENTRY_LOAD_IA32_PERF_GLOBAL_CTRL;

	return vmentry_ctrl;
}

static u32 vmx_vmexit_ctrl(void)
{
	u32 vmexit_ctrl = vmcs_config.vmexit_ctrl;

	/*
	 * Not used by KVM and never set in vmcs01 or vmcs02, but emulated for
	 * nested virtualization and thus allowed to be set in vmcs12.
	 */
	vmexit_ctrl &= ~(VM_EXIT_SAVE_IA32_PAT | VM_EXIT_SAVE_IA32_EFER |
			 VM_EXIT_SAVE_VMX_PREEMPTION_TIMER);

	if (vmx_pt_mode_is_system())
		vmexit_ctrl &= ~(VM_EXIT_PT_CONCEAL_PIP |
				 VM_EXIT_CLEAR_IA32_RTIT_CTL);

	if (cpu_has_perf_global_ctrl_bug())
		vmexit_ctrl &= ~VM_EXIT_LOAD_IA32_PERF_GLOBAL_CTRL;

	/* Loading of EFER and PERF_GLOBAL_CTRL are toggled dynamically */
	return vmexit_ctrl &
		~(VM_EXIT_LOAD_IA32_PERF_GLOBAL_CTRL | VM_EXIT_LOAD_IA32_EFER);
}

static void vmx_refresh_apicv_exec_ctrl(struct kvm_vcpu *vcpu)
{
	struct vcpu_vmx *vmx = to_vmx(vcpu);

	if (is_guest_mode(vcpu)) {
		vmx->nested.update_vmcs01_apicv_status = true;
		return;
	}

	pin_controls_set(vmx, vmx_pin_based_exec_ctrl(vmx));

	if (kvm_vcpu_apicv_active(vcpu)) {
		secondary_exec_controls_setbit(vmx,
					       SECONDARY_EXEC_APIC_REGISTER_VIRT |
					       SECONDARY_EXEC_VIRTUAL_INTR_DELIVERY);
		if (enable_ipiv)
			tertiary_exec_controls_setbit(vmx, TERTIARY_EXEC_IPI_VIRT);
	} else {
		secondary_exec_controls_clearbit(vmx,
						 SECONDARY_EXEC_APIC_REGISTER_VIRT |
						 SECONDARY_EXEC_VIRTUAL_INTR_DELIVERY);
		if (enable_ipiv)
			tertiary_exec_controls_clearbit(vmx, TERTIARY_EXEC_IPI_VIRT);
	}

	vmx_update_msr_bitmap_x2apic(vcpu);
}

static u32 vmx_exec_control(struct vcpu_vmx *vmx)
{
	u32 exec_control = vmcs_config.cpu_based_exec_ctrl;

	/*
	 * Not used by KVM, but fully supported for nesting, i.e. are allowed in
	 * vmcs12 and propagated to vmcs02 when set in vmcs12.
	 */
	exec_control &= ~(CPU_BASED_RDTSC_EXITING |
			  CPU_BASED_USE_IO_BITMAPS |
			  CPU_BASED_MONITOR_TRAP_FLAG |
			  CPU_BASED_PAUSE_EXITING);

	/* INTR_WINDOW_EXITING and NMI_WINDOW_EXITING are toggled dynamically */
	exec_control &= ~(CPU_BASED_INTR_WINDOW_EXITING |
			  CPU_BASED_NMI_WINDOW_EXITING);

	if (vmx->vcpu.arch.switch_db_regs & KVM_DEBUGREG_WONT_EXIT)
		exec_control &= ~CPU_BASED_MOV_DR_EXITING;

	if (!cpu_need_tpr_shadow(&vmx->vcpu))
		exec_control &= ~CPU_BASED_TPR_SHADOW;

#ifdef CONFIG_X86_64
	if (exec_control & CPU_BASED_TPR_SHADOW)
		exec_control &= ~(CPU_BASED_CR8_LOAD_EXITING |
				  CPU_BASED_CR8_STORE_EXITING);
	else
		exec_control |= CPU_BASED_CR8_STORE_EXITING |
				CPU_BASED_CR8_LOAD_EXITING;
#endif
	/* No need to intercept CR3 access or INVPLG when using EPT. */
	if (enable_ept)
		exec_control &= ~(CPU_BASED_CR3_LOAD_EXITING |
				  CPU_BASED_CR3_STORE_EXITING |
				  CPU_BASED_INVLPG_EXITING);
	if (kvm_mwait_in_guest(vmx->vcpu.kvm))
		exec_control &= ~(CPU_BASED_MWAIT_EXITING |
				CPU_BASED_MONITOR_EXITING);
	if (kvm_hlt_in_guest(vmx->vcpu.kvm))
		exec_control &= ~CPU_BASED_HLT_EXITING;
	return exec_control;
}

static u64 vmx_tertiary_exec_control(struct vcpu_vmx *vmx)
{
	u64 exec_control = vmcs_config.cpu_based_3rd_exec_ctrl;

	/*
	 * IPI virtualization relies on APICv. Disable IPI virtualization if
	 * APICv is inhibited.
	 */
	if (!enable_ipiv || !kvm_vcpu_apicv_active(&vmx->vcpu))
		exec_control &= ~TERTIARY_EXEC_IPI_VIRT;

	return exec_control;
}

/*
 * Adjust a single secondary execution control bit to intercept/allow an
 * instruction in the guest.  This is usually done based on whether or not a
 * feature has been exposed to the guest in order to correctly emulate faults.
 */
static inline void
vmx_adjust_secondary_exec_control(struct vcpu_vmx *vmx, u32 *exec_control,
				  u32 control, bool enabled, bool exiting)
{
	/*
	 * If the control is for an opt-in feature, clear the control if the
	 * feature is not exposed to the guest, i.e. not enabled.  If the
	 * control is opt-out, i.e. an exiting control, clear the control if
	 * the feature _is_ exposed to the guest, i.e. exiting/interception is
	 * disabled for the associated instruction.  Note, the caller is
	 * responsible presetting exec_control to set all supported bits.
	 */
	if (enabled == exiting)
		*exec_control &= ~control;

	/*
	 * Update the nested MSR settings so that a nested VMM can/can't set
	 * controls for features that are/aren't exposed to the guest.
	 */
	if (nested) {
		/*
		 * All features that can be added or removed to VMX MSRs must
		 * be supported in the first place for nested virtualization.
		 */
		if (WARN_ON_ONCE(!(vmcs_config.nested.secondary_ctls_high & control)))
			enabled = false;

		if (enabled)
			vmx->nested.msrs.secondary_ctls_high |= control;
		else
			vmx->nested.msrs.secondary_ctls_high &= ~control;
	}
}

/*
 * Wrapper macro for the common case of adjusting a secondary execution control
 * based on a single guest CPUID bit, with a dedicated feature bit.  This also
 * verifies that the control is actually supported by KVM and hardware.
 */
#define vmx_adjust_sec_exec_control(vmx, exec_control, name, feat_name, ctrl_name, exiting) \
({									 \
	bool __enabled;							 \
									 \
	if (cpu_has_vmx_##name()) {					 \
		__enabled = guest_cpuid_has(&(vmx)->vcpu,		 \
					    X86_FEATURE_##feat_name);	 \
		vmx_adjust_secondary_exec_control(vmx, exec_control,	 \
			SECONDARY_EXEC_##ctrl_name, __enabled, exiting); \
	}								 \
})

/* More macro magic for ENABLE_/opt-in versus _EXITING/opt-out controls. */
#define vmx_adjust_sec_exec_feature(vmx, exec_control, lname, uname) \
	vmx_adjust_sec_exec_control(vmx, exec_control, lname, uname, ENABLE_##uname, false)

#define vmx_adjust_sec_exec_exiting(vmx, exec_control, lname, uname) \
	vmx_adjust_sec_exec_control(vmx, exec_control, lname, uname, uname##_EXITING, true)

static u32 vmx_secondary_exec_control(struct vcpu_vmx *vmx)
{
	struct kvm_vcpu *vcpu = &vmx->vcpu;

	u32 exec_control = vmcs_config.cpu_based_2nd_exec_ctrl;

	if (vmx_pt_mode_is_system())
		exec_control &= ~(SECONDARY_EXEC_PT_USE_GPA | SECONDARY_EXEC_PT_CONCEAL_VMX);
	if (!cpu_need_virtualize_apic_accesses(vcpu))
		exec_control &= ~SECONDARY_EXEC_VIRTUALIZE_APIC_ACCESSES;
	if (vmx->vpid == 0)
		exec_control &= ~SECONDARY_EXEC_ENABLE_VPID;
	if (!enable_ept) {
		exec_control &= ~SECONDARY_EXEC_ENABLE_EPT;
		enable_unrestricted_guest = 0;
	}
	if (!enable_unrestricted_guest)
		exec_control &= ~SECONDARY_EXEC_UNRESTRICTED_GUEST;
	if (kvm_pause_in_guest(vmx->vcpu.kvm))
		exec_control &= ~SECONDARY_EXEC_PAUSE_LOOP_EXITING;
	if (!kvm_vcpu_apicv_active(vcpu))
		exec_control &= ~(SECONDARY_EXEC_APIC_REGISTER_VIRT |
				  SECONDARY_EXEC_VIRTUAL_INTR_DELIVERY);
	exec_control &= ~SECONDARY_EXEC_VIRTUALIZE_X2APIC_MODE;

	/*
	 * KVM doesn't support VMFUNC for L1, but the control is set in KVM's
	 * base configuration as KVM emulates VMFUNC[EPTP_SWITCHING] for L2.
	 */
	exec_control &= ~SECONDARY_EXEC_ENABLE_VMFUNC;

	/* SECONDARY_EXEC_DESC is enabled/disabled on writes to CR4.UMIP,
	 * in vmx_set_cr4.  */
	exec_control &= ~SECONDARY_EXEC_DESC;

	/* SECONDARY_EXEC_SHADOW_VMCS is enabled when L1 executes VMPTRLD
	   (handle_vmptrld).
	   We can NOT enable shadow_vmcs here because we don't have yet
	   a current VMCS12
	*/
	exec_control &= ~SECONDARY_EXEC_SHADOW_VMCS;

	/*
	 * PML is enabled/disabled when dirty logging of memsmlots changes, but
	 * it needs to be set here when dirty logging is already active, e.g.
	 * if this vCPU was created after dirty logging was enabled.
	 */
	if (!enable_pml || !atomic_read(&vcpu->kvm->nr_memslots_dirty_logging))
		exec_control &= ~SECONDARY_EXEC_ENABLE_PML;

	if (cpu_has_vmx_xsaves()) {
		/* Exposing XSAVES only when XSAVE is exposed */
		bool xsaves_enabled =
			boot_cpu_has(X86_FEATURE_XSAVE) &&
			guest_cpuid_has(vcpu, X86_FEATURE_XSAVE) &&
			guest_cpuid_has(vcpu, X86_FEATURE_XSAVES);

		vcpu->arch.xsaves_enabled = xsaves_enabled;

		vmx_adjust_secondary_exec_control(vmx, &exec_control,
						  SECONDARY_EXEC_XSAVES,
						  xsaves_enabled, false);
	}

	/*
	 * RDPID is also gated by ENABLE_RDTSCP, turn on the control if either
	 * feature is exposed to the guest.  This creates a virtualization hole
	 * if both are supported in hardware but only one is exposed to the
	 * guest, but letting the guest execute RDTSCP or RDPID when either one
	 * is advertised is preferable to emulating the advertised instruction
	 * in KVM on #UD, and obviously better than incorrectly injecting #UD.
	 */
	if (cpu_has_vmx_rdtscp()) {
		bool rdpid_or_rdtscp_enabled =
			guest_cpuid_has(vcpu, X86_FEATURE_RDTSCP) ||
			guest_cpuid_has(vcpu, X86_FEATURE_RDPID);

		vmx_adjust_secondary_exec_control(vmx, &exec_control,
						  SECONDARY_EXEC_ENABLE_RDTSCP,
						  rdpid_or_rdtscp_enabled, false);
	}
	vmx_adjust_sec_exec_feature(vmx, &exec_control, invpcid, INVPCID);

	vmx_adjust_sec_exec_exiting(vmx, &exec_control, rdrand, RDRAND);
	vmx_adjust_sec_exec_exiting(vmx, &exec_control, rdseed, RDSEED);

	vmx_adjust_sec_exec_control(vmx, &exec_control, waitpkg, WAITPKG,
				    ENABLE_USR_WAIT_PAUSE, false);

	if (!vcpu->kvm->arch.bus_lock_detection_enabled)
		exec_control &= ~SECONDARY_EXEC_BUS_LOCK_DETECTION;

	if (!kvm_notify_vmexit_enabled(vcpu->kvm))
		exec_control &= ~SECONDARY_EXEC_NOTIFY_VM_EXITING;

	return exec_control;
}

static inline int vmx_get_pid_table_order(struct kvm *kvm)
{
	return get_order(kvm->arch.max_vcpu_ids * sizeof(*to_kvm_vmx(kvm)->pid_table));
}

static int vmx_alloc_ipiv_pid_table(struct kvm *kvm)
{
	struct page *pages;
	struct kvm_vmx *kvm_vmx = to_kvm_vmx(kvm);

	if (!irqchip_in_kernel(kvm) || !enable_ipiv)
		return 0;

	if (kvm_vmx->pid_table)
		return 0;

	pages = alloc_pages(GFP_KERNEL | __GFP_ZERO, vmx_get_pid_table_order(kvm));
	if (!pages)
		return -ENOMEM;

	kvm_vmx->pid_table = (void *)page_address(pages);
	return 0;
}

static int vmx_vcpu_precreate(struct kvm *kvm)
{
	return vmx_alloc_ipiv_pid_table(kvm);
}

#define VMX_XSS_EXIT_BITMAP 0

static void init_vmcs(struct vcpu_vmx *vmx)
{
	struct kvm *kvm = vmx->vcpu.kvm;
	struct kvm_vmx *kvm_vmx = to_kvm_vmx(kvm);

	if (nested)
		nested_vmx_set_vmcs_shadowing_bitmap();

	if (cpu_has_vmx_msr_bitmap())
		vmcs_write64(MSR_BITMAP, __pa(vmx->vmcs01.msr_bitmap));

	vmcs_write64(VMCS_LINK_POINTER, INVALID_GPA); /* 22.3.1.5 */

	/* Control */
	pin_controls_set(vmx, vmx_pin_based_exec_ctrl(vmx));

	exec_controls_set(vmx, vmx_exec_control(vmx));

	if (cpu_has_secondary_exec_ctrls())
		secondary_exec_controls_set(vmx, vmx_secondary_exec_control(vmx));

	if (cpu_has_tertiary_exec_ctrls())
		tertiary_exec_controls_set(vmx, vmx_tertiary_exec_control(vmx));

	if (enable_apicv && lapic_in_kernel(&vmx->vcpu)) {
		vmcs_write64(EOI_EXIT_BITMAP0, 0);
		vmcs_write64(EOI_EXIT_BITMAP1, 0);
		vmcs_write64(EOI_EXIT_BITMAP2, 0);
		vmcs_write64(EOI_EXIT_BITMAP3, 0);

		vmcs_write16(GUEST_INTR_STATUS, 0);

		vmcs_write16(POSTED_INTR_NV, POSTED_INTR_VECTOR);
		vmcs_write64(POSTED_INTR_DESC_ADDR, __pa((&vmx->pi_desc)));
	}

	if (vmx_can_use_ipiv(&vmx->vcpu)) {
		vmcs_write64(PID_POINTER_TABLE, __pa(kvm_vmx->pid_table));
		vmcs_write16(LAST_PID_POINTER_INDEX, kvm->arch.max_vcpu_ids - 1);
	}

	if (!kvm_pause_in_guest(kvm)) {
		vmcs_write32(PLE_GAP, ple_gap);
		vmx->ple_window = ple_window;
		vmx->ple_window_dirty = true;
	}

	if (kvm_notify_vmexit_enabled(kvm))
		vmcs_write32(NOTIFY_WINDOW, kvm->arch.notify_window);

	vmcs_write32(PAGE_FAULT_ERROR_CODE_MASK, 0);
	vmcs_write32(PAGE_FAULT_ERROR_CODE_MATCH, 0);
	vmcs_write32(CR3_TARGET_COUNT, 0);           /* 22.2.1 */

	vmcs_write16(HOST_FS_SELECTOR, 0);            /* 22.2.4 */
	vmcs_write16(HOST_GS_SELECTOR, 0);            /* 22.2.4 */
	vmx_set_constant_host_state(vmx);
	vmcs_writel(HOST_FS_BASE, 0); /* 22.2.4 */
	vmcs_writel(HOST_GS_BASE, 0); /* 22.2.4 */

	if (cpu_has_vmx_vmfunc())
		vmcs_write64(VM_FUNCTION_CONTROL, 0);

	vmcs_write32(VM_EXIT_MSR_STORE_COUNT, 0);
	vmcs_write32(VM_EXIT_MSR_LOAD_COUNT, 0);
	vmcs_write64(VM_EXIT_MSR_LOAD_ADDR, __pa(vmx->msr_autoload.host.val));
	vmcs_write32(VM_ENTRY_MSR_LOAD_COUNT, 0);
	vmcs_write64(VM_ENTRY_MSR_LOAD_ADDR, __pa(vmx->msr_autoload.guest.val));

	if (vmcs_config.vmentry_ctrl & VM_ENTRY_LOAD_IA32_PAT)
		vmcs_write64(GUEST_IA32_PAT, vmx->vcpu.arch.pat);

	vm_exit_controls_set(vmx, vmx_vmexit_ctrl());

	/* 22.2.1, 20.8.1 */
	vm_entry_controls_set(vmx, vmx_vmentry_ctrl());

	vmx->vcpu.arch.cr0_guest_owned_bits = vmx_l1_guest_owned_cr0_bits();
	vmcs_writel(CR0_GUEST_HOST_MASK, ~vmx->vcpu.arch.cr0_guest_owned_bits);

	set_cr4_guest_host_mask(vmx);

	if (vmx->vpid != 0)
		vmcs_write16(VIRTUAL_PROCESSOR_ID, vmx->vpid);

	if (cpu_has_vmx_xsaves())
		vmcs_write64(XSS_EXIT_BITMAP, VMX_XSS_EXIT_BITMAP);

	if (enable_pml) {
		vmcs_write64(PML_ADDRESS, page_to_phys(vmx->pml_pg));
		vmcs_write16(GUEST_PML_INDEX, PML_ENTITY_NUM - 1);
	}

	vmx_write_encls_bitmap(&vmx->vcpu, NULL);

	if (vmx_pt_mode_is_host_guest()) {
		memset(&vmx->pt_desc, 0, sizeof(vmx->pt_desc));
		/* Bit[6~0] are forced to 1, writes are ignored. */
		vmx->pt_desc.guest.output_mask = 0x7F;
		vmcs_write64(GUEST_IA32_RTIT_CTL, 0);
	}

	vmcs_write32(GUEST_SYSENTER_CS, 0);
	vmcs_writel(GUEST_SYSENTER_ESP, 0);
	vmcs_writel(GUEST_SYSENTER_EIP, 0);
	vmcs_write64(GUEST_IA32_DEBUGCTL, 0);

	if (cpu_has_vmx_tpr_shadow()) {
		vmcs_write64(VIRTUAL_APIC_PAGE_ADDR, 0);
		if (cpu_need_tpr_shadow(&vmx->vcpu))
			vmcs_write64(VIRTUAL_APIC_PAGE_ADDR,
				     __pa(vmx->vcpu.arch.apic->regs));
		vmcs_write32(TPR_THRESHOLD, 0);
	}

	vmx_setup_uret_msrs(vmx);
}

static void __vmx_vcpu_reset(struct kvm_vcpu *vcpu)
{
	struct vcpu_vmx *vmx = to_vmx(vcpu);

	init_vmcs(vmx);

	if (nested)
		memcpy(&vmx->nested.msrs, &vmcs_config.nested, sizeof(vmx->nested.msrs));

	vcpu_setup_sgx_lepubkeyhash(vcpu);

	vmx->nested.posted_intr_nv = -1;
	vmx->nested.vmxon_ptr = INVALID_GPA;
	vmx->nested.current_vmptr = INVALID_GPA;
	vmx->nested.hv_evmcs_vmptr = EVMPTR_INVALID;

	vcpu->arch.microcode_version = 0x100000000ULL;
	vmx->msr_ia32_feature_control_valid_bits = FEAT_CTL_LOCKED;

	/*
	 * Enforce invariant: pi_desc.nv is always either POSTED_INTR_VECTOR
	 * or POSTED_INTR_WAKEUP_VECTOR.
	 */
	vmx->pi_desc.nv = POSTED_INTR_VECTOR;
	vmx->pi_desc.sn = 1;
}

static void vmx_vcpu_reset(struct kvm_vcpu *vcpu, bool init_event)
{
	struct vcpu_vmx *vmx = to_vmx(vcpu);
<<<<<<< HEAD
	struct msr_data apic_base_msr;
	u32 eax, dummy;
	u64 cr0;
=======

	if (!init_event)
		__vmx_vcpu_reset(vcpu);
>>>>>>> eb3cdb58

	vmx->rmode.vm86_active = 0;
	vmx->spec_ctrl = 0;

	vmx->msr_ia32_umwait_control = 0;

<<<<<<< HEAD
	eax = 1;
	if (!kvm_cpuid(vcpu, &eax, &dummy, &dummy, &dummy, true))
		eax = get_rdx_init_val();
	kvm_rdx_write(vcpu, eax);

=======
>>>>>>> eb3cdb58
	vmx->hv_deadline_tsc = -1;
	kvm_set_cr8(vcpu, 0);

	vmx_segment_cache_clear(vmx);
	kvm_register_mark_available(vcpu, VCPU_EXREG_SEGMENTS);

	seg_setup(VCPU_SREG_CS);
	vmcs_write16(GUEST_CS_SELECTOR, 0xf000);
	vmcs_writel(GUEST_CS_BASE, 0xffff0000ul);

	seg_setup(VCPU_SREG_DS);
	seg_setup(VCPU_SREG_ES);
	seg_setup(VCPU_SREG_FS);
	seg_setup(VCPU_SREG_GS);
	seg_setup(VCPU_SREG_SS);

	vmcs_write16(GUEST_TR_SELECTOR, 0);
	vmcs_writel(GUEST_TR_BASE, 0);
	vmcs_write32(GUEST_TR_LIMIT, 0xffff);
	vmcs_write32(GUEST_TR_AR_BYTES, 0x008b);

	vmcs_write16(GUEST_LDTR_SELECTOR, 0);
	vmcs_writel(GUEST_LDTR_BASE, 0);
	vmcs_write32(GUEST_LDTR_LIMIT, 0xffff);
	vmcs_write32(GUEST_LDTR_AR_BYTES, 0x00082);

	vmcs_writel(GUEST_GDTR_BASE, 0);
	vmcs_write32(GUEST_GDTR_LIMIT, 0xffff);

	vmcs_writel(GUEST_IDTR_BASE, 0);
	vmcs_write32(GUEST_IDTR_LIMIT, 0xffff);

	vmcs_write32(GUEST_ACTIVITY_STATE, GUEST_ACTIVITY_ACTIVE);
	vmcs_write32(GUEST_INTERRUPTIBILITY_INFO, 0);
	vmcs_writel(GUEST_PENDING_DBG_EXCEPTIONS, 0);
	if (kvm_mpx_supported())
		vmcs_write64(GUEST_BNDCFGS, 0);

<<<<<<< HEAD
	vmx_setup_uret_msrs(vmx);

	if (cpu_has_vmx_msr_bitmap())
		vmx_update_msr_bitmap(&vmx->vcpu);

=======
>>>>>>> eb3cdb58
	vmcs_write32(VM_ENTRY_INTR_INFO_FIELD, 0);  /* 22.2.1 */

	kvm_make_request(KVM_REQ_APIC_PAGE_RELOAD, vcpu);

	vpid_sync_context(vmx->vpid);
<<<<<<< HEAD
	if (init_event)
		vmx_clear_hlt(vcpu);
=======
>>>>>>> eb3cdb58

	vmx_update_fb_clear_dis(vcpu, vmx);
}

static void vmx_enable_irq_window(struct kvm_vcpu *vcpu)
{
	exec_controls_setbit(to_vmx(vcpu), CPU_BASED_INTR_WINDOW_EXITING);
}

static void vmx_enable_nmi_window(struct kvm_vcpu *vcpu)
{
	if (!enable_vnmi ||
	    vmcs_read32(GUEST_INTERRUPTIBILITY_INFO) & GUEST_INTR_STATE_STI) {
		vmx_enable_irq_window(vcpu);
		return;
	}

	exec_controls_setbit(to_vmx(vcpu), CPU_BASED_NMI_WINDOW_EXITING);
}

static void vmx_inject_irq(struct kvm_vcpu *vcpu, bool reinjected)
{
	struct vcpu_vmx *vmx = to_vmx(vcpu);
	uint32_t intr;
	int irq = vcpu->arch.interrupt.nr;

	trace_kvm_inj_virq(irq, vcpu->arch.interrupt.soft, reinjected);

	++vcpu->stat.irq_injections;
	if (vmx->rmode.vm86_active) {
		int inc_eip = 0;
		if (vcpu->arch.interrupt.soft)
			inc_eip = vcpu->arch.event_exit_inst_len;
		kvm_inject_realmode_interrupt(vcpu, irq, inc_eip);
		return;
	}
	intr = irq | INTR_INFO_VALID_MASK;
	if (vcpu->arch.interrupt.soft) {
		intr |= INTR_TYPE_SOFT_INTR;
		vmcs_write32(VM_ENTRY_INSTRUCTION_LEN,
			     vmx->vcpu.arch.event_exit_inst_len);
	} else
		intr |= INTR_TYPE_EXT_INTR;
	vmcs_write32(VM_ENTRY_INTR_INFO_FIELD, intr);

	vmx_clear_hlt(vcpu);
}

static void vmx_inject_nmi(struct kvm_vcpu *vcpu)
{
	struct vcpu_vmx *vmx = to_vmx(vcpu);

	if (!enable_vnmi) {
		/*
		 * Tracking the NMI-blocked state in software is built upon
		 * finding the next open IRQ window. This, in turn, depends on
		 * well-behaving guests: They have to keep IRQs disabled at
		 * least as long as the NMI handler runs. Otherwise we may
		 * cause NMI nesting, maybe breaking the guest. But as this is
		 * highly unlikely, we can live with the residual risk.
		 */
		vmx->loaded_vmcs->soft_vnmi_blocked = 1;
		vmx->loaded_vmcs->vnmi_blocked_time = 0;
	}

	++vcpu->stat.nmi_injections;
	vmx->loaded_vmcs->nmi_known_unmasked = false;

	if (vmx->rmode.vm86_active) {
		kvm_inject_realmode_interrupt(vcpu, NMI_VECTOR, 0);
		return;
	}

	vmcs_write32(VM_ENTRY_INTR_INFO_FIELD,
			INTR_TYPE_NMI_INTR | INTR_INFO_VALID_MASK | NMI_VECTOR);

	vmx_clear_hlt(vcpu);
}

bool vmx_get_nmi_mask(struct kvm_vcpu *vcpu)
{
	struct vcpu_vmx *vmx = to_vmx(vcpu);
	bool masked;

	if (!enable_vnmi)
		return vmx->loaded_vmcs->soft_vnmi_blocked;
	if (vmx->loaded_vmcs->nmi_known_unmasked)
		return false;
	masked = vmcs_read32(GUEST_INTERRUPTIBILITY_INFO) & GUEST_INTR_STATE_NMI;
	vmx->loaded_vmcs->nmi_known_unmasked = !masked;
	return masked;
}

void vmx_set_nmi_mask(struct kvm_vcpu *vcpu, bool masked)
{
	struct vcpu_vmx *vmx = to_vmx(vcpu);

	if (!enable_vnmi) {
		if (vmx->loaded_vmcs->soft_vnmi_blocked != masked) {
			vmx->loaded_vmcs->soft_vnmi_blocked = masked;
			vmx->loaded_vmcs->vnmi_blocked_time = 0;
		}
	} else {
		vmx->loaded_vmcs->nmi_known_unmasked = !masked;
		if (masked)
			vmcs_set_bits(GUEST_INTERRUPTIBILITY_INFO,
				      GUEST_INTR_STATE_NMI);
		else
			vmcs_clear_bits(GUEST_INTERRUPTIBILITY_INFO,
					GUEST_INTR_STATE_NMI);
	}
}

bool vmx_nmi_blocked(struct kvm_vcpu *vcpu)
{
	if (is_guest_mode(vcpu) && nested_exit_on_nmi(vcpu))
		return false;

	if (!enable_vnmi && to_vmx(vcpu)->loaded_vmcs->soft_vnmi_blocked)
		return true;

	return (vmcs_read32(GUEST_INTERRUPTIBILITY_INFO) &
		(GUEST_INTR_STATE_MOV_SS | GUEST_INTR_STATE_STI |
		 GUEST_INTR_STATE_NMI));
}

static int vmx_nmi_allowed(struct kvm_vcpu *vcpu, bool for_injection)
{
	if (to_vmx(vcpu)->nested.nested_run_pending)
		return -EBUSY;

	/* An NMI must not be injected into L2 if it's supposed to VM-Exit.  */
	if (for_injection && is_guest_mode(vcpu) && nested_exit_on_nmi(vcpu))
		return -EBUSY;

	return !vmx_nmi_blocked(vcpu);
}

bool vmx_interrupt_blocked(struct kvm_vcpu *vcpu)
{
	if (is_guest_mode(vcpu) && nested_exit_on_intr(vcpu))
		return false;

	return !(vmx_get_rflags(vcpu) & X86_EFLAGS_IF) ||
	       (vmcs_read32(GUEST_INTERRUPTIBILITY_INFO) &
		(GUEST_INTR_STATE_STI | GUEST_INTR_STATE_MOV_SS));
}

static int vmx_interrupt_allowed(struct kvm_vcpu *vcpu, bool for_injection)
{
	if (to_vmx(vcpu)->nested.nested_run_pending)
		return -EBUSY;

	/*
	 * An IRQ must not be injected into L2 if it's supposed to VM-Exit,
	 * e.g. if the IRQ arrived asynchronously after checking nested events.
	 */
	if (for_injection && is_guest_mode(vcpu) && nested_exit_on_intr(vcpu))
		return -EBUSY;

	return !vmx_interrupt_blocked(vcpu);
}

static int vmx_set_tss_addr(struct kvm *kvm, unsigned int addr)
{
	void __user *ret;

	if (enable_unrestricted_guest)
		return 0;

	mutex_lock(&kvm->slots_lock);
	ret = __x86_set_memory_region(kvm, TSS_PRIVATE_MEMSLOT, addr,
				      PAGE_SIZE * 3);
	mutex_unlock(&kvm->slots_lock);

	if (IS_ERR(ret))
		return PTR_ERR(ret);

	to_kvm_vmx(kvm)->tss_addr = addr;

	return init_rmode_tss(kvm, ret);
}

static int vmx_set_identity_map_addr(struct kvm *kvm, u64 ident_addr)
{
	to_kvm_vmx(kvm)->ept_identity_map_addr = ident_addr;
	return 0;
}

static bool rmode_exception(struct kvm_vcpu *vcpu, int vec)
{
	switch (vec) {
	case BP_VECTOR:
		/*
		 * Update instruction length as we may reinject the exception
		 * from user space while in guest debugging mode.
		 */
		to_vmx(vcpu)->vcpu.arch.event_exit_inst_len =
			vmcs_read32(VM_EXIT_INSTRUCTION_LEN);
		if (vcpu->guest_debug & KVM_GUESTDBG_USE_SW_BP)
			return false;
		fallthrough;
	case DB_VECTOR:
		return !(vcpu->guest_debug &
			(KVM_GUESTDBG_SINGLESTEP | KVM_GUESTDBG_USE_HW_BP));
	case DE_VECTOR:
	case OF_VECTOR:
	case BR_VECTOR:
	case UD_VECTOR:
	case DF_VECTOR:
	case SS_VECTOR:
	case GP_VECTOR:
	case MF_VECTOR:
		return true;
	}
	return false;
}

static int handle_rmode_exception(struct kvm_vcpu *vcpu,
				  int vec, u32 err_code)
{
	/*
	 * Instruction with address size override prefix opcode 0x67
	 * Cause the #SS fault with 0 error code in VM86 mode.
	 */
	if (((vec == GP_VECTOR) || (vec == SS_VECTOR)) && err_code == 0) {
		if (kvm_emulate_instruction(vcpu, 0)) {
			if (vcpu->arch.halt_request) {
				vcpu->arch.halt_request = 0;
				return kvm_emulate_halt_noskip(vcpu);
			}
			return 1;
		}
		return 0;
	}

	/*
	 * Forward all other exceptions that are valid in real mode.
	 * FIXME: Breaks guest debugging in real mode, needs to be fixed with
	 *        the required debugging infrastructure rework.
	 */
	kvm_queue_exception(vcpu, vec);
	return 1;
}

static int handle_machine_check(struct kvm_vcpu *vcpu)
{
	/* handled by vmx_vcpu_run() */
	return 1;
}

/*
 * If the host has split lock detection disabled, then #AC is
 * unconditionally injected into the guest, which is the pre split lock
 * detection behaviour.
 *
 * If the host has split lock detection enabled then #AC is
 * only injected into the guest when:
 *  - Guest CPL == 3 (user mode)
 *  - Guest has #AC detection enabled in CR0
 *  - Guest EFLAGS has AC bit set
 */
bool vmx_guest_inject_ac(struct kvm_vcpu *vcpu)
{
	if (!boot_cpu_has(X86_FEATURE_SPLIT_LOCK_DETECT))
		return true;

	return vmx_get_cpl(vcpu) == 3 && kvm_is_cr0_bit_set(vcpu, X86_CR0_AM) &&
	       (kvm_get_rflags(vcpu) & X86_EFLAGS_AC);
}

static int handle_exception_nmi(struct kvm_vcpu *vcpu)
{
	struct vcpu_vmx *vmx = to_vmx(vcpu);
	struct kvm_run *kvm_run = vcpu->run;
	u32 intr_info, ex_no, error_code;
	unsigned long cr2, dr6;
	u32 vect_info;

	vect_info = vmx->idt_vectoring_info;
	intr_info = vmx_get_intr_info(vcpu);

	/*
	 * Machine checks are handled by handle_exception_irqoff(), or by
	 * vmx_vcpu_run() if a #MC occurs on VM-Entry.  NMIs are handled by
	 * vmx_vcpu_enter_exit().
	 */
	if (is_machine_check(intr_info) || is_nmi(intr_info))
		return 1;

	/*
	 * Queue the exception here instead of in handle_nm_fault_irqoff().
	 * This ensures the nested_vmx check is not skipped so vmexit can
	 * be reflected to L1 (when it intercepts #NM) before reaching this
	 * point.
	 */
	if (is_nm_fault(intr_info)) {
		kvm_queue_exception(vcpu, NM_VECTOR);
		return 1;
	}

	if (is_invalid_opcode(intr_info))
		return handle_ud(vcpu);

	error_code = 0;
	if (intr_info & INTR_INFO_DELIVER_CODE_MASK)
		error_code = vmcs_read32(VM_EXIT_INTR_ERROR_CODE);

	if (!vmx->rmode.vm86_active && is_gp_fault(intr_info)) {
		WARN_ON_ONCE(!enable_vmware_backdoor);

		/*
		 * VMware backdoor emulation on #GP interception only handles
		 * IN{S}, OUT{S}, and RDPMC, none of which generate a non-zero
		 * error code on #GP.
		 */
		if (error_code) {
			kvm_queue_exception_e(vcpu, GP_VECTOR, error_code);
			return 1;
		}
		return kvm_emulate_instruction(vcpu, EMULTYPE_VMWARE_GP);
	}

	/*
	 * The #PF with PFEC.RSVD = 1 indicates the guest is accessing
	 * MMIO, it is better to report an internal error.
	 * See the comments in vmx_handle_exit.
	 */
	if ((vect_info & VECTORING_INFO_VALID_MASK) &&
	    !(is_page_fault(intr_info) && !(error_code & PFERR_RSVD_MASK))) {
		vcpu->run->exit_reason = KVM_EXIT_INTERNAL_ERROR;
		vcpu->run->internal.suberror = KVM_INTERNAL_ERROR_SIMUL_EX;
		vcpu->run->internal.ndata = 4;
		vcpu->run->internal.data[0] = vect_info;
		vcpu->run->internal.data[1] = intr_info;
		vcpu->run->internal.data[2] = error_code;
		vcpu->run->internal.data[3] = vcpu->arch.last_vmentry_cpu;
		return 0;
	}

	if (is_page_fault(intr_info)) {
		cr2 = vmx_get_exit_qual(vcpu);
		if (enable_ept && !vcpu->arch.apf.host_apf_flags) {
			/*
			 * EPT will cause page fault only if we need to
			 * detect illegal GPAs.
			 */
			WARN_ON_ONCE(!allow_smaller_maxphyaddr);
			kvm_fixup_and_inject_pf_error(vcpu, cr2, error_code);
			return 1;
		} else
			return kvm_handle_page_fault(vcpu, error_code, cr2, NULL, 0);
	}

	ex_no = intr_info & INTR_INFO_VECTOR_MASK;

	if (vmx->rmode.vm86_active && rmode_exception(vcpu, ex_no))
		return handle_rmode_exception(vcpu, ex_no, error_code);

	switch (ex_no) {
	case DB_VECTOR:
		dr6 = vmx_get_exit_qual(vcpu);
		if (!(vcpu->guest_debug &
		      (KVM_GUESTDBG_SINGLESTEP | KVM_GUESTDBG_USE_HW_BP))) {
			/*
			 * If the #DB was due to ICEBP, a.k.a. INT1, skip the
			 * instruction.  ICEBP generates a trap-like #DB, but
			 * despite its interception control being tied to #DB,
			 * is an instruction intercept, i.e. the VM-Exit occurs
<<<<<<< HEAD
			 * on the ICEBP itself.  Note, skipping ICEBP also
			 * clears STI and MOVSS blocking.
=======
			 * on the ICEBP itself.  Use the inner "skip" helper to
			 * avoid single-step #DB and MTF updates, as ICEBP is
			 * higher priority.  Note, skipping ICEBP still clears
			 * STI and MOVSS blocking.
>>>>>>> eb3cdb58
			 *
			 * For all other #DBs, set vmcs.PENDING_DBG_EXCEPTIONS.BS
			 * if single-step is enabled in RFLAGS and STI or MOVSS
			 * blocking is active, as the CPU doesn't set the bit
			 * on VM-Exit due to #DB interception.  VM-Entry has a
			 * consistency check that a single-step #DB is pending
			 * in this scenario as the previous instruction cannot
			 * have toggled RFLAGS.TF 0=>1 (because STI and POP/MOV
			 * don't modify RFLAGS), therefore the one instruction
			 * delay when activating single-step breakpoints must
			 * have already expired.  Note, the CPU sets/clears BS
			 * as appropriate for all other VM-Exits types.
			 */
			if (is_icebp(intr_info))
				WARN_ON(!skip_emulated_instruction(vcpu));
			else if ((vmx_get_rflags(vcpu) & X86_EFLAGS_TF) &&
				 (vmcs_read32(GUEST_INTERRUPTIBILITY_INFO) &
				  (GUEST_INTR_STATE_STI | GUEST_INTR_STATE_MOV_SS)))
				vmcs_writel(GUEST_PENDING_DBG_EXCEPTIONS,
					    vmcs_readl(GUEST_PENDING_DBG_EXCEPTIONS) | DR6_BS);

			kvm_queue_exception_p(vcpu, DB_VECTOR, dr6);
			return 1;
		}
		kvm_run->debug.arch.dr6 = dr6 | DR6_ACTIVE_LOW;
		kvm_run->debug.arch.dr7 = vmcs_readl(GUEST_DR7);
		fallthrough;
	case BP_VECTOR:
		/*
		 * Update instruction length as we may reinject #BP from
		 * user space while in guest debugging mode. Reading it for
		 * #DB as well causes no harm, it is not used in that case.
		 */
		vmx->vcpu.arch.event_exit_inst_len =
			vmcs_read32(VM_EXIT_INSTRUCTION_LEN);
		kvm_run->exit_reason = KVM_EXIT_DEBUG;
		kvm_run->debug.arch.pc = kvm_get_linear_rip(vcpu);
		kvm_run->debug.arch.exception = ex_no;
		break;
	case AC_VECTOR:
		if (vmx_guest_inject_ac(vcpu)) {
			kvm_queue_exception_e(vcpu, AC_VECTOR, error_code);
			return 1;
		}

		/*
		 * Handle split lock. Depending on detection mode this will
		 * either warn and disable split lock detection for this
		 * task or force SIGBUS on it.
		 */
		if (handle_guest_split_lock(kvm_rip_read(vcpu)))
			return 1;
		fallthrough;
	default:
		kvm_run->exit_reason = KVM_EXIT_EXCEPTION;
		kvm_run->ex.exception = ex_no;
		kvm_run->ex.error_code = error_code;
		break;
	}
	return 0;
}

static __always_inline int handle_external_interrupt(struct kvm_vcpu *vcpu)
{
	++vcpu->stat.irq_exits;
	return 1;
}

static int handle_triple_fault(struct kvm_vcpu *vcpu)
{
	vcpu->run->exit_reason = KVM_EXIT_SHUTDOWN;
	vcpu->mmio_needed = 0;
	return 0;
}

static int handle_io(struct kvm_vcpu *vcpu)
{
	unsigned long exit_qualification;
	int size, in, string;
	unsigned port;

	exit_qualification = vmx_get_exit_qual(vcpu);
	string = (exit_qualification & 16) != 0;

	++vcpu->stat.io_exits;

	if (string)
		return kvm_emulate_instruction(vcpu, 0);

	port = exit_qualification >> 16;
	size = (exit_qualification & 7) + 1;
	in = (exit_qualification & 8) != 0;

	return kvm_fast_pio(vcpu, size, port, in);
}

static void
vmx_patch_hypercall(struct kvm_vcpu *vcpu, unsigned char *hypercall)
{
	/*
	 * Patch in the VMCALL instruction:
	 */
	hypercall[0] = 0x0f;
	hypercall[1] = 0x01;
	hypercall[2] = 0xc1;
}

/* called to set cr0 as appropriate for a mov-to-cr0 exit. */
static int handle_set_cr0(struct kvm_vcpu *vcpu, unsigned long val)
{
	if (is_guest_mode(vcpu)) {
		struct vmcs12 *vmcs12 = get_vmcs12(vcpu);
		unsigned long orig_val = val;

		/*
		 * We get here when L2 changed cr0 in a way that did not change
		 * any of L1's shadowed bits (see nested_vmx_exit_handled_cr),
		 * but did change L0 shadowed bits. So we first calculate the
		 * effective cr0 value that L1 would like to write into the
		 * hardware. It consists of the L2-owned bits from the new
		 * value combined with the L1-owned bits from L1's guest_cr0.
		 */
		val = (val & ~vmcs12->cr0_guest_host_mask) |
			(vmcs12->guest_cr0 & vmcs12->cr0_guest_host_mask);

		if (kvm_set_cr0(vcpu, val))
			return 1;
		vmcs_writel(CR0_READ_SHADOW, orig_val);
		return 0;
	} else {
		return kvm_set_cr0(vcpu, val);
	}
}

static int handle_set_cr4(struct kvm_vcpu *vcpu, unsigned long val)
{
	if (is_guest_mode(vcpu)) {
		struct vmcs12 *vmcs12 = get_vmcs12(vcpu);
		unsigned long orig_val = val;

		/* analogously to handle_set_cr0 */
		val = (val & ~vmcs12->cr4_guest_host_mask) |
			(vmcs12->guest_cr4 & vmcs12->cr4_guest_host_mask);
		if (kvm_set_cr4(vcpu, val))
			return 1;
		vmcs_writel(CR4_READ_SHADOW, orig_val);
		return 0;
	} else
		return kvm_set_cr4(vcpu, val);
}

static int handle_desc(struct kvm_vcpu *vcpu)
{
	WARN_ON(!(vcpu->arch.cr4 & X86_CR4_UMIP));
	return kvm_emulate_instruction(vcpu, 0);
}

static int handle_cr(struct kvm_vcpu *vcpu)
{
	unsigned long exit_qualification, val;
	int cr;
	int reg;
	int err;
	int ret;

	exit_qualification = vmx_get_exit_qual(vcpu);
	cr = exit_qualification & 15;
	reg = (exit_qualification >> 8) & 15;
	switch ((exit_qualification >> 4) & 3) {
	case 0: /* mov to cr */
		val = kvm_register_read(vcpu, reg);
		trace_kvm_cr_write(cr, val);
		switch (cr) {
		case 0:
			err = handle_set_cr0(vcpu, val);
			return kvm_complete_insn_gp(vcpu, err);
		case 3:
			WARN_ON_ONCE(enable_unrestricted_guest);

			err = kvm_set_cr3(vcpu, val);
			return kvm_complete_insn_gp(vcpu, err);
		case 4:
			err = handle_set_cr4(vcpu, val);
			return kvm_complete_insn_gp(vcpu, err);
		case 8: {
				u8 cr8_prev = kvm_get_cr8(vcpu);
				u8 cr8 = (u8)val;
				err = kvm_set_cr8(vcpu, cr8);
				ret = kvm_complete_insn_gp(vcpu, err);
				if (lapic_in_kernel(vcpu))
					return ret;
				if (cr8_prev <= cr8)
					return ret;
				/*
				 * TODO: we might be squashing a
				 * KVM_GUESTDBG_SINGLESTEP-triggered
				 * KVM_EXIT_DEBUG here.
				 */
				vcpu->run->exit_reason = KVM_EXIT_SET_TPR;
				return 0;
			}
		}
		break;
	case 2: /* clts */
		KVM_BUG(1, vcpu->kvm, "Guest always owns CR0.TS");
		return -EIO;
	case 1: /*mov from cr*/
		switch (cr) {
		case 3:
			WARN_ON_ONCE(enable_unrestricted_guest);

			val = kvm_read_cr3(vcpu);
			kvm_register_write(vcpu, reg, val);
			trace_kvm_cr_read(cr, val);
			return kvm_skip_emulated_instruction(vcpu);
		case 8:
			val = kvm_get_cr8(vcpu);
			kvm_register_write(vcpu, reg, val);
			trace_kvm_cr_read(cr, val);
			return kvm_skip_emulated_instruction(vcpu);
		}
		break;
	case 3: /* lmsw */
		val = (exit_qualification >> LMSW_SOURCE_DATA_SHIFT) & 0x0f;
		trace_kvm_cr_write(0, (kvm_read_cr0_bits(vcpu, ~0xful) | val));
		kvm_lmsw(vcpu, val);

		return kvm_skip_emulated_instruction(vcpu);
	default:
		break;
	}
	vcpu->run->exit_reason = 0;
	vcpu_unimpl(vcpu, "unhandled control register: op %d cr %d\n",
	       (int)(exit_qualification >> 4) & 3, cr);
	return 0;
}

static int handle_dr(struct kvm_vcpu *vcpu)
{
	unsigned long exit_qualification;
	int dr, dr7, reg;
	int err = 1;

	exit_qualification = vmx_get_exit_qual(vcpu);
	dr = exit_qualification & DEBUG_REG_ACCESS_NUM;

	/* First, if DR does not exist, trigger UD */
	if (!kvm_require_dr(vcpu, dr))
		return 1;

	if (vmx_get_cpl(vcpu) > 0)
		goto out;

	dr7 = vmcs_readl(GUEST_DR7);
	if (dr7 & DR7_GD) {
		/*
		 * As the vm-exit takes precedence over the debug trap, we
		 * need to emulate the latter, either for the host or the
		 * guest debugging itself.
		 */
		if (vcpu->guest_debug & KVM_GUESTDBG_USE_HW_BP) {
			vcpu->run->debug.arch.dr6 = DR6_BD | DR6_ACTIVE_LOW;
			vcpu->run->debug.arch.dr7 = dr7;
			vcpu->run->debug.arch.pc = kvm_get_linear_rip(vcpu);
			vcpu->run->debug.arch.exception = DB_VECTOR;
			vcpu->run->exit_reason = KVM_EXIT_DEBUG;
			return 0;
		} else {
			kvm_queue_exception_p(vcpu, DB_VECTOR, DR6_BD);
			return 1;
		}
	}

	if (vcpu->guest_debug == 0) {
		exec_controls_clearbit(to_vmx(vcpu), CPU_BASED_MOV_DR_EXITING);

		/*
		 * No more DR vmexits; force a reload of the debug registers
		 * and reenter on this instruction.  The next vmexit will
		 * retrieve the full state of the debug registers.
		 */
		vcpu->arch.switch_db_regs |= KVM_DEBUGREG_WONT_EXIT;
		return 1;
	}

	reg = DEBUG_REG_ACCESS_REG(exit_qualification);
	if (exit_qualification & TYPE_MOV_FROM_DR) {
		unsigned long val;

		kvm_get_dr(vcpu, dr, &val);
		kvm_register_write(vcpu, reg, val);
		err = 0;
	} else {
		err = kvm_set_dr(vcpu, dr, kvm_register_read(vcpu, reg));
	}

out:
	return kvm_complete_insn_gp(vcpu, err);
}

static void vmx_sync_dirty_debug_regs(struct kvm_vcpu *vcpu)
{
	get_debugreg(vcpu->arch.db[0], 0);
	get_debugreg(vcpu->arch.db[1], 1);
	get_debugreg(vcpu->arch.db[2], 2);
	get_debugreg(vcpu->arch.db[3], 3);
	get_debugreg(vcpu->arch.dr6, 6);
	vcpu->arch.dr7 = vmcs_readl(GUEST_DR7);

	vcpu->arch.switch_db_regs &= ~KVM_DEBUGREG_WONT_EXIT;
	exec_controls_setbit(to_vmx(vcpu), CPU_BASED_MOV_DR_EXITING);

	/*
	 * exc_debug expects dr6 to be cleared after it runs, avoid that it sees
	 * a stale dr6 from the guest.
	 */
	set_debugreg(DR6_RESERVED, 6);
}

static void vmx_set_dr7(struct kvm_vcpu *vcpu, unsigned long val)
{
	vmcs_writel(GUEST_DR7, val);
}

static int handle_tpr_below_threshold(struct kvm_vcpu *vcpu)
{
	kvm_apic_update_ppr(vcpu);
	return 1;
}

static int handle_interrupt_window(struct kvm_vcpu *vcpu)
{
	exec_controls_clearbit(to_vmx(vcpu), CPU_BASED_INTR_WINDOW_EXITING);

	kvm_make_request(KVM_REQ_EVENT, vcpu);

	++vcpu->stat.irq_window_exits;
	return 1;
}

static int handle_invlpg(struct kvm_vcpu *vcpu)
{
	unsigned long exit_qualification = vmx_get_exit_qual(vcpu);

	kvm_mmu_invlpg(vcpu, exit_qualification);
	return kvm_skip_emulated_instruction(vcpu);
}

static int handle_apic_access(struct kvm_vcpu *vcpu)
{
	if (likely(fasteoi)) {
		unsigned long exit_qualification = vmx_get_exit_qual(vcpu);
		int access_type, offset;

		access_type = exit_qualification & APIC_ACCESS_TYPE;
		offset = exit_qualification & APIC_ACCESS_OFFSET;
		/*
		 * Sane guest uses MOV to write EOI, with written value
		 * not cared. So make a short-circuit here by avoiding
		 * heavy instruction emulation.
		 */
		if ((access_type == TYPE_LINEAR_APIC_INST_WRITE) &&
		    (offset == APIC_EOI)) {
			kvm_lapic_set_eoi(vcpu);
			return kvm_skip_emulated_instruction(vcpu);
		}
	}
	return kvm_emulate_instruction(vcpu, 0);
}

static int handle_apic_eoi_induced(struct kvm_vcpu *vcpu)
{
	unsigned long exit_qualification = vmx_get_exit_qual(vcpu);
	int vector = exit_qualification & 0xff;

	/* EOI-induced VM exit is trap-like and thus no need to adjust IP */
	kvm_apic_set_eoi_accelerated(vcpu, vector);
	return 1;
}

static int handle_apic_write(struct kvm_vcpu *vcpu)
{
	unsigned long exit_qualification = vmx_get_exit_qual(vcpu);

	/*
	 * APIC-write VM-Exit is trap-like, KVM doesn't need to advance RIP and
	 * hardware has done any necessary aliasing, offset adjustments, etc...
	 * for the access.  I.e. the correct value has already been  written to
	 * the vAPIC page for the correct 16-byte chunk.  KVM needs only to
	 * retrieve the register value and emulate the access.
	 */
	u32 offset = exit_qualification & 0xff0;

	kvm_apic_write_nodecode(vcpu, offset);
	return 1;
}

static int handle_task_switch(struct kvm_vcpu *vcpu)
{
	struct vcpu_vmx *vmx = to_vmx(vcpu);
	unsigned long exit_qualification;
	bool has_error_code = false;
	u32 error_code = 0;
	u16 tss_selector;
	int reason, type, idt_v, idt_index;

	idt_v = (vmx->idt_vectoring_info & VECTORING_INFO_VALID_MASK);
	idt_index = (vmx->idt_vectoring_info & VECTORING_INFO_VECTOR_MASK);
	type = (vmx->idt_vectoring_info & VECTORING_INFO_TYPE_MASK);

	exit_qualification = vmx_get_exit_qual(vcpu);

	reason = (u32)exit_qualification >> 30;
	if (reason == TASK_SWITCH_GATE && idt_v) {
		switch (type) {
		case INTR_TYPE_NMI_INTR:
			vcpu->arch.nmi_injected = false;
			vmx_set_nmi_mask(vcpu, true);
			break;
		case INTR_TYPE_EXT_INTR:
		case INTR_TYPE_SOFT_INTR:
			kvm_clear_interrupt_queue(vcpu);
			break;
		case INTR_TYPE_HARD_EXCEPTION:
			if (vmx->idt_vectoring_info &
			    VECTORING_INFO_DELIVER_CODE_MASK) {
				has_error_code = true;
				error_code =
					vmcs_read32(IDT_VECTORING_ERROR_CODE);
			}
			fallthrough;
		case INTR_TYPE_SOFT_EXCEPTION:
			kvm_clear_exception_queue(vcpu);
			break;
		default:
			break;
		}
	}
	tss_selector = exit_qualification;

	if (!idt_v || (type != INTR_TYPE_HARD_EXCEPTION &&
		       type != INTR_TYPE_EXT_INTR &&
		       type != INTR_TYPE_NMI_INTR))
		WARN_ON(!skip_emulated_instruction(vcpu));

	/*
	 * TODO: What about debug traps on tss switch?
	 *       Are we supposed to inject them and update dr6?
	 */
	return kvm_task_switch(vcpu, tss_selector,
			       type == INTR_TYPE_SOFT_INTR ? idt_index : -1,
			       reason, has_error_code, error_code);
}

static int handle_ept_violation(struct kvm_vcpu *vcpu)
{
	unsigned long exit_qualification;
	gpa_t gpa;
	u64 error_code;

	exit_qualification = vmx_get_exit_qual(vcpu);

	/*
	 * EPT violation happened while executing iret from NMI,
	 * "blocked by NMI" bit has to be set before next VM entry.
	 * There are errata that may cause this bit to not be set:
	 * AAK134, BY25.
	 */
	if (!(to_vmx(vcpu)->idt_vectoring_info & VECTORING_INFO_VALID_MASK) &&
			enable_vnmi &&
			(exit_qualification & INTR_INFO_UNBLOCK_NMI))
		vmcs_set_bits(GUEST_INTERRUPTIBILITY_INFO, GUEST_INTR_STATE_NMI);

	gpa = vmcs_read64(GUEST_PHYSICAL_ADDRESS);
	trace_kvm_page_fault(vcpu, gpa, exit_qualification);

	/* Is it a read fault? */
	error_code = (exit_qualification & EPT_VIOLATION_ACC_READ)
		     ? PFERR_USER_MASK : 0;
	/* Is it a write fault? */
	error_code |= (exit_qualification & EPT_VIOLATION_ACC_WRITE)
		      ? PFERR_WRITE_MASK : 0;
	/* Is it a fetch fault? */
	error_code |= (exit_qualification & EPT_VIOLATION_ACC_INSTR)
		      ? PFERR_FETCH_MASK : 0;
	/* ept page table entry is present? */
	error_code |= (exit_qualification & EPT_VIOLATION_RWX_MASK)
		      ? PFERR_PRESENT_MASK : 0;

	error_code |= (exit_qualification & EPT_VIOLATION_GVA_TRANSLATED) != 0 ?
	       PFERR_GUEST_FINAL_MASK : PFERR_GUEST_PAGE_MASK;

	vcpu->arch.exit_qualification = exit_qualification;

	/*
	 * Check that the GPA doesn't exceed physical memory limits, as that is
	 * a guest page fault.  We have to emulate the instruction here, because
	 * if the illegal address is that of a paging structure, then
	 * EPT_VIOLATION_ACC_WRITE bit is set.  Alternatively, if supported we
	 * would also use advanced VM-exit information for EPT violations to
	 * reconstruct the page fault error code.
	 */
	if (unlikely(allow_smaller_maxphyaddr && kvm_vcpu_is_illegal_gpa(vcpu, gpa)))
		return kvm_emulate_instruction(vcpu, 0);

	return kvm_mmu_page_fault(vcpu, gpa, error_code, NULL, 0);
}

static int handle_ept_misconfig(struct kvm_vcpu *vcpu)
{
	gpa_t gpa;

	if (!vmx_can_emulate_instruction(vcpu, EMULTYPE_PF, NULL, 0))
		return 1;

	/*
	 * A nested guest cannot optimize MMIO vmexits, because we have an
	 * nGPA here instead of the required GPA.
	 */
	gpa = vmcs_read64(GUEST_PHYSICAL_ADDRESS);
	if (!is_guest_mode(vcpu) &&
	    !kvm_io_bus_write(vcpu, KVM_FAST_MMIO_BUS, gpa, 0, NULL)) {
		trace_kvm_fast_mmio(gpa);
		return kvm_skip_emulated_instruction(vcpu);
	}

	return kvm_mmu_page_fault(vcpu, gpa, PFERR_RSVD_MASK, NULL, 0);
}

static int handle_nmi_window(struct kvm_vcpu *vcpu)
{
	if (KVM_BUG_ON(!enable_vnmi, vcpu->kvm))
		return -EIO;

	exec_controls_clearbit(to_vmx(vcpu), CPU_BASED_NMI_WINDOW_EXITING);
	++vcpu->stat.nmi_window_exits;
	kvm_make_request(KVM_REQ_EVENT, vcpu);

	return 1;
}

static bool vmx_emulation_required_with_pending_exception(struct kvm_vcpu *vcpu)
{
	struct vcpu_vmx *vmx = to_vmx(vcpu);

	return vmx->emulation_required && !vmx->rmode.vm86_active &&
	       (kvm_is_exception_pending(vcpu) || vcpu->arch.exception.injected);
}

static int handle_invalid_guest_state(struct kvm_vcpu *vcpu)
{
	struct vcpu_vmx *vmx = to_vmx(vcpu);
	bool intr_window_requested;
	unsigned count = 130;

	intr_window_requested = exec_controls_get(vmx) &
				CPU_BASED_INTR_WINDOW_EXITING;

	while (vmx->emulation_required && count-- != 0) {
		if (intr_window_requested && !vmx_interrupt_blocked(vcpu))
			return handle_interrupt_window(&vmx->vcpu);

		if (kvm_test_request(KVM_REQ_EVENT, vcpu))
			return 1;

		if (!kvm_emulate_instruction(vcpu, 0))
			return 0;

		if (vmx_emulation_required_with_pending_exception(vcpu)) {
			kvm_prepare_emulation_failure_exit(vcpu);
			return 0;
		}

		if (vcpu->arch.halt_request) {
			vcpu->arch.halt_request = 0;
			return kvm_emulate_halt_noskip(vcpu);
		}

		/*
		 * Note, return 1 and not 0, vcpu_run() will invoke
		 * xfer_to_guest_mode() which will create a proper return
		 * code.
		 */
		if (__xfer_to_guest_mode_work_pending())
			return 1;
	}

	return 1;
}

static int vmx_vcpu_pre_run(struct kvm_vcpu *vcpu)
{
	if (vmx_emulation_required_with_pending_exception(vcpu)) {
		kvm_prepare_emulation_failure_exit(vcpu);
		return 0;
	}

	return 1;
}

static void grow_ple_window(struct kvm_vcpu *vcpu)
{
	struct vcpu_vmx *vmx = to_vmx(vcpu);
	unsigned int old = vmx->ple_window;

	vmx->ple_window = __grow_ple_window(old, ple_window,
					    ple_window_grow,
					    ple_window_max);

	if (vmx->ple_window != old) {
		vmx->ple_window_dirty = true;
		trace_kvm_ple_window_update(vcpu->vcpu_id,
					    vmx->ple_window, old);
	}
}

static void shrink_ple_window(struct kvm_vcpu *vcpu)
{
	struct vcpu_vmx *vmx = to_vmx(vcpu);
	unsigned int old = vmx->ple_window;

	vmx->ple_window = __shrink_ple_window(old, ple_window,
					      ple_window_shrink,
					      ple_window);

	if (vmx->ple_window != old) {
		vmx->ple_window_dirty = true;
		trace_kvm_ple_window_update(vcpu->vcpu_id,
					    vmx->ple_window, old);
	}
}

/*
 * Indicate a busy-waiting vcpu in spinlock. We do not enable the PAUSE
 * exiting, so only get here on cpu with PAUSE-Loop-Exiting.
 */
static int handle_pause(struct kvm_vcpu *vcpu)
{
	if (!kvm_pause_in_guest(vcpu->kvm))
		grow_ple_window(vcpu);

	/*
	 * Intel sdm vol3 ch-25.1.3 says: The "PAUSE-loop exiting"
	 * VM-execution control is ignored if CPL > 0. OTOH, KVM
	 * never set PAUSE_EXITING and just set PLE if supported,
	 * so the vcpu must be CPL=0 if it gets a PAUSE exit.
	 */
	kvm_vcpu_on_spin(vcpu, true);
	return kvm_skip_emulated_instruction(vcpu);
}

static int handle_monitor_trap(struct kvm_vcpu *vcpu)
{
	return 1;
}

static int handle_invpcid(struct kvm_vcpu *vcpu)
{
	u32 vmx_instruction_info;
	unsigned long type;
	gva_t gva;
	struct {
		u64 pcid;
		u64 gla;
	} operand;
	int gpr_index;

	if (!guest_cpuid_has(vcpu, X86_FEATURE_INVPCID)) {
		kvm_queue_exception(vcpu, UD_VECTOR);
		return 1;
	}

	vmx_instruction_info = vmcs_read32(VMX_INSTRUCTION_INFO);
	gpr_index = vmx_get_instr_info_reg2(vmx_instruction_info);
	type = kvm_register_read(vcpu, gpr_index);

	/* According to the Intel instruction reference, the memory operand
	 * is read even if it isn't needed (e.g., for type==all)
	 */
	if (get_vmx_mem_address(vcpu, vmx_get_exit_qual(vcpu),
				vmx_instruction_info, false,
				sizeof(operand), &gva))
		return 1;

	return kvm_handle_invpcid(vcpu, type, gva);
}

static int handle_pml_full(struct kvm_vcpu *vcpu)
{
	unsigned long exit_qualification;

	trace_kvm_pml_full(vcpu->vcpu_id);

	exit_qualification = vmx_get_exit_qual(vcpu);

	/*
	 * PML buffer FULL happened while executing iret from NMI,
	 * "blocked by NMI" bit has to be set before next VM entry.
	 */
	if (!(to_vmx(vcpu)->idt_vectoring_info & VECTORING_INFO_VALID_MASK) &&
			enable_vnmi &&
			(exit_qualification & INTR_INFO_UNBLOCK_NMI))
		vmcs_set_bits(GUEST_INTERRUPTIBILITY_INFO,
				GUEST_INTR_STATE_NMI);

	/*
	 * PML buffer already flushed at beginning of VMEXIT. Nothing to do
	 * here.., and there's no userspace involvement needed for PML.
	 */
	return 1;
}

static fastpath_t handle_fastpath_preemption_timer(struct kvm_vcpu *vcpu)
{
	struct vcpu_vmx *vmx = to_vmx(vcpu);

	if (!vmx->req_immediate_exit &&
	    !unlikely(vmx->loaded_vmcs->hv_timer_soft_disabled)) {
		kvm_lapic_expired_hv_timer(vcpu);
		return EXIT_FASTPATH_REENTER_GUEST;
	}

	return EXIT_FASTPATH_NONE;
}

static int handle_preemption_timer(struct kvm_vcpu *vcpu)
{
	handle_fastpath_preemption_timer(vcpu);
	return 1;
}

/*
 * When nested=0, all VMX instruction VM Exits filter here.  The handlers
 * are overwritten by nested_vmx_setup() when nested=1.
 */
static int handle_vmx_instruction(struct kvm_vcpu *vcpu)
{
	kvm_queue_exception(vcpu, UD_VECTOR);
	return 1;
}

#ifndef CONFIG_X86_SGX_KVM
static int handle_encls(struct kvm_vcpu *vcpu)
{
	/*
	 * SGX virtualization is disabled.  There is no software enable bit for
	 * SGX, so KVM intercepts all ENCLS leafs and injects a #UD to prevent
	 * the guest from executing ENCLS (when SGX is supported by hardware).
	 */
	kvm_queue_exception(vcpu, UD_VECTOR);
	return 1;
}
#endif /* CONFIG_X86_SGX_KVM */

static int handle_bus_lock_vmexit(struct kvm_vcpu *vcpu)
{
	/*
	 * Hardware may or may not set the BUS_LOCK_DETECTED flag on BUS_LOCK
	 * VM-Exits. Unconditionally set the flag here and leave the handling to
	 * vmx_handle_exit().
	 */
	to_vmx(vcpu)->exit_reason.bus_lock_detected = true;
	return 1;
}

static int handle_notify(struct kvm_vcpu *vcpu)
{
	unsigned long exit_qual = vmx_get_exit_qual(vcpu);
	bool context_invalid = exit_qual & NOTIFY_VM_CONTEXT_INVALID;

	++vcpu->stat.notify_window_exits;

	/*
	 * Notify VM exit happened while executing iret from NMI,
	 * "blocked by NMI" bit has to be set before next VM entry.
	 */
	if (enable_vnmi && (exit_qual & INTR_INFO_UNBLOCK_NMI))
		vmcs_set_bits(GUEST_INTERRUPTIBILITY_INFO,
			      GUEST_INTR_STATE_NMI);

	if (vcpu->kvm->arch.notify_vmexit_flags & KVM_X86_NOTIFY_VMEXIT_USER ||
	    context_invalid) {
		vcpu->run->exit_reason = KVM_EXIT_NOTIFY;
		vcpu->run->notify.flags = context_invalid ?
					  KVM_NOTIFY_CONTEXT_INVALID : 0;
		return 0;
	}

	return 1;
}

/*
 * The exit handlers return 1 if the exit was handled fully and guest execution
 * may resume.  Otherwise they set the kvm_run parameter to indicate what needs
 * to be done to userspace and return 0.
 */
static int (*kvm_vmx_exit_handlers[])(struct kvm_vcpu *vcpu) = {
	[EXIT_REASON_EXCEPTION_NMI]           = handle_exception_nmi,
	[EXIT_REASON_EXTERNAL_INTERRUPT]      = handle_external_interrupt,
	[EXIT_REASON_TRIPLE_FAULT]            = handle_triple_fault,
	[EXIT_REASON_NMI_WINDOW]	      = handle_nmi_window,
	[EXIT_REASON_IO_INSTRUCTION]          = handle_io,
	[EXIT_REASON_CR_ACCESS]               = handle_cr,
	[EXIT_REASON_DR_ACCESS]               = handle_dr,
	[EXIT_REASON_CPUID]                   = kvm_emulate_cpuid,
	[EXIT_REASON_MSR_READ]                = kvm_emulate_rdmsr,
	[EXIT_REASON_MSR_WRITE]               = kvm_emulate_wrmsr,
	[EXIT_REASON_INTERRUPT_WINDOW]        = handle_interrupt_window,
	[EXIT_REASON_HLT]                     = kvm_emulate_halt,
	[EXIT_REASON_INVD]		      = kvm_emulate_invd,
	[EXIT_REASON_INVLPG]		      = handle_invlpg,
	[EXIT_REASON_RDPMC]                   = kvm_emulate_rdpmc,
	[EXIT_REASON_VMCALL]                  = kvm_emulate_hypercall,
	[EXIT_REASON_VMCLEAR]		      = handle_vmx_instruction,
	[EXIT_REASON_VMLAUNCH]		      = handle_vmx_instruction,
	[EXIT_REASON_VMPTRLD]		      = handle_vmx_instruction,
	[EXIT_REASON_VMPTRST]		      = handle_vmx_instruction,
	[EXIT_REASON_VMREAD]		      = handle_vmx_instruction,
	[EXIT_REASON_VMRESUME]		      = handle_vmx_instruction,
	[EXIT_REASON_VMWRITE]		      = handle_vmx_instruction,
	[EXIT_REASON_VMOFF]		      = handle_vmx_instruction,
	[EXIT_REASON_VMON]		      = handle_vmx_instruction,
	[EXIT_REASON_TPR_BELOW_THRESHOLD]     = handle_tpr_below_threshold,
	[EXIT_REASON_APIC_ACCESS]             = handle_apic_access,
	[EXIT_REASON_APIC_WRITE]              = handle_apic_write,
	[EXIT_REASON_EOI_INDUCED]             = handle_apic_eoi_induced,
	[EXIT_REASON_WBINVD]                  = kvm_emulate_wbinvd,
	[EXIT_REASON_XSETBV]                  = kvm_emulate_xsetbv,
	[EXIT_REASON_TASK_SWITCH]             = handle_task_switch,
	[EXIT_REASON_MCE_DURING_VMENTRY]      = handle_machine_check,
	[EXIT_REASON_GDTR_IDTR]		      = handle_desc,
	[EXIT_REASON_LDTR_TR]		      = handle_desc,
	[EXIT_REASON_EPT_VIOLATION]	      = handle_ept_violation,
	[EXIT_REASON_EPT_MISCONFIG]           = handle_ept_misconfig,
	[EXIT_REASON_PAUSE_INSTRUCTION]       = handle_pause,
	[EXIT_REASON_MWAIT_INSTRUCTION]	      = kvm_emulate_mwait,
	[EXIT_REASON_MONITOR_TRAP_FLAG]       = handle_monitor_trap,
	[EXIT_REASON_MONITOR_INSTRUCTION]     = kvm_emulate_monitor,
	[EXIT_REASON_INVEPT]                  = handle_vmx_instruction,
	[EXIT_REASON_INVVPID]                 = handle_vmx_instruction,
	[EXIT_REASON_RDRAND]                  = kvm_handle_invalid_op,
	[EXIT_REASON_RDSEED]                  = kvm_handle_invalid_op,
	[EXIT_REASON_PML_FULL]		      = handle_pml_full,
	[EXIT_REASON_INVPCID]                 = handle_invpcid,
	[EXIT_REASON_VMFUNC]		      = handle_vmx_instruction,
	[EXIT_REASON_PREEMPTION_TIMER]	      = handle_preemption_timer,
	[EXIT_REASON_ENCLS]		      = handle_encls,
	[EXIT_REASON_BUS_LOCK]                = handle_bus_lock_vmexit,
	[EXIT_REASON_NOTIFY]		      = handle_notify,
};

static const int kvm_vmx_max_exit_handlers =
	ARRAY_SIZE(kvm_vmx_exit_handlers);

static void vmx_get_exit_info(struct kvm_vcpu *vcpu, u32 *reason,
			      u64 *info1, u64 *info2,
			      u32 *intr_info, u32 *error_code)
{
	struct vcpu_vmx *vmx = to_vmx(vcpu);

	*reason = vmx->exit_reason.full;
	*info1 = vmx_get_exit_qual(vcpu);
	if (!(vmx->exit_reason.failed_vmentry)) {
		*info2 = vmx->idt_vectoring_info;
		*intr_info = vmx_get_intr_info(vcpu);
		if (is_exception_with_error_code(*intr_info))
			*error_code = vmcs_read32(VM_EXIT_INTR_ERROR_CODE);
		else
			*error_code = 0;
	} else {
		*info2 = 0;
		*intr_info = 0;
		*error_code = 0;
	}
}

static void vmx_destroy_pml_buffer(struct vcpu_vmx *vmx)
{
	if (vmx->pml_pg) {
		__free_page(vmx->pml_pg);
		vmx->pml_pg = NULL;
	}
}

static void vmx_flush_pml_buffer(struct kvm_vcpu *vcpu)
{
	struct vcpu_vmx *vmx = to_vmx(vcpu);
	u64 *pml_buf;
	u16 pml_idx;

	pml_idx = vmcs_read16(GUEST_PML_INDEX);

	/* Do nothing if PML buffer is empty */
	if (pml_idx == (PML_ENTITY_NUM - 1))
		return;

	/* PML index always points to next available PML buffer entity */
	if (pml_idx >= PML_ENTITY_NUM)
		pml_idx = 0;
	else
		pml_idx++;

	pml_buf = page_address(vmx->pml_pg);
	for (; pml_idx < PML_ENTITY_NUM; pml_idx++) {
		u64 gpa;

		gpa = pml_buf[pml_idx];
		WARN_ON(gpa & (PAGE_SIZE - 1));
		kvm_vcpu_mark_page_dirty(vcpu, gpa >> PAGE_SHIFT);
	}

	/* reset PML index */
	vmcs_write16(GUEST_PML_INDEX, PML_ENTITY_NUM - 1);
}

static void vmx_dump_sel(char *name, uint32_t sel)
{
	pr_err("%s sel=0x%04x, attr=0x%05x, limit=0x%08x, base=0x%016lx\n",
	       name, vmcs_read16(sel),
	       vmcs_read32(sel + GUEST_ES_AR_BYTES - GUEST_ES_SELECTOR),
	       vmcs_read32(sel + GUEST_ES_LIMIT - GUEST_ES_SELECTOR),
	       vmcs_readl(sel + GUEST_ES_BASE - GUEST_ES_SELECTOR));
}

static void vmx_dump_dtsel(char *name, uint32_t limit)
{
	pr_err("%s                           limit=0x%08x, base=0x%016lx\n",
	       name, vmcs_read32(limit),
	       vmcs_readl(limit + GUEST_GDTR_BASE - GUEST_GDTR_LIMIT));
}

static void vmx_dump_msrs(char *name, struct vmx_msrs *m)
{
	unsigned int i;
	struct vmx_msr_entry *e;

	pr_err("MSR %s:\n", name);
	for (i = 0, e = m->val; i < m->nr; ++i, ++e)
		pr_err("  %2d: msr=0x%08x value=0x%016llx\n", i, e->index, e->value);
}

void dump_vmcs(struct kvm_vcpu *vcpu)
{
	struct vcpu_vmx *vmx = to_vmx(vcpu);
	u32 vmentry_ctl, vmexit_ctl;
	u32 cpu_based_exec_ctrl, pin_based_exec_ctrl, secondary_exec_control;
	u64 tertiary_exec_control;
	unsigned long cr4;
	int efer_slot;

	if (!dump_invalid_vmcs) {
		pr_warn_ratelimited("set kvm_intel.dump_invalid_vmcs=1 to dump internal KVM state.\n");
		return;
	}

	vmentry_ctl = vmcs_read32(VM_ENTRY_CONTROLS);
	vmexit_ctl = vmcs_read32(VM_EXIT_CONTROLS);
	cpu_based_exec_ctrl = vmcs_read32(CPU_BASED_VM_EXEC_CONTROL);
	pin_based_exec_ctrl = vmcs_read32(PIN_BASED_VM_EXEC_CONTROL);
	cr4 = vmcs_readl(GUEST_CR4);

	if (cpu_has_secondary_exec_ctrls())
		secondary_exec_control = vmcs_read32(SECONDARY_VM_EXEC_CONTROL);
	else
		secondary_exec_control = 0;

	if (cpu_has_tertiary_exec_ctrls())
		tertiary_exec_control = vmcs_read64(TERTIARY_VM_EXEC_CONTROL);
	else
		tertiary_exec_control = 0;

	pr_err("VMCS %p, last attempted VM-entry on CPU %d\n",
	       vmx->loaded_vmcs->vmcs, vcpu->arch.last_vmentry_cpu);
	pr_err("*** Guest State ***\n");
	pr_err("CR0: actual=0x%016lx, shadow=0x%016lx, gh_mask=%016lx\n",
	       vmcs_readl(GUEST_CR0), vmcs_readl(CR0_READ_SHADOW),
	       vmcs_readl(CR0_GUEST_HOST_MASK));
	pr_err("CR4: actual=0x%016lx, shadow=0x%016lx, gh_mask=%016lx\n",
	       cr4, vmcs_readl(CR4_READ_SHADOW), vmcs_readl(CR4_GUEST_HOST_MASK));
	pr_err("CR3 = 0x%016lx\n", vmcs_readl(GUEST_CR3));
	if (cpu_has_vmx_ept()) {
		pr_err("PDPTR0 = 0x%016llx  PDPTR1 = 0x%016llx\n",
		       vmcs_read64(GUEST_PDPTR0), vmcs_read64(GUEST_PDPTR1));
		pr_err("PDPTR2 = 0x%016llx  PDPTR3 = 0x%016llx\n",
		       vmcs_read64(GUEST_PDPTR2), vmcs_read64(GUEST_PDPTR3));
	}
	pr_err("RSP = 0x%016lx  RIP = 0x%016lx\n",
	       vmcs_readl(GUEST_RSP), vmcs_readl(GUEST_RIP));
	pr_err("RFLAGS=0x%08lx         DR7 = 0x%016lx\n",
	       vmcs_readl(GUEST_RFLAGS), vmcs_readl(GUEST_DR7));
	pr_err("Sysenter RSP=%016lx CS:RIP=%04x:%016lx\n",
	       vmcs_readl(GUEST_SYSENTER_ESP),
	       vmcs_read32(GUEST_SYSENTER_CS), vmcs_readl(GUEST_SYSENTER_EIP));
	vmx_dump_sel("CS:  ", GUEST_CS_SELECTOR);
	vmx_dump_sel("DS:  ", GUEST_DS_SELECTOR);
	vmx_dump_sel("SS:  ", GUEST_SS_SELECTOR);
	vmx_dump_sel("ES:  ", GUEST_ES_SELECTOR);
	vmx_dump_sel("FS:  ", GUEST_FS_SELECTOR);
	vmx_dump_sel("GS:  ", GUEST_GS_SELECTOR);
	vmx_dump_dtsel("GDTR:", GUEST_GDTR_LIMIT);
	vmx_dump_sel("LDTR:", GUEST_LDTR_SELECTOR);
	vmx_dump_dtsel("IDTR:", GUEST_IDTR_LIMIT);
	vmx_dump_sel("TR:  ", GUEST_TR_SELECTOR);
	efer_slot = vmx_find_loadstore_msr_slot(&vmx->msr_autoload.guest, MSR_EFER);
	if (vmentry_ctl & VM_ENTRY_LOAD_IA32_EFER)
		pr_err("EFER= 0x%016llx\n", vmcs_read64(GUEST_IA32_EFER));
	else if (efer_slot >= 0)
		pr_err("EFER= 0x%016llx (autoload)\n",
		       vmx->msr_autoload.guest.val[efer_slot].value);
	else if (vmentry_ctl & VM_ENTRY_IA32E_MODE)
		pr_err("EFER= 0x%016llx (effective)\n",
		       vcpu->arch.efer | (EFER_LMA | EFER_LME));
	else
		pr_err("EFER= 0x%016llx (effective)\n",
		       vcpu->arch.efer & ~(EFER_LMA | EFER_LME));
	if (vmentry_ctl & VM_ENTRY_LOAD_IA32_PAT)
		pr_err("PAT = 0x%016llx\n", vmcs_read64(GUEST_IA32_PAT));
	pr_err("DebugCtl = 0x%016llx  DebugExceptions = 0x%016lx\n",
	       vmcs_read64(GUEST_IA32_DEBUGCTL),
	       vmcs_readl(GUEST_PENDING_DBG_EXCEPTIONS));
	if (cpu_has_load_perf_global_ctrl() &&
	    vmentry_ctl & VM_ENTRY_LOAD_IA32_PERF_GLOBAL_CTRL)
		pr_err("PerfGlobCtl = 0x%016llx\n",
		       vmcs_read64(GUEST_IA32_PERF_GLOBAL_CTRL));
	if (vmentry_ctl & VM_ENTRY_LOAD_BNDCFGS)
		pr_err("BndCfgS = 0x%016llx\n", vmcs_read64(GUEST_BNDCFGS));
	pr_err("Interruptibility = %08x  ActivityState = %08x\n",
	       vmcs_read32(GUEST_INTERRUPTIBILITY_INFO),
	       vmcs_read32(GUEST_ACTIVITY_STATE));
	if (secondary_exec_control & SECONDARY_EXEC_VIRTUAL_INTR_DELIVERY)
		pr_err("InterruptStatus = %04x\n",
		       vmcs_read16(GUEST_INTR_STATUS));
	if (vmcs_read32(VM_ENTRY_MSR_LOAD_COUNT) > 0)
		vmx_dump_msrs("guest autoload", &vmx->msr_autoload.guest);
	if (vmcs_read32(VM_EXIT_MSR_STORE_COUNT) > 0)
		vmx_dump_msrs("guest autostore", &vmx->msr_autostore.guest);

	pr_err("*** Host State ***\n");
	pr_err("RIP = 0x%016lx  RSP = 0x%016lx\n",
	       vmcs_readl(HOST_RIP), vmcs_readl(HOST_RSP));
	pr_err("CS=%04x SS=%04x DS=%04x ES=%04x FS=%04x GS=%04x TR=%04x\n",
	       vmcs_read16(HOST_CS_SELECTOR), vmcs_read16(HOST_SS_SELECTOR),
	       vmcs_read16(HOST_DS_SELECTOR), vmcs_read16(HOST_ES_SELECTOR),
	       vmcs_read16(HOST_FS_SELECTOR), vmcs_read16(HOST_GS_SELECTOR),
	       vmcs_read16(HOST_TR_SELECTOR));
	pr_err("FSBase=%016lx GSBase=%016lx TRBase=%016lx\n",
	       vmcs_readl(HOST_FS_BASE), vmcs_readl(HOST_GS_BASE),
	       vmcs_readl(HOST_TR_BASE));
	pr_err("GDTBase=%016lx IDTBase=%016lx\n",
	       vmcs_readl(HOST_GDTR_BASE), vmcs_readl(HOST_IDTR_BASE));
	pr_err("CR0=%016lx CR3=%016lx CR4=%016lx\n",
	       vmcs_readl(HOST_CR0), vmcs_readl(HOST_CR3),
	       vmcs_readl(HOST_CR4));
	pr_err("Sysenter RSP=%016lx CS:RIP=%04x:%016lx\n",
	       vmcs_readl(HOST_IA32_SYSENTER_ESP),
	       vmcs_read32(HOST_IA32_SYSENTER_CS),
	       vmcs_readl(HOST_IA32_SYSENTER_EIP));
	if (vmexit_ctl & VM_EXIT_LOAD_IA32_EFER)
		pr_err("EFER= 0x%016llx\n", vmcs_read64(HOST_IA32_EFER));
	if (vmexit_ctl & VM_EXIT_LOAD_IA32_PAT)
		pr_err("PAT = 0x%016llx\n", vmcs_read64(HOST_IA32_PAT));
	if (cpu_has_load_perf_global_ctrl() &&
	    vmexit_ctl & VM_EXIT_LOAD_IA32_PERF_GLOBAL_CTRL)
		pr_err("PerfGlobCtl = 0x%016llx\n",
		       vmcs_read64(HOST_IA32_PERF_GLOBAL_CTRL));
	if (vmcs_read32(VM_EXIT_MSR_LOAD_COUNT) > 0)
		vmx_dump_msrs("host autoload", &vmx->msr_autoload.host);

	pr_err("*** Control State ***\n");
	pr_err("CPUBased=0x%08x SecondaryExec=0x%08x TertiaryExec=0x%016llx\n",
	       cpu_based_exec_ctrl, secondary_exec_control, tertiary_exec_control);
	pr_err("PinBased=0x%08x EntryControls=%08x ExitControls=%08x\n",
	       pin_based_exec_ctrl, vmentry_ctl, vmexit_ctl);
	pr_err("ExceptionBitmap=%08x PFECmask=%08x PFECmatch=%08x\n",
	       vmcs_read32(EXCEPTION_BITMAP),
	       vmcs_read32(PAGE_FAULT_ERROR_CODE_MASK),
	       vmcs_read32(PAGE_FAULT_ERROR_CODE_MATCH));
	pr_err("VMEntry: intr_info=%08x errcode=%08x ilen=%08x\n",
	       vmcs_read32(VM_ENTRY_INTR_INFO_FIELD),
	       vmcs_read32(VM_ENTRY_EXCEPTION_ERROR_CODE),
	       vmcs_read32(VM_ENTRY_INSTRUCTION_LEN));
	pr_err("VMExit: intr_info=%08x errcode=%08x ilen=%08x\n",
	       vmcs_read32(VM_EXIT_INTR_INFO),
	       vmcs_read32(VM_EXIT_INTR_ERROR_CODE),
	       vmcs_read32(VM_EXIT_INSTRUCTION_LEN));
	pr_err("        reason=%08x qualification=%016lx\n",
	       vmcs_read32(VM_EXIT_REASON), vmcs_readl(EXIT_QUALIFICATION));
	pr_err("IDTVectoring: info=%08x errcode=%08x\n",
	       vmcs_read32(IDT_VECTORING_INFO_FIELD),
	       vmcs_read32(IDT_VECTORING_ERROR_CODE));
	pr_err("TSC Offset = 0x%016llx\n", vmcs_read64(TSC_OFFSET));
	if (secondary_exec_control & SECONDARY_EXEC_TSC_SCALING)
		pr_err("TSC Multiplier = 0x%016llx\n",
		       vmcs_read64(TSC_MULTIPLIER));
	if (cpu_based_exec_ctrl & CPU_BASED_TPR_SHADOW) {
		if (secondary_exec_control & SECONDARY_EXEC_VIRTUAL_INTR_DELIVERY) {
			u16 status = vmcs_read16(GUEST_INTR_STATUS);
			pr_err("SVI|RVI = %02x|%02x ", status >> 8, status & 0xff);
		}
		pr_cont("TPR Threshold = 0x%02x\n", vmcs_read32(TPR_THRESHOLD));
		if (secondary_exec_control & SECONDARY_EXEC_VIRTUALIZE_APIC_ACCESSES)
			pr_err("APIC-access addr = 0x%016llx ", vmcs_read64(APIC_ACCESS_ADDR));
		pr_cont("virt-APIC addr = 0x%016llx\n", vmcs_read64(VIRTUAL_APIC_PAGE_ADDR));
	}
	if (pin_based_exec_ctrl & PIN_BASED_POSTED_INTR)
		pr_err("PostedIntrVec = 0x%02x\n", vmcs_read16(POSTED_INTR_NV));
	if ((secondary_exec_control & SECONDARY_EXEC_ENABLE_EPT))
		pr_err("EPT pointer = 0x%016llx\n", vmcs_read64(EPT_POINTER));
	if (secondary_exec_control & SECONDARY_EXEC_PAUSE_LOOP_EXITING)
		pr_err("PLE Gap=%08x Window=%08x\n",
		       vmcs_read32(PLE_GAP), vmcs_read32(PLE_WINDOW));
	if (secondary_exec_control & SECONDARY_EXEC_ENABLE_VPID)
		pr_err("Virtual processor ID = 0x%04x\n",
		       vmcs_read16(VIRTUAL_PROCESSOR_ID));
}

/*
 * The guest has exited.  See if we can fix it or if we need userspace
 * assistance.
 */
static int __vmx_handle_exit(struct kvm_vcpu *vcpu, fastpath_t exit_fastpath)
{
	struct vcpu_vmx *vmx = to_vmx(vcpu);
	union vmx_exit_reason exit_reason = vmx->exit_reason;
	u32 vectoring_info = vmx->idt_vectoring_info;
	u16 exit_handler_index;

	/*
	 * Flush logged GPAs PML buffer, this will make dirty_bitmap more
	 * updated. Another good is, in kvm_vm_ioctl_get_dirty_log, before
	 * querying dirty_bitmap, we only need to kick all vcpus out of guest
	 * mode as if vcpus is in root mode, the PML buffer must has been
	 * flushed already.  Note, PML is never enabled in hardware while
	 * running L2.
	 */
	if (enable_pml && !is_guest_mode(vcpu))
		vmx_flush_pml_buffer(vcpu);

	/*
	 * KVM should never reach this point with a pending nested VM-Enter.
	 * More specifically, short-circuiting VM-Entry to emulate L2 due to
	 * invalid guest state should never happen as that means KVM knowingly
	 * allowed a nested VM-Enter with an invalid vmcs12.  More below.
	 */
	if (KVM_BUG_ON(vmx->nested.nested_run_pending, vcpu->kvm))
		return -EIO;

	if (is_guest_mode(vcpu)) {
		/*
		 * PML is never enabled when running L2, bail immediately if a
		 * PML full exit occurs as something is horribly wrong.
		 */
		if (exit_reason.basic == EXIT_REASON_PML_FULL)
			goto unexpected_vmexit;

		/*
		 * The host physical addresses of some pages of guest memory
		 * are loaded into the vmcs02 (e.g. vmcs12's Virtual APIC
		 * Page). The CPU may write to these pages via their host
		 * physical address while L2 is running, bypassing any
		 * address-translation-based dirty tracking (e.g. EPT write
		 * protection).
		 *
		 * Mark them dirty on every exit from L2 to prevent them from
		 * getting out of sync with dirty tracking.
		 */
		nested_mark_vmcs12_pages_dirty(vcpu);

		/*
		 * Synthesize a triple fault if L2 state is invalid.  In normal
		 * operation, nested VM-Enter rejects any attempt to enter L2
		 * with invalid state.  However, those checks are skipped if
		 * state is being stuffed via RSM or KVM_SET_NESTED_STATE.  If
		 * L2 state is invalid, it means either L1 modified SMRAM state
		 * or userspace provided bad state.  Synthesize TRIPLE_FAULT as
		 * doing so is architecturally allowed in the RSM case, and is
		 * the least awful solution for the userspace case without
		 * risking false positives.
		 */
		if (vmx->emulation_required) {
			nested_vmx_vmexit(vcpu, EXIT_REASON_TRIPLE_FAULT, 0, 0);
			return 1;
		}

		if (nested_vmx_reflect_vmexit(vcpu))
			return 1;
	}

	/* If guest state is invalid, start emulating.  L2 is handled above. */
	if (vmx->emulation_required)
		return handle_invalid_guest_state(vcpu);

	if (exit_reason.failed_vmentry) {
		dump_vmcs(vcpu);
		vcpu->run->exit_reason = KVM_EXIT_FAIL_ENTRY;
		vcpu->run->fail_entry.hardware_entry_failure_reason
			= exit_reason.full;
		vcpu->run->fail_entry.cpu = vcpu->arch.last_vmentry_cpu;
		return 0;
	}

	if (unlikely(vmx->fail)) {
		dump_vmcs(vcpu);
		vcpu->run->exit_reason = KVM_EXIT_FAIL_ENTRY;
		vcpu->run->fail_entry.hardware_entry_failure_reason
			= vmcs_read32(VM_INSTRUCTION_ERROR);
		vcpu->run->fail_entry.cpu = vcpu->arch.last_vmentry_cpu;
		return 0;
	}

	/*
	 * Note:
	 * Do not try to fix EXIT_REASON_EPT_MISCONFIG if it caused by
	 * delivery event since it indicates guest is accessing MMIO.
	 * The vm-exit can be triggered again after return to guest that
	 * will cause infinite loop.
	 */
	if ((vectoring_info & VECTORING_INFO_VALID_MASK) &&
	    (exit_reason.basic != EXIT_REASON_EXCEPTION_NMI &&
	     exit_reason.basic != EXIT_REASON_EPT_VIOLATION &&
	     exit_reason.basic != EXIT_REASON_PML_FULL &&
	     exit_reason.basic != EXIT_REASON_APIC_ACCESS &&
	     exit_reason.basic != EXIT_REASON_TASK_SWITCH &&
	     exit_reason.basic != EXIT_REASON_NOTIFY)) {
		int ndata = 3;

		vcpu->run->exit_reason = KVM_EXIT_INTERNAL_ERROR;
		vcpu->run->internal.suberror = KVM_INTERNAL_ERROR_DELIVERY_EV;
		vcpu->run->internal.data[0] = vectoring_info;
		vcpu->run->internal.data[1] = exit_reason.full;
		vcpu->run->internal.data[2] = vcpu->arch.exit_qualification;
		if (exit_reason.basic == EXIT_REASON_EPT_MISCONFIG) {
			vcpu->run->internal.data[ndata++] =
				vmcs_read64(GUEST_PHYSICAL_ADDRESS);
		}
		vcpu->run->internal.data[ndata++] = vcpu->arch.last_vmentry_cpu;
		vcpu->run->internal.ndata = ndata;
		return 0;
	}

	if (unlikely(!enable_vnmi &&
		     vmx->loaded_vmcs->soft_vnmi_blocked)) {
		if (!vmx_interrupt_blocked(vcpu)) {
			vmx->loaded_vmcs->soft_vnmi_blocked = 0;
		} else if (vmx->loaded_vmcs->vnmi_blocked_time > 1000000000LL &&
			   vcpu->arch.nmi_pending) {
			/*
			 * This CPU don't support us in finding the end of an
			 * NMI-blocked window if the guest runs with IRQs
			 * disabled. So we pull the trigger after 1 s of
			 * futile waiting, but inform the user about this.
			 */
			printk(KERN_WARNING "%s: Breaking out of NMI-blocked "
			       "state on VCPU %d after 1 s timeout\n",
			       __func__, vcpu->vcpu_id);
			vmx->loaded_vmcs->soft_vnmi_blocked = 0;
		}
	}

	if (exit_fastpath != EXIT_FASTPATH_NONE)
		return 1;

	if (exit_reason.basic >= kvm_vmx_max_exit_handlers)
		goto unexpected_vmexit;
#ifdef CONFIG_RETPOLINE
	if (exit_reason.basic == EXIT_REASON_MSR_WRITE)
		return kvm_emulate_wrmsr(vcpu);
	else if (exit_reason.basic == EXIT_REASON_PREEMPTION_TIMER)
		return handle_preemption_timer(vcpu);
	else if (exit_reason.basic == EXIT_REASON_INTERRUPT_WINDOW)
		return handle_interrupt_window(vcpu);
	else if (exit_reason.basic == EXIT_REASON_EXTERNAL_INTERRUPT)
		return handle_external_interrupt(vcpu);
	else if (exit_reason.basic == EXIT_REASON_HLT)
		return kvm_emulate_halt(vcpu);
	else if (exit_reason.basic == EXIT_REASON_EPT_MISCONFIG)
		return handle_ept_misconfig(vcpu);
#endif

	exit_handler_index = array_index_nospec((u16)exit_reason.basic,
						kvm_vmx_max_exit_handlers);
	if (!kvm_vmx_exit_handlers[exit_handler_index])
		goto unexpected_vmexit;

	return kvm_vmx_exit_handlers[exit_handler_index](vcpu);

unexpected_vmexit:
	vcpu_unimpl(vcpu, "vmx: unexpected exit reason 0x%x\n",
		    exit_reason.full);
	dump_vmcs(vcpu);
	vcpu->run->exit_reason = KVM_EXIT_INTERNAL_ERROR;
	vcpu->run->internal.suberror =
			KVM_INTERNAL_ERROR_UNEXPECTED_EXIT_REASON;
	vcpu->run->internal.ndata = 2;
	vcpu->run->internal.data[0] = exit_reason.full;
	vcpu->run->internal.data[1] = vcpu->arch.last_vmentry_cpu;
	return 0;
}

static int vmx_handle_exit(struct kvm_vcpu *vcpu, fastpath_t exit_fastpath)
{
	int ret = __vmx_handle_exit(vcpu, exit_fastpath);

	/*
	 * Exit to user space when bus lock detected to inform that there is
	 * a bus lock in guest.
	 */
	if (to_vmx(vcpu)->exit_reason.bus_lock_detected) {
		if (ret > 0)
			vcpu->run->exit_reason = KVM_EXIT_X86_BUS_LOCK;

		vcpu->run->flags |= KVM_RUN_X86_BUS_LOCK;
		return 0;
	}
	return ret;
}

/*
 * Software based L1D cache flush which is used when microcode providing
 * the cache control MSR is not loaded.
 *
 * The L1D cache is 32 KiB on Nehalem and later microarchitectures, but to
 * flush it is required to read in 64 KiB because the replacement algorithm
 * is not exactly LRU. This could be sized at runtime via topology
 * information but as all relevant affected CPUs have 32KiB L1D cache size
 * there is no point in doing so.
 */
static noinstr void vmx_l1d_flush(struct kvm_vcpu *vcpu)
{
	int size = PAGE_SIZE << L1D_CACHE_ORDER;

	/*
	 * This code is only executed when the flush mode is 'cond' or
	 * 'always'
	 */
	if (static_branch_likely(&vmx_l1d_flush_cond)) {
		bool flush_l1d;

		/*
		 * Clear the per-vcpu flush bit, it gets set again
		 * either from vcpu_run() or from one of the unsafe
		 * VMEXIT handlers.
		 */
		flush_l1d = vcpu->arch.l1tf_flush_l1d;
		vcpu->arch.l1tf_flush_l1d = false;

		/*
		 * Clear the per-cpu flush bit, it gets set again from
		 * the interrupt handlers.
		 */
		flush_l1d |= kvm_get_cpu_l1tf_flush_l1d();
		kvm_clear_cpu_l1tf_flush_l1d();

		if (!flush_l1d)
			return;
	}

	vcpu->stat.l1d_flush++;

	if (static_cpu_has(X86_FEATURE_FLUSH_L1D)) {
		native_wrmsrl(MSR_IA32_FLUSH_CMD, L1D_FLUSH);
		return;
	}

	asm volatile(
		/* First ensure the pages are in the TLB */
		"xorl	%%eax, %%eax\n"
		".Lpopulate_tlb:\n\t"
		"movzbl	(%[flush_pages], %%" _ASM_AX "), %%ecx\n\t"
		"addl	$4096, %%eax\n\t"
		"cmpl	%%eax, %[size]\n\t"
		"jne	.Lpopulate_tlb\n\t"
		"xorl	%%eax, %%eax\n\t"
		"cpuid\n\t"
		/* Now fill the cache */
		"xorl	%%eax, %%eax\n"
		".Lfill_cache:\n"
		"movzbl	(%[flush_pages], %%" _ASM_AX "), %%ecx\n\t"
		"addl	$64, %%eax\n\t"
		"cmpl	%%eax, %[size]\n\t"
		"jne	.Lfill_cache\n\t"
		"lfence\n"
		:: [flush_pages] "r" (vmx_l1d_flush_pages),
		    [size] "r" (size)
		: "eax", "ebx", "ecx", "edx");
}

static void vmx_update_cr8_intercept(struct kvm_vcpu *vcpu, int tpr, int irr)
{
	struct vmcs12 *vmcs12 = get_vmcs12(vcpu);
	int tpr_threshold;

	if (is_guest_mode(vcpu) &&
		nested_cpu_has(vmcs12, CPU_BASED_TPR_SHADOW))
		return;

	tpr_threshold = (irr == -1 || tpr < irr) ? 0 : irr;
	if (is_guest_mode(vcpu))
		to_vmx(vcpu)->nested.l1_tpr_threshold = tpr_threshold;
	else
		vmcs_write32(TPR_THRESHOLD, tpr_threshold);
}

void vmx_set_virtual_apic_mode(struct kvm_vcpu *vcpu)
{
	struct vcpu_vmx *vmx = to_vmx(vcpu);
	u32 sec_exec_control;

	if (!lapic_in_kernel(vcpu))
		return;

	if (!flexpriority_enabled &&
	    !cpu_has_vmx_virtualize_x2apic_mode())
		return;

	/* Postpone execution until vmcs01 is the current VMCS. */
	if (is_guest_mode(vcpu)) {
		vmx->nested.change_vmcs01_virtual_apic_mode = true;
		return;
	}

	sec_exec_control = secondary_exec_controls_get(vmx);
	sec_exec_control &= ~(SECONDARY_EXEC_VIRTUALIZE_APIC_ACCESSES |
			      SECONDARY_EXEC_VIRTUALIZE_X2APIC_MODE);

	switch (kvm_get_apic_mode(vcpu)) {
	case LAPIC_MODE_INVALID:
		WARN_ONCE(true, "Invalid local APIC state");
		break;
	case LAPIC_MODE_DISABLED:
		break;
	case LAPIC_MODE_XAPIC:
		if (flexpriority_enabled) {
			sec_exec_control |=
				SECONDARY_EXEC_VIRTUALIZE_APIC_ACCESSES;
			kvm_make_request(KVM_REQ_APIC_PAGE_RELOAD, vcpu);

			/*
			 * Flush the TLB, reloading the APIC access page will
			 * only do so if its physical address has changed, but
			 * the guest may have inserted a non-APIC mapping into
			 * the TLB while the APIC access page was disabled.
			 */
			kvm_make_request(KVM_REQ_TLB_FLUSH_CURRENT, vcpu);
		}
		break;
	case LAPIC_MODE_X2APIC:
		if (cpu_has_vmx_virtualize_x2apic_mode())
			sec_exec_control |=
				SECONDARY_EXEC_VIRTUALIZE_X2APIC_MODE;
		break;
	}
	secondary_exec_controls_set(vmx, sec_exec_control);

	vmx_update_msr_bitmap_x2apic(vcpu);
}

static void vmx_set_apic_access_page_addr(struct kvm_vcpu *vcpu)
{
	struct page *page;

	/* Defer reload until vmcs01 is the current VMCS. */
	if (is_guest_mode(vcpu)) {
		to_vmx(vcpu)->nested.reload_vmcs01_apic_access_page = true;
		return;
	}

	if (!(secondary_exec_controls_get(to_vmx(vcpu)) &
	    SECONDARY_EXEC_VIRTUALIZE_APIC_ACCESSES))
		return;

	page = gfn_to_page(vcpu->kvm, APIC_DEFAULT_PHYS_BASE >> PAGE_SHIFT);
	if (is_error_page(page))
		return;

	vmcs_write64(APIC_ACCESS_ADDR, page_to_phys(page));
	vmx_flush_tlb_current(vcpu);

	/*
	 * Do not pin apic access page in memory, the MMU notifier
	 * will call us again if it is migrated or swapped out.
	 */
	put_page(page);
}

static void vmx_hwapic_isr_update(int max_isr)
{
	u16 status;
	u8 old;

	if (max_isr == -1)
		max_isr = 0;

	status = vmcs_read16(GUEST_INTR_STATUS);
	old = status >> 8;
	if (max_isr != old) {
		status &= 0xff;
		status |= max_isr << 8;
		vmcs_write16(GUEST_INTR_STATUS, status);
	}
}

static void vmx_set_rvi(int vector)
{
	u16 status;
	u8 old;

	if (vector == -1)
		vector = 0;

	status = vmcs_read16(GUEST_INTR_STATUS);
	old = (u8)status & 0xff;
	if ((u8)vector != old) {
		status &= ~0xff;
		status |= (u8)vector;
		vmcs_write16(GUEST_INTR_STATUS, status);
	}
}

static void vmx_hwapic_irr_update(struct kvm_vcpu *vcpu, int max_irr)
{
	/*
	 * When running L2, updating RVI is only relevant when
	 * vmcs12 virtual-interrupt-delivery enabled.
	 * However, it can be enabled only when L1 also
	 * intercepts external-interrupts and in that case
	 * we should not update vmcs02 RVI but instead intercept
	 * interrupt. Therefore, do nothing when running L2.
	 */
	if (!is_guest_mode(vcpu))
		vmx_set_rvi(max_irr);
}

static int vmx_sync_pir_to_irr(struct kvm_vcpu *vcpu)
{
	struct vcpu_vmx *vmx = to_vmx(vcpu);
	int max_irr;
	bool got_posted_interrupt;

	if (KVM_BUG_ON(!enable_apicv, vcpu->kvm))
		return -EIO;

	if (pi_test_on(&vmx->pi_desc)) {
		pi_clear_on(&vmx->pi_desc);
		/*
		 * IOMMU can write to PID.ON, so the barrier matters even on UP.
		 * But on x86 this is just a compiler barrier anyway.
		 */
		smp_mb__after_atomic();
		got_posted_interrupt =
			kvm_apic_update_irr(vcpu, vmx->pi_desc.pir, &max_irr);
	} else {
		max_irr = kvm_lapic_find_highest_irr(vcpu);
		got_posted_interrupt = false;
	}

	/*
	 * Newly recognized interrupts are injected via either virtual interrupt
	 * delivery (RVI) or KVM_REQ_EVENT.  Virtual interrupt delivery is
	 * disabled in two cases:
	 *
	 * 1) If L2 is running and the vCPU has a new pending interrupt.  If L1
	 * wants to exit on interrupts, KVM_REQ_EVENT is needed to synthesize a
	 * VM-Exit to L1.  If L1 doesn't want to exit, the interrupt is injected
	 * into L2, but KVM doesn't use virtual interrupt delivery to inject
	 * interrupts into L2, and so KVM_REQ_EVENT is again needed.
	 *
	 * 2) If APICv is disabled for this vCPU, assigned devices may still
	 * attempt to post interrupts.  The posted interrupt vector will cause
	 * a VM-Exit and the subsequent entry will call sync_pir_to_irr.
	 */
	if (!is_guest_mode(vcpu) && kvm_vcpu_apicv_active(vcpu))
		vmx_set_rvi(max_irr);
	else if (got_posted_interrupt)
		kvm_make_request(KVM_REQ_EVENT, vcpu);

	return max_irr;
}

static void vmx_load_eoi_exitmap(struct kvm_vcpu *vcpu, u64 *eoi_exit_bitmap)
{
	if (!kvm_vcpu_apicv_active(vcpu))
		return;

	vmcs_write64(EOI_EXIT_BITMAP0, eoi_exit_bitmap[0]);
	vmcs_write64(EOI_EXIT_BITMAP1, eoi_exit_bitmap[1]);
	vmcs_write64(EOI_EXIT_BITMAP2, eoi_exit_bitmap[2]);
	vmcs_write64(EOI_EXIT_BITMAP3, eoi_exit_bitmap[3]);
}

static void vmx_apicv_post_state_restore(struct kvm_vcpu *vcpu)
{
	struct vcpu_vmx *vmx = to_vmx(vcpu);

	pi_clear_on(&vmx->pi_desc);
	memset(vmx->pi_desc.pir, 0, sizeof(vmx->pi_desc.pir));
}

void vmx_do_interrupt_irqoff(unsigned long entry);
void vmx_do_nmi_irqoff(void);

static void handle_nm_fault_irqoff(struct kvm_vcpu *vcpu)
{
	/*
	 * Save xfd_err to guest_fpu before interrupt is enabled, so the
	 * MSR value is not clobbered by the host activity before the guest
	 * has chance to consume it.
	 *
	 * Do not blindly read xfd_err here, since this exception might
	 * be caused by L1 interception on a platform which doesn't
	 * support xfd at all.
	 *
	 * Do it conditionally upon guest_fpu::xfd. xfd_err matters
	 * only when xfd contains a non-zero value.
	 *
	 * Queuing exception is done in vmx_handle_exit. See comment there.
	 */
	if (vcpu->arch.guest_fpu.fpstate->xfd)
		rdmsrl(MSR_IA32_XFD_ERR, vcpu->arch.guest_fpu.xfd_err);
}

static void handle_exception_irqoff(struct vcpu_vmx *vmx)
{
	u32 intr_info = vmx_get_intr_info(&vmx->vcpu);

	/* if exit due to PF check for async PF */
	if (is_page_fault(intr_info))
		vmx->vcpu.arch.apf.host_apf_flags = kvm_read_and_reset_apf_flags();
	/* if exit due to NM, handle before interrupts are enabled */
	else if (is_nm_fault(intr_info))
		handle_nm_fault_irqoff(&vmx->vcpu);
	/* Handle machine checks before interrupts are enabled */
	else if (is_machine_check(intr_info))
		kvm_machine_check();
}

static void handle_external_interrupt_irqoff(struct kvm_vcpu *vcpu)
{
	u32 intr_info = vmx_get_intr_info(vcpu);
	unsigned int vector = intr_info & INTR_INFO_VECTOR_MASK;
	gate_desc *desc = (gate_desc *)host_idt_base + vector;

	if (KVM_BUG(!is_external_intr(intr_info), vcpu->kvm,
<<<<<<< HEAD
	    "KVM: unexpected VM-Exit interrupt info: 0x%x", intr_info))
		return;

	handle_interrupt_nmi_irqoff(vcpu, gate_offset(desc));
=======
	    "unexpected VM-Exit interrupt info: 0x%x", intr_info))
		return;

	kvm_before_interrupt(vcpu, KVM_HANDLING_IRQ);
	vmx_do_interrupt_irqoff(gate_offset(desc));
	kvm_after_interrupt(vcpu);

>>>>>>> eb3cdb58
	vcpu->arch.at_instruction_boundary = true;
}

static void vmx_handle_exit_irqoff(struct kvm_vcpu *vcpu)
{
	struct vcpu_vmx *vmx = to_vmx(vcpu);

	if (vmx->emulation_required)
		return;

	if (vmx->exit_reason.basic == EXIT_REASON_EXTERNAL_INTERRUPT)
		handle_external_interrupt_irqoff(vcpu);
	else if (vmx->exit_reason.basic == EXIT_REASON_EXCEPTION_NMI)
		handle_exception_irqoff(vmx);
}

/*
 * The kvm parameter can be NULL (module initialization, or invocation before
 * VM creation). Be sure to check the kvm parameter before using it.
 */
static bool vmx_has_emulated_msr(struct kvm *kvm, u32 index)
{
	switch (index) {
	case MSR_IA32_SMBASE:
		if (!IS_ENABLED(CONFIG_KVM_SMM))
			return false;
		/*
		 * We cannot do SMM unless we can run the guest in big
		 * real mode.
		 */
		return enable_unrestricted_guest || emulate_invalid_guest_state;
	case KVM_FIRST_EMULATED_VMX_MSR ... KVM_LAST_EMULATED_VMX_MSR:
		return nested;
	case MSR_AMD64_VIRT_SPEC_CTRL:
	case MSR_AMD64_TSC_RATIO:
		/* This is AMD only.  */
		return false;
	default:
		return true;
	}
}

static void vmx_recover_nmi_blocking(struct vcpu_vmx *vmx)
{
	u32 exit_intr_info;
	bool unblock_nmi;
	u8 vector;
	bool idtv_info_valid;

	idtv_info_valid = vmx->idt_vectoring_info & VECTORING_INFO_VALID_MASK;

	if (enable_vnmi) {
		if (vmx->loaded_vmcs->nmi_known_unmasked)
			return;

		exit_intr_info = vmx_get_intr_info(&vmx->vcpu);
		unblock_nmi = (exit_intr_info & INTR_INFO_UNBLOCK_NMI) != 0;
		vector = exit_intr_info & INTR_INFO_VECTOR_MASK;
		/*
		 * SDM 3: 27.7.1.2 (September 2008)
		 * Re-set bit "block by NMI" before VM entry if vmexit caused by
		 * a guest IRET fault.
		 * SDM 3: 23.2.2 (September 2008)
		 * Bit 12 is undefined in any of the following cases:
		 *  If the VM exit sets the valid bit in the IDT-vectoring
		 *   information field.
		 *  If the VM exit is due to a double fault.
		 */
		if ((exit_intr_info & INTR_INFO_VALID_MASK) && unblock_nmi &&
		    vector != DF_VECTOR && !idtv_info_valid)
			vmcs_set_bits(GUEST_INTERRUPTIBILITY_INFO,
				      GUEST_INTR_STATE_NMI);
		else
			vmx->loaded_vmcs->nmi_known_unmasked =
				!(vmcs_read32(GUEST_INTERRUPTIBILITY_INFO)
				  & GUEST_INTR_STATE_NMI);
	} else if (unlikely(vmx->loaded_vmcs->soft_vnmi_blocked))
		vmx->loaded_vmcs->vnmi_blocked_time +=
			ktime_to_ns(ktime_sub(ktime_get(),
					      vmx->loaded_vmcs->entry_time));
}

static void __vmx_complete_interrupts(struct kvm_vcpu *vcpu,
				      u32 idt_vectoring_info,
				      int instr_len_field,
				      int error_code_field)
{
	u8 vector;
	int type;
	bool idtv_info_valid;

	idtv_info_valid = idt_vectoring_info & VECTORING_INFO_VALID_MASK;

	vcpu->arch.nmi_injected = false;
	kvm_clear_exception_queue(vcpu);
	kvm_clear_interrupt_queue(vcpu);

	if (!idtv_info_valid)
		return;

	kvm_make_request(KVM_REQ_EVENT, vcpu);

	vector = idt_vectoring_info & VECTORING_INFO_VECTOR_MASK;
	type = idt_vectoring_info & VECTORING_INFO_TYPE_MASK;

	switch (type) {
	case INTR_TYPE_NMI_INTR:
		vcpu->arch.nmi_injected = true;
		/*
		 * SDM 3: 27.7.1.2 (September 2008)
		 * Clear bit "block by NMI" before VM entry if a NMI
		 * delivery faulted.
		 */
		vmx_set_nmi_mask(vcpu, false);
		break;
	case INTR_TYPE_SOFT_EXCEPTION:
		vcpu->arch.event_exit_inst_len = vmcs_read32(instr_len_field);
		fallthrough;
	case INTR_TYPE_HARD_EXCEPTION:
		if (idt_vectoring_info & VECTORING_INFO_DELIVER_CODE_MASK) {
			u32 err = vmcs_read32(error_code_field);
			kvm_requeue_exception_e(vcpu, vector, err);
		} else
			kvm_requeue_exception(vcpu, vector);
		break;
	case INTR_TYPE_SOFT_INTR:
		vcpu->arch.event_exit_inst_len = vmcs_read32(instr_len_field);
		fallthrough;
	case INTR_TYPE_EXT_INTR:
		kvm_queue_interrupt(vcpu, vector, type == INTR_TYPE_SOFT_INTR);
		break;
	default:
		break;
	}
}

static void vmx_complete_interrupts(struct vcpu_vmx *vmx)
{
	__vmx_complete_interrupts(&vmx->vcpu, vmx->idt_vectoring_info,
				  VM_EXIT_INSTRUCTION_LEN,
				  IDT_VECTORING_ERROR_CODE);
}

static void vmx_cancel_injection(struct kvm_vcpu *vcpu)
{
	__vmx_complete_interrupts(vcpu,
				  vmcs_read32(VM_ENTRY_INTR_INFO_FIELD),
				  VM_ENTRY_INSTRUCTION_LEN,
				  VM_ENTRY_EXCEPTION_ERROR_CODE);

	vmcs_write32(VM_ENTRY_INTR_INFO_FIELD, 0);
}

static void atomic_switch_perf_msrs(struct vcpu_vmx *vmx)
{
	int i, nr_msrs;
	struct perf_guest_switch_msr *msrs;
	struct kvm_pmu *pmu = vcpu_to_pmu(&vmx->vcpu);

	pmu->host_cross_mapped_mask = 0;
	if (pmu->pebs_enable & pmu->global_ctrl)
		intel_pmu_cross_mapped_check(pmu);

	/* Note, nr_msrs may be garbage if perf_guest_get_msrs() returns NULL. */
	msrs = perf_guest_get_msrs(&nr_msrs, (void *)pmu);
	if (!msrs)
		return;

	for (i = 0; i < nr_msrs; i++)
		if (msrs[i].host == msrs[i].guest)
			clear_atomic_switch_msr(vmx, msrs[i].msr);
		else
			add_atomic_switch_msr(vmx, msrs[i].msr, msrs[i].guest,
					msrs[i].host, false);
}

static void vmx_update_hv_timer(struct kvm_vcpu *vcpu)
{
	struct vcpu_vmx *vmx = to_vmx(vcpu);
	u64 tscl;
	u32 delta_tsc;

	if (vmx->req_immediate_exit) {
		vmcs_write32(VMX_PREEMPTION_TIMER_VALUE, 0);
		vmx->loaded_vmcs->hv_timer_soft_disabled = false;
	} else if (vmx->hv_deadline_tsc != -1) {
		tscl = rdtsc();
		if (vmx->hv_deadline_tsc > tscl)
			/* set_hv_timer ensures the delta fits in 32-bits */
			delta_tsc = (u32)((vmx->hv_deadline_tsc - tscl) >>
				cpu_preemption_timer_multi);
		else
			delta_tsc = 0;

		vmcs_write32(VMX_PREEMPTION_TIMER_VALUE, delta_tsc);
		vmx->loaded_vmcs->hv_timer_soft_disabled = false;
	} else if (!vmx->loaded_vmcs->hv_timer_soft_disabled) {
		vmcs_write32(VMX_PREEMPTION_TIMER_VALUE, -1);
		vmx->loaded_vmcs->hv_timer_soft_disabled = true;
	}
}

void noinstr vmx_update_host_rsp(struct vcpu_vmx *vmx, unsigned long host_rsp)
{
	if (unlikely(host_rsp != vmx->loaded_vmcs->host_state.rsp)) {
		vmx->loaded_vmcs->host_state.rsp = host_rsp;
		vmcs_writel(HOST_RSP, host_rsp);
	}
}

void noinstr vmx_spec_ctrl_restore_host(struct vcpu_vmx *vmx,
					unsigned int flags)
{
	u64 hostval = this_cpu_read(x86_spec_ctrl_current);

	if (!cpu_feature_enabled(X86_FEATURE_MSR_SPEC_CTRL))
		return;

	if (flags & VMX_RUN_SAVE_SPEC_CTRL)
		vmx->spec_ctrl = __rdmsr(MSR_IA32_SPEC_CTRL);

	/*
	 * If the guest/host SPEC_CTRL values differ, restore the host value.
	 *
	 * For legacy IBRS, the IBRS bit always needs to be written after
	 * transitioning from a less privileged predictor mode, regardless of
	 * whether the guest/host values differ.
	 */
	if (cpu_feature_enabled(X86_FEATURE_KERNEL_IBRS) ||
	    vmx->spec_ctrl != hostval)
		native_wrmsrl(MSR_IA32_SPEC_CTRL, hostval);

	barrier_nospec();
}

static fastpath_t vmx_exit_handlers_fastpath(struct kvm_vcpu *vcpu)
{
	switch (to_vmx(vcpu)->exit_reason.basic) {
	case EXIT_REASON_MSR_WRITE:
		return handle_fastpath_set_msr_irqoff(vcpu);
	case EXIT_REASON_PREEMPTION_TIMER:
		return handle_fastpath_preemption_timer(vcpu);
	default:
		return EXIT_FASTPATH_NONE;
	}
}

static noinstr void vmx_vcpu_enter_exit(struct kvm_vcpu *vcpu,
<<<<<<< HEAD
					struct vcpu_vmx *vmx,
					unsigned long flags)
=======
					unsigned int flags)
>>>>>>> eb3cdb58
{
	struct vcpu_vmx *vmx = to_vmx(vcpu);

	guest_state_enter_irqoff();

	/* L1D Flush includes CPU buffer clear to mitigate MDS */
	if (static_branch_unlikely(&vmx_l1d_should_flush))
		vmx_l1d_flush(vcpu);
	else if (static_branch_unlikely(&mds_user_clear))
		mds_clear_cpu_buffers();
	else if (static_branch_unlikely(&mmio_stale_data_clear) &&
		 kvm_arch_has_assigned_device(vcpu->kvm))
		mds_clear_cpu_buffers();

	vmx_disable_fb_clear(vmx);

	if (vcpu->arch.cr2 != native_read_cr2())
		native_write_cr2(vcpu->arch.cr2);

	vmx->fail = __vmx_vcpu_run(vmx, (unsigned long *)&vcpu->arch.regs,
				   flags);

	vcpu->arch.cr2 = native_read_cr2();

	vmx_enable_fb_clear(vmx);

<<<<<<< HEAD
	kvm_guest_exit_irqoff();
=======
	if (unlikely(vmx->fail))
		vmx->exit_reason.full = 0xdead;
	else
		vmx->exit_reason.full = vmcs_read32(VM_EXIT_REASON);

	if ((u16)vmx->exit_reason.basic == EXIT_REASON_EXCEPTION_NMI &&
	    is_nmi(vmx_get_intr_info(vcpu))) {
		kvm_before_interrupt(vcpu, KVM_HANDLING_NMI);
		vmx_do_nmi_irqoff();
		kvm_after_interrupt(vcpu);
	}

	guest_state_exit_irqoff();
>>>>>>> eb3cdb58
}

static fastpath_t vmx_vcpu_run(struct kvm_vcpu *vcpu)
{
	struct vcpu_vmx *vmx = to_vmx(vcpu);
	unsigned long cr3, cr4;

	/* Record the guest's net vcpu time for enforced NMI injections. */
	if (unlikely(!enable_vnmi &&
		     vmx->loaded_vmcs->soft_vnmi_blocked))
		vmx->loaded_vmcs->entry_time = ktime_get();

	/*
	 * Don't enter VMX if guest state is invalid, let the exit handler
	 * start emulation until we arrive back to a valid state.  Synthesize a
	 * consistency check VM-Exit due to invalid guest state and bail.
	 */
	if (unlikely(vmx->emulation_required)) {
		vmx->fail = 0;

		vmx->exit_reason.full = EXIT_REASON_INVALID_STATE;
		vmx->exit_reason.failed_vmentry = 1;
		kvm_register_mark_available(vcpu, VCPU_EXREG_EXIT_INFO_1);
		vmx->exit_qualification = ENTRY_FAIL_DEFAULT;
		kvm_register_mark_available(vcpu, VCPU_EXREG_EXIT_INFO_2);
		vmx->exit_intr_info = 0;
		return EXIT_FASTPATH_NONE;
	}

	trace_kvm_entry(vcpu);

	if (vmx->ple_window_dirty) {
		vmx->ple_window_dirty = false;
		vmcs_write32(PLE_WINDOW, vmx->ple_window);
	}

	/*
	 * We did this in prepare_switch_to_guest, because it needs to
	 * be within srcu_read_lock.
	 */
	WARN_ON_ONCE(vmx->nested.need_vmcs12_to_shadow_sync);

	if (kvm_register_is_dirty(vcpu, VCPU_REGS_RSP))
		vmcs_writel(GUEST_RSP, vcpu->arch.regs[VCPU_REGS_RSP]);
	if (kvm_register_is_dirty(vcpu, VCPU_REGS_RIP))
		vmcs_writel(GUEST_RIP, vcpu->arch.regs[VCPU_REGS_RIP]);
	vcpu->arch.regs_dirty = 0;

	/*
	 * Refresh vmcs.HOST_CR3 if necessary.  This must be done immediately
	 * prior to VM-Enter, as the kernel may load a new ASID (PCID) any time
	 * it switches back to the current->mm, which can occur in KVM context
	 * when switching to a temporary mm to patch kernel code, e.g. if KVM
	 * toggles a static key while handling a VM-Exit.
	 */
	cr3 = __get_current_cr3_fast();
	if (unlikely(cr3 != vmx->loaded_vmcs->host_state.cr3)) {
		vmcs_writel(HOST_CR3, cr3);
		vmx->loaded_vmcs->host_state.cr3 = cr3;
	}

	cr4 = cr4_read_shadow();
	if (unlikely(cr4 != vmx->loaded_vmcs->host_state.cr4)) {
		vmcs_writel(HOST_CR4, cr4);
		vmx->loaded_vmcs->host_state.cr4 = cr4;
	}

	/* When KVM_DEBUGREG_WONT_EXIT, dr6 is accessible in guest. */
	if (unlikely(vcpu->arch.switch_db_regs & KVM_DEBUGREG_WONT_EXIT))
		set_debugreg(vcpu->arch.dr6, 6);

	/* When single-stepping over STI and MOV SS, we must clear the
	 * corresponding interruptibility bits in the guest state. Otherwise
	 * vmentry fails as it then expects bit 14 (BS) in pending debug
	 * exceptions being set, but that's not correct for the guest debugging
	 * case. */
	if (vcpu->guest_debug & KVM_GUESTDBG_SINGLESTEP)
		vmx_set_interrupt_shadow(vcpu, 0);

	kvm_load_guest_xsave_state(vcpu);

	pt_guest_enter(vmx);

	atomic_switch_perf_msrs(vmx);
	if (intel_pmu_lbr_is_enabled(vcpu))
		vmx_passthrough_lbr_msrs(vcpu);

	if (enable_preemption_timer)
		vmx_update_hv_timer(vcpu);

	kvm_wait_lapic_expire(vcpu);

	/* The actual VMENTER/EXIT is in the .noinstr.text section. */
<<<<<<< HEAD
	vmx_vcpu_enter_exit(vcpu, vmx, __vmx_vcpu_run_flags(vmx));
=======
	vmx_vcpu_enter_exit(vcpu, __vmx_vcpu_run_flags(vmx));
>>>>>>> eb3cdb58

	/* All fields are clean at this point */
	if (kvm_is_using_evmcs()) {
		current_evmcs->hv_clean_fields |=
			HV_VMX_ENLIGHTENED_CLEAN_FIELD_ALL;

		current_evmcs->hv_vp_id = kvm_hv_get_vpindex(vcpu);
	}

	/* MSR_IA32_DEBUGCTLMSR is zeroed on vmexit. Restore it if needed */
	if (vmx->host_debugctlmsr)
		update_debugctlmsr(vmx->host_debugctlmsr);

#ifndef CONFIG_X86_64
	/*
	 * The sysexit path does not restore ds/es, so we must set them to
	 * a reasonable value ourselves.
	 *
	 * We can't defer this to vmx_prepare_switch_to_host() since that
	 * function may be executed in interrupt context, which saves and
	 * restore segments around it, nullifying its effect.
	 */
	loadsegment(ds, __USER_DS);
	loadsegment(es, __USER_DS);
#endif

	vcpu->arch.regs_avail &= ~VMX_REGS_LAZY_LOAD_SET;

	pt_guest_exit(vmx);

	kvm_load_host_xsave_state(vcpu);

	if (is_guest_mode(vcpu)) {
		/*
		 * Track VMLAUNCH/VMRESUME that have made past guest state
		 * checking.
		 */
		if (vmx->nested.nested_run_pending &&
		    !vmx->exit_reason.failed_vmentry)
			++vcpu->stat.nested_run;

		vmx->nested.nested_run_pending = 0;
	}

	vmx->idt_vectoring_info = 0;

	if (unlikely(vmx->fail))
		return EXIT_FASTPATH_NONE;

	if (unlikely((u16)vmx->exit_reason.basic == EXIT_REASON_MCE_DURING_VMENTRY))
		kvm_machine_check();

	if (likely(!vmx->exit_reason.failed_vmentry))
		vmx->idt_vectoring_info = vmcs_read32(IDT_VECTORING_INFO_FIELD);

	trace_kvm_exit(vcpu, KVM_ISA_VMX);

	if (unlikely(vmx->exit_reason.failed_vmentry))
		return EXIT_FASTPATH_NONE;

	vmx->loaded_vmcs->launched = 1;

	vmx_recover_nmi_blocking(vmx);
	vmx_complete_interrupts(vmx);

	if (is_guest_mode(vcpu))
		return EXIT_FASTPATH_NONE;

	return vmx_exit_handlers_fastpath(vcpu);
}

static void vmx_vcpu_free(struct kvm_vcpu *vcpu)
{
	struct vcpu_vmx *vmx = to_vmx(vcpu);

	if (enable_pml)
		vmx_destroy_pml_buffer(vmx);
	free_vpid(vmx->vpid);
	nested_vmx_free_vcpu(vcpu);
	free_loaded_vmcs(vmx->loaded_vmcs);
}

static int vmx_vcpu_create(struct kvm_vcpu *vcpu)
{
	struct vmx_uret_msr *tsx_ctrl;
	struct vcpu_vmx *vmx;
	int i, err;

	BUILD_BUG_ON(offsetof(struct vcpu_vmx, vcpu) != 0);
	vmx = to_vmx(vcpu);

	INIT_LIST_HEAD(&vmx->pi_wakeup_list);

	err = -ENOMEM;

	vmx->vpid = allocate_vpid();

	/*
	 * If PML is turned on, failure on enabling PML just results in failure
	 * of creating the vcpu, therefore we can simplify PML logic (by
	 * avoiding dealing with cases, such as enabling PML partially on vcpus
	 * for the guest), etc.
	 */
	if (enable_pml) {
		vmx->pml_pg = alloc_page(GFP_KERNEL_ACCOUNT | __GFP_ZERO);
		if (!vmx->pml_pg)
			goto free_vpid;
	}

	for (i = 0; i < kvm_nr_uret_msrs; ++i)
		vmx->guest_uret_msrs[i].mask = -1ull;
	if (boot_cpu_has(X86_FEATURE_RTM)) {
		/*
		 * TSX_CTRL_CPUID_CLEAR is handled in the CPUID interception.
		 * Keep the host value unchanged to avoid changing CPUID bits
		 * under the host kernel's feet.
		 */
		tsx_ctrl = vmx_find_uret_msr(vmx, MSR_IA32_TSX_CTRL);
		if (tsx_ctrl)
			tsx_ctrl->mask = ~(u64)TSX_CTRL_CPUID_CLEAR;
	}

	err = alloc_loaded_vmcs(&vmx->vmcs01);
	if (err < 0)
		goto free_pml;

	/*
	 * Use Hyper-V 'Enlightened MSR Bitmap' feature when KVM runs as a
	 * nested (L1) hypervisor and Hyper-V in L0 supports it. Enable the
	 * feature only for vmcs01, KVM currently isn't equipped to realize any
	 * performance benefits from enabling it for vmcs02.
	 */
<<<<<<< HEAD
	if (IS_ENABLED(CONFIG_HYPERV) && static_branch_unlikely(&enable_evmcs) &&
=======
	if (kvm_is_using_evmcs() &&
>>>>>>> eb3cdb58
	    (ms_hyperv.nested_features & HV_X64_NESTED_MSR_BITMAP)) {
		struct hv_enlightened_vmcs *evmcs = (void *)vmx->vmcs01.vmcs;

		evmcs->hv_enlightenments_control.msr_bitmap = 1;
	}

	/* The MSR bitmap starts with all ones */
	bitmap_fill(vmx->shadow_msr_intercept.read, MAX_POSSIBLE_PASSTHROUGH_MSRS);
	bitmap_fill(vmx->shadow_msr_intercept.write, MAX_POSSIBLE_PASSTHROUGH_MSRS);

	vmx_disable_intercept_for_msr(vcpu, MSR_IA32_TSC, MSR_TYPE_R);
#ifdef CONFIG_X86_64
	vmx_disable_intercept_for_msr(vcpu, MSR_FS_BASE, MSR_TYPE_RW);
	vmx_disable_intercept_for_msr(vcpu, MSR_GS_BASE, MSR_TYPE_RW);
	vmx_disable_intercept_for_msr(vcpu, MSR_KERNEL_GS_BASE, MSR_TYPE_RW);
#endif
	vmx_disable_intercept_for_msr(vcpu, MSR_IA32_SYSENTER_CS, MSR_TYPE_RW);
	vmx_disable_intercept_for_msr(vcpu, MSR_IA32_SYSENTER_ESP, MSR_TYPE_RW);
	vmx_disable_intercept_for_msr(vcpu, MSR_IA32_SYSENTER_EIP, MSR_TYPE_RW);
	if (kvm_cstate_in_guest(vcpu->kvm)) {
		vmx_disable_intercept_for_msr(vcpu, MSR_CORE_C1_RES, MSR_TYPE_R);
		vmx_disable_intercept_for_msr(vcpu, MSR_CORE_C3_RESIDENCY, MSR_TYPE_R);
		vmx_disable_intercept_for_msr(vcpu, MSR_CORE_C6_RESIDENCY, MSR_TYPE_R);
		vmx_disable_intercept_for_msr(vcpu, MSR_CORE_C7_RESIDENCY, MSR_TYPE_R);
	}

	vmx->loaded_vmcs = &vmx->vmcs01;

	if (cpu_need_virtualize_apic_accesses(vcpu)) {
		err = kvm_alloc_apic_access_page(vcpu->kvm);
		if (err)
			goto free_vmcs;
	}

	if (enable_ept && !enable_unrestricted_guest) {
		err = init_rmode_identity_map(vcpu->kvm);
		if (err)
			goto free_vmcs;
	}

	if (vmx_can_use_ipiv(vcpu))
		WRITE_ONCE(to_kvm_vmx(vcpu->kvm)->pid_table[vcpu->vcpu_id],
			   __pa(&vmx->pi_desc) | PID_TABLE_ENTRY_VALID);

	return 0;

free_vmcs:
	free_loaded_vmcs(vmx->loaded_vmcs);
free_pml:
	vmx_destroy_pml_buffer(vmx);
free_vpid:
	free_vpid(vmx->vpid);
	return err;
}

#define L1TF_MSG_SMT "L1TF CPU bug present and SMT on, data leak possible. See CVE-2018-3646 and https://www.kernel.org/doc/html/latest/admin-guide/hw-vuln/l1tf.html for details.\n"
#define L1TF_MSG_L1D "L1TF CPU bug present and virtualization mitigation disabled, data leak possible. See CVE-2018-3646 and https://www.kernel.org/doc/html/latest/admin-guide/hw-vuln/l1tf.html for details.\n"

static int vmx_vm_init(struct kvm *kvm)
{
	if (!ple_gap)
		kvm->arch.pause_in_guest = true;

	if (boot_cpu_has(X86_BUG_L1TF) && enable_ept) {
		switch (l1tf_mitigation) {
		case L1TF_MITIGATION_OFF:
		case L1TF_MITIGATION_FLUSH_NOWARN:
			/* 'I explicitly don't care' is set */
			break;
		case L1TF_MITIGATION_FLUSH:
		case L1TF_MITIGATION_FLUSH_NOSMT:
		case L1TF_MITIGATION_FULL:
			/*
			 * Warn upon starting the first VM in a potentially
			 * insecure environment.
			 */
			if (sched_smt_active())
				pr_warn_once(L1TF_MSG_SMT);
			if (l1tf_vmx_mitigation == VMENTER_L1D_FLUSH_NEVER)
				pr_warn_once(L1TF_MSG_L1D);
			break;
		case L1TF_MITIGATION_FULL_FORCE:
			/* Flush is enforced */
			break;
		}
	}
	return 0;
}

static u8 vmx_get_mt_mask(struct kvm_vcpu *vcpu, gfn_t gfn, bool is_mmio)
{
	u8 cache;

	/* We wanted to honor guest CD/MTRR/PAT, but doing so could result in
	 * memory aliases with conflicting memory types and sometimes MCEs.
	 * We have to be careful as to what are honored and when.
	 *
	 * For MMIO, guest CD/MTRR are ignored.  The EPT memory type is set to
	 * UC.  The effective memory type is UC or WC depending on guest PAT.
	 * This was historically the source of MCEs and we want to be
	 * conservative.
	 *
	 * When there is no need to deal with noncoherent DMA (e.g., no VT-d
	 * or VT-d has snoop control), guest CD/MTRR/PAT are all ignored.  The
	 * EPT memory type is set to WB.  The effective memory type is forced
	 * WB.
	 *
	 * Otherwise, we trust guest.  Guest CD/MTRR/PAT are all honored.  The
	 * EPT memory type is used to emulate guest CD/MTRR.
	 */

	if (is_mmio)
		return MTRR_TYPE_UNCACHABLE << VMX_EPT_MT_EPTE_SHIFT;

	if (!kvm_arch_has_noncoherent_dma(vcpu->kvm))
		return (MTRR_TYPE_WRBACK << VMX_EPT_MT_EPTE_SHIFT) | VMX_EPT_IPAT_BIT;

	if (kvm_read_cr0_bits(vcpu, X86_CR0_CD)) {
		if (kvm_check_has_quirk(vcpu->kvm, KVM_X86_QUIRK_CD_NW_CLEARED))
			cache = MTRR_TYPE_WRBACK;
		else
			cache = MTRR_TYPE_UNCACHABLE;

		return (cache << VMX_EPT_MT_EPTE_SHIFT) | VMX_EPT_IPAT_BIT;
	}

	return kvm_mtrr_get_guest_memory_type(vcpu, gfn) << VMX_EPT_MT_EPTE_SHIFT;
}

static void vmcs_set_secondary_exec_control(struct vcpu_vmx *vmx, u32 new_ctl)
{
	/*
	 * These bits in the secondary execution controls field
	 * are dynamic, the others are mostly based on the hypervisor
	 * architecture and the guest's CPUID.  Do not touch the
	 * dynamic bits.
	 */
	u32 mask =
		SECONDARY_EXEC_SHADOW_VMCS |
		SECONDARY_EXEC_VIRTUALIZE_X2APIC_MODE |
		SECONDARY_EXEC_VIRTUALIZE_APIC_ACCESSES |
		SECONDARY_EXEC_DESC;

	u32 cur_ctl = secondary_exec_controls_get(vmx);

	secondary_exec_controls_set(vmx, (new_ctl & ~mask) | (cur_ctl & mask));
}

/*
 * Generate MSR_IA32_VMX_CR{0,4}_FIXED1 according to CPUID. Only set bits
 * (indicating "allowed-1") if they are supported in the guest's CPUID.
 */
static void nested_vmx_cr_fixed1_bits_update(struct kvm_vcpu *vcpu)
{
	struct vcpu_vmx *vmx = to_vmx(vcpu);
	struct kvm_cpuid_entry2 *entry;

	vmx->nested.msrs.cr0_fixed1 = 0xffffffff;
	vmx->nested.msrs.cr4_fixed1 = X86_CR4_PCE;

#define cr4_fixed1_update(_cr4_mask, _reg, _cpuid_mask) do {		\
	if (entry && (entry->_reg & (_cpuid_mask)))			\
		vmx->nested.msrs.cr4_fixed1 |= (_cr4_mask);	\
} while (0)

	entry = kvm_find_cpuid_entry(vcpu, 0x1);
	cr4_fixed1_update(X86_CR4_VME,        edx, feature_bit(VME));
	cr4_fixed1_update(X86_CR4_PVI,        edx, feature_bit(VME));
	cr4_fixed1_update(X86_CR4_TSD,        edx, feature_bit(TSC));
	cr4_fixed1_update(X86_CR4_DE,         edx, feature_bit(DE));
	cr4_fixed1_update(X86_CR4_PSE,        edx, feature_bit(PSE));
	cr4_fixed1_update(X86_CR4_PAE,        edx, feature_bit(PAE));
	cr4_fixed1_update(X86_CR4_MCE,        edx, feature_bit(MCE));
	cr4_fixed1_update(X86_CR4_PGE,        edx, feature_bit(PGE));
	cr4_fixed1_update(X86_CR4_OSFXSR,     edx, feature_bit(FXSR));
	cr4_fixed1_update(X86_CR4_OSXMMEXCPT, edx, feature_bit(XMM));
	cr4_fixed1_update(X86_CR4_VMXE,       ecx, feature_bit(VMX));
	cr4_fixed1_update(X86_CR4_SMXE,       ecx, feature_bit(SMX));
	cr4_fixed1_update(X86_CR4_PCIDE,      ecx, feature_bit(PCID));
	cr4_fixed1_update(X86_CR4_OSXSAVE,    ecx, feature_bit(XSAVE));

	entry = kvm_find_cpuid_entry_index(vcpu, 0x7, 0);
	cr4_fixed1_update(X86_CR4_FSGSBASE,   ebx, feature_bit(FSGSBASE));
	cr4_fixed1_update(X86_CR4_SMEP,       ebx, feature_bit(SMEP));
	cr4_fixed1_update(X86_CR4_SMAP,       ebx, feature_bit(SMAP));
	cr4_fixed1_update(X86_CR4_PKE,        ecx, feature_bit(PKU));
	cr4_fixed1_update(X86_CR4_UMIP,       ecx, feature_bit(UMIP));
	cr4_fixed1_update(X86_CR4_LA57,       ecx, feature_bit(LA57));

#undef cr4_fixed1_update
}

static void update_intel_pt_cfg(struct kvm_vcpu *vcpu)
{
	struct vcpu_vmx *vmx = to_vmx(vcpu);
	struct kvm_cpuid_entry2 *best = NULL;
	int i;

	for (i = 0; i < PT_CPUID_LEAVES; i++) {
		best = kvm_find_cpuid_entry_index(vcpu, 0x14, i);
		if (!best)
			return;
		vmx->pt_desc.caps[CPUID_EAX + i*PT_CPUID_REGS_NUM] = best->eax;
		vmx->pt_desc.caps[CPUID_EBX + i*PT_CPUID_REGS_NUM] = best->ebx;
		vmx->pt_desc.caps[CPUID_ECX + i*PT_CPUID_REGS_NUM] = best->ecx;
		vmx->pt_desc.caps[CPUID_EDX + i*PT_CPUID_REGS_NUM] = best->edx;
	}

	/* Get the number of configurable Address Ranges for filtering */
	vmx->pt_desc.num_address_ranges = intel_pt_validate_cap(vmx->pt_desc.caps,
						PT_CAP_num_address_ranges);

	/* Initialize and clear the no dependency bits */
	vmx->pt_desc.ctl_bitmask = ~(RTIT_CTL_TRACEEN | RTIT_CTL_OS |
			RTIT_CTL_USR | RTIT_CTL_TSC_EN | RTIT_CTL_DISRETC |
			RTIT_CTL_BRANCH_EN);

	/*
	 * If CPUID.(EAX=14H,ECX=0):EBX[0]=1 CR3Filter can be set otherwise
	 * will inject an #GP
	 */
	if (intel_pt_validate_cap(vmx->pt_desc.caps, PT_CAP_cr3_filtering))
		vmx->pt_desc.ctl_bitmask &= ~RTIT_CTL_CR3EN;

	/*
	 * If CPUID.(EAX=14H,ECX=0):EBX[1]=1 CYCEn, CycThresh and
	 * PSBFreq can be set
	 */
	if (intel_pt_validate_cap(vmx->pt_desc.caps, PT_CAP_psb_cyc))
		vmx->pt_desc.ctl_bitmask &= ~(RTIT_CTL_CYCLEACC |
				RTIT_CTL_CYC_THRESH | RTIT_CTL_PSB_FREQ);

	/*
	 * If CPUID.(EAX=14H,ECX=0):EBX[3]=1 MTCEn and MTCFreq can be set
	 */
	if (intel_pt_validate_cap(vmx->pt_desc.caps, PT_CAP_mtc))
		vmx->pt_desc.ctl_bitmask &= ~(RTIT_CTL_MTC_EN |
					      RTIT_CTL_MTC_RANGE);

	/* If CPUID.(EAX=14H,ECX=0):EBX[4]=1 FUPonPTW and PTWEn can be set */
	if (intel_pt_validate_cap(vmx->pt_desc.caps, PT_CAP_ptwrite))
		vmx->pt_desc.ctl_bitmask &= ~(RTIT_CTL_FUP_ON_PTW |
							RTIT_CTL_PTW_EN);

	/* If CPUID.(EAX=14H,ECX=0):EBX[5]=1 PwrEvEn can be set */
	if (intel_pt_validate_cap(vmx->pt_desc.caps, PT_CAP_power_event_trace))
		vmx->pt_desc.ctl_bitmask &= ~RTIT_CTL_PWR_EVT_EN;

	/* If CPUID.(EAX=14H,ECX=0):ECX[0]=1 ToPA can be set */
	if (intel_pt_validate_cap(vmx->pt_desc.caps, PT_CAP_topa_output))
		vmx->pt_desc.ctl_bitmask &= ~RTIT_CTL_TOPA;

	/* If CPUID.(EAX=14H,ECX=0):ECX[3]=1 FabricEn can be set */
	if (intel_pt_validate_cap(vmx->pt_desc.caps, PT_CAP_output_subsys))
		vmx->pt_desc.ctl_bitmask &= ~RTIT_CTL_FABRIC_EN;

	/* unmask address range configure area */
	for (i = 0; i < vmx->pt_desc.num_address_ranges; i++)
		vmx->pt_desc.ctl_bitmask &= ~(0xfULL << (32 + i * 4));
}

static void vmx_vcpu_after_set_cpuid(struct kvm_vcpu *vcpu)
{
	struct vcpu_vmx *vmx = to_vmx(vcpu);

	/* xsaves_enabled is recomputed in vmx_compute_secondary_exec_control(). */
	vcpu->arch.xsaves_enabled = false;

	vmx_setup_uret_msrs(vmx);

<<<<<<< HEAD
	if (cpu_has_secondary_exec_ctrls()) {
		vmx_compute_secondary_exec_control(vmx);
		vmcs_set_secondary_exec_control(vmx);
	}
=======
	if (cpu_has_secondary_exec_ctrls())
		vmcs_set_secondary_exec_control(vmx,
						vmx_secondary_exec_control(vmx));
>>>>>>> eb3cdb58

	if (nested_vmx_allowed(vcpu))
		vmx->msr_ia32_feature_control_valid_bits |=
			FEAT_CTL_VMX_ENABLED_INSIDE_SMX |
			FEAT_CTL_VMX_ENABLED_OUTSIDE_SMX;
	else
		vmx->msr_ia32_feature_control_valid_bits &=
			~(FEAT_CTL_VMX_ENABLED_INSIDE_SMX |
			  FEAT_CTL_VMX_ENABLED_OUTSIDE_SMX);

	if (nested_vmx_allowed(vcpu))
		nested_vmx_cr_fixed1_bits_update(vcpu);

	if (boot_cpu_has(X86_FEATURE_INTEL_PT) &&
			guest_cpuid_has(vcpu, X86_FEATURE_INTEL_PT))
		update_intel_pt_cfg(vcpu);

	if (boot_cpu_has(X86_FEATURE_RTM)) {
		struct vmx_uret_msr *msr;
		msr = vmx_find_uret_msr(vmx, MSR_IA32_TSX_CTRL);
		if (msr) {
			bool enabled = guest_cpuid_has(vcpu, X86_FEATURE_RTM);
			vmx_set_guest_uret_msr(vmx, msr, enabled ? 0 : TSX_CTRL_RTM_DISABLE);
		}
	}

	if (kvm_cpu_cap_has(X86_FEATURE_XFD))
		vmx_set_intercept_for_msr(vcpu, MSR_IA32_XFD_ERR, MSR_TYPE_R,
					  !guest_cpuid_has(vcpu, X86_FEATURE_XFD));

	if (boot_cpu_has(X86_FEATURE_IBPB))
		vmx_set_intercept_for_msr(vcpu, MSR_IA32_PRED_CMD, MSR_TYPE_W,
					  !guest_has_pred_cmd_msr(vcpu));

	if (boot_cpu_has(X86_FEATURE_FLUSH_L1D))
		vmx_set_intercept_for_msr(vcpu, MSR_IA32_FLUSH_CMD, MSR_TYPE_W,
					  !guest_cpuid_has(vcpu, X86_FEATURE_FLUSH_L1D));

	set_cr4_guest_host_mask(vmx);

	vmx_write_encls_bitmap(vcpu, NULL);
	if (guest_cpuid_has(vcpu, X86_FEATURE_SGX))
		vmx->msr_ia32_feature_control_valid_bits |= FEAT_CTL_SGX_ENABLED;
	else
		vmx->msr_ia32_feature_control_valid_bits &= ~FEAT_CTL_SGX_ENABLED;

	if (guest_cpuid_has(vcpu, X86_FEATURE_SGX_LC))
		vmx->msr_ia32_feature_control_valid_bits |=
			FEAT_CTL_SGX_LC_ENABLED;
	else
		vmx->msr_ia32_feature_control_valid_bits &=
			~FEAT_CTL_SGX_LC_ENABLED;

	/* Refresh #PF interception to account for MAXPHYADDR changes. */
	vmx_update_exception_bitmap(vcpu);
}

static u64 vmx_get_perf_capabilities(void)
{
	u64 perf_cap = PMU_CAP_FW_WRITES;
	struct x86_pmu_lbr lbr;
	u64 host_perf_cap = 0;

	if (!enable_pmu)
		return 0;

	if (boot_cpu_has(X86_FEATURE_PDCM))
		rdmsrl(MSR_IA32_PERF_CAPABILITIES, host_perf_cap);

	if (!cpu_feature_enabled(X86_FEATURE_ARCH_LBR)) {
		x86_perf_get_lbr(&lbr);
		if (lbr.nr)
			perf_cap |= host_perf_cap & PMU_CAP_LBR_FMT;
	}

	if (vmx_pebs_supported()) {
		perf_cap |= host_perf_cap & PERF_CAP_PEBS_MASK;
		if ((perf_cap & PERF_CAP_PEBS_FORMAT) < 4)
			perf_cap &= ~PERF_CAP_PEBS_BASELINE;
	}

	return perf_cap;
}

static __init void vmx_set_cpu_caps(void)
{
	kvm_set_cpu_caps();

	/* CPUID 0x1 */
	if (nested)
		kvm_cpu_cap_set(X86_FEATURE_VMX);

	/* CPUID 0x7 */
	if (kvm_mpx_supported())
		kvm_cpu_cap_check_and_set(X86_FEATURE_MPX);
	if (!cpu_has_vmx_invpcid())
		kvm_cpu_cap_clear(X86_FEATURE_INVPCID);
	if (vmx_pt_mode_is_host_guest())
		kvm_cpu_cap_check_and_set(X86_FEATURE_INTEL_PT);
	if (vmx_pebs_supported()) {
		kvm_cpu_cap_check_and_set(X86_FEATURE_DS);
		kvm_cpu_cap_check_and_set(X86_FEATURE_DTES64);
	}

	if (!enable_pmu)
		kvm_cpu_cap_clear(X86_FEATURE_PDCM);
	kvm_caps.supported_perf_cap = vmx_get_perf_capabilities();

	if (!enable_sgx) {
		kvm_cpu_cap_clear(X86_FEATURE_SGX);
		kvm_cpu_cap_clear(X86_FEATURE_SGX_LC);
		kvm_cpu_cap_clear(X86_FEATURE_SGX1);
		kvm_cpu_cap_clear(X86_FEATURE_SGX2);
	}

	if (vmx_umip_emulated())
		kvm_cpu_cap_set(X86_FEATURE_UMIP);

	/* CPUID 0xD.1 */
	kvm_caps.supported_xss = 0;
	if (!cpu_has_vmx_xsaves())
		kvm_cpu_cap_clear(X86_FEATURE_XSAVES);

	/* CPUID 0x80000001 and 0x7 (RDPID) */
	if (!cpu_has_vmx_rdtscp()) {
		kvm_cpu_cap_clear(X86_FEATURE_RDTSCP);
		kvm_cpu_cap_clear(X86_FEATURE_RDPID);
	}

	if (cpu_has_vmx_waitpkg())
		kvm_cpu_cap_check_and_set(X86_FEATURE_WAITPKG);
}

static void vmx_request_immediate_exit(struct kvm_vcpu *vcpu)
{
	to_vmx(vcpu)->req_immediate_exit = true;
}

static int vmx_check_intercept_io(struct kvm_vcpu *vcpu,
				  struct x86_instruction_info *info)
{
	struct vmcs12 *vmcs12 = get_vmcs12(vcpu);
	unsigned short port;
	bool intercept;
	int size;

	if (info->intercept == x86_intercept_in ||
	    info->intercept == x86_intercept_ins) {
		port = info->src_val;
		size = info->dst_bytes;
	} else {
		port = info->dst_val;
		size = info->src_bytes;
	}

	/*
	 * If the 'use IO bitmaps' VM-execution control is 0, IO instruction
	 * VM-exits depend on the 'unconditional IO exiting' VM-execution
	 * control.
	 *
	 * Otherwise, IO instruction VM-exits are controlled by the IO bitmaps.
	 */
	if (!nested_cpu_has(vmcs12, CPU_BASED_USE_IO_BITMAPS))
		intercept = nested_cpu_has(vmcs12,
					   CPU_BASED_UNCOND_IO_EXITING);
	else
		intercept = nested_vmx_check_io_bitmaps(vcpu, port, size);

	/* FIXME: produce nested vmexit and return X86EMUL_INTERCEPTED.  */
	return intercept ? X86EMUL_UNHANDLEABLE : X86EMUL_CONTINUE;
}

static int vmx_check_intercept(struct kvm_vcpu *vcpu,
			       struct x86_instruction_info *info,
			       enum x86_intercept_stage stage,
			       struct x86_exception *exception)
{
	struct vmcs12 *vmcs12 = get_vmcs12(vcpu);

	switch (info->intercept) {
	/*
	 * RDPID causes #UD if disabled through secondary execution controls.
	 * Because it is marked as EmulateOnUD, we need to intercept it here.
	 * Note, RDPID is hidden behind ENABLE_RDTSCP.
	 */
	case x86_intercept_rdpid:
		if (!nested_cpu_has2(vmcs12, SECONDARY_EXEC_ENABLE_RDTSCP)) {
			exception->vector = UD_VECTOR;
			exception->error_code_valid = false;
			return X86EMUL_PROPAGATE_FAULT;
		}
		break;

	case x86_intercept_in:
	case x86_intercept_ins:
	case x86_intercept_out:
	case x86_intercept_outs:
		return vmx_check_intercept_io(vcpu, info);

	case x86_intercept_lgdt:
	case x86_intercept_lidt:
	case x86_intercept_lldt:
	case x86_intercept_ltr:
	case x86_intercept_sgdt:
	case x86_intercept_sidt:
	case x86_intercept_sldt:
	case x86_intercept_str:
		if (!nested_cpu_has2(vmcs12, SECONDARY_EXEC_DESC))
			return X86EMUL_CONTINUE;

		/* FIXME: produce nested vmexit and return X86EMUL_INTERCEPTED.  */
		break;

	case x86_intercept_pause:
		/*
		 * PAUSE is a single-byte NOP with a REPE prefix, i.e. collides
		 * with vanilla NOPs in the emulator.  Apply the interception
		 * check only to actual PAUSE instructions.  Don't check
		 * PAUSE-loop-exiting, software can't expect a given PAUSE to
		 * exit, i.e. KVM is within its rights to allow L2 to execute
		 * the PAUSE.
		 */
		if ((info->rep_prefix != REPE_PREFIX) ||
		    !nested_cpu_has2(vmcs12, CPU_BASED_PAUSE_EXITING))
			return X86EMUL_CONTINUE;

		break;

	/* TODO: check more intercepts... */
	default:
		break;
	}

	return X86EMUL_UNHANDLEABLE;
}

#ifdef CONFIG_X86_64
/* (a << shift) / divisor, return 1 if overflow otherwise 0 */
static inline int u64_shl_div_u64(u64 a, unsigned int shift,
				  u64 divisor, u64 *result)
{
	u64 low = a << shift, high = a >> (64 - shift);

	/* To avoid the overflow on divq */
	if (high >= divisor)
		return 1;

	/* Low hold the result, high hold rem which is discarded */
	asm("divq %2\n\t" : "=a" (low), "=d" (high) :
	    "rm" (divisor), "0" (low), "1" (high));
	*result = low;

	return 0;
}

static int vmx_set_hv_timer(struct kvm_vcpu *vcpu, u64 guest_deadline_tsc,
			    bool *expired)
{
	struct vcpu_vmx *vmx;
	u64 tscl, guest_tscl, delta_tsc, lapic_timer_advance_cycles;
	struct kvm_timer *ktimer = &vcpu->arch.apic->lapic_timer;

	vmx = to_vmx(vcpu);
	tscl = rdtsc();
	guest_tscl = kvm_read_l1_tsc(vcpu, tscl);
	delta_tsc = max(guest_deadline_tsc, guest_tscl) - guest_tscl;
	lapic_timer_advance_cycles = nsec_to_cycles(vcpu,
						    ktimer->timer_advance_ns);

	if (delta_tsc > lapic_timer_advance_cycles)
		delta_tsc -= lapic_timer_advance_cycles;
	else
		delta_tsc = 0;

	/* Convert to host delta tsc if tsc scaling is enabled */
	if (vcpu->arch.l1_tsc_scaling_ratio != kvm_caps.default_tsc_scaling_ratio &&
	    delta_tsc && u64_shl_div_u64(delta_tsc,
				kvm_caps.tsc_scaling_ratio_frac_bits,
				vcpu->arch.l1_tsc_scaling_ratio, &delta_tsc))
		return -ERANGE;

	/*
	 * If the delta tsc can't fit in the 32 bit after the multi shift,
	 * we can't use the preemption timer.
	 * It's possible that it fits on later vmentries, but checking
	 * on every vmentry is costly so we just use an hrtimer.
	 */
	if (delta_tsc >> (cpu_preemption_timer_multi + 32))
		return -ERANGE;

	vmx->hv_deadline_tsc = tscl + delta_tsc;
	*expired = !delta_tsc;
	return 0;
}

static void vmx_cancel_hv_timer(struct kvm_vcpu *vcpu)
{
	to_vmx(vcpu)->hv_deadline_tsc = -1;
}
#endif

static void vmx_sched_in(struct kvm_vcpu *vcpu, int cpu)
{
	if (!kvm_pause_in_guest(vcpu->kvm))
		shrink_ple_window(vcpu);
}

void vmx_update_cpu_dirty_logging(struct kvm_vcpu *vcpu)
{
	struct vcpu_vmx *vmx = to_vmx(vcpu);

	if (WARN_ON_ONCE(!enable_pml))
		return;

	if (is_guest_mode(vcpu)) {
		vmx->nested.update_vmcs01_cpu_dirty_logging = true;
		return;
	}

	/*
	 * Note, nr_memslots_dirty_logging can be changed concurrent with this
	 * code, but in that case another update request will be made and so
	 * the guest will never run with a stale PML value.
	 */
	if (atomic_read(&vcpu->kvm->nr_memslots_dirty_logging))
		secondary_exec_controls_setbit(vmx, SECONDARY_EXEC_ENABLE_PML);
	else
		secondary_exec_controls_clearbit(vmx, SECONDARY_EXEC_ENABLE_PML);
}

static void vmx_setup_mce(struct kvm_vcpu *vcpu)
{
	if (vcpu->arch.mcg_cap & MCG_LMCE_P)
		to_vmx(vcpu)->msr_ia32_feature_control_valid_bits |=
			FEAT_CTL_LMCE_ENABLED;
	else
		to_vmx(vcpu)->msr_ia32_feature_control_valid_bits &=
			~FEAT_CTL_LMCE_ENABLED;
}

#ifdef CONFIG_KVM_SMM
static int vmx_smi_allowed(struct kvm_vcpu *vcpu, bool for_injection)
{
	/* we need a nested vmexit to enter SMM, postpone if run is pending */
	if (to_vmx(vcpu)->nested.nested_run_pending)
		return -EBUSY;
	return !is_smm(vcpu);
}

static int vmx_enter_smm(struct kvm_vcpu *vcpu, union kvm_smram *smram)
{
	struct vcpu_vmx *vmx = to_vmx(vcpu);

	/*
	 * TODO: Implement custom flows for forcing the vCPU out/in of L2 on
	 * SMI and RSM.  Using the common VM-Exit + VM-Enter routines is wrong
	 * SMI and RSM only modify state that is saved and restored via SMRAM.
	 * E.g. most MSRs are left untouched, but many are modified by VM-Exit
	 * and VM-Enter, and thus L2's values may be corrupted on SMI+RSM.
	 */
	vmx->nested.smm.guest_mode = is_guest_mode(vcpu);
	if (vmx->nested.smm.guest_mode)
		nested_vmx_vmexit(vcpu, -1, 0, 0);

	vmx->nested.smm.vmxon = vmx->nested.vmxon;
	vmx->nested.vmxon = false;
	vmx_clear_hlt(vcpu);
	return 0;
}

static int vmx_leave_smm(struct kvm_vcpu *vcpu, const union kvm_smram *smram)
{
	struct vcpu_vmx *vmx = to_vmx(vcpu);
	int ret;

	if (vmx->nested.smm.vmxon) {
		vmx->nested.vmxon = true;
		vmx->nested.smm.vmxon = false;
	}

	if (vmx->nested.smm.guest_mode) {
		ret = nested_vmx_enter_non_root_mode(vcpu, false);
		if (ret)
			return ret;

		vmx->nested.nested_run_pending = 1;
		vmx->nested.smm.guest_mode = false;
	}
	return 0;
}

static void vmx_enable_smi_window(struct kvm_vcpu *vcpu)
{
	/* RSM will cause a vmexit anyway.  */
}
#endif

static bool vmx_apic_init_signal_blocked(struct kvm_vcpu *vcpu)
{
	return to_vmx(vcpu)->nested.vmxon && !is_guest_mode(vcpu);
}

static void vmx_migrate_timers(struct kvm_vcpu *vcpu)
{
	if (is_guest_mode(vcpu)) {
		struct hrtimer *timer = &to_vmx(vcpu)->nested.preemption_timer;

		if (hrtimer_try_to_cancel(timer) == 1)
			hrtimer_start_expires(timer, HRTIMER_MODE_ABS_PINNED);
	}
}

static void vmx_hardware_unsetup(void)
{
	kvm_set_posted_intr_wakeup_handler(NULL);

	if (nested)
		nested_vmx_hardware_unsetup();

	free_kvm_area();
}

#define VMX_REQUIRED_APICV_INHIBITS			\
(							\
	BIT(APICV_INHIBIT_REASON_DISABLE)|		\
	BIT(APICV_INHIBIT_REASON_ABSENT) |		\
	BIT(APICV_INHIBIT_REASON_HYPERV) |		\
	BIT(APICV_INHIBIT_REASON_BLOCKIRQ) |		\
	BIT(APICV_INHIBIT_REASON_PHYSICAL_ID_ALIASED) |	\
	BIT(APICV_INHIBIT_REASON_APIC_ID_MODIFIED) |	\
	BIT(APICV_INHIBIT_REASON_APIC_BASE_MODIFIED)	\
)

static void vmx_vm_destroy(struct kvm *kvm)
{
	struct kvm_vmx *kvm_vmx = to_kvm_vmx(kvm);

	free_pages((unsigned long)kvm_vmx->pid_table, vmx_get_pid_table_order(kvm));
}

static struct kvm_x86_ops vmx_x86_ops __initdata = {
	.name = KBUILD_MODNAME,

	.check_processor_compatibility = vmx_check_processor_compat,

	.hardware_unsetup = vmx_hardware_unsetup,

	.hardware_enable = vmx_hardware_enable,
	.hardware_disable = vmx_hardware_disable,
	.has_emulated_msr = vmx_has_emulated_msr,

	.vm_size = sizeof(struct kvm_vmx),
	.vm_init = vmx_vm_init,
	.vm_destroy = vmx_vm_destroy,

	.vcpu_precreate = vmx_vcpu_precreate,
	.vcpu_create = vmx_vcpu_create,
	.vcpu_free = vmx_vcpu_free,
	.vcpu_reset = vmx_vcpu_reset,

	.prepare_switch_to_guest = vmx_prepare_switch_to_guest,
	.vcpu_load = vmx_vcpu_load,
	.vcpu_put = vmx_vcpu_put,

	.update_exception_bitmap = vmx_update_exception_bitmap,
	.get_msr_feature = vmx_get_msr_feature,
	.get_msr = vmx_get_msr,
	.set_msr = vmx_set_msr,
	.get_segment_base = vmx_get_segment_base,
	.get_segment = vmx_get_segment,
	.set_segment = vmx_set_segment,
	.get_cpl = vmx_get_cpl,
	.get_cs_db_l_bits = vmx_get_cs_db_l_bits,
	.is_valid_cr0 = vmx_is_valid_cr0,
	.set_cr0 = vmx_set_cr0,
	.is_valid_cr4 = vmx_is_valid_cr4,
	.set_cr4 = vmx_set_cr4,
	.set_efer = vmx_set_efer,
	.get_idt = vmx_get_idt,
	.set_idt = vmx_set_idt,
	.get_gdt = vmx_get_gdt,
	.set_gdt = vmx_set_gdt,
	.set_dr7 = vmx_set_dr7,
	.sync_dirty_debug_regs = vmx_sync_dirty_debug_regs,
	.cache_reg = vmx_cache_reg,
	.get_rflags = vmx_get_rflags,
	.set_rflags = vmx_set_rflags,
	.get_if_flag = vmx_get_if_flag,

	.flush_tlb_all = vmx_flush_tlb_all,
	.flush_tlb_current = vmx_flush_tlb_current,
	.flush_tlb_gva = vmx_flush_tlb_gva,
	.flush_tlb_guest = vmx_flush_tlb_guest,

	.vcpu_pre_run = vmx_vcpu_pre_run,
	.vcpu_run = vmx_vcpu_run,
	.handle_exit = vmx_handle_exit,
	.skip_emulated_instruction = vmx_skip_emulated_instruction,
	.update_emulated_instruction = vmx_update_emulated_instruction,
	.set_interrupt_shadow = vmx_set_interrupt_shadow,
	.get_interrupt_shadow = vmx_get_interrupt_shadow,
	.patch_hypercall = vmx_patch_hypercall,
	.inject_irq = vmx_inject_irq,
	.inject_nmi = vmx_inject_nmi,
	.inject_exception = vmx_inject_exception,
	.cancel_injection = vmx_cancel_injection,
	.interrupt_allowed = vmx_interrupt_allowed,
	.nmi_allowed = vmx_nmi_allowed,
	.get_nmi_mask = vmx_get_nmi_mask,
	.set_nmi_mask = vmx_set_nmi_mask,
	.enable_nmi_window = vmx_enable_nmi_window,
	.enable_irq_window = vmx_enable_irq_window,
	.update_cr8_intercept = vmx_update_cr8_intercept,
	.set_virtual_apic_mode = vmx_set_virtual_apic_mode,
	.set_apic_access_page_addr = vmx_set_apic_access_page_addr,
	.refresh_apicv_exec_ctrl = vmx_refresh_apicv_exec_ctrl,
	.load_eoi_exitmap = vmx_load_eoi_exitmap,
	.apicv_post_state_restore = vmx_apicv_post_state_restore,
	.required_apicv_inhibits = VMX_REQUIRED_APICV_INHIBITS,
	.hwapic_irr_update = vmx_hwapic_irr_update,
	.hwapic_isr_update = vmx_hwapic_isr_update,
	.guest_apic_has_interrupt = vmx_guest_apic_has_interrupt,
	.sync_pir_to_irr = vmx_sync_pir_to_irr,
	.deliver_interrupt = vmx_deliver_interrupt,
	.dy_apicv_has_pending_interrupt = pi_has_pending_interrupt,

	.set_tss_addr = vmx_set_tss_addr,
	.set_identity_map_addr = vmx_set_identity_map_addr,
	.get_mt_mask = vmx_get_mt_mask,

	.get_exit_info = vmx_get_exit_info,

	.vcpu_after_set_cpuid = vmx_vcpu_after_set_cpuid,

	.has_wbinvd_exit = cpu_has_vmx_wbinvd_exit,

	.get_l2_tsc_offset = vmx_get_l2_tsc_offset,
	.get_l2_tsc_multiplier = vmx_get_l2_tsc_multiplier,
	.write_tsc_offset = vmx_write_tsc_offset,
	.write_tsc_multiplier = vmx_write_tsc_multiplier,

	.load_mmu_pgd = vmx_load_mmu_pgd,

	.check_intercept = vmx_check_intercept,
	.handle_exit_irqoff = vmx_handle_exit_irqoff,

	.request_immediate_exit = vmx_request_immediate_exit,

	.sched_in = vmx_sched_in,

	.cpu_dirty_log_size = PML_ENTITY_NUM,
	.update_cpu_dirty_logging = vmx_update_cpu_dirty_logging,

	.nested_ops = &vmx_nested_ops,

	.pi_update_irte = vmx_pi_update_irte,
	.pi_start_assignment = vmx_pi_start_assignment,

#ifdef CONFIG_X86_64
	.set_hv_timer = vmx_set_hv_timer,
	.cancel_hv_timer = vmx_cancel_hv_timer,
#endif

	.setup_mce = vmx_setup_mce,

#ifdef CONFIG_KVM_SMM
	.smi_allowed = vmx_smi_allowed,
	.enter_smm = vmx_enter_smm,
	.leave_smm = vmx_leave_smm,
	.enable_smi_window = vmx_enable_smi_window,
#endif

	.can_emulate_instruction = vmx_can_emulate_instruction,
	.apic_init_signal_blocked = vmx_apic_init_signal_blocked,
	.migrate_timers = vmx_migrate_timers,

	.msr_filter_changed = vmx_msr_filter_changed,
	.complete_emulated_msr = kvm_complete_insn_gp,

	.vcpu_deliver_sipi_vector = kvm_vcpu_deliver_sipi_vector,
};

static unsigned int vmx_handle_intel_pt_intr(void)
{
	struct kvm_vcpu *vcpu = kvm_get_running_vcpu();

	/* '0' on failure so that the !PT case can use a RET0 static call. */
	if (!vcpu || !kvm_handling_nmi_from_guest(vcpu))
		return 0;

	kvm_make_request(KVM_REQ_PMI, vcpu);
	__set_bit(MSR_CORE_PERF_GLOBAL_OVF_CTRL_TRACE_TOPA_PMI_BIT,
		  (unsigned long *)&vcpu->arch.pmu.global_status);
	return 1;
}

static __init void vmx_setup_user_return_msrs(void)
{

	/*
	 * Though SYSCALL is only supported in 64-bit mode on Intel CPUs, kvm
	 * will emulate SYSCALL in legacy mode if the vendor string in guest
	 * CPUID.0:{EBX,ECX,EDX} is "AuthenticAMD" or "AMDisbetter!" To
	 * support this emulation, MSR_STAR is included in the list for i386,
	 * but is never loaded into hardware.  MSR_CSTAR is also never loaded
	 * into hardware and is here purely for emulation purposes.
	 */
	const u32 vmx_uret_msrs_list[] = {
	#ifdef CONFIG_X86_64
		MSR_SYSCALL_MASK, MSR_LSTAR, MSR_CSTAR,
	#endif
		MSR_EFER, MSR_TSC_AUX, MSR_STAR,
		MSR_IA32_TSX_CTRL,
	};
	int i;

	BUILD_BUG_ON(ARRAY_SIZE(vmx_uret_msrs_list) != MAX_NR_USER_RETURN_MSRS);

	for (i = 0; i < ARRAY_SIZE(vmx_uret_msrs_list); ++i)
		kvm_add_user_return_msr(vmx_uret_msrs_list[i]);
}

static void __init vmx_setup_me_spte_mask(void)
{
	u64 me_mask = 0;

	/*
	 * kvm_get_shadow_phys_bits() returns shadow_phys_bits.  Use
	 * the former to avoid exposing shadow_phys_bits.
	 *
	 * On pre-MKTME system, boot_cpu_data.x86_phys_bits equals to
	 * shadow_phys_bits.  On MKTME and/or TDX capable systems,
	 * boot_cpu_data.x86_phys_bits holds the actual physical address
	 * w/o the KeyID bits, and shadow_phys_bits equals to MAXPHYADDR
	 * reported by CPUID.  Those bits between are KeyID bits.
	 */
	if (boot_cpu_data.x86_phys_bits != kvm_get_shadow_phys_bits())
		me_mask = rsvd_bits(boot_cpu_data.x86_phys_bits,
			kvm_get_shadow_phys_bits() - 1);
	/*
	 * Unlike SME, host kernel doesn't support setting up any
	 * MKTME KeyID on Intel platforms.  No memory encryption
	 * bits should be included into the SPTE.
	 */
	kvm_mmu_set_me_spte_mask(0, me_mask);
}

static struct kvm_x86_init_ops vmx_init_ops __initdata;

static __init int hardware_setup(void)
{
	unsigned long host_bndcfgs;
	struct desc_ptr dt;
	int r;

	store_idt(&dt);
	host_idt_base = dt.address;

	vmx_setup_user_return_msrs();

	if (setup_vmcs_config(&vmcs_config, &vmx_capability) < 0)
		return -EIO;

	if (cpu_has_perf_global_ctrl_bug())
		pr_warn_once("VM_EXIT_LOAD_IA32_PERF_GLOBAL_CTRL "
			     "does not work properly. Using workaround\n");

	if (boot_cpu_has(X86_FEATURE_NX))
		kvm_enable_efer_bits(EFER_NX);

	if (boot_cpu_has(X86_FEATURE_MPX)) {
		rdmsrl(MSR_IA32_BNDCFGS, host_bndcfgs);
		WARN_ONCE(host_bndcfgs, "BNDCFGS in host will be lost");
	}

	if (!cpu_has_vmx_mpx())
		kvm_caps.supported_xcr0 &= ~(XFEATURE_MASK_BNDREGS |
					     XFEATURE_MASK_BNDCSR);

	if (!cpu_has_vmx_vpid() || !cpu_has_vmx_invvpid() ||
	    !(cpu_has_vmx_invvpid_single() || cpu_has_vmx_invvpid_global()))
		enable_vpid = 0;

	if (!cpu_has_vmx_ept() ||
	    !cpu_has_vmx_ept_4levels() ||
	    !cpu_has_vmx_ept_mt_wb() ||
	    !cpu_has_vmx_invept_global())
		enable_ept = 0;

	/* NX support is required for shadow paging. */
	if (!enable_ept && !boot_cpu_has(X86_FEATURE_NX)) {
		pr_err_ratelimited("NX (Execute Disable) not supported\n");
		return -EOPNOTSUPP;
	}

	if (!cpu_has_vmx_ept_ad_bits() || !enable_ept)
		enable_ept_ad_bits = 0;

	if (!cpu_has_vmx_unrestricted_guest() || !enable_ept)
		enable_unrestricted_guest = 0;

	if (!cpu_has_vmx_flexpriority())
		flexpriority_enabled = 0;

	if (!cpu_has_virtual_nmis())
		enable_vnmi = 0;

#ifdef CONFIG_X86_SGX_KVM
	if (!cpu_has_vmx_encls_vmexit())
		enable_sgx = false;
#endif

	/*
	 * set_apic_access_page_addr() is used to reload apic access
	 * page upon invalidation.  No need to do anything if not
	 * using the APIC_ACCESS_ADDR VMCS field.
	 */
	if (!flexpriority_enabled)
		vmx_x86_ops.set_apic_access_page_addr = NULL;

	if (!cpu_has_vmx_tpr_shadow())
		vmx_x86_ops.update_cr8_intercept = NULL;

#if IS_ENABLED(CONFIG_HYPERV)
	if (ms_hyperv.nested_features & HV_X64_NESTED_GUEST_MAPPING_FLUSH
	    && enable_ept) {
		vmx_x86_ops.flush_remote_tlbs = hv_flush_remote_tlbs;
		vmx_x86_ops.flush_remote_tlbs_range = hv_flush_remote_tlbs_range;
	}
#endif

	if (!cpu_has_vmx_ple()) {
		ple_gap = 0;
		ple_window = 0;
		ple_window_grow = 0;
		ple_window_max = 0;
		ple_window_shrink = 0;
	}

	if (!cpu_has_vmx_apicv())
		enable_apicv = 0;
	if (!enable_apicv)
		vmx_x86_ops.sync_pir_to_irr = NULL;

	if (!enable_apicv || !cpu_has_vmx_ipiv())
		enable_ipiv = false;

	if (cpu_has_vmx_tsc_scaling())
		kvm_caps.has_tsc_control = true;

	kvm_caps.max_tsc_scaling_ratio = KVM_VMX_TSC_MULTIPLIER_MAX;
	kvm_caps.tsc_scaling_ratio_frac_bits = 48;
	kvm_caps.has_bus_lock_exit = cpu_has_vmx_bus_lock_detection();
	kvm_caps.has_notify_vmexit = cpu_has_notify_vmexit();

	set_bit(0, vmx_vpid_bitmap); /* 0 is reserved for host */

	if (enable_ept)
		kvm_mmu_set_ept_masks(enable_ept_ad_bits,
				      cpu_has_vmx_ept_execute_only());

<<<<<<< HEAD
	if (!enable_ept)
		ept_lpage_level = 0;
	else if (cpu_has_vmx_ept_1g_page())
		ept_lpage_level = PG_LEVEL_1G;
	else if (cpu_has_vmx_ept_2m_page())
		ept_lpage_level = PG_LEVEL_2M;
	else
		ept_lpage_level = PG_LEVEL_4K;
	kvm_configure_mmu(enable_ept, 0, vmx_get_max_tdp_level(),
			  ept_lpage_level);
=======
	/*
	 * Setup shadow_me_value/shadow_me_mask to include MKTME KeyID
	 * bits to shadow_zero_check.
	 */
	vmx_setup_me_spte_mask();

	kvm_configure_mmu(enable_ept, 0, vmx_get_max_tdp_level(),
			  ept_caps_to_lpage_level(vmx_capability.ept));
>>>>>>> eb3cdb58

	/*
	 * Only enable PML when hardware supports PML feature, and both EPT
	 * and EPT A/D bit features are enabled -- PML depends on them to work.
	 */
	if (!enable_ept || !enable_ept_ad_bits || !cpu_has_vmx_pml())
		enable_pml = 0;

	if (!enable_pml)
		vmx_x86_ops.cpu_dirty_log_size = 0;

	if (!cpu_has_vmx_preemption_timer())
		enable_preemption_timer = false;

	if (enable_preemption_timer) {
		u64 use_timer_freq = 5000ULL * 1000 * 1000;

		cpu_preemption_timer_multi =
			vmcs_config.misc & VMX_MISC_PREEMPTION_TIMER_RATE_MASK;

		if (tsc_khz)
			use_timer_freq = (u64)tsc_khz * 1000;
		use_timer_freq >>= cpu_preemption_timer_multi;

		/*
		 * KVM "disables" the preemption timer by setting it to its max
		 * value.  Don't use the timer if it might cause spurious exits
		 * at a rate faster than 0.1 Hz (of uninterrupted guest time).
		 */
		if (use_timer_freq > 0xffffffffu / 10)
			enable_preemption_timer = false;
	}

	if (!enable_preemption_timer) {
		vmx_x86_ops.set_hv_timer = NULL;
		vmx_x86_ops.cancel_hv_timer = NULL;
		vmx_x86_ops.request_immediate_exit = __kvm_request_immediate_exit;
	}

<<<<<<< HEAD
	kvm_mce_cap_supported |= MCG_LMCE_P;
=======
	kvm_caps.supported_mce_cap |= MCG_LMCE_P;
	kvm_caps.supported_mce_cap |= MCG_CMCI_P;
>>>>>>> eb3cdb58

	if (pt_mode != PT_MODE_SYSTEM && pt_mode != PT_MODE_HOST_GUEST)
		return -EINVAL;
	if (!enable_ept || !enable_pmu || !cpu_has_vmx_intel_pt())
		pt_mode = PT_MODE_SYSTEM;
	if (pt_mode == PT_MODE_HOST_GUEST)
		vmx_init_ops.handle_intel_pt_intr = vmx_handle_intel_pt_intr;
	else
		vmx_init_ops.handle_intel_pt_intr = NULL;

	setup_default_sgx_lepubkeyhash();

	if (nested) {
		nested_vmx_setup_ctls_msrs(&vmcs_config, vmx_capability.ept);

		r = nested_vmx_hardware_setup(kvm_vmx_exit_handlers);
		if (r)
			return r;
	}

	vmx_set_cpu_caps();

	r = alloc_kvm_area();
	if (r && nested)
		nested_vmx_hardware_unsetup();

	kvm_set_posted_intr_wakeup_handler(pi_wakeup_handler);

	return r;
}

static struct kvm_x86_init_ops vmx_init_ops __initdata = {
	.hardware_setup = hardware_setup,
<<<<<<< HEAD
	.intel_pt_intr_in_guest = vmx_pt_mode_is_host_guest,
=======
	.handle_intel_pt_intr = NULL,
>>>>>>> eb3cdb58

	.runtime_ops = &vmx_x86_ops,
	.pmu_ops = &intel_pmu_ops,
};

static void vmx_cleanup_l1d_flush(void)
{
	if (vmx_l1d_flush_pages) {
		free_pages((unsigned long)vmx_l1d_flush_pages, L1D_CACHE_ORDER);
		vmx_l1d_flush_pages = NULL;
	}
	/* Restore state so sysfs ignores VMX */
	l1tf_vmx_mitigation = VMENTER_L1D_FLUSH_AUTO;
}

static void __vmx_exit(void)
{
	allow_smaller_maxphyaddr = false;

#ifdef CONFIG_KEXEC_CORE
	RCU_INIT_POINTER(crash_vmclear_loaded_vmcss, NULL);
	synchronize_rcu();
#endif
	vmx_cleanup_l1d_flush();
}

static void vmx_exit(void)
{
	kvm_exit();
	kvm_x86_vendor_exit();

	__vmx_exit();
}
module_exit(vmx_exit);

static int __init vmx_init(void)
{
	int r, cpu;

	if (!kvm_is_vmx_supported())
		return -EOPNOTSUPP;

	/*
	 * Note, hv_init_evmcs() touches only VMX knobs, i.e. there's nothing
	 * to unwind if a later step fails.
	 */
	hv_init_evmcs();

	r = kvm_x86_vendor_init(&vmx_init_ops);
	if (r)
		return r;

	/*
	 * Must be called after common x86 init so enable_ept is properly set
	 * up. Hand the parameter mitigation value in which was stored in
	 * the pre module init parser. If no parameter was given, it will
	 * contain 'auto' which will be turned into the default 'cond'
	 * mitigation mode.
	 */
	r = vmx_setup_l1d_flush(vmentry_l1d_flush_param);
	if (r)
		goto err_l1d_flush;

	vmx_setup_fb_clear_ctrl();

	vmx_setup_fb_clear_ctrl();

	for_each_possible_cpu(cpu) {
		INIT_LIST_HEAD(&per_cpu(loaded_vmcss_on_cpu, cpu));

		pi_init_cpu(cpu);
	}

#ifdef CONFIG_KEXEC_CORE
	rcu_assign_pointer(crash_vmclear_loaded_vmcss,
			   crash_vmclear_local_loaded_vmcss);
#endif
	vmx_check_vmcs12_offsets();

	/*
	 * Shadow paging doesn't have a (further) performance penalty
	 * from GUEST_MAXPHYADDR < HOST_MAXPHYADDR so enable it
	 * by default
	 */
	if (!enable_ept)
		allow_smaller_maxphyaddr = true;

	/*
	 * Common KVM initialization _must_ come last, after this, /dev/kvm is
	 * exposed to userspace!
	 */
	r = kvm_init(sizeof(struct vcpu_vmx), __alignof__(struct vcpu_vmx),
		     THIS_MODULE);
	if (r)
		goto err_kvm_init;

	return 0;

err_kvm_init:
	__vmx_exit();
err_l1d_flush:
	kvm_x86_vendor_exit();
	return r;
}
module_init(vmx_init);<|MERGE_RESOLUTION|>--- conflicted
+++ resolved
@@ -37,10 +37,7 @@
 #include <asm/debugreg.h>
 #include <asm/desc.h>
 #include <asm/fpu/api.h>
-<<<<<<< HEAD
-=======
 #include <asm/fpu/xstate.h>
->>>>>>> eb3cdb58
 #include <asm/idtentry.h>
 #include <asm/io.h>
 #include <asm/irq_remapping.h>
@@ -454,11 +451,7 @@
 
 noinline void vmwrite_error(unsigned long field, unsigned long value)
 {
-<<<<<<< HEAD
-	vmx_insn_failed("kvm: vmwrite failed: field=%lx val=%lx err=%u\n",
-=======
 	vmx_insn_failed("vmwrite failed: field=%lx val=%lx err=%u\n",
->>>>>>> eb3cdb58
 			field, value, vmcs_read32(VM_INSTRUCTION_ERROR));
 }
 
@@ -921,7 +914,6 @@
 
 	return vmx_test_msr_bitmap_write(vmx->loaded_vmcs->msr_bitmap, msr);
 }
-<<<<<<< HEAD
 
 unsigned int __vmx_vcpu_run_flags(struct vcpu_vmx *vmx)
 {
@@ -930,26 +922,12 @@
 	if (vmx->loaded_vmcs->launched)
 		flags |= VMX_RUN_VMRESUME;
 
-=======
-
-unsigned int __vmx_vcpu_run_flags(struct vcpu_vmx *vmx)
-{
-	unsigned int flags = 0;
-
-	if (vmx->loaded_vmcs->launched)
-		flags |= VMX_RUN_VMRESUME;
-
->>>>>>> eb3cdb58
 	/*
 	 * If writes to the SPEC_CTRL MSR aren't intercepted, the guest is free
 	 * to change it directly without causing a vmexit.  In that case read
 	 * it after vmexit and store it in vmx->spec_ctrl.
 	 */
-<<<<<<< HEAD
-	if (unlikely(!msr_write_intercepted(vmx, MSR_IA32_SPEC_CTRL)))
-=======
 	if (!msr_write_intercepted(vmx, MSR_IA32_SPEC_CTRL))
->>>>>>> eb3cdb58
 		flags |= VMX_RUN_SAVE_SPEC_CTRL;
 
 	return flags;
@@ -1554,11 +1532,6 @@
 	return vmx_get_rflags(vcpu) & X86_EFLAGS_IF;
 }
 
-static bool vmx_get_if_flag(struct kvm_vcpu *vcpu)
-{
-	return vmx_get_rflags(vcpu) & X86_EFLAGS_IF;
-}
-
 u32 vmx_get_interrupt_shadow(struct kvm_vcpu *vcpu)
 {
 	u32 interruptibility = vmcs_read32(GUEST_INTERRUPTIBILITY_INFO);
@@ -1803,11 +1776,7 @@
 
 	kvm_deliver_exception_payload(vcpu, ex);
 
-<<<<<<< HEAD
-	if (has_error_code) {
-=======
 	if (ex->has_error_code) {
->>>>>>> eb3cdb58
 		/*
 		 * Despite the error code being architecturally defined as 32
 		 * bits, and the VMCS field being 32 bits, Intel CPUs and thus
@@ -1818,11 +1787,7 @@
 		 * the upper bits to avoid VM-Fail, losing information that
 		 * does't really exist is preferable to killing the VM.
 		 */
-<<<<<<< HEAD
-		vmcs_write32(VM_ENTRY_EXCEPTION_ERROR_CODE, (u16)error_code);
-=======
 		vmcs_write32(VM_ENTRY_EXCEPTION_ERROR_CODE, (u16)ex->error_code);
->>>>>>> eb3cdb58
 		intr_info |= INTR_INFO_DELIVER_CODE_MASK;
 	}
 
@@ -3148,11 +3113,6 @@
 		return 1;
 #endif
 
-<<<<<<< HEAD
-		msr->data = efer & ~EFER_LME;
-	}
-=======
->>>>>>> eb3cdb58
 	vmx_setup_uret_msrs(vmx);
 	return 0;
 }
@@ -3224,11 +3184,7 @@
 
 	if (enable_ept)
 		ept_sync_context(construct_eptp(vcpu, root_hpa,
-<<<<<<< HEAD
-						mmu->shadow_root_level));
-=======
 						mmu->root_role.level));
->>>>>>> eb3cdb58
 	else
 		vpid_sync_context(vmx_get_current_vpid(vcpu));
 }
@@ -3286,8 +3242,6 @@
 
 #define CR3_EXITING_BITS (CPU_BASED_CR3_LOAD_EXITING | \
 			  CPU_BASED_CR3_STORE_EXITING)
-<<<<<<< HEAD
-=======
 
 static bool vmx_is_valid_cr0(struct kvm_vcpu *vcpu, unsigned long cr0)
 {
@@ -3299,20 +3253,14 @@
 
 	return true;
 }
->>>>>>> eb3cdb58
 
 void vmx_set_cr0(struct kvm_vcpu *vcpu, unsigned long cr0)
 {
 	struct vcpu_vmx *vmx = to_vmx(vcpu);
-<<<<<<< HEAD
-	unsigned long hw_cr0;
-	u32 tmp;
-=======
 	unsigned long hw_cr0, old_cr0_pg;
 	u32 tmp;
 
 	old_cr0_pg = kvm_read_cr0_bits(vcpu, X86_CR0_PG);
->>>>>>> eb3cdb58
 
 	hw_cr0 = (cr0 & ~KVM_VM_CR0_ALWAYS_OFF);
 	if (enable_unrestricted_guest)
@@ -3343,11 +3291,7 @@
 	}
 #endif
 
-<<<<<<< HEAD
-	if (enable_ept && !is_unrestricted_guest(vcpu)) {
-=======
 	if (enable_ept && !enable_unrestricted_guest) {
->>>>>>> eb3cdb58
 		/*
 		 * Ensure KVM has an up-to-date snapshot of the guest's CR3.  If
 		 * the below code _enables_ CR3 exiting, vmx_cache_reg() will
@@ -3356,41 +3300,6 @@
 		 */
 		if (!kvm_register_is_available(vcpu, VCPU_EXREG_CR3))
 			vmx_cache_reg(vcpu, VCPU_EXREG_CR3);
-<<<<<<< HEAD
-
-		/*
-		 * When running with EPT but not unrestricted guest, KVM must
-		 * intercept CR3 accesses when paging is _disabled_.  This is
-		 * necessary because restricted guests can't actually run with
-		 * paging disabled, and so KVM stuffs its own CR3 in order to
-		 * run the guest when identity mapped page tables.
-		 *
-		 * Do _NOT_ check the old CR0.PG, e.g. to optimize away the
-		 * update, it may be stale with respect to CR3 interception,
-		 * e.g. after nested VM-Enter.
-		 *
-		 * Lastly, honor L1's desires, i.e. intercept CR3 loads and/or
-		 * stores to forward them to L1, even if KVM does not need to
-		 * intercept them to preserve its identity mapped page tables.
-		 */
-		if (!(cr0 & X86_CR0_PG)) {
-			exec_controls_setbit(vmx, CR3_EXITING_BITS);
-		} else if (!is_guest_mode(vcpu)) {
-			exec_controls_clearbit(vmx, CR3_EXITING_BITS);
-		} else {
-			tmp = exec_controls_get(vmx);
-			tmp &= ~CR3_EXITING_BITS;
-			tmp |= get_vmcs12(vcpu)->cpu_based_vm_exec_control & CR3_EXITING_BITS;
-			exec_controls_set(vmx, tmp);
-		}
-
-		if (!is_paging(vcpu) != !(cr0 & X86_CR0_PG)) {
-			vcpu->arch.cr0 = cr0;
-			vmx_set_cr4(vcpu, kvm_read_cr4(vcpu));
-		}
-	}
-=======
->>>>>>> eb3cdb58
 
 		/*
 		 * When running with EPT but not unrestricted guest, KVM must
@@ -4020,10 +3929,6 @@
 	 * 'Enlightened MSR Bitmap' feature L0 needs to know that MSR
 	 * bitmap has changed.
 	 */
-<<<<<<< HEAD
-	if (static_branch_unlikely(&enable_evmcs))
-		evmcs_touch_msr_bitmap();
-=======
 	if (kvm_is_using_evmcs()) {
 		struct hv_enlightened_vmcs *evmcs = (void *)vmx->vmcs01.vmcs;
 
@@ -4033,7 +3938,6 @@
 	}
 
 	vmx->nested.force_msr_bitmap_recalc = true;
->>>>>>> eb3cdb58
 }
 
 void vmx_disable_intercept_for_msr(struct kvm_vcpu *vcpu, u32 msr, int type)
@@ -4345,13 +4249,7 @@
 	 * guaranteed to see PID.ON=1 and sync the PIR to IRR if triggering a
 	 * posted interrupt "fails" because vcpu->mode != IN_GUEST_MODE.
 	 */
-<<<<<<< HEAD
-	if (!kvm_vcpu_trigger_posted_interrupt(vcpu, false))
-		kvm_vcpu_kick(vcpu);
-
-=======
 	kvm_vcpu_trigger_posted_interrupt(vcpu, POSTED_INTR_VECTOR);
->>>>>>> eb3cdb58
 	return 0;
 }
 
@@ -4944,29 +4842,15 @@
 static void vmx_vcpu_reset(struct kvm_vcpu *vcpu, bool init_event)
 {
 	struct vcpu_vmx *vmx = to_vmx(vcpu);
-<<<<<<< HEAD
-	struct msr_data apic_base_msr;
-	u32 eax, dummy;
-	u64 cr0;
-=======
 
 	if (!init_event)
 		__vmx_vcpu_reset(vcpu);
->>>>>>> eb3cdb58
 
 	vmx->rmode.vm86_active = 0;
 	vmx->spec_ctrl = 0;
 
 	vmx->msr_ia32_umwait_control = 0;
 
-<<<<<<< HEAD
-	eax = 1;
-	if (!kvm_cpuid(vcpu, &eax, &dummy, &dummy, &dummy, true))
-		eax = get_rdx_init_val();
-	kvm_rdx_write(vcpu, eax);
-
-=======
->>>>>>> eb3cdb58
 	vmx->hv_deadline_tsc = -1;
 	kvm_set_cr8(vcpu, 0);
 
@@ -5005,24 +4889,11 @@
 	if (kvm_mpx_supported())
 		vmcs_write64(GUEST_BNDCFGS, 0);
 
-<<<<<<< HEAD
-	vmx_setup_uret_msrs(vmx);
-
-	if (cpu_has_vmx_msr_bitmap())
-		vmx_update_msr_bitmap(&vmx->vcpu);
-
-=======
->>>>>>> eb3cdb58
 	vmcs_write32(VM_ENTRY_INTR_INFO_FIELD, 0);  /* 22.2.1 */
 
 	kvm_make_request(KVM_REQ_APIC_PAGE_RELOAD, vcpu);
 
 	vpid_sync_context(vmx->vpid);
-<<<<<<< HEAD
-	if (init_event)
-		vmx_clear_hlt(vcpu);
-=======
->>>>>>> eb3cdb58
 
 	vmx_update_fb_clear_dis(vcpu, vmx);
 }
@@ -5392,15 +5263,10 @@
 			 * instruction.  ICEBP generates a trap-like #DB, but
 			 * despite its interception control being tied to #DB,
 			 * is an instruction intercept, i.e. the VM-Exit occurs
-<<<<<<< HEAD
-			 * on the ICEBP itself.  Note, skipping ICEBP also
-			 * clears STI and MOVSS blocking.
-=======
 			 * on the ICEBP itself.  Use the inner "skip" helper to
 			 * avoid single-step #DB and MTF updates, as ICEBP is
 			 * higher priority.  Note, skipping ICEBP still clears
 			 * STI and MOVSS blocking.
->>>>>>> eb3cdb58
 			 *
 			 * For all other #DBs, set vmcs.PENDING_DBG_EXCEPTIONS.BS
 			 * if single-step is enabled in RFLAGS and STI or MOVSS
@@ -7044,12 +6910,6 @@
 	gate_desc *desc = (gate_desc *)host_idt_base + vector;
 
 	if (KVM_BUG(!is_external_intr(intr_info), vcpu->kvm,
-<<<<<<< HEAD
-	    "KVM: unexpected VM-Exit interrupt info: 0x%x", intr_info))
-		return;
-
-	handle_interrupt_nmi_irqoff(vcpu, gate_offset(desc));
-=======
 	    "unexpected VM-Exit interrupt info: 0x%x", intr_info))
 		return;
 
@@ -7057,7 +6917,6 @@
 	vmx_do_interrupt_irqoff(gate_offset(desc));
 	kvm_after_interrupt(vcpu);
 
->>>>>>> eb3cdb58
 	vcpu->arch.at_instruction_boundary = true;
 }
 
@@ -7306,12 +7165,7 @@
 }
 
 static noinstr void vmx_vcpu_enter_exit(struct kvm_vcpu *vcpu,
-<<<<<<< HEAD
-					struct vcpu_vmx *vmx,
-					unsigned long flags)
-=======
 					unsigned int flags)
->>>>>>> eb3cdb58
 {
 	struct vcpu_vmx *vmx = to_vmx(vcpu);
 
@@ -7338,9 +7192,6 @@
 
 	vmx_enable_fb_clear(vmx);
 
-<<<<<<< HEAD
-	kvm_guest_exit_irqoff();
-=======
 	if (unlikely(vmx->fail))
 		vmx->exit_reason.full = 0xdead;
 	else
@@ -7354,7 +7205,6 @@
 	}
 
 	guest_state_exit_irqoff();
->>>>>>> eb3cdb58
 }
 
 static fastpath_t vmx_vcpu_run(struct kvm_vcpu *vcpu)
@@ -7448,11 +7298,7 @@
 	kvm_wait_lapic_expire(vcpu);
 
 	/* The actual VMENTER/EXIT is in the .noinstr.text section. */
-<<<<<<< HEAD
-	vmx_vcpu_enter_exit(vcpu, vmx, __vmx_vcpu_run_flags(vmx));
-=======
 	vmx_vcpu_enter_exit(vcpu, __vmx_vcpu_run_flags(vmx));
->>>>>>> eb3cdb58
 
 	/* All fields are clean at this point */
 	if (kvm_is_using_evmcs()) {
@@ -7585,11 +7431,7 @@
 	 * feature only for vmcs01, KVM currently isn't equipped to realize any
 	 * performance benefits from enabling it for vmcs02.
 	 */
-<<<<<<< HEAD
-	if (IS_ENABLED(CONFIG_HYPERV) && static_branch_unlikely(&enable_evmcs) &&
-=======
 	if (kvm_is_using_evmcs() &&
->>>>>>> eb3cdb58
 	    (ms_hyperv.nested_features & HV_X64_NESTED_MSR_BITMAP)) {
 		struct hv_enlightened_vmcs *evmcs = (void *)vmx->vmcs01.vmcs;
 
@@ -7860,16 +7702,9 @@
 
 	vmx_setup_uret_msrs(vmx);
 
-<<<<<<< HEAD
-	if (cpu_has_secondary_exec_ctrls()) {
-		vmx_compute_secondary_exec_control(vmx);
-		vmcs_set_secondary_exec_control(vmx);
-	}
-=======
 	if (cpu_has_secondary_exec_ctrls())
 		vmcs_set_secondary_exec_control(vmx,
 						vmx_secondary_exec_control(vmx));
->>>>>>> eb3cdb58
 
 	if (nested_vmx_allowed(vcpu))
 		vmx->msr_ia32_feature_control_valid_bits |=
@@ -8631,18 +8466,6 @@
 		kvm_mmu_set_ept_masks(enable_ept_ad_bits,
 				      cpu_has_vmx_ept_execute_only());
 
-<<<<<<< HEAD
-	if (!enable_ept)
-		ept_lpage_level = 0;
-	else if (cpu_has_vmx_ept_1g_page())
-		ept_lpage_level = PG_LEVEL_1G;
-	else if (cpu_has_vmx_ept_2m_page())
-		ept_lpage_level = PG_LEVEL_2M;
-	else
-		ept_lpage_level = PG_LEVEL_4K;
-	kvm_configure_mmu(enable_ept, 0, vmx_get_max_tdp_level(),
-			  ept_lpage_level);
-=======
 	/*
 	 * Setup shadow_me_value/shadow_me_mask to include MKTME KeyID
 	 * bits to shadow_zero_check.
@@ -8651,7 +8474,6 @@
 
 	kvm_configure_mmu(enable_ept, 0, vmx_get_max_tdp_level(),
 			  ept_caps_to_lpage_level(vmx_capability.ept));
->>>>>>> eb3cdb58
 
 	/*
 	 * Only enable PML when hardware supports PML feature, and both EPT
@@ -8691,12 +8513,8 @@
 		vmx_x86_ops.request_immediate_exit = __kvm_request_immediate_exit;
 	}
 
-<<<<<<< HEAD
-	kvm_mce_cap_supported |= MCG_LMCE_P;
-=======
 	kvm_caps.supported_mce_cap |= MCG_LMCE_P;
 	kvm_caps.supported_mce_cap |= MCG_CMCI_P;
->>>>>>> eb3cdb58
 
 	if (pt_mode != PT_MODE_SYSTEM && pt_mode != PT_MODE_HOST_GUEST)
 		return -EINVAL;
@@ -8730,11 +8548,7 @@
 
 static struct kvm_x86_init_ops vmx_init_ops __initdata = {
 	.hardware_setup = hardware_setup,
-<<<<<<< HEAD
-	.intel_pt_intr_in_guest = vmx_pt_mode_is_host_guest,
-=======
 	.handle_intel_pt_intr = NULL,
->>>>>>> eb3cdb58
 
 	.runtime_ops = &vmx_x86_ops,
 	.pmu_ops = &intel_pmu_ops,
@@ -8800,8 +8614,6 @@
 
 	vmx_setup_fb_clear_ctrl();
 
-	vmx_setup_fb_clear_ctrl();
-
 	for_each_possible_cpu(cpu) {
 		INIT_LIST_HEAD(&per_cpu(loaded_vmcss_on_cpu, cpu));
 
