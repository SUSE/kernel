// SPDX-License-Identifier: GPL-2.0-only
/*
 * Kernel-based Virtual Machine driver for Linux
 *
 * This module enables machines with Intel VT-x extensions to run virtual
 * machines without emulation or binary translation.
 *
 * Copyright (C) 2006 Qumranet, Inc.
 * Copyright 2010 Red Hat, Inc. and/or its affiliates.
 *
 * Authors:
 *   Avi Kivity   <avi@qumranet.com>
 *   Yaniv Kamay  <yaniv@qumranet.com>
 */

#include <linux/highmem.h>
#include <linux/hrtimer.h>
#include <linux/kernel.h>
#include <linux/kvm_host.h>
#include <linux/module.h>
#include <linux/moduleparam.h>
#include <linux/mod_devicetable.h>
#include <linux/mm.h>
#include <linux/objtool.h>
#include <linux/sched.h>
#include <linux/sched/smt.h>
#include <linux/slab.h>
#include <linux/tboot.h>
#include <linux/trace_events.h>
#include <linux/entry-kvm.h>

#include <asm/apic.h>
#include <asm/asm.h>
#include <asm/cpu.h>
#include <asm/cpu_device_id.h>
#include <asm/debugreg.h>
#include <asm/desc.h>
#include <asm/fpu/api.h>
#include <asm/fpu/xstate.h>
#include <asm/idtentry.h>
#include <asm/io.h>
#include <asm/irq_remapping.h>
#include <asm/kexec.h>
#include <asm/perf_event.h>
#include <asm/mmu_context.h>
#include <asm/mshyperv.h>
#include <asm/mwait.h>
#include <asm/spec-ctrl.h>
#include <asm/virtext.h>
#include <asm/vmx.h>

#include "capabilities.h"
#include "cpuid.h"
#include "evmcs.h"
#include "hyperv.h"
#include "kvm_onhyperv.h"
#include "irq.h"
#include "kvm_cache_regs.h"
#include "lapic.h"
#include "mmu.h"
#include "nested.h"
#include "pmu.h"
#include "sgx.h"
#include "trace.h"
#include "vmcs.h"
#include "vmcs12.h"
#include "vmx.h"
#include "x86.h"

MODULE_AUTHOR("Qumranet");
MODULE_LICENSE("GPL");

#ifdef MODULE
static const struct x86_cpu_id vmx_cpu_id[] = {
	X86_MATCH_FEATURE(X86_FEATURE_VMX, NULL),
	{}
};
MODULE_DEVICE_TABLE(x86cpu, vmx_cpu_id);
#endif

bool __read_mostly enable_vpid = 1;
module_param_named(vpid, enable_vpid, bool, 0444);

static bool __read_mostly enable_vnmi = 1;
module_param_named(vnmi, enable_vnmi, bool, S_IRUGO);

bool __read_mostly flexpriority_enabled = 1;
module_param_named(flexpriority, flexpriority_enabled, bool, S_IRUGO);

bool __read_mostly enable_ept = 1;
module_param_named(ept, enable_ept, bool, S_IRUGO);

bool __read_mostly enable_unrestricted_guest = 1;
module_param_named(unrestricted_guest,
			enable_unrestricted_guest, bool, S_IRUGO);

bool __read_mostly enable_ept_ad_bits = 1;
module_param_named(eptad, enable_ept_ad_bits, bool, S_IRUGO);

static bool __read_mostly emulate_invalid_guest_state = true;
module_param(emulate_invalid_guest_state, bool, S_IRUGO);

static bool __read_mostly fasteoi = 1;
module_param(fasteoi, bool, S_IRUGO);

module_param(enable_apicv, bool, S_IRUGO);

bool __read_mostly enable_ipiv = true;
module_param(enable_ipiv, bool, 0444);

/*
 * If nested=1, nested virtualization is supported, i.e., guests may use
 * VMX and be a hypervisor for its own guests. If nested=0, guests may not
 * use VMX instructions.
 */
static bool __read_mostly nested = 1;
module_param(nested, bool, S_IRUGO);

bool __read_mostly enable_pml = 1;
module_param_named(pml, enable_pml, bool, S_IRUGO);

static bool __read_mostly error_on_inconsistent_vmcs_config = true;
module_param(error_on_inconsistent_vmcs_config, bool, 0444);

static bool __read_mostly dump_invalid_vmcs = 0;
module_param(dump_invalid_vmcs, bool, 0644);

#define MSR_BITMAP_MODE_X2APIC		1
#define MSR_BITMAP_MODE_X2APIC_APICV	2

#define KVM_VMX_TSC_MULTIPLIER_MAX     0xffffffffffffffffULL

/* Guest_tsc -> host_tsc conversion requires 64-bit division.  */
static int __read_mostly cpu_preemption_timer_multi;
static bool __read_mostly enable_preemption_timer = 1;
#ifdef CONFIG_X86_64
module_param_named(preemption_timer, enable_preemption_timer, bool, S_IRUGO);
#endif

extern bool __read_mostly allow_smaller_maxphyaddr;
module_param(allow_smaller_maxphyaddr, bool, S_IRUGO);

#define KVM_VM_CR0_ALWAYS_OFF (X86_CR0_NW | X86_CR0_CD)
#define KVM_VM_CR0_ALWAYS_ON_UNRESTRICTED_GUEST X86_CR0_NE
#define KVM_VM_CR0_ALWAYS_ON				\
	(KVM_VM_CR0_ALWAYS_ON_UNRESTRICTED_GUEST | X86_CR0_PG | X86_CR0_PE)

#define KVM_VM_CR4_ALWAYS_ON_UNRESTRICTED_GUEST X86_CR4_VMXE
#define KVM_PMODE_VM_CR4_ALWAYS_ON (X86_CR4_PAE | X86_CR4_VMXE)
#define KVM_RMODE_VM_CR4_ALWAYS_ON (X86_CR4_VME | X86_CR4_PAE | X86_CR4_VMXE)

#define RMODE_GUEST_OWNED_EFLAGS_BITS (~(X86_EFLAGS_IOPL | X86_EFLAGS_VM))

#define MSR_IA32_RTIT_STATUS_MASK (~(RTIT_STATUS_FILTEREN | \
	RTIT_STATUS_CONTEXTEN | RTIT_STATUS_TRIGGEREN | \
	RTIT_STATUS_ERROR | RTIT_STATUS_STOPPED | \
	RTIT_STATUS_BYTECNT))

/*
 * List of MSRs that can be directly passed to the guest.
 * In addition to these x2apic and PT MSRs are handled specially.
 */
static u32 vmx_possible_passthrough_msrs[MAX_POSSIBLE_PASSTHROUGH_MSRS] = {
	MSR_IA32_SPEC_CTRL,
	MSR_IA32_PRED_CMD,
	MSR_IA32_TSC,
#ifdef CONFIG_X86_64
	MSR_FS_BASE,
	MSR_GS_BASE,
	MSR_KERNEL_GS_BASE,
	MSR_IA32_XFD,
	MSR_IA32_XFD_ERR,
#endif
	MSR_IA32_SYSENTER_CS,
	MSR_IA32_SYSENTER_ESP,
	MSR_IA32_SYSENTER_EIP,
	MSR_CORE_C1_RES,
	MSR_CORE_C3_RESIDENCY,
	MSR_CORE_C6_RESIDENCY,
	MSR_CORE_C7_RESIDENCY,
};

/*
 * These 2 parameters are used to config the controls for Pause-Loop Exiting:
 * ple_gap:    upper bound on the amount of time between two successive
 *             executions of PAUSE in a loop. Also indicate if ple enabled.
 *             According to test, this time is usually smaller than 128 cycles.
 * ple_window: upper bound on the amount of time a guest is allowed to execute
 *             in a PAUSE loop. Tests indicate that most spinlocks are held for
 *             less than 2^12 cycles
 * Time is measured based on a counter that runs at the same rate as the TSC,
 * refer SDM volume 3b section 21.6.13 & 22.1.3.
 */
static unsigned int ple_gap = KVM_DEFAULT_PLE_GAP;
module_param(ple_gap, uint, 0444);

static unsigned int ple_window = KVM_VMX_DEFAULT_PLE_WINDOW;
module_param(ple_window, uint, 0444);

/* Default doubles per-vcpu window every exit. */
static unsigned int ple_window_grow = KVM_DEFAULT_PLE_WINDOW_GROW;
module_param(ple_window_grow, uint, 0444);

/* Default resets per-vcpu window every exit to ple_window. */
static unsigned int ple_window_shrink = KVM_DEFAULT_PLE_WINDOW_SHRINK;
module_param(ple_window_shrink, uint, 0444);

/* Default is to compute the maximum so we can never overflow. */
static unsigned int ple_window_max        = KVM_VMX_DEFAULT_PLE_WINDOW_MAX;
module_param(ple_window_max, uint, 0444);

/* Default is SYSTEM mode, 1 for host-guest mode */
int __read_mostly pt_mode = PT_MODE_SYSTEM;
module_param(pt_mode, int, S_IRUGO);

static DEFINE_STATIC_KEY_FALSE(vmx_l1d_should_flush);
static DEFINE_STATIC_KEY_FALSE(vmx_l1d_flush_cond);
static DEFINE_MUTEX(vmx_l1d_flush_mutex);

/* Storage for pre module init parameter parsing */
static enum vmx_l1d_flush_state __read_mostly vmentry_l1d_flush_param = VMENTER_L1D_FLUSH_AUTO;

static const struct {
	const char *option;
	bool for_parse;
} vmentry_l1d_param[] = {
	[VMENTER_L1D_FLUSH_AUTO]	 = {"auto", true},
	[VMENTER_L1D_FLUSH_NEVER]	 = {"never", true},
	[VMENTER_L1D_FLUSH_COND]	 = {"cond", true},
	[VMENTER_L1D_FLUSH_ALWAYS]	 = {"always", true},
	[VMENTER_L1D_FLUSH_EPT_DISABLED] = {"EPT disabled", false},
	[VMENTER_L1D_FLUSH_NOT_REQUIRED] = {"not required", false},
};

#define L1D_CACHE_ORDER 4
static void *vmx_l1d_flush_pages;

/* Control for disabling CPU Fill buffer clear */
static bool __read_mostly vmx_fb_clear_ctrl_available;

static int vmx_setup_l1d_flush(enum vmx_l1d_flush_state l1tf)
{
	struct page *page;
	unsigned int i;

	if (!boot_cpu_has_bug(X86_BUG_L1TF)) {
		l1tf_vmx_mitigation = VMENTER_L1D_FLUSH_NOT_REQUIRED;
		return 0;
	}

	if (!enable_ept) {
		l1tf_vmx_mitigation = VMENTER_L1D_FLUSH_EPT_DISABLED;
		return 0;
	}

	if (boot_cpu_has(X86_FEATURE_ARCH_CAPABILITIES)) {
		u64 msr;

		rdmsrl(MSR_IA32_ARCH_CAPABILITIES, msr);
		if (msr & ARCH_CAP_SKIP_VMENTRY_L1DFLUSH) {
			l1tf_vmx_mitigation = VMENTER_L1D_FLUSH_NOT_REQUIRED;
			return 0;
		}
	}

	/* If set to auto use the default l1tf mitigation method */
	if (l1tf == VMENTER_L1D_FLUSH_AUTO) {
		switch (l1tf_mitigation) {
		case L1TF_MITIGATION_OFF:
			l1tf = VMENTER_L1D_FLUSH_NEVER;
			break;
		case L1TF_MITIGATION_FLUSH_NOWARN:
		case L1TF_MITIGATION_FLUSH:
		case L1TF_MITIGATION_FLUSH_NOSMT:
			l1tf = VMENTER_L1D_FLUSH_COND;
			break;
		case L1TF_MITIGATION_FULL:
		case L1TF_MITIGATION_FULL_FORCE:
			l1tf = VMENTER_L1D_FLUSH_ALWAYS;
			break;
		}
	} else if (l1tf_mitigation == L1TF_MITIGATION_FULL_FORCE) {
		l1tf = VMENTER_L1D_FLUSH_ALWAYS;
	}

	if (l1tf != VMENTER_L1D_FLUSH_NEVER && !vmx_l1d_flush_pages &&
	    !boot_cpu_has(X86_FEATURE_FLUSH_L1D)) {
		/*
		 * This allocation for vmx_l1d_flush_pages is not tied to a VM
		 * lifetime and so should not be charged to a memcg.
		 */
		page = alloc_pages(GFP_KERNEL, L1D_CACHE_ORDER);
		if (!page)
			return -ENOMEM;
		vmx_l1d_flush_pages = page_address(page);

		/*
		 * Initialize each page with a different pattern in
		 * order to protect against KSM in the nested
		 * virtualization case.
		 */
		for (i = 0; i < 1u << L1D_CACHE_ORDER; ++i) {
			memset(vmx_l1d_flush_pages + i * PAGE_SIZE, i + 1,
			       PAGE_SIZE);
		}
	}

	l1tf_vmx_mitigation = l1tf;

	if (l1tf != VMENTER_L1D_FLUSH_NEVER)
		static_branch_enable(&vmx_l1d_should_flush);
	else
		static_branch_disable(&vmx_l1d_should_flush);

	if (l1tf == VMENTER_L1D_FLUSH_COND)
		static_branch_enable(&vmx_l1d_flush_cond);
	else
		static_branch_disable(&vmx_l1d_flush_cond);
	return 0;
}

static int vmentry_l1d_flush_parse(const char *s)
{
	unsigned int i;

	if (s) {
		for (i = 0; i < ARRAY_SIZE(vmentry_l1d_param); i++) {
			if (vmentry_l1d_param[i].for_parse &&
			    sysfs_streq(s, vmentry_l1d_param[i].option))
				return i;
		}
	}
	return -EINVAL;
}

static int vmentry_l1d_flush_set(const char *s, const struct kernel_param *kp)
{
	int l1tf, ret;

	l1tf = vmentry_l1d_flush_parse(s);
	if (l1tf < 0)
		return l1tf;

	if (!boot_cpu_has(X86_BUG_L1TF))
		return 0;

	/*
	 * Has vmx_init() run already? If not then this is the pre init
	 * parameter parsing. In that case just store the value and let
	 * vmx_init() do the proper setup after enable_ept has been
	 * established.
	 */
	if (l1tf_vmx_mitigation == VMENTER_L1D_FLUSH_AUTO) {
		vmentry_l1d_flush_param = l1tf;
		return 0;
	}

	mutex_lock(&vmx_l1d_flush_mutex);
	ret = vmx_setup_l1d_flush(l1tf);
	mutex_unlock(&vmx_l1d_flush_mutex);
	return ret;
}

static int vmentry_l1d_flush_get(char *s, const struct kernel_param *kp)
{
	if (WARN_ON_ONCE(l1tf_vmx_mitigation >= ARRAY_SIZE(vmentry_l1d_param)))
		return sprintf(s, "???\n");

	return sprintf(s, "%s\n", vmentry_l1d_param[l1tf_vmx_mitigation].option);
}

static void vmx_setup_fb_clear_ctrl(void)
{
	u64 msr;

	if (boot_cpu_has(X86_FEATURE_ARCH_CAPABILITIES) &&
	    !boot_cpu_has_bug(X86_BUG_MDS) &&
	    !boot_cpu_has_bug(X86_BUG_TAA)) {
		rdmsrl(MSR_IA32_ARCH_CAPABILITIES, msr);
		if (msr & ARCH_CAP_FB_CLEAR_CTRL)
			vmx_fb_clear_ctrl_available = true;
	}
}

static __always_inline void vmx_disable_fb_clear(struct vcpu_vmx *vmx)
{
	u64 msr;

	if (!vmx->disable_fb_clear)
		return;

	msr = __rdmsr(MSR_IA32_MCU_OPT_CTRL);
	msr |= FB_CLEAR_DIS;
	native_wrmsrl(MSR_IA32_MCU_OPT_CTRL, msr);
	/* Cache the MSR value to avoid reading it later */
	vmx->msr_ia32_mcu_opt_ctrl = msr;
}

static __always_inline void vmx_enable_fb_clear(struct vcpu_vmx *vmx)
{
	if (!vmx->disable_fb_clear)
		return;

	vmx->msr_ia32_mcu_opt_ctrl &= ~FB_CLEAR_DIS;
	native_wrmsrl(MSR_IA32_MCU_OPT_CTRL, vmx->msr_ia32_mcu_opt_ctrl);
}

static void vmx_update_fb_clear_dis(struct kvm_vcpu *vcpu, struct vcpu_vmx *vmx)
{
	vmx->disable_fb_clear = vmx_fb_clear_ctrl_available;

	/*
	 * If guest will not execute VERW, there is no need to set FB_CLEAR_DIS
	 * at VMEntry. Skip the MSR read/write when a guest has no use case to
	 * execute VERW.
	 */
	if ((vcpu->arch.arch_capabilities & ARCH_CAP_FB_CLEAR) ||
	   ((vcpu->arch.arch_capabilities & ARCH_CAP_MDS_NO) &&
	    (vcpu->arch.arch_capabilities & ARCH_CAP_TAA_NO) &&
	    (vcpu->arch.arch_capabilities & ARCH_CAP_PSDP_NO) &&
	    (vcpu->arch.arch_capabilities & ARCH_CAP_FBSDP_NO) &&
	    (vcpu->arch.arch_capabilities & ARCH_CAP_SBDR_SSDP_NO)))
		vmx->disable_fb_clear = false;
}

static const struct kernel_param_ops vmentry_l1d_flush_ops = {
	.set = vmentry_l1d_flush_set,
	.get = vmentry_l1d_flush_get,
};
module_param_cb(vmentry_l1d_flush, &vmentry_l1d_flush_ops, NULL, 0644);

static u32 vmx_segment_access_rights(struct kvm_segment *var);

void vmx_vmexit(void);

#define vmx_insn_failed(fmt...)		\
do {					\
	WARN_ONCE(1, fmt);		\
	pr_warn_ratelimited(fmt);	\
} while (0)

void vmread_error(unsigned long field, bool fault)
{
	if (fault)
		kvm_spurious_fault();
	else
		vmx_insn_failed("kvm: vmread failed: field=%lx\n", field);
}

noinline void vmwrite_error(unsigned long field, unsigned long value)
{
	vmx_insn_failed("kvm: vmwrite failed: field=%lx val=%lx err=%u\n",
			field, value, vmcs_read32(VM_INSTRUCTION_ERROR));
}

noinline void vmclear_error(struct vmcs *vmcs, u64 phys_addr)
{
	vmx_insn_failed("kvm: vmclear failed: %p/%llx err=%u\n",
			vmcs, phys_addr, vmcs_read32(VM_INSTRUCTION_ERROR));
}

noinline void vmptrld_error(struct vmcs *vmcs, u64 phys_addr)
{
	vmx_insn_failed("kvm: vmptrld failed: %p/%llx err=%u\n",
			vmcs, phys_addr, vmcs_read32(VM_INSTRUCTION_ERROR));
}

noinline void invvpid_error(unsigned long ext, u16 vpid, gva_t gva)
{
	vmx_insn_failed("kvm: invvpid failed: ext=0x%lx vpid=%u gva=0x%lx\n",
			ext, vpid, gva);
}

noinline void invept_error(unsigned long ext, u64 eptp, gpa_t gpa)
{
	vmx_insn_failed("kvm: invept failed: ext=0x%lx eptp=%llx gpa=0x%llx\n",
			ext, eptp, gpa);
}

static DEFINE_PER_CPU(struct vmcs *, vmxarea);
DEFINE_PER_CPU(struct vmcs *, current_vmcs);
/*
 * We maintain a per-CPU linked-list of VMCS loaded on that CPU. This is needed
 * when a CPU is brought down, and we need to VMCLEAR all VMCSs loaded on it.
 */
static DEFINE_PER_CPU(struct list_head, loaded_vmcss_on_cpu);

static DECLARE_BITMAP(vmx_vpid_bitmap, VMX_NR_VPIDS);
static DEFINE_SPINLOCK(vmx_vpid_lock);

struct vmcs_config vmcs_config;
struct vmx_capability vmx_capability;

#define VMX_SEGMENT_FIELD(seg)					\
	[VCPU_SREG_##seg] = {                                   \
		.selector = GUEST_##seg##_SELECTOR,		\
		.base = GUEST_##seg##_BASE,		   	\
		.limit = GUEST_##seg##_LIMIT,		   	\
		.ar_bytes = GUEST_##seg##_AR_BYTES,	   	\
	}

static const struct kvm_vmx_segment_field {
	unsigned selector;
	unsigned base;
	unsigned limit;
	unsigned ar_bytes;
} kvm_vmx_segment_fields[] = {
	VMX_SEGMENT_FIELD(CS),
	VMX_SEGMENT_FIELD(DS),
	VMX_SEGMENT_FIELD(ES),
	VMX_SEGMENT_FIELD(FS),
	VMX_SEGMENT_FIELD(GS),
	VMX_SEGMENT_FIELD(SS),
	VMX_SEGMENT_FIELD(TR),
	VMX_SEGMENT_FIELD(LDTR),
};

static inline void vmx_segment_cache_clear(struct vcpu_vmx *vmx)
{
	vmx->segment_cache.bitmask = 0;
}

static unsigned long host_idt_base;

#if IS_ENABLED(CONFIG_HYPERV)
static bool __read_mostly enlightened_vmcs = true;
module_param(enlightened_vmcs, bool, 0444);

static int hv_enable_direct_tlbflush(struct kvm_vcpu *vcpu)
{
	struct hv_enlightened_vmcs *evmcs;
	struct hv_partition_assist_pg **p_hv_pa_pg =
			&to_kvm_hv(vcpu->kvm)->hv_pa_pg;
	/*
	 * Synthetic VM-Exit is not enabled in current code and so All
	 * evmcs in singe VM shares same assist page.
	 */
	if (!*p_hv_pa_pg)
		*p_hv_pa_pg = kzalloc(PAGE_SIZE, GFP_KERNEL_ACCOUNT);

	if (!*p_hv_pa_pg)
		return -ENOMEM;

	evmcs = (struct hv_enlightened_vmcs *)to_vmx(vcpu)->loaded_vmcs->vmcs;

	evmcs->partition_assist_page =
		__pa(*p_hv_pa_pg);
	evmcs->hv_vm_id = (unsigned long)vcpu->kvm;
	evmcs->hv_enlightenments_control.nested_flush_hypercall = 1;

	return 0;
}

#endif /* IS_ENABLED(CONFIG_HYPERV) */

/*
 * Comment's format: document - errata name - stepping - processor name.
 * Refer from
 * https://www.virtualbox.org/svn/vbox/trunk/src/VBox/VMM/VMMR0/HMR0.cpp
 */
static u32 vmx_preemption_cpu_tfms[] = {
/* 323344.pdf - BA86   - D0 - Xeon 7500 Series */
0x000206E6,
/* 323056.pdf - AAX65  - C2 - Xeon L3406 */
/* 322814.pdf - AAT59  - C2 - i7-600, i5-500, i5-400 and i3-300 Mobile */
/* 322911.pdf - AAU65  - C2 - i5-600, i3-500 Desktop and Pentium G6950 */
0x00020652,
/* 322911.pdf - AAU65  - K0 - i5-600, i3-500 Desktop and Pentium G6950 */
0x00020655,
/* 322373.pdf - AAO95  - B1 - Xeon 3400 Series */
/* 322166.pdf - AAN92  - B1 - i7-800 and i5-700 Desktop */
/*
 * 320767.pdf - AAP86  - B1 -
 * i7-900 Mobile Extreme, i7-800 and i7-700 Mobile
 */
0x000106E5,
/* 321333.pdf - AAM126 - C0 - Xeon 3500 */
0x000106A0,
/* 321333.pdf - AAM126 - C1 - Xeon 3500 */
0x000106A1,
/* 320836.pdf - AAJ124 - C0 - i7-900 Desktop Extreme and i7-900 Desktop */
0x000106A4,
 /* 321333.pdf - AAM126 - D0 - Xeon 3500 */
 /* 321324.pdf - AAK139 - D0 - Xeon 5500 */
 /* 320836.pdf - AAJ124 - D0 - i7-900 Extreme and i7-900 Desktop */
0x000106A5,
 /* Xeon E3-1220 V2 */
0x000306A8,
};

static inline bool cpu_has_broken_vmx_preemption_timer(void)
{
	u32 eax = cpuid_eax(0x00000001), i;

	/* Clear the reserved bits */
	eax &= ~(0x3U << 14 | 0xfU << 28);
	for (i = 0; i < ARRAY_SIZE(vmx_preemption_cpu_tfms); i++)
		if (eax == vmx_preemption_cpu_tfms[i])
			return true;

	return false;
}

static inline bool cpu_need_virtualize_apic_accesses(struct kvm_vcpu *vcpu)
{
	return flexpriority_enabled && lapic_in_kernel(vcpu);
}

static int possible_passthrough_msr_slot(u32 msr)
{
	u32 i;

	for (i = 0; i < ARRAY_SIZE(vmx_possible_passthrough_msrs); i++)
		if (vmx_possible_passthrough_msrs[i] == msr)
			return i;

	return -ENOENT;
}

static bool is_valid_passthrough_msr(u32 msr)
{
	bool r;

	switch (msr) {
	case 0x800 ... 0x8ff:
		/* x2APIC MSRs. These are handled in vmx_update_msr_bitmap_x2apic() */
		return true;
	case MSR_IA32_RTIT_STATUS:
	case MSR_IA32_RTIT_OUTPUT_BASE:
	case MSR_IA32_RTIT_OUTPUT_MASK:
	case MSR_IA32_RTIT_CR3_MATCH:
	case MSR_IA32_RTIT_ADDR0_A ... MSR_IA32_RTIT_ADDR3_B:
		/* PT MSRs. These are handled in pt_update_intercept_for_msr() */
	case MSR_LBR_SELECT:
	case MSR_LBR_TOS:
	case MSR_LBR_INFO_0 ... MSR_LBR_INFO_0 + 31:
	case MSR_LBR_NHM_FROM ... MSR_LBR_NHM_FROM + 31:
	case MSR_LBR_NHM_TO ... MSR_LBR_NHM_TO + 31:
	case MSR_LBR_CORE_FROM ... MSR_LBR_CORE_FROM + 8:
	case MSR_LBR_CORE_TO ... MSR_LBR_CORE_TO + 8:
		/* LBR MSRs. These are handled in vmx_update_intercept_for_lbr_msrs() */
		return true;
	}

	r = possible_passthrough_msr_slot(msr) != -ENOENT;

	WARN(!r, "Invalid MSR %x, please adapt vmx_possible_passthrough_msrs[]", msr);

	return r;
}

struct vmx_uret_msr *vmx_find_uret_msr(struct vcpu_vmx *vmx, u32 msr)
{
	int i;

	i = kvm_find_user_return_msr(msr);
	if (i >= 0)
		return &vmx->guest_uret_msrs[i];
	return NULL;
}

static int vmx_set_guest_uret_msr(struct vcpu_vmx *vmx,
				  struct vmx_uret_msr *msr, u64 data)
{
	unsigned int slot = msr - vmx->guest_uret_msrs;
	int ret = 0;

	if (msr->load_into_hardware) {
		preempt_disable();
		ret = kvm_set_user_return_msr(slot, data, msr->mask);
		preempt_enable();
	}
	if (!ret)
		msr->data = data;
	return ret;
}

#ifdef CONFIG_KEXEC_CORE
static void crash_vmclear_local_loaded_vmcss(void)
{
	int cpu = raw_smp_processor_id();
	struct loaded_vmcs *v;

	list_for_each_entry(v, &per_cpu(loaded_vmcss_on_cpu, cpu),
			    loaded_vmcss_on_cpu_link)
		vmcs_clear(v->vmcs);
}
#endif /* CONFIG_KEXEC_CORE */

static void __loaded_vmcs_clear(void *arg)
{
	struct loaded_vmcs *loaded_vmcs = arg;
	int cpu = raw_smp_processor_id();

	if (loaded_vmcs->cpu != cpu)
		return; /* vcpu migration can race with cpu offline */
	if (per_cpu(current_vmcs, cpu) == loaded_vmcs->vmcs)
		per_cpu(current_vmcs, cpu) = NULL;

	vmcs_clear(loaded_vmcs->vmcs);
	if (loaded_vmcs->shadow_vmcs && loaded_vmcs->launched)
		vmcs_clear(loaded_vmcs->shadow_vmcs);

	list_del(&loaded_vmcs->loaded_vmcss_on_cpu_link);

	/*
	 * Ensure all writes to loaded_vmcs, including deleting it from its
	 * current percpu list, complete before setting loaded_vmcs->cpu to
	 * -1, otherwise a different cpu can see loaded_vmcs->cpu == -1 first
	 * and add loaded_vmcs to its percpu list before it's deleted from this
	 * cpu's list. Pairs with the smp_rmb() in vmx_vcpu_load_vmcs().
	 */
	smp_wmb();

	loaded_vmcs->cpu = -1;
	loaded_vmcs->launched = 0;
}

void loaded_vmcs_clear(struct loaded_vmcs *loaded_vmcs)
{
	int cpu = loaded_vmcs->cpu;

	if (cpu != -1)
		smp_call_function_single(cpu,
			 __loaded_vmcs_clear, loaded_vmcs, 1);
}

static bool vmx_segment_cache_test_set(struct vcpu_vmx *vmx, unsigned seg,
				       unsigned field)
{
	bool ret;
	u32 mask = 1 << (seg * SEG_FIELD_NR + field);

	if (!kvm_register_is_available(&vmx->vcpu, VCPU_EXREG_SEGMENTS)) {
		kvm_register_mark_available(&vmx->vcpu, VCPU_EXREG_SEGMENTS);
		vmx->segment_cache.bitmask = 0;
	}
	ret = vmx->segment_cache.bitmask & mask;
	vmx->segment_cache.bitmask |= mask;
	return ret;
}

static u16 vmx_read_guest_seg_selector(struct vcpu_vmx *vmx, unsigned seg)
{
	u16 *p = &vmx->segment_cache.seg[seg].selector;

	if (!vmx_segment_cache_test_set(vmx, seg, SEG_FIELD_SEL))
		*p = vmcs_read16(kvm_vmx_segment_fields[seg].selector);
	return *p;
}

static ulong vmx_read_guest_seg_base(struct vcpu_vmx *vmx, unsigned seg)
{
	ulong *p = &vmx->segment_cache.seg[seg].base;

	if (!vmx_segment_cache_test_set(vmx, seg, SEG_FIELD_BASE))
		*p = vmcs_readl(kvm_vmx_segment_fields[seg].base);
	return *p;
}

static u32 vmx_read_guest_seg_limit(struct vcpu_vmx *vmx, unsigned seg)
{
	u32 *p = &vmx->segment_cache.seg[seg].limit;

	if (!vmx_segment_cache_test_set(vmx, seg, SEG_FIELD_LIMIT))
		*p = vmcs_read32(kvm_vmx_segment_fields[seg].limit);
	return *p;
}

static u32 vmx_read_guest_seg_ar(struct vcpu_vmx *vmx, unsigned seg)
{
	u32 *p = &vmx->segment_cache.seg[seg].ar;

	if (!vmx_segment_cache_test_set(vmx, seg, SEG_FIELD_AR))
		*p = vmcs_read32(kvm_vmx_segment_fields[seg].ar_bytes);
	return *p;
}

void vmx_update_exception_bitmap(struct kvm_vcpu *vcpu)
{
	u32 eb;

	eb = (1u << PF_VECTOR) | (1u << UD_VECTOR) | (1u << MC_VECTOR) |
	     (1u << DB_VECTOR) | (1u << AC_VECTOR);
	/*
	 * Guest access to VMware backdoor ports could legitimately
	 * trigger #GP because of TSS I/O permission bitmap.
	 * We intercept those #GP and allow access to them anyway
	 * as VMware does.
	 */
	if (enable_vmware_backdoor)
		eb |= (1u << GP_VECTOR);
	if ((vcpu->guest_debug &
	     (KVM_GUESTDBG_ENABLE | KVM_GUESTDBG_USE_SW_BP)) ==
	    (KVM_GUESTDBG_ENABLE | KVM_GUESTDBG_USE_SW_BP))
		eb |= 1u << BP_VECTOR;
	if (to_vmx(vcpu)->rmode.vm86_active)
		eb = ~0;
	if (!vmx_need_pf_intercept(vcpu))
		eb &= ~(1u << PF_VECTOR);

	/* When we are running a nested L2 guest and L1 specified for it a
	 * certain exception bitmap, we must trap the same exceptions and pass
	 * them to L1. When running L2, we will only handle the exceptions
	 * specified above if L1 did not want them.
	 */
	if (is_guest_mode(vcpu))
		eb |= get_vmcs12(vcpu)->exception_bitmap;
        else {
		int mask = 0, match = 0;

		if (enable_ept && (eb & (1u << PF_VECTOR))) {
			/*
			 * If EPT is enabled, #PF is currently only intercepted
			 * if MAXPHYADDR is smaller on the guest than on the
			 * host.  In that case we only care about present,
			 * non-reserved faults.  For vmcs02, however, PFEC_MASK
			 * and PFEC_MATCH are set in prepare_vmcs02_rare.
			 */
			mask = PFERR_PRESENT_MASK | PFERR_RSVD_MASK;
			match = PFERR_PRESENT_MASK;
		}
		vmcs_write32(PAGE_FAULT_ERROR_CODE_MASK, mask);
		vmcs_write32(PAGE_FAULT_ERROR_CODE_MATCH, match);
	}

	/*
	 * Disabling xfd interception indicates that dynamic xfeatures
	 * might be used in the guest. Always trap #NM in this case
	 * to save guest xfd_err timely.
	 */
	if (vcpu->arch.xfd_no_write_intercept)
		eb |= (1u << NM_VECTOR);

	vmcs_write32(EXCEPTION_BITMAP, eb);
}

/*
 * Check if MSR is intercepted for currently loaded MSR bitmap.
 */
static bool msr_write_intercepted(struct vcpu_vmx *vmx, u32 msr)
{
	if (!(exec_controls_get(vmx) & CPU_BASED_USE_MSR_BITMAPS))
		return true;

	return vmx_test_msr_bitmap_write(vmx->loaded_vmcs->msr_bitmap, msr);
}

unsigned int __vmx_vcpu_run_flags(struct vcpu_vmx *vmx)
{
	unsigned int flags = 0;

	if (vmx->loaded_vmcs->launched)
		flags |= VMX_RUN_VMRESUME;

	/*
	 * If writes to the SPEC_CTRL MSR aren't intercepted, the guest is free
	 * to change it directly without causing a vmexit.  In that case read
	 * it after vmexit and store it in vmx->spec_ctrl.
	 */
	if (unlikely(!msr_write_intercepted(vmx, MSR_IA32_SPEC_CTRL)))
		flags |= VMX_RUN_SAVE_SPEC_CTRL;

	return flags;
}

static __always_inline void clear_atomic_switch_msr_special(struct vcpu_vmx *vmx,
		unsigned long entry, unsigned long exit)
{
	vm_entry_controls_clearbit(vmx, entry);
	vm_exit_controls_clearbit(vmx, exit);
}

int vmx_find_loadstore_msr_slot(struct vmx_msrs *m, u32 msr)
{
	unsigned int i;

	for (i = 0; i < m->nr; ++i) {
		if (m->val[i].index == msr)
			return i;
	}
	return -ENOENT;
}

static void clear_atomic_switch_msr(struct vcpu_vmx *vmx, unsigned msr)
{
	int i;
	struct msr_autoload *m = &vmx->msr_autoload;

	switch (msr) {
	case MSR_EFER:
		if (cpu_has_load_ia32_efer()) {
			clear_atomic_switch_msr_special(vmx,
					VM_ENTRY_LOAD_IA32_EFER,
					VM_EXIT_LOAD_IA32_EFER);
			return;
		}
		break;
	case MSR_CORE_PERF_GLOBAL_CTRL:
		if (cpu_has_load_perf_global_ctrl()) {
			clear_atomic_switch_msr_special(vmx,
					VM_ENTRY_LOAD_IA32_PERF_GLOBAL_CTRL,
					VM_EXIT_LOAD_IA32_PERF_GLOBAL_CTRL);
			return;
		}
		break;
	}
	i = vmx_find_loadstore_msr_slot(&m->guest, msr);
	if (i < 0)
		goto skip_guest;
	--m->guest.nr;
	m->guest.val[i] = m->guest.val[m->guest.nr];
	vmcs_write32(VM_ENTRY_MSR_LOAD_COUNT, m->guest.nr);

skip_guest:
	i = vmx_find_loadstore_msr_slot(&m->host, msr);
	if (i < 0)
		return;

	--m->host.nr;
	m->host.val[i] = m->host.val[m->host.nr];
	vmcs_write32(VM_EXIT_MSR_LOAD_COUNT, m->host.nr);
}

static __always_inline void add_atomic_switch_msr_special(struct vcpu_vmx *vmx,
		unsigned long entry, unsigned long exit,
		unsigned long guest_val_vmcs, unsigned long host_val_vmcs,
		u64 guest_val, u64 host_val)
{
	vmcs_write64(guest_val_vmcs, guest_val);
	if (host_val_vmcs != HOST_IA32_EFER)
		vmcs_write64(host_val_vmcs, host_val);
	vm_entry_controls_setbit(vmx, entry);
	vm_exit_controls_setbit(vmx, exit);
}

static void add_atomic_switch_msr(struct vcpu_vmx *vmx, unsigned msr,
				  u64 guest_val, u64 host_val, bool entry_only)
{
	int i, j = 0;
	struct msr_autoload *m = &vmx->msr_autoload;

	switch (msr) {
	case MSR_EFER:
		if (cpu_has_load_ia32_efer()) {
			add_atomic_switch_msr_special(vmx,
					VM_ENTRY_LOAD_IA32_EFER,
					VM_EXIT_LOAD_IA32_EFER,
					GUEST_IA32_EFER,
					HOST_IA32_EFER,
					guest_val, host_val);
			return;
		}
		break;
	case MSR_CORE_PERF_GLOBAL_CTRL:
		if (cpu_has_load_perf_global_ctrl()) {
			add_atomic_switch_msr_special(vmx,
					VM_ENTRY_LOAD_IA32_PERF_GLOBAL_CTRL,
					VM_EXIT_LOAD_IA32_PERF_GLOBAL_CTRL,
					GUEST_IA32_PERF_GLOBAL_CTRL,
					HOST_IA32_PERF_GLOBAL_CTRL,
					guest_val, host_val);
			return;
		}
		break;
	case MSR_IA32_PEBS_ENABLE:
		/* PEBS needs a quiescent period after being disabled (to write
		 * a record).  Disabling PEBS through VMX MSR swapping doesn't
		 * provide that period, so a CPU could write host's record into
		 * guest's memory.
		 */
		wrmsrl(MSR_IA32_PEBS_ENABLE, 0);
	}

	i = vmx_find_loadstore_msr_slot(&m->guest, msr);
	if (!entry_only)
		j = vmx_find_loadstore_msr_slot(&m->host, msr);

	if ((i < 0 && m->guest.nr == MAX_NR_LOADSTORE_MSRS) ||
	    (j < 0 &&  m->host.nr == MAX_NR_LOADSTORE_MSRS)) {
		printk_once(KERN_WARNING "Not enough msr switch entries. "
				"Can't add msr %x\n", msr);
		return;
	}
	if (i < 0) {
		i = m->guest.nr++;
		vmcs_write32(VM_ENTRY_MSR_LOAD_COUNT, m->guest.nr);
	}
	m->guest.val[i].index = msr;
	m->guest.val[i].value = guest_val;

	if (entry_only)
		return;

	if (j < 0) {
		j = m->host.nr++;
		vmcs_write32(VM_EXIT_MSR_LOAD_COUNT, m->host.nr);
	}
	m->host.val[j].index = msr;
	m->host.val[j].value = host_val;
}

static bool update_transition_efer(struct vcpu_vmx *vmx)
{
	u64 guest_efer = vmx->vcpu.arch.efer;
	u64 ignore_bits = 0;
	int i;

	/* Shadow paging assumes NX to be available.  */
	if (!enable_ept)
		guest_efer |= EFER_NX;

	/*
	 * LMA and LME handled by hardware; SCE meaningless outside long mode.
	 */
	ignore_bits |= EFER_SCE;
#ifdef CONFIG_X86_64
	ignore_bits |= EFER_LMA | EFER_LME;
	/* SCE is meaningful only in long mode on Intel */
	if (guest_efer & EFER_LMA)
		ignore_bits &= ~(u64)EFER_SCE;
#endif

	/*
	 * On EPT, we can't emulate NX, so we must switch EFER atomically.
	 * On CPUs that support "load IA32_EFER", always switch EFER
	 * atomically, since it's faster than switching it manually.
	 */
	if (cpu_has_load_ia32_efer() ||
	    (enable_ept && ((vmx->vcpu.arch.efer ^ host_efer) & EFER_NX))) {
		if (!(guest_efer & EFER_LMA))
			guest_efer &= ~EFER_LME;
		if (guest_efer != host_efer)
			add_atomic_switch_msr(vmx, MSR_EFER,
					      guest_efer, host_efer, false);
		else
			clear_atomic_switch_msr(vmx, MSR_EFER);
		return false;
	}

	i = kvm_find_user_return_msr(MSR_EFER);
	if (i < 0)
		return false;

	clear_atomic_switch_msr(vmx, MSR_EFER);

	guest_efer &= ~ignore_bits;
	guest_efer |= host_efer & ignore_bits;

	vmx->guest_uret_msrs[i].data = guest_efer;
	vmx->guest_uret_msrs[i].mask = ~ignore_bits;

	return true;
}

#ifdef CONFIG_X86_32
/*
 * On 32-bit kernels, VM exits still load the FS and GS bases from the
 * VMCS rather than the segment table.  KVM uses this helper to figure
 * out the current bases to poke them into the VMCS before entry.
 */
static unsigned long segment_base(u16 selector)
{
	struct desc_struct *table;
	unsigned long v;

	if (!(selector & ~SEGMENT_RPL_MASK))
		return 0;

	table = get_current_gdt_ro();

	if ((selector & SEGMENT_TI_MASK) == SEGMENT_LDT) {
		u16 ldt_selector = kvm_read_ldt();

		if (!(ldt_selector & ~SEGMENT_RPL_MASK))
			return 0;

		table = (struct desc_struct *)segment_base(ldt_selector);
	}
	v = get_desc_base(&table[selector >> 3]);
	return v;
}
#endif

static inline bool pt_can_write_msr(struct vcpu_vmx *vmx)
{
	return vmx_pt_mode_is_host_guest() &&
	       !(vmx->pt_desc.guest.ctl & RTIT_CTL_TRACEEN);
}

static inline bool pt_output_base_valid(struct kvm_vcpu *vcpu, u64 base)
{
	/* The base must be 128-byte aligned and a legal physical address. */
	return kvm_vcpu_is_legal_aligned_gpa(vcpu, base, 128);
}

static inline void pt_load_msr(struct pt_ctx *ctx, u32 addr_range)
{
	u32 i;

	wrmsrl(MSR_IA32_RTIT_STATUS, ctx->status);
	wrmsrl(MSR_IA32_RTIT_OUTPUT_BASE, ctx->output_base);
	wrmsrl(MSR_IA32_RTIT_OUTPUT_MASK, ctx->output_mask);
	wrmsrl(MSR_IA32_RTIT_CR3_MATCH, ctx->cr3_match);
	for (i = 0; i < addr_range; i++) {
		wrmsrl(MSR_IA32_RTIT_ADDR0_A + i * 2, ctx->addr_a[i]);
		wrmsrl(MSR_IA32_RTIT_ADDR0_B + i * 2, ctx->addr_b[i]);
	}
}

static inline void pt_save_msr(struct pt_ctx *ctx, u32 addr_range)
{
	u32 i;

	rdmsrl(MSR_IA32_RTIT_STATUS, ctx->status);
	rdmsrl(MSR_IA32_RTIT_OUTPUT_BASE, ctx->output_base);
	rdmsrl(MSR_IA32_RTIT_OUTPUT_MASK, ctx->output_mask);
	rdmsrl(MSR_IA32_RTIT_CR3_MATCH, ctx->cr3_match);
	for (i = 0; i < addr_range; i++) {
		rdmsrl(MSR_IA32_RTIT_ADDR0_A + i * 2, ctx->addr_a[i]);
		rdmsrl(MSR_IA32_RTIT_ADDR0_B + i * 2, ctx->addr_b[i]);
	}
}

static void pt_guest_enter(struct vcpu_vmx *vmx)
{
	if (vmx_pt_mode_is_system())
		return;

	/*
	 * GUEST_IA32_RTIT_CTL is already set in the VMCS.
	 * Save host state before VM entry.
	 */
	rdmsrl(MSR_IA32_RTIT_CTL, vmx->pt_desc.host.ctl);
	if (vmx->pt_desc.guest.ctl & RTIT_CTL_TRACEEN) {
		wrmsrl(MSR_IA32_RTIT_CTL, 0);
		pt_save_msr(&vmx->pt_desc.host, vmx->pt_desc.num_address_ranges);
		pt_load_msr(&vmx->pt_desc.guest, vmx->pt_desc.num_address_ranges);
	}
}

static void pt_guest_exit(struct vcpu_vmx *vmx)
{
	if (vmx_pt_mode_is_system())
		return;

	if (vmx->pt_desc.guest.ctl & RTIT_CTL_TRACEEN) {
		pt_save_msr(&vmx->pt_desc.guest, vmx->pt_desc.num_address_ranges);
		pt_load_msr(&vmx->pt_desc.host, vmx->pt_desc.num_address_ranges);
	}

	/*
	 * KVM requires VM_EXIT_CLEAR_IA32_RTIT_CTL to expose PT to the guest,
	 * i.e. RTIT_CTL is always cleared on VM-Exit.  Restore it if necessary.
	 */
	if (vmx->pt_desc.host.ctl)
		wrmsrl(MSR_IA32_RTIT_CTL, vmx->pt_desc.host.ctl);
}

void vmx_set_host_fs_gs(struct vmcs_host_state *host, u16 fs_sel, u16 gs_sel,
			unsigned long fs_base, unsigned long gs_base)
{
	if (unlikely(fs_sel != host->fs_sel)) {
		if (!(fs_sel & 7))
			vmcs_write16(HOST_FS_SELECTOR, fs_sel);
		else
			vmcs_write16(HOST_FS_SELECTOR, 0);
		host->fs_sel = fs_sel;
	}
	if (unlikely(gs_sel != host->gs_sel)) {
		if (!(gs_sel & 7))
			vmcs_write16(HOST_GS_SELECTOR, gs_sel);
		else
			vmcs_write16(HOST_GS_SELECTOR, 0);
		host->gs_sel = gs_sel;
	}
	if (unlikely(fs_base != host->fs_base)) {
		vmcs_writel(HOST_FS_BASE, fs_base);
		host->fs_base = fs_base;
	}
	if (unlikely(gs_base != host->gs_base)) {
		vmcs_writel(HOST_GS_BASE, gs_base);
		host->gs_base = gs_base;
	}
}

void vmx_prepare_switch_to_guest(struct kvm_vcpu *vcpu)
{
	struct vcpu_vmx *vmx = to_vmx(vcpu);
	struct vmcs_host_state *host_state;
#ifdef CONFIG_X86_64
	int cpu = raw_smp_processor_id();
#endif
	unsigned long fs_base, gs_base;
	u16 fs_sel, gs_sel;
	int i;

	vmx->req_immediate_exit = false;

	/*
	 * Note that guest MSRs to be saved/restored can also be changed
	 * when guest state is loaded. This happens when guest transitions
	 * to/from long-mode by setting MSR_EFER.LMA.
	 */
	if (!vmx->guest_uret_msrs_loaded) {
		vmx->guest_uret_msrs_loaded = true;
		for (i = 0; i < kvm_nr_uret_msrs; ++i) {
			if (!vmx->guest_uret_msrs[i].load_into_hardware)
				continue;

			kvm_set_user_return_msr(i,
						vmx->guest_uret_msrs[i].data,
						vmx->guest_uret_msrs[i].mask);
		}
	}

    	if (vmx->nested.need_vmcs12_to_shadow_sync)
		nested_sync_vmcs12_to_shadow(vcpu);

	if (vmx->guest_state_loaded)
		return;

	host_state = &vmx->loaded_vmcs->host_state;

	/*
	 * Set host fs and gs selectors.  Unfortunately, 22.2.3 does not
	 * allow segment selectors with cpl > 0 or ti == 1.
	 */
	host_state->ldt_sel = kvm_read_ldt();

#ifdef CONFIG_X86_64
	savesegment(ds, host_state->ds_sel);
	savesegment(es, host_state->es_sel);

	gs_base = cpu_kernelmode_gs_base(cpu);
	if (likely(is_64bit_mm(current->mm))) {
		current_save_fsgs();
		fs_sel = current->thread.fsindex;
		gs_sel = current->thread.gsindex;
		fs_base = current->thread.fsbase;
		vmx->msr_host_kernel_gs_base = current->thread.gsbase;
	} else {
		savesegment(fs, fs_sel);
		savesegment(gs, gs_sel);
		fs_base = read_msr(MSR_FS_BASE);
		vmx->msr_host_kernel_gs_base = read_msr(MSR_KERNEL_GS_BASE);
	}

	wrmsrl(MSR_KERNEL_GS_BASE, vmx->msr_guest_kernel_gs_base);
#else
	savesegment(fs, fs_sel);
	savesegment(gs, gs_sel);
	fs_base = segment_base(fs_sel);
	gs_base = segment_base(gs_sel);
#endif

	vmx_set_host_fs_gs(host_state, fs_sel, gs_sel, fs_base, gs_base);
	vmx->guest_state_loaded = true;
}

static void vmx_prepare_switch_to_host(struct vcpu_vmx *vmx)
{
	struct vmcs_host_state *host_state;

	if (!vmx->guest_state_loaded)
		return;

	host_state = &vmx->loaded_vmcs->host_state;

	++vmx->vcpu.stat.host_state_reload;

#ifdef CONFIG_X86_64
	rdmsrl(MSR_KERNEL_GS_BASE, vmx->msr_guest_kernel_gs_base);
#endif
	if (host_state->ldt_sel || (host_state->gs_sel & 7)) {
		kvm_load_ldt(host_state->ldt_sel);
#ifdef CONFIG_X86_64
		load_gs_index(host_state->gs_sel);
#else
		loadsegment(gs, host_state->gs_sel);
#endif
	}
	if (host_state->fs_sel & 7)
		loadsegment(fs, host_state->fs_sel);
#ifdef CONFIG_X86_64
	if (unlikely(host_state->ds_sel | host_state->es_sel)) {
		loadsegment(ds, host_state->ds_sel);
		loadsegment(es, host_state->es_sel);
	}
#endif
	invalidate_tss_limit();
#ifdef CONFIG_X86_64
	wrmsrl(MSR_KERNEL_GS_BASE, vmx->msr_host_kernel_gs_base);
#endif
	load_fixmap_gdt(raw_smp_processor_id());
	vmx->guest_state_loaded = false;
	vmx->guest_uret_msrs_loaded = false;
}

#ifdef CONFIG_X86_64
static u64 vmx_read_guest_kernel_gs_base(struct vcpu_vmx *vmx)
{
	preempt_disable();
	if (vmx->guest_state_loaded)
		rdmsrl(MSR_KERNEL_GS_BASE, vmx->msr_guest_kernel_gs_base);
	preempt_enable();
	return vmx->msr_guest_kernel_gs_base;
}

static void vmx_write_guest_kernel_gs_base(struct vcpu_vmx *vmx, u64 data)
{
	preempt_disable();
	if (vmx->guest_state_loaded)
		wrmsrl(MSR_KERNEL_GS_BASE, data);
	preempt_enable();
	vmx->msr_guest_kernel_gs_base = data;
}
#endif

void vmx_vcpu_load_vmcs(struct kvm_vcpu *vcpu, int cpu,
			struct loaded_vmcs *buddy)
{
	struct vcpu_vmx *vmx = to_vmx(vcpu);
	bool already_loaded = vmx->loaded_vmcs->cpu == cpu;
	struct vmcs *prev;

	if (!already_loaded) {
		loaded_vmcs_clear(vmx->loaded_vmcs);
		local_irq_disable();

		/*
		 * Ensure loaded_vmcs->cpu is read before adding loaded_vmcs to
		 * this cpu's percpu list, otherwise it may not yet be deleted
		 * from its previous cpu's percpu list.  Pairs with the
		 * smb_wmb() in __loaded_vmcs_clear().
		 */
		smp_rmb();

		list_add(&vmx->loaded_vmcs->loaded_vmcss_on_cpu_link,
			 &per_cpu(loaded_vmcss_on_cpu, cpu));
		local_irq_enable();
	}

	prev = per_cpu(current_vmcs, cpu);
	if (prev != vmx->loaded_vmcs->vmcs) {
		per_cpu(current_vmcs, cpu) = vmx->loaded_vmcs->vmcs;
		vmcs_load(vmx->loaded_vmcs->vmcs);

		/*
		 * No indirect branch prediction barrier needed when switching
		 * the active VMCS within a guest, e.g. on nested VM-Enter.
		 * The L1 VMM can protect itself with retpolines, IBPB or IBRS.
		 */
		if (!buddy || WARN_ON_ONCE(buddy->vmcs != prev))
			indirect_branch_prediction_barrier();
	}

	if (!already_loaded) {
		void *gdt = get_current_gdt_ro();

		/*
		 * Flush all EPTP/VPID contexts, the new pCPU may have stale
		 * TLB entries from its previous association with the vCPU.
		 */
		kvm_make_request(KVM_REQ_TLB_FLUSH, vcpu);

		/*
		 * Linux uses per-cpu TSS and GDT, so set these when switching
		 * processors.  See 22.2.4.
		 */
		vmcs_writel(HOST_TR_BASE,
			    (unsigned long)&get_cpu_entry_area(cpu)->tss.x86_tss);
		vmcs_writel(HOST_GDTR_BASE, (unsigned long)gdt);   /* 22.2.4 */

		if (IS_ENABLED(CONFIG_IA32_EMULATION) || IS_ENABLED(CONFIG_X86_32)) {
			/* 22.2.3 */
			vmcs_writel(HOST_IA32_SYSENTER_ESP,
				    (unsigned long)(cpu_entry_stack(cpu) + 1));
		}

		vmx->loaded_vmcs->cpu = cpu;
	}
}

/*
 * Switches to specified vcpu, until a matching vcpu_put(), but assumes
 * vcpu mutex is already taken.
 */
static void vmx_vcpu_load(struct kvm_vcpu *vcpu, int cpu)
{
	struct vcpu_vmx *vmx = to_vmx(vcpu);

	vmx_vcpu_load_vmcs(vcpu, cpu, NULL);

	vmx_vcpu_pi_load(vcpu, cpu);

	vmx->host_debugctlmsr = get_debugctlmsr();
}

static void vmx_vcpu_put(struct kvm_vcpu *vcpu)
{
	vmx_vcpu_pi_put(vcpu);

	vmx_prepare_switch_to_host(to_vmx(vcpu));
}

bool vmx_emulation_required(struct kvm_vcpu *vcpu)
{
	return emulate_invalid_guest_state && !vmx_guest_state_valid(vcpu);
}

unsigned long vmx_get_rflags(struct kvm_vcpu *vcpu)
{
	struct vcpu_vmx *vmx = to_vmx(vcpu);
	unsigned long rflags, save_rflags;

	if (!kvm_register_is_available(vcpu, VCPU_EXREG_RFLAGS)) {
		kvm_register_mark_available(vcpu, VCPU_EXREG_RFLAGS);
		rflags = vmcs_readl(GUEST_RFLAGS);
		if (vmx->rmode.vm86_active) {
			rflags &= RMODE_GUEST_OWNED_EFLAGS_BITS;
			save_rflags = vmx->rmode.save_rflags;
			rflags |= save_rflags & ~RMODE_GUEST_OWNED_EFLAGS_BITS;
		}
		vmx->rflags = rflags;
	}
	return vmx->rflags;
}

void vmx_set_rflags(struct kvm_vcpu *vcpu, unsigned long rflags)
{
	struct vcpu_vmx *vmx = to_vmx(vcpu);
	unsigned long old_rflags;

	if (is_unrestricted_guest(vcpu)) {
		kvm_register_mark_available(vcpu, VCPU_EXREG_RFLAGS);
		vmx->rflags = rflags;
		vmcs_writel(GUEST_RFLAGS, rflags);
		return;
	}

	old_rflags = vmx_get_rflags(vcpu);
	vmx->rflags = rflags;
	if (vmx->rmode.vm86_active) {
		vmx->rmode.save_rflags = rflags;
		rflags |= X86_EFLAGS_IOPL | X86_EFLAGS_VM;
	}
	vmcs_writel(GUEST_RFLAGS, rflags);

	if ((old_rflags ^ vmx->rflags) & X86_EFLAGS_VM)
		vmx->emulation_required = vmx_emulation_required(vcpu);
}

static bool vmx_get_if_flag(struct kvm_vcpu *vcpu)
{
	return vmx_get_rflags(vcpu) & X86_EFLAGS_IF;
}

u32 vmx_get_interrupt_shadow(struct kvm_vcpu *vcpu)
{
	u32 interruptibility = vmcs_read32(GUEST_INTERRUPTIBILITY_INFO);
	int ret = 0;

	if (interruptibility & GUEST_INTR_STATE_STI)
		ret |= KVM_X86_SHADOW_INT_STI;
	if (interruptibility & GUEST_INTR_STATE_MOV_SS)
		ret |= KVM_X86_SHADOW_INT_MOV_SS;

	return ret;
}

void vmx_set_interrupt_shadow(struct kvm_vcpu *vcpu, int mask)
{
	u32 interruptibility_old = vmcs_read32(GUEST_INTERRUPTIBILITY_INFO);
	u32 interruptibility = interruptibility_old;

	interruptibility &= ~(GUEST_INTR_STATE_STI | GUEST_INTR_STATE_MOV_SS);

	if (mask & KVM_X86_SHADOW_INT_MOV_SS)
		interruptibility |= GUEST_INTR_STATE_MOV_SS;
	else if (mask & KVM_X86_SHADOW_INT_STI)
		interruptibility |= GUEST_INTR_STATE_STI;

	if ((interruptibility != interruptibility_old))
		vmcs_write32(GUEST_INTERRUPTIBILITY_INFO, interruptibility);
}

static int vmx_rtit_ctl_check(struct kvm_vcpu *vcpu, u64 data)
{
	struct vcpu_vmx *vmx = to_vmx(vcpu);
	unsigned long value;

	/*
	 * Any MSR write that attempts to change bits marked reserved will
	 * case a #GP fault.
	 */
	if (data & vmx->pt_desc.ctl_bitmask)
		return 1;

	/*
	 * Any attempt to modify IA32_RTIT_CTL while TraceEn is set will
	 * result in a #GP unless the same write also clears TraceEn.
	 */
	if ((vmx->pt_desc.guest.ctl & RTIT_CTL_TRACEEN) &&
		((vmx->pt_desc.guest.ctl ^ data) & ~RTIT_CTL_TRACEEN))
		return 1;

	/*
	 * WRMSR to IA32_RTIT_CTL that sets TraceEn but clears this bit
	 * and FabricEn would cause #GP, if
	 * CPUID.(EAX=14H, ECX=0):ECX.SNGLRGNOUT[bit 2] = 0
	 */
	if ((data & RTIT_CTL_TRACEEN) && !(data & RTIT_CTL_TOPA) &&
		!(data & RTIT_CTL_FABRIC_EN) &&
		!intel_pt_validate_cap(vmx->pt_desc.caps,
					PT_CAP_single_range_output))
		return 1;

	/*
	 * MTCFreq, CycThresh and PSBFreq encodings check, any MSR write that
	 * utilize encodings marked reserved will cause a #GP fault.
	 */
	value = intel_pt_validate_cap(vmx->pt_desc.caps, PT_CAP_mtc_periods);
	if (intel_pt_validate_cap(vmx->pt_desc.caps, PT_CAP_mtc) &&
			!test_bit((data & RTIT_CTL_MTC_RANGE) >>
			RTIT_CTL_MTC_RANGE_OFFSET, &value))
		return 1;
	value = intel_pt_validate_cap(vmx->pt_desc.caps,
						PT_CAP_cycle_thresholds);
	if (intel_pt_validate_cap(vmx->pt_desc.caps, PT_CAP_psb_cyc) &&
			!test_bit((data & RTIT_CTL_CYC_THRESH) >>
			RTIT_CTL_CYC_THRESH_OFFSET, &value))
		return 1;
	value = intel_pt_validate_cap(vmx->pt_desc.caps, PT_CAP_psb_periods);
	if (intel_pt_validate_cap(vmx->pt_desc.caps, PT_CAP_psb_cyc) &&
			!test_bit((data & RTIT_CTL_PSB_FREQ) >>
			RTIT_CTL_PSB_FREQ_OFFSET, &value))
		return 1;

	/*
	 * If ADDRx_CFG is reserved or the encodings is >2 will
	 * cause a #GP fault.
	 */
	value = (data & RTIT_CTL_ADDR0) >> RTIT_CTL_ADDR0_OFFSET;
	if ((value && (vmx->pt_desc.num_address_ranges < 1)) || (value > 2))
		return 1;
	value = (data & RTIT_CTL_ADDR1) >> RTIT_CTL_ADDR1_OFFSET;
	if ((value && (vmx->pt_desc.num_address_ranges < 2)) || (value > 2))
		return 1;
	value = (data & RTIT_CTL_ADDR2) >> RTIT_CTL_ADDR2_OFFSET;
	if ((value && (vmx->pt_desc.num_address_ranges < 3)) || (value > 2))
		return 1;
	value = (data & RTIT_CTL_ADDR3) >> RTIT_CTL_ADDR3_OFFSET;
	if ((value && (vmx->pt_desc.num_address_ranges < 4)) || (value > 2))
		return 1;

	return 0;
}

static bool vmx_can_emulate_instruction(struct kvm_vcpu *vcpu, int emul_type,
					void *insn, int insn_len)
{
	/*
	 * Emulation of instructions in SGX enclaves is impossible as RIP does
	 * not point at the failing instruction, and even if it did, the code
	 * stream is inaccessible.  Inject #UD instead of exiting to userspace
	 * so that guest userspace can't DoS the guest simply by triggering
	 * emulation (enclaves are CPL3 only).
	 */
	if (to_vmx(vcpu)->exit_reason.enclave_mode) {
		kvm_queue_exception(vcpu, UD_VECTOR);
		return false;
	}
	return true;
}

static int skip_emulated_instruction(struct kvm_vcpu *vcpu)
{
	union vmx_exit_reason exit_reason = to_vmx(vcpu)->exit_reason;
	unsigned long rip, orig_rip;
	u32 instr_len;

	/*
	 * Using VMCS.VM_EXIT_INSTRUCTION_LEN on EPT misconfig depends on
	 * undefined behavior: Intel's SDM doesn't mandate the VMCS field be
	 * set when EPT misconfig occurs.  In practice, real hardware updates
	 * VM_EXIT_INSTRUCTION_LEN on EPT misconfig, but other hypervisors
	 * (namely Hyper-V) don't set it due to it being undefined behavior,
	 * i.e. we end up advancing IP with some random value.
	 */
	if (!static_cpu_has(X86_FEATURE_HYPERVISOR) ||
	    exit_reason.basic != EXIT_REASON_EPT_MISCONFIG) {
		instr_len = vmcs_read32(VM_EXIT_INSTRUCTION_LEN);

		/*
		 * Emulating an enclave's instructions isn't supported as KVM
		 * cannot access the enclave's memory or its true RIP, e.g. the
		 * vmcs.GUEST_RIP points at the exit point of the enclave, not
		 * the RIP that actually triggered the VM-Exit.  But, because
		 * most instructions that cause VM-Exit will #UD in an enclave,
		 * most instruction-based VM-Exits simply do not occur.
		 *
		 * There are a few exceptions, notably the debug instructions
		 * INT1ICEBRK and INT3, as they are allowed in debug enclaves
		 * and generate #DB/#BP as expected, which KVM might intercept.
		 * But again, the CPU does the dirty work and saves an instr
		 * length of zero so VMMs don't shoot themselves in the foot.
		 * WARN if KVM tries to skip a non-zero length instruction on
		 * a VM-Exit from an enclave.
		 */
		if (!instr_len)
			goto rip_updated;

		WARN(exit_reason.enclave_mode,
		     "KVM: skipping instruction after SGX enclave VM-Exit");

		orig_rip = kvm_rip_read(vcpu);
		rip = orig_rip + instr_len;
#ifdef CONFIG_X86_64
		/*
		 * We need to mask out the high 32 bits of RIP if not in 64-bit
		 * mode, but just finding out that we are in 64-bit mode is
		 * quite expensive.  Only do it if there was a carry.
		 */
		if (unlikely(((rip ^ orig_rip) >> 31) == 3) && !is_64_bit_mode(vcpu))
			rip = (u32)rip;
#endif
		kvm_rip_write(vcpu, rip);
	} else {
		if (!kvm_emulate_instruction(vcpu, EMULTYPE_SKIP))
			return 0;
	}

rip_updated:
	/* skipping an emulated instruction also counts */
	vmx_set_interrupt_shadow(vcpu, 0);

	return 1;
}

/*
 * Recognizes a pending MTF VM-exit and records the nested state for later
 * delivery.
 */
static void vmx_update_emulated_instruction(struct kvm_vcpu *vcpu)
{
	struct vmcs12 *vmcs12 = get_vmcs12(vcpu);
	struct vcpu_vmx *vmx = to_vmx(vcpu);

	if (!is_guest_mode(vcpu))
		return;

	/*
	 * Per the SDM, MTF takes priority over debug-trap exceptions besides
	 * TSS T-bit traps and ICEBP (INT1).  KVM doesn't emulate T-bit traps
	 * or ICEBP (in the emulator proper), and skipping of ICEBP after an
	 * intercepted #DB deliberately avoids single-step #DB and MTF updates
	 * as ICEBP is higher priority than both.  As instruction emulation is
	 * completed at this point (i.e. KVM is at the instruction boundary),
	 * any #DB exception pending delivery must be a debug-trap of lower
	 * priority than MTF.  Record the pending MTF state to be delivered in
	 * vmx_check_nested_events().
	 */
	if (nested_cpu_has_mtf(vmcs12) &&
	    (!vcpu->arch.exception.pending ||
	     vcpu->arch.exception.vector == DB_VECTOR) &&
	    (!vcpu->arch.exception_vmexit.pending ||
	     vcpu->arch.exception_vmexit.vector == DB_VECTOR)) {
		vmx->nested.mtf_pending = true;
		kvm_make_request(KVM_REQ_EVENT, vcpu);
	} else {
		vmx->nested.mtf_pending = false;
	}
}

static int vmx_skip_emulated_instruction(struct kvm_vcpu *vcpu)
{
	vmx_update_emulated_instruction(vcpu);
	return skip_emulated_instruction(vcpu);
}

static void vmx_clear_hlt(struct kvm_vcpu *vcpu)
{
	/*
	 * Ensure that we clear the HLT state in the VMCS.  We don't need to
	 * explicitly skip the instruction because if the HLT state is set,
	 * then the instruction is already executing and RIP has already been
	 * advanced.
	 */
	if (kvm_hlt_in_guest(vcpu->kvm) &&
			vmcs_read32(GUEST_ACTIVITY_STATE) == GUEST_ACTIVITY_HLT)
		vmcs_write32(GUEST_ACTIVITY_STATE, GUEST_ACTIVITY_ACTIVE);
}

static void vmx_inject_exception(struct kvm_vcpu *vcpu)
{
	struct kvm_queued_exception *ex = &vcpu->arch.exception;
	u32 intr_info = ex->vector | INTR_INFO_VALID_MASK;
	struct vcpu_vmx *vmx = to_vmx(vcpu);

	kvm_deliver_exception_payload(vcpu, ex);

<<<<<<< HEAD
	if (has_error_code) {
=======
	if (ex->has_error_code) {
>>>>>>> 7dd250ec
		/*
		 * Despite the error code being architecturally defined as 32
		 * bits, and the VMCS field being 32 bits, Intel CPUs and thus
		 * VMX don't actually supporting setting bits 31:16.  Hardware
		 * will (should) never provide a bogus error code, but AMD CPUs
		 * do generate error codes with bits 31:16 set, and so KVM's
		 * ABI lets userspace shove in arbitrary 32-bit values.  Drop
		 * the upper bits to avoid VM-Fail, losing information that
		 * does't really exist is preferable to killing the VM.
		 */
<<<<<<< HEAD
		vmcs_write32(VM_ENTRY_EXCEPTION_ERROR_CODE, (u16)error_code);
=======
		vmcs_write32(VM_ENTRY_EXCEPTION_ERROR_CODE, (u16)ex->error_code);
>>>>>>> 7dd250ec
		intr_info |= INTR_INFO_DELIVER_CODE_MASK;
	}

	if (vmx->rmode.vm86_active) {
		int inc_eip = 0;
		if (kvm_exception_is_soft(ex->vector))
			inc_eip = vcpu->arch.event_exit_inst_len;
		kvm_inject_realmode_interrupt(vcpu, ex->vector, inc_eip);
		return;
	}

	WARN_ON_ONCE(vmx->emulation_required);

	if (kvm_exception_is_soft(ex->vector)) {
		vmcs_write32(VM_ENTRY_INSTRUCTION_LEN,
			     vmx->vcpu.arch.event_exit_inst_len);
		intr_info |= INTR_TYPE_SOFT_EXCEPTION;
	} else
		intr_info |= INTR_TYPE_HARD_EXCEPTION;

	vmcs_write32(VM_ENTRY_INTR_INFO_FIELD, intr_info);

	vmx_clear_hlt(vcpu);
}

static void vmx_setup_uret_msr(struct vcpu_vmx *vmx, unsigned int msr,
			       bool load_into_hardware)
{
	struct vmx_uret_msr *uret_msr;

	uret_msr = vmx_find_uret_msr(vmx, msr);
	if (!uret_msr)
		return;

	uret_msr->load_into_hardware = load_into_hardware;
}

/*
 * Configuring user return MSRs to automatically save, load, and restore MSRs
 * that need to be shoved into hardware when running the guest.  Note, omitting
 * an MSR here does _NOT_ mean it's not emulated, only that it will not be
 * loaded into hardware when running the guest.
 */
static void vmx_setup_uret_msrs(struct vcpu_vmx *vmx)
{
#ifdef CONFIG_X86_64
	bool load_syscall_msrs;

	/*
	 * The SYSCALL MSRs are only needed on long mode guests, and only
	 * when EFER.SCE is set.
	 */
	load_syscall_msrs = is_long_mode(&vmx->vcpu) &&
			    (vmx->vcpu.arch.efer & EFER_SCE);

	vmx_setup_uret_msr(vmx, MSR_STAR, load_syscall_msrs);
	vmx_setup_uret_msr(vmx, MSR_LSTAR, load_syscall_msrs);
	vmx_setup_uret_msr(vmx, MSR_SYSCALL_MASK, load_syscall_msrs);
#endif
	vmx_setup_uret_msr(vmx, MSR_EFER, update_transition_efer(vmx));

	vmx_setup_uret_msr(vmx, MSR_TSC_AUX,
			   guest_cpuid_has(&vmx->vcpu, X86_FEATURE_RDTSCP) ||
			   guest_cpuid_has(&vmx->vcpu, X86_FEATURE_RDPID));

	/*
	 * hle=0, rtm=0, tsx_ctrl=1 can be found with some combinations of new
	 * kernel and old userspace.  If those guests run on a tsx=off host, do
	 * allow guests to use TSX_CTRL, but don't change the value in hardware
	 * so that TSX remains always disabled.
	 */
	vmx_setup_uret_msr(vmx, MSR_IA32_TSX_CTRL, boot_cpu_has(X86_FEATURE_RTM));

	/*
	 * The set of MSRs to load may have changed, reload MSRs before the
	 * next VM-Enter.
	 */
	vmx->guest_uret_msrs_loaded = false;
}

u64 vmx_get_l2_tsc_offset(struct kvm_vcpu *vcpu)
{
	struct vmcs12 *vmcs12 = get_vmcs12(vcpu);

	if (nested_cpu_has(vmcs12, CPU_BASED_USE_TSC_OFFSETTING))
		return vmcs12->tsc_offset;

	return 0;
}

u64 vmx_get_l2_tsc_multiplier(struct kvm_vcpu *vcpu)
{
	struct vmcs12 *vmcs12 = get_vmcs12(vcpu);

	if (nested_cpu_has(vmcs12, CPU_BASED_USE_TSC_OFFSETTING) &&
	    nested_cpu_has2(vmcs12, SECONDARY_EXEC_TSC_SCALING))
		return vmcs12->tsc_multiplier;

	return kvm_caps.default_tsc_scaling_ratio;
}

static void vmx_write_tsc_offset(struct kvm_vcpu *vcpu, u64 offset)
{
	vmcs_write64(TSC_OFFSET, offset);
}

static void vmx_write_tsc_multiplier(struct kvm_vcpu *vcpu, u64 multiplier)
{
	vmcs_write64(TSC_MULTIPLIER, multiplier);
}

/*
 * nested_vmx_allowed() checks whether a guest should be allowed to use VMX
 * instructions and MSRs (i.e., nested VMX). Nested VMX is disabled for
 * all guests if the "nested" module option is off, and can also be disabled
 * for a single guest by disabling its VMX cpuid bit.
 */
bool nested_vmx_allowed(struct kvm_vcpu *vcpu)
{
	return nested && guest_cpuid_has(vcpu, X86_FEATURE_VMX);
}

static inline bool vmx_feature_control_msr_valid(struct kvm_vcpu *vcpu,
						 uint64_t val)
{
	uint64_t valid_bits = to_vmx(vcpu)->msr_ia32_feature_control_valid_bits;

	return !(val & ~valid_bits);
}

static int vmx_get_msr_feature(struct kvm_msr_entry *msr)
{
	switch (msr->index) {
	case MSR_IA32_VMX_BASIC ... MSR_IA32_VMX_VMFUNC:
		if (!nested)
			return 1;
		return vmx_get_vmx_msr(&vmcs_config.nested, msr->index, &msr->data);
	case MSR_IA32_PERF_CAPABILITIES:
		msr->data = vmx_get_perf_capabilities();
		return 0;
	default:
		return KVM_MSR_RET_INVALID;
	}
}

/*
 * Reads an msr value (of 'msr_info->index') into 'msr_info->data'.
 * Returns 0 on success, non-0 otherwise.
 * Assumes vcpu_load() was already called.
 */
static int vmx_get_msr(struct kvm_vcpu *vcpu, struct msr_data *msr_info)
{
	struct vcpu_vmx *vmx = to_vmx(vcpu);
	struct vmx_uret_msr *msr;
	u32 index;

	switch (msr_info->index) {
#ifdef CONFIG_X86_64
	case MSR_FS_BASE:
		msr_info->data = vmcs_readl(GUEST_FS_BASE);
		break;
	case MSR_GS_BASE:
		msr_info->data = vmcs_readl(GUEST_GS_BASE);
		break;
	case MSR_KERNEL_GS_BASE:
		msr_info->data = vmx_read_guest_kernel_gs_base(vmx);
		break;
#endif
	case MSR_EFER:
		return kvm_get_msr_common(vcpu, msr_info);
	case MSR_IA32_TSX_CTRL:
		if (!msr_info->host_initiated &&
		    !(vcpu->arch.arch_capabilities & ARCH_CAP_TSX_CTRL_MSR))
			return 1;
		goto find_uret_msr;
	case MSR_IA32_UMWAIT_CONTROL:
		if (!msr_info->host_initiated && !vmx_has_waitpkg(vmx))
			return 1;

		msr_info->data = vmx->msr_ia32_umwait_control;
		break;
	case MSR_IA32_SPEC_CTRL:
		if (!msr_info->host_initiated &&
		    !guest_has_spec_ctrl_msr(vcpu))
			return 1;

		msr_info->data = to_vmx(vcpu)->spec_ctrl;
		break;
	case MSR_IA32_SYSENTER_CS:
		msr_info->data = vmcs_read32(GUEST_SYSENTER_CS);
		break;
	case MSR_IA32_SYSENTER_EIP:
		msr_info->data = vmcs_readl(GUEST_SYSENTER_EIP);
		break;
	case MSR_IA32_SYSENTER_ESP:
		msr_info->data = vmcs_readl(GUEST_SYSENTER_ESP);
		break;
	case MSR_IA32_BNDCFGS:
		if (!kvm_mpx_supported() ||
		    (!msr_info->host_initiated &&
		     !guest_cpuid_has(vcpu, X86_FEATURE_MPX)))
			return 1;
		msr_info->data = vmcs_read64(GUEST_BNDCFGS);
		break;
	case MSR_IA32_MCG_EXT_CTL:
		if (!msr_info->host_initiated &&
		    !(vmx->msr_ia32_feature_control &
		      FEAT_CTL_LMCE_ENABLED))
			return 1;
		msr_info->data = vcpu->arch.mcg_ext_ctl;
		break;
	case MSR_IA32_FEAT_CTL:
		msr_info->data = vmx->msr_ia32_feature_control;
		break;
	case MSR_IA32_SGXLEPUBKEYHASH0 ... MSR_IA32_SGXLEPUBKEYHASH3:
		if (!msr_info->host_initiated &&
		    !guest_cpuid_has(vcpu, X86_FEATURE_SGX_LC))
			return 1;
		msr_info->data = to_vmx(vcpu)->msr_ia32_sgxlepubkeyhash
			[msr_info->index - MSR_IA32_SGXLEPUBKEYHASH0];
		break;
	case MSR_IA32_VMX_BASIC ... MSR_IA32_VMX_VMFUNC:
		if (!nested_vmx_allowed(vcpu))
			return 1;
		if (vmx_get_vmx_msr(&vmx->nested.msrs, msr_info->index,
				    &msr_info->data))
			return 1;
		/*
		 * Enlightened VMCS v1 doesn't have certain VMCS fields but
		 * instead of just ignoring the features, different Hyper-V
		 * versions are either trying to use them and fail or do some
		 * sanity checking and refuse to boot. Filter all unsupported
		 * features out.
		 */
		if (!msr_info->host_initiated && guest_cpuid_has_evmcs(vcpu))
			nested_evmcs_filter_control_msr(vcpu, msr_info->index,
							&msr_info->data);
		break;
	case MSR_IA32_RTIT_CTL:
		if (!vmx_pt_mode_is_host_guest())
			return 1;
		msr_info->data = vmx->pt_desc.guest.ctl;
		break;
	case MSR_IA32_RTIT_STATUS:
		if (!vmx_pt_mode_is_host_guest())
			return 1;
		msr_info->data = vmx->pt_desc.guest.status;
		break;
	case MSR_IA32_RTIT_CR3_MATCH:
		if (!vmx_pt_mode_is_host_guest() ||
			!intel_pt_validate_cap(vmx->pt_desc.caps,
						PT_CAP_cr3_filtering))
			return 1;
		msr_info->data = vmx->pt_desc.guest.cr3_match;
		break;
	case MSR_IA32_RTIT_OUTPUT_BASE:
		if (!vmx_pt_mode_is_host_guest() ||
			(!intel_pt_validate_cap(vmx->pt_desc.caps,
					PT_CAP_topa_output) &&
			 !intel_pt_validate_cap(vmx->pt_desc.caps,
					PT_CAP_single_range_output)))
			return 1;
		msr_info->data = vmx->pt_desc.guest.output_base;
		break;
	case MSR_IA32_RTIT_OUTPUT_MASK:
		if (!vmx_pt_mode_is_host_guest() ||
			(!intel_pt_validate_cap(vmx->pt_desc.caps,
					PT_CAP_topa_output) &&
			 !intel_pt_validate_cap(vmx->pt_desc.caps,
					PT_CAP_single_range_output)))
			return 1;
		msr_info->data = vmx->pt_desc.guest.output_mask;
		break;
	case MSR_IA32_RTIT_ADDR0_A ... MSR_IA32_RTIT_ADDR3_B:
		index = msr_info->index - MSR_IA32_RTIT_ADDR0_A;
		if (!vmx_pt_mode_is_host_guest() ||
		    (index >= 2 * vmx->pt_desc.num_address_ranges))
			return 1;
		if (index % 2)
			msr_info->data = vmx->pt_desc.guest.addr_b[index / 2];
		else
			msr_info->data = vmx->pt_desc.guest.addr_a[index / 2];
		break;
	case MSR_IA32_DEBUGCTLMSR:
		msr_info->data = vmcs_read64(GUEST_IA32_DEBUGCTL);
		break;
	default:
	find_uret_msr:
		msr = vmx_find_uret_msr(vmx, msr_info->index);
		if (msr) {
			msr_info->data = msr->data;
			break;
		}
		return kvm_get_msr_common(vcpu, msr_info);
	}

	return 0;
}

static u64 nested_vmx_truncate_sysenter_addr(struct kvm_vcpu *vcpu,
						    u64 data)
{
#ifdef CONFIG_X86_64
	if (!guest_cpuid_has(vcpu, X86_FEATURE_LM))
		return (u32)data;
#endif
	return (unsigned long)data;
}

static u64 vmx_get_supported_debugctl(struct kvm_vcpu *vcpu, bool host_initiated)
{
	u64 debugctl = 0;

	if (boot_cpu_has(X86_FEATURE_BUS_LOCK_DETECT) &&
	    (host_initiated || guest_cpuid_has(vcpu, X86_FEATURE_BUS_LOCK_DETECT)))
		debugctl |= DEBUGCTLMSR_BUS_LOCK_DETECT;

	if ((vmx_get_perf_capabilities() & PMU_CAP_LBR_FMT) &&
	    (host_initiated || intel_pmu_lbr_is_enabled(vcpu)))
		debugctl |= DEBUGCTLMSR_LBR | DEBUGCTLMSR_FREEZE_LBRS_ON_PMI;

	return debugctl;
}

/*
 * Writes msr value into the appropriate "register".
 * Returns 0 on success, non-0 otherwise.
 * Assumes vcpu_load() was already called.
 */
static int vmx_set_msr(struct kvm_vcpu *vcpu, struct msr_data *msr_info)
{
	struct vcpu_vmx *vmx = to_vmx(vcpu);
	struct vmx_uret_msr *msr;
	int ret = 0;
	u32 msr_index = msr_info->index;
	u64 data = msr_info->data;
	u32 index;

	switch (msr_index) {
	case MSR_EFER:
		ret = kvm_set_msr_common(vcpu, msr_info);
		break;
#ifdef CONFIG_X86_64
	case MSR_FS_BASE:
		vmx_segment_cache_clear(vmx);
		vmcs_writel(GUEST_FS_BASE, data);
		break;
	case MSR_GS_BASE:
		vmx_segment_cache_clear(vmx);
		vmcs_writel(GUEST_GS_BASE, data);
		break;
	case MSR_KERNEL_GS_BASE:
		vmx_write_guest_kernel_gs_base(vmx, data);
		break;
	case MSR_IA32_XFD:
		ret = kvm_set_msr_common(vcpu, msr_info);
		/*
		 * Always intercepting WRMSR could incur non-negligible
		 * overhead given xfd might be changed frequently in
		 * guest context switch. Disable write interception
		 * upon the first write with a non-zero value (indicating
		 * potential usage on dynamic xfeatures). Also update
		 * exception bitmap to trap #NM for proper virtualization
		 * of guest xfd_err.
		 */
		if (!ret && data) {
			vmx_disable_intercept_for_msr(vcpu, MSR_IA32_XFD,
						      MSR_TYPE_RW);
			vcpu->arch.xfd_no_write_intercept = true;
			vmx_update_exception_bitmap(vcpu);
		}
		break;
#endif
	case MSR_IA32_SYSENTER_CS:
		if (is_guest_mode(vcpu))
			get_vmcs12(vcpu)->guest_sysenter_cs = data;
		vmcs_write32(GUEST_SYSENTER_CS, data);
		break;
	case MSR_IA32_SYSENTER_EIP:
		if (is_guest_mode(vcpu)) {
			data = nested_vmx_truncate_sysenter_addr(vcpu, data);
			get_vmcs12(vcpu)->guest_sysenter_eip = data;
		}
		vmcs_writel(GUEST_SYSENTER_EIP, data);
		break;
	case MSR_IA32_SYSENTER_ESP:
		if (is_guest_mode(vcpu)) {
			data = nested_vmx_truncate_sysenter_addr(vcpu, data);
			get_vmcs12(vcpu)->guest_sysenter_esp = data;
		}
		vmcs_writel(GUEST_SYSENTER_ESP, data);
		break;
	case MSR_IA32_DEBUGCTLMSR: {
		u64 invalid;

		invalid = data & ~vmx_get_supported_debugctl(vcpu, msr_info->host_initiated);
		if (invalid & (DEBUGCTLMSR_BTF|DEBUGCTLMSR_LBR)) {
			if (report_ignored_msrs)
				vcpu_unimpl(vcpu, "%s: BTF|LBR in IA32_DEBUGCTLMSR 0x%llx, nop\n",
					    __func__, data);
			data &= ~(DEBUGCTLMSR_BTF|DEBUGCTLMSR_LBR);
			invalid &= ~(DEBUGCTLMSR_BTF|DEBUGCTLMSR_LBR);
		}

		if (invalid)
			return 1;

		if (is_guest_mode(vcpu) && get_vmcs12(vcpu)->vm_exit_controls &
						VM_EXIT_SAVE_DEBUG_CONTROLS)
			get_vmcs12(vcpu)->guest_ia32_debugctl = data;

		vmcs_write64(GUEST_IA32_DEBUGCTL, data);
		if (intel_pmu_lbr_is_enabled(vcpu) && !to_vmx(vcpu)->lbr_desc.event &&
		    (data & DEBUGCTLMSR_LBR))
			intel_pmu_create_guest_lbr_event(vcpu);
		return 0;
	}
	case MSR_IA32_BNDCFGS:
		if (!kvm_mpx_supported() ||
		    (!msr_info->host_initiated &&
		     !guest_cpuid_has(vcpu, X86_FEATURE_MPX)))
			return 1;
		if (is_noncanonical_address(data & PAGE_MASK, vcpu) ||
		    (data & MSR_IA32_BNDCFGS_RSVD))
			return 1;

		if (is_guest_mode(vcpu) &&
		    ((vmx->nested.msrs.entry_ctls_high & VM_ENTRY_LOAD_BNDCFGS) ||
		     (vmx->nested.msrs.exit_ctls_high & VM_EXIT_CLEAR_BNDCFGS)))
			get_vmcs12(vcpu)->guest_bndcfgs = data;

		vmcs_write64(GUEST_BNDCFGS, data);
		break;
	case MSR_IA32_UMWAIT_CONTROL:
		if (!msr_info->host_initiated && !vmx_has_waitpkg(vmx))
			return 1;

		/* The reserved bit 1 and non-32 bit [63:32] should be zero */
		if (data & (BIT_ULL(1) | GENMASK_ULL(63, 32)))
			return 1;

		vmx->msr_ia32_umwait_control = data;
		break;
	case MSR_IA32_SPEC_CTRL:
		if (!msr_info->host_initiated &&
		    !guest_has_spec_ctrl_msr(vcpu))
			return 1;

		if (kvm_spec_ctrl_test_value(data))
			return 1;

		vmx->spec_ctrl = data;
		if (!data)
			break;

		/*
		 * For non-nested:
		 * When it's written (to non-zero) for the first time, pass
		 * it through.
		 *
		 * For nested:
		 * The handling of the MSR bitmap for L2 guests is done in
		 * nested_vmx_prepare_msr_bitmap. We should not touch the
		 * vmcs02.msr_bitmap here since it gets completely overwritten
		 * in the merging. We update the vmcs01 here for L1 as well
		 * since it will end up touching the MSR anyway now.
		 */
		vmx_disable_intercept_for_msr(vcpu,
					      MSR_IA32_SPEC_CTRL,
					      MSR_TYPE_RW);
		break;
	case MSR_IA32_TSX_CTRL:
		if (!msr_info->host_initiated &&
		    !(vcpu->arch.arch_capabilities & ARCH_CAP_TSX_CTRL_MSR))
			return 1;
		if (data & ~(TSX_CTRL_RTM_DISABLE | TSX_CTRL_CPUID_CLEAR))
			return 1;
		goto find_uret_msr;
	case MSR_IA32_PRED_CMD:
		if (!msr_info->host_initiated &&
		    !guest_has_pred_cmd_msr(vcpu))
			return 1;

		if (data & ~PRED_CMD_IBPB)
			return 1;
		if (!boot_cpu_has(X86_FEATURE_IBPB))
			return 1;
		if (!data)
			break;

		wrmsrl(MSR_IA32_PRED_CMD, PRED_CMD_IBPB);

		/*
		 * For non-nested:
		 * When it's written (to non-zero) for the first time, pass
		 * it through.
		 *
		 * For nested:
		 * The handling of the MSR bitmap for L2 guests is done in
		 * nested_vmx_prepare_msr_bitmap. We should not touch the
		 * vmcs02.msr_bitmap here since it gets completely overwritten
		 * in the merging.
		 */
		vmx_disable_intercept_for_msr(vcpu, MSR_IA32_PRED_CMD, MSR_TYPE_W);
		break;
	case MSR_IA32_CR_PAT:
		if (!kvm_pat_valid(data))
			return 1;

		if (is_guest_mode(vcpu) &&
		    get_vmcs12(vcpu)->vm_exit_controls & VM_EXIT_SAVE_IA32_PAT)
			get_vmcs12(vcpu)->guest_ia32_pat = data;

		if (vmcs_config.vmentry_ctrl & VM_ENTRY_LOAD_IA32_PAT) {
			vmcs_write64(GUEST_IA32_PAT, data);
			vcpu->arch.pat = data;
			break;
		}
		ret = kvm_set_msr_common(vcpu, msr_info);
		break;
	case MSR_IA32_MCG_EXT_CTL:
		if ((!msr_info->host_initiated &&
		     !(to_vmx(vcpu)->msr_ia32_feature_control &
		       FEAT_CTL_LMCE_ENABLED)) ||
		    (data & ~MCG_EXT_CTL_LMCE_EN))
			return 1;
		vcpu->arch.mcg_ext_ctl = data;
		break;
	case MSR_IA32_FEAT_CTL:
		if (!vmx_feature_control_msr_valid(vcpu, data) ||
		    (to_vmx(vcpu)->msr_ia32_feature_control &
		     FEAT_CTL_LOCKED && !msr_info->host_initiated))
			return 1;
		vmx->msr_ia32_feature_control = data;
		if (msr_info->host_initiated && data == 0)
			vmx_leave_nested(vcpu);

		/* SGX may be enabled/disabled by guest's firmware */
		vmx_write_encls_bitmap(vcpu, NULL);
		break;
	case MSR_IA32_SGXLEPUBKEYHASH0 ... MSR_IA32_SGXLEPUBKEYHASH3:
		/*
		 * On real hardware, the LE hash MSRs are writable before
		 * the firmware sets bit 0 in MSR 0x7a ("activating" SGX),
		 * at which point SGX related bits in IA32_FEATURE_CONTROL
		 * become writable.
		 *
		 * KVM does not emulate SGX activation for simplicity, so
		 * allow writes to the LE hash MSRs if IA32_FEATURE_CONTROL
		 * is unlocked.  This is technically not architectural
		 * behavior, but it's close enough.
		 */
		if (!msr_info->host_initiated &&
		    (!guest_cpuid_has(vcpu, X86_FEATURE_SGX_LC) ||
		    ((vmx->msr_ia32_feature_control & FEAT_CTL_LOCKED) &&
		    !(vmx->msr_ia32_feature_control & FEAT_CTL_SGX_LC_ENABLED))))
			return 1;
		vmx->msr_ia32_sgxlepubkeyhash
			[msr_index - MSR_IA32_SGXLEPUBKEYHASH0] = data;
		break;
	case MSR_IA32_VMX_BASIC ... MSR_IA32_VMX_VMFUNC:
		if (!msr_info->host_initiated)
			return 1; /* they are read-only */
		if (!nested_vmx_allowed(vcpu))
			return 1;
		return vmx_set_vmx_msr(vcpu, msr_index, data);
	case MSR_IA32_RTIT_CTL:
		if (!vmx_pt_mode_is_host_guest() ||
			vmx_rtit_ctl_check(vcpu, data) ||
			vmx->nested.vmxon)
			return 1;
		vmcs_write64(GUEST_IA32_RTIT_CTL, data);
		vmx->pt_desc.guest.ctl = data;
		pt_update_intercept_for_msr(vcpu);
		break;
	case MSR_IA32_RTIT_STATUS:
		if (!pt_can_write_msr(vmx))
			return 1;
		if (data & MSR_IA32_RTIT_STATUS_MASK)
			return 1;
		vmx->pt_desc.guest.status = data;
		break;
	case MSR_IA32_RTIT_CR3_MATCH:
		if (!pt_can_write_msr(vmx))
			return 1;
		if (!intel_pt_validate_cap(vmx->pt_desc.caps,
					   PT_CAP_cr3_filtering))
			return 1;
		vmx->pt_desc.guest.cr3_match = data;
		break;
	case MSR_IA32_RTIT_OUTPUT_BASE:
		if (!pt_can_write_msr(vmx))
			return 1;
		if (!intel_pt_validate_cap(vmx->pt_desc.caps,
					   PT_CAP_topa_output) &&
		    !intel_pt_validate_cap(vmx->pt_desc.caps,
					   PT_CAP_single_range_output))
			return 1;
		if (!pt_output_base_valid(vcpu, data))
			return 1;
		vmx->pt_desc.guest.output_base = data;
		break;
	case MSR_IA32_RTIT_OUTPUT_MASK:
		if (!pt_can_write_msr(vmx))
			return 1;
		if (!intel_pt_validate_cap(vmx->pt_desc.caps,
					   PT_CAP_topa_output) &&
		    !intel_pt_validate_cap(vmx->pt_desc.caps,
					   PT_CAP_single_range_output))
			return 1;
		vmx->pt_desc.guest.output_mask = data;
		break;
	case MSR_IA32_RTIT_ADDR0_A ... MSR_IA32_RTIT_ADDR3_B:
		if (!pt_can_write_msr(vmx))
			return 1;
		index = msr_info->index - MSR_IA32_RTIT_ADDR0_A;
		if (index >= 2 * vmx->pt_desc.num_address_ranges)
			return 1;
		if (is_noncanonical_address(data, vcpu))
			return 1;
		if (index % 2)
			vmx->pt_desc.guest.addr_b[index / 2] = data;
		else
			vmx->pt_desc.guest.addr_a[index / 2] = data;
		break;
	case MSR_IA32_PERF_CAPABILITIES:
		if (data && !vcpu_to_pmu(vcpu)->version)
			return 1;
		if (data & PMU_CAP_LBR_FMT) {
			if ((data & PMU_CAP_LBR_FMT) !=
			    (vmx_get_perf_capabilities() & PMU_CAP_LBR_FMT))
				return 1;
			if (!cpuid_model_is_consistent(vcpu))
				return 1;
		}
		if (data & PERF_CAP_PEBS_FORMAT) {
			if ((data & PERF_CAP_PEBS_MASK) !=
			    (vmx_get_perf_capabilities() & PERF_CAP_PEBS_MASK))
				return 1;
			if (!guest_cpuid_has(vcpu, X86_FEATURE_DS))
				return 1;
			if (!guest_cpuid_has(vcpu, X86_FEATURE_DTES64))
				return 1;
			if (!cpuid_model_is_consistent(vcpu))
				return 1;
		}
		ret = kvm_set_msr_common(vcpu, msr_info);
		break;

	default:
	find_uret_msr:
		msr = vmx_find_uret_msr(vmx, msr_index);
		if (msr)
			ret = vmx_set_guest_uret_msr(vmx, msr, data);
		else
			ret = kvm_set_msr_common(vcpu, msr_info);
	}

	/* FB_CLEAR may have changed, also update the FB_CLEAR_DIS behavior */
	if (msr_index == MSR_IA32_ARCH_CAPABILITIES)
		vmx_update_fb_clear_dis(vcpu, vmx);

	return ret;
}

static void vmx_cache_reg(struct kvm_vcpu *vcpu, enum kvm_reg reg)
{
	unsigned long guest_owned_bits;

	kvm_register_mark_available(vcpu, reg);

	switch (reg) {
	case VCPU_REGS_RSP:
		vcpu->arch.regs[VCPU_REGS_RSP] = vmcs_readl(GUEST_RSP);
		break;
	case VCPU_REGS_RIP:
		vcpu->arch.regs[VCPU_REGS_RIP] = vmcs_readl(GUEST_RIP);
		break;
	case VCPU_EXREG_PDPTR:
		if (enable_ept)
			ept_save_pdptrs(vcpu);
		break;
	case VCPU_EXREG_CR0:
		guest_owned_bits = vcpu->arch.cr0_guest_owned_bits;

		vcpu->arch.cr0 &= ~guest_owned_bits;
		vcpu->arch.cr0 |= vmcs_readl(GUEST_CR0) & guest_owned_bits;
		break;
	case VCPU_EXREG_CR3:
		/*
		 * When intercepting CR3 loads, e.g. for shadowing paging, KVM's
		 * CR3 is loaded into hardware, not the guest's CR3.
		 */
		if (!(exec_controls_get(to_vmx(vcpu)) & CPU_BASED_CR3_LOAD_EXITING))
			vcpu->arch.cr3 = vmcs_readl(GUEST_CR3);
		break;
	case VCPU_EXREG_CR4:
		guest_owned_bits = vcpu->arch.cr4_guest_owned_bits;

		vcpu->arch.cr4 &= ~guest_owned_bits;
		vcpu->arch.cr4 |= vmcs_readl(GUEST_CR4) & guest_owned_bits;
		break;
	default:
		KVM_BUG_ON(1, vcpu->kvm);
		break;
	}
}

static __init int cpu_has_kvm_support(void)
{
	return cpu_has_vmx();
}

static __init int vmx_disabled_by_bios(void)
{
	return !boot_cpu_has(X86_FEATURE_MSR_IA32_FEAT_CTL) ||
	       !boot_cpu_has(X86_FEATURE_VMX);
}

static int kvm_cpu_vmxon(u64 vmxon_pointer)
{
	u64 msr;

	cr4_set_bits(X86_CR4_VMXE);

	asm_volatile_goto("1: vmxon %[vmxon_pointer]\n\t"
			  _ASM_EXTABLE(1b, %l[fault])
			  : : [vmxon_pointer] "m"(vmxon_pointer)
			  : : fault);
	return 0;

fault:
	WARN_ONCE(1, "VMXON faulted, MSR_IA32_FEAT_CTL (0x3a) = 0x%llx\n",
		  rdmsrl_safe(MSR_IA32_FEAT_CTL, &msr) ? 0xdeadbeef : msr);
	cr4_clear_bits(X86_CR4_VMXE);

	return -EFAULT;
}

static int vmx_hardware_enable(void)
{
	int cpu = raw_smp_processor_id();
	u64 phys_addr = __pa(per_cpu(vmxarea, cpu));
	int r;

	if (cr4_read_shadow() & X86_CR4_VMXE)
		return -EBUSY;

	/*
	 * This can happen if we hot-added a CPU but failed to allocate
	 * VP assist page for it.
	 */
	if (static_branch_unlikely(&enable_evmcs) &&
	    !hv_get_vp_assist_page(cpu))
		return -EFAULT;

	intel_pt_handle_vmx(1);

	r = kvm_cpu_vmxon(phys_addr);
	if (r) {
		intel_pt_handle_vmx(0);
		return r;
	}

	if (enable_ept)
		ept_sync_global();

	return 0;
}

static void vmclear_local_loaded_vmcss(void)
{
	int cpu = raw_smp_processor_id();
	struct loaded_vmcs *v, *n;

	list_for_each_entry_safe(v, n, &per_cpu(loaded_vmcss_on_cpu, cpu),
				 loaded_vmcss_on_cpu_link)
		__loaded_vmcs_clear(v);
}

static void vmx_hardware_disable(void)
{
	vmclear_local_loaded_vmcss();

	if (cpu_vmxoff())
		kvm_spurious_fault();

	intel_pt_handle_vmx(0);
}

/*
 * There is no X86_FEATURE for SGX yet, but anyway we need to query CPUID
 * directly instead of going through cpu_has(), to ensure KVM is trapping
 * ENCLS whenever it's supported in hardware.  It does not matter whether
 * the host OS supports or has enabled SGX.
 */
static bool cpu_has_sgx(void)
{
	return cpuid_eax(0) >= 0x12 && (cpuid_eax(0x12) & BIT(0));
}

/*
 * Some cpus support VM_{ENTRY,EXIT}_IA32_PERF_GLOBAL_CTRL but they
 * can't be used due to errata where VM Exit may incorrectly clear
 * IA32_PERF_GLOBAL_CTRL[34:32]. Work around the errata by using the
 * MSR load mechanism to switch IA32_PERF_GLOBAL_CTRL.
 */
static bool cpu_has_perf_global_ctrl_bug(void)
{
	if (boot_cpu_data.x86 == 0x6) {
		switch (boot_cpu_data.x86_model) {
		case INTEL_FAM6_NEHALEM_EP:	/* AAK155 */
		case INTEL_FAM6_NEHALEM:	/* AAP115 */
		case INTEL_FAM6_WESTMERE:	/* AAT100 */
		case INTEL_FAM6_WESTMERE_EP:	/* BC86,AAY89,BD102 */
		case INTEL_FAM6_NEHALEM_EX:	/* BA97 */
			return true;
		default:
			break;
		}
	}

	return false;
}

static __init int adjust_vmx_controls(u32 ctl_min, u32 ctl_opt,
				      u32 msr, u32 *result)
{
	u32 vmx_msr_low, vmx_msr_high;
	u32 ctl = ctl_min | ctl_opt;

	rdmsr(msr, vmx_msr_low, vmx_msr_high);

	ctl &= vmx_msr_high; /* bit == 0 in high word ==> must be zero */
	ctl |= vmx_msr_low;  /* bit == 1 in low word  ==> must be one  */

	/* Ensure minimum (required) set of control bits are supported. */
	if (ctl_min & ~ctl)
		return -EIO;

	*result = ctl;
	return 0;
}

static __init u64 adjust_vmx_controls64(u64 ctl_opt, u32 msr)
{
	u64 allowed;

	rdmsrl(msr, allowed);

	return  ctl_opt & allowed;
}

static __init int setup_vmcs_config(struct vmcs_config *vmcs_conf,
				    struct vmx_capability *vmx_cap)
{
	u32 vmx_msr_low, vmx_msr_high;
	u32 _pin_based_exec_control = 0;
	u32 _cpu_based_exec_control = 0;
	u32 _cpu_based_2nd_exec_control = 0;
	u64 _cpu_based_3rd_exec_control = 0;
	u32 _vmexit_control = 0;
	u32 _vmentry_control = 0;
	u64 misc_msr;
	int i;

	/*
	 * LOAD/SAVE_DEBUG_CONTROLS are absent because both are mandatory.
	 * SAVE_IA32_PAT and SAVE_IA32_EFER are absent because KVM always
	 * intercepts writes to PAT and EFER, i.e. never enables those controls.
	 */
	struct {
		u32 entry_control;
		u32 exit_control;
	} const vmcs_entry_exit_pairs[] = {
		{ VM_ENTRY_LOAD_IA32_PERF_GLOBAL_CTRL,	VM_EXIT_LOAD_IA32_PERF_GLOBAL_CTRL },
		{ VM_ENTRY_LOAD_IA32_PAT,		VM_EXIT_LOAD_IA32_PAT },
		{ VM_ENTRY_LOAD_IA32_EFER,		VM_EXIT_LOAD_IA32_EFER },
		{ VM_ENTRY_LOAD_BNDCFGS,		VM_EXIT_CLEAR_BNDCFGS },
		{ VM_ENTRY_LOAD_IA32_RTIT_CTL,		VM_EXIT_CLEAR_IA32_RTIT_CTL },
	};

	memset(vmcs_conf, 0, sizeof(*vmcs_conf));

	if (adjust_vmx_controls(KVM_REQUIRED_VMX_CPU_BASED_VM_EXEC_CONTROL,
				KVM_OPTIONAL_VMX_CPU_BASED_VM_EXEC_CONTROL,
				MSR_IA32_VMX_PROCBASED_CTLS,
				&_cpu_based_exec_control))
		return -EIO;
	if (_cpu_based_exec_control & CPU_BASED_ACTIVATE_SECONDARY_CONTROLS) {
		if (adjust_vmx_controls(KVM_REQUIRED_VMX_SECONDARY_VM_EXEC_CONTROL,
					KVM_OPTIONAL_VMX_SECONDARY_VM_EXEC_CONTROL,
					MSR_IA32_VMX_PROCBASED_CTLS2,
					&_cpu_based_2nd_exec_control))
			return -EIO;
	}
#ifndef CONFIG_X86_64
	if (!(_cpu_based_2nd_exec_control &
				SECONDARY_EXEC_VIRTUALIZE_APIC_ACCESSES))
		_cpu_based_exec_control &= ~CPU_BASED_TPR_SHADOW;
#endif

	if (!(_cpu_based_exec_control & CPU_BASED_TPR_SHADOW))
		_cpu_based_2nd_exec_control &= ~(
				SECONDARY_EXEC_APIC_REGISTER_VIRT |
				SECONDARY_EXEC_VIRTUALIZE_X2APIC_MODE |
				SECONDARY_EXEC_VIRTUAL_INTR_DELIVERY);

	rdmsr_safe(MSR_IA32_VMX_EPT_VPID_CAP,
		&vmx_cap->ept, &vmx_cap->vpid);

	if (!(_cpu_based_2nd_exec_control & SECONDARY_EXEC_ENABLE_EPT) &&
	    vmx_cap->ept) {
		pr_warn_once("EPT CAP should not exist if not support "
				"1-setting enable EPT VM-execution control\n");

		if (error_on_inconsistent_vmcs_config)
			return -EIO;

		vmx_cap->ept = 0;
	}
	if (!(_cpu_based_2nd_exec_control & SECONDARY_EXEC_ENABLE_VPID) &&
	    vmx_cap->vpid) {
		pr_warn_once("VPID CAP should not exist if not support "
				"1-setting enable VPID VM-execution control\n");

		if (error_on_inconsistent_vmcs_config)
			return -EIO;

		vmx_cap->vpid = 0;
	}

	if (!cpu_has_sgx())
		_cpu_based_2nd_exec_control &= ~SECONDARY_EXEC_ENCLS_EXITING;

	if (_cpu_based_exec_control & CPU_BASED_ACTIVATE_TERTIARY_CONTROLS)
		_cpu_based_3rd_exec_control =
			adjust_vmx_controls64(KVM_OPTIONAL_VMX_TERTIARY_VM_EXEC_CONTROL,
					      MSR_IA32_VMX_PROCBASED_CTLS3);

	if (adjust_vmx_controls(KVM_REQUIRED_VMX_VM_EXIT_CONTROLS,
				KVM_OPTIONAL_VMX_VM_EXIT_CONTROLS,
				MSR_IA32_VMX_EXIT_CTLS,
				&_vmexit_control))
		return -EIO;

	if (adjust_vmx_controls(KVM_REQUIRED_VMX_PIN_BASED_VM_EXEC_CONTROL,
				KVM_OPTIONAL_VMX_PIN_BASED_VM_EXEC_CONTROL,
				MSR_IA32_VMX_PINBASED_CTLS,
				&_pin_based_exec_control))
		return -EIO;

	if (cpu_has_broken_vmx_preemption_timer())
		_pin_based_exec_control &= ~PIN_BASED_VMX_PREEMPTION_TIMER;
	if (!(_cpu_based_2nd_exec_control &
		SECONDARY_EXEC_VIRTUAL_INTR_DELIVERY))
		_pin_based_exec_control &= ~PIN_BASED_POSTED_INTR;

	if (adjust_vmx_controls(KVM_REQUIRED_VMX_VM_ENTRY_CONTROLS,
				KVM_OPTIONAL_VMX_VM_ENTRY_CONTROLS,
				MSR_IA32_VMX_ENTRY_CTLS,
				&_vmentry_control))
		return -EIO;

	for (i = 0; i < ARRAY_SIZE(vmcs_entry_exit_pairs); i++) {
		u32 n_ctrl = vmcs_entry_exit_pairs[i].entry_control;
		u32 x_ctrl = vmcs_entry_exit_pairs[i].exit_control;

		if (!(_vmentry_control & n_ctrl) == !(_vmexit_control & x_ctrl))
			continue;

		pr_warn_once("Inconsistent VM-Entry/VM-Exit pair, entry = %x, exit = %x\n",
			     _vmentry_control & n_ctrl, _vmexit_control & x_ctrl);

		if (error_on_inconsistent_vmcs_config)
			return -EIO;

		_vmentry_control &= ~n_ctrl;
		_vmexit_control &= ~x_ctrl;
	}

	rdmsr(MSR_IA32_VMX_BASIC, vmx_msr_low, vmx_msr_high);

	/* IA-32 SDM Vol 3B: VMCS size is never greater than 4kB. */
	if ((vmx_msr_high & 0x1fff) > PAGE_SIZE)
		return -EIO;

#ifdef CONFIG_X86_64
	/* IA-32 SDM Vol 3B: 64-bit CPUs always have VMX_BASIC_MSR[48]==0. */
	if (vmx_msr_high & (1u<<16))
		return -EIO;
#endif

	/* Require Write-Back (WB) memory type for VMCS accesses. */
	if (((vmx_msr_high >> 18) & 15) != 6)
		return -EIO;

	rdmsrl(MSR_IA32_VMX_MISC, misc_msr);

	vmcs_conf->size = vmx_msr_high & 0x1fff;
	vmcs_conf->basic_cap = vmx_msr_high & ~0x1fff;

	vmcs_conf->revision_id = vmx_msr_low;

	vmcs_conf->pin_based_exec_ctrl = _pin_based_exec_control;
	vmcs_conf->cpu_based_exec_ctrl = _cpu_based_exec_control;
	vmcs_conf->cpu_based_2nd_exec_ctrl = _cpu_based_2nd_exec_control;
	vmcs_conf->cpu_based_3rd_exec_ctrl = _cpu_based_3rd_exec_control;
	vmcs_conf->vmexit_ctrl         = _vmexit_control;
	vmcs_conf->vmentry_ctrl        = _vmentry_control;
	vmcs_conf->misc	= misc_msr;

	return 0;
}

struct vmcs *alloc_vmcs_cpu(bool shadow, int cpu, gfp_t flags)
{
	int node = cpu_to_node(cpu);
	struct page *pages;
	struct vmcs *vmcs;

	pages = __alloc_pages_node(node, flags, 0);
	if (!pages)
		return NULL;
	vmcs = page_address(pages);
	memset(vmcs, 0, vmcs_config.size);

	/* KVM supports Enlightened VMCS v1 only */
	if (static_branch_unlikely(&enable_evmcs))
		vmcs->hdr.revision_id = KVM_EVMCS_VERSION;
	else
		vmcs->hdr.revision_id = vmcs_config.revision_id;

	if (shadow)
		vmcs->hdr.shadow_vmcs = 1;
	return vmcs;
}

void free_vmcs(struct vmcs *vmcs)
{
	free_page((unsigned long)vmcs);
}

/*
 * Free a VMCS, but before that VMCLEAR it on the CPU where it was last loaded
 */
void free_loaded_vmcs(struct loaded_vmcs *loaded_vmcs)
{
	if (!loaded_vmcs->vmcs)
		return;
	loaded_vmcs_clear(loaded_vmcs);
	free_vmcs(loaded_vmcs->vmcs);
	loaded_vmcs->vmcs = NULL;
	if (loaded_vmcs->msr_bitmap)
		free_page((unsigned long)loaded_vmcs->msr_bitmap);
	WARN_ON(loaded_vmcs->shadow_vmcs != NULL);
}

int alloc_loaded_vmcs(struct loaded_vmcs *loaded_vmcs)
{
	loaded_vmcs->vmcs = alloc_vmcs(false);
	if (!loaded_vmcs->vmcs)
		return -ENOMEM;

	vmcs_clear(loaded_vmcs->vmcs);

	loaded_vmcs->shadow_vmcs = NULL;
	loaded_vmcs->hv_timer_soft_disabled = false;
	loaded_vmcs->cpu = -1;
	loaded_vmcs->launched = 0;

	if (cpu_has_vmx_msr_bitmap()) {
		loaded_vmcs->msr_bitmap = (unsigned long *)
				__get_free_page(GFP_KERNEL_ACCOUNT);
		if (!loaded_vmcs->msr_bitmap)
			goto out_vmcs;
		memset(loaded_vmcs->msr_bitmap, 0xff, PAGE_SIZE);
	}

	memset(&loaded_vmcs->host_state, 0, sizeof(struct vmcs_host_state));
	memset(&loaded_vmcs->controls_shadow, 0,
		sizeof(struct vmcs_controls_shadow));

	return 0;

out_vmcs:
	free_loaded_vmcs(loaded_vmcs);
	return -ENOMEM;
}

static void free_kvm_area(void)
{
	int cpu;

	for_each_possible_cpu(cpu) {
		free_vmcs(per_cpu(vmxarea, cpu));
		per_cpu(vmxarea, cpu) = NULL;
	}
}

static __init int alloc_kvm_area(void)
{
	int cpu;

	for_each_possible_cpu(cpu) {
		struct vmcs *vmcs;

		vmcs = alloc_vmcs_cpu(false, cpu, GFP_KERNEL);
		if (!vmcs) {
			free_kvm_area();
			return -ENOMEM;
		}

		/*
		 * When eVMCS is enabled, alloc_vmcs_cpu() sets
		 * vmcs->revision_id to KVM_EVMCS_VERSION instead of
		 * revision_id reported by MSR_IA32_VMX_BASIC.
		 *
		 * However, even though not explicitly documented by
		 * TLFS, VMXArea passed as VMXON argument should
		 * still be marked with revision_id reported by
		 * physical CPU.
		 */
		if (static_branch_unlikely(&enable_evmcs))
			vmcs->hdr.revision_id = vmcs_config.revision_id;

		per_cpu(vmxarea, cpu) = vmcs;
	}
	return 0;
}

static void fix_pmode_seg(struct kvm_vcpu *vcpu, int seg,
		struct kvm_segment *save)
{
	if (!emulate_invalid_guest_state) {
		/*
		 * CS and SS RPL should be equal during guest entry according
		 * to VMX spec, but in reality it is not always so. Since vcpu
		 * is in the middle of the transition from real mode to
		 * protected mode it is safe to assume that RPL 0 is a good
		 * default value.
		 */
		if (seg == VCPU_SREG_CS || seg == VCPU_SREG_SS)
			save->selector &= ~SEGMENT_RPL_MASK;
		save->dpl = save->selector & SEGMENT_RPL_MASK;
		save->s = 1;
	}
	__vmx_set_segment(vcpu, save, seg);
}

static void enter_pmode(struct kvm_vcpu *vcpu)
{
	unsigned long flags;
	struct vcpu_vmx *vmx = to_vmx(vcpu);

	/*
	 * Update real mode segment cache. It may be not up-to-date if segment
	 * register was written while vcpu was in a guest mode.
	 */
	vmx_get_segment(vcpu, &vmx->rmode.segs[VCPU_SREG_ES], VCPU_SREG_ES);
	vmx_get_segment(vcpu, &vmx->rmode.segs[VCPU_SREG_DS], VCPU_SREG_DS);
	vmx_get_segment(vcpu, &vmx->rmode.segs[VCPU_SREG_FS], VCPU_SREG_FS);
	vmx_get_segment(vcpu, &vmx->rmode.segs[VCPU_SREG_GS], VCPU_SREG_GS);
	vmx_get_segment(vcpu, &vmx->rmode.segs[VCPU_SREG_SS], VCPU_SREG_SS);
	vmx_get_segment(vcpu, &vmx->rmode.segs[VCPU_SREG_CS], VCPU_SREG_CS);

	vmx->rmode.vm86_active = 0;

	__vmx_set_segment(vcpu, &vmx->rmode.segs[VCPU_SREG_TR], VCPU_SREG_TR);

	flags = vmcs_readl(GUEST_RFLAGS);
	flags &= RMODE_GUEST_OWNED_EFLAGS_BITS;
	flags |= vmx->rmode.save_rflags & ~RMODE_GUEST_OWNED_EFLAGS_BITS;
	vmcs_writel(GUEST_RFLAGS, flags);

	vmcs_writel(GUEST_CR4, (vmcs_readl(GUEST_CR4) & ~X86_CR4_VME) |
			(vmcs_readl(CR4_READ_SHADOW) & X86_CR4_VME));

	vmx_update_exception_bitmap(vcpu);

	fix_pmode_seg(vcpu, VCPU_SREG_CS, &vmx->rmode.segs[VCPU_SREG_CS]);
	fix_pmode_seg(vcpu, VCPU_SREG_SS, &vmx->rmode.segs[VCPU_SREG_SS]);
	fix_pmode_seg(vcpu, VCPU_SREG_ES, &vmx->rmode.segs[VCPU_SREG_ES]);
	fix_pmode_seg(vcpu, VCPU_SREG_DS, &vmx->rmode.segs[VCPU_SREG_DS]);
	fix_pmode_seg(vcpu, VCPU_SREG_FS, &vmx->rmode.segs[VCPU_SREG_FS]);
	fix_pmode_seg(vcpu, VCPU_SREG_GS, &vmx->rmode.segs[VCPU_SREG_GS]);
}

static void fix_rmode_seg(int seg, struct kvm_segment *save)
{
	const struct kvm_vmx_segment_field *sf = &kvm_vmx_segment_fields[seg];
	struct kvm_segment var = *save;

	var.dpl = 0x3;
	if (seg == VCPU_SREG_CS)
		var.type = 0x3;

	if (!emulate_invalid_guest_state) {
		var.selector = var.base >> 4;
		var.base = var.base & 0xffff0;
		var.limit = 0xffff;
		var.g = 0;
		var.db = 0;
		var.present = 1;
		var.s = 1;
		var.l = 0;
		var.unusable = 0;
		var.type = 0x3;
		var.avl = 0;
		if (save->base & 0xf)
			printk_once(KERN_WARNING "kvm: segment base is not "
					"paragraph aligned when entering "
					"protected mode (seg=%d)", seg);
	}

	vmcs_write16(sf->selector, var.selector);
	vmcs_writel(sf->base, var.base);
	vmcs_write32(sf->limit, var.limit);
	vmcs_write32(sf->ar_bytes, vmx_segment_access_rights(&var));
}

static void enter_rmode(struct kvm_vcpu *vcpu)
{
	unsigned long flags;
	struct vcpu_vmx *vmx = to_vmx(vcpu);
	struct kvm_vmx *kvm_vmx = to_kvm_vmx(vcpu->kvm);

	vmx_get_segment(vcpu, &vmx->rmode.segs[VCPU_SREG_TR], VCPU_SREG_TR);
	vmx_get_segment(vcpu, &vmx->rmode.segs[VCPU_SREG_ES], VCPU_SREG_ES);
	vmx_get_segment(vcpu, &vmx->rmode.segs[VCPU_SREG_DS], VCPU_SREG_DS);
	vmx_get_segment(vcpu, &vmx->rmode.segs[VCPU_SREG_FS], VCPU_SREG_FS);
	vmx_get_segment(vcpu, &vmx->rmode.segs[VCPU_SREG_GS], VCPU_SREG_GS);
	vmx_get_segment(vcpu, &vmx->rmode.segs[VCPU_SREG_SS], VCPU_SREG_SS);
	vmx_get_segment(vcpu, &vmx->rmode.segs[VCPU_SREG_CS], VCPU_SREG_CS);

	vmx->rmode.vm86_active = 1;

	/*
	 * Very old userspace does not call KVM_SET_TSS_ADDR before entering
	 * vcpu. Warn the user that an update is overdue.
	 */
	if (!kvm_vmx->tss_addr)
		printk_once(KERN_WARNING "kvm: KVM_SET_TSS_ADDR need to be "
			     "called before entering vcpu\n");

	vmx_segment_cache_clear(vmx);

	vmcs_writel(GUEST_TR_BASE, kvm_vmx->tss_addr);
	vmcs_write32(GUEST_TR_LIMIT, RMODE_TSS_SIZE - 1);
	vmcs_write32(GUEST_TR_AR_BYTES, 0x008b);

	flags = vmcs_readl(GUEST_RFLAGS);
	vmx->rmode.save_rflags = flags;

	flags |= X86_EFLAGS_IOPL | X86_EFLAGS_VM;

	vmcs_writel(GUEST_RFLAGS, flags);
	vmcs_writel(GUEST_CR4, vmcs_readl(GUEST_CR4) | X86_CR4_VME);
	vmx_update_exception_bitmap(vcpu);

	fix_rmode_seg(VCPU_SREG_SS, &vmx->rmode.segs[VCPU_SREG_SS]);
	fix_rmode_seg(VCPU_SREG_CS, &vmx->rmode.segs[VCPU_SREG_CS]);
	fix_rmode_seg(VCPU_SREG_ES, &vmx->rmode.segs[VCPU_SREG_ES]);
	fix_rmode_seg(VCPU_SREG_DS, &vmx->rmode.segs[VCPU_SREG_DS]);
	fix_rmode_seg(VCPU_SREG_GS, &vmx->rmode.segs[VCPU_SREG_GS]);
	fix_rmode_seg(VCPU_SREG_FS, &vmx->rmode.segs[VCPU_SREG_FS]);
}

int vmx_set_efer(struct kvm_vcpu *vcpu, u64 efer)
{
	struct vcpu_vmx *vmx = to_vmx(vcpu);

	/* Nothing to do if hardware doesn't support EFER. */
	if (!vmx_find_uret_msr(vmx, MSR_EFER))
		return 0;

	vcpu->arch.efer = efer;
#ifdef CONFIG_X86_64
	if (efer & EFER_LMA)
		vm_entry_controls_setbit(vmx, VM_ENTRY_IA32E_MODE);
	else
		vm_entry_controls_clearbit(vmx, VM_ENTRY_IA32E_MODE);
#else
	if (KVM_BUG_ON(efer & EFER_LMA, vcpu->kvm))
		return 1;
#endif

	vmx_setup_uret_msrs(vmx);
	return 0;
}

#ifdef CONFIG_X86_64

static void enter_lmode(struct kvm_vcpu *vcpu)
{
	u32 guest_tr_ar;

	vmx_segment_cache_clear(to_vmx(vcpu));

	guest_tr_ar = vmcs_read32(GUEST_TR_AR_BYTES);
	if ((guest_tr_ar & VMX_AR_TYPE_MASK) != VMX_AR_TYPE_BUSY_64_TSS) {
		pr_debug_ratelimited("%s: tss fixup for long mode. \n",
				     __func__);
		vmcs_write32(GUEST_TR_AR_BYTES,
			     (guest_tr_ar & ~VMX_AR_TYPE_MASK)
			     | VMX_AR_TYPE_BUSY_64_TSS);
	}
	vmx_set_efer(vcpu, vcpu->arch.efer | EFER_LMA);
}

static void exit_lmode(struct kvm_vcpu *vcpu)
{
	vmx_set_efer(vcpu, vcpu->arch.efer & ~EFER_LMA);
}

#endif

static void vmx_flush_tlb_all(struct kvm_vcpu *vcpu)
{
	struct vcpu_vmx *vmx = to_vmx(vcpu);

	/*
	 * INVEPT must be issued when EPT is enabled, irrespective of VPID, as
	 * the CPU is not required to invalidate guest-physical mappings on
	 * VM-Entry, even if VPID is disabled.  Guest-physical mappings are
	 * associated with the root EPT structure and not any particular VPID
	 * (INVVPID also isn't required to invalidate guest-physical mappings).
	 */
	if (enable_ept) {
		ept_sync_global();
	} else if (enable_vpid) {
		if (cpu_has_vmx_invvpid_global()) {
			vpid_sync_vcpu_global();
		} else {
			vpid_sync_vcpu_single(vmx->vpid);
			vpid_sync_vcpu_single(vmx->nested.vpid02);
		}
	}
}

static inline int vmx_get_current_vpid(struct kvm_vcpu *vcpu)
{
	if (is_guest_mode(vcpu))
		return nested_get_vpid02(vcpu);
	return to_vmx(vcpu)->vpid;
}

static void vmx_flush_tlb_current(struct kvm_vcpu *vcpu)
{
	struct kvm_mmu *mmu = vcpu->arch.mmu;
	u64 root_hpa = mmu->root.hpa;

	/* No flush required if the current context is invalid. */
	if (!VALID_PAGE(root_hpa))
		return;

	if (enable_ept)
		ept_sync_context(construct_eptp(vcpu, root_hpa,
						mmu->root_role.level));
	else
		vpid_sync_context(vmx_get_current_vpid(vcpu));
}

static void vmx_flush_tlb_gva(struct kvm_vcpu *vcpu, gva_t addr)
{
	/*
	 * vpid_sync_vcpu_addr() is a nop if vpid==0, see the comment in
	 * vmx_flush_tlb_guest() for an explanation of why this is ok.
	 */
	vpid_sync_vcpu_addr(vmx_get_current_vpid(vcpu), addr);
}

static void vmx_flush_tlb_guest(struct kvm_vcpu *vcpu)
{
	/*
	 * vpid_sync_context() is a nop if vpid==0, e.g. if enable_vpid==0 or a
	 * vpid couldn't be allocated for this vCPU.  VM-Enter and VM-Exit are
	 * required to flush GVA->{G,H}PA mappings from the TLB if vpid is
	 * disabled (VM-Enter with vpid enabled and vpid==0 is disallowed),
	 * i.e. no explicit INVVPID is necessary.
	 */
	vpid_sync_context(vmx_get_current_vpid(vcpu));
}

void vmx_ept_load_pdptrs(struct kvm_vcpu *vcpu)
{
	struct kvm_mmu *mmu = vcpu->arch.walk_mmu;

	if (!kvm_register_is_dirty(vcpu, VCPU_EXREG_PDPTR))
		return;

	if (is_pae_paging(vcpu)) {
		vmcs_write64(GUEST_PDPTR0, mmu->pdptrs[0]);
		vmcs_write64(GUEST_PDPTR1, mmu->pdptrs[1]);
		vmcs_write64(GUEST_PDPTR2, mmu->pdptrs[2]);
		vmcs_write64(GUEST_PDPTR3, mmu->pdptrs[3]);
	}
}

void ept_save_pdptrs(struct kvm_vcpu *vcpu)
{
	struct kvm_mmu *mmu = vcpu->arch.walk_mmu;

	if (WARN_ON_ONCE(!is_pae_paging(vcpu)))
		return;

	mmu->pdptrs[0] = vmcs_read64(GUEST_PDPTR0);
	mmu->pdptrs[1] = vmcs_read64(GUEST_PDPTR1);
	mmu->pdptrs[2] = vmcs_read64(GUEST_PDPTR2);
	mmu->pdptrs[3] = vmcs_read64(GUEST_PDPTR3);

	kvm_register_mark_available(vcpu, VCPU_EXREG_PDPTR);
}

#define CR3_EXITING_BITS (CPU_BASED_CR3_LOAD_EXITING | \
			  CPU_BASED_CR3_STORE_EXITING)

void vmx_set_cr0(struct kvm_vcpu *vcpu, unsigned long cr0)
{
	struct vcpu_vmx *vmx = to_vmx(vcpu);
	unsigned long hw_cr0, old_cr0_pg;
	u32 tmp;

	old_cr0_pg = kvm_read_cr0_bits(vcpu, X86_CR0_PG);

	hw_cr0 = (cr0 & ~KVM_VM_CR0_ALWAYS_OFF);
	if (is_unrestricted_guest(vcpu))
		hw_cr0 |= KVM_VM_CR0_ALWAYS_ON_UNRESTRICTED_GUEST;
	else {
		hw_cr0 |= KVM_VM_CR0_ALWAYS_ON;
		if (!enable_ept)
			hw_cr0 |= X86_CR0_WP;

		if (vmx->rmode.vm86_active && (cr0 & X86_CR0_PE))
			enter_pmode(vcpu);

		if (!vmx->rmode.vm86_active && !(cr0 & X86_CR0_PE))
			enter_rmode(vcpu);
	}

	vmcs_writel(CR0_READ_SHADOW, cr0);
	vmcs_writel(GUEST_CR0, hw_cr0);
	vcpu->arch.cr0 = cr0;
	kvm_register_mark_available(vcpu, VCPU_EXREG_CR0);

#ifdef CONFIG_X86_64
	if (vcpu->arch.efer & EFER_LME) {
		if (!old_cr0_pg && (cr0 & X86_CR0_PG))
			enter_lmode(vcpu);
		else if (old_cr0_pg && !(cr0 & X86_CR0_PG))
			exit_lmode(vcpu);
	}
#endif

	if (enable_ept && !is_unrestricted_guest(vcpu)) {
		/*
		 * Ensure KVM has an up-to-date snapshot of the guest's CR3.  If
		 * the below code _enables_ CR3 exiting, vmx_cache_reg() will
		 * (correctly) stop reading vmcs.GUEST_CR3 because it thinks
		 * KVM's CR3 is installed.
		 */
		if (!kvm_register_is_available(vcpu, VCPU_EXREG_CR3))
			vmx_cache_reg(vcpu, VCPU_EXREG_CR3);

		/*
		 * When running with EPT but not unrestricted guest, KVM must
		 * intercept CR3 accesses when paging is _disabled_.  This is
		 * necessary because restricted guests can't actually run with
		 * paging disabled, and so KVM stuffs its own CR3 in order to
		 * run the guest when identity mapped page tables.
		 *
		 * Do _NOT_ check the old CR0.PG, e.g. to optimize away the
		 * update, it may be stale with respect to CR3 interception,
		 * e.g. after nested VM-Enter.
		 *
		 * Lastly, honor L1's desires, i.e. intercept CR3 loads and/or
		 * stores to forward them to L1, even if KVM does not need to
		 * intercept them to preserve its identity mapped page tables.
		 */
		if (!(cr0 & X86_CR0_PG)) {
			exec_controls_setbit(vmx, CR3_EXITING_BITS);
		} else if (!is_guest_mode(vcpu)) {
			exec_controls_clearbit(vmx, CR3_EXITING_BITS);
		} else {
			tmp = exec_controls_get(vmx);
			tmp &= ~CR3_EXITING_BITS;
			tmp |= get_vmcs12(vcpu)->cpu_based_vm_exec_control & CR3_EXITING_BITS;
			exec_controls_set(vmx, tmp);
		}

		/* Note, vmx_set_cr4() consumes the new vcpu->arch.cr0. */
		if ((old_cr0_pg ^ cr0) & X86_CR0_PG)
			vmx_set_cr4(vcpu, kvm_read_cr4(vcpu));

		/*
		 * When !CR0_PG -> CR0_PG, vcpu->arch.cr3 becomes active, but
		 * GUEST_CR3 is still vmx->ept_identity_map_addr if EPT + !URG.
		 */
		if (!(old_cr0_pg & X86_CR0_PG) && (cr0 & X86_CR0_PG))
			kvm_register_mark_dirty(vcpu, VCPU_EXREG_CR3);
	}

	/* depends on vcpu->arch.cr0 to be set to a new value */
	vmx->emulation_required = vmx_emulation_required(vcpu);
}

static int vmx_get_max_tdp_level(void)
{
	if (cpu_has_vmx_ept_5levels())
		return 5;
	return 4;
}

u64 construct_eptp(struct kvm_vcpu *vcpu, hpa_t root_hpa, int root_level)
{
	u64 eptp = VMX_EPTP_MT_WB;

	eptp |= (root_level == 5) ? VMX_EPTP_PWL_5 : VMX_EPTP_PWL_4;

	if (enable_ept_ad_bits &&
	    (!is_guest_mode(vcpu) || nested_ept_ad_enabled(vcpu)))
		eptp |= VMX_EPTP_AD_ENABLE_BIT;
	eptp |= root_hpa;

	return eptp;
}

static void vmx_load_mmu_pgd(struct kvm_vcpu *vcpu, hpa_t root_hpa,
			     int root_level)
{
	struct kvm *kvm = vcpu->kvm;
	bool update_guest_cr3 = true;
	unsigned long guest_cr3;
	u64 eptp;

	if (enable_ept) {
		eptp = construct_eptp(vcpu, root_hpa, root_level);
		vmcs_write64(EPT_POINTER, eptp);

		hv_track_root_tdp(vcpu, root_hpa);

		if (!enable_unrestricted_guest && !is_paging(vcpu))
			guest_cr3 = to_kvm_vmx(kvm)->ept_identity_map_addr;
		else if (kvm_register_is_dirty(vcpu, VCPU_EXREG_CR3))
			guest_cr3 = vcpu->arch.cr3;
		else /* vmcs.GUEST_CR3 is already up-to-date. */
			update_guest_cr3 = false;
		vmx_ept_load_pdptrs(vcpu);
	} else {
		guest_cr3 = root_hpa | kvm_get_active_pcid(vcpu);
	}

	if (update_guest_cr3)
		vmcs_writel(GUEST_CR3, guest_cr3);
}


static bool vmx_is_valid_cr4(struct kvm_vcpu *vcpu, unsigned long cr4)
{
	/*
	 * We operate under the default treatment of SMM, so VMX cannot be
	 * enabled under SMM.  Note, whether or not VMXE is allowed at all,
	 * i.e. is a reserved bit, is handled by common x86 code.
	 */
	if ((cr4 & X86_CR4_VMXE) && is_smm(vcpu))
		return false;

	if (to_vmx(vcpu)->nested.vmxon && !nested_cr4_valid(vcpu, cr4))
		return false;

	return true;
}

void vmx_set_cr4(struct kvm_vcpu *vcpu, unsigned long cr4)
{
	unsigned long old_cr4 = vcpu->arch.cr4;
	struct vcpu_vmx *vmx = to_vmx(vcpu);
	/*
	 * Pass through host's Machine Check Enable value to hw_cr4, which
	 * is in force while we are in guest mode.  Do not let guests control
	 * this bit, even if host CR4.MCE == 0.
	 */
	unsigned long hw_cr4;

	hw_cr4 = (cr4_read_shadow() & X86_CR4_MCE) | (cr4 & ~X86_CR4_MCE);
	if (is_unrestricted_guest(vcpu))
		hw_cr4 |= KVM_VM_CR4_ALWAYS_ON_UNRESTRICTED_GUEST;
	else if (vmx->rmode.vm86_active)
		hw_cr4 |= KVM_RMODE_VM_CR4_ALWAYS_ON;
	else
		hw_cr4 |= KVM_PMODE_VM_CR4_ALWAYS_ON;

	if (!boot_cpu_has(X86_FEATURE_UMIP) && vmx_umip_emulated()) {
		if (cr4 & X86_CR4_UMIP) {
			secondary_exec_controls_setbit(vmx, SECONDARY_EXEC_DESC);
			hw_cr4 &= ~X86_CR4_UMIP;
		} else if (!is_guest_mode(vcpu) ||
			!nested_cpu_has2(get_vmcs12(vcpu), SECONDARY_EXEC_DESC)) {
			secondary_exec_controls_clearbit(vmx, SECONDARY_EXEC_DESC);
		}
	}

	vcpu->arch.cr4 = cr4;
	kvm_register_mark_available(vcpu, VCPU_EXREG_CR4);

	if (!is_unrestricted_guest(vcpu)) {
		if (enable_ept) {
			if (!is_paging(vcpu)) {
				hw_cr4 &= ~X86_CR4_PAE;
				hw_cr4 |= X86_CR4_PSE;
			} else if (!(cr4 & X86_CR4_PAE)) {
				hw_cr4 &= ~X86_CR4_PAE;
			}
		}

		/*
		 * SMEP/SMAP/PKU is disabled if CPU is in non-paging mode in
		 * hardware.  To emulate this behavior, SMEP/SMAP/PKU needs
		 * to be manually disabled when guest switches to non-paging
		 * mode.
		 *
		 * If !enable_unrestricted_guest, the CPU is always running
		 * with CR0.PG=1 and CR4 needs to be modified.
		 * If enable_unrestricted_guest, the CPU automatically
		 * disables SMEP/SMAP/PKU when the guest sets CR0.PG=0.
		 */
		if (!is_paging(vcpu))
			hw_cr4 &= ~(X86_CR4_SMEP | X86_CR4_SMAP | X86_CR4_PKE);
	}

	vmcs_writel(CR4_READ_SHADOW, cr4);
	vmcs_writel(GUEST_CR4, hw_cr4);

	if ((cr4 ^ old_cr4) & (X86_CR4_OSXSAVE | X86_CR4_PKE))
		kvm_update_cpuid_runtime(vcpu);
}

void vmx_get_segment(struct kvm_vcpu *vcpu, struct kvm_segment *var, int seg)
{
	struct vcpu_vmx *vmx = to_vmx(vcpu);
	u32 ar;

	if (vmx->rmode.vm86_active && seg != VCPU_SREG_LDTR) {
		*var = vmx->rmode.segs[seg];
		if (seg == VCPU_SREG_TR
		    || var->selector == vmx_read_guest_seg_selector(vmx, seg))
			return;
		var->base = vmx_read_guest_seg_base(vmx, seg);
		var->selector = vmx_read_guest_seg_selector(vmx, seg);
		return;
	}
	var->base = vmx_read_guest_seg_base(vmx, seg);
	var->limit = vmx_read_guest_seg_limit(vmx, seg);
	var->selector = vmx_read_guest_seg_selector(vmx, seg);
	ar = vmx_read_guest_seg_ar(vmx, seg);
	var->unusable = (ar >> 16) & 1;
	var->type = ar & 15;
	var->s = (ar >> 4) & 1;
	var->dpl = (ar >> 5) & 3;
	/*
	 * Some userspaces do not preserve unusable property. Since usable
	 * segment has to be present according to VMX spec we can use present
	 * property to amend userspace bug by making unusable segment always
	 * nonpresent. vmx_segment_access_rights() already marks nonpresent
	 * segment as unusable.
	 */
	var->present = !var->unusable;
	var->avl = (ar >> 12) & 1;
	var->l = (ar >> 13) & 1;
	var->db = (ar >> 14) & 1;
	var->g = (ar >> 15) & 1;
}

static u64 vmx_get_segment_base(struct kvm_vcpu *vcpu, int seg)
{
	struct kvm_segment s;

	if (to_vmx(vcpu)->rmode.vm86_active) {
		vmx_get_segment(vcpu, &s, seg);
		return s.base;
	}
	return vmx_read_guest_seg_base(to_vmx(vcpu), seg);
}

int vmx_get_cpl(struct kvm_vcpu *vcpu)
{
	struct vcpu_vmx *vmx = to_vmx(vcpu);

	if (unlikely(vmx->rmode.vm86_active))
		return 0;
	else {
		int ar = vmx_read_guest_seg_ar(vmx, VCPU_SREG_SS);
		return VMX_AR_DPL(ar);
	}
}

static u32 vmx_segment_access_rights(struct kvm_segment *var)
{
	u32 ar;

	if (var->unusable || !var->present)
		ar = 1 << 16;
	else {
		ar = var->type & 15;
		ar |= (var->s & 1) << 4;
		ar |= (var->dpl & 3) << 5;
		ar |= (var->present & 1) << 7;
		ar |= (var->avl & 1) << 12;
		ar |= (var->l & 1) << 13;
		ar |= (var->db & 1) << 14;
		ar |= (var->g & 1) << 15;
	}

	return ar;
}

void __vmx_set_segment(struct kvm_vcpu *vcpu, struct kvm_segment *var, int seg)
{
	struct vcpu_vmx *vmx = to_vmx(vcpu);
	const struct kvm_vmx_segment_field *sf = &kvm_vmx_segment_fields[seg];

	vmx_segment_cache_clear(vmx);

	if (vmx->rmode.vm86_active && seg != VCPU_SREG_LDTR) {
		vmx->rmode.segs[seg] = *var;
		if (seg == VCPU_SREG_TR)
			vmcs_write16(sf->selector, var->selector);
		else if (var->s)
			fix_rmode_seg(seg, &vmx->rmode.segs[seg]);
		return;
	}

	vmcs_writel(sf->base, var->base);
	vmcs_write32(sf->limit, var->limit);
	vmcs_write16(sf->selector, var->selector);

	/*
	 *   Fix the "Accessed" bit in AR field of segment registers for older
	 * qemu binaries.
	 *   IA32 arch specifies that at the time of processor reset the
	 * "Accessed" bit in the AR field of segment registers is 1. And qemu
	 * is setting it to 0 in the userland code. This causes invalid guest
	 * state vmexit when "unrestricted guest" mode is turned on.
	 *    Fix for this setup issue in cpu_reset is being pushed in the qemu
	 * tree. Newer qemu binaries with that qemu fix would not need this
	 * kvm hack.
	 */
	if (is_unrestricted_guest(vcpu) && (seg != VCPU_SREG_LDTR))
		var->type |= 0x1; /* Accessed */

	vmcs_write32(sf->ar_bytes, vmx_segment_access_rights(var));
}

static void vmx_set_segment(struct kvm_vcpu *vcpu, struct kvm_segment *var, int seg)
{
	__vmx_set_segment(vcpu, var, seg);

	to_vmx(vcpu)->emulation_required = vmx_emulation_required(vcpu);
}

static void vmx_get_cs_db_l_bits(struct kvm_vcpu *vcpu, int *db, int *l)
{
	u32 ar = vmx_read_guest_seg_ar(to_vmx(vcpu), VCPU_SREG_CS);

	*db = (ar >> 14) & 1;
	*l = (ar >> 13) & 1;
}

static void vmx_get_idt(struct kvm_vcpu *vcpu, struct desc_ptr *dt)
{
	dt->size = vmcs_read32(GUEST_IDTR_LIMIT);
	dt->address = vmcs_readl(GUEST_IDTR_BASE);
}

static void vmx_set_idt(struct kvm_vcpu *vcpu, struct desc_ptr *dt)
{
	vmcs_write32(GUEST_IDTR_LIMIT, dt->size);
	vmcs_writel(GUEST_IDTR_BASE, dt->address);
}

static void vmx_get_gdt(struct kvm_vcpu *vcpu, struct desc_ptr *dt)
{
	dt->size = vmcs_read32(GUEST_GDTR_LIMIT);
	dt->address = vmcs_readl(GUEST_GDTR_BASE);
}

static void vmx_set_gdt(struct kvm_vcpu *vcpu, struct desc_ptr *dt)
{
	vmcs_write32(GUEST_GDTR_LIMIT, dt->size);
	vmcs_writel(GUEST_GDTR_BASE, dt->address);
}

static bool rmode_segment_valid(struct kvm_vcpu *vcpu, int seg)
{
	struct kvm_segment var;
	u32 ar;

	vmx_get_segment(vcpu, &var, seg);
	var.dpl = 0x3;
	if (seg == VCPU_SREG_CS)
		var.type = 0x3;
	ar = vmx_segment_access_rights(&var);

	if (var.base != (var.selector << 4))
		return false;
	if (var.limit != 0xffff)
		return false;
	if (ar != 0xf3)
		return false;

	return true;
}

static bool code_segment_valid(struct kvm_vcpu *vcpu)
{
	struct kvm_segment cs;
	unsigned int cs_rpl;

	vmx_get_segment(vcpu, &cs, VCPU_SREG_CS);
	cs_rpl = cs.selector & SEGMENT_RPL_MASK;

	if (cs.unusable)
		return false;
	if (~cs.type & (VMX_AR_TYPE_CODE_MASK|VMX_AR_TYPE_ACCESSES_MASK))
		return false;
	if (!cs.s)
		return false;
	if (cs.type & VMX_AR_TYPE_WRITEABLE_MASK) {
		if (cs.dpl > cs_rpl)
			return false;
	} else {
		if (cs.dpl != cs_rpl)
			return false;
	}
	if (!cs.present)
		return false;

	/* TODO: Add Reserved field check, this'll require a new member in the kvm_segment_field structure */
	return true;
}

static bool stack_segment_valid(struct kvm_vcpu *vcpu)
{
	struct kvm_segment ss;
	unsigned int ss_rpl;

	vmx_get_segment(vcpu, &ss, VCPU_SREG_SS);
	ss_rpl = ss.selector & SEGMENT_RPL_MASK;

	if (ss.unusable)
		return true;
	if (ss.type != 3 && ss.type != 7)
		return false;
	if (!ss.s)
		return false;
	if (ss.dpl != ss_rpl) /* DPL != RPL */
		return false;
	if (!ss.present)
		return false;

	return true;
}

static bool data_segment_valid(struct kvm_vcpu *vcpu, int seg)
{
	struct kvm_segment var;
	unsigned int rpl;

	vmx_get_segment(vcpu, &var, seg);
	rpl = var.selector & SEGMENT_RPL_MASK;

	if (var.unusable)
		return true;
	if (!var.s)
		return false;
	if (!var.present)
		return false;
	if (~var.type & (VMX_AR_TYPE_CODE_MASK|VMX_AR_TYPE_WRITEABLE_MASK)) {
		if (var.dpl < rpl) /* DPL < RPL */
			return false;
	}

	/* TODO: Add other members to kvm_segment_field to allow checking for other access
	 * rights flags
	 */
	return true;
}

static bool tr_valid(struct kvm_vcpu *vcpu)
{
	struct kvm_segment tr;

	vmx_get_segment(vcpu, &tr, VCPU_SREG_TR);

	if (tr.unusable)
		return false;
	if (tr.selector & SEGMENT_TI_MASK)	/* TI = 1 */
		return false;
	if (tr.type != 3 && tr.type != 11) /* TODO: Check if guest is in IA32e mode */
		return false;
	if (!tr.present)
		return false;

	return true;
}

static bool ldtr_valid(struct kvm_vcpu *vcpu)
{
	struct kvm_segment ldtr;

	vmx_get_segment(vcpu, &ldtr, VCPU_SREG_LDTR);

	if (ldtr.unusable)
		return true;
	if (ldtr.selector & SEGMENT_TI_MASK)	/* TI = 1 */
		return false;
	if (ldtr.type != 2)
		return false;
	if (!ldtr.present)
		return false;

	return true;
}

static bool cs_ss_rpl_check(struct kvm_vcpu *vcpu)
{
	struct kvm_segment cs, ss;

	vmx_get_segment(vcpu, &cs, VCPU_SREG_CS);
	vmx_get_segment(vcpu, &ss, VCPU_SREG_SS);

	return ((cs.selector & SEGMENT_RPL_MASK) ==
		 (ss.selector & SEGMENT_RPL_MASK));
}

/*
 * Check if guest state is valid. Returns true if valid, false if
 * not.
 * We assume that registers are always usable
 */
bool __vmx_guest_state_valid(struct kvm_vcpu *vcpu)
{
	/* real mode guest state checks */
	if (!is_protmode(vcpu) || (vmx_get_rflags(vcpu) & X86_EFLAGS_VM)) {
		if (!rmode_segment_valid(vcpu, VCPU_SREG_CS))
			return false;
		if (!rmode_segment_valid(vcpu, VCPU_SREG_SS))
			return false;
		if (!rmode_segment_valid(vcpu, VCPU_SREG_DS))
			return false;
		if (!rmode_segment_valid(vcpu, VCPU_SREG_ES))
			return false;
		if (!rmode_segment_valid(vcpu, VCPU_SREG_FS))
			return false;
		if (!rmode_segment_valid(vcpu, VCPU_SREG_GS))
			return false;
	} else {
	/* protected mode guest state checks */
		if (!cs_ss_rpl_check(vcpu))
			return false;
		if (!code_segment_valid(vcpu))
			return false;
		if (!stack_segment_valid(vcpu))
			return false;
		if (!data_segment_valid(vcpu, VCPU_SREG_DS))
			return false;
		if (!data_segment_valid(vcpu, VCPU_SREG_ES))
			return false;
		if (!data_segment_valid(vcpu, VCPU_SREG_FS))
			return false;
		if (!data_segment_valid(vcpu, VCPU_SREG_GS))
			return false;
		if (!tr_valid(vcpu))
			return false;
		if (!ldtr_valid(vcpu))
			return false;
	}
	/* TODO:
	 * - Add checks on RIP
	 * - Add checks on RFLAGS
	 */

	return true;
}

static int init_rmode_tss(struct kvm *kvm, void __user *ua)
{
	const void *zero_page = (const void *) __va(page_to_phys(ZERO_PAGE(0)));
	u16 data;
	int i;

	for (i = 0; i < 3; i++) {
		if (__copy_to_user(ua + PAGE_SIZE * i, zero_page, PAGE_SIZE))
			return -EFAULT;
	}

	data = TSS_BASE_SIZE + TSS_REDIRECTION_SIZE;
	if (__copy_to_user(ua + TSS_IOPB_BASE_OFFSET, &data, sizeof(u16)))
		return -EFAULT;

	data = ~0;
	if (__copy_to_user(ua + RMODE_TSS_SIZE - 1, &data, sizeof(u8)))
		return -EFAULT;

	return 0;
}

static int init_rmode_identity_map(struct kvm *kvm)
{
	struct kvm_vmx *kvm_vmx = to_kvm_vmx(kvm);
	int i, r = 0;
	void __user *uaddr;
	u32 tmp;

	/* Protect kvm_vmx->ept_identity_pagetable_done. */
	mutex_lock(&kvm->slots_lock);

	if (likely(kvm_vmx->ept_identity_pagetable_done))
		goto out;

	if (!kvm_vmx->ept_identity_map_addr)
		kvm_vmx->ept_identity_map_addr = VMX_EPT_IDENTITY_PAGETABLE_ADDR;

	uaddr = __x86_set_memory_region(kvm,
					IDENTITY_PAGETABLE_PRIVATE_MEMSLOT,
					kvm_vmx->ept_identity_map_addr,
					PAGE_SIZE);
	if (IS_ERR(uaddr)) {
		r = PTR_ERR(uaddr);
		goto out;
	}

	/* Set up identity-mapping pagetable for EPT in real mode */
	for (i = 0; i < (PAGE_SIZE / sizeof(tmp)); i++) {
		tmp = (i << 22) + (_PAGE_PRESENT | _PAGE_RW | _PAGE_USER |
			_PAGE_ACCESSED | _PAGE_DIRTY | _PAGE_PSE);
		if (__copy_to_user(uaddr + i * sizeof(tmp), &tmp, sizeof(tmp))) {
			r = -EFAULT;
			goto out;
		}
	}
	kvm_vmx->ept_identity_pagetable_done = true;

out:
	mutex_unlock(&kvm->slots_lock);
	return r;
}

static void seg_setup(int seg)
{
	const struct kvm_vmx_segment_field *sf = &kvm_vmx_segment_fields[seg];
	unsigned int ar;

	vmcs_write16(sf->selector, 0);
	vmcs_writel(sf->base, 0);
	vmcs_write32(sf->limit, 0xffff);
	ar = 0x93;
	if (seg == VCPU_SREG_CS)
		ar |= 0x08; /* code segment */

	vmcs_write32(sf->ar_bytes, ar);
}

static int alloc_apic_access_page(struct kvm *kvm)
{
	struct page *page;
	void __user *hva;
	int ret = 0;

	mutex_lock(&kvm->slots_lock);
	if (kvm->arch.apic_access_memslot_enabled)
		goto out;
	hva = __x86_set_memory_region(kvm, APIC_ACCESS_PAGE_PRIVATE_MEMSLOT,
				      APIC_DEFAULT_PHYS_BASE, PAGE_SIZE);
	if (IS_ERR(hva)) {
		ret = PTR_ERR(hva);
		goto out;
	}

	page = gfn_to_page(kvm, APIC_DEFAULT_PHYS_BASE >> PAGE_SHIFT);
	if (is_error_page(page)) {
		ret = -EFAULT;
		goto out;
	}

	/*
	 * Do not pin the page in memory, so that memory hot-unplug
	 * is able to migrate it.
	 */
	put_page(page);
	kvm->arch.apic_access_memslot_enabled = true;
out:
	mutex_unlock(&kvm->slots_lock);
	return ret;
}

int allocate_vpid(void)
{
	int vpid;

	if (!enable_vpid)
		return 0;
	spin_lock(&vmx_vpid_lock);
	vpid = find_first_zero_bit(vmx_vpid_bitmap, VMX_NR_VPIDS);
	if (vpid < VMX_NR_VPIDS)
		__set_bit(vpid, vmx_vpid_bitmap);
	else
		vpid = 0;
	spin_unlock(&vmx_vpid_lock);
	return vpid;
}

void free_vpid(int vpid)
{
	if (!enable_vpid || vpid == 0)
		return;
	spin_lock(&vmx_vpid_lock);
	__clear_bit(vpid, vmx_vpid_bitmap);
	spin_unlock(&vmx_vpid_lock);
}

static void vmx_msr_bitmap_l01_changed(struct vcpu_vmx *vmx)
{
	/*
	 * When KVM is a nested hypervisor on top of Hyper-V and uses
	 * 'Enlightened MSR Bitmap' feature L0 needs to know that MSR
	 * bitmap has changed.
	 */
	if (static_branch_unlikely(&enable_evmcs))
		evmcs_touch_msr_bitmap();

	vmx->nested.force_msr_bitmap_recalc = true;
}

void vmx_disable_intercept_for_msr(struct kvm_vcpu *vcpu, u32 msr, int type)
{
	struct vcpu_vmx *vmx = to_vmx(vcpu);
	unsigned long *msr_bitmap = vmx->vmcs01.msr_bitmap;

	if (!cpu_has_vmx_msr_bitmap())
		return;

	vmx_msr_bitmap_l01_changed(vmx);

	/*
	 * Mark the desired intercept state in shadow bitmap, this is needed
	 * for resync when the MSR filters change.
	*/
	if (is_valid_passthrough_msr(msr)) {
		int idx = possible_passthrough_msr_slot(msr);

		if (idx != -ENOENT) {
			if (type & MSR_TYPE_R)
				clear_bit(idx, vmx->shadow_msr_intercept.read);
			if (type & MSR_TYPE_W)
				clear_bit(idx, vmx->shadow_msr_intercept.write);
		}
	}

	if ((type & MSR_TYPE_R) &&
	    !kvm_msr_allowed(vcpu, msr, KVM_MSR_FILTER_READ)) {
		vmx_set_msr_bitmap_read(msr_bitmap, msr);
		type &= ~MSR_TYPE_R;
	}

	if ((type & MSR_TYPE_W) &&
	    !kvm_msr_allowed(vcpu, msr, KVM_MSR_FILTER_WRITE)) {
		vmx_set_msr_bitmap_write(msr_bitmap, msr);
		type &= ~MSR_TYPE_W;
	}

	if (type & MSR_TYPE_R)
		vmx_clear_msr_bitmap_read(msr_bitmap, msr);

	if (type & MSR_TYPE_W)
		vmx_clear_msr_bitmap_write(msr_bitmap, msr);
}

void vmx_enable_intercept_for_msr(struct kvm_vcpu *vcpu, u32 msr, int type)
{
	struct vcpu_vmx *vmx = to_vmx(vcpu);
	unsigned long *msr_bitmap = vmx->vmcs01.msr_bitmap;

	if (!cpu_has_vmx_msr_bitmap())
		return;

	vmx_msr_bitmap_l01_changed(vmx);

	/*
	 * Mark the desired intercept state in shadow bitmap, this is needed
	 * for resync when the MSR filter changes.
	*/
	if (is_valid_passthrough_msr(msr)) {
		int idx = possible_passthrough_msr_slot(msr);

		if (idx != -ENOENT) {
			if (type & MSR_TYPE_R)
				set_bit(idx, vmx->shadow_msr_intercept.read);
			if (type & MSR_TYPE_W)
				set_bit(idx, vmx->shadow_msr_intercept.write);
		}
	}

	if (type & MSR_TYPE_R)
		vmx_set_msr_bitmap_read(msr_bitmap, msr);

	if (type & MSR_TYPE_W)
		vmx_set_msr_bitmap_write(msr_bitmap, msr);
}

static void vmx_reset_x2apic_msrs(struct kvm_vcpu *vcpu, u8 mode)
{
	unsigned long *msr_bitmap = to_vmx(vcpu)->vmcs01.msr_bitmap;
	unsigned long read_intercept;
	int msr;

	read_intercept = (mode & MSR_BITMAP_MODE_X2APIC_APICV) ? 0 : ~0;

	for (msr = 0x800; msr <= 0x8ff; msr += BITS_PER_LONG) {
		unsigned int read_idx = msr / BITS_PER_LONG;
		unsigned int write_idx = read_idx + (0x800 / sizeof(long));

		msr_bitmap[read_idx] = read_intercept;
		msr_bitmap[write_idx] = ~0ul;
	}
}

static void vmx_update_msr_bitmap_x2apic(struct kvm_vcpu *vcpu)
{
	struct vcpu_vmx *vmx = to_vmx(vcpu);
	u8 mode;

	if (!cpu_has_vmx_msr_bitmap())
		return;

	if (cpu_has_secondary_exec_ctrls() &&
	    (secondary_exec_controls_get(vmx) &
	     SECONDARY_EXEC_VIRTUALIZE_X2APIC_MODE)) {
		mode = MSR_BITMAP_MODE_X2APIC;
		if (enable_apicv && kvm_vcpu_apicv_active(vcpu))
			mode |= MSR_BITMAP_MODE_X2APIC_APICV;
	} else {
		mode = 0;
	}

	if (mode == vmx->x2apic_msr_bitmap_mode)
		return;

	vmx->x2apic_msr_bitmap_mode = mode;

	vmx_reset_x2apic_msrs(vcpu, mode);

	/*
	 * TPR reads and writes can be virtualized even if virtual interrupt
	 * delivery is not in use.
	 */
	vmx_set_intercept_for_msr(vcpu, X2APIC_MSR(APIC_TASKPRI), MSR_TYPE_RW,
				  !(mode & MSR_BITMAP_MODE_X2APIC));

	if (mode & MSR_BITMAP_MODE_X2APIC_APICV) {
		vmx_enable_intercept_for_msr(vcpu, X2APIC_MSR(APIC_TMCCT), MSR_TYPE_RW);
		vmx_disable_intercept_for_msr(vcpu, X2APIC_MSR(APIC_EOI), MSR_TYPE_W);
		vmx_disable_intercept_for_msr(vcpu, X2APIC_MSR(APIC_SELF_IPI), MSR_TYPE_W);
		if (enable_ipiv)
			vmx_disable_intercept_for_msr(vcpu, X2APIC_MSR(APIC_ICR), MSR_TYPE_RW);
	}
}

void pt_update_intercept_for_msr(struct kvm_vcpu *vcpu)
{
	struct vcpu_vmx *vmx = to_vmx(vcpu);
	bool flag = !(vmx->pt_desc.guest.ctl & RTIT_CTL_TRACEEN);
	u32 i;

	vmx_set_intercept_for_msr(vcpu, MSR_IA32_RTIT_STATUS, MSR_TYPE_RW, flag);
	vmx_set_intercept_for_msr(vcpu, MSR_IA32_RTIT_OUTPUT_BASE, MSR_TYPE_RW, flag);
	vmx_set_intercept_for_msr(vcpu, MSR_IA32_RTIT_OUTPUT_MASK, MSR_TYPE_RW, flag);
	vmx_set_intercept_for_msr(vcpu, MSR_IA32_RTIT_CR3_MATCH, MSR_TYPE_RW, flag);
	for (i = 0; i < vmx->pt_desc.num_address_ranges; i++) {
		vmx_set_intercept_for_msr(vcpu, MSR_IA32_RTIT_ADDR0_A + i * 2, MSR_TYPE_RW, flag);
		vmx_set_intercept_for_msr(vcpu, MSR_IA32_RTIT_ADDR0_B + i * 2, MSR_TYPE_RW, flag);
	}
}

static bool vmx_guest_apic_has_interrupt(struct kvm_vcpu *vcpu)
{
	struct vcpu_vmx *vmx = to_vmx(vcpu);
	void *vapic_page;
	u32 vppr;
	int rvi;

	if (WARN_ON_ONCE(!is_guest_mode(vcpu)) ||
		!nested_cpu_has_vid(get_vmcs12(vcpu)) ||
		WARN_ON_ONCE(!vmx->nested.virtual_apic_map.gfn))
		return false;

	rvi = vmx_get_rvi();

	vapic_page = vmx->nested.virtual_apic_map.hva;
	vppr = *((u32 *)(vapic_page + APIC_PROCPRI));

	return ((rvi & 0xf0) > (vppr & 0xf0));
}

static void vmx_msr_filter_changed(struct kvm_vcpu *vcpu)
{
	struct vcpu_vmx *vmx = to_vmx(vcpu);
	u32 i;

	/*
	 * Redo intercept permissions for MSRs that KVM is passing through to
	 * the guest.  Disabling interception will check the new MSR filter and
	 * ensure that KVM enables interception if usersepace wants to filter
	 * the MSR.  MSRs that KVM is already intercepting don't need to be
	 * refreshed since KVM is going to intercept them regardless of what
	 * userspace wants.
	 */
	for (i = 0; i < ARRAY_SIZE(vmx_possible_passthrough_msrs); i++) {
		u32 msr = vmx_possible_passthrough_msrs[i];

		if (!test_bit(i, vmx->shadow_msr_intercept.read))
			vmx_disable_intercept_for_msr(vcpu, msr, MSR_TYPE_R);

		if (!test_bit(i, vmx->shadow_msr_intercept.write))
			vmx_disable_intercept_for_msr(vcpu, msr, MSR_TYPE_W);
	}

	/* PT MSRs can be passed through iff PT is exposed to the guest. */
	if (vmx_pt_mode_is_host_guest())
		pt_update_intercept_for_msr(vcpu);
}

static inline void kvm_vcpu_trigger_posted_interrupt(struct kvm_vcpu *vcpu,
						     int pi_vec)
{
#ifdef CONFIG_SMP
	if (vcpu->mode == IN_GUEST_MODE) {
		/*
		 * The vector of the virtual has already been set in the PIR.
		 * Send a notification event to deliver the virtual interrupt
		 * unless the vCPU is the currently running vCPU, i.e. the
		 * event is being sent from a fastpath VM-Exit handler, in
		 * which case the PIR will be synced to the vIRR before
		 * re-entering the guest.
		 *
		 * When the target is not the running vCPU, the following
		 * possibilities emerge:
		 *
		 * Case 1: vCPU stays in non-root mode. Sending a notification
		 * event posts the interrupt to the vCPU.
		 *
		 * Case 2: vCPU exits to root mode and is still runnable. The
		 * PIR will be synced to the vIRR before re-entering the guest.
		 * Sending a notification event is ok as the host IRQ handler
		 * will ignore the spurious event.
		 *
		 * Case 3: vCPU exits to root mode and is blocked. vcpu_block()
		 * has already synced PIR to vIRR and never blocks the vCPU if
		 * the vIRR is not empty. Therefore, a blocked vCPU here does
		 * not wait for any requested interrupts in PIR, and sending a
		 * notification event also results in a benign, spurious event.
		 */

		if (vcpu != kvm_get_running_vcpu())
			apic->send_IPI_mask(get_cpu_mask(vcpu->cpu), pi_vec);
		return;
	}
#endif
	/*
	 * The vCPU isn't in the guest; wake the vCPU in case it is blocking,
	 * otherwise do nothing as KVM will grab the highest priority pending
	 * IRQ via ->sync_pir_to_irr() in vcpu_enter_guest().
	 */
	kvm_vcpu_wake_up(vcpu);
}

static int vmx_deliver_nested_posted_interrupt(struct kvm_vcpu *vcpu,
						int vector)
{
	struct vcpu_vmx *vmx = to_vmx(vcpu);

	if (is_guest_mode(vcpu) &&
	    vector == vmx->nested.posted_intr_nv) {
		/*
		 * If a posted intr is not recognized by hardware,
		 * we will accomplish it in the next vmentry.
		 */
		vmx->nested.pi_pending = true;
		kvm_make_request(KVM_REQ_EVENT, vcpu);

		/*
		 * This pairs with the smp_mb_*() after setting vcpu->mode in
		 * vcpu_enter_guest() to guarantee the vCPU sees the event
		 * request if triggering a posted interrupt "fails" because
		 * vcpu->mode != IN_GUEST_MODE.  The extra barrier is needed as
		 * the smb_wmb() in kvm_make_request() only ensures everything
		 * done before making the request is visible when the request
		 * is visible, it doesn't ensure ordering between the store to
		 * vcpu->requests and the load from vcpu->mode.
		 */
		smp_mb__after_atomic();

		/* the PIR and ON have been set by L1. */
		kvm_vcpu_trigger_posted_interrupt(vcpu, POSTED_INTR_NESTED_VECTOR);
		return 0;
	}
	return -1;
}
/*
 * Send interrupt to vcpu via posted interrupt way.
 * 1. If target vcpu is running(non-root mode), send posted interrupt
 * notification to vcpu and hardware will sync PIR to vIRR atomically.
 * 2. If target vcpu isn't running(root mode), kick it to pick up the
 * interrupt from PIR in next vmentry.
 */
static int vmx_deliver_posted_interrupt(struct kvm_vcpu *vcpu, int vector)
{
	struct vcpu_vmx *vmx = to_vmx(vcpu);
	int r;

	r = vmx_deliver_nested_posted_interrupt(vcpu, vector);
	if (!r)
		return 0;

	/* Note, this is called iff the local APIC is in-kernel. */
	if (!vcpu->arch.apic->apicv_active)
		return -1;

	if (pi_test_and_set_pir(vector, &vmx->pi_desc))
		return 0;

	/* If a previous notification has sent the IPI, nothing to do.  */
	if (pi_test_and_set_on(&vmx->pi_desc))
		return 0;

	/*
	 * The implied barrier in pi_test_and_set_on() pairs with the smp_mb_*()
	 * after setting vcpu->mode in vcpu_enter_guest(), thus the vCPU is
	 * guaranteed to see PID.ON=1 and sync the PIR to IRR if triggering a
	 * posted interrupt "fails" because vcpu->mode != IN_GUEST_MODE.
	 */
	kvm_vcpu_trigger_posted_interrupt(vcpu, POSTED_INTR_VECTOR);
	return 0;
}

static void vmx_deliver_interrupt(struct kvm_lapic *apic, int delivery_mode,
				  int trig_mode, int vector)
{
	struct kvm_vcpu *vcpu = apic->vcpu;

	if (vmx_deliver_posted_interrupt(vcpu, vector)) {
		kvm_lapic_set_irr(vector, apic);
		kvm_make_request(KVM_REQ_EVENT, vcpu);
		kvm_vcpu_kick(vcpu);
	} else {
		trace_kvm_apicv_accept_irq(vcpu->vcpu_id, delivery_mode,
					   trig_mode, vector);
	}
}

/*
 * Set up the vmcs's constant host-state fields, i.e., host-state fields that
 * will not change in the lifetime of the guest.
 * Note that host-state that does change is set elsewhere. E.g., host-state
 * that is set differently for each CPU is set in vmx_vcpu_load(), not here.
 */
void vmx_set_constant_host_state(struct vcpu_vmx *vmx)
{
	u32 low32, high32;
	unsigned long tmpl;
	unsigned long cr0, cr3, cr4;

	cr0 = read_cr0();
	WARN_ON(cr0 & X86_CR0_TS);
	vmcs_writel(HOST_CR0, cr0);  /* 22.2.3 */

	/*
	 * Save the most likely value for this task's CR3 in the VMCS.
	 * We can't use __get_current_cr3_fast() because we're not atomic.
	 */
	cr3 = __read_cr3();
	vmcs_writel(HOST_CR3, cr3);		/* 22.2.3  FIXME: shadow tables */
	vmx->loaded_vmcs->host_state.cr3 = cr3;

	/* Save the most likely value for this task's CR4 in the VMCS. */
	cr4 = cr4_read_shadow();
	vmcs_writel(HOST_CR4, cr4);			/* 22.2.3, 22.2.5 */
	vmx->loaded_vmcs->host_state.cr4 = cr4;

	vmcs_write16(HOST_CS_SELECTOR, __KERNEL_CS);  /* 22.2.4 */
#ifdef CONFIG_X86_64
	/*
	 * Load null selectors, so we can avoid reloading them in
	 * vmx_prepare_switch_to_host(), in case userspace uses
	 * the null selectors too (the expected case).
	 */
	vmcs_write16(HOST_DS_SELECTOR, 0);
	vmcs_write16(HOST_ES_SELECTOR, 0);
#else
	vmcs_write16(HOST_DS_SELECTOR, __KERNEL_DS);  /* 22.2.4 */
	vmcs_write16(HOST_ES_SELECTOR, __KERNEL_DS);  /* 22.2.4 */
#endif
	vmcs_write16(HOST_SS_SELECTOR, __KERNEL_DS);  /* 22.2.4 */
	vmcs_write16(HOST_TR_SELECTOR, GDT_ENTRY_TSS*8);  /* 22.2.4 */

	vmcs_writel(HOST_IDTR_BASE, host_idt_base);   /* 22.2.4 */

	vmcs_writel(HOST_RIP, (unsigned long)vmx_vmexit); /* 22.2.5 */

	rdmsr(MSR_IA32_SYSENTER_CS, low32, high32);
	vmcs_write32(HOST_IA32_SYSENTER_CS, low32);

	/*
	 * SYSENTER is used for 32-bit system calls on either 32-bit or
	 * 64-bit kernels.  It is always zero If neither is allowed, otherwise
	 * vmx_vcpu_load_vmcs loads it with the per-CPU entry stack (and may
	 * have already done so!).
	 */
	if (!IS_ENABLED(CONFIG_IA32_EMULATION) && !IS_ENABLED(CONFIG_X86_32))
		vmcs_writel(HOST_IA32_SYSENTER_ESP, 0);

	rdmsrl(MSR_IA32_SYSENTER_EIP, tmpl);
	vmcs_writel(HOST_IA32_SYSENTER_EIP, tmpl);   /* 22.2.3 */

	if (vmcs_config.vmexit_ctrl & VM_EXIT_LOAD_IA32_PAT) {
		rdmsr(MSR_IA32_CR_PAT, low32, high32);
		vmcs_write64(HOST_IA32_PAT, low32 | ((u64) high32 << 32));
	}

	if (cpu_has_load_ia32_efer())
		vmcs_write64(HOST_IA32_EFER, host_efer);
}

void set_cr4_guest_host_mask(struct vcpu_vmx *vmx)
{
	struct kvm_vcpu *vcpu = &vmx->vcpu;

	vcpu->arch.cr4_guest_owned_bits = KVM_POSSIBLE_CR4_GUEST_BITS &
					  ~vcpu->arch.cr4_guest_rsvd_bits;
	if (!enable_ept) {
		vcpu->arch.cr4_guest_owned_bits &= ~X86_CR4_TLBFLUSH_BITS;
		vcpu->arch.cr4_guest_owned_bits &= ~X86_CR4_PDPTR_BITS;
	}
	if (is_guest_mode(&vmx->vcpu))
		vcpu->arch.cr4_guest_owned_bits &=
			~get_vmcs12(vcpu)->cr4_guest_host_mask;
	vmcs_writel(CR4_GUEST_HOST_MASK, ~vcpu->arch.cr4_guest_owned_bits);
}

static u32 vmx_pin_based_exec_ctrl(struct vcpu_vmx *vmx)
{
	u32 pin_based_exec_ctrl = vmcs_config.pin_based_exec_ctrl;

	if (!kvm_vcpu_apicv_active(&vmx->vcpu))
		pin_based_exec_ctrl &= ~PIN_BASED_POSTED_INTR;

	if (!enable_vnmi)
		pin_based_exec_ctrl &= ~PIN_BASED_VIRTUAL_NMIS;

	if (!enable_preemption_timer)
		pin_based_exec_ctrl &= ~PIN_BASED_VMX_PREEMPTION_TIMER;

	return pin_based_exec_ctrl;
}

static u32 vmx_vmentry_ctrl(void)
{
	u32 vmentry_ctrl = vmcs_config.vmentry_ctrl;

	if (vmx_pt_mode_is_system())
		vmentry_ctrl &= ~(VM_ENTRY_PT_CONCEAL_PIP |
				  VM_ENTRY_LOAD_IA32_RTIT_CTL);
	/*
	 * IA32e mode, and loading of EFER and PERF_GLOBAL_CTRL are toggled dynamically.
	 */
	vmentry_ctrl &= ~(VM_ENTRY_LOAD_IA32_PERF_GLOBAL_CTRL |
			  VM_ENTRY_LOAD_IA32_EFER |
			  VM_ENTRY_IA32E_MODE);

	if (cpu_has_perf_global_ctrl_bug())
		vmentry_ctrl &= ~VM_ENTRY_LOAD_IA32_PERF_GLOBAL_CTRL;

	return vmentry_ctrl;
}

static u32 vmx_vmexit_ctrl(void)
{
	u32 vmexit_ctrl = vmcs_config.vmexit_ctrl;

	/*
	 * Not used by KVM and never set in vmcs01 or vmcs02, but emulated for
	 * nested virtualization and thus allowed to be set in vmcs12.
	 */
	vmexit_ctrl &= ~(VM_EXIT_SAVE_IA32_PAT | VM_EXIT_SAVE_IA32_EFER |
			 VM_EXIT_SAVE_VMX_PREEMPTION_TIMER);

	if (vmx_pt_mode_is_system())
		vmexit_ctrl &= ~(VM_EXIT_PT_CONCEAL_PIP |
				 VM_EXIT_CLEAR_IA32_RTIT_CTL);

	if (cpu_has_perf_global_ctrl_bug())
		vmexit_ctrl &= ~VM_EXIT_LOAD_IA32_PERF_GLOBAL_CTRL;

	/* Loading of EFER and PERF_GLOBAL_CTRL are toggled dynamically */
	return vmexit_ctrl &
		~(VM_EXIT_LOAD_IA32_PERF_GLOBAL_CTRL | VM_EXIT_LOAD_IA32_EFER);
}

static void vmx_refresh_apicv_exec_ctrl(struct kvm_vcpu *vcpu)
{
	struct vcpu_vmx *vmx = to_vmx(vcpu);

	if (is_guest_mode(vcpu)) {
		vmx->nested.update_vmcs01_apicv_status = true;
		return;
	}

	pin_controls_set(vmx, vmx_pin_based_exec_ctrl(vmx));

	if (kvm_vcpu_apicv_active(vcpu)) {
		secondary_exec_controls_setbit(vmx,
					       SECONDARY_EXEC_APIC_REGISTER_VIRT |
					       SECONDARY_EXEC_VIRTUAL_INTR_DELIVERY);
		if (enable_ipiv)
			tertiary_exec_controls_setbit(vmx, TERTIARY_EXEC_IPI_VIRT);
	} else {
		secondary_exec_controls_clearbit(vmx,
						 SECONDARY_EXEC_APIC_REGISTER_VIRT |
						 SECONDARY_EXEC_VIRTUAL_INTR_DELIVERY);
		if (enable_ipiv)
			tertiary_exec_controls_clearbit(vmx, TERTIARY_EXEC_IPI_VIRT);
	}

	vmx_update_msr_bitmap_x2apic(vcpu);
}

static u32 vmx_exec_control(struct vcpu_vmx *vmx)
{
	u32 exec_control = vmcs_config.cpu_based_exec_ctrl;

	/*
	 * Not used by KVM, but fully supported for nesting, i.e. are allowed in
	 * vmcs12 and propagated to vmcs02 when set in vmcs12.
	 */
	exec_control &= ~(CPU_BASED_RDTSC_EXITING |
			  CPU_BASED_USE_IO_BITMAPS |
			  CPU_BASED_MONITOR_TRAP_FLAG |
			  CPU_BASED_PAUSE_EXITING);

	/* INTR_WINDOW_EXITING and NMI_WINDOW_EXITING are toggled dynamically */
	exec_control &= ~(CPU_BASED_INTR_WINDOW_EXITING |
			  CPU_BASED_NMI_WINDOW_EXITING);

	if (vmx->vcpu.arch.switch_db_regs & KVM_DEBUGREG_WONT_EXIT)
		exec_control &= ~CPU_BASED_MOV_DR_EXITING;

	if (!cpu_need_tpr_shadow(&vmx->vcpu))
		exec_control &= ~CPU_BASED_TPR_SHADOW;

#ifdef CONFIG_X86_64
	if (exec_control & CPU_BASED_TPR_SHADOW)
		exec_control &= ~(CPU_BASED_CR8_LOAD_EXITING |
				  CPU_BASED_CR8_STORE_EXITING);
	else
		exec_control |= CPU_BASED_CR8_STORE_EXITING |
				CPU_BASED_CR8_LOAD_EXITING;
#endif
	/* No need to intercept CR3 access or INVPLG when using EPT. */
	if (enable_ept)
		exec_control &= ~(CPU_BASED_CR3_LOAD_EXITING |
				  CPU_BASED_CR3_STORE_EXITING |
				  CPU_BASED_INVLPG_EXITING);
	if (kvm_mwait_in_guest(vmx->vcpu.kvm))
		exec_control &= ~(CPU_BASED_MWAIT_EXITING |
				CPU_BASED_MONITOR_EXITING);
	if (kvm_hlt_in_guest(vmx->vcpu.kvm))
		exec_control &= ~CPU_BASED_HLT_EXITING;
	return exec_control;
}

static u64 vmx_tertiary_exec_control(struct vcpu_vmx *vmx)
{
	u64 exec_control = vmcs_config.cpu_based_3rd_exec_ctrl;

	/*
	 * IPI virtualization relies on APICv. Disable IPI virtualization if
	 * APICv is inhibited.
	 */
	if (!enable_ipiv || !kvm_vcpu_apicv_active(&vmx->vcpu))
		exec_control &= ~TERTIARY_EXEC_IPI_VIRT;

	return exec_control;
}

/*
 * Adjust a single secondary execution control bit to intercept/allow an
 * instruction in the guest.  This is usually done based on whether or not a
 * feature has been exposed to the guest in order to correctly emulate faults.
 */
static inline void
vmx_adjust_secondary_exec_control(struct vcpu_vmx *vmx, u32 *exec_control,
				  u32 control, bool enabled, bool exiting)
{
	/*
	 * If the control is for an opt-in feature, clear the control if the
	 * feature is not exposed to the guest, i.e. not enabled.  If the
	 * control is opt-out, i.e. an exiting control, clear the control if
	 * the feature _is_ exposed to the guest, i.e. exiting/interception is
	 * disabled for the associated instruction.  Note, the caller is
	 * responsible presetting exec_control to set all supported bits.
	 */
	if (enabled == exiting)
		*exec_control &= ~control;

	/*
	 * Update the nested MSR settings so that a nested VMM can/can't set
	 * controls for features that are/aren't exposed to the guest.
	 */
	if (nested) {
		if (enabled)
			vmx->nested.msrs.secondary_ctls_high |= control;
		else
			vmx->nested.msrs.secondary_ctls_high &= ~control;
	}
}

/*
 * Wrapper macro for the common case of adjusting a secondary execution control
 * based on a single guest CPUID bit, with a dedicated feature bit.  This also
 * verifies that the control is actually supported by KVM and hardware.
 */
#define vmx_adjust_sec_exec_control(vmx, exec_control, name, feat_name, ctrl_name, exiting) \
({									 \
	bool __enabled;							 \
									 \
	if (cpu_has_vmx_##name()) {					 \
		__enabled = guest_cpuid_has(&(vmx)->vcpu,		 \
					    X86_FEATURE_##feat_name);	 \
		vmx_adjust_secondary_exec_control(vmx, exec_control,	 \
			SECONDARY_EXEC_##ctrl_name, __enabled, exiting); \
	}								 \
})

/* More macro magic for ENABLE_/opt-in versus _EXITING/opt-out controls. */
#define vmx_adjust_sec_exec_feature(vmx, exec_control, lname, uname) \
	vmx_adjust_sec_exec_control(vmx, exec_control, lname, uname, ENABLE_##uname, false)

#define vmx_adjust_sec_exec_exiting(vmx, exec_control, lname, uname) \
	vmx_adjust_sec_exec_control(vmx, exec_control, lname, uname, uname##_EXITING, true)

static u32 vmx_secondary_exec_control(struct vcpu_vmx *vmx)
{
	struct kvm_vcpu *vcpu = &vmx->vcpu;

	u32 exec_control = vmcs_config.cpu_based_2nd_exec_ctrl;

	if (vmx_pt_mode_is_system())
		exec_control &= ~(SECONDARY_EXEC_PT_USE_GPA | SECONDARY_EXEC_PT_CONCEAL_VMX);
	if (!cpu_need_virtualize_apic_accesses(vcpu))
		exec_control &= ~SECONDARY_EXEC_VIRTUALIZE_APIC_ACCESSES;
	if (vmx->vpid == 0)
		exec_control &= ~SECONDARY_EXEC_ENABLE_VPID;
	if (!enable_ept) {
		exec_control &= ~SECONDARY_EXEC_ENABLE_EPT;
		enable_unrestricted_guest = 0;
	}
	if (!enable_unrestricted_guest)
		exec_control &= ~SECONDARY_EXEC_UNRESTRICTED_GUEST;
	if (kvm_pause_in_guest(vmx->vcpu.kvm))
		exec_control &= ~SECONDARY_EXEC_PAUSE_LOOP_EXITING;
	if (!kvm_vcpu_apicv_active(vcpu))
		exec_control &= ~(SECONDARY_EXEC_APIC_REGISTER_VIRT |
				  SECONDARY_EXEC_VIRTUAL_INTR_DELIVERY);
	exec_control &= ~SECONDARY_EXEC_VIRTUALIZE_X2APIC_MODE;

	/* SECONDARY_EXEC_DESC is enabled/disabled on writes to CR4.UMIP,
	 * in vmx_set_cr4.  */
	exec_control &= ~SECONDARY_EXEC_DESC;

	/* SECONDARY_EXEC_SHADOW_VMCS is enabled when L1 executes VMPTRLD
	   (handle_vmptrld).
	   We can NOT enable shadow_vmcs here because we don't have yet
	   a current VMCS12
	*/
	exec_control &= ~SECONDARY_EXEC_SHADOW_VMCS;

	/*
	 * PML is enabled/disabled when dirty logging of memsmlots changes, but
	 * it needs to be set here when dirty logging is already active, e.g.
	 * if this vCPU was created after dirty logging was enabled.
	 */
	if (!vcpu->kvm->arch.cpu_dirty_logging_count)
		exec_control &= ~SECONDARY_EXEC_ENABLE_PML;

	if (cpu_has_vmx_xsaves()) {
		/* Exposing XSAVES only when XSAVE is exposed */
		bool xsaves_enabled =
			boot_cpu_has(X86_FEATURE_XSAVE) &&
			guest_cpuid_has(vcpu, X86_FEATURE_XSAVE) &&
			guest_cpuid_has(vcpu, X86_FEATURE_XSAVES);

		vcpu->arch.xsaves_enabled = xsaves_enabled;

		vmx_adjust_secondary_exec_control(vmx, &exec_control,
						  SECONDARY_EXEC_XSAVES,
						  xsaves_enabled, false);
	}

	/*
	 * RDPID is also gated by ENABLE_RDTSCP, turn on the control if either
	 * feature is exposed to the guest.  This creates a virtualization hole
	 * if both are supported in hardware but only one is exposed to the
	 * guest, but letting the guest execute RDTSCP or RDPID when either one
	 * is advertised is preferable to emulating the advertised instruction
	 * in KVM on #UD, and obviously better than incorrectly injecting #UD.
	 */
	if (cpu_has_vmx_rdtscp()) {
		bool rdpid_or_rdtscp_enabled =
			guest_cpuid_has(vcpu, X86_FEATURE_RDTSCP) ||
			guest_cpuid_has(vcpu, X86_FEATURE_RDPID);

		vmx_adjust_secondary_exec_control(vmx, &exec_control,
						  SECONDARY_EXEC_ENABLE_RDTSCP,
						  rdpid_or_rdtscp_enabled, false);
	}
	vmx_adjust_sec_exec_feature(vmx, &exec_control, invpcid, INVPCID);

	vmx_adjust_sec_exec_exiting(vmx, &exec_control, rdrand, RDRAND);
	vmx_adjust_sec_exec_exiting(vmx, &exec_control, rdseed, RDSEED);

	vmx_adjust_sec_exec_control(vmx, &exec_control, waitpkg, WAITPKG,
				    ENABLE_USR_WAIT_PAUSE, false);

	if (!vcpu->kvm->arch.bus_lock_detection_enabled)
		exec_control &= ~SECONDARY_EXEC_BUS_LOCK_DETECTION;

	if (!kvm_notify_vmexit_enabled(vcpu->kvm))
		exec_control &= ~SECONDARY_EXEC_NOTIFY_VM_EXITING;

	return exec_control;
}

static inline int vmx_get_pid_table_order(struct kvm *kvm)
{
	return get_order(kvm->arch.max_vcpu_ids * sizeof(*to_kvm_vmx(kvm)->pid_table));
}

static int vmx_alloc_ipiv_pid_table(struct kvm *kvm)
{
	struct page *pages;
	struct kvm_vmx *kvm_vmx = to_kvm_vmx(kvm);

	if (!irqchip_in_kernel(kvm) || !enable_ipiv)
		return 0;

	if (kvm_vmx->pid_table)
		return 0;

	pages = alloc_pages(GFP_KERNEL | __GFP_ZERO, vmx_get_pid_table_order(kvm));
	if (!pages)
		return -ENOMEM;

	kvm_vmx->pid_table = (void *)page_address(pages);
	return 0;
}

static int vmx_vcpu_precreate(struct kvm *kvm)
{
	return vmx_alloc_ipiv_pid_table(kvm);
}

#define VMX_XSS_EXIT_BITMAP 0

static void init_vmcs(struct vcpu_vmx *vmx)
{
	struct kvm *kvm = vmx->vcpu.kvm;
	struct kvm_vmx *kvm_vmx = to_kvm_vmx(kvm);

	if (nested)
		nested_vmx_set_vmcs_shadowing_bitmap();

	if (cpu_has_vmx_msr_bitmap())
		vmcs_write64(MSR_BITMAP, __pa(vmx->vmcs01.msr_bitmap));

	vmcs_write64(VMCS_LINK_POINTER, INVALID_GPA); /* 22.3.1.5 */

	/* Control */
	pin_controls_set(vmx, vmx_pin_based_exec_ctrl(vmx));

	exec_controls_set(vmx, vmx_exec_control(vmx));

	if (cpu_has_secondary_exec_ctrls())
		secondary_exec_controls_set(vmx, vmx_secondary_exec_control(vmx));

	if (cpu_has_tertiary_exec_ctrls())
		tertiary_exec_controls_set(vmx, vmx_tertiary_exec_control(vmx));

	if (enable_apicv && lapic_in_kernel(&vmx->vcpu)) {
		vmcs_write64(EOI_EXIT_BITMAP0, 0);
		vmcs_write64(EOI_EXIT_BITMAP1, 0);
		vmcs_write64(EOI_EXIT_BITMAP2, 0);
		vmcs_write64(EOI_EXIT_BITMAP3, 0);

		vmcs_write16(GUEST_INTR_STATUS, 0);

		vmcs_write16(POSTED_INTR_NV, POSTED_INTR_VECTOR);
		vmcs_write64(POSTED_INTR_DESC_ADDR, __pa((&vmx->pi_desc)));
	}

	if (vmx_can_use_ipiv(&vmx->vcpu)) {
		vmcs_write64(PID_POINTER_TABLE, __pa(kvm_vmx->pid_table));
		vmcs_write16(LAST_PID_POINTER_INDEX, kvm->arch.max_vcpu_ids - 1);
	}

	if (!kvm_pause_in_guest(kvm)) {
		vmcs_write32(PLE_GAP, ple_gap);
		vmx->ple_window = ple_window;
		vmx->ple_window_dirty = true;
	}

	if (kvm_notify_vmexit_enabled(kvm))
		vmcs_write32(NOTIFY_WINDOW, kvm->arch.notify_window);

	vmcs_write32(PAGE_FAULT_ERROR_CODE_MASK, 0);
	vmcs_write32(PAGE_FAULT_ERROR_CODE_MATCH, 0);
	vmcs_write32(CR3_TARGET_COUNT, 0);           /* 22.2.1 */

	vmcs_write16(HOST_FS_SELECTOR, 0);            /* 22.2.4 */
	vmcs_write16(HOST_GS_SELECTOR, 0);            /* 22.2.4 */
	vmx_set_constant_host_state(vmx);
	vmcs_writel(HOST_FS_BASE, 0); /* 22.2.4 */
	vmcs_writel(HOST_GS_BASE, 0); /* 22.2.4 */

	if (cpu_has_vmx_vmfunc())
		vmcs_write64(VM_FUNCTION_CONTROL, 0);

	vmcs_write32(VM_EXIT_MSR_STORE_COUNT, 0);
	vmcs_write32(VM_EXIT_MSR_LOAD_COUNT, 0);
	vmcs_write64(VM_EXIT_MSR_LOAD_ADDR, __pa(vmx->msr_autoload.host.val));
	vmcs_write32(VM_ENTRY_MSR_LOAD_COUNT, 0);
	vmcs_write64(VM_ENTRY_MSR_LOAD_ADDR, __pa(vmx->msr_autoload.guest.val));

	if (vmcs_config.vmentry_ctrl & VM_ENTRY_LOAD_IA32_PAT)
		vmcs_write64(GUEST_IA32_PAT, vmx->vcpu.arch.pat);

	vm_exit_controls_set(vmx, vmx_vmexit_ctrl());

	/* 22.2.1, 20.8.1 */
	vm_entry_controls_set(vmx, vmx_vmentry_ctrl());

	vmx->vcpu.arch.cr0_guest_owned_bits = KVM_POSSIBLE_CR0_GUEST_BITS;
	vmcs_writel(CR0_GUEST_HOST_MASK, ~vmx->vcpu.arch.cr0_guest_owned_bits);

	set_cr4_guest_host_mask(vmx);

	if (vmx->vpid != 0)
		vmcs_write16(VIRTUAL_PROCESSOR_ID, vmx->vpid);

	if (cpu_has_vmx_xsaves())
		vmcs_write64(XSS_EXIT_BITMAP, VMX_XSS_EXIT_BITMAP);

	if (enable_pml) {
		vmcs_write64(PML_ADDRESS, page_to_phys(vmx->pml_pg));
		vmcs_write16(GUEST_PML_INDEX, PML_ENTITY_NUM - 1);
	}

	vmx_write_encls_bitmap(&vmx->vcpu, NULL);

	if (vmx_pt_mode_is_host_guest()) {
		memset(&vmx->pt_desc, 0, sizeof(vmx->pt_desc));
		/* Bit[6~0] are forced to 1, writes are ignored. */
		vmx->pt_desc.guest.output_mask = 0x7F;
		vmcs_write64(GUEST_IA32_RTIT_CTL, 0);
	}

	vmcs_write32(GUEST_SYSENTER_CS, 0);
	vmcs_writel(GUEST_SYSENTER_ESP, 0);
	vmcs_writel(GUEST_SYSENTER_EIP, 0);
	vmcs_write64(GUEST_IA32_DEBUGCTL, 0);

	if (cpu_has_vmx_tpr_shadow()) {
		vmcs_write64(VIRTUAL_APIC_PAGE_ADDR, 0);
		if (cpu_need_tpr_shadow(&vmx->vcpu))
			vmcs_write64(VIRTUAL_APIC_PAGE_ADDR,
				     __pa(vmx->vcpu.arch.apic->regs));
		vmcs_write32(TPR_THRESHOLD, 0);
	}

	vmx_setup_uret_msrs(vmx);
}

static void __vmx_vcpu_reset(struct kvm_vcpu *vcpu)
{
	struct vcpu_vmx *vmx = to_vmx(vcpu);

	init_vmcs(vmx);

	if (nested)
		memcpy(&vmx->nested.msrs, &vmcs_config.nested, sizeof(vmx->nested.msrs));

	vcpu_setup_sgx_lepubkeyhash(vcpu);

	vmx->nested.posted_intr_nv = -1;
	vmx->nested.vmxon_ptr = INVALID_GPA;
	vmx->nested.current_vmptr = INVALID_GPA;
	vmx->nested.hv_evmcs_vmptr = EVMPTR_INVALID;

	vcpu->arch.microcode_version = 0x100000000ULL;
	vmx->msr_ia32_feature_control_valid_bits = FEAT_CTL_LOCKED;

	/*
	 * Enforce invariant: pi_desc.nv is always either POSTED_INTR_VECTOR
	 * or POSTED_INTR_WAKEUP_VECTOR.
	 */
	vmx->pi_desc.nv = POSTED_INTR_VECTOR;
	vmx->pi_desc.sn = 1;
}

static void vmx_vcpu_reset(struct kvm_vcpu *vcpu, bool init_event)
{
	struct vcpu_vmx *vmx = to_vmx(vcpu);

	if (!init_event)
		__vmx_vcpu_reset(vcpu);

	vmx->rmode.vm86_active = 0;
	vmx->spec_ctrl = 0;

	vmx->msr_ia32_umwait_control = 0;

	vmx->hv_deadline_tsc = -1;
	kvm_set_cr8(vcpu, 0);

	vmx_segment_cache_clear(vmx);
	kvm_register_mark_available(vcpu, VCPU_EXREG_SEGMENTS);

	seg_setup(VCPU_SREG_CS);
	vmcs_write16(GUEST_CS_SELECTOR, 0xf000);
	vmcs_writel(GUEST_CS_BASE, 0xffff0000ul);

	seg_setup(VCPU_SREG_DS);
	seg_setup(VCPU_SREG_ES);
	seg_setup(VCPU_SREG_FS);
	seg_setup(VCPU_SREG_GS);
	seg_setup(VCPU_SREG_SS);

	vmcs_write16(GUEST_TR_SELECTOR, 0);
	vmcs_writel(GUEST_TR_BASE, 0);
	vmcs_write32(GUEST_TR_LIMIT, 0xffff);
	vmcs_write32(GUEST_TR_AR_BYTES, 0x008b);

	vmcs_write16(GUEST_LDTR_SELECTOR, 0);
	vmcs_writel(GUEST_LDTR_BASE, 0);
	vmcs_write32(GUEST_LDTR_LIMIT, 0xffff);
	vmcs_write32(GUEST_LDTR_AR_BYTES, 0x00082);

	vmcs_writel(GUEST_GDTR_BASE, 0);
	vmcs_write32(GUEST_GDTR_LIMIT, 0xffff);

	vmcs_writel(GUEST_IDTR_BASE, 0);
	vmcs_write32(GUEST_IDTR_LIMIT, 0xffff);

	vmcs_write32(GUEST_ACTIVITY_STATE, GUEST_ACTIVITY_ACTIVE);
	vmcs_write32(GUEST_INTERRUPTIBILITY_INFO, 0);
	vmcs_writel(GUEST_PENDING_DBG_EXCEPTIONS, 0);
	if (kvm_mpx_supported())
		vmcs_write64(GUEST_BNDCFGS, 0);

	vmcs_write32(VM_ENTRY_INTR_INFO_FIELD, 0);  /* 22.2.1 */

	kvm_make_request(KVM_REQ_APIC_PAGE_RELOAD, vcpu);

	vpid_sync_context(vmx->vpid);

	vmx_update_fb_clear_dis(vcpu, vmx);
}

static void vmx_enable_irq_window(struct kvm_vcpu *vcpu)
{
	exec_controls_setbit(to_vmx(vcpu), CPU_BASED_INTR_WINDOW_EXITING);
}

static void vmx_enable_nmi_window(struct kvm_vcpu *vcpu)
{
	if (!enable_vnmi ||
	    vmcs_read32(GUEST_INTERRUPTIBILITY_INFO) & GUEST_INTR_STATE_STI) {
		vmx_enable_irq_window(vcpu);
		return;
	}

	exec_controls_setbit(to_vmx(vcpu), CPU_BASED_NMI_WINDOW_EXITING);
}

static void vmx_inject_irq(struct kvm_vcpu *vcpu, bool reinjected)
{
	struct vcpu_vmx *vmx = to_vmx(vcpu);
	uint32_t intr;
	int irq = vcpu->arch.interrupt.nr;

	trace_kvm_inj_virq(irq, vcpu->arch.interrupt.soft, reinjected);

	++vcpu->stat.irq_injections;
	if (vmx->rmode.vm86_active) {
		int inc_eip = 0;
		if (vcpu->arch.interrupt.soft)
			inc_eip = vcpu->arch.event_exit_inst_len;
		kvm_inject_realmode_interrupt(vcpu, irq, inc_eip);
		return;
	}
	intr = irq | INTR_INFO_VALID_MASK;
	if (vcpu->arch.interrupt.soft) {
		intr |= INTR_TYPE_SOFT_INTR;
		vmcs_write32(VM_ENTRY_INSTRUCTION_LEN,
			     vmx->vcpu.arch.event_exit_inst_len);
	} else
		intr |= INTR_TYPE_EXT_INTR;
	vmcs_write32(VM_ENTRY_INTR_INFO_FIELD, intr);

	vmx_clear_hlt(vcpu);
}

static void vmx_inject_nmi(struct kvm_vcpu *vcpu)
{
	struct vcpu_vmx *vmx = to_vmx(vcpu);

	if (!enable_vnmi) {
		/*
		 * Tracking the NMI-blocked state in software is built upon
		 * finding the next open IRQ window. This, in turn, depends on
		 * well-behaving guests: They have to keep IRQs disabled at
		 * least as long as the NMI handler runs. Otherwise we may
		 * cause NMI nesting, maybe breaking the guest. But as this is
		 * highly unlikely, we can live with the residual risk.
		 */
		vmx->loaded_vmcs->soft_vnmi_blocked = 1;
		vmx->loaded_vmcs->vnmi_blocked_time = 0;
	}

	++vcpu->stat.nmi_injections;
	vmx->loaded_vmcs->nmi_known_unmasked = false;

	if (vmx->rmode.vm86_active) {
		kvm_inject_realmode_interrupt(vcpu, NMI_VECTOR, 0);
		return;
	}

	vmcs_write32(VM_ENTRY_INTR_INFO_FIELD,
			INTR_TYPE_NMI_INTR | INTR_INFO_VALID_MASK | NMI_VECTOR);

	vmx_clear_hlt(vcpu);
}

bool vmx_get_nmi_mask(struct kvm_vcpu *vcpu)
{
	struct vcpu_vmx *vmx = to_vmx(vcpu);
	bool masked;

	if (!enable_vnmi)
		return vmx->loaded_vmcs->soft_vnmi_blocked;
	if (vmx->loaded_vmcs->nmi_known_unmasked)
		return false;
	masked = vmcs_read32(GUEST_INTERRUPTIBILITY_INFO) & GUEST_INTR_STATE_NMI;
	vmx->loaded_vmcs->nmi_known_unmasked = !masked;
	return masked;
}

void vmx_set_nmi_mask(struct kvm_vcpu *vcpu, bool masked)
{
	struct vcpu_vmx *vmx = to_vmx(vcpu);

	if (!enable_vnmi) {
		if (vmx->loaded_vmcs->soft_vnmi_blocked != masked) {
			vmx->loaded_vmcs->soft_vnmi_blocked = masked;
			vmx->loaded_vmcs->vnmi_blocked_time = 0;
		}
	} else {
		vmx->loaded_vmcs->nmi_known_unmasked = !masked;
		if (masked)
			vmcs_set_bits(GUEST_INTERRUPTIBILITY_INFO,
				      GUEST_INTR_STATE_NMI);
		else
			vmcs_clear_bits(GUEST_INTERRUPTIBILITY_INFO,
					GUEST_INTR_STATE_NMI);
	}
}

bool vmx_nmi_blocked(struct kvm_vcpu *vcpu)
{
	if (is_guest_mode(vcpu) && nested_exit_on_nmi(vcpu))
		return false;

	if (!enable_vnmi && to_vmx(vcpu)->loaded_vmcs->soft_vnmi_blocked)
		return true;

	return (vmcs_read32(GUEST_INTERRUPTIBILITY_INFO) &
		(GUEST_INTR_STATE_MOV_SS | GUEST_INTR_STATE_STI |
		 GUEST_INTR_STATE_NMI));
}

static int vmx_nmi_allowed(struct kvm_vcpu *vcpu, bool for_injection)
{
	if (to_vmx(vcpu)->nested.nested_run_pending)
		return -EBUSY;

	/* An NMI must not be injected into L2 if it's supposed to VM-Exit.  */
	if (for_injection && is_guest_mode(vcpu) && nested_exit_on_nmi(vcpu))
		return -EBUSY;

	return !vmx_nmi_blocked(vcpu);
}

bool vmx_interrupt_blocked(struct kvm_vcpu *vcpu)
{
	if (is_guest_mode(vcpu) && nested_exit_on_intr(vcpu))
		return false;

	return !(vmx_get_rflags(vcpu) & X86_EFLAGS_IF) ||
	       (vmcs_read32(GUEST_INTERRUPTIBILITY_INFO) &
		(GUEST_INTR_STATE_STI | GUEST_INTR_STATE_MOV_SS));
}

static int vmx_interrupt_allowed(struct kvm_vcpu *vcpu, bool for_injection)
{
	if (to_vmx(vcpu)->nested.nested_run_pending)
		return -EBUSY;

       /*
        * An IRQ must not be injected into L2 if it's supposed to VM-Exit,
        * e.g. if the IRQ arrived asynchronously after checking nested events.
        */
	if (for_injection && is_guest_mode(vcpu) && nested_exit_on_intr(vcpu))
		return -EBUSY;

	return !vmx_interrupt_blocked(vcpu);
}

static int vmx_set_tss_addr(struct kvm *kvm, unsigned int addr)
{
	void __user *ret;

	if (enable_unrestricted_guest)
		return 0;

	mutex_lock(&kvm->slots_lock);
	ret = __x86_set_memory_region(kvm, TSS_PRIVATE_MEMSLOT, addr,
				      PAGE_SIZE * 3);
	mutex_unlock(&kvm->slots_lock);

	if (IS_ERR(ret))
		return PTR_ERR(ret);

	to_kvm_vmx(kvm)->tss_addr = addr;

	return init_rmode_tss(kvm, ret);
}

static int vmx_set_identity_map_addr(struct kvm *kvm, u64 ident_addr)
{
	to_kvm_vmx(kvm)->ept_identity_map_addr = ident_addr;
	return 0;
}

static bool rmode_exception(struct kvm_vcpu *vcpu, int vec)
{
	switch (vec) {
	case BP_VECTOR:
		/*
		 * Update instruction length as we may reinject the exception
		 * from user space while in guest debugging mode.
		 */
		to_vmx(vcpu)->vcpu.arch.event_exit_inst_len =
			vmcs_read32(VM_EXIT_INSTRUCTION_LEN);
		if (vcpu->guest_debug & KVM_GUESTDBG_USE_SW_BP)
			return false;
		fallthrough;
	case DB_VECTOR:
		return !(vcpu->guest_debug &
			(KVM_GUESTDBG_SINGLESTEP | KVM_GUESTDBG_USE_HW_BP));
	case DE_VECTOR:
	case OF_VECTOR:
	case BR_VECTOR:
	case UD_VECTOR:
	case DF_VECTOR:
	case SS_VECTOR:
	case GP_VECTOR:
	case MF_VECTOR:
		return true;
	}
	return false;
}

static int handle_rmode_exception(struct kvm_vcpu *vcpu,
				  int vec, u32 err_code)
{
	/*
	 * Instruction with address size override prefix opcode 0x67
	 * Cause the #SS fault with 0 error code in VM86 mode.
	 */
	if (((vec == GP_VECTOR) || (vec == SS_VECTOR)) && err_code == 0) {
		if (kvm_emulate_instruction(vcpu, 0)) {
			if (vcpu->arch.halt_request) {
				vcpu->arch.halt_request = 0;
				return kvm_emulate_halt_noskip(vcpu);
			}
			return 1;
		}
		return 0;
	}

	/*
	 * Forward all other exceptions that are valid in real mode.
	 * FIXME: Breaks guest debugging in real mode, needs to be fixed with
	 *        the required debugging infrastructure rework.
	 */
	kvm_queue_exception(vcpu, vec);
	return 1;
}

static int handle_machine_check(struct kvm_vcpu *vcpu)
{
	/* handled by vmx_vcpu_run() */
	return 1;
}

/*
 * If the host has split lock detection disabled, then #AC is
 * unconditionally injected into the guest, which is the pre split lock
 * detection behaviour.
 *
 * If the host has split lock detection enabled then #AC is
 * only injected into the guest when:
 *  - Guest CPL == 3 (user mode)
 *  - Guest has #AC detection enabled in CR0
 *  - Guest EFLAGS has AC bit set
 */
bool vmx_guest_inject_ac(struct kvm_vcpu *vcpu)
{
	if (!boot_cpu_has(X86_FEATURE_SPLIT_LOCK_DETECT))
		return true;

	return vmx_get_cpl(vcpu) == 3 && kvm_read_cr0_bits(vcpu, X86_CR0_AM) &&
	       (kvm_get_rflags(vcpu) & X86_EFLAGS_AC);
}

static int handle_exception_nmi(struct kvm_vcpu *vcpu)
{
	struct vcpu_vmx *vmx = to_vmx(vcpu);
	struct kvm_run *kvm_run = vcpu->run;
	u32 intr_info, ex_no, error_code;
	unsigned long cr2, dr6;
	u32 vect_info;

	vect_info = vmx->idt_vectoring_info;
	intr_info = vmx_get_intr_info(vcpu);

	if (is_machine_check(intr_info) || is_nmi(intr_info))
		return 1; /* handled by handle_exception_nmi_irqoff() */

	/*
	 * Queue the exception here instead of in handle_nm_fault_irqoff().
	 * This ensures the nested_vmx check is not skipped so vmexit can
	 * be reflected to L1 (when it intercepts #NM) before reaching this
	 * point.
	 */
	if (is_nm_fault(intr_info)) {
		kvm_queue_exception(vcpu, NM_VECTOR);
		return 1;
	}

	if (is_invalid_opcode(intr_info))
		return handle_ud(vcpu);

	error_code = 0;
	if (intr_info & INTR_INFO_DELIVER_CODE_MASK)
		error_code = vmcs_read32(VM_EXIT_INTR_ERROR_CODE);

	if (!vmx->rmode.vm86_active && is_gp_fault(intr_info)) {
		WARN_ON_ONCE(!enable_vmware_backdoor);

		/*
		 * VMware backdoor emulation on #GP interception only handles
		 * IN{S}, OUT{S}, and RDPMC, none of which generate a non-zero
		 * error code on #GP.
		 */
		if (error_code) {
			kvm_queue_exception_e(vcpu, GP_VECTOR, error_code);
			return 1;
		}
		return kvm_emulate_instruction(vcpu, EMULTYPE_VMWARE_GP);
	}

	/*
	 * The #PF with PFEC.RSVD = 1 indicates the guest is accessing
	 * MMIO, it is better to report an internal error.
	 * See the comments in vmx_handle_exit.
	 */
	if ((vect_info & VECTORING_INFO_VALID_MASK) &&
	    !(is_page_fault(intr_info) && !(error_code & PFERR_RSVD_MASK))) {
		vcpu->run->exit_reason = KVM_EXIT_INTERNAL_ERROR;
		vcpu->run->internal.suberror = KVM_INTERNAL_ERROR_SIMUL_EX;
		vcpu->run->internal.ndata = 4;
		vcpu->run->internal.data[0] = vect_info;
		vcpu->run->internal.data[1] = intr_info;
		vcpu->run->internal.data[2] = error_code;
		vcpu->run->internal.data[3] = vcpu->arch.last_vmentry_cpu;
		return 0;
	}

	if (is_page_fault(intr_info)) {
		cr2 = vmx_get_exit_qual(vcpu);
		if (enable_ept && !vcpu->arch.apf.host_apf_flags) {
			/*
			 * EPT will cause page fault only if we need to
			 * detect illegal GPAs.
			 */
			WARN_ON_ONCE(!allow_smaller_maxphyaddr);
			kvm_fixup_and_inject_pf_error(vcpu, cr2, error_code);
			return 1;
		} else
			return kvm_handle_page_fault(vcpu, error_code, cr2, NULL, 0);
	}

	ex_no = intr_info & INTR_INFO_VECTOR_MASK;

	if (vmx->rmode.vm86_active && rmode_exception(vcpu, ex_no))
		return handle_rmode_exception(vcpu, ex_no, error_code);

	switch (ex_no) {
	case DB_VECTOR:
		dr6 = vmx_get_exit_qual(vcpu);
		if (!(vcpu->guest_debug &
		      (KVM_GUESTDBG_SINGLESTEP | KVM_GUESTDBG_USE_HW_BP))) {
			/*
			 * If the #DB was due to ICEBP, a.k.a. INT1, skip the
			 * instruction.  ICEBP generates a trap-like #DB, but
			 * despite its interception control being tied to #DB,
			 * is an instruction intercept, i.e. the VM-Exit occurs
			 * on the ICEBP itself.  Use the inner "skip" helper to
			 * avoid single-step #DB and MTF updates, as ICEBP is
			 * higher priority.  Note, skipping ICEBP still clears
			 * STI and MOVSS blocking.
			 *
			 * For all other #DBs, set vmcs.PENDING_DBG_EXCEPTIONS.BS
			 * if single-step is enabled in RFLAGS and STI or MOVSS
			 * blocking is active, as the CPU doesn't set the bit
			 * on VM-Exit due to #DB interception.  VM-Entry has a
			 * consistency check that a single-step #DB is pending
			 * in this scenario as the previous instruction cannot
			 * have toggled RFLAGS.TF 0=>1 (because STI and POP/MOV
			 * don't modify RFLAGS), therefore the one instruction
			 * delay when activating single-step breakpoints must
			 * have already expired.  Note, the CPU sets/clears BS
			 * as appropriate for all other VM-Exits types.
			 */
			if (is_icebp(intr_info))
				WARN_ON(!skip_emulated_instruction(vcpu));
			else if ((vmx_get_rflags(vcpu) & X86_EFLAGS_TF) &&
				 (vmcs_read32(GUEST_INTERRUPTIBILITY_INFO) &
				  (GUEST_INTR_STATE_STI | GUEST_INTR_STATE_MOV_SS)))
				vmcs_writel(GUEST_PENDING_DBG_EXCEPTIONS,
					    vmcs_readl(GUEST_PENDING_DBG_EXCEPTIONS) | DR6_BS);

			kvm_queue_exception_p(vcpu, DB_VECTOR, dr6);
			return 1;
		}
		kvm_run->debug.arch.dr6 = dr6 | DR6_ACTIVE_LOW;
		kvm_run->debug.arch.dr7 = vmcs_readl(GUEST_DR7);
		fallthrough;
	case BP_VECTOR:
		/*
		 * Update instruction length as we may reinject #BP from
		 * user space while in guest debugging mode. Reading it for
		 * #DB as well causes no harm, it is not used in that case.
		 */
		vmx->vcpu.arch.event_exit_inst_len =
			vmcs_read32(VM_EXIT_INSTRUCTION_LEN);
		kvm_run->exit_reason = KVM_EXIT_DEBUG;
		kvm_run->debug.arch.pc = kvm_get_linear_rip(vcpu);
		kvm_run->debug.arch.exception = ex_no;
		break;
	case AC_VECTOR:
		if (vmx_guest_inject_ac(vcpu)) {
			kvm_queue_exception_e(vcpu, AC_VECTOR, error_code);
			return 1;
		}

		/*
		 * Handle split lock. Depending on detection mode this will
		 * either warn and disable split lock detection for this
		 * task or force SIGBUS on it.
		 */
		if (handle_guest_split_lock(kvm_rip_read(vcpu)))
			return 1;
		fallthrough;
	default:
		kvm_run->exit_reason = KVM_EXIT_EXCEPTION;
		kvm_run->ex.exception = ex_no;
		kvm_run->ex.error_code = error_code;
		break;
	}
	return 0;
}

static __always_inline int handle_external_interrupt(struct kvm_vcpu *vcpu)
{
	++vcpu->stat.irq_exits;
	return 1;
}

static int handle_triple_fault(struct kvm_vcpu *vcpu)
{
	vcpu->run->exit_reason = KVM_EXIT_SHUTDOWN;
	vcpu->mmio_needed = 0;
	return 0;
}

static int handle_io(struct kvm_vcpu *vcpu)
{
	unsigned long exit_qualification;
	int size, in, string;
	unsigned port;

	exit_qualification = vmx_get_exit_qual(vcpu);
	string = (exit_qualification & 16) != 0;

	++vcpu->stat.io_exits;

	if (string)
		return kvm_emulate_instruction(vcpu, 0);

	port = exit_qualification >> 16;
	size = (exit_qualification & 7) + 1;
	in = (exit_qualification & 8) != 0;

	return kvm_fast_pio(vcpu, size, port, in);
}

static void
vmx_patch_hypercall(struct kvm_vcpu *vcpu, unsigned char *hypercall)
{
	/*
	 * Patch in the VMCALL instruction:
	 */
	hypercall[0] = 0x0f;
	hypercall[1] = 0x01;
	hypercall[2] = 0xc1;
}

/* called to set cr0 as appropriate for a mov-to-cr0 exit. */
static int handle_set_cr0(struct kvm_vcpu *vcpu, unsigned long val)
{
	if (is_guest_mode(vcpu)) {
		struct vmcs12 *vmcs12 = get_vmcs12(vcpu);
		unsigned long orig_val = val;

		/*
		 * We get here when L2 changed cr0 in a way that did not change
		 * any of L1's shadowed bits (see nested_vmx_exit_handled_cr),
		 * but did change L0 shadowed bits. So we first calculate the
		 * effective cr0 value that L1 would like to write into the
		 * hardware. It consists of the L2-owned bits from the new
		 * value combined with the L1-owned bits from L1's guest_cr0.
		 */
		val = (val & ~vmcs12->cr0_guest_host_mask) |
			(vmcs12->guest_cr0 & vmcs12->cr0_guest_host_mask);

		if (!nested_guest_cr0_valid(vcpu, val))
			return 1;

		if (kvm_set_cr0(vcpu, val))
			return 1;
		vmcs_writel(CR0_READ_SHADOW, orig_val);
		return 0;
	} else {
		if (to_vmx(vcpu)->nested.vmxon &&
		    !nested_host_cr0_valid(vcpu, val))
			return 1;

		return kvm_set_cr0(vcpu, val);
	}
}

static int handle_set_cr4(struct kvm_vcpu *vcpu, unsigned long val)
{
	if (is_guest_mode(vcpu)) {
		struct vmcs12 *vmcs12 = get_vmcs12(vcpu);
		unsigned long orig_val = val;

		/* analogously to handle_set_cr0 */
		val = (val & ~vmcs12->cr4_guest_host_mask) |
			(vmcs12->guest_cr4 & vmcs12->cr4_guest_host_mask);
		if (kvm_set_cr4(vcpu, val))
			return 1;
		vmcs_writel(CR4_READ_SHADOW, orig_val);
		return 0;
	} else
		return kvm_set_cr4(vcpu, val);
}

static int handle_desc(struct kvm_vcpu *vcpu)
{
	WARN_ON(!(vcpu->arch.cr4 & X86_CR4_UMIP));
	return kvm_emulate_instruction(vcpu, 0);
}

static int handle_cr(struct kvm_vcpu *vcpu)
{
	unsigned long exit_qualification, val;
	int cr;
	int reg;
	int err;
	int ret;

	exit_qualification = vmx_get_exit_qual(vcpu);
	cr = exit_qualification & 15;
	reg = (exit_qualification >> 8) & 15;
	switch ((exit_qualification >> 4) & 3) {
	case 0: /* mov to cr */
		val = kvm_register_read(vcpu, reg);
		trace_kvm_cr_write(cr, val);
		switch (cr) {
		case 0:
			err = handle_set_cr0(vcpu, val);
			return kvm_complete_insn_gp(vcpu, err);
		case 3:
			WARN_ON_ONCE(enable_unrestricted_guest);

			err = kvm_set_cr3(vcpu, val);
			return kvm_complete_insn_gp(vcpu, err);
		case 4:
			err = handle_set_cr4(vcpu, val);
			return kvm_complete_insn_gp(vcpu, err);
		case 8: {
				u8 cr8_prev = kvm_get_cr8(vcpu);
				u8 cr8 = (u8)val;
				err = kvm_set_cr8(vcpu, cr8);
				ret = kvm_complete_insn_gp(vcpu, err);
				if (lapic_in_kernel(vcpu))
					return ret;
				if (cr8_prev <= cr8)
					return ret;
				/*
				 * TODO: we might be squashing a
				 * KVM_GUESTDBG_SINGLESTEP-triggered
				 * KVM_EXIT_DEBUG here.
				 */
				vcpu->run->exit_reason = KVM_EXIT_SET_TPR;
				return 0;
			}
		}
		break;
	case 2: /* clts */
		KVM_BUG(1, vcpu->kvm, "Guest always owns CR0.TS");
		return -EIO;
	case 1: /*mov from cr*/
		switch (cr) {
		case 3:
			WARN_ON_ONCE(enable_unrestricted_guest);

			val = kvm_read_cr3(vcpu);
			kvm_register_write(vcpu, reg, val);
			trace_kvm_cr_read(cr, val);
			return kvm_skip_emulated_instruction(vcpu);
		case 8:
			val = kvm_get_cr8(vcpu);
			kvm_register_write(vcpu, reg, val);
			trace_kvm_cr_read(cr, val);
			return kvm_skip_emulated_instruction(vcpu);
		}
		break;
	case 3: /* lmsw */
		val = (exit_qualification >> LMSW_SOURCE_DATA_SHIFT) & 0x0f;
		trace_kvm_cr_write(0, (kvm_read_cr0(vcpu) & ~0xful) | val);
		kvm_lmsw(vcpu, val);

		return kvm_skip_emulated_instruction(vcpu);
	default:
		break;
	}
	vcpu->run->exit_reason = 0;
	vcpu_unimpl(vcpu, "unhandled control register: op %d cr %d\n",
	       (int)(exit_qualification >> 4) & 3, cr);
	return 0;
}

static int handle_dr(struct kvm_vcpu *vcpu)
{
	unsigned long exit_qualification;
	int dr, dr7, reg;
	int err = 1;

	exit_qualification = vmx_get_exit_qual(vcpu);
	dr = exit_qualification & DEBUG_REG_ACCESS_NUM;

	/* First, if DR does not exist, trigger UD */
	if (!kvm_require_dr(vcpu, dr))
		return 1;

	if (vmx_get_cpl(vcpu) > 0)
		goto out;

	dr7 = vmcs_readl(GUEST_DR7);
	if (dr7 & DR7_GD) {
		/*
		 * As the vm-exit takes precedence over the debug trap, we
		 * need to emulate the latter, either for the host or the
		 * guest debugging itself.
		 */
		if (vcpu->guest_debug & KVM_GUESTDBG_USE_HW_BP) {
			vcpu->run->debug.arch.dr6 = DR6_BD | DR6_ACTIVE_LOW;
			vcpu->run->debug.arch.dr7 = dr7;
			vcpu->run->debug.arch.pc = kvm_get_linear_rip(vcpu);
			vcpu->run->debug.arch.exception = DB_VECTOR;
			vcpu->run->exit_reason = KVM_EXIT_DEBUG;
			return 0;
		} else {
			kvm_queue_exception_p(vcpu, DB_VECTOR, DR6_BD);
			return 1;
		}
	}

	if (vcpu->guest_debug == 0) {
		exec_controls_clearbit(to_vmx(vcpu), CPU_BASED_MOV_DR_EXITING);

		/*
		 * No more DR vmexits; force a reload of the debug registers
		 * and reenter on this instruction.  The next vmexit will
		 * retrieve the full state of the debug registers.
		 */
		vcpu->arch.switch_db_regs |= KVM_DEBUGREG_WONT_EXIT;
		return 1;
	}

	reg = DEBUG_REG_ACCESS_REG(exit_qualification);
	if (exit_qualification & TYPE_MOV_FROM_DR) {
		unsigned long val;

		kvm_get_dr(vcpu, dr, &val);
		kvm_register_write(vcpu, reg, val);
		err = 0;
	} else {
		err = kvm_set_dr(vcpu, dr, kvm_register_read(vcpu, reg));
	}

out:
	return kvm_complete_insn_gp(vcpu, err);
}

static void vmx_sync_dirty_debug_regs(struct kvm_vcpu *vcpu)
{
	get_debugreg(vcpu->arch.db[0], 0);
	get_debugreg(vcpu->arch.db[1], 1);
	get_debugreg(vcpu->arch.db[2], 2);
	get_debugreg(vcpu->arch.db[3], 3);
	get_debugreg(vcpu->arch.dr6, 6);
	vcpu->arch.dr7 = vmcs_readl(GUEST_DR7);

	vcpu->arch.switch_db_regs &= ~KVM_DEBUGREG_WONT_EXIT;
	exec_controls_setbit(to_vmx(vcpu), CPU_BASED_MOV_DR_EXITING);

	/*
	 * exc_debug expects dr6 to be cleared after it runs, avoid that it sees
	 * a stale dr6 from the guest.
	 */
	set_debugreg(DR6_RESERVED, 6);
}

static void vmx_set_dr7(struct kvm_vcpu *vcpu, unsigned long val)
{
	vmcs_writel(GUEST_DR7, val);
}

static int handle_tpr_below_threshold(struct kvm_vcpu *vcpu)
{
	kvm_apic_update_ppr(vcpu);
	return 1;
}

static int handle_interrupt_window(struct kvm_vcpu *vcpu)
{
	exec_controls_clearbit(to_vmx(vcpu), CPU_BASED_INTR_WINDOW_EXITING);

	kvm_make_request(KVM_REQ_EVENT, vcpu);

	++vcpu->stat.irq_window_exits;
	return 1;
}

static int handle_invlpg(struct kvm_vcpu *vcpu)
{
	unsigned long exit_qualification = vmx_get_exit_qual(vcpu);

	kvm_mmu_invlpg(vcpu, exit_qualification);
	return kvm_skip_emulated_instruction(vcpu);
}

static int handle_apic_access(struct kvm_vcpu *vcpu)
{
	if (likely(fasteoi)) {
		unsigned long exit_qualification = vmx_get_exit_qual(vcpu);
		int access_type, offset;

		access_type = exit_qualification & APIC_ACCESS_TYPE;
		offset = exit_qualification & APIC_ACCESS_OFFSET;
		/*
		 * Sane guest uses MOV to write EOI, with written value
		 * not cared. So make a short-circuit here by avoiding
		 * heavy instruction emulation.
		 */
		if ((access_type == TYPE_LINEAR_APIC_INST_WRITE) &&
		    (offset == APIC_EOI)) {
			kvm_lapic_set_eoi(vcpu);
			return kvm_skip_emulated_instruction(vcpu);
		}
	}
	return kvm_emulate_instruction(vcpu, 0);
}

static int handle_apic_eoi_induced(struct kvm_vcpu *vcpu)
{
	unsigned long exit_qualification = vmx_get_exit_qual(vcpu);
	int vector = exit_qualification & 0xff;

	/* EOI-induced VM exit is trap-like and thus no need to adjust IP */
	kvm_apic_set_eoi_accelerated(vcpu, vector);
	return 1;
}

static int handle_apic_write(struct kvm_vcpu *vcpu)
{
	unsigned long exit_qualification = vmx_get_exit_qual(vcpu);

	/*
	 * APIC-write VM-Exit is trap-like, KVM doesn't need to advance RIP and
	 * hardware has done any necessary aliasing, offset adjustments, etc...
	 * for the access.  I.e. the correct value has already been  written to
	 * the vAPIC page for the correct 16-byte chunk.  KVM needs only to
	 * retrieve the register value and emulate the access.
	 */
	u32 offset = exit_qualification & 0xff0;

	kvm_apic_write_nodecode(vcpu, offset);
	return 1;
}

static int handle_task_switch(struct kvm_vcpu *vcpu)
{
	struct vcpu_vmx *vmx = to_vmx(vcpu);
	unsigned long exit_qualification;
	bool has_error_code = false;
	u32 error_code = 0;
	u16 tss_selector;
	int reason, type, idt_v, idt_index;

	idt_v = (vmx->idt_vectoring_info & VECTORING_INFO_VALID_MASK);
	idt_index = (vmx->idt_vectoring_info & VECTORING_INFO_VECTOR_MASK);
	type = (vmx->idt_vectoring_info & VECTORING_INFO_TYPE_MASK);

	exit_qualification = vmx_get_exit_qual(vcpu);

	reason = (u32)exit_qualification >> 30;
	if (reason == TASK_SWITCH_GATE && idt_v) {
		switch (type) {
		case INTR_TYPE_NMI_INTR:
			vcpu->arch.nmi_injected = false;
			vmx_set_nmi_mask(vcpu, true);
			break;
		case INTR_TYPE_EXT_INTR:
		case INTR_TYPE_SOFT_INTR:
			kvm_clear_interrupt_queue(vcpu);
			break;
		case INTR_TYPE_HARD_EXCEPTION:
			if (vmx->idt_vectoring_info &
			    VECTORING_INFO_DELIVER_CODE_MASK) {
				has_error_code = true;
				error_code =
					vmcs_read32(IDT_VECTORING_ERROR_CODE);
			}
			fallthrough;
		case INTR_TYPE_SOFT_EXCEPTION:
			kvm_clear_exception_queue(vcpu);
			break;
		default:
			break;
		}
	}
	tss_selector = exit_qualification;

	if (!idt_v || (type != INTR_TYPE_HARD_EXCEPTION &&
		       type != INTR_TYPE_EXT_INTR &&
		       type != INTR_TYPE_NMI_INTR))
		WARN_ON(!skip_emulated_instruction(vcpu));

	/*
	 * TODO: What about debug traps on tss switch?
	 *       Are we supposed to inject them and update dr6?
	 */
	return kvm_task_switch(vcpu, tss_selector,
			       type == INTR_TYPE_SOFT_INTR ? idt_index : -1,
			       reason, has_error_code, error_code);
}

static int handle_ept_violation(struct kvm_vcpu *vcpu)
{
	unsigned long exit_qualification;
	gpa_t gpa;
	u64 error_code;

	exit_qualification = vmx_get_exit_qual(vcpu);

	/*
	 * EPT violation happened while executing iret from NMI,
	 * "blocked by NMI" bit has to be set before next VM entry.
	 * There are errata that may cause this bit to not be set:
	 * AAK134, BY25.
	 */
	if (!(to_vmx(vcpu)->idt_vectoring_info & VECTORING_INFO_VALID_MASK) &&
			enable_vnmi &&
			(exit_qualification & INTR_INFO_UNBLOCK_NMI))
		vmcs_set_bits(GUEST_INTERRUPTIBILITY_INFO, GUEST_INTR_STATE_NMI);

	gpa = vmcs_read64(GUEST_PHYSICAL_ADDRESS);
	trace_kvm_page_fault(vcpu, gpa, exit_qualification);

	/* Is it a read fault? */
	error_code = (exit_qualification & EPT_VIOLATION_ACC_READ)
		     ? PFERR_USER_MASK : 0;
	/* Is it a write fault? */
	error_code |= (exit_qualification & EPT_VIOLATION_ACC_WRITE)
		      ? PFERR_WRITE_MASK : 0;
	/* Is it a fetch fault? */
	error_code |= (exit_qualification & EPT_VIOLATION_ACC_INSTR)
		      ? PFERR_FETCH_MASK : 0;
	/* ept page table entry is present? */
	error_code |= (exit_qualification & EPT_VIOLATION_RWX_MASK)
		      ? PFERR_PRESENT_MASK : 0;

	error_code |= (exit_qualification & EPT_VIOLATION_GVA_TRANSLATED) != 0 ?
	       PFERR_GUEST_FINAL_MASK : PFERR_GUEST_PAGE_MASK;

	vcpu->arch.exit_qualification = exit_qualification;

	/*
	 * Check that the GPA doesn't exceed physical memory limits, as that is
	 * a guest page fault.  We have to emulate the instruction here, because
	 * if the illegal address is that of a paging structure, then
	 * EPT_VIOLATION_ACC_WRITE bit is set.  Alternatively, if supported we
	 * would also use advanced VM-exit information for EPT violations to
	 * reconstruct the page fault error code.
	 */
	if (unlikely(allow_smaller_maxphyaddr && kvm_vcpu_is_illegal_gpa(vcpu, gpa)))
		return kvm_emulate_instruction(vcpu, 0);

	return kvm_mmu_page_fault(vcpu, gpa, error_code, NULL, 0);
}

static int handle_ept_misconfig(struct kvm_vcpu *vcpu)
{
	gpa_t gpa;

	if (!vmx_can_emulate_instruction(vcpu, EMULTYPE_PF, NULL, 0))
		return 1;

	/*
	 * A nested guest cannot optimize MMIO vmexits, because we have an
	 * nGPA here instead of the required GPA.
	 */
	gpa = vmcs_read64(GUEST_PHYSICAL_ADDRESS);
	if (!is_guest_mode(vcpu) &&
	    !kvm_io_bus_write(vcpu, KVM_FAST_MMIO_BUS, gpa, 0, NULL)) {
		trace_kvm_fast_mmio(gpa);
		return kvm_skip_emulated_instruction(vcpu);
	}

	return kvm_mmu_page_fault(vcpu, gpa, PFERR_RSVD_MASK, NULL, 0);
}

static int handle_nmi_window(struct kvm_vcpu *vcpu)
{
	if (KVM_BUG_ON(!enable_vnmi, vcpu->kvm))
		return -EIO;

	exec_controls_clearbit(to_vmx(vcpu), CPU_BASED_NMI_WINDOW_EXITING);
	++vcpu->stat.nmi_window_exits;
	kvm_make_request(KVM_REQ_EVENT, vcpu);

	return 1;
}

static bool vmx_emulation_required_with_pending_exception(struct kvm_vcpu *vcpu)
{
	struct vcpu_vmx *vmx = to_vmx(vcpu);

	return vmx->emulation_required && !vmx->rmode.vm86_active &&
	       (kvm_is_exception_pending(vcpu) || vcpu->arch.exception.injected);
}

static int handle_invalid_guest_state(struct kvm_vcpu *vcpu)
{
	struct vcpu_vmx *vmx = to_vmx(vcpu);
	bool intr_window_requested;
	unsigned count = 130;

	intr_window_requested = exec_controls_get(vmx) &
				CPU_BASED_INTR_WINDOW_EXITING;

	while (vmx->emulation_required && count-- != 0) {
		if (intr_window_requested && !vmx_interrupt_blocked(vcpu))
			return handle_interrupt_window(&vmx->vcpu);

		if (kvm_test_request(KVM_REQ_EVENT, vcpu))
			return 1;

		if (!kvm_emulate_instruction(vcpu, 0))
			return 0;

		if (vmx_emulation_required_with_pending_exception(vcpu)) {
			kvm_prepare_emulation_failure_exit(vcpu);
			return 0;
		}

		if (vcpu->arch.halt_request) {
			vcpu->arch.halt_request = 0;
			return kvm_emulate_halt_noskip(vcpu);
		}

		/*
		 * Note, return 1 and not 0, vcpu_run() will invoke
		 * xfer_to_guest_mode() which will create a proper return
		 * code.
		 */
		if (__xfer_to_guest_mode_work_pending())
			return 1;
	}

	return 1;
}

static int vmx_vcpu_pre_run(struct kvm_vcpu *vcpu)
{
	if (vmx_emulation_required_with_pending_exception(vcpu)) {
		kvm_prepare_emulation_failure_exit(vcpu);
		return 0;
	}

	return 1;
}

static void grow_ple_window(struct kvm_vcpu *vcpu)
{
	struct vcpu_vmx *vmx = to_vmx(vcpu);
	unsigned int old = vmx->ple_window;

	vmx->ple_window = __grow_ple_window(old, ple_window,
					    ple_window_grow,
					    ple_window_max);

	if (vmx->ple_window != old) {
		vmx->ple_window_dirty = true;
		trace_kvm_ple_window_update(vcpu->vcpu_id,
					    vmx->ple_window, old);
	}
}

static void shrink_ple_window(struct kvm_vcpu *vcpu)
{
	struct vcpu_vmx *vmx = to_vmx(vcpu);
	unsigned int old = vmx->ple_window;

	vmx->ple_window = __shrink_ple_window(old, ple_window,
					      ple_window_shrink,
					      ple_window);

	if (vmx->ple_window != old) {
		vmx->ple_window_dirty = true;
		trace_kvm_ple_window_update(vcpu->vcpu_id,
					    vmx->ple_window, old);
	}
}

/*
 * Indicate a busy-waiting vcpu in spinlock. We do not enable the PAUSE
 * exiting, so only get here on cpu with PAUSE-Loop-Exiting.
 */
static int handle_pause(struct kvm_vcpu *vcpu)
{
	if (!kvm_pause_in_guest(vcpu->kvm))
		grow_ple_window(vcpu);

	/*
	 * Intel sdm vol3 ch-25.1.3 says: The "PAUSE-loop exiting"
	 * VM-execution control is ignored if CPL > 0. OTOH, KVM
	 * never set PAUSE_EXITING and just set PLE if supported,
	 * so the vcpu must be CPL=0 if it gets a PAUSE exit.
	 */
	kvm_vcpu_on_spin(vcpu, true);
	return kvm_skip_emulated_instruction(vcpu);
}

static int handle_monitor_trap(struct kvm_vcpu *vcpu)
{
	return 1;
}

static int handle_invpcid(struct kvm_vcpu *vcpu)
{
	u32 vmx_instruction_info;
	unsigned long type;
	gva_t gva;
	struct {
		u64 pcid;
		u64 gla;
	} operand;
	int gpr_index;

	if (!guest_cpuid_has(vcpu, X86_FEATURE_INVPCID)) {
		kvm_queue_exception(vcpu, UD_VECTOR);
		return 1;
	}

	vmx_instruction_info = vmcs_read32(VMX_INSTRUCTION_INFO);
	gpr_index = vmx_get_instr_info_reg2(vmx_instruction_info);
	type = kvm_register_read(vcpu, gpr_index);

	/* According to the Intel instruction reference, the memory operand
	 * is read even if it isn't needed (e.g., for type==all)
	 */
	if (get_vmx_mem_address(vcpu, vmx_get_exit_qual(vcpu),
				vmx_instruction_info, false,
				sizeof(operand), &gva))
		return 1;

	return kvm_handle_invpcid(vcpu, type, gva);
}

static int handle_pml_full(struct kvm_vcpu *vcpu)
{
	unsigned long exit_qualification;

	trace_kvm_pml_full(vcpu->vcpu_id);

	exit_qualification = vmx_get_exit_qual(vcpu);

	/*
	 * PML buffer FULL happened while executing iret from NMI,
	 * "blocked by NMI" bit has to be set before next VM entry.
	 */
	if (!(to_vmx(vcpu)->idt_vectoring_info & VECTORING_INFO_VALID_MASK) &&
			enable_vnmi &&
			(exit_qualification & INTR_INFO_UNBLOCK_NMI))
		vmcs_set_bits(GUEST_INTERRUPTIBILITY_INFO,
				GUEST_INTR_STATE_NMI);

	/*
	 * PML buffer already flushed at beginning of VMEXIT. Nothing to do
	 * here.., and there's no userspace involvement needed for PML.
	 */
	return 1;
}

static fastpath_t handle_fastpath_preemption_timer(struct kvm_vcpu *vcpu)
{
	struct vcpu_vmx *vmx = to_vmx(vcpu);

	if (!vmx->req_immediate_exit &&
	    !unlikely(vmx->loaded_vmcs->hv_timer_soft_disabled)) {
		kvm_lapic_expired_hv_timer(vcpu);
		return EXIT_FASTPATH_REENTER_GUEST;
	}

	return EXIT_FASTPATH_NONE;
}

static int handle_preemption_timer(struct kvm_vcpu *vcpu)
{
	handle_fastpath_preemption_timer(vcpu);
	return 1;
}

/*
 * When nested=0, all VMX instruction VM Exits filter here.  The handlers
 * are overwritten by nested_vmx_setup() when nested=1.
 */
static int handle_vmx_instruction(struct kvm_vcpu *vcpu)
{
	kvm_queue_exception(vcpu, UD_VECTOR);
	return 1;
}

#ifndef CONFIG_X86_SGX_KVM
static int handle_encls(struct kvm_vcpu *vcpu)
{
	/*
	 * SGX virtualization is disabled.  There is no software enable bit for
	 * SGX, so KVM intercepts all ENCLS leafs and injects a #UD to prevent
	 * the guest from executing ENCLS (when SGX is supported by hardware).
	 */
	kvm_queue_exception(vcpu, UD_VECTOR);
	return 1;
}
#endif /* CONFIG_X86_SGX_KVM */

static int handle_bus_lock_vmexit(struct kvm_vcpu *vcpu)
{
	/*
	 * Hardware may or may not set the BUS_LOCK_DETECTED flag on BUS_LOCK
	 * VM-Exits. Unconditionally set the flag here and leave the handling to
	 * vmx_handle_exit().
	 */
	to_vmx(vcpu)->exit_reason.bus_lock_detected = true;
	return 1;
}

static int handle_notify(struct kvm_vcpu *vcpu)
{
	unsigned long exit_qual = vmx_get_exit_qual(vcpu);
	bool context_invalid = exit_qual & NOTIFY_VM_CONTEXT_INVALID;

	++vcpu->stat.notify_window_exits;

	/*
	 * Notify VM exit happened while executing iret from NMI,
	 * "blocked by NMI" bit has to be set before next VM entry.
	 */
	if (enable_vnmi && (exit_qual & INTR_INFO_UNBLOCK_NMI))
		vmcs_set_bits(GUEST_INTERRUPTIBILITY_INFO,
			      GUEST_INTR_STATE_NMI);

	if (vcpu->kvm->arch.notify_vmexit_flags & KVM_X86_NOTIFY_VMEXIT_USER ||
	    context_invalid) {
		vcpu->run->exit_reason = KVM_EXIT_NOTIFY;
		vcpu->run->notify.flags = context_invalid ?
					  KVM_NOTIFY_CONTEXT_INVALID : 0;
		return 0;
	}

	return 1;
}

/*
 * The exit handlers return 1 if the exit was handled fully and guest execution
 * may resume.  Otherwise they set the kvm_run parameter to indicate what needs
 * to be done to userspace and return 0.
 */
static int (*kvm_vmx_exit_handlers[])(struct kvm_vcpu *vcpu) = {
	[EXIT_REASON_EXCEPTION_NMI]           = handle_exception_nmi,
	[EXIT_REASON_EXTERNAL_INTERRUPT]      = handle_external_interrupt,
	[EXIT_REASON_TRIPLE_FAULT]            = handle_triple_fault,
	[EXIT_REASON_NMI_WINDOW]	      = handle_nmi_window,
	[EXIT_REASON_IO_INSTRUCTION]          = handle_io,
	[EXIT_REASON_CR_ACCESS]               = handle_cr,
	[EXIT_REASON_DR_ACCESS]               = handle_dr,
	[EXIT_REASON_CPUID]                   = kvm_emulate_cpuid,
	[EXIT_REASON_MSR_READ]                = kvm_emulate_rdmsr,
	[EXIT_REASON_MSR_WRITE]               = kvm_emulate_wrmsr,
	[EXIT_REASON_INTERRUPT_WINDOW]        = handle_interrupt_window,
	[EXIT_REASON_HLT]                     = kvm_emulate_halt,
	[EXIT_REASON_INVD]		      = kvm_emulate_invd,
	[EXIT_REASON_INVLPG]		      = handle_invlpg,
	[EXIT_REASON_RDPMC]                   = kvm_emulate_rdpmc,
	[EXIT_REASON_VMCALL]                  = kvm_emulate_hypercall,
	[EXIT_REASON_VMCLEAR]		      = handle_vmx_instruction,
	[EXIT_REASON_VMLAUNCH]		      = handle_vmx_instruction,
	[EXIT_REASON_VMPTRLD]		      = handle_vmx_instruction,
	[EXIT_REASON_VMPTRST]		      = handle_vmx_instruction,
	[EXIT_REASON_VMREAD]		      = handle_vmx_instruction,
	[EXIT_REASON_VMRESUME]		      = handle_vmx_instruction,
	[EXIT_REASON_VMWRITE]		      = handle_vmx_instruction,
	[EXIT_REASON_VMOFF]		      = handle_vmx_instruction,
	[EXIT_REASON_VMON]		      = handle_vmx_instruction,
	[EXIT_REASON_TPR_BELOW_THRESHOLD]     = handle_tpr_below_threshold,
	[EXIT_REASON_APIC_ACCESS]             = handle_apic_access,
	[EXIT_REASON_APIC_WRITE]              = handle_apic_write,
	[EXIT_REASON_EOI_INDUCED]             = handle_apic_eoi_induced,
	[EXIT_REASON_WBINVD]                  = kvm_emulate_wbinvd,
	[EXIT_REASON_XSETBV]                  = kvm_emulate_xsetbv,
	[EXIT_REASON_TASK_SWITCH]             = handle_task_switch,
	[EXIT_REASON_MCE_DURING_VMENTRY]      = handle_machine_check,
	[EXIT_REASON_GDTR_IDTR]		      = handle_desc,
	[EXIT_REASON_LDTR_TR]		      = handle_desc,
	[EXIT_REASON_EPT_VIOLATION]	      = handle_ept_violation,
	[EXIT_REASON_EPT_MISCONFIG]           = handle_ept_misconfig,
	[EXIT_REASON_PAUSE_INSTRUCTION]       = handle_pause,
	[EXIT_REASON_MWAIT_INSTRUCTION]	      = kvm_emulate_mwait,
	[EXIT_REASON_MONITOR_TRAP_FLAG]       = handle_monitor_trap,
	[EXIT_REASON_MONITOR_INSTRUCTION]     = kvm_emulate_monitor,
	[EXIT_REASON_INVEPT]                  = handle_vmx_instruction,
	[EXIT_REASON_INVVPID]                 = handle_vmx_instruction,
	[EXIT_REASON_RDRAND]                  = kvm_handle_invalid_op,
	[EXIT_REASON_RDSEED]                  = kvm_handle_invalid_op,
	[EXIT_REASON_PML_FULL]		      = handle_pml_full,
	[EXIT_REASON_INVPCID]                 = handle_invpcid,
	[EXIT_REASON_VMFUNC]		      = handle_vmx_instruction,
	[EXIT_REASON_PREEMPTION_TIMER]	      = handle_preemption_timer,
	[EXIT_REASON_ENCLS]		      = handle_encls,
	[EXIT_REASON_BUS_LOCK]                = handle_bus_lock_vmexit,
	[EXIT_REASON_NOTIFY]		      = handle_notify,
};

static const int kvm_vmx_max_exit_handlers =
	ARRAY_SIZE(kvm_vmx_exit_handlers);

static void vmx_get_exit_info(struct kvm_vcpu *vcpu, u32 *reason,
			      u64 *info1, u64 *info2,
			      u32 *intr_info, u32 *error_code)
{
	struct vcpu_vmx *vmx = to_vmx(vcpu);

	*reason = vmx->exit_reason.full;
	*info1 = vmx_get_exit_qual(vcpu);
	if (!(vmx->exit_reason.failed_vmentry)) {
		*info2 = vmx->idt_vectoring_info;
		*intr_info = vmx_get_intr_info(vcpu);
		if (is_exception_with_error_code(*intr_info))
			*error_code = vmcs_read32(VM_EXIT_INTR_ERROR_CODE);
		else
			*error_code = 0;
	} else {
		*info2 = 0;
		*intr_info = 0;
		*error_code = 0;
	}
}

static void vmx_destroy_pml_buffer(struct vcpu_vmx *vmx)
{
	if (vmx->pml_pg) {
		__free_page(vmx->pml_pg);
		vmx->pml_pg = NULL;
	}
}

static void vmx_flush_pml_buffer(struct kvm_vcpu *vcpu)
{
	struct vcpu_vmx *vmx = to_vmx(vcpu);
	u64 *pml_buf;
	u16 pml_idx;

	pml_idx = vmcs_read16(GUEST_PML_INDEX);

	/* Do nothing if PML buffer is empty */
	if (pml_idx == (PML_ENTITY_NUM - 1))
		return;

	/* PML index always points to next available PML buffer entity */
	if (pml_idx >= PML_ENTITY_NUM)
		pml_idx = 0;
	else
		pml_idx++;

	pml_buf = page_address(vmx->pml_pg);
	for (; pml_idx < PML_ENTITY_NUM; pml_idx++) {
		u64 gpa;

		gpa = pml_buf[pml_idx];
		WARN_ON(gpa & (PAGE_SIZE - 1));
		kvm_vcpu_mark_page_dirty(vcpu, gpa >> PAGE_SHIFT);
	}

	/* reset PML index */
	vmcs_write16(GUEST_PML_INDEX, PML_ENTITY_NUM - 1);
}

static void vmx_dump_sel(char *name, uint32_t sel)
{
	pr_err("%s sel=0x%04x, attr=0x%05x, limit=0x%08x, base=0x%016lx\n",
	       name, vmcs_read16(sel),
	       vmcs_read32(sel + GUEST_ES_AR_BYTES - GUEST_ES_SELECTOR),
	       vmcs_read32(sel + GUEST_ES_LIMIT - GUEST_ES_SELECTOR),
	       vmcs_readl(sel + GUEST_ES_BASE - GUEST_ES_SELECTOR));
}

static void vmx_dump_dtsel(char *name, uint32_t limit)
{
	pr_err("%s                           limit=0x%08x, base=0x%016lx\n",
	       name, vmcs_read32(limit),
	       vmcs_readl(limit + GUEST_GDTR_BASE - GUEST_GDTR_LIMIT));
}

static void vmx_dump_msrs(char *name, struct vmx_msrs *m)
{
	unsigned int i;
	struct vmx_msr_entry *e;

	pr_err("MSR %s:\n", name);
	for (i = 0, e = m->val; i < m->nr; ++i, ++e)
		pr_err("  %2d: msr=0x%08x value=0x%016llx\n", i, e->index, e->value);
}

void dump_vmcs(struct kvm_vcpu *vcpu)
{
	struct vcpu_vmx *vmx = to_vmx(vcpu);
	u32 vmentry_ctl, vmexit_ctl;
	u32 cpu_based_exec_ctrl, pin_based_exec_ctrl, secondary_exec_control;
	u64 tertiary_exec_control;
	unsigned long cr4;
	int efer_slot;

	if (!dump_invalid_vmcs) {
		pr_warn_ratelimited("set kvm_intel.dump_invalid_vmcs=1 to dump internal KVM state.\n");
		return;
	}

	vmentry_ctl = vmcs_read32(VM_ENTRY_CONTROLS);
	vmexit_ctl = vmcs_read32(VM_EXIT_CONTROLS);
	cpu_based_exec_ctrl = vmcs_read32(CPU_BASED_VM_EXEC_CONTROL);
	pin_based_exec_ctrl = vmcs_read32(PIN_BASED_VM_EXEC_CONTROL);
	cr4 = vmcs_readl(GUEST_CR4);

	if (cpu_has_secondary_exec_ctrls())
		secondary_exec_control = vmcs_read32(SECONDARY_VM_EXEC_CONTROL);
	else
		secondary_exec_control = 0;

	if (cpu_has_tertiary_exec_ctrls())
		tertiary_exec_control = vmcs_read64(TERTIARY_VM_EXEC_CONTROL);
	else
		tertiary_exec_control = 0;

	pr_err("VMCS %p, last attempted VM-entry on CPU %d\n",
	       vmx->loaded_vmcs->vmcs, vcpu->arch.last_vmentry_cpu);
	pr_err("*** Guest State ***\n");
	pr_err("CR0: actual=0x%016lx, shadow=0x%016lx, gh_mask=%016lx\n",
	       vmcs_readl(GUEST_CR0), vmcs_readl(CR0_READ_SHADOW),
	       vmcs_readl(CR0_GUEST_HOST_MASK));
	pr_err("CR4: actual=0x%016lx, shadow=0x%016lx, gh_mask=%016lx\n",
	       cr4, vmcs_readl(CR4_READ_SHADOW), vmcs_readl(CR4_GUEST_HOST_MASK));
	pr_err("CR3 = 0x%016lx\n", vmcs_readl(GUEST_CR3));
	if (cpu_has_vmx_ept()) {
		pr_err("PDPTR0 = 0x%016llx  PDPTR1 = 0x%016llx\n",
		       vmcs_read64(GUEST_PDPTR0), vmcs_read64(GUEST_PDPTR1));
		pr_err("PDPTR2 = 0x%016llx  PDPTR3 = 0x%016llx\n",
		       vmcs_read64(GUEST_PDPTR2), vmcs_read64(GUEST_PDPTR3));
	}
	pr_err("RSP = 0x%016lx  RIP = 0x%016lx\n",
	       vmcs_readl(GUEST_RSP), vmcs_readl(GUEST_RIP));
	pr_err("RFLAGS=0x%08lx         DR7 = 0x%016lx\n",
	       vmcs_readl(GUEST_RFLAGS), vmcs_readl(GUEST_DR7));
	pr_err("Sysenter RSP=%016lx CS:RIP=%04x:%016lx\n",
	       vmcs_readl(GUEST_SYSENTER_ESP),
	       vmcs_read32(GUEST_SYSENTER_CS), vmcs_readl(GUEST_SYSENTER_EIP));
	vmx_dump_sel("CS:  ", GUEST_CS_SELECTOR);
	vmx_dump_sel("DS:  ", GUEST_DS_SELECTOR);
	vmx_dump_sel("SS:  ", GUEST_SS_SELECTOR);
	vmx_dump_sel("ES:  ", GUEST_ES_SELECTOR);
	vmx_dump_sel("FS:  ", GUEST_FS_SELECTOR);
	vmx_dump_sel("GS:  ", GUEST_GS_SELECTOR);
	vmx_dump_dtsel("GDTR:", GUEST_GDTR_LIMIT);
	vmx_dump_sel("LDTR:", GUEST_LDTR_SELECTOR);
	vmx_dump_dtsel("IDTR:", GUEST_IDTR_LIMIT);
	vmx_dump_sel("TR:  ", GUEST_TR_SELECTOR);
	efer_slot = vmx_find_loadstore_msr_slot(&vmx->msr_autoload.guest, MSR_EFER);
	if (vmentry_ctl & VM_ENTRY_LOAD_IA32_EFER)
		pr_err("EFER= 0x%016llx\n", vmcs_read64(GUEST_IA32_EFER));
	else if (efer_slot >= 0)
		pr_err("EFER= 0x%016llx (autoload)\n",
		       vmx->msr_autoload.guest.val[efer_slot].value);
	else if (vmentry_ctl & VM_ENTRY_IA32E_MODE)
		pr_err("EFER= 0x%016llx (effective)\n",
		       vcpu->arch.efer | (EFER_LMA | EFER_LME));
	else
		pr_err("EFER= 0x%016llx (effective)\n",
		       vcpu->arch.efer & ~(EFER_LMA | EFER_LME));
	if (vmentry_ctl & VM_ENTRY_LOAD_IA32_PAT)
		pr_err("PAT = 0x%016llx\n", vmcs_read64(GUEST_IA32_PAT));
	pr_err("DebugCtl = 0x%016llx  DebugExceptions = 0x%016lx\n",
	       vmcs_read64(GUEST_IA32_DEBUGCTL),
	       vmcs_readl(GUEST_PENDING_DBG_EXCEPTIONS));
	if (cpu_has_load_perf_global_ctrl() &&
	    vmentry_ctl & VM_ENTRY_LOAD_IA32_PERF_GLOBAL_CTRL)
		pr_err("PerfGlobCtl = 0x%016llx\n",
		       vmcs_read64(GUEST_IA32_PERF_GLOBAL_CTRL));
	if (vmentry_ctl & VM_ENTRY_LOAD_BNDCFGS)
		pr_err("BndCfgS = 0x%016llx\n", vmcs_read64(GUEST_BNDCFGS));
	pr_err("Interruptibility = %08x  ActivityState = %08x\n",
	       vmcs_read32(GUEST_INTERRUPTIBILITY_INFO),
	       vmcs_read32(GUEST_ACTIVITY_STATE));
	if (secondary_exec_control & SECONDARY_EXEC_VIRTUAL_INTR_DELIVERY)
		pr_err("InterruptStatus = %04x\n",
		       vmcs_read16(GUEST_INTR_STATUS));
	if (vmcs_read32(VM_ENTRY_MSR_LOAD_COUNT) > 0)
		vmx_dump_msrs("guest autoload", &vmx->msr_autoload.guest);
	if (vmcs_read32(VM_EXIT_MSR_STORE_COUNT) > 0)
		vmx_dump_msrs("guest autostore", &vmx->msr_autostore.guest);

	pr_err("*** Host State ***\n");
	pr_err("RIP = 0x%016lx  RSP = 0x%016lx\n",
	       vmcs_readl(HOST_RIP), vmcs_readl(HOST_RSP));
	pr_err("CS=%04x SS=%04x DS=%04x ES=%04x FS=%04x GS=%04x TR=%04x\n",
	       vmcs_read16(HOST_CS_SELECTOR), vmcs_read16(HOST_SS_SELECTOR),
	       vmcs_read16(HOST_DS_SELECTOR), vmcs_read16(HOST_ES_SELECTOR),
	       vmcs_read16(HOST_FS_SELECTOR), vmcs_read16(HOST_GS_SELECTOR),
	       vmcs_read16(HOST_TR_SELECTOR));
	pr_err("FSBase=%016lx GSBase=%016lx TRBase=%016lx\n",
	       vmcs_readl(HOST_FS_BASE), vmcs_readl(HOST_GS_BASE),
	       vmcs_readl(HOST_TR_BASE));
	pr_err("GDTBase=%016lx IDTBase=%016lx\n",
	       vmcs_readl(HOST_GDTR_BASE), vmcs_readl(HOST_IDTR_BASE));
	pr_err("CR0=%016lx CR3=%016lx CR4=%016lx\n",
	       vmcs_readl(HOST_CR0), vmcs_readl(HOST_CR3),
	       vmcs_readl(HOST_CR4));
	pr_err("Sysenter RSP=%016lx CS:RIP=%04x:%016lx\n",
	       vmcs_readl(HOST_IA32_SYSENTER_ESP),
	       vmcs_read32(HOST_IA32_SYSENTER_CS),
	       vmcs_readl(HOST_IA32_SYSENTER_EIP));
	if (vmexit_ctl & VM_EXIT_LOAD_IA32_EFER)
		pr_err("EFER= 0x%016llx\n", vmcs_read64(HOST_IA32_EFER));
	if (vmexit_ctl & VM_EXIT_LOAD_IA32_PAT)
		pr_err("PAT = 0x%016llx\n", vmcs_read64(HOST_IA32_PAT));
	if (cpu_has_load_perf_global_ctrl() &&
	    vmexit_ctl & VM_EXIT_LOAD_IA32_PERF_GLOBAL_CTRL)
		pr_err("PerfGlobCtl = 0x%016llx\n",
		       vmcs_read64(HOST_IA32_PERF_GLOBAL_CTRL));
	if (vmcs_read32(VM_EXIT_MSR_LOAD_COUNT) > 0)
		vmx_dump_msrs("host autoload", &vmx->msr_autoload.host);

	pr_err("*** Control State ***\n");
	pr_err("CPUBased=0x%08x SecondaryExec=0x%08x TertiaryExec=0x%016llx\n",
	       cpu_based_exec_ctrl, secondary_exec_control, tertiary_exec_control);
	pr_err("PinBased=0x%08x EntryControls=%08x ExitControls=%08x\n",
	       pin_based_exec_ctrl, vmentry_ctl, vmexit_ctl);
	pr_err("ExceptionBitmap=%08x PFECmask=%08x PFECmatch=%08x\n",
	       vmcs_read32(EXCEPTION_BITMAP),
	       vmcs_read32(PAGE_FAULT_ERROR_CODE_MASK),
	       vmcs_read32(PAGE_FAULT_ERROR_CODE_MATCH));
	pr_err("VMEntry: intr_info=%08x errcode=%08x ilen=%08x\n",
	       vmcs_read32(VM_ENTRY_INTR_INFO_FIELD),
	       vmcs_read32(VM_ENTRY_EXCEPTION_ERROR_CODE),
	       vmcs_read32(VM_ENTRY_INSTRUCTION_LEN));
	pr_err("VMExit: intr_info=%08x errcode=%08x ilen=%08x\n",
	       vmcs_read32(VM_EXIT_INTR_INFO),
	       vmcs_read32(VM_EXIT_INTR_ERROR_CODE),
	       vmcs_read32(VM_EXIT_INSTRUCTION_LEN));
	pr_err("        reason=%08x qualification=%016lx\n",
	       vmcs_read32(VM_EXIT_REASON), vmcs_readl(EXIT_QUALIFICATION));
	pr_err("IDTVectoring: info=%08x errcode=%08x\n",
	       vmcs_read32(IDT_VECTORING_INFO_FIELD),
	       vmcs_read32(IDT_VECTORING_ERROR_CODE));
	pr_err("TSC Offset = 0x%016llx\n", vmcs_read64(TSC_OFFSET));
	if (secondary_exec_control & SECONDARY_EXEC_TSC_SCALING)
		pr_err("TSC Multiplier = 0x%016llx\n",
		       vmcs_read64(TSC_MULTIPLIER));
	if (cpu_based_exec_ctrl & CPU_BASED_TPR_SHADOW) {
		if (secondary_exec_control & SECONDARY_EXEC_VIRTUAL_INTR_DELIVERY) {
			u16 status = vmcs_read16(GUEST_INTR_STATUS);
			pr_err("SVI|RVI = %02x|%02x ", status >> 8, status & 0xff);
		}
		pr_cont("TPR Threshold = 0x%02x\n", vmcs_read32(TPR_THRESHOLD));
		if (secondary_exec_control & SECONDARY_EXEC_VIRTUALIZE_APIC_ACCESSES)
			pr_err("APIC-access addr = 0x%016llx ", vmcs_read64(APIC_ACCESS_ADDR));
		pr_cont("virt-APIC addr = 0x%016llx\n", vmcs_read64(VIRTUAL_APIC_PAGE_ADDR));
	}
	if (pin_based_exec_ctrl & PIN_BASED_POSTED_INTR)
		pr_err("PostedIntrVec = 0x%02x\n", vmcs_read16(POSTED_INTR_NV));
	if ((secondary_exec_control & SECONDARY_EXEC_ENABLE_EPT))
		pr_err("EPT pointer = 0x%016llx\n", vmcs_read64(EPT_POINTER));
	if (secondary_exec_control & SECONDARY_EXEC_PAUSE_LOOP_EXITING)
		pr_err("PLE Gap=%08x Window=%08x\n",
		       vmcs_read32(PLE_GAP), vmcs_read32(PLE_WINDOW));
	if (secondary_exec_control & SECONDARY_EXEC_ENABLE_VPID)
		pr_err("Virtual processor ID = 0x%04x\n",
		       vmcs_read16(VIRTUAL_PROCESSOR_ID));
}

/*
 * The guest has exited.  See if we can fix it or if we need userspace
 * assistance.
 */
static int __vmx_handle_exit(struct kvm_vcpu *vcpu, fastpath_t exit_fastpath)
{
	struct vcpu_vmx *vmx = to_vmx(vcpu);
	union vmx_exit_reason exit_reason = vmx->exit_reason;
	u32 vectoring_info = vmx->idt_vectoring_info;
	u16 exit_handler_index;

	/*
	 * Flush logged GPAs PML buffer, this will make dirty_bitmap more
	 * updated. Another good is, in kvm_vm_ioctl_get_dirty_log, before
	 * querying dirty_bitmap, we only need to kick all vcpus out of guest
	 * mode as if vcpus is in root mode, the PML buffer must has been
	 * flushed already.  Note, PML is never enabled in hardware while
	 * running L2.
	 */
	if (enable_pml && !is_guest_mode(vcpu))
		vmx_flush_pml_buffer(vcpu);

	/*
	 * KVM should never reach this point with a pending nested VM-Enter.
	 * More specifically, short-circuiting VM-Entry to emulate L2 due to
	 * invalid guest state should never happen as that means KVM knowingly
	 * allowed a nested VM-Enter with an invalid vmcs12.  More below.
	 */
	if (KVM_BUG_ON(vmx->nested.nested_run_pending, vcpu->kvm))
		return -EIO;

	if (is_guest_mode(vcpu)) {
		/*
		 * PML is never enabled when running L2, bail immediately if a
		 * PML full exit occurs as something is horribly wrong.
		 */
		if (exit_reason.basic == EXIT_REASON_PML_FULL)
			goto unexpected_vmexit;

		/*
		 * The host physical addresses of some pages of guest memory
		 * are loaded into the vmcs02 (e.g. vmcs12's Virtual APIC
		 * Page). The CPU may write to these pages via their host
		 * physical address while L2 is running, bypassing any
		 * address-translation-based dirty tracking (e.g. EPT write
		 * protection).
		 *
		 * Mark them dirty on every exit from L2 to prevent them from
		 * getting out of sync with dirty tracking.
		 */
		nested_mark_vmcs12_pages_dirty(vcpu);

		/*
		 * Synthesize a triple fault if L2 state is invalid.  In normal
		 * operation, nested VM-Enter rejects any attempt to enter L2
		 * with invalid state.  However, those checks are skipped if
		 * state is being stuffed via RSM or KVM_SET_NESTED_STATE.  If
		 * L2 state is invalid, it means either L1 modified SMRAM state
		 * or userspace provided bad state.  Synthesize TRIPLE_FAULT as
		 * doing so is architecturally allowed in the RSM case, and is
		 * the least awful solution for the userspace case without
		 * risking false positives.
		 */
		if (vmx->emulation_required) {
			nested_vmx_vmexit(vcpu, EXIT_REASON_TRIPLE_FAULT, 0, 0);
			return 1;
		}

		if (nested_vmx_reflect_vmexit(vcpu))
			return 1;
	}

	/* If guest state is invalid, start emulating.  L2 is handled above. */
	if (vmx->emulation_required)
		return handle_invalid_guest_state(vcpu);

	if (exit_reason.failed_vmentry) {
		dump_vmcs(vcpu);
		vcpu->run->exit_reason = KVM_EXIT_FAIL_ENTRY;
		vcpu->run->fail_entry.hardware_entry_failure_reason
			= exit_reason.full;
		vcpu->run->fail_entry.cpu = vcpu->arch.last_vmentry_cpu;
		return 0;
	}

	if (unlikely(vmx->fail)) {
		dump_vmcs(vcpu);
		vcpu->run->exit_reason = KVM_EXIT_FAIL_ENTRY;
		vcpu->run->fail_entry.hardware_entry_failure_reason
			= vmcs_read32(VM_INSTRUCTION_ERROR);
		vcpu->run->fail_entry.cpu = vcpu->arch.last_vmentry_cpu;
		return 0;
	}

	/*
	 * Note:
	 * Do not try to fix EXIT_REASON_EPT_MISCONFIG if it caused by
	 * delivery event since it indicates guest is accessing MMIO.
	 * The vm-exit can be triggered again after return to guest that
	 * will cause infinite loop.
	 */
	if ((vectoring_info & VECTORING_INFO_VALID_MASK) &&
	    (exit_reason.basic != EXIT_REASON_EXCEPTION_NMI &&
	     exit_reason.basic != EXIT_REASON_EPT_VIOLATION &&
	     exit_reason.basic != EXIT_REASON_PML_FULL &&
	     exit_reason.basic != EXIT_REASON_APIC_ACCESS &&
	     exit_reason.basic != EXIT_REASON_TASK_SWITCH &&
	     exit_reason.basic != EXIT_REASON_NOTIFY)) {
		int ndata = 3;

		vcpu->run->exit_reason = KVM_EXIT_INTERNAL_ERROR;
		vcpu->run->internal.suberror = KVM_INTERNAL_ERROR_DELIVERY_EV;
		vcpu->run->internal.data[0] = vectoring_info;
		vcpu->run->internal.data[1] = exit_reason.full;
		vcpu->run->internal.data[2] = vcpu->arch.exit_qualification;
		if (exit_reason.basic == EXIT_REASON_EPT_MISCONFIG) {
			vcpu->run->internal.data[ndata++] =
				vmcs_read64(GUEST_PHYSICAL_ADDRESS);
		}
		vcpu->run->internal.data[ndata++] = vcpu->arch.last_vmentry_cpu;
		vcpu->run->internal.ndata = ndata;
		return 0;
	}

	if (unlikely(!enable_vnmi &&
		     vmx->loaded_vmcs->soft_vnmi_blocked)) {
		if (!vmx_interrupt_blocked(vcpu)) {
			vmx->loaded_vmcs->soft_vnmi_blocked = 0;
		} else if (vmx->loaded_vmcs->vnmi_blocked_time > 1000000000LL &&
			   vcpu->arch.nmi_pending) {
			/*
			 * This CPU don't support us in finding the end of an
			 * NMI-blocked window if the guest runs with IRQs
			 * disabled. So we pull the trigger after 1 s of
			 * futile waiting, but inform the user about this.
			 */
			printk(KERN_WARNING "%s: Breaking out of NMI-blocked "
			       "state on VCPU %d after 1 s timeout\n",
			       __func__, vcpu->vcpu_id);
			vmx->loaded_vmcs->soft_vnmi_blocked = 0;
		}
	}

	if (exit_fastpath != EXIT_FASTPATH_NONE)
		return 1;

	if (exit_reason.basic >= kvm_vmx_max_exit_handlers)
		goto unexpected_vmexit;
#ifdef CONFIG_RETPOLINE
	if (exit_reason.basic == EXIT_REASON_MSR_WRITE)
		return kvm_emulate_wrmsr(vcpu);
	else if (exit_reason.basic == EXIT_REASON_PREEMPTION_TIMER)
		return handle_preemption_timer(vcpu);
	else if (exit_reason.basic == EXIT_REASON_INTERRUPT_WINDOW)
		return handle_interrupt_window(vcpu);
	else if (exit_reason.basic == EXIT_REASON_EXTERNAL_INTERRUPT)
		return handle_external_interrupt(vcpu);
	else if (exit_reason.basic == EXIT_REASON_HLT)
		return kvm_emulate_halt(vcpu);
	else if (exit_reason.basic == EXIT_REASON_EPT_MISCONFIG)
		return handle_ept_misconfig(vcpu);
#endif

	exit_handler_index = array_index_nospec((u16)exit_reason.basic,
						kvm_vmx_max_exit_handlers);
	if (!kvm_vmx_exit_handlers[exit_handler_index])
		goto unexpected_vmexit;

	return kvm_vmx_exit_handlers[exit_handler_index](vcpu);

unexpected_vmexit:
	vcpu_unimpl(vcpu, "vmx: unexpected exit reason 0x%x\n",
		    exit_reason.full);
	dump_vmcs(vcpu);
	vcpu->run->exit_reason = KVM_EXIT_INTERNAL_ERROR;
	vcpu->run->internal.suberror =
			KVM_INTERNAL_ERROR_UNEXPECTED_EXIT_REASON;
	vcpu->run->internal.ndata = 2;
	vcpu->run->internal.data[0] = exit_reason.full;
	vcpu->run->internal.data[1] = vcpu->arch.last_vmentry_cpu;
	return 0;
}

static int vmx_handle_exit(struct kvm_vcpu *vcpu, fastpath_t exit_fastpath)
{
	int ret = __vmx_handle_exit(vcpu, exit_fastpath);

	/*
	 * Exit to user space when bus lock detected to inform that there is
	 * a bus lock in guest.
	 */
	if (to_vmx(vcpu)->exit_reason.bus_lock_detected) {
		if (ret > 0)
			vcpu->run->exit_reason = KVM_EXIT_X86_BUS_LOCK;

		vcpu->run->flags |= KVM_RUN_X86_BUS_LOCK;
		return 0;
	}
	return ret;
}

/*
 * Software based L1D cache flush which is used when microcode providing
 * the cache control MSR is not loaded.
 *
 * The L1D cache is 32 KiB on Nehalem and later microarchitectures, but to
 * flush it is required to read in 64 KiB because the replacement algorithm
 * is not exactly LRU. This could be sized at runtime via topology
 * information but as all relevant affected CPUs have 32KiB L1D cache size
 * there is no point in doing so.
 */
static noinstr void vmx_l1d_flush(struct kvm_vcpu *vcpu)
{
	int size = PAGE_SIZE << L1D_CACHE_ORDER;

	/*
	 * This code is only executed when the flush mode is 'cond' or
	 * 'always'
	 */
	if (static_branch_likely(&vmx_l1d_flush_cond)) {
		bool flush_l1d;

		/*
		 * Clear the per-vcpu flush bit, it gets set again
		 * either from vcpu_run() or from one of the unsafe
		 * VMEXIT handlers.
		 */
		flush_l1d = vcpu->arch.l1tf_flush_l1d;
		vcpu->arch.l1tf_flush_l1d = false;

		/*
		 * Clear the per-cpu flush bit, it gets set again from
		 * the interrupt handlers.
		 */
		flush_l1d |= kvm_get_cpu_l1tf_flush_l1d();
		kvm_clear_cpu_l1tf_flush_l1d();

		if (!flush_l1d)
			return;
	}

	vcpu->stat.l1d_flush++;

	if (static_cpu_has(X86_FEATURE_FLUSH_L1D)) {
		native_wrmsrl(MSR_IA32_FLUSH_CMD, L1D_FLUSH);
		return;
	}

	asm volatile(
		/* First ensure the pages are in the TLB */
		"xorl	%%eax, %%eax\n"
		".Lpopulate_tlb:\n\t"
		"movzbl	(%[flush_pages], %%" _ASM_AX "), %%ecx\n\t"
		"addl	$4096, %%eax\n\t"
		"cmpl	%%eax, %[size]\n\t"
		"jne	.Lpopulate_tlb\n\t"
		"xorl	%%eax, %%eax\n\t"
		"cpuid\n\t"
		/* Now fill the cache */
		"xorl	%%eax, %%eax\n"
		".Lfill_cache:\n"
		"movzbl	(%[flush_pages], %%" _ASM_AX "), %%ecx\n\t"
		"addl	$64, %%eax\n\t"
		"cmpl	%%eax, %[size]\n\t"
		"jne	.Lfill_cache\n\t"
		"lfence\n"
		:: [flush_pages] "r" (vmx_l1d_flush_pages),
		    [size] "r" (size)
		: "eax", "ebx", "ecx", "edx");
}

static void vmx_update_cr8_intercept(struct kvm_vcpu *vcpu, int tpr, int irr)
{
	struct vmcs12 *vmcs12 = get_vmcs12(vcpu);
	int tpr_threshold;

	if (is_guest_mode(vcpu) &&
		nested_cpu_has(vmcs12, CPU_BASED_TPR_SHADOW))
		return;

	tpr_threshold = (irr == -1 || tpr < irr) ? 0 : irr;
	if (is_guest_mode(vcpu))
		to_vmx(vcpu)->nested.l1_tpr_threshold = tpr_threshold;
	else
		vmcs_write32(TPR_THRESHOLD, tpr_threshold);
}

void vmx_set_virtual_apic_mode(struct kvm_vcpu *vcpu)
{
	struct vcpu_vmx *vmx = to_vmx(vcpu);
	u32 sec_exec_control;

	if (!lapic_in_kernel(vcpu))
		return;

	if (!flexpriority_enabled &&
	    !cpu_has_vmx_virtualize_x2apic_mode())
		return;

	/* Postpone execution until vmcs01 is the current VMCS. */
	if (is_guest_mode(vcpu)) {
		vmx->nested.change_vmcs01_virtual_apic_mode = true;
		return;
	}

	sec_exec_control = secondary_exec_controls_get(vmx);
	sec_exec_control &= ~(SECONDARY_EXEC_VIRTUALIZE_APIC_ACCESSES |
			      SECONDARY_EXEC_VIRTUALIZE_X2APIC_MODE);

	switch (kvm_get_apic_mode(vcpu)) {
	case LAPIC_MODE_INVALID:
		WARN_ONCE(true, "Invalid local APIC state");
		break;
	case LAPIC_MODE_DISABLED:
		break;
	case LAPIC_MODE_XAPIC:
		if (flexpriority_enabled) {
			sec_exec_control |=
				SECONDARY_EXEC_VIRTUALIZE_APIC_ACCESSES;
			kvm_make_request(KVM_REQ_APIC_PAGE_RELOAD, vcpu);

			/*
			 * Flush the TLB, reloading the APIC access page will
			 * only do so if its physical address has changed, but
			 * the guest may have inserted a non-APIC mapping into
			 * the TLB while the APIC access page was disabled.
			 */
			kvm_make_request(KVM_REQ_TLB_FLUSH_CURRENT, vcpu);
		}
		break;
	case LAPIC_MODE_X2APIC:
		if (cpu_has_vmx_virtualize_x2apic_mode())
			sec_exec_control |=
				SECONDARY_EXEC_VIRTUALIZE_X2APIC_MODE;
		break;
	}
	secondary_exec_controls_set(vmx, sec_exec_control);

	vmx_update_msr_bitmap_x2apic(vcpu);
}

static void vmx_set_apic_access_page_addr(struct kvm_vcpu *vcpu)
{
	struct page *page;

	/* Defer reload until vmcs01 is the current VMCS. */
	if (is_guest_mode(vcpu)) {
		to_vmx(vcpu)->nested.reload_vmcs01_apic_access_page = true;
		return;
	}

	if (!(secondary_exec_controls_get(to_vmx(vcpu)) &
	    SECONDARY_EXEC_VIRTUALIZE_APIC_ACCESSES))
		return;

	page = gfn_to_page(vcpu->kvm, APIC_DEFAULT_PHYS_BASE >> PAGE_SHIFT);
	if (is_error_page(page))
		return;

	vmcs_write64(APIC_ACCESS_ADDR, page_to_phys(page));
	vmx_flush_tlb_current(vcpu);

	/*
	 * Do not pin apic access page in memory, the MMU notifier
	 * will call us again if it is migrated or swapped out.
	 */
	put_page(page);
}

static void vmx_hwapic_isr_update(int max_isr)
{
	u16 status;
	u8 old;

	if (max_isr == -1)
		max_isr = 0;

	status = vmcs_read16(GUEST_INTR_STATUS);
	old = status >> 8;
	if (max_isr != old) {
		status &= 0xff;
		status |= max_isr << 8;
		vmcs_write16(GUEST_INTR_STATUS, status);
	}
}

static void vmx_set_rvi(int vector)
{
	u16 status;
	u8 old;

	if (vector == -1)
		vector = 0;

	status = vmcs_read16(GUEST_INTR_STATUS);
	old = (u8)status & 0xff;
	if ((u8)vector != old) {
		status &= ~0xff;
		status |= (u8)vector;
		vmcs_write16(GUEST_INTR_STATUS, status);
	}
}

static void vmx_hwapic_irr_update(struct kvm_vcpu *vcpu, int max_irr)
{
	/*
	 * When running L2, updating RVI is only relevant when
	 * vmcs12 virtual-interrupt-delivery enabled.
	 * However, it can be enabled only when L1 also
	 * intercepts external-interrupts and in that case
	 * we should not update vmcs02 RVI but instead intercept
	 * interrupt. Therefore, do nothing when running L2.
	 */
	if (!is_guest_mode(vcpu))
		vmx_set_rvi(max_irr);
}

static int vmx_sync_pir_to_irr(struct kvm_vcpu *vcpu)
{
	struct vcpu_vmx *vmx = to_vmx(vcpu);
	int max_irr;
	bool got_posted_interrupt;

	if (KVM_BUG_ON(!enable_apicv, vcpu->kvm))
		return -EIO;

	if (pi_test_on(&vmx->pi_desc)) {
		pi_clear_on(&vmx->pi_desc);
		/*
		 * IOMMU can write to PID.ON, so the barrier matters even on UP.
		 * But on x86 this is just a compiler barrier anyway.
		 */
		smp_mb__after_atomic();
		got_posted_interrupt =
			kvm_apic_update_irr(vcpu, vmx->pi_desc.pir, &max_irr);
	} else {
		max_irr = kvm_lapic_find_highest_irr(vcpu);
		got_posted_interrupt = false;
	}

	/*
	 * Newly recognized interrupts are injected via either virtual interrupt
	 * delivery (RVI) or KVM_REQ_EVENT.  Virtual interrupt delivery is
	 * disabled in two cases:
	 *
	 * 1) If L2 is running and the vCPU has a new pending interrupt.  If L1
	 * wants to exit on interrupts, KVM_REQ_EVENT is needed to synthesize a
	 * VM-Exit to L1.  If L1 doesn't want to exit, the interrupt is injected
	 * into L2, but KVM doesn't use virtual interrupt delivery to inject
	 * interrupts into L2, and so KVM_REQ_EVENT is again needed.
	 *
	 * 2) If APICv is disabled for this vCPU, assigned devices may still
	 * attempt to post interrupts.  The posted interrupt vector will cause
	 * a VM-Exit and the subsequent entry will call sync_pir_to_irr.
	 */
	if (!is_guest_mode(vcpu) && kvm_vcpu_apicv_active(vcpu))
		vmx_set_rvi(max_irr);
	else if (got_posted_interrupt)
		kvm_make_request(KVM_REQ_EVENT, vcpu);

	return max_irr;
}

static void vmx_load_eoi_exitmap(struct kvm_vcpu *vcpu, u64 *eoi_exit_bitmap)
{
	if (!kvm_vcpu_apicv_active(vcpu))
		return;

	vmcs_write64(EOI_EXIT_BITMAP0, eoi_exit_bitmap[0]);
	vmcs_write64(EOI_EXIT_BITMAP1, eoi_exit_bitmap[1]);
	vmcs_write64(EOI_EXIT_BITMAP2, eoi_exit_bitmap[2]);
	vmcs_write64(EOI_EXIT_BITMAP3, eoi_exit_bitmap[3]);
}

static void vmx_apicv_post_state_restore(struct kvm_vcpu *vcpu)
{
	struct vcpu_vmx *vmx = to_vmx(vcpu);

	pi_clear_on(&vmx->pi_desc);
	memset(vmx->pi_desc.pir, 0, sizeof(vmx->pi_desc.pir));
}

void vmx_do_interrupt_nmi_irqoff(unsigned long entry);

static void handle_interrupt_nmi_irqoff(struct kvm_vcpu *vcpu,
					unsigned long entry)
{
	bool is_nmi = entry == (unsigned long)asm_exc_nmi_noist;

	kvm_before_interrupt(vcpu, is_nmi ? KVM_HANDLING_NMI : KVM_HANDLING_IRQ);
	vmx_do_interrupt_nmi_irqoff(entry);
	kvm_after_interrupt(vcpu);
}

static void handle_nm_fault_irqoff(struct kvm_vcpu *vcpu)
{
	/*
	 * Save xfd_err to guest_fpu before interrupt is enabled, so the
	 * MSR value is not clobbered by the host activity before the guest
	 * has chance to consume it.
	 *
	 * Do not blindly read xfd_err here, since this exception might
	 * be caused by L1 interception on a platform which doesn't
	 * support xfd at all.
	 *
	 * Do it conditionally upon guest_fpu::xfd. xfd_err matters
	 * only when xfd contains a non-zero value.
	 *
	 * Queuing exception is done in vmx_handle_exit. See comment there.
	 */
	if (vcpu->arch.guest_fpu.fpstate->xfd)
		rdmsrl(MSR_IA32_XFD_ERR, vcpu->arch.guest_fpu.xfd_err);
}

static void handle_exception_nmi_irqoff(struct vcpu_vmx *vmx)
{
	const unsigned long nmi_entry = (unsigned long)asm_exc_nmi_noist;
	u32 intr_info = vmx_get_intr_info(&vmx->vcpu);

	/* if exit due to PF check for async PF */
	if (is_page_fault(intr_info))
		vmx->vcpu.arch.apf.host_apf_flags = kvm_read_and_reset_apf_flags();
	/* if exit due to NM, handle before interrupts are enabled */
	else if (is_nm_fault(intr_info))
		handle_nm_fault_irqoff(&vmx->vcpu);
	/* Handle machine checks before interrupts are enabled */
	else if (is_machine_check(intr_info))
		kvm_machine_check();
	/* We need to handle NMIs before interrupts are enabled */
	else if (is_nmi(intr_info))
		handle_interrupt_nmi_irqoff(&vmx->vcpu, nmi_entry);
}

static void handle_external_interrupt_irqoff(struct kvm_vcpu *vcpu)
{
	u32 intr_info = vmx_get_intr_info(vcpu);
	unsigned int vector = intr_info & INTR_INFO_VECTOR_MASK;
	gate_desc *desc = (gate_desc *)host_idt_base + vector;

	if (KVM_BUG(!is_external_intr(intr_info), vcpu->kvm,
	    "KVM: unexpected VM-Exit interrupt info: 0x%x", intr_info))
		return;

	handle_interrupt_nmi_irqoff(vcpu, gate_offset(desc));
	vcpu->arch.at_instruction_boundary = true;
}

static void vmx_handle_exit_irqoff(struct kvm_vcpu *vcpu)
{
	struct vcpu_vmx *vmx = to_vmx(vcpu);

	if (vmx->emulation_required)
		return;

	if (vmx->exit_reason.basic == EXIT_REASON_EXTERNAL_INTERRUPT)
		handle_external_interrupt_irqoff(vcpu);
	else if (vmx->exit_reason.basic == EXIT_REASON_EXCEPTION_NMI)
		handle_exception_nmi_irqoff(vmx);
}

/*
 * The kvm parameter can be NULL (module initialization, or invocation before
 * VM creation). Be sure to check the kvm parameter before using it.
 */
static bool vmx_has_emulated_msr(struct kvm *kvm, u32 index)
{
	switch (index) {
	case MSR_IA32_SMBASE:
		/*
		 * We cannot do SMM unless we can run the guest in big
		 * real mode.
		 */
		return enable_unrestricted_guest || emulate_invalid_guest_state;
	case MSR_IA32_VMX_BASIC ... MSR_IA32_VMX_VMFUNC:
		return nested;
	case MSR_AMD64_VIRT_SPEC_CTRL:
	case MSR_AMD64_TSC_RATIO:
		/* This is AMD only.  */
		return false;
	default:
		return true;
	}
}

static void vmx_recover_nmi_blocking(struct vcpu_vmx *vmx)
{
	u32 exit_intr_info;
	bool unblock_nmi;
	u8 vector;
	bool idtv_info_valid;

	idtv_info_valid = vmx->idt_vectoring_info & VECTORING_INFO_VALID_MASK;

	if (enable_vnmi) {
		if (vmx->loaded_vmcs->nmi_known_unmasked)
			return;

		exit_intr_info = vmx_get_intr_info(&vmx->vcpu);
		unblock_nmi = (exit_intr_info & INTR_INFO_UNBLOCK_NMI) != 0;
		vector = exit_intr_info & INTR_INFO_VECTOR_MASK;
		/*
		 * SDM 3: 27.7.1.2 (September 2008)
		 * Re-set bit "block by NMI" before VM entry if vmexit caused by
		 * a guest IRET fault.
		 * SDM 3: 23.2.2 (September 2008)
		 * Bit 12 is undefined in any of the following cases:
		 *  If the VM exit sets the valid bit in the IDT-vectoring
		 *   information field.
		 *  If the VM exit is due to a double fault.
		 */
		if ((exit_intr_info & INTR_INFO_VALID_MASK) && unblock_nmi &&
		    vector != DF_VECTOR && !idtv_info_valid)
			vmcs_set_bits(GUEST_INTERRUPTIBILITY_INFO,
				      GUEST_INTR_STATE_NMI);
		else
			vmx->loaded_vmcs->nmi_known_unmasked =
				!(vmcs_read32(GUEST_INTERRUPTIBILITY_INFO)
				  & GUEST_INTR_STATE_NMI);
	} else if (unlikely(vmx->loaded_vmcs->soft_vnmi_blocked))
		vmx->loaded_vmcs->vnmi_blocked_time +=
			ktime_to_ns(ktime_sub(ktime_get(),
					      vmx->loaded_vmcs->entry_time));
}

static void __vmx_complete_interrupts(struct kvm_vcpu *vcpu,
				      u32 idt_vectoring_info,
				      int instr_len_field,
				      int error_code_field)
{
	u8 vector;
	int type;
	bool idtv_info_valid;

	idtv_info_valid = idt_vectoring_info & VECTORING_INFO_VALID_MASK;

	vcpu->arch.nmi_injected = false;
	kvm_clear_exception_queue(vcpu);
	kvm_clear_interrupt_queue(vcpu);

	if (!idtv_info_valid)
		return;

	kvm_make_request(KVM_REQ_EVENT, vcpu);

	vector = idt_vectoring_info & VECTORING_INFO_VECTOR_MASK;
	type = idt_vectoring_info & VECTORING_INFO_TYPE_MASK;

	switch (type) {
	case INTR_TYPE_NMI_INTR:
		vcpu->arch.nmi_injected = true;
		/*
		 * SDM 3: 27.7.1.2 (September 2008)
		 * Clear bit "block by NMI" before VM entry if a NMI
		 * delivery faulted.
		 */
		vmx_set_nmi_mask(vcpu, false);
		break;
	case INTR_TYPE_SOFT_EXCEPTION:
		vcpu->arch.event_exit_inst_len = vmcs_read32(instr_len_field);
		fallthrough;
	case INTR_TYPE_HARD_EXCEPTION:
		if (idt_vectoring_info & VECTORING_INFO_DELIVER_CODE_MASK) {
			u32 err = vmcs_read32(error_code_field);
			kvm_requeue_exception_e(vcpu, vector, err);
		} else
			kvm_requeue_exception(vcpu, vector);
		break;
	case INTR_TYPE_SOFT_INTR:
		vcpu->arch.event_exit_inst_len = vmcs_read32(instr_len_field);
		fallthrough;
	case INTR_TYPE_EXT_INTR:
		kvm_queue_interrupt(vcpu, vector, type == INTR_TYPE_SOFT_INTR);
		break;
	default:
		break;
	}
}

static void vmx_complete_interrupts(struct vcpu_vmx *vmx)
{
	__vmx_complete_interrupts(&vmx->vcpu, vmx->idt_vectoring_info,
				  VM_EXIT_INSTRUCTION_LEN,
				  IDT_VECTORING_ERROR_CODE);
}

static void vmx_cancel_injection(struct kvm_vcpu *vcpu)
{
	__vmx_complete_interrupts(vcpu,
				  vmcs_read32(VM_ENTRY_INTR_INFO_FIELD),
				  VM_ENTRY_INSTRUCTION_LEN,
				  VM_ENTRY_EXCEPTION_ERROR_CODE);

	vmcs_write32(VM_ENTRY_INTR_INFO_FIELD, 0);
}

static void atomic_switch_perf_msrs(struct vcpu_vmx *vmx)
{
	int i, nr_msrs;
	struct perf_guest_switch_msr *msrs;
	struct kvm_pmu *pmu = vcpu_to_pmu(&vmx->vcpu);

	pmu->host_cross_mapped_mask = 0;
	if (pmu->pebs_enable & pmu->global_ctrl)
		intel_pmu_cross_mapped_check(pmu);

	/* Note, nr_msrs may be garbage if perf_guest_get_msrs() returns NULL. */
	msrs = perf_guest_get_msrs(&nr_msrs, (void *)pmu);
	if (!msrs)
		return;

	for (i = 0; i < nr_msrs; i++)
		if (msrs[i].host == msrs[i].guest)
			clear_atomic_switch_msr(vmx, msrs[i].msr);
		else
			add_atomic_switch_msr(vmx, msrs[i].msr, msrs[i].guest,
					msrs[i].host, false);
}

static void vmx_update_hv_timer(struct kvm_vcpu *vcpu)
{
	struct vcpu_vmx *vmx = to_vmx(vcpu);
	u64 tscl;
	u32 delta_tsc;

	if (vmx->req_immediate_exit) {
		vmcs_write32(VMX_PREEMPTION_TIMER_VALUE, 0);
		vmx->loaded_vmcs->hv_timer_soft_disabled = false;
	} else if (vmx->hv_deadline_tsc != -1) {
		tscl = rdtsc();
		if (vmx->hv_deadline_tsc > tscl)
			/* set_hv_timer ensures the delta fits in 32-bits */
			delta_tsc = (u32)((vmx->hv_deadline_tsc - tscl) >>
				cpu_preemption_timer_multi);
		else
			delta_tsc = 0;

		vmcs_write32(VMX_PREEMPTION_TIMER_VALUE, delta_tsc);
		vmx->loaded_vmcs->hv_timer_soft_disabled = false;
	} else if (!vmx->loaded_vmcs->hv_timer_soft_disabled) {
		vmcs_write32(VMX_PREEMPTION_TIMER_VALUE, -1);
		vmx->loaded_vmcs->hv_timer_soft_disabled = true;
	}
}

void noinstr vmx_update_host_rsp(struct vcpu_vmx *vmx, unsigned long host_rsp)
{
	if (unlikely(host_rsp != vmx->loaded_vmcs->host_state.rsp)) {
		vmx->loaded_vmcs->host_state.rsp = host_rsp;
		vmcs_writel(HOST_RSP, host_rsp);
	}
}

void noinstr vmx_spec_ctrl_restore_host(struct vcpu_vmx *vmx,
					unsigned int flags)
{
	u64 hostval = this_cpu_read(x86_spec_ctrl_current);

	if (!cpu_feature_enabled(X86_FEATURE_MSR_SPEC_CTRL))
		return;

	if (flags & VMX_RUN_SAVE_SPEC_CTRL)
		vmx->spec_ctrl = __rdmsr(MSR_IA32_SPEC_CTRL);

	/*
	 * If the guest/host SPEC_CTRL values differ, restore the host value.
	 *
	 * For legacy IBRS, the IBRS bit always needs to be written after
	 * transitioning from a less privileged predictor mode, regardless of
	 * whether the guest/host values differ.
	 */
	if (cpu_feature_enabled(X86_FEATURE_KERNEL_IBRS) ||
	    vmx->spec_ctrl != hostval)
		native_wrmsrl(MSR_IA32_SPEC_CTRL, hostval);

	barrier_nospec();
}

static fastpath_t vmx_exit_handlers_fastpath(struct kvm_vcpu *vcpu)
{
	switch (to_vmx(vcpu)->exit_reason.basic) {
	case EXIT_REASON_MSR_WRITE:
		return handle_fastpath_set_msr_irqoff(vcpu);
	case EXIT_REASON_PREEMPTION_TIMER:
		return handle_fastpath_preemption_timer(vcpu);
	default:
		return EXIT_FASTPATH_NONE;
	}
}

static noinstr void vmx_vcpu_enter_exit(struct kvm_vcpu *vcpu,
					struct vcpu_vmx *vmx,
					unsigned long flags)
{
	guest_state_enter_irqoff();

	/* L1D Flush includes CPU buffer clear to mitigate MDS */
	if (static_branch_unlikely(&vmx_l1d_should_flush))
		vmx_l1d_flush(vcpu);
	else if (static_branch_unlikely(&mds_user_clear))
		mds_clear_cpu_buffers();
	else if (static_branch_unlikely(&mmio_stale_data_clear) &&
		 kvm_arch_has_assigned_device(vcpu->kvm))
		mds_clear_cpu_buffers();

	vmx_disable_fb_clear(vmx);

	if (vcpu->arch.cr2 != native_read_cr2())
		native_write_cr2(vcpu->arch.cr2);

	vmx->fail = __vmx_vcpu_run(vmx, (unsigned long *)&vcpu->arch.regs,
				   flags);

	vcpu->arch.cr2 = native_read_cr2();

	vmx_enable_fb_clear(vmx);

	guest_state_exit_irqoff();
}

static fastpath_t vmx_vcpu_run(struct kvm_vcpu *vcpu)
{
	struct vcpu_vmx *vmx = to_vmx(vcpu);
	unsigned long cr3, cr4;

	/* Record the guest's net vcpu time for enforced NMI injections. */
	if (unlikely(!enable_vnmi &&
		     vmx->loaded_vmcs->soft_vnmi_blocked))
		vmx->loaded_vmcs->entry_time = ktime_get();

	/*
	 * Don't enter VMX if guest state is invalid, let the exit handler
	 * start emulation until we arrive back to a valid state.  Synthesize a
	 * consistency check VM-Exit due to invalid guest state and bail.
	 */
	if (unlikely(vmx->emulation_required)) {
		vmx->fail = 0;

		vmx->exit_reason.full = EXIT_REASON_INVALID_STATE;
		vmx->exit_reason.failed_vmentry = 1;
		kvm_register_mark_available(vcpu, VCPU_EXREG_EXIT_INFO_1);
		vmx->exit_qualification = ENTRY_FAIL_DEFAULT;
		kvm_register_mark_available(vcpu, VCPU_EXREG_EXIT_INFO_2);
		vmx->exit_intr_info = 0;
		return EXIT_FASTPATH_NONE;
	}

	trace_kvm_entry(vcpu);

	if (vmx->ple_window_dirty) {
		vmx->ple_window_dirty = false;
		vmcs_write32(PLE_WINDOW, vmx->ple_window);
	}

	/*
	 * We did this in prepare_switch_to_guest, because it needs to
	 * be within srcu_read_lock.
	 */
	WARN_ON_ONCE(vmx->nested.need_vmcs12_to_shadow_sync);

	if (kvm_register_is_dirty(vcpu, VCPU_REGS_RSP))
		vmcs_writel(GUEST_RSP, vcpu->arch.regs[VCPU_REGS_RSP]);
	if (kvm_register_is_dirty(vcpu, VCPU_REGS_RIP))
		vmcs_writel(GUEST_RIP, vcpu->arch.regs[VCPU_REGS_RIP]);
	vcpu->arch.regs_dirty = 0;

	/*
	 * Refresh vmcs.HOST_CR3 if necessary.  This must be done immediately
	 * prior to VM-Enter, as the kernel may load a new ASID (PCID) any time
	 * it switches back to the current->mm, which can occur in KVM context
	 * when switching to a temporary mm to patch kernel code, e.g. if KVM
	 * toggles a static key while handling a VM-Exit.
	 */
	cr3 = __get_current_cr3_fast();
	if (unlikely(cr3 != vmx->loaded_vmcs->host_state.cr3)) {
		vmcs_writel(HOST_CR3, cr3);
		vmx->loaded_vmcs->host_state.cr3 = cr3;
	}

	cr4 = cr4_read_shadow();
	if (unlikely(cr4 != vmx->loaded_vmcs->host_state.cr4)) {
		vmcs_writel(HOST_CR4, cr4);
		vmx->loaded_vmcs->host_state.cr4 = cr4;
	}

	/* When KVM_DEBUGREG_WONT_EXIT, dr6 is accessible in guest. */
	if (unlikely(vcpu->arch.switch_db_regs & KVM_DEBUGREG_WONT_EXIT))
		set_debugreg(vcpu->arch.dr6, 6);

	/* When single-stepping over STI and MOV SS, we must clear the
	 * corresponding interruptibility bits in the guest state. Otherwise
	 * vmentry fails as it then expects bit 14 (BS) in pending debug
	 * exceptions being set, but that's not correct for the guest debugging
	 * case. */
	if (vcpu->guest_debug & KVM_GUESTDBG_SINGLESTEP)
		vmx_set_interrupt_shadow(vcpu, 0);

	kvm_load_guest_xsave_state(vcpu);

	pt_guest_enter(vmx);

	atomic_switch_perf_msrs(vmx);
	if (intel_pmu_lbr_is_enabled(vcpu))
		vmx_passthrough_lbr_msrs(vcpu);

	if (enable_preemption_timer)
		vmx_update_hv_timer(vcpu);

	kvm_wait_lapic_expire(vcpu);

	/* The actual VMENTER/EXIT is in the .noinstr.text section. */
	vmx_vcpu_enter_exit(vcpu, vmx, __vmx_vcpu_run_flags(vmx));

	/* All fields are clean at this point */
	if (static_branch_unlikely(&enable_evmcs)) {
		current_evmcs->hv_clean_fields |=
			HV_VMX_ENLIGHTENED_CLEAN_FIELD_ALL;

		current_evmcs->hv_vp_id = kvm_hv_get_vpindex(vcpu);
	}

	/* MSR_IA32_DEBUGCTLMSR is zeroed on vmexit. Restore it if needed */
	if (vmx->host_debugctlmsr)
		update_debugctlmsr(vmx->host_debugctlmsr);

#ifndef CONFIG_X86_64
	/*
	 * The sysexit path does not restore ds/es, so we must set them to
	 * a reasonable value ourselves.
	 *
	 * We can't defer this to vmx_prepare_switch_to_host() since that
	 * function may be executed in interrupt context, which saves and
	 * restore segments around it, nullifying its effect.
	 */
	loadsegment(ds, __USER_DS);
	loadsegment(es, __USER_DS);
#endif

	vcpu->arch.regs_avail &= ~VMX_REGS_LAZY_LOAD_SET;

	pt_guest_exit(vmx);

	kvm_load_host_xsave_state(vcpu);

	if (is_guest_mode(vcpu)) {
		/*
		 * Track VMLAUNCH/VMRESUME that have made past guest state
		 * checking.
		 */
		if (vmx->nested.nested_run_pending &&
		    !vmx->exit_reason.failed_vmentry)
			++vcpu->stat.nested_run;

		vmx->nested.nested_run_pending = 0;
	}

	vmx->idt_vectoring_info = 0;

	if (unlikely(vmx->fail)) {
		vmx->exit_reason.full = 0xdead;
		return EXIT_FASTPATH_NONE;
	}

	vmx->exit_reason.full = vmcs_read32(VM_EXIT_REASON);
	if (unlikely((u16)vmx->exit_reason.basic == EXIT_REASON_MCE_DURING_VMENTRY))
		kvm_machine_check();

	if (likely(!vmx->exit_reason.failed_vmentry))
		vmx->idt_vectoring_info = vmcs_read32(IDT_VECTORING_INFO_FIELD);

	trace_kvm_exit(vcpu, KVM_ISA_VMX);

	if (unlikely(vmx->exit_reason.failed_vmentry))
		return EXIT_FASTPATH_NONE;

	vmx->loaded_vmcs->launched = 1;

	vmx_recover_nmi_blocking(vmx);
	vmx_complete_interrupts(vmx);

	if (is_guest_mode(vcpu))
		return EXIT_FASTPATH_NONE;

	return vmx_exit_handlers_fastpath(vcpu);
}

static void vmx_vcpu_free(struct kvm_vcpu *vcpu)
{
	struct vcpu_vmx *vmx = to_vmx(vcpu);

	if (enable_pml)
		vmx_destroy_pml_buffer(vmx);
	free_vpid(vmx->vpid);
	nested_vmx_free_vcpu(vcpu);
	free_loaded_vmcs(vmx->loaded_vmcs);
}

static int vmx_vcpu_create(struct kvm_vcpu *vcpu)
{
	struct vmx_uret_msr *tsx_ctrl;
	struct vcpu_vmx *vmx;
	int i, err;

	BUILD_BUG_ON(offsetof(struct vcpu_vmx, vcpu) != 0);
	vmx = to_vmx(vcpu);

	INIT_LIST_HEAD(&vmx->pi_wakeup_list);

	err = -ENOMEM;

	vmx->vpid = allocate_vpid();

	/*
	 * If PML is turned on, failure on enabling PML just results in failure
	 * of creating the vcpu, therefore we can simplify PML logic (by
	 * avoiding dealing with cases, such as enabling PML partially on vcpus
	 * for the guest), etc.
	 */
	if (enable_pml) {
		vmx->pml_pg = alloc_page(GFP_KERNEL_ACCOUNT | __GFP_ZERO);
		if (!vmx->pml_pg)
			goto free_vpid;
	}

	for (i = 0; i < kvm_nr_uret_msrs; ++i)
		vmx->guest_uret_msrs[i].mask = -1ull;
	if (boot_cpu_has(X86_FEATURE_RTM)) {
		/*
		 * TSX_CTRL_CPUID_CLEAR is handled in the CPUID interception.
		 * Keep the host value unchanged to avoid changing CPUID bits
		 * under the host kernel's feet.
		 */
		tsx_ctrl = vmx_find_uret_msr(vmx, MSR_IA32_TSX_CTRL);
		if (tsx_ctrl)
			tsx_ctrl->mask = ~(u64)TSX_CTRL_CPUID_CLEAR;
	}

	err = alloc_loaded_vmcs(&vmx->vmcs01);
	if (err < 0)
		goto free_pml;

	/*
	 * Use Hyper-V 'Enlightened MSR Bitmap' feature when KVM runs as a
	 * nested (L1) hypervisor and Hyper-V in L0 supports it. Enable the
	 * feature only for vmcs01, KVM currently isn't equipped to realize any
	 * performance benefits from enabling it for vmcs02.
	 */
	if (IS_ENABLED(CONFIG_HYPERV) && static_branch_unlikely(&enable_evmcs) &&
	    (ms_hyperv.nested_features & HV_X64_NESTED_MSR_BITMAP)) {
		struct hv_enlightened_vmcs *evmcs = (void *)vmx->vmcs01.vmcs;

		evmcs->hv_enlightenments_control.msr_bitmap = 1;
	}

	/* The MSR bitmap starts with all ones */
	bitmap_fill(vmx->shadow_msr_intercept.read, MAX_POSSIBLE_PASSTHROUGH_MSRS);
	bitmap_fill(vmx->shadow_msr_intercept.write, MAX_POSSIBLE_PASSTHROUGH_MSRS);

	vmx_disable_intercept_for_msr(vcpu, MSR_IA32_TSC, MSR_TYPE_R);
#ifdef CONFIG_X86_64
	vmx_disable_intercept_for_msr(vcpu, MSR_FS_BASE, MSR_TYPE_RW);
	vmx_disable_intercept_for_msr(vcpu, MSR_GS_BASE, MSR_TYPE_RW);
	vmx_disable_intercept_for_msr(vcpu, MSR_KERNEL_GS_BASE, MSR_TYPE_RW);
#endif
	vmx_disable_intercept_for_msr(vcpu, MSR_IA32_SYSENTER_CS, MSR_TYPE_RW);
	vmx_disable_intercept_for_msr(vcpu, MSR_IA32_SYSENTER_ESP, MSR_TYPE_RW);
	vmx_disable_intercept_for_msr(vcpu, MSR_IA32_SYSENTER_EIP, MSR_TYPE_RW);
	if (kvm_cstate_in_guest(vcpu->kvm)) {
		vmx_disable_intercept_for_msr(vcpu, MSR_CORE_C1_RES, MSR_TYPE_R);
		vmx_disable_intercept_for_msr(vcpu, MSR_CORE_C3_RESIDENCY, MSR_TYPE_R);
		vmx_disable_intercept_for_msr(vcpu, MSR_CORE_C6_RESIDENCY, MSR_TYPE_R);
		vmx_disable_intercept_for_msr(vcpu, MSR_CORE_C7_RESIDENCY, MSR_TYPE_R);
	}

	vmx->loaded_vmcs = &vmx->vmcs01;

	if (cpu_need_virtualize_apic_accesses(vcpu)) {
		err = alloc_apic_access_page(vcpu->kvm);
		if (err)
			goto free_vmcs;
	}

	if (enable_ept && !enable_unrestricted_guest) {
		err = init_rmode_identity_map(vcpu->kvm);
		if (err)
			goto free_vmcs;
	}

	if (vmx_can_use_ipiv(vcpu))
		WRITE_ONCE(to_kvm_vmx(vcpu->kvm)->pid_table[vcpu->vcpu_id],
			   __pa(&vmx->pi_desc) | PID_TABLE_ENTRY_VALID);

	return 0;

free_vmcs:
	free_loaded_vmcs(vmx->loaded_vmcs);
free_pml:
	vmx_destroy_pml_buffer(vmx);
free_vpid:
	free_vpid(vmx->vpid);
	return err;
}

#define L1TF_MSG_SMT "L1TF CPU bug present and SMT on, data leak possible. See CVE-2018-3646 and https://www.kernel.org/doc/html/latest/admin-guide/hw-vuln/l1tf.html for details.\n"
#define L1TF_MSG_L1D "L1TF CPU bug present and virtualization mitigation disabled, data leak possible. See CVE-2018-3646 and https://www.kernel.org/doc/html/latest/admin-guide/hw-vuln/l1tf.html for details.\n"

static int vmx_vm_init(struct kvm *kvm)
{
	if (!ple_gap)
		kvm->arch.pause_in_guest = true;

	if (boot_cpu_has(X86_BUG_L1TF) && enable_ept) {
		switch (l1tf_mitigation) {
		case L1TF_MITIGATION_OFF:
		case L1TF_MITIGATION_FLUSH_NOWARN:
			/* 'I explicitly don't care' is set */
			break;
		case L1TF_MITIGATION_FLUSH:
		case L1TF_MITIGATION_FLUSH_NOSMT:
		case L1TF_MITIGATION_FULL:
			/*
			 * Warn upon starting the first VM in a potentially
			 * insecure environment.
			 */
			if (sched_smt_active())
				pr_warn_once(L1TF_MSG_SMT);
			if (l1tf_vmx_mitigation == VMENTER_L1D_FLUSH_NEVER)
				pr_warn_once(L1TF_MSG_L1D);
			break;
		case L1TF_MITIGATION_FULL_FORCE:
			/* Flush is enforced */
			break;
		}
	}
	return 0;
}

static int __init vmx_check_processor_compat(void)
{
	struct vmcs_config vmcs_conf;
	struct vmx_capability vmx_cap;

	if (!this_cpu_has(X86_FEATURE_MSR_IA32_FEAT_CTL) ||
	    !this_cpu_has(X86_FEATURE_VMX)) {
		pr_err("kvm: VMX is disabled on CPU %d\n", smp_processor_id());
		return -EIO;
	}

	if (setup_vmcs_config(&vmcs_conf, &vmx_cap) < 0)
		return -EIO;
	if (nested)
		nested_vmx_setup_ctls_msrs(&vmcs_conf, vmx_cap.ept);
	if (memcmp(&vmcs_config, &vmcs_conf, sizeof(struct vmcs_config)) != 0) {
		printk(KERN_ERR "kvm: CPU %d feature inconsistency!\n",
				smp_processor_id());
		return -EIO;
	}
	return 0;
}

static u8 vmx_get_mt_mask(struct kvm_vcpu *vcpu, gfn_t gfn, bool is_mmio)
{
	u8 cache;

	/* We wanted to honor guest CD/MTRR/PAT, but doing so could result in
	 * memory aliases with conflicting memory types and sometimes MCEs.
	 * We have to be careful as to what are honored and when.
	 *
	 * For MMIO, guest CD/MTRR are ignored.  The EPT memory type is set to
	 * UC.  The effective memory type is UC or WC depending on guest PAT.
	 * This was historically the source of MCEs and we want to be
	 * conservative.
	 *
	 * When there is no need to deal with noncoherent DMA (e.g., no VT-d
	 * or VT-d has snoop control), guest CD/MTRR/PAT are all ignored.  The
	 * EPT memory type is set to WB.  The effective memory type is forced
	 * WB.
	 *
	 * Otherwise, we trust guest.  Guest CD/MTRR/PAT are all honored.  The
	 * EPT memory type is used to emulate guest CD/MTRR.
	 */

	if (is_mmio)
		return MTRR_TYPE_UNCACHABLE << VMX_EPT_MT_EPTE_SHIFT;

	if (!kvm_arch_has_noncoherent_dma(vcpu->kvm))
		return (MTRR_TYPE_WRBACK << VMX_EPT_MT_EPTE_SHIFT) | VMX_EPT_IPAT_BIT;

	if (kvm_read_cr0(vcpu) & X86_CR0_CD) {
		if (kvm_check_has_quirk(vcpu->kvm, KVM_X86_QUIRK_CD_NW_CLEARED))
			cache = MTRR_TYPE_WRBACK;
		else
			cache = MTRR_TYPE_UNCACHABLE;

		return (cache << VMX_EPT_MT_EPTE_SHIFT) | VMX_EPT_IPAT_BIT;
	}

	return kvm_mtrr_get_guest_memory_type(vcpu, gfn) << VMX_EPT_MT_EPTE_SHIFT;
}

static void vmcs_set_secondary_exec_control(struct vcpu_vmx *vmx, u32 new_ctl)
{
	/*
	 * These bits in the secondary execution controls field
	 * are dynamic, the others are mostly based on the hypervisor
	 * architecture and the guest's CPUID.  Do not touch the
	 * dynamic bits.
	 */
	u32 mask =
		SECONDARY_EXEC_SHADOW_VMCS |
		SECONDARY_EXEC_VIRTUALIZE_X2APIC_MODE |
		SECONDARY_EXEC_VIRTUALIZE_APIC_ACCESSES |
		SECONDARY_EXEC_DESC;

	u32 cur_ctl = secondary_exec_controls_get(vmx);

	secondary_exec_controls_set(vmx, (new_ctl & ~mask) | (cur_ctl & mask));
}

/*
 * Generate MSR_IA32_VMX_CR{0,4}_FIXED1 according to CPUID. Only set bits
 * (indicating "allowed-1") if they are supported in the guest's CPUID.
 */
static void nested_vmx_cr_fixed1_bits_update(struct kvm_vcpu *vcpu)
{
	struct vcpu_vmx *vmx = to_vmx(vcpu);
	struct kvm_cpuid_entry2 *entry;

	vmx->nested.msrs.cr0_fixed1 = 0xffffffff;
	vmx->nested.msrs.cr4_fixed1 = X86_CR4_PCE;

#define cr4_fixed1_update(_cr4_mask, _reg, _cpuid_mask) do {		\
	if (entry && (entry->_reg & (_cpuid_mask)))			\
		vmx->nested.msrs.cr4_fixed1 |= (_cr4_mask);	\
} while (0)

	entry = kvm_find_cpuid_entry(vcpu, 0x1);
	cr4_fixed1_update(X86_CR4_VME,        edx, feature_bit(VME));
	cr4_fixed1_update(X86_CR4_PVI,        edx, feature_bit(VME));
	cr4_fixed1_update(X86_CR4_TSD,        edx, feature_bit(TSC));
	cr4_fixed1_update(X86_CR4_DE,         edx, feature_bit(DE));
	cr4_fixed1_update(X86_CR4_PSE,        edx, feature_bit(PSE));
	cr4_fixed1_update(X86_CR4_PAE,        edx, feature_bit(PAE));
	cr4_fixed1_update(X86_CR4_MCE,        edx, feature_bit(MCE));
	cr4_fixed1_update(X86_CR4_PGE,        edx, feature_bit(PGE));
	cr4_fixed1_update(X86_CR4_OSFXSR,     edx, feature_bit(FXSR));
	cr4_fixed1_update(X86_CR4_OSXMMEXCPT, edx, feature_bit(XMM));
	cr4_fixed1_update(X86_CR4_VMXE,       ecx, feature_bit(VMX));
	cr4_fixed1_update(X86_CR4_SMXE,       ecx, feature_bit(SMX));
	cr4_fixed1_update(X86_CR4_PCIDE,      ecx, feature_bit(PCID));
	cr4_fixed1_update(X86_CR4_OSXSAVE,    ecx, feature_bit(XSAVE));

	entry = kvm_find_cpuid_entry_index(vcpu, 0x7, 0);
	cr4_fixed1_update(X86_CR4_FSGSBASE,   ebx, feature_bit(FSGSBASE));
	cr4_fixed1_update(X86_CR4_SMEP,       ebx, feature_bit(SMEP));
	cr4_fixed1_update(X86_CR4_SMAP,       ebx, feature_bit(SMAP));
	cr4_fixed1_update(X86_CR4_PKE,        ecx, feature_bit(PKU));
	cr4_fixed1_update(X86_CR4_UMIP,       ecx, feature_bit(UMIP));
	cr4_fixed1_update(X86_CR4_LA57,       ecx, feature_bit(LA57));

#undef cr4_fixed1_update
}

static void update_intel_pt_cfg(struct kvm_vcpu *vcpu)
{
	struct vcpu_vmx *vmx = to_vmx(vcpu);
	struct kvm_cpuid_entry2 *best = NULL;
	int i;

	for (i = 0; i < PT_CPUID_LEAVES; i++) {
		best = kvm_find_cpuid_entry_index(vcpu, 0x14, i);
		if (!best)
			return;
		vmx->pt_desc.caps[CPUID_EAX + i*PT_CPUID_REGS_NUM] = best->eax;
		vmx->pt_desc.caps[CPUID_EBX + i*PT_CPUID_REGS_NUM] = best->ebx;
		vmx->pt_desc.caps[CPUID_ECX + i*PT_CPUID_REGS_NUM] = best->ecx;
		vmx->pt_desc.caps[CPUID_EDX + i*PT_CPUID_REGS_NUM] = best->edx;
	}

	/* Get the number of configurable Address Ranges for filtering */
	vmx->pt_desc.num_address_ranges = intel_pt_validate_cap(vmx->pt_desc.caps,
						PT_CAP_num_address_ranges);

	/* Initialize and clear the no dependency bits */
	vmx->pt_desc.ctl_bitmask = ~(RTIT_CTL_TRACEEN | RTIT_CTL_OS |
			RTIT_CTL_USR | RTIT_CTL_TSC_EN | RTIT_CTL_DISRETC |
			RTIT_CTL_BRANCH_EN);

	/*
	 * If CPUID.(EAX=14H,ECX=0):EBX[0]=1 CR3Filter can be set otherwise
	 * will inject an #GP
	 */
	if (intel_pt_validate_cap(vmx->pt_desc.caps, PT_CAP_cr3_filtering))
		vmx->pt_desc.ctl_bitmask &= ~RTIT_CTL_CR3EN;

	/*
	 * If CPUID.(EAX=14H,ECX=0):EBX[1]=1 CYCEn, CycThresh and
	 * PSBFreq can be set
	 */
	if (intel_pt_validate_cap(vmx->pt_desc.caps, PT_CAP_psb_cyc))
		vmx->pt_desc.ctl_bitmask &= ~(RTIT_CTL_CYCLEACC |
				RTIT_CTL_CYC_THRESH | RTIT_CTL_PSB_FREQ);

	/*
	 * If CPUID.(EAX=14H,ECX=0):EBX[3]=1 MTCEn and MTCFreq can be set
	 */
	if (intel_pt_validate_cap(vmx->pt_desc.caps, PT_CAP_mtc))
		vmx->pt_desc.ctl_bitmask &= ~(RTIT_CTL_MTC_EN |
					      RTIT_CTL_MTC_RANGE);

	/* If CPUID.(EAX=14H,ECX=0):EBX[4]=1 FUPonPTW and PTWEn can be set */
	if (intel_pt_validate_cap(vmx->pt_desc.caps, PT_CAP_ptwrite))
		vmx->pt_desc.ctl_bitmask &= ~(RTIT_CTL_FUP_ON_PTW |
							RTIT_CTL_PTW_EN);

	/* If CPUID.(EAX=14H,ECX=0):EBX[5]=1 PwrEvEn can be set */
	if (intel_pt_validate_cap(vmx->pt_desc.caps, PT_CAP_power_event_trace))
		vmx->pt_desc.ctl_bitmask &= ~RTIT_CTL_PWR_EVT_EN;

	/* If CPUID.(EAX=14H,ECX=0):ECX[0]=1 ToPA can be set */
	if (intel_pt_validate_cap(vmx->pt_desc.caps, PT_CAP_topa_output))
		vmx->pt_desc.ctl_bitmask &= ~RTIT_CTL_TOPA;

	/* If CPUID.(EAX=14H,ECX=0):ECX[3]=1 FabricEn can be set */
	if (intel_pt_validate_cap(vmx->pt_desc.caps, PT_CAP_output_subsys))
		vmx->pt_desc.ctl_bitmask &= ~RTIT_CTL_FABRIC_EN;

	/* unmask address range configure area */
	for (i = 0; i < vmx->pt_desc.num_address_ranges; i++)
		vmx->pt_desc.ctl_bitmask &= ~(0xfULL << (32 + i * 4));
}

static void vmx_vcpu_after_set_cpuid(struct kvm_vcpu *vcpu)
{
	struct vcpu_vmx *vmx = to_vmx(vcpu);

	/* xsaves_enabled is recomputed in vmx_compute_secondary_exec_control(). */
	vcpu->arch.xsaves_enabled = false;

	vmx_setup_uret_msrs(vmx);

	if (cpu_has_secondary_exec_ctrls())
		vmcs_set_secondary_exec_control(vmx,
						vmx_secondary_exec_control(vmx));

	if (nested_vmx_allowed(vcpu))
		vmx->msr_ia32_feature_control_valid_bits |=
			FEAT_CTL_VMX_ENABLED_INSIDE_SMX |
			FEAT_CTL_VMX_ENABLED_OUTSIDE_SMX;
	else
		vmx->msr_ia32_feature_control_valid_bits &=
			~(FEAT_CTL_VMX_ENABLED_INSIDE_SMX |
			  FEAT_CTL_VMX_ENABLED_OUTSIDE_SMX);

	if (nested_vmx_allowed(vcpu))
		nested_vmx_cr_fixed1_bits_update(vcpu);

	if (boot_cpu_has(X86_FEATURE_INTEL_PT) &&
			guest_cpuid_has(vcpu, X86_FEATURE_INTEL_PT))
		update_intel_pt_cfg(vcpu);

	if (boot_cpu_has(X86_FEATURE_RTM)) {
		struct vmx_uret_msr *msr;
		msr = vmx_find_uret_msr(vmx, MSR_IA32_TSX_CTRL);
		if (msr) {
			bool enabled = guest_cpuid_has(vcpu, X86_FEATURE_RTM);
			vmx_set_guest_uret_msr(vmx, msr, enabled ? 0 : TSX_CTRL_RTM_DISABLE);
		}
	}

	if (kvm_cpu_cap_has(X86_FEATURE_XFD))
		vmx_set_intercept_for_msr(vcpu, MSR_IA32_XFD_ERR, MSR_TYPE_R,
					  !guest_cpuid_has(vcpu, X86_FEATURE_XFD));


	set_cr4_guest_host_mask(vmx);

	vmx_write_encls_bitmap(vcpu, NULL);
	if (guest_cpuid_has(vcpu, X86_FEATURE_SGX))
		vmx->msr_ia32_feature_control_valid_bits |= FEAT_CTL_SGX_ENABLED;
	else
		vmx->msr_ia32_feature_control_valid_bits &= ~FEAT_CTL_SGX_ENABLED;

	if (guest_cpuid_has(vcpu, X86_FEATURE_SGX_LC))
		vmx->msr_ia32_feature_control_valid_bits |=
			FEAT_CTL_SGX_LC_ENABLED;
	else
		vmx->msr_ia32_feature_control_valid_bits &=
			~FEAT_CTL_SGX_LC_ENABLED;

	/* Refresh #PF interception to account for MAXPHYADDR changes. */
	vmx_update_exception_bitmap(vcpu);
}

static __init void vmx_set_cpu_caps(void)
{
	kvm_set_cpu_caps();

	/* CPUID 0x1 */
	if (nested)
		kvm_cpu_cap_set(X86_FEATURE_VMX);

	/* CPUID 0x7 */
	if (kvm_mpx_supported())
		kvm_cpu_cap_check_and_set(X86_FEATURE_MPX);
	if (!cpu_has_vmx_invpcid())
		kvm_cpu_cap_clear(X86_FEATURE_INVPCID);
	if (vmx_pt_mode_is_host_guest())
		kvm_cpu_cap_check_and_set(X86_FEATURE_INTEL_PT);
	if (vmx_pebs_supported()) {
		kvm_cpu_cap_check_and_set(X86_FEATURE_DS);
		kvm_cpu_cap_check_and_set(X86_FEATURE_DTES64);
	}

	if (!enable_pmu)
		kvm_cpu_cap_clear(X86_FEATURE_PDCM);

	if (!enable_sgx) {
		kvm_cpu_cap_clear(X86_FEATURE_SGX);
		kvm_cpu_cap_clear(X86_FEATURE_SGX_LC);
		kvm_cpu_cap_clear(X86_FEATURE_SGX1);
		kvm_cpu_cap_clear(X86_FEATURE_SGX2);
	}

	if (vmx_umip_emulated())
		kvm_cpu_cap_set(X86_FEATURE_UMIP);

	/* CPUID 0xD.1 */
	kvm_caps.supported_xss = 0;
	if (!cpu_has_vmx_xsaves())
		kvm_cpu_cap_clear(X86_FEATURE_XSAVES);

	/* CPUID 0x80000001 and 0x7 (RDPID) */
	if (!cpu_has_vmx_rdtscp()) {
		kvm_cpu_cap_clear(X86_FEATURE_RDTSCP);
		kvm_cpu_cap_clear(X86_FEATURE_RDPID);
	}

	if (cpu_has_vmx_waitpkg())
		kvm_cpu_cap_check_and_set(X86_FEATURE_WAITPKG);
}

static void vmx_request_immediate_exit(struct kvm_vcpu *vcpu)
{
	to_vmx(vcpu)->req_immediate_exit = true;
}

static int vmx_check_intercept_io(struct kvm_vcpu *vcpu,
				  struct x86_instruction_info *info)
{
	struct vmcs12 *vmcs12 = get_vmcs12(vcpu);
	unsigned short port;
	bool intercept;
	int size;

	if (info->intercept == x86_intercept_in ||
	    info->intercept == x86_intercept_ins) {
		port = info->src_val;
		size = info->dst_bytes;
	} else {
		port = info->dst_val;
		size = info->src_bytes;
	}

	/*
	 * If the 'use IO bitmaps' VM-execution control is 0, IO instruction
	 * VM-exits depend on the 'unconditional IO exiting' VM-execution
	 * control.
	 *
	 * Otherwise, IO instruction VM-exits are controlled by the IO bitmaps.
	 */
	if (!nested_cpu_has(vmcs12, CPU_BASED_USE_IO_BITMAPS))
		intercept = nested_cpu_has(vmcs12,
					   CPU_BASED_UNCOND_IO_EXITING);
	else
		intercept = nested_vmx_check_io_bitmaps(vcpu, port, size);

	/* FIXME: produce nested vmexit and return X86EMUL_INTERCEPTED.  */
	return intercept ? X86EMUL_UNHANDLEABLE : X86EMUL_CONTINUE;
}

static int vmx_check_intercept(struct kvm_vcpu *vcpu,
			       struct x86_instruction_info *info,
			       enum x86_intercept_stage stage,
			       struct x86_exception *exception)
{
	struct vmcs12 *vmcs12 = get_vmcs12(vcpu);

	switch (info->intercept) {
	/*
	 * RDPID causes #UD if disabled through secondary execution controls.
	 * Because it is marked as EmulateOnUD, we need to intercept it here.
	 * Note, RDPID is hidden behind ENABLE_RDTSCP.
	 */
	case x86_intercept_rdpid:
		if (!nested_cpu_has2(vmcs12, SECONDARY_EXEC_ENABLE_RDTSCP)) {
			exception->vector = UD_VECTOR;
			exception->error_code_valid = false;
			return X86EMUL_PROPAGATE_FAULT;
		}
		break;

	case x86_intercept_in:
	case x86_intercept_ins:
	case x86_intercept_out:
	case x86_intercept_outs:
		return vmx_check_intercept_io(vcpu, info);

	case x86_intercept_lgdt:
	case x86_intercept_lidt:
	case x86_intercept_lldt:
	case x86_intercept_ltr:
	case x86_intercept_sgdt:
	case x86_intercept_sidt:
	case x86_intercept_sldt:
	case x86_intercept_str:
		if (!nested_cpu_has2(vmcs12, SECONDARY_EXEC_DESC))
			return X86EMUL_CONTINUE;

		/* FIXME: produce nested vmexit and return X86EMUL_INTERCEPTED.  */
		break;

	/* TODO: check more intercepts... */
	default:
		break;
	}

	return X86EMUL_UNHANDLEABLE;
}

#ifdef CONFIG_X86_64
/* (a << shift) / divisor, return 1 if overflow otherwise 0 */
static inline int u64_shl_div_u64(u64 a, unsigned int shift,
				  u64 divisor, u64 *result)
{
	u64 low = a << shift, high = a >> (64 - shift);

	/* To avoid the overflow on divq */
	if (high >= divisor)
		return 1;

	/* Low hold the result, high hold rem which is discarded */
	asm("divq %2\n\t" : "=a" (low), "=d" (high) :
	    "rm" (divisor), "0" (low), "1" (high));
	*result = low;

	return 0;
}

static int vmx_set_hv_timer(struct kvm_vcpu *vcpu, u64 guest_deadline_tsc,
			    bool *expired)
{
	struct vcpu_vmx *vmx;
	u64 tscl, guest_tscl, delta_tsc, lapic_timer_advance_cycles;
	struct kvm_timer *ktimer = &vcpu->arch.apic->lapic_timer;

	vmx = to_vmx(vcpu);
	tscl = rdtsc();
	guest_tscl = kvm_read_l1_tsc(vcpu, tscl);
	delta_tsc = max(guest_deadline_tsc, guest_tscl) - guest_tscl;
	lapic_timer_advance_cycles = nsec_to_cycles(vcpu,
						    ktimer->timer_advance_ns);

	if (delta_tsc > lapic_timer_advance_cycles)
		delta_tsc -= lapic_timer_advance_cycles;
	else
		delta_tsc = 0;

	/* Convert to host delta tsc if tsc scaling is enabled */
	if (vcpu->arch.l1_tsc_scaling_ratio != kvm_caps.default_tsc_scaling_ratio &&
	    delta_tsc && u64_shl_div_u64(delta_tsc,
				kvm_caps.tsc_scaling_ratio_frac_bits,
				vcpu->arch.l1_tsc_scaling_ratio, &delta_tsc))
		return -ERANGE;

	/*
	 * If the delta tsc can't fit in the 32 bit after the multi shift,
	 * we can't use the preemption timer.
	 * It's possible that it fits on later vmentries, but checking
	 * on every vmentry is costly so we just use an hrtimer.
	 */
	if (delta_tsc >> (cpu_preemption_timer_multi + 32))
		return -ERANGE;

	vmx->hv_deadline_tsc = tscl + delta_tsc;
	*expired = !delta_tsc;
	return 0;
}

static void vmx_cancel_hv_timer(struct kvm_vcpu *vcpu)
{
	to_vmx(vcpu)->hv_deadline_tsc = -1;
}
#endif

static void vmx_sched_in(struct kvm_vcpu *vcpu, int cpu)
{
	if (!kvm_pause_in_guest(vcpu->kvm))
		shrink_ple_window(vcpu);
}

void vmx_update_cpu_dirty_logging(struct kvm_vcpu *vcpu)
{
	struct vcpu_vmx *vmx = to_vmx(vcpu);

	if (is_guest_mode(vcpu)) {
		vmx->nested.update_vmcs01_cpu_dirty_logging = true;
		return;
	}

	/*
	 * Note, cpu_dirty_logging_count can be changed concurrent with this
	 * code, but in that case another update request will be made and so
	 * the guest will never run with a stale PML value.
	 */
	if (vcpu->kvm->arch.cpu_dirty_logging_count)
		secondary_exec_controls_setbit(vmx, SECONDARY_EXEC_ENABLE_PML);
	else
		secondary_exec_controls_clearbit(vmx, SECONDARY_EXEC_ENABLE_PML);
}

static void vmx_setup_mce(struct kvm_vcpu *vcpu)
{
	if (vcpu->arch.mcg_cap & MCG_LMCE_P)
		to_vmx(vcpu)->msr_ia32_feature_control_valid_bits |=
			FEAT_CTL_LMCE_ENABLED;
	else
		to_vmx(vcpu)->msr_ia32_feature_control_valid_bits &=
			~FEAT_CTL_LMCE_ENABLED;
}

static int vmx_smi_allowed(struct kvm_vcpu *vcpu, bool for_injection)
{
	/* we need a nested vmexit to enter SMM, postpone if run is pending */
	if (to_vmx(vcpu)->nested.nested_run_pending)
		return -EBUSY;
	return !is_smm(vcpu);
}

static int vmx_enter_smm(struct kvm_vcpu *vcpu, char *smstate)
{
	struct vcpu_vmx *vmx = to_vmx(vcpu);

	/*
	 * TODO: Implement custom flows for forcing the vCPU out/in of L2 on
	 * SMI and RSM.  Using the common VM-Exit + VM-Enter routines is wrong
	 * SMI and RSM only modify state that is saved and restored via SMRAM.
	 * E.g. most MSRs are left untouched, but many are modified by VM-Exit
	 * and VM-Enter, and thus L2's values may be corrupted on SMI+RSM.
	 */
	vmx->nested.smm.guest_mode = is_guest_mode(vcpu);
	if (vmx->nested.smm.guest_mode)
		nested_vmx_vmexit(vcpu, -1, 0, 0);

	vmx->nested.smm.vmxon = vmx->nested.vmxon;
	vmx->nested.vmxon = false;
	vmx_clear_hlt(vcpu);
	return 0;
}

static int vmx_leave_smm(struct kvm_vcpu *vcpu, const char *smstate)
{
	struct vcpu_vmx *vmx = to_vmx(vcpu);
	int ret;

	if (vmx->nested.smm.vmxon) {
		vmx->nested.vmxon = true;
		vmx->nested.smm.vmxon = false;
	}

	if (vmx->nested.smm.guest_mode) {
		ret = nested_vmx_enter_non_root_mode(vcpu, false);
		if (ret)
			return ret;

		vmx->nested.nested_run_pending = 1;
		vmx->nested.smm.guest_mode = false;
	}
	return 0;
}

static void vmx_enable_smi_window(struct kvm_vcpu *vcpu)
{
	/* RSM will cause a vmexit anyway.  */
}

static bool vmx_apic_init_signal_blocked(struct kvm_vcpu *vcpu)
{
	return to_vmx(vcpu)->nested.vmxon && !is_guest_mode(vcpu);
}

static void vmx_migrate_timers(struct kvm_vcpu *vcpu)
{
	if (is_guest_mode(vcpu)) {
		struct hrtimer *timer = &to_vmx(vcpu)->nested.preemption_timer;

		if (hrtimer_try_to_cancel(timer) == 1)
			hrtimer_start_expires(timer, HRTIMER_MODE_ABS_PINNED);
	}
}

static void vmx_hardware_unsetup(void)
{
	kvm_set_posted_intr_wakeup_handler(NULL);

	if (nested)
		nested_vmx_hardware_unsetup();

	free_kvm_area();
}

static bool vmx_check_apicv_inhibit_reasons(enum kvm_apicv_inhibit reason)
{
	ulong supported = BIT(APICV_INHIBIT_REASON_DISABLE) |
			  BIT(APICV_INHIBIT_REASON_ABSENT) |
			  BIT(APICV_INHIBIT_REASON_HYPERV) |
			  BIT(APICV_INHIBIT_REASON_BLOCKIRQ) |
			  BIT(APICV_INHIBIT_REASON_APIC_ID_MODIFIED) |
			  BIT(APICV_INHIBIT_REASON_APIC_BASE_MODIFIED);

	return supported & BIT(reason);
}

static void vmx_vm_destroy(struct kvm *kvm)
{
	struct kvm_vmx *kvm_vmx = to_kvm_vmx(kvm);

	free_pages((unsigned long)kvm_vmx->pid_table, vmx_get_pid_table_order(kvm));
}

static struct kvm_x86_ops vmx_x86_ops __initdata = {
	.name = "kvm_intel",

	.hardware_unsetup = vmx_hardware_unsetup,

	.hardware_enable = vmx_hardware_enable,
	.hardware_disable = vmx_hardware_disable,
	.has_emulated_msr = vmx_has_emulated_msr,

	.vm_size = sizeof(struct kvm_vmx),
	.vm_init = vmx_vm_init,
	.vm_destroy = vmx_vm_destroy,

	.vcpu_precreate = vmx_vcpu_precreate,
	.vcpu_create = vmx_vcpu_create,
	.vcpu_free = vmx_vcpu_free,
	.vcpu_reset = vmx_vcpu_reset,

	.prepare_switch_to_guest = vmx_prepare_switch_to_guest,
	.vcpu_load = vmx_vcpu_load,
	.vcpu_put = vmx_vcpu_put,

	.update_exception_bitmap = vmx_update_exception_bitmap,
	.get_msr_feature = vmx_get_msr_feature,
	.get_msr = vmx_get_msr,
	.set_msr = vmx_set_msr,
	.get_segment_base = vmx_get_segment_base,
	.get_segment = vmx_get_segment,
	.set_segment = vmx_set_segment,
	.get_cpl = vmx_get_cpl,
	.get_cs_db_l_bits = vmx_get_cs_db_l_bits,
	.set_cr0 = vmx_set_cr0,
	.is_valid_cr4 = vmx_is_valid_cr4,
	.set_cr4 = vmx_set_cr4,
	.set_efer = vmx_set_efer,
	.get_idt = vmx_get_idt,
	.set_idt = vmx_set_idt,
	.get_gdt = vmx_get_gdt,
	.set_gdt = vmx_set_gdt,
	.set_dr7 = vmx_set_dr7,
	.sync_dirty_debug_regs = vmx_sync_dirty_debug_regs,
	.cache_reg = vmx_cache_reg,
	.get_rflags = vmx_get_rflags,
	.set_rflags = vmx_set_rflags,
	.get_if_flag = vmx_get_if_flag,

	.flush_tlb_all = vmx_flush_tlb_all,
	.flush_tlb_current = vmx_flush_tlb_current,
	.flush_tlb_gva = vmx_flush_tlb_gva,
	.flush_tlb_guest = vmx_flush_tlb_guest,

	.vcpu_pre_run = vmx_vcpu_pre_run,
	.vcpu_run = vmx_vcpu_run,
	.handle_exit = vmx_handle_exit,
	.skip_emulated_instruction = vmx_skip_emulated_instruction,
	.update_emulated_instruction = vmx_update_emulated_instruction,
	.set_interrupt_shadow = vmx_set_interrupt_shadow,
	.get_interrupt_shadow = vmx_get_interrupt_shadow,
	.patch_hypercall = vmx_patch_hypercall,
	.inject_irq = vmx_inject_irq,
	.inject_nmi = vmx_inject_nmi,
	.inject_exception = vmx_inject_exception,
	.cancel_injection = vmx_cancel_injection,
	.interrupt_allowed = vmx_interrupt_allowed,
	.nmi_allowed = vmx_nmi_allowed,
	.get_nmi_mask = vmx_get_nmi_mask,
	.set_nmi_mask = vmx_set_nmi_mask,
	.enable_nmi_window = vmx_enable_nmi_window,
	.enable_irq_window = vmx_enable_irq_window,
	.update_cr8_intercept = vmx_update_cr8_intercept,
	.set_virtual_apic_mode = vmx_set_virtual_apic_mode,
	.set_apic_access_page_addr = vmx_set_apic_access_page_addr,
	.refresh_apicv_exec_ctrl = vmx_refresh_apicv_exec_ctrl,
	.load_eoi_exitmap = vmx_load_eoi_exitmap,
	.apicv_post_state_restore = vmx_apicv_post_state_restore,
	.check_apicv_inhibit_reasons = vmx_check_apicv_inhibit_reasons,
	.hwapic_irr_update = vmx_hwapic_irr_update,
	.hwapic_isr_update = vmx_hwapic_isr_update,
	.guest_apic_has_interrupt = vmx_guest_apic_has_interrupt,
	.sync_pir_to_irr = vmx_sync_pir_to_irr,
	.deliver_interrupt = vmx_deliver_interrupt,
	.dy_apicv_has_pending_interrupt = pi_has_pending_interrupt,

	.set_tss_addr = vmx_set_tss_addr,
	.set_identity_map_addr = vmx_set_identity_map_addr,
	.get_mt_mask = vmx_get_mt_mask,

	.get_exit_info = vmx_get_exit_info,

	.vcpu_after_set_cpuid = vmx_vcpu_after_set_cpuid,

	.has_wbinvd_exit = cpu_has_vmx_wbinvd_exit,

	.get_l2_tsc_offset = vmx_get_l2_tsc_offset,
	.get_l2_tsc_multiplier = vmx_get_l2_tsc_multiplier,
	.write_tsc_offset = vmx_write_tsc_offset,
	.write_tsc_multiplier = vmx_write_tsc_multiplier,

	.load_mmu_pgd = vmx_load_mmu_pgd,

	.check_intercept = vmx_check_intercept,
	.handle_exit_irqoff = vmx_handle_exit_irqoff,

	.request_immediate_exit = vmx_request_immediate_exit,

	.sched_in = vmx_sched_in,

	.cpu_dirty_log_size = PML_ENTITY_NUM,
	.update_cpu_dirty_logging = vmx_update_cpu_dirty_logging,

	.nested_ops = &vmx_nested_ops,

	.pi_update_irte = vmx_pi_update_irte,
	.pi_start_assignment = vmx_pi_start_assignment,

#ifdef CONFIG_X86_64
	.set_hv_timer = vmx_set_hv_timer,
	.cancel_hv_timer = vmx_cancel_hv_timer,
#endif

	.setup_mce = vmx_setup_mce,

	.smi_allowed = vmx_smi_allowed,
	.enter_smm = vmx_enter_smm,
	.leave_smm = vmx_leave_smm,
	.enable_smi_window = vmx_enable_smi_window,

	.can_emulate_instruction = vmx_can_emulate_instruction,
	.apic_init_signal_blocked = vmx_apic_init_signal_blocked,
	.migrate_timers = vmx_migrate_timers,

	.msr_filter_changed = vmx_msr_filter_changed,
	.complete_emulated_msr = kvm_complete_insn_gp,

	.vcpu_deliver_sipi_vector = kvm_vcpu_deliver_sipi_vector,
};

static unsigned int vmx_handle_intel_pt_intr(void)
{
	struct kvm_vcpu *vcpu = kvm_get_running_vcpu();

	/* '0' on failure so that the !PT case can use a RET0 static call. */
	if (!vcpu || !kvm_handling_nmi_from_guest(vcpu))
		return 0;

	kvm_make_request(KVM_REQ_PMI, vcpu);
	__set_bit(MSR_CORE_PERF_GLOBAL_OVF_CTRL_TRACE_TOPA_PMI_BIT,
		  (unsigned long *)&vcpu->arch.pmu.global_status);
	return 1;
}

static __init void vmx_setup_user_return_msrs(void)
{

	/*
	 * Though SYSCALL is only supported in 64-bit mode on Intel CPUs, kvm
	 * will emulate SYSCALL in legacy mode if the vendor string in guest
	 * CPUID.0:{EBX,ECX,EDX} is "AuthenticAMD" or "AMDisbetter!" To
	 * support this emulation, MSR_STAR is included in the list for i386,
	 * but is never loaded into hardware.  MSR_CSTAR is also never loaded
	 * into hardware and is here purely for emulation purposes.
	 */
	const u32 vmx_uret_msrs_list[] = {
	#ifdef CONFIG_X86_64
		MSR_SYSCALL_MASK, MSR_LSTAR, MSR_CSTAR,
	#endif
		MSR_EFER, MSR_TSC_AUX, MSR_STAR,
		MSR_IA32_TSX_CTRL,
	};
	int i;

	BUILD_BUG_ON(ARRAY_SIZE(vmx_uret_msrs_list) != MAX_NR_USER_RETURN_MSRS);

	for (i = 0; i < ARRAY_SIZE(vmx_uret_msrs_list); ++i)
		kvm_add_user_return_msr(vmx_uret_msrs_list[i]);
}

static void __init vmx_setup_me_spte_mask(void)
{
	u64 me_mask = 0;

	/*
	 * kvm_get_shadow_phys_bits() returns shadow_phys_bits.  Use
	 * the former to avoid exposing shadow_phys_bits.
	 *
	 * On pre-MKTME system, boot_cpu_data.x86_phys_bits equals to
	 * shadow_phys_bits.  On MKTME and/or TDX capable systems,
	 * boot_cpu_data.x86_phys_bits holds the actual physical address
	 * w/o the KeyID bits, and shadow_phys_bits equals to MAXPHYADDR
	 * reported by CPUID.  Those bits between are KeyID bits.
	 */
	if (boot_cpu_data.x86_phys_bits != kvm_get_shadow_phys_bits())
		me_mask = rsvd_bits(boot_cpu_data.x86_phys_bits,
			kvm_get_shadow_phys_bits() - 1);
	/*
	 * Unlike SME, host kernel doesn't support setting up any
	 * MKTME KeyID on Intel platforms.  No memory encryption
	 * bits should be included into the SPTE.
	 */
	kvm_mmu_set_me_spte_mask(0, me_mask);
}

static struct kvm_x86_init_ops vmx_init_ops __initdata;

static __init int hardware_setup(void)
{
	unsigned long host_bndcfgs;
	struct desc_ptr dt;
	int r;

	store_idt(&dt);
	host_idt_base = dt.address;

	vmx_setup_user_return_msrs();

	if (setup_vmcs_config(&vmcs_config, &vmx_capability) < 0)
		return -EIO;

	if (cpu_has_perf_global_ctrl_bug())
		pr_warn_once("kvm: VM_EXIT_LOAD_IA32_PERF_GLOBAL_CTRL "
			     "does not work properly. Using workaround\n");

	if (boot_cpu_has(X86_FEATURE_NX))
		kvm_enable_efer_bits(EFER_NX);

	if (boot_cpu_has(X86_FEATURE_MPX)) {
		rdmsrl(MSR_IA32_BNDCFGS, host_bndcfgs);
		WARN_ONCE(host_bndcfgs, "KVM: BNDCFGS in host will be lost");
	}

	if (!cpu_has_vmx_mpx())
		kvm_caps.supported_xcr0 &= ~(XFEATURE_MASK_BNDREGS |
					     XFEATURE_MASK_BNDCSR);

	if (!cpu_has_vmx_vpid() || !cpu_has_vmx_invvpid() ||
	    !(cpu_has_vmx_invvpid_single() || cpu_has_vmx_invvpid_global()))
		enable_vpid = 0;

	if (!cpu_has_vmx_ept() ||
	    !cpu_has_vmx_ept_4levels() ||
	    !cpu_has_vmx_ept_mt_wb() ||
	    !cpu_has_vmx_invept_global())
		enable_ept = 0;

	/* NX support is required for shadow paging. */
	if (!enable_ept && !boot_cpu_has(X86_FEATURE_NX)) {
		pr_err_ratelimited("kvm: NX (Execute Disable) not supported\n");
		return -EOPNOTSUPP;
	}

	if (!cpu_has_vmx_ept_ad_bits() || !enable_ept)
		enable_ept_ad_bits = 0;

	if (!cpu_has_vmx_unrestricted_guest() || !enable_ept)
		enable_unrestricted_guest = 0;

	if (!cpu_has_vmx_flexpriority())
		flexpriority_enabled = 0;

	if (!cpu_has_virtual_nmis())
		enable_vnmi = 0;

#ifdef CONFIG_X86_SGX_KVM
	if (!cpu_has_vmx_encls_vmexit())
		enable_sgx = false;
#endif

	/*
	 * set_apic_access_page_addr() is used to reload apic access
	 * page upon invalidation.  No need to do anything if not
	 * using the APIC_ACCESS_ADDR VMCS field.
	 */
	if (!flexpriority_enabled)
		vmx_x86_ops.set_apic_access_page_addr = NULL;

	if (!cpu_has_vmx_tpr_shadow())
		vmx_x86_ops.update_cr8_intercept = NULL;

#if IS_ENABLED(CONFIG_HYPERV)
	if (ms_hyperv.nested_features & HV_X64_NESTED_GUEST_MAPPING_FLUSH
	    && enable_ept) {
		vmx_x86_ops.tlb_remote_flush = hv_remote_flush_tlb;
		vmx_x86_ops.tlb_remote_flush_with_range =
				hv_remote_flush_tlb_with_range;
	}
#endif

	if (!cpu_has_vmx_ple()) {
		ple_gap = 0;
		ple_window = 0;
		ple_window_grow = 0;
		ple_window_max = 0;
		ple_window_shrink = 0;
	}

	if (!cpu_has_vmx_apicv())
		enable_apicv = 0;
	if (!enable_apicv)
		vmx_x86_ops.sync_pir_to_irr = NULL;

	if (!enable_apicv || !cpu_has_vmx_ipiv())
		enable_ipiv = false;

	if (cpu_has_vmx_tsc_scaling())
		kvm_caps.has_tsc_control = true;

	kvm_caps.max_tsc_scaling_ratio = KVM_VMX_TSC_MULTIPLIER_MAX;
	kvm_caps.tsc_scaling_ratio_frac_bits = 48;
	kvm_caps.has_bus_lock_exit = cpu_has_vmx_bus_lock_detection();
	kvm_caps.has_notify_vmexit = cpu_has_notify_vmexit();

	set_bit(0, vmx_vpid_bitmap); /* 0 is reserved for host */

	if (enable_ept)
		kvm_mmu_set_ept_masks(enable_ept_ad_bits,
				      cpu_has_vmx_ept_execute_only());

	/*
	 * Setup shadow_me_value/shadow_me_mask to include MKTME KeyID
	 * bits to shadow_zero_check.
	 */
	vmx_setup_me_spte_mask();

	kvm_configure_mmu(enable_ept, 0, vmx_get_max_tdp_level(),
			  ept_caps_to_lpage_level(vmx_capability.ept));

	/*
	 * Only enable PML when hardware supports PML feature, and both EPT
	 * and EPT A/D bit features are enabled -- PML depends on them to work.
	 */
	if (!enable_ept || !enable_ept_ad_bits || !cpu_has_vmx_pml())
		enable_pml = 0;

	if (!enable_pml)
		vmx_x86_ops.cpu_dirty_log_size = 0;

	if (!cpu_has_vmx_preemption_timer())
		enable_preemption_timer = false;

	if (enable_preemption_timer) {
		u64 use_timer_freq = 5000ULL * 1000 * 1000;

		cpu_preemption_timer_multi =
			vmcs_config.misc & VMX_MISC_PREEMPTION_TIMER_RATE_MASK;

		if (tsc_khz)
			use_timer_freq = (u64)tsc_khz * 1000;
		use_timer_freq >>= cpu_preemption_timer_multi;

		/*
		 * KVM "disables" the preemption timer by setting it to its max
		 * value.  Don't use the timer if it might cause spurious exits
		 * at a rate faster than 0.1 Hz (of uninterrupted guest time).
		 */
		if (use_timer_freq > 0xffffffffu / 10)
			enable_preemption_timer = false;
	}

	if (!enable_preemption_timer) {
		vmx_x86_ops.set_hv_timer = NULL;
		vmx_x86_ops.cancel_hv_timer = NULL;
		vmx_x86_ops.request_immediate_exit = __kvm_request_immediate_exit;
	}

	kvm_caps.supported_mce_cap |= MCG_LMCE_P;
	kvm_caps.supported_mce_cap |= MCG_CMCI_P;

	if (pt_mode != PT_MODE_SYSTEM && pt_mode != PT_MODE_HOST_GUEST)
		return -EINVAL;
	if (!enable_ept || !enable_pmu || !cpu_has_vmx_intel_pt())
		pt_mode = PT_MODE_SYSTEM;
	if (pt_mode == PT_MODE_HOST_GUEST)
		vmx_init_ops.handle_intel_pt_intr = vmx_handle_intel_pt_intr;
	else
		vmx_init_ops.handle_intel_pt_intr = NULL;

	setup_default_sgx_lepubkeyhash();

	if (nested) {
		nested_vmx_setup_ctls_msrs(&vmcs_config, vmx_capability.ept);

		r = nested_vmx_hardware_setup(kvm_vmx_exit_handlers);
		if (r)
			return r;
	}

	vmx_set_cpu_caps();

	r = alloc_kvm_area();
	if (r && nested)
		nested_vmx_hardware_unsetup();

	kvm_set_posted_intr_wakeup_handler(pi_wakeup_handler);

	return r;
}

static struct kvm_x86_init_ops vmx_init_ops __initdata = {
	.cpu_has_kvm_support = cpu_has_kvm_support,
	.disabled_by_bios = vmx_disabled_by_bios,
	.check_processor_compatibility = vmx_check_processor_compat,
	.hardware_setup = hardware_setup,
	.handle_intel_pt_intr = NULL,

	.runtime_ops = &vmx_x86_ops,
	.pmu_ops = &intel_pmu_ops,
};

static void vmx_cleanup_l1d_flush(void)
{
	if (vmx_l1d_flush_pages) {
		free_pages((unsigned long)vmx_l1d_flush_pages, L1D_CACHE_ORDER);
		vmx_l1d_flush_pages = NULL;
	}
	/* Restore state so sysfs ignores VMX */
	l1tf_vmx_mitigation = VMENTER_L1D_FLUSH_AUTO;
}

static void vmx_exit(void)
{
#ifdef CONFIG_KEXEC_CORE
	RCU_INIT_POINTER(crash_vmclear_loaded_vmcss, NULL);
	synchronize_rcu();
#endif

	kvm_exit();

#if IS_ENABLED(CONFIG_HYPERV)
	if (static_branch_unlikely(&enable_evmcs)) {
		int cpu;
		struct hv_vp_assist_page *vp_ap;
		/*
		 * Reset everything to support using non-enlightened VMCS
		 * access later (e.g. when we reload the module with
		 * enlightened_vmcs=0)
		 */
		for_each_online_cpu(cpu) {
			vp_ap =	hv_get_vp_assist_page(cpu);

			if (!vp_ap)
				continue;

			vp_ap->nested_control.features.directhypercall = 0;
			vp_ap->current_nested_vmcs = 0;
			vp_ap->enlighten_vmentry = 0;
		}

		static_branch_disable(&enable_evmcs);
	}
#endif
	vmx_cleanup_l1d_flush();

	allow_smaller_maxphyaddr = false;
}
module_exit(vmx_exit);

static int __init vmx_init(void)
{
	int r, cpu;

#if IS_ENABLED(CONFIG_HYPERV)
	/*
	 * Enlightened VMCS usage should be recommended and the host needs
	 * to support eVMCS v1 or above. We can also disable eVMCS support
	 * with module parameter.
	 */
	if (enlightened_vmcs &&
	    ms_hyperv.hints & HV_X64_ENLIGHTENED_VMCS_RECOMMENDED &&
	    (ms_hyperv.nested_features & HV_X64_ENLIGHTENED_VMCS_VERSION) >=
	    KVM_EVMCS_VERSION) {

		/* Check that we have assist pages on all online CPUs */
		for_each_online_cpu(cpu) {
			if (!hv_get_vp_assist_page(cpu)) {
				enlightened_vmcs = false;
				break;
			}
		}

		if (enlightened_vmcs) {
			pr_info("KVM: vmx: using Hyper-V Enlightened VMCS\n");
			static_branch_enable(&enable_evmcs);
		}

		if (ms_hyperv.nested_features & HV_X64_NESTED_DIRECT_FLUSH)
			vmx_x86_ops.enable_direct_tlbflush
				= hv_enable_direct_tlbflush;

	} else {
		enlightened_vmcs = false;
	}
#endif

	r = kvm_init(&vmx_init_ops, sizeof(struct vcpu_vmx),
		     __alignof__(struct vcpu_vmx), THIS_MODULE);
	if (r)
		return r;

	/*
	 * Must be called after kvm_init() so enable_ept is properly set
	 * up. Hand the parameter mitigation value in which was stored in
	 * the pre module init parser. If no parameter was given, it will
	 * contain 'auto' which will be turned into the default 'cond'
	 * mitigation mode.
	 */
	r = vmx_setup_l1d_flush(vmentry_l1d_flush_param);
	if (r) {
		vmx_exit();
		return r;
	}

	vmx_setup_fb_clear_ctrl();

	for_each_possible_cpu(cpu) {
		INIT_LIST_HEAD(&per_cpu(loaded_vmcss_on_cpu, cpu));

		pi_init_cpu(cpu);
	}

#ifdef CONFIG_KEXEC_CORE
	rcu_assign_pointer(crash_vmclear_loaded_vmcss,
			   crash_vmclear_local_loaded_vmcss);
#endif
	vmx_check_vmcs12_offsets();

	/*
	 * Shadow paging doesn't have a (further) performance penalty
	 * from GUEST_MAXPHYADDR < HOST_MAXPHYADDR so enable it
	 * by default
	 */
	if (!enable_ept)
		allow_smaller_maxphyaddr = true;

	return 0;
}
module_init(vmx_init);<|MERGE_RESOLUTION|>--- conflicted
+++ resolved
@@ -1700,11 +1700,7 @@
 
 	kvm_deliver_exception_payload(vcpu, ex);
 
-<<<<<<< HEAD
-	if (has_error_code) {
-=======
 	if (ex->has_error_code) {
->>>>>>> 7dd250ec
 		/*
 		 * Despite the error code being architecturally defined as 32
 		 * bits, and the VMCS field being 32 bits, Intel CPUs and thus
@@ -1715,11 +1711,7 @@
 		 * the upper bits to avoid VM-Fail, losing information that
 		 * does't really exist is preferable to killing the VM.
 		 */
-<<<<<<< HEAD
-		vmcs_write32(VM_ENTRY_EXCEPTION_ERROR_CODE, (u16)error_code);
-=======
 		vmcs_write32(VM_ENTRY_EXCEPTION_ERROR_CODE, (u16)ex->error_code);
->>>>>>> 7dd250ec
 		intr_info |= INTR_INFO_DELIVER_CODE_MASK;
 	}
 
