--- conflicted
+++ resolved
@@ -260,11 +260,7 @@
 		return 0;
 	}
 
-<<<<<<< HEAD
-	if (host_arch_capabilities & ARCH_CAP_SKIP_VMENTRY_L1DFLUSH) {
-=======
 	if (kvm_host.arch_capabilities & ARCH_CAP_SKIP_VMENTRY_L1DFLUSH) {
->>>>>>> 2d5404ca
 		l1tf_vmx_mitigation = VMENTER_L1D_FLUSH_NOT_REQUIRED;
 		return 0;
 	}
@@ -409,11 +405,7 @@
 	 * and VM-Exit.
 	 */
 	vmx->disable_fb_clear = !cpu_feature_enabled(X86_FEATURE_CLEAR_CPU_BUF) &&
-<<<<<<< HEAD
-				(host_arch_capabilities & ARCH_CAP_FB_CLEAR_CTRL) &&
-=======
 				(kvm_host.arch_capabilities & ARCH_CAP_FB_CLEAR_CTRL) &&
->>>>>>> 2d5404ca
 				!boot_cpu_has_bug(X86_BUG_MDS) &&
 				!boot_cpu_has_bug(X86_BUG_TAA);
 
@@ -759,11 +751,7 @@
 	return -EIO;
 }
 
-<<<<<<< HEAD
-static void vmx_emergency_disable(void)
-=======
 void vmx_emergency_disable_virtualization_cpu(void)
->>>>>>> 2d5404ca
 {
 	int cpu = raw_smp_processor_id();
 	struct loaded_vmcs *v;
@@ -1702,13 +1690,8 @@
 	return 0;
 }
 
-<<<<<<< HEAD
-static int vmx_check_emulate_instruction(struct kvm_vcpu *vcpu, int emul_type,
-					 void *insn, int insn_len)
-=======
 int vmx_check_emulate_instruction(struct kvm_vcpu *vcpu, int emul_type,
 				  void *insn, int insn_len)
->>>>>>> 2d5404ca
 {
 	/*
 	 * Emulation of instructions in SGX enclaves is impossible as RIP does
@@ -1963,23 +1946,13 @@
 	return kvm_caps.default_tsc_scaling_ratio;
 }
 
-<<<<<<< HEAD
-static void vmx_write_tsc_offset(struct kvm_vcpu *vcpu)
+void vmx_write_tsc_offset(struct kvm_vcpu *vcpu)
 {
 	vmcs_write64(TSC_OFFSET, vcpu->arch.tsc_offset);
 }
 
-static void vmx_write_tsc_multiplier(struct kvm_vcpu *vcpu)
-{
-=======
-void vmx_write_tsc_offset(struct kvm_vcpu *vcpu)
-{
-	vmcs_write64(TSC_OFFSET, vcpu->arch.tsc_offset);
-}
-
 void vmx_write_tsc_multiplier(struct kvm_vcpu *vcpu)
 {
->>>>>>> 2d5404ca
 	vmcs_write64(TSC_MULTIPLIER, vcpu->arch.tsc_scaling_ratio);
 }
 
@@ -2825,11 +2798,7 @@
 	return supported;
 }
 
-<<<<<<< HEAD
-static int vmx_check_processor_compat(void)
-=======
 int vmx_check_processor_compat(void)
->>>>>>> 2d5404ca
 {
 	int cpu = raw_smp_processor_id();
 	struct vmcs_config vmcs_conf;
@@ -3322,11 +3291,7 @@
 #define CR3_EXITING_BITS (CPU_BASED_CR3_LOAD_EXITING | \
 			  CPU_BASED_CR3_STORE_EXITING)
 
-<<<<<<< HEAD
-static bool vmx_is_valid_cr0(struct kvm_vcpu *vcpu, unsigned long cr0)
-=======
 bool vmx_is_valid_cr0(struct kvm_vcpu *vcpu, unsigned long cr0)
->>>>>>> 2d5404ca
 {
 	if (is_guest_mode(vcpu))
 		return nested_guest_cr0_valid(vcpu, cr0);
@@ -5845,11 +5810,6 @@
 	if (error_code & EPT_VIOLATION_GVA_IS_VALID)
 		error_code |= (exit_qualification & EPT_VIOLATION_GVA_TRANSLATED) ?
 			      PFERR_GUEST_FINAL_MASK : PFERR_GUEST_PAGE_MASK;
-<<<<<<< HEAD
-
-	vcpu->arch.exit_qualification = exit_qualification;
-=======
->>>>>>> 2d5404ca
 
 	/*
 	 * Check that the GPA doesn't exceed physical memory limits, as that is
@@ -6998,11 +6958,7 @@
 	vmcs_write64(EOI_EXIT_BITMAP3, eoi_exit_bitmap[3]);
 }
 
-<<<<<<< HEAD
-static void vmx_apicv_pre_state_restore(struct kvm_vcpu *vcpu)
-=======
 void vmx_apicv_pre_state_restore(struct kvm_vcpu *vcpu)
->>>>>>> 2d5404ca
 {
 	struct vcpu_vmx *vmx = to_vmx(vcpu);
 
@@ -7700,28 +7656,9 @@
 
 u8 vmx_get_mt_mask(struct kvm_vcpu *vcpu, gfn_t gfn, bool is_mmio)
 {
-<<<<<<< HEAD
-	/* We wanted to honor guest CD/MTRR/PAT, but doing so could result in
-	 * memory aliases with conflicting memory types and sometimes MCEs.
-	 * We have to be careful as to what are honored and when.
-	 *
-	 * For MMIO, guest CD/MTRR are ignored.  The EPT memory type is set to
-	 * UC.  The effective memory type is UC or WC depending on guest PAT.
-	 * This was historically the source of MCEs and we want to be
-	 * conservative.
-	 *
-	 * When there is no need to deal with noncoherent DMA (e.g., no VT-d
-	 * or VT-d has snoop control), guest CD/MTRR/PAT are all ignored.  The
-	 * EPT memory type is set to WB.  The effective memory type is forced
-	 * WB.
-	 *
-	 * Otherwise, we trust guest.  Guest CD/MTRR/PAT are all honored.  The
-	 * EPT memory type is used to emulate guest CD/MTRR.
-=======
 	/*
 	 * Force UC for host MMIO regions, as allowing the guest to access MMIO
 	 * with cacheable accesses will result in Machine Checks.
->>>>>>> 2d5404ca
 	 */
 	if (is_mmio)
 		return MTRR_TYPE_UNCACHABLE << VMX_EPT_MT_EPTE_SHIFT;
@@ -7735,19 +7672,7 @@
 	if (!kvm_arch_has_noncoherent_dma(vcpu->kvm))
 		return (MTRR_TYPE_WRBACK << VMX_EPT_MT_EPTE_SHIFT) | VMX_EPT_IPAT_BIT;
 
-<<<<<<< HEAD
-	if (kvm_read_cr0_bits(vcpu, X86_CR0_CD)) {
-		if (kvm_check_has_quirk(vcpu->kvm, KVM_X86_QUIRK_CD_NW_CLEARED))
-			return MTRR_TYPE_WRBACK << VMX_EPT_MT_EPTE_SHIFT;
-		else
-			return (MTRR_TYPE_UNCACHABLE << VMX_EPT_MT_EPTE_SHIFT) |
-				VMX_EPT_IPAT_BIT;
-	}
-
-	return kvm_mtrr_get_guest_memory_type(vcpu, gfn) << VMX_EPT_MT_EPTE_SHIFT;
-=======
 	return (MTRR_TYPE_WRBACK << VMX_EPT_MT_EPTE_SHIFT);
->>>>>>> 2d5404ca
 }
 
 static void vmcs_set_secondary_exec_control(struct vcpu_vmx *vmx, u32 new_ctl)
@@ -7975,26 +7900,16 @@
 		rdmsrl(MSR_IA32_PERF_CAPABILITIES, host_perf_cap);
 
 	if (!cpu_feature_enabled(X86_FEATURE_ARCH_LBR)) {
-<<<<<<< HEAD
-		x86_perf_get_lbr(&lbr);
-=======
 		x86_perf_get_lbr(&vmx_lbr_caps);
->>>>>>> 2d5404ca
 
 		/*
 		 * KVM requires LBR callstack support, as the overhead due to
 		 * context switching LBRs without said support is too high.
 		 * See intel_pmu_create_guest_lbr_event() for more info.
 		 */
-<<<<<<< HEAD
-		if (!lbr.has_callstack)
-			memset(&lbr, 0, sizeof(lbr));
-		else if (lbr.nr)
-=======
 		if (!vmx_lbr_caps.has_callstack)
 			memset(&vmx_lbr_caps, 0, sizeof(vmx_lbr_caps));
 		else if (vmx_lbr_caps.nr)
->>>>>>> 2d5404ca
 			perf_cap |= host_perf_cap & PMU_CAP_LBR_FMT;
 	}
 
@@ -8373,7 +8288,6 @@
 {
 	int lam_bit;
 	unsigned long cr3_bits;
-<<<<<<< HEAD
 
 	if (flags & (X86EMUL_F_FETCH | X86EMUL_F_IMPLICIT | X86EMUL_F_INVLPG))
 		return gva;
@@ -8406,173 +8320,6 @@
 	 */
 	return (sign_extend64(gva, lam_bit) & ~BIT_ULL(63)) | (gva & BIT_ULL(63));
 }
-
-static struct kvm_x86_ops vmx_x86_ops __initdata = {
-	.name = KBUILD_MODNAME,
-
-	.check_processor_compatibility = vmx_check_processor_compat,
-
-	.hardware_unsetup = vmx_hardware_unsetup,
-
-	.hardware_enable = vmx_hardware_enable,
-	.hardware_disable = vmx_hardware_disable,
-	.has_emulated_msr = vmx_has_emulated_msr,
-
-	.vm_size = sizeof(struct kvm_vmx),
-	.vm_init = vmx_vm_init,
-	.vm_destroy = vmx_vm_destroy,
-
-	.vcpu_precreate = vmx_vcpu_precreate,
-	.vcpu_create = vmx_vcpu_create,
-	.vcpu_free = vmx_vcpu_free,
-	.vcpu_reset = vmx_vcpu_reset,
-
-	.prepare_switch_to_guest = vmx_prepare_switch_to_guest,
-	.vcpu_load = vmx_vcpu_load,
-	.vcpu_put = vmx_vcpu_put,
-
-	.update_exception_bitmap = vmx_update_exception_bitmap,
-	.get_msr_feature = vmx_get_msr_feature,
-	.get_msr = vmx_get_msr,
-	.set_msr = vmx_set_msr,
-	.get_segment_base = vmx_get_segment_base,
-	.get_segment = vmx_get_segment,
-	.set_segment = vmx_set_segment,
-	.get_cpl = vmx_get_cpl,
-	.get_cs_db_l_bits = vmx_get_cs_db_l_bits,
-	.is_valid_cr0 = vmx_is_valid_cr0,
-	.set_cr0 = vmx_set_cr0,
-	.is_valid_cr4 = vmx_is_valid_cr4,
-	.set_cr4 = vmx_set_cr4,
-	.set_efer = vmx_set_efer,
-	.get_idt = vmx_get_idt,
-	.set_idt = vmx_set_idt,
-	.get_gdt = vmx_get_gdt,
-	.set_gdt = vmx_set_gdt,
-	.set_dr7 = vmx_set_dr7,
-	.sync_dirty_debug_regs = vmx_sync_dirty_debug_regs,
-	.cache_reg = vmx_cache_reg,
-	.get_rflags = vmx_get_rflags,
-	.set_rflags = vmx_set_rflags,
-	.get_if_flag = vmx_get_if_flag,
-
-	.flush_tlb_all = vmx_flush_tlb_all,
-	.flush_tlb_current = vmx_flush_tlb_current,
-	.flush_tlb_gva = vmx_flush_tlb_gva,
-	.flush_tlb_guest = vmx_flush_tlb_guest,
-
-	.vcpu_pre_run = vmx_vcpu_pre_run,
-	.vcpu_run = vmx_vcpu_run,
-	.handle_exit = vmx_handle_exit,
-	.skip_emulated_instruction = vmx_skip_emulated_instruction,
-	.update_emulated_instruction = vmx_update_emulated_instruction,
-	.set_interrupt_shadow = vmx_set_interrupt_shadow,
-	.get_interrupt_shadow = vmx_get_interrupt_shadow,
-	.patch_hypercall = vmx_patch_hypercall,
-	.inject_irq = vmx_inject_irq,
-	.inject_nmi = vmx_inject_nmi,
-	.inject_exception = vmx_inject_exception,
-	.cancel_injection = vmx_cancel_injection,
-	.interrupt_allowed = vmx_interrupt_allowed,
-	.nmi_allowed = vmx_nmi_allowed,
-	.get_nmi_mask = vmx_get_nmi_mask,
-	.set_nmi_mask = vmx_set_nmi_mask,
-	.enable_nmi_window = vmx_enable_nmi_window,
-	.enable_irq_window = vmx_enable_irq_window,
-	.update_cr8_intercept = vmx_update_cr8_intercept,
-
-	.x2apic_icr_is_split = false,
-	.set_virtual_apic_mode = vmx_set_virtual_apic_mode,
-	.set_apic_access_page_addr = vmx_set_apic_access_page_addr,
-	.refresh_apicv_exec_ctrl = vmx_refresh_apicv_exec_ctrl,
-	.load_eoi_exitmap = vmx_load_eoi_exitmap,
-	.apicv_pre_state_restore = vmx_apicv_pre_state_restore,
-	.required_apicv_inhibits = VMX_REQUIRED_APICV_INHIBITS,
-	.hwapic_irr_update = vmx_hwapic_irr_update,
-	.hwapic_isr_update = vmx_hwapic_isr_update,
-	.guest_apic_has_interrupt = vmx_guest_apic_has_interrupt,
-	.sync_pir_to_irr = vmx_sync_pir_to_irr,
-	.deliver_interrupt = vmx_deliver_interrupt,
-	.dy_apicv_has_pending_interrupt = pi_has_pending_interrupt,
-
-	.set_tss_addr = vmx_set_tss_addr,
-	.set_identity_map_addr = vmx_set_identity_map_addr,
-	.get_mt_mask = vmx_get_mt_mask,
-
-	.get_exit_info = vmx_get_exit_info,
-
-	.vcpu_after_set_cpuid = vmx_vcpu_after_set_cpuid,
-
-	.has_wbinvd_exit = cpu_has_vmx_wbinvd_exit,
-
-	.get_l2_tsc_offset = vmx_get_l2_tsc_offset,
-	.get_l2_tsc_multiplier = vmx_get_l2_tsc_multiplier,
-	.write_tsc_offset = vmx_write_tsc_offset,
-	.write_tsc_multiplier = vmx_write_tsc_multiplier,
-
-	.load_mmu_pgd = vmx_load_mmu_pgd,
-
-	.check_intercept = vmx_check_intercept,
-	.handle_exit_irqoff = vmx_handle_exit_irqoff,
-
-	.request_immediate_exit = vmx_request_immediate_exit,
-
-	.sched_in = vmx_sched_in,
-
-	.cpu_dirty_log_size = PML_ENTITY_NUM,
-	.update_cpu_dirty_logging = vmx_update_cpu_dirty_logging,
-
-	.nested_ops = &vmx_nested_ops,
-
-	.pi_update_irte = vmx_pi_update_irte,
-	.pi_start_assignment = vmx_pi_start_assignment,
-=======
->>>>>>> 2d5404ca
-
-	if (flags & (X86EMUL_F_FETCH | X86EMUL_F_IMPLICIT | X86EMUL_F_INVLPG))
-		return gva;
-
-	if (!is_64_bit_mode(vcpu))
-		return gva;
-
-	/*
-	 * Bit 63 determines if the address should be treated as user address
-	 * or a supervisor address.
-	 */
-	if (!(gva & BIT_ULL(63))) {
-		cr3_bits = kvm_get_active_cr3_lam_bits(vcpu);
-		if (!(cr3_bits & (X86_CR3_LAM_U57 | X86_CR3_LAM_U48)))
-			return gva;
-
-<<<<<<< HEAD
-	.check_emulate_instruction = vmx_check_emulate_instruction,
-	.apic_init_signal_blocked = vmx_apic_init_signal_blocked,
-	.migrate_timers = vmx_migrate_timers,
-=======
-		/* LAM_U48 is ignored if LAM_U57 is set. */
-		lam_bit = cr3_bits & X86_CR3_LAM_U57 ? 56 : 47;
-	} else {
-		if (!kvm_is_cr4_bit_set(vcpu, X86_CR4_LAM_SUP))
-			return gva;
->>>>>>> 2d5404ca
-
-		lam_bit = kvm_is_cr4_bit_set(vcpu, X86_CR4_LA57) ? 56 : 47;
-	}
-
-<<<<<<< HEAD
-	.vcpu_deliver_sipi_vector = kvm_vcpu_deliver_sipi_vector,
-
-	.get_untagged_addr = vmx_get_untagged_addr,
-};
-=======
-	/*
-	 * Untag the address by sign-extending the lam_bit, but NOT to bit 63.
-	 * Bit 63 is retained from the raw virtual address so that untagging
-	 * doesn't change a user access to a supervisor access, and vice versa.
-	 */
-	return (sign_extend64(gva, lam_bit) & ~BIT_ULL(63)) | (gva & BIT_ULL(63));
-}
->>>>>>> 2d5404ca
 
 static unsigned int vmx_handle_intel_pt_intr(void)
 {
@@ -8842,11 +8589,6 @@
 {
 	allow_smaller_maxphyaddr = false;
 
-<<<<<<< HEAD
-	cpu_emergency_unregister_virt_callback(vmx_emergency_disable);
-
-=======
->>>>>>> 2d5404ca
 	vmx_cleanup_l1d_flush();
 }
 
@@ -8893,11 +8635,6 @@
 		pi_init_cpu(cpu);
 	}
 
-<<<<<<< HEAD
-	cpu_emergency_register_virt_callback(vmx_emergency_disable);
-
-=======
->>>>>>> 2d5404ca
 	vmx_check_vmcs12_offsets();
 
 	/*
