// SPDX-License-Identifier: GPL-2.0-only
/*
 * Kernel-based Virtual Machine driver for Linux
 *
 * derived from drivers/kvm/kvm_main.c
 *
 * Copyright (C) 2006 Qumranet, Inc.
 * Copyright (C) 2008 Qumranet, Inc.
 * Copyright IBM Corporation, 2008
 * Copyright 2010 Red Hat, Inc. and/or its affiliates.
 *
 * Authors:
 *   Avi Kivity   <avi@qumranet.com>
 *   Yaniv Kamay  <yaniv@qumranet.com>
 *   Amit Shah    <amit.shah@qumranet.com>
 *   Ben-Ami Yassour <benami@il.ibm.com>
 */
#define pr_fmt(fmt) KBUILD_MODNAME ": " fmt

#include <linux/kvm_host.h>
#include "irq.h"
#include "ioapic.h"
#include "mmu.h"
#include "i8254.h"
#include "tss.h"
#include "kvm_cache_regs.h"
#include "kvm_emulate.h"
#include "mmu/page_track.h"
#include "x86.h"
#include "cpuid.h"
#include "pmu.h"
#include "hyperv.h"
#include "lapic.h"
#include "xen.h"
#include "smm.h"

#include <linux/clocksource.h>
#include <linux/interrupt.h>
#include <linux/kvm.h>
#include <linux/fs.h>
#include <linux/vmalloc.h>
#include <linux/export.h>
#include <linux/moduleparam.h>
#include <linux/mman.h>
#include <linux/highmem.h>
#include <linux/iommu.h>
#include <linux/cpufreq.h>
#include <linux/user-return-notifier.h>
#include <linux/srcu.h>
#include <linux/slab.h>
#include <linux/perf_event.h>
#include <linux/uaccess.h>
#include <linux/hash.h>
#include <linux/pci.h>
#include <linux/timekeeper_internal.h>
#include <linux/pvclock_gtod.h>
#include <linux/kvm_irqfd.h>
#include <linux/irqbypass.h>
#include <linux/sched/stat.h>
#include <linux/sched/isolation.h>
#include <linux/mem_encrypt.h>
#include <linux/entry-kvm.h>
#include <linux/suspend.h>
#include <linux/smp.h>

#include <trace/events/ipi.h>
#include <trace/events/kvm.h>

#include <asm/debugreg.h>
#include <asm/msr.h>
#include <asm/desc.h>
#include <asm/mce.h>
#include <asm/pkru.h>
#include <linux/kernel_stat.h>
#include <asm/fpu/api.h>
#include <asm/fpu/xcr.h>
#include <asm/fpu/xstate.h>
#include <asm/pvclock.h>
#include <asm/div64.h>
#include <asm/irq_remapping.h>
#include <asm/mshyperv.h>
#include <asm/hypervisor.h>
#include <asm/tlbflush.h>
#include <asm/intel_pt.h>
#include <asm/emulate_prefix.h>
#include <asm/sgx.h>
#include <clocksource/hyperv_timer.h>

#define CREATE_TRACE_POINTS
#include "trace.h"

#define MAX_IO_MSRS 256
#define KVM_MAX_MCE_BANKS 32

/*
 * Note, kvm_caps fields should *never* have default values, all fields must be
 * recomputed from scratch during vendor module load, e.g. to account for a
 * vendor module being reloaded with different module parameters.
 */
struct kvm_caps kvm_caps __read_mostly;
EXPORT_SYMBOL_GPL(kvm_caps);

struct kvm_host_values kvm_host __read_mostly;
EXPORT_SYMBOL_GPL(kvm_host);

#define  ERR_PTR_USR(e)  ((void __user *)ERR_PTR(e))

#define emul_to_vcpu(ctxt) \
	((struct kvm_vcpu *)(ctxt)->vcpu)

/* EFER defaults:
 * - enable syscall per default because its emulated by KVM
 * - enable LME and LMA per default on 64 bit KVM
 */
#ifdef CONFIG_X86_64
static
u64 __read_mostly efer_reserved_bits = ~((u64)(EFER_SCE | EFER_LME | EFER_LMA));
#else
static u64 __read_mostly efer_reserved_bits = ~((u64)EFER_SCE);
#endif

static u64 __read_mostly cr4_reserved_bits = CR4_RESERVED_BITS;

#define KVM_EXIT_HYPERCALL_VALID_MASK (1 << KVM_HC_MAP_GPA_RANGE)

#define KVM_CAP_PMU_VALID_MASK KVM_PMU_CAP_DISABLE

#define KVM_X2APIC_API_VALID_FLAGS (KVM_X2APIC_API_USE_32BIT_IDS | \
                                    KVM_X2APIC_API_DISABLE_BROADCAST_QUIRK)

static void update_cr8_intercept(struct kvm_vcpu *vcpu);
static void process_nmi(struct kvm_vcpu *vcpu);
static void __kvm_set_rflags(struct kvm_vcpu *vcpu, unsigned long rflags);
static void store_regs(struct kvm_vcpu *vcpu);
static int sync_regs(struct kvm_vcpu *vcpu);
static int kvm_vcpu_do_singlestep(struct kvm_vcpu *vcpu);

static int __set_sregs2(struct kvm_vcpu *vcpu, struct kvm_sregs2 *sregs2);
static void __get_sregs2(struct kvm_vcpu *vcpu, struct kvm_sregs2 *sregs2);

static DEFINE_MUTEX(vendor_module_lock);
struct kvm_x86_ops kvm_x86_ops __read_mostly;

#define KVM_X86_OP(func)					     \
	DEFINE_STATIC_CALL_NULL(kvm_x86_##func,			     \
				*(((struct kvm_x86_ops *)0)->func));
#define KVM_X86_OP_OPTIONAL KVM_X86_OP
#define KVM_X86_OP_OPTIONAL_RET0 KVM_X86_OP
#include <asm/kvm-x86-ops.h>
EXPORT_STATIC_CALL_GPL(kvm_x86_get_cs_db_l_bits);
EXPORT_STATIC_CALL_GPL(kvm_x86_cache_reg);

static bool __read_mostly ignore_msrs = 0;
module_param(ignore_msrs, bool, 0644);

bool __read_mostly report_ignored_msrs = true;
module_param(report_ignored_msrs, bool, 0644);
EXPORT_SYMBOL_GPL(report_ignored_msrs);

unsigned int min_timer_period_us = 200;
module_param(min_timer_period_us, uint, 0644);

static bool __read_mostly kvmclock_periodic_sync = true;
module_param(kvmclock_periodic_sync, bool, 0444);

/* tsc tolerance in parts per million - default to 1/2 of the NTP threshold */
static u32 __read_mostly tsc_tolerance_ppm = 250;
module_param(tsc_tolerance_ppm, uint, 0644);

static bool __read_mostly vector_hashing = true;
module_param(vector_hashing, bool, 0444);

bool __read_mostly enable_vmware_backdoor = false;
module_param(enable_vmware_backdoor, bool, 0444);
EXPORT_SYMBOL_GPL(enable_vmware_backdoor);

/*
 * Flags to manipulate forced emulation behavior (any non-zero value will
 * enable forced emulation).
 */
#define KVM_FEP_CLEAR_RFLAGS_RF	BIT(1)
static int __read_mostly force_emulation_prefix;
module_param(force_emulation_prefix, int, 0644);

int __read_mostly pi_inject_timer = -1;
module_param(pi_inject_timer, bint, 0644);

/* Enable/disable PMU virtualization */
bool __read_mostly enable_pmu = true;
EXPORT_SYMBOL_GPL(enable_pmu);
module_param(enable_pmu, bool, 0444);

bool __read_mostly eager_page_split = true;
module_param(eager_page_split, bool, 0644);

/* Enable/disable SMT_RSB bug mitigation */
static bool __read_mostly mitigate_smt_rsb;
module_param(mitigate_smt_rsb, bool, 0444);

/*
 * Restoring the host value for MSRs that are only consumed when running in
 * usermode, e.g. SYSCALL MSRs and TSC_AUX, can be deferred until the CPU
 * returns to userspace, i.e. the kernel can run with the guest's value.
 */
#define KVM_MAX_NR_USER_RETURN_MSRS 16

struct kvm_user_return_msrs {
	struct user_return_notifier urn;
	bool registered;
	struct kvm_user_return_msr_values {
		u64 host;
		u64 curr;
	} values[KVM_MAX_NR_USER_RETURN_MSRS];
};

u32 __read_mostly kvm_nr_uret_msrs;
EXPORT_SYMBOL_GPL(kvm_nr_uret_msrs);
static u32 __read_mostly kvm_uret_msrs_list[KVM_MAX_NR_USER_RETURN_MSRS];
static struct kvm_user_return_msrs __percpu *user_return_msrs;

#define KVM_SUPPORTED_XCR0     (XFEATURE_MASK_FP | XFEATURE_MASK_SSE \
				| XFEATURE_MASK_YMM | XFEATURE_MASK_BNDREGS \
				| XFEATURE_MASK_BNDCSR | XFEATURE_MASK_AVX512 \
				| XFEATURE_MASK_PKRU | XFEATURE_MASK_XTILE)

bool __read_mostly allow_smaller_maxphyaddr = 0;
EXPORT_SYMBOL_GPL(allow_smaller_maxphyaddr);

bool __read_mostly enable_apicv = true;
EXPORT_SYMBOL_GPL(enable_apicv);

const struct _kvm_stats_desc kvm_vm_stats_desc[] = {
	KVM_GENERIC_VM_STATS(),
	STATS_DESC_COUNTER(VM, mmu_shadow_zapped),
	STATS_DESC_COUNTER(VM, mmu_pte_write),
	STATS_DESC_COUNTER(VM, mmu_pde_zapped),
	STATS_DESC_COUNTER(VM, mmu_flooded),
	STATS_DESC_COUNTER(VM, mmu_recycled),
	STATS_DESC_COUNTER(VM, mmu_cache_miss),
	STATS_DESC_ICOUNTER(VM, mmu_unsync),
	STATS_DESC_ICOUNTER(VM, pages_4k),
	STATS_DESC_ICOUNTER(VM, pages_2m),
	STATS_DESC_ICOUNTER(VM, pages_1g),
	STATS_DESC_ICOUNTER(VM, nx_lpage_splits),
	STATS_DESC_PCOUNTER(VM, max_mmu_rmap_size),
	STATS_DESC_PCOUNTER(VM, max_mmu_page_hash_collisions)
};

const struct kvm_stats_header kvm_vm_stats_header = {
	.name_size = KVM_STATS_NAME_SIZE,
	.num_desc = ARRAY_SIZE(kvm_vm_stats_desc),
	.id_offset = sizeof(struct kvm_stats_header),
	.desc_offset = sizeof(struct kvm_stats_header) + KVM_STATS_NAME_SIZE,
	.data_offset = sizeof(struct kvm_stats_header) + KVM_STATS_NAME_SIZE +
		       sizeof(kvm_vm_stats_desc),
};

const struct _kvm_stats_desc kvm_vcpu_stats_desc[] = {
	KVM_GENERIC_VCPU_STATS(),
	STATS_DESC_COUNTER(VCPU, pf_taken),
	STATS_DESC_COUNTER(VCPU, pf_fixed),
	STATS_DESC_COUNTER(VCPU, pf_emulate),
	STATS_DESC_COUNTER(VCPU, pf_spurious),
	STATS_DESC_COUNTER(VCPU, pf_fast),
	STATS_DESC_COUNTER(VCPU, pf_mmio_spte_created),
	STATS_DESC_COUNTER(VCPU, pf_guest),
	STATS_DESC_COUNTER(VCPU, tlb_flush),
	STATS_DESC_COUNTER(VCPU, invlpg),
	STATS_DESC_COUNTER(VCPU, exits),
	STATS_DESC_COUNTER(VCPU, io_exits),
	STATS_DESC_COUNTER(VCPU, mmio_exits),
	STATS_DESC_COUNTER(VCPU, signal_exits),
	STATS_DESC_COUNTER(VCPU, irq_window_exits),
	STATS_DESC_COUNTER(VCPU, nmi_window_exits),
	STATS_DESC_COUNTER(VCPU, l1d_flush),
	STATS_DESC_COUNTER(VCPU, halt_exits),
	STATS_DESC_COUNTER(VCPU, request_irq_exits),
	STATS_DESC_COUNTER(VCPU, irq_exits),
	STATS_DESC_COUNTER(VCPU, host_state_reload),
	STATS_DESC_COUNTER(VCPU, fpu_reload),
	STATS_DESC_COUNTER(VCPU, insn_emulation),
	STATS_DESC_COUNTER(VCPU, insn_emulation_fail),
	STATS_DESC_COUNTER(VCPU, hypercalls),
	STATS_DESC_COUNTER(VCPU, irq_injections),
	STATS_DESC_COUNTER(VCPU, nmi_injections),
	STATS_DESC_COUNTER(VCPU, req_event),
	STATS_DESC_COUNTER(VCPU, nested_run),
	STATS_DESC_COUNTER(VCPU, directed_yield_attempted),
	STATS_DESC_COUNTER(VCPU, directed_yield_successful),
	STATS_DESC_COUNTER(VCPU, preemption_reported),
	STATS_DESC_COUNTER(VCPU, preemption_other),
	STATS_DESC_IBOOLEAN(VCPU, guest_mode),
	STATS_DESC_COUNTER(VCPU, notify_window_exits),
};

const struct kvm_stats_header kvm_vcpu_stats_header = {
	.name_size = KVM_STATS_NAME_SIZE,
	.num_desc = ARRAY_SIZE(kvm_vcpu_stats_desc),
	.id_offset = sizeof(struct kvm_stats_header),
	.desc_offset = sizeof(struct kvm_stats_header) + KVM_STATS_NAME_SIZE,
	.data_offset = sizeof(struct kvm_stats_header) + KVM_STATS_NAME_SIZE +
		       sizeof(kvm_vcpu_stats_desc),
};

static struct kmem_cache *x86_emulator_cache;

/*
 * When called, it means the previous get/set msr reached an invalid msr.
 * Return true if we want to ignore/silent this failed msr access.
 */
static bool kvm_msr_ignored_check(u32 msr, u64 data, bool write)
{
	const char *op = write ? "wrmsr" : "rdmsr";

	if (ignore_msrs) {
		if (report_ignored_msrs)
			kvm_pr_unimpl("ignored %s: 0x%x data 0x%llx\n",
				      op, msr, data);
		/* Mask the error */
		return true;
	} else {
		kvm_debug_ratelimited("unhandled %s: 0x%x data 0x%llx\n",
				      op, msr, data);
		return false;
	}
}

static struct kmem_cache *kvm_alloc_emulator_cache(void)
{
	unsigned int useroffset = offsetof(struct x86_emulate_ctxt, src);
	unsigned int size = sizeof(struct x86_emulate_ctxt);

	return kmem_cache_create_usercopy("x86_emulator", size,
					  __alignof__(struct x86_emulate_ctxt),
					  SLAB_ACCOUNT, useroffset,
					  size - useroffset, NULL);
}

static int emulator_fix_hypercall(struct x86_emulate_ctxt *ctxt);

static inline void kvm_async_pf_hash_reset(struct kvm_vcpu *vcpu)
{
	int i;
	for (i = 0; i < ASYNC_PF_PER_VCPU; i++)
		vcpu->arch.apf.gfns[i] = ~0;
}

static void kvm_on_user_return(struct user_return_notifier *urn)
{
	unsigned slot;
	struct kvm_user_return_msrs *msrs
		= container_of(urn, struct kvm_user_return_msrs, urn);
	struct kvm_user_return_msr_values *values;
	unsigned long flags;

	/*
	 * Disabling irqs at this point since the following code could be
	 * interrupted and executed through kvm_arch_hardware_disable()
	 */
	local_irq_save(flags);
	if (msrs->registered) {
		msrs->registered = false;
		user_return_notifier_unregister(urn);
	}
	local_irq_restore(flags);
	for (slot = 0; slot < kvm_nr_uret_msrs; ++slot) {
		values = &msrs->values[slot];
		if (values->host != values->curr) {
			wrmsrl(kvm_uret_msrs_list[slot], values->host);
			values->curr = values->host;
		}
	}
}

static int kvm_probe_user_return_msr(u32 msr)
{
	u64 val;
	int ret;

	preempt_disable();
	ret = rdmsrl_safe(msr, &val);
	if (ret)
		goto out;
	ret = wrmsrl_safe(msr, val);
out:
	preempt_enable();
	return ret;
}

int kvm_add_user_return_msr(u32 msr)
{
	BUG_ON(kvm_nr_uret_msrs >= KVM_MAX_NR_USER_RETURN_MSRS);

	if (kvm_probe_user_return_msr(msr))
		return -1;

	kvm_uret_msrs_list[kvm_nr_uret_msrs] = msr;
	return kvm_nr_uret_msrs++;
}
EXPORT_SYMBOL_GPL(kvm_add_user_return_msr);

int kvm_find_user_return_msr(u32 msr)
{
	int i;

	for (i = 0; i < kvm_nr_uret_msrs; ++i) {
		if (kvm_uret_msrs_list[i] == msr)
			return i;
	}
	return -1;
}
EXPORT_SYMBOL_GPL(kvm_find_user_return_msr);

static void kvm_user_return_msr_cpu_online(void)
{
	unsigned int cpu = smp_processor_id();
	struct kvm_user_return_msrs *msrs = per_cpu_ptr(user_return_msrs, cpu);
	u64 value;
	int i;

	for (i = 0; i < kvm_nr_uret_msrs; ++i) {
		rdmsrl_safe(kvm_uret_msrs_list[i], &value);
		msrs->values[i].host = value;
		msrs->values[i].curr = value;
	}
}

int kvm_set_user_return_msr(unsigned slot, u64 value, u64 mask)
{
	struct kvm_user_return_msrs *msrs = this_cpu_ptr(user_return_msrs);
	int err;

	value = (value & mask) | (msrs->values[slot].host & ~mask);
	if (value == msrs->values[slot].curr)
		return 0;
	err = wrmsrl_safe(kvm_uret_msrs_list[slot], value);
	if (err)
		return 1;

	msrs->values[slot].curr = value;
	if (!msrs->registered) {
		msrs->urn.on_user_return = kvm_on_user_return;
		user_return_notifier_register(&msrs->urn);
		msrs->registered = true;
	}
	return 0;
}
EXPORT_SYMBOL_GPL(kvm_set_user_return_msr);

static void drop_user_return_notifiers(void)
{
	struct kvm_user_return_msrs *msrs = this_cpu_ptr(user_return_msrs);

	if (msrs->registered)
		kvm_on_user_return(&msrs->urn);
}

u64 kvm_get_apic_base(struct kvm_vcpu *vcpu)
{
	return vcpu->arch.apic_base;
}

enum lapic_mode kvm_get_apic_mode(struct kvm_vcpu *vcpu)
{
	return kvm_apic_mode(kvm_get_apic_base(vcpu));
}
EXPORT_SYMBOL_GPL(kvm_get_apic_mode);

int kvm_set_apic_base(struct kvm_vcpu *vcpu, struct msr_data *msr_info)
{
	enum lapic_mode old_mode = kvm_get_apic_mode(vcpu);
	enum lapic_mode new_mode = kvm_apic_mode(msr_info->data);
	u64 reserved_bits = kvm_vcpu_reserved_gpa_bits_raw(vcpu) | 0x2ff |
		(guest_cpuid_has(vcpu, X86_FEATURE_X2APIC) ? 0 : X2APIC_ENABLE);

	if ((msr_info->data & reserved_bits) != 0 || new_mode == LAPIC_MODE_INVALID)
		return 1;
	if (!msr_info->host_initiated) {
		if (old_mode == LAPIC_MODE_X2APIC && new_mode == LAPIC_MODE_XAPIC)
			return 1;
		if (old_mode == LAPIC_MODE_DISABLED && new_mode == LAPIC_MODE_X2APIC)
			return 1;
	}

	kvm_lapic_set_base(vcpu, msr_info->data);
	kvm_recalculate_apic_map(vcpu->kvm);
	return 0;
}

/*
 * Handle a fault on a hardware virtualization (VMX or SVM) instruction.
 *
 * Hardware virtualization extension instructions may fault if a reboot turns
 * off virtualization while processes are running.  Usually after catching the
 * fault we just panic; during reboot instead the instruction is ignored.
 */
noinstr void kvm_spurious_fault(void)
{
	/* Fault while not rebooting.  We want the trace. */
	BUG_ON(!kvm_rebooting);
}
EXPORT_SYMBOL_GPL(kvm_spurious_fault);

#define EXCPT_BENIGN		0
#define EXCPT_CONTRIBUTORY	1
#define EXCPT_PF		2

static int exception_class(int vector)
{
	switch (vector) {
	case PF_VECTOR:
		return EXCPT_PF;
	case DE_VECTOR:
	case TS_VECTOR:
	case NP_VECTOR:
	case SS_VECTOR:
	case GP_VECTOR:
		return EXCPT_CONTRIBUTORY;
	default:
		break;
	}
	return EXCPT_BENIGN;
}

#define EXCPT_FAULT		0
#define EXCPT_TRAP		1
#define EXCPT_ABORT		2
#define EXCPT_INTERRUPT		3
#define EXCPT_DB		4

static int exception_type(int vector)
{
	unsigned int mask;

	if (WARN_ON(vector > 31 || vector == NMI_VECTOR))
		return EXCPT_INTERRUPT;

	mask = 1 << vector;

	/*
	 * #DBs can be trap-like or fault-like, the caller must check other CPU
	 * state, e.g. DR6, to determine whether a #DB is a trap or fault.
	 */
	if (mask & (1 << DB_VECTOR))
		return EXCPT_DB;

	if (mask & ((1 << BP_VECTOR) | (1 << OF_VECTOR)))
		return EXCPT_TRAP;

	if (mask & ((1 << DF_VECTOR) | (1 << MC_VECTOR)))
		return EXCPT_ABORT;

	/* Reserved exceptions will result in fault */
	return EXCPT_FAULT;
}

void kvm_deliver_exception_payload(struct kvm_vcpu *vcpu,
				   struct kvm_queued_exception *ex)
{
	if (!ex->has_payload)
		return;

	switch (ex->vector) {
	case DB_VECTOR:
		/*
		 * "Certain debug exceptions may clear bit 0-3.  The
		 * remaining contents of the DR6 register are never
		 * cleared by the processor".
		 */
		vcpu->arch.dr6 &= ~DR_TRAP_BITS;
		/*
		 * In order to reflect the #DB exception payload in guest
		 * dr6, three components need to be considered: active low
		 * bit, FIXED_1 bits and active high bits (e.g. DR6_BD,
		 * DR6_BS and DR6_BT)
		 * DR6_ACTIVE_LOW contains the FIXED_1 and active low bits.
		 * In the target guest dr6:
		 * FIXED_1 bits should always be set.
		 * Active low bits should be cleared if 1-setting in payload.
		 * Active high bits should be set if 1-setting in payload.
		 *
		 * Note, the payload is compatible with the pending debug
		 * exceptions/exit qualification under VMX, that active_low bits
		 * are active high in payload.
		 * So they need to be flipped for DR6.
		 */
		vcpu->arch.dr6 |= DR6_ACTIVE_LOW;
		vcpu->arch.dr6 |= ex->payload;
		vcpu->arch.dr6 ^= ex->payload & DR6_ACTIVE_LOW;

		/*
		 * The #DB payload is defined as compatible with the 'pending
		 * debug exceptions' field under VMX, not DR6. While bit 12 is
		 * defined in the 'pending debug exceptions' field (enabled
		 * breakpoint), it is reserved and must be zero in DR6.
		 */
		vcpu->arch.dr6 &= ~BIT(12);
		break;
	case PF_VECTOR:
		vcpu->arch.cr2 = ex->payload;
		break;
	}

	ex->has_payload = false;
	ex->payload = 0;
}
EXPORT_SYMBOL_GPL(kvm_deliver_exception_payload);

static void kvm_queue_exception_vmexit(struct kvm_vcpu *vcpu, unsigned int vector,
				       bool has_error_code, u32 error_code,
				       bool has_payload, unsigned long payload)
{
	struct kvm_queued_exception *ex = &vcpu->arch.exception_vmexit;

	ex->vector = vector;
	ex->injected = false;
	ex->pending = true;
	ex->has_error_code = has_error_code;
	ex->error_code = error_code;
	ex->has_payload = has_payload;
	ex->payload = payload;
}

/* Forcibly leave the nested mode in cases like a vCPU reset */
static void kvm_leave_nested(struct kvm_vcpu *vcpu)
{
	kvm_x86_ops.nested_ops->leave_nested(vcpu);
}

static void kvm_multiple_exception(struct kvm_vcpu *vcpu,
		unsigned nr, bool has_error, u32 error_code,
	        bool has_payload, unsigned long payload, bool reinject)
{
	u32 prev_nr;
	int class1, class2;

	kvm_make_request(KVM_REQ_EVENT, vcpu);

	/*
	 * If the exception is destined for L2 and isn't being reinjected,
	 * morph it to a VM-Exit if L1 wants to intercept the exception.  A
	 * previously injected exception is not checked because it was checked
	 * when it was original queued, and re-checking is incorrect if _L1_
	 * injected the exception, in which case it's exempt from interception.
	 */
	if (!reinject && is_guest_mode(vcpu) &&
	    kvm_x86_ops.nested_ops->is_exception_vmexit(vcpu, nr, error_code)) {
		kvm_queue_exception_vmexit(vcpu, nr, has_error, error_code,
					   has_payload, payload);
		return;
	}

	if (!vcpu->arch.exception.pending && !vcpu->arch.exception.injected) {
	queue:
		if (reinject) {
			/*
			 * On VM-Entry, an exception can be pending if and only
			 * if event injection was blocked by nested_run_pending.
			 * In that case, however, vcpu_enter_guest() requests an
			 * immediate exit, and the guest shouldn't proceed far
			 * enough to need reinjection.
			 */
			WARN_ON_ONCE(kvm_is_exception_pending(vcpu));
			vcpu->arch.exception.injected = true;
			if (WARN_ON_ONCE(has_payload)) {
				/*
				 * A reinjected event has already
				 * delivered its payload.
				 */
				has_payload = false;
				payload = 0;
			}
		} else {
			vcpu->arch.exception.pending = true;
			vcpu->arch.exception.injected = false;
		}
		vcpu->arch.exception.has_error_code = has_error;
		vcpu->arch.exception.vector = nr;
		vcpu->arch.exception.error_code = error_code;
		vcpu->arch.exception.has_payload = has_payload;
		vcpu->arch.exception.payload = payload;
		if (!is_guest_mode(vcpu))
			kvm_deliver_exception_payload(vcpu,
						      &vcpu->arch.exception);
		return;
	}

	/* to check exception */
	prev_nr = vcpu->arch.exception.vector;
	if (prev_nr == DF_VECTOR) {
		/* triple fault -> shutdown */
		kvm_make_request(KVM_REQ_TRIPLE_FAULT, vcpu);
		return;
	}
	class1 = exception_class(prev_nr);
	class2 = exception_class(nr);
	if ((class1 == EXCPT_CONTRIBUTORY && class2 == EXCPT_CONTRIBUTORY) ||
	    (class1 == EXCPT_PF && class2 != EXCPT_BENIGN)) {
		/*
		 * Synthesize #DF.  Clear the previously injected or pending
		 * exception so as not to incorrectly trigger shutdown.
		 */
		vcpu->arch.exception.injected = false;
		vcpu->arch.exception.pending = false;

		kvm_queue_exception_e(vcpu, DF_VECTOR, 0);
	} else {
		/* replace previous exception with a new one in a hope
		   that instruction re-execution will regenerate lost
		   exception */
		goto queue;
	}
}

void kvm_queue_exception(struct kvm_vcpu *vcpu, unsigned nr)
{
	kvm_multiple_exception(vcpu, nr, false, 0, false, 0, false);
}
EXPORT_SYMBOL_GPL(kvm_queue_exception);

void kvm_requeue_exception(struct kvm_vcpu *vcpu, unsigned nr)
{
	kvm_multiple_exception(vcpu, nr, false, 0, false, 0, true);
}
EXPORT_SYMBOL_GPL(kvm_requeue_exception);

void kvm_queue_exception_p(struct kvm_vcpu *vcpu, unsigned nr,
			   unsigned long payload)
{
	kvm_multiple_exception(vcpu, nr, false, 0, true, payload, false);
}
EXPORT_SYMBOL_GPL(kvm_queue_exception_p);

static void kvm_queue_exception_e_p(struct kvm_vcpu *vcpu, unsigned nr,
				    u32 error_code, unsigned long payload)
{
	kvm_multiple_exception(vcpu, nr, true, error_code,
			       true, payload, false);
}

int kvm_complete_insn_gp(struct kvm_vcpu *vcpu, int err)
{
	if (err)
		kvm_inject_gp(vcpu, 0);
	else
		return kvm_skip_emulated_instruction(vcpu);

	return 1;
}
EXPORT_SYMBOL_GPL(kvm_complete_insn_gp);

static int complete_emulated_insn_gp(struct kvm_vcpu *vcpu, int err)
{
	if (err) {
		kvm_inject_gp(vcpu, 0);
		return 1;
	}

	return kvm_emulate_instruction(vcpu, EMULTYPE_NO_DECODE | EMULTYPE_SKIP |
				       EMULTYPE_COMPLETE_USER_EXIT);
}

void kvm_inject_page_fault(struct kvm_vcpu *vcpu, struct x86_exception *fault)
{
	++vcpu->stat.pf_guest;

	/*
	 * Async #PF in L2 is always forwarded to L1 as a VM-Exit regardless of
	 * whether or not L1 wants to intercept "regular" #PF.
	 */
	if (is_guest_mode(vcpu) && fault->async_page_fault)
		kvm_queue_exception_vmexit(vcpu, PF_VECTOR,
					   true, fault->error_code,
					   true, fault->address);
	else
		kvm_queue_exception_e_p(vcpu, PF_VECTOR, fault->error_code,
					fault->address);
}

void kvm_inject_emulated_page_fault(struct kvm_vcpu *vcpu,
				    struct x86_exception *fault)
{
	struct kvm_mmu *fault_mmu;
	WARN_ON_ONCE(fault->vector != PF_VECTOR);

	fault_mmu = fault->nested_page_fault ? vcpu->arch.mmu :
					       vcpu->arch.walk_mmu;

	/*
	 * Invalidate the TLB entry for the faulting address, if it exists,
	 * else the access will fault indefinitely (and to emulate hardware).
	 */
	if ((fault->error_code & PFERR_PRESENT_MASK) &&
	    !(fault->error_code & PFERR_RSVD_MASK))
		kvm_mmu_invalidate_addr(vcpu, fault_mmu, fault->address,
					KVM_MMU_ROOT_CURRENT);

	fault_mmu->inject_page_fault(vcpu, fault);
}
EXPORT_SYMBOL_GPL(kvm_inject_emulated_page_fault);

void kvm_inject_nmi(struct kvm_vcpu *vcpu)
{
	atomic_inc(&vcpu->arch.nmi_queued);
	kvm_make_request(KVM_REQ_NMI, vcpu);
}

void kvm_queue_exception_e(struct kvm_vcpu *vcpu, unsigned nr, u32 error_code)
{
	kvm_multiple_exception(vcpu, nr, true, error_code, false, 0, false);
}
EXPORT_SYMBOL_GPL(kvm_queue_exception_e);

void kvm_requeue_exception_e(struct kvm_vcpu *vcpu, unsigned nr, u32 error_code)
{
	kvm_multiple_exception(vcpu, nr, true, error_code, false, 0, true);
}
EXPORT_SYMBOL_GPL(kvm_requeue_exception_e);

/*
 * Checks if cpl <= required_cpl; if true, return true.  Otherwise queue
 * a #GP and return false.
 */
bool kvm_require_cpl(struct kvm_vcpu *vcpu, int required_cpl)
{
	if (kvm_x86_call(get_cpl)(vcpu) <= required_cpl)
		return true;
	kvm_queue_exception_e(vcpu, GP_VECTOR, 0);
	return false;
}

bool kvm_require_dr(struct kvm_vcpu *vcpu, int dr)
{
	if ((dr != 4 && dr != 5) || !kvm_is_cr4_bit_set(vcpu, X86_CR4_DE))
		return true;

	kvm_queue_exception(vcpu, UD_VECTOR);
	return false;
}
EXPORT_SYMBOL_GPL(kvm_require_dr);

static inline u64 pdptr_rsvd_bits(struct kvm_vcpu *vcpu)
{
	return vcpu->arch.reserved_gpa_bits | rsvd_bits(5, 8) | rsvd_bits(1, 2);
}

/*
 * Load the pae pdptrs.  Return 1 if they are all valid, 0 otherwise.
 */
int load_pdptrs(struct kvm_vcpu *vcpu, unsigned long cr3)
{
	struct kvm_mmu *mmu = vcpu->arch.walk_mmu;
	gfn_t pdpt_gfn = cr3 >> PAGE_SHIFT;
	gpa_t real_gpa;
	int i;
	int ret;
	u64 pdpte[ARRAY_SIZE(mmu->pdptrs)];

	/*
	 * If the MMU is nested, CR3 holds an L2 GPA and needs to be translated
	 * to an L1 GPA.
	 */
	real_gpa = kvm_translate_gpa(vcpu, mmu, gfn_to_gpa(pdpt_gfn),
				     PFERR_USER_MASK | PFERR_WRITE_MASK, NULL);
	if (real_gpa == INVALID_GPA)
		return 0;

	/* Note the offset, PDPTRs are 32 byte aligned when using PAE paging. */
	ret = kvm_vcpu_read_guest_page(vcpu, gpa_to_gfn(real_gpa), pdpte,
				       cr3 & GENMASK(11, 5), sizeof(pdpte));
	if (ret < 0)
		return 0;

	for (i = 0; i < ARRAY_SIZE(pdpte); ++i) {
		if ((pdpte[i] & PT_PRESENT_MASK) &&
		    (pdpte[i] & pdptr_rsvd_bits(vcpu))) {
			return 0;
		}
	}

	/*
	 * Marking VCPU_EXREG_PDPTR dirty doesn't work for !tdp_enabled.
	 * Shadow page roots need to be reconstructed instead.
	 */
	if (!tdp_enabled && memcmp(mmu->pdptrs, pdpte, sizeof(mmu->pdptrs)))
		kvm_mmu_free_roots(vcpu->kvm, mmu, KVM_MMU_ROOT_CURRENT);

	memcpy(mmu->pdptrs, pdpte, sizeof(mmu->pdptrs));
	kvm_register_mark_dirty(vcpu, VCPU_EXREG_PDPTR);
	kvm_make_request(KVM_REQ_LOAD_MMU_PGD, vcpu);
	vcpu->arch.pdptrs_from_userspace = false;

	return 1;
}
EXPORT_SYMBOL_GPL(load_pdptrs);

static bool kvm_is_valid_cr0(struct kvm_vcpu *vcpu, unsigned long cr0)
{
#ifdef CONFIG_X86_64
	if (cr0 & 0xffffffff00000000UL)
		return false;
#endif

	if ((cr0 & X86_CR0_NW) && !(cr0 & X86_CR0_CD))
		return false;

	if ((cr0 & X86_CR0_PG) && !(cr0 & X86_CR0_PE))
		return false;

	return kvm_x86_call(is_valid_cr0)(vcpu, cr0);
}

void kvm_post_set_cr0(struct kvm_vcpu *vcpu, unsigned long old_cr0, unsigned long cr0)
{
	/*
	 * CR0.WP is incorporated into the MMU role, but only for non-nested,
	 * indirect shadow MMUs.  If paging is disabled, no updates are needed
	 * as there are no permission bits to emulate.  If TDP is enabled, the
	 * MMU's metadata needs to be updated, e.g. so that emulating guest
	 * translations does the right thing, but there's no need to unload the
	 * root as CR0.WP doesn't affect SPTEs.
	 */
	if ((cr0 ^ old_cr0) == X86_CR0_WP) {
		if (!(cr0 & X86_CR0_PG))
			return;

		if (tdp_enabled) {
			kvm_init_mmu(vcpu);
			return;
		}
	}

	if ((cr0 ^ old_cr0) & X86_CR0_PG) {
		kvm_clear_async_pf_completion_queue(vcpu);
		kvm_async_pf_hash_reset(vcpu);

		/*
		 * Clearing CR0.PG is defined to flush the TLB from the guest's
		 * perspective.
		 */
		if (!(cr0 & X86_CR0_PG))
			kvm_make_request(KVM_REQ_TLB_FLUSH_GUEST, vcpu);
	}

	if ((cr0 ^ old_cr0) & KVM_MMU_CR0_ROLE_BITS)
		kvm_mmu_reset_context(vcpu);
}
EXPORT_SYMBOL_GPL(kvm_post_set_cr0);

int kvm_set_cr0(struct kvm_vcpu *vcpu, unsigned long cr0)
{
	unsigned long old_cr0 = kvm_read_cr0(vcpu);

	if (!kvm_is_valid_cr0(vcpu, cr0))
		return 1;

	cr0 |= X86_CR0_ET;

	/* Write to CR0 reserved bits are ignored, even on Intel. */
	cr0 &= ~CR0_RESERVED_BITS;

#ifdef CONFIG_X86_64
	if ((vcpu->arch.efer & EFER_LME) && !is_paging(vcpu) &&
	    (cr0 & X86_CR0_PG)) {
		int cs_db, cs_l;

		if (!is_pae(vcpu))
			return 1;
		kvm_x86_call(get_cs_db_l_bits)(vcpu, &cs_db, &cs_l);
		if (cs_l)
			return 1;
	}
#endif
	if (!(vcpu->arch.efer & EFER_LME) && (cr0 & X86_CR0_PG) &&
	    is_pae(vcpu) && ((cr0 ^ old_cr0) & X86_CR0_PDPTR_BITS) &&
	    !load_pdptrs(vcpu, kvm_read_cr3(vcpu)))
		return 1;

	if (!(cr0 & X86_CR0_PG) &&
	    (is_64_bit_mode(vcpu) || kvm_is_cr4_bit_set(vcpu, X86_CR4_PCIDE)))
		return 1;

	kvm_x86_call(set_cr0)(vcpu, cr0);

	kvm_post_set_cr0(vcpu, old_cr0, cr0);

	return 0;
}
EXPORT_SYMBOL_GPL(kvm_set_cr0);

void kvm_lmsw(struct kvm_vcpu *vcpu, unsigned long msw)
{
	(void)kvm_set_cr0(vcpu, kvm_read_cr0_bits(vcpu, ~0x0eul) | (msw & 0x0f));
}
EXPORT_SYMBOL_GPL(kvm_lmsw);

void kvm_load_guest_xsave_state(struct kvm_vcpu *vcpu)
{
	if (vcpu->arch.guest_state_protected)
		return;

	if (kvm_is_cr4_bit_set(vcpu, X86_CR4_OSXSAVE)) {

		if (vcpu->arch.xcr0 != kvm_host.xcr0)
			xsetbv(XCR_XFEATURE_ENABLED_MASK, vcpu->arch.xcr0);

		if (guest_can_use(vcpu, X86_FEATURE_XSAVES) &&
		    vcpu->arch.ia32_xss != kvm_host.xss)
			wrmsrl(MSR_IA32_XSS, vcpu->arch.ia32_xss);
	}

	if (cpu_feature_enabled(X86_FEATURE_PKU) &&
	    vcpu->arch.pkru != vcpu->arch.host_pkru &&
	    ((vcpu->arch.xcr0 & XFEATURE_MASK_PKRU) ||
	     kvm_is_cr4_bit_set(vcpu, X86_CR4_PKE)))
		write_pkru(vcpu->arch.pkru);
}
EXPORT_SYMBOL_GPL(kvm_load_guest_xsave_state);

void kvm_load_host_xsave_state(struct kvm_vcpu *vcpu)
{
	if (vcpu->arch.guest_state_protected)
		return;

	if (cpu_feature_enabled(X86_FEATURE_PKU) &&
	    ((vcpu->arch.xcr0 & XFEATURE_MASK_PKRU) ||
	     kvm_is_cr4_bit_set(vcpu, X86_CR4_PKE))) {
		vcpu->arch.pkru = rdpkru();
		if (vcpu->arch.pkru != vcpu->arch.host_pkru)
			write_pkru(vcpu->arch.host_pkru);
	}

	if (kvm_is_cr4_bit_set(vcpu, X86_CR4_OSXSAVE)) {

		if (vcpu->arch.xcr0 != kvm_host.xcr0)
			xsetbv(XCR_XFEATURE_ENABLED_MASK, kvm_host.xcr0);

		if (guest_can_use(vcpu, X86_FEATURE_XSAVES) &&
		    vcpu->arch.ia32_xss != kvm_host.xss)
			wrmsrl(MSR_IA32_XSS, kvm_host.xss);
	}

}
EXPORT_SYMBOL_GPL(kvm_load_host_xsave_state);

#ifdef CONFIG_X86_64
static inline u64 kvm_guest_supported_xfd(struct kvm_vcpu *vcpu)
{
	return vcpu->arch.guest_supported_xcr0 & XFEATURE_MASK_USER_DYNAMIC;
}
#endif

static int __kvm_set_xcr(struct kvm_vcpu *vcpu, u32 index, u64 xcr)
{
	u64 xcr0 = xcr;
	u64 old_xcr0 = vcpu->arch.xcr0;
	u64 valid_bits;

	/* Only support XCR_XFEATURE_ENABLED_MASK(xcr0) now  */
	if (index != XCR_XFEATURE_ENABLED_MASK)
		return 1;
	if (!(xcr0 & XFEATURE_MASK_FP))
		return 1;
	if ((xcr0 & XFEATURE_MASK_YMM) && !(xcr0 & XFEATURE_MASK_SSE))
		return 1;

	/*
	 * Do not allow the guest to set bits that we do not support
	 * saving.  However, xcr0 bit 0 is always set, even if the
	 * emulated CPU does not support XSAVE (see kvm_vcpu_reset()).
	 */
	valid_bits = vcpu->arch.guest_supported_xcr0 | XFEATURE_MASK_FP;
	if (xcr0 & ~valid_bits)
		return 1;

	if ((!(xcr0 & XFEATURE_MASK_BNDREGS)) !=
	    (!(xcr0 & XFEATURE_MASK_BNDCSR)))
		return 1;

	if (xcr0 & XFEATURE_MASK_AVX512) {
		if (!(xcr0 & XFEATURE_MASK_YMM))
			return 1;
		if ((xcr0 & XFEATURE_MASK_AVX512) != XFEATURE_MASK_AVX512)
			return 1;
	}

	if ((xcr0 & XFEATURE_MASK_XTILE) &&
	    ((xcr0 & XFEATURE_MASK_XTILE) != XFEATURE_MASK_XTILE))
		return 1;

	vcpu->arch.xcr0 = xcr0;

	if ((xcr0 ^ old_xcr0) & XFEATURE_MASK_EXTEND)
		kvm_update_cpuid_runtime(vcpu);
	return 0;
}

int kvm_emulate_xsetbv(struct kvm_vcpu *vcpu)
{
	/* Note, #UD due to CR4.OSXSAVE=0 has priority over the intercept. */
	if (kvm_x86_call(get_cpl)(vcpu) != 0 ||
	    __kvm_set_xcr(vcpu, kvm_rcx_read(vcpu), kvm_read_edx_eax(vcpu))) {
		kvm_inject_gp(vcpu, 0);
		return 1;
	}

	return kvm_skip_emulated_instruction(vcpu);
}
EXPORT_SYMBOL_GPL(kvm_emulate_xsetbv);

bool __kvm_is_valid_cr4(struct kvm_vcpu *vcpu, unsigned long cr4)
{
	if (cr4 & cr4_reserved_bits)
		return false;

	if (cr4 & vcpu->arch.cr4_guest_rsvd_bits)
		return false;

	return true;
}
EXPORT_SYMBOL_GPL(__kvm_is_valid_cr4);

static bool kvm_is_valid_cr4(struct kvm_vcpu *vcpu, unsigned long cr4)
{
	return __kvm_is_valid_cr4(vcpu, cr4) &&
	       kvm_x86_call(is_valid_cr4)(vcpu, cr4);
}

void kvm_post_set_cr4(struct kvm_vcpu *vcpu, unsigned long old_cr4, unsigned long cr4)
{
	if ((cr4 ^ old_cr4) & KVM_MMU_CR4_ROLE_BITS)
		kvm_mmu_reset_context(vcpu);

	/*
	 * If CR4.PCIDE is changed 0 -> 1, there is no need to flush the TLB
	 * according to the SDM; however, stale prev_roots could be reused
	 * incorrectly in the future after a MOV to CR3 with NOFLUSH=1, so we
	 * free them all.  This is *not* a superset of KVM_REQ_TLB_FLUSH_GUEST
	 * or KVM_REQ_TLB_FLUSH_CURRENT, because the hardware TLB is not flushed,
	 * so fall through.
	 */
	if (!tdp_enabled &&
	    (cr4 & X86_CR4_PCIDE) && !(old_cr4 & X86_CR4_PCIDE))
		kvm_mmu_unload(vcpu);

	/*
	 * The TLB has to be flushed for all PCIDs if any of the following
	 * (architecturally required) changes happen:
	 * - CR4.PCIDE is changed from 1 to 0
	 * - CR4.PGE is toggled
	 *
	 * This is a superset of KVM_REQ_TLB_FLUSH_CURRENT.
	 */
	if (((cr4 ^ old_cr4) & X86_CR4_PGE) ||
	    (!(cr4 & X86_CR4_PCIDE) && (old_cr4 & X86_CR4_PCIDE)))
		kvm_make_request(KVM_REQ_TLB_FLUSH_GUEST, vcpu);

	/*
	 * The TLB has to be flushed for the current PCID if any of the
	 * following (architecturally required) changes happen:
	 * - CR4.SMEP is changed from 0 to 1
	 * - CR4.PAE is toggled
	 */
	else if (((cr4 ^ old_cr4) & X86_CR4_PAE) ||
		 ((cr4 & X86_CR4_SMEP) && !(old_cr4 & X86_CR4_SMEP)))
		kvm_make_request(KVM_REQ_TLB_FLUSH_CURRENT, vcpu);

}
EXPORT_SYMBOL_GPL(kvm_post_set_cr4);

int kvm_set_cr4(struct kvm_vcpu *vcpu, unsigned long cr4)
{
	unsigned long old_cr4 = kvm_read_cr4(vcpu);

	if (!kvm_is_valid_cr4(vcpu, cr4))
		return 1;

	if (is_long_mode(vcpu)) {
		if (!(cr4 & X86_CR4_PAE))
			return 1;
		if ((cr4 ^ old_cr4) & X86_CR4_LA57)
			return 1;
	} else if (is_paging(vcpu) && (cr4 & X86_CR4_PAE)
		   && ((cr4 ^ old_cr4) & X86_CR4_PDPTR_BITS)
		   && !load_pdptrs(vcpu, kvm_read_cr3(vcpu)))
		return 1;

	if ((cr4 & X86_CR4_PCIDE) && !(old_cr4 & X86_CR4_PCIDE)) {
		/* PCID can not be enabled when cr3[11:0]!=000H or EFER.LMA=0 */
		if ((kvm_read_cr3(vcpu) & X86_CR3_PCID_MASK) || !is_long_mode(vcpu))
			return 1;
	}

	kvm_x86_call(set_cr4)(vcpu, cr4);

	kvm_post_set_cr4(vcpu, old_cr4, cr4);

	return 0;
}
EXPORT_SYMBOL_GPL(kvm_set_cr4);

static void kvm_invalidate_pcid(struct kvm_vcpu *vcpu, unsigned long pcid)
{
	struct kvm_mmu *mmu = vcpu->arch.mmu;
	unsigned long roots_to_free = 0;
	int i;

	/*
	 * MOV CR3 and INVPCID are usually not intercepted when using TDP, but
	 * this is reachable when running EPT=1 and unrestricted_guest=0,  and
	 * also via the emulator.  KVM's TDP page tables are not in the scope of
	 * the invalidation, but the guest's TLB entries need to be flushed as
	 * the CPU may have cached entries in its TLB for the target PCID.
	 */
	if (unlikely(tdp_enabled)) {
		kvm_make_request(KVM_REQ_TLB_FLUSH_GUEST, vcpu);
		return;
	}

	/*
	 * If neither the current CR3 nor any of the prev_roots use the given
	 * PCID, then nothing needs to be done here because a resync will
	 * happen anyway before switching to any other CR3.
	 */
	if (kvm_get_active_pcid(vcpu) == pcid) {
		kvm_make_request(KVM_REQ_MMU_SYNC, vcpu);
		kvm_make_request(KVM_REQ_TLB_FLUSH_CURRENT, vcpu);
	}

	/*
	 * If PCID is disabled, there is no need to free prev_roots even if the
	 * PCIDs for them are also 0, because MOV to CR3 always flushes the TLB
	 * with PCIDE=0.
	 */
	if (!kvm_is_cr4_bit_set(vcpu, X86_CR4_PCIDE))
		return;

	for (i = 0; i < KVM_MMU_NUM_PREV_ROOTS; i++)
		if (kvm_get_pcid(vcpu, mmu->prev_roots[i].pgd) == pcid)
			roots_to_free |= KVM_MMU_ROOT_PREVIOUS(i);

	kvm_mmu_free_roots(vcpu->kvm, mmu, roots_to_free);
}

int kvm_set_cr3(struct kvm_vcpu *vcpu, unsigned long cr3)
{
	bool skip_tlb_flush = false;
	unsigned long pcid = 0;
#ifdef CONFIG_X86_64
	if (kvm_is_cr4_bit_set(vcpu, X86_CR4_PCIDE)) {
		skip_tlb_flush = cr3 & X86_CR3_PCID_NOFLUSH;
		cr3 &= ~X86_CR3_PCID_NOFLUSH;
		pcid = cr3 & X86_CR3_PCID_MASK;
	}
#endif

	/* PDPTRs are always reloaded for PAE paging. */
	if (cr3 == kvm_read_cr3(vcpu) && !is_pae_paging(vcpu))
		goto handle_tlb_flush;

	/*
	 * Do not condition the GPA check on long mode, this helper is used to
	 * stuff CR3, e.g. for RSM emulation, and there is no guarantee that
	 * the current vCPU mode is accurate.
	 */
	if (!kvm_vcpu_is_legal_cr3(vcpu, cr3))
		return 1;

	if (is_pae_paging(vcpu) && !load_pdptrs(vcpu, cr3))
		return 1;

	if (cr3 != kvm_read_cr3(vcpu))
		kvm_mmu_new_pgd(vcpu, cr3);

	vcpu->arch.cr3 = cr3;
	kvm_register_mark_dirty(vcpu, VCPU_EXREG_CR3);
	/* Do not call post_set_cr3, we do not get here for confidential guests.  */

handle_tlb_flush:
	/*
	 * A load of CR3 that flushes the TLB flushes only the current PCID,
	 * even if PCID is disabled, in which case PCID=0 is flushed.  It's a
	 * moot point in the end because _disabling_ PCID will flush all PCIDs,
	 * and it's impossible to use a non-zero PCID when PCID is disabled,
	 * i.e. only PCID=0 can be relevant.
	 */
	if (!skip_tlb_flush)
		kvm_invalidate_pcid(vcpu, pcid);

	return 0;
}
EXPORT_SYMBOL_GPL(kvm_set_cr3);

int kvm_set_cr8(struct kvm_vcpu *vcpu, unsigned long cr8)
{
	if (cr8 & CR8_RESERVED_BITS)
		return 1;
	if (lapic_in_kernel(vcpu))
		kvm_lapic_set_tpr(vcpu, cr8);
	else
		vcpu->arch.cr8 = cr8;
	return 0;
}
EXPORT_SYMBOL_GPL(kvm_set_cr8);

unsigned long kvm_get_cr8(struct kvm_vcpu *vcpu)
{
	if (lapic_in_kernel(vcpu))
		return kvm_lapic_get_cr8(vcpu);
	else
		return vcpu->arch.cr8;
}
EXPORT_SYMBOL_GPL(kvm_get_cr8);

static void kvm_update_dr0123(struct kvm_vcpu *vcpu)
{
	int i;

	if (!(vcpu->guest_debug & KVM_GUESTDBG_USE_HW_BP)) {
		for (i = 0; i < KVM_NR_DB_REGS; i++)
			vcpu->arch.eff_db[i] = vcpu->arch.db[i];
	}
}

void kvm_update_dr7(struct kvm_vcpu *vcpu)
{
	unsigned long dr7;

	if (vcpu->guest_debug & KVM_GUESTDBG_USE_HW_BP)
		dr7 = vcpu->arch.guest_debug_dr7;
	else
		dr7 = vcpu->arch.dr7;
	kvm_x86_call(set_dr7)(vcpu, dr7);
	vcpu->arch.switch_db_regs &= ~KVM_DEBUGREG_BP_ENABLED;
	if (dr7 & DR7_BP_EN_MASK)
		vcpu->arch.switch_db_regs |= KVM_DEBUGREG_BP_ENABLED;
}
EXPORT_SYMBOL_GPL(kvm_update_dr7);

static u64 kvm_dr6_fixed(struct kvm_vcpu *vcpu)
{
	u64 fixed = DR6_FIXED_1;

	if (!guest_cpuid_has(vcpu, X86_FEATURE_RTM))
		fixed |= DR6_RTM;

	if (!guest_cpuid_has(vcpu, X86_FEATURE_BUS_LOCK_DETECT))
		fixed |= DR6_BUS_LOCK;
	return fixed;
}

int kvm_set_dr(struct kvm_vcpu *vcpu, int dr, unsigned long val)
{
	size_t size = ARRAY_SIZE(vcpu->arch.db);

	switch (dr) {
	case 0 ... 3:
		vcpu->arch.db[array_index_nospec(dr, size)] = val;
		if (!(vcpu->guest_debug & KVM_GUESTDBG_USE_HW_BP))
			vcpu->arch.eff_db[dr] = val;
		break;
	case 4:
	case 6:
		if (!kvm_dr6_valid(val))
			return 1; /* #GP */
		vcpu->arch.dr6 = (val & DR6_VOLATILE) | kvm_dr6_fixed(vcpu);
		break;
	case 5:
	default: /* 7 */
		if (!kvm_dr7_valid(val))
			return 1; /* #GP */
		vcpu->arch.dr7 = (val & DR7_VOLATILE) | DR7_FIXED_1;
		kvm_update_dr7(vcpu);
		break;
	}

	return 0;
}
EXPORT_SYMBOL_GPL(kvm_set_dr);

unsigned long kvm_get_dr(struct kvm_vcpu *vcpu, int dr)
{
	size_t size = ARRAY_SIZE(vcpu->arch.db);

	switch (dr) {
	case 0 ... 3:
		return vcpu->arch.db[array_index_nospec(dr, size)];
	case 4:
	case 6:
		return vcpu->arch.dr6;
	case 5:
	default: /* 7 */
		return vcpu->arch.dr7;
	}
}
EXPORT_SYMBOL_GPL(kvm_get_dr);

int kvm_emulate_rdpmc(struct kvm_vcpu *vcpu)
{
	u32 ecx = kvm_rcx_read(vcpu);
	u64 data;

	if (kvm_pmu_rdpmc(vcpu, ecx, &data)) {
		kvm_inject_gp(vcpu, 0);
		return 1;
	}

	kvm_rax_write(vcpu, (u32)data);
	kvm_rdx_write(vcpu, data >> 32);
	return kvm_skip_emulated_instruction(vcpu);
}
EXPORT_SYMBOL_GPL(kvm_emulate_rdpmc);

/*
 * The three MSR lists(msrs_to_save, emulated_msrs, msr_based_features) track
 * the set of MSRs that KVM exposes to userspace through KVM_GET_MSRS,
 * KVM_SET_MSRS, and KVM_GET_MSR_INDEX_LIST.  msrs_to_save holds MSRs that
 * require host support, i.e. should be probed via RDMSR.  emulated_msrs holds
 * MSRs that KVM emulates without strictly requiring host support.
 * msr_based_features holds MSRs that enumerate features, i.e. are effectively
 * CPUID leafs.  Note, msr_based_features isn't mutually exclusive with
 * msrs_to_save and emulated_msrs.
 */

static const u32 msrs_to_save_base[] = {
	MSR_IA32_SYSENTER_CS, MSR_IA32_SYSENTER_ESP, MSR_IA32_SYSENTER_EIP,
	MSR_STAR,
#ifdef CONFIG_X86_64
	MSR_CSTAR, MSR_KERNEL_GS_BASE, MSR_SYSCALL_MASK, MSR_LSTAR,
#endif
	MSR_IA32_TSC, MSR_IA32_CR_PAT, MSR_VM_HSAVE_PA,
	MSR_IA32_FEAT_CTL, MSR_IA32_BNDCFGS, MSR_TSC_AUX,
	MSR_IA32_SPEC_CTRL, MSR_IA32_TSX_CTRL,
	MSR_IA32_RTIT_CTL, MSR_IA32_RTIT_STATUS, MSR_IA32_RTIT_CR3_MATCH,
	MSR_IA32_RTIT_OUTPUT_BASE, MSR_IA32_RTIT_OUTPUT_MASK,
	MSR_IA32_RTIT_ADDR0_A, MSR_IA32_RTIT_ADDR0_B,
	MSR_IA32_RTIT_ADDR1_A, MSR_IA32_RTIT_ADDR1_B,
	MSR_IA32_RTIT_ADDR2_A, MSR_IA32_RTIT_ADDR2_B,
	MSR_IA32_RTIT_ADDR3_A, MSR_IA32_RTIT_ADDR3_B,
	MSR_IA32_UMWAIT_CONTROL,

	MSR_IA32_XFD, MSR_IA32_XFD_ERR,
};

static const u32 msrs_to_save_pmu[] = {
	MSR_ARCH_PERFMON_FIXED_CTR0, MSR_ARCH_PERFMON_FIXED_CTR1,
	MSR_ARCH_PERFMON_FIXED_CTR0 + 2,
	MSR_CORE_PERF_FIXED_CTR_CTRL, MSR_CORE_PERF_GLOBAL_STATUS,
	MSR_CORE_PERF_GLOBAL_CTRL,
	MSR_IA32_PEBS_ENABLE, MSR_IA32_DS_AREA, MSR_PEBS_DATA_CFG,

	/* This part of MSRs should match KVM_MAX_NR_INTEL_GP_COUNTERS. */
	MSR_ARCH_PERFMON_PERFCTR0, MSR_ARCH_PERFMON_PERFCTR1,
	MSR_ARCH_PERFMON_PERFCTR0 + 2, MSR_ARCH_PERFMON_PERFCTR0 + 3,
	MSR_ARCH_PERFMON_PERFCTR0 + 4, MSR_ARCH_PERFMON_PERFCTR0 + 5,
	MSR_ARCH_PERFMON_PERFCTR0 + 6, MSR_ARCH_PERFMON_PERFCTR0 + 7,
	MSR_ARCH_PERFMON_EVENTSEL0, MSR_ARCH_PERFMON_EVENTSEL1,
	MSR_ARCH_PERFMON_EVENTSEL0 + 2, MSR_ARCH_PERFMON_EVENTSEL0 + 3,
	MSR_ARCH_PERFMON_EVENTSEL0 + 4, MSR_ARCH_PERFMON_EVENTSEL0 + 5,
	MSR_ARCH_PERFMON_EVENTSEL0 + 6, MSR_ARCH_PERFMON_EVENTSEL0 + 7,

	MSR_K7_EVNTSEL0, MSR_K7_EVNTSEL1, MSR_K7_EVNTSEL2, MSR_K7_EVNTSEL3,
	MSR_K7_PERFCTR0, MSR_K7_PERFCTR1, MSR_K7_PERFCTR2, MSR_K7_PERFCTR3,

	/* This part of MSRs should match KVM_MAX_NR_AMD_GP_COUNTERS. */
	MSR_F15H_PERF_CTL0, MSR_F15H_PERF_CTL1, MSR_F15H_PERF_CTL2,
	MSR_F15H_PERF_CTL3, MSR_F15H_PERF_CTL4, MSR_F15H_PERF_CTL5,
	MSR_F15H_PERF_CTR0, MSR_F15H_PERF_CTR1, MSR_F15H_PERF_CTR2,
	MSR_F15H_PERF_CTR3, MSR_F15H_PERF_CTR4, MSR_F15H_PERF_CTR5,

	MSR_AMD64_PERF_CNTR_GLOBAL_CTL,
	MSR_AMD64_PERF_CNTR_GLOBAL_STATUS,
	MSR_AMD64_PERF_CNTR_GLOBAL_STATUS_CLR,
};

static u32 msrs_to_save[ARRAY_SIZE(msrs_to_save_base) +
			ARRAY_SIZE(msrs_to_save_pmu)];
static unsigned num_msrs_to_save;

static const u32 emulated_msrs_all[] = {
	MSR_KVM_SYSTEM_TIME, MSR_KVM_WALL_CLOCK,
	MSR_KVM_SYSTEM_TIME_NEW, MSR_KVM_WALL_CLOCK_NEW,

#ifdef CONFIG_KVM_HYPERV
	HV_X64_MSR_GUEST_OS_ID, HV_X64_MSR_HYPERCALL,
	HV_X64_MSR_TIME_REF_COUNT, HV_X64_MSR_REFERENCE_TSC,
	HV_X64_MSR_TSC_FREQUENCY, HV_X64_MSR_APIC_FREQUENCY,
	HV_X64_MSR_CRASH_P0, HV_X64_MSR_CRASH_P1, HV_X64_MSR_CRASH_P2,
	HV_X64_MSR_CRASH_P3, HV_X64_MSR_CRASH_P4, HV_X64_MSR_CRASH_CTL,
	HV_X64_MSR_RESET,
	HV_X64_MSR_VP_INDEX,
	HV_X64_MSR_VP_RUNTIME,
	HV_X64_MSR_SCONTROL,
	HV_X64_MSR_STIMER0_CONFIG,
	HV_X64_MSR_VP_ASSIST_PAGE,
	HV_X64_MSR_REENLIGHTENMENT_CONTROL, HV_X64_MSR_TSC_EMULATION_CONTROL,
	HV_X64_MSR_TSC_EMULATION_STATUS, HV_X64_MSR_TSC_INVARIANT_CONTROL,
	HV_X64_MSR_SYNDBG_OPTIONS,
	HV_X64_MSR_SYNDBG_CONTROL, HV_X64_MSR_SYNDBG_STATUS,
	HV_X64_MSR_SYNDBG_SEND_BUFFER, HV_X64_MSR_SYNDBG_RECV_BUFFER,
	HV_X64_MSR_SYNDBG_PENDING_BUFFER,
#endif

	MSR_KVM_ASYNC_PF_EN, MSR_KVM_STEAL_TIME,
	MSR_KVM_PV_EOI_EN, MSR_KVM_ASYNC_PF_INT, MSR_KVM_ASYNC_PF_ACK,

	MSR_IA32_TSC_ADJUST,
	MSR_IA32_TSC_DEADLINE,
	MSR_IA32_ARCH_CAPABILITIES,
	MSR_IA32_PERF_CAPABILITIES,
	MSR_IA32_MISC_ENABLE,
	MSR_IA32_MCG_STATUS,
	MSR_IA32_MCG_CTL,
	MSR_IA32_MCG_EXT_CTL,
	MSR_IA32_SMBASE,
	MSR_SMI_COUNT,
	MSR_PLATFORM_INFO,
	MSR_MISC_FEATURES_ENABLES,
	MSR_AMD64_VIRT_SPEC_CTRL,
	MSR_AMD64_TSC_RATIO,
	MSR_IA32_POWER_CTL,
	MSR_IA32_UCODE_REV,

	/*
	 * KVM always supports the "true" VMX control MSRs, even if the host
	 * does not.  The VMX MSRs as a whole are considered "emulated" as KVM
	 * doesn't strictly require them to exist in the host (ignoring that
	 * KVM would refuse to load in the first place if the core set of MSRs
	 * aren't supported).
	 */
	MSR_IA32_VMX_BASIC,
	MSR_IA32_VMX_TRUE_PINBASED_CTLS,
	MSR_IA32_VMX_TRUE_PROCBASED_CTLS,
	MSR_IA32_VMX_TRUE_EXIT_CTLS,
	MSR_IA32_VMX_TRUE_ENTRY_CTLS,
	MSR_IA32_VMX_MISC,
	MSR_IA32_VMX_CR0_FIXED0,
	MSR_IA32_VMX_CR4_FIXED0,
	MSR_IA32_VMX_VMCS_ENUM,
	MSR_IA32_VMX_PROCBASED_CTLS2,
	MSR_IA32_VMX_EPT_VPID_CAP,
	MSR_IA32_VMX_VMFUNC,

	MSR_K7_HWCR,
	MSR_KVM_POLL_CONTROL,
};

static u32 emulated_msrs[ARRAY_SIZE(emulated_msrs_all)];
static unsigned num_emulated_msrs;

/*
 * List of MSRs that control the existence of MSR-based features, i.e. MSRs
 * that are effectively CPUID leafs.  VMX MSRs are also included in the set of
 * feature MSRs, but are handled separately to allow expedited lookups.
 */
static const u32 msr_based_features_all_except_vmx[] = {
	MSR_AMD64_DE_CFG,
	MSR_IA32_UCODE_REV,
	MSR_IA32_ARCH_CAPABILITIES,
	MSR_IA32_PERF_CAPABILITIES,
};

static u32 msr_based_features[ARRAY_SIZE(msr_based_features_all_except_vmx) +
			      (KVM_LAST_EMULATED_VMX_MSR - KVM_FIRST_EMULATED_VMX_MSR + 1)];
static unsigned int num_msr_based_features;

/*
 * All feature MSRs except uCode revID, which tracks the currently loaded uCode
 * patch, are immutable once the vCPU model is defined.
 */
static bool kvm_is_immutable_feature_msr(u32 msr)
{
	int i;

	if (msr >= KVM_FIRST_EMULATED_VMX_MSR && msr <= KVM_LAST_EMULATED_VMX_MSR)
		return true;

	for (i = 0; i < ARRAY_SIZE(msr_based_features_all_except_vmx); i++) {
		if (msr == msr_based_features_all_except_vmx[i])
			return msr != MSR_IA32_UCODE_REV;
	}

	return false;
}

/*
 * Some IA32_ARCH_CAPABILITIES bits have dependencies on MSRs that KVM
 * does not yet virtualize. These include:
 *   10 - MISC_PACKAGE_CTRLS
 *   11 - ENERGY_FILTERING_CTL
 *   12 - DOITM
 *   18 - FB_CLEAR_CTRL
 *   21 - XAPIC_DISABLE_STATUS
 *   23 - OVERCLOCKING_STATUS
 */

#define KVM_SUPPORTED_ARCH_CAP \
	(ARCH_CAP_RDCL_NO | ARCH_CAP_IBRS_ALL | ARCH_CAP_RSBA | \
	 ARCH_CAP_SKIP_VMENTRY_L1DFLUSH | ARCH_CAP_SSB_NO | ARCH_CAP_MDS_NO | \
	 ARCH_CAP_PSCHANGE_MC_NO | ARCH_CAP_TSX_CTRL_MSR | ARCH_CAP_TAA_NO | \
	 ARCH_CAP_SBDR_SSDP_NO | ARCH_CAP_FBSDP_NO | ARCH_CAP_PSDP_NO | \
	 ARCH_CAP_FB_CLEAR | ARCH_CAP_RRSBA | ARCH_CAP_PBRSB_NO | ARCH_CAP_GDS_NO | \
	 ARCH_CAP_RFDS_NO | ARCH_CAP_RFDS_CLEAR | ARCH_CAP_BHI_NO)

static u64 kvm_get_arch_capabilities(void)
{
	u64 data = kvm_host.arch_capabilities & KVM_SUPPORTED_ARCH_CAP;

	/*
	 * If nx_huge_pages is enabled, KVM's shadow paging will ensure that
	 * the nested hypervisor runs with NX huge pages.  If it is not,
	 * L1 is anyway vulnerable to ITLB_MULTIHIT exploits from other
	 * L1 guests, so it need not worry about its own (L2) guests.
	 */
	data |= ARCH_CAP_PSCHANGE_MC_NO;

	/*
	 * If we're doing cache flushes (either "always" or "cond")
	 * we will do one whenever the guest does a vmlaunch/vmresume.
	 * If an outer hypervisor is doing the cache flush for us
	 * (ARCH_CAP_SKIP_VMENTRY_L1DFLUSH), we can safely pass that
	 * capability to the guest too, and if EPT is disabled we're not
	 * vulnerable.  Overall, only VMENTER_L1D_FLUSH_NEVER will
	 * require a nested hypervisor to do a flush of its own.
	 */
	if (l1tf_vmx_mitigation != VMENTER_L1D_FLUSH_NEVER)
		data |= ARCH_CAP_SKIP_VMENTRY_L1DFLUSH;

	if (!boot_cpu_has_bug(X86_BUG_CPU_MELTDOWN))
		data |= ARCH_CAP_RDCL_NO;
	if (!boot_cpu_has_bug(X86_BUG_SPEC_STORE_BYPASS))
		data |= ARCH_CAP_SSB_NO;
	if (!boot_cpu_has_bug(X86_BUG_MDS))
		data |= ARCH_CAP_MDS_NO;
	if (!boot_cpu_has_bug(X86_BUG_RFDS))
		data |= ARCH_CAP_RFDS_NO;

	if (!boot_cpu_has(X86_FEATURE_RTM)) {
		/*
		 * If RTM=0 because the kernel has disabled TSX, the host might
		 * have TAA_NO or TSX_CTRL.  Clear TAA_NO (the guest sees RTM=0
		 * and therefore knows that there cannot be TAA) but keep
		 * TSX_CTRL: some buggy userspaces leave it set on tsx=on hosts,
		 * and we want to allow migrating those guests to tsx=off hosts.
		 */
		data &= ~ARCH_CAP_TAA_NO;
	} else if (!boot_cpu_has_bug(X86_BUG_TAA)) {
		data |= ARCH_CAP_TAA_NO;
	} else {
		/*
		 * Nothing to do here; we emulate TSX_CTRL if present on the
		 * host so the guest can choose between disabling TSX or
		 * using VERW to clear CPU buffers.
		 */
	}

	if (!boot_cpu_has_bug(X86_BUG_GDS) || gds_ucode_mitigated())
		data |= ARCH_CAP_GDS_NO;

	return data;
}

static int kvm_get_msr_feature(struct kvm_msr_entry *msr)
{
	switch (msr->index) {
	case MSR_IA32_ARCH_CAPABILITIES:
		msr->data = kvm_get_arch_capabilities();
		break;
	case MSR_IA32_PERF_CAPABILITIES:
		msr->data = kvm_caps.supported_perf_cap;
		break;
	case MSR_IA32_UCODE_REV:
		rdmsrl_safe(msr->index, &msr->data);
		break;
	default:
		return kvm_x86_call(get_msr_feature)(msr);
	}
	return 0;
}

static int do_get_msr_feature(struct kvm_vcpu *vcpu, unsigned index, u64 *data)
{
	struct kvm_msr_entry msr;
	int r;

	/* Unconditionally clear the output for simplicity */
	msr.data = 0;
	msr.index = index;
	r = kvm_get_msr_feature(&msr);

	if (r == KVM_MSR_RET_INVALID && kvm_msr_ignored_check(index, 0, false))
		r = 0;

	*data = msr.data;

	return r;
}

static bool __kvm_valid_efer(struct kvm_vcpu *vcpu, u64 efer)
{
	if (efer & EFER_AUTOIBRS && !guest_cpuid_has(vcpu, X86_FEATURE_AUTOIBRS))
		return false;

	if (efer & EFER_FFXSR && !guest_cpuid_has(vcpu, X86_FEATURE_FXSR_OPT))
		return false;

	if (efer & EFER_SVME && !guest_cpuid_has(vcpu, X86_FEATURE_SVM))
		return false;

	if (efer & (EFER_LME | EFER_LMA) &&
	    !guest_cpuid_has(vcpu, X86_FEATURE_LM))
		return false;

	if (efer & EFER_NX && !guest_cpuid_has(vcpu, X86_FEATURE_NX))
		return false;

	return true;

}
bool kvm_valid_efer(struct kvm_vcpu *vcpu, u64 efer)
{
	if (efer & efer_reserved_bits)
		return false;

	return __kvm_valid_efer(vcpu, efer);
}
EXPORT_SYMBOL_GPL(kvm_valid_efer);

static int set_efer(struct kvm_vcpu *vcpu, struct msr_data *msr_info)
{
	u64 old_efer = vcpu->arch.efer;
	u64 efer = msr_info->data;
	int r;

	if (efer & efer_reserved_bits)
		return 1;

	if (!msr_info->host_initiated) {
		if (!__kvm_valid_efer(vcpu, efer))
			return 1;

		if (is_paging(vcpu) &&
		    (vcpu->arch.efer & EFER_LME) != (efer & EFER_LME))
			return 1;
	}

	efer &= ~EFER_LMA;
	efer |= vcpu->arch.efer & EFER_LMA;

	r = kvm_x86_call(set_efer)(vcpu, efer);
	if (r) {
		WARN_ON(r > 0);
		return r;
	}

	if ((efer ^ old_efer) & KVM_MMU_EFER_ROLE_BITS)
		kvm_mmu_reset_context(vcpu);

	if (!static_cpu_has(X86_FEATURE_XSAVES) &&
	    (efer & EFER_SVME))
		kvm_hv_xsaves_xsavec_maybe_warn(vcpu);

	return 0;
}

void kvm_enable_efer_bits(u64 mask)
{
       efer_reserved_bits &= ~mask;
}
EXPORT_SYMBOL_GPL(kvm_enable_efer_bits);

bool kvm_msr_allowed(struct kvm_vcpu *vcpu, u32 index, u32 type)
{
	struct kvm_x86_msr_filter *msr_filter;
	struct msr_bitmap_range *ranges;
	struct kvm *kvm = vcpu->kvm;
	bool allowed;
	int idx;
	u32 i;

	/* x2APIC MSRs do not support filtering. */
	if (index >= 0x800 && index <= 0x8ff)
		return true;

	idx = srcu_read_lock(&kvm->srcu);

	msr_filter = srcu_dereference(kvm->arch.msr_filter, &kvm->srcu);
	if (!msr_filter) {
		allowed = true;
		goto out;
	}

	allowed = msr_filter->default_allow;
	ranges = msr_filter->ranges;

	for (i = 0; i < msr_filter->count; i++) {
		u32 start = ranges[i].base;
		u32 end = start + ranges[i].nmsrs;
		u32 flags = ranges[i].flags;
		unsigned long *bitmap = ranges[i].bitmap;

		if ((index >= start) && (index < end) && (flags & type)) {
			allowed = test_bit(index - start, bitmap);
			break;
		}
	}

out:
	srcu_read_unlock(&kvm->srcu, idx);

	return allowed;
}
EXPORT_SYMBOL_GPL(kvm_msr_allowed);

/*
 * Write @data into the MSR specified by @index.  Select MSR specific fault
 * checks are bypassed if @host_initiated is %true.
 * Returns 0 on success, non-0 otherwise.
 * Assumes vcpu_load() was already called.
 */
static int __kvm_set_msr(struct kvm_vcpu *vcpu, u32 index, u64 data,
			 bool host_initiated)
{
	struct msr_data msr;

	switch (index) {
	case MSR_FS_BASE:
	case MSR_GS_BASE:
	case MSR_KERNEL_GS_BASE:
	case MSR_CSTAR:
	case MSR_LSTAR:
		if (is_noncanonical_address(data, vcpu))
			return 1;
		break;
	case MSR_IA32_SYSENTER_EIP:
	case MSR_IA32_SYSENTER_ESP:
		/*
		 * IA32_SYSENTER_ESP and IA32_SYSENTER_EIP cause #GP if
		 * non-canonical address is written on Intel but not on
		 * AMD (which ignores the top 32-bits, because it does
		 * not implement 64-bit SYSENTER).
		 *
		 * 64-bit code should hence be able to write a non-canonical
		 * value on AMD.  Making the address canonical ensures that
		 * vmentry does not fail on Intel after writing a non-canonical
		 * value, and that something deterministic happens if the guest
		 * invokes 64-bit SYSENTER.
		 */
		data = __canonical_address(data, vcpu_virt_addr_bits(vcpu));
		break;
	case MSR_TSC_AUX:
		if (!kvm_is_supported_user_return_msr(MSR_TSC_AUX))
			return 1;

		if (!host_initiated &&
		    !guest_cpuid_has(vcpu, X86_FEATURE_RDTSCP) &&
		    !guest_cpuid_has(vcpu, X86_FEATURE_RDPID))
			return 1;

		/*
		 * Per Intel's SDM, bits 63:32 are reserved, but AMD's APM has
		 * incomplete and conflicting architectural behavior.  Current
		 * AMD CPUs completely ignore bits 63:32, i.e. they aren't
		 * reserved and always read as zeros.  Enforce Intel's reserved
		 * bits check if the guest CPU is Intel compatible, otherwise
		 * clear the bits.  This ensures cross-vendor migration will
		 * provide consistent behavior for the guest.
		 */
		if (guest_cpuid_is_intel_compatible(vcpu) && (data >> 32) != 0)
			return 1;

		data = (u32)data;
		break;
	}

	msr.data = data;
	msr.index = index;
	msr.host_initiated = host_initiated;

	return kvm_x86_call(set_msr)(vcpu, &msr);
}

static int kvm_set_msr_ignored_check(struct kvm_vcpu *vcpu,
				     u32 index, u64 data, bool host_initiated)
{
	int ret = __kvm_set_msr(vcpu, index, data, host_initiated);

	if (ret == KVM_MSR_RET_INVALID)
		if (kvm_msr_ignored_check(index, data, true))
			ret = 0;

	return ret;
}

/*
 * Read the MSR specified by @index into @data.  Select MSR specific fault
 * checks are bypassed if @host_initiated is %true.
 * Returns 0 on success, non-0 otherwise.
 * Assumes vcpu_load() was already called.
 */
int __kvm_get_msr(struct kvm_vcpu *vcpu, u32 index, u64 *data,
		  bool host_initiated)
{
	struct msr_data msr;
	int ret;

	switch (index) {
	case MSR_TSC_AUX:
		if (!kvm_is_supported_user_return_msr(MSR_TSC_AUX))
			return 1;

		if (!host_initiated &&
		    !guest_cpuid_has(vcpu, X86_FEATURE_RDTSCP) &&
		    !guest_cpuid_has(vcpu, X86_FEATURE_RDPID))
			return 1;
		break;
	}

	msr.index = index;
	msr.host_initiated = host_initiated;

	ret = kvm_x86_call(get_msr)(vcpu, &msr);
	if (!ret)
		*data = msr.data;
	return ret;
}

static int kvm_get_msr_ignored_check(struct kvm_vcpu *vcpu,
				     u32 index, u64 *data, bool host_initiated)
{
	int ret = __kvm_get_msr(vcpu, index, data, host_initiated);

	if (ret == KVM_MSR_RET_INVALID) {
		/* Unconditionally clear *data for simplicity */
		*data = 0;
		if (kvm_msr_ignored_check(index, 0, false))
			ret = 0;
	}

	return ret;
}

static int kvm_get_msr_with_filter(struct kvm_vcpu *vcpu, u32 index, u64 *data)
{
	if (!kvm_msr_allowed(vcpu, index, KVM_MSR_FILTER_READ))
		return KVM_MSR_RET_FILTERED;
	return kvm_get_msr_ignored_check(vcpu, index, data, false);
}

static int kvm_set_msr_with_filter(struct kvm_vcpu *vcpu, u32 index, u64 data)
{
	if (!kvm_msr_allowed(vcpu, index, KVM_MSR_FILTER_WRITE))
		return KVM_MSR_RET_FILTERED;
	return kvm_set_msr_ignored_check(vcpu, index, data, false);
}

int kvm_get_msr(struct kvm_vcpu *vcpu, u32 index, u64 *data)
{
	return kvm_get_msr_ignored_check(vcpu, index, data, false);
}
EXPORT_SYMBOL_GPL(kvm_get_msr);

int kvm_set_msr(struct kvm_vcpu *vcpu, u32 index, u64 data)
{
	return kvm_set_msr_ignored_check(vcpu, index, data, false);
}
EXPORT_SYMBOL_GPL(kvm_set_msr);

static void complete_userspace_rdmsr(struct kvm_vcpu *vcpu)
{
	if (!vcpu->run->msr.error) {
		kvm_rax_write(vcpu, (u32)vcpu->run->msr.data);
		kvm_rdx_write(vcpu, vcpu->run->msr.data >> 32);
	}
}

static int complete_emulated_msr_access(struct kvm_vcpu *vcpu)
{
	return complete_emulated_insn_gp(vcpu, vcpu->run->msr.error);
}

static int complete_emulated_rdmsr(struct kvm_vcpu *vcpu)
{
	complete_userspace_rdmsr(vcpu);
	return complete_emulated_msr_access(vcpu);
}

static int complete_fast_msr_access(struct kvm_vcpu *vcpu)
{
	return kvm_x86_call(complete_emulated_msr)(vcpu, vcpu->run->msr.error);
}

static int complete_fast_rdmsr(struct kvm_vcpu *vcpu)
{
	complete_userspace_rdmsr(vcpu);
	return complete_fast_msr_access(vcpu);
}

static u64 kvm_msr_reason(int r)
{
	switch (r) {
	case KVM_MSR_RET_INVALID:
		return KVM_MSR_EXIT_REASON_UNKNOWN;
	case KVM_MSR_RET_FILTERED:
		return KVM_MSR_EXIT_REASON_FILTER;
	default:
		return KVM_MSR_EXIT_REASON_INVAL;
	}
}

static int kvm_msr_user_space(struct kvm_vcpu *vcpu, u32 index,
			      u32 exit_reason, u64 data,
			      int (*completion)(struct kvm_vcpu *vcpu),
			      int r)
{
	u64 msr_reason = kvm_msr_reason(r);

	/* Check if the user wanted to know about this MSR fault */
	if (!(vcpu->kvm->arch.user_space_msr_mask & msr_reason))
		return 0;

	vcpu->run->exit_reason = exit_reason;
	vcpu->run->msr.error = 0;
	memset(vcpu->run->msr.pad, 0, sizeof(vcpu->run->msr.pad));
	vcpu->run->msr.reason = msr_reason;
	vcpu->run->msr.index = index;
	vcpu->run->msr.data = data;
	vcpu->arch.complete_userspace_io = completion;

	return 1;
}

int kvm_emulate_rdmsr(struct kvm_vcpu *vcpu)
{
	u32 ecx = kvm_rcx_read(vcpu);
	u64 data;
	int r;

	r = kvm_get_msr_with_filter(vcpu, ecx, &data);

	if (!r) {
		trace_kvm_msr_read(ecx, data);

		kvm_rax_write(vcpu, data & -1u);
		kvm_rdx_write(vcpu, (data >> 32) & -1u);
	} else {
		/* MSR read failed? See if we should ask user space */
		if (kvm_msr_user_space(vcpu, ecx, KVM_EXIT_X86_RDMSR, 0,
				       complete_fast_rdmsr, r))
			return 0;
		trace_kvm_msr_read_ex(ecx);
	}

	return kvm_x86_call(complete_emulated_msr)(vcpu, r);
}
EXPORT_SYMBOL_GPL(kvm_emulate_rdmsr);

int kvm_emulate_wrmsr(struct kvm_vcpu *vcpu)
{
	u32 ecx = kvm_rcx_read(vcpu);
	u64 data = kvm_read_edx_eax(vcpu);
	int r;

	r = kvm_set_msr_with_filter(vcpu, ecx, data);

	if (!r) {
		trace_kvm_msr_write(ecx, data);
	} else {
		/* MSR write failed? See if we should ask user space */
		if (kvm_msr_user_space(vcpu, ecx, KVM_EXIT_X86_WRMSR, data,
				       complete_fast_msr_access, r))
			return 0;
		/* Signal all other negative errors to userspace */
		if (r < 0)
			return r;
		trace_kvm_msr_write_ex(ecx, data);
	}

	return kvm_x86_call(complete_emulated_msr)(vcpu, r);
}
EXPORT_SYMBOL_GPL(kvm_emulate_wrmsr);

int kvm_emulate_as_nop(struct kvm_vcpu *vcpu)
{
	return kvm_skip_emulated_instruction(vcpu);
}

int kvm_emulate_invd(struct kvm_vcpu *vcpu)
{
	/* Treat an INVD instruction as a NOP and just skip it. */
	return kvm_emulate_as_nop(vcpu);
}
EXPORT_SYMBOL_GPL(kvm_emulate_invd);

int kvm_handle_invalid_op(struct kvm_vcpu *vcpu)
{
	kvm_queue_exception(vcpu, UD_VECTOR);
	return 1;
}
EXPORT_SYMBOL_GPL(kvm_handle_invalid_op);


static int kvm_emulate_monitor_mwait(struct kvm_vcpu *vcpu, const char *insn)
{
	if (!kvm_check_has_quirk(vcpu->kvm, KVM_X86_QUIRK_MWAIT_NEVER_UD_FAULTS) &&
	    !guest_cpuid_has(vcpu, X86_FEATURE_MWAIT))
		return kvm_handle_invalid_op(vcpu);

	pr_warn_once("%s instruction emulated as NOP!\n", insn);
	return kvm_emulate_as_nop(vcpu);
}
int kvm_emulate_mwait(struct kvm_vcpu *vcpu)
{
	return kvm_emulate_monitor_mwait(vcpu, "MWAIT");
}
EXPORT_SYMBOL_GPL(kvm_emulate_mwait);

int kvm_emulate_monitor(struct kvm_vcpu *vcpu)
{
	return kvm_emulate_monitor_mwait(vcpu, "MONITOR");
}
EXPORT_SYMBOL_GPL(kvm_emulate_monitor);

static inline bool kvm_vcpu_exit_request(struct kvm_vcpu *vcpu)
{
	xfer_to_guest_mode_prepare();
	return vcpu->mode == EXITING_GUEST_MODE || kvm_request_pending(vcpu) ||
		xfer_to_guest_mode_work_pending();
}

/*
 * The fast path for frequent and performance sensitive wrmsr emulation,
 * i.e. the sending of IPI, sending IPI early in the VM-Exit flow reduces
 * the latency of virtual IPI by avoiding the expensive bits of transitioning
 * from guest to host, e.g. reacquiring KVM's SRCU lock. In contrast to the
 * other cases which must be called after interrupts are enabled on the host.
 */
static int handle_fastpath_set_x2apic_icr_irqoff(struct kvm_vcpu *vcpu, u64 data)
{
	if (!lapic_in_kernel(vcpu) || !apic_x2apic_mode(vcpu->arch.apic))
		return 1;

	if (((data & APIC_SHORT_MASK) == APIC_DEST_NOSHORT) &&
	    ((data & APIC_DEST_MASK) == APIC_DEST_PHYSICAL) &&
	    ((data & APIC_MODE_MASK) == APIC_DM_FIXED) &&
	    ((u32)(data >> 32) != X2APIC_BROADCAST))
		return kvm_x2apic_icr_write(vcpu->arch.apic, data);

	return 1;
}

static int handle_fastpath_set_tscdeadline(struct kvm_vcpu *vcpu, u64 data)
{
	if (!kvm_can_use_hv_timer(vcpu))
		return 1;

	kvm_set_lapic_tscdeadline_msr(vcpu, data);
	return 0;
}

fastpath_t handle_fastpath_set_msr_irqoff(struct kvm_vcpu *vcpu)
{
	u32 msr = kvm_rcx_read(vcpu);
	u64 data;
	fastpath_t ret = EXIT_FASTPATH_NONE;

	kvm_vcpu_srcu_read_lock(vcpu);

	switch (msr) {
	case APIC_BASE_MSR + (APIC_ICR >> 4):
		data = kvm_read_edx_eax(vcpu);
		if (!handle_fastpath_set_x2apic_icr_irqoff(vcpu, data)) {
			kvm_skip_emulated_instruction(vcpu);
			ret = EXIT_FASTPATH_EXIT_HANDLED;
		}
		break;
	case MSR_IA32_TSC_DEADLINE:
		data = kvm_read_edx_eax(vcpu);
		if (!handle_fastpath_set_tscdeadline(vcpu, data)) {
			kvm_skip_emulated_instruction(vcpu);
			ret = EXIT_FASTPATH_REENTER_GUEST;
		}
		break;
	default:
		break;
	}

	if (ret != EXIT_FASTPATH_NONE)
		trace_kvm_msr_write(msr, data);

	kvm_vcpu_srcu_read_unlock(vcpu);

	return ret;
}
EXPORT_SYMBOL_GPL(handle_fastpath_set_msr_irqoff);

/*
 * Adapt set_msr() to msr_io()'s calling convention
 */
static int do_get_msr(struct kvm_vcpu *vcpu, unsigned index, u64 *data)
{
	return kvm_get_msr_ignored_check(vcpu, index, data, true);
}

static int do_set_msr(struct kvm_vcpu *vcpu, unsigned index, u64 *data)
{
	u64 val;

	/*
	 * Disallow writes to immutable feature MSRs after KVM_RUN.  KVM does
	 * not support modifying the guest vCPU model on the fly, e.g. changing
	 * the nVMX capabilities while L2 is running is nonsensical.  Allow
	 * writes of the same value, e.g. to allow userspace to blindly stuff
	 * all MSRs when emulating RESET.
	 */
	if (kvm_vcpu_has_run(vcpu) && kvm_is_immutable_feature_msr(index) &&
	    (do_get_msr(vcpu, index, &val) || *data != val))
		return -EINVAL;

	return kvm_set_msr_ignored_check(vcpu, index, *data, true);
}

#ifdef CONFIG_X86_64
struct pvclock_clock {
	int vclock_mode;
	u64 cycle_last;
	u64 mask;
	u32 mult;
	u32 shift;
	u64 base_cycles;
	u64 offset;
};

struct pvclock_gtod_data {
	seqcount_t	seq;

	struct pvclock_clock clock; /* extract of a clocksource struct */
	struct pvclock_clock raw_clock; /* extract of a clocksource struct */

	ktime_t		offs_boot;
	u64		wall_time_sec;
};

static struct pvclock_gtod_data pvclock_gtod_data;

static void update_pvclock_gtod(struct timekeeper *tk)
{
	struct pvclock_gtod_data *vdata = &pvclock_gtod_data;

	write_seqcount_begin(&vdata->seq);

	/* copy pvclock gtod data */
	vdata->clock.vclock_mode	= tk->tkr_mono.clock->vdso_clock_mode;
	vdata->clock.cycle_last		= tk->tkr_mono.cycle_last;
	vdata->clock.mask		= tk->tkr_mono.mask;
	vdata->clock.mult		= tk->tkr_mono.mult;
	vdata->clock.shift		= tk->tkr_mono.shift;
	vdata->clock.base_cycles	= tk->tkr_mono.xtime_nsec;
	vdata->clock.offset		= tk->tkr_mono.base;

	vdata->raw_clock.vclock_mode	= tk->tkr_raw.clock->vdso_clock_mode;
	vdata->raw_clock.cycle_last	= tk->tkr_raw.cycle_last;
	vdata->raw_clock.mask		= tk->tkr_raw.mask;
	vdata->raw_clock.mult		= tk->tkr_raw.mult;
	vdata->raw_clock.shift		= tk->tkr_raw.shift;
	vdata->raw_clock.base_cycles	= tk->tkr_raw.xtime_nsec;
	vdata->raw_clock.offset		= tk->tkr_raw.base;

	vdata->wall_time_sec            = tk->xtime_sec;

	vdata->offs_boot		= tk->offs_boot;

	write_seqcount_end(&vdata->seq);
}

static s64 get_kvmclock_base_ns(void)
{
	/* Count up from boot time, but with the frequency of the raw clock.  */
	return ktime_to_ns(ktime_add(ktime_get_raw(), pvclock_gtod_data.offs_boot));
}
#else
static s64 get_kvmclock_base_ns(void)
{
	/* Master clock not used, so we can just use CLOCK_BOOTTIME.  */
	return ktime_get_boottime_ns();
}
#endif

static void kvm_write_wall_clock(struct kvm *kvm, gpa_t wall_clock, int sec_hi_ofs)
{
	int version;
	int r;
	struct pvclock_wall_clock wc;
	u32 wc_sec_hi;
	u64 wall_nsec;

	if (!wall_clock)
		return;

	r = kvm_read_guest(kvm, wall_clock, &version, sizeof(version));
	if (r)
		return;

	if (version & 1)
		++version;  /* first time write, random junk */

	++version;

	if (kvm_write_guest(kvm, wall_clock, &version, sizeof(version)))
		return;

	wall_nsec = kvm_get_wall_clock_epoch(kvm);

	wc.nsec = do_div(wall_nsec, NSEC_PER_SEC);
	wc.sec = (u32)wall_nsec; /* overflow in 2106 guest time */
	wc.version = version;

	kvm_write_guest(kvm, wall_clock, &wc, sizeof(wc));

	if (sec_hi_ofs) {
		wc_sec_hi = wall_nsec >> 32;
		kvm_write_guest(kvm, wall_clock + sec_hi_ofs,
				&wc_sec_hi, sizeof(wc_sec_hi));
	}

	version++;
	kvm_write_guest(kvm, wall_clock, &version, sizeof(version));
}

static void kvm_write_system_time(struct kvm_vcpu *vcpu, gpa_t system_time,
				  bool old_msr, bool host_initiated)
{
	struct kvm_arch *ka = &vcpu->kvm->arch;

	if (vcpu->vcpu_id == 0 && !host_initiated) {
		if (ka->boot_vcpu_runs_old_kvmclock != old_msr)
			kvm_make_request(KVM_REQ_MASTERCLOCK_UPDATE, vcpu);

		ka->boot_vcpu_runs_old_kvmclock = old_msr;
	}

	vcpu->arch.time = system_time;
	kvm_make_request(KVM_REQ_GLOBAL_CLOCK_UPDATE, vcpu);

	/* we verify if the enable bit is set... */
	if (system_time & 1)
		kvm_gpc_activate(&vcpu->arch.pv_time, system_time & ~1ULL,
				 sizeof(struct pvclock_vcpu_time_info));
	else
		kvm_gpc_deactivate(&vcpu->arch.pv_time);

	return;
}

static uint32_t div_frac(uint32_t dividend, uint32_t divisor)
{
	do_shl32_div32(dividend, divisor);
	return dividend;
}

static void kvm_get_time_scale(uint64_t scaled_hz, uint64_t base_hz,
			       s8 *pshift, u32 *pmultiplier)
{
	uint64_t scaled64;
	int32_t  shift = 0;
	uint64_t tps64;
	uint32_t tps32;

	tps64 = base_hz;
	scaled64 = scaled_hz;
	while (tps64 > scaled64*2 || tps64 & 0xffffffff00000000ULL) {
		tps64 >>= 1;
		shift--;
	}

	tps32 = (uint32_t)tps64;
	while (tps32 <= scaled64 || scaled64 & 0xffffffff00000000ULL) {
		if (scaled64 & 0xffffffff00000000ULL || tps32 & 0x80000000)
			scaled64 >>= 1;
		else
			tps32 <<= 1;
		shift++;
	}

	*pshift = shift;
	*pmultiplier = div_frac(scaled64, tps32);
}

#ifdef CONFIG_X86_64
static atomic_t kvm_guest_has_master_clock = ATOMIC_INIT(0);
#endif

static DEFINE_PER_CPU(unsigned long, cpu_tsc_khz);
static unsigned long max_tsc_khz;

static u32 adjust_tsc_khz(u32 khz, s32 ppm)
{
	u64 v = (u64)khz * (1000000 + ppm);
	do_div(v, 1000000);
	return v;
}

static void kvm_vcpu_write_tsc_multiplier(struct kvm_vcpu *vcpu, u64 l1_multiplier);

static int set_tsc_khz(struct kvm_vcpu *vcpu, u32 user_tsc_khz, bool scale)
{
	u64 ratio;

	/* Guest TSC same frequency as host TSC? */
	if (!scale) {
		kvm_vcpu_write_tsc_multiplier(vcpu, kvm_caps.default_tsc_scaling_ratio);
		return 0;
	}

	/* TSC scaling supported? */
	if (!kvm_caps.has_tsc_control) {
		if (user_tsc_khz > tsc_khz) {
			vcpu->arch.tsc_catchup = 1;
			vcpu->arch.tsc_always_catchup = 1;
			return 0;
		} else {
			pr_warn_ratelimited("user requested TSC rate below hardware speed\n");
			return -1;
		}
	}

	/* TSC scaling required  - calculate ratio */
	ratio = mul_u64_u32_div(1ULL << kvm_caps.tsc_scaling_ratio_frac_bits,
				user_tsc_khz, tsc_khz);

	if (ratio == 0 || ratio >= kvm_caps.max_tsc_scaling_ratio) {
		pr_warn_ratelimited("Invalid TSC scaling ratio - virtual-tsc-khz=%u\n",
			            user_tsc_khz);
		return -1;
	}

	kvm_vcpu_write_tsc_multiplier(vcpu, ratio);
	return 0;
}

static int kvm_set_tsc_khz(struct kvm_vcpu *vcpu, u32 user_tsc_khz)
{
	u32 thresh_lo, thresh_hi;
	int use_scaling = 0;

	/* tsc_khz can be zero if TSC calibration fails */
	if (user_tsc_khz == 0) {
		/* set tsc_scaling_ratio to a safe value */
		kvm_vcpu_write_tsc_multiplier(vcpu, kvm_caps.default_tsc_scaling_ratio);
		return -1;
	}

	/* Compute a scale to convert nanoseconds in TSC cycles */
	kvm_get_time_scale(user_tsc_khz * 1000LL, NSEC_PER_SEC,
			   &vcpu->arch.virtual_tsc_shift,
			   &vcpu->arch.virtual_tsc_mult);
	vcpu->arch.virtual_tsc_khz = user_tsc_khz;

	/*
	 * Compute the variation in TSC rate which is acceptable
	 * within the range of tolerance and decide if the
	 * rate being applied is within that bounds of the hardware
	 * rate.  If so, no scaling or compensation need be done.
	 */
	thresh_lo = adjust_tsc_khz(tsc_khz, -tsc_tolerance_ppm);
	thresh_hi = adjust_tsc_khz(tsc_khz, tsc_tolerance_ppm);
	if (user_tsc_khz < thresh_lo || user_tsc_khz > thresh_hi) {
		pr_debug("requested TSC rate %u falls outside tolerance [%u,%u]\n",
			 user_tsc_khz, thresh_lo, thresh_hi);
		use_scaling = 1;
	}
	return set_tsc_khz(vcpu, user_tsc_khz, use_scaling);
}

static u64 compute_guest_tsc(struct kvm_vcpu *vcpu, s64 kernel_ns)
{
	u64 tsc = pvclock_scale_delta(kernel_ns-vcpu->arch.this_tsc_nsec,
				      vcpu->arch.virtual_tsc_mult,
				      vcpu->arch.virtual_tsc_shift);
	tsc += vcpu->arch.this_tsc_write;
	return tsc;
}

#ifdef CONFIG_X86_64
static inline bool gtod_is_based_on_tsc(int mode)
{
	return mode == VDSO_CLOCKMODE_TSC || mode == VDSO_CLOCKMODE_HVCLOCK;
}
#endif

static void kvm_track_tsc_matching(struct kvm_vcpu *vcpu, bool new_generation)
{
#ifdef CONFIG_X86_64
	struct kvm_arch *ka = &vcpu->kvm->arch;
	struct pvclock_gtod_data *gtod = &pvclock_gtod_data;

	/*
	 * To use the masterclock, the host clocksource must be based on TSC
	 * and all vCPUs must have matching TSCs.  Note, the count for matching
	 * vCPUs doesn't include the reference vCPU, hence "+1".
	 */
	bool use_master_clock = (ka->nr_vcpus_matched_tsc + 1 ==
				 atomic_read(&vcpu->kvm->online_vcpus)) &&
				gtod_is_based_on_tsc(gtod->clock.vclock_mode);

	/*
	 * Request a masterclock update if the masterclock needs to be toggled
	 * on/off, or when starting a new generation and the masterclock is
	 * enabled (compute_guest_tsc() requires the masterclock snapshot to be
	 * taken _after_ the new generation is created).
	 */
	if ((ka->use_master_clock && new_generation) ||
	    (ka->use_master_clock != use_master_clock))
		kvm_make_request(KVM_REQ_MASTERCLOCK_UPDATE, vcpu);

	trace_kvm_track_tsc(vcpu->vcpu_id, ka->nr_vcpus_matched_tsc,
			    atomic_read(&vcpu->kvm->online_vcpus),
		            ka->use_master_clock, gtod->clock.vclock_mode);
#endif
}

/*
 * Multiply tsc by a fixed point number represented by ratio.
 *
 * The most significant 64-N bits (mult) of ratio represent the
 * integral part of the fixed point number; the remaining N bits
 * (frac) represent the fractional part, ie. ratio represents a fixed
 * point number (mult + frac * 2^(-N)).
 *
 * N equals to kvm_caps.tsc_scaling_ratio_frac_bits.
 */
static inline u64 __scale_tsc(u64 ratio, u64 tsc)
{
	return mul_u64_u64_shr(tsc, ratio, kvm_caps.tsc_scaling_ratio_frac_bits);
}

u64 kvm_scale_tsc(u64 tsc, u64 ratio)
{
	u64 _tsc = tsc;

	if (ratio != kvm_caps.default_tsc_scaling_ratio)
		_tsc = __scale_tsc(ratio, tsc);

	return _tsc;
}

static u64 kvm_compute_l1_tsc_offset(struct kvm_vcpu *vcpu, u64 target_tsc)
{
	u64 tsc;

	tsc = kvm_scale_tsc(rdtsc(), vcpu->arch.l1_tsc_scaling_ratio);

	return target_tsc - tsc;
}

u64 kvm_read_l1_tsc(struct kvm_vcpu *vcpu, u64 host_tsc)
{
	return vcpu->arch.l1_tsc_offset +
		kvm_scale_tsc(host_tsc, vcpu->arch.l1_tsc_scaling_ratio);
}
EXPORT_SYMBOL_GPL(kvm_read_l1_tsc);

u64 kvm_calc_nested_tsc_offset(u64 l1_offset, u64 l2_offset, u64 l2_multiplier)
{
	u64 nested_offset;

	if (l2_multiplier == kvm_caps.default_tsc_scaling_ratio)
		nested_offset = l1_offset;
	else
		nested_offset = mul_s64_u64_shr((s64) l1_offset, l2_multiplier,
						kvm_caps.tsc_scaling_ratio_frac_bits);

	nested_offset += l2_offset;
	return nested_offset;
}
EXPORT_SYMBOL_GPL(kvm_calc_nested_tsc_offset);

u64 kvm_calc_nested_tsc_multiplier(u64 l1_multiplier, u64 l2_multiplier)
{
	if (l2_multiplier != kvm_caps.default_tsc_scaling_ratio)
		return mul_u64_u64_shr(l1_multiplier, l2_multiplier,
				       kvm_caps.tsc_scaling_ratio_frac_bits);

	return l1_multiplier;
}
EXPORT_SYMBOL_GPL(kvm_calc_nested_tsc_multiplier);

static void kvm_vcpu_write_tsc_offset(struct kvm_vcpu *vcpu, u64 l1_offset)
{
	trace_kvm_write_tsc_offset(vcpu->vcpu_id,
				   vcpu->arch.l1_tsc_offset,
				   l1_offset);

	vcpu->arch.l1_tsc_offset = l1_offset;

	/*
	 * If we are here because L1 chose not to trap WRMSR to TSC then
	 * according to the spec this should set L1's TSC (as opposed to
	 * setting L1's offset for L2).
	 */
	if (is_guest_mode(vcpu))
		vcpu->arch.tsc_offset = kvm_calc_nested_tsc_offset(
			l1_offset,
			kvm_x86_call(get_l2_tsc_offset)(vcpu),
			kvm_x86_call(get_l2_tsc_multiplier)(vcpu));
	else
		vcpu->arch.tsc_offset = l1_offset;

	kvm_x86_call(write_tsc_offset)(vcpu);
}

static void kvm_vcpu_write_tsc_multiplier(struct kvm_vcpu *vcpu, u64 l1_multiplier)
{
	vcpu->arch.l1_tsc_scaling_ratio = l1_multiplier;

	/* Userspace is changing the multiplier while L2 is active */
	if (is_guest_mode(vcpu))
		vcpu->arch.tsc_scaling_ratio = kvm_calc_nested_tsc_multiplier(
			l1_multiplier,
			kvm_x86_call(get_l2_tsc_multiplier)(vcpu));
	else
		vcpu->arch.tsc_scaling_ratio = l1_multiplier;

	if (kvm_caps.has_tsc_control)
		kvm_x86_call(write_tsc_multiplier)(vcpu);
}

static inline bool kvm_check_tsc_unstable(void)
{
#ifdef CONFIG_X86_64
	/*
	 * TSC is marked unstable when we're running on Hyper-V,
	 * 'TSC page' clocksource is good.
	 */
	if (pvclock_gtod_data.clock.vclock_mode == VDSO_CLOCKMODE_HVCLOCK)
		return false;
#endif
	return check_tsc_unstable();
}

/*
 * Infers attempts to synchronize the guest's tsc from host writes. Sets the
 * offset for the vcpu and tracks the TSC matching generation that the vcpu
 * participates in.
 */
static void __kvm_synchronize_tsc(struct kvm_vcpu *vcpu, u64 offset, u64 tsc,
				  u64 ns, bool matched)
{
	struct kvm *kvm = vcpu->kvm;

	lockdep_assert_held(&kvm->arch.tsc_write_lock);

	/*
	 * We also track th most recent recorded KHZ, write and time to
	 * allow the matching interval to be extended at each write.
	 */
	kvm->arch.last_tsc_nsec = ns;
	kvm->arch.last_tsc_write = tsc;
	kvm->arch.last_tsc_khz = vcpu->arch.virtual_tsc_khz;
	kvm->arch.last_tsc_offset = offset;

	vcpu->arch.last_guest_tsc = tsc;

	kvm_vcpu_write_tsc_offset(vcpu, offset);

	if (!matched) {
		/*
		 * We split periods of matched TSC writes into generations.
		 * For each generation, we track the original measured
		 * nanosecond time, offset, and write, so if TSCs are in
		 * sync, we can match exact offset, and if not, we can match
		 * exact software computation in compute_guest_tsc()
		 *
		 * These values are tracked in kvm->arch.cur_xxx variables.
		 */
		kvm->arch.cur_tsc_generation++;
		kvm->arch.cur_tsc_nsec = ns;
		kvm->arch.cur_tsc_write = tsc;
		kvm->arch.cur_tsc_offset = offset;
		kvm->arch.nr_vcpus_matched_tsc = 0;
	} else if (vcpu->arch.this_tsc_generation != kvm->arch.cur_tsc_generation) {
		kvm->arch.nr_vcpus_matched_tsc++;
	}

	/* Keep track of which generation this VCPU has synchronized to */
	vcpu->arch.this_tsc_generation = kvm->arch.cur_tsc_generation;
	vcpu->arch.this_tsc_nsec = kvm->arch.cur_tsc_nsec;
	vcpu->arch.this_tsc_write = kvm->arch.cur_tsc_write;

	kvm_track_tsc_matching(vcpu, !matched);
}

static void kvm_synchronize_tsc(struct kvm_vcpu *vcpu, u64 *user_value)
{
	u64 data = user_value ? *user_value : 0;
	struct kvm *kvm = vcpu->kvm;
	u64 offset, ns, elapsed;
	unsigned long flags;
	bool matched = false;
	bool synchronizing = false;

	raw_spin_lock_irqsave(&kvm->arch.tsc_write_lock, flags);
	offset = kvm_compute_l1_tsc_offset(vcpu, data);
	ns = get_kvmclock_base_ns();
	elapsed = ns - kvm->arch.last_tsc_nsec;

	if (vcpu->arch.virtual_tsc_khz) {
		if (data == 0) {
			/*
			 * Force synchronization when creating a vCPU, or when
			 * userspace explicitly writes a zero value.
			 */
			synchronizing = true;
		} else if (kvm->arch.user_set_tsc) {
			u64 tsc_exp = kvm->arch.last_tsc_write +
						nsec_to_cycles(vcpu, elapsed);
			u64 tsc_hz = vcpu->arch.virtual_tsc_khz * 1000LL;
			/*
			 * Here lies UAPI baggage: when a user-initiated TSC write has
			 * a small delta (1 second) of virtual cycle time against the
			 * previously set vCPU, we assume that they were intended to be
			 * in sync and the delta was only due to the racy nature of the
			 * legacy API.
			 *
			 * This trick falls down when restoring a guest which genuinely
			 * has been running for less time than the 1 second of imprecision
			 * which we allow for in the legacy API. In this case, the first
			 * value written by userspace (on any vCPU) should not be subject
			 * to this 'correction' to make it sync up with values that only
			 * come from the kernel's default vCPU creation. Make the 1-second
			 * slop hack only trigger if the user_set_tsc flag is already set.
			 */
			synchronizing = data < tsc_exp + tsc_hz &&
					data + tsc_hz > tsc_exp;
		}
	}

	if (user_value)
		kvm->arch.user_set_tsc = true;

	/*
	 * For a reliable TSC, we can match TSC offsets, and for an unstable
	 * TSC, we add elapsed time in this computation.  We could let the
	 * compensation code attempt to catch up if we fall behind, but
	 * it's better to try to match offsets from the beginning.
         */
	if (synchronizing &&
	    vcpu->arch.virtual_tsc_khz == kvm->arch.last_tsc_khz) {
		if (!kvm_check_tsc_unstable()) {
			offset = kvm->arch.cur_tsc_offset;
		} else {
			u64 delta = nsec_to_cycles(vcpu, elapsed);
			data += delta;
			offset = kvm_compute_l1_tsc_offset(vcpu, data);
		}
		matched = true;
	}

	__kvm_synchronize_tsc(vcpu, offset, data, ns, matched);
	raw_spin_unlock_irqrestore(&kvm->arch.tsc_write_lock, flags);
}

static inline void adjust_tsc_offset_guest(struct kvm_vcpu *vcpu,
					   s64 adjustment)
{
	u64 tsc_offset = vcpu->arch.l1_tsc_offset;
	kvm_vcpu_write_tsc_offset(vcpu, tsc_offset + adjustment);
}

static inline void adjust_tsc_offset_host(struct kvm_vcpu *vcpu, s64 adjustment)
{
	if (vcpu->arch.l1_tsc_scaling_ratio != kvm_caps.default_tsc_scaling_ratio)
		WARN_ON(adjustment < 0);
	adjustment = kvm_scale_tsc((u64) adjustment,
				   vcpu->arch.l1_tsc_scaling_ratio);
	adjust_tsc_offset_guest(vcpu, adjustment);
}

#ifdef CONFIG_X86_64

static u64 read_tsc(void)
{
	u64 ret = (u64)rdtsc_ordered();
	u64 last = pvclock_gtod_data.clock.cycle_last;

	if (likely(ret >= last))
		return ret;

	/*
	 * GCC likes to generate cmov here, but this branch is extremely
	 * predictable (it's just a function of time and the likely is
	 * very likely) and there's a data dependence, so force GCC
	 * to generate a branch instead.  I don't barrier() because
	 * we don't actually need a barrier, and if this function
	 * ever gets inlined it will generate worse code.
	 */
	asm volatile ("");
	return last;
}

static inline u64 vgettsc(struct pvclock_clock *clock, u64 *tsc_timestamp,
			  int *mode)
{
	u64 tsc_pg_val;
	long v;

	switch (clock->vclock_mode) {
	case VDSO_CLOCKMODE_HVCLOCK:
		if (hv_read_tsc_page_tsc(hv_get_tsc_page(),
					 tsc_timestamp, &tsc_pg_val)) {
			/* TSC page valid */
			*mode = VDSO_CLOCKMODE_HVCLOCK;
			v = (tsc_pg_val - clock->cycle_last) &
				clock->mask;
		} else {
			/* TSC page invalid */
			*mode = VDSO_CLOCKMODE_NONE;
		}
		break;
	case VDSO_CLOCKMODE_TSC:
		*mode = VDSO_CLOCKMODE_TSC;
		*tsc_timestamp = read_tsc();
		v = (*tsc_timestamp - clock->cycle_last) &
			clock->mask;
		break;
	default:
		*mode = VDSO_CLOCKMODE_NONE;
	}

	if (*mode == VDSO_CLOCKMODE_NONE)
		*tsc_timestamp = v = 0;

	return v * clock->mult;
}

/*
 * As with get_kvmclock_base_ns(), this counts from boot time, at the
 * frequency of CLOCK_MONOTONIC_RAW (hence adding gtos->offs_boot).
 */
static int do_kvmclock_base(s64 *t, u64 *tsc_timestamp)
{
	struct pvclock_gtod_data *gtod = &pvclock_gtod_data;
	unsigned long seq;
	int mode;
	u64 ns;

	do {
		seq = read_seqcount_begin(&gtod->seq);
		ns = gtod->raw_clock.base_cycles;
		ns += vgettsc(&gtod->raw_clock, tsc_timestamp, &mode);
		ns >>= gtod->raw_clock.shift;
		ns += ktime_to_ns(ktime_add(gtod->raw_clock.offset, gtod->offs_boot));
	} while (unlikely(read_seqcount_retry(&gtod->seq, seq)));
	*t = ns;

	return mode;
}

/*
 * This calculates CLOCK_MONOTONIC at the time of the TSC snapshot, with
 * no boot time offset.
 */
static int do_monotonic(s64 *t, u64 *tsc_timestamp)
{
	struct pvclock_gtod_data *gtod = &pvclock_gtod_data;
	unsigned long seq;
	int mode;
	u64 ns;

	do {
		seq = read_seqcount_begin(&gtod->seq);
		ns = gtod->clock.base_cycles;
		ns += vgettsc(&gtod->clock, tsc_timestamp, &mode);
		ns >>= gtod->clock.shift;
		ns += ktime_to_ns(gtod->clock.offset);
	} while (unlikely(read_seqcount_retry(&gtod->seq, seq)));
	*t = ns;

	return mode;
}

static int do_realtime(struct timespec64 *ts, u64 *tsc_timestamp)
{
	struct pvclock_gtod_data *gtod = &pvclock_gtod_data;
	unsigned long seq;
	int mode;
	u64 ns;

	do {
		seq = read_seqcount_begin(&gtod->seq);
		ts->tv_sec = gtod->wall_time_sec;
		ns = gtod->clock.base_cycles;
		ns += vgettsc(&gtod->clock, tsc_timestamp, &mode);
		ns >>= gtod->clock.shift;
	} while (unlikely(read_seqcount_retry(&gtod->seq, seq)));

	ts->tv_sec += __iter_div_u64_rem(ns, NSEC_PER_SEC, &ns);
	ts->tv_nsec = ns;

	return mode;
}

/*
 * Calculates the kvmclock_base_ns (CLOCK_MONOTONIC_RAW + boot time) and
 * reports the TSC value from which it do so. Returns true if host is
 * using TSC based clocksource.
 */
static bool kvm_get_time_and_clockread(s64 *kernel_ns, u64 *tsc_timestamp)
{
	/* checked again under seqlock below */
	if (!gtod_is_based_on_tsc(pvclock_gtod_data.clock.vclock_mode))
		return false;

	return gtod_is_based_on_tsc(do_kvmclock_base(kernel_ns,
						     tsc_timestamp));
}

/*
 * Calculates CLOCK_MONOTONIC and reports the TSC value from which it did
 * so. Returns true if host is using TSC based clocksource.
 */
bool kvm_get_monotonic_and_clockread(s64 *kernel_ns, u64 *tsc_timestamp)
{
	/* checked again under seqlock below */
	if (!gtod_is_based_on_tsc(pvclock_gtod_data.clock.vclock_mode))
		return false;

	return gtod_is_based_on_tsc(do_monotonic(kernel_ns,
						 tsc_timestamp));
}

/*
 * Calculates CLOCK_REALTIME and reports the TSC value from which it did
 * so. Returns true if host is using TSC based clocksource.
 *
 * DO NOT USE this for anything related to migration. You want CLOCK_TAI
 * for that.
 */
static bool kvm_get_walltime_and_clockread(struct timespec64 *ts,
					   u64 *tsc_timestamp)
{
	/* checked again under seqlock below */
	if (!gtod_is_based_on_tsc(pvclock_gtod_data.clock.vclock_mode))
		return false;

	return gtod_is_based_on_tsc(do_realtime(ts, tsc_timestamp));
}
#endif

/*
 *
 * Assuming a stable TSC across physical CPUS, and a stable TSC
 * across virtual CPUs, the following condition is possible.
 * Each numbered line represents an event visible to both
 * CPUs at the next numbered event.
 *
 * "timespecX" represents host monotonic time. "tscX" represents
 * RDTSC value.
 *
 * 		VCPU0 on CPU0		|	VCPU1 on CPU1
 *
 * 1.  read timespec0,tsc0
 * 2.					| timespec1 = timespec0 + N
 * 					| tsc1 = tsc0 + M
 * 3. transition to guest		| transition to guest
 * 4. ret0 = timespec0 + (rdtsc - tsc0) |
 * 5.				        | ret1 = timespec1 + (rdtsc - tsc1)
 * 				        | ret1 = timespec0 + N + (rdtsc - (tsc0 + M))
 *
 * Since ret0 update is visible to VCPU1 at time 5, to obey monotonicity:
 *
 * 	- ret0 < ret1
 *	- timespec0 + (rdtsc - tsc0) < timespec0 + N + (rdtsc - (tsc0 + M))
 *		...
 *	- 0 < N - M => M < N
 *
 * That is, when timespec0 != timespec1, M < N. Unfortunately that is not
 * always the case (the difference between two distinct xtime instances
 * might be smaller then the difference between corresponding TSC reads,
 * when updating guest vcpus pvclock areas).
 *
 * To avoid that problem, do not allow visibility of distinct
 * system_timestamp/tsc_timestamp values simultaneously: use a master
 * copy of host monotonic time values. Update that master copy
 * in lockstep.
 *
 * Rely on synchronization of host TSCs and guest TSCs for monotonicity.
 *
 */

static void pvclock_update_vm_gtod_copy(struct kvm *kvm)
{
#ifdef CONFIG_X86_64
	struct kvm_arch *ka = &kvm->arch;
	int vclock_mode;
	bool host_tsc_clocksource, vcpus_matched;

	lockdep_assert_held(&kvm->arch.tsc_write_lock);
	vcpus_matched = (ka->nr_vcpus_matched_tsc + 1 ==
			atomic_read(&kvm->online_vcpus));

	/*
	 * If the host uses TSC clock, then passthrough TSC as stable
	 * to the guest.
	 */
	host_tsc_clocksource = kvm_get_time_and_clockread(
					&ka->master_kernel_ns,
					&ka->master_cycle_now);

	ka->use_master_clock = host_tsc_clocksource && vcpus_matched
				&& !ka->backwards_tsc_observed
				&& !ka->boot_vcpu_runs_old_kvmclock;

	if (ka->use_master_clock)
		atomic_set(&kvm_guest_has_master_clock, 1);

	vclock_mode = pvclock_gtod_data.clock.vclock_mode;
	trace_kvm_update_master_clock(ka->use_master_clock, vclock_mode,
					vcpus_matched);
#endif
}

static void kvm_make_mclock_inprogress_request(struct kvm *kvm)
{
	kvm_make_all_cpus_request(kvm, KVM_REQ_MCLOCK_INPROGRESS);
}

static void __kvm_start_pvclock_update(struct kvm *kvm)
{
	raw_spin_lock_irq(&kvm->arch.tsc_write_lock);
	write_seqcount_begin(&kvm->arch.pvclock_sc);
}

static void kvm_start_pvclock_update(struct kvm *kvm)
{
	kvm_make_mclock_inprogress_request(kvm);

	/* no guest entries from this point */
	__kvm_start_pvclock_update(kvm);
}

static void kvm_end_pvclock_update(struct kvm *kvm)
{
	struct kvm_arch *ka = &kvm->arch;
	struct kvm_vcpu *vcpu;
	unsigned long i;

	write_seqcount_end(&ka->pvclock_sc);
	raw_spin_unlock_irq(&ka->tsc_write_lock);
	kvm_for_each_vcpu(i, vcpu, kvm)
		kvm_make_request(KVM_REQ_CLOCK_UPDATE, vcpu);

	/* guest entries allowed */
	kvm_for_each_vcpu(i, vcpu, kvm)
		kvm_clear_request(KVM_REQ_MCLOCK_INPROGRESS, vcpu);
}

static void kvm_update_masterclock(struct kvm *kvm)
{
	kvm_hv_request_tsc_page_update(kvm);
	kvm_start_pvclock_update(kvm);
	pvclock_update_vm_gtod_copy(kvm);
	kvm_end_pvclock_update(kvm);
}

/*
 * Use the kernel's tsc_khz directly if the TSC is constant, otherwise use KVM's
 * per-CPU value (which may be zero if a CPU is going offline).  Note, tsc_khz
 * can change during boot even if the TSC is constant, as it's possible for KVM
 * to be loaded before TSC calibration completes.  Ideally, KVM would get a
 * notification when calibration completes, but practically speaking calibration
 * will complete before userspace is alive enough to create VMs.
 */
static unsigned long get_cpu_tsc_khz(void)
{
	if (static_cpu_has(X86_FEATURE_CONSTANT_TSC))
		return tsc_khz;
	else
		return __this_cpu_read(cpu_tsc_khz);
}

/* Called within read_seqcount_begin/retry for kvm->pvclock_sc.  */
static void __get_kvmclock(struct kvm *kvm, struct kvm_clock_data *data)
{
	struct kvm_arch *ka = &kvm->arch;
	struct pvclock_vcpu_time_info hv_clock;

	/* both __this_cpu_read() and rdtsc() should be on the same cpu */
	get_cpu();

	data->flags = 0;
	if (ka->use_master_clock &&
	    (static_cpu_has(X86_FEATURE_CONSTANT_TSC) || __this_cpu_read(cpu_tsc_khz))) {
#ifdef CONFIG_X86_64
		struct timespec64 ts;

		if (kvm_get_walltime_and_clockread(&ts, &data->host_tsc)) {
			data->realtime = ts.tv_nsec + NSEC_PER_SEC * ts.tv_sec;
			data->flags |= KVM_CLOCK_REALTIME | KVM_CLOCK_HOST_TSC;
		} else
#endif
		data->host_tsc = rdtsc();

		data->flags |= KVM_CLOCK_TSC_STABLE;
		hv_clock.tsc_timestamp = ka->master_cycle_now;
		hv_clock.system_time = ka->master_kernel_ns + ka->kvmclock_offset;
		kvm_get_time_scale(NSEC_PER_SEC, get_cpu_tsc_khz() * 1000LL,
				   &hv_clock.tsc_shift,
				   &hv_clock.tsc_to_system_mul);
		data->clock = __pvclock_read_cycles(&hv_clock, data->host_tsc);
	} else {
		data->clock = get_kvmclock_base_ns() + ka->kvmclock_offset;
	}

	put_cpu();
}

static void get_kvmclock(struct kvm *kvm, struct kvm_clock_data *data)
{
	struct kvm_arch *ka = &kvm->arch;
	unsigned seq;

	do {
		seq = read_seqcount_begin(&ka->pvclock_sc);
		__get_kvmclock(kvm, data);
	} while (read_seqcount_retry(&ka->pvclock_sc, seq));
}

u64 get_kvmclock_ns(struct kvm *kvm)
{
	struct kvm_clock_data data;

	get_kvmclock(kvm, &data);
	return data.clock;
}

static void kvm_setup_guest_pvclock(struct kvm_vcpu *v,
				    struct gfn_to_pfn_cache *gpc,
				    unsigned int offset,
				    bool force_tsc_unstable)
{
	struct kvm_vcpu_arch *vcpu = &v->arch;
	struct pvclock_vcpu_time_info *guest_hv_clock;
	unsigned long flags;

	read_lock_irqsave(&gpc->lock, flags);
	while (!kvm_gpc_check(gpc, offset + sizeof(*guest_hv_clock))) {
		read_unlock_irqrestore(&gpc->lock, flags);

		if (kvm_gpc_refresh(gpc, offset + sizeof(*guest_hv_clock)))
			return;

		read_lock_irqsave(&gpc->lock, flags);
	}

	guest_hv_clock = (void *)(gpc->khva + offset);

	/*
	 * This VCPU is paused, but it's legal for a guest to read another
	 * VCPU's kvmclock, so we really have to follow the specification where
	 * it says that version is odd if data is being modified, and even after
	 * it is consistent.
	 */

	guest_hv_clock->version = vcpu->hv_clock.version = (guest_hv_clock->version + 1) | 1;
	smp_wmb();

	/* retain PVCLOCK_GUEST_STOPPED if set in guest copy */
	vcpu->hv_clock.flags |= (guest_hv_clock->flags & PVCLOCK_GUEST_STOPPED);

	if (vcpu->pvclock_set_guest_stopped_request) {
		vcpu->hv_clock.flags |= PVCLOCK_GUEST_STOPPED;
		vcpu->pvclock_set_guest_stopped_request = false;
	}

	memcpy(guest_hv_clock, &vcpu->hv_clock, sizeof(*guest_hv_clock));

	if (force_tsc_unstable)
		guest_hv_clock->flags &= ~PVCLOCK_TSC_STABLE_BIT;

	smp_wmb();

	guest_hv_clock->version = ++vcpu->hv_clock.version;

	kvm_gpc_mark_dirty_in_slot(gpc);
	read_unlock_irqrestore(&gpc->lock, flags);

	trace_kvm_pvclock_update(v->vcpu_id, &vcpu->hv_clock);
}

static int kvm_guest_time_update(struct kvm_vcpu *v)
{
	unsigned long flags, tgt_tsc_khz;
	unsigned seq;
	struct kvm_vcpu_arch *vcpu = &v->arch;
	struct kvm_arch *ka = &v->kvm->arch;
	s64 kernel_ns;
	u64 tsc_timestamp, host_tsc;
	u8 pvclock_flags;
	bool use_master_clock;
#ifdef CONFIG_KVM_XEN
	/*
	 * For Xen guests we may need to override PVCLOCK_TSC_STABLE_BIT as unless
	 * explicitly told to use TSC as its clocksource Xen will not set this bit.
	 * This default behaviour led to bugs in some guest kernels which cause
	 * problems if they observe PVCLOCK_TSC_STABLE_BIT in the pvclock flags.
	 */
	bool xen_pvclock_tsc_unstable =
		ka->xen_hvm_config.flags & KVM_XEN_HVM_CONFIG_PVCLOCK_TSC_UNSTABLE;
#endif

	kernel_ns = 0;
	host_tsc = 0;

	/*
	 * If the host uses TSC clock, then passthrough TSC as stable
	 * to the guest.
	 */
	do {
		seq = read_seqcount_begin(&ka->pvclock_sc);
		use_master_clock = ka->use_master_clock;
		if (use_master_clock) {
			host_tsc = ka->master_cycle_now;
			kernel_ns = ka->master_kernel_ns;
		}
	} while (read_seqcount_retry(&ka->pvclock_sc, seq));

	/* Keep irq disabled to prevent changes to the clock */
	local_irq_save(flags);
	tgt_tsc_khz = get_cpu_tsc_khz();
	if (unlikely(tgt_tsc_khz == 0)) {
		local_irq_restore(flags);
		kvm_make_request(KVM_REQ_CLOCK_UPDATE, v);
		return 1;
	}
	if (!use_master_clock) {
		host_tsc = rdtsc();
		kernel_ns = get_kvmclock_base_ns();
	}

	tsc_timestamp = kvm_read_l1_tsc(v, host_tsc);

	/*
	 * We may have to catch up the TSC to match elapsed wall clock
	 * time for two reasons, even if kvmclock is used.
	 *   1) CPU could have been running below the maximum TSC rate
	 *   2) Broken TSC compensation resets the base at each VCPU
	 *      entry to avoid unknown leaps of TSC even when running
	 *      again on the same CPU.  This may cause apparent elapsed
	 *      time to disappear, and the guest to stand still or run
	 *	very slowly.
	 */
	if (vcpu->tsc_catchup) {
		u64 tsc = compute_guest_tsc(v, kernel_ns);
		if (tsc > tsc_timestamp) {
			adjust_tsc_offset_guest(v, tsc - tsc_timestamp);
			tsc_timestamp = tsc;
		}
	}

	local_irq_restore(flags);

	/* With all the info we got, fill in the values */

	if (kvm_caps.has_tsc_control)
		tgt_tsc_khz = kvm_scale_tsc(tgt_tsc_khz,
					    v->arch.l1_tsc_scaling_ratio);

	if (unlikely(vcpu->hw_tsc_khz != tgt_tsc_khz)) {
		kvm_get_time_scale(NSEC_PER_SEC, tgt_tsc_khz * 1000LL,
				   &vcpu->hv_clock.tsc_shift,
				   &vcpu->hv_clock.tsc_to_system_mul);
		vcpu->hw_tsc_khz = tgt_tsc_khz;
		kvm_xen_update_tsc_info(v);
	}

	vcpu->hv_clock.tsc_timestamp = tsc_timestamp;
	vcpu->hv_clock.system_time = kernel_ns + v->kvm->arch.kvmclock_offset;
	vcpu->last_guest_tsc = tsc_timestamp;

	/* If the host uses TSC clocksource, then it is stable */
	pvclock_flags = 0;
	if (use_master_clock)
		pvclock_flags |= PVCLOCK_TSC_STABLE_BIT;

	vcpu->hv_clock.flags = pvclock_flags;

	if (vcpu->pv_time.active)
		kvm_setup_guest_pvclock(v, &vcpu->pv_time, 0, false);
#ifdef CONFIG_KVM_XEN
	if (vcpu->xen.vcpu_info_cache.active)
		kvm_setup_guest_pvclock(v, &vcpu->xen.vcpu_info_cache,
					offsetof(struct compat_vcpu_info, time),
					xen_pvclock_tsc_unstable);
	if (vcpu->xen.vcpu_time_info_cache.active)
		kvm_setup_guest_pvclock(v, &vcpu->xen.vcpu_time_info_cache, 0,
					xen_pvclock_tsc_unstable);
#endif
	kvm_hv_setup_tsc_page(v->kvm, &vcpu->hv_clock);
	return 0;
}

/*
 * The pvclock_wall_clock ABI tells the guest the wall clock time at
 * which it started (i.e. its epoch, when its kvmclock was zero).
 *
 * In fact those clocks are subtly different; wall clock frequency is
 * adjusted by NTP and has leap seconds, while the kvmclock is a
 * simple function of the TSC without any such adjustment.
 *
 * Perhaps the ABI should have exposed CLOCK_TAI and a ratio between
 * that and kvmclock, but even that would be subject to change over
 * time.
 *
 * Attempt to calculate the epoch at a given moment using the *same*
 * TSC reading via kvm_get_walltime_and_clockread() to obtain both
 * wallclock and kvmclock times, and subtracting one from the other.
 *
 * Fall back to using their values at slightly different moments by
 * calling ktime_get_real_ns() and get_kvmclock_ns() separately.
 */
uint64_t kvm_get_wall_clock_epoch(struct kvm *kvm)
{
#ifdef CONFIG_X86_64
	struct pvclock_vcpu_time_info hv_clock;
	struct kvm_arch *ka = &kvm->arch;
	unsigned long seq, local_tsc_khz;
	struct timespec64 ts;
	uint64_t host_tsc;

	do {
		seq = read_seqcount_begin(&ka->pvclock_sc);

		local_tsc_khz = 0;
		if (!ka->use_master_clock)
			break;

		/*
		 * The TSC read and the call to get_cpu_tsc_khz() must happen
		 * on the same CPU.
		 */
		get_cpu();

		local_tsc_khz = get_cpu_tsc_khz();

		if (local_tsc_khz &&
		    !kvm_get_walltime_and_clockread(&ts, &host_tsc))
			local_tsc_khz = 0; /* Fall back to old method */

		put_cpu();

		/*
		 * These values must be snapshotted within the seqcount loop.
		 * After that, it's just mathematics which can happen on any
		 * CPU at any time.
		 */
		hv_clock.tsc_timestamp = ka->master_cycle_now;
		hv_clock.system_time = ka->master_kernel_ns + ka->kvmclock_offset;

	} while (read_seqcount_retry(&ka->pvclock_sc, seq));

	/*
	 * If the conditions were right, and obtaining the wallclock+TSC was
	 * successful, calculate the KVM clock at the corresponding time and
	 * subtract one from the other to get the guest's epoch in nanoseconds
	 * since 1970-01-01.
	 */
	if (local_tsc_khz) {
		kvm_get_time_scale(NSEC_PER_SEC, local_tsc_khz * NSEC_PER_USEC,
				   &hv_clock.tsc_shift,
				   &hv_clock.tsc_to_system_mul);
		return ts.tv_nsec + NSEC_PER_SEC * ts.tv_sec -
			__pvclock_read_cycles(&hv_clock, host_tsc);
	}
#endif
	return ktime_get_real_ns() - get_kvmclock_ns(kvm);
}

/*
 * kvmclock updates which are isolated to a given vcpu, such as
 * vcpu->cpu migration, should not allow system_timestamp from
 * the rest of the vcpus to remain static. Otherwise ntp frequency
 * correction applies to one vcpu's system_timestamp but not
 * the others.
 *
 * So in those cases, request a kvmclock update for all vcpus.
 * We need to rate-limit these requests though, as they can
 * considerably slow guests that have a large number of vcpus.
 * The time for a remote vcpu to update its kvmclock is bound
 * by the delay we use to rate-limit the updates.
 */

#define KVMCLOCK_UPDATE_DELAY msecs_to_jiffies(100)

static void kvmclock_update_fn(struct work_struct *work)
{
	unsigned long i;
	struct delayed_work *dwork = to_delayed_work(work);
	struct kvm_arch *ka = container_of(dwork, struct kvm_arch,
					   kvmclock_update_work);
	struct kvm *kvm = container_of(ka, struct kvm, arch);
	struct kvm_vcpu *vcpu;

	kvm_for_each_vcpu(i, vcpu, kvm) {
		kvm_make_request(KVM_REQ_CLOCK_UPDATE, vcpu);
		kvm_vcpu_kick(vcpu);
	}
}

static void kvm_gen_kvmclock_update(struct kvm_vcpu *v)
{
	struct kvm *kvm = v->kvm;

	kvm_make_request(KVM_REQ_CLOCK_UPDATE, v);
	schedule_delayed_work(&kvm->arch.kvmclock_update_work,
					KVMCLOCK_UPDATE_DELAY);
}

#define KVMCLOCK_SYNC_PERIOD (300 * HZ)

static void kvmclock_sync_fn(struct work_struct *work)
{
	struct delayed_work *dwork = to_delayed_work(work);
	struct kvm_arch *ka = container_of(dwork, struct kvm_arch,
					   kvmclock_sync_work);
	struct kvm *kvm = container_of(ka, struct kvm, arch);

	schedule_delayed_work(&kvm->arch.kvmclock_update_work, 0);
	schedule_delayed_work(&kvm->arch.kvmclock_sync_work,
					KVMCLOCK_SYNC_PERIOD);
}

/* These helpers are safe iff @msr is known to be an MCx bank MSR. */
static bool is_mci_control_msr(u32 msr)
{
	return (msr & 3) == 0;
}
static bool is_mci_status_msr(u32 msr)
{
	return (msr & 3) == 1;
}

/*
 * On AMD, HWCR[McStatusWrEn] controls whether setting MCi_STATUS results in #GP.
 */
static bool can_set_mci_status(struct kvm_vcpu *vcpu)
{
	/* McStatusWrEn enabled? */
	if (guest_cpuid_is_amd_compatible(vcpu))
		return !!(vcpu->arch.msr_hwcr & BIT_ULL(18));

	return false;
}

static int set_msr_mce(struct kvm_vcpu *vcpu, struct msr_data *msr_info)
{
	u64 mcg_cap = vcpu->arch.mcg_cap;
	unsigned bank_num = mcg_cap & 0xff;
	u32 msr = msr_info->index;
	u64 data = msr_info->data;
	u32 offset, last_msr;

	switch (msr) {
	case MSR_IA32_MCG_STATUS:
		vcpu->arch.mcg_status = data;
		break;
	case MSR_IA32_MCG_CTL:
		if (!(mcg_cap & MCG_CTL_P) &&
		    (data || !msr_info->host_initiated))
			return 1;
		if (data != 0 && data != ~(u64)0)
			return 1;
		vcpu->arch.mcg_ctl = data;
		break;
	case MSR_IA32_MC0_CTL2 ... MSR_IA32_MCx_CTL2(KVM_MAX_MCE_BANKS) - 1:
		last_msr = MSR_IA32_MCx_CTL2(bank_num) - 1;
		if (msr > last_msr)
			return 1;

		if (!(mcg_cap & MCG_CMCI_P) && (data || !msr_info->host_initiated))
			return 1;
		/* An attempt to write a 1 to a reserved bit raises #GP */
		if (data & ~(MCI_CTL2_CMCI_EN | MCI_CTL2_CMCI_THRESHOLD_MASK))
			return 1;
		offset = array_index_nospec(msr - MSR_IA32_MC0_CTL2,
					    last_msr + 1 - MSR_IA32_MC0_CTL2);
		vcpu->arch.mci_ctl2_banks[offset] = data;
		break;
	case MSR_IA32_MC0_CTL ... MSR_IA32_MCx_CTL(KVM_MAX_MCE_BANKS) - 1:
		last_msr = MSR_IA32_MCx_CTL(bank_num) - 1;
		if (msr > last_msr)
			return 1;

		/*
		 * Only 0 or all 1s can be written to IA32_MCi_CTL, all other
		 * values are architecturally undefined.  But, some Linux
		 * kernels clear bit 10 in bank 4 to workaround a BIOS/GART TLB
		 * issue on AMD K8s, allow bit 10 to be clear when setting all
		 * other bits in order to avoid an uncaught #GP in the guest.
		 *
		 * UNIXWARE clears bit 0 of MC1_CTL to ignore correctable,
		 * single-bit ECC data errors.
		 */
		if (is_mci_control_msr(msr) &&
		    data != 0 && (data | (1 << 10) | 1) != ~(u64)0)
			return 1;

		/*
		 * All CPUs allow writing 0 to MCi_STATUS MSRs to clear the MSR.
		 * AMD-based CPUs allow non-zero values, but if and only if
		 * HWCR[McStatusWrEn] is set.
		 */
		if (!msr_info->host_initiated && is_mci_status_msr(msr) &&
		    data != 0 && !can_set_mci_status(vcpu))
			return 1;

		offset = array_index_nospec(msr - MSR_IA32_MC0_CTL,
					    last_msr + 1 - MSR_IA32_MC0_CTL);
		vcpu->arch.mce_banks[offset] = data;
		break;
	default:
		return 1;
	}
	return 0;
}

static inline bool kvm_pv_async_pf_enabled(struct kvm_vcpu *vcpu)
{
	u64 mask = KVM_ASYNC_PF_ENABLED | KVM_ASYNC_PF_DELIVERY_AS_INT;

	return (vcpu->arch.apf.msr_en_val & mask) == mask;
}

static int kvm_pv_enable_async_pf(struct kvm_vcpu *vcpu, u64 data)
{
	gpa_t gpa = data & ~0x3f;

	/* Bits 4:5 are reserved, Should be zero */
	if (data & 0x30)
		return 1;

	if (!guest_pv_has(vcpu, KVM_FEATURE_ASYNC_PF_VMEXIT) &&
	    (data & KVM_ASYNC_PF_DELIVERY_AS_PF_VMEXIT))
		return 1;

	if (!guest_pv_has(vcpu, KVM_FEATURE_ASYNC_PF_INT) &&
	    (data & KVM_ASYNC_PF_DELIVERY_AS_INT))
		return 1;

	if (!lapic_in_kernel(vcpu))
		return data ? 1 : 0;

	vcpu->arch.apf.msr_en_val = data;

	if (!kvm_pv_async_pf_enabled(vcpu)) {
		kvm_clear_async_pf_completion_queue(vcpu);
		kvm_async_pf_hash_reset(vcpu);
		return 0;
	}

	if (kvm_gfn_to_hva_cache_init(vcpu->kvm, &vcpu->arch.apf.data, gpa,
					sizeof(u64)))
		return 1;

	vcpu->arch.apf.send_user_only = !(data & KVM_ASYNC_PF_SEND_ALWAYS);
	vcpu->arch.apf.delivery_as_pf_vmexit = data & KVM_ASYNC_PF_DELIVERY_AS_PF_VMEXIT;

	kvm_async_pf_wakeup_all(vcpu);

	return 0;
}

static int kvm_pv_enable_async_pf_int(struct kvm_vcpu *vcpu, u64 data)
{
	/* Bits 8-63 are reserved */
	if (data >> 8)
		return 1;

	if (!lapic_in_kernel(vcpu))
		return 1;

	vcpu->arch.apf.msr_int_val = data;

	vcpu->arch.apf.vec = data & KVM_ASYNC_PF_VEC_MASK;

	return 0;
}

static void kvmclock_reset(struct kvm_vcpu *vcpu)
{
	kvm_gpc_deactivate(&vcpu->arch.pv_time);
	vcpu->arch.time = 0;
}

static void kvm_vcpu_flush_tlb_all(struct kvm_vcpu *vcpu)
{
	++vcpu->stat.tlb_flush;
	kvm_x86_call(flush_tlb_all)(vcpu);

	/* Flushing all ASIDs flushes the current ASID... */
	kvm_clear_request(KVM_REQ_TLB_FLUSH_CURRENT, vcpu);
}

static void kvm_vcpu_flush_tlb_guest(struct kvm_vcpu *vcpu)
{
	++vcpu->stat.tlb_flush;

	if (!tdp_enabled) {
		/*
		 * A TLB flush on behalf of the guest is equivalent to
		 * INVPCID(all), toggling CR4.PGE, etc., which requires
		 * a forced sync of the shadow page tables.  Ensure all the
		 * roots are synced and the guest TLB in hardware is clean.
		 */
		kvm_mmu_sync_roots(vcpu);
		kvm_mmu_sync_prev_roots(vcpu);
	}

	kvm_x86_call(flush_tlb_guest)(vcpu);

	/*
	 * Flushing all "guest" TLB is always a superset of Hyper-V's fine
	 * grained flushing.
	 */
	kvm_hv_vcpu_purge_flush_tlb(vcpu);
}


static inline void kvm_vcpu_flush_tlb_current(struct kvm_vcpu *vcpu)
{
	++vcpu->stat.tlb_flush;
	kvm_x86_call(flush_tlb_current)(vcpu);
}

/*
 * Service "local" TLB flush requests, which are specific to the current MMU
 * context.  In addition to the generic event handling in vcpu_enter_guest(),
 * TLB flushes that are targeted at an MMU context also need to be serviced
 * prior before nested VM-Enter/VM-Exit.
 */
void kvm_service_local_tlb_flush_requests(struct kvm_vcpu *vcpu)
{
	if (kvm_check_request(KVM_REQ_TLB_FLUSH_CURRENT, vcpu))
		kvm_vcpu_flush_tlb_current(vcpu);

	if (kvm_check_request(KVM_REQ_TLB_FLUSH_GUEST, vcpu))
		kvm_vcpu_flush_tlb_guest(vcpu);
}
EXPORT_SYMBOL_GPL(kvm_service_local_tlb_flush_requests);

static void record_steal_time(struct kvm_vcpu *vcpu)
{
	struct gfn_to_hva_cache *ghc = &vcpu->arch.st.cache;
	struct kvm_steal_time __user *st;
	struct kvm_memslots *slots;
	gpa_t gpa = vcpu->arch.st.msr_val & KVM_STEAL_VALID_BITS;
	u64 steal;
	u32 version;

	if (kvm_xen_msr_enabled(vcpu->kvm)) {
		kvm_xen_runstate_set_running(vcpu);
		return;
	}

	if (!(vcpu->arch.st.msr_val & KVM_MSR_ENABLED))
		return;

	if (WARN_ON_ONCE(current->mm != vcpu->kvm->mm))
		return;

	slots = kvm_memslots(vcpu->kvm);

	if (unlikely(slots->generation != ghc->generation ||
		     gpa != ghc->gpa ||
		     kvm_is_error_hva(ghc->hva) || !ghc->memslot)) {
		/* We rely on the fact that it fits in a single page. */
		BUILD_BUG_ON((sizeof(*st) - 1) & KVM_STEAL_VALID_BITS);

		if (kvm_gfn_to_hva_cache_init(vcpu->kvm, ghc, gpa, sizeof(*st)) ||
		    kvm_is_error_hva(ghc->hva) || !ghc->memslot)
			return;
	}

	st = (struct kvm_steal_time __user *)ghc->hva;
	/*
	 * Doing a TLB flush here, on the guest's behalf, can avoid
	 * expensive IPIs.
	 */
	if (guest_pv_has(vcpu, KVM_FEATURE_PV_TLB_FLUSH)) {
		u8 st_preempted = 0;
		int err = -EFAULT;

		if (!user_access_begin(st, sizeof(*st)))
			return;

		asm volatile("1: xchgb %0, %2\n"
			     "xor %1, %1\n"
			     "2:\n"
			     _ASM_EXTABLE_UA(1b, 2b)
			     : "+q" (st_preempted),
			       "+&r" (err),
			       "+m" (st->preempted));
		if (err)
			goto out;

		user_access_end();

		vcpu->arch.st.preempted = 0;

		trace_kvm_pv_tlb_flush(vcpu->vcpu_id,
				       st_preempted & KVM_VCPU_FLUSH_TLB);
		if (st_preempted & KVM_VCPU_FLUSH_TLB)
			kvm_vcpu_flush_tlb_guest(vcpu);

		if (!user_access_begin(st, sizeof(*st)))
			goto dirty;
	} else {
		if (!user_access_begin(st, sizeof(*st)))
			return;

		unsafe_put_user(0, &st->preempted, out);
		vcpu->arch.st.preempted = 0;
	}

	unsafe_get_user(version, &st->version, out);
	if (version & 1)
		version += 1;  /* first time write, random junk */

	version += 1;
	unsafe_put_user(version, &st->version, out);

	smp_wmb();

	unsafe_get_user(steal, &st->steal, out);
	steal += current->sched_info.run_delay -
		vcpu->arch.st.last_steal;
	vcpu->arch.st.last_steal = current->sched_info.run_delay;
	unsafe_put_user(steal, &st->steal, out);

	version += 1;
	unsafe_put_user(version, &st->version, out);

 out:
	user_access_end();
 dirty:
	mark_page_dirty_in_slot(vcpu->kvm, ghc->memslot, gpa_to_gfn(ghc->gpa));
}

static bool kvm_is_msr_to_save(u32 msr_index)
{
	unsigned int i;

	for (i = 0; i < num_msrs_to_save; i++) {
		if (msrs_to_save[i] == msr_index)
			return true;
	}

	return false;
}

int kvm_set_msr_common(struct kvm_vcpu *vcpu, struct msr_data *msr_info)
{
	u32 msr = msr_info->index;
	u64 data = msr_info->data;

	if (msr && msr == vcpu->kvm->arch.xen_hvm_config.msr)
		return kvm_xen_write_hypercall_page(vcpu, data);

	switch (msr) {
	case MSR_AMD64_NB_CFG:
	case MSR_IA32_UCODE_WRITE:
	case MSR_VM_HSAVE_PA:
	case MSR_AMD64_PATCH_LOADER:
	case MSR_AMD64_BU_CFG2:
	case MSR_AMD64_DC_CFG:
	case MSR_AMD64_TW_CFG:
	case MSR_F15H_EX_CFG:
		break;

	case MSR_IA32_UCODE_REV:
		if (msr_info->host_initiated)
			vcpu->arch.microcode_version = data;
		break;
	case MSR_IA32_ARCH_CAPABILITIES:
		if (!msr_info->host_initiated)
			return 1;
		vcpu->arch.arch_capabilities = data;
		break;
	case MSR_IA32_PERF_CAPABILITIES:
		if (!msr_info->host_initiated)
			return 1;
		if (data & ~kvm_caps.supported_perf_cap)
			return 1;

		/*
		 * Note, this is not just a performance optimization!  KVM
		 * disallows changing feature MSRs after the vCPU has run; PMU
		 * refresh will bug the VM if called after the vCPU has run.
		 */
		if (vcpu->arch.perf_capabilities == data)
			break;

		vcpu->arch.perf_capabilities = data;
		kvm_pmu_refresh(vcpu);
		break;
	case MSR_IA32_PRED_CMD: {
		u64 reserved_bits = ~(PRED_CMD_IBPB | PRED_CMD_SBPB);

		if (!msr_info->host_initiated) {
			if ((!guest_has_pred_cmd_msr(vcpu)))
				return 1;

			if (!guest_cpuid_has(vcpu, X86_FEATURE_SPEC_CTRL) &&
			    !guest_cpuid_has(vcpu, X86_FEATURE_AMD_IBPB))
				reserved_bits |= PRED_CMD_IBPB;

			if (!guest_cpuid_has(vcpu, X86_FEATURE_SBPB))
				reserved_bits |= PRED_CMD_SBPB;
		}

		if (!boot_cpu_has(X86_FEATURE_IBPB))
			reserved_bits |= PRED_CMD_IBPB;

		if (!boot_cpu_has(X86_FEATURE_SBPB))
			reserved_bits |= PRED_CMD_SBPB;

		if (data & reserved_bits)
			return 1;

		if (!data)
			break;

		wrmsrl(MSR_IA32_PRED_CMD, data);
		break;
	}
	case MSR_IA32_FLUSH_CMD:
		if (!msr_info->host_initiated &&
		    !guest_cpuid_has(vcpu, X86_FEATURE_FLUSH_L1D))
			return 1;

		if (!boot_cpu_has(X86_FEATURE_FLUSH_L1D) || (data & ~L1D_FLUSH))
			return 1;
		if (!data)
			break;

		wrmsrl(MSR_IA32_FLUSH_CMD, L1D_FLUSH);
		break;
	case MSR_EFER:
		return set_efer(vcpu, msr_info);
	case MSR_K7_HWCR:
		data &= ~(u64)0x40;	/* ignore flush filter disable */
		data &= ~(u64)0x100;	/* ignore ignne emulation enable */
		data &= ~(u64)0x8;	/* ignore TLB cache disable */

		/*
		 * Allow McStatusWrEn and TscFreqSel. (Linux guests from v3.2
		 * through at least v6.6 whine if TscFreqSel is clear,
		 * depending on F/M/S.
		 */
		if (data & ~(BIT_ULL(18) | BIT_ULL(24))) {
			kvm_pr_unimpl_wrmsr(vcpu, msr, data);
			return 1;
		}
		vcpu->arch.msr_hwcr = data;
		break;
	case MSR_FAM10H_MMIO_CONF_BASE:
		if (data != 0) {
			kvm_pr_unimpl_wrmsr(vcpu, msr, data);
			return 1;
		}
		break;
	case MSR_IA32_CR_PAT:
		if (!kvm_pat_valid(data))
			return 1;

		vcpu->arch.pat = data;
		break;
	case MTRRphysBase_MSR(0) ... MSR_MTRRfix4K_F8000:
	case MSR_MTRRdefType:
		return kvm_mtrr_set_msr(vcpu, msr, data);
	case MSR_IA32_APICBASE:
		return kvm_set_apic_base(vcpu, msr_info);
	case APIC_BASE_MSR ... APIC_BASE_MSR + 0xff:
		return kvm_x2apic_msr_write(vcpu, msr, data);
	case MSR_IA32_TSC_DEADLINE:
		kvm_set_lapic_tscdeadline_msr(vcpu, data);
		break;
	case MSR_IA32_TSC_ADJUST:
		if (guest_cpuid_has(vcpu, X86_FEATURE_TSC_ADJUST)) {
			if (!msr_info->host_initiated) {
				s64 adj = data - vcpu->arch.ia32_tsc_adjust_msr;
				adjust_tsc_offset_guest(vcpu, adj);
				/* Before back to guest, tsc_timestamp must be adjusted
				 * as well, otherwise guest's percpu pvclock time could jump.
				 */
				kvm_make_request(KVM_REQ_CLOCK_UPDATE, vcpu);
			}
			vcpu->arch.ia32_tsc_adjust_msr = data;
		}
		break;
	case MSR_IA32_MISC_ENABLE: {
		u64 old_val = vcpu->arch.ia32_misc_enable_msr;

		if (!msr_info->host_initiated) {
			/* RO bits */
			if ((old_val ^ data) & MSR_IA32_MISC_ENABLE_PMU_RO_MASK)
				return 1;

			/* R bits, i.e. writes are ignored, but don't fault. */
			data = data & ~MSR_IA32_MISC_ENABLE_EMON;
			data |= old_val & MSR_IA32_MISC_ENABLE_EMON;
		}

		if (!kvm_check_has_quirk(vcpu->kvm, KVM_X86_QUIRK_MISC_ENABLE_NO_MWAIT) &&
		    ((old_val ^ data)  & MSR_IA32_MISC_ENABLE_MWAIT)) {
			if (!guest_cpuid_has(vcpu, X86_FEATURE_XMM3))
				return 1;
			vcpu->arch.ia32_misc_enable_msr = data;
			kvm_update_cpuid_runtime(vcpu);
		} else {
			vcpu->arch.ia32_misc_enable_msr = data;
		}
		break;
	}
	case MSR_IA32_SMBASE:
		if (!IS_ENABLED(CONFIG_KVM_SMM) || !msr_info->host_initiated)
			return 1;
		vcpu->arch.smbase = data;
		break;
	case MSR_IA32_POWER_CTL:
		vcpu->arch.msr_ia32_power_ctl = data;
		break;
	case MSR_IA32_TSC:
		if (msr_info->host_initiated) {
			kvm_synchronize_tsc(vcpu, &data);
		} else {
			u64 adj = kvm_compute_l1_tsc_offset(vcpu, data) - vcpu->arch.l1_tsc_offset;
			adjust_tsc_offset_guest(vcpu, adj);
			vcpu->arch.ia32_tsc_adjust_msr += adj;
		}
		break;
	case MSR_IA32_XSS:
		if (!msr_info->host_initiated &&
		    !guest_cpuid_has(vcpu, X86_FEATURE_XSAVES))
			return 1;
		/*
		 * KVM supports exposing PT to the guest, but does not support
		 * IA32_XSS[bit 8]. Guests have to use RDMSR/WRMSR rather than
		 * XSAVES/XRSTORS to save/restore PT MSRs.
		 */
		if (data & ~kvm_caps.supported_xss)
			return 1;
		vcpu->arch.ia32_xss = data;
		kvm_update_cpuid_runtime(vcpu);
		break;
	case MSR_SMI_COUNT:
		if (!msr_info->host_initiated)
			return 1;
		vcpu->arch.smi_count = data;
		break;
	case MSR_KVM_WALL_CLOCK_NEW:
		if (!guest_pv_has(vcpu, KVM_FEATURE_CLOCKSOURCE2))
			return 1;

		vcpu->kvm->arch.wall_clock = data;
		kvm_write_wall_clock(vcpu->kvm, data, 0);
		break;
	case MSR_KVM_WALL_CLOCK:
		if (!guest_pv_has(vcpu, KVM_FEATURE_CLOCKSOURCE))
			return 1;

		vcpu->kvm->arch.wall_clock = data;
		kvm_write_wall_clock(vcpu->kvm, data, 0);
		break;
	case MSR_KVM_SYSTEM_TIME_NEW:
		if (!guest_pv_has(vcpu, KVM_FEATURE_CLOCKSOURCE2))
			return 1;

		kvm_write_system_time(vcpu, data, false, msr_info->host_initiated);
		break;
	case MSR_KVM_SYSTEM_TIME:
		if (!guest_pv_has(vcpu, KVM_FEATURE_CLOCKSOURCE))
			return 1;

		kvm_write_system_time(vcpu, data, true,  msr_info->host_initiated);
		break;
	case MSR_KVM_ASYNC_PF_EN:
		if (!guest_pv_has(vcpu, KVM_FEATURE_ASYNC_PF))
			return 1;

		if (kvm_pv_enable_async_pf(vcpu, data))
			return 1;
		break;
	case MSR_KVM_ASYNC_PF_INT:
		if (!guest_pv_has(vcpu, KVM_FEATURE_ASYNC_PF_INT))
			return 1;

		if (kvm_pv_enable_async_pf_int(vcpu, data))
			return 1;
		break;
	case MSR_KVM_ASYNC_PF_ACK:
		if (!guest_pv_has(vcpu, KVM_FEATURE_ASYNC_PF_INT))
			return 1;
		if (data & 0x1) {
			vcpu->arch.apf.pageready_pending = false;
			kvm_check_async_pf_completion(vcpu);
		}
		break;
	case MSR_KVM_STEAL_TIME:
		if (!guest_pv_has(vcpu, KVM_FEATURE_STEAL_TIME))
			return 1;

		if (unlikely(!sched_info_on()))
			return 1;

		if (data & KVM_STEAL_RESERVED_MASK)
			return 1;

		vcpu->arch.st.msr_val = data;

		if (!(data & KVM_MSR_ENABLED))
			break;

		kvm_make_request(KVM_REQ_STEAL_UPDATE, vcpu);

		break;
	case MSR_KVM_PV_EOI_EN:
		if (!guest_pv_has(vcpu, KVM_FEATURE_PV_EOI))
			return 1;

		if (kvm_lapic_set_pv_eoi(vcpu, data, sizeof(u8)))
			return 1;
		break;

	case MSR_KVM_POLL_CONTROL:
		if (!guest_pv_has(vcpu, KVM_FEATURE_POLL_CONTROL))
			return 1;

		/* only enable bit supported */
		if (data & (-1ULL << 1))
			return 1;

		vcpu->arch.msr_kvm_poll_control = data;
		break;

	case MSR_IA32_MCG_CTL:
	case MSR_IA32_MCG_STATUS:
	case MSR_IA32_MC0_CTL ... MSR_IA32_MCx_CTL(KVM_MAX_MCE_BANKS) - 1:
	case MSR_IA32_MC0_CTL2 ... MSR_IA32_MCx_CTL2(KVM_MAX_MCE_BANKS) - 1:
		return set_msr_mce(vcpu, msr_info);

	case MSR_K7_PERFCTR0 ... MSR_K7_PERFCTR3:
	case MSR_P6_PERFCTR0 ... MSR_P6_PERFCTR1:
	case MSR_K7_EVNTSEL0 ... MSR_K7_EVNTSEL3:
	case MSR_P6_EVNTSEL0 ... MSR_P6_EVNTSEL1:
		if (kvm_pmu_is_valid_msr(vcpu, msr))
			return kvm_pmu_set_msr(vcpu, msr_info);

		if (data)
			kvm_pr_unimpl_wrmsr(vcpu, msr, data);
		break;
	case MSR_K7_CLK_CTL:
		/*
		 * Ignore all writes to this no longer documented MSR.
		 * Writes are only relevant for old K7 processors,
		 * all pre-dating SVM, but a recommended workaround from
		 * AMD for these chips. It is possible to specify the
		 * affected processor models on the command line, hence
		 * the need to ignore the workaround.
		 */
		break;
#ifdef CONFIG_KVM_HYPERV
	case HV_X64_MSR_GUEST_OS_ID ... HV_X64_MSR_SINT15:
	case HV_X64_MSR_SYNDBG_CONTROL ... HV_X64_MSR_SYNDBG_PENDING_BUFFER:
	case HV_X64_MSR_SYNDBG_OPTIONS:
	case HV_X64_MSR_CRASH_P0 ... HV_X64_MSR_CRASH_P4:
	case HV_X64_MSR_CRASH_CTL:
	case HV_X64_MSR_STIMER0_CONFIG ... HV_X64_MSR_STIMER3_COUNT:
	case HV_X64_MSR_REENLIGHTENMENT_CONTROL:
	case HV_X64_MSR_TSC_EMULATION_CONTROL:
	case HV_X64_MSR_TSC_EMULATION_STATUS:
	case HV_X64_MSR_TSC_INVARIANT_CONTROL:
		return kvm_hv_set_msr_common(vcpu, msr, data,
					     msr_info->host_initiated);
#endif
	case MSR_IA32_BBL_CR_CTL3:
		/* Drop writes to this legacy MSR -- see rdmsr
		 * counterpart for further detail.
		 */
		kvm_pr_unimpl_wrmsr(vcpu, msr, data);
		break;
	case MSR_AMD64_OSVW_ID_LENGTH:
		if (!guest_cpuid_has(vcpu, X86_FEATURE_OSVW))
			return 1;
		vcpu->arch.osvw.length = data;
		break;
	case MSR_AMD64_OSVW_STATUS:
		if (!guest_cpuid_has(vcpu, X86_FEATURE_OSVW))
			return 1;
		vcpu->arch.osvw.status = data;
		break;
	case MSR_PLATFORM_INFO:
		if (!msr_info->host_initiated ||
		    (!(data & MSR_PLATFORM_INFO_CPUID_FAULT) &&
		     cpuid_fault_enabled(vcpu)))
			return 1;
		vcpu->arch.msr_platform_info = data;
		break;
	case MSR_MISC_FEATURES_ENABLES:
		if (data & ~MSR_MISC_FEATURES_ENABLES_CPUID_FAULT ||
		    (data & MSR_MISC_FEATURES_ENABLES_CPUID_FAULT &&
		     !supports_cpuid_fault(vcpu)))
			return 1;
		vcpu->arch.msr_misc_features_enables = data;
		break;
#ifdef CONFIG_X86_64
	case MSR_IA32_XFD:
		if (!msr_info->host_initiated &&
		    !guest_cpuid_has(vcpu, X86_FEATURE_XFD))
			return 1;

		if (data & ~kvm_guest_supported_xfd(vcpu))
			return 1;

		fpu_update_guest_xfd(&vcpu->arch.guest_fpu, data);
		break;
	case MSR_IA32_XFD_ERR:
		if (!msr_info->host_initiated &&
		    !guest_cpuid_has(vcpu, X86_FEATURE_XFD))
			return 1;

		if (data & ~kvm_guest_supported_xfd(vcpu))
			return 1;

		vcpu->arch.guest_fpu.xfd_err = data;
		break;
#endif
	default:
		if (kvm_pmu_is_valid_msr(vcpu, msr))
			return kvm_pmu_set_msr(vcpu, msr_info);

		/*
		 * Userspace is allowed to write '0' to MSRs that KVM reports
		 * as to-be-saved, even if an MSRs isn't fully supported.
		 */
		if (msr_info->host_initiated && !data &&
		    kvm_is_msr_to_save(msr))
			break;

		return KVM_MSR_RET_INVALID;
	}
	return 0;
}
EXPORT_SYMBOL_GPL(kvm_set_msr_common);

static int get_msr_mce(struct kvm_vcpu *vcpu, u32 msr, u64 *pdata, bool host)
{
	u64 data;
	u64 mcg_cap = vcpu->arch.mcg_cap;
	unsigned bank_num = mcg_cap & 0xff;
	u32 offset, last_msr;

	switch (msr) {
	case MSR_IA32_P5_MC_ADDR:
	case MSR_IA32_P5_MC_TYPE:
		data = 0;
		break;
	case MSR_IA32_MCG_CAP:
		data = vcpu->arch.mcg_cap;
		break;
	case MSR_IA32_MCG_CTL:
		if (!(mcg_cap & MCG_CTL_P) && !host)
			return 1;
		data = vcpu->arch.mcg_ctl;
		break;
	case MSR_IA32_MCG_STATUS:
		data = vcpu->arch.mcg_status;
		break;
	case MSR_IA32_MC0_CTL2 ... MSR_IA32_MCx_CTL2(KVM_MAX_MCE_BANKS) - 1:
		last_msr = MSR_IA32_MCx_CTL2(bank_num) - 1;
		if (msr > last_msr)
			return 1;

		if (!(mcg_cap & MCG_CMCI_P) && !host)
			return 1;
		offset = array_index_nospec(msr - MSR_IA32_MC0_CTL2,
					    last_msr + 1 - MSR_IA32_MC0_CTL2);
		data = vcpu->arch.mci_ctl2_banks[offset];
		break;
	case MSR_IA32_MC0_CTL ... MSR_IA32_MCx_CTL(KVM_MAX_MCE_BANKS) - 1:
		last_msr = MSR_IA32_MCx_CTL(bank_num) - 1;
		if (msr > last_msr)
			return 1;

		offset = array_index_nospec(msr - MSR_IA32_MC0_CTL,
					    last_msr + 1 - MSR_IA32_MC0_CTL);
		data = vcpu->arch.mce_banks[offset];
		break;
	default:
		return 1;
	}
	*pdata = data;
	return 0;
}

int kvm_get_msr_common(struct kvm_vcpu *vcpu, struct msr_data *msr_info)
{
	switch (msr_info->index) {
	case MSR_IA32_PLATFORM_ID:
	case MSR_IA32_EBL_CR_POWERON:
	case MSR_IA32_LASTBRANCHFROMIP:
	case MSR_IA32_LASTBRANCHTOIP:
	case MSR_IA32_LASTINTFROMIP:
	case MSR_IA32_LASTINTTOIP:
	case MSR_AMD64_SYSCFG:
	case MSR_K8_TSEG_ADDR:
	case MSR_K8_TSEG_MASK:
	case MSR_VM_HSAVE_PA:
	case MSR_K8_INT_PENDING_MSG:
	case MSR_AMD64_NB_CFG:
	case MSR_FAM10H_MMIO_CONF_BASE:
	case MSR_AMD64_BU_CFG2:
	case MSR_IA32_PERF_CTL:
	case MSR_AMD64_DC_CFG:
	case MSR_AMD64_TW_CFG:
	case MSR_F15H_EX_CFG:
	/*
	 * Intel Sandy Bridge CPUs must support the RAPL (running average power
	 * limit) MSRs. Just return 0, as we do not want to expose the host
	 * data here. Do not conditionalize this on CPUID, as KVM does not do
	 * so for existing CPU-specific MSRs.
	 */
	case MSR_RAPL_POWER_UNIT:
	case MSR_PP0_ENERGY_STATUS:	/* Power plane 0 (core) */
	case MSR_PP1_ENERGY_STATUS:	/* Power plane 1 (graphics uncore) */
	case MSR_PKG_ENERGY_STATUS:	/* Total package */
	case MSR_DRAM_ENERGY_STATUS:	/* DRAM controller */
		msr_info->data = 0;
		break;
	case MSR_K7_EVNTSEL0 ... MSR_K7_EVNTSEL3:
	case MSR_K7_PERFCTR0 ... MSR_K7_PERFCTR3:
	case MSR_P6_PERFCTR0 ... MSR_P6_PERFCTR1:
	case MSR_P6_EVNTSEL0 ... MSR_P6_EVNTSEL1:
		if (kvm_pmu_is_valid_msr(vcpu, msr_info->index))
			return kvm_pmu_get_msr(vcpu, msr_info);
		msr_info->data = 0;
		break;
	case MSR_IA32_UCODE_REV:
		msr_info->data = vcpu->arch.microcode_version;
		break;
	case MSR_IA32_ARCH_CAPABILITIES:
		if (!msr_info->host_initiated &&
		    !guest_cpuid_has(vcpu, X86_FEATURE_ARCH_CAPABILITIES))
			return 1;
		msr_info->data = vcpu->arch.arch_capabilities;
		break;
	case MSR_IA32_PERF_CAPABILITIES:
		if (!msr_info->host_initiated &&
		    !guest_cpuid_has(vcpu, X86_FEATURE_PDCM))
			return 1;
		msr_info->data = vcpu->arch.perf_capabilities;
		break;
	case MSR_IA32_POWER_CTL:
		msr_info->data = vcpu->arch.msr_ia32_power_ctl;
		break;
	case MSR_IA32_TSC: {
		/*
		 * Intel SDM states that MSR_IA32_TSC read adds the TSC offset
		 * even when not intercepted. AMD manual doesn't explicitly
		 * state this but appears to behave the same.
		 *
		 * On userspace reads and writes, however, we unconditionally
		 * return L1's TSC value to ensure backwards-compatible
		 * behavior for migration.
		 */
		u64 offset, ratio;

		if (msr_info->host_initiated) {
			offset = vcpu->arch.l1_tsc_offset;
			ratio = vcpu->arch.l1_tsc_scaling_ratio;
		} else {
			offset = vcpu->arch.tsc_offset;
			ratio = vcpu->arch.tsc_scaling_ratio;
		}

		msr_info->data = kvm_scale_tsc(rdtsc(), ratio) + offset;
		break;
	}
	case MSR_IA32_CR_PAT:
		msr_info->data = vcpu->arch.pat;
		break;
	case MSR_MTRRcap:
	case MTRRphysBase_MSR(0) ... MSR_MTRRfix4K_F8000:
	case MSR_MTRRdefType:
		return kvm_mtrr_get_msr(vcpu, msr_info->index, &msr_info->data);
	case 0xcd: /* fsb frequency */
		msr_info->data = 3;
		break;
		/*
		 * MSR_EBC_FREQUENCY_ID
		 * Conservative value valid for even the basic CPU models.
		 * Models 0,1: 000 in bits 23:21 indicating a bus speed of
		 * 100MHz, model 2 000 in bits 18:16 indicating 100MHz,
		 * and 266MHz for model 3, or 4. Set Core Clock
		 * Frequency to System Bus Frequency Ratio to 1 (bits
		 * 31:24) even though these are only valid for CPU
		 * models > 2, however guests may end up dividing or
		 * multiplying by zero otherwise.
		 */
	case MSR_EBC_FREQUENCY_ID:
		msr_info->data = 1 << 24;
		break;
	case MSR_IA32_APICBASE:
		msr_info->data = kvm_get_apic_base(vcpu);
		break;
	case APIC_BASE_MSR ... APIC_BASE_MSR + 0xff:
		return kvm_x2apic_msr_read(vcpu, msr_info->index, &msr_info->data);
	case MSR_IA32_TSC_DEADLINE:
		msr_info->data = kvm_get_lapic_tscdeadline_msr(vcpu);
		break;
	case MSR_IA32_TSC_ADJUST:
		msr_info->data = (u64)vcpu->arch.ia32_tsc_adjust_msr;
		break;
	case MSR_IA32_MISC_ENABLE:
		msr_info->data = vcpu->arch.ia32_misc_enable_msr;
		break;
	case MSR_IA32_SMBASE:
		if (!IS_ENABLED(CONFIG_KVM_SMM) || !msr_info->host_initiated)
			return 1;
		msr_info->data = vcpu->arch.smbase;
		break;
	case MSR_SMI_COUNT:
		msr_info->data = vcpu->arch.smi_count;
		break;
	case MSR_IA32_PERF_STATUS:
		/* TSC increment by tick */
		msr_info->data = 1000ULL;
		/* CPU multiplier */
		msr_info->data |= (((uint64_t)4ULL) << 40);
		break;
	case MSR_EFER:
		msr_info->data = vcpu->arch.efer;
		break;
	case MSR_KVM_WALL_CLOCK:
		if (!guest_pv_has(vcpu, KVM_FEATURE_CLOCKSOURCE))
			return 1;

		msr_info->data = vcpu->kvm->arch.wall_clock;
		break;
	case MSR_KVM_WALL_CLOCK_NEW:
		if (!guest_pv_has(vcpu, KVM_FEATURE_CLOCKSOURCE2))
			return 1;

		msr_info->data = vcpu->kvm->arch.wall_clock;
		break;
	case MSR_KVM_SYSTEM_TIME:
		if (!guest_pv_has(vcpu, KVM_FEATURE_CLOCKSOURCE))
			return 1;

		msr_info->data = vcpu->arch.time;
		break;
	case MSR_KVM_SYSTEM_TIME_NEW:
		if (!guest_pv_has(vcpu, KVM_FEATURE_CLOCKSOURCE2))
			return 1;

		msr_info->data = vcpu->arch.time;
		break;
	case MSR_KVM_ASYNC_PF_EN:
		if (!guest_pv_has(vcpu, KVM_FEATURE_ASYNC_PF))
			return 1;

		msr_info->data = vcpu->arch.apf.msr_en_val;
		break;
	case MSR_KVM_ASYNC_PF_INT:
		if (!guest_pv_has(vcpu, KVM_FEATURE_ASYNC_PF_INT))
			return 1;

		msr_info->data = vcpu->arch.apf.msr_int_val;
		break;
	case MSR_KVM_ASYNC_PF_ACK:
		if (!guest_pv_has(vcpu, KVM_FEATURE_ASYNC_PF_INT))
			return 1;

		msr_info->data = 0;
		break;
	case MSR_KVM_STEAL_TIME:
		if (!guest_pv_has(vcpu, KVM_FEATURE_STEAL_TIME))
			return 1;

		msr_info->data = vcpu->arch.st.msr_val;
		break;
	case MSR_KVM_PV_EOI_EN:
		if (!guest_pv_has(vcpu, KVM_FEATURE_PV_EOI))
			return 1;

		msr_info->data = vcpu->arch.pv_eoi.msr_val;
		break;
	case MSR_KVM_POLL_CONTROL:
		if (!guest_pv_has(vcpu, KVM_FEATURE_POLL_CONTROL))
			return 1;

		msr_info->data = vcpu->arch.msr_kvm_poll_control;
		break;
	case MSR_IA32_P5_MC_ADDR:
	case MSR_IA32_P5_MC_TYPE:
	case MSR_IA32_MCG_CAP:
	case MSR_IA32_MCG_CTL:
	case MSR_IA32_MCG_STATUS:
	case MSR_IA32_MC0_CTL ... MSR_IA32_MCx_CTL(KVM_MAX_MCE_BANKS) - 1:
	case MSR_IA32_MC0_CTL2 ... MSR_IA32_MCx_CTL2(KVM_MAX_MCE_BANKS) - 1:
		return get_msr_mce(vcpu, msr_info->index, &msr_info->data,
				   msr_info->host_initiated);
	case MSR_IA32_XSS:
		if (!msr_info->host_initiated &&
		    !guest_cpuid_has(vcpu, X86_FEATURE_XSAVES))
			return 1;
		msr_info->data = vcpu->arch.ia32_xss;
		break;
	case MSR_K7_CLK_CTL:
		/*
		 * Provide expected ramp-up count for K7. All other
		 * are set to zero, indicating minimum divisors for
		 * every field.
		 *
		 * This prevents guest kernels on AMD host with CPU
		 * type 6, model 8 and higher from exploding due to
		 * the rdmsr failing.
		 */
		msr_info->data = 0x20000000;
		break;
#ifdef CONFIG_KVM_HYPERV
	case HV_X64_MSR_GUEST_OS_ID ... HV_X64_MSR_SINT15:
	case HV_X64_MSR_SYNDBG_CONTROL ... HV_X64_MSR_SYNDBG_PENDING_BUFFER:
	case HV_X64_MSR_SYNDBG_OPTIONS:
	case HV_X64_MSR_CRASH_P0 ... HV_X64_MSR_CRASH_P4:
	case HV_X64_MSR_CRASH_CTL:
	case HV_X64_MSR_STIMER0_CONFIG ... HV_X64_MSR_STIMER3_COUNT:
	case HV_X64_MSR_REENLIGHTENMENT_CONTROL:
	case HV_X64_MSR_TSC_EMULATION_CONTROL:
	case HV_X64_MSR_TSC_EMULATION_STATUS:
	case HV_X64_MSR_TSC_INVARIANT_CONTROL:
		return kvm_hv_get_msr_common(vcpu,
					     msr_info->index, &msr_info->data,
					     msr_info->host_initiated);
#endif
	case MSR_IA32_BBL_CR_CTL3:
		/* This legacy MSR exists but isn't fully documented in current
		 * silicon.  It is however accessed by winxp in very narrow
		 * scenarios where it sets bit #19, itself documented as
		 * a "reserved" bit.  Best effort attempt to source coherent
		 * read data here should the balance of the register be
		 * interpreted by the guest:
		 *
		 * L2 cache control register 3: 64GB range, 256KB size,
		 * enabled, latency 0x1, configured
		 */
		msr_info->data = 0xbe702111;
		break;
	case MSR_AMD64_OSVW_ID_LENGTH:
		if (!guest_cpuid_has(vcpu, X86_FEATURE_OSVW))
			return 1;
		msr_info->data = vcpu->arch.osvw.length;
		break;
	case MSR_AMD64_OSVW_STATUS:
		if (!guest_cpuid_has(vcpu, X86_FEATURE_OSVW))
			return 1;
		msr_info->data = vcpu->arch.osvw.status;
		break;
	case MSR_PLATFORM_INFO:
		if (!msr_info->host_initiated &&
		    !vcpu->kvm->arch.guest_can_read_msr_platform_info)
			return 1;
		msr_info->data = vcpu->arch.msr_platform_info;
		break;
	case MSR_MISC_FEATURES_ENABLES:
		msr_info->data = vcpu->arch.msr_misc_features_enables;
		break;
	case MSR_K7_HWCR:
		msr_info->data = vcpu->arch.msr_hwcr;
		break;
#ifdef CONFIG_X86_64
	case MSR_IA32_XFD:
		if (!msr_info->host_initiated &&
		    !guest_cpuid_has(vcpu, X86_FEATURE_XFD))
			return 1;

		msr_info->data = vcpu->arch.guest_fpu.fpstate->xfd;
		break;
	case MSR_IA32_XFD_ERR:
		if (!msr_info->host_initiated &&
		    !guest_cpuid_has(vcpu, X86_FEATURE_XFD))
			return 1;

		msr_info->data = vcpu->arch.guest_fpu.xfd_err;
		break;
#endif
	default:
		if (kvm_pmu_is_valid_msr(vcpu, msr_info->index))
			return kvm_pmu_get_msr(vcpu, msr_info);

		/*
		 * Userspace is allowed to read MSRs that KVM reports as
		 * to-be-saved, even if an MSR isn't fully supported.
		 */
		if (msr_info->host_initiated &&
		    kvm_is_msr_to_save(msr_info->index)) {
			msr_info->data = 0;
			break;
		}

		return KVM_MSR_RET_INVALID;
	}
	return 0;
}
EXPORT_SYMBOL_GPL(kvm_get_msr_common);

/*
 * Read or write a bunch of msrs. All parameters are kernel addresses.
 *
 * @return number of msrs set successfully.
 */
static int __msr_io(struct kvm_vcpu *vcpu, struct kvm_msrs *msrs,
		    struct kvm_msr_entry *entries,
		    int (*do_msr)(struct kvm_vcpu *vcpu,
				  unsigned index, u64 *data))
{
	int i;

	for (i = 0; i < msrs->nmsrs; ++i)
		if (do_msr(vcpu, entries[i].index, &entries[i].data))
			break;

	return i;
}

/*
 * Read or write a bunch of msrs. Parameters are user addresses.
 *
 * @return number of msrs set successfully.
 */
static int msr_io(struct kvm_vcpu *vcpu, struct kvm_msrs __user *user_msrs,
		  int (*do_msr)(struct kvm_vcpu *vcpu,
				unsigned index, u64 *data),
		  int writeback)
{
	struct kvm_msrs msrs;
	struct kvm_msr_entry *entries;
	unsigned size;
	int r;

	r = -EFAULT;
	if (copy_from_user(&msrs, user_msrs, sizeof(msrs)))
		goto out;

	r = -E2BIG;
	if (msrs.nmsrs >= MAX_IO_MSRS)
		goto out;

	size = sizeof(struct kvm_msr_entry) * msrs.nmsrs;
	entries = memdup_user(user_msrs->entries, size);
	if (IS_ERR(entries)) {
		r = PTR_ERR(entries);
		goto out;
	}

	r = __msr_io(vcpu, &msrs, entries, do_msr);

	if (writeback && copy_to_user(user_msrs->entries, entries, size))
		r = -EFAULT;

	kfree(entries);
out:
	return r;
}

static inline bool kvm_can_mwait_in_guest(void)
{
	return boot_cpu_has(X86_FEATURE_MWAIT) &&
		!boot_cpu_has_bug(X86_BUG_MONITOR) &&
		boot_cpu_has(X86_FEATURE_ARAT);
}

#ifdef CONFIG_KVM_HYPERV
static int kvm_ioctl_get_supported_hv_cpuid(struct kvm_vcpu *vcpu,
					    struct kvm_cpuid2 __user *cpuid_arg)
{
	struct kvm_cpuid2 cpuid;
	int r;

	r = -EFAULT;
	if (copy_from_user(&cpuid, cpuid_arg, sizeof(cpuid)))
		return r;

	r = kvm_get_hv_cpuid(vcpu, &cpuid, cpuid_arg->entries);
	if (r)
		return r;

	r = -EFAULT;
	if (copy_to_user(cpuid_arg, &cpuid, sizeof(cpuid)))
		return r;

	return 0;
}
#endif

static bool kvm_is_vm_type_supported(unsigned long type)
{
	return type < 32 && (kvm_caps.supported_vm_types & BIT(type));
}

int kvm_vm_ioctl_check_extension(struct kvm *kvm, long ext)
{
	int r = 0;

	switch (ext) {
	case KVM_CAP_IRQCHIP:
	case KVM_CAP_HLT:
	case KVM_CAP_MMU_SHADOW_CACHE_CONTROL:
	case KVM_CAP_SET_TSS_ADDR:
	case KVM_CAP_EXT_CPUID:
	case KVM_CAP_EXT_EMUL_CPUID:
	case KVM_CAP_CLOCKSOURCE:
	case KVM_CAP_PIT:
	case KVM_CAP_NOP_IO_DELAY:
	case KVM_CAP_MP_STATE:
	case KVM_CAP_SYNC_MMU:
	case KVM_CAP_USER_NMI:
	case KVM_CAP_REINJECT_CONTROL:
	case KVM_CAP_IRQ_INJECT_STATUS:
	case KVM_CAP_IOEVENTFD:
	case KVM_CAP_IOEVENTFD_NO_LENGTH:
	case KVM_CAP_PIT2:
	case KVM_CAP_PIT_STATE2:
	case KVM_CAP_SET_IDENTITY_MAP_ADDR:
	case KVM_CAP_VCPU_EVENTS:
#ifdef CONFIG_KVM_HYPERV
	case KVM_CAP_HYPERV:
	case KVM_CAP_HYPERV_VAPIC:
	case KVM_CAP_HYPERV_SPIN:
	case KVM_CAP_HYPERV_TIME:
	case KVM_CAP_HYPERV_SYNIC:
	case KVM_CAP_HYPERV_SYNIC2:
	case KVM_CAP_HYPERV_VP_INDEX:
	case KVM_CAP_HYPERV_EVENTFD:
	case KVM_CAP_HYPERV_TLBFLUSH:
	case KVM_CAP_HYPERV_SEND_IPI:
	case KVM_CAP_HYPERV_CPUID:
	case KVM_CAP_HYPERV_ENFORCE_CPUID:
	case KVM_CAP_SYS_HYPERV_CPUID:
#endif
	case KVM_CAP_PCI_SEGMENT:
	case KVM_CAP_DEBUGREGS:
	case KVM_CAP_X86_ROBUST_SINGLESTEP:
	case KVM_CAP_XSAVE:
	case KVM_CAP_ASYNC_PF:
	case KVM_CAP_ASYNC_PF_INT:
	case KVM_CAP_GET_TSC_KHZ:
	case KVM_CAP_KVMCLOCK_CTRL:
	case KVM_CAP_IOAPIC_POLARITY_IGNORED:
	case KVM_CAP_TSC_DEADLINE_TIMER:
	case KVM_CAP_DISABLE_QUIRKS:
	case KVM_CAP_SET_BOOT_CPU_ID:
 	case KVM_CAP_SPLIT_IRQCHIP:
	case KVM_CAP_IMMEDIATE_EXIT:
	case KVM_CAP_PMU_EVENT_FILTER:
	case KVM_CAP_PMU_EVENT_MASKED_EVENTS:
	case KVM_CAP_GET_MSR_FEATURES:
	case KVM_CAP_MSR_PLATFORM_INFO:
	case KVM_CAP_EXCEPTION_PAYLOAD:
	case KVM_CAP_X86_TRIPLE_FAULT_EVENT:
	case KVM_CAP_SET_GUEST_DEBUG:
	case KVM_CAP_LAST_CPU:
	case KVM_CAP_X86_USER_SPACE_MSR:
	case KVM_CAP_X86_MSR_FILTER:
	case KVM_CAP_ENFORCE_PV_FEATURE_CPUID:
#ifdef CONFIG_X86_SGX_KVM
	case KVM_CAP_SGX_ATTRIBUTE:
#endif
	case KVM_CAP_VM_COPY_ENC_CONTEXT_FROM:
	case KVM_CAP_VM_MOVE_ENC_CONTEXT_FROM:
	case KVM_CAP_SREGS2:
	case KVM_CAP_EXIT_ON_EMULATION_FAILURE:
	case KVM_CAP_VCPU_ATTRIBUTES:
	case KVM_CAP_SYS_ATTRIBUTES:
	case KVM_CAP_VAPIC:
	case KVM_CAP_ENABLE_CAP:
	case KVM_CAP_VM_DISABLE_NX_HUGE_PAGES:
	case KVM_CAP_IRQFD_RESAMPLE:
	case KVM_CAP_MEMORY_FAULT_INFO:
	case KVM_CAP_X86_GUEST_MODE:
		r = 1;
		break;
	case KVM_CAP_PRE_FAULT_MEMORY:
		r = tdp_enabled;
		break;
	case KVM_CAP_X86_APIC_BUS_CYCLES_NS:
		r = APIC_BUS_CYCLE_NS_DEFAULT;
		break;
	case KVM_CAP_EXIT_HYPERCALL:
		r = KVM_EXIT_HYPERCALL_VALID_MASK;
		break;
	case KVM_CAP_SET_GUEST_DEBUG2:
		return KVM_GUESTDBG_VALID_MASK;
#ifdef CONFIG_KVM_XEN
	case KVM_CAP_XEN_HVM:
		r = KVM_XEN_HVM_CONFIG_HYPERCALL_MSR |
		    KVM_XEN_HVM_CONFIG_INTERCEPT_HCALL |
		    KVM_XEN_HVM_CONFIG_SHARED_INFO |
		    KVM_XEN_HVM_CONFIG_EVTCHN_2LEVEL |
		    KVM_XEN_HVM_CONFIG_EVTCHN_SEND |
		    KVM_XEN_HVM_CONFIG_PVCLOCK_TSC_UNSTABLE |
		    KVM_XEN_HVM_CONFIG_SHARED_INFO_HVA;
		if (sched_info_on())
			r |= KVM_XEN_HVM_CONFIG_RUNSTATE |
			     KVM_XEN_HVM_CONFIG_RUNSTATE_UPDATE_FLAG;
		break;
#endif
	case KVM_CAP_SYNC_REGS:
		r = KVM_SYNC_X86_VALID_FIELDS;
		break;
	case KVM_CAP_ADJUST_CLOCK:
		r = KVM_CLOCK_VALID_FLAGS;
		break;
	case KVM_CAP_X86_DISABLE_EXITS:
		r = KVM_X86_DISABLE_EXITS_PAUSE;

		if (!mitigate_smt_rsb) {
			r |= KVM_X86_DISABLE_EXITS_HLT |
			     KVM_X86_DISABLE_EXITS_CSTATE;

			if (kvm_can_mwait_in_guest())
				r |= KVM_X86_DISABLE_EXITS_MWAIT;
		}
		break;
	case KVM_CAP_X86_SMM:
		if (!IS_ENABLED(CONFIG_KVM_SMM))
			break;

		/* SMBASE is usually relocated above 1M on modern chipsets,
		 * and SMM handlers might indeed rely on 4G segment limits,
		 * so do not report SMM to be available if real mode is
		 * emulated via vm86 mode.  Still, do not go to great lengths
		 * to avoid userspace's usage of the feature, because it is a
		 * fringe case that is not enabled except via specific settings
		 * of the module parameters.
		 */
		r = kvm_x86_call(has_emulated_msr)(kvm, MSR_IA32_SMBASE);
		break;
	case KVM_CAP_NR_VCPUS:
		r = min_t(unsigned int, num_online_cpus(), KVM_MAX_VCPUS);
		break;
	case KVM_CAP_MAX_VCPUS:
		r = KVM_MAX_VCPUS;
		break;
	case KVM_CAP_MAX_VCPU_ID:
		r = KVM_MAX_VCPU_IDS;
		break;
	case KVM_CAP_PV_MMU:	/* obsolete */
		r = 0;
		break;
	case KVM_CAP_MCE:
		r = KVM_MAX_MCE_BANKS;
		break;
	case KVM_CAP_XCRS:
		r = boot_cpu_has(X86_FEATURE_XSAVE);
		break;
	case KVM_CAP_TSC_CONTROL:
	case KVM_CAP_VM_TSC_CONTROL:
		r = kvm_caps.has_tsc_control;
		break;
	case KVM_CAP_X2APIC_API:
		r = KVM_X2APIC_API_VALID_FLAGS;
		break;
	case KVM_CAP_NESTED_STATE:
		r = kvm_x86_ops.nested_ops->get_state ?
			kvm_x86_ops.nested_ops->get_state(NULL, NULL, 0) : 0;
		break;
#ifdef CONFIG_KVM_HYPERV
	case KVM_CAP_HYPERV_DIRECT_TLBFLUSH:
		r = kvm_x86_ops.enable_l2_tlb_flush != NULL;
		break;
	case KVM_CAP_HYPERV_ENLIGHTENED_VMCS:
		r = kvm_x86_ops.nested_ops->enable_evmcs != NULL;
		break;
#endif
	case KVM_CAP_SMALLER_MAXPHYADDR:
		r = (int) allow_smaller_maxphyaddr;
		break;
	case KVM_CAP_STEAL_TIME:
		r = sched_info_on();
		break;
	case KVM_CAP_X86_BUS_LOCK_EXIT:
		if (kvm_caps.has_bus_lock_exit)
			r = KVM_BUS_LOCK_DETECTION_OFF |
			    KVM_BUS_LOCK_DETECTION_EXIT;
		else
			r = 0;
		break;
	case KVM_CAP_XSAVE2: {
		r = xstate_required_size(kvm_get_filtered_xcr0(), false);
		if (r < sizeof(struct kvm_xsave))
			r = sizeof(struct kvm_xsave);
		break;
	}
	case KVM_CAP_PMU_CAPABILITY:
		r = enable_pmu ? KVM_CAP_PMU_VALID_MASK : 0;
		break;
	case KVM_CAP_DISABLE_QUIRKS2:
		r = KVM_X86_VALID_QUIRKS;
		break;
	case KVM_CAP_X86_NOTIFY_VMEXIT:
		r = kvm_caps.has_notify_vmexit;
		break;
	case KVM_CAP_VM_TYPES:
		r = kvm_caps.supported_vm_types;
		break;
	case KVM_CAP_READONLY_MEM:
		r = kvm ? kvm_arch_has_readonly_mem(kvm) : 1;
		break;
	default:
		break;
	}
	return r;
}

static int __kvm_x86_dev_get_attr(struct kvm_device_attr *attr, u64 *val)
{
	if (attr->group) {
		if (kvm_x86_ops.dev_get_attr)
			return kvm_x86_call(dev_get_attr)(attr->group, attr->attr, val);
		return -ENXIO;
	}

	switch (attr->attr) {
	case KVM_X86_XCOMP_GUEST_SUPP:
		*val = kvm_caps.supported_xcr0;
		return 0;
	default:
		return -ENXIO;
	}
}

static int kvm_x86_dev_get_attr(struct kvm_device_attr *attr)
{
	u64 __user *uaddr = u64_to_user_ptr(attr->addr);
	int r;
	u64 val;

	r = __kvm_x86_dev_get_attr(attr, &val);
	if (r < 0)
		return r;

	if (put_user(val, uaddr))
		return -EFAULT;

	return 0;
}

static int kvm_x86_dev_has_attr(struct kvm_device_attr *attr)
{
	u64 val;

	return __kvm_x86_dev_get_attr(attr, &val);
}

long kvm_arch_dev_ioctl(struct file *filp,
			unsigned int ioctl, unsigned long arg)
{
	void __user *argp = (void __user *)arg;
	long r;

	switch (ioctl) {
	case KVM_GET_MSR_INDEX_LIST: {
		struct kvm_msr_list __user *user_msr_list = argp;
		struct kvm_msr_list msr_list;
		unsigned n;

		r = -EFAULT;
		if (copy_from_user(&msr_list, user_msr_list, sizeof(msr_list)))
			goto out;
		n = msr_list.nmsrs;
		msr_list.nmsrs = num_msrs_to_save + num_emulated_msrs;
		if (copy_to_user(user_msr_list, &msr_list, sizeof(msr_list)))
			goto out;
		r = -E2BIG;
		if (n < msr_list.nmsrs)
			goto out;
		r = -EFAULT;
		if (copy_to_user(user_msr_list->indices, &msrs_to_save,
				 num_msrs_to_save * sizeof(u32)))
			goto out;
		if (copy_to_user(user_msr_list->indices + num_msrs_to_save,
				 &emulated_msrs,
				 num_emulated_msrs * sizeof(u32)))
			goto out;
		r = 0;
		break;
	}
	case KVM_GET_SUPPORTED_CPUID:
	case KVM_GET_EMULATED_CPUID: {
		struct kvm_cpuid2 __user *cpuid_arg = argp;
		struct kvm_cpuid2 cpuid;

		r = -EFAULT;
		if (copy_from_user(&cpuid, cpuid_arg, sizeof(cpuid)))
			goto out;

		r = kvm_dev_ioctl_get_cpuid(&cpuid, cpuid_arg->entries,
					    ioctl);
		if (r)
			goto out;

		r = -EFAULT;
		if (copy_to_user(cpuid_arg, &cpuid, sizeof(cpuid)))
			goto out;
		r = 0;
		break;
	}
	case KVM_X86_GET_MCE_CAP_SUPPORTED:
		r = -EFAULT;
		if (copy_to_user(argp, &kvm_caps.supported_mce_cap,
				 sizeof(kvm_caps.supported_mce_cap)))
			goto out;
		r = 0;
		break;
	case KVM_GET_MSR_FEATURE_INDEX_LIST: {
		struct kvm_msr_list __user *user_msr_list = argp;
		struct kvm_msr_list msr_list;
		unsigned int n;

		r = -EFAULT;
		if (copy_from_user(&msr_list, user_msr_list, sizeof(msr_list)))
			goto out;
		n = msr_list.nmsrs;
		msr_list.nmsrs = num_msr_based_features;
		if (copy_to_user(user_msr_list, &msr_list, sizeof(msr_list)))
			goto out;
		r = -E2BIG;
		if (n < msr_list.nmsrs)
			goto out;
		r = -EFAULT;
		if (copy_to_user(user_msr_list->indices, &msr_based_features,
				 num_msr_based_features * sizeof(u32)))
			goto out;
		r = 0;
		break;
	}
	case KVM_GET_MSRS:
		r = msr_io(NULL, argp, do_get_msr_feature, 1);
		break;
#ifdef CONFIG_KVM_HYPERV
	case KVM_GET_SUPPORTED_HV_CPUID:
		r = kvm_ioctl_get_supported_hv_cpuid(NULL, argp);
		break;
#endif
	case KVM_GET_DEVICE_ATTR: {
		struct kvm_device_attr attr;
		r = -EFAULT;
		if (copy_from_user(&attr, (void __user *)arg, sizeof(attr)))
			break;
		r = kvm_x86_dev_get_attr(&attr);
		break;
	}
	case KVM_HAS_DEVICE_ATTR: {
		struct kvm_device_attr attr;
		r = -EFAULT;
		if (copy_from_user(&attr, (void __user *)arg, sizeof(attr)))
			break;
		r = kvm_x86_dev_has_attr(&attr);
		break;
	}
	default:
		r = -EINVAL;
		break;
	}
out:
	return r;
}

static void wbinvd_ipi(void *garbage)
{
	wbinvd();
}

static bool need_emulate_wbinvd(struct kvm_vcpu *vcpu)
{
	return kvm_arch_has_noncoherent_dma(vcpu->kvm);
}

void kvm_arch_vcpu_load(struct kvm_vcpu *vcpu, int cpu)
{
	struct kvm_pmu *pmu = vcpu_to_pmu(vcpu);

	vcpu->arch.l1tf_flush_l1d = true;

	if (vcpu->scheduled_out && pmu->version && pmu->event_count) {
		pmu->need_cleanup = true;
		kvm_make_request(KVM_REQ_PMU, vcpu);
	}

	/* Address WBINVD may be executed by guest */
	if (need_emulate_wbinvd(vcpu)) {
		if (kvm_x86_call(has_wbinvd_exit)())
			cpumask_set_cpu(cpu, vcpu->arch.wbinvd_dirty_mask);
		else if (vcpu->cpu != -1 && vcpu->cpu != cpu)
			smp_call_function_single(vcpu->cpu,
					wbinvd_ipi, NULL, 1);
	}

	kvm_x86_call(vcpu_load)(vcpu, cpu);

	/* Save host pkru register if supported */
	vcpu->arch.host_pkru = read_pkru();

	/* Apply any externally detected TSC adjustments (due to suspend) */
	if (unlikely(vcpu->arch.tsc_offset_adjustment)) {
		adjust_tsc_offset_host(vcpu, vcpu->arch.tsc_offset_adjustment);
		vcpu->arch.tsc_offset_adjustment = 0;
		kvm_make_request(KVM_REQ_CLOCK_UPDATE, vcpu);
	}

	if (unlikely(vcpu->cpu != cpu) || kvm_check_tsc_unstable()) {
		s64 tsc_delta = !vcpu->arch.last_host_tsc ? 0 :
				rdtsc() - vcpu->arch.last_host_tsc;
		if (tsc_delta < 0)
			mark_tsc_unstable("KVM discovered backwards TSC");

		if (kvm_check_tsc_unstable()) {
			u64 offset = kvm_compute_l1_tsc_offset(vcpu,
						vcpu->arch.last_guest_tsc);
			kvm_vcpu_write_tsc_offset(vcpu, offset);
			vcpu->arch.tsc_catchup = 1;
		}

		if (kvm_lapic_hv_timer_in_use(vcpu))
			kvm_lapic_restart_hv_timer(vcpu);

		/*
		 * On a host with synchronized TSC, there is no need to update
		 * kvmclock on vcpu->cpu migration
		 */
		if (!vcpu->kvm->arch.use_master_clock || vcpu->cpu == -1)
			kvm_make_request(KVM_REQ_GLOBAL_CLOCK_UPDATE, vcpu);
		if (vcpu->cpu != cpu)
			kvm_make_request(KVM_REQ_MIGRATE_TIMER, vcpu);
		vcpu->cpu = cpu;
	}

	kvm_make_request(KVM_REQ_STEAL_UPDATE, vcpu);
}

static void kvm_steal_time_set_preempted(struct kvm_vcpu *vcpu)
{
	struct gfn_to_hva_cache *ghc = &vcpu->arch.st.cache;
	struct kvm_steal_time __user *st;
	struct kvm_memslots *slots;
	static const u8 preempted = KVM_VCPU_PREEMPTED;
	gpa_t gpa = vcpu->arch.st.msr_val & KVM_STEAL_VALID_BITS;

	/*
	 * The vCPU can be marked preempted if and only if the VM-Exit was on
	 * an instruction boundary and will not trigger guest emulation of any
	 * kind (see vcpu_run).  Vendor specific code controls (conservatively)
	 * when this is true, for example allowing the vCPU to be marked
	 * preempted if and only if the VM-Exit was due to a host interrupt.
	 */
	if (!vcpu->arch.at_instruction_boundary) {
		vcpu->stat.preemption_other++;
		return;
	}

	vcpu->stat.preemption_reported++;
	if (!(vcpu->arch.st.msr_val & KVM_MSR_ENABLED))
		return;

	if (vcpu->arch.st.preempted)
		return;

	/* This happens on process exit */
	if (unlikely(current->mm != vcpu->kvm->mm))
		return;

	slots = kvm_memslots(vcpu->kvm);

	if (unlikely(slots->generation != ghc->generation ||
		     gpa != ghc->gpa ||
		     kvm_is_error_hva(ghc->hva) || !ghc->memslot))
		return;

	st = (struct kvm_steal_time __user *)ghc->hva;
	BUILD_BUG_ON(sizeof(st->preempted) != sizeof(preempted));

	if (!copy_to_user_nofault(&st->preempted, &preempted, sizeof(preempted)))
		vcpu->arch.st.preempted = KVM_VCPU_PREEMPTED;

	mark_page_dirty_in_slot(vcpu->kvm, ghc->memslot, gpa_to_gfn(ghc->gpa));
}

void kvm_arch_vcpu_put(struct kvm_vcpu *vcpu)
{
	int idx;

	if (vcpu->preempted) {
		vcpu->arch.preempted_in_kernel = kvm_arch_vcpu_in_kernel(vcpu);

		/*
		 * Take the srcu lock as memslots will be accessed to check the gfn
		 * cache generation against the memslots generation.
		 */
		idx = srcu_read_lock(&vcpu->kvm->srcu);
		if (kvm_xen_msr_enabled(vcpu->kvm))
			kvm_xen_runstate_set_preempted(vcpu);
		else
			kvm_steal_time_set_preempted(vcpu);
		srcu_read_unlock(&vcpu->kvm->srcu, idx);
	}

	kvm_x86_call(vcpu_put)(vcpu);
	vcpu->arch.last_host_tsc = rdtsc();
}

static int kvm_vcpu_ioctl_get_lapic(struct kvm_vcpu *vcpu,
				    struct kvm_lapic_state *s)
{
	kvm_x86_call(sync_pir_to_irr)(vcpu);

	return kvm_apic_get_state(vcpu, s);
}

static int kvm_vcpu_ioctl_set_lapic(struct kvm_vcpu *vcpu,
				    struct kvm_lapic_state *s)
{
	int r;

	r = kvm_apic_set_state(vcpu, s);
	if (r)
		return r;
	update_cr8_intercept(vcpu);

	return 0;
}

static int kvm_cpu_accept_dm_intr(struct kvm_vcpu *vcpu)
{
	/*
	 * We can accept userspace's request for interrupt injection
	 * as long as we have a place to store the interrupt number.
	 * The actual injection will happen when the CPU is able to
	 * deliver the interrupt.
	 */
	if (kvm_cpu_has_extint(vcpu))
		return false;

	/* Acknowledging ExtINT does not happen if LINT0 is masked.  */
	return (!lapic_in_kernel(vcpu) ||
		kvm_apic_accept_pic_intr(vcpu));
}

static int kvm_vcpu_ready_for_interrupt_injection(struct kvm_vcpu *vcpu)
{
	/*
	 * Do not cause an interrupt window exit if an exception
	 * is pending or an event needs reinjection; userspace
	 * might want to inject the interrupt manually using KVM_SET_REGS
	 * or KVM_SET_SREGS.  For that to work, we must be at an
	 * instruction boundary and with no events half-injected.
	 */
	return (kvm_arch_interrupt_allowed(vcpu) &&
		kvm_cpu_accept_dm_intr(vcpu) &&
		!kvm_event_needs_reinjection(vcpu) &&
		!kvm_is_exception_pending(vcpu));
}

static int kvm_vcpu_ioctl_interrupt(struct kvm_vcpu *vcpu,
				    struct kvm_interrupt *irq)
{
	if (irq->irq >= KVM_NR_INTERRUPTS)
		return -EINVAL;

	if (!irqchip_in_kernel(vcpu->kvm)) {
		kvm_queue_interrupt(vcpu, irq->irq, false);
		kvm_make_request(KVM_REQ_EVENT, vcpu);
		return 0;
	}

	/*
	 * With in-kernel LAPIC, we only use this to inject EXTINT, so
	 * fail for in-kernel 8259.
	 */
	if (pic_in_kernel(vcpu->kvm))
		return -ENXIO;

	if (vcpu->arch.pending_external_vector != -1)
		return -EEXIST;

	vcpu->arch.pending_external_vector = irq->irq;
	kvm_make_request(KVM_REQ_EVENT, vcpu);
	return 0;
}

static int kvm_vcpu_ioctl_nmi(struct kvm_vcpu *vcpu)
{
	kvm_inject_nmi(vcpu);

	return 0;
}

static int vcpu_ioctl_tpr_access_reporting(struct kvm_vcpu *vcpu,
					   struct kvm_tpr_access_ctl *tac)
{
	if (tac->flags)
		return -EINVAL;
	vcpu->arch.tpr_access_reporting = !!tac->enabled;
	return 0;
}

static int kvm_vcpu_ioctl_x86_setup_mce(struct kvm_vcpu *vcpu,
					u64 mcg_cap)
{
	int r;
	unsigned bank_num = mcg_cap & 0xff, bank;

	r = -EINVAL;
	if (!bank_num || bank_num > KVM_MAX_MCE_BANKS)
		goto out;
	if (mcg_cap & ~(kvm_caps.supported_mce_cap | 0xff | 0xff0000))
		goto out;
	r = 0;
	vcpu->arch.mcg_cap = mcg_cap;
	/* Init IA32_MCG_CTL to all 1s */
	if (mcg_cap & MCG_CTL_P)
		vcpu->arch.mcg_ctl = ~(u64)0;
	/* Init IA32_MCi_CTL to all 1s, IA32_MCi_CTL2 to all 0s */
	for (bank = 0; bank < bank_num; bank++) {
		vcpu->arch.mce_banks[bank*4] = ~(u64)0;
		if (mcg_cap & MCG_CMCI_P)
			vcpu->arch.mci_ctl2_banks[bank] = 0;
	}

	kvm_apic_after_set_mcg_cap(vcpu);

	kvm_x86_call(setup_mce)(vcpu);
out:
	return r;
}

/*
 * Validate this is an UCNA (uncorrectable no action) error by checking the
 * MCG_STATUS and MCi_STATUS registers:
 * - none of the bits for Machine Check Exceptions are set
 * - both the VAL (valid) and UC (uncorrectable) bits are set
 * MCI_STATUS_PCC - Processor Context Corrupted
 * MCI_STATUS_S - Signaled as a Machine Check Exception
 * MCI_STATUS_AR - Software recoverable Action Required
 */
static bool is_ucna(struct kvm_x86_mce *mce)
{
	return	!mce->mcg_status &&
		!(mce->status & (MCI_STATUS_PCC | MCI_STATUS_S | MCI_STATUS_AR)) &&
		(mce->status & MCI_STATUS_VAL) &&
		(mce->status & MCI_STATUS_UC);
}

static int kvm_vcpu_x86_set_ucna(struct kvm_vcpu *vcpu, struct kvm_x86_mce *mce, u64* banks)
{
	u64 mcg_cap = vcpu->arch.mcg_cap;

	banks[1] = mce->status;
	banks[2] = mce->addr;
	banks[3] = mce->misc;
	vcpu->arch.mcg_status = mce->mcg_status;

	if (!(mcg_cap & MCG_CMCI_P) ||
	    !(vcpu->arch.mci_ctl2_banks[mce->bank] & MCI_CTL2_CMCI_EN))
		return 0;

	if (lapic_in_kernel(vcpu))
		kvm_apic_local_deliver(vcpu->arch.apic, APIC_LVTCMCI);

	return 0;
}

static int kvm_vcpu_ioctl_x86_set_mce(struct kvm_vcpu *vcpu,
				      struct kvm_x86_mce *mce)
{
	u64 mcg_cap = vcpu->arch.mcg_cap;
	unsigned bank_num = mcg_cap & 0xff;
	u64 *banks = vcpu->arch.mce_banks;

	if (mce->bank >= bank_num || !(mce->status & MCI_STATUS_VAL))
		return -EINVAL;

	banks += array_index_nospec(4 * mce->bank, 4 * bank_num);

	if (is_ucna(mce))
		return kvm_vcpu_x86_set_ucna(vcpu, mce, banks);

	/*
	 * if IA32_MCG_CTL is not all 1s, the uncorrected error
	 * reporting is disabled
	 */
	if ((mce->status & MCI_STATUS_UC) && (mcg_cap & MCG_CTL_P) &&
	    vcpu->arch.mcg_ctl != ~(u64)0)
		return 0;
	/*
	 * if IA32_MCi_CTL is not all 1s, the uncorrected error
	 * reporting is disabled for the bank
	 */
	if ((mce->status & MCI_STATUS_UC) && banks[0] != ~(u64)0)
		return 0;
	if (mce->status & MCI_STATUS_UC) {
		if ((vcpu->arch.mcg_status & MCG_STATUS_MCIP) ||
		    !kvm_is_cr4_bit_set(vcpu, X86_CR4_MCE)) {
			kvm_make_request(KVM_REQ_TRIPLE_FAULT, vcpu);
			return 0;
		}
		if (banks[1] & MCI_STATUS_VAL)
			mce->status |= MCI_STATUS_OVER;
		banks[2] = mce->addr;
		banks[3] = mce->misc;
		vcpu->arch.mcg_status = mce->mcg_status;
		banks[1] = mce->status;
		kvm_queue_exception(vcpu, MC_VECTOR);
	} else if (!(banks[1] & MCI_STATUS_VAL)
		   || !(banks[1] & MCI_STATUS_UC)) {
		if (banks[1] & MCI_STATUS_VAL)
			mce->status |= MCI_STATUS_OVER;
		banks[2] = mce->addr;
		banks[3] = mce->misc;
		banks[1] = mce->status;
	} else
		banks[1] |= MCI_STATUS_OVER;
	return 0;
}

static void kvm_vcpu_ioctl_x86_get_vcpu_events(struct kvm_vcpu *vcpu,
					       struct kvm_vcpu_events *events)
{
	struct kvm_queued_exception *ex;

	process_nmi(vcpu);

#ifdef CONFIG_KVM_SMM
	if (kvm_check_request(KVM_REQ_SMI, vcpu))
		process_smi(vcpu);
#endif

	/*
	 * KVM's ABI only allows for one exception to be migrated.  Luckily,
	 * the only time there can be two queued exceptions is if there's a
	 * non-exiting _injected_ exception, and a pending exiting exception.
	 * In that case, ignore the VM-Exiting exception as it's an extension
	 * of the injected exception.
	 */
	if (vcpu->arch.exception_vmexit.pending &&
	    !vcpu->arch.exception.pending &&
	    !vcpu->arch.exception.injected)
		ex = &vcpu->arch.exception_vmexit;
	else
		ex = &vcpu->arch.exception;

	/*
	 * In guest mode, payload delivery should be deferred if the exception
	 * will be intercepted by L1, e.g. KVM should not modifying CR2 if L1
	 * intercepts #PF, ditto for DR6 and #DBs.  If the per-VM capability,
	 * KVM_CAP_EXCEPTION_PAYLOAD, is not set, userspace may or may not
	 * propagate the payload and so it cannot be safely deferred.  Deliver
	 * the payload if the capability hasn't been requested.
	 */
	if (!vcpu->kvm->arch.exception_payload_enabled &&
	    ex->pending && ex->has_payload)
		kvm_deliver_exception_payload(vcpu, ex);

	memset(events, 0, sizeof(*events));

	/*
	 * The API doesn't provide the instruction length for software
	 * exceptions, so don't report them. As long as the guest RIP
	 * isn't advanced, we should expect to encounter the exception
	 * again.
	 */
	if (!kvm_exception_is_soft(ex->vector)) {
		events->exception.injected = ex->injected;
		events->exception.pending = ex->pending;
		/*
		 * For ABI compatibility, deliberately conflate
		 * pending and injected exceptions when
		 * KVM_CAP_EXCEPTION_PAYLOAD isn't enabled.
		 */
		if (!vcpu->kvm->arch.exception_payload_enabled)
			events->exception.injected |= ex->pending;
	}
	events->exception.nr = ex->vector;
	events->exception.has_error_code = ex->has_error_code;
	events->exception.error_code = ex->error_code;
	events->exception_has_payload = ex->has_payload;
	events->exception_payload = ex->payload;

	events->interrupt.injected =
		vcpu->arch.interrupt.injected && !vcpu->arch.interrupt.soft;
	events->interrupt.nr = vcpu->arch.interrupt.nr;
	events->interrupt.shadow = kvm_x86_call(get_interrupt_shadow)(vcpu);

	events->nmi.injected = vcpu->arch.nmi_injected;
	events->nmi.pending = kvm_get_nr_pending_nmis(vcpu);
	events->nmi.masked = kvm_x86_call(get_nmi_mask)(vcpu);

	/* events->sipi_vector is never valid when reporting to user space */

#ifdef CONFIG_KVM_SMM
	events->smi.smm = is_smm(vcpu);
	events->smi.pending = vcpu->arch.smi_pending;
	events->smi.smm_inside_nmi =
		!!(vcpu->arch.hflags & HF_SMM_INSIDE_NMI_MASK);
#endif
	events->smi.latched_init = kvm_lapic_latched_init(vcpu);

	events->flags = (KVM_VCPUEVENT_VALID_NMI_PENDING
			 | KVM_VCPUEVENT_VALID_SHADOW
			 | KVM_VCPUEVENT_VALID_SMM);
	if (vcpu->kvm->arch.exception_payload_enabled)
		events->flags |= KVM_VCPUEVENT_VALID_PAYLOAD;
	if (vcpu->kvm->arch.triple_fault_event) {
		events->triple_fault.pending = kvm_test_request(KVM_REQ_TRIPLE_FAULT, vcpu);
		events->flags |= KVM_VCPUEVENT_VALID_TRIPLE_FAULT;
	}
}

static int kvm_vcpu_ioctl_x86_set_vcpu_events(struct kvm_vcpu *vcpu,
					      struct kvm_vcpu_events *events)
{
	if (events->flags & ~(KVM_VCPUEVENT_VALID_NMI_PENDING
			      | KVM_VCPUEVENT_VALID_SIPI_VECTOR
			      | KVM_VCPUEVENT_VALID_SHADOW
			      | KVM_VCPUEVENT_VALID_SMM
			      | KVM_VCPUEVENT_VALID_PAYLOAD
			      | KVM_VCPUEVENT_VALID_TRIPLE_FAULT))
		return -EINVAL;

	if (events->flags & KVM_VCPUEVENT_VALID_PAYLOAD) {
		if (!vcpu->kvm->arch.exception_payload_enabled)
			return -EINVAL;
		if (events->exception.pending)
			events->exception.injected = 0;
		else
			events->exception_has_payload = 0;
	} else {
		events->exception.pending = 0;
		events->exception_has_payload = 0;
	}

	if ((events->exception.injected || events->exception.pending) &&
	    (events->exception.nr > 31 || events->exception.nr == NMI_VECTOR))
		return -EINVAL;

	/* INITs are latched while in SMM */
	if (events->flags & KVM_VCPUEVENT_VALID_SMM &&
	    (events->smi.smm || events->smi.pending) &&
	    vcpu->arch.mp_state == KVM_MP_STATE_INIT_RECEIVED)
		return -EINVAL;

	process_nmi(vcpu);

	/*
	 * Flag that userspace is stuffing an exception, the next KVM_RUN will
	 * morph the exception to a VM-Exit if appropriate.  Do this only for
	 * pending exceptions, already-injected exceptions are not subject to
	 * intercpetion.  Note, userspace that conflates pending and injected
	 * is hosed, and will incorrectly convert an injected exception into a
	 * pending exception, which in turn may cause a spurious VM-Exit.
	 */
	vcpu->arch.exception_from_userspace = events->exception.pending;

	vcpu->arch.exception_vmexit.pending = false;

	vcpu->arch.exception.injected = events->exception.injected;
	vcpu->arch.exception.pending = events->exception.pending;
	vcpu->arch.exception.vector = events->exception.nr;
	vcpu->arch.exception.has_error_code = events->exception.has_error_code;
	vcpu->arch.exception.error_code = events->exception.error_code;
	vcpu->arch.exception.has_payload = events->exception_has_payload;
	vcpu->arch.exception.payload = events->exception_payload;

	vcpu->arch.interrupt.injected = events->interrupt.injected;
	vcpu->arch.interrupt.nr = events->interrupt.nr;
	vcpu->arch.interrupt.soft = events->interrupt.soft;
	if (events->flags & KVM_VCPUEVENT_VALID_SHADOW)
		kvm_x86_call(set_interrupt_shadow)(vcpu,
						   events->interrupt.shadow);

	vcpu->arch.nmi_injected = events->nmi.injected;
	if (events->flags & KVM_VCPUEVENT_VALID_NMI_PENDING) {
		vcpu->arch.nmi_pending = 0;
		atomic_set(&vcpu->arch.nmi_queued, events->nmi.pending);
		if (events->nmi.pending)
			kvm_make_request(KVM_REQ_NMI, vcpu);
	}
	kvm_x86_call(set_nmi_mask)(vcpu, events->nmi.masked);

	if (events->flags & KVM_VCPUEVENT_VALID_SIPI_VECTOR &&
	    lapic_in_kernel(vcpu))
		vcpu->arch.apic->sipi_vector = events->sipi_vector;

	if (events->flags & KVM_VCPUEVENT_VALID_SMM) {
#ifdef CONFIG_KVM_SMM
		if (!!(vcpu->arch.hflags & HF_SMM_MASK) != events->smi.smm) {
			kvm_leave_nested(vcpu);
			kvm_smm_changed(vcpu, events->smi.smm);
		}

		vcpu->arch.smi_pending = events->smi.pending;

		if (events->smi.smm) {
			if (events->smi.smm_inside_nmi)
				vcpu->arch.hflags |= HF_SMM_INSIDE_NMI_MASK;
			else
				vcpu->arch.hflags &= ~HF_SMM_INSIDE_NMI_MASK;
		}

#else
		if (events->smi.smm || events->smi.pending ||
		    events->smi.smm_inside_nmi)
			return -EINVAL;
#endif

		if (lapic_in_kernel(vcpu)) {
			if (events->smi.latched_init)
				set_bit(KVM_APIC_INIT, &vcpu->arch.apic->pending_events);
			else
				clear_bit(KVM_APIC_INIT, &vcpu->arch.apic->pending_events);
		}
	}

	if (events->flags & KVM_VCPUEVENT_VALID_TRIPLE_FAULT) {
		if (!vcpu->kvm->arch.triple_fault_event)
			return -EINVAL;
		if (events->triple_fault.pending)
			kvm_make_request(KVM_REQ_TRIPLE_FAULT, vcpu);
		else
			kvm_clear_request(KVM_REQ_TRIPLE_FAULT, vcpu);
	}

	kvm_make_request(KVM_REQ_EVENT, vcpu);

	return 0;
}

static int kvm_vcpu_ioctl_x86_get_debugregs(struct kvm_vcpu *vcpu,
					    struct kvm_debugregs *dbgregs)
{
	unsigned int i;

	if (vcpu->kvm->arch.has_protected_state &&
	    vcpu->arch.guest_state_protected)
		return -EINVAL;

	memset(dbgregs, 0, sizeof(*dbgregs));

	BUILD_BUG_ON(ARRAY_SIZE(vcpu->arch.db) != ARRAY_SIZE(dbgregs->db));
	for (i = 0; i < ARRAY_SIZE(vcpu->arch.db); i++)
		dbgregs->db[i] = vcpu->arch.db[i];

	dbgregs->dr6 = vcpu->arch.dr6;
	dbgregs->dr7 = vcpu->arch.dr7;
	return 0;
}

static int kvm_vcpu_ioctl_x86_set_debugregs(struct kvm_vcpu *vcpu,
					    struct kvm_debugregs *dbgregs)
{
	unsigned int i;

	if (vcpu->kvm->arch.has_protected_state &&
	    vcpu->arch.guest_state_protected)
		return -EINVAL;

	if (dbgregs->flags)
		return -EINVAL;

	if (!kvm_dr6_valid(dbgregs->dr6))
		return -EINVAL;
	if (!kvm_dr7_valid(dbgregs->dr7))
		return -EINVAL;

	for (i = 0; i < ARRAY_SIZE(vcpu->arch.db); i++)
		vcpu->arch.db[i] = dbgregs->db[i];

	kvm_update_dr0123(vcpu);
	vcpu->arch.dr6 = dbgregs->dr6;
	vcpu->arch.dr7 = dbgregs->dr7;
	kvm_update_dr7(vcpu);

	return 0;
}


static int kvm_vcpu_ioctl_x86_get_xsave2(struct kvm_vcpu *vcpu,
					 u8 *state, unsigned int size)
{
	/*
	 * Only copy state for features that are enabled for the guest.  The
	 * state itself isn't problematic, but setting bits in the header for
	 * features that are supported in *this* host but not exposed to the
	 * guest can result in KVM_SET_XSAVE failing when live migrating to a
	 * compatible host without the features that are NOT exposed to the
	 * guest.
	 *
	 * FP+SSE can always be saved/restored via KVM_{G,S}ET_XSAVE, even if
	 * XSAVE/XCRO are not exposed to the guest, and even if XSAVE isn't
	 * supported by the host.
	 */
	u64 supported_xcr0 = vcpu->arch.guest_supported_xcr0 |
			     XFEATURE_MASK_FPSSE;

	if (fpstate_is_confidential(&vcpu->arch.guest_fpu))
		return vcpu->kvm->arch.has_protected_state ? -EINVAL : 0;

	fpu_copy_guest_fpstate_to_uabi(&vcpu->arch.guest_fpu, state, size,
				       supported_xcr0, vcpu->arch.pkru);
	return 0;
}

static int kvm_vcpu_ioctl_x86_get_xsave(struct kvm_vcpu *vcpu,
					struct kvm_xsave *guest_xsave)
{
	return kvm_vcpu_ioctl_x86_get_xsave2(vcpu, (void *)guest_xsave->region,
					     sizeof(guest_xsave->region));
}

static int kvm_vcpu_ioctl_x86_set_xsave(struct kvm_vcpu *vcpu,
					struct kvm_xsave *guest_xsave)
{
	if (fpstate_is_confidential(&vcpu->arch.guest_fpu))
		return vcpu->kvm->arch.has_protected_state ? -EINVAL : 0;

	return fpu_copy_uabi_to_guest_fpstate(&vcpu->arch.guest_fpu,
					      guest_xsave->region,
					      kvm_caps.supported_xcr0,
					      &vcpu->arch.pkru);
}

static int kvm_vcpu_ioctl_x86_get_xcrs(struct kvm_vcpu *vcpu,
				       struct kvm_xcrs *guest_xcrs)
{
	if (vcpu->kvm->arch.has_protected_state &&
	    vcpu->arch.guest_state_protected)
		return -EINVAL;

	if (!boot_cpu_has(X86_FEATURE_XSAVE)) {
		guest_xcrs->nr_xcrs = 0;
		return 0;
	}

	guest_xcrs->nr_xcrs = 1;
	guest_xcrs->flags = 0;
	guest_xcrs->xcrs[0].xcr = XCR_XFEATURE_ENABLED_MASK;
	guest_xcrs->xcrs[0].value = vcpu->arch.xcr0;
	return 0;
}

static int kvm_vcpu_ioctl_x86_set_xcrs(struct kvm_vcpu *vcpu,
				       struct kvm_xcrs *guest_xcrs)
{
	int i, r = 0;

	if (vcpu->kvm->arch.has_protected_state &&
	    vcpu->arch.guest_state_protected)
		return -EINVAL;

	if (!boot_cpu_has(X86_FEATURE_XSAVE))
		return -EINVAL;

	if (guest_xcrs->nr_xcrs > KVM_MAX_XCRS || guest_xcrs->flags)
		return -EINVAL;

	for (i = 0; i < guest_xcrs->nr_xcrs; i++)
		/* Only support XCR0 currently */
		if (guest_xcrs->xcrs[i].xcr == XCR_XFEATURE_ENABLED_MASK) {
			r = __kvm_set_xcr(vcpu, XCR_XFEATURE_ENABLED_MASK,
				guest_xcrs->xcrs[i].value);
			break;
		}
	if (r)
		r = -EINVAL;
	return r;
}

/*
 * kvm_set_guest_paused() indicates to the guest kernel that it has been
 * stopped by the hypervisor.  This function will be called from the host only.
 * EINVAL is returned when the host attempts to set the flag for a guest that
 * does not support pv clocks.
 */
static int kvm_set_guest_paused(struct kvm_vcpu *vcpu)
{
	if (!vcpu->arch.pv_time.active)
		return -EINVAL;
	vcpu->arch.pvclock_set_guest_stopped_request = true;
	kvm_make_request(KVM_REQ_CLOCK_UPDATE, vcpu);
	return 0;
}

static int kvm_arch_tsc_has_attr(struct kvm_vcpu *vcpu,
				 struct kvm_device_attr *attr)
{
	int r;

	switch (attr->attr) {
	case KVM_VCPU_TSC_OFFSET:
		r = 0;
		break;
	default:
		r = -ENXIO;
	}

	return r;
}

static int kvm_arch_tsc_get_attr(struct kvm_vcpu *vcpu,
				 struct kvm_device_attr *attr)
{
	u64 __user *uaddr = u64_to_user_ptr(attr->addr);
	int r;

	switch (attr->attr) {
	case KVM_VCPU_TSC_OFFSET:
		r = -EFAULT;
		if (put_user(vcpu->arch.l1_tsc_offset, uaddr))
			break;
		r = 0;
		break;
	default:
		r = -ENXIO;
	}

	return r;
}

static int kvm_arch_tsc_set_attr(struct kvm_vcpu *vcpu,
				 struct kvm_device_attr *attr)
{
	u64 __user *uaddr = u64_to_user_ptr(attr->addr);
	struct kvm *kvm = vcpu->kvm;
	int r;

	switch (attr->attr) {
	case KVM_VCPU_TSC_OFFSET: {
		u64 offset, tsc, ns;
		unsigned long flags;
		bool matched;

		r = -EFAULT;
		if (get_user(offset, uaddr))
			break;

		raw_spin_lock_irqsave(&kvm->arch.tsc_write_lock, flags);

		matched = (vcpu->arch.virtual_tsc_khz &&
			   kvm->arch.last_tsc_khz == vcpu->arch.virtual_tsc_khz &&
			   kvm->arch.last_tsc_offset == offset);

		tsc = kvm_scale_tsc(rdtsc(), vcpu->arch.l1_tsc_scaling_ratio) + offset;
		ns = get_kvmclock_base_ns();

		kvm->arch.user_set_tsc = true;
		__kvm_synchronize_tsc(vcpu, offset, tsc, ns, matched);
		raw_spin_unlock_irqrestore(&kvm->arch.tsc_write_lock, flags);

		r = 0;
		break;
	}
	default:
		r = -ENXIO;
	}

	return r;
}

static int kvm_vcpu_ioctl_device_attr(struct kvm_vcpu *vcpu,
				      unsigned int ioctl,
				      void __user *argp)
{
	struct kvm_device_attr attr;
	int r;

	if (copy_from_user(&attr, argp, sizeof(attr)))
		return -EFAULT;

	if (attr.group != KVM_VCPU_TSC_CTRL)
		return -ENXIO;

	switch (ioctl) {
	case KVM_HAS_DEVICE_ATTR:
		r = kvm_arch_tsc_has_attr(vcpu, &attr);
		break;
	case KVM_GET_DEVICE_ATTR:
		r = kvm_arch_tsc_get_attr(vcpu, &attr);
		break;
	case KVM_SET_DEVICE_ATTR:
		r = kvm_arch_tsc_set_attr(vcpu, &attr);
		break;
	}

	return r;
}

static int kvm_vcpu_ioctl_enable_cap(struct kvm_vcpu *vcpu,
				     struct kvm_enable_cap *cap)
{
	if (cap->flags)
		return -EINVAL;

	switch (cap->cap) {
#ifdef CONFIG_KVM_HYPERV
	case KVM_CAP_HYPERV_SYNIC2:
		if (cap->args[0])
			return -EINVAL;
		fallthrough;

	case KVM_CAP_HYPERV_SYNIC:
		if (!irqchip_in_kernel(vcpu->kvm))
			return -EINVAL;
		return kvm_hv_activate_synic(vcpu, cap->cap ==
					     KVM_CAP_HYPERV_SYNIC2);
	case KVM_CAP_HYPERV_ENLIGHTENED_VMCS:
		{
			int r;
			uint16_t vmcs_version;
			void __user *user_ptr;

			if (!kvm_x86_ops.nested_ops->enable_evmcs)
				return -ENOTTY;
			r = kvm_x86_ops.nested_ops->enable_evmcs(vcpu, &vmcs_version);
			if (!r) {
				user_ptr = (void __user *)(uintptr_t)cap->args[0];
				if (copy_to_user(user_ptr, &vmcs_version,
						 sizeof(vmcs_version)))
					r = -EFAULT;
			}
			return r;
		}
	case KVM_CAP_HYPERV_DIRECT_TLBFLUSH:
		if (!kvm_x86_ops.enable_l2_tlb_flush)
			return -ENOTTY;

		return kvm_x86_call(enable_l2_tlb_flush)(vcpu);

	case KVM_CAP_HYPERV_ENFORCE_CPUID:
		return kvm_hv_set_enforce_cpuid(vcpu, cap->args[0]);
#endif

	case KVM_CAP_ENFORCE_PV_FEATURE_CPUID:
		vcpu->arch.pv_cpuid.enforce = cap->args[0];
		if (vcpu->arch.pv_cpuid.enforce)
			kvm_update_pv_runtime(vcpu);

		return 0;
	default:
		return -EINVAL;
	}
}

long kvm_arch_vcpu_ioctl(struct file *filp,
			 unsigned int ioctl, unsigned long arg)
{
	struct kvm_vcpu *vcpu = filp->private_data;
	void __user *argp = (void __user *)arg;
	int r;
	union {
		struct kvm_sregs2 *sregs2;
		struct kvm_lapic_state *lapic;
		struct kvm_xsave *xsave;
		struct kvm_xcrs *xcrs;
		void *buffer;
	} u;

	vcpu_load(vcpu);

	u.buffer = NULL;
	switch (ioctl) {
	case KVM_GET_LAPIC: {
		r = -EINVAL;
		if (!lapic_in_kernel(vcpu))
			goto out;
		u.lapic = kzalloc(sizeof(struct kvm_lapic_state), GFP_KERNEL);

		r = -ENOMEM;
		if (!u.lapic)
			goto out;
		r = kvm_vcpu_ioctl_get_lapic(vcpu, u.lapic);
		if (r)
			goto out;
		r = -EFAULT;
		if (copy_to_user(argp, u.lapic, sizeof(struct kvm_lapic_state)))
			goto out;
		r = 0;
		break;
	}
	case KVM_SET_LAPIC: {
		r = -EINVAL;
		if (!lapic_in_kernel(vcpu))
			goto out;
		u.lapic = memdup_user(argp, sizeof(*u.lapic));
		if (IS_ERR(u.lapic)) {
			r = PTR_ERR(u.lapic);
			goto out_nofree;
		}

		r = kvm_vcpu_ioctl_set_lapic(vcpu, u.lapic);
		break;
	}
	case KVM_INTERRUPT: {
		struct kvm_interrupt irq;

		r = -EFAULT;
		if (copy_from_user(&irq, argp, sizeof(irq)))
			goto out;
		r = kvm_vcpu_ioctl_interrupt(vcpu, &irq);
		break;
	}
	case KVM_NMI: {
		r = kvm_vcpu_ioctl_nmi(vcpu);
		break;
	}
	case KVM_SMI: {
		r = kvm_inject_smi(vcpu);
		break;
	}
	case KVM_SET_CPUID: {
		struct kvm_cpuid __user *cpuid_arg = argp;
		struct kvm_cpuid cpuid;

		r = -EFAULT;
		if (copy_from_user(&cpuid, cpuid_arg, sizeof(cpuid)))
			goto out;
		r = kvm_vcpu_ioctl_set_cpuid(vcpu, &cpuid, cpuid_arg->entries);
		break;
	}
	case KVM_SET_CPUID2: {
		struct kvm_cpuid2 __user *cpuid_arg = argp;
		struct kvm_cpuid2 cpuid;

		r = -EFAULT;
		if (copy_from_user(&cpuid, cpuid_arg, sizeof(cpuid)))
			goto out;
		r = kvm_vcpu_ioctl_set_cpuid2(vcpu, &cpuid,
					      cpuid_arg->entries);
		break;
	}
	case KVM_GET_CPUID2: {
		struct kvm_cpuid2 __user *cpuid_arg = argp;
		struct kvm_cpuid2 cpuid;

		r = -EFAULT;
		if (copy_from_user(&cpuid, cpuid_arg, sizeof(cpuid)))
			goto out;
		r = kvm_vcpu_ioctl_get_cpuid2(vcpu, &cpuid,
					      cpuid_arg->entries);
		if (r)
			goto out;
		r = -EFAULT;
		if (copy_to_user(cpuid_arg, &cpuid, sizeof(cpuid)))
			goto out;
		r = 0;
		break;
	}
	case KVM_GET_MSRS: {
		int idx = srcu_read_lock(&vcpu->kvm->srcu);
		r = msr_io(vcpu, argp, do_get_msr, 1);
		srcu_read_unlock(&vcpu->kvm->srcu, idx);
		break;
	}
	case KVM_SET_MSRS: {
		int idx = srcu_read_lock(&vcpu->kvm->srcu);
		r = msr_io(vcpu, argp, do_set_msr, 0);
		srcu_read_unlock(&vcpu->kvm->srcu, idx);
		break;
	}
	case KVM_TPR_ACCESS_REPORTING: {
		struct kvm_tpr_access_ctl tac;

		r = -EFAULT;
		if (copy_from_user(&tac, argp, sizeof(tac)))
			goto out;
		r = vcpu_ioctl_tpr_access_reporting(vcpu, &tac);
		if (r)
			goto out;
		r = -EFAULT;
		if (copy_to_user(argp, &tac, sizeof(tac)))
			goto out;
		r = 0;
		break;
	};
	case KVM_SET_VAPIC_ADDR: {
		struct kvm_vapic_addr va;
		int idx;

		r = -EINVAL;
		if (!lapic_in_kernel(vcpu))
			goto out;
		r = -EFAULT;
		if (copy_from_user(&va, argp, sizeof(va)))
			goto out;
		idx = srcu_read_lock(&vcpu->kvm->srcu);
		r = kvm_lapic_set_vapic_addr(vcpu, va.vapic_addr);
		srcu_read_unlock(&vcpu->kvm->srcu, idx);
		break;
	}
	case KVM_X86_SETUP_MCE: {
		u64 mcg_cap;

		r = -EFAULT;
		if (copy_from_user(&mcg_cap, argp, sizeof(mcg_cap)))
			goto out;
		r = kvm_vcpu_ioctl_x86_setup_mce(vcpu, mcg_cap);
		break;
	}
	case KVM_X86_SET_MCE: {
		struct kvm_x86_mce mce;

		r = -EFAULT;
		if (copy_from_user(&mce, argp, sizeof(mce)))
			goto out;
		r = kvm_vcpu_ioctl_x86_set_mce(vcpu, &mce);
		break;
	}
	case KVM_GET_VCPU_EVENTS: {
		struct kvm_vcpu_events events;

		kvm_vcpu_ioctl_x86_get_vcpu_events(vcpu, &events);

		r = -EFAULT;
		if (copy_to_user(argp, &events, sizeof(struct kvm_vcpu_events)))
			break;
		r = 0;
		break;
	}
	case KVM_SET_VCPU_EVENTS: {
		struct kvm_vcpu_events events;

		r = -EFAULT;
		if (copy_from_user(&events, argp, sizeof(struct kvm_vcpu_events)))
			break;

		kvm_vcpu_srcu_read_lock(vcpu);
		r = kvm_vcpu_ioctl_x86_set_vcpu_events(vcpu, &events);
		kvm_vcpu_srcu_read_unlock(vcpu);
		break;
	}
	case KVM_GET_DEBUGREGS: {
		struct kvm_debugregs dbgregs;

		r = kvm_vcpu_ioctl_x86_get_debugregs(vcpu, &dbgregs);
		if (r < 0)
			break;

		r = -EFAULT;
		if (copy_to_user(argp, &dbgregs,
				 sizeof(struct kvm_debugregs)))
			break;
		r = 0;
		break;
	}
	case KVM_SET_DEBUGREGS: {
		struct kvm_debugregs dbgregs;

		r = -EFAULT;
		if (copy_from_user(&dbgregs, argp,
				   sizeof(struct kvm_debugregs)))
			break;

		r = kvm_vcpu_ioctl_x86_set_debugregs(vcpu, &dbgregs);
		break;
	}
	case KVM_GET_XSAVE: {
		r = -EINVAL;
		if (vcpu->arch.guest_fpu.uabi_size > sizeof(struct kvm_xsave))
			break;

		u.xsave = kzalloc(sizeof(struct kvm_xsave), GFP_KERNEL);
		r = -ENOMEM;
		if (!u.xsave)
			break;

		r = kvm_vcpu_ioctl_x86_get_xsave(vcpu, u.xsave);
		if (r < 0)
			break;

		r = -EFAULT;
		if (copy_to_user(argp, u.xsave, sizeof(struct kvm_xsave)))
			break;
		r = 0;
		break;
	}
	case KVM_SET_XSAVE: {
		int size = vcpu->arch.guest_fpu.uabi_size;

		u.xsave = memdup_user(argp, size);
		if (IS_ERR(u.xsave)) {
			r = PTR_ERR(u.xsave);
			goto out_nofree;
		}

		r = kvm_vcpu_ioctl_x86_set_xsave(vcpu, u.xsave);
		break;
	}

	case KVM_GET_XSAVE2: {
		int size = vcpu->arch.guest_fpu.uabi_size;

		u.xsave = kzalloc(size, GFP_KERNEL);
		r = -ENOMEM;
		if (!u.xsave)
			break;

		r = kvm_vcpu_ioctl_x86_get_xsave2(vcpu, u.buffer, size);
		if (r < 0)
			break;

		r = -EFAULT;
		if (copy_to_user(argp, u.xsave, size))
			break;

		r = 0;
		break;
	}

	case KVM_GET_XCRS: {
		u.xcrs = kzalloc(sizeof(struct kvm_xcrs), GFP_KERNEL);
		r = -ENOMEM;
		if (!u.xcrs)
			break;

		r = kvm_vcpu_ioctl_x86_get_xcrs(vcpu, u.xcrs);
		if (r < 0)
			break;

		r = -EFAULT;
		if (copy_to_user(argp, u.xcrs,
				 sizeof(struct kvm_xcrs)))
			break;
		r = 0;
		break;
	}
	case KVM_SET_XCRS: {
		u.xcrs = memdup_user(argp, sizeof(*u.xcrs));
		if (IS_ERR(u.xcrs)) {
			r = PTR_ERR(u.xcrs);
			goto out_nofree;
		}

		r = kvm_vcpu_ioctl_x86_set_xcrs(vcpu, u.xcrs);
		break;
	}
	case KVM_SET_TSC_KHZ: {
		u32 user_tsc_khz;

		r = -EINVAL;
		user_tsc_khz = (u32)arg;

		if (kvm_caps.has_tsc_control &&
		    user_tsc_khz >= kvm_caps.max_guest_tsc_khz)
			goto out;

		if (user_tsc_khz == 0)
			user_tsc_khz = tsc_khz;

		if (!kvm_set_tsc_khz(vcpu, user_tsc_khz))
			r = 0;

		goto out;
	}
	case KVM_GET_TSC_KHZ: {
		r = vcpu->arch.virtual_tsc_khz;
		goto out;
	}
	case KVM_KVMCLOCK_CTRL: {
		r = kvm_set_guest_paused(vcpu);
		goto out;
	}
	case KVM_ENABLE_CAP: {
		struct kvm_enable_cap cap;

		r = -EFAULT;
		if (copy_from_user(&cap, argp, sizeof(cap)))
			goto out;
		r = kvm_vcpu_ioctl_enable_cap(vcpu, &cap);
		break;
	}
	case KVM_GET_NESTED_STATE: {
		struct kvm_nested_state __user *user_kvm_nested_state = argp;
		u32 user_data_size;

		r = -EINVAL;
		if (!kvm_x86_ops.nested_ops->get_state)
			break;

		BUILD_BUG_ON(sizeof(user_data_size) != sizeof(user_kvm_nested_state->size));
		r = -EFAULT;
		if (get_user(user_data_size, &user_kvm_nested_state->size))
			break;

		r = kvm_x86_ops.nested_ops->get_state(vcpu, user_kvm_nested_state,
						     user_data_size);
		if (r < 0)
			break;

		if (r > user_data_size) {
			if (put_user(r, &user_kvm_nested_state->size))
				r = -EFAULT;
			else
				r = -E2BIG;
			break;
		}

		r = 0;
		break;
	}
	case KVM_SET_NESTED_STATE: {
		struct kvm_nested_state __user *user_kvm_nested_state = argp;
		struct kvm_nested_state kvm_state;
		int idx;

		r = -EINVAL;
		if (!kvm_x86_ops.nested_ops->set_state)
			break;

		r = -EFAULT;
		if (copy_from_user(&kvm_state, user_kvm_nested_state, sizeof(kvm_state)))
			break;

		r = -EINVAL;
		if (kvm_state.size < sizeof(kvm_state))
			break;

		if (kvm_state.flags &
		    ~(KVM_STATE_NESTED_RUN_PENDING | KVM_STATE_NESTED_GUEST_MODE
		      | KVM_STATE_NESTED_EVMCS | KVM_STATE_NESTED_MTF_PENDING
		      | KVM_STATE_NESTED_GIF_SET))
			break;

		/* nested_run_pending implies guest_mode.  */
		if ((kvm_state.flags & KVM_STATE_NESTED_RUN_PENDING)
		    && !(kvm_state.flags & KVM_STATE_NESTED_GUEST_MODE))
			break;

		idx = srcu_read_lock(&vcpu->kvm->srcu);
		r = kvm_x86_ops.nested_ops->set_state(vcpu, user_kvm_nested_state, &kvm_state);
		srcu_read_unlock(&vcpu->kvm->srcu, idx);
		break;
	}
#ifdef CONFIG_KVM_HYPERV
	case KVM_GET_SUPPORTED_HV_CPUID:
		r = kvm_ioctl_get_supported_hv_cpuid(vcpu, argp);
		break;
#endif
#ifdef CONFIG_KVM_XEN
	case KVM_XEN_VCPU_GET_ATTR: {
		struct kvm_xen_vcpu_attr xva;

		r = -EFAULT;
		if (copy_from_user(&xva, argp, sizeof(xva)))
			goto out;
		r = kvm_xen_vcpu_get_attr(vcpu, &xva);
		if (!r && copy_to_user(argp, &xva, sizeof(xva)))
			r = -EFAULT;
		break;
	}
	case KVM_XEN_VCPU_SET_ATTR: {
		struct kvm_xen_vcpu_attr xva;

		r = -EFAULT;
		if (copy_from_user(&xva, argp, sizeof(xva)))
			goto out;
		r = kvm_xen_vcpu_set_attr(vcpu, &xva);
		break;
	}
#endif
	case KVM_GET_SREGS2: {
		r = -EINVAL;
		if (vcpu->kvm->arch.has_protected_state &&
		    vcpu->arch.guest_state_protected)
			goto out;

		u.sregs2 = kzalloc(sizeof(struct kvm_sregs2), GFP_KERNEL);
		r = -ENOMEM;
		if (!u.sregs2)
			goto out;
		__get_sregs2(vcpu, u.sregs2);
		r = -EFAULT;
		if (copy_to_user(argp, u.sregs2, sizeof(struct kvm_sregs2)))
			goto out;
		r = 0;
		break;
	}
	case KVM_SET_SREGS2: {
		r = -EINVAL;
		if (vcpu->kvm->arch.has_protected_state &&
		    vcpu->arch.guest_state_protected)
			goto out;

		u.sregs2 = memdup_user(argp, sizeof(struct kvm_sregs2));
		if (IS_ERR(u.sregs2)) {
			r = PTR_ERR(u.sregs2);
			u.sregs2 = NULL;
			goto out;
		}
		r = __set_sregs2(vcpu, u.sregs2);
		break;
	}
	case KVM_HAS_DEVICE_ATTR:
	case KVM_GET_DEVICE_ATTR:
	case KVM_SET_DEVICE_ATTR:
		r = kvm_vcpu_ioctl_device_attr(vcpu, ioctl, argp);
		break;
	default:
		r = -EINVAL;
	}
out:
	kfree(u.buffer);
out_nofree:
	vcpu_put(vcpu);
	return r;
}

vm_fault_t kvm_arch_vcpu_fault(struct kvm_vcpu *vcpu, struct vm_fault *vmf)
{
	return VM_FAULT_SIGBUS;
}

static int kvm_vm_ioctl_set_tss_addr(struct kvm *kvm, unsigned long addr)
{
	int ret;

	if (addr > (unsigned int)(-3 * PAGE_SIZE))
		return -EINVAL;
	ret = kvm_x86_call(set_tss_addr)(kvm, addr);
	return ret;
}

static int kvm_vm_ioctl_set_identity_map_addr(struct kvm *kvm,
					      u64 ident_addr)
{
	return kvm_x86_call(set_identity_map_addr)(kvm, ident_addr);
}

static int kvm_vm_ioctl_set_nr_mmu_pages(struct kvm *kvm,
					 unsigned long kvm_nr_mmu_pages)
{
	if (kvm_nr_mmu_pages < KVM_MIN_ALLOC_MMU_PAGES)
		return -EINVAL;

	mutex_lock(&kvm->slots_lock);

	kvm_mmu_change_mmu_pages(kvm, kvm_nr_mmu_pages);
	kvm->arch.n_requested_mmu_pages = kvm_nr_mmu_pages;

	mutex_unlock(&kvm->slots_lock);
	return 0;
}

static int kvm_vm_ioctl_get_irqchip(struct kvm *kvm, struct kvm_irqchip *chip)
{
	struct kvm_pic *pic = kvm->arch.vpic;
	int r;

	r = 0;
	switch (chip->chip_id) {
	case KVM_IRQCHIP_PIC_MASTER:
		memcpy(&chip->chip.pic, &pic->pics[0],
			sizeof(struct kvm_pic_state));
		break;
	case KVM_IRQCHIP_PIC_SLAVE:
		memcpy(&chip->chip.pic, &pic->pics[1],
			sizeof(struct kvm_pic_state));
		break;
	case KVM_IRQCHIP_IOAPIC:
		kvm_get_ioapic(kvm, &chip->chip.ioapic);
		break;
	default:
		r = -EINVAL;
		break;
	}
	return r;
}

static int kvm_vm_ioctl_set_irqchip(struct kvm *kvm, struct kvm_irqchip *chip)
{
	struct kvm_pic *pic = kvm->arch.vpic;
	int r;

	r = 0;
	switch (chip->chip_id) {
	case KVM_IRQCHIP_PIC_MASTER:
		spin_lock(&pic->lock);
		memcpy(&pic->pics[0], &chip->chip.pic,
			sizeof(struct kvm_pic_state));
		spin_unlock(&pic->lock);
		break;
	case KVM_IRQCHIP_PIC_SLAVE:
		spin_lock(&pic->lock);
		memcpy(&pic->pics[1], &chip->chip.pic,
			sizeof(struct kvm_pic_state));
		spin_unlock(&pic->lock);
		break;
	case KVM_IRQCHIP_IOAPIC:
		kvm_set_ioapic(kvm, &chip->chip.ioapic);
		break;
	default:
		r = -EINVAL;
		break;
	}
	kvm_pic_update_irq(pic);
	return r;
}

static int kvm_vm_ioctl_get_pit(struct kvm *kvm, struct kvm_pit_state *ps)
{
	struct kvm_kpit_state *kps = &kvm->arch.vpit->pit_state;

	BUILD_BUG_ON(sizeof(*ps) != sizeof(kps->channels));

	mutex_lock(&kps->lock);
	memcpy(ps, &kps->channels, sizeof(*ps));
	mutex_unlock(&kps->lock);
	return 0;
}

static int kvm_vm_ioctl_set_pit(struct kvm *kvm, struct kvm_pit_state *ps)
{
	int i;
	struct kvm_pit *pit = kvm->arch.vpit;

	mutex_lock(&pit->pit_state.lock);
	memcpy(&pit->pit_state.channels, ps, sizeof(*ps));
	for (i = 0; i < 3; i++)
		kvm_pit_load_count(pit, i, ps->channels[i].count, 0);
	mutex_unlock(&pit->pit_state.lock);
	return 0;
}

static int kvm_vm_ioctl_get_pit2(struct kvm *kvm, struct kvm_pit_state2 *ps)
{
	mutex_lock(&kvm->arch.vpit->pit_state.lock);
	memcpy(ps->channels, &kvm->arch.vpit->pit_state.channels,
		sizeof(ps->channels));
	ps->flags = kvm->arch.vpit->pit_state.flags;
	mutex_unlock(&kvm->arch.vpit->pit_state.lock);
	memset(&ps->reserved, 0, sizeof(ps->reserved));
	return 0;
}

static int kvm_vm_ioctl_set_pit2(struct kvm *kvm, struct kvm_pit_state2 *ps)
{
	int start = 0;
	int i;
	u32 prev_legacy, cur_legacy;
	struct kvm_pit *pit = kvm->arch.vpit;

	mutex_lock(&pit->pit_state.lock);
	prev_legacy = pit->pit_state.flags & KVM_PIT_FLAGS_HPET_LEGACY;
	cur_legacy = ps->flags & KVM_PIT_FLAGS_HPET_LEGACY;
	if (!prev_legacy && cur_legacy)
		start = 1;
	memcpy(&pit->pit_state.channels, &ps->channels,
	       sizeof(pit->pit_state.channels));
	pit->pit_state.flags = ps->flags;
	for (i = 0; i < 3; i++)
		kvm_pit_load_count(pit, i, pit->pit_state.channels[i].count,
				   start && i == 0);
	mutex_unlock(&pit->pit_state.lock);
	return 0;
}

static int kvm_vm_ioctl_reinject(struct kvm *kvm,
				 struct kvm_reinject_control *control)
{
	struct kvm_pit *pit = kvm->arch.vpit;

	/* pit->pit_state.lock was overloaded to prevent userspace from getting
	 * an inconsistent state after running multiple KVM_REINJECT_CONTROL
	 * ioctls in parallel.  Use a separate lock if that ioctl isn't rare.
	 */
	mutex_lock(&pit->pit_state.lock);
	kvm_pit_set_reinject(pit, control->pit_reinject);
	mutex_unlock(&pit->pit_state.lock);

	return 0;
}

void kvm_arch_sync_dirty_log(struct kvm *kvm, struct kvm_memory_slot *memslot)
{

	/*
	 * Flush all CPUs' dirty log buffers to the  dirty_bitmap.  Called
	 * before reporting dirty_bitmap to userspace.  KVM flushes the buffers
	 * on all VM-Exits, thus we only need to kick running vCPUs to force a
	 * VM-Exit.
	 */
	struct kvm_vcpu *vcpu;
	unsigned long i;

	if (!kvm_x86_ops.cpu_dirty_log_size)
		return;

	kvm_for_each_vcpu(i, vcpu, kvm)
		kvm_vcpu_kick(vcpu);
}

int kvm_vm_ioctl_irq_line(struct kvm *kvm, struct kvm_irq_level *irq_event,
			bool line_status)
{
	if (!irqchip_in_kernel(kvm))
		return -ENXIO;

	irq_event->status = kvm_set_irq(kvm, KVM_USERSPACE_IRQ_SOURCE_ID,
					irq_event->irq, irq_event->level,
					line_status);
	return 0;
}

int kvm_vm_ioctl_enable_cap(struct kvm *kvm,
			    struct kvm_enable_cap *cap)
{
	int r;

	if (cap->flags)
		return -EINVAL;

	switch (cap->cap) {
	case KVM_CAP_DISABLE_QUIRKS2:
		r = -EINVAL;
		if (cap->args[0] & ~KVM_X86_VALID_QUIRKS)
			break;
		fallthrough;
	case KVM_CAP_DISABLE_QUIRKS:
		kvm->arch.disabled_quirks = cap->args[0];
		r = 0;
		break;
	case KVM_CAP_SPLIT_IRQCHIP: {
		mutex_lock(&kvm->lock);
		r = -EINVAL;
		if (cap->args[0] > MAX_NR_RESERVED_IOAPIC_PINS)
			goto split_irqchip_unlock;
		r = -EEXIST;
		if (irqchip_in_kernel(kvm))
			goto split_irqchip_unlock;
		if (kvm->created_vcpus)
			goto split_irqchip_unlock;
		/* Pairs with irqchip_in_kernel. */
		smp_wmb();
		kvm->arch.irqchip_mode = KVM_IRQCHIP_SPLIT;
		kvm->arch.nr_reserved_ioapic_pins = cap->args[0];
		kvm_clear_apicv_inhibit(kvm, APICV_INHIBIT_REASON_ABSENT);
		r = 0;
split_irqchip_unlock:
		mutex_unlock(&kvm->lock);
		break;
	}
	case KVM_CAP_X2APIC_API:
		r = -EINVAL;
		if (cap->args[0] & ~KVM_X2APIC_API_VALID_FLAGS)
			break;

		if (cap->args[0] & KVM_X2APIC_API_USE_32BIT_IDS)
			kvm->arch.x2apic_format = true;
		if (cap->args[0] & KVM_X2APIC_API_DISABLE_BROADCAST_QUIRK)
			kvm->arch.x2apic_broadcast_quirk_disabled = true;

		r = 0;
		break;
	case KVM_CAP_X86_DISABLE_EXITS:
		r = -EINVAL;
		if (cap->args[0] & ~KVM_X86_DISABLE_VALID_EXITS)
			break;

		if (cap->args[0] & KVM_X86_DISABLE_EXITS_PAUSE)
			kvm->arch.pause_in_guest = true;

#define SMT_RSB_MSG "This processor is affected by the Cross-Thread Return Predictions vulnerability. " \
		    "KVM_CAP_X86_DISABLE_EXITS should only be used with SMT disabled or trusted guests."

		if (!mitigate_smt_rsb) {
			if (boot_cpu_has_bug(X86_BUG_SMT_RSB) && cpu_smt_possible() &&
			    (cap->args[0] & ~KVM_X86_DISABLE_EXITS_PAUSE))
				pr_warn_once(SMT_RSB_MSG);

			if ((cap->args[0] & KVM_X86_DISABLE_EXITS_MWAIT) &&
			    kvm_can_mwait_in_guest())
				kvm->arch.mwait_in_guest = true;
			if (cap->args[0] & KVM_X86_DISABLE_EXITS_HLT)
				kvm->arch.hlt_in_guest = true;
			if (cap->args[0] & KVM_X86_DISABLE_EXITS_CSTATE)
				kvm->arch.cstate_in_guest = true;
		}

		r = 0;
		break;
	case KVM_CAP_MSR_PLATFORM_INFO:
		kvm->arch.guest_can_read_msr_platform_info = cap->args[0];
		r = 0;
		break;
	case KVM_CAP_EXCEPTION_PAYLOAD:
		kvm->arch.exception_payload_enabled = cap->args[0];
		r = 0;
		break;
	case KVM_CAP_X86_TRIPLE_FAULT_EVENT:
		kvm->arch.triple_fault_event = cap->args[0];
		r = 0;
		break;
	case KVM_CAP_X86_USER_SPACE_MSR:
		r = -EINVAL;
		if (cap->args[0] & ~KVM_MSR_EXIT_REASON_VALID_MASK)
			break;
		kvm->arch.user_space_msr_mask = cap->args[0];
		r = 0;
		break;
	case KVM_CAP_X86_BUS_LOCK_EXIT:
		r = -EINVAL;
		if (cap->args[0] & ~KVM_BUS_LOCK_DETECTION_VALID_MODE)
			break;

		if ((cap->args[0] & KVM_BUS_LOCK_DETECTION_OFF) &&
		    (cap->args[0] & KVM_BUS_LOCK_DETECTION_EXIT))
			break;

		if (kvm_caps.has_bus_lock_exit &&
		    cap->args[0] & KVM_BUS_LOCK_DETECTION_EXIT)
			kvm->arch.bus_lock_detection_enabled = true;
		r = 0;
		break;
#ifdef CONFIG_X86_SGX_KVM
	case KVM_CAP_SGX_ATTRIBUTE: {
		unsigned long allowed_attributes = 0;

		r = sgx_set_attribute(&allowed_attributes, cap->args[0]);
		if (r)
			break;

		/* KVM only supports the PROVISIONKEY privileged attribute. */
		if ((allowed_attributes & SGX_ATTR_PROVISIONKEY) &&
		    !(allowed_attributes & ~SGX_ATTR_PROVISIONKEY))
			kvm->arch.sgx_provisioning_allowed = true;
		else
			r = -EINVAL;
		break;
	}
#endif
	case KVM_CAP_VM_COPY_ENC_CONTEXT_FROM:
		r = -EINVAL;
		if (!kvm_x86_ops.vm_copy_enc_context_from)
			break;

		r = kvm_x86_call(vm_copy_enc_context_from)(kvm, cap->args[0]);
		break;
	case KVM_CAP_VM_MOVE_ENC_CONTEXT_FROM:
		r = -EINVAL;
		if (!kvm_x86_ops.vm_move_enc_context_from)
			break;

		r = kvm_x86_call(vm_move_enc_context_from)(kvm, cap->args[0]);
		break;
	case KVM_CAP_EXIT_HYPERCALL:
		if (cap->args[0] & ~KVM_EXIT_HYPERCALL_VALID_MASK) {
			r = -EINVAL;
			break;
		}
		kvm->arch.hypercall_exit_enabled = cap->args[0];
		r = 0;
		break;
	case KVM_CAP_EXIT_ON_EMULATION_FAILURE:
		r = -EINVAL;
		if (cap->args[0] & ~1)
			break;
		kvm->arch.exit_on_emulation_error = cap->args[0];
		r = 0;
		break;
	case KVM_CAP_PMU_CAPABILITY:
		r = -EINVAL;
		if (!enable_pmu || (cap->args[0] & ~KVM_CAP_PMU_VALID_MASK))
			break;

		mutex_lock(&kvm->lock);
		if (!kvm->created_vcpus) {
			kvm->arch.enable_pmu = !(cap->args[0] & KVM_PMU_CAP_DISABLE);
			r = 0;
		}
		mutex_unlock(&kvm->lock);
		break;
	case KVM_CAP_MAX_VCPU_ID:
		r = -EINVAL;
		if (cap->args[0] > KVM_MAX_VCPU_IDS)
			break;

		mutex_lock(&kvm->lock);
		if (kvm->arch.bsp_vcpu_id > cap->args[0]) {
			;
		} else if (kvm->arch.max_vcpu_ids == cap->args[0]) {
			r = 0;
		} else if (!kvm->arch.max_vcpu_ids) {
			kvm->arch.max_vcpu_ids = cap->args[0];
			r = 0;
		}
		mutex_unlock(&kvm->lock);
		break;
	case KVM_CAP_X86_NOTIFY_VMEXIT:
		r = -EINVAL;
		if ((u32)cap->args[0] & ~KVM_X86_NOTIFY_VMEXIT_VALID_BITS)
			break;
		if (!kvm_caps.has_notify_vmexit)
			break;
		if (!((u32)cap->args[0] & KVM_X86_NOTIFY_VMEXIT_ENABLED))
			break;
		mutex_lock(&kvm->lock);
		if (!kvm->created_vcpus) {
			kvm->arch.notify_window = cap->args[0] >> 32;
			kvm->arch.notify_vmexit_flags = (u32)cap->args[0];
			r = 0;
		}
		mutex_unlock(&kvm->lock);
		break;
	case KVM_CAP_VM_DISABLE_NX_HUGE_PAGES:
		r = -EINVAL;

		/*
		 * Since the risk of disabling NX hugepages is a guest crashing
		 * the system, ensure the userspace process has permission to
		 * reboot the system.
		 *
		 * Note that unlike the reboot() syscall, the process must have
		 * this capability in the root namespace because exposing
		 * /dev/kvm into a container does not limit the scope of the
		 * iTLB multihit bug to that container. In other words,
		 * this must use capable(), not ns_capable().
		 */
		if (!capable(CAP_SYS_BOOT)) {
			r = -EPERM;
			break;
		}

		if (cap->args[0])
			break;

		mutex_lock(&kvm->lock);
		if (!kvm->created_vcpus) {
			kvm->arch.disable_nx_huge_pages = true;
			r = 0;
		}
		mutex_unlock(&kvm->lock);
		break;
	case KVM_CAP_X86_APIC_BUS_CYCLES_NS: {
		u64 bus_cycle_ns = cap->args[0];
		u64 unused;

		/*
		 * Guard against overflow in tmict_to_ns(). 128 is the highest
		 * divide value that can be programmed in APIC_TDCR.
		 */
		r = -EINVAL;
		if (!bus_cycle_ns ||
		    check_mul_overflow((u64)U32_MAX * 128, bus_cycle_ns, &unused))
			break;

		r = 0;
		mutex_lock(&kvm->lock);
		if (!irqchip_in_kernel(kvm))
			r = -ENXIO;
		else if (kvm->created_vcpus)
			r = -EINVAL;
		else
			kvm->arch.apic_bus_cycle_ns = bus_cycle_ns;
		mutex_unlock(&kvm->lock);
		break;
	}
	default:
		r = -EINVAL;
		break;
	}
	return r;
}

static struct kvm_x86_msr_filter *kvm_alloc_msr_filter(bool default_allow)
{
	struct kvm_x86_msr_filter *msr_filter;

	msr_filter = kzalloc(sizeof(*msr_filter), GFP_KERNEL_ACCOUNT);
	if (!msr_filter)
		return NULL;

	msr_filter->default_allow = default_allow;
	return msr_filter;
}

static void kvm_free_msr_filter(struct kvm_x86_msr_filter *msr_filter)
{
	u32 i;

	if (!msr_filter)
		return;

	for (i = 0; i < msr_filter->count; i++)
		kfree(msr_filter->ranges[i].bitmap);

	kfree(msr_filter);
}

static int kvm_add_msr_filter(struct kvm_x86_msr_filter *msr_filter,
			      struct kvm_msr_filter_range *user_range)
{
	unsigned long *bitmap;
	size_t bitmap_size;

	if (!user_range->nmsrs)
		return 0;

	if (user_range->flags & ~KVM_MSR_FILTER_RANGE_VALID_MASK)
		return -EINVAL;

	if (!user_range->flags)
		return -EINVAL;

	bitmap_size = BITS_TO_LONGS(user_range->nmsrs) * sizeof(long);
	if (!bitmap_size || bitmap_size > KVM_MSR_FILTER_MAX_BITMAP_SIZE)
		return -EINVAL;

	bitmap = memdup_user((__user u8*)user_range->bitmap, bitmap_size);
	if (IS_ERR(bitmap))
		return PTR_ERR(bitmap);

	msr_filter->ranges[msr_filter->count] = (struct msr_bitmap_range) {
		.flags = user_range->flags,
		.base = user_range->base,
		.nmsrs = user_range->nmsrs,
		.bitmap = bitmap,
	};

	msr_filter->count++;
	return 0;
}

static int kvm_vm_ioctl_set_msr_filter(struct kvm *kvm,
				       struct kvm_msr_filter *filter)
{
	struct kvm_x86_msr_filter *new_filter, *old_filter;
	bool default_allow;
	bool empty = true;
	int r;
	u32 i;

	if (filter->flags & ~KVM_MSR_FILTER_VALID_MASK)
		return -EINVAL;

	for (i = 0; i < ARRAY_SIZE(filter->ranges); i++)
		empty &= !filter->ranges[i].nmsrs;

	default_allow = !(filter->flags & KVM_MSR_FILTER_DEFAULT_DENY);
	if (empty && !default_allow)
		return -EINVAL;

	new_filter = kvm_alloc_msr_filter(default_allow);
	if (!new_filter)
		return -ENOMEM;

	for (i = 0; i < ARRAY_SIZE(filter->ranges); i++) {
		r = kvm_add_msr_filter(new_filter, &filter->ranges[i]);
		if (r) {
			kvm_free_msr_filter(new_filter);
			return r;
		}
	}

	mutex_lock(&kvm->lock);
	old_filter = rcu_replace_pointer(kvm->arch.msr_filter, new_filter,
					 mutex_is_locked(&kvm->lock));
	mutex_unlock(&kvm->lock);
	synchronize_srcu(&kvm->srcu);

	kvm_free_msr_filter(old_filter);

	kvm_make_all_cpus_request(kvm, KVM_REQ_MSR_FILTER_CHANGED);

	return 0;
}

#ifdef CONFIG_KVM_COMPAT
/* for KVM_X86_SET_MSR_FILTER */
struct kvm_msr_filter_range_compat {
	__u32 flags;
	__u32 nmsrs;
	__u32 base;
	__u32 bitmap;
};

struct kvm_msr_filter_compat {
	__u32 flags;
	struct kvm_msr_filter_range_compat ranges[KVM_MSR_FILTER_MAX_RANGES];
};

#define KVM_X86_SET_MSR_FILTER_COMPAT _IOW(KVMIO, 0xc6, struct kvm_msr_filter_compat)

long kvm_arch_vm_compat_ioctl(struct file *filp, unsigned int ioctl,
			      unsigned long arg)
{
	void __user *argp = (void __user *)arg;
	struct kvm *kvm = filp->private_data;
	long r = -ENOTTY;

	switch (ioctl) {
	case KVM_X86_SET_MSR_FILTER_COMPAT: {
		struct kvm_msr_filter __user *user_msr_filter = argp;
		struct kvm_msr_filter_compat filter_compat;
		struct kvm_msr_filter filter;
		int i;

		if (copy_from_user(&filter_compat, user_msr_filter,
				   sizeof(filter_compat)))
			return -EFAULT;

		filter.flags = filter_compat.flags;
		for (i = 0; i < ARRAY_SIZE(filter.ranges); i++) {
			struct kvm_msr_filter_range_compat *cr;

			cr = &filter_compat.ranges[i];
			filter.ranges[i] = (struct kvm_msr_filter_range) {
				.flags = cr->flags,
				.nmsrs = cr->nmsrs,
				.base = cr->base,
				.bitmap = (__u8 *)(ulong)cr->bitmap,
			};
		}

		r = kvm_vm_ioctl_set_msr_filter(kvm, &filter);
		break;
	}
	}

	return r;
}
#endif

#ifdef CONFIG_HAVE_KVM_PM_NOTIFIER
static int kvm_arch_suspend_notifier(struct kvm *kvm)
{
	struct kvm_vcpu *vcpu;
	unsigned long i;
	int ret = 0;

	mutex_lock(&kvm->lock);
	kvm_for_each_vcpu(i, vcpu, kvm) {
		if (!vcpu->arch.pv_time.active)
			continue;

		ret = kvm_set_guest_paused(vcpu);
		if (ret) {
			kvm_err("Failed to pause guest VCPU%d: %d\n",
				vcpu->vcpu_id, ret);
			break;
		}
	}
	mutex_unlock(&kvm->lock);

	return ret ? NOTIFY_BAD : NOTIFY_DONE;
}

int kvm_arch_pm_notifier(struct kvm *kvm, unsigned long state)
{
	switch (state) {
	case PM_HIBERNATION_PREPARE:
	case PM_SUSPEND_PREPARE:
		return kvm_arch_suspend_notifier(kvm);
	}

	return NOTIFY_DONE;
}
#endif /* CONFIG_HAVE_KVM_PM_NOTIFIER */

static int kvm_vm_ioctl_get_clock(struct kvm *kvm, void __user *argp)
{
	struct kvm_clock_data data = { 0 };

	get_kvmclock(kvm, &data);
	if (copy_to_user(argp, &data, sizeof(data)))
		return -EFAULT;

	return 0;
}

static int kvm_vm_ioctl_set_clock(struct kvm *kvm, void __user *argp)
{
	struct kvm_arch *ka = &kvm->arch;
	struct kvm_clock_data data;
	u64 now_raw_ns;

	if (copy_from_user(&data, argp, sizeof(data)))
		return -EFAULT;

	/*
	 * Only KVM_CLOCK_REALTIME is used, but allow passing the
	 * result of KVM_GET_CLOCK back to KVM_SET_CLOCK.
	 */
	if (data.flags & ~KVM_CLOCK_VALID_FLAGS)
		return -EINVAL;

	kvm_hv_request_tsc_page_update(kvm);
	kvm_start_pvclock_update(kvm);
	pvclock_update_vm_gtod_copy(kvm);

	/*
	 * This pairs with kvm_guest_time_update(): when masterclock is
	 * in use, we use master_kernel_ns + kvmclock_offset to set
	 * unsigned 'system_time' so if we use get_kvmclock_ns() (which
	 * is slightly ahead) here we risk going negative on unsigned
	 * 'system_time' when 'data.clock' is very small.
	 */
	if (data.flags & KVM_CLOCK_REALTIME) {
		u64 now_real_ns = ktime_get_real_ns();

		/*
		 * Avoid stepping the kvmclock backwards.
		 */
		if (now_real_ns > data.realtime)
			data.clock += now_real_ns - data.realtime;
	}

	if (ka->use_master_clock)
		now_raw_ns = ka->master_kernel_ns;
	else
		now_raw_ns = get_kvmclock_base_ns();
	ka->kvmclock_offset = data.clock - now_raw_ns;
	kvm_end_pvclock_update(kvm);
	return 0;
}

int kvm_arch_vm_ioctl(struct file *filp, unsigned int ioctl, unsigned long arg)
{
	struct kvm *kvm = filp->private_data;
	void __user *argp = (void __user *)arg;
	int r = -ENOTTY;
	/*
	 * This union makes it completely explicit to gcc-3.x
	 * that these two variables' stack usage should be
	 * combined, not added together.
	 */
	union {
		struct kvm_pit_state ps;
		struct kvm_pit_state2 ps2;
		struct kvm_pit_config pit_config;
	} u;

	switch (ioctl) {
	case KVM_SET_TSS_ADDR:
		r = kvm_vm_ioctl_set_tss_addr(kvm, arg);
		break;
	case KVM_SET_IDENTITY_MAP_ADDR: {
		u64 ident_addr;

		mutex_lock(&kvm->lock);
		r = -EINVAL;
		if (kvm->created_vcpus)
			goto set_identity_unlock;
		r = -EFAULT;
		if (copy_from_user(&ident_addr, argp, sizeof(ident_addr)))
			goto set_identity_unlock;
		r = kvm_vm_ioctl_set_identity_map_addr(kvm, ident_addr);
set_identity_unlock:
		mutex_unlock(&kvm->lock);
		break;
	}
	case KVM_SET_NR_MMU_PAGES:
		r = kvm_vm_ioctl_set_nr_mmu_pages(kvm, arg);
		break;
	case KVM_CREATE_IRQCHIP: {
		mutex_lock(&kvm->lock);

		r = -EEXIST;
		if (irqchip_in_kernel(kvm))
			goto create_irqchip_unlock;

		r = -EINVAL;
		if (kvm->created_vcpus)
			goto create_irqchip_unlock;

		r = kvm_pic_init(kvm);
		if (r)
			goto create_irqchip_unlock;

		r = kvm_ioapic_init(kvm);
		if (r) {
			kvm_pic_destroy(kvm);
			goto create_irqchip_unlock;
		}

		r = kvm_setup_default_irq_routing(kvm);
		if (r) {
			kvm_ioapic_destroy(kvm);
			kvm_pic_destroy(kvm);
			goto create_irqchip_unlock;
		}
		/* Write kvm->irq_routing before enabling irqchip_in_kernel. */
		smp_wmb();
		kvm->arch.irqchip_mode = KVM_IRQCHIP_KERNEL;
		kvm_clear_apicv_inhibit(kvm, APICV_INHIBIT_REASON_ABSENT);
	create_irqchip_unlock:
		mutex_unlock(&kvm->lock);
		break;
	}
	case KVM_CREATE_PIT:
		u.pit_config.flags = KVM_PIT_SPEAKER_DUMMY;
		goto create_pit;
	case KVM_CREATE_PIT2:
		r = -EFAULT;
		if (copy_from_user(&u.pit_config, argp,
				   sizeof(struct kvm_pit_config)))
			goto out;
	create_pit:
		mutex_lock(&kvm->lock);
		r = -EEXIST;
		if (kvm->arch.vpit)
			goto create_pit_unlock;
		r = -ENOENT;
		if (!pic_in_kernel(kvm))
			goto create_pit_unlock;
		r = -ENOMEM;
		kvm->arch.vpit = kvm_create_pit(kvm, u.pit_config.flags);
		if (kvm->arch.vpit)
			r = 0;
	create_pit_unlock:
		mutex_unlock(&kvm->lock);
		break;
	case KVM_GET_IRQCHIP: {
		/* 0: PIC master, 1: PIC slave, 2: IOAPIC */
		struct kvm_irqchip *chip;

		chip = memdup_user(argp, sizeof(*chip));
		if (IS_ERR(chip)) {
			r = PTR_ERR(chip);
			goto out;
		}

		r = -ENXIO;
		if (!irqchip_kernel(kvm))
			goto get_irqchip_out;
		r = kvm_vm_ioctl_get_irqchip(kvm, chip);
		if (r)
			goto get_irqchip_out;
		r = -EFAULT;
		if (copy_to_user(argp, chip, sizeof(*chip)))
			goto get_irqchip_out;
		r = 0;
	get_irqchip_out:
		kfree(chip);
		break;
	}
	case KVM_SET_IRQCHIP: {
		/* 0: PIC master, 1: PIC slave, 2: IOAPIC */
		struct kvm_irqchip *chip;

		chip = memdup_user(argp, sizeof(*chip));
		if (IS_ERR(chip)) {
			r = PTR_ERR(chip);
			goto out;
		}

		r = -ENXIO;
		if (!irqchip_kernel(kvm))
			goto set_irqchip_out;
		r = kvm_vm_ioctl_set_irqchip(kvm, chip);
	set_irqchip_out:
		kfree(chip);
		break;
	}
	case KVM_GET_PIT: {
		r = -EFAULT;
		if (copy_from_user(&u.ps, argp, sizeof(struct kvm_pit_state)))
			goto out;
		r = -ENXIO;
		if (!kvm->arch.vpit)
			goto out;
		r = kvm_vm_ioctl_get_pit(kvm, &u.ps);
		if (r)
			goto out;
		r = -EFAULT;
		if (copy_to_user(argp, &u.ps, sizeof(struct kvm_pit_state)))
			goto out;
		r = 0;
		break;
	}
	case KVM_SET_PIT: {
		r = -EFAULT;
		if (copy_from_user(&u.ps, argp, sizeof(u.ps)))
			goto out;
		mutex_lock(&kvm->lock);
		r = -ENXIO;
		if (!kvm->arch.vpit)
			goto set_pit_out;
		r = kvm_vm_ioctl_set_pit(kvm, &u.ps);
set_pit_out:
		mutex_unlock(&kvm->lock);
		break;
	}
	case KVM_GET_PIT2: {
		r = -ENXIO;
		if (!kvm->arch.vpit)
			goto out;
		r = kvm_vm_ioctl_get_pit2(kvm, &u.ps2);
		if (r)
			goto out;
		r = -EFAULT;
		if (copy_to_user(argp, &u.ps2, sizeof(u.ps2)))
			goto out;
		r = 0;
		break;
	}
	case KVM_SET_PIT2: {
		r = -EFAULT;
		if (copy_from_user(&u.ps2, argp, sizeof(u.ps2)))
			goto out;
		mutex_lock(&kvm->lock);
		r = -ENXIO;
		if (!kvm->arch.vpit)
			goto set_pit2_out;
		r = kvm_vm_ioctl_set_pit2(kvm, &u.ps2);
set_pit2_out:
		mutex_unlock(&kvm->lock);
		break;
	}
	case KVM_REINJECT_CONTROL: {
		struct kvm_reinject_control control;
		r =  -EFAULT;
		if (copy_from_user(&control, argp, sizeof(control)))
			goto out;
		r = -ENXIO;
		if (!kvm->arch.vpit)
			goto out;
		r = kvm_vm_ioctl_reinject(kvm, &control);
		break;
	}
	case KVM_SET_BOOT_CPU_ID:
		r = 0;
		mutex_lock(&kvm->lock);
		if (kvm->created_vcpus)
			r = -EBUSY;
		else if (arg > KVM_MAX_VCPU_IDS ||
			 (kvm->arch.max_vcpu_ids && arg > kvm->arch.max_vcpu_ids))
			r = -EINVAL;
		else
			kvm->arch.bsp_vcpu_id = arg;
		mutex_unlock(&kvm->lock);
		break;
#ifdef CONFIG_KVM_XEN
	case KVM_XEN_HVM_CONFIG: {
		struct kvm_xen_hvm_config xhc;
		r = -EFAULT;
		if (copy_from_user(&xhc, argp, sizeof(xhc)))
			goto out;
		r = kvm_xen_hvm_config(kvm, &xhc);
		break;
	}
	case KVM_XEN_HVM_GET_ATTR: {
		struct kvm_xen_hvm_attr xha;

		r = -EFAULT;
		if (copy_from_user(&xha, argp, sizeof(xha)))
			goto out;
		r = kvm_xen_hvm_get_attr(kvm, &xha);
		if (!r && copy_to_user(argp, &xha, sizeof(xha)))
			r = -EFAULT;
		break;
	}
	case KVM_XEN_HVM_SET_ATTR: {
		struct kvm_xen_hvm_attr xha;

		r = -EFAULT;
		if (copy_from_user(&xha, argp, sizeof(xha)))
			goto out;
		r = kvm_xen_hvm_set_attr(kvm, &xha);
		break;
	}
	case KVM_XEN_HVM_EVTCHN_SEND: {
		struct kvm_irq_routing_xen_evtchn uxe;

		r = -EFAULT;
		if (copy_from_user(&uxe, argp, sizeof(uxe)))
			goto out;
		r = kvm_xen_hvm_evtchn_send(kvm, &uxe);
		break;
	}
#endif
	case KVM_SET_CLOCK:
		r = kvm_vm_ioctl_set_clock(kvm, argp);
		break;
	case KVM_GET_CLOCK:
		r = kvm_vm_ioctl_get_clock(kvm, argp);
		break;
	case KVM_SET_TSC_KHZ: {
		u32 user_tsc_khz;

		r = -EINVAL;
		user_tsc_khz = (u32)arg;

		if (kvm_caps.has_tsc_control &&
		    user_tsc_khz >= kvm_caps.max_guest_tsc_khz)
			goto out;

		if (user_tsc_khz == 0)
			user_tsc_khz = tsc_khz;

		WRITE_ONCE(kvm->arch.default_tsc_khz, user_tsc_khz);
		r = 0;

		goto out;
	}
	case KVM_GET_TSC_KHZ: {
		r = READ_ONCE(kvm->arch.default_tsc_khz);
		goto out;
	}
	case KVM_MEMORY_ENCRYPT_OP: {
		r = -ENOTTY;
		if (!kvm_x86_ops.mem_enc_ioctl)
			goto out;

		r = kvm_x86_call(mem_enc_ioctl)(kvm, argp);
		break;
	}
	case KVM_MEMORY_ENCRYPT_REG_REGION: {
		struct kvm_enc_region region;

		r = -EFAULT;
		if (copy_from_user(&region, argp, sizeof(region)))
			goto out;

		r = -ENOTTY;
		if (!kvm_x86_ops.mem_enc_register_region)
			goto out;

		r = kvm_x86_call(mem_enc_register_region)(kvm, &region);
		break;
	}
	case KVM_MEMORY_ENCRYPT_UNREG_REGION: {
		struct kvm_enc_region region;

		r = -EFAULT;
		if (copy_from_user(&region, argp, sizeof(region)))
			goto out;

		r = -ENOTTY;
		if (!kvm_x86_ops.mem_enc_unregister_region)
			goto out;

		r = kvm_x86_call(mem_enc_unregister_region)(kvm, &region);
		break;
	}
#ifdef CONFIG_KVM_HYPERV
	case KVM_HYPERV_EVENTFD: {
		struct kvm_hyperv_eventfd hvevfd;

		r = -EFAULT;
		if (copy_from_user(&hvevfd, argp, sizeof(hvevfd)))
			goto out;
		r = kvm_vm_ioctl_hv_eventfd(kvm, &hvevfd);
		break;
	}
#endif
	case KVM_SET_PMU_EVENT_FILTER:
		r = kvm_vm_ioctl_set_pmu_event_filter(kvm, argp);
		break;
	case KVM_X86_SET_MSR_FILTER: {
		struct kvm_msr_filter __user *user_msr_filter = argp;
		struct kvm_msr_filter filter;

		if (copy_from_user(&filter, user_msr_filter, sizeof(filter)))
			return -EFAULT;

		r = kvm_vm_ioctl_set_msr_filter(kvm, &filter);
		break;
	}
	default:
		r = -ENOTTY;
	}
out:
	return r;
}

static void kvm_probe_feature_msr(u32 msr_index)
{
	struct kvm_msr_entry msr = {
		.index = msr_index,
	};

	if (kvm_get_msr_feature(&msr))
		return;

	msr_based_features[num_msr_based_features++] = msr_index;
}

static void kvm_probe_msr_to_save(u32 msr_index)
{
	u32 dummy[2];

	if (rdmsr_safe(msr_index, &dummy[0], &dummy[1]))
		return;

	/*
	 * Even MSRs that are valid in the host may not be exposed to guests in
	 * some cases.
	 */
	switch (msr_index) {
	case MSR_IA32_BNDCFGS:
		if (!kvm_mpx_supported())
			return;
		break;
	case MSR_TSC_AUX:
		if (!kvm_cpu_cap_has(X86_FEATURE_RDTSCP) &&
		    !kvm_cpu_cap_has(X86_FEATURE_RDPID))
			return;
		break;
	case MSR_IA32_UMWAIT_CONTROL:
		if (!kvm_cpu_cap_has(X86_FEATURE_WAITPKG))
			return;
		break;
	case MSR_IA32_RTIT_CTL:
	case MSR_IA32_RTIT_STATUS:
		if (!kvm_cpu_cap_has(X86_FEATURE_INTEL_PT))
			return;
		break;
	case MSR_IA32_RTIT_CR3_MATCH:
		if (!kvm_cpu_cap_has(X86_FEATURE_INTEL_PT) ||
		    !intel_pt_validate_hw_cap(PT_CAP_cr3_filtering))
			return;
		break;
	case MSR_IA32_RTIT_OUTPUT_BASE:
	case MSR_IA32_RTIT_OUTPUT_MASK:
		if (!kvm_cpu_cap_has(X86_FEATURE_INTEL_PT) ||
		    (!intel_pt_validate_hw_cap(PT_CAP_topa_output) &&
		     !intel_pt_validate_hw_cap(PT_CAP_single_range_output)))
			return;
		break;
	case MSR_IA32_RTIT_ADDR0_A ... MSR_IA32_RTIT_ADDR3_B:
		if (!kvm_cpu_cap_has(X86_FEATURE_INTEL_PT) ||
		    (msr_index - MSR_IA32_RTIT_ADDR0_A >=
		     intel_pt_validate_hw_cap(PT_CAP_num_address_ranges) * 2))
			return;
		break;
	case MSR_ARCH_PERFMON_PERFCTR0 ...
	     MSR_ARCH_PERFMON_PERFCTR0 + KVM_MAX_NR_GP_COUNTERS - 1:
		if (msr_index - MSR_ARCH_PERFMON_PERFCTR0 >=
		    kvm_pmu_cap.num_counters_gp)
			return;
		break;
	case MSR_ARCH_PERFMON_EVENTSEL0 ...
	     MSR_ARCH_PERFMON_EVENTSEL0 + KVM_MAX_NR_GP_COUNTERS - 1:
		if (msr_index - MSR_ARCH_PERFMON_EVENTSEL0 >=
		    kvm_pmu_cap.num_counters_gp)
			return;
		break;
	case MSR_ARCH_PERFMON_FIXED_CTR0 ...
	     MSR_ARCH_PERFMON_FIXED_CTR0 + KVM_MAX_NR_FIXED_COUNTERS - 1:
		if (msr_index - MSR_ARCH_PERFMON_FIXED_CTR0 >=
		    kvm_pmu_cap.num_counters_fixed)
			return;
		break;
	case MSR_AMD64_PERF_CNTR_GLOBAL_CTL:
	case MSR_AMD64_PERF_CNTR_GLOBAL_STATUS:
	case MSR_AMD64_PERF_CNTR_GLOBAL_STATUS_CLR:
		if (!kvm_cpu_cap_has(X86_FEATURE_PERFMON_V2))
			return;
		break;
	case MSR_IA32_XFD:
	case MSR_IA32_XFD_ERR:
		if (!kvm_cpu_cap_has(X86_FEATURE_XFD))
			return;
		break;
	case MSR_IA32_TSX_CTRL:
		if (!(kvm_get_arch_capabilities() & ARCH_CAP_TSX_CTRL_MSR))
			return;
		break;
	default:
		break;
	}

	msrs_to_save[num_msrs_to_save++] = msr_index;
}

static void kvm_init_msr_lists(void)
{
	unsigned i;

	BUILD_BUG_ON_MSG(KVM_MAX_NR_FIXED_COUNTERS != 3,
			 "Please update the fixed PMCs in msrs_to_save_pmu[]");

	num_msrs_to_save = 0;
	num_emulated_msrs = 0;
	num_msr_based_features = 0;

	for (i = 0; i < ARRAY_SIZE(msrs_to_save_base); i++)
		kvm_probe_msr_to_save(msrs_to_save_base[i]);

	if (enable_pmu) {
		for (i = 0; i < ARRAY_SIZE(msrs_to_save_pmu); i++)
			kvm_probe_msr_to_save(msrs_to_save_pmu[i]);
	}

	for (i = 0; i < ARRAY_SIZE(emulated_msrs_all); i++) {
		if (!kvm_x86_call(has_emulated_msr)(NULL,
						    emulated_msrs_all[i]))
			continue;

		emulated_msrs[num_emulated_msrs++] = emulated_msrs_all[i];
	}

	for (i = KVM_FIRST_EMULATED_VMX_MSR; i <= KVM_LAST_EMULATED_VMX_MSR; i++)
		kvm_probe_feature_msr(i);

	for (i = 0; i < ARRAY_SIZE(msr_based_features_all_except_vmx); i++)
		kvm_probe_feature_msr(msr_based_features_all_except_vmx[i]);
}

static int vcpu_mmio_write(struct kvm_vcpu *vcpu, gpa_t addr, int len,
			   const void *v)
{
	int handled = 0;
	int n;

	do {
		n = min(len, 8);
		if (!(lapic_in_kernel(vcpu) &&
		      !kvm_iodevice_write(vcpu, &vcpu->arch.apic->dev, addr, n, v))
		    && kvm_io_bus_write(vcpu, KVM_MMIO_BUS, addr, n, v))
			break;
		handled += n;
		addr += n;
		len -= n;
		v += n;
	} while (len);

	return handled;
}

static int vcpu_mmio_read(struct kvm_vcpu *vcpu, gpa_t addr, int len, void *v)
{
	int handled = 0;
	int n;

	do {
		n = min(len, 8);
		if (!(lapic_in_kernel(vcpu) &&
		      !kvm_iodevice_read(vcpu, &vcpu->arch.apic->dev,
					 addr, n, v))
		    && kvm_io_bus_read(vcpu, KVM_MMIO_BUS, addr, n, v))
			break;
		trace_kvm_mmio(KVM_TRACE_MMIO_READ, n, addr, v);
		handled += n;
		addr += n;
		len -= n;
		v += n;
	} while (len);

	return handled;
}

void kvm_set_segment(struct kvm_vcpu *vcpu,
		     struct kvm_segment *var, int seg)
{
	kvm_x86_call(set_segment)(vcpu, var, seg);
}

void kvm_get_segment(struct kvm_vcpu *vcpu,
		     struct kvm_segment *var, int seg)
{
	kvm_x86_call(get_segment)(vcpu, var, seg);
}

gpa_t translate_nested_gpa(struct kvm_vcpu *vcpu, gpa_t gpa, u64 access,
			   struct x86_exception *exception)
{
	struct kvm_mmu *mmu = vcpu->arch.mmu;
	gpa_t t_gpa;

	BUG_ON(!mmu_is_nested(vcpu));

	/* NPT walks are always user-walks */
	access |= PFERR_USER_MASK;
	t_gpa  = mmu->gva_to_gpa(vcpu, mmu, gpa, access, exception);

	return t_gpa;
}

gpa_t kvm_mmu_gva_to_gpa_read(struct kvm_vcpu *vcpu, gva_t gva,
			      struct x86_exception *exception)
{
	struct kvm_mmu *mmu = vcpu->arch.walk_mmu;

	u64 access = (kvm_x86_call(get_cpl)(vcpu) == 3) ? PFERR_USER_MASK : 0;
	return mmu->gva_to_gpa(vcpu, mmu, gva, access, exception);
}
EXPORT_SYMBOL_GPL(kvm_mmu_gva_to_gpa_read);

gpa_t kvm_mmu_gva_to_gpa_write(struct kvm_vcpu *vcpu, gva_t gva,
			       struct x86_exception *exception)
{
	struct kvm_mmu *mmu = vcpu->arch.walk_mmu;

	u64 access = (kvm_x86_call(get_cpl)(vcpu) == 3) ? PFERR_USER_MASK : 0;
	access |= PFERR_WRITE_MASK;
	return mmu->gva_to_gpa(vcpu, mmu, gva, access, exception);
}
EXPORT_SYMBOL_GPL(kvm_mmu_gva_to_gpa_write);

/* uses this to access any guest's mapped memory without checking CPL */
gpa_t kvm_mmu_gva_to_gpa_system(struct kvm_vcpu *vcpu, gva_t gva,
				struct x86_exception *exception)
{
	struct kvm_mmu *mmu = vcpu->arch.walk_mmu;

	return mmu->gva_to_gpa(vcpu, mmu, gva, 0, exception);
}

static int kvm_read_guest_virt_helper(gva_t addr, void *val, unsigned int bytes,
				      struct kvm_vcpu *vcpu, u64 access,
				      struct x86_exception *exception)
{
	struct kvm_mmu *mmu = vcpu->arch.walk_mmu;
	void *data = val;
	int r = X86EMUL_CONTINUE;

	while (bytes) {
		gpa_t gpa = mmu->gva_to_gpa(vcpu, mmu, addr, access, exception);
		unsigned offset = addr & (PAGE_SIZE-1);
		unsigned toread = min(bytes, (unsigned)PAGE_SIZE - offset);
		int ret;

		if (gpa == INVALID_GPA)
			return X86EMUL_PROPAGATE_FAULT;
		ret = kvm_vcpu_read_guest_page(vcpu, gpa >> PAGE_SHIFT, data,
					       offset, toread);
		if (ret < 0) {
			r = X86EMUL_IO_NEEDED;
			goto out;
		}

		bytes -= toread;
		data += toread;
		addr += toread;
	}
out:
	return r;
}

/* used for instruction fetching */
static int kvm_fetch_guest_virt(struct x86_emulate_ctxt *ctxt,
				gva_t addr, void *val, unsigned int bytes,
				struct x86_exception *exception)
{
	struct kvm_vcpu *vcpu = emul_to_vcpu(ctxt);
	struct kvm_mmu *mmu = vcpu->arch.walk_mmu;
	u64 access = (kvm_x86_call(get_cpl)(vcpu) == 3) ? PFERR_USER_MASK : 0;
	unsigned offset;
	int ret;

	/* Inline kvm_read_guest_virt_helper for speed.  */
	gpa_t gpa = mmu->gva_to_gpa(vcpu, mmu, addr, access|PFERR_FETCH_MASK,
				    exception);
	if (unlikely(gpa == INVALID_GPA))
		return X86EMUL_PROPAGATE_FAULT;

	offset = addr & (PAGE_SIZE-1);
	if (WARN_ON(offset + bytes > PAGE_SIZE))
		bytes = (unsigned)PAGE_SIZE - offset;
	ret = kvm_vcpu_read_guest_page(vcpu, gpa >> PAGE_SHIFT, val,
				       offset, bytes);
	if (unlikely(ret < 0))
		return X86EMUL_IO_NEEDED;

	return X86EMUL_CONTINUE;
}

int kvm_read_guest_virt(struct kvm_vcpu *vcpu,
			       gva_t addr, void *val, unsigned int bytes,
			       struct x86_exception *exception)
{
	u64 access = (kvm_x86_call(get_cpl)(vcpu) == 3) ? PFERR_USER_MASK : 0;

	/*
	 * FIXME: this should call handle_emulation_failure if X86EMUL_IO_NEEDED
	 * is returned, but our callers are not ready for that and they blindly
	 * call kvm_inject_page_fault.  Ensure that they at least do not leak
	 * uninitialized kernel stack memory into cr2 and error code.
	 */
	memset(exception, 0, sizeof(*exception));
	return kvm_read_guest_virt_helper(addr, val, bytes, vcpu, access,
					  exception);
}
EXPORT_SYMBOL_GPL(kvm_read_guest_virt);

static int emulator_read_std(struct x86_emulate_ctxt *ctxt,
			     gva_t addr, void *val, unsigned int bytes,
			     struct x86_exception *exception, bool system)
{
	struct kvm_vcpu *vcpu = emul_to_vcpu(ctxt);
	u64 access = 0;

	if (system)
		access |= PFERR_IMPLICIT_ACCESS;
	else if (kvm_x86_call(get_cpl)(vcpu) == 3)
		access |= PFERR_USER_MASK;

	return kvm_read_guest_virt_helper(addr, val, bytes, vcpu, access, exception);
}

static int kvm_write_guest_virt_helper(gva_t addr, void *val, unsigned int bytes,
				      struct kvm_vcpu *vcpu, u64 access,
				      struct x86_exception *exception)
{
	struct kvm_mmu *mmu = vcpu->arch.walk_mmu;
	void *data = val;
	int r = X86EMUL_CONTINUE;

	while (bytes) {
		gpa_t gpa = mmu->gva_to_gpa(vcpu, mmu, addr, access, exception);
		unsigned offset = addr & (PAGE_SIZE-1);
		unsigned towrite = min(bytes, (unsigned)PAGE_SIZE - offset);
		int ret;

		if (gpa == INVALID_GPA)
			return X86EMUL_PROPAGATE_FAULT;
		ret = kvm_vcpu_write_guest(vcpu, gpa, data, towrite);
		if (ret < 0) {
			r = X86EMUL_IO_NEEDED;
			goto out;
		}

		bytes -= towrite;
		data += towrite;
		addr += towrite;
	}
out:
	return r;
}

static int emulator_write_std(struct x86_emulate_ctxt *ctxt, gva_t addr, void *val,
			      unsigned int bytes, struct x86_exception *exception,
			      bool system)
{
	struct kvm_vcpu *vcpu = emul_to_vcpu(ctxt);
	u64 access = PFERR_WRITE_MASK;

	if (system)
		access |= PFERR_IMPLICIT_ACCESS;
	else if (kvm_x86_call(get_cpl)(vcpu) == 3)
		access |= PFERR_USER_MASK;

	return kvm_write_guest_virt_helper(addr, val, bytes, vcpu,
					   access, exception);
}

int kvm_write_guest_virt_system(struct kvm_vcpu *vcpu, gva_t addr, void *val,
				unsigned int bytes, struct x86_exception *exception)
{
	/* kvm_write_guest_virt_system can pull in tons of pages. */
	vcpu->arch.l1tf_flush_l1d = true;

	return kvm_write_guest_virt_helper(addr, val, bytes, vcpu,
					   PFERR_WRITE_MASK, exception);
}
EXPORT_SYMBOL_GPL(kvm_write_guest_virt_system);

static int kvm_check_emulate_insn(struct kvm_vcpu *vcpu, int emul_type,
				  void *insn, int insn_len)
{
	return kvm_x86_call(check_emulate_instruction)(vcpu, emul_type,
						       insn, insn_len);
}

int handle_ud(struct kvm_vcpu *vcpu)
{
	static const char kvm_emulate_prefix[] = { __KVM_EMULATE_PREFIX };
	int fep_flags = READ_ONCE(force_emulation_prefix);
	int emul_type = EMULTYPE_TRAP_UD;
	char sig[5]; /* ud2; .ascii "kvm" */
	struct x86_exception e;
	int r;

	r = kvm_check_emulate_insn(vcpu, emul_type, NULL, 0);
	if (r != X86EMUL_CONTINUE)
		return 1;

	if (fep_flags &&
	    kvm_read_guest_virt(vcpu, kvm_get_linear_rip(vcpu),
				sig, sizeof(sig), &e) == 0 &&
	    memcmp(sig, kvm_emulate_prefix, sizeof(sig)) == 0) {
		if (fep_flags & KVM_FEP_CLEAR_RFLAGS_RF)
			kvm_set_rflags(vcpu, kvm_get_rflags(vcpu) & ~X86_EFLAGS_RF);
		kvm_rip_write(vcpu, kvm_rip_read(vcpu) + sizeof(sig));
		emul_type = EMULTYPE_TRAP_UD_FORCED;
	}

	return kvm_emulate_instruction(vcpu, emul_type);
}
EXPORT_SYMBOL_GPL(handle_ud);

static int vcpu_is_mmio_gpa(struct kvm_vcpu *vcpu, unsigned long gva,
			    gpa_t gpa, bool write)
{
	/* For APIC access vmexit */
	if ((gpa & PAGE_MASK) == APIC_DEFAULT_PHYS_BASE)
		return 1;

	if (vcpu_match_mmio_gpa(vcpu, gpa)) {
		trace_vcpu_match_mmio(gva, gpa, write, true);
		return 1;
	}

	return 0;
}

static int vcpu_mmio_gva_to_gpa(struct kvm_vcpu *vcpu, unsigned long gva,
				gpa_t *gpa, struct x86_exception *exception,
				bool write)
{
	struct kvm_mmu *mmu = vcpu->arch.walk_mmu;
	u64 access = ((kvm_x86_call(get_cpl)(vcpu) == 3) ? PFERR_USER_MASK : 0)
		     | (write ? PFERR_WRITE_MASK : 0);

	/*
	 * currently PKRU is only applied to ept enabled guest so
	 * there is no pkey in EPT page table for L1 guest or EPT
	 * shadow page table for L2 guest.
	 */
	if (vcpu_match_mmio_gva(vcpu, gva) && (!is_paging(vcpu) ||
	    !permission_fault(vcpu, vcpu->arch.walk_mmu,
			      vcpu->arch.mmio_access, 0, access))) {
		*gpa = vcpu->arch.mmio_gfn << PAGE_SHIFT |
					(gva & (PAGE_SIZE - 1));
		trace_vcpu_match_mmio(gva, *gpa, write, false);
		return 1;
	}

	*gpa = mmu->gva_to_gpa(vcpu, mmu, gva, access, exception);

	if (*gpa == INVALID_GPA)
		return -1;

	return vcpu_is_mmio_gpa(vcpu, gva, *gpa, write);
}

int emulator_write_phys(struct kvm_vcpu *vcpu, gpa_t gpa,
			const void *val, int bytes)
{
	int ret;

	ret = kvm_vcpu_write_guest(vcpu, gpa, val, bytes);
	if (ret < 0)
		return 0;
	kvm_page_track_write(vcpu, gpa, val, bytes);
	return 1;
}

struct read_write_emulator_ops {
	int (*read_write_prepare)(struct kvm_vcpu *vcpu, void *val,
				  int bytes);
	int (*read_write_emulate)(struct kvm_vcpu *vcpu, gpa_t gpa,
				  void *val, int bytes);
	int (*read_write_mmio)(struct kvm_vcpu *vcpu, gpa_t gpa,
			       int bytes, void *val);
	int (*read_write_exit_mmio)(struct kvm_vcpu *vcpu, gpa_t gpa,
				    void *val, int bytes);
	bool write;
};

static int read_prepare(struct kvm_vcpu *vcpu, void *val, int bytes)
{
	if (vcpu->mmio_read_completed) {
		trace_kvm_mmio(KVM_TRACE_MMIO_READ, bytes,
			       vcpu->mmio_fragments[0].gpa, val);
		vcpu->mmio_read_completed = 0;
		return 1;
	}

	return 0;
}

static int read_emulate(struct kvm_vcpu *vcpu, gpa_t gpa,
			void *val, int bytes)
{
	return !kvm_vcpu_read_guest(vcpu, gpa, val, bytes);
}

static int write_emulate(struct kvm_vcpu *vcpu, gpa_t gpa,
			 void *val, int bytes)
{
	return emulator_write_phys(vcpu, gpa, val, bytes);
}

static int write_mmio(struct kvm_vcpu *vcpu, gpa_t gpa, int bytes, void *val)
{
	trace_kvm_mmio(KVM_TRACE_MMIO_WRITE, bytes, gpa, val);
	return vcpu_mmio_write(vcpu, gpa, bytes, val);
}

static int read_exit_mmio(struct kvm_vcpu *vcpu, gpa_t gpa,
			  void *val, int bytes)
{
	trace_kvm_mmio(KVM_TRACE_MMIO_READ_UNSATISFIED, bytes, gpa, NULL);
	return X86EMUL_IO_NEEDED;
}

static int write_exit_mmio(struct kvm_vcpu *vcpu, gpa_t gpa,
			   void *val, int bytes)
{
	struct kvm_mmio_fragment *frag = &vcpu->mmio_fragments[0];

	memcpy(vcpu->run->mmio.data, frag->data, min(8u, frag->len));
	return X86EMUL_CONTINUE;
}

static const struct read_write_emulator_ops read_emultor = {
	.read_write_prepare = read_prepare,
	.read_write_emulate = read_emulate,
	.read_write_mmio = vcpu_mmio_read,
	.read_write_exit_mmio = read_exit_mmio,
};

static const struct read_write_emulator_ops write_emultor = {
	.read_write_emulate = write_emulate,
	.read_write_mmio = write_mmio,
	.read_write_exit_mmio = write_exit_mmio,
	.write = true,
};

static int emulator_read_write_onepage(unsigned long addr, void *val,
				       unsigned int bytes,
				       struct x86_exception *exception,
				       struct kvm_vcpu *vcpu,
				       const struct read_write_emulator_ops *ops)
{
	gpa_t gpa;
	int handled, ret;
	bool write = ops->write;
	struct kvm_mmio_fragment *frag;
	struct x86_emulate_ctxt *ctxt = vcpu->arch.emulate_ctxt;

	/*
	 * If the exit was due to a NPF we may already have a GPA.
	 * If the GPA is present, use it to avoid the GVA to GPA table walk.
	 * Note, this cannot be used on string operations since string
	 * operation using rep will only have the initial GPA from the NPF
	 * occurred.
	 */
	if (ctxt->gpa_available && emulator_can_use_gpa(ctxt) &&
	    (addr & ~PAGE_MASK) == (ctxt->gpa_val & ~PAGE_MASK)) {
		gpa = ctxt->gpa_val;
		ret = vcpu_is_mmio_gpa(vcpu, addr, gpa, write);
	} else {
		ret = vcpu_mmio_gva_to_gpa(vcpu, addr, &gpa, exception, write);
		if (ret < 0)
			return X86EMUL_PROPAGATE_FAULT;
	}

	if (!ret && ops->read_write_emulate(vcpu, gpa, val, bytes))
		return X86EMUL_CONTINUE;

	/*
	 * Is this MMIO handled locally?
	 */
	handled = ops->read_write_mmio(vcpu, gpa, bytes, val);
	if (handled == bytes)
		return X86EMUL_CONTINUE;

	gpa += handled;
	bytes -= handled;
	val += handled;

	WARN_ON(vcpu->mmio_nr_fragments >= KVM_MAX_MMIO_FRAGMENTS);
	frag = &vcpu->mmio_fragments[vcpu->mmio_nr_fragments++];
	frag->gpa = gpa;
	frag->data = val;
	frag->len = bytes;
	return X86EMUL_CONTINUE;
}

static int emulator_read_write(struct x86_emulate_ctxt *ctxt,
			unsigned long addr,
			void *val, unsigned int bytes,
			struct x86_exception *exception,
			const struct read_write_emulator_ops *ops)
{
	struct kvm_vcpu *vcpu = emul_to_vcpu(ctxt);
	gpa_t gpa;
	int rc;

	if (ops->read_write_prepare &&
		  ops->read_write_prepare(vcpu, val, bytes))
		return X86EMUL_CONTINUE;

	vcpu->mmio_nr_fragments = 0;

	/* Crossing a page boundary? */
	if (((addr + bytes - 1) ^ addr) & PAGE_MASK) {
		int now;

		now = -addr & ~PAGE_MASK;
		rc = emulator_read_write_onepage(addr, val, now, exception,
						 vcpu, ops);

		if (rc != X86EMUL_CONTINUE)
			return rc;
		addr += now;
		if (ctxt->mode != X86EMUL_MODE_PROT64)
			addr = (u32)addr;
		val += now;
		bytes -= now;
	}

	rc = emulator_read_write_onepage(addr, val, bytes, exception,
					 vcpu, ops);
	if (rc != X86EMUL_CONTINUE)
		return rc;

	if (!vcpu->mmio_nr_fragments)
		return rc;

	gpa = vcpu->mmio_fragments[0].gpa;

	vcpu->mmio_needed = 1;
	vcpu->mmio_cur_fragment = 0;

	vcpu->run->mmio.len = min(8u, vcpu->mmio_fragments[0].len);
	vcpu->run->mmio.is_write = vcpu->mmio_is_write = ops->write;
	vcpu->run->exit_reason = KVM_EXIT_MMIO;
	vcpu->run->mmio.phys_addr = gpa;

	return ops->read_write_exit_mmio(vcpu, gpa, val, bytes);
}

static int emulator_read_emulated(struct x86_emulate_ctxt *ctxt,
				  unsigned long addr,
				  void *val,
				  unsigned int bytes,
				  struct x86_exception *exception)
{
	return emulator_read_write(ctxt, addr, val, bytes,
				   exception, &read_emultor);
}

static int emulator_write_emulated(struct x86_emulate_ctxt *ctxt,
			    unsigned long addr,
			    const void *val,
			    unsigned int bytes,
			    struct x86_exception *exception)
{
	return emulator_read_write(ctxt, addr, (void *)val, bytes,
				   exception, &write_emultor);
}

#define emulator_try_cmpxchg_user(t, ptr, old, new) \
	(__try_cmpxchg_user((t __user *)(ptr), (t *)(old), *(t *)(new), efault ## t))

static int emulator_cmpxchg_emulated(struct x86_emulate_ctxt *ctxt,
				     unsigned long addr,
				     const void *old,
				     const void *new,
				     unsigned int bytes,
				     struct x86_exception *exception)
{
	struct kvm_vcpu *vcpu = emul_to_vcpu(ctxt);
	u64 page_line_mask;
	unsigned long hva;
	gpa_t gpa;
	int r;

	/* guests cmpxchg8b have to be emulated atomically */
	if (bytes > 8 || (bytes & (bytes - 1)))
		goto emul_write;

	gpa = kvm_mmu_gva_to_gpa_write(vcpu, addr, NULL);

	if (gpa == INVALID_GPA ||
	    (gpa & PAGE_MASK) == APIC_DEFAULT_PHYS_BASE)
		goto emul_write;

	/*
	 * Emulate the atomic as a straight write to avoid #AC if SLD is
	 * enabled in the host and the access splits a cache line.
	 */
	if (boot_cpu_has(X86_FEATURE_SPLIT_LOCK_DETECT))
		page_line_mask = ~(cache_line_size() - 1);
	else
		page_line_mask = PAGE_MASK;

	if (((gpa + bytes - 1) & page_line_mask) != (gpa & page_line_mask))
		goto emul_write;

	hva = kvm_vcpu_gfn_to_hva(vcpu, gpa_to_gfn(gpa));
	if (kvm_is_error_hva(hva))
		goto emul_write;

	hva += offset_in_page(gpa);

	switch (bytes) {
	case 1:
		r = emulator_try_cmpxchg_user(u8, hva, old, new);
		break;
	case 2:
		r = emulator_try_cmpxchg_user(u16, hva, old, new);
		break;
	case 4:
		r = emulator_try_cmpxchg_user(u32, hva, old, new);
		break;
	case 8:
		r = emulator_try_cmpxchg_user(u64, hva, old, new);
		break;
	default:
		BUG();
	}

	if (r < 0)
		return X86EMUL_UNHANDLEABLE;

	/*
	 * Mark the page dirty _before_ checking whether or not the CMPXCHG was
	 * successful, as the old value is written back on failure.  Note, for
	 * live migration, this is unnecessarily conservative as CMPXCHG writes
	 * back the original value and the access is atomic, but KVM's ABI is
	 * that all writes are dirty logged, regardless of the value written.
	 */
	kvm_vcpu_mark_page_dirty(vcpu, gpa_to_gfn(gpa));

	if (r)
		return X86EMUL_CMPXCHG_FAILED;

	kvm_page_track_write(vcpu, gpa, new, bytes);

	return X86EMUL_CONTINUE;

emul_write:
	pr_warn_once("emulating exchange as write\n");

	return emulator_write_emulated(ctxt, addr, new, bytes, exception);
}

static int emulator_pio_in_out(struct kvm_vcpu *vcpu, int size,
			       unsigned short port, void *data,
			       unsigned int count, bool in)
{
	unsigned i;
	int r;

	WARN_ON_ONCE(vcpu->arch.pio.count);
	for (i = 0; i < count; i++) {
		if (in)
			r = kvm_io_bus_read(vcpu, KVM_PIO_BUS, port, size, data);
		else
			r = kvm_io_bus_write(vcpu, KVM_PIO_BUS, port, size, data);

		if (r) {
			if (i == 0)
				goto userspace_io;

			/*
			 * Userspace must have unregistered the device while PIO
			 * was running.  Drop writes / read as 0.
			 */
			if (in)
				memset(data, 0, size * (count - i));
			break;
		}

		data += size;
	}
	return 1;

userspace_io:
	vcpu->arch.pio.port = port;
	vcpu->arch.pio.in = in;
	vcpu->arch.pio.count = count;
	vcpu->arch.pio.size = size;

	if (in)
		memset(vcpu->arch.pio_data, 0, size * count);
	else
		memcpy(vcpu->arch.pio_data, data, size * count);

	vcpu->run->exit_reason = KVM_EXIT_IO;
	vcpu->run->io.direction = in ? KVM_EXIT_IO_IN : KVM_EXIT_IO_OUT;
	vcpu->run->io.size = size;
	vcpu->run->io.data_offset = KVM_PIO_PAGE_OFFSET * PAGE_SIZE;
	vcpu->run->io.count = count;
	vcpu->run->io.port = port;
	return 0;
}

static int emulator_pio_in(struct kvm_vcpu *vcpu, int size,
      			   unsigned short port, void *val, unsigned int count)
{
	int r = emulator_pio_in_out(vcpu, size, port, val, count, true);
	if (r)
		trace_kvm_pio(KVM_PIO_IN, port, size, count, val);

	return r;
}

static void complete_emulator_pio_in(struct kvm_vcpu *vcpu, void *val)
{
	int size = vcpu->arch.pio.size;
	unsigned int count = vcpu->arch.pio.count;
	memcpy(val, vcpu->arch.pio_data, size * count);
	trace_kvm_pio(KVM_PIO_IN, vcpu->arch.pio.port, size, count, vcpu->arch.pio_data);
	vcpu->arch.pio.count = 0;
}

static int emulator_pio_in_emulated(struct x86_emulate_ctxt *ctxt,
				    int size, unsigned short port, void *val,
				    unsigned int count)
{
	struct kvm_vcpu *vcpu = emul_to_vcpu(ctxt);
	if (vcpu->arch.pio.count) {
		/*
		 * Complete a previous iteration that required userspace I/O.
		 * Note, @count isn't guaranteed to match pio.count as userspace
		 * can modify ECX before rerunning the vCPU.  Ignore any such
		 * shenanigans as KVM doesn't support modifying the rep count,
		 * and the emulator ensures @count doesn't overflow the buffer.
		 */
		complete_emulator_pio_in(vcpu, val);
		return 1;
	}

	return emulator_pio_in(vcpu, size, port, val, count);
}

static int emulator_pio_out(struct kvm_vcpu *vcpu, int size,
			    unsigned short port, const void *val,
			    unsigned int count)
{
	trace_kvm_pio(KVM_PIO_OUT, port, size, count, val);
	return emulator_pio_in_out(vcpu, size, port, (void *)val, count, false);
}

static int emulator_pio_out_emulated(struct x86_emulate_ctxt *ctxt,
				     int size, unsigned short port,
				     const void *val, unsigned int count)
{
	return emulator_pio_out(emul_to_vcpu(ctxt), size, port, val, count);
}

static unsigned long get_segment_base(struct kvm_vcpu *vcpu, int seg)
{
	return kvm_x86_call(get_segment_base)(vcpu, seg);
}

static void emulator_invlpg(struct x86_emulate_ctxt *ctxt, ulong address)
{
	kvm_mmu_invlpg(emul_to_vcpu(ctxt), address);
}

static int kvm_emulate_wbinvd_noskip(struct kvm_vcpu *vcpu)
{
	if (!need_emulate_wbinvd(vcpu))
		return X86EMUL_CONTINUE;

	if (kvm_x86_call(has_wbinvd_exit)()) {
		int cpu = get_cpu();

		cpumask_set_cpu(cpu, vcpu->arch.wbinvd_dirty_mask);
		on_each_cpu_mask(vcpu->arch.wbinvd_dirty_mask,
				wbinvd_ipi, NULL, 1);
		put_cpu();
		cpumask_clear(vcpu->arch.wbinvd_dirty_mask);
	} else
		wbinvd();
	return X86EMUL_CONTINUE;
}

int kvm_emulate_wbinvd(struct kvm_vcpu *vcpu)
{
	kvm_emulate_wbinvd_noskip(vcpu);
	return kvm_skip_emulated_instruction(vcpu);
}
EXPORT_SYMBOL_GPL(kvm_emulate_wbinvd);



static void emulator_wbinvd(struct x86_emulate_ctxt *ctxt)
{
	kvm_emulate_wbinvd_noskip(emul_to_vcpu(ctxt));
}

static unsigned long emulator_get_dr(struct x86_emulate_ctxt *ctxt, int dr)
{
	return kvm_get_dr(emul_to_vcpu(ctxt), dr);
}

static int emulator_set_dr(struct x86_emulate_ctxt *ctxt, int dr,
			   unsigned long value)
{

	return kvm_set_dr(emul_to_vcpu(ctxt), dr, value);
}

static u64 mk_cr_64(u64 curr_cr, u32 new_val)
{
	return (curr_cr & ~((1ULL << 32) - 1)) | new_val;
}

static unsigned long emulator_get_cr(struct x86_emulate_ctxt *ctxt, int cr)
{
	struct kvm_vcpu *vcpu = emul_to_vcpu(ctxt);
	unsigned long value;

	switch (cr) {
	case 0:
		value = kvm_read_cr0(vcpu);
		break;
	case 2:
		value = vcpu->arch.cr2;
		break;
	case 3:
		value = kvm_read_cr3(vcpu);
		break;
	case 4:
		value = kvm_read_cr4(vcpu);
		break;
	case 8:
		value = kvm_get_cr8(vcpu);
		break;
	default:
		kvm_err("%s: unexpected cr %u\n", __func__, cr);
		return 0;
	}

	return value;
}

static int emulator_set_cr(struct x86_emulate_ctxt *ctxt, int cr, ulong val)
{
	struct kvm_vcpu *vcpu = emul_to_vcpu(ctxt);
	int res = 0;

	switch (cr) {
	case 0:
		res = kvm_set_cr0(vcpu, mk_cr_64(kvm_read_cr0(vcpu), val));
		break;
	case 2:
		vcpu->arch.cr2 = val;
		break;
	case 3:
		res = kvm_set_cr3(vcpu, val);
		break;
	case 4:
		res = kvm_set_cr4(vcpu, mk_cr_64(kvm_read_cr4(vcpu), val));
		break;
	case 8:
		res = kvm_set_cr8(vcpu, val);
		break;
	default:
		kvm_err("%s: unexpected cr %u\n", __func__, cr);
		res = -1;
	}

	return res;
}

static int emulator_get_cpl(struct x86_emulate_ctxt *ctxt)
{
	return kvm_x86_call(get_cpl)(emul_to_vcpu(ctxt));
}

static void emulator_get_gdt(struct x86_emulate_ctxt *ctxt, struct desc_ptr *dt)
{
	kvm_x86_call(get_gdt)(emul_to_vcpu(ctxt), dt);
}

static void emulator_get_idt(struct x86_emulate_ctxt *ctxt, struct desc_ptr *dt)
{
	kvm_x86_call(get_idt)(emul_to_vcpu(ctxt), dt);
}

static void emulator_set_gdt(struct x86_emulate_ctxt *ctxt, struct desc_ptr *dt)
{
	kvm_x86_call(set_gdt)(emul_to_vcpu(ctxt), dt);
}

static void emulator_set_idt(struct x86_emulate_ctxt *ctxt, struct desc_ptr *dt)
{
	kvm_x86_call(set_idt)(emul_to_vcpu(ctxt), dt);
}

static unsigned long emulator_get_cached_segment_base(
	struct x86_emulate_ctxt *ctxt, int seg)
{
	return get_segment_base(emul_to_vcpu(ctxt), seg);
}

static bool emulator_get_segment(struct x86_emulate_ctxt *ctxt, u16 *selector,
				 struct desc_struct *desc, u32 *base3,
				 int seg)
{
	struct kvm_segment var;

	kvm_get_segment(emul_to_vcpu(ctxt), &var, seg);
	*selector = var.selector;

	if (var.unusable) {
		memset(desc, 0, sizeof(*desc));
		if (base3)
			*base3 = 0;
		return false;
	}

	if (var.g)
		var.limit >>= 12;
	set_desc_limit(desc, var.limit);
	set_desc_base(desc, (unsigned long)var.base);
#ifdef CONFIG_X86_64
	if (base3)
		*base3 = var.base >> 32;
#endif
	desc->type = var.type;
	desc->s = var.s;
	desc->dpl = var.dpl;
	desc->p = var.present;
	desc->avl = var.avl;
	desc->l = var.l;
	desc->d = var.db;
	desc->g = var.g;

	return true;
}

static void emulator_set_segment(struct x86_emulate_ctxt *ctxt, u16 selector,
				 struct desc_struct *desc, u32 base3,
				 int seg)
{
	struct kvm_vcpu *vcpu = emul_to_vcpu(ctxt);
	struct kvm_segment var;

	var.selector = selector;
	var.base = get_desc_base(desc);
#ifdef CONFIG_X86_64
	var.base |= ((u64)base3) << 32;
#endif
	var.limit = get_desc_limit(desc);
	if (desc->g)
		var.limit = (var.limit << 12) | 0xfff;
	var.type = desc->type;
	var.dpl = desc->dpl;
	var.db = desc->d;
	var.s = desc->s;
	var.l = desc->l;
	var.g = desc->g;
	var.avl = desc->avl;
	var.present = desc->p;
	var.unusable = !var.present;
	var.padding = 0;

	kvm_set_segment(vcpu, &var, seg);
	return;
}

static int emulator_get_msr_with_filter(struct x86_emulate_ctxt *ctxt,
					u32 msr_index, u64 *pdata)
{
	struct kvm_vcpu *vcpu = emul_to_vcpu(ctxt);
	int r;

	r = kvm_get_msr_with_filter(vcpu, msr_index, pdata);
	if (r < 0)
		return X86EMUL_UNHANDLEABLE;

	if (r) {
		if (kvm_msr_user_space(vcpu, msr_index, KVM_EXIT_X86_RDMSR, 0,
				       complete_emulated_rdmsr, r))
			return X86EMUL_IO_NEEDED;

		trace_kvm_msr_read_ex(msr_index);
		return X86EMUL_PROPAGATE_FAULT;
	}

	trace_kvm_msr_read(msr_index, *pdata);
	return X86EMUL_CONTINUE;
}

static int emulator_set_msr_with_filter(struct x86_emulate_ctxt *ctxt,
					u32 msr_index, u64 data)
{
	struct kvm_vcpu *vcpu = emul_to_vcpu(ctxt);
	int r;

	r = kvm_set_msr_with_filter(vcpu, msr_index, data);
	if (r < 0)
		return X86EMUL_UNHANDLEABLE;

	if (r) {
		if (kvm_msr_user_space(vcpu, msr_index, KVM_EXIT_X86_WRMSR, data,
				       complete_emulated_msr_access, r))
			return X86EMUL_IO_NEEDED;

		trace_kvm_msr_write_ex(msr_index, data);
		return X86EMUL_PROPAGATE_FAULT;
	}

	trace_kvm_msr_write(msr_index, data);
	return X86EMUL_CONTINUE;
}

static int emulator_get_msr(struct x86_emulate_ctxt *ctxt,
			    u32 msr_index, u64 *pdata)
{
	return kvm_get_msr(emul_to_vcpu(ctxt), msr_index, pdata);
}

static int emulator_check_rdpmc_early(struct x86_emulate_ctxt *ctxt, u32 pmc)
{
	return kvm_pmu_check_rdpmc_early(emul_to_vcpu(ctxt), pmc);
}

static int emulator_read_pmc(struct x86_emulate_ctxt *ctxt,
			     u32 pmc, u64 *pdata)
{
	return kvm_pmu_rdpmc(emul_to_vcpu(ctxt), pmc, pdata);
}

static void emulator_halt(struct x86_emulate_ctxt *ctxt)
{
	emul_to_vcpu(ctxt)->arch.halt_request = 1;
}

static int emulator_intercept(struct x86_emulate_ctxt *ctxt,
			      struct x86_instruction_info *info,
			      enum x86_intercept_stage stage)
{
	return kvm_x86_call(check_intercept)(emul_to_vcpu(ctxt), info, stage,
					     &ctxt->exception);
}

static bool emulator_get_cpuid(struct x86_emulate_ctxt *ctxt,
			      u32 *eax, u32 *ebx, u32 *ecx, u32 *edx,
			      bool exact_only)
{
	return kvm_cpuid(emul_to_vcpu(ctxt), eax, ebx, ecx, edx, exact_only);
}

static bool emulator_guest_has_movbe(struct x86_emulate_ctxt *ctxt)
{
	return guest_cpuid_has(emul_to_vcpu(ctxt), X86_FEATURE_MOVBE);
}

static bool emulator_guest_has_fxsr(struct x86_emulate_ctxt *ctxt)
{
	return guest_cpuid_has(emul_to_vcpu(ctxt), X86_FEATURE_FXSR);
}

static bool emulator_guest_has_rdpid(struct x86_emulate_ctxt *ctxt)
{
	return guest_cpuid_has(emul_to_vcpu(ctxt), X86_FEATURE_RDPID);
}

static bool emulator_guest_cpuid_is_intel_compatible(struct x86_emulate_ctxt *ctxt)
{
	return guest_cpuid_is_intel_compatible(emul_to_vcpu(ctxt));
}

static ulong emulator_read_gpr(struct x86_emulate_ctxt *ctxt, unsigned reg)
{
	return kvm_register_read_raw(emul_to_vcpu(ctxt), reg);
}

static void emulator_write_gpr(struct x86_emulate_ctxt *ctxt, unsigned reg, ulong val)
{
	kvm_register_write_raw(emul_to_vcpu(ctxt), reg, val);
}

static void emulator_set_nmi_mask(struct x86_emulate_ctxt *ctxt, bool masked)
{
	kvm_x86_call(set_nmi_mask)(emul_to_vcpu(ctxt), masked);
}

static bool emulator_is_smm(struct x86_emulate_ctxt *ctxt)
{
	return is_smm(emul_to_vcpu(ctxt));
}

static bool emulator_is_guest_mode(struct x86_emulate_ctxt *ctxt)
{
	return is_guest_mode(emul_to_vcpu(ctxt));
}

#ifndef CONFIG_KVM_SMM
static int emulator_leave_smm(struct x86_emulate_ctxt *ctxt)
{
	WARN_ON_ONCE(1);
	return X86EMUL_UNHANDLEABLE;
}
#endif

static void emulator_triple_fault(struct x86_emulate_ctxt *ctxt)
{
	kvm_make_request(KVM_REQ_TRIPLE_FAULT, emul_to_vcpu(ctxt));
}

static int emulator_set_xcr(struct x86_emulate_ctxt *ctxt, u32 index, u64 xcr)
{
	return __kvm_set_xcr(emul_to_vcpu(ctxt), index, xcr);
}

static void emulator_vm_bugged(struct x86_emulate_ctxt *ctxt)
{
	struct kvm *kvm = emul_to_vcpu(ctxt)->kvm;

	if (!kvm->vm_bugged)
		kvm_vm_bugged(kvm);
}

static gva_t emulator_get_untagged_addr(struct x86_emulate_ctxt *ctxt,
					gva_t addr, unsigned int flags)
{
	if (!kvm_x86_ops.get_untagged_addr)
		return addr;

	return kvm_x86_call(get_untagged_addr)(emul_to_vcpu(ctxt),
					       addr, flags);
}

static const struct x86_emulate_ops emulate_ops = {
	.vm_bugged           = emulator_vm_bugged,
	.read_gpr            = emulator_read_gpr,
	.write_gpr           = emulator_write_gpr,
	.read_std            = emulator_read_std,
	.write_std           = emulator_write_std,
	.fetch               = kvm_fetch_guest_virt,
	.read_emulated       = emulator_read_emulated,
	.write_emulated      = emulator_write_emulated,
	.cmpxchg_emulated    = emulator_cmpxchg_emulated,
	.invlpg              = emulator_invlpg,
	.pio_in_emulated     = emulator_pio_in_emulated,
	.pio_out_emulated    = emulator_pio_out_emulated,
	.get_segment         = emulator_get_segment,
	.set_segment         = emulator_set_segment,
	.get_cached_segment_base = emulator_get_cached_segment_base,
	.get_gdt             = emulator_get_gdt,
	.get_idt	     = emulator_get_idt,
	.set_gdt             = emulator_set_gdt,
	.set_idt	     = emulator_set_idt,
	.get_cr              = emulator_get_cr,
	.set_cr              = emulator_set_cr,
	.cpl                 = emulator_get_cpl,
	.get_dr              = emulator_get_dr,
	.set_dr              = emulator_set_dr,
	.set_msr_with_filter = emulator_set_msr_with_filter,
	.get_msr_with_filter = emulator_get_msr_with_filter,
	.get_msr             = emulator_get_msr,
	.check_rdpmc_early   = emulator_check_rdpmc_early,
	.read_pmc            = emulator_read_pmc,
	.halt                = emulator_halt,
	.wbinvd              = emulator_wbinvd,
	.fix_hypercall       = emulator_fix_hypercall,
	.intercept           = emulator_intercept,
	.get_cpuid           = emulator_get_cpuid,
	.guest_has_movbe     = emulator_guest_has_movbe,
	.guest_has_fxsr      = emulator_guest_has_fxsr,
	.guest_has_rdpid     = emulator_guest_has_rdpid,
	.guest_cpuid_is_intel_compatible = emulator_guest_cpuid_is_intel_compatible,
	.set_nmi_mask        = emulator_set_nmi_mask,
	.is_smm              = emulator_is_smm,
	.is_guest_mode       = emulator_is_guest_mode,
	.leave_smm           = emulator_leave_smm,
	.triple_fault        = emulator_triple_fault,
	.set_xcr             = emulator_set_xcr,
	.get_untagged_addr   = emulator_get_untagged_addr,
};

static void toggle_interruptibility(struct kvm_vcpu *vcpu, u32 mask)
{
	u32 int_shadow = kvm_x86_call(get_interrupt_shadow)(vcpu);
	/*
	 * an sti; sti; sequence only disable interrupts for the first
	 * instruction. So, if the last instruction, be it emulated or
	 * not, left the system with the INT_STI flag enabled, it
	 * means that the last instruction is an sti. We should not
	 * leave the flag on in this case. The same goes for mov ss
	 */
	if (int_shadow & mask)
		mask = 0;
	if (unlikely(int_shadow || mask)) {
		kvm_x86_call(set_interrupt_shadow)(vcpu, mask);
		if (!mask)
			kvm_make_request(KVM_REQ_EVENT, vcpu);
	}
}

static void inject_emulated_exception(struct kvm_vcpu *vcpu)
{
	struct x86_emulate_ctxt *ctxt = vcpu->arch.emulate_ctxt;

	if (ctxt->exception.vector == PF_VECTOR)
		kvm_inject_emulated_page_fault(vcpu, &ctxt->exception);
	else if (ctxt->exception.error_code_valid)
		kvm_queue_exception_e(vcpu, ctxt->exception.vector,
				      ctxt->exception.error_code);
	else
		kvm_queue_exception(vcpu, ctxt->exception.vector);
}

static struct x86_emulate_ctxt *alloc_emulate_ctxt(struct kvm_vcpu *vcpu)
{
	struct x86_emulate_ctxt *ctxt;

	ctxt = kmem_cache_zalloc(x86_emulator_cache, GFP_KERNEL_ACCOUNT);
	if (!ctxt) {
		pr_err("failed to allocate vcpu's emulator\n");
		return NULL;
	}

	ctxt->vcpu = vcpu;
	ctxt->ops = &emulate_ops;
	vcpu->arch.emulate_ctxt = ctxt;

	return ctxt;
}

static void init_emulate_ctxt(struct kvm_vcpu *vcpu)
{
	struct x86_emulate_ctxt *ctxt = vcpu->arch.emulate_ctxt;
	int cs_db, cs_l;

	kvm_x86_call(get_cs_db_l_bits)(vcpu, &cs_db, &cs_l);

	ctxt->gpa_available = false;
	ctxt->eflags = kvm_get_rflags(vcpu);
	ctxt->tf = (ctxt->eflags & X86_EFLAGS_TF) != 0;

	ctxt->eip = kvm_rip_read(vcpu);
	ctxt->mode = (!is_protmode(vcpu))		? X86EMUL_MODE_REAL :
		     (ctxt->eflags & X86_EFLAGS_VM)	? X86EMUL_MODE_VM86 :
		     (cs_l && is_long_mode(vcpu))	? X86EMUL_MODE_PROT64 :
		     cs_db				? X86EMUL_MODE_PROT32 :
							  X86EMUL_MODE_PROT16;
	ctxt->interruptibility = 0;
	ctxt->have_exception = false;
	ctxt->exception.vector = -1;
	ctxt->perm_ok = false;

	init_decode_cache(ctxt);
	vcpu->arch.emulate_regs_need_sync_from_vcpu = false;
}

void kvm_inject_realmode_interrupt(struct kvm_vcpu *vcpu, int irq, int inc_eip)
{
	struct x86_emulate_ctxt *ctxt = vcpu->arch.emulate_ctxt;
	int ret;

	init_emulate_ctxt(vcpu);

	ctxt->op_bytes = 2;
	ctxt->ad_bytes = 2;
	ctxt->_eip = ctxt->eip + inc_eip;
	ret = emulate_int_real(ctxt, irq);

	if (ret != X86EMUL_CONTINUE) {
		kvm_make_request(KVM_REQ_TRIPLE_FAULT, vcpu);
	} else {
		ctxt->eip = ctxt->_eip;
		kvm_rip_write(vcpu, ctxt->eip);
		kvm_set_rflags(vcpu, ctxt->eflags);
	}
}
EXPORT_SYMBOL_GPL(kvm_inject_realmode_interrupt);

static void prepare_emulation_failure_exit(struct kvm_vcpu *vcpu, u64 *data,
					   u8 ndata, u8 *insn_bytes, u8 insn_size)
{
	struct kvm_run *run = vcpu->run;
	u64 info[5];
	u8 info_start;

	/*
	 * Zero the whole array used to retrieve the exit info, as casting to
	 * u32 for select entries will leave some chunks uninitialized.
	 */
	memset(&info, 0, sizeof(info));

	kvm_x86_call(get_exit_info)(vcpu, (u32 *)&info[0], &info[1], &info[2],
				    (u32 *)&info[3], (u32 *)&info[4]);

	run->exit_reason = KVM_EXIT_INTERNAL_ERROR;
	run->emulation_failure.suberror = KVM_INTERNAL_ERROR_EMULATION;

	/*
	 * There's currently space for 13 entries, but 5 are used for the exit
	 * reason and info.  Restrict to 4 to reduce the maintenance burden
	 * when expanding kvm_run.emulation_failure in the future.
	 */
	if (WARN_ON_ONCE(ndata > 4))
		ndata = 4;

	/* Always include the flags as a 'data' entry. */
	info_start = 1;
	run->emulation_failure.flags = 0;

	if (insn_size) {
		BUILD_BUG_ON((sizeof(run->emulation_failure.insn_size) +
			      sizeof(run->emulation_failure.insn_bytes) != 16));
		info_start += 2;
		run->emulation_failure.flags |=
			KVM_INTERNAL_ERROR_EMULATION_FLAG_INSTRUCTION_BYTES;
		run->emulation_failure.insn_size = insn_size;
		memset(run->emulation_failure.insn_bytes, 0x90,
		       sizeof(run->emulation_failure.insn_bytes));
		memcpy(run->emulation_failure.insn_bytes, insn_bytes, insn_size);
	}

	memcpy(&run->internal.data[info_start], info, sizeof(info));
	memcpy(&run->internal.data[info_start + ARRAY_SIZE(info)], data,
	       ndata * sizeof(data[0]));

	run->emulation_failure.ndata = info_start + ARRAY_SIZE(info) + ndata;
}

static void prepare_emulation_ctxt_failure_exit(struct kvm_vcpu *vcpu)
{
	struct x86_emulate_ctxt *ctxt = vcpu->arch.emulate_ctxt;

	prepare_emulation_failure_exit(vcpu, NULL, 0, ctxt->fetch.data,
				       ctxt->fetch.end - ctxt->fetch.data);
}

void __kvm_prepare_emulation_failure_exit(struct kvm_vcpu *vcpu, u64 *data,
					  u8 ndata)
{
	prepare_emulation_failure_exit(vcpu, data, ndata, NULL, 0);
}
EXPORT_SYMBOL_GPL(__kvm_prepare_emulation_failure_exit);

void kvm_prepare_emulation_failure_exit(struct kvm_vcpu *vcpu)
{
	__kvm_prepare_emulation_failure_exit(vcpu, NULL, 0);
}
EXPORT_SYMBOL_GPL(kvm_prepare_emulation_failure_exit);

static int handle_emulation_failure(struct kvm_vcpu *vcpu, int emulation_type)
{
	struct kvm *kvm = vcpu->kvm;

	++vcpu->stat.insn_emulation_fail;
	trace_kvm_emulate_insn_failed(vcpu);

	if (emulation_type & EMULTYPE_VMWARE_GP) {
		kvm_queue_exception_e(vcpu, GP_VECTOR, 0);
		return 1;
	}

	if (kvm->arch.exit_on_emulation_error ||
	    (emulation_type & EMULTYPE_SKIP)) {
		prepare_emulation_ctxt_failure_exit(vcpu);
		return 0;
	}

	kvm_queue_exception(vcpu, UD_VECTOR);

	if (!is_guest_mode(vcpu) && kvm_x86_call(get_cpl)(vcpu) == 0) {
		prepare_emulation_ctxt_failure_exit(vcpu);
		return 0;
	}

	return 1;
}

static bool reexecute_instruction(struct kvm_vcpu *vcpu, gpa_t cr2_or_gpa,
				  int emulation_type)
{
	gpa_t gpa = cr2_or_gpa;
	kvm_pfn_t pfn;

	if (!(emulation_type & EMULTYPE_ALLOW_RETRY_PF))
		return false;

	if (WARN_ON_ONCE(is_guest_mode(vcpu)) ||
	    WARN_ON_ONCE(!(emulation_type & EMULTYPE_PF)))
		return false;

	if (!vcpu->arch.mmu->root_role.direct) {
		/*
		 * Write permission should be allowed since only
		 * write access need to be emulated.
		 */
		gpa = kvm_mmu_gva_to_gpa_write(vcpu, cr2_or_gpa, NULL);

		/*
		 * If the mapping is invalid in guest, let cpu retry
		 * it to generate fault.
		 */
		if (gpa == INVALID_GPA)
			return true;
	}

	/*
	 * Do not retry the unhandleable instruction if it faults on the
	 * readonly host memory, otherwise it will goto a infinite loop:
	 * retry instruction -> write #PF -> emulation fail -> retry
	 * instruction -> ...
	 */
	pfn = gfn_to_pfn(vcpu->kvm, gpa_to_gfn(gpa));

	/*
	 * If the instruction failed on the error pfn, it can not be fixed,
	 * report the error to userspace.
	 */
	if (is_error_noslot_pfn(pfn))
		return false;

	kvm_release_pfn_clean(pfn);

	/*
	 * If emulation may have been triggered by a write to a shadowed page
	 * table, unprotect the gfn (zap any relevant SPTEs) and re-enter the
	 * guest to let the CPU re-execute the instruction in the hope that the
	 * CPU can cleanly execute the instruction that KVM failed to emulate.
	 */
	if (vcpu->kvm->arch.indirect_shadow_pages)
		kvm_mmu_unprotect_page(vcpu->kvm, gpa_to_gfn(gpa));

	/*
	 * If the failed instruction faulted on an access to page tables that
	 * are used to translate any part of the instruction, KVM can't resolve
	 * the issue by unprotecting the gfn, as zapping the shadow page will
	 * result in the instruction taking a !PRESENT page fault and thus put
	 * the vCPU into an infinite loop of page faults.  E.g. KVM will create
	 * a SPTE and write-protect the gfn to resolve the !PRESENT fault, and
	 * then zap the SPTE to unprotect the gfn, and then do it all over
	 * again.  Report the error to userspace.
	 */
	return !(emulation_type & EMULTYPE_WRITE_PF_TO_SP);
}

static bool retry_instruction(struct x86_emulate_ctxt *ctxt,
			      gpa_t cr2_or_gpa,  int emulation_type)
{
	struct kvm_vcpu *vcpu = emul_to_vcpu(ctxt);
	unsigned long last_retry_eip, last_retry_addr, gpa = cr2_or_gpa;

	last_retry_eip = vcpu->arch.last_retry_eip;
	last_retry_addr = vcpu->arch.last_retry_addr;

	/*
	 * If the emulation is caused by #PF and it is non-page_table
	 * writing instruction, it means the VM-EXIT is caused by shadow
	 * page protected, we can zap the shadow page and retry this
	 * instruction directly.
	 *
	 * Note: if the guest uses a non-page-table modifying instruction
	 * on the PDE that points to the instruction, then we will unmap
	 * the instruction and go to an infinite loop. So, we cache the
	 * last retried eip and the last fault address, if we meet the eip
	 * and the address again, we can break out of the potential infinite
	 * loop.
	 */
	vcpu->arch.last_retry_eip = vcpu->arch.last_retry_addr = 0;

	if (!(emulation_type & EMULTYPE_ALLOW_RETRY_PF))
		return false;

	if (WARN_ON_ONCE(is_guest_mode(vcpu)) ||
	    WARN_ON_ONCE(!(emulation_type & EMULTYPE_PF)))
		return false;

	if (x86_page_table_writing_insn(ctxt))
		return false;

	if (ctxt->eip == last_retry_eip && last_retry_addr == cr2_or_gpa)
		return false;

	vcpu->arch.last_retry_eip = ctxt->eip;
	vcpu->arch.last_retry_addr = cr2_or_gpa;

	if (!vcpu->arch.mmu->root_role.direct)
		gpa = kvm_mmu_gva_to_gpa_write(vcpu, cr2_or_gpa, NULL);

	kvm_mmu_unprotect_page(vcpu->kvm, gpa_to_gfn(gpa));

	return true;
}

static int complete_emulated_mmio(struct kvm_vcpu *vcpu);
static int complete_emulated_pio(struct kvm_vcpu *vcpu);

static int kvm_vcpu_check_hw_bp(unsigned long addr, u32 type, u32 dr7,
				unsigned long *db)
{
	u32 dr6 = 0;
	int i;
	u32 enable, rwlen;

	enable = dr7;
	rwlen = dr7 >> 16;
	for (i = 0; i < 4; i++, enable >>= 2, rwlen >>= 4)
		if ((enable & 3) && (rwlen & 15) == type && db[i] == addr)
			dr6 |= (1 << i);
	return dr6;
}

static int kvm_vcpu_do_singlestep(struct kvm_vcpu *vcpu)
{
	struct kvm_run *kvm_run = vcpu->run;

	if (vcpu->guest_debug & KVM_GUESTDBG_SINGLESTEP) {
		kvm_run->debug.arch.dr6 = DR6_BS | DR6_ACTIVE_LOW;
		kvm_run->debug.arch.pc = kvm_get_linear_rip(vcpu);
		kvm_run->debug.arch.exception = DB_VECTOR;
		kvm_run->exit_reason = KVM_EXIT_DEBUG;
		return 0;
	}
	kvm_queue_exception_p(vcpu, DB_VECTOR, DR6_BS);
	return 1;
}

int kvm_skip_emulated_instruction(struct kvm_vcpu *vcpu)
{
	unsigned long rflags = kvm_x86_call(get_rflags)(vcpu);
	int r;

	r = kvm_x86_call(skip_emulated_instruction)(vcpu);
	if (unlikely(!r))
		return 0;

	kvm_pmu_trigger_event(vcpu, kvm_pmu_eventsel.INSTRUCTIONS_RETIRED);

	/*
	 * rflags is the old, "raw" value of the flags.  The new value has
	 * not been saved yet.
	 *
	 * This is correct even for TF set by the guest, because "the
	 * processor will not generate this exception after the instruction
	 * that sets the TF flag".
	 */
	if (unlikely(rflags & X86_EFLAGS_TF))
		r = kvm_vcpu_do_singlestep(vcpu);
	return r;
}
EXPORT_SYMBOL_GPL(kvm_skip_emulated_instruction);

static bool kvm_is_code_breakpoint_inhibited(struct kvm_vcpu *vcpu)
{
	if (kvm_get_rflags(vcpu) & X86_EFLAGS_RF)
		return true;

	/*
	 * Intel compatible CPUs inhibit code #DBs when MOV/POP SS blocking is
	 * active, but AMD compatible CPUs do not.
	 */
	if (!guest_cpuid_is_intel_compatible(vcpu))
		return false;

	return kvm_x86_call(get_interrupt_shadow)(vcpu) & KVM_X86_SHADOW_INT_MOV_SS;
}

static bool kvm_vcpu_check_code_breakpoint(struct kvm_vcpu *vcpu,
					   int emulation_type, int *r)
{
	WARN_ON_ONCE(emulation_type & EMULTYPE_NO_DECODE);

	/*
	 * Do not check for code breakpoints if hardware has already done the
	 * checks, as inferred from the emulation type.  On NO_DECODE and SKIP,
	 * the instruction has passed all exception checks, and all intercepted
	 * exceptions that trigger emulation have lower priority than code
	 * breakpoints, i.e. the fact that the intercepted exception occurred
	 * means any code breakpoints have already been serviced.
	 *
	 * Note, KVM needs to check for code #DBs on EMULTYPE_TRAP_UD_FORCED as
	 * hardware has checked the RIP of the magic prefix, but not the RIP of
	 * the instruction being emulated.  The intent of forced emulation is
	 * to behave as if KVM intercepted the instruction without an exception
	 * and without a prefix.
	 */
	if (emulation_type & (EMULTYPE_NO_DECODE | EMULTYPE_SKIP |
			      EMULTYPE_TRAP_UD | EMULTYPE_VMWARE_GP | EMULTYPE_PF))
		return false;

	if (unlikely(vcpu->guest_debug & KVM_GUESTDBG_USE_HW_BP) &&
	    (vcpu->arch.guest_debug_dr7 & DR7_BP_EN_MASK)) {
		struct kvm_run *kvm_run = vcpu->run;
		unsigned long eip = kvm_get_linear_rip(vcpu);
		u32 dr6 = kvm_vcpu_check_hw_bp(eip, 0,
					   vcpu->arch.guest_debug_dr7,
					   vcpu->arch.eff_db);

		if (dr6 != 0) {
			kvm_run->debug.arch.dr6 = dr6 | DR6_ACTIVE_LOW;
			kvm_run->debug.arch.pc = eip;
			kvm_run->debug.arch.exception = DB_VECTOR;
			kvm_run->exit_reason = KVM_EXIT_DEBUG;
			*r = 0;
			return true;
		}
	}

	if (unlikely(vcpu->arch.dr7 & DR7_BP_EN_MASK) &&
	    !kvm_is_code_breakpoint_inhibited(vcpu)) {
		unsigned long eip = kvm_get_linear_rip(vcpu);
		u32 dr6 = kvm_vcpu_check_hw_bp(eip, 0,
					   vcpu->arch.dr7,
					   vcpu->arch.db);

		if (dr6 != 0) {
			kvm_queue_exception_p(vcpu, DB_VECTOR, dr6);
			*r = 1;
			return true;
		}
	}

	return false;
}

static bool is_vmware_backdoor_opcode(struct x86_emulate_ctxt *ctxt)
{
	switch (ctxt->opcode_len) {
	case 1:
		switch (ctxt->b) {
		case 0xe4:	/* IN */
		case 0xe5:
		case 0xec:
		case 0xed:
		case 0xe6:	/* OUT */
		case 0xe7:
		case 0xee:
		case 0xef:
		case 0x6c:	/* INS */
		case 0x6d:
		case 0x6e:	/* OUTS */
		case 0x6f:
			return true;
		}
		break;
	case 2:
		switch (ctxt->b) {
		case 0x33:	/* RDPMC */
			return true;
		}
		break;
	}

	return false;
}

/*
 * Decode an instruction for emulation.  The caller is responsible for handling
 * code breakpoints.  Note, manually detecting code breakpoints is unnecessary
 * (and wrong) when emulating on an intercepted fault-like exception[*], as
 * code breakpoints have higher priority and thus have already been done by
 * hardware.
 *
 * [*] Except #MC, which is higher priority, but KVM should never emulate in
 *     response to a machine check.
 */
int x86_decode_emulated_instruction(struct kvm_vcpu *vcpu, int emulation_type,
				    void *insn, int insn_len)
{
	struct x86_emulate_ctxt *ctxt = vcpu->arch.emulate_ctxt;
	int r;

	init_emulate_ctxt(vcpu);

	r = x86_decode_insn(ctxt, insn, insn_len, emulation_type);

	trace_kvm_emulate_insn_start(vcpu);
	++vcpu->stat.insn_emulation;

	return r;
}
EXPORT_SYMBOL_GPL(x86_decode_emulated_instruction);

int x86_emulate_instruction(struct kvm_vcpu *vcpu, gpa_t cr2_or_gpa,
			    int emulation_type, void *insn, int insn_len)
{
	int r;
	struct x86_emulate_ctxt *ctxt = vcpu->arch.emulate_ctxt;
	bool writeback = true;

	r = kvm_check_emulate_insn(vcpu, emulation_type, insn, insn_len);
	if (r != X86EMUL_CONTINUE) {
		if (r == X86EMUL_RETRY_INSTR || r == X86EMUL_PROPAGATE_FAULT)
			return 1;

		WARN_ON_ONCE(r != X86EMUL_UNHANDLEABLE);
		return handle_emulation_failure(vcpu, emulation_type);
	}

	vcpu->arch.l1tf_flush_l1d = true;

	if (!(emulation_type & EMULTYPE_NO_DECODE)) {
		kvm_clear_exception_queue(vcpu);

		/*
		 * Return immediately if RIP hits a code breakpoint, such #DBs
		 * are fault-like and are higher priority than any faults on
		 * the code fetch itself.
		 */
		if (kvm_vcpu_check_code_breakpoint(vcpu, emulation_type, &r))
			return r;

		r = x86_decode_emulated_instruction(vcpu, emulation_type,
						    insn, insn_len);
		if (r != EMULATION_OK)  {
			if ((emulation_type & EMULTYPE_TRAP_UD) ||
			    (emulation_type & EMULTYPE_TRAP_UD_FORCED)) {
				kvm_queue_exception(vcpu, UD_VECTOR);
				return 1;
			}
			if (reexecute_instruction(vcpu, cr2_or_gpa,
						  emulation_type))
				return 1;

			if (ctxt->have_exception &&
			    !(emulation_type & EMULTYPE_SKIP)) {
				/*
				 * #UD should result in just EMULATION_FAILED, and trap-like
				 * exception should not be encountered during decode.
				 */
				WARN_ON_ONCE(ctxt->exception.vector == UD_VECTOR ||
					     exception_type(ctxt->exception.vector) == EXCPT_TRAP);
				inject_emulated_exception(vcpu);
				return 1;
			}
			return handle_emulation_failure(vcpu, emulation_type);
		}
	}

	if ((emulation_type & EMULTYPE_VMWARE_GP) &&
	    !is_vmware_backdoor_opcode(ctxt)) {
		kvm_queue_exception_e(vcpu, GP_VECTOR, 0);
		return 1;
	}

	/*
	 * EMULTYPE_SKIP without EMULTYPE_COMPLETE_USER_EXIT is intended for
	 * use *only* by vendor callbacks for kvm_skip_emulated_instruction().
	 * The caller is responsible for updating interruptibility state and
	 * injecting single-step #DBs.
	 */
	if (emulation_type & EMULTYPE_SKIP) {
		if (ctxt->mode != X86EMUL_MODE_PROT64)
			ctxt->eip = (u32)ctxt->_eip;
		else
			ctxt->eip = ctxt->_eip;

		if (emulation_type & EMULTYPE_COMPLETE_USER_EXIT) {
			r = 1;
			goto writeback;
		}

		kvm_rip_write(vcpu, ctxt->eip);
		if (ctxt->eflags & X86_EFLAGS_RF)
			kvm_set_rflags(vcpu, ctxt->eflags & ~X86_EFLAGS_RF);
		return 1;
	}

	if (retry_instruction(ctxt, cr2_or_gpa, emulation_type))
		return 1;

	/* this is needed for vmware backdoor interface to work since it
	   changes registers values  during IO operation */
	if (vcpu->arch.emulate_regs_need_sync_from_vcpu) {
		vcpu->arch.emulate_regs_need_sync_from_vcpu = false;
		emulator_invalidate_register_cache(ctxt);
	}

restart:
	if (emulation_type & EMULTYPE_PF) {
		/* Save the faulting GPA (cr2) in the address field */
		ctxt->exception.address = cr2_or_gpa;

		/* With shadow page tables, cr2 contains a GVA or nGPA. */
		if (vcpu->arch.mmu->root_role.direct) {
			ctxt->gpa_available = true;
			ctxt->gpa_val = cr2_or_gpa;
		}
	} else {
		/* Sanitize the address out of an abundance of paranoia. */
		ctxt->exception.address = 0;
	}

	r = x86_emulate_insn(ctxt);

	if (r == EMULATION_INTERCEPTED)
		return 1;

	if (r == EMULATION_FAILED) {
		if (reexecute_instruction(vcpu, cr2_or_gpa, emulation_type))
			return 1;

		return handle_emulation_failure(vcpu, emulation_type);
	}

	if (ctxt->have_exception) {
		WARN_ON_ONCE(vcpu->mmio_needed && !vcpu->mmio_is_write);
		vcpu->mmio_needed = false;
		r = 1;
		inject_emulated_exception(vcpu);
	} else if (vcpu->arch.pio.count) {
		if (!vcpu->arch.pio.in) {
			/* FIXME: return into emulator if single-stepping.  */
			vcpu->arch.pio.count = 0;
		} else {
			writeback = false;
			vcpu->arch.complete_userspace_io = complete_emulated_pio;
		}
		r = 0;
	} else if (vcpu->mmio_needed) {
		++vcpu->stat.mmio_exits;

		if (!vcpu->mmio_is_write)
			writeback = false;
		r = 0;
		vcpu->arch.complete_userspace_io = complete_emulated_mmio;
	} else if (vcpu->arch.complete_userspace_io) {
		writeback = false;
		r = 0;
	} else if (r == EMULATION_RESTART)
		goto restart;
	else
		r = 1;

writeback:
	if (writeback) {
		unsigned long rflags = kvm_x86_call(get_rflags)(vcpu);
		toggle_interruptibility(vcpu, ctxt->interruptibility);
		vcpu->arch.emulate_regs_need_sync_to_vcpu = false;

		/*
		 * Note, EXCPT_DB is assumed to be fault-like as the emulator
		 * only supports code breakpoints and general detect #DB, both
		 * of which are fault-like.
		 */
		if (!ctxt->have_exception ||
		    exception_type(ctxt->exception.vector) == EXCPT_TRAP) {
			kvm_pmu_trigger_event(vcpu, kvm_pmu_eventsel.INSTRUCTIONS_RETIRED);
			if (ctxt->is_branch)
				kvm_pmu_trigger_event(vcpu, kvm_pmu_eventsel.BRANCH_INSTRUCTIONS_RETIRED);
			kvm_rip_write(vcpu, ctxt->eip);
			if (r && (ctxt->tf || (vcpu->guest_debug & KVM_GUESTDBG_SINGLESTEP)))
				r = kvm_vcpu_do_singlestep(vcpu);
			kvm_x86_call(update_emulated_instruction)(vcpu);
			__kvm_set_rflags(vcpu, ctxt->eflags);
		}

		/*
		 * For STI, interrupts are shadowed; so KVM_REQ_EVENT will
		 * do nothing, and it will be requested again as soon as
		 * the shadow expires.  But we still need to check here,
		 * because POPF has no interrupt shadow.
		 */
		if (unlikely((ctxt->eflags & ~rflags) & X86_EFLAGS_IF))
			kvm_make_request(KVM_REQ_EVENT, vcpu);
	} else
		vcpu->arch.emulate_regs_need_sync_to_vcpu = true;

	return r;
}

int kvm_emulate_instruction(struct kvm_vcpu *vcpu, int emulation_type)
{
	return x86_emulate_instruction(vcpu, 0, emulation_type, NULL, 0);
}
EXPORT_SYMBOL_GPL(kvm_emulate_instruction);

int kvm_emulate_instruction_from_buffer(struct kvm_vcpu *vcpu,
					void *insn, int insn_len)
{
	return x86_emulate_instruction(vcpu, 0, 0, insn, insn_len);
}
EXPORT_SYMBOL_GPL(kvm_emulate_instruction_from_buffer);

static int complete_fast_pio_out_port_0x7e(struct kvm_vcpu *vcpu)
{
	vcpu->arch.pio.count = 0;
	return 1;
}

static int complete_fast_pio_out(struct kvm_vcpu *vcpu)
{
	vcpu->arch.pio.count = 0;

	if (unlikely(!kvm_is_linear_rip(vcpu, vcpu->arch.pio.linear_rip)))
		return 1;

	return kvm_skip_emulated_instruction(vcpu);
}

static int kvm_fast_pio_out(struct kvm_vcpu *vcpu, int size,
			    unsigned short port)
{
	unsigned long val = kvm_rax_read(vcpu);
	int ret = emulator_pio_out(vcpu, size, port, &val, 1);

	if (ret)
		return ret;

	/*
	 * Workaround userspace that relies on old KVM behavior of %rip being
	 * incremented prior to exiting to userspace to handle "OUT 0x7e".
	 */
	if (port == 0x7e &&
	    kvm_check_has_quirk(vcpu->kvm, KVM_X86_QUIRK_OUT_7E_INC_RIP)) {
		vcpu->arch.complete_userspace_io =
			complete_fast_pio_out_port_0x7e;
		kvm_skip_emulated_instruction(vcpu);
	} else {
		vcpu->arch.pio.linear_rip = kvm_get_linear_rip(vcpu);
		vcpu->arch.complete_userspace_io = complete_fast_pio_out;
	}
	return 0;
}

static int complete_fast_pio_in(struct kvm_vcpu *vcpu)
{
	unsigned long val;

	/* We should only ever be called with arch.pio.count equal to 1 */
	BUG_ON(vcpu->arch.pio.count != 1);

	if (unlikely(!kvm_is_linear_rip(vcpu, vcpu->arch.pio.linear_rip))) {
		vcpu->arch.pio.count = 0;
		return 1;
	}

	/* For size less than 4 we merge, else we zero extend */
	val = (vcpu->arch.pio.size < 4) ? kvm_rax_read(vcpu) : 0;

	complete_emulator_pio_in(vcpu, &val);
	kvm_rax_write(vcpu, val);

	return kvm_skip_emulated_instruction(vcpu);
}

static int kvm_fast_pio_in(struct kvm_vcpu *vcpu, int size,
			   unsigned short port)
{
	unsigned long val;
	int ret;

	/* For size less than 4 we merge, else we zero extend */
	val = (size < 4) ? kvm_rax_read(vcpu) : 0;

	ret = emulator_pio_in(vcpu, size, port, &val, 1);
	if (ret) {
		kvm_rax_write(vcpu, val);
		return ret;
	}

	vcpu->arch.pio.linear_rip = kvm_get_linear_rip(vcpu);
	vcpu->arch.complete_userspace_io = complete_fast_pio_in;

	return 0;
}

int kvm_fast_pio(struct kvm_vcpu *vcpu, int size, unsigned short port, int in)
{
	int ret;

	if (in)
		ret = kvm_fast_pio_in(vcpu, size, port);
	else
		ret = kvm_fast_pio_out(vcpu, size, port);
	return ret && kvm_skip_emulated_instruction(vcpu);
}
EXPORT_SYMBOL_GPL(kvm_fast_pio);

static int kvmclock_cpu_down_prep(unsigned int cpu)
{
	__this_cpu_write(cpu_tsc_khz, 0);
	return 0;
}

static void tsc_khz_changed(void *data)
{
	struct cpufreq_freqs *freq = data;
	unsigned long khz;

	WARN_ON_ONCE(boot_cpu_has(X86_FEATURE_CONSTANT_TSC));

	if (data)
		khz = freq->new;
	else
		khz = cpufreq_quick_get(raw_smp_processor_id());
	if (!khz)
		khz = tsc_khz;
	__this_cpu_write(cpu_tsc_khz, khz);
}

#ifdef CONFIG_X86_64
static void kvm_hyperv_tsc_notifier(void)
{
	struct kvm *kvm;
	int cpu;

	mutex_lock(&kvm_lock);
	list_for_each_entry(kvm, &vm_list, vm_list)
		kvm_make_mclock_inprogress_request(kvm);

	/* no guest entries from this point */
	hyperv_stop_tsc_emulation();

	/* TSC frequency always matches when on Hyper-V */
	if (!boot_cpu_has(X86_FEATURE_CONSTANT_TSC)) {
		for_each_present_cpu(cpu)
			per_cpu(cpu_tsc_khz, cpu) = tsc_khz;
	}
	kvm_caps.max_guest_tsc_khz = tsc_khz;

	list_for_each_entry(kvm, &vm_list, vm_list) {
		__kvm_start_pvclock_update(kvm);
		pvclock_update_vm_gtod_copy(kvm);
		kvm_end_pvclock_update(kvm);
	}

	mutex_unlock(&kvm_lock);
}
#endif

static void __kvmclock_cpufreq_notifier(struct cpufreq_freqs *freq, int cpu)
{
	struct kvm *kvm;
	struct kvm_vcpu *vcpu;
	int send_ipi = 0;
	unsigned long i;

	/*
	 * We allow guests to temporarily run on slowing clocks,
	 * provided we notify them after, or to run on accelerating
	 * clocks, provided we notify them before.  Thus time never
	 * goes backwards.
	 *
	 * However, we have a problem.  We can't atomically update
	 * the frequency of a given CPU from this function; it is
	 * merely a notifier, which can be called from any CPU.
	 * Changing the TSC frequency at arbitrary points in time
	 * requires a recomputation of local variables related to
	 * the TSC for each VCPU.  We must flag these local variables
	 * to be updated and be sure the update takes place with the
	 * new frequency before any guests proceed.
	 *
	 * Unfortunately, the combination of hotplug CPU and frequency
	 * change creates an intractable locking scenario; the order
	 * of when these callouts happen is undefined with respect to
	 * CPU hotplug, and they can race with each other.  As such,
	 * merely setting per_cpu(cpu_tsc_khz) = X during a hotadd is
	 * undefined; you can actually have a CPU frequency change take
	 * place in between the computation of X and the setting of the
	 * variable.  To protect against this problem, all updates of
	 * the per_cpu tsc_khz variable are done in an interrupt
	 * protected IPI, and all callers wishing to update the value
	 * must wait for a synchronous IPI to complete (which is trivial
	 * if the caller is on the CPU already).  This establishes the
	 * necessary total order on variable updates.
	 *
	 * Note that because a guest time update may take place
	 * anytime after the setting of the VCPU's request bit, the
	 * correct TSC value must be set before the request.  However,
	 * to ensure the update actually makes it to any guest which
	 * starts running in hardware virtualization between the set
	 * and the acquisition of the spinlock, we must also ping the
	 * CPU after setting the request bit.
	 *
	 */

	smp_call_function_single(cpu, tsc_khz_changed, freq, 1);

	mutex_lock(&kvm_lock);
	list_for_each_entry(kvm, &vm_list, vm_list) {
		kvm_for_each_vcpu(i, vcpu, kvm) {
			if (vcpu->cpu != cpu)
				continue;
			kvm_make_request(KVM_REQ_CLOCK_UPDATE, vcpu);
			if (vcpu->cpu != raw_smp_processor_id())
				send_ipi = 1;
		}
	}
	mutex_unlock(&kvm_lock);

	if (freq->old < freq->new && send_ipi) {
		/*
		 * We upscale the frequency.  Must make the guest
		 * doesn't see old kvmclock values while running with
		 * the new frequency, otherwise we risk the guest sees
		 * time go backwards.
		 *
		 * In case we update the frequency for another cpu
		 * (which might be in guest context) send an interrupt
		 * to kick the cpu out of guest context.  Next time
		 * guest context is entered kvmclock will be updated,
		 * so the guest will not see stale values.
		 */
		smp_call_function_single(cpu, tsc_khz_changed, freq, 1);
	}
}

static int kvmclock_cpufreq_notifier(struct notifier_block *nb, unsigned long val,
				     void *data)
{
	struct cpufreq_freqs *freq = data;
	int cpu;

	if (val == CPUFREQ_PRECHANGE && freq->old > freq->new)
		return 0;
	if (val == CPUFREQ_POSTCHANGE && freq->old < freq->new)
		return 0;

	for_each_cpu(cpu, freq->policy->cpus)
		__kvmclock_cpufreq_notifier(freq, cpu);

	return 0;
}

static struct notifier_block kvmclock_cpufreq_notifier_block = {
	.notifier_call  = kvmclock_cpufreq_notifier
};

static int kvmclock_cpu_online(unsigned int cpu)
{
	tsc_khz_changed(NULL);
	return 0;
}

static void kvm_timer_init(void)
{
	if (!boot_cpu_has(X86_FEATURE_CONSTANT_TSC)) {
		max_tsc_khz = tsc_khz;

		if (IS_ENABLED(CONFIG_CPU_FREQ)) {
			struct cpufreq_policy *policy;
			int cpu;

			cpu = get_cpu();
			policy = cpufreq_cpu_get(cpu);
			if (policy) {
				if (policy->cpuinfo.max_freq)
					max_tsc_khz = policy->cpuinfo.max_freq;
				cpufreq_cpu_put(policy);
			}
			put_cpu();
		}
		cpufreq_register_notifier(&kvmclock_cpufreq_notifier_block,
					  CPUFREQ_TRANSITION_NOTIFIER);

		cpuhp_setup_state(CPUHP_AP_X86_KVM_CLK_ONLINE, "x86/kvm/clk:online",
				  kvmclock_cpu_online, kvmclock_cpu_down_prep);
	}
}

#ifdef CONFIG_X86_64
static void pvclock_gtod_update_fn(struct work_struct *work)
{
	struct kvm *kvm;
	struct kvm_vcpu *vcpu;
	unsigned long i;

	mutex_lock(&kvm_lock);
	list_for_each_entry(kvm, &vm_list, vm_list)
		kvm_for_each_vcpu(i, vcpu, kvm)
			kvm_make_request(KVM_REQ_MASTERCLOCK_UPDATE, vcpu);
	atomic_set(&kvm_guest_has_master_clock, 0);
	mutex_unlock(&kvm_lock);
}

static DECLARE_WORK(pvclock_gtod_work, pvclock_gtod_update_fn);

/*
 * Indirection to move queue_work() out of the tk_core.seq write held
 * region to prevent possible deadlocks against time accessors which
 * are invoked with work related locks held.
 */
static void pvclock_irq_work_fn(struct irq_work *w)
{
	queue_work(system_long_wq, &pvclock_gtod_work);
}

static DEFINE_IRQ_WORK(pvclock_irq_work, pvclock_irq_work_fn);

/*
 * Notification about pvclock gtod data update.
 */
static int pvclock_gtod_notify(struct notifier_block *nb, unsigned long unused,
			       void *priv)
{
	struct pvclock_gtod_data *gtod = &pvclock_gtod_data;
	struct timekeeper *tk = priv;

	update_pvclock_gtod(tk);

	/*
	 * Disable master clock if host does not trust, or does not use,
	 * TSC based clocksource. Delegate queue_work() to irq_work as
	 * this is invoked with tk_core.seq write held.
	 */
	if (!gtod_is_based_on_tsc(gtod->clock.vclock_mode) &&
	    atomic_read(&kvm_guest_has_master_clock) != 0)
		irq_work_queue(&pvclock_irq_work);
	return 0;
}

static struct notifier_block pvclock_gtod_notifier = {
	.notifier_call = pvclock_gtod_notify,
};
#endif

static inline void kvm_ops_update(struct kvm_x86_init_ops *ops)
{
	memcpy(&kvm_x86_ops, ops->runtime_ops, sizeof(kvm_x86_ops));

#define __KVM_X86_OP(func) \
	static_call_update(kvm_x86_##func, kvm_x86_ops.func);
#define KVM_X86_OP(func) \
	WARN_ON(!kvm_x86_ops.func); __KVM_X86_OP(func)
#define KVM_X86_OP_OPTIONAL __KVM_X86_OP
#define KVM_X86_OP_OPTIONAL_RET0(func) \
	static_call_update(kvm_x86_##func, (void *)kvm_x86_ops.func ? : \
					   (void *)__static_call_return0);
#include <asm/kvm-x86-ops.h>
#undef __KVM_X86_OP

	kvm_pmu_ops_update(ops->pmu_ops);
}

static int kvm_x86_check_processor_compatibility(void)
{
	int cpu = smp_processor_id();
	struct cpuinfo_x86 *c = &cpu_data(cpu);

	/*
	 * Compatibility checks are done when loading KVM and when enabling
	 * hardware, e.g. during CPU hotplug, to ensure all online CPUs are
	 * compatible, i.e. KVM should never perform a compatibility check on
	 * an offline CPU.
	 */
	WARN_ON(!cpu_online(cpu));

	if (__cr4_reserved_bits(cpu_has, c) !=
	    __cr4_reserved_bits(cpu_has, &boot_cpu_data))
		return -EIO;

	return kvm_x86_call(check_processor_compatibility)();
}

static void kvm_x86_check_cpu_compat(void *ret)
{
	*(int *)ret = kvm_x86_check_processor_compatibility();
}

int kvm_x86_vendor_init(struct kvm_x86_init_ops *ops)
{
	u64 host_pat;
	int r, cpu;

	guard(mutex)(&vendor_module_lock);

	if (kvm_x86_ops.hardware_enable) {
		pr_err("already loaded vendor module '%s'\n", kvm_x86_ops.name);
		return -EEXIST;
	}

	/*
	 * KVM explicitly assumes that the guest has an FPU and
	 * FXSAVE/FXRSTOR. For example, the KVM_GET_FPU explicitly casts the
	 * vCPU's FPU state as a fxregs_state struct.
	 */
	if (!boot_cpu_has(X86_FEATURE_FPU) || !boot_cpu_has(X86_FEATURE_FXSR)) {
		pr_err("inadequate fpu\n");
		return -EOPNOTSUPP;
	}

	if (IS_ENABLED(CONFIG_PREEMPT_RT) && !boot_cpu_has(X86_FEATURE_CONSTANT_TSC)) {
		pr_err("RT requires X86_FEATURE_CONSTANT_TSC\n");
		return -EOPNOTSUPP;
	}

	/*
	 * KVM assumes that PAT entry '0' encodes WB memtype and simply zeroes
	 * the PAT bits in SPTEs.  Bail if PAT[0] is programmed to something
	 * other than WB.  Note, EPT doesn't utilize the PAT, but don't bother
	 * with an exception.  PAT[0] is set to WB on RESET and also by the
	 * kernel, i.e. failure indicates a kernel bug or broken firmware.
	 */
	if (rdmsrl_safe(MSR_IA32_CR_PAT, &host_pat) ||
	    (host_pat & GENMASK(2, 0)) != 6) {
		pr_err("host PAT[0] is not WB\n");
		return -EIO;
	}

	memset(&kvm_caps, 0, sizeof(kvm_caps));

	x86_emulator_cache = kvm_alloc_emulator_cache();
	if (!x86_emulator_cache) {
		pr_err("failed to allocate cache for x86 emulator\n");
		return -ENOMEM;
	}

	user_return_msrs = alloc_percpu(struct kvm_user_return_msrs);
	if (!user_return_msrs) {
		pr_err("failed to allocate percpu kvm_user_return_msrs\n");
		r = -ENOMEM;
		goto out_free_x86_emulator_cache;
	}
	kvm_nr_uret_msrs = 0;

	r = kvm_mmu_vendor_module_init();
	if (r)
		goto out_free_percpu;

	kvm_caps.supported_vm_types = BIT(KVM_X86_DEFAULT_VM);
	kvm_caps.supported_mce_cap = MCG_CTL_P | MCG_SER_P;

	if (boot_cpu_has(X86_FEATURE_XSAVE)) {
		kvm_host.xcr0 = xgetbv(XCR_XFEATURE_ENABLED_MASK);
		kvm_caps.supported_xcr0 = kvm_host.xcr0 & KVM_SUPPORTED_XCR0;
	}

	rdmsrl_safe(MSR_EFER, &kvm_host.efer);

	if (boot_cpu_has(X86_FEATURE_XSAVES))
		rdmsrl(MSR_IA32_XSS, kvm_host.xss);

	kvm_init_pmu_capability(ops->pmu_ops);

	if (boot_cpu_has(X86_FEATURE_ARCH_CAPABILITIES))
		rdmsrl(MSR_IA32_ARCH_CAPABILITIES, kvm_host.arch_capabilities);

	r = ops->hardware_setup();
	if (r != 0)
		goto out_mmu_exit;

	kvm_ops_update(ops);

	for_each_online_cpu(cpu) {
		smp_call_function_single(cpu, kvm_x86_check_cpu_compat, &r, 1);
		if (r < 0)
			goto out_unwind_ops;
	}

	/*
	 * Point of no return!  DO NOT add error paths below this point unless
	 * absolutely necessary, as most operations from this point forward
	 * require unwinding.
	 */
	kvm_timer_init();

	if (pi_inject_timer == -1)
		pi_inject_timer = housekeeping_enabled(HK_TYPE_TIMER);
#ifdef CONFIG_X86_64
	pvclock_gtod_register_notifier(&pvclock_gtod_notifier);

	if (hypervisor_is_type(X86_HYPER_MS_HYPERV))
		set_hv_tscchange_cb(kvm_hyperv_tsc_notifier);
#endif

	kvm_register_perf_callbacks(ops->handle_intel_pt_intr);

	if (IS_ENABLED(CONFIG_KVM_SW_PROTECTED_VM) && tdp_mmu_enabled)
		kvm_caps.supported_vm_types |= BIT(KVM_X86_SW_PROTECTED_VM);

	if (!kvm_cpu_cap_has(X86_FEATURE_XSAVES))
		kvm_caps.supported_xss = 0;

#define __kvm_cpu_cap_has(UNUSED_, f) kvm_cpu_cap_has(f)
	cr4_reserved_bits = __cr4_reserved_bits(__kvm_cpu_cap_has, UNUSED_);
#undef __kvm_cpu_cap_has

	if (kvm_caps.has_tsc_control) {
		/*
		 * Make sure the user can only configure tsc_khz values that
		 * fit into a signed integer.
		 * A min value is not calculated because it will always
		 * be 1 on all machines.
		 */
		u64 max = min(0x7fffffffULL,
			      __scale_tsc(kvm_caps.max_tsc_scaling_ratio, tsc_khz));
		kvm_caps.max_guest_tsc_khz = max;
	}
	kvm_caps.default_tsc_scaling_ratio = 1ULL << kvm_caps.tsc_scaling_ratio_frac_bits;
	kvm_init_msr_lists();
	return 0;

out_unwind_ops:
	kvm_x86_ops.hardware_enable = NULL;
	kvm_x86_call(hardware_unsetup)();
out_mmu_exit:
	kvm_mmu_vendor_module_exit();
out_free_percpu:
	free_percpu(user_return_msrs);
out_free_x86_emulator_cache:
	kmem_cache_destroy(x86_emulator_cache);
	return r;
}
EXPORT_SYMBOL_GPL(kvm_x86_vendor_init);

void kvm_x86_vendor_exit(void)
{
	kvm_unregister_perf_callbacks();

#ifdef CONFIG_X86_64
	if (hypervisor_is_type(X86_HYPER_MS_HYPERV))
		clear_hv_tscchange_cb();
#endif
	kvm_lapic_exit();

	if (!boot_cpu_has(X86_FEATURE_CONSTANT_TSC)) {
		cpufreq_unregister_notifier(&kvmclock_cpufreq_notifier_block,
					    CPUFREQ_TRANSITION_NOTIFIER);
		cpuhp_remove_state_nocalls(CPUHP_AP_X86_KVM_CLK_ONLINE);
	}
#ifdef CONFIG_X86_64
	pvclock_gtod_unregister_notifier(&pvclock_gtod_notifier);
	irq_work_sync(&pvclock_irq_work);
	cancel_work_sync(&pvclock_gtod_work);
#endif
	kvm_x86_call(hardware_unsetup)();
	kvm_mmu_vendor_module_exit();
	free_percpu(user_return_msrs);
	kmem_cache_destroy(x86_emulator_cache);
#ifdef CONFIG_KVM_XEN
	static_key_deferred_flush(&kvm_xen_enabled);
	WARN_ON(static_branch_unlikely(&kvm_xen_enabled.key));
#endif
	mutex_lock(&vendor_module_lock);
	kvm_x86_ops.hardware_enable = NULL;
	mutex_unlock(&vendor_module_lock);
}
EXPORT_SYMBOL_GPL(kvm_x86_vendor_exit);

static int __kvm_emulate_halt(struct kvm_vcpu *vcpu, int state, int reason)
{
	/*
	 * The vCPU has halted, e.g. executed HLT.  Update the run state if the
	 * local APIC is in-kernel, the run loop will detect the non-runnable
	 * state and halt the vCPU.  Exit to userspace if the local APIC is
	 * managed by userspace, in which case userspace is responsible for
	 * handling wake events.
	 */
	++vcpu->stat.halt_exits;
	if (lapic_in_kernel(vcpu)) {
		vcpu->arch.mp_state = state;
		return 1;
	} else {
		vcpu->run->exit_reason = reason;
		return 0;
	}
}

int kvm_emulate_halt_noskip(struct kvm_vcpu *vcpu)
{
	return __kvm_emulate_halt(vcpu, KVM_MP_STATE_HALTED, KVM_EXIT_HLT);
}
EXPORT_SYMBOL_GPL(kvm_emulate_halt_noskip);

int kvm_emulate_halt(struct kvm_vcpu *vcpu)
{
	int ret = kvm_skip_emulated_instruction(vcpu);
	/*
	 * TODO: we might be squashing a GUESTDBG_SINGLESTEP-triggered
	 * KVM_EXIT_DEBUG here.
	 */
	return kvm_emulate_halt_noskip(vcpu) && ret;
}
EXPORT_SYMBOL_GPL(kvm_emulate_halt);

int kvm_emulate_ap_reset_hold(struct kvm_vcpu *vcpu)
{
	int ret = kvm_skip_emulated_instruction(vcpu);

	return __kvm_emulate_halt(vcpu, KVM_MP_STATE_AP_RESET_HOLD,
					KVM_EXIT_AP_RESET_HOLD) && ret;
}
EXPORT_SYMBOL_GPL(kvm_emulate_ap_reset_hold);

#ifdef CONFIG_X86_64
static int kvm_pv_clock_pairing(struct kvm_vcpu *vcpu, gpa_t paddr,
			        unsigned long clock_type)
{
	struct kvm_clock_pairing clock_pairing;
	struct timespec64 ts;
	u64 cycle;
	int ret;

	if (clock_type != KVM_CLOCK_PAIRING_WALLCLOCK)
		return -KVM_EOPNOTSUPP;

	/*
	 * When tsc is in permanent catchup mode guests won't be able to use
	 * pvclock_read_retry loop to get consistent view of pvclock
	 */
	if (vcpu->arch.tsc_always_catchup)
		return -KVM_EOPNOTSUPP;

	if (!kvm_get_walltime_and_clockread(&ts, &cycle))
		return -KVM_EOPNOTSUPP;

	clock_pairing.sec = ts.tv_sec;
	clock_pairing.nsec = ts.tv_nsec;
	clock_pairing.tsc = kvm_read_l1_tsc(vcpu, cycle);
	clock_pairing.flags = 0;
	memset(&clock_pairing.pad, 0, sizeof(clock_pairing.pad));

	ret = 0;
	if (kvm_write_guest(vcpu->kvm, paddr, &clock_pairing,
			    sizeof(struct kvm_clock_pairing)))
		ret = -KVM_EFAULT;

	return ret;
}
#endif

/*
 * kvm_pv_kick_cpu_op:  Kick a vcpu.
 *
 * @apicid - apicid of vcpu to be kicked.
 */
static void kvm_pv_kick_cpu_op(struct kvm *kvm, int apicid)
{
	/*
	 * All other fields are unused for APIC_DM_REMRD, but may be consumed by
	 * common code, e.g. for tracing. Defer initialization to the compiler.
	 */
	struct kvm_lapic_irq lapic_irq = {
		.delivery_mode = APIC_DM_REMRD,
		.dest_mode = APIC_DEST_PHYSICAL,
		.shorthand = APIC_DEST_NOSHORT,
		.dest_id = apicid,
	};

	kvm_irq_delivery_to_apic(kvm, NULL, &lapic_irq, NULL);
}

bool kvm_apicv_activated(struct kvm *kvm)
{
	return (READ_ONCE(kvm->arch.apicv_inhibit_reasons) == 0);
}
EXPORT_SYMBOL_GPL(kvm_apicv_activated);

bool kvm_vcpu_apicv_activated(struct kvm_vcpu *vcpu)
{
	ulong vm_reasons = READ_ONCE(vcpu->kvm->arch.apicv_inhibit_reasons);
	ulong vcpu_reasons =
			kvm_x86_call(vcpu_get_apicv_inhibit_reasons)(vcpu);

	return (vm_reasons | vcpu_reasons) == 0;
}
EXPORT_SYMBOL_GPL(kvm_vcpu_apicv_activated);

static void set_or_clear_apicv_inhibit(unsigned long *inhibits,
				       enum kvm_apicv_inhibit reason, bool set)
{
	const struct trace_print_flags apicv_inhibits[] = { APICV_INHIBIT_REASONS };

	BUILD_BUG_ON(ARRAY_SIZE(apicv_inhibits) != NR_APICV_INHIBIT_REASONS);

	if (set)
		__set_bit(reason, inhibits);
	else
		__clear_bit(reason, inhibits);

	trace_kvm_apicv_inhibit_changed(reason, set, *inhibits);
}

static void kvm_apicv_init(struct kvm *kvm)
{
	enum kvm_apicv_inhibit reason = enable_apicv ? APICV_INHIBIT_REASON_ABSENT :
						       APICV_INHIBIT_REASON_DISABLED;

	set_or_clear_apicv_inhibit(&kvm->arch.apicv_inhibit_reasons, reason, true);

	init_rwsem(&kvm->arch.apicv_update_lock);
}

static void kvm_sched_yield(struct kvm_vcpu *vcpu, unsigned long dest_id)
{
	struct kvm_vcpu *target = NULL;
	struct kvm_apic_map *map;

	vcpu->stat.directed_yield_attempted++;

	if (single_task_running())
		goto no_yield;

	rcu_read_lock();
	map = rcu_dereference(vcpu->kvm->arch.apic_map);

	if (likely(map) && dest_id <= map->max_apic_id && map->phys_map[dest_id])
		target = map->phys_map[dest_id]->vcpu;

	rcu_read_unlock();

	if (!target || !READ_ONCE(target->ready))
		goto no_yield;

	/* Ignore requests to yield to self */
	if (vcpu == target)
		goto no_yield;

	if (kvm_vcpu_yield_to(target) <= 0)
		goto no_yield;

	vcpu->stat.directed_yield_successful++;

no_yield:
	return;
}

static int complete_hypercall_exit(struct kvm_vcpu *vcpu)
{
	u64 ret = vcpu->run->hypercall.ret;

	if (!is_64_bit_mode(vcpu))
		ret = (u32)ret;
	kvm_rax_write(vcpu, ret);
	++vcpu->stat.hypercalls;
	return kvm_skip_emulated_instruction(vcpu);
}

unsigned long __kvm_emulate_hypercall(struct kvm_vcpu *vcpu, unsigned long nr,
				      unsigned long a0, unsigned long a1,
				      unsigned long a2, unsigned long a3,
				      int op_64_bit, int cpl)
{
	unsigned long ret;

	trace_kvm_hypercall(nr, a0, a1, a2, a3);

	if (!op_64_bit) {
		nr &= 0xFFFFFFFF;
		a0 &= 0xFFFFFFFF;
		a1 &= 0xFFFFFFFF;
		a2 &= 0xFFFFFFFF;
		a3 &= 0xFFFFFFFF;
	}

	if (cpl) {
		ret = -KVM_EPERM;
		goto out;
	}

	ret = -KVM_ENOSYS;

	switch (nr) {
	case KVM_HC_VAPIC_POLL_IRQ:
		ret = 0;
		break;
	case KVM_HC_KICK_CPU:
		if (!guest_pv_has(vcpu, KVM_FEATURE_PV_UNHALT))
			break;

		kvm_pv_kick_cpu_op(vcpu->kvm, a1);
		kvm_sched_yield(vcpu, a1);
		ret = 0;
		break;
#ifdef CONFIG_X86_64
	case KVM_HC_CLOCK_PAIRING:
		ret = kvm_pv_clock_pairing(vcpu, a0, a1);
		break;
#endif
	case KVM_HC_SEND_IPI:
		if (!guest_pv_has(vcpu, KVM_FEATURE_PV_SEND_IPI))
			break;

		ret = kvm_pv_send_ipi(vcpu->kvm, a0, a1, a2, a3, op_64_bit);
		break;
	case KVM_HC_SCHED_YIELD:
		if (!guest_pv_has(vcpu, KVM_FEATURE_PV_SCHED_YIELD))
			break;

		kvm_sched_yield(vcpu, a0);
		ret = 0;
		break;
	case KVM_HC_MAP_GPA_RANGE: {
		u64 gpa = a0, npages = a1, attrs = a2;

		ret = -KVM_ENOSYS;
		if (!(vcpu->kvm->arch.hypercall_exit_enabled & (1 << KVM_HC_MAP_GPA_RANGE)))
			break;

		if (!PAGE_ALIGNED(gpa) || !npages ||
		    gpa_to_gfn(gpa) + npages <= gpa_to_gfn(gpa)) {
			ret = -KVM_EINVAL;
			break;
		}

		vcpu->run->exit_reason        = KVM_EXIT_HYPERCALL;
		vcpu->run->hypercall.nr       = KVM_HC_MAP_GPA_RANGE;
		vcpu->run->hypercall.args[0]  = gpa;
		vcpu->run->hypercall.args[1]  = npages;
		vcpu->run->hypercall.args[2]  = attrs;
		vcpu->run->hypercall.flags    = 0;
		if (op_64_bit)
			vcpu->run->hypercall.flags |= KVM_EXIT_HYPERCALL_LONG_MODE;

		WARN_ON_ONCE(vcpu->run->hypercall.flags & KVM_EXIT_HYPERCALL_MBZ);
		vcpu->arch.complete_userspace_io = complete_hypercall_exit;
		/* stat is incremented on completion. */
		return 0;
	}
	default:
		ret = -KVM_ENOSYS;
		break;
	}

out:
	++vcpu->stat.hypercalls;
	return ret;
}
EXPORT_SYMBOL_GPL(__kvm_emulate_hypercall);

int kvm_emulate_hypercall(struct kvm_vcpu *vcpu)
{
	unsigned long nr, a0, a1, a2, a3, ret;
	int op_64_bit;
	int cpl;

	if (kvm_xen_hypercall_enabled(vcpu->kvm))
		return kvm_xen_hypercall(vcpu);

	if (kvm_hv_hypercall_enabled(vcpu))
		return kvm_hv_hypercall(vcpu);

	nr = kvm_rax_read(vcpu);
	a0 = kvm_rbx_read(vcpu);
	a1 = kvm_rcx_read(vcpu);
	a2 = kvm_rdx_read(vcpu);
	a3 = kvm_rsi_read(vcpu);
	op_64_bit = is_64_bit_hypercall(vcpu);
	cpl = kvm_x86_call(get_cpl)(vcpu);

	ret = __kvm_emulate_hypercall(vcpu, nr, a0, a1, a2, a3, op_64_bit, cpl);
	if (nr == KVM_HC_MAP_GPA_RANGE && !ret)
		/* MAP_GPA tosses the request to the user space. */
		return 0;

	if (!op_64_bit)
		ret = (u32)ret;
	kvm_rax_write(vcpu, ret);

	return kvm_skip_emulated_instruction(vcpu);
}
EXPORT_SYMBOL_GPL(kvm_emulate_hypercall);

static int emulator_fix_hypercall(struct x86_emulate_ctxt *ctxt)
{
	struct kvm_vcpu *vcpu = emul_to_vcpu(ctxt);
	char instruction[3];
	unsigned long rip = kvm_rip_read(vcpu);

	/*
	 * If the quirk is disabled, synthesize a #UD and let the guest pick up
	 * the pieces.
	 */
	if (!kvm_check_has_quirk(vcpu->kvm, KVM_X86_QUIRK_FIX_HYPERCALL_INSN)) {
		ctxt->exception.error_code_valid = false;
		ctxt->exception.vector = UD_VECTOR;
		ctxt->have_exception = true;
		return X86EMUL_PROPAGATE_FAULT;
	}

	kvm_x86_call(patch_hypercall)(vcpu, instruction);

	return emulator_write_emulated(ctxt, rip, instruction, 3,
		&ctxt->exception);
}

static int dm_request_for_irq_injection(struct kvm_vcpu *vcpu)
{
	return vcpu->run->request_interrupt_window &&
		likely(!pic_in_kernel(vcpu->kvm));
}

/* Called within kvm->srcu read side.  */
static void post_kvm_run_save(struct kvm_vcpu *vcpu)
{
	struct kvm_run *kvm_run = vcpu->run;

	kvm_run->if_flag = kvm_x86_call(get_if_flag)(vcpu);
	kvm_run->cr8 = kvm_get_cr8(vcpu);
	kvm_run->apic_base = kvm_get_apic_base(vcpu);

	kvm_run->ready_for_interrupt_injection =
		pic_in_kernel(vcpu->kvm) ||
		kvm_vcpu_ready_for_interrupt_injection(vcpu);

	if (is_smm(vcpu))
		kvm_run->flags |= KVM_RUN_X86_SMM;
	if (is_guest_mode(vcpu))
		kvm_run->flags |= KVM_RUN_X86_GUEST_MODE;
}

static void update_cr8_intercept(struct kvm_vcpu *vcpu)
{
	int max_irr, tpr;

	if (!kvm_x86_ops.update_cr8_intercept)
		return;

	if (!lapic_in_kernel(vcpu))
		return;

	if (vcpu->arch.apic->apicv_active)
		return;

	if (!vcpu->arch.apic->vapic_addr)
		max_irr = kvm_lapic_find_highest_irr(vcpu);
	else
		max_irr = -1;

	if (max_irr != -1)
		max_irr >>= 4;

	tpr = kvm_lapic_get_cr8(vcpu);

	kvm_x86_call(update_cr8_intercept)(vcpu, tpr, max_irr);
}


int kvm_check_nested_events(struct kvm_vcpu *vcpu)
{
	if (kvm_test_request(KVM_REQ_TRIPLE_FAULT, vcpu)) {
		kvm_x86_ops.nested_ops->triple_fault(vcpu);
		return 1;
	}

	return kvm_x86_ops.nested_ops->check_events(vcpu);
}

static void kvm_inject_exception(struct kvm_vcpu *vcpu)
{
	/*
	 * Suppress the error code if the vCPU is in Real Mode, as Real Mode
	 * exceptions don't report error codes.  The presence of an error code
	 * is carried with the exception and only stripped when the exception
	 * is injected as intercepted #PF VM-Exits for AMD's Paged Real Mode do
	 * report an error code despite the CPU being in Real Mode.
	 */
	vcpu->arch.exception.has_error_code &= is_protmode(vcpu);

	trace_kvm_inj_exception(vcpu->arch.exception.vector,
				vcpu->arch.exception.has_error_code,
				vcpu->arch.exception.error_code,
				vcpu->arch.exception.injected);

	kvm_x86_call(inject_exception)(vcpu);
}

/*
 * Check for any event (interrupt or exception) that is ready to be injected,
 * and if there is at least one event, inject the event with the highest
 * priority.  This handles both "pending" events, i.e. events that have never
 * been injected into the guest, and "injected" events, i.e. events that were
 * injected as part of a previous VM-Enter, but weren't successfully delivered
 * and need to be re-injected.
 *
 * Note, this is not guaranteed to be invoked on a guest instruction boundary,
 * i.e. doesn't guarantee that there's an event window in the guest.  KVM must
 * be able to inject exceptions in the "middle" of an instruction, and so must
 * also be able to re-inject NMIs and IRQs in the middle of an instruction.
 * I.e. for exceptions and re-injected events, NOT invoking this on instruction
 * boundaries is necessary and correct.
 *
 * For simplicity, KVM uses a single path to inject all events (except events
 * that are injected directly from L1 to L2) and doesn't explicitly track
 * instruction boundaries for asynchronous events.  However, because VM-Exits
 * that can occur during instruction execution typically result in KVM skipping
 * the instruction or injecting an exception, e.g. instruction and exception
 * intercepts, and because pending exceptions have higher priority than pending
 * interrupts, KVM still honors instruction boundaries in most scenarios.
 *
 * But, if a VM-Exit occurs during instruction execution, and KVM does NOT skip
 * the instruction or inject an exception, then KVM can incorrecty inject a new
 * asynchronous event if the event became pending after the CPU fetched the
 * instruction (in the guest).  E.g. if a page fault (#PF, #NPF, EPT violation)
 * occurs and is resolved by KVM, a coincident NMI, SMI, IRQ, etc... can be
 * injected on the restarted instruction instead of being deferred until the
 * instruction completes.
 *
 * In practice, this virtualization hole is unlikely to be observed by the
 * guest, and even less likely to cause functional problems.  To detect the
 * hole, the guest would have to trigger an event on a side effect of an early
 * phase of instruction execution, e.g. on the instruction fetch from memory.
 * And for it to be a functional problem, the guest would need to depend on the
 * ordering between that side effect, the instruction completing, _and_ the
 * delivery of the asynchronous event.
 */
static int kvm_check_and_inject_events(struct kvm_vcpu *vcpu,
				       bool *req_immediate_exit)
{
	bool can_inject;
	int r;

	/*
	 * Process nested events first, as nested VM-Exit supersedes event
	 * re-injection.  If there's an event queued for re-injection, it will
	 * be saved into the appropriate vmc{b,s}12 fields on nested VM-Exit.
	 */
	if (is_guest_mode(vcpu))
		r = kvm_check_nested_events(vcpu);
	else
		r = 0;

	/*
	 * Re-inject exceptions and events *especially* if immediate entry+exit
	 * to/from L2 is needed, as any event that has already been injected
	 * into L2 needs to complete its lifecycle before injecting a new event.
	 *
	 * Don't re-inject an NMI or interrupt if there is a pending exception.
	 * This collision arises if an exception occurred while vectoring the
	 * injected event, KVM intercepted said exception, and KVM ultimately
	 * determined the fault belongs to the guest and queues the exception
	 * for injection back into the guest.
	 *
	 * "Injected" interrupts can also collide with pending exceptions if
	 * userspace ignores the "ready for injection" flag and blindly queues
	 * an interrupt.  In that case, prioritizing the exception is correct,
	 * as the exception "occurred" before the exit to userspace.  Trap-like
	 * exceptions, e.g. most #DBs, have higher priority than interrupts.
	 * And while fault-like exceptions, e.g. #GP and #PF, are the lowest
	 * priority, they're only generated (pended) during instruction
	 * execution, and interrupts are recognized at instruction boundaries.
	 * Thus a pending fault-like exception means the fault occurred on the
	 * *previous* instruction and must be serviced prior to recognizing any
	 * new events in order to fully complete the previous instruction.
	 */
	if (vcpu->arch.exception.injected)
		kvm_inject_exception(vcpu);
	else if (kvm_is_exception_pending(vcpu))
		; /* see above */
	else if (vcpu->arch.nmi_injected)
		kvm_x86_call(inject_nmi)(vcpu);
	else if (vcpu->arch.interrupt.injected)
		kvm_x86_call(inject_irq)(vcpu, true);

	/*
	 * Exceptions that morph to VM-Exits are handled above, and pending
	 * exceptions on top of injected exceptions that do not VM-Exit should
	 * either morph to #DF or, sadly, override the injected exception.
	 */
	WARN_ON_ONCE(vcpu->arch.exception.injected &&
		     vcpu->arch.exception.pending);

	/*
	 * Bail if immediate entry+exit to/from the guest is needed to complete
	 * nested VM-Enter or event re-injection so that a different pending
	 * event can be serviced (or if KVM needs to exit to userspace).
	 *
	 * Otherwise, continue processing events even if VM-Exit occurred.  The
	 * VM-Exit will have cleared exceptions that were meant for L2, but
	 * there may now be events that can be injected into L1.
	 */
	if (r < 0)
		goto out;

	/*
	 * A pending exception VM-Exit should either result in nested VM-Exit
	 * or force an immediate re-entry and exit to/from L2, and exception
	 * VM-Exits cannot be injected (flag should _never_ be set).
	 */
	WARN_ON_ONCE(vcpu->arch.exception_vmexit.injected ||
		     vcpu->arch.exception_vmexit.pending);

	/*
	 * New events, other than exceptions, cannot be injected if KVM needs
	 * to re-inject a previous event.  See above comments on re-injecting
	 * for why pending exceptions get priority.
	 */
	can_inject = !kvm_event_needs_reinjection(vcpu);

	if (vcpu->arch.exception.pending) {
		/*
		 * Fault-class exceptions, except #DBs, set RF=1 in the RFLAGS
		 * value pushed on the stack.  Trap-like exception and all #DBs
		 * leave RF as-is (KVM follows Intel's behavior in this regard;
		 * AMD states that code breakpoint #DBs excplitly clear RF=0).
		 *
		 * Note, most versions of Intel's SDM and AMD's APM incorrectly
		 * describe the behavior of General Detect #DBs, which are
		 * fault-like.  They do _not_ set RF, a la code breakpoints.
		 */
		if (exception_type(vcpu->arch.exception.vector) == EXCPT_FAULT)
			__kvm_set_rflags(vcpu, kvm_get_rflags(vcpu) |
					     X86_EFLAGS_RF);

		if (vcpu->arch.exception.vector == DB_VECTOR) {
			kvm_deliver_exception_payload(vcpu, &vcpu->arch.exception);
			if (vcpu->arch.dr7 & DR7_GD) {
				vcpu->arch.dr7 &= ~DR7_GD;
				kvm_update_dr7(vcpu);
			}
		}

		kvm_inject_exception(vcpu);

		vcpu->arch.exception.pending = false;
		vcpu->arch.exception.injected = true;

		can_inject = false;
	}

	/* Don't inject interrupts if the user asked to avoid doing so */
	if (vcpu->guest_debug & KVM_GUESTDBG_BLOCKIRQ)
		return 0;

	/*
	 * Finally, inject interrupt events.  If an event cannot be injected
	 * due to architectural conditions (e.g. IF=0) a window-open exit
	 * will re-request KVM_REQ_EVENT.  Sometimes however an event is pending
	 * and can architecturally be injected, but we cannot do it right now:
	 * an interrupt could have arrived just now and we have to inject it
	 * as a vmexit, or there could already an event in the queue, which is
	 * indicated by can_inject.  In that case we request an immediate exit
	 * in order to make progress and get back here for another iteration.
	 * The kvm_x86_ops hooks communicate this by returning -EBUSY.
	 */
#ifdef CONFIG_KVM_SMM
	if (vcpu->arch.smi_pending) {
		r = can_inject ? kvm_x86_call(smi_allowed)(vcpu, true) :
				 -EBUSY;
		if (r < 0)
			goto out;
		if (r) {
			vcpu->arch.smi_pending = false;
			++vcpu->arch.smi_count;
			enter_smm(vcpu);
			can_inject = false;
		} else
			kvm_x86_call(enable_smi_window)(vcpu);
	}
#endif

	if (vcpu->arch.nmi_pending) {
		r = can_inject ? kvm_x86_call(nmi_allowed)(vcpu, true) :
				 -EBUSY;
		if (r < 0)
			goto out;
		if (r) {
			--vcpu->arch.nmi_pending;
			vcpu->arch.nmi_injected = true;
			kvm_x86_call(inject_nmi)(vcpu);
			can_inject = false;
			WARN_ON(kvm_x86_call(nmi_allowed)(vcpu, true) < 0);
		}
		if (vcpu->arch.nmi_pending)
			kvm_x86_call(enable_nmi_window)(vcpu);
	}

	if (kvm_cpu_has_injectable_intr(vcpu)) {
		r = can_inject ? kvm_x86_call(interrupt_allowed)(vcpu, true) :
				 -EBUSY;
		if (r < 0)
			goto out;
		if (r) {
			int irq = kvm_cpu_get_interrupt(vcpu);

			if (!WARN_ON_ONCE(irq == -1)) {
				kvm_queue_interrupt(vcpu, irq, false);
				kvm_x86_call(inject_irq)(vcpu, false);
				WARN_ON(kvm_x86_call(interrupt_allowed)(vcpu, true) < 0);
			}
		}
		if (kvm_cpu_has_injectable_intr(vcpu))
			kvm_x86_call(enable_irq_window)(vcpu);
	}

	if (is_guest_mode(vcpu) &&
	    kvm_x86_ops.nested_ops->has_events &&
	    kvm_x86_ops.nested_ops->has_events(vcpu, true))
		*req_immediate_exit = true;

	/*
	 * KVM must never queue a new exception while injecting an event; KVM
	 * is done emulating and should only propagate the to-be-injected event
	 * to the VMCS/VMCB.  Queueing a new exception can put the vCPU into an
	 * infinite loop as KVM will bail from VM-Enter to inject the pending
	 * exception and start the cycle all over.
	 *
	 * Exempt triple faults as they have special handling and won't put the
	 * vCPU into an infinite loop.  Triple fault can be queued when running
	 * VMX without unrestricted guest, as that requires KVM to emulate Real
	 * Mode events (see kvm_inject_realmode_interrupt()).
	 */
	WARN_ON_ONCE(vcpu->arch.exception.pending ||
		     vcpu->arch.exception_vmexit.pending);
	return 0;

out:
	if (r == -EBUSY) {
		*req_immediate_exit = true;
		r = 0;
	}
	return r;
}

static void process_nmi(struct kvm_vcpu *vcpu)
{
	unsigned int limit;

	/*
	 * x86 is limited to one NMI pending, but because KVM can't react to
	 * incoming NMIs as quickly as bare metal, e.g. if the vCPU is
	 * scheduled out, KVM needs to play nice with two queued NMIs showing
	 * up at the same time.  To handle this scenario, allow two NMIs to be
	 * (temporarily) pending so long as NMIs are not blocked and KVM is not
	 * waiting for a previous NMI injection to complete (which effectively
	 * blocks NMIs).  KVM will immediately inject one of the two NMIs, and
	 * will request an NMI window to handle the second NMI.
	 */
	if (kvm_x86_call(get_nmi_mask)(vcpu) || vcpu->arch.nmi_injected)
		limit = 1;
	else
		limit = 2;

	/*
	 * Adjust the limit to account for pending virtual NMIs, which aren't
	 * tracked in vcpu->arch.nmi_pending.
	 */
	if (kvm_x86_call(is_vnmi_pending)(vcpu))
		limit--;

	vcpu->arch.nmi_pending += atomic_xchg(&vcpu->arch.nmi_queued, 0);
	vcpu->arch.nmi_pending = min(vcpu->arch.nmi_pending, limit);

	if (vcpu->arch.nmi_pending &&
	    (kvm_x86_call(set_vnmi_pending)(vcpu)))
		vcpu->arch.nmi_pending--;

	if (vcpu->arch.nmi_pending)
		kvm_make_request(KVM_REQ_EVENT, vcpu);
}

/* Return total number of NMIs pending injection to the VM */
int kvm_get_nr_pending_nmis(struct kvm_vcpu *vcpu)
{
	return vcpu->arch.nmi_pending +
	       kvm_x86_call(is_vnmi_pending)(vcpu);
}

void kvm_make_scan_ioapic_request_mask(struct kvm *kvm,
				       unsigned long *vcpu_bitmap)
{
	kvm_make_vcpus_request_mask(kvm, KVM_REQ_SCAN_IOAPIC, vcpu_bitmap);
}

void kvm_make_scan_ioapic_request(struct kvm *kvm)
{
	kvm_make_all_cpus_request(kvm, KVM_REQ_SCAN_IOAPIC);
}

void __kvm_vcpu_update_apicv(struct kvm_vcpu *vcpu)
{
	struct kvm_lapic *apic = vcpu->arch.apic;
	bool activate;

	if (!lapic_in_kernel(vcpu))
		return;

	down_read(&vcpu->kvm->arch.apicv_update_lock);
	preempt_disable();

	/* Do not activate APICV when APIC is disabled */
	activate = kvm_vcpu_apicv_activated(vcpu) &&
		   (kvm_get_apic_mode(vcpu) != LAPIC_MODE_DISABLED);

	if (apic->apicv_active == activate)
		goto out;

	apic->apicv_active = activate;
	kvm_apic_update_apicv(vcpu);
	kvm_x86_call(refresh_apicv_exec_ctrl)(vcpu);

	/*
	 * When APICv gets disabled, we may still have injected interrupts
	 * pending. At the same time, KVM_REQ_EVENT may not be set as APICv was
	 * still active when the interrupt got accepted. Make sure
	 * kvm_check_and_inject_events() is called to check for that.
	 */
	if (!apic->apicv_active)
		kvm_make_request(KVM_REQ_EVENT, vcpu);

out:
	preempt_enable();
	up_read(&vcpu->kvm->arch.apicv_update_lock);
}
EXPORT_SYMBOL_GPL(__kvm_vcpu_update_apicv);

static void kvm_vcpu_update_apicv(struct kvm_vcpu *vcpu)
{
	if (!lapic_in_kernel(vcpu))
		return;

	/*
	 * Due to sharing page tables across vCPUs, the xAPIC memslot must be
	 * deleted if any vCPU has xAPIC virtualization and x2APIC enabled, but
	 * and hardware doesn't support x2APIC virtualization.  E.g. some AMD
	 * CPUs support AVIC but not x2APIC.  KVM still allows enabling AVIC in
	 * this case so that KVM can the AVIC doorbell to inject interrupts to
	 * running vCPUs, but KVM must not create SPTEs for the APIC base as
	 * the vCPU would incorrectly be able to access the vAPIC page via MMIO
	 * despite being in x2APIC mode.  For simplicity, inhibiting the APIC
	 * access page is sticky.
	 */
	if (apic_x2apic_mode(vcpu->arch.apic) &&
	    kvm_x86_ops.allow_apicv_in_x2apic_without_x2apic_virtualization)
		kvm_inhibit_apic_access_page(vcpu);

	__kvm_vcpu_update_apicv(vcpu);
}

void __kvm_set_or_clear_apicv_inhibit(struct kvm *kvm,
				      enum kvm_apicv_inhibit reason, bool set)
{
	unsigned long old, new;

	lockdep_assert_held_write(&kvm->arch.apicv_update_lock);

	if (!(kvm_x86_ops.required_apicv_inhibits & BIT(reason)))
		return;

	old = new = kvm->arch.apicv_inhibit_reasons;

	set_or_clear_apicv_inhibit(&new, reason, set);

	if (!!old != !!new) {
		/*
		 * Kick all vCPUs before setting apicv_inhibit_reasons to avoid
		 * false positives in the sanity check WARN in svm_vcpu_run().
		 * This task will wait for all vCPUs to ack the kick IRQ before
		 * updating apicv_inhibit_reasons, and all other vCPUs will
		 * block on acquiring apicv_update_lock so that vCPUs can't
		 * redo svm_vcpu_run() without seeing the new inhibit state.
		 *
		 * Note, holding apicv_update_lock and taking it in the read
		 * side (handling the request) also prevents other vCPUs from
		 * servicing the request with a stale apicv_inhibit_reasons.
		 */
		kvm_make_all_cpus_request(kvm, KVM_REQ_APICV_UPDATE);
		kvm->arch.apicv_inhibit_reasons = new;
		if (new) {
			unsigned long gfn = gpa_to_gfn(APIC_DEFAULT_PHYS_BASE);
			int idx = srcu_read_lock(&kvm->srcu);

			kvm_zap_gfn_range(kvm, gfn, gfn+1);
			srcu_read_unlock(&kvm->srcu, idx);
		}
	} else {
		kvm->arch.apicv_inhibit_reasons = new;
	}
}

void kvm_set_or_clear_apicv_inhibit(struct kvm *kvm,
				    enum kvm_apicv_inhibit reason, bool set)
{
	if (!enable_apicv)
		return;

	down_write(&kvm->arch.apicv_update_lock);
	__kvm_set_or_clear_apicv_inhibit(kvm, reason, set);
	up_write(&kvm->arch.apicv_update_lock);
}
EXPORT_SYMBOL_GPL(kvm_set_or_clear_apicv_inhibit);

static void vcpu_scan_ioapic(struct kvm_vcpu *vcpu)
{
	if (!kvm_apic_present(vcpu))
		return;

	bitmap_zero(vcpu->arch.ioapic_handled_vectors, 256);

	kvm_x86_call(sync_pir_to_irr)(vcpu);

	if (irqchip_split(vcpu->kvm))
		kvm_scan_ioapic_routes(vcpu, vcpu->arch.ioapic_handled_vectors);
	else if (ioapic_in_kernel(vcpu->kvm))
		kvm_ioapic_scan_entry(vcpu, vcpu->arch.ioapic_handled_vectors);

	if (is_guest_mode(vcpu))
		vcpu->arch.load_eoi_exitmap_pending = true;
	else
		kvm_make_request(KVM_REQ_LOAD_EOI_EXITMAP, vcpu);
}

static void vcpu_load_eoi_exitmap(struct kvm_vcpu *vcpu)
{
	if (!kvm_apic_hw_enabled(vcpu->arch.apic))
		return;

#ifdef CONFIG_KVM_HYPERV
	if (to_hv_vcpu(vcpu)) {
		u64 eoi_exit_bitmap[4];

		bitmap_or((ulong *)eoi_exit_bitmap,
			  vcpu->arch.ioapic_handled_vectors,
			  to_hv_synic(vcpu)->vec_bitmap, 256);
		kvm_x86_call(load_eoi_exitmap)(vcpu, eoi_exit_bitmap);
		return;
	}
#endif
	kvm_x86_call(load_eoi_exitmap)(
		vcpu, (u64 *)vcpu->arch.ioapic_handled_vectors);
}

void kvm_arch_guest_memory_reclaimed(struct kvm *kvm)
{
	kvm_x86_call(guest_memory_reclaimed)(kvm);
}

static void kvm_vcpu_reload_apic_access_page(struct kvm_vcpu *vcpu)
{
	if (!lapic_in_kernel(vcpu))
		return;

	kvm_x86_call(set_apic_access_page_addr)(vcpu);
}

/*
 * Called within kvm->srcu read side.
 * Returns 1 to let vcpu_run() continue the guest execution loop without
 * exiting to the userspace.  Otherwise, the value will be returned to the
 * userspace.
 */
static int vcpu_enter_guest(struct kvm_vcpu *vcpu)
{
	int r;
	bool req_int_win =
		dm_request_for_irq_injection(vcpu) &&
		kvm_cpu_accept_dm_intr(vcpu);
	fastpath_t exit_fastpath;

	bool req_immediate_exit = false;

	if (kvm_request_pending(vcpu)) {
		if (kvm_check_request(KVM_REQ_VM_DEAD, vcpu)) {
			r = -EIO;
			goto out;
		}

		if (kvm_dirty_ring_check_request(vcpu)) {
			r = 0;
			goto out;
		}

		if (kvm_check_request(KVM_REQ_GET_NESTED_STATE_PAGES, vcpu)) {
			if (unlikely(!kvm_x86_ops.nested_ops->get_nested_state_pages(vcpu))) {
				r = 0;
				goto out;
			}
		}
		if (kvm_check_request(KVM_REQ_MMU_FREE_OBSOLETE_ROOTS, vcpu))
			kvm_mmu_free_obsolete_roots(vcpu);
		if (kvm_check_request(KVM_REQ_MIGRATE_TIMER, vcpu))
			__kvm_migrate_timers(vcpu);
		if (kvm_check_request(KVM_REQ_MASTERCLOCK_UPDATE, vcpu))
			kvm_update_masterclock(vcpu->kvm);
		if (kvm_check_request(KVM_REQ_GLOBAL_CLOCK_UPDATE, vcpu))
			kvm_gen_kvmclock_update(vcpu);
		if (kvm_check_request(KVM_REQ_CLOCK_UPDATE, vcpu)) {
			r = kvm_guest_time_update(vcpu);
			if (unlikely(r))
				goto out;
		}
		if (kvm_check_request(KVM_REQ_MMU_SYNC, vcpu))
			kvm_mmu_sync_roots(vcpu);
		if (kvm_check_request(KVM_REQ_LOAD_MMU_PGD, vcpu))
			kvm_mmu_load_pgd(vcpu);

		/*
		 * Note, the order matters here, as flushing "all" TLB entries
		 * also flushes the "current" TLB entries, i.e. servicing the
		 * flush "all" will clear any request to flush "current".
		 */
		if (kvm_check_request(KVM_REQ_TLB_FLUSH, vcpu))
			kvm_vcpu_flush_tlb_all(vcpu);

		kvm_service_local_tlb_flush_requests(vcpu);

		/*
		 * Fall back to a "full" guest flush if Hyper-V's precise
		 * flushing fails.  Note, Hyper-V's flushing is per-vCPU, but
		 * the flushes are considered "remote" and not "local" because
		 * the requests can be initiated from other vCPUs.
		 */
#ifdef CONFIG_KVM_HYPERV
		if (kvm_check_request(KVM_REQ_HV_TLB_FLUSH, vcpu) &&
		    kvm_hv_vcpu_flush_tlb(vcpu))
			kvm_vcpu_flush_tlb_guest(vcpu);
#endif

		if (kvm_check_request(KVM_REQ_REPORT_TPR_ACCESS, vcpu)) {
			vcpu->run->exit_reason = KVM_EXIT_TPR_ACCESS;
			r = 0;
			goto out;
		}
		if (kvm_test_request(KVM_REQ_TRIPLE_FAULT, vcpu)) {
			if (is_guest_mode(vcpu))
				kvm_x86_ops.nested_ops->triple_fault(vcpu);

			if (kvm_check_request(KVM_REQ_TRIPLE_FAULT, vcpu)) {
				vcpu->run->exit_reason = KVM_EXIT_SHUTDOWN;
				vcpu->mmio_needed = 0;
				r = 0;
				goto out;
			}
		}
		if (kvm_check_request(KVM_REQ_APF_HALT, vcpu)) {
			/* Page is swapped out. Do synthetic halt */
			vcpu->arch.apf.halted = true;
			r = 1;
			goto out;
		}
		if (kvm_check_request(KVM_REQ_STEAL_UPDATE, vcpu))
			record_steal_time(vcpu);
		if (kvm_check_request(KVM_REQ_PMU, vcpu))
			kvm_pmu_handle_event(vcpu);
		if (kvm_check_request(KVM_REQ_PMI, vcpu))
			kvm_pmu_deliver_pmi(vcpu);
#ifdef CONFIG_KVM_SMM
		if (kvm_check_request(KVM_REQ_SMI, vcpu))
			process_smi(vcpu);
#endif
		if (kvm_check_request(KVM_REQ_NMI, vcpu))
			process_nmi(vcpu);
		if (kvm_check_request(KVM_REQ_IOAPIC_EOI_EXIT, vcpu)) {
			BUG_ON(vcpu->arch.pending_ioapic_eoi > 255);
			if (test_bit(vcpu->arch.pending_ioapic_eoi,
				     vcpu->arch.ioapic_handled_vectors)) {
				vcpu->run->exit_reason = KVM_EXIT_IOAPIC_EOI;
				vcpu->run->eoi.vector =
						vcpu->arch.pending_ioapic_eoi;
				r = 0;
				goto out;
			}
		}
		if (kvm_check_request(KVM_REQ_SCAN_IOAPIC, vcpu))
			vcpu_scan_ioapic(vcpu);
		if (kvm_check_request(KVM_REQ_LOAD_EOI_EXITMAP, vcpu))
			vcpu_load_eoi_exitmap(vcpu);
		if (kvm_check_request(KVM_REQ_APIC_PAGE_RELOAD, vcpu))
			kvm_vcpu_reload_apic_access_page(vcpu);
#ifdef CONFIG_KVM_HYPERV
		if (kvm_check_request(KVM_REQ_HV_CRASH, vcpu)) {
			vcpu->run->exit_reason = KVM_EXIT_SYSTEM_EVENT;
			vcpu->run->system_event.type = KVM_SYSTEM_EVENT_CRASH;
			vcpu->run->system_event.ndata = 0;
			r = 0;
			goto out;
		}
		if (kvm_check_request(KVM_REQ_HV_RESET, vcpu)) {
			vcpu->run->exit_reason = KVM_EXIT_SYSTEM_EVENT;
			vcpu->run->system_event.type = KVM_SYSTEM_EVENT_RESET;
			vcpu->run->system_event.ndata = 0;
			r = 0;
			goto out;
		}
		if (kvm_check_request(KVM_REQ_HV_EXIT, vcpu)) {
			struct kvm_vcpu_hv *hv_vcpu = to_hv_vcpu(vcpu);

			vcpu->run->exit_reason = KVM_EXIT_HYPERV;
			vcpu->run->hyperv = hv_vcpu->exit;
			r = 0;
			goto out;
		}

		/*
		 * KVM_REQ_HV_STIMER has to be processed after
		 * KVM_REQ_CLOCK_UPDATE, because Hyper-V SynIC timers
		 * depend on the guest clock being up-to-date
		 */
		if (kvm_check_request(KVM_REQ_HV_STIMER, vcpu))
			kvm_hv_process_stimers(vcpu);
#endif
		if (kvm_check_request(KVM_REQ_APICV_UPDATE, vcpu))
			kvm_vcpu_update_apicv(vcpu);
		if (kvm_check_request(KVM_REQ_APF_READY, vcpu))
			kvm_check_async_pf_completion(vcpu);
		if (kvm_check_request(KVM_REQ_MSR_FILTER_CHANGED, vcpu))
			kvm_x86_call(msr_filter_changed)(vcpu);

		if (kvm_check_request(KVM_REQ_UPDATE_CPU_DIRTY_LOGGING, vcpu))
			kvm_x86_call(update_cpu_dirty_logging)(vcpu);

		if (kvm_check_request(KVM_REQ_UPDATE_PROTECTED_GUEST_STATE, vcpu)) {
			kvm_vcpu_reset(vcpu, true);
			if (vcpu->arch.mp_state != KVM_MP_STATE_RUNNABLE) {
				r = 1;
				goto out;
			}
		}
	}

	if (kvm_check_request(KVM_REQ_EVENT, vcpu) || req_int_win ||
	    kvm_xen_has_interrupt(vcpu)) {
		++vcpu->stat.req_event;
		r = kvm_apic_accept_events(vcpu);
		if (r < 0) {
			r = 0;
			goto out;
		}
		if (vcpu->arch.mp_state == KVM_MP_STATE_INIT_RECEIVED) {
			r = 1;
			goto out;
		}

		r = kvm_check_and_inject_events(vcpu, &req_immediate_exit);
		if (r < 0) {
			r = 0;
			goto out;
		}
		if (req_int_win)
			kvm_x86_call(enable_irq_window)(vcpu);

		if (kvm_lapic_enabled(vcpu)) {
			update_cr8_intercept(vcpu);
			kvm_lapic_sync_to_vapic(vcpu);
		}
	}

	r = kvm_mmu_reload(vcpu);
	if (unlikely(r)) {
		goto cancel_injection;
	}

	preempt_disable();

	kvm_x86_call(prepare_switch_to_guest)(vcpu);

	/*
	 * Disable IRQs before setting IN_GUEST_MODE.  Posted interrupt
	 * IPI are then delayed after guest entry, which ensures that they
	 * result in virtual interrupt delivery.
	 */
	local_irq_disable();

	/* Store vcpu->apicv_active before vcpu->mode.  */
	smp_store_release(&vcpu->mode, IN_GUEST_MODE);

	kvm_vcpu_srcu_read_unlock(vcpu);

	/*
	 * 1) We should set ->mode before checking ->requests.  Please see
	 * the comment in kvm_vcpu_exiting_guest_mode().
	 *
	 * 2) For APICv, we should set ->mode before checking PID.ON. This
	 * pairs with the memory barrier implicit in pi_test_and_set_on
	 * (see vmx_deliver_posted_interrupt).
	 *
	 * 3) This also orders the write to mode from any reads to the page
	 * tables done while the VCPU is running.  Please see the comment
	 * in kvm_flush_remote_tlbs.
	 */
	smp_mb__after_srcu_read_unlock();

	/*
	 * Process pending posted interrupts to handle the case where the
	 * notification IRQ arrived in the host, or was never sent (because the
	 * target vCPU wasn't running).  Do this regardless of the vCPU's APICv
	 * status, KVM doesn't update assigned devices when APICv is inhibited,
	 * i.e. they can post interrupts even if APICv is temporarily disabled.
	 */
	if (kvm_lapic_enabled(vcpu))
		kvm_x86_call(sync_pir_to_irr)(vcpu);

	if (kvm_vcpu_exit_request(vcpu)) {
		vcpu->mode = OUTSIDE_GUEST_MODE;
		smp_wmb();
		local_irq_enable();
		preempt_enable();
		kvm_vcpu_srcu_read_lock(vcpu);
		r = 1;
		goto cancel_injection;
	}

	if (req_immediate_exit)
		kvm_make_request(KVM_REQ_EVENT, vcpu);

	fpregs_assert_state_consistent();
	if (test_thread_flag(TIF_NEED_FPU_LOAD))
		switch_fpu_return();

	if (vcpu->arch.guest_fpu.xfd_err)
		wrmsrl(MSR_IA32_XFD_ERR, vcpu->arch.guest_fpu.xfd_err);

	if (unlikely(vcpu->arch.switch_db_regs)) {
		set_debugreg(0, 7);
		set_debugreg(vcpu->arch.eff_db[0], 0);
		set_debugreg(vcpu->arch.eff_db[1], 1);
		set_debugreg(vcpu->arch.eff_db[2], 2);
		set_debugreg(vcpu->arch.eff_db[3], 3);
	} else if (unlikely(hw_breakpoint_active())) {
		set_debugreg(0, 7);
	}

	guest_timing_enter_irqoff();

	for (;;) {
		/*
		 * Assert that vCPU vs. VM APICv state is consistent.  An APICv
		 * update must kick and wait for all vCPUs before toggling the
		 * per-VM state, and responding vCPUs must wait for the update
		 * to complete before servicing KVM_REQ_APICV_UPDATE.
		 */
		WARN_ON_ONCE((kvm_vcpu_apicv_activated(vcpu) != kvm_vcpu_apicv_active(vcpu)) &&
			     (kvm_get_apic_mode(vcpu) != LAPIC_MODE_DISABLED));

		exit_fastpath = kvm_x86_call(vcpu_run)(vcpu,
						       req_immediate_exit);
		if (likely(exit_fastpath != EXIT_FASTPATH_REENTER_GUEST))
			break;

		if (kvm_lapic_enabled(vcpu))
			kvm_x86_call(sync_pir_to_irr)(vcpu);

		if (unlikely(kvm_vcpu_exit_request(vcpu))) {
			exit_fastpath = EXIT_FASTPATH_EXIT_HANDLED;
			break;
		}

		/* Note, VM-Exits that go down the "slow" path are accounted below. */
		++vcpu->stat.exits;
	}

	/*
	 * Do this here before restoring debug registers on the host.  And
	 * since we do this before handling the vmexit, a DR access vmexit
	 * can (a) read the correct value of the debug registers, (b) set
	 * KVM_DEBUGREG_WONT_EXIT again.
	 */
	if (unlikely(vcpu->arch.switch_db_regs & KVM_DEBUGREG_WONT_EXIT)) {
		WARN_ON(vcpu->guest_debug & KVM_GUESTDBG_USE_HW_BP);
		kvm_x86_call(sync_dirty_debug_regs)(vcpu);
		kvm_update_dr0123(vcpu);
		kvm_update_dr7(vcpu);
	}

	/*
	 * If the guest has used debug registers, at least dr7
	 * will be disabled while returning to the host.
	 * If we don't have active breakpoints in the host, we don't
	 * care about the messed up debug address registers. But if
	 * we have some of them active, restore the old state.
	 */
	if (hw_breakpoint_active())
		hw_breakpoint_restore();

	vcpu->arch.last_vmentry_cpu = vcpu->cpu;
	vcpu->arch.last_guest_tsc = kvm_read_l1_tsc(vcpu, rdtsc());

	vcpu->mode = OUTSIDE_GUEST_MODE;
	smp_wmb();

	/*
	 * Sync xfd before calling handle_exit_irqoff() which may
	 * rely on the fact that guest_fpu::xfd is up-to-date (e.g.
	 * in #NM irqoff handler).
	 */
	if (vcpu->arch.xfd_no_write_intercept)
		fpu_sync_guest_vmexit_xfd_state();

	kvm_x86_call(handle_exit_irqoff)(vcpu);

	if (vcpu->arch.guest_fpu.xfd_err)
		wrmsrl(MSR_IA32_XFD_ERR, 0);

	/*
	 * Consume any pending interrupts, including the possible source of
	 * VM-Exit on SVM and any ticks that occur between VM-Exit and now.
	 * An instruction is required after local_irq_enable() to fully unblock
	 * interrupts on processors that implement an interrupt shadow, the
	 * stat.exits increment will do nicely.
	 */
	kvm_before_interrupt(vcpu, KVM_HANDLING_IRQ);
	local_irq_enable();
	++vcpu->stat.exits;
	local_irq_disable();
	kvm_after_interrupt(vcpu);

	/*
	 * Wait until after servicing IRQs to account guest time so that any
	 * ticks that occurred while running the guest are properly accounted
	 * to the guest.  Waiting until IRQs are enabled degrades the accuracy
	 * of accounting via context tracking, but the loss of accuracy is
	 * acceptable for all known use cases.
	 */
	guest_timing_exit_irqoff();

	local_irq_enable();
	preempt_enable();

	kvm_vcpu_srcu_read_lock(vcpu);

	/*
	 * Call this to ensure WC buffers in guest are evicted after each VM
	 * Exit, so that the evicted WC writes can be snooped across all cpus
	 */
	smp_mb__after_srcu_read_lock();

	/*
	 * Profile KVM exit RIPs:
	 */
	if (unlikely(prof_on == KVM_PROFILING)) {
		unsigned long rip = kvm_rip_read(vcpu);
		profile_hit(KVM_PROFILING, (void *)rip);
	}

	if (unlikely(vcpu->arch.tsc_always_catchup))
		kvm_make_request(KVM_REQ_CLOCK_UPDATE, vcpu);

	if (vcpu->arch.apic_attention)
		kvm_lapic_sync_from_vapic(vcpu);

	r = kvm_x86_call(handle_exit)(vcpu, exit_fastpath);
	return r;

cancel_injection:
	if (req_immediate_exit)
		kvm_make_request(KVM_REQ_EVENT, vcpu);
	kvm_x86_call(cancel_injection)(vcpu);
	if (unlikely(vcpu->arch.apic_attention))
		kvm_lapic_sync_from_vapic(vcpu);
out:
	return r;
}

/* Called within kvm->srcu read side.  */
static inline int vcpu_block(struct kvm_vcpu *vcpu)
{
	bool hv_timer;

	if (!kvm_arch_vcpu_runnable(vcpu)) {
		/*
		 * Switch to the software timer before halt-polling/blocking as
		 * the guest's timer may be a break event for the vCPU, and the
		 * hypervisor timer runs only when the CPU is in guest mode.
		 * Switch before halt-polling so that KVM recognizes an expired
		 * timer before blocking.
		 */
		hv_timer = kvm_lapic_hv_timer_in_use(vcpu);
		if (hv_timer)
			kvm_lapic_switch_to_sw_timer(vcpu);

		kvm_vcpu_srcu_read_unlock(vcpu);
		if (vcpu->arch.mp_state == KVM_MP_STATE_HALTED)
			kvm_vcpu_halt(vcpu);
		else
			kvm_vcpu_block(vcpu);
		kvm_vcpu_srcu_read_lock(vcpu);

		if (hv_timer)
			kvm_lapic_switch_to_hv_timer(vcpu);

		/*
		 * If the vCPU is not runnable, a signal or another host event
		 * of some kind is pending; service it without changing the
		 * vCPU's activity state.
		 */
		if (!kvm_arch_vcpu_runnable(vcpu))
			return 1;
	}

	/*
	 * Evaluate nested events before exiting the halted state.  This allows
	 * the halt state to be recorded properly in the VMCS12's activity
	 * state field (AMD does not have a similar field and a VM-Exit always
	 * causes a spurious wakeup from HLT).
	 */
	if (is_guest_mode(vcpu)) {
		int r = kvm_check_nested_events(vcpu);

		WARN_ON_ONCE(r == -EBUSY);
		if (r < 0)
			return 0;
	}

	if (kvm_apic_accept_events(vcpu) < 0)
		return 0;
	switch(vcpu->arch.mp_state) {
	case KVM_MP_STATE_HALTED:
	case KVM_MP_STATE_AP_RESET_HOLD:
		vcpu->arch.pv.pv_unhalted = false;
		vcpu->arch.mp_state =
			KVM_MP_STATE_RUNNABLE;
		fallthrough;
	case KVM_MP_STATE_RUNNABLE:
		vcpu->arch.apf.halted = false;
		break;
	case KVM_MP_STATE_INIT_RECEIVED:
		break;
	default:
		WARN_ON_ONCE(1);
		break;
	}
	return 1;
}

static inline bool kvm_vcpu_running(struct kvm_vcpu *vcpu)
{
	return (vcpu->arch.mp_state == KVM_MP_STATE_RUNNABLE &&
		!vcpu->arch.apf.halted);
}

/* Called within kvm->srcu read side.  */
static int vcpu_run(struct kvm_vcpu *vcpu)
{
	int r;

	vcpu->run->exit_reason = KVM_EXIT_UNKNOWN;

	for (;;) {
		/*
		 * If another guest vCPU requests a PV TLB flush in the middle
		 * of instruction emulation, the rest of the emulation could
		 * use a stale page translation. Assume that any code after
		 * this point can start executing an instruction.
		 */
		vcpu->arch.at_instruction_boundary = false;
		if (kvm_vcpu_running(vcpu)) {
			r = vcpu_enter_guest(vcpu);
		} else {
			r = vcpu_block(vcpu);
		}

		if (r <= 0)
			break;

		kvm_clear_request(KVM_REQ_UNBLOCK, vcpu);
		if (kvm_xen_has_pending_events(vcpu))
			kvm_xen_inject_pending_events(vcpu);

		if (kvm_cpu_has_pending_timer(vcpu))
			kvm_inject_pending_timer_irqs(vcpu);

		if (dm_request_for_irq_injection(vcpu) &&
			kvm_vcpu_ready_for_interrupt_injection(vcpu)) {
			r = 0;
			vcpu->run->exit_reason = KVM_EXIT_IRQ_WINDOW_OPEN;
			++vcpu->stat.request_irq_exits;
			break;
		}

		if (__xfer_to_guest_mode_work_pending()) {
			kvm_vcpu_srcu_read_unlock(vcpu);
			r = xfer_to_guest_mode_handle_work(vcpu);
			kvm_vcpu_srcu_read_lock(vcpu);
			if (r)
				return r;
		}
	}

	return r;
}

static inline int complete_emulated_io(struct kvm_vcpu *vcpu)
{
	return kvm_emulate_instruction(vcpu, EMULTYPE_NO_DECODE);
}

static int complete_emulated_pio(struct kvm_vcpu *vcpu)
{
	BUG_ON(!vcpu->arch.pio.count);

	return complete_emulated_io(vcpu);
}

/*
 * Implements the following, as a state machine:
 *
 * read:
 *   for each fragment
 *     for each mmio piece in the fragment
 *       write gpa, len
 *       exit
 *       copy data
 *   execute insn
 *
 * write:
 *   for each fragment
 *     for each mmio piece in the fragment
 *       write gpa, len
 *       copy data
 *       exit
 */
static int complete_emulated_mmio(struct kvm_vcpu *vcpu)
{
	struct kvm_run *run = vcpu->run;
	struct kvm_mmio_fragment *frag;
	unsigned len;

	BUG_ON(!vcpu->mmio_needed);

	/* Complete previous fragment */
	frag = &vcpu->mmio_fragments[vcpu->mmio_cur_fragment];
	len = min(8u, frag->len);
	if (!vcpu->mmio_is_write)
		memcpy(frag->data, run->mmio.data, len);

	if (frag->len <= 8) {
		/* Switch to the next fragment. */
		frag++;
		vcpu->mmio_cur_fragment++;
	} else {
		/* Go forward to the next mmio piece. */
		frag->data += len;
		frag->gpa += len;
		frag->len -= len;
	}

	if (vcpu->mmio_cur_fragment >= vcpu->mmio_nr_fragments) {
		vcpu->mmio_needed = 0;

		/* FIXME: return into emulator if single-stepping.  */
		if (vcpu->mmio_is_write)
			return 1;
		vcpu->mmio_read_completed = 1;
		return complete_emulated_io(vcpu);
	}

	run->exit_reason = KVM_EXIT_MMIO;
	run->mmio.phys_addr = frag->gpa;
	if (vcpu->mmio_is_write)
		memcpy(run->mmio.data, frag->data, min(8u, frag->len));
	run->mmio.len = min(8u, frag->len);
	run->mmio.is_write = vcpu->mmio_is_write;
	vcpu->arch.complete_userspace_io = complete_emulated_mmio;
	return 0;
}

/* Swap (qemu) user FPU context for the guest FPU context. */
static void kvm_load_guest_fpu(struct kvm_vcpu *vcpu)
{
	/* Exclude PKRU, it's restored separately immediately after VM-Exit. */
	fpu_swap_kvm_fpstate(&vcpu->arch.guest_fpu, true);
	trace_kvm_fpu(1);
}

/* When vcpu_run ends, restore user space FPU context. */
static void kvm_put_guest_fpu(struct kvm_vcpu *vcpu)
{
	fpu_swap_kvm_fpstate(&vcpu->arch.guest_fpu, false);
	++vcpu->stat.fpu_reload;
	trace_kvm_fpu(0);
}

int kvm_arch_vcpu_ioctl_run(struct kvm_vcpu *vcpu)
{
	struct kvm_queued_exception *ex = &vcpu->arch.exception;
	struct kvm_run *kvm_run = vcpu->run;
	int r;

	vcpu_load(vcpu);
	kvm_sigset_activate(vcpu);
	kvm_run->flags = 0;
	kvm_load_guest_fpu(vcpu);

	kvm_vcpu_srcu_read_lock(vcpu);
	if (unlikely(vcpu->arch.mp_state == KVM_MP_STATE_UNINITIALIZED)) {
		if (!vcpu->wants_to_run) {
			r = -EINTR;
			goto out;
		}

		/*
		 * Don't bother switching APIC timer emulation from the
		 * hypervisor timer to the software timer, the only way for the
		 * APIC timer to be active is if userspace stuffed vCPU state,
		 * i.e. put the vCPU into a nonsensical state.  Only an INIT
		 * will transition the vCPU out of UNINITIALIZED (without more
		 * state stuffing from userspace), which will reset the local
		 * APIC and thus cancel the timer or drop the IRQ (if the timer
		 * already expired).
		 */
		kvm_vcpu_srcu_read_unlock(vcpu);
		kvm_vcpu_block(vcpu);
		kvm_vcpu_srcu_read_lock(vcpu);

		if (kvm_apic_accept_events(vcpu) < 0) {
			r = 0;
			goto out;
		}
		r = -EAGAIN;
		if (signal_pending(current)) {
			r = -EINTR;
			kvm_run->exit_reason = KVM_EXIT_INTR;
			++vcpu->stat.signal_exits;
		}
		goto out;
	}

	if ((kvm_run->kvm_valid_regs & ~KVM_SYNC_X86_VALID_FIELDS) ||
	    (kvm_run->kvm_dirty_regs & ~KVM_SYNC_X86_VALID_FIELDS)) {
		r = -EINVAL;
		goto out;
	}

	if (kvm_run->kvm_dirty_regs) {
		r = sync_regs(vcpu);
		if (r != 0)
			goto out;
	}

	/* re-sync apic's tpr */
	if (!lapic_in_kernel(vcpu)) {
		if (kvm_set_cr8(vcpu, kvm_run->cr8) != 0) {
			r = -EINVAL;
			goto out;
		}
	}

	/*
	 * If userspace set a pending exception and L2 is active, convert it to
	 * a pending VM-Exit if L1 wants to intercept the exception.
	 */
	if (vcpu->arch.exception_from_userspace && is_guest_mode(vcpu) &&
	    kvm_x86_ops.nested_ops->is_exception_vmexit(vcpu, ex->vector,
							ex->error_code)) {
		kvm_queue_exception_vmexit(vcpu, ex->vector,
					   ex->has_error_code, ex->error_code,
					   ex->has_payload, ex->payload);
		ex->injected = false;
		ex->pending = false;
	}
	vcpu->arch.exception_from_userspace = false;

	if (unlikely(vcpu->arch.complete_userspace_io)) {
		int (*cui)(struct kvm_vcpu *) = vcpu->arch.complete_userspace_io;
		vcpu->arch.complete_userspace_io = NULL;
		r = cui(vcpu);
		if (r <= 0)
			goto out;
	} else {
		WARN_ON_ONCE(vcpu->arch.pio.count);
		WARN_ON_ONCE(vcpu->mmio_needed);
	}

	if (!vcpu->wants_to_run) {
		r = -EINTR;
		goto out;
	}

	r = kvm_x86_call(vcpu_pre_run)(vcpu);
	if (r <= 0)
		goto out;

	r = vcpu_run(vcpu);

out:
	kvm_put_guest_fpu(vcpu);
	if (kvm_run->kvm_valid_regs)
		store_regs(vcpu);
	post_kvm_run_save(vcpu);
	kvm_vcpu_srcu_read_unlock(vcpu);

	kvm_sigset_deactivate(vcpu);
	vcpu_put(vcpu);
	return r;
}

static void __get_regs(struct kvm_vcpu *vcpu, struct kvm_regs *regs)
{
	if (vcpu->arch.emulate_regs_need_sync_to_vcpu) {
		/*
		 * We are here if userspace calls get_regs() in the middle of
		 * instruction emulation. Registers state needs to be copied
		 * back from emulation context to vcpu. Userspace shouldn't do
		 * that usually, but some bad designed PV devices (vmware
		 * backdoor interface) need this to work
		 */
		emulator_writeback_register_cache(vcpu->arch.emulate_ctxt);
		vcpu->arch.emulate_regs_need_sync_to_vcpu = false;
	}
	regs->rax = kvm_rax_read(vcpu);
	regs->rbx = kvm_rbx_read(vcpu);
	regs->rcx = kvm_rcx_read(vcpu);
	regs->rdx = kvm_rdx_read(vcpu);
	regs->rsi = kvm_rsi_read(vcpu);
	regs->rdi = kvm_rdi_read(vcpu);
	regs->rsp = kvm_rsp_read(vcpu);
	regs->rbp = kvm_rbp_read(vcpu);
#ifdef CONFIG_X86_64
	regs->r8 = kvm_r8_read(vcpu);
	regs->r9 = kvm_r9_read(vcpu);
	regs->r10 = kvm_r10_read(vcpu);
	regs->r11 = kvm_r11_read(vcpu);
	regs->r12 = kvm_r12_read(vcpu);
	regs->r13 = kvm_r13_read(vcpu);
	regs->r14 = kvm_r14_read(vcpu);
	regs->r15 = kvm_r15_read(vcpu);
#endif

	regs->rip = kvm_rip_read(vcpu);
	regs->rflags = kvm_get_rflags(vcpu);
}

int kvm_arch_vcpu_ioctl_get_regs(struct kvm_vcpu *vcpu, struct kvm_regs *regs)
{
	if (vcpu->kvm->arch.has_protected_state &&
	    vcpu->arch.guest_state_protected)
		return -EINVAL;

	vcpu_load(vcpu);
	__get_regs(vcpu, regs);
	vcpu_put(vcpu);
	return 0;
}

static void __set_regs(struct kvm_vcpu *vcpu, struct kvm_regs *regs)
{
	vcpu->arch.emulate_regs_need_sync_from_vcpu = true;
	vcpu->arch.emulate_regs_need_sync_to_vcpu = false;

	kvm_rax_write(vcpu, regs->rax);
	kvm_rbx_write(vcpu, regs->rbx);
	kvm_rcx_write(vcpu, regs->rcx);
	kvm_rdx_write(vcpu, regs->rdx);
	kvm_rsi_write(vcpu, regs->rsi);
	kvm_rdi_write(vcpu, regs->rdi);
	kvm_rsp_write(vcpu, regs->rsp);
	kvm_rbp_write(vcpu, regs->rbp);
#ifdef CONFIG_X86_64
	kvm_r8_write(vcpu, regs->r8);
	kvm_r9_write(vcpu, regs->r9);
	kvm_r10_write(vcpu, regs->r10);
	kvm_r11_write(vcpu, regs->r11);
	kvm_r12_write(vcpu, regs->r12);
	kvm_r13_write(vcpu, regs->r13);
	kvm_r14_write(vcpu, regs->r14);
	kvm_r15_write(vcpu, regs->r15);
#endif

	kvm_rip_write(vcpu, regs->rip);
	kvm_set_rflags(vcpu, regs->rflags | X86_EFLAGS_FIXED);

	vcpu->arch.exception.pending = false;
	vcpu->arch.exception_vmexit.pending = false;

	kvm_make_request(KVM_REQ_EVENT, vcpu);
}

int kvm_arch_vcpu_ioctl_set_regs(struct kvm_vcpu *vcpu, struct kvm_regs *regs)
{
	if (vcpu->kvm->arch.has_protected_state &&
	    vcpu->arch.guest_state_protected)
		return -EINVAL;

	vcpu_load(vcpu);
	__set_regs(vcpu, regs);
	vcpu_put(vcpu);
	return 0;
}

static void __get_sregs_common(struct kvm_vcpu *vcpu, struct kvm_sregs *sregs)
{
	struct desc_ptr dt;

	if (vcpu->arch.guest_state_protected)
		goto skip_protected_regs;

	kvm_get_segment(vcpu, &sregs->cs, VCPU_SREG_CS);
	kvm_get_segment(vcpu, &sregs->ds, VCPU_SREG_DS);
	kvm_get_segment(vcpu, &sregs->es, VCPU_SREG_ES);
	kvm_get_segment(vcpu, &sregs->fs, VCPU_SREG_FS);
	kvm_get_segment(vcpu, &sregs->gs, VCPU_SREG_GS);
	kvm_get_segment(vcpu, &sregs->ss, VCPU_SREG_SS);

	kvm_get_segment(vcpu, &sregs->tr, VCPU_SREG_TR);
	kvm_get_segment(vcpu, &sregs->ldt, VCPU_SREG_LDTR);

	kvm_x86_call(get_idt)(vcpu, &dt);
	sregs->idt.limit = dt.size;
	sregs->idt.base = dt.address;
	kvm_x86_call(get_gdt)(vcpu, &dt);
	sregs->gdt.limit = dt.size;
	sregs->gdt.base = dt.address;

	sregs->cr2 = vcpu->arch.cr2;
	sregs->cr3 = kvm_read_cr3(vcpu);

skip_protected_regs:
	sregs->cr0 = kvm_read_cr0(vcpu);
	sregs->cr4 = kvm_read_cr4(vcpu);
	sregs->cr8 = kvm_get_cr8(vcpu);
	sregs->efer = vcpu->arch.efer;
	sregs->apic_base = kvm_get_apic_base(vcpu);
}

static void __get_sregs(struct kvm_vcpu *vcpu, struct kvm_sregs *sregs)
{
	__get_sregs_common(vcpu, sregs);

	if (vcpu->arch.guest_state_protected)
		return;

	if (vcpu->arch.interrupt.injected && !vcpu->arch.interrupt.soft)
		set_bit(vcpu->arch.interrupt.nr,
			(unsigned long *)sregs->interrupt_bitmap);
}

static void __get_sregs2(struct kvm_vcpu *vcpu, struct kvm_sregs2 *sregs2)
{
	int i;

	__get_sregs_common(vcpu, (struct kvm_sregs *)sregs2);

	if (vcpu->arch.guest_state_protected)
		return;

	if (is_pae_paging(vcpu)) {
		for (i = 0 ; i < 4 ; i++)
			sregs2->pdptrs[i] = kvm_pdptr_read(vcpu, i);
		sregs2->flags |= KVM_SREGS2_FLAGS_PDPTRS_VALID;
	}
}

int kvm_arch_vcpu_ioctl_get_sregs(struct kvm_vcpu *vcpu,
				  struct kvm_sregs *sregs)
{
	if (vcpu->kvm->arch.has_protected_state &&
	    vcpu->arch.guest_state_protected)
		return -EINVAL;

	vcpu_load(vcpu);
	__get_sregs(vcpu, sregs);
	vcpu_put(vcpu);
	return 0;
}

int kvm_arch_vcpu_ioctl_get_mpstate(struct kvm_vcpu *vcpu,
				    struct kvm_mp_state *mp_state)
{
	int r;

	vcpu_load(vcpu);
	if (kvm_mpx_supported())
		kvm_load_guest_fpu(vcpu);

	r = kvm_apic_accept_events(vcpu);
	if (r < 0)
		goto out;
	r = 0;

	if ((vcpu->arch.mp_state == KVM_MP_STATE_HALTED ||
	     vcpu->arch.mp_state == KVM_MP_STATE_AP_RESET_HOLD) &&
	    vcpu->arch.pv.pv_unhalted)
		mp_state->mp_state = KVM_MP_STATE_RUNNABLE;
	else
		mp_state->mp_state = vcpu->arch.mp_state;

out:
	if (kvm_mpx_supported())
		kvm_put_guest_fpu(vcpu);
	vcpu_put(vcpu);
	return r;
}

int kvm_arch_vcpu_ioctl_set_mpstate(struct kvm_vcpu *vcpu,
				    struct kvm_mp_state *mp_state)
{
	int ret = -EINVAL;

	vcpu_load(vcpu);

	switch (mp_state->mp_state) {
	case KVM_MP_STATE_UNINITIALIZED:
	case KVM_MP_STATE_HALTED:
	case KVM_MP_STATE_AP_RESET_HOLD:
	case KVM_MP_STATE_INIT_RECEIVED:
	case KVM_MP_STATE_SIPI_RECEIVED:
		if (!lapic_in_kernel(vcpu))
			goto out;
		break;

	case KVM_MP_STATE_RUNNABLE:
		break;

	default:
		goto out;
	}

	/*
	 * Pending INITs are reported using KVM_SET_VCPU_EVENTS, disallow
	 * forcing the guest into INIT/SIPI if those events are supposed to be
	 * blocked.  KVM prioritizes SMI over INIT, so reject INIT/SIPI state
	 * if an SMI is pending as well.
	 */
	if ((!kvm_apic_init_sipi_allowed(vcpu) || vcpu->arch.smi_pending) &&
	    (mp_state->mp_state == KVM_MP_STATE_SIPI_RECEIVED ||
	     mp_state->mp_state == KVM_MP_STATE_INIT_RECEIVED))
		goto out;

	if (mp_state->mp_state == KVM_MP_STATE_SIPI_RECEIVED) {
		vcpu->arch.mp_state = KVM_MP_STATE_INIT_RECEIVED;
		set_bit(KVM_APIC_SIPI, &vcpu->arch.apic->pending_events);
	} else
		vcpu->arch.mp_state = mp_state->mp_state;
	kvm_make_request(KVM_REQ_EVENT, vcpu);

	ret = 0;
out:
	vcpu_put(vcpu);
	return ret;
}

int kvm_task_switch(struct kvm_vcpu *vcpu, u16 tss_selector, int idt_index,
		    int reason, bool has_error_code, u32 error_code)
{
	struct x86_emulate_ctxt *ctxt = vcpu->arch.emulate_ctxt;
	int ret;

	init_emulate_ctxt(vcpu);

	ret = emulator_task_switch(ctxt, tss_selector, idt_index, reason,
				   has_error_code, error_code);

	/*
	 * Report an error userspace if MMIO is needed, as KVM doesn't support
	 * MMIO during a task switch (or any other complex operation).
	 */
	if (ret || vcpu->mmio_needed) {
		vcpu->mmio_needed = false;
		vcpu->run->exit_reason = KVM_EXIT_INTERNAL_ERROR;
		vcpu->run->internal.suberror = KVM_INTERNAL_ERROR_EMULATION;
		vcpu->run->internal.ndata = 0;
		return 0;
	}

	kvm_rip_write(vcpu, ctxt->eip);
	kvm_set_rflags(vcpu, ctxt->eflags);
	return 1;
}
EXPORT_SYMBOL_GPL(kvm_task_switch);

static bool kvm_is_valid_sregs(struct kvm_vcpu *vcpu, struct kvm_sregs *sregs)
{
	if ((sregs->efer & EFER_LME) && (sregs->cr0 & X86_CR0_PG)) {
		/*
		 * When EFER.LME and CR0.PG are set, the processor is in
		 * 64-bit mode (though maybe in a 32-bit code segment).
		 * CR4.PAE and EFER.LMA must be set.
		 */
		if (!(sregs->cr4 & X86_CR4_PAE) || !(sregs->efer & EFER_LMA))
			return false;
		if (!kvm_vcpu_is_legal_cr3(vcpu, sregs->cr3))
			return false;
	} else {
		/*
		 * Not in 64-bit mode: EFER.LMA is clear and the code
		 * segment cannot be 64-bit.
		 */
		if (sregs->efer & EFER_LMA || sregs->cs.l)
			return false;
	}

	return kvm_is_valid_cr4(vcpu, sregs->cr4) &&
	       kvm_is_valid_cr0(vcpu, sregs->cr0);
}

static int __set_sregs_common(struct kvm_vcpu *vcpu, struct kvm_sregs *sregs,
		int *mmu_reset_needed, bool update_pdptrs)
{
	struct msr_data apic_base_msr;
	int idx;
	struct desc_ptr dt;

	if (!kvm_is_valid_sregs(vcpu, sregs))
		return -EINVAL;

	apic_base_msr.data = sregs->apic_base;
	apic_base_msr.host_initiated = true;
	if (kvm_set_apic_base(vcpu, &apic_base_msr))
		return -EINVAL;

	if (vcpu->arch.guest_state_protected)
		return 0;

	dt.size = sregs->idt.limit;
	dt.address = sregs->idt.base;
	kvm_x86_call(set_idt)(vcpu, &dt);
	dt.size = sregs->gdt.limit;
	dt.address = sregs->gdt.base;
	kvm_x86_call(set_gdt)(vcpu, &dt);

	vcpu->arch.cr2 = sregs->cr2;
	*mmu_reset_needed |= kvm_read_cr3(vcpu) != sregs->cr3;
	vcpu->arch.cr3 = sregs->cr3;
	kvm_register_mark_dirty(vcpu, VCPU_EXREG_CR3);
	kvm_x86_call(post_set_cr3)(vcpu, sregs->cr3);

	kvm_set_cr8(vcpu, sregs->cr8);

	*mmu_reset_needed |= vcpu->arch.efer != sregs->efer;
	kvm_x86_call(set_efer)(vcpu, sregs->efer);

	*mmu_reset_needed |= kvm_read_cr0(vcpu) != sregs->cr0;
	kvm_x86_call(set_cr0)(vcpu, sregs->cr0);

	*mmu_reset_needed |= kvm_read_cr4(vcpu) != sregs->cr4;
	kvm_x86_call(set_cr4)(vcpu, sregs->cr4);

	if (update_pdptrs) {
		idx = srcu_read_lock(&vcpu->kvm->srcu);
		if (is_pae_paging(vcpu)) {
			load_pdptrs(vcpu, kvm_read_cr3(vcpu));
			*mmu_reset_needed = 1;
		}
		srcu_read_unlock(&vcpu->kvm->srcu, idx);
	}

	kvm_set_segment(vcpu, &sregs->cs, VCPU_SREG_CS);
	kvm_set_segment(vcpu, &sregs->ds, VCPU_SREG_DS);
	kvm_set_segment(vcpu, &sregs->es, VCPU_SREG_ES);
	kvm_set_segment(vcpu, &sregs->fs, VCPU_SREG_FS);
	kvm_set_segment(vcpu, &sregs->gs, VCPU_SREG_GS);
	kvm_set_segment(vcpu, &sregs->ss, VCPU_SREG_SS);

	kvm_set_segment(vcpu, &sregs->tr, VCPU_SREG_TR);
	kvm_set_segment(vcpu, &sregs->ldt, VCPU_SREG_LDTR);

	update_cr8_intercept(vcpu);

	/* Older userspace won't unhalt the vcpu on reset. */
	if (kvm_vcpu_is_bsp(vcpu) && kvm_rip_read(vcpu) == 0xfff0 &&
	    sregs->cs.selector == 0xf000 && sregs->cs.base == 0xffff0000 &&
	    !is_protmode(vcpu))
		vcpu->arch.mp_state = KVM_MP_STATE_RUNNABLE;

	return 0;
}

static int __set_sregs(struct kvm_vcpu *vcpu, struct kvm_sregs *sregs)
{
	int pending_vec, max_bits;
	int mmu_reset_needed = 0;
	int ret = __set_sregs_common(vcpu, sregs, &mmu_reset_needed, true);

	if (ret)
		return ret;

	if (mmu_reset_needed) {
		kvm_mmu_reset_context(vcpu);
		kvm_make_request(KVM_REQ_TLB_FLUSH_GUEST, vcpu);
	}

	max_bits = KVM_NR_INTERRUPTS;
	pending_vec = find_first_bit(
		(const unsigned long *)sregs->interrupt_bitmap, max_bits);

	if (pending_vec < max_bits) {
		kvm_queue_interrupt(vcpu, pending_vec, false);
		pr_debug("Set back pending irq %d\n", pending_vec);
		kvm_make_request(KVM_REQ_EVENT, vcpu);
	}
	return 0;
}

static int __set_sregs2(struct kvm_vcpu *vcpu, struct kvm_sregs2 *sregs2)
{
	int mmu_reset_needed = 0;
	bool valid_pdptrs = sregs2->flags & KVM_SREGS2_FLAGS_PDPTRS_VALID;
	bool pae = (sregs2->cr0 & X86_CR0_PG) && (sregs2->cr4 & X86_CR4_PAE) &&
		!(sregs2->efer & EFER_LMA);
	int i, ret;

	if (sregs2->flags & ~KVM_SREGS2_FLAGS_PDPTRS_VALID)
		return -EINVAL;

	if (valid_pdptrs && (!pae || vcpu->arch.guest_state_protected))
		return -EINVAL;

	ret = __set_sregs_common(vcpu, (struct kvm_sregs *)sregs2,
				 &mmu_reset_needed, !valid_pdptrs);
	if (ret)
		return ret;

	if (valid_pdptrs) {
		for (i = 0; i < 4 ; i++)
			kvm_pdptr_write(vcpu, i, sregs2->pdptrs[i]);

		kvm_register_mark_dirty(vcpu, VCPU_EXREG_PDPTR);
		mmu_reset_needed = 1;
		vcpu->arch.pdptrs_from_userspace = true;
	}
	if (mmu_reset_needed) {
		kvm_mmu_reset_context(vcpu);
		kvm_make_request(KVM_REQ_TLB_FLUSH_GUEST, vcpu);
	}
	return 0;
}

int kvm_arch_vcpu_ioctl_set_sregs(struct kvm_vcpu *vcpu,
				  struct kvm_sregs *sregs)
{
	int ret;

	if (vcpu->kvm->arch.has_protected_state &&
	    vcpu->arch.guest_state_protected)
		return -EINVAL;

	vcpu_load(vcpu);
	ret = __set_sregs(vcpu, sregs);
	vcpu_put(vcpu);
	return ret;
}

static void kvm_arch_vcpu_guestdbg_update_apicv_inhibit(struct kvm *kvm)
{
	bool set = false;
	struct kvm_vcpu *vcpu;
	unsigned long i;

	if (!enable_apicv)
		return;

	down_write(&kvm->arch.apicv_update_lock);

	kvm_for_each_vcpu(i, vcpu, kvm) {
		if (vcpu->guest_debug & KVM_GUESTDBG_BLOCKIRQ) {
			set = true;
			break;
		}
	}
	__kvm_set_or_clear_apicv_inhibit(kvm, APICV_INHIBIT_REASON_BLOCKIRQ, set);
	up_write(&kvm->arch.apicv_update_lock);
}

int kvm_arch_vcpu_ioctl_set_guest_debug(struct kvm_vcpu *vcpu,
					struct kvm_guest_debug *dbg)
{
	unsigned long rflags;
	int i, r;

	if (vcpu->arch.guest_state_protected)
		return -EINVAL;

	vcpu_load(vcpu);

	if (dbg->control & (KVM_GUESTDBG_INJECT_DB | KVM_GUESTDBG_INJECT_BP)) {
		r = -EBUSY;
		if (kvm_is_exception_pending(vcpu))
			goto out;
		if (dbg->control & KVM_GUESTDBG_INJECT_DB)
			kvm_queue_exception(vcpu, DB_VECTOR);
		else
			kvm_queue_exception(vcpu, BP_VECTOR);
	}

	/*
	 * Read rflags as long as potentially injected trace flags are still
	 * filtered out.
	 */
	rflags = kvm_get_rflags(vcpu);

	vcpu->guest_debug = dbg->control;
	if (!(vcpu->guest_debug & KVM_GUESTDBG_ENABLE))
		vcpu->guest_debug = 0;

	if (vcpu->guest_debug & KVM_GUESTDBG_USE_HW_BP) {
		for (i = 0; i < KVM_NR_DB_REGS; ++i)
			vcpu->arch.eff_db[i] = dbg->arch.debugreg[i];
		vcpu->arch.guest_debug_dr7 = dbg->arch.debugreg[7];
	} else {
		for (i = 0; i < KVM_NR_DB_REGS; i++)
			vcpu->arch.eff_db[i] = vcpu->arch.db[i];
	}
	kvm_update_dr7(vcpu);

	if (vcpu->guest_debug & KVM_GUESTDBG_SINGLESTEP)
		vcpu->arch.singlestep_rip = kvm_get_linear_rip(vcpu);

	/*
	 * Trigger an rflags update that will inject or remove the trace
	 * flags.
	 */
	kvm_set_rflags(vcpu, rflags);

	kvm_x86_call(update_exception_bitmap)(vcpu);

	kvm_arch_vcpu_guestdbg_update_apicv_inhibit(vcpu->kvm);

	r = 0;

out:
	vcpu_put(vcpu);
	return r;
}

/*
 * Translate a guest virtual address to a guest physical address.
 */
int kvm_arch_vcpu_ioctl_translate(struct kvm_vcpu *vcpu,
				    struct kvm_translation *tr)
{
	unsigned long vaddr = tr->linear_address;
	gpa_t gpa;
	int idx;

	vcpu_load(vcpu);

	idx = srcu_read_lock(&vcpu->kvm->srcu);
	gpa = kvm_mmu_gva_to_gpa_system(vcpu, vaddr, NULL);
	srcu_read_unlock(&vcpu->kvm->srcu, idx);
	tr->physical_address = gpa;
	tr->valid = gpa != INVALID_GPA;
	tr->writeable = 1;
	tr->usermode = 0;

	vcpu_put(vcpu);
	return 0;
}

int kvm_arch_vcpu_ioctl_get_fpu(struct kvm_vcpu *vcpu, struct kvm_fpu *fpu)
{
	struct fxregs_state *fxsave;

	if (fpstate_is_confidential(&vcpu->arch.guest_fpu))
		return vcpu->kvm->arch.has_protected_state ? -EINVAL : 0;

	vcpu_load(vcpu);

	fxsave = &vcpu->arch.guest_fpu.fpstate->regs.fxsave;
	memcpy(fpu->fpr, fxsave->st_space, 128);
	fpu->fcw = fxsave->cwd;
	fpu->fsw = fxsave->swd;
	fpu->ftwx = fxsave->twd;
	fpu->last_opcode = fxsave->fop;
	fpu->last_ip = fxsave->rip;
	fpu->last_dp = fxsave->rdp;
	memcpy(fpu->xmm, fxsave->xmm_space, sizeof(fxsave->xmm_space));

	vcpu_put(vcpu);
	return 0;
}

int kvm_arch_vcpu_ioctl_set_fpu(struct kvm_vcpu *vcpu, struct kvm_fpu *fpu)
{
	struct fxregs_state *fxsave;

	if (fpstate_is_confidential(&vcpu->arch.guest_fpu))
		return vcpu->kvm->arch.has_protected_state ? -EINVAL : 0;

	vcpu_load(vcpu);

	fxsave = &vcpu->arch.guest_fpu.fpstate->regs.fxsave;

	memcpy(fxsave->st_space, fpu->fpr, 128);
	fxsave->cwd = fpu->fcw;
	fxsave->swd = fpu->fsw;
	fxsave->twd = fpu->ftwx;
	fxsave->fop = fpu->last_opcode;
	fxsave->rip = fpu->last_ip;
	fxsave->rdp = fpu->last_dp;
	memcpy(fxsave->xmm_space, fpu->xmm, sizeof(fxsave->xmm_space));

	vcpu_put(vcpu);
	return 0;
}

static void store_regs(struct kvm_vcpu *vcpu)
{
	BUILD_BUG_ON(sizeof(struct kvm_sync_regs) > SYNC_REGS_SIZE_BYTES);

	if (vcpu->run->kvm_valid_regs & KVM_SYNC_X86_REGS)
		__get_regs(vcpu, &vcpu->run->s.regs.regs);

	if (vcpu->run->kvm_valid_regs & KVM_SYNC_X86_SREGS)
		__get_sregs(vcpu, &vcpu->run->s.regs.sregs);

	if (vcpu->run->kvm_valid_regs & KVM_SYNC_X86_EVENTS)
		kvm_vcpu_ioctl_x86_get_vcpu_events(
				vcpu, &vcpu->run->s.regs.events);
}

static int sync_regs(struct kvm_vcpu *vcpu)
{
	if (vcpu->run->kvm_dirty_regs & KVM_SYNC_X86_REGS) {
		__set_regs(vcpu, &vcpu->run->s.regs.regs);
		vcpu->run->kvm_dirty_regs &= ~KVM_SYNC_X86_REGS;
	}

	if (vcpu->run->kvm_dirty_regs & KVM_SYNC_X86_SREGS) {
		struct kvm_sregs sregs = vcpu->run->s.regs.sregs;

		if (__set_sregs(vcpu, &sregs))
			return -EINVAL;

		vcpu->run->kvm_dirty_regs &= ~KVM_SYNC_X86_SREGS;
	}

	if (vcpu->run->kvm_dirty_regs & KVM_SYNC_X86_EVENTS) {
		struct kvm_vcpu_events events = vcpu->run->s.regs.events;

		if (kvm_vcpu_ioctl_x86_set_vcpu_events(vcpu, &events))
			return -EINVAL;

		vcpu->run->kvm_dirty_regs &= ~KVM_SYNC_X86_EVENTS;
	}

	return 0;
}

int kvm_arch_vcpu_precreate(struct kvm *kvm, unsigned int id)
{
	if (kvm_check_tsc_unstable() && kvm->created_vcpus)
		pr_warn_once("SMP vm created on host with unstable TSC; "
			     "guest TSC will not be reliable\n");

	if (!kvm->arch.max_vcpu_ids)
		kvm->arch.max_vcpu_ids = KVM_MAX_VCPU_IDS;

	if (id >= kvm->arch.max_vcpu_ids)
		return -EINVAL;

	return kvm_x86_call(vcpu_precreate)(kvm);
}

int kvm_arch_vcpu_create(struct kvm_vcpu *vcpu)
{
	struct page *page;
	int r;

	vcpu->arch.last_vmentry_cpu = -1;
	vcpu->arch.regs_avail = ~0;
	vcpu->arch.regs_dirty = ~0;

	kvm_gpc_init(&vcpu->arch.pv_time, vcpu->kvm);

	if (!irqchip_in_kernel(vcpu->kvm) || kvm_vcpu_is_reset_bsp(vcpu))
		vcpu->arch.mp_state = KVM_MP_STATE_RUNNABLE;
	else
		vcpu->arch.mp_state = KVM_MP_STATE_UNINITIALIZED;

	r = kvm_mmu_create(vcpu);
	if (r < 0)
		return r;

	r = kvm_create_lapic(vcpu);
	if (r < 0)
		goto fail_mmu_destroy;

	r = -ENOMEM;

	page = alloc_page(GFP_KERNEL_ACCOUNT | __GFP_ZERO);
	if (!page)
		goto fail_free_lapic;
	vcpu->arch.pio_data = page_address(page);

	vcpu->arch.mce_banks = kcalloc(KVM_MAX_MCE_BANKS * 4, sizeof(u64),
				       GFP_KERNEL_ACCOUNT);
	vcpu->arch.mci_ctl2_banks = kcalloc(KVM_MAX_MCE_BANKS, sizeof(u64),
					    GFP_KERNEL_ACCOUNT);
	if (!vcpu->arch.mce_banks || !vcpu->arch.mci_ctl2_banks)
		goto fail_free_mce_banks;
	vcpu->arch.mcg_cap = KVM_MAX_MCE_BANKS;

	if (!zalloc_cpumask_var(&vcpu->arch.wbinvd_dirty_mask,
				GFP_KERNEL_ACCOUNT))
		goto fail_free_mce_banks;

	if (!alloc_emulate_ctxt(vcpu))
		goto free_wbinvd_dirty_mask;

	if (!fpu_alloc_guest_fpstate(&vcpu->arch.guest_fpu)) {
		pr_err("failed to allocate vcpu's fpu\n");
		goto free_emulate_ctxt;
	}

	vcpu->arch.maxphyaddr = cpuid_query_maxphyaddr(vcpu);
	vcpu->arch.reserved_gpa_bits = kvm_vcpu_reserved_gpa_bits_raw(vcpu);

	vcpu->arch.pat = MSR_IA32_CR_PAT_DEFAULT;

	kvm_async_pf_hash_reset(vcpu);

	vcpu->arch.perf_capabilities = kvm_caps.supported_perf_cap;
	kvm_pmu_init(vcpu);

	vcpu->arch.pending_external_vector = -1;
	vcpu->arch.preempted_in_kernel = false;

#if IS_ENABLED(CONFIG_HYPERV)
	vcpu->arch.hv_root_tdp = INVALID_PAGE;
#endif

	r = kvm_x86_call(vcpu_create)(vcpu);
	if (r)
		goto free_guest_fpu;

	vcpu->arch.arch_capabilities = kvm_get_arch_capabilities();
	vcpu->arch.msr_platform_info = MSR_PLATFORM_INFO_CPUID_FAULT;
	kvm_xen_init_vcpu(vcpu);
	vcpu_load(vcpu);
	kvm_set_tsc_khz(vcpu, vcpu->kvm->arch.default_tsc_khz);
	kvm_vcpu_reset(vcpu, false);
	kvm_init_mmu(vcpu);
	vcpu_put(vcpu);
	return 0;

free_guest_fpu:
	fpu_free_guest_fpstate(&vcpu->arch.guest_fpu);
free_emulate_ctxt:
	kmem_cache_free(x86_emulator_cache, vcpu->arch.emulate_ctxt);
free_wbinvd_dirty_mask:
	free_cpumask_var(vcpu->arch.wbinvd_dirty_mask);
fail_free_mce_banks:
	kfree(vcpu->arch.mce_banks);
	kfree(vcpu->arch.mci_ctl2_banks);
	free_page((unsigned long)vcpu->arch.pio_data);
fail_free_lapic:
	kvm_free_lapic(vcpu);
fail_mmu_destroy:
	kvm_mmu_destroy(vcpu);
	return r;
}

void kvm_arch_vcpu_postcreate(struct kvm_vcpu *vcpu)
{
	struct kvm *kvm = vcpu->kvm;

	if (mutex_lock_killable(&vcpu->mutex))
		return;
	vcpu_load(vcpu);
	kvm_synchronize_tsc(vcpu, NULL);
	vcpu_put(vcpu);

	/* poll control enabled by default */
	vcpu->arch.msr_kvm_poll_control = 1;

	mutex_unlock(&vcpu->mutex);

	if (kvmclock_periodic_sync && vcpu->vcpu_idx == 0)
		schedule_delayed_work(&kvm->arch.kvmclock_sync_work,
						KVMCLOCK_SYNC_PERIOD);
}

void kvm_arch_vcpu_destroy(struct kvm_vcpu *vcpu)
{
	int idx;

	kvmclock_reset(vcpu);

	kvm_x86_call(vcpu_free)(vcpu);

	kmem_cache_free(x86_emulator_cache, vcpu->arch.emulate_ctxt);
	free_cpumask_var(vcpu->arch.wbinvd_dirty_mask);
	fpu_free_guest_fpstate(&vcpu->arch.guest_fpu);

	kvm_xen_destroy_vcpu(vcpu);
	kvm_hv_vcpu_uninit(vcpu);
	kvm_pmu_destroy(vcpu);
	kfree(vcpu->arch.mce_banks);
	kfree(vcpu->arch.mci_ctl2_banks);
	kvm_free_lapic(vcpu);
	idx = srcu_read_lock(&vcpu->kvm->srcu);
	kvm_mmu_destroy(vcpu);
	srcu_read_unlock(&vcpu->kvm->srcu, idx);
	free_page((unsigned long)vcpu->arch.pio_data);
	kvfree(vcpu->arch.cpuid_entries);
}

void kvm_vcpu_reset(struct kvm_vcpu *vcpu, bool init_event)
{
	struct kvm_cpuid_entry2 *cpuid_0x1;
	unsigned long old_cr0 = kvm_read_cr0(vcpu);
	unsigned long new_cr0;

	/*
	 * Several of the "set" flows, e.g. ->set_cr0(), read other registers
	 * to handle side effects.  RESET emulation hits those flows and relies
	 * on emulated/virtualized registers, including those that are loaded
	 * into hardware, to be zeroed at vCPU creation.  Use CRs as a sentinel
	 * to detect improper or missing initialization.
	 */
	WARN_ON_ONCE(!init_event &&
		     (old_cr0 || kvm_read_cr3(vcpu) || kvm_read_cr4(vcpu)));

	/*
	 * SVM doesn't unconditionally VM-Exit on INIT and SHUTDOWN, thus it's
	 * possible to INIT the vCPU while L2 is active.  Force the vCPU back
	 * into L1 as EFER.SVME is cleared on INIT (along with all other EFER
	 * bits), i.e. virtualization is disabled.
	 */
	if (is_guest_mode(vcpu))
		kvm_leave_nested(vcpu);

	kvm_lapic_reset(vcpu, init_event);

	WARN_ON_ONCE(is_guest_mode(vcpu) || is_smm(vcpu));
	vcpu->arch.hflags = 0;

	vcpu->arch.smi_pending = 0;
	vcpu->arch.smi_count = 0;
	atomic_set(&vcpu->arch.nmi_queued, 0);
	vcpu->arch.nmi_pending = 0;
	vcpu->arch.nmi_injected = false;
	kvm_clear_interrupt_queue(vcpu);
	kvm_clear_exception_queue(vcpu);

	memset(vcpu->arch.db, 0, sizeof(vcpu->arch.db));
	kvm_update_dr0123(vcpu);
	vcpu->arch.dr6 = DR6_ACTIVE_LOW;
	vcpu->arch.dr7 = DR7_FIXED_1;
	kvm_update_dr7(vcpu);

	vcpu->arch.cr2 = 0;

	kvm_make_request(KVM_REQ_EVENT, vcpu);
	vcpu->arch.apf.msr_en_val = 0;
	vcpu->arch.apf.msr_int_val = 0;
	vcpu->arch.st.msr_val = 0;

	kvmclock_reset(vcpu);

	kvm_clear_async_pf_completion_queue(vcpu);
	kvm_async_pf_hash_reset(vcpu);
	vcpu->arch.apf.halted = false;

	if (vcpu->arch.guest_fpu.fpstate && kvm_mpx_supported()) {
		struct fpstate *fpstate = vcpu->arch.guest_fpu.fpstate;

		/*
		 * All paths that lead to INIT are required to load the guest's
		 * FPU state (because most paths are buried in KVM_RUN).
		 */
		if (init_event)
			kvm_put_guest_fpu(vcpu);

		fpstate_clear_xstate_component(fpstate, XFEATURE_BNDREGS);
		fpstate_clear_xstate_component(fpstate, XFEATURE_BNDCSR);

		if (init_event)
			kvm_load_guest_fpu(vcpu);
	}

	if (!init_event) {
		vcpu->arch.smbase = 0x30000;

		vcpu->arch.msr_misc_features_enables = 0;
		vcpu->arch.ia32_misc_enable_msr = MSR_IA32_MISC_ENABLE_PEBS_UNAVAIL |
						  MSR_IA32_MISC_ENABLE_BTS_UNAVAIL;

		__kvm_set_xcr(vcpu, 0, XFEATURE_MASK_FP);
		__kvm_set_msr(vcpu, MSR_IA32_XSS, 0, true);
	}

	/* All GPRs except RDX (handled below) are zeroed on RESET/INIT. */
	memset(vcpu->arch.regs, 0, sizeof(vcpu->arch.regs));
	kvm_register_mark_dirty(vcpu, VCPU_REGS_RSP);

	/*
	 * Fall back to KVM's default Family/Model/Stepping of 0x600 (P6/Athlon)
	 * if no CPUID match is found.  Note, it's impossible to get a match at
	 * RESET since KVM emulates RESET before exposing the vCPU to userspace,
	 * i.e. it's impossible for kvm_find_cpuid_entry() to find a valid entry
	 * on RESET.  But, go through the motions in case that's ever remedied.
	 */
	cpuid_0x1 = kvm_find_cpuid_entry(vcpu, 1);
	kvm_rdx_write(vcpu, cpuid_0x1 ? cpuid_0x1->eax : 0x600);

	kvm_x86_call(vcpu_reset)(vcpu, init_event);

	kvm_set_rflags(vcpu, X86_EFLAGS_FIXED);
	kvm_rip_write(vcpu, 0xfff0);

	vcpu->arch.cr3 = 0;
	kvm_register_mark_dirty(vcpu, VCPU_EXREG_CR3);

	/*
	 * CR0.CD/NW are set on RESET, preserved on INIT.  Note, some versions
	 * of Intel's SDM list CD/NW as being set on INIT, but they contradict
	 * (or qualify) that with a footnote stating that CD/NW are preserved.
	 */
	new_cr0 = X86_CR0_ET;
	if (init_event)
		new_cr0 |= (old_cr0 & (X86_CR0_NW | X86_CR0_CD));
	else
		new_cr0 |= X86_CR0_NW | X86_CR0_CD;

	kvm_x86_call(set_cr0)(vcpu, new_cr0);
	kvm_x86_call(set_cr4)(vcpu, 0);
	kvm_x86_call(set_efer)(vcpu, 0);
	kvm_x86_call(update_exception_bitmap)(vcpu);

	/*
	 * On the standard CR0/CR4/EFER modification paths, there are several
	 * complex conditions determining whether the MMU has to be reset and/or
	 * which PCIDs have to be flushed.  However, CR0.WP and the paging-related
	 * bits in CR4 and EFER are irrelevant if CR0.PG was '0'; and a reset+flush
	 * is needed anyway if CR0.PG was '1' (which can only happen for INIT, as
	 * CR0 will be '0' prior to RESET).  So we only need to check CR0.PG here.
	 */
	if (old_cr0 & X86_CR0_PG) {
		kvm_make_request(KVM_REQ_TLB_FLUSH_GUEST, vcpu);
		kvm_mmu_reset_context(vcpu);
	}

	/*
	 * Intel's SDM states that all TLB entries are flushed on INIT.  AMD's
	 * APM states the TLBs are untouched by INIT, but it also states that
	 * the TLBs are flushed on "External initialization of the processor."
	 * Flush the guest TLB regardless of vendor, there is no meaningful
	 * benefit in relying on the guest to flush the TLB immediately after
	 * INIT.  A spurious TLB flush is benign and likely negligible from a
	 * performance perspective.
	 */
	if (init_event)
		kvm_make_request(KVM_REQ_TLB_FLUSH_GUEST, vcpu);
}
EXPORT_SYMBOL_GPL(kvm_vcpu_reset);

void kvm_vcpu_deliver_sipi_vector(struct kvm_vcpu *vcpu, u8 vector)
{
	struct kvm_segment cs;

	kvm_get_segment(vcpu, &cs, VCPU_SREG_CS);
	cs.selector = vector << 8;
	cs.base = vector << 12;
	kvm_set_segment(vcpu, &cs, VCPU_SREG_CS);
	kvm_rip_write(vcpu, 0);
}
EXPORT_SYMBOL_GPL(kvm_vcpu_deliver_sipi_vector);

int kvm_arch_hardware_enable(void)
{
	struct kvm *kvm;
	struct kvm_vcpu *vcpu;
	unsigned long i;
	int ret;
	u64 local_tsc;
	u64 max_tsc = 0;
	bool stable, backwards_tsc = false;

	kvm_user_return_msr_cpu_online();

	ret = kvm_x86_check_processor_compatibility();
	if (ret)
		return ret;

	ret = kvm_x86_call(hardware_enable)();
	if (ret != 0)
		return ret;

	local_tsc = rdtsc();
	stable = !kvm_check_tsc_unstable();
	list_for_each_entry(kvm, &vm_list, vm_list) {
		kvm_for_each_vcpu(i, vcpu, kvm) {
			if (!stable && vcpu->cpu == smp_processor_id())
				kvm_make_request(KVM_REQ_CLOCK_UPDATE, vcpu);
			if (stable && vcpu->arch.last_host_tsc > local_tsc) {
				backwards_tsc = true;
				if (vcpu->arch.last_host_tsc > max_tsc)
					max_tsc = vcpu->arch.last_host_tsc;
			}
		}
	}

	/*
	 * Sometimes, even reliable TSCs go backwards.  This happens on
	 * platforms that reset TSC during suspend or hibernate actions, but
	 * maintain synchronization.  We must compensate.  Fortunately, we can
	 * detect that condition here, which happens early in CPU bringup,
	 * before any KVM threads can be running.  Unfortunately, we can't
	 * bring the TSCs fully up to date with real time, as we aren't yet far
	 * enough into CPU bringup that we know how much real time has actually
	 * elapsed; our helper function, ktime_get_boottime_ns() will be using boot
	 * variables that haven't been updated yet.
	 *
	 * So we simply find the maximum observed TSC above, then record the
	 * adjustment to TSC in each VCPU.  When the VCPU later gets loaded,
	 * the adjustment will be applied.  Note that we accumulate
	 * adjustments, in case multiple suspend cycles happen before some VCPU
	 * gets a chance to run again.  In the event that no KVM threads get a
	 * chance to run, we will miss the entire elapsed period, as we'll have
	 * reset last_host_tsc, so VCPUs will not have the TSC adjusted and may
	 * loose cycle time.  This isn't too big a deal, since the loss will be
	 * uniform across all VCPUs (not to mention the scenario is extremely
	 * unlikely). It is possible that a second hibernate recovery happens
	 * much faster than a first, causing the observed TSC here to be
	 * smaller; this would require additional padding adjustment, which is
	 * why we set last_host_tsc to the local tsc observed here.
	 *
	 * N.B. - this code below runs only on platforms with reliable TSC,
	 * as that is the only way backwards_tsc is set above.  Also note
	 * that this runs for ALL vcpus, which is not a bug; all VCPUs should
	 * have the same delta_cyc adjustment applied if backwards_tsc
	 * is detected.  Note further, this adjustment is only done once,
	 * as we reset last_host_tsc on all VCPUs to stop this from being
	 * called multiple times (one for each physical CPU bringup).
	 *
	 * Platforms with unreliable TSCs don't have to deal with this, they
	 * will be compensated by the logic in vcpu_load, which sets the TSC to
	 * catchup mode.  This will catchup all VCPUs to real time, but cannot
	 * guarantee that they stay in perfect synchronization.
	 */
	if (backwards_tsc) {
		u64 delta_cyc = max_tsc - local_tsc;
		list_for_each_entry(kvm, &vm_list, vm_list) {
			kvm->arch.backwards_tsc_observed = true;
			kvm_for_each_vcpu(i, vcpu, kvm) {
				vcpu->arch.tsc_offset_adjustment += delta_cyc;
				vcpu->arch.last_host_tsc = local_tsc;
				kvm_make_request(KVM_REQ_MASTERCLOCK_UPDATE, vcpu);
			}

			/*
			 * We have to disable TSC offset matching.. if you were
			 * booting a VM while issuing an S4 host suspend....
			 * you may have some problem.  Solving this issue is
			 * left as an exercise to the reader.
			 */
			kvm->arch.last_tsc_nsec = 0;
			kvm->arch.last_tsc_write = 0;
		}

	}
	return 0;
}

void kvm_arch_hardware_disable(void)
{
	kvm_x86_call(hardware_disable)();
	drop_user_return_notifiers();
}

bool kvm_vcpu_is_reset_bsp(struct kvm_vcpu *vcpu)
{
	return vcpu->kvm->arch.bsp_vcpu_id == vcpu->vcpu_id;
}

bool kvm_vcpu_is_bsp(struct kvm_vcpu *vcpu)
{
	return (vcpu->arch.apic_base & MSR_IA32_APICBASE_BSP) != 0;
}

void kvm_arch_free_vm(struct kvm *kvm)
{
#if IS_ENABLED(CONFIG_HYPERV)
	kfree(kvm->arch.hv_pa_pg);
#endif
	__kvm_arch_free_vm(kvm);
}


int kvm_arch_init_vm(struct kvm *kvm, unsigned long type)
{
	int ret;
	unsigned long flags;

	if (!kvm_is_vm_type_supported(type))
		return -EINVAL;

	kvm->arch.vm_type = type;
	kvm->arch.has_private_mem =
		(type == KVM_X86_SW_PROTECTED_VM);
	/* Decided by the vendor code for other VM types.  */
	kvm->arch.pre_fault_allowed =
		type == KVM_X86_DEFAULT_VM || type == KVM_X86_SW_PROTECTED_VM;

	ret = kvm_page_track_init(kvm);
	if (ret)
		goto out;

	kvm_mmu_init_vm(kvm);

	ret = kvm_x86_call(vm_init)(kvm);
	if (ret)
		goto out_uninit_mmu;

	INIT_HLIST_HEAD(&kvm->arch.mask_notifier_list);
	atomic_set(&kvm->arch.noncoherent_dma_count, 0);

	/* Reserve bit 0 of irq_sources_bitmap for userspace irq source */
	set_bit(KVM_USERSPACE_IRQ_SOURCE_ID, &kvm->arch.irq_sources_bitmap);
	/* Reserve bit 1 of irq_sources_bitmap for irqfd-resampler */
	set_bit(KVM_IRQFD_RESAMPLE_IRQ_SOURCE_ID,
		&kvm->arch.irq_sources_bitmap);

	raw_spin_lock_init(&kvm->arch.tsc_write_lock);
	mutex_init(&kvm->arch.apic_map_lock);
	seqcount_raw_spinlock_init(&kvm->arch.pvclock_sc, &kvm->arch.tsc_write_lock);
	kvm->arch.kvmclock_offset = -get_kvmclock_base_ns();

	raw_spin_lock_irqsave(&kvm->arch.tsc_write_lock, flags);
	pvclock_update_vm_gtod_copy(kvm);
	raw_spin_unlock_irqrestore(&kvm->arch.tsc_write_lock, flags);

	kvm->arch.default_tsc_khz = max_tsc_khz ? : tsc_khz;
	kvm->arch.apic_bus_cycle_ns = APIC_BUS_CYCLE_NS_DEFAULT;
	kvm->arch.guest_can_read_msr_platform_info = true;
	kvm->arch.enable_pmu = enable_pmu;

#if IS_ENABLED(CONFIG_HYPERV)
	spin_lock_init(&kvm->arch.hv_root_tdp_lock);
	kvm->arch.hv_root_tdp = INVALID_PAGE;
#endif

	INIT_DELAYED_WORK(&kvm->arch.kvmclock_update_work, kvmclock_update_fn);
	INIT_DELAYED_WORK(&kvm->arch.kvmclock_sync_work, kvmclock_sync_fn);

	kvm_apicv_init(kvm);
	kvm_hv_init_vm(kvm);
	kvm_xen_init_vm(kvm);

	return 0;

out_uninit_mmu:
	kvm_mmu_uninit_vm(kvm);
	kvm_page_track_cleanup(kvm);
out:
	return ret;
}

int kvm_arch_post_init_vm(struct kvm *kvm)
{
	return kvm_mmu_post_init_vm(kvm);
}

static void kvm_unload_vcpu_mmu(struct kvm_vcpu *vcpu)
{
	vcpu_load(vcpu);
	kvm_mmu_unload(vcpu);
	vcpu_put(vcpu);
}

static void kvm_unload_vcpu_mmus(struct kvm *kvm)
{
	unsigned long i;
	struct kvm_vcpu *vcpu;

	kvm_for_each_vcpu(i, vcpu, kvm) {
		kvm_clear_async_pf_completion_queue(vcpu);
		kvm_unload_vcpu_mmu(vcpu);
	}
}

void kvm_arch_sync_events(struct kvm *kvm)
{
	cancel_delayed_work_sync(&kvm->arch.kvmclock_sync_work);
	cancel_delayed_work_sync(&kvm->arch.kvmclock_update_work);
	kvm_free_pit(kvm);
}

/**
 * __x86_set_memory_region: Setup KVM internal memory slot
 *
 * @kvm: the kvm pointer to the VM.
 * @id: the slot ID to setup.
 * @gpa: the GPA to install the slot (unused when @size == 0).
 * @size: the size of the slot. Set to zero to uninstall a slot.
 *
 * This function helps to setup a KVM internal memory slot.  Specify
 * @size > 0 to install a new slot, while @size == 0 to uninstall a
 * slot.  The return code can be one of the following:
 *
 *   HVA:           on success (uninstall will return a bogus HVA)
 *   -errno:        on error
 *
 * The caller should always use IS_ERR() to check the return value
 * before use.  Note, the KVM internal memory slots are guaranteed to
 * remain valid and unchanged until the VM is destroyed, i.e., the
 * GPA->HVA translation will not change.  However, the HVA is a user
 * address, i.e. its accessibility is not guaranteed, and must be
 * accessed via __copy_{to,from}_user().
 */
void __user * __x86_set_memory_region(struct kvm *kvm, int id, gpa_t gpa,
				      u32 size)
{
	int i, r;
	unsigned long hva, old_npages;
	struct kvm_memslots *slots = kvm_memslots(kvm);
	struct kvm_memory_slot *slot;

	/* Called with kvm->slots_lock held.  */
	if (WARN_ON(id >= KVM_MEM_SLOTS_NUM))
		return ERR_PTR_USR(-EINVAL);

	slot = id_to_memslot(slots, id);
	if (size) {
		if (slot && slot->npages)
			return ERR_PTR_USR(-EEXIST);

		/*
		 * MAP_SHARED to prevent internal slot pages from being moved
		 * by fork()/COW.
		 */
		hva = vm_mmap(NULL, 0, size, PROT_READ | PROT_WRITE,
			      MAP_SHARED | MAP_ANONYMOUS, 0);
		if (IS_ERR_VALUE(hva))
			return (void __user *)hva;
	} else {
		if (!slot || !slot->npages)
			return NULL;

		old_npages = slot->npages;
		hva = slot->userspace_addr;
	}

	for (i = 0; i < kvm_arch_nr_memslot_as_ids(kvm); i++) {
		struct kvm_userspace_memory_region2 m;

		m.slot = id | (i << 16);
		m.flags = 0;
		m.guest_phys_addr = gpa;
		m.userspace_addr = hva;
		m.memory_size = size;
		r = __kvm_set_memory_region(kvm, &m);
		if (r < 0)
			return ERR_PTR_USR(r);
	}

	if (!size)
		vm_munmap(hva, old_npages * PAGE_SIZE);

	return (void __user *)hva;
}
EXPORT_SYMBOL_GPL(__x86_set_memory_region);

void kvm_arch_pre_destroy_vm(struct kvm *kvm)
{
	kvm_mmu_pre_destroy_vm(kvm);
}

void kvm_arch_destroy_vm(struct kvm *kvm)
{
	if (current->mm == kvm->mm) {
		/*
		 * Free memory regions allocated on behalf of userspace,
		 * unless the memory map has changed due to process exit
		 * or fd copying.
		 */
		mutex_lock(&kvm->slots_lock);
		__x86_set_memory_region(kvm, APIC_ACCESS_PAGE_PRIVATE_MEMSLOT,
					0, 0);
		__x86_set_memory_region(kvm, IDENTITY_PAGETABLE_PRIVATE_MEMSLOT,
					0, 0);
		__x86_set_memory_region(kvm, TSS_PRIVATE_MEMSLOT, 0, 0);
		mutex_unlock(&kvm->slots_lock);
	}
	kvm_unload_vcpu_mmus(kvm);
	kvm_x86_call(vm_destroy)(kvm);
	kvm_free_msr_filter(srcu_dereference_check(kvm->arch.msr_filter, &kvm->srcu, 1));
	kvm_pic_destroy(kvm);
	kvm_ioapic_destroy(kvm);
	kvm_destroy_vcpus(kvm);
	kvfree(rcu_dereference_check(kvm->arch.apic_map, 1));
	kfree(srcu_dereference_check(kvm->arch.pmu_event_filter, &kvm->srcu, 1));
	kvm_mmu_uninit_vm(kvm);
	kvm_page_track_cleanup(kvm);
	kvm_xen_destroy_vm(kvm);
	kvm_hv_destroy_vm(kvm);
}

static void memslot_rmap_free(struct kvm_memory_slot *slot)
{
	int i;

	for (i = 0; i < KVM_NR_PAGE_SIZES; ++i) {
		vfree(slot->arch.rmap[i]);
		slot->arch.rmap[i] = NULL;
	}
}

void kvm_arch_free_memslot(struct kvm *kvm, struct kvm_memory_slot *slot)
{
	int i;

	memslot_rmap_free(slot);

	for (i = 1; i < KVM_NR_PAGE_SIZES; ++i) {
		vfree(slot->arch.lpage_info[i - 1]);
		slot->arch.lpage_info[i - 1] = NULL;
	}

	kvm_page_track_free_memslot(slot);
}

int memslot_rmap_alloc(struct kvm_memory_slot *slot, unsigned long npages)
{
	const int sz = sizeof(*slot->arch.rmap[0]);
	int i;

	for (i = 0; i < KVM_NR_PAGE_SIZES; ++i) {
		int level = i + 1;
		int lpages = __kvm_mmu_slot_lpages(slot, npages, level);

		if (slot->arch.rmap[i])
			continue;

		slot->arch.rmap[i] = __vcalloc(lpages, sz, GFP_KERNEL_ACCOUNT);
		if (!slot->arch.rmap[i]) {
			memslot_rmap_free(slot);
			return -ENOMEM;
		}
	}

	return 0;
}

static int kvm_alloc_memslot_metadata(struct kvm *kvm,
				      struct kvm_memory_slot *slot)
{
	unsigned long npages = slot->npages;
	int i, r;

	/*
	 * Clear out the previous array pointers for the KVM_MR_MOVE case.  The
	 * old arrays will be freed by __kvm_set_memory_region() if installing
	 * the new memslot is successful.
	 */
	memset(&slot->arch, 0, sizeof(slot->arch));

	if (kvm_memslots_have_rmaps(kvm)) {
		r = memslot_rmap_alloc(slot, npages);
		if (r)
			return r;
	}

	for (i = 1; i < KVM_NR_PAGE_SIZES; ++i) {
		struct kvm_lpage_info *linfo;
		unsigned long ugfn;
		int lpages;
		int level = i + 1;

		lpages = __kvm_mmu_slot_lpages(slot, npages, level);

		linfo = __vcalloc(lpages, sizeof(*linfo), GFP_KERNEL_ACCOUNT);
		if (!linfo)
			goto out_free;

		slot->arch.lpage_info[i - 1] = linfo;

		if (slot->base_gfn & (KVM_PAGES_PER_HPAGE(level) - 1))
			linfo[0].disallow_lpage = 1;
		if ((slot->base_gfn + npages) & (KVM_PAGES_PER_HPAGE(level) - 1))
			linfo[lpages - 1].disallow_lpage = 1;
		ugfn = slot->userspace_addr >> PAGE_SHIFT;
		/*
		 * If the gfn and userspace address are not aligned wrt each
		 * other, disable large page support for this slot.
		 */
		if ((slot->base_gfn ^ ugfn) & (KVM_PAGES_PER_HPAGE(level) - 1)) {
			unsigned long j;

			for (j = 0; j < lpages; ++j)
				linfo[j].disallow_lpage = 1;
		}
	}

#ifdef CONFIG_KVM_GENERIC_MEMORY_ATTRIBUTES
	kvm_mmu_init_memslot_memory_attributes(kvm, slot);
#endif

	if (kvm_page_track_create_memslot(kvm, slot, npages))
		goto out_free;

	return 0;

out_free:
	memslot_rmap_free(slot);

	for (i = 1; i < KVM_NR_PAGE_SIZES; ++i) {
		vfree(slot->arch.lpage_info[i - 1]);
		slot->arch.lpage_info[i - 1] = NULL;
	}
	return -ENOMEM;
}

void kvm_arch_memslots_updated(struct kvm *kvm, u64 gen)
{
	struct kvm_vcpu *vcpu;
	unsigned long i;

	/*
	 * memslots->generation has been incremented.
	 * mmio generation may have reached its maximum value.
	 */
	kvm_mmu_invalidate_mmio_sptes(kvm, gen);

	/* Force re-initialization of steal_time cache */
	kvm_for_each_vcpu(i, vcpu, kvm)
		kvm_vcpu_kick(vcpu);
}

int kvm_arch_prepare_memory_region(struct kvm *kvm,
				   const struct kvm_memory_slot *old,
				   struct kvm_memory_slot *new,
				   enum kvm_mr_change change)
{
	/*
	 * KVM doesn't support moving memslots when there are external page
	 * trackers attached to the VM, i.e. if KVMGT is in use.
	 */
	if (change == KVM_MR_MOVE && kvm_page_track_has_external_user(kvm))
		return -EINVAL;

	if (change == KVM_MR_CREATE || change == KVM_MR_MOVE) {
		if ((new->base_gfn + new->npages - 1) > kvm_mmu_max_gfn())
			return -EINVAL;

		return kvm_alloc_memslot_metadata(kvm, new);
	}

	if (change == KVM_MR_FLAGS_ONLY)
		memcpy(&new->arch, &old->arch, sizeof(old->arch));
	else if (WARN_ON_ONCE(change != KVM_MR_DELETE))
		return -EIO;

	return 0;
}


static void kvm_mmu_update_cpu_dirty_logging(struct kvm *kvm, bool enable)
{
	int nr_slots;

	if (!kvm_x86_ops.cpu_dirty_log_size)
		return;

	nr_slots = atomic_read(&kvm->nr_memslots_dirty_logging);
	if ((enable && nr_slots == 1) || !nr_slots)
		kvm_make_all_cpus_request(kvm, KVM_REQ_UPDATE_CPU_DIRTY_LOGGING);
}

static void kvm_mmu_slot_apply_flags(struct kvm *kvm,
				     struct kvm_memory_slot *old,
				     const struct kvm_memory_slot *new,
				     enum kvm_mr_change change)
{
	u32 old_flags = old ? old->flags : 0;
	u32 new_flags = new ? new->flags : 0;
	bool log_dirty_pages = new_flags & KVM_MEM_LOG_DIRTY_PAGES;

	/*
	 * Update CPU dirty logging if dirty logging is being toggled.  This
	 * applies to all operations.
	 */
	if ((old_flags ^ new_flags) & KVM_MEM_LOG_DIRTY_PAGES)
		kvm_mmu_update_cpu_dirty_logging(kvm, log_dirty_pages);

	/*
	 * Nothing more to do for RO slots (which can't be dirtied and can't be
	 * made writable) or CREATE/MOVE/DELETE of a slot.
	 *
	 * For a memslot with dirty logging disabled:
	 * CREATE:      No dirty mappings will already exist.
	 * MOVE/DELETE: The old mappings will already have been cleaned up by
	 *		kvm_arch_flush_shadow_memslot()
	 *
	 * For a memslot with dirty logging enabled:
	 * CREATE:      No shadow pages exist, thus nothing to write-protect
	 *		and no dirty bits to clear.
	 * MOVE/DELETE: The old mappings will already have been cleaned up by
	 *		kvm_arch_flush_shadow_memslot().
	 */
	if ((change != KVM_MR_FLAGS_ONLY) || (new_flags & KVM_MEM_READONLY))
		return;

	/*
	 * READONLY and non-flags changes were filtered out above, and the only
	 * other flag is LOG_DIRTY_PAGES, i.e. something is wrong if dirty
	 * logging isn't being toggled on or off.
	 */
	if (WARN_ON_ONCE(!((old_flags ^ new_flags) & KVM_MEM_LOG_DIRTY_PAGES)))
		return;

	if (!log_dirty_pages) {
		/*
		 * Dirty logging tracks sptes in 4k granularity, meaning that
		 * large sptes have to be split.  If live migration succeeds,
		 * the guest in the source machine will be destroyed and large
		 * sptes will be created in the destination.  However, if the
		 * guest continues to run in the source machine (for example if
		 * live migration fails), small sptes will remain around and
		 * cause bad performance.
		 *
		 * Scan sptes if dirty logging has been stopped, dropping those
		 * which can be collapsed into a single large-page spte.  Later
		 * page faults will create the large-page sptes.
		 */
		kvm_mmu_zap_collapsible_sptes(kvm, new);
	} else {
		/*
		 * Initially-all-set does not require write protecting any page,
		 * because they're all assumed to be dirty.
		 */
		if (kvm_dirty_log_manual_protect_and_init_set(kvm))
			return;

		if (READ_ONCE(eager_page_split))
			kvm_mmu_slot_try_split_huge_pages(kvm, new, PG_LEVEL_4K);

		if (kvm_x86_ops.cpu_dirty_log_size) {
			kvm_mmu_slot_leaf_clear_dirty(kvm, new);
			kvm_mmu_slot_remove_write_access(kvm, new, PG_LEVEL_2M);
		} else {
			kvm_mmu_slot_remove_write_access(kvm, new, PG_LEVEL_4K);
		}

		/*
		 * Unconditionally flush the TLBs after enabling dirty logging.
		 * A flush is almost always going to be necessary (see below),
		 * and unconditionally flushing allows the helpers to omit
		 * the subtly complex checks when removing write access.
		 *
		 * Do the flush outside of mmu_lock to reduce the amount of
		 * time mmu_lock is held.  Flushing after dropping mmu_lock is
		 * safe as KVM only needs to guarantee the slot is fully
		 * write-protected before returning to userspace, i.e. before
		 * userspace can consume the dirty status.
		 *
		 * Flushing outside of mmu_lock requires KVM to be careful when
		 * making decisions based on writable status of an SPTE, e.g. a
		 * !writable SPTE doesn't guarantee a CPU can't perform writes.
		 *
		 * Specifically, KVM also write-protects guest page tables to
		 * monitor changes when using shadow paging, and must guarantee
		 * no CPUs can write to those page before mmu_lock is dropped.
		 * Because CPUs may have stale TLB entries at this point, a
		 * !writable SPTE doesn't guarantee CPUs can't perform writes.
		 *
		 * KVM also allows making SPTES writable outside of mmu_lock,
		 * e.g. to allow dirty logging without taking mmu_lock.
		 *
		 * To handle these scenarios, KVM uses a separate software-only
		 * bit (MMU-writable) to track if a SPTE is !writable due to
		 * a guest page table being write-protected (KVM clears the
		 * MMU-writable flag when write-protecting for shadow paging).
		 *
		 * The use of MMU-writable is also the primary motivation for
		 * the unconditional flush.  Because KVM must guarantee that a
		 * CPU doesn't contain stale, writable TLB entries for a
		 * !MMU-writable SPTE, KVM must flush if it encounters any
		 * MMU-writable SPTE regardless of whether the actual hardware
		 * writable bit was set.  I.e. KVM is almost guaranteed to need
		 * to flush, while unconditionally flushing allows the "remove
		 * write access" helpers to ignore MMU-writable entirely.
		 *
		 * See is_writable_pte() for more details (the case involving
		 * access-tracked SPTEs is particularly relevant).
		 */
		kvm_flush_remote_tlbs_memslot(kvm, new);
	}
}

void kvm_arch_commit_memory_region(struct kvm *kvm,
				struct kvm_memory_slot *old,
				const struct kvm_memory_slot *new,
				enum kvm_mr_change change)
{
	if (change == KVM_MR_DELETE)
		kvm_page_track_delete_slot(kvm, old);

	if (!kvm->arch.n_requested_mmu_pages &&
	    (change == KVM_MR_CREATE || change == KVM_MR_DELETE)) {
		unsigned long nr_mmu_pages;

		nr_mmu_pages = kvm->nr_memslot_pages / KVM_MEMSLOT_PAGES_TO_MMU_PAGES_RATIO;
		nr_mmu_pages = max(nr_mmu_pages, KVM_MIN_ALLOC_MMU_PAGES);
		kvm_mmu_change_mmu_pages(kvm, nr_mmu_pages);
	}

	kvm_mmu_slot_apply_flags(kvm, old, new, change);

	/* Free the arrays associated with the old memslot. */
	if (change == KVM_MR_MOVE)
		kvm_arch_free_memslot(kvm, old);
}

static inline bool kvm_vcpu_has_events(struct kvm_vcpu *vcpu)
{
	if (!list_empty_careful(&vcpu->async_pf.done))
		return true;

	if (kvm_apic_has_pending_init_or_sipi(vcpu) &&
	    kvm_apic_init_sipi_allowed(vcpu))
		return true;

	if (vcpu->arch.pv.pv_unhalted)
		return true;

	if (kvm_is_exception_pending(vcpu))
		return true;

	if (kvm_test_request(KVM_REQ_NMI, vcpu) ||
	    (vcpu->arch.nmi_pending &&
	     kvm_x86_call(nmi_allowed)(vcpu, false)))
		return true;

#ifdef CONFIG_KVM_SMM
	if (kvm_test_request(KVM_REQ_SMI, vcpu) ||
	    (vcpu->arch.smi_pending &&
	     kvm_x86_call(smi_allowed)(vcpu, false)))
		return true;
#endif

	if (kvm_test_request(KVM_REQ_PMI, vcpu))
		return true;

<<<<<<< HEAD
=======
	if (kvm_test_request(KVM_REQ_UPDATE_PROTECTED_GUEST_STATE, vcpu))
		return true;

>>>>>>> b806d6ef
	if (kvm_arch_interrupt_allowed(vcpu) && kvm_cpu_has_interrupt(vcpu))
		return true;

	if (kvm_hv_has_stimer_pending(vcpu))
		return true;

	if (is_guest_mode(vcpu) &&
	    kvm_x86_ops.nested_ops->has_events &&
	    kvm_x86_ops.nested_ops->has_events(vcpu, false))
		return true;

	if (kvm_xen_has_pending_events(vcpu))
		return true;

	return false;
}

int kvm_arch_vcpu_runnable(struct kvm_vcpu *vcpu)
{
	return kvm_vcpu_running(vcpu) || kvm_vcpu_has_events(vcpu);
}

bool kvm_arch_dy_has_pending_interrupt(struct kvm_vcpu *vcpu)
{
	return kvm_vcpu_apicv_active(vcpu) &&
	       kvm_x86_call(dy_apicv_has_pending_interrupt)(vcpu);
}

bool kvm_arch_vcpu_preempted_in_kernel(struct kvm_vcpu *vcpu)
{
	return vcpu->arch.preempted_in_kernel;
}

bool kvm_arch_dy_runnable(struct kvm_vcpu *vcpu)
{
	if (READ_ONCE(vcpu->arch.pv.pv_unhalted))
		return true;

	if (kvm_test_request(KVM_REQ_NMI, vcpu) ||
#ifdef CONFIG_KVM_SMM
		kvm_test_request(KVM_REQ_SMI, vcpu) ||
#endif
		 kvm_test_request(KVM_REQ_EVENT, vcpu))
		return true;

	return kvm_arch_dy_has_pending_interrupt(vcpu);
}

bool kvm_arch_vcpu_in_kernel(struct kvm_vcpu *vcpu)
{
	if (vcpu->arch.guest_state_protected)
		return true;

	return kvm_x86_call(get_cpl)(vcpu) == 0;
}

unsigned long kvm_arch_vcpu_get_ip(struct kvm_vcpu *vcpu)
{
	return kvm_rip_read(vcpu);
}

int kvm_arch_vcpu_should_kick(struct kvm_vcpu *vcpu)
{
	return kvm_vcpu_exiting_guest_mode(vcpu) == IN_GUEST_MODE;
}

int kvm_arch_interrupt_allowed(struct kvm_vcpu *vcpu)
{
	return kvm_x86_call(interrupt_allowed)(vcpu, false);
}

unsigned long kvm_get_linear_rip(struct kvm_vcpu *vcpu)
{
	/* Can't read the RIP when guest state is protected, just return 0 */
	if (vcpu->arch.guest_state_protected)
		return 0;

	if (is_64_bit_mode(vcpu))
		return kvm_rip_read(vcpu);
	return (u32)(get_segment_base(vcpu, VCPU_SREG_CS) +
		     kvm_rip_read(vcpu));
}
EXPORT_SYMBOL_GPL(kvm_get_linear_rip);

bool kvm_is_linear_rip(struct kvm_vcpu *vcpu, unsigned long linear_rip)
{
	return kvm_get_linear_rip(vcpu) == linear_rip;
}
EXPORT_SYMBOL_GPL(kvm_is_linear_rip);

unsigned long kvm_get_rflags(struct kvm_vcpu *vcpu)
{
	unsigned long rflags;

	rflags = kvm_x86_call(get_rflags)(vcpu);
	if (vcpu->guest_debug & KVM_GUESTDBG_SINGLESTEP)
		rflags &= ~X86_EFLAGS_TF;
	return rflags;
}
EXPORT_SYMBOL_GPL(kvm_get_rflags);

static void __kvm_set_rflags(struct kvm_vcpu *vcpu, unsigned long rflags)
{
	if (vcpu->guest_debug & KVM_GUESTDBG_SINGLESTEP &&
	    kvm_is_linear_rip(vcpu, vcpu->arch.singlestep_rip))
		rflags |= X86_EFLAGS_TF;
	kvm_x86_call(set_rflags)(vcpu, rflags);
}

void kvm_set_rflags(struct kvm_vcpu *vcpu, unsigned long rflags)
{
	__kvm_set_rflags(vcpu, rflags);
	kvm_make_request(KVM_REQ_EVENT, vcpu);
}
EXPORT_SYMBOL_GPL(kvm_set_rflags);

static inline u32 kvm_async_pf_hash_fn(gfn_t gfn)
{
	BUILD_BUG_ON(!is_power_of_2(ASYNC_PF_PER_VCPU));

	return hash_32(gfn & 0xffffffff, order_base_2(ASYNC_PF_PER_VCPU));
}

static inline u32 kvm_async_pf_next_probe(u32 key)
{
	return (key + 1) & (ASYNC_PF_PER_VCPU - 1);
}

static void kvm_add_async_pf_gfn(struct kvm_vcpu *vcpu, gfn_t gfn)
{
	u32 key = kvm_async_pf_hash_fn(gfn);

	while (vcpu->arch.apf.gfns[key] != ~0)
		key = kvm_async_pf_next_probe(key);

	vcpu->arch.apf.gfns[key] = gfn;
}

static u32 kvm_async_pf_gfn_slot(struct kvm_vcpu *vcpu, gfn_t gfn)
{
	int i;
	u32 key = kvm_async_pf_hash_fn(gfn);

	for (i = 0; i < ASYNC_PF_PER_VCPU &&
		     (vcpu->arch.apf.gfns[key] != gfn &&
		      vcpu->arch.apf.gfns[key] != ~0); i++)
		key = kvm_async_pf_next_probe(key);

	return key;
}

bool kvm_find_async_pf_gfn(struct kvm_vcpu *vcpu, gfn_t gfn)
{
	return vcpu->arch.apf.gfns[kvm_async_pf_gfn_slot(vcpu, gfn)] == gfn;
}

static void kvm_del_async_pf_gfn(struct kvm_vcpu *vcpu, gfn_t gfn)
{
	u32 i, j, k;

	i = j = kvm_async_pf_gfn_slot(vcpu, gfn);

	if (WARN_ON_ONCE(vcpu->arch.apf.gfns[i] != gfn))
		return;

	while (true) {
		vcpu->arch.apf.gfns[i] = ~0;
		do {
			j = kvm_async_pf_next_probe(j);
			if (vcpu->arch.apf.gfns[j] == ~0)
				return;
			k = kvm_async_pf_hash_fn(vcpu->arch.apf.gfns[j]);
			/*
			 * k lies cyclically in ]i,j]
			 * |    i.k.j |
			 * |....j i.k.| or  |.k..j i...|
			 */
		} while ((i <= j) ? (i < k && k <= j) : (i < k || k <= j));
		vcpu->arch.apf.gfns[i] = vcpu->arch.apf.gfns[j];
		i = j;
	}
}

static inline int apf_put_user_notpresent(struct kvm_vcpu *vcpu)
{
	u32 reason = KVM_PV_REASON_PAGE_NOT_PRESENT;

	return kvm_write_guest_cached(vcpu->kvm, &vcpu->arch.apf.data, &reason,
				      sizeof(reason));
}

static inline int apf_put_user_ready(struct kvm_vcpu *vcpu, u32 token)
{
	unsigned int offset = offsetof(struct kvm_vcpu_pv_apf_data, token);

	return kvm_write_guest_offset_cached(vcpu->kvm, &vcpu->arch.apf.data,
					     &token, offset, sizeof(token));
}

static inline bool apf_pageready_slot_free(struct kvm_vcpu *vcpu)
{
	unsigned int offset = offsetof(struct kvm_vcpu_pv_apf_data, token);
	u32 val;

	if (kvm_read_guest_offset_cached(vcpu->kvm, &vcpu->arch.apf.data,
					 &val, offset, sizeof(val)))
		return false;

	return !val;
}

static bool kvm_can_deliver_async_pf(struct kvm_vcpu *vcpu)
{

	if (!kvm_pv_async_pf_enabled(vcpu))
		return false;

	if (vcpu->arch.apf.send_user_only &&
	    kvm_x86_call(get_cpl)(vcpu) == 0)
		return false;

	if (is_guest_mode(vcpu)) {
		/*
		 * L1 needs to opt into the special #PF vmexits that are
		 * used to deliver async page faults.
		 */
		return vcpu->arch.apf.delivery_as_pf_vmexit;
	} else {
		/*
		 * Play it safe in case the guest temporarily disables paging.
		 * The real mode IDT in particular is unlikely to have a #PF
		 * exception setup.
		 */
		return is_paging(vcpu);
	}
}

bool kvm_can_do_async_pf(struct kvm_vcpu *vcpu)
{
	if (unlikely(!lapic_in_kernel(vcpu) ||
		     kvm_event_needs_reinjection(vcpu) ||
		     kvm_is_exception_pending(vcpu)))
		return false;

	if (kvm_hlt_in_guest(vcpu->kvm) && !kvm_can_deliver_async_pf(vcpu))
		return false;

	/*
	 * If interrupts are off we cannot even use an artificial
	 * halt state.
	 */
	return kvm_arch_interrupt_allowed(vcpu);
}

bool kvm_arch_async_page_not_present(struct kvm_vcpu *vcpu,
				     struct kvm_async_pf *work)
{
	struct x86_exception fault;

	trace_kvm_async_pf_not_present(work->arch.token, work->cr2_or_gpa);
	kvm_add_async_pf_gfn(vcpu, work->arch.gfn);

	if (kvm_can_deliver_async_pf(vcpu) &&
	    !apf_put_user_notpresent(vcpu)) {
		fault.vector = PF_VECTOR;
		fault.error_code_valid = true;
		fault.error_code = 0;
		fault.nested_page_fault = false;
		fault.address = work->arch.token;
		fault.async_page_fault = true;
		kvm_inject_page_fault(vcpu, &fault);
		return true;
	} else {
		/*
		 * It is not possible to deliver a paravirtualized asynchronous
		 * page fault, but putting the guest in an artificial halt state
		 * can be beneficial nevertheless: if an interrupt arrives, we
		 * can deliver it timely and perhaps the guest will schedule
		 * another process.  When the instruction that triggered a page
		 * fault is retried, hopefully the page will be ready in the host.
		 */
		kvm_make_request(KVM_REQ_APF_HALT, vcpu);
		return false;
	}
}

void kvm_arch_async_page_present(struct kvm_vcpu *vcpu,
				 struct kvm_async_pf *work)
{
	struct kvm_lapic_irq irq = {
		.delivery_mode = APIC_DM_FIXED,
		.vector = vcpu->arch.apf.vec
	};

	if (work->wakeup_all)
		work->arch.token = ~0; /* broadcast wakeup */
	else
		kvm_del_async_pf_gfn(vcpu, work->arch.gfn);
	trace_kvm_async_pf_ready(work->arch.token, work->cr2_or_gpa);

	if ((work->wakeup_all || work->notpresent_injected) &&
	    kvm_pv_async_pf_enabled(vcpu) &&
	    !apf_put_user_ready(vcpu, work->arch.token)) {
		vcpu->arch.apf.pageready_pending = true;
		kvm_apic_set_irq(vcpu, &irq, NULL);
	}

	vcpu->arch.apf.halted = false;
	vcpu->arch.mp_state = KVM_MP_STATE_RUNNABLE;
}

void kvm_arch_async_page_present_queued(struct kvm_vcpu *vcpu)
{
	kvm_make_request(KVM_REQ_APF_READY, vcpu);
	if (!vcpu->arch.apf.pageready_pending)
		kvm_vcpu_kick(vcpu);
}

bool kvm_arch_can_dequeue_async_page_present(struct kvm_vcpu *vcpu)
{
	if (!kvm_pv_async_pf_enabled(vcpu))
		return true;
	else
		return kvm_lapic_enabled(vcpu) && apf_pageready_slot_free(vcpu);
}

void kvm_arch_start_assignment(struct kvm *kvm)
{
	if (atomic_inc_return(&kvm->arch.assigned_device_count) == 1)
		kvm_x86_call(pi_start_assignment)(kvm);
}
EXPORT_SYMBOL_GPL(kvm_arch_start_assignment);

void kvm_arch_end_assignment(struct kvm *kvm)
{
	atomic_dec(&kvm->arch.assigned_device_count);
}
EXPORT_SYMBOL_GPL(kvm_arch_end_assignment);

bool noinstr kvm_arch_has_assigned_device(struct kvm *kvm)
{
	return raw_atomic_read(&kvm->arch.assigned_device_count);
}
EXPORT_SYMBOL_GPL(kvm_arch_has_assigned_device);

static void kvm_noncoherent_dma_assignment_start_or_stop(struct kvm *kvm)
{
	/*
	 * Non-coherent DMA assignment and de-assignment may affect whether or
	 * not KVM honors guest PAT, and thus may cause changes in EPT SPTEs
	 * due to toggling the "ignore PAT" bit.  Zap all SPTEs when the first
	 * (or last) non-coherent device is (un)registered to so that new SPTEs
	 * with the correct "ignore guest PAT" setting are created.
	 */
	if (kvm_mmu_may_ignore_guest_pat())
		kvm_zap_gfn_range(kvm, gpa_to_gfn(0), gpa_to_gfn(~0ULL));
}

void kvm_arch_register_noncoherent_dma(struct kvm *kvm)
{
	if (atomic_inc_return(&kvm->arch.noncoherent_dma_count) == 1)
		kvm_noncoherent_dma_assignment_start_or_stop(kvm);
}
EXPORT_SYMBOL_GPL(kvm_arch_register_noncoherent_dma);

void kvm_arch_unregister_noncoherent_dma(struct kvm *kvm)
{
	if (!atomic_dec_return(&kvm->arch.noncoherent_dma_count))
		kvm_noncoherent_dma_assignment_start_or_stop(kvm);
}
EXPORT_SYMBOL_GPL(kvm_arch_unregister_noncoherent_dma);

bool kvm_arch_has_noncoherent_dma(struct kvm *kvm)
{
	return atomic_read(&kvm->arch.noncoherent_dma_count);
}
EXPORT_SYMBOL_GPL(kvm_arch_has_noncoherent_dma);

bool kvm_arch_has_irq_bypass(void)
{
	return enable_apicv && irq_remapping_cap(IRQ_POSTING_CAP);
}

int kvm_arch_irq_bypass_add_producer(struct irq_bypass_consumer *cons,
				      struct irq_bypass_producer *prod)
{
	struct kvm_kernel_irqfd *irqfd =
		container_of(cons, struct kvm_kernel_irqfd, consumer);
	int ret;

	irqfd->producer = prod;
	kvm_arch_start_assignment(irqfd->kvm);
	ret = kvm_x86_call(pi_update_irte)(irqfd->kvm,
					   prod->irq, irqfd->gsi, 1);
	if (ret)
		kvm_arch_end_assignment(irqfd->kvm);

	return ret;
}

void kvm_arch_irq_bypass_del_producer(struct irq_bypass_consumer *cons,
				      struct irq_bypass_producer *prod)
{
	int ret;
	struct kvm_kernel_irqfd *irqfd =
		container_of(cons, struct kvm_kernel_irqfd, consumer);

	WARN_ON(irqfd->producer != prod);
	irqfd->producer = NULL;

	/*
	 * When producer of consumer is unregistered, we change back to
	 * remapped mode, so we can re-use the current implementation
	 * when the irq is masked/disabled or the consumer side (KVM
	 * int this case doesn't want to receive the interrupts.
	*/
	ret = kvm_x86_call(pi_update_irte)(irqfd->kvm,
					   prod->irq, irqfd->gsi, 0);
	if (ret)
		printk(KERN_INFO "irq bypass consumer (token %p) unregistration"
		       " fails: %d\n", irqfd->consumer.token, ret);

	kvm_arch_end_assignment(irqfd->kvm);
}

int kvm_arch_update_irqfd_routing(struct kvm *kvm, unsigned int host_irq,
				   uint32_t guest_irq, bool set)
{
	return kvm_x86_call(pi_update_irte)(kvm, host_irq, guest_irq, set);
}

bool kvm_arch_irqfd_route_changed(struct kvm_kernel_irq_routing_entry *old,
				  struct kvm_kernel_irq_routing_entry *new)
{
	if (new->type != KVM_IRQ_ROUTING_MSI)
		return true;

	return !!memcmp(&old->msi, &new->msi, sizeof(new->msi));
}

bool kvm_vector_hashing_enabled(void)
{
	return vector_hashing;
}

bool kvm_arch_no_poll(struct kvm_vcpu *vcpu)
{
	return (vcpu->arch.msr_kvm_poll_control & 1) == 0;
}
EXPORT_SYMBOL_GPL(kvm_arch_no_poll);

#ifdef CONFIG_HAVE_KVM_ARCH_GMEM_PREPARE
int kvm_arch_gmem_prepare(struct kvm *kvm, gfn_t gfn, kvm_pfn_t pfn, int max_order)
{
	return kvm_x86_call(gmem_prepare)(kvm, pfn, gfn, max_order);
}
#endif

#ifdef CONFIG_HAVE_KVM_ARCH_GMEM_INVALIDATE
void kvm_arch_gmem_invalidate(kvm_pfn_t start, kvm_pfn_t end)
{
	kvm_x86_call(gmem_invalidate)(start, end);
}
#endif

int kvm_spec_ctrl_test_value(u64 value)
{
	/*
	 * test that setting IA32_SPEC_CTRL to given value
	 * is allowed by the host processor
	 */

	u64 saved_value;
	unsigned long flags;
	int ret = 0;

	local_irq_save(flags);

	if (rdmsrl_safe(MSR_IA32_SPEC_CTRL, &saved_value))
		ret = 1;
	else if (wrmsrl_safe(MSR_IA32_SPEC_CTRL, value))
		ret = 1;
	else
		wrmsrl(MSR_IA32_SPEC_CTRL, saved_value);

	local_irq_restore(flags);

	return ret;
}
EXPORT_SYMBOL_GPL(kvm_spec_ctrl_test_value);

void kvm_fixup_and_inject_pf_error(struct kvm_vcpu *vcpu, gva_t gva, u16 error_code)
{
	struct kvm_mmu *mmu = vcpu->arch.walk_mmu;
	struct x86_exception fault;
	u64 access = error_code &
		(PFERR_WRITE_MASK | PFERR_FETCH_MASK | PFERR_USER_MASK);

	if (!(error_code & PFERR_PRESENT_MASK) ||
	    mmu->gva_to_gpa(vcpu, mmu, gva, access, &fault) != INVALID_GPA) {
		/*
		 * If vcpu->arch.walk_mmu->gva_to_gpa succeeded, the page
		 * tables probably do not match the TLB.  Just proceed
		 * with the error code that the processor gave.
		 */
		fault.vector = PF_VECTOR;
		fault.error_code_valid = true;
		fault.error_code = error_code;
		fault.nested_page_fault = false;
		fault.address = gva;
		fault.async_page_fault = false;
	}
	vcpu->arch.walk_mmu->inject_page_fault(vcpu, &fault);
}
EXPORT_SYMBOL_GPL(kvm_fixup_and_inject_pf_error);

/*
 * Handles kvm_read/write_guest_virt*() result and either injects #PF or returns
 * KVM_EXIT_INTERNAL_ERROR for cases not currently handled by KVM. Return value
 * indicates whether exit to userspace is needed.
 */
int kvm_handle_memory_failure(struct kvm_vcpu *vcpu, int r,
			      struct x86_exception *e)
{
	if (r == X86EMUL_PROPAGATE_FAULT) {
		if (KVM_BUG_ON(!e, vcpu->kvm))
			return -EIO;

		kvm_inject_emulated_page_fault(vcpu, e);
		return 1;
	}

	/*
	 * In case kvm_read/write_guest_virt*() failed with X86EMUL_IO_NEEDED
	 * while handling a VMX instruction KVM could've handled the request
	 * correctly by exiting to userspace and performing I/O but there
	 * doesn't seem to be a real use-case behind such requests, just return
	 * KVM_EXIT_INTERNAL_ERROR for now.
	 */
	kvm_prepare_emulation_failure_exit(vcpu);

	return 0;
}
EXPORT_SYMBOL_GPL(kvm_handle_memory_failure);

int kvm_handle_invpcid(struct kvm_vcpu *vcpu, unsigned long type, gva_t gva)
{
	bool pcid_enabled;
	struct x86_exception e;
	struct {
		u64 pcid;
		u64 gla;
	} operand;
	int r;

	r = kvm_read_guest_virt(vcpu, gva, &operand, sizeof(operand), &e);
	if (r != X86EMUL_CONTINUE)
		return kvm_handle_memory_failure(vcpu, r, &e);

	if (operand.pcid >> 12 != 0) {
		kvm_inject_gp(vcpu, 0);
		return 1;
	}

	pcid_enabled = kvm_is_cr4_bit_set(vcpu, X86_CR4_PCIDE);

	switch (type) {
	case INVPCID_TYPE_INDIV_ADDR:
		/*
		 * LAM doesn't apply to addresses that are inputs to TLB
		 * invalidation.
		 */
		if ((!pcid_enabled && (operand.pcid != 0)) ||
		    is_noncanonical_address(operand.gla, vcpu)) {
			kvm_inject_gp(vcpu, 0);
			return 1;
		}
		kvm_mmu_invpcid_gva(vcpu, operand.gla, operand.pcid);
		return kvm_skip_emulated_instruction(vcpu);

	case INVPCID_TYPE_SINGLE_CTXT:
		if (!pcid_enabled && (operand.pcid != 0)) {
			kvm_inject_gp(vcpu, 0);
			return 1;
		}

		kvm_invalidate_pcid(vcpu, operand.pcid);
		return kvm_skip_emulated_instruction(vcpu);

	case INVPCID_TYPE_ALL_NON_GLOBAL:
		/*
		 * Currently, KVM doesn't mark global entries in the shadow
		 * page tables, so a non-global flush just degenerates to a
		 * global flush. If needed, we could optimize this later by
		 * keeping track of global entries in shadow page tables.
		 */

		fallthrough;
	case INVPCID_TYPE_ALL_INCL_GLOBAL:
		kvm_make_request(KVM_REQ_TLB_FLUSH_GUEST, vcpu);
		return kvm_skip_emulated_instruction(vcpu);

	default:
		kvm_inject_gp(vcpu, 0);
		return 1;
	}
}
EXPORT_SYMBOL_GPL(kvm_handle_invpcid);

static int complete_sev_es_emulated_mmio(struct kvm_vcpu *vcpu)
{
	struct kvm_run *run = vcpu->run;
	struct kvm_mmio_fragment *frag;
	unsigned int len;

	BUG_ON(!vcpu->mmio_needed);

	/* Complete previous fragment */
	frag = &vcpu->mmio_fragments[vcpu->mmio_cur_fragment];
	len = min(8u, frag->len);
	if (!vcpu->mmio_is_write)
		memcpy(frag->data, run->mmio.data, len);

	if (frag->len <= 8) {
		/* Switch to the next fragment. */
		frag++;
		vcpu->mmio_cur_fragment++;
	} else {
		/* Go forward to the next mmio piece. */
		frag->data += len;
		frag->gpa += len;
		frag->len -= len;
	}

	if (vcpu->mmio_cur_fragment >= vcpu->mmio_nr_fragments) {
		vcpu->mmio_needed = 0;

		// VMG change, at this point, we're always done
		// RIP has already been advanced
		return 1;
	}

	// More MMIO is needed
	run->mmio.phys_addr = frag->gpa;
	run->mmio.len = min(8u, frag->len);
	run->mmio.is_write = vcpu->mmio_is_write;
	if (run->mmio.is_write)
		memcpy(run->mmio.data, frag->data, min(8u, frag->len));
	run->exit_reason = KVM_EXIT_MMIO;

	vcpu->arch.complete_userspace_io = complete_sev_es_emulated_mmio;

	return 0;
}

int kvm_sev_es_mmio_write(struct kvm_vcpu *vcpu, gpa_t gpa, unsigned int bytes,
			  void *data)
{
	int handled;
	struct kvm_mmio_fragment *frag;

	if (!data)
		return -EINVAL;

	handled = write_emultor.read_write_mmio(vcpu, gpa, bytes, data);
	if (handled == bytes)
		return 1;

	bytes -= handled;
	gpa += handled;
	data += handled;

	/*TODO: Check if need to increment number of frags */
	frag = vcpu->mmio_fragments;
	vcpu->mmio_nr_fragments = 1;
	frag->len = bytes;
	frag->gpa = gpa;
	frag->data = data;

	vcpu->mmio_needed = 1;
	vcpu->mmio_cur_fragment = 0;

	vcpu->run->mmio.phys_addr = gpa;
	vcpu->run->mmio.len = min(8u, frag->len);
	vcpu->run->mmio.is_write = 1;
	memcpy(vcpu->run->mmio.data, frag->data, min(8u, frag->len));
	vcpu->run->exit_reason = KVM_EXIT_MMIO;

	vcpu->arch.complete_userspace_io = complete_sev_es_emulated_mmio;

	return 0;
}
EXPORT_SYMBOL_GPL(kvm_sev_es_mmio_write);

int kvm_sev_es_mmio_read(struct kvm_vcpu *vcpu, gpa_t gpa, unsigned int bytes,
			 void *data)
{
	int handled;
	struct kvm_mmio_fragment *frag;

	if (!data)
		return -EINVAL;

	handled = read_emultor.read_write_mmio(vcpu, gpa, bytes, data);
	if (handled == bytes)
		return 1;

	bytes -= handled;
	gpa += handled;
	data += handled;

	/*TODO: Check if need to increment number of frags */
	frag = vcpu->mmio_fragments;
	vcpu->mmio_nr_fragments = 1;
	frag->len = bytes;
	frag->gpa = gpa;
	frag->data = data;

	vcpu->mmio_needed = 1;
	vcpu->mmio_cur_fragment = 0;

	vcpu->run->mmio.phys_addr = gpa;
	vcpu->run->mmio.len = min(8u, frag->len);
	vcpu->run->mmio.is_write = 0;
	vcpu->run->exit_reason = KVM_EXIT_MMIO;

	vcpu->arch.complete_userspace_io = complete_sev_es_emulated_mmio;

	return 0;
}
EXPORT_SYMBOL_GPL(kvm_sev_es_mmio_read);

static void advance_sev_es_emulated_pio(struct kvm_vcpu *vcpu, unsigned count, int size)
{
	vcpu->arch.sev_pio_count -= count;
	vcpu->arch.sev_pio_data += count * size;
}

static int kvm_sev_es_outs(struct kvm_vcpu *vcpu, unsigned int size,
			   unsigned int port);

static int complete_sev_es_emulated_outs(struct kvm_vcpu *vcpu)
{
	int size = vcpu->arch.pio.size;
	int port = vcpu->arch.pio.port;

	vcpu->arch.pio.count = 0;
	if (vcpu->arch.sev_pio_count)
		return kvm_sev_es_outs(vcpu, size, port);
	return 1;
}

static int kvm_sev_es_outs(struct kvm_vcpu *vcpu, unsigned int size,
			   unsigned int port)
{
	for (;;) {
		unsigned int count =
			min_t(unsigned int, PAGE_SIZE / size, vcpu->arch.sev_pio_count);
		int ret = emulator_pio_out(vcpu, size, port, vcpu->arch.sev_pio_data, count);

		/* memcpy done already by emulator_pio_out.  */
		advance_sev_es_emulated_pio(vcpu, count, size);
		if (!ret)
			break;

		/* Emulation done by the kernel.  */
		if (!vcpu->arch.sev_pio_count)
			return 1;
	}

	vcpu->arch.complete_userspace_io = complete_sev_es_emulated_outs;
	return 0;
}

static int kvm_sev_es_ins(struct kvm_vcpu *vcpu, unsigned int size,
			  unsigned int port);

static int complete_sev_es_emulated_ins(struct kvm_vcpu *vcpu)
{
	unsigned count = vcpu->arch.pio.count;
	int size = vcpu->arch.pio.size;
	int port = vcpu->arch.pio.port;

	complete_emulator_pio_in(vcpu, vcpu->arch.sev_pio_data);
	advance_sev_es_emulated_pio(vcpu, count, size);
	if (vcpu->arch.sev_pio_count)
		return kvm_sev_es_ins(vcpu, size, port);
	return 1;
}

static int kvm_sev_es_ins(struct kvm_vcpu *vcpu, unsigned int size,
			  unsigned int port)
{
	for (;;) {
		unsigned int count =
			min_t(unsigned int, PAGE_SIZE / size, vcpu->arch.sev_pio_count);
		if (!emulator_pio_in(vcpu, size, port, vcpu->arch.sev_pio_data, count))
			break;

		/* Emulation done by the kernel.  */
		advance_sev_es_emulated_pio(vcpu, count, size);
		if (!vcpu->arch.sev_pio_count)
			return 1;
	}

	vcpu->arch.complete_userspace_io = complete_sev_es_emulated_ins;
	return 0;
}

int kvm_sev_es_string_io(struct kvm_vcpu *vcpu, unsigned int size,
			 unsigned int port, void *data,  unsigned int count,
			 int in)
{
	vcpu->arch.sev_pio_data = data;
	vcpu->arch.sev_pio_count = count;
	return in ? kvm_sev_es_ins(vcpu, size, port)
		  : kvm_sev_es_outs(vcpu, size, port);
}
EXPORT_SYMBOL_GPL(kvm_sev_es_string_io);

EXPORT_TRACEPOINT_SYMBOL_GPL(kvm_entry);
EXPORT_TRACEPOINT_SYMBOL_GPL(kvm_exit);
EXPORT_TRACEPOINT_SYMBOL_GPL(kvm_fast_mmio);
EXPORT_TRACEPOINT_SYMBOL_GPL(kvm_inj_virq);
EXPORT_TRACEPOINT_SYMBOL_GPL(kvm_page_fault);
EXPORT_TRACEPOINT_SYMBOL_GPL(kvm_msr);
EXPORT_TRACEPOINT_SYMBOL_GPL(kvm_cr);
EXPORT_TRACEPOINT_SYMBOL_GPL(kvm_nested_vmenter);
EXPORT_TRACEPOINT_SYMBOL_GPL(kvm_nested_vmexit);
EXPORT_TRACEPOINT_SYMBOL_GPL(kvm_nested_vmexit_inject);
EXPORT_TRACEPOINT_SYMBOL_GPL(kvm_nested_intr_vmexit);
EXPORT_TRACEPOINT_SYMBOL_GPL(kvm_nested_vmenter_failed);
EXPORT_TRACEPOINT_SYMBOL_GPL(kvm_invlpga);
EXPORT_TRACEPOINT_SYMBOL_GPL(kvm_skinit);
EXPORT_TRACEPOINT_SYMBOL_GPL(kvm_nested_intercepts);
EXPORT_TRACEPOINT_SYMBOL_GPL(kvm_write_tsc_offset);
EXPORT_TRACEPOINT_SYMBOL_GPL(kvm_ple_window_update);
EXPORT_TRACEPOINT_SYMBOL_GPL(kvm_pml_full);
EXPORT_TRACEPOINT_SYMBOL_GPL(kvm_pi_irte_update);
EXPORT_TRACEPOINT_SYMBOL_GPL(kvm_avic_unaccelerated_access);
EXPORT_TRACEPOINT_SYMBOL_GPL(kvm_avic_incomplete_ipi);
EXPORT_TRACEPOINT_SYMBOL_GPL(kvm_avic_ga_log);
EXPORT_TRACEPOINT_SYMBOL_GPL(kvm_avic_kick_vcpu_slowpath);
EXPORT_TRACEPOINT_SYMBOL_GPL(kvm_avic_doorbell);
EXPORT_TRACEPOINT_SYMBOL_GPL(kvm_apicv_accept_irq);
EXPORT_TRACEPOINT_SYMBOL_GPL(kvm_vmgexit_enter);
EXPORT_TRACEPOINT_SYMBOL_GPL(kvm_vmgexit_exit);
EXPORT_TRACEPOINT_SYMBOL_GPL(kvm_vmgexit_msr_protocol_enter);
EXPORT_TRACEPOINT_SYMBOL_GPL(kvm_vmgexit_msr_protocol_exit);
EXPORT_TRACEPOINT_SYMBOL_GPL(kvm_rmp_fault);

static int __init kvm_x86_init(void)
{
	kvm_mmu_x86_module_init();
	mitigate_smt_rsb &= boot_cpu_has_bug(X86_BUG_SMT_RSB) && cpu_smt_possible();
	return 0;
}
module_init(kvm_x86_init);

static void __exit kvm_x86_exit(void)
{
	WARN_ON_ONCE(static_branch_unlikely(&kvm_has_noapic_vcpu));
}
module_exit(kvm_x86_exit);<|MERGE_RESOLUTION|>--- conflicted
+++ resolved
@@ -13192,12 +13192,9 @@
 	if (kvm_test_request(KVM_REQ_PMI, vcpu))
 		return true;
 
-<<<<<<< HEAD
-=======
 	if (kvm_test_request(KVM_REQ_UPDATE_PROTECTED_GUEST_STATE, vcpu))
 		return true;
 
->>>>>>> b806d6ef
 	if (kvm_arch_interrupt_allowed(vcpu) && kvm_cpu_has_interrupt(vcpu))
 		return true;
 
