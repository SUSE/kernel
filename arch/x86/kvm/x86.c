--- conflicted
+++ resolved
@@ -5112,17 +5112,13 @@
 	int idx;
 
 	if (vcpu->preempted) {
-<<<<<<< HEAD
-		vcpu->arch.preempted_in_kernel = kvm_arch_vcpu_in_kernel(vcpu);
-=======
 		/*
 		 * Assume protected guests are in-kernel.  Inefficient yielding
 		 * due to false positives is preferable to never yielding due
 		 * to false negatives.
 		 */
 		vcpu->arch.preempted_in_kernel = vcpu->arch.guest_state_protected ||
-						 !static_call(kvm_x86_get_cpl_no_cache)(vcpu);
->>>>>>> a4ea2227
+						 !kvm_x86_call(get_cpl_no_cache)(vcpu);
 
 		/*
 		 * Take the srcu lock as memslots will be accessed to check the gfn
@@ -9856,54 +9852,6 @@
 }
 EXPORT_SYMBOL_GPL(kvm_x86_vendor_exit);
 
-<<<<<<< HEAD
-=======
-static int __kvm_emulate_halt(struct kvm_vcpu *vcpu, int state, int reason)
-{
-	/*
-	 * The vCPU has halted, e.g. executed HLT.  Update the run state if the
-	 * local APIC is in-kernel, the run loop will detect the non-runnable
-	 * state and halt the vCPU.  Exit to userspace if the local APIC is
-	 * managed by userspace, in which case userspace is responsible for
-	 * handling wake events.
-	 */
-	++vcpu->stat.halt_exits;
-	if (lapic_in_kernel(vcpu)) {
-		kvm_set_mp_state(vcpu, state);
-		return 1;
-	} else {
-		vcpu->run->exit_reason = reason;
-		return 0;
-	}
-}
-
-int kvm_emulate_halt_noskip(struct kvm_vcpu *vcpu)
-{
-	return __kvm_emulate_halt(vcpu, KVM_MP_STATE_HALTED, KVM_EXIT_HLT);
-}
-EXPORT_SYMBOL_GPL(kvm_emulate_halt_noskip);
-
-int kvm_emulate_halt(struct kvm_vcpu *vcpu)
-{
-	int ret = kvm_skip_emulated_instruction(vcpu);
-	/*
-	 * TODO: we might be squashing a GUESTDBG_SINGLESTEP-triggered
-	 * KVM_EXIT_DEBUG here.
-	 */
-	return kvm_emulate_halt_noskip(vcpu) && ret;
-}
-EXPORT_SYMBOL_GPL(kvm_emulate_halt);
-
-int kvm_emulate_ap_reset_hold(struct kvm_vcpu *vcpu)
-{
-	int ret = kvm_skip_emulated_instruction(vcpu);
-
-	return __kvm_emulate_halt(vcpu, KVM_MP_STATE_AP_RESET_HOLD,
-					KVM_EXIT_AP_RESET_HOLD) && ret;
-}
-EXPORT_SYMBOL_GPL(kvm_emulate_ap_reset_hold);
-
->>>>>>> a4ea2227
 #ifdef CONFIG_X86_64
 static int kvm_pv_clock_pairing(struct kvm_vcpu *vcpu, gpa_t paddr,
 			        unsigned long clock_type)
@@ -11369,7 +11317,7 @@
 		if (kvm_vcpu_has_events(vcpu))
 			vcpu->arch.pv.pv_unhalted = false;
 		else
-			vcpu->arch.mp_state = state;
+			kvm_set_mp_state(vcpu, state);
 		return 1;
 	} else {
 		vcpu->run->exit_reason = reason;
