// SPDX-License-Identifier: GPL-2.0-only
/*
 * Kernel-based Virtual Machine driver for Linux
 *
 * derived from drivers/kvm/kvm_main.c
 *
 * Copyright (C) 2006 Qumranet, Inc.
 * Copyright (C) 2008 Qumranet, Inc.
 * Copyright IBM Corporation, 2008
 * Copyright 2010 Red Hat, Inc. and/or its affiliates.
 *
 * Authors:
 *   Avi Kivity   <avi@qumranet.com>
 *   Yaniv Kamay  <yaniv@qumranet.com>
 *   Amit Shah    <amit.shah@qumranet.com>
 *   Ben-Ami Yassour <benami@il.ibm.com>
 */
#define pr_fmt(fmt) KBUILD_MODNAME ": " fmt

#include <linux/kvm_host.h>
#include "irq.h"
#include "ioapic.h"
#include "mmu.h"
#include "i8254.h"
#include "tss.h"
#include "kvm_cache_regs.h"
#include "kvm_emulate.h"
#include "mmu/page_track.h"
#include "x86.h"
#include "cpuid.h"
#include "pmu.h"
#include "hyperv.h"
#include "lapic.h"
#include "xen.h"
#include "smm.h"

#include <linux/clocksource.h>
#include <linux/interrupt.h>
#include <linux/kvm.h>
#include <linux/fs.h>
#include <linux/vmalloc.h>
#include <linux/export.h>
#include <linux/moduleparam.h>
#include <linux/mman.h>
#include <linux/highmem.h>
#include <linux/iommu.h>
#include <linux/cpufreq.h>
#include <linux/user-return-notifier.h>
#include <linux/srcu.h>
#include <linux/slab.h>
#include <linux/perf_event.h>
#include <linux/uaccess.h>
#include <linux/hash.h>
#include <linux/pci.h>
#include <linux/timekeeper_internal.h>
#include <linux/pvclock_gtod.h>
#include <linux/kvm_irqfd.h>
#include <linux/irqbypass.h>
#include <linux/sched/stat.h>
#include <linux/sched/isolation.h>
#include <linux/mem_encrypt.h>
#include <linux/entry-kvm.h>
#include <linux/suspend.h>
#include <linux/smp.h>

#include <trace/events/ipi.h>
#include <trace/events/kvm.h>

#include <asm/debugreg.h>
#include <asm/msr.h>
#include <asm/desc.h>
#include <asm/mce.h>
#include <asm/pkru.h>
#include <linux/kernel_stat.h>
#include <asm/fpu/api.h>
#include <asm/fpu/xcr.h>
#include <asm/fpu/xstate.h>
#include <asm/pvclock.h>
#include <asm/div64.h>
#include <asm/irq_remapping.h>
#include <asm/mshyperv.h>
#include <asm/hypervisor.h>
#include <asm/tlbflush.h>
#include <asm/intel_pt.h>
#include <asm/emulate_prefix.h>
#include <asm/sgx.h>
#include <clocksource/hyperv_timer.h>

#define CREATE_TRACE_POINTS
#include "trace.h"

#define MAX_IO_MSRS 256
#define KVM_MAX_MCE_BANKS 32

<<<<<<< HEAD
=======
/*
 * Note, kvm_caps fields should *never* have default values, all fields must be
 * recomputed from scratch during vendor module load, e.g. to account for a
 * vendor module being reloaded with different module parameters.
 */
>>>>>>> 2d5404ca
struct kvm_caps kvm_caps __read_mostly;
EXPORT_SYMBOL_GPL(kvm_caps);

struct kvm_host_values kvm_host __read_mostly;
EXPORT_SYMBOL_GPL(kvm_host);

#define  ERR_PTR_USR(e)  ((void __user *)ERR_PTR(e))

#define emul_to_vcpu(ctxt) \
	((struct kvm_vcpu *)(ctxt)->vcpu)

/* EFER defaults:
 * - enable syscall per default because its emulated by KVM
 * - enable LME and LMA per default on 64 bit KVM
 */
#ifdef CONFIG_X86_64
static
u64 __read_mostly efer_reserved_bits = ~((u64)(EFER_SCE | EFER_LME | EFER_LMA));
#else
static u64 __read_mostly efer_reserved_bits = ~((u64)EFER_SCE);
#endif

static u64 __read_mostly cr4_reserved_bits = CR4_RESERVED_BITS;

#define KVM_EXIT_HYPERCALL_VALID_MASK (1 << KVM_HC_MAP_GPA_RANGE)

#define KVM_CAP_PMU_VALID_MASK KVM_PMU_CAP_DISABLE

#define KVM_X2APIC_API_VALID_FLAGS (KVM_X2APIC_API_USE_32BIT_IDS | \
                                    KVM_X2APIC_API_DISABLE_BROADCAST_QUIRK)

static void update_cr8_intercept(struct kvm_vcpu *vcpu);
static void process_nmi(struct kvm_vcpu *vcpu);
static void __kvm_set_rflags(struct kvm_vcpu *vcpu, unsigned long rflags);
static void store_regs(struct kvm_vcpu *vcpu);
static int sync_regs(struct kvm_vcpu *vcpu);
static int kvm_vcpu_do_singlestep(struct kvm_vcpu *vcpu);

static int __set_sregs2(struct kvm_vcpu *vcpu, struct kvm_sregs2 *sregs2);
static void __get_sregs2(struct kvm_vcpu *vcpu, struct kvm_sregs2 *sregs2);

static DEFINE_MUTEX(vendor_module_lock);
struct kvm_x86_ops kvm_x86_ops __read_mostly;

#define KVM_X86_OP(func)					     \
	DEFINE_STATIC_CALL_NULL(kvm_x86_##func,			     \
				*(((struct kvm_x86_ops *)0)->func));
#define KVM_X86_OP_OPTIONAL KVM_X86_OP
#define KVM_X86_OP_OPTIONAL_RET0 KVM_X86_OP
#include <asm/kvm-x86-ops.h>
EXPORT_STATIC_CALL_GPL(kvm_x86_get_cs_db_l_bits);
EXPORT_STATIC_CALL_GPL(kvm_x86_cache_reg);

static bool __read_mostly ignore_msrs = 0;
module_param(ignore_msrs, bool, 0644);

bool __read_mostly report_ignored_msrs = true;
module_param(report_ignored_msrs, bool, 0644);
EXPORT_SYMBOL_GPL(report_ignored_msrs);

unsigned int min_timer_period_us = 200;
module_param(min_timer_period_us, uint, 0644);

static bool __read_mostly kvmclock_periodic_sync = true;
module_param(kvmclock_periodic_sync, bool, 0444);

/* tsc tolerance in parts per million - default to 1/2 of the NTP threshold */
static u32 __read_mostly tsc_tolerance_ppm = 250;
module_param(tsc_tolerance_ppm, uint, 0644);
<<<<<<< HEAD

/*
 * lapic timer advance (tscdeadline mode only) in nanoseconds.  '-1' enables
 * adaptive tuning starting from default advancement of 1000ns.  '0' disables
 * advancement entirely.  Any other value is used as-is and disables adaptive
 * tuning, i.e. allows privileged userspace to set an exact advancement time.
 */
static int __read_mostly lapic_timer_advance_ns = -1;
module_param(lapic_timer_advance_ns, int, 0644);
=======
>>>>>>> 2d5404ca

static bool __read_mostly vector_hashing = true;
module_param(vector_hashing, bool, 0444);

bool __read_mostly enable_vmware_backdoor = false;
module_param(enable_vmware_backdoor, bool, 0444);
EXPORT_SYMBOL_GPL(enable_vmware_backdoor);

/*
 * Flags to manipulate forced emulation behavior (any non-zero value will
 * enable forced emulation).
 */
#define KVM_FEP_CLEAR_RFLAGS_RF	BIT(1)
static int __read_mostly force_emulation_prefix;
module_param(force_emulation_prefix, int, 0644);

int __read_mostly pi_inject_timer = -1;
module_param(pi_inject_timer, bint, 0644);

/* Enable/disable PMU virtualization */
bool __read_mostly enable_pmu = true;
EXPORT_SYMBOL_GPL(enable_pmu);
module_param(enable_pmu, bool, 0444);

bool __read_mostly eager_page_split = true;
module_param(eager_page_split, bool, 0644);

/* Enable/disable SMT_RSB bug mitigation */
static bool __read_mostly mitigate_smt_rsb;
module_param(mitigate_smt_rsb, bool, 0444);

/*
 * Restoring the host value for MSRs that are only consumed when running in
 * usermode, e.g. SYSCALL MSRs and TSC_AUX, can be deferred until the CPU
 * returns to userspace, i.e. the kernel can run with the guest's value.
 */
#define KVM_MAX_NR_USER_RETURN_MSRS 16

struct kvm_user_return_msrs {
	struct user_return_notifier urn;
	bool registered;
	struct kvm_user_return_msr_values {
		u64 host;
		u64 curr;
	} values[KVM_MAX_NR_USER_RETURN_MSRS];
};

u32 __read_mostly kvm_nr_uret_msrs;
EXPORT_SYMBOL_GPL(kvm_nr_uret_msrs);
static u32 __read_mostly kvm_uret_msrs_list[KVM_MAX_NR_USER_RETURN_MSRS];
static struct kvm_user_return_msrs __percpu *user_return_msrs;

#define KVM_SUPPORTED_XCR0     (XFEATURE_MASK_FP | XFEATURE_MASK_SSE \
				| XFEATURE_MASK_YMM | XFEATURE_MASK_BNDREGS \
				| XFEATURE_MASK_BNDCSR | XFEATURE_MASK_AVX512 \
				| XFEATURE_MASK_PKRU | XFEATURE_MASK_XTILE)

bool __read_mostly allow_smaller_maxphyaddr = 0;
EXPORT_SYMBOL_GPL(allow_smaller_maxphyaddr);

bool __read_mostly enable_apicv = true;
EXPORT_SYMBOL_GPL(enable_apicv);

<<<<<<< HEAD
u64 __read_mostly host_xss;
EXPORT_SYMBOL_GPL(host_xss);

u64 __read_mostly host_arch_capabilities;
EXPORT_SYMBOL_GPL(host_arch_capabilities);

=======
>>>>>>> 2d5404ca
const struct _kvm_stats_desc kvm_vm_stats_desc[] = {
	KVM_GENERIC_VM_STATS(),
	STATS_DESC_COUNTER(VM, mmu_shadow_zapped),
	STATS_DESC_COUNTER(VM, mmu_pte_write),
	STATS_DESC_COUNTER(VM, mmu_pde_zapped),
	STATS_DESC_COUNTER(VM, mmu_flooded),
	STATS_DESC_COUNTER(VM, mmu_recycled),
	STATS_DESC_COUNTER(VM, mmu_cache_miss),
	STATS_DESC_ICOUNTER(VM, mmu_unsync),
	STATS_DESC_ICOUNTER(VM, pages_4k),
	STATS_DESC_ICOUNTER(VM, pages_2m),
	STATS_DESC_ICOUNTER(VM, pages_1g),
	STATS_DESC_ICOUNTER(VM, nx_lpage_splits),
	STATS_DESC_PCOUNTER(VM, max_mmu_rmap_size),
	STATS_DESC_PCOUNTER(VM, max_mmu_page_hash_collisions)
};

const struct kvm_stats_header kvm_vm_stats_header = {
	.name_size = KVM_STATS_NAME_SIZE,
	.num_desc = ARRAY_SIZE(kvm_vm_stats_desc),
	.id_offset = sizeof(struct kvm_stats_header),
	.desc_offset = sizeof(struct kvm_stats_header) + KVM_STATS_NAME_SIZE,
	.data_offset = sizeof(struct kvm_stats_header) + KVM_STATS_NAME_SIZE +
		       sizeof(kvm_vm_stats_desc),
};

const struct _kvm_stats_desc kvm_vcpu_stats_desc[] = {
	KVM_GENERIC_VCPU_STATS(),
	STATS_DESC_COUNTER(VCPU, pf_taken),
	STATS_DESC_COUNTER(VCPU, pf_fixed),
	STATS_DESC_COUNTER(VCPU, pf_emulate),
	STATS_DESC_COUNTER(VCPU, pf_spurious),
	STATS_DESC_COUNTER(VCPU, pf_fast),
	STATS_DESC_COUNTER(VCPU, pf_mmio_spte_created),
	STATS_DESC_COUNTER(VCPU, pf_guest),
	STATS_DESC_COUNTER(VCPU, tlb_flush),
	STATS_DESC_COUNTER(VCPU, invlpg),
	STATS_DESC_COUNTER(VCPU, exits),
	STATS_DESC_COUNTER(VCPU, io_exits),
	STATS_DESC_COUNTER(VCPU, mmio_exits),
	STATS_DESC_COUNTER(VCPU, signal_exits),
	STATS_DESC_COUNTER(VCPU, irq_window_exits),
	STATS_DESC_COUNTER(VCPU, nmi_window_exits),
	STATS_DESC_COUNTER(VCPU, l1d_flush),
	STATS_DESC_COUNTER(VCPU, halt_exits),
	STATS_DESC_COUNTER(VCPU, request_irq_exits),
	STATS_DESC_COUNTER(VCPU, irq_exits),
	STATS_DESC_COUNTER(VCPU, host_state_reload),
	STATS_DESC_COUNTER(VCPU, fpu_reload),
	STATS_DESC_COUNTER(VCPU, insn_emulation),
	STATS_DESC_COUNTER(VCPU, insn_emulation_fail),
	STATS_DESC_COUNTER(VCPU, hypercalls),
	STATS_DESC_COUNTER(VCPU, irq_injections),
	STATS_DESC_COUNTER(VCPU, nmi_injections),
	STATS_DESC_COUNTER(VCPU, req_event),
	STATS_DESC_COUNTER(VCPU, nested_run),
	STATS_DESC_COUNTER(VCPU, directed_yield_attempted),
	STATS_DESC_COUNTER(VCPU, directed_yield_successful),
	STATS_DESC_COUNTER(VCPU, preemption_reported),
	STATS_DESC_COUNTER(VCPU, preemption_other),
	STATS_DESC_IBOOLEAN(VCPU, guest_mode),
	STATS_DESC_COUNTER(VCPU, notify_window_exits),
};

const struct kvm_stats_header kvm_vcpu_stats_header = {
	.name_size = KVM_STATS_NAME_SIZE,
	.num_desc = ARRAY_SIZE(kvm_vcpu_stats_desc),
	.id_offset = sizeof(struct kvm_stats_header),
	.desc_offset = sizeof(struct kvm_stats_header) + KVM_STATS_NAME_SIZE,
	.data_offset = sizeof(struct kvm_stats_header) + KVM_STATS_NAME_SIZE +
		       sizeof(kvm_vcpu_stats_desc),
};

static struct kmem_cache *x86_emulator_cache;

/*
 * The three MSR lists(msrs_to_save, emulated_msrs, msr_based_features) track
 * the set of MSRs that KVM exposes to userspace through KVM_GET_MSRS,
 * KVM_SET_MSRS, and KVM_GET_MSR_INDEX_LIST.  msrs_to_save holds MSRs that
 * require host support, i.e. should be probed via RDMSR.  emulated_msrs holds
 * MSRs that KVM emulates without strictly requiring host support.
 * msr_based_features holds MSRs that enumerate features, i.e. are effectively
 * CPUID leafs.  Note, msr_based_features isn't mutually exclusive with
 * msrs_to_save and emulated_msrs.
 */

static const u32 msrs_to_save_base[] = {
	MSR_IA32_SYSENTER_CS, MSR_IA32_SYSENTER_ESP, MSR_IA32_SYSENTER_EIP,
	MSR_STAR,
#ifdef CONFIG_X86_64
	MSR_CSTAR, MSR_KERNEL_GS_BASE, MSR_SYSCALL_MASK, MSR_LSTAR,
#endif
	MSR_IA32_TSC, MSR_IA32_CR_PAT, MSR_VM_HSAVE_PA,
	MSR_IA32_FEAT_CTL, MSR_IA32_BNDCFGS, MSR_TSC_AUX,
	MSR_IA32_SPEC_CTRL, MSR_IA32_TSX_CTRL,
	MSR_IA32_RTIT_CTL, MSR_IA32_RTIT_STATUS, MSR_IA32_RTIT_CR3_MATCH,
	MSR_IA32_RTIT_OUTPUT_BASE, MSR_IA32_RTIT_OUTPUT_MASK,
	MSR_IA32_RTIT_ADDR0_A, MSR_IA32_RTIT_ADDR0_B,
	MSR_IA32_RTIT_ADDR1_A, MSR_IA32_RTIT_ADDR1_B,
	MSR_IA32_RTIT_ADDR2_A, MSR_IA32_RTIT_ADDR2_B,
	MSR_IA32_RTIT_ADDR3_A, MSR_IA32_RTIT_ADDR3_B,
	MSR_IA32_UMWAIT_CONTROL,

	MSR_IA32_XFD, MSR_IA32_XFD_ERR,
};

static const u32 msrs_to_save_pmu[] = {
	MSR_ARCH_PERFMON_FIXED_CTR0, MSR_ARCH_PERFMON_FIXED_CTR1,
	MSR_ARCH_PERFMON_FIXED_CTR0 + 2,
	MSR_CORE_PERF_FIXED_CTR_CTRL, MSR_CORE_PERF_GLOBAL_STATUS,
	MSR_CORE_PERF_GLOBAL_CTRL,
	MSR_IA32_PEBS_ENABLE, MSR_IA32_DS_AREA, MSR_PEBS_DATA_CFG,

	/* This part of MSRs should match KVM_MAX_NR_INTEL_GP_COUNTERS. */
	MSR_ARCH_PERFMON_PERFCTR0, MSR_ARCH_PERFMON_PERFCTR1,
	MSR_ARCH_PERFMON_PERFCTR0 + 2, MSR_ARCH_PERFMON_PERFCTR0 + 3,
	MSR_ARCH_PERFMON_PERFCTR0 + 4, MSR_ARCH_PERFMON_PERFCTR0 + 5,
	MSR_ARCH_PERFMON_PERFCTR0 + 6, MSR_ARCH_PERFMON_PERFCTR0 + 7,
	MSR_ARCH_PERFMON_EVENTSEL0, MSR_ARCH_PERFMON_EVENTSEL1,
	MSR_ARCH_PERFMON_EVENTSEL0 + 2, MSR_ARCH_PERFMON_EVENTSEL0 + 3,
	MSR_ARCH_PERFMON_EVENTSEL0 + 4, MSR_ARCH_PERFMON_EVENTSEL0 + 5,
	MSR_ARCH_PERFMON_EVENTSEL0 + 6, MSR_ARCH_PERFMON_EVENTSEL0 + 7,

	MSR_K7_EVNTSEL0, MSR_K7_EVNTSEL1, MSR_K7_EVNTSEL2, MSR_K7_EVNTSEL3,
	MSR_K7_PERFCTR0, MSR_K7_PERFCTR1, MSR_K7_PERFCTR2, MSR_K7_PERFCTR3,

	/* This part of MSRs should match KVM_MAX_NR_AMD_GP_COUNTERS. */
	MSR_F15H_PERF_CTL0, MSR_F15H_PERF_CTL1, MSR_F15H_PERF_CTL2,
	MSR_F15H_PERF_CTL3, MSR_F15H_PERF_CTL4, MSR_F15H_PERF_CTL5,
	MSR_F15H_PERF_CTR0, MSR_F15H_PERF_CTR1, MSR_F15H_PERF_CTR2,
	MSR_F15H_PERF_CTR3, MSR_F15H_PERF_CTR4, MSR_F15H_PERF_CTR5,

	MSR_AMD64_PERF_CNTR_GLOBAL_CTL,
	MSR_AMD64_PERF_CNTR_GLOBAL_STATUS,
	MSR_AMD64_PERF_CNTR_GLOBAL_STATUS_CLR,
};

static u32 msrs_to_save[ARRAY_SIZE(msrs_to_save_base) +
			ARRAY_SIZE(msrs_to_save_pmu)];
static unsigned num_msrs_to_save;

static const u32 emulated_msrs_all[] = {
	MSR_KVM_SYSTEM_TIME, MSR_KVM_WALL_CLOCK,
	MSR_KVM_SYSTEM_TIME_NEW, MSR_KVM_WALL_CLOCK_NEW,

#ifdef CONFIG_KVM_HYPERV
	HV_X64_MSR_GUEST_OS_ID, HV_X64_MSR_HYPERCALL,
	HV_X64_MSR_TIME_REF_COUNT, HV_X64_MSR_REFERENCE_TSC,
	HV_X64_MSR_TSC_FREQUENCY, HV_X64_MSR_APIC_FREQUENCY,
	HV_X64_MSR_CRASH_P0, HV_X64_MSR_CRASH_P1, HV_X64_MSR_CRASH_P2,
	HV_X64_MSR_CRASH_P3, HV_X64_MSR_CRASH_P4, HV_X64_MSR_CRASH_CTL,
	HV_X64_MSR_RESET,
	HV_X64_MSR_VP_INDEX,
	HV_X64_MSR_VP_RUNTIME,
	HV_X64_MSR_SCONTROL,
	HV_X64_MSR_STIMER0_CONFIG,
	HV_X64_MSR_VP_ASSIST_PAGE,
	HV_X64_MSR_REENLIGHTENMENT_CONTROL, HV_X64_MSR_TSC_EMULATION_CONTROL,
	HV_X64_MSR_TSC_EMULATION_STATUS, HV_X64_MSR_TSC_INVARIANT_CONTROL,
	HV_X64_MSR_SYNDBG_OPTIONS,
	HV_X64_MSR_SYNDBG_CONTROL, HV_X64_MSR_SYNDBG_STATUS,
	HV_X64_MSR_SYNDBG_SEND_BUFFER, HV_X64_MSR_SYNDBG_RECV_BUFFER,
	HV_X64_MSR_SYNDBG_PENDING_BUFFER,
#endif

	MSR_KVM_ASYNC_PF_EN, MSR_KVM_STEAL_TIME,
	MSR_KVM_PV_EOI_EN, MSR_KVM_ASYNC_PF_INT, MSR_KVM_ASYNC_PF_ACK,

	MSR_IA32_TSC_ADJUST,
	MSR_IA32_TSC_DEADLINE,
	MSR_IA32_ARCH_CAPABILITIES,
	MSR_IA32_PERF_CAPABILITIES,
	MSR_IA32_MISC_ENABLE,
	MSR_IA32_MCG_STATUS,
	MSR_IA32_MCG_CTL,
	MSR_IA32_MCG_EXT_CTL,
	MSR_IA32_SMBASE,
	MSR_SMI_COUNT,
	MSR_PLATFORM_INFO,
	MSR_MISC_FEATURES_ENABLES,
	MSR_AMD64_VIRT_SPEC_CTRL,
	MSR_AMD64_TSC_RATIO,
	MSR_IA32_POWER_CTL,
	MSR_IA32_UCODE_REV,

	/*
	 * KVM always supports the "true" VMX control MSRs, even if the host
	 * does not.  The VMX MSRs as a whole are considered "emulated" as KVM
	 * doesn't strictly require them to exist in the host (ignoring that
	 * KVM would refuse to load in the first place if the core set of MSRs
	 * aren't supported).
	 */
	MSR_IA32_VMX_BASIC,
	MSR_IA32_VMX_TRUE_PINBASED_CTLS,
	MSR_IA32_VMX_TRUE_PROCBASED_CTLS,
	MSR_IA32_VMX_TRUE_EXIT_CTLS,
	MSR_IA32_VMX_TRUE_ENTRY_CTLS,
	MSR_IA32_VMX_MISC,
	MSR_IA32_VMX_CR0_FIXED0,
	MSR_IA32_VMX_CR4_FIXED0,
	MSR_IA32_VMX_VMCS_ENUM,
	MSR_IA32_VMX_PROCBASED_CTLS2,
	MSR_IA32_VMX_EPT_VPID_CAP,
	MSR_IA32_VMX_VMFUNC,

	MSR_K7_HWCR,
	MSR_KVM_POLL_CONTROL,
};

static u32 emulated_msrs[ARRAY_SIZE(emulated_msrs_all)];
static unsigned num_emulated_msrs;

/*
 * List of MSRs that control the existence of MSR-based features, i.e. MSRs
 * that are effectively CPUID leafs.  VMX MSRs are also included in the set of
 * feature MSRs, but are handled separately to allow expedited lookups.
 */
static const u32 msr_based_features_all_except_vmx[] = {
	MSR_AMD64_DE_CFG,
	MSR_IA32_UCODE_REV,
	MSR_IA32_ARCH_CAPABILITIES,
	MSR_IA32_PERF_CAPABILITIES,
};

static u32 msr_based_features[ARRAY_SIZE(msr_based_features_all_except_vmx) +
			      (KVM_LAST_EMULATED_VMX_MSR - KVM_FIRST_EMULATED_VMX_MSR + 1)];
static unsigned int num_msr_based_features;

/*
 * All feature MSRs except uCode revID, which tracks the currently loaded uCode
 * patch, are immutable once the vCPU model is defined.
 */
static bool kvm_is_immutable_feature_msr(u32 msr)
{
	int i;

	if (msr >= KVM_FIRST_EMULATED_VMX_MSR && msr <= KVM_LAST_EMULATED_VMX_MSR)
		return true;

	for (i = 0; i < ARRAY_SIZE(msr_based_features_all_except_vmx); i++) {
		if (msr == msr_based_features_all_except_vmx[i])
			return msr != MSR_IA32_UCODE_REV;
	}

	return false;
}

static bool kvm_is_advertised_msr(u32 msr_index)
{
	unsigned int i;

	for (i = 0; i < num_msrs_to_save; i++) {
		if (msrs_to_save[i] == msr_index)
			return true;
	}

	for (i = 0; i < num_emulated_msrs; i++) {
		if (emulated_msrs[i] == msr_index)
			return true;
	}

	return false;
}

typedef int (*msr_access_t)(struct kvm_vcpu *vcpu, u32 index, u64 *data,
			    bool host_initiated);

static __always_inline int kvm_do_msr_access(struct kvm_vcpu *vcpu, u32 msr,
					     u64 *data, bool host_initiated,
					     enum kvm_msr_access rw,
					     msr_access_t msr_access_fn)
{
	const char *op = rw == MSR_TYPE_W ? "wrmsr" : "rdmsr";
	int ret;

	BUILD_BUG_ON(rw != MSR_TYPE_R && rw != MSR_TYPE_W);

	/*
	 * Zero the data on read failures to avoid leaking stack data to the
	 * guest and/or userspace, e.g. if the failure is ignored below.
	 */
	ret = msr_access_fn(vcpu, msr, data, host_initiated);
	if (ret && rw == MSR_TYPE_R)
		*data = 0;

	if (ret != KVM_MSR_RET_UNSUPPORTED)
		return ret;

	/*
	 * Userspace is allowed to read MSRs, and write '0' to MSRs, that KVM
	 * advertises to userspace, even if an MSR isn't fully supported.
	 * Simply check that @data is '0', which covers both the write '0' case
	 * and all reads (in which case @data is zeroed on failure; see above).
	 */
	if (host_initiated && !*data && kvm_is_advertised_msr(msr))
		return 0;

	if (!ignore_msrs) {
		kvm_debug_ratelimited("unhandled %s: 0x%x data 0x%llx\n",
				      op, msr, *data);
		return ret;
	}

	if (report_ignored_msrs)
		kvm_pr_unimpl("ignored %s: 0x%x data 0x%llx\n", op, msr, *data);

	return 0;
}

static struct kmem_cache *kvm_alloc_emulator_cache(void)
{
	unsigned int useroffset = offsetof(struct x86_emulate_ctxt, src);
	unsigned int size = sizeof(struct x86_emulate_ctxt);

	return kmem_cache_create_usercopy("x86_emulator", size,
					  __alignof__(struct x86_emulate_ctxt),
					  SLAB_ACCOUNT, useroffset,
					  size - useroffset, NULL);
}

static int emulator_fix_hypercall(struct x86_emulate_ctxt *ctxt);

static inline void kvm_async_pf_hash_reset(struct kvm_vcpu *vcpu)
{
	int i;
	for (i = 0; i < ASYNC_PF_PER_VCPU; i++)
		vcpu->arch.apf.gfns[i] = ~0;
}

static void kvm_on_user_return(struct user_return_notifier *urn)
{
	unsigned slot;
	struct kvm_user_return_msrs *msrs
		= container_of(urn, struct kvm_user_return_msrs, urn);
	struct kvm_user_return_msr_values *values;
	unsigned long flags;

	/*
	 * Disabling irqs at this point since the following code could be
	 * interrupted and executed through kvm_arch_disable_virtualization_cpu()
	 */
	local_irq_save(flags);
	if (msrs->registered) {
		msrs->registered = false;
		user_return_notifier_unregister(urn);
	}
	local_irq_restore(flags);
	for (slot = 0; slot < kvm_nr_uret_msrs; ++slot) {
		values = &msrs->values[slot];
		if (values->host != values->curr) {
			wrmsrl(kvm_uret_msrs_list[slot], values->host);
			values->curr = values->host;
		}
	}
}

static int kvm_probe_user_return_msr(u32 msr)
{
	u64 val;
	int ret;

	preempt_disable();
	ret = rdmsrl_safe(msr, &val);
	if (ret)
		goto out;
	ret = wrmsrl_safe(msr, val);
out:
	preempt_enable();
	return ret;
}

int kvm_add_user_return_msr(u32 msr)
{
	BUG_ON(kvm_nr_uret_msrs >= KVM_MAX_NR_USER_RETURN_MSRS);

	if (kvm_probe_user_return_msr(msr))
		return -1;

	kvm_uret_msrs_list[kvm_nr_uret_msrs] = msr;
	return kvm_nr_uret_msrs++;
}
EXPORT_SYMBOL_GPL(kvm_add_user_return_msr);

int kvm_find_user_return_msr(u32 msr)
{
	int i;

	for (i = 0; i < kvm_nr_uret_msrs; ++i) {
		if (kvm_uret_msrs_list[i] == msr)
			return i;
	}
	return -1;
}
EXPORT_SYMBOL_GPL(kvm_find_user_return_msr);

static void kvm_user_return_msr_cpu_online(void)
{
	struct kvm_user_return_msrs *msrs = this_cpu_ptr(user_return_msrs);
	u64 value;
	int i;

	for (i = 0; i < kvm_nr_uret_msrs; ++i) {
		rdmsrl_safe(kvm_uret_msrs_list[i], &value);
		msrs->values[i].host = value;
		msrs->values[i].curr = value;
	}
}

int kvm_set_user_return_msr(unsigned slot, u64 value, u64 mask)
{
	struct kvm_user_return_msrs *msrs = this_cpu_ptr(user_return_msrs);
	int err;

	value = (value & mask) | (msrs->values[slot].host & ~mask);
	if (value == msrs->values[slot].curr)
		return 0;
	err = wrmsrl_safe(kvm_uret_msrs_list[slot], value);
	if (err)
		return 1;

	msrs->values[slot].curr = value;
	if (!msrs->registered) {
		msrs->urn.on_user_return = kvm_on_user_return;
		user_return_notifier_register(&msrs->urn);
		msrs->registered = true;
	}
	return 0;
}
EXPORT_SYMBOL_GPL(kvm_set_user_return_msr);

static void drop_user_return_notifiers(void)
{
	struct kvm_user_return_msrs *msrs = this_cpu_ptr(user_return_msrs);

	if (msrs->registered)
		kvm_on_user_return(&msrs->urn);
}

u64 kvm_get_apic_base(struct kvm_vcpu *vcpu)
{
	return vcpu->arch.apic_base;
}

enum lapic_mode kvm_get_apic_mode(struct kvm_vcpu *vcpu)
{
	return kvm_apic_mode(kvm_get_apic_base(vcpu));
}
EXPORT_SYMBOL_GPL(kvm_get_apic_mode);

int kvm_set_apic_base(struct kvm_vcpu *vcpu, struct msr_data *msr_info)
{
	enum lapic_mode old_mode = kvm_get_apic_mode(vcpu);
	enum lapic_mode new_mode = kvm_apic_mode(msr_info->data);
	u64 reserved_bits = kvm_vcpu_reserved_gpa_bits_raw(vcpu) | 0x2ff |
		(guest_cpuid_has(vcpu, X86_FEATURE_X2APIC) ? 0 : X2APIC_ENABLE);

	if ((msr_info->data & reserved_bits) != 0 || new_mode == LAPIC_MODE_INVALID)
		return 1;
	if (!msr_info->host_initiated) {
		if (old_mode == LAPIC_MODE_X2APIC && new_mode == LAPIC_MODE_XAPIC)
			return 1;
		if (old_mode == LAPIC_MODE_DISABLED && new_mode == LAPIC_MODE_X2APIC)
			return 1;
	}

	kvm_lapic_set_base(vcpu, msr_info->data);
	kvm_recalculate_apic_map(vcpu->kvm);
	return 0;
}

/*
 * Handle a fault on a hardware virtualization (VMX or SVM) instruction.
 *
 * Hardware virtualization extension instructions may fault if a reboot turns
 * off virtualization while processes are running.  Usually after catching the
 * fault we just panic; during reboot instead the instruction is ignored.
 */
noinstr void kvm_spurious_fault(void)
{
	/* Fault while not rebooting.  We want the trace. */
	BUG_ON(!kvm_rebooting);
}
EXPORT_SYMBOL_GPL(kvm_spurious_fault);

#define EXCPT_BENIGN		0
#define EXCPT_CONTRIBUTORY	1
#define EXCPT_PF		2

static int exception_class(int vector)
{
	switch (vector) {
	case PF_VECTOR:
		return EXCPT_PF;
	case DE_VECTOR:
	case TS_VECTOR:
	case NP_VECTOR:
	case SS_VECTOR:
	case GP_VECTOR:
		return EXCPT_CONTRIBUTORY;
	default:
		break;
	}
	return EXCPT_BENIGN;
}

#define EXCPT_FAULT		0
#define EXCPT_TRAP		1
#define EXCPT_ABORT		2
#define EXCPT_INTERRUPT		3
#define EXCPT_DB		4

static int exception_type(int vector)
{
	unsigned int mask;

	if (WARN_ON(vector > 31 || vector == NMI_VECTOR))
		return EXCPT_INTERRUPT;

	mask = 1 << vector;

	/*
	 * #DBs can be trap-like or fault-like, the caller must check other CPU
	 * state, e.g. DR6, to determine whether a #DB is a trap or fault.
	 */
	if (mask & (1 << DB_VECTOR))
		return EXCPT_DB;

	if (mask & ((1 << BP_VECTOR) | (1 << OF_VECTOR)))
		return EXCPT_TRAP;

	if (mask & ((1 << DF_VECTOR) | (1 << MC_VECTOR)))
		return EXCPT_ABORT;

	/* Reserved exceptions will result in fault */
	return EXCPT_FAULT;
}

void kvm_deliver_exception_payload(struct kvm_vcpu *vcpu,
				   struct kvm_queued_exception *ex)
{
	if (!ex->has_payload)
		return;

	switch (ex->vector) {
	case DB_VECTOR:
		/*
		 * "Certain debug exceptions may clear bit 0-3.  The
		 * remaining contents of the DR6 register are never
		 * cleared by the processor".
		 */
		vcpu->arch.dr6 &= ~DR_TRAP_BITS;
		/*
		 * In order to reflect the #DB exception payload in guest
		 * dr6, three components need to be considered: active low
		 * bit, FIXED_1 bits and active high bits (e.g. DR6_BD,
		 * DR6_BS and DR6_BT)
		 * DR6_ACTIVE_LOW contains the FIXED_1 and active low bits.
		 * In the target guest dr6:
		 * FIXED_1 bits should always be set.
		 * Active low bits should be cleared if 1-setting in payload.
		 * Active high bits should be set if 1-setting in payload.
		 *
		 * Note, the payload is compatible with the pending debug
		 * exceptions/exit qualification under VMX, that active_low bits
		 * are active high in payload.
		 * So they need to be flipped for DR6.
		 */
		vcpu->arch.dr6 |= DR6_ACTIVE_LOW;
		vcpu->arch.dr6 |= ex->payload;
		vcpu->arch.dr6 ^= ex->payload & DR6_ACTIVE_LOW;

		/*
		 * The #DB payload is defined as compatible with the 'pending
		 * debug exceptions' field under VMX, not DR6. While bit 12 is
		 * defined in the 'pending debug exceptions' field (enabled
		 * breakpoint), it is reserved and must be zero in DR6.
		 */
		vcpu->arch.dr6 &= ~BIT(12);
		break;
	case PF_VECTOR:
		vcpu->arch.cr2 = ex->payload;
		break;
	}

	ex->has_payload = false;
	ex->payload = 0;
}
EXPORT_SYMBOL_GPL(kvm_deliver_exception_payload);

static void kvm_queue_exception_vmexit(struct kvm_vcpu *vcpu, unsigned int vector,
				       bool has_error_code, u32 error_code,
				       bool has_payload, unsigned long payload)
{
	struct kvm_queued_exception *ex = &vcpu->arch.exception_vmexit;

	ex->vector = vector;
	ex->injected = false;
	ex->pending = true;
	ex->has_error_code = has_error_code;
	ex->error_code = error_code;
	ex->has_payload = has_payload;
	ex->payload = payload;
}

static void kvm_multiple_exception(struct kvm_vcpu *vcpu,
		unsigned nr, bool has_error, u32 error_code,
	        bool has_payload, unsigned long payload, bool reinject)
{
	u32 prev_nr;
	int class1, class2;

	kvm_make_request(KVM_REQ_EVENT, vcpu);

	/*
	 * If the exception is destined for L2 and isn't being reinjected,
	 * morph it to a VM-Exit if L1 wants to intercept the exception.  A
	 * previously injected exception is not checked because it was checked
	 * when it was original queued, and re-checking is incorrect if _L1_
	 * injected the exception, in which case it's exempt from interception.
	 */
	if (!reinject && is_guest_mode(vcpu) &&
	    kvm_x86_ops.nested_ops->is_exception_vmexit(vcpu, nr, error_code)) {
		kvm_queue_exception_vmexit(vcpu, nr, has_error, error_code,
					   has_payload, payload);
		return;
	}

	if (!vcpu->arch.exception.pending && !vcpu->arch.exception.injected) {
	queue:
		if (reinject) {
			/*
			 * On VM-Entry, an exception can be pending if and only
			 * if event injection was blocked by nested_run_pending.
			 * In that case, however, vcpu_enter_guest() requests an
			 * immediate exit, and the guest shouldn't proceed far
			 * enough to need reinjection.
			 */
			WARN_ON_ONCE(kvm_is_exception_pending(vcpu));
			vcpu->arch.exception.injected = true;
			if (WARN_ON_ONCE(has_payload)) {
				/*
				 * A reinjected event has already
				 * delivered its payload.
				 */
				has_payload = false;
				payload = 0;
			}
		} else {
			vcpu->arch.exception.pending = true;
			vcpu->arch.exception.injected = false;
		}
		vcpu->arch.exception.has_error_code = has_error;
		vcpu->arch.exception.vector = nr;
		vcpu->arch.exception.error_code = error_code;
		vcpu->arch.exception.has_payload = has_payload;
		vcpu->arch.exception.payload = payload;
		if (!is_guest_mode(vcpu))
			kvm_deliver_exception_payload(vcpu,
						      &vcpu->arch.exception);
		return;
	}

	/* to check exception */
	prev_nr = vcpu->arch.exception.vector;
	if (prev_nr == DF_VECTOR) {
		/* triple fault -> shutdown */
		kvm_make_request(KVM_REQ_TRIPLE_FAULT, vcpu);
		return;
	}
	class1 = exception_class(prev_nr);
	class2 = exception_class(nr);
	if ((class1 == EXCPT_CONTRIBUTORY && class2 == EXCPT_CONTRIBUTORY) ||
	    (class1 == EXCPT_PF && class2 != EXCPT_BENIGN)) {
		/*
		 * Synthesize #DF.  Clear the previously injected or pending
		 * exception so as not to incorrectly trigger shutdown.
		 */
		vcpu->arch.exception.injected = false;
		vcpu->arch.exception.pending = false;

		kvm_queue_exception_e(vcpu, DF_VECTOR, 0);
	} else {
		/* replace previous exception with a new one in a hope
		   that instruction re-execution will regenerate lost
		   exception */
		goto queue;
	}
}

void kvm_queue_exception(struct kvm_vcpu *vcpu, unsigned nr)
{
	kvm_multiple_exception(vcpu, nr, false, 0, false, 0, false);
}
EXPORT_SYMBOL_GPL(kvm_queue_exception);

void kvm_requeue_exception(struct kvm_vcpu *vcpu, unsigned nr)
{
	kvm_multiple_exception(vcpu, nr, false, 0, false, 0, true);
}
EXPORT_SYMBOL_GPL(kvm_requeue_exception);

void kvm_queue_exception_p(struct kvm_vcpu *vcpu, unsigned nr,
			   unsigned long payload)
{
	kvm_multiple_exception(vcpu, nr, false, 0, true, payload, false);
}
EXPORT_SYMBOL_GPL(kvm_queue_exception_p);

static void kvm_queue_exception_e_p(struct kvm_vcpu *vcpu, unsigned nr,
				    u32 error_code, unsigned long payload)
{
	kvm_multiple_exception(vcpu, nr, true, error_code,
			       true, payload, false);
}

int kvm_complete_insn_gp(struct kvm_vcpu *vcpu, int err)
{
	if (err)
		kvm_inject_gp(vcpu, 0);
	else
		return kvm_skip_emulated_instruction(vcpu);

	return 1;
}
EXPORT_SYMBOL_GPL(kvm_complete_insn_gp);

static int complete_emulated_insn_gp(struct kvm_vcpu *vcpu, int err)
{
	if (err) {
		kvm_inject_gp(vcpu, 0);
		return 1;
	}

	return kvm_emulate_instruction(vcpu, EMULTYPE_NO_DECODE | EMULTYPE_SKIP |
				       EMULTYPE_COMPLETE_USER_EXIT);
}

void kvm_inject_page_fault(struct kvm_vcpu *vcpu, struct x86_exception *fault)
{
	++vcpu->stat.pf_guest;

	/*
	 * Async #PF in L2 is always forwarded to L1 as a VM-Exit regardless of
	 * whether or not L1 wants to intercept "regular" #PF.
	 */
	if (is_guest_mode(vcpu) && fault->async_page_fault)
		kvm_queue_exception_vmexit(vcpu, PF_VECTOR,
					   true, fault->error_code,
					   true, fault->address);
	else
		kvm_queue_exception_e_p(vcpu, PF_VECTOR, fault->error_code,
					fault->address);
}

void kvm_inject_emulated_page_fault(struct kvm_vcpu *vcpu,
				    struct x86_exception *fault)
{
	struct kvm_mmu *fault_mmu;
	WARN_ON_ONCE(fault->vector != PF_VECTOR);

	fault_mmu = fault->nested_page_fault ? vcpu->arch.mmu :
					       vcpu->arch.walk_mmu;

	/*
	 * Invalidate the TLB entry for the faulting address, if it exists,
	 * else the access will fault indefinitely (and to emulate hardware).
	 */
	if ((fault->error_code & PFERR_PRESENT_MASK) &&
	    !(fault->error_code & PFERR_RSVD_MASK))
		kvm_mmu_invalidate_addr(vcpu, fault_mmu, fault->address,
					KVM_MMU_ROOT_CURRENT);

	fault_mmu->inject_page_fault(vcpu, fault);
}
EXPORT_SYMBOL_GPL(kvm_inject_emulated_page_fault);

void kvm_inject_nmi(struct kvm_vcpu *vcpu)
{
	atomic_inc(&vcpu->arch.nmi_queued);
	kvm_make_request(KVM_REQ_NMI, vcpu);
}

void kvm_queue_exception_e(struct kvm_vcpu *vcpu, unsigned nr, u32 error_code)
{
	kvm_multiple_exception(vcpu, nr, true, error_code, false, 0, false);
}
EXPORT_SYMBOL_GPL(kvm_queue_exception_e);

void kvm_requeue_exception_e(struct kvm_vcpu *vcpu, unsigned nr, u32 error_code)
{
	kvm_multiple_exception(vcpu, nr, true, error_code, false, 0, true);
}
EXPORT_SYMBOL_GPL(kvm_requeue_exception_e);

/*
 * Checks if cpl <= required_cpl; if true, return true.  Otherwise queue
 * a #GP and return false.
 */
bool kvm_require_cpl(struct kvm_vcpu *vcpu, int required_cpl)
{
	if (kvm_x86_call(get_cpl)(vcpu) <= required_cpl)
		return true;
	kvm_queue_exception_e(vcpu, GP_VECTOR, 0);
	return false;
}

bool kvm_require_dr(struct kvm_vcpu *vcpu, int dr)
{
	if ((dr != 4 && dr != 5) || !kvm_is_cr4_bit_set(vcpu, X86_CR4_DE))
		return true;

	kvm_queue_exception(vcpu, UD_VECTOR);
	return false;
}
EXPORT_SYMBOL_GPL(kvm_require_dr);

static inline u64 pdptr_rsvd_bits(struct kvm_vcpu *vcpu)
{
	return vcpu->arch.reserved_gpa_bits | rsvd_bits(5, 8) | rsvd_bits(1, 2);
}

/*
 * Load the pae pdptrs.  Return 1 if they are all valid, 0 otherwise.
 */
int load_pdptrs(struct kvm_vcpu *vcpu, unsigned long cr3)
{
	struct kvm_mmu *mmu = vcpu->arch.walk_mmu;
	gfn_t pdpt_gfn = cr3 >> PAGE_SHIFT;
	gpa_t real_gpa;
	int i;
	int ret;
	u64 pdpte[ARRAY_SIZE(mmu->pdptrs)];

	/*
	 * If the MMU is nested, CR3 holds an L2 GPA and needs to be translated
	 * to an L1 GPA.
	 */
	real_gpa = kvm_translate_gpa(vcpu, mmu, gfn_to_gpa(pdpt_gfn),
				     PFERR_USER_MASK | PFERR_WRITE_MASK, NULL);
	if (real_gpa == INVALID_GPA)
		return 0;

	/* Note the offset, PDPTRs are 32 byte aligned when using PAE paging. */
	ret = kvm_vcpu_read_guest_page(vcpu, gpa_to_gfn(real_gpa), pdpte,
				       cr3 & GENMASK(11, 5), sizeof(pdpte));
	if (ret < 0)
		return 0;

	for (i = 0; i < ARRAY_SIZE(pdpte); ++i) {
		if ((pdpte[i] & PT_PRESENT_MASK) &&
		    (pdpte[i] & pdptr_rsvd_bits(vcpu))) {
			return 0;
		}
	}

	/*
	 * Marking VCPU_EXREG_PDPTR dirty doesn't work for !tdp_enabled.
	 * Shadow page roots need to be reconstructed instead.
	 */
	if (!tdp_enabled && memcmp(mmu->pdptrs, pdpte, sizeof(mmu->pdptrs)))
		kvm_mmu_free_roots(vcpu->kvm, mmu, KVM_MMU_ROOT_CURRENT);

	memcpy(mmu->pdptrs, pdpte, sizeof(mmu->pdptrs));
	kvm_register_mark_dirty(vcpu, VCPU_EXREG_PDPTR);
	kvm_make_request(KVM_REQ_LOAD_MMU_PGD, vcpu);
	vcpu->arch.pdptrs_from_userspace = false;

	return 1;
}
EXPORT_SYMBOL_GPL(load_pdptrs);

static bool kvm_is_valid_cr0(struct kvm_vcpu *vcpu, unsigned long cr0)
{
#ifdef CONFIG_X86_64
	if (cr0 & 0xffffffff00000000UL)
		return false;
#endif

	if ((cr0 & X86_CR0_NW) && !(cr0 & X86_CR0_CD))
		return false;

	if ((cr0 & X86_CR0_PG) && !(cr0 & X86_CR0_PE))
		return false;

<<<<<<< HEAD
	return static_call(kvm_x86_is_valid_cr0)(vcpu, cr0);
=======
	return kvm_x86_call(is_valid_cr0)(vcpu, cr0);
>>>>>>> 2d5404ca
}

void kvm_post_set_cr0(struct kvm_vcpu *vcpu, unsigned long old_cr0, unsigned long cr0)
{
	/*
	 * CR0.WP is incorporated into the MMU role, but only for non-nested,
	 * indirect shadow MMUs.  If paging is disabled, no updates are needed
	 * as there are no permission bits to emulate.  If TDP is enabled, the
	 * MMU's metadata needs to be updated, e.g. so that emulating guest
	 * translations does the right thing, but there's no need to unload the
	 * root as CR0.WP doesn't affect SPTEs.
	 */
	if ((cr0 ^ old_cr0) == X86_CR0_WP) {
		if (!(cr0 & X86_CR0_PG))
			return;

		if (tdp_enabled) {
			kvm_init_mmu(vcpu);
			return;
		}
	}

	if ((cr0 ^ old_cr0) & X86_CR0_PG) {
		kvm_clear_async_pf_completion_queue(vcpu);
		kvm_async_pf_hash_reset(vcpu);

		/*
		 * Clearing CR0.PG is defined to flush the TLB from the guest's
		 * perspective.
		 */
		if (!(cr0 & X86_CR0_PG))
			kvm_make_request(KVM_REQ_TLB_FLUSH_GUEST, vcpu);
	}

	if ((cr0 ^ old_cr0) & KVM_MMU_CR0_ROLE_BITS)
		kvm_mmu_reset_context(vcpu);
<<<<<<< HEAD

	if (((cr0 ^ old_cr0) & X86_CR0_CD) &&
	    kvm_mmu_honors_guest_mtrrs(vcpu->kvm) &&
	    !kvm_check_has_quirk(vcpu->kvm, KVM_X86_QUIRK_CD_NW_CLEARED))
		kvm_zap_gfn_range(vcpu->kvm, 0, ~0ULL);
=======
>>>>>>> 2d5404ca
}
EXPORT_SYMBOL_GPL(kvm_post_set_cr0);

int kvm_set_cr0(struct kvm_vcpu *vcpu, unsigned long cr0)
{
	unsigned long old_cr0 = kvm_read_cr0(vcpu);

	if (!kvm_is_valid_cr0(vcpu, cr0))
		return 1;

	cr0 |= X86_CR0_ET;

	/* Write to CR0 reserved bits are ignored, even on Intel. */
	cr0 &= ~CR0_RESERVED_BITS;

#ifdef CONFIG_X86_64
	if ((vcpu->arch.efer & EFER_LME) && !is_paging(vcpu) &&
	    (cr0 & X86_CR0_PG)) {
		int cs_db, cs_l;

		if (!is_pae(vcpu))
			return 1;
		kvm_x86_call(get_cs_db_l_bits)(vcpu, &cs_db, &cs_l);
		if (cs_l)
			return 1;
	}
#endif
	if (!(vcpu->arch.efer & EFER_LME) && (cr0 & X86_CR0_PG) &&
	    is_pae(vcpu) && ((cr0 ^ old_cr0) & X86_CR0_PDPTR_BITS) &&
	    !load_pdptrs(vcpu, kvm_read_cr3(vcpu)))
		return 1;

	if (!(cr0 & X86_CR0_PG) &&
	    (is_64_bit_mode(vcpu) || kvm_is_cr4_bit_set(vcpu, X86_CR4_PCIDE)))
		return 1;

	kvm_x86_call(set_cr0)(vcpu, cr0);

	kvm_post_set_cr0(vcpu, old_cr0, cr0);

	return 0;
}
EXPORT_SYMBOL_GPL(kvm_set_cr0);

void kvm_lmsw(struct kvm_vcpu *vcpu, unsigned long msw)
{
	(void)kvm_set_cr0(vcpu, kvm_read_cr0_bits(vcpu, ~0x0eul) | (msw & 0x0f));
}
EXPORT_SYMBOL_GPL(kvm_lmsw);

void kvm_load_guest_xsave_state(struct kvm_vcpu *vcpu)
{
	if (vcpu->arch.guest_state_protected)
		return;

	if (kvm_is_cr4_bit_set(vcpu, X86_CR4_OSXSAVE)) {

		if (vcpu->arch.xcr0 != kvm_host.xcr0)
			xsetbv(XCR_XFEATURE_ENABLED_MASK, vcpu->arch.xcr0);

		if (guest_can_use(vcpu, X86_FEATURE_XSAVES) &&
<<<<<<< HEAD
		    vcpu->arch.ia32_xss != host_xss)
=======
		    vcpu->arch.ia32_xss != kvm_host.xss)
>>>>>>> 2d5404ca
			wrmsrl(MSR_IA32_XSS, vcpu->arch.ia32_xss);
	}

	if (cpu_feature_enabled(X86_FEATURE_PKU) &&
	    vcpu->arch.pkru != vcpu->arch.host_pkru &&
	    ((vcpu->arch.xcr0 & XFEATURE_MASK_PKRU) ||
	     kvm_is_cr4_bit_set(vcpu, X86_CR4_PKE)))
		write_pkru(vcpu->arch.pkru);
}
EXPORT_SYMBOL_GPL(kvm_load_guest_xsave_state);

void kvm_load_host_xsave_state(struct kvm_vcpu *vcpu)
{
	if (vcpu->arch.guest_state_protected)
		return;

	if (cpu_feature_enabled(X86_FEATURE_PKU) &&
	    ((vcpu->arch.xcr0 & XFEATURE_MASK_PKRU) ||
	     kvm_is_cr4_bit_set(vcpu, X86_CR4_PKE))) {
		vcpu->arch.pkru = rdpkru();
		if (vcpu->arch.pkru != vcpu->arch.host_pkru)
			write_pkru(vcpu->arch.host_pkru);
	}

	if (kvm_is_cr4_bit_set(vcpu, X86_CR4_OSXSAVE)) {

		if (vcpu->arch.xcr0 != kvm_host.xcr0)
			xsetbv(XCR_XFEATURE_ENABLED_MASK, kvm_host.xcr0);

		if (guest_can_use(vcpu, X86_FEATURE_XSAVES) &&
<<<<<<< HEAD
		    vcpu->arch.ia32_xss != host_xss)
			wrmsrl(MSR_IA32_XSS, host_xss);
=======
		    vcpu->arch.ia32_xss != kvm_host.xss)
			wrmsrl(MSR_IA32_XSS, kvm_host.xss);
>>>>>>> 2d5404ca
	}

}
EXPORT_SYMBOL_GPL(kvm_load_host_xsave_state);

#ifdef CONFIG_X86_64
static inline u64 kvm_guest_supported_xfd(struct kvm_vcpu *vcpu)
{
	return vcpu->arch.guest_supported_xcr0 & XFEATURE_MASK_USER_DYNAMIC;
}
#endif

static int __kvm_set_xcr(struct kvm_vcpu *vcpu, u32 index, u64 xcr)
{
	u64 xcr0 = xcr;
	u64 old_xcr0 = vcpu->arch.xcr0;
	u64 valid_bits;

	/* Only support XCR_XFEATURE_ENABLED_MASK(xcr0) now  */
	if (index != XCR_XFEATURE_ENABLED_MASK)
		return 1;
	if (!(xcr0 & XFEATURE_MASK_FP))
		return 1;
	if ((xcr0 & XFEATURE_MASK_YMM) && !(xcr0 & XFEATURE_MASK_SSE))
		return 1;

	/*
	 * Do not allow the guest to set bits that we do not support
	 * saving.  However, xcr0 bit 0 is always set, even if the
	 * emulated CPU does not support XSAVE (see kvm_vcpu_reset()).
	 */
	valid_bits = vcpu->arch.guest_supported_xcr0 | XFEATURE_MASK_FP;
	if (xcr0 & ~valid_bits)
		return 1;

	if ((!(xcr0 & XFEATURE_MASK_BNDREGS)) !=
	    (!(xcr0 & XFEATURE_MASK_BNDCSR)))
		return 1;

	if (xcr0 & XFEATURE_MASK_AVX512) {
		if (!(xcr0 & XFEATURE_MASK_YMM))
			return 1;
		if ((xcr0 & XFEATURE_MASK_AVX512) != XFEATURE_MASK_AVX512)
			return 1;
	}

	if ((xcr0 & XFEATURE_MASK_XTILE) &&
	    ((xcr0 & XFEATURE_MASK_XTILE) != XFEATURE_MASK_XTILE))
		return 1;

	vcpu->arch.xcr0 = xcr0;

	if ((xcr0 ^ old_xcr0) & XFEATURE_MASK_EXTEND)
		kvm_update_cpuid_runtime(vcpu);
	return 0;
}

int kvm_emulate_xsetbv(struct kvm_vcpu *vcpu)
{
	/* Note, #UD due to CR4.OSXSAVE=0 has priority over the intercept. */
	if (kvm_x86_call(get_cpl)(vcpu) != 0 ||
	    __kvm_set_xcr(vcpu, kvm_rcx_read(vcpu), kvm_read_edx_eax(vcpu))) {
		kvm_inject_gp(vcpu, 0);
		return 1;
	}

	return kvm_skip_emulated_instruction(vcpu);
}
EXPORT_SYMBOL_GPL(kvm_emulate_xsetbv);

bool __kvm_is_valid_cr4(struct kvm_vcpu *vcpu, unsigned long cr4)
{
	if (cr4 & cr4_reserved_bits)
		return false;

	if (cr4 & vcpu->arch.cr4_guest_rsvd_bits)
		return false;

	return true;
}
EXPORT_SYMBOL_GPL(__kvm_is_valid_cr4);

static bool kvm_is_valid_cr4(struct kvm_vcpu *vcpu, unsigned long cr4)
{
	return __kvm_is_valid_cr4(vcpu, cr4) &&
	       kvm_x86_call(is_valid_cr4)(vcpu, cr4);
}

void kvm_post_set_cr4(struct kvm_vcpu *vcpu, unsigned long old_cr4, unsigned long cr4)
{
	if ((cr4 ^ old_cr4) & KVM_MMU_CR4_ROLE_BITS)
		kvm_mmu_reset_context(vcpu);

	/*
	 * If CR4.PCIDE is changed 0 -> 1, there is no need to flush the TLB
	 * according to the SDM; however, stale prev_roots could be reused
	 * incorrectly in the future after a MOV to CR3 with NOFLUSH=1, so we
	 * free them all.  This is *not* a superset of KVM_REQ_TLB_FLUSH_GUEST
	 * or KVM_REQ_TLB_FLUSH_CURRENT, because the hardware TLB is not flushed,
	 * so fall through.
	 */
	if (!tdp_enabled &&
	    (cr4 & X86_CR4_PCIDE) && !(old_cr4 & X86_CR4_PCIDE))
		kvm_mmu_unload(vcpu);

	/*
	 * The TLB has to be flushed for all PCIDs if any of the following
	 * (architecturally required) changes happen:
	 * - CR4.PCIDE is changed from 1 to 0
	 * - CR4.PGE is toggled
	 *
	 * This is a superset of KVM_REQ_TLB_FLUSH_CURRENT.
	 */
	if (((cr4 ^ old_cr4) & X86_CR4_PGE) ||
	    (!(cr4 & X86_CR4_PCIDE) && (old_cr4 & X86_CR4_PCIDE)))
		kvm_make_request(KVM_REQ_TLB_FLUSH_GUEST, vcpu);

	/*
	 * The TLB has to be flushed for the current PCID if any of the
	 * following (architecturally required) changes happen:
	 * - CR4.SMEP is changed from 0 to 1
	 * - CR4.PAE is toggled
	 */
	else if (((cr4 ^ old_cr4) & X86_CR4_PAE) ||
		 ((cr4 & X86_CR4_SMEP) && !(old_cr4 & X86_CR4_SMEP)))
		kvm_make_request(KVM_REQ_TLB_FLUSH_CURRENT, vcpu);

}
EXPORT_SYMBOL_GPL(kvm_post_set_cr4);

int kvm_set_cr4(struct kvm_vcpu *vcpu, unsigned long cr4)
{
	unsigned long old_cr4 = kvm_read_cr4(vcpu);

	if (!kvm_is_valid_cr4(vcpu, cr4))
		return 1;

	if (is_long_mode(vcpu)) {
		if (!(cr4 & X86_CR4_PAE))
			return 1;
		if ((cr4 ^ old_cr4) & X86_CR4_LA57)
			return 1;
	} else if (is_paging(vcpu) && (cr4 & X86_CR4_PAE)
		   && ((cr4 ^ old_cr4) & X86_CR4_PDPTR_BITS)
		   && !load_pdptrs(vcpu, kvm_read_cr3(vcpu)))
		return 1;

	if ((cr4 & X86_CR4_PCIDE) && !(old_cr4 & X86_CR4_PCIDE)) {
		/* PCID can not be enabled when cr3[11:0]!=000H or EFER.LMA=0 */
		if ((kvm_read_cr3(vcpu) & X86_CR3_PCID_MASK) || !is_long_mode(vcpu))
			return 1;
	}

	kvm_x86_call(set_cr4)(vcpu, cr4);

	kvm_post_set_cr4(vcpu, old_cr4, cr4);

	return 0;
}
EXPORT_SYMBOL_GPL(kvm_set_cr4);

static void kvm_invalidate_pcid(struct kvm_vcpu *vcpu, unsigned long pcid)
{
	struct kvm_mmu *mmu = vcpu->arch.mmu;
	unsigned long roots_to_free = 0;
	int i;

	/*
	 * MOV CR3 and INVPCID are usually not intercepted when using TDP, but
	 * this is reachable when running EPT=1 and unrestricted_guest=0,  and
	 * also via the emulator.  KVM's TDP page tables are not in the scope of
	 * the invalidation, but the guest's TLB entries need to be flushed as
	 * the CPU may have cached entries in its TLB for the target PCID.
	 */
	if (unlikely(tdp_enabled)) {
		kvm_make_request(KVM_REQ_TLB_FLUSH_GUEST, vcpu);
		return;
	}

	/*
	 * If neither the current CR3 nor any of the prev_roots use the given
	 * PCID, then nothing needs to be done here because a resync will
	 * happen anyway before switching to any other CR3.
	 */
	if (kvm_get_active_pcid(vcpu) == pcid) {
		kvm_make_request(KVM_REQ_MMU_SYNC, vcpu);
		kvm_make_request(KVM_REQ_TLB_FLUSH_CURRENT, vcpu);
	}

	/*
	 * If PCID is disabled, there is no need to free prev_roots even if the
	 * PCIDs for them are also 0, because MOV to CR3 always flushes the TLB
	 * with PCIDE=0.
	 */
	if (!kvm_is_cr4_bit_set(vcpu, X86_CR4_PCIDE))
		return;

	for (i = 0; i < KVM_MMU_NUM_PREV_ROOTS; i++)
		if (kvm_get_pcid(vcpu, mmu->prev_roots[i].pgd) == pcid)
			roots_to_free |= KVM_MMU_ROOT_PREVIOUS(i);

	kvm_mmu_free_roots(vcpu->kvm, mmu, roots_to_free);
}

int kvm_set_cr3(struct kvm_vcpu *vcpu, unsigned long cr3)
{
	bool skip_tlb_flush = false;
	unsigned long pcid = 0;
#ifdef CONFIG_X86_64
	if (kvm_is_cr4_bit_set(vcpu, X86_CR4_PCIDE)) {
		skip_tlb_flush = cr3 & X86_CR3_PCID_NOFLUSH;
		cr3 &= ~X86_CR3_PCID_NOFLUSH;
		pcid = cr3 & X86_CR3_PCID_MASK;
	}
#endif

	/* PDPTRs are always reloaded for PAE paging. */
	if (cr3 == kvm_read_cr3(vcpu) && !is_pae_paging(vcpu))
		goto handle_tlb_flush;

	/*
	 * Do not condition the GPA check on long mode, this helper is used to
	 * stuff CR3, e.g. for RSM emulation, and there is no guarantee that
	 * the current vCPU mode is accurate.
	 */
	if (!kvm_vcpu_is_legal_cr3(vcpu, cr3))
		return 1;

	if (is_pae_paging(vcpu) && !load_pdptrs(vcpu, cr3))
		return 1;

	if (cr3 != kvm_read_cr3(vcpu))
		kvm_mmu_new_pgd(vcpu, cr3);

	vcpu->arch.cr3 = cr3;
	kvm_register_mark_dirty(vcpu, VCPU_EXREG_CR3);
	/* Do not call post_set_cr3, we do not get here for confidential guests.  */

handle_tlb_flush:
	/*
	 * A load of CR3 that flushes the TLB flushes only the current PCID,
	 * even if PCID is disabled, in which case PCID=0 is flushed.  It's a
	 * moot point in the end because _disabling_ PCID will flush all PCIDs,
	 * and it's impossible to use a non-zero PCID when PCID is disabled,
	 * i.e. only PCID=0 can be relevant.
	 */
	if (!skip_tlb_flush)
		kvm_invalidate_pcid(vcpu, pcid);

	return 0;
}
EXPORT_SYMBOL_GPL(kvm_set_cr3);

int kvm_set_cr8(struct kvm_vcpu *vcpu, unsigned long cr8)
{
	if (cr8 & CR8_RESERVED_BITS)
		return 1;
	if (lapic_in_kernel(vcpu))
		kvm_lapic_set_tpr(vcpu, cr8);
	else
		vcpu->arch.cr8 = cr8;
	return 0;
}
EXPORT_SYMBOL_GPL(kvm_set_cr8);

unsigned long kvm_get_cr8(struct kvm_vcpu *vcpu)
{
	if (lapic_in_kernel(vcpu))
		return kvm_lapic_get_cr8(vcpu);
	else
		return vcpu->arch.cr8;
}
EXPORT_SYMBOL_GPL(kvm_get_cr8);

static void kvm_update_dr0123(struct kvm_vcpu *vcpu)
{
	int i;

	if (!(vcpu->guest_debug & KVM_GUESTDBG_USE_HW_BP)) {
		for (i = 0; i < KVM_NR_DB_REGS; i++)
			vcpu->arch.eff_db[i] = vcpu->arch.db[i];
	}
}

void kvm_update_dr7(struct kvm_vcpu *vcpu)
{
	unsigned long dr7;

	if (vcpu->guest_debug & KVM_GUESTDBG_USE_HW_BP)
		dr7 = vcpu->arch.guest_debug_dr7;
	else
		dr7 = vcpu->arch.dr7;
	kvm_x86_call(set_dr7)(vcpu, dr7);
	vcpu->arch.switch_db_regs &= ~KVM_DEBUGREG_BP_ENABLED;
	if (dr7 & DR7_BP_EN_MASK)
		vcpu->arch.switch_db_regs |= KVM_DEBUGREG_BP_ENABLED;
}
EXPORT_SYMBOL_GPL(kvm_update_dr7);

static u64 kvm_dr6_fixed(struct kvm_vcpu *vcpu)
{
	u64 fixed = DR6_FIXED_1;

	if (!guest_cpuid_has(vcpu, X86_FEATURE_RTM))
		fixed |= DR6_RTM;

	if (!guest_cpuid_has(vcpu, X86_FEATURE_BUS_LOCK_DETECT))
		fixed |= DR6_BUS_LOCK;
	return fixed;
}

int kvm_set_dr(struct kvm_vcpu *vcpu, int dr, unsigned long val)
{
	size_t size = ARRAY_SIZE(vcpu->arch.db);

	switch (dr) {
	case 0 ... 3:
		vcpu->arch.db[array_index_nospec(dr, size)] = val;
		if (!(vcpu->guest_debug & KVM_GUESTDBG_USE_HW_BP))
			vcpu->arch.eff_db[dr] = val;
		break;
	case 4:
	case 6:
		if (!kvm_dr6_valid(val))
			return 1; /* #GP */
		vcpu->arch.dr6 = (val & DR6_VOLATILE) | kvm_dr6_fixed(vcpu);
		break;
	case 5:
	default: /* 7 */
		if (!kvm_dr7_valid(val))
			return 1; /* #GP */
		vcpu->arch.dr7 = (val & DR7_VOLATILE) | DR7_FIXED_1;
		kvm_update_dr7(vcpu);
		break;
	}

	return 0;
}
EXPORT_SYMBOL_GPL(kvm_set_dr);

unsigned long kvm_get_dr(struct kvm_vcpu *vcpu, int dr)
{
	size_t size = ARRAY_SIZE(vcpu->arch.db);

	switch (dr) {
	case 0 ... 3:
		return vcpu->arch.db[array_index_nospec(dr, size)];
	case 4:
	case 6:
		return vcpu->arch.dr6;
	case 5:
	default: /* 7 */
		return vcpu->arch.dr7;
	}
}
EXPORT_SYMBOL_GPL(kvm_get_dr);

int kvm_emulate_rdpmc(struct kvm_vcpu *vcpu)
{
	u32 ecx = kvm_rcx_read(vcpu);
	u64 data;

	if (kvm_pmu_rdpmc(vcpu, ecx, &data)) {
		kvm_inject_gp(vcpu, 0);
		return 1;
	}

	kvm_rax_write(vcpu, (u32)data);
	kvm_rdx_write(vcpu, data >> 32);
	return kvm_skip_emulated_instruction(vcpu);
}
EXPORT_SYMBOL_GPL(kvm_emulate_rdpmc);

/*
<<<<<<< HEAD
 * The three MSR lists(msrs_to_save, emulated_msrs, msr_based_features) track
 * the set of MSRs that KVM exposes to userspace through KVM_GET_MSRS,
 * KVM_SET_MSRS, and KVM_GET_MSR_INDEX_LIST.  msrs_to_save holds MSRs that
 * require host support, i.e. should be probed via RDMSR.  emulated_msrs holds
 * MSRs that KVM emulates without strictly requiring host support.
 * msr_based_features holds MSRs that enumerate features, i.e. are effectively
 * CPUID leafs.  Note, msr_based_features isn't mutually exclusive with
 * msrs_to_save and emulated_msrs.
 */

static const u32 msrs_to_save_base[] = {
	MSR_IA32_SYSENTER_CS, MSR_IA32_SYSENTER_ESP, MSR_IA32_SYSENTER_EIP,
	MSR_STAR,
#ifdef CONFIG_X86_64
	MSR_CSTAR, MSR_KERNEL_GS_BASE, MSR_SYSCALL_MASK, MSR_LSTAR,
#endif
	MSR_IA32_TSC, MSR_IA32_CR_PAT, MSR_VM_HSAVE_PA,
	MSR_IA32_FEAT_CTL, MSR_IA32_BNDCFGS, MSR_TSC_AUX,
	MSR_IA32_SPEC_CTRL, MSR_IA32_TSX_CTRL,
	MSR_IA32_RTIT_CTL, MSR_IA32_RTIT_STATUS, MSR_IA32_RTIT_CR3_MATCH,
	MSR_IA32_RTIT_OUTPUT_BASE, MSR_IA32_RTIT_OUTPUT_MASK,
	MSR_IA32_RTIT_ADDR0_A, MSR_IA32_RTIT_ADDR0_B,
	MSR_IA32_RTIT_ADDR1_A, MSR_IA32_RTIT_ADDR1_B,
	MSR_IA32_RTIT_ADDR2_A, MSR_IA32_RTIT_ADDR2_B,
	MSR_IA32_RTIT_ADDR3_A, MSR_IA32_RTIT_ADDR3_B,
	MSR_IA32_UMWAIT_CONTROL,

	MSR_IA32_XFD, MSR_IA32_XFD_ERR,
};

static const u32 msrs_to_save_pmu[] = {
	MSR_ARCH_PERFMON_FIXED_CTR0, MSR_ARCH_PERFMON_FIXED_CTR1,
	MSR_ARCH_PERFMON_FIXED_CTR0 + 2,
	MSR_CORE_PERF_FIXED_CTR_CTRL, MSR_CORE_PERF_GLOBAL_STATUS,
	MSR_CORE_PERF_GLOBAL_CTRL, MSR_CORE_PERF_GLOBAL_OVF_CTRL,
	MSR_IA32_PEBS_ENABLE, MSR_IA32_DS_AREA, MSR_PEBS_DATA_CFG,

	/* This part of MSRs should match KVM_INTEL_PMC_MAX_GENERIC. */
	MSR_ARCH_PERFMON_PERFCTR0, MSR_ARCH_PERFMON_PERFCTR1,
	MSR_ARCH_PERFMON_PERFCTR0 + 2, MSR_ARCH_PERFMON_PERFCTR0 + 3,
	MSR_ARCH_PERFMON_PERFCTR0 + 4, MSR_ARCH_PERFMON_PERFCTR0 + 5,
	MSR_ARCH_PERFMON_PERFCTR0 + 6, MSR_ARCH_PERFMON_PERFCTR0 + 7,
	MSR_ARCH_PERFMON_EVENTSEL0, MSR_ARCH_PERFMON_EVENTSEL1,
	MSR_ARCH_PERFMON_EVENTSEL0 + 2, MSR_ARCH_PERFMON_EVENTSEL0 + 3,
	MSR_ARCH_PERFMON_EVENTSEL0 + 4, MSR_ARCH_PERFMON_EVENTSEL0 + 5,
	MSR_ARCH_PERFMON_EVENTSEL0 + 6, MSR_ARCH_PERFMON_EVENTSEL0 + 7,

	MSR_K7_EVNTSEL0, MSR_K7_EVNTSEL1, MSR_K7_EVNTSEL2, MSR_K7_EVNTSEL3,
	MSR_K7_PERFCTR0, MSR_K7_PERFCTR1, MSR_K7_PERFCTR2, MSR_K7_PERFCTR3,

	/* This part of MSRs should match KVM_AMD_PMC_MAX_GENERIC. */
	MSR_F15H_PERF_CTL0, MSR_F15H_PERF_CTL1, MSR_F15H_PERF_CTL2,
	MSR_F15H_PERF_CTL3, MSR_F15H_PERF_CTL4, MSR_F15H_PERF_CTL5,
	MSR_F15H_PERF_CTR0, MSR_F15H_PERF_CTR1, MSR_F15H_PERF_CTR2,
	MSR_F15H_PERF_CTR3, MSR_F15H_PERF_CTR4, MSR_F15H_PERF_CTR5,

	MSR_AMD64_PERF_CNTR_GLOBAL_CTL,
	MSR_AMD64_PERF_CNTR_GLOBAL_STATUS,
	MSR_AMD64_PERF_CNTR_GLOBAL_STATUS_CLR,
};

static u32 msrs_to_save[ARRAY_SIZE(msrs_to_save_base) +
			ARRAY_SIZE(msrs_to_save_pmu)];
static unsigned num_msrs_to_save;

static const u32 emulated_msrs_all[] = {
	MSR_KVM_SYSTEM_TIME, MSR_KVM_WALL_CLOCK,
	MSR_KVM_SYSTEM_TIME_NEW, MSR_KVM_WALL_CLOCK_NEW,

#ifdef CONFIG_KVM_HYPERV
	HV_X64_MSR_GUEST_OS_ID, HV_X64_MSR_HYPERCALL,
	HV_X64_MSR_TIME_REF_COUNT, HV_X64_MSR_REFERENCE_TSC,
	HV_X64_MSR_TSC_FREQUENCY, HV_X64_MSR_APIC_FREQUENCY,
	HV_X64_MSR_CRASH_P0, HV_X64_MSR_CRASH_P1, HV_X64_MSR_CRASH_P2,
	HV_X64_MSR_CRASH_P3, HV_X64_MSR_CRASH_P4, HV_X64_MSR_CRASH_CTL,
	HV_X64_MSR_RESET,
	HV_X64_MSR_VP_INDEX,
	HV_X64_MSR_VP_RUNTIME,
	HV_X64_MSR_SCONTROL,
	HV_X64_MSR_STIMER0_CONFIG,
	HV_X64_MSR_VP_ASSIST_PAGE,
	HV_X64_MSR_REENLIGHTENMENT_CONTROL, HV_X64_MSR_TSC_EMULATION_CONTROL,
	HV_X64_MSR_TSC_EMULATION_STATUS, HV_X64_MSR_TSC_INVARIANT_CONTROL,
	HV_X64_MSR_SYNDBG_OPTIONS,
	HV_X64_MSR_SYNDBG_CONTROL, HV_X64_MSR_SYNDBG_STATUS,
	HV_X64_MSR_SYNDBG_SEND_BUFFER, HV_X64_MSR_SYNDBG_RECV_BUFFER,
	HV_X64_MSR_SYNDBG_PENDING_BUFFER,
#endif

	MSR_KVM_ASYNC_PF_EN, MSR_KVM_STEAL_TIME,
	MSR_KVM_PV_EOI_EN, MSR_KVM_ASYNC_PF_INT, MSR_KVM_ASYNC_PF_ACK,

	MSR_IA32_TSC_ADJUST,
	MSR_IA32_TSC_DEADLINE,
	MSR_IA32_ARCH_CAPABILITIES,
	MSR_IA32_PERF_CAPABILITIES,
	MSR_IA32_MISC_ENABLE,
	MSR_IA32_MCG_STATUS,
	MSR_IA32_MCG_CTL,
	MSR_IA32_MCG_EXT_CTL,
	MSR_IA32_SMBASE,
	MSR_SMI_COUNT,
	MSR_PLATFORM_INFO,
	MSR_MISC_FEATURES_ENABLES,
	MSR_AMD64_VIRT_SPEC_CTRL,
	MSR_AMD64_TSC_RATIO,
	MSR_IA32_POWER_CTL,
	MSR_IA32_UCODE_REV,

	/*
	 * KVM always supports the "true" VMX control MSRs, even if the host
	 * does not.  The VMX MSRs as a whole are considered "emulated" as KVM
	 * doesn't strictly require them to exist in the host (ignoring that
	 * KVM would refuse to load in the first place if the core set of MSRs
	 * aren't supported).
	 */
	MSR_IA32_VMX_BASIC,
	MSR_IA32_VMX_TRUE_PINBASED_CTLS,
	MSR_IA32_VMX_TRUE_PROCBASED_CTLS,
	MSR_IA32_VMX_TRUE_EXIT_CTLS,
	MSR_IA32_VMX_TRUE_ENTRY_CTLS,
	MSR_IA32_VMX_MISC,
	MSR_IA32_VMX_CR0_FIXED0,
	MSR_IA32_VMX_CR4_FIXED0,
	MSR_IA32_VMX_VMCS_ENUM,
	MSR_IA32_VMX_PROCBASED_CTLS2,
	MSR_IA32_VMX_EPT_VPID_CAP,
	MSR_IA32_VMX_VMFUNC,

	MSR_K7_HWCR,
	MSR_KVM_POLL_CONTROL,
};

static u32 emulated_msrs[ARRAY_SIZE(emulated_msrs_all)];
static unsigned num_emulated_msrs;

/*
 * List of MSRs that control the existence of MSR-based features, i.e. MSRs
 * that are effectively CPUID leafs.  VMX MSRs are also included in the set of
 * feature MSRs, but are handled separately to allow expedited lookups.
 */
static const u32 msr_based_features_all_except_vmx[] = {
	MSR_AMD64_DE_CFG,
	MSR_IA32_UCODE_REV,
	MSR_IA32_ARCH_CAPABILITIES,
	MSR_IA32_PERF_CAPABILITIES,
};

static u32 msr_based_features[ARRAY_SIZE(msr_based_features_all_except_vmx) +
			      (KVM_LAST_EMULATED_VMX_MSR - KVM_FIRST_EMULATED_VMX_MSR + 1)];
static unsigned int num_msr_based_features;

/*
 * All feature MSRs except uCode revID, which tracks the currently loaded uCode
 * patch, are immutable once the vCPU model is defined.
 */
static bool kvm_is_immutable_feature_msr(u32 msr)
{
	int i;

	if (msr >= KVM_FIRST_EMULATED_VMX_MSR && msr <= KVM_LAST_EMULATED_VMX_MSR)
		return true;

	for (i = 0; i < ARRAY_SIZE(msr_based_features_all_except_vmx); i++) {
		if (msr == msr_based_features_all_except_vmx[i])
			return msr != MSR_IA32_UCODE_REV;
	}

	return false;
}

/*
=======
>>>>>>> 2d5404ca
 * Some IA32_ARCH_CAPABILITIES bits have dependencies on MSRs that KVM
 * does not yet virtualize. These include:
 *   10 - MISC_PACKAGE_CTRLS
 *   11 - ENERGY_FILTERING_CTL
 *   12 - DOITM
 *   18 - FB_CLEAR_CTRL
 *   21 - XAPIC_DISABLE_STATUS
 *   23 - OVERCLOCKING_STATUS
 */

#define KVM_SUPPORTED_ARCH_CAP \
	(ARCH_CAP_RDCL_NO | ARCH_CAP_IBRS_ALL | ARCH_CAP_RSBA | \
	 ARCH_CAP_SKIP_VMENTRY_L1DFLUSH | ARCH_CAP_SSB_NO | ARCH_CAP_MDS_NO | \
	 ARCH_CAP_PSCHANGE_MC_NO | ARCH_CAP_TSX_CTRL_MSR | ARCH_CAP_TAA_NO | \
	 ARCH_CAP_SBDR_SSDP_NO | ARCH_CAP_FBSDP_NO | ARCH_CAP_PSDP_NO | \
	 ARCH_CAP_FB_CLEAR | ARCH_CAP_RRSBA | ARCH_CAP_PBRSB_NO | ARCH_CAP_GDS_NO | \
	 ARCH_CAP_RFDS_NO | ARCH_CAP_RFDS_CLEAR | ARCH_CAP_BHI_NO)

static u64 kvm_get_arch_capabilities(void)
{
<<<<<<< HEAD
	u64 data = host_arch_capabilities & KVM_SUPPORTED_ARCH_CAP;
=======
	u64 data = kvm_host.arch_capabilities & KVM_SUPPORTED_ARCH_CAP;
>>>>>>> 2d5404ca

	/*
	 * If nx_huge_pages is enabled, KVM's shadow paging will ensure that
	 * the nested hypervisor runs with NX huge pages.  If it is not,
	 * L1 is anyway vulnerable to ITLB_MULTIHIT exploits from other
	 * L1 guests, so it need not worry about its own (L2) guests.
	 */
	data |= ARCH_CAP_PSCHANGE_MC_NO;

	/*
	 * If we're doing cache flushes (either "always" or "cond")
	 * we will do one whenever the guest does a vmlaunch/vmresume.
	 * If an outer hypervisor is doing the cache flush for us
	 * (ARCH_CAP_SKIP_VMENTRY_L1DFLUSH), we can safely pass that
	 * capability to the guest too, and if EPT is disabled we're not
	 * vulnerable.  Overall, only VMENTER_L1D_FLUSH_NEVER will
	 * require a nested hypervisor to do a flush of its own.
	 */
	if (l1tf_vmx_mitigation != VMENTER_L1D_FLUSH_NEVER)
		data |= ARCH_CAP_SKIP_VMENTRY_L1DFLUSH;

	if (!boot_cpu_has_bug(X86_BUG_CPU_MELTDOWN))
		data |= ARCH_CAP_RDCL_NO;
	if (!boot_cpu_has_bug(X86_BUG_SPEC_STORE_BYPASS))
		data |= ARCH_CAP_SSB_NO;
	if (!boot_cpu_has_bug(X86_BUG_MDS))
		data |= ARCH_CAP_MDS_NO;
	if (!boot_cpu_has_bug(X86_BUG_RFDS))
		data |= ARCH_CAP_RFDS_NO;

	if (!boot_cpu_has(X86_FEATURE_RTM)) {
		/*
		 * If RTM=0 because the kernel has disabled TSX, the host might
		 * have TAA_NO or TSX_CTRL.  Clear TAA_NO (the guest sees RTM=0
		 * and therefore knows that there cannot be TAA) but keep
		 * TSX_CTRL: some buggy userspaces leave it set on tsx=on hosts,
		 * and we want to allow migrating those guests to tsx=off hosts.
		 */
		data &= ~ARCH_CAP_TAA_NO;
	} else if (!boot_cpu_has_bug(X86_BUG_TAA)) {
		data |= ARCH_CAP_TAA_NO;
	} else {
		/*
		 * Nothing to do here; we emulate TSX_CTRL if present on the
		 * host so the guest can choose between disabling TSX or
		 * using VERW to clear CPU buffers.
		 */
	}

	if (!boot_cpu_has_bug(X86_BUG_GDS) || gds_ucode_mitigated())
		data |= ARCH_CAP_GDS_NO;

	return data;
}

static int kvm_get_feature_msr(struct kvm_vcpu *vcpu, u32 index, u64 *data,
			       bool host_initiated)
{
	WARN_ON_ONCE(!host_initiated);

	switch (index) {
	case MSR_IA32_ARCH_CAPABILITIES:
		*data = kvm_get_arch_capabilities();
		break;
	case MSR_IA32_PERF_CAPABILITIES:
		*data = kvm_caps.supported_perf_cap;
		break;
	case MSR_IA32_UCODE_REV:
		rdmsrl_safe(index, data);
		break;
	default:
		return kvm_x86_call(get_feature_msr)(index, data);
	}
	return 0;
}

static int do_get_feature_msr(struct kvm_vcpu *vcpu, unsigned index, u64 *data)
{
<<<<<<< HEAD
	struct kvm_msr_entry msr;
	int r;

	/* Unconditionally clear the output for simplicity */
	msr.data = 0;
	msr.index = index;
	r = kvm_get_msr_feature(&msr);

	if (r == KVM_MSR_RET_INVALID && kvm_msr_ignored_check(index, 0, false))
		r = 0;

	*data = msr.data;

	return r;
=======
	return kvm_do_msr_access(vcpu, index, data, true, MSR_TYPE_R,
				 kvm_get_feature_msr);
>>>>>>> 2d5404ca
}

static bool __kvm_valid_efer(struct kvm_vcpu *vcpu, u64 efer)
{
	if (efer & EFER_AUTOIBRS && !guest_cpuid_has(vcpu, X86_FEATURE_AUTOIBRS))
		return false;

	if (efer & EFER_FFXSR && !guest_cpuid_has(vcpu, X86_FEATURE_FXSR_OPT))
		return false;

	if (efer & EFER_SVME && !guest_cpuid_has(vcpu, X86_FEATURE_SVM))
		return false;

	if (efer & (EFER_LME | EFER_LMA) &&
	    !guest_cpuid_has(vcpu, X86_FEATURE_LM))
		return false;

	if (efer & EFER_NX && !guest_cpuid_has(vcpu, X86_FEATURE_NX))
		return false;

	return true;

}
bool kvm_valid_efer(struct kvm_vcpu *vcpu, u64 efer)
{
	if (efer & efer_reserved_bits)
		return false;

	return __kvm_valid_efer(vcpu, efer);
}
EXPORT_SYMBOL_GPL(kvm_valid_efer);

static int set_efer(struct kvm_vcpu *vcpu, struct msr_data *msr_info)
{
	u64 old_efer = vcpu->arch.efer;
	u64 efer = msr_info->data;
	int r;

	if (efer & efer_reserved_bits)
		return 1;

	if (!msr_info->host_initiated) {
		if (!__kvm_valid_efer(vcpu, efer))
			return 1;

		if (is_paging(vcpu) &&
		    (vcpu->arch.efer & EFER_LME) != (efer & EFER_LME))
			return 1;
	}

	efer &= ~EFER_LMA;
	efer |= vcpu->arch.efer & EFER_LMA;

	r = kvm_x86_call(set_efer)(vcpu, efer);
	if (r) {
		WARN_ON(r > 0);
		return r;
	}

	if ((efer ^ old_efer) & KVM_MMU_EFER_ROLE_BITS)
		kvm_mmu_reset_context(vcpu);

	if (!static_cpu_has(X86_FEATURE_XSAVES) &&
	    (efer & EFER_SVME))
		kvm_hv_xsaves_xsavec_maybe_warn(vcpu);

	return 0;
}

void kvm_enable_efer_bits(u64 mask)
{
       efer_reserved_bits &= ~mask;
}
EXPORT_SYMBOL_GPL(kvm_enable_efer_bits);

bool kvm_msr_allowed(struct kvm_vcpu *vcpu, u32 index, u32 type)
{
	struct kvm_x86_msr_filter *msr_filter;
	struct msr_bitmap_range *ranges;
	struct kvm *kvm = vcpu->kvm;
	bool allowed;
	int idx;
	u32 i;

	/* x2APIC MSRs do not support filtering. */
	if (index >= 0x800 && index <= 0x8ff)
		return true;

	idx = srcu_read_lock(&kvm->srcu);

	msr_filter = srcu_dereference(kvm->arch.msr_filter, &kvm->srcu);
	if (!msr_filter) {
		allowed = true;
		goto out;
	}

	allowed = msr_filter->default_allow;
	ranges = msr_filter->ranges;

	for (i = 0; i < msr_filter->count; i++) {
		u32 start = ranges[i].base;
		u32 end = start + ranges[i].nmsrs;
		u32 flags = ranges[i].flags;
		unsigned long *bitmap = ranges[i].bitmap;

		if ((index >= start) && (index < end) && (flags & type)) {
			allowed = test_bit(index - start, bitmap);
			break;
		}
	}

out:
	srcu_read_unlock(&kvm->srcu, idx);

	return allowed;
}
EXPORT_SYMBOL_GPL(kvm_msr_allowed);

/*
 * Write @data into the MSR specified by @index.  Select MSR specific fault
 * checks are bypassed if @host_initiated is %true.
 * Returns 0 on success, non-0 otherwise.
 * Assumes vcpu_load() was already called.
 */
static int __kvm_set_msr(struct kvm_vcpu *vcpu, u32 index, u64 data,
			 bool host_initiated)
{
	struct msr_data msr;

	switch (index) {
	case MSR_FS_BASE:
	case MSR_GS_BASE:
	case MSR_KERNEL_GS_BASE:
	case MSR_CSTAR:
	case MSR_LSTAR:
		if (is_noncanonical_address(data, vcpu))
			return 1;
		break;
	case MSR_IA32_SYSENTER_EIP:
	case MSR_IA32_SYSENTER_ESP:
		/*
		 * IA32_SYSENTER_ESP and IA32_SYSENTER_EIP cause #GP if
		 * non-canonical address is written on Intel but not on
		 * AMD (which ignores the top 32-bits, because it does
		 * not implement 64-bit SYSENTER).
		 *
		 * 64-bit code should hence be able to write a non-canonical
		 * value on AMD.  Making the address canonical ensures that
		 * vmentry does not fail on Intel after writing a non-canonical
		 * value, and that something deterministic happens if the guest
		 * invokes 64-bit SYSENTER.
		 */
		data = __canonical_address(data, vcpu_virt_addr_bits(vcpu));
		break;
	case MSR_TSC_AUX:
		if (!kvm_is_supported_user_return_msr(MSR_TSC_AUX))
			return 1;

		if (!host_initiated &&
		    !guest_cpuid_has(vcpu, X86_FEATURE_RDTSCP) &&
		    !guest_cpuid_has(vcpu, X86_FEATURE_RDPID))
			return 1;

		/*
		 * Per Intel's SDM, bits 63:32 are reserved, but AMD's APM has
		 * incomplete and conflicting architectural behavior.  Current
		 * AMD CPUs completely ignore bits 63:32, i.e. they aren't
		 * reserved and always read as zeros.  Enforce Intel's reserved
		 * bits check if the guest CPU is Intel compatible, otherwise
		 * clear the bits.  This ensures cross-vendor migration will
		 * provide consistent behavior for the guest.
		 */
		if (guest_cpuid_is_intel_compatible(vcpu) && (data >> 32) != 0)
			return 1;

		data = (u32)data;
		break;
	}

	msr.data = data;
	msr.index = index;
	msr.host_initiated = host_initiated;

	return kvm_x86_call(set_msr)(vcpu, &msr);
}

static int _kvm_set_msr(struct kvm_vcpu *vcpu, u32 index, u64 *data,
			bool host_initiated)
{
	return __kvm_set_msr(vcpu, index, *data, host_initiated);
}

static int kvm_set_msr_ignored_check(struct kvm_vcpu *vcpu,
				     u32 index, u64 data, bool host_initiated)
{
	return kvm_do_msr_access(vcpu, index, &data, host_initiated, MSR_TYPE_W,
				 _kvm_set_msr);
}

/*
 * Read the MSR specified by @index into @data.  Select MSR specific fault
 * checks are bypassed if @host_initiated is %true.
 * Returns 0 on success, non-0 otherwise.
 * Assumes vcpu_load() was already called.
 */
int __kvm_get_msr(struct kvm_vcpu *vcpu, u32 index, u64 *data,
		  bool host_initiated)
{
	struct msr_data msr;
	int ret;

	switch (index) {
	case MSR_TSC_AUX:
		if (!kvm_is_supported_user_return_msr(MSR_TSC_AUX))
			return 1;

		if (!host_initiated &&
		    !guest_cpuid_has(vcpu, X86_FEATURE_RDTSCP) &&
		    !guest_cpuid_has(vcpu, X86_FEATURE_RDPID))
			return 1;
		break;
	}

	msr.index = index;
	msr.host_initiated = host_initiated;

	ret = kvm_x86_call(get_msr)(vcpu, &msr);
	if (!ret)
		*data = msr.data;
	return ret;
}

static int kvm_get_msr_ignored_check(struct kvm_vcpu *vcpu,
				     u32 index, u64 *data, bool host_initiated)
{
	return kvm_do_msr_access(vcpu, index, data, host_initiated, MSR_TYPE_R,
				 __kvm_get_msr);
}

int kvm_get_msr_with_filter(struct kvm_vcpu *vcpu, u32 index, u64 *data)
{
	if (!kvm_msr_allowed(vcpu, index, KVM_MSR_FILTER_READ))
		return KVM_MSR_RET_FILTERED;
	return kvm_get_msr_ignored_check(vcpu, index, data, false);
}
EXPORT_SYMBOL_GPL(kvm_get_msr_with_filter);

int kvm_set_msr_with_filter(struct kvm_vcpu *vcpu, u32 index, u64 data)
{
	if (!kvm_msr_allowed(vcpu, index, KVM_MSR_FILTER_WRITE))
		return KVM_MSR_RET_FILTERED;
	return kvm_set_msr_ignored_check(vcpu, index, data, false);
}
EXPORT_SYMBOL_GPL(kvm_set_msr_with_filter);

int kvm_get_msr(struct kvm_vcpu *vcpu, u32 index, u64 *data)
{
	return kvm_get_msr_ignored_check(vcpu, index, data, false);
}
EXPORT_SYMBOL_GPL(kvm_get_msr);

int kvm_set_msr(struct kvm_vcpu *vcpu, u32 index, u64 data)
{
	return kvm_set_msr_ignored_check(vcpu, index, data, false);
}
EXPORT_SYMBOL_GPL(kvm_set_msr);

static void complete_userspace_rdmsr(struct kvm_vcpu *vcpu)
{
	if (!vcpu->run->msr.error) {
		kvm_rax_write(vcpu, (u32)vcpu->run->msr.data);
		kvm_rdx_write(vcpu, vcpu->run->msr.data >> 32);
	}
}

static int complete_emulated_msr_access(struct kvm_vcpu *vcpu)
{
	return complete_emulated_insn_gp(vcpu, vcpu->run->msr.error);
}

static int complete_emulated_rdmsr(struct kvm_vcpu *vcpu)
{
	complete_userspace_rdmsr(vcpu);
	return complete_emulated_msr_access(vcpu);
}

static int complete_fast_msr_access(struct kvm_vcpu *vcpu)
{
	return kvm_x86_call(complete_emulated_msr)(vcpu, vcpu->run->msr.error);
}

static int complete_fast_rdmsr(struct kvm_vcpu *vcpu)
{
	complete_userspace_rdmsr(vcpu);
	return complete_fast_msr_access(vcpu);
}

static u64 kvm_msr_reason(int r)
{
	switch (r) {
	case KVM_MSR_RET_UNSUPPORTED:
		return KVM_MSR_EXIT_REASON_UNKNOWN;
	case KVM_MSR_RET_FILTERED:
		return KVM_MSR_EXIT_REASON_FILTER;
	default:
		return KVM_MSR_EXIT_REASON_INVAL;
	}
}

static int kvm_msr_user_space(struct kvm_vcpu *vcpu, u32 index,
			      u32 exit_reason, u64 data,
			      int (*completion)(struct kvm_vcpu *vcpu),
			      int r)
{
	u64 msr_reason = kvm_msr_reason(r);

	/* Check if the user wanted to know about this MSR fault */
	if (!(vcpu->kvm->arch.user_space_msr_mask & msr_reason))
		return 0;

	vcpu->run->exit_reason = exit_reason;
	vcpu->run->msr.error = 0;
	memset(vcpu->run->msr.pad, 0, sizeof(vcpu->run->msr.pad));
	vcpu->run->msr.reason = msr_reason;
	vcpu->run->msr.index = index;
	vcpu->run->msr.data = data;
	vcpu->arch.complete_userspace_io = completion;

	return 1;
}

int kvm_emulate_rdmsr(struct kvm_vcpu *vcpu)
{
	u32 ecx = kvm_rcx_read(vcpu);
	u64 data;
	int r;

	r = kvm_get_msr_with_filter(vcpu, ecx, &data);

	if (!r) {
		trace_kvm_msr_read(ecx, data);

		kvm_rax_write(vcpu, data & -1u);
		kvm_rdx_write(vcpu, (data >> 32) & -1u);
	} else {
		/* MSR read failed? See if we should ask user space */
		if (kvm_msr_user_space(vcpu, ecx, KVM_EXIT_X86_RDMSR, 0,
				       complete_fast_rdmsr, r))
			return 0;
		trace_kvm_msr_read_ex(ecx);
	}

	return kvm_x86_call(complete_emulated_msr)(vcpu, r);
}
EXPORT_SYMBOL_GPL(kvm_emulate_rdmsr);

int kvm_emulate_wrmsr(struct kvm_vcpu *vcpu)
{
	u32 ecx = kvm_rcx_read(vcpu);
	u64 data = kvm_read_edx_eax(vcpu);
	int r;

	r = kvm_set_msr_with_filter(vcpu, ecx, data);

	if (!r) {
		trace_kvm_msr_write(ecx, data);
	} else {
		/* MSR write failed? See if we should ask user space */
		if (kvm_msr_user_space(vcpu, ecx, KVM_EXIT_X86_WRMSR, data,
				       complete_fast_msr_access, r))
			return 0;
		/* Signal all other negative errors to userspace */
		if (r < 0)
			return r;
		trace_kvm_msr_write_ex(ecx, data);
	}

	return kvm_x86_call(complete_emulated_msr)(vcpu, r);
}
EXPORT_SYMBOL_GPL(kvm_emulate_wrmsr);

int kvm_emulate_as_nop(struct kvm_vcpu *vcpu)
{
	return kvm_skip_emulated_instruction(vcpu);
}

int kvm_emulate_invd(struct kvm_vcpu *vcpu)
{
	/* Treat an INVD instruction as a NOP and just skip it. */
	return kvm_emulate_as_nop(vcpu);
}
EXPORT_SYMBOL_GPL(kvm_emulate_invd);

int kvm_handle_invalid_op(struct kvm_vcpu *vcpu)
{
	kvm_queue_exception(vcpu, UD_VECTOR);
	return 1;
}
EXPORT_SYMBOL_GPL(kvm_handle_invalid_op);


static int kvm_emulate_monitor_mwait(struct kvm_vcpu *vcpu, const char *insn)
{
	if (!kvm_check_has_quirk(vcpu->kvm, KVM_X86_QUIRK_MWAIT_NEVER_UD_FAULTS) &&
	    !guest_cpuid_has(vcpu, X86_FEATURE_MWAIT))
		return kvm_handle_invalid_op(vcpu);

	pr_warn_once("%s instruction emulated as NOP!\n", insn);
	return kvm_emulate_as_nop(vcpu);
}
int kvm_emulate_mwait(struct kvm_vcpu *vcpu)
{
	return kvm_emulate_monitor_mwait(vcpu, "MWAIT");
}
EXPORT_SYMBOL_GPL(kvm_emulate_mwait);

int kvm_emulate_monitor(struct kvm_vcpu *vcpu)
{
	return kvm_emulate_monitor_mwait(vcpu, "MONITOR");
}
EXPORT_SYMBOL_GPL(kvm_emulate_monitor);

static inline bool kvm_vcpu_exit_request(struct kvm_vcpu *vcpu)
{
	xfer_to_guest_mode_prepare();
	return vcpu->mode == EXITING_GUEST_MODE || kvm_request_pending(vcpu) ||
		xfer_to_guest_mode_work_pending();
}

/*
 * The fast path for frequent and performance sensitive wrmsr emulation,
 * i.e. the sending of IPI, sending IPI early in the VM-Exit flow reduces
 * the latency of virtual IPI by avoiding the expensive bits of transitioning
 * from guest to host, e.g. reacquiring KVM's SRCU lock. In contrast to the
 * other cases which must be called after interrupts are enabled on the host.
 */
static int handle_fastpath_set_x2apic_icr_irqoff(struct kvm_vcpu *vcpu, u64 data)
{
	if (!lapic_in_kernel(vcpu) || !apic_x2apic_mode(vcpu->arch.apic))
		return 1;

	if (((data & APIC_SHORT_MASK) == APIC_DEST_NOSHORT) &&
	    ((data & APIC_DEST_MASK) == APIC_DEST_PHYSICAL) &&
	    ((data & APIC_MODE_MASK) == APIC_DM_FIXED) &&
	    ((u32)(data >> 32) != X2APIC_BROADCAST))
		return kvm_x2apic_icr_write(vcpu->arch.apic, data);

	return 1;
}

static int handle_fastpath_set_tscdeadline(struct kvm_vcpu *vcpu, u64 data)
{
	if (!kvm_can_use_hv_timer(vcpu))
		return 1;

	kvm_set_lapic_tscdeadline_msr(vcpu, data);
	return 0;
}

fastpath_t handle_fastpath_set_msr_irqoff(struct kvm_vcpu *vcpu)
{
	u32 msr = kvm_rcx_read(vcpu);
	u64 data;
	fastpath_t ret;
	bool handled;

	kvm_vcpu_srcu_read_lock(vcpu);

	switch (msr) {
	case APIC_BASE_MSR + (APIC_ICR >> 4):
		data = kvm_read_edx_eax(vcpu);
		handled = !handle_fastpath_set_x2apic_icr_irqoff(vcpu, data);
		break;
	case MSR_IA32_TSC_DEADLINE:
		data = kvm_read_edx_eax(vcpu);
		handled = !handle_fastpath_set_tscdeadline(vcpu, data);
		break;
	default:
		handled = false;
		break;
	}

	if (handled) {
		if (!kvm_skip_emulated_instruction(vcpu))
			ret = EXIT_FASTPATH_EXIT_USERSPACE;
		else
			ret = EXIT_FASTPATH_REENTER_GUEST;
		trace_kvm_msr_write(msr, data);
	} else {
		ret = EXIT_FASTPATH_NONE;
	}

	kvm_vcpu_srcu_read_unlock(vcpu);

	return ret;
}
EXPORT_SYMBOL_GPL(handle_fastpath_set_msr_irqoff);

/*
 * Adapt set_msr() to msr_io()'s calling convention
 */
static int do_get_msr(struct kvm_vcpu *vcpu, unsigned index, u64 *data)
{
	return kvm_get_msr_ignored_check(vcpu, index, data, true);
}

static int do_set_msr(struct kvm_vcpu *vcpu, unsigned index, u64 *data)
{
	u64 val;

	/*
	 * Disallow writes to immutable feature MSRs after KVM_RUN.  KVM does
	 * not support modifying the guest vCPU model on the fly, e.g. changing
	 * the nVMX capabilities while L2 is running is nonsensical.  Allow
	 * writes of the same value, e.g. to allow userspace to blindly stuff
	 * all MSRs when emulating RESET.
	 */
	if (kvm_vcpu_has_run(vcpu) && kvm_is_immutable_feature_msr(index) &&
	    (do_get_msr(vcpu, index, &val) || *data != val))
		return -EINVAL;

	return kvm_set_msr_ignored_check(vcpu, index, *data, true);
}

#ifdef CONFIG_X86_64
struct pvclock_clock {
	int vclock_mode;
	u64 cycle_last;
	u64 mask;
	u32 mult;
	u32 shift;
	u64 base_cycles;
	u64 offset;
};

struct pvclock_gtod_data {
	seqcount_t	seq;

	struct pvclock_clock clock; /* extract of a clocksource struct */
	struct pvclock_clock raw_clock; /* extract of a clocksource struct */

	ktime_t		offs_boot;
	u64		wall_time_sec;
};

static struct pvclock_gtod_data pvclock_gtod_data;

static void update_pvclock_gtod(struct timekeeper *tk)
{
	struct pvclock_gtod_data *vdata = &pvclock_gtod_data;

	write_seqcount_begin(&vdata->seq);

	/* copy pvclock gtod data */
	vdata->clock.vclock_mode	= tk->tkr_mono.clock->vdso_clock_mode;
	vdata->clock.cycle_last		= tk->tkr_mono.cycle_last;
	vdata->clock.mask		= tk->tkr_mono.mask;
	vdata->clock.mult		= tk->tkr_mono.mult;
	vdata->clock.shift		= tk->tkr_mono.shift;
	vdata->clock.base_cycles	= tk->tkr_mono.xtime_nsec;
	vdata->clock.offset		= tk->tkr_mono.base;

	vdata->raw_clock.vclock_mode	= tk->tkr_raw.clock->vdso_clock_mode;
	vdata->raw_clock.cycle_last	= tk->tkr_raw.cycle_last;
	vdata->raw_clock.mask		= tk->tkr_raw.mask;
	vdata->raw_clock.mult		= tk->tkr_raw.mult;
	vdata->raw_clock.shift		= tk->tkr_raw.shift;
	vdata->raw_clock.base_cycles	= tk->tkr_raw.xtime_nsec;
	vdata->raw_clock.offset		= tk->tkr_raw.base;

	vdata->wall_time_sec            = tk->xtime_sec;

	vdata->offs_boot		= tk->offs_boot;

	write_seqcount_end(&vdata->seq);
}

static s64 get_kvmclock_base_ns(void)
{
	/* Count up from boot time, but with the frequency of the raw clock.  */
	return ktime_to_ns(ktime_add(ktime_get_raw(), pvclock_gtod_data.offs_boot));
}
#else
static s64 get_kvmclock_base_ns(void)
{
	/* Master clock not used, so we can just use CLOCK_BOOTTIME.  */
	return ktime_get_boottime_ns();
}
#endif

static void kvm_write_wall_clock(struct kvm *kvm, gpa_t wall_clock, int sec_hi_ofs)
{
	int version;
	int r;
	struct pvclock_wall_clock wc;
	u32 wc_sec_hi;
	u64 wall_nsec;

	if (!wall_clock)
		return;

	r = kvm_read_guest(kvm, wall_clock, &version, sizeof(version));
	if (r)
		return;

	if (version & 1)
		++version;  /* first time write, random junk */

	++version;

	if (kvm_write_guest(kvm, wall_clock, &version, sizeof(version)))
		return;

	wall_nsec = kvm_get_wall_clock_epoch(kvm);

	wc.nsec = do_div(wall_nsec, NSEC_PER_SEC);
	wc.sec = (u32)wall_nsec; /* overflow in 2106 guest time */
	wc.version = version;

	kvm_write_guest(kvm, wall_clock, &wc, sizeof(wc));

	if (sec_hi_ofs) {
		wc_sec_hi = wall_nsec >> 32;
		kvm_write_guest(kvm, wall_clock + sec_hi_ofs,
				&wc_sec_hi, sizeof(wc_sec_hi));
	}

	version++;
	kvm_write_guest(kvm, wall_clock, &version, sizeof(version));
}

static void kvm_write_system_time(struct kvm_vcpu *vcpu, gpa_t system_time,
				  bool old_msr, bool host_initiated)
{
	struct kvm_arch *ka = &vcpu->kvm->arch;

	if (vcpu->vcpu_id == 0 && !host_initiated) {
		if (ka->boot_vcpu_runs_old_kvmclock != old_msr)
			kvm_make_request(KVM_REQ_MASTERCLOCK_UPDATE, vcpu);

		ka->boot_vcpu_runs_old_kvmclock = old_msr;
	}

	vcpu->arch.time = system_time;
	kvm_make_request(KVM_REQ_GLOBAL_CLOCK_UPDATE, vcpu);

	/* we verify if the enable bit is set... */
	if (system_time & 1)
		kvm_gpc_activate(&vcpu->arch.pv_time, system_time & ~1ULL,
				 sizeof(struct pvclock_vcpu_time_info));
	else
		kvm_gpc_deactivate(&vcpu->arch.pv_time);

	return;
}

static uint32_t div_frac(uint32_t dividend, uint32_t divisor)
{
	do_shl32_div32(dividend, divisor);
	return dividend;
}

static void kvm_get_time_scale(uint64_t scaled_hz, uint64_t base_hz,
			       s8 *pshift, u32 *pmultiplier)
{
	uint64_t scaled64;
	int32_t  shift = 0;
	uint64_t tps64;
	uint32_t tps32;

	tps64 = base_hz;
	scaled64 = scaled_hz;
	while (tps64 > scaled64*2 || tps64 & 0xffffffff00000000ULL) {
		tps64 >>= 1;
		shift--;
	}

	tps32 = (uint32_t)tps64;
	while (tps32 <= scaled64 || scaled64 & 0xffffffff00000000ULL) {
		if (scaled64 & 0xffffffff00000000ULL || tps32 & 0x80000000)
			scaled64 >>= 1;
		else
			tps32 <<= 1;
		shift++;
	}

	*pshift = shift;
	*pmultiplier = div_frac(scaled64, tps32);
}

#ifdef CONFIG_X86_64
static atomic_t kvm_guest_has_master_clock = ATOMIC_INIT(0);
#endif

static DEFINE_PER_CPU(unsigned long, cpu_tsc_khz);
static unsigned long max_tsc_khz;

static u32 adjust_tsc_khz(u32 khz, s32 ppm)
{
	u64 v = (u64)khz * (1000000 + ppm);
	do_div(v, 1000000);
	return v;
}

static void kvm_vcpu_write_tsc_multiplier(struct kvm_vcpu *vcpu, u64 l1_multiplier);

static int set_tsc_khz(struct kvm_vcpu *vcpu, u32 user_tsc_khz, bool scale)
{
	u64 ratio;

	/* Guest TSC same frequency as host TSC? */
	if (!scale) {
		kvm_vcpu_write_tsc_multiplier(vcpu, kvm_caps.default_tsc_scaling_ratio);
		return 0;
	}

	/* TSC scaling supported? */
	if (!kvm_caps.has_tsc_control) {
		if (user_tsc_khz > tsc_khz) {
			vcpu->arch.tsc_catchup = 1;
			vcpu->arch.tsc_always_catchup = 1;
			return 0;
		} else {
			pr_warn_ratelimited("user requested TSC rate below hardware speed\n");
			return -1;
		}
	}

	/* TSC scaling required  - calculate ratio */
	ratio = mul_u64_u32_div(1ULL << kvm_caps.tsc_scaling_ratio_frac_bits,
				user_tsc_khz, tsc_khz);

	if (ratio == 0 || ratio >= kvm_caps.max_tsc_scaling_ratio) {
		pr_warn_ratelimited("Invalid TSC scaling ratio - virtual-tsc-khz=%u\n",
			            user_tsc_khz);
		return -1;
	}

	kvm_vcpu_write_tsc_multiplier(vcpu, ratio);
	return 0;
}

static int kvm_set_tsc_khz(struct kvm_vcpu *vcpu, u32 user_tsc_khz)
{
	u32 thresh_lo, thresh_hi;
	int use_scaling = 0;

	/* tsc_khz can be zero if TSC calibration fails */
	if (user_tsc_khz == 0) {
		/* set tsc_scaling_ratio to a safe value */
		kvm_vcpu_write_tsc_multiplier(vcpu, kvm_caps.default_tsc_scaling_ratio);
		return -1;
	}

	/* Compute a scale to convert nanoseconds in TSC cycles */
	kvm_get_time_scale(user_tsc_khz * 1000LL, NSEC_PER_SEC,
			   &vcpu->arch.virtual_tsc_shift,
			   &vcpu->arch.virtual_tsc_mult);
	vcpu->arch.virtual_tsc_khz = user_tsc_khz;

	/*
	 * Compute the variation in TSC rate which is acceptable
	 * within the range of tolerance and decide if the
	 * rate being applied is within that bounds of the hardware
	 * rate.  If so, no scaling or compensation need be done.
	 */
	thresh_lo = adjust_tsc_khz(tsc_khz, -tsc_tolerance_ppm);
	thresh_hi = adjust_tsc_khz(tsc_khz, tsc_tolerance_ppm);
	if (user_tsc_khz < thresh_lo || user_tsc_khz > thresh_hi) {
		pr_debug("requested TSC rate %u falls outside tolerance [%u,%u]\n",
			 user_tsc_khz, thresh_lo, thresh_hi);
		use_scaling = 1;
	}
	return set_tsc_khz(vcpu, user_tsc_khz, use_scaling);
}

static u64 compute_guest_tsc(struct kvm_vcpu *vcpu, s64 kernel_ns)
{
	u64 tsc = pvclock_scale_delta(kernel_ns-vcpu->arch.this_tsc_nsec,
				      vcpu->arch.virtual_tsc_mult,
				      vcpu->arch.virtual_tsc_shift);
	tsc += vcpu->arch.this_tsc_write;
	return tsc;
}

#ifdef CONFIG_X86_64
static inline bool gtod_is_based_on_tsc(int mode)
{
	return mode == VDSO_CLOCKMODE_TSC || mode == VDSO_CLOCKMODE_HVCLOCK;
}
#endif

static void kvm_track_tsc_matching(struct kvm_vcpu *vcpu, bool new_generation)
{
#ifdef CONFIG_X86_64
	struct kvm_arch *ka = &vcpu->kvm->arch;
	struct pvclock_gtod_data *gtod = &pvclock_gtod_data;

	/*
	 * To use the masterclock, the host clocksource must be based on TSC
	 * and all vCPUs must have matching TSCs.  Note, the count for matching
	 * vCPUs doesn't include the reference vCPU, hence "+1".
	 */
	bool use_master_clock = (ka->nr_vcpus_matched_tsc + 1 ==
				 atomic_read(&vcpu->kvm->online_vcpus)) &&
				gtod_is_based_on_tsc(gtod->clock.vclock_mode);

	/*
	 * Request a masterclock update if the masterclock needs to be toggled
	 * on/off, or when starting a new generation and the masterclock is
	 * enabled (compute_guest_tsc() requires the masterclock snapshot to be
	 * taken _after_ the new generation is created).
	 */
	if ((ka->use_master_clock && new_generation) ||
	    (ka->use_master_clock != use_master_clock))
		kvm_make_request(KVM_REQ_MASTERCLOCK_UPDATE, vcpu);

	trace_kvm_track_tsc(vcpu->vcpu_id, ka->nr_vcpus_matched_tsc,
			    atomic_read(&vcpu->kvm->online_vcpus),
		            ka->use_master_clock, gtod->clock.vclock_mode);
#endif
}

/*
 * Multiply tsc by a fixed point number represented by ratio.
 *
 * The most significant 64-N bits (mult) of ratio represent the
 * integral part of the fixed point number; the remaining N bits
 * (frac) represent the fractional part, ie. ratio represents a fixed
 * point number (mult + frac * 2^(-N)).
 *
 * N equals to kvm_caps.tsc_scaling_ratio_frac_bits.
 */
static inline u64 __scale_tsc(u64 ratio, u64 tsc)
{
	return mul_u64_u64_shr(tsc, ratio, kvm_caps.tsc_scaling_ratio_frac_bits);
}

u64 kvm_scale_tsc(u64 tsc, u64 ratio)
{
	u64 _tsc = tsc;

	if (ratio != kvm_caps.default_tsc_scaling_ratio)
		_tsc = __scale_tsc(ratio, tsc);

	return _tsc;
}

static u64 kvm_compute_l1_tsc_offset(struct kvm_vcpu *vcpu, u64 target_tsc)
{
	u64 tsc;

	tsc = kvm_scale_tsc(rdtsc(), vcpu->arch.l1_tsc_scaling_ratio);

	return target_tsc - tsc;
}

u64 kvm_read_l1_tsc(struct kvm_vcpu *vcpu, u64 host_tsc)
{
	return vcpu->arch.l1_tsc_offset +
		kvm_scale_tsc(host_tsc, vcpu->arch.l1_tsc_scaling_ratio);
}
EXPORT_SYMBOL_GPL(kvm_read_l1_tsc);

u64 kvm_calc_nested_tsc_offset(u64 l1_offset, u64 l2_offset, u64 l2_multiplier)
{
	u64 nested_offset;

	if (l2_multiplier == kvm_caps.default_tsc_scaling_ratio)
		nested_offset = l1_offset;
	else
		nested_offset = mul_s64_u64_shr((s64) l1_offset, l2_multiplier,
						kvm_caps.tsc_scaling_ratio_frac_bits);

	nested_offset += l2_offset;
	return nested_offset;
}
EXPORT_SYMBOL_GPL(kvm_calc_nested_tsc_offset);

u64 kvm_calc_nested_tsc_multiplier(u64 l1_multiplier, u64 l2_multiplier)
{
	if (l2_multiplier != kvm_caps.default_tsc_scaling_ratio)
		return mul_u64_u64_shr(l1_multiplier, l2_multiplier,
				       kvm_caps.tsc_scaling_ratio_frac_bits);

	return l1_multiplier;
}
EXPORT_SYMBOL_GPL(kvm_calc_nested_tsc_multiplier);

static void kvm_vcpu_write_tsc_offset(struct kvm_vcpu *vcpu, u64 l1_offset)
{
	trace_kvm_write_tsc_offset(vcpu->vcpu_id,
				   vcpu->arch.l1_tsc_offset,
				   l1_offset);

	vcpu->arch.l1_tsc_offset = l1_offset;

	/*
	 * If we are here because L1 chose not to trap WRMSR to TSC then
	 * according to the spec this should set L1's TSC (as opposed to
	 * setting L1's offset for L2).
	 */
	if (is_guest_mode(vcpu))
		vcpu->arch.tsc_offset = kvm_calc_nested_tsc_offset(
			l1_offset,
			kvm_x86_call(get_l2_tsc_offset)(vcpu),
			kvm_x86_call(get_l2_tsc_multiplier)(vcpu));
	else
		vcpu->arch.tsc_offset = l1_offset;

<<<<<<< HEAD
	static_call(kvm_x86_write_tsc_offset)(vcpu);
=======
	kvm_x86_call(write_tsc_offset)(vcpu);
>>>>>>> 2d5404ca
}

static void kvm_vcpu_write_tsc_multiplier(struct kvm_vcpu *vcpu, u64 l1_multiplier)
{
	vcpu->arch.l1_tsc_scaling_ratio = l1_multiplier;

	/* Userspace is changing the multiplier while L2 is active */
	if (is_guest_mode(vcpu))
		vcpu->arch.tsc_scaling_ratio = kvm_calc_nested_tsc_multiplier(
			l1_multiplier,
			kvm_x86_call(get_l2_tsc_multiplier)(vcpu));
	else
		vcpu->arch.tsc_scaling_ratio = l1_multiplier;

	if (kvm_caps.has_tsc_control)
<<<<<<< HEAD
		static_call(kvm_x86_write_tsc_multiplier)(vcpu);
=======
		kvm_x86_call(write_tsc_multiplier)(vcpu);
>>>>>>> 2d5404ca
}

static inline bool kvm_check_tsc_unstable(void)
{
#ifdef CONFIG_X86_64
	/*
	 * TSC is marked unstable when we're running on Hyper-V,
	 * 'TSC page' clocksource is good.
	 */
	if (pvclock_gtod_data.clock.vclock_mode == VDSO_CLOCKMODE_HVCLOCK)
		return false;
#endif
	return check_tsc_unstable();
}

/*
 * Infers attempts to synchronize the guest's tsc from host writes. Sets the
 * offset for the vcpu and tracks the TSC matching generation that the vcpu
 * participates in.
 */
static void __kvm_synchronize_tsc(struct kvm_vcpu *vcpu, u64 offset, u64 tsc,
				  u64 ns, bool matched)
{
	struct kvm *kvm = vcpu->kvm;

	lockdep_assert_held(&kvm->arch.tsc_write_lock);

	/*
	 * We also track th most recent recorded KHZ, write and time to
	 * allow the matching interval to be extended at each write.
	 */
	kvm->arch.last_tsc_nsec = ns;
	kvm->arch.last_tsc_write = tsc;
	kvm->arch.last_tsc_khz = vcpu->arch.virtual_tsc_khz;
	kvm->arch.last_tsc_offset = offset;

	vcpu->arch.last_guest_tsc = tsc;

	kvm_vcpu_write_tsc_offset(vcpu, offset);

	if (!matched) {
		/*
		 * We split periods of matched TSC writes into generations.
		 * For each generation, we track the original measured
		 * nanosecond time, offset, and write, so if TSCs are in
		 * sync, we can match exact offset, and if not, we can match
		 * exact software computation in compute_guest_tsc()
		 *
		 * These values are tracked in kvm->arch.cur_xxx variables.
		 */
		kvm->arch.cur_tsc_generation++;
		kvm->arch.cur_tsc_nsec = ns;
		kvm->arch.cur_tsc_write = tsc;
		kvm->arch.cur_tsc_offset = offset;
		kvm->arch.nr_vcpus_matched_tsc = 0;
	} else if (vcpu->arch.this_tsc_generation != kvm->arch.cur_tsc_generation) {
		kvm->arch.nr_vcpus_matched_tsc++;
	}

	/* Keep track of which generation this VCPU has synchronized to */
	vcpu->arch.this_tsc_generation = kvm->arch.cur_tsc_generation;
	vcpu->arch.this_tsc_nsec = kvm->arch.cur_tsc_nsec;
	vcpu->arch.this_tsc_write = kvm->arch.cur_tsc_write;

	kvm_track_tsc_matching(vcpu, !matched);
}

static void kvm_synchronize_tsc(struct kvm_vcpu *vcpu, u64 *user_value)
{
	u64 data = user_value ? *user_value : 0;
	struct kvm *kvm = vcpu->kvm;
	u64 offset, ns, elapsed;
	unsigned long flags;
	bool matched = false;
	bool synchronizing = false;

	raw_spin_lock_irqsave(&kvm->arch.tsc_write_lock, flags);
	offset = kvm_compute_l1_tsc_offset(vcpu, data);
	ns = get_kvmclock_base_ns();
	elapsed = ns - kvm->arch.last_tsc_nsec;

	if (vcpu->arch.virtual_tsc_khz) {
		if (data == 0) {
			/*
			 * Force synchronization when creating a vCPU, or when
			 * userspace explicitly writes a zero value.
			 */
			synchronizing = true;
		} else if (kvm->arch.user_set_tsc) {
			u64 tsc_exp = kvm->arch.last_tsc_write +
						nsec_to_cycles(vcpu, elapsed);
			u64 tsc_hz = vcpu->arch.virtual_tsc_khz * 1000LL;
			/*
			 * Here lies UAPI baggage: when a user-initiated TSC write has
			 * a small delta (1 second) of virtual cycle time against the
			 * previously set vCPU, we assume that they were intended to be
			 * in sync and the delta was only due to the racy nature of the
			 * legacy API.
			 *
			 * This trick falls down when restoring a guest which genuinely
			 * has been running for less time than the 1 second of imprecision
			 * which we allow for in the legacy API. In this case, the first
			 * value written by userspace (on any vCPU) should not be subject
			 * to this 'correction' to make it sync up with values that only
			 * come from the kernel's default vCPU creation. Make the 1-second
			 * slop hack only trigger if the user_set_tsc flag is already set.
			 */
			synchronizing = data < tsc_exp + tsc_hz &&
					data + tsc_hz > tsc_exp;
		}
	}

	if (user_value)
		kvm->arch.user_set_tsc = true;

	/*
	 * For a reliable TSC, we can match TSC offsets, and for an unstable
	 * TSC, we add elapsed time in this computation.  We could let the
	 * compensation code attempt to catch up if we fall behind, but
	 * it's better to try to match offsets from the beginning.
         */
	if (synchronizing &&
	    vcpu->arch.virtual_tsc_khz == kvm->arch.last_tsc_khz) {
		if (!kvm_check_tsc_unstable()) {
			offset = kvm->arch.cur_tsc_offset;
		} else {
			u64 delta = nsec_to_cycles(vcpu, elapsed);
			data += delta;
			offset = kvm_compute_l1_tsc_offset(vcpu, data);
		}
		matched = true;
	}

	__kvm_synchronize_tsc(vcpu, offset, data, ns, matched);
	raw_spin_unlock_irqrestore(&kvm->arch.tsc_write_lock, flags);
}

static inline void adjust_tsc_offset_guest(struct kvm_vcpu *vcpu,
					   s64 adjustment)
{
	u64 tsc_offset = vcpu->arch.l1_tsc_offset;
	kvm_vcpu_write_tsc_offset(vcpu, tsc_offset + adjustment);
}

static inline void adjust_tsc_offset_host(struct kvm_vcpu *vcpu, s64 adjustment)
{
	if (vcpu->arch.l1_tsc_scaling_ratio != kvm_caps.default_tsc_scaling_ratio)
		WARN_ON(adjustment < 0);
	adjustment = kvm_scale_tsc((u64) adjustment,
				   vcpu->arch.l1_tsc_scaling_ratio);
	adjust_tsc_offset_guest(vcpu, adjustment);
}

#ifdef CONFIG_X86_64

static u64 read_tsc(void)
{
	u64 ret = (u64)rdtsc_ordered();
	u64 last = pvclock_gtod_data.clock.cycle_last;

	if (likely(ret >= last))
		return ret;

	/*
	 * GCC likes to generate cmov here, but this branch is extremely
	 * predictable (it's just a function of time and the likely is
	 * very likely) and there's a data dependence, so force GCC
	 * to generate a branch instead.  I don't barrier() because
	 * we don't actually need a barrier, and if this function
	 * ever gets inlined it will generate worse code.
	 */
	asm volatile ("");
	return last;
}

static inline u64 vgettsc(struct pvclock_clock *clock, u64 *tsc_timestamp,
			  int *mode)
{
	u64 tsc_pg_val;
	long v;

	switch (clock->vclock_mode) {
	case VDSO_CLOCKMODE_HVCLOCK:
		if (hv_read_tsc_page_tsc(hv_get_tsc_page(),
					 tsc_timestamp, &tsc_pg_val)) {
			/* TSC page valid */
			*mode = VDSO_CLOCKMODE_HVCLOCK;
			v = (tsc_pg_val - clock->cycle_last) &
				clock->mask;
		} else {
			/* TSC page invalid */
			*mode = VDSO_CLOCKMODE_NONE;
		}
		break;
	case VDSO_CLOCKMODE_TSC:
		*mode = VDSO_CLOCKMODE_TSC;
		*tsc_timestamp = read_tsc();
		v = (*tsc_timestamp - clock->cycle_last) &
			clock->mask;
		break;
	default:
		*mode = VDSO_CLOCKMODE_NONE;
	}

	if (*mode == VDSO_CLOCKMODE_NONE)
		*tsc_timestamp = v = 0;

	return v * clock->mult;
}

/*
 * As with get_kvmclock_base_ns(), this counts from boot time, at the
 * frequency of CLOCK_MONOTONIC_RAW (hence adding gtos->offs_boot).
 */
static int do_kvmclock_base(s64 *t, u64 *tsc_timestamp)
{
	struct pvclock_gtod_data *gtod = &pvclock_gtod_data;
	unsigned long seq;
	int mode;
	u64 ns;

	do {
		seq = read_seqcount_begin(&gtod->seq);
		ns = gtod->raw_clock.base_cycles;
		ns += vgettsc(&gtod->raw_clock, tsc_timestamp, &mode);
		ns >>= gtod->raw_clock.shift;
		ns += ktime_to_ns(ktime_add(gtod->raw_clock.offset, gtod->offs_boot));
	} while (unlikely(read_seqcount_retry(&gtod->seq, seq)));
	*t = ns;

	return mode;
}

/*
 * This calculates CLOCK_MONOTONIC at the time of the TSC snapshot, with
 * no boot time offset.
 */
static int do_monotonic(s64 *t, u64 *tsc_timestamp)
{
	struct pvclock_gtod_data *gtod = &pvclock_gtod_data;
	unsigned long seq;
	int mode;
	u64 ns;

	do {
		seq = read_seqcount_begin(&gtod->seq);
		ns = gtod->clock.base_cycles;
		ns += vgettsc(&gtod->clock, tsc_timestamp, &mode);
		ns >>= gtod->clock.shift;
		ns += ktime_to_ns(gtod->clock.offset);
	} while (unlikely(read_seqcount_retry(&gtod->seq, seq)));
	*t = ns;

	return mode;
}

static int do_realtime(struct timespec64 *ts, u64 *tsc_timestamp)
{
	struct pvclock_gtod_data *gtod = &pvclock_gtod_data;
	unsigned long seq;
	int mode;
	u64 ns;

	do {
		seq = read_seqcount_begin(&gtod->seq);
		ts->tv_sec = gtod->wall_time_sec;
		ns = gtod->clock.base_cycles;
		ns += vgettsc(&gtod->clock, tsc_timestamp, &mode);
		ns >>= gtod->clock.shift;
	} while (unlikely(read_seqcount_retry(&gtod->seq, seq)));

	ts->tv_sec += __iter_div_u64_rem(ns, NSEC_PER_SEC, &ns);
	ts->tv_nsec = ns;

	return mode;
}

/*
 * Calculates the kvmclock_base_ns (CLOCK_MONOTONIC_RAW + boot time) and
 * reports the TSC value from which it do so. Returns true if host is
 * using TSC based clocksource.
 */
static bool kvm_get_time_and_clockread(s64 *kernel_ns, u64 *tsc_timestamp)
{
	/* checked again under seqlock below */
	if (!gtod_is_based_on_tsc(pvclock_gtod_data.clock.vclock_mode))
		return false;

	return gtod_is_based_on_tsc(do_kvmclock_base(kernel_ns,
						     tsc_timestamp));
<<<<<<< HEAD
}

/*
 * Calculates CLOCK_MONOTONIC and reports the TSC value from which it did
 * so. Returns true if host is using TSC based clocksource.
 */
bool kvm_get_monotonic_and_clockread(s64 *kernel_ns, u64 *tsc_timestamp)
{
	/* checked again under seqlock below */
	if (!gtod_is_based_on_tsc(pvclock_gtod_data.clock.vclock_mode))
		return false;

	return gtod_is_based_on_tsc(do_monotonic(kernel_ns,
						 tsc_timestamp));
}

/*
=======
}

/*
 * Calculates CLOCK_MONOTONIC and reports the TSC value from which it did
 * so. Returns true if host is using TSC based clocksource.
 */
bool kvm_get_monotonic_and_clockread(s64 *kernel_ns, u64 *tsc_timestamp)
{
	/* checked again under seqlock below */
	if (!gtod_is_based_on_tsc(pvclock_gtod_data.clock.vclock_mode))
		return false;

	return gtod_is_based_on_tsc(do_monotonic(kernel_ns,
						 tsc_timestamp));
}

/*
>>>>>>> 2d5404ca
 * Calculates CLOCK_REALTIME and reports the TSC value from which it did
 * so. Returns true if host is using TSC based clocksource.
 *
 * DO NOT USE this for anything related to migration. You want CLOCK_TAI
 * for that.
 */
static bool kvm_get_walltime_and_clockread(struct timespec64 *ts,
					   u64 *tsc_timestamp)
{
	/* checked again under seqlock below */
	if (!gtod_is_based_on_tsc(pvclock_gtod_data.clock.vclock_mode))
		return false;

	return gtod_is_based_on_tsc(do_realtime(ts, tsc_timestamp));
}
#endif

/*
 *
 * Assuming a stable TSC across physical CPUS, and a stable TSC
 * across virtual CPUs, the following condition is possible.
 * Each numbered line represents an event visible to both
 * CPUs at the next numbered event.
 *
 * "timespecX" represents host monotonic time. "tscX" represents
 * RDTSC value.
 *
 * 		VCPU0 on CPU0		|	VCPU1 on CPU1
 *
 * 1.  read timespec0,tsc0
 * 2.					| timespec1 = timespec0 + N
 * 					| tsc1 = tsc0 + M
 * 3. transition to guest		| transition to guest
 * 4. ret0 = timespec0 + (rdtsc - tsc0) |
 * 5.				        | ret1 = timespec1 + (rdtsc - tsc1)
 * 				        | ret1 = timespec0 + N + (rdtsc - (tsc0 + M))
 *
 * Since ret0 update is visible to VCPU1 at time 5, to obey monotonicity:
 *
 * 	- ret0 < ret1
 *	- timespec0 + (rdtsc - tsc0) < timespec0 + N + (rdtsc - (tsc0 + M))
 *		...
 *	- 0 < N - M => M < N
 *
 * That is, when timespec0 != timespec1, M < N. Unfortunately that is not
 * always the case (the difference between two distinct xtime instances
 * might be smaller then the difference between corresponding TSC reads,
 * when updating guest vcpus pvclock areas).
 *
 * To avoid that problem, do not allow visibility of distinct
 * system_timestamp/tsc_timestamp values simultaneously: use a master
 * copy of host monotonic time values. Update that master copy
 * in lockstep.
 *
 * Rely on synchronization of host TSCs and guest TSCs for monotonicity.
 *
 */

static void pvclock_update_vm_gtod_copy(struct kvm *kvm)
{
#ifdef CONFIG_X86_64
	struct kvm_arch *ka = &kvm->arch;
	int vclock_mode;
	bool host_tsc_clocksource, vcpus_matched;

	lockdep_assert_held(&kvm->arch.tsc_write_lock);
	vcpus_matched = (ka->nr_vcpus_matched_tsc + 1 ==
			atomic_read(&kvm->online_vcpus));

	/*
	 * If the host uses TSC clock, then passthrough TSC as stable
	 * to the guest.
	 */
	host_tsc_clocksource = kvm_get_time_and_clockread(
					&ka->master_kernel_ns,
					&ka->master_cycle_now);

	ka->use_master_clock = host_tsc_clocksource && vcpus_matched
				&& !ka->backwards_tsc_observed
				&& !ka->boot_vcpu_runs_old_kvmclock;

	if (ka->use_master_clock)
		atomic_set(&kvm_guest_has_master_clock, 1);

	vclock_mode = pvclock_gtod_data.clock.vclock_mode;
	trace_kvm_update_master_clock(ka->use_master_clock, vclock_mode,
					vcpus_matched);
#endif
}

static void kvm_make_mclock_inprogress_request(struct kvm *kvm)
{
	kvm_make_all_cpus_request(kvm, KVM_REQ_MCLOCK_INPROGRESS);
}

static void __kvm_start_pvclock_update(struct kvm *kvm)
{
	raw_spin_lock_irq(&kvm->arch.tsc_write_lock);
	write_seqcount_begin(&kvm->arch.pvclock_sc);
}

static void kvm_start_pvclock_update(struct kvm *kvm)
{
	kvm_make_mclock_inprogress_request(kvm);

	/* no guest entries from this point */
	__kvm_start_pvclock_update(kvm);
}

static void kvm_end_pvclock_update(struct kvm *kvm)
{
	struct kvm_arch *ka = &kvm->arch;
	struct kvm_vcpu *vcpu;
	unsigned long i;

	write_seqcount_end(&ka->pvclock_sc);
	raw_spin_unlock_irq(&ka->tsc_write_lock);
	kvm_for_each_vcpu(i, vcpu, kvm)
		kvm_make_request(KVM_REQ_CLOCK_UPDATE, vcpu);

	/* guest entries allowed */
	kvm_for_each_vcpu(i, vcpu, kvm)
		kvm_clear_request(KVM_REQ_MCLOCK_INPROGRESS, vcpu);
}

static void kvm_update_masterclock(struct kvm *kvm)
{
	kvm_hv_request_tsc_page_update(kvm);
	kvm_start_pvclock_update(kvm);
	pvclock_update_vm_gtod_copy(kvm);
	kvm_end_pvclock_update(kvm);
}

/*
 * Use the kernel's tsc_khz directly if the TSC is constant, otherwise use KVM's
 * per-CPU value (which may be zero if a CPU is going offline).  Note, tsc_khz
 * can change during boot even if the TSC is constant, as it's possible for KVM
 * to be loaded before TSC calibration completes.  Ideally, KVM would get a
 * notification when calibration completes, but practically speaking calibration
 * will complete before userspace is alive enough to create VMs.
 */
static unsigned long get_cpu_tsc_khz(void)
{
	if (static_cpu_has(X86_FEATURE_CONSTANT_TSC))
		return tsc_khz;
	else
		return __this_cpu_read(cpu_tsc_khz);
}

/* Called within read_seqcount_begin/retry for kvm->pvclock_sc.  */
static void __get_kvmclock(struct kvm *kvm, struct kvm_clock_data *data)
{
	struct kvm_arch *ka = &kvm->arch;
	struct pvclock_vcpu_time_info hv_clock;

	/* both __this_cpu_read() and rdtsc() should be on the same cpu */
	get_cpu();

	data->flags = 0;
	if (ka->use_master_clock &&
	    (static_cpu_has(X86_FEATURE_CONSTANT_TSC) || __this_cpu_read(cpu_tsc_khz))) {
#ifdef CONFIG_X86_64
		struct timespec64 ts;

		if (kvm_get_walltime_and_clockread(&ts, &data->host_tsc)) {
			data->realtime = ts.tv_nsec + NSEC_PER_SEC * ts.tv_sec;
			data->flags |= KVM_CLOCK_REALTIME | KVM_CLOCK_HOST_TSC;
		} else
#endif
		data->host_tsc = rdtsc();

		data->flags |= KVM_CLOCK_TSC_STABLE;
		hv_clock.tsc_timestamp = ka->master_cycle_now;
		hv_clock.system_time = ka->master_kernel_ns + ka->kvmclock_offset;
		kvm_get_time_scale(NSEC_PER_SEC, get_cpu_tsc_khz() * 1000LL,
				   &hv_clock.tsc_shift,
				   &hv_clock.tsc_to_system_mul);
		data->clock = __pvclock_read_cycles(&hv_clock, data->host_tsc);
	} else {
		data->clock = get_kvmclock_base_ns() + ka->kvmclock_offset;
	}

	put_cpu();
}

static void get_kvmclock(struct kvm *kvm, struct kvm_clock_data *data)
{
	struct kvm_arch *ka = &kvm->arch;
	unsigned seq;

	do {
		seq = read_seqcount_begin(&ka->pvclock_sc);
		__get_kvmclock(kvm, data);
	} while (read_seqcount_retry(&ka->pvclock_sc, seq));
}

u64 get_kvmclock_ns(struct kvm *kvm)
{
	struct kvm_clock_data data;

	get_kvmclock(kvm, &data);
	return data.clock;
}

static void kvm_setup_guest_pvclock(struct kvm_vcpu *v,
				    struct gfn_to_pfn_cache *gpc,
				    unsigned int offset,
				    bool force_tsc_unstable)
{
	struct kvm_vcpu_arch *vcpu = &v->arch;
	struct pvclock_vcpu_time_info *guest_hv_clock;
	unsigned long flags;

	read_lock_irqsave(&gpc->lock, flags);
	while (!kvm_gpc_check(gpc, offset + sizeof(*guest_hv_clock))) {
		read_unlock_irqrestore(&gpc->lock, flags);

		if (kvm_gpc_refresh(gpc, offset + sizeof(*guest_hv_clock)))
			return;

		read_lock_irqsave(&gpc->lock, flags);
	}

	guest_hv_clock = (void *)(gpc->khva + offset);

	/*
	 * This VCPU is paused, but it's legal for a guest to read another
	 * VCPU's kvmclock, so we really have to follow the specification where
	 * it says that version is odd if data is being modified, and even after
	 * it is consistent.
	 */

	guest_hv_clock->version = vcpu->hv_clock.version = (guest_hv_clock->version + 1) | 1;
	smp_wmb();

	/* retain PVCLOCK_GUEST_STOPPED if set in guest copy */
	vcpu->hv_clock.flags |= (guest_hv_clock->flags & PVCLOCK_GUEST_STOPPED);

	if (vcpu->pvclock_set_guest_stopped_request) {
		vcpu->hv_clock.flags |= PVCLOCK_GUEST_STOPPED;
		vcpu->pvclock_set_guest_stopped_request = false;
	}

	memcpy(guest_hv_clock, &vcpu->hv_clock, sizeof(*guest_hv_clock));

	if (force_tsc_unstable)
		guest_hv_clock->flags &= ~PVCLOCK_TSC_STABLE_BIT;

	smp_wmb();

	guest_hv_clock->version = ++vcpu->hv_clock.version;

	kvm_gpc_mark_dirty_in_slot(gpc);
	read_unlock_irqrestore(&gpc->lock, flags);

	trace_kvm_pvclock_update(v->vcpu_id, &vcpu->hv_clock);
}

static int kvm_guest_time_update(struct kvm_vcpu *v)
{
	unsigned long flags, tgt_tsc_khz;
	unsigned seq;
	struct kvm_vcpu_arch *vcpu = &v->arch;
	struct kvm_arch *ka = &v->kvm->arch;
	s64 kernel_ns;
	u64 tsc_timestamp, host_tsc;
	u8 pvclock_flags;
	bool use_master_clock;
#ifdef CONFIG_KVM_XEN
	/*
	 * For Xen guests we may need to override PVCLOCK_TSC_STABLE_BIT as unless
	 * explicitly told to use TSC as its clocksource Xen will not set this bit.
	 * This default behaviour led to bugs in some guest kernels which cause
	 * problems if they observe PVCLOCK_TSC_STABLE_BIT in the pvclock flags.
	 */
	bool xen_pvclock_tsc_unstable =
		ka->xen_hvm_config.flags & KVM_XEN_HVM_CONFIG_PVCLOCK_TSC_UNSTABLE;
#endif

	kernel_ns = 0;
	host_tsc = 0;

	/*
	 * If the host uses TSC clock, then passthrough TSC as stable
	 * to the guest.
	 */
	do {
		seq = read_seqcount_begin(&ka->pvclock_sc);
		use_master_clock = ka->use_master_clock;
		if (use_master_clock) {
			host_tsc = ka->master_cycle_now;
			kernel_ns = ka->master_kernel_ns;
		}
	} while (read_seqcount_retry(&ka->pvclock_sc, seq));

	/* Keep irq disabled to prevent changes to the clock */
	local_irq_save(flags);
	tgt_tsc_khz = get_cpu_tsc_khz();
	if (unlikely(tgt_tsc_khz == 0)) {
		local_irq_restore(flags);
		kvm_make_request(KVM_REQ_CLOCK_UPDATE, v);
		return 1;
	}
	if (!use_master_clock) {
		host_tsc = rdtsc();
		kernel_ns = get_kvmclock_base_ns();
	}

	tsc_timestamp = kvm_read_l1_tsc(v, host_tsc);

	/*
	 * We may have to catch up the TSC to match elapsed wall clock
	 * time for two reasons, even if kvmclock is used.
	 *   1) CPU could have been running below the maximum TSC rate
	 *   2) Broken TSC compensation resets the base at each VCPU
	 *      entry to avoid unknown leaps of TSC even when running
	 *      again on the same CPU.  This may cause apparent elapsed
	 *      time to disappear, and the guest to stand still or run
	 *	very slowly.
	 */
	if (vcpu->tsc_catchup) {
		u64 tsc = compute_guest_tsc(v, kernel_ns);
		if (tsc > tsc_timestamp) {
			adjust_tsc_offset_guest(v, tsc - tsc_timestamp);
			tsc_timestamp = tsc;
		}
	}

	local_irq_restore(flags);

	/* With all the info we got, fill in the values */

	if (kvm_caps.has_tsc_control)
		tgt_tsc_khz = kvm_scale_tsc(tgt_tsc_khz,
					    v->arch.l1_tsc_scaling_ratio);

	if (unlikely(vcpu->hw_tsc_khz != tgt_tsc_khz)) {
		kvm_get_time_scale(NSEC_PER_SEC, tgt_tsc_khz * 1000LL,
				   &vcpu->hv_clock.tsc_shift,
				   &vcpu->hv_clock.tsc_to_system_mul);
		vcpu->hw_tsc_khz = tgt_tsc_khz;
		kvm_xen_update_tsc_info(v);
	}

	vcpu->hv_clock.tsc_timestamp = tsc_timestamp;
	vcpu->hv_clock.system_time = kernel_ns + v->kvm->arch.kvmclock_offset;
	vcpu->last_guest_tsc = tsc_timestamp;

	/* If the host uses TSC clocksource, then it is stable */
	pvclock_flags = 0;
	if (use_master_clock)
		pvclock_flags |= PVCLOCK_TSC_STABLE_BIT;

	vcpu->hv_clock.flags = pvclock_flags;

	if (vcpu->pv_time.active)
		kvm_setup_guest_pvclock(v, &vcpu->pv_time, 0, false);
#ifdef CONFIG_KVM_XEN
	if (vcpu->xen.vcpu_info_cache.active)
		kvm_setup_guest_pvclock(v, &vcpu->xen.vcpu_info_cache,
					offsetof(struct compat_vcpu_info, time),
					xen_pvclock_tsc_unstable);
	if (vcpu->xen.vcpu_time_info_cache.active)
		kvm_setup_guest_pvclock(v, &vcpu->xen.vcpu_time_info_cache, 0,
					xen_pvclock_tsc_unstable);
#endif
	kvm_hv_setup_tsc_page(v->kvm, &vcpu->hv_clock);
	return 0;
}

/*
 * The pvclock_wall_clock ABI tells the guest the wall clock time at
 * which it started (i.e. its epoch, when its kvmclock was zero).
 *
 * In fact those clocks are subtly different; wall clock frequency is
 * adjusted by NTP and has leap seconds, while the kvmclock is a
 * simple function of the TSC without any such adjustment.
 *
 * Perhaps the ABI should have exposed CLOCK_TAI and a ratio between
 * that and kvmclock, but even that would be subject to change over
 * time.
 *
 * Attempt to calculate the epoch at a given moment using the *same*
 * TSC reading via kvm_get_walltime_and_clockread() to obtain both
 * wallclock and kvmclock times, and subtracting one from the other.
 *
 * Fall back to using their values at slightly different moments by
 * calling ktime_get_real_ns() and get_kvmclock_ns() separately.
 */
uint64_t kvm_get_wall_clock_epoch(struct kvm *kvm)
{
#ifdef CONFIG_X86_64
	struct pvclock_vcpu_time_info hv_clock;
	struct kvm_arch *ka = &kvm->arch;
	unsigned long seq, local_tsc_khz;
	struct timespec64 ts;
	uint64_t host_tsc;

	do {
		seq = read_seqcount_begin(&ka->pvclock_sc);

		local_tsc_khz = 0;
		if (!ka->use_master_clock)
			break;

		/*
		 * The TSC read and the call to get_cpu_tsc_khz() must happen
		 * on the same CPU.
		 */
		get_cpu();

		local_tsc_khz = get_cpu_tsc_khz();

		if (local_tsc_khz &&
		    !kvm_get_walltime_and_clockread(&ts, &host_tsc))
			local_tsc_khz = 0; /* Fall back to old method */

		put_cpu();

		/*
		 * These values must be snapshotted within the seqcount loop.
		 * After that, it's just mathematics which can happen on any
		 * CPU at any time.
		 */
		hv_clock.tsc_timestamp = ka->master_cycle_now;
		hv_clock.system_time = ka->master_kernel_ns + ka->kvmclock_offset;

	} while (read_seqcount_retry(&ka->pvclock_sc, seq));

	/*
	 * If the conditions were right, and obtaining the wallclock+TSC was
	 * successful, calculate the KVM clock at the corresponding time and
	 * subtract one from the other to get the guest's epoch in nanoseconds
	 * since 1970-01-01.
	 */
	if (local_tsc_khz) {
		kvm_get_time_scale(NSEC_PER_SEC, local_tsc_khz * NSEC_PER_USEC,
				   &hv_clock.tsc_shift,
				   &hv_clock.tsc_to_system_mul);
		return ts.tv_nsec + NSEC_PER_SEC * ts.tv_sec -
			__pvclock_read_cycles(&hv_clock, host_tsc);
	}
#endif
	return ktime_get_real_ns() - get_kvmclock_ns(kvm);
}

/*
 * kvmclock updates which are isolated to a given vcpu, such as
 * vcpu->cpu migration, should not allow system_timestamp from
 * the rest of the vcpus to remain static. Otherwise ntp frequency
 * correction applies to one vcpu's system_timestamp but not
 * the others.
 *
 * So in those cases, request a kvmclock update for all vcpus.
 * We need to rate-limit these requests though, as they can
 * considerably slow guests that have a large number of vcpus.
 * The time for a remote vcpu to update its kvmclock is bound
 * by the delay we use to rate-limit the updates.
 */

#define KVMCLOCK_UPDATE_DELAY msecs_to_jiffies(100)

static void kvmclock_update_fn(struct work_struct *work)
{
	unsigned long i;
	struct delayed_work *dwork = to_delayed_work(work);
	struct kvm_arch *ka = container_of(dwork, struct kvm_arch,
					   kvmclock_update_work);
	struct kvm *kvm = container_of(ka, struct kvm, arch);
	struct kvm_vcpu *vcpu;

	kvm_for_each_vcpu(i, vcpu, kvm) {
		kvm_make_request(KVM_REQ_CLOCK_UPDATE, vcpu);
		kvm_vcpu_kick(vcpu);
	}
}

static void kvm_gen_kvmclock_update(struct kvm_vcpu *v)
{
	struct kvm *kvm = v->kvm;

	kvm_make_request(KVM_REQ_CLOCK_UPDATE, v);
	schedule_delayed_work(&kvm->arch.kvmclock_update_work,
					KVMCLOCK_UPDATE_DELAY);
}

#define KVMCLOCK_SYNC_PERIOD (300 * HZ)

static void kvmclock_sync_fn(struct work_struct *work)
{
	struct delayed_work *dwork = to_delayed_work(work);
	struct kvm_arch *ka = container_of(dwork, struct kvm_arch,
					   kvmclock_sync_work);
	struct kvm *kvm = container_of(ka, struct kvm, arch);

	schedule_delayed_work(&kvm->arch.kvmclock_update_work, 0);
	schedule_delayed_work(&kvm->arch.kvmclock_sync_work,
					KVMCLOCK_SYNC_PERIOD);
}

/* These helpers are safe iff @msr is known to be an MCx bank MSR. */
static bool is_mci_control_msr(u32 msr)
{
	return (msr & 3) == 0;
}
static bool is_mci_status_msr(u32 msr)
{
	return (msr & 3) == 1;
}

/*
 * On AMD, HWCR[McStatusWrEn] controls whether setting MCi_STATUS results in #GP.
 */
static bool can_set_mci_status(struct kvm_vcpu *vcpu)
{
	/* McStatusWrEn enabled? */
	if (guest_cpuid_is_amd_compatible(vcpu))
		return !!(vcpu->arch.msr_hwcr & BIT_ULL(18));

	return false;
}

static int set_msr_mce(struct kvm_vcpu *vcpu, struct msr_data *msr_info)
{
	u64 mcg_cap = vcpu->arch.mcg_cap;
	unsigned bank_num = mcg_cap & 0xff;
	u32 msr = msr_info->index;
	u64 data = msr_info->data;
	u32 offset, last_msr;

	switch (msr) {
	case MSR_IA32_MCG_STATUS:
		vcpu->arch.mcg_status = data;
		break;
	case MSR_IA32_MCG_CTL:
		if (!(mcg_cap & MCG_CTL_P) &&
		    (data || !msr_info->host_initiated))
			return 1;
		if (data != 0 && data != ~(u64)0)
			return 1;
		vcpu->arch.mcg_ctl = data;
		break;
	case MSR_IA32_MC0_CTL2 ... MSR_IA32_MCx_CTL2(KVM_MAX_MCE_BANKS) - 1:
		last_msr = MSR_IA32_MCx_CTL2(bank_num) - 1;
		if (msr > last_msr)
			return 1;

		if (!(mcg_cap & MCG_CMCI_P) && (data || !msr_info->host_initiated))
			return 1;
		/* An attempt to write a 1 to a reserved bit raises #GP */
		if (data & ~(MCI_CTL2_CMCI_EN | MCI_CTL2_CMCI_THRESHOLD_MASK))
			return 1;
		offset = array_index_nospec(msr - MSR_IA32_MC0_CTL2,
					    last_msr + 1 - MSR_IA32_MC0_CTL2);
		vcpu->arch.mci_ctl2_banks[offset] = data;
		break;
	case MSR_IA32_MC0_CTL ... MSR_IA32_MCx_CTL(KVM_MAX_MCE_BANKS) - 1:
		last_msr = MSR_IA32_MCx_CTL(bank_num) - 1;
		if (msr > last_msr)
			return 1;

		/*
		 * Only 0 or all 1s can be written to IA32_MCi_CTL, all other
		 * values are architecturally undefined.  But, some Linux
		 * kernels clear bit 10 in bank 4 to workaround a BIOS/GART TLB
		 * issue on AMD K8s, allow bit 10 to be clear when setting all
		 * other bits in order to avoid an uncaught #GP in the guest.
		 *
		 * UNIXWARE clears bit 0 of MC1_CTL to ignore correctable,
		 * single-bit ECC data errors.
		 */
		if (is_mci_control_msr(msr) &&
		    data != 0 && (data | (1 << 10) | 1) != ~(u64)0)
			return 1;

		/*
		 * All CPUs allow writing 0 to MCi_STATUS MSRs to clear the MSR.
		 * AMD-based CPUs allow non-zero values, but if and only if
		 * HWCR[McStatusWrEn] is set.
		 */
		if (!msr_info->host_initiated && is_mci_status_msr(msr) &&
		    data != 0 && !can_set_mci_status(vcpu))
			return 1;

		offset = array_index_nospec(msr - MSR_IA32_MC0_CTL,
					    last_msr + 1 - MSR_IA32_MC0_CTL);
		vcpu->arch.mce_banks[offset] = data;
		break;
	default:
		return 1;
	}
	return 0;
}

static inline bool kvm_pv_async_pf_enabled(struct kvm_vcpu *vcpu)
{
	u64 mask = KVM_ASYNC_PF_ENABLED | KVM_ASYNC_PF_DELIVERY_AS_INT;

	return (vcpu->arch.apf.msr_en_val & mask) == mask;
}

static int kvm_pv_enable_async_pf(struct kvm_vcpu *vcpu, u64 data)
{
	gpa_t gpa = data & ~0x3f;

	/* Bits 4:5 are reserved, Should be zero */
	if (data & 0x30)
		return 1;

	if (!guest_pv_has(vcpu, KVM_FEATURE_ASYNC_PF_VMEXIT) &&
	    (data & KVM_ASYNC_PF_DELIVERY_AS_PF_VMEXIT))
		return 1;

	if (!guest_pv_has(vcpu, KVM_FEATURE_ASYNC_PF_INT) &&
	    (data & KVM_ASYNC_PF_DELIVERY_AS_INT))
		return 1;

	if (!lapic_in_kernel(vcpu))
		return data ? 1 : 0;

	vcpu->arch.apf.msr_en_val = data;

	if (!kvm_pv_async_pf_enabled(vcpu)) {
		kvm_clear_async_pf_completion_queue(vcpu);
		kvm_async_pf_hash_reset(vcpu);
		return 0;
	}

	if (kvm_gfn_to_hva_cache_init(vcpu->kvm, &vcpu->arch.apf.data, gpa,
					sizeof(u64)))
		return 1;

	vcpu->arch.apf.send_user_only = !(data & KVM_ASYNC_PF_SEND_ALWAYS);
	vcpu->arch.apf.delivery_as_pf_vmexit = data & KVM_ASYNC_PF_DELIVERY_AS_PF_VMEXIT;

	kvm_async_pf_wakeup_all(vcpu);

	return 0;
}

static int kvm_pv_enable_async_pf_int(struct kvm_vcpu *vcpu, u64 data)
{
	/* Bits 8-63 are reserved */
	if (data >> 8)
		return 1;

	if (!lapic_in_kernel(vcpu))
		return 1;

	vcpu->arch.apf.msr_int_val = data;

	vcpu->arch.apf.vec = data & KVM_ASYNC_PF_VEC_MASK;

	return 0;
}

static void kvmclock_reset(struct kvm_vcpu *vcpu)
{
	kvm_gpc_deactivate(&vcpu->arch.pv_time);
	vcpu->arch.time = 0;
}

static void kvm_vcpu_flush_tlb_all(struct kvm_vcpu *vcpu)
{
	++vcpu->stat.tlb_flush;
	kvm_x86_call(flush_tlb_all)(vcpu);

	/* Flushing all ASIDs flushes the current ASID... */
	kvm_clear_request(KVM_REQ_TLB_FLUSH_CURRENT, vcpu);
}

static void kvm_vcpu_flush_tlb_guest(struct kvm_vcpu *vcpu)
{
	++vcpu->stat.tlb_flush;

	if (!tdp_enabled) {
		/*
		 * A TLB flush on behalf of the guest is equivalent to
		 * INVPCID(all), toggling CR4.PGE, etc., which requires
		 * a forced sync of the shadow page tables.  Ensure all the
		 * roots are synced and the guest TLB in hardware is clean.
		 */
		kvm_mmu_sync_roots(vcpu);
		kvm_mmu_sync_prev_roots(vcpu);
	}

	kvm_x86_call(flush_tlb_guest)(vcpu);

	/*
	 * Flushing all "guest" TLB is always a superset of Hyper-V's fine
	 * grained flushing.
	 */
	kvm_hv_vcpu_purge_flush_tlb(vcpu);
}


static inline void kvm_vcpu_flush_tlb_current(struct kvm_vcpu *vcpu)
{
	++vcpu->stat.tlb_flush;
	kvm_x86_call(flush_tlb_current)(vcpu);
}

/*
 * Service "local" TLB flush requests, which are specific to the current MMU
 * context.  In addition to the generic event handling in vcpu_enter_guest(),
 * TLB flushes that are targeted at an MMU context also need to be serviced
 * prior before nested VM-Enter/VM-Exit.
 */
void kvm_service_local_tlb_flush_requests(struct kvm_vcpu *vcpu)
{
	if (kvm_check_request(KVM_REQ_TLB_FLUSH_CURRENT, vcpu))
		kvm_vcpu_flush_tlb_current(vcpu);

	if (kvm_check_request(KVM_REQ_TLB_FLUSH_GUEST, vcpu))
		kvm_vcpu_flush_tlb_guest(vcpu);
}
EXPORT_SYMBOL_GPL(kvm_service_local_tlb_flush_requests);

static void record_steal_time(struct kvm_vcpu *vcpu)
{
	struct gfn_to_hva_cache *ghc = &vcpu->arch.st.cache;
	struct kvm_steal_time __user *st;
	struct kvm_memslots *slots;
	gpa_t gpa = vcpu->arch.st.msr_val & KVM_STEAL_VALID_BITS;
	u64 steal;
	u32 version;

	if (kvm_xen_msr_enabled(vcpu->kvm)) {
		kvm_xen_runstate_set_running(vcpu);
		return;
	}

	if (!(vcpu->arch.st.msr_val & KVM_MSR_ENABLED))
		return;

	if (WARN_ON_ONCE(current->mm != vcpu->kvm->mm))
		return;

	slots = kvm_memslots(vcpu->kvm);

	if (unlikely(slots->generation != ghc->generation ||
		     gpa != ghc->gpa ||
		     kvm_is_error_hva(ghc->hva) || !ghc->memslot)) {
		/* We rely on the fact that it fits in a single page. */
		BUILD_BUG_ON((sizeof(*st) - 1) & KVM_STEAL_VALID_BITS);

		if (kvm_gfn_to_hva_cache_init(vcpu->kvm, ghc, gpa, sizeof(*st)) ||
		    kvm_is_error_hva(ghc->hva) || !ghc->memslot)
			return;
	}

	st = (struct kvm_steal_time __user *)ghc->hva;
	/*
	 * Doing a TLB flush here, on the guest's behalf, can avoid
	 * expensive IPIs.
	 */
	if (guest_pv_has(vcpu, KVM_FEATURE_PV_TLB_FLUSH)) {
		u8 st_preempted = 0;
		int err = -EFAULT;

		if (!user_access_begin(st, sizeof(*st)))
			return;

		asm volatile("1: xchgb %0, %2\n"
			     "xor %1, %1\n"
			     "2:\n"
			     _ASM_EXTABLE_UA(1b, 2b)
			     : "+q" (st_preempted),
			       "+&r" (err),
			       "+m" (st->preempted));
		if (err)
			goto out;

		user_access_end();

		vcpu->arch.st.preempted = 0;

		trace_kvm_pv_tlb_flush(vcpu->vcpu_id,
				       st_preempted & KVM_VCPU_FLUSH_TLB);
		if (st_preempted & KVM_VCPU_FLUSH_TLB)
			kvm_vcpu_flush_tlb_guest(vcpu);

		if (!user_access_begin(st, sizeof(*st)))
			goto dirty;
	} else {
		if (!user_access_begin(st, sizeof(*st)))
			return;

		unsafe_put_user(0, &st->preempted, out);
		vcpu->arch.st.preempted = 0;
	}

	unsafe_get_user(version, &st->version, out);
	if (version & 1)
		version += 1;  /* first time write, random junk */

	version += 1;
	unsafe_put_user(version, &st->version, out);

	smp_wmb();

	unsafe_get_user(steal, &st->steal, out);
	steal += current->sched_info.run_delay -
		vcpu->arch.st.last_steal;
	vcpu->arch.st.last_steal = current->sched_info.run_delay;
	unsafe_put_user(steal, &st->steal, out);

	version += 1;
	unsafe_put_user(version, &st->version, out);

 out:
	user_access_end();
 dirty:
	mark_page_dirty_in_slot(vcpu->kvm, ghc->memslot, gpa_to_gfn(ghc->gpa));
}

int kvm_set_msr_common(struct kvm_vcpu *vcpu, struct msr_data *msr_info)
{
	u32 msr = msr_info->index;
	u64 data = msr_info->data;

	if (msr && msr == vcpu->kvm->arch.xen_hvm_config.msr)
		return kvm_xen_write_hypercall_page(vcpu, data);

	switch (msr) {
	case MSR_AMD64_NB_CFG:
	case MSR_IA32_UCODE_WRITE:
	case MSR_VM_HSAVE_PA:
	case MSR_AMD64_PATCH_LOADER:
	case MSR_AMD64_BU_CFG2:
	case MSR_AMD64_DC_CFG:
	case MSR_AMD64_TW_CFG:
	case MSR_F15H_EX_CFG:
		break;

	case MSR_IA32_UCODE_REV:
		if (msr_info->host_initiated)
			vcpu->arch.microcode_version = data;
		break;
	case MSR_IA32_ARCH_CAPABILITIES:
		if (!msr_info->host_initiated)
			return 1;
		vcpu->arch.arch_capabilities = data;
		break;
	case MSR_IA32_PERF_CAPABILITIES:
		if (!msr_info->host_initiated)
			return 1;
		if (data & ~kvm_caps.supported_perf_cap)
			return 1;

		/*
		 * Note, this is not just a performance optimization!  KVM
		 * disallows changing feature MSRs after the vCPU has run; PMU
		 * refresh will bug the VM if called after the vCPU has run.
		 */
		if (vcpu->arch.perf_capabilities == data)
			break;

		vcpu->arch.perf_capabilities = data;
		kvm_pmu_refresh(vcpu);
		break;
	case MSR_IA32_PRED_CMD: {
		u64 reserved_bits = ~(PRED_CMD_IBPB | PRED_CMD_SBPB);

		if (!msr_info->host_initiated) {
			if ((!guest_has_pred_cmd_msr(vcpu)))
				return 1;
<<<<<<< HEAD

			if (!guest_cpuid_has(vcpu, X86_FEATURE_SPEC_CTRL) &&
			    !guest_cpuid_has(vcpu, X86_FEATURE_AMD_IBPB))
				reserved_bits |= PRED_CMD_IBPB;

			if (!guest_cpuid_has(vcpu, X86_FEATURE_SBPB))
				reserved_bits |= PRED_CMD_SBPB;
		}

		if (!boot_cpu_has(X86_FEATURE_IBPB))
			reserved_bits |= PRED_CMD_IBPB;

=======

			if (!guest_cpuid_has(vcpu, X86_FEATURE_SPEC_CTRL) &&
			    !guest_cpuid_has(vcpu, X86_FEATURE_AMD_IBPB))
				reserved_bits |= PRED_CMD_IBPB;

			if (!guest_cpuid_has(vcpu, X86_FEATURE_SBPB))
				reserved_bits |= PRED_CMD_SBPB;
		}

		if (!boot_cpu_has(X86_FEATURE_IBPB))
			reserved_bits |= PRED_CMD_IBPB;

>>>>>>> 2d5404ca
		if (!boot_cpu_has(X86_FEATURE_SBPB))
			reserved_bits |= PRED_CMD_SBPB;

		if (data & reserved_bits)
			return 1;

		if (!data)
			break;

		wrmsrl(MSR_IA32_PRED_CMD, data);
		break;
	}
	case MSR_IA32_FLUSH_CMD:
		if (!msr_info->host_initiated &&
		    !guest_cpuid_has(vcpu, X86_FEATURE_FLUSH_L1D))
			return 1;

		if (!boot_cpu_has(X86_FEATURE_FLUSH_L1D) || (data & ~L1D_FLUSH))
			return 1;
		if (!data)
			break;

		wrmsrl(MSR_IA32_FLUSH_CMD, L1D_FLUSH);
		break;
	case MSR_EFER:
		return set_efer(vcpu, msr_info);
	case MSR_K7_HWCR:
		data &= ~(u64)0x40;	/* ignore flush filter disable */
		data &= ~(u64)0x100;	/* ignore ignne emulation enable */
		data &= ~(u64)0x8;	/* ignore TLB cache disable */

		/*
		 * Allow McStatusWrEn and TscFreqSel. (Linux guests from v3.2
		 * through at least v6.6 whine if TscFreqSel is clear,
		 * depending on F/M/S.
		 */
		if (data & ~(BIT_ULL(18) | BIT_ULL(24))) {
			kvm_pr_unimpl_wrmsr(vcpu, msr, data);
			return 1;
		}
		vcpu->arch.msr_hwcr = data;
		break;
	case MSR_FAM10H_MMIO_CONF_BASE:
		if (data != 0) {
			kvm_pr_unimpl_wrmsr(vcpu, msr, data);
			return 1;
		}
		break;
	case MSR_IA32_CR_PAT:
		if (!kvm_pat_valid(data))
			return 1;

		vcpu->arch.pat = data;
		break;
	case MTRRphysBase_MSR(0) ... MSR_MTRRfix4K_F8000:
	case MSR_MTRRdefType:
		return kvm_mtrr_set_msr(vcpu, msr, data);
	case MSR_IA32_APICBASE:
		return kvm_set_apic_base(vcpu, msr_info);
	case APIC_BASE_MSR ... APIC_BASE_MSR + 0xff:
		return kvm_x2apic_msr_write(vcpu, msr, data);
	case MSR_IA32_TSC_DEADLINE:
		kvm_set_lapic_tscdeadline_msr(vcpu, data);
		break;
	case MSR_IA32_TSC_ADJUST:
		if (guest_cpuid_has(vcpu, X86_FEATURE_TSC_ADJUST)) {
			if (!msr_info->host_initiated) {
				s64 adj = data - vcpu->arch.ia32_tsc_adjust_msr;
				adjust_tsc_offset_guest(vcpu, adj);
				/* Before back to guest, tsc_timestamp must be adjusted
				 * as well, otherwise guest's percpu pvclock time could jump.
				 */
				kvm_make_request(KVM_REQ_CLOCK_UPDATE, vcpu);
			}
			vcpu->arch.ia32_tsc_adjust_msr = data;
		}
		break;
	case MSR_IA32_MISC_ENABLE: {
		u64 old_val = vcpu->arch.ia32_misc_enable_msr;

		if (!msr_info->host_initiated) {
			/* RO bits */
			if ((old_val ^ data) & MSR_IA32_MISC_ENABLE_PMU_RO_MASK)
				return 1;

			/* R bits, i.e. writes are ignored, but don't fault. */
			data = data & ~MSR_IA32_MISC_ENABLE_EMON;
			data |= old_val & MSR_IA32_MISC_ENABLE_EMON;
		}

		if (!kvm_check_has_quirk(vcpu->kvm, KVM_X86_QUIRK_MISC_ENABLE_NO_MWAIT) &&
		    ((old_val ^ data)  & MSR_IA32_MISC_ENABLE_MWAIT)) {
			if (!guest_cpuid_has(vcpu, X86_FEATURE_XMM3))
				return 1;
			vcpu->arch.ia32_misc_enable_msr = data;
			kvm_update_cpuid_runtime(vcpu);
		} else {
			vcpu->arch.ia32_misc_enable_msr = data;
		}
		break;
	}
	case MSR_IA32_SMBASE:
		if (!IS_ENABLED(CONFIG_KVM_SMM) || !msr_info->host_initiated)
			return 1;
		vcpu->arch.smbase = data;
		break;
	case MSR_IA32_POWER_CTL:
		vcpu->arch.msr_ia32_power_ctl = data;
		break;
	case MSR_IA32_TSC:
		if (msr_info->host_initiated) {
			kvm_synchronize_tsc(vcpu, &data);
		} else {
			u64 adj = kvm_compute_l1_tsc_offset(vcpu, data) - vcpu->arch.l1_tsc_offset;
			adjust_tsc_offset_guest(vcpu, adj);
			vcpu->arch.ia32_tsc_adjust_msr += adj;
		}
		break;
	case MSR_IA32_XSS:
		if (!msr_info->host_initiated &&
		    !guest_cpuid_has(vcpu, X86_FEATURE_XSAVES))
			return 1;
		/*
		 * KVM supports exposing PT to the guest, but does not support
		 * IA32_XSS[bit 8]. Guests have to use RDMSR/WRMSR rather than
		 * XSAVES/XRSTORS to save/restore PT MSRs.
		 */
		if (data & ~kvm_caps.supported_xss)
			return 1;
		vcpu->arch.ia32_xss = data;
		kvm_update_cpuid_runtime(vcpu);
		break;
	case MSR_SMI_COUNT:
		if (!msr_info->host_initiated)
			return 1;
		vcpu->arch.smi_count = data;
		break;
	case MSR_KVM_WALL_CLOCK_NEW:
		if (!guest_pv_has(vcpu, KVM_FEATURE_CLOCKSOURCE2))
			return 1;

		vcpu->kvm->arch.wall_clock = data;
		kvm_write_wall_clock(vcpu->kvm, data, 0);
		break;
	case MSR_KVM_WALL_CLOCK:
		if (!guest_pv_has(vcpu, KVM_FEATURE_CLOCKSOURCE))
			return 1;

		vcpu->kvm->arch.wall_clock = data;
		kvm_write_wall_clock(vcpu->kvm, data, 0);
		break;
	case MSR_KVM_SYSTEM_TIME_NEW:
		if (!guest_pv_has(vcpu, KVM_FEATURE_CLOCKSOURCE2))
			return 1;

		kvm_write_system_time(vcpu, data, false, msr_info->host_initiated);
		break;
	case MSR_KVM_SYSTEM_TIME:
		if (!guest_pv_has(vcpu, KVM_FEATURE_CLOCKSOURCE))
			return 1;

		kvm_write_system_time(vcpu, data, true,  msr_info->host_initiated);
		break;
	case MSR_KVM_ASYNC_PF_EN:
		if (!guest_pv_has(vcpu, KVM_FEATURE_ASYNC_PF))
			return 1;

		if (kvm_pv_enable_async_pf(vcpu, data))
			return 1;
		break;
	case MSR_KVM_ASYNC_PF_INT:
		if (!guest_pv_has(vcpu, KVM_FEATURE_ASYNC_PF_INT))
			return 1;

		if (kvm_pv_enable_async_pf_int(vcpu, data))
			return 1;
		break;
	case MSR_KVM_ASYNC_PF_ACK:
		if (!guest_pv_has(vcpu, KVM_FEATURE_ASYNC_PF_INT))
			return 1;
		if (data & 0x1) {
			vcpu->arch.apf.pageready_pending = false;
			kvm_check_async_pf_completion(vcpu);
		}
		break;
	case MSR_KVM_STEAL_TIME:
		if (!guest_pv_has(vcpu, KVM_FEATURE_STEAL_TIME))
			return 1;

		if (unlikely(!sched_info_on()))
			return 1;

		if (data & KVM_STEAL_RESERVED_MASK)
			return 1;

		vcpu->arch.st.msr_val = data;

		if (!(data & KVM_MSR_ENABLED))
			break;

		kvm_make_request(KVM_REQ_STEAL_UPDATE, vcpu);

		break;
	case MSR_KVM_PV_EOI_EN:
		if (!guest_pv_has(vcpu, KVM_FEATURE_PV_EOI))
			return 1;

		if (kvm_lapic_set_pv_eoi(vcpu, data, sizeof(u8)))
			return 1;
		break;

	case MSR_KVM_POLL_CONTROL:
		if (!guest_pv_has(vcpu, KVM_FEATURE_POLL_CONTROL))
			return 1;

		/* only enable bit supported */
		if (data & (-1ULL << 1))
			return 1;

		vcpu->arch.msr_kvm_poll_control = data;
		break;

	case MSR_IA32_MCG_CTL:
	case MSR_IA32_MCG_STATUS:
	case MSR_IA32_MC0_CTL ... MSR_IA32_MCx_CTL(KVM_MAX_MCE_BANKS) - 1:
	case MSR_IA32_MC0_CTL2 ... MSR_IA32_MCx_CTL2(KVM_MAX_MCE_BANKS) - 1:
		return set_msr_mce(vcpu, msr_info);

	case MSR_K7_PERFCTR0 ... MSR_K7_PERFCTR3:
	case MSR_P6_PERFCTR0 ... MSR_P6_PERFCTR1:
	case MSR_K7_EVNTSEL0 ... MSR_K7_EVNTSEL3:
	case MSR_P6_EVNTSEL0 ... MSR_P6_EVNTSEL1:
		if (kvm_pmu_is_valid_msr(vcpu, msr))
			return kvm_pmu_set_msr(vcpu, msr_info);

		if (data)
			kvm_pr_unimpl_wrmsr(vcpu, msr, data);
		break;
	case MSR_K7_CLK_CTL:
		/*
		 * Ignore all writes to this no longer documented MSR.
		 * Writes are only relevant for old K7 processors,
		 * all pre-dating SVM, but a recommended workaround from
		 * AMD for these chips. It is possible to specify the
		 * affected processor models on the command line, hence
		 * the need to ignore the workaround.
		 */
		break;
#ifdef CONFIG_KVM_HYPERV
	case HV_X64_MSR_GUEST_OS_ID ... HV_X64_MSR_SINT15:
	case HV_X64_MSR_SYNDBG_CONTROL ... HV_X64_MSR_SYNDBG_PENDING_BUFFER:
	case HV_X64_MSR_SYNDBG_OPTIONS:
	case HV_X64_MSR_CRASH_P0 ... HV_X64_MSR_CRASH_P4:
	case HV_X64_MSR_CRASH_CTL:
	case HV_X64_MSR_STIMER0_CONFIG ... HV_X64_MSR_STIMER3_COUNT:
	case HV_X64_MSR_REENLIGHTENMENT_CONTROL:
	case HV_X64_MSR_TSC_EMULATION_CONTROL:
	case HV_X64_MSR_TSC_EMULATION_STATUS:
	case HV_X64_MSR_TSC_INVARIANT_CONTROL:
		return kvm_hv_set_msr_common(vcpu, msr, data,
					     msr_info->host_initiated);
#endif
	case MSR_IA32_BBL_CR_CTL3:
		/* Drop writes to this legacy MSR -- see rdmsr
		 * counterpart for further detail.
		 */
		kvm_pr_unimpl_wrmsr(vcpu, msr, data);
		break;
	case MSR_AMD64_OSVW_ID_LENGTH:
		if (!guest_cpuid_has(vcpu, X86_FEATURE_OSVW))
			return 1;
		vcpu->arch.osvw.length = data;
		break;
	case MSR_AMD64_OSVW_STATUS:
		if (!guest_cpuid_has(vcpu, X86_FEATURE_OSVW))
			return 1;
		vcpu->arch.osvw.status = data;
		break;
	case MSR_PLATFORM_INFO:
		if (!msr_info->host_initiated ||
		    (!(data & MSR_PLATFORM_INFO_CPUID_FAULT) &&
		     cpuid_fault_enabled(vcpu)))
			return 1;
		vcpu->arch.msr_platform_info = data;
		break;
	case MSR_MISC_FEATURES_ENABLES:
		if (data & ~MSR_MISC_FEATURES_ENABLES_CPUID_FAULT ||
		    (data & MSR_MISC_FEATURES_ENABLES_CPUID_FAULT &&
		     !supports_cpuid_fault(vcpu)))
			return 1;
		vcpu->arch.msr_misc_features_enables = data;
		break;
#ifdef CONFIG_X86_64
	case MSR_IA32_XFD:
		if (!msr_info->host_initiated &&
		    !guest_cpuid_has(vcpu, X86_FEATURE_XFD))
			return 1;

		if (data & ~kvm_guest_supported_xfd(vcpu))
			return 1;

		fpu_update_guest_xfd(&vcpu->arch.guest_fpu, data);
		break;
	case MSR_IA32_XFD_ERR:
		if (!msr_info->host_initiated &&
		    !guest_cpuid_has(vcpu, X86_FEATURE_XFD))
			return 1;

		if (data & ~kvm_guest_supported_xfd(vcpu))
			return 1;

		vcpu->arch.guest_fpu.xfd_err = data;
		break;
#endif
	default:
		if (kvm_pmu_is_valid_msr(vcpu, msr))
			return kvm_pmu_set_msr(vcpu, msr_info);

		return KVM_MSR_RET_UNSUPPORTED;
	}
	return 0;
}
EXPORT_SYMBOL_GPL(kvm_set_msr_common);

static int get_msr_mce(struct kvm_vcpu *vcpu, u32 msr, u64 *pdata, bool host)
{
	u64 data;
	u64 mcg_cap = vcpu->arch.mcg_cap;
	unsigned bank_num = mcg_cap & 0xff;
	u32 offset, last_msr;

	switch (msr) {
	case MSR_IA32_P5_MC_ADDR:
	case MSR_IA32_P5_MC_TYPE:
		data = 0;
		break;
	case MSR_IA32_MCG_CAP:
		data = vcpu->arch.mcg_cap;
		break;
	case MSR_IA32_MCG_CTL:
		if (!(mcg_cap & MCG_CTL_P) && !host)
			return 1;
		data = vcpu->arch.mcg_ctl;
		break;
	case MSR_IA32_MCG_STATUS:
		data = vcpu->arch.mcg_status;
		break;
	case MSR_IA32_MC0_CTL2 ... MSR_IA32_MCx_CTL2(KVM_MAX_MCE_BANKS) - 1:
		last_msr = MSR_IA32_MCx_CTL2(bank_num) - 1;
		if (msr > last_msr)
			return 1;

		if (!(mcg_cap & MCG_CMCI_P) && !host)
			return 1;
		offset = array_index_nospec(msr - MSR_IA32_MC0_CTL2,
					    last_msr + 1 - MSR_IA32_MC0_CTL2);
		data = vcpu->arch.mci_ctl2_banks[offset];
		break;
	case MSR_IA32_MC0_CTL ... MSR_IA32_MCx_CTL(KVM_MAX_MCE_BANKS) - 1:
		last_msr = MSR_IA32_MCx_CTL(bank_num) - 1;
		if (msr > last_msr)
			return 1;

		offset = array_index_nospec(msr - MSR_IA32_MC0_CTL,
					    last_msr + 1 - MSR_IA32_MC0_CTL);
		data = vcpu->arch.mce_banks[offset];
		break;
	default:
		return 1;
	}
	*pdata = data;
	return 0;
}

int kvm_get_msr_common(struct kvm_vcpu *vcpu, struct msr_data *msr_info)
{
	switch (msr_info->index) {
	case MSR_IA32_PLATFORM_ID:
	case MSR_IA32_EBL_CR_POWERON:
	case MSR_IA32_LASTBRANCHFROMIP:
	case MSR_IA32_LASTBRANCHTOIP:
	case MSR_IA32_LASTINTFROMIP:
	case MSR_IA32_LASTINTTOIP:
	case MSR_AMD64_SYSCFG:
	case MSR_K8_TSEG_ADDR:
	case MSR_K8_TSEG_MASK:
	case MSR_VM_HSAVE_PA:
	case MSR_K8_INT_PENDING_MSG:
	case MSR_AMD64_NB_CFG:
	case MSR_FAM10H_MMIO_CONF_BASE:
	case MSR_AMD64_BU_CFG2:
	case MSR_IA32_PERF_CTL:
	case MSR_AMD64_DC_CFG:
	case MSR_AMD64_TW_CFG:
	case MSR_F15H_EX_CFG:
	/*
	 * Intel Sandy Bridge CPUs must support the RAPL (running average power
	 * limit) MSRs. Just return 0, as we do not want to expose the host
	 * data here. Do not conditionalize this on CPUID, as KVM does not do
	 * so for existing CPU-specific MSRs.
	 */
	case MSR_RAPL_POWER_UNIT:
	case MSR_PP0_ENERGY_STATUS:	/* Power plane 0 (core) */
	case MSR_PP1_ENERGY_STATUS:	/* Power plane 1 (graphics uncore) */
	case MSR_PKG_ENERGY_STATUS:	/* Total package */
	case MSR_DRAM_ENERGY_STATUS:	/* DRAM controller */
		msr_info->data = 0;
		break;
	case MSR_K7_EVNTSEL0 ... MSR_K7_EVNTSEL3:
	case MSR_K7_PERFCTR0 ... MSR_K7_PERFCTR3:
	case MSR_P6_PERFCTR0 ... MSR_P6_PERFCTR1:
	case MSR_P6_EVNTSEL0 ... MSR_P6_EVNTSEL1:
		if (kvm_pmu_is_valid_msr(vcpu, msr_info->index))
			return kvm_pmu_get_msr(vcpu, msr_info);
		msr_info->data = 0;
		break;
	case MSR_IA32_UCODE_REV:
		msr_info->data = vcpu->arch.microcode_version;
		break;
	case MSR_IA32_ARCH_CAPABILITIES:
		if (!msr_info->host_initiated &&
		    !guest_cpuid_has(vcpu, X86_FEATURE_ARCH_CAPABILITIES))
			return 1;
		msr_info->data = vcpu->arch.arch_capabilities;
		break;
	case MSR_IA32_PERF_CAPABILITIES:
		if (!msr_info->host_initiated &&
		    !guest_cpuid_has(vcpu, X86_FEATURE_PDCM))
			return 1;
		msr_info->data = vcpu->arch.perf_capabilities;
		break;
	case MSR_IA32_POWER_CTL:
		msr_info->data = vcpu->arch.msr_ia32_power_ctl;
		break;
	case MSR_IA32_TSC: {
		/*
		 * Intel SDM states that MSR_IA32_TSC read adds the TSC offset
		 * even when not intercepted. AMD manual doesn't explicitly
		 * state this but appears to behave the same.
		 *
		 * On userspace reads and writes, however, we unconditionally
		 * return L1's TSC value to ensure backwards-compatible
		 * behavior for migration.
		 */
		u64 offset, ratio;

		if (msr_info->host_initiated) {
			offset = vcpu->arch.l1_tsc_offset;
			ratio = vcpu->arch.l1_tsc_scaling_ratio;
		} else {
			offset = vcpu->arch.tsc_offset;
			ratio = vcpu->arch.tsc_scaling_ratio;
		}

		msr_info->data = kvm_scale_tsc(rdtsc(), ratio) + offset;
		break;
	}
	case MSR_IA32_CR_PAT:
		msr_info->data = vcpu->arch.pat;
		break;
	case MSR_MTRRcap:
	case MTRRphysBase_MSR(0) ... MSR_MTRRfix4K_F8000:
	case MSR_MTRRdefType:
		return kvm_mtrr_get_msr(vcpu, msr_info->index, &msr_info->data);
	case 0xcd: /* fsb frequency */
		msr_info->data = 3;
		break;
		/*
		 * MSR_EBC_FREQUENCY_ID
		 * Conservative value valid for even the basic CPU models.
		 * Models 0,1: 000 in bits 23:21 indicating a bus speed of
		 * 100MHz, model 2 000 in bits 18:16 indicating 100MHz,
		 * and 266MHz for model 3, or 4. Set Core Clock
		 * Frequency to System Bus Frequency Ratio to 1 (bits
		 * 31:24) even though these are only valid for CPU
		 * models > 2, however guests may end up dividing or
		 * multiplying by zero otherwise.
		 */
	case MSR_EBC_FREQUENCY_ID:
		msr_info->data = 1 << 24;
		break;
	case MSR_IA32_APICBASE:
		msr_info->data = kvm_get_apic_base(vcpu);
		break;
	case APIC_BASE_MSR ... APIC_BASE_MSR + 0xff:
		return kvm_x2apic_msr_read(vcpu, msr_info->index, &msr_info->data);
	case MSR_IA32_TSC_DEADLINE:
		msr_info->data = kvm_get_lapic_tscdeadline_msr(vcpu);
		break;
	case MSR_IA32_TSC_ADJUST:
		msr_info->data = (u64)vcpu->arch.ia32_tsc_adjust_msr;
		break;
	case MSR_IA32_MISC_ENABLE:
		msr_info->data = vcpu->arch.ia32_misc_enable_msr;
		break;
	case MSR_IA32_SMBASE:
		if (!IS_ENABLED(CONFIG_KVM_SMM) || !msr_info->host_initiated)
			return 1;
		msr_info->data = vcpu->arch.smbase;
		break;
	case MSR_SMI_COUNT:
		msr_info->data = vcpu->arch.smi_count;
		break;
	case MSR_IA32_PERF_STATUS:
		/* TSC increment by tick */
		msr_info->data = 1000ULL;
		/* CPU multiplier */
		msr_info->data |= (((uint64_t)4ULL) << 40);
		break;
	case MSR_EFER:
		msr_info->data = vcpu->arch.efer;
		break;
	case MSR_KVM_WALL_CLOCK:
		if (!guest_pv_has(vcpu, KVM_FEATURE_CLOCKSOURCE))
			return 1;

		msr_info->data = vcpu->kvm->arch.wall_clock;
		break;
	case MSR_KVM_WALL_CLOCK_NEW:
		if (!guest_pv_has(vcpu, KVM_FEATURE_CLOCKSOURCE2))
			return 1;

		msr_info->data = vcpu->kvm->arch.wall_clock;
		break;
	case MSR_KVM_SYSTEM_TIME:
		if (!guest_pv_has(vcpu, KVM_FEATURE_CLOCKSOURCE))
			return 1;

		msr_info->data = vcpu->arch.time;
		break;
	case MSR_KVM_SYSTEM_TIME_NEW:
		if (!guest_pv_has(vcpu, KVM_FEATURE_CLOCKSOURCE2))
			return 1;

		msr_info->data = vcpu->arch.time;
		break;
	case MSR_KVM_ASYNC_PF_EN:
		if (!guest_pv_has(vcpu, KVM_FEATURE_ASYNC_PF))
			return 1;

		msr_info->data = vcpu->arch.apf.msr_en_val;
		break;
	case MSR_KVM_ASYNC_PF_INT:
		if (!guest_pv_has(vcpu, KVM_FEATURE_ASYNC_PF_INT))
			return 1;

		msr_info->data = vcpu->arch.apf.msr_int_val;
		break;
	case MSR_KVM_ASYNC_PF_ACK:
		if (!guest_pv_has(vcpu, KVM_FEATURE_ASYNC_PF_INT))
			return 1;

		msr_info->data = 0;
		break;
	case MSR_KVM_STEAL_TIME:
		if (!guest_pv_has(vcpu, KVM_FEATURE_STEAL_TIME))
			return 1;

		msr_info->data = vcpu->arch.st.msr_val;
		break;
	case MSR_KVM_PV_EOI_EN:
		if (!guest_pv_has(vcpu, KVM_FEATURE_PV_EOI))
			return 1;

		msr_info->data = vcpu->arch.pv_eoi.msr_val;
		break;
	case MSR_KVM_POLL_CONTROL:
		if (!guest_pv_has(vcpu, KVM_FEATURE_POLL_CONTROL))
			return 1;

		msr_info->data = vcpu->arch.msr_kvm_poll_control;
		break;
	case MSR_IA32_P5_MC_ADDR:
	case MSR_IA32_P5_MC_TYPE:
	case MSR_IA32_MCG_CAP:
	case MSR_IA32_MCG_CTL:
	case MSR_IA32_MCG_STATUS:
	case MSR_IA32_MC0_CTL ... MSR_IA32_MCx_CTL(KVM_MAX_MCE_BANKS) - 1:
	case MSR_IA32_MC0_CTL2 ... MSR_IA32_MCx_CTL2(KVM_MAX_MCE_BANKS) - 1:
		return get_msr_mce(vcpu, msr_info->index, &msr_info->data,
				   msr_info->host_initiated);
	case MSR_IA32_XSS:
		if (!msr_info->host_initiated &&
		    !guest_cpuid_has(vcpu, X86_FEATURE_XSAVES))
			return 1;
		msr_info->data = vcpu->arch.ia32_xss;
		break;
	case MSR_K7_CLK_CTL:
		/*
		 * Provide expected ramp-up count for K7. All other
		 * are set to zero, indicating minimum divisors for
		 * every field.
		 *
		 * This prevents guest kernels on AMD host with CPU
		 * type 6, model 8 and higher from exploding due to
		 * the rdmsr failing.
		 */
		msr_info->data = 0x20000000;
		break;
#ifdef CONFIG_KVM_HYPERV
	case HV_X64_MSR_GUEST_OS_ID ... HV_X64_MSR_SINT15:
	case HV_X64_MSR_SYNDBG_CONTROL ... HV_X64_MSR_SYNDBG_PENDING_BUFFER:
	case HV_X64_MSR_SYNDBG_OPTIONS:
	case HV_X64_MSR_CRASH_P0 ... HV_X64_MSR_CRASH_P4:
	case HV_X64_MSR_CRASH_CTL:
	case HV_X64_MSR_STIMER0_CONFIG ... HV_X64_MSR_STIMER3_COUNT:
	case HV_X64_MSR_REENLIGHTENMENT_CONTROL:
	case HV_X64_MSR_TSC_EMULATION_CONTROL:
	case HV_X64_MSR_TSC_EMULATION_STATUS:
	case HV_X64_MSR_TSC_INVARIANT_CONTROL:
		return kvm_hv_get_msr_common(vcpu,
					     msr_info->index, &msr_info->data,
					     msr_info->host_initiated);
#endif
	case MSR_IA32_BBL_CR_CTL3:
		/* This legacy MSR exists but isn't fully documented in current
		 * silicon.  It is however accessed by winxp in very narrow
		 * scenarios where it sets bit #19, itself documented as
		 * a "reserved" bit.  Best effort attempt to source coherent
		 * read data here should the balance of the register be
		 * interpreted by the guest:
		 *
		 * L2 cache control register 3: 64GB range, 256KB size,
		 * enabled, latency 0x1, configured
		 */
		msr_info->data = 0xbe702111;
		break;
	case MSR_AMD64_OSVW_ID_LENGTH:
		if (!guest_cpuid_has(vcpu, X86_FEATURE_OSVW))
			return 1;
		msr_info->data = vcpu->arch.osvw.length;
		break;
	case MSR_AMD64_OSVW_STATUS:
		if (!guest_cpuid_has(vcpu, X86_FEATURE_OSVW))
			return 1;
		msr_info->data = vcpu->arch.osvw.status;
		break;
	case MSR_PLATFORM_INFO:
		if (!msr_info->host_initiated &&
		    !vcpu->kvm->arch.guest_can_read_msr_platform_info)
			return 1;
		msr_info->data = vcpu->arch.msr_platform_info;
		break;
	case MSR_MISC_FEATURES_ENABLES:
		msr_info->data = vcpu->arch.msr_misc_features_enables;
		break;
	case MSR_K7_HWCR:
		msr_info->data = vcpu->arch.msr_hwcr;
		break;
#ifdef CONFIG_X86_64
	case MSR_IA32_XFD:
		if (!msr_info->host_initiated &&
		    !guest_cpuid_has(vcpu, X86_FEATURE_XFD))
			return 1;

		msr_info->data = vcpu->arch.guest_fpu.fpstate->xfd;
		break;
	case MSR_IA32_XFD_ERR:
		if (!msr_info->host_initiated &&
		    !guest_cpuid_has(vcpu, X86_FEATURE_XFD))
			return 1;

		msr_info->data = vcpu->arch.guest_fpu.xfd_err;
		break;
#endif
	default:
		if (kvm_pmu_is_valid_msr(vcpu, msr_info->index))
			return kvm_pmu_get_msr(vcpu, msr_info);

		return KVM_MSR_RET_UNSUPPORTED;
	}
	return 0;
}
EXPORT_SYMBOL_GPL(kvm_get_msr_common);

/*
 * Read or write a bunch of msrs. All parameters are kernel addresses.
 *
 * @return number of msrs set successfully.
 */
static int __msr_io(struct kvm_vcpu *vcpu, struct kvm_msrs *msrs,
		    struct kvm_msr_entry *entries,
		    int (*do_msr)(struct kvm_vcpu *vcpu,
				  unsigned index, u64 *data))
{
	int i;

	for (i = 0; i < msrs->nmsrs; ++i)
		if (do_msr(vcpu, entries[i].index, &entries[i].data))
			break;

	return i;
}

/*
 * Read or write a bunch of msrs. Parameters are user addresses.
 *
 * @return number of msrs set successfully.
 */
static int msr_io(struct kvm_vcpu *vcpu, struct kvm_msrs __user *user_msrs,
		  int (*do_msr)(struct kvm_vcpu *vcpu,
				unsigned index, u64 *data),
		  int writeback)
{
	struct kvm_msrs msrs;
	struct kvm_msr_entry *entries;
	unsigned size;
	int r;

	r = -EFAULT;
	if (copy_from_user(&msrs, user_msrs, sizeof(msrs)))
		goto out;

	r = -E2BIG;
	if (msrs.nmsrs >= MAX_IO_MSRS)
		goto out;

	size = sizeof(struct kvm_msr_entry) * msrs.nmsrs;
	entries = memdup_user(user_msrs->entries, size);
	if (IS_ERR(entries)) {
		r = PTR_ERR(entries);
		goto out;
	}

	r = __msr_io(vcpu, &msrs, entries, do_msr);

	if (writeback && copy_to_user(user_msrs->entries, entries, size))
		r = -EFAULT;

	kfree(entries);
out:
	return r;
}

static inline bool kvm_can_mwait_in_guest(void)
{
	return boot_cpu_has(X86_FEATURE_MWAIT) &&
		!boot_cpu_has_bug(X86_BUG_MONITOR) &&
		boot_cpu_has(X86_FEATURE_ARAT);
}

#ifdef CONFIG_KVM_HYPERV
static int kvm_ioctl_get_supported_hv_cpuid(struct kvm_vcpu *vcpu,
					    struct kvm_cpuid2 __user *cpuid_arg)
{
	struct kvm_cpuid2 cpuid;
	int r;

	r = -EFAULT;
	if (copy_from_user(&cpuid, cpuid_arg, sizeof(cpuid)))
		return r;

	r = kvm_get_hv_cpuid(vcpu, &cpuid, cpuid_arg->entries);
	if (r)
		return r;

	r = -EFAULT;
	if (copy_to_user(cpuid_arg, &cpuid, sizeof(cpuid)))
		return r;

	return 0;
}
#endif

static bool kvm_is_vm_type_supported(unsigned long type)
{
<<<<<<< HEAD
	return type == KVM_X86_DEFAULT_VM ||
	       (type == KVM_X86_SW_PROTECTED_VM &&
		IS_ENABLED(CONFIG_KVM_SW_PROTECTED_VM) && tdp_mmu_enabled);
=======
	return type < 32 && (kvm_caps.supported_vm_types & BIT(type));
>>>>>>> 2d5404ca
}

int kvm_vm_ioctl_check_extension(struct kvm *kvm, long ext)
{
	int r = 0;

	switch (ext) {
	case KVM_CAP_IRQCHIP:
	case KVM_CAP_HLT:
	case KVM_CAP_MMU_SHADOW_CACHE_CONTROL:
	case KVM_CAP_SET_TSS_ADDR:
	case KVM_CAP_EXT_CPUID:
	case KVM_CAP_EXT_EMUL_CPUID:
	case KVM_CAP_CLOCKSOURCE:
	case KVM_CAP_PIT:
	case KVM_CAP_NOP_IO_DELAY:
	case KVM_CAP_MP_STATE:
	case KVM_CAP_SYNC_MMU:
	case KVM_CAP_USER_NMI:
	case KVM_CAP_REINJECT_CONTROL:
	case KVM_CAP_IRQ_INJECT_STATUS:
	case KVM_CAP_IOEVENTFD:
	case KVM_CAP_IOEVENTFD_NO_LENGTH:
	case KVM_CAP_PIT2:
	case KVM_CAP_PIT_STATE2:
	case KVM_CAP_SET_IDENTITY_MAP_ADDR:
	case KVM_CAP_VCPU_EVENTS:
#ifdef CONFIG_KVM_HYPERV
	case KVM_CAP_HYPERV:
	case KVM_CAP_HYPERV_VAPIC:
	case KVM_CAP_HYPERV_SPIN:
	case KVM_CAP_HYPERV_TIME:
	case KVM_CAP_HYPERV_SYNIC:
	case KVM_CAP_HYPERV_SYNIC2:
	case KVM_CAP_HYPERV_VP_INDEX:
	case KVM_CAP_HYPERV_EVENTFD:
	case KVM_CAP_HYPERV_TLBFLUSH:
	case KVM_CAP_HYPERV_SEND_IPI:
	case KVM_CAP_HYPERV_CPUID:
	case KVM_CAP_HYPERV_ENFORCE_CPUID:
	case KVM_CAP_SYS_HYPERV_CPUID:
#endif
	case KVM_CAP_PCI_SEGMENT:
	case KVM_CAP_DEBUGREGS:
	case KVM_CAP_X86_ROBUST_SINGLESTEP:
	case KVM_CAP_XSAVE:
	case KVM_CAP_ASYNC_PF:
	case KVM_CAP_ASYNC_PF_INT:
	case KVM_CAP_GET_TSC_KHZ:
	case KVM_CAP_KVMCLOCK_CTRL:
<<<<<<< HEAD
	case KVM_CAP_READONLY_MEM:
=======
>>>>>>> 2d5404ca
	case KVM_CAP_IOAPIC_POLARITY_IGNORED:
	case KVM_CAP_TSC_DEADLINE_TIMER:
	case KVM_CAP_DISABLE_QUIRKS:
	case KVM_CAP_SET_BOOT_CPU_ID:
 	case KVM_CAP_SPLIT_IRQCHIP:
	case KVM_CAP_IMMEDIATE_EXIT:
	case KVM_CAP_PMU_EVENT_FILTER:
	case KVM_CAP_PMU_EVENT_MASKED_EVENTS:
	case KVM_CAP_GET_MSR_FEATURES:
	case KVM_CAP_MSR_PLATFORM_INFO:
	case KVM_CAP_EXCEPTION_PAYLOAD:
	case KVM_CAP_X86_TRIPLE_FAULT_EVENT:
	case KVM_CAP_SET_GUEST_DEBUG:
	case KVM_CAP_LAST_CPU:
	case KVM_CAP_X86_USER_SPACE_MSR:
	case KVM_CAP_X86_MSR_FILTER:
	case KVM_CAP_ENFORCE_PV_FEATURE_CPUID:
#ifdef CONFIG_X86_SGX_KVM
	case KVM_CAP_SGX_ATTRIBUTE:
#endif
	case KVM_CAP_VM_COPY_ENC_CONTEXT_FROM:
	case KVM_CAP_VM_MOVE_ENC_CONTEXT_FROM:
	case KVM_CAP_SREGS2:
	case KVM_CAP_EXIT_ON_EMULATION_FAILURE:
	case KVM_CAP_VCPU_ATTRIBUTES:
	case KVM_CAP_SYS_ATTRIBUTES:
	case KVM_CAP_VAPIC:
	case KVM_CAP_ENABLE_CAP:
	case KVM_CAP_VM_DISABLE_NX_HUGE_PAGES:
	case KVM_CAP_IRQFD_RESAMPLE:
	case KVM_CAP_MEMORY_FAULT_INFO:
<<<<<<< HEAD
=======
	case KVM_CAP_X86_GUEST_MODE:
>>>>>>> 2d5404ca
		r = 1;
		break;
	case KVM_CAP_PRE_FAULT_MEMORY:
		r = tdp_enabled;
		break;
	case KVM_CAP_X86_APIC_BUS_CYCLES_NS:
		r = APIC_BUS_CYCLE_NS_DEFAULT;
		break;
	case KVM_CAP_EXIT_HYPERCALL:
		r = KVM_EXIT_HYPERCALL_VALID_MASK;
		break;
	case KVM_CAP_SET_GUEST_DEBUG2:
		return KVM_GUESTDBG_VALID_MASK;
#ifdef CONFIG_KVM_XEN
	case KVM_CAP_XEN_HVM:
		r = KVM_XEN_HVM_CONFIG_HYPERCALL_MSR |
		    KVM_XEN_HVM_CONFIG_INTERCEPT_HCALL |
		    KVM_XEN_HVM_CONFIG_SHARED_INFO |
		    KVM_XEN_HVM_CONFIG_EVTCHN_2LEVEL |
		    KVM_XEN_HVM_CONFIG_EVTCHN_SEND |
<<<<<<< HEAD
		    KVM_XEN_HVM_CONFIG_PVCLOCK_TSC_UNSTABLE;
=======
		    KVM_XEN_HVM_CONFIG_PVCLOCK_TSC_UNSTABLE |
		    KVM_XEN_HVM_CONFIG_SHARED_INFO_HVA;
>>>>>>> 2d5404ca
		if (sched_info_on())
			r |= KVM_XEN_HVM_CONFIG_RUNSTATE |
			     KVM_XEN_HVM_CONFIG_RUNSTATE_UPDATE_FLAG;
		break;
#endif
	case KVM_CAP_SYNC_REGS:
		r = KVM_SYNC_X86_VALID_FIELDS;
		break;
	case KVM_CAP_ADJUST_CLOCK:
		r = KVM_CLOCK_VALID_FLAGS;
		break;
	case KVM_CAP_X86_DISABLE_EXITS:
		r = KVM_X86_DISABLE_EXITS_PAUSE;

		if (!mitigate_smt_rsb) {
			r |= KVM_X86_DISABLE_EXITS_HLT |
			     KVM_X86_DISABLE_EXITS_CSTATE;

			if (kvm_can_mwait_in_guest())
				r |= KVM_X86_DISABLE_EXITS_MWAIT;
		}
		break;
	case KVM_CAP_X86_SMM:
		if (!IS_ENABLED(CONFIG_KVM_SMM))
			break;

		/* SMBASE is usually relocated above 1M on modern chipsets,
		 * and SMM handlers might indeed rely on 4G segment limits,
		 * so do not report SMM to be available if real mode is
		 * emulated via vm86 mode.  Still, do not go to great lengths
		 * to avoid userspace's usage of the feature, because it is a
		 * fringe case that is not enabled except via specific settings
		 * of the module parameters.
		 */
		r = kvm_x86_call(has_emulated_msr)(kvm, MSR_IA32_SMBASE);
		break;
	case KVM_CAP_NR_VCPUS:
		r = min_t(unsigned int, num_online_cpus(), KVM_MAX_VCPUS);
		break;
	case KVM_CAP_MAX_VCPUS:
		r = KVM_MAX_VCPUS;
		break;
	case KVM_CAP_MAX_VCPU_ID:
		r = KVM_MAX_VCPU_IDS;
		break;
	case KVM_CAP_PV_MMU:	/* obsolete */
		r = 0;
		break;
	case KVM_CAP_MCE:
		r = KVM_MAX_MCE_BANKS;
		break;
	case KVM_CAP_XCRS:
		r = boot_cpu_has(X86_FEATURE_XSAVE);
		break;
	case KVM_CAP_TSC_CONTROL:
	case KVM_CAP_VM_TSC_CONTROL:
		r = kvm_caps.has_tsc_control;
		break;
	case KVM_CAP_X2APIC_API:
		r = KVM_X2APIC_API_VALID_FLAGS;
		break;
	case KVM_CAP_NESTED_STATE:
		r = kvm_x86_ops.nested_ops->get_state ?
			kvm_x86_ops.nested_ops->get_state(NULL, NULL, 0) : 0;
		break;
#ifdef CONFIG_KVM_HYPERV
	case KVM_CAP_HYPERV_DIRECT_TLBFLUSH:
		r = kvm_x86_ops.enable_l2_tlb_flush != NULL;
		break;
	case KVM_CAP_HYPERV_ENLIGHTENED_VMCS:
		r = kvm_x86_ops.nested_ops->enable_evmcs != NULL;
		break;
#endif
	case KVM_CAP_SMALLER_MAXPHYADDR:
		r = (int) allow_smaller_maxphyaddr;
		break;
	case KVM_CAP_STEAL_TIME:
		r = sched_info_on();
		break;
	case KVM_CAP_X86_BUS_LOCK_EXIT:
		if (kvm_caps.has_bus_lock_exit)
			r = KVM_BUS_LOCK_DETECTION_OFF |
			    KVM_BUS_LOCK_DETECTION_EXIT;
		else
			r = 0;
		break;
	case KVM_CAP_XSAVE2: {
		r = xstate_required_size(kvm_get_filtered_xcr0(), false);
		if (r < sizeof(struct kvm_xsave))
			r = sizeof(struct kvm_xsave);
		break;
	}
	case KVM_CAP_PMU_CAPABILITY:
		r = enable_pmu ? KVM_CAP_PMU_VALID_MASK : 0;
		break;
	case KVM_CAP_DISABLE_QUIRKS2:
		r = KVM_X86_VALID_QUIRKS;
		break;
	case KVM_CAP_X86_NOTIFY_VMEXIT:
		r = kvm_caps.has_notify_vmexit;
		break;
	case KVM_CAP_VM_TYPES:
<<<<<<< HEAD
		r = BIT(KVM_X86_DEFAULT_VM);
		if (kvm_is_vm_type_supported(KVM_X86_SW_PROTECTED_VM))
			r |= BIT(KVM_X86_SW_PROTECTED_VM);
=======
		r = kvm_caps.supported_vm_types;
		break;
	case KVM_CAP_READONLY_MEM:
		r = kvm ? kvm_arch_has_readonly_mem(kvm) : 1;
>>>>>>> 2d5404ca
		break;
	default:
		break;
	}
	return r;
}

static int __kvm_x86_dev_get_attr(struct kvm_device_attr *attr, u64 *val)
{
	if (attr->group) {
		if (kvm_x86_ops.dev_get_attr)
			return kvm_x86_call(dev_get_attr)(attr->group, attr->attr, val);
		return -ENXIO;
	}

	switch (attr->attr) {
	case KVM_X86_XCOMP_GUEST_SUPP:
		*val = kvm_caps.supported_xcr0;
		return 0;
	default:
		return -ENXIO;
	}
}

static int kvm_x86_dev_get_attr(struct kvm_device_attr *attr)
{
	u64 __user *uaddr = u64_to_user_ptr(attr->addr);
	int r;
	u64 val;

	r = __kvm_x86_dev_get_attr(attr, &val);
	if (r < 0)
		return r;

	if (put_user(val, uaddr))
		return -EFAULT;

	return 0;
}

static int kvm_x86_dev_has_attr(struct kvm_device_attr *attr)
{
	u64 val;

	return __kvm_x86_dev_get_attr(attr, &val);
}

long kvm_arch_dev_ioctl(struct file *filp,
			unsigned int ioctl, unsigned long arg)
{
	void __user *argp = (void __user *)arg;
	long r;

	switch (ioctl) {
	case KVM_GET_MSR_INDEX_LIST: {
		struct kvm_msr_list __user *user_msr_list = argp;
		struct kvm_msr_list msr_list;
		unsigned n;

		r = -EFAULT;
		if (copy_from_user(&msr_list, user_msr_list, sizeof(msr_list)))
			goto out;
		n = msr_list.nmsrs;
		msr_list.nmsrs = num_msrs_to_save + num_emulated_msrs;
		if (copy_to_user(user_msr_list, &msr_list, sizeof(msr_list)))
			goto out;
		r = -E2BIG;
		if (n < msr_list.nmsrs)
			goto out;
		r = -EFAULT;
		if (copy_to_user(user_msr_list->indices, &msrs_to_save,
				 num_msrs_to_save * sizeof(u32)))
			goto out;
		if (copy_to_user(user_msr_list->indices + num_msrs_to_save,
				 &emulated_msrs,
				 num_emulated_msrs * sizeof(u32)))
			goto out;
		r = 0;
		break;
	}
	case KVM_GET_SUPPORTED_CPUID:
	case KVM_GET_EMULATED_CPUID: {
		struct kvm_cpuid2 __user *cpuid_arg = argp;
		struct kvm_cpuid2 cpuid;

		r = -EFAULT;
		if (copy_from_user(&cpuid, cpuid_arg, sizeof(cpuid)))
			goto out;

		r = kvm_dev_ioctl_get_cpuid(&cpuid, cpuid_arg->entries,
					    ioctl);
		if (r)
			goto out;

		r = -EFAULT;
		if (copy_to_user(cpuid_arg, &cpuid, sizeof(cpuid)))
			goto out;
		r = 0;
		break;
	}
	case KVM_X86_GET_MCE_CAP_SUPPORTED:
		r = -EFAULT;
		if (copy_to_user(argp, &kvm_caps.supported_mce_cap,
				 sizeof(kvm_caps.supported_mce_cap)))
			goto out;
		r = 0;
		break;
	case KVM_GET_MSR_FEATURE_INDEX_LIST: {
		struct kvm_msr_list __user *user_msr_list = argp;
		struct kvm_msr_list msr_list;
		unsigned int n;

		r = -EFAULT;
		if (copy_from_user(&msr_list, user_msr_list, sizeof(msr_list)))
			goto out;
		n = msr_list.nmsrs;
		msr_list.nmsrs = num_msr_based_features;
		if (copy_to_user(user_msr_list, &msr_list, sizeof(msr_list)))
			goto out;
		r = -E2BIG;
		if (n < msr_list.nmsrs)
			goto out;
		r = -EFAULT;
		if (copy_to_user(user_msr_list->indices, &msr_based_features,
				 num_msr_based_features * sizeof(u32)))
			goto out;
		r = 0;
		break;
	}
	case KVM_GET_MSRS:
		r = msr_io(NULL, argp, do_get_feature_msr, 1);
		break;
#ifdef CONFIG_KVM_HYPERV
	case KVM_GET_SUPPORTED_HV_CPUID:
		r = kvm_ioctl_get_supported_hv_cpuid(NULL, argp);
		break;
#endif
	case KVM_GET_DEVICE_ATTR: {
		struct kvm_device_attr attr;
		r = -EFAULT;
		if (copy_from_user(&attr, (void __user *)arg, sizeof(attr)))
			break;
		r = kvm_x86_dev_get_attr(&attr);
		break;
	}
	case KVM_HAS_DEVICE_ATTR: {
		struct kvm_device_attr attr;
		r = -EFAULT;
		if (copy_from_user(&attr, (void __user *)arg, sizeof(attr)))
			break;
		r = kvm_x86_dev_has_attr(&attr);
		break;
	}
	default:
		r = -EINVAL;
		break;
	}
out:
	return r;
}

static void wbinvd_ipi(void *garbage)
{
	wbinvd();
}

static bool need_emulate_wbinvd(struct kvm_vcpu *vcpu)
{
	return kvm_arch_has_noncoherent_dma(vcpu->kvm);
}

void kvm_arch_vcpu_load(struct kvm_vcpu *vcpu, int cpu)
{
	struct kvm_pmu *pmu = vcpu_to_pmu(vcpu);

	vcpu->arch.l1tf_flush_l1d = true;

	if (vcpu->scheduled_out && pmu->version && pmu->event_count) {
		pmu->need_cleanup = true;
		kvm_make_request(KVM_REQ_PMU, vcpu);
	}

	/* Address WBINVD may be executed by guest */
	if (need_emulate_wbinvd(vcpu)) {
		if (kvm_x86_call(has_wbinvd_exit)())
			cpumask_set_cpu(cpu, vcpu->arch.wbinvd_dirty_mask);
		else if (vcpu->cpu != -1 && vcpu->cpu != cpu)
			smp_call_function_single(vcpu->cpu,
					wbinvd_ipi, NULL, 1);
	}

	kvm_x86_call(vcpu_load)(vcpu, cpu);

	/* Save host pkru register if supported */
	vcpu->arch.host_pkru = read_pkru();

	/* Apply any externally detected TSC adjustments (due to suspend) */
	if (unlikely(vcpu->arch.tsc_offset_adjustment)) {
		adjust_tsc_offset_host(vcpu, vcpu->arch.tsc_offset_adjustment);
		vcpu->arch.tsc_offset_adjustment = 0;
		kvm_make_request(KVM_REQ_CLOCK_UPDATE, vcpu);
	}

	if (unlikely(vcpu->cpu != cpu) || kvm_check_tsc_unstable()) {
		s64 tsc_delta = !vcpu->arch.last_host_tsc ? 0 :
				rdtsc() - vcpu->arch.last_host_tsc;
		if (tsc_delta < 0)
			mark_tsc_unstable("KVM discovered backwards TSC");

		if (kvm_check_tsc_unstable()) {
			u64 offset = kvm_compute_l1_tsc_offset(vcpu,
						vcpu->arch.last_guest_tsc);
			kvm_vcpu_write_tsc_offset(vcpu, offset);
			vcpu->arch.tsc_catchup = 1;
		}

		if (kvm_lapic_hv_timer_in_use(vcpu))
			kvm_lapic_restart_hv_timer(vcpu);

		/*
		 * On a host with synchronized TSC, there is no need to update
		 * kvmclock on vcpu->cpu migration
		 */
		if (!vcpu->kvm->arch.use_master_clock || vcpu->cpu == -1)
			kvm_make_request(KVM_REQ_GLOBAL_CLOCK_UPDATE, vcpu);
		if (vcpu->cpu != cpu)
			kvm_make_request(KVM_REQ_MIGRATE_TIMER, vcpu);
		vcpu->cpu = cpu;
	}

	kvm_make_request(KVM_REQ_STEAL_UPDATE, vcpu);
}

static void kvm_steal_time_set_preempted(struct kvm_vcpu *vcpu)
{
	struct gfn_to_hva_cache *ghc = &vcpu->arch.st.cache;
	struct kvm_steal_time __user *st;
	struct kvm_memslots *slots;
	static const u8 preempted = KVM_VCPU_PREEMPTED;
	gpa_t gpa = vcpu->arch.st.msr_val & KVM_STEAL_VALID_BITS;

	/*
	 * The vCPU can be marked preempted if and only if the VM-Exit was on
	 * an instruction boundary and will not trigger guest emulation of any
	 * kind (see vcpu_run).  Vendor specific code controls (conservatively)
	 * when this is true, for example allowing the vCPU to be marked
	 * preempted if and only if the VM-Exit was due to a host interrupt.
	 */
	if (!vcpu->arch.at_instruction_boundary) {
		vcpu->stat.preemption_other++;
		return;
	}

	vcpu->stat.preemption_reported++;
	if (!(vcpu->arch.st.msr_val & KVM_MSR_ENABLED))
		return;

	if (vcpu->arch.st.preempted)
		return;

	/* This happens on process exit */
	if (unlikely(current->mm != vcpu->kvm->mm))
		return;

	slots = kvm_memslots(vcpu->kvm);

	if (unlikely(slots->generation != ghc->generation ||
		     gpa != ghc->gpa ||
		     kvm_is_error_hva(ghc->hva) || !ghc->memslot))
		return;

	st = (struct kvm_steal_time __user *)ghc->hva;
	BUILD_BUG_ON(sizeof(st->preempted) != sizeof(preempted));

	if (!copy_to_user_nofault(&st->preempted, &preempted, sizeof(preempted)))
		vcpu->arch.st.preempted = KVM_VCPU_PREEMPTED;

	mark_page_dirty_in_slot(vcpu->kvm, ghc->memslot, gpa_to_gfn(ghc->gpa));
}

void kvm_arch_vcpu_put(struct kvm_vcpu *vcpu)
{
	int idx;

	if (vcpu->preempted) {
		vcpu->arch.preempted_in_kernel = kvm_arch_vcpu_in_kernel(vcpu);

		/*
		 * Take the srcu lock as memslots will be accessed to check the gfn
		 * cache generation against the memslots generation.
		 */
		idx = srcu_read_lock(&vcpu->kvm->srcu);
		if (kvm_xen_msr_enabled(vcpu->kvm))
			kvm_xen_runstate_set_preempted(vcpu);
		else
			kvm_steal_time_set_preempted(vcpu);
		srcu_read_unlock(&vcpu->kvm->srcu, idx);
	}

	kvm_x86_call(vcpu_put)(vcpu);
	vcpu->arch.last_host_tsc = rdtsc();
}

static int kvm_vcpu_ioctl_get_lapic(struct kvm_vcpu *vcpu,
				    struct kvm_lapic_state *s)
{
	kvm_x86_call(sync_pir_to_irr)(vcpu);

	return kvm_apic_get_state(vcpu, s);
}

static int kvm_vcpu_ioctl_set_lapic(struct kvm_vcpu *vcpu,
				    struct kvm_lapic_state *s)
{
	int r;

	r = kvm_apic_set_state(vcpu, s);
	if (r)
		return r;
	update_cr8_intercept(vcpu);

	return 0;
}

static int kvm_cpu_accept_dm_intr(struct kvm_vcpu *vcpu)
{
	/*
	 * We can accept userspace's request for interrupt injection
	 * as long as we have a place to store the interrupt number.
	 * The actual injection will happen when the CPU is able to
	 * deliver the interrupt.
	 */
	if (kvm_cpu_has_extint(vcpu))
		return false;

	/* Acknowledging ExtINT does not happen if LINT0 is masked.  */
	return (!lapic_in_kernel(vcpu) ||
		kvm_apic_accept_pic_intr(vcpu));
}

static int kvm_vcpu_ready_for_interrupt_injection(struct kvm_vcpu *vcpu)
{
	/*
	 * Do not cause an interrupt window exit if an exception
	 * is pending or an event needs reinjection; userspace
	 * might want to inject the interrupt manually using KVM_SET_REGS
	 * or KVM_SET_SREGS.  For that to work, we must be at an
	 * instruction boundary and with no events half-injected.
	 */
	return (kvm_arch_interrupt_allowed(vcpu) &&
		kvm_cpu_accept_dm_intr(vcpu) &&
		!kvm_event_needs_reinjection(vcpu) &&
		!kvm_is_exception_pending(vcpu));
}

static int kvm_vcpu_ioctl_interrupt(struct kvm_vcpu *vcpu,
				    struct kvm_interrupt *irq)
{
	if (irq->irq >= KVM_NR_INTERRUPTS)
		return -EINVAL;

	if (!irqchip_in_kernel(vcpu->kvm)) {
		kvm_queue_interrupt(vcpu, irq->irq, false);
		kvm_make_request(KVM_REQ_EVENT, vcpu);
		return 0;
	}

	/*
	 * With in-kernel LAPIC, we only use this to inject EXTINT, so
	 * fail for in-kernel 8259.
	 */
	if (pic_in_kernel(vcpu->kvm))
		return -ENXIO;

	if (vcpu->arch.pending_external_vector != -1)
		return -EEXIST;

	vcpu->arch.pending_external_vector = irq->irq;
	kvm_make_request(KVM_REQ_EVENT, vcpu);
	return 0;
}

static int kvm_vcpu_ioctl_nmi(struct kvm_vcpu *vcpu)
{
	kvm_inject_nmi(vcpu);

	return 0;
}

static int vcpu_ioctl_tpr_access_reporting(struct kvm_vcpu *vcpu,
					   struct kvm_tpr_access_ctl *tac)
{
	if (tac->flags)
		return -EINVAL;
	vcpu->arch.tpr_access_reporting = !!tac->enabled;
	return 0;
}

static int kvm_vcpu_ioctl_x86_setup_mce(struct kvm_vcpu *vcpu,
					u64 mcg_cap)
{
	int r;
	unsigned bank_num = mcg_cap & 0xff, bank;

	r = -EINVAL;
	if (!bank_num || bank_num > KVM_MAX_MCE_BANKS)
		goto out;
	if (mcg_cap & ~(kvm_caps.supported_mce_cap | 0xff | 0xff0000))
		goto out;
	r = 0;
	vcpu->arch.mcg_cap = mcg_cap;
	/* Init IA32_MCG_CTL to all 1s */
	if (mcg_cap & MCG_CTL_P)
		vcpu->arch.mcg_ctl = ~(u64)0;
	/* Init IA32_MCi_CTL to all 1s, IA32_MCi_CTL2 to all 0s */
	for (bank = 0; bank < bank_num; bank++) {
		vcpu->arch.mce_banks[bank*4] = ~(u64)0;
		if (mcg_cap & MCG_CMCI_P)
			vcpu->arch.mci_ctl2_banks[bank] = 0;
	}

	kvm_apic_after_set_mcg_cap(vcpu);

	kvm_x86_call(setup_mce)(vcpu);
out:
	return r;
}

/*
 * Validate this is an UCNA (uncorrectable no action) error by checking the
 * MCG_STATUS and MCi_STATUS registers:
 * - none of the bits for Machine Check Exceptions are set
 * - both the VAL (valid) and UC (uncorrectable) bits are set
 * MCI_STATUS_PCC - Processor Context Corrupted
 * MCI_STATUS_S - Signaled as a Machine Check Exception
 * MCI_STATUS_AR - Software recoverable Action Required
 */
static bool is_ucna(struct kvm_x86_mce *mce)
{
	return	!mce->mcg_status &&
		!(mce->status & (MCI_STATUS_PCC | MCI_STATUS_S | MCI_STATUS_AR)) &&
		(mce->status & MCI_STATUS_VAL) &&
		(mce->status & MCI_STATUS_UC);
}

static int kvm_vcpu_x86_set_ucna(struct kvm_vcpu *vcpu, struct kvm_x86_mce *mce, u64* banks)
{
	u64 mcg_cap = vcpu->arch.mcg_cap;

	banks[1] = mce->status;
	banks[2] = mce->addr;
	banks[3] = mce->misc;
	vcpu->arch.mcg_status = mce->mcg_status;

	if (!(mcg_cap & MCG_CMCI_P) ||
	    !(vcpu->arch.mci_ctl2_banks[mce->bank] & MCI_CTL2_CMCI_EN))
		return 0;

	if (lapic_in_kernel(vcpu))
		kvm_apic_local_deliver(vcpu->arch.apic, APIC_LVTCMCI);

	return 0;
}

static int kvm_vcpu_ioctl_x86_set_mce(struct kvm_vcpu *vcpu,
				      struct kvm_x86_mce *mce)
{
	u64 mcg_cap = vcpu->arch.mcg_cap;
	unsigned bank_num = mcg_cap & 0xff;
	u64 *banks = vcpu->arch.mce_banks;

	if (mce->bank >= bank_num || !(mce->status & MCI_STATUS_VAL))
		return -EINVAL;

	banks += array_index_nospec(4 * mce->bank, 4 * bank_num);

	if (is_ucna(mce))
		return kvm_vcpu_x86_set_ucna(vcpu, mce, banks);

	/*
	 * if IA32_MCG_CTL is not all 1s, the uncorrected error
	 * reporting is disabled
	 */
	if ((mce->status & MCI_STATUS_UC) && (mcg_cap & MCG_CTL_P) &&
	    vcpu->arch.mcg_ctl != ~(u64)0)
		return 0;
	/*
	 * if IA32_MCi_CTL is not all 1s, the uncorrected error
	 * reporting is disabled for the bank
	 */
	if ((mce->status & MCI_STATUS_UC) && banks[0] != ~(u64)0)
		return 0;
	if (mce->status & MCI_STATUS_UC) {
		if ((vcpu->arch.mcg_status & MCG_STATUS_MCIP) ||
		    !kvm_is_cr4_bit_set(vcpu, X86_CR4_MCE)) {
			kvm_make_request(KVM_REQ_TRIPLE_FAULT, vcpu);
			return 0;
		}
		if (banks[1] & MCI_STATUS_VAL)
			mce->status |= MCI_STATUS_OVER;
		banks[2] = mce->addr;
		banks[3] = mce->misc;
		vcpu->arch.mcg_status = mce->mcg_status;
		banks[1] = mce->status;
		kvm_queue_exception(vcpu, MC_VECTOR);
	} else if (!(banks[1] & MCI_STATUS_VAL)
		   || !(banks[1] & MCI_STATUS_UC)) {
		if (banks[1] & MCI_STATUS_VAL)
			mce->status |= MCI_STATUS_OVER;
		banks[2] = mce->addr;
		banks[3] = mce->misc;
		banks[1] = mce->status;
	} else
		banks[1] |= MCI_STATUS_OVER;
	return 0;
}

static void kvm_vcpu_ioctl_x86_get_vcpu_events(struct kvm_vcpu *vcpu,
					       struct kvm_vcpu_events *events)
{
	struct kvm_queued_exception *ex;

	process_nmi(vcpu);

#ifdef CONFIG_KVM_SMM
	if (kvm_check_request(KVM_REQ_SMI, vcpu))
		process_smi(vcpu);
#endif

	/*
	 * KVM's ABI only allows for one exception to be migrated.  Luckily,
	 * the only time there can be two queued exceptions is if there's a
	 * non-exiting _injected_ exception, and a pending exiting exception.
	 * In that case, ignore the VM-Exiting exception as it's an extension
	 * of the injected exception.
	 */
	if (vcpu->arch.exception_vmexit.pending &&
	    !vcpu->arch.exception.pending &&
	    !vcpu->arch.exception.injected)
		ex = &vcpu->arch.exception_vmexit;
	else
		ex = &vcpu->arch.exception;

	/*
	 * In guest mode, payload delivery should be deferred if the exception
	 * will be intercepted by L1, e.g. KVM should not modifying CR2 if L1
	 * intercepts #PF, ditto for DR6 and #DBs.  If the per-VM capability,
	 * KVM_CAP_EXCEPTION_PAYLOAD, is not set, userspace may or may not
	 * propagate the payload and so it cannot be safely deferred.  Deliver
	 * the payload if the capability hasn't been requested.
	 */
	if (!vcpu->kvm->arch.exception_payload_enabled &&
	    ex->pending && ex->has_payload)
		kvm_deliver_exception_payload(vcpu, ex);

	memset(events, 0, sizeof(*events));

	/*
	 * The API doesn't provide the instruction length for software
	 * exceptions, so don't report them. As long as the guest RIP
	 * isn't advanced, we should expect to encounter the exception
	 * again.
	 */
	if (!kvm_exception_is_soft(ex->vector)) {
		events->exception.injected = ex->injected;
		events->exception.pending = ex->pending;
		/*
		 * For ABI compatibility, deliberately conflate
		 * pending and injected exceptions when
		 * KVM_CAP_EXCEPTION_PAYLOAD isn't enabled.
		 */
		if (!vcpu->kvm->arch.exception_payload_enabled)
			events->exception.injected |= ex->pending;
	}
	events->exception.nr = ex->vector;
	events->exception.has_error_code = ex->has_error_code;
	events->exception.error_code = ex->error_code;
	events->exception_has_payload = ex->has_payload;
	events->exception_payload = ex->payload;

	events->interrupt.injected =
		vcpu->arch.interrupt.injected && !vcpu->arch.interrupt.soft;
	events->interrupt.nr = vcpu->arch.interrupt.nr;
	events->interrupt.shadow = kvm_x86_call(get_interrupt_shadow)(vcpu);

	events->nmi.injected = vcpu->arch.nmi_injected;
	events->nmi.pending = kvm_get_nr_pending_nmis(vcpu);
	events->nmi.masked = kvm_x86_call(get_nmi_mask)(vcpu);

	/* events->sipi_vector is never valid when reporting to user space */

#ifdef CONFIG_KVM_SMM
	events->smi.smm = is_smm(vcpu);
	events->smi.pending = vcpu->arch.smi_pending;
	events->smi.smm_inside_nmi =
		!!(vcpu->arch.hflags & HF_SMM_INSIDE_NMI_MASK);
#endif
	events->smi.latched_init = kvm_lapic_latched_init(vcpu);

	events->flags = (KVM_VCPUEVENT_VALID_NMI_PENDING
			 | KVM_VCPUEVENT_VALID_SHADOW
			 | KVM_VCPUEVENT_VALID_SMM);
	if (vcpu->kvm->arch.exception_payload_enabled)
		events->flags |= KVM_VCPUEVENT_VALID_PAYLOAD;
	if (vcpu->kvm->arch.triple_fault_event) {
		events->triple_fault.pending = kvm_test_request(KVM_REQ_TRIPLE_FAULT, vcpu);
		events->flags |= KVM_VCPUEVENT_VALID_TRIPLE_FAULT;
	}
}

static int kvm_vcpu_ioctl_x86_set_vcpu_events(struct kvm_vcpu *vcpu,
					      struct kvm_vcpu_events *events)
{
	if (events->flags & ~(KVM_VCPUEVENT_VALID_NMI_PENDING
			      | KVM_VCPUEVENT_VALID_SIPI_VECTOR
			      | KVM_VCPUEVENT_VALID_SHADOW
			      | KVM_VCPUEVENT_VALID_SMM
			      | KVM_VCPUEVENT_VALID_PAYLOAD
			      | KVM_VCPUEVENT_VALID_TRIPLE_FAULT))
		return -EINVAL;

	if (events->flags & KVM_VCPUEVENT_VALID_PAYLOAD) {
		if (!vcpu->kvm->arch.exception_payload_enabled)
			return -EINVAL;
		if (events->exception.pending)
			events->exception.injected = 0;
		else
			events->exception_has_payload = 0;
	} else {
		events->exception.pending = 0;
		events->exception_has_payload = 0;
	}

	if ((events->exception.injected || events->exception.pending) &&
	    (events->exception.nr > 31 || events->exception.nr == NMI_VECTOR))
		return -EINVAL;

	/* INITs are latched while in SMM */
	if (events->flags & KVM_VCPUEVENT_VALID_SMM &&
	    (events->smi.smm || events->smi.pending) &&
	    vcpu->arch.mp_state == KVM_MP_STATE_INIT_RECEIVED)
		return -EINVAL;

	process_nmi(vcpu);

	/*
	 * Flag that userspace is stuffing an exception, the next KVM_RUN will
	 * morph the exception to a VM-Exit if appropriate.  Do this only for
	 * pending exceptions, already-injected exceptions are not subject to
	 * intercpetion.  Note, userspace that conflates pending and injected
	 * is hosed, and will incorrectly convert an injected exception into a
	 * pending exception, which in turn may cause a spurious VM-Exit.
	 */
	vcpu->arch.exception_from_userspace = events->exception.pending;

	vcpu->arch.exception_vmexit.pending = false;

	vcpu->arch.exception.injected = events->exception.injected;
	vcpu->arch.exception.pending = events->exception.pending;
	vcpu->arch.exception.vector = events->exception.nr;
	vcpu->arch.exception.has_error_code = events->exception.has_error_code;
	vcpu->arch.exception.error_code = events->exception.error_code;
	vcpu->arch.exception.has_payload = events->exception_has_payload;
	vcpu->arch.exception.payload = events->exception_payload;

	vcpu->arch.interrupt.injected = events->interrupt.injected;
	vcpu->arch.interrupt.nr = events->interrupt.nr;
	vcpu->arch.interrupt.soft = events->interrupt.soft;
	if (events->flags & KVM_VCPUEVENT_VALID_SHADOW)
		kvm_x86_call(set_interrupt_shadow)(vcpu,
						   events->interrupt.shadow);

	vcpu->arch.nmi_injected = events->nmi.injected;
	if (events->flags & KVM_VCPUEVENT_VALID_NMI_PENDING) {
		vcpu->arch.nmi_pending = 0;
		atomic_set(&vcpu->arch.nmi_queued, events->nmi.pending);
		if (events->nmi.pending)
			kvm_make_request(KVM_REQ_NMI, vcpu);
	}
	kvm_x86_call(set_nmi_mask)(vcpu, events->nmi.masked);

	if (events->flags & KVM_VCPUEVENT_VALID_SIPI_VECTOR &&
	    lapic_in_kernel(vcpu))
		vcpu->arch.apic->sipi_vector = events->sipi_vector;

	if (events->flags & KVM_VCPUEVENT_VALID_SMM) {
#ifdef CONFIG_KVM_SMM
		if (!!(vcpu->arch.hflags & HF_SMM_MASK) != events->smi.smm) {
			kvm_leave_nested(vcpu);
			kvm_smm_changed(vcpu, events->smi.smm);
		}

		vcpu->arch.smi_pending = events->smi.pending;

		if (events->smi.smm) {
			if (events->smi.smm_inside_nmi)
				vcpu->arch.hflags |= HF_SMM_INSIDE_NMI_MASK;
			else
				vcpu->arch.hflags &= ~HF_SMM_INSIDE_NMI_MASK;
		}

#else
		if (events->smi.smm || events->smi.pending ||
		    events->smi.smm_inside_nmi)
			return -EINVAL;
#endif

		if (lapic_in_kernel(vcpu)) {
			if (events->smi.latched_init)
				set_bit(KVM_APIC_INIT, &vcpu->arch.apic->pending_events);
			else
				clear_bit(KVM_APIC_INIT, &vcpu->arch.apic->pending_events);
		}
	}

	if (events->flags & KVM_VCPUEVENT_VALID_TRIPLE_FAULT) {
		if (!vcpu->kvm->arch.triple_fault_event)
			return -EINVAL;
		if (events->triple_fault.pending)
			kvm_make_request(KVM_REQ_TRIPLE_FAULT, vcpu);
		else
			kvm_clear_request(KVM_REQ_TRIPLE_FAULT, vcpu);
	}

	kvm_make_request(KVM_REQ_EVENT, vcpu);

	return 0;
}

static int kvm_vcpu_ioctl_x86_get_debugregs(struct kvm_vcpu *vcpu,
					    struct kvm_debugregs *dbgregs)
{
<<<<<<< HEAD
	unsigned long val;
	unsigned int i;
=======
	unsigned int i;

	if (vcpu->kvm->arch.has_protected_state &&
	    vcpu->arch.guest_state_protected)
		return -EINVAL;
>>>>>>> 2d5404ca

	memset(dbgregs, 0, sizeof(*dbgregs));

	BUILD_BUG_ON(ARRAY_SIZE(vcpu->arch.db) != ARRAY_SIZE(dbgregs->db));
	for (i = 0; i < ARRAY_SIZE(vcpu->arch.db); i++)
		dbgregs->db[i] = vcpu->arch.db[i];

<<<<<<< HEAD
	kvm_get_dr(vcpu, 6, &val);
	dbgregs->dr6 = val;
=======
	dbgregs->dr6 = vcpu->arch.dr6;
>>>>>>> 2d5404ca
	dbgregs->dr7 = vcpu->arch.dr7;
	return 0;
}

static int kvm_vcpu_ioctl_x86_set_debugregs(struct kvm_vcpu *vcpu,
					    struct kvm_debugregs *dbgregs)
{
	unsigned int i;

<<<<<<< HEAD
=======
	if (vcpu->kvm->arch.has_protected_state &&
	    vcpu->arch.guest_state_protected)
		return -EINVAL;

>>>>>>> 2d5404ca
	if (dbgregs->flags)
		return -EINVAL;

	if (!kvm_dr6_valid(dbgregs->dr6))
		return -EINVAL;
	if (!kvm_dr7_valid(dbgregs->dr7))
		return -EINVAL;

	for (i = 0; i < ARRAY_SIZE(vcpu->arch.db); i++)
		vcpu->arch.db[i] = dbgregs->db[i];

	kvm_update_dr0123(vcpu);
	vcpu->arch.dr6 = dbgregs->dr6;
	vcpu->arch.dr7 = dbgregs->dr7;
	kvm_update_dr7(vcpu);

	return 0;
}

<<<<<<< HEAD
=======

static int kvm_vcpu_ioctl_x86_get_xsave2(struct kvm_vcpu *vcpu,
					 u8 *state, unsigned int size)
{
	/*
	 * Only copy state for features that are enabled for the guest.  The
	 * state itself isn't problematic, but setting bits in the header for
	 * features that are supported in *this* host but not exposed to the
	 * guest can result in KVM_SET_XSAVE failing when live migrating to a
	 * compatible host without the features that are NOT exposed to the
	 * guest.
	 *
	 * FP+SSE can always be saved/restored via KVM_{G,S}ET_XSAVE, even if
	 * XSAVE/XCRO are not exposed to the guest, and even if XSAVE isn't
	 * supported by the host.
	 */
	u64 supported_xcr0 = vcpu->arch.guest_supported_xcr0 |
			     XFEATURE_MASK_FPSSE;

	if (fpstate_is_confidential(&vcpu->arch.guest_fpu))
		return vcpu->kvm->arch.has_protected_state ? -EINVAL : 0;

	fpu_copy_guest_fpstate_to_uabi(&vcpu->arch.guest_fpu, state, size,
				       supported_xcr0, vcpu->arch.pkru);
	return 0;
}
>>>>>>> 2d5404ca

static int kvm_vcpu_ioctl_x86_get_xsave(struct kvm_vcpu *vcpu,
					struct kvm_xsave *guest_xsave)
{
<<<<<<< HEAD
	/*
	 * Only copy state for features that are enabled for the guest.  The
	 * state itself isn't problematic, but setting bits in the header for
	 * features that are supported in *this* host but not exposed to the
	 * guest can result in KVM_SET_XSAVE failing when live migrating to a
	 * compatible host without the features that are NOT exposed to the
	 * guest.
	 *
	 * FP+SSE can always be saved/restored via KVM_{G,S}ET_XSAVE, even if
	 * XSAVE/XCRO are not exposed to the guest, and even if XSAVE isn't
	 * supported by the host.
	 */
	u64 supported_xcr0 = vcpu->arch.guest_supported_xcr0 |
			     XFEATURE_MASK_FPSSE;

	if (fpstate_is_confidential(&vcpu->arch.guest_fpu))
		return;

	fpu_copy_guest_fpstate_to_uabi(&vcpu->arch.guest_fpu, state, size,
				       supported_xcr0, vcpu->arch.pkru);
}

static void kvm_vcpu_ioctl_x86_get_xsave(struct kvm_vcpu *vcpu,
					 struct kvm_xsave *guest_xsave)
{
	kvm_vcpu_ioctl_x86_get_xsave2(vcpu, (void *)guest_xsave->region,
				      sizeof(guest_xsave->region));
=======
	return kvm_vcpu_ioctl_x86_get_xsave2(vcpu, (void *)guest_xsave->region,
					     sizeof(guest_xsave->region));
>>>>>>> 2d5404ca
}

static int kvm_vcpu_ioctl_x86_set_xsave(struct kvm_vcpu *vcpu,
					struct kvm_xsave *guest_xsave)
{
	if (fpstate_is_confidential(&vcpu->arch.guest_fpu))
		return vcpu->kvm->arch.has_protected_state ? -EINVAL : 0;

	return fpu_copy_uabi_to_guest_fpstate(&vcpu->arch.guest_fpu,
					      guest_xsave->region,
					      kvm_caps.supported_xcr0,
					      &vcpu->arch.pkru);
}

static int kvm_vcpu_ioctl_x86_get_xcrs(struct kvm_vcpu *vcpu,
				       struct kvm_xcrs *guest_xcrs)
{
	if (vcpu->kvm->arch.has_protected_state &&
	    vcpu->arch.guest_state_protected)
		return -EINVAL;

	if (!boot_cpu_has(X86_FEATURE_XSAVE)) {
		guest_xcrs->nr_xcrs = 0;
		return 0;
	}

	guest_xcrs->nr_xcrs = 1;
	guest_xcrs->flags = 0;
	guest_xcrs->xcrs[0].xcr = XCR_XFEATURE_ENABLED_MASK;
	guest_xcrs->xcrs[0].value = vcpu->arch.xcr0;
	return 0;
}

static int kvm_vcpu_ioctl_x86_set_xcrs(struct kvm_vcpu *vcpu,
				       struct kvm_xcrs *guest_xcrs)
{
	int i, r = 0;

	if (vcpu->kvm->arch.has_protected_state &&
	    vcpu->arch.guest_state_protected)
		return -EINVAL;

	if (!boot_cpu_has(X86_FEATURE_XSAVE))
		return -EINVAL;

	if (guest_xcrs->nr_xcrs > KVM_MAX_XCRS || guest_xcrs->flags)
		return -EINVAL;

	for (i = 0; i < guest_xcrs->nr_xcrs; i++)
		/* Only support XCR0 currently */
		if (guest_xcrs->xcrs[i].xcr == XCR_XFEATURE_ENABLED_MASK) {
			r = __kvm_set_xcr(vcpu, XCR_XFEATURE_ENABLED_MASK,
				guest_xcrs->xcrs[i].value);
			break;
		}
	if (r)
		r = -EINVAL;
	return r;
}

/*
 * kvm_set_guest_paused() indicates to the guest kernel that it has been
 * stopped by the hypervisor.  This function will be called from the host only.
 * EINVAL is returned when the host attempts to set the flag for a guest that
 * does not support pv clocks.
 */
static int kvm_set_guest_paused(struct kvm_vcpu *vcpu)
{
	if (!vcpu->arch.pv_time.active)
		return -EINVAL;
	vcpu->arch.pvclock_set_guest_stopped_request = true;
	kvm_make_request(KVM_REQ_CLOCK_UPDATE, vcpu);
	return 0;
}

static int kvm_arch_tsc_has_attr(struct kvm_vcpu *vcpu,
				 struct kvm_device_attr *attr)
{
	int r;

	switch (attr->attr) {
	case KVM_VCPU_TSC_OFFSET:
		r = 0;
		break;
	default:
		r = -ENXIO;
	}

	return r;
}

static int kvm_arch_tsc_get_attr(struct kvm_vcpu *vcpu,
				 struct kvm_device_attr *attr)
{
	u64 __user *uaddr = u64_to_user_ptr(attr->addr);
	int r;

	switch (attr->attr) {
	case KVM_VCPU_TSC_OFFSET:
		r = -EFAULT;
		if (put_user(vcpu->arch.l1_tsc_offset, uaddr))
			break;
		r = 0;
		break;
	default:
		r = -ENXIO;
	}

	return r;
}

static int kvm_arch_tsc_set_attr(struct kvm_vcpu *vcpu,
				 struct kvm_device_attr *attr)
{
	u64 __user *uaddr = u64_to_user_ptr(attr->addr);
	struct kvm *kvm = vcpu->kvm;
	int r;

	switch (attr->attr) {
	case KVM_VCPU_TSC_OFFSET: {
		u64 offset, tsc, ns;
		unsigned long flags;
		bool matched;

		r = -EFAULT;
		if (get_user(offset, uaddr))
			break;

		raw_spin_lock_irqsave(&kvm->arch.tsc_write_lock, flags);

		matched = (vcpu->arch.virtual_tsc_khz &&
			   kvm->arch.last_tsc_khz == vcpu->arch.virtual_tsc_khz &&
			   kvm->arch.last_tsc_offset == offset);

		tsc = kvm_scale_tsc(rdtsc(), vcpu->arch.l1_tsc_scaling_ratio) + offset;
		ns = get_kvmclock_base_ns();

		kvm->arch.user_set_tsc = true;
		__kvm_synchronize_tsc(vcpu, offset, tsc, ns, matched);
		raw_spin_unlock_irqrestore(&kvm->arch.tsc_write_lock, flags);

		r = 0;
		break;
	}
	default:
		r = -ENXIO;
	}

	return r;
}

static int kvm_vcpu_ioctl_device_attr(struct kvm_vcpu *vcpu,
				      unsigned int ioctl,
				      void __user *argp)
{
	struct kvm_device_attr attr;
	int r;

	if (copy_from_user(&attr, argp, sizeof(attr)))
		return -EFAULT;

	if (attr.group != KVM_VCPU_TSC_CTRL)
		return -ENXIO;

	switch (ioctl) {
	case KVM_HAS_DEVICE_ATTR:
		r = kvm_arch_tsc_has_attr(vcpu, &attr);
		break;
	case KVM_GET_DEVICE_ATTR:
		r = kvm_arch_tsc_get_attr(vcpu, &attr);
		break;
	case KVM_SET_DEVICE_ATTR:
		r = kvm_arch_tsc_set_attr(vcpu, &attr);
		break;
	}

	return r;
}

static int kvm_vcpu_ioctl_enable_cap(struct kvm_vcpu *vcpu,
				     struct kvm_enable_cap *cap)
{
	if (cap->flags)
		return -EINVAL;

	switch (cap->cap) {
#ifdef CONFIG_KVM_HYPERV
	case KVM_CAP_HYPERV_SYNIC2:
		if (cap->args[0])
			return -EINVAL;
		fallthrough;

	case KVM_CAP_HYPERV_SYNIC:
		if (!irqchip_in_kernel(vcpu->kvm))
			return -EINVAL;
		return kvm_hv_activate_synic(vcpu, cap->cap ==
					     KVM_CAP_HYPERV_SYNIC2);
	case KVM_CAP_HYPERV_ENLIGHTENED_VMCS:
		{
			int r;
			uint16_t vmcs_version;
			void __user *user_ptr;

			if (!kvm_x86_ops.nested_ops->enable_evmcs)
				return -ENOTTY;
			r = kvm_x86_ops.nested_ops->enable_evmcs(vcpu, &vmcs_version);
			if (!r) {
				user_ptr = (void __user *)(uintptr_t)cap->args[0];
				if (copy_to_user(user_ptr, &vmcs_version,
						 sizeof(vmcs_version)))
					r = -EFAULT;
			}
			return r;
		}
	case KVM_CAP_HYPERV_DIRECT_TLBFLUSH:
		if (!kvm_x86_ops.enable_l2_tlb_flush)
			return -ENOTTY;

		return kvm_x86_call(enable_l2_tlb_flush)(vcpu);

	case KVM_CAP_HYPERV_ENFORCE_CPUID:
		return kvm_hv_set_enforce_cpuid(vcpu, cap->args[0]);
#endif

	case KVM_CAP_ENFORCE_PV_FEATURE_CPUID:
		vcpu->arch.pv_cpuid.enforce = cap->args[0];
		if (vcpu->arch.pv_cpuid.enforce)
			kvm_update_pv_runtime(vcpu);

		return 0;
	default:
		return -EINVAL;
	}
}

long kvm_arch_vcpu_ioctl(struct file *filp,
			 unsigned int ioctl, unsigned long arg)
{
	struct kvm_vcpu *vcpu = filp->private_data;
	void __user *argp = (void __user *)arg;
	int r;
	union {
		struct kvm_sregs2 *sregs2;
		struct kvm_lapic_state *lapic;
		struct kvm_xsave *xsave;
		struct kvm_xcrs *xcrs;
		void *buffer;
	} u;

	vcpu_load(vcpu);

	u.buffer = NULL;
	switch (ioctl) {
	case KVM_GET_LAPIC: {
		r = -EINVAL;
		if (!lapic_in_kernel(vcpu))
			goto out;
		u.lapic = kzalloc(sizeof(struct kvm_lapic_state), GFP_KERNEL);

		r = -ENOMEM;
		if (!u.lapic)
			goto out;
		r = kvm_vcpu_ioctl_get_lapic(vcpu, u.lapic);
		if (r)
			goto out;
		r = -EFAULT;
		if (copy_to_user(argp, u.lapic, sizeof(struct kvm_lapic_state)))
			goto out;
		r = 0;
		break;
	}
	case KVM_SET_LAPIC: {
		r = -EINVAL;
		if (!lapic_in_kernel(vcpu))
			goto out;
		u.lapic = memdup_user(argp, sizeof(*u.lapic));
		if (IS_ERR(u.lapic)) {
			r = PTR_ERR(u.lapic);
			goto out_nofree;
		}

		r = kvm_vcpu_ioctl_set_lapic(vcpu, u.lapic);
		break;
	}
	case KVM_INTERRUPT: {
		struct kvm_interrupt irq;

		r = -EFAULT;
		if (copy_from_user(&irq, argp, sizeof(irq)))
			goto out;
		r = kvm_vcpu_ioctl_interrupt(vcpu, &irq);
		break;
	}
	case KVM_NMI: {
		r = kvm_vcpu_ioctl_nmi(vcpu);
		break;
	}
	case KVM_SMI: {
		r = kvm_inject_smi(vcpu);
		break;
	}
	case KVM_SET_CPUID: {
		struct kvm_cpuid __user *cpuid_arg = argp;
		struct kvm_cpuid cpuid;

		r = -EFAULT;
		if (copy_from_user(&cpuid, cpuid_arg, sizeof(cpuid)))
			goto out;
		r = kvm_vcpu_ioctl_set_cpuid(vcpu, &cpuid, cpuid_arg->entries);
		break;
	}
	case KVM_SET_CPUID2: {
		struct kvm_cpuid2 __user *cpuid_arg = argp;
		struct kvm_cpuid2 cpuid;

		r = -EFAULT;
		if (copy_from_user(&cpuid, cpuid_arg, sizeof(cpuid)))
			goto out;
		r = kvm_vcpu_ioctl_set_cpuid2(vcpu, &cpuid,
					      cpuid_arg->entries);
		break;
	}
	case KVM_GET_CPUID2: {
		struct kvm_cpuid2 __user *cpuid_arg = argp;
		struct kvm_cpuid2 cpuid;

		r = -EFAULT;
		if (copy_from_user(&cpuid, cpuid_arg, sizeof(cpuid)))
			goto out;
		r = kvm_vcpu_ioctl_get_cpuid2(vcpu, &cpuid,
					      cpuid_arg->entries);
		if (r)
			goto out;
		r = -EFAULT;
		if (copy_to_user(cpuid_arg, &cpuid, sizeof(cpuid)))
			goto out;
		r = 0;
		break;
	}
	case KVM_GET_MSRS: {
		int idx = srcu_read_lock(&vcpu->kvm->srcu);
		r = msr_io(vcpu, argp, do_get_msr, 1);
		srcu_read_unlock(&vcpu->kvm->srcu, idx);
		break;
	}
	case KVM_SET_MSRS: {
		int idx = srcu_read_lock(&vcpu->kvm->srcu);
		r = msr_io(vcpu, argp, do_set_msr, 0);
		srcu_read_unlock(&vcpu->kvm->srcu, idx);
		break;
	}
	case KVM_TPR_ACCESS_REPORTING: {
		struct kvm_tpr_access_ctl tac;

		r = -EFAULT;
		if (copy_from_user(&tac, argp, sizeof(tac)))
			goto out;
		r = vcpu_ioctl_tpr_access_reporting(vcpu, &tac);
		if (r)
			goto out;
		r = -EFAULT;
		if (copy_to_user(argp, &tac, sizeof(tac)))
			goto out;
		r = 0;
		break;
	};
	case KVM_SET_VAPIC_ADDR: {
		struct kvm_vapic_addr va;
		int idx;

		r = -EINVAL;
		if (!lapic_in_kernel(vcpu))
			goto out;
		r = -EFAULT;
		if (copy_from_user(&va, argp, sizeof(va)))
			goto out;
		idx = srcu_read_lock(&vcpu->kvm->srcu);
		r = kvm_lapic_set_vapic_addr(vcpu, va.vapic_addr);
		srcu_read_unlock(&vcpu->kvm->srcu, idx);
		break;
	}
	case KVM_X86_SETUP_MCE: {
		u64 mcg_cap;

		r = -EFAULT;
		if (copy_from_user(&mcg_cap, argp, sizeof(mcg_cap)))
			goto out;
		r = kvm_vcpu_ioctl_x86_setup_mce(vcpu, mcg_cap);
		break;
	}
	case KVM_X86_SET_MCE: {
		struct kvm_x86_mce mce;

		r = -EFAULT;
		if (copy_from_user(&mce, argp, sizeof(mce)))
			goto out;
		r = kvm_vcpu_ioctl_x86_set_mce(vcpu, &mce);
		break;
	}
	case KVM_GET_VCPU_EVENTS: {
		struct kvm_vcpu_events events;

		kvm_vcpu_ioctl_x86_get_vcpu_events(vcpu, &events);

		r = -EFAULT;
		if (copy_to_user(argp, &events, sizeof(struct kvm_vcpu_events)))
			break;
		r = 0;
		break;
	}
	case KVM_SET_VCPU_EVENTS: {
		struct kvm_vcpu_events events;

		r = -EFAULT;
		if (copy_from_user(&events, argp, sizeof(struct kvm_vcpu_events)))
			break;

		kvm_vcpu_srcu_read_lock(vcpu);
		r = kvm_vcpu_ioctl_x86_set_vcpu_events(vcpu, &events);
		kvm_vcpu_srcu_read_unlock(vcpu);
		break;
	}
	case KVM_GET_DEBUGREGS: {
		struct kvm_debugregs dbgregs;

		r = kvm_vcpu_ioctl_x86_get_debugregs(vcpu, &dbgregs);
		if (r < 0)
			break;

		r = -EFAULT;
		if (copy_to_user(argp, &dbgregs,
				 sizeof(struct kvm_debugregs)))
			break;
		r = 0;
		break;
	}
	case KVM_SET_DEBUGREGS: {
		struct kvm_debugregs dbgregs;

		r = -EFAULT;
		if (copy_from_user(&dbgregs, argp,
				   sizeof(struct kvm_debugregs)))
			break;

		r = kvm_vcpu_ioctl_x86_set_debugregs(vcpu, &dbgregs);
		break;
	}
	case KVM_GET_XSAVE: {
		r = -EINVAL;
		if (vcpu->arch.guest_fpu.uabi_size > sizeof(struct kvm_xsave))
			break;

		u.xsave = kzalloc(sizeof(struct kvm_xsave), GFP_KERNEL);
		r = -ENOMEM;
		if (!u.xsave)
			break;

		r = kvm_vcpu_ioctl_x86_get_xsave(vcpu, u.xsave);
		if (r < 0)
			break;

		r = -EFAULT;
		if (copy_to_user(argp, u.xsave, sizeof(struct kvm_xsave)))
			break;
		r = 0;
		break;
	}
	case KVM_SET_XSAVE: {
		int size = vcpu->arch.guest_fpu.uabi_size;

		u.xsave = memdup_user(argp, size);
		if (IS_ERR(u.xsave)) {
			r = PTR_ERR(u.xsave);
			goto out_nofree;
		}

		r = kvm_vcpu_ioctl_x86_set_xsave(vcpu, u.xsave);
		break;
	}

	case KVM_GET_XSAVE2: {
		int size = vcpu->arch.guest_fpu.uabi_size;

		u.xsave = kzalloc(size, GFP_KERNEL);
		r = -ENOMEM;
		if (!u.xsave)
			break;

		r = kvm_vcpu_ioctl_x86_get_xsave2(vcpu, u.buffer, size);
		if (r < 0)
			break;

		r = -EFAULT;
		if (copy_to_user(argp, u.xsave, size))
			break;

		r = 0;
		break;
	}

	case KVM_GET_XCRS: {
		u.xcrs = kzalloc(sizeof(struct kvm_xcrs), GFP_KERNEL);
		r = -ENOMEM;
		if (!u.xcrs)
			break;

		r = kvm_vcpu_ioctl_x86_get_xcrs(vcpu, u.xcrs);
		if (r < 0)
			break;

		r = -EFAULT;
		if (copy_to_user(argp, u.xcrs,
				 sizeof(struct kvm_xcrs)))
			break;
		r = 0;
		break;
	}
	case KVM_SET_XCRS: {
		u.xcrs = memdup_user(argp, sizeof(*u.xcrs));
		if (IS_ERR(u.xcrs)) {
			r = PTR_ERR(u.xcrs);
			goto out_nofree;
		}

		r = kvm_vcpu_ioctl_x86_set_xcrs(vcpu, u.xcrs);
		break;
	}
	case KVM_SET_TSC_KHZ: {
		u32 user_tsc_khz;

		r = -EINVAL;
		user_tsc_khz = (u32)arg;

		if (kvm_caps.has_tsc_control &&
		    user_tsc_khz >= kvm_caps.max_guest_tsc_khz)
			goto out;

		if (user_tsc_khz == 0)
			user_tsc_khz = tsc_khz;

		if (!kvm_set_tsc_khz(vcpu, user_tsc_khz))
			r = 0;

		goto out;
	}
	case KVM_GET_TSC_KHZ: {
		r = vcpu->arch.virtual_tsc_khz;
		goto out;
	}
	case KVM_KVMCLOCK_CTRL: {
		r = kvm_set_guest_paused(vcpu);
		goto out;
	}
	case KVM_ENABLE_CAP: {
		struct kvm_enable_cap cap;

		r = -EFAULT;
		if (copy_from_user(&cap, argp, sizeof(cap)))
			goto out;
		r = kvm_vcpu_ioctl_enable_cap(vcpu, &cap);
		break;
	}
	case KVM_GET_NESTED_STATE: {
		struct kvm_nested_state __user *user_kvm_nested_state = argp;
		u32 user_data_size;

		r = -EINVAL;
		if (!kvm_x86_ops.nested_ops->get_state)
			break;

		BUILD_BUG_ON(sizeof(user_data_size) != sizeof(user_kvm_nested_state->size));
		r = -EFAULT;
		if (get_user(user_data_size, &user_kvm_nested_state->size))
			break;

		r = kvm_x86_ops.nested_ops->get_state(vcpu, user_kvm_nested_state,
						     user_data_size);
		if (r < 0)
			break;

		if (r > user_data_size) {
			if (put_user(r, &user_kvm_nested_state->size))
				r = -EFAULT;
			else
				r = -E2BIG;
			break;
		}

		r = 0;
		break;
	}
	case KVM_SET_NESTED_STATE: {
		struct kvm_nested_state __user *user_kvm_nested_state = argp;
		struct kvm_nested_state kvm_state;
		int idx;

		r = -EINVAL;
		if (!kvm_x86_ops.nested_ops->set_state)
			break;

		r = -EFAULT;
		if (copy_from_user(&kvm_state, user_kvm_nested_state, sizeof(kvm_state)))
			break;

		r = -EINVAL;
		if (kvm_state.size < sizeof(kvm_state))
			break;

		if (kvm_state.flags &
		    ~(KVM_STATE_NESTED_RUN_PENDING | KVM_STATE_NESTED_GUEST_MODE
		      | KVM_STATE_NESTED_EVMCS | KVM_STATE_NESTED_MTF_PENDING
		      | KVM_STATE_NESTED_GIF_SET))
			break;

		/* nested_run_pending implies guest_mode.  */
		if ((kvm_state.flags & KVM_STATE_NESTED_RUN_PENDING)
		    && !(kvm_state.flags & KVM_STATE_NESTED_GUEST_MODE))
			break;

		idx = srcu_read_lock(&vcpu->kvm->srcu);
		r = kvm_x86_ops.nested_ops->set_state(vcpu, user_kvm_nested_state, &kvm_state);
		srcu_read_unlock(&vcpu->kvm->srcu, idx);
		break;
	}
#ifdef CONFIG_KVM_HYPERV
	case KVM_GET_SUPPORTED_HV_CPUID:
		r = kvm_ioctl_get_supported_hv_cpuid(vcpu, argp);
		break;
#endif
#ifdef CONFIG_KVM_XEN
	case KVM_XEN_VCPU_GET_ATTR: {
		struct kvm_xen_vcpu_attr xva;

		r = -EFAULT;
		if (copy_from_user(&xva, argp, sizeof(xva)))
			goto out;
		r = kvm_xen_vcpu_get_attr(vcpu, &xva);
		if (!r && copy_to_user(argp, &xva, sizeof(xva)))
			r = -EFAULT;
		break;
	}
	case KVM_XEN_VCPU_SET_ATTR: {
		struct kvm_xen_vcpu_attr xva;

		r = -EFAULT;
		if (copy_from_user(&xva, argp, sizeof(xva)))
			goto out;
		r = kvm_xen_vcpu_set_attr(vcpu, &xva);
		break;
	}
#endif
	case KVM_GET_SREGS2: {
		r = -EINVAL;
		if (vcpu->kvm->arch.has_protected_state &&
		    vcpu->arch.guest_state_protected)
			goto out;

		u.sregs2 = kzalloc(sizeof(struct kvm_sregs2), GFP_KERNEL);
		r = -ENOMEM;
		if (!u.sregs2)
			goto out;
		__get_sregs2(vcpu, u.sregs2);
		r = -EFAULT;
		if (copy_to_user(argp, u.sregs2, sizeof(struct kvm_sregs2)))
			goto out;
		r = 0;
		break;
	}
	case KVM_SET_SREGS2: {
		r = -EINVAL;
		if (vcpu->kvm->arch.has_protected_state &&
		    vcpu->arch.guest_state_protected)
			goto out;

		u.sregs2 = memdup_user(argp, sizeof(struct kvm_sregs2));
		if (IS_ERR(u.sregs2)) {
			r = PTR_ERR(u.sregs2);
			u.sregs2 = NULL;
			goto out;
		}
		r = __set_sregs2(vcpu, u.sregs2);
		break;
	}
	case KVM_HAS_DEVICE_ATTR:
	case KVM_GET_DEVICE_ATTR:
	case KVM_SET_DEVICE_ATTR:
		r = kvm_vcpu_ioctl_device_attr(vcpu, ioctl, argp);
		break;
	default:
		r = -EINVAL;
	}
out:
	kfree(u.buffer);
out_nofree:
	vcpu_put(vcpu);
	return r;
}

vm_fault_t kvm_arch_vcpu_fault(struct kvm_vcpu *vcpu, struct vm_fault *vmf)
{
	return VM_FAULT_SIGBUS;
}

static int kvm_vm_ioctl_set_tss_addr(struct kvm *kvm, unsigned long addr)
{
	int ret;

	if (addr > (unsigned int)(-3 * PAGE_SIZE))
		return -EINVAL;
	ret = kvm_x86_call(set_tss_addr)(kvm, addr);
	return ret;
}

static int kvm_vm_ioctl_set_identity_map_addr(struct kvm *kvm,
					      u64 ident_addr)
{
	return kvm_x86_call(set_identity_map_addr)(kvm, ident_addr);
}

static int kvm_vm_ioctl_set_nr_mmu_pages(struct kvm *kvm,
					 unsigned long kvm_nr_mmu_pages)
{
	if (kvm_nr_mmu_pages < KVM_MIN_ALLOC_MMU_PAGES)
		return -EINVAL;

	mutex_lock(&kvm->slots_lock);

	kvm_mmu_change_mmu_pages(kvm, kvm_nr_mmu_pages);
	kvm->arch.n_requested_mmu_pages = kvm_nr_mmu_pages;

	mutex_unlock(&kvm->slots_lock);
	return 0;
}

static int kvm_vm_ioctl_get_irqchip(struct kvm *kvm, struct kvm_irqchip *chip)
{
	struct kvm_pic *pic = kvm->arch.vpic;
	int r;

	r = 0;
	switch (chip->chip_id) {
	case KVM_IRQCHIP_PIC_MASTER:
		memcpy(&chip->chip.pic, &pic->pics[0],
			sizeof(struct kvm_pic_state));
		break;
	case KVM_IRQCHIP_PIC_SLAVE:
		memcpy(&chip->chip.pic, &pic->pics[1],
			sizeof(struct kvm_pic_state));
		break;
	case KVM_IRQCHIP_IOAPIC:
		kvm_get_ioapic(kvm, &chip->chip.ioapic);
		break;
	default:
		r = -EINVAL;
		break;
	}
	return r;
}

static int kvm_vm_ioctl_set_irqchip(struct kvm *kvm, struct kvm_irqchip *chip)
{
	struct kvm_pic *pic = kvm->arch.vpic;
	int r;

	r = 0;
	switch (chip->chip_id) {
	case KVM_IRQCHIP_PIC_MASTER:
		spin_lock(&pic->lock);
		memcpy(&pic->pics[0], &chip->chip.pic,
			sizeof(struct kvm_pic_state));
		spin_unlock(&pic->lock);
		break;
	case KVM_IRQCHIP_PIC_SLAVE:
		spin_lock(&pic->lock);
		memcpy(&pic->pics[1], &chip->chip.pic,
			sizeof(struct kvm_pic_state));
		spin_unlock(&pic->lock);
		break;
	case KVM_IRQCHIP_IOAPIC:
		kvm_set_ioapic(kvm, &chip->chip.ioapic);
		break;
	default:
		r = -EINVAL;
		break;
	}
	kvm_pic_update_irq(pic);
	return r;
}

static int kvm_vm_ioctl_get_pit(struct kvm *kvm, struct kvm_pit_state *ps)
{
	struct kvm_kpit_state *kps = &kvm->arch.vpit->pit_state;

	BUILD_BUG_ON(sizeof(*ps) != sizeof(kps->channels));

	mutex_lock(&kps->lock);
	memcpy(ps, &kps->channels, sizeof(*ps));
	mutex_unlock(&kps->lock);
	return 0;
}

static int kvm_vm_ioctl_set_pit(struct kvm *kvm, struct kvm_pit_state *ps)
{
	int i;
	struct kvm_pit *pit = kvm->arch.vpit;

	mutex_lock(&pit->pit_state.lock);
	memcpy(&pit->pit_state.channels, ps, sizeof(*ps));
	for (i = 0; i < 3; i++)
		kvm_pit_load_count(pit, i, ps->channels[i].count, 0);
	mutex_unlock(&pit->pit_state.lock);
	return 0;
}

static int kvm_vm_ioctl_get_pit2(struct kvm *kvm, struct kvm_pit_state2 *ps)
{
	mutex_lock(&kvm->arch.vpit->pit_state.lock);
	memcpy(ps->channels, &kvm->arch.vpit->pit_state.channels,
		sizeof(ps->channels));
	ps->flags = kvm->arch.vpit->pit_state.flags;
	mutex_unlock(&kvm->arch.vpit->pit_state.lock);
	memset(&ps->reserved, 0, sizeof(ps->reserved));
	return 0;
}

static int kvm_vm_ioctl_set_pit2(struct kvm *kvm, struct kvm_pit_state2 *ps)
{
	int start = 0;
	int i;
	u32 prev_legacy, cur_legacy;
	struct kvm_pit *pit = kvm->arch.vpit;

	mutex_lock(&pit->pit_state.lock);
	prev_legacy = pit->pit_state.flags & KVM_PIT_FLAGS_HPET_LEGACY;
	cur_legacy = ps->flags & KVM_PIT_FLAGS_HPET_LEGACY;
	if (!prev_legacy && cur_legacy)
		start = 1;
	memcpy(&pit->pit_state.channels, &ps->channels,
	       sizeof(pit->pit_state.channels));
	pit->pit_state.flags = ps->flags;
	for (i = 0; i < 3; i++)
		kvm_pit_load_count(pit, i, pit->pit_state.channels[i].count,
				   start && i == 0);
	mutex_unlock(&pit->pit_state.lock);
	return 0;
}

static int kvm_vm_ioctl_reinject(struct kvm *kvm,
				 struct kvm_reinject_control *control)
{
	struct kvm_pit *pit = kvm->arch.vpit;

	/* pit->pit_state.lock was overloaded to prevent userspace from getting
	 * an inconsistent state after running multiple KVM_REINJECT_CONTROL
	 * ioctls in parallel.  Use a separate lock if that ioctl isn't rare.
	 */
	mutex_lock(&pit->pit_state.lock);
	kvm_pit_set_reinject(pit, control->pit_reinject);
	mutex_unlock(&pit->pit_state.lock);

	return 0;
}

void kvm_arch_sync_dirty_log(struct kvm *kvm, struct kvm_memory_slot *memslot)
{

	/*
	 * Flush all CPUs' dirty log buffers to the  dirty_bitmap.  Called
	 * before reporting dirty_bitmap to userspace.  KVM flushes the buffers
	 * on all VM-Exits, thus we only need to kick running vCPUs to force a
	 * VM-Exit.
	 */
	struct kvm_vcpu *vcpu;
	unsigned long i;

	if (!kvm_x86_ops.cpu_dirty_log_size)
		return;

	kvm_for_each_vcpu(i, vcpu, kvm)
		kvm_vcpu_kick(vcpu);
}

int kvm_vm_ioctl_irq_line(struct kvm *kvm, struct kvm_irq_level *irq_event,
			bool line_status)
{
	if (!irqchip_in_kernel(kvm))
		return -ENXIO;

	irq_event->status = kvm_set_irq(kvm, KVM_USERSPACE_IRQ_SOURCE_ID,
					irq_event->irq, irq_event->level,
					line_status);
	return 0;
}

int kvm_vm_ioctl_enable_cap(struct kvm *kvm,
			    struct kvm_enable_cap *cap)
{
	int r;

	if (cap->flags)
		return -EINVAL;

	switch (cap->cap) {
	case KVM_CAP_DISABLE_QUIRKS2:
		r = -EINVAL;
		if (cap->args[0] & ~KVM_X86_VALID_QUIRKS)
			break;
		fallthrough;
	case KVM_CAP_DISABLE_QUIRKS:
		kvm->arch.disabled_quirks = cap->args[0];
		r = 0;
		break;
	case KVM_CAP_SPLIT_IRQCHIP: {
		mutex_lock(&kvm->lock);
		r = -EINVAL;
		if (cap->args[0] > MAX_NR_RESERVED_IOAPIC_PINS)
			goto split_irqchip_unlock;
		r = -EEXIST;
		if (irqchip_in_kernel(kvm))
			goto split_irqchip_unlock;
		if (kvm->created_vcpus)
			goto split_irqchip_unlock;
		/* Pairs with irqchip_in_kernel. */
		smp_wmb();
		kvm->arch.irqchip_mode = KVM_IRQCHIP_SPLIT;
		kvm->arch.nr_reserved_ioapic_pins = cap->args[0];
		kvm_clear_apicv_inhibit(kvm, APICV_INHIBIT_REASON_ABSENT);
		r = 0;
split_irqchip_unlock:
		mutex_unlock(&kvm->lock);
		break;
	}
	case KVM_CAP_X2APIC_API:
		r = -EINVAL;
		if (cap->args[0] & ~KVM_X2APIC_API_VALID_FLAGS)
			break;

		if (cap->args[0] & KVM_X2APIC_API_USE_32BIT_IDS)
			kvm->arch.x2apic_format = true;
		if (cap->args[0] & KVM_X2APIC_API_DISABLE_BROADCAST_QUIRK)
			kvm->arch.x2apic_broadcast_quirk_disabled = true;

		r = 0;
		break;
	case KVM_CAP_X86_DISABLE_EXITS:
		r = -EINVAL;
		if (cap->args[0] & ~KVM_X86_DISABLE_VALID_EXITS)
			break;

		if (cap->args[0] & KVM_X86_DISABLE_EXITS_PAUSE)
			kvm->arch.pause_in_guest = true;

#define SMT_RSB_MSG "This processor is affected by the Cross-Thread Return Predictions vulnerability. " \
		    "KVM_CAP_X86_DISABLE_EXITS should only be used with SMT disabled or trusted guests."

		if (!mitigate_smt_rsb) {
			if (boot_cpu_has_bug(X86_BUG_SMT_RSB) && cpu_smt_possible() &&
			    (cap->args[0] & ~KVM_X86_DISABLE_EXITS_PAUSE))
				pr_warn_once(SMT_RSB_MSG);

			if ((cap->args[0] & KVM_X86_DISABLE_EXITS_MWAIT) &&
			    kvm_can_mwait_in_guest())
				kvm->arch.mwait_in_guest = true;
			if (cap->args[0] & KVM_X86_DISABLE_EXITS_HLT)
				kvm->arch.hlt_in_guest = true;
			if (cap->args[0] & KVM_X86_DISABLE_EXITS_CSTATE)
				kvm->arch.cstate_in_guest = true;
		}

		r = 0;
		break;
	case KVM_CAP_MSR_PLATFORM_INFO:
		kvm->arch.guest_can_read_msr_platform_info = cap->args[0];
		r = 0;
		break;
	case KVM_CAP_EXCEPTION_PAYLOAD:
		kvm->arch.exception_payload_enabled = cap->args[0];
		r = 0;
		break;
	case KVM_CAP_X86_TRIPLE_FAULT_EVENT:
		kvm->arch.triple_fault_event = cap->args[0];
		r = 0;
		break;
	case KVM_CAP_X86_USER_SPACE_MSR:
		r = -EINVAL;
		if (cap->args[0] & ~KVM_MSR_EXIT_REASON_VALID_MASK)
			break;
		kvm->arch.user_space_msr_mask = cap->args[0];
		r = 0;
		break;
	case KVM_CAP_X86_BUS_LOCK_EXIT:
		r = -EINVAL;
		if (cap->args[0] & ~KVM_BUS_LOCK_DETECTION_VALID_MODE)
			break;

		if ((cap->args[0] & KVM_BUS_LOCK_DETECTION_OFF) &&
		    (cap->args[0] & KVM_BUS_LOCK_DETECTION_EXIT))
			break;

		if (kvm_caps.has_bus_lock_exit &&
		    cap->args[0] & KVM_BUS_LOCK_DETECTION_EXIT)
			kvm->arch.bus_lock_detection_enabled = true;
		r = 0;
		break;
#ifdef CONFIG_X86_SGX_KVM
	case KVM_CAP_SGX_ATTRIBUTE: {
		unsigned long allowed_attributes = 0;

		r = sgx_set_attribute(&allowed_attributes, cap->args[0]);
		if (r)
			break;

		/* KVM only supports the PROVISIONKEY privileged attribute. */
		if ((allowed_attributes & SGX_ATTR_PROVISIONKEY) &&
		    !(allowed_attributes & ~SGX_ATTR_PROVISIONKEY))
			kvm->arch.sgx_provisioning_allowed = true;
		else
			r = -EINVAL;
		break;
	}
#endif
	case KVM_CAP_VM_COPY_ENC_CONTEXT_FROM:
		r = -EINVAL;
		if (!kvm_x86_ops.vm_copy_enc_context_from)
			break;

		r = kvm_x86_call(vm_copy_enc_context_from)(kvm, cap->args[0]);
		break;
	case KVM_CAP_VM_MOVE_ENC_CONTEXT_FROM:
		r = -EINVAL;
		if (!kvm_x86_ops.vm_move_enc_context_from)
			break;

		r = kvm_x86_call(vm_move_enc_context_from)(kvm, cap->args[0]);
		break;
	case KVM_CAP_EXIT_HYPERCALL:
		if (cap->args[0] & ~KVM_EXIT_HYPERCALL_VALID_MASK) {
			r = -EINVAL;
			break;
		}
		kvm->arch.hypercall_exit_enabled = cap->args[0];
		r = 0;
		break;
	case KVM_CAP_EXIT_ON_EMULATION_FAILURE:
		r = -EINVAL;
		if (cap->args[0] & ~1)
			break;
		kvm->arch.exit_on_emulation_error = cap->args[0];
		r = 0;
		break;
	case KVM_CAP_PMU_CAPABILITY:
		r = -EINVAL;
		if (!enable_pmu || (cap->args[0] & ~KVM_CAP_PMU_VALID_MASK))
			break;

		mutex_lock(&kvm->lock);
		if (!kvm->created_vcpus) {
			kvm->arch.enable_pmu = !(cap->args[0] & KVM_PMU_CAP_DISABLE);
			r = 0;
		}
		mutex_unlock(&kvm->lock);
		break;
	case KVM_CAP_MAX_VCPU_ID:
		r = -EINVAL;
		if (cap->args[0] > KVM_MAX_VCPU_IDS)
			break;

		mutex_lock(&kvm->lock);
		if (kvm->arch.bsp_vcpu_id > cap->args[0]) {
			;
		} else if (kvm->arch.max_vcpu_ids == cap->args[0]) {
			r = 0;
		} else if (!kvm->arch.max_vcpu_ids) {
			kvm->arch.max_vcpu_ids = cap->args[0];
			r = 0;
		}
		mutex_unlock(&kvm->lock);
		break;
	case KVM_CAP_X86_NOTIFY_VMEXIT:
		r = -EINVAL;
		if ((u32)cap->args[0] & ~KVM_X86_NOTIFY_VMEXIT_VALID_BITS)
			break;
		if (!kvm_caps.has_notify_vmexit)
			break;
		if (!((u32)cap->args[0] & KVM_X86_NOTIFY_VMEXIT_ENABLED))
			break;
		mutex_lock(&kvm->lock);
		if (!kvm->created_vcpus) {
			kvm->arch.notify_window = cap->args[0] >> 32;
			kvm->arch.notify_vmexit_flags = (u32)cap->args[0];
			r = 0;
		}
		mutex_unlock(&kvm->lock);
		break;
	case KVM_CAP_VM_DISABLE_NX_HUGE_PAGES:
		r = -EINVAL;

		/*
		 * Since the risk of disabling NX hugepages is a guest crashing
		 * the system, ensure the userspace process has permission to
		 * reboot the system.
		 *
		 * Note that unlike the reboot() syscall, the process must have
		 * this capability in the root namespace because exposing
		 * /dev/kvm into a container does not limit the scope of the
		 * iTLB multihit bug to that container. In other words,
		 * this must use capable(), not ns_capable().
		 */
		if (!capable(CAP_SYS_BOOT)) {
			r = -EPERM;
			break;
		}

		if (cap->args[0])
			break;

		mutex_lock(&kvm->lock);
		if (!kvm->created_vcpus) {
			kvm->arch.disable_nx_huge_pages = true;
			r = 0;
		}
		mutex_unlock(&kvm->lock);
		break;
	case KVM_CAP_X86_APIC_BUS_CYCLES_NS: {
		u64 bus_cycle_ns = cap->args[0];
		u64 unused;

		/*
		 * Guard against overflow in tmict_to_ns(). 128 is the highest
		 * divide value that can be programmed in APIC_TDCR.
		 */
		r = -EINVAL;
		if (!bus_cycle_ns ||
		    check_mul_overflow((u64)U32_MAX * 128, bus_cycle_ns, &unused))
			break;

		r = 0;
		mutex_lock(&kvm->lock);
		if (!irqchip_in_kernel(kvm))
			r = -ENXIO;
		else if (kvm->created_vcpus)
			r = -EINVAL;
		else
			kvm->arch.apic_bus_cycle_ns = bus_cycle_ns;
		mutex_unlock(&kvm->lock);
		break;
	}
	default:
		r = -EINVAL;
		break;
	}
	return r;
}

static struct kvm_x86_msr_filter *kvm_alloc_msr_filter(bool default_allow)
{
	struct kvm_x86_msr_filter *msr_filter;

	msr_filter = kzalloc(sizeof(*msr_filter), GFP_KERNEL_ACCOUNT);
	if (!msr_filter)
		return NULL;

	msr_filter->default_allow = default_allow;
	return msr_filter;
}

static void kvm_free_msr_filter(struct kvm_x86_msr_filter *msr_filter)
{
	u32 i;

	if (!msr_filter)
		return;

	for (i = 0; i < msr_filter->count; i++)
		kfree(msr_filter->ranges[i].bitmap);

	kfree(msr_filter);
}

static int kvm_add_msr_filter(struct kvm_x86_msr_filter *msr_filter,
			      struct kvm_msr_filter_range *user_range)
{
	unsigned long *bitmap;
	size_t bitmap_size;

	if (!user_range->nmsrs)
		return 0;

	if (user_range->flags & ~KVM_MSR_FILTER_RANGE_VALID_MASK)
		return -EINVAL;

	if (!user_range->flags)
		return -EINVAL;

	bitmap_size = BITS_TO_LONGS(user_range->nmsrs) * sizeof(long);
	if (!bitmap_size || bitmap_size > KVM_MSR_FILTER_MAX_BITMAP_SIZE)
		return -EINVAL;

	bitmap = memdup_user((__user u8*)user_range->bitmap, bitmap_size);
	if (IS_ERR(bitmap))
		return PTR_ERR(bitmap);

	msr_filter->ranges[msr_filter->count] = (struct msr_bitmap_range) {
		.flags = user_range->flags,
		.base = user_range->base,
		.nmsrs = user_range->nmsrs,
		.bitmap = bitmap,
	};

	msr_filter->count++;
	return 0;
}

static int kvm_vm_ioctl_set_msr_filter(struct kvm *kvm,
				       struct kvm_msr_filter *filter)
{
	struct kvm_x86_msr_filter *new_filter, *old_filter;
	bool default_allow;
	bool empty = true;
	int r;
	u32 i;

	if (filter->flags & ~KVM_MSR_FILTER_VALID_MASK)
		return -EINVAL;

	for (i = 0; i < ARRAY_SIZE(filter->ranges); i++)
		empty &= !filter->ranges[i].nmsrs;

	default_allow = !(filter->flags & KVM_MSR_FILTER_DEFAULT_DENY);
	if (empty && !default_allow)
		return -EINVAL;

	new_filter = kvm_alloc_msr_filter(default_allow);
	if (!new_filter)
		return -ENOMEM;

	for (i = 0; i < ARRAY_SIZE(filter->ranges); i++) {
		r = kvm_add_msr_filter(new_filter, &filter->ranges[i]);
		if (r) {
			kvm_free_msr_filter(new_filter);
			return r;
		}
	}

	mutex_lock(&kvm->lock);
	old_filter = rcu_replace_pointer(kvm->arch.msr_filter, new_filter,
					 mutex_is_locked(&kvm->lock));
	mutex_unlock(&kvm->lock);
	synchronize_srcu(&kvm->srcu);

	kvm_free_msr_filter(old_filter);

	kvm_make_all_cpus_request(kvm, KVM_REQ_MSR_FILTER_CHANGED);

	return 0;
}

#ifdef CONFIG_KVM_COMPAT
/* for KVM_X86_SET_MSR_FILTER */
struct kvm_msr_filter_range_compat {
	__u32 flags;
	__u32 nmsrs;
	__u32 base;
	__u32 bitmap;
};

struct kvm_msr_filter_compat {
	__u32 flags;
	struct kvm_msr_filter_range_compat ranges[KVM_MSR_FILTER_MAX_RANGES];
};

#define KVM_X86_SET_MSR_FILTER_COMPAT _IOW(KVMIO, 0xc6, struct kvm_msr_filter_compat)

long kvm_arch_vm_compat_ioctl(struct file *filp, unsigned int ioctl,
			      unsigned long arg)
{
	void __user *argp = (void __user *)arg;
	struct kvm *kvm = filp->private_data;
	long r = -ENOTTY;

	switch (ioctl) {
	case KVM_X86_SET_MSR_FILTER_COMPAT: {
		struct kvm_msr_filter __user *user_msr_filter = argp;
		struct kvm_msr_filter_compat filter_compat;
		struct kvm_msr_filter filter;
		int i;

		if (copy_from_user(&filter_compat, user_msr_filter,
				   sizeof(filter_compat)))
			return -EFAULT;

		filter.flags = filter_compat.flags;
		for (i = 0; i < ARRAY_SIZE(filter.ranges); i++) {
			struct kvm_msr_filter_range_compat *cr;

			cr = &filter_compat.ranges[i];
			filter.ranges[i] = (struct kvm_msr_filter_range) {
				.flags = cr->flags,
				.nmsrs = cr->nmsrs,
				.base = cr->base,
				.bitmap = (__u8 *)(ulong)cr->bitmap,
			};
		}

		r = kvm_vm_ioctl_set_msr_filter(kvm, &filter);
		break;
	}
	}

	return r;
}
#endif

#ifdef CONFIG_HAVE_KVM_PM_NOTIFIER
static int kvm_arch_suspend_notifier(struct kvm *kvm)
{
	struct kvm_vcpu *vcpu;
	unsigned long i;
	int ret = 0;

	mutex_lock(&kvm->lock);
	kvm_for_each_vcpu(i, vcpu, kvm) {
		if (!vcpu->arch.pv_time.active)
			continue;

		ret = kvm_set_guest_paused(vcpu);
		if (ret) {
			kvm_err("Failed to pause guest VCPU%d: %d\n",
				vcpu->vcpu_id, ret);
			break;
		}
	}
	mutex_unlock(&kvm->lock);

	return ret ? NOTIFY_BAD : NOTIFY_DONE;
}

int kvm_arch_pm_notifier(struct kvm *kvm, unsigned long state)
{
	switch (state) {
	case PM_HIBERNATION_PREPARE:
	case PM_SUSPEND_PREPARE:
		return kvm_arch_suspend_notifier(kvm);
	}

	return NOTIFY_DONE;
}
#endif /* CONFIG_HAVE_KVM_PM_NOTIFIER */

static int kvm_vm_ioctl_get_clock(struct kvm *kvm, void __user *argp)
{
	struct kvm_clock_data data = { 0 };

	get_kvmclock(kvm, &data);
	if (copy_to_user(argp, &data, sizeof(data)))
		return -EFAULT;

	return 0;
}

static int kvm_vm_ioctl_set_clock(struct kvm *kvm, void __user *argp)
{
	struct kvm_arch *ka = &kvm->arch;
	struct kvm_clock_data data;
	u64 now_raw_ns;

	if (copy_from_user(&data, argp, sizeof(data)))
		return -EFAULT;

	/*
	 * Only KVM_CLOCK_REALTIME is used, but allow passing the
	 * result of KVM_GET_CLOCK back to KVM_SET_CLOCK.
	 */
	if (data.flags & ~KVM_CLOCK_VALID_FLAGS)
		return -EINVAL;

	kvm_hv_request_tsc_page_update(kvm);
	kvm_start_pvclock_update(kvm);
	pvclock_update_vm_gtod_copy(kvm);

	/*
	 * This pairs with kvm_guest_time_update(): when masterclock is
	 * in use, we use master_kernel_ns + kvmclock_offset to set
	 * unsigned 'system_time' so if we use get_kvmclock_ns() (which
	 * is slightly ahead) here we risk going negative on unsigned
	 * 'system_time' when 'data.clock' is very small.
	 */
	if (data.flags & KVM_CLOCK_REALTIME) {
		u64 now_real_ns = ktime_get_real_ns();

		/*
		 * Avoid stepping the kvmclock backwards.
		 */
		if (now_real_ns > data.realtime)
			data.clock += now_real_ns - data.realtime;
	}

	if (ka->use_master_clock)
		now_raw_ns = ka->master_kernel_ns;
	else
		now_raw_ns = get_kvmclock_base_ns();
	ka->kvmclock_offset = data.clock - now_raw_ns;
	kvm_end_pvclock_update(kvm);
	return 0;
}

int kvm_arch_vm_ioctl(struct file *filp, unsigned int ioctl, unsigned long arg)
{
	struct kvm *kvm = filp->private_data;
	void __user *argp = (void __user *)arg;
	int r = -ENOTTY;
	/*
	 * This union makes it completely explicit to gcc-3.x
	 * that these two variables' stack usage should be
	 * combined, not added together.
	 */
	union {
		struct kvm_pit_state ps;
		struct kvm_pit_state2 ps2;
		struct kvm_pit_config pit_config;
	} u;

	switch (ioctl) {
	case KVM_SET_TSS_ADDR:
		r = kvm_vm_ioctl_set_tss_addr(kvm, arg);
		break;
	case KVM_SET_IDENTITY_MAP_ADDR: {
		u64 ident_addr;

		mutex_lock(&kvm->lock);
		r = -EINVAL;
		if (kvm->created_vcpus)
			goto set_identity_unlock;
		r = -EFAULT;
		if (copy_from_user(&ident_addr, argp, sizeof(ident_addr)))
			goto set_identity_unlock;
		r = kvm_vm_ioctl_set_identity_map_addr(kvm, ident_addr);
set_identity_unlock:
		mutex_unlock(&kvm->lock);
		break;
	}
	case KVM_SET_NR_MMU_PAGES:
		r = kvm_vm_ioctl_set_nr_mmu_pages(kvm, arg);
		break;
	case KVM_CREATE_IRQCHIP: {
		mutex_lock(&kvm->lock);

		r = -EEXIST;
		if (irqchip_in_kernel(kvm))
			goto create_irqchip_unlock;

		r = -EINVAL;
		if (kvm->created_vcpus)
			goto create_irqchip_unlock;

		r = kvm_pic_init(kvm);
		if (r)
			goto create_irqchip_unlock;

		r = kvm_ioapic_init(kvm);
		if (r) {
			kvm_pic_destroy(kvm);
			goto create_irqchip_unlock;
		}

		r = kvm_setup_default_irq_routing(kvm);
		if (r) {
			kvm_ioapic_destroy(kvm);
			kvm_pic_destroy(kvm);
			goto create_irqchip_unlock;
		}
		/* Write kvm->irq_routing before enabling irqchip_in_kernel. */
		smp_wmb();
		kvm->arch.irqchip_mode = KVM_IRQCHIP_KERNEL;
		kvm_clear_apicv_inhibit(kvm, APICV_INHIBIT_REASON_ABSENT);
	create_irqchip_unlock:
		mutex_unlock(&kvm->lock);
		break;
	}
	case KVM_CREATE_PIT:
		u.pit_config.flags = KVM_PIT_SPEAKER_DUMMY;
		goto create_pit;
	case KVM_CREATE_PIT2:
		r = -EFAULT;
		if (copy_from_user(&u.pit_config, argp,
				   sizeof(struct kvm_pit_config)))
			goto out;
	create_pit:
		mutex_lock(&kvm->lock);
		r = -EEXIST;
		if (kvm->arch.vpit)
			goto create_pit_unlock;
		r = -ENOENT;
		if (!pic_in_kernel(kvm))
			goto create_pit_unlock;
		r = -ENOMEM;
		kvm->arch.vpit = kvm_create_pit(kvm, u.pit_config.flags);
		if (kvm->arch.vpit)
			r = 0;
	create_pit_unlock:
		mutex_unlock(&kvm->lock);
		break;
	case KVM_GET_IRQCHIP: {
		/* 0: PIC master, 1: PIC slave, 2: IOAPIC */
		struct kvm_irqchip *chip;

		chip = memdup_user(argp, sizeof(*chip));
		if (IS_ERR(chip)) {
			r = PTR_ERR(chip);
			goto out;
		}

		r = -ENXIO;
		if (!irqchip_kernel(kvm))
			goto get_irqchip_out;
		r = kvm_vm_ioctl_get_irqchip(kvm, chip);
		if (r)
			goto get_irqchip_out;
		r = -EFAULT;
		if (copy_to_user(argp, chip, sizeof(*chip)))
			goto get_irqchip_out;
		r = 0;
	get_irqchip_out:
		kfree(chip);
		break;
	}
	case KVM_SET_IRQCHIP: {
		/* 0: PIC master, 1: PIC slave, 2: IOAPIC */
		struct kvm_irqchip *chip;

		chip = memdup_user(argp, sizeof(*chip));
		if (IS_ERR(chip)) {
			r = PTR_ERR(chip);
			goto out;
		}

		r = -ENXIO;
		if (!irqchip_kernel(kvm))
			goto set_irqchip_out;
		r = kvm_vm_ioctl_set_irqchip(kvm, chip);
	set_irqchip_out:
		kfree(chip);
		break;
	}
	case KVM_GET_PIT: {
		r = -EFAULT;
		if (copy_from_user(&u.ps, argp, sizeof(struct kvm_pit_state)))
			goto out;
		r = -ENXIO;
		if (!kvm->arch.vpit)
			goto out;
		r = kvm_vm_ioctl_get_pit(kvm, &u.ps);
		if (r)
			goto out;
		r = -EFAULT;
		if (copy_to_user(argp, &u.ps, sizeof(struct kvm_pit_state)))
			goto out;
		r = 0;
		break;
	}
	case KVM_SET_PIT: {
		r = -EFAULT;
		if (copy_from_user(&u.ps, argp, sizeof(u.ps)))
			goto out;
		mutex_lock(&kvm->lock);
		r = -ENXIO;
		if (!kvm->arch.vpit)
			goto set_pit_out;
		r = kvm_vm_ioctl_set_pit(kvm, &u.ps);
set_pit_out:
		mutex_unlock(&kvm->lock);
		break;
	}
	case KVM_GET_PIT2: {
		r = -ENXIO;
		if (!kvm->arch.vpit)
			goto out;
		r = kvm_vm_ioctl_get_pit2(kvm, &u.ps2);
		if (r)
			goto out;
		r = -EFAULT;
		if (copy_to_user(argp, &u.ps2, sizeof(u.ps2)))
			goto out;
		r = 0;
		break;
	}
	case KVM_SET_PIT2: {
		r = -EFAULT;
		if (copy_from_user(&u.ps2, argp, sizeof(u.ps2)))
			goto out;
		mutex_lock(&kvm->lock);
		r = -ENXIO;
		if (!kvm->arch.vpit)
			goto set_pit2_out;
		r = kvm_vm_ioctl_set_pit2(kvm, &u.ps2);
set_pit2_out:
		mutex_unlock(&kvm->lock);
		break;
	}
	case KVM_REINJECT_CONTROL: {
		struct kvm_reinject_control control;
		r =  -EFAULT;
		if (copy_from_user(&control, argp, sizeof(control)))
			goto out;
		r = -ENXIO;
		if (!kvm->arch.vpit)
			goto out;
		r = kvm_vm_ioctl_reinject(kvm, &control);
		break;
	}
	case KVM_SET_BOOT_CPU_ID:
		r = 0;
		mutex_lock(&kvm->lock);
		if (kvm->created_vcpus)
			r = -EBUSY;
		else if (arg > KVM_MAX_VCPU_IDS ||
			 (kvm->arch.max_vcpu_ids && arg > kvm->arch.max_vcpu_ids))
			r = -EINVAL;
		else
			kvm->arch.bsp_vcpu_id = arg;
		mutex_unlock(&kvm->lock);
		break;
#ifdef CONFIG_KVM_XEN
	case KVM_XEN_HVM_CONFIG: {
		struct kvm_xen_hvm_config xhc;
		r = -EFAULT;
		if (copy_from_user(&xhc, argp, sizeof(xhc)))
			goto out;
		r = kvm_xen_hvm_config(kvm, &xhc);
		break;
	}
	case KVM_XEN_HVM_GET_ATTR: {
		struct kvm_xen_hvm_attr xha;

		r = -EFAULT;
		if (copy_from_user(&xha, argp, sizeof(xha)))
			goto out;
		r = kvm_xen_hvm_get_attr(kvm, &xha);
		if (!r && copy_to_user(argp, &xha, sizeof(xha)))
			r = -EFAULT;
		break;
	}
	case KVM_XEN_HVM_SET_ATTR: {
		struct kvm_xen_hvm_attr xha;

		r = -EFAULT;
		if (copy_from_user(&xha, argp, sizeof(xha)))
			goto out;
		r = kvm_xen_hvm_set_attr(kvm, &xha);
		break;
	}
	case KVM_XEN_HVM_EVTCHN_SEND: {
		struct kvm_irq_routing_xen_evtchn uxe;

		r = -EFAULT;
		if (copy_from_user(&uxe, argp, sizeof(uxe)))
			goto out;
		r = kvm_xen_hvm_evtchn_send(kvm, &uxe);
		break;
	}
#endif
	case KVM_SET_CLOCK:
		r = kvm_vm_ioctl_set_clock(kvm, argp);
		break;
	case KVM_GET_CLOCK:
		r = kvm_vm_ioctl_get_clock(kvm, argp);
		break;
	case KVM_SET_TSC_KHZ: {
		u32 user_tsc_khz;

		r = -EINVAL;
		user_tsc_khz = (u32)arg;

		if (kvm_caps.has_tsc_control &&
		    user_tsc_khz >= kvm_caps.max_guest_tsc_khz)
			goto out;

		if (user_tsc_khz == 0)
			user_tsc_khz = tsc_khz;

		WRITE_ONCE(kvm->arch.default_tsc_khz, user_tsc_khz);
		r = 0;

		goto out;
	}
	case KVM_GET_TSC_KHZ: {
		r = READ_ONCE(kvm->arch.default_tsc_khz);
		goto out;
	}
	case KVM_MEMORY_ENCRYPT_OP: {
		r = -ENOTTY;
		if (!kvm_x86_ops.mem_enc_ioctl)
			goto out;

		r = kvm_x86_call(mem_enc_ioctl)(kvm, argp);
		break;
	}
	case KVM_MEMORY_ENCRYPT_REG_REGION: {
		struct kvm_enc_region region;

		r = -EFAULT;
		if (copy_from_user(&region, argp, sizeof(region)))
			goto out;

		r = -ENOTTY;
		if (!kvm_x86_ops.mem_enc_register_region)
			goto out;

		r = kvm_x86_call(mem_enc_register_region)(kvm, &region);
		break;
	}
	case KVM_MEMORY_ENCRYPT_UNREG_REGION: {
		struct kvm_enc_region region;

		r = -EFAULT;
		if (copy_from_user(&region, argp, sizeof(region)))
			goto out;

		r = -ENOTTY;
		if (!kvm_x86_ops.mem_enc_unregister_region)
			goto out;

		r = kvm_x86_call(mem_enc_unregister_region)(kvm, &region);
		break;
	}
#ifdef CONFIG_KVM_HYPERV
	case KVM_HYPERV_EVENTFD: {
		struct kvm_hyperv_eventfd hvevfd;

		r = -EFAULT;
		if (copy_from_user(&hvevfd, argp, sizeof(hvevfd)))
			goto out;
		r = kvm_vm_ioctl_hv_eventfd(kvm, &hvevfd);
		break;
	}
#endif
	case KVM_SET_PMU_EVENT_FILTER:
		r = kvm_vm_ioctl_set_pmu_event_filter(kvm, argp);
		break;
	case KVM_X86_SET_MSR_FILTER: {
		struct kvm_msr_filter __user *user_msr_filter = argp;
		struct kvm_msr_filter filter;

		if (copy_from_user(&filter, user_msr_filter, sizeof(filter)))
			return -EFAULT;

		r = kvm_vm_ioctl_set_msr_filter(kvm, &filter);
		break;
	}
	default:
		r = -ENOTTY;
	}
out:
	return r;
}

static void kvm_probe_feature_msr(u32 msr_index)
{
	u64 data;

	if (kvm_get_feature_msr(NULL, msr_index, &data, true))
		return;

	msr_based_features[num_msr_based_features++] = msr_index;
}

static void kvm_probe_msr_to_save(u32 msr_index)
{
	u32 dummy[2];

	if (rdmsr_safe(msr_index, &dummy[0], &dummy[1]))
		return;

	/*
	 * Even MSRs that are valid in the host may not be exposed to guests in
	 * some cases.
	 */
	switch (msr_index) {
	case MSR_IA32_BNDCFGS:
		if (!kvm_mpx_supported())
			return;
		break;
	case MSR_TSC_AUX:
		if (!kvm_cpu_cap_has(X86_FEATURE_RDTSCP) &&
		    !kvm_cpu_cap_has(X86_FEATURE_RDPID))
			return;
		break;
	case MSR_IA32_UMWAIT_CONTROL:
		if (!kvm_cpu_cap_has(X86_FEATURE_WAITPKG))
			return;
		break;
	case MSR_IA32_RTIT_CTL:
	case MSR_IA32_RTIT_STATUS:
		if (!kvm_cpu_cap_has(X86_FEATURE_INTEL_PT))
			return;
		break;
	case MSR_IA32_RTIT_CR3_MATCH:
		if (!kvm_cpu_cap_has(X86_FEATURE_INTEL_PT) ||
		    !intel_pt_validate_hw_cap(PT_CAP_cr3_filtering))
			return;
		break;
	case MSR_IA32_RTIT_OUTPUT_BASE:
	case MSR_IA32_RTIT_OUTPUT_MASK:
		if (!kvm_cpu_cap_has(X86_FEATURE_INTEL_PT) ||
		    (!intel_pt_validate_hw_cap(PT_CAP_topa_output) &&
		     !intel_pt_validate_hw_cap(PT_CAP_single_range_output)))
			return;
		break;
	case MSR_IA32_RTIT_ADDR0_A ... MSR_IA32_RTIT_ADDR3_B:
		if (!kvm_cpu_cap_has(X86_FEATURE_INTEL_PT) ||
		    (msr_index - MSR_IA32_RTIT_ADDR0_A >=
		     intel_pt_validate_hw_cap(PT_CAP_num_address_ranges) * 2))
			return;
		break;
	case MSR_ARCH_PERFMON_PERFCTR0 ...
	     MSR_ARCH_PERFMON_PERFCTR0 + KVM_MAX_NR_GP_COUNTERS - 1:
		if (msr_index - MSR_ARCH_PERFMON_PERFCTR0 >=
		    kvm_pmu_cap.num_counters_gp)
			return;
		break;
	case MSR_ARCH_PERFMON_EVENTSEL0 ...
	     MSR_ARCH_PERFMON_EVENTSEL0 + KVM_MAX_NR_GP_COUNTERS - 1:
		if (msr_index - MSR_ARCH_PERFMON_EVENTSEL0 >=
		    kvm_pmu_cap.num_counters_gp)
			return;
		break;
	case MSR_ARCH_PERFMON_FIXED_CTR0 ...
	     MSR_ARCH_PERFMON_FIXED_CTR0 + KVM_MAX_NR_FIXED_COUNTERS - 1:
		if (msr_index - MSR_ARCH_PERFMON_FIXED_CTR0 >=
		    kvm_pmu_cap.num_counters_fixed)
			return;
		break;
	case MSR_AMD64_PERF_CNTR_GLOBAL_CTL:
	case MSR_AMD64_PERF_CNTR_GLOBAL_STATUS:
	case MSR_AMD64_PERF_CNTR_GLOBAL_STATUS_CLR:
		if (!kvm_cpu_cap_has(X86_FEATURE_PERFMON_V2))
			return;
		break;
	case MSR_IA32_XFD:
	case MSR_IA32_XFD_ERR:
		if (!kvm_cpu_cap_has(X86_FEATURE_XFD))
			return;
		break;
	case MSR_IA32_TSX_CTRL:
		if (!(kvm_get_arch_capabilities() & ARCH_CAP_TSX_CTRL_MSR))
			return;
		break;
	default:
		break;
	}

	msrs_to_save[num_msrs_to_save++] = msr_index;
}

static void kvm_init_msr_lists(void)
{
	unsigned i;

	BUILD_BUG_ON_MSG(KVM_MAX_NR_FIXED_COUNTERS != 3,
			 "Please update the fixed PMCs in msrs_to_save_pmu[]");

	num_msrs_to_save = 0;
	num_emulated_msrs = 0;
	num_msr_based_features = 0;

	for (i = 0; i < ARRAY_SIZE(msrs_to_save_base); i++)
		kvm_probe_msr_to_save(msrs_to_save_base[i]);

	if (enable_pmu) {
		for (i = 0; i < ARRAY_SIZE(msrs_to_save_pmu); i++)
			kvm_probe_msr_to_save(msrs_to_save_pmu[i]);
	}

	for (i = 0; i < ARRAY_SIZE(emulated_msrs_all); i++) {
		if (!kvm_x86_call(has_emulated_msr)(NULL,
						    emulated_msrs_all[i]))
			continue;

		emulated_msrs[num_emulated_msrs++] = emulated_msrs_all[i];
	}

	for (i = KVM_FIRST_EMULATED_VMX_MSR; i <= KVM_LAST_EMULATED_VMX_MSR; i++)
		kvm_probe_feature_msr(i);

	for (i = 0; i < ARRAY_SIZE(msr_based_features_all_except_vmx); i++)
		kvm_probe_feature_msr(msr_based_features_all_except_vmx[i]);
}

static int vcpu_mmio_write(struct kvm_vcpu *vcpu, gpa_t addr, int len,
			   const void *v)
{
	int handled = 0;
	int n;

	do {
		n = min(len, 8);
		if (!(lapic_in_kernel(vcpu) &&
		      !kvm_iodevice_write(vcpu, &vcpu->arch.apic->dev, addr, n, v))
		    && kvm_io_bus_write(vcpu, KVM_MMIO_BUS, addr, n, v))
			break;
		handled += n;
		addr += n;
		len -= n;
		v += n;
	} while (len);

	return handled;
}

static int vcpu_mmio_read(struct kvm_vcpu *vcpu, gpa_t addr, int len, void *v)
{
	int handled = 0;
	int n;

	do {
		n = min(len, 8);
		if (!(lapic_in_kernel(vcpu) &&
		      !kvm_iodevice_read(vcpu, &vcpu->arch.apic->dev,
					 addr, n, v))
		    && kvm_io_bus_read(vcpu, KVM_MMIO_BUS, addr, n, v))
			break;
		trace_kvm_mmio(KVM_TRACE_MMIO_READ, n, addr, v);
		handled += n;
		addr += n;
		len -= n;
		v += n;
	} while (len);

	return handled;
}

void kvm_set_segment(struct kvm_vcpu *vcpu,
		     struct kvm_segment *var, int seg)
{
	kvm_x86_call(set_segment)(vcpu, var, seg);
}

void kvm_get_segment(struct kvm_vcpu *vcpu,
		     struct kvm_segment *var, int seg)
{
	kvm_x86_call(get_segment)(vcpu, var, seg);
}

gpa_t translate_nested_gpa(struct kvm_vcpu *vcpu, gpa_t gpa, u64 access,
			   struct x86_exception *exception)
{
	struct kvm_mmu *mmu = vcpu->arch.mmu;
	gpa_t t_gpa;

	BUG_ON(!mmu_is_nested(vcpu));

	/* NPT walks are always user-walks */
	access |= PFERR_USER_MASK;
	t_gpa  = mmu->gva_to_gpa(vcpu, mmu, gpa, access, exception);

	return t_gpa;
}

gpa_t kvm_mmu_gva_to_gpa_read(struct kvm_vcpu *vcpu, gva_t gva,
			      struct x86_exception *exception)
{
	struct kvm_mmu *mmu = vcpu->arch.walk_mmu;

	u64 access = (kvm_x86_call(get_cpl)(vcpu) == 3) ? PFERR_USER_MASK : 0;
	return mmu->gva_to_gpa(vcpu, mmu, gva, access, exception);
}
EXPORT_SYMBOL_GPL(kvm_mmu_gva_to_gpa_read);

gpa_t kvm_mmu_gva_to_gpa_write(struct kvm_vcpu *vcpu, gva_t gva,
			       struct x86_exception *exception)
{
	struct kvm_mmu *mmu = vcpu->arch.walk_mmu;

	u64 access = (kvm_x86_call(get_cpl)(vcpu) == 3) ? PFERR_USER_MASK : 0;
	access |= PFERR_WRITE_MASK;
	return mmu->gva_to_gpa(vcpu, mmu, gva, access, exception);
}
EXPORT_SYMBOL_GPL(kvm_mmu_gva_to_gpa_write);

/* uses this to access any guest's mapped memory without checking CPL */
gpa_t kvm_mmu_gva_to_gpa_system(struct kvm_vcpu *vcpu, gva_t gva,
				struct x86_exception *exception)
{
	struct kvm_mmu *mmu = vcpu->arch.walk_mmu;

	return mmu->gva_to_gpa(vcpu, mmu, gva, 0, exception);
}

static int kvm_read_guest_virt_helper(gva_t addr, void *val, unsigned int bytes,
				      struct kvm_vcpu *vcpu, u64 access,
				      struct x86_exception *exception)
{
	struct kvm_mmu *mmu = vcpu->arch.walk_mmu;
	void *data = val;
	int r = X86EMUL_CONTINUE;

	while (bytes) {
		gpa_t gpa = mmu->gva_to_gpa(vcpu, mmu, addr, access, exception);
		unsigned offset = addr & (PAGE_SIZE-1);
		unsigned toread = min(bytes, (unsigned)PAGE_SIZE - offset);
		int ret;

		if (gpa == INVALID_GPA)
			return X86EMUL_PROPAGATE_FAULT;
		ret = kvm_vcpu_read_guest_page(vcpu, gpa >> PAGE_SHIFT, data,
					       offset, toread);
		if (ret < 0) {
			r = X86EMUL_IO_NEEDED;
			goto out;
		}

		bytes -= toread;
		data += toread;
		addr += toread;
	}
out:
	return r;
}

/* used for instruction fetching */
static int kvm_fetch_guest_virt(struct x86_emulate_ctxt *ctxt,
				gva_t addr, void *val, unsigned int bytes,
				struct x86_exception *exception)
{
	struct kvm_vcpu *vcpu = emul_to_vcpu(ctxt);
	struct kvm_mmu *mmu = vcpu->arch.walk_mmu;
	u64 access = (kvm_x86_call(get_cpl)(vcpu) == 3) ? PFERR_USER_MASK : 0;
	unsigned offset;
	int ret;

	/* Inline kvm_read_guest_virt_helper for speed.  */
	gpa_t gpa = mmu->gva_to_gpa(vcpu, mmu, addr, access|PFERR_FETCH_MASK,
				    exception);
	if (unlikely(gpa == INVALID_GPA))
		return X86EMUL_PROPAGATE_FAULT;

	offset = addr & (PAGE_SIZE-1);
	if (WARN_ON(offset + bytes > PAGE_SIZE))
		bytes = (unsigned)PAGE_SIZE - offset;
	ret = kvm_vcpu_read_guest_page(vcpu, gpa >> PAGE_SHIFT, val,
				       offset, bytes);
	if (unlikely(ret < 0))
		return X86EMUL_IO_NEEDED;

	return X86EMUL_CONTINUE;
}

int kvm_read_guest_virt(struct kvm_vcpu *vcpu,
			       gva_t addr, void *val, unsigned int bytes,
			       struct x86_exception *exception)
{
	u64 access = (kvm_x86_call(get_cpl)(vcpu) == 3) ? PFERR_USER_MASK : 0;

	/*
	 * FIXME: this should call handle_emulation_failure if X86EMUL_IO_NEEDED
	 * is returned, but our callers are not ready for that and they blindly
	 * call kvm_inject_page_fault.  Ensure that they at least do not leak
	 * uninitialized kernel stack memory into cr2 and error code.
	 */
	memset(exception, 0, sizeof(*exception));
	return kvm_read_guest_virt_helper(addr, val, bytes, vcpu, access,
					  exception);
}
EXPORT_SYMBOL_GPL(kvm_read_guest_virt);

static int emulator_read_std(struct x86_emulate_ctxt *ctxt,
			     gva_t addr, void *val, unsigned int bytes,
			     struct x86_exception *exception, bool system)
{
	struct kvm_vcpu *vcpu = emul_to_vcpu(ctxt);
	u64 access = 0;

	if (system)
		access |= PFERR_IMPLICIT_ACCESS;
	else if (kvm_x86_call(get_cpl)(vcpu) == 3)
		access |= PFERR_USER_MASK;

	return kvm_read_guest_virt_helper(addr, val, bytes, vcpu, access, exception);
}

static int kvm_write_guest_virt_helper(gva_t addr, void *val, unsigned int bytes,
				      struct kvm_vcpu *vcpu, u64 access,
				      struct x86_exception *exception)
{
	struct kvm_mmu *mmu = vcpu->arch.walk_mmu;
	void *data = val;
	int r = X86EMUL_CONTINUE;

	while (bytes) {
		gpa_t gpa = mmu->gva_to_gpa(vcpu, mmu, addr, access, exception);
		unsigned offset = addr & (PAGE_SIZE-1);
		unsigned towrite = min(bytes, (unsigned)PAGE_SIZE - offset);
		int ret;

		if (gpa == INVALID_GPA)
			return X86EMUL_PROPAGATE_FAULT;
		ret = kvm_vcpu_write_guest(vcpu, gpa, data, towrite);
		if (ret < 0) {
			r = X86EMUL_IO_NEEDED;
			goto out;
		}

		bytes -= towrite;
		data += towrite;
		addr += towrite;
	}
out:
	return r;
}

static int emulator_write_std(struct x86_emulate_ctxt *ctxt, gva_t addr, void *val,
			      unsigned int bytes, struct x86_exception *exception,
			      bool system)
{
	struct kvm_vcpu *vcpu = emul_to_vcpu(ctxt);
	u64 access = PFERR_WRITE_MASK;

	if (system)
		access |= PFERR_IMPLICIT_ACCESS;
	else if (kvm_x86_call(get_cpl)(vcpu) == 3)
		access |= PFERR_USER_MASK;

	return kvm_write_guest_virt_helper(addr, val, bytes, vcpu,
					   access, exception);
}

int kvm_write_guest_virt_system(struct kvm_vcpu *vcpu, gva_t addr, void *val,
				unsigned int bytes, struct x86_exception *exception)
{
	/* kvm_write_guest_virt_system can pull in tons of pages. */
	vcpu->arch.l1tf_flush_l1d = true;

	return kvm_write_guest_virt_helper(addr, val, bytes, vcpu,
					   PFERR_WRITE_MASK, exception);
}
EXPORT_SYMBOL_GPL(kvm_write_guest_virt_system);

static int kvm_check_emulate_insn(struct kvm_vcpu *vcpu, int emul_type,
				  void *insn, int insn_len)
{
<<<<<<< HEAD
	return static_call(kvm_x86_check_emulate_instruction)(vcpu, emul_type,
							      insn, insn_len);
=======
	return kvm_x86_call(check_emulate_instruction)(vcpu, emul_type,
						       insn, insn_len);
>>>>>>> 2d5404ca
}

int handle_ud(struct kvm_vcpu *vcpu)
{
	static const char kvm_emulate_prefix[] = { __KVM_EMULATE_PREFIX };
	int fep_flags = READ_ONCE(force_emulation_prefix);
	int emul_type = EMULTYPE_TRAP_UD;
	char sig[5]; /* ud2; .ascii "kvm" */
	struct x86_exception e;
	int r;

	r = kvm_check_emulate_insn(vcpu, emul_type, NULL, 0);
	if (r != X86EMUL_CONTINUE)
		return 1;

	if (fep_flags &&
	    kvm_read_guest_virt(vcpu, kvm_get_linear_rip(vcpu),
				sig, sizeof(sig), &e) == 0 &&
	    memcmp(sig, kvm_emulate_prefix, sizeof(sig)) == 0) {
		if (fep_flags & KVM_FEP_CLEAR_RFLAGS_RF)
			kvm_set_rflags(vcpu, kvm_get_rflags(vcpu) & ~X86_EFLAGS_RF);
		kvm_rip_write(vcpu, kvm_rip_read(vcpu) + sizeof(sig));
		emul_type = EMULTYPE_TRAP_UD_FORCED;
	}

	return kvm_emulate_instruction(vcpu, emul_type);
}
EXPORT_SYMBOL_GPL(handle_ud);

static int vcpu_is_mmio_gpa(struct kvm_vcpu *vcpu, unsigned long gva,
			    gpa_t gpa, bool write)
{
	/* For APIC access vmexit */
	if ((gpa & PAGE_MASK) == APIC_DEFAULT_PHYS_BASE)
		return 1;

	if (vcpu_match_mmio_gpa(vcpu, gpa)) {
		trace_vcpu_match_mmio(gva, gpa, write, true);
		return 1;
	}

	return 0;
}

static int vcpu_mmio_gva_to_gpa(struct kvm_vcpu *vcpu, unsigned long gva,
				gpa_t *gpa, struct x86_exception *exception,
				bool write)
{
	struct kvm_mmu *mmu = vcpu->arch.walk_mmu;
	u64 access = ((kvm_x86_call(get_cpl)(vcpu) == 3) ? PFERR_USER_MASK : 0)
		     | (write ? PFERR_WRITE_MASK : 0);

	/*
	 * currently PKRU is only applied to ept enabled guest so
	 * there is no pkey in EPT page table for L1 guest or EPT
	 * shadow page table for L2 guest.
	 */
	if (vcpu_match_mmio_gva(vcpu, gva) && (!is_paging(vcpu) ||
	    !permission_fault(vcpu, vcpu->arch.walk_mmu,
			      vcpu->arch.mmio_access, 0, access))) {
		*gpa = vcpu->arch.mmio_gfn << PAGE_SHIFT |
					(gva & (PAGE_SIZE - 1));
		trace_vcpu_match_mmio(gva, *gpa, write, false);
		return 1;
	}

	*gpa = mmu->gva_to_gpa(vcpu, mmu, gva, access, exception);

	if (*gpa == INVALID_GPA)
		return -1;

	return vcpu_is_mmio_gpa(vcpu, gva, *gpa, write);
}

int emulator_write_phys(struct kvm_vcpu *vcpu, gpa_t gpa,
			const void *val, int bytes)
{
	int ret;

	ret = kvm_vcpu_write_guest(vcpu, gpa, val, bytes);
	if (ret < 0)
		return 0;
	kvm_page_track_write(vcpu, gpa, val, bytes);
	return 1;
}

struct read_write_emulator_ops {
	int (*read_write_prepare)(struct kvm_vcpu *vcpu, void *val,
				  int bytes);
	int (*read_write_emulate)(struct kvm_vcpu *vcpu, gpa_t gpa,
				  void *val, int bytes);
	int (*read_write_mmio)(struct kvm_vcpu *vcpu, gpa_t gpa,
			       int bytes, void *val);
	int (*read_write_exit_mmio)(struct kvm_vcpu *vcpu, gpa_t gpa,
				    void *val, int bytes);
	bool write;
};

static int read_prepare(struct kvm_vcpu *vcpu, void *val, int bytes)
{
	if (vcpu->mmio_read_completed) {
		trace_kvm_mmio(KVM_TRACE_MMIO_READ, bytes,
			       vcpu->mmio_fragments[0].gpa, val);
		vcpu->mmio_read_completed = 0;
		return 1;
	}

	return 0;
}

static int read_emulate(struct kvm_vcpu *vcpu, gpa_t gpa,
			void *val, int bytes)
{
	return !kvm_vcpu_read_guest(vcpu, gpa, val, bytes);
}

static int write_emulate(struct kvm_vcpu *vcpu, gpa_t gpa,
			 void *val, int bytes)
{
	return emulator_write_phys(vcpu, gpa, val, bytes);
}

static int write_mmio(struct kvm_vcpu *vcpu, gpa_t gpa, int bytes, void *val)
{
	trace_kvm_mmio(KVM_TRACE_MMIO_WRITE, bytes, gpa, val);
	return vcpu_mmio_write(vcpu, gpa, bytes, val);
}

static int read_exit_mmio(struct kvm_vcpu *vcpu, gpa_t gpa,
			  void *val, int bytes)
{
	trace_kvm_mmio(KVM_TRACE_MMIO_READ_UNSATISFIED, bytes, gpa, NULL);
	return X86EMUL_IO_NEEDED;
}

static int write_exit_mmio(struct kvm_vcpu *vcpu, gpa_t gpa,
			   void *val, int bytes)
{
	struct kvm_mmio_fragment *frag = &vcpu->mmio_fragments[0];

	memcpy(vcpu->run->mmio.data, frag->data, min(8u, frag->len));
	return X86EMUL_CONTINUE;
}

static const struct read_write_emulator_ops read_emultor = {
	.read_write_prepare = read_prepare,
	.read_write_emulate = read_emulate,
	.read_write_mmio = vcpu_mmio_read,
	.read_write_exit_mmio = read_exit_mmio,
};

static const struct read_write_emulator_ops write_emultor = {
	.read_write_emulate = write_emulate,
	.read_write_mmio = write_mmio,
	.read_write_exit_mmio = write_exit_mmio,
	.write = true,
};

static int emulator_read_write_onepage(unsigned long addr, void *val,
				       unsigned int bytes,
				       struct x86_exception *exception,
				       struct kvm_vcpu *vcpu,
				       const struct read_write_emulator_ops *ops)
{
	gpa_t gpa;
	int handled, ret;
	bool write = ops->write;
	struct kvm_mmio_fragment *frag;
	struct x86_emulate_ctxt *ctxt = vcpu->arch.emulate_ctxt;

	/*
	 * If the exit was due to a NPF we may already have a GPA.
	 * If the GPA is present, use it to avoid the GVA to GPA table walk.
	 * Note, this cannot be used on string operations since string
	 * operation using rep will only have the initial GPA from the NPF
	 * occurred.
	 */
	if (ctxt->gpa_available && emulator_can_use_gpa(ctxt) &&
	    (addr & ~PAGE_MASK) == (ctxt->gpa_val & ~PAGE_MASK)) {
		gpa = ctxt->gpa_val;
		ret = vcpu_is_mmio_gpa(vcpu, addr, gpa, write);
	} else {
		ret = vcpu_mmio_gva_to_gpa(vcpu, addr, &gpa, exception, write);
		if (ret < 0)
			return X86EMUL_PROPAGATE_FAULT;
	}

	if (!ret && ops->read_write_emulate(vcpu, gpa, val, bytes))
		return X86EMUL_CONTINUE;

	/*
	 * Is this MMIO handled locally?
	 */
	handled = ops->read_write_mmio(vcpu, gpa, bytes, val);
	if (handled == bytes)
		return X86EMUL_CONTINUE;

	gpa += handled;
	bytes -= handled;
	val += handled;

	WARN_ON(vcpu->mmio_nr_fragments >= KVM_MAX_MMIO_FRAGMENTS);
	frag = &vcpu->mmio_fragments[vcpu->mmio_nr_fragments++];
	frag->gpa = gpa;
	frag->data = val;
	frag->len = bytes;
	return X86EMUL_CONTINUE;
}

static int emulator_read_write(struct x86_emulate_ctxt *ctxt,
			unsigned long addr,
			void *val, unsigned int bytes,
			struct x86_exception *exception,
			const struct read_write_emulator_ops *ops)
{
	struct kvm_vcpu *vcpu = emul_to_vcpu(ctxt);
	gpa_t gpa;
	int rc;

	if (ops->read_write_prepare &&
		  ops->read_write_prepare(vcpu, val, bytes))
		return X86EMUL_CONTINUE;

	vcpu->mmio_nr_fragments = 0;

	/* Crossing a page boundary? */
	if (((addr + bytes - 1) ^ addr) & PAGE_MASK) {
		int now;

		now = -addr & ~PAGE_MASK;
		rc = emulator_read_write_onepage(addr, val, now, exception,
						 vcpu, ops);

		if (rc != X86EMUL_CONTINUE)
			return rc;
		addr += now;
		if (ctxt->mode != X86EMUL_MODE_PROT64)
			addr = (u32)addr;
		val += now;
		bytes -= now;
	}

	rc = emulator_read_write_onepage(addr, val, bytes, exception,
					 vcpu, ops);
	if (rc != X86EMUL_CONTINUE)
		return rc;

	if (!vcpu->mmio_nr_fragments)
		return rc;

	gpa = vcpu->mmio_fragments[0].gpa;

	vcpu->mmio_needed = 1;
	vcpu->mmio_cur_fragment = 0;

	vcpu->run->mmio.len = min(8u, vcpu->mmio_fragments[0].len);
	vcpu->run->mmio.is_write = vcpu->mmio_is_write = ops->write;
	vcpu->run->exit_reason = KVM_EXIT_MMIO;
	vcpu->run->mmio.phys_addr = gpa;

	return ops->read_write_exit_mmio(vcpu, gpa, val, bytes);
}

static int emulator_read_emulated(struct x86_emulate_ctxt *ctxt,
				  unsigned long addr,
				  void *val,
				  unsigned int bytes,
				  struct x86_exception *exception)
{
	return emulator_read_write(ctxt, addr, val, bytes,
				   exception, &read_emultor);
}

static int emulator_write_emulated(struct x86_emulate_ctxt *ctxt,
			    unsigned long addr,
			    const void *val,
			    unsigned int bytes,
			    struct x86_exception *exception)
{
	return emulator_read_write(ctxt, addr, (void *)val, bytes,
				   exception, &write_emultor);
}

#define emulator_try_cmpxchg_user(t, ptr, old, new) \
	(__try_cmpxchg_user((t __user *)(ptr), (t *)(old), *(t *)(new), efault ## t))

static int emulator_cmpxchg_emulated(struct x86_emulate_ctxt *ctxt,
				     unsigned long addr,
				     const void *old,
				     const void *new,
				     unsigned int bytes,
				     struct x86_exception *exception)
{
	struct kvm_vcpu *vcpu = emul_to_vcpu(ctxt);
	u64 page_line_mask;
	unsigned long hva;
	gpa_t gpa;
	int r;

	/* guests cmpxchg8b have to be emulated atomically */
	if (bytes > 8 || (bytes & (bytes - 1)))
		goto emul_write;

	gpa = kvm_mmu_gva_to_gpa_write(vcpu, addr, NULL);

	if (gpa == INVALID_GPA ||
	    (gpa & PAGE_MASK) == APIC_DEFAULT_PHYS_BASE)
		goto emul_write;

	/*
	 * Emulate the atomic as a straight write to avoid #AC if SLD is
	 * enabled in the host and the access splits a cache line.
	 */
	if (boot_cpu_has(X86_FEATURE_SPLIT_LOCK_DETECT))
		page_line_mask = ~(cache_line_size() - 1);
	else
		page_line_mask = PAGE_MASK;

	if (((gpa + bytes - 1) & page_line_mask) != (gpa & page_line_mask))
		goto emul_write;

	hva = kvm_vcpu_gfn_to_hva(vcpu, gpa_to_gfn(gpa));
	if (kvm_is_error_hva(hva))
		goto emul_write;

	hva += offset_in_page(gpa);

	switch (bytes) {
	case 1:
		r = emulator_try_cmpxchg_user(u8, hva, old, new);
		break;
	case 2:
		r = emulator_try_cmpxchg_user(u16, hva, old, new);
		break;
	case 4:
		r = emulator_try_cmpxchg_user(u32, hva, old, new);
		break;
	case 8:
		r = emulator_try_cmpxchg_user(u64, hva, old, new);
		break;
	default:
		BUG();
	}

	if (r < 0)
		return X86EMUL_UNHANDLEABLE;

	/*
	 * Mark the page dirty _before_ checking whether or not the CMPXCHG was
	 * successful, as the old value is written back on failure.  Note, for
	 * live migration, this is unnecessarily conservative as CMPXCHG writes
	 * back the original value and the access is atomic, but KVM's ABI is
	 * that all writes are dirty logged, regardless of the value written.
	 */
	kvm_vcpu_mark_page_dirty(vcpu, gpa_to_gfn(gpa));

	if (r)
		return X86EMUL_CMPXCHG_FAILED;

	kvm_page_track_write(vcpu, gpa, new, bytes);

	return X86EMUL_CONTINUE;

emul_write:
	pr_warn_once("emulating exchange as write\n");

	return emulator_write_emulated(ctxt, addr, new, bytes, exception);
}

static int emulator_pio_in_out(struct kvm_vcpu *vcpu, int size,
			       unsigned short port, void *data,
			       unsigned int count, bool in)
{
	unsigned i;
	int r;

	WARN_ON_ONCE(vcpu->arch.pio.count);
	for (i = 0; i < count; i++) {
		if (in)
			r = kvm_io_bus_read(vcpu, KVM_PIO_BUS, port, size, data);
		else
			r = kvm_io_bus_write(vcpu, KVM_PIO_BUS, port, size, data);

		if (r) {
			if (i == 0)
				goto userspace_io;

			/*
			 * Userspace must have unregistered the device while PIO
			 * was running.  Drop writes / read as 0.
			 */
			if (in)
				memset(data, 0, size * (count - i));
			break;
		}

		data += size;
	}
	return 1;

userspace_io:
	vcpu->arch.pio.port = port;
	vcpu->arch.pio.in = in;
	vcpu->arch.pio.count = count;
	vcpu->arch.pio.size = size;

	if (in)
		memset(vcpu->arch.pio_data, 0, size * count);
	else
		memcpy(vcpu->arch.pio_data, data, size * count);

	vcpu->run->exit_reason = KVM_EXIT_IO;
	vcpu->run->io.direction = in ? KVM_EXIT_IO_IN : KVM_EXIT_IO_OUT;
	vcpu->run->io.size = size;
	vcpu->run->io.data_offset = KVM_PIO_PAGE_OFFSET * PAGE_SIZE;
	vcpu->run->io.count = count;
	vcpu->run->io.port = port;
	return 0;
}

static int emulator_pio_in(struct kvm_vcpu *vcpu, int size,
      			   unsigned short port, void *val, unsigned int count)
{
	int r = emulator_pio_in_out(vcpu, size, port, val, count, true);
	if (r)
		trace_kvm_pio(KVM_PIO_IN, port, size, count, val);

	return r;
}

static void complete_emulator_pio_in(struct kvm_vcpu *vcpu, void *val)
{
	int size = vcpu->arch.pio.size;
	unsigned int count = vcpu->arch.pio.count;
	memcpy(val, vcpu->arch.pio_data, size * count);
	trace_kvm_pio(KVM_PIO_IN, vcpu->arch.pio.port, size, count, vcpu->arch.pio_data);
	vcpu->arch.pio.count = 0;
}

static int emulator_pio_in_emulated(struct x86_emulate_ctxt *ctxt,
				    int size, unsigned short port, void *val,
				    unsigned int count)
{
	struct kvm_vcpu *vcpu = emul_to_vcpu(ctxt);
	if (vcpu->arch.pio.count) {
		/*
		 * Complete a previous iteration that required userspace I/O.
		 * Note, @count isn't guaranteed to match pio.count as userspace
		 * can modify ECX before rerunning the vCPU.  Ignore any such
		 * shenanigans as KVM doesn't support modifying the rep count,
		 * and the emulator ensures @count doesn't overflow the buffer.
		 */
		complete_emulator_pio_in(vcpu, val);
		return 1;
	}

	return emulator_pio_in(vcpu, size, port, val, count);
}

static int emulator_pio_out(struct kvm_vcpu *vcpu, int size,
			    unsigned short port, const void *val,
			    unsigned int count)
{
	trace_kvm_pio(KVM_PIO_OUT, port, size, count, val);
	return emulator_pio_in_out(vcpu, size, port, (void *)val, count, false);
}

static int emulator_pio_out_emulated(struct x86_emulate_ctxt *ctxt,
				     int size, unsigned short port,
				     const void *val, unsigned int count)
{
	return emulator_pio_out(emul_to_vcpu(ctxt), size, port, val, count);
}

static unsigned long get_segment_base(struct kvm_vcpu *vcpu, int seg)
{
	return kvm_x86_call(get_segment_base)(vcpu, seg);
}

static void emulator_invlpg(struct x86_emulate_ctxt *ctxt, ulong address)
{
	kvm_mmu_invlpg(emul_to_vcpu(ctxt), address);
}

static int kvm_emulate_wbinvd_noskip(struct kvm_vcpu *vcpu)
{
	if (!need_emulate_wbinvd(vcpu))
		return X86EMUL_CONTINUE;

	if (kvm_x86_call(has_wbinvd_exit)()) {
		int cpu = get_cpu();

		cpumask_set_cpu(cpu, vcpu->arch.wbinvd_dirty_mask);
		on_each_cpu_mask(vcpu->arch.wbinvd_dirty_mask,
				wbinvd_ipi, NULL, 1);
		put_cpu();
		cpumask_clear(vcpu->arch.wbinvd_dirty_mask);
	} else
		wbinvd();
	return X86EMUL_CONTINUE;
}

int kvm_emulate_wbinvd(struct kvm_vcpu *vcpu)
{
	kvm_emulate_wbinvd_noskip(vcpu);
	return kvm_skip_emulated_instruction(vcpu);
}
EXPORT_SYMBOL_GPL(kvm_emulate_wbinvd);



static void emulator_wbinvd(struct x86_emulate_ctxt *ctxt)
{
	kvm_emulate_wbinvd_noskip(emul_to_vcpu(ctxt));
}

static unsigned long emulator_get_dr(struct x86_emulate_ctxt *ctxt, int dr)
{
	return kvm_get_dr(emul_to_vcpu(ctxt), dr);
}

static int emulator_set_dr(struct x86_emulate_ctxt *ctxt, int dr,
			   unsigned long value)
{

	return kvm_set_dr(emul_to_vcpu(ctxt), dr, value);
}

static u64 mk_cr_64(u64 curr_cr, u32 new_val)
{
	return (curr_cr & ~((1ULL << 32) - 1)) | new_val;
}

static unsigned long emulator_get_cr(struct x86_emulate_ctxt *ctxt, int cr)
{
	struct kvm_vcpu *vcpu = emul_to_vcpu(ctxt);
	unsigned long value;

	switch (cr) {
	case 0:
		value = kvm_read_cr0(vcpu);
		break;
	case 2:
		value = vcpu->arch.cr2;
		break;
	case 3:
		value = kvm_read_cr3(vcpu);
		break;
	case 4:
		value = kvm_read_cr4(vcpu);
		break;
	case 8:
		value = kvm_get_cr8(vcpu);
		break;
	default:
		kvm_err("%s: unexpected cr %u\n", __func__, cr);
		return 0;
	}

	return value;
}

static int emulator_set_cr(struct x86_emulate_ctxt *ctxt, int cr, ulong val)
{
	struct kvm_vcpu *vcpu = emul_to_vcpu(ctxt);
	int res = 0;

	switch (cr) {
	case 0:
		res = kvm_set_cr0(vcpu, mk_cr_64(kvm_read_cr0(vcpu), val));
		break;
	case 2:
		vcpu->arch.cr2 = val;
		break;
	case 3:
		res = kvm_set_cr3(vcpu, val);
		break;
	case 4:
		res = kvm_set_cr4(vcpu, mk_cr_64(kvm_read_cr4(vcpu), val));
		break;
	case 8:
		res = kvm_set_cr8(vcpu, val);
		break;
	default:
		kvm_err("%s: unexpected cr %u\n", __func__, cr);
		res = -1;
	}

	return res;
}

static int emulator_get_cpl(struct x86_emulate_ctxt *ctxt)
{
	return kvm_x86_call(get_cpl)(emul_to_vcpu(ctxt));
}

static void emulator_get_gdt(struct x86_emulate_ctxt *ctxt, struct desc_ptr *dt)
{
	kvm_x86_call(get_gdt)(emul_to_vcpu(ctxt), dt);
}

static void emulator_get_idt(struct x86_emulate_ctxt *ctxt, struct desc_ptr *dt)
{
	kvm_x86_call(get_idt)(emul_to_vcpu(ctxt), dt);
}

static void emulator_set_gdt(struct x86_emulate_ctxt *ctxt, struct desc_ptr *dt)
{
	kvm_x86_call(set_gdt)(emul_to_vcpu(ctxt), dt);
}

static void emulator_set_idt(struct x86_emulate_ctxt *ctxt, struct desc_ptr *dt)
{
	kvm_x86_call(set_idt)(emul_to_vcpu(ctxt), dt);
}

static unsigned long emulator_get_cached_segment_base(
	struct x86_emulate_ctxt *ctxt, int seg)
{
	return get_segment_base(emul_to_vcpu(ctxt), seg);
}

static bool emulator_get_segment(struct x86_emulate_ctxt *ctxt, u16 *selector,
				 struct desc_struct *desc, u32 *base3,
				 int seg)
{
	struct kvm_segment var;

	kvm_get_segment(emul_to_vcpu(ctxt), &var, seg);
	*selector = var.selector;

	if (var.unusable) {
		memset(desc, 0, sizeof(*desc));
		if (base3)
			*base3 = 0;
		return false;
	}

	if (var.g)
		var.limit >>= 12;
	set_desc_limit(desc, var.limit);
	set_desc_base(desc, (unsigned long)var.base);
#ifdef CONFIG_X86_64
	if (base3)
		*base3 = var.base >> 32;
#endif
	desc->type = var.type;
	desc->s = var.s;
	desc->dpl = var.dpl;
	desc->p = var.present;
	desc->avl = var.avl;
	desc->l = var.l;
	desc->d = var.db;
	desc->g = var.g;

	return true;
}

static void emulator_set_segment(struct x86_emulate_ctxt *ctxt, u16 selector,
				 struct desc_struct *desc, u32 base3,
				 int seg)
{
	struct kvm_vcpu *vcpu = emul_to_vcpu(ctxt);
	struct kvm_segment var;

	var.selector = selector;
	var.base = get_desc_base(desc);
#ifdef CONFIG_X86_64
	var.base |= ((u64)base3) << 32;
#endif
	var.limit = get_desc_limit(desc);
	if (desc->g)
		var.limit = (var.limit << 12) | 0xfff;
	var.type = desc->type;
	var.dpl = desc->dpl;
	var.db = desc->d;
	var.s = desc->s;
	var.l = desc->l;
	var.g = desc->g;
	var.avl = desc->avl;
	var.present = desc->p;
	var.unusable = !var.present;
	var.padding = 0;

	kvm_set_segment(vcpu, &var, seg);
	return;
}

static int emulator_get_msr_with_filter(struct x86_emulate_ctxt *ctxt,
					u32 msr_index, u64 *pdata)
{
	struct kvm_vcpu *vcpu = emul_to_vcpu(ctxt);
	int r;

	r = kvm_get_msr_with_filter(vcpu, msr_index, pdata);
	if (r < 0)
		return X86EMUL_UNHANDLEABLE;

	if (r) {
		if (kvm_msr_user_space(vcpu, msr_index, KVM_EXIT_X86_RDMSR, 0,
				       complete_emulated_rdmsr, r))
			return X86EMUL_IO_NEEDED;

		trace_kvm_msr_read_ex(msr_index);
		return X86EMUL_PROPAGATE_FAULT;
	}

	trace_kvm_msr_read(msr_index, *pdata);
	return X86EMUL_CONTINUE;
}

static int emulator_set_msr_with_filter(struct x86_emulate_ctxt *ctxt,
					u32 msr_index, u64 data)
{
	struct kvm_vcpu *vcpu = emul_to_vcpu(ctxt);
	int r;

	r = kvm_set_msr_with_filter(vcpu, msr_index, data);
	if (r < 0)
		return X86EMUL_UNHANDLEABLE;

	if (r) {
		if (kvm_msr_user_space(vcpu, msr_index, KVM_EXIT_X86_WRMSR, data,
				       complete_emulated_msr_access, r))
			return X86EMUL_IO_NEEDED;

		trace_kvm_msr_write_ex(msr_index, data);
		return X86EMUL_PROPAGATE_FAULT;
	}

	trace_kvm_msr_write(msr_index, data);
	return X86EMUL_CONTINUE;
}

static int emulator_get_msr(struct x86_emulate_ctxt *ctxt,
			    u32 msr_index, u64 *pdata)
{
	return kvm_get_msr(emul_to_vcpu(ctxt), msr_index, pdata);
}

static int emulator_check_rdpmc_early(struct x86_emulate_ctxt *ctxt, u32 pmc)
{
	return kvm_pmu_check_rdpmc_early(emul_to_vcpu(ctxt), pmc);
}

static int emulator_read_pmc(struct x86_emulate_ctxt *ctxt,
			     u32 pmc, u64 *pdata)
{
	return kvm_pmu_rdpmc(emul_to_vcpu(ctxt), pmc, pdata);
}

static void emulator_halt(struct x86_emulate_ctxt *ctxt)
{
	emul_to_vcpu(ctxt)->arch.halt_request = 1;
}

static int emulator_intercept(struct x86_emulate_ctxt *ctxt,
			      struct x86_instruction_info *info,
			      enum x86_intercept_stage stage)
{
	return kvm_x86_call(check_intercept)(emul_to_vcpu(ctxt), info, stage,
					     &ctxt->exception);
}

static bool emulator_get_cpuid(struct x86_emulate_ctxt *ctxt,
			      u32 *eax, u32 *ebx, u32 *ecx, u32 *edx,
			      bool exact_only)
{
	return kvm_cpuid(emul_to_vcpu(ctxt), eax, ebx, ecx, edx, exact_only);
}

static bool emulator_guest_has_movbe(struct x86_emulate_ctxt *ctxt)
{
	return guest_cpuid_has(emul_to_vcpu(ctxt), X86_FEATURE_MOVBE);
}

static bool emulator_guest_has_fxsr(struct x86_emulate_ctxt *ctxt)
{
	return guest_cpuid_has(emul_to_vcpu(ctxt), X86_FEATURE_FXSR);
}

static bool emulator_guest_has_rdpid(struct x86_emulate_ctxt *ctxt)
{
	return guest_cpuid_has(emul_to_vcpu(ctxt), X86_FEATURE_RDPID);
}

static bool emulator_guest_cpuid_is_intel_compatible(struct x86_emulate_ctxt *ctxt)
{
	return guest_cpuid_is_intel_compatible(emul_to_vcpu(ctxt));
}

static ulong emulator_read_gpr(struct x86_emulate_ctxt *ctxt, unsigned reg)
{
	return kvm_register_read_raw(emul_to_vcpu(ctxt), reg);
}

static void emulator_write_gpr(struct x86_emulate_ctxt *ctxt, unsigned reg, ulong val)
{
	kvm_register_write_raw(emul_to_vcpu(ctxt), reg, val);
}

static void emulator_set_nmi_mask(struct x86_emulate_ctxt *ctxt, bool masked)
{
	kvm_x86_call(set_nmi_mask)(emul_to_vcpu(ctxt), masked);
}

static bool emulator_is_smm(struct x86_emulate_ctxt *ctxt)
{
	return is_smm(emul_to_vcpu(ctxt));
}

static bool emulator_is_guest_mode(struct x86_emulate_ctxt *ctxt)
{
	return is_guest_mode(emul_to_vcpu(ctxt));
}

#ifndef CONFIG_KVM_SMM
static int emulator_leave_smm(struct x86_emulate_ctxt *ctxt)
{
	WARN_ON_ONCE(1);
	return X86EMUL_UNHANDLEABLE;
}
#endif

static void emulator_triple_fault(struct x86_emulate_ctxt *ctxt)
{
	kvm_make_request(KVM_REQ_TRIPLE_FAULT, emul_to_vcpu(ctxt));
}

static int emulator_set_xcr(struct x86_emulate_ctxt *ctxt, u32 index, u64 xcr)
{
	return __kvm_set_xcr(emul_to_vcpu(ctxt), index, xcr);
}

static void emulator_vm_bugged(struct x86_emulate_ctxt *ctxt)
{
	struct kvm *kvm = emul_to_vcpu(ctxt)->kvm;

	if (!kvm->vm_bugged)
		kvm_vm_bugged(kvm);
}

static gva_t emulator_get_untagged_addr(struct x86_emulate_ctxt *ctxt,
					gva_t addr, unsigned int flags)
{
	if (!kvm_x86_ops.get_untagged_addr)
		return addr;

<<<<<<< HEAD
	return static_call(kvm_x86_get_untagged_addr)(emul_to_vcpu(ctxt), addr, flags);
=======
	return kvm_x86_call(get_untagged_addr)(emul_to_vcpu(ctxt),
					       addr, flags);
>>>>>>> 2d5404ca
}

static const struct x86_emulate_ops emulate_ops = {
	.vm_bugged           = emulator_vm_bugged,
	.read_gpr            = emulator_read_gpr,
	.write_gpr           = emulator_write_gpr,
	.read_std            = emulator_read_std,
	.write_std           = emulator_write_std,
	.fetch               = kvm_fetch_guest_virt,
	.read_emulated       = emulator_read_emulated,
	.write_emulated      = emulator_write_emulated,
	.cmpxchg_emulated    = emulator_cmpxchg_emulated,
	.invlpg              = emulator_invlpg,
	.pio_in_emulated     = emulator_pio_in_emulated,
	.pio_out_emulated    = emulator_pio_out_emulated,
	.get_segment         = emulator_get_segment,
	.set_segment         = emulator_set_segment,
	.get_cached_segment_base = emulator_get_cached_segment_base,
	.get_gdt             = emulator_get_gdt,
	.get_idt	     = emulator_get_idt,
	.set_gdt             = emulator_set_gdt,
	.set_idt	     = emulator_set_idt,
	.get_cr              = emulator_get_cr,
	.set_cr              = emulator_set_cr,
	.cpl                 = emulator_get_cpl,
	.get_dr              = emulator_get_dr,
	.set_dr              = emulator_set_dr,
	.set_msr_with_filter = emulator_set_msr_with_filter,
	.get_msr_with_filter = emulator_get_msr_with_filter,
	.get_msr             = emulator_get_msr,
	.check_rdpmc_early   = emulator_check_rdpmc_early,
	.read_pmc            = emulator_read_pmc,
	.halt                = emulator_halt,
	.wbinvd              = emulator_wbinvd,
	.fix_hypercall       = emulator_fix_hypercall,
	.intercept           = emulator_intercept,
	.get_cpuid           = emulator_get_cpuid,
	.guest_has_movbe     = emulator_guest_has_movbe,
	.guest_has_fxsr      = emulator_guest_has_fxsr,
	.guest_has_rdpid     = emulator_guest_has_rdpid,
	.guest_cpuid_is_intel_compatible = emulator_guest_cpuid_is_intel_compatible,
	.set_nmi_mask        = emulator_set_nmi_mask,
	.is_smm              = emulator_is_smm,
	.is_guest_mode       = emulator_is_guest_mode,
	.leave_smm           = emulator_leave_smm,
	.triple_fault        = emulator_triple_fault,
	.set_xcr             = emulator_set_xcr,
	.get_untagged_addr   = emulator_get_untagged_addr,
};

static void toggle_interruptibility(struct kvm_vcpu *vcpu, u32 mask)
{
	u32 int_shadow = kvm_x86_call(get_interrupt_shadow)(vcpu);
	/*
	 * an sti; sti; sequence only disable interrupts for the first
	 * instruction. So, if the last instruction, be it emulated or
	 * not, left the system with the INT_STI flag enabled, it
	 * means that the last instruction is an sti. We should not
	 * leave the flag on in this case. The same goes for mov ss
	 */
	if (int_shadow & mask)
		mask = 0;
	if (unlikely(int_shadow || mask)) {
		kvm_x86_call(set_interrupt_shadow)(vcpu, mask);
		if (!mask)
			kvm_make_request(KVM_REQ_EVENT, vcpu);
	}
}

static void inject_emulated_exception(struct kvm_vcpu *vcpu)
{
	struct x86_emulate_ctxt *ctxt = vcpu->arch.emulate_ctxt;

	if (ctxt->exception.vector == PF_VECTOR)
		kvm_inject_emulated_page_fault(vcpu, &ctxt->exception);
	else if (ctxt->exception.error_code_valid)
		kvm_queue_exception_e(vcpu, ctxt->exception.vector,
				      ctxt->exception.error_code);
	else
		kvm_queue_exception(vcpu, ctxt->exception.vector);
}

static struct x86_emulate_ctxt *alloc_emulate_ctxt(struct kvm_vcpu *vcpu)
{
	struct x86_emulate_ctxt *ctxt;

	ctxt = kmem_cache_zalloc(x86_emulator_cache, GFP_KERNEL_ACCOUNT);
	if (!ctxt) {
		pr_err("failed to allocate vcpu's emulator\n");
		return NULL;
	}

	ctxt->vcpu = vcpu;
	ctxt->ops = &emulate_ops;
	vcpu->arch.emulate_ctxt = ctxt;

	return ctxt;
}

static void init_emulate_ctxt(struct kvm_vcpu *vcpu)
{
	struct x86_emulate_ctxt *ctxt = vcpu->arch.emulate_ctxt;
	int cs_db, cs_l;

	kvm_x86_call(get_cs_db_l_bits)(vcpu, &cs_db, &cs_l);

	ctxt->gpa_available = false;
	ctxt->eflags = kvm_get_rflags(vcpu);
	ctxt->tf = (ctxt->eflags & X86_EFLAGS_TF) != 0;

	ctxt->eip = kvm_rip_read(vcpu);
	ctxt->mode = (!is_protmode(vcpu))		? X86EMUL_MODE_REAL :
		     (ctxt->eflags & X86_EFLAGS_VM)	? X86EMUL_MODE_VM86 :
		     (cs_l && is_long_mode(vcpu))	? X86EMUL_MODE_PROT64 :
		     cs_db				? X86EMUL_MODE_PROT32 :
							  X86EMUL_MODE_PROT16;
	ctxt->interruptibility = 0;
	ctxt->have_exception = false;
	ctxt->exception.vector = -1;
	ctxt->perm_ok = false;

	init_decode_cache(ctxt);
	vcpu->arch.emulate_regs_need_sync_from_vcpu = false;
}

void kvm_inject_realmode_interrupt(struct kvm_vcpu *vcpu, int irq, int inc_eip)
{
	struct x86_emulate_ctxt *ctxt = vcpu->arch.emulate_ctxt;
	int ret;

	init_emulate_ctxt(vcpu);

	ctxt->op_bytes = 2;
	ctxt->ad_bytes = 2;
	ctxt->_eip = ctxt->eip + inc_eip;
	ret = emulate_int_real(ctxt, irq);

	if (ret != X86EMUL_CONTINUE) {
		kvm_make_request(KVM_REQ_TRIPLE_FAULT, vcpu);
	} else {
		ctxt->eip = ctxt->_eip;
		kvm_rip_write(vcpu, ctxt->eip);
		kvm_set_rflags(vcpu, ctxt->eflags);
	}
}
EXPORT_SYMBOL_GPL(kvm_inject_realmode_interrupt);

static void prepare_emulation_failure_exit(struct kvm_vcpu *vcpu, u64 *data,
					   u8 ndata, u8 *insn_bytes, u8 insn_size)
{
	struct kvm_run *run = vcpu->run;
	u64 info[5];
	u8 info_start;

	/*
	 * Zero the whole array used to retrieve the exit info, as casting to
	 * u32 for select entries will leave some chunks uninitialized.
	 */
	memset(&info, 0, sizeof(info));

	kvm_x86_call(get_exit_info)(vcpu, (u32 *)&info[0], &info[1], &info[2],
				    (u32 *)&info[3], (u32 *)&info[4]);

	run->exit_reason = KVM_EXIT_INTERNAL_ERROR;
	run->emulation_failure.suberror = KVM_INTERNAL_ERROR_EMULATION;

	/*
	 * There's currently space for 13 entries, but 5 are used for the exit
	 * reason and info.  Restrict to 4 to reduce the maintenance burden
	 * when expanding kvm_run.emulation_failure in the future.
	 */
	if (WARN_ON_ONCE(ndata > 4))
		ndata = 4;

	/* Always include the flags as a 'data' entry. */
	info_start = 1;
	run->emulation_failure.flags = 0;

	if (insn_size) {
		BUILD_BUG_ON((sizeof(run->emulation_failure.insn_size) +
			      sizeof(run->emulation_failure.insn_bytes) != 16));
		info_start += 2;
		run->emulation_failure.flags |=
			KVM_INTERNAL_ERROR_EMULATION_FLAG_INSTRUCTION_BYTES;
		run->emulation_failure.insn_size = insn_size;
		memset(run->emulation_failure.insn_bytes, 0x90,
		       sizeof(run->emulation_failure.insn_bytes));
		memcpy(run->emulation_failure.insn_bytes, insn_bytes, insn_size);
	}

	memcpy(&run->internal.data[info_start], info, sizeof(info));
	memcpy(&run->internal.data[info_start + ARRAY_SIZE(info)], data,
	       ndata * sizeof(data[0]));

	run->emulation_failure.ndata = info_start + ARRAY_SIZE(info) + ndata;
}

static void prepare_emulation_ctxt_failure_exit(struct kvm_vcpu *vcpu)
{
	struct x86_emulate_ctxt *ctxt = vcpu->arch.emulate_ctxt;

	prepare_emulation_failure_exit(vcpu, NULL, 0, ctxt->fetch.data,
				       ctxt->fetch.end - ctxt->fetch.data);
}

void __kvm_prepare_emulation_failure_exit(struct kvm_vcpu *vcpu, u64 *data,
					  u8 ndata)
{
	prepare_emulation_failure_exit(vcpu, data, ndata, NULL, 0);
}
EXPORT_SYMBOL_GPL(__kvm_prepare_emulation_failure_exit);

void kvm_prepare_emulation_failure_exit(struct kvm_vcpu *vcpu)
{
	__kvm_prepare_emulation_failure_exit(vcpu, NULL, 0);
}
EXPORT_SYMBOL_GPL(kvm_prepare_emulation_failure_exit);

static int handle_emulation_failure(struct kvm_vcpu *vcpu, int emulation_type)
{
	struct kvm *kvm = vcpu->kvm;

	++vcpu->stat.insn_emulation_fail;
	trace_kvm_emulate_insn_failed(vcpu);

	if (emulation_type & EMULTYPE_VMWARE_GP) {
		kvm_queue_exception_e(vcpu, GP_VECTOR, 0);
		return 1;
	}

	if (kvm->arch.exit_on_emulation_error ||
	    (emulation_type & EMULTYPE_SKIP)) {
		prepare_emulation_ctxt_failure_exit(vcpu);
		return 0;
	}

	kvm_queue_exception(vcpu, UD_VECTOR);

	if (!is_guest_mode(vcpu) && kvm_x86_call(get_cpl)(vcpu) == 0) {
		prepare_emulation_ctxt_failure_exit(vcpu);
		return 0;
	}

	return 1;
}

static bool kvm_unprotect_and_retry_on_failure(struct kvm_vcpu *vcpu,
					       gpa_t cr2_or_gpa,
					       int emulation_type)
{
	if (!(emulation_type & EMULTYPE_ALLOW_RETRY_PF))
		return false;

	/*
	 * If the failed instruction faulted on an access to page tables that
	 * are used to translate any part of the instruction, KVM can't resolve
	 * the issue by unprotecting the gfn, as zapping the shadow page will
	 * result in the instruction taking a !PRESENT page fault and thus put
	 * the vCPU into an infinite loop of page faults.  E.g. KVM will create
	 * a SPTE and write-protect the gfn to resolve the !PRESENT fault, and
	 * then zap the SPTE to unprotect the gfn, and then do it all over
	 * again.  Report the error to userspace.
	 */
	if (emulation_type & EMULTYPE_WRITE_PF_TO_SP)
		return false;

	/*
	 * If emulation may have been triggered by a write to a shadowed page
	 * table, unprotect the gfn (zap any relevant SPTEs) and re-enter the
	 * guest to let the CPU re-execute the instruction in the hope that the
	 * CPU can cleanly execute the instruction that KVM failed to emulate.
	 */
	__kvm_mmu_unprotect_gfn_and_retry(vcpu, cr2_or_gpa, true);

	/*
	 * Retry even if _this_ vCPU didn't unprotect the gfn, as it's possible
	 * all SPTEs were already zapped by a different task.  The alternative
	 * is to report the error to userspace and likely terminate the guest,
	 * and the last_retry_{eip,addr} checks will prevent retrying the page
	 * fault indefinitely, i.e. there's nothing to lose by retrying.
	 */
	return true;
}

static int complete_emulated_mmio(struct kvm_vcpu *vcpu);
static int complete_emulated_pio(struct kvm_vcpu *vcpu);

static int kvm_vcpu_check_hw_bp(unsigned long addr, u32 type, u32 dr7,
				unsigned long *db)
{
	u32 dr6 = 0;
	int i;
	u32 enable, rwlen;

	enable = dr7;
	rwlen = dr7 >> 16;
	for (i = 0; i < 4; i++, enable >>= 2, rwlen >>= 4)
		if ((enable & 3) && (rwlen & 15) == type && db[i] == addr)
			dr6 |= (1 << i);
	return dr6;
}

static int kvm_vcpu_do_singlestep(struct kvm_vcpu *vcpu)
{
	struct kvm_run *kvm_run = vcpu->run;

	if (vcpu->guest_debug & KVM_GUESTDBG_SINGLESTEP) {
		kvm_run->debug.arch.dr6 = DR6_BS | DR6_ACTIVE_LOW;
		kvm_run->debug.arch.pc = kvm_get_linear_rip(vcpu);
		kvm_run->debug.arch.exception = DB_VECTOR;
		kvm_run->exit_reason = KVM_EXIT_DEBUG;
		return 0;
	}
	kvm_queue_exception_p(vcpu, DB_VECTOR, DR6_BS);
	return 1;
}

int kvm_skip_emulated_instruction(struct kvm_vcpu *vcpu)
{
	unsigned long rflags = kvm_x86_call(get_rflags)(vcpu);
	int r;

	r = kvm_x86_call(skip_emulated_instruction)(vcpu);
	if (unlikely(!r))
		return 0;

	kvm_pmu_trigger_event(vcpu, kvm_pmu_eventsel.INSTRUCTIONS_RETIRED);

	/*
	 * rflags is the old, "raw" value of the flags.  The new value has
	 * not been saved yet.
	 *
	 * This is correct even for TF set by the guest, because "the
	 * processor will not generate this exception after the instruction
	 * that sets the TF flag".
	 */
	if (unlikely(rflags & X86_EFLAGS_TF))
		r = kvm_vcpu_do_singlestep(vcpu);
	return r;
}
EXPORT_SYMBOL_GPL(kvm_skip_emulated_instruction);

static bool kvm_is_code_breakpoint_inhibited(struct kvm_vcpu *vcpu)
{
	if (kvm_get_rflags(vcpu) & X86_EFLAGS_RF)
		return true;

	/*
	 * Intel compatible CPUs inhibit code #DBs when MOV/POP SS blocking is
	 * active, but AMD compatible CPUs do not.
	 */
	if (!guest_cpuid_is_intel_compatible(vcpu))
		return false;

	return kvm_x86_call(get_interrupt_shadow)(vcpu) & KVM_X86_SHADOW_INT_MOV_SS;
}

static bool kvm_vcpu_check_code_breakpoint(struct kvm_vcpu *vcpu,
					   int emulation_type, int *r)
{
	WARN_ON_ONCE(emulation_type & EMULTYPE_NO_DECODE);

	/*
	 * Do not check for code breakpoints if hardware has already done the
	 * checks, as inferred from the emulation type.  On NO_DECODE and SKIP,
	 * the instruction has passed all exception checks, and all intercepted
	 * exceptions that trigger emulation have lower priority than code
	 * breakpoints, i.e. the fact that the intercepted exception occurred
	 * means any code breakpoints have already been serviced.
	 *
	 * Note, KVM needs to check for code #DBs on EMULTYPE_TRAP_UD_FORCED as
	 * hardware has checked the RIP of the magic prefix, but not the RIP of
	 * the instruction being emulated.  The intent of forced emulation is
	 * to behave as if KVM intercepted the instruction without an exception
	 * and without a prefix.
	 */
	if (emulation_type & (EMULTYPE_NO_DECODE | EMULTYPE_SKIP |
			      EMULTYPE_TRAP_UD | EMULTYPE_VMWARE_GP | EMULTYPE_PF))
		return false;

	if (unlikely(vcpu->guest_debug & KVM_GUESTDBG_USE_HW_BP) &&
	    (vcpu->arch.guest_debug_dr7 & DR7_BP_EN_MASK)) {
		struct kvm_run *kvm_run = vcpu->run;
		unsigned long eip = kvm_get_linear_rip(vcpu);
		u32 dr6 = kvm_vcpu_check_hw_bp(eip, 0,
					   vcpu->arch.guest_debug_dr7,
					   vcpu->arch.eff_db);

		if (dr6 != 0) {
			kvm_run->debug.arch.dr6 = dr6 | DR6_ACTIVE_LOW;
			kvm_run->debug.arch.pc = eip;
			kvm_run->debug.arch.exception = DB_VECTOR;
			kvm_run->exit_reason = KVM_EXIT_DEBUG;
			*r = 0;
			return true;
		}
	}

	if (unlikely(vcpu->arch.dr7 & DR7_BP_EN_MASK) &&
	    !kvm_is_code_breakpoint_inhibited(vcpu)) {
		unsigned long eip = kvm_get_linear_rip(vcpu);
		u32 dr6 = kvm_vcpu_check_hw_bp(eip, 0,
					   vcpu->arch.dr7,
					   vcpu->arch.db);

		if (dr6 != 0) {
			kvm_queue_exception_p(vcpu, DB_VECTOR, dr6);
			*r = 1;
			return true;
		}
	}

	return false;
}

static bool is_vmware_backdoor_opcode(struct x86_emulate_ctxt *ctxt)
{
	switch (ctxt->opcode_len) {
	case 1:
		switch (ctxt->b) {
		case 0xe4:	/* IN */
		case 0xe5:
		case 0xec:
		case 0xed:
		case 0xe6:	/* OUT */
		case 0xe7:
		case 0xee:
		case 0xef:
		case 0x6c:	/* INS */
		case 0x6d:
		case 0x6e:	/* OUTS */
		case 0x6f:
			return true;
		}
		break;
	case 2:
		switch (ctxt->b) {
		case 0x33:	/* RDPMC */
			return true;
		}
		break;
	}

	return false;
}

/*
 * Decode an instruction for emulation.  The caller is responsible for handling
 * code breakpoints.  Note, manually detecting code breakpoints is unnecessary
 * (and wrong) when emulating on an intercepted fault-like exception[*], as
 * code breakpoints have higher priority and thus have already been done by
 * hardware.
 *
 * [*] Except #MC, which is higher priority, but KVM should never emulate in
 *     response to a machine check.
 */
int x86_decode_emulated_instruction(struct kvm_vcpu *vcpu, int emulation_type,
				    void *insn, int insn_len)
{
	struct x86_emulate_ctxt *ctxt = vcpu->arch.emulate_ctxt;
	int r;

	init_emulate_ctxt(vcpu);

	r = x86_decode_insn(ctxt, insn, insn_len, emulation_type);

	trace_kvm_emulate_insn_start(vcpu);
	++vcpu->stat.insn_emulation;

	return r;
}
EXPORT_SYMBOL_GPL(x86_decode_emulated_instruction);

int x86_emulate_instruction(struct kvm_vcpu *vcpu, gpa_t cr2_or_gpa,
			    int emulation_type, void *insn, int insn_len)
{
	int r;
	struct x86_emulate_ctxt *ctxt = vcpu->arch.emulate_ctxt;
	bool writeback = true;

<<<<<<< HEAD
=======
	if ((emulation_type & EMULTYPE_ALLOW_RETRY_PF) &&
	    (WARN_ON_ONCE(is_guest_mode(vcpu)) ||
	     WARN_ON_ONCE(!(emulation_type & EMULTYPE_PF))))
		emulation_type &= ~EMULTYPE_ALLOW_RETRY_PF;

>>>>>>> 2d5404ca
	r = kvm_check_emulate_insn(vcpu, emulation_type, insn, insn_len);
	if (r != X86EMUL_CONTINUE) {
		if (r == X86EMUL_RETRY_INSTR || r == X86EMUL_PROPAGATE_FAULT)
			return 1;

		WARN_ON_ONCE(r != X86EMUL_UNHANDLEABLE);
		return handle_emulation_failure(vcpu, emulation_type);
	}

	vcpu->arch.l1tf_flush_l1d = true;

	if (!(emulation_type & EMULTYPE_NO_DECODE)) {
		kvm_clear_exception_queue(vcpu);

		/*
		 * Return immediately if RIP hits a code breakpoint, such #DBs
		 * are fault-like and are higher priority than any faults on
		 * the code fetch itself.
		 */
		if (kvm_vcpu_check_code_breakpoint(vcpu, emulation_type, &r))
			return r;

		r = x86_decode_emulated_instruction(vcpu, emulation_type,
						    insn, insn_len);
		if (r != EMULATION_OK)  {
			if ((emulation_type & EMULTYPE_TRAP_UD) ||
			    (emulation_type & EMULTYPE_TRAP_UD_FORCED)) {
				kvm_queue_exception(vcpu, UD_VECTOR);
				return 1;
			}
			if (kvm_unprotect_and_retry_on_failure(vcpu, cr2_or_gpa,
							       emulation_type))
				return 1;

			if (ctxt->have_exception &&
			    !(emulation_type & EMULTYPE_SKIP)) {
				/*
				 * #UD should result in just EMULATION_FAILED, and trap-like
				 * exception should not be encountered during decode.
				 */
				WARN_ON_ONCE(ctxt->exception.vector == UD_VECTOR ||
					     exception_type(ctxt->exception.vector) == EXCPT_TRAP);
				inject_emulated_exception(vcpu);
				return 1;
			}
			return handle_emulation_failure(vcpu, emulation_type);
		}
	}

	if ((emulation_type & EMULTYPE_VMWARE_GP) &&
	    !is_vmware_backdoor_opcode(ctxt)) {
		kvm_queue_exception_e(vcpu, GP_VECTOR, 0);
		return 1;
	}

	/*
	 * EMULTYPE_SKIP without EMULTYPE_COMPLETE_USER_EXIT is intended for
	 * use *only* by vendor callbacks for kvm_skip_emulated_instruction().
	 * The caller is responsible for updating interruptibility state and
	 * injecting single-step #DBs.
	 */
	if (emulation_type & EMULTYPE_SKIP) {
		if (ctxt->mode != X86EMUL_MODE_PROT64)
			ctxt->eip = (u32)ctxt->_eip;
		else
			ctxt->eip = ctxt->_eip;

		if (emulation_type & EMULTYPE_COMPLETE_USER_EXIT) {
			r = 1;
			goto writeback;
		}

		kvm_rip_write(vcpu, ctxt->eip);
		if (ctxt->eflags & X86_EFLAGS_RF)
			kvm_set_rflags(vcpu, ctxt->eflags & ~X86_EFLAGS_RF);
		return 1;
	}

	/*
	 * If emulation was caused by a write-protection #PF on a non-page_table
	 * writing instruction, try to unprotect the gfn, i.e. zap shadow pages,
	 * and retry the instruction, as the vCPU is likely no longer using the
	 * gfn as a page table.
	 */
	if ((emulation_type & EMULTYPE_ALLOW_RETRY_PF) &&
	    !x86_page_table_writing_insn(ctxt) &&
	    kvm_mmu_unprotect_gfn_and_retry(vcpu, cr2_or_gpa))
		return 1;

	/* this is needed for vmware backdoor interface to work since it
	   changes registers values  during IO operation */
	if (vcpu->arch.emulate_regs_need_sync_from_vcpu) {
		vcpu->arch.emulate_regs_need_sync_from_vcpu = false;
		emulator_invalidate_register_cache(ctxt);
	}

restart:
	if (emulation_type & EMULTYPE_PF) {
		/* Save the faulting GPA (cr2) in the address field */
		ctxt->exception.address = cr2_or_gpa;

		/* With shadow page tables, cr2 contains a GVA or nGPA. */
		if (vcpu->arch.mmu->root_role.direct) {
			ctxt->gpa_available = true;
			ctxt->gpa_val = cr2_or_gpa;
		}
	} else {
		/* Sanitize the address out of an abundance of paranoia. */
		ctxt->exception.address = 0;
	}

	r = x86_emulate_insn(ctxt);

	if (r == EMULATION_INTERCEPTED)
		return 1;

	if (r == EMULATION_FAILED) {
		if (kvm_unprotect_and_retry_on_failure(vcpu, cr2_or_gpa,
						       emulation_type))
			return 1;

		return handle_emulation_failure(vcpu, emulation_type);
	}

	if (ctxt->have_exception) {
		WARN_ON_ONCE(vcpu->mmio_needed && !vcpu->mmio_is_write);
		vcpu->mmio_needed = false;
		r = 1;
		inject_emulated_exception(vcpu);
	} else if (vcpu->arch.pio.count) {
		if (!vcpu->arch.pio.in) {
			/* FIXME: return into emulator if single-stepping.  */
			vcpu->arch.pio.count = 0;
		} else {
			writeback = false;
			vcpu->arch.complete_userspace_io = complete_emulated_pio;
		}
		r = 0;
	} else if (vcpu->mmio_needed) {
		++vcpu->stat.mmio_exits;

		if (!vcpu->mmio_is_write)
			writeback = false;
		r = 0;
		vcpu->arch.complete_userspace_io = complete_emulated_mmio;
	} else if (vcpu->arch.complete_userspace_io) {
		writeback = false;
		r = 0;
	} else if (r == EMULATION_RESTART)
		goto restart;
	else
		r = 1;

writeback:
	if (writeback) {
		unsigned long rflags = kvm_x86_call(get_rflags)(vcpu);
		toggle_interruptibility(vcpu, ctxt->interruptibility);
		vcpu->arch.emulate_regs_need_sync_to_vcpu = false;

		/*
		 * Note, EXCPT_DB is assumed to be fault-like as the emulator
		 * only supports code breakpoints and general detect #DB, both
		 * of which are fault-like.
		 */
		if (!ctxt->have_exception ||
		    exception_type(ctxt->exception.vector) == EXCPT_TRAP) {
			kvm_pmu_trigger_event(vcpu, kvm_pmu_eventsel.INSTRUCTIONS_RETIRED);
			if (ctxt->is_branch)
				kvm_pmu_trigger_event(vcpu, kvm_pmu_eventsel.BRANCH_INSTRUCTIONS_RETIRED);
			kvm_rip_write(vcpu, ctxt->eip);
			if (r && (ctxt->tf || (vcpu->guest_debug & KVM_GUESTDBG_SINGLESTEP)))
				r = kvm_vcpu_do_singlestep(vcpu);
			kvm_x86_call(update_emulated_instruction)(vcpu);
			__kvm_set_rflags(vcpu, ctxt->eflags);
		}

		/*
		 * For STI, interrupts are shadowed; so KVM_REQ_EVENT will
		 * do nothing, and it will be requested again as soon as
		 * the shadow expires.  But we still need to check here,
		 * because POPF has no interrupt shadow.
		 */
		if (unlikely((ctxt->eflags & ~rflags) & X86_EFLAGS_IF))
			kvm_make_request(KVM_REQ_EVENT, vcpu);
	} else
		vcpu->arch.emulate_regs_need_sync_to_vcpu = true;

	return r;
}

int kvm_emulate_instruction(struct kvm_vcpu *vcpu, int emulation_type)
{
	return x86_emulate_instruction(vcpu, 0, emulation_type, NULL, 0);
}
EXPORT_SYMBOL_GPL(kvm_emulate_instruction);

int kvm_emulate_instruction_from_buffer(struct kvm_vcpu *vcpu,
					void *insn, int insn_len)
{
	return x86_emulate_instruction(vcpu, 0, 0, insn, insn_len);
}
EXPORT_SYMBOL_GPL(kvm_emulate_instruction_from_buffer);

static int complete_fast_pio_out_port_0x7e(struct kvm_vcpu *vcpu)
{
	vcpu->arch.pio.count = 0;
	return 1;
}

static int complete_fast_pio_out(struct kvm_vcpu *vcpu)
{
	vcpu->arch.pio.count = 0;

	if (unlikely(!kvm_is_linear_rip(vcpu, vcpu->arch.pio.linear_rip)))
		return 1;

	return kvm_skip_emulated_instruction(vcpu);
}

static int kvm_fast_pio_out(struct kvm_vcpu *vcpu, int size,
			    unsigned short port)
{
	unsigned long val = kvm_rax_read(vcpu);
	int ret = emulator_pio_out(vcpu, size, port, &val, 1);

	if (ret)
		return ret;

	/*
	 * Workaround userspace that relies on old KVM behavior of %rip being
	 * incremented prior to exiting to userspace to handle "OUT 0x7e".
	 */
	if (port == 0x7e &&
	    kvm_check_has_quirk(vcpu->kvm, KVM_X86_QUIRK_OUT_7E_INC_RIP)) {
		vcpu->arch.complete_userspace_io =
			complete_fast_pio_out_port_0x7e;
		kvm_skip_emulated_instruction(vcpu);
	} else {
		vcpu->arch.pio.linear_rip = kvm_get_linear_rip(vcpu);
		vcpu->arch.complete_userspace_io = complete_fast_pio_out;
	}
	return 0;
}

static int complete_fast_pio_in(struct kvm_vcpu *vcpu)
{
	unsigned long val;

	/* We should only ever be called with arch.pio.count equal to 1 */
	BUG_ON(vcpu->arch.pio.count != 1);

	if (unlikely(!kvm_is_linear_rip(vcpu, vcpu->arch.pio.linear_rip))) {
		vcpu->arch.pio.count = 0;
		return 1;
	}

	/* For size less than 4 we merge, else we zero extend */
	val = (vcpu->arch.pio.size < 4) ? kvm_rax_read(vcpu) : 0;

	complete_emulator_pio_in(vcpu, &val);
	kvm_rax_write(vcpu, val);

	return kvm_skip_emulated_instruction(vcpu);
}

static int kvm_fast_pio_in(struct kvm_vcpu *vcpu, int size,
			   unsigned short port)
{
	unsigned long val;
	int ret;

	/* For size less than 4 we merge, else we zero extend */
	val = (size < 4) ? kvm_rax_read(vcpu) : 0;

	ret = emulator_pio_in(vcpu, size, port, &val, 1);
	if (ret) {
		kvm_rax_write(vcpu, val);
		return ret;
	}

	vcpu->arch.pio.linear_rip = kvm_get_linear_rip(vcpu);
	vcpu->arch.complete_userspace_io = complete_fast_pio_in;

	return 0;
}

int kvm_fast_pio(struct kvm_vcpu *vcpu, int size, unsigned short port, int in)
{
	int ret;

	if (in)
		ret = kvm_fast_pio_in(vcpu, size, port);
	else
		ret = kvm_fast_pio_out(vcpu, size, port);
	return ret && kvm_skip_emulated_instruction(vcpu);
}
EXPORT_SYMBOL_GPL(kvm_fast_pio);

static int kvmclock_cpu_down_prep(unsigned int cpu)
{
	__this_cpu_write(cpu_tsc_khz, 0);
	return 0;
}

static void tsc_khz_changed(void *data)
{
	struct cpufreq_freqs *freq = data;
	unsigned long khz;

	WARN_ON_ONCE(boot_cpu_has(X86_FEATURE_CONSTANT_TSC));

	if (data)
		khz = freq->new;
	else
		khz = cpufreq_quick_get(raw_smp_processor_id());
	if (!khz)
		khz = tsc_khz;
	__this_cpu_write(cpu_tsc_khz, khz);
}

#ifdef CONFIG_X86_64
static void kvm_hyperv_tsc_notifier(void)
{
	struct kvm *kvm;
	int cpu;

	mutex_lock(&kvm_lock);
	list_for_each_entry(kvm, &vm_list, vm_list)
		kvm_make_mclock_inprogress_request(kvm);

	/* no guest entries from this point */
	hyperv_stop_tsc_emulation();

	/* TSC frequency always matches when on Hyper-V */
	if (!boot_cpu_has(X86_FEATURE_CONSTANT_TSC)) {
		for_each_present_cpu(cpu)
			per_cpu(cpu_tsc_khz, cpu) = tsc_khz;
	}
	kvm_caps.max_guest_tsc_khz = tsc_khz;

	list_for_each_entry(kvm, &vm_list, vm_list) {
		__kvm_start_pvclock_update(kvm);
		pvclock_update_vm_gtod_copy(kvm);
		kvm_end_pvclock_update(kvm);
	}

	mutex_unlock(&kvm_lock);
}
#endif

static void __kvmclock_cpufreq_notifier(struct cpufreq_freqs *freq, int cpu)
{
	struct kvm *kvm;
	struct kvm_vcpu *vcpu;
	int send_ipi = 0;
	unsigned long i;

	/*
	 * We allow guests to temporarily run on slowing clocks,
	 * provided we notify them after, or to run on accelerating
	 * clocks, provided we notify them before.  Thus time never
	 * goes backwards.
	 *
	 * However, we have a problem.  We can't atomically update
	 * the frequency of a given CPU from this function; it is
	 * merely a notifier, which can be called from any CPU.
	 * Changing the TSC frequency at arbitrary points in time
	 * requires a recomputation of local variables related to
	 * the TSC for each VCPU.  We must flag these local variables
	 * to be updated and be sure the update takes place with the
	 * new frequency before any guests proceed.
	 *
	 * Unfortunately, the combination of hotplug CPU and frequency
	 * change creates an intractable locking scenario; the order
	 * of when these callouts happen is undefined with respect to
	 * CPU hotplug, and they can race with each other.  As such,
	 * merely setting per_cpu(cpu_tsc_khz) = X during a hotadd is
	 * undefined; you can actually have a CPU frequency change take
	 * place in between the computation of X and the setting of the
	 * variable.  To protect against this problem, all updates of
	 * the per_cpu tsc_khz variable are done in an interrupt
	 * protected IPI, and all callers wishing to update the value
	 * must wait for a synchronous IPI to complete (which is trivial
	 * if the caller is on the CPU already).  This establishes the
	 * necessary total order on variable updates.
	 *
	 * Note that because a guest time update may take place
	 * anytime after the setting of the VCPU's request bit, the
	 * correct TSC value must be set before the request.  However,
	 * to ensure the update actually makes it to any guest which
	 * starts running in hardware virtualization between the set
	 * and the acquisition of the spinlock, we must also ping the
	 * CPU after setting the request bit.
	 *
	 */

	smp_call_function_single(cpu, tsc_khz_changed, freq, 1);

	mutex_lock(&kvm_lock);
	list_for_each_entry(kvm, &vm_list, vm_list) {
		kvm_for_each_vcpu(i, vcpu, kvm) {
			if (vcpu->cpu != cpu)
				continue;
			kvm_make_request(KVM_REQ_CLOCK_UPDATE, vcpu);
			if (vcpu->cpu != raw_smp_processor_id())
				send_ipi = 1;
		}
	}
	mutex_unlock(&kvm_lock);

	if (freq->old < freq->new && send_ipi) {
		/*
		 * We upscale the frequency.  Must make the guest
		 * doesn't see old kvmclock values while running with
		 * the new frequency, otherwise we risk the guest sees
		 * time go backwards.
		 *
		 * In case we update the frequency for another cpu
		 * (which might be in guest context) send an interrupt
		 * to kick the cpu out of guest context.  Next time
		 * guest context is entered kvmclock will be updated,
		 * so the guest will not see stale values.
		 */
		smp_call_function_single(cpu, tsc_khz_changed, freq, 1);
	}
}

static int kvmclock_cpufreq_notifier(struct notifier_block *nb, unsigned long val,
				     void *data)
{
	struct cpufreq_freqs *freq = data;
	int cpu;

	if (val == CPUFREQ_PRECHANGE && freq->old > freq->new)
		return 0;
	if (val == CPUFREQ_POSTCHANGE && freq->old < freq->new)
		return 0;

	for_each_cpu(cpu, freq->policy->cpus)
		__kvmclock_cpufreq_notifier(freq, cpu);

	return 0;
}

static struct notifier_block kvmclock_cpufreq_notifier_block = {
	.notifier_call  = kvmclock_cpufreq_notifier
};

static int kvmclock_cpu_online(unsigned int cpu)
{
	tsc_khz_changed(NULL);
	return 0;
}

static void kvm_timer_init(void)
{
	if (!boot_cpu_has(X86_FEATURE_CONSTANT_TSC)) {
		max_tsc_khz = tsc_khz;

		if (IS_ENABLED(CONFIG_CPU_FREQ)) {
			struct cpufreq_policy *policy;
			int cpu;

			cpu = get_cpu();
			policy = cpufreq_cpu_get(cpu);
			if (policy) {
				if (policy->cpuinfo.max_freq)
					max_tsc_khz = policy->cpuinfo.max_freq;
				cpufreq_cpu_put(policy);
			}
			put_cpu();
		}
		cpufreq_register_notifier(&kvmclock_cpufreq_notifier_block,
					  CPUFREQ_TRANSITION_NOTIFIER);

		cpuhp_setup_state(CPUHP_AP_X86_KVM_CLK_ONLINE, "x86/kvm/clk:online",
				  kvmclock_cpu_online, kvmclock_cpu_down_prep);
	}
}

#ifdef CONFIG_X86_64
static void pvclock_gtod_update_fn(struct work_struct *work)
{
	struct kvm *kvm;
	struct kvm_vcpu *vcpu;
	unsigned long i;

	mutex_lock(&kvm_lock);
	list_for_each_entry(kvm, &vm_list, vm_list)
		kvm_for_each_vcpu(i, vcpu, kvm)
			kvm_make_request(KVM_REQ_MASTERCLOCK_UPDATE, vcpu);
	atomic_set(&kvm_guest_has_master_clock, 0);
	mutex_unlock(&kvm_lock);
}

static DECLARE_WORK(pvclock_gtod_work, pvclock_gtod_update_fn);

/*
 * Indirection to move queue_work() out of the tk_core.seq write held
 * region to prevent possible deadlocks against time accessors which
 * are invoked with work related locks held.
 */
static void pvclock_irq_work_fn(struct irq_work *w)
{
	queue_work(system_long_wq, &pvclock_gtod_work);
}

static DEFINE_IRQ_WORK(pvclock_irq_work, pvclock_irq_work_fn);

/*
 * Notification about pvclock gtod data update.
 */
static int pvclock_gtod_notify(struct notifier_block *nb, unsigned long unused,
			       void *priv)
{
	struct pvclock_gtod_data *gtod = &pvclock_gtod_data;
	struct timekeeper *tk = priv;

	update_pvclock_gtod(tk);

	/*
	 * Disable master clock if host does not trust, or does not use,
	 * TSC based clocksource. Delegate queue_work() to irq_work as
	 * this is invoked with tk_core.seq write held.
	 */
	if (!gtod_is_based_on_tsc(gtod->clock.vclock_mode) &&
	    atomic_read(&kvm_guest_has_master_clock) != 0)
		irq_work_queue(&pvclock_irq_work);
	return 0;
}

static struct notifier_block pvclock_gtod_notifier = {
	.notifier_call = pvclock_gtod_notify,
};
#endif

static inline void kvm_ops_update(struct kvm_x86_init_ops *ops)
{
	memcpy(&kvm_x86_ops, ops->runtime_ops, sizeof(kvm_x86_ops));

#define __KVM_X86_OP(func) \
	static_call_update(kvm_x86_##func, kvm_x86_ops.func);
#define KVM_X86_OP(func) \
	WARN_ON(!kvm_x86_ops.func); __KVM_X86_OP(func)
#define KVM_X86_OP_OPTIONAL __KVM_X86_OP
#define KVM_X86_OP_OPTIONAL_RET0(func) \
	static_call_update(kvm_x86_##func, (void *)kvm_x86_ops.func ? : \
					   (void *)__static_call_return0);
#include <asm/kvm-x86-ops.h>
#undef __KVM_X86_OP

	kvm_pmu_ops_update(ops->pmu_ops);
}

static int kvm_x86_check_processor_compatibility(void)
{
	int cpu = smp_processor_id();
	struct cpuinfo_x86 *c = &cpu_data(cpu);

	/*
	 * Compatibility checks are done when loading KVM and when enabling
	 * hardware, e.g. during CPU hotplug, to ensure all online CPUs are
	 * compatible, i.e. KVM should never perform a compatibility check on
	 * an offline CPU.
	 */
	WARN_ON(!cpu_online(cpu));

	if (__cr4_reserved_bits(cpu_has, c) !=
	    __cr4_reserved_bits(cpu_has, &boot_cpu_data))
		return -EIO;

	return kvm_x86_call(check_processor_compatibility)();
}

static void kvm_x86_check_cpu_compat(void *ret)
{
	*(int *)ret = kvm_x86_check_processor_compatibility();
}

int kvm_x86_vendor_init(struct kvm_x86_init_ops *ops)
{
	u64 host_pat;
	int r, cpu;

	guard(mutex)(&vendor_module_lock);

	if (kvm_x86_ops.enable_virtualization_cpu) {
		pr_err("already loaded vendor module '%s'\n", kvm_x86_ops.name);
		return -EEXIST;
	}

	/*
	 * KVM explicitly assumes that the guest has an FPU and
	 * FXSAVE/FXRSTOR. For example, the KVM_GET_FPU explicitly casts the
	 * vCPU's FPU state as a fxregs_state struct.
	 */
	if (!boot_cpu_has(X86_FEATURE_FPU) || !boot_cpu_has(X86_FEATURE_FXSR)) {
		pr_err("inadequate fpu\n");
		return -EOPNOTSUPP;
	}

	if (IS_ENABLED(CONFIG_PREEMPT_RT) && !boot_cpu_has(X86_FEATURE_CONSTANT_TSC)) {
		pr_err("RT requires X86_FEATURE_CONSTANT_TSC\n");
		return -EOPNOTSUPP;
	}

	/*
	 * KVM assumes that PAT entry '0' encodes WB memtype and simply zeroes
	 * the PAT bits in SPTEs.  Bail if PAT[0] is programmed to something
	 * other than WB.  Note, EPT doesn't utilize the PAT, but don't bother
	 * with an exception.  PAT[0] is set to WB on RESET and also by the
	 * kernel, i.e. failure indicates a kernel bug or broken firmware.
	 */
	if (rdmsrl_safe(MSR_IA32_CR_PAT, &host_pat) ||
	    (host_pat & GENMASK(2, 0)) != 6) {
		pr_err("host PAT[0] is not WB\n");
		return -EIO;
	}

	memset(&kvm_caps, 0, sizeof(kvm_caps));

	x86_emulator_cache = kvm_alloc_emulator_cache();
	if (!x86_emulator_cache) {
		pr_err("failed to allocate cache for x86 emulator\n");
		return -ENOMEM;
	}

	user_return_msrs = alloc_percpu(struct kvm_user_return_msrs);
	if (!user_return_msrs) {
		pr_err("failed to allocate percpu kvm_user_return_msrs\n");
		r = -ENOMEM;
		goto out_free_x86_emulator_cache;
	}
	kvm_nr_uret_msrs = 0;

	r = kvm_mmu_vendor_module_init();
	if (r)
		goto out_free_percpu;

<<<<<<< HEAD
=======
	kvm_caps.supported_vm_types = BIT(KVM_X86_DEFAULT_VM);
>>>>>>> 2d5404ca
	kvm_caps.supported_mce_cap = MCG_CTL_P | MCG_SER_P;

	if (boot_cpu_has(X86_FEATURE_XSAVE)) {
		kvm_host.xcr0 = xgetbv(XCR_XFEATURE_ENABLED_MASK);
		kvm_caps.supported_xcr0 = kvm_host.xcr0 & KVM_SUPPORTED_XCR0;
	}

	rdmsrl_safe(MSR_EFER, &kvm_host.efer);

	if (boot_cpu_has(X86_FEATURE_XSAVES))
		rdmsrl(MSR_IA32_XSS, kvm_host.xss);

	kvm_init_pmu_capability(ops->pmu_ops);

	if (boot_cpu_has(X86_FEATURE_ARCH_CAPABILITIES))
<<<<<<< HEAD
		rdmsrl(MSR_IA32_ARCH_CAPABILITIES, host_arch_capabilities);
=======
		rdmsrl(MSR_IA32_ARCH_CAPABILITIES, kvm_host.arch_capabilities);
>>>>>>> 2d5404ca

	r = ops->hardware_setup();
	if (r != 0)
		goto out_mmu_exit;

	kvm_ops_update(ops);

	for_each_online_cpu(cpu) {
		smp_call_function_single(cpu, kvm_x86_check_cpu_compat, &r, 1);
		if (r < 0)
			goto out_unwind_ops;
	}

	/*
	 * Point of no return!  DO NOT add error paths below this point unless
	 * absolutely necessary, as most operations from this point forward
	 * require unwinding.
	 */
	kvm_timer_init();

	if (pi_inject_timer == -1)
		pi_inject_timer = housekeeping_enabled(HK_TYPE_TIMER);
#ifdef CONFIG_X86_64
	pvclock_gtod_register_notifier(&pvclock_gtod_notifier);

	if (hypervisor_is_type(X86_HYPER_MS_HYPERV))
		set_hv_tscchange_cb(kvm_hyperv_tsc_notifier);
#endif

	kvm_register_perf_callbacks(ops->handle_intel_pt_intr);

	if (IS_ENABLED(CONFIG_KVM_SW_PROTECTED_VM) && tdp_mmu_enabled)
		kvm_caps.supported_vm_types |= BIT(KVM_X86_SW_PROTECTED_VM);

	if (!kvm_cpu_cap_has(X86_FEATURE_XSAVES))
		kvm_caps.supported_xss = 0;

#define __kvm_cpu_cap_has(UNUSED_, f) kvm_cpu_cap_has(f)
	cr4_reserved_bits = __cr4_reserved_bits(__kvm_cpu_cap_has, UNUSED_);
#undef __kvm_cpu_cap_has

	if (kvm_caps.has_tsc_control) {
		/*
		 * Make sure the user can only configure tsc_khz values that
		 * fit into a signed integer.
		 * A min value is not calculated because it will always
		 * be 1 on all machines.
		 */
		u64 max = min(0x7fffffffULL,
			      __scale_tsc(kvm_caps.max_tsc_scaling_ratio, tsc_khz));
		kvm_caps.max_guest_tsc_khz = max;
	}
	kvm_caps.default_tsc_scaling_ratio = 1ULL << kvm_caps.tsc_scaling_ratio_frac_bits;
	kvm_init_msr_lists();
	return 0;

out_unwind_ops:
	kvm_x86_ops.enable_virtualization_cpu = NULL;
	kvm_x86_call(hardware_unsetup)();
out_mmu_exit:
	kvm_mmu_vendor_module_exit();
out_free_percpu:
	free_percpu(user_return_msrs);
out_free_x86_emulator_cache:
	kmem_cache_destroy(x86_emulator_cache);
	return r;
}
EXPORT_SYMBOL_GPL(kvm_x86_vendor_init);

void kvm_x86_vendor_exit(void)
{
	kvm_unregister_perf_callbacks();

#ifdef CONFIG_X86_64
	if (hypervisor_is_type(X86_HYPER_MS_HYPERV))
		clear_hv_tscchange_cb();
#endif
	kvm_lapic_exit();

	if (!boot_cpu_has(X86_FEATURE_CONSTANT_TSC)) {
		cpufreq_unregister_notifier(&kvmclock_cpufreq_notifier_block,
					    CPUFREQ_TRANSITION_NOTIFIER);
		cpuhp_remove_state_nocalls(CPUHP_AP_X86_KVM_CLK_ONLINE);
	}
#ifdef CONFIG_X86_64
	pvclock_gtod_unregister_notifier(&pvclock_gtod_notifier);
	irq_work_sync(&pvclock_irq_work);
	cancel_work_sync(&pvclock_gtod_work);
#endif
	kvm_x86_call(hardware_unsetup)();
	kvm_mmu_vendor_module_exit();
	free_percpu(user_return_msrs);
	kmem_cache_destroy(x86_emulator_cache);
#ifdef CONFIG_KVM_XEN
	static_key_deferred_flush(&kvm_xen_enabled);
	WARN_ON(static_branch_unlikely(&kvm_xen_enabled.key));
#endif
	mutex_lock(&vendor_module_lock);
	kvm_x86_ops.enable_virtualization_cpu = NULL;
	mutex_unlock(&vendor_module_lock);
}
EXPORT_SYMBOL_GPL(kvm_x86_vendor_exit);

#ifdef CONFIG_X86_64
static int kvm_pv_clock_pairing(struct kvm_vcpu *vcpu, gpa_t paddr,
			        unsigned long clock_type)
{
	struct kvm_clock_pairing clock_pairing;
	struct timespec64 ts;
	u64 cycle;
	int ret;

	if (clock_type != KVM_CLOCK_PAIRING_WALLCLOCK)
		return -KVM_EOPNOTSUPP;

	/*
	 * When tsc is in permanent catchup mode guests won't be able to use
	 * pvclock_read_retry loop to get consistent view of pvclock
	 */
	if (vcpu->arch.tsc_always_catchup)
		return -KVM_EOPNOTSUPP;

	if (!kvm_get_walltime_and_clockread(&ts, &cycle))
		return -KVM_EOPNOTSUPP;

	clock_pairing.sec = ts.tv_sec;
	clock_pairing.nsec = ts.tv_nsec;
	clock_pairing.tsc = kvm_read_l1_tsc(vcpu, cycle);
	clock_pairing.flags = 0;
	memset(&clock_pairing.pad, 0, sizeof(clock_pairing.pad));

	ret = 0;
	if (kvm_write_guest(vcpu->kvm, paddr, &clock_pairing,
			    sizeof(struct kvm_clock_pairing)))
		ret = -KVM_EFAULT;

	return ret;
}
#endif

/*
 * kvm_pv_kick_cpu_op:  Kick a vcpu.
 *
 * @apicid - apicid of vcpu to be kicked.
 */
static void kvm_pv_kick_cpu_op(struct kvm *kvm, int apicid)
{
	/*
	 * All other fields are unused for APIC_DM_REMRD, but may be consumed by
	 * common code, e.g. for tracing. Defer initialization to the compiler.
	 */
	struct kvm_lapic_irq lapic_irq = {
		.delivery_mode = APIC_DM_REMRD,
		.dest_mode = APIC_DEST_PHYSICAL,
		.shorthand = APIC_DEST_NOSHORT,
		.dest_id = apicid,
	};

	kvm_irq_delivery_to_apic(kvm, NULL, &lapic_irq, NULL);
}

bool kvm_apicv_activated(struct kvm *kvm)
{
	return (READ_ONCE(kvm->arch.apicv_inhibit_reasons) == 0);
}
EXPORT_SYMBOL_GPL(kvm_apicv_activated);

bool kvm_vcpu_apicv_activated(struct kvm_vcpu *vcpu)
{
	ulong vm_reasons = READ_ONCE(vcpu->kvm->arch.apicv_inhibit_reasons);
	ulong vcpu_reasons =
			kvm_x86_call(vcpu_get_apicv_inhibit_reasons)(vcpu);

	return (vm_reasons | vcpu_reasons) == 0;
}
EXPORT_SYMBOL_GPL(kvm_vcpu_apicv_activated);

static void set_or_clear_apicv_inhibit(unsigned long *inhibits,
				       enum kvm_apicv_inhibit reason, bool set)
{
	const struct trace_print_flags apicv_inhibits[] = { APICV_INHIBIT_REASONS };

	BUILD_BUG_ON(ARRAY_SIZE(apicv_inhibits) != NR_APICV_INHIBIT_REASONS);

	if (set)
		__set_bit(reason, inhibits);
	else
		__clear_bit(reason, inhibits);

	trace_kvm_apicv_inhibit_changed(reason, set, *inhibits);
}

static void kvm_apicv_init(struct kvm *kvm)
{
	enum kvm_apicv_inhibit reason = enable_apicv ? APICV_INHIBIT_REASON_ABSENT :
<<<<<<< HEAD
						       APICV_INHIBIT_REASON_DISABLE;
=======
						       APICV_INHIBIT_REASON_DISABLED;
>>>>>>> 2d5404ca

	set_or_clear_apicv_inhibit(&kvm->arch.apicv_inhibit_reasons, reason, true);

	init_rwsem(&kvm->arch.apicv_update_lock);
}

static void kvm_sched_yield(struct kvm_vcpu *vcpu, unsigned long dest_id)
{
	struct kvm_vcpu *target = NULL;
	struct kvm_apic_map *map;

	vcpu->stat.directed_yield_attempted++;

	if (single_task_running())
		goto no_yield;

	rcu_read_lock();
	map = rcu_dereference(vcpu->kvm->arch.apic_map);

	if (likely(map) && dest_id <= map->max_apic_id && map->phys_map[dest_id])
		target = map->phys_map[dest_id]->vcpu;

	rcu_read_unlock();

	if (!target || !READ_ONCE(target->ready))
		goto no_yield;

	/* Ignore requests to yield to self */
	if (vcpu == target)
		goto no_yield;

	if (kvm_vcpu_yield_to(target) <= 0)
		goto no_yield;

	vcpu->stat.directed_yield_successful++;

no_yield:
	return;
}

static int complete_hypercall_exit(struct kvm_vcpu *vcpu)
{
	u64 ret = vcpu->run->hypercall.ret;

	if (!is_64_bit_mode(vcpu))
		ret = (u32)ret;
	kvm_rax_write(vcpu, ret);
	++vcpu->stat.hypercalls;
	return kvm_skip_emulated_instruction(vcpu);
}

unsigned long __kvm_emulate_hypercall(struct kvm_vcpu *vcpu, unsigned long nr,
				      unsigned long a0, unsigned long a1,
				      unsigned long a2, unsigned long a3,
				      int op_64_bit, int cpl)
{
	unsigned long ret;

	trace_kvm_hypercall(nr, a0, a1, a2, a3);

	if (!op_64_bit) {
		nr &= 0xFFFFFFFF;
		a0 &= 0xFFFFFFFF;
		a1 &= 0xFFFFFFFF;
		a2 &= 0xFFFFFFFF;
		a3 &= 0xFFFFFFFF;
	}

	if (cpl) {
		ret = -KVM_EPERM;
		goto out;
	}

	ret = -KVM_ENOSYS;

	switch (nr) {
	case KVM_HC_VAPIC_POLL_IRQ:
		ret = 0;
		break;
	case KVM_HC_KICK_CPU:
		if (!guest_pv_has(vcpu, KVM_FEATURE_PV_UNHALT))
			break;

		kvm_pv_kick_cpu_op(vcpu->kvm, a1);
		kvm_sched_yield(vcpu, a1);
		ret = 0;
		break;
#ifdef CONFIG_X86_64
	case KVM_HC_CLOCK_PAIRING:
		ret = kvm_pv_clock_pairing(vcpu, a0, a1);
		break;
#endif
	case KVM_HC_SEND_IPI:
		if (!guest_pv_has(vcpu, KVM_FEATURE_PV_SEND_IPI))
			break;

		ret = kvm_pv_send_ipi(vcpu->kvm, a0, a1, a2, a3, op_64_bit);
		break;
	case KVM_HC_SCHED_YIELD:
		if (!guest_pv_has(vcpu, KVM_FEATURE_PV_SCHED_YIELD))
			break;

		kvm_sched_yield(vcpu, a0);
		ret = 0;
		break;
	case KVM_HC_MAP_GPA_RANGE: {
		u64 gpa = a0, npages = a1, attrs = a2;

		ret = -KVM_ENOSYS;
		if (!(vcpu->kvm->arch.hypercall_exit_enabled & (1 << KVM_HC_MAP_GPA_RANGE)))
			break;

		if (!PAGE_ALIGNED(gpa) || !npages ||
		    gpa_to_gfn(gpa) + npages <= gpa_to_gfn(gpa)) {
			ret = -KVM_EINVAL;
			break;
		}

		vcpu->run->exit_reason        = KVM_EXIT_HYPERCALL;
		vcpu->run->hypercall.nr       = KVM_HC_MAP_GPA_RANGE;
		vcpu->run->hypercall.args[0]  = gpa;
		vcpu->run->hypercall.args[1]  = npages;
		vcpu->run->hypercall.args[2]  = attrs;
		vcpu->run->hypercall.flags    = 0;
		if (op_64_bit)
			vcpu->run->hypercall.flags |= KVM_EXIT_HYPERCALL_LONG_MODE;

		WARN_ON_ONCE(vcpu->run->hypercall.flags & KVM_EXIT_HYPERCALL_MBZ);
		vcpu->arch.complete_userspace_io = complete_hypercall_exit;
		/* stat is incremented on completion. */
		return 0;
	}
	default:
		ret = -KVM_ENOSYS;
		break;
	}

out:
	++vcpu->stat.hypercalls;
	return ret;
}
EXPORT_SYMBOL_GPL(__kvm_emulate_hypercall);

int kvm_emulate_hypercall(struct kvm_vcpu *vcpu)
{
	unsigned long nr, a0, a1, a2, a3, ret;
	int op_64_bit;
	int cpl;

	if (kvm_xen_hypercall_enabled(vcpu->kvm))
		return kvm_xen_hypercall(vcpu);

	if (kvm_hv_hypercall_enabled(vcpu))
		return kvm_hv_hypercall(vcpu);

	nr = kvm_rax_read(vcpu);
	a0 = kvm_rbx_read(vcpu);
	a1 = kvm_rcx_read(vcpu);
	a2 = kvm_rdx_read(vcpu);
	a3 = kvm_rsi_read(vcpu);
	op_64_bit = is_64_bit_hypercall(vcpu);
	cpl = kvm_x86_call(get_cpl)(vcpu);

	ret = __kvm_emulate_hypercall(vcpu, nr, a0, a1, a2, a3, op_64_bit, cpl);
	if (nr == KVM_HC_MAP_GPA_RANGE && !ret)
		/* MAP_GPA tosses the request to the user space. */
		return 0;

	if (!op_64_bit)
		ret = (u32)ret;
	kvm_rax_write(vcpu, ret);

	return kvm_skip_emulated_instruction(vcpu);
}
EXPORT_SYMBOL_GPL(kvm_emulate_hypercall);

static int emulator_fix_hypercall(struct x86_emulate_ctxt *ctxt)
{
	struct kvm_vcpu *vcpu = emul_to_vcpu(ctxt);
	char instruction[3];
	unsigned long rip = kvm_rip_read(vcpu);

	/*
	 * If the quirk is disabled, synthesize a #UD and let the guest pick up
	 * the pieces.
	 */
	if (!kvm_check_has_quirk(vcpu->kvm, KVM_X86_QUIRK_FIX_HYPERCALL_INSN)) {
		ctxt->exception.error_code_valid = false;
		ctxt->exception.vector = UD_VECTOR;
		ctxt->have_exception = true;
		return X86EMUL_PROPAGATE_FAULT;
	}

	kvm_x86_call(patch_hypercall)(vcpu, instruction);

	return emulator_write_emulated(ctxt, rip, instruction, 3,
		&ctxt->exception);
}

static int dm_request_for_irq_injection(struct kvm_vcpu *vcpu)
{
	return vcpu->run->request_interrupt_window &&
		likely(!pic_in_kernel(vcpu->kvm));
}

/* Called within kvm->srcu read side.  */
static void post_kvm_run_save(struct kvm_vcpu *vcpu)
{
	struct kvm_run *kvm_run = vcpu->run;

	kvm_run->if_flag = kvm_x86_call(get_if_flag)(vcpu);
	kvm_run->cr8 = kvm_get_cr8(vcpu);
	kvm_run->apic_base = kvm_get_apic_base(vcpu);

	kvm_run->ready_for_interrupt_injection =
		pic_in_kernel(vcpu->kvm) ||
		kvm_vcpu_ready_for_interrupt_injection(vcpu);

	if (is_smm(vcpu))
		kvm_run->flags |= KVM_RUN_X86_SMM;
	if (is_guest_mode(vcpu))
		kvm_run->flags |= KVM_RUN_X86_GUEST_MODE;
}

static void update_cr8_intercept(struct kvm_vcpu *vcpu)
{
	int max_irr, tpr;

	if (!kvm_x86_ops.update_cr8_intercept)
		return;

	if (!lapic_in_kernel(vcpu))
		return;

	if (vcpu->arch.apic->apicv_active)
		return;

	if (!vcpu->arch.apic->vapic_addr)
		max_irr = kvm_lapic_find_highest_irr(vcpu);
	else
		max_irr = -1;

	if (max_irr != -1)
		max_irr >>= 4;

	tpr = kvm_lapic_get_cr8(vcpu);

	kvm_x86_call(update_cr8_intercept)(vcpu, tpr, max_irr);
}


int kvm_check_nested_events(struct kvm_vcpu *vcpu)
{
	if (kvm_test_request(KVM_REQ_TRIPLE_FAULT, vcpu)) {
		kvm_x86_ops.nested_ops->triple_fault(vcpu);
		return 1;
	}

	return kvm_x86_ops.nested_ops->check_events(vcpu);
}

static void kvm_inject_exception(struct kvm_vcpu *vcpu)
{
	/*
	 * Suppress the error code if the vCPU is in Real Mode, as Real Mode
	 * exceptions don't report error codes.  The presence of an error code
	 * is carried with the exception and only stripped when the exception
	 * is injected as intercepted #PF VM-Exits for AMD's Paged Real Mode do
	 * report an error code despite the CPU being in Real Mode.
	 */
	vcpu->arch.exception.has_error_code &= is_protmode(vcpu);

	trace_kvm_inj_exception(vcpu->arch.exception.vector,
				vcpu->arch.exception.has_error_code,
				vcpu->arch.exception.error_code,
				vcpu->arch.exception.injected);

	kvm_x86_call(inject_exception)(vcpu);
}

/*
 * Check for any event (interrupt or exception) that is ready to be injected,
 * and if there is at least one event, inject the event with the highest
 * priority.  This handles both "pending" events, i.e. events that have never
 * been injected into the guest, and "injected" events, i.e. events that were
 * injected as part of a previous VM-Enter, but weren't successfully delivered
 * and need to be re-injected.
 *
 * Note, this is not guaranteed to be invoked on a guest instruction boundary,
 * i.e. doesn't guarantee that there's an event window in the guest.  KVM must
 * be able to inject exceptions in the "middle" of an instruction, and so must
 * also be able to re-inject NMIs and IRQs in the middle of an instruction.
 * I.e. for exceptions and re-injected events, NOT invoking this on instruction
 * boundaries is necessary and correct.
 *
 * For simplicity, KVM uses a single path to inject all events (except events
 * that are injected directly from L1 to L2) and doesn't explicitly track
 * instruction boundaries for asynchronous events.  However, because VM-Exits
 * that can occur during instruction execution typically result in KVM skipping
 * the instruction or injecting an exception, e.g. instruction and exception
 * intercepts, and because pending exceptions have higher priority than pending
 * interrupts, KVM still honors instruction boundaries in most scenarios.
 *
 * But, if a VM-Exit occurs during instruction execution, and KVM does NOT skip
 * the instruction or inject an exception, then KVM can incorrecty inject a new
 * asynchronous event if the event became pending after the CPU fetched the
 * instruction (in the guest).  E.g. if a page fault (#PF, #NPF, EPT violation)
 * occurs and is resolved by KVM, a coincident NMI, SMI, IRQ, etc... can be
 * injected on the restarted instruction instead of being deferred until the
 * instruction completes.
 *
 * In practice, this virtualization hole is unlikely to be observed by the
 * guest, and even less likely to cause functional problems.  To detect the
 * hole, the guest would have to trigger an event on a side effect of an early
 * phase of instruction execution, e.g. on the instruction fetch from memory.
 * And for it to be a functional problem, the guest would need to depend on the
 * ordering between that side effect, the instruction completing, _and_ the
 * delivery of the asynchronous event.
 */
static int kvm_check_and_inject_events(struct kvm_vcpu *vcpu,
				       bool *req_immediate_exit)
{
	bool can_inject;
	int r;

	/*
	 * Process nested events first, as nested VM-Exit supersedes event
	 * re-injection.  If there's an event queued for re-injection, it will
	 * be saved into the appropriate vmc{b,s}12 fields on nested VM-Exit.
	 */
	if (is_guest_mode(vcpu))
		r = kvm_check_nested_events(vcpu);
	else
		r = 0;

	/*
	 * Re-inject exceptions and events *especially* if immediate entry+exit
	 * to/from L2 is needed, as any event that has already been injected
	 * into L2 needs to complete its lifecycle before injecting a new event.
	 *
	 * Don't re-inject an NMI or interrupt if there is a pending exception.
	 * This collision arises if an exception occurred while vectoring the
	 * injected event, KVM intercepted said exception, and KVM ultimately
	 * determined the fault belongs to the guest and queues the exception
	 * for injection back into the guest.
	 *
	 * "Injected" interrupts can also collide with pending exceptions if
	 * userspace ignores the "ready for injection" flag and blindly queues
	 * an interrupt.  In that case, prioritizing the exception is correct,
	 * as the exception "occurred" before the exit to userspace.  Trap-like
	 * exceptions, e.g. most #DBs, have higher priority than interrupts.
	 * And while fault-like exceptions, e.g. #GP and #PF, are the lowest
	 * priority, they're only generated (pended) during instruction
	 * execution, and interrupts are recognized at instruction boundaries.
	 * Thus a pending fault-like exception means the fault occurred on the
	 * *previous* instruction and must be serviced prior to recognizing any
	 * new events in order to fully complete the previous instruction.
	 */
	if (vcpu->arch.exception.injected)
		kvm_inject_exception(vcpu);
	else if (kvm_is_exception_pending(vcpu))
		; /* see above */
	else if (vcpu->arch.nmi_injected)
		kvm_x86_call(inject_nmi)(vcpu);
	else if (vcpu->arch.interrupt.injected)
		kvm_x86_call(inject_irq)(vcpu, true);

	/*
	 * Exceptions that morph to VM-Exits are handled above, and pending
	 * exceptions on top of injected exceptions that do not VM-Exit should
	 * either morph to #DF or, sadly, override the injected exception.
	 */
	WARN_ON_ONCE(vcpu->arch.exception.injected &&
		     vcpu->arch.exception.pending);

	/*
	 * Bail if immediate entry+exit to/from the guest is needed to complete
	 * nested VM-Enter or event re-injection so that a different pending
	 * event can be serviced (or if KVM needs to exit to userspace).
	 *
	 * Otherwise, continue processing events even if VM-Exit occurred.  The
	 * VM-Exit will have cleared exceptions that were meant for L2, but
	 * there may now be events that can be injected into L1.
	 */
	if (r < 0)
		goto out;

	/*
	 * A pending exception VM-Exit should either result in nested VM-Exit
	 * or force an immediate re-entry and exit to/from L2, and exception
	 * VM-Exits cannot be injected (flag should _never_ be set).
	 */
	WARN_ON_ONCE(vcpu->arch.exception_vmexit.injected ||
		     vcpu->arch.exception_vmexit.pending);

	/*
	 * New events, other than exceptions, cannot be injected if KVM needs
	 * to re-inject a previous event.  See above comments on re-injecting
	 * for why pending exceptions get priority.
	 */
	can_inject = !kvm_event_needs_reinjection(vcpu);

	if (vcpu->arch.exception.pending) {
		/*
		 * Fault-class exceptions, except #DBs, set RF=1 in the RFLAGS
		 * value pushed on the stack.  Trap-like exception and all #DBs
		 * leave RF as-is (KVM follows Intel's behavior in this regard;
		 * AMD states that code breakpoint #DBs excplitly clear RF=0).
		 *
		 * Note, most versions of Intel's SDM and AMD's APM incorrectly
		 * describe the behavior of General Detect #DBs, which are
		 * fault-like.  They do _not_ set RF, a la code breakpoints.
		 */
		if (exception_type(vcpu->arch.exception.vector) == EXCPT_FAULT)
			__kvm_set_rflags(vcpu, kvm_get_rflags(vcpu) |
					     X86_EFLAGS_RF);

		if (vcpu->arch.exception.vector == DB_VECTOR) {
			kvm_deliver_exception_payload(vcpu, &vcpu->arch.exception);
			if (vcpu->arch.dr7 & DR7_GD) {
				vcpu->arch.dr7 &= ~DR7_GD;
				kvm_update_dr7(vcpu);
			}
		}

		kvm_inject_exception(vcpu);

		vcpu->arch.exception.pending = false;
		vcpu->arch.exception.injected = true;

		can_inject = false;
	}

	/* Don't inject interrupts if the user asked to avoid doing so */
	if (vcpu->guest_debug & KVM_GUESTDBG_BLOCKIRQ)
		return 0;

	/*
	 * Finally, inject interrupt events.  If an event cannot be injected
	 * due to architectural conditions (e.g. IF=0) a window-open exit
	 * will re-request KVM_REQ_EVENT.  Sometimes however an event is pending
	 * and can architecturally be injected, but we cannot do it right now:
	 * an interrupt could have arrived just now and we have to inject it
	 * as a vmexit, or there could already an event in the queue, which is
	 * indicated by can_inject.  In that case we request an immediate exit
	 * in order to make progress and get back here for another iteration.
	 * The kvm_x86_ops hooks communicate this by returning -EBUSY.
	 */
#ifdef CONFIG_KVM_SMM
	if (vcpu->arch.smi_pending) {
		r = can_inject ? kvm_x86_call(smi_allowed)(vcpu, true) :
				 -EBUSY;
		if (r < 0)
			goto out;
		if (r) {
			vcpu->arch.smi_pending = false;
			++vcpu->arch.smi_count;
			enter_smm(vcpu);
			can_inject = false;
		} else
			kvm_x86_call(enable_smi_window)(vcpu);
	}
#endif

	if (vcpu->arch.nmi_pending) {
		r = can_inject ? kvm_x86_call(nmi_allowed)(vcpu, true) :
				 -EBUSY;
		if (r < 0)
			goto out;
		if (r) {
			--vcpu->arch.nmi_pending;
			vcpu->arch.nmi_injected = true;
			kvm_x86_call(inject_nmi)(vcpu);
			can_inject = false;
			WARN_ON(kvm_x86_call(nmi_allowed)(vcpu, true) < 0);
		}
		if (vcpu->arch.nmi_pending)
			kvm_x86_call(enable_nmi_window)(vcpu);
	}

	if (kvm_cpu_has_injectable_intr(vcpu)) {
		r = can_inject ? kvm_x86_call(interrupt_allowed)(vcpu, true) :
				 -EBUSY;
		if (r < 0)
			goto out;
		if (r) {
			int irq = kvm_cpu_get_interrupt(vcpu);

			if (!WARN_ON_ONCE(irq == -1)) {
				kvm_queue_interrupt(vcpu, irq, false);
<<<<<<< HEAD
				static_call(kvm_x86_inject_irq)(vcpu, false);
				WARN_ON(static_call(kvm_x86_interrupt_allowed)(vcpu, true) < 0);
=======
				kvm_x86_call(inject_irq)(vcpu, false);
				WARN_ON(kvm_x86_call(interrupt_allowed)(vcpu, true) < 0);
>>>>>>> 2d5404ca
			}
		}
		if (kvm_cpu_has_injectable_intr(vcpu))
			kvm_x86_call(enable_irq_window)(vcpu);
	}

	if (is_guest_mode(vcpu) &&
	    kvm_x86_ops.nested_ops->has_events &&
	    kvm_x86_ops.nested_ops->has_events(vcpu, true))
		*req_immediate_exit = true;

	/*
	 * KVM must never queue a new exception while injecting an event; KVM
	 * is done emulating and should only propagate the to-be-injected event
	 * to the VMCS/VMCB.  Queueing a new exception can put the vCPU into an
	 * infinite loop as KVM will bail from VM-Enter to inject the pending
	 * exception and start the cycle all over.
	 *
	 * Exempt triple faults as they have special handling and won't put the
	 * vCPU into an infinite loop.  Triple fault can be queued when running
	 * VMX without unrestricted guest, as that requires KVM to emulate Real
	 * Mode events (see kvm_inject_realmode_interrupt()).
	 */
	WARN_ON_ONCE(vcpu->arch.exception.pending ||
		     vcpu->arch.exception_vmexit.pending);
	return 0;

out:
	if (r == -EBUSY) {
		*req_immediate_exit = true;
		r = 0;
	}
	return r;
}

static void process_nmi(struct kvm_vcpu *vcpu)
{
	unsigned int limit;

	/*
	 * x86 is limited to one NMI pending, but because KVM can't react to
	 * incoming NMIs as quickly as bare metal, e.g. if the vCPU is
	 * scheduled out, KVM needs to play nice with two queued NMIs showing
	 * up at the same time.  To handle this scenario, allow two NMIs to be
	 * (temporarily) pending so long as NMIs are not blocked and KVM is not
	 * waiting for a previous NMI injection to complete (which effectively
	 * blocks NMIs).  KVM will immediately inject one of the two NMIs, and
	 * will request an NMI window to handle the second NMI.
	 */
	if (kvm_x86_call(get_nmi_mask)(vcpu) || vcpu->arch.nmi_injected)
		limit = 1;
	else
		limit = 2;

	/*
	 * Adjust the limit to account for pending virtual NMIs, which aren't
	 * tracked in vcpu->arch.nmi_pending.
	 */
	if (kvm_x86_call(is_vnmi_pending)(vcpu))
		limit--;

	vcpu->arch.nmi_pending += atomic_xchg(&vcpu->arch.nmi_queued, 0);
	vcpu->arch.nmi_pending = min(vcpu->arch.nmi_pending, limit);

	if (vcpu->arch.nmi_pending &&
	    (kvm_x86_call(set_vnmi_pending)(vcpu)))
		vcpu->arch.nmi_pending--;

	if (vcpu->arch.nmi_pending)
		kvm_make_request(KVM_REQ_EVENT, vcpu);
}

/* Return total number of NMIs pending injection to the VM */
int kvm_get_nr_pending_nmis(struct kvm_vcpu *vcpu)
{
	return vcpu->arch.nmi_pending +
	       kvm_x86_call(is_vnmi_pending)(vcpu);
}

void kvm_make_scan_ioapic_request_mask(struct kvm *kvm,
				       unsigned long *vcpu_bitmap)
{
	kvm_make_vcpus_request_mask(kvm, KVM_REQ_SCAN_IOAPIC, vcpu_bitmap);
}

void kvm_make_scan_ioapic_request(struct kvm *kvm)
{
	kvm_make_all_cpus_request(kvm, KVM_REQ_SCAN_IOAPIC);
}

void __kvm_vcpu_update_apicv(struct kvm_vcpu *vcpu)
{
	struct kvm_lapic *apic = vcpu->arch.apic;
	bool activate;

	if (!lapic_in_kernel(vcpu))
		return;

	down_read(&vcpu->kvm->arch.apicv_update_lock);
	preempt_disable();

	/* Do not activate APICV when APIC is disabled */
	activate = kvm_vcpu_apicv_activated(vcpu) &&
		   (kvm_get_apic_mode(vcpu) != LAPIC_MODE_DISABLED);

	if (apic->apicv_active == activate)
		goto out;

	apic->apicv_active = activate;
	kvm_apic_update_apicv(vcpu);
	kvm_x86_call(refresh_apicv_exec_ctrl)(vcpu);

	/*
	 * When APICv gets disabled, we may still have injected interrupts
	 * pending. At the same time, KVM_REQ_EVENT may not be set as APICv was
	 * still active when the interrupt got accepted. Make sure
	 * kvm_check_and_inject_events() is called to check for that.
	 */
	if (!apic->apicv_active)
		kvm_make_request(KVM_REQ_EVENT, vcpu);

out:
	preempt_enable();
	up_read(&vcpu->kvm->arch.apicv_update_lock);
}
EXPORT_SYMBOL_GPL(__kvm_vcpu_update_apicv);

static void kvm_vcpu_update_apicv(struct kvm_vcpu *vcpu)
{
	if (!lapic_in_kernel(vcpu))
		return;

	/*
	 * Due to sharing page tables across vCPUs, the xAPIC memslot must be
	 * deleted if any vCPU has xAPIC virtualization and x2APIC enabled, but
	 * and hardware doesn't support x2APIC virtualization.  E.g. some AMD
	 * CPUs support AVIC but not x2APIC.  KVM still allows enabling AVIC in
	 * this case so that KVM can the AVIC doorbell to inject interrupts to
	 * running vCPUs, but KVM must not create SPTEs for the APIC base as
	 * the vCPU would incorrectly be able to access the vAPIC page via MMIO
	 * despite being in x2APIC mode.  For simplicity, inhibiting the APIC
	 * access page is sticky.
	 */
	if (apic_x2apic_mode(vcpu->arch.apic) &&
	    kvm_x86_ops.allow_apicv_in_x2apic_without_x2apic_virtualization)
		kvm_inhibit_apic_access_page(vcpu);

	__kvm_vcpu_update_apicv(vcpu);
}

void __kvm_set_or_clear_apicv_inhibit(struct kvm *kvm,
				      enum kvm_apicv_inhibit reason, bool set)
{
	unsigned long old, new;

	lockdep_assert_held_write(&kvm->arch.apicv_update_lock);

	if (!(kvm_x86_ops.required_apicv_inhibits & BIT(reason)))
		return;

	old = new = kvm->arch.apicv_inhibit_reasons;

	set_or_clear_apicv_inhibit(&new, reason, set);

	if (!!old != !!new) {
		/*
		 * Kick all vCPUs before setting apicv_inhibit_reasons to avoid
		 * false positives in the sanity check WARN in svm_vcpu_run().
		 * This task will wait for all vCPUs to ack the kick IRQ before
		 * updating apicv_inhibit_reasons, and all other vCPUs will
		 * block on acquiring apicv_update_lock so that vCPUs can't
		 * redo svm_vcpu_run() without seeing the new inhibit state.
		 *
		 * Note, holding apicv_update_lock and taking it in the read
		 * side (handling the request) also prevents other vCPUs from
		 * servicing the request with a stale apicv_inhibit_reasons.
		 */
		kvm_make_all_cpus_request(kvm, KVM_REQ_APICV_UPDATE);
		kvm->arch.apicv_inhibit_reasons = new;
		if (new) {
			unsigned long gfn = gpa_to_gfn(APIC_DEFAULT_PHYS_BASE);
			int idx = srcu_read_lock(&kvm->srcu);

			kvm_zap_gfn_range(kvm, gfn, gfn+1);
			srcu_read_unlock(&kvm->srcu, idx);
		}
	} else {
		kvm->arch.apicv_inhibit_reasons = new;
	}
}

void kvm_set_or_clear_apicv_inhibit(struct kvm *kvm,
				    enum kvm_apicv_inhibit reason, bool set)
{
	if (!enable_apicv)
		return;

	down_write(&kvm->arch.apicv_update_lock);
	__kvm_set_or_clear_apicv_inhibit(kvm, reason, set);
	up_write(&kvm->arch.apicv_update_lock);
}
EXPORT_SYMBOL_GPL(kvm_set_or_clear_apicv_inhibit);

static void vcpu_scan_ioapic(struct kvm_vcpu *vcpu)
{
	if (!kvm_apic_present(vcpu))
		return;

	bitmap_zero(vcpu->arch.ioapic_handled_vectors, 256);

<<<<<<< HEAD
	static_call_cond(kvm_x86_sync_pir_to_irr)(vcpu);
=======
	kvm_x86_call(sync_pir_to_irr)(vcpu);
>>>>>>> 2d5404ca

	if (irqchip_split(vcpu->kvm))
		kvm_scan_ioapic_routes(vcpu, vcpu->arch.ioapic_handled_vectors);
	else if (ioapic_in_kernel(vcpu->kvm))
		kvm_ioapic_scan_entry(vcpu, vcpu->arch.ioapic_handled_vectors);

	if (is_guest_mode(vcpu))
		vcpu->arch.load_eoi_exitmap_pending = true;
	else
		kvm_make_request(KVM_REQ_LOAD_EOI_EXITMAP, vcpu);
}

static void vcpu_load_eoi_exitmap(struct kvm_vcpu *vcpu)
{
	if (!kvm_apic_hw_enabled(vcpu->arch.apic))
		return;

#ifdef CONFIG_KVM_HYPERV
	if (to_hv_vcpu(vcpu)) {
		u64 eoi_exit_bitmap[4];

		bitmap_or((ulong *)eoi_exit_bitmap,
			  vcpu->arch.ioapic_handled_vectors,
			  to_hv_synic(vcpu)->vec_bitmap, 256);
		kvm_x86_call(load_eoi_exitmap)(vcpu, eoi_exit_bitmap);
		return;
	}
#endif
<<<<<<< HEAD
	static_call_cond(kvm_x86_load_eoi_exitmap)(
=======
	kvm_x86_call(load_eoi_exitmap)(
>>>>>>> 2d5404ca
		vcpu, (u64 *)vcpu->arch.ioapic_handled_vectors);
}

void kvm_arch_guest_memory_reclaimed(struct kvm *kvm)
{
	kvm_x86_call(guest_memory_reclaimed)(kvm);
}

static void kvm_vcpu_reload_apic_access_page(struct kvm_vcpu *vcpu)
{
	if (!lapic_in_kernel(vcpu))
		return;

	kvm_x86_call(set_apic_access_page_addr)(vcpu);
}

/*
 * Called within kvm->srcu read side.
 * Returns 1 to let vcpu_run() continue the guest execution loop without
 * exiting to the userspace.  Otherwise, the value will be returned to the
 * userspace.
 */
static int vcpu_enter_guest(struct kvm_vcpu *vcpu)
{
	int r;
	bool req_int_win =
		dm_request_for_irq_injection(vcpu) &&
		kvm_cpu_accept_dm_intr(vcpu);
	fastpath_t exit_fastpath;

	bool req_immediate_exit = false;

	if (kvm_request_pending(vcpu)) {
		if (kvm_check_request(KVM_REQ_VM_DEAD, vcpu)) {
			r = -EIO;
			goto out;
		}

		if (kvm_dirty_ring_check_request(vcpu)) {
			r = 0;
			goto out;
		}

		if (kvm_check_request(KVM_REQ_GET_NESTED_STATE_PAGES, vcpu)) {
			if (unlikely(!kvm_x86_ops.nested_ops->get_nested_state_pages(vcpu))) {
				r = 0;
				goto out;
			}
		}
		if (kvm_check_request(KVM_REQ_MMU_FREE_OBSOLETE_ROOTS, vcpu))
			kvm_mmu_free_obsolete_roots(vcpu);
		if (kvm_check_request(KVM_REQ_MIGRATE_TIMER, vcpu))
			__kvm_migrate_timers(vcpu);
		if (kvm_check_request(KVM_REQ_MASTERCLOCK_UPDATE, vcpu))
			kvm_update_masterclock(vcpu->kvm);
		if (kvm_check_request(KVM_REQ_GLOBAL_CLOCK_UPDATE, vcpu))
			kvm_gen_kvmclock_update(vcpu);
		if (kvm_check_request(KVM_REQ_CLOCK_UPDATE, vcpu)) {
			r = kvm_guest_time_update(vcpu);
			if (unlikely(r))
				goto out;
		}
		if (kvm_check_request(KVM_REQ_MMU_SYNC, vcpu))
			kvm_mmu_sync_roots(vcpu);
		if (kvm_check_request(KVM_REQ_LOAD_MMU_PGD, vcpu))
			kvm_mmu_load_pgd(vcpu);

		/*
		 * Note, the order matters here, as flushing "all" TLB entries
		 * also flushes the "current" TLB entries, i.e. servicing the
		 * flush "all" will clear any request to flush "current".
		 */
		if (kvm_check_request(KVM_REQ_TLB_FLUSH, vcpu))
			kvm_vcpu_flush_tlb_all(vcpu);

		kvm_service_local_tlb_flush_requests(vcpu);

		/*
		 * Fall back to a "full" guest flush if Hyper-V's precise
		 * flushing fails.  Note, Hyper-V's flushing is per-vCPU, but
		 * the flushes are considered "remote" and not "local" because
		 * the requests can be initiated from other vCPUs.
		 */
#ifdef CONFIG_KVM_HYPERV
		if (kvm_check_request(KVM_REQ_HV_TLB_FLUSH, vcpu) &&
		    kvm_hv_vcpu_flush_tlb(vcpu))
			kvm_vcpu_flush_tlb_guest(vcpu);
#endif

		if (kvm_check_request(KVM_REQ_REPORT_TPR_ACCESS, vcpu)) {
			vcpu->run->exit_reason = KVM_EXIT_TPR_ACCESS;
			r = 0;
			goto out;
		}
		if (kvm_test_request(KVM_REQ_TRIPLE_FAULT, vcpu)) {
			if (is_guest_mode(vcpu))
				kvm_x86_ops.nested_ops->triple_fault(vcpu);

			if (kvm_check_request(KVM_REQ_TRIPLE_FAULT, vcpu)) {
				vcpu->run->exit_reason = KVM_EXIT_SHUTDOWN;
				vcpu->mmio_needed = 0;
				r = 0;
				goto out;
			}
		}
		if (kvm_check_request(KVM_REQ_APF_HALT, vcpu)) {
			/* Page is swapped out. Do synthetic halt */
			vcpu->arch.apf.halted = true;
			r = 1;
			goto out;
		}
		if (kvm_check_request(KVM_REQ_STEAL_UPDATE, vcpu))
			record_steal_time(vcpu);
		if (kvm_check_request(KVM_REQ_PMU, vcpu))
			kvm_pmu_handle_event(vcpu);
		if (kvm_check_request(KVM_REQ_PMI, vcpu))
			kvm_pmu_deliver_pmi(vcpu);
#ifdef CONFIG_KVM_SMM
		if (kvm_check_request(KVM_REQ_SMI, vcpu))
			process_smi(vcpu);
#endif
		if (kvm_check_request(KVM_REQ_NMI, vcpu))
			process_nmi(vcpu);
		if (kvm_check_request(KVM_REQ_IOAPIC_EOI_EXIT, vcpu)) {
			BUG_ON(vcpu->arch.pending_ioapic_eoi > 255);
			if (test_bit(vcpu->arch.pending_ioapic_eoi,
				     vcpu->arch.ioapic_handled_vectors)) {
				vcpu->run->exit_reason = KVM_EXIT_IOAPIC_EOI;
				vcpu->run->eoi.vector =
						vcpu->arch.pending_ioapic_eoi;
				r = 0;
				goto out;
			}
		}
		if (kvm_check_request(KVM_REQ_SCAN_IOAPIC, vcpu))
			vcpu_scan_ioapic(vcpu);
		if (kvm_check_request(KVM_REQ_LOAD_EOI_EXITMAP, vcpu))
			vcpu_load_eoi_exitmap(vcpu);
		if (kvm_check_request(KVM_REQ_APIC_PAGE_RELOAD, vcpu))
			kvm_vcpu_reload_apic_access_page(vcpu);
#ifdef CONFIG_KVM_HYPERV
		if (kvm_check_request(KVM_REQ_HV_CRASH, vcpu)) {
			vcpu->run->exit_reason = KVM_EXIT_SYSTEM_EVENT;
			vcpu->run->system_event.type = KVM_SYSTEM_EVENT_CRASH;
			vcpu->run->system_event.ndata = 0;
			r = 0;
			goto out;
		}
		if (kvm_check_request(KVM_REQ_HV_RESET, vcpu)) {
			vcpu->run->exit_reason = KVM_EXIT_SYSTEM_EVENT;
			vcpu->run->system_event.type = KVM_SYSTEM_EVENT_RESET;
			vcpu->run->system_event.ndata = 0;
			r = 0;
			goto out;
		}
		if (kvm_check_request(KVM_REQ_HV_EXIT, vcpu)) {
			struct kvm_vcpu_hv *hv_vcpu = to_hv_vcpu(vcpu);

			vcpu->run->exit_reason = KVM_EXIT_HYPERV;
			vcpu->run->hyperv = hv_vcpu->exit;
			r = 0;
			goto out;
		}

		/*
		 * KVM_REQ_HV_STIMER has to be processed after
		 * KVM_REQ_CLOCK_UPDATE, because Hyper-V SynIC timers
		 * depend on the guest clock being up-to-date
		 */
		if (kvm_check_request(KVM_REQ_HV_STIMER, vcpu))
			kvm_hv_process_stimers(vcpu);
#endif
		if (kvm_check_request(KVM_REQ_APICV_UPDATE, vcpu))
			kvm_vcpu_update_apicv(vcpu);
		if (kvm_check_request(KVM_REQ_APF_READY, vcpu))
			kvm_check_async_pf_completion(vcpu);
		if (kvm_check_request(KVM_REQ_MSR_FILTER_CHANGED, vcpu))
			kvm_x86_call(msr_filter_changed)(vcpu);

		if (kvm_check_request(KVM_REQ_UPDATE_CPU_DIRTY_LOGGING, vcpu))
			kvm_x86_call(update_cpu_dirty_logging)(vcpu);

		if (kvm_check_request(KVM_REQ_UPDATE_PROTECTED_GUEST_STATE, vcpu)) {
			kvm_vcpu_reset(vcpu, true);
			if (vcpu->arch.mp_state != KVM_MP_STATE_RUNNABLE) {
				r = 1;
				goto out;
			}
		}
	}

	if (kvm_check_request(KVM_REQ_EVENT, vcpu) || req_int_win ||
	    kvm_xen_has_interrupt(vcpu)) {
		++vcpu->stat.req_event;
		r = kvm_apic_accept_events(vcpu);
		if (r < 0) {
			r = 0;
			goto out;
		}
		if (vcpu->arch.mp_state == KVM_MP_STATE_INIT_RECEIVED) {
			r = 1;
			goto out;
		}

		r = kvm_check_and_inject_events(vcpu, &req_immediate_exit);
		if (r < 0) {
			r = 0;
			goto out;
		}
		if (req_int_win)
			kvm_x86_call(enable_irq_window)(vcpu);

		if (kvm_lapic_enabled(vcpu)) {
			update_cr8_intercept(vcpu);
			kvm_lapic_sync_to_vapic(vcpu);
		}
	}

	r = kvm_mmu_reload(vcpu);
	if (unlikely(r)) {
		goto cancel_injection;
	}

	preempt_disable();

	kvm_x86_call(prepare_switch_to_guest)(vcpu);

	/*
	 * Disable IRQs before setting IN_GUEST_MODE.  Posted interrupt
	 * IPI are then delayed after guest entry, which ensures that they
	 * result in virtual interrupt delivery.
	 */
	local_irq_disable();

	/* Store vcpu->apicv_active before vcpu->mode.  */
	smp_store_release(&vcpu->mode, IN_GUEST_MODE);

	kvm_vcpu_srcu_read_unlock(vcpu);

	/*
	 * 1) We should set ->mode before checking ->requests.  Please see
	 * the comment in kvm_vcpu_exiting_guest_mode().
	 *
	 * 2) For APICv, we should set ->mode before checking PID.ON. This
	 * pairs with the memory barrier implicit in pi_test_and_set_on
	 * (see vmx_deliver_posted_interrupt).
	 *
	 * 3) This also orders the write to mode from any reads to the page
	 * tables done while the VCPU is running.  Please see the comment
	 * in kvm_flush_remote_tlbs.
	 */
	smp_mb__after_srcu_read_unlock();

	/*
	 * Process pending posted interrupts to handle the case where the
	 * notification IRQ arrived in the host, or was never sent (because the
	 * target vCPU wasn't running).  Do this regardless of the vCPU's APICv
	 * status, KVM doesn't update assigned devices when APICv is inhibited,
	 * i.e. they can post interrupts even if APICv is temporarily disabled.
	 */
	if (kvm_lapic_enabled(vcpu))
		kvm_x86_call(sync_pir_to_irr)(vcpu);

	if (kvm_vcpu_exit_request(vcpu)) {
		vcpu->mode = OUTSIDE_GUEST_MODE;
		smp_wmb();
		local_irq_enable();
		preempt_enable();
		kvm_vcpu_srcu_read_lock(vcpu);
		r = 1;
		goto cancel_injection;
	}

	if (req_immediate_exit)
		kvm_make_request(KVM_REQ_EVENT, vcpu);

	fpregs_assert_state_consistent();
	if (test_thread_flag(TIF_NEED_FPU_LOAD))
		switch_fpu_return();

	if (vcpu->arch.guest_fpu.xfd_err)
		wrmsrl(MSR_IA32_XFD_ERR, vcpu->arch.guest_fpu.xfd_err);

	if (unlikely(vcpu->arch.switch_db_regs)) {
		set_debugreg(0, 7);
		set_debugreg(vcpu->arch.eff_db[0], 0);
		set_debugreg(vcpu->arch.eff_db[1], 1);
		set_debugreg(vcpu->arch.eff_db[2], 2);
		set_debugreg(vcpu->arch.eff_db[3], 3);
	} else if (unlikely(hw_breakpoint_active())) {
		set_debugreg(0, 7);
	}

	guest_timing_enter_irqoff();

	for (;;) {
		/*
		 * Assert that vCPU vs. VM APICv state is consistent.  An APICv
		 * update must kick and wait for all vCPUs before toggling the
		 * per-VM state, and responding vCPUs must wait for the update
		 * to complete before servicing KVM_REQ_APICV_UPDATE.
		 */
		WARN_ON_ONCE((kvm_vcpu_apicv_activated(vcpu) != kvm_vcpu_apicv_active(vcpu)) &&
			     (kvm_get_apic_mode(vcpu) != LAPIC_MODE_DISABLED));

		exit_fastpath = kvm_x86_call(vcpu_run)(vcpu,
						       req_immediate_exit);
		if (likely(exit_fastpath != EXIT_FASTPATH_REENTER_GUEST))
			break;

		if (kvm_lapic_enabled(vcpu))
			kvm_x86_call(sync_pir_to_irr)(vcpu);

		if (unlikely(kvm_vcpu_exit_request(vcpu))) {
			exit_fastpath = EXIT_FASTPATH_EXIT_HANDLED;
			break;
		}

		/* Note, VM-Exits that go down the "slow" path are accounted below. */
		++vcpu->stat.exits;
	}

	/*
	 * Do this here before restoring debug registers on the host.  And
	 * since we do this before handling the vmexit, a DR access vmexit
	 * can (a) read the correct value of the debug registers, (b) set
	 * KVM_DEBUGREG_WONT_EXIT again.
	 */
	if (unlikely(vcpu->arch.switch_db_regs & KVM_DEBUGREG_WONT_EXIT)) {
		WARN_ON(vcpu->guest_debug & KVM_GUESTDBG_USE_HW_BP);
		kvm_x86_call(sync_dirty_debug_regs)(vcpu);
		kvm_update_dr0123(vcpu);
		kvm_update_dr7(vcpu);
	}

	/*
	 * If the guest has used debug registers, at least dr7
	 * will be disabled while returning to the host.
	 * If we don't have active breakpoints in the host, we don't
	 * care about the messed up debug address registers. But if
	 * we have some of them active, restore the old state.
	 */
	if (hw_breakpoint_active())
		hw_breakpoint_restore();

	vcpu->arch.last_vmentry_cpu = vcpu->cpu;
	vcpu->arch.last_guest_tsc = kvm_read_l1_tsc(vcpu, rdtsc());

	vcpu->mode = OUTSIDE_GUEST_MODE;
	smp_wmb();

	/*
	 * Sync xfd before calling handle_exit_irqoff() which may
	 * rely on the fact that guest_fpu::xfd is up-to-date (e.g.
	 * in #NM irqoff handler).
	 */
	if (vcpu->arch.xfd_no_write_intercept)
		fpu_sync_guest_vmexit_xfd_state();

	kvm_x86_call(handle_exit_irqoff)(vcpu);

	if (vcpu->arch.guest_fpu.xfd_err)
		wrmsrl(MSR_IA32_XFD_ERR, 0);

	/*
	 * Consume any pending interrupts, including the possible source of
	 * VM-Exit on SVM and any ticks that occur between VM-Exit and now.
	 * An instruction is required after local_irq_enable() to fully unblock
	 * interrupts on processors that implement an interrupt shadow, the
	 * stat.exits increment will do nicely.
	 */
	kvm_before_interrupt(vcpu, KVM_HANDLING_IRQ);
	local_irq_enable();
	++vcpu->stat.exits;
	local_irq_disable();
	kvm_after_interrupt(vcpu);

	/*
	 * Wait until after servicing IRQs to account guest time so that any
	 * ticks that occurred while running the guest are properly accounted
	 * to the guest.  Waiting until IRQs are enabled degrades the accuracy
	 * of accounting via context tracking, but the loss of accuracy is
	 * acceptable for all known use cases.
	 */
	guest_timing_exit_irqoff();

	local_irq_enable();
	preempt_enable();

	kvm_vcpu_srcu_read_lock(vcpu);

	/*
	 * Call this to ensure WC buffers in guest are evicted after each VM
	 * Exit, so that the evicted WC writes can be snooped across all cpus
	 */
	smp_mb__after_srcu_read_lock();

	/*
	 * Profile KVM exit RIPs:
	 */
	if (unlikely(prof_on == KVM_PROFILING)) {
		unsigned long rip = kvm_rip_read(vcpu);
		profile_hit(KVM_PROFILING, (void *)rip);
	}

	if (unlikely(vcpu->arch.tsc_always_catchup))
		kvm_make_request(KVM_REQ_CLOCK_UPDATE, vcpu);

	if (vcpu->arch.apic_attention)
		kvm_lapic_sync_from_vapic(vcpu);

	if (unlikely(exit_fastpath == EXIT_FASTPATH_EXIT_USERSPACE))
		return 0;

<<<<<<< HEAD
	r = static_call(kvm_x86_handle_exit)(vcpu, exit_fastpath);
=======
	r = kvm_x86_call(handle_exit)(vcpu, exit_fastpath);
	return r;

cancel_injection:
	if (req_immediate_exit)
		kvm_make_request(KVM_REQ_EVENT, vcpu);
	kvm_x86_call(cancel_injection)(vcpu);
	if (unlikely(vcpu->arch.apic_attention))
		kvm_lapic_sync_from_vapic(vcpu);
out:
>>>>>>> 2d5404ca
	return r;
}

static bool kvm_vcpu_running(struct kvm_vcpu *vcpu)
{
	return (vcpu->arch.mp_state == KVM_MP_STATE_RUNNABLE &&
		!vcpu->arch.apf.halted);
}

static bool kvm_vcpu_has_events(struct kvm_vcpu *vcpu)
{
	if (!list_empty_careful(&vcpu->async_pf.done))
		return true;

	if (kvm_apic_has_pending_init_or_sipi(vcpu) &&
	    kvm_apic_init_sipi_allowed(vcpu))
		return true;

	if (vcpu->arch.pv.pv_unhalted)
		return true;

	if (kvm_is_exception_pending(vcpu))
		return true;

	if (kvm_test_request(KVM_REQ_NMI, vcpu) ||
	    (vcpu->arch.nmi_pending &&
	     kvm_x86_call(nmi_allowed)(vcpu, false)))
		return true;

#ifdef CONFIG_KVM_SMM
	if (kvm_test_request(KVM_REQ_SMI, vcpu) ||
	    (vcpu->arch.smi_pending &&
	     kvm_x86_call(smi_allowed)(vcpu, false)))
		return true;
#endif

	if (kvm_test_request(KVM_REQ_PMI, vcpu))
		return true;

	if (kvm_test_request(KVM_REQ_UPDATE_PROTECTED_GUEST_STATE, vcpu))
		return true;

	if (kvm_arch_interrupt_allowed(vcpu) && kvm_cpu_has_interrupt(vcpu))
		return true;

	if (kvm_hv_has_stimer_pending(vcpu))
		return true;

	if (is_guest_mode(vcpu) &&
	    kvm_x86_ops.nested_ops->has_events &&
	    kvm_x86_ops.nested_ops->has_events(vcpu, false))
		return true;

	if (kvm_xen_has_pending_events(vcpu))
		return true;

	return false;
}

int kvm_arch_vcpu_runnable(struct kvm_vcpu *vcpu)
{
	return kvm_vcpu_running(vcpu) || kvm_vcpu_has_events(vcpu);
}

/* Called within kvm->srcu read side.  */
static inline int vcpu_block(struct kvm_vcpu *vcpu)
{
	bool hv_timer;

	if (!kvm_arch_vcpu_runnable(vcpu)) {
		/*
		 * Switch to the software timer before halt-polling/blocking as
		 * the guest's timer may be a break event for the vCPU, and the
		 * hypervisor timer runs only when the CPU is in guest mode.
		 * Switch before halt-polling so that KVM recognizes an expired
		 * timer before blocking.
		 */
		hv_timer = kvm_lapic_hv_timer_in_use(vcpu);
		if (hv_timer)
			kvm_lapic_switch_to_sw_timer(vcpu);

		kvm_vcpu_srcu_read_unlock(vcpu);
		if (vcpu->arch.mp_state == KVM_MP_STATE_HALTED)
			kvm_vcpu_halt(vcpu);
		else
			kvm_vcpu_block(vcpu);
		kvm_vcpu_srcu_read_lock(vcpu);

		if (hv_timer)
			kvm_lapic_switch_to_hv_timer(vcpu);

		/*
		 * If the vCPU is not runnable, a signal or another host event
		 * of some kind is pending; service it without changing the
		 * vCPU's activity state.
		 */
		if (!kvm_arch_vcpu_runnable(vcpu))
			return 1;
	}

	/*
	 * Evaluate nested events before exiting the halted state.  This allows
	 * the halt state to be recorded properly in the VMCS12's activity
	 * state field (AMD does not have a similar field and a VM-Exit always
	 * causes a spurious wakeup from HLT).
	 */
	if (is_guest_mode(vcpu)) {
		int r = kvm_check_nested_events(vcpu);

		WARN_ON_ONCE(r == -EBUSY);
		if (r < 0)
			return 0;
	}

	if (kvm_apic_accept_events(vcpu) < 0)
		return 0;
	switch(vcpu->arch.mp_state) {
	case KVM_MP_STATE_HALTED:
	case KVM_MP_STATE_AP_RESET_HOLD:
		vcpu->arch.pv.pv_unhalted = false;
		vcpu->arch.mp_state =
			KVM_MP_STATE_RUNNABLE;
		fallthrough;
	case KVM_MP_STATE_RUNNABLE:
		vcpu->arch.apf.halted = false;
		break;
	case KVM_MP_STATE_INIT_RECEIVED:
		break;
	default:
		WARN_ON_ONCE(1);
		break;
	}
	return 1;
}

/* Called within kvm->srcu read side.  */
static int vcpu_run(struct kvm_vcpu *vcpu)
{
	int r;

	vcpu->run->exit_reason = KVM_EXIT_UNKNOWN;
<<<<<<< HEAD
	vcpu->arch.l1tf_flush_l1d = true;
=======
>>>>>>> 2d5404ca

	for (;;) {
		/*
		 * If another guest vCPU requests a PV TLB flush in the middle
		 * of instruction emulation, the rest of the emulation could
		 * use a stale page translation. Assume that any code after
		 * this point can start executing an instruction.
		 */
		vcpu->arch.at_instruction_boundary = false;
		if (kvm_vcpu_running(vcpu)) {
			r = vcpu_enter_guest(vcpu);
		} else {
			r = vcpu_block(vcpu);
		}

		if (r <= 0)
			break;

		kvm_clear_request(KVM_REQ_UNBLOCK, vcpu);
		if (kvm_xen_has_pending_events(vcpu))
			kvm_xen_inject_pending_events(vcpu);

		if (kvm_cpu_has_pending_timer(vcpu))
			kvm_inject_pending_timer_irqs(vcpu);

		if (dm_request_for_irq_injection(vcpu) &&
			kvm_vcpu_ready_for_interrupt_injection(vcpu)) {
			r = 0;
			vcpu->run->exit_reason = KVM_EXIT_IRQ_WINDOW_OPEN;
			++vcpu->stat.request_irq_exits;
			break;
		}

		if (__xfer_to_guest_mode_work_pending()) {
			kvm_vcpu_srcu_read_unlock(vcpu);
			r = xfer_to_guest_mode_handle_work(vcpu);
			kvm_vcpu_srcu_read_lock(vcpu);
			if (r)
				return r;
		}
	}

	return r;
}

static int __kvm_emulate_halt(struct kvm_vcpu *vcpu, int state, int reason)
{
	/*
	 * The vCPU has halted, e.g. executed HLT.  Update the run state if the
	 * local APIC is in-kernel, the run loop will detect the non-runnable
	 * state and halt the vCPU.  Exit to userspace if the local APIC is
	 * managed by userspace, in which case userspace is responsible for
	 * handling wake events.
	 */
	++vcpu->stat.halt_exits;
	if (lapic_in_kernel(vcpu)) {
		if (kvm_vcpu_has_events(vcpu))
			vcpu->arch.pv.pv_unhalted = false;
		else
			vcpu->arch.mp_state = state;
		return 1;
	} else {
		vcpu->run->exit_reason = reason;
		return 0;
	}
}

int kvm_emulate_halt_noskip(struct kvm_vcpu *vcpu)
{
	return __kvm_emulate_halt(vcpu, KVM_MP_STATE_HALTED, KVM_EXIT_HLT);
}
EXPORT_SYMBOL_GPL(kvm_emulate_halt_noskip);

int kvm_emulate_halt(struct kvm_vcpu *vcpu)
{
	int ret = kvm_skip_emulated_instruction(vcpu);
	/*
	 * TODO: we might be squashing a GUESTDBG_SINGLESTEP-triggered
	 * KVM_EXIT_DEBUG here.
	 */
	return kvm_emulate_halt_noskip(vcpu) && ret;
}
EXPORT_SYMBOL_GPL(kvm_emulate_halt);

fastpath_t handle_fastpath_hlt(struct kvm_vcpu *vcpu)
{
	int ret;

	kvm_vcpu_srcu_read_lock(vcpu);
	ret = kvm_emulate_halt(vcpu);
	kvm_vcpu_srcu_read_unlock(vcpu);

	if (!ret)
		return EXIT_FASTPATH_EXIT_USERSPACE;

	if (kvm_vcpu_running(vcpu))
		return EXIT_FASTPATH_REENTER_GUEST;

	return EXIT_FASTPATH_EXIT_HANDLED;
}
EXPORT_SYMBOL_GPL(handle_fastpath_hlt);

int kvm_emulate_ap_reset_hold(struct kvm_vcpu *vcpu)
{
	int ret = kvm_skip_emulated_instruction(vcpu);

	return __kvm_emulate_halt(vcpu, KVM_MP_STATE_AP_RESET_HOLD,
					KVM_EXIT_AP_RESET_HOLD) && ret;
}
EXPORT_SYMBOL_GPL(kvm_emulate_ap_reset_hold);

bool kvm_arch_dy_has_pending_interrupt(struct kvm_vcpu *vcpu)
{
	return kvm_vcpu_apicv_active(vcpu) &&
	       kvm_x86_call(dy_apicv_has_pending_interrupt)(vcpu);
}

bool kvm_arch_vcpu_preempted_in_kernel(struct kvm_vcpu *vcpu)
{
	return vcpu->arch.preempted_in_kernel;
}

bool kvm_arch_dy_runnable(struct kvm_vcpu *vcpu)
{
	if (READ_ONCE(vcpu->arch.pv.pv_unhalted))
		return true;

	if (kvm_test_request(KVM_REQ_NMI, vcpu) ||
#ifdef CONFIG_KVM_SMM
		kvm_test_request(KVM_REQ_SMI, vcpu) ||
#endif
		 kvm_test_request(KVM_REQ_EVENT, vcpu))
		return true;

	return kvm_arch_dy_has_pending_interrupt(vcpu);
}

static inline int complete_emulated_io(struct kvm_vcpu *vcpu)
{
	return kvm_emulate_instruction(vcpu, EMULTYPE_NO_DECODE);
}

static int complete_emulated_pio(struct kvm_vcpu *vcpu)
{
	BUG_ON(!vcpu->arch.pio.count);

	return complete_emulated_io(vcpu);
}

/*
 * Implements the following, as a state machine:
 *
 * read:
 *   for each fragment
 *     for each mmio piece in the fragment
 *       write gpa, len
 *       exit
 *       copy data
 *   execute insn
 *
 * write:
 *   for each fragment
 *     for each mmio piece in the fragment
 *       write gpa, len
 *       copy data
 *       exit
 */
static int complete_emulated_mmio(struct kvm_vcpu *vcpu)
{
	struct kvm_run *run = vcpu->run;
	struct kvm_mmio_fragment *frag;
	unsigned len;

	BUG_ON(!vcpu->mmio_needed);

	/* Complete previous fragment */
	frag = &vcpu->mmio_fragments[vcpu->mmio_cur_fragment];
	len = min(8u, frag->len);
	if (!vcpu->mmio_is_write)
		memcpy(frag->data, run->mmio.data, len);

	if (frag->len <= 8) {
		/* Switch to the next fragment. */
		frag++;
		vcpu->mmio_cur_fragment++;
	} else {
		/* Go forward to the next mmio piece. */
		frag->data += len;
		frag->gpa += len;
		frag->len -= len;
	}

	if (vcpu->mmio_cur_fragment >= vcpu->mmio_nr_fragments) {
		vcpu->mmio_needed = 0;

		/* FIXME: return into emulator if single-stepping.  */
		if (vcpu->mmio_is_write)
			return 1;
		vcpu->mmio_read_completed = 1;
		return complete_emulated_io(vcpu);
	}

	run->exit_reason = KVM_EXIT_MMIO;
	run->mmio.phys_addr = frag->gpa;
	if (vcpu->mmio_is_write)
		memcpy(run->mmio.data, frag->data, min(8u, frag->len));
	run->mmio.len = min(8u, frag->len);
	run->mmio.is_write = vcpu->mmio_is_write;
	vcpu->arch.complete_userspace_io = complete_emulated_mmio;
	return 0;
}

/* Swap (qemu) user FPU context for the guest FPU context. */
static void kvm_load_guest_fpu(struct kvm_vcpu *vcpu)
{
	/* Exclude PKRU, it's restored separately immediately after VM-Exit. */
	fpu_swap_kvm_fpstate(&vcpu->arch.guest_fpu, true);
	trace_kvm_fpu(1);
}

/* When vcpu_run ends, restore user space FPU context. */
static void kvm_put_guest_fpu(struct kvm_vcpu *vcpu)
{
	fpu_swap_kvm_fpstate(&vcpu->arch.guest_fpu, false);
	++vcpu->stat.fpu_reload;
	trace_kvm_fpu(0);
}

int kvm_arch_vcpu_ioctl_run(struct kvm_vcpu *vcpu)
{
	struct kvm_queued_exception *ex = &vcpu->arch.exception;
	struct kvm_run *kvm_run = vcpu->run;
	int r;

	vcpu_load(vcpu);
	kvm_sigset_activate(vcpu);
	kvm_run->flags = 0;
	kvm_load_guest_fpu(vcpu);

	kvm_vcpu_srcu_read_lock(vcpu);
	if (unlikely(vcpu->arch.mp_state == KVM_MP_STATE_UNINITIALIZED)) {
		if (!vcpu->wants_to_run) {
			r = -EINTR;
			goto out;
		}

		/*
		 * Don't bother switching APIC timer emulation from the
		 * hypervisor timer to the software timer, the only way for the
		 * APIC timer to be active is if userspace stuffed vCPU state,
		 * i.e. put the vCPU into a nonsensical state.  Only an INIT
		 * will transition the vCPU out of UNINITIALIZED (without more
		 * state stuffing from userspace), which will reset the local
		 * APIC and thus cancel the timer or drop the IRQ (if the timer
		 * already expired).
		 */
		kvm_vcpu_srcu_read_unlock(vcpu);
		kvm_vcpu_block(vcpu);
		kvm_vcpu_srcu_read_lock(vcpu);

		if (kvm_apic_accept_events(vcpu) < 0) {
			r = 0;
			goto out;
		}
		r = -EAGAIN;
		if (signal_pending(current)) {
			r = -EINTR;
			kvm_run->exit_reason = KVM_EXIT_INTR;
			++vcpu->stat.signal_exits;
		}
		goto out;
	}

	if ((kvm_run->kvm_valid_regs & ~KVM_SYNC_X86_VALID_FIELDS) ||
	    (kvm_run->kvm_dirty_regs & ~KVM_SYNC_X86_VALID_FIELDS)) {
		r = -EINVAL;
		goto out;
	}

	if (kvm_run->kvm_dirty_regs) {
		r = sync_regs(vcpu);
		if (r != 0)
			goto out;
	}

	/* re-sync apic's tpr */
	if (!lapic_in_kernel(vcpu)) {
		if (kvm_set_cr8(vcpu, kvm_run->cr8) != 0) {
			r = -EINVAL;
			goto out;
		}
	}

	/*
	 * If userspace set a pending exception and L2 is active, convert it to
	 * a pending VM-Exit if L1 wants to intercept the exception.
	 */
	if (vcpu->arch.exception_from_userspace && is_guest_mode(vcpu) &&
	    kvm_x86_ops.nested_ops->is_exception_vmexit(vcpu, ex->vector,
							ex->error_code)) {
		kvm_queue_exception_vmexit(vcpu, ex->vector,
					   ex->has_error_code, ex->error_code,
					   ex->has_payload, ex->payload);
		ex->injected = false;
		ex->pending = false;
	}
	vcpu->arch.exception_from_userspace = false;

	if (unlikely(vcpu->arch.complete_userspace_io)) {
		int (*cui)(struct kvm_vcpu *) = vcpu->arch.complete_userspace_io;
		vcpu->arch.complete_userspace_io = NULL;
		r = cui(vcpu);
		if (r <= 0)
			goto out;
	} else {
		WARN_ON_ONCE(vcpu->arch.pio.count);
		WARN_ON_ONCE(vcpu->mmio_needed);
	}

	if (!vcpu->wants_to_run) {
		r = -EINTR;
		goto out;
	}

	r = kvm_x86_call(vcpu_pre_run)(vcpu);
	if (r <= 0)
		goto out;

	r = vcpu_run(vcpu);

out:
	kvm_put_guest_fpu(vcpu);
	if (kvm_run->kvm_valid_regs)
		store_regs(vcpu);
	post_kvm_run_save(vcpu);
	kvm_vcpu_srcu_read_unlock(vcpu);

	kvm_sigset_deactivate(vcpu);
	vcpu_put(vcpu);
	return r;
}

static void __get_regs(struct kvm_vcpu *vcpu, struct kvm_regs *regs)
{
	if (vcpu->arch.emulate_regs_need_sync_to_vcpu) {
		/*
		 * We are here if userspace calls get_regs() in the middle of
		 * instruction emulation. Registers state needs to be copied
		 * back from emulation context to vcpu. Userspace shouldn't do
		 * that usually, but some bad designed PV devices (vmware
		 * backdoor interface) need this to work
		 */
		emulator_writeback_register_cache(vcpu->arch.emulate_ctxt);
		vcpu->arch.emulate_regs_need_sync_to_vcpu = false;
	}
	regs->rax = kvm_rax_read(vcpu);
	regs->rbx = kvm_rbx_read(vcpu);
	regs->rcx = kvm_rcx_read(vcpu);
	regs->rdx = kvm_rdx_read(vcpu);
	regs->rsi = kvm_rsi_read(vcpu);
	regs->rdi = kvm_rdi_read(vcpu);
	regs->rsp = kvm_rsp_read(vcpu);
	regs->rbp = kvm_rbp_read(vcpu);
#ifdef CONFIG_X86_64
	regs->r8 = kvm_r8_read(vcpu);
	regs->r9 = kvm_r9_read(vcpu);
	regs->r10 = kvm_r10_read(vcpu);
	regs->r11 = kvm_r11_read(vcpu);
	regs->r12 = kvm_r12_read(vcpu);
	regs->r13 = kvm_r13_read(vcpu);
	regs->r14 = kvm_r14_read(vcpu);
	regs->r15 = kvm_r15_read(vcpu);
#endif

	regs->rip = kvm_rip_read(vcpu);
	regs->rflags = kvm_get_rflags(vcpu);
}

int kvm_arch_vcpu_ioctl_get_regs(struct kvm_vcpu *vcpu, struct kvm_regs *regs)
{
	if (vcpu->kvm->arch.has_protected_state &&
	    vcpu->arch.guest_state_protected)
		return -EINVAL;

	vcpu_load(vcpu);
	__get_regs(vcpu, regs);
	vcpu_put(vcpu);
	return 0;
}

static void __set_regs(struct kvm_vcpu *vcpu, struct kvm_regs *regs)
{
	vcpu->arch.emulate_regs_need_sync_from_vcpu = true;
	vcpu->arch.emulate_regs_need_sync_to_vcpu = false;

	kvm_rax_write(vcpu, regs->rax);
	kvm_rbx_write(vcpu, regs->rbx);
	kvm_rcx_write(vcpu, regs->rcx);
	kvm_rdx_write(vcpu, regs->rdx);
	kvm_rsi_write(vcpu, regs->rsi);
	kvm_rdi_write(vcpu, regs->rdi);
	kvm_rsp_write(vcpu, regs->rsp);
	kvm_rbp_write(vcpu, regs->rbp);
#ifdef CONFIG_X86_64
	kvm_r8_write(vcpu, regs->r8);
	kvm_r9_write(vcpu, regs->r9);
	kvm_r10_write(vcpu, regs->r10);
	kvm_r11_write(vcpu, regs->r11);
	kvm_r12_write(vcpu, regs->r12);
	kvm_r13_write(vcpu, regs->r13);
	kvm_r14_write(vcpu, regs->r14);
	kvm_r15_write(vcpu, regs->r15);
#endif

	kvm_rip_write(vcpu, regs->rip);
	kvm_set_rflags(vcpu, regs->rflags | X86_EFLAGS_FIXED);

	vcpu->arch.exception.pending = false;
	vcpu->arch.exception_vmexit.pending = false;

	kvm_make_request(KVM_REQ_EVENT, vcpu);
}

int kvm_arch_vcpu_ioctl_set_regs(struct kvm_vcpu *vcpu, struct kvm_regs *regs)
{
	if (vcpu->kvm->arch.has_protected_state &&
	    vcpu->arch.guest_state_protected)
		return -EINVAL;

	vcpu_load(vcpu);
	__set_regs(vcpu, regs);
	vcpu_put(vcpu);
	return 0;
}

static void __get_sregs_common(struct kvm_vcpu *vcpu, struct kvm_sregs *sregs)
{
	struct desc_ptr dt;

	if (vcpu->arch.guest_state_protected)
		goto skip_protected_regs;

	kvm_get_segment(vcpu, &sregs->cs, VCPU_SREG_CS);
	kvm_get_segment(vcpu, &sregs->ds, VCPU_SREG_DS);
	kvm_get_segment(vcpu, &sregs->es, VCPU_SREG_ES);
	kvm_get_segment(vcpu, &sregs->fs, VCPU_SREG_FS);
	kvm_get_segment(vcpu, &sregs->gs, VCPU_SREG_GS);
	kvm_get_segment(vcpu, &sregs->ss, VCPU_SREG_SS);

	kvm_get_segment(vcpu, &sregs->tr, VCPU_SREG_TR);
	kvm_get_segment(vcpu, &sregs->ldt, VCPU_SREG_LDTR);

	kvm_x86_call(get_idt)(vcpu, &dt);
	sregs->idt.limit = dt.size;
	sregs->idt.base = dt.address;
	kvm_x86_call(get_gdt)(vcpu, &dt);
	sregs->gdt.limit = dt.size;
	sregs->gdt.base = dt.address;

	sregs->cr2 = vcpu->arch.cr2;
	sregs->cr3 = kvm_read_cr3(vcpu);

skip_protected_regs:
	sregs->cr0 = kvm_read_cr0(vcpu);
	sregs->cr4 = kvm_read_cr4(vcpu);
	sregs->cr8 = kvm_get_cr8(vcpu);
	sregs->efer = vcpu->arch.efer;
	sregs->apic_base = kvm_get_apic_base(vcpu);
}

static void __get_sregs(struct kvm_vcpu *vcpu, struct kvm_sregs *sregs)
{
	__get_sregs_common(vcpu, sregs);

	if (vcpu->arch.guest_state_protected)
		return;

	if (vcpu->arch.interrupt.injected && !vcpu->arch.interrupt.soft)
		set_bit(vcpu->arch.interrupt.nr,
			(unsigned long *)sregs->interrupt_bitmap);
}

static void __get_sregs2(struct kvm_vcpu *vcpu, struct kvm_sregs2 *sregs2)
{
	int i;

	__get_sregs_common(vcpu, (struct kvm_sregs *)sregs2);

	if (vcpu->arch.guest_state_protected)
		return;

	if (is_pae_paging(vcpu)) {
		for (i = 0 ; i < 4 ; i++)
			sregs2->pdptrs[i] = kvm_pdptr_read(vcpu, i);
		sregs2->flags |= KVM_SREGS2_FLAGS_PDPTRS_VALID;
	}
}

int kvm_arch_vcpu_ioctl_get_sregs(struct kvm_vcpu *vcpu,
				  struct kvm_sregs *sregs)
{
	if (vcpu->kvm->arch.has_protected_state &&
	    vcpu->arch.guest_state_protected)
		return -EINVAL;

	vcpu_load(vcpu);
	__get_sregs(vcpu, sregs);
	vcpu_put(vcpu);
	return 0;
}

int kvm_arch_vcpu_ioctl_get_mpstate(struct kvm_vcpu *vcpu,
				    struct kvm_mp_state *mp_state)
{
	int r;

	vcpu_load(vcpu);
	if (kvm_mpx_supported())
		kvm_load_guest_fpu(vcpu);

	r = kvm_apic_accept_events(vcpu);
	if (r < 0)
		goto out;
	r = 0;

	if ((vcpu->arch.mp_state == KVM_MP_STATE_HALTED ||
	     vcpu->arch.mp_state == KVM_MP_STATE_AP_RESET_HOLD) &&
	    vcpu->arch.pv.pv_unhalted)
		mp_state->mp_state = KVM_MP_STATE_RUNNABLE;
	else
		mp_state->mp_state = vcpu->arch.mp_state;

out:
	if (kvm_mpx_supported())
		kvm_put_guest_fpu(vcpu);
	vcpu_put(vcpu);
	return r;
}

int kvm_arch_vcpu_ioctl_set_mpstate(struct kvm_vcpu *vcpu,
				    struct kvm_mp_state *mp_state)
{
	int ret = -EINVAL;

	vcpu_load(vcpu);

	switch (mp_state->mp_state) {
	case KVM_MP_STATE_UNINITIALIZED:
	case KVM_MP_STATE_HALTED:
	case KVM_MP_STATE_AP_RESET_HOLD:
	case KVM_MP_STATE_INIT_RECEIVED:
	case KVM_MP_STATE_SIPI_RECEIVED:
		if (!lapic_in_kernel(vcpu))
			goto out;
		break;

	case KVM_MP_STATE_RUNNABLE:
		break;

	default:
		goto out;
	}

	/*
	 * Pending INITs are reported using KVM_SET_VCPU_EVENTS, disallow
	 * forcing the guest into INIT/SIPI if those events are supposed to be
	 * blocked.  KVM prioritizes SMI over INIT, so reject INIT/SIPI state
	 * if an SMI is pending as well.
	 */
	if ((!kvm_apic_init_sipi_allowed(vcpu) || vcpu->arch.smi_pending) &&
	    (mp_state->mp_state == KVM_MP_STATE_SIPI_RECEIVED ||
	     mp_state->mp_state == KVM_MP_STATE_INIT_RECEIVED))
		goto out;

	if (mp_state->mp_state == KVM_MP_STATE_SIPI_RECEIVED) {
		vcpu->arch.mp_state = KVM_MP_STATE_INIT_RECEIVED;
		set_bit(KVM_APIC_SIPI, &vcpu->arch.apic->pending_events);
	} else
		vcpu->arch.mp_state = mp_state->mp_state;
	kvm_make_request(KVM_REQ_EVENT, vcpu);

	ret = 0;
out:
	vcpu_put(vcpu);
	return ret;
}

int kvm_task_switch(struct kvm_vcpu *vcpu, u16 tss_selector, int idt_index,
		    int reason, bool has_error_code, u32 error_code)
{
	struct x86_emulate_ctxt *ctxt = vcpu->arch.emulate_ctxt;
	int ret;

	init_emulate_ctxt(vcpu);

	ret = emulator_task_switch(ctxt, tss_selector, idt_index, reason,
				   has_error_code, error_code);

	/*
	 * Report an error userspace if MMIO is needed, as KVM doesn't support
	 * MMIO during a task switch (or any other complex operation).
	 */
	if (ret || vcpu->mmio_needed) {
		vcpu->mmio_needed = false;
		vcpu->run->exit_reason = KVM_EXIT_INTERNAL_ERROR;
		vcpu->run->internal.suberror = KVM_INTERNAL_ERROR_EMULATION;
		vcpu->run->internal.ndata = 0;
		return 0;
	}

	kvm_rip_write(vcpu, ctxt->eip);
	kvm_set_rflags(vcpu, ctxt->eflags);
	return 1;
}
EXPORT_SYMBOL_GPL(kvm_task_switch);

static bool kvm_is_valid_sregs(struct kvm_vcpu *vcpu, struct kvm_sregs *sregs)
{
	if ((sregs->efer & EFER_LME) && (sregs->cr0 & X86_CR0_PG)) {
		/*
		 * When EFER.LME and CR0.PG are set, the processor is in
		 * 64-bit mode (though maybe in a 32-bit code segment).
		 * CR4.PAE and EFER.LMA must be set.
		 */
		if (!(sregs->cr4 & X86_CR4_PAE) || !(sregs->efer & EFER_LMA))
			return false;
		if (!kvm_vcpu_is_legal_cr3(vcpu, sregs->cr3))
			return false;
	} else {
		/*
		 * Not in 64-bit mode: EFER.LMA is clear and the code
		 * segment cannot be 64-bit.
		 */
		if (sregs->efer & EFER_LMA || sregs->cs.l)
			return false;
	}

	return kvm_is_valid_cr4(vcpu, sregs->cr4) &&
	       kvm_is_valid_cr0(vcpu, sregs->cr0);
}

static int __set_sregs_common(struct kvm_vcpu *vcpu, struct kvm_sregs *sregs,
		int *mmu_reset_needed, bool update_pdptrs)
{
	struct msr_data apic_base_msr;
	int idx;
	struct desc_ptr dt;

	if (!kvm_is_valid_sregs(vcpu, sregs))
		return -EINVAL;

	apic_base_msr.data = sregs->apic_base;
	apic_base_msr.host_initiated = true;
	if (kvm_set_apic_base(vcpu, &apic_base_msr))
		return -EINVAL;

	if (vcpu->arch.guest_state_protected)
		return 0;

	dt.size = sregs->idt.limit;
	dt.address = sregs->idt.base;
	kvm_x86_call(set_idt)(vcpu, &dt);
	dt.size = sregs->gdt.limit;
	dt.address = sregs->gdt.base;
	kvm_x86_call(set_gdt)(vcpu, &dt);

	vcpu->arch.cr2 = sregs->cr2;
	*mmu_reset_needed |= kvm_read_cr3(vcpu) != sregs->cr3;
	vcpu->arch.cr3 = sregs->cr3;
	kvm_register_mark_dirty(vcpu, VCPU_EXREG_CR3);
	kvm_x86_call(post_set_cr3)(vcpu, sregs->cr3);

	kvm_set_cr8(vcpu, sregs->cr8);

	*mmu_reset_needed |= vcpu->arch.efer != sregs->efer;
	kvm_x86_call(set_efer)(vcpu, sregs->efer);

	*mmu_reset_needed |= kvm_read_cr0(vcpu) != sregs->cr0;
<<<<<<< HEAD
	static_call(kvm_x86_set_cr0)(vcpu, sregs->cr0);
=======
	kvm_x86_call(set_cr0)(vcpu, sregs->cr0);
>>>>>>> 2d5404ca

	*mmu_reset_needed |= kvm_read_cr4(vcpu) != sregs->cr4;
	kvm_x86_call(set_cr4)(vcpu, sregs->cr4);

	if (update_pdptrs) {
		idx = srcu_read_lock(&vcpu->kvm->srcu);
		if (is_pae_paging(vcpu)) {
			load_pdptrs(vcpu, kvm_read_cr3(vcpu));
			*mmu_reset_needed = 1;
		}
		srcu_read_unlock(&vcpu->kvm->srcu, idx);
	}

	kvm_set_segment(vcpu, &sregs->cs, VCPU_SREG_CS);
	kvm_set_segment(vcpu, &sregs->ds, VCPU_SREG_DS);
	kvm_set_segment(vcpu, &sregs->es, VCPU_SREG_ES);
	kvm_set_segment(vcpu, &sregs->fs, VCPU_SREG_FS);
	kvm_set_segment(vcpu, &sregs->gs, VCPU_SREG_GS);
	kvm_set_segment(vcpu, &sregs->ss, VCPU_SREG_SS);

	kvm_set_segment(vcpu, &sregs->tr, VCPU_SREG_TR);
	kvm_set_segment(vcpu, &sregs->ldt, VCPU_SREG_LDTR);

	update_cr8_intercept(vcpu);

	/* Older userspace won't unhalt the vcpu on reset. */
	if (kvm_vcpu_is_bsp(vcpu) && kvm_rip_read(vcpu) == 0xfff0 &&
	    sregs->cs.selector == 0xf000 && sregs->cs.base == 0xffff0000 &&
	    !is_protmode(vcpu))
		vcpu->arch.mp_state = KVM_MP_STATE_RUNNABLE;

	return 0;
}

static int __set_sregs(struct kvm_vcpu *vcpu, struct kvm_sregs *sregs)
{
	int pending_vec, max_bits;
	int mmu_reset_needed = 0;
	int ret = __set_sregs_common(vcpu, sregs, &mmu_reset_needed, true);

	if (ret)
		return ret;

	if (mmu_reset_needed) {
		kvm_mmu_reset_context(vcpu);
		kvm_make_request(KVM_REQ_TLB_FLUSH_GUEST, vcpu);
	}

	max_bits = KVM_NR_INTERRUPTS;
	pending_vec = find_first_bit(
		(const unsigned long *)sregs->interrupt_bitmap, max_bits);

	if (pending_vec < max_bits) {
		kvm_queue_interrupt(vcpu, pending_vec, false);
		pr_debug("Set back pending irq %d\n", pending_vec);
		kvm_make_request(KVM_REQ_EVENT, vcpu);
	}
	return 0;
}

static int __set_sregs2(struct kvm_vcpu *vcpu, struct kvm_sregs2 *sregs2)
{
	int mmu_reset_needed = 0;
	bool valid_pdptrs = sregs2->flags & KVM_SREGS2_FLAGS_PDPTRS_VALID;
	bool pae = (sregs2->cr0 & X86_CR0_PG) && (sregs2->cr4 & X86_CR4_PAE) &&
		!(sregs2->efer & EFER_LMA);
	int i, ret;

	if (sregs2->flags & ~KVM_SREGS2_FLAGS_PDPTRS_VALID)
		return -EINVAL;

	if (valid_pdptrs && (!pae || vcpu->arch.guest_state_protected))
		return -EINVAL;

	ret = __set_sregs_common(vcpu, (struct kvm_sregs *)sregs2,
				 &mmu_reset_needed, !valid_pdptrs);
	if (ret)
		return ret;

	if (valid_pdptrs) {
		for (i = 0; i < 4 ; i++)
			kvm_pdptr_write(vcpu, i, sregs2->pdptrs[i]);

		kvm_register_mark_dirty(vcpu, VCPU_EXREG_PDPTR);
		mmu_reset_needed = 1;
		vcpu->arch.pdptrs_from_userspace = true;
	}
	if (mmu_reset_needed) {
		kvm_mmu_reset_context(vcpu);
		kvm_make_request(KVM_REQ_TLB_FLUSH_GUEST, vcpu);
	}
	return 0;
}

int kvm_arch_vcpu_ioctl_set_sregs(struct kvm_vcpu *vcpu,
				  struct kvm_sregs *sregs)
{
	int ret;

	if (vcpu->kvm->arch.has_protected_state &&
	    vcpu->arch.guest_state_protected)
		return -EINVAL;

	vcpu_load(vcpu);
	ret = __set_sregs(vcpu, sregs);
	vcpu_put(vcpu);
	return ret;
}

static void kvm_arch_vcpu_guestdbg_update_apicv_inhibit(struct kvm *kvm)
{
	bool set = false;
	struct kvm_vcpu *vcpu;
	unsigned long i;

	if (!enable_apicv)
		return;

	down_write(&kvm->arch.apicv_update_lock);

	kvm_for_each_vcpu(i, vcpu, kvm) {
		if (vcpu->guest_debug & KVM_GUESTDBG_BLOCKIRQ) {
			set = true;
			break;
		}
	}
	__kvm_set_or_clear_apicv_inhibit(kvm, APICV_INHIBIT_REASON_BLOCKIRQ, set);
	up_write(&kvm->arch.apicv_update_lock);
}

int kvm_arch_vcpu_ioctl_set_guest_debug(struct kvm_vcpu *vcpu,
					struct kvm_guest_debug *dbg)
{
	unsigned long rflags;
	int i, r;

	if (vcpu->arch.guest_state_protected)
		return -EINVAL;

	vcpu_load(vcpu);

	if (dbg->control & (KVM_GUESTDBG_INJECT_DB | KVM_GUESTDBG_INJECT_BP)) {
		r = -EBUSY;
		if (kvm_is_exception_pending(vcpu))
			goto out;
		if (dbg->control & KVM_GUESTDBG_INJECT_DB)
			kvm_queue_exception(vcpu, DB_VECTOR);
		else
			kvm_queue_exception(vcpu, BP_VECTOR);
	}

	/*
	 * Read rflags as long as potentially injected trace flags are still
	 * filtered out.
	 */
	rflags = kvm_get_rflags(vcpu);

	vcpu->guest_debug = dbg->control;
	if (!(vcpu->guest_debug & KVM_GUESTDBG_ENABLE))
		vcpu->guest_debug = 0;

	if (vcpu->guest_debug & KVM_GUESTDBG_USE_HW_BP) {
		for (i = 0; i < KVM_NR_DB_REGS; ++i)
			vcpu->arch.eff_db[i] = dbg->arch.debugreg[i];
		vcpu->arch.guest_debug_dr7 = dbg->arch.debugreg[7];
	} else {
		for (i = 0; i < KVM_NR_DB_REGS; i++)
			vcpu->arch.eff_db[i] = vcpu->arch.db[i];
	}
	kvm_update_dr7(vcpu);

	if (vcpu->guest_debug & KVM_GUESTDBG_SINGLESTEP)
		vcpu->arch.singlestep_rip = kvm_get_linear_rip(vcpu);

	/*
	 * Trigger an rflags update that will inject or remove the trace
	 * flags.
	 */
	kvm_set_rflags(vcpu, rflags);

	kvm_x86_call(update_exception_bitmap)(vcpu);

	kvm_arch_vcpu_guestdbg_update_apicv_inhibit(vcpu->kvm);

	r = 0;

out:
	vcpu_put(vcpu);
	return r;
}

/*
 * Translate a guest virtual address to a guest physical address.
 */
int kvm_arch_vcpu_ioctl_translate(struct kvm_vcpu *vcpu,
				    struct kvm_translation *tr)
{
	unsigned long vaddr = tr->linear_address;
	gpa_t gpa;
	int idx;

	vcpu_load(vcpu);

	idx = srcu_read_lock(&vcpu->kvm->srcu);
	gpa = kvm_mmu_gva_to_gpa_system(vcpu, vaddr, NULL);
	srcu_read_unlock(&vcpu->kvm->srcu, idx);
	tr->physical_address = gpa;
	tr->valid = gpa != INVALID_GPA;
	tr->writeable = 1;
	tr->usermode = 0;

	vcpu_put(vcpu);
	return 0;
}

int kvm_arch_vcpu_ioctl_get_fpu(struct kvm_vcpu *vcpu, struct kvm_fpu *fpu)
{
	struct fxregs_state *fxsave;

	if (fpstate_is_confidential(&vcpu->arch.guest_fpu))
		return vcpu->kvm->arch.has_protected_state ? -EINVAL : 0;

	vcpu_load(vcpu);

	fxsave = &vcpu->arch.guest_fpu.fpstate->regs.fxsave;
	memcpy(fpu->fpr, fxsave->st_space, 128);
	fpu->fcw = fxsave->cwd;
	fpu->fsw = fxsave->swd;
	fpu->ftwx = fxsave->twd;
	fpu->last_opcode = fxsave->fop;
	fpu->last_ip = fxsave->rip;
	fpu->last_dp = fxsave->rdp;
	memcpy(fpu->xmm, fxsave->xmm_space, sizeof(fxsave->xmm_space));

	vcpu_put(vcpu);
	return 0;
}

int kvm_arch_vcpu_ioctl_set_fpu(struct kvm_vcpu *vcpu, struct kvm_fpu *fpu)
{
	struct fxregs_state *fxsave;

	if (fpstate_is_confidential(&vcpu->arch.guest_fpu))
		return vcpu->kvm->arch.has_protected_state ? -EINVAL : 0;

	vcpu_load(vcpu);

	fxsave = &vcpu->arch.guest_fpu.fpstate->regs.fxsave;

	memcpy(fxsave->st_space, fpu->fpr, 128);
	fxsave->cwd = fpu->fcw;
	fxsave->swd = fpu->fsw;
	fxsave->twd = fpu->ftwx;
	fxsave->fop = fpu->last_opcode;
	fxsave->rip = fpu->last_ip;
	fxsave->rdp = fpu->last_dp;
	memcpy(fxsave->xmm_space, fpu->xmm, sizeof(fxsave->xmm_space));

	vcpu_put(vcpu);
	return 0;
}

static void store_regs(struct kvm_vcpu *vcpu)
{
	BUILD_BUG_ON(sizeof(struct kvm_sync_regs) > SYNC_REGS_SIZE_BYTES);

	if (vcpu->run->kvm_valid_regs & KVM_SYNC_X86_REGS)
		__get_regs(vcpu, &vcpu->run->s.regs.regs);

	if (vcpu->run->kvm_valid_regs & KVM_SYNC_X86_SREGS)
		__get_sregs(vcpu, &vcpu->run->s.regs.sregs);

	if (vcpu->run->kvm_valid_regs & KVM_SYNC_X86_EVENTS)
		kvm_vcpu_ioctl_x86_get_vcpu_events(
				vcpu, &vcpu->run->s.regs.events);
}

static int sync_regs(struct kvm_vcpu *vcpu)
{
	if (vcpu->run->kvm_dirty_regs & KVM_SYNC_X86_REGS) {
		__set_regs(vcpu, &vcpu->run->s.regs.regs);
		vcpu->run->kvm_dirty_regs &= ~KVM_SYNC_X86_REGS;
	}

	if (vcpu->run->kvm_dirty_regs & KVM_SYNC_X86_SREGS) {
		struct kvm_sregs sregs = vcpu->run->s.regs.sregs;

		if (__set_sregs(vcpu, &sregs))
			return -EINVAL;

		vcpu->run->kvm_dirty_regs &= ~KVM_SYNC_X86_SREGS;
	}

	if (vcpu->run->kvm_dirty_regs & KVM_SYNC_X86_EVENTS) {
		struct kvm_vcpu_events events = vcpu->run->s.regs.events;

		if (kvm_vcpu_ioctl_x86_set_vcpu_events(vcpu, &events))
			return -EINVAL;

		vcpu->run->kvm_dirty_regs &= ~KVM_SYNC_X86_EVENTS;
	}

	return 0;
}

int kvm_arch_vcpu_precreate(struct kvm *kvm, unsigned int id)
{
	if (kvm_check_tsc_unstable() && kvm->created_vcpus)
		pr_warn_once("SMP vm created on host with unstable TSC; "
			     "guest TSC will not be reliable\n");

	if (!kvm->arch.max_vcpu_ids)
		kvm->arch.max_vcpu_ids = KVM_MAX_VCPU_IDS;

	if (id >= kvm->arch.max_vcpu_ids)
		return -EINVAL;

	return kvm_x86_call(vcpu_precreate)(kvm);
}

int kvm_arch_vcpu_create(struct kvm_vcpu *vcpu)
{
	struct page *page;
	int r;

	vcpu->arch.last_vmentry_cpu = -1;
	vcpu->arch.regs_avail = ~0;
	vcpu->arch.regs_dirty = ~0;

	kvm_gpc_init(&vcpu->arch.pv_time, vcpu->kvm);

	if (!irqchip_in_kernel(vcpu->kvm) || kvm_vcpu_is_reset_bsp(vcpu))
		vcpu->arch.mp_state = KVM_MP_STATE_RUNNABLE;
	else
		vcpu->arch.mp_state = KVM_MP_STATE_UNINITIALIZED;

	r = kvm_mmu_create(vcpu);
	if (r < 0)
		return r;

	r = kvm_create_lapic(vcpu);
	if (r < 0)
		goto fail_mmu_destroy;

	r = -ENOMEM;

	page = alloc_page(GFP_KERNEL_ACCOUNT | __GFP_ZERO);
	if (!page)
		goto fail_free_lapic;
	vcpu->arch.pio_data = page_address(page);

	vcpu->arch.mce_banks = kcalloc(KVM_MAX_MCE_BANKS * 4, sizeof(u64),
				       GFP_KERNEL_ACCOUNT);
	vcpu->arch.mci_ctl2_banks = kcalloc(KVM_MAX_MCE_BANKS, sizeof(u64),
					    GFP_KERNEL_ACCOUNT);
	if (!vcpu->arch.mce_banks || !vcpu->arch.mci_ctl2_banks)
		goto fail_free_mce_banks;
	vcpu->arch.mcg_cap = KVM_MAX_MCE_BANKS;

	if (!zalloc_cpumask_var(&vcpu->arch.wbinvd_dirty_mask,
				GFP_KERNEL_ACCOUNT))
		goto fail_free_mce_banks;

	if (!alloc_emulate_ctxt(vcpu))
		goto free_wbinvd_dirty_mask;

	if (!fpu_alloc_guest_fpstate(&vcpu->arch.guest_fpu)) {
		pr_err("failed to allocate vcpu's fpu\n");
		goto free_emulate_ctxt;
	}

	vcpu->arch.maxphyaddr = cpuid_query_maxphyaddr(vcpu);
	vcpu->arch.reserved_gpa_bits = kvm_vcpu_reserved_gpa_bits_raw(vcpu);

	kvm_async_pf_hash_reset(vcpu);

	vcpu->arch.perf_capabilities = kvm_caps.supported_perf_cap;
	kvm_pmu_init(vcpu);

	vcpu->arch.pending_external_vector = -1;
	vcpu->arch.preempted_in_kernel = false;

#if IS_ENABLED(CONFIG_HYPERV)
	vcpu->arch.hv_root_tdp = INVALID_PAGE;
#endif

	r = kvm_x86_call(vcpu_create)(vcpu);
	if (r)
		goto free_guest_fpu;

	vcpu->arch.arch_capabilities = kvm_get_arch_capabilities();
	vcpu->arch.msr_platform_info = MSR_PLATFORM_INFO_CPUID_FAULT;
	kvm_xen_init_vcpu(vcpu);
	vcpu_load(vcpu);
	kvm_set_tsc_khz(vcpu, vcpu->kvm->arch.default_tsc_khz);
	kvm_vcpu_reset(vcpu, false);
	kvm_init_mmu(vcpu);
	vcpu_put(vcpu);
	return 0;

free_guest_fpu:
	fpu_free_guest_fpstate(&vcpu->arch.guest_fpu);
free_emulate_ctxt:
	kmem_cache_free(x86_emulator_cache, vcpu->arch.emulate_ctxt);
free_wbinvd_dirty_mask:
	free_cpumask_var(vcpu->arch.wbinvd_dirty_mask);
fail_free_mce_banks:
	kfree(vcpu->arch.mce_banks);
	kfree(vcpu->arch.mci_ctl2_banks);
	free_page((unsigned long)vcpu->arch.pio_data);
fail_free_lapic:
	kvm_free_lapic(vcpu);
fail_mmu_destroy:
	kvm_mmu_destroy(vcpu);
	return r;
}

void kvm_arch_vcpu_postcreate(struct kvm_vcpu *vcpu)
{
	struct kvm *kvm = vcpu->kvm;

	if (mutex_lock_killable(&vcpu->mutex))
		return;
	vcpu_load(vcpu);
	kvm_synchronize_tsc(vcpu, NULL);
	vcpu_put(vcpu);

	/* poll control enabled by default */
	vcpu->arch.msr_kvm_poll_control = 1;

	mutex_unlock(&vcpu->mutex);

	if (kvmclock_periodic_sync && vcpu->vcpu_idx == 0)
		schedule_delayed_work(&kvm->arch.kvmclock_sync_work,
						KVMCLOCK_SYNC_PERIOD);
}

void kvm_arch_vcpu_destroy(struct kvm_vcpu *vcpu)
{
	int idx;

	kvmclock_reset(vcpu);

	kvm_x86_call(vcpu_free)(vcpu);

	kmem_cache_free(x86_emulator_cache, vcpu->arch.emulate_ctxt);
	free_cpumask_var(vcpu->arch.wbinvd_dirty_mask);
	fpu_free_guest_fpstate(&vcpu->arch.guest_fpu);

	kvm_xen_destroy_vcpu(vcpu);
	kvm_hv_vcpu_uninit(vcpu);
	kvm_pmu_destroy(vcpu);
	kfree(vcpu->arch.mce_banks);
	kfree(vcpu->arch.mci_ctl2_banks);
	kvm_free_lapic(vcpu);
	idx = srcu_read_lock(&vcpu->kvm->srcu);
	kvm_mmu_destroy(vcpu);
	srcu_read_unlock(&vcpu->kvm->srcu, idx);
	free_page((unsigned long)vcpu->arch.pio_data);
	kvfree(vcpu->arch.cpuid_entries);
}

void kvm_vcpu_reset(struct kvm_vcpu *vcpu, bool init_event)
{
	struct kvm_cpuid_entry2 *cpuid_0x1;
	unsigned long old_cr0 = kvm_read_cr0(vcpu);
	unsigned long new_cr0;

	/*
	 * Several of the "set" flows, e.g. ->set_cr0(), read other registers
	 * to handle side effects.  RESET emulation hits those flows and relies
	 * on emulated/virtualized registers, including those that are loaded
	 * into hardware, to be zeroed at vCPU creation.  Use CRs as a sentinel
	 * to detect improper or missing initialization.
	 */
	WARN_ON_ONCE(!init_event &&
		     (old_cr0 || kvm_read_cr3(vcpu) || kvm_read_cr4(vcpu)));

	/*
	 * SVM doesn't unconditionally VM-Exit on INIT and SHUTDOWN, thus it's
	 * possible to INIT the vCPU while L2 is active.  Force the vCPU back
	 * into L1 as EFER.SVME is cleared on INIT (along with all other EFER
	 * bits), i.e. virtualization is disabled.
	 */
	if (is_guest_mode(vcpu))
		kvm_leave_nested(vcpu);

	kvm_lapic_reset(vcpu, init_event);

	WARN_ON_ONCE(is_guest_mode(vcpu) || is_smm(vcpu));
	vcpu->arch.hflags = 0;

	vcpu->arch.smi_pending = 0;
	vcpu->arch.smi_count = 0;
	atomic_set(&vcpu->arch.nmi_queued, 0);
	vcpu->arch.nmi_pending = 0;
	vcpu->arch.nmi_injected = false;
	kvm_clear_interrupt_queue(vcpu);
	kvm_clear_exception_queue(vcpu);

	memset(vcpu->arch.db, 0, sizeof(vcpu->arch.db));
	kvm_update_dr0123(vcpu);
	vcpu->arch.dr6 = DR6_ACTIVE_LOW;
	vcpu->arch.dr7 = DR7_FIXED_1;
	kvm_update_dr7(vcpu);

	vcpu->arch.cr2 = 0;

	kvm_make_request(KVM_REQ_EVENT, vcpu);
	vcpu->arch.apf.msr_en_val = 0;
	vcpu->arch.apf.msr_int_val = 0;
	vcpu->arch.st.msr_val = 0;

	kvmclock_reset(vcpu);

	kvm_clear_async_pf_completion_queue(vcpu);
	kvm_async_pf_hash_reset(vcpu);
	vcpu->arch.apf.halted = false;

	if (vcpu->arch.guest_fpu.fpstate && kvm_mpx_supported()) {
		struct fpstate *fpstate = vcpu->arch.guest_fpu.fpstate;

		/*
		 * All paths that lead to INIT are required to load the guest's
		 * FPU state (because most paths are buried in KVM_RUN).
		 */
		if (init_event)
			kvm_put_guest_fpu(vcpu);

		fpstate_clear_xstate_component(fpstate, XFEATURE_BNDREGS);
		fpstate_clear_xstate_component(fpstate, XFEATURE_BNDCSR);

		if (init_event)
			kvm_load_guest_fpu(vcpu);
	}

	if (!init_event) {
		vcpu->arch.smbase = 0x30000;

		vcpu->arch.pat = MSR_IA32_CR_PAT_DEFAULT;

		vcpu->arch.msr_misc_features_enables = 0;
		vcpu->arch.ia32_misc_enable_msr = MSR_IA32_MISC_ENABLE_PEBS_UNAVAIL |
						  MSR_IA32_MISC_ENABLE_BTS_UNAVAIL;

		__kvm_set_xcr(vcpu, 0, XFEATURE_MASK_FP);
		__kvm_set_msr(vcpu, MSR_IA32_XSS, 0, true);
	}

	/* All GPRs except RDX (handled below) are zeroed on RESET/INIT. */
	memset(vcpu->arch.regs, 0, sizeof(vcpu->arch.regs));
	kvm_register_mark_dirty(vcpu, VCPU_REGS_RSP);

	/*
	 * Fall back to KVM's default Family/Model/Stepping of 0x600 (P6/Athlon)
	 * if no CPUID match is found.  Note, it's impossible to get a match at
	 * RESET since KVM emulates RESET before exposing the vCPU to userspace,
	 * i.e. it's impossible for kvm_find_cpuid_entry() to find a valid entry
	 * on RESET.  But, go through the motions in case that's ever remedied.
	 */
	cpuid_0x1 = kvm_find_cpuid_entry(vcpu, 1);
	kvm_rdx_write(vcpu, cpuid_0x1 ? cpuid_0x1->eax : 0x600);

	kvm_x86_call(vcpu_reset)(vcpu, init_event);

	kvm_set_rflags(vcpu, X86_EFLAGS_FIXED);
	kvm_rip_write(vcpu, 0xfff0);

	vcpu->arch.cr3 = 0;
	kvm_register_mark_dirty(vcpu, VCPU_EXREG_CR3);

	/*
	 * CR0.CD/NW are set on RESET, preserved on INIT.  Note, some versions
	 * of Intel's SDM list CD/NW as being set on INIT, but they contradict
	 * (or qualify) that with a footnote stating that CD/NW are preserved.
	 */
	new_cr0 = X86_CR0_ET;
	if (init_event)
		new_cr0 |= (old_cr0 & (X86_CR0_NW | X86_CR0_CD));
	else
		new_cr0 |= X86_CR0_NW | X86_CR0_CD;

	kvm_x86_call(set_cr0)(vcpu, new_cr0);
	kvm_x86_call(set_cr4)(vcpu, 0);
	kvm_x86_call(set_efer)(vcpu, 0);
	kvm_x86_call(update_exception_bitmap)(vcpu);

	/*
	 * On the standard CR0/CR4/EFER modification paths, there are several
	 * complex conditions determining whether the MMU has to be reset and/or
	 * which PCIDs have to be flushed.  However, CR0.WP and the paging-related
	 * bits in CR4 and EFER are irrelevant if CR0.PG was '0'; and a reset+flush
	 * is needed anyway if CR0.PG was '1' (which can only happen for INIT, as
	 * CR0 will be '0' prior to RESET).  So we only need to check CR0.PG here.
	 */
	if (old_cr0 & X86_CR0_PG) {
		kvm_make_request(KVM_REQ_TLB_FLUSH_GUEST, vcpu);
		kvm_mmu_reset_context(vcpu);
	}

	/*
	 * Intel's SDM states that all TLB entries are flushed on INIT.  AMD's
	 * APM states the TLBs are untouched by INIT, but it also states that
	 * the TLBs are flushed on "External initialization of the processor."
	 * Flush the guest TLB regardless of vendor, there is no meaningful
	 * benefit in relying on the guest to flush the TLB immediately after
	 * INIT.  A spurious TLB flush is benign and likely negligible from a
	 * performance perspective.
	 */
	if (init_event)
		kvm_make_request(KVM_REQ_TLB_FLUSH_GUEST, vcpu);
}
EXPORT_SYMBOL_GPL(kvm_vcpu_reset);

void kvm_vcpu_deliver_sipi_vector(struct kvm_vcpu *vcpu, u8 vector)
{
	struct kvm_segment cs;

	kvm_get_segment(vcpu, &cs, VCPU_SREG_CS);
	cs.selector = vector << 8;
	cs.base = vector << 12;
	kvm_set_segment(vcpu, &cs, VCPU_SREG_CS);
	kvm_rip_write(vcpu, 0);
}
EXPORT_SYMBOL_GPL(kvm_vcpu_deliver_sipi_vector);

void kvm_arch_enable_virtualization(void)
{
	cpu_emergency_register_virt_callback(kvm_x86_ops.emergency_disable_virtualization_cpu);
}

void kvm_arch_disable_virtualization(void)
{
	cpu_emergency_unregister_virt_callback(kvm_x86_ops.emergency_disable_virtualization_cpu);
}

int kvm_arch_enable_virtualization_cpu(void)
{
	struct kvm *kvm;
	struct kvm_vcpu *vcpu;
	unsigned long i;
	int ret;
	u64 local_tsc;
	u64 max_tsc = 0;
	bool stable, backwards_tsc = false;

	kvm_user_return_msr_cpu_online();

	ret = kvm_x86_check_processor_compatibility();
	if (ret)
		return ret;

	ret = kvm_x86_call(enable_virtualization_cpu)();
	if (ret != 0)
		return ret;

	local_tsc = rdtsc();
	stable = !kvm_check_tsc_unstable();
	list_for_each_entry(kvm, &vm_list, vm_list) {
		kvm_for_each_vcpu(i, vcpu, kvm) {
			if (!stable && vcpu->cpu == smp_processor_id())
				kvm_make_request(KVM_REQ_CLOCK_UPDATE, vcpu);
			if (stable && vcpu->arch.last_host_tsc > local_tsc) {
				backwards_tsc = true;
				if (vcpu->arch.last_host_tsc > max_tsc)
					max_tsc = vcpu->arch.last_host_tsc;
			}
		}
	}

	/*
	 * Sometimes, even reliable TSCs go backwards.  This happens on
	 * platforms that reset TSC during suspend or hibernate actions, but
	 * maintain synchronization.  We must compensate.  Fortunately, we can
	 * detect that condition here, which happens early in CPU bringup,
	 * before any KVM threads can be running.  Unfortunately, we can't
	 * bring the TSCs fully up to date with real time, as we aren't yet far
	 * enough into CPU bringup that we know how much real time has actually
	 * elapsed; our helper function, ktime_get_boottime_ns() will be using boot
	 * variables that haven't been updated yet.
	 *
	 * So we simply find the maximum observed TSC above, then record the
	 * adjustment to TSC in each VCPU.  When the VCPU later gets loaded,
	 * the adjustment will be applied.  Note that we accumulate
	 * adjustments, in case multiple suspend cycles happen before some VCPU
	 * gets a chance to run again.  In the event that no KVM threads get a
	 * chance to run, we will miss the entire elapsed period, as we'll have
	 * reset last_host_tsc, so VCPUs will not have the TSC adjusted and may
	 * loose cycle time.  This isn't too big a deal, since the loss will be
	 * uniform across all VCPUs (not to mention the scenario is extremely
	 * unlikely). It is possible that a second hibernate recovery happens
	 * much faster than a first, causing the observed TSC here to be
	 * smaller; this would require additional padding adjustment, which is
	 * why we set last_host_tsc to the local tsc observed here.
	 *
	 * N.B. - this code below runs only on platforms with reliable TSC,
	 * as that is the only way backwards_tsc is set above.  Also note
	 * that this runs for ALL vcpus, which is not a bug; all VCPUs should
	 * have the same delta_cyc adjustment applied if backwards_tsc
	 * is detected.  Note further, this adjustment is only done once,
	 * as we reset last_host_tsc on all VCPUs to stop this from being
	 * called multiple times (one for each physical CPU bringup).
	 *
	 * Platforms with unreliable TSCs don't have to deal with this, they
	 * will be compensated by the logic in vcpu_load, which sets the TSC to
	 * catchup mode.  This will catchup all VCPUs to real time, but cannot
	 * guarantee that they stay in perfect synchronization.
	 */
	if (backwards_tsc) {
		u64 delta_cyc = max_tsc - local_tsc;
		list_for_each_entry(kvm, &vm_list, vm_list) {
			kvm->arch.backwards_tsc_observed = true;
			kvm_for_each_vcpu(i, vcpu, kvm) {
				vcpu->arch.tsc_offset_adjustment += delta_cyc;
				vcpu->arch.last_host_tsc = local_tsc;
				kvm_make_request(KVM_REQ_MASTERCLOCK_UPDATE, vcpu);
			}

			/*
			 * We have to disable TSC offset matching.. if you were
			 * booting a VM while issuing an S4 host suspend....
			 * you may have some problem.  Solving this issue is
			 * left as an exercise to the reader.
			 */
			kvm->arch.last_tsc_nsec = 0;
			kvm->arch.last_tsc_write = 0;
		}

	}
	return 0;
}

void kvm_arch_disable_virtualization_cpu(void)
{
	kvm_x86_call(disable_virtualization_cpu)();
	drop_user_return_notifiers();
}

bool kvm_vcpu_is_reset_bsp(struct kvm_vcpu *vcpu)
{
	return vcpu->kvm->arch.bsp_vcpu_id == vcpu->vcpu_id;
}

bool kvm_vcpu_is_bsp(struct kvm_vcpu *vcpu)
{
	return (vcpu->arch.apic_base & MSR_IA32_APICBASE_BSP) != 0;
}

void kvm_arch_free_vm(struct kvm *kvm)
{
#if IS_ENABLED(CONFIG_HYPERV)
	kfree(kvm->arch.hv_pa_pg);
#endif
	__kvm_arch_free_vm(kvm);
}


int kvm_arch_init_vm(struct kvm *kvm, unsigned long type)
{
	int ret;
	unsigned long flags;

	if (!kvm_is_vm_type_supported(type))
		return -EINVAL;

	kvm->arch.vm_type = type;
<<<<<<< HEAD
=======
	kvm->arch.has_private_mem =
		(type == KVM_X86_SW_PROTECTED_VM);
	/* Decided by the vendor code for other VM types.  */
	kvm->arch.pre_fault_allowed =
		type == KVM_X86_DEFAULT_VM || type == KVM_X86_SW_PROTECTED_VM;
>>>>>>> 2d5404ca

	ret = kvm_page_track_init(kvm);
	if (ret)
		goto out;

	kvm_mmu_init_vm(kvm);

	ret = kvm_x86_call(vm_init)(kvm);
	if (ret)
		goto out_uninit_mmu;

	INIT_HLIST_HEAD(&kvm->arch.mask_notifier_list);
	atomic_set(&kvm->arch.noncoherent_dma_count, 0);

	/* Reserve bit 0 of irq_sources_bitmap for userspace irq source */
	set_bit(KVM_USERSPACE_IRQ_SOURCE_ID, &kvm->arch.irq_sources_bitmap);
	/* Reserve bit 1 of irq_sources_bitmap for irqfd-resampler */
	set_bit(KVM_IRQFD_RESAMPLE_IRQ_SOURCE_ID,
		&kvm->arch.irq_sources_bitmap);

	raw_spin_lock_init(&kvm->arch.tsc_write_lock);
	mutex_init(&kvm->arch.apic_map_lock);
	seqcount_raw_spinlock_init(&kvm->arch.pvclock_sc, &kvm->arch.tsc_write_lock);
	kvm->arch.kvmclock_offset = -get_kvmclock_base_ns();

	raw_spin_lock_irqsave(&kvm->arch.tsc_write_lock, flags);
	pvclock_update_vm_gtod_copy(kvm);
	raw_spin_unlock_irqrestore(&kvm->arch.tsc_write_lock, flags);

	kvm->arch.default_tsc_khz = max_tsc_khz ? : tsc_khz;
	kvm->arch.apic_bus_cycle_ns = APIC_BUS_CYCLE_NS_DEFAULT;
	kvm->arch.guest_can_read_msr_platform_info = true;
	kvm->arch.enable_pmu = enable_pmu;

#if IS_ENABLED(CONFIG_HYPERV)
	spin_lock_init(&kvm->arch.hv_root_tdp_lock);
	kvm->arch.hv_root_tdp = INVALID_PAGE;
#endif

	INIT_DELAYED_WORK(&kvm->arch.kvmclock_update_work, kvmclock_update_fn);
	INIT_DELAYED_WORK(&kvm->arch.kvmclock_sync_work, kvmclock_sync_fn);

	kvm_apicv_init(kvm);
	kvm_hv_init_vm(kvm);
	kvm_xen_init_vm(kvm);

	return 0;

out_uninit_mmu:
	kvm_mmu_uninit_vm(kvm);
	kvm_page_track_cleanup(kvm);
out:
	return ret;
}

int kvm_arch_post_init_vm(struct kvm *kvm)
{
	return kvm_mmu_post_init_vm(kvm);
}

static void kvm_unload_vcpu_mmu(struct kvm_vcpu *vcpu)
{
	vcpu_load(vcpu);
	kvm_mmu_unload(vcpu);
	vcpu_put(vcpu);
}

static void kvm_unload_vcpu_mmus(struct kvm *kvm)
{
	unsigned long i;
	struct kvm_vcpu *vcpu;

	kvm_for_each_vcpu(i, vcpu, kvm) {
		kvm_clear_async_pf_completion_queue(vcpu);
		kvm_unload_vcpu_mmu(vcpu);
	}
}

void kvm_arch_sync_events(struct kvm *kvm)
{
	cancel_delayed_work_sync(&kvm->arch.kvmclock_sync_work);
	cancel_delayed_work_sync(&kvm->arch.kvmclock_update_work);
	kvm_free_pit(kvm);
}

/**
 * __x86_set_memory_region: Setup KVM internal memory slot
 *
 * @kvm: the kvm pointer to the VM.
 * @id: the slot ID to setup.
 * @gpa: the GPA to install the slot (unused when @size == 0).
 * @size: the size of the slot. Set to zero to uninstall a slot.
 *
 * This function helps to setup a KVM internal memory slot.  Specify
 * @size > 0 to install a new slot, while @size == 0 to uninstall a
 * slot.  The return code can be one of the following:
 *
 *   HVA:           on success (uninstall will return a bogus HVA)
 *   -errno:        on error
 *
 * The caller should always use IS_ERR() to check the return value
 * before use.  Note, the KVM internal memory slots are guaranteed to
 * remain valid and unchanged until the VM is destroyed, i.e., the
 * GPA->HVA translation will not change.  However, the HVA is a user
 * address, i.e. its accessibility is not guaranteed, and must be
 * accessed via __copy_{to,from}_user().
 */
void __user * __x86_set_memory_region(struct kvm *kvm, int id, gpa_t gpa,
				      u32 size)
{
	int i, r;
	unsigned long hva, old_npages;
	struct kvm_memslots *slots = kvm_memslots(kvm);
	struct kvm_memory_slot *slot;

	/* Called with kvm->slots_lock held.  */
	if (WARN_ON(id >= KVM_MEM_SLOTS_NUM))
		return ERR_PTR_USR(-EINVAL);

	slot = id_to_memslot(slots, id);
	if (size) {
		if (slot && slot->npages)
			return ERR_PTR_USR(-EEXIST);

		/*
		 * MAP_SHARED to prevent internal slot pages from being moved
		 * by fork()/COW.
		 */
		hva = vm_mmap(NULL, 0, size, PROT_READ | PROT_WRITE,
			      MAP_SHARED | MAP_ANONYMOUS, 0);
		if (IS_ERR_VALUE(hva))
			return (void __user *)hva;
	} else {
		if (!slot || !slot->npages)
			return NULL;

		old_npages = slot->npages;
		hva = slot->userspace_addr;
	}

	for (i = 0; i < kvm_arch_nr_memslot_as_ids(kvm); i++) {
		struct kvm_userspace_memory_region2 m;

		m.slot = id | (i << 16);
		m.flags = 0;
		m.guest_phys_addr = gpa;
		m.userspace_addr = hva;
		m.memory_size = size;
		r = __kvm_set_memory_region(kvm, &m);
		if (r < 0)
			return ERR_PTR_USR(r);
	}

	if (!size)
		vm_munmap(hva, old_npages * PAGE_SIZE);

	return (void __user *)hva;
}
EXPORT_SYMBOL_GPL(__x86_set_memory_region);

void kvm_arch_pre_destroy_vm(struct kvm *kvm)
{
	kvm_mmu_pre_destroy_vm(kvm);
}

void kvm_arch_destroy_vm(struct kvm *kvm)
{
	if (current->mm == kvm->mm) {
		/*
		 * Free memory regions allocated on behalf of userspace,
		 * unless the memory map has changed due to process exit
		 * or fd copying.
		 */
		mutex_lock(&kvm->slots_lock);
		__x86_set_memory_region(kvm, APIC_ACCESS_PAGE_PRIVATE_MEMSLOT,
					0, 0);
		__x86_set_memory_region(kvm, IDENTITY_PAGETABLE_PRIVATE_MEMSLOT,
					0, 0);
		__x86_set_memory_region(kvm, TSS_PRIVATE_MEMSLOT, 0, 0);
		mutex_unlock(&kvm->slots_lock);
	}
	kvm_unload_vcpu_mmus(kvm);
	kvm_x86_call(vm_destroy)(kvm);
	kvm_free_msr_filter(srcu_dereference_check(kvm->arch.msr_filter, &kvm->srcu, 1));
	kvm_pic_destroy(kvm);
	kvm_ioapic_destroy(kvm);
	kvm_destroy_vcpus(kvm);
	kvfree(rcu_dereference_check(kvm->arch.apic_map, 1));
	kfree(srcu_dereference_check(kvm->arch.pmu_event_filter, &kvm->srcu, 1));
	kvm_mmu_uninit_vm(kvm);
	kvm_page_track_cleanup(kvm);
	kvm_xen_destroy_vm(kvm);
	kvm_hv_destroy_vm(kvm);
}

static void memslot_rmap_free(struct kvm_memory_slot *slot)
{
	int i;

	for (i = 0; i < KVM_NR_PAGE_SIZES; ++i) {
		vfree(slot->arch.rmap[i]);
		slot->arch.rmap[i] = NULL;
	}
}

void kvm_arch_free_memslot(struct kvm *kvm, struct kvm_memory_slot *slot)
{
	int i;

	memslot_rmap_free(slot);

	for (i = 1; i < KVM_NR_PAGE_SIZES; ++i) {
		vfree(slot->arch.lpage_info[i - 1]);
		slot->arch.lpage_info[i - 1] = NULL;
	}

	kvm_page_track_free_memslot(slot);
}

int memslot_rmap_alloc(struct kvm_memory_slot *slot, unsigned long npages)
{
	const int sz = sizeof(*slot->arch.rmap[0]);
	int i;

	for (i = 0; i < KVM_NR_PAGE_SIZES; ++i) {
		int level = i + 1;
		int lpages = __kvm_mmu_slot_lpages(slot, npages, level);

		if (slot->arch.rmap[i])
			continue;

		slot->arch.rmap[i] = __vcalloc(lpages, sz, GFP_KERNEL_ACCOUNT);
		if (!slot->arch.rmap[i]) {
			memslot_rmap_free(slot);
			return -ENOMEM;
		}
	}

	return 0;
}

static int kvm_alloc_memslot_metadata(struct kvm *kvm,
				      struct kvm_memory_slot *slot)
{
	unsigned long npages = slot->npages;
	int i, r;

	/*
	 * Clear out the previous array pointers for the KVM_MR_MOVE case.  The
	 * old arrays will be freed by __kvm_set_memory_region() if installing
	 * the new memslot is successful.
	 */
	memset(&slot->arch, 0, sizeof(slot->arch));

	if (kvm_memslots_have_rmaps(kvm)) {
		r = memslot_rmap_alloc(slot, npages);
		if (r)
			return r;
	}

	for (i = 1; i < KVM_NR_PAGE_SIZES; ++i) {
		struct kvm_lpage_info *linfo;
		unsigned long ugfn;
		int lpages;
		int level = i + 1;

		lpages = __kvm_mmu_slot_lpages(slot, npages, level);

		linfo = __vcalloc(lpages, sizeof(*linfo), GFP_KERNEL_ACCOUNT);
		if (!linfo)
			goto out_free;

		slot->arch.lpage_info[i - 1] = linfo;

		if (slot->base_gfn & (KVM_PAGES_PER_HPAGE(level) - 1))
			linfo[0].disallow_lpage = 1;
		if ((slot->base_gfn + npages) & (KVM_PAGES_PER_HPAGE(level) - 1))
			linfo[lpages - 1].disallow_lpage = 1;
		ugfn = slot->userspace_addr >> PAGE_SHIFT;
		/*
		 * If the gfn and userspace address are not aligned wrt each
		 * other, disable large page support for this slot.
		 */
		if ((slot->base_gfn ^ ugfn) & (KVM_PAGES_PER_HPAGE(level) - 1)) {
			unsigned long j;

			for (j = 0; j < lpages; ++j)
				linfo[j].disallow_lpage = 1;
		}
	}

#ifdef CONFIG_KVM_GENERIC_MEMORY_ATTRIBUTES
	kvm_mmu_init_memslot_memory_attributes(kvm, slot);
#endif

	if (kvm_page_track_create_memslot(kvm, slot, npages))
		goto out_free;

	return 0;

out_free:
	memslot_rmap_free(slot);

	for (i = 1; i < KVM_NR_PAGE_SIZES; ++i) {
		vfree(slot->arch.lpage_info[i - 1]);
		slot->arch.lpage_info[i - 1] = NULL;
	}
	return -ENOMEM;
}

void kvm_arch_memslots_updated(struct kvm *kvm, u64 gen)
{
	struct kvm_vcpu *vcpu;
	unsigned long i;

	/*
	 * memslots->generation has been incremented.
	 * mmio generation may have reached its maximum value.
	 */
	kvm_mmu_invalidate_mmio_sptes(kvm, gen);

	/* Force re-initialization of steal_time cache */
	kvm_for_each_vcpu(i, vcpu, kvm)
		kvm_vcpu_kick(vcpu);
}

int kvm_arch_prepare_memory_region(struct kvm *kvm,
				   const struct kvm_memory_slot *old,
				   struct kvm_memory_slot *new,
				   enum kvm_mr_change change)
{
	/*
	 * KVM doesn't support moving memslots when there are external page
	 * trackers attached to the VM, i.e. if KVMGT is in use.
	 */
	if (change == KVM_MR_MOVE && kvm_page_track_has_external_user(kvm))
		return -EINVAL;

	if (change == KVM_MR_CREATE || change == KVM_MR_MOVE) {
		if ((new->base_gfn + new->npages - 1) > kvm_mmu_max_gfn())
			return -EINVAL;

		return kvm_alloc_memslot_metadata(kvm, new);
	}

	if (change == KVM_MR_FLAGS_ONLY)
		memcpy(&new->arch, &old->arch, sizeof(old->arch));
	else if (WARN_ON_ONCE(change != KVM_MR_DELETE))
		return -EIO;

	return 0;
}


static void kvm_mmu_update_cpu_dirty_logging(struct kvm *kvm, bool enable)
{
	int nr_slots;

	if (!kvm_x86_ops.cpu_dirty_log_size)
		return;

	nr_slots = atomic_read(&kvm->nr_memslots_dirty_logging);
	if ((enable && nr_slots == 1) || !nr_slots)
		kvm_make_all_cpus_request(kvm, KVM_REQ_UPDATE_CPU_DIRTY_LOGGING);
}

static void kvm_mmu_slot_apply_flags(struct kvm *kvm,
				     struct kvm_memory_slot *old,
				     const struct kvm_memory_slot *new,
				     enum kvm_mr_change change)
{
	u32 old_flags = old ? old->flags : 0;
	u32 new_flags = new ? new->flags : 0;
	bool log_dirty_pages = new_flags & KVM_MEM_LOG_DIRTY_PAGES;

	/*
	 * Update CPU dirty logging if dirty logging is being toggled.  This
	 * applies to all operations.
	 */
	if ((old_flags ^ new_flags) & KVM_MEM_LOG_DIRTY_PAGES)
		kvm_mmu_update_cpu_dirty_logging(kvm, log_dirty_pages);

	/*
	 * Nothing more to do for RO slots (which can't be dirtied and can't be
	 * made writable) or CREATE/MOVE/DELETE of a slot.
	 *
	 * For a memslot with dirty logging disabled:
	 * CREATE:      No dirty mappings will already exist.
	 * MOVE/DELETE: The old mappings will already have been cleaned up by
	 *		kvm_arch_flush_shadow_memslot()
	 *
	 * For a memslot with dirty logging enabled:
	 * CREATE:      No shadow pages exist, thus nothing to write-protect
	 *		and no dirty bits to clear.
	 * MOVE/DELETE: The old mappings will already have been cleaned up by
	 *		kvm_arch_flush_shadow_memslot().
	 */
	if ((change != KVM_MR_FLAGS_ONLY) || (new_flags & KVM_MEM_READONLY))
		return;

	/*
	 * READONLY and non-flags changes were filtered out above, and the only
	 * other flag is LOG_DIRTY_PAGES, i.e. something is wrong if dirty
	 * logging isn't being toggled on or off.
	 */
	if (WARN_ON_ONCE(!((old_flags ^ new_flags) & KVM_MEM_LOG_DIRTY_PAGES)))
		return;

	if (!log_dirty_pages) {
		/*
		 * Dirty logging tracks sptes in 4k granularity, meaning that
		 * large sptes have to be split.  If live migration succeeds,
		 * the guest in the source machine will be destroyed and large
		 * sptes will be created in the destination.  However, if the
		 * guest continues to run in the source machine (for example if
		 * live migration fails), small sptes will remain around and
		 * cause bad performance.
		 *
		 * Scan sptes if dirty logging has been stopped, dropping those
		 * which can be collapsed into a single large-page spte.  Later
		 * page faults will create the large-page sptes.
		 */
		kvm_mmu_zap_collapsible_sptes(kvm, new);
	} else {
		/*
		 * Initially-all-set does not require write protecting any page,
		 * because they're all assumed to be dirty.
		 */
		if (kvm_dirty_log_manual_protect_and_init_set(kvm))
			return;

		if (READ_ONCE(eager_page_split))
			kvm_mmu_slot_try_split_huge_pages(kvm, new, PG_LEVEL_4K);

		if (kvm_x86_ops.cpu_dirty_log_size) {
			kvm_mmu_slot_leaf_clear_dirty(kvm, new);
			kvm_mmu_slot_remove_write_access(kvm, new, PG_LEVEL_2M);
		} else {
			kvm_mmu_slot_remove_write_access(kvm, new, PG_LEVEL_4K);
		}

		/*
		 * Unconditionally flush the TLBs after enabling dirty logging.
		 * A flush is almost always going to be necessary (see below),
		 * and unconditionally flushing allows the helpers to omit
		 * the subtly complex checks when removing write access.
		 *
		 * Do the flush outside of mmu_lock to reduce the amount of
		 * time mmu_lock is held.  Flushing after dropping mmu_lock is
		 * safe as KVM only needs to guarantee the slot is fully
		 * write-protected before returning to userspace, i.e. before
		 * userspace can consume the dirty status.
		 *
		 * Flushing outside of mmu_lock requires KVM to be careful when
		 * making decisions based on writable status of an SPTE, e.g. a
		 * !writable SPTE doesn't guarantee a CPU can't perform writes.
		 *
		 * Specifically, KVM also write-protects guest page tables to
		 * monitor changes when using shadow paging, and must guarantee
		 * no CPUs can write to those page before mmu_lock is dropped.
		 * Because CPUs may have stale TLB entries at this point, a
		 * !writable SPTE doesn't guarantee CPUs can't perform writes.
		 *
		 * KVM also allows making SPTES writable outside of mmu_lock,
		 * e.g. to allow dirty logging without taking mmu_lock.
		 *
		 * To handle these scenarios, KVM uses a separate software-only
		 * bit (MMU-writable) to track if a SPTE is !writable due to
		 * a guest page table being write-protected (KVM clears the
		 * MMU-writable flag when write-protecting for shadow paging).
		 *
		 * The use of MMU-writable is also the primary motivation for
		 * the unconditional flush.  Because KVM must guarantee that a
		 * CPU doesn't contain stale, writable TLB entries for a
		 * !MMU-writable SPTE, KVM must flush if it encounters any
		 * MMU-writable SPTE regardless of whether the actual hardware
		 * writable bit was set.  I.e. KVM is almost guaranteed to need
		 * to flush, while unconditionally flushing allows the "remove
		 * write access" helpers to ignore MMU-writable entirely.
		 *
		 * See is_writable_pte() for more details (the case involving
		 * access-tracked SPTEs is particularly relevant).
		 */
		kvm_flush_remote_tlbs_memslot(kvm, new);
	}
}

void kvm_arch_commit_memory_region(struct kvm *kvm,
				struct kvm_memory_slot *old,
				const struct kvm_memory_slot *new,
				enum kvm_mr_change change)
{
	if (change == KVM_MR_DELETE)
		kvm_page_track_delete_slot(kvm, old);

	if (!kvm->arch.n_requested_mmu_pages &&
	    (change == KVM_MR_CREATE || change == KVM_MR_DELETE)) {
		unsigned long nr_mmu_pages;

		nr_mmu_pages = kvm->nr_memslot_pages / KVM_MEMSLOT_PAGES_TO_MMU_PAGES_RATIO;
		nr_mmu_pages = max(nr_mmu_pages, KVM_MIN_ALLOC_MMU_PAGES);
		kvm_mmu_change_mmu_pages(kvm, nr_mmu_pages);
	}

	kvm_mmu_slot_apply_flags(kvm, old, new, change);

	/* Free the arrays associated with the old memslot. */
	if (change == KVM_MR_MOVE)
		kvm_arch_free_memslot(kvm, old);
}

<<<<<<< HEAD
static inline bool kvm_guest_apic_has_interrupt(struct kvm_vcpu *vcpu)
{
	return (is_guest_mode(vcpu) &&
		static_call(kvm_x86_guest_apic_has_interrupt)(vcpu));
}

static inline bool kvm_vcpu_has_events(struct kvm_vcpu *vcpu)
{
	if (!list_empty_careful(&vcpu->async_pf.done))
		return true;

	if (kvm_apic_has_pending_init_or_sipi(vcpu) &&
	    kvm_apic_init_sipi_allowed(vcpu))
		return true;

	if (vcpu->arch.pv.pv_unhalted)
		return true;

	if (kvm_is_exception_pending(vcpu))
		return true;

	if (kvm_test_request(KVM_REQ_NMI, vcpu) ||
	    (vcpu->arch.nmi_pending &&
	     static_call(kvm_x86_nmi_allowed)(vcpu, false)))
		return true;

#ifdef CONFIG_KVM_SMM
	if (kvm_test_request(KVM_REQ_SMI, vcpu) ||
	    (vcpu->arch.smi_pending &&
	     static_call(kvm_x86_smi_allowed)(vcpu, false)))
		return true;
#endif

	if (kvm_test_request(KVM_REQ_PMI, vcpu))
		return true;

	if (kvm_arch_interrupt_allowed(vcpu) &&
	    (kvm_cpu_has_interrupt(vcpu) ||
	    kvm_guest_apic_has_interrupt(vcpu)))
		return true;

	if (kvm_hv_has_stimer_pending(vcpu))
		return true;

	if (is_guest_mode(vcpu) &&
	    kvm_x86_ops.nested_ops->has_events &&
	    kvm_x86_ops.nested_ops->has_events(vcpu, false))
		return true;

	if (kvm_xen_has_pending_events(vcpu))
		return true;

	return false;
}

int kvm_arch_vcpu_runnable(struct kvm_vcpu *vcpu)
{
	return kvm_vcpu_running(vcpu) || kvm_vcpu_has_events(vcpu);
}

bool kvm_arch_dy_has_pending_interrupt(struct kvm_vcpu *vcpu)
{
	if (kvm_vcpu_apicv_active(vcpu) &&
	    static_call(kvm_x86_dy_apicv_has_pending_interrupt)(vcpu))
		return true;

	return false;
}

bool kvm_arch_dy_runnable(struct kvm_vcpu *vcpu)
{
	if (READ_ONCE(vcpu->arch.pv.pv_unhalted))
		return true;

	if (kvm_test_request(KVM_REQ_NMI, vcpu) ||
#ifdef CONFIG_KVM_SMM
		kvm_test_request(KVM_REQ_SMI, vcpu) ||
#endif
		 kvm_test_request(KVM_REQ_EVENT, vcpu))
		return true;

	return kvm_arch_dy_has_pending_interrupt(vcpu);
}

=======
>>>>>>> 2d5404ca
bool kvm_arch_vcpu_in_kernel(struct kvm_vcpu *vcpu)
{
	if (vcpu->arch.guest_state_protected)
		return true;

<<<<<<< HEAD
	if (vcpu != kvm_get_running_vcpu())
		return vcpu->arch.preempted_in_kernel;

	return static_call(kvm_x86_get_cpl)(vcpu) == 0;
=======
	return kvm_x86_call(get_cpl)(vcpu) == 0;
>>>>>>> 2d5404ca
}

unsigned long kvm_arch_vcpu_get_ip(struct kvm_vcpu *vcpu)
{
	return kvm_rip_read(vcpu);
}

int kvm_arch_vcpu_should_kick(struct kvm_vcpu *vcpu)
{
	return kvm_vcpu_exiting_guest_mode(vcpu) == IN_GUEST_MODE;
}

int kvm_arch_interrupt_allowed(struct kvm_vcpu *vcpu)
{
	return kvm_x86_call(interrupt_allowed)(vcpu, false);
}

unsigned long kvm_get_linear_rip(struct kvm_vcpu *vcpu)
{
	/* Can't read the RIP when guest state is protected, just return 0 */
	if (vcpu->arch.guest_state_protected)
		return 0;

	if (is_64_bit_mode(vcpu))
		return kvm_rip_read(vcpu);
	return (u32)(get_segment_base(vcpu, VCPU_SREG_CS) +
		     kvm_rip_read(vcpu));
}
EXPORT_SYMBOL_GPL(kvm_get_linear_rip);

bool kvm_is_linear_rip(struct kvm_vcpu *vcpu, unsigned long linear_rip)
{
	return kvm_get_linear_rip(vcpu) == linear_rip;
}
EXPORT_SYMBOL_GPL(kvm_is_linear_rip);

unsigned long kvm_get_rflags(struct kvm_vcpu *vcpu)
{
	unsigned long rflags;

	rflags = kvm_x86_call(get_rflags)(vcpu);
	if (vcpu->guest_debug & KVM_GUESTDBG_SINGLESTEP)
		rflags &= ~X86_EFLAGS_TF;
	return rflags;
}
EXPORT_SYMBOL_GPL(kvm_get_rflags);

static void __kvm_set_rflags(struct kvm_vcpu *vcpu, unsigned long rflags)
{
	if (vcpu->guest_debug & KVM_GUESTDBG_SINGLESTEP &&
	    kvm_is_linear_rip(vcpu, vcpu->arch.singlestep_rip))
		rflags |= X86_EFLAGS_TF;
	kvm_x86_call(set_rflags)(vcpu, rflags);
}

void kvm_set_rflags(struct kvm_vcpu *vcpu, unsigned long rflags)
{
	__kvm_set_rflags(vcpu, rflags);
	kvm_make_request(KVM_REQ_EVENT, vcpu);
}
EXPORT_SYMBOL_GPL(kvm_set_rflags);

static inline u32 kvm_async_pf_hash_fn(gfn_t gfn)
{
	BUILD_BUG_ON(!is_power_of_2(ASYNC_PF_PER_VCPU));

	return hash_32(gfn & 0xffffffff, order_base_2(ASYNC_PF_PER_VCPU));
}

static inline u32 kvm_async_pf_next_probe(u32 key)
{
	return (key + 1) & (ASYNC_PF_PER_VCPU - 1);
}

static void kvm_add_async_pf_gfn(struct kvm_vcpu *vcpu, gfn_t gfn)
{
	u32 key = kvm_async_pf_hash_fn(gfn);

	while (vcpu->arch.apf.gfns[key] != ~0)
		key = kvm_async_pf_next_probe(key);

	vcpu->arch.apf.gfns[key] = gfn;
}

static u32 kvm_async_pf_gfn_slot(struct kvm_vcpu *vcpu, gfn_t gfn)
{
	int i;
	u32 key = kvm_async_pf_hash_fn(gfn);

	for (i = 0; i < ASYNC_PF_PER_VCPU &&
		     (vcpu->arch.apf.gfns[key] != gfn &&
		      vcpu->arch.apf.gfns[key] != ~0); i++)
		key = kvm_async_pf_next_probe(key);

	return key;
}

bool kvm_find_async_pf_gfn(struct kvm_vcpu *vcpu, gfn_t gfn)
{
	return vcpu->arch.apf.gfns[kvm_async_pf_gfn_slot(vcpu, gfn)] == gfn;
}

static void kvm_del_async_pf_gfn(struct kvm_vcpu *vcpu, gfn_t gfn)
{
	u32 i, j, k;

	i = j = kvm_async_pf_gfn_slot(vcpu, gfn);

	if (WARN_ON_ONCE(vcpu->arch.apf.gfns[i] != gfn))
		return;

	while (true) {
		vcpu->arch.apf.gfns[i] = ~0;
		do {
			j = kvm_async_pf_next_probe(j);
			if (vcpu->arch.apf.gfns[j] == ~0)
				return;
			k = kvm_async_pf_hash_fn(vcpu->arch.apf.gfns[j]);
			/*
			 * k lies cyclically in ]i,j]
			 * |    i.k.j |
			 * |....j i.k.| or  |.k..j i...|
			 */
		} while ((i <= j) ? (i < k && k <= j) : (i < k || k <= j));
		vcpu->arch.apf.gfns[i] = vcpu->arch.apf.gfns[j];
		i = j;
	}
}

static inline int apf_put_user_notpresent(struct kvm_vcpu *vcpu)
{
	u32 reason = KVM_PV_REASON_PAGE_NOT_PRESENT;

	return kvm_write_guest_cached(vcpu->kvm, &vcpu->arch.apf.data, &reason,
				      sizeof(reason));
}

static inline int apf_put_user_ready(struct kvm_vcpu *vcpu, u32 token)
{
	unsigned int offset = offsetof(struct kvm_vcpu_pv_apf_data, token);

	return kvm_write_guest_offset_cached(vcpu->kvm, &vcpu->arch.apf.data,
					     &token, offset, sizeof(token));
}

static inline bool apf_pageready_slot_free(struct kvm_vcpu *vcpu)
{
	unsigned int offset = offsetof(struct kvm_vcpu_pv_apf_data, token);
	u32 val;

	if (kvm_read_guest_offset_cached(vcpu->kvm, &vcpu->arch.apf.data,
					 &val, offset, sizeof(val)))
		return false;

	return !val;
}

static bool kvm_can_deliver_async_pf(struct kvm_vcpu *vcpu)
{

	if (!kvm_pv_async_pf_enabled(vcpu))
		return false;

	if (vcpu->arch.apf.send_user_only &&
	    kvm_x86_call(get_cpl)(vcpu) == 0)
		return false;

	if (is_guest_mode(vcpu)) {
		/*
		 * L1 needs to opt into the special #PF vmexits that are
		 * used to deliver async page faults.
		 */
		return vcpu->arch.apf.delivery_as_pf_vmexit;
	} else {
		/*
		 * Play it safe in case the guest temporarily disables paging.
		 * The real mode IDT in particular is unlikely to have a #PF
		 * exception setup.
		 */
		return is_paging(vcpu);
	}
}

bool kvm_can_do_async_pf(struct kvm_vcpu *vcpu)
{
	if (unlikely(!lapic_in_kernel(vcpu) ||
		     kvm_event_needs_reinjection(vcpu) ||
		     kvm_is_exception_pending(vcpu)))
		return false;

	if (kvm_hlt_in_guest(vcpu->kvm) && !kvm_can_deliver_async_pf(vcpu))
		return false;

	/*
	 * If interrupts are off we cannot even use an artificial
	 * halt state.
	 */
	return kvm_arch_interrupt_allowed(vcpu);
}

bool kvm_arch_async_page_not_present(struct kvm_vcpu *vcpu,
				     struct kvm_async_pf *work)
{
	struct x86_exception fault;

	trace_kvm_async_pf_not_present(work->arch.token, work->cr2_or_gpa);
	kvm_add_async_pf_gfn(vcpu, work->arch.gfn);

	if (kvm_can_deliver_async_pf(vcpu) &&
	    !apf_put_user_notpresent(vcpu)) {
		fault.vector = PF_VECTOR;
		fault.error_code_valid = true;
		fault.error_code = 0;
		fault.nested_page_fault = false;
		fault.address = work->arch.token;
		fault.async_page_fault = true;
		kvm_inject_page_fault(vcpu, &fault);
		return true;
	} else {
		/*
		 * It is not possible to deliver a paravirtualized asynchronous
		 * page fault, but putting the guest in an artificial halt state
		 * can be beneficial nevertheless: if an interrupt arrives, we
		 * can deliver it timely and perhaps the guest will schedule
		 * another process.  When the instruction that triggered a page
		 * fault is retried, hopefully the page will be ready in the host.
		 */
		kvm_make_request(KVM_REQ_APF_HALT, vcpu);
		return false;
	}
}

void kvm_arch_async_page_present(struct kvm_vcpu *vcpu,
				 struct kvm_async_pf *work)
{
	struct kvm_lapic_irq irq = {
		.delivery_mode = APIC_DM_FIXED,
		.vector = vcpu->arch.apf.vec
	};

	if (work->wakeup_all)
		work->arch.token = ~0; /* broadcast wakeup */
	else
		kvm_del_async_pf_gfn(vcpu, work->arch.gfn);
	trace_kvm_async_pf_ready(work->arch.token, work->cr2_or_gpa);

	if ((work->wakeup_all || work->notpresent_injected) &&
	    kvm_pv_async_pf_enabled(vcpu) &&
	    !apf_put_user_ready(vcpu, work->arch.token)) {
		vcpu->arch.apf.pageready_pending = true;
		kvm_apic_set_irq(vcpu, &irq, NULL);
	}

	vcpu->arch.apf.halted = false;
	vcpu->arch.mp_state = KVM_MP_STATE_RUNNABLE;
}

void kvm_arch_async_page_present_queued(struct kvm_vcpu *vcpu)
{
	kvm_make_request(KVM_REQ_APF_READY, vcpu);
	if (!vcpu->arch.apf.pageready_pending)
		kvm_vcpu_kick(vcpu);
}

bool kvm_arch_can_dequeue_async_page_present(struct kvm_vcpu *vcpu)
{
	if (!kvm_pv_async_pf_enabled(vcpu))
		return true;
	else
		return kvm_lapic_enabled(vcpu) && apf_pageready_slot_free(vcpu);
}

void kvm_arch_start_assignment(struct kvm *kvm)
{
	if (atomic_inc_return(&kvm->arch.assigned_device_count) == 1)
		kvm_x86_call(pi_start_assignment)(kvm);
}
EXPORT_SYMBOL_GPL(kvm_arch_start_assignment);

void kvm_arch_end_assignment(struct kvm *kvm)
{
	atomic_dec(&kvm->arch.assigned_device_count);
}
EXPORT_SYMBOL_GPL(kvm_arch_end_assignment);

bool noinstr kvm_arch_has_assigned_device(struct kvm *kvm)
{
	return raw_atomic_read(&kvm->arch.assigned_device_count);
}
EXPORT_SYMBOL_GPL(kvm_arch_has_assigned_device);

static void kvm_noncoherent_dma_assignment_start_or_stop(struct kvm *kvm)
{
	/*
<<<<<<< HEAD
	 * Non-coherent DMA assignment and de-assignment will affect
	 * whether KVM honors guest MTRRs and cause changes in memtypes
	 * in TDP.
	 * So, pass %true unconditionally to indicate non-coherent DMA was,
	 * or will be involved, and that zapping SPTEs might be necessary.
	 */
	if (__kvm_mmu_honors_guest_mtrrs(true))
=======
	 * Non-coherent DMA assignment and de-assignment may affect whether or
	 * not KVM honors guest PAT, and thus may cause changes in EPT SPTEs
	 * due to toggling the "ignore PAT" bit.  Zap all SPTEs when the first
	 * (or last) non-coherent device is (un)registered to so that new SPTEs
	 * with the correct "ignore guest PAT" setting are created.
	 */
	if (kvm_mmu_may_ignore_guest_pat())
>>>>>>> 2d5404ca
		kvm_zap_gfn_range(kvm, gpa_to_gfn(0), gpa_to_gfn(~0ULL));
}

void kvm_arch_register_noncoherent_dma(struct kvm *kvm)
{
	if (atomic_inc_return(&kvm->arch.noncoherent_dma_count) == 1)
		kvm_noncoherent_dma_assignment_start_or_stop(kvm);
}
EXPORT_SYMBOL_GPL(kvm_arch_register_noncoherent_dma);

void kvm_arch_unregister_noncoherent_dma(struct kvm *kvm)
{
	if (!atomic_dec_return(&kvm->arch.noncoherent_dma_count))
		kvm_noncoherent_dma_assignment_start_or_stop(kvm);
}
EXPORT_SYMBOL_GPL(kvm_arch_unregister_noncoherent_dma);

bool kvm_arch_has_noncoherent_dma(struct kvm *kvm)
{
	return atomic_read(&kvm->arch.noncoherent_dma_count);
}
EXPORT_SYMBOL_GPL(kvm_arch_has_noncoherent_dma);

bool kvm_arch_has_irq_bypass(void)
{
	return enable_apicv && irq_remapping_cap(IRQ_POSTING_CAP);
}

int kvm_arch_irq_bypass_add_producer(struct irq_bypass_consumer *cons,
				      struct irq_bypass_producer *prod)
{
	struct kvm_kernel_irqfd *irqfd =
		container_of(cons, struct kvm_kernel_irqfd, consumer);
	int ret;

	irqfd->producer = prod;
	kvm_arch_start_assignment(irqfd->kvm);
	ret = kvm_x86_call(pi_update_irte)(irqfd->kvm,
					   prod->irq, irqfd->gsi, 1);
	if (ret)
		kvm_arch_end_assignment(irqfd->kvm);

	return ret;
}

void kvm_arch_irq_bypass_del_producer(struct irq_bypass_consumer *cons,
				      struct irq_bypass_producer *prod)
{
	int ret;
	struct kvm_kernel_irqfd *irqfd =
		container_of(cons, struct kvm_kernel_irqfd, consumer);

	WARN_ON(irqfd->producer != prod);
	irqfd->producer = NULL;

	/*
	 * When producer of consumer is unregistered, we change back to
	 * remapped mode, so we can re-use the current implementation
	 * when the irq is masked/disabled or the consumer side (KVM
	 * int this case doesn't want to receive the interrupts.
	*/
	ret = kvm_x86_call(pi_update_irte)(irqfd->kvm,
					   prod->irq, irqfd->gsi, 0);
	if (ret)
		printk(KERN_INFO "irq bypass consumer (token %p) unregistration"
		       " fails: %d\n", irqfd->consumer.token, ret);

	kvm_arch_end_assignment(irqfd->kvm);
}

int kvm_arch_update_irqfd_routing(struct kvm *kvm, unsigned int host_irq,
				   uint32_t guest_irq, bool set)
{
	return kvm_x86_call(pi_update_irte)(kvm, host_irq, guest_irq, set);
}

bool kvm_arch_irqfd_route_changed(struct kvm_kernel_irq_routing_entry *old,
				  struct kvm_kernel_irq_routing_entry *new)
{
	if (new->type != KVM_IRQ_ROUTING_MSI)
		return true;

	return !!memcmp(&old->msi, &new->msi, sizeof(new->msi));
}

bool kvm_vector_hashing_enabled(void)
{
	return vector_hashing;
}

bool kvm_arch_no_poll(struct kvm_vcpu *vcpu)
{
	return (vcpu->arch.msr_kvm_poll_control & 1) == 0;
}
EXPORT_SYMBOL_GPL(kvm_arch_no_poll);

#ifdef CONFIG_HAVE_KVM_ARCH_GMEM_PREPARE
int kvm_arch_gmem_prepare(struct kvm *kvm, gfn_t gfn, kvm_pfn_t pfn, int max_order)
{
	return kvm_x86_call(gmem_prepare)(kvm, pfn, gfn, max_order);
}
#endif

#ifdef CONFIG_HAVE_KVM_ARCH_GMEM_INVALIDATE
void kvm_arch_gmem_invalidate(kvm_pfn_t start, kvm_pfn_t end)
{
	kvm_x86_call(gmem_invalidate)(start, end);
}
#endif

int kvm_spec_ctrl_test_value(u64 value)
{
	/*
	 * test that setting IA32_SPEC_CTRL to given value
	 * is allowed by the host processor
	 */

	u64 saved_value;
	unsigned long flags;
	int ret = 0;

	local_irq_save(flags);

	if (rdmsrl_safe(MSR_IA32_SPEC_CTRL, &saved_value))
		ret = 1;
	else if (wrmsrl_safe(MSR_IA32_SPEC_CTRL, value))
		ret = 1;
	else
		wrmsrl(MSR_IA32_SPEC_CTRL, saved_value);

	local_irq_restore(flags);

	return ret;
}
EXPORT_SYMBOL_GPL(kvm_spec_ctrl_test_value);

void kvm_fixup_and_inject_pf_error(struct kvm_vcpu *vcpu, gva_t gva, u16 error_code)
{
	struct kvm_mmu *mmu = vcpu->arch.walk_mmu;
	struct x86_exception fault;
	u64 access = error_code &
		(PFERR_WRITE_MASK | PFERR_FETCH_MASK | PFERR_USER_MASK);

	if (!(error_code & PFERR_PRESENT_MASK) ||
	    mmu->gva_to_gpa(vcpu, mmu, gva, access, &fault) != INVALID_GPA) {
		/*
		 * If vcpu->arch.walk_mmu->gva_to_gpa succeeded, the page
		 * tables probably do not match the TLB.  Just proceed
		 * with the error code that the processor gave.
		 */
		fault.vector = PF_VECTOR;
		fault.error_code_valid = true;
		fault.error_code = error_code;
		fault.nested_page_fault = false;
		fault.address = gva;
		fault.async_page_fault = false;
	}
	vcpu->arch.walk_mmu->inject_page_fault(vcpu, &fault);
}
EXPORT_SYMBOL_GPL(kvm_fixup_and_inject_pf_error);

/*
 * Handles kvm_read/write_guest_virt*() result and either injects #PF or returns
 * KVM_EXIT_INTERNAL_ERROR for cases not currently handled by KVM. Return value
 * indicates whether exit to userspace is needed.
 */
int kvm_handle_memory_failure(struct kvm_vcpu *vcpu, int r,
			      struct x86_exception *e)
{
	if (r == X86EMUL_PROPAGATE_FAULT) {
		if (KVM_BUG_ON(!e, vcpu->kvm))
			return -EIO;

		kvm_inject_emulated_page_fault(vcpu, e);
		return 1;
	}

	/*
	 * In case kvm_read/write_guest_virt*() failed with X86EMUL_IO_NEEDED
	 * while handling a VMX instruction KVM could've handled the request
	 * correctly by exiting to userspace and performing I/O but there
	 * doesn't seem to be a real use-case behind such requests, just return
	 * KVM_EXIT_INTERNAL_ERROR for now.
	 */
	kvm_prepare_emulation_failure_exit(vcpu);

	return 0;
}
EXPORT_SYMBOL_GPL(kvm_handle_memory_failure);

int kvm_handle_invpcid(struct kvm_vcpu *vcpu, unsigned long type, gva_t gva)
{
	bool pcid_enabled;
	struct x86_exception e;
	struct {
		u64 pcid;
		u64 gla;
	} operand;
	int r;

	r = kvm_read_guest_virt(vcpu, gva, &operand, sizeof(operand), &e);
	if (r != X86EMUL_CONTINUE)
		return kvm_handle_memory_failure(vcpu, r, &e);

	if (operand.pcid >> 12 != 0) {
		kvm_inject_gp(vcpu, 0);
		return 1;
	}

	pcid_enabled = kvm_is_cr4_bit_set(vcpu, X86_CR4_PCIDE);

	switch (type) {
	case INVPCID_TYPE_INDIV_ADDR:
		/*
		 * LAM doesn't apply to addresses that are inputs to TLB
		 * invalidation.
		 */
		if ((!pcid_enabled && (operand.pcid != 0)) ||
		    is_noncanonical_address(operand.gla, vcpu)) {
			kvm_inject_gp(vcpu, 0);
			return 1;
		}
		kvm_mmu_invpcid_gva(vcpu, operand.gla, operand.pcid);
		return kvm_skip_emulated_instruction(vcpu);

	case INVPCID_TYPE_SINGLE_CTXT:
		if (!pcid_enabled && (operand.pcid != 0)) {
			kvm_inject_gp(vcpu, 0);
			return 1;
		}

		kvm_invalidate_pcid(vcpu, operand.pcid);
		return kvm_skip_emulated_instruction(vcpu);

	case INVPCID_TYPE_ALL_NON_GLOBAL:
		/*
		 * Currently, KVM doesn't mark global entries in the shadow
		 * page tables, so a non-global flush just degenerates to a
		 * global flush. If needed, we could optimize this later by
		 * keeping track of global entries in shadow page tables.
		 */

		fallthrough;
	case INVPCID_TYPE_ALL_INCL_GLOBAL:
		kvm_make_request(KVM_REQ_TLB_FLUSH_GUEST, vcpu);
		return kvm_skip_emulated_instruction(vcpu);

	default:
		kvm_inject_gp(vcpu, 0);
		return 1;
	}
}
EXPORT_SYMBOL_GPL(kvm_handle_invpcid);

static int complete_sev_es_emulated_mmio(struct kvm_vcpu *vcpu)
{
	struct kvm_run *run = vcpu->run;
	struct kvm_mmio_fragment *frag;
	unsigned int len;

	BUG_ON(!vcpu->mmio_needed);

	/* Complete previous fragment */
	frag = &vcpu->mmio_fragments[vcpu->mmio_cur_fragment];
	len = min(8u, frag->len);
	if (!vcpu->mmio_is_write)
		memcpy(frag->data, run->mmio.data, len);

	if (frag->len <= 8) {
		/* Switch to the next fragment. */
		frag++;
		vcpu->mmio_cur_fragment++;
	} else {
		/* Go forward to the next mmio piece. */
		frag->data += len;
		frag->gpa += len;
		frag->len -= len;
	}

	if (vcpu->mmio_cur_fragment >= vcpu->mmio_nr_fragments) {
		vcpu->mmio_needed = 0;

		// VMG change, at this point, we're always done
		// RIP has already been advanced
		return 1;
	}

	// More MMIO is needed
	run->mmio.phys_addr = frag->gpa;
	run->mmio.len = min(8u, frag->len);
	run->mmio.is_write = vcpu->mmio_is_write;
	if (run->mmio.is_write)
		memcpy(run->mmio.data, frag->data, min(8u, frag->len));
	run->exit_reason = KVM_EXIT_MMIO;

	vcpu->arch.complete_userspace_io = complete_sev_es_emulated_mmio;

	return 0;
}

int kvm_sev_es_mmio_write(struct kvm_vcpu *vcpu, gpa_t gpa, unsigned int bytes,
			  void *data)
{
	int handled;
	struct kvm_mmio_fragment *frag;

	if (!data)
		return -EINVAL;

	handled = write_emultor.read_write_mmio(vcpu, gpa, bytes, data);
	if (handled == bytes)
		return 1;

	bytes -= handled;
	gpa += handled;
	data += handled;

	/*TODO: Check if need to increment number of frags */
	frag = vcpu->mmio_fragments;
	vcpu->mmio_nr_fragments = 1;
	frag->len = bytes;
	frag->gpa = gpa;
	frag->data = data;

	vcpu->mmio_needed = 1;
	vcpu->mmio_cur_fragment = 0;

	vcpu->run->mmio.phys_addr = gpa;
	vcpu->run->mmio.len = min(8u, frag->len);
	vcpu->run->mmio.is_write = 1;
	memcpy(vcpu->run->mmio.data, frag->data, min(8u, frag->len));
	vcpu->run->exit_reason = KVM_EXIT_MMIO;

	vcpu->arch.complete_userspace_io = complete_sev_es_emulated_mmio;

	return 0;
}
EXPORT_SYMBOL_GPL(kvm_sev_es_mmio_write);

int kvm_sev_es_mmio_read(struct kvm_vcpu *vcpu, gpa_t gpa, unsigned int bytes,
			 void *data)
{
	int handled;
	struct kvm_mmio_fragment *frag;

	if (!data)
		return -EINVAL;

	handled = read_emultor.read_write_mmio(vcpu, gpa, bytes, data);
	if (handled == bytes)
		return 1;

	bytes -= handled;
	gpa += handled;
	data += handled;

	/*TODO: Check if need to increment number of frags */
	frag = vcpu->mmio_fragments;
	vcpu->mmio_nr_fragments = 1;
	frag->len = bytes;
	frag->gpa = gpa;
	frag->data = data;

	vcpu->mmio_needed = 1;
	vcpu->mmio_cur_fragment = 0;

	vcpu->run->mmio.phys_addr = gpa;
	vcpu->run->mmio.len = min(8u, frag->len);
	vcpu->run->mmio.is_write = 0;
	vcpu->run->exit_reason = KVM_EXIT_MMIO;

	vcpu->arch.complete_userspace_io = complete_sev_es_emulated_mmio;

	return 0;
}
EXPORT_SYMBOL_GPL(kvm_sev_es_mmio_read);

static void advance_sev_es_emulated_pio(struct kvm_vcpu *vcpu, unsigned count, int size)
{
	vcpu->arch.sev_pio_count -= count;
	vcpu->arch.sev_pio_data += count * size;
}

static int kvm_sev_es_outs(struct kvm_vcpu *vcpu, unsigned int size,
			   unsigned int port);

static int complete_sev_es_emulated_outs(struct kvm_vcpu *vcpu)
{
	int size = vcpu->arch.pio.size;
	int port = vcpu->arch.pio.port;

	vcpu->arch.pio.count = 0;
	if (vcpu->arch.sev_pio_count)
		return kvm_sev_es_outs(vcpu, size, port);
	return 1;
}

static int kvm_sev_es_outs(struct kvm_vcpu *vcpu, unsigned int size,
			   unsigned int port)
{
	for (;;) {
		unsigned int count =
			min_t(unsigned int, PAGE_SIZE / size, vcpu->arch.sev_pio_count);
		int ret = emulator_pio_out(vcpu, size, port, vcpu->arch.sev_pio_data, count);

		/* memcpy done already by emulator_pio_out.  */
		advance_sev_es_emulated_pio(vcpu, count, size);
		if (!ret)
			break;

		/* Emulation done by the kernel.  */
		if (!vcpu->arch.sev_pio_count)
			return 1;
	}

	vcpu->arch.complete_userspace_io = complete_sev_es_emulated_outs;
	return 0;
}

static int kvm_sev_es_ins(struct kvm_vcpu *vcpu, unsigned int size,
			  unsigned int port);

static int complete_sev_es_emulated_ins(struct kvm_vcpu *vcpu)
{
	unsigned count = vcpu->arch.pio.count;
	int size = vcpu->arch.pio.size;
	int port = vcpu->arch.pio.port;

	complete_emulator_pio_in(vcpu, vcpu->arch.sev_pio_data);
	advance_sev_es_emulated_pio(vcpu, count, size);
	if (vcpu->arch.sev_pio_count)
		return kvm_sev_es_ins(vcpu, size, port);
	return 1;
}

static int kvm_sev_es_ins(struct kvm_vcpu *vcpu, unsigned int size,
			  unsigned int port)
{
	for (;;) {
		unsigned int count =
			min_t(unsigned int, PAGE_SIZE / size, vcpu->arch.sev_pio_count);
		if (!emulator_pio_in(vcpu, size, port, vcpu->arch.sev_pio_data, count))
			break;

		/* Emulation done by the kernel.  */
		advance_sev_es_emulated_pio(vcpu, count, size);
		if (!vcpu->arch.sev_pio_count)
			return 1;
	}

	vcpu->arch.complete_userspace_io = complete_sev_es_emulated_ins;
	return 0;
}

int kvm_sev_es_string_io(struct kvm_vcpu *vcpu, unsigned int size,
			 unsigned int port, void *data,  unsigned int count,
			 int in)
{
	vcpu->arch.sev_pio_data = data;
	vcpu->arch.sev_pio_count = count;
	return in ? kvm_sev_es_ins(vcpu, size, port)
		  : kvm_sev_es_outs(vcpu, size, port);
}
EXPORT_SYMBOL_GPL(kvm_sev_es_string_io);

EXPORT_TRACEPOINT_SYMBOL_GPL(kvm_entry);
EXPORT_TRACEPOINT_SYMBOL_GPL(kvm_exit);
EXPORT_TRACEPOINT_SYMBOL_GPL(kvm_fast_mmio);
EXPORT_TRACEPOINT_SYMBOL_GPL(kvm_inj_virq);
EXPORT_TRACEPOINT_SYMBOL_GPL(kvm_page_fault);
EXPORT_TRACEPOINT_SYMBOL_GPL(kvm_msr);
EXPORT_TRACEPOINT_SYMBOL_GPL(kvm_cr);
EXPORT_TRACEPOINT_SYMBOL_GPL(kvm_nested_vmenter);
EXPORT_TRACEPOINT_SYMBOL_GPL(kvm_nested_vmexit);
EXPORT_TRACEPOINT_SYMBOL_GPL(kvm_nested_vmexit_inject);
EXPORT_TRACEPOINT_SYMBOL_GPL(kvm_nested_intr_vmexit);
EXPORT_TRACEPOINT_SYMBOL_GPL(kvm_nested_vmenter_failed);
EXPORT_TRACEPOINT_SYMBOL_GPL(kvm_invlpga);
EXPORT_TRACEPOINT_SYMBOL_GPL(kvm_skinit);
EXPORT_TRACEPOINT_SYMBOL_GPL(kvm_nested_intercepts);
EXPORT_TRACEPOINT_SYMBOL_GPL(kvm_write_tsc_offset);
EXPORT_TRACEPOINT_SYMBOL_GPL(kvm_ple_window_update);
EXPORT_TRACEPOINT_SYMBOL_GPL(kvm_pml_full);
EXPORT_TRACEPOINT_SYMBOL_GPL(kvm_pi_irte_update);
EXPORT_TRACEPOINT_SYMBOL_GPL(kvm_avic_unaccelerated_access);
EXPORT_TRACEPOINT_SYMBOL_GPL(kvm_avic_incomplete_ipi);
EXPORT_TRACEPOINT_SYMBOL_GPL(kvm_avic_ga_log);
EXPORT_TRACEPOINT_SYMBOL_GPL(kvm_avic_kick_vcpu_slowpath);
EXPORT_TRACEPOINT_SYMBOL_GPL(kvm_avic_doorbell);
EXPORT_TRACEPOINT_SYMBOL_GPL(kvm_apicv_accept_irq);
EXPORT_TRACEPOINT_SYMBOL_GPL(kvm_vmgexit_enter);
EXPORT_TRACEPOINT_SYMBOL_GPL(kvm_vmgexit_exit);
EXPORT_TRACEPOINT_SYMBOL_GPL(kvm_vmgexit_msr_protocol_enter);
EXPORT_TRACEPOINT_SYMBOL_GPL(kvm_vmgexit_msr_protocol_exit);
EXPORT_TRACEPOINT_SYMBOL_GPL(kvm_rmp_fault);

static int __init kvm_x86_init(void)
{
	kvm_mmu_x86_module_init();
	mitigate_smt_rsb &= boot_cpu_has_bug(X86_BUG_SMT_RSB) && cpu_smt_possible();
	return 0;
}
module_init(kvm_x86_init);

static void __exit kvm_x86_exit(void)
{
	WARN_ON_ONCE(static_branch_unlikely(&kvm_has_noapic_vcpu));
}
module_exit(kvm_x86_exit);<|MERGE_RESOLUTION|>--- conflicted
+++ resolved
@@ -92,14 +92,11 @@
 #define MAX_IO_MSRS 256
 #define KVM_MAX_MCE_BANKS 32
 
-<<<<<<< HEAD
-=======
 /*
  * Note, kvm_caps fields should *never* have default values, all fields must be
  * recomputed from scratch during vendor module load, e.g. to account for a
  * vendor module being reloaded with different module parameters.
  */
->>>>>>> 2d5404ca
 struct kvm_caps kvm_caps __read_mostly;
 EXPORT_SYMBOL_GPL(kvm_caps);
 
@@ -169,18 +166,6 @@
 /* tsc tolerance in parts per million - default to 1/2 of the NTP threshold */
 static u32 __read_mostly tsc_tolerance_ppm = 250;
 module_param(tsc_tolerance_ppm, uint, 0644);
-<<<<<<< HEAD
-
-/*
- * lapic timer advance (tscdeadline mode only) in nanoseconds.  '-1' enables
- * adaptive tuning starting from default advancement of 1000ns.  '0' disables
- * advancement entirely.  Any other value is used as-is and disables adaptive
- * tuning, i.e. allows privileged userspace to set an exact advancement time.
- */
-static int __read_mostly lapic_timer_advance_ns = -1;
-module_param(lapic_timer_advance_ns, int, 0644);
-=======
->>>>>>> 2d5404ca
 
 static bool __read_mostly vector_hashing = true;
 module_param(vector_hashing, bool, 0444);
@@ -244,15 +229,6 @@
 bool __read_mostly enable_apicv = true;
 EXPORT_SYMBOL_GPL(enable_apicv);
 
-<<<<<<< HEAD
-u64 __read_mostly host_xss;
-EXPORT_SYMBOL_GPL(host_xss);
-
-u64 __read_mostly host_arch_capabilities;
-EXPORT_SYMBOL_GPL(host_arch_capabilities);
-
-=======
->>>>>>> 2d5404ca
 const struct _kvm_stats_desc kvm_vm_stats_desc[] = {
 	KVM_GENERIC_VM_STATS(),
 	STATS_DESC_COUNTER(VM, mmu_shadow_zapped),
@@ -1137,11 +1113,7 @@
 	if ((cr0 & X86_CR0_PG) && !(cr0 & X86_CR0_PE))
 		return false;
 
-<<<<<<< HEAD
-	return static_call(kvm_x86_is_valid_cr0)(vcpu, cr0);
-=======
 	return kvm_x86_call(is_valid_cr0)(vcpu, cr0);
->>>>>>> 2d5404ca
 }
 
 void kvm_post_set_cr0(struct kvm_vcpu *vcpu, unsigned long old_cr0, unsigned long cr0)
@@ -1178,14 +1150,6 @@
 
 	if ((cr0 ^ old_cr0) & KVM_MMU_CR0_ROLE_BITS)
 		kvm_mmu_reset_context(vcpu);
-<<<<<<< HEAD
-
-	if (((cr0 ^ old_cr0) & X86_CR0_CD) &&
-	    kvm_mmu_honors_guest_mtrrs(vcpu->kvm) &&
-	    !kvm_check_has_quirk(vcpu->kvm, KVM_X86_QUIRK_CD_NW_CLEARED))
-		kvm_zap_gfn_range(vcpu->kvm, 0, ~0ULL);
-=======
->>>>>>> 2d5404ca
 }
 EXPORT_SYMBOL_GPL(kvm_post_set_cr0);
 
@@ -1247,11 +1211,7 @@
 			xsetbv(XCR_XFEATURE_ENABLED_MASK, vcpu->arch.xcr0);
 
 		if (guest_can_use(vcpu, X86_FEATURE_XSAVES) &&
-<<<<<<< HEAD
-		    vcpu->arch.ia32_xss != host_xss)
-=======
 		    vcpu->arch.ia32_xss != kvm_host.xss)
->>>>>>> 2d5404ca
 			wrmsrl(MSR_IA32_XSS, vcpu->arch.ia32_xss);
 	}
 
@@ -1282,13 +1242,8 @@
 			xsetbv(XCR_XFEATURE_ENABLED_MASK, kvm_host.xcr0);
 
 		if (guest_can_use(vcpu, X86_FEATURE_XSAVES) &&
-<<<<<<< HEAD
-		    vcpu->arch.ia32_xss != host_xss)
-			wrmsrl(MSR_IA32_XSS, host_xss);
-=======
 		    vcpu->arch.ia32_xss != kvm_host.xss)
 			wrmsrl(MSR_IA32_XSS, kvm_host.xss);
->>>>>>> 2d5404ca
 	}
 
 }
@@ -1663,181 +1618,6 @@
 EXPORT_SYMBOL_GPL(kvm_emulate_rdpmc);
 
 /*
-<<<<<<< HEAD
- * The three MSR lists(msrs_to_save, emulated_msrs, msr_based_features) track
- * the set of MSRs that KVM exposes to userspace through KVM_GET_MSRS,
- * KVM_SET_MSRS, and KVM_GET_MSR_INDEX_LIST.  msrs_to_save holds MSRs that
- * require host support, i.e. should be probed via RDMSR.  emulated_msrs holds
- * MSRs that KVM emulates without strictly requiring host support.
- * msr_based_features holds MSRs that enumerate features, i.e. are effectively
- * CPUID leafs.  Note, msr_based_features isn't mutually exclusive with
- * msrs_to_save and emulated_msrs.
- */
-
-static const u32 msrs_to_save_base[] = {
-	MSR_IA32_SYSENTER_CS, MSR_IA32_SYSENTER_ESP, MSR_IA32_SYSENTER_EIP,
-	MSR_STAR,
-#ifdef CONFIG_X86_64
-	MSR_CSTAR, MSR_KERNEL_GS_BASE, MSR_SYSCALL_MASK, MSR_LSTAR,
-#endif
-	MSR_IA32_TSC, MSR_IA32_CR_PAT, MSR_VM_HSAVE_PA,
-	MSR_IA32_FEAT_CTL, MSR_IA32_BNDCFGS, MSR_TSC_AUX,
-	MSR_IA32_SPEC_CTRL, MSR_IA32_TSX_CTRL,
-	MSR_IA32_RTIT_CTL, MSR_IA32_RTIT_STATUS, MSR_IA32_RTIT_CR3_MATCH,
-	MSR_IA32_RTIT_OUTPUT_BASE, MSR_IA32_RTIT_OUTPUT_MASK,
-	MSR_IA32_RTIT_ADDR0_A, MSR_IA32_RTIT_ADDR0_B,
-	MSR_IA32_RTIT_ADDR1_A, MSR_IA32_RTIT_ADDR1_B,
-	MSR_IA32_RTIT_ADDR2_A, MSR_IA32_RTIT_ADDR2_B,
-	MSR_IA32_RTIT_ADDR3_A, MSR_IA32_RTIT_ADDR3_B,
-	MSR_IA32_UMWAIT_CONTROL,
-
-	MSR_IA32_XFD, MSR_IA32_XFD_ERR,
-};
-
-static const u32 msrs_to_save_pmu[] = {
-	MSR_ARCH_PERFMON_FIXED_CTR0, MSR_ARCH_PERFMON_FIXED_CTR1,
-	MSR_ARCH_PERFMON_FIXED_CTR0 + 2,
-	MSR_CORE_PERF_FIXED_CTR_CTRL, MSR_CORE_PERF_GLOBAL_STATUS,
-	MSR_CORE_PERF_GLOBAL_CTRL, MSR_CORE_PERF_GLOBAL_OVF_CTRL,
-	MSR_IA32_PEBS_ENABLE, MSR_IA32_DS_AREA, MSR_PEBS_DATA_CFG,
-
-	/* This part of MSRs should match KVM_INTEL_PMC_MAX_GENERIC. */
-	MSR_ARCH_PERFMON_PERFCTR0, MSR_ARCH_PERFMON_PERFCTR1,
-	MSR_ARCH_PERFMON_PERFCTR0 + 2, MSR_ARCH_PERFMON_PERFCTR0 + 3,
-	MSR_ARCH_PERFMON_PERFCTR0 + 4, MSR_ARCH_PERFMON_PERFCTR0 + 5,
-	MSR_ARCH_PERFMON_PERFCTR0 + 6, MSR_ARCH_PERFMON_PERFCTR0 + 7,
-	MSR_ARCH_PERFMON_EVENTSEL0, MSR_ARCH_PERFMON_EVENTSEL1,
-	MSR_ARCH_PERFMON_EVENTSEL0 + 2, MSR_ARCH_PERFMON_EVENTSEL0 + 3,
-	MSR_ARCH_PERFMON_EVENTSEL0 + 4, MSR_ARCH_PERFMON_EVENTSEL0 + 5,
-	MSR_ARCH_PERFMON_EVENTSEL0 + 6, MSR_ARCH_PERFMON_EVENTSEL0 + 7,
-
-	MSR_K7_EVNTSEL0, MSR_K7_EVNTSEL1, MSR_K7_EVNTSEL2, MSR_K7_EVNTSEL3,
-	MSR_K7_PERFCTR0, MSR_K7_PERFCTR1, MSR_K7_PERFCTR2, MSR_K7_PERFCTR3,
-
-	/* This part of MSRs should match KVM_AMD_PMC_MAX_GENERIC. */
-	MSR_F15H_PERF_CTL0, MSR_F15H_PERF_CTL1, MSR_F15H_PERF_CTL2,
-	MSR_F15H_PERF_CTL3, MSR_F15H_PERF_CTL4, MSR_F15H_PERF_CTL5,
-	MSR_F15H_PERF_CTR0, MSR_F15H_PERF_CTR1, MSR_F15H_PERF_CTR2,
-	MSR_F15H_PERF_CTR3, MSR_F15H_PERF_CTR4, MSR_F15H_PERF_CTR5,
-
-	MSR_AMD64_PERF_CNTR_GLOBAL_CTL,
-	MSR_AMD64_PERF_CNTR_GLOBAL_STATUS,
-	MSR_AMD64_PERF_CNTR_GLOBAL_STATUS_CLR,
-};
-
-static u32 msrs_to_save[ARRAY_SIZE(msrs_to_save_base) +
-			ARRAY_SIZE(msrs_to_save_pmu)];
-static unsigned num_msrs_to_save;
-
-static const u32 emulated_msrs_all[] = {
-	MSR_KVM_SYSTEM_TIME, MSR_KVM_WALL_CLOCK,
-	MSR_KVM_SYSTEM_TIME_NEW, MSR_KVM_WALL_CLOCK_NEW,
-
-#ifdef CONFIG_KVM_HYPERV
-	HV_X64_MSR_GUEST_OS_ID, HV_X64_MSR_HYPERCALL,
-	HV_X64_MSR_TIME_REF_COUNT, HV_X64_MSR_REFERENCE_TSC,
-	HV_X64_MSR_TSC_FREQUENCY, HV_X64_MSR_APIC_FREQUENCY,
-	HV_X64_MSR_CRASH_P0, HV_X64_MSR_CRASH_P1, HV_X64_MSR_CRASH_P2,
-	HV_X64_MSR_CRASH_P3, HV_X64_MSR_CRASH_P4, HV_X64_MSR_CRASH_CTL,
-	HV_X64_MSR_RESET,
-	HV_X64_MSR_VP_INDEX,
-	HV_X64_MSR_VP_RUNTIME,
-	HV_X64_MSR_SCONTROL,
-	HV_X64_MSR_STIMER0_CONFIG,
-	HV_X64_MSR_VP_ASSIST_PAGE,
-	HV_X64_MSR_REENLIGHTENMENT_CONTROL, HV_X64_MSR_TSC_EMULATION_CONTROL,
-	HV_X64_MSR_TSC_EMULATION_STATUS, HV_X64_MSR_TSC_INVARIANT_CONTROL,
-	HV_X64_MSR_SYNDBG_OPTIONS,
-	HV_X64_MSR_SYNDBG_CONTROL, HV_X64_MSR_SYNDBG_STATUS,
-	HV_X64_MSR_SYNDBG_SEND_BUFFER, HV_X64_MSR_SYNDBG_RECV_BUFFER,
-	HV_X64_MSR_SYNDBG_PENDING_BUFFER,
-#endif
-
-	MSR_KVM_ASYNC_PF_EN, MSR_KVM_STEAL_TIME,
-	MSR_KVM_PV_EOI_EN, MSR_KVM_ASYNC_PF_INT, MSR_KVM_ASYNC_PF_ACK,
-
-	MSR_IA32_TSC_ADJUST,
-	MSR_IA32_TSC_DEADLINE,
-	MSR_IA32_ARCH_CAPABILITIES,
-	MSR_IA32_PERF_CAPABILITIES,
-	MSR_IA32_MISC_ENABLE,
-	MSR_IA32_MCG_STATUS,
-	MSR_IA32_MCG_CTL,
-	MSR_IA32_MCG_EXT_CTL,
-	MSR_IA32_SMBASE,
-	MSR_SMI_COUNT,
-	MSR_PLATFORM_INFO,
-	MSR_MISC_FEATURES_ENABLES,
-	MSR_AMD64_VIRT_SPEC_CTRL,
-	MSR_AMD64_TSC_RATIO,
-	MSR_IA32_POWER_CTL,
-	MSR_IA32_UCODE_REV,
-
-	/*
-	 * KVM always supports the "true" VMX control MSRs, even if the host
-	 * does not.  The VMX MSRs as a whole are considered "emulated" as KVM
-	 * doesn't strictly require them to exist in the host (ignoring that
-	 * KVM would refuse to load in the first place if the core set of MSRs
-	 * aren't supported).
-	 */
-	MSR_IA32_VMX_BASIC,
-	MSR_IA32_VMX_TRUE_PINBASED_CTLS,
-	MSR_IA32_VMX_TRUE_PROCBASED_CTLS,
-	MSR_IA32_VMX_TRUE_EXIT_CTLS,
-	MSR_IA32_VMX_TRUE_ENTRY_CTLS,
-	MSR_IA32_VMX_MISC,
-	MSR_IA32_VMX_CR0_FIXED0,
-	MSR_IA32_VMX_CR4_FIXED0,
-	MSR_IA32_VMX_VMCS_ENUM,
-	MSR_IA32_VMX_PROCBASED_CTLS2,
-	MSR_IA32_VMX_EPT_VPID_CAP,
-	MSR_IA32_VMX_VMFUNC,
-
-	MSR_K7_HWCR,
-	MSR_KVM_POLL_CONTROL,
-};
-
-static u32 emulated_msrs[ARRAY_SIZE(emulated_msrs_all)];
-static unsigned num_emulated_msrs;
-
-/*
- * List of MSRs that control the existence of MSR-based features, i.e. MSRs
- * that are effectively CPUID leafs.  VMX MSRs are also included in the set of
- * feature MSRs, but are handled separately to allow expedited lookups.
- */
-static const u32 msr_based_features_all_except_vmx[] = {
-	MSR_AMD64_DE_CFG,
-	MSR_IA32_UCODE_REV,
-	MSR_IA32_ARCH_CAPABILITIES,
-	MSR_IA32_PERF_CAPABILITIES,
-};
-
-static u32 msr_based_features[ARRAY_SIZE(msr_based_features_all_except_vmx) +
-			      (KVM_LAST_EMULATED_VMX_MSR - KVM_FIRST_EMULATED_VMX_MSR + 1)];
-static unsigned int num_msr_based_features;
-
-/*
- * All feature MSRs except uCode revID, which tracks the currently loaded uCode
- * patch, are immutable once the vCPU model is defined.
- */
-static bool kvm_is_immutable_feature_msr(u32 msr)
-{
-	int i;
-
-	if (msr >= KVM_FIRST_EMULATED_VMX_MSR && msr <= KVM_LAST_EMULATED_VMX_MSR)
-		return true;
-
-	for (i = 0; i < ARRAY_SIZE(msr_based_features_all_except_vmx); i++) {
-		if (msr == msr_based_features_all_except_vmx[i])
-			return msr != MSR_IA32_UCODE_REV;
-	}
-
-	return false;
-}
-
-/*
-=======
->>>>>>> 2d5404ca
  * Some IA32_ARCH_CAPABILITIES bits have dependencies on MSRs that KVM
  * does not yet virtualize. These include:
  *   10 - MISC_PACKAGE_CTRLS
@@ -1858,11 +1638,7 @@
 
 static u64 kvm_get_arch_capabilities(void)
 {
-<<<<<<< HEAD
-	u64 data = host_arch_capabilities & KVM_SUPPORTED_ARCH_CAP;
-=======
 	u64 data = kvm_host.arch_capabilities & KVM_SUPPORTED_ARCH_CAP;
->>>>>>> 2d5404ca
 
 	/*
 	 * If nx_huge_pages is enabled, KVM's shadow paging will ensure that
@@ -1941,25 +1717,8 @@
 
 static int do_get_feature_msr(struct kvm_vcpu *vcpu, unsigned index, u64 *data)
 {
-<<<<<<< HEAD
-	struct kvm_msr_entry msr;
-	int r;
-
-	/* Unconditionally clear the output for simplicity */
-	msr.data = 0;
-	msr.index = index;
-	r = kvm_get_msr_feature(&msr);
-
-	if (r == KVM_MSR_RET_INVALID && kvm_msr_ignored_check(index, 0, false))
-		r = 0;
-
-	*data = msr.data;
-
-	return r;
-=======
 	return kvm_do_msr_access(vcpu, index, data, true, MSR_TYPE_R,
 				 kvm_get_feature_msr);
->>>>>>> 2d5404ca
 }
 
 static bool __kvm_valid_efer(struct kvm_vcpu *vcpu, u64 efer)
@@ -2870,11 +2629,7 @@
 	else
 		vcpu->arch.tsc_offset = l1_offset;
 
-<<<<<<< HEAD
-	static_call(kvm_x86_write_tsc_offset)(vcpu);
-=======
 	kvm_x86_call(write_tsc_offset)(vcpu);
->>>>>>> 2d5404ca
 }
 
 static void kvm_vcpu_write_tsc_multiplier(struct kvm_vcpu *vcpu, u64 l1_multiplier)
@@ -2890,11 +2645,7 @@
 		vcpu->arch.tsc_scaling_ratio = l1_multiplier;
 
 	if (kvm_caps.has_tsc_control)
-<<<<<<< HEAD
-		static_call(kvm_x86_write_tsc_multiplier)(vcpu);
-=======
 		kvm_x86_call(write_tsc_multiplier)(vcpu);
->>>>>>> 2d5404ca
 }
 
 static inline bool kvm_check_tsc_unstable(void)
@@ -3185,7 +2936,6 @@
 
 	return gtod_is_based_on_tsc(do_kvmclock_base(kernel_ns,
 						     tsc_timestamp));
-<<<<<<< HEAD
 }
 
 /*
@@ -3203,25 +2953,6 @@
 }
 
 /*
-=======
-}
-
-/*
- * Calculates CLOCK_MONOTONIC and reports the TSC value from which it did
- * so. Returns true if host is using TSC based clocksource.
- */
-bool kvm_get_monotonic_and_clockread(s64 *kernel_ns, u64 *tsc_timestamp)
-{
-	/* checked again under seqlock below */
-	if (!gtod_is_based_on_tsc(pvclock_gtod_data.clock.vclock_mode))
-		return false;
-
-	return gtod_is_based_on_tsc(do_monotonic(kernel_ns,
-						 tsc_timestamp));
-}
-
-/*
->>>>>>> 2d5404ca
  * Calculates CLOCK_REALTIME and reports the TSC value from which it did
  * so. Returns true if host is using TSC based clocksource.
  *
@@ -4089,7 +3820,6 @@
 		if (!msr_info->host_initiated) {
 			if ((!guest_has_pred_cmd_msr(vcpu)))
 				return 1;
-<<<<<<< HEAD
 
 			if (!guest_cpuid_has(vcpu, X86_FEATURE_SPEC_CTRL) &&
 			    !guest_cpuid_has(vcpu, X86_FEATURE_AMD_IBPB))
@@ -4102,20 +3832,6 @@
 		if (!boot_cpu_has(X86_FEATURE_IBPB))
 			reserved_bits |= PRED_CMD_IBPB;
 
-=======
-
-			if (!guest_cpuid_has(vcpu, X86_FEATURE_SPEC_CTRL) &&
-			    !guest_cpuid_has(vcpu, X86_FEATURE_AMD_IBPB))
-				reserved_bits |= PRED_CMD_IBPB;
-
-			if (!guest_cpuid_has(vcpu, X86_FEATURE_SBPB))
-				reserved_bits |= PRED_CMD_SBPB;
-		}
-
-		if (!boot_cpu_has(X86_FEATURE_IBPB))
-			reserved_bits |= PRED_CMD_IBPB;
-
->>>>>>> 2d5404ca
 		if (!boot_cpu_has(X86_FEATURE_SBPB))
 			reserved_bits |= PRED_CMD_SBPB;
 
@@ -4882,13 +4598,7 @@
 
 static bool kvm_is_vm_type_supported(unsigned long type)
 {
-<<<<<<< HEAD
-	return type == KVM_X86_DEFAULT_VM ||
-	       (type == KVM_X86_SW_PROTECTED_VM &&
-		IS_ENABLED(CONFIG_KVM_SW_PROTECTED_VM) && tdp_mmu_enabled);
-=======
 	return type < 32 && (kvm_caps.supported_vm_types & BIT(type));
->>>>>>> 2d5404ca
 }
 
 int kvm_vm_ioctl_check_extension(struct kvm *kvm, long ext)
@@ -4939,10 +4649,6 @@
 	case KVM_CAP_ASYNC_PF_INT:
 	case KVM_CAP_GET_TSC_KHZ:
 	case KVM_CAP_KVMCLOCK_CTRL:
-<<<<<<< HEAD
-	case KVM_CAP_READONLY_MEM:
-=======
->>>>>>> 2d5404ca
 	case KVM_CAP_IOAPIC_POLARITY_IGNORED:
 	case KVM_CAP_TSC_DEADLINE_TIMER:
 	case KVM_CAP_DISABLE_QUIRKS:
@@ -4974,10 +4680,7 @@
 	case KVM_CAP_VM_DISABLE_NX_HUGE_PAGES:
 	case KVM_CAP_IRQFD_RESAMPLE:
 	case KVM_CAP_MEMORY_FAULT_INFO:
-<<<<<<< HEAD
-=======
 	case KVM_CAP_X86_GUEST_MODE:
->>>>>>> 2d5404ca
 		r = 1;
 		break;
 	case KVM_CAP_PRE_FAULT_MEMORY:
@@ -4998,12 +4701,8 @@
 		    KVM_XEN_HVM_CONFIG_SHARED_INFO |
 		    KVM_XEN_HVM_CONFIG_EVTCHN_2LEVEL |
 		    KVM_XEN_HVM_CONFIG_EVTCHN_SEND |
-<<<<<<< HEAD
-		    KVM_XEN_HVM_CONFIG_PVCLOCK_TSC_UNSTABLE;
-=======
 		    KVM_XEN_HVM_CONFIG_PVCLOCK_TSC_UNSTABLE |
 		    KVM_XEN_HVM_CONFIG_SHARED_INFO_HVA;
->>>>>>> 2d5404ca
 		if (sched_info_on())
 			r |= KVM_XEN_HVM_CONFIG_RUNSTATE |
 			     KVM_XEN_HVM_CONFIG_RUNSTATE_UPDATE_FLAG;
@@ -5106,16 +4805,10 @@
 		r = kvm_caps.has_notify_vmexit;
 		break;
 	case KVM_CAP_VM_TYPES:
-<<<<<<< HEAD
-		r = BIT(KVM_X86_DEFAULT_VM);
-		if (kvm_is_vm_type_supported(KVM_X86_SW_PROTECTED_VM))
-			r |= BIT(KVM_X86_SW_PROTECTED_VM);
-=======
 		r = kvm_caps.supported_vm_types;
 		break;
 	case KVM_CAP_READONLY_MEM:
 		r = kvm ? kvm_arch_has_readonly_mem(kvm) : 1;
->>>>>>> 2d5404ca
 		break;
 	default:
 		break;
@@ -5848,16 +5541,11 @@
 static int kvm_vcpu_ioctl_x86_get_debugregs(struct kvm_vcpu *vcpu,
 					    struct kvm_debugregs *dbgregs)
 {
-<<<<<<< HEAD
-	unsigned long val;
-	unsigned int i;
-=======
 	unsigned int i;
 
 	if (vcpu->kvm->arch.has_protected_state &&
 	    vcpu->arch.guest_state_protected)
 		return -EINVAL;
->>>>>>> 2d5404ca
 
 	memset(dbgregs, 0, sizeof(*dbgregs));
 
@@ -5865,12 +5553,7 @@
 	for (i = 0; i < ARRAY_SIZE(vcpu->arch.db); i++)
 		dbgregs->db[i] = vcpu->arch.db[i];
 
-<<<<<<< HEAD
-	kvm_get_dr(vcpu, 6, &val);
-	dbgregs->dr6 = val;
-=======
 	dbgregs->dr6 = vcpu->arch.dr6;
->>>>>>> 2d5404ca
 	dbgregs->dr7 = vcpu->arch.dr7;
 	return 0;
 }
@@ -5880,13 +5563,10 @@
 {
 	unsigned int i;
 
-<<<<<<< HEAD
-=======
 	if (vcpu->kvm->arch.has_protected_state &&
 	    vcpu->arch.guest_state_protected)
 		return -EINVAL;
 
->>>>>>> 2d5404ca
 	if (dbgregs->flags)
 		return -EINVAL;
 
@@ -5906,8 +5586,6 @@
 	return 0;
 }
 
-<<<<<<< HEAD
-=======
 
 static int kvm_vcpu_ioctl_x86_get_xsave2(struct kvm_vcpu *vcpu,
 					 u8 *state, unsigned int size)
@@ -5934,43 +5612,12 @@
 				       supported_xcr0, vcpu->arch.pkru);
 	return 0;
 }
->>>>>>> 2d5404ca
 
 static int kvm_vcpu_ioctl_x86_get_xsave(struct kvm_vcpu *vcpu,
 					struct kvm_xsave *guest_xsave)
 {
-<<<<<<< HEAD
-	/*
-	 * Only copy state for features that are enabled for the guest.  The
-	 * state itself isn't problematic, but setting bits in the header for
-	 * features that are supported in *this* host but not exposed to the
-	 * guest can result in KVM_SET_XSAVE failing when live migrating to a
-	 * compatible host without the features that are NOT exposed to the
-	 * guest.
-	 *
-	 * FP+SSE can always be saved/restored via KVM_{G,S}ET_XSAVE, even if
-	 * XSAVE/XCRO are not exposed to the guest, and even if XSAVE isn't
-	 * supported by the host.
-	 */
-	u64 supported_xcr0 = vcpu->arch.guest_supported_xcr0 |
-			     XFEATURE_MASK_FPSSE;
-
-	if (fpstate_is_confidential(&vcpu->arch.guest_fpu))
-		return;
-
-	fpu_copy_guest_fpstate_to_uabi(&vcpu->arch.guest_fpu, state, size,
-				       supported_xcr0, vcpu->arch.pkru);
-}
-
-static void kvm_vcpu_ioctl_x86_get_xsave(struct kvm_vcpu *vcpu,
-					 struct kvm_xsave *guest_xsave)
-{
-	kvm_vcpu_ioctl_x86_get_xsave2(vcpu, (void *)guest_xsave->region,
-				      sizeof(guest_xsave->region));
-=======
 	return kvm_vcpu_ioctl_x86_get_xsave2(vcpu, (void *)guest_xsave->region,
 					     sizeof(guest_xsave->region));
->>>>>>> 2d5404ca
 }
 
 static int kvm_vcpu_ioctl_x86_set_xsave(struct kvm_vcpu *vcpu,
@@ -8111,13 +7758,8 @@
 static int kvm_check_emulate_insn(struct kvm_vcpu *vcpu, int emul_type,
 				  void *insn, int insn_len)
 {
-<<<<<<< HEAD
-	return static_call(kvm_x86_check_emulate_instruction)(vcpu, emul_type,
-							      insn, insn_len);
-=======
 	return kvm_x86_call(check_emulate_instruction)(vcpu, emul_type,
 						       insn, insn_len);
->>>>>>> 2d5404ca
 }
 
 int handle_ud(struct kvm_vcpu *vcpu)
@@ -8966,12 +8608,8 @@
 	if (!kvm_x86_ops.get_untagged_addr)
 		return addr;
 
-<<<<<<< HEAD
-	return static_call(kvm_x86_get_untagged_addr)(emul_to_vcpu(ctxt), addr, flags);
-=======
 	return kvm_x86_call(get_untagged_addr)(emul_to_vcpu(ctxt),
 					       addr, flags);
->>>>>>> 2d5404ca
 }
 
 static const struct x86_emulate_ops emulate_ops = {
@@ -9452,14 +9090,11 @@
 	struct x86_emulate_ctxt *ctxt = vcpu->arch.emulate_ctxt;
 	bool writeback = true;
 
-<<<<<<< HEAD
-=======
 	if ((emulation_type & EMULTYPE_ALLOW_RETRY_PF) &&
 	    (WARN_ON_ONCE(is_guest_mode(vcpu)) ||
 	     WARN_ON_ONCE(!(emulation_type & EMULTYPE_PF))))
 		emulation_type &= ~EMULTYPE_ALLOW_RETRY_PF;
 
->>>>>>> 2d5404ca
 	r = kvm_check_emulate_insn(vcpu, emulation_type, insn, insn_len);
 	if (r != X86EMUL_CONTINUE) {
 		if (r == X86EMUL_RETRY_INSTR || r == X86EMUL_PROPAGATE_FAULT)
@@ -10099,10 +9734,7 @@
 	if (r)
 		goto out_free_percpu;
 
-<<<<<<< HEAD
-=======
 	kvm_caps.supported_vm_types = BIT(KVM_X86_DEFAULT_VM);
->>>>>>> 2d5404ca
 	kvm_caps.supported_mce_cap = MCG_CTL_P | MCG_SER_P;
 
 	if (boot_cpu_has(X86_FEATURE_XSAVE)) {
@@ -10118,11 +9750,7 @@
 	kvm_init_pmu_capability(ops->pmu_ops);
 
 	if (boot_cpu_has(X86_FEATURE_ARCH_CAPABILITIES))
-<<<<<<< HEAD
-		rdmsrl(MSR_IA32_ARCH_CAPABILITIES, host_arch_capabilities);
-=======
 		rdmsrl(MSR_IA32_ARCH_CAPABILITIES, kvm_host.arch_capabilities);
->>>>>>> 2d5404ca
 
 	r = ops->hardware_setup();
 	if (r != 0)
@@ -10318,11 +9946,7 @@
 static void kvm_apicv_init(struct kvm *kvm)
 {
 	enum kvm_apicv_inhibit reason = enable_apicv ? APICV_INHIBIT_REASON_ABSENT :
-<<<<<<< HEAD
-						       APICV_INHIBIT_REASON_DISABLE;
-=======
 						       APICV_INHIBIT_REASON_DISABLED;
->>>>>>> 2d5404ca
 
 	set_or_clear_apicv_inhibit(&kvm->arch.apicv_inhibit_reasons, reason, true);
 
@@ -10813,13 +10437,8 @@
 
 			if (!WARN_ON_ONCE(irq == -1)) {
 				kvm_queue_interrupt(vcpu, irq, false);
-<<<<<<< HEAD
-				static_call(kvm_x86_inject_irq)(vcpu, false);
-				WARN_ON(static_call(kvm_x86_interrupt_allowed)(vcpu, true) < 0);
-=======
 				kvm_x86_call(inject_irq)(vcpu, false);
 				WARN_ON(kvm_x86_call(interrupt_allowed)(vcpu, true) < 0);
->>>>>>> 2d5404ca
 			}
 		}
 		if (kvm_cpu_has_injectable_intr(vcpu))
@@ -11030,11 +10649,7 @@
 
 	bitmap_zero(vcpu->arch.ioapic_handled_vectors, 256);
 
-<<<<<<< HEAD
-	static_call_cond(kvm_x86_sync_pir_to_irr)(vcpu);
-=======
 	kvm_x86_call(sync_pir_to_irr)(vcpu);
->>>>>>> 2d5404ca
 
 	if (irqchip_split(vcpu->kvm))
 		kvm_scan_ioapic_routes(vcpu, vcpu->arch.ioapic_handled_vectors);
@@ -11063,11 +10678,7 @@
 		return;
 	}
 #endif
-<<<<<<< HEAD
-	static_call_cond(kvm_x86_load_eoi_exitmap)(
-=======
 	kvm_x86_call(load_eoi_exitmap)(
->>>>>>> 2d5404ca
 		vcpu, (u64 *)vcpu->arch.ioapic_handled_vectors);
 }
 
@@ -11482,9 +11093,6 @@
 	if (unlikely(exit_fastpath == EXIT_FASTPATH_EXIT_USERSPACE))
 		return 0;
 
-<<<<<<< HEAD
-	r = static_call(kvm_x86_handle_exit)(vcpu, exit_fastpath);
-=======
 	r = kvm_x86_call(handle_exit)(vcpu, exit_fastpath);
 	return r;
 
@@ -11495,7 +11103,6 @@
 	if (unlikely(vcpu->arch.apic_attention))
 		kvm_lapic_sync_from_vapic(vcpu);
 out:
->>>>>>> 2d5404ca
 	return r;
 }
 
@@ -11637,10 +11244,6 @@
 	int r;
 
 	vcpu->run->exit_reason = KVM_EXIT_UNKNOWN;
-<<<<<<< HEAD
-	vcpu->arch.l1tf_flush_l1d = true;
-=======
->>>>>>> 2d5404ca
 
 	for (;;) {
 		/*
@@ -12319,11 +11922,7 @@
 	kvm_x86_call(set_efer)(vcpu, sregs->efer);
 
 	*mmu_reset_needed |= kvm_read_cr0(vcpu) != sregs->cr0;
-<<<<<<< HEAD
-	static_call(kvm_x86_set_cr0)(vcpu, sregs->cr0);
-=======
 	kvm_x86_call(set_cr0)(vcpu, sregs->cr0);
->>>>>>> 2d5404ca
 
 	*mmu_reset_needed |= kvm_read_cr4(vcpu) != sregs->cr4;
 	kvm_x86_call(set_cr4)(vcpu, sregs->cr4);
@@ -13090,14 +12689,11 @@
 		return -EINVAL;
 
 	kvm->arch.vm_type = type;
-<<<<<<< HEAD
-=======
 	kvm->arch.has_private_mem =
 		(type == KVM_X86_SW_PROTECTED_VM);
 	/* Decided by the vendor code for other VM types.  */
 	kvm->arch.pre_fault_allowed =
 		type == KVM_X86_DEFAULT_VM || type == KVM_X86_SW_PROTECTED_VM;
->>>>>>> 2d5404ca
 
 	ret = kvm_page_track_init(kvm);
 	if (ret)
@@ -13609,106 +13205,12 @@
 		kvm_arch_free_memslot(kvm, old);
 }
 
-<<<<<<< HEAD
-static inline bool kvm_guest_apic_has_interrupt(struct kvm_vcpu *vcpu)
-{
-	return (is_guest_mode(vcpu) &&
-		static_call(kvm_x86_guest_apic_has_interrupt)(vcpu));
-}
-
-static inline bool kvm_vcpu_has_events(struct kvm_vcpu *vcpu)
-{
-	if (!list_empty_careful(&vcpu->async_pf.done))
-		return true;
-
-	if (kvm_apic_has_pending_init_or_sipi(vcpu) &&
-	    kvm_apic_init_sipi_allowed(vcpu))
-		return true;
-
-	if (vcpu->arch.pv.pv_unhalted)
-		return true;
-
-	if (kvm_is_exception_pending(vcpu))
-		return true;
-
-	if (kvm_test_request(KVM_REQ_NMI, vcpu) ||
-	    (vcpu->arch.nmi_pending &&
-	     static_call(kvm_x86_nmi_allowed)(vcpu, false)))
-		return true;
-
-#ifdef CONFIG_KVM_SMM
-	if (kvm_test_request(KVM_REQ_SMI, vcpu) ||
-	    (vcpu->arch.smi_pending &&
-	     static_call(kvm_x86_smi_allowed)(vcpu, false)))
-		return true;
-#endif
-
-	if (kvm_test_request(KVM_REQ_PMI, vcpu))
-		return true;
-
-	if (kvm_arch_interrupt_allowed(vcpu) &&
-	    (kvm_cpu_has_interrupt(vcpu) ||
-	    kvm_guest_apic_has_interrupt(vcpu)))
-		return true;
-
-	if (kvm_hv_has_stimer_pending(vcpu))
-		return true;
-
-	if (is_guest_mode(vcpu) &&
-	    kvm_x86_ops.nested_ops->has_events &&
-	    kvm_x86_ops.nested_ops->has_events(vcpu, false))
-		return true;
-
-	if (kvm_xen_has_pending_events(vcpu))
-		return true;
-
-	return false;
-}
-
-int kvm_arch_vcpu_runnable(struct kvm_vcpu *vcpu)
-{
-	return kvm_vcpu_running(vcpu) || kvm_vcpu_has_events(vcpu);
-}
-
-bool kvm_arch_dy_has_pending_interrupt(struct kvm_vcpu *vcpu)
-{
-	if (kvm_vcpu_apicv_active(vcpu) &&
-	    static_call(kvm_x86_dy_apicv_has_pending_interrupt)(vcpu))
-		return true;
-
-	return false;
-}
-
-bool kvm_arch_dy_runnable(struct kvm_vcpu *vcpu)
-{
-	if (READ_ONCE(vcpu->arch.pv.pv_unhalted))
-		return true;
-
-	if (kvm_test_request(KVM_REQ_NMI, vcpu) ||
-#ifdef CONFIG_KVM_SMM
-		kvm_test_request(KVM_REQ_SMI, vcpu) ||
-#endif
-		 kvm_test_request(KVM_REQ_EVENT, vcpu))
-		return true;
-
-	return kvm_arch_dy_has_pending_interrupt(vcpu);
-}
-
-=======
->>>>>>> 2d5404ca
 bool kvm_arch_vcpu_in_kernel(struct kvm_vcpu *vcpu)
 {
 	if (vcpu->arch.guest_state_protected)
 		return true;
 
-<<<<<<< HEAD
-	if (vcpu != kvm_get_running_vcpu())
-		return vcpu->arch.preempted_in_kernel;
-
-	return static_call(kvm_x86_get_cpl)(vcpu) == 0;
-=======
 	return kvm_x86_call(get_cpl)(vcpu) == 0;
->>>>>>> 2d5404ca
 }
 
 unsigned long kvm_arch_vcpu_get_ip(struct kvm_vcpu *vcpu)
@@ -14003,15 +13505,6 @@
 static void kvm_noncoherent_dma_assignment_start_or_stop(struct kvm *kvm)
 {
 	/*
-<<<<<<< HEAD
-	 * Non-coherent DMA assignment and de-assignment will affect
-	 * whether KVM honors guest MTRRs and cause changes in memtypes
-	 * in TDP.
-	 * So, pass %true unconditionally to indicate non-coherent DMA was,
-	 * or will be involved, and that zapping SPTEs might be necessary.
-	 */
-	if (__kvm_mmu_honors_guest_mtrrs(true))
-=======
 	 * Non-coherent DMA assignment and de-assignment may affect whether or
 	 * not KVM honors guest PAT, and thus may cause changes in EPT SPTEs
 	 * due to toggling the "ignore PAT" bit.  Zap all SPTEs when the first
@@ -14019,7 +13512,6 @@
 	 * with the correct "ignore guest PAT" setting are created.
 	 */
 	if (kvm_mmu_may_ignore_guest_pat())
->>>>>>> 2d5404ca
 		kvm_zap_gfn_range(kvm, gpa_to_gfn(0), gpa_to_gfn(~0ULL));
 }
 
