// SPDX-License-Identifier: GPL-2.0-only
/*
 * Kernel-based Virtual Machine driver for Linux
 *
 * derived from drivers/kvm/kvm_main.c
 *
 * Copyright (C) 2006 Qumranet, Inc.
 * Copyright (C) 2008 Qumranet, Inc.
 * Copyright IBM Corporation, 2008
 * Copyright 2010 Red Hat, Inc. and/or its affiliates.
 *
 * Authors:
 *   Avi Kivity   <avi@qumranet.com>
 *   Yaniv Kamay  <yaniv@qumranet.com>
 *   Amit Shah    <amit.shah@qumranet.com>
 *   Ben-Ami Yassour <benami@il.ibm.com>
 */
#define pr_fmt(fmt) KBUILD_MODNAME ": " fmt

#include <linux/kvm_host.h>
#include "irq.h"
#include "ioapic.h"
#include "mmu.h"
#include "i8254.h"
#include "tss.h"
#include "kvm_cache_regs.h"
#include "kvm_emulate.h"
#include "mmu/page_track.h"
#include "x86.h"
#include "cpuid.h"
#include "pmu.h"
#include "hyperv.h"
#include "lapic.h"
#include "xen.h"
#include "smm.h"

#include <linux/clocksource.h>
#include <linux/interrupt.h>
#include <linux/kvm.h>
#include <linux/fs.h>
#include <linux/vmalloc.h>
#include <linux/export.h>
#include <linux/moduleparam.h>
#include <linux/mman.h>
#include <linux/highmem.h>
#include <linux/iommu.h>
#include <linux/cpufreq.h>
#include <linux/user-return-notifier.h>
#include <linux/srcu.h>
#include <linux/slab.h>
#include <linux/perf_event.h>
#include <linux/uaccess.h>
#include <linux/hash.h>
#include <linux/pci.h>
#include <linux/timekeeper_internal.h>
#include <linux/pvclock_gtod.h>
#include <linux/kvm_irqfd.h>
#include <linux/irqbypass.h>
#include <linux/sched/stat.h>
#include <linux/sched/isolation.h>
#include <linux/mem_encrypt.h>
#include <linux/suspend.h>
#include <linux/smp.h>

#include <trace/events/ipi.h>
#include <trace/events/kvm.h>

#include <asm/debugreg.h>
#include <asm/msr.h>
#include <asm/desc.h>
#include <asm/mce.h>
#include <asm/pkru.h>
#include <linux/kernel_stat.h>
#include <asm/fpu/api.h>
#include <asm/fpu/xcr.h>
#include <asm/fpu/xstate.h>
#include <asm/pvclock.h>
#include <asm/div64.h>
#include <asm/irq_remapping.h>
#include <asm/mshyperv.h>
#include <asm/hypervisor.h>
#include <asm/tlbflush.h>
#include <asm/intel_pt.h>
#include <asm/emulate_prefix.h>
#include <asm/sgx.h>
#include <clocksource/hyperv_timer.h>

#define CREATE_TRACE_POINTS
#include "trace.h"

#define MAX_IO_MSRS 256

/*
 * Note, kvm_caps fields should *never* have default values, all fields must be
 * recomputed from scratch during vendor module load, e.g. to account for a
 * vendor module being reloaded with different module parameters.
 */
struct kvm_caps kvm_caps __read_mostly;
EXPORT_SYMBOL_FOR_KVM_INTERNAL(kvm_caps);

struct kvm_host_values kvm_host __read_mostly;
EXPORT_SYMBOL_FOR_KVM_INTERNAL(kvm_host);

#define  ERR_PTR_USR(e)  ((void __user *)ERR_PTR(e))

#define emul_to_vcpu(ctxt) \
	((struct kvm_vcpu *)(ctxt)->vcpu)

/* EFER defaults:
 * - enable syscall per default because its emulated by KVM
 * - enable LME and LMA per default on 64 bit KVM
 */
#ifdef CONFIG_X86_64
static
u64 __read_mostly efer_reserved_bits = ~((u64)(EFER_SCE | EFER_LME | EFER_LMA));
#else
static u64 __read_mostly efer_reserved_bits = ~((u64)EFER_SCE);
#endif

#define KVM_EXIT_HYPERCALL_VALID_MASK (1 << KVM_HC_MAP_GPA_RANGE)

#define KVM_CAP_PMU_VALID_MASK KVM_PMU_CAP_DISABLE

#define KVM_X2APIC_API_VALID_FLAGS (KVM_X2APIC_API_USE_32BIT_IDS | \
                                    KVM_X2APIC_API_DISABLE_BROADCAST_QUIRK)

static void update_cr8_intercept(struct kvm_vcpu *vcpu);
static void process_nmi(struct kvm_vcpu *vcpu);
static void __kvm_set_rflags(struct kvm_vcpu *vcpu, unsigned long rflags);
static void store_regs(struct kvm_vcpu *vcpu);
static int sync_regs(struct kvm_vcpu *vcpu);
static int kvm_vcpu_do_singlestep(struct kvm_vcpu *vcpu);

static int __set_sregs2(struct kvm_vcpu *vcpu, struct kvm_sregs2 *sregs2);
static void __get_sregs2(struct kvm_vcpu *vcpu, struct kvm_sregs2 *sregs2);

static DEFINE_MUTEX(vendor_module_lock);
static void kvm_load_guest_fpu(struct kvm_vcpu *vcpu);
static void kvm_put_guest_fpu(struct kvm_vcpu *vcpu);

struct kvm_x86_ops kvm_x86_ops __read_mostly;

#define KVM_X86_OP(func)					     \
	DEFINE_STATIC_CALL_NULL(kvm_x86_##func,			     \
				*(((struct kvm_x86_ops *)0)->func));
#define KVM_X86_OP_OPTIONAL KVM_X86_OP
#define KVM_X86_OP_OPTIONAL_RET0 KVM_X86_OP
#include <asm/kvm-x86-ops.h>
EXPORT_STATIC_CALL_GPL(kvm_x86_get_cs_db_l_bits);
EXPORT_STATIC_CALL_GPL(kvm_x86_cache_reg);

static bool __read_mostly ignore_msrs = 0;
module_param(ignore_msrs, bool, 0644);

bool __read_mostly report_ignored_msrs = true;
module_param(report_ignored_msrs, bool, 0644);
EXPORT_SYMBOL_FOR_KVM_INTERNAL(report_ignored_msrs);

unsigned int min_timer_period_us = 200;
module_param(min_timer_period_us, uint, 0644);

static bool __read_mostly kvmclock_periodic_sync = true;
module_param(kvmclock_periodic_sync, bool, 0444);

/* tsc tolerance in parts per million - default to 1/2 of the NTP threshold */
static u32 __read_mostly tsc_tolerance_ppm = 250;
module_param(tsc_tolerance_ppm, uint, 0644);

bool __read_mostly enable_vmware_backdoor = false;
module_param(enable_vmware_backdoor, bool, 0444);
EXPORT_SYMBOL_FOR_KVM_INTERNAL(enable_vmware_backdoor);

/*
 * Flags to manipulate forced emulation behavior (any non-zero value will
 * enable forced emulation).
 */
#define KVM_FEP_CLEAR_RFLAGS_RF	BIT(1)
static int __read_mostly force_emulation_prefix;
module_param(force_emulation_prefix, int, 0644);

int __read_mostly pi_inject_timer = -1;
module_param(pi_inject_timer, bint, 0644);

/* Enable/disable PMU virtualization */
bool __read_mostly enable_pmu = true;
EXPORT_SYMBOL_FOR_KVM_INTERNAL(enable_pmu);
module_param(enable_pmu, bool, 0444);

bool __read_mostly eager_page_split = true;
module_param(eager_page_split, bool, 0644);

/* Enable/disable SMT_RSB bug mitigation */
static bool __read_mostly mitigate_smt_rsb;
module_param(mitigate_smt_rsb, bool, 0444);

/*
 * Restoring the host value for MSRs that are only consumed when running in
 * usermode, e.g. SYSCALL MSRs and TSC_AUX, can be deferred until the CPU
 * returns to userspace, i.e. the kernel can run with the guest's value.
 */
#define KVM_MAX_NR_USER_RETURN_MSRS 16

struct kvm_user_return_msrs {
	struct user_return_notifier urn;
	bool registered;
	struct kvm_user_return_msr_values {
		u64 host;
		u64 curr;
	} values[KVM_MAX_NR_USER_RETURN_MSRS];
};

u32 __read_mostly kvm_nr_uret_msrs;
EXPORT_SYMBOL_FOR_KVM_INTERNAL(kvm_nr_uret_msrs);
static u32 __read_mostly kvm_uret_msrs_list[KVM_MAX_NR_USER_RETURN_MSRS];
static struct kvm_user_return_msrs __percpu *user_return_msrs;

#define KVM_SUPPORTED_XCR0     (XFEATURE_MASK_FP | XFEATURE_MASK_SSE \
				| XFEATURE_MASK_YMM | XFEATURE_MASK_BNDREGS \
				| XFEATURE_MASK_BNDCSR | XFEATURE_MASK_AVX512 \
				| XFEATURE_MASK_PKRU | XFEATURE_MASK_XTILE)

#define XFEATURE_MASK_CET_ALL	(XFEATURE_MASK_CET_USER | XFEATURE_MASK_CET_KERNEL)
/*
 * Note, KVM supports exposing PT to the guest, but does not support context
 * switching PT via XSTATE (KVM's PT virtualization relies on perf; swapping
 * PT via guest XSTATE would clobber perf state), i.e. KVM doesn't support
 * IA32_XSS[bit 8] (guests can/must use RDMSR/WRMSR to save/restore PT MSRs).
 */
#define KVM_SUPPORTED_XSS	(XFEATURE_MASK_CET_ALL)

bool __read_mostly allow_smaller_maxphyaddr = 0;
EXPORT_SYMBOL_FOR_KVM_INTERNAL(allow_smaller_maxphyaddr);

bool __read_mostly enable_apicv = true;
EXPORT_SYMBOL_FOR_KVM_INTERNAL(enable_apicv);

bool __read_mostly enable_ipiv = true;
EXPORT_SYMBOL_FOR_KVM_INTERNAL(enable_ipiv);

bool __read_mostly enable_device_posted_irqs = true;
EXPORT_SYMBOL_FOR_KVM_INTERNAL(enable_device_posted_irqs);

const struct _kvm_stats_desc kvm_vm_stats_desc[] = {
	KVM_GENERIC_VM_STATS(),
	STATS_DESC_COUNTER(VM, mmu_shadow_zapped),
	STATS_DESC_COUNTER(VM, mmu_pte_write),
	STATS_DESC_COUNTER(VM, mmu_pde_zapped),
	STATS_DESC_COUNTER(VM, mmu_flooded),
	STATS_DESC_COUNTER(VM, mmu_recycled),
	STATS_DESC_COUNTER(VM, mmu_cache_miss),
	STATS_DESC_ICOUNTER(VM, mmu_unsync),
	STATS_DESC_ICOUNTER(VM, pages_4k),
	STATS_DESC_ICOUNTER(VM, pages_2m),
	STATS_DESC_ICOUNTER(VM, pages_1g),
	STATS_DESC_ICOUNTER(VM, nx_lpage_splits),
	STATS_DESC_PCOUNTER(VM, max_mmu_rmap_size),
	STATS_DESC_PCOUNTER(VM, max_mmu_page_hash_collisions)
};

const struct kvm_stats_header kvm_vm_stats_header = {
	.name_size = KVM_STATS_NAME_SIZE,
	.num_desc = ARRAY_SIZE(kvm_vm_stats_desc),
	.id_offset = sizeof(struct kvm_stats_header),
	.desc_offset = sizeof(struct kvm_stats_header) + KVM_STATS_NAME_SIZE,
	.data_offset = sizeof(struct kvm_stats_header) + KVM_STATS_NAME_SIZE +
		       sizeof(kvm_vm_stats_desc),
};

const struct _kvm_stats_desc kvm_vcpu_stats_desc[] = {
	KVM_GENERIC_VCPU_STATS(),
	STATS_DESC_COUNTER(VCPU, pf_taken),
	STATS_DESC_COUNTER(VCPU, pf_fixed),
	STATS_DESC_COUNTER(VCPU, pf_emulate),
	STATS_DESC_COUNTER(VCPU, pf_spurious),
	STATS_DESC_COUNTER(VCPU, pf_fast),
	STATS_DESC_COUNTER(VCPU, pf_mmio_spte_created),
	STATS_DESC_COUNTER(VCPU, pf_guest),
	STATS_DESC_COUNTER(VCPU, tlb_flush),
	STATS_DESC_COUNTER(VCPU, invlpg),
	STATS_DESC_COUNTER(VCPU, exits),
	STATS_DESC_COUNTER(VCPU, io_exits),
	STATS_DESC_COUNTER(VCPU, mmio_exits),
	STATS_DESC_COUNTER(VCPU, signal_exits),
	STATS_DESC_COUNTER(VCPU, irq_window_exits),
	STATS_DESC_COUNTER(VCPU, nmi_window_exits),
	STATS_DESC_COUNTER(VCPU, l1d_flush),
	STATS_DESC_COUNTER(VCPU, halt_exits),
	STATS_DESC_COUNTER(VCPU, request_irq_exits),
	STATS_DESC_COUNTER(VCPU, irq_exits),
	STATS_DESC_COUNTER(VCPU, host_state_reload),
	STATS_DESC_COUNTER(VCPU, fpu_reload),
	STATS_DESC_COUNTER(VCPU, insn_emulation),
	STATS_DESC_COUNTER(VCPU, insn_emulation_fail),
	STATS_DESC_COUNTER(VCPU, hypercalls),
	STATS_DESC_COUNTER(VCPU, irq_injections),
	STATS_DESC_COUNTER(VCPU, nmi_injections),
	STATS_DESC_COUNTER(VCPU, req_event),
	STATS_DESC_COUNTER(VCPU, nested_run),
	STATS_DESC_COUNTER(VCPU, directed_yield_attempted),
	STATS_DESC_COUNTER(VCPU, directed_yield_successful),
	STATS_DESC_COUNTER(VCPU, preemption_reported),
	STATS_DESC_COUNTER(VCPU, preemption_other),
	STATS_DESC_IBOOLEAN(VCPU, guest_mode),
	STATS_DESC_COUNTER(VCPU, notify_window_exits),
};

const struct kvm_stats_header kvm_vcpu_stats_header = {
	.name_size = KVM_STATS_NAME_SIZE,
	.num_desc = ARRAY_SIZE(kvm_vcpu_stats_desc),
	.id_offset = sizeof(struct kvm_stats_header),
	.desc_offset = sizeof(struct kvm_stats_header) + KVM_STATS_NAME_SIZE,
	.data_offset = sizeof(struct kvm_stats_header) + KVM_STATS_NAME_SIZE +
		       sizeof(kvm_vcpu_stats_desc),
};

static struct kmem_cache *x86_emulator_cache;

/*
 * The three MSR lists(msrs_to_save, emulated_msrs, msr_based_features) track
 * the set of MSRs that KVM exposes to userspace through KVM_GET_MSRS,
 * KVM_SET_MSRS, and KVM_GET_MSR_INDEX_LIST.  msrs_to_save holds MSRs that
 * require host support, i.e. should be probed via RDMSR.  emulated_msrs holds
 * MSRs that KVM emulates without strictly requiring host support.
 * msr_based_features holds MSRs that enumerate features, i.e. are effectively
 * CPUID leafs.  Note, msr_based_features isn't mutually exclusive with
 * msrs_to_save and emulated_msrs.
 */

static const u32 msrs_to_save_base[] = {
	MSR_IA32_SYSENTER_CS, MSR_IA32_SYSENTER_ESP, MSR_IA32_SYSENTER_EIP,
	MSR_STAR,
#ifdef CONFIG_X86_64
	MSR_CSTAR, MSR_KERNEL_GS_BASE, MSR_SYSCALL_MASK, MSR_LSTAR,
#endif
	MSR_IA32_TSC, MSR_IA32_CR_PAT, MSR_VM_HSAVE_PA,
	MSR_IA32_FEAT_CTL, MSR_IA32_BNDCFGS, MSR_TSC_AUX,
	MSR_IA32_SPEC_CTRL, MSR_IA32_TSX_CTRL,
	MSR_IA32_RTIT_CTL, MSR_IA32_RTIT_STATUS, MSR_IA32_RTIT_CR3_MATCH,
	MSR_IA32_RTIT_OUTPUT_BASE, MSR_IA32_RTIT_OUTPUT_MASK,
	MSR_IA32_RTIT_ADDR0_A, MSR_IA32_RTIT_ADDR0_B,
	MSR_IA32_RTIT_ADDR1_A, MSR_IA32_RTIT_ADDR1_B,
	MSR_IA32_RTIT_ADDR2_A, MSR_IA32_RTIT_ADDR2_B,
	MSR_IA32_RTIT_ADDR3_A, MSR_IA32_RTIT_ADDR3_B,
	MSR_IA32_UMWAIT_CONTROL,

	MSR_IA32_XFD, MSR_IA32_XFD_ERR, MSR_IA32_XSS,

	MSR_IA32_U_CET, MSR_IA32_S_CET,
	MSR_IA32_PL0_SSP, MSR_IA32_PL1_SSP, MSR_IA32_PL2_SSP,
	MSR_IA32_PL3_SSP, MSR_IA32_INT_SSP_TAB,
};

static const u32 msrs_to_save_pmu[] = {
	MSR_ARCH_PERFMON_FIXED_CTR0, MSR_ARCH_PERFMON_FIXED_CTR1,
	MSR_ARCH_PERFMON_FIXED_CTR0 + 2,
	MSR_CORE_PERF_FIXED_CTR_CTRL, MSR_CORE_PERF_GLOBAL_STATUS,
	MSR_CORE_PERF_GLOBAL_CTRL,
	MSR_IA32_PEBS_ENABLE, MSR_IA32_DS_AREA, MSR_PEBS_DATA_CFG,

	/* This part of MSRs should match KVM_MAX_NR_INTEL_GP_COUNTERS. */
	MSR_ARCH_PERFMON_PERFCTR0, MSR_ARCH_PERFMON_PERFCTR1,
	MSR_ARCH_PERFMON_PERFCTR0 + 2, MSR_ARCH_PERFMON_PERFCTR0 + 3,
	MSR_ARCH_PERFMON_PERFCTR0 + 4, MSR_ARCH_PERFMON_PERFCTR0 + 5,
	MSR_ARCH_PERFMON_PERFCTR0 + 6, MSR_ARCH_PERFMON_PERFCTR0 + 7,
	MSR_ARCH_PERFMON_EVENTSEL0, MSR_ARCH_PERFMON_EVENTSEL1,
	MSR_ARCH_PERFMON_EVENTSEL0 + 2, MSR_ARCH_PERFMON_EVENTSEL0 + 3,
	MSR_ARCH_PERFMON_EVENTSEL0 + 4, MSR_ARCH_PERFMON_EVENTSEL0 + 5,
	MSR_ARCH_PERFMON_EVENTSEL0 + 6, MSR_ARCH_PERFMON_EVENTSEL0 + 7,

	MSR_K7_EVNTSEL0, MSR_K7_EVNTSEL1, MSR_K7_EVNTSEL2, MSR_K7_EVNTSEL3,
	MSR_K7_PERFCTR0, MSR_K7_PERFCTR1, MSR_K7_PERFCTR2, MSR_K7_PERFCTR3,

	/* This part of MSRs should match KVM_MAX_NR_AMD_GP_COUNTERS. */
	MSR_F15H_PERF_CTL0, MSR_F15H_PERF_CTL1, MSR_F15H_PERF_CTL2,
	MSR_F15H_PERF_CTL3, MSR_F15H_PERF_CTL4, MSR_F15H_PERF_CTL5,
	MSR_F15H_PERF_CTR0, MSR_F15H_PERF_CTR1, MSR_F15H_PERF_CTR2,
	MSR_F15H_PERF_CTR3, MSR_F15H_PERF_CTR4, MSR_F15H_PERF_CTR5,

	MSR_AMD64_PERF_CNTR_GLOBAL_CTL,
	MSR_AMD64_PERF_CNTR_GLOBAL_STATUS,
	MSR_AMD64_PERF_CNTR_GLOBAL_STATUS_CLR,
	MSR_AMD64_PERF_CNTR_GLOBAL_STATUS_SET,
};

static u32 msrs_to_save[ARRAY_SIZE(msrs_to_save_base) +
			ARRAY_SIZE(msrs_to_save_pmu)];
static unsigned num_msrs_to_save;

static const u32 emulated_msrs_all[] = {
	MSR_KVM_SYSTEM_TIME, MSR_KVM_WALL_CLOCK,
	MSR_KVM_SYSTEM_TIME_NEW, MSR_KVM_WALL_CLOCK_NEW,

#ifdef CONFIG_KVM_HYPERV
	HV_X64_MSR_GUEST_OS_ID, HV_X64_MSR_HYPERCALL,
	HV_X64_MSR_TIME_REF_COUNT, HV_X64_MSR_REFERENCE_TSC,
	HV_X64_MSR_TSC_FREQUENCY, HV_X64_MSR_APIC_FREQUENCY,
	HV_X64_MSR_CRASH_P0, HV_X64_MSR_CRASH_P1, HV_X64_MSR_CRASH_P2,
	HV_X64_MSR_CRASH_P3, HV_X64_MSR_CRASH_P4, HV_X64_MSR_CRASH_CTL,
	HV_X64_MSR_RESET,
	HV_X64_MSR_VP_INDEX,
	HV_X64_MSR_VP_RUNTIME,
	HV_X64_MSR_SCONTROL,
	HV_X64_MSR_STIMER0_CONFIG,
	HV_X64_MSR_VP_ASSIST_PAGE,
	HV_X64_MSR_REENLIGHTENMENT_CONTROL, HV_X64_MSR_TSC_EMULATION_CONTROL,
	HV_X64_MSR_TSC_EMULATION_STATUS, HV_X64_MSR_TSC_INVARIANT_CONTROL,
	HV_X64_MSR_SYNDBG_OPTIONS,
	HV_X64_MSR_SYNDBG_CONTROL, HV_X64_MSR_SYNDBG_STATUS,
	HV_X64_MSR_SYNDBG_SEND_BUFFER, HV_X64_MSR_SYNDBG_RECV_BUFFER,
	HV_X64_MSR_SYNDBG_PENDING_BUFFER,
#endif

	MSR_KVM_ASYNC_PF_EN, MSR_KVM_STEAL_TIME,
	MSR_KVM_PV_EOI_EN, MSR_KVM_ASYNC_PF_INT, MSR_KVM_ASYNC_PF_ACK,

	MSR_IA32_TSC_ADJUST,
	MSR_IA32_TSC_DEADLINE,
	MSR_IA32_ARCH_CAPABILITIES,
	MSR_IA32_PERF_CAPABILITIES,
	MSR_IA32_MISC_ENABLE,
	MSR_IA32_MCG_STATUS,
	MSR_IA32_MCG_CTL,
	MSR_IA32_MCG_EXT_CTL,
	MSR_IA32_SMBASE,
	MSR_SMI_COUNT,
	MSR_PLATFORM_INFO,
	MSR_MISC_FEATURES_ENABLES,
	MSR_AMD64_VIRT_SPEC_CTRL,
	MSR_AMD64_TSC_RATIO,
	MSR_IA32_POWER_CTL,
	MSR_IA32_UCODE_REV,

	/*
	 * KVM always supports the "true" VMX control MSRs, even if the host
	 * does not.  The VMX MSRs as a whole are considered "emulated" as KVM
	 * doesn't strictly require them to exist in the host (ignoring that
	 * KVM would refuse to load in the first place if the core set of MSRs
	 * aren't supported).
	 */
	MSR_IA32_VMX_BASIC,
	MSR_IA32_VMX_TRUE_PINBASED_CTLS,
	MSR_IA32_VMX_TRUE_PROCBASED_CTLS,
	MSR_IA32_VMX_TRUE_EXIT_CTLS,
	MSR_IA32_VMX_TRUE_ENTRY_CTLS,
	MSR_IA32_VMX_MISC,
	MSR_IA32_VMX_CR0_FIXED0,
	MSR_IA32_VMX_CR4_FIXED0,
	MSR_IA32_VMX_VMCS_ENUM,
	MSR_IA32_VMX_PROCBASED_CTLS2,
	MSR_IA32_VMX_EPT_VPID_CAP,
	MSR_IA32_VMX_VMFUNC,

	MSR_K7_HWCR,
	MSR_KVM_POLL_CONTROL,
};

static u32 emulated_msrs[ARRAY_SIZE(emulated_msrs_all)];
static unsigned num_emulated_msrs;

/*
 * List of MSRs that control the existence of MSR-based features, i.e. MSRs
 * that are effectively CPUID leafs.  VMX MSRs are also included in the set of
 * feature MSRs, but are handled separately to allow expedited lookups.
 */
static const u32 msr_based_features_all_except_vmx[] = {
	MSR_AMD64_DE_CFG,
	MSR_IA32_UCODE_REV,
	MSR_IA32_ARCH_CAPABILITIES,
	MSR_IA32_PERF_CAPABILITIES,
	MSR_PLATFORM_INFO,
};

static u32 msr_based_features[ARRAY_SIZE(msr_based_features_all_except_vmx) +
			      (KVM_LAST_EMULATED_VMX_MSR - KVM_FIRST_EMULATED_VMX_MSR + 1)];
static unsigned int num_msr_based_features;

/*
 * All feature MSRs except uCode revID, which tracks the currently loaded uCode
 * patch, are immutable once the vCPU model is defined.
 */
static bool kvm_is_immutable_feature_msr(u32 msr)
{
	int i;

	if (msr >= KVM_FIRST_EMULATED_VMX_MSR && msr <= KVM_LAST_EMULATED_VMX_MSR)
		return true;

	for (i = 0; i < ARRAY_SIZE(msr_based_features_all_except_vmx); i++) {
		if (msr == msr_based_features_all_except_vmx[i])
			return msr != MSR_IA32_UCODE_REV;
	}

	return false;
}

static bool kvm_is_advertised_msr(u32 msr_index)
{
	unsigned int i;

	for (i = 0; i < num_msrs_to_save; i++) {
		if (msrs_to_save[i] == msr_index)
			return true;
	}

	for (i = 0; i < num_emulated_msrs; i++) {
		if (emulated_msrs[i] == msr_index)
			return true;
	}

	return false;
}

typedef int (*msr_access_t)(struct kvm_vcpu *vcpu, u32 index, u64 *data,
			    bool host_initiated);

static __always_inline int kvm_do_msr_access(struct kvm_vcpu *vcpu, u32 msr,
					     u64 *data, bool host_initiated,
					     enum kvm_msr_access rw,
					     msr_access_t msr_access_fn)
{
	const char *op = rw == MSR_TYPE_W ? "wrmsr" : "rdmsr";
	int ret;

	BUILD_BUG_ON(rw != MSR_TYPE_R && rw != MSR_TYPE_W);

	/*
	 * Zero the data on read failures to avoid leaking stack data to the
	 * guest and/or userspace, e.g. if the failure is ignored below.
	 */
	ret = msr_access_fn(vcpu, msr, data, host_initiated);
	if (ret && rw == MSR_TYPE_R)
		*data = 0;

	if (ret != KVM_MSR_RET_UNSUPPORTED)
		return ret;

	/*
	 * Userspace is allowed to read MSRs, and write '0' to MSRs, that KVM
	 * advertises to userspace, even if an MSR isn't fully supported.
	 * Simply check that @data is '0', which covers both the write '0' case
	 * and all reads (in which case @data is zeroed on failure; see above).
	 */
	if (host_initiated && !*data && kvm_is_advertised_msr(msr))
		return 0;

	if (!ignore_msrs) {
		kvm_debug_ratelimited("unhandled %s: 0x%x data 0x%llx\n",
				      op, msr, *data);
		return ret;
	}

	if (report_ignored_msrs)
		kvm_pr_unimpl("ignored %s: 0x%x data 0x%llx\n", op, msr, *data);

	return 0;
}

static struct kmem_cache *kvm_alloc_emulator_cache(void)
{
	unsigned int useroffset = offsetof(struct x86_emulate_ctxt, src);
	unsigned int size = sizeof(struct x86_emulate_ctxt);

	return kmem_cache_create_usercopy("x86_emulator", size,
					  __alignof__(struct x86_emulate_ctxt),
					  SLAB_ACCOUNT, useroffset,
					  size - useroffset, NULL);
}

static int emulator_fix_hypercall(struct x86_emulate_ctxt *ctxt);

static inline void kvm_async_pf_hash_reset(struct kvm_vcpu *vcpu)
{
	int i;
	for (i = 0; i < ASYNC_PF_PER_VCPU; i++)
		vcpu->arch.apf.gfns[i] = ~0;
}

static void kvm_on_user_return(struct user_return_notifier *urn)
{
	unsigned slot;
	struct kvm_user_return_msrs *msrs
		= container_of(urn, struct kvm_user_return_msrs, urn);
	struct kvm_user_return_msr_values *values;
	unsigned long flags;

	/*
	 * Disabling irqs at this point since the following code could be
	 * interrupted and executed through kvm_arch_disable_virtualization_cpu()
	 */
	local_irq_save(flags);
	if (msrs->registered) {
		msrs->registered = false;
		user_return_notifier_unregister(urn);
	}
	local_irq_restore(flags);
	for (slot = 0; slot < kvm_nr_uret_msrs; ++slot) {
		values = &msrs->values[slot];
		if (values->host != values->curr) {
			wrmsrq(kvm_uret_msrs_list[slot], values->host);
			values->curr = values->host;
		}
	}
}

static int kvm_probe_user_return_msr(u32 msr)
{
	u64 val;
	int ret;

	preempt_disable();
	ret = rdmsrq_safe(msr, &val);
	if (ret)
		goto out;
	ret = wrmsrq_safe(msr, val);
out:
	preempt_enable();
	return ret;
}

int kvm_add_user_return_msr(u32 msr)
{
	BUG_ON(kvm_nr_uret_msrs >= KVM_MAX_NR_USER_RETURN_MSRS);

	if (kvm_probe_user_return_msr(msr))
		return -1;

	kvm_uret_msrs_list[kvm_nr_uret_msrs] = msr;
	return kvm_nr_uret_msrs++;
}
EXPORT_SYMBOL_FOR_KVM_INTERNAL(kvm_add_user_return_msr);

int kvm_find_user_return_msr(u32 msr)
{
	int i;

	for (i = 0; i < kvm_nr_uret_msrs; ++i) {
		if (kvm_uret_msrs_list[i] == msr)
			return i;
	}
	return -1;
}
EXPORT_SYMBOL_FOR_KVM_INTERNAL(kvm_find_user_return_msr);

static void kvm_user_return_msr_cpu_online(void)
{
	struct kvm_user_return_msrs *msrs = this_cpu_ptr(user_return_msrs);
	u64 value;
	int i;

	for (i = 0; i < kvm_nr_uret_msrs; ++i) {
		rdmsrq_safe(kvm_uret_msrs_list[i], &value);
		msrs->values[i].host = value;
		msrs->values[i].curr = value;
	}
}

static void kvm_user_return_register_notifier(struct kvm_user_return_msrs *msrs)
{
	if (!msrs->registered) {
		msrs->urn.on_user_return = kvm_on_user_return;
		user_return_notifier_register(&msrs->urn);
		msrs->registered = true;
	}
}

int kvm_set_user_return_msr(unsigned slot, u64 value, u64 mask)
{
	struct kvm_user_return_msrs *msrs = this_cpu_ptr(user_return_msrs);
	int err;

	value = (value & mask) | (msrs->values[slot].host & ~mask);
	if (value == msrs->values[slot].curr)
		return 0;
	err = wrmsrq_safe(kvm_uret_msrs_list[slot], value);
	if (err)
		return 1;

	msrs->values[slot].curr = value;
	kvm_user_return_register_notifier(msrs);
	return 0;
}
EXPORT_SYMBOL_FOR_KVM_INTERNAL(kvm_set_user_return_msr);

void kvm_user_return_msr_update_cache(unsigned int slot, u64 value)
{
	struct kvm_user_return_msrs *msrs = this_cpu_ptr(user_return_msrs);

	msrs->values[slot].curr = value;
	kvm_user_return_register_notifier(msrs);
}
EXPORT_SYMBOL_FOR_KVM_INTERNAL(kvm_user_return_msr_update_cache);

u64 kvm_get_user_return_msr(unsigned int slot)
{
	return this_cpu_ptr(user_return_msrs)->values[slot].curr;
}
EXPORT_SYMBOL_FOR_KVM_INTERNAL(kvm_get_user_return_msr);

u64 kvm_get_user_return_msr(unsigned int slot)
{
	return this_cpu_ptr(user_return_msrs)->values[slot].curr;
}
EXPORT_SYMBOL_GPL(kvm_get_user_return_msr);

static void drop_user_return_notifiers(void)
{
	struct kvm_user_return_msrs *msrs = this_cpu_ptr(user_return_msrs);

	if (msrs->registered)
		kvm_on_user_return(&msrs->urn);
}

/*
 * Handle a fault on a hardware virtualization (VMX or SVM) instruction.
 *
 * Hardware virtualization extension instructions may fault if a reboot turns
 * off virtualization while processes are running.  Usually after catching the
 * fault we just panic; during reboot instead the instruction is ignored.
 */
noinstr void kvm_spurious_fault(void)
{
	/* Fault while not rebooting.  We want the trace. */
	BUG_ON(!kvm_rebooting);
}
EXPORT_SYMBOL_FOR_KVM_INTERNAL(kvm_spurious_fault);

#define EXCPT_BENIGN		0
#define EXCPT_CONTRIBUTORY	1
#define EXCPT_PF		2

static int exception_class(int vector)
{
	switch (vector) {
	case PF_VECTOR:
		return EXCPT_PF;
	case DE_VECTOR:
	case TS_VECTOR:
	case NP_VECTOR:
	case SS_VECTOR:
	case GP_VECTOR:
		return EXCPT_CONTRIBUTORY;
	default:
		break;
	}
	return EXCPT_BENIGN;
}

#define EXCPT_FAULT		0
#define EXCPT_TRAP		1
#define EXCPT_ABORT		2
#define EXCPT_INTERRUPT		3
#define EXCPT_DB		4

static int exception_type(int vector)
{
	unsigned int mask;

	if (WARN_ON(vector > 31 || vector == NMI_VECTOR))
		return EXCPT_INTERRUPT;

	mask = 1 << vector;

	/*
	 * #DBs can be trap-like or fault-like, the caller must check other CPU
	 * state, e.g. DR6, to determine whether a #DB is a trap or fault.
	 */
	if (mask & (1 << DB_VECTOR))
		return EXCPT_DB;

	if (mask & ((1 << BP_VECTOR) | (1 << OF_VECTOR)))
		return EXCPT_TRAP;

	if (mask & ((1 << DF_VECTOR) | (1 << MC_VECTOR)))
		return EXCPT_ABORT;

	/* Reserved exceptions will result in fault */
	return EXCPT_FAULT;
}

void kvm_deliver_exception_payload(struct kvm_vcpu *vcpu,
				   struct kvm_queued_exception *ex)
{
	if (!ex->has_payload)
		return;

	switch (ex->vector) {
	case DB_VECTOR:
		/*
		 * "Certain debug exceptions may clear bit 0-3.  The
		 * remaining contents of the DR6 register are never
		 * cleared by the processor".
		 */
		vcpu->arch.dr6 &= ~DR_TRAP_BITS;
		/*
		 * In order to reflect the #DB exception payload in guest
		 * dr6, three components need to be considered: active low
		 * bit, FIXED_1 bits and active high bits (e.g. DR6_BD,
		 * DR6_BS and DR6_BT)
		 * DR6_ACTIVE_LOW contains the FIXED_1 and active low bits.
		 * In the target guest dr6:
		 * FIXED_1 bits should always be set.
		 * Active low bits should be cleared if 1-setting in payload.
		 * Active high bits should be set if 1-setting in payload.
		 *
		 * Note, the payload is compatible with the pending debug
		 * exceptions/exit qualification under VMX, that active_low bits
		 * are active high in payload.
		 * So they need to be flipped for DR6.
		 */
		vcpu->arch.dr6 |= DR6_ACTIVE_LOW;
		vcpu->arch.dr6 |= ex->payload;
		vcpu->arch.dr6 ^= ex->payload & DR6_ACTIVE_LOW;

		/*
		 * The #DB payload is defined as compatible with the 'pending
		 * debug exceptions' field under VMX, not DR6. While bit 12 is
		 * defined in the 'pending debug exceptions' field (enabled
		 * breakpoint), it is reserved and must be zero in DR6.
		 */
		vcpu->arch.dr6 &= ~BIT(12);
		break;
	case PF_VECTOR:
		vcpu->arch.cr2 = ex->payload;
		break;
	}

	ex->has_payload = false;
	ex->payload = 0;
}
EXPORT_SYMBOL_FOR_KVM_INTERNAL(kvm_deliver_exception_payload);

static void kvm_queue_exception_vmexit(struct kvm_vcpu *vcpu, unsigned int vector,
				       bool has_error_code, u32 error_code,
				       bool has_payload, unsigned long payload)
{
	struct kvm_queued_exception *ex = &vcpu->arch.exception_vmexit;

	ex->vector = vector;
	ex->injected = false;
	ex->pending = true;
	ex->has_error_code = has_error_code;
	ex->error_code = error_code;
	ex->has_payload = has_payload;
	ex->payload = payload;
}

static void kvm_multiple_exception(struct kvm_vcpu *vcpu, unsigned int nr,
				   bool has_error, u32 error_code,
				   bool has_payload, unsigned long payload)
{
	u32 prev_nr;
	int class1, class2;

	kvm_make_request(KVM_REQ_EVENT, vcpu);

	/*
	 * If the exception is destined for L2, morph it to a VM-Exit if L1
	 * wants to intercept the exception.
	 */
	if (is_guest_mode(vcpu) &&
	    kvm_x86_ops.nested_ops->is_exception_vmexit(vcpu, nr, error_code)) {
		kvm_queue_exception_vmexit(vcpu, nr, has_error, error_code,
					   has_payload, payload);
		return;
	}

	if (!vcpu->arch.exception.pending && !vcpu->arch.exception.injected) {
	queue:
		vcpu->arch.exception.pending = true;
		vcpu->arch.exception.injected = false;

		vcpu->arch.exception.has_error_code = has_error;
		vcpu->arch.exception.vector = nr;
		vcpu->arch.exception.error_code = error_code;
		vcpu->arch.exception.has_payload = has_payload;
		vcpu->arch.exception.payload = payload;
		if (!is_guest_mode(vcpu))
			kvm_deliver_exception_payload(vcpu,
						      &vcpu->arch.exception);
		return;
	}

	/* to check exception */
	prev_nr = vcpu->arch.exception.vector;
	if (prev_nr == DF_VECTOR) {
		/* triple fault -> shutdown */
		kvm_make_request(KVM_REQ_TRIPLE_FAULT, vcpu);
		return;
	}
	class1 = exception_class(prev_nr);
	class2 = exception_class(nr);
	if ((class1 == EXCPT_CONTRIBUTORY && class2 == EXCPT_CONTRIBUTORY) ||
	    (class1 == EXCPT_PF && class2 != EXCPT_BENIGN)) {
		/*
		 * Synthesize #DF.  Clear the previously injected or pending
		 * exception so as not to incorrectly trigger shutdown.
		 */
		vcpu->arch.exception.injected = false;
		vcpu->arch.exception.pending = false;

		kvm_queue_exception_e(vcpu, DF_VECTOR, 0);
	} else {
		/* replace previous exception with a new one in a hope
		   that instruction re-execution will regenerate lost
		   exception */
		goto queue;
	}
}

void kvm_queue_exception(struct kvm_vcpu *vcpu, unsigned nr)
{
	kvm_multiple_exception(vcpu, nr, false, 0, false, 0);
}
EXPORT_SYMBOL_FOR_KVM_INTERNAL(kvm_queue_exception);


void kvm_queue_exception_p(struct kvm_vcpu *vcpu, unsigned nr,
			   unsigned long payload)
{
	kvm_multiple_exception(vcpu, nr, false, 0, true, payload);
}
EXPORT_SYMBOL_FOR_KVM_INTERNAL(kvm_queue_exception_p);

static void kvm_queue_exception_e_p(struct kvm_vcpu *vcpu, unsigned nr,
				    u32 error_code, unsigned long payload)
{
	kvm_multiple_exception(vcpu, nr, true, error_code, true, payload);
}

void kvm_requeue_exception(struct kvm_vcpu *vcpu, unsigned int nr,
			   bool has_error_code, u32 error_code)
{

	/*
	 * On VM-Entry, an exception can be pending if and only if event
	 * injection was blocked by nested_run_pending.  In that case, however,
	 * vcpu_enter_guest() requests an immediate exit, and the guest
	 * shouldn't proceed far enough to need reinjection.
	 */
	WARN_ON_ONCE(kvm_is_exception_pending(vcpu));

	/*
	 * Do not check for interception when injecting an event for L2, as the
	 * exception was checked for intercept when it was original queued, and
	 * re-checking is incorrect if _L1_ injected the exception, in which
	 * case it's exempt from interception.
	 */
	kvm_make_request(KVM_REQ_EVENT, vcpu);

	vcpu->arch.exception.injected = true;
	vcpu->arch.exception.has_error_code = has_error_code;
	vcpu->arch.exception.vector = nr;
	vcpu->arch.exception.error_code = error_code;
	vcpu->arch.exception.has_payload = false;
	vcpu->arch.exception.payload = 0;
}
EXPORT_SYMBOL_FOR_KVM_INTERNAL(kvm_requeue_exception);

int kvm_complete_insn_gp(struct kvm_vcpu *vcpu, int err)
{
	if (err)
		kvm_inject_gp(vcpu, 0);
	else
		return kvm_skip_emulated_instruction(vcpu);

	return 1;
}
EXPORT_SYMBOL_FOR_KVM_INTERNAL(kvm_complete_insn_gp);

static int complete_emulated_insn_gp(struct kvm_vcpu *vcpu, int err)
{
	if (err) {
		kvm_inject_gp(vcpu, 0);
		return 1;
	}

	return kvm_emulate_instruction(vcpu, EMULTYPE_NO_DECODE | EMULTYPE_SKIP |
				       EMULTYPE_COMPLETE_USER_EXIT);
}

void kvm_inject_page_fault(struct kvm_vcpu *vcpu, struct x86_exception *fault)
{
	++vcpu->stat.pf_guest;

	/*
	 * Async #PF in L2 is always forwarded to L1 as a VM-Exit regardless of
	 * whether or not L1 wants to intercept "regular" #PF.
	 */
	if (is_guest_mode(vcpu) && fault->async_page_fault)
		kvm_queue_exception_vmexit(vcpu, PF_VECTOR,
					   true, fault->error_code,
					   true, fault->address);
	else
		kvm_queue_exception_e_p(vcpu, PF_VECTOR, fault->error_code,
					fault->address);
}

void kvm_inject_emulated_page_fault(struct kvm_vcpu *vcpu,
				    struct x86_exception *fault)
{
	struct kvm_mmu *fault_mmu;
	WARN_ON_ONCE(fault->vector != PF_VECTOR);

	fault_mmu = fault->nested_page_fault ? vcpu->arch.mmu :
					       vcpu->arch.walk_mmu;

	/*
	 * Invalidate the TLB entry for the faulting address, if it exists,
	 * else the access will fault indefinitely (and to emulate hardware).
	 */
	if ((fault->error_code & PFERR_PRESENT_MASK) &&
	    !(fault->error_code & PFERR_RSVD_MASK))
		kvm_mmu_invalidate_addr(vcpu, fault_mmu, fault->address,
					KVM_MMU_ROOT_CURRENT);

	fault_mmu->inject_page_fault(vcpu, fault);
}
EXPORT_SYMBOL_FOR_KVM_INTERNAL(kvm_inject_emulated_page_fault);

void kvm_inject_nmi(struct kvm_vcpu *vcpu)
{
	atomic_inc(&vcpu->arch.nmi_queued);
	kvm_make_request(KVM_REQ_NMI, vcpu);
}

void kvm_queue_exception_e(struct kvm_vcpu *vcpu, unsigned nr, u32 error_code)
{
	kvm_multiple_exception(vcpu, nr, true, error_code, false, 0);
}
EXPORT_SYMBOL_FOR_KVM_INTERNAL(kvm_queue_exception_e);

/*
 * Checks if cpl <= required_cpl; if true, return true.  Otherwise queue
 * a #GP and return false.
 */
bool kvm_require_cpl(struct kvm_vcpu *vcpu, int required_cpl)
{
	if (kvm_x86_call(get_cpl)(vcpu) <= required_cpl)
		return true;
	kvm_queue_exception_e(vcpu, GP_VECTOR, 0);
	return false;
}

bool kvm_require_dr(struct kvm_vcpu *vcpu, int dr)
{
	if ((dr != 4 && dr != 5) || !kvm_is_cr4_bit_set(vcpu, X86_CR4_DE))
		return true;

	kvm_queue_exception(vcpu, UD_VECTOR);
	return false;
}
EXPORT_SYMBOL_FOR_KVM_INTERNAL(kvm_require_dr);

static inline u64 pdptr_rsvd_bits(struct kvm_vcpu *vcpu)
{
	return vcpu->arch.reserved_gpa_bits | rsvd_bits(5, 8) | rsvd_bits(1, 2);
}

/*
 * Load the pae pdptrs.  Return 1 if they are all valid, 0 otherwise.
 */
int load_pdptrs(struct kvm_vcpu *vcpu, unsigned long cr3)
{
	struct kvm_mmu *mmu = vcpu->arch.walk_mmu;
	gfn_t pdpt_gfn = cr3 >> PAGE_SHIFT;
	gpa_t real_gpa;
	int i;
	int ret;
	u64 pdpte[ARRAY_SIZE(mmu->pdptrs)];

	/*
	 * If the MMU is nested, CR3 holds an L2 GPA and needs to be translated
	 * to an L1 GPA.
	 */
	real_gpa = kvm_translate_gpa(vcpu, mmu, gfn_to_gpa(pdpt_gfn),
				     PFERR_USER_MASK | PFERR_WRITE_MASK, NULL);
	if (real_gpa == INVALID_GPA)
		return 0;

	/* Note the offset, PDPTRs are 32 byte aligned when using PAE paging. */
	ret = kvm_vcpu_read_guest_page(vcpu, gpa_to_gfn(real_gpa), pdpte,
				       cr3 & GENMASK(11, 5), sizeof(pdpte));
	if (ret < 0)
		return 0;

	for (i = 0; i < ARRAY_SIZE(pdpte); ++i) {
		if ((pdpte[i] & PT_PRESENT_MASK) &&
		    (pdpte[i] & pdptr_rsvd_bits(vcpu))) {
			return 0;
		}
	}

	/*
	 * Marking VCPU_EXREG_PDPTR dirty doesn't work for !tdp_enabled.
	 * Shadow page roots need to be reconstructed instead.
	 */
	if (!tdp_enabled && memcmp(mmu->pdptrs, pdpte, sizeof(mmu->pdptrs)))
		kvm_mmu_free_roots(vcpu->kvm, mmu, KVM_MMU_ROOT_CURRENT);

	memcpy(mmu->pdptrs, pdpte, sizeof(mmu->pdptrs));
	kvm_register_mark_dirty(vcpu, VCPU_EXREG_PDPTR);
	kvm_make_request(KVM_REQ_LOAD_MMU_PGD, vcpu);
	vcpu->arch.pdptrs_from_userspace = false;

	return 1;
}
EXPORT_SYMBOL_FOR_KVM_INTERNAL(load_pdptrs);

static bool kvm_is_valid_cr0(struct kvm_vcpu *vcpu, unsigned long cr0)
{
#ifdef CONFIG_X86_64
	if (cr0 & 0xffffffff00000000UL)
		return false;
#endif

	if ((cr0 & X86_CR0_NW) && !(cr0 & X86_CR0_CD))
		return false;

	if ((cr0 & X86_CR0_PG) && !(cr0 & X86_CR0_PE))
		return false;

	return kvm_x86_call(is_valid_cr0)(vcpu, cr0);
}

void kvm_post_set_cr0(struct kvm_vcpu *vcpu, unsigned long old_cr0, unsigned long cr0)
{
	/*
	 * CR0.WP is incorporated into the MMU role, but only for non-nested,
	 * indirect shadow MMUs.  If paging is disabled, no updates are needed
	 * as there are no permission bits to emulate.  If TDP is enabled, the
	 * MMU's metadata needs to be updated, e.g. so that emulating guest
	 * translations does the right thing, but there's no need to unload the
	 * root as CR0.WP doesn't affect SPTEs.
	 */
	if ((cr0 ^ old_cr0) == X86_CR0_WP) {
		if (!(cr0 & X86_CR0_PG))
			return;

		if (tdp_enabled) {
			kvm_init_mmu(vcpu);
			return;
		}
	}

	if ((cr0 ^ old_cr0) & X86_CR0_PG) {
		kvm_clear_async_pf_completion_queue(vcpu);
		kvm_async_pf_hash_reset(vcpu);

		/*
		 * Clearing CR0.PG is defined to flush the TLB from the guest's
		 * perspective.
		 */
		if (!(cr0 & X86_CR0_PG))
			kvm_make_request(KVM_REQ_TLB_FLUSH_GUEST, vcpu);
	}

	if ((cr0 ^ old_cr0) & KVM_MMU_CR0_ROLE_BITS)
		kvm_mmu_reset_context(vcpu);
}
EXPORT_SYMBOL_FOR_KVM_INTERNAL(kvm_post_set_cr0);

int kvm_set_cr0(struct kvm_vcpu *vcpu, unsigned long cr0)
{
	unsigned long old_cr0 = kvm_read_cr0(vcpu);

	if (!kvm_is_valid_cr0(vcpu, cr0))
		return 1;

	cr0 |= X86_CR0_ET;

	/* Write to CR0 reserved bits are ignored, even on Intel. */
	cr0 &= ~CR0_RESERVED_BITS;

#ifdef CONFIG_X86_64
	if ((vcpu->arch.efer & EFER_LME) && !is_paging(vcpu) &&
	    (cr0 & X86_CR0_PG)) {
		int cs_db, cs_l;

		if (!is_pae(vcpu))
			return 1;
		kvm_x86_call(get_cs_db_l_bits)(vcpu, &cs_db, &cs_l);
		if (cs_l)
			return 1;
	}
#endif
	if (!(vcpu->arch.efer & EFER_LME) && (cr0 & X86_CR0_PG) &&
	    is_pae(vcpu) && ((cr0 ^ old_cr0) & X86_CR0_PDPTR_BITS) &&
	    !load_pdptrs(vcpu, kvm_read_cr3(vcpu)))
		return 1;

	if (!(cr0 & X86_CR0_PG) &&
	    (is_64_bit_mode(vcpu) || kvm_is_cr4_bit_set(vcpu, X86_CR4_PCIDE)))
		return 1;

	if (!(cr0 & X86_CR0_WP) && kvm_is_cr4_bit_set(vcpu, X86_CR4_CET))
		return 1;

	kvm_x86_call(set_cr0)(vcpu, cr0);

	kvm_post_set_cr0(vcpu, old_cr0, cr0);

	return 0;
}
EXPORT_SYMBOL_FOR_KVM_INTERNAL(kvm_set_cr0);

void kvm_lmsw(struct kvm_vcpu *vcpu, unsigned long msw)
{
	(void)kvm_set_cr0(vcpu, kvm_read_cr0_bits(vcpu, ~0x0eul) | (msw & 0x0f));
}
EXPORT_SYMBOL_FOR_KVM_INTERNAL(kvm_lmsw);

void kvm_load_guest_xsave_state(struct kvm_vcpu *vcpu)
{
	if (vcpu->arch.guest_state_protected)
		return;

	if (kvm_is_cr4_bit_set(vcpu, X86_CR4_OSXSAVE)) {

		if (vcpu->arch.xcr0 != kvm_host.xcr0)
			xsetbv(XCR_XFEATURE_ENABLED_MASK, vcpu->arch.xcr0);

		if (guest_cpu_cap_has(vcpu, X86_FEATURE_XSAVES) &&
		    vcpu->arch.ia32_xss != kvm_host.xss)
			wrmsrq(MSR_IA32_XSS, vcpu->arch.ia32_xss);
	}

	if (cpu_feature_enabled(X86_FEATURE_PKU) &&
	    vcpu->arch.pkru != vcpu->arch.host_pkru &&
	    ((vcpu->arch.xcr0 & XFEATURE_MASK_PKRU) ||
	     kvm_is_cr4_bit_set(vcpu, X86_CR4_PKE)))
		wrpkru(vcpu->arch.pkru);
}
EXPORT_SYMBOL_FOR_KVM_INTERNAL(kvm_load_guest_xsave_state);

void kvm_load_host_xsave_state(struct kvm_vcpu *vcpu)
{
	if (vcpu->arch.guest_state_protected)
		return;

	if (cpu_feature_enabled(X86_FEATURE_PKU) &&
	    ((vcpu->arch.xcr0 & XFEATURE_MASK_PKRU) ||
	     kvm_is_cr4_bit_set(vcpu, X86_CR4_PKE))) {
		vcpu->arch.pkru = rdpkru();
		if (vcpu->arch.pkru != vcpu->arch.host_pkru)
			wrpkru(vcpu->arch.host_pkru);
	}

	if (kvm_is_cr4_bit_set(vcpu, X86_CR4_OSXSAVE)) {

		if (vcpu->arch.xcr0 != kvm_host.xcr0)
			xsetbv(XCR_XFEATURE_ENABLED_MASK, kvm_host.xcr0);

		if (guest_cpu_cap_has(vcpu, X86_FEATURE_XSAVES) &&
		    vcpu->arch.ia32_xss != kvm_host.xss)
			wrmsrq(MSR_IA32_XSS, kvm_host.xss);
	}

}
EXPORT_SYMBOL_FOR_KVM_INTERNAL(kvm_load_host_xsave_state);

#ifdef CONFIG_X86_64
static inline u64 kvm_guest_supported_xfd(struct kvm_vcpu *vcpu)
{
	return vcpu->arch.guest_supported_xcr0 & XFEATURE_MASK_USER_DYNAMIC;
}
#endif

int __kvm_set_xcr(struct kvm_vcpu *vcpu, u32 index, u64 xcr)
{
	u64 xcr0 = xcr;
	u64 old_xcr0 = vcpu->arch.xcr0;
	u64 valid_bits;

	/* Only support XCR_XFEATURE_ENABLED_MASK(xcr0) now  */
	if (index != XCR_XFEATURE_ENABLED_MASK)
		return 1;
	if (!(xcr0 & XFEATURE_MASK_FP))
		return 1;
	if ((xcr0 & XFEATURE_MASK_YMM) && !(xcr0 & XFEATURE_MASK_SSE))
		return 1;

	/*
	 * Do not allow the guest to set bits that we do not support
	 * saving.  However, xcr0 bit 0 is always set, even if the
	 * emulated CPU does not support XSAVE (see kvm_vcpu_reset()).
	 */
	valid_bits = vcpu->arch.guest_supported_xcr0 | XFEATURE_MASK_FP;
	if (xcr0 & ~valid_bits)
		return 1;

	if ((!(xcr0 & XFEATURE_MASK_BNDREGS)) !=
	    (!(xcr0 & XFEATURE_MASK_BNDCSR)))
		return 1;

	if (xcr0 & XFEATURE_MASK_AVX512) {
		if (!(xcr0 & XFEATURE_MASK_YMM))
			return 1;
		if ((xcr0 & XFEATURE_MASK_AVX512) != XFEATURE_MASK_AVX512)
			return 1;
	}

	if ((xcr0 & XFEATURE_MASK_XTILE) &&
	    ((xcr0 & XFEATURE_MASK_XTILE) != XFEATURE_MASK_XTILE))
		return 1;

	vcpu->arch.xcr0 = xcr0;

	if ((xcr0 ^ old_xcr0) & XFEATURE_MASK_EXTEND)
		vcpu->arch.cpuid_dynamic_bits_dirty = true;
	return 0;
}
EXPORT_SYMBOL_FOR_KVM_INTERNAL(__kvm_set_xcr);

int kvm_emulate_xsetbv(struct kvm_vcpu *vcpu)
{
	/* Note, #UD due to CR4.OSXSAVE=0 has priority over the intercept. */
	if (kvm_x86_call(get_cpl)(vcpu) != 0 ||
	    __kvm_set_xcr(vcpu, kvm_rcx_read(vcpu), kvm_read_edx_eax(vcpu))) {
		kvm_inject_gp(vcpu, 0);
		return 1;
	}

	return kvm_skip_emulated_instruction(vcpu);
}
EXPORT_SYMBOL_FOR_KVM_INTERNAL(kvm_emulate_xsetbv);

static bool kvm_is_valid_cr4(struct kvm_vcpu *vcpu, unsigned long cr4)
{
	return __kvm_is_valid_cr4(vcpu, cr4) &&
	       kvm_x86_call(is_valid_cr4)(vcpu, cr4);
}

void kvm_post_set_cr4(struct kvm_vcpu *vcpu, unsigned long old_cr4, unsigned long cr4)
{
	if ((cr4 ^ old_cr4) & KVM_MMU_CR4_ROLE_BITS)
		kvm_mmu_reset_context(vcpu);

	/*
	 * If CR4.PCIDE is changed 0 -> 1, there is no need to flush the TLB
	 * according to the SDM; however, stale prev_roots could be reused
	 * incorrectly in the future after a MOV to CR3 with NOFLUSH=1, so we
	 * free them all.  This is *not* a superset of KVM_REQ_TLB_FLUSH_GUEST
	 * or KVM_REQ_TLB_FLUSH_CURRENT, because the hardware TLB is not flushed,
	 * so fall through.
	 */
	if (!tdp_enabled &&
	    (cr4 & X86_CR4_PCIDE) && !(old_cr4 & X86_CR4_PCIDE))
		kvm_mmu_unload(vcpu);

	/*
	 * The TLB has to be flushed for all PCIDs if any of the following
	 * (architecturally required) changes happen:
	 * - CR4.PCIDE is changed from 1 to 0
	 * - CR4.PGE is toggled
	 *
	 * This is a superset of KVM_REQ_TLB_FLUSH_CURRENT.
	 */
	if (((cr4 ^ old_cr4) & X86_CR4_PGE) ||
	    (!(cr4 & X86_CR4_PCIDE) && (old_cr4 & X86_CR4_PCIDE)))
		kvm_make_request(KVM_REQ_TLB_FLUSH_GUEST, vcpu);

	/*
	 * The TLB has to be flushed for the current PCID if any of the
	 * following (architecturally required) changes happen:
	 * - CR4.SMEP is changed from 0 to 1
	 * - CR4.PAE is toggled
	 */
	else if (((cr4 ^ old_cr4) & X86_CR4_PAE) ||
		 ((cr4 & X86_CR4_SMEP) && !(old_cr4 & X86_CR4_SMEP)))
		kvm_make_request(KVM_REQ_TLB_FLUSH_CURRENT, vcpu);

}
EXPORT_SYMBOL_FOR_KVM_INTERNAL(kvm_post_set_cr4);

int kvm_set_cr4(struct kvm_vcpu *vcpu, unsigned long cr4)
{
	unsigned long old_cr4 = kvm_read_cr4(vcpu);

	if (!kvm_is_valid_cr4(vcpu, cr4))
		return 1;

	if (is_long_mode(vcpu)) {
		if (!(cr4 & X86_CR4_PAE))
			return 1;
		if ((cr4 ^ old_cr4) & X86_CR4_LA57)
			return 1;
	} else if (is_paging(vcpu) && (cr4 & X86_CR4_PAE)
		   && ((cr4 ^ old_cr4) & X86_CR4_PDPTR_BITS)
		   && !load_pdptrs(vcpu, kvm_read_cr3(vcpu)))
		return 1;

	if ((cr4 & X86_CR4_PCIDE) && !(old_cr4 & X86_CR4_PCIDE)) {
		/* PCID can not be enabled when cr3[11:0]!=000H or EFER.LMA=0 */
		if ((kvm_read_cr3(vcpu) & X86_CR3_PCID_MASK) || !is_long_mode(vcpu))
			return 1;
	}

	if ((cr4 & X86_CR4_CET) && !kvm_is_cr0_bit_set(vcpu, X86_CR0_WP))
		return 1;

	kvm_x86_call(set_cr4)(vcpu, cr4);

	kvm_post_set_cr4(vcpu, old_cr4, cr4);

	return 0;
}
EXPORT_SYMBOL_FOR_KVM_INTERNAL(kvm_set_cr4);

static void kvm_invalidate_pcid(struct kvm_vcpu *vcpu, unsigned long pcid)
{
	struct kvm_mmu *mmu = vcpu->arch.mmu;
	unsigned long roots_to_free = 0;
	int i;

	/*
	 * MOV CR3 and INVPCID are usually not intercepted when using TDP, but
	 * this is reachable when running EPT=1 and unrestricted_guest=0,  and
	 * also via the emulator.  KVM's TDP page tables are not in the scope of
	 * the invalidation, but the guest's TLB entries need to be flushed as
	 * the CPU may have cached entries in its TLB for the target PCID.
	 */
	if (unlikely(tdp_enabled)) {
		kvm_make_request(KVM_REQ_TLB_FLUSH_GUEST, vcpu);
		return;
	}

	/*
	 * If neither the current CR3 nor any of the prev_roots use the given
	 * PCID, then nothing needs to be done here because a resync will
	 * happen anyway before switching to any other CR3.
	 */
	if (kvm_get_active_pcid(vcpu) == pcid) {
		kvm_make_request(KVM_REQ_MMU_SYNC, vcpu);
		kvm_make_request(KVM_REQ_TLB_FLUSH_CURRENT, vcpu);
	}

	/*
	 * If PCID is disabled, there is no need to free prev_roots even if the
	 * PCIDs for them are also 0, because MOV to CR3 always flushes the TLB
	 * with PCIDE=0.
	 */
	if (!kvm_is_cr4_bit_set(vcpu, X86_CR4_PCIDE))
		return;

	for (i = 0; i < KVM_MMU_NUM_PREV_ROOTS; i++)
		if (kvm_get_pcid(vcpu, mmu->prev_roots[i].pgd) == pcid)
			roots_to_free |= KVM_MMU_ROOT_PREVIOUS(i);

	kvm_mmu_free_roots(vcpu->kvm, mmu, roots_to_free);
}

int kvm_set_cr3(struct kvm_vcpu *vcpu, unsigned long cr3)
{
	bool skip_tlb_flush = false;
	unsigned long pcid = 0;
#ifdef CONFIG_X86_64
	if (kvm_is_cr4_bit_set(vcpu, X86_CR4_PCIDE)) {
		skip_tlb_flush = cr3 & X86_CR3_PCID_NOFLUSH;
		cr3 &= ~X86_CR3_PCID_NOFLUSH;
		pcid = cr3 & X86_CR3_PCID_MASK;
	}
#endif

	/* PDPTRs are always reloaded for PAE paging. */
	if (cr3 == kvm_read_cr3(vcpu) && !is_pae_paging(vcpu))
		goto handle_tlb_flush;

	/*
	 * Do not condition the GPA check on long mode, this helper is used to
	 * stuff CR3, e.g. for RSM emulation, and there is no guarantee that
	 * the current vCPU mode is accurate.
	 */
	if (!kvm_vcpu_is_legal_cr3(vcpu, cr3))
		return 1;

	if (is_pae_paging(vcpu) && !load_pdptrs(vcpu, cr3))
		return 1;

	if (cr3 != kvm_read_cr3(vcpu))
		kvm_mmu_new_pgd(vcpu, cr3);

	vcpu->arch.cr3 = cr3;
	kvm_register_mark_dirty(vcpu, VCPU_EXREG_CR3);
	/* Do not call post_set_cr3, we do not get here for confidential guests.  */

handle_tlb_flush:
	/*
	 * A load of CR3 that flushes the TLB flushes only the current PCID,
	 * even if PCID is disabled, in which case PCID=0 is flushed.  It's a
	 * moot point in the end because _disabling_ PCID will flush all PCIDs,
	 * and it's impossible to use a non-zero PCID when PCID is disabled,
	 * i.e. only PCID=0 can be relevant.
	 */
	if (!skip_tlb_flush)
		kvm_invalidate_pcid(vcpu, pcid);

	return 0;
}
EXPORT_SYMBOL_FOR_KVM_INTERNAL(kvm_set_cr3);

int kvm_set_cr8(struct kvm_vcpu *vcpu, unsigned long cr8)
{
	if (cr8 & CR8_RESERVED_BITS)
		return 1;
	if (lapic_in_kernel(vcpu))
		kvm_lapic_set_tpr(vcpu, cr8);
	else
		vcpu->arch.cr8 = cr8;
	return 0;
}
EXPORT_SYMBOL_FOR_KVM_INTERNAL(kvm_set_cr8);

unsigned long kvm_get_cr8(struct kvm_vcpu *vcpu)
{
	if (lapic_in_kernel(vcpu))
		return kvm_lapic_get_cr8(vcpu);
	else
		return vcpu->arch.cr8;
}
EXPORT_SYMBOL_FOR_KVM_INTERNAL(kvm_get_cr8);

static void kvm_update_dr0123(struct kvm_vcpu *vcpu)
{
	int i;

	if (!(vcpu->guest_debug & KVM_GUESTDBG_USE_HW_BP)) {
		for (i = 0; i < KVM_NR_DB_REGS; i++)
			vcpu->arch.eff_db[i] = vcpu->arch.db[i];
	}
}

void kvm_update_dr7(struct kvm_vcpu *vcpu)
{
	unsigned long dr7;

	if (vcpu->guest_debug & KVM_GUESTDBG_USE_HW_BP)
		dr7 = vcpu->arch.guest_debug_dr7;
	else
		dr7 = vcpu->arch.dr7;
	kvm_x86_call(set_dr7)(vcpu, dr7);
	vcpu->arch.switch_db_regs &= ~KVM_DEBUGREG_BP_ENABLED;
	if (dr7 & DR7_BP_EN_MASK)
		vcpu->arch.switch_db_regs |= KVM_DEBUGREG_BP_ENABLED;
}
EXPORT_SYMBOL_FOR_KVM_INTERNAL(kvm_update_dr7);

static u64 kvm_dr6_fixed(struct kvm_vcpu *vcpu)
{
	u64 fixed = DR6_FIXED_1;

	if (!guest_cpu_cap_has(vcpu, X86_FEATURE_RTM))
		fixed |= DR6_RTM;

	if (!guest_cpu_cap_has(vcpu, X86_FEATURE_BUS_LOCK_DETECT))
		fixed |= DR6_BUS_LOCK;
	return fixed;
}

int kvm_set_dr(struct kvm_vcpu *vcpu, int dr, unsigned long val)
{
	size_t size = ARRAY_SIZE(vcpu->arch.db);

	switch (dr) {
	case 0 ... 3:
		vcpu->arch.db[array_index_nospec(dr, size)] = val;
		if (!(vcpu->guest_debug & KVM_GUESTDBG_USE_HW_BP))
			vcpu->arch.eff_db[dr] = val;
		break;
	case 4:
	case 6:
		if (!kvm_dr6_valid(val))
			return 1; /* #GP */
		vcpu->arch.dr6 = (val & DR6_VOLATILE) | kvm_dr6_fixed(vcpu);
		break;
	case 5:
	default: /* 7 */
		if (!kvm_dr7_valid(val))
			return 1; /* #GP */
		vcpu->arch.dr7 = (val & DR7_VOLATILE) | DR7_FIXED_1;
		kvm_update_dr7(vcpu);
		break;
	}

	return 0;
}
EXPORT_SYMBOL_FOR_KVM_INTERNAL(kvm_set_dr);

unsigned long kvm_get_dr(struct kvm_vcpu *vcpu, int dr)
{
	size_t size = ARRAY_SIZE(vcpu->arch.db);

	switch (dr) {
	case 0 ... 3:
		return vcpu->arch.db[array_index_nospec(dr, size)];
	case 4:
	case 6:
		return vcpu->arch.dr6;
	case 5:
	default: /* 7 */
		return vcpu->arch.dr7;
	}
}
EXPORT_SYMBOL_FOR_KVM_INTERNAL(kvm_get_dr);

int kvm_emulate_rdpmc(struct kvm_vcpu *vcpu)
{
	u32 pmc = kvm_rcx_read(vcpu);
	u64 data;

	if (kvm_pmu_rdpmc(vcpu, pmc, &data)) {
		kvm_inject_gp(vcpu, 0);
		return 1;
	}

	kvm_rax_write(vcpu, (u32)data);
	kvm_rdx_write(vcpu, data >> 32);
	return kvm_skip_emulated_instruction(vcpu);
}
EXPORT_SYMBOL_FOR_KVM_INTERNAL(kvm_emulate_rdpmc);

/*
 * Some IA32_ARCH_CAPABILITIES bits have dependencies on MSRs that KVM
 * does not yet virtualize. These include:
 *   10 - MISC_PACKAGE_CTRLS
 *   11 - ENERGY_FILTERING_CTL
 *   12 - DOITM
 *   18 - FB_CLEAR_CTRL
 *   21 - XAPIC_DISABLE_STATUS
 *   23 - OVERCLOCKING_STATUS
 */

#define KVM_SUPPORTED_ARCH_CAP \
	(ARCH_CAP_RDCL_NO | ARCH_CAP_IBRS_ALL | ARCH_CAP_RSBA | \
	 ARCH_CAP_SKIP_VMENTRY_L1DFLUSH | ARCH_CAP_SSB_NO | ARCH_CAP_MDS_NO | \
	 ARCH_CAP_PSCHANGE_MC_NO | ARCH_CAP_TSX_CTRL_MSR | ARCH_CAP_TAA_NO | \
	 ARCH_CAP_SBDR_SSDP_NO | ARCH_CAP_FBSDP_NO | ARCH_CAP_PSDP_NO | \
	 ARCH_CAP_FB_CLEAR | ARCH_CAP_RRSBA | ARCH_CAP_PBRSB_NO | ARCH_CAP_GDS_NO | \
	 ARCH_CAP_RFDS_NO | ARCH_CAP_RFDS_CLEAR | ARCH_CAP_BHI_NO | ARCH_CAP_ITS_NO)

static u64 kvm_get_arch_capabilities(void)
{
	u64 data = kvm_host.arch_capabilities & KVM_SUPPORTED_ARCH_CAP;

	/*
	 * If nx_huge_pages is enabled, KVM's shadow paging will ensure that
	 * the nested hypervisor runs with NX huge pages.  If it is not,
	 * L1 is anyway vulnerable to ITLB_MULTIHIT exploits from other
	 * L1 guests, so it need not worry about its own (L2) guests.
	 */
	data |= ARCH_CAP_PSCHANGE_MC_NO;

	/*
	 * If we're doing cache flushes (either "always" or "cond")
	 * we will do one whenever the guest does a vmlaunch/vmresume.
	 * If an outer hypervisor is doing the cache flush for us
	 * (ARCH_CAP_SKIP_VMENTRY_L1DFLUSH), we can safely pass that
	 * capability to the guest too, and if EPT is disabled we're not
	 * vulnerable.  Overall, only VMENTER_L1D_FLUSH_NEVER will
	 * require a nested hypervisor to do a flush of its own.
	 */
	if (l1tf_vmx_mitigation != VMENTER_L1D_FLUSH_NEVER)
		data |= ARCH_CAP_SKIP_VMENTRY_L1DFLUSH;

	if (!boot_cpu_has_bug(X86_BUG_CPU_MELTDOWN))
		data |= ARCH_CAP_RDCL_NO;
	if (!boot_cpu_has_bug(X86_BUG_SPEC_STORE_BYPASS))
		data |= ARCH_CAP_SSB_NO;
	if (!boot_cpu_has_bug(X86_BUG_MDS))
		data |= ARCH_CAP_MDS_NO;
	if (!boot_cpu_has_bug(X86_BUG_RFDS))
		data |= ARCH_CAP_RFDS_NO;
	if (!boot_cpu_has_bug(X86_BUG_ITS))
		data |= ARCH_CAP_ITS_NO;

	if (!boot_cpu_has(X86_FEATURE_RTM)) {
		/*
		 * If RTM=0 because the kernel has disabled TSX, the host might
		 * have TAA_NO or TSX_CTRL.  Clear TAA_NO (the guest sees RTM=0
		 * and therefore knows that there cannot be TAA) but keep
		 * TSX_CTRL: some buggy userspaces leave it set on tsx=on hosts,
		 * and we want to allow migrating those guests to tsx=off hosts.
		 */
		data &= ~ARCH_CAP_TAA_NO;
	} else if (!boot_cpu_has_bug(X86_BUG_TAA)) {
		data |= ARCH_CAP_TAA_NO;
	} else {
		/*
		 * Nothing to do here; we emulate TSX_CTRL if present on the
		 * host so the guest can choose between disabling TSX or
		 * using VERW to clear CPU buffers.
		 */
	}

	if (!boot_cpu_has_bug(X86_BUG_GDS) || gds_ucode_mitigated())
		data |= ARCH_CAP_GDS_NO;

	return data;
}

static int kvm_get_feature_msr(struct kvm_vcpu *vcpu, u32 index, u64 *data,
			       bool host_initiated)
{
	WARN_ON_ONCE(!host_initiated);

	switch (index) {
	case MSR_IA32_ARCH_CAPABILITIES:
		*data = kvm_get_arch_capabilities();
		break;
	case MSR_IA32_PERF_CAPABILITIES:
		*data = kvm_caps.supported_perf_cap;
		break;
	case MSR_PLATFORM_INFO:
		*data = MSR_PLATFORM_INFO_CPUID_FAULT;
		break;
	case MSR_IA32_UCODE_REV:
		rdmsrq_safe(index, data);
		break;
	default:
		return kvm_x86_call(get_feature_msr)(index, data);
	}
	return 0;
}

static int do_get_feature_msr(struct kvm_vcpu *vcpu, unsigned index, u64 *data)
{
	return kvm_do_msr_access(vcpu, index, data, true, MSR_TYPE_R,
				 kvm_get_feature_msr);
}

static bool __kvm_valid_efer(struct kvm_vcpu *vcpu, u64 efer)
{
	if (efer & EFER_AUTOIBRS && !guest_cpu_cap_has(vcpu, X86_FEATURE_AUTOIBRS))
		return false;

	if (efer & EFER_FFXSR && !guest_cpu_cap_has(vcpu, X86_FEATURE_FXSR_OPT))
		return false;

	if (efer & EFER_SVME && !guest_cpu_cap_has(vcpu, X86_FEATURE_SVM))
		return false;

	if (efer & (EFER_LME | EFER_LMA) &&
	    !guest_cpu_cap_has(vcpu, X86_FEATURE_LM))
		return false;

	if (efer & EFER_NX && !guest_cpu_cap_has(vcpu, X86_FEATURE_NX))
		return false;

	return true;

}
bool kvm_valid_efer(struct kvm_vcpu *vcpu, u64 efer)
{
	if (efer & efer_reserved_bits)
		return false;

	return __kvm_valid_efer(vcpu, efer);
}
EXPORT_SYMBOL_FOR_KVM_INTERNAL(kvm_valid_efer);

static int set_efer(struct kvm_vcpu *vcpu, struct msr_data *msr_info)
{
	u64 old_efer = vcpu->arch.efer;
	u64 efer = msr_info->data;
	int r;

	if (efer & efer_reserved_bits)
		return 1;

	if (!msr_info->host_initiated) {
		if (!__kvm_valid_efer(vcpu, efer))
			return 1;

		if (is_paging(vcpu) &&
		    (vcpu->arch.efer & EFER_LME) != (efer & EFER_LME))
			return 1;
	}

	efer &= ~EFER_LMA;
	efer |= vcpu->arch.efer & EFER_LMA;

	r = kvm_x86_call(set_efer)(vcpu, efer);
	if (r) {
		WARN_ON(r > 0);
		return r;
	}

	if ((efer ^ old_efer) & KVM_MMU_EFER_ROLE_BITS)
		kvm_mmu_reset_context(vcpu);

	if (!static_cpu_has(X86_FEATURE_XSAVES) &&
	    (efer & EFER_SVME))
		kvm_hv_xsaves_xsavec_maybe_warn(vcpu);

	return 0;
}

void kvm_enable_efer_bits(u64 mask)
{
       efer_reserved_bits &= ~mask;
}
EXPORT_SYMBOL_FOR_KVM_INTERNAL(kvm_enable_efer_bits);

bool kvm_msr_allowed(struct kvm_vcpu *vcpu, u32 index, u32 type)
{
	struct kvm_x86_msr_filter *msr_filter;
	struct msr_bitmap_range *ranges;
	struct kvm *kvm = vcpu->kvm;
	bool allowed;
	int idx;
	u32 i;

	/* x2APIC MSRs do not support filtering. */
	if (index >= 0x800 && index <= 0x8ff)
		return true;

	idx = srcu_read_lock(&kvm->srcu);

	msr_filter = srcu_dereference(kvm->arch.msr_filter, &kvm->srcu);
	if (!msr_filter) {
		allowed = true;
		goto out;
	}

	allowed = msr_filter->default_allow;
	ranges = msr_filter->ranges;

	for (i = 0; i < msr_filter->count; i++) {
		u32 start = ranges[i].base;
		u32 end = start + ranges[i].nmsrs;
		u32 flags = ranges[i].flags;
		unsigned long *bitmap = ranges[i].bitmap;

		if ((index >= start) && (index < end) && (flags & type)) {
			allowed = test_bit(index - start, bitmap);
			break;
		}
	}

out:
	srcu_read_unlock(&kvm->srcu, idx);

	return allowed;
}
EXPORT_SYMBOL_FOR_KVM_INTERNAL(kvm_msr_allowed);

/*
 * Write @data into the MSR specified by @index.  Select MSR specific fault
 * checks are bypassed if @host_initiated is %true.
 * Returns 0 on success, non-0 otherwise.
 * Assumes vcpu_load() was already called.
 */
static int __kvm_set_msr(struct kvm_vcpu *vcpu, u32 index, u64 data,
			 bool host_initiated)
{
	struct msr_data msr;

	switch (index) {
	case MSR_FS_BASE:
	case MSR_GS_BASE:
	case MSR_KERNEL_GS_BASE:
	case MSR_CSTAR:
	case MSR_LSTAR:
		if (is_noncanonical_msr_address(data, vcpu))
			return 1;
		break;
	case MSR_IA32_SYSENTER_EIP:
	case MSR_IA32_SYSENTER_ESP:
		/*
		 * IA32_SYSENTER_ESP and IA32_SYSENTER_EIP cause #GP if
		 * non-canonical address is written on Intel but not on
		 * AMD (which ignores the top 32-bits, because it does
		 * not implement 64-bit SYSENTER).
		 *
		 * 64-bit code should hence be able to write a non-canonical
		 * value on AMD.  Making the address canonical ensures that
		 * vmentry does not fail on Intel after writing a non-canonical
		 * value, and that something deterministic happens if the guest
		 * invokes 64-bit SYSENTER.
		 */
		data = __canonical_address(data, max_host_virt_addr_bits());
		break;
	case MSR_TSC_AUX:
		if (!kvm_is_supported_user_return_msr(MSR_TSC_AUX))
			return 1;

		if (!host_initiated &&
		    !guest_cpu_cap_has(vcpu, X86_FEATURE_RDTSCP) &&
		    !guest_cpu_cap_has(vcpu, X86_FEATURE_RDPID))
			return 1;

		/*
		 * Per Intel's SDM, bits 63:32 are reserved, but AMD's APM has
		 * incomplete and conflicting architectural behavior.  Current
		 * AMD CPUs completely ignore bits 63:32, i.e. they aren't
		 * reserved and always read as zeros.  Enforce Intel's reserved
		 * bits check if the guest CPU is Intel compatible, otherwise
		 * clear the bits.  This ensures cross-vendor migration will
		 * provide consistent behavior for the guest.
		 */
		if (guest_cpuid_is_intel_compatible(vcpu) && (data >> 32) != 0)
			return 1;

		data = (u32)data;
		break;
	case MSR_IA32_U_CET:
	case MSR_IA32_S_CET:
		if (!guest_cpu_cap_has(vcpu, X86_FEATURE_SHSTK) &&
		    !guest_cpu_cap_has(vcpu, X86_FEATURE_IBT))
			return KVM_MSR_RET_UNSUPPORTED;
		if (!kvm_is_valid_u_s_cet(vcpu, data))
			return 1;
		break;
	case MSR_KVM_INTERNAL_GUEST_SSP:
		if (!host_initiated)
			return 1;
		fallthrough;
		/*
		 * Note that the MSR emulation here is flawed when a vCPU
		 * doesn't support the Intel 64 architecture. The expected
		 * architectural behavior in this case is that the upper 32
		 * bits do not exist and should always read '0'. However,
		 * because the actual hardware on which the virtual CPU is
		 * running does support Intel 64, XRSTORS/XSAVES in the
		 * guest could observe behavior that violates the
		 * architecture. Intercepting XRSTORS/XSAVES for this
		 * special case isn't deemed worthwhile.
		 */
	case MSR_IA32_PL0_SSP ... MSR_IA32_INT_SSP_TAB:
		if (!guest_cpu_cap_has(vcpu, X86_FEATURE_SHSTK))
			return KVM_MSR_RET_UNSUPPORTED;
		/*
		 * MSR_IA32_INT_SSP_TAB is not present on processors that do
		 * not support Intel 64 architecture.
		 */
		if (index == MSR_IA32_INT_SSP_TAB && !guest_cpu_cap_has(vcpu, X86_FEATURE_LM))
			return KVM_MSR_RET_UNSUPPORTED;
		if (is_noncanonical_msr_address(data, vcpu))
			return 1;
		/* All SSP MSRs except MSR_IA32_INT_SSP_TAB must be 4-byte aligned */
		if (index != MSR_IA32_INT_SSP_TAB && !IS_ALIGNED(data, 4))
			return 1;
		break;
	}

	msr.data = data;
	msr.index = index;
	msr.host_initiated = host_initiated;

	return kvm_x86_call(set_msr)(vcpu, &msr);
}

static int _kvm_set_msr(struct kvm_vcpu *vcpu, u32 index, u64 *data,
			bool host_initiated)
{
	return __kvm_set_msr(vcpu, index, *data, host_initiated);
}

static int kvm_set_msr_ignored_check(struct kvm_vcpu *vcpu,
				     u32 index, u64 data, bool host_initiated)
{
	return kvm_do_msr_access(vcpu, index, &data, host_initiated, MSR_TYPE_W,
				 _kvm_set_msr);
}

/*
 * Read the MSR specified by @index into @data.  Select MSR specific fault
 * checks are bypassed if @host_initiated is %true.
 * Returns 0 on success, non-0 otherwise.
 * Assumes vcpu_load() was already called.
 */
static int __kvm_get_msr(struct kvm_vcpu *vcpu, u32 index, u64 *data,
			 bool host_initiated)
{
	struct msr_data msr;
	int ret;

	switch (index) {
	case MSR_TSC_AUX:
		if (!kvm_is_supported_user_return_msr(MSR_TSC_AUX))
			return 1;

		if (!host_initiated &&
		    !guest_cpu_cap_has(vcpu, X86_FEATURE_RDTSCP) &&
		    !guest_cpu_cap_has(vcpu, X86_FEATURE_RDPID))
			return 1;
		break;
	case MSR_IA32_U_CET:
	case MSR_IA32_S_CET:
		if (!guest_cpu_cap_has(vcpu, X86_FEATURE_SHSTK) &&
		    !guest_cpu_cap_has(vcpu, X86_FEATURE_IBT))
			return KVM_MSR_RET_UNSUPPORTED;
		break;
	case MSR_KVM_INTERNAL_GUEST_SSP:
		if (!host_initiated)
			return 1;
		fallthrough;
	case MSR_IA32_PL0_SSP ... MSR_IA32_INT_SSP_TAB:
		if (!guest_cpu_cap_has(vcpu, X86_FEATURE_SHSTK))
			return KVM_MSR_RET_UNSUPPORTED;
		break;
	}

	msr.index = index;
	msr.host_initiated = host_initiated;

	ret = kvm_x86_call(get_msr)(vcpu, &msr);
	if (!ret)
		*data = msr.data;
	return ret;
}

int kvm_msr_write(struct kvm_vcpu *vcpu, u32 index, u64 data)
{
	return __kvm_set_msr(vcpu, index, data, true);
}

int kvm_msr_read(struct kvm_vcpu *vcpu, u32 index, u64 *data)
{
	return __kvm_get_msr(vcpu, index, data, true);
}

static int kvm_get_msr_ignored_check(struct kvm_vcpu *vcpu,
				     u32 index, u64 *data, bool host_initiated)
{
	return kvm_do_msr_access(vcpu, index, data, host_initiated, MSR_TYPE_R,
				 __kvm_get_msr);
}

int __kvm_emulate_msr_read(struct kvm_vcpu *vcpu, u32 index, u64 *data)
{
	return kvm_get_msr_ignored_check(vcpu, index, data, false);
}
EXPORT_SYMBOL_FOR_KVM_INTERNAL(__kvm_emulate_msr_read);

int __kvm_emulate_msr_write(struct kvm_vcpu *vcpu, u32 index, u64 data)
{
	return kvm_set_msr_ignored_check(vcpu, index, data, false);
}
EXPORT_SYMBOL_FOR_KVM_INTERNAL(__kvm_emulate_msr_write);

int kvm_emulate_msr_read(struct kvm_vcpu *vcpu, u32 index, u64 *data)
{
	if (!kvm_msr_allowed(vcpu, index, KVM_MSR_FILTER_READ))
		return KVM_MSR_RET_FILTERED;

	return __kvm_emulate_msr_read(vcpu, index, data);
}
EXPORT_SYMBOL_FOR_KVM_INTERNAL(kvm_emulate_msr_read);

int kvm_emulate_msr_write(struct kvm_vcpu *vcpu, u32 index, u64 data)
{
	if (!kvm_msr_allowed(vcpu, index, KVM_MSR_FILTER_WRITE))
		return KVM_MSR_RET_FILTERED;

	return __kvm_emulate_msr_write(vcpu, index, data);
}
EXPORT_SYMBOL_FOR_KVM_INTERNAL(kvm_emulate_msr_write);


static void complete_userspace_rdmsr(struct kvm_vcpu *vcpu)
{
	if (!vcpu->run->msr.error) {
		kvm_rax_write(vcpu, (u32)vcpu->run->msr.data);
		kvm_rdx_write(vcpu, vcpu->run->msr.data >> 32);
	}
}

static int complete_emulated_msr_access(struct kvm_vcpu *vcpu)
{
	return complete_emulated_insn_gp(vcpu, vcpu->run->msr.error);
}

static int complete_emulated_rdmsr(struct kvm_vcpu *vcpu)
{
	complete_userspace_rdmsr(vcpu);
	return complete_emulated_msr_access(vcpu);
}

static int complete_fast_msr_access(struct kvm_vcpu *vcpu)
{
	return kvm_x86_call(complete_emulated_msr)(vcpu, vcpu->run->msr.error);
}

static int complete_fast_rdmsr(struct kvm_vcpu *vcpu)
{
	complete_userspace_rdmsr(vcpu);
	return complete_fast_msr_access(vcpu);
}

static int complete_fast_rdmsr_imm(struct kvm_vcpu *vcpu)
{
	if (!vcpu->run->msr.error)
		kvm_register_write(vcpu, vcpu->arch.cui_rdmsr_imm_reg,
				   vcpu->run->msr.data);

	return complete_fast_msr_access(vcpu);
}

static u64 kvm_msr_reason(int r)
{
	switch (r) {
	case KVM_MSR_RET_UNSUPPORTED:
		return KVM_MSR_EXIT_REASON_UNKNOWN;
	case KVM_MSR_RET_FILTERED:
		return KVM_MSR_EXIT_REASON_FILTER;
	default:
		return KVM_MSR_EXIT_REASON_INVAL;
	}
}

static int kvm_msr_user_space(struct kvm_vcpu *vcpu, u32 index,
			      u32 exit_reason, u64 data,
			      int (*completion)(struct kvm_vcpu *vcpu),
			      int r)
{
	u64 msr_reason = kvm_msr_reason(r);

	/* Check if the user wanted to know about this MSR fault */
	if (!(vcpu->kvm->arch.user_space_msr_mask & msr_reason))
		return 0;

	vcpu->run->exit_reason = exit_reason;
	vcpu->run->msr.error = 0;
	memset(vcpu->run->msr.pad, 0, sizeof(vcpu->run->msr.pad));
	vcpu->run->msr.reason = msr_reason;
	vcpu->run->msr.index = index;
	vcpu->run->msr.data = data;
	vcpu->arch.complete_userspace_io = completion;

	return 1;
}

static int __kvm_emulate_rdmsr(struct kvm_vcpu *vcpu, u32 msr, int reg,
			       int (*complete_rdmsr)(struct kvm_vcpu *))
{
	u64 data;
	int r;

<<<<<<< HEAD
	r = kvm_get_msr_with_filter(vcpu, msr, &data);
=======
	r = kvm_emulate_msr_read(vcpu, msr, &data);

>>>>>>> b35fc656
	if (!r) {
		trace_kvm_msr_read(msr, data);

		if (reg < 0) {
			kvm_rax_write(vcpu, data & -1u);
			kvm_rdx_write(vcpu, (data >> 32) & -1u);
		} else {
			kvm_register_write(vcpu, reg, data);
		}
	} else {
		/* MSR read failed? See if we should ask user space */
		if (kvm_msr_user_space(vcpu, msr, KVM_EXIT_X86_RDMSR, 0,
				       complete_rdmsr, r))
			return 0;
		trace_kvm_msr_read_ex(msr);
	}

	return kvm_x86_call(complete_emulated_msr)(vcpu, r);
}
<<<<<<< HEAD

int kvm_emulate_rdmsr(struct kvm_vcpu *vcpu)
{
	return __kvm_emulate_rdmsr(vcpu, kvm_rcx_read(vcpu), -1,
				   complete_fast_rdmsr);
}
EXPORT_SYMBOL_GPL(kvm_emulate_rdmsr);

int kvm_emulate_rdmsr_imm(struct kvm_vcpu *vcpu, u32 msr, int reg)
{
	vcpu->arch.cui_rdmsr_imm_reg = reg;

	return __kvm_emulate_rdmsr(vcpu, msr, reg, complete_fast_rdmsr_imm);
}
EXPORT_SYMBOL_GPL(kvm_emulate_rdmsr_imm);
=======

int kvm_emulate_rdmsr(struct kvm_vcpu *vcpu)
{
	return __kvm_emulate_rdmsr(vcpu, kvm_rcx_read(vcpu), -1,
				   complete_fast_rdmsr);
}
EXPORT_SYMBOL_FOR_KVM_INTERNAL(kvm_emulate_rdmsr);

int kvm_emulate_rdmsr_imm(struct kvm_vcpu *vcpu, u32 msr, int reg)
{
	vcpu->arch.cui_rdmsr_imm_reg = reg;

	return __kvm_emulate_rdmsr(vcpu, msr, reg, complete_fast_rdmsr_imm);
}
EXPORT_SYMBOL_FOR_KVM_INTERNAL(kvm_emulate_rdmsr_imm);
>>>>>>> b35fc656

static int __kvm_emulate_wrmsr(struct kvm_vcpu *vcpu, u32 msr, u64 data)
{
	int r;

<<<<<<< HEAD
	r = kvm_set_msr_with_filter(vcpu, msr, data);
=======
	r = kvm_emulate_msr_write(vcpu, msr, data);
>>>>>>> b35fc656
	if (!r) {
		trace_kvm_msr_write(msr, data);
	} else {
		/* MSR write failed? See if we should ask user space */
		if (kvm_msr_user_space(vcpu, msr, KVM_EXIT_X86_WRMSR, data,
				       complete_fast_msr_access, r))
			return 0;
		/* Signal all other negative errors to userspace */
		if (r < 0)
			return r;
		trace_kvm_msr_write_ex(msr, data);
	}

	return kvm_x86_call(complete_emulated_msr)(vcpu, r);
}

int kvm_emulate_wrmsr(struct kvm_vcpu *vcpu)
{
	return __kvm_emulate_wrmsr(vcpu, kvm_rcx_read(vcpu),
				   kvm_read_edx_eax(vcpu));
}
<<<<<<< HEAD
EXPORT_SYMBOL_GPL(kvm_emulate_wrmsr);
=======
EXPORT_SYMBOL_FOR_KVM_INTERNAL(kvm_emulate_wrmsr);

int kvm_emulate_wrmsr_imm(struct kvm_vcpu *vcpu, u32 msr, int reg)
{
	return __kvm_emulate_wrmsr(vcpu, msr, kvm_register_read(vcpu, reg));
}
EXPORT_SYMBOL_FOR_KVM_INTERNAL(kvm_emulate_wrmsr_imm);
>>>>>>> b35fc656

int kvm_emulate_wrmsr_imm(struct kvm_vcpu *vcpu, u32 msr, int reg)
{
	return __kvm_emulate_wrmsr(vcpu, msr, kvm_register_read(vcpu, reg));
}
EXPORT_SYMBOL_GPL(kvm_emulate_wrmsr_imm);

int kvm_emulate_as_nop(struct kvm_vcpu *vcpu)
{
	return kvm_skip_emulated_instruction(vcpu);
}

int kvm_emulate_invd(struct kvm_vcpu *vcpu)
{
	/* Treat an INVD instruction as a NOP and just skip it. */
	return kvm_emulate_as_nop(vcpu);
}
EXPORT_SYMBOL_FOR_KVM_INTERNAL(kvm_emulate_invd);

fastpath_t handle_fastpath_invd(struct kvm_vcpu *vcpu)
{
	if (!kvm_emulate_invd(vcpu))
		return EXIT_FASTPATH_EXIT_USERSPACE;

	return EXIT_FASTPATH_REENTER_GUEST;
}
EXPORT_SYMBOL_FOR_KVM_INTERNAL(handle_fastpath_invd);

int kvm_handle_invalid_op(struct kvm_vcpu *vcpu)
{
	kvm_queue_exception(vcpu, UD_VECTOR);
	return 1;
}
EXPORT_SYMBOL_FOR_KVM_INTERNAL(kvm_handle_invalid_op);


static int kvm_emulate_monitor_mwait(struct kvm_vcpu *vcpu, const char *insn)
{
	bool enabled;

	if (kvm_check_has_quirk(vcpu->kvm, KVM_X86_QUIRK_MWAIT_NEVER_UD_FAULTS))
		goto emulate_as_nop;

	if (kvm_check_has_quirk(vcpu->kvm, KVM_X86_QUIRK_MISC_ENABLE_NO_MWAIT))
		enabled = guest_cpu_cap_has(vcpu, X86_FEATURE_MWAIT);
	else
		enabled = vcpu->arch.ia32_misc_enable_msr & MSR_IA32_MISC_ENABLE_MWAIT;

	if (!enabled)
		return kvm_handle_invalid_op(vcpu);

emulate_as_nop:
	pr_warn_once("%s instruction emulated as NOP!\n", insn);
	return kvm_emulate_as_nop(vcpu);
}
int kvm_emulate_mwait(struct kvm_vcpu *vcpu)
{
	return kvm_emulate_monitor_mwait(vcpu, "MWAIT");
}
EXPORT_SYMBOL_FOR_KVM_INTERNAL(kvm_emulate_mwait);

int kvm_emulate_monitor(struct kvm_vcpu *vcpu)
{
	return kvm_emulate_monitor_mwait(vcpu, "MONITOR");
}
EXPORT_SYMBOL_FOR_KVM_INTERNAL(kvm_emulate_monitor);

static inline bool kvm_vcpu_exit_request(struct kvm_vcpu *vcpu)
{
	xfer_to_guest_mode_prepare();

	return READ_ONCE(vcpu->mode) == EXITING_GUEST_MODE ||
	       kvm_request_pending(vcpu) || xfer_to_guest_mode_work_pending();
}

static fastpath_t __handle_fastpath_wrmsr(struct kvm_vcpu *vcpu, u32 msr, u64 data)
{
	switch (msr) {
	case APIC_BASE_MSR + (APIC_ICR >> 4):
		if (!lapic_in_kernel(vcpu) || !apic_x2apic_mode(vcpu->arch.apic) ||
		    kvm_x2apic_icr_write_fast(vcpu->arch.apic, data))
			return EXIT_FASTPATH_NONE;
		break;
	case MSR_IA32_TSC_DEADLINE:
		kvm_set_lapic_tscdeadline_msr(vcpu, data);
		break;
	default:
		return EXIT_FASTPATH_NONE;
	}

	trace_kvm_msr_write(msr, data);

	if (!kvm_skip_emulated_instruction(vcpu))
		return EXIT_FASTPATH_EXIT_USERSPACE;

	return EXIT_FASTPATH_REENTER_GUEST;
}

fastpath_t handle_fastpath_wrmsr(struct kvm_vcpu *vcpu)
{
	return __handle_fastpath_wrmsr(vcpu, kvm_rcx_read(vcpu),
				       kvm_read_edx_eax(vcpu));
}
EXPORT_SYMBOL_FOR_KVM_INTERNAL(handle_fastpath_wrmsr);

fastpath_t handle_fastpath_wrmsr_imm(struct kvm_vcpu *vcpu, u32 msr, int reg)
{
	return __handle_fastpath_wrmsr(vcpu, msr, kvm_register_read(vcpu, reg));
}
EXPORT_SYMBOL_FOR_KVM_INTERNAL(handle_fastpath_wrmsr_imm);

/*
 * Adapt set_msr() to msr_io()'s calling convention
 */
static int do_get_msr(struct kvm_vcpu *vcpu, unsigned index, u64 *data)
{
	return kvm_get_msr_ignored_check(vcpu, index, data, true);
}

static int do_set_msr(struct kvm_vcpu *vcpu, unsigned index, u64 *data)
{
	u64 val;

	/*
	 * Disallow writes to immutable feature MSRs after KVM_RUN.  KVM does
	 * not support modifying the guest vCPU model on the fly, e.g. changing
	 * the nVMX capabilities while L2 is running is nonsensical.  Allow
	 * writes of the same value, e.g. to allow userspace to blindly stuff
	 * all MSRs when emulating RESET.
	 */
	if (kvm_vcpu_has_run(vcpu) && kvm_is_immutable_feature_msr(index) &&
	    (do_get_msr(vcpu, index, &val) || *data != val))
		return -EINVAL;

	return kvm_set_msr_ignored_check(vcpu, index, *data, true);
}

#ifdef CONFIG_X86_64
struct pvclock_clock {
	int vclock_mode;
	u64 cycle_last;
	u64 mask;
	u32 mult;
	u32 shift;
	u64 base_cycles;
	u64 offset;
};

struct pvclock_gtod_data {
	seqcount_t	seq;

	struct pvclock_clock clock; /* extract of a clocksource struct */
	struct pvclock_clock raw_clock; /* extract of a clocksource struct */

	ktime_t		offs_boot;
	u64		wall_time_sec;
};

static struct pvclock_gtod_data pvclock_gtod_data;

static void update_pvclock_gtod(struct timekeeper *tk)
{
	struct pvclock_gtod_data *vdata = &pvclock_gtod_data;

	write_seqcount_begin(&vdata->seq);

	/* copy pvclock gtod data */
	vdata->clock.vclock_mode	= tk->tkr_mono.clock->vdso_clock_mode;
	vdata->clock.cycle_last		= tk->tkr_mono.cycle_last;
	vdata->clock.mask		= tk->tkr_mono.mask;
	vdata->clock.mult		= tk->tkr_mono.mult;
	vdata->clock.shift		= tk->tkr_mono.shift;
	vdata->clock.base_cycles	= tk->tkr_mono.xtime_nsec;
	vdata->clock.offset		= tk->tkr_mono.base;

	vdata->raw_clock.vclock_mode	= tk->tkr_raw.clock->vdso_clock_mode;
	vdata->raw_clock.cycle_last	= tk->tkr_raw.cycle_last;
	vdata->raw_clock.mask		= tk->tkr_raw.mask;
	vdata->raw_clock.mult		= tk->tkr_raw.mult;
	vdata->raw_clock.shift		= tk->tkr_raw.shift;
	vdata->raw_clock.base_cycles	= tk->tkr_raw.xtime_nsec;
	vdata->raw_clock.offset		= tk->tkr_raw.base;

	vdata->wall_time_sec            = tk->xtime_sec;

	vdata->offs_boot		= tk->offs_boot;

	write_seqcount_end(&vdata->seq);
}

static s64 get_kvmclock_base_ns(void)
{
	/* Count up from boot time, but with the frequency of the raw clock.  */
	return ktime_to_ns(ktime_add(ktime_get_raw(), pvclock_gtod_data.offs_boot));
}
#else
static s64 get_kvmclock_base_ns(void)
{
	/* Master clock not used, so we can just use CLOCK_BOOTTIME.  */
	return ktime_get_boottime_ns();
}
#endif

static void kvm_write_wall_clock(struct kvm *kvm, gpa_t wall_clock, int sec_hi_ofs)
{
	int version;
	int r;
	struct pvclock_wall_clock wc;
	u32 wc_sec_hi;
	u64 wall_nsec;

	if (!wall_clock)
		return;

	r = kvm_read_guest(kvm, wall_clock, &version, sizeof(version));
	if (r)
		return;

	if (version & 1)
		++version;  /* first time write, random junk */

	++version;

	if (kvm_write_guest(kvm, wall_clock, &version, sizeof(version)))
		return;

	wall_nsec = kvm_get_wall_clock_epoch(kvm);

	wc.nsec = do_div(wall_nsec, NSEC_PER_SEC);
	wc.sec = (u32)wall_nsec; /* overflow in 2106 guest time */
	wc.version = version;

	kvm_write_guest(kvm, wall_clock, &wc, sizeof(wc));

	if (sec_hi_ofs) {
		wc_sec_hi = wall_nsec >> 32;
		kvm_write_guest(kvm, wall_clock + sec_hi_ofs,
				&wc_sec_hi, sizeof(wc_sec_hi));
	}

	version++;
	kvm_write_guest(kvm, wall_clock, &version, sizeof(version));
}

static void kvm_write_system_time(struct kvm_vcpu *vcpu, gpa_t system_time,
				  bool old_msr, bool host_initiated)
{
	struct kvm_arch *ka = &vcpu->kvm->arch;

	if (vcpu->vcpu_id == 0 && !host_initiated) {
		if (ka->boot_vcpu_runs_old_kvmclock != old_msr)
			kvm_make_request(KVM_REQ_MASTERCLOCK_UPDATE, vcpu);

		ka->boot_vcpu_runs_old_kvmclock = old_msr;
	}

	vcpu->arch.time = system_time;
	kvm_make_request(KVM_REQ_GLOBAL_CLOCK_UPDATE, vcpu);

	/* we verify if the enable bit is set... */
	if (system_time & 1)
		kvm_gpc_activate(&vcpu->arch.pv_time, system_time & ~1ULL,
				 sizeof(struct pvclock_vcpu_time_info));
	else
		kvm_gpc_deactivate(&vcpu->arch.pv_time);

	return;
}

static uint32_t div_frac(uint32_t dividend, uint32_t divisor)
{
	do_shl32_div32(dividend, divisor);
	return dividend;
}

static void kvm_get_time_scale(uint64_t scaled_hz, uint64_t base_hz,
			       s8 *pshift, u32 *pmultiplier)
{
	uint64_t scaled64;
	int32_t  shift = 0;
	uint64_t tps64;
	uint32_t tps32;

	tps64 = base_hz;
	scaled64 = scaled_hz;
	while (tps64 > scaled64*2 || tps64 & 0xffffffff00000000ULL) {
		tps64 >>= 1;
		shift--;
	}

	tps32 = (uint32_t)tps64;
	while (tps32 <= scaled64 || scaled64 & 0xffffffff00000000ULL) {
		if (scaled64 & 0xffffffff00000000ULL || tps32 & 0x80000000)
			scaled64 >>= 1;
		else
			tps32 <<= 1;
		shift++;
	}

	*pshift = shift;
	*pmultiplier = div_frac(scaled64, tps32);
}

#ifdef CONFIG_X86_64
static atomic_t kvm_guest_has_master_clock = ATOMIC_INIT(0);
#endif

static DEFINE_PER_CPU(unsigned long, cpu_tsc_khz);
static unsigned long max_tsc_khz;

static u32 adjust_tsc_khz(u32 khz, s32 ppm)
{
	u64 v = (u64)khz * (1000000 + ppm);
	do_div(v, 1000000);
	return v;
}

static void kvm_vcpu_write_tsc_multiplier(struct kvm_vcpu *vcpu, u64 l1_multiplier);

static int set_tsc_khz(struct kvm_vcpu *vcpu, u32 user_tsc_khz, bool scale)
{
	u64 ratio;

	/* Guest TSC same frequency as host TSC? */
	if (!scale) {
		kvm_vcpu_write_tsc_multiplier(vcpu, kvm_caps.default_tsc_scaling_ratio);
		return 0;
	}

	/* TSC scaling supported? */
	if (!kvm_caps.has_tsc_control) {
		if (user_tsc_khz > tsc_khz) {
			vcpu->arch.tsc_catchup = 1;
			vcpu->arch.tsc_always_catchup = 1;
			return 0;
		} else {
			pr_warn_ratelimited("user requested TSC rate below hardware speed\n");
			return -1;
		}
	}

	/* TSC scaling required  - calculate ratio */
	ratio = mul_u64_u32_div(1ULL << kvm_caps.tsc_scaling_ratio_frac_bits,
				user_tsc_khz, tsc_khz);

	if (ratio == 0 || ratio >= kvm_caps.max_tsc_scaling_ratio) {
		pr_warn_ratelimited("Invalid TSC scaling ratio - virtual-tsc-khz=%u\n",
			            user_tsc_khz);
		return -1;
	}

	kvm_vcpu_write_tsc_multiplier(vcpu, ratio);
	return 0;
}

static int kvm_set_tsc_khz(struct kvm_vcpu *vcpu, u32 user_tsc_khz)
{
	u32 thresh_lo, thresh_hi;
	int use_scaling = 0;

	/* tsc_khz can be zero if TSC calibration fails */
	if (user_tsc_khz == 0) {
		/* set tsc_scaling_ratio to a safe value */
		kvm_vcpu_write_tsc_multiplier(vcpu, kvm_caps.default_tsc_scaling_ratio);
		return -1;
	}

	/* Compute a scale to convert nanoseconds in TSC cycles */
	kvm_get_time_scale(user_tsc_khz * 1000LL, NSEC_PER_SEC,
			   &vcpu->arch.virtual_tsc_shift,
			   &vcpu->arch.virtual_tsc_mult);
	vcpu->arch.virtual_tsc_khz = user_tsc_khz;

	/*
	 * Compute the variation in TSC rate which is acceptable
	 * within the range of tolerance and decide if the
	 * rate being applied is within that bounds of the hardware
	 * rate.  If so, no scaling or compensation need be done.
	 */
	thresh_lo = adjust_tsc_khz(tsc_khz, -tsc_tolerance_ppm);
	thresh_hi = adjust_tsc_khz(tsc_khz, tsc_tolerance_ppm);
	if (user_tsc_khz < thresh_lo || user_tsc_khz > thresh_hi) {
		pr_debug("requested TSC rate %u falls outside tolerance [%u,%u]\n",
			 user_tsc_khz, thresh_lo, thresh_hi);
		use_scaling = 1;
	}
	return set_tsc_khz(vcpu, user_tsc_khz, use_scaling);
}

static u64 compute_guest_tsc(struct kvm_vcpu *vcpu, s64 kernel_ns)
{
	u64 tsc = pvclock_scale_delta(kernel_ns-vcpu->arch.this_tsc_nsec,
				      vcpu->arch.virtual_tsc_mult,
				      vcpu->arch.virtual_tsc_shift);
	tsc += vcpu->arch.this_tsc_write;
	return tsc;
}

#ifdef CONFIG_X86_64
static inline bool gtod_is_based_on_tsc(int mode)
{
	return mode == VDSO_CLOCKMODE_TSC || mode == VDSO_CLOCKMODE_HVCLOCK;
}
#endif

static void kvm_track_tsc_matching(struct kvm_vcpu *vcpu, bool new_generation)
{
#ifdef CONFIG_X86_64
	struct kvm_arch *ka = &vcpu->kvm->arch;
	struct pvclock_gtod_data *gtod = &pvclock_gtod_data;

	/*
	 * To use the masterclock, the host clocksource must be based on TSC
	 * and all vCPUs must have matching TSCs.  Note, the count for matching
	 * vCPUs doesn't include the reference vCPU, hence "+1".
	 */
	bool use_master_clock = (ka->nr_vcpus_matched_tsc + 1 ==
				 atomic_read(&vcpu->kvm->online_vcpus)) &&
				gtod_is_based_on_tsc(gtod->clock.vclock_mode);

	/*
	 * Request a masterclock update if the masterclock needs to be toggled
	 * on/off, or when starting a new generation and the masterclock is
	 * enabled (compute_guest_tsc() requires the masterclock snapshot to be
	 * taken _after_ the new generation is created).
	 */
	if ((ka->use_master_clock && new_generation) ||
	    (ka->use_master_clock != use_master_clock))
		kvm_make_request(KVM_REQ_MASTERCLOCK_UPDATE, vcpu);

	trace_kvm_track_tsc(vcpu->vcpu_id, ka->nr_vcpus_matched_tsc,
			    atomic_read(&vcpu->kvm->online_vcpus),
		            ka->use_master_clock, gtod->clock.vclock_mode);
#endif
}

/*
 * Multiply tsc by a fixed point number represented by ratio.
 *
 * The most significant 64-N bits (mult) of ratio represent the
 * integral part of the fixed point number; the remaining N bits
 * (frac) represent the fractional part, ie. ratio represents a fixed
 * point number (mult + frac * 2^(-N)).
 *
 * N equals to kvm_caps.tsc_scaling_ratio_frac_bits.
 */
static inline u64 __scale_tsc(u64 ratio, u64 tsc)
{
	return mul_u64_u64_shr(tsc, ratio, kvm_caps.tsc_scaling_ratio_frac_bits);
}

u64 kvm_scale_tsc(u64 tsc, u64 ratio)
{
	u64 _tsc = tsc;

	if (ratio != kvm_caps.default_tsc_scaling_ratio)
		_tsc = __scale_tsc(ratio, tsc);

	return _tsc;
}

static u64 kvm_compute_l1_tsc_offset(struct kvm_vcpu *vcpu, u64 target_tsc)
{
	u64 tsc;

	tsc = kvm_scale_tsc(rdtsc(), vcpu->arch.l1_tsc_scaling_ratio);

	return target_tsc - tsc;
}

u64 kvm_read_l1_tsc(struct kvm_vcpu *vcpu, u64 host_tsc)
{
	return vcpu->arch.l1_tsc_offset +
		kvm_scale_tsc(host_tsc, vcpu->arch.l1_tsc_scaling_ratio);
}
EXPORT_SYMBOL_FOR_KVM_INTERNAL(kvm_read_l1_tsc);

u64 kvm_calc_nested_tsc_offset(u64 l1_offset, u64 l2_offset, u64 l2_multiplier)
{
	u64 nested_offset;

	if (l2_multiplier == kvm_caps.default_tsc_scaling_ratio)
		nested_offset = l1_offset;
	else
		nested_offset = mul_s64_u64_shr((s64) l1_offset, l2_multiplier,
						kvm_caps.tsc_scaling_ratio_frac_bits);

	nested_offset += l2_offset;
	return nested_offset;
}
EXPORT_SYMBOL_FOR_KVM_INTERNAL(kvm_calc_nested_tsc_offset);

u64 kvm_calc_nested_tsc_multiplier(u64 l1_multiplier, u64 l2_multiplier)
{
	if (l2_multiplier != kvm_caps.default_tsc_scaling_ratio)
		return mul_u64_u64_shr(l1_multiplier, l2_multiplier,
				       kvm_caps.tsc_scaling_ratio_frac_bits);

	return l1_multiplier;
}
EXPORT_SYMBOL_FOR_KVM_INTERNAL(kvm_calc_nested_tsc_multiplier);

static void kvm_vcpu_write_tsc_offset(struct kvm_vcpu *vcpu, u64 l1_offset)
{
	if (vcpu->arch.guest_tsc_protected)
		return;

	trace_kvm_write_tsc_offset(vcpu->vcpu_id,
				   vcpu->arch.l1_tsc_offset,
				   l1_offset);

	vcpu->arch.l1_tsc_offset = l1_offset;

	/*
	 * If we are here because L1 chose not to trap WRMSR to TSC then
	 * according to the spec this should set L1's TSC (as opposed to
	 * setting L1's offset for L2).
	 */
	if (is_guest_mode(vcpu))
		vcpu->arch.tsc_offset = kvm_calc_nested_tsc_offset(
			l1_offset,
			kvm_x86_call(get_l2_tsc_offset)(vcpu),
			kvm_x86_call(get_l2_tsc_multiplier)(vcpu));
	else
		vcpu->arch.tsc_offset = l1_offset;

	kvm_x86_call(write_tsc_offset)(vcpu);
}

static void kvm_vcpu_write_tsc_multiplier(struct kvm_vcpu *vcpu, u64 l1_multiplier)
{
	vcpu->arch.l1_tsc_scaling_ratio = l1_multiplier;

	/* Userspace is changing the multiplier while L2 is active */
	if (is_guest_mode(vcpu))
		vcpu->arch.tsc_scaling_ratio = kvm_calc_nested_tsc_multiplier(
			l1_multiplier,
			kvm_x86_call(get_l2_tsc_multiplier)(vcpu));
	else
		vcpu->arch.tsc_scaling_ratio = l1_multiplier;

	if (kvm_caps.has_tsc_control)
		kvm_x86_call(write_tsc_multiplier)(vcpu);
}

static inline bool kvm_check_tsc_unstable(void)
{
#ifdef CONFIG_X86_64
	/*
	 * TSC is marked unstable when we're running on Hyper-V,
	 * 'TSC page' clocksource is good.
	 */
	if (pvclock_gtod_data.clock.vclock_mode == VDSO_CLOCKMODE_HVCLOCK)
		return false;
#endif
	return check_tsc_unstable();
}

/*
 * Infers attempts to synchronize the guest's tsc from host writes. Sets the
 * offset for the vcpu and tracks the TSC matching generation that the vcpu
 * participates in.
 */
static void __kvm_synchronize_tsc(struct kvm_vcpu *vcpu, u64 offset, u64 tsc,
				  u64 ns, bool matched, bool user_set_tsc)
{
	struct kvm *kvm = vcpu->kvm;

	lockdep_assert_held(&kvm->arch.tsc_write_lock);

	if (vcpu->arch.guest_tsc_protected)
		return;

	if (user_set_tsc)
		vcpu->kvm->arch.user_set_tsc = true;

	/*
	 * We also track th most recent recorded KHZ, write and time to
	 * allow the matching interval to be extended at each write.
	 */
	kvm->arch.last_tsc_nsec = ns;
	kvm->arch.last_tsc_write = tsc;
	kvm->arch.last_tsc_khz = vcpu->arch.virtual_tsc_khz;
	kvm->arch.last_tsc_offset = offset;

	vcpu->arch.last_guest_tsc = tsc;

	kvm_vcpu_write_tsc_offset(vcpu, offset);

	if (!matched) {
		/*
		 * We split periods of matched TSC writes into generations.
		 * For each generation, we track the original measured
		 * nanosecond time, offset, and write, so if TSCs are in
		 * sync, we can match exact offset, and if not, we can match
		 * exact software computation in compute_guest_tsc()
		 *
		 * These values are tracked in kvm->arch.cur_xxx variables.
		 */
		kvm->arch.cur_tsc_generation++;
		kvm->arch.cur_tsc_nsec = ns;
		kvm->arch.cur_tsc_write = tsc;
		kvm->arch.cur_tsc_offset = offset;
		kvm->arch.nr_vcpus_matched_tsc = 0;
	} else if (vcpu->arch.this_tsc_generation != kvm->arch.cur_tsc_generation) {
		kvm->arch.nr_vcpus_matched_tsc++;
	}

	/* Keep track of which generation this VCPU has synchronized to */
	vcpu->arch.this_tsc_generation = kvm->arch.cur_tsc_generation;
	vcpu->arch.this_tsc_nsec = kvm->arch.cur_tsc_nsec;
	vcpu->arch.this_tsc_write = kvm->arch.cur_tsc_write;

	kvm_track_tsc_matching(vcpu, !matched);
}

static void kvm_synchronize_tsc(struct kvm_vcpu *vcpu, u64 *user_value)
{
	u64 data = user_value ? *user_value : 0;
	struct kvm *kvm = vcpu->kvm;
	u64 offset, ns, elapsed;
	unsigned long flags;
	bool matched = false;
	bool synchronizing = false;

	raw_spin_lock_irqsave(&kvm->arch.tsc_write_lock, flags);
	offset = kvm_compute_l1_tsc_offset(vcpu, data);
	ns = get_kvmclock_base_ns();
	elapsed = ns - kvm->arch.last_tsc_nsec;

	if (vcpu->arch.virtual_tsc_khz) {
		if (data == 0) {
			/*
			 * Force synchronization when creating a vCPU, or when
			 * userspace explicitly writes a zero value.
			 */
			synchronizing = true;
		} else if (kvm->arch.user_set_tsc) {
			u64 tsc_exp = kvm->arch.last_tsc_write +
						nsec_to_cycles(vcpu, elapsed);
			u64 tsc_hz = vcpu->arch.virtual_tsc_khz * 1000LL;
			/*
			 * Here lies UAPI baggage: when a user-initiated TSC write has
			 * a small delta (1 second) of virtual cycle time against the
			 * previously set vCPU, we assume that they were intended to be
			 * in sync and the delta was only due to the racy nature of the
			 * legacy API.
			 *
			 * This trick falls down when restoring a guest which genuinely
			 * has been running for less time than the 1 second of imprecision
			 * which we allow for in the legacy API. In this case, the first
			 * value written by userspace (on any vCPU) should not be subject
			 * to this 'correction' to make it sync up with values that only
			 * come from the kernel's default vCPU creation. Make the 1-second
			 * slop hack only trigger if the user_set_tsc flag is already set.
			 */
			synchronizing = data < tsc_exp + tsc_hz &&
					data + tsc_hz > tsc_exp;
		}
	}


	/*
	 * For a reliable TSC, we can match TSC offsets, and for an unstable
	 * TSC, we add elapsed time in this computation.  We could let the
	 * compensation code attempt to catch up if we fall behind, but
	 * it's better to try to match offsets from the beginning.
         */
	if (synchronizing &&
	    vcpu->arch.virtual_tsc_khz == kvm->arch.last_tsc_khz) {
		if (!kvm_check_tsc_unstable()) {
			offset = kvm->arch.cur_tsc_offset;
		} else {
			u64 delta = nsec_to_cycles(vcpu, elapsed);
			data += delta;
			offset = kvm_compute_l1_tsc_offset(vcpu, data);
		}
		matched = true;
	}

	__kvm_synchronize_tsc(vcpu, offset, data, ns, matched, !!user_value);
	raw_spin_unlock_irqrestore(&kvm->arch.tsc_write_lock, flags);
}

static inline void adjust_tsc_offset_guest(struct kvm_vcpu *vcpu,
					   s64 adjustment)
{
	u64 tsc_offset = vcpu->arch.l1_tsc_offset;
	kvm_vcpu_write_tsc_offset(vcpu, tsc_offset + adjustment);
}

static inline void adjust_tsc_offset_host(struct kvm_vcpu *vcpu, s64 adjustment)
{
	if (vcpu->arch.l1_tsc_scaling_ratio != kvm_caps.default_tsc_scaling_ratio)
		WARN_ON(adjustment < 0);
	adjustment = kvm_scale_tsc((u64) adjustment,
				   vcpu->arch.l1_tsc_scaling_ratio);
	adjust_tsc_offset_guest(vcpu, adjustment);
}

#ifdef CONFIG_X86_64

static u64 read_tsc(void)
{
	u64 ret = (u64)rdtsc_ordered();
	u64 last = pvclock_gtod_data.clock.cycle_last;

	if (likely(ret >= last))
		return ret;

	/*
	 * GCC likes to generate cmov here, but this branch is extremely
	 * predictable (it's just a function of time and the likely is
	 * very likely) and there's a data dependence, so force GCC
	 * to generate a branch instead.  I don't barrier() because
	 * we don't actually need a barrier, and if this function
	 * ever gets inlined it will generate worse code.
	 */
	asm volatile ("");
	return last;
}

static inline u64 vgettsc(struct pvclock_clock *clock, u64 *tsc_timestamp,
			  int *mode)
{
	u64 tsc_pg_val;
	long v;

	switch (clock->vclock_mode) {
	case VDSO_CLOCKMODE_HVCLOCK:
		if (hv_read_tsc_page_tsc(hv_get_tsc_page(),
					 tsc_timestamp, &tsc_pg_val)) {
			/* TSC page valid */
			*mode = VDSO_CLOCKMODE_HVCLOCK;
			v = (tsc_pg_val - clock->cycle_last) &
				clock->mask;
		} else {
			/* TSC page invalid */
			*mode = VDSO_CLOCKMODE_NONE;
		}
		break;
	case VDSO_CLOCKMODE_TSC:
		*mode = VDSO_CLOCKMODE_TSC;
		*tsc_timestamp = read_tsc();
		v = (*tsc_timestamp - clock->cycle_last) &
			clock->mask;
		break;
	default:
		*mode = VDSO_CLOCKMODE_NONE;
	}

	if (*mode == VDSO_CLOCKMODE_NONE)
		*tsc_timestamp = v = 0;

	return v * clock->mult;
}

/*
 * As with get_kvmclock_base_ns(), this counts from boot time, at the
 * frequency of CLOCK_MONOTONIC_RAW (hence adding gtos->offs_boot).
 */
static int do_kvmclock_base(s64 *t, u64 *tsc_timestamp)
{
	struct pvclock_gtod_data *gtod = &pvclock_gtod_data;
	unsigned long seq;
	int mode;
	u64 ns;

	do {
		seq = read_seqcount_begin(&gtod->seq);
		ns = gtod->raw_clock.base_cycles;
		ns += vgettsc(&gtod->raw_clock, tsc_timestamp, &mode);
		ns >>= gtod->raw_clock.shift;
		ns += ktime_to_ns(ktime_add(gtod->raw_clock.offset, gtod->offs_boot));
	} while (unlikely(read_seqcount_retry(&gtod->seq, seq)));
	*t = ns;

	return mode;
}

/*
 * This calculates CLOCK_MONOTONIC at the time of the TSC snapshot, with
 * no boot time offset.
 */
static int do_monotonic(s64 *t, u64 *tsc_timestamp)
{
	struct pvclock_gtod_data *gtod = &pvclock_gtod_data;
	unsigned long seq;
	int mode;
	u64 ns;

	do {
		seq = read_seqcount_begin(&gtod->seq);
		ns = gtod->clock.base_cycles;
		ns += vgettsc(&gtod->clock, tsc_timestamp, &mode);
		ns >>= gtod->clock.shift;
		ns += ktime_to_ns(gtod->clock.offset);
	} while (unlikely(read_seqcount_retry(&gtod->seq, seq)));
	*t = ns;

	return mode;
}

static int do_realtime(struct timespec64 *ts, u64 *tsc_timestamp)
{
	struct pvclock_gtod_data *gtod = &pvclock_gtod_data;
	unsigned long seq;
	int mode;
	u64 ns;

	do {
		seq = read_seqcount_begin(&gtod->seq);
		ts->tv_sec = gtod->wall_time_sec;
		ns = gtod->clock.base_cycles;
		ns += vgettsc(&gtod->clock, tsc_timestamp, &mode);
		ns >>= gtod->clock.shift;
	} while (unlikely(read_seqcount_retry(&gtod->seq, seq)));

	ts->tv_sec += __iter_div_u64_rem(ns, NSEC_PER_SEC, &ns);
	ts->tv_nsec = ns;

	return mode;
}

/*
 * Calculates the kvmclock_base_ns (CLOCK_MONOTONIC_RAW + boot time) and
 * reports the TSC value from which it do so. Returns true if host is
 * using TSC based clocksource.
 */
static bool kvm_get_time_and_clockread(s64 *kernel_ns, u64 *tsc_timestamp)
{
	/* checked again under seqlock below */
	if (!gtod_is_based_on_tsc(pvclock_gtod_data.clock.vclock_mode))
		return false;

	return gtod_is_based_on_tsc(do_kvmclock_base(kernel_ns,
						     tsc_timestamp));
}

/*
 * Calculates CLOCK_MONOTONIC and reports the TSC value from which it did
 * so. Returns true if host is using TSC based clocksource.
 */
bool kvm_get_monotonic_and_clockread(s64 *kernel_ns, u64 *tsc_timestamp)
{
	/* checked again under seqlock below */
	if (!gtod_is_based_on_tsc(pvclock_gtod_data.clock.vclock_mode))
		return false;

	return gtod_is_based_on_tsc(do_monotonic(kernel_ns,
						 tsc_timestamp));
}

/*
 * Calculates CLOCK_REALTIME and reports the TSC value from which it did
 * so. Returns true if host is using TSC based clocksource.
 *
 * DO NOT USE this for anything related to migration. You want CLOCK_TAI
 * for that.
 */
static bool kvm_get_walltime_and_clockread(struct timespec64 *ts,
					   u64 *tsc_timestamp)
{
	/* checked again under seqlock below */
	if (!gtod_is_based_on_tsc(pvclock_gtod_data.clock.vclock_mode))
		return false;

	return gtod_is_based_on_tsc(do_realtime(ts, tsc_timestamp));
}
#endif

/*
 *
 * Assuming a stable TSC across physical CPUS, and a stable TSC
 * across virtual CPUs, the following condition is possible.
 * Each numbered line represents an event visible to both
 * CPUs at the next numbered event.
 *
 * "timespecX" represents host monotonic time. "tscX" represents
 * RDTSC value.
 *
 * 		VCPU0 on CPU0		|	VCPU1 on CPU1
 *
 * 1.  read timespec0,tsc0
 * 2.					| timespec1 = timespec0 + N
 * 					| tsc1 = tsc0 + M
 * 3. transition to guest		| transition to guest
 * 4. ret0 = timespec0 + (rdtsc - tsc0) |
 * 5.				        | ret1 = timespec1 + (rdtsc - tsc1)
 * 				        | ret1 = timespec0 + N + (rdtsc - (tsc0 + M))
 *
 * Since ret0 update is visible to VCPU1 at time 5, to obey monotonicity:
 *
 * 	- ret0 < ret1
 *	- timespec0 + (rdtsc - tsc0) < timespec0 + N + (rdtsc - (tsc0 + M))
 *		...
 *	- 0 < N - M => M < N
 *
 * That is, when timespec0 != timespec1, M < N. Unfortunately that is not
 * always the case (the difference between two distinct xtime instances
 * might be smaller then the difference between corresponding TSC reads,
 * when updating guest vcpus pvclock areas).
 *
 * To avoid that problem, do not allow visibility of distinct
 * system_timestamp/tsc_timestamp values simultaneously: use a master
 * copy of host monotonic time values. Update that master copy
 * in lockstep.
 *
 * Rely on synchronization of host TSCs and guest TSCs for monotonicity.
 *
 */

static void pvclock_update_vm_gtod_copy(struct kvm *kvm)
{
#ifdef CONFIG_X86_64
	struct kvm_arch *ka = &kvm->arch;
	int vclock_mode;
	bool host_tsc_clocksource, vcpus_matched;

	lockdep_assert_held(&kvm->arch.tsc_write_lock);
	vcpus_matched = (ka->nr_vcpus_matched_tsc + 1 ==
			atomic_read(&kvm->online_vcpus));

	/*
	 * If the host uses TSC clock, then passthrough TSC as stable
	 * to the guest.
	 */
	host_tsc_clocksource = kvm_get_time_and_clockread(
					&ka->master_kernel_ns,
					&ka->master_cycle_now);

	ka->use_master_clock = host_tsc_clocksource && vcpus_matched
				&& !ka->backwards_tsc_observed
				&& !ka->boot_vcpu_runs_old_kvmclock;

	if (ka->use_master_clock)
		atomic_set(&kvm_guest_has_master_clock, 1);

	vclock_mode = pvclock_gtod_data.clock.vclock_mode;
	trace_kvm_update_master_clock(ka->use_master_clock, vclock_mode,
					vcpus_matched);
#endif
}

static void kvm_make_mclock_inprogress_request(struct kvm *kvm)
{
	kvm_make_all_cpus_request(kvm, KVM_REQ_MCLOCK_INPROGRESS);
}

static void __kvm_start_pvclock_update(struct kvm *kvm)
{
	raw_spin_lock_irq(&kvm->arch.tsc_write_lock);
	write_seqcount_begin(&kvm->arch.pvclock_sc);
}

static void kvm_start_pvclock_update(struct kvm *kvm)
{
	kvm_make_mclock_inprogress_request(kvm);

	/* no guest entries from this point */
	__kvm_start_pvclock_update(kvm);
}

static void kvm_end_pvclock_update(struct kvm *kvm)
{
	struct kvm_arch *ka = &kvm->arch;
	struct kvm_vcpu *vcpu;
	unsigned long i;

	write_seqcount_end(&ka->pvclock_sc);
	raw_spin_unlock_irq(&ka->tsc_write_lock);
	kvm_for_each_vcpu(i, vcpu, kvm)
		kvm_make_request(KVM_REQ_CLOCK_UPDATE, vcpu);

	/* guest entries allowed */
	kvm_for_each_vcpu(i, vcpu, kvm)
		kvm_clear_request(KVM_REQ_MCLOCK_INPROGRESS, vcpu);
}

static void kvm_update_masterclock(struct kvm *kvm)
{
	kvm_hv_request_tsc_page_update(kvm);
	kvm_start_pvclock_update(kvm);
	pvclock_update_vm_gtod_copy(kvm);
	kvm_end_pvclock_update(kvm);
}

/*
 * Use the kernel's tsc_khz directly if the TSC is constant, otherwise use KVM's
 * per-CPU value (which may be zero if a CPU is going offline).  Note, tsc_khz
 * can change during boot even if the TSC is constant, as it's possible for KVM
 * to be loaded before TSC calibration completes.  Ideally, KVM would get a
 * notification when calibration completes, but practically speaking calibration
 * will complete before userspace is alive enough to create VMs.
 */
static unsigned long get_cpu_tsc_khz(void)
{
	if (static_cpu_has(X86_FEATURE_CONSTANT_TSC))
		return tsc_khz;
	else
		return __this_cpu_read(cpu_tsc_khz);
}

/* Called within read_seqcount_begin/retry for kvm->pvclock_sc.  */
static void __get_kvmclock(struct kvm *kvm, struct kvm_clock_data *data)
{
	struct kvm_arch *ka = &kvm->arch;
	struct pvclock_vcpu_time_info hv_clock;

	/* both __this_cpu_read() and rdtsc() should be on the same cpu */
	get_cpu();

	data->flags = 0;
	if (ka->use_master_clock &&
	    (static_cpu_has(X86_FEATURE_CONSTANT_TSC) || __this_cpu_read(cpu_tsc_khz))) {
#ifdef CONFIG_X86_64
		struct timespec64 ts;

		if (kvm_get_walltime_and_clockread(&ts, &data->host_tsc)) {
			data->realtime = ts.tv_nsec + NSEC_PER_SEC * ts.tv_sec;
			data->flags |= KVM_CLOCK_REALTIME | KVM_CLOCK_HOST_TSC;
		} else
#endif
		data->host_tsc = rdtsc();

		data->flags |= KVM_CLOCK_TSC_STABLE;
		hv_clock.tsc_timestamp = ka->master_cycle_now;
		hv_clock.system_time = ka->master_kernel_ns + ka->kvmclock_offset;
		kvm_get_time_scale(NSEC_PER_SEC, get_cpu_tsc_khz() * 1000LL,
				   &hv_clock.tsc_shift,
				   &hv_clock.tsc_to_system_mul);
		data->clock = __pvclock_read_cycles(&hv_clock, data->host_tsc);
	} else {
		data->clock = get_kvmclock_base_ns() + ka->kvmclock_offset;
	}

	put_cpu();
}

static void get_kvmclock(struct kvm *kvm, struct kvm_clock_data *data)
{
	struct kvm_arch *ka = &kvm->arch;
	unsigned seq;

	do {
		seq = read_seqcount_begin(&ka->pvclock_sc);
		__get_kvmclock(kvm, data);
	} while (read_seqcount_retry(&ka->pvclock_sc, seq));
}

u64 get_kvmclock_ns(struct kvm *kvm)
{
	struct kvm_clock_data data;

	get_kvmclock(kvm, &data);
	return data.clock;
}

static void kvm_setup_guest_pvclock(struct pvclock_vcpu_time_info *ref_hv_clock,
				    struct kvm_vcpu *vcpu,
				    struct gfn_to_pfn_cache *gpc,
				    unsigned int offset)
{
	struct pvclock_vcpu_time_info *guest_hv_clock;
	struct pvclock_vcpu_time_info hv_clock;
	unsigned long flags;

	memcpy(&hv_clock, ref_hv_clock, sizeof(hv_clock));

	read_lock_irqsave(&gpc->lock, flags);
	while (!kvm_gpc_check(gpc, offset + sizeof(*guest_hv_clock))) {
		read_unlock_irqrestore(&gpc->lock, flags);

		if (kvm_gpc_refresh(gpc, offset + sizeof(*guest_hv_clock)))
			return;

		read_lock_irqsave(&gpc->lock, flags);
	}

	guest_hv_clock = (void *)(gpc->khva + offset);

	/*
	 * This VCPU is paused, but it's legal for a guest to read another
	 * VCPU's kvmclock, so we really have to follow the specification where
	 * it says that version is odd if data is being modified, and even after
	 * it is consistent.
	 */

	guest_hv_clock->version = hv_clock.version = (guest_hv_clock->version + 1) | 1;
	smp_wmb();

	/* retain PVCLOCK_GUEST_STOPPED if set in guest copy */
	hv_clock.flags |= (guest_hv_clock->flags & PVCLOCK_GUEST_STOPPED);

	memcpy(guest_hv_clock, &hv_clock, sizeof(*guest_hv_clock));

	smp_wmb();

	guest_hv_clock->version = ++hv_clock.version;

	kvm_gpc_mark_dirty_in_slot(gpc);
	read_unlock_irqrestore(&gpc->lock, flags);

	trace_kvm_pvclock_update(vcpu->vcpu_id, &hv_clock);
}

int kvm_guest_time_update(struct kvm_vcpu *v)
{
	struct pvclock_vcpu_time_info hv_clock = {};
	unsigned long flags, tgt_tsc_khz;
	unsigned seq;
	struct kvm_vcpu_arch *vcpu = &v->arch;
	struct kvm_arch *ka = &v->kvm->arch;
	s64 kernel_ns;
	u64 tsc_timestamp, host_tsc;
	bool use_master_clock;

	kernel_ns = 0;
	host_tsc = 0;

	/*
	 * If the host uses TSC clock, then passthrough TSC as stable
	 * to the guest.
	 */
	do {
		seq = read_seqcount_begin(&ka->pvclock_sc);
		use_master_clock = ka->use_master_clock;
		if (use_master_clock) {
			host_tsc = ka->master_cycle_now;
			kernel_ns = ka->master_kernel_ns;
		}
	} while (read_seqcount_retry(&ka->pvclock_sc, seq));

	/* Keep irq disabled to prevent changes to the clock */
	local_irq_save(flags);
	tgt_tsc_khz = get_cpu_tsc_khz();
	if (unlikely(tgt_tsc_khz == 0)) {
		local_irq_restore(flags);
		kvm_make_request(KVM_REQ_CLOCK_UPDATE, v);
		return 1;
	}
	if (!use_master_clock) {
		host_tsc = rdtsc();
		kernel_ns = get_kvmclock_base_ns();
	}

	tsc_timestamp = kvm_read_l1_tsc(v, host_tsc);

	/*
	 * We may have to catch up the TSC to match elapsed wall clock
	 * time for two reasons, even if kvmclock is used.
	 *   1) CPU could have been running below the maximum TSC rate
	 *   2) Broken TSC compensation resets the base at each VCPU
	 *      entry to avoid unknown leaps of TSC even when running
	 *      again on the same CPU.  This may cause apparent elapsed
	 *      time to disappear, and the guest to stand still or run
	 *	very slowly.
	 */
	if (vcpu->tsc_catchup) {
		u64 tsc = compute_guest_tsc(v, kernel_ns);
		if (tsc > tsc_timestamp) {
			adjust_tsc_offset_guest(v, tsc - tsc_timestamp);
			tsc_timestamp = tsc;
		}
	}

	local_irq_restore(flags);

	/* With all the info we got, fill in the values */

	if (kvm_caps.has_tsc_control) {
		tgt_tsc_khz = kvm_scale_tsc(tgt_tsc_khz,
					    v->arch.l1_tsc_scaling_ratio);
		tgt_tsc_khz = tgt_tsc_khz ? : 1;
	}

	if (unlikely(vcpu->hw_tsc_khz != tgt_tsc_khz)) {
		kvm_get_time_scale(NSEC_PER_SEC, tgt_tsc_khz * 1000LL,
				   &vcpu->pvclock_tsc_shift,
				   &vcpu->pvclock_tsc_mul);
		vcpu->hw_tsc_khz = tgt_tsc_khz;
	}

	hv_clock.tsc_shift = vcpu->pvclock_tsc_shift;
	hv_clock.tsc_to_system_mul = vcpu->pvclock_tsc_mul;
	hv_clock.tsc_timestamp = tsc_timestamp;
	hv_clock.system_time = kernel_ns + v->kvm->arch.kvmclock_offset;
	vcpu->last_guest_tsc = tsc_timestamp;

	/* If the host uses TSC clocksource, then it is stable */
	hv_clock.flags = 0;
	if (use_master_clock)
		hv_clock.flags |= PVCLOCK_TSC_STABLE_BIT;

	if (vcpu->pv_time.active) {
		/*
		 * GUEST_STOPPED is only supported by kvmclock, and KVM's
		 * historic behavior is to only process the request if kvmclock
		 * is active/enabled.
		 */
		if (vcpu->pvclock_set_guest_stopped_request) {
			hv_clock.flags |= PVCLOCK_GUEST_STOPPED;
			vcpu->pvclock_set_guest_stopped_request = false;
		}
		kvm_setup_guest_pvclock(&hv_clock, v, &vcpu->pv_time, 0);

		hv_clock.flags &= ~PVCLOCK_GUEST_STOPPED;
	}

	kvm_hv_setup_tsc_page(v->kvm, &hv_clock);

#ifdef CONFIG_KVM_XEN
	/*
	 * For Xen guests we may need to override PVCLOCK_TSC_STABLE_BIT as unless
	 * explicitly told to use TSC as its clocksource Xen will not set this bit.
	 * This default behaviour led to bugs in some guest kernels which cause
	 * problems if they observe PVCLOCK_TSC_STABLE_BIT in the pvclock flags.
	 *
	 * Note!  Clear TSC_STABLE only for Xen clocks, i.e. the order matters!
	 */
	if (ka->xen.hvm_config.flags & KVM_XEN_HVM_CONFIG_PVCLOCK_TSC_UNSTABLE)
		hv_clock.flags &= ~PVCLOCK_TSC_STABLE_BIT;

	if (vcpu->xen.vcpu_info_cache.active)
		kvm_setup_guest_pvclock(&hv_clock, v, &vcpu->xen.vcpu_info_cache,
					offsetof(struct compat_vcpu_info, time));
	if (vcpu->xen.vcpu_time_info_cache.active)
		kvm_setup_guest_pvclock(&hv_clock, v, &vcpu->xen.vcpu_time_info_cache, 0);
#endif
	return 0;
}

/*
 * The pvclock_wall_clock ABI tells the guest the wall clock time at
 * which it started (i.e. its epoch, when its kvmclock was zero).
 *
 * In fact those clocks are subtly different; wall clock frequency is
 * adjusted by NTP and has leap seconds, while the kvmclock is a
 * simple function of the TSC without any such adjustment.
 *
 * Perhaps the ABI should have exposed CLOCK_TAI and a ratio between
 * that and kvmclock, but even that would be subject to change over
 * time.
 *
 * Attempt to calculate the epoch at a given moment using the *same*
 * TSC reading via kvm_get_walltime_and_clockread() to obtain both
 * wallclock and kvmclock times, and subtracting one from the other.
 *
 * Fall back to using their values at slightly different moments by
 * calling ktime_get_real_ns() and get_kvmclock_ns() separately.
 */
uint64_t kvm_get_wall_clock_epoch(struct kvm *kvm)
{
#ifdef CONFIG_X86_64
	struct pvclock_vcpu_time_info hv_clock;
	struct kvm_arch *ka = &kvm->arch;
	unsigned long seq, local_tsc_khz;
	struct timespec64 ts;
	uint64_t host_tsc;

	do {
		seq = read_seqcount_begin(&ka->pvclock_sc);

		local_tsc_khz = 0;
		if (!ka->use_master_clock)
			break;

		/*
		 * The TSC read and the call to get_cpu_tsc_khz() must happen
		 * on the same CPU.
		 */
		get_cpu();

		local_tsc_khz = get_cpu_tsc_khz();

		if (local_tsc_khz &&
		    !kvm_get_walltime_and_clockread(&ts, &host_tsc))
			local_tsc_khz = 0; /* Fall back to old method */

		put_cpu();

		/*
		 * These values must be snapshotted within the seqcount loop.
		 * After that, it's just mathematics which can happen on any
		 * CPU at any time.
		 */
		hv_clock.tsc_timestamp = ka->master_cycle_now;
		hv_clock.system_time = ka->master_kernel_ns + ka->kvmclock_offset;

	} while (read_seqcount_retry(&ka->pvclock_sc, seq));

	/*
	 * If the conditions were right, and obtaining the wallclock+TSC was
	 * successful, calculate the KVM clock at the corresponding time and
	 * subtract one from the other to get the guest's epoch in nanoseconds
	 * since 1970-01-01.
	 */
	if (local_tsc_khz) {
		kvm_get_time_scale(NSEC_PER_SEC, local_tsc_khz * NSEC_PER_USEC,
				   &hv_clock.tsc_shift,
				   &hv_clock.tsc_to_system_mul);
		return ts.tv_nsec + NSEC_PER_SEC * ts.tv_sec -
			__pvclock_read_cycles(&hv_clock, host_tsc);
	}
#endif
	return ktime_get_real_ns() - get_kvmclock_ns(kvm);
}

/*
 * kvmclock updates which are isolated to a given vcpu, such as
 * vcpu->cpu migration, should not allow system_timestamp from
 * the rest of the vcpus to remain static. Otherwise ntp frequency
 * correction applies to one vcpu's system_timestamp but not
 * the others.
 *
 * So in those cases, request a kvmclock update for all vcpus.
 * We need to rate-limit these requests though, as they can
 * considerably slow guests that have a large number of vcpus.
 * The time for a remote vcpu to update its kvmclock is bound
 * by the delay we use to rate-limit the updates.
 */

#define KVMCLOCK_UPDATE_DELAY msecs_to_jiffies(100)

static void kvmclock_update_fn(struct work_struct *work)
{
	unsigned long i;
	struct delayed_work *dwork = to_delayed_work(work);
	struct kvm_arch *ka = container_of(dwork, struct kvm_arch,
					   kvmclock_update_work);
	struct kvm *kvm = container_of(ka, struct kvm, arch);
	struct kvm_vcpu *vcpu;

	kvm_for_each_vcpu(i, vcpu, kvm) {
		kvm_make_request(KVM_REQ_CLOCK_UPDATE, vcpu);
		kvm_vcpu_kick(vcpu);
	}
}

static void kvm_gen_kvmclock_update(struct kvm_vcpu *v)
{
	struct kvm *kvm = v->kvm;

	kvm_make_request(KVM_REQ_CLOCK_UPDATE, v);
	schedule_delayed_work(&kvm->arch.kvmclock_update_work,
					KVMCLOCK_UPDATE_DELAY);
}

#define KVMCLOCK_SYNC_PERIOD (300 * HZ)

static void kvmclock_sync_fn(struct work_struct *work)
{
	struct delayed_work *dwork = to_delayed_work(work);
	struct kvm_arch *ka = container_of(dwork, struct kvm_arch,
					   kvmclock_sync_work);
	struct kvm *kvm = container_of(ka, struct kvm, arch);

	schedule_delayed_work(&kvm->arch.kvmclock_update_work, 0);
	schedule_delayed_work(&kvm->arch.kvmclock_sync_work,
					KVMCLOCK_SYNC_PERIOD);
}

/* These helpers are safe iff @msr is known to be an MCx bank MSR. */
static bool is_mci_control_msr(u32 msr)
{
	return (msr & 3) == 0;
}
static bool is_mci_status_msr(u32 msr)
{
	return (msr & 3) == 1;
}

/*
 * On AMD, HWCR[McStatusWrEn] controls whether setting MCi_STATUS results in #GP.
 */
static bool can_set_mci_status(struct kvm_vcpu *vcpu)
{
	/* McStatusWrEn enabled? */
	if (guest_cpuid_is_amd_compatible(vcpu))
		return !!(vcpu->arch.msr_hwcr & BIT_ULL(18));

	return false;
}

static int set_msr_mce(struct kvm_vcpu *vcpu, struct msr_data *msr_info)
{
	u64 mcg_cap = vcpu->arch.mcg_cap;
	unsigned bank_num = mcg_cap & 0xff;
	u32 msr = msr_info->index;
	u64 data = msr_info->data;
	u32 offset, last_msr;

	switch (msr) {
	case MSR_IA32_MCG_STATUS:
		vcpu->arch.mcg_status = data;
		break;
	case MSR_IA32_MCG_CTL:
		if (!(mcg_cap & MCG_CTL_P) &&
		    (data || !msr_info->host_initiated))
			return 1;
		if (data != 0 && data != ~(u64)0)
			return 1;
		vcpu->arch.mcg_ctl = data;
		break;
	case MSR_IA32_MC0_CTL2 ... MSR_IA32_MCx_CTL2(KVM_MAX_MCE_BANKS) - 1:
		last_msr = MSR_IA32_MCx_CTL2(bank_num) - 1;
		if (msr > last_msr)
			return 1;

		if (!(mcg_cap & MCG_CMCI_P) && (data || !msr_info->host_initiated))
			return 1;
		/* An attempt to write a 1 to a reserved bit raises #GP */
		if (data & ~(MCI_CTL2_CMCI_EN | MCI_CTL2_CMCI_THRESHOLD_MASK))
			return 1;
		offset = array_index_nospec(msr - MSR_IA32_MC0_CTL2,
					    last_msr + 1 - MSR_IA32_MC0_CTL2);
		vcpu->arch.mci_ctl2_banks[offset] = data;
		break;
	case MSR_IA32_MC0_CTL ... MSR_IA32_MCx_CTL(KVM_MAX_MCE_BANKS) - 1:
		last_msr = MSR_IA32_MCx_CTL(bank_num) - 1;
		if (msr > last_msr)
			return 1;

		/*
		 * Only 0 or all 1s can be written to IA32_MCi_CTL, all other
		 * values are architecturally undefined.  But, some Linux
		 * kernels clear bit 10 in bank 4 to workaround a BIOS/GART TLB
		 * issue on AMD K8s, allow bit 10 to be clear when setting all
		 * other bits in order to avoid an uncaught #GP in the guest.
		 *
		 * UNIXWARE clears bit 0 of MC1_CTL to ignore correctable,
		 * single-bit ECC data errors.
		 */
		if (is_mci_control_msr(msr) &&
		    data != 0 && (data | (1 << 10) | 1) != ~(u64)0)
			return 1;

		/*
		 * All CPUs allow writing 0 to MCi_STATUS MSRs to clear the MSR.
		 * AMD-based CPUs allow non-zero values, but if and only if
		 * HWCR[McStatusWrEn] is set.
		 */
		if (!msr_info->host_initiated && is_mci_status_msr(msr) &&
		    data != 0 && !can_set_mci_status(vcpu))
			return 1;

		offset = array_index_nospec(msr - MSR_IA32_MC0_CTL,
					    last_msr + 1 - MSR_IA32_MC0_CTL);
		vcpu->arch.mce_banks[offset] = data;
		break;
	default:
		return 1;
	}
	return 0;
}

static inline bool kvm_pv_async_pf_enabled(struct kvm_vcpu *vcpu)
{
	u64 mask = KVM_ASYNC_PF_ENABLED | KVM_ASYNC_PF_DELIVERY_AS_INT;

	return (vcpu->arch.apf.msr_en_val & mask) == mask;
}

static int kvm_pv_enable_async_pf(struct kvm_vcpu *vcpu, u64 data)
{
	gpa_t gpa = data & ~0x3f;

	/* Bits 4:5 are reserved, Should be zero */
	if (data & 0x30)
		return 1;

	if (!guest_pv_has(vcpu, KVM_FEATURE_ASYNC_PF_VMEXIT) &&
	    (data & KVM_ASYNC_PF_DELIVERY_AS_PF_VMEXIT))
		return 1;

	if (!guest_pv_has(vcpu, KVM_FEATURE_ASYNC_PF_INT) &&
	    (data & KVM_ASYNC_PF_DELIVERY_AS_INT))
		return 1;

	if (!lapic_in_kernel(vcpu))
		return data ? 1 : 0;

	vcpu->arch.apf.msr_en_val = data;

	if (!kvm_pv_async_pf_enabled(vcpu)) {
		kvm_clear_async_pf_completion_queue(vcpu);
		kvm_async_pf_hash_reset(vcpu);
		return 0;
	}

	if (kvm_gfn_to_hva_cache_init(vcpu->kvm, &vcpu->arch.apf.data, gpa,
					sizeof(u64)))
		return 1;

	vcpu->arch.apf.send_always = (data & KVM_ASYNC_PF_SEND_ALWAYS);
	vcpu->arch.apf.delivery_as_pf_vmexit = data & KVM_ASYNC_PF_DELIVERY_AS_PF_VMEXIT;

	kvm_async_pf_wakeup_all(vcpu);

	return 0;
}

static int kvm_pv_enable_async_pf_int(struct kvm_vcpu *vcpu, u64 data)
{
	/* Bits 8-63 are reserved */
	if (data >> 8)
		return 1;

	if (!lapic_in_kernel(vcpu))
		return 1;

	vcpu->arch.apf.msr_int_val = data;

	vcpu->arch.apf.vec = data & KVM_ASYNC_PF_VEC_MASK;

	return 0;
}

static void kvmclock_reset(struct kvm_vcpu *vcpu)
{
	kvm_gpc_deactivate(&vcpu->arch.pv_time);
	vcpu->arch.time = 0;
}

static void kvm_vcpu_flush_tlb_all(struct kvm_vcpu *vcpu)
{
	++vcpu->stat.tlb_flush;
	kvm_x86_call(flush_tlb_all)(vcpu);

	/* Flushing all ASIDs flushes the current ASID... */
	kvm_clear_request(KVM_REQ_TLB_FLUSH_CURRENT, vcpu);
}

static void kvm_vcpu_flush_tlb_guest(struct kvm_vcpu *vcpu)
{
	++vcpu->stat.tlb_flush;

	if (!tdp_enabled) {
		/*
		 * A TLB flush on behalf of the guest is equivalent to
		 * INVPCID(all), toggling CR4.PGE, etc., which requires
		 * a forced sync of the shadow page tables.  Ensure all the
		 * roots are synced and the guest TLB in hardware is clean.
		 */
		kvm_mmu_sync_roots(vcpu);
		kvm_mmu_sync_prev_roots(vcpu);
	}

	kvm_x86_call(flush_tlb_guest)(vcpu);

	/*
	 * Flushing all "guest" TLB is always a superset of Hyper-V's fine
	 * grained flushing.
	 */
	kvm_hv_vcpu_purge_flush_tlb(vcpu);
}


static inline void kvm_vcpu_flush_tlb_current(struct kvm_vcpu *vcpu)
{
	++vcpu->stat.tlb_flush;
	kvm_x86_call(flush_tlb_current)(vcpu);
}

/*
 * Service "local" TLB flush requests, which are specific to the current MMU
 * context.  In addition to the generic event handling in vcpu_enter_guest(),
 * TLB flushes that are targeted at an MMU context also need to be serviced
 * prior before nested VM-Enter/VM-Exit.
 */
void kvm_service_local_tlb_flush_requests(struct kvm_vcpu *vcpu)
{
	if (kvm_check_request(KVM_REQ_TLB_FLUSH_CURRENT, vcpu))
		kvm_vcpu_flush_tlb_current(vcpu);

	if (kvm_check_request(KVM_REQ_TLB_FLUSH_GUEST, vcpu))
		kvm_vcpu_flush_tlb_guest(vcpu);
}
EXPORT_SYMBOL_FOR_KVM_INTERNAL(kvm_service_local_tlb_flush_requests);

static void record_steal_time(struct kvm_vcpu *vcpu)
{
	struct gfn_to_hva_cache *ghc = &vcpu->arch.st.cache;
	struct kvm_steal_time __user *st;
	struct kvm_memslots *slots;
	gpa_t gpa = vcpu->arch.st.msr_val & KVM_STEAL_VALID_BITS;
	u64 steal;
	u32 version;

	if (kvm_xen_msr_enabled(vcpu->kvm)) {
		kvm_xen_runstate_set_running(vcpu);
		return;
	}

	if (!(vcpu->arch.st.msr_val & KVM_MSR_ENABLED))
		return;

	if (WARN_ON_ONCE(current->mm != vcpu->kvm->mm))
		return;

	slots = kvm_memslots(vcpu->kvm);

	if (unlikely(slots->generation != ghc->generation ||
		     gpa != ghc->gpa ||
		     kvm_is_error_hva(ghc->hva) || !ghc->memslot)) {
		/* We rely on the fact that it fits in a single page. */
		BUILD_BUG_ON((sizeof(*st) - 1) & KVM_STEAL_VALID_BITS);

		if (kvm_gfn_to_hva_cache_init(vcpu->kvm, ghc, gpa, sizeof(*st)) ||
		    kvm_is_error_hva(ghc->hva) || !ghc->memslot)
			return;
	}

	st = (struct kvm_steal_time __user *)ghc->hva;
	/*
	 * Doing a TLB flush here, on the guest's behalf, can avoid
	 * expensive IPIs.
	 */
	if (guest_pv_has(vcpu, KVM_FEATURE_PV_TLB_FLUSH)) {
		u8 st_preempted = 0;
		int err = -EFAULT;

		if (!user_access_begin(st, sizeof(*st)))
			return;

		asm volatile("1: xchgb %0, %2\n"
			     "xor %1, %1\n"
			     "2:\n"
			     _ASM_EXTABLE_UA(1b, 2b)
			     : "+q" (st_preempted),
			       "+&r" (err),
			       "+m" (st->preempted));
		if (err)
			goto out;

		user_access_end();

		vcpu->arch.st.preempted = 0;

		trace_kvm_pv_tlb_flush(vcpu->vcpu_id,
				       st_preempted & KVM_VCPU_FLUSH_TLB);
		if (st_preempted & KVM_VCPU_FLUSH_TLB)
			kvm_vcpu_flush_tlb_guest(vcpu);

		if (!user_access_begin(st, sizeof(*st)))
			goto dirty;
	} else {
		if (!user_access_begin(st, sizeof(*st)))
			return;

		unsafe_put_user(0, &st->preempted, out);
		vcpu->arch.st.preempted = 0;
	}

	unsafe_get_user(version, &st->version, out);
	if (version & 1)
		version += 1;  /* first time write, random junk */

	version += 1;
	unsafe_put_user(version, &st->version, out);

	smp_wmb();

	unsafe_get_user(steal, &st->steal, out);
	steal += current->sched_info.run_delay -
		vcpu->arch.st.last_steal;
	vcpu->arch.st.last_steal = current->sched_info.run_delay;
	unsafe_put_user(steal, &st->steal, out);

	version += 1;
	unsafe_put_user(version, &st->version, out);

 out:
	user_access_end();
 dirty:
	mark_page_dirty_in_slot(vcpu->kvm, ghc->memslot, gpa_to_gfn(ghc->gpa));
}

/*
 * Returns true if the MSR in question is managed via XSTATE, i.e. is context
 * switched with the rest of guest FPU state.
 *
 * Note, S_CET is _not_ saved/restored via XSAVES/XRSTORS.
 */
static bool is_xstate_managed_msr(struct kvm_vcpu *vcpu, u32 msr)
{
	if (!vcpu)
		return false;

	switch (msr) {
	case MSR_IA32_U_CET:
		return guest_cpu_cap_has(vcpu, X86_FEATURE_SHSTK) ||
		       guest_cpu_cap_has(vcpu, X86_FEATURE_IBT);
	case MSR_IA32_PL0_SSP ... MSR_IA32_PL3_SSP:
		return guest_cpu_cap_has(vcpu, X86_FEATURE_SHSTK);
	default:
		return false;
	}
}

/*
 * Lock (and if necessary, re-load) the guest FPU, i.e. XSTATE, and access an
 * MSR that is managed via XSTATE.  Note, the caller is responsible for doing
 * the initial FPU load, this helper only ensures that guest state is resident
 * in hardware (the kernel can load its FPU state in IRQ context).
 *
 * Note, loading guest values for U_CET and PL[0-3]_SSP while executing in the
 * kernel is safe, as U_CET is specific to userspace, and PL[0-3]_SSP are only
 * consumed when transitioning to lower privilege levels, i.e. are effectively
 * only consumed by userspace as well.
 */
static __always_inline void kvm_access_xstate_msr(struct kvm_vcpu *vcpu,
						  struct msr_data *msr_info,
						  int access)
{
	BUILD_BUG_ON(access != MSR_TYPE_R && access != MSR_TYPE_W);

	KVM_BUG_ON(!is_xstate_managed_msr(vcpu, msr_info->index), vcpu->kvm);
	KVM_BUG_ON(!vcpu->arch.guest_fpu.fpstate->in_use, vcpu->kvm);

	kvm_fpu_get();
	if (access == MSR_TYPE_R)
		rdmsrq(msr_info->index, msr_info->data);
	else
		wrmsrq(msr_info->index, msr_info->data);
	kvm_fpu_put();
}

static void kvm_set_xstate_msr(struct kvm_vcpu *vcpu, struct msr_data *msr_info)
{
	kvm_access_xstate_msr(vcpu, msr_info, MSR_TYPE_W);
}

static void kvm_get_xstate_msr(struct kvm_vcpu *vcpu, struct msr_data *msr_info)
{
	kvm_access_xstate_msr(vcpu, msr_info, MSR_TYPE_R);
}

int kvm_set_msr_common(struct kvm_vcpu *vcpu, struct msr_data *msr_info)
{
	u32 msr = msr_info->index;
	u64 data = msr_info->data;

	/*
	 * Do not allow host-initiated writes to trigger the Xen hypercall
	 * page setup; it could incur locking paths which are not expected
	 * if userspace sets the MSR in an unusual location.
	 */
	if (kvm_xen_is_hypercall_page_msr(vcpu->kvm, msr) &&
	    !msr_info->host_initiated)
		return kvm_xen_write_hypercall_page(vcpu, data);

	switch (msr) {
	case MSR_AMD64_NB_CFG:
	case MSR_IA32_UCODE_WRITE:
	case MSR_VM_HSAVE_PA:
	case MSR_AMD64_PATCH_LOADER:
	case MSR_AMD64_BU_CFG2:
	case MSR_AMD64_DC_CFG:
	case MSR_AMD64_TW_CFG:
	case MSR_F15H_EX_CFG:
		break;

	case MSR_IA32_UCODE_REV:
		if (msr_info->host_initiated)
			vcpu->arch.microcode_version = data;
		break;
	case MSR_IA32_ARCH_CAPABILITIES:
		if (!msr_info->host_initiated ||
		    !guest_cpu_cap_has(vcpu, X86_FEATURE_ARCH_CAPABILITIES))
			return KVM_MSR_RET_UNSUPPORTED;
		vcpu->arch.arch_capabilities = data;
		break;
	case MSR_IA32_PERF_CAPABILITIES:
		if (!msr_info->host_initiated ||
		    !guest_cpu_cap_has(vcpu, X86_FEATURE_PDCM))
			return KVM_MSR_RET_UNSUPPORTED;

		if (data & ~kvm_caps.supported_perf_cap)
			return 1;

		/*
		 * Note, this is not just a performance optimization!  KVM
		 * disallows changing feature MSRs after the vCPU has run; PMU
		 * refresh will bug the VM if called after the vCPU has run.
		 */
		if (vcpu->arch.perf_capabilities == data)
			break;

		vcpu->arch.perf_capabilities = data;
		kvm_pmu_refresh(vcpu);
		break;
	case MSR_IA32_PRED_CMD: {
		u64 reserved_bits = ~(PRED_CMD_IBPB | PRED_CMD_SBPB);

		if (!msr_info->host_initiated) {
			if ((!guest_has_pred_cmd_msr(vcpu)))
				return 1;

			if (!guest_cpu_cap_has(vcpu, X86_FEATURE_SPEC_CTRL) &&
			    !guest_cpu_cap_has(vcpu, X86_FEATURE_AMD_IBPB))
				reserved_bits |= PRED_CMD_IBPB;

			if (!guest_cpu_cap_has(vcpu, X86_FEATURE_SBPB))
				reserved_bits |= PRED_CMD_SBPB;
		}

		if (!boot_cpu_has(X86_FEATURE_IBPB))
			reserved_bits |= PRED_CMD_IBPB;

		if (!boot_cpu_has(X86_FEATURE_SBPB))
			reserved_bits |= PRED_CMD_SBPB;

		if (data & reserved_bits)
			return 1;

		if (!data)
			break;

		wrmsrq(MSR_IA32_PRED_CMD, data);
		break;
	}
	case MSR_IA32_FLUSH_CMD:
		if (!msr_info->host_initiated &&
		    !guest_cpu_cap_has(vcpu, X86_FEATURE_FLUSH_L1D))
			return 1;

		if (!boot_cpu_has(X86_FEATURE_FLUSH_L1D) || (data & ~L1D_FLUSH))
			return 1;
		if (!data)
			break;

		wrmsrq(MSR_IA32_FLUSH_CMD, L1D_FLUSH);
		break;
	case MSR_EFER:
		return set_efer(vcpu, msr_info);
	case MSR_K7_HWCR:
		data &= ~(u64)0x40;	/* ignore flush filter disable */
		data &= ~(u64)0x100;	/* ignore ignne emulation enable */
		data &= ~(u64)0x8;	/* ignore TLB cache disable */

		/*
		 * Allow McStatusWrEn and TscFreqSel. (Linux guests from v3.2
		 * through at least v6.6 whine if TscFreqSel is clear,
		 * depending on F/M/S.
		 */
		if (data & ~(BIT_ULL(18) | BIT_ULL(24))) {
			kvm_pr_unimpl_wrmsr(vcpu, msr, data);
			return 1;
		}
		vcpu->arch.msr_hwcr = data;
		break;
	case MSR_FAM10H_MMIO_CONF_BASE:
		if (data != 0) {
			kvm_pr_unimpl_wrmsr(vcpu, msr, data);
			return 1;
		}
		break;
	case MSR_IA32_CR_PAT:
		if (!kvm_pat_valid(data))
			return 1;

		vcpu->arch.pat = data;
		break;
	case MTRRphysBase_MSR(0) ... MSR_MTRRfix4K_F8000:
	case MSR_MTRRdefType:
		return kvm_mtrr_set_msr(vcpu, msr, data);
	case MSR_IA32_APICBASE:
		return kvm_apic_set_base(vcpu, data, msr_info->host_initiated);
	case APIC_BASE_MSR ... APIC_BASE_MSR + 0xff:
		return kvm_x2apic_msr_write(vcpu, msr, data);
	case MSR_IA32_TSC_DEADLINE:
		kvm_set_lapic_tscdeadline_msr(vcpu, data);
		break;
	case MSR_IA32_TSC_ADJUST:
		if (guest_cpu_cap_has(vcpu, X86_FEATURE_TSC_ADJUST)) {
			if (!msr_info->host_initiated) {
				s64 adj = data - vcpu->arch.ia32_tsc_adjust_msr;
				adjust_tsc_offset_guest(vcpu, adj);
				/* Before back to guest, tsc_timestamp must be adjusted
				 * as well, otherwise guest's percpu pvclock time could jump.
				 */
				kvm_make_request(KVM_REQ_CLOCK_UPDATE, vcpu);
			}
			vcpu->arch.ia32_tsc_adjust_msr = data;
		}
		break;
	case MSR_IA32_MISC_ENABLE: {
		u64 old_val = vcpu->arch.ia32_misc_enable_msr;

		if (!msr_info->host_initiated) {
			/* RO bits */
			if ((old_val ^ data) & MSR_IA32_MISC_ENABLE_PMU_RO_MASK)
				return 1;

			/* R bits, i.e. writes are ignored, but don't fault. */
			data = data & ~MSR_IA32_MISC_ENABLE_EMON;
			data |= old_val & MSR_IA32_MISC_ENABLE_EMON;
		}

		if (!kvm_check_has_quirk(vcpu->kvm, KVM_X86_QUIRK_MISC_ENABLE_NO_MWAIT) &&
		    ((old_val ^ data)  & MSR_IA32_MISC_ENABLE_MWAIT)) {
			if (!guest_cpu_cap_has(vcpu, X86_FEATURE_XMM3))
				return 1;
			vcpu->arch.ia32_misc_enable_msr = data;
			vcpu->arch.cpuid_dynamic_bits_dirty = true;
		} else {
			vcpu->arch.ia32_misc_enable_msr = data;
		}
		break;
	}
	case MSR_IA32_SMBASE:
		if (!IS_ENABLED(CONFIG_KVM_SMM) || !msr_info->host_initiated)
			return 1;
		vcpu->arch.smbase = data;
		break;
	case MSR_IA32_POWER_CTL:
		vcpu->arch.msr_ia32_power_ctl = data;
		break;
	case MSR_IA32_TSC:
		if (msr_info->host_initiated) {
			kvm_synchronize_tsc(vcpu, &data);
		} else if (!vcpu->arch.guest_tsc_protected) {
			u64 adj = kvm_compute_l1_tsc_offset(vcpu, data) - vcpu->arch.l1_tsc_offset;
			adjust_tsc_offset_guest(vcpu, adj);
			vcpu->arch.ia32_tsc_adjust_msr += adj;
		}
		break;
	case MSR_IA32_XSS:
		if (!guest_cpuid_has(vcpu, X86_FEATURE_XSAVES))
			return KVM_MSR_RET_UNSUPPORTED;

		if (data & ~vcpu->arch.guest_supported_xss)
			return 1;
		if (vcpu->arch.ia32_xss == data)
			break;
		vcpu->arch.ia32_xss = data;
		vcpu->arch.cpuid_dynamic_bits_dirty = true;
		break;
	case MSR_SMI_COUNT:
		if (!msr_info->host_initiated)
			return 1;
		vcpu->arch.smi_count = data;
		break;
	case MSR_KVM_WALL_CLOCK_NEW:
		if (!guest_pv_has(vcpu, KVM_FEATURE_CLOCKSOURCE2))
			return 1;

		vcpu->kvm->arch.wall_clock = data;
		kvm_write_wall_clock(vcpu->kvm, data, 0);
		break;
	case MSR_KVM_WALL_CLOCK:
		if (!guest_pv_has(vcpu, KVM_FEATURE_CLOCKSOURCE))
			return 1;

		vcpu->kvm->arch.wall_clock = data;
		kvm_write_wall_clock(vcpu->kvm, data, 0);
		break;
	case MSR_KVM_SYSTEM_TIME_NEW:
		if (!guest_pv_has(vcpu, KVM_FEATURE_CLOCKSOURCE2))
			return 1;

		kvm_write_system_time(vcpu, data, false, msr_info->host_initiated);
		break;
	case MSR_KVM_SYSTEM_TIME:
		if (!guest_pv_has(vcpu, KVM_FEATURE_CLOCKSOURCE))
			return 1;

		kvm_write_system_time(vcpu, data, true,  msr_info->host_initiated);
		break;
	case MSR_KVM_ASYNC_PF_EN:
		if (!guest_pv_has(vcpu, KVM_FEATURE_ASYNC_PF))
			return 1;

		if (kvm_pv_enable_async_pf(vcpu, data))
			return 1;
		break;
	case MSR_KVM_ASYNC_PF_INT:
		if (!guest_pv_has(vcpu, KVM_FEATURE_ASYNC_PF_INT))
			return 1;

		if (kvm_pv_enable_async_pf_int(vcpu, data))
			return 1;
		break;
	case MSR_KVM_ASYNC_PF_ACK:
		if (!guest_pv_has(vcpu, KVM_FEATURE_ASYNC_PF_INT))
			return 1;
		if (data & 0x1) {
			vcpu->arch.apf.pageready_pending = false;
			kvm_check_async_pf_completion(vcpu);
		}
		break;
	case MSR_KVM_STEAL_TIME:
		if (!guest_pv_has(vcpu, KVM_FEATURE_STEAL_TIME))
			return 1;

		if (unlikely(!sched_info_on()))
			return 1;

		if (data & KVM_STEAL_RESERVED_MASK)
			return 1;

		vcpu->arch.st.msr_val = data;

		if (!(data & KVM_MSR_ENABLED))
			break;

		kvm_make_request(KVM_REQ_STEAL_UPDATE, vcpu);

		break;
	case MSR_KVM_PV_EOI_EN:
		if (!guest_pv_has(vcpu, KVM_FEATURE_PV_EOI))
			return 1;

		if (kvm_lapic_set_pv_eoi(vcpu, data, sizeof(u8)))
			return 1;
		break;

	case MSR_KVM_POLL_CONTROL:
		if (!guest_pv_has(vcpu, KVM_FEATURE_POLL_CONTROL))
			return 1;

		/* only enable bit supported */
		if (data & (-1ULL << 1))
			return 1;

		vcpu->arch.msr_kvm_poll_control = data;
		break;

	case MSR_IA32_MCG_CTL:
	case MSR_IA32_MCG_STATUS:
	case MSR_IA32_MC0_CTL ... MSR_IA32_MCx_CTL(KVM_MAX_MCE_BANKS) - 1:
	case MSR_IA32_MC0_CTL2 ... MSR_IA32_MCx_CTL2(KVM_MAX_MCE_BANKS) - 1:
		return set_msr_mce(vcpu, msr_info);

	case MSR_K7_PERFCTR0 ... MSR_K7_PERFCTR3:
	case MSR_P6_PERFCTR0 ... MSR_P6_PERFCTR1:
	case MSR_K7_EVNTSEL0 ... MSR_K7_EVNTSEL3:
	case MSR_P6_EVNTSEL0 ... MSR_P6_EVNTSEL1:
		if (kvm_pmu_is_valid_msr(vcpu, msr))
			return kvm_pmu_set_msr(vcpu, msr_info);

		if (data)
			kvm_pr_unimpl_wrmsr(vcpu, msr, data);
		break;
	case MSR_K7_CLK_CTL:
		/*
		 * Ignore all writes to this no longer documented MSR.
		 * Writes are only relevant for old K7 processors,
		 * all pre-dating SVM, but a recommended workaround from
		 * AMD for these chips. It is possible to specify the
		 * affected processor models on the command line, hence
		 * the need to ignore the workaround.
		 */
		break;
#ifdef CONFIG_KVM_HYPERV
	case HV_X64_MSR_GUEST_OS_ID ... HV_X64_MSR_SINT15:
	case HV_X64_MSR_SYNDBG_CONTROL ... HV_X64_MSR_SYNDBG_PENDING_BUFFER:
	case HV_X64_MSR_SYNDBG_OPTIONS:
	case HV_X64_MSR_CRASH_P0 ... HV_X64_MSR_CRASH_P4:
	case HV_X64_MSR_CRASH_CTL:
	case HV_X64_MSR_STIMER0_CONFIG ... HV_X64_MSR_STIMER3_COUNT:
	case HV_X64_MSR_REENLIGHTENMENT_CONTROL:
	case HV_X64_MSR_TSC_EMULATION_CONTROL:
	case HV_X64_MSR_TSC_EMULATION_STATUS:
	case HV_X64_MSR_TSC_INVARIANT_CONTROL:
		return kvm_hv_set_msr_common(vcpu, msr, data,
					     msr_info->host_initiated);
#endif
	case MSR_IA32_BBL_CR_CTL3:
		/* Drop writes to this legacy MSR -- see rdmsr
		 * counterpart for further detail.
		 */
		kvm_pr_unimpl_wrmsr(vcpu, msr, data);
		break;
	case MSR_AMD64_OSVW_ID_LENGTH:
		if (!guest_cpu_cap_has(vcpu, X86_FEATURE_OSVW))
			return 1;
		vcpu->arch.osvw.length = data;
		break;
	case MSR_AMD64_OSVW_STATUS:
		if (!guest_cpu_cap_has(vcpu, X86_FEATURE_OSVW))
			return 1;
		vcpu->arch.osvw.status = data;
		break;
	case MSR_PLATFORM_INFO:
		if (!msr_info->host_initiated)
			return 1;
		vcpu->arch.msr_platform_info = data;
		break;
	case MSR_MISC_FEATURES_ENABLES:
		if (data & ~MSR_MISC_FEATURES_ENABLES_CPUID_FAULT ||
		    (data & MSR_MISC_FEATURES_ENABLES_CPUID_FAULT &&
		     !supports_cpuid_fault(vcpu)))
			return 1;
		vcpu->arch.msr_misc_features_enables = data;
		break;
#ifdef CONFIG_X86_64
	case MSR_IA32_XFD:
		if (!msr_info->host_initiated &&
		    !guest_cpu_cap_has(vcpu, X86_FEATURE_XFD))
			return 1;

		if (data & ~kvm_guest_supported_xfd(vcpu))
			return 1;

		fpu_update_guest_xfd(&vcpu->arch.guest_fpu, data);
		break;
	case MSR_IA32_XFD_ERR:
		if (!msr_info->host_initiated &&
		    !guest_cpu_cap_has(vcpu, X86_FEATURE_XFD))
			return 1;

		if (data & ~kvm_guest_supported_xfd(vcpu))
			return 1;

		vcpu->arch.guest_fpu.xfd_err = data;
		break;
#endif
	case MSR_IA32_U_CET:
	case MSR_IA32_PL0_SSP ... MSR_IA32_PL3_SSP:
		kvm_set_xstate_msr(vcpu, msr_info);
		break;
	default:
		if (kvm_pmu_is_valid_msr(vcpu, msr))
			return kvm_pmu_set_msr(vcpu, msr_info);

		return KVM_MSR_RET_UNSUPPORTED;
	}
	return 0;
}
EXPORT_SYMBOL_FOR_KVM_INTERNAL(kvm_set_msr_common);

static int get_msr_mce(struct kvm_vcpu *vcpu, u32 msr, u64 *pdata, bool host)
{
	u64 data;
	u64 mcg_cap = vcpu->arch.mcg_cap;
	unsigned bank_num = mcg_cap & 0xff;
	u32 offset, last_msr;

	switch (msr) {
	case MSR_IA32_P5_MC_ADDR:
	case MSR_IA32_P5_MC_TYPE:
		data = 0;
		break;
	case MSR_IA32_MCG_CAP:
		data = vcpu->arch.mcg_cap;
		break;
	case MSR_IA32_MCG_CTL:
		if (!(mcg_cap & MCG_CTL_P) && !host)
			return 1;
		data = vcpu->arch.mcg_ctl;
		break;
	case MSR_IA32_MCG_STATUS:
		data = vcpu->arch.mcg_status;
		break;
	case MSR_IA32_MC0_CTL2 ... MSR_IA32_MCx_CTL2(KVM_MAX_MCE_BANKS) - 1:
		last_msr = MSR_IA32_MCx_CTL2(bank_num) - 1;
		if (msr > last_msr)
			return 1;

		if (!(mcg_cap & MCG_CMCI_P) && !host)
			return 1;
		offset = array_index_nospec(msr - MSR_IA32_MC0_CTL2,
					    last_msr + 1 - MSR_IA32_MC0_CTL2);
		data = vcpu->arch.mci_ctl2_banks[offset];
		break;
	case MSR_IA32_MC0_CTL ... MSR_IA32_MCx_CTL(KVM_MAX_MCE_BANKS) - 1:
		last_msr = MSR_IA32_MCx_CTL(bank_num) - 1;
		if (msr > last_msr)
			return 1;

		offset = array_index_nospec(msr - MSR_IA32_MC0_CTL,
					    last_msr + 1 - MSR_IA32_MC0_CTL);
		data = vcpu->arch.mce_banks[offset];
		break;
	default:
		return 1;
	}
	*pdata = data;
	return 0;
}

int kvm_get_msr_common(struct kvm_vcpu *vcpu, struct msr_data *msr_info)
{
	switch (msr_info->index) {
	case MSR_IA32_PLATFORM_ID:
	case MSR_IA32_EBL_CR_POWERON:
	case MSR_IA32_LASTBRANCHFROMIP:
	case MSR_IA32_LASTBRANCHTOIP:
	case MSR_IA32_LASTINTFROMIP:
	case MSR_IA32_LASTINTTOIP:
	case MSR_AMD64_SYSCFG:
	case MSR_K8_TSEG_ADDR:
	case MSR_K8_TSEG_MASK:
	case MSR_VM_HSAVE_PA:
	case MSR_K8_INT_PENDING_MSG:
	case MSR_AMD64_NB_CFG:
	case MSR_FAM10H_MMIO_CONF_BASE:
	case MSR_AMD64_BU_CFG2:
	case MSR_IA32_PERF_CTL:
	case MSR_AMD64_DC_CFG:
	case MSR_AMD64_TW_CFG:
	case MSR_F15H_EX_CFG:
	/*
	 * Intel Sandy Bridge CPUs must support the RAPL (running average power
	 * limit) MSRs. Just return 0, as we do not want to expose the host
	 * data here. Do not conditionalize this on CPUID, as KVM does not do
	 * so for existing CPU-specific MSRs.
	 */
	case MSR_RAPL_POWER_UNIT:
	case MSR_PP0_ENERGY_STATUS:	/* Power plane 0 (core) */
	case MSR_PP1_ENERGY_STATUS:	/* Power plane 1 (graphics uncore) */
	case MSR_PKG_ENERGY_STATUS:	/* Total package */
	case MSR_DRAM_ENERGY_STATUS:	/* DRAM controller */
		msr_info->data = 0;
		break;
	case MSR_K7_EVNTSEL0 ... MSR_K7_EVNTSEL3:
	case MSR_K7_PERFCTR0 ... MSR_K7_PERFCTR3:
	case MSR_P6_PERFCTR0 ... MSR_P6_PERFCTR1:
	case MSR_P6_EVNTSEL0 ... MSR_P6_EVNTSEL1:
		if (kvm_pmu_is_valid_msr(vcpu, msr_info->index))
			return kvm_pmu_get_msr(vcpu, msr_info);
		msr_info->data = 0;
		break;
	case MSR_IA32_UCODE_REV:
		msr_info->data = vcpu->arch.microcode_version;
		break;
	case MSR_IA32_ARCH_CAPABILITIES:
		if (!guest_cpu_cap_has(vcpu, X86_FEATURE_ARCH_CAPABILITIES))
			return KVM_MSR_RET_UNSUPPORTED;
		msr_info->data = vcpu->arch.arch_capabilities;
		break;
	case MSR_IA32_PERF_CAPABILITIES:
		if (!guest_cpu_cap_has(vcpu, X86_FEATURE_PDCM))
			return KVM_MSR_RET_UNSUPPORTED;
		msr_info->data = vcpu->arch.perf_capabilities;
		break;
	case MSR_IA32_POWER_CTL:
		msr_info->data = vcpu->arch.msr_ia32_power_ctl;
		break;
	case MSR_IA32_TSC: {
		/*
		 * Intel SDM states that MSR_IA32_TSC read adds the TSC offset
		 * even when not intercepted. AMD manual doesn't explicitly
		 * state this but appears to behave the same.
		 *
		 * On userspace reads and writes, however, we unconditionally
		 * return L1's TSC value to ensure backwards-compatible
		 * behavior for migration.
		 */
		u64 offset, ratio;

		if (msr_info->host_initiated) {
			offset = vcpu->arch.l1_tsc_offset;
			ratio = vcpu->arch.l1_tsc_scaling_ratio;
		} else {
			offset = vcpu->arch.tsc_offset;
			ratio = vcpu->arch.tsc_scaling_ratio;
		}

		msr_info->data = kvm_scale_tsc(rdtsc(), ratio) + offset;
		break;
	}
	case MSR_IA32_CR_PAT:
		msr_info->data = vcpu->arch.pat;
		break;
	case MSR_MTRRcap:
	case MTRRphysBase_MSR(0) ... MSR_MTRRfix4K_F8000:
	case MSR_MTRRdefType:
		return kvm_mtrr_get_msr(vcpu, msr_info->index, &msr_info->data);
	case 0xcd: /* fsb frequency */
		msr_info->data = 3;
		break;
		/*
		 * MSR_EBC_FREQUENCY_ID
		 * Conservative value valid for even the basic CPU models.
		 * Models 0,1: 000 in bits 23:21 indicating a bus speed of
		 * 100MHz, model 2 000 in bits 18:16 indicating 100MHz,
		 * and 266MHz for model 3, or 4. Set Core Clock
		 * Frequency to System Bus Frequency Ratio to 1 (bits
		 * 31:24) even though these are only valid for CPU
		 * models > 2, however guests may end up dividing or
		 * multiplying by zero otherwise.
		 */
	case MSR_EBC_FREQUENCY_ID:
		msr_info->data = 1 << 24;
		break;
	case MSR_IA32_APICBASE:
		msr_info->data = vcpu->arch.apic_base;
		break;
	case APIC_BASE_MSR ... APIC_BASE_MSR + 0xff:
		return kvm_x2apic_msr_read(vcpu, msr_info->index, &msr_info->data);
	case MSR_IA32_TSC_DEADLINE:
		msr_info->data = kvm_get_lapic_tscdeadline_msr(vcpu);
		break;
	case MSR_IA32_TSC_ADJUST:
		msr_info->data = (u64)vcpu->arch.ia32_tsc_adjust_msr;
		break;
	case MSR_IA32_MISC_ENABLE:
		msr_info->data = vcpu->arch.ia32_misc_enable_msr;
		break;
	case MSR_IA32_SMBASE:
		if (!IS_ENABLED(CONFIG_KVM_SMM) || !msr_info->host_initiated)
			return 1;
		msr_info->data = vcpu->arch.smbase;
		break;
	case MSR_SMI_COUNT:
		msr_info->data = vcpu->arch.smi_count;
		break;
	case MSR_IA32_PERF_STATUS:
		/* TSC increment by tick */
		msr_info->data = 1000ULL;
		/* CPU multiplier */
		msr_info->data |= (((uint64_t)4ULL) << 40);
		break;
	case MSR_EFER:
		msr_info->data = vcpu->arch.efer;
		break;
	case MSR_KVM_WALL_CLOCK:
		if (!guest_pv_has(vcpu, KVM_FEATURE_CLOCKSOURCE))
			return 1;

		msr_info->data = vcpu->kvm->arch.wall_clock;
		break;
	case MSR_KVM_WALL_CLOCK_NEW:
		if (!guest_pv_has(vcpu, KVM_FEATURE_CLOCKSOURCE2))
			return 1;

		msr_info->data = vcpu->kvm->arch.wall_clock;
		break;
	case MSR_KVM_SYSTEM_TIME:
		if (!guest_pv_has(vcpu, KVM_FEATURE_CLOCKSOURCE))
			return 1;

		msr_info->data = vcpu->arch.time;
		break;
	case MSR_KVM_SYSTEM_TIME_NEW:
		if (!guest_pv_has(vcpu, KVM_FEATURE_CLOCKSOURCE2))
			return 1;

		msr_info->data = vcpu->arch.time;
		break;
	case MSR_KVM_ASYNC_PF_EN:
		if (!guest_pv_has(vcpu, KVM_FEATURE_ASYNC_PF))
			return 1;

		msr_info->data = vcpu->arch.apf.msr_en_val;
		break;
	case MSR_KVM_ASYNC_PF_INT:
		if (!guest_pv_has(vcpu, KVM_FEATURE_ASYNC_PF_INT))
			return 1;

		msr_info->data = vcpu->arch.apf.msr_int_val;
		break;
	case MSR_KVM_ASYNC_PF_ACK:
		if (!guest_pv_has(vcpu, KVM_FEATURE_ASYNC_PF_INT))
			return 1;

		msr_info->data = 0;
		break;
	case MSR_KVM_STEAL_TIME:
		if (!guest_pv_has(vcpu, KVM_FEATURE_STEAL_TIME))
			return 1;

		msr_info->data = vcpu->arch.st.msr_val;
		break;
	case MSR_KVM_PV_EOI_EN:
		if (!guest_pv_has(vcpu, KVM_FEATURE_PV_EOI))
			return 1;

		msr_info->data = vcpu->arch.pv_eoi.msr_val;
		break;
	case MSR_KVM_POLL_CONTROL:
		if (!guest_pv_has(vcpu, KVM_FEATURE_POLL_CONTROL))
			return 1;

		msr_info->data = vcpu->arch.msr_kvm_poll_control;
		break;
	case MSR_IA32_P5_MC_ADDR:
	case MSR_IA32_P5_MC_TYPE:
	case MSR_IA32_MCG_CAP:
	case MSR_IA32_MCG_CTL:
	case MSR_IA32_MCG_STATUS:
	case MSR_IA32_MC0_CTL ... MSR_IA32_MCx_CTL(KVM_MAX_MCE_BANKS) - 1:
	case MSR_IA32_MC0_CTL2 ... MSR_IA32_MCx_CTL2(KVM_MAX_MCE_BANKS) - 1:
		return get_msr_mce(vcpu, msr_info->index, &msr_info->data,
				   msr_info->host_initiated);
	case MSR_IA32_XSS:
		if (!msr_info->host_initiated &&
		    !guest_cpuid_has(vcpu, X86_FEATURE_XSAVES))
			return 1;
		msr_info->data = vcpu->arch.ia32_xss;
		break;
	case MSR_K7_CLK_CTL:
		/*
		 * Provide expected ramp-up count for K7. All other
		 * are set to zero, indicating minimum divisors for
		 * every field.
		 *
		 * This prevents guest kernels on AMD host with CPU
		 * type 6, model 8 and higher from exploding due to
		 * the rdmsr failing.
		 */
		msr_info->data = 0x20000000;
		break;
#ifdef CONFIG_KVM_HYPERV
	case HV_X64_MSR_GUEST_OS_ID ... HV_X64_MSR_SINT15:
	case HV_X64_MSR_SYNDBG_CONTROL ... HV_X64_MSR_SYNDBG_PENDING_BUFFER:
	case HV_X64_MSR_SYNDBG_OPTIONS:
	case HV_X64_MSR_CRASH_P0 ... HV_X64_MSR_CRASH_P4:
	case HV_X64_MSR_CRASH_CTL:
	case HV_X64_MSR_STIMER0_CONFIG ... HV_X64_MSR_STIMER3_COUNT:
	case HV_X64_MSR_REENLIGHTENMENT_CONTROL:
	case HV_X64_MSR_TSC_EMULATION_CONTROL:
	case HV_X64_MSR_TSC_EMULATION_STATUS:
	case HV_X64_MSR_TSC_INVARIANT_CONTROL:
		return kvm_hv_get_msr_common(vcpu,
					     msr_info->index, &msr_info->data,
					     msr_info->host_initiated);
#endif
	case MSR_IA32_BBL_CR_CTL3:
		/* This legacy MSR exists but isn't fully documented in current
		 * silicon.  It is however accessed by winxp in very narrow
		 * scenarios where it sets bit #19, itself documented as
		 * a "reserved" bit.  Best effort attempt to source coherent
		 * read data here should the balance of the register be
		 * interpreted by the guest:
		 *
		 * L2 cache control register 3: 64GB range, 256KB size,
		 * enabled, latency 0x1, configured
		 */
		msr_info->data = 0xbe702111;
		break;
	case MSR_AMD64_OSVW_ID_LENGTH:
		if (!guest_cpu_cap_has(vcpu, X86_FEATURE_OSVW))
			return 1;
		msr_info->data = vcpu->arch.osvw.length;
		break;
	case MSR_AMD64_OSVW_STATUS:
		if (!guest_cpu_cap_has(vcpu, X86_FEATURE_OSVW))
			return 1;
		msr_info->data = vcpu->arch.osvw.status;
		break;
	case MSR_PLATFORM_INFO:
		if (!msr_info->host_initiated &&
		    !vcpu->kvm->arch.guest_can_read_msr_platform_info)
			return 1;
		msr_info->data = vcpu->arch.msr_platform_info;
		break;
	case MSR_MISC_FEATURES_ENABLES:
		msr_info->data = vcpu->arch.msr_misc_features_enables;
		break;
	case MSR_K7_HWCR:
		msr_info->data = vcpu->arch.msr_hwcr;
		break;
#ifdef CONFIG_X86_64
	case MSR_IA32_XFD:
		if (!msr_info->host_initiated &&
		    !guest_cpu_cap_has(vcpu, X86_FEATURE_XFD))
			return 1;

		msr_info->data = vcpu->arch.guest_fpu.fpstate->xfd;
		break;
	case MSR_IA32_XFD_ERR:
		if (!msr_info->host_initiated &&
		    !guest_cpu_cap_has(vcpu, X86_FEATURE_XFD))
			return 1;

		msr_info->data = vcpu->arch.guest_fpu.xfd_err;
		break;
#endif
	case MSR_IA32_U_CET:
	case MSR_IA32_PL0_SSP ... MSR_IA32_PL3_SSP:
		kvm_get_xstate_msr(vcpu, msr_info);
		break;
	default:
		if (kvm_pmu_is_valid_msr(vcpu, msr_info->index))
			return kvm_pmu_get_msr(vcpu, msr_info);

		return KVM_MSR_RET_UNSUPPORTED;
	}
	return 0;
}
EXPORT_SYMBOL_FOR_KVM_INTERNAL(kvm_get_msr_common);

/*
 * Read or write a bunch of msrs. All parameters are kernel addresses.
 *
 * @return number of msrs set successfully.
 */
static int __msr_io(struct kvm_vcpu *vcpu, struct kvm_msrs *msrs,
		    struct kvm_msr_entry *entries,
		    int (*do_msr)(struct kvm_vcpu *vcpu,
				  unsigned index, u64 *data))
{
	bool fpu_loaded = false;
	int i;

	for (i = 0; i < msrs->nmsrs; ++i) {
		/*
		 * If userspace is accessing one or more XSTATE-managed MSRs,
		 * temporarily load the guest's FPU state so that the guest's
		 * MSR value(s) is resident in hardware and thus can be accessed
		 * via RDMSR/WRMSR.
		 */
		if (!fpu_loaded && is_xstate_managed_msr(vcpu, entries[i].index)) {
			kvm_load_guest_fpu(vcpu);
			fpu_loaded = true;
		}
		if (do_msr(vcpu, entries[i].index, &entries[i].data))
			break;
	}
	if (fpu_loaded)
		kvm_put_guest_fpu(vcpu);

	return i;
}

/*
 * Read or write a bunch of msrs. Parameters are user addresses.
 *
 * @return number of msrs set successfully.
 */
static int msr_io(struct kvm_vcpu *vcpu, struct kvm_msrs __user *user_msrs,
		  int (*do_msr)(struct kvm_vcpu *vcpu,
				unsigned index, u64 *data),
		  int writeback)
{
	struct kvm_msrs msrs;
	struct kvm_msr_entry *entries;
	unsigned size;
	int r;

	r = -EFAULT;
	if (copy_from_user(&msrs, user_msrs, sizeof(msrs)))
		goto out;

	r = -E2BIG;
	if (msrs.nmsrs >= MAX_IO_MSRS)
		goto out;

	size = sizeof(struct kvm_msr_entry) * msrs.nmsrs;
	entries = memdup_user(user_msrs->entries, size);
	if (IS_ERR(entries)) {
		r = PTR_ERR(entries);
		goto out;
	}

	r = __msr_io(vcpu, &msrs, entries, do_msr);

	if (writeback && copy_to_user(user_msrs->entries, entries, size))
		r = -EFAULT;

	kfree(entries);
out:
	return r;
}

static inline bool kvm_can_mwait_in_guest(void)
{
	return boot_cpu_has(X86_FEATURE_MWAIT) &&
		!boot_cpu_has_bug(X86_BUG_MONITOR) &&
		boot_cpu_has(X86_FEATURE_ARAT);
}

static u64 kvm_get_allowed_disable_exits(void)
{
	u64 r = KVM_X86_DISABLE_EXITS_PAUSE;

	if (boot_cpu_has(X86_FEATURE_APERFMPERF))
		r |= KVM_X86_DISABLE_EXITS_APERFMPERF;

	if (!mitigate_smt_rsb) {
		r |= KVM_X86_DISABLE_EXITS_HLT |
			KVM_X86_DISABLE_EXITS_CSTATE;

		if (kvm_can_mwait_in_guest())
			r |= KVM_X86_DISABLE_EXITS_MWAIT;
	}
	return r;
}

#ifdef CONFIG_KVM_HYPERV
static int kvm_ioctl_get_supported_hv_cpuid(struct kvm_vcpu *vcpu,
					    struct kvm_cpuid2 __user *cpuid_arg)
{
	struct kvm_cpuid2 cpuid;
	int r;

	r = -EFAULT;
	if (copy_from_user(&cpuid, cpuid_arg, sizeof(cpuid)))
		return r;

	r = kvm_get_hv_cpuid(vcpu, &cpuid, cpuid_arg->entries);
	if (r)
		return r;

	r = -EFAULT;
	if (copy_to_user(cpuid_arg, &cpuid, sizeof(cpuid)))
		return r;

	return 0;
}
#endif

static bool kvm_is_vm_type_supported(unsigned long type)
{
	return type < 32 && (kvm_caps.supported_vm_types & BIT(type));
}

static inline u64 kvm_sync_valid_fields(struct kvm *kvm)
{
	return kvm && kvm->arch.has_protected_state ? 0 : KVM_SYNC_X86_VALID_FIELDS;
}

int kvm_vm_ioctl_check_extension(struct kvm *kvm, long ext)
{
	int r = 0;

	switch (ext) {
	case KVM_CAP_IRQCHIP:
	case KVM_CAP_HLT:
	case KVM_CAP_MMU_SHADOW_CACHE_CONTROL:
	case KVM_CAP_SET_TSS_ADDR:
	case KVM_CAP_EXT_CPUID:
	case KVM_CAP_EXT_EMUL_CPUID:
	case KVM_CAP_CLOCKSOURCE:
#ifdef CONFIG_KVM_IOAPIC
	case KVM_CAP_PIT:
	case KVM_CAP_PIT2:
	case KVM_CAP_PIT_STATE2:
	case KVM_CAP_REINJECT_CONTROL:
#endif
	case KVM_CAP_NOP_IO_DELAY:
	case KVM_CAP_MP_STATE:
	case KVM_CAP_SYNC_MMU:
	case KVM_CAP_USER_NMI:
	case KVM_CAP_IRQ_INJECT_STATUS:
	case KVM_CAP_IOEVENTFD:
	case KVM_CAP_IOEVENTFD_NO_LENGTH:

	case KVM_CAP_SET_IDENTITY_MAP_ADDR:
	case KVM_CAP_VCPU_EVENTS:
#ifdef CONFIG_KVM_HYPERV
	case KVM_CAP_HYPERV:
	case KVM_CAP_HYPERV_VAPIC:
	case KVM_CAP_HYPERV_SPIN:
	case KVM_CAP_HYPERV_TIME:
	case KVM_CAP_HYPERV_SYNIC:
	case KVM_CAP_HYPERV_SYNIC2:
	case KVM_CAP_HYPERV_VP_INDEX:
	case KVM_CAP_HYPERV_EVENTFD:
	case KVM_CAP_HYPERV_TLBFLUSH:
	case KVM_CAP_HYPERV_SEND_IPI:
	case KVM_CAP_HYPERV_CPUID:
	case KVM_CAP_HYPERV_ENFORCE_CPUID:
	case KVM_CAP_SYS_HYPERV_CPUID:
#endif
	case KVM_CAP_PCI_SEGMENT:
	case KVM_CAP_DEBUGREGS:
	case KVM_CAP_X86_ROBUST_SINGLESTEP:
	case KVM_CAP_XSAVE:
	case KVM_CAP_ASYNC_PF:
	case KVM_CAP_ASYNC_PF_INT:
	case KVM_CAP_GET_TSC_KHZ:
	case KVM_CAP_KVMCLOCK_CTRL:
	case KVM_CAP_IOAPIC_POLARITY_IGNORED:
	case KVM_CAP_TSC_DEADLINE_TIMER:
	case KVM_CAP_DISABLE_QUIRKS:
	case KVM_CAP_SET_BOOT_CPU_ID:
 	case KVM_CAP_SPLIT_IRQCHIP:
	case KVM_CAP_IMMEDIATE_EXIT:
	case KVM_CAP_PMU_EVENT_FILTER:
	case KVM_CAP_PMU_EVENT_MASKED_EVENTS:
	case KVM_CAP_GET_MSR_FEATURES:
	case KVM_CAP_MSR_PLATFORM_INFO:
	case KVM_CAP_EXCEPTION_PAYLOAD:
	case KVM_CAP_X86_TRIPLE_FAULT_EVENT:
	case KVM_CAP_SET_GUEST_DEBUG:
	case KVM_CAP_LAST_CPU:
	case KVM_CAP_X86_USER_SPACE_MSR:
	case KVM_CAP_X86_MSR_FILTER:
	case KVM_CAP_ENFORCE_PV_FEATURE_CPUID:
#ifdef CONFIG_X86_SGX_KVM
	case KVM_CAP_SGX_ATTRIBUTE:
#endif
	case KVM_CAP_VM_COPY_ENC_CONTEXT_FROM:
	case KVM_CAP_VM_MOVE_ENC_CONTEXT_FROM:
	case KVM_CAP_SREGS2:
	case KVM_CAP_EXIT_ON_EMULATION_FAILURE:
	case KVM_CAP_VCPU_ATTRIBUTES:
	case KVM_CAP_SYS_ATTRIBUTES:
	case KVM_CAP_VAPIC:
	case KVM_CAP_ENABLE_CAP:
	case KVM_CAP_VM_DISABLE_NX_HUGE_PAGES:
	case KVM_CAP_IRQFD_RESAMPLE:
	case KVM_CAP_MEMORY_FAULT_INFO:
	case KVM_CAP_X86_GUEST_MODE:
	case KVM_CAP_ONE_REG:
		r = 1;
		break;
	case KVM_CAP_PRE_FAULT_MEMORY:
		r = tdp_enabled;
		break;
	case KVM_CAP_X86_APIC_BUS_CYCLES_NS:
		r = APIC_BUS_CYCLE_NS_DEFAULT;
		break;
	case KVM_CAP_EXIT_HYPERCALL:
		r = KVM_EXIT_HYPERCALL_VALID_MASK;
		break;
	case KVM_CAP_SET_GUEST_DEBUG2:
		return KVM_GUESTDBG_VALID_MASK;
#ifdef CONFIG_KVM_XEN
	case KVM_CAP_XEN_HVM:
		r = KVM_XEN_HVM_CONFIG_HYPERCALL_MSR |
		    KVM_XEN_HVM_CONFIG_INTERCEPT_HCALL |
		    KVM_XEN_HVM_CONFIG_SHARED_INFO |
		    KVM_XEN_HVM_CONFIG_EVTCHN_2LEVEL |
		    KVM_XEN_HVM_CONFIG_EVTCHN_SEND |
		    KVM_XEN_HVM_CONFIG_PVCLOCK_TSC_UNSTABLE |
		    KVM_XEN_HVM_CONFIG_SHARED_INFO_HVA;
		if (sched_info_on())
			r |= KVM_XEN_HVM_CONFIG_RUNSTATE |
			     KVM_XEN_HVM_CONFIG_RUNSTATE_UPDATE_FLAG;
		break;
#endif
	case KVM_CAP_SYNC_REGS:
		r = kvm_sync_valid_fields(kvm);
		break;
	case KVM_CAP_ADJUST_CLOCK:
		r = KVM_CLOCK_VALID_FLAGS;
		break;
	case KVM_CAP_X86_DISABLE_EXITS:
		r = kvm_get_allowed_disable_exits();
		break;
	case KVM_CAP_X86_SMM:
		if (!IS_ENABLED(CONFIG_KVM_SMM))
			break;

		/* SMBASE is usually relocated above 1M on modern chipsets,
		 * and SMM handlers might indeed rely on 4G segment limits,
		 * so do not report SMM to be available if real mode is
		 * emulated via vm86 mode.  Still, do not go to great lengths
		 * to avoid userspace's usage of the feature, because it is a
		 * fringe case that is not enabled except via specific settings
		 * of the module parameters.
		 */
		r = kvm_x86_call(has_emulated_msr)(kvm, MSR_IA32_SMBASE);
		break;
	case KVM_CAP_NR_VCPUS:
		r = min_t(unsigned int, num_online_cpus(), KVM_MAX_VCPUS);
		break;
	case KVM_CAP_MAX_VCPUS:
		r = KVM_MAX_VCPUS;
		if (kvm)
			r = kvm->max_vcpus;
		break;
	case KVM_CAP_MAX_VCPU_ID:
		r = KVM_MAX_VCPU_IDS;
		break;
	case KVM_CAP_PV_MMU:	/* obsolete */
		r = 0;
		break;
	case KVM_CAP_MCE:
		r = KVM_MAX_MCE_BANKS;
		break;
	case KVM_CAP_XCRS:
		r = boot_cpu_has(X86_FEATURE_XSAVE);
		break;
	case KVM_CAP_TSC_CONTROL:
	case KVM_CAP_VM_TSC_CONTROL:
		r = kvm_caps.has_tsc_control;
		break;
	case KVM_CAP_X2APIC_API:
		r = KVM_X2APIC_API_VALID_FLAGS;
		break;
	case KVM_CAP_NESTED_STATE:
		r = kvm_x86_ops.nested_ops->get_state ?
			kvm_x86_ops.nested_ops->get_state(NULL, NULL, 0) : 0;
		break;
#ifdef CONFIG_KVM_HYPERV
	case KVM_CAP_HYPERV_DIRECT_TLBFLUSH:
		r = kvm_x86_ops.enable_l2_tlb_flush != NULL;
		break;
	case KVM_CAP_HYPERV_ENLIGHTENED_VMCS:
		r = kvm_x86_ops.nested_ops->enable_evmcs != NULL;
		break;
#endif
	case KVM_CAP_SMALLER_MAXPHYADDR:
		r = (int) allow_smaller_maxphyaddr;
		break;
	case KVM_CAP_STEAL_TIME:
		r = sched_info_on();
		break;
	case KVM_CAP_X86_BUS_LOCK_EXIT:
		if (kvm_caps.has_bus_lock_exit)
			r = KVM_BUS_LOCK_DETECTION_OFF |
			    KVM_BUS_LOCK_DETECTION_EXIT;
		else
			r = 0;
		break;
	case KVM_CAP_XSAVE2: {
		r = xstate_required_size(kvm_get_filtered_xcr0(), false);
		if (r < sizeof(struct kvm_xsave))
			r = sizeof(struct kvm_xsave);
		break;
	}
	case KVM_CAP_PMU_CAPABILITY:
		r = enable_pmu ? KVM_CAP_PMU_VALID_MASK : 0;
		break;
	case KVM_CAP_DISABLE_QUIRKS2:
		r = kvm_caps.supported_quirks;
		break;
	case KVM_CAP_X86_NOTIFY_VMEXIT:
		r = kvm_caps.has_notify_vmexit;
		break;
	case KVM_CAP_VM_TYPES:
		r = kvm_caps.supported_vm_types;
		break;
	case KVM_CAP_READONLY_MEM:
		r = kvm ? kvm_arch_has_readonly_mem(kvm) : 1;
		break;
	default:
		break;
	}
	return r;
}

static int __kvm_x86_dev_get_attr(struct kvm_device_attr *attr, u64 *val)
{
	if (attr->group) {
		if (kvm_x86_ops.dev_get_attr)
			return kvm_x86_call(dev_get_attr)(attr->group, attr->attr, val);
		return -ENXIO;
	}

	switch (attr->attr) {
	case KVM_X86_XCOMP_GUEST_SUPP:
		*val = kvm_caps.supported_xcr0;
		return 0;
	default:
		return -ENXIO;
	}
}

static int kvm_x86_dev_get_attr(struct kvm_device_attr *attr)
{
	u64 __user *uaddr = u64_to_user_ptr(attr->addr);
	int r;
	u64 val;

	r = __kvm_x86_dev_get_attr(attr, &val);
	if (r < 0)
		return r;

	if (put_user(val, uaddr))
		return -EFAULT;

	return 0;
}

static int kvm_x86_dev_has_attr(struct kvm_device_attr *attr)
{
	u64 val;

	return __kvm_x86_dev_get_attr(attr, &val);
}

long kvm_arch_dev_ioctl(struct file *filp,
			unsigned int ioctl, unsigned long arg)
{
	void __user *argp = (void __user *)arg;
	long r;

	switch (ioctl) {
	case KVM_GET_MSR_INDEX_LIST: {
		struct kvm_msr_list __user *user_msr_list = argp;
		struct kvm_msr_list msr_list;
		unsigned n;

		r = -EFAULT;
		if (copy_from_user(&msr_list, user_msr_list, sizeof(msr_list)))
			goto out;
		n = msr_list.nmsrs;
		msr_list.nmsrs = num_msrs_to_save + num_emulated_msrs;
		if (copy_to_user(user_msr_list, &msr_list, sizeof(msr_list)))
			goto out;
		r = -E2BIG;
		if (n < msr_list.nmsrs)
			goto out;
		r = -EFAULT;
		if (copy_to_user(user_msr_list->indices, &msrs_to_save,
				 num_msrs_to_save * sizeof(u32)))
			goto out;
		if (copy_to_user(user_msr_list->indices + num_msrs_to_save,
				 &emulated_msrs,
				 num_emulated_msrs * sizeof(u32)))
			goto out;
		r = 0;
		break;
	}
	case KVM_GET_SUPPORTED_CPUID:
	case KVM_GET_EMULATED_CPUID: {
		struct kvm_cpuid2 __user *cpuid_arg = argp;
		struct kvm_cpuid2 cpuid;

		r = -EFAULT;
		if (copy_from_user(&cpuid, cpuid_arg, sizeof(cpuid)))
			goto out;

		r = kvm_dev_ioctl_get_cpuid(&cpuid, cpuid_arg->entries,
					    ioctl);
		if (r)
			goto out;

		r = -EFAULT;
		if (copy_to_user(cpuid_arg, &cpuid, sizeof(cpuid)))
			goto out;
		r = 0;
		break;
	}
	case KVM_X86_GET_MCE_CAP_SUPPORTED:
		r = -EFAULT;
		if (copy_to_user(argp, &kvm_caps.supported_mce_cap,
				 sizeof(kvm_caps.supported_mce_cap)))
			goto out;
		r = 0;
		break;
	case KVM_GET_MSR_FEATURE_INDEX_LIST: {
		struct kvm_msr_list __user *user_msr_list = argp;
		struct kvm_msr_list msr_list;
		unsigned int n;

		r = -EFAULT;
		if (copy_from_user(&msr_list, user_msr_list, sizeof(msr_list)))
			goto out;
		n = msr_list.nmsrs;
		msr_list.nmsrs = num_msr_based_features;
		if (copy_to_user(user_msr_list, &msr_list, sizeof(msr_list)))
			goto out;
		r = -E2BIG;
		if (n < msr_list.nmsrs)
			goto out;
		r = -EFAULT;
		if (copy_to_user(user_msr_list->indices, &msr_based_features,
				 num_msr_based_features * sizeof(u32)))
			goto out;
		r = 0;
		break;
	}
	case KVM_GET_MSRS:
		r = msr_io(NULL, argp, do_get_feature_msr, 1);
		break;
#ifdef CONFIG_KVM_HYPERV
	case KVM_GET_SUPPORTED_HV_CPUID:
		r = kvm_ioctl_get_supported_hv_cpuid(NULL, argp);
		break;
#endif
	case KVM_GET_DEVICE_ATTR: {
		struct kvm_device_attr attr;
		r = -EFAULT;
		if (copy_from_user(&attr, (void __user *)arg, sizeof(attr)))
			break;
		r = kvm_x86_dev_get_attr(&attr);
		break;
	}
	case KVM_HAS_DEVICE_ATTR: {
		struct kvm_device_attr attr;
		r = -EFAULT;
		if (copy_from_user(&attr, (void __user *)arg, sizeof(attr)))
			break;
		r = kvm_x86_dev_has_attr(&attr);
		break;
	}
	default:
		r = -EINVAL;
		break;
	}
out:
	return r;
}

static bool need_emulate_wbinvd(struct kvm_vcpu *vcpu)
{
	return kvm_arch_has_noncoherent_dma(vcpu->kvm);
}

static DEFINE_PER_CPU(struct kvm_vcpu *, last_vcpu);

void kvm_arch_vcpu_load(struct kvm_vcpu *vcpu, int cpu)
{
	struct kvm_pmu *pmu = vcpu_to_pmu(vcpu);

	vcpu->arch.l1tf_flush_l1d = true;

	if (vcpu->scheduled_out && pmu->version && pmu->event_count) {
		pmu->need_cleanup = true;
		kvm_make_request(KVM_REQ_PMU, vcpu);
	}

	/* Address WBINVD may be executed by guest */
	if (need_emulate_wbinvd(vcpu)) {
		if (kvm_x86_call(has_wbinvd_exit)())
			cpumask_set_cpu(cpu, vcpu->arch.wbinvd_dirty_mask);
		else if (vcpu->cpu != -1 && vcpu->cpu != cpu)
			wbinvd_on_cpu(vcpu->cpu);
	}

	kvm_x86_call(vcpu_load)(vcpu, cpu);

	if (vcpu != per_cpu(last_vcpu, cpu)) {
		/*
		 * Flush the branch predictor when switching vCPUs on the same
		 * physical CPU, as each vCPU needs its own branch prediction
		 * domain.  No IBPB is needed when switching between L1 and L2
		 * on the same vCPU unless IBRS is advertised to the vCPU; that
		 * is handled on the nested VM-Exit path.
		 */
		if (static_branch_likely(&switch_vcpu_ibpb))
			indirect_branch_prediction_barrier();
		per_cpu(last_vcpu, cpu) = vcpu;
	}

	/* Save host pkru register if supported */
	vcpu->arch.host_pkru = read_pkru();

	/* Apply any externally detected TSC adjustments (due to suspend) */
	if (unlikely(vcpu->arch.tsc_offset_adjustment)) {
		adjust_tsc_offset_host(vcpu, vcpu->arch.tsc_offset_adjustment);
		vcpu->arch.tsc_offset_adjustment = 0;
		kvm_make_request(KVM_REQ_CLOCK_UPDATE, vcpu);
	}

	if (unlikely(vcpu->cpu != cpu) || kvm_check_tsc_unstable()) {
		s64 tsc_delta = !vcpu->arch.last_host_tsc ? 0 :
				rdtsc() - vcpu->arch.last_host_tsc;
		if (tsc_delta < 0)
			mark_tsc_unstable("KVM discovered backwards TSC");

		if (kvm_check_tsc_unstable()) {
			u64 offset = kvm_compute_l1_tsc_offset(vcpu,
						vcpu->arch.last_guest_tsc);
			kvm_vcpu_write_tsc_offset(vcpu, offset);
			if (!vcpu->arch.guest_tsc_protected)
				vcpu->arch.tsc_catchup = 1;
		}

		if (kvm_lapic_hv_timer_in_use(vcpu))
			kvm_lapic_restart_hv_timer(vcpu);

		/*
		 * On a host with synchronized TSC, there is no need to update
		 * kvmclock on vcpu->cpu migration
		 */
		if (!vcpu->kvm->arch.use_master_clock || vcpu->cpu == -1)
			kvm_make_request(KVM_REQ_GLOBAL_CLOCK_UPDATE, vcpu);
		if (vcpu->cpu != cpu)
			kvm_make_request(KVM_REQ_MIGRATE_TIMER, vcpu);
		vcpu->cpu = cpu;
	}

	kvm_make_request(KVM_REQ_STEAL_UPDATE, vcpu);
}

static void kvm_steal_time_set_preempted(struct kvm_vcpu *vcpu)
{
	struct gfn_to_hva_cache *ghc = &vcpu->arch.st.cache;
	struct kvm_steal_time __user *st;
	struct kvm_memslots *slots;
	static const u8 preempted = KVM_VCPU_PREEMPTED;
	gpa_t gpa = vcpu->arch.st.msr_val & KVM_STEAL_VALID_BITS;

	/*
	 * The vCPU can be marked preempted if and only if the VM-Exit was on
	 * an instruction boundary and will not trigger guest emulation of any
	 * kind (see vcpu_run).  Vendor specific code controls (conservatively)
	 * when this is true, for example allowing the vCPU to be marked
	 * preempted if and only if the VM-Exit was due to a host interrupt.
	 */
	if (!vcpu->arch.at_instruction_boundary) {
		vcpu->stat.preemption_other++;
		return;
	}

	vcpu->stat.preemption_reported++;
	if (!(vcpu->arch.st.msr_val & KVM_MSR_ENABLED))
		return;

	if (vcpu->arch.st.preempted)
		return;

	/* This happens on process exit */
	if (unlikely(current->mm != vcpu->kvm->mm))
		return;

	slots = kvm_memslots(vcpu->kvm);

	if (unlikely(slots->generation != ghc->generation ||
		     gpa != ghc->gpa ||
		     kvm_is_error_hva(ghc->hva) || !ghc->memslot))
		return;

	st = (struct kvm_steal_time __user *)ghc->hva;
	BUILD_BUG_ON(sizeof(st->preempted) != sizeof(preempted));

	if (!copy_to_user_nofault(&st->preempted, &preempted, sizeof(preempted)))
		vcpu->arch.st.preempted = KVM_VCPU_PREEMPTED;

	mark_page_dirty_in_slot(vcpu->kvm, ghc->memslot, gpa_to_gfn(ghc->gpa));
}

void kvm_arch_vcpu_put(struct kvm_vcpu *vcpu)
{
	int idx;

	if (vcpu->preempted) {
		/*
		 * Assume protected guests are in-kernel.  Inefficient yielding
		 * due to false positives is preferable to never yielding due
		 * to false negatives.
		 */
		vcpu->arch.preempted_in_kernel = vcpu->arch.guest_state_protected ||
						 !kvm_x86_call(get_cpl_no_cache)(vcpu);

		/*
		 * Take the srcu lock as memslots will be accessed to check the gfn
		 * cache generation against the memslots generation.
		 */
		idx = srcu_read_lock(&vcpu->kvm->srcu);
		if (kvm_xen_msr_enabled(vcpu->kvm))
			kvm_xen_runstate_set_preempted(vcpu);
		else
			kvm_steal_time_set_preempted(vcpu);
		srcu_read_unlock(&vcpu->kvm->srcu, idx);
	}

	kvm_x86_call(vcpu_put)(vcpu);
	vcpu->arch.last_host_tsc = rdtsc();
}

static int kvm_vcpu_ioctl_get_lapic(struct kvm_vcpu *vcpu,
				    struct kvm_lapic_state *s)
{
	if (vcpu->arch.apic->guest_apic_protected)
		return -EINVAL;

	kvm_x86_call(sync_pir_to_irr)(vcpu);

	return kvm_apic_get_state(vcpu, s);
}

static int kvm_vcpu_ioctl_set_lapic(struct kvm_vcpu *vcpu,
				    struct kvm_lapic_state *s)
{
	int r;

	if (vcpu->arch.apic->guest_apic_protected)
		return -EINVAL;

	r = kvm_apic_set_state(vcpu, s);
	if (r)
		return r;
	update_cr8_intercept(vcpu);

	return 0;
}

static int kvm_cpu_accept_dm_intr(struct kvm_vcpu *vcpu)
{
	/*
	 * We can accept userspace's request for interrupt injection
	 * as long as we have a place to store the interrupt number.
	 * The actual injection will happen when the CPU is able to
	 * deliver the interrupt.
	 */
	if (kvm_cpu_has_extint(vcpu))
		return false;

	/* Acknowledging ExtINT does not happen if LINT0 is masked.  */
	return (!lapic_in_kernel(vcpu) ||
		kvm_apic_accept_pic_intr(vcpu));
}

static int kvm_vcpu_ready_for_interrupt_injection(struct kvm_vcpu *vcpu)
{
	/*
	 * Do not cause an interrupt window exit if an exception
	 * is pending or an event needs reinjection; userspace
	 * might want to inject the interrupt manually using KVM_SET_REGS
	 * or KVM_SET_SREGS.  For that to work, we must be at an
	 * instruction boundary and with no events half-injected.
	 */
	return (kvm_arch_interrupt_allowed(vcpu) &&
		kvm_cpu_accept_dm_intr(vcpu) &&
		!kvm_event_needs_reinjection(vcpu) &&
		!kvm_is_exception_pending(vcpu));
}

static int kvm_vcpu_ioctl_interrupt(struct kvm_vcpu *vcpu,
				    struct kvm_interrupt *irq)
{
	if (irq->irq >= KVM_NR_INTERRUPTS)
		return -EINVAL;

	if (!irqchip_in_kernel(vcpu->kvm)) {
		kvm_queue_interrupt(vcpu, irq->irq, false);
		kvm_make_request(KVM_REQ_EVENT, vcpu);
		return 0;
	}

	/*
	 * With in-kernel LAPIC, we only use this to inject EXTINT, so
	 * fail for in-kernel 8259.
	 */
	if (pic_in_kernel(vcpu->kvm))
		return -ENXIO;

	if (vcpu->arch.pending_external_vector != -1)
		return -EEXIST;

	vcpu->arch.pending_external_vector = irq->irq;
	kvm_make_request(KVM_REQ_EVENT, vcpu);
	return 0;
}

static int kvm_vcpu_ioctl_nmi(struct kvm_vcpu *vcpu)
{
	kvm_inject_nmi(vcpu);

	return 0;
}

static int vcpu_ioctl_tpr_access_reporting(struct kvm_vcpu *vcpu,
					   struct kvm_tpr_access_ctl *tac)
{
	if (tac->flags)
		return -EINVAL;
	vcpu->arch.tpr_access_reporting = !!tac->enabled;
	return 0;
}

static int kvm_vcpu_ioctl_x86_setup_mce(struct kvm_vcpu *vcpu,
					u64 mcg_cap)
{
	int r;
	unsigned bank_num = mcg_cap & 0xff, bank;

	r = -EINVAL;
	if (!bank_num || bank_num > KVM_MAX_MCE_BANKS)
		goto out;
	if (mcg_cap & ~(kvm_caps.supported_mce_cap | 0xff | 0xff0000))
		goto out;
	r = 0;
	vcpu->arch.mcg_cap = mcg_cap;
	/* Init IA32_MCG_CTL to all 1s */
	if (mcg_cap & MCG_CTL_P)
		vcpu->arch.mcg_ctl = ~(u64)0;
	/* Init IA32_MCi_CTL to all 1s, IA32_MCi_CTL2 to all 0s */
	for (bank = 0; bank < bank_num; bank++) {
		vcpu->arch.mce_banks[bank*4] = ~(u64)0;
		if (mcg_cap & MCG_CMCI_P)
			vcpu->arch.mci_ctl2_banks[bank] = 0;
	}

	kvm_apic_after_set_mcg_cap(vcpu);

	kvm_x86_call(setup_mce)(vcpu);
out:
	return r;
}

/*
 * Validate this is an UCNA (uncorrectable no action) error by checking the
 * MCG_STATUS and MCi_STATUS registers:
 * - none of the bits for Machine Check Exceptions are set
 * - both the VAL (valid) and UC (uncorrectable) bits are set
 * MCI_STATUS_PCC - Processor Context Corrupted
 * MCI_STATUS_S - Signaled as a Machine Check Exception
 * MCI_STATUS_AR - Software recoverable Action Required
 */
static bool is_ucna(struct kvm_x86_mce *mce)
{
	return	!mce->mcg_status &&
		!(mce->status & (MCI_STATUS_PCC | MCI_STATUS_S | MCI_STATUS_AR)) &&
		(mce->status & MCI_STATUS_VAL) &&
		(mce->status & MCI_STATUS_UC);
}

static int kvm_vcpu_x86_set_ucna(struct kvm_vcpu *vcpu, struct kvm_x86_mce *mce, u64* banks)
{
	u64 mcg_cap = vcpu->arch.mcg_cap;

	banks[1] = mce->status;
	banks[2] = mce->addr;
	banks[3] = mce->misc;
	vcpu->arch.mcg_status = mce->mcg_status;

	if (!(mcg_cap & MCG_CMCI_P) ||
	    !(vcpu->arch.mci_ctl2_banks[mce->bank] & MCI_CTL2_CMCI_EN))
		return 0;

	if (lapic_in_kernel(vcpu))
		kvm_apic_local_deliver(vcpu->arch.apic, APIC_LVTCMCI);

	return 0;
}

static int kvm_vcpu_ioctl_x86_set_mce(struct kvm_vcpu *vcpu,
				      struct kvm_x86_mce *mce)
{
	u64 mcg_cap = vcpu->arch.mcg_cap;
	unsigned bank_num = mcg_cap & 0xff;
	u64 *banks = vcpu->arch.mce_banks;

	if (mce->bank >= bank_num || !(mce->status & MCI_STATUS_VAL))
		return -EINVAL;

	banks += array_index_nospec(4 * mce->bank, 4 * bank_num);

	if (is_ucna(mce))
		return kvm_vcpu_x86_set_ucna(vcpu, mce, banks);

	/*
	 * if IA32_MCG_CTL is not all 1s, the uncorrected error
	 * reporting is disabled
	 */
	if ((mce->status & MCI_STATUS_UC) && (mcg_cap & MCG_CTL_P) &&
	    vcpu->arch.mcg_ctl != ~(u64)0)
		return 0;
	/*
	 * if IA32_MCi_CTL is not all 1s, the uncorrected error
	 * reporting is disabled for the bank
	 */
	if ((mce->status & MCI_STATUS_UC) && banks[0] != ~(u64)0)
		return 0;
	if (mce->status & MCI_STATUS_UC) {
		if ((vcpu->arch.mcg_status & MCG_STATUS_MCIP) ||
		    !kvm_is_cr4_bit_set(vcpu, X86_CR4_MCE)) {
			kvm_make_request(KVM_REQ_TRIPLE_FAULT, vcpu);
			return 0;
		}
		if (banks[1] & MCI_STATUS_VAL)
			mce->status |= MCI_STATUS_OVER;
		banks[2] = mce->addr;
		banks[3] = mce->misc;
		vcpu->arch.mcg_status = mce->mcg_status;
		banks[1] = mce->status;
		kvm_queue_exception(vcpu, MC_VECTOR);
	} else if (!(banks[1] & MCI_STATUS_VAL)
		   || !(banks[1] & MCI_STATUS_UC)) {
		if (banks[1] & MCI_STATUS_VAL)
			mce->status |= MCI_STATUS_OVER;
		banks[2] = mce->addr;
		banks[3] = mce->misc;
		banks[1] = mce->status;
	} else
		banks[1] |= MCI_STATUS_OVER;
	return 0;
}

static void kvm_vcpu_ioctl_x86_get_vcpu_events(struct kvm_vcpu *vcpu,
					       struct kvm_vcpu_events *events)
{
	struct kvm_queued_exception *ex;

	process_nmi(vcpu);

#ifdef CONFIG_KVM_SMM
	if (kvm_check_request(KVM_REQ_SMI, vcpu))
		process_smi(vcpu);
#endif

	/*
	 * KVM's ABI only allows for one exception to be migrated.  Luckily,
	 * the only time there can be two queued exceptions is if there's a
	 * non-exiting _injected_ exception, and a pending exiting exception.
	 * In that case, ignore the VM-Exiting exception as it's an extension
	 * of the injected exception.
	 */
	if (vcpu->arch.exception_vmexit.pending &&
	    !vcpu->arch.exception.pending &&
	    !vcpu->arch.exception.injected)
		ex = &vcpu->arch.exception_vmexit;
	else
		ex = &vcpu->arch.exception;

	/*
	 * In guest mode, payload delivery should be deferred if the exception
	 * will be intercepted by L1, e.g. KVM should not modifying CR2 if L1
	 * intercepts #PF, ditto for DR6 and #DBs.  If the per-VM capability,
	 * KVM_CAP_EXCEPTION_PAYLOAD, is not set, userspace may or may not
	 * propagate the payload and so it cannot be safely deferred.  Deliver
	 * the payload if the capability hasn't been requested.
	 */
	if (!vcpu->kvm->arch.exception_payload_enabled &&
	    ex->pending && ex->has_payload)
		kvm_deliver_exception_payload(vcpu, ex);

	memset(events, 0, sizeof(*events));

	/*
	 * The API doesn't provide the instruction length for software
	 * exceptions, so don't report them. As long as the guest RIP
	 * isn't advanced, we should expect to encounter the exception
	 * again.
	 */
	if (!kvm_exception_is_soft(ex->vector)) {
		events->exception.injected = ex->injected;
		events->exception.pending = ex->pending;
		/*
		 * For ABI compatibility, deliberately conflate
		 * pending and injected exceptions when
		 * KVM_CAP_EXCEPTION_PAYLOAD isn't enabled.
		 */
		if (!vcpu->kvm->arch.exception_payload_enabled)
			events->exception.injected |= ex->pending;
	}
	events->exception.nr = ex->vector;
	events->exception.has_error_code = ex->has_error_code;
	events->exception.error_code = ex->error_code;
	events->exception_has_payload = ex->has_payload;
	events->exception_payload = ex->payload;

	events->interrupt.injected =
		vcpu->arch.interrupt.injected && !vcpu->arch.interrupt.soft;
	events->interrupt.nr = vcpu->arch.interrupt.nr;
	events->interrupt.shadow = kvm_x86_call(get_interrupt_shadow)(vcpu);

	events->nmi.injected = vcpu->arch.nmi_injected;
	events->nmi.pending = kvm_get_nr_pending_nmis(vcpu);
	events->nmi.masked = kvm_x86_call(get_nmi_mask)(vcpu);

	/* events->sipi_vector is never valid when reporting to user space */

#ifdef CONFIG_KVM_SMM
	events->smi.smm = is_smm(vcpu);
	events->smi.pending = vcpu->arch.smi_pending;
	events->smi.smm_inside_nmi =
		!!(vcpu->arch.hflags & HF_SMM_INSIDE_NMI_MASK);
#endif
	events->smi.latched_init = kvm_lapic_latched_init(vcpu);

	events->flags = (KVM_VCPUEVENT_VALID_NMI_PENDING
			 | KVM_VCPUEVENT_VALID_SHADOW
			 | KVM_VCPUEVENT_VALID_SMM);
	if (vcpu->kvm->arch.exception_payload_enabled)
		events->flags |= KVM_VCPUEVENT_VALID_PAYLOAD;
	if (vcpu->kvm->arch.triple_fault_event) {
		events->triple_fault.pending = kvm_test_request(KVM_REQ_TRIPLE_FAULT, vcpu);
		events->flags |= KVM_VCPUEVENT_VALID_TRIPLE_FAULT;
	}
}

static int kvm_vcpu_ioctl_x86_set_vcpu_events(struct kvm_vcpu *vcpu,
					      struct kvm_vcpu_events *events)
{
	if (events->flags & ~(KVM_VCPUEVENT_VALID_NMI_PENDING
			      | KVM_VCPUEVENT_VALID_SIPI_VECTOR
			      | KVM_VCPUEVENT_VALID_SHADOW
			      | KVM_VCPUEVENT_VALID_SMM
			      | KVM_VCPUEVENT_VALID_PAYLOAD
			      | KVM_VCPUEVENT_VALID_TRIPLE_FAULT))
		return -EINVAL;

	if (events->flags & KVM_VCPUEVENT_VALID_PAYLOAD) {
		if (!vcpu->kvm->arch.exception_payload_enabled)
			return -EINVAL;
		if (events->exception.pending)
			events->exception.injected = 0;
		else
			events->exception_has_payload = 0;
	} else {
		events->exception.pending = 0;
		events->exception_has_payload = 0;
	}

	if ((events->exception.injected || events->exception.pending) &&
	    (events->exception.nr > 31 || events->exception.nr == NMI_VECTOR))
		return -EINVAL;

	process_nmi(vcpu);

	/*
	 * Flag that userspace is stuffing an exception, the next KVM_RUN will
	 * morph the exception to a VM-Exit if appropriate.  Do this only for
	 * pending exceptions, already-injected exceptions are not subject to
	 * intercpetion.  Note, userspace that conflates pending and injected
	 * is hosed, and will incorrectly convert an injected exception into a
	 * pending exception, which in turn may cause a spurious VM-Exit.
	 */
	vcpu->arch.exception_from_userspace = events->exception.pending;

	vcpu->arch.exception_vmexit.pending = false;

	vcpu->arch.exception.injected = events->exception.injected;
	vcpu->arch.exception.pending = events->exception.pending;
	vcpu->arch.exception.vector = events->exception.nr;
	vcpu->arch.exception.has_error_code = events->exception.has_error_code;
	vcpu->arch.exception.error_code = events->exception.error_code;
	vcpu->arch.exception.has_payload = events->exception_has_payload;
	vcpu->arch.exception.payload = events->exception_payload;

	vcpu->arch.interrupt.injected = events->interrupt.injected;
	vcpu->arch.interrupt.nr = events->interrupt.nr;
	vcpu->arch.interrupt.soft = events->interrupt.soft;
	if (events->flags & KVM_VCPUEVENT_VALID_SHADOW)
		kvm_x86_call(set_interrupt_shadow)(vcpu,
						   events->interrupt.shadow);

	vcpu->arch.nmi_injected = events->nmi.injected;
	if (events->flags & KVM_VCPUEVENT_VALID_NMI_PENDING) {
		vcpu->arch.nmi_pending = 0;
		atomic_set(&vcpu->arch.nmi_queued, events->nmi.pending);
		if (events->nmi.pending)
			kvm_make_request(KVM_REQ_NMI, vcpu);
	}
	kvm_x86_call(set_nmi_mask)(vcpu, events->nmi.masked);

	if (events->flags & KVM_VCPUEVENT_VALID_SIPI_VECTOR &&
	    lapic_in_kernel(vcpu))
		vcpu->arch.apic->sipi_vector = events->sipi_vector;

	if (events->flags & KVM_VCPUEVENT_VALID_SMM) {
#ifdef CONFIG_KVM_SMM
		if (!!(vcpu->arch.hflags & HF_SMM_MASK) != events->smi.smm) {
			kvm_leave_nested(vcpu);
			kvm_smm_changed(vcpu, events->smi.smm);
		}

		vcpu->arch.smi_pending = events->smi.pending;

		if (events->smi.smm) {
			if (events->smi.smm_inside_nmi)
				vcpu->arch.hflags |= HF_SMM_INSIDE_NMI_MASK;
			else
				vcpu->arch.hflags &= ~HF_SMM_INSIDE_NMI_MASK;
		}

#else
		if (events->smi.smm || events->smi.pending ||
		    events->smi.smm_inside_nmi)
			return -EINVAL;
#endif

		if (lapic_in_kernel(vcpu)) {
			if (events->smi.latched_init)
				set_bit(KVM_APIC_INIT, &vcpu->arch.apic->pending_events);
			else
				clear_bit(KVM_APIC_INIT, &vcpu->arch.apic->pending_events);
		}
	}

	if (events->flags & KVM_VCPUEVENT_VALID_TRIPLE_FAULT) {
		if (!vcpu->kvm->arch.triple_fault_event)
			return -EINVAL;
		if (events->triple_fault.pending)
			kvm_make_request(KVM_REQ_TRIPLE_FAULT, vcpu);
		else
			kvm_clear_request(KVM_REQ_TRIPLE_FAULT, vcpu);
	}

	kvm_make_request(KVM_REQ_EVENT, vcpu);

	return 0;
}

static int kvm_vcpu_ioctl_x86_get_debugregs(struct kvm_vcpu *vcpu,
					    struct kvm_debugregs *dbgregs)
{
	unsigned int i;

	if (vcpu->kvm->arch.has_protected_state &&
	    vcpu->arch.guest_state_protected)
		return -EINVAL;

	memset(dbgregs, 0, sizeof(*dbgregs));

	BUILD_BUG_ON(ARRAY_SIZE(vcpu->arch.db) != ARRAY_SIZE(dbgregs->db));
	for (i = 0; i < ARRAY_SIZE(vcpu->arch.db); i++)
		dbgregs->db[i] = vcpu->arch.db[i];

	dbgregs->dr6 = vcpu->arch.dr6;
	dbgregs->dr7 = vcpu->arch.dr7;
	return 0;
}

static int kvm_vcpu_ioctl_x86_set_debugregs(struct kvm_vcpu *vcpu,
					    struct kvm_debugregs *dbgregs)
{
	unsigned int i;

	if (vcpu->kvm->arch.has_protected_state &&
	    vcpu->arch.guest_state_protected)
		return -EINVAL;

	if (dbgregs->flags)
		return -EINVAL;

	if (!kvm_dr6_valid(dbgregs->dr6))
		return -EINVAL;
	if (!kvm_dr7_valid(dbgregs->dr7))
		return -EINVAL;

	for (i = 0; i < ARRAY_SIZE(vcpu->arch.db); i++)
		vcpu->arch.db[i] = dbgregs->db[i];

	kvm_update_dr0123(vcpu);
	vcpu->arch.dr6 = dbgregs->dr6;
	vcpu->arch.dr7 = dbgregs->dr7;
	kvm_update_dr7(vcpu);

	return 0;
}


static int kvm_vcpu_ioctl_x86_get_xsave2(struct kvm_vcpu *vcpu,
					 u8 *state, unsigned int size)
{
	/*
	 * Only copy state for features that are enabled for the guest.  The
	 * state itself isn't problematic, but setting bits in the header for
	 * features that are supported in *this* host but not exposed to the
	 * guest can result in KVM_SET_XSAVE failing when live migrating to a
	 * compatible host without the features that are NOT exposed to the
	 * guest.
	 *
	 * FP+SSE can always be saved/restored via KVM_{G,S}ET_XSAVE, even if
	 * XSAVE/XCRO are not exposed to the guest, and even if XSAVE isn't
	 * supported by the host.
	 */
	u64 supported_xcr0 = vcpu->arch.guest_supported_xcr0 |
			     XFEATURE_MASK_FPSSE;

	if (fpstate_is_confidential(&vcpu->arch.guest_fpu))
		return vcpu->kvm->arch.has_protected_state ? -EINVAL : 0;

	fpu_copy_guest_fpstate_to_uabi(&vcpu->arch.guest_fpu, state, size,
				       supported_xcr0, vcpu->arch.pkru);
	return 0;
}

static int kvm_vcpu_ioctl_x86_get_xsave(struct kvm_vcpu *vcpu,
					struct kvm_xsave *guest_xsave)
{
	return kvm_vcpu_ioctl_x86_get_xsave2(vcpu, (void *)guest_xsave->region,
					     sizeof(guest_xsave->region));
}

static int kvm_vcpu_ioctl_x86_set_xsave(struct kvm_vcpu *vcpu,
					struct kvm_xsave *guest_xsave)
{
	if (fpstate_is_confidential(&vcpu->arch.guest_fpu))
		return vcpu->kvm->arch.has_protected_state ? -EINVAL : 0;

	return fpu_copy_uabi_to_guest_fpstate(&vcpu->arch.guest_fpu,
					      guest_xsave->region,
					      kvm_caps.supported_xcr0,
					      &vcpu->arch.pkru);
}

static int kvm_vcpu_ioctl_x86_get_xcrs(struct kvm_vcpu *vcpu,
				       struct kvm_xcrs *guest_xcrs)
{
	if (vcpu->kvm->arch.has_protected_state &&
	    vcpu->arch.guest_state_protected)
		return -EINVAL;

	if (!boot_cpu_has(X86_FEATURE_XSAVE)) {
		guest_xcrs->nr_xcrs = 0;
		return 0;
	}

	guest_xcrs->nr_xcrs = 1;
	guest_xcrs->flags = 0;
	guest_xcrs->xcrs[0].xcr = XCR_XFEATURE_ENABLED_MASK;
	guest_xcrs->xcrs[0].value = vcpu->arch.xcr0;
	return 0;
}

static int kvm_vcpu_ioctl_x86_set_xcrs(struct kvm_vcpu *vcpu,
				       struct kvm_xcrs *guest_xcrs)
{
	int i, r = 0;

	if (vcpu->kvm->arch.has_protected_state &&
	    vcpu->arch.guest_state_protected)
		return -EINVAL;

	if (!boot_cpu_has(X86_FEATURE_XSAVE))
		return -EINVAL;

	if (guest_xcrs->nr_xcrs > KVM_MAX_XCRS || guest_xcrs->flags)
		return -EINVAL;

	for (i = 0; i < guest_xcrs->nr_xcrs; i++)
		/* Only support XCR0 currently */
		if (guest_xcrs->xcrs[i].xcr == XCR_XFEATURE_ENABLED_MASK) {
			r = __kvm_set_xcr(vcpu, XCR_XFEATURE_ENABLED_MASK,
				guest_xcrs->xcrs[i].value);
			break;
		}
	if (r)
		r = -EINVAL;
	return r;
}

/*
 * kvm_set_guest_paused() indicates to the guest kernel that it has been
 * stopped by the hypervisor.  This function will be called from the host only.
 * EINVAL is returned when the host attempts to set the flag for a guest that
 * does not support pv clocks.
 */
static int kvm_set_guest_paused(struct kvm_vcpu *vcpu)
{
	if (!vcpu->arch.pv_time.active)
		return -EINVAL;
	vcpu->arch.pvclock_set_guest_stopped_request = true;
	kvm_make_request(KVM_REQ_CLOCK_UPDATE, vcpu);
	return 0;
}

static int kvm_arch_tsc_has_attr(struct kvm_vcpu *vcpu,
				 struct kvm_device_attr *attr)
{
	int r;

	switch (attr->attr) {
	case KVM_VCPU_TSC_OFFSET:
		r = 0;
		break;
	default:
		r = -ENXIO;
	}

	return r;
}

static int kvm_arch_tsc_get_attr(struct kvm_vcpu *vcpu,
				 struct kvm_device_attr *attr)
{
	u64 __user *uaddr = u64_to_user_ptr(attr->addr);
	int r;

	switch (attr->attr) {
	case KVM_VCPU_TSC_OFFSET:
		r = -EFAULT;
		if (put_user(vcpu->arch.l1_tsc_offset, uaddr))
			break;
		r = 0;
		break;
	default:
		r = -ENXIO;
	}

	return r;
}

static int kvm_arch_tsc_set_attr(struct kvm_vcpu *vcpu,
				 struct kvm_device_attr *attr)
{
	u64 __user *uaddr = u64_to_user_ptr(attr->addr);
	struct kvm *kvm = vcpu->kvm;
	int r;

	switch (attr->attr) {
	case KVM_VCPU_TSC_OFFSET: {
		u64 offset, tsc, ns;
		unsigned long flags;
		bool matched;

		r = -EFAULT;
		if (get_user(offset, uaddr))
			break;

		raw_spin_lock_irqsave(&kvm->arch.tsc_write_lock, flags);

		matched = (vcpu->arch.virtual_tsc_khz &&
			   kvm->arch.last_tsc_khz == vcpu->arch.virtual_tsc_khz &&
			   kvm->arch.last_tsc_offset == offset);

		tsc = kvm_scale_tsc(rdtsc(), vcpu->arch.l1_tsc_scaling_ratio) + offset;
		ns = get_kvmclock_base_ns();

		__kvm_synchronize_tsc(vcpu, offset, tsc, ns, matched, true);
		raw_spin_unlock_irqrestore(&kvm->arch.tsc_write_lock, flags);

		r = 0;
		break;
	}
	default:
		r = -ENXIO;
	}

	return r;
}

static int kvm_vcpu_ioctl_device_attr(struct kvm_vcpu *vcpu,
				      unsigned int ioctl,
				      void __user *argp)
{
	struct kvm_device_attr attr;
	int r;

	if (copy_from_user(&attr, argp, sizeof(attr)))
		return -EFAULT;

	if (attr.group != KVM_VCPU_TSC_CTRL)
		return -ENXIO;

	switch (ioctl) {
	case KVM_HAS_DEVICE_ATTR:
		r = kvm_arch_tsc_has_attr(vcpu, &attr);
		break;
	case KVM_GET_DEVICE_ATTR:
		r = kvm_arch_tsc_get_attr(vcpu, &attr);
		break;
	case KVM_SET_DEVICE_ATTR:
		r = kvm_arch_tsc_set_attr(vcpu, &attr);
		break;
	}

	return r;
}

static int kvm_vcpu_ioctl_enable_cap(struct kvm_vcpu *vcpu,
				     struct kvm_enable_cap *cap)
{
	if (cap->flags)
		return -EINVAL;

	switch (cap->cap) {
#ifdef CONFIG_KVM_HYPERV
	case KVM_CAP_HYPERV_SYNIC2:
		if (cap->args[0])
			return -EINVAL;
		fallthrough;

	case KVM_CAP_HYPERV_SYNIC:
		if (!irqchip_in_kernel(vcpu->kvm))
			return -EINVAL;
		return kvm_hv_activate_synic(vcpu, cap->cap ==
					     KVM_CAP_HYPERV_SYNIC2);
	case KVM_CAP_HYPERV_ENLIGHTENED_VMCS:
		{
			int r;
			uint16_t vmcs_version;
			void __user *user_ptr;

			if (!kvm_x86_ops.nested_ops->enable_evmcs)
				return -ENOTTY;
			r = kvm_x86_ops.nested_ops->enable_evmcs(vcpu, &vmcs_version);
			if (!r) {
				user_ptr = (void __user *)(uintptr_t)cap->args[0];
				if (copy_to_user(user_ptr, &vmcs_version,
						 sizeof(vmcs_version)))
					r = -EFAULT;
			}
			return r;
		}
	case KVM_CAP_HYPERV_DIRECT_TLBFLUSH:
		if (!kvm_x86_ops.enable_l2_tlb_flush)
			return -ENOTTY;

		return kvm_x86_call(enable_l2_tlb_flush)(vcpu);

	case KVM_CAP_HYPERV_ENFORCE_CPUID:
		return kvm_hv_set_enforce_cpuid(vcpu, cap->args[0]);
#endif

	case KVM_CAP_ENFORCE_PV_FEATURE_CPUID:
		vcpu->arch.pv_cpuid.enforce = cap->args[0];
		return 0;
	default:
		return -EINVAL;
	}
}

struct kvm_x86_reg_id {
	__u32 index;
	__u8  type;
	__u8  rsvd1;
	__u8  rsvd2:4;
	__u8  size:4;
	__u8  x86;
};

static int kvm_translate_kvm_reg(struct kvm_vcpu *vcpu,
				 struct kvm_x86_reg_id *reg)
{
	switch (reg->index) {
	case KVM_REG_GUEST_SSP:
		/*
		 * FIXME: If host-initiated accesses are ever exempted from
		 * ignore_msrs (in kvm_do_msr_access()), drop this manual check
		 * and rely on KVM's standard checks to reject accesses to regs
		 * that don't exist.
		 */
		if (!guest_cpu_cap_has(vcpu, X86_FEATURE_SHSTK))
			return -EINVAL;

		reg->type = KVM_X86_REG_TYPE_MSR;
		reg->index = MSR_KVM_INTERNAL_GUEST_SSP;
		break;
	default:
		return -EINVAL;
	}
	return 0;
}

static int kvm_get_one_msr(struct kvm_vcpu *vcpu, u32 msr, u64 __user *user_val)
{
	u64 val;

	if (do_get_msr(vcpu, msr, &val))
		return -EINVAL;

	if (put_user(val, user_val))
		return -EFAULT;

	return 0;
}

static int kvm_set_one_msr(struct kvm_vcpu *vcpu, u32 msr, u64 __user *user_val)
{
	u64 val;

	if (get_user(val, user_val))
		return -EFAULT;

	if (do_set_msr(vcpu, msr, &val))
		return -EINVAL;

	return 0;
}

static int kvm_get_set_one_reg(struct kvm_vcpu *vcpu, unsigned int ioctl,
			       void __user *argp)
{
	struct kvm_one_reg one_reg;
	struct kvm_x86_reg_id *reg;
	u64 __user *user_val;
	bool load_fpu;
	int r;

	if (copy_from_user(&one_reg, argp, sizeof(one_reg)))
		return -EFAULT;

	if ((one_reg.id & KVM_REG_ARCH_MASK) != KVM_REG_X86)
		return -EINVAL;

	reg = (struct kvm_x86_reg_id *)&one_reg.id;
	if (reg->rsvd1 || reg->rsvd2)
		return -EINVAL;

	if (reg->type == KVM_X86_REG_TYPE_KVM) {
		r = kvm_translate_kvm_reg(vcpu, reg);
		if (r)
			return r;
	}

	if (reg->type != KVM_X86_REG_TYPE_MSR)
		return -EINVAL;

	if ((one_reg.id & KVM_REG_SIZE_MASK) != KVM_REG_SIZE_U64)
		return -EINVAL;

	guard(srcu)(&vcpu->kvm->srcu);

	load_fpu = is_xstate_managed_msr(vcpu, reg->index);
	if (load_fpu)
		kvm_load_guest_fpu(vcpu);

	user_val = u64_to_user_ptr(one_reg.addr);
	if (ioctl == KVM_GET_ONE_REG)
		r = kvm_get_one_msr(vcpu, reg->index, user_val);
	else
		r = kvm_set_one_msr(vcpu, reg->index, user_val);

	if (load_fpu)
		kvm_put_guest_fpu(vcpu);
	return r;
}

static int kvm_get_reg_list(struct kvm_vcpu *vcpu,
			    struct kvm_reg_list __user *user_list)
{
	u64 nr_regs = guest_cpu_cap_has(vcpu, X86_FEATURE_SHSTK) ? 1 : 0;
	u64 user_nr_regs;

	if (get_user(user_nr_regs, &user_list->n))
		return -EFAULT;

	if (put_user(nr_regs, &user_list->n))
		return -EFAULT;

	if (user_nr_regs < nr_regs)
		return -E2BIG;

	if (nr_regs &&
	    put_user(KVM_X86_REG_KVM(KVM_REG_GUEST_SSP), &user_list->reg[0]))
		return -EFAULT;

	return 0;
}

long kvm_arch_vcpu_ioctl(struct file *filp,
			 unsigned int ioctl, unsigned long arg)
{
	struct kvm_vcpu *vcpu = filp->private_data;
	void __user *argp = (void __user *)arg;
	int r;
	union {
		struct kvm_sregs2 *sregs2;
		struct kvm_lapic_state *lapic;
		struct kvm_xsave *xsave;
		struct kvm_xcrs *xcrs;
		void *buffer;
	} u;

	vcpu_load(vcpu);

	u.buffer = NULL;
	switch (ioctl) {
	case KVM_GET_LAPIC: {
		r = -EINVAL;
		if (!lapic_in_kernel(vcpu))
			goto out;
		u.lapic = kzalloc(sizeof(struct kvm_lapic_state), GFP_KERNEL);

		r = -ENOMEM;
		if (!u.lapic)
			goto out;
		r = kvm_vcpu_ioctl_get_lapic(vcpu, u.lapic);
		if (r)
			goto out;
		r = -EFAULT;
		if (copy_to_user(argp, u.lapic, sizeof(struct kvm_lapic_state)))
			goto out;
		r = 0;
		break;
	}
	case KVM_SET_LAPIC: {
		r = -EINVAL;
		if (!lapic_in_kernel(vcpu))
			goto out;
		u.lapic = memdup_user(argp, sizeof(*u.lapic));
		if (IS_ERR(u.lapic)) {
			r = PTR_ERR(u.lapic);
			goto out_nofree;
		}

		r = kvm_vcpu_ioctl_set_lapic(vcpu, u.lapic);
		break;
	}
	case KVM_INTERRUPT: {
		struct kvm_interrupt irq;

		r = -EFAULT;
		if (copy_from_user(&irq, argp, sizeof(irq)))
			goto out;
		r = kvm_vcpu_ioctl_interrupt(vcpu, &irq);
		break;
	}
	case KVM_NMI: {
		r = kvm_vcpu_ioctl_nmi(vcpu);
		break;
	}
	case KVM_SMI: {
		r = kvm_inject_smi(vcpu);
		break;
	}
	case KVM_SET_CPUID: {
		struct kvm_cpuid __user *cpuid_arg = argp;
		struct kvm_cpuid cpuid;

		r = -EFAULT;
		if (copy_from_user(&cpuid, cpuid_arg, sizeof(cpuid)))
			goto out;
		r = kvm_vcpu_ioctl_set_cpuid(vcpu, &cpuid, cpuid_arg->entries);
		break;
	}
	case KVM_SET_CPUID2: {
		struct kvm_cpuid2 __user *cpuid_arg = argp;
		struct kvm_cpuid2 cpuid;

		r = -EFAULT;
		if (copy_from_user(&cpuid, cpuid_arg, sizeof(cpuid)))
			goto out;
		r = kvm_vcpu_ioctl_set_cpuid2(vcpu, &cpuid,
					      cpuid_arg->entries);
		break;
	}
	case KVM_GET_CPUID2: {
		struct kvm_cpuid2 __user *cpuid_arg = argp;
		struct kvm_cpuid2 cpuid;

		r = -EFAULT;
		if (copy_from_user(&cpuid, cpuid_arg, sizeof(cpuid)))
			goto out;
		r = kvm_vcpu_ioctl_get_cpuid2(vcpu, &cpuid,
					      cpuid_arg->entries);
		if (r)
			goto out;
		r = -EFAULT;
		if (copy_to_user(cpuid_arg, &cpuid, sizeof(cpuid)))
			goto out;
		r = 0;
		break;
	}
	case KVM_GET_MSRS: {
		int idx = srcu_read_lock(&vcpu->kvm->srcu);
		r = msr_io(vcpu, argp, do_get_msr, 1);
		srcu_read_unlock(&vcpu->kvm->srcu, idx);
		break;
	}
	case KVM_SET_MSRS: {
		int idx = srcu_read_lock(&vcpu->kvm->srcu);
		r = msr_io(vcpu, argp, do_set_msr, 0);
		srcu_read_unlock(&vcpu->kvm->srcu, idx);
		break;
	}
	case KVM_GET_ONE_REG:
	case KVM_SET_ONE_REG:
		r = kvm_get_set_one_reg(vcpu, ioctl, argp);
		break;
	case KVM_GET_REG_LIST:
		r = kvm_get_reg_list(vcpu, argp);
		break;
	case KVM_TPR_ACCESS_REPORTING: {
		struct kvm_tpr_access_ctl tac;

		r = -EFAULT;
		if (copy_from_user(&tac, argp, sizeof(tac)))
			goto out;
		r = vcpu_ioctl_tpr_access_reporting(vcpu, &tac);
		if (r)
			goto out;
		r = -EFAULT;
		if (copy_to_user(argp, &tac, sizeof(tac)))
			goto out;
		r = 0;
		break;
	};
	case KVM_SET_VAPIC_ADDR: {
		struct kvm_vapic_addr va;
		int idx;

		r = -EINVAL;
		if (!lapic_in_kernel(vcpu))
			goto out;
		r = -EFAULT;
		if (copy_from_user(&va, argp, sizeof(va)))
			goto out;
		idx = srcu_read_lock(&vcpu->kvm->srcu);
		r = kvm_lapic_set_vapic_addr(vcpu, va.vapic_addr);
		srcu_read_unlock(&vcpu->kvm->srcu, idx);
		break;
	}
	case KVM_X86_SETUP_MCE: {
		u64 mcg_cap;

		r = -EFAULT;
		if (copy_from_user(&mcg_cap, argp, sizeof(mcg_cap)))
			goto out;
		r = kvm_vcpu_ioctl_x86_setup_mce(vcpu, mcg_cap);
		break;
	}
	case KVM_X86_SET_MCE: {
		struct kvm_x86_mce mce;

		r = -EFAULT;
		if (copy_from_user(&mce, argp, sizeof(mce)))
			goto out;
		r = kvm_vcpu_ioctl_x86_set_mce(vcpu, &mce);
		break;
	}
	case KVM_GET_VCPU_EVENTS: {
		struct kvm_vcpu_events events;

		kvm_vcpu_ioctl_x86_get_vcpu_events(vcpu, &events);

		r = -EFAULT;
		if (copy_to_user(argp, &events, sizeof(struct kvm_vcpu_events)))
			break;
		r = 0;
		break;
	}
	case KVM_SET_VCPU_EVENTS: {
		struct kvm_vcpu_events events;

		r = -EFAULT;
		if (copy_from_user(&events, argp, sizeof(struct kvm_vcpu_events)))
			break;

		kvm_vcpu_srcu_read_lock(vcpu);
		r = kvm_vcpu_ioctl_x86_set_vcpu_events(vcpu, &events);
		kvm_vcpu_srcu_read_unlock(vcpu);
		break;
	}
	case KVM_GET_DEBUGREGS: {
		struct kvm_debugregs dbgregs;

		r = kvm_vcpu_ioctl_x86_get_debugregs(vcpu, &dbgregs);
		if (r < 0)
			break;

		r = -EFAULT;
		if (copy_to_user(argp, &dbgregs,
				 sizeof(struct kvm_debugregs)))
			break;
		r = 0;
		break;
	}
	case KVM_SET_DEBUGREGS: {
		struct kvm_debugregs dbgregs;

		r = -EFAULT;
		if (copy_from_user(&dbgregs, argp,
				   sizeof(struct kvm_debugregs)))
			break;

		r = kvm_vcpu_ioctl_x86_set_debugregs(vcpu, &dbgregs);
		break;
	}
	case KVM_GET_XSAVE: {
		r = -EINVAL;
		if (vcpu->arch.guest_fpu.uabi_size > sizeof(struct kvm_xsave))
			break;

		u.xsave = kzalloc(sizeof(struct kvm_xsave), GFP_KERNEL);
		r = -ENOMEM;
		if (!u.xsave)
			break;

		r = kvm_vcpu_ioctl_x86_get_xsave(vcpu, u.xsave);
		if (r < 0)
			break;

		r = -EFAULT;
		if (copy_to_user(argp, u.xsave, sizeof(struct kvm_xsave)))
			break;
		r = 0;
		break;
	}
	case KVM_SET_XSAVE: {
		int size = vcpu->arch.guest_fpu.uabi_size;

		u.xsave = memdup_user(argp, size);
		if (IS_ERR(u.xsave)) {
			r = PTR_ERR(u.xsave);
			goto out_nofree;
		}

		r = kvm_vcpu_ioctl_x86_set_xsave(vcpu, u.xsave);
		break;
	}

	case KVM_GET_XSAVE2: {
		int size = vcpu->arch.guest_fpu.uabi_size;

		u.xsave = kzalloc(size, GFP_KERNEL);
		r = -ENOMEM;
		if (!u.xsave)
			break;

		r = kvm_vcpu_ioctl_x86_get_xsave2(vcpu, u.buffer, size);
		if (r < 0)
			break;

		r = -EFAULT;
		if (copy_to_user(argp, u.xsave, size))
			break;

		r = 0;
		break;
	}

	case KVM_GET_XCRS: {
		u.xcrs = kzalloc(sizeof(struct kvm_xcrs), GFP_KERNEL);
		r = -ENOMEM;
		if (!u.xcrs)
			break;

		r = kvm_vcpu_ioctl_x86_get_xcrs(vcpu, u.xcrs);
		if (r < 0)
			break;

		r = -EFAULT;
		if (copy_to_user(argp, u.xcrs,
				 sizeof(struct kvm_xcrs)))
			break;
		r = 0;
		break;
	}
	case KVM_SET_XCRS: {
		u.xcrs = memdup_user(argp, sizeof(*u.xcrs));
		if (IS_ERR(u.xcrs)) {
			r = PTR_ERR(u.xcrs);
			goto out_nofree;
		}

		r = kvm_vcpu_ioctl_x86_set_xcrs(vcpu, u.xcrs);
		break;
	}
	case KVM_SET_TSC_KHZ: {
		u32 user_tsc_khz;

		r = -EINVAL;

		if (vcpu->arch.guest_tsc_protected)
			goto out;

		user_tsc_khz = (u32)arg;

		if (kvm_caps.has_tsc_control &&
		    user_tsc_khz >= kvm_caps.max_guest_tsc_khz)
			goto out;

		if (user_tsc_khz == 0)
			user_tsc_khz = tsc_khz;

		if (!kvm_set_tsc_khz(vcpu, user_tsc_khz))
			r = 0;

		goto out;
	}
	case KVM_GET_TSC_KHZ: {
		r = vcpu->arch.virtual_tsc_khz;
		goto out;
	}
	case KVM_KVMCLOCK_CTRL: {
		r = kvm_set_guest_paused(vcpu);
		goto out;
	}
	case KVM_ENABLE_CAP: {
		struct kvm_enable_cap cap;

		r = -EFAULT;
		if (copy_from_user(&cap, argp, sizeof(cap)))
			goto out;
		r = kvm_vcpu_ioctl_enable_cap(vcpu, &cap);
		break;
	}
	case KVM_GET_NESTED_STATE: {
		struct kvm_nested_state __user *user_kvm_nested_state = argp;
		u32 user_data_size;

		r = -EINVAL;
		if (!kvm_x86_ops.nested_ops->get_state)
			break;

		BUILD_BUG_ON(sizeof(user_data_size) != sizeof(user_kvm_nested_state->size));
		r = -EFAULT;
		if (get_user(user_data_size, &user_kvm_nested_state->size))
			break;

		r = kvm_x86_ops.nested_ops->get_state(vcpu, user_kvm_nested_state,
						     user_data_size);
		if (r < 0)
			break;

		if (r > user_data_size) {
			if (put_user(r, &user_kvm_nested_state->size))
				r = -EFAULT;
			else
				r = -E2BIG;
			break;
		}

		r = 0;
		break;
	}
	case KVM_SET_NESTED_STATE: {
		struct kvm_nested_state __user *user_kvm_nested_state = argp;
		struct kvm_nested_state kvm_state;
		int idx;

		r = -EINVAL;
		if (!kvm_x86_ops.nested_ops->set_state)
			break;

		r = -EFAULT;
		if (copy_from_user(&kvm_state, user_kvm_nested_state, sizeof(kvm_state)))
			break;

		r = -EINVAL;
		if (kvm_state.size < sizeof(kvm_state))
			break;

		if (kvm_state.flags &
		    ~(KVM_STATE_NESTED_RUN_PENDING | KVM_STATE_NESTED_GUEST_MODE
		      | KVM_STATE_NESTED_EVMCS | KVM_STATE_NESTED_MTF_PENDING
		      | KVM_STATE_NESTED_GIF_SET))
			break;

		/* nested_run_pending implies guest_mode.  */
		if ((kvm_state.flags & KVM_STATE_NESTED_RUN_PENDING)
		    && !(kvm_state.flags & KVM_STATE_NESTED_GUEST_MODE))
			break;

		idx = srcu_read_lock(&vcpu->kvm->srcu);
		r = kvm_x86_ops.nested_ops->set_state(vcpu, user_kvm_nested_state, &kvm_state);
		srcu_read_unlock(&vcpu->kvm->srcu, idx);
		break;
	}
#ifdef CONFIG_KVM_HYPERV
	case KVM_GET_SUPPORTED_HV_CPUID:
		r = kvm_ioctl_get_supported_hv_cpuid(vcpu, argp);
		break;
#endif
#ifdef CONFIG_KVM_XEN
	case KVM_XEN_VCPU_GET_ATTR: {
		struct kvm_xen_vcpu_attr xva;

		r = -EFAULT;
		if (copy_from_user(&xva, argp, sizeof(xva)))
			goto out;
		r = kvm_xen_vcpu_get_attr(vcpu, &xva);
		if (!r && copy_to_user(argp, &xva, sizeof(xva)))
			r = -EFAULT;
		break;
	}
	case KVM_XEN_VCPU_SET_ATTR: {
		struct kvm_xen_vcpu_attr xva;

		r = -EFAULT;
		if (copy_from_user(&xva, argp, sizeof(xva)))
			goto out;
		r = kvm_xen_vcpu_set_attr(vcpu, &xva);
		break;
	}
#endif
	case KVM_GET_SREGS2: {
		r = -EINVAL;
		if (vcpu->kvm->arch.has_protected_state &&
		    vcpu->arch.guest_state_protected)
			goto out;

		u.sregs2 = kzalloc(sizeof(struct kvm_sregs2), GFP_KERNEL);
		r = -ENOMEM;
		if (!u.sregs2)
			goto out;
		__get_sregs2(vcpu, u.sregs2);
		r = -EFAULT;
		if (copy_to_user(argp, u.sregs2, sizeof(struct kvm_sregs2)))
			goto out;
		r = 0;
		break;
	}
	case KVM_SET_SREGS2: {
		r = -EINVAL;
		if (vcpu->kvm->arch.has_protected_state &&
		    vcpu->arch.guest_state_protected)
			goto out;

		u.sregs2 = memdup_user(argp, sizeof(struct kvm_sregs2));
		if (IS_ERR(u.sregs2)) {
			r = PTR_ERR(u.sregs2);
			u.sregs2 = NULL;
			goto out;
		}
		r = __set_sregs2(vcpu, u.sregs2);
		break;
	}
	case KVM_HAS_DEVICE_ATTR:
	case KVM_GET_DEVICE_ATTR:
	case KVM_SET_DEVICE_ATTR:
		r = kvm_vcpu_ioctl_device_attr(vcpu, ioctl, argp);
		break;
	case KVM_MEMORY_ENCRYPT_OP:
		r = -ENOTTY;
		if (!kvm_x86_ops.vcpu_mem_enc_ioctl)
			goto out;
		r = kvm_x86_ops.vcpu_mem_enc_ioctl(vcpu, argp);
		break;
	default:
		r = -EINVAL;
	}
out:
	kfree(u.buffer);
out_nofree:
	vcpu_put(vcpu);
	return r;
}

vm_fault_t kvm_arch_vcpu_fault(struct kvm_vcpu *vcpu, struct vm_fault *vmf)
{
	return VM_FAULT_SIGBUS;
}

static int kvm_vm_ioctl_set_tss_addr(struct kvm *kvm, unsigned long addr)
{
	int ret;

	if (addr > (unsigned int)(-3 * PAGE_SIZE))
		return -EINVAL;
	ret = kvm_x86_call(set_tss_addr)(kvm, addr);
	return ret;
}

static int kvm_vm_ioctl_set_identity_map_addr(struct kvm *kvm,
					      u64 ident_addr)
{
	return kvm_x86_call(set_identity_map_addr)(kvm, ident_addr);
}

static int kvm_vm_ioctl_set_nr_mmu_pages(struct kvm *kvm,
					 unsigned long kvm_nr_mmu_pages)
{
	if (kvm_nr_mmu_pages < KVM_MIN_ALLOC_MMU_PAGES)
		return -EINVAL;

	mutex_lock(&kvm->slots_lock);

	kvm_mmu_change_mmu_pages(kvm, kvm_nr_mmu_pages);
	kvm->arch.n_requested_mmu_pages = kvm_nr_mmu_pages;

	mutex_unlock(&kvm->slots_lock);
	return 0;
}

void kvm_arch_sync_dirty_log(struct kvm *kvm, struct kvm_memory_slot *memslot)
{

	/*
	 * Flush all CPUs' dirty log buffers to the  dirty_bitmap.  Called
	 * before reporting dirty_bitmap to userspace.  KVM flushes the buffers
	 * on all VM-Exits, thus we only need to kick running vCPUs to force a
	 * VM-Exit.
	 */
	struct kvm_vcpu *vcpu;
	unsigned long i;

	if (!kvm->arch.cpu_dirty_log_size)
		return;

	kvm_for_each_vcpu(i, vcpu, kvm)
		kvm_vcpu_kick(vcpu);
}

int kvm_vm_ioctl_enable_cap(struct kvm *kvm,
			    struct kvm_enable_cap *cap)
{
	int r;

	if (cap->flags)
		return -EINVAL;

	switch (cap->cap) {
	case KVM_CAP_DISABLE_QUIRKS2:
		r = -EINVAL;
		if (cap->args[0] & ~kvm_caps.supported_quirks)
			break;
		fallthrough;
	case KVM_CAP_DISABLE_QUIRKS:
		kvm->arch.disabled_quirks |= cap->args[0] & kvm_caps.supported_quirks;
		r = 0;
		break;
	case KVM_CAP_SPLIT_IRQCHIP: {
		mutex_lock(&kvm->lock);
		r = -EINVAL;
		if (cap->args[0] > MAX_NR_RESERVED_IOAPIC_PINS)
			goto split_irqchip_unlock;
		r = -EEXIST;
		if (irqchip_in_kernel(kvm))
			goto split_irqchip_unlock;
		if (kvm->created_vcpus)
			goto split_irqchip_unlock;
		/* Pairs with irqchip_in_kernel. */
		smp_wmb();
		kvm->arch.irqchip_mode = KVM_IRQCHIP_SPLIT;
		kvm->arch.nr_reserved_ioapic_pins = cap->args[0];
		kvm_clear_apicv_inhibit(kvm, APICV_INHIBIT_REASON_ABSENT);
		r = 0;
split_irqchip_unlock:
		mutex_unlock(&kvm->lock);
		break;
	}
	case KVM_CAP_X2APIC_API:
		r = -EINVAL;
		if (cap->args[0] & ~KVM_X2APIC_API_VALID_FLAGS)
			break;

		if (cap->args[0] & KVM_X2APIC_API_USE_32BIT_IDS)
			kvm->arch.x2apic_format = true;
		if (cap->args[0] & KVM_X2APIC_API_DISABLE_BROADCAST_QUIRK)
			kvm->arch.x2apic_broadcast_quirk_disabled = true;

		r = 0;
		break;
	case KVM_CAP_X86_DISABLE_EXITS:
		r = -EINVAL;
		if (cap->args[0] & ~kvm_get_allowed_disable_exits())
			break;

		mutex_lock(&kvm->lock);
		if (kvm->created_vcpus)
			goto disable_exits_unlock;

#define SMT_RSB_MSG "This processor is affected by the Cross-Thread Return Predictions vulnerability. " \
		    "KVM_CAP_X86_DISABLE_EXITS should only be used with SMT disabled or trusted guests."

		if (!mitigate_smt_rsb && boot_cpu_has_bug(X86_BUG_SMT_RSB) &&
		    cpu_smt_possible() &&
		    (cap->args[0] & ~(KVM_X86_DISABLE_EXITS_PAUSE |
				      KVM_X86_DISABLE_EXITS_APERFMPERF)))
			pr_warn_once(SMT_RSB_MSG);

		kvm_disable_exits(kvm, cap->args[0]);
		r = 0;
disable_exits_unlock:
		mutex_unlock(&kvm->lock);
		break;
	case KVM_CAP_MSR_PLATFORM_INFO:
		kvm->arch.guest_can_read_msr_platform_info = cap->args[0];
		r = 0;
		break;
	case KVM_CAP_EXCEPTION_PAYLOAD:
		kvm->arch.exception_payload_enabled = cap->args[0];
		r = 0;
		break;
	case KVM_CAP_X86_TRIPLE_FAULT_EVENT:
		kvm->arch.triple_fault_event = cap->args[0];
		r = 0;
		break;
	case KVM_CAP_X86_USER_SPACE_MSR:
		r = -EINVAL;
		if (cap->args[0] & ~KVM_MSR_EXIT_REASON_VALID_MASK)
			break;
		kvm->arch.user_space_msr_mask = cap->args[0];
		r = 0;
		break;
	case KVM_CAP_X86_BUS_LOCK_EXIT:
		r = -EINVAL;
		if (cap->args[0] & ~KVM_BUS_LOCK_DETECTION_VALID_MODE)
			break;

		if ((cap->args[0] & KVM_BUS_LOCK_DETECTION_OFF) &&
		    (cap->args[0] & KVM_BUS_LOCK_DETECTION_EXIT))
			break;

		if (kvm_caps.has_bus_lock_exit &&
		    cap->args[0] & KVM_BUS_LOCK_DETECTION_EXIT)
			kvm->arch.bus_lock_detection_enabled = true;
		r = 0;
		break;
#ifdef CONFIG_X86_SGX_KVM
	case KVM_CAP_SGX_ATTRIBUTE: {
		unsigned long allowed_attributes = 0;

		r = sgx_set_attribute(&allowed_attributes, cap->args[0]);
		if (r)
			break;

		/* KVM only supports the PROVISIONKEY privileged attribute. */
		if ((allowed_attributes & SGX_ATTR_PROVISIONKEY) &&
		    !(allowed_attributes & ~SGX_ATTR_PROVISIONKEY))
			kvm->arch.sgx_provisioning_allowed = true;
		else
			r = -EINVAL;
		break;
	}
#endif
	case KVM_CAP_VM_COPY_ENC_CONTEXT_FROM:
		r = -EINVAL;
		if (!kvm_x86_ops.vm_copy_enc_context_from)
			break;

		r = kvm_x86_call(vm_copy_enc_context_from)(kvm, cap->args[0]);
		break;
	case KVM_CAP_VM_MOVE_ENC_CONTEXT_FROM:
		r = -EINVAL;
		if (!kvm_x86_ops.vm_move_enc_context_from)
			break;

		r = kvm_x86_call(vm_move_enc_context_from)(kvm, cap->args[0]);
		break;
	case KVM_CAP_EXIT_HYPERCALL:
		if (cap->args[0] & ~KVM_EXIT_HYPERCALL_VALID_MASK) {
			r = -EINVAL;
			break;
		}
		kvm->arch.hypercall_exit_enabled = cap->args[0];
		r = 0;
		break;
	case KVM_CAP_EXIT_ON_EMULATION_FAILURE:
		r = -EINVAL;
		if (cap->args[0] & ~1)
			break;
		kvm->arch.exit_on_emulation_error = cap->args[0];
		r = 0;
		break;
	case KVM_CAP_PMU_CAPABILITY:
		r = -EINVAL;
		if (!enable_pmu || (cap->args[0] & ~KVM_CAP_PMU_VALID_MASK))
			break;

		mutex_lock(&kvm->lock);
		if (!kvm->created_vcpus) {
			kvm->arch.enable_pmu = !(cap->args[0] & KVM_PMU_CAP_DISABLE);
			r = 0;
		}
		mutex_unlock(&kvm->lock);
		break;
	case KVM_CAP_MAX_VCPU_ID:
		r = -EINVAL;
		if (cap->args[0] > KVM_MAX_VCPU_IDS)
			break;

		mutex_lock(&kvm->lock);
		if (kvm->arch.bsp_vcpu_id > cap->args[0]) {
			;
		} else if (kvm->arch.max_vcpu_ids == cap->args[0]) {
			r = 0;
		} else if (!kvm->arch.max_vcpu_ids) {
			kvm->arch.max_vcpu_ids = cap->args[0];
			r = 0;
		}
		mutex_unlock(&kvm->lock);
		break;
	case KVM_CAP_X86_NOTIFY_VMEXIT:
		r = -EINVAL;
		if ((u32)cap->args[0] & ~KVM_X86_NOTIFY_VMEXIT_VALID_BITS)
			break;
		if (!kvm_caps.has_notify_vmexit)
			break;
		if (!((u32)cap->args[0] & KVM_X86_NOTIFY_VMEXIT_ENABLED))
			break;
		mutex_lock(&kvm->lock);
		if (!kvm->created_vcpus) {
			kvm->arch.notify_window = cap->args[0] >> 32;
			kvm->arch.notify_vmexit_flags = (u32)cap->args[0];
			r = 0;
		}
		mutex_unlock(&kvm->lock);
		break;
	case KVM_CAP_VM_DISABLE_NX_HUGE_PAGES:
		r = -EINVAL;

		/*
		 * Since the risk of disabling NX hugepages is a guest crashing
		 * the system, ensure the userspace process has permission to
		 * reboot the system.
		 *
		 * Note that unlike the reboot() syscall, the process must have
		 * this capability in the root namespace because exposing
		 * /dev/kvm into a container does not limit the scope of the
		 * iTLB multihit bug to that container. In other words,
		 * this must use capable(), not ns_capable().
		 */
		if (!capable(CAP_SYS_BOOT)) {
			r = -EPERM;
			break;
		}

		if (cap->args[0])
			break;

		mutex_lock(&kvm->lock);
		if (!kvm->created_vcpus) {
			kvm->arch.disable_nx_huge_pages = true;
			r = 0;
		}
		mutex_unlock(&kvm->lock);
		break;
	case KVM_CAP_X86_APIC_BUS_CYCLES_NS: {
		u64 bus_cycle_ns = cap->args[0];
		u64 unused;

		/*
		 * Guard against overflow in tmict_to_ns(). 128 is the highest
		 * divide value that can be programmed in APIC_TDCR.
		 */
		r = -EINVAL;
		if (!bus_cycle_ns ||
		    check_mul_overflow((u64)U32_MAX * 128, bus_cycle_ns, &unused))
			break;

		r = 0;
		mutex_lock(&kvm->lock);
		if (!irqchip_in_kernel(kvm))
			r = -ENXIO;
		else if (kvm->created_vcpus)
			r = -EINVAL;
		else
			kvm->arch.apic_bus_cycle_ns = bus_cycle_ns;
		mutex_unlock(&kvm->lock);
		break;
	}
	default:
		r = -EINVAL;
		break;
	}
	return r;
}

static struct kvm_x86_msr_filter *kvm_alloc_msr_filter(bool default_allow)
{
	struct kvm_x86_msr_filter *msr_filter;

	msr_filter = kzalloc(sizeof(*msr_filter), GFP_KERNEL_ACCOUNT);
	if (!msr_filter)
		return NULL;

	msr_filter->default_allow = default_allow;
	return msr_filter;
}

static void kvm_free_msr_filter(struct kvm_x86_msr_filter *msr_filter)
{
	u32 i;

	if (!msr_filter)
		return;

	for (i = 0; i < msr_filter->count; i++)
		kfree(msr_filter->ranges[i].bitmap);

	kfree(msr_filter);
}

static int kvm_add_msr_filter(struct kvm_x86_msr_filter *msr_filter,
			      struct kvm_msr_filter_range *user_range)
{
	unsigned long *bitmap;
	size_t bitmap_size;

	if (!user_range->nmsrs)
		return 0;

	if (user_range->flags & ~KVM_MSR_FILTER_RANGE_VALID_MASK)
		return -EINVAL;

	if (!user_range->flags)
		return -EINVAL;

	bitmap_size = BITS_TO_LONGS(user_range->nmsrs) * sizeof(long);
	if (!bitmap_size || bitmap_size > KVM_MSR_FILTER_MAX_BITMAP_SIZE)
		return -EINVAL;

	bitmap = memdup_user((__user u8*)user_range->bitmap, bitmap_size);
	if (IS_ERR(bitmap))
		return PTR_ERR(bitmap);

	msr_filter->ranges[msr_filter->count] = (struct msr_bitmap_range) {
		.flags = user_range->flags,
		.base = user_range->base,
		.nmsrs = user_range->nmsrs,
		.bitmap = bitmap,
	};

	msr_filter->count++;
	return 0;
}

static int kvm_vm_ioctl_set_msr_filter(struct kvm *kvm,
				       struct kvm_msr_filter *filter)
{
	struct kvm_x86_msr_filter *new_filter, *old_filter;
	bool default_allow;
	bool empty = true;
	int r;
	u32 i;

	if (filter->flags & ~KVM_MSR_FILTER_VALID_MASK)
		return -EINVAL;

	for (i = 0; i < ARRAY_SIZE(filter->ranges); i++)
		empty &= !filter->ranges[i].nmsrs;

	default_allow = !(filter->flags & KVM_MSR_FILTER_DEFAULT_DENY);
	if (empty && !default_allow)
		return -EINVAL;

	new_filter = kvm_alloc_msr_filter(default_allow);
	if (!new_filter)
		return -ENOMEM;

	for (i = 0; i < ARRAY_SIZE(filter->ranges); i++) {
		r = kvm_add_msr_filter(new_filter, &filter->ranges[i]);
		if (r) {
			kvm_free_msr_filter(new_filter);
			return r;
		}
	}

	mutex_lock(&kvm->lock);
	old_filter = rcu_replace_pointer(kvm->arch.msr_filter, new_filter,
					 mutex_is_locked(&kvm->lock));
	mutex_unlock(&kvm->lock);
	synchronize_srcu(&kvm->srcu);

	kvm_free_msr_filter(old_filter);

	/*
	 * Recalc MSR intercepts as userspace may want to intercept accesses to
	 * MSRs that KVM would otherwise pass through to the guest.
	 */
	kvm_make_all_cpus_request(kvm, KVM_REQ_RECALC_INTERCEPTS);

	return 0;
}

#ifdef CONFIG_KVM_COMPAT
/* for KVM_X86_SET_MSR_FILTER */
struct kvm_msr_filter_range_compat {
	__u32 flags;
	__u32 nmsrs;
	__u32 base;
	__u32 bitmap;
};

struct kvm_msr_filter_compat {
	__u32 flags;
	struct kvm_msr_filter_range_compat ranges[KVM_MSR_FILTER_MAX_RANGES];
};

#define KVM_X86_SET_MSR_FILTER_COMPAT _IOW(KVMIO, 0xc6, struct kvm_msr_filter_compat)

long kvm_arch_vm_compat_ioctl(struct file *filp, unsigned int ioctl,
			      unsigned long arg)
{
	void __user *argp = (void __user *)arg;
	struct kvm *kvm = filp->private_data;
	long r = -ENOTTY;

	switch (ioctl) {
	case KVM_X86_SET_MSR_FILTER_COMPAT: {
		struct kvm_msr_filter __user *user_msr_filter = argp;
		struct kvm_msr_filter_compat filter_compat;
		struct kvm_msr_filter filter;
		int i;

		if (copy_from_user(&filter_compat, user_msr_filter,
				   sizeof(filter_compat)))
			return -EFAULT;

		filter.flags = filter_compat.flags;
		for (i = 0; i < ARRAY_SIZE(filter.ranges); i++) {
			struct kvm_msr_filter_range_compat *cr;

			cr = &filter_compat.ranges[i];
			filter.ranges[i] = (struct kvm_msr_filter_range) {
				.flags = cr->flags,
				.nmsrs = cr->nmsrs,
				.base = cr->base,
				.bitmap = (__u8 *)(ulong)cr->bitmap,
			};
		}

		r = kvm_vm_ioctl_set_msr_filter(kvm, &filter);
		break;
	}
	}

	return r;
}
#endif

#ifdef CONFIG_HAVE_KVM_PM_NOTIFIER
static int kvm_arch_suspend_notifier(struct kvm *kvm)
{
	struct kvm_vcpu *vcpu;
	unsigned long i;

	/*
	 * Ignore the return, marking the guest paused only "fails" if the vCPU
	 * isn't using kvmclock; continuing on is correct and desirable.
	 */
	kvm_for_each_vcpu(i, vcpu, kvm)
		(void)kvm_set_guest_paused(vcpu);

	return NOTIFY_DONE;
}

int kvm_arch_pm_notifier(struct kvm *kvm, unsigned long state)
{
	switch (state) {
	case PM_HIBERNATION_PREPARE:
	case PM_SUSPEND_PREPARE:
		return kvm_arch_suspend_notifier(kvm);
	}

	return NOTIFY_DONE;
}
#endif /* CONFIG_HAVE_KVM_PM_NOTIFIER */

static int kvm_vm_ioctl_get_clock(struct kvm *kvm, void __user *argp)
{
	struct kvm_clock_data data = { 0 };

	get_kvmclock(kvm, &data);
	if (copy_to_user(argp, &data, sizeof(data)))
		return -EFAULT;

	return 0;
}

static int kvm_vm_ioctl_set_clock(struct kvm *kvm, void __user *argp)
{
	struct kvm_arch *ka = &kvm->arch;
	struct kvm_clock_data data;
	u64 now_raw_ns;

	if (copy_from_user(&data, argp, sizeof(data)))
		return -EFAULT;

	/*
	 * Only KVM_CLOCK_REALTIME is used, but allow passing the
	 * result of KVM_GET_CLOCK back to KVM_SET_CLOCK.
	 */
	if (data.flags & ~KVM_CLOCK_VALID_FLAGS)
		return -EINVAL;

	kvm_hv_request_tsc_page_update(kvm);
	kvm_start_pvclock_update(kvm);
	pvclock_update_vm_gtod_copy(kvm);

	/*
	 * This pairs with kvm_guest_time_update(): when masterclock is
	 * in use, we use master_kernel_ns + kvmclock_offset to set
	 * unsigned 'system_time' so if we use get_kvmclock_ns() (which
	 * is slightly ahead) here we risk going negative on unsigned
	 * 'system_time' when 'data.clock' is very small.
	 */
	if (data.flags & KVM_CLOCK_REALTIME) {
		u64 now_real_ns = ktime_get_real_ns();

		/*
		 * Avoid stepping the kvmclock backwards.
		 */
		if (now_real_ns > data.realtime)
			data.clock += now_real_ns - data.realtime;
	}

	if (ka->use_master_clock)
		now_raw_ns = ka->master_kernel_ns;
	else
		now_raw_ns = get_kvmclock_base_ns();
	ka->kvmclock_offset = data.clock - now_raw_ns;
	kvm_end_pvclock_update(kvm);
	return 0;
}

int kvm_arch_vm_ioctl(struct file *filp, unsigned int ioctl, unsigned long arg)
{
	struct kvm *kvm = filp->private_data;
	void __user *argp = (void __user *)arg;
	int r = -ENOTTY;

#ifdef CONFIG_KVM_IOAPIC
	/*
	 * This union makes it completely explicit to gcc-3.x
	 * that these three variables' stack usage should be
	 * combined, not added together.
	 */
	union {
		struct kvm_pit_state ps;
		struct kvm_pit_state2 ps2;
		struct kvm_pit_config pit_config;
	} u;
#endif

	switch (ioctl) {
	case KVM_SET_TSS_ADDR:
		r = kvm_vm_ioctl_set_tss_addr(kvm, arg);
		break;
	case KVM_SET_IDENTITY_MAP_ADDR: {
		u64 ident_addr;

		mutex_lock(&kvm->lock);
		r = -EINVAL;
		if (kvm->created_vcpus)
			goto set_identity_unlock;
		r = -EFAULT;
		if (copy_from_user(&ident_addr, argp, sizeof(ident_addr)))
			goto set_identity_unlock;
		r = kvm_vm_ioctl_set_identity_map_addr(kvm, ident_addr);
set_identity_unlock:
		mutex_unlock(&kvm->lock);
		break;
	}
	case KVM_SET_NR_MMU_PAGES:
		r = kvm_vm_ioctl_set_nr_mmu_pages(kvm, arg);
		break;
#ifdef CONFIG_KVM_IOAPIC
	case KVM_CREATE_IRQCHIP: {
		mutex_lock(&kvm->lock);

		r = -EEXIST;
		if (irqchip_in_kernel(kvm))
			goto create_irqchip_unlock;

		/*
		 * Disallow an in-kernel I/O APIC if the VM has protected EOIs,
		 * i.e. if KVM can't intercept EOIs and thus can't properly
		 * emulate level-triggered interrupts.
		 */
		r = -ENOTTY;
		if (kvm->arch.has_protected_eoi)
			goto create_irqchip_unlock;

		r = -EINVAL;
		if (kvm->created_vcpus)
			goto create_irqchip_unlock;

		r = kvm_pic_init(kvm);
		if (r)
			goto create_irqchip_unlock;

		r = kvm_ioapic_init(kvm);
		if (r) {
			kvm_pic_destroy(kvm);
			goto create_irqchip_unlock;
		}

		r = kvm_setup_default_ioapic_and_pic_routing(kvm);
		if (r) {
			kvm_ioapic_destroy(kvm);
			kvm_pic_destroy(kvm);
			goto create_irqchip_unlock;
		}
		/* Write kvm->irq_routing before enabling irqchip_in_kernel. */
		smp_wmb();
		kvm->arch.irqchip_mode = KVM_IRQCHIP_KERNEL;
		kvm_clear_apicv_inhibit(kvm, APICV_INHIBIT_REASON_ABSENT);
	create_irqchip_unlock:
		mutex_unlock(&kvm->lock);
		break;
	}
	case KVM_CREATE_PIT:
		u.pit_config.flags = KVM_PIT_SPEAKER_DUMMY;
		goto create_pit;
	case KVM_CREATE_PIT2:
		r = -EFAULT;
		if (copy_from_user(&u.pit_config, argp,
				   sizeof(struct kvm_pit_config)))
			goto out;
	create_pit:
		mutex_lock(&kvm->lock);
		r = -EEXIST;
		if (kvm->arch.vpit)
			goto create_pit_unlock;
		r = -ENOENT;
		if (!pic_in_kernel(kvm))
			goto create_pit_unlock;
		r = -ENOMEM;
		kvm->arch.vpit = kvm_create_pit(kvm, u.pit_config.flags);
		if (kvm->arch.vpit)
			r = 0;
	create_pit_unlock:
		mutex_unlock(&kvm->lock);
		break;
	case KVM_GET_IRQCHIP: {
		/* 0: PIC master, 1: PIC slave, 2: IOAPIC */
		struct kvm_irqchip *chip;

		chip = memdup_user(argp, sizeof(*chip));
		if (IS_ERR(chip)) {
			r = PTR_ERR(chip);
			goto out;
		}

		r = -ENXIO;
		if (!irqchip_full(kvm))
			goto get_irqchip_out;
		r = kvm_vm_ioctl_get_irqchip(kvm, chip);
		if (r)
			goto get_irqchip_out;
		r = -EFAULT;
		if (copy_to_user(argp, chip, sizeof(*chip)))
			goto get_irqchip_out;
		r = 0;
	get_irqchip_out:
		kfree(chip);
		break;
	}
	case KVM_SET_IRQCHIP: {
		/* 0: PIC master, 1: PIC slave, 2: IOAPIC */
		struct kvm_irqchip *chip;

		chip = memdup_user(argp, sizeof(*chip));
		if (IS_ERR(chip)) {
			r = PTR_ERR(chip);
			goto out;
		}

		r = -ENXIO;
		if (!irqchip_full(kvm))
			goto set_irqchip_out;
		r = kvm_vm_ioctl_set_irqchip(kvm, chip);
	set_irqchip_out:
		kfree(chip);
		break;
	}
	case KVM_GET_PIT: {
		r = -EFAULT;
		if (copy_from_user(&u.ps, argp, sizeof(struct kvm_pit_state)))
			goto out;
		r = -ENXIO;
		if (!kvm->arch.vpit)
			goto out;
		r = kvm_vm_ioctl_get_pit(kvm, &u.ps);
		if (r)
			goto out;
		r = -EFAULT;
		if (copy_to_user(argp, &u.ps, sizeof(struct kvm_pit_state)))
			goto out;
		r = 0;
		break;
	}
	case KVM_SET_PIT: {
		r = -EFAULT;
		if (copy_from_user(&u.ps, argp, sizeof(u.ps)))
			goto out;
		mutex_lock(&kvm->lock);
		r = -ENXIO;
		if (!kvm->arch.vpit)
			goto set_pit_out;
		r = kvm_vm_ioctl_set_pit(kvm, &u.ps);
set_pit_out:
		mutex_unlock(&kvm->lock);
		break;
	}
	case KVM_GET_PIT2: {
		r = -ENXIO;
		if (!kvm->arch.vpit)
			goto out;
		r = kvm_vm_ioctl_get_pit2(kvm, &u.ps2);
		if (r)
			goto out;
		r = -EFAULT;
		if (copy_to_user(argp, &u.ps2, sizeof(u.ps2)))
			goto out;
		r = 0;
		break;
	}
	case KVM_SET_PIT2: {
		r = -EFAULT;
		if (copy_from_user(&u.ps2, argp, sizeof(u.ps2)))
			goto out;
		mutex_lock(&kvm->lock);
		r = -ENXIO;
		if (!kvm->arch.vpit)
			goto set_pit2_out;
		r = kvm_vm_ioctl_set_pit2(kvm, &u.ps2);
set_pit2_out:
		mutex_unlock(&kvm->lock);
		break;
	}
	case KVM_REINJECT_CONTROL: {
		struct kvm_reinject_control control;
		r =  -EFAULT;
		if (copy_from_user(&control, argp, sizeof(control)))
			goto out;
		r = -ENXIO;
		if (!kvm->arch.vpit)
			goto out;
		r = kvm_vm_ioctl_reinject(kvm, &control);
		break;
	}
#endif
	case KVM_SET_BOOT_CPU_ID:
		r = 0;
		mutex_lock(&kvm->lock);
		if (kvm->created_vcpus)
			r = -EBUSY;
		else if (arg > KVM_MAX_VCPU_IDS ||
			 (kvm->arch.max_vcpu_ids && arg > kvm->arch.max_vcpu_ids))
			r = -EINVAL;
		else
			kvm->arch.bsp_vcpu_id = arg;
		mutex_unlock(&kvm->lock);
		break;
#ifdef CONFIG_KVM_XEN
	case KVM_XEN_HVM_CONFIG: {
		struct kvm_xen_hvm_config xhc;
		r = -EFAULT;
		if (copy_from_user(&xhc, argp, sizeof(xhc)))
			goto out;
		r = kvm_xen_hvm_config(kvm, &xhc);
		break;
	}
	case KVM_XEN_HVM_GET_ATTR: {
		struct kvm_xen_hvm_attr xha;

		r = -EFAULT;
		if (copy_from_user(&xha, argp, sizeof(xha)))
			goto out;
		r = kvm_xen_hvm_get_attr(kvm, &xha);
		if (!r && copy_to_user(argp, &xha, sizeof(xha)))
			r = -EFAULT;
		break;
	}
	case KVM_XEN_HVM_SET_ATTR: {
		struct kvm_xen_hvm_attr xha;

		r = -EFAULT;
		if (copy_from_user(&xha, argp, sizeof(xha)))
			goto out;
		r = kvm_xen_hvm_set_attr(kvm, &xha);
		break;
	}
	case KVM_XEN_HVM_EVTCHN_SEND: {
		struct kvm_irq_routing_xen_evtchn uxe;

		r = -EFAULT;
		if (copy_from_user(&uxe, argp, sizeof(uxe)))
			goto out;
		r = kvm_xen_hvm_evtchn_send(kvm, &uxe);
		break;
	}
#endif
	case KVM_SET_CLOCK:
		r = kvm_vm_ioctl_set_clock(kvm, argp);
		break;
	case KVM_GET_CLOCK:
		r = kvm_vm_ioctl_get_clock(kvm, argp);
		break;
	case KVM_SET_TSC_KHZ: {
		u32 user_tsc_khz;

		r = -EINVAL;
		user_tsc_khz = (u32)arg;

		if (kvm_caps.has_tsc_control &&
		    user_tsc_khz >= kvm_caps.max_guest_tsc_khz)
			goto out;

		if (user_tsc_khz == 0)
			user_tsc_khz = tsc_khz;

		mutex_lock(&kvm->lock);
		if (!kvm->created_vcpus) {
			WRITE_ONCE(kvm->arch.default_tsc_khz, user_tsc_khz);
			r = 0;
		}
		mutex_unlock(&kvm->lock);
		goto out;
	}
	case KVM_GET_TSC_KHZ: {
		r = READ_ONCE(kvm->arch.default_tsc_khz);
		goto out;
	}
	case KVM_MEMORY_ENCRYPT_OP:
		r = -ENOTTY;
		if (!kvm_x86_ops.mem_enc_ioctl)
			goto out;

		r = kvm_x86_call(mem_enc_ioctl)(kvm, argp);
		break;
	case KVM_MEMORY_ENCRYPT_REG_REGION: {
		struct kvm_enc_region region;

		r = -EFAULT;
		if (copy_from_user(&region, argp, sizeof(region)))
			goto out;

		r = -ENOTTY;
		if (!kvm_x86_ops.mem_enc_register_region)
			goto out;

		r = kvm_x86_call(mem_enc_register_region)(kvm, &region);
		break;
	}
	case KVM_MEMORY_ENCRYPT_UNREG_REGION: {
		struct kvm_enc_region region;

		r = -EFAULT;
		if (copy_from_user(&region, argp, sizeof(region)))
			goto out;

		r = -ENOTTY;
		if (!kvm_x86_ops.mem_enc_unregister_region)
			goto out;

		r = kvm_x86_call(mem_enc_unregister_region)(kvm, &region);
		break;
	}
#ifdef CONFIG_KVM_HYPERV
	case KVM_HYPERV_EVENTFD: {
		struct kvm_hyperv_eventfd hvevfd;

		r = -EFAULT;
		if (copy_from_user(&hvevfd, argp, sizeof(hvevfd)))
			goto out;
		r = kvm_vm_ioctl_hv_eventfd(kvm, &hvevfd);
		break;
	}
#endif
	case KVM_SET_PMU_EVENT_FILTER:
		r = kvm_vm_ioctl_set_pmu_event_filter(kvm, argp);
		break;
	case KVM_X86_SET_MSR_FILTER: {
		struct kvm_msr_filter __user *user_msr_filter = argp;
		struct kvm_msr_filter filter;

		if (copy_from_user(&filter, user_msr_filter, sizeof(filter)))
			return -EFAULT;

		r = kvm_vm_ioctl_set_msr_filter(kvm, &filter);
		break;
	}
	default:
		r = -ENOTTY;
	}
out:
	return r;
}

static void kvm_probe_feature_msr(u32 msr_index)
{
	u64 data;

	if (kvm_get_feature_msr(NULL, msr_index, &data, true))
		return;

	msr_based_features[num_msr_based_features++] = msr_index;
}

static void kvm_probe_msr_to_save(u32 msr_index)
{
	u32 dummy[2];

	if (rdmsr_safe(msr_index, &dummy[0], &dummy[1]))
		return;

	/*
	 * Even MSRs that are valid in the host may not be exposed to guests in
	 * some cases.
	 */
	switch (msr_index) {
	case MSR_IA32_BNDCFGS:
		if (!kvm_mpx_supported())
			return;
		break;
	case MSR_TSC_AUX:
		if (!kvm_cpu_cap_has(X86_FEATURE_RDTSCP) &&
		    !kvm_cpu_cap_has(X86_FEATURE_RDPID))
			return;
		break;
	case MSR_IA32_UMWAIT_CONTROL:
		if (!kvm_cpu_cap_has(X86_FEATURE_WAITPKG))
			return;
		break;
	case MSR_IA32_RTIT_CTL:
	case MSR_IA32_RTIT_STATUS:
		if (!kvm_cpu_cap_has(X86_FEATURE_INTEL_PT))
			return;
		break;
	case MSR_IA32_RTIT_CR3_MATCH:
		if (!kvm_cpu_cap_has(X86_FEATURE_INTEL_PT) ||
		    !intel_pt_validate_hw_cap(PT_CAP_cr3_filtering))
			return;
		break;
	case MSR_IA32_RTIT_OUTPUT_BASE:
	case MSR_IA32_RTIT_OUTPUT_MASK:
		if (!kvm_cpu_cap_has(X86_FEATURE_INTEL_PT) ||
		    (!intel_pt_validate_hw_cap(PT_CAP_topa_output) &&
		     !intel_pt_validate_hw_cap(PT_CAP_single_range_output)))
			return;
		break;
	case MSR_IA32_RTIT_ADDR0_A ... MSR_IA32_RTIT_ADDR3_B:
		if (!kvm_cpu_cap_has(X86_FEATURE_INTEL_PT) ||
		    (msr_index - MSR_IA32_RTIT_ADDR0_A >=
		     intel_pt_validate_hw_cap(PT_CAP_num_address_ranges) * 2))
			return;
		break;
	case MSR_ARCH_PERFMON_PERFCTR0 ...
	     MSR_ARCH_PERFMON_PERFCTR0 + KVM_MAX_NR_GP_COUNTERS - 1:
		if (msr_index - MSR_ARCH_PERFMON_PERFCTR0 >=
		    kvm_pmu_cap.num_counters_gp)
			return;
		break;
	case MSR_ARCH_PERFMON_EVENTSEL0 ...
	     MSR_ARCH_PERFMON_EVENTSEL0 + KVM_MAX_NR_GP_COUNTERS - 1:
		if (msr_index - MSR_ARCH_PERFMON_EVENTSEL0 >=
		    kvm_pmu_cap.num_counters_gp)
			return;
		break;
	case MSR_ARCH_PERFMON_FIXED_CTR0 ...
	     MSR_ARCH_PERFMON_FIXED_CTR0 + KVM_MAX_NR_FIXED_COUNTERS - 1:
		if (msr_index - MSR_ARCH_PERFMON_FIXED_CTR0 >=
		    kvm_pmu_cap.num_counters_fixed)
			return;
		break;
	case MSR_AMD64_PERF_CNTR_GLOBAL_CTL:
	case MSR_AMD64_PERF_CNTR_GLOBAL_STATUS:
	case MSR_AMD64_PERF_CNTR_GLOBAL_STATUS_CLR:
	case MSR_AMD64_PERF_CNTR_GLOBAL_STATUS_SET:
		if (!kvm_cpu_cap_has(X86_FEATURE_PERFMON_V2))
			return;
		break;
	case MSR_IA32_XFD:
	case MSR_IA32_XFD_ERR:
		if (!kvm_cpu_cap_has(X86_FEATURE_XFD))
			return;
		break;
	case MSR_IA32_TSX_CTRL:
		if (!(kvm_get_arch_capabilities() & ARCH_CAP_TSX_CTRL_MSR))
			return;
		break;
	case MSR_IA32_XSS:
		if (!kvm_caps.supported_xss)
			return;
		break;
	case MSR_IA32_U_CET:
	case MSR_IA32_S_CET:
		if (!kvm_cpu_cap_has(X86_FEATURE_SHSTK) &&
		    !kvm_cpu_cap_has(X86_FEATURE_IBT))
			return;
		break;
	case MSR_IA32_INT_SSP_TAB:
		if (!kvm_cpu_cap_has(X86_FEATURE_LM))
			return;
		fallthrough;
	case MSR_IA32_PL0_SSP ... MSR_IA32_PL3_SSP:
		if (!kvm_cpu_cap_has(X86_FEATURE_SHSTK))
			return;
		break;
	default:
		break;
	}

	msrs_to_save[num_msrs_to_save++] = msr_index;
}

static void kvm_init_msr_lists(void)
{
	unsigned i;

	BUILD_BUG_ON_MSG(KVM_MAX_NR_FIXED_COUNTERS != 3,
			 "Please update the fixed PMCs in msrs_to_save_pmu[]");

	num_msrs_to_save = 0;
	num_emulated_msrs = 0;
	num_msr_based_features = 0;

	for (i = 0; i < ARRAY_SIZE(msrs_to_save_base); i++)
		kvm_probe_msr_to_save(msrs_to_save_base[i]);

	if (enable_pmu) {
		for (i = 0; i < ARRAY_SIZE(msrs_to_save_pmu); i++)
			kvm_probe_msr_to_save(msrs_to_save_pmu[i]);
	}

	for (i = 0; i < ARRAY_SIZE(emulated_msrs_all); i++) {
		if (!kvm_x86_call(has_emulated_msr)(NULL,
						    emulated_msrs_all[i]))
			continue;

		emulated_msrs[num_emulated_msrs++] = emulated_msrs_all[i];
	}

	for (i = KVM_FIRST_EMULATED_VMX_MSR; i <= KVM_LAST_EMULATED_VMX_MSR; i++)
		kvm_probe_feature_msr(i);

	for (i = 0; i < ARRAY_SIZE(msr_based_features_all_except_vmx); i++)
		kvm_probe_feature_msr(msr_based_features_all_except_vmx[i]);
}

static int vcpu_mmio_write(struct kvm_vcpu *vcpu, gpa_t addr, int len,
			   const void *v)
{
	int handled = 0;
	int n;

	do {
		n = min(len, 8);
		if (!(lapic_in_kernel(vcpu) &&
		      !kvm_iodevice_write(vcpu, &vcpu->arch.apic->dev, addr, n, v))
		    && kvm_io_bus_write(vcpu, KVM_MMIO_BUS, addr, n, v))
			break;
		handled += n;
		addr += n;
		len -= n;
		v += n;
	} while (len);

	return handled;
}

static int vcpu_mmio_read(struct kvm_vcpu *vcpu, gpa_t addr, int len, void *v)
{
	int handled = 0;
	int n;

	do {
		n = min(len, 8);
		if (!(lapic_in_kernel(vcpu) &&
		      !kvm_iodevice_read(vcpu, &vcpu->arch.apic->dev,
					 addr, n, v))
		    && kvm_io_bus_read(vcpu, KVM_MMIO_BUS, addr, n, v))
			break;
		trace_kvm_mmio(KVM_TRACE_MMIO_READ, n, addr, v);
		handled += n;
		addr += n;
		len -= n;
		v += n;
	} while (len);

	return handled;
}

void kvm_set_segment(struct kvm_vcpu *vcpu,
		     struct kvm_segment *var, int seg)
{
	kvm_x86_call(set_segment)(vcpu, var, seg);
}

void kvm_get_segment(struct kvm_vcpu *vcpu,
		     struct kvm_segment *var, int seg)
{
	kvm_x86_call(get_segment)(vcpu, var, seg);
}

gpa_t translate_nested_gpa(struct kvm_vcpu *vcpu, gpa_t gpa, u64 access,
			   struct x86_exception *exception)
{
	struct kvm_mmu *mmu = vcpu->arch.mmu;
	gpa_t t_gpa;

	BUG_ON(!mmu_is_nested(vcpu));

	/* NPT walks are always user-walks */
	access |= PFERR_USER_MASK;
	t_gpa  = mmu->gva_to_gpa(vcpu, mmu, gpa, access, exception);

	return t_gpa;
}

gpa_t kvm_mmu_gva_to_gpa_read(struct kvm_vcpu *vcpu, gva_t gva,
			      struct x86_exception *exception)
{
	struct kvm_mmu *mmu = vcpu->arch.walk_mmu;

	u64 access = (kvm_x86_call(get_cpl)(vcpu) == 3) ? PFERR_USER_MASK : 0;
	return mmu->gva_to_gpa(vcpu, mmu, gva, access, exception);
}
EXPORT_SYMBOL_FOR_KVM_INTERNAL(kvm_mmu_gva_to_gpa_read);

gpa_t kvm_mmu_gva_to_gpa_write(struct kvm_vcpu *vcpu, gva_t gva,
			       struct x86_exception *exception)
{
	struct kvm_mmu *mmu = vcpu->arch.walk_mmu;

	u64 access = (kvm_x86_call(get_cpl)(vcpu) == 3) ? PFERR_USER_MASK : 0;
	access |= PFERR_WRITE_MASK;
	return mmu->gva_to_gpa(vcpu, mmu, gva, access, exception);
}
EXPORT_SYMBOL_FOR_KVM_INTERNAL(kvm_mmu_gva_to_gpa_write);

/* uses this to access any guest's mapped memory without checking CPL */
gpa_t kvm_mmu_gva_to_gpa_system(struct kvm_vcpu *vcpu, gva_t gva,
				struct x86_exception *exception)
{
	struct kvm_mmu *mmu = vcpu->arch.walk_mmu;

	return mmu->gva_to_gpa(vcpu, mmu, gva, 0, exception);
}

static int kvm_read_guest_virt_helper(gva_t addr, void *val, unsigned int bytes,
				      struct kvm_vcpu *vcpu, u64 access,
				      struct x86_exception *exception)
{
	struct kvm_mmu *mmu = vcpu->arch.walk_mmu;
	void *data = val;
	int r = X86EMUL_CONTINUE;

	while (bytes) {
		gpa_t gpa = mmu->gva_to_gpa(vcpu, mmu, addr, access, exception);
		unsigned offset = addr & (PAGE_SIZE-1);
		unsigned toread = min(bytes, (unsigned)PAGE_SIZE - offset);
		int ret;

		if (gpa == INVALID_GPA)
			return X86EMUL_PROPAGATE_FAULT;
		ret = kvm_vcpu_read_guest_page(vcpu, gpa >> PAGE_SHIFT, data,
					       offset, toread);
		if (ret < 0) {
			r = X86EMUL_IO_NEEDED;
			goto out;
		}

		bytes -= toread;
		data += toread;
		addr += toread;
	}
out:
	return r;
}

/* used for instruction fetching */
static int kvm_fetch_guest_virt(struct x86_emulate_ctxt *ctxt,
				gva_t addr, void *val, unsigned int bytes,
				struct x86_exception *exception)
{
	struct kvm_vcpu *vcpu = emul_to_vcpu(ctxt);
	struct kvm_mmu *mmu = vcpu->arch.walk_mmu;
	u64 access = (kvm_x86_call(get_cpl)(vcpu) == 3) ? PFERR_USER_MASK : 0;
	unsigned offset;
	int ret;

	/* Inline kvm_read_guest_virt_helper for speed.  */
	gpa_t gpa = mmu->gva_to_gpa(vcpu, mmu, addr, access|PFERR_FETCH_MASK,
				    exception);
	if (unlikely(gpa == INVALID_GPA))
		return X86EMUL_PROPAGATE_FAULT;

	offset = addr & (PAGE_SIZE-1);
	if (WARN_ON(offset + bytes > PAGE_SIZE))
		bytes = (unsigned)PAGE_SIZE - offset;
	ret = kvm_vcpu_read_guest_page(vcpu, gpa >> PAGE_SHIFT, val,
				       offset, bytes);
	if (unlikely(ret < 0))
		return X86EMUL_IO_NEEDED;

	return X86EMUL_CONTINUE;
}

int kvm_read_guest_virt(struct kvm_vcpu *vcpu,
			       gva_t addr, void *val, unsigned int bytes,
			       struct x86_exception *exception)
{
	u64 access = (kvm_x86_call(get_cpl)(vcpu) == 3) ? PFERR_USER_MASK : 0;

	/*
	 * FIXME: this should call handle_emulation_failure if X86EMUL_IO_NEEDED
	 * is returned, but our callers are not ready for that and they blindly
	 * call kvm_inject_page_fault.  Ensure that they at least do not leak
	 * uninitialized kernel stack memory into cr2 and error code.
	 */
	memset(exception, 0, sizeof(*exception));
	return kvm_read_guest_virt_helper(addr, val, bytes, vcpu, access,
					  exception);
}
EXPORT_SYMBOL_FOR_KVM_INTERNAL(kvm_read_guest_virt);

static int emulator_read_std(struct x86_emulate_ctxt *ctxt,
			     gva_t addr, void *val, unsigned int bytes,
			     struct x86_exception *exception, bool system)
{
	struct kvm_vcpu *vcpu = emul_to_vcpu(ctxt);
	u64 access = 0;

	if (system)
		access |= PFERR_IMPLICIT_ACCESS;
	else if (kvm_x86_call(get_cpl)(vcpu) == 3)
		access |= PFERR_USER_MASK;

	return kvm_read_guest_virt_helper(addr, val, bytes, vcpu, access, exception);
}

static int kvm_write_guest_virt_helper(gva_t addr, void *val, unsigned int bytes,
				      struct kvm_vcpu *vcpu, u64 access,
				      struct x86_exception *exception)
{
	struct kvm_mmu *mmu = vcpu->arch.walk_mmu;
	void *data = val;
	int r = X86EMUL_CONTINUE;

	while (bytes) {
		gpa_t gpa = mmu->gva_to_gpa(vcpu, mmu, addr, access, exception);
		unsigned offset = addr & (PAGE_SIZE-1);
		unsigned towrite = min(bytes, (unsigned)PAGE_SIZE - offset);
		int ret;

		if (gpa == INVALID_GPA)
			return X86EMUL_PROPAGATE_FAULT;
		ret = kvm_vcpu_write_guest(vcpu, gpa, data, towrite);
		if (ret < 0) {
			r = X86EMUL_IO_NEEDED;
			goto out;
		}

		bytes -= towrite;
		data += towrite;
		addr += towrite;
	}
out:
	return r;
}

static int emulator_write_std(struct x86_emulate_ctxt *ctxt, gva_t addr, void *val,
			      unsigned int bytes, struct x86_exception *exception,
			      bool system)
{
	struct kvm_vcpu *vcpu = emul_to_vcpu(ctxt);
	u64 access = PFERR_WRITE_MASK;

	if (system)
		access |= PFERR_IMPLICIT_ACCESS;
	else if (kvm_x86_call(get_cpl)(vcpu) == 3)
		access |= PFERR_USER_MASK;

	return kvm_write_guest_virt_helper(addr, val, bytes, vcpu,
					   access, exception);
}

int kvm_write_guest_virt_system(struct kvm_vcpu *vcpu, gva_t addr, void *val,
				unsigned int bytes, struct x86_exception *exception)
{
	/* kvm_write_guest_virt_system can pull in tons of pages. */
	vcpu->arch.l1tf_flush_l1d = true;

	return kvm_write_guest_virt_helper(addr, val, bytes, vcpu,
					   PFERR_WRITE_MASK, exception);
}
EXPORT_SYMBOL_FOR_KVM_INTERNAL(kvm_write_guest_virt_system);

static int kvm_check_emulate_insn(struct kvm_vcpu *vcpu, int emul_type,
				  void *insn, int insn_len)
{
	return kvm_x86_call(check_emulate_instruction)(vcpu, emul_type,
						       insn, insn_len);
}

int handle_ud(struct kvm_vcpu *vcpu)
{
	static const char kvm_emulate_prefix[] = { __KVM_EMULATE_PREFIX };
	int fep_flags = READ_ONCE(force_emulation_prefix);
	int emul_type = EMULTYPE_TRAP_UD;
	char sig[5]; /* ud2; .ascii "kvm" */
	struct x86_exception e;
	int r;

	r = kvm_check_emulate_insn(vcpu, emul_type, NULL, 0);
	if (r != X86EMUL_CONTINUE)
		return 1;

	if (fep_flags &&
	    kvm_read_guest_virt(vcpu, kvm_get_linear_rip(vcpu),
				sig, sizeof(sig), &e) == 0 &&
	    memcmp(sig, kvm_emulate_prefix, sizeof(sig)) == 0) {
		if (fep_flags & KVM_FEP_CLEAR_RFLAGS_RF)
			kvm_set_rflags(vcpu, kvm_get_rflags(vcpu) & ~X86_EFLAGS_RF);
		kvm_rip_write(vcpu, kvm_rip_read(vcpu) + sizeof(sig));
		emul_type = EMULTYPE_TRAP_UD_FORCED;
	}

	return kvm_emulate_instruction(vcpu, emul_type);
}
EXPORT_SYMBOL_FOR_KVM_INTERNAL(handle_ud);

static int vcpu_is_mmio_gpa(struct kvm_vcpu *vcpu, unsigned long gva,
			    gpa_t gpa, bool write)
{
	/* For APIC access vmexit */
	if ((gpa & PAGE_MASK) == APIC_DEFAULT_PHYS_BASE)
		return 1;

	if (vcpu_match_mmio_gpa(vcpu, gpa)) {
		trace_vcpu_match_mmio(gva, gpa, write, true);
		return 1;
	}

	return 0;
}

static int vcpu_mmio_gva_to_gpa(struct kvm_vcpu *vcpu, unsigned long gva,
				gpa_t *gpa, struct x86_exception *exception,
				bool write)
{
	struct kvm_mmu *mmu = vcpu->arch.walk_mmu;
	u64 access = ((kvm_x86_call(get_cpl)(vcpu) == 3) ? PFERR_USER_MASK : 0)
		     | (write ? PFERR_WRITE_MASK : 0);

	/*
	 * currently PKRU is only applied to ept enabled guest so
	 * there is no pkey in EPT page table for L1 guest or EPT
	 * shadow page table for L2 guest.
	 */
	if (vcpu_match_mmio_gva(vcpu, gva) && (!is_paging(vcpu) ||
	    !permission_fault(vcpu, vcpu->arch.walk_mmu,
			      vcpu->arch.mmio_access, 0, access))) {
		*gpa = vcpu->arch.mmio_gfn << PAGE_SHIFT |
					(gva & (PAGE_SIZE - 1));
		trace_vcpu_match_mmio(gva, *gpa, write, false);
		return 1;
	}

	*gpa = mmu->gva_to_gpa(vcpu, mmu, gva, access, exception);

	if (*gpa == INVALID_GPA)
		return -1;

	return vcpu_is_mmio_gpa(vcpu, gva, *gpa, write);
}

int emulator_write_phys(struct kvm_vcpu *vcpu, gpa_t gpa,
			const void *val, int bytes)
{
	int ret;

	ret = kvm_vcpu_write_guest(vcpu, gpa, val, bytes);
	if (ret < 0)
		return 0;
	kvm_page_track_write(vcpu, gpa, val, bytes);
	return 1;
}

struct read_write_emulator_ops {
	int (*read_write_prepare)(struct kvm_vcpu *vcpu, void *val,
				  int bytes);
	int (*read_write_emulate)(struct kvm_vcpu *vcpu, gpa_t gpa,
				  void *val, int bytes);
	int (*read_write_mmio)(struct kvm_vcpu *vcpu, gpa_t gpa,
			       int bytes, void *val);
	int (*read_write_exit_mmio)(struct kvm_vcpu *vcpu, gpa_t gpa,
				    void *val, int bytes);
	bool write;
};

static int read_prepare(struct kvm_vcpu *vcpu, void *val, int bytes)
{
	if (vcpu->mmio_read_completed) {
		trace_kvm_mmio(KVM_TRACE_MMIO_READ, bytes,
			       vcpu->mmio_fragments[0].gpa, val);
		vcpu->mmio_read_completed = 0;
		return 1;
	}

	return 0;
}

static int read_emulate(struct kvm_vcpu *vcpu, gpa_t gpa,
			void *val, int bytes)
{
	return !kvm_vcpu_read_guest(vcpu, gpa, val, bytes);
}

static int write_emulate(struct kvm_vcpu *vcpu, gpa_t gpa,
			 void *val, int bytes)
{
	return emulator_write_phys(vcpu, gpa, val, bytes);
}

static int write_mmio(struct kvm_vcpu *vcpu, gpa_t gpa, int bytes, void *val)
{
	trace_kvm_mmio(KVM_TRACE_MMIO_WRITE, bytes, gpa, val);
	return vcpu_mmio_write(vcpu, gpa, bytes, val);
}

static int read_exit_mmio(struct kvm_vcpu *vcpu, gpa_t gpa,
			  void *val, int bytes)
{
	trace_kvm_mmio(KVM_TRACE_MMIO_READ_UNSATISFIED, bytes, gpa, NULL);
	return X86EMUL_IO_NEEDED;
}

static int write_exit_mmio(struct kvm_vcpu *vcpu, gpa_t gpa,
			   void *val, int bytes)
{
	struct kvm_mmio_fragment *frag = &vcpu->mmio_fragments[0];

	memcpy(vcpu->run->mmio.data, frag->data, min(8u, frag->len));
	return X86EMUL_CONTINUE;
}

static const struct read_write_emulator_ops read_emultor = {
	.read_write_prepare = read_prepare,
	.read_write_emulate = read_emulate,
	.read_write_mmio = vcpu_mmio_read,
	.read_write_exit_mmio = read_exit_mmio,
};

static const struct read_write_emulator_ops write_emultor = {
	.read_write_emulate = write_emulate,
	.read_write_mmio = write_mmio,
	.read_write_exit_mmio = write_exit_mmio,
	.write = true,
};

static int emulator_read_write_onepage(unsigned long addr, void *val,
				       unsigned int bytes,
				       struct x86_exception *exception,
				       struct kvm_vcpu *vcpu,
				       const struct read_write_emulator_ops *ops)
{
	gpa_t gpa;
	int handled, ret;
	bool write = ops->write;
	struct kvm_mmio_fragment *frag;
	struct x86_emulate_ctxt *ctxt = vcpu->arch.emulate_ctxt;

	/*
	 * If the exit was due to a NPF we may already have a GPA.
	 * If the GPA is present, use it to avoid the GVA to GPA table walk.
	 * Note, this cannot be used on string operations since string
	 * operation using rep will only have the initial GPA from the NPF
	 * occurred.
	 */
	if (ctxt->gpa_available && emulator_can_use_gpa(ctxt) &&
	    (addr & ~PAGE_MASK) == (ctxt->gpa_val & ~PAGE_MASK)) {
		gpa = ctxt->gpa_val;
		ret = vcpu_is_mmio_gpa(vcpu, addr, gpa, write);
	} else {
		ret = vcpu_mmio_gva_to_gpa(vcpu, addr, &gpa, exception, write);
		if (ret < 0)
			return X86EMUL_PROPAGATE_FAULT;
	}

	if (!ret && ops->read_write_emulate(vcpu, gpa, val, bytes))
		return X86EMUL_CONTINUE;

	/*
	 * Is this MMIO handled locally?
	 */
	handled = ops->read_write_mmio(vcpu, gpa, bytes, val);
	if (handled == bytes)
		return X86EMUL_CONTINUE;

	gpa += handled;
	bytes -= handled;
	val += handled;

	WARN_ON(vcpu->mmio_nr_fragments >= KVM_MAX_MMIO_FRAGMENTS);
	frag = &vcpu->mmio_fragments[vcpu->mmio_nr_fragments++];
	frag->gpa = gpa;
	frag->data = val;
	frag->len = bytes;
	return X86EMUL_CONTINUE;
}

static int emulator_read_write(struct x86_emulate_ctxt *ctxt,
			unsigned long addr,
			void *val, unsigned int bytes,
			struct x86_exception *exception,
			const struct read_write_emulator_ops *ops)
{
	struct kvm_vcpu *vcpu = emul_to_vcpu(ctxt);
	gpa_t gpa;
	int rc;

	if (ops->read_write_prepare &&
		  ops->read_write_prepare(vcpu, val, bytes))
		return X86EMUL_CONTINUE;

	vcpu->mmio_nr_fragments = 0;

	/* Crossing a page boundary? */
	if (((addr + bytes - 1) ^ addr) & PAGE_MASK) {
		int now;

		now = -addr & ~PAGE_MASK;
		rc = emulator_read_write_onepage(addr, val, now, exception,
						 vcpu, ops);

		if (rc != X86EMUL_CONTINUE)
			return rc;
		addr += now;
		if (ctxt->mode != X86EMUL_MODE_PROT64)
			addr = (u32)addr;
		val += now;
		bytes -= now;
	}

	rc = emulator_read_write_onepage(addr, val, bytes, exception,
					 vcpu, ops);
	if (rc != X86EMUL_CONTINUE)
		return rc;

	if (!vcpu->mmio_nr_fragments)
		return X86EMUL_CONTINUE;

	gpa = vcpu->mmio_fragments[0].gpa;

	vcpu->mmio_needed = 1;
	vcpu->mmio_cur_fragment = 0;

	vcpu->run->mmio.len = min(8u, vcpu->mmio_fragments[0].len);
	vcpu->run->mmio.is_write = vcpu->mmio_is_write = ops->write;
	vcpu->run->exit_reason = KVM_EXIT_MMIO;
	vcpu->run->mmio.phys_addr = gpa;

	return ops->read_write_exit_mmio(vcpu, gpa, val, bytes);
}

static int emulator_read_emulated(struct x86_emulate_ctxt *ctxt,
				  unsigned long addr,
				  void *val,
				  unsigned int bytes,
				  struct x86_exception *exception)
{
	return emulator_read_write(ctxt, addr, val, bytes,
				   exception, &read_emultor);
}

static int emulator_write_emulated(struct x86_emulate_ctxt *ctxt,
			    unsigned long addr,
			    const void *val,
			    unsigned int bytes,
			    struct x86_exception *exception)
{
	return emulator_read_write(ctxt, addr, (void *)val, bytes,
				   exception, &write_emultor);
}

#define emulator_try_cmpxchg_user(t, ptr, old, new) \
	(__try_cmpxchg_user((t __user *)(ptr), (t *)(old), *(t *)(new), efault ## t))

static int emulator_cmpxchg_emulated(struct x86_emulate_ctxt *ctxt,
				     unsigned long addr,
				     const void *old,
				     const void *new,
				     unsigned int bytes,
				     struct x86_exception *exception)
{
	struct kvm_vcpu *vcpu = emul_to_vcpu(ctxt);
	u64 page_line_mask;
	unsigned long hva;
	gpa_t gpa;
	int r;

	/* guests cmpxchg8b have to be emulated atomically */
	if (bytes > 8 || (bytes & (bytes - 1)))
		goto emul_write;

	gpa = kvm_mmu_gva_to_gpa_write(vcpu, addr, NULL);

	if (gpa == INVALID_GPA ||
	    (gpa & PAGE_MASK) == APIC_DEFAULT_PHYS_BASE)
		goto emul_write;

	/*
	 * Emulate the atomic as a straight write to avoid #AC if SLD is
	 * enabled in the host and the access splits a cache line.
	 */
	if (boot_cpu_has(X86_FEATURE_SPLIT_LOCK_DETECT))
		page_line_mask = ~(cache_line_size() - 1);
	else
		page_line_mask = PAGE_MASK;

	if (((gpa + bytes - 1) & page_line_mask) != (gpa & page_line_mask))
		goto emul_write;

	hva = kvm_vcpu_gfn_to_hva(vcpu, gpa_to_gfn(gpa));
	if (kvm_is_error_hva(hva))
		goto emul_write;

	hva += offset_in_page(gpa);

	switch (bytes) {
	case 1:
		r = emulator_try_cmpxchg_user(u8, hva, old, new);
		break;
	case 2:
		r = emulator_try_cmpxchg_user(u16, hva, old, new);
		break;
	case 4:
		r = emulator_try_cmpxchg_user(u32, hva, old, new);
		break;
	case 8:
		r = emulator_try_cmpxchg_user(u64, hva, old, new);
		break;
	default:
		BUG();
	}

	if (r < 0)
		return X86EMUL_UNHANDLEABLE;

	/*
	 * Mark the page dirty _before_ checking whether or not the CMPXCHG was
	 * successful, as the old value is written back on failure.  Note, for
	 * live migration, this is unnecessarily conservative as CMPXCHG writes
	 * back the original value and the access is atomic, but KVM's ABI is
	 * that all writes are dirty logged, regardless of the value written.
	 */
	kvm_vcpu_mark_page_dirty(vcpu, gpa_to_gfn(gpa));

	if (r)
		return X86EMUL_CMPXCHG_FAILED;

	kvm_page_track_write(vcpu, gpa, new, bytes);

	return X86EMUL_CONTINUE;

emul_write:
	pr_warn_once("emulating exchange as write\n");

	return emulator_write_emulated(ctxt, addr, new, bytes, exception);
}

static int emulator_pio_in_out(struct kvm_vcpu *vcpu, int size,
			       unsigned short port, void *data,
			       unsigned int count, bool in)
{
	unsigned i;
	int r;

	WARN_ON_ONCE(vcpu->arch.pio.count);
	for (i = 0; i < count; i++) {
		if (in)
			r = kvm_io_bus_read(vcpu, KVM_PIO_BUS, port, size, data);
		else
			r = kvm_io_bus_write(vcpu, KVM_PIO_BUS, port, size, data);

		if (r) {
			if (i == 0)
				goto userspace_io;

			/*
			 * Userspace must have unregistered the device while PIO
			 * was running.  Drop writes / read as 0.
			 */
			if (in)
				memset(data, 0, size * (count - i));
			break;
		}

		data += size;
	}
	return 1;

userspace_io:
	vcpu->arch.pio.port = port;
	vcpu->arch.pio.in = in;
	vcpu->arch.pio.count = count;
	vcpu->arch.pio.size = size;

	if (in)
		memset(vcpu->arch.pio_data, 0, size * count);
	else
		memcpy(vcpu->arch.pio_data, data, size * count);

	vcpu->run->exit_reason = KVM_EXIT_IO;
	vcpu->run->io.direction = in ? KVM_EXIT_IO_IN : KVM_EXIT_IO_OUT;
	vcpu->run->io.size = size;
	vcpu->run->io.data_offset = KVM_PIO_PAGE_OFFSET * PAGE_SIZE;
	vcpu->run->io.count = count;
	vcpu->run->io.port = port;
	return 0;
}

static int emulator_pio_in(struct kvm_vcpu *vcpu, int size,
      			   unsigned short port, void *val, unsigned int count)
{
	int r = emulator_pio_in_out(vcpu, size, port, val, count, true);
	if (r)
		trace_kvm_pio(KVM_PIO_IN, port, size, count, val);

	return r;
}

static void complete_emulator_pio_in(struct kvm_vcpu *vcpu, void *val)
{
	int size = vcpu->arch.pio.size;
	unsigned int count = vcpu->arch.pio.count;
	memcpy(val, vcpu->arch.pio_data, size * count);
	trace_kvm_pio(KVM_PIO_IN, vcpu->arch.pio.port, size, count, vcpu->arch.pio_data);
	vcpu->arch.pio.count = 0;
}

static int emulator_pio_in_emulated(struct x86_emulate_ctxt *ctxt,
				    int size, unsigned short port, void *val,
				    unsigned int count)
{
	struct kvm_vcpu *vcpu = emul_to_vcpu(ctxt);
	if (vcpu->arch.pio.count) {
		/*
		 * Complete a previous iteration that required userspace I/O.
		 * Note, @count isn't guaranteed to match pio.count as userspace
		 * can modify ECX before rerunning the vCPU.  Ignore any such
		 * shenanigans as KVM doesn't support modifying the rep count,
		 * and the emulator ensures @count doesn't overflow the buffer.
		 */
		complete_emulator_pio_in(vcpu, val);
		return 1;
	}

	return emulator_pio_in(vcpu, size, port, val, count);
}

static int emulator_pio_out(struct kvm_vcpu *vcpu, int size,
			    unsigned short port, const void *val,
			    unsigned int count)
{
	trace_kvm_pio(KVM_PIO_OUT, port, size, count, val);
	return emulator_pio_in_out(vcpu, size, port, (void *)val, count, false);
}

static int emulator_pio_out_emulated(struct x86_emulate_ctxt *ctxt,
				     int size, unsigned short port,
				     const void *val, unsigned int count)
{
	return emulator_pio_out(emul_to_vcpu(ctxt), size, port, val, count);
}

static unsigned long get_segment_base(struct kvm_vcpu *vcpu, int seg)
{
	return kvm_x86_call(get_segment_base)(vcpu, seg);
}

static void emulator_invlpg(struct x86_emulate_ctxt *ctxt, ulong address)
{
	kvm_mmu_invlpg(emul_to_vcpu(ctxt), address);
}

static int kvm_emulate_wbinvd_noskip(struct kvm_vcpu *vcpu)
{
	if (!need_emulate_wbinvd(vcpu))
		return X86EMUL_CONTINUE;

	if (kvm_x86_call(has_wbinvd_exit)()) {
		int cpu = get_cpu();

		cpumask_set_cpu(cpu, vcpu->arch.wbinvd_dirty_mask);
		wbinvd_on_cpus_mask(vcpu->arch.wbinvd_dirty_mask);
		put_cpu();
		cpumask_clear(vcpu->arch.wbinvd_dirty_mask);
	} else
		wbinvd();
	return X86EMUL_CONTINUE;
}

int kvm_emulate_wbinvd(struct kvm_vcpu *vcpu)
{
	kvm_emulate_wbinvd_noskip(vcpu);
	return kvm_skip_emulated_instruction(vcpu);
}
EXPORT_SYMBOL_FOR_KVM_INTERNAL(kvm_emulate_wbinvd);



static void emulator_wbinvd(struct x86_emulate_ctxt *ctxt)
{
	kvm_emulate_wbinvd_noskip(emul_to_vcpu(ctxt));
}

static unsigned long emulator_get_dr(struct x86_emulate_ctxt *ctxt, int dr)
{
	return kvm_get_dr(emul_to_vcpu(ctxt), dr);
}

static int emulator_set_dr(struct x86_emulate_ctxt *ctxt, int dr,
			   unsigned long value)
{

	return kvm_set_dr(emul_to_vcpu(ctxt), dr, value);
}

static u64 mk_cr_64(u64 curr_cr, u32 new_val)
{
	return (curr_cr & ~((1ULL << 32) - 1)) | new_val;
}

static unsigned long emulator_get_cr(struct x86_emulate_ctxt *ctxt, int cr)
{
	struct kvm_vcpu *vcpu = emul_to_vcpu(ctxt);
	unsigned long value;

	switch (cr) {
	case 0:
		value = kvm_read_cr0(vcpu);
		break;
	case 2:
		value = vcpu->arch.cr2;
		break;
	case 3:
		value = kvm_read_cr3(vcpu);
		break;
	case 4:
		value = kvm_read_cr4(vcpu);
		break;
	case 8:
		value = kvm_get_cr8(vcpu);
		break;
	default:
		kvm_err("%s: unexpected cr %u\n", __func__, cr);
		return 0;
	}

	return value;
}

static int emulator_set_cr(struct x86_emulate_ctxt *ctxt, int cr, ulong val)
{
	struct kvm_vcpu *vcpu = emul_to_vcpu(ctxt);
	int res = 0;

	switch (cr) {
	case 0:
		res = kvm_set_cr0(vcpu, mk_cr_64(kvm_read_cr0(vcpu), val));
		break;
	case 2:
		vcpu->arch.cr2 = val;
		break;
	case 3:
		res = kvm_set_cr3(vcpu, val);
		break;
	case 4:
		res = kvm_set_cr4(vcpu, mk_cr_64(kvm_read_cr4(vcpu), val));
		break;
	case 8:
		res = kvm_set_cr8(vcpu, val);
		break;
	default:
		kvm_err("%s: unexpected cr %u\n", __func__, cr);
		res = -1;
	}

	return res;
}

static int emulator_get_cpl(struct x86_emulate_ctxt *ctxt)
{
	return kvm_x86_call(get_cpl)(emul_to_vcpu(ctxt));
}

static void emulator_get_gdt(struct x86_emulate_ctxt *ctxt, struct desc_ptr *dt)
{
	kvm_x86_call(get_gdt)(emul_to_vcpu(ctxt), dt);
}

static void emulator_get_idt(struct x86_emulate_ctxt *ctxt, struct desc_ptr *dt)
{
	kvm_x86_call(get_idt)(emul_to_vcpu(ctxt), dt);
}

static void emulator_set_gdt(struct x86_emulate_ctxt *ctxt, struct desc_ptr *dt)
{
	kvm_x86_call(set_gdt)(emul_to_vcpu(ctxt), dt);
}

static void emulator_set_idt(struct x86_emulate_ctxt *ctxt, struct desc_ptr *dt)
{
	kvm_x86_call(set_idt)(emul_to_vcpu(ctxt), dt);
}

static unsigned long emulator_get_cached_segment_base(
	struct x86_emulate_ctxt *ctxt, int seg)
{
	return get_segment_base(emul_to_vcpu(ctxt), seg);
}

static bool emulator_get_segment(struct x86_emulate_ctxt *ctxt, u16 *selector,
				 struct desc_struct *desc, u32 *base3,
				 int seg)
{
	struct kvm_segment var;

	kvm_get_segment(emul_to_vcpu(ctxt), &var, seg);
	*selector = var.selector;

	if (var.unusable) {
		memset(desc, 0, sizeof(*desc));
		if (base3)
			*base3 = 0;
		return false;
	}

	if (var.g)
		var.limit >>= 12;
	set_desc_limit(desc, var.limit);
	set_desc_base(desc, (unsigned long)var.base);
#ifdef CONFIG_X86_64
	if (base3)
		*base3 = var.base >> 32;
#endif
	desc->type = var.type;
	desc->s = var.s;
	desc->dpl = var.dpl;
	desc->p = var.present;
	desc->avl = var.avl;
	desc->l = var.l;
	desc->d = var.db;
	desc->g = var.g;

	return true;
}

static void emulator_set_segment(struct x86_emulate_ctxt *ctxt, u16 selector,
				 struct desc_struct *desc, u32 base3,
				 int seg)
{
	struct kvm_vcpu *vcpu = emul_to_vcpu(ctxt);
	struct kvm_segment var;

	var.selector = selector;
	var.base = get_desc_base(desc);
#ifdef CONFIG_X86_64
	var.base |= ((u64)base3) << 32;
#endif
	var.limit = get_desc_limit(desc);
	if (desc->g)
		var.limit = (var.limit << 12) | 0xfff;
	var.type = desc->type;
	var.dpl = desc->dpl;
	var.db = desc->d;
	var.s = desc->s;
	var.l = desc->l;
	var.g = desc->g;
	var.avl = desc->avl;
	var.present = desc->p;
	var.unusable = !var.present;
	var.padding = 0;

	kvm_set_segment(vcpu, &var, seg);
	return;
}

static int emulator_get_msr_with_filter(struct x86_emulate_ctxt *ctxt,
					u32 msr_index, u64 *pdata)
{
	struct kvm_vcpu *vcpu = emul_to_vcpu(ctxt);
	int r;

	r = kvm_emulate_msr_read(vcpu, msr_index, pdata);
	if (r < 0)
		return X86EMUL_UNHANDLEABLE;

	if (r) {
		if (kvm_msr_user_space(vcpu, msr_index, KVM_EXIT_X86_RDMSR, 0,
				       complete_emulated_rdmsr, r))
			return X86EMUL_IO_NEEDED;

		trace_kvm_msr_read_ex(msr_index);
		return X86EMUL_PROPAGATE_FAULT;
	}

	trace_kvm_msr_read(msr_index, *pdata);
	return X86EMUL_CONTINUE;
}

static int emulator_set_msr_with_filter(struct x86_emulate_ctxt *ctxt,
					u32 msr_index, u64 data)
{
	struct kvm_vcpu *vcpu = emul_to_vcpu(ctxt);
	int r;

	r = kvm_emulate_msr_write(vcpu, msr_index, data);
	if (r < 0)
		return X86EMUL_UNHANDLEABLE;

	if (r) {
		if (kvm_msr_user_space(vcpu, msr_index, KVM_EXIT_X86_WRMSR, data,
				       complete_emulated_msr_access, r))
			return X86EMUL_IO_NEEDED;

		trace_kvm_msr_write_ex(msr_index, data);
		return X86EMUL_PROPAGATE_FAULT;
	}

	trace_kvm_msr_write(msr_index, data);
	return X86EMUL_CONTINUE;
}

static int emulator_get_msr(struct x86_emulate_ctxt *ctxt,
			    u32 msr_index, u64 *pdata)
{
	/*
	 * Treat emulator accesses to the current shadow stack pointer as host-
	 * initiated, as they aren't true MSR accesses (SSP is a "just a reg"),
	 * and this API is used only for implicit accesses, i.e. not RDMSR, and
	 * so the index is fully KVM-controlled.
	 */
	if (unlikely(msr_index == MSR_KVM_INTERNAL_GUEST_SSP))
		return kvm_msr_read(emul_to_vcpu(ctxt), msr_index, pdata);

	return __kvm_emulate_msr_read(emul_to_vcpu(ctxt), msr_index, pdata);
}

static int emulator_check_rdpmc_early(struct x86_emulate_ctxt *ctxt, u32 pmc)
{
	return kvm_pmu_check_rdpmc_early(emul_to_vcpu(ctxt), pmc);
}

static int emulator_read_pmc(struct x86_emulate_ctxt *ctxt,
			     u32 pmc, u64 *pdata)
{
	return kvm_pmu_rdpmc(emul_to_vcpu(ctxt), pmc, pdata);
}

static void emulator_halt(struct x86_emulate_ctxt *ctxt)
{
	emul_to_vcpu(ctxt)->arch.halt_request = 1;
}

static int emulator_intercept(struct x86_emulate_ctxt *ctxt,
			      struct x86_instruction_info *info,
			      enum x86_intercept_stage stage)
{
	return kvm_x86_call(check_intercept)(emul_to_vcpu(ctxt), info, stage,
					     &ctxt->exception);
}

static bool emulator_get_cpuid(struct x86_emulate_ctxt *ctxt,
			      u32 *eax, u32 *ebx, u32 *ecx, u32 *edx,
			      bool exact_only)
{
	return kvm_cpuid(emul_to_vcpu(ctxt), eax, ebx, ecx, edx, exact_only);
}

static bool emulator_guest_has_movbe(struct x86_emulate_ctxt *ctxt)
{
	return guest_cpu_cap_has(emul_to_vcpu(ctxt), X86_FEATURE_MOVBE);
}

static bool emulator_guest_has_fxsr(struct x86_emulate_ctxt *ctxt)
{
	return guest_cpu_cap_has(emul_to_vcpu(ctxt), X86_FEATURE_FXSR);
}

static bool emulator_guest_has_rdpid(struct x86_emulate_ctxt *ctxt)
{
	return guest_cpu_cap_has(emul_to_vcpu(ctxt), X86_FEATURE_RDPID);
}

static bool emulator_guest_cpuid_is_intel_compatible(struct x86_emulate_ctxt *ctxt)
{
	return guest_cpuid_is_intel_compatible(emul_to_vcpu(ctxt));
}

static ulong emulator_read_gpr(struct x86_emulate_ctxt *ctxt, unsigned reg)
{
	return kvm_register_read_raw(emul_to_vcpu(ctxt), reg);
}

static void emulator_write_gpr(struct x86_emulate_ctxt *ctxt, unsigned reg, ulong val)
{
	kvm_register_write_raw(emul_to_vcpu(ctxt), reg, val);
}

static void emulator_set_nmi_mask(struct x86_emulate_ctxt *ctxt, bool masked)
{
	kvm_x86_call(set_nmi_mask)(emul_to_vcpu(ctxt), masked);
}

static bool emulator_is_smm(struct x86_emulate_ctxt *ctxt)
{
	return is_smm(emul_to_vcpu(ctxt));
}

#ifndef CONFIG_KVM_SMM
static int emulator_leave_smm(struct x86_emulate_ctxt *ctxt)
{
	WARN_ON_ONCE(1);
	return X86EMUL_UNHANDLEABLE;
}
#endif

static void emulator_triple_fault(struct x86_emulate_ctxt *ctxt)
{
	kvm_make_request(KVM_REQ_TRIPLE_FAULT, emul_to_vcpu(ctxt));
}

static int emulator_set_xcr(struct x86_emulate_ctxt *ctxt, u32 index, u64 xcr)
{
	return __kvm_set_xcr(emul_to_vcpu(ctxt), index, xcr);
}

static void emulator_vm_bugged(struct x86_emulate_ctxt *ctxt)
{
	struct kvm *kvm = emul_to_vcpu(ctxt)->kvm;

	if (!kvm->vm_bugged)
		kvm_vm_bugged(kvm);
}

static gva_t emulator_get_untagged_addr(struct x86_emulate_ctxt *ctxt,
					gva_t addr, unsigned int flags)
{
	if (!kvm_x86_ops.get_untagged_addr)
		return addr;

	return kvm_x86_call(get_untagged_addr)(emul_to_vcpu(ctxt),
					       addr, flags);
}

static bool emulator_is_canonical_addr(struct x86_emulate_ctxt *ctxt,
				       gva_t addr, unsigned int flags)
{
	return !is_noncanonical_address(addr, emul_to_vcpu(ctxt), flags);
}

static const struct x86_emulate_ops emulate_ops = {
	.vm_bugged           = emulator_vm_bugged,
	.read_gpr            = emulator_read_gpr,
	.write_gpr           = emulator_write_gpr,
	.read_std            = emulator_read_std,
	.write_std           = emulator_write_std,
	.fetch               = kvm_fetch_guest_virt,
	.read_emulated       = emulator_read_emulated,
	.write_emulated      = emulator_write_emulated,
	.cmpxchg_emulated    = emulator_cmpxchg_emulated,
	.invlpg              = emulator_invlpg,
	.pio_in_emulated     = emulator_pio_in_emulated,
	.pio_out_emulated    = emulator_pio_out_emulated,
	.get_segment         = emulator_get_segment,
	.set_segment         = emulator_set_segment,
	.get_cached_segment_base = emulator_get_cached_segment_base,
	.get_gdt             = emulator_get_gdt,
	.get_idt	     = emulator_get_idt,
	.set_gdt             = emulator_set_gdt,
	.set_idt	     = emulator_set_idt,
	.get_cr              = emulator_get_cr,
	.set_cr              = emulator_set_cr,
	.cpl                 = emulator_get_cpl,
	.get_dr              = emulator_get_dr,
	.set_dr              = emulator_set_dr,
	.set_msr_with_filter = emulator_set_msr_with_filter,
	.get_msr_with_filter = emulator_get_msr_with_filter,
	.get_msr             = emulator_get_msr,
	.check_rdpmc_early   = emulator_check_rdpmc_early,
	.read_pmc            = emulator_read_pmc,
	.halt                = emulator_halt,
	.wbinvd              = emulator_wbinvd,
	.fix_hypercall       = emulator_fix_hypercall,
	.intercept           = emulator_intercept,
	.get_cpuid           = emulator_get_cpuid,
	.guest_has_movbe     = emulator_guest_has_movbe,
	.guest_has_fxsr      = emulator_guest_has_fxsr,
	.guest_has_rdpid     = emulator_guest_has_rdpid,
	.guest_cpuid_is_intel_compatible = emulator_guest_cpuid_is_intel_compatible,
	.set_nmi_mask        = emulator_set_nmi_mask,
	.is_smm              = emulator_is_smm,
	.leave_smm           = emulator_leave_smm,
	.triple_fault        = emulator_triple_fault,
	.set_xcr             = emulator_set_xcr,
	.get_untagged_addr   = emulator_get_untagged_addr,
	.is_canonical_addr   = emulator_is_canonical_addr,
};

static void toggle_interruptibility(struct kvm_vcpu *vcpu, u32 mask)
{
	u32 int_shadow = kvm_x86_call(get_interrupt_shadow)(vcpu);
	/*
	 * an sti; sti; sequence only disable interrupts for the first
	 * instruction. So, if the last instruction, be it emulated or
	 * not, left the system with the INT_STI flag enabled, it
	 * means that the last instruction is an sti. We should not
	 * leave the flag on in this case. The same goes for mov ss
	 */
	if (int_shadow & mask)
		mask = 0;
	if (unlikely(int_shadow || mask)) {
		kvm_x86_call(set_interrupt_shadow)(vcpu, mask);
		if (!mask)
			kvm_make_request(KVM_REQ_EVENT, vcpu);
	}
}

static void inject_emulated_exception(struct kvm_vcpu *vcpu)
{
	struct x86_emulate_ctxt *ctxt = vcpu->arch.emulate_ctxt;

	if (ctxt->exception.vector == PF_VECTOR)
		kvm_inject_emulated_page_fault(vcpu, &ctxt->exception);
	else if (ctxt->exception.error_code_valid)
		kvm_queue_exception_e(vcpu, ctxt->exception.vector,
				      ctxt->exception.error_code);
	else
		kvm_queue_exception(vcpu, ctxt->exception.vector);
}

static struct x86_emulate_ctxt *alloc_emulate_ctxt(struct kvm_vcpu *vcpu)
{
	struct x86_emulate_ctxt *ctxt;

	ctxt = kmem_cache_zalloc(x86_emulator_cache, GFP_KERNEL_ACCOUNT);
	if (!ctxt) {
		pr_err("failed to allocate vcpu's emulator\n");
		return NULL;
	}

	ctxt->vcpu = vcpu;
	ctxt->ops = &emulate_ops;
	vcpu->arch.emulate_ctxt = ctxt;

	return ctxt;
}

static void init_emulate_ctxt(struct kvm_vcpu *vcpu)
{
	struct x86_emulate_ctxt *ctxt = vcpu->arch.emulate_ctxt;
	int cs_db, cs_l;

	kvm_x86_call(get_cs_db_l_bits)(vcpu, &cs_db, &cs_l);

	ctxt->gpa_available = false;
	ctxt->eflags = kvm_get_rflags(vcpu);
	ctxt->tf = (ctxt->eflags & X86_EFLAGS_TF) != 0;

	ctxt->eip = kvm_rip_read(vcpu);
	ctxt->mode = (!is_protmode(vcpu))		? X86EMUL_MODE_REAL :
		     (ctxt->eflags & X86_EFLAGS_VM)	? X86EMUL_MODE_VM86 :
		     (cs_l && is_long_mode(vcpu))	? X86EMUL_MODE_PROT64 :
		     cs_db				? X86EMUL_MODE_PROT32 :
							  X86EMUL_MODE_PROT16;
	ctxt->interruptibility = 0;
	ctxt->have_exception = false;
	ctxt->exception.vector = -1;
	ctxt->perm_ok = false;

	init_decode_cache(ctxt);
	vcpu->arch.emulate_regs_need_sync_from_vcpu = false;
}

void kvm_inject_realmode_interrupt(struct kvm_vcpu *vcpu, int irq, int inc_eip)
{
	struct x86_emulate_ctxt *ctxt = vcpu->arch.emulate_ctxt;
	int ret;

	init_emulate_ctxt(vcpu);

	ctxt->op_bytes = 2;
	ctxt->ad_bytes = 2;
	ctxt->_eip = ctxt->eip + inc_eip;
	ret = emulate_int_real(ctxt, irq);

	if (ret != X86EMUL_CONTINUE) {
		kvm_make_request(KVM_REQ_TRIPLE_FAULT, vcpu);
	} else {
		ctxt->eip = ctxt->_eip;
		kvm_rip_write(vcpu, ctxt->eip);
		kvm_set_rflags(vcpu, ctxt->eflags);
	}
}
EXPORT_SYMBOL_FOR_KVM_INTERNAL(kvm_inject_realmode_interrupt);

static void prepare_emulation_failure_exit(struct kvm_vcpu *vcpu, u64 *data,
					   u8 ndata, u8 *insn_bytes, u8 insn_size)
{
	struct kvm_run *run = vcpu->run;
	u64 info[5];
	u8 info_start;

	/*
	 * Zero the whole array used to retrieve the exit info, as casting to
	 * u32 for select entries will leave some chunks uninitialized.
	 */
	memset(&info, 0, sizeof(info));

	kvm_x86_call(get_exit_info)(vcpu, (u32 *)&info[0], &info[1], &info[2],
				    (u32 *)&info[3], (u32 *)&info[4]);

	run->exit_reason = KVM_EXIT_INTERNAL_ERROR;
	run->emulation_failure.suberror = KVM_INTERNAL_ERROR_EMULATION;

	/*
	 * There's currently space for 13 entries, but 5 are used for the exit
	 * reason and info.  Restrict to 4 to reduce the maintenance burden
	 * when expanding kvm_run.emulation_failure in the future.
	 */
	if (WARN_ON_ONCE(ndata > 4))
		ndata = 4;

	/* Always include the flags as a 'data' entry. */
	info_start = 1;
	run->emulation_failure.flags = 0;

	if (insn_size) {
		BUILD_BUG_ON((sizeof(run->emulation_failure.insn_size) +
			      sizeof(run->emulation_failure.insn_bytes) != 16));
		info_start += 2;
		run->emulation_failure.flags |=
			KVM_INTERNAL_ERROR_EMULATION_FLAG_INSTRUCTION_BYTES;
		run->emulation_failure.insn_size = insn_size;
		memset(run->emulation_failure.insn_bytes, 0x90,
		       sizeof(run->emulation_failure.insn_bytes));
		memcpy(run->emulation_failure.insn_bytes, insn_bytes, insn_size);
	}

	memcpy(&run->internal.data[info_start], info, sizeof(info));
	memcpy(&run->internal.data[info_start + ARRAY_SIZE(info)], data,
	       ndata * sizeof(data[0]));

	run->emulation_failure.ndata = info_start + ARRAY_SIZE(info) + ndata;
}

static void prepare_emulation_ctxt_failure_exit(struct kvm_vcpu *vcpu)
{
	struct x86_emulate_ctxt *ctxt = vcpu->arch.emulate_ctxt;

	prepare_emulation_failure_exit(vcpu, NULL, 0, ctxt->fetch.data,
				       ctxt->fetch.end - ctxt->fetch.data);
}

void __kvm_prepare_emulation_failure_exit(struct kvm_vcpu *vcpu, u64 *data,
					  u8 ndata)
{
	prepare_emulation_failure_exit(vcpu, data, ndata, NULL, 0);
}
EXPORT_SYMBOL_FOR_KVM_INTERNAL(__kvm_prepare_emulation_failure_exit);

void kvm_prepare_emulation_failure_exit(struct kvm_vcpu *vcpu)
{
	__kvm_prepare_emulation_failure_exit(vcpu, NULL, 0);
}
EXPORT_SYMBOL_FOR_KVM_INTERNAL(kvm_prepare_emulation_failure_exit);

void kvm_prepare_event_vectoring_exit(struct kvm_vcpu *vcpu, gpa_t gpa)
{
	u32 reason, intr_info, error_code;
	struct kvm_run *run = vcpu->run;
	u64 info1, info2;
	int ndata = 0;

	kvm_x86_call(get_exit_info)(vcpu, &reason, &info1, &info2,
				    &intr_info, &error_code);

	run->internal.data[ndata++] = info2;
	run->internal.data[ndata++] = reason;
	run->internal.data[ndata++] = info1;
	run->internal.data[ndata++] = gpa;
	run->internal.data[ndata++] = vcpu->arch.last_vmentry_cpu;

	run->exit_reason = KVM_EXIT_INTERNAL_ERROR;
	run->internal.suberror = KVM_INTERNAL_ERROR_DELIVERY_EV;
	run->internal.ndata = ndata;
}
EXPORT_SYMBOL_FOR_KVM_INTERNAL(kvm_prepare_event_vectoring_exit);

static int handle_emulation_failure(struct kvm_vcpu *vcpu, int emulation_type)
{
	struct kvm *kvm = vcpu->kvm;

	++vcpu->stat.insn_emulation_fail;
	trace_kvm_emulate_insn_failed(vcpu);

	if (emulation_type & EMULTYPE_VMWARE_GP) {
		kvm_queue_exception_e(vcpu, GP_VECTOR, 0);
		return 1;
	}

	if (kvm->arch.exit_on_emulation_error ||
	    (emulation_type & EMULTYPE_SKIP)) {
		prepare_emulation_ctxt_failure_exit(vcpu);
		return 0;
	}

	kvm_queue_exception(vcpu, UD_VECTOR);

	if (!is_guest_mode(vcpu) && kvm_x86_call(get_cpl)(vcpu) == 0) {
		prepare_emulation_ctxt_failure_exit(vcpu);
		return 0;
	}

	return 1;
}

static bool kvm_unprotect_and_retry_on_failure(struct kvm_vcpu *vcpu,
					       gpa_t cr2_or_gpa,
					       int emulation_type)
{
	if (!(emulation_type & EMULTYPE_ALLOW_RETRY_PF))
		return false;

	/*
	 * If the failed instruction faulted on an access to page tables that
	 * are used to translate any part of the instruction, KVM can't resolve
	 * the issue by unprotecting the gfn, as zapping the shadow page will
	 * result in the instruction taking a !PRESENT page fault and thus put
	 * the vCPU into an infinite loop of page faults.  E.g. KVM will create
	 * a SPTE and write-protect the gfn to resolve the !PRESENT fault, and
	 * then zap the SPTE to unprotect the gfn, and then do it all over
	 * again.  Report the error to userspace.
	 */
	if (emulation_type & EMULTYPE_WRITE_PF_TO_SP)
		return false;

	/*
	 * If emulation may have been triggered by a write to a shadowed page
	 * table, unprotect the gfn (zap any relevant SPTEs) and re-enter the
	 * guest to let the CPU re-execute the instruction in the hope that the
	 * CPU can cleanly execute the instruction that KVM failed to emulate.
	 */
	__kvm_mmu_unprotect_gfn_and_retry(vcpu, cr2_or_gpa, true);

	/*
	 * Retry even if _this_ vCPU didn't unprotect the gfn, as it's possible
	 * all SPTEs were already zapped by a different task.  The alternative
	 * is to report the error to userspace and likely terminate the guest,
	 * and the last_retry_{eip,addr} checks will prevent retrying the page
	 * fault indefinitely, i.e. there's nothing to lose by retrying.
	 */
	return true;
}

static int complete_emulated_mmio(struct kvm_vcpu *vcpu);
static int complete_emulated_pio(struct kvm_vcpu *vcpu);

static int kvm_vcpu_check_hw_bp(unsigned long addr, u32 type, u32 dr7,
				unsigned long *db)
{
	u32 dr6 = 0;
	int i;
	u32 enable, rwlen;

	enable = dr7;
	rwlen = dr7 >> 16;
	for (i = 0; i < 4; i++, enable >>= 2, rwlen >>= 4)
		if ((enable & 3) && (rwlen & 15) == type && db[i] == addr)
			dr6 |= (1 << i);
	return dr6;
}

static int kvm_vcpu_do_singlestep(struct kvm_vcpu *vcpu)
{
	struct kvm_run *kvm_run = vcpu->run;

	if (vcpu->guest_debug & KVM_GUESTDBG_SINGLESTEP) {
		kvm_run->debug.arch.dr6 = DR6_BS | DR6_ACTIVE_LOW;
		kvm_run->debug.arch.pc = kvm_get_linear_rip(vcpu);
		kvm_run->debug.arch.exception = DB_VECTOR;
		kvm_run->exit_reason = KVM_EXIT_DEBUG;
		return 0;
	}
	kvm_queue_exception_p(vcpu, DB_VECTOR, DR6_BS);
	return 1;
}

int kvm_skip_emulated_instruction(struct kvm_vcpu *vcpu)
{
	unsigned long rflags = kvm_x86_call(get_rflags)(vcpu);
	int r;

	r = kvm_x86_call(skip_emulated_instruction)(vcpu);
	if (unlikely(!r))
		return 0;

	kvm_pmu_instruction_retired(vcpu);

	/*
	 * rflags is the old, "raw" value of the flags.  The new value has
	 * not been saved yet.
	 *
	 * This is correct even for TF set by the guest, because "the
	 * processor will not generate this exception after the instruction
	 * that sets the TF flag".
	 */
	if (unlikely(rflags & X86_EFLAGS_TF))
		r = kvm_vcpu_do_singlestep(vcpu);
	return r;
}
EXPORT_SYMBOL_FOR_KVM_INTERNAL(kvm_skip_emulated_instruction);

static bool kvm_is_code_breakpoint_inhibited(struct kvm_vcpu *vcpu)
{
	if (kvm_get_rflags(vcpu) & X86_EFLAGS_RF)
		return true;

	/*
	 * Intel compatible CPUs inhibit code #DBs when MOV/POP SS blocking is
	 * active, but AMD compatible CPUs do not.
	 */
	if (!guest_cpuid_is_intel_compatible(vcpu))
		return false;

	return kvm_x86_call(get_interrupt_shadow)(vcpu) & KVM_X86_SHADOW_INT_MOV_SS;
}

static bool kvm_vcpu_check_code_breakpoint(struct kvm_vcpu *vcpu,
					   int emulation_type, int *r)
{
	WARN_ON_ONCE(emulation_type & EMULTYPE_NO_DECODE);

	/*
	 * Do not check for code breakpoints if hardware has already done the
	 * checks, as inferred from the emulation type.  On NO_DECODE and SKIP,
	 * the instruction has passed all exception checks, and all intercepted
	 * exceptions that trigger emulation have lower priority than code
	 * breakpoints, i.e. the fact that the intercepted exception occurred
	 * means any code breakpoints have already been serviced.
	 *
	 * Note, KVM needs to check for code #DBs on EMULTYPE_TRAP_UD_FORCED as
	 * hardware has checked the RIP of the magic prefix, but not the RIP of
	 * the instruction being emulated.  The intent of forced emulation is
	 * to behave as if KVM intercepted the instruction without an exception
	 * and without a prefix.
	 */
	if (emulation_type & (EMULTYPE_NO_DECODE | EMULTYPE_SKIP |
			      EMULTYPE_TRAP_UD | EMULTYPE_VMWARE_GP | EMULTYPE_PF))
		return false;

	if (unlikely(vcpu->guest_debug & KVM_GUESTDBG_USE_HW_BP) &&
	    (vcpu->arch.guest_debug_dr7 & DR7_BP_EN_MASK)) {
		struct kvm_run *kvm_run = vcpu->run;
		unsigned long eip = kvm_get_linear_rip(vcpu);
		u32 dr6 = kvm_vcpu_check_hw_bp(eip, 0,
					   vcpu->arch.guest_debug_dr7,
					   vcpu->arch.eff_db);

		if (dr6 != 0) {
			kvm_run->debug.arch.dr6 = dr6 | DR6_ACTIVE_LOW;
			kvm_run->debug.arch.pc = eip;
			kvm_run->debug.arch.exception = DB_VECTOR;
			kvm_run->exit_reason = KVM_EXIT_DEBUG;
			*r = 0;
			return true;
		}
	}

	if (unlikely(vcpu->arch.dr7 & DR7_BP_EN_MASK) &&
	    !kvm_is_code_breakpoint_inhibited(vcpu)) {
		unsigned long eip = kvm_get_linear_rip(vcpu);
		u32 dr6 = kvm_vcpu_check_hw_bp(eip, 0,
					   vcpu->arch.dr7,
					   vcpu->arch.db);

		if (dr6 != 0) {
			kvm_queue_exception_p(vcpu, DB_VECTOR, dr6);
			*r = 1;
			return true;
		}
	}

	return false;
}

static bool is_vmware_backdoor_opcode(struct x86_emulate_ctxt *ctxt)
{
	switch (ctxt->opcode_len) {
	case 1:
		switch (ctxt->b) {
		case 0xe4:	/* IN */
		case 0xe5:
		case 0xec:
		case 0xed:
		case 0xe6:	/* OUT */
		case 0xe7:
		case 0xee:
		case 0xef:
		case 0x6c:	/* INS */
		case 0x6d:
		case 0x6e:	/* OUTS */
		case 0x6f:
			return true;
		}
		break;
	case 2:
		switch (ctxt->b) {
		case 0x33:	/* RDPMC */
			return true;
		}
		break;
	}

	return false;
}

/*
 * Decode an instruction for emulation.  The caller is responsible for handling
 * code breakpoints.  Note, manually detecting code breakpoints is unnecessary
 * (and wrong) when emulating on an intercepted fault-like exception[*], as
 * code breakpoints have higher priority and thus have already been done by
 * hardware.
 *
 * [*] Except #MC, which is higher priority, but KVM should never emulate in
 *     response to a machine check.
 */
int x86_decode_emulated_instruction(struct kvm_vcpu *vcpu, int emulation_type,
				    void *insn, int insn_len)
{
	struct x86_emulate_ctxt *ctxt = vcpu->arch.emulate_ctxt;
	int r;

	init_emulate_ctxt(vcpu);

	r = x86_decode_insn(ctxt, insn, insn_len, emulation_type);

	trace_kvm_emulate_insn_start(vcpu);
	++vcpu->stat.insn_emulation;

	return r;
}
EXPORT_SYMBOL_FOR_KVM_INTERNAL(x86_decode_emulated_instruction);

int x86_emulate_instruction(struct kvm_vcpu *vcpu, gpa_t cr2_or_gpa,
			    int emulation_type, void *insn, int insn_len)
{
	int r;
	struct x86_emulate_ctxt *ctxt = vcpu->arch.emulate_ctxt;
	bool writeback = true;

	if ((emulation_type & EMULTYPE_ALLOW_RETRY_PF) &&
	    (WARN_ON_ONCE(is_guest_mode(vcpu)) ||
	     WARN_ON_ONCE(!(emulation_type & EMULTYPE_PF))))
		emulation_type &= ~EMULTYPE_ALLOW_RETRY_PF;

	r = kvm_check_emulate_insn(vcpu, emulation_type, insn, insn_len);
	if (r != X86EMUL_CONTINUE) {
		if (r == X86EMUL_RETRY_INSTR || r == X86EMUL_PROPAGATE_FAULT)
			return 1;

		if (kvm_unprotect_and_retry_on_failure(vcpu, cr2_or_gpa,
						       emulation_type))
			return 1;

		if (r == X86EMUL_UNHANDLEABLE_VECTORING) {
			kvm_prepare_event_vectoring_exit(vcpu, cr2_or_gpa);
			return 0;
		}

		WARN_ON_ONCE(r != X86EMUL_UNHANDLEABLE);
		return handle_emulation_failure(vcpu, emulation_type);
	}

	vcpu->arch.l1tf_flush_l1d = true;

	if (!(emulation_type & EMULTYPE_NO_DECODE)) {
		kvm_clear_exception_queue(vcpu);

		/*
		 * Return immediately if RIP hits a code breakpoint, such #DBs
		 * are fault-like and are higher priority than any faults on
		 * the code fetch itself.
		 */
		if (kvm_vcpu_check_code_breakpoint(vcpu, emulation_type, &r))
			return r;

		r = x86_decode_emulated_instruction(vcpu, emulation_type,
						    insn, insn_len);
		if (r != EMULATION_OK)  {
			if ((emulation_type & EMULTYPE_TRAP_UD) ||
			    (emulation_type & EMULTYPE_TRAP_UD_FORCED)) {
				kvm_queue_exception(vcpu, UD_VECTOR);
				return 1;
			}
			if (kvm_unprotect_and_retry_on_failure(vcpu, cr2_or_gpa,
							       emulation_type))
				return 1;

			if (ctxt->have_exception &&
			    !(emulation_type & EMULTYPE_SKIP)) {
				/*
				 * #UD should result in just EMULATION_FAILED, and trap-like
				 * exception should not be encountered during decode.
				 */
				WARN_ON_ONCE(ctxt->exception.vector == UD_VECTOR ||
					     exception_type(ctxt->exception.vector) == EXCPT_TRAP);
				inject_emulated_exception(vcpu);
				return 1;
			}
			return handle_emulation_failure(vcpu, emulation_type);
		}
	}

	if ((emulation_type & EMULTYPE_VMWARE_GP) &&
	    !is_vmware_backdoor_opcode(ctxt)) {
		kvm_queue_exception_e(vcpu, GP_VECTOR, 0);
		return 1;
	}

	/*
	 * EMULTYPE_SKIP without EMULTYPE_COMPLETE_USER_EXIT is intended for
	 * use *only* by vendor callbacks for kvm_skip_emulated_instruction().
	 * The caller is responsible for updating interruptibility state and
	 * injecting single-step #DBs.
	 */
	if (emulation_type & EMULTYPE_SKIP) {
		if (ctxt->mode != X86EMUL_MODE_PROT64)
			ctxt->eip = (u32)ctxt->_eip;
		else
			ctxt->eip = ctxt->_eip;

		if (emulation_type & EMULTYPE_COMPLETE_USER_EXIT) {
			r = 1;
			goto writeback;
		}

		kvm_rip_write(vcpu, ctxt->eip);
		if (ctxt->eflags & X86_EFLAGS_RF)
			kvm_set_rflags(vcpu, ctxt->eflags & ~X86_EFLAGS_RF);
		return 1;
	}

	/*
	 * If emulation was caused by a write-protection #PF on a non-page_table
	 * writing instruction, try to unprotect the gfn, i.e. zap shadow pages,
	 * and retry the instruction, as the vCPU is likely no longer using the
	 * gfn as a page table.
	 */
	if ((emulation_type & EMULTYPE_ALLOW_RETRY_PF) &&
	    !x86_page_table_writing_insn(ctxt) &&
	    kvm_mmu_unprotect_gfn_and_retry(vcpu, cr2_or_gpa))
		return 1;

	/* this is needed for vmware backdoor interface to work since it
	   changes registers values  during IO operation */
	if (vcpu->arch.emulate_regs_need_sync_from_vcpu) {
		vcpu->arch.emulate_regs_need_sync_from_vcpu = false;
		emulator_invalidate_register_cache(ctxt);
	}

restart:
	if (emulation_type & EMULTYPE_PF) {
		/* Save the faulting GPA (cr2) in the address field */
		ctxt->exception.address = cr2_or_gpa;

		/* With shadow page tables, cr2 contains a GVA or nGPA. */
		if (vcpu->arch.mmu->root_role.direct) {
			ctxt->gpa_available = true;
			ctxt->gpa_val = cr2_or_gpa;
		}
	} else {
		/* Sanitize the address out of an abundance of paranoia. */
		ctxt->exception.address = 0;
	}

	/*
	 * Check L1's instruction intercepts when emulating instructions for
	 * L2, unless KVM is re-emulating a previously decoded instruction,
	 * e.g. to complete userspace I/O, in which case KVM has already
	 * checked the intercepts.
	 */
	r = x86_emulate_insn(ctxt, is_guest_mode(vcpu) &&
				   !(emulation_type & EMULTYPE_NO_DECODE));

	if (r == EMULATION_INTERCEPTED)
		return 1;

	if (r == EMULATION_FAILED) {
		if (kvm_unprotect_and_retry_on_failure(vcpu, cr2_or_gpa,
						       emulation_type))
			return 1;

		return handle_emulation_failure(vcpu, emulation_type);
	}

	if (ctxt->have_exception) {
		WARN_ON_ONCE(vcpu->mmio_needed && !vcpu->mmio_is_write);
		vcpu->mmio_needed = false;
		r = 1;
		inject_emulated_exception(vcpu);
	} else if (vcpu->arch.pio.count) {
		if (!vcpu->arch.pio.in) {
			/* FIXME: return into emulator if single-stepping.  */
			vcpu->arch.pio.count = 0;
		} else {
			writeback = false;
			vcpu->arch.complete_userspace_io = complete_emulated_pio;
		}
		r = 0;
	} else if (vcpu->mmio_needed) {
		++vcpu->stat.mmio_exits;

		if (!vcpu->mmio_is_write)
			writeback = false;
		r = 0;
		vcpu->arch.complete_userspace_io = complete_emulated_mmio;
	} else if (vcpu->arch.complete_userspace_io) {
		writeback = false;
		r = 0;
	} else if (r == EMULATION_RESTART)
		goto restart;
	else
		r = 1;

writeback:
	if (writeback) {
		unsigned long rflags = kvm_x86_call(get_rflags)(vcpu);
		toggle_interruptibility(vcpu, ctxt->interruptibility);
		vcpu->arch.emulate_regs_need_sync_to_vcpu = false;

		/*
		 * Note, EXCPT_DB is assumed to be fault-like as the emulator
		 * only supports code breakpoints and general detect #DB, both
		 * of which are fault-like.
		 */
		if (!ctxt->have_exception ||
		    exception_type(ctxt->exception.vector) == EXCPT_TRAP) {
			kvm_pmu_instruction_retired(vcpu);
			if (ctxt->is_branch)
				kvm_pmu_branch_retired(vcpu);
			kvm_rip_write(vcpu, ctxt->eip);
			if (r && (ctxt->tf || (vcpu->guest_debug & KVM_GUESTDBG_SINGLESTEP)))
				r = kvm_vcpu_do_singlestep(vcpu);
			kvm_x86_call(update_emulated_instruction)(vcpu);
			__kvm_set_rflags(vcpu, ctxt->eflags);
		}

		/*
		 * For STI, interrupts are shadowed; so KVM_REQ_EVENT will
		 * do nothing, and it will be requested again as soon as
		 * the shadow expires.  But we still need to check here,
		 * because POPF has no interrupt shadow.
		 */
		if (unlikely((ctxt->eflags & ~rflags) & X86_EFLAGS_IF))
			kvm_make_request(KVM_REQ_EVENT, vcpu);
	} else
		vcpu->arch.emulate_regs_need_sync_to_vcpu = true;

	return r;
}

int kvm_emulate_instruction(struct kvm_vcpu *vcpu, int emulation_type)
{
	return x86_emulate_instruction(vcpu, 0, emulation_type, NULL, 0);
}
EXPORT_SYMBOL_FOR_KVM_INTERNAL(kvm_emulate_instruction);

int kvm_emulate_instruction_from_buffer(struct kvm_vcpu *vcpu,
					void *insn, int insn_len)
{
	return x86_emulate_instruction(vcpu, 0, 0, insn, insn_len);
}
EXPORT_SYMBOL_FOR_KVM_INTERNAL(kvm_emulate_instruction_from_buffer);

static int complete_fast_pio_out_port_0x7e(struct kvm_vcpu *vcpu)
{
	vcpu->arch.pio.count = 0;
	return 1;
}

static int complete_fast_pio_out(struct kvm_vcpu *vcpu)
{
	vcpu->arch.pio.count = 0;

	if (unlikely(!kvm_is_linear_rip(vcpu, vcpu->arch.cui_linear_rip)))
		return 1;

	return kvm_skip_emulated_instruction(vcpu);
}

static int kvm_fast_pio_out(struct kvm_vcpu *vcpu, int size,
			    unsigned short port)
{
	unsigned long val = kvm_rax_read(vcpu);
	int ret = emulator_pio_out(vcpu, size, port, &val, 1);

	if (ret)
		return ret;

	/*
	 * Workaround userspace that relies on old KVM behavior of %rip being
	 * incremented prior to exiting to userspace to handle "OUT 0x7e".
	 */
	if (port == 0x7e &&
	    kvm_check_has_quirk(vcpu->kvm, KVM_X86_QUIRK_OUT_7E_INC_RIP)) {
		vcpu->arch.complete_userspace_io =
			complete_fast_pio_out_port_0x7e;
		kvm_skip_emulated_instruction(vcpu);
	} else {
		vcpu->arch.cui_linear_rip = kvm_get_linear_rip(vcpu);
		vcpu->arch.complete_userspace_io = complete_fast_pio_out;
	}
	return 0;
}

static int complete_fast_pio_in(struct kvm_vcpu *vcpu)
{
	unsigned long val;

	/* We should only ever be called with arch.pio.count equal to 1 */
	BUG_ON(vcpu->arch.pio.count != 1);

	if (unlikely(!kvm_is_linear_rip(vcpu, vcpu->arch.cui_linear_rip))) {
		vcpu->arch.pio.count = 0;
		return 1;
	}

	/* For size less than 4 we merge, else we zero extend */
	val = (vcpu->arch.pio.size < 4) ? kvm_rax_read(vcpu) : 0;

	complete_emulator_pio_in(vcpu, &val);
	kvm_rax_write(vcpu, val);

	return kvm_skip_emulated_instruction(vcpu);
}

static int kvm_fast_pio_in(struct kvm_vcpu *vcpu, int size,
			   unsigned short port)
{
	unsigned long val;
	int ret;

	/* For size less than 4 we merge, else we zero extend */
	val = (size < 4) ? kvm_rax_read(vcpu) : 0;

	ret = emulator_pio_in(vcpu, size, port, &val, 1);
	if (ret) {
		kvm_rax_write(vcpu, val);
		return ret;
	}

	vcpu->arch.cui_linear_rip = kvm_get_linear_rip(vcpu);
	vcpu->arch.complete_userspace_io = complete_fast_pio_in;

	return 0;
}

int kvm_fast_pio(struct kvm_vcpu *vcpu, int size, unsigned short port, int in)
{
	int ret;

	if (in)
		ret = kvm_fast_pio_in(vcpu, size, port);
	else
		ret = kvm_fast_pio_out(vcpu, size, port);
	return ret && kvm_skip_emulated_instruction(vcpu);
}
EXPORT_SYMBOL_FOR_KVM_INTERNAL(kvm_fast_pio);

static int kvmclock_cpu_down_prep(unsigned int cpu)
{
	__this_cpu_write(cpu_tsc_khz, 0);
	return 0;
}

static void tsc_khz_changed(void *data)
{
	struct cpufreq_freqs *freq = data;
	unsigned long khz;

	WARN_ON_ONCE(boot_cpu_has(X86_FEATURE_CONSTANT_TSC));

	if (data)
		khz = freq->new;
	else
		khz = cpufreq_quick_get(raw_smp_processor_id());
	if (!khz)
		khz = tsc_khz;
	__this_cpu_write(cpu_tsc_khz, khz);
}

#ifdef CONFIG_X86_64
static void kvm_hyperv_tsc_notifier(void)
{
	struct kvm *kvm;
	int cpu;

	mutex_lock(&kvm_lock);
	list_for_each_entry(kvm, &vm_list, vm_list)
		kvm_make_mclock_inprogress_request(kvm);

	/* no guest entries from this point */
	hyperv_stop_tsc_emulation();

	/* TSC frequency always matches when on Hyper-V */
	if (!boot_cpu_has(X86_FEATURE_CONSTANT_TSC)) {
		for_each_present_cpu(cpu)
			per_cpu(cpu_tsc_khz, cpu) = tsc_khz;
	}
	kvm_caps.max_guest_tsc_khz = tsc_khz;

	list_for_each_entry(kvm, &vm_list, vm_list) {
		__kvm_start_pvclock_update(kvm);
		pvclock_update_vm_gtod_copy(kvm);
		kvm_end_pvclock_update(kvm);
	}

	mutex_unlock(&kvm_lock);
}
#endif

static void __kvmclock_cpufreq_notifier(struct cpufreq_freqs *freq, int cpu)
{
	struct kvm *kvm;
	struct kvm_vcpu *vcpu;
	int send_ipi = 0;
	unsigned long i;

	/*
	 * We allow guests to temporarily run on slowing clocks,
	 * provided we notify them after, or to run on accelerating
	 * clocks, provided we notify them before.  Thus time never
	 * goes backwards.
	 *
	 * However, we have a problem.  We can't atomically update
	 * the frequency of a given CPU from this function; it is
	 * merely a notifier, which can be called from any CPU.
	 * Changing the TSC frequency at arbitrary points in time
	 * requires a recomputation of local variables related to
	 * the TSC for each VCPU.  We must flag these local variables
	 * to be updated and be sure the update takes place with the
	 * new frequency before any guests proceed.
	 *
	 * Unfortunately, the combination of hotplug CPU and frequency
	 * change creates an intractable locking scenario; the order
	 * of when these callouts happen is undefined with respect to
	 * CPU hotplug, and they can race with each other.  As such,
	 * merely setting per_cpu(cpu_tsc_khz) = X during a hotadd is
	 * undefined; you can actually have a CPU frequency change take
	 * place in between the computation of X and the setting of the
	 * variable.  To protect against this problem, all updates of
	 * the per_cpu tsc_khz variable are done in an interrupt
	 * protected IPI, and all callers wishing to update the value
	 * must wait for a synchronous IPI to complete (which is trivial
	 * if the caller is on the CPU already).  This establishes the
	 * necessary total order on variable updates.
	 *
	 * Note that because a guest time update may take place
	 * anytime after the setting of the VCPU's request bit, the
	 * correct TSC value must be set before the request.  However,
	 * to ensure the update actually makes it to any guest which
	 * starts running in hardware virtualization between the set
	 * and the acquisition of the spinlock, we must also ping the
	 * CPU after setting the request bit.
	 *
	 */

	smp_call_function_single(cpu, tsc_khz_changed, freq, 1);

	mutex_lock(&kvm_lock);
	list_for_each_entry(kvm, &vm_list, vm_list) {
		kvm_for_each_vcpu(i, vcpu, kvm) {
			if (vcpu->cpu != cpu)
				continue;
			kvm_make_request(KVM_REQ_CLOCK_UPDATE, vcpu);
			if (vcpu->cpu != raw_smp_processor_id())
				send_ipi = 1;
		}
	}
	mutex_unlock(&kvm_lock);

	if (freq->old < freq->new && send_ipi) {
		/*
		 * We upscale the frequency.  Must make the guest
		 * doesn't see old kvmclock values while running with
		 * the new frequency, otherwise we risk the guest sees
		 * time go backwards.
		 *
		 * In case we update the frequency for another cpu
		 * (which might be in guest context) send an interrupt
		 * to kick the cpu out of guest context.  Next time
		 * guest context is entered kvmclock will be updated,
		 * so the guest will not see stale values.
		 */
		smp_call_function_single(cpu, tsc_khz_changed, freq, 1);
	}
}

static int kvmclock_cpufreq_notifier(struct notifier_block *nb, unsigned long val,
				     void *data)
{
	struct cpufreq_freqs *freq = data;
	int cpu;

	if (val == CPUFREQ_PRECHANGE && freq->old > freq->new)
		return 0;
	if (val == CPUFREQ_POSTCHANGE && freq->old < freq->new)
		return 0;

	for_each_cpu(cpu, freq->policy->cpus)
		__kvmclock_cpufreq_notifier(freq, cpu);

	return 0;
}

static struct notifier_block kvmclock_cpufreq_notifier_block = {
	.notifier_call  = kvmclock_cpufreq_notifier
};

static int kvmclock_cpu_online(unsigned int cpu)
{
	tsc_khz_changed(NULL);
	return 0;
}

static void kvm_timer_init(void)
{
	if (!boot_cpu_has(X86_FEATURE_CONSTANT_TSC)) {
		max_tsc_khz = tsc_khz;

		if (IS_ENABLED(CONFIG_CPU_FREQ)) {
			struct cpufreq_policy *policy;
			int cpu;

			cpu = get_cpu();
			policy = cpufreq_cpu_get(cpu);
			if (policy) {
				if (policy->cpuinfo.max_freq)
					max_tsc_khz = policy->cpuinfo.max_freq;
				cpufreq_cpu_put(policy);
			}
			put_cpu();
		}
		cpufreq_register_notifier(&kvmclock_cpufreq_notifier_block,
					  CPUFREQ_TRANSITION_NOTIFIER);

		cpuhp_setup_state(CPUHP_AP_X86_KVM_CLK_ONLINE, "x86/kvm/clk:online",
				  kvmclock_cpu_online, kvmclock_cpu_down_prep);
	}
}

#ifdef CONFIG_X86_64
static void pvclock_gtod_update_fn(struct work_struct *work)
{
	struct kvm *kvm;
	struct kvm_vcpu *vcpu;
	unsigned long i;

	mutex_lock(&kvm_lock);
	list_for_each_entry(kvm, &vm_list, vm_list)
		kvm_for_each_vcpu(i, vcpu, kvm)
			kvm_make_request(KVM_REQ_MASTERCLOCK_UPDATE, vcpu);
	atomic_set(&kvm_guest_has_master_clock, 0);
	mutex_unlock(&kvm_lock);
}

static DECLARE_WORK(pvclock_gtod_work, pvclock_gtod_update_fn);

/*
 * Indirection to move queue_work() out of the tk_core.seq write held
 * region to prevent possible deadlocks against time accessors which
 * are invoked with work related locks held.
 */
static void pvclock_irq_work_fn(struct irq_work *w)
{
	queue_work(system_long_wq, &pvclock_gtod_work);
}

static DEFINE_IRQ_WORK(pvclock_irq_work, pvclock_irq_work_fn);

/*
 * Notification about pvclock gtod data update.
 */
static int pvclock_gtod_notify(struct notifier_block *nb, unsigned long unused,
			       void *priv)
{
	struct pvclock_gtod_data *gtod = &pvclock_gtod_data;
	struct timekeeper *tk = priv;

	update_pvclock_gtod(tk);

	/*
	 * Disable master clock if host does not trust, or does not use,
	 * TSC based clocksource. Delegate queue_work() to irq_work as
	 * this is invoked with tk_core.seq write held.
	 */
	if (!gtod_is_based_on_tsc(gtod->clock.vclock_mode) &&
	    atomic_read(&kvm_guest_has_master_clock) != 0)
		irq_work_queue(&pvclock_irq_work);
	return 0;
}

static struct notifier_block pvclock_gtod_notifier = {
	.notifier_call = pvclock_gtod_notify,
};
#endif

static inline void kvm_ops_update(struct kvm_x86_init_ops *ops)
{
	memcpy(&kvm_x86_ops, ops->runtime_ops, sizeof(kvm_x86_ops));

#define __KVM_X86_OP(func) \
	static_call_update(kvm_x86_##func, kvm_x86_ops.func);
#define KVM_X86_OP(func) \
	WARN_ON(!kvm_x86_ops.func); __KVM_X86_OP(func)
#define KVM_X86_OP_OPTIONAL __KVM_X86_OP
#define KVM_X86_OP_OPTIONAL_RET0(func) \
	static_call_update(kvm_x86_##func, (void *)kvm_x86_ops.func ? : \
					   (void *)__static_call_return0);
#include <asm/kvm-x86-ops.h>
#undef __KVM_X86_OP

	kvm_pmu_ops_update(ops->pmu_ops);
}

static int kvm_x86_check_processor_compatibility(void)
{
	int cpu = smp_processor_id();
	struct cpuinfo_x86 *c = &cpu_data(cpu);

	/*
	 * Compatibility checks are done when loading KVM and when enabling
	 * hardware, e.g. during CPU hotplug, to ensure all online CPUs are
	 * compatible, i.e. KVM should never perform a compatibility check on
	 * an offline CPU.
	 */
	WARN_ON(!cpu_online(cpu));

	if (__cr4_reserved_bits(cpu_has, c) !=
	    __cr4_reserved_bits(cpu_has, &boot_cpu_data))
		return -EIO;

	return kvm_x86_call(check_processor_compatibility)();
}

static void kvm_x86_check_cpu_compat(void *ret)
{
	*(int *)ret = kvm_x86_check_processor_compatibility();
}

int kvm_x86_vendor_init(struct kvm_x86_init_ops *ops)
{
	u64 host_pat;
	int r, cpu;

	guard(mutex)(&vendor_module_lock);

	if (kvm_x86_ops.enable_virtualization_cpu) {
		pr_err("already loaded vendor module '%s'\n", kvm_x86_ops.name);
		return -EEXIST;
	}

	/*
	 * KVM explicitly assumes that the guest has an FPU and
	 * FXSAVE/FXRSTOR. For example, the KVM_GET_FPU explicitly casts the
	 * vCPU's FPU state as a fxregs_state struct.
	 */
	if (!boot_cpu_has(X86_FEATURE_FPU) || !boot_cpu_has(X86_FEATURE_FXSR)) {
		pr_err("inadequate fpu\n");
		return -EOPNOTSUPP;
	}

	if (IS_ENABLED(CONFIG_PREEMPT_RT) && !boot_cpu_has(X86_FEATURE_CONSTANT_TSC)) {
		pr_err("RT requires X86_FEATURE_CONSTANT_TSC\n");
		return -EOPNOTSUPP;
	}

	/*
	 * KVM assumes that PAT entry '0' encodes WB memtype and simply zeroes
	 * the PAT bits in SPTEs.  Bail if PAT[0] is programmed to something
	 * other than WB.  Note, EPT doesn't utilize the PAT, but don't bother
	 * with an exception.  PAT[0] is set to WB on RESET and also by the
	 * kernel, i.e. failure indicates a kernel bug or broken firmware.
	 */
	if (rdmsrq_safe(MSR_IA32_CR_PAT, &host_pat) ||
	    (host_pat & GENMASK(2, 0)) != 6) {
		pr_err("host PAT[0] is not WB\n");
		return -EIO;
	}

	if (boot_cpu_has(X86_FEATURE_SHSTK) || boot_cpu_has(X86_FEATURE_IBT)) {
		rdmsrq(MSR_IA32_S_CET, kvm_host.s_cet);
		/*
		 * Linux doesn't yet support supervisor shadow stacks (SSS), so
		 * KVM doesn't save/restore the associated MSRs, i.e. KVM may
		 * clobber the host values.  Yell and refuse to load if SSS is
		 * unexpectedly enabled, e.g. to avoid crashing the host.
		 */
		if (WARN_ON_ONCE(kvm_host.s_cet & CET_SHSTK_EN))
			return -EIO;
	}

	memset(&kvm_caps, 0, sizeof(kvm_caps));

	x86_emulator_cache = kvm_alloc_emulator_cache();
	if (!x86_emulator_cache) {
		pr_err("failed to allocate cache for x86 emulator\n");
		return -ENOMEM;
	}

	user_return_msrs = alloc_percpu(struct kvm_user_return_msrs);
	if (!user_return_msrs) {
		pr_err("failed to allocate percpu kvm_user_return_msrs\n");
		r = -ENOMEM;
		goto out_free_x86_emulator_cache;
	}
	kvm_nr_uret_msrs = 0;

	r = kvm_mmu_vendor_module_init();
	if (r)
		goto out_free_percpu;

	kvm_caps.supported_vm_types = BIT(KVM_X86_DEFAULT_VM);
	kvm_caps.supported_mce_cap = MCG_CTL_P | MCG_SER_P;

	if (boot_cpu_has(X86_FEATURE_XSAVE)) {
		kvm_host.xcr0 = xgetbv(XCR_XFEATURE_ENABLED_MASK);
		kvm_caps.supported_xcr0 = kvm_host.xcr0 & KVM_SUPPORTED_XCR0;
	}

	if (boot_cpu_has(X86_FEATURE_XSAVES)) {
		rdmsrq(MSR_IA32_XSS, kvm_host.xss);
		kvm_caps.supported_xss = kvm_host.xss & KVM_SUPPORTED_XSS;
	}

	kvm_caps.supported_quirks = KVM_X86_VALID_QUIRKS;
	kvm_caps.inapplicable_quirks = KVM_X86_CONDITIONAL_QUIRKS;

	rdmsrq_safe(MSR_EFER, &kvm_host.efer);

	kvm_init_pmu_capability(ops->pmu_ops);

	if (boot_cpu_has(X86_FEATURE_ARCH_CAPABILITIES))
		rdmsrq(MSR_IA32_ARCH_CAPABILITIES, kvm_host.arch_capabilities);

	r = ops->hardware_setup();
	if (r != 0)
		goto out_mmu_exit;

	enable_device_posted_irqs &= enable_apicv &&
				     irq_remapping_cap(IRQ_POSTING_CAP);

	kvm_ops_update(ops);

	for_each_online_cpu(cpu) {
		smp_call_function_single(cpu, kvm_x86_check_cpu_compat, &r, 1);
		if (r < 0)
			goto out_unwind_ops;
	}

	/*
	 * Point of no return!  DO NOT add error paths below this point unless
	 * absolutely necessary, as most operations from this point forward
	 * require unwinding.
	 */
	kvm_timer_init();

	if (pi_inject_timer == -1)
		pi_inject_timer = housekeeping_enabled(HK_TYPE_TIMER);
#ifdef CONFIG_X86_64
	pvclock_gtod_register_notifier(&pvclock_gtod_notifier);

	if (hypervisor_is_type(X86_HYPER_MS_HYPERV))
		set_hv_tscchange_cb(kvm_hyperv_tsc_notifier);
#endif

	kvm_register_perf_callbacks(ops->handle_intel_pt_intr);

	if (IS_ENABLED(CONFIG_KVM_SW_PROTECTED_VM) && tdp_mmu_enabled)
		kvm_caps.supported_vm_types |= BIT(KVM_X86_SW_PROTECTED_VM);

	/* KVM always ignores guest PAT for shadow paging.  */
	if (!tdp_enabled)
		kvm_caps.supported_quirks &= ~KVM_X86_QUIRK_IGNORE_GUEST_PAT;

	if (!kvm_cpu_cap_has(X86_FEATURE_XSAVES))
		kvm_caps.supported_xss = 0;

	if (!kvm_cpu_cap_has(X86_FEATURE_SHSTK) &&
	    !kvm_cpu_cap_has(X86_FEATURE_IBT))
		kvm_caps.supported_xss &= ~XFEATURE_MASK_CET_ALL;

	if ((kvm_caps.supported_xss & XFEATURE_MASK_CET_ALL) != XFEATURE_MASK_CET_ALL) {
		kvm_cpu_cap_clear(X86_FEATURE_SHSTK);
		kvm_cpu_cap_clear(X86_FEATURE_IBT);
		kvm_caps.supported_xss &= ~XFEATURE_MASK_CET_ALL;
	}

	if (kvm_caps.has_tsc_control) {
		/*
		 * Make sure the user can only configure tsc_khz values that
		 * fit into a signed integer.
		 * A min value is not calculated because it will always
		 * be 1 on all machines.
		 */
		u64 max = min(0x7fffffffULL,
			      __scale_tsc(kvm_caps.max_tsc_scaling_ratio, tsc_khz));
		kvm_caps.max_guest_tsc_khz = max;
	}
	kvm_caps.default_tsc_scaling_ratio = 1ULL << kvm_caps.tsc_scaling_ratio_frac_bits;
	kvm_init_msr_lists();
	return 0;

out_unwind_ops:
	kvm_x86_ops.enable_virtualization_cpu = NULL;
	kvm_x86_call(hardware_unsetup)();
out_mmu_exit:
	kvm_mmu_vendor_module_exit();
out_free_percpu:
	free_percpu(user_return_msrs);
out_free_x86_emulator_cache:
	kmem_cache_destroy(x86_emulator_cache);
	return r;
}
EXPORT_SYMBOL_FOR_KVM_INTERNAL(kvm_x86_vendor_init);

void kvm_x86_vendor_exit(void)
{
	kvm_unregister_perf_callbacks();

#ifdef CONFIG_X86_64
	if (hypervisor_is_type(X86_HYPER_MS_HYPERV))
		clear_hv_tscchange_cb();
#endif
	kvm_lapic_exit();

	if (!boot_cpu_has(X86_FEATURE_CONSTANT_TSC)) {
		cpufreq_unregister_notifier(&kvmclock_cpufreq_notifier_block,
					    CPUFREQ_TRANSITION_NOTIFIER);
		cpuhp_remove_state_nocalls(CPUHP_AP_X86_KVM_CLK_ONLINE);
	}
#ifdef CONFIG_X86_64
	pvclock_gtod_unregister_notifier(&pvclock_gtod_notifier);
	irq_work_sync(&pvclock_irq_work);
	cancel_work_sync(&pvclock_gtod_work);
#endif
	kvm_x86_call(hardware_unsetup)();
	kvm_mmu_vendor_module_exit();
	free_percpu(user_return_msrs);
	kmem_cache_destroy(x86_emulator_cache);
#ifdef CONFIG_KVM_XEN
	static_key_deferred_flush(&kvm_xen_enabled);
	WARN_ON(static_branch_unlikely(&kvm_xen_enabled.key));
#endif
	mutex_lock(&vendor_module_lock);
	kvm_x86_ops.enable_virtualization_cpu = NULL;
	mutex_unlock(&vendor_module_lock);
}
EXPORT_SYMBOL_FOR_KVM_INTERNAL(kvm_x86_vendor_exit);

#ifdef CONFIG_X86_64
static int kvm_pv_clock_pairing(struct kvm_vcpu *vcpu, gpa_t paddr,
			        unsigned long clock_type)
{
	struct kvm_clock_pairing clock_pairing;
	struct timespec64 ts;
	u64 cycle;
	int ret;

	if (clock_type != KVM_CLOCK_PAIRING_WALLCLOCK)
		return -KVM_EOPNOTSUPP;

	/*
	 * When tsc is in permanent catchup mode guests won't be able to use
	 * pvclock_read_retry loop to get consistent view of pvclock
	 */
	if (vcpu->arch.tsc_always_catchup)
		return -KVM_EOPNOTSUPP;

	if (!kvm_get_walltime_and_clockread(&ts, &cycle))
		return -KVM_EOPNOTSUPP;

	clock_pairing.sec = ts.tv_sec;
	clock_pairing.nsec = ts.tv_nsec;
	clock_pairing.tsc = kvm_read_l1_tsc(vcpu, cycle);
	clock_pairing.flags = 0;
	memset(&clock_pairing.pad, 0, sizeof(clock_pairing.pad));

	ret = 0;
	if (kvm_write_guest(vcpu->kvm, paddr, &clock_pairing,
			    sizeof(struct kvm_clock_pairing)))
		ret = -KVM_EFAULT;

	return ret;
}
#endif

/*
 * kvm_pv_kick_cpu_op:  Kick a vcpu.
 *
 * @apicid - apicid of vcpu to be kicked.
 */
static void kvm_pv_kick_cpu_op(struct kvm *kvm, int apicid)
{
	/*
	 * All other fields are unused for APIC_DM_REMRD, but may be consumed by
	 * common code, e.g. for tracing. Defer initialization to the compiler.
	 */
	struct kvm_lapic_irq lapic_irq = {
		.delivery_mode = APIC_DM_REMRD,
		.dest_mode = APIC_DEST_PHYSICAL,
		.shorthand = APIC_DEST_NOSHORT,
		.dest_id = apicid,
	};

	kvm_irq_delivery_to_apic(kvm, NULL, &lapic_irq, NULL);
}

bool kvm_apicv_activated(struct kvm *kvm)
{
	return (READ_ONCE(kvm->arch.apicv_inhibit_reasons) == 0);
}
EXPORT_SYMBOL_FOR_KVM_INTERNAL(kvm_apicv_activated);

bool kvm_vcpu_apicv_activated(struct kvm_vcpu *vcpu)
{
	ulong vm_reasons = READ_ONCE(vcpu->kvm->arch.apicv_inhibit_reasons);
	ulong vcpu_reasons =
			kvm_x86_call(vcpu_get_apicv_inhibit_reasons)(vcpu);

	return (vm_reasons | vcpu_reasons) == 0;
}
EXPORT_SYMBOL_FOR_KVM_INTERNAL(kvm_vcpu_apicv_activated);

static void set_or_clear_apicv_inhibit(unsigned long *inhibits,
				       enum kvm_apicv_inhibit reason, bool set)
{
	const struct trace_print_flags apicv_inhibits[] = { APICV_INHIBIT_REASONS };

	BUILD_BUG_ON(ARRAY_SIZE(apicv_inhibits) != NR_APICV_INHIBIT_REASONS);

	if (set)
		__set_bit(reason, inhibits);
	else
		__clear_bit(reason, inhibits);

	trace_kvm_apicv_inhibit_changed(reason, set, *inhibits);
}

static void kvm_apicv_init(struct kvm *kvm)
{
	enum kvm_apicv_inhibit reason = enable_apicv ? APICV_INHIBIT_REASON_ABSENT :
						       APICV_INHIBIT_REASON_DISABLED;

	set_or_clear_apicv_inhibit(&kvm->arch.apicv_inhibit_reasons, reason, true);

	init_rwsem(&kvm->arch.apicv_update_lock);
}

static void kvm_sched_yield(struct kvm_vcpu *vcpu, unsigned long dest_id)
{
	struct kvm_vcpu *target = NULL;
	struct kvm_apic_map *map;

	vcpu->stat.directed_yield_attempted++;

	if (single_task_running())
		goto no_yield;

	rcu_read_lock();
	map = rcu_dereference(vcpu->kvm->arch.apic_map);

	if (likely(map) && dest_id <= map->max_apic_id) {
		dest_id = array_index_nospec(dest_id, map->max_apic_id + 1);
		if (map->phys_map[dest_id])
			target = map->phys_map[dest_id]->vcpu;
	}

	rcu_read_unlock();

	if (!target || !READ_ONCE(target->ready))
		goto no_yield;

	/* Ignore requests to yield to self */
	if (vcpu == target)
		goto no_yield;

	if (kvm_vcpu_yield_to(target) <= 0)
		goto no_yield;

	vcpu->stat.directed_yield_successful++;

no_yield:
	return;
}

static int complete_hypercall_exit(struct kvm_vcpu *vcpu)
{
	u64 ret = vcpu->run->hypercall.ret;

	if (!is_64_bit_hypercall(vcpu))
		ret = (u32)ret;
	kvm_rax_write(vcpu, ret);
	return kvm_skip_emulated_instruction(vcpu);
}

int ____kvm_emulate_hypercall(struct kvm_vcpu *vcpu, int cpl,
			      int (*complete_hypercall)(struct kvm_vcpu *))
{
	unsigned long ret;
	unsigned long nr = kvm_rax_read(vcpu);
	unsigned long a0 = kvm_rbx_read(vcpu);
	unsigned long a1 = kvm_rcx_read(vcpu);
	unsigned long a2 = kvm_rdx_read(vcpu);
	unsigned long a3 = kvm_rsi_read(vcpu);
	int op_64_bit = is_64_bit_hypercall(vcpu);

	++vcpu->stat.hypercalls;

	trace_kvm_hypercall(nr, a0, a1, a2, a3);

	if (!op_64_bit) {
		nr &= 0xFFFFFFFF;
		a0 &= 0xFFFFFFFF;
		a1 &= 0xFFFFFFFF;
		a2 &= 0xFFFFFFFF;
		a3 &= 0xFFFFFFFF;
	}

	if (cpl) {
		ret = -KVM_EPERM;
		goto out;
	}

	ret = -KVM_ENOSYS;

	switch (nr) {
	case KVM_HC_VAPIC_POLL_IRQ:
		ret = 0;
		break;
	case KVM_HC_KICK_CPU:
		if (!guest_pv_has(vcpu, KVM_FEATURE_PV_UNHALT))
			break;

		kvm_pv_kick_cpu_op(vcpu->kvm, a1);
		kvm_sched_yield(vcpu, a1);
		ret = 0;
		break;
#ifdef CONFIG_X86_64
	case KVM_HC_CLOCK_PAIRING:
		ret = kvm_pv_clock_pairing(vcpu, a0, a1);
		break;
#endif
	case KVM_HC_SEND_IPI:
		if (!guest_pv_has(vcpu, KVM_FEATURE_PV_SEND_IPI))
			break;

		ret = kvm_pv_send_ipi(vcpu->kvm, a0, a1, a2, a3, op_64_bit);
		break;
	case KVM_HC_SCHED_YIELD:
		if (!guest_pv_has(vcpu, KVM_FEATURE_PV_SCHED_YIELD))
			break;

		kvm_sched_yield(vcpu, a0);
		ret = 0;
		break;
	case KVM_HC_MAP_GPA_RANGE: {
		u64 gpa = a0, npages = a1, attrs = a2;

		ret = -KVM_ENOSYS;
		if (!user_exit_on_hypercall(vcpu->kvm, KVM_HC_MAP_GPA_RANGE))
			break;

		if (!PAGE_ALIGNED(gpa) || !npages ||
		    gpa_to_gfn(gpa) + npages <= gpa_to_gfn(gpa)) {
			ret = -KVM_EINVAL;
			break;
		}

		vcpu->run->exit_reason        = KVM_EXIT_HYPERCALL;
		vcpu->run->hypercall.nr       = KVM_HC_MAP_GPA_RANGE;
		/*
		 * In principle this should have been -KVM_ENOSYS, but userspace (QEMU <=9.2)
		 * assumed that vcpu->run->hypercall.ret is never changed by KVM and thus that
		 * it was always zero on KVM_EXIT_HYPERCALL.  Since KVM is now overwriting
		 * vcpu->run->hypercall.ret, ensuring that it is zero to not break QEMU.
		 */
		vcpu->run->hypercall.ret = 0;
		vcpu->run->hypercall.args[0]  = gpa;
		vcpu->run->hypercall.args[1]  = npages;
		vcpu->run->hypercall.args[2]  = attrs;
		vcpu->run->hypercall.flags    = 0;
		if (op_64_bit)
			vcpu->run->hypercall.flags |= KVM_EXIT_HYPERCALL_LONG_MODE;

		WARN_ON_ONCE(vcpu->run->hypercall.flags & KVM_EXIT_HYPERCALL_MBZ);
		vcpu->arch.complete_userspace_io = complete_hypercall;
		return 0;
	}
	default:
		ret = -KVM_ENOSYS;
		break;
	}

out:
	vcpu->run->hypercall.ret = ret;
	return 1;
}
EXPORT_SYMBOL_FOR_KVM_INTERNAL(____kvm_emulate_hypercall);

int kvm_emulate_hypercall(struct kvm_vcpu *vcpu)
{
	if (kvm_xen_hypercall_enabled(vcpu->kvm))
		return kvm_xen_hypercall(vcpu);

	if (kvm_hv_hypercall_enabled(vcpu))
		return kvm_hv_hypercall(vcpu);

	return __kvm_emulate_hypercall(vcpu, kvm_x86_call(get_cpl)(vcpu),
				       complete_hypercall_exit);
}
EXPORT_SYMBOL_FOR_KVM_INTERNAL(kvm_emulate_hypercall);

static int emulator_fix_hypercall(struct x86_emulate_ctxt *ctxt)
{
	struct kvm_vcpu *vcpu = emul_to_vcpu(ctxt);
	char instruction[3];
	unsigned long rip = kvm_rip_read(vcpu);

	/*
	 * If the quirk is disabled, synthesize a #UD and let the guest pick up
	 * the pieces.
	 */
	if (!kvm_check_has_quirk(vcpu->kvm, KVM_X86_QUIRK_FIX_HYPERCALL_INSN)) {
		ctxt->exception.error_code_valid = false;
		ctxt->exception.vector = UD_VECTOR;
		ctxt->have_exception = true;
		return X86EMUL_PROPAGATE_FAULT;
	}

	kvm_x86_call(patch_hypercall)(vcpu, instruction);

	return emulator_write_emulated(ctxt, rip, instruction, 3,
		&ctxt->exception);
}

static int dm_request_for_irq_injection(struct kvm_vcpu *vcpu)
{
	return vcpu->run->request_interrupt_window &&
		likely(!pic_in_kernel(vcpu->kvm));
}

/* Called within kvm->srcu read side.  */
static void post_kvm_run_save(struct kvm_vcpu *vcpu)
{
	struct kvm_run *kvm_run = vcpu->run;

	kvm_run->if_flag = kvm_x86_call(get_if_flag)(vcpu);
	kvm_run->cr8 = kvm_get_cr8(vcpu);
	kvm_run->apic_base = vcpu->arch.apic_base;

	kvm_run->ready_for_interrupt_injection =
		pic_in_kernel(vcpu->kvm) ||
		kvm_vcpu_ready_for_interrupt_injection(vcpu);

	if (is_smm(vcpu))
		kvm_run->flags |= KVM_RUN_X86_SMM;
	if (is_guest_mode(vcpu))
		kvm_run->flags |= KVM_RUN_X86_GUEST_MODE;
}

static void update_cr8_intercept(struct kvm_vcpu *vcpu)
{
	int max_irr, tpr;

	if (!kvm_x86_ops.update_cr8_intercept)
		return;

	if (!lapic_in_kernel(vcpu))
		return;

	if (vcpu->arch.apic->apicv_active)
		return;

	if (!vcpu->arch.apic->vapic_addr)
		max_irr = kvm_lapic_find_highest_irr(vcpu);
	else
		max_irr = -1;

	if (max_irr != -1)
		max_irr >>= 4;

	tpr = kvm_lapic_get_cr8(vcpu);

	kvm_x86_call(update_cr8_intercept)(vcpu, tpr, max_irr);
}


int kvm_check_nested_events(struct kvm_vcpu *vcpu)
{
	if (kvm_test_request(KVM_REQ_TRIPLE_FAULT, vcpu)) {
		kvm_x86_ops.nested_ops->triple_fault(vcpu);
		return 1;
	}

	return kvm_x86_ops.nested_ops->check_events(vcpu);
}

static void kvm_inject_exception(struct kvm_vcpu *vcpu)
{
	/*
	 * Suppress the error code if the vCPU is in Real Mode, as Real Mode
	 * exceptions don't report error codes.  The presence of an error code
	 * is carried with the exception and only stripped when the exception
	 * is injected as intercepted #PF VM-Exits for AMD's Paged Real Mode do
	 * report an error code despite the CPU being in Real Mode.
	 */
	vcpu->arch.exception.has_error_code &= is_protmode(vcpu);

	trace_kvm_inj_exception(vcpu->arch.exception.vector,
				vcpu->arch.exception.has_error_code,
				vcpu->arch.exception.error_code,
				vcpu->arch.exception.injected);

	kvm_x86_call(inject_exception)(vcpu);
}

/*
 * Check for any event (interrupt or exception) that is ready to be injected,
 * and if there is at least one event, inject the event with the highest
 * priority.  This handles both "pending" events, i.e. events that have never
 * been injected into the guest, and "injected" events, i.e. events that were
 * injected as part of a previous VM-Enter, but weren't successfully delivered
 * and need to be re-injected.
 *
 * Note, this is not guaranteed to be invoked on a guest instruction boundary,
 * i.e. doesn't guarantee that there's an event window in the guest.  KVM must
 * be able to inject exceptions in the "middle" of an instruction, and so must
 * also be able to re-inject NMIs and IRQs in the middle of an instruction.
 * I.e. for exceptions and re-injected events, NOT invoking this on instruction
 * boundaries is necessary and correct.
 *
 * For simplicity, KVM uses a single path to inject all events (except events
 * that are injected directly from L1 to L2) and doesn't explicitly track
 * instruction boundaries for asynchronous events.  However, because VM-Exits
 * that can occur during instruction execution typically result in KVM skipping
 * the instruction or injecting an exception, e.g. instruction and exception
 * intercepts, and because pending exceptions have higher priority than pending
 * interrupts, KVM still honors instruction boundaries in most scenarios.
 *
 * But, if a VM-Exit occurs during instruction execution, and KVM does NOT skip
 * the instruction or inject an exception, then KVM can incorrecty inject a new
 * asynchronous event if the event became pending after the CPU fetched the
 * instruction (in the guest).  E.g. if a page fault (#PF, #NPF, EPT violation)
 * occurs and is resolved by KVM, a coincident NMI, SMI, IRQ, etc... can be
 * injected on the restarted instruction instead of being deferred until the
 * instruction completes.
 *
 * In practice, this virtualization hole is unlikely to be observed by the
 * guest, and even less likely to cause functional problems.  To detect the
 * hole, the guest would have to trigger an event on a side effect of an early
 * phase of instruction execution, e.g. on the instruction fetch from memory.
 * And for it to be a functional problem, the guest would need to depend on the
 * ordering between that side effect, the instruction completing, _and_ the
 * delivery of the asynchronous event.
 */
static int kvm_check_and_inject_events(struct kvm_vcpu *vcpu,
				       bool *req_immediate_exit)
{
	bool can_inject;
	int r;

	/*
	 * Process nested events first, as nested VM-Exit supersedes event
	 * re-injection.  If there's an event queued for re-injection, it will
	 * be saved into the appropriate vmc{b,s}12 fields on nested VM-Exit.
	 */
	if (is_guest_mode(vcpu))
		r = kvm_check_nested_events(vcpu);
	else
		r = 0;

	/*
	 * Re-inject exceptions and events *especially* if immediate entry+exit
	 * to/from L2 is needed, as any event that has already been injected
	 * into L2 needs to complete its lifecycle before injecting a new event.
	 *
	 * Don't re-inject an NMI or interrupt if there is a pending exception.
	 * This collision arises if an exception occurred while vectoring the
	 * injected event, KVM intercepted said exception, and KVM ultimately
	 * determined the fault belongs to the guest and queues the exception
	 * for injection back into the guest.
	 *
	 * "Injected" interrupts can also collide with pending exceptions if
	 * userspace ignores the "ready for injection" flag and blindly queues
	 * an interrupt.  In that case, prioritizing the exception is correct,
	 * as the exception "occurred" before the exit to userspace.  Trap-like
	 * exceptions, e.g. most #DBs, have higher priority than interrupts.
	 * And while fault-like exceptions, e.g. #GP and #PF, are the lowest
	 * priority, they're only generated (pended) during instruction
	 * execution, and interrupts are recognized at instruction boundaries.
	 * Thus a pending fault-like exception means the fault occurred on the
	 * *previous* instruction and must be serviced prior to recognizing any
	 * new events in order to fully complete the previous instruction.
	 */
	if (vcpu->arch.exception.injected)
		kvm_inject_exception(vcpu);
	else if (kvm_is_exception_pending(vcpu))
		; /* see above */
	else if (vcpu->arch.nmi_injected)
		kvm_x86_call(inject_nmi)(vcpu);
	else if (vcpu->arch.interrupt.injected)
		kvm_x86_call(inject_irq)(vcpu, true);

	/*
	 * Exceptions that morph to VM-Exits are handled above, and pending
	 * exceptions on top of injected exceptions that do not VM-Exit should
	 * either morph to #DF or, sadly, override the injected exception.
	 */
	WARN_ON_ONCE(vcpu->arch.exception.injected &&
		     vcpu->arch.exception.pending);

	/*
	 * Bail if immediate entry+exit to/from the guest is needed to complete
	 * nested VM-Enter or event re-injection so that a different pending
	 * event can be serviced (or if KVM needs to exit to userspace).
	 *
	 * Otherwise, continue processing events even if VM-Exit occurred.  The
	 * VM-Exit will have cleared exceptions that were meant for L2, but
	 * there may now be events that can be injected into L1.
	 */
	if (r < 0)
		goto out;

	/*
	 * A pending exception VM-Exit should either result in nested VM-Exit
	 * or force an immediate re-entry and exit to/from L2, and exception
	 * VM-Exits cannot be injected (flag should _never_ be set).
	 */
	WARN_ON_ONCE(vcpu->arch.exception_vmexit.injected ||
		     vcpu->arch.exception_vmexit.pending);

	/*
	 * New events, other than exceptions, cannot be injected if KVM needs
	 * to re-inject a previous event.  See above comments on re-injecting
	 * for why pending exceptions get priority.
	 */
	can_inject = !kvm_event_needs_reinjection(vcpu);

	if (vcpu->arch.exception.pending) {
		/*
		 * Fault-class exceptions, except #DBs, set RF=1 in the RFLAGS
		 * value pushed on the stack.  Trap-like exception and all #DBs
		 * leave RF as-is (KVM follows Intel's behavior in this regard;
		 * AMD states that code breakpoint #DBs excplitly clear RF=0).
		 *
		 * Note, most versions of Intel's SDM and AMD's APM incorrectly
		 * describe the behavior of General Detect #DBs, which are
		 * fault-like.  They do _not_ set RF, a la code breakpoints.
		 */
		if (exception_type(vcpu->arch.exception.vector) == EXCPT_FAULT)
			__kvm_set_rflags(vcpu, kvm_get_rflags(vcpu) |
					     X86_EFLAGS_RF);

		if (vcpu->arch.exception.vector == DB_VECTOR) {
			kvm_deliver_exception_payload(vcpu, &vcpu->arch.exception);
			if (vcpu->arch.dr7 & DR7_GD) {
				vcpu->arch.dr7 &= ~DR7_GD;
				kvm_update_dr7(vcpu);
			}
		}

		kvm_inject_exception(vcpu);

		vcpu->arch.exception.pending = false;
		vcpu->arch.exception.injected = true;

		can_inject = false;
	}

	/* Don't inject interrupts if the user asked to avoid doing so */
	if (vcpu->guest_debug & KVM_GUESTDBG_BLOCKIRQ)
		return 0;

	/*
	 * Finally, inject interrupt events.  If an event cannot be injected
	 * due to architectural conditions (e.g. IF=0) a window-open exit
	 * will re-request KVM_REQ_EVENT.  Sometimes however an event is pending
	 * and can architecturally be injected, but we cannot do it right now:
	 * an interrupt could have arrived just now and we have to inject it
	 * as a vmexit, or there could already an event in the queue, which is
	 * indicated by can_inject.  In that case we request an immediate exit
	 * in order to make progress and get back here for another iteration.
	 * The kvm_x86_ops hooks communicate this by returning -EBUSY.
	 */
#ifdef CONFIG_KVM_SMM
	if (vcpu->arch.smi_pending) {
		r = can_inject ? kvm_x86_call(smi_allowed)(vcpu, true) :
				 -EBUSY;
		if (r < 0)
			goto out;
		if (r) {
			vcpu->arch.smi_pending = false;
			++vcpu->arch.smi_count;
			enter_smm(vcpu);
			can_inject = false;
		} else
			kvm_x86_call(enable_smi_window)(vcpu);
	}
#endif

	if (vcpu->arch.nmi_pending) {
		r = can_inject ? kvm_x86_call(nmi_allowed)(vcpu, true) :
				 -EBUSY;
		if (r < 0)
			goto out;
		if (r) {
			--vcpu->arch.nmi_pending;
			vcpu->arch.nmi_injected = true;
			kvm_x86_call(inject_nmi)(vcpu);
			can_inject = false;
			WARN_ON(kvm_x86_call(nmi_allowed)(vcpu, true) < 0);
		}
		if (vcpu->arch.nmi_pending)
			kvm_x86_call(enable_nmi_window)(vcpu);
	}

	if (kvm_cpu_has_injectable_intr(vcpu)) {
		r = can_inject ? kvm_x86_call(interrupt_allowed)(vcpu, true) :
				 -EBUSY;
		if (r < 0)
			goto out;
		if (r) {
			int irq = kvm_cpu_get_interrupt(vcpu);

			if (!WARN_ON_ONCE(irq == -1)) {
				kvm_queue_interrupt(vcpu, irq, false);
				kvm_x86_call(inject_irq)(vcpu, false);
				WARN_ON(kvm_x86_call(interrupt_allowed)(vcpu, true) < 0);
			}
		}
		if (kvm_cpu_has_injectable_intr(vcpu))
			kvm_x86_call(enable_irq_window)(vcpu);
	}

	if (is_guest_mode(vcpu) &&
	    kvm_x86_ops.nested_ops->has_events &&
	    kvm_x86_ops.nested_ops->has_events(vcpu, true))
		*req_immediate_exit = true;

	/*
	 * KVM must never queue a new exception while injecting an event; KVM
	 * is done emulating and should only propagate the to-be-injected event
	 * to the VMCS/VMCB.  Queueing a new exception can put the vCPU into an
	 * infinite loop as KVM will bail from VM-Enter to inject the pending
	 * exception and start the cycle all over.
	 *
	 * Exempt triple faults as they have special handling and won't put the
	 * vCPU into an infinite loop.  Triple fault can be queued when running
	 * VMX without unrestricted guest, as that requires KVM to emulate Real
	 * Mode events (see kvm_inject_realmode_interrupt()).
	 */
	WARN_ON_ONCE(vcpu->arch.exception.pending ||
		     vcpu->arch.exception_vmexit.pending);
	return 0;

out:
	if (r == -EBUSY) {
		*req_immediate_exit = true;
		r = 0;
	}
	return r;
}

static void process_nmi(struct kvm_vcpu *vcpu)
{
	unsigned int limit;

	/*
	 * x86 is limited to one NMI pending, but because KVM can't react to
	 * incoming NMIs as quickly as bare metal, e.g. if the vCPU is
	 * scheduled out, KVM needs to play nice with two queued NMIs showing
	 * up at the same time.  To handle this scenario, allow two NMIs to be
	 * (temporarily) pending so long as NMIs are not blocked and KVM is not
	 * waiting for a previous NMI injection to complete (which effectively
	 * blocks NMIs).  KVM will immediately inject one of the two NMIs, and
	 * will request an NMI window to handle the second NMI.
	 */
	if (kvm_x86_call(get_nmi_mask)(vcpu) || vcpu->arch.nmi_injected)
		limit = 1;
	else
		limit = 2;

	/*
	 * Adjust the limit to account for pending virtual NMIs, which aren't
	 * tracked in vcpu->arch.nmi_pending.
	 */
	if (kvm_x86_call(is_vnmi_pending)(vcpu))
		limit--;

	vcpu->arch.nmi_pending += atomic_xchg(&vcpu->arch.nmi_queued, 0);
	vcpu->arch.nmi_pending = min(vcpu->arch.nmi_pending, limit);

	if (vcpu->arch.nmi_pending &&
	    (kvm_x86_call(set_vnmi_pending)(vcpu)))
		vcpu->arch.nmi_pending--;

	if (vcpu->arch.nmi_pending)
		kvm_make_request(KVM_REQ_EVENT, vcpu);
}

/* Return total number of NMIs pending injection to the VM */
int kvm_get_nr_pending_nmis(struct kvm_vcpu *vcpu)
{
	return vcpu->arch.nmi_pending +
	       kvm_x86_call(is_vnmi_pending)(vcpu);
}

void kvm_make_scan_ioapic_request_mask(struct kvm *kvm,
				       unsigned long *vcpu_bitmap)
{
	kvm_make_vcpus_request_mask(kvm, KVM_REQ_SCAN_IOAPIC, vcpu_bitmap);
}

void kvm_make_scan_ioapic_request(struct kvm *kvm)
{
	kvm_make_all_cpus_request(kvm, KVM_REQ_SCAN_IOAPIC);
}

void __kvm_vcpu_update_apicv(struct kvm_vcpu *vcpu)
{
	struct kvm_lapic *apic = vcpu->arch.apic;
	bool activate;

	if (!lapic_in_kernel(vcpu))
		return;

	down_read(&vcpu->kvm->arch.apicv_update_lock);
	preempt_disable();

	/* Do not activate APICV when APIC is disabled */
	activate = kvm_vcpu_apicv_activated(vcpu) &&
		   (kvm_get_apic_mode(vcpu) != LAPIC_MODE_DISABLED);

	if (apic->apicv_active == activate)
		goto out;

	apic->apicv_active = activate;
	kvm_apic_update_apicv(vcpu);
	kvm_x86_call(refresh_apicv_exec_ctrl)(vcpu);

	/*
	 * When APICv gets disabled, we may still have injected interrupts
	 * pending. At the same time, KVM_REQ_EVENT may not be set as APICv was
	 * still active when the interrupt got accepted. Make sure
	 * kvm_check_and_inject_events() is called to check for that.
	 */
	if (!apic->apicv_active)
		kvm_make_request(KVM_REQ_EVENT, vcpu);

out:
	preempt_enable();
	up_read(&vcpu->kvm->arch.apicv_update_lock);
}
EXPORT_SYMBOL_FOR_KVM_INTERNAL(__kvm_vcpu_update_apicv);

static void kvm_vcpu_update_apicv(struct kvm_vcpu *vcpu)
{
	if (!lapic_in_kernel(vcpu))
		return;

	/*
	 * Due to sharing page tables across vCPUs, the xAPIC memslot must be
	 * deleted if any vCPU has xAPIC virtualization and x2APIC enabled, but
	 * and hardware doesn't support x2APIC virtualization.  E.g. some AMD
	 * CPUs support AVIC but not x2APIC.  KVM still allows enabling AVIC in
	 * this case so that KVM can use the AVIC doorbell to inject interrupts
	 * to running vCPUs, but KVM must not create SPTEs for the APIC base as
	 * the vCPU would incorrectly be able to access the vAPIC page via MMIO
	 * despite being in x2APIC mode.  For simplicity, inhibiting the APIC
	 * access page is sticky.
	 */
	if (apic_x2apic_mode(vcpu->arch.apic) &&
	    kvm_x86_ops.allow_apicv_in_x2apic_without_x2apic_virtualization)
		kvm_inhibit_apic_access_page(vcpu);

	__kvm_vcpu_update_apicv(vcpu);
}

void __kvm_set_or_clear_apicv_inhibit(struct kvm *kvm,
				      enum kvm_apicv_inhibit reason, bool set)
{
	unsigned long old, new;

	lockdep_assert_held_write(&kvm->arch.apicv_update_lock);

	if (!(kvm_x86_ops.required_apicv_inhibits & BIT(reason)))
		return;

	old = new = kvm->arch.apicv_inhibit_reasons;

	set_or_clear_apicv_inhibit(&new, reason, set);

	if (!!old != !!new) {
		/*
		 * Kick all vCPUs before setting apicv_inhibit_reasons to avoid
		 * false positives in the sanity check WARN in vcpu_enter_guest().
		 * This task will wait for all vCPUs to ack the kick IRQ before
		 * updating apicv_inhibit_reasons, and all other vCPUs will
		 * block on acquiring apicv_update_lock so that vCPUs can't
		 * redo vcpu_enter_guest() without seeing the new inhibit state.
		 *
		 * Note, holding apicv_update_lock and taking it in the read
		 * side (handling the request) also prevents other vCPUs from
		 * servicing the request with a stale apicv_inhibit_reasons.
		 */
		kvm_make_all_cpus_request(kvm, KVM_REQ_APICV_UPDATE);
		kvm->arch.apicv_inhibit_reasons = new;
		if (new) {
			unsigned long gfn = gpa_to_gfn(APIC_DEFAULT_PHYS_BASE);
			int idx = srcu_read_lock(&kvm->srcu);

			kvm_zap_gfn_range(kvm, gfn, gfn+1);
			srcu_read_unlock(&kvm->srcu, idx);
		}
	} else {
		kvm->arch.apicv_inhibit_reasons = new;
	}
}

void kvm_set_or_clear_apicv_inhibit(struct kvm *kvm,
				    enum kvm_apicv_inhibit reason, bool set)
{
	if (!enable_apicv)
		return;

	down_write(&kvm->arch.apicv_update_lock);
	__kvm_set_or_clear_apicv_inhibit(kvm, reason, set);
	up_write(&kvm->arch.apicv_update_lock);
}
EXPORT_SYMBOL_FOR_KVM_INTERNAL(kvm_set_or_clear_apicv_inhibit);

static void vcpu_scan_ioapic(struct kvm_vcpu *vcpu)
{
	if (!kvm_apic_present(vcpu))
		return;

	bitmap_zero(vcpu->arch.ioapic_handled_vectors, 256);
	vcpu->arch.highest_stale_pending_ioapic_eoi = -1;

	kvm_x86_call(sync_pir_to_irr)(vcpu);

	if (irqchip_split(vcpu->kvm))
		kvm_scan_ioapic_routes(vcpu, vcpu->arch.ioapic_handled_vectors);
#ifdef CONFIG_KVM_IOAPIC
	else if (ioapic_in_kernel(vcpu->kvm))
		kvm_ioapic_scan_entry(vcpu, vcpu->arch.ioapic_handled_vectors);
#endif

	if (is_guest_mode(vcpu))
		vcpu->arch.load_eoi_exitmap_pending = true;
	else
		kvm_make_request(KVM_REQ_LOAD_EOI_EXITMAP, vcpu);
}

static void vcpu_load_eoi_exitmap(struct kvm_vcpu *vcpu)
{
	if (!kvm_apic_hw_enabled(vcpu->arch.apic))
		return;

#ifdef CONFIG_KVM_HYPERV
	if (to_hv_vcpu(vcpu)) {
		u64 eoi_exit_bitmap[4];

		bitmap_or((ulong *)eoi_exit_bitmap,
			  vcpu->arch.ioapic_handled_vectors,
			  to_hv_synic(vcpu)->vec_bitmap, 256);
		kvm_x86_call(load_eoi_exitmap)(vcpu, eoi_exit_bitmap);
		return;
	}
#endif
	kvm_x86_call(load_eoi_exitmap)(
		vcpu, (u64 *)vcpu->arch.ioapic_handled_vectors);
}

void kvm_arch_guest_memory_reclaimed(struct kvm *kvm)
{
	kvm_x86_call(guest_memory_reclaimed)(kvm);
}

static void kvm_vcpu_reload_apic_access_page(struct kvm_vcpu *vcpu)
{
	if (!lapic_in_kernel(vcpu))
		return;

	kvm_x86_call(set_apic_access_page_addr)(vcpu);
}

/*
 * Called within kvm->srcu read side.
 * Returns 1 to let vcpu_run() continue the guest execution loop without
 * exiting to the userspace.  Otherwise, the value will be returned to the
 * userspace.
 */
static int vcpu_enter_guest(struct kvm_vcpu *vcpu)
{
	int r;
	bool req_int_win =
		dm_request_for_irq_injection(vcpu) &&
		kvm_cpu_accept_dm_intr(vcpu);
	fastpath_t exit_fastpath;
	u64 run_flags, debug_ctl;

	bool req_immediate_exit = false;

	if (kvm_request_pending(vcpu)) {
		if (kvm_check_request(KVM_REQ_VM_DEAD, vcpu)) {
			r = -EIO;
			goto out;
		}

		if (kvm_dirty_ring_check_request(vcpu)) {
			r = 0;
			goto out;
		}

		if (kvm_check_request(KVM_REQ_GET_NESTED_STATE_PAGES, vcpu)) {
			if (unlikely(!kvm_x86_ops.nested_ops->get_nested_state_pages(vcpu))) {
				r = 0;
				goto out;
			}
		}
		if (kvm_check_request(KVM_REQ_MMU_FREE_OBSOLETE_ROOTS, vcpu))
			kvm_mmu_free_obsolete_roots(vcpu);
		if (kvm_check_request(KVM_REQ_MIGRATE_TIMER, vcpu))
			__kvm_migrate_timers(vcpu);
		if (kvm_check_request(KVM_REQ_MASTERCLOCK_UPDATE, vcpu))
			kvm_update_masterclock(vcpu->kvm);
		if (kvm_check_request(KVM_REQ_GLOBAL_CLOCK_UPDATE, vcpu))
			kvm_gen_kvmclock_update(vcpu);
		if (kvm_check_request(KVM_REQ_CLOCK_UPDATE, vcpu)) {
			r = kvm_guest_time_update(vcpu);
			if (unlikely(r))
				goto out;
		}
		if (kvm_check_request(KVM_REQ_MMU_SYNC, vcpu))
			kvm_mmu_sync_roots(vcpu);
		if (kvm_check_request(KVM_REQ_LOAD_MMU_PGD, vcpu))
			kvm_mmu_load_pgd(vcpu);

		/*
		 * Note, the order matters here, as flushing "all" TLB entries
		 * also flushes the "current" TLB entries, i.e. servicing the
		 * flush "all" will clear any request to flush "current".
		 */
		if (kvm_check_request(KVM_REQ_TLB_FLUSH, vcpu))
			kvm_vcpu_flush_tlb_all(vcpu);

		kvm_service_local_tlb_flush_requests(vcpu);

		/*
		 * Fall back to a "full" guest flush if Hyper-V's precise
		 * flushing fails.  Note, Hyper-V's flushing is per-vCPU, but
		 * the flushes are considered "remote" and not "local" because
		 * the requests can be initiated from other vCPUs.
		 */
#ifdef CONFIG_KVM_HYPERV
		if (kvm_check_request(KVM_REQ_HV_TLB_FLUSH, vcpu) &&
		    kvm_hv_vcpu_flush_tlb(vcpu))
			kvm_vcpu_flush_tlb_guest(vcpu);
#endif

		if (kvm_check_request(KVM_REQ_REPORT_TPR_ACCESS, vcpu)) {
			vcpu->run->exit_reason = KVM_EXIT_TPR_ACCESS;
			r = 0;
			goto out;
		}
		if (kvm_test_request(KVM_REQ_TRIPLE_FAULT, vcpu)) {
			if (is_guest_mode(vcpu))
				kvm_x86_ops.nested_ops->triple_fault(vcpu);

			if (kvm_check_request(KVM_REQ_TRIPLE_FAULT, vcpu)) {
				vcpu->run->exit_reason = KVM_EXIT_SHUTDOWN;
				vcpu->mmio_needed = 0;
				r = 0;
				goto out;
			}
		}
		if (kvm_check_request(KVM_REQ_APF_HALT, vcpu)) {
			/* Page is swapped out. Do synthetic halt */
			vcpu->arch.apf.halted = true;
			r = 1;
			goto out;
		}
		if (kvm_check_request(KVM_REQ_STEAL_UPDATE, vcpu))
			record_steal_time(vcpu);
		if (kvm_check_request(KVM_REQ_PMU, vcpu))
			kvm_pmu_handle_event(vcpu);
		if (kvm_check_request(KVM_REQ_PMI, vcpu))
			kvm_pmu_deliver_pmi(vcpu);
#ifdef CONFIG_KVM_SMM
		if (kvm_check_request(KVM_REQ_SMI, vcpu))
			process_smi(vcpu);
#endif
		if (kvm_check_request(KVM_REQ_NMI, vcpu))
			process_nmi(vcpu);
		if (kvm_check_request(KVM_REQ_IOAPIC_EOI_EXIT, vcpu)) {
			BUG_ON(vcpu->arch.pending_ioapic_eoi > 255);
			if (test_bit(vcpu->arch.pending_ioapic_eoi,
				     vcpu->arch.ioapic_handled_vectors)) {
				vcpu->run->exit_reason = KVM_EXIT_IOAPIC_EOI;
				vcpu->run->eoi.vector =
						vcpu->arch.pending_ioapic_eoi;
				r = 0;
				goto out;
			}
		}
		if (kvm_check_request(KVM_REQ_SCAN_IOAPIC, vcpu))
			vcpu_scan_ioapic(vcpu);
		if (kvm_check_request(KVM_REQ_LOAD_EOI_EXITMAP, vcpu))
			vcpu_load_eoi_exitmap(vcpu);
		if (kvm_check_request(KVM_REQ_APIC_PAGE_RELOAD, vcpu))
			kvm_vcpu_reload_apic_access_page(vcpu);
#ifdef CONFIG_KVM_HYPERV
		if (kvm_check_request(KVM_REQ_HV_CRASH, vcpu)) {
			vcpu->run->exit_reason = KVM_EXIT_SYSTEM_EVENT;
			vcpu->run->system_event.type = KVM_SYSTEM_EVENT_CRASH;
			vcpu->run->system_event.ndata = 0;
			r = 0;
			goto out;
		}
		if (kvm_check_request(KVM_REQ_HV_RESET, vcpu)) {
			vcpu->run->exit_reason = KVM_EXIT_SYSTEM_EVENT;
			vcpu->run->system_event.type = KVM_SYSTEM_EVENT_RESET;
			vcpu->run->system_event.ndata = 0;
			r = 0;
			goto out;
		}
		if (kvm_check_request(KVM_REQ_HV_EXIT, vcpu)) {
			struct kvm_vcpu_hv *hv_vcpu = to_hv_vcpu(vcpu);

			vcpu->run->exit_reason = KVM_EXIT_HYPERV;
			vcpu->run->hyperv = hv_vcpu->exit;
			r = 0;
			goto out;
		}

		/*
		 * KVM_REQ_HV_STIMER has to be processed after
		 * KVM_REQ_CLOCK_UPDATE, because Hyper-V SynIC timers
		 * depend on the guest clock being up-to-date
		 */
		if (kvm_check_request(KVM_REQ_HV_STIMER, vcpu))
			kvm_hv_process_stimers(vcpu);
#endif
		if (kvm_check_request(KVM_REQ_APICV_UPDATE, vcpu))
			kvm_vcpu_update_apicv(vcpu);
		if (kvm_check_request(KVM_REQ_APF_READY, vcpu))
			kvm_check_async_pf_completion(vcpu);

		if (kvm_check_request(KVM_REQ_RECALC_INTERCEPTS, vcpu))
			kvm_x86_call(recalc_intercepts)(vcpu);

		if (kvm_check_request(KVM_REQ_UPDATE_CPU_DIRTY_LOGGING, vcpu))
			kvm_x86_call(update_cpu_dirty_logging)(vcpu);

		if (kvm_check_request(KVM_REQ_UPDATE_PROTECTED_GUEST_STATE, vcpu)) {
			kvm_vcpu_reset(vcpu, true);
			if (vcpu->arch.mp_state != KVM_MP_STATE_RUNNABLE) {
				r = 1;
				goto out;
			}
		}
	}

	if (kvm_check_request(KVM_REQ_EVENT, vcpu) || req_int_win ||
	    kvm_xen_has_interrupt(vcpu)) {
		++vcpu->stat.req_event;
		r = kvm_apic_accept_events(vcpu);
		if (r < 0) {
			r = 0;
			goto out;
		}
		if (vcpu->arch.mp_state == KVM_MP_STATE_INIT_RECEIVED) {
			r = 1;
			goto out;
		}

		r = kvm_check_and_inject_events(vcpu, &req_immediate_exit);
		if (r < 0) {
			r = 0;
			goto out;
		}
		if (req_int_win)
			kvm_x86_call(enable_irq_window)(vcpu);

		if (kvm_lapic_enabled(vcpu)) {
			update_cr8_intercept(vcpu);
			kvm_lapic_sync_to_vapic(vcpu);
		}
	}

	r = kvm_mmu_reload(vcpu);
	if (unlikely(r)) {
		goto cancel_injection;
	}

	preempt_disable();

	kvm_x86_call(prepare_switch_to_guest)(vcpu);

	/*
	 * Disable IRQs before setting IN_GUEST_MODE.  Posted interrupt
	 * IPI are then delayed after guest entry, which ensures that they
	 * result in virtual interrupt delivery.
	 */
	local_irq_disable();

	/* Store vcpu->apicv_active before vcpu->mode.  */
	smp_store_release(&vcpu->mode, IN_GUEST_MODE);

	kvm_vcpu_srcu_read_unlock(vcpu);

	/*
	 * 1) We should set ->mode before checking ->requests.  Please see
	 * the comment in kvm_vcpu_exiting_guest_mode().
	 *
	 * 2) For APICv, we should set ->mode before checking PID.ON. This
	 * pairs with the memory barrier implicit in pi_test_and_set_on
	 * (see vmx_deliver_posted_interrupt).
	 *
	 * 3) This also orders the write to mode from any reads to the page
	 * tables done while the VCPU is running.  Please see the comment
	 * in kvm_flush_remote_tlbs.
	 */
	smp_mb__after_srcu_read_unlock();

	/*
	 * Process pending posted interrupts to handle the case where the
	 * notification IRQ arrived in the host, or was never sent (because the
	 * target vCPU wasn't running).  Do this regardless of the vCPU's APICv
	 * status, KVM doesn't update assigned devices when APICv is inhibited,
	 * i.e. they can post interrupts even if APICv is temporarily disabled.
	 */
	if (kvm_lapic_enabled(vcpu))
		kvm_x86_call(sync_pir_to_irr)(vcpu);

	if (kvm_vcpu_exit_request(vcpu)) {
		vcpu->mode = OUTSIDE_GUEST_MODE;
		smp_wmb();
		local_irq_enable();
		preempt_enable();
		kvm_vcpu_srcu_read_lock(vcpu);
		r = 1;
		goto cancel_injection;
	}

	run_flags = 0;
	if (req_immediate_exit) {
		run_flags |= KVM_RUN_FORCE_IMMEDIATE_EXIT;
		kvm_make_request(KVM_REQ_EVENT, vcpu);
	}

	fpregs_assert_state_consistent();
	if (test_thread_flag(TIF_NEED_FPU_LOAD))
		switch_fpu_return();

	if (vcpu->arch.guest_fpu.xfd_err)
		wrmsrq(MSR_IA32_XFD_ERR, vcpu->arch.guest_fpu.xfd_err);

	if (unlikely(vcpu->arch.switch_db_regs &&
		     !(vcpu->arch.switch_db_regs & KVM_DEBUGREG_AUTO_SWITCH))) {
		set_debugreg(DR7_FIXED_1, 7);
		set_debugreg(vcpu->arch.eff_db[0], 0);
		set_debugreg(vcpu->arch.eff_db[1], 1);
		set_debugreg(vcpu->arch.eff_db[2], 2);
		set_debugreg(vcpu->arch.eff_db[3], 3);
		/* When KVM_DEBUGREG_WONT_EXIT, dr6 is accessible in guest. */
		if (unlikely(vcpu->arch.switch_db_regs & KVM_DEBUGREG_WONT_EXIT))
			run_flags |= KVM_RUN_LOAD_GUEST_DR6;
	} else if (unlikely(hw_breakpoint_active())) {
		set_debugreg(DR7_FIXED_1, 7);
	}

	/*
	 * Refresh the host DEBUGCTL snapshot after disabling IRQs, as DEBUGCTL
	 * can be modified in IRQ context, e.g. via SMP function calls.  Inform
	 * vendor code if any host-owned bits were changed, e.g. so that the
	 * value loaded into hardware while running the guest can be updated.
	 */
	debug_ctl = get_debugctlmsr();
	if ((debug_ctl ^ vcpu->arch.host_debugctl) & kvm_x86_ops.HOST_OWNED_DEBUGCTL &&
	    !vcpu->arch.guest_state_protected)
		run_flags |= KVM_RUN_LOAD_DEBUGCTL;
	vcpu->arch.host_debugctl = debug_ctl;

	guest_timing_enter_irqoff();

	for (;;) {
		/*
		 * Assert that vCPU vs. VM APICv state is consistent.  An APICv
		 * update must kick and wait for all vCPUs before toggling the
		 * per-VM state, and responding vCPUs must wait for the update
		 * to complete before servicing KVM_REQ_APICV_UPDATE.
		 */
		WARN_ON_ONCE((kvm_vcpu_apicv_activated(vcpu) != kvm_vcpu_apicv_active(vcpu)) &&
			     (kvm_get_apic_mode(vcpu) != LAPIC_MODE_DISABLED));

		exit_fastpath = kvm_x86_call(vcpu_run)(vcpu, run_flags);
		if (likely(exit_fastpath != EXIT_FASTPATH_REENTER_GUEST))
			break;

		if (kvm_lapic_enabled(vcpu))
			kvm_x86_call(sync_pir_to_irr)(vcpu);

		if (unlikely(kvm_vcpu_exit_request(vcpu))) {
			exit_fastpath = EXIT_FASTPATH_EXIT_HANDLED;
			break;
		}

		run_flags = 0;

		/* Note, VM-Exits that go down the "slow" path are accounted below. */
		++vcpu->stat.exits;
	}

	/*
	 * Do this here before restoring debug registers on the host.  And
	 * since we do this before handling the vmexit, a DR access vmexit
	 * can (a) read the correct value of the debug registers, (b) set
	 * KVM_DEBUGREG_WONT_EXIT again.
	 */
	if (unlikely(vcpu->arch.switch_db_regs & KVM_DEBUGREG_WONT_EXIT)) {
		WARN_ON(vcpu->guest_debug & KVM_GUESTDBG_USE_HW_BP);
		WARN_ON(vcpu->arch.switch_db_regs & KVM_DEBUGREG_AUTO_SWITCH);
		kvm_x86_call(sync_dirty_debug_regs)(vcpu);
		kvm_update_dr0123(vcpu);
		kvm_update_dr7(vcpu);
	}

	/*
	 * If the guest has used debug registers, at least dr7
	 * will be disabled while returning to the host.
	 * If we don't have active breakpoints in the host, we don't
	 * care about the messed up debug address registers. But if
	 * we have some of them active, restore the old state.
	 */
	if (hw_breakpoint_active())
		hw_breakpoint_restore();

	vcpu->arch.last_vmentry_cpu = vcpu->cpu;
	vcpu->arch.last_guest_tsc = kvm_read_l1_tsc(vcpu, rdtsc());

	vcpu->mode = OUTSIDE_GUEST_MODE;
	smp_wmb();

	/*
	 * Sync xfd before calling handle_exit_irqoff() which may
	 * rely on the fact that guest_fpu::xfd is up-to-date (e.g.
	 * in #NM irqoff handler).
	 */
	if (vcpu->arch.xfd_no_write_intercept)
		fpu_sync_guest_vmexit_xfd_state();

	kvm_x86_call(handle_exit_irqoff)(vcpu);

	if (vcpu->arch.guest_fpu.xfd_err)
		wrmsrq(MSR_IA32_XFD_ERR, 0);

	/*
	 * Mark this CPU as needing a branch predictor flush before running
	 * userspace. Must be done before enabling preemption to ensure it gets
	 * set for the CPU that actually ran the guest, and not the CPU that it
	 * may migrate to.
	 */
	if (cpu_feature_enabled(X86_FEATURE_IBPB_EXIT_TO_USER))
		this_cpu_write(x86_ibpb_exit_to_user, true);

	/*
	 * Consume any pending interrupts, including the possible source of
	 * VM-Exit on SVM and any ticks that occur between VM-Exit and now.
	 * An instruction is required after local_irq_enable() to fully unblock
	 * interrupts on processors that implement an interrupt shadow, the
	 * stat.exits increment will do nicely.
	 */
	kvm_before_interrupt(vcpu, KVM_HANDLING_IRQ);
	local_irq_enable();
	++vcpu->stat.exits;
	local_irq_disable();
	kvm_after_interrupt(vcpu);

	/*
	 * Wait until after servicing IRQs to account guest time so that any
	 * ticks that occurred while running the guest are properly accounted
	 * to the guest.  Waiting until IRQs are enabled degrades the accuracy
	 * of accounting via context tracking, but the loss of accuracy is
	 * acceptable for all known use cases.
	 */
	guest_timing_exit_irqoff();

	local_irq_enable();
	preempt_enable();

	kvm_vcpu_srcu_read_lock(vcpu);

	/*
	 * Call this to ensure WC buffers in guest are evicted after each VM
	 * Exit, so that the evicted WC writes can be snooped across all cpus
	 */
	smp_mb__after_srcu_read_lock();

	/*
	 * Profile KVM exit RIPs:
	 */
	if (unlikely(prof_on == KVM_PROFILING &&
		     !vcpu->arch.guest_state_protected)) {
		unsigned long rip = kvm_rip_read(vcpu);
		profile_hit(KVM_PROFILING, (void *)rip);
	}

	if (unlikely(vcpu->arch.tsc_always_catchup))
		kvm_make_request(KVM_REQ_CLOCK_UPDATE, vcpu);

	if (vcpu->arch.apic_attention)
		kvm_lapic_sync_from_vapic(vcpu);

	if (unlikely(exit_fastpath == EXIT_FASTPATH_EXIT_USERSPACE))
		return 0;

	r = kvm_x86_call(handle_exit)(vcpu, exit_fastpath);
	return r;

cancel_injection:
	if (req_immediate_exit)
		kvm_make_request(KVM_REQ_EVENT, vcpu);
	kvm_x86_call(cancel_injection)(vcpu);
	if (unlikely(vcpu->arch.apic_attention))
		kvm_lapic_sync_from_vapic(vcpu);
out:
	return r;
}

static bool kvm_vcpu_running(struct kvm_vcpu *vcpu)
{
	return (vcpu->arch.mp_state == KVM_MP_STATE_RUNNABLE &&
		!vcpu->arch.apf.halted);
}

bool kvm_vcpu_has_events(struct kvm_vcpu *vcpu)
{
	if (!list_empty_careful(&vcpu->async_pf.done))
		return true;

	if (kvm_apic_has_pending_init_or_sipi(vcpu) &&
	    kvm_apic_init_sipi_allowed(vcpu))
		return true;

	if (kvm_is_exception_pending(vcpu))
		return true;

	if (kvm_test_request(KVM_REQ_NMI, vcpu) ||
	    (vcpu->arch.nmi_pending &&
	     kvm_x86_call(nmi_allowed)(vcpu, false)))
		return true;

#ifdef CONFIG_KVM_SMM
	if (kvm_test_request(KVM_REQ_SMI, vcpu) ||
	    (vcpu->arch.smi_pending &&
	     kvm_x86_call(smi_allowed)(vcpu, false)))
		return true;
#endif

	if (kvm_test_request(KVM_REQ_PMI, vcpu))
		return true;

	if (kvm_test_request(KVM_REQ_UPDATE_PROTECTED_GUEST_STATE, vcpu))
		return true;

	if (kvm_arch_interrupt_allowed(vcpu) && kvm_cpu_has_interrupt(vcpu))
		return true;

	if (kvm_hv_has_stimer_pending(vcpu))
		return true;

	if (is_guest_mode(vcpu) &&
	    kvm_x86_ops.nested_ops->has_events &&
	    kvm_x86_ops.nested_ops->has_events(vcpu, false))
		return true;

	if (kvm_xen_has_pending_events(vcpu))
		return true;

	return false;
}
EXPORT_SYMBOL_FOR_KVM_INTERNAL(kvm_vcpu_has_events);

int kvm_arch_vcpu_runnable(struct kvm_vcpu *vcpu)
{
	return kvm_vcpu_running(vcpu) || vcpu->arch.pv.pv_unhalted ||
	       kvm_vcpu_has_events(vcpu);
}

/* Called within kvm->srcu read side.  */
static inline int vcpu_block(struct kvm_vcpu *vcpu)
{
	bool hv_timer;

	if (!kvm_arch_vcpu_runnable(vcpu)) {
		/*
		 * Switch to the software timer before halt-polling/blocking as
		 * the guest's timer may be a break event for the vCPU, and the
		 * hypervisor timer runs only when the CPU is in guest mode.
		 * Switch before halt-polling so that KVM recognizes an expired
		 * timer before blocking.
		 */
		hv_timer = kvm_lapic_hv_timer_in_use(vcpu);
		if (hv_timer)
			kvm_lapic_switch_to_sw_timer(vcpu);

		kvm_vcpu_srcu_read_unlock(vcpu);
		if (vcpu->arch.mp_state == KVM_MP_STATE_HALTED)
			kvm_vcpu_halt(vcpu);
		else
			kvm_vcpu_block(vcpu);
		kvm_vcpu_srcu_read_lock(vcpu);

		if (hv_timer)
			kvm_lapic_switch_to_hv_timer(vcpu);

		/*
		 * If the vCPU is not runnable, a signal or another host event
		 * of some kind is pending; service it without changing the
		 * vCPU's activity state.
		 */
		if (!kvm_arch_vcpu_runnable(vcpu))
			return 1;
	}

	/*
	 * Evaluate nested events before exiting the halted state.  This allows
	 * the halt state to be recorded properly in the VMCS12's activity
	 * state field (AMD does not have a similar field and a VM-Exit always
	 * causes a spurious wakeup from HLT).
	 */
	if (is_guest_mode(vcpu)) {
		int r = kvm_check_nested_events(vcpu);

		WARN_ON_ONCE(r == -EBUSY);
		if (r < 0)
			return 0;
	}

	if (kvm_apic_accept_events(vcpu) < 0)
		return 0;
	switch(vcpu->arch.mp_state) {
	case KVM_MP_STATE_HALTED:
	case KVM_MP_STATE_AP_RESET_HOLD:
		kvm_set_mp_state(vcpu, KVM_MP_STATE_RUNNABLE);
		fallthrough;
	case KVM_MP_STATE_RUNNABLE:
		vcpu->arch.apf.halted = false;
		break;
	case KVM_MP_STATE_INIT_RECEIVED:
		break;
	default:
		WARN_ON_ONCE(1);
		break;
	}
	return 1;
}

/* Called within kvm->srcu read side.  */
static int vcpu_run(struct kvm_vcpu *vcpu)
{
	int r;

	vcpu->run->exit_reason = KVM_EXIT_UNKNOWN;

	for (;;) {
		/*
		 * If another guest vCPU requests a PV TLB flush in the middle
		 * of instruction emulation, the rest of the emulation could
		 * use a stale page translation. Assume that any code after
		 * this point can start executing an instruction.
		 */
		vcpu->arch.at_instruction_boundary = false;
		if (kvm_vcpu_running(vcpu)) {
			r = vcpu_enter_guest(vcpu);
		} else {
			r = vcpu_block(vcpu);
		}

		if (r <= 0)
			break;

		kvm_clear_request(KVM_REQ_UNBLOCK, vcpu);
		if (kvm_xen_has_pending_events(vcpu))
			kvm_xen_inject_pending_events(vcpu);

		if (kvm_cpu_has_pending_timer(vcpu))
			kvm_inject_pending_timer_irqs(vcpu);

		if (dm_request_for_irq_injection(vcpu) &&
			kvm_vcpu_ready_for_interrupt_injection(vcpu)) {
			r = 0;
			vcpu->run->exit_reason = KVM_EXIT_IRQ_WINDOW_OPEN;
			++vcpu->stat.request_irq_exits;
			break;
		}

		if (__xfer_to_guest_mode_work_pending()) {
			kvm_vcpu_srcu_read_unlock(vcpu);
			r = kvm_xfer_to_guest_mode_handle_work(vcpu);
			kvm_vcpu_srcu_read_lock(vcpu);
			if (r)
				return r;
		}
	}

	return r;
}

static int __kvm_emulate_halt(struct kvm_vcpu *vcpu, int state, int reason)
{
	/*
	 * The vCPU has halted, e.g. executed HLT.  Update the run state if the
	 * local APIC is in-kernel, the run loop will detect the non-runnable
	 * state and halt the vCPU.  Exit to userspace if the local APIC is
	 * managed by userspace, in which case userspace is responsible for
	 * handling wake events.
	 */
	++vcpu->stat.halt_exits;
	if (lapic_in_kernel(vcpu)) {
		if (kvm_vcpu_has_events(vcpu) || vcpu->arch.pv.pv_unhalted)
			state = KVM_MP_STATE_RUNNABLE;
		kvm_set_mp_state(vcpu, state);
		return 1;
	} else {
		vcpu->run->exit_reason = reason;
		return 0;
	}
}

int kvm_emulate_halt_noskip(struct kvm_vcpu *vcpu)
{
	return __kvm_emulate_halt(vcpu, KVM_MP_STATE_HALTED, KVM_EXIT_HLT);
}
EXPORT_SYMBOL_FOR_KVM_INTERNAL(kvm_emulate_halt_noskip);

int kvm_emulate_halt(struct kvm_vcpu *vcpu)
{
	int ret = kvm_skip_emulated_instruction(vcpu);
	/*
	 * TODO: we might be squashing a GUESTDBG_SINGLESTEP-triggered
	 * KVM_EXIT_DEBUG here.
	 */
	return kvm_emulate_halt_noskip(vcpu) && ret;
}
EXPORT_SYMBOL_FOR_KVM_INTERNAL(kvm_emulate_halt);

fastpath_t handle_fastpath_hlt(struct kvm_vcpu *vcpu)
{
	if (!kvm_emulate_halt(vcpu))
		return EXIT_FASTPATH_EXIT_USERSPACE;

	if (kvm_vcpu_running(vcpu))
		return EXIT_FASTPATH_REENTER_GUEST;

	return EXIT_FASTPATH_EXIT_HANDLED;
}
EXPORT_SYMBOL_FOR_KVM_INTERNAL(handle_fastpath_hlt);

int kvm_emulate_ap_reset_hold(struct kvm_vcpu *vcpu)
{
	int ret = kvm_skip_emulated_instruction(vcpu);

	return __kvm_emulate_halt(vcpu, KVM_MP_STATE_AP_RESET_HOLD,
					KVM_EXIT_AP_RESET_HOLD) && ret;
}
EXPORT_SYMBOL_FOR_KVM_INTERNAL(kvm_emulate_ap_reset_hold);

bool kvm_arch_dy_has_pending_interrupt(struct kvm_vcpu *vcpu)
{
	return kvm_vcpu_apicv_active(vcpu) &&
	       kvm_x86_call(dy_apicv_has_pending_interrupt)(vcpu);
}

bool kvm_arch_vcpu_preempted_in_kernel(struct kvm_vcpu *vcpu)
{
	return vcpu->arch.preempted_in_kernel;
}

bool kvm_arch_dy_runnable(struct kvm_vcpu *vcpu)
{
	if (READ_ONCE(vcpu->arch.pv.pv_unhalted))
		return true;

	if (kvm_test_request(KVM_REQ_NMI, vcpu) ||
#ifdef CONFIG_KVM_SMM
		kvm_test_request(KVM_REQ_SMI, vcpu) ||
#endif
		 kvm_test_request(KVM_REQ_EVENT, vcpu))
		return true;

	return kvm_arch_dy_has_pending_interrupt(vcpu);
}

static inline int complete_emulated_io(struct kvm_vcpu *vcpu)
{
	return kvm_emulate_instruction(vcpu, EMULTYPE_NO_DECODE);
}

static int complete_emulated_pio(struct kvm_vcpu *vcpu)
{
	BUG_ON(!vcpu->arch.pio.count);

	return complete_emulated_io(vcpu);
}

/*
 * Implements the following, as a state machine:
 *
 * read:
 *   for each fragment
 *     for each mmio piece in the fragment
 *       write gpa, len
 *       exit
 *       copy data
 *   execute insn
 *
 * write:
 *   for each fragment
 *     for each mmio piece in the fragment
 *       write gpa, len
 *       copy data
 *       exit
 */
static int complete_emulated_mmio(struct kvm_vcpu *vcpu)
{
	struct kvm_run *run = vcpu->run;
	struct kvm_mmio_fragment *frag;
	unsigned len;

	BUG_ON(!vcpu->mmio_needed);

	/* Complete previous fragment */
	frag = &vcpu->mmio_fragments[vcpu->mmio_cur_fragment];
	len = min(8u, frag->len);
	if (!vcpu->mmio_is_write)
		memcpy(frag->data, run->mmio.data, len);

	if (frag->len <= 8) {
		/* Switch to the next fragment. */
		frag++;
		vcpu->mmio_cur_fragment++;
	} else {
		/* Go forward to the next mmio piece. */
		frag->data += len;
		frag->gpa += len;
		frag->len -= len;
	}

	if (vcpu->mmio_cur_fragment >= vcpu->mmio_nr_fragments) {
		vcpu->mmio_needed = 0;

		/* FIXME: return into emulator if single-stepping.  */
		if (vcpu->mmio_is_write)
			return 1;
		vcpu->mmio_read_completed = 1;
		return complete_emulated_io(vcpu);
	}

	run->exit_reason = KVM_EXIT_MMIO;
	run->mmio.phys_addr = frag->gpa;
	if (vcpu->mmio_is_write)
		memcpy(run->mmio.data, frag->data, min(8u, frag->len));
	run->mmio.len = min(8u, frag->len);
	run->mmio.is_write = vcpu->mmio_is_write;
	vcpu->arch.complete_userspace_io = complete_emulated_mmio;
	return 0;
}

/* Swap (qemu) user FPU context for the guest FPU context. */
static void kvm_load_guest_fpu(struct kvm_vcpu *vcpu)
{
	if (KVM_BUG_ON(vcpu->arch.guest_fpu.fpstate->in_use, vcpu->kvm))
		return;

	/* Exclude PKRU, it's restored separately immediately after VM-Exit. */
	fpu_swap_kvm_fpstate(&vcpu->arch.guest_fpu, true);
	trace_kvm_fpu(1);
}

/* When vcpu_run ends, restore user space FPU context. */
static void kvm_put_guest_fpu(struct kvm_vcpu *vcpu)
{
	if (KVM_BUG_ON(!vcpu->arch.guest_fpu.fpstate->in_use, vcpu->kvm))
		return;

	fpu_swap_kvm_fpstate(&vcpu->arch.guest_fpu, false);
	++vcpu->stat.fpu_reload;
	trace_kvm_fpu(0);
}

static int kvm_x86_vcpu_pre_run(struct kvm_vcpu *vcpu)
{
	/*
	 * SIPI_RECEIVED is obsolete; KVM leaves the vCPU in Wait-For-SIPI and
	 * tracks the pending SIPI separately.  SIPI_RECEIVED is still accepted
	 * by KVM_SET_VCPU_EVENTS for backwards compatibility, but should be
	 * converted to INIT_RECEIVED.
	 */
	if (WARN_ON_ONCE(vcpu->arch.mp_state == KVM_MP_STATE_SIPI_RECEIVED))
		return -EINVAL;

	/*
	 * Disallow running the vCPU if userspace forced it into an impossible
	 * MP_STATE, e.g. if the vCPU is in WFS but SIPI is blocked.
	 */
	if (vcpu->arch.mp_state == KVM_MP_STATE_INIT_RECEIVED &&
	    !kvm_apic_init_sipi_allowed(vcpu))
		return -EINVAL;

	return kvm_x86_call(vcpu_pre_run)(vcpu);
}

int kvm_arch_vcpu_ioctl_run(struct kvm_vcpu *vcpu)
{
	struct kvm_queued_exception *ex = &vcpu->arch.exception;
	struct kvm_run *kvm_run = vcpu->run;
	u64 sync_valid_fields;
	int r;

	r = kvm_mmu_post_init_vm(vcpu->kvm);
	if (r)
		return r;

	vcpu_load(vcpu);
	kvm_sigset_activate(vcpu);
	kvm_run->flags = 0;
	kvm_load_guest_fpu(vcpu);

	kvm_vcpu_srcu_read_lock(vcpu);
	if (unlikely(vcpu->arch.mp_state == KVM_MP_STATE_UNINITIALIZED)) {
		if (!vcpu->wants_to_run) {
			r = -EINTR;
			goto out;
		}

		/*
		 * Don't bother switching APIC timer emulation from the
		 * hypervisor timer to the software timer, the only way for the
		 * APIC timer to be active is if userspace stuffed vCPU state,
		 * i.e. put the vCPU into a nonsensical state.  Only an INIT
		 * will transition the vCPU out of UNINITIALIZED (without more
		 * state stuffing from userspace), which will reset the local
		 * APIC and thus cancel the timer or drop the IRQ (if the timer
		 * already expired).
		 */
		kvm_vcpu_srcu_read_unlock(vcpu);
		kvm_vcpu_block(vcpu);
		kvm_vcpu_srcu_read_lock(vcpu);

		if (kvm_apic_accept_events(vcpu) < 0) {
			r = 0;
			goto out;
		}
		r = -EAGAIN;
		if (signal_pending(current)) {
			r = -EINTR;
			kvm_run->exit_reason = KVM_EXIT_INTR;
			++vcpu->stat.signal_exits;
		}
		goto out;
	}

	sync_valid_fields = kvm_sync_valid_fields(vcpu->kvm);
	if ((kvm_run->kvm_valid_regs & ~sync_valid_fields) ||
	    (kvm_run->kvm_dirty_regs & ~sync_valid_fields)) {
		r = -EINVAL;
		goto out;
	}

	if (kvm_run->kvm_dirty_regs) {
		r = sync_regs(vcpu);
		if (r != 0)
			goto out;
	}

	/* re-sync apic's tpr */
	if (!lapic_in_kernel(vcpu)) {
		if (kvm_set_cr8(vcpu, kvm_run->cr8) != 0) {
			r = -EINVAL;
			goto out;
		}
	}

	/*
	 * If userspace set a pending exception and L2 is active, convert it to
	 * a pending VM-Exit if L1 wants to intercept the exception.
	 */
	if (vcpu->arch.exception_from_userspace && is_guest_mode(vcpu) &&
	    kvm_x86_ops.nested_ops->is_exception_vmexit(vcpu, ex->vector,
							ex->error_code)) {
		kvm_queue_exception_vmexit(vcpu, ex->vector,
					   ex->has_error_code, ex->error_code,
					   ex->has_payload, ex->payload);
		ex->injected = false;
		ex->pending = false;
	}
	vcpu->arch.exception_from_userspace = false;

	if (unlikely(vcpu->arch.complete_userspace_io)) {
		int (*cui)(struct kvm_vcpu *) = vcpu->arch.complete_userspace_io;
		vcpu->arch.complete_userspace_io = NULL;
		r = cui(vcpu);
		if (r <= 0)
			goto out;
	} else {
		WARN_ON_ONCE(vcpu->arch.pio.count);
		WARN_ON_ONCE(vcpu->mmio_needed);
	}

	if (!vcpu->wants_to_run) {
		r = -EINTR;
		goto out;
	}

	r = kvm_x86_vcpu_pre_run(vcpu);
	if (r <= 0)
		goto out;

	r = vcpu_run(vcpu);

out:
	kvm_put_guest_fpu(vcpu);
	if (kvm_run->kvm_valid_regs && likely(!vcpu->arch.guest_state_protected))
		store_regs(vcpu);
	post_kvm_run_save(vcpu);
	kvm_vcpu_srcu_read_unlock(vcpu);

	kvm_sigset_deactivate(vcpu);
	vcpu_put(vcpu);
	return r;
}

static void __get_regs(struct kvm_vcpu *vcpu, struct kvm_regs *regs)
{
	if (vcpu->arch.emulate_regs_need_sync_to_vcpu) {
		/*
		 * We are here if userspace calls get_regs() in the middle of
		 * instruction emulation. Registers state needs to be copied
		 * back from emulation context to vcpu. Userspace shouldn't do
		 * that usually, but some bad designed PV devices (vmware
		 * backdoor interface) need this to work
		 */
		emulator_writeback_register_cache(vcpu->arch.emulate_ctxt);
		vcpu->arch.emulate_regs_need_sync_to_vcpu = false;
	}
	regs->rax = kvm_rax_read(vcpu);
	regs->rbx = kvm_rbx_read(vcpu);
	regs->rcx = kvm_rcx_read(vcpu);
	regs->rdx = kvm_rdx_read(vcpu);
	regs->rsi = kvm_rsi_read(vcpu);
	regs->rdi = kvm_rdi_read(vcpu);
	regs->rsp = kvm_rsp_read(vcpu);
	regs->rbp = kvm_rbp_read(vcpu);
#ifdef CONFIG_X86_64
	regs->r8 = kvm_r8_read(vcpu);
	regs->r9 = kvm_r9_read(vcpu);
	regs->r10 = kvm_r10_read(vcpu);
	regs->r11 = kvm_r11_read(vcpu);
	regs->r12 = kvm_r12_read(vcpu);
	regs->r13 = kvm_r13_read(vcpu);
	regs->r14 = kvm_r14_read(vcpu);
	regs->r15 = kvm_r15_read(vcpu);
#endif

	regs->rip = kvm_rip_read(vcpu);
	regs->rflags = kvm_get_rflags(vcpu);
}

int kvm_arch_vcpu_ioctl_get_regs(struct kvm_vcpu *vcpu, struct kvm_regs *regs)
{
	if (vcpu->kvm->arch.has_protected_state &&
	    vcpu->arch.guest_state_protected)
		return -EINVAL;

	vcpu_load(vcpu);
	__get_regs(vcpu, regs);
	vcpu_put(vcpu);
	return 0;
}

static void __set_regs(struct kvm_vcpu *vcpu, struct kvm_regs *regs)
{
	vcpu->arch.emulate_regs_need_sync_from_vcpu = true;
	vcpu->arch.emulate_regs_need_sync_to_vcpu = false;

	kvm_rax_write(vcpu, regs->rax);
	kvm_rbx_write(vcpu, regs->rbx);
	kvm_rcx_write(vcpu, regs->rcx);
	kvm_rdx_write(vcpu, regs->rdx);
	kvm_rsi_write(vcpu, regs->rsi);
	kvm_rdi_write(vcpu, regs->rdi);
	kvm_rsp_write(vcpu, regs->rsp);
	kvm_rbp_write(vcpu, regs->rbp);
#ifdef CONFIG_X86_64
	kvm_r8_write(vcpu, regs->r8);
	kvm_r9_write(vcpu, regs->r9);
	kvm_r10_write(vcpu, regs->r10);
	kvm_r11_write(vcpu, regs->r11);
	kvm_r12_write(vcpu, regs->r12);
	kvm_r13_write(vcpu, regs->r13);
	kvm_r14_write(vcpu, regs->r14);
	kvm_r15_write(vcpu, regs->r15);
#endif

	kvm_rip_write(vcpu, regs->rip);
	kvm_set_rflags(vcpu, regs->rflags | X86_EFLAGS_FIXED);

	vcpu->arch.exception.pending = false;
	vcpu->arch.exception_vmexit.pending = false;

	kvm_make_request(KVM_REQ_EVENT, vcpu);
}

int kvm_arch_vcpu_ioctl_set_regs(struct kvm_vcpu *vcpu, struct kvm_regs *regs)
{
	if (vcpu->kvm->arch.has_protected_state &&
	    vcpu->arch.guest_state_protected)
		return -EINVAL;

	vcpu_load(vcpu);
	__set_regs(vcpu, regs);
	vcpu_put(vcpu);
	return 0;
}

static void __get_sregs_common(struct kvm_vcpu *vcpu, struct kvm_sregs *sregs)
{
	struct desc_ptr dt;

	if (vcpu->arch.guest_state_protected)
		goto skip_protected_regs;

	kvm_get_segment(vcpu, &sregs->cs, VCPU_SREG_CS);
	kvm_get_segment(vcpu, &sregs->ds, VCPU_SREG_DS);
	kvm_get_segment(vcpu, &sregs->es, VCPU_SREG_ES);
	kvm_get_segment(vcpu, &sregs->fs, VCPU_SREG_FS);
	kvm_get_segment(vcpu, &sregs->gs, VCPU_SREG_GS);
	kvm_get_segment(vcpu, &sregs->ss, VCPU_SREG_SS);

	kvm_get_segment(vcpu, &sregs->tr, VCPU_SREG_TR);
	kvm_get_segment(vcpu, &sregs->ldt, VCPU_SREG_LDTR);

	kvm_x86_call(get_idt)(vcpu, &dt);
	sregs->idt.limit = dt.size;
	sregs->idt.base = dt.address;
	kvm_x86_call(get_gdt)(vcpu, &dt);
	sregs->gdt.limit = dt.size;
	sregs->gdt.base = dt.address;

	sregs->cr2 = vcpu->arch.cr2;
	sregs->cr3 = kvm_read_cr3(vcpu);

skip_protected_regs:
	sregs->cr0 = kvm_read_cr0(vcpu);
	sregs->cr4 = kvm_read_cr4(vcpu);
	sregs->cr8 = kvm_get_cr8(vcpu);
	sregs->efer = vcpu->arch.efer;
	sregs->apic_base = vcpu->arch.apic_base;
}

static void __get_sregs(struct kvm_vcpu *vcpu, struct kvm_sregs *sregs)
{
	__get_sregs_common(vcpu, sregs);

	if (vcpu->arch.guest_state_protected)
		return;

	if (vcpu->arch.interrupt.injected && !vcpu->arch.interrupt.soft)
		set_bit(vcpu->arch.interrupt.nr,
			(unsigned long *)sregs->interrupt_bitmap);
}

static void __get_sregs2(struct kvm_vcpu *vcpu, struct kvm_sregs2 *sregs2)
{
	int i;

	__get_sregs_common(vcpu, (struct kvm_sregs *)sregs2);

	if (vcpu->arch.guest_state_protected)
		return;

	if (is_pae_paging(vcpu)) {
		for (i = 0 ; i < 4 ; i++)
			sregs2->pdptrs[i] = kvm_pdptr_read(vcpu, i);
		sregs2->flags |= KVM_SREGS2_FLAGS_PDPTRS_VALID;
	}
}

int kvm_arch_vcpu_ioctl_get_sregs(struct kvm_vcpu *vcpu,
				  struct kvm_sregs *sregs)
{
	if (vcpu->kvm->arch.has_protected_state &&
	    vcpu->arch.guest_state_protected)
		return -EINVAL;

	vcpu_load(vcpu);
	__get_sregs(vcpu, sregs);
	vcpu_put(vcpu);
	return 0;
}

int kvm_arch_vcpu_ioctl_get_mpstate(struct kvm_vcpu *vcpu,
				    struct kvm_mp_state *mp_state)
{
	int r;

	vcpu_load(vcpu);
	kvm_vcpu_srcu_read_lock(vcpu);

	r = kvm_apic_accept_events(vcpu);
	if (r < 0)
		goto out;
	r = 0;

	if ((vcpu->arch.mp_state == KVM_MP_STATE_HALTED ||
	     vcpu->arch.mp_state == KVM_MP_STATE_AP_RESET_HOLD) &&
	    vcpu->arch.pv.pv_unhalted)
		mp_state->mp_state = KVM_MP_STATE_RUNNABLE;
	else
		mp_state->mp_state = vcpu->arch.mp_state;

out:
	kvm_vcpu_srcu_read_unlock(vcpu);
	vcpu_put(vcpu);
	return r;
}

int kvm_arch_vcpu_ioctl_set_mpstate(struct kvm_vcpu *vcpu,
				    struct kvm_mp_state *mp_state)
{
	int ret = -EINVAL;

	vcpu_load(vcpu);

	switch (mp_state->mp_state) {
	case KVM_MP_STATE_UNINITIALIZED:
	case KVM_MP_STATE_HALTED:
	case KVM_MP_STATE_AP_RESET_HOLD:
	case KVM_MP_STATE_INIT_RECEIVED:
	case KVM_MP_STATE_SIPI_RECEIVED:
		if (!lapic_in_kernel(vcpu))
			goto out;
		break;

	case KVM_MP_STATE_RUNNABLE:
		break;

	default:
		goto out;
	}

	/*
	 * SIPI_RECEIVED is obsolete and no longer used internally; KVM instead
	 * leaves the vCPU in INIT_RECIEVED (Wait-For-SIPI) and pends the SIPI.
	 * Translate SIPI_RECEIVED as appropriate for backwards compatibility.
	 */
	if (mp_state->mp_state == KVM_MP_STATE_SIPI_RECEIVED) {
		mp_state->mp_state = KVM_MP_STATE_INIT_RECEIVED;
		set_bit(KVM_APIC_SIPI, &vcpu->arch.apic->pending_events);
	}

	kvm_set_mp_state(vcpu, mp_state->mp_state);
	kvm_make_request(KVM_REQ_EVENT, vcpu);

	ret = 0;
out:
	vcpu_put(vcpu);
	return ret;
}

int kvm_task_switch(struct kvm_vcpu *vcpu, u16 tss_selector, int idt_index,
		    int reason, bool has_error_code, u32 error_code)
{
	struct x86_emulate_ctxt *ctxt = vcpu->arch.emulate_ctxt;
	int ret;

	if (kvm_is_cr4_bit_set(vcpu, X86_CR4_CET)) {
		u64 u_cet, s_cet;

		/*
		 * Check both User and Supervisor on task switches as inter-
		 * privilege level task switches are impacted by CET at both
		 * the current privilege level and the new privilege level, and
		 * that information is not known at this time.  The expectation
		 * is that the guest won't require emulation of task switches
		 * while using IBT or Shadow Stacks.
		 */
		if (__kvm_emulate_msr_read(vcpu, MSR_IA32_U_CET, &u_cet) ||
		    __kvm_emulate_msr_read(vcpu, MSR_IA32_S_CET, &s_cet))
			goto unhandled_task_switch;

		if ((u_cet | s_cet) & (CET_ENDBR_EN | CET_SHSTK_EN))
			goto unhandled_task_switch;
	}

	init_emulate_ctxt(vcpu);

	ret = emulator_task_switch(ctxt, tss_selector, idt_index, reason,
				   has_error_code, error_code);

	/*
	 * Report an error userspace if MMIO is needed, as KVM doesn't support
	 * MMIO during a task switch (or any other complex operation).
	 */
	if (ret || vcpu->mmio_needed)
		goto unhandled_task_switch;

	kvm_rip_write(vcpu, ctxt->eip);
	kvm_set_rflags(vcpu, ctxt->eflags);
	return 1;

unhandled_task_switch:
	vcpu->mmio_needed = false;
	vcpu->run->exit_reason = KVM_EXIT_INTERNAL_ERROR;
	vcpu->run->internal.suberror = KVM_INTERNAL_ERROR_EMULATION;
	vcpu->run->internal.ndata = 0;
	return 0;
}
EXPORT_SYMBOL_FOR_KVM_INTERNAL(kvm_task_switch);

static bool kvm_is_valid_sregs(struct kvm_vcpu *vcpu, struct kvm_sregs *sregs)
{
	if ((sregs->efer & EFER_LME) && (sregs->cr0 & X86_CR0_PG)) {
		/*
		 * When EFER.LME and CR0.PG are set, the processor is in
		 * 64-bit mode (though maybe in a 32-bit code segment).
		 * CR4.PAE and EFER.LMA must be set.
		 */
		if (!(sregs->cr4 & X86_CR4_PAE) || !(sregs->efer & EFER_LMA))
			return false;
		if (!kvm_vcpu_is_legal_cr3(vcpu, sregs->cr3))
			return false;
	} else {
		/*
		 * Not in 64-bit mode: EFER.LMA is clear and the code
		 * segment cannot be 64-bit.
		 */
		if (sregs->efer & EFER_LMA || sregs->cs.l)
			return false;
	}

	return kvm_is_valid_cr4(vcpu, sregs->cr4) &&
	       kvm_is_valid_cr0(vcpu, sregs->cr0);
}

static int __set_sregs_common(struct kvm_vcpu *vcpu, struct kvm_sregs *sregs,
		int *mmu_reset_needed, bool update_pdptrs)
{
	int idx;
	struct desc_ptr dt;

	if (!kvm_is_valid_sregs(vcpu, sregs))
		return -EINVAL;

	if (kvm_apic_set_base(vcpu, sregs->apic_base, true))
		return -EINVAL;

	if (vcpu->arch.guest_state_protected)
		return 0;

	dt.size = sregs->idt.limit;
	dt.address = sregs->idt.base;
	kvm_x86_call(set_idt)(vcpu, &dt);
	dt.size = sregs->gdt.limit;
	dt.address = sregs->gdt.base;
	kvm_x86_call(set_gdt)(vcpu, &dt);

	vcpu->arch.cr2 = sregs->cr2;
	*mmu_reset_needed |= kvm_read_cr3(vcpu) != sregs->cr3;
	vcpu->arch.cr3 = sregs->cr3;
	kvm_register_mark_dirty(vcpu, VCPU_EXREG_CR3);
	kvm_x86_call(post_set_cr3)(vcpu, sregs->cr3);

	kvm_set_cr8(vcpu, sregs->cr8);

	*mmu_reset_needed |= vcpu->arch.efer != sregs->efer;
	kvm_x86_call(set_efer)(vcpu, sregs->efer);

	*mmu_reset_needed |= kvm_read_cr0(vcpu) != sregs->cr0;
	kvm_x86_call(set_cr0)(vcpu, sregs->cr0);

	*mmu_reset_needed |= kvm_read_cr4(vcpu) != sregs->cr4;
	kvm_x86_call(set_cr4)(vcpu, sregs->cr4);

	if (update_pdptrs) {
		idx = srcu_read_lock(&vcpu->kvm->srcu);
		if (is_pae_paging(vcpu)) {
			load_pdptrs(vcpu, kvm_read_cr3(vcpu));
			*mmu_reset_needed = 1;
		}
		srcu_read_unlock(&vcpu->kvm->srcu, idx);
	}

	kvm_set_segment(vcpu, &sregs->cs, VCPU_SREG_CS);
	kvm_set_segment(vcpu, &sregs->ds, VCPU_SREG_DS);
	kvm_set_segment(vcpu, &sregs->es, VCPU_SREG_ES);
	kvm_set_segment(vcpu, &sregs->fs, VCPU_SREG_FS);
	kvm_set_segment(vcpu, &sregs->gs, VCPU_SREG_GS);
	kvm_set_segment(vcpu, &sregs->ss, VCPU_SREG_SS);

	kvm_set_segment(vcpu, &sregs->tr, VCPU_SREG_TR);
	kvm_set_segment(vcpu, &sregs->ldt, VCPU_SREG_LDTR);

	update_cr8_intercept(vcpu);

	/* Older userspace won't unhalt the vcpu on reset. */
	if (kvm_vcpu_is_bsp(vcpu) && kvm_rip_read(vcpu) == 0xfff0 &&
	    sregs->cs.selector == 0xf000 && sregs->cs.base == 0xffff0000 &&
	    !is_protmode(vcpu))
		kvm_set_mp_state(vcpu, KVM_MP_STATE_RUNNABLE);

	return 0;
}

static int __set_sregs(struct kvm_vcpu *vcpu, struct kvm_sregs *sregs)
{
	int pending_vec, max_bits;
	int mmu_reset_needed = 0;
	int ret = __set_sregs_common(vcpu, sregs, &mmu_reset_needed, true);

	if (ret)
		return ret;

	if (mmu_reset_needed) {
		kvm_mmu_reset_context(vcpu);
		kvm_make_request(KVM_REQ_TLB_FLUSH_GUEST, vcpu);
	}

	max_bits = KVM_NR_INTERRUPTS;
	pending_vec = find_first_bit(
		(const unsigned long *)sregs->interrupt_bitmap, max_bits);

	if (pending_vec < max_bits) {
		kvm_queue_interrupt(vcpu, pending_vec, false);
		pr_debug("Set back pending irq %d\n", pending_vec);
		kvm_make_request(KVM_REQ_EVENT, vcpu);
	}
	return 0;
}

static int __set_sregs2(struct kvm_vcpu *vcpu, struct kvm_sregs2 *sregs2)
{
	int mmu_reset_needed = 0;
	bool valid_pdptrs = sregs2->flags & KVM_SREGS2_FLAGS_PDPTRS_VALID;
	bool pae = (sregs2->cr0 & X86_CR0_PG) && (sregs2->cr4 & X86_CR4_PAE) &&
		!(sregs2->efer & EFER_LMA);
	int i, ret;

	if (sregs2->flags & ~KVM_SREGS2_FLAGS_PDPTRS_VALID)
		return -EINVAL;

	if (valid_pdptrs && (!pae || vcpu->arch.guest_state_protected))
		return -EINVAL;

	ret = __set_sregs_common(vcpu, (struct kvm_sregs *)sregs2,
				 &mmu_reset_needed, !valid_pdptrs);
	if (ret)
		return ret;

	if (valid_pdptrs) {
		for (i = 0; i < 4 ; i++)
			kvm_pdptr_write(vcpu, i, sregs2->pdptrs[i]);

		kvm_register_mark_dirty(vcpu, VCPU_EXREG_PDPTR);
		mmu_reset_needed = 1;
		vcpu->arch.pdptrs_from_userspace = true;
	}
	if (mmu_reset_needed) {
		kvm_mmu_reset_context(vcpu);
		kvm_make_request(KVM_REQ_TLB_FLUSH_GUEST, vcpu);
	}
	return 0;
}

int kvm_arch_vcpu_ioctl_set_sregs(struct kvm_vcpu *vcpu,
				  struct kvm_sregs *sregs)
{
	int ret;

	if (vcpu->kvm->arch.has_protected_state &&
	    vcpu->arch.guest_state_protected)
		return -EINVAL;

	vcpu_load(vcpu);
	ret = __set_sregs(vcpu, sregs);
	vcpu_put(vcpu);
	return ret;
}

static void kvm_arch_vcpu_guestdbg_update_apicv_inhibit(struct kvm *kvm)
{
	bool set = false;
	struct kvm_vcpu *vcpu;
	unsigned long i;

	if (!enable_apicv)
		return;

	down_write(&kvm->arch.apicv_update_lock);

	kvm_for_each_vcpu(i, vcpu, kvm) {
		if (vcpu->guest_debug & KVM_GUESTDBG_BLOCKIRQ) {
			set = true;
			break;
		}
	}
	__kvm_set_or_clear_apicv_inhibit(kvm, APICV_INHIBIT_REASON_BLOCKIRQ, set);
	up_write(&kvm->arch.apicv_update_lock);
}

int kvm_arch_vcpu_ioctl_set_guest_debug(struct kvm_vcpu *vcpu,
					struct kvm_guest_debug *dbg)
{
	unsigned long rflags;
	int i, r;

	if (vcpu->arch.guest_state_protected)
		return -EINVAL;

	vcpu_load(vcpu);

	if (dbg->control & (KVM_GUESTDBG_INJECT_DB | KVM_GUESTDBG_INJECT_BP)) {
		r = -EBUSY;
		if (kvm_is_exception_pending(vcpu))
			goto out;
		if (dbg->control & KVM_GUESTDBG_INJECT_DB)
			kvm_queue_exception(vcpu, DB_VECTOR);
		else
			kvm_queue_exception(vcpu, BP_VECTOR);
	}

	/*
	 * Read rflags as long as potentially injected trace flags are still
	 * filtered out.
	 */
	rflags = kvm_get_rflags(vcpu);

	vcpu->guest_debug = dbg->control;
	if (!(vcpu->guest_debug & KVM_GUESTDBG_ENABLE))
		vcpu->guest_debug = 0;

	if (vcpu->guest_debug & KVM_GUESTDBG_USE_HW_BP) {
		for (i = 0; i < KVM_NR_DB_REGS; ++i)
			vcpu->arch.eff_db[i] = dbg->arch.debugreg[i];
		vcpu->arch.guest_debug_dr7 = dbg->arch.debugreg[7];
	} else {
		for (i = 0; i < KVM_NR_DB_REGS; i++)
			vcpu->arch.eff_db[i] = vcpu->arch.db[i];
	}
	kvm_update_dr7(vcpu);

	if (vcpu->guest_debug & KVM_GUESTDBG_SINGLESTEP)
		vcpu->arch.singlestep_rip = kvm_get_linear_rip(vcpu);

	/*
	 * Trigger an rflags update that will inject or remove the trace
	 * flags.
	 */
	kvm_set_rflags(vcpu, rflags);

	kvm_x86_call(update_exception_bitmap)(vcpu);

	kvm_arch_vcpu_guestdbg_update_apicv_inhibit(vcpu->kvm);

	r = 0;

out:
	vcpu_put(vcpu);
	return r;
}

/*
 * Translate a guest virtual address to a guest physical address.
 */
int kvm_arch_vcpu_ioctl_translate(struct kvm_vcpu *vcpu,
				    struct kvm_translation *tr)
{
	unsigned long vaddr = tr->linear_address;
	gpa_t gpa;
	int idx;

	vcpu_load(vcpu);

	idx = srcu_read_lock(&vcpu->kvm->srcu);
	gpa = kvm_mmu_gva_to_gpa_system(vcpu, vaddr, NULL);
	srcu_read_unlock(&vcpu->kvm->srcu, idx);
	tr->physical_address = gpa;
	tr->valid = gpa != INVALID_GPA;
	tr->writeable = 1;
	tr->usermode = 0;

	vcpu_put(vcpu);
	return 0;
}

int kvm_arch_vcpu_ioctl_get_fpu(struct kvm_vcpu *vcpu, struct kvm_fpu *fpu)
{
	struct fxregs_state *fxsave;

	if (fpstate_is_confidential(&vcpu->arch.guest_fpu))
		return vcpu->kvm->arch.has_protected_state ? -EINVAL : 0;

	vcpu_load(vcpu);

	fxsave = &vcpu->arch.guest_fpu.fpstate->regs.fxsave;
	memcpy(fpu->fpr, fxsave->st_space, 128);
	fpu->fcw = fxsave->cwd;
	fpu->fsw = fxsave->swd;
	fpu->ftwx = fxsave->twd;
	fpu->last_opcode = fxsave->fop;
	fpu->last_ip = fxsave->rip;
	fpu->last_dp = fxsave->rdp;
	memcpy(fpu->xmm, fxsave->xmm_space, sizeof(fxsave->xmm_space));

	vcpu_put(vcpu);
	return 0;
}

int kvm_arch_vcpu_ioctl_set_fpu(struct kvm_vcpu *vcpu, struct kvm_fpu *fpu)
{
	struct fxregs_state *fxsave;

	if (fpstate_is_confidential(&vcpu->arch.guest_fpu))
		return vcpu->kvm->arch.has_protected_state ? -EINVAL : 0;

	vcpu_load(vcpu);

	fxsave = &vcpu->arch.guest_fpu.fpstate->regs.fxsave;

	memcpy(fxsave->st_space, fpu->fpr, 128);
	fxsave->cwd = fpu->fcw;
	fxsave->swd = fpu->fsw;
	fxsave->twd = fpu->ftwx;
	fxsave->fop = fpu->last_opcode;
	fxsave->rip = fpu->last_ip;
	fxsave->rdp = fpu->last_dp;
	memcpy(fxsave->xmm_space, fpu->xmm, sizeof(fxsave->xmm_space));

	vcpu_put(vcpu);
	return 0;
}

static void store_regs(struct kvm_vcpu *vcpu)
{
	BUILD_BUG_ON(sizeof(struct kvm_sync_regs) > SYNC_REGS_SIZE_BYTES);

	if (vcpu->run->kvm_valid_regs & KVM_SYNC_X86_REGS)
		__get_regs(vcpu, &vcpu->run->s.regs.regs);

	if (vcpu->run->kvm_valid_regs & KVM_SYNC_X86_SREGS)
		__get_sregs(vcpu, &vcpu->run->s.regs.sregs);

	if (vcpu->run->kvm_valid_regs & KVM_SYNC_X86_EVENTS)
		kvm_vcpu_ioctl_x86_get_vcpu_events(
				vcpu, &vcpu->run->s.regs.events);
}

static int sync_regs(struct kvm_vcpu *vcpu)
{
	if (vcpu->run->kvm_dirty_regs & KVM_SYNC_X86_REGS) {
		__set_regs(vcpu, &vcpu->run->s.regs.regs);
		vcpu->run->kvm_dirty_regs &= ~KVM_SYNC_X86_REGS;
	}

	if (vcpu->run->kvm_dirty_regs & KVM_SYNC_X86_SREGS) {
		struct kvm_sregs sregs = vcpu->run->s.regs.sregs;

		if (__set_sregs(vcpu, &sregs))
			return -EINVAL;

		vcpu->run->kvm_dirty_regs &= ~KVM_SYNC_X86_SREGS;
	}

	if (vcpu->run->kvm_dirty_regs & KVM_SYNC_X86_EVENTS) {
		struct kvm_vcpu_events events = vcpu->run->s.regs.events;

		if (kvm_vcpu_ioctl_x86_set_vcpu_events(vcpu, &events))
			return -EINVAL;

		vcpu->run->kvm_dirty_regs &= ~KVM_SYNC_X86_EVENTS;
	}

	return 0;
}

int kvm_arch_vcpu_precreate(struct kvm *kvm, unsigned int id)
{
	if (kvm_check_tsc_unstable() && kvm->created_vcpus)
		pr_warn_once("SMP vm created on host with unstable TSC; "
			     "guest TSC will not be reliable\n");

	if (!kvm->arch.max_vcpu_ids)
		kvm->arch.max_vcpu_ids = KVM_MAX_VCPU_IDS;

	if (id >= kvm->arch.max_vcpu_ids)
		return -EINVAL;

	return kvm_x86_call(vcpu_precreate)(kvm);
}

int kvm_arch_vcpu_create(struct kvm_vcpu *vcpu)
{
	struct page *page;
	int r;

	vcpu->arch.last_vmentry_cpu = -1;
	vcpu->arch.regs_avail = ~0;
	vcpu->arch.regs_dirty = ~0;

	kvm_gpc_init(&vcpu->arch.pv_time, vcpu->kvm);

	if (!irqchip_in_kernel(vcpu->kvm) || kvm_vcpu_is_reset_bsp(vcpu))
		kvm_set_mp_state(vcpu, KVM_MP_STATE_RUNNABLE);
	else
		kvm_set_mp_state(vcpu, KVM_MP_STATE_UNINITIALIZED);

	r = kvm_mmu_create(vcpu);
	if (r < 0)
		return r;

	r = kvm_create_lapic(vcpu);
	if (r < 0)
		goto fail_mmu_destroy;

	r = -ENOMEM;

	page = alloc_page(GFP_KERNEL_ACCOUNT | __GFP_ZERO);
	if (!page)
		goto fail_free_lapic;
	vcpu->arch.pio_data = page_address(page);

	vcpu->arch.mce_banks = kcalloc(KVM_MAX_MCE_BANKS * 4, sizeof(u64),
				       GFP_KERNEL_ACCOUNT);
	vcpu->arch.mci_ctl2_banks = kcalloc(KVM_MAX_MCE_BANKS, sizeof(u64),
					    GFP_KERNEL_ACCOUNT);
	if (!vcpu->arch.mce_banks || !vcpu->arch.mci_ctl2_banks)
		goto fail_free_mce_banks;
	vcpu->arch.mcg_cap = KVM_MAX_MCE_BANKS;

	if (!zalloc_cpumask_var(&vcpu->arch.wbinvd_dirty_mask,
				GFP_KERNEL_ACCOUNT))
		goto fail_free_mce_banks;

	if (!alloc_emulate_ctxt(vcpu))
		goto free_wbinvd_dirty_mask;

	if (!fpu_alloc_guest_fpstate(&vcpu->arch.guest_fpu)) {
		pr_err("failed to allocate vcpu's fpu\n");
		goto free_emulate_ctxt;
	}

	kvm_async_pf_hash_reset(vcpu);

	if (kvm_check_has_quirk(vcpu->kvm, KVM_X86_QUIRK_STUFF_FEATURE_MSRS)) {
		vcpu->arch.arch_capabilities = kvm_get_arch_capabilities();
		vcpu->arch.msr_platform_info = MSR_PLATFORM_INFO_CPUID_FAULT;
		vcpu->arch.perf_capabilities = kvm_caps.supported_perf_cap;
	}
	kvm_pmu_init(vcpu);

	vcpu->arch.pending_external_vector = -1;
	vcpu->arch.preempted_in_kernel = false;

#if IS_ENABLED(CONFIG_HYPERV)
	vcpu->arch.hv_root_tdp = INVALID_PAGE;
#endif

	r = kvm_x86_call(vcpu_create)(vcpu);
	if (r)
		goto free_guest_fpu;

	kvm_xen_init_vcpu(vcpu);
	vcpu_load(vcpu);
	kvm_vcpu_after_set_cpuid(vcpu);
	kvm_set_tsc_khz(vcpu, vcpu->kvm->arch.default_tsc_khz);
	kvm_vcpu_reset(vcpu, false);
	kvm_init_mmu(vcpu);
	vcpu_put(vcpu);
	return 0;

free_guest_fpu:
	fpu_free_guest_fpstate(&vcpu->arch.guest_fpu);
free_emulate_ctxt:
	kmem_cache_free(x86_emulator_cache, vcpu->arch.emulate_ctxt);
free_wbinvd_dirty_mask:
	free_cpumask_var(vcpu->arch.wbinvd_dirty_mask);
fail_free_mce_banks:
	kfree(vcpu->arch.mce_banks);
	kfree(vcpu->arch.mci_ctl2_banks);
	free_page((unsigned long)vcpu->arch.pio_data);
fail_free_lapic:
	kvm_free_lapic(vcpu);
fail_mmu_destroy:
	kvm_mmu_destroy(vcpu);
	return r;
}

void kvm_arch_vcpu_postcreate(struct kvm_vcpu *vcpu)
{
	struct kvm *kvm = vcpu->kvm;

	if (mutex_lock_killable(&vcpu->mutex))
		return;
	vcpu_load(vcpu);
	kvm_synchronize_tsc(vcpu, NULL);
	vcpu_put(vcpu);

	/* poll control enabled by default */
	vcpu->arch.msr_kvm_poll_control = 1;

	mutex_unlock(&vcpu->mutex);

	if (kvmclock_periodic_sync && vcpu->vcpu_idx == 0)
		schedule_delayed_work(&kvm->arch.kvmclock_sync_work,
						KVMCLOCK_SYNC_PERIOD);
}

void kvm_arch_vcpu_destroy(struct kvm_vcpu *vcpu)
{
	int idx, cpu;

	kvm_clear_async_pf_completion_queue(vcpu);
	kvm_mmu_unload(vcpu);

	kvmclock_reset(vcpu);

	for_each_possible_cpu(cpu)
		cmpxchg(per_cpu_ptr(&last_vcpu, cpu), vcpu, NULL);

	kvm_x86_call(vcpu_free)(vcpu);

	kmem_cache_free(x86_emulator_cache, vcpu->arch.emulate_ctxt);
	free_cpumask_var(vcpu->arch.wbinvd_dirty_mask);
	fpu_free_guest_fpstate(&vcpu->arch.guest_fpu);

	kvm_xen_destroy_vcpu(vcpu);
	kvm_hv_vcpu_uninit(vcpu);
	kvm_pmu_destroy(vcpu);
	kfree(vcpu->arch.mce_banks);
	kfree(vcpu->arch.mci_ctl2_banks);
	kvm_free_lapic(vcpu);
	idx = srcu_read_lock(&vcpu->kvm->srcu);
	kvm_mmu_destroy(vcpu);
	srcu_read_unlock(&vcpu->kvm->srcu, idx);
	free_page((unsigned long)vcpu->arch.pio_data);
	kvfree(vcpu->arch.cpuid_entries);
}

static void kvm_xstate_reset(struct kvm_vcpu *vcpu, bool init_event)
{
	struct fpstate *fpstate = vcpu->arch.guest_fpu.fpstate;
	u64 xfeatures_mask;
	bool fpu_in_use;
	int i;

	/*
	 * Guest FPU state is zero allocated and so doesn't need to be manually
	 * cleared on RESET, i.e. during vCPU creation.
	 */
	if (!init_event || !fpstate)
		return;

	/*
	 * On INIT, only select XSTATE components are zeroed, most components
	 * are unchanged.  Currently, the only components that are zeroed and
	 * supported by KVM are MPX and CET related.
	 */
	xfeatures_mask = (kvm_caps.supported_xcr0 | kvm_caps.supported_xss) &
			 (XFEATURE_MASK_BNDREGS | XFEATURE_MASK_BNDCSR |
			  XFEATURE_MASK_CET_ALL);
	if (!xfeatures_mask)
		return;

	BUILD_BUG_ON(sizeof(xfeatures_mask) * BITS_PER_BYTE <= XFEATURE_MAX);

	/*
	 * Unload guest FPU state (if necessary) before zeroing XSTATE fields
	 * as the kernel can only modify the state when its resident in memory,
	 * i.e. when it's not loaded into hardware.
	 *
	 * WARN if the vCPU's desire to run, i.e. whether or not its in KVM_RUN,
	 * doesn't match the loaded/in-use state of the FPU, as KVM_RUN is the
	 * only path that can trigger INIT emulation _and_ loads FPU state, and
	 * KVM_RUN should _always_ load FPU state.
	 */
	WARN_ON_ONCE(vcpu->wants_to_run != fpstate->in_use);
	fpu_in_use = fpstate->in_use;
	if (fpu_in_use)
		kvm_put_guest_fpu(vcpu);
	for_each_set_bit(i, (unsigned long *)&xfeatures_mask, XFEATURE_MAX)
		fpstate_clear_xstate_component(fpstate, i);
	if (fpu_in_use)
		kvm_load_guest_fpu(vcpu);
}

void kvm_vcpu_reset(struct kvm_vcpu *vcpu, bool init_event)
{
	struct kvm_cpuid_entry2 *cpuid_0x1;
	unsigned long old_cr0 = kvm_read_cr0(vcpu);
	unsigned long new_cr0;

	/*
	 * Several of the "set" flows, e.g. ->set_cr0(), read other registers
	 * to handle side effects.  RESET emulation hits those flows and relies
	 * on emulated/virtualized registers, including those that are loaded
	 * into hardware, to be zeroed at vCPU creation.  Use CRs as a sentinel
	 * to detect improper or missing initialization.
	 */
	WARN_ON_ONCE(!init_event &&
		     (old_cr0 || kvm_read_cr3(vcpu) || kvm_read_cr4(vcpu)));

	/*
	 * SVM doesn't unconditionally VM-Exit on INIT and SHUTDOWN, thus it's
	 * possible to INIT the vCPU while L2 is active.  Force the vCPU back
	 * into L1 as EFER.SVME is cleared on INIT (along with all other EFER
	 * bits), i.e. virtualization is disabled.
	 */
	if (is_guest_mode(vcpu))
		kvm_leave_nested(vcpu);

	kvm_lapic_reset(vcpu, init_event);

	WARN_ON_ONCE(is_guest_mode(vcpu) || is_smm(vcpu));
	vcpu->arch.hflags = 0;

	vcpu->arch.smi_pending = 0;
	vcpu->arch.smi_count = 0;
	atomic_set(&vcpu->arch.nmi_queued, 0);
	vcpu->arch.nmi_pending = 0;
	vcpu->arch.nmi_injected = false;
	kvm_clear_interrupt_queue(vcpu);
	kvm_clear_exception_queue(vcpu);

	memset(vcpu->arch.db, 0, sizeof(vcpu->arch.db));
	kvm_update_dr0123(vcpu);
	vcpu->arch.dr6 = DR6_ACTIVE_LOW;
	vcpu->arch.dr7 = DR7_FIXED_1;
	kvm_update_dr7(vcpu);

	vcpu->arch.cr2 = 0;

	kvm_make_request(KVM_REQ_EVENT, vcpu);
	vcpu->arch.apf.msr_en_val = 0;
	vcpu->arch.apf.msr_int_val = 0;
	vcpu->arch.st.msr_val = 0;

	kvmclock_reset(vcpu);

	kvm_clear_async_pf_completion_queue(vcpu);
	kvm_async_pf_hash_reset(vcpu);
	vcpu->arch.apf.halted = false;

	kvm_xstate_reset(vcpu, init_event);

	if (!init_event) {
		vcpu->arch.smbase = 0x30000;

		vcpu->arch.pat = MSR_IA32_CR_PAT_DEFAULT;

		vcpu->arch.msr_misc_features_enables = 0;
		vcpu->arch.ia32_misc_enable_msr = MSR_IA32_MISC_ENABLE_PEBS_UNAVAIL |
						  MSR_IA32_MISC_ENABLE_BTS_UNAVAIL;

		__kvm_set_xcr(vcpu, 0, XFEATURE_MASK_FP);
		kvm_msr_write(vcpu, MSR_IA32_XSS, 0);
	}

	/* All GPRs except RDX (handled below) are zeroed on RESET/INIT. */
	memset(vcpu->arch.regs, 0, sizeof(vcpu->arch.regs));
	kvm_register_mark_dirty(vcpu, VCPU_REGS_RSP);

	/*
	 * Fall back to KVM's default Family/Model/Stepping of 0x600 (P6/Athlon)
	 * if no CPUID match is found.  Note, it's impossible to get a match at
	 * RESET since KVM emulates RESET before exposing the vCPU to userspace,
	 * i.e. it's impossible for kvm_find_cpuid_entry() to find a valid entry
	 * on RESET.  But, go through the motions in case that's ever remedied.
	 */
	cpuid_0x1 = kvm_find_cpuid_entry(vcpu, 1);
	kvm_rdx_write(vcpu, cpuid_0x1 ? cpuid_0x1->eax : 0x600);

	kvm_x86_call(vcpu_reset)(vcpu, init_event);

	kvm_set_rflags(vcpu, X86_EFLAGS_FIXED);
	kvm_rip_write(vcpu, 0xfff0);

	vcpu->arch.cr3 = 0;
	kvm_register_mark_dirty(vcpu, VCPU_EXREG_CR3);

	/*
	 * CR0.CD/NW are set on RESET, preserved on INIT.  Note, some versions
	 * of Intel's SDM list CD/NW as being set on INIT, but they contradict
	 * (or qualify) that with a footnote stating that CD/NW are preserved.
	 */
	new_cr0 = X86_CR0_ET;
	if (init_event)
		new_cr0 |= (old_cr0 & (X86_CR0_NW | X86_CR0_CD));
	else
		new_cr0 |= X86_CR0_NW | X86_CR0_CD;

	kvm_x86_call(set_cr0)(vcpu, new_cr0);
	kvm_x86_call(set_cr4)(vcpu, 0);
	kvm_x86_call(set_efer)(vcpu, 0);
	kvm_x86_call(update_exception_bitmap)(vcpu);

	/*
	 * On the standard CR0/CR4/EFER modification paths, there are several
	 * complex conditions determining whether the MMU has to be reset and/or
	 * which PCIDs have to be flushed.  However, CR0.WP and the paging-related
	 * bits in CR4 and EFER are irrelevant if CR0.PG was '0'; and a reset+flush
	 * is needed anyway if CR0.PG was '1' (which can only happen for INIT, as
	 * CR0 will be '0' prior to RESET).  So we only need to check CR0.PG here.
	 */
	if (old_cr0 & X86_CR0_PG) {
		kvm_make_request(KVM_REQ_TLB_FLUSH_GUEST, vcpu);
		kvm_mmu_reset_context(vcpu);
	}

	/*
	 * Intel's SDM states that all TLB entries are flushed on INIT.  AMD's
	 * APM states the TLBs are untouched by INIT, but it also states that
	 * the TLBs are flushed on "External initialization of the processor."
	 * Flush the guest TLB regardless of vendor, there is no meaningful
	 * benefit in relying on the guest to flush the TLB immediately after
	 * INIT.  A spurious TLB flush is benign and likely negligible from a
	 * performance perspective.
	 */
	if (init_event)
		kvm_make_request(KVM_REQ_TLB_FLUSH_GUEST, vcpu);
}
EXPORT_SYMBOL_FOR_KVM_INTERNAL(kvm_vcpu_reset);

void kvm_vcpu_deliver_sipi_vector(struct kvm_vcpu *vcpu, u8 vector)
{
	struct kvm_segment cs;

	kvm_get_segment(vcpu, &cs, VCPU_SREG_CS);
	cs.selector = vector << 8;
	cs.base = vector << 12;
	kvm_set_segment(vcpu, &cs, VCPU_SREG_CS);
	kvm_rip_write(vcpu, 0);
}
EXPORT_SYMBOL_FOR_KVM_INTERNAL(kvm_vcpu_deliver_sipi_vector);

void kvm_arch_enable_virtualization(void)
{
	cpu_emergency_register_virt_callback(kvm_x86_ops.emergency_disable_virtualization_cpu);
}

void kvm_arch_disable_virtualization(void)
{
	cpu_emergency_unregister_virt_callback(kvm_x86_ops.emergency_disable_virtualization_cpu);
}

int kvm_arch_enable_virtualization_cpu(void)
{
	struct kvm *kvm;
	struct kvm_vcpu *vcpu;
	unsigned long i;
	int ret;
	u64 local_tsc;
	u64 max_tsc = 0;
	bool stable, backwards_tsc = false;

	kvm_user_return_msr_cpu_online();

	ret = kvm_x86_check_processor_compatibility();
	if (ret)
		return ret;

	ret = kvm_x86_call(enable_virtualization_cpu)();
	if (ret != 0)
		return ret;

	local_tsc = rdtsc();
	stable = !kvm_check_tsc_unstable();
	list_for_each_entry(kvm, &vm_list, vm_list) {
		kvm_for_each_vcpu(i, vcpu, kvm) {
			if (!stable && vcpu->cpu == smp_processor_id())
				kvm_make_request(KVM_REQ_CLOCK_UPDATE, vcpu);
			if (stable && vcpu->arch.last_host_tsc > local_tsc) {
				backwards_tsc = true;
				if (vcpu->arch.last_host_tsc > max_tsc)
					max_tsc = vcpu->arch.last_host_tsc;
			}
		}
	}

	/*
	 * Sometimes, even reliable TSCs go backwards.  This happens on
	 * platforms that reset TSC during suspend or hibernate actions, but
	 * maintain synchronization.  We must compensate.  Fortunately, we can
	 * detect that condition here, which happens early in CPU bringup,
	 * before any KVM threads can be running.  Unfortunately, we can't
	 * bring the TSCs fully up to date with real time, as we aren't yet far
	 * enough into CPU bringup that we know how much real time has actually
	 * elapsed; our helper function, ktime_get_boottime_ns() will be using boot
	 * variables that haven't been updated yet.
	 *
	 * So we simply find the maximum observed TSC above, then record the
	 * adjustment to TSC in each VCPU.  When the VCPU later gets loaded,
	 * the adjustment will be applied.  Note that we accumulate
	 * adjustments, in case multiple suspend cycles happen before some VCPU
	 * gets a chance to run again.  In the event that no KVM threads get a
	 * chance to run, we will miss the entire elapsed period, as we'll have
	 * reset last_host_tsc, so VCPUs will not have the TSC adjusted and may
	 * loose cycle time.  This isn't too big a deal, since the loss will be
	 * uniform across all VCPUs (not to mention the scenario is extremely
	 * unlikely). It is possible that a second hibernate recovery happens
	 * much faster than a first, causing the observed TSC here to be
	 * smaller; this would require additional padding adjustment, which is
	 * why we set last_host_tsc to the local tsc observed here.
	 *
	 * N.B. - this code below runs only on platforms with reliable TSC,
	 * as that is the only way backwards_tsc is set above.  Also note
	 * that this runs for ALL vcpus, which is not a bug; all VCPUs should
	 * have the same delta_cyc adjustment applied if backwards_tsc
	 * is detected.  Note further, this adjustment is only done once,
	 * as we reset last_host_tsc on all VCPUs to stop this from being
	 * called multiple times (one for each physical CPU bringup).
	 *
	 * Platforms with unreliable TSCs don't have to deal with this, they
	 * will be compensated by the logic in vcpu_load, which sets the TSC to
	 * catchup mode.  This will catchup all VCPUs to real time, but cannot
	 * guarantee that they stay in perfect synchronization.
	 */
	if (backwards_tsc) {
		u64 delta_cyc = max_tsc - local_tsc;
		list_for_each_entry(kvm, &vm_list, vm_list) {
			kvm->arch.backwards_tsc_observed = true;
			kvm_for_each_vcpu(i, vcpu, kvm) {
				vcpu->arch.tsc_offset_adjustment += delta_cyc;
				vcpu->arch.last_host_tsc = local_tsc;
				kvm_make_request(KVM_REQ_MASTERCLOCK_UPDATE, vcpu);
			}

			/*
			 * We have to disable TSC offset matching.. if you were
			 * booting a VM while issuing an S4 host suspend....
			 * you may have some problem.  Solving this issue is
			 * left as an exercise to the reader.
			 */
			kvm->arch.last_tsc_nsec = 0;
			kvm->arch.last_tsc_write = 0;
		}

	}
	return 0;
}

void kvm_arch_disable_virtualization_cpu(void)
{
	kvm_x86_call(disable_virtualization_cpu)();
	drop_user_return_notifiers();
}

bool kvm_vcpu_is_reset_bsp(struct kvm_vcpu *vcpu)
{
	return vcpu->kvm->arch.bsp_vcpu_id == vcpu->vcpu_id;
}
EXPORT_SYMBOL_FOR_KVM_INTERNAL(kvm_vcpu_is_reset_bsp);

bool kvm_vcpu_is_bsp(struct kvm_vcpu *vcpu)
{
	return (vcpu->arch.apic_base & MSR_IA32_APICBASE_BSP) != 0;
}

void kvm_arch_free_vm(struct kvm *kvm)
{
#if IS_ENABLED(CONFIG_HYPERV)
	kfree(kvm->arch.hv_pa_pg);
#endif
	__kvm_arch_free_vm(kvm);
}


int kvm_arch_init_vm(struct kvm *kvm, unsigned long type)
{
	int ret;
	unsigned long flags;

	if (!kvm_is_vm_type_supported(type))
		return -EINVAL;

	kvm->arch.vm_type = type;
	kvm->arch.has_private_mem =
		(type == KVM_X86_SW_PROTECTED_VM);
	/* Decided by the vendor code for other VM types.  */
	kvm->arch.pre_fault_allowed =
		type == KVM_X86_DEFAULT_VM || type == KVM_X86_SW_PROTECTED_VM;
	kvm->arch.disabled_quirks = kvm_caps.inapplicable_quirks & kvm_caps.supported_quirks;

	ret = kvm_page_track_init(kvm);
	if (ret)
		goto out;

	ret = kvm_mmu_init_vm(kvm);
	if (ret)
		goto out_cleanup_page_track;

	ret = kvm_x86_call(vm_init)(kvm);
	if (ret)
		goto out_uninit_mmu;

	atomic_set(&kvm->arch.noncoherent_dma_count, 0);

	raw_spin_lock_init(&kvm->arch.tsc_write_lock);
	mutex_init(&kvm->arch.apic_map_lock);
	seqcount_raw_spinlock_init(&kvm->arch.pvclock_sc, &kvm->arch.tsc_write_lock);
	kvm->arch.kvmclock_offset = -get_kvmclock_base_ns();

	raw_spin_lock_irqsave(&kvm->arch.tsc_write_lock, flags);
	pvclock_update_vm_gtod_copy(kvm);
	raw_spin_unlock_irqrestore(&kvm->arch.tsc_write_lock, flags);

	kvm->arch.default_tsc_khz = max_tsc_khz ? : tsc_khz;
	kvm->arch.apic_bus_cycle_ns = APIC_BUS_CYCLE_NS_DEFAULT;
	kvm->arch.guest_can_read_msr_platform_info = true;
	kvm->arch.enable_pmu = enable_pmu;

#if IS_ENABLED(CONFIG_HYPERV)
	spin_lock_init(&kvm->arch.hv_root_tdp_lock);
	kvm->arch.hv_root_tdp = INVALID_PAGE;
#endif

	INIT_DELAYED_WORK(&kvm->arch.kvmclock_update_work, kvmclock_update_fn);
	INIT_DELAYED_WORK(&kvm->arch.kvmclock_sync_work, kvmclock_sync_fn);

	kvm_apicv_init(kvm);
	kvm_hv_init_vm(kvm);
	kvm_xen_init_vm(kvm);

	if (ignore_msrs && !report_ignored_msrs) {
		pr_warn_once("Running KVM with ignore_msrs=1 and report_ignored_msrs=0 is not a\n"
			     "a supported configuration.  Lying to the guest about the existence of MSRs\n"
			     "may cause the guest operating system to hang or produce errors.  If a guest\n"
			     "does not run without ignore_msrs=1, please report it to kvm@vger.kernel.org.\n");
	}

	once_init(&kvm->arch.nx_once);
	return 0;

out_uninit_mmu:
	kvm_mmu_uninit_vm(kvm);
out_cleanup_page_track:
	kvm_page_track_cleanup(kvm);
out:
	return ret;
}

/**
 * __x86_set_memory_region: Setup KVM internal memory slot
 *
 * @kvm: the kvm pointer to the VM.
 * @id: the slot ID to setup.
 * @gpa: the GPA to install the slot (unused when @size == 0).
 * @size: the size of the slot. Set to zero to uninstall a slot.
 *
 * This function helps to setup a KVM internal memory slot.  Specify
 * @size > 0 to install a new slot, while @size == 0 to uninstall a
 * slot.  The return code can be one of the following:
 *
 *   HVA:           on success (uninstall will return a bogus HVA)
 *   -errno:        on error
 *
 * The caller should always use IS_ERR() to check the return value
 * before use.  Note, the KVM internal memory slots are guaranteed to
 * remain valid and unchanged until the VM is destroyed, i.e., the
 * GPA->HVA translation will not change.  However, the HVA is a user
 * address, i.e. its accessibility is not guaranteed, and must be
 * accessed via __copy_{to,from}_user().
 */
void __user * __x86_set_memory_region(struct kvm *kvm, int id, gpa_t gpa,
				      u32 size)
{
	int i, r;
	unsigned long hva, old_npages;
	struct kvm_memslots *slots = kvm_memslots(kvm);
	struct kvm_memory_slot *slot;

	lockdep_assert_held(&kvm->slots_lock);

	if (WARN_ON(id >= KVM_MEM_SLOTS_NUM))
		return ERR_PTR_USR(-EINVAL);

	slot = id_to_memslot(slots, id);
	if (size) {
		if (slot && slot->npages)
			return ERR_PTR_USR(-EEXIST);

		/*
		 * MAP_SHARED to prevent internal slot pages from being moved
		 * by fork()/COW.
		 */
		hva = vm_mmap(NULL, 0, size, PROT_READ | PROT_WRITE,
			      MAP_SHARED | MAP_ANONYMOUS, 0);
		if (IS_ERR_VALUE(hva))
			return (void __user *)hva;
	} else {
		if (!slot || !slot->npages)
			return NULL;

		old_npages = slot->npages;
		hva = slot->userspace_addr;
	}

	for (i = 0; i < kvm_arch_nr_memslot_as_ids(kvm); i++) {
		struct kvm_userspace_memory_region2 m;

		m.slot = id | (i << 16);
		m.flags = 0;
		m.guest_phys_addr = gpa;
		m.userspace_addr = hva;
		m.memory_size = size;
		r = kvm_set_internal_memslot(kvm, &m);
		if (r < 0)
			return ERR_PTR_USR(r);
	}

	if (!size)
		vm_munmap(hva, old_npages * PAGE_SIZE);

	return (void __user *)hva;
}
EXPORT_SYMBOL_FOR_KVM_INTERNAL(__x86_set_memory_region);

void kvm_arch_pre_destroy_vm(struct kvm *kvm)
{
	/*
	 * Stop all background workers and kthreads before destroying vCPUs, as
	 * iterating over vCPUs in a different task while vCPUs are being freed
	 * is unsafe, i.e. will lead to use-after-free.  The PIT also needs to
	 * be stopped before IRQ routing is freed.
	 */
	cancel_delayed_work_sync(&kvm->arch.kvmclock_sync_work);
	cancel_delayed_work_sync(&kvm->arch.kvmclock_update_work);

#ifdef CONFIG_KVM_IOAPIC
	kvm_free_pit(kvm);
#endif

	kvm_mmu_pre_destroy_vm(kvm);
	static_call_cond(kvm_x86_vm_pre_destroy)(kvm);
}

void kvm_arch_destroy_vm(struct kvm *kvm)
{
	if (current->mm == kvm->mm) {
		/*
		 * Free memory regions allocated on behalf of userspace,
		 * unless the memory map has changed due to process exit
		 * or fd copying.
		 */
		mutex_lock(&kvm->slots_lock);
		__x86_set_memory_region(kvm, APIC_ACCESS_PAGE_PRIVATE_MEMSLOT,
					0, 0);
		__x86_set_memory_region(kvm, IDENTITY_PAGETABLE_PRIVATE_MEMSLOT,
					0, 0);
		__x86_set_memory_region(kvm, TSS_PRIVATE_MEMSLOT, 0, 0);
		mutex_unlock(&kvm->slots_lock);
	}
	kvm_destroy_vcpus(kvm);
	kvm_free_msr_filter(srcu_dereference_check(kvm->arch.msr_filter, &kvm->srcu, 1));
#ifdef CONFIG_KVM_IOAPIC
	kvm_pic_destroy(kvm);
	kvm_ioapic_destroy(kvm);
#endif
	kvfree(rcu_dereference_check(kvm->arch.apic_map, 1));
	kfree(srcu_dereference_check(kvm->arch.pmu_event_filter, &kvm->srcu, 1));
	kvm_mmu_uninit_vm(kvm);
	kvm_page_track_cleanup(kvm);
	kvm_xen_destroy_vm(kvm);
	kvm_hv_destroy_vm(kvm);
	kvm_x86_call(vm_destroy)(kvm);
}

static void memslot_rmap_free(struct kvm_memory_slot *slot)
{
	int i;

	for (i = 0; i < KVM_NR_PAGE_SIZES; ++i) {
		vfree(slot->arch.rmap[i]);
		slot->arch.rmap[i] = NULL;
	}
}

void kvm_arch_free_memslot(struct kvm *kvm, struct kvm_memory_slot *slot)
{
	int i;

	memslot_rmap_free(slot);

	for (i = 1; i < KVM_NR_PAGE_SIZES; ++i) {
		vfree(slot->arch.lpage_info[i - 1]);
		slot->arch.lpage_info[i - 1] = NULL;
	}

	kvm_page_track_free_memslot(slot);
}

int memslot_rmap_alloc(struct kvm_memory_slot *slot, unsigned long npages)
{
	const int sz = sizeof(*slot->arch.rmap[0]);
	int i;

	for (i = 0; i < KVM_NR_PAGE_SIZES; ++i) {
		int level = i + 1;
		int lpages = __kvm_mmu_slot_lpages(slot, npages, level);

		if (slot->arch.rmap[i])
			continue;

		slot->arch.rmap[i] = __vcalloc(lpages, sz, GFP_KERNEL_ACCOUNT);
		if (!slot->arch.rmap[i]) {
			memslot_rmap_free(slot);
			return -ENOMEM;
		}
	}

	return 0;
}

static int kvm_alloc_memslot_metadata(struct kvm *kvm,
				      struct kvm_memory_slot *slot)
{
	unsigned long npages = slot->npages;
	int i, r;

	/*
	 * Clear out the previous array pointers for the KVM_MR_MOVE case.  The
	 * old arrays will be freed by kvm_set_memory_region() if installing
	 * the new memslot is successful.
	 */
	memset(&slot->arch, 0, sizeof(slot->arch));

	if (kvm_memslots_have_rmaps(kvm)) {
		r = memslot_rmap_alloc(slot, npages);
		if (r)
			return r;
	}

	for (i = 1; i < KVM_NR_PAGE_SIZES; ++i) {
		struct kvm_lpage_info *linfo;
		unsigned long ugfn;
		int lpages;
		int level = i + 1;

		lpages = __kvm_mmu_slot_lpages(slot, npages, level);

		linfo = __vcalloc(lpages, sizeof(*linfo), GFP_KERNEL_ACCOUNT);
		if (!linfo)
			goto out_free;

		slot->arch.lpage_info[i - 1] = linfo;

		if (slot->base_gfn & (KVM_PAGES_PER_HPAGE(level) - 1))
			linfo[0].disallow_lpage = 1;
		if ((slot->base_gfn + npages) & (KVM_PAGES_PER_HPAGE(level) - 1))
			linfo[lpages - 1].disallow_lpage = 1;
		ugfn = slot->userspace_addr >> PAGE_SHIFT;
		/*
		 * If the gfn and userspace address are not aligned wrt each
		 * other, disable large page support for this slot.
		 */
		if ((slot->base_gfn ^ ugfn) & (KVM_PAGES_PER_HPAGE(level) - 1)) {
			unsigned long j;

			for (j = 0; j < lpages; ++j)
				linfo[j].disallow_lpage = 1;
		}
	}

#ifdef CONFIG_KVM_GENERIC_MEMORY_ATTRIBUTES
	kvm_mmu_init_memslot_memory_attributes(kvm, slot);
#endif

	if (kvm_page_track_create_memslot(kvm, slot, npages))
		goto out_free;

	return 0;

out_free:
	memslot_rmap_free(slot);

	for (i = 1; i < KVM_NR_PAGE_SIZES; ++i) {
		vfree(slot->arch.lpage_info[i - 1]);
		slot->arch.lpage_info[i - 1] = NULL;
	}
	return -ENOMEM;
}

void kvm_arch_memslots_updated(struct kvm *kvm, u64 gen)
{
	struct kvm_vcpu *vcpu;
	unsigned long i;

	/*
	 * memslots->generation has been incremented.
	 * mmio generation may have reached its maximum value.
	 */
	kvm_mmu_invalidate_mmio_sptes(kvm, gen);

	/* Force re-initialization of steal_time cache */
	kvm_for_each_vcpu(i, vcpu, kvm)
		kvm_vcpu_kick(vcpu);
}

int kvm_arch_prepare_memory_region(struct kvm *kvm,
				   const struct kvm_memory_slot *old,
				   struct kvm_memory_slot *new,
				   enum kvm_mr_change change)
{
	/*
	 * KVM doesn't support moving memslots when there are external page
	 * trackers attached to the VM, i.e. if KVMGT is in use.
	 */
	if (change == KVM_MR_MOVE && kvm_page_track_has_external_user(kvm))
		return -EINVAL;

	if (change == KVM_MR_CREATE || change == KVM_MR_MOVE) {
		if ((new->base_gfn + new->npages - 1) > kvm_mmu_max_gfn())
			return -EINVAL;

		if (kvm_is_gfn_alias(kvm, new->base_gfn + new->npages - 1))
			return -EINVAL;

		return kvm_alloc_memslot_metadata(kvm, new);
	}

	if (change == KVM_MR_FLAGS_ONLY)
		memcpy(&new->arch, &old->arch, sizeof(old->arch));
	else if (WARN_ON_ONCE(change != KVM_MR_DELETE))
		return -EIO;

	return 0;
}


static void kvm_mmu_update_cpu_dirty_logging(struct kvm *kvm, bool enable)
{
	int nr_slots;

	if (!kvm->arch.cpu_dirty_log_size)
		return;

	nr_slots = atomic_read(&kvm->nr_memslots_dirty_logging);
	if ((enable && nr_slots == 1) || !nr_slots)
		kvm_make_all_cpus_request(kvm, KVM_REQ_UPDATE_CPU_DIRTY_LOGGING);
}

static void kvm_mmu_slot_apply_flags(struct kvm *kvm,
				     struct kvm_memory_slot *old,
				     const struct kvm_memory_slot *new,
				     enum kvm_mr_change change)
{
	u32 old_flags = old ? old->flags : 0;
	u32 new_flags = new ? new->flags : 0;
	bool log_dirty_pages = new_flags & KVM_MEM_LOG_DIRTY_PAGES;

	/*
	 * Update CPU dirty logging if dirty logging is being toggled.  This
	 * applies to all operations.
	 */
	if ((old_flags ^ new_flags) & KVM_MEM_LOG_DIRTY_PAGES)
		kvm_mmu_update_cpu_dirty_logging(kvm, log_dirty_pages);

	/*
	 * Nothing more to do for RO slots (which can't be dirtied and can't be
	 * made writable) or CREATE/MOVE/DELETE of a slot.
	 *
	 * For a memslot with dirty logging disabled:
	 * CREATE:      No dirty mappings will already exist.
	 * MOVE/DELETE: The old mappings will already have been cleaned up by
	 *		kvm_arch_flush_shadow_memslot()
	 *
	 * For a memslot with dirty logging enabled:
	 * CREATE:      No shadow pages exist, thus nothing to write-protect
	 *		and no dirty bits to clear.
	 * MOVE/DELETE: The old mappings will already have been cleaned up by
	 *		kvm_arch_flush_shadow_memslot().
	 */
	if ((change != KVM_MR_FLAGS_ONLY) || (new_flags & KVM_MEM_READONLY))
		return;

	/*
	 * READONLY and non-flags changes were filtered out above, and the only
	 * other flag is LOG_DIRTY_PAGES, i.e. something is wrong if dirty
	 * logging isn't being toggled on or off.
	 */
	if (WARN_ON_ONCE(!((old_flags ^ new_flags) & KVM_MEM_LOG_DIRTY_PAGES)))
		return;

	if (!log_dirty_pages) {
		/*
		 * Recover huge page mappings in the slot now that dirty logging
		 * is disabled, i.e. now that KVM does not have to track guest
		 * writes at 4KiB granularity.
		 *
		 * Dirty logging might be disabled by userspace if an ongoing VM
		 * live migration is cancelled and the VM must continue running
		 * on the source.
		 */
		kvm_mmu_recover_huge_pages(kvm, new);
	} else {
		/*
		 * Initially-all-set does not require write protecting any page,
		 * because they're all assumed to be dirty.
		 */
		if (kvm_dirty_log_manual_protect_and_init_set(kvm))
			return;

		if (READ_ONCE(eager_page_split))
			kvm_mmu_slot_try_split_huge_pages(kvm, new, PG_LEVEL_4K);

		if (kvm->arch.cpu_dirty_log_size) {
			kvm_mmu_slot_leaf_clear_dirty(kvm, new);
			kvm_mmu_slot_remove_write_access(kvm, new, PG_LEVEL_2M);
		} else {
			kvm_mmu_slot_remove_write_access(kvm, new, PG_LEVEL_4K);
		}

		/*
		 * Unconditionally flush the TLBs after enabling dirty logging.
		 * A flush is almost always going to be necessary (see below),
		 * and unconditionally flushing allows the helpers to omit
		 * the subtly complex checks when removing write access.
		 *
		 * Do the flush outside of mmu_lock to reduce the amount of
		 * time mmu_lock is held.  Flushing after dropping mmu_lock is
		 * safe as KVM only needs to guarantee the slot is fully
		 * write-protected before returning to userspace, i.e. before
		 * userspace can consume the dirty status.
		 *
		 * Flushing outside of mmu_lock requires KVM to be careful when
		 * making decisions based on writable status of an SPTE, e.g. a
		 * !writable SPTE doesn't guarantee a CPU can't perform writes.
		 *
		 * Specifically, KVM also write-protects guest page tables to
		 * monitor changes when using shadow paging, and must guarantee
		 * no CPUs can write to those page before mmu_lock is dropped.
		 * Because CPUs may have stale TLB entries at this point, a
		 * !writable SPTE doesn't guarantee CPUs can't perform writes.
		 *
		 * KVM also allows making SPTES writable outside of mmu_lock,
		 * e.g. to allow dirty logging without taking mmu_lock.
		 *
		 * To handle these scenarios, KVM uses a separate software-only
		 * bit (MMU-writable) to track if a SPTE is !writable due to
		 * a guest page table being write-protected (KVM clears the
		 * MMU-writable flag when write-protecting for shadow paging).
		 *
		 * The use of MMU-writable is also the primary motivation for
		 * the unconditional flush.  Because KVM must guarantee that a
		 * CPU doesn't contain stale, writable TLB entries for a
		 * !MMU-writable SPTE, KVM must flush if it encounters any
		 * MMU-writable SPTE regardless of whether the actual hardware
		 * writable bit was set.  I.e. KVM is almost guaranteed to need
		 * to flush, while unconditionally flushing allows the "remove
		 * write access" helpers to ignore MMU-writable entirely.
		 *
		 * See is_writable_pte() for more details (the case involving
		 * access-tracked SPTEs is particularly relevant).
		 */
		kvm_flush_remote_tlbs_memslot(kvm, new);
	}
}

void kvm_arch_commit_memory_region(struct kvm *kvm,
				struct kvm_memory_slot *old,
				const struct kvm_memory_slot *new,
				enum kvm_mr_change change)
{
	if (change == KVM_MR_DELETE)
		kvm_page_track_delete_slot(kvm, old);

	if (!kvm->arch.n_requested_mmu_pages &&
	    (change == KVM_MR_CREATE || change == KVM_MR_DELETE)) {
		unsigned long nr_mmu_pages;

		nr_mmu_pages = kvm->nr_memslot_pages / KVM_MEMSLOT_PAGES_TO_MMU_PAGES_RATIO;
		nr_mmu_pages = max(nr_mmu_pages, KVM_MIN_ALLOC_MMU_PAGES);
		kvm_mmu_change_mmu_pages(kvm, nr_mmu_pages);
	}

	kvm_mmu_slot_apply_flags(kvm, old, new, change);

	/* Free the arrays associated with the old memslot. */
	if (change == KVM_MR_MOVE)
		kvm_arch_free_memslot(kvm, old);
}

bool kvm_arch_vcpu_in_kernel(struct kvm_vcpu *vcpu)
{
	WARN_ON_ONCE(!kvm_arch_pmi_in_guest(vcpu));

	if (vcpu->arch.guest_state_protected)
		return true;

	return kvm_x86_call(get_cpl)(vcpu) == 0;
}

unsigned long kvm_arch_vcpu_get_ip(struct kvm_vcpu *vcpu)
{
	WARN_ON_ONCE(!kvm_arch_pmi_in_guest(vcpu));

	if (vcpu->arch.guest_state_protected)
		return 0;

	return kvm_rip_read(vcpu);
}

int kvm_arch_vcpu_should_kick(struct kvm_vcpu *vcpu)
{
	return kvm_vcpu_exiting_guest_mode(vcpu) == IN_GUEST_MODE;
}

int kvm_arch_interrupt_allowed(struct kvm_vcpu *vcpu)
{
	return kvm_x86_call(interrupt_allowed)(vcpu, false);
}

unsigned long kvm_get_linear_rip(struct kvm_vcpu *vcpu)
{
	/* Can't read the RIP when guest state is protected, just return 0 */
	if (vcpu->arch.guest_state_protected)
		return 0;

	if (is_64_bit_mode(vcpu))
		return kvm_rip_read(vcpu);
	return (u32)(get_segment_base(vcpu, VCPU_SREG_CS) +
		     kvm_rip_read(vcpu));
}
EXPORT_SYMBOL_FOR_KVM_INTERNAL(kvm_get_linear_rip);

bool kvm_is_linear_rip(struct kvm_vcpu *vcpu, unsigned long linear_rip)
{
	return kvm_get_linear_rip(vcpu) == linear_rip;
}
EXPORT_SYMBOL_FOR_KVM_INTERNAL(kvm_is_linear_rip);

unsigned long kvm_get_rflags(struct kvm_vcpu *vcpu)
{
	unsigned long rflags;

	rflags = kvm_x86_call(get_rflags)(vcpu);
	if (vcpu->guest_debug & KVM_GUESTDBG_SINGLESTEP)
		rflags &= ~X86_EFLAGS_TF;
	return rflags;
}
EXPORT_SYMBOL_FOR_KVM_INTERNAL(kvm_get_rflags);

static void __kvm_set_rflags(struct kvm_vcpu *vcpu, unsigned long rflags)
{
	if (vcpu->guest_debug & KVM_GUESTDBG_SINGLESTEP &&
	    kvm_is_linear_rip(vcpu, vcpu->arch.singlestep_rip))
		rflags |= X86_EFLAGS_TF;
	kvm_x86_call(set_rflags)(vcpu, rflags);
}

void kvm_set_rflags(struct kvm_vcpu *vcpu, unsigned long rflags)
{
	__kvm_set_rflags(vcpu, rflags);
	kvm_make_request(KVM_REQ_EVENT, vcpu);
}
EXPORT_SYMBOL_FOR_KVM_INTERNAL(kvm_set_rflags);

static inline u32 kvm_async_pf_hash_fn(gfn_t gfn)
{
	BUILD_BUG_ON(!is_power_of_2(ASYNC_PF_PER_VCPU));

	return hash_32(gfn & 0xffffffff, order_base_2(ASYNC_PF_PER_VCPU));
}

static inline u32 kvm_async_pf_next_probe(u32 key)
{
	return (key + 1) & (ASYNC_PF_PER_VCPU - 1);
}

static void kvm_add_async_pf_gfn(struct kvm_vcpu *vcpu, gfn_t gfn)
{
	u32 key = kvm_async_pf_hash_fn(gfn);

	while (vcpu->arch.apf.gfns[key] != ~0)
		key = kvm_async_pf_next_probe(key);

	vcpu->arch.apf.gfns[key] = gfn;
}

static u32 kvm_async_pf_gfn_slot(struct kvm_vcpu *vcpu, gfn_t gfn)
{
	int i;
	u32 key = kvm_async_pf_hash_fn(gfn);

	for (i = 0; i < ASYNC_PF_PER_VCPU &&
		     (vcpu->arch.apf.gfns[key] != gfn &&
		      vcpu->arch.apf.gfns[key] != ~0); i++)
		key = kvm_async_pf_next_probe(key);

	return key;
}

bool kvm_find_async_pf_gfn(struct kvm_vcpu *vcpu, gfn_t gfn)
{
	return vcpu->arch.apf.gfns[kvm_async_pf_gfn_slot(vcpu, gfn)] == gfn;
}

static void kvm_del_async_pf_gfn(struct kvm_vcpu *vcpu, gfn_t gfn)
{
	u32 i, j, k;

	i = j = kvm_async_pf_gfn_slot(vcpu, gfn);

	if (WARN_ON_ONCE(vcpu->arch.apf.gfns[i] != gfn))
		return;

	while (true) {
		vcpu->arch.apf.gfns[i] = ~0;
		do {
			j = kvm_async_pf_next_probe(j);
			if (vcpu->arch.apf.gfns[j] == ~0)
				return;
			k = kvm_async_pf_hash_fn(vcpu->arch.apf.gfns[j]);
			/*
			 * k lies cyclically in ]i,j]
			 * |    i.k.j |
			 * |....j i.k.| or  |.k..j i...|
			 */
		} while ((i <= j) ? (i < k && k <= j) : (i < k || k <= j));
		vcpu->arch.apf.gfns[i] = vcpu->arch.apf.gfns[j];
		i = j;
	}
}

static inline int apf_put_user_notpresent(struct kvm_vcpu *vcpu)
{
	u32 reason = KVM_PV_REASON_PAGE_NOT_PRESENT;

	return kvm_write_guest_cached(vcpu->kvm, &vcpu->arch.apf.data, &reason,
				      sizeof(reason));
}

static inline int apf_put_user_ready(struct kvm_vcpu *vcpu, u32 token)
{
	unsigned int offset = offsetof(struct kvm_vcpu_pv_apf_data, token);

	return kvm_write_guest_offset_cached(vcpu->kvm, &vcpu->arch.apf.data,
					     &token, offset, sizeof(token));
}

static inline bool apf_pageready_slot_free(struct kvm_vcpu *vcpu)
{
	unsigned int offset = offsetof(struct kvm_vcpu_pv_apf_data, token);
	u32 val;

	if (kvm_read_guest_offset_cached(vcpu->kvm, &vcpu->arch.apf.data,
					 &val, offset, sizeof(val)))
		return false;

	return !val;
}

static bool kvm_can_deliver_async_pf(struct kvm_vcpu *vcpu)
{

	if (!kvm_pv_async_pf_enabled(vcpu))
		return false;

	if (!vcpu->arch.apf.send_always &&
	    (vcpu->arch.guest_state_protected || !kvm_x86_call(get_cpl)(vcpu)))
		return false;

	if (is_guest_mode(vcpu)) {
		/*
		 * L1 needs to opt into the special #PF vmexits that are
		 * used to deliver async page faults.
		 */
		return vcpu->arch.apf.delivery_as_pf_vmexit;
	} else {
		/*
		 * Play it safe in case the guest temporarily disables paging.
		 * The real mode IDT in particular is unlikely to have a #PF
		 * exception setup.
		 */
		return is_paging(vcpu);
	}
}

bool kvm_can_do_async_pf(struct kvm_vcpu *vcpu)
{
	if (unlikely(!lapic_in_kernel(vcpu) ||
		     kvm_event_needs_reinjection(vcpu) ||
		     kvm_is_exception_pending(vcpu)))
		return false;

	if (kvm_hlt_in_guest(vcpu->kvm) && !kvm_can_deliver_async_pf(vcpu))
		return false;

	/*
	 * If interrupts are off we cannot even use an artificial
	 * halt state.
	 */
	return kvm_arch_interrupt_allowed(vcpu);
}

bool kvm_arch_async_page_not_present(struct kvm_vcpu *vcpu,
				     struct kvm_async_pf *work)
{
	struct x86_exception fault;

	trace_kvm_async_pf_not_present(work->arch.token, work->cr2_or_gpa);
	kvm_add_async_pf_gfn(vcpu, work->arch.gfn);

	if (kvm_can_deliver_async_pf(vcpu) &&
	    !apf_put_user_notpresent(vcpu)) {
		fault.vector = PF_VECTOR;
		fault.error_code_valid = true;
		fault.error_code = 0;
		fault.nested_page_fault = false;
		fault.address = work->arch.token;
		fault.async_page_fault = true;
		kvm_inject_page_fault(vcpu, &fault);
		return true;
	} else {
		/*
		 * It is not possible to deliver a paravirtualized asynchronous
		 * page fault, but putting the guest in an artificial halt state
		 * can be beneficial nevertheless: if an interrupt arrives, we
		 * can deliver it timely and perhaps the guest will schedule
		 * another process.  When the instruction that triggered a page
		 * fault is retried, hopefully the page will be ready in the host.
		 */
		kvm_make_request(KVM_REQ_APF_HALT, vcpu);
		return false;
	}
}

void kvm_arch_async_page_present(struct kvm_vcpu *vcpu,
				 struct kvm_async_pf *work)
{
	struct kvm_lapic_irq irq = {
		.delivery_mode = APIC_DM_FIXED,
		.vector = vcpu->arch.apf.vec
	};

	if (work->wakeup_all)
		work->arch.token = ~0; /* broadcast wakeup */
	else
		kvm_del_async_pf_gfn(vcpu, work->arch.gfn);
	trace_kvm_async_pf_ready(work->arch.token, work->cr2_or_gpa);

	if ((work->wakeup_all || work->notpresent_injected) &&
	    kvm_pv_async_pf_enabled(vcpu) &&
	    !apf_put_user_ready(vcpu, work->arch.token)) {
		vcpu->arch.apf.pageready_pending = true;
		kvm_apic_set_irq(vcpu, &irq, NULL);
	}

	vcpu->arch.apf.halted = false;
	kvm_set_mp_state(vcpu, KVM_MP_STATE_RUNNABLE);
}

void kvm_arch_async_page_present_queued(struct kvm_vcpu *vcpu)
{
	kvm_make_request(KVM_REQ_APF_READY, vcpu);
	if (!vcpu->arch.apf.pageready_pending)
		kvm_vcpu_kick(vcpu);
}

bool kvm_arch_can_dequeue_async_page_present(struct kvm_vcpu *vcpu)
{
	if (!kvm_pv_async_pf_enabled(vcpu))
		return true;
	else
		return kvm_lapic_enabled(vcpu) && apf_pageready_slot_free(vcpu);
}

static void kvm_noncoherent_dma_assignment_start_or_stop(struct kvm *kvm)
{
	/*
	 * Non-coherent DMA assignment and de-assignment may affect whether or
	 * not KVM honors guest PAT, and thus may cause changes in EPT SPTEs
	 * due to toggling the "ignore PAT" bit.  Zap all SPTEs when the first
	 * (or last) non-coherent device is (un)registered to so that new SPTEs
	 * with the correct "ignore guest PAT" setting are created.
	 *
	 * If KVM always honors guest PAT, however, there is nothing to do.
	 */
	if (kvm_check_has_quirk(kvm, KVM_X86_QUIRK_IGNORE_GUEST_PAT))
		kvm_zap_gfn_range(kvm, gpa_to_gfn(0), gpa_to_gfn(~0ULL));
}

void kvm_arch_register_noncoherent_dma(struct kvm *kvm)
{
	if (atomic_inc_return(&kvm->arch.noncoherent_dma_count) == 1)
		kvm_noncoherent_dma_assignment_start_or_stop(kvm);
}

void kvm_arch_unregister_noncoherent_dma(struct kvm *kvm)
{
	if (!atomic_dec_return(&kvm->arch.noncoherent_dma_count))
		kvm_noncoherent_dma_assignment_start_or_stop(kvm);
}

bool kvm_arch_has_noncoherent_dma(struct kvm *kvm)
{
	return atomic_read(&kvm->arch.noncoherent_dma_count);
}
EXPORT_SYMBOL_FOR_KVM_INTERNAL(kvm_arch_has_noncoherent_dma);

bool kvm_arch_no_poll(struct kvm_vcpu *vcpu)
{
	return (vcpu->arch.msr_kvm_poll_control & 1) == 0;
}

#ifdef CONFIG_KVM_GUEST_MEMFD
/*
 * KVM doesn't yet support initializing guest_memfd memory as shared for VMs
 * with private memory (the private vs. shared tracking needs to be moved into
 * guest_memfd).
 */
bool kvm_arch_supports_gmem_init_shared(struct kvm *kvm)
{
	return !kvm_arch_has_private_mem(kvm);
}

#ifdef CONFIG_HAVE_KVM_ARCH_GMEM_PREPARE
int kvm_arch_gmem_prepare(struct kvm *kvm, gfn_t gfn, kvm_pfn_t pfn, int max_order)
{
	return kvm_x86_call(gmem_prepare)(kvm, pfn, gfn, max_order);
}
#endif

#ifdef CONFIG_HAVE_KVM_ARCH_GMEM_INVALIDATE
void kvm_arch_gmem_invalidate(kvm_pfn_t start, kvm_pfn_t end)
{
	kvm_x86_call(gmem_invalidate)(start, end);
}
#endif
#endif

int kvm_spec_ctrl_test_value(u64 value)
{
	/*
	 * test that setting IA32_SPEC_CTRL to given value
	 * is allowed by the host processor
	 */

	u64 saved_value;
	unsigned long flags;
	int ret = 0;

	local_irq_save(flags);

	if (rdmsrq_safe(MSR_IA32_SPEC_CTRL, &saved_value))
		ret = 1;
	else if (wrmsrq_safe(MSR_IA32_SPEC_CTRL, value))
		ret = 1;
	else
		wrmsrq(MSR_IA32_SPEC_CTRL, saved_value);

	local_irq_restore(flags);

	return ret;
}
EXPORT_SYMBOL_FOR_KVM_INTERNAL(kvm_spec_ctrl_test_value);

void kvm_fixup_and_inject_pf_error(struct kvm_vcpu *vcpu, gva_t gva, u16 error_code)
{
	struct kvm_mmu *mmu = vcpu->arch.walk_mmu;
	struct x86_exception fault;
	u64 access = error_code &
		(PFERR_WRITE_MASK | PFERR_FETCH_MASK | PFERR_USER_MASK);

	if (!(error_code & PFERR_PRESENT_MASK) ||
	    mmu->gva_to_gpa(vcpu, mmu, gva, access, &fault) != INVALID_GPA) {
		/*
		 * If vcpu->arch.walk_mmu->gva_to_gpa succeeded, the page
		 * tables probably do not match the TLB.  Just proceed
		 * with the error code that the processor gave.
		 */
		fault.vector = PF_VECTOR;
		fault.error_code_valid = true;
		fault.error_code = error_code;
		fault.nested_page_fault = false;
		fault.address = gva;
		fault.async_page_fault = false;
	}
	vcpu->arch.walk_mmu->inject_page_fault(vcpu, &fault);
}
EXPORT_SYMBOL_FOR_KVM_INTERNAL(kvm_fixup_and_inject_pf_error);

/*
 * Handles kvm_read/write_guest_virt*() result and either injects #PF or returns
 * KVM_EXIT_INTERNAL_ERROR for cases not currently handled by KVM. Return value
 * indicates whether exit to userspace is needed.
 */
int kvm_handle_memory_failure(struct kvm_vcpu *vcpu, int r,
			      struct x86_exception *e)
{
	if (r == X86EMUL_PROPAGATE_FAULT) {
		if (KVM_BUG_ON(!e, vcpu->kvm))
			return -EIO;

		kvm_inject_emulated_page_fault(vcpu, e);
		return 1;
	}

	/*
	 * In case kvm_read/write_guest_virt*() failed with X86EMUL_IO_NEEDED
	 * while handling a VMX instruction KVM could've handled the request
	 * correctly by exiting to userspace and performing I/O but there
	 * doesn't seem to be a real use-case behind such requests, just return
	 * KVM_EXIT_INTERNAL_ERROR for now.
	 */
	kvm_prepare_emulation_failure_exit(vcpu);

	return 0;
}
EXPORT_SYMBOL_FOR_KVM_INTERNAL(kvm_handle_memory_failure);

int kvm_handle_invpcid(struct kvm_vcpu *vcpu, unsigned long type, gva_t gva)
{
	bool pcid_enabled;
	struct x86_exception e;
	struct {
		u64 pcid;
		u64 gla;
	} operand;
	int r;

	r = kvm_read_guest_virt(vcpu, gva, &operand, sizeof(operand), &e);
	if (r != X86EMUL_CONTINUE)
		return kvm_handle_memory_failure(vcpu, r, &e);

	if (operand.pcid >> 12 != 0) {
		kvm_inject_gp(vcpu, 0);
		return 1;
	}

	pcid_enabled = kvm_is_cr4_bit_set(vcpu, X86_CR4_PCIDE);

	switch (type) {
	case INVPCID_TYPE_INDIV_ADDR:
		/*
		 * LAM doesn't apply to addresses that are inputs to TLB
		 * invalidation.
		 */
		if ((!pcid_enabled && (operand.pcid != 0)) ||
		    is_noncanonical_invlpg_address(operand.gla, vcpu)) {
			kvm_inject_gp(vcpu, 0);
			return 1;
		}
		kvm_mmu_invpcid_gva(vcpu, operand.gla, operand.pcid);
		return kvm_skip_emulated_instruction(vcpu);

	case INVPCID_TYPE_SINGLE_CTXT:
		if (!pcid_enabled && (operand.pcid != 0)) {
			kvm_inject_gp(vcpu, 0);
			return 1;
		}

		kvm_invalidate_pcid(vcpu, operand.pcid);
		return kvm_skip_emulated_instruction(vcpu);

	case INVPCID_TYPE_ALL_NON_GLOBAL:
		/*
		 * Currently, KVM doesn't mark global entries in the shadow
		 * page tables, so a non-global flush just degenerates to a
		 * global flush. If needed, we could optimize this later by
		 * keeping track of global entries in shadow page tables.
		 */

		fallthrough;
	case INVPCID_TYPE_ALL_INCL_GLOBAL:
		kvm_make_request(KVM_REQ_TLB_FLUSH_GUEST, vcpu);
		return kvm_skip_emulated_instruction(vcpu);

	default:
		kvm_inject_gp(vcpu, 0);
		return 1;
	}
}
EXPORT_SYMBOL_FOR_KVM_INTERNAL(kvm_handle_invpcid);

static int complete_sev_es_emulated_mmio(struct kvm_vcpu *vcpu)
{
	struct kvm_run *run = vcpu->run;
	struct kvm_mmio_fragment *frag;
	unsigned int len;

	BUG_ON(!vcpu->mmio_needed);

	/* Complete previous fragment */
	frag = &vcpu->mmio_fragments[vcpu->mmio_cur_fragment];
	len = min(8u, frag->len);
	if (!vcpu->mmio_is_write)
		memcpy(frag->data, run->mmio.data, len);

	if (frag->len <= 8) {
		/* Switch to the next fragment. */
		frag++;
		vcpu->mmio_cur_fragment++;
	} else {
		/* Go forward to the next mmio piece. */
		frag->data += len;
		frag->gpa += len;
		frag->len -= len;
	}

	if (vcpu->mmio_cur_fragment >= vcpu->mmio_nr_fragments) {
		vcpu->mmio_needed = 0;

		// VMG change, at this point, we're always done
		// RIP has already been advanced
		return 1;
	}

	// More MMIO is needed
	run->mmio.phys_addr = frag->gpa;
	run->mmio.len = min(8u, frag->len);
	run->mmio.is_write = vcpu->mmio_is_write;
	if (run->mmio.is_write)
		memcpy(run->mmio.data, frag->data, min(8u, frag->len));
	run->exit_reason = KVM_EXIT_MMIO;

	vcpu->arch.complete_userspace_io = complete_sev_es_emulated_mmio;

	return 0;
}

int kvm_sev_es_mmio_write(struct kvm_vcpu *vcpu, gpa_t gpa, unsigned int bytes,
			  void *data)
{
	int handled;
	struct kvm_mmio_fragment *frag;

	if (!data)
		return -EINVAL;

	handled = write_emultor.read_write_mmio(vcpu, gpa, bytes, data);
	if (handled == bytes)
		return 1;

	bytes -= handled;
	gpa += handled;
	data += handled;

	/*TODO: Check if need to increment number of frags */
	frag = vcpu->mmio_fragments;
	vcpu->mmio_nr_fragments = 1;
	frag->len = bytes;
	frag->gpa = gpa;
	frag->data = data;

	vcpu->mmio_needed = 1;
	vcpu->mmio_cur_fragment = 0;

	vcpu->run->mmio.phys_addr = gpa;
	vcpu->run->mmio.len = min(8u, frag->len);
	vcpu->run->mmio.is_write = 1;
	memcpy(vcpu->run->mmio.data, frag->data, min(8u, frag->len));
	vcpu->run->exit_reason = KVM_EXIT_MMIO;

	vcpu->arch.complete_userspace_io = complete_sev_es_emulated_mmio;

	return 0;
}
EXPORT_SYMBOL_FOR_KVM_INTERNAL(kvm_sev_es_mmio_write);

int kvm_sev_es_mmio_read(struct kvm_vcpu *vcpu, gpa_t gpa, unsigned int bytes,
			 void *data)
{
	int handled;
	struct kvm_mmio_fragment *frag;

	if (!data)
		return -EINVAL;

	handled = read_emultor.read_write_mmio(vcpu, gpa, bytes, data);
	if (handled == bytes)
		return 1;

	bytes -= handled;
	gpa += handled;
	data += handled;

	/*TODO: Check if need to increment number of frags */
	frag = vcpu->mmio_fragments;
	vcpu->mmio_nr_fragments = 1;
	frag->len = bytes;
	frag->gpa = gpa;
	frag->data = data;

	vcpu->mmio_needed = 1;
	vcpu->mmio_cur_fragment = 0;

	vcpu->run->mmio.phys_addr = gpa;
	vcpu->run->mmio.len = min(8u, frag->len);
	vcpu->run->mmio.is_write = 0;
	vcpu->run->exit_reason = KVM_EXIT_MMIO;

	vcpu->arch.complete_userspace_io = complete_sev_es_emulated_mmio;

	return 0;
}
EXPORT_SYMBOL_FOR_KVM_INTERNAL(kvm_sev_es_mmio_read);

static void advance_sev_es_emulated_pio(struct kvm_vcpu *vcpu, unsigned count, int size)
{
	vcpu->arch.sev_pio_count -= count;
	vcpu->arch.sev_pio_data += count * size;
}

static int kvm_sev_es_outs(struct kvm_vcpu *vcpu, unsigned int size,
			   unsigned int port);

static int complete_sev_es_emulated_outs(struct kvm_vcpu *vcpu)
{
	int size = vcpu->arch.pio.size;
	int port = vcpu->arch.pio.port;

	vcpu->arch.pio.count = 0;
	if (vcpu->arch.sev_pio_count)
		return kvm_sev_es_outs(vcpu, size, port);
	return 1;
}

static int kvm_sev_es_outs(struct kvm_vcpu *vcpu, unsigned int size,
			   unsigned int port)
{
	for (;;) {
		unsigned int count =
			min_t(unsigned int, PAGE_SIZE / size, vcpu->arch.sev_pio_count);
		int ret = emulator_pio_out(vcpu, size, port, vcpu->arch.sev_pio_data, count);

		/* memcpy done already by emulator_pio_out.  */
		advance_sev_es_emulated_pio(vcpu, count, size);
		if (!ret)
			break;

		/* Emulation done by the kernel.  */
		if (!vcpu->arch.sev_pio_count)
			return 1;
	}

	vcpu->arch.complete_userspace_io = complete_sev_es_emulated_outs;
	return 0;
}

static int kvm_sev_es_ins(struct kvm_vcpu *vcpu, unsigned int size,
			  unsigned int port);

static int complete_sev_es_emulated_ins(struct kvm_vcpu *vcpu)
{
	unsigned count = vcpu->arch.pio.count;
	int size = vcpu->arch.pio.size;
	int port = vcpu->arch.pio.port;

	complete_emulator_pio_in(vcpu, vcpu->arch.sev_pio_data);
	advance_sev_es_emulated_pio(vcpu, count, size);
	if (vcpu->arch.sev_pio_count)
		return kvm_sev_es_ins(vcpu, size, port);
	return 1;
}

static int kvm_sev_es_ins(struct kvm_vcpu *vcpu, unsigned int size,
			  unsigned int port)
{
	for (;;) {
		unsigned int count =
			min_t(unsigned int, PAGE_SIZE / size, vcpu->arch.sev_pio_count);
		if (!emulator_pio_in(vcpu, size, port, vcpu->arch.sev_pio_data, count))
			break;

		/* Emulation done by the kernel.  */
		advance_sev_es_emulated_pio(vcpu, count, size);
		if (!vcpu->arch.sev_pio_count)
			return 1;
	}

	vcpu->arch.complete_userspace_io = complete_sev_es_emulated_ins;
	return 0;
}

int kvm_sev_es_string_io(struct kvm_vcpu *vcpu, unsigned int size,
			 unsigned int port, void *data,  unsigned int count,
			 int in)
{
	vcpu->arch.sev_pio_data = data;
	vcpu->arch.sev_pio_count = count;
	return in ? kvm_sev_es_ins(vcpu, size, port)
		  : kvm_sev_es_outs(vcpu, size, port);
}
EXPORT_SYMBOL_FOR_KVM_INTERNAL(kvm_sev_es_string_io);

EXPORT_TRACEPOINT_SYMBOL_GPL(kvm_entry);
EXPORT_TRACEPOINT_SYMBOL_GPL(kvm_exit);
EXPORT_TRACEPOINT_SYMBOL_GPL(kvm_mmio);
EXPORT_TRACEPOINT_SYMBOL_GPL(kvm_fast_mmio);
EXPORT_TRACEPOINT_SYMBOL_GPL(kvm_inj_virq);
EXPORT_TRACEPOINT_SYMBOL_GPL(kvm_page_fault);
EXPORT_TRACEPOINT_SYMBOL_GPL(kvm_msr);
EXPORT_TRACEPOINT_SYMBOL_GPL(kvm_cr);
EXPORT_TRACEPOINT_SYMBOL_GPL(kvm_nested_vmenter);
EXPORT_TRACEPOINT_SYMBOL_GPL(kvm_nested_vmexit);
EXPORT_TRACEPOINT_SYMBOL_GPL(kvm_nested_vmexit_inject);
EXPORT_TRACEPOINT_SYMBOL_GPL(kvm_nested_intr_vmexit);
EXPORT_TRACEPOINT_SYMBOL_GPL(kvm_nested_vmenter_failed);
EXPORT_TRACEPOINT_SYMBOL_GPL(kvm_invlpga);
EXPORT_TRACEPOINT_SYMBOL_GPL(kvm_skinit);
EXPORT_TRACEPOINT_SYMBOL_GPL(kvm_nested_intercepts);
EXPORT_TRACEPOINT_SYMBOL_GPL(kvm_write_tsc_offset);
EXPORT_TRACEPOINT_SYMBOL_GPL(kvm_ple_window_update);
EXPORT_TRACEPOINT_SYMBOL_GPL(kvm_pml_full);
EXPORT_TRACEPOINT_SYMBOL_GPL(kvm_avic_unaccelerated_access);
EXPORT_TRACEPOINT_SYMBOL_GPL(kvm_avic_incomplete_ipi);
EXPORT_TRACEPOINT_SYMBOL_GPL(kvm_avic_ga_log);
EXPORT_TRACEPOINT_SYMBOL_GPL(kvm_avic_kick_vcpu_slowpath);
EXPORT_TRACEPOINT_SYMBOL_GPL(kvm_avic_doorbell);
EXPORT_TRACEPOINT_SYMBOL_GPL(kvm_apicv_accept_irq);
EXPORT_TRACEPOINT_SYMBOL_GPL(kvm_vmgexit_enter);
EXPORT_TRACEPOINT_SYMBOL_GPL(kvm_vmgexit_exit);
EXPORT_TRACEPOINT_SYMBOL_GPL(kvm_vmgexit_msr_protocol_enter);
EXPORT_TRACEPOINT_SYMBOL_GPL(kvm_vmgexit_msr_protocol_exit);
EXPORT_TRACEPOINT_SYMBOL_GPL(kvm_rmp_fault);

static int __init kvm_x86_init(void)
{
	kvm_init_xstate_sizes();

	kvm_mmu_x86_module_init();
	mitigate_smt_rsb &= boot_cpu_has_bug(X86_BUG_SMT_RSB) && cpu_smt_possible();
	return 0;
}
module_init(kvm_x86_init);

static void __exit kvm_x86_exit(void)
{
	WARN_ON_ONCE(static_branch_unlikely(&kvm_has_noapic_vcpu));
}
module_exit(kvm_x86_exit);<|MERGE_RESOLUTION|>--- conflicted
+++ resolved
@@ -696,12 +696,6 @@
 }
 EXPORT_SYMBOL_FOR_KVM_INTERNAL(kvm_get_user_return_msr);
 
-u64 kvm_get_user_return_msr(unsigned int slot)
-{
-	return this_cpu_ptr(user_return_msrs)->values[slot].curr;
-}
-EXPORT_SYMBOL_GPL(kvm_get_user_return_msr);
-
 static void drop_user_return_notifiers(void)
 {
 	struct kvm_user_return_msrs *msrs = this_cpu_ptr(user_return_msrs);
@@ -2136,12 +2130,8 @@
 	u64 data;
 	int r;
 
-<<<<<<< HEAD
-	r = kvm_get_msr_with_filter(vcpu, msr, &data);
-=======
 	r = kvm_emulate_msr_read(vcpu, msr, &data);
 
->>>>>>> b35fc656
 	if (!r) {
 		trace_kvm_msr_read(msr, data);
 
@@ -2161,14 +2151,13 @@
 
 	return kvm_x86_call(complete_emulated_msr)(vcpu, r);
 }
-<<<<<<< HEAD
 
 int kvm_emulate_rdmsr(struct kvm_vcpu *vcpu)
 {
 	return __kvm_emulate_rdmsr(vcpu, kvm_rcx_read(vcpu), -1,
 				   complete_fast_rdmsr);
 }
-EXPORT_SYMBOL_GPL(kvm_emulate_rdmsr);
+EXPORT_SYMBOL_FOR_KVM_INTERNAL(kvm_emulate_rdmsr);
 
 int kvm_emulate_rdmsr_imm(struct kvm_vcpu *vcpu, u32 msr, int reg)
 {
@@ -2176,34 +2165,13 @@
 
 	return __kvm_emulate_rdmsr(vcpu, msr, reg, complete_fast_rdmsr_imm);
 }
-EXPORT_SYMBOL_GPL(kvm_emulate_rdmsr_imm);
-=======
-
-int kvm_emulate_rdmsr(struct kvm_vcpu *vcpu)
-{
-	return __kvm_emulate_rdmsr(vcpu, kvm_rcx_read(vcpu), -1,
-				   complete_fast_rdmsr);
-}
-EXPORT_SYMBOL_FOR_KVM_INTERNAL(kvm_emulate_rdmsr);
-
-int kvm_emulate_rdmsr_imm(struct kvm_vcpu *vcpu, u32 msr, int reg)
-{
-	vcpu->arch.cui_rdmsr_imm_reg = reg;
-
-	return __kvm_emulate_rdmsr(vcpu, msr, reg, complete_fast_rdmsr_imm);
-}
 EXPORT_SYMBOL_FOR_KVM_INTERNAL(kvm_emulate_rdmsr_imm);
->>>>>>> b35fc656
 
 static int __kvm_emulate_wrmsr(struct kvm_vcpu *vcpu, u32 msr, u64 data)
 {
 	int r;
 
-<<<<<<< HEAD
-	r = kvm_set_msr_with_filter(vcpu, msr, data);
-=======
 	r = kvm_emulate_msr_write(vcpu, msr, data);
->>>>>>> b35fc656
 	if (!r) {
 		trace_kvm_msr_write(msr, data);
 	} else {
@@ -2225,9 +2193,6 @@
 	return __kvm_emulate_wrmsr(vcpu, kvm_rcx_read(vcpu),
 				   kvm_read_edx_eax(vcpu));
 }
-<<<<<<< HEAD
-EXPORT_SYMBOL_GPL(kvm_emulate_wrmsr);
-=======
 EXPORT_SYMBOL_FOR_KVM_INTERNAL(kvm_emulate_wrmsr);
 
 int kvm_emulate_wrmsr_imm(struct kvm_vcpu *vcpu, u32 msr, int reg)
@@ -2235,13 +2200,6 @@
 	return __kvm_emulate_wrmsr(vcpu, msr, kvm_register_read(vcpu, reg));
 }
 EXPORT_SYMBOL_FOR_KVM_INTERNAL(kvm_emulate_wrmsr_imm);
->>>>>>> b35fc656
-
-int kvm_emulate_wrmsr_imm(struct kvm_vcpu *vcpu, u32 msr, int reg)
-{
-	return __kvm_emulate_wrmsr(vcpu, msr, kvm_register_read(vcpu, reg));
-}
-EXPORT_SYMBOL_GPL(kvm_emulate_wrmsr_imm);
 
 int kvm_emulate_as_nop(struct kvm_vcpu *vcpu)
 {
