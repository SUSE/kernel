// SPDX-License-Identifier: GPL-2.0-only
/*
 * Kernel-based Virtual Machine driver for Linux
 *
 * derived from drivers/kvm/kvm_main.c
 *
 * Copyright (C) 2006 Qumranet, Inc.
 * Copyright (C) 2008 Qumranet, Inc.
 * Copyright IBM Corporation, 2008
 * Copyright 2010 Red Hat, Inc. and/or its affiliates.
 *
 * Authors:
 *   Avi Kivity   <avi@qumranet.com>
 *   Yaniv Kamay  <yaniv@qumranet.com>
 *   Amit Shah    <amit.shah@qumranet.com>
 *   Ben-Ami Yassour <benami@il.ibm.com>
 */
#define pr_fmt(fmt) KBUILD_MODNAME ": " fmt

#include <linux/kvm_host.h>
#include "irq.h"
#include "ioapic.h"
#include "mmu.h"
#include "i8254.h"
#include "tss.h"
#include "kvm_cache_regs.h"
#include "kvm_emulate.h"
#include "mmu/page_track.h"
#include "x86.h"
#include "cpuid.h"
#include "pmu.h"
#include "hyperv.h"
#include "lapic.h"
#include "xen.h"
#include "smm.h"

#include <linux/clocksource.h>
#include <linux/interrupt.h>
#include <linux/kvm.h>
#include <linux/fs.h>
#include <linux/vmalloc.h>
#include <linux/export.h>
#include <linux/moduleparam.h>
#include <linux/mman.h>
#include <linux/highmem.h>
#include <linux/iommu.h>
#include <linux/cpufreq.h>
#include <linux/user-return-notifier.h>
#include <linux/srcu.h>
#include <linux/slab.h>
#include <linux/perf_event.h>
#include <linux/uaccess.h>
#include <linux/hash.h>
#include <linux/pci.h>
#include <linux/timekeeper_internal.h>
#include <linux/pvclock_gtod.h>
#include <linux/kvm_irqfd.h>
#include <linux/irqbypass.h>
#include <linux/sched/stat.h>
#include <linux/sched/isolation.h>
#include <linux/mem_encrypt.h>
#include <linux/entry-kvm.h>
#include <linux/suspend.h>
#include <linux/smp.h>

#include <trace/events/ipi.h>
#include <trace/events/kvm.h>

#include <asm/debugreg.h>
#include <asm/msr.h>
#include <asm/desc.h>
#include <asm/mce.h>
#include <asm/pkru.h>
#include <linux/kernel_stat.h>
#include <asm/fpu/api.h>
#include <asm/fpu/xcr.h>
#include <asm/fpu/xstate.h>
#include <asm/pvclock.h>
#include <asm/div64.h>
#include <asm/irq_remapping.h>
#include <asm/mshyperv.h>
#include <asm/hypervisor.h>
#include <asm/tlbflush.h>
#include <asm/intel_pt.h>
#include <asm/emulate_prefix.h>
#include <asm/sgx.h>
#include <clocksource/hyperv_timer.h>

#define CREATE_TRACE_POINTS
#include "trace.h"

#define MAX_IO_MSRS 256
#define KVM_MAX_MCE_BANKS 32

/*
 * Note, kvm_caps fields should *never* have default values, all fields must be
 * recomputed from scratch during vendor module load, e.g. to account for a
 * vendor module being reloaded with different module parameters.
 */
struct kvm_caps kvm_caps __read_mostly;
EXPORT_SYMBOL_GPL(kvm_caps);

struct kvm_host_values kvm_host __read_mostly;
EXPORT_SYMBOL_GPL(kvm_host);

#define  ERR_PTR_USR(e)  ((void __user *)ERR_PTR(e))

#define emul_to_vcpu(ctxt) \
	((struct kvm_vcpu *)(ctxt)->vcpu)

/* EFER defaults:
 * - enable syscall per default because its emulated by KVM
 * - enable LME and LMA per default on 64 bit KVM
 */
#ifdef CONFIG_X86_64
static
u64 __read_mostly efer_reserved_bits = ~((u64)(EFER_SCE | EFER_LME | EFER_LMA));
#else
static u64 __read_mostly efer_reserved_bits = ~((u64)EFER_SCE);
#endif

#define KVM_EXIT_HYPERCALL_VALID_MASK (1 << KVM_HC_MAP_GPA_RANGE)

#define KVM_CAP_PMU_VALID_MASK KVM_PMU_CAP_DISABLE

#define KVM_X2APIC_API_VALID_FLAGS (KVM_X2APIC_API_USE_32BIT_IDS | \
                                    KVM_X2APIC_API_DISABLE_BROADCAST_QUIRK)

static void update_cr8_intercept(struct kvm_vcpu *vcpu);
static void process_nmi(struct kvm_vcpu *vcpu);
static void __kvm_set_rflags(struct kvm_vcpu *vcpu, unsigned long rflags);
static void store_regs(struct kvm_vcpu *vcpu);
static int sync_regs(struct kvm_vcpu *vcpu);
static int kvm_vcpu_do_singlestep(struct kvm_vcpu *vcpu);

static int __set_sregs2(struct kvm_vcpu *vcpu, struct kvm_sregs2 *sregs2);
static void __get_sregs2(struct kvm_vcpu *vcpu, struct kvm_sregs2 *sregs2);

static DEFINE_MUTEX(vendor_module_lock);
struct kvm_x86_ops kvm_x86_ops __read_mostly;

#define KVM_X86_OP(func)					     \
	DEFINE_STATIC_CALL_NULL(kvm_x86_##func,			     \
				*(((struct kvm_x86_ops *)0)->func));
#define KVM_X86_OP_OPTIONAL KVM_X86_OP
#define KVM_X86_OP_OPTIONAL_RET0 KVM_X86_OP
#include <asm/kvm-x86-ops.h>
EXPORT_STATIC_CALL_GPL(kvm_x86_get_cs_db_l_bits);
EXPORT_STATIC_CALL_GPL(kvm_x86_cache_reg);

static bool __read_mostly ignore_msrs = 0;
module_param(ignore_msrs, bool, 0644);

bool __read_mostly report_ignored_msrs = true;
module_param(report_ignored_msrs, bool, 0644);
EXPORT_SYMBOL_GPL(report_ignored_msrs);

unsigned int min_timer_period_us = 200;
module_param(min_timer_period_us, uint, 0644);

static bool __read_mostly kvmclock_periodic_sync = true;
module_param(kvmclock_periodic_sync, bool, 0444);

/* tsc tolerance in parts per million - default to 1/2 of the NTP threshold */
static u32 __read_mostly tsc_tolerance_ppm = 250;
module_param(tsc_tolerance_ppm, uint, 0644);

static bool __read_mostly vector_hashing = true;
module_param(vector_hashing, bool, 0444);

bool __read_mostly enable_vmware_backdoor = false;
module_param(enable_vmware_backdoor, bool, 0444);
EXPORT_SYMBOL_GPL(enable_vmware_backdoor);

/*
 * Flags to manipulate forced emulation behavior (any non-zero value will
 * enable forced emulation).
 */
#define KVM_FEP_CLEAR_RFLAGS_RF	BIT(1)
static int __read_mostly force_emulation_prefix;
module_param(force_emulation_prefix, int, 0644);

int __read_mostly pi_inject_timer = -1;
module_param(pi_inject_timer, bint, 0644);

/* Enable/disable PMU virtualization */
bool __read_mostly enable_pmu = true;
EXPORT_SYMBOL_GPL(enable_pmu);
module_param(enable_pmu, bool, 0444);

bool __read_mostly eager_page_split = true;
module_param(eager_page_split, bool, 0644);

/* Enable/disable SMT_RSB bug mitigation */
static bool __read_mostly mitigate_smt_rsb;
module_param(mitigate_smt_rsb, bool, 0444);

/*
 * Restoring the host value for MSRs that are only consumed when running in
 * usermode, e.g. SYSCALL MSRs and TSC_AUX, can be deferred until the CPU
 * returns to userspace, i.e. the kernel can run with the guest's value.
 */
#define KVM_MAX_NR_USER_RETURN_MSRS 16

struct kvm_user_return_msrs {
	struct user_return_notifier urn;
	bool registered;
	struct kvm_user_return_msr_values {
		u64 host;
		u64 curr;
	} values[KVM_MAX_NR_USER_RETURN_MSRS];
};

u32 __read_mostly kvm_nr_uret_msrs;
EXPORT_SYMBOL_GPL(kvm_nr_uret_msrs);
static u32 __read_mostly kvm_uret_msrs_list[KVM_MAX_NR_USER_RETURN_MSRS];
static struct kvm_user_return_msrs __percpu *user_return_msrs;

#define KVM_SUPPORTED_XCR0     (XFEATURE_MASK_FP | XFEATURE_MASK_SSE \
				| XFEATURE_MASK_YMM | XFEATURE_MASK_BNDREGS \
				| XFEATURE_MASK_BNDCSR | XFEATURE_MASK_AVX512 \
				| XFEATURE_MASK_PKRU | XFEATURE_MASK_XTILE)

bool __read_mostly allow_smaller_maxphyaddr = 0;
EXPORT_SYMBOL_GPL(allow_smaller_maxphyaddr);

bool __read_mostly enable_apicv = true;
EXPORT_SYMBOL_GPL(enable_apicv);

const struct _kvm_stats_desc kvm_vm_stats_desc[] = {
	KVM_GENERIC_VM_STATS(),
	STATS_DESC_COUNTER(VM, mmu_shadow_zapped),
	STATS_DESC_COUNTER(VM, mmu_pte_write),
	STATS_DESC_COUNTER(VM, mmu_pde_zapped),
	STATS_DESC_COUNTER(VM, mmu_flooded),
	STATS_DESC_COUNTER(VM, mmu_recycled),
	STATS_DESC_COUNTER(VM, mmu_cache_miss),
	STATS_DESC_ICOUNTER(VM, mmu_unsync),
	STATS_DESC_ICOUNTER(VM, pages_4k),
	STATS_DESC_ICOUNTER(VM, pages_2m),
	STATS_DESC_ICOUNTER(VM, pages_1g),
	STATS_DESC_ICOUNTER(VM, nx_lpage_splits),
	STATS_DESC_PCOUNTER(VM, max_mmu_rmap_size),
	STATS_DESC_PCOUNTER(VM, max_mmu_page_hash_collisions)
};

const struct kvm_stats_header kvm_vm_stats_header = {
	.name_size = KVM_STATS_NAME_SIZE,
	.num_desc = ARRAY_SIZE(kvm_vm_stats_desc),
	.id_offset = sizeof(struct kvm_stats_header),
	.desc_offset = sizeof(struct kvm_stats_header) + KVM_STATS_NAME_SIZE,
	.data_offset = sizeof(struct kvm_stats_header) + KVM_STATS_NAME_SIZE +
		       sizeof(kvm_vm_stats_desc),
};

const struct _kvm_stats_desc kvm_vcpu_stats_desc[] = {
	KVM_GENERIC_VCPU_STATS(),
	STATS_DESC_COUNTER(VCPU, pf_taken),
	STATS_DESC_COUNTER(VCPU, pf_fixed),
	STATS_DESC_COUNTER(VCPU, pf_emulate),
	STATS_DESC_COUNTER(VCPU, pf_spurious),
	STATS_DESC_COUNTER(VCPU, pf_fast),
	STATS_DESC_COUNTER(VCPU, pf_mmio_spte_created),
	STATS_DESC_COUNTER(VCPU, pf_guest),
	STATS_DESC_COUNTER(VCPU, tlb_flush),
	STATS_DESC_COUNTER(VCPU, invlpg),
	STATS_DESC_COUNTER(VCPU, exits),
	STATS_DESC_COUNTER(VCPU, io_exits),
	STATS_DESC_COUNTER(VCPU, mmio_exits),
	STATS_DESC_COUNTER(VCPU, signal_exits),
	STATS_DESC_COUNTER(VCPU, irq_window_exits),
	STATS_DESC_COUNTER(VCPU, nmi_window_exits),
	STATS_DESC_COUNTER(VCPU, l1d_flush),
	STATS_DESC_COUNTER(VCPU, halt_exits),
	STATS_DESC_COUNTER(VCPU, request_irq_exits),
	STATS_DESC_COUNTER(VCPU, irq_exits),
	STATS_DESC_COUNTER(VCPU, host_state_reload),
	STATS_DESC_COUNTER(VCPU, fpu_reload),
	STATS_DESC_COUNTER(VCPU, insn_emulation),
	STATS_DESC_COUNTER(VCPU, insn_emulation_fail),
	STATS_DESC_COUNTER(VCPU, hypercalls),
	STATS_DESC_COUNTER(VCPU, irq_injections),
	STATS_DESC_COUNTER(VCPU, nmi_injections),
	STATS_DESC_COUNTER(VCPU, req_event),
	STATS_DESC_COUNTER(VCPU, nested_run),
	STATS_DESC_COUNTER(VCPU, directed_yield_attempted),
	STATS_DESC_COUNTER(VCPU, directed_yield_successful),
	STATS_DESC_COUNTER(VCPU, preemption_reported),
	STATS_DESC_COUNTER(VCPU, preemption_other),
	STATS_DESC_IBOOLEAN(VCPU, guest_mode),
	STATS_DESC_COUNTER(VCPU, notify_window_exits),
};

const struct kvm_stats_header kvm_vcpu_stats_header = {
	.name_size = KVM_STATS_NAME_SIZE,
	.num_desc = ARRAY_SIZE(kvm_vcpu_stats_desc),
	.id_offset = sizeof(struct kvm_stats_header),
	.desc_offset = sizeof(struct kvm_stats_header) + KVM_STATS_NAME_SIZE,
	.data_offset = sizeof(struct kvm_stats_header) + KVM_STATS_NAME_SIZE +
		       sizeof(kvm_vcpu_stats_desc),
};

static struct kmem_cache *x86_emulator_cache;

/*
 * The three MSR lists(msrs_to_save, emulated_msrs, msr_based_features) track
 * the set of MSRs that KVM exposes to userspace through KVM_GET_MSRS,
 * KVM_SET_MSRS, and KVM_GET_MSR_INDEX_LIST.  msrs_to_save holds MSRs that
 * require host support, i.e. should be probed via RDMSR.  emulated_msrs holds
 * MSRs that KVM emulates without strictly requiring host support.
 * msr_based_features holds MSRs that enumerate features, i.e. are effectively
 * CPUID leafs.  Note, msr_based_features isn't mutually exclusive with
 * msrs_to_save and emulated_msrs.
 */

static const u32 msrs_to_save_base[] = {
	MSR_IA32_SYSENTER_CS, MSR_IA32_SYSENTER_ESP, MSR_IA32_SYSENTER_EIP,
	MSR_STAR,
#ifdef CONFIG_X86_64
	MSR_CSTAR, MSR_KERNEL_GS_BASE, MSR_SYSCALL_MASK, MSR_LSTAR,
#endif
	MSR_IA32_TSC, MSR_IA32_CR_PAT, MSR_VM_HSAVE_PA,
	MSR_IA32_FEAT_CTL, MSR_IA32_BNDCFGS, MSR_TSC_AUX,
	MSR_IA32_SPEC_CTRL, MSR_IA32_TSX_CTRL,
	MSR_IA32_RTIT_CTL, MSR_IA32_RTIT_STATUS, MSR_IA32_RTIT_CR3_MATCH,
	MSR_IA32_RTIT_OUTPUT_BASE, MSR_IA32_RTIT_OUTPUT_MASK,
	MSR_IA32_RTIT_ADDR0_A, MSR_IA32_RTIT_ADDR0_B,
	MSR_IA32_RTIT_ADDR1_A, MSR_IA32_RTIT_ADDR1_B,
	MSR_IA32_RTIT_ADDR2_A, MSR_IA32_RTIT_ADDR2_B,
	MSR_IA32_RTIT_ADDR3_A, MSR_IA32_RTIT_ADDR3_B,
	MSR_IA32_UMWAIT_CONTROL,

	MSR_IA32_XFD, MSR_IA32_XFD_ERR,
};

static const u32 msrs_to_save_pmu[] = {
	MSR_ARCH_PERFMON_FIXED_CTR0, MSR_ARCH_PERFMON_FIXED_CTR1,
	MSR_ARCH_PERFMON_FIXED_CTR0 + 2,
	MSR_CORE_PERF_FIXED_CTR_CTRL, MSR_CORE_PERF_GLOBAL_STATUS,
	MSR_CORE_PERF_GLOBAL_CTRL,
	MSR_IA32_PEBS_ENABLE, MSR_IA32_DS_AREA, MSR_PEBS_DATA_CFG,

	/* This part of MSRs should match KVM_MAX_NR_INTEL_GP_COUNTERS. */
	MSR_ARCH_PERFMON_PERFCTR0, MSR_ARCH_PERFMON_PERFCTR1,
	MSR_ARCH_PERFMON_PERFCTR0 + 2, MSR_ARCH_PERFMON_PERFCTR0 + 3,
	MSR_ARCH_PERFMON_PERFCTR0 + 4, MSR_ARCH_PERFMON_PERFCTR0 + 5,
	MSR_ARCH_PERFMON_PERFCTR0 + 6, MSR_ARCH_PERFMON_PERFCTR0 + 7,
	MSR_ARCH_PERFMON_EVENTSEL0, MSR_ARCH_PERFMON_EVENTSEL1,
	MSR_ARCH_PERFMON_EVENTSEL0 + 2, MSR_ARCH_PERFMON_EVENTSEL0 + 3,
	MSR_ARCH_PERFMON_EVENTSEL0 + 4, MSR_ARCH_PERFMON_EVENTSEL0 + 5,
	MSR_ARCH_PERFMON_EVENTSEL0 + 6, MSR_ARCH_PERFMON_EVENTSEL0 + 7,

	MSR_K7_EVNTSEL0, MSR_K7_EVNTSEL1, MSR_K7_EVNTSEL2, MSR_K7_EVNTSEL3,
	MSR_K7_PERFCTR0, MSR_K7_PERFCTR1, MSR_K7_PERFCTR2, MSR_K7_PERFCTR3,

	/* This part of MSRs should match KVM_MAX_NR_AMD_GP_COUNTERS. */
	MSR_F15H_PERF_CTL0, MSR_F15H_PERF_CTL1, MSR_F15H_PERF_CTL2,
	MSR_F15H_PERF_CTL3, MSR_F15H_PERF_CTL4, MSR_F15H_PERF_CTL5,
	MSR_F15H_PERF_CTR0, MSR_F15H_PERF_CTR1, MSR_F15H_PERF_CTR2,
	MSR_F15H_PERF_CTR3, MSR_F15H_PERF_CTR4, MSR_F15H_PERF_CTR5,

	MSR_AMD64_PERF_CNTR_GLOBAL_CTL,
	MSR_AMD64_PERF_CNTR_GLOBAL_STATUS,
	MSR_AMD64_PERF_CNTR_GLOBAL_STATUS_CLR,
};

static u32 msrs_to_save[ARRAY_SIZE(msrs_to_save_base) +
			ARRAY_SIZE(msrs_to_save_pmu)];
static unsigned num_msrs_to_save;

static const u32 emulated_msrs_all[] = {
	MSR_KVM_SYSTEM_TIME, MSR_KVM_WALL_CLOCK,
	MSR_KVM_SYSTEM_TIME_NEW, MSR_KVM_WALL_CLOCK_NEW,

#ifdef CONFIG_KVM_HYPERV
	HV_X64_MSR_GUEST_OS_ID, HV_X64_MSR_HYPERCALL,
	HV_X64_MSR_TIME_REF_COUNT, HV_X64_MSR_REFERENCE_TSC,
	HV_X64_MSR_TSC_FREQUENCY, HV_X64_MSR_APIC_FREQUENCY,
	HV_X64_MSR_CRASH_P0, HV_X64_MSR_CRASH_P1, HV_X64_MSR_CRASH_P2,
	HV_X64_MSR_CRASH_P3, HV_X64_MSR_CRASH_P4, HV_X64_MSR_CRASH_CTL,
	HV_X64_MSR_RESET,
	HV_X64_MSR_VP_INDEX,
	HV_X64_MSR_VP_RUNTIME,
	HV_X64_MSR_SCONTROL,
	HV_X64_MSR_STIMER0_CONFIG,
	HV_X64_MSR_VP_ASSIST_PAGE,
	HV_X64_MSR_REENLIGHTENMENT_CONTROL, HV_X64_MSR_TSC_EMULATION_CONTROL,
	HV_X64_MSR_TSC_EMULATION_STATUS, HV_X64_MSR_TSC_INVARIANT_CONTROL,
	HV_X64_MSR_SYNDBG_OPTIONS,
	HV_X64_MSR_SYNDBG_CONTROL, HV_X64_MSR_SYNDBG_STATUS,
	HV_X64_MSR_SYNDBG_SEND_BUFFER, HV_X64_MSR_SYNDBG_RECV_BUFFER,
	HV_X64_MSR_SYNDBG_PENDING_BUFFER,
#endif

	MSR_KVM_ASYNC_PF_EN, MSR_KVM_STEAL_TIME,
	MSR_KVM_PV_EOI_EN, MSR_KVM_ASYNC_PF_INT, MSR_KVM_ASYNC_PF_ACK,

	MSR_IA32_TSC_ADJUST,
	MSR_IA32_TSC_DEADLINE,
	MSR_IA32_ARCH_CAPABILITIES,
	MSR_IA32_PERF_CAPABILITIES,
	MSR_IA32_MISC_ENABLE,
	MSR_IA32_MCG_STATUS,
	MSR_IA32_MCG_CTL,
	MSR_IA32_MCG_EXT_CTL,
	MSR_IA32_SMBASE,
	MSR_SMI_COUNT,
	MSR_PLATFORM_INFO,
	MSR_MISC_FEATURES_ENABLES,
	MSR_AMD64_VIRT_SPEC_CTRL,
	MSR_AMD64_TSC_RATIO,
	MSR_IA32_POWER_CTL,
	MSR_IA32_UCODE_REV,

	/*
	 * KVM always supports the "true" VMX control MSRs, even if the host
	 * does not.  The VMX MSRs as a whole are considered "emulated" as KVM
	 * doesn't strictly require them to exist in the host (ignoring that
	 * KVM would refuse to load in the first place if the core set of MSRs
	 * aren't supported).
	 */
	MSR_IA32_VMX_BASIC,
	MSR_IA32_VMX_TRUE_PINBASED_CTLS,
	MSR_IA32_VMX_TRUE_PROCBASED_CTLS,
	MSR_IA32_VMX_TRUE_EXIT_CTLS,
	MSR_IA32_VMX_TRUE_ENTRY_CTLS,
	MSR_IA32_VMX_MISC,
	MSR_IA32_VMX_CR0_FIXED0,
	MSR_IA32_VMX_CR4_FIXED0,
	MSR_IA32_VMX_VMCS_ENUM,
	MSR_IA32_VMX_PROCBASED_CTLS2,
	MSR_IA32_VMX_EPT_VPID_CAP,
	MSR_IA32_VMX_VMFUNC,

	MSR_K7_HWCR,
	MSR_KVM_POLL_CONTROL,
};

static u32 emulated_msrs[ARRAY_SIZE(emulated_msrs_all)];
static unsigned num_emulated_msrs;

/*
 * List of MSRs that control the existence of MSR-based features, i.e. MSRs
 * that are effectively CPUID leafs.  VMX MSRs are also included in the set of
 * feature MSRs, but are handled separately to allow expedited lookups.
 */
static const u32 msr_based_features_all_except_vmx[] = {
	MSR_AMD64_DE_CFG,
	MSR_IA32_UCODE_REV,
	MSR_IA32_ARCH_CAPABILITIES,
	MSR_IA32_PERF_CAPABILITIES,
	MSR_PLATFORM_INFO,
};

static u32 msr_based_features[ARRAY_SIZE(msr_based_features_all_except_vmx) +
			      (KVM_LAST_EMULATED_VMX_MSR - KVM_FIRST_EMULATED_VMX_MSR + 1)];
static unsigned int num_msr_based_features;

/*
 * All feature MSRs except uCode revID, which tracks the currently loaded uCode
 * patch, are immutable once the vCPU model is defined.
 */
static bool kvm_is_immutable_feature_msr(u32 msr)
{
	int i;

	if (msr >= KVM_FIRST_EMULATED_VMX_MSR && msr <= KVM_LAST_EMULATED_VMX_MSR)
		return true;

	for (i = 0; i < ARRAY_SIZE(msr_based_features_all_except_vmx); i++) {
		if (msr == msr_based_features_all_except_vmx[i])
			return msr != MSR_IA32_UCODE_REV;
	}

	return false;
}

static bool kvm_is_advertised_msr(u32 msr_index)
{
	unsigned int i;

	for (i = 0; i < num_msrs_to_save; i++) {
		if (msrs_to_save[i] == msr_index)
			return true;
	}

	for (i = 0; i < num_emulated_msrs; i++) {
		if (emulated_msrs[i] == msr_index)
			return true;
	}

	return false;
}

typedef int (*msr_access_t)(struct kvm_vcpu *vcpu, u32 index, u64 *data,
			    bool host_initiated);

static __always_inline int kvm_do_msr_access(struct kvm_vcpu *vcpu, u32 msr,
					     u64 *data, bool host_initiated,
					     enum kvm_msr_access rw,
					     msr_access_t msr_access_fn)
{
	const char *op = rw == MSR_TYPE_W ? "wrmsr" : "rdmsr";
	int ret;

	BUILD_BUG_ON(rw != MSR_TYPE_R && rw != MSR_TYPE_W);

	/*
	 * Zero the data on read failures to avoid leaking stack data to the
	 * guest and/or userspace, e.g. if the failure is ignored below.
	 */
	ret = msr_access_fn(vcpu, msr, data, host_initiated);
	if (ret && rw == MSR_TYPE_R)
		*data = 0;

	if (ret != KVM_MSR_RET_UNSUPPORTED)
		return ret;

	/*
	 * Userspace is allowed to read MSRs, and write '0' to MSRs, that KVM
	 * advertises to userspace, even if an MSR isn't fully supported.
	 * Simply check that @data is '0', which covers both the write '0' case
	 * and all reads (in which case @data is zeroed on failure; see above).
	 */
	if (host_initiated && !*data && kvm_is_advertised_msr(msr))
		return 0;

	if (!ignore_msrs) {
		kvm_debug_ratelimited("unhandled %s: 0x%x data 0x%llx\n",
				      op, msr, *data);
		return ret;
	}

	if (report_ignored_msrs)
		kvm_pr_unimpl("ignored %s: 0x%x data 0x%llx\n", op, msr, *data);

	return 0;
}

static struct kmem_cache *kvm_alloc_emulator_cache(void)
{
	unsigned int useroffset = offsetof(struct x86_emulate_ctxt, src);
	unsigned int size = sizeof(struct x86_emulate_ctxt);

	return kmem_cache_create_usercopy("x86_emulator", size,
					  __alignof__(struct x86_emulate_ctxt),
					  SLAB_ACCOUNT, useroffset,
					  size - useroffset, NULL);
}

static int emulator_fix_hypercall(struct x86_emulate_ctxt *ctxt);

static inline void kvm_async_pf_hash_reset(struct kvm_vcpu *vcpu)
{
	int i;
	for (i = 0; i < ASYNC_PF_PER_VCPU; i++)
		vcpu->arch.apf.gfns[i] = ~0;
}

static void kvm_on_user_return(struct user_return_notifier *urn)
{
	unsigned slot;
	struct kvm_user_return_msrs *msrs
		= container_of(urn, struct kvm_user_return_msrs, urn);
	struct kvm_user_return_msr_values *values;
	unsigned long flags;

	/*
	 * Disabling irqs at this point since the following code could be
	 * interrupted and executed through kvm_arch_disable_virtualization_cpu()
	 */
	local_irq_save(flags);
	if (msrs->registered) {
		msrs->registered = false;
		user_return_notifier_unregister(urn);
	}
	local_irq_restore(flags);
	for (slot = 0; slot < kvm_nr_uret_msrs; ++slot) {
		values = &msrs->values[slot];
		if (values->host != values->curr) {
			wrmsrl(kvm_uret_msrs_list[slot], values->host);
			values->curr = values->host;
		}
	}
}

static int kvm_probe_user_return_msr(u32 msr)
{
	u64 val;
	int ret;

	preempt_disable();
	ret = rdmsrl_safe(msr, &val);
	if (ret)
		goto out;
	ret = wrmsrl_safe(msr, val);
out:
	preempt_enable();
	return ret;
}

int kvm_add_user_return_msr(u32 msr)
{
	BUG_ON(kvm_nr_uret_msrs >= KVM_MAX_NR_USER_RETURN_MSRS);

	if (kvm_probe_user_return_msr(msr))
		return -1;

	kvm_uret_msrs_list[kvm_nr_uret_msrs] = msr;
	return kvm_nr_uret_msrs++;
}
EXPORT_SYMBOL_GPL(kvm_add_user_return_msr);

int kvm_find_user_return_msr(u32 msr)
{
	int i;

	for (i = 0; i < kvm_nr_uret_msrs; ++i) {
		if (kvm_uret_msrs_list[i] == msr)
			return i;
	}
	return -1;
}
EXPORT_SYMBOL_GPL(kvm_find_user_return_msr);

static void kvm_user_return_msr_cpu_online(void)
{
	struct kvm_user_return_msrs *msrs = this_cpu_ptr(user_return_msrs);
	u64 value;
	int i;

	for (i = 0; i < kvm_nr_uret_msrs; ++i) {
		rdmsrl_safe(kvm_uret_msrs_list[i], &value);
		msrs->values[i].host = value;
		msrs->values[i].curr = value;
	}
}

int kvm_set_user_return_msr(unsigned slot, u64 value, u64 mask)
{
	struct kvm_user_return_msrs *msrs = this_cpu_ptr(user_return_msrs);
	int err;

	value = (value & mask) | (msrs->values[slot].host & ~mask);
	if (value == msrs->values[slot].curr)
		return 0;
	err = wrmsrl_safe(kvm_uret_msrs_list[slot], value);
	if (err)
		return 1;

	msrs->values[slot].curr = value;
	if (!msrs->registered) {
		msrs->urn.on_user_return = kvm_on_user_return;
		user_return_notifier_register(&msrs->urn);
		msrs->registered = true;
	}
	return 0;
}
EXPORT_SYMBOL_GPL(kvm_set_user_return_msr);

static void drop_user_return_notifiers(void)
{
	struct kvm_user_return_msrs *msrs = this_cpu_ptr(user_return_msrs);

	if (msrs->registered)
		kvm_on_user_return(&msrs->urn);
}

/*
 * Handle a fault on a hardware virtualization (VMX or SVM) instruction.
 *
 * Hardware virtualization extension instructions may fault if a reboot turns
 * off virtualization while processes are running.  Usually after catching the
 * fault we just panic; during reboot instead the instruction is ignored.
 */
noinstr void kvm_spurious_fault(void)
{
	/* Fault while not rebooting.  We want the trace. */
	BUG_ON(!kvm_rebooting);
}
EXPORT_SYMBOL_GPL(kvm_spurious_fault);

#define EXCPT_BENIGN		0
#define EXCPT_CONTRIBUTORY	1
#define EXCPT_PF		2

static int exception_class(int vector)
{
	switch (vector) {
	case PF_VECTOR:
		return EXCPT_PF;
	case DE_VECTOR:
	case TS_VECTOR:
	case NP_VECTOR:
	case SS_VECTOR:
	case GP_VECTOR:
		return EXCPT_CONTRIBUTORY;
	default:
		break;
	}
	return EXCPT_BENIGN;
}

#define EXCPT_FAULT		0
#define EXCPT_TRAP		1
#define EXCPT_ABORT		2
#define EXCPT_INTERRUPT		3
#define EXCPT_DB		4

static int exception_type(int vector)
{
	unsigned int mask;

	if (WARN_ON(vector > 31 || vector == NMI_VECTOR))
		return EXCPT_INTERRUPT;

	mask = 1 << vector;

	/*
	 * #DBs can be trap-like or fault-like, the caller must check other CPU
	 * state, e.g. DR6, to determine whether a #DB is a trap or fault.
	 */
	if (mask & (1 << DB_VECTOR))
		return EXCPT_DB;

	if (mask & ((1 << BP_VECTOR) | (1 << OF_VECTOR)))
		return EXCPT_TRAP;

	if (mask & ((1 << DF_VECTOR) | (1 << MC_VECTOR)))
		return EXCPT_ABORT;

	/* Reserved exceptions will result in fault */
	return EXCPT_FAULT;
}

void kvm_deliver_exception_payload(struct kvm_vcpu *vcpu,
				   struct kvm_queued_exception *ex)
{
	if (!ex->has_payload)
		return;

	switch (ex->vector) {
	case DB_VECTOR:
		/*
		 * "Certain debug exceptions may clear bit 0-3.  The
		 * remaining contents of the DR6 register are never
		 * cleared by the processor".
		 */
		vcpu->arch.dr6 &= ~DR_TRAP_BITS;
		/*
		 * In order to reflect the #DB exception payload in guest
		 * dr6, three components need to be considered: active low
		 * bit, FIXED_1 bits and active high bits (e.g. DR6_BD,
		 * DR6_BS and DR6_BT)
		 * DR6_ACTIVE_LOW contains the FIXED_1 and active low bits.
		 * In the target guest dr6:
		 * FIXED_1 bits should always be set.
		 * Active low bits should be cleared if 1-setting in payload.
		 * Active high bits should be set if 1-setting in payload.
		 *
		 * Note, the payload is compatible with the pending debug
		 * exceptions/exit qualification under VMX, that active_low bits
		 * are active high in payload.
		 * So they need to be flipped for DR6.
		 */
		vcpu->arch.dr6 |= DR6_ACTIVE_LOW;
		vcpu->arch.dr6 |= ex->payload;
		vcpu->arch.dr6 ^= ex->payload & DR6_ACTIVE_LOW;

		/*
		 * The #DB payload is defined as compatible with the 'pending
		 * debug exceptions' field under VMX, not DR6. While bit 12 is
		 * defined in the 'pending debug exceptions' field (enabled
		 * breakpoint), it is reserved and must be zero in DR6.
		 */
		vcpu->arch.dr6 &= ~BIT(12);
		break;
	case PF_VECTOR:
		vcpu->arch.cr2 = ex->payload;
		break;
	}

	ex->has_payload = false;
	ex->payload = 0;
}
EXPORT_SYMBOL_GPL(kvm_deliver_exception_payload);

static void kvm_queue_exception_vmexit(struct kvm_vcpu *vcpu, unsigned int vector,
				       bool has_error_code, u32 error_code,
				       bool has_payload, unsigned long payload)
{
	struct kvm_queued_exception *ex = &vcpu->arch.exception_vmexit;

	ex->vector = vector;
	ex->injected = false;
	ex->pending = true;
	ex->has_error_code = has_error_code;
	ex->error_code = error_code;
	ex->has_payload = has_payload;
	ex->payload = payload;
}

static void kvm_multiple_exception(struct kvm_vcpu *vcpu,
		unsigned nr, bool has_error, u32 error_code,
	        bool has_payload, unsigned long payload, bool reinject)
{
	u32 prev_nr;
	int class1, class2;

	kvm_make_request(KVM_REQ_EVENT, vcpu);

	/*
	 * If the exception is destined for L2 and isn't being reinjected,
	 * morph it to a VM-Exit if L1 wants to intercept the exception.  A
	 * previously injected exception is not checked because it was checked
	 * when it was original queued, and re-checking is incorrect if _L1_
	 * injected the exception, in which case it's exempt from interception.
	 */
	if (!reinject && is_guest_mode(vcpu) &&
	    kvm_x86_ops.nested_ops->is_exception_vmexit(vcpu, nr, error_code)) {
		kvm_queue_exception_vmexit(vcpu, nr, has_error, error_code,
					   has_payload, payload);
		return;
	}

	if (!vcpu->arch.exception.pending && !vcpu->arch.exception.injected) {
	queue:
		if (reinject) {
			/*
			 * On VM-Entry, an exception can be pending if and only
			 * if event injection was blocked by nested_run_pending.
			 * In that case, however, vcpu_enter_guest() requests an
			 * immediate exit, and the guest shouldn't proceed far
			 * enough to need reinjection.
			 */
			WARN_ON_ONCE(kvm_is_exception_pending(vcpu));
			vcpu->arch.exception.injected = true;
			if (WARN_ON_ONCE(has_payload)) {
				/*
				 * A reinjected event has already
				 * delivered its payload.
				 */
				has_payload = false;
				payload = 0;
			}
		} else {
			vcpu->arch.exception.pending = true;
			vcpu->arch.exception.injected = false;
		}
		vcpu->arch.exception.has_error_code = has_error;
		vcpu->arch.exception.vector = nr;
		vcpu->arch.exception.error_code = error_code;
		vcpu->arch.exception.has_payload = has_payload;
		vcpu->arch.exception.payload = payload;
		if (!is_guest_mode(vcpu))
			kvm_deliver_exception_payload(vcpu,
						      &vcpu->arch.exception);
		return;
	}

	/* to check exception */
	prev_nr = vcpu->arch.exception.vector;
	if (prev_nr == DF_VECTOR) {
		/* triple fault -> shutdown */
		kvm_make_request(KVM_REQ_TRIPLE_FAULT, vcpu);
		return;
	}
	class1 = exception_class(prev_nr);
	class2 = exception_class(nr);
	if ((class1 == EXCPT_CONTRIBUTORY && class2 == EXCPT_CONTRIBUTORY) ||
	    (class1 == EXCPT_PF && class2 != EXCPT_BENIGN)) {
		/*
		 * Synthesize #DF.  Clear the previously injected or pending
		 * exception so as not to incorrectly trigger shutdown.
		 */
		vcpu->arch.exception.injected = false;
		vcpu->arch.exception.pending = false;

		kvm_queue_exception_e(vcpu, DF_VECTOR, 0);
	} else {
		/* replace previous exception with a new one in a hope
		   that instruction re-execution will regenerate lost
		   exception */
		goto queue;
	}
}

void kvm_queue_exception(struct kvm_vcpu *vcpu, unsigned nr)
{
	kvm_multiple_exception(vcpu, nr, false, 0, false, 0, false);
}
EXPORT_SYMBOL_GPL(kvm_queue_exception);

void kvm_requeue_exception(struct kvm_vcpu *vcpu, unsigned nr)
{
	kvm_multiple_exception(vcpu, nr, false, 0, false, 0, true);
}
EXPORT_SYMBOL_GPL(kvm_requeue_exception);

void kvm_queue_exception_p(struct kvm_vcpu *vcpu, unsigned nr,
			   unsigned long payload)
{
	kvm_multiple_exception(vcpu, nr, false, 0, true, payload, false);
}
EXPORT_SYMBOL_GPL(kvm_queue_exception_p);

static void kvm_queue_exception_e_p(struct kvm_vcpu *vcpu, unsigned nr,
				    u32 error_code, unsigned long payload)
{
	kvm_multiple_exception(vcpu, nr, true, error_code,
			       true, payload, false);
}

int kvm_complete_insn_gp(struct kvm_vcpu *vcpu, int err)
{
	if (err)
		kvm_inject_gp(vcpu, 0);
	else
		return kvm_skip_emulated_instruction(vcpu);

	return 1;
}
EXPORT_SYMBOL_GPL(kvm_complete_insn_gp);

static int complete_emulated_insn_gp(struct kvm_vcpu *vcpu, int err)
{
	if (err) {
		kvm_inject_gp(vcpu, 0);
		return 1;
	}

	return kvm_emulate_instruction(vcpu, EMULTYPE_NO_DECODE | EMULTYPE_SKIP |
				       EMULTYPE_COMPLETE_USER_EXIT);
}

void kvm_inject_page_fault(struct kvm_vcpu *vcpu, struct x86_exception *fault)
{
	++vcpu->stat.pf_guest;

	/*
	 * Async #PF in L2 is always forwarded to L1 as a VM-Exit regardless of
	 * whether or not L1 wants to intercept "regular" #PF.
	 */
	if (is_guest_mode(vcpu) && fault->async_page_fault)
		kvm_queue_exception_vmexit(vcpu, PF_VECTOR,
					   true, fault->error_code,
					   true, fault->address);
	else
		kvm_queue_exception_e_p(vcpu, PF_VECTOR, fault->error_code,
					fault->address);
}

void kvm_inject_emulated_page_fault(struct kvm_vcpu *vcpu,
				    struct x86_exception *fault)
{
	struct kvm_mmu *fault_mmu;
	WARN_ON_ONCE(fault->vector != PF_VECTOR);

	fault_mmu = fault->nested_page_fault ? vcpu->arch.mmu :
					       vcpu->arch.walk_mmu;

	/*
	 * Invalidate the TLB entry for the faulting address, if it exists,
	 * else the access will fault indefinitely (and to emulate hardware).
	 */
	if ((fault->error_code & PFERR_PRESENT_MASK) &&
	    !(fault->error_code & PFERR_RSVD_MASK))
		kvm_mmu_invalidate_addr(vcpu, fault_mmu, fault->address,
					KVM_MMU_ROOT_CURRENT);

	fault_mmu->inject_page_fault(vcpu, fault);
}
EXPORT_SYMBOL_GPL(kvm_inject_emulated_page_fault);

void kvm_inject_nmi(struct kvm_vcpu *vcpu)
{
	atomic_inc(&vcpu->arch.nmi_queued);
	kvm_make_request(KVM_REQ_NMI, vcpu);
}

void kvm_queue_exception_e(struct kvm_vcpu *vcpu, unsigned nr, u32 error_code)
{
	kvm_multiple_exception(vcpu, nr, true, error_code, false, 0, false);
}
EXPORT_SYMBOL_GPL(kvm_queue_exception_e);

void kvm_requeue_exception_e(struct kvm_vcpu *vcpu, unsigned nr, u32 error_code)
{
	kvm_multiple_exception(vcpu, nr, true, error_code, false, 0, true);
}
EXPORT_SYMBOL_GPL(kvm_requeue_exception_e);

/*
 * Checks if cpl <= required_cpl; if true, return true.  Otherwise queue
 * a #GP and return false.
 */
bool kvm_require_cpl(struct kvm_vcpu *vcpu, int required_cpl)
{
	if (kvm_x86_call(get_cpl)(vcpu) <= required_cpl)
		return true;
	kvm_queue_exception_e(vcpu, GP_VECTOR, 0);
	return false;
}

bool kvm_require_dr(struct kvm_vcpu *vcpu, int dr)
{
	if ((dr != 4 && dr != 5) || !kvm_is_cr4_bit_set(vcpu, X86_CR4_DE))
		return true;

	kvm_queue_exception(vcpu, UD_VECTOR);
	return false;
}
EXPORT_SYMBOL_GPL(kvm_require_dr);

static inline u64 pdptr_rsvd_bits(struct kvm_vcpu *vcpu)
{
	return vcpu->arch.reserved_gpa_bits | rsvd_bits(5, 8) | rsvd_bits(1, 2);
}

/*
 * Load the pae pdptrs.  Return 1 if they are all valid, 0 otherwise.
 */
int load_pdptrs(struct kvm_vcpu *vcpu, unsigned long cr3)
{
	struct kvm_mmu *mmu = vcpu->arch.walk_mmu;
	gfn_t pdpt_gfn = cr3 >> PAGE_SHIFT;
	gpa_t real_gpa;
	int i;
	int ret;
	u64 pdpte[ARRAY_SIZE(mmu->pdptrs)];

	/*
	 * If the MMU is nested, CR3 holds an L2 GPA and needs to be translated
	 * to an L1 GPA.
	 */
	real_gpa = kvm_translate_gpa(vcpu, mmu, gfn_to_gpa(pdpt_gfn),
				     PFERR_USER_MASK | PFERR_WRITE_MASK, NULL);
	if (real_gpa == INVALID_GPA)
		return 0;

	/* Note the offset, PDPTRs are 32 byte aligned when using PAE paging. */
	ret = kvm_vcpu_read_guest_page(vcpu, gpa_to_gfn(real_gpa), pdpte,
				       cr3 & GENMASK(11, 5), sizeof(pdpte));
	if (ret < 0)
		return 0;

	for (i = 0; i < ARRAY_SIZE(pdpte); ++i) {
		if ((pdpte[i] & PT_PRESENT_MASK) &&
		    (pdpte[i] & pdptr_rsvd_bits(vcpu))) {
			return 0;
		}
	}

	/*
	 * Marking VCPU_EXREG_PDPTR dirty doesn't work for !tdp_enabled.
	 * Shadow page roots need to be reconstructed instead.
	 */
	if (!tdp_enabled && memcmp(mmu->pdptrs, pdpte, sizeof(mmu->pdptrs)))
		kvm_mmu_free_roots(vcpu->kvm, mmu, KVM_MMU_ROOT_CURRENT);

	memcpy(mmu->pdptrs, pdpte, sizeof(mmu->pdptrs));
	kvm_register_mark_dirty(vcpu, VCPU_EXREG_PDPTR);
	kvm_make_request(KVM_REQ_LOAD_MMU_PGD, vcpu);
	vcpu->arch.pdptrs_from_userspace = false;

	return 1;
}
EXPORT_SYMBOL_GPL(load_pdptrs);

static bool kvm_is_valid_cr0(struct kvm_vcpu *vcpu, unsigned long cr0)
{
#ifdef CONFIG_X86_64
	if (cr0 & 0xffffffff00000000UL)
		return false;
#endif

	if ((cr0 & X86_CR0_NW) && !(cr0 & X86_CR0_CD))
		return false;

	if ((cr0 & X86_CR0_PG) && !(cr0 & X86_CR0_PE))
		return false;

	return kvm_x86_call(is_valid_cr0)(vcpu, cr0);
}

void kvm_post_set_cr0(struct kvm_vcpu *vcpu, unsigned long old_cr0, unsigned long cr0)
{
	/*
	 * CR0.WP is incorporated into the MMU role, but only for non-nested,
	 * indirect shadow MMUs.  If paging is disabled, no updates are needed
	 * as there are no permission bits to emulate.  If TDP is enabled, the
	 * MMU's metadata needs to be updated, e.g. so that emulating guest
	 * translations does the right thing, but there's no need to unload the
	 * root as CR0.WP doesn't affect SPTEs.
	 */
	if ((cr0 ^ old_cr0) == X86_CR0_WP) {
		if (!(cr0 & X86_CR0_PG))
			return;

		if (tdp_enabled) {
			kvm_init_mmu(vcpu);
			return;
		}
	}

	if ((cr0 ^ old_cr0) & X86_CR0_PG) {
		kvm_clear_async_pf_completion_queue(vcpu);
		kvm_async_pf_hash_reset(vcpu);

		/*
		 * Clearing CR0.PG is defined to flush the TLB from the guest's
		 * perspective.
		 */
		if (!(cr0 & X86_CR0_PG))
			kvm_make_request(KVM_REQ_TLB_FLUSH_GUEST, vcpu);
	}

	if ((cr0 ^ old_cr0) & KVM_MMU_CR0_ROLE_BITS)
		kvm_mmu_reset_context(vcpu);
}
EXPORT_SYMBOL_GPL(kvm_post_set_cr0);

int kvm_set_cr0(struct kvm_vcpu *vcpu, unsigned long cr0)
{
	unsigned long old_cr0 = kvm_read_cr0(vcpu);

	if (!kvm_is_valid_cr0(vcpu, cr0))
		return 1;

	cr0 |= X86_CR0_ET;

	/* Write to CR0 reserved bits are ignored, even on Intel. */
	cr0 &= ~CR0_RESERVED_BITS;

#ifdef CONFIG_X86_64
	if ((vcpu->arch.efer & EFER_LME) && !is_paging(vcpu) &&
	    (cr0 & X86_CR0_PG)) {
		int cs_db, cs_l;

		if (!is_pae(vcpu))
			return 1;
		kvm_x86_call(get_cs_db_l_bits)(vcpu, &cs_db, &cs_l);
		if (cs_l)
			return 1;
	}
#endif
	if (!(vcpu->arch.efer & EFER_LME) && (cr0 & X86_CR0_PG) &&
	    is_pae(vcpu) && ((cr0 ^ old_cr0) & X86_CR0_PDPTR_BITS) &&
	    !load_pdptrs(vcpu, kvm_read_cr3(vcpu)))
		return 1;

	if (!(cr0 & X86_CR0_PG) &&
	    (is_64_bit_mode(vcpu) || kvm_is_cr4_bit_set(vcpu, X86_CR4_PCIDE)))
		return 1;

	kvm_x86_call(set_cr0)(vcpu, cr0);

	kvm_post_set_cr0(vcpu, old_cr0, cr0);

	return 0;
}
EXPORT_SYMBOL_GPL(kvm_set_cr0);

void kvm_lmsw(struct kvm_vcpu *vcpu, unsigned long msw)
{
	(void)kvm_set_cr0(vcpu, kvm_read_cr0_bits(vcpu, ~0x0eul) | (msw & 0x0f));
}
EXPORT_SYMBOL_GPL(kvm_lmsw);

void kvm_load_guest_xsave_state(struct kvm_vcpu *vcpu)
{
	if (vcpu->arch.guest_state_protected)
		return;

	if (kvm_is_cr4_bit_set(vcpu, X86_CR4_OSXSAVE)) {

		if (vcpu->arch.xcr0 != kvm_host.xcr0)
			xsetbv(XCR_XFEATURE_ENABLED_MASK, vcpu->arch.xcr0);

		if (guest_cpu_cap_has(vcpu, X86_FEATURE_XSAVES) &&
		    vcpu->arch.ia32_xss != kvm_host.xss)
			wrmsrl(MSR_IA32_XSS, vcpu->arch.ia32_xss);
	}

	if (cpu_feature_enabled(X86_FEATURE_PKU) &&
	    vcpu->arch.pkru != vcpu->arch.host_pkru &&
	    ((vcpu->arch.xcr0 & XFEATURE_MASK_PKRU) ||
	     kvm_is_cr4_bit_set(vcpu, X86_CR4_PKE)))
		wrpkru(vcpu->arch.pkru);
}
EXPORT_SYMBOL_GPL(kvm_load_guest_xsave_state);

void kvm_load_host_xsave_state(struct kvm_vcpu *vcpu)
{
	if (vcpu->arch.guest_state_protected)
		return;

	if (cpu_feature_enabled(X86_FEATURE_PKU) &&
	    ((vcpu->arch.xcr0 & XFEATURE_MASK_PKRU) ||
	     kvm_is_cr4_bit_set(vcpu, X86_CR4_PKE))) {
		vcpu->arch.pkru = rdpkru();
		if (vcpu->arch.pkru != vcpu->arch.host_pkru)
			wrpkru(vcpu->arch.host_pkru);
	}

	if (kvm_is_cr4_bit_set(vcpu, X86_CR4_OSXSAVE)) {

		if (vcpu->arch.xcr0 != kvm_host.xcr0)
			xsetbv(XCR_XFEATURE_ENABLED_MASK, kvm_host.xcr0);

		if (guest_cpu_cap_has(vcpu, X86_FEATURE_XSAVES) &&
		    vcpu->arch.ia32_xss != kvm_host.xss)
			wrmsrl(MSR_IA32_XSS, kvm_host.xss);
	}

}
EXPORT_SYMBOL_GPL(kvm_load_host_xsave_state);

#ifdef CONFIG_X86_64
static inline u64 kvm_guest_supported_xfd(struct kvm_vcpu *vcpu)
{
	return vcpu->arch.guest_supported_xcr0 & XFEATURE_MASK_USER_DYNAMIC;
}
#endif

static int __kvm_set_xcr(struct kvm_vcpu *vcpu, u32 index, u64 xcr)
{
	u64 xcr0 = xcr;
	u64 old_xcr0 = vcpu->arch.xcr0;
	u64 valid_bits;

	/* Only support XCR_XFEATURE_ENABLED_MASK(xcr0) now  */
	if (index != XCR_XFEATURE_ENABLED_MASK)
		return 1;
	if (!(xcr0 & XFEATURE_MASK_FP))
		return 1;
	if ((xcr0 & XFEATURE_MASK_YMM) && !(xcr0 & XFEATURE_MASK_SSE))
		return 1;

	/*
	 * Do not allow the guest to set bits that we do not support
	 * saving.  However, xcr0 bit 0 is always set, even if the
	 * emulated CPU does not support XSAVE (see kvm_vcpu_reset()).
	 */
	valid_bits = vcpu->arch.guest_supported_xcr0 | XFEATURE_MASK_FP;
	if (xcr0 & ~valid_bits)
		return 1;

	if ((!(xcr0 & XFEATURE_MASK_BNDREGS)) !=
	    (!(xcr0 & XFEATURE_MASK_BNDCSR)))
		return 1;

	if (xcr0 & XFEATURE_MASK_AVX512) {
		if (!(xcr0 & XFEATURE_MASK_YMM))
			return 1;
		if ((xcr0 & XFEATURE_MASK_AVX512) != XFEATURE_MASK_AVX512)
			return 1;
	}

	if ((xcr0 & XFEATURE_MASK_XTILE) &&
	    ((xcr0 & XFEATURE_MASK_XTILE) != XFEATURE_MASK_XTILE))
		return 1;

	vcpu->arch.xcr0 = xcr0;

	if ((xcr0 ^ old_xcr0) & XFEATURE_MASK_EXTEND)
		kvm_update_cpuid_runtime(vcpu);
	return 0;
}

int kvm_emulate_xsetbv(struct kvm_vcpu *vcpu)
{
	/* Note, #UD due to CR4.OSXSAVE=0 has priority over the intercept. */
	if (kvm_x86_call(get_cpl)(vcpu) != 0 ||
	    __kvm_set_xcr(vcpu, kvm_rcx_read(vcpu), kvm_read_edx_eax(vcpu))) {
		kvm_inject_gp(vcpu, 0);
		return 1;
	}

	return kvm_skip_emulated_instruction(vcpu);
}
EXPORT_SYMBOL_GPL(kvm_emulate_xsetbv);

static bool kvm_is_valid_cr4(struct kvm_vcpu *vcpu, unsigned long cr4)
{
	return __kvm_is_valid_cr4(vcpu, cr4) &&
	       kvm_x86_call(is_valid_cr4)(vcpu, cr4);
}

void kvm_post_set_cr4(struct kvm_vcpu *vcpu, unsigned long old_cr4, unsigned long cr4)
{
	if ((cr4 ^ old_cr4) & KVM_MMU_CR4_ROLE_BITS)
		kvm_mmu_reset_context(vcpu);

	/*
	 * If CR4.PCIDE is changed 0 -> 1, there is no need to flush the TLB
	 * according to the SDM; however, stale prev_roots could be reused
	 * incorrectly in the future after a MOV to CR3 with NOFLUSH=1, so we
	 * free them all.  This is *not* a superset of KVM_REQ_TLB_FLUSH_GUEST
	 * or KVM_REQ_TLB_FLUSH_CURRENT, because the hardware TLB is not flushed,
	 * so fall through.
	 */
	if (!tdp_enabled &&
	    (cr4 & X86_CR4_PCIDE) && !(old_cr4 & X86_CR4_PCIDE))
		kvm_mmu_unload(vcpu);

	/*
	 * The TLB has to be flushed for all PCIDs if any of the following
	 * (architecturally required) changes happen:
	 * - CR4.PCIDE is changed from 1 to 0
	 * - CR4.PGE is toggled
	 *
	 * This is a superset of KVM_REQ_TLB_FLUSH_CURRENT.
	 */
	if (((cr4 ^ old_cr4) & X86_CR4_PGE) ||
	    (!(cr4 & X86_CR4_PCIDE) && (old_cr4 & X86_CR4_PCIDE)))
		kvm_make_request(KVM_REQ_TLB_FLUSH_GUEST, vcpu);

	/*
	 * The TLB has to be flushed for the current PCID if any of the
	 * following (architecturally required) changes happen:
	 * - CR4.SMEP is changed from 0 to 1
	 * - CR4.PAE is toggled
	 */
	else if (((cr4 ^ old_cr4) & X86_CR4_PAE) ||
		 ((cr4 & X86_CR4_SMEP) && !(old_cr4 & X86_CR4_SMEP)))
		kvm_make_request(KVM_REQ_TLB_FLUSH_CURRENT, vcpu);

}
EXPORT_SYMBOL_GPL(kvm_post_set_cr4);

int kvm_set_cr4(struct kvm_vcpu *vcpu, unsigned long cr4)
{
	unsigned long old_cr4 = kvm_read_cr4(vcpu);

	if (!kvm_is_valid_cr4(vcpu, cr4))
		return 1;

	if (is_long_mode(vcpu)) {
		if (!(cr4 & X86_CR4_PAE))
			return 1;
		if ((cr4 ^ old_cr4) & X86_CR4_LA57)
			return 1;
	} else if (is_paging(vcpu) && (cr4 & X86_CR4_PAE)
		   && ((cr4 ^ old_cr4) & X86_CR4_PDPTR_BITS)
		   && !load_pdptrs(vcpu, kvm_read_cr3(vcpu)))
		return 1;

	if ((cr4 & X86_CR4_PCIDE) && !(old_cr4 & X86_CR4_PCIDE)) {
		/* PCID can not be enabled when cr3[11:0]!=000H or EFER.LMA=0 */
		if ((kvm_read_cr3(vcpu) & X86_CR3_PCID_MASK) || !is_long_mode(vcpu))
			return 1;
	}

	kvm_x86_call(set_cr4)(vcpu, cr4);

	kvm_post_set_cr4(vcpu, old_cr4, cr4);

	return 0;
}
EXPORT_SYMBOL_GPL(kvm_set_cr4);

static void kvm_invalidate_pcid(struct kvm_vcpu *vcpu, unsigned long pcid)
{
	struct kvm_mmu *mmu = vcpu->arch.mmu;
	unsigned long roots_to_free = 0;
	int i;

	/*
	 * MOV CR3 and INVPCID are usually not intercepted when using TDP, but
	 * this is reachable when running EPT=1 and unrestricted_guest=0,  and
	 * also via the emulator.  KVM's TDP page tables are not in the scope of
	 * the invalidation, but the guest's TLB entries need to be flushed as
	 * the CPU may have cached entries in its TLB for the target PCID.
	 */
	if (unlikely(tdp_enabled)) {
		kvm_make_request(KVM_REQ_TLB_FLUSH_GUEST, vcpu);
		return;
	}

	/*
	 * If neither the current CR3 nor any of the prev_roots use the given
	 * PCID, then nothing needs to be done here because a resync will
	 * happen anyway before switching to any other CR3.
	 */
	if (kvm_get_active_pcid(vcpu) == pcid) {
		kvm_make_request(KVM_REQ_MMU_SYNC, vcpu);
		kvm_make_request(KVM_REQ_TLB_FLUSH_CURRENT, vcpu);
	}

	/*
	 * If PCID is disabled, there is no need to free prev_roots even if the
	 * PCIDs for them are also 0, because MOV to CR3 always flushes the TLB
	 * with PCIDE=0.
	 */
	if (!kvm_is_cr4_bit_set(vcpu, X86_CR4_PCIDE))
		return;

	for (i = 0; i < KVM_MMU_NUM_PREV_ROOTS; i++)
		if (kvm_get_pcid(vcpu, mmu->prev_roots[i].pgd) == pcid)
			roots_to_free |= KVM_MMU_ROOT_PREVIOUS(i);

	kvm_mmu_free_roots(vcpu->kvm, mmu, roots_to_free);
}

int kvm_set_cr3(struct kvm_vcpu *vcpu, unsigned long cr3)
{
	bool skip_tlb_flush = false;
	unsigned long pcid = 0;
#ifdef CONFIG_X86_64
	if (kvm_is_cr4_bit_set(vcpu, X86_CR4_PCIDE)) {
		skip_tlb_flush = cr3 & X86_CR3_PCID_NOFLUSH;
		cr3 &= ~X86_CR3_PCID_NOFLUSH;
		pcid = cr3 & X86_CR3_PCID_MASK;
	}
#endif

	/* PDPTRs are always reloaded for PAE paging. */
	if (cr3 == kvm_read_cr3(vcpu) && !is_pae_paging(vcpu))
		goto handle_tlb_flush;

	/*
	 * Do not condition the GPA check on long mode, this helper is used to
	 * stuff CR3, e.g. for RSM emulation, and there is no guarantee that
	 * the current vCPU mode is accurate.
	 */
	if (!kvm_vcpu_is_legal_cr3(vcpu, cr3))
		return 1;

	if (is_pae_paging(vcpu) && !load_pdptrs(vcpu, cr3))
		return 1;

	if (cr3 != kvm_read_cr3(vcpu))
		kvm_mmu_new_pgd(vcpu, cr3);

	vcpu->arch.cr3 = cr3;
	kvm_register_mark_dirty(vcpu, VCPU_EXREG_CR3);
	/* Do not call post_set_cr3, we do not get here for confidential guests.  */

handle_tlb_flush:
	/*
	 * A load of CR3 that flushes the TLB flushes only the current PCID,
	 * even if PCID is disabled, in which case PCID=0 is flushed.  It's a
	 * moot point in the end because _disabling_ PCID will flush all PCIDs,
	 * and it's impossible to use a non-zero PCID when PCID is disabled,
	 * i.e. only PCID=0 can be relevant.
	 */
	if (!skip_tlb_flush)
		kvm_invalidate_pcid(vcpu, pcid);

	return 0;
}
EXPORT_SYMBOL_GPL(kvm_set_cr3);

int kvm_set_cr8(struct kvm_vcpu *vcpu, unsigned long cr8)
{
	if (cr8 & CR8_RESERVED_BITS)
		return 1;
	if (lapic_in_kernel(vcpu))
		kvm_lapic_set_tpr(vcpu, cr8);
	else
		vcpu->arch.cr8 = cr8;
	return 0;
}
EXPORT_SYMBOL_GPL(kvm_set_cr8);

unsigned long kvm_get_cr8(struct kvm_vcpu *vcpu)
{
	if (lapic_in_kernel(vcpu))
		return kvm_lapic_get_cr8(vcpu);
	else
		return vcpu->arch.cr8;
}
EXPORT_SYMBOL_GPL(kvm_get_cr8);

static void kvm_update_dr0123(struct kvm_vcpu *vcpu)
{
	int i;

	if (!(vcpu->guest_debug & KVM_GUESTDBG_USE_HW_BP)) {
		for (i = 0; i < KVM_NR_DB_REGS; i++)
			vcpu->arch.eff_db[i] = vcpu->arch.db[i];
	}
}

void kvm_update_dr7(struct kvm_vcpu *vcpu)
{
	unsigned long dr7;

	if (vcpu->guest_debug & KVM_GUESTDBG_USE_HW_BP)
		dr7 = vcpu->arch.guest_debug_dr7;
	else
		dr7 = vcpu->arch.dr7;
	kvm_x86_call(set_dr7)(vcpu, dr7);
	vcpu->arch.switch_db_regs &= ~KVM_DEBUGREG_BP_ENABLED;
	if (dr7 & DR7_BP_EN_MASK)
		vcpu->arch.switch_db_regs |= KVM_DEBUGREG_BP_ENABLED;
}
EXPORT_SYMBOL_GPL(kvm_update_dr7);

static u64 kvm_dr6_fixed(struct kvm_vcpu *vcpu)
{
	u64 fixed = DR6_FIXED_1;

	if (!guest_cpu_cap_has(vcpu, X86_FEATURE_RTM))
		fixed |= DR6_RTM;

	if (!guest_cpu_cap_has(vcpu, X86_FEATURE_BUS_LOCK_DETECT))
		fixed |= DR6_BUS_LOCK;
	return fixed;
}

int kvm_set_dr(struct kvm_vcpu *vcpu, int dr, unsigned long val)
{
	size_t size = ARRAY_SIZE(vcpu->arch.db);

	switch (dr) {
	case 0 ... 3:
		vcpu->arch.db[array_index_nospec(dr, size)] = val;
		if (!(vcpu->guest_debug & KVM_GUESTDBG_USE_HW_BP))
			vcpu->arch.eff_db[dr] = val;
		break;
	case 4:
	case 6:
		if (!kvm_dr6_valid(val))
			return 1; /* #GP */
		vcpu->arch.dr6 = (val & DR6_VOLATILE) | kvm_dr6_fixed(vcpu);
		break;
	case 5:
	default: /* 7 */
		if (!kvm_dr7_valid(val))
			return 1; /* #GP */
		vcpu->arch.dr7 = (val & DR7_VOLATILE) | DR7_FIXED_1;
		kvm_update_dr7(vcpu);
		break;
	}

	return 0;
}
EXPORT_SYMBOL_GPL(kvm_set_dr);

unsigned long kvm_get_dr(struct kvm_vcpu *vcpu, int dr)
{
	size_t size = ARRAY_SIZE(vcpu->arch.db);

	switch (dr) {
	case 0 ... 3:
		return vcpu->arch.db[array_index_nospec(dr, size)];
	case 4:
	case 6:
		return vcpu->arch.dr6;
	case 5:
	default: /* 7 */
		return vcpu->arch.dr7;
	}
}
EXPORT_SYMBOL_GPL(kvm_get_dr);

int kvm_emulate_rdpmc(struct kvm_vcpu *vcpu)
{
	u32 ecx = kvm_rcx_read(vcpu);
	u64 data;

	if (kvm_pmu_rdpmc(vcpu, ecx, &data)) {
		kvm_inject_gp(vcpu, 0);
		return 1;
	}

	kvm_rax_write(vcpu, (u32)data);
	kvm_rdx_write(vcpu, data >> 32);
	return kvm_skip_emulated_instruction(vcpu);
}
EXPORT_SYMBOL_GPL(kvm_emulate_rdpmc);

/*
 * Some IA32_ARCH_CAPABILITIES bits have dependencies on MSRs that KVM
 * does not yet virtualize. These include:
 *   10 - MISC_PACKAGE_CTRLS
 *   11 - ENERGY_FILTERING_CTL
 *   12 - DOITM
 *   18 - FB_CLEAR_CTRL
 *   21 - XAPIC_DISABLE_STATUS
 *   23 - OVERCLOCKING_STATUS
 */

#define KVM_SUPPORTED_ARCH_CAP \
	(ARCH_CAP_RDCL_NO | ARCH_CAP_IBRS_ALL | ARCH_CAP_RSBA | \
	 ARCH_CAP_SKIP_VMENTRY_L1DFLUSH | ARCH_CAP_SSB_NO | ARCH_CAP_MDS_NO | \
	 ARCH_CAP_PSCHANGE_MC_NO | ARCH_CAP_TSX_CTRL_MSR | ARCH_CAP_TAA_NO | \
	 ARCH_CAP_SBDR_SSDP_NO | ARCH_CAP_FBSDP_NO | ARCH_CAP_PSDP_NO | \
	 ARCH_CAP_FB_CLEAR | ARCH_CAP_RRSBA | ARCH_CAP_PBRSB_NO | ARCH_CAP_GDS_NO | \
	 ARCH_CAP_RFDS_NO | ARCH_CAP_RFDS_CLEAR | ARCH_CAP_BHI_NO)

static u64 kvm_get_arch_capabilities(void)
{
	u64 data = kvm_host.arch_capabilities & KVM_SUPPORTED_ARCH_CAP;

	/*
	 * If nx_huge_pages is enabled, KVM's shadow paging will ensure that
	 * the nested hypervisor runs with NX huge pages.  If it is not,
	 * L1 is anyway vulnerable to ITLB_MULTIHIT exploits from other
	 * L1 guests, so it need not worry about its own (L2) guests.
	 */
	data |= ARCH_CAP_PSCHANGE_MC_NO;

	/*
	 * If we're doing cache flushes (either "always" or "cond")
	 * we will do one whenever the guest does a vmlaunch/vmresume.
	 * If an outer hypervisor is doing the cache flush for us
	 * (ARCH_CAP_SKIP_VMENTRY_L1DFLUSH), we can safely pass that
	 * capability to the guest too, and if EPT is disabled we're not
	 * vulnerable.  Overall, only VMENTER_L1D_FLUSH_NEVER will
	 * require a nested hypervisor to do a flush of its own.
	 */
	if (l1tf_vmx_mitigation != VMENTER_L1D_FLUSH_NEVER)
		data |= ARCH_CAP_SKIP_VMENTRY_L1DFLUSH;

	if (!boot_cpu_has_bug(X86_BUG_CPU_MELTDOWN))
		data |= ARCH_CAP_RDCL_NO;
	if (!boot_cpu_has_bug(X86_BUG_SPEC_STORE_BYPASS))
		data |= ARCH_CAP_SSB_NO;
	if (!boot_cpu_has_bug(X86_BUG_MDS))
		data |= ARCH_CAP_MDS_NO;
	if (!boot_cpu_has_bug(X86_BUG_RFDS))
		data |= ARCH_CAP_RFDS_NO;

	if (!boot_cpu_has(X86_FEATURE_RTM)) {
		/*
		 * If RTM=0 because the kernel has disabled TSX, the host might
		 * have TAA_NO or TSX_CTRL.  Clear TAA_NO (the guest sees RTM=0
		 * and therefore knows that there cannot be TAA) but keep
		 * TSX_CTRL: some buggy userspaces leave it set on tsx=on hosts,
		 * and we want to allow migrating those guests to tsx=off hosts.
		 */
		data &= ~ARCH_CAP_TAA_NO;
	} else if (!boot_cpu_has_bug(X86_BUG_TAA)) {
		data |= ARCH_CAP_TAA_NO;
	} else {
		/*
		 * Nothing to do here; we emulate TSX_CTRL if present on the
		 * host so the guest can choose between disabling TSX or
		 * using VERW to clear CPU buffers.
		 */
	}

	if (!boot_cpu_has_bug(X86_BUG_GDS) || gds_ucode_mitigated())
		data |= ARCH_CAP_GDS_NO;

	return data;
}

static int kvm_get_feature_msr(struct kvm_vcpu *vcpu, u32 index, u64 *data,
			       bool host_initiated)
{
	WARN_ON_ONCE(!host_initiated);

	switch (index) {
	case MSR_IA32_ARCH_CAPABILITIES:
		*data = kvm_get_arch_capabilities();
		break;
	case MSR_IA32_PERF_CAPABILITIES:
		*data = kvm_caps.supported_perf_cap;
		break;
	case MSR_PLATFORM_INFO:
		*data = MSR_PLATFORM_INFO_CPUID_FAULT;
		break;
	case MSR_IA32_UCODE_REV:
		rdmsrl_safe(index, data);
		break;
	default:
		return kvm_x86_call(get_feature_msr)(index, data);
	}
	return 0;
}

static int do_get_feature_msr(struct kvm_vcpu *vcpu, unsigned index, u64 *data)
{
	return kvm_do_msr_access(vcpu, index, data, true, MSR_TYPE_R,
				 kvm_get_feature_msr);
}

static bool __kvm_valid_efer(struct kvm_vcpu *vcpu, u64 efer)
{
	if (efer & EFER_AUTOIBRS && !guest_cpu_cap_has(vcpu, X86_FEATURE_AUTOIBRS))
		return false;

	if (efer & EFER_FFXSR && !guest_cpu_cap_has(vcpu, X86_FEATURE_FXSR_OPT))
		return false;

	if (efer & EFER_SVME && !guest_cpu_cap_has(vcpu, X86_FEATURE_SVM))
		return false;

	if (efer & (EFER_LME | EFER_LMA) &&
	    !guest_cpu_cap_has(vcpu, X86_FEATURE_LM))
		return false;

	if (efer & EFER_NX && !guest_cpu_cap_has(vcpu, X86_FEATURE_NX))
		return false;

	return true;

}
bool kvm_valid_efer(struct kvm_vcpu *vcpu, u64 efer)
{
	if (efer & efer_reserved_bits)
		return false;

	return __kvm_valid_efer(vcpu, efer);
}
EXPORT_SYMBOL_GPL(kvm_valid_efer);

static int set_efer(struct kvm_vcpu *vcpu, struct msr_data *msr_info)
{
	u64 old_efer = vcpu->arch.efer;
	u64 efer = msr_info->data;
	int r;

	if (efer & efer_reserved_bits)
		return 1;

	if (!msr_info->host_initiated) {
		if (!__kvm_valid_efer(vcpu, efer))
			return 1;

		if (is_paging(vcpu) &&
		    (vcpu->arch.efer & EFER_LME) != (efer & EFER_LME))
			return 1;
	}

	efer &= ~EFER_LMA;
	efer |= vcpu->arch.efer & EFER_LMA;

	r = kvm_x86_call(set_efer)(vcpu, efer);
	if (r) {
		WARN_ON(r > 0);
		return r;
	}

	if ((efer ^ old_efer) & KVM_MMU_EFER_ROLE_BITS)
		kvm_mmu_reset_context(vcpu);

	if (!static_cpu_has(X86_FEATURE_XSAVES) &&
	    (efer & EFER_SVME))
		kvm_hv_xsaves_xsavec_maybe_warn(vcpu);

	return 0;
}

void kvm_enable_efer_bits(u64 mask)
{
       efer_reserved_bits &= ~mask;
}
EXPORT_SYMBOL_GPL(kvm_enable_efer_bits);

bool kvm_msr_allowed(struct kvm_vcpu *vcpu, u32 index, u32 type)
{
	struct kvm_x86_msr_filter *msr_filter;
	struct msr_bitmap_range *ranges;
	struct kvm *kvm = vcpu->kvm;
	bool allowed;
	int idx;
	u32 i;

	/* x2APIC MSRs do not support filtering. */
	if (index >= 0x800 && index <= 0x8ff)
		return true;

	idx = srcu_read_lock(&kvm->srcu);

	msr_filter = srcu_dereference(kvm->arch.msr_filter, &kvm->srcu);
	if (!msr_filter) {
		allowed = true;
		goto out;
	}

	allowed = msr_filter->default_allow;
	ranges = msr_filter->ranges;

	for (i = 0; i < msr_filter->count; i++) {
		u32 start = ranges[i].base;
		u32 end = start + ranges[i].nmsrs;
		u32 flags = ranges[i].flags;
		unsigned long *bitmap = ranges[i].bitmap;

		if ((index >= start) && (index < end) && (flags & type)) {
			allowed = test_bit(index - start, bitmap);
			break;
		}
	}

out:
	srcu_read_unlock(&kvm->srcu, idx);

	return allowed;
}
EXPORT_SYMBOL_GPL(kvm_msr_allowed);

/*
 * Write @data into the MSR specified by @index.  Select MSR specific fault
 * checks are bypassed if @host_initiated is %true.
 * Returns 0 on success, non-0 otherwise.
 * Assumes vcpu_load() was already called.
 */
static int __kvm_set_msr(struct kvm_vcpu *vcpu, u32 index, u64 data,
			 bool host_initiated)
{
	struct msr_data msr;

	switch (index) {
	case MSR_FS_BASE:
	case MSR_GS_BASE:
	case MSR_KERNEL_GS_BASE:
	case MSR_CSTAR:
	case MSR_LSTAR:
		if (is_noncanonical_msr_address(data, vcpu))
			return 1;
		break;
	case MSR_IA32_SYSENTER_EIP:
	case MSR_IA32_SYSENTER_ESP:
		/*
		 * IA32_SYSENTER_ESP and IA32_SYSENTER_EIP cause #GP if
		 * non-canonical address is written on Intel but not on
		 * AMD (which ignores the top 32-bits, because it does
		 * not implement 64-bit SYSENTER).
		 *
		 * 64-bit code should hence be able to write a non-canonical
		 * value on AMD.  Making the address canonical ensures that
		 * vmentry does not fail on Intel after writing a non-canonical
		 * value, and that something deterministic happens if the guest
		 * invokes 64-bit SYSENTER.
		 */
		data = __canonical_address(data, max_host_virt_addr_bits());
		break;
	case MSR_TSC_AUX:
		if (!kvm_is_supported_user_return_msr(MSR_TSC_AUX))
			return 1;

		if (!host_initiated &&
		    !guest_cpu_cap_has(vcpu, X86_FEATURE_RDTSCP) &&
		    !guest_cpu_cap_has(vcpu, X86_FEATURE_RDPID))
			return 1;

		/*
		 * Per Intel's SDM, bits 63:32 are reserved, but AMD's APM has
		 * incomplete and conflicting architectural behavior.  Current
		 * AMD CPUs completely ignore bits 63:32, i.e. they aren't
		 * reserved and always read as zeros.  Enforce Intel's reserved
		 * bits check if the guest CPU is Intel compatible, otherwise
		 * clear the bits.  This ensures cross-vendor migration will
		 * provide consistent behavior for the guest.
		 */
		if (guest_cpuid_is_intel_compatible(vcpu) && (data >> 32) != 0)
			return 1;

		data = (u32)data;
		break;
	}

	msr.data = data;
	msr.index = index;
	msr.host_initiated = host_initiated;

	return kvm_x86_call(set_msr)(vcpu, &msr);
}

static int _kvm_set_msr(struct kvm_vcpu *vcpu, u32 index, u64 *data,
			bool host_initiated)
{
	return __kvm_set_msr(vcpu, index, *data, host_initiated);
}

static int kvm_set_msr_ignored_check(struct kvm_vcpu *vcpu,
				     u32 index, u64 data, bool host_initiated)
{
	return kvm_do_msr_access(vcpu, index, &data, host_initiated, MSR_TYPE_W,
				 _kvm_set_msr);
}

/*
 * Read the MSR specified by @index into @data.  Select MSR specific fault
 * checks are bypassed if @host_initiated is %true.
 * Returns 0 on success, non-0 otherwise.
 * Assumes vcpu_load() was already called.
 */
int __kvm_get_msr(struct kvm_vcpu *vcpu, u32 index, u64 *data,
		  bool host_initiated)
{
	struct msr_data msr;
	int ret;

	switch (index) {
	case MSR_TSC_AUX:
		if (!kvm_is_supported_user_return_msr(MSR_TSC_AUX))
			return 1;

		if (!host_initiated &&
		    !guest_cpu_cap_has(vcpu, X86_FEATURE_RDTSCP) &&
		    !guest_cpu_cap_has(vcpu, X86_FEATURE_RDPID))
			return 1;
		break;
	}

	msr.index = index;
	msr.host_initiated = host_initiated;

	ret = kvm_x86_call(get_msr)(vcpu, &msr);
	if (!ret)
		*data = msr.data;
	return ret;
}

static int kvm_get_msr_ignored_check(struct kvm_vcpu *vcpu,
				     u32 index, u64 *data, bool host_initiated)
{
	return kvm_do_msr_access(vcpu, index, data, host_initiated, MSR_TYPE_R,
				 __kvm_get_msr);
}

int kvm_get_msr_with_filter(struct kvm_vcpu *vcpu, u32 index, u64 *data)
{
	if (!kvm_msr_allowed(vcpu, index, KVM_MSR_FILTER_READ))
		return KVM_MSR_RET_FILTERED;
	return kvm_get_msr_ignored_check(vcpu, index, data, false);
}
EXPORT_SYMBOL_GPL(kvm_get_msr_with_filter);

int kvm_set_msr_with_filter(struct kvm_vcpu *vcpu, u32 index, u64 data)
{
	if (!kvm_msr_allowed(vcpu, index, KVM_MSR_FILTER_WRITE))
		return KVM_MSR_RET_FILTERED;
	return kvm_set_msr_ignored_check(vcpu, index, data, false);
}
EXPORT_SYMBOL_GPL(kvm_set_msr_with_filter);

int kvm_get_msr(struct kvm_vcpu *vcpu, u32 index, u64 *data)
{
	return kvm_get_msr_ignored_check(vcpu, index, data, false);
}
EXPORT_SYMBOL_GPL(kvm_get_msr);

int kvm_set_msr(struct kvm_vcpu *vcpu, u32 index, u64 data)
{
	return kvm_set_msr_ignored_check(vcpu, index, data, false);
}
EXPORT_SYMBOL_GPL(kvm_set_msr);

static void complete_userspace_rdmsr(struct kvm_vcpu *vcpu)
{
	if (!vcpu->run->msr.error) {
		kvm_rax_write(vcpu, (u32)vcpu->run->msr.data);
		kvm_rdx_write(vcpu, vcpu->run->msr.data >> 32);
	}
}

static int complete_emulated_msr_access(struct kvm_vcpu *vcpu)
{
	return complete_emulated_insn_gp(vcpu, vcpu->run->msr.error);
}

static int complete_emulated_rdmsr(struct kvm_vcpu *vcpu)
{
	complete_userspace_rdmsr(vcpu);
	return complete_emulated_msr_access(vcpu);
}

static int complete_fast_msr_access(struct kvm_vcpu *vcpu)
{
	return kvm_x86_call(complete_emulated_msr)(vcpu, vcpu->run->msr.error);
}

static int complete_fast_rdmsr(struct kvm_vcpu *vcpu)
{
	complete_userspace_rdmsr(vcpu);
	return complete_fast_msr_access(vcpu);
}

static u64 kvm_msr_reason(int r)
{
	switch (r) {
	case KVM_MSR_RET_UNSUPPORTED:
		return KVM_MSR_EXIT_REASON_UNKNOWN;
	case KVM_MSR_RET_FILTERED:
		return KVM_MSR_EXIT_REASON_FILTER;
	default:
		return KVM_MSR_EXIT_REASON_INVAL;
	}
}

static int kvm_msr_user_space(struct kvm_vcpu *vcpu, u32 index,
			      u32 exit_reason, u64 data,
			      int (*completion)(struct kvm_vcpu *vcpu),
			      int r)
{
	u64 msr_reason = kvm_msr_reason(r);

	/* Check if the user wanted to know about this MSR fault */
	if (!(vcpu->kvm->arch.user_space_msr_mask & msr_reason))
		return 0;

	vcpu->run->exit_reason = exit_reason;
	vcpu->run->msr.error = 0;
	memset(vcpu->run->msr.pad, 0, sizeof(vcpu->run->msr.pad));
	vcpu->run->msr.reason = msr_reason;
	vcpu->run->msr.index = index;
	vcpu->run->msr.data = data;
	vcpu->arch.complete_userspace_io = completion;

	return 1;
}

int kvm_emulate_rdmsr(struct kvm_vcpu *vcpu)
{
	u32 ecx = kvm_rcx_read(vcpu);
	u64 data;
	int r;

	r = kvm_get_msr_with_filter(vcpu, ecx, &data);

	if (!r) {
		trace_kvm_msr_read(ecx, data);

		kvm_rax_write(vcpu, data & -1u);
		kvm_rdx_write(vcpu, (data >> 32) & -1u);
	} else {
		/* MSR read failed? See if we should ask user space */
		if (kvm_msr_user_space(vcpu, ecx, KVM_EXIT_X86_RDMSR, 0,
				       complete_fast_rdmsr, r))
			return 0;
		trace_kvm_msr_read_ex(ecx);
	}

	return kvm_x86_call(complete_emulated_msr)(vcpu, r);
}
EXPORT_SYMBOL_GPL(kvm_emulate_rdmsr);

int kvm_emulate_wrmsr(struct kvm_vcpu *vcpu)
{
	u32 ecx = kvm_rcx_read(vcpu);
	u64 data = kvm_read_edx_eax(vcpu);
	int r;

	r = kvm_set_msr_with_filter(vcpu, ecx, data);

	if (!r) {
		trace_kvm_msr_write(ecx, data);
	} else {
		/* MSR write failed? See if we should ask user space */
		if (kvm_msr_user_space(vcpu, ecx, KVM_EXIT_X86_WRMSR, data,
				       complete_fast_msr_access, r))
			return 0;
		/* Signal all other negative errors to userspace */
		if (r < 0)
			return r;
		trace_kvm_msr_write_ex(ecx, data);
	}

	return kvm_x86_call(complete_emulated_msr)(vcpu, r);
}
EXPORT_SYMBOL_GPL(kvm_emulate_wrmsr);

int kvm_emulate_as_nop(struct kvm_vcpu *vcpu)
{
	return kvm_skip_emulated_instruction(vcpu);
}

int kvm_emulate_invd(struct kvm_vcpu *vcpu)
{
	/* Treat an INVD instruction as a NOP and just skip it. */
	return kvm_emulate_as_nop(vcpu);
}
EXPORT_SYMBOL_GPL(kvm_emulate_invd);

int kvm_handle_invalid_op(struct kvm_vcpu *vcpu)
{
	kvm_queue_exception(vcpu, UD_VECTOR);
	return 1;
}
EXPORT_SYMBOL_GPL(kvm_handle_invalid_op);


static int kvm_emulate_monitor_mwait(struct kvm_vcpu *vcpu, const char *insn)
{
	if (!kvm_check_has_quirk(vcpu->kvm, KVM_X86_QUIRK_MWAIT_NEVER_UD_FAULTS) &&
	    !guest_cpu_cap_has(vcpu, X86_FEATURE_MWAIT))
		return kvm_handle_invalid_op(vcpu);

	pr_warn_once("%s instruction emulated as NOP!\n", insn);
	return kvm_emulate_as_nop(vcpu);
}
int kvm_emulate_mwait(struct kvm_vcpu *vcpu)
{
	return kvm_emulate_monitor_mwait(vcpu, "MWAIT");
}
EXPORT_SYMBOL_GPL(kvm_emulate_mwait);

int kvm_emulate_monitor(struct kvm_vcpu *vcpu)
{
	return kvm_emulate_monitor_mwait(vcpu, "MONITOR");
}
EXPORT_SYMBOL_GPL(kvm_emulate_monitor);

static inline bool kvm_vcpu_exit_request(struct kvm_vcpu *vcpu)
{
	xfer_to_guest_mode_prepare();

	return READ_ONCE(vcpu->mode) == EXITING_GUEST_MODE ||
	       kvm_request_pending(vcpu) || xfer_to_guest_mode_work_pending();
}

/*
 * The fast path for frequent and performance sensitive wrmsr emulation,
 * i.e. the sending of IPI, sending IPI early in the VM-Exit flow reduces
 * the latency of virtual IPI by avoiding the expensive bits of transitioning
 * from guest to host, e.g. reacquiring KVM's SRCU lock. In contrast to the
 * other cases which must be called after interrupts are enabled on the host.
 */
static int handle_fastpath_set_x2apic_icr_irqoff(struct kvm_vcpu *vcpu, u64 data)
{
	if (!lapic_in_kernel(vcpu) || !apic_x2apic_mode(vcpu->arch.apic))
		return 1;

	if (((data & APIC_SHORT_MASK) == APIC_DEST_NOSHORT) &&
	    ((data & APIC_DEST_MASK) == APIC_DEST_PHYSICAL) &&
	    ((data & APIC_MODE_MASK) == APIC_DM_FIXED) &&
	    ((u32)(data >> 32) != X2APIC_BROADCAST))
		return kvm_x2apic_icr_write(vcpu->arch.apic, data);

	return 1;
}

static int handle_fastpath_set_tscdeadline(struct kvm_vcpu *vcpu, u64 data)
{
	if (!kvm_can_use_hv_timer(vcpu))
		return 1;

	kvm_set_lapic_tscdeadline_msr(vcpu, data);
	return 0;
}

fastpath_t handle_fastpath_set_msr_irqoff(struct kvm_vcpu *vcpu)
{
	u32 msr = kvm_rcx_read(vcpu);
	u64 data;
	fastpath_t ret;
	bool handled;

	kvm_vcpu_srcu_read_lock(vcpu);

	switch (msr) {
	case APIC_BASE_MSR + (APIC_ICR >> 4):
		data = kvm_read_edx_eax(vcpu);
		handled = !handle_fastpath_set_x2apic_icr_irqoff(vcpu, data);
		break;
	case MSR_IA32_TSC_DEADLINE:
		data = kvm_read_edx_eax(vcpu);
		handled = !handle_fastpath_set_tscdeadline(vcpu, data);
		break;
	default:
		handled = false;
		break;
	}

	if (handled) {
		if (!kvm_skip_emulated_instruction(vcpu))
			ret = EXIT_FASTPATH_EXIT_USERSPACE;
		else
			ret = EXIT_FASTPATH_REENTER_GUEST;
		trace_kvm_msr_write(msr, data);
	} else {
		ret = EXIT_FASTPATH_NONE;
	}

	kvm_vcpu_srcu_read_unlock(vcpu);

	return ret;
}
EXPORT_SYMBOL_GPL(handle_fastpath_set_msr_irqoff);

/*
 * Adapt set_msr() to msr_io()'s calling convention
 */
static int do_get_msr(struct kvm_vcpu *vcpu, unsigned index, u64 *data)
{
	return kvm_get_msr_ignored_check(vcpu, index, data, true);
}

static int do_set_msr(struct kvm_vcpu *vcpu, unsigned index, u64 *data)
{
	u64 val;

	/*
	 * Disallow writes to immutable feature MSRs after KVM_RUN.  KVM does
	 * not support modifying the guest vCPU model on the fly, e.g. changing
	 * the nVMX capabilities while L2 is running is nonsensical.  Allow
	 * writes of the same value, e.g. to allow userspace to blindly stuff
	 * all MSRs when emulating RESET.
	 */
	if (kvm_vcpu_has_run(vcpu) && kvm_is_immutable_feature_msr(index) &&
	    (do_get_msr(vcpu, index, &val) || *data != val))
		return -EINVAL;

	return kvm_set_msr_ignored_check(vcpu, index, *data, true);
}

#ifdef CONFIG_X86_64
struct pvclock_clock {
	int vclock_mode;
	u64 cycle_last;
	u64 mask;
	u32 mult;
	u32 shift;
	u64 base_cycles;
	u64 offset;
};

struct pvclock_gtod_data {
	seqcount_t	seq;

	struct pvclock_clock clock; /* extract of a clocksource struct */
	struct pvclock_clock raw_clock; /* extract of a clocksource struct */

	ktime_t		offs_boot;
	u64		wall_time_sec;
};

static struct pvclock_gtod_data pvclock_gtod_data;

static void update_pvclock_gtod(struct timekeeper *tk)
{
	struct pvclock_gtod_data *vdata = &pvclock_gtod_data;

	write_seqcount_begin(&vdata->seq);

	/* copy pvclock gtod data */
	vdata->clock.vclock_mode	= tk->tkr_mono.clock->vdso_clock_mode;
	vdata->clock.cycle_last		= tk->tkr_mono.cycle_last;
	vdata->clock.mask		= tk->tkr_mono.mask;
	vdata->clock.mult		= tk->tkr_mono.mult;
	vdata->clock.shift		= tk->tkr_mono.shift;
	vdata->clock.base_cycles	= tk->tkr_mono.xtime_nsec;
	vdata->clock.offset		= tk->tkr_mono.base;

	vdata->raw_clock.vclock_mode	= tk->tkr_raw.clock->vdso_clock_mode;
	vdata->raw_clock.cycle_last	= tk->tkr_raw.cycle_last;
	vdata->raw_clock.mask		= tk->tkr_raw.mask;
	vdata->raw_clock.mult		= tk->tkr_raw.mult;
	vdata->raw_clock.shift		= tk->tkr_raw.shift;
	vdata->raw_clock.base_cycles	= tk->tkr_raw.xtime_nsec;
	vdata->raw_clock.offset		= tk->tkr_raw.base;

	vdata->wall_time_sec            = tk->xtime_sec;

	vdata->offs_boot		= tk->offs_boot;

	write_seqcount_end(&vdata->seq);
}

static s64 get_kvmclock_base_ns(void)
{
	/* Count up from boot time, but with the frequency of the raw clock.  */
	return ktime_to_ns(ktime_add(ktime_get_raw(), pvclock_gtod_data.offs_boot));
}
#else
static s64 get_kvmclock_base_ns(void)
{
	/* Master clock not used, so we can just use CLOCK_BOOTTIME.  */
	return ktime_get_boottime_ns();
}
#endif

static void kvm_write_wall_clock(struct kvm *kvm, gpa_t wall_clock, int sec_hi_ofs)
{
	int version;
	int r;
	struct pvclock_wall_clock wc;
	u32 wc_sec_hi;
	u64 wall_nsec;

	if (!wall_clock)
		return;

	r = kvm_read_guest(kvm, wall_clock, &version, sizeof(version));
	if (r)
		return;

	if (version & 1)
		++version;  /* first time write, random junk */

	++version;

	if (kvm_write_guest(kvm, wall_clock, &version, sizeof(version)))
		return;

	wall_nsec = kvm_get_wall_clock_epoch(kvm);

	wc.nsec = do_div(wall_nsec, NSEC_PER_SEC);
	wc.sec = (u32)wall_nsec; /* overflow in 2106 guest time */
	wc.version = version;

	kvm_write_guest(kvm, wall_clock, &wc, sizeof(wc));

	if (sec_hi_ofs) {
		wc_sec_hi = wall_nsec >> 32;
		kvm_write_guest(kvm, wall_clock + sec_hi_ofs,
				&wc_sec_hi, sizeof(wc_sec_hi));
	}

	version++;
	kvm_write_guest(kvm, wall_clock, &version, sizeof(version));
}

static void kvm_write_system_time(struct kvm_vcpu *vcpu, gpa_t system_time,
				  bool old_msr, bool host_initiated)
{
	struct kvm_arch *ka = &vcpu->kvm->arch;

	if (vcpu->vcpu_id == 0 && !host_initiated) {
		if (ka->boot_vcpu_runs_old_kvmclock != old_msr)
			kvm_make_request(KVM_REQ_MASTERCLOCK_UPDATE, vcpu);

		ka->boot_vcpu_runs_old_kvmclock = old_msr;
	}

	vcpu->arch.time = system_time;
	kvm_make_request(KVM_REQ_GLOBAL_CLOCK_UPDATE, vcpu);

	/* we verify if the enable bit is set... */
	if (system_time & 1)
		kvm_gpc_activate(&vcpu->arch.pv_time, system_time & ~1ULL,
				 sizeof(struct pvclock_vcpu_time_info));
	else
		kvm_gpc_deactivate(&vcpu->arch.pv_time);

	return;
}

static uint32_t div_frac(uint32_t dividend, uint32_t divisor)
{
	do_shl32_div32(dividend, divisor);
	return dividend;
}

static void kvm_get_time_scale(uint64_t scaled_hz, uint64_t base_hz,
			       s8 *pshift, u32 *pmultiplier)
{
	uint64_t scaled64;
	int32_t  shift = 0;
	uint64_t tps64;
	uint32_t tps32;

	tps64 = base_hz;
	scaled64 = scaled_hz;
	while (tps64 > scaled64*2 || tps64 & 0xffffffff00000000ULL) {
		tps64 >>= 1;
		shift--;
	}

	tps32 = (uint32_t)tps64;
	while (tps32 <= scaled64 || scaled64 & 0xffffffff00000000ULL) {
		if (scaled64 & 0xffffffff00000000ULL || tps32 & 0x80000000)
			scaled64 >>= 1;
		else
			tps32 <<= 1;
		shift++;
	}

	*pshift = shift;
	*pmultiplier = div_frac(scaled64, tps32);
}

#ifdef CONFIG_X86_64
static atomic_t kvm_guest_has_master_clock = ATOMIC_INIT(0);
#endif

static DEFINE_PER_CPU(unsigned long, cpu_tsc_khz);
static unsigned long max_tsc_khz;

static u32 adjust_tsc_khz(u32 khz, s32 ppm)
{
	u64 v = (u64)khz * (1000000 + ppm);
	do_div(v, 1000000);
	return v;
}

static void kvm_vcpu_write_tsc_multiplier(struct kvm_vcpu *vcpu, u64 l1_multiplier);

static int set_tsc_khz(struct kvm_vcpu *vcpu, u32 user_tsc_khz, bool scale)
{
	u64 ratio;

	/* Guest TSC same frequency as host TSC? */
	if (!scale) {
		kvm_vcpu_write_tsc_multiplier(vcpu, kvm_caps.default_tsc_scaling_ratio);
		return 0;
	}

	/* TSC scaling supported? */
	if (!kvm_caps.has_tsc_control) {
		if (user_tsc_khz > tsc_khz) {
			vcpu->arch.tsc_catchup = 1;
			vcpu->arch.tsc_always_catchup = 1;
			return 0;
		} else {
			pr_warn_ratelimited("user requested TSC rate below hardware speed\n");
			return -1;
		}
	}

	/* TSC scaling required  - calculate ratio */
	ratio = mul_u64_u32_div(1ULL << kvm_caps.tsc_scaling_ratio_frac_bits,
				user_tsc_khz, tsc_khz);

	if (ratio == 0 || ratio >= kvm_caps.max_tsc_scaling_ratio) {
		pr_warn_ratelimited("Invalid TSC scaling ratio - virtual-tsc-khz=%u\n",
			            user_tsc_khz);
		return -1;
	}

	kvm_vcpu_write_tsc_multiplier(vcpu, ratio);
	return 0;
}

static int kvm_set_tsc_khz(struct kvm_vcpu *vcpu, u32 user_tsc_khz)
{
	u32 thresh_lo, thresh_hi;
	int use_scaling = 0;

	/* tsc_khz can be zero if TSC calibration fails */
	if (user_tsc_khz == 0) {
		/* set tsc_scaling_ratio to a safe value */
		kvm_vcpu_write_tsc_multiplier(vcpu, kvm_caps.default_tsc_scaling_ratio);
		return -1;
	}

	/* Compute a scale to convert nanoseconds in TSC cycles */
	kvm_get_time_scale(user_tsc_khz * 1000LL, NSEC_PER_SEC,
			   &vcpu->arch.virtual_tsc_shift,
			   &vcpu->arch.virtual_tsc_mult);
	vcpu->arch.virtual_tsc_khz = user_tsc_khz;

	/*
	 * Compute the variation in TSC rate which is acceptable
	 * within the range of tolerance and decide if the
	 * rate being applied is within that bounds of the hardware
	 * rate.  If so, no scaling or compensation need be done.
	 */
	thresh_lo = adjust_tsc_khz(tsc_khz, -tsc_tolerance_ppm);
	thresh_hi = adjust_tsc_khz(tsc_khz, tsc_tolerance_ppm);
	if (user_tsc_khz < thresh_lo || user_tsc_khz > thresh_hi) {
		pr_debug("requested TSC rate %u falls outside tolerance [%u,%u]\n",
			 user_tsc_khz, thresh_lo, thresh_hi);
		use_scaling = 1;
	}
	return set_tsc_khz(vcpu, user_tsc_khz, use_scaling);
}

static u64 compute_guest_tsc(struct kvm_vcpu *vcpu, s64 kernel_ns)
{
	u64 tsc = pvclock_scale_delta(kernel_ns-vcpu->arch.this_tsc_nsec,
				      vcpu->arch.virtual_tsc_mult,
				      vcpu->arch.virtual_tsc_shift);
	tsc += vcpu->arch.this_tsc_write;
	return tsc;
}

#ifdef CONFIG_X86_64
static inline bool gtod_is_based_on_tsc(int mode)
{
	return mode == VDSO_CLOCKMODE_TSC || mode == VDSO_CLOCKMODE_HVCLOCK;
}
#endif

static void kvm_track_tsc_matching(struct kvm_vcpu *vcpu, bool new_generation)
{
#ifdef CONFIG_X86_64
	struct kvm_arch *ka = &vcpu->kvm->arch;
	struct pvclock_gtod_data *gtod = &pvclock_gtod_data;

	/*
	 * To use the masterclock, the host clocksource must be based on TSC
	 * and all vCPUs must have matching TSCs.  Note, the count for matching
	 * vCPUs doesn't include the reference vCPU, hence "+1".
	 */
	bool use_master_clock = (ka->nr_vcpus_matched_tsc + 1 ==
				 atomic_read(&vcpu->kvm->online_vcpus)) &&
				gtod_is_based_on_tsc(gtod->clock.vclock_mode);

	/*
	 * Request a masterclock update if the masterclock needs to be toggled
	 * on/off, or when starting a new generation and the masterclock is
	 * enabled (compute_guest_tsc() requires the masterclock snapshot to be
	 * taken _after_ the new generation is created).
	 */
	if ((ka->use_master_clock && new_generation) ||
	    (ka->use_master_clock != use_master_clock))
		kvm_make_request(KVM_REQ_MASTERCLOCK_UPDATE, vcpu);

	trace_kvm_track_tsc(vcpu->vcpu_id, ka->nr_vcpus_matched_tsc,
			    atomic_read(&vcpu->kvm->online_vcpus),
		            ka->use_master_clock, gtod->clock.vclock_mode);
#endif
}

/*
 * Multiply tsc by a fixed point number represented by ratio.
 *
 * The most significant 64-N bits (mult) of ratio represent the
 * integral part of the fixed point number; the remaining N bits
 * (frac) represent the fractional part, ie. ratio represents a fixed
 * point number (mult + frac * 2^(-N)).
 *
 * N equals to kvm_caps.tsc_scaling_ratio_frac_bits.
 */
static inline u64 __scale_tsc(u64 ratio, u64 tsc)
{
	return mul_u64_u64_shr(tsc, ratio, kvm_caps.tsc_scaling_ratio_frac_bits);
}

u64 kvm_scale_tsc(u64 tsc, u64 ratio)
{
	u64 _tsc = tsc;

	if (ratio != kvm_caps.default_tsc_scaling_ratio)
		_tsc = __scale_tsc(ratio, tsc);

	return _tsc;
}

static u64 kvm_compute_l1_tsc_offset(struct kvm_vcpu *vcpu, u64 target_tsc)
{
	u64 tsc;

	tsc = kvm_scale_tsc(rdtsc(), vcpu->arch.l1_tsc_scaling_ratio);

	return target_tsc - tsc;
}

u64 kvm_read_l1_tsc(struct kvm_vcpu *vcpu, u64 host_tsc)
{
	return vcpu->arch.l1_tsc_offset +
		kvm_scale_tsc(host_tsc, vcpu->arch.l1_tsc_scaling_ratio);
}
EXPORT_SYMBOL_GPL(kvm_read_l1_tsc);

u64 kvm_calc_nested_tsc_offset(u64 l1_offset, u64 l2_offset, u64 l2_multiplier)
{
	u64 nested_offset;

	if (l2_multiplier == kvm_caps.default_tsc_scaling_ratio)
		nested_offset = l1_offset;
	else
		nested_offset = mul_s64_u64_shr((s64) l1_offset, l2_multiplier,
						kvm_caps.tsc_scaling_ratio_frac_bits);

	nested_offset += l2_offset;
	return nested_offset;
}
EXPORT_SYMBOL_GPL(kvm_calc_nested_tsc_offset);

u64 kvm_calc_nested_tsc_multiplier(u64 l1_multiplier, u64 l2_multiplier)
{
	if (l2_multiplier != kvm_caps.default_tsc_scaling_ratio)
		return mul_u64_u64_shr(l1_multiplier, l2_multiplier,
				       kvm_caps.tsc_scaling_ratio_frac_bits);

	return l1_multiplier;
}
EXPORT_SYMBOL_GPL(kvm_calc_nested_tsc_multiplier);

static void kvm_vcpu_write_tsc_offset(struct kvm_vcpu *vcpu, u64 l1_offset)
{
	trace_kvm_write_tsc_offset(vcpu->vcpu_id,
				   vcpu->arch.l1_tsc_offset,
				   l1_offset);

	vcpu->arch.l1_tsc_offset = l1_offset;

	/*
	 * If we are here because L1 chose not to trap WRMSR to TSC then
	 * according to the spec this should set L1's TSC (as opposed to
	 * setting L1's offset for L2).
	 */
	if (is_guest_mode(vcpu))
		vcpu->arch.tsc_offset = kvm_calc_nested_tsc_offset(
			l1_offset,
			kvm_x86_call(get_l2_tsc_offset)(vcpu),
			kvm_x86_call(get_l2_tsc_multiplier)(vcpu));
	else
		vcpu->arch.tsc_offset = l1_offset;

	kvm_x86_call(write_tsc_offset)(vcpu);
}

static void kvm_vcpu_write_tsc_multiplier(struct kvm_vcpu *vcpu, u64 l1_multiplier)
{
	vcpu->arch.l1_tsc_scaling_ratio = l1_multiplier;

	/* Userspace is changing the multiplier while L2 is active */
	if (is_guest_mode(vcpu))
		vcpu->arch.tsc_scaling_ratio = kvm_calc_nested_tsc_multiplier(
			l1_multiplier,
			kvm_x86_call(get_l2_tsc_multiplier)(vcpu));
	else
		vcpu->arch.tsc_scaling_ratio = l1_multiplier;

	if (kvm_caps.has_tsc_control)
		kvm_x86_call(write_tsc_multiplier)(vcpu);
}

static inline bool kvm_check_tsc_unstable(void)
{
#ifdef CONFIG_X86_64
	/*
	 * TSC is marked unstable when we're running on Hyper-V,
	 * 'TSC page' clocksource is good.
	 */
	if (pvclock_gtod_data.clock.vclock_mode == VDSO_CLOCKMODE_HVCLOCK)
		return false;
#endif
	return check_tsc_unstable();
}

/*
 * Infers attempts to synchronize the guest's tsc from host writes. Sets the
 * offset for the vcpu and tracks the TSC matching generation that the vcpu
 * participates in.
 */
static void __kvm_synchronize_tsc(struct kvm_vcpu *vcpu, u64 offset, u64 tsc,
				  u64 ns, bool matched)
{
	struct kvm *kvm = vcpu->kvm;

	lockdep_assert_held(&kvm->arch.tsc_write_lock);

	/*
	 * We also track th most recent recorded KHZ, write and time to
	 * allow the matching interval to be extended at each write.
	 */
	kvm->arch.last_tsc_nsec = ns;
	kvm->arch.last_tsc_write = tsc;
	kvm->arch.last_tsc_khz = vcpu->arch.virtual_tsc_khz;
	kvm->arch.last_tsc_offset = offset;

	vcpu->arch.last_guest_tsc = tsc;

	kvm_vcpu_write_tsc_offset(vcpu, offset);

	if (!matched) {
		/*
		 * We split periods of matched TSC writes into generations.
		 * For each generation, we track the original measured
		 * nanosecond time, offset, and write, so if TSCs are in
		 * sync, we can match exact offset, and if not, we can match
		 * exact software computation in compute_guest_tsc()
		 *
		 * These values are tracked in kvm->arch.cur_xxx variables.
		 */
		kvm->arch.cur_tsc_generation++;
		kvm->arch.cur_tsc_nsec = ns;
		kvm->arch.cur_tsc_write = tsc;
		kvm->arch.cur_tsc_offset = offset;
		kvm->arch.nr_vcpus_matched_tsc = 0;
	} else if (vcpu->arch.this_tsc_generation != kvm->arch.cur_tsc_generation) {
		kvm->arch.nr_vcpus_matched_tsc++;
	}

	/* Keep track of which generation this VCPU has synchronized to */
	vcpu->arch.this_tsc_generation = kvm->arch.cur_tsc_generation;
	vcpu->arch.this_tsc_nsec = kvm->arch.cur_tsc_nsec;
	vcpu->arch.this_tsc_write = kvm->arch.cur_tsc_write;

	kvm_track_tsc_matching(vcpu, !matched);
}

static void kvm_synchronize_tsc(struct kvm_vcpu *vcpu, u64 *user_value)
{
	u64 data = user_value ? *user_value : 0;
	struct kvm *kvm = vcpu->kvm;
	u64 offset, ns, elapsed;
	unsigned long flags;
	bool matched = false;
	bool synchronizing = false;

	raw_spin_lock_irqsave(&kvm->arch.tsc_write_lock, flags);
	offset = kvm_compute_l1_tsc_offset(vcpu, data);
	ns = get_kvmclock_base_ns();
	elapsed = ns - kvm->arch.last_tsc_nsec;

	if (vcpu->arch.virtual_tsc_khz) {
		if (data == 0) {
			/*
			 * Force synchronization when creating a vCPU, or when
			 * userspace explicitly writes a zero value.
			 */
			synchronizing = true;
		} else if (kvm->arch.user_set_tsc) {
			u64 tsc_exp = kvm->arch.last_tsc_write +
						nsec_to_cycles(vcpu, elapsed);
			u64 tsc_hz = vcpu->arch.virtual_tsc_khz * 1000LL;
			/*
			 * Here lies UAPI baggage: when a user-initiated TSC write has
			 * a small delta (1 second) of virtual cycle time against the
			 * previously set vCPU, we assume that they were intended to be
			 * in sync and the delta was only due to the racy nature of the
			 * legacy API.
			 *
			 * This trick falls down when restoring a guest which genuinely
			 * has been running for less time than the 1 second of imprecision
			 * which we allow for in the legacy API. In this case, the first
			 * value written by userspace (on any vCPU) should not be subject
			 * to this 'correction' to make it sync up with values that only
			 * come from the kernel's default vCPU creation. Make the 1-second
			 * slop hack only trigger if the user_set_tsc flag is already set.
			 */
			synchronizing = data < tsc_exp + tsc_hz &&
					data + tsc_hz > tsc_exp;
		}
	}

	if (user_value)
		kvm->arch.user_set_tsc = true;

	/*
	 * For a reliable TSC, we can match TSC offsets, and for an unstable
	 * TSC, we add elapsed time in this computation.  We could let the
	 * compensation code attempt to catch up if we fall behind, but
	 * it's better to try to match offsets from the beginning.
         */
	if (synchronizing &&
	    vcpu->arch.virtual_tsc_khz == kvm->arch.last_tsc_khz) {
		if (!kvm_check_tsc_unstable()) {
			offset = kvm->arch.cur_tsc_offset;
		} else {
			u64 delta = nsec_to_cycles(vcpu, elapsed);
			data += delta;
			offset = kvm_compute_l1_tsc_offset(vcpu, data);
		}
		matched = true;
	}

	__kvm_synchronize_tsc(vcpu, offset, data, ns, matched);
	raw_spin_unlock_irqrestore(&kvm->arch.tsc_write_lock, flags);
}

static inline void adjust_tsc_offset_guest(struct kvm_vcpu *vcpu,
					   s64 adjustment)
{
	u64 tsc_offset = vcpu->arch.l1_tsc_offset;
	kvm_vcpu_write_tsc_offset(vcpu, tsc_offset + adjustment);
}

static inline void adjust_tsc_offset_host(struct kvm_vcpu *vcpu, s64 adjustment)
{
	if (vcpu->arch.l1_tsc_scaling_ratio != kvm_caps.default_tsc_scaling_ratio)
		WARN_ON(adjustment < 0);
	adjustment = kvm_scale_tsc((u64) adjustment,
				   vcpu->arch.l1_tsc_scaling_ratio);
	adjust_tsc_offset_guest(vcpu, adjustment);
}

#ifdef CONFIG_X86_64

static u64 read_tsc(void)
{
	u64 ret = (u64)rdtsc_ordered();
	u64 last = pvclock_gtod_data.clock.cycle_last;

	if (likely(ret >= last))
		return ret;

	/*
	 * GCC likes to generate cmov here, but this branch is extremely
	 * predictable (it's just a function of time and the likely is
	 * very likely) and there's a data dependence, so force GCC
	 * to generate a branch instead.  I don't barrier() because
	 * we don't actually need a barrier, and if this function
	 * ever gets inlined it will generate worse code.
	 */
	asm volatile ("");
	return last;
}

static inline u64 vgettsc(struct pvclock_clock *clock, u64 *tsc_timestamp,
			  int *mode)
{
	u64 tsc_pg_val;
	long v;

	switch (clock->vclock_mode) {
	case VDSO_CLOCKMODE_HVCLOCK:
		if (hv_read_tsc_page_tsc(hv_get_tsc_page(),
					 tsc_timestamp, &tsc_pg_val)) {
			/* TSC page valid */
			*mode = VDSO_CLOCKMODE_HVCLOCK;
			v = (tsc_pg_val - clock->cycle_last) &
				clock->mask;
		} else {
			/* TSC page invalid */
			*mode = VDSO_CLOCKMODE_NONE;
		}
		break;
	case VDSO_CLOCKMODE_TSC:
		*mode = VDSO_CLOCKMODE_TSC;
		*tsc_timestamp = read_tsc();
		v = (*tsc_timestamp - clock->cycle_last) &
			clock->mask;
		break;
	default:
		*mode = VDSO_CLOCKMODE_NONE;
	}

	if (*mode == VDSO_CLOCKMODE_NONE)
		*tsc_timestamp = v = 0;

	return v * clock->mult;
}

/*
 * As with get_kvmclock_base_ns(), this counts from boot time, at the
 * frequency of CLOCK_MONOTONIC_RAW (hence adding gtos->offs_boot).
 */
static int do_kvmclock_base(s64 *t, u64 *tsc_timestamp)
{
	struct pvclock_gtod_data *gtod = &pvclock_gtod_data;
	unsigned long seq;
	int mode;
	u64 ns;

	do {
		seq = read_seqcount_begin(&gtod->seq);
		ns = gtod->raw_clock.base_cycles;
		ns += vgettsc(&gtod->raw_clock, tsc_timestamp, &mode);
		ns >>= gtod->raw_clock.shift;
		ns += ktime_to_ns(ktime_add(gtod->raw_clock.offset, gtod->offs_boot));
	} while (unlikely(read_seqcount_retry(&gtod->seq, seq)));
	*t = ns;

	return mode;
}

/*
 * This calculates CLOCK_MONOTONIC at the time of the TSC snapshot, with
 * no boot time offset.
 */
static int do_monotonic(s64 *t, u64 *tsc_timestamp)
{
	struct pvclock_gtod_data *gtod = &pvclock_gtod_data;
	unsigned long seq;
	int mode;
	u64 ns;

	do {
		seq = read_seqcount_begin(&gtod->seq);
		ns = gtod->clock.base_cycles;
		ns += vgettsc(&gtod->clock, tsc_timestamp, &mode);
		ns >>= gtod->clock.shift;
		ns += ktime_to_ns(gtod->clock.offset);
	} while (unlikely(read_seqcount_retry(&gtod->seq, seq)));
	*t = ns;

	return mode;
}

static int do_realtime(struct timespec64 *ts, u64 *tsc_timestamp)
{
	struct pvclock_gtod_data *gtod = &pvclock_gtod_data;
	unsigned long seq;
	int mode;
	u64 ns;

	do {
		seq = read_seqcount_begin(&gtod->seq);
		ts->tv_sec = gtod->wall_time_sec;
		ns = gtod->clock.base_cycles;
		ns += vgettsc(&gtod->clock, tsc_timestamp, &mode);
		ns >>= gtod->clock.shift;
	} while (unlikely(read_seqcount_retry(&gtod->seq, seq)));

	ts->tv_sec += __iter_div_u64_rem(ns, NSEC_PER_SEC, &ns);
	ts->tv_nsec = ns;

	return mode;
}

/*
 * Calculates the kvmclock_base_ns (CLOCK_MONOTONIC_RAW + boot time) and
 * reports the TSC value from which it do so. Returns true if host is
 * using TSC based clocksource.
 */
static bool kvm_get_time_and_clockread(s64 *kernel_ns, u64 *tsc_timestamp)
{
	/* checked again under seqlock below */
	if (!gtod_is_based_on_tsc(pvclock_gtod_data.clock.vclock_mode))
		return false;

	return gtod_is_based_on_tsc(do_kvmclock_base(kernel_ns,
						     tsc_timestamp));
}

/*
 * Calculates CLOCK_MONOTONIC and reports the TSC value from which it did
 * so. Returns true if host is using TSC based clocksource.
 */
bool kvm_get_monotonic_and_clockread(s64 *kernel_ns, u64 *tsc_timestamp)
{
	/* checked again under seqlock below */
	if (!gtod_is_based_on_tsc(pvclock_gtod_data.clock.vclock_mode))
		return false;

	return gtod_is_based_on_tsc(do_monotonic(kernel_ns,
						 tsc_timestamp));
}

/*
 * Calculates CLOCK_REALTIME and reports the TSC value from which it did
 * so. Returns true if host is using TSC based clocksource.
 *
 * DO NOT USE this for anything related to migration. You want CLOCK_TAI
 * for that.
 */
static bool kvm_get_walltime_and_clockread(struct timespec64 *ts,
					   u64 *tsc_timestamp)
{
	/* checked again under seqlock below */
	if (!gtod_is_based_on_tsc(pvclock_gtod_data.clock.vclock_mode))
		return false;

	return gtod_is_based_on_tsc(do_realtime(ts, tsc_timestamp));
}
#endif

/*
 *
 * Assuming a stable TSC across physical CPUS, and a stable TSC
 * across virtual CPUs, the following condition is possible.
 * Each numbered line represents an event visible to both
 * CPUs at the next numbered event.
 *
 * "timespecX" represents host monotonic time. "tscX" represents
 * RDTSC value.
 *
 * 		VCPU0 on CPU0		|	VCPU1 on CPU1
 *
 * 1.  read timespec0,tsc0
 * 2.					| timespec1 = timespec0 + N
 * 					| tsc1 = tsc0 + M
 * 3. transition to guest		| transition to guest
 * 4. ret0 = timespec0 + (rdtsc - tsc0) |
 * 5.				        | ret1 = timespec1 + (rdtsc - tsc1)
 * 				        | ret1 = timespec0 + N + (rdtsc - (tsc0 + M))
 *
 * Since ret0 update is visible to VCPU1 at time 5, to obey monotonicity:
 *
 * 	- ret0 < ret1
 *	- timespec0 + (rdtsc - tsc0) < timespec0 + N + (rdtsc - (tsc0 + M))
 *		...
 *	- 0 < N - M => M < N
 *
 * That is, when timespec0 != timespec1, M < N. Unfortunately that is not
 * always the case (the difference between two distinct xtime instances
 * might be smaller then the difference between corresponding TSC reads,
 * when updating guest vcpus pvclock areas).
 *
 * To avoid that problem, do not allow visibility of distinct
 * system_timestamp/tsc_timestamp values simultaneously: use a master
 * copy of host monotonic time values. Update that master copy
 * in lockstep.
 *
 * Rely on synchronization of host TSCs and guest TSCs for monotonicity.
 *
 */

static void pvclock_update_vm_gtod_copy(struct kvm *kvm)
{
#ifdef CONFIG_X86_64
	struct kvm_arch *ka = &kvm->arch;
	int vclock_mode;
	bool host_tsc_clocksource, vcpus_matched;

	lockdep_assert_held(&kvm->arch.tsc_write_lock);
	vcpus_matched = (ka->nr_vcpus_matched_tsc + 1 ==
			atomic_read(&kvm->online_vcpus));

	/*
	 * If the host uses TSC clock, then passthrough TSC as stable
	 * to the guest.
	 */
	host_tsc_clocksource = kvm_get_time_and_clockread(
					&ka->master_kernel_ns,
					&ka->master_cycle_now);

	ka->use_master_clock = host_tsc_clocksource && vcpus_matched
				&& !ka->backwards_tsc_observed
				&& !ka->boot_vcpu_runs_old_kvmclock;

	if (ka->use_master_clock)
		atomic_set(&kvm_guest_has_master_clock, 1);

	vclock_mode = pvclock_gtod_data.clock.vclock_mode;
	trace_kvm_update_master_clock(ka->use_master_clock, vclock_mode,
					vcpus_matched);
#endif
}

static void kvm_make_mclock_inprogress_request(struct kvm *kvm)
{
	kvm_make_all_cpus_request(kvm, KVM_REQ_MCLOCK_INPROGRESS);
}

static void __kvm_start_pvclock_update(struct kvm *kvm)
{
	raw_spin_lock_irq(&kvm->arch.tsc_write_lock);
	write_seqcount_begin(&kvm->arch.pvclock_sc);
}

static void kvm_start_pvclock_update(struct kvm *kvm)
{
	kvm_make_mclock_inprogress_request(kvm);

	/* no guest entries from this point */
	__kvm_start_pvclock_update(kvm);
}

static void kvm_end_pvclock_update(struct kvm *kvm)
{
	struct kvm_arch *ka = &kvm->arch;
	struct kvm_vcpu *vcpu;
	unsigned long i;

	write_seqcount_end(&ka->pvclock_sc);
	raw_spin_unlock_irq(&ka->tsc_write_lock);
	kvm_for_each_vcpu(i, vcpu, kvm)
		kvm_make_request(KVM_REQ_CLOCK_UPDATE, vcpu);

	/* guest entries allowed */
	kvm_for_each_vcpu(i, vcpu, kvm)
		kvm_clear_request(KVM_REQ_MCLOCK_INPROGRESS, vcpu);
}

static void kvm_update_masterclock(struct kvm *kvm)
{
	kvm_hv_request_tsc_page_update(kvm);
	kvm_start_pvclock_update(kvm);
	pvclock_update_vm_gtod_copy(kvm);
	kvm_end_pvclock_update(kvm);
}

/*
 * Use the kernel's tsc_khz directly if the TSC is constant, otherwise use KVM's
 * per-CPU value (which may be zero if a CPU is going offline).  Note, tsc_khz
 * can change during boot even if the TSC is constant, as it's possible for KVM
 * to be loaded before TSC calibration completes.  Ideally, KVM would get a
 * notification when calibration completes, but practically speaking calibration
 * will complete before userspace is alive enough to create VMs.
 */
static unsigned long get_cpu_tsc_khz(void)
{
	if (static_cpu_has(X86_FEATURE_CONSTANT_TSC))
		return tsc_khz;
	else
		return __this_cpu_read(cpu_tsc_khz);
}

/* Called within read_seqcount_begin/retry for kvm->pvclock_sc.  */
static void __get_kvmclock(struct kvm *kvm, struct kvm_clock_data *data)
{
	struct kvm_arch *ka = &kvm->arch;
	struct pvclock_vcpu_time_info hv_clock;

	/* both __this_cpu_read() and rdtsc() should be on the same cpu */
	get_cpu();

	data->flags = 0;
	if (ka->use_master_clock &&
	    (static_cpu_has(X86_FEATURE_CONSTANT_TSC) || __this_cpu_read(cpu_tsc_khz))) {
#ifdef CONFIG_X86_64
		struct timespec64 ts;

		if (kvm_get_walltime_and_clockread(&ts, &data->host_tsc)) {
			data->realtime = ts.tv_nsec + NSEC_PER_SEC * ts.tv_sec;
			data->flags |= KVM_CLOCK_REALTIME | KVM_CLOCK_HOST_TSC;
		} else
#endif
		data->host_tsc = rdtsc();

		data->flags |= KVM_CLOCK_TSC_STABLE;
		hv_clock.tsc_timestamp = ka->master_cycle_now;
		hv_clock.system_time = ka->master_kernel_ns + ka->kvmclock_offset;
		kvm_get_time_scale(NSEC_PER_SEC, get_cpu_tsc_khz() * 1000LL,
				   &hv_clock.tsc_shift,
				   &hv_clock.tsc_to_system_mul);
		data->clock = __pvclock_read_cycles(&hv_clock, data->host_tsc);
	} else {
		data->clock = get_kvmclock_base_ns() + ka->kvmclock_offset;
	}

	put_cpu();
}

static void get_kvmclock(struct kvm *kvm, struct kvm_clock_data *data)
{
	struct kvm_arch *ka = &kvm->arch;
	unsigned seq;

	do {
		seq = read_seqcount_begin(&ka->pvclock_sc);
		__get_kvmclock(kvm, data);
	} while (read_seqcount_retry(&ka->pvclock_sc, seq));
}

u64 get_kvmclock_ns(struct kvm *kvm)
{
	struct kvm_clock_data data;

	get_kvmclock(kvm, &data);
	return data.clock;
}

static void kvm_setup_guest_pvclock(struct kvm_vcpu *v,
				    struct gfn_to_pfn_cache *gpc,
				    unsigned int offset,
				    bool force_tsc_unstable)
{
	struct kvm_vcpu_arch *vcpu = &v->arch;
	struct pvclock_vcpu_time_info *guest_hv_clock;
	unsigned long flags;

	read_lock_irqsave(&gpc->lock, flags);
	while (!kvm_gpc_check(gpc, offset + sizeof(*guest_hv_clock))) {
		read_unlock_irqrestore(&gpc->lock, flags);

		if (kvm_gpc_refresh(gpc, offset + sizeof(*guest_hv_clock)))
			return;

		read_lock_irqsave(&gpc->lock, flags);
	}

	guest_hv_clock = (void *)(gpc->khva + offset);

	/*
	 * This VCPU is paused, but it's legal for a guest to read another
	 * VCPU's kvmclock, so we really have to follow the specification where
	 * it says that version is odd if data is being modified, and even after
	 * it is consistent.
	 */

	guest_hv_clock->version = vcpu->hv_clock.version = (guest_hv_clock->version + 1) | 1;
	smp_wmb();

	/* retain PVCLOCK_GUEST_STOPPED if set in guest copy */
	vcpu->hv_clock.flags |= (guest_hv_clock->flags & PVCLOCK_GUEST_STOPPED);

	if (vcpu->pvclock_set_guest_stopped_request) {
		vcpu->hv_clock.flags |= PVCLOCK_GUEST_STOPPED;
		vcpu->pvclock_set_guest_stopped_request = false;
	}

	memcpy(guest_hv_clock, &vcpu->hv_clock, sizeof(*guest_hv_clock));

	if (force_tsc_unstable)
		guest_hv_clock->flags &= ~PVCLOCK_TSC_STABLE_BIT;

	smp_wmb();

	guest_hv_clock->version = ++vcpu->hv_clock.version;

	kvm_gpc_mark_dirty_in_slot(gpc);
	read_unlock_irqrestore(&gpc->lock, flags);

	trace_kvm_pvclock_update(v->vcpu_id, &vcpu->hv_clock);
}

static int kvm_guest_time_update(struct kvm_vcpu *v)
{
	unsigned long flags, tgt_tsc_khz;
	unsigned seq;
	struct kvm_vcpu_arch *vcpu = &v->arch;
	struct kvm_arch *ka = &v->kvm->arch;
	s64 kernel_ns;
	u64 tsc_timestamp, host_tsc;
	u8 pvclock_flags;
	bool use_master_clock;
#ifdef CONFIG_KVM_XEN
	/*
	 * For Xen guests we may need to override PVCLOCK_TSC_STABLE_BIT as unless
	 * explicitly told to use TSC as its clocksource Xen will not set this bit.
	 * This default behaviour led to bugs in some guest kernels which cause
	 * problems if they observe PVCLOCK_TSC_STABLE_BIT in the pvclock flags.
	 */
	bool xen_pvclock_tsc_unstable =
		ka->xen_hvm_config.flags & KVM_XEN_HVM_CONFIG_PVCLOCK_TSC_UNSTABLE;
#endif

	kernel_ns = 0;
	host_tsc = 0;

	/*
	 * If the host uses TSC clock, then passthrough TSC as stable
	 * to the guest.
	 */
	do {
		seq = read_seqcount_begin(&ka->pvclock_sc);
		use_master_clock = ka->use_master_clock;
		if (use_master_clock) {
			host_tsc = ka->master_cycle_now;
			kernel_ns = ka->master_kernel_ns;
		}
	} while (read_seqcount_retry(&ka->pvclock_sc, seq));

	/* Keep irq disabled to prevent changes to the clock */
	local_irq_save(flags);
	tgt_tsc_khz = get_cpu_tsc_khz();
	if (unlikely(tgt_tsc_khz == 0)) {
		local_irq_restore(flags);
		kvm_make_request(KVM_REQ_CLOCK_UPDATE, v);
		return 1;
	}
	if (!use_master_clock) {
		host_tsc = rdtsc();
		kernel_ns = get_kvmclock_base_ns();
	}

	tsc_timestamp = kvm_read_l1_tsc(v, host_tsc);

	/*
	 * We may have to catch up the TSC to match elapsed wall clock
	 * time for two reasons, even if kvmclock is used.
	 *   1) CPU could have been running below the maximum TSC rate
	 *   2) Broken TSC compensation resets the base at each VCPU
	 *      entry to avoid unknown leaps of TSC even when running
	 *      again on the same CPU.  This may cause apparent elapsed
	 *      time to disappear, and the guest to stand still or run
	 *	very slowly.
	 */
	if (vcpu->tsc_catchup) {
		u64 tsc = compute_guest_tsc(v, kernel_ns);
		if (tsc > tsc_timestamp) {
			adjust_tsc_offset_guest(v, tsc - tsc_timestamp);
			tsc_timestamp = tsc;
		}
	}

	local_irq_restore(flags);

	/* With all the info we got, fill in the values */

	if (kvm_caps.has_tsc_control)
		tgt_tsc_khz = kvm_scale_tsc(tgt_tsc_khz,
					    v->arch.l1_tsc_scaling_ratio);

	if (unlikely(vcpu->hw_tsc_khz != tgt_tsc_khz)) {
		kvm_get_time_scale(NSEC_PER_SEC, tgt_tsc_khz * 1000LL,
				   &vcpu->hv_clock.tsc_shift,
				   &vcpu->hv_clock.tsc_to_system_mul);
		vcpu->hw_tsc_khz = tgt_tsc_khz;
		kvm_xen_update_tsc_info(v);
	}

	vcpu->hv_clock.tsc_timestamp = tsc_timestamp;
	vcpu->hv_clock.system_time = kernel_ns + v->kvm->arch.kvmclock_offset;
	vcpu->last_guest_tsc = tsc_timestamp;

	/* If the host uses TSC clocksource, then it is stable */
	pvclock_flags = 0;
	if (use_master_clock)
		pvclock_flags |= PVCLOCK_TSC_STABLE_BIT;

	vcpu->hv_clock.flags = pvclock_flags;

	if (vcpu->pv_time.active)
		kvm_setup_guest_pvclock(v, &vcpu->pv_time, 0, false);
#ifdef CONFIG_KVM_XEN
	if (vcpu->xen.vcpu_info_cache.active)
		kvm_setup_guest_pvclock(v, &vcpu->xen.vcpu_info_cache,
					offsetof(struct compat_vcpu_info, time),
					xen_pvclock_tsc_unstable);
	if (vcpu->xen.vcpu_time_info_cache.active)
		kvm_setup_guest_pvclock(v, &vcpu->xen.vcpu_time_info_cache, 0,
					xen_pvclock_tsc_unstable);
#endif
	kvm_hv_setup_tsc_page(v->kvm, &vcpu->hv_clock);
	return 0;
}

/*
 * The pvclock_wall_clock ABI tells the guest the wall clock time at
 * which it started (i.e. its epoch, when its kvmclock was zero).
 *
 * In fact those clocks are subtly different; wall clock frequency is
 * adjusted by NTP and has leap seconds, while the kvmclock is a
 * simple function of the TSC without any such adjustment.
 *
 * Perhaps the ABI should have exposed CLOCK_TAI and a ratio between
 * that and kvmclock, but even that would be subject to change over
 * time.
 *
 * Attempt to calculate the epoch at a given moment using the *same*
 * TSC reading via kvm_get_walltime_and_clockread() to obtain both
 * wallclock and kvmclock times, and subtracting one from the other.
 *
 * Fall back to using their values at slightly different moments by
 * calling ktime_get_real_ns() and get_kvmclock_ns() separately.
 */
uint64_t kvm_get_wall_clock_epoch(struct kvm *kvm)
{
#ifdef CONFIG_X86_64
	struct pvclock_vcpu_time_info hv_clock;
	struct kvm_arch *ka = &kvm->arch;
	unsigned long seq, local_tsc_khz;
	struct timespec64 ts;
	uint64_t host_tsc;

	do {
		seq = read_seqcount_begin(&ka->pvclock_sc);

		local_tsc_khz = 0;
		if (!ka->use_master_clock)
			break;

		/*
		 * The TSC read and the call to get_cpu_tsc_khz() must happen
		 * on the same CPU.
		 */
		get_cpu();

		local_tsc_khz = get_cpu_tsc_khz();

		if (local_tsc_khz &&
		    !kvm_get_walltime_and_clockread(&ts, &host_tsc))
			local_tsc_khz = 0; /* Fall back to old method */

		put_cpu();

		/*
		 * These values must be snapshotted within the seqcount loop.
		 * After that, it's just mathematics which can happen on any
		 * CPU at any time.
		 */
		hv_clock.tsc_timestamp = ka->master_cycle_now;
		hv_clock.system_time = ka->master_kernel_ns + ka->kvmclock_offset;

	} while (read_seqcount_retry(&ka->pvclock_sc, seq));

	/*
	 * If the conditions were right, and obtaining the wallclock+TSC was
	 * successful, calculate the KVM clock at the corresponding time and
	 * subtract one from the other to get the guest's epoch in nanoseconds
	 * since 1970-01-01.
	 */
	if (local_tsc_khz) {
		kvm_get_time_scale(NSEC_PER_SEC, local_tsc_khz * NSEC_PER_USEC,
				   &hv_clock.tsc_shift,
				   &hv_clock.tsc_to_system_mul);
		return ts.tv_nsec + NSEC_PER_SEC * ts.tv_sec -
			__pvclock_read_cycles(&hv_clock, host_tsc);
	}
#endif
	return ktime_get_real_ns() - get_kvmclock_ns(kvm);
}

/*
 * kvmclock updates which are isolated to a given vcpu, such as
 * vcpu->cpu migration, should not allow system_timestamp from
 * the rest of the vcpus to remain static. Otherwise ntp frequency
 * correction applies to one vcpu's system_timestamp but not
 * the others.
 *
 * So in those cases, request a kvmclock update for all vcpus.
 * We need to rate-limit these requests though, as they can
 * considerably slow guests that have a large number of vcpus.
 * The time for a remote vcpu to update its kvmclock is bound
 * by the delay we use to rate-limit the updates.
 */

#define KVMCLOCK_UPDATE_DELAY msecs_to_jiffies(100)

static void kvmclock_update_fn(struct work_struct *work)
{
	unsigned long i;
	struct delayed_work *dwork = to_delayed_work(work);
	struct kvm_arch *ka = container_of(dwork, struct kvm_arch,
					   kvmclock_update_work);
	struct kvm *kvm = container_of(ka, struct kvm, arch);
	struct kvm_vcpu *vcpu;

	kvm_for_each_vcpu(i, vcpu, kvm) {
		kvm_make_request(KVM_REQ_CLOCK_UPDATE, vcpu);
		kvm_vcpu_kick(vcpu);
	}
}

static void kvm_gen_kvmclock_update(struct kvm_vcpu *v)
{
	struct kvm *kvm = v->kvm;

	kvm_make_request(KVM_REQ_CLOCK_UPDATE, v);
	schedule_delayed_work(&kvm->arch.kvmclock_update_work,
					KVMCLOCK_UPDATE_DELAY);
}

#define KVMCLOCK_SYNC_PERIOD (300 * HZ)

static void kvmclock_sync_fn(struct work_struct *work)
{
	struct delayed_work *dwork = to_delayed_work(work);
	struct kvm_arch *ka = container_of(dwork, struct kvm_arch,
					   kvmclock_sync_work);
	struct kvm *kvm = container_of(ka, struct kvm, arch);

	schedule_delayed_work(&kvm->arch.kvmclock_update_work, 0);
	schedule_delayed_work(&kvm->arch.kvmclock_sync_work,
					KVMCLOCK_SYNC_PERIOD);
}

/* These helpers are safe iff @msr is known to be an MCx bank MSR. */
static bool is_mci_control_msr(u32 msr)
{
	return (msr & 3) == 0;
}
static bool is_mci_status_msr(u32 msr)
{
	return (msr & 3) == 1;
}

/*
 * On AMD, HWCR[McStatusWrEn] controls whether setting MCi_STATUS results in #GP.
 */
static bool can_set_mci_status(struct kvm_vcpu *vcpu)
{
	/* McStatusWrEn enabled? */
	if (guest_cpuid_is_amd_compatible(vcpu))
		return !!(vcpu->arch.msr_hwcr & BIT_ULL(18));

	return false;
}

static int set_msr_mce(struct kvm_vcpu *vcpu, struct msr_data *msr_info)
{
	u64 mcg_cap = vcpu->arch.mcg_cap;
	unsigned bank_num = mcg_cap & 0xff;
	u32 msr = msr_info->index;
	u64 data = msr_info->data;
	u32 offset, last_msr;

	switch (msr) {
	case MSR_IA32_MCG_STATUS:
		vcpu->arch.mcg_status = data;
		break;
	case MSR_IA32_MCG_CTL:
		if (!(mcg_cap & MCG_CTL_P) &&
		    (data || !msr_info->host_initiated))
			return 1;
		if (data != 0 && data != ~(u64)0)
			return 1;
		vcpu->arch.mcg_ctl = data;
		break;
	case MSR_IA32_MC0_CTL2 ... MSR_IA32_MCx_CTL2(KVM_MAX_MCE_BANKS) - 1:
		last_msr = MSR_IA32_MCx_CTL2(bank_num) - 1;
		if (msr > last_msr)
			return 1;

		if (!(mcg_cap & MCG_CMCI_P) && (data || !msr_info->host_initiated))
			return 1;
		/* An attempt to write a 1 to a reserved bit raises #GP */
		if (data & ~(MCI_CTL2_CMCI_EN | MCI_CTL2_CMCI_THRESHOLD_MASK))
			return 1;
		offset = array_index_nospec(msr - MSR_IA32_MC0_CTL2,
					    last_msr + 1 - MSR_IA32_MC0_CTL2);
		vcpu->arch.mci_ctl2_banks[offset] = data;
		break;
	case MSR_IA32_MC0_CTL ... MSR_IA32_MCx_CTL(KVM_MAX_MCE_BANKS) - 1:
		last_msr = MSR_IA32_MCx_CTL(bank_num) - 1;
		if (msr > last_msr)
			return 1;

		/*
		 * Only 0 or all 1s can be written to IA32_MCi_CTL, all other
		 * values are architecturally undefined.  But, some Linux
		 * kernels clear bit 10 in bank 4 to workaround a BIOS/GART TLB
		 * issue on AMD K8s, allow bit 10 to be clear when setting all
		 * other bits in order to avoid an uncaught #GP in the guest.
		 *
		 * UNIXWARE clears bit 0 of MC1_CTL to ignore correctable,
		 * single-bit ECC data errors.
		 */
		if (is_mci_control_msr(msr) &&
		    data != 0 && (data | (1 << 10) | 1) != ~(u64)0)
			return 1;

		/*
		 * All CPUs allow writing 0 to MCi_STATUS MSRs to clear the MSR.
		 * AMD-based CPUs allow non-zero values, but if and only if
		 * HWCR[McStatusWrEn] is set.
		 */
		if (!msr_info->host_initiated && is_mci_status_msr(msr) &&
		    data != 0 && !can_set_mci_status(vcpu))
			return 1;

		offset = array_index_nospec(msr - MSR_IA32_MC0_CTL,
					    last_msr + 1 - MSR_IA32_MC0_CTL);
		vcpu->arch.mce_banks[offset] = data;
		break;
	default:
		return 1;
	}
	return 0;
}

static inline bool kvm_pv_async_pf_enabled(struct kvm_vcpu *vcpu)
{
	u64 mask = KVM_ASYNC_PF_ENABLED | KVM_ASYNC_PF_DELIVERY_AS_INT;

	return (vcpu->arch.apf.msr_en_val & mask) == mask;
}

static int kvm_pv_enable_async_pf(struct kvm_vcpu *vcpu, u64 data)
{
	gpa_t gpa = data & ~0x3f;

	/* Bits 4:5 are reserved, Should be zero */
	if (data & 0x30)
		return 1;

	if (!guest_pv_has(vcpu, KVM_FEATURE_ASYNC_PF_VMEXIT) &&
	    (data & KVM_ASYNC_PF_DELIVERY_AS_PF_VMEXIT))
		return 1;

	if (!guest_pv_has(vcpu, KVM_FEATURE_ASYNC_PF_INT) &&
	    (data & KVM_ASYNC_PF_DELIVERY_AS_INT))
		return 1;

	if (!lapic_in_kernel(vcpu))
		return data ? 1 : 0;

	vcpu->arch.apf.msr_en_val = data;

	if (!kvm_pv_async_pf_enabled(vcpu)) {
		kvm_clear_async_pf_completion_queue(vcpu);
		kvm_async_pf_hash_reset(vcpu);
		return 0;
	}

	if (kvm_gfn_to_hva_cache_init(vcpu->kvm, &vcpu->arch.apf.data, gpa,
					sizeof(u64)))
		return 1;

	vcpu->arch.apf.send_user_only = !(data & KVM_ASYNC_PF_SEND_ALWAYS);
	vcpu->arch.apf.delivery_as_pf_vmexit = data & KVM_ASYNC_PF_DELIVERY_AS_PF_VMEXIT;

	kvm_async_pf_wakeup_all(vcpu);

	return 0;
}

static int kvm_pv_enable_async_pf_int(struct kvm_vcpu *vcpu, u64 data)
{
	/* Bits 8-63 are reserved */
	if (data >> 8)
		return 1;

	if (!lapic_in_kernel(vcpu))
		return 1;

	vcpu->arch.apf.msr_int_val = data;

	vcpu->arch.apf.vec = data & KVM_ASYNC_PF_VEC_MASK;

	return 0;
}

static void kvmclock_reset(struct kvm_vcpu *vcpu)
{
	kvm_gpc_deactivate(&vcpu->arch.pv_time);
	vcpu->arch.time = 0;
}

static void kvm_vcpu_flush_tlb_all(struct kvm_vcpu *vcpu)
{
	++vcpu->stat.tlb_flush;
	kvm_x86_call(flush_tlb_all)(vcpu);

	/* Flushing all ASIDs flushes the current ASID... */
	kvm_clear_request(KVM_REQ_TLB_FLUSH_CURRENT, vcpu);
}

static void kvm_vcpu_flush_tlb_guest(struct kvm_vcpu *vcpu)
{
	++vcpu->stat.tlb_flush;

	if (!tdp_enabled) {
		/*
		 * A TLB flush on behalf of the guest is equivalent to
		 * INVPCID(all), toggling CR4.PGE, etc., which requires
		 * a forced sync of the shadow page tables.  Ensure all the
		 * roots are synced and the guest TLB in hardware is clean.
		 */
		kvm_mmu_sync_roots(vcpu);
		kvm_mmu_sync_prev_roots(vcpu);
	}

	kvm_x86_call(flush_tlb_guest)(vcpu);

	/*
	 * Flushing all "guest" TLB is always a superset of Hyper-V's fine
	 * grained flushing.
	 */
	kvm_hv_vcpu_purge_flush_tlb(vcpu);
}


static inline void kvm_vcpu_flush_tlb_current(struct kvm_vcpu *vcpu)
{
	++vcpu->stat.tlb_flush;
	kvm_x86_call(flush_tlb_current)(vcpu);
}

/*
 * Service "local" TLB flush requests, which are specific to the current MMU
 * context.  In addition to the generic event handling in vcpu_enter_guest(),
 * TLB flushes that are targeted at an MMU context also need to be serviced
 * prior before nested VM-Enter/VM-Exit.
 */
void kvm_service_local_tlb_flush_requests(struct kvm_vcpu *vcpu)
{
	if (kvm_check_request(KVM_REQ_TLB_FLUSH_CURRENT, vcpu))
		kvm_vcpu_flush_tlb_current(vcpu);

	if (kvm_check_request(KVM_REQ_TLB_FLUSH_GUEST, vcpu))
		kvm_vcpu_flush_tlb_guest(vcpu);
}
EXPORT_SYMBOL_GPL(kvm_service_local_tlb_flush_requests);

static void record_steal_time(struct kvm_vcpu *vcpu)
{
	struct gfn_to_hva_cache *ghc = &vcpu->arch.st.cache;
	struct kvm_steal_time __user *st;
	struct kvm_memslots *slots;
	gpa_t gpa = vcpu->arch.st.msr_val & KVM_STEAL_VALID_BITS;
	u64 steal;
	u32 version;

	if (kvm_xen_msr_enabled(vcpu->kvm)) {
		kvm_xen_runstate_set_running(vcpu);
		return;
	}

	if (!(vcpu->arch.st.msr_val & KVM_MSR_ENABLED))
		return;

	if (WARN_ON_ONCE(current->mm != vcpu->kvm->mm))
		return;

	slots = kvm_memslots(vcpu->kvm);

	if (unlikely(slots->generation != ghc->generation ||
		     gpa != ghc->gpa ||
		     kvm_is_error_hva(ghc->hva) || !ghc->memslot)) {
		/* We rely on the fact that it fits in a single page. */
		BUILD_BUG_ON((sizeof(*st) - 1) & KVM_STEAL_VALID_BITS);

		if (kvm_gfn_to_hva_cache_init(vcpu->kvm, ghc, gpa, sizeof(*st)) ||
		    kvm_is_error_hva(ghc->hva) || !ghc->memslot)
			return;
	}

	st = (struct kvm_steal_time __user *)ghc->hva;
	/*
	 * Doing a TLB flush here, on the guest's behalf, can avoid
	 * expensive IPIs.
	 */
	if (guest_pv_has(vcpu, KVM_FEATURE_PV_TLB_FLUSH)) {
		u8 st_preempted = 0;
		int err = -EFAULT;

		if (!user_access_begin(st, sizeof(*st)))
			return;

		asm volatile("1: xchgb %0, %2\n"
			     "xor %1, %1\n"
			     "2:\n"
			     _ASM_EXTABLE_UA(1b, 2b)
			     : "+q" (st_preempted),
			       "+&r" (err),
			       "+m" (st->preempted));
		if (err)
			goto out;

		user_access_end();

		vcpu->arch.st.preempted = 0;

		trace_kvm_pv_tlb_flush(vcpu->vcpu_id,
				       st_preempted & KVM_VCPU_FLUSH_TLB);
		if (st_preempted & KVM_VCPU_FLUSH_TLB)
			kvm_vcpu_flush_tlb_guest(vcpu);

		if (!user_access_begin(st, sizeof(*st)))
			goto dirty;
	} else {
		if (!user_access_begin(st, sizeof(*st)))
			return;

		unsafe_put_user(0, &st->preempted, out);
		vcpu->arch.st.preempted = 0;
	}

	unsafe_get_user(version, &st->version, out);
	if (version & 1)
		version += 1;  /* first time write, random junk */

	version += 1;
	unsafe_put_user(version, &st->version, out);

	smp_wmb();

	unsafe_get_user(steal, &st->steal, out);
	steal += current->sched_info.run_delay -
		vcpu->arch.st.last_steal;
	vcpu->arch.st.last_steal = current->sched_info.run_delay;
	unsafe_put_user(steal, &st->steal, out);

	version += 1;
	unsafe_put_user(version, &st->version, out);

 out:
	user_access_end();
 dirty:
	mark_page_dirty_in_slot(vcpu->kvm, ghc->memslot, gpa_to_gfn(ghc->gpa));
}

int kvm_set_msr_common(struct kvm_vcpu *vcpu, struct msr_data *msr_info)
{
	u32 msr = msr_info->index;
	u64 data = msr_info->data;

	if (msr && msr == vcpu->kvm->arch.xen_hvm_config.msr)
		return kvm_xen_write_hypercall_page(vcpu, data);

	switch (msr) {
	case MSR_AMD64_NB_CFG:
	case MSR_IA32_UCODE_WRITE:
	case MSR_VM_HSAVE_PA:
	case MSR_AMD64_PATCH_LOADER:
	case MSR_AMD64_BU_CFG2:
	case MSR_AMD64_DC_CFG:
	case MSR_AMD64_TW_CFG:
	case MSR_F15H_EX_CFG:
		break;

	case MSR_IA32_UCODE_REV:
		if (msr_info->host_initiated)
			vcpu->arch.microcode_version = data;
		break;
	case MSR_IA32_ARCH_CAPABILITIES:
		if (!msr_info->host_initiated ||
		    !guest_cpu_cap_has(vcpu, X86_FEATURE_ARCH_CAPABILITIES))
			return KVM_MSR_RET_UNSUPPORTED;
		vcpu->arch.arch_capabilities = data;
		break;
	case MSR_IA32_PERF_CAPABILITIES:
		if (!msr_info->host_initiated ||
		    !guest_cpu_cap_has(vcpu, X86_FEATURE_PDCM))
			return KVM_MSR_RET_UNSUPPORTED;

		if (data & ~kvm_caps.supported_perf_cap)
			return 1;

		/*
		 * Note, this is not just a performance optimization!  KVM
		 * disallows changing feature MSRs after the vCPU has run; PMU
		 * refresh will bug the VM if called after the vCPU has run.
		 */
		if (vcpu->arch.perf_capabilities == data)
			break;

		vcpu->arch.perf_capabilities = data;
		kvm_pmu_refresh(vcpu);
		break;
	case MSR_IA32_PRED_CMD: {
		u64 reserved_bits = ~(PRED_CMD_IBPB | PRED_CMD_SBPB);

		if (!msr_info->host_initiated) {
			if ((!guest_has_pred_cmd_msr(vcpu)))
				return 1;

			if (!guest_cpu_cap_has(vcpu, X86_FEATURE_SPEC_CTRL) &&
			    !guest_cpu_cap_has(vcpu, X86_FEATURE_AMD_IBPB))
				reserved_bits |= PRED_CMD_IBPB;

			if (!guest_cpu_cap_has(vcpu, X86_FEATURE_SBPB))
				reserved_bits |= PRED_CMD_SBPB;
		}

		if (!boot_cpu_has(X86_FEATURE_IBPB))
			reserved_bits |= PRED_CMD_IBPB;

		if (!boot_cpu_has(X86_FEATURE_SBPB))
			reserved_bits |= PRED_CMD_SBPB;

		if (data & reserved_bits)
			return 1;

		if (!data)
			break;

		wrmsrl(MSR_IA32_PRED_CMD, data);
		break;
	}
	case MSR_IA32_FLUSH_CMD:
		if (!msr_info->host_initiated &&
		    !guest_cpu_cap_has(vcpu, X86_FEATURE_FLUSH_L1D))
			return 1;

		if (!boot_cpu_has(X86_FEATURE_FLUSH_L1D) || (data & ~L1D_FLUSH))
			return 1;
		if (!data)
			break;

		wrmsrl(MSR_IA32_FLUSH_CMD, L1D_FLUSH);
		break;
	case MSR_EFER:
		return set_efer(vcpu, msr_info);
	case MSR_K7_HWCR:
		data &= ~(u64)0x40;	/* ignore flush filter disable */
		data &= ~(u64)0x100;	/* ignore ignne emulation enable */
		data &= ~(u64)0x8;	/* ignore TLB cache disable */

		/*
		 * Allow McStatusWrEn and TscFreqSel. (Linux guests from v3.2
		 * through at least v6.6 whine if TscFreqSel is clear,
		 * depending on F/M/S.
		 */
		if (data & ~(BIT_ULL(18) | BIT_ULL(24))) {
			kvm_pr_unimpl_wrmsr(vcpu, msr, data);
			return 1;
		}
		vcpu->arch.msr_hwcr = data;
		break;
	case MSR_FAM10H_MMIO_CONF_BASE:
		if (data != 0) {
			kvm_pr_unimpl_wrmsr(vcpu, msr, data);
			return 1;
		}
		break;
	case MSR_IA32_CR_PAT:
		if (!kvm_pat_valid(data))
			return 1;

		vcpu->arch.pat = data;
		break;
	case MTRRphysBase_MSR(0) ... MSR_MTRRfix4K_F8000:
	case MSR_MTRRdefType:
		return kvm_mtrr_set_msr(vcpu, msr, data);
	case MSR_IA32_APICBASE:
		return kvm_apic_set_base(vcpu, data, msr_info->host_initiated);
	case APIC_BASE_MSR ... APIC_BASE_MSR + 0xff:
		return kvm_x2apic_msr_write(vcpu, msr, data);
	case MSR_IA32_TSC_DEADLINE:
		kvm_set_lapic_tscdeadline_msr(vcpu, data);
		break;
	case MSR_IA32_TSC_ADJUST:
		if (guest_cpu_cap_has(vcpu, X86_FEATURE_TSC_ADJUST)) {
			if (!msr_info->host_initiated) {
				s64 adj = data - vcpu->arch.ia32_tsc_adjust_msr;
				adjust_tsc_offset_guest(vcpu, adj);
				/* Before back to guest, tsc_timestamp must be adjusted
				 * as well, otherwise guest's percpu pvclock time could jump.
				 */
				kvm_make_request(KVM_REQ_CLOCK_UPDATE, vcpu);
			}
			vcpu->arch.ia32_tsc_adjust_msr = data;
		}
		break;
	case MSR_IA32_MISC_ENABLE: {
		u64 old_val = vcpu->arch.ia32_misc_enable_msr;

		if (!msr_info->host_initiated) {
			/* RO bits */
			if ((old_val ^ data) & MSR_IA32_MISC_ENABLE_PMU_RO_MASK)
				return 1;

			/* R bits, i.e. writes are ignored, but don't fault. */
			data = data & ~MSR_IA32_MISC_ENABLE_EMON;
			data |= old_val & MSR_IA32_MISC_ENABLE_EMON;
		}

		if (!kvm_check_has_quirk(vcpu->kvm, KVM_X86_QUIRK_MISC_ENABLE_NO_MWAIT) &&
		    ((old_val ^ data)  & MSR_IA32_MISC_ENABLE_MWAIT)) {
			if (!guest_cpu_cap_has(vcpu, X86_FEATURE_XMM3))
				return 1;
			vcpu->arch.ia32_misc_enable_msr = data;
			kvm_update_cpuid_runtime(vcpu);
		} else {
			vcpu->arch.ia32_misc_enable_msr = data;
		}
		break;
	}
	case MSR_IA32_SMBASE:
		if (!IS_ENABLED(CONFIG_KVM_SMM) || !msr_info->host_initiated)
			return 1;
		vcpu->arch.smbase = data;
		break;
	case MSR_IA32_POWER_CTL:
		vcpu->arch.msr_ia32_power_ctl = data;
		break;
	case MSR_IA32_TSC:
		if (msr_info->host_initiated) {
			kvm_synchronize_tsc(vcpu, &data);
		} else {
			u64 adj = kvm_compute_l1_tsc_offset(vcpu, data) - vcpu->arch.l1_tsc_offset;
			adjust_tsc_offset_guest(vcpu, adj);
			vcpu->arch.ia32_tsc_adjust_msr += adj;
		}
		break;
	case MSR_IA32_XSS:
		if (!msr_info->host_initiated &&
		    !guest_cpuid_has(vcpu, X86_FEATURE_XSAVES))
			return 1;
		/*
		 * KVM supports exposing PT to the guest, but does not support
		 * IA32_XSS[bit 8]. Guests have to use RDMSR/WRMSR rather than
		 * XSAVES/XRSTORS to save/restore PT MSRs.
		 */
		if (data & ~kvm_caps.supported_xss)
			return 1;
		vcpu->arch.ia32_xss = data;
		kvm_update_cpuid_runtime(vcpu);
		break;
	case MSR_SMI_COUNT:
		if (!msr_info->host_initiated)
			return 1;
		vcpu->arch.smi_count = data;
		break;
	case MSR_KVM_WALL_CLOCK_NEW:
		if (!guest_pv_has(vcpu, KVM_FEATURE_CLOCKSOURCE2))
			return 1;

		vcpu->kvm->arch.wall_clock = data;
		kvm_write_wall_clock(vcpu->kvm, data, 0);
		break;
	case MSR_KVM_WALL_CLOCK:
		if (!guest_pv_has(vcpu, KVM_FEATURE_CLOCKSOURCE))
			return 1;

		vcpu->kvm->arch.wall_clock = data;
		kvm_write_wall_clock(vcpu->kvm, data, 0);
		break;
	case MSR_KVM_SYSTEM_TIME_NEW:
		if (!guest_pv_has(vcpu, KVM_FEATURE_CLOCKSOURCE2))
			return 1;

		kvm_write_system_time(vcpu, data, false, msr_info->host_initiated);
		break;
	case MSR_KVM_SYSTEM_TIME:
		if (!guest_pv_has(vcpu, KVM_FEATURE_CLOCKSOURCE))
			return 1;

		kvm_write_system_time(vcpu, data, true,  msr_info->host_initiated);
		break;
	case MSR_KVM_ASYNC_PF_EN:
		if (!guest_pv_has(vcpu, KVM_FEATURE_ASYNC_PF))
			return 1;

		if (kvm_pv_enable_async_pf(vcpu, data))
			return 1;
		break;
	case MSR_KVM_ASYNC_PF_INT:
		if (!guest_pv_has(vcpu, KVM_FEATURE_ASYNC_PF_INT))
			return 1;

		if (kvm_pv_enable_async_pf_int(vcpu, data))
			return 1;
		break;
	case MSR_KVM_ASYNC_PF_ACK:
		if (!guest_pv_has(vcpu, KVM_FEATURE_ASYNC_PF_INT))
			return 1;
		if (data & 0x1) {
			vcpu->arch.apf.pageready_pending = false;
			kvm_check_async_pf_completion(vcpu);
		}
		break;
	case MSR_KVM_STEAL_TIME:
		if (!guest_pv_has(vcpu, KVM_FEATURE_STEAL_TIME))
			return 1;

		if (unlikely(!sched_info_on()))
			return 1;

		if (data & KVM_STEAL_RESERVED_MASK)
			return 1;

		vcpu->arch.st.msr_val = data;

		if (!(data & KVM_MSR_ENABLED))
			break;

		kvm_make_request(KVM_REQ_STEAL_UPDATE, vcpu);

		break;
	case MSR_KVM_PV_EOI_EN:
		if (!guest_pv_has(vcpu, KVM_FEATURE_PV_EOI))
			return 1;

		if (kvm_lapic_set_pv_eoi(vcpu, data, sizeof(u8)))
			return 1;
		break;

	case MSR_KVM_POLL_CONTROL:
		if (!guest_pv_has(vcpu, KVM_FEATURE_POLL_CONTROL))
			return 1;

		/* only enable bit supported */
		if (data & (-1ULL << 1))
			return 1;

		vcpu->arch.msr_kvm_poll_control = data;
		break;

	case MSR_IA32_MCG_CTL:
	case MSR_IA32_MCG_STATUS:
	case MSR_IA32_MC0_CTL ... MSR_IA32_MCx_CTL(KVM_MAX_MCE_BANKS) - 1:
	case MSR_IA32_MC0_CTL2 ... MSR_IA32_MCx_CTL2(KVM_MAX_MCE_BANKS) - 1:
		return set_msr_mce(vcpu, msr_info);

	case MSR_K7_PERFCTR0 ... MSR_K7_PERFCTR3:
	case MSR_P6_PERFCTR0 ... MSR_P6_PERFCTR1:
	case MSR_K7_EVNTSEL0 ... MSR_K7_EVNTSEL3:
	case MSR_P6_EVNTSEL0 ... MSR_P6_EVNTSEL1:
		if (kvm_pmu_is_valid_msr(vcpu, msr))
			return kvm_pmu_set_msr(vcpu, msr_info);

		if (data)
			kvm_pr_unimpl_wrmsr(vcpu, msr, data);
		break;
	case MSR_K7_CLK_CTL:
		/*
		 * Ignore all writes to this no longer documented MSR.
		 * Writes are only relevant for old K7 processors,
		 * all pre-dating SVM, but a recommended workaround from
		 * AMD for these chips. It is possible to specify the
		 * affected processor models on the command line, hence
		 * the need to ignore the workaround.
		 */
		break;
#ifdef CONFIG_KVM_HYPERV
	case HV_X64_MSR_GUEST_OS_ID ... HV_X64_MSR_SINT15:
	case HV_X64_MSR_SYNDBG_CONTROL ... HV_X64_MSR_SYNDBG_PENDING_BUFFER:
	case HV_X64_MSR_SYNDBG_OPTIONS:
	case HV_X64_MSR_CRASH_P0 ... HV_X64_MSR_CRASH_P4:
	case HV_X64_MSR_CRASH_CTL:
	case HV_X64_MSR_STIMER0_CONFIG ... HV_X64_MSR_STIMER3_COUNT:
	case HV_X64_MSR_REENLIGHTENMENT_CONTROL:
	case HV_X64_MSR_TSC_EMULATION_CONTROL:
	case HV_X64_MSR_TSC_EMULATION_STATUS:
	case HV_X64_MSR_TSC_INVARIANT_CONTROL:
		return kvm_hv_set_msr_common(vcpu, msr, data,
					     msr_info->host_initiated);
#endif
	case MSR_IA32_BBL_CR_CTL3:
		/* Drop writes to this legacy MSR -- see rdmsr
		 * counterpart for further detail.
		 */
		kvm_pr_unimpl_wrmsr(vcpu, msr, data);
		break;
	case MSR_AMD64_OSVW_ID_LENGTH:
		if (!guest_cpu_cap_has(vcpu, X86_FEATURE_OSVW))
			return 1;
		vcpu->arch.osvw.length = data;
		break;
	case MSR_AMD64_OSVW_STATUS:
		if (!guest_cpu_cap_has(vcpu, X86_FEATURE_OSVW))
			return 1;
		vcpu->arch.osvw.status = data;
		break;
	case MSR_PLATFORM_INFO:
		if (!msr_info->host_initiated)
			return 1;
		vcpu->arch.msr_platform_info = data;
		break;
	case MSR_MISC_FEATURES_ENABLES:
		if (data & ~MSR_MISC_FEATURES_ENABLES_CPUID_FAULT ||
		    (data & MSR_MISC_FEATURES_ENABLES_CPUID_FAULT &&
		     !supports_cpuid_fault(vcpu)))
			return 1;
		vcpu->arch.msr_misc_features_enables = data;
		break;
#ifdef CONFIG_X86_64
	case MSR_IA32_XFD:
		if (!msr_info->host_initiated &&
		    !guest_cpu_cap_has(vcpu, X86_FEATURE_XFD))
			return 1;

		if (data & ~kvm_guest_supported_xfd(vcpu))
			return 1;

		fpu_update_guest_xfd(&vcpu->arch.guest_fpu, data);
		break;
	case MSR_IA32_XFD_ERR:
		if (!msr_info->host_initiated &&
		    !guest_cpu_cap_has(vcpu, X86_FEATURE_XFD))
			return 1;

		if (data & ~kvm_guest_supported_xfd(vcpu))
			return 1;

		vcpu->arch.guest_fpu.xfd_err = data;
		break;
#endif
	default:
		if (kvm_pmu_is_valid_msr(vcpu, msr))
			return kvm_pmu_set_msr(vcpu, msr_info);

		return KVM_MSR_RET_UNSUPPORTED;
	}
	return 0;
}
EXPORT_SYMBOL_GPL(kvm_set_msr_common);

static int get_msr_mce(struct kvm_vcpu *vcpu, u32 msr, u64 *pdata, bool host)
{
	u64 data;
	u64 mcg_cap = vcpu->arch.mcg_cap;
	unsigned bank_num = mcg_cap & 0xff;
	u32 offset, last_msr;

	switch (msr) {
	case MSR_IA32_P5_MC_ADDR:
	case MSR_IA32_P5_MC_TYPE:
		data = 0;
		break;
	case MSR_IA32_MCG_CAP:
		data = vcpu->arch.mcg_cap;
		break;
	case MSR_IA32_MCG_CTL:
		if (!(mcg_cap & MCG_CTL_P) && !host)
			return 1;
		data = vcpu->arch.mcg_ctl;
		break;
	case MSR_IA32_MCG_STATUS:
		data = vcpu->arch.mcg_status;
		break;
	case MSR_IA32_MC0_CTL2 ... MSR_IA32_MCx_CTL2(KVM_MAX_MCE_BANKS) - 1:
		last_msr = MSR_IA32_MCx_CTL2(bank_num) - 1;
		if (msr > last_msr)
			return 1;

		if (!(mcg_cap & MCG_CMCI_P) && !host)
			return 1;
		offset = array_index_nospec(msr - MSR_IA32_MC0_CTL2,
					    last_msr + 1 - MSR_IA32_MC0_CTL2);
		data = vcpu->arch.mci_ctl2_banks[offset];
		break;
	case MSR_IA32_MC0_CTL ... MSR_IA32_MCx_CTL(KVM_MAX_MCE_BANKS) - 1:
		last_msr = MSR_IA32_MCx_CTL(bank_num) - 1;
		if (msr > last_msr)
			return 1;

		offset = array_index_nospec(msr - MSR_IA32_MC0_CTL,
					    last_msr + 1 - MSR_IA32_MC0_CTL);
		data = vcpu->arch.mce_banks[offset];
		break;
	default:
		return 1;
	}
	*pdata = data;
	return 0;
}

int kvm_get_msr_common(struct kvm_vcpu *vcpu, struct msr_data *msr_info)
{
	switch (msr_info->index) {
	case MSR_IA32_PLATFORM_ID:
	case MSR_IA32_EBL_CR_POWERON:
	case MSR_IA32_LASTBRANCHFROMIP:
	case MSR_IA32_LASTBRANCHTOIP:
	case MSR_IA32_LASTINTFROMIP:
	case MSR_IA32_LASTINTTOIP:
	case MSR_AMD64_SYSCFG:
	case MSR_K8_TSEG_ADDR:
	case MSR_K8_TSEG_MASK:
	case MSR_VM_HSAVE_PA:
	case MSR_K8_INT_PENDING_MSG:
	case MSR_AMD64_NB_CFG:
	case MSR_FAM10H_MMIO_CONF_BASE:
	case MSR_AMD64_BU_CFG2:
	case MSR_IA32_PERF_CTL:
	case MSR_AMD64_DC_CFG:
	case MSR_AMD64_TW_CFG:
	case MSR_F15H_EX_CFG:
	/*
	 * Intel Sandy Bridge CPUs must support the RAPL (running average power
	 * limit) MSRs. Just return 0, as we do not want to expose the host
	 * data here. Do not conditionalize this on CPUID, as KVM does not do
	 * so for existing CPU-specific MSRs.
	 */
	case MSR_RAPL_POWER_UNIT:
	case MSR_PP0_ENERGY_STATUS:	/* Power plane 0 (core) */
	case MSR_PP1_ENERGY_STATUS:	/* Power plane 1 (graphics uncore) */
	case MSR_PKG_ENERGY_STATUS:	/* Total package */
	case MSR_DRAM_ENERGY_STATUS:	/* DRAM controller */
		msr_info->data = 0;
		break;
	case MSR_K7_EVNTSEL0 ... MSR_K7_EVNTSEL3:
	case MSR_K7_PERFCTR0 ... MSR_K7_PERFCTR3:
	case MSR_P6_PERFCTR0 ... MSR_P6_PERFCTR1:
	case MSR_P6_EVNTSEL0 ... MSR_P6_EVNTSEL1:
		if (kvm_pmu_is_valid_msr(vcpu, msr_info->index))
			return kvm_pmu_get_msr(vcpu, msr_info);
		msr_info->data = 0;
		break;
	case MSR_IA32_UCODE_REV:
		msr_info->data = vcpu->arch.microcode_version;
		break;
	case MSR_IA32_ARCH_CAPABILITIES:
		if (!guest_cpu_cap_has(vcpu, X86_FEATURE_ARCH_CAPABILITIES))
			return KVM_MSR_RET_UNSUPPORTED;
		msr_info->data = vcpu->arch.arch_capabilities;
		break;
	case MSR_IA32_PERF_CAPABILITIES:
		if (!guest_cpu_cap_has(vcpu, X86_FEATURE_PDCM))
			return KVM_MSR_RET_UNSUPPORTED;
		msr_info->data = vcpu->arch.perf_capabilities;
		break;
	case MSR_IA32_POWER_CTL:
		msr_info->data = vcpu->arch.msr_ia32_power_ctl;
		break;
	case MSR_IA32_TSC: {
		/*
		 * Intel SDM states that MSR_IA32_TSC read adds the TSC offset
		 * even when not intercepted. AMD manual doesn't explicitly
		 * state this but appears to behave the same.
		 *
		 * On userspace reads and writes, however, we unconditionally
		 * return L1's TSC value to ensure backwards-compatible
		 * behavior for migration.
		 */
		u64 offset, ratio;

		if (msr_info->host_initiated) {
			offset = vcpu->arch.l1_tsc_offset;
			ratio = vcpu->arch.l1_tsc_scaling_ratio;
		} else {
			offset = vcpu->arch.tsc_offset;
			ratio = vcpu->arch.tsc_scaling_ratio;
		}

		msr_info->data = kvm_scale_tsc(rdtsc(), ratio) + offset;
		break;
	}
	case MSR_IA32_CR_PAT:
		msr_info->data = vcpu->arch.pat;
		break;
	case MSR_MTRRcap:
	case MTRRphysBase_MSR(0) ... MSR_MTRRfix4K_F8000:
	case MSR_MTRRdefType:
		return kvm_mtrr_get_msr(vcpu, msr_info->index, &msr_info->data);
	case 0xcd: /* fsb frequency */
		msr_info->data = 3;
		break;
		/*
		 * MSR_EBC_FREQUENCY_ID
		 * Conservative value valid for even the basic CPU models.
		 * Models 0,1: 000 in bits 23:21 indicating a bus speed of
		 * 100MHz, model 2 000 in bits 18:16 indicating 100MHz,
		 * and 266MHz for model 3, or 4. Set Core Clock
		 * Frequency to System Bus Frequency Ratio to 1 (bits
		 * 31:24) even though these are only valid for CPU
		 * models > 2, however guests may end up dividing or
		 * multiplying by zero otherwise.
		 */
	case MSR_EBC_FREQUENCY_ID:
		msr_info->data = 1 << 24;
		break;
	case MSR_IA32_APICBASE:
		msr_info->data = vcpu->arch.apic_base;
		break;
	case APIC_BASE_MSR ... APIC_BASE_MSR + 0xff:
		return kvm_x2apic_msr_read(vcpu, msr_info->index, &msr_info->data);
	case MSR_IA32_TSC_DEADLINE:
		msr_info->data = kvm_get_lapic_tscdeadline_msr(vcpu);
		break;
	case MSR_IA32_TSC_ADJUST:
		msr_info->data = (u64)vcpu->arch.ia32_tsc_adjust_msr;
		break;
	case MSR_IA32_MISC_ENABLE:
		msr_info->data = vcpu->arch.ia32_misc_enable_msr;
		break;
	case MSR_IA32_SMBASE:
		if (!IS_ENABLED(CONFIG_KVM_SMM) || !msr_info->host_initiated)
			return 1;
		msr_info->data = vcpu->arch.smbase;
		break;
	case MSR_SMI_COUNT:
		msr_info->data = vcpu->arch.smi_count;
		break;
	case MSR_IA32_PERF_STATUS:
		/* TSC increment by tick */
		msr_info->data = 1000ULL;
		/* CPU multiplier */
		msr_info->data |= (((uint64_t)4ULL) << 40);
		break;
	case MSR_EFER:
		msr_info->data = vcpu->arch.efer;
		break;
	case MSR_KVM_WALL_CLOCK:
		if (!guest_pv_has(vcpu, KVM_FEATURE_CLOCKSOURCE))
			return 1;

		msr_info->data = vcpu->kvm->arch.wall_clock;
		break;
	case MSR_KVM_WALL_CLOCK_NEW:
		if (!guest_pv_has(vcpu, KVM_FEATURE_CLOCKSOURCE2))
			return 1;

		msr_info->data = vcpu->kvm->arch.wall_clock;
		break;
	case MSR_KVM_SYSTEM_TIME:
		if (!guest_pv_has(vcpu, KVM_FEATURE_CLOCKSOURCE))
			return 1;

		msr_info->data = vcpu->arch.time;
		break;
	case MSR_KVM_SYSTEM_TIME_NEW:
		if (!guest_pv_has(vcpu, KVM_FEATURE_CLOCKSOURCE2))
			return 1;

		msr_info->data = vcpu->arch.time;
		break;
	case MSR_KVM_ASYNC_PF_EN:
		if (!guest_pv_has(vcpu, KVM_FEATURE_ASYNC_PF))
			return 1;

		msr_info->data = vcpu->arch.apf.msr_en_val;
		break;
	case MSR_KVM_ASYNC_PF_INT:
		if (!guest_pv_has(vcpu, KVM_FEATURE_ASYNC_PF_INT))
			return 1;

		msr_info->data = vcpu->arch.apf.msr_int_val;
		break;
	case MSR_KVM_ASYNC_PF_ACK:
		if (!guest_pv_has(vcpu, KVM_FEATURE_ASYNC_PF_INT))
			return 1;

		msr_info->data = 0;
		break;
	case MSR_KVM_STEAL_TIME:
		if (!guest_pv_has(vcpu, KVM_FEATURE_STEAL_TIME))
			return 1;

		msr_info->data = vcpu->arch.st.msr_val;
		break;
	case MSR_KVM_PV_EOI_EN:
		if (!guest_pv_has(vcpu, KVM_FEATURE_PV_EOI))
			return 1;

		msr_info->data = vcpu->arch.pv_eoi.msr_val;
		break;
	case MSR_KVM_POLL_CONTROL:
		if (!guest_pv_has(vcpu, KVM_FEATURE_POLL_CONTROL))
			return 1;

		msr_info->data = vcpu->arch.msr_kvm_poll_control;
		break;
	case MSR_IA32_P5_MC_ADDR:
	case MSR_IA32_P5_MC_TYPE:
	case MSR_IA32_MCG_CAP:
	case MSR_IA32_MCG_CTL:
	case MSR_IA32_MCG_STATUS:
	case MSR_IA32_MC0_CTL ... MSR_IA32_MCx_CTL(KVM_MAX_MCE_BANKS) - 1:
	case MSR_IA32_MC0_CTL2 ... MSR_IA32_MCx_CTL2(KVM_MAX_MCE_BANKS) - 1:
		return get_msr_mce(vcpu, msr_info->index, &msr_info->data,
				   msr_info->host_initiated);
	case MSR_IA32_XSS:
		if (!msr_info->host_initiated &&
		    !guest_cpuid_has(vcpu, X86_FEATURE_XSAVES))
			return 1;
		msr_info->data = vcpu->arch.ia32_xss;
		break;
	case MSR_K7_CLK_CTL:
		/*
		 * Provide expected ramp-up count for K7. All other
		 * are set to zero, indicating minimum divisors for
		 * every field.
		 *
		 * This prevents guest kernels on AMD host with CPU
		 * type 6, model 8 and higher from exploding due to
		 * the rdmsr failing.
		 */
		msr_info->data = 0x20000000;
		break;
#ifdef CONFIG_KVM_HYPERV
	case HV_X64_MSR_GUEST_OS_ID ... HV_X64_MSR_SINT15:
	case HV_X64_MSR_SYNDBG_CONTROL ... HV_X64_MSR_SYNDBG_PENDING_BUFFER:
	case HV_X64_MSR_SYNDBG_OPTIONS:
	case HV_X64_MSR_CRASH_P0 ... HV_X64_MSR_CRASH_P4:
	case HV_X64_MSR_CRASH_CTL:
	case HV_X64_MSR_STIMER0_CONFIG ... HV_X64_MSR_STIMER3_COUNT:
	case HV_X64_MSR_REENLIGHTENMENT_CONTROL:
	case HV_X64_MSR_TSC_EMULATION_CONTROL:
	case HV_X64_MSR_TSC_EMULATION_STATUS:
	case HV_X64_MSR_TSC_INVARIANT_CONTROL:
		return kvm_hv_get_msr_common(vcpu,
					     msr_info->index, &msr_info->data,
					     msr_info->host_initiated);
#endif
	case MSR_IA32_BBL_CR_CTL3:
		/* This legacy MSR exists but isn't fully documented in current
		 * silicon.  It is however accessed by winxp in very narrow
		 * scenarios where it sets bit #19, itself documented as
		 * a "reserved" bit.  Best effort attempt to source coherent
		 * read data here should the balance of the register be
		 * interpreted by the guest:
		 *
		 * L2 cache control register 3: 64GB range, 256KB size,
		 * enabled, latency 0x1, configured
		 */
		msr_info->data = 0xbe702111;
		break;
	case MSR_AMD64_OSVW_ID_LENGTH:
		if (!guest_cpu_cap_has(vcpu, X86_FEATURE_OSVW))
			return 1;
		msr_info->data = vcpu->arch.osvw.length;
		break;
	case MSR_AMD64_OSVW_STATUS:
		if (!guest_cpu_cap_has(vcpu, X86_FEATURE_OSVW))
			return 1;
		msr_info->data = vcpu->arch.osvw.status;
		break;
	case MSR_PLATFORM_INFO:
		if (!msr_info->host_initiated &&
		    !vcpu->kvm->arch.guest_can_read_msr_platform_info)
			return 1;
		msr_info->data = vcpu->arch.msr_platform_info;
		break;
	case MSR_MISC_FEATURES_ENABLES:
		msr_info->data = vcpu->arch.msr_misc_features_enables;
		break;
	case MSR_K7_HWCR:
		msr_info->data = vcpu->arch.msr_hwcr;
		break;
#ifdef CONFIG_X86_64
	case MSR_IA32_XFD:
		if (!msr_info->host_initiated &&
		    !guest_cpu_cap_has(vcpu, X86_FEATURE_XFD))
			return 1;

		msr_info->data = vcpu->arch.guest_fpu.fpstate->xfd;
		break;
	case MSR_IA32_XFD_ERR:
		if (!msr_info->host_initiated &&
		    !guest_cpu_cap_has(vcpu, X86_FEATURE_XFD))
			return 1;

		msr_info->data = vcpu->arch.guest_fpu.xfd_err;
		break;
#endif
	default:
		if (kvm_pmu_is_valid_msr(vcpu, msr_info->index))
			return kvm_pmu_get_msr(vcpu, msr_info);

		return KVM_MSR_RET_UNSUPPORTED;
	}
	return 0;
}
EXPORT_SYMBOL_GPL(kvm_get_msr_common);

/*
 * Read or write a bunch of msrs. All parameters are kernel addresses.
 *
 * @return number of msrs set successfully.
 */
static int __msr_io(struct kvm_vcpu *vcpu, struct kvm_msrs *msrs,
		    struct kvm_msr_entry *entries,
		    int (*do_msr)(struct kvm_vcpu *vcpu,
				  unsigned index, u64 *data))
{
	int i;

	for (i = 0; i < msrs->nmsrs; ++i)
		if (do_msr(vcpu, entries[i].index, &entries[i].data))
			break;

	return i;
}

/*
 * Read or write a bunch of msrs. Parameters are user addresses.
 *
 * @return number of msrs set successfully.
 */
static int msr_io(struct kvm_vcpu *vcpu, struct kvm_msrs __user *user_msrs,
		  int (*do_msr)(struct kvm_vcpu *vcpu,
				unsigned index, u64 *data),
		  int writeback)
{
	struct kvm_msrs msrs;
	struct kvm_msr_entry *entries;
	unsigned size;
	int r;

	r = -EFAULT;
	if (copy_from_user(&msrs, user_msrs, sizeof(msrs)))
		goto out;

	r = -E2BIG;
	if (msrs.nmsrs >= MAX_IO_MSRS)
		goto out;

	size = sizeof(struct kvm_msr_entry) * msrs.nmsrs;
	entries = memdup_user(user_msrs->entries, size);
	if (IS_ERR(entries)) {
		r = PTR_ERR(entries);
		goto out;
	}

	r = __msr_io(vcpu, &msrs, entries, do_msr);

	if (writeback && copy_to_user(user_msrs->entries, entries, size))
		r = -EFAULT;

	kfree(entries);
out:
	return r;
}

static inline bool kvm_can_mwait_in_guest(void)
{
	return boot_cpu_has(X86_FEATURE_MWAIT) &&
		!boot_cpu_has_bug(X86_BUG_MONITOR) &&
		boot_cpu_has(X86_FEATURE_ARAT);
}

static u64 kvm_get_allowed_disable_exits(void)
{
	u64 r = KVM_X86_DISABLE_EXITS_PAUSE;

	if (!mitigate_smt_rsb) {
		r |= KVM_X86_DISABLE_EXITS_HLT |
			KVM_X86_DISABLE_EXITS_CSTATE;

		if (kvm_can_mwait_in_guest())
			r |= KVM_X86_DISABLE_EXITS_MWAIT;
	}
	return r;
}

#ifdef CONFIG_KVM_HYPERV
static int kvm_ioctl_get_supported_hv_cpuid(struct kvm_vcpu *vcpu,
					    struct kvm_cpuid2 __user *cpuid_arg)
{
	struct kvm_cpuid2 cpuid;
	int r;

	r = -EFAULT;
	if (copy_from_user(&cpuid, cpuid_arg, sizeof(cpuid)))
		return r;

	r = kvm_get_hv_cpuid(vcpu, &cpuid, cpuid_arg->entries);
	if (r)
		return r;

	r = -EFAULT;
	if (copy_to_user(cpuid_arg, &cpuid, sizeof(cpuid)))
		return r;

	return 0;
}
#endif

static bool kvm_is_vm_type_supported(unsigned long type)
{
	return type < 32 && (kvm_caps.supported_vm_types & BIT(type));
}

int kvm_vm_ioctl_check_extension(struct kvm *kvm, long ext)
{
	int r = 0;

	switch (ext) {
	case KVM_CAP_IRQCHIP:
	case KVM_CAP_HLT:
	case KVM_CAP_MMU_SHADOW_CACHE_CONTROL:
	case KVM_CAP_SET_TSS_ADDR:
	case KVM_CAP_EXT_CPUID:
	case KVM_CAP_EXT_EMUL_CPUID:
	case KVM_CAP_CLOCKSOURCE:
	case KVM_CAP_PIT:
	case KVM_CAP_NOP_IO_DELAY:
	case KVM_CAP_MP_STATE:
	case KVM_CAP_SYNC_MMU:
	case KVM_CAP_USER_NMI:
	case KVM_CAP_REINJECT_CONTROL:
	case KVM_CAP_IRQ_INJECT_STATUS:
	case KVM_CAP_IOEVENTFD:
	case KVM_CAP_IOEVENTFD_NO_LENGTH:
	case KVM_CAP_PIT2:
	case KVM_CAP_PIT_STATE2:
	case KVM_CAP_SET_IDENTITY_MAP_ADDR:
	case KVM_CAP_VCPU_EVENTS:
#ifdef CONFIG_KVM_HYPERV
	case KVM_CAP_HYPERV:
	case KVM_CAP_HYPERV_VAPIC:
	case KVM_CAP_HYPERV_SPIN:
	case KVM_CAP_HYPERV_TIME:
	case KVM_CAP_HYPERV_SYNIC:
	case KVM_CAP_HYPERV_SYNIC2:
	case KVM_CAP_HYPERV_VP_INDEX:
	case KVM_CAP_HYPERV_EVENTFD:
	case KVM_CAP_HYPERV_TLBFLUSH:
	case KVM_CAP_HYPERV_SEND_IPI:
	case KVM_CAP_HYPERV_CPUID:
	case KVM_CAP_HYPERV_ENFORCE_CPUID:
	case KVM_CAP_SYS_HYPERV_CPUID:
#endif
	case KVM_CAP_PCI_SEGMENT:
	case KVM_CAP_DEBUGREGS:
	case KVM_CAP_X86_ROBUST_SINGLESTEP:
	case KVM_CAP_XSAVE:
	case KVM_CAP_ASYNC_PF:
	case KVM_CAP_ASYNC_PF_INT:
	case KVM_CAP_GET_TSC_KHZ:
	case KVM_CAP_KVMCLOCK_CTRL:
	case KVM_CAP_IOAPIC_POLARITY_IGNORED:
	case KVM_CAP_TSC_DEADLINE_TIMER:
	case KVM_CAP_DISABLE_QUIRKS:
	case KVM_CAP_SET_BOOT_CPU_ID:
 	case KVM_CAP_SPLIT_IRQCHIP:
	case KVM_CAP_IMMEDIATE_EXIT:
	case KVM_CAP_PMU_EVENT_FILTER:
	case KVM_CAP_PMU_EVENT_MASKED_EVENTS:
	case KVM_CAP_GET_MSR_FEATURES:
	case KVM_CAP_MSR_PLATFORM_INFO:
	case KVM_CAP_EXCEPTION_PAYLOAD:
	case KVM_CAP_X86_TRIPLE_FAULT_EVENT:
	case KVM_CAP_SET_GUEST_DEBUG:
	case KVM_CAP_LAST_CPU:
	case KVM_CAP_X86_USER_SPACE_MSR:
	case KVM_CAP_X86_MSR_FILTER:
	case KVM_CAP_ENFORCE_PV_FEATURE_CPUID:
#ifdef CONFIG_X86_SGX_KVM
	case KVM_CAP_SGX_ATTRIBUTE:
#endif
	case KVM_CAP_VM_COPY_ENC_CONTEXT_FROM:
	case KVM_CAP_VM_MOVE_ENC_CONTEXT_FROM:
	case KVM_CAP_SREGS2:
	case KVM_CAP_EXIT_ON_EMULATION_FAILURE:
	case KVM_CAP_VCPU_ATTRIBUTES:
	case KVM_CAP_SYS_ATTRIBUTES:
	case KVM_CAP_VAPIC:
	case KVM_CAP_ENABLE_CAP:
	case KVM_CAP_VM_DISABLE_NX_HUGE_PAGES:
	case KVM_CAP_IRQFD_RESAMPLE:
	case KVM_CAP_MEMORY_FAULT_INFO:
	case KVM_CAP_X86_GUEST_MODE:
		r = 1;
		break;
	case KVM_CAP_PRE_FAULT_MEMORY:
		r = tdp_enabled;
		break;
	case KVM_CAP_X86_APIC_BUS_CYCLES_NS:
		r = APIC_BUS_CYCLE_NS_DEFAULT;
		break;
	case KVM_CAP_EXIT_HYPERCALL:
		r = KVM_EXIT_HYPERCALL_VALID_MASK;
		break;
	case KVM_CAP_SET_GUEST_DEBUG2:
		return KVM_GUESTDBG_VALID_MASK;
#ifdef CONFIG_KVM_XEN
	case KVM_CAP_XEN_HVM:
		r = KVM_XEN_HVM_CONFIG_HYPERCALL_MSR |
		    KVM_XEN_HVM_CONFIG_INTERCEPT_HCALL |
		    KVM_XEN_HVM_CONFIG_SHARED_INFO |
		    KVM_XEN_HVM_CONFIG_EVTCHN_2LEVEL |
		    KVM_XEN_HVM_CONFIG_EVTCHN_SEND |
		    KVM_XEN_HVM_CONFIG_PVCLOCK_TSC_UNSTABLE |
		    KVM_XEN_HVM_CONFIG_SHARED_INFO_HVA;
		if (sched_info_on())
			r |= KVM_XEN_HVM_CONFIG_RUNSTATE |
			     KVM_XEN_HVM_CONFIG_RUNSTATE_UPDATE_FLAG;
		break;
#endif
	case KVM_CAP_SYNC_REGS:
		r = KVM_SYNC_X86_VALID_FIELDS;
		break;
	case KVM_CAP_ADJUST_CLOCK:
		r = KVM_CLOCK_VALID_FLAGS;
		break;
	case KVM_CAP_X86_DISABLE_EXITS:
		r = kvm_get_allowed_disable_exits();
		break;
	case KVM_CAP_X86_SMM:
		if (!IS_ENABLED(CONFIG_KVM_SMM))
			break;

		/* SMBASE is usually relocated above 1M on modern chipsets,
		 * and SMM handlers might indeed rely on 4G segment limits,
		 * so do not report SMM to be available if real mode is
		 * emulated via vm86 mode.  Still, do not go to great lengths
		 * to avoid userspace's usage of the feature, because it is a
		 * fringe case that is not enabled except via specific settings
		 * of the module parameters.
		 */
		r = kvm_x86_call(has_emulated_msr)(kvm, MSR_IA32_SMBASE);
		break;
	case KVM_CAP_NR_VCPUS:
		r = min_t(unsigned int, num_online_cpus(), KVM_MAX_VCPUS);
		break;
	case KVM_CAP_MAX_VCPUS:
		r = KVM_MAX_VCPUS;
		break;
	case KVM_CAP_MAX_VCPU_ID:
		r = KVM_MAX_VCPU_IDS;
		break;
	case KVM_CAP_PV_MMU:	/* obsolete */
		r = 0;
		break;
	case KVM_CAP_MCE:
		r = KVM_MAX_MCE_BANKS;
		break;
	case KVM_CAP_XCRS:
		r = boot_cpu_has(X86_FEATURE_XSAVE);
		break;
	case KVM_CAP_TSC_CONTROL:
	case KVM_CAP_VM_TSC_CONTROL:
		r = kvm_caps.has_tsc_control;
		break;
	case KVM_CAP_X2APIC_API:
		r = KVM_X2APIC_API_VALID_FLAGS;
		break;
	case KVM_CAP_NESTED_STATE:
		r = kvm_x86_ops.nested_ops->get_state ?
			kvm_x86_ops.nested_ops->get_state(NULL, NULL, 0) : 0;
		break;
#ifdef CONFIG_KVM_HYPERV
	case KVM_CAP_HYPERV_DIRECT_TLBFLUSH:
		r = kvm_x86_ops.enable_l2_tlb_flush != NULL;
		break;
	case KVM_CAP_HYPERV_ENLIGHTENED_VMCS:
		r = kvm_x86_ops.nested_ops->enable_evmcs != NULL;
		break;
#endif
	case KVM_CAP_SMALLER_MAXPHYADDR:
		r = (int) allow_smaller_maxphyaddr;
		break;
	case KVM_CAP_STEAL_TIME:
		r = sched_info_on();
		break;
	case KVM_CAP_X86_BUS_LOCK_EXIT:
		if (kvm_caps.has_bus_lock_exit)
			r = KVM_BUS_LOCK_DETECTION_OFF |
			    KVM_BUS_LOCK_DETECTION_EXIT;
		else
			r = 0;
		break;
	case KVM_CAP_XSAVE2: {
		r = xstate_required_size(kvm_get_filtered_xcr0(), false);
		if (r < sizeof(struct kvm_xsave))
			r = sizeof(struct kvm_xsave);
		break;
	}
	case KVM_CAP_PMU_CAPABILITY:
		r = enable_pmu ? KVM_CAP_PMU_VALID_MASK : 0;
		break;
	case KVM_CAP_DISABLE_QUIRKS2:
		r = KVM_X86_VALID_QUIRKS;
		break;
	case KVM_CAP_X86_NOTIFY_VMEXIT:
		r = kvm_caps.has_notify_vmexit;
		break;
	case KVM_CAP_VM_TYPES:
		r = kvm_caps.supported_vm_types;
		break;
	case KVM_CAP_READONLY_MEM:
		r = kvm ? kvm_arch_has_readonly_mem(kvm) : 1;
		break;
	default:
		break;
	}
	return r;
}

static int __kvm_x86_dev_get_attr(struct kvm_device_attr *attr, u64 *val)
{
	if (attr->group) {
		if (kvm_x86_ops.dev_get_attr)
			return kvm_x86_call(dev_get_attr)(attr->group, attr->attr, val);
		return -ENXIO;
	}

	switch (attr->attr) {
	case KVM_X86_XCOMP_GUEST_SUPP:
		*val = kvm_caps.supported_xcr0;
		return 0;
	default:
		return -ENXIO;
	}
}

static int kvm_x86_dev_get_attr(struct kvm_device_attr *attr)
{
	u64 __user *uaddr = u64_to_user_ptr(attr->addr);
	int r;
	u64 val;

	r = __kvm_x86_dev_get_attr(attr, &val);
	if (r < 0)
		return r;

	if (put_user(val, uaddr))
		return -EFAULT;

	return 0;
}

static int kvm_x86_dev_has_attr(struct kvm_device_attr *attr)
{
	u64 val;

	return __kvm_x86_dev_get_attr(attr, &val);
}

long kvm_arch_dev_ioctl(struct file *filp,
			unsigned int ioctl, unsigned long arg)
{
	void __user *argp = (void __user *)arg;
	long r;

	switch (ioctl) {
	case KVM_GET_MSR_INDEX_LIST: {
		struct kvm_msr_list __user *user_msr_list = argp;
		struct kvm_msr_list msr_list;
		unsigned n;

		r = -EFAULT;
		if (copy_from_user(&msr_list, user_msr_list, sizeof(msr_list)))
			goto out;
		n = msr_list.nmsrs;
		msr_list.nmsrs = num_msrs_to_save + num_emulated_msrs;
		if (copy_to_user(user_msr_list, &msr_list, sizeof(msr_list)))
			goto out;
		r = -E2BIG;
		if (n < msr_list.nmsrs)
			goto out;
		r = -EFAULT;
		if (copy_to_user(user_msr_list->indices, &msrs_to_save,
				 num_msrs_to_save * sizeof(u32)))
			goto out;
		if (copy_to_user(user_msr_list->indices + num_msrs_to_save,
				 &emulated_msrs,
				 num_emulated_msrs * sizeof(u32)))
			goto out;
		r = 0;
		break;
	}
	case KVM_GET_SUPPORTED_CPUID:
	case KVM_GET_EMULATED_CPUID: {
		struct kvm_cpuid2 __user *cpuid_arg = argp;
		struct kvm_cpuid2 cpuid;

		r = -EFAULT;
		if (copy_from_user(&cpuid, cpuid_arg, sizeof(cpuid)))
			goto out;

		r = kvm_dev_ioctl_get_cpuid(&cpuid, cpuid_arg->entries,
					    ioctl);
		if (r)
			goto out;

		r = -EFAULT;
		if (copy_to_user(cpuid_arg, &cpuid, sizeof(cpuid)))
			goto out;
		r = 0;
		break;
	}
	case KVM_X86_GET_MCE_CAP_SUPPORTED:
		r = -EFAULT;
		if (copy_to_user(argp, &kvm_caps.supported_mce_cap,
				 sizeof(kvm_caps.supported_mce_cap)))
			goto out;
		r = 0;
		break;
	case KVM_GET_MSR_FEATURE_INDEX_LIST: {
		struct kvm_msr_list __user *user_msr_list = argp;
		struct kvm_msr_list msr_list;
		unsigned int n;

		r = -EFAULT;
		if (copy_from_user(&msr_list, user_msr_list, sizeof(msr_list)))
			goto out;
		n = msr_list.nmsrs;
		msr_list.nmsrs = num_msr_based_features;
		if (copy_to_user(user_msr_list, &msr_list, sizeof(msr_list)))
			goto out;
		r = -E2BIG;
		if (n < msr_list.nmsrs)
			goto out;
		r = -EFAULT;
		if (copy_to_user(user_msr_list->indices, &msr_based_features,
				 num_msr_based_features * sizeof(u32)))
			goto out;
		r = 0;
		break;
	}
	case KVM_GET_MSRS:
		r = msr_io(NULL, argp, do_get_feature_msr, 1);
		break;
#ifdef CONFIG_KVM_HYPERV
	case KVM_GET_SUPPORTED_HV_CPUID:
		r = kvm_ioctl_get_supported_hv_cpuid(NULL, argp);
		break;
#endif
	case KVM_GET_DEVICE_ATTR: {
		struct kvm_device_attr attr;
		r = -EFAULT;
		if (copy_from_user(&attr, (void __user *)arg, sizeof(attr)))
			break;
		r = kvm_x86_dev_get_attr(&attr);
		break;
	}
	case KVM_HAS_DEVICE_ATTR: {
		struct kvm_device_attr attr;
		r = -EFAULT;
		if (copy_from_user(&attr, (void __user *)arg, sizeof(attr)))
			break;
		r = kvm_x86_dev_has_attr(&attr);
		break;
	}
	default:
		r = -EINVAL;
		break;
	}
out:
	return r;
}

static void wbinvd_ipi(void *garbage)
{
	wbinvd();
}

static bool need_emulate_wbinvd(struct kvm_vcpu *vcpu)
{
	return kvm_arch_has_noncoherent_dma(vcpu->kvm);
}

void kvm_arch_vcpu_load(struct kvm_vcpu *vcpu, int cpu)
{
	struct kvm_pmu *pmu = vcpu_to_pmu(vcpu);

	vcpu->arch.l1tf_flush_l1d = true;

	if (vcpu->scheduled_out && pmu->version && pmu->event_count) {
		pmu->need_cleanup = true;
		kvm_make_request(KVM_REQ_PMU, vcpu);
	}

	/* Address WBINVD may be executed by guest */
	if (need_emulate_wbinvd(vcpu)) {
		if (kvm_x86_call(has_wbinvd_exit)())
			cpumask_set_cpu(cpu, vcpu->arch.wbinvd_dirty_mask);
		else if (vcpu->cpu != -1 && vcpu->cpu != cpu)
			smp_call_function_single(vcpu->cpu,
					wbinvd_ipi, NULL, 1);
	}

	kvm_x86_call(vcpu_load)(vcpu, cpu);

	/* Save host pkru register if supported */
	vcpu->arch.host_pkru = read_pkru();

	/* Apply any externally detected TSC adjustments (due to suspend) */
	if (unlikely(vcpu->arch.tsc_offset_adjustment)) {
		adjust_tsc_offset_host(vcpu, vcpu->arch.tsc_offset_adjustment);
		vcpu->arch.tsc_offset_adjustment = 0;
		kvm_make_request(KVM_REQ_CLOCK_UPDATE, vcpu);
	}

	if (unlikely(vcpu->cpu != cpu) || kvm_check_tsc_unstable()) {
		s64 tsc_delta = !vcpu->arch.last_host_tsc ? 0 :
				rdtsc() - vcpu->arch.last_host_tsc;
		if (tsc_delta < 0)
			mark_tsc_unstable("KVM discovered backwards TSC");

		if (kvm_check_tsc_unstable()) {
			u64 offset = kvm_compute_l1_tsc_offset(vcpu,
						vcpu->arch.last_guest_tsc);
			kvm_vcpu_write_tsc_offset(vcpu, offset);
			vcpu->arch.tsc_catchup = 1;
		}

		if (kvm_lapic_hv_timer_in_use(vcpu))
			kvm_lapic_restart_hv_timer(vcpu);

		/*
		 * On a host with synchronized TSC, there is no need to update
		 * kvmclock on vcpu->cpu migration
		 */
		if (!vcpu->kvm->arch.use_master_clock || vcpu->cpu == -1)
			kvm_make_request(KVM_REQ_GLOBAL_CLOCK_UPDATE, vcpu);
		if (vcpu->cpu != cpu)
			kvm_make_request(KVM_REQ_MIGRATE_TIMER, vcpu);
		vcpu->cpu = cpu;
	}

	kvm_make_request(KVM_REQ_STEAL_UPDATE, vcpu);
}

static void kvm_steal_time_set_preempted(struct kvm_vcpu *vcpu)
{
	struct gfn_to_hva_cache *ghc = &vcpu->arch.st.cache;
	struct kvm_steal_time __user *st;
	struct kvm_memslots *slots;
	static const u8 preempted = KVM_VCPU_PREEMPTED;
	gpa_t gpa = vcpu->arch.st.msr_val & KVM_STEAL_VALID_BITS;

	/*
	 * The vCPU can be marked preempted if and only if the VM-Exit was on
	 * an instruction boundary and will not trigger guest emulation of any
	 * kind (see vcpu_run).  Vendor specific code controls (conservatively)
	 * when this is true, for example allowing the vCPU to be marked
	 * preempted if and only if the VM-Exit was due to a host interrupt.
	 */
	if (!vcpu->arch.at_instruction_boundary) {
		vcpu->stat.preemption_other++;
		return;
	}

	vcpu->stat.preemption_reported++;
	if (!(vcpu->arch.st.msr_val & KVM_MSR_ENABLED))
		return;

	if (vcpu->arch.st.preempted)
		return;

	/* This happens on process exit */
	if (unlikely(current->mm != vcpu->kvm->mm))
		return;

	slots = kvm_memslots(vcpu->kvm);

	if (unlikely(slots->generation != ghc->generation ||
		     gpa != ghc->gpa ||
		     kvm_is_error_hva(ghc->hva) || !ghc->memslot))
		return;

	st = (struct kvm_steal_time __user *)ghc->hva;
	BUILD_BUG_ON(sizeof(st->preempted) != sizeof(preempted));

	if (!copy_to_user_nofault(&st->preempted, &preempted, sizeof(preempted)))
		vcpu->arch.st.preempted = KVM_VCPU_PREEMPTED;

	mark_page_dirty_in_slot(vcpu->kvm, ghc->memslot, gpa_to_gfn(ghc->gpa));
}

void kvm_arch_vcpu_put(struct kvm_vcpu *vcpu)
{
	int idx;

	if (vcpu->preempted) {
		/*
		 * Assume protected guests are in-kernel.  Inefficient yielding
		 * due to false positives is preferable to never yielding due
		 * to false negatives.
		 */
		vcpu->arch.preempted_in_kernel = vcpu->arch.guest_state_protected ||
						 !kvm_x86_call(get_cpl_no_cache)(vcpu);

		/*
		 * Take the srcu lock as memslots will be accessed to check the gfn
		 * cache generation against the memslots generation.
		 */
		idx = srcu_read_lock(&vcpu->kvm->srcu);
		if (kvm_xen_msr_enabled(vcpu->kvm))
			kvm_xen_runstate_set_preempted(vcpu);
		else
			kvm_steal_time_set_preempted(vcpu);
		srcu_read_unlock(&vcpu->kvm->srcu, idx);
	}

	kvm_x86_call(vcpu_put)(vcpu);
	vcpu->arch.last_host_tsc = rdtsc();
}

static int kvm_vcpu_ioctl_get_lapic(struct kvm_vcpu *vcpu,
				    struct kvm_lapic_state *s)
{
	kvm_x86_call(sync_pir_to_irr)(vcpu);

	return kvm_apic_get_state(vcpu, s);
}

static int kvm_vcpu_ioctl_set_lapic(struct kvm_vcpu *vcpu,
				    struct kvm_lapic_state *s)
{
	int r;

	r = kvm_apic_set_state(vcpu, s);
	if (r)
		return r;
	update_cr8_intercept(vcpu);

	return 0;
}

static int kvm_cpu_accept_dm_intr(struct kvm_vcpu *vcpu)
{
	/*
	 * We can accept userspace's request for interrupt injection
	 * as long as we have a place to store the interrupt number.
	 * The actual injection will happen when the CPU is able to
	 * deliver the interrupt.
	 */
	if (kvm_cpu_has_extint(vcpu))
		return false;

	/* Acknowledging ExtINT does not happen if LINT0 is masked.  */
	return (!lapic_in_kernel(vcpu) ||
		kvm_apic_accept_pic_intr(vcpu));
}

static int kvm_vcpu_ready_for_interrupt_injection(struct kvm_vcpu *vcpu)
{
	/*
	 * Do not cause an interrupt window exit if an exception
	 * is pending or an event needs reinjection; userspace
	 * might want to inject the interrupt manually using KVM_SET_REGS
	 * or KVM_SET_SREGS.  For that to work, we must be at an
	 * instruction boundary and with no events half-injected.
	 */
	return (kvm_arch_interrupt_allowed(vcpu) &&
		kvm_cpu_accept_dm_intr(vcpu) &&
		!kvm_event_needs_reinjection(vcpu) &&
		!kvm_is_exception_pending(vcpu));
}

static int kvm_vcpu_ioctl_interrupt(struct kvm_vcpu *vcpu,
				    struct kvm_interrupt *irq)
{
	if (irq->irq >= KVM_NR_INTERRUPTS)
		return -EINVAL;

	if (!irqchip_in_kernel(vcpu->kvm)) {
		kvm_queue_interrupt(vcpu, irq->irq, false);
		kvm_make_request(KVM_REQ_EVENT, vcpu);
		return 0;
	}

	/*
	 * With in-kernel LAPIC, we only use this to inject EXTINT, so
	 * fail for in-kernel 8259.
	 */
	if (pic_in_kernel(vcpu->kvm))
		return -ENXIO;

	if (vcpu->arch.pending_external_vector != -1)
		return -EEXIST;

	vcpu->arch.pending_external_vector = irq->irq;
	kvm_make_request(KVM_REQ_EVENT, vcpu);
	return 0;
}

static int kvm_vcpu_ioctl_nmi(struct kvm_vcpu *vcpu)
{
	kvm_inject_nmi(vcpu);

	return 0;
}

static int vcpu_ioctl_tpr_access_reporting(struct kvm_vcpu *vcpu,
					   struct kvm_tpr_access_ctl *tac)
{
	if (tac->flags)
		return -EINVAL;
	vcpu->arch.tpr_access_reporting = !!tac->enabled;
	return 0;
}

static int kvm_vcpu_ioctl_x86_setup_mce(struct kvm_vcpu *vcpu,
					u64 mcg_cap)
{
	int r;
	unsigned bank_num = mcg_cap & 0xff, bank;

	r = -EINVAL;
	if (!bank_num || bank_num > KVM_MAX_MCE_BANKS)
		goto out;
	if (mcg_cap & ~(kvm_caps.supported_mce_cap | 0xff | 0xff0000))
		goto out;
	r = 0;
	vcpu->arch.mcg_cap = mcg_cap;
	/* Init IA32_MCG_CTL to all 1s */
	if (mcg_cap & MCG_CTL_P)
		vcpu->arch.mcg_ctl = ~(u64)0;
	/* Init IA32_MCi_CTL to all 1s, IA32_MCi_CTL2 to all 0s */
	for (bank = 0; bank < bank_num; bank++) {
		vcpu->arch.mce_banks[bank*4] = ~(u64)0;
		if (mcg_cap & MCG_CMCI_P)
			vcpu->arch.mci_ctl2_banks[bank] = 0;
	}

	kvm_apic_after_set_mcg_cap(vcpu);

	kvm_x86_call(setup_mce)(vcpu);
out:
	return r;
}

/*
 * Validate this is an UCNA (uncorrectable no action) error by checking the
 * MCG_STATUS and MCi_STATUS registers:
 * - none of the bits for Machine Check Exceptions are set
 * - both the VAL (valid) and UC (uncorrectable) bits are set
 * MCI_STATUS_PCC - Processor Context Corrupted
 * MCI_STATUS_S - Signaled as a Machine Check Exception
 * MCI_STATUS_AR - Software recoverable Action Required
 */
static bool is_ucna(struct kvm_x86_mce *mce)
{
	return	!mce->mcg_status &&
		!(mce->status & (MCI_STATUS_PCC | MCI_STATUS_S | MCI_STATUS_AR)) &&
		(mce->status & MCI_STATUS_VAL) &&
		(mce->status & MCI_STATUS_UC);
}

static int kvm_vcpu_x86_set_ucna(struct kvm_vcpu *vcpu, struct kvm_x86_mce *mce, u64* banks)
{
	u64 mcg_cap = vcpu->arch.mcg_cap;

	banks[1] = mce->status;
	banks[2] = mce->addr;
	banks[3] = mce->misc;
	vcpu->arch.mcg_status = mce->mcg_status;

	if (!(mcg_cap & MCG_CMCI_P) ||
	    !(vcpu->arch.mci_ctl2_banks[mce->bank] & MCI_CTL2_CMCI_EN))
		return 0;

	if (lapic_in_kernel(vcpu))
		kvm_apic_local_deliver(vcpu->arch.apic, APIC_LVTCMCI);

	return 0;
}

static int kvm_vcpu_ioctl_x86_set_mce(struct kvm_vcpu *vcpu,
				      struct kvm_x86_mce *mce)
{
	u64 mcg_cap = vcpu->arch.mcg_cap;
	unsigned bank_num = mcg_cap & 0xff;
	u64 *banks = vcpu->arch.mce_banks;

	if (mce->bank >= bank_num || !(mce->status & MCI_STATUS_VAL))
		return -EINVAL;

	banks += array_index_nospec(4 * mce->bank, 4 * bank_num);

	if (is_ucna(mce))
		return kvm_vcpu_x86_set_ucna(vcpu, mce, banks);

	/*
	 * if IA32_MCG_CTL is not all 1s, the uncorrected error
	 * reporting is disabled
	 */
	if ((mce->status & MCI_STATUS_UC) && (mcg_cap & MCG_CTL_P) &&
	    vcpu->arch.mcg_ctl != ~(u64)0)
		return 0;
	/*
	 * if IA32_MCi_CTL is not all 1s, the uncorrected error
	 * reporting is disabled for the bank
	 */
	if ((mce->status & MCI_STATUS_UC) && banks[0] != ~(u64)0)
		return 0;
	if (mce->status & MCI_STATUS_UC) {
		if ((vcpu->arch.mcg_status & MCG_STATUS_MCIP) ||
		    !kvm_is_cr4_bit_set(vcpu, X86_CR4_MCE)) {
			kvm_make_request(KVM_REQ_TRIPLE_FAULT, vcpu);
			return 0;
		}
		if (banks[1] & MCI_STATUS_VAL)
			mce->status |= MCI_STATUS_OVER;
		banks[2] = mce->addr;
		banks[3] = mce->misc;
		vcpu->arch.mcg_status = mce->mcg_status;
		banks[1] = mce->status;
		kvm_queue_exception(vcpu, MC_VECTOR);
	} else if (!(banks[1] & MCI_STATUS_VAL)
		   || !(banks[1] & MCI_STATUS_UC)) {
		if (banks[1] & MCI_STATUS_VAL)
			mce->status |= MCI_STATUS_OVER;
		banks[2] = mce->addr;
		banks[3] = mce->misc;
		banks[1] = mce->status;
	} else
		banks[1] |= MCI_STATUS_OVER;
	return 0;
}

static void kvm_vcpu_ioctl_x86_get_vcpu_events(struct kvm_vcpu *vcpu,
					       struct kvm_vcpu_events *events)
{
	struct kvm_queued_exception *ex;

	process_nmi(vcpu);

#ifdef CONFIG_KVM_SMM
	if (kvm_check_request(KVM_REQ_SMI, vcpu))
		process_smi(vcpu);
#endif

	/*
	 * KVM's ABI only allows for one exception to be migrated.  Luckily,
	 * the only time there can be two queued exceptions is if there's a
	 * non-exiting _injected_ exception, and a pending exiting exception.
	 * In that case, ignore the VM-Exiting exception as it's an extension
	 * of the injected exception.
	 */
	if (vcpu->arch.exception_vmexit.pending &&
	    !vcpu->arch.exception.pending &&
	    !vcpu->arch.exception.injected)
		ex = &vcpu->arch.exception_vmexit;
	else
		ex = &vcpu->arch.exception;

	/*
	 * In guest mode, payload delivery should be deferred if the exception
	 * will be intercepted by L1, e.g. KVM should not modifying CR2 if L1
	 * intercepts #PF, ditto for DR6 and #DBs.  If the per-VM capability,
	 * KVM_CAP_EXCEPTION_PAYLOAD, is not set, userspace may or may not
	 * propagate the payload and so it cannot be safely deferred.  Deliver
	 * the payload if the capability hasn't been requested.
	 */
	if (!vcpu->kvm->arch.exception_payload_enabled &&
	    ex->pending && ex->has_payload)
		kvm_deliver_exception_payload(vcpu, ex);

	memset(events, 0, sizeof(*events));

	/*
	 * The API doesn't provide the instruction length for software
	 * exceptions, so don't report them. As long as the guest RIP
	 * isn't advanced, we should expect to encounter the exception
	 * again.
	 */
	if (!kvm_exception_is_soft(ex->vector)) {
		events->exception.injected = ex->injected;
		events->exception.pending = ex->pending;
		/*
		 * For ABI compatibility, deliberately conflate
		 * pending and injected exceptions when
		 * KVM_CAP_EXCEPTION_PAYLOAD isn't enabled.
		 */
		if (!vcpu->kvm->arch.exception_payload_enabled)
			events->exception.injected |= ex->pending;
	}
	events->exception.nr = ex->vector;
	events->exception.has_error_code = ex->has_error_code;
	events->exception.error_code = ex->error_code;
	events->exception_has_payload = ex->has_payload;
	events->exception_payload = ex->payload;

	events->interrupt.injected =
		vcpu->arch.interrupt.injected && !vcpu->arch.interrupt.soft;
	events->interrupt.nr = vcpu->arch.interrupt.nr;
	events->interrupt.shadow = kvm_x86_call(get_interrupt_shadow)(vcpu);

	events->nmi.injected = vcpu->arch.nmi_injected;
	events->nmi.pending = kvm_get_nr_pending_nmis(vcpu);
	events->nmi.masked = kvm_x86_call(get_nmi_mask)(vcpu);

	/* events->sipi_vector is never valid when reporting to user space */

#ifdef CONFIG_KVM_SMM
	events->smi.smm = is_smm(vcpu);
	events->smi.pending = vcpu->arch.smi_pending;
	events->smi.smm_inside_nmi =
		!!(vcpu->arch.hflags & HF_SMM_INSIDE_NMI_MASK);
#endif
	events->smi.latched_init = kvm_lapic_latched_init(vcpu);

	events->flags = (KVM_VCPUEVENT_VALID_NMI_PENDING
			 | KVM_VCPUEVENT_VALID_SHADOW
			 | KVM_VCPUEVENT_VALID_SMM);
	if (vcpu->kvm->arch.exception_payload_enabled)
		events->flags |= KVM_VCPUEVENT_VALID_PAYLOAD;
	if (vcpu->kvm->arch.triple_fault_event) {
		events->triple_fault.pending = kvm_test_request(KVM_REQ_TRIPLE_FAULT, vcpu);
		events->flags |= KVM_VCPUEVENT_VALID_TRIPLE_FAULT;
	}
}

static int kvm_vcpu_ioctl_x86_set_vcpu_events(struct kvm_vcpu *vcpu,
					      struct kvm_vcpu_events *events)
{
	if (events->flags & ~(KVM_VCPUEVENT_VALID_NMI_PENDING
			      | KVM_VCPUEVENT_VALID_SIPI_VECTOR
			      | KVM_VCPUEVENT_VALID_SHADOW
			      | KVM_VCPUEVENT_VALID_SMM
			      | KVM_VCPUEVENT_VALID_PAYLOAD
			      | KVM_VCPUEVENT_VALID_TRIPLE_FAULT))
		return -EINVAL;

	if (events->flags & KVM_VCPUEVENT_VALID_PAYLOAD) {
		if (!vcpu->kvm->arch.exception_payload_enabled)
			return -EINVAL;
		if (events->exception.pending)
			events->exception.injected = 0;
		else
			events->exception_has_payload = 0;
	} else {
		events->exception.pending = 0;
		events->exception_has_payload = 0;
	}

	if ((events->exception.injected || events->exception.pending) &&
	    (events->exception.nr > 31 || events->exception.nr == NMI_VECTOR))
		return -EINVAL;

	/* INITs are latched while in SMM */
	if (events->flags & KVM_VCPUEVENT_VALID_SMM &&
	    (events->smi.smm || events->smi.pending) &&
	    vcpu->arch.mp_state == KVM_MP_STATE_INIT_RECEIVED)
		return -EINVAL;

	process_nmi(vcpu);

	/*
	 * Flag that userspace is stuffing an exception, the next KVM_RUN will
	 * morph the exception to a VM-Exit if appropriate.  Do this only for
	 * pending exceptions, already-injected exceptions are not subject to
	 * intercpetion.  Note, userspace that conflates pending and injected
	 * is hosed, and will incorrectly convert an injected exception into a
	 * pending exception, which in turn may cause a spurious VM-Exit.
	 */
	vcpu->arch.exception_from_userspace = events->exception.pending;

	vcpu->arch.exception_vmexit.pending = false;

	vcpu->arch.exception.injected = events->exception.injected;
	vcpu->arch.exception.pending = events->exception.pending;
	vcpu->arch.exception.vector = events->exception.nr;
	vcpu->arch.exception.has_error_code = events->exception.has_error_code;
	vcpu->arch.exception.error_code = events->exception.error_code;
	vcpu->arch.exception.has_payload = events->exception_has_payload;
	vcpu->arch.exception.payload = events->exception_payload;

	vcpu->arch.interrupt.injected = events->interrupt.injected;
	vcpu->arch.interrupt.nr = events->interrupt.nr;
	vcpu->arch.interrupt.soft = events->interrupt.soft;
	if (events->flags & KVM_VCPUEVENT_VALID_SHADOW)
		kvm_x86_call(set_interrupt_shadow)(vcpu,
						   events->interrupt.shadow);

	vcpu->arch.nmi_injected = events->nmi.injected;
	if (events->flags & KVM_VCPUEVENT_VALID_NMI_PENDING) {
		vcpu->arch.nmi_pending = 0;
		atomic_set(&vcpu->arch.nmi_queued, events->nmi.pending);
		if (events->nmi.pending)
			kvm_make_request(KVM_REQ_NMI, vcpu);
	}
	kvm_x86_call(set_nmi_mask)(vcpu, events->nmi.masked);

	if (events->flags & KVM_VCPUEVENT_VALID_SIPI_VECTOR &&
	    lapic_in_kernel(vcpu))
		vcpu->arch.apic->sipi_vector = events->sipi_vector;

	if (events->flags & KVM_VCPUEVENT_VALID_SMM) {
#ifdef CONFIG_KVM_SMM
		if (!!(vcpu->arch.hflags & HF_SMM_MASK) != events->smi.smm) {
			kvm_leave_nested(vcpu);
			kvm_smm_changed(vcpu, events->smi.smm);
		}

		vcpu->arch.smi_pending = events->smi.pending;

		if (events->smi.smm) {
			if (events->smi.smm_inside_nmi)
				vcpu->arch.hflags |= HF_SMM_INSIDE_NMI_MASK;
			else
				vcpu->arch.hflags &= ~HF_SMM_INSIDE_NMI_MASK;
		}

#else
		if (events->smi.smm || events->smi.pending ||
		    events->smi.smm_inside_nmi)
			return -EINVAL;
#endif

		if (lapic_in_kernel(vcpu)) {
			if (events->smi.latched_init)
				set_bit(KVM_APIC_INIT, &vcpu->arch.apic->pending_events);
			else
				clear_bit(KVM_APIC_INIT, &vcpu->arch.apic->pending_events);
		}
	}

	if (events->flags & KVM_VCPUEVENT_VALID_TRIPLE_FAULT) {
		if (!vcpu->kvm->arch.triple_fault_event)
			return -EINVAL;
		if (events->triple_fault.pending)
			kvm_make_request(KVM_REQ_TRIPLE_FAULT, vcpu);
		else
			kvm_clear_request(KVM_REQ_TRIPLE_FAULT, vcpu);
	}

	kvm_make_request(KVM_REQ_EVENT, vcpu);

	return 0;
}

static int kvm_vcpu_ioctl_x86_get_debugregs(struct kvm_vcpu *vcpu,
					    struct kvm_debugregs *dbgregs)
{
	unsigned int i;

	if (vcpu->kvm->arch.has_protected_state &&
	    vcpu->arch.guest_state_protected)
		return -EINVAL;

	memset(dbgregs, 0, sizeof(*dbgregs));

	BUILD_BUG_ON(ARRAY_SIZE(vcpu->arch.db) != ARRAY_SIZE(dbgregs->db));
	for (i = 0; i < ARRAY_SIZE(vcpu->arch.db); i++)
		dbgregs->db[i] = vcpu->arch.db[i];

	dbgregs->dr6 = vcpu->arch.dr6;
	dbgregs->dr7 = vcpu->arch.dr7;
	return 0;
}

static int kvm_vcpu_ioctl_x86_set_debugregs(struct kvm_vcpu *vcpu,
					    struct kvm_debugregs *dbgregs)
{
	unsigned int i;

	if (vcpu->kvm->arch.has_protected_state &&
	    vcpu->arch.guest_state_protected)
		return -EINVAL;

	if (dbgregs->flags)
		return -EINVAL;

	if (!kvm_dr6_valid(dbgregs->dr6))
		return -EINVAL;
	if (!kvm_dr7_valid(dbgregs->dr7))
		return -EINVAL;

	for (i = 0; i < ARRAY_SIZE(vcpu->arch.db); i++)
		vcpu->arch.db[i] = dbgregs->db[i];

	kvm_update_dr0123(vcpu);
	vcpu->arch.dr6 = dbgregs->dr6;
	vcpu->arch.dr7 = dbgregs->dr7;
	kvm_update_dr7(vcpu);

	return 0;
}


static int kvm_vcpu_ioctl_x86_get_xsave2(struct kvm_vcpu *vcpu,
					 u8 *state, unsigned int size)
{
	/*
	 * Only copy state for features that are enabled for the guest.  The
	 * state itself isn't problematic, but setting bits in the header for
	 * features that are supported in *this* host but not exposed to the
	 * guest can result in KVM_SET_XSAVE failing when live migrating to a
	 * compatible host without the features that are NOT exposed to the
	 * guest.
	 *
	 * FP+SSE can always be saved/restored via KVM_{G,S}ET_XSAVE, even if
	 * XSAVE/XCRO are not exposed to the guest, and even if XSAVE isn't
	 * supported by the host.
	 */
	u64 supported_xcr0 = vcpu->arch.guest_supported_xcr0 |
			     XFEATURE_MASK_FPSSE;

	if (fpstate_is_confidential(&vcpu->arch.guest_fpu))
		return vcpu->kvm->arch.has_protected_state ? -EINVAL : 0;

	fpu_copy_guest_fpstate_to_uabi(&vcpu->arch.guest_fpu, state, size,
				       supported_xcr0, vcpu->arch.pkru);
	return 0;
}

static int kvm_vcpu_ioctl_x86_get_xsave(struct kvm_vcpu *vcpu,
					struct kvm_xsave *guest_xsave)
{
	return kvm_vcpu_ioctl_x86_get_xsave2(vcpu, (void *)guest_xsave->region,
					     sizeof(guest_xsave->region));
}

static int kvm_vcpu_ioctl_x86_set_xsave(struct kvm_vcpu *vcpu,
					struct kvm_xsave *guest_xsave)
{
	if (fpstate_is_confidential(&vcpu->arch.guest_fpu))
		return vcpu->kvm->arch.has_protected_state ? -EINVAL : 0;

	return fpu_copy_uabi_to_guest_fpstate(&vcpu->arch.guest_fpu,
					      guest_xsave->region,
					      kvm_caps.supported_xcr0,
					      &vcpu->arch.pkru);
}

static int kvm_vcpu_ioctl_x86_get_xcrs(struct kvm_vcpu *vcpu,
				       struct kvm_xcrs *guest_xcrs)
{
	if (vcpu->kvm->arch.has_protected_state &&
	    vcpu->arch.guest_state_protected)
		return -EINVAL;

	if (!boot_cpu_has(X86_FEATURE_XSAVE)) {
		guest_xcrs->nr_xcrs = 0;
		return 0;
	}

	guest_xcrs->nr_xcrs = 1;
	guest_xcrs->flags = 0;
	guest_xcrs->xcrs[0].xcr = XCR_XFEATURE_ENABLED_MASK;
	guest_xcrs->xcrs[0].value = vcpu->arch.xcr0;
	return 0;
}

static int kvm_vcpu_ioctl_x86_set_xcrs(struct kvm_vcpu *vcpu,
				       struct kvm_xcrs *guest_xcrs)
{
	int i, r = 0;

	if (vcpu->kvm->arch.has_protected_state &&
	    vcpu->arch.guest_state_protected)
		return -EINVAL;

	if (!boot_cpu_has(X86_FEATURE_XSAVE))
		return -EINVAL;

	if (guest_xcrs->nr_xcrs > KVM_MAX_XCRS || guest_xcrs->flags)
		return -EINVAL;

	for (i = 0; i < guest_xcrs->nr_xcrs; i++)
		/* Only support XCR0 currently */
		if (guest_xcrs->xcrs[i].xcr == XCR_XFEATURE_ENABLED_MASK) {
			r = __kvm_set_xcr(vcpu, XCR_XFEATURE_ENABLED_MASK,
				guest_xcrs->xcrs[i].value);
			break;
		}
	if (r)
		r = -EINVAL;
	return r;
}

/*
 * kvm_set_guest_paused() indicates to the guest kernel that it has been
 * stopped by the hypervisor.  This function will be called from the host only.
 * EINVAL is returned when the host attempts to set the flag for a guest that
 * does not support pv clocks.
 */
static int kvm_set_guest_paused(struct kvm_vcpu *vcpu)
{
	if (!vcpu->arch.pv_time.active)
		return -EINVAL;
	vcpu->arch.pvclock_set_guest_stopped_request = true;
	kvm_make_request(KVM_REQ_CLOCK_UPDATE, vcpu);
	return 0;
}

static int kvm_arch_tsc_has_attr(struct kvm_vcpu *vcpu,
				 struct kvm_device_attr *attr)
{
	int r;

	switch (attr->attr) {
	case KVM_VCPU_TSC_OFFSET:
		r = 0;
		break;
	default:
		r = -ENXIO;
	}

	return r;
}

static int kvm_arch_tsc_get_attr(struct kvm_vcpu *vcpu,
				 struct kvm_device_attr *attr)
{
	u64 __user *uaddr = u64_to_user_ptr(attr->addr);
	int r;

	switch (attr->attr) {
	case KVM_VCPU_TSC_OFFSET:
		r = -EFAULT;
		if (put_user(vcpu->arch.l1_tsc_offset, uaddr))
			break;
		r = 0;
		break;
	default:
		r = -ENXIO;
	}

	return r;
}

static int kvm_arch_tsc_set_attr(struct kvm_vcpu *vcpu,
				 struct kvm_device_attr *attr)
{
	u64 __user *uaddr = u64_to_user_ptr(attr->addr);
	struct kvm *kvm = vcpu->kvm;
	int r;

	switch (attr->attr) {
	case KVM_VCPU_TSC_OFFSET: {
		u64 offset, tsc, ns;
		unsigned long flags;
		bool matched;

		r = -EFAULT;
		if (get_user(offset, uaddr))
			break;

		raw_spin_lock_irqsave(&kvm->arch.tsc_write_lock, flags);

		matched = (vcpu->arch.virtual_tsc_khz &&
			   kvm->arch.last_tsc_khz == vcpu->arch.virtual_tsc_khz &&
			   kvm->arch.last_tsc_offset == offset);

		tsc = kvm_scale_tsc(rdtsc(), vcpu->arch.l1_tsc_scaling_ratio) + offset;
		ns = get_kvmclock_base_ns();

		kvm->arch.user_set_tsc = true;
		__kvm_synchronize_tsc(vcpu, offset, tsc, ns, matched);
		raw_spin_unlock_irqrestore(&kvm->arch.tsc_write_lock, flags);

		r = 0;
		break;
	}
	default:
		r = -ENXIO;
	}

	return r;
}

static int kvm_vcpu_ioctl_device_attr(struct kvm_vcpu *vcpu,
				      unsigned int ioctl,
				      void __user *argp)
{
	struct kvm_device_attr attr;
	int r;

	if (copy_from_user(&attr, argp, sizeof(attr)))
		return -EFAULT;

	if (attr.group != KVM_VCPU_TSC_CTRL)
		return -ENXIO;

	switch (ioctl) {
	case KVM_HAS_DEVICE_ATTR:
		r = kvm_arch_tsc_has_attr(vcpu, &attr);
		break;
	case KVM_GET_DEVICE_ATTR:
		r = kvm_arch_tsc_get_attr(vcpu, &attr);
		break;
	case KVM_SET_DEVICE_ATTR:
		r = kvm_arch_tsc_set_attr(vcpu, &attr);
		break;
	}

	return r;
}

static int kvm_vcpu_ioctl_enable_cap(struct kvm_vcpu *vcpu,
				     struct kvm_enable_cap *cap)
{
	if (cap->flags)
		return -EINVAL;

	switch (cap->cap) {
#ifdef CONFIG_KVM_HYPERV
	case KVM_CAP_HYPERV_SYNIC2:
		if (cap->args[0])
			return -EINVAL;
		fallthrough;

	case KVM_CAP_HYPERV_SYNIC:
		if (!irqchip_in_kernel(vcpu->kvm))
			return -EINVAL;
		return kvm_hv_activate_synic(vcpu, cap->cap ==
					     KVM_CAP_HYPERV_SYNIC2);
	case KVM_CAP_HYPERV_ENLIGHTENED_VMCS:
		{
			int r;
			uint16_t vmcs_version;
			void __user *user_ptr;

			if (!kvm_x86_ops.nested_ops->enable_evmcs)
				return -ENOTTY;
			r = kvm_x86_ops.nested_ops->enable_evmcs(vcpu, &vmcs_version);
			if (!r) {
				user_ptr = (void __user *)(uintptr_t)cap->args[0];
				if (copy_to_user(user_ptr, &vmcs_version,
						 sizeof(vmcs_version)))
					r = -EFAULT;
			}
			return r;
		}
	case KVM_CAP_HYPERV_DIRECT_TLBFLUSH:
		if (!kvm_x86_ops.enable_l2_tlb_flush)
			return -ENOTTY;

		return kvm_x86_call(enable_l2_tlb_flush)(vcpu);

	case KVM_CAP_HYPERV_ENFORCE_CPUID:
		return kvm_hv_set_enforce_cpuid(vcpu, cap->args[0]);
#endif

	case KVM_CAP_ENFORCE_PV_FEATURE_CPUID:
		vcpu->arch.pv_cpuid.enforce = cap->args[0];
		return 0;
	default:
		return -EINVAL;
	}
}

long kvm_arch_vcpu_ioctl(struct file *filp,
			 unsigned int ioctl, unsigned long arg)
{
	struct kvm_vcpu *vcpu = filp->private_data;
	void __user *argp = (void __user *)arg;
	int r;
	union {
		struct kvm_sregs2 *sregs2;
		struct kvm_lapic_state *lapic;
		struct kvm_xsave *xsave;
		struct kvm_xcrs *xcrs;
		void *buffer;
	} u;

	vcpu_load(vcpu);

	u.buffer = NULL;
	switch (ioctl) {
	case KVM_GET_LAPIC: {
		r = -EINVAL;
		if (!lapic_in_kernel(vcpu))
			goto out;
		u.lapic = kzalloc(sizeof(struct kvm_lapic_state), GFP_KERNEL);

		r = -ENOMEM;
		if (!u.lapic)
			goto out;
		r = kvm_vcpu_ioctl_get_lapic(vcpu, u.lapic);
		if (r)
			goto out;
		r = -EFAULT;
		if (copy_to_user(argp, u.lapic, sizeof(struct kvm_lapic_state)))
			goto out;
		r = 0;
		break;
	}
	case KVM_SET_LAPIC: {
		r = -EINVAL;
		if (!lapic_in_kernel(vcpu))
			goto out;
		u.lapic = memdup_user(argp, sizeof(*u.lapic));
		if (IS_ERR(u.lapic)) {
			r = PTR_ERR(u.lapic);
			goto out_nofree;
		}

		r = kvm_vcpu_ioctl_set_lapic(vcpu, u.lapic);
		break;
	}
	case KVM_INTERRUPT: {
		struct kvm_interrupt irq;

		r = -EFAULT;
		if (copy_from_user(&irq, argp, sizeof(irq)))
			goto out;
		r = kvm_vcpu_ioctl_interrupt(vcpu, &irq);
		break;
	}
	case KVM_NMI: {
		r = kvm_vcpu_ioctl_nmi(vcpu);
		break;
	}
	case KVM_SMI: {
		r = kvm_inject_smi(vcpu);
		break;
	}
	case KVM_SET_CPUID: {
		struct kvm_cpuid __user *cpuid_arg = argp;
		struct kvm_cpuid cpuid;

		r = -EFAULT;
		if (copy_from_user(&cpuid, cpuid_arg, sizeof(cpuid)))
			goto out;
		r = kvm_vcpu_ioctl_set_cpuid(vcpu, &cpuid, cpuid_arg->entries);
		break;
	}
	case KVM_SET_CPUID2: {
		struct kvm_cpuid2 __user *cpuid_arg = argp;
		struct kvm_cpuid2 cpuid;

		r = -EFAULT;
		if (copy_from_user(&cpuid, cpuid_arg, sizeof(cpuid)))
			goto out;
		r = kvm_vcpu_ioctl_set_cpuid2(vcpu, &cpuid,
					      cpuid_arg->entries);
		break;
	}
	case KVM_GET_CPUID2: {
		struct kvm_cpuid2 __user *cpuid_arg = argp;
		struct kvm_cpuid2 cpuid;

		r = -EFAULT;
		if (copy_from_user(&cpuid, cpuid_arg, sizeof(cpuid)))
			goto out;
		r = kvm_vcpu_ioctl_get_cpuid2(vcpu, &cpuid,
					      cpuid_arg->entries);
		if (r)
			goto out;
		r = -EFAULT;
		if (copy_to_user(cpuid_arg, &cpuid, sizeof(cpuid)))
			goto out;
		r = 0;
		break;
	}
	case KVM_GET_MSRS: {
		int idx = srcu_read_lock(&vcpu->kvm->srcu);
		r = msr_io(vcpu, argp, do_get_msr, 1);
		srcu_read_unlock(&vcpu->kvm->srcu, idx);
		break;
	}
	case KVM_SET_MSRS: {
		int idx = srcu_read_lock(&vcpu->kvm->srcu);
		r = msr_io(vcpu, argp, do_set_msr, 0);
		srcu_read_unlock(&vcpu->kvm->srcu, idx);
		break;
	}
	case KVM_TPR_ACCESS_REPORTING: {
		struct kvm_tpr_access_ctl tac;

		r = -EFAULT;
		if (copy_from_user(&tac, argp, sizeof(tac)))
			goto out;
		r = vcpu_ioctl_tpr_access_reporting(vcpu, &tac);
		if (r)
			goto out;
		r = -EFAULT;
		if (copy_to_user(argp, &tac, sizeof(tac)))
			goto out;
		r = 0;
		break;
	};
	case KVM_SET_VAPIC_ADDR: {
		struct kvm_vapic_addr va;
		int idx;

		r = -EINVAL;
		if (!lapic_in_kernel(vcpu))
			goto out;
		r = -EFAULT;
		if (copy_from_user(&va, argp, sizeof(va)))
			goto out;
		idx = srcu_read_lock(&vcpu->kvm->srcu);
		r = kvm_lapic_set_vapic_addr(vcpu, va.vapic_addr);
		srcu_read_unlock(&vcpu->kvm->srcu, idx);
		break;
	}
	case KVM_X86_SETUP_MCE: {
		u64 mcg_cap;

		r = -EFAULT;
		if (copy_from_user(&mcg_cap, argp, sizeof(mcg_cap)))
			goto out;
		r = kvm_vcpu_ioctl_x86_setup_mce(vcpu, mcg_cap);
		break;
	}
	case KVM_X86_SET_MCE: {
		struct kvm_x86_mce mce;

		r = -EFAULT;
		if (copy_from_user(&mce, argp, sizeof(mce)))
			goto out;
		r = kvm_vcpu_ioctl_x86_set_mce(vcpu, &mce);
		break;
	}
	case KVM_GET_VCPU_EVENTS: {
		struct kvm_vcpu_events events;

		kvm_vcpu_ioctl_x86_get_vcpu_events(vcpu, &events);

		r = -EFAULT;
		if (copy_to_user(argp, &events, sizeof(struct kvm_vcpu_events)))
			break;
		r = 0;
		break;
	}
	case KVM_SET_VCPU_EVENTS: {
		struct kvm_vcpu_events events;

		r = -EFAULT;
		if (copy_from_user(&events, argp, sizeof(struct kvm_vcpu_events)))
			break;

		kvm_vcpu_srcu_read_lock(vcpu);
		r = kvm_vcpu_ioctl_x86_set_vcpu_events(vcpu, &events);
		kvm_vcpu_srcu_read_unlock(vcpu);
		break;
	}
	case KVM_GET_DEBUGREGS: {
		struct kvm_debugregs dbgregs;

		r = kvm_vcpu_ioctl_x86_get_debugregs(vcpu, &dbgregs);
		if (r < 0)
			break;

		r = -EFAULT;
		if (copy_to_user(argp, &dbgregs,
				 sizeof(struct kvm_debugregs)))
			break;
		r = 0;
		break;
	}
	case KVM_SET_DEBUGREGS: {
		struct kvm_debugregs dbgregs;

		r = -EFAULT;
		if (copy_from_user(&dbgregs, argp,
				   sizeof(struct kvm_debugregs)))
			break;

		r = kvm_vcpu_ioctl_x86_set_debugregs(vcpu, &dbgregs);
		break;
	}
	case KVM_GET_XSAVE: {
		r = -EINVAL;
		if (vcpu->arch.guest_fpu.uabi_size > sizeof(struct kvm_xsave))
			break;

		u.xsave = kzalloc(sizeof(struct kvm_xsave), GFP_KERNEL);
		r = -ENOMEM;
		if (!u.xsave)
			break;

		r = kvm_vcpu_ioctl_x86_get_xsave(vcpu, u.xsave);
		if (r < 0)
			break;

		r = -EFAULT;
		if (copy_to_user(argp, u.xsave, sizeof(struct kvm_xsave)))
			break;
		r = 0;
		break;
	}
	case KVM_SET_XSAVE: {
		int size = vcpu->arch.guest_fpu.uabi_size;

		u.xsave = memdup_user(argp, size);
		if (IS_ERR(u.xsave)) {
			r = PTR_ERR(u.xsave);
			goto out_nofree;
		}

		r = kvm_vcpu_ioctl_x86_set_xsave(vcpu, u.xsave);
		break;
	}

	case KVM_GET_XSAVE2: {
		int size = vcpu->arch.guest_fpu.uabi_size;

		u.xsave = kzalloc(size, GFP_KERNEL);
		r = -ENOMEM;
		if (!u.xsave)
			break;

		r = kvm_vcpu_ioctl_x86_get_xsave2(vcpu, u.buffer, size);
		if (r < 0)
			break;

		r = -EFAULT;
		if (copy_to_user(argp, u.xsave, size))
			break;

		r = 0;
		break;
	}

	case KVM_GET_XCRS: {
		u.xcrs = kzalloc(sizeof(struct kvm_xcrs), GFP_KERNEL);
		r = -ENOMEM;
		if (!u.xcrs)
			break;

		r = kvm_vcpu_ioctl_x86_get_xcrs(vcpu, u.xcrs);
		if (r < 0)
			break;

		r = -EFAULT;
		if (copy_to_user(argp, u.xcrs,
				 sizeof(struct kvm_xcrs)))
			break;
		r = 0;
		break;
	}
	case KVM_SET_XCRS: {
		u.xcrs = memdup_user(argp, sizeof(*u.xcrs));
		if (IS_ERR(u.xcrs)) {
			r = PTR_ERR(u.xcrs);
			goto out_nofree;
		}

		r = kvm_vcpu_ioctl_x86_set_xcrs(vcpu, u.xcrs);
		break;
	}
	case KVM_SET_TSC_KHZ: {
		u32 user_tsc_khz;

		r = -EINVAL;
		user_tsc_khz = (u32)arg;

		if (kvm_caps.has_tsc_control &&
		    user_tsc_khz >= kvm_caps.max_guest_tsc_khz)
			goto out;

		if (user_tsc_khz == 0)
			user_tsc_khz = tsc_khz;

		if (!kvm_set_tsc_khz(vcpu, user_tsc_khz))
			r = 0;

		goto out;
	}
	case KVM_GET_TSC_KHZ: {
		r = vcpu->arch.virtual_tsc_khz;
		goto out;
	}
	case KVM_KVMCLOCK_CTRL: {
		r = kvm_set_guest_paused(vcpu);
		goto out;
	}
	case KVM_ENABLE_CAP: {
		struct kvm_enable_cap cap;

		r = -EFAULT;
		if (copy_from_user(&cap, argp, sizeof(cap)))
			goto out;
		r = kvm_vcpu_ioctl_enable_cap(vcpu, &cap);
		break;
	}
	case KVM_GET_NESTED_STATE: {
		struct kvm_nested_state __user *user_kvm_nested_state = argp;
		u32 user_data_size;

		r = -EINVAL;
		if (!kvm_x86_ops.nested_ops->get_state)
			break;

		BUILD_BUG_ON(sizeof(user_data_size) != sizeof(user_kvm_nested_state->size));
		r = -EFAULT;
		if (get_user(user_data_size, &user_kvm_nested_state->size))
			break;

		r = kvm_x86_ops.nested_ops->get_state(vcpu, user_kvm_nested_state,
						     user_data_size);
		if (r < 0)
			break;

		if (r > user_data_size) {
			if (put_user(r, &user_kvm_nested_state->size))
				r = -EFAULT;
			else
				r = -E2BIG;
			break;
		}

		r = 0;
		break;
	}
	case KVM_SET_NESTED_STATE: {
		struct kvm_nested_state __user *user_kvm_nested_state = argp;
		struct kvm_nested_state kvm_state;
		int idx;

		r = -EINVAL;
		if (!kvm_x86_ops.nested_ops->set_state)
			break;

		r = -EFAULT;
		if (copy_from_user(&kvm_state, user_kvm_nested_state, sizeof(kvm_state)))
			break;

		r = -EINVAL;
		if (kvm_state.size < sizeof(kvm_state))
			break;

		if (kvm_state.flags &
		    ~(KVM_STATE_NESTED_RUN_PENDING | KVM_STATE_NESTED_GUEST_MODE
		      | KVM_STATE_NESTED_EVMCS | KVM_STATE_NESTED_MTF_PENDING
		      | KVM_STATE_NESTED_GIF_SET))
			break;

		/* nested_run_pending implies guest_mode.  */
		if ((kvm_state.flags & KVM_STATE_NESTED_RUN_PENDING)
		    && !(kvm_state.flags & KVM_STATE_NESTED_GUEST_MODE))
			break;

		idx = srcu_read_lock(&vcpu->kvm->srcu);
		r = kvm_x86_ops.nested_ops->set_state(vcpu, user_kvm_nested_state, &kvm_state);
		srcu_read_unlock(&vcpu->kvm->srcu, idx);
		break;
	}
#ifdef CONFIG_KVM_HYPERV
	case KVM_GET_SUPPORTED_HV_CPUID:
		r = kvm_ioctl_get_supported_hv_cpuid(vcpu, argp);
		break;
#endif
#ifdef CONFIG_KVM_XEN
	case KVM_XEN_VCPU_GET_ATTR: {
		struct kvm_xen_vcpu_attr xva;

		r = -EFAULT;
		if (copy_from_user(&xva, argp, sizeof(xva)))
			goto out;
		r = kvm_xen_vcpu_get_attr(vcpu, &xva);
		if (!r && copy_to_user(argp, &xva, sizeof(xva)))
			r = -EFAULT;
		break;
	}
	case KVM_XEN_VCPU_SET_ATTR: {
		struct kvm_xen_vcpu_attr xva;

		r = -EFAULT;
		if (copy_from_user(&xva, argp, sizeof(xva)))
			goto out;
		r = kvm_xen_vcpu_set_attr(vcpu, &xva);
		break;
	}
#endif
	case KVM_GET_SREGS2: {
		r = -EINVAL;
		if (vcpu->kvm->arch.has_protected_state &&
		    vcpu->arch.guest_state_protected)
			goto out;

		u.sregs2 = kzalloc(sizeof(struct kvm_sregs2), GFP_KERNEL);
		r = -ENOMEM;
		if (!u.sregs2)
			goto out;
		__get_sregs2(vcpu, u.sregs2);
		r = -EFAULT;
		if (copy_to_user(argp, u.sregs2, sizeof(struct kvm_sregs2)))
			goto out;
		r = 0;
		break;
	}
	case KVM_SET_SREGS2: {
		r = -EINVAL;
		if (vcpu->kvm->arch.has_protected_state &&
		    vcpu->arch.guest_state_protected)
			goto out;

		u.sregs2 = memdup_user(argp, sizeof(struct kvm_sregs2));
		if (IS_ERR(u.sregs2)) {
			r = PTR_ERR(u.sregs2);
			u.sregs2 = NULL;
			goto out;
		}
		r = __set_sregs2(vcpu, u.sregs2);
		break;
	}
	case KVM_HAS_DEVICE_ATTR:
	case KVM_GET_DEVICE_ATTR:
	case KVM_SET_DEVICE_ATTR:
		r = kvm_vcpu_ioctl_device_attr(vcpu, ioctl, argp);
		break;
	default:
		r = -EINVAL;
	}
out:
	kfree(u.buffer);
out_nofree:
	vcpu_put(vcpu);
	return r;
}

vm_fault_t kvm_arch_vcpu_fault(struct kvm_vcpu *vcpu, struct vm_fault *vmf)
{
	return VM_FAULT_SIGBUS;
}

static int kvm_vm_ioctl_set_tss_addr(struct kvm *kvm, unsigned long addr)
{
	int ret;

	if (addr > (unsigned int)(-3 * PAGE_SIZE))
		return -EINVAL;
	ret = kvm_x86_call(set_tss_addr)(kvm, addr);
	return ret;
}

static int kvm_vm_ioctl_set_identity_map_addr(struct kvm *kvm,
					      u64 ident_addr)
{
	return kvm_x86_call(set_identity_map_addr)(kvm, ident_addr);
}

static int kvm_vm_ioctl_set_nr_mmu_pages(struct kvm *kvm,
					 unsigned long kvm_nr_mmu_pages)
{
	if (kvm_nr_mmu_pages < KVM_MIN_ALLOC_MMU_PAGES)
		return -EINVAL;

	mutex_lock(&kvm->slots_lock);

	kvm_mmu_change_mmu_pages(kvm, kvm_nr_mmu_pages);
	kvm->arch.n_requested_mmu_pages = kvm_nr_mmu_pages;

	mutex_unlock(&kvm->slots_lock);
	return 0;
}

static int kvm_vm_ioctl_get_irqchip(struct kvm *kvm, struct kvm_irqchip *chip)
{
	struct kvm_pic *pic = kvm->arch.vpic;
	int r;

	r = 0;
	switch (chip->chip_id) {
	case KVM_IRQCHIP_PIC_MASTER:
		memcpy(&chip->chip.pic, &pic->pics[0],
			sizeof(struct kvm_pic_state));
		break;
	case KVM_IRQCHIP_PIC_SLAVE:
		memcpy(&chip->chip.pic, &pic->pics[1],
			sizeof(struct kvm_pic_state));
		break;
	case KVM_IRQCHIP_IOAPIC:
		kvm_get_ioapic(kvm, &chip->chip.ioapic);
		break;
	default:
		r = -EINVAL;
		break;
	}
	return r;
}

static int kvm_vm_ioctl_set_irqchip(struct kvm *kvm, struct kvm_irqchip *chip)
{
	struct kvm_pic *pic = kvm->arch.vpic;
	int r;

	r = 0;
	switch (chip->chip_id) {
	case KVM_IRQCHIP_PIC_MASTER:
		spin_lock(&pic->lock);
		memcpy(&pic->pics[0], &chip->chip.pic,
			sizeof(struct kvm_pic_state));
		spin_unlock(&pic->lock);
		break;
	case KVM_IRQCHIP_PIC_SLAVE:
		spin_lock(&pic->lock);
		memcpy(&pic->pics[1], &chip->chip.pic,
			sizeof(struct kvm_pic_state));
		spin_unlock(&pic->lock);
		break;
	case KVM_IRQCHIP_IOAPIC:
		kvm_set_ioapic(kvm, &chip->chip.ioapic);
		break;
	default:
		r = -EINVAL;
		break;
	}
	kvm_pic_update_irq(pic);
	return r;
}

static int kvm_vm_ioctl_get_pit(struct kvm *kvm, struct kvm_pit_state *ps)
{
	struct kvm_kpit_state *kps = &kvm->arch.vpit->pit_state;

	BUILD_BUG_ON(sizeof(*ps) != sizeof(kps->channels));

	mutex_lock(&kps->lock);
	memcpy(ps, &kps->channels, sizeof(*ps));
	mutex_unlock(&kps->lock);
	return 0;
}

static int kvm_vm_ioctl_set_pit(struct kvm *kvm, struct kvm_pit_state *ps)
{
	int i;
	struct kvm_pit *pit = kvm->arch.vpit;

	mutex_lock(&pit->pit_state.lock);
	memcpy(&pit->pit_state.channels, ps, sizeof(*ps));
	for (i = 0; i < 3; i++)
		kvm_pit_load_count(pit, i, ps->channels[i].count, 0);
	mutex_unlock(&pit->pit_state.lock);
	return 0;
}

static int kvm_vm_ioctl_get_pit2(struct kvm *kvm, struct kvm_pit_state2 *ps)
{
	mutex_lock(&kvm->arch.vpit->pit_state.lock);
	memcpy(ps->channels, &kvm->arch.vpit->pit_state.channels,
		sizeof(ps->channels));
	ps->flags = kvm->arch.vpit->pit_state.flags;
	mutex_unlock(&kvm->arch.vpit->pit_state.lock);
	memset(&ps->reserved, 0, sizeof(ps->reserved));
	return 0;
}

static int kvm_vm_ioctl_set_pit2(struct kvm *kvm, struct kvm_pit_state2 *ps)
{
	int start = 0;
	int i;
	u32 prev_legacy, cur_legacy;
	struct kvm_pit *pit = kvm->arch.vpit;

	mutex_lock(&pit->pit_state.lock);
	prev_legacy = pit->pit_state.flags & KVM_PIT_FLAGS_HPET_LEGACY;
	cur_legacy = ps->flags & KVM_PIT_FLAGS_HPET_LEGACY;
	if (!prev_legacy && cur_legacy)
		start = 1;
	memcpy(&pit->pit_state.channels, &ps->channels,
	       sizeof(pit->pit_state.channels));
	pit->pit_state.flags = ps->flags;
	for (i = 0; i < 3; i++)
		kvm_pit_load_count(pit, i, pit->pit_state.channels[i].count,
				   start && i == 0);
	mutex_unlock(&pit->pit_state.lock);
	return 0;
}

static int kvm_vm_ioctl_reinject(struct kvm *kvm,
				 struct kvm_reinject_control *control)
{
	struct kvm_pit *pit = kvm->arch.vpit;

	/* pit->pit_state.lock was overloaded to prevent userspace from getting
	 * an inconsistent state after running multiple KVM_REINJECT_CONTROL
	 * ioctls in parallel.  Use a separate lock if that ioctl isn't rare.
	 */
	mutex_lock(&pit->pit_state.lock);
	kvm_pit_set_reinject(pit, control->pit_reinject);
	mutex_unlock(&pit->pit_state.lock);

	return 0;
}

void kvm_arch_sync_dirty_log(struct kvm *kvm, struct kvm_memory_slot *memslot)
{

	/*
	 * Flush all CPUs' dirty log buffers to the  dirty_bitmap.  Called
	 * before reporting dirty_bitmap to userspace.  KVM flushes the buffers
	 * on all VM-Exits, thus we only need to kick running vCPUs to force a
	 * VM-Exit.
	 */
	struct kvm_vcpu *vcpu;
	unsigned long i;

	if (!kvm_x86_ops.cpu_dirty_log_size)
		return;

	kvm_for_each_vcpu(i, vcpu, kvm)
		kvm_vcpu_kick(vcpu);
}

int kvm_vm_ioctl_irq_line(struct kvm *kvm, struct kvm_irq_level *irq_event,
			bool line_status)
{
	if (!irqchip_in_kernel(kvm))
		return -ENXIO;

	irq_event->status = kvm_set_irq(kvm, KVM_USERSPACE_IRQ_SOURCE_ID,
					irq_event->irq, irq_event->level,
					line_status);
	return 0;
}

int kvm_vm_ioctl_enable_cap(struct kvm *kvm,
			    struct kvm_enable_cap *cap)
{
	int r;

	if (cap->flags)
		return -EINVAL;

	switch (cap->cap) {
	case KVM_CAP_DISABLE_QUIRKS2:
		r = -EINVAL;
		if (cap->args[0] & ~KVM_X86_VALID_QUIRKS)
			break;
		fallthrough;
	case KVM_CAP_DISABLE_QUIRKS:
		kvm->arch.disabled_quirks = cap->args[0];
		r = 0;
		break;
	case KVM_CAP_SPLIT_IRQCHIP: {
		mutex_lock(&kvm->lock);
		r = -EINVAL;
		if (cap->args[0] > MAX_NR_RESERVED_IOAPIC_PINS)
			goto split_irqchip_unlock;
		r = -EEXIST;
		if (irqchip_in_kernel(kvm))
			goto split_irqchip_unlock;
		if (kvm->created_vcpus)
			goto split_irqchip_unlock;
		/* Pairs with irqchip_in_kernel. */
		smp_wmb();
		kvm->arch.irqchip_mode = KVM_IRQCHIP_SPLIT;
		kvm->arch.nr_reserved_ioapic_pins = cap->args[0];
		kvm_clear_apicv_inhibit(kvm, APICV_INHIBIT_REASON_ABSENT);
		r = 0;
split_irqchip_unlock:
		mutex_unlock(&kvm->lock);
		break;
	}
	case KVM_CAP_X2APIC_API:
		r = -EINVAL;
		if (cap->args[0] & ~KVM_X2APIC_API_VALID_FLAGS)
			break;

		if (cap->args[0] & KVM_X2APIC_API_USE_32BIT_IDS)
			kvm->arch.x2apic_format = true;
		if (cap->args[0] & KVM_X2APIC_API_DISABLE_BROADCAST_QUIRK)
			kvm->arch.x2apic_broadcast_quirk_disabled = true;

		r = 0;
		break;
	case KVM_CAP_X86_DISABLE_EXITS:
		r = -EINVAL;
		if (cap->args[0] & ~kvm_get_allowed_disable_exits())
			break;

		mutex_lock(&kvm->lock);
		if (kvm->created_vcpus)
			goto disable_exits_unlock;

#define SMT_RSB_MSG "This processor is affected by the Cross-Thread Return Predictions vulnerability. " \
		    "KVM_CAP_X86_DISABLE_EXITS should only be used with SMT disabled or trusted guests."

		if (!mitigate_smt_rsb && boot_cpu_has_bug(X86_BUG_SMT_RSB) &&
		    cpu_smt_possible() &&
		    (cap->args[0] & ~KVM_X86_DISABLE_EXITS_PAUSE))
			pr_warn_once(SMT_RSB_MSG);

		if (cap->args[0] & KVM_X86_DISABLE_EXITS_PAUSE)
			kvm->arch.pause_in_guest = true;
		if (cap->args[0] & KVM_X86_DISABLE_EXITS_MWAIT)
			kvm->arch.mwait_in_guest = true;
		if (cap->args[0] & KVM_X86_DISABLE_EXITS_HLT)
			kvm->arch.hlt_in_guest = true;
		if (cap->args[0] & KVM_X86_DISABLE_EXITS_CSTATE)
			kvm->arch.cstate_in_guest = true;
		r = 0;
disable_exits_unlock:
		mutex_unlock(&kvm->lock);
		break;
	case KVM_CAP_MSR_PLATFORM_INFO:
		kvm->arch.guest_can_read_msr_platform_info = cap->args[0];
		r = 0;
		break;
	case KVM_CAP_EXCEPTION_PAYLOAD:
		kvm->arch.exception_payload_enabled = cap->args[0];
		r = 0;
		break;
	case KVM_CAP_X86_TRIPLE_FAULT_EVENT:
		kvm->arch.triple_fault_event = cap->args[0];
		r = 0;
		break;
	case KVM_CAP_X86_USER_SPACE_MSR:
		r = -EINVAL;
		if (cap->args[0] & ~KVM_MSR_EXIT_REASON_VALID_MASK)
			break;
		kvm->arch.user_space_msr_mask = cap->args[0];
		r = 0;
		break;
	case KVM_CAP_X86_BUS_LOCK_EXIT:
		r = -EINVAL;
		if (cap->args[0] & ~KVM_BUS_LOCK_DETECTION_VALID_MODE)
			break;

		if ((cap->args[0] & KVM_BUS_LOCK_DETECTION_OFF) &&
		    (cap->args[0] & KVM_BUS_LOCK_DETECTION_EXIT))
			break;

		if (kvm_caps.has_bus_lock_exit &&
		    cap->args[0] & KVM_BUS_LOCK_DETECTION_EXIT)
			kvm->arch.bus_lock_detection_enabled = true;
		r = 0;
		break;
#ifdef CONFIG_X86_SGX_KVM
	case KVM_CAP_SGX_ATTRIBUTE: {
		unsigned long allowed_attributes = 0;

		r = sgx_set_attribute(&allowed_attributes, cap->args[0]);
		if (r)
			break;

		/* KVM only supports the PROVISIONKEY privileged attribute. */
		if ((allowed_attributes & SGX_ATTR_PROVISIONKEY) &&
		    !(allowed_attributes & ~SGX_ATTR_PROVISIONKEY))
			kvm->arch.sgx_provisioning_allowed = true;
		else
			r = -EINVAL;
		break;
	}
#endif
	case KVM_CAP_VM_COPY_ENC_CONTEXT_FROM:
		r = -EINVAL;
		if (!kvm_x86_ops.vm_copy_enc_context_from)
			break;

		r = kvm_x86_call(vm_copy_enc_context_from)(kvm, cap->args[0]);
		break;
	case KVM_CAP_VM_MOVE_ENC_CONTEXT_FROM:
		r = -EINVAL;
		if (!kvm_x86_ops.vm_move_enc_context_from)
			break;

		r = kvm_x86_call(vm_move_enc_context_from)(kvm, cap->args[0]);
		break;
	case KVM_CAP_EXIT_HYPERCALL:
		if (cap->args[0] & ~KVM_EXIT_HYPERCALL_VALID_MASK) {
			r = -EINVAL;
			break;
		}
		kvm->arch.hypercall_exit_enabled = cap->args[0];
		r = 0;
		break;
	case KVM_CAP_EXIT_ON_EMULATION_FAILURE:
		r = -EINVAL;
		if (cap->args[0] & ~1)
			break;
		kvm->arch.exit_on_emulation_error = cap->args[0];
		r = 0;
		break;
	case KVM_CAP_PMU_CAPABILITY:
		r = -EINVAL;
		if (!enable_pmu || (cap->args[0] & ~KVM_CAP_PMU_VALID_MASK))
			break;

		mutex_lock(&kvm->lock);
		if (!kvm->created_vcpus) {
			kvm->arch.enable_pmu = !(cap->args[0] & KVM_PMU_CAP_DISABLE);
			r = 0;
		}
		mutex_unlock(&kvm->lock);
		break;
	case KVM_CAP_MAX_VCPU_ID:
		r = -EINVAL;
		if (cap->args[0] > KVM_MAX_VCPU_IDS)
			break;

		mutex_lock(&kvm->lock);
		if (kvm->arch.bsp_vcpu_id > cap->args[0]) {
			;
		} else if (kvm->arch.max_vcpu_ids == cap->args[0]) {
			r = 0;
		} else if (!kvm->arch.max_vcpu_ids) {
			kvm->arch.max_vcpu_ids = cap->args[0];
			r = 0;
		}
		mutex_unlock(&kvm->lock);
		break;
	case KVM_CAP_X86_NOTIFY_VMEXIT:
		r = -EINVAL;
		if ((u32)cap->args[0] & ~KVM_X86_NOTIFY_VMEXIT_VALID_BITS)
			break;
		if (!kvm_caps.has_notify_vmexit)
			break;
		if (!((u32)cap->args[0] & KVM_X86_NOTIFY_VMEXIT_ENABLED))
			break;
		mutex_lock(&kvm->lock);
		if (!kvm->created_vcpus) {
			kvm->arch.notify_window = cap->args[0] >> 32;
			kvm->arch.notify_vmexit_flags = (u32)cap->args[0];
			r = 0;
		}
		mutex_unlock(&kvm->lock);
		break;
	case KVM_CAP_VM_DISABLE_NX_HUGE_PAGES:
		r = -EINVAL;

		/*
		 * Since the risk of disabling NX hugepages is a guest crashing
		 * the system, ensure the userspace process has permission to
		 * reboot the system.
		 *
		 * Note that unlike the reboot() syscall, the process must have
		 * this capability in the root namespace because exposing
		 * /dev/kvm into a container does not limit the scope of the
		 * iTLB multihit bug to that container. In other words,
		 * this must use capable(), not ns_capable().
		 */
		if (!capable(CAP_SYS_BOOT)) {
			r = -EPERM;
			break;
		}

		if (cap->args[0])
			break;

		mutex_lock(&kvm->lock);
		if (!kvm->created_vcpus) {
			kvm->arch.disable_nx_huge_pages = true;
			r = 0;
		}
		mutex_unlock(&kvm->lock);
		break;
	case KVM_CAP_X86_APIC_BUS_CYCLES_NS: {
		u64 bus_cycle_ns = cap->args[0];
		u64 unused;

		/*
		 * Guard against overflow in tmict_to_ns(). 128 is the highest
		 * divide value that can be programmed in APIC_TDCR.
		 */
		r = -EINVAL;
		if (!bus_cycle_ns ||
		    check_mul_overflow((u64)U32_MAX * 128, bus_cycle_ns, &unused))
			break;

		r = 0;
		mutex_lock(&kvm->lock);
		if (!irqchip_in_kernel(kvm))
			r = -ENXIO;
		else if (kvm->created_vcpus)
			r = -EINVAL;
		else
			kvm->arch.apic_bus_cycle_ns = bus_cycle_ns;
		mutex_unlock(&kvm->lock);
		break;
	}
	default:
		r = -EINVAL;
		break;
	}
	return r;
}

static struct kvm_x86_msr_filter *kvm_alloc_msr_filter(bool default_allow)
{
	struct kvm_x86_msr_filter *msr_filter;

	msr_filter = kzalloc(sizeof(*msr_filter), GFP_KERNEL_ACCOUNT);
	if (!msr_filter)
		return NULL;

	msr_filter->default_allow = default_allow;
	return msr_filter;
}

static void kvm_free_msr_filter(struct kvm_x86_msr_filter *msr_filter)
{
	u32 i;

	if (!msr_filter)
		return;

	for (i = 0; i < msr_filter->count; i++)
		kfree(msr_filter->ranges[i].bitmap);

	kfree(msr_filter);
}

static int kvm_add_msr_filter(struct kvm_x86_msr_filter *msr_filter,
			      struct kvm_msr_filter_range *user_range)
{
	unsigned long *bitmap;
	size_t bitmap_size;

	if (!user_range->nmsrs)
		return 0;

	if (user_range->flags & ~KVM_MSR_FILTER_RANGE_VALID_MASK)
		return -EINVAL;

	if (!user_range->flags)
		return -EINVAL;

	bitmap_size = BITS_TO_LONGS(user_range->nmsrs) * sizeof(long);
	if (!bitmap_size || bitmap_size > KVM_MSR_FILTER_MAX_BITMAP_SIZE)
		return -EINVAL;

	bitmap = memdup_user((__user u8*)user_range->bitmap, bitmap_size);
	if (IS_ERR(bitmap))
		return PTR_ERR(bitmap);

	msr_filter->ranges[msr_filter->count] = (struct msr_bitmap_range) {
		.flags = user_range->flags,
		.base = user_range->base,
		.nmsrs = user_range->nmsrs,
		.bitmap = bitmap,
	};

	msr_filter->count++;
	return 0;
}

static int kvm_vm_ioctl_set_msr_filter(struct kvm *kvm,
				       struct kvm_msr_filter *filter)
{
	struct kvm_x86_msr_filter *new_filter, *old_filter;
	bool default_allow;
	bool empty = true;
	int r;
	u32 i;

	if (filter->flags & ~KVM_MSR_FILTER_VALID_MASK)
		return -EINVAL;

	for (i = 0; i < ARRAY_SIZE(filter->ranges); i++)
		empty &= !filter->ranges[i].nmsrs;

	default_allow = !(filter->flags & KVM_MSR_FILTER_DEFAULT_DENY);
	if (empty && !default_allow)
		return -EINVAL;

	new_filter = kvm_alloc_msr_filter(default_allow);
	if (!new_filter)
		return -ENOMEM;

	for (i = 0; i < ARRAY_SIZE(filter->ranges); i++) {
		r = kvm_add_msr_filter(new_filter, &filter->ranges[i]);
		if (r) {
			kvm_free_msr_filter(new_filter);
			return r;
		}
	}

	mutex_lock(&kvm->lock);
	old_filter = rcu_replace_pointer(kvm->arch.msr_filter, new_filter,
					 mutex_is_locked(&kvm->lock));
	mutex_unlock(&kvm->lock);
	synchronize_srcu(&kvm->srcu);

	kvm_free_msr_filter(old_filter);

	kvm_make_all_cpus_request(kvm, KVM_REQ_MSR_FILTER_CHANGED);

	return 0;
}

#ifdef CONFIG_KVM_COMPAT
/* for KVM_X86_SET_MSR_FILTER */
struct kvm_msr_filter_range_compat {
	__u32 flags;
	__u32 nmsrs;
	__u32 base;
	__u32 bitmap;
};

struct kvm_msr_filter_compat {
	__u32 flags;
	struct kvm_msr_filter_range_compat ranges[KVM_MSR_FILTER_MAX_RANGES];
};

#define KVM_X86_SET_MSR_FILTER_COMPAT _IOW(KVMIO, 0xc6, struct kvm_msr_filter_compat)

long kvm_arch_vm_compat_ioctl(struct file *filp, unsigned int ioctl,
			      unsigned long arg)
{
	void __user *argp = (void __user *)arg;
	struct kvm *kvm = filp->private_data;
	long r = -ENOTTY;

	switch (ioctl) {
	case KVM_X86_SET_MSR_FILTER_COMPAT: {
		struct kvm_msr_filter __user *user_msr_filter = argp;
		struct kvm_msr_filter_compat filter_compat;
		struct kvm_msr_filter filter;
		int i;

		if (copy_from_user(&filter_compat, user_msr_filter,
				   sizeof(filter_compat)))
			return -EFAULT;

		filter.flags = filter_compat.flags;
		for (i = 0; i < ARRAY_SIZE(filter.ranges); i++) {
			struct kvm_msr_filter_range_compat *cr;

			cr = &filter_compat.ranges[i];
			filter.ranges[i] = (struct kvm_msr_filter_range) {
				.flags = cr->flags,
				.nmsrs = cr->nmsrs,
				.base = cr->base,
				.bitmap = (__u8 *)(ulong)cr->bitmap,
			};
		}

		r = kvm_vm_ioctl_set_msr_filter(kvm, &filter);
		break;
	}
	}

	return r;
}
#endif

#ifdef CONFIG_HAVE_KVM_PM_NOTIFIER
static int kvm_arch_suspend_notifier(struct kvm *kvm)
{
	struct kvm_vcpu *vcpu;
	unsigned long i;
	int ret = 0;

	mutex_lock(&kvm->lock);
	kvm_for_each_vcpu(i, vcpu, kvm) {
		if (!vcpu->arch.pv_time.active)
			continue;

		ret = kvm_set_guest_paused(vcpu);
		if (ret) {
			kvm_err("Failed to pause guest VCPU%d: %d\n",
				vcpu->vcpu_id, ret);
			break;
		}
	}
	mutex_unlock(&kvm->lock);

	return ret ? NOTIFY_BAD : NOTIFY_DONE;
}

int kvm_arch_pm_notifier(struct kvm *kvm, unsigned long state)
{
	switch (state) {
	case PM_HIBERNATION_PREPARE:
	case PM_SUSPEND_PREPARE:
		return kvm_arch_suspend_notifier(kvm);
	}

	return NOTIFY_DONE;
}
#endif /* CONFIG_HAVE_KVM_PM_NOTIFIER */

static int kvm_vm_ioctl_get_clock(struct kvm *kvm, void __user *argp)
{
	struct kvm_clock_data data = { 0 };

	get_kvmclock(kvm, &data);
	if (copy_to_user(argp, &data, sizeof(data)))
		return -EFAULT;

	return 0;
}

static int kvm_vm_ioctl_set_clock(struct kvm *kvm, void __user *argp)
{
	struct kvm_arch *ka = &kvm->arch;
	struct kvm_clock_data data;
	u64 now_raw_ns;

	if (copy_from_user(&data, argp, sizeof(data)))
		return -EFAULT;

	/*
	 * Only KVM_CLOCK_REALTIME is used, but allow passing the
	 * result of KVM_GET_CLOCK back to KVM_SET_CLOCK.
	 */
	if (data.flags & ~KVM_CLOCK_VALID_FLAGS)
		return -EINVAL;

	kvm_hv_request_tsc_page_update(kvm);
	kvm_start_pvclock_update(kvm);
	pvclock_update_vm_gtod_copy(kvm);

	/*
	 * This pairs with kvm_guest_time_update(): when masterclock is
	 * in use, we use master_kernel_ns + kvmclock_offset to set
	 * unsigned 'system_time' so if we use get_kvmclock_ns() (which
	 * is slightly ahead) here we risk going negative on unsigned
	 * 'system_time' when 'data.clock' is very small.
	 */
	if (data.flags & KVM_CLOCK_REALTIME) {
		u64 now_real_ns = ktime_get_real_ns();

		/*
		 * Avoid stepping the kvmclock backwards.
		 */
		if (now_real_ns > data.realtime)
			data.clock += now_real_ns - data.realtime;
	}

	if (ka->use_master_clock)
		now_raw_ns = ka->master_kernel_ns;
	else
		now_raw_ns = get_kvmclock_base_ns();
	ka->kvmclock_offset = data.clock - now_raw_ns;
	kvm_end_pvclock_update(kvm);
	return 0;
}

int kvm_arch_vm_ioctl(struct file *filp, unsigned int ioctl, unsigned long arg)
{
	struct kvm *kvm = filp->private_data;
	void __user *argp = (void __user *)arg;
	int r = -ENOTTY;
	/*
	 * This union makes it completely explicit to gcc-3.x
	 * that these two variables' stack usage should be
	 * combined, not added together.
	 */
	union {
		struct kvm_pit_state ps;
		struct kvm_pit_state2 ps2;
		struct kvm_pit_config pit_config;
	} u;

	switch (ioctl) {
	case KVM_SET_TSS_ADDR:
		r = kvm_vm_ioctl_set_tss_addr(kvm, arg);
		break;
	case KVM_SET_IDENTITY_MAP_ADDR: {
		u64 ident_addr;

		mutex_lock(&kvm->lock);
		r = -EINVAL;
		if (kvm->created_vcpus)
			goto set_identity_unlock;
		r = -EFAULT;
		if (copy_from_user(&ident_addr, argp, sizeof(ident_addr)))
			goto set_identity_unlock;
		r = kvm_vm_ioctl_set_identity_map_addr(kvm, ident_addr);
set_identity_unlock:
		mutex_unlock(&kvm->lock);
		break;
	}
	case KVM_SET_NR_MMU_PAGES:
		r = kvm_vm_ioctl_set_nr_mmu_pages(kvm, arg);
		break;
	case KVM_CREATE_IRQCHIP: {
		mutex_lock(&kvm->lock);

		r = -EEXIST;
		if (irqchip_in_kernel(kvm))
			goto create_irqchip_unlock;

		r = -EINVAL;
		if (kvm->created_vcpus)
			goto create_irqchip_unlock;

		r = kvm_pic_init(kvm);
		if (r)
			goto create_irqchip_unlock;

		r = kvm_ioapic_init(kvm);
		if (r) {
			kvm_pic_destroy(kvm);
			goto create_irqchip_unlock;
		}

		r = kvm_setup_default_irq_routing(kvm);
		if (r) {
			kvm_ioapic_destroy(kvm);
			kvm_pic_destroy(kvm);
			goto create_irqchip_unlock;
		}
		/* Write kvm->irq_routing before enabling irqchip_in_kernel. */
		smp_wmb();
		kvm->arch.irqchip_mode = KVM_IRQCHIP_KERNEL;
		kvm_clear_apicv_inhibit(kvm, APICV_INHIBIT_REASON_ABSENT);
	create_irqchip_unlock:
		mutex_unlock(&kvm->lock);
		break;
	}
	case KVM_CREATE_PIT:
		u.pit_config.flags = KVM_PIT_SPEAKER_DUMMY;
		goto create_pit;
	case KVM_CREATE_PIT2:
		r = -EFAULT;
		if (copy_from_user(&u.pit_config, argp,
				   sizeof(struct kvm_pit_config)))
			goto out;
	create_pit:
		mutex_lock(&kvm->lock);
		r = -EEXIST;
		if (kvm->arch.vpit)
			goto create_pit_unlock;
		r = -ENOENT;
		if (!pic_in_kernel(kvm))
			goto create_pit_unlock;
		r = -ENOMEM;
		kvm->arch.vpit = kvm_create_pit(kvm, u.pit_config.flags);
		if (kvm->arch.vpit)
			r = 0;
	create_pit_unlock:
		mutex_unlock(&kvm->lock);
		break;
	case KVM_GET_IRQCHIP: {
		/* 0: PIC master, 1: PIC slave, 2: IOAPIC */
		struct kvm_irqchip *chip;

		chip = memdup_user(argp, sizeof(*chip));
		if (IS_ERR(chip)) {
			r = PTR_ERR(chip);
			goto out;
		}

		r = -ENXIO;
		if (!irqchip_kernel(kvm))
			goto get_irqchip_out;
		r = kvm_vm_ioctl_get_irqchip(kvm, chip);
		if (r)
			goto get_irqchip_out;
		r = -EFAULT;
		if (copy_to_user(argp, chip, sizeof(*chip)))
			goto get_irqchip_out;
		r = 0;
	get_irqchip_out:
		kfree(chip);
		break;
	}
	case KVM_SET_IRQCHIP: {
		/* 0: PIC master, 1: PIC slave, 2: IOAPIC */
		struct kvm_irqchip *chip;

		chip = memdup_user(argp, sizeof(*chip));
		if (IS_ERR(chip)) {
			r = PTR_ERR(chip);
			goto out;
		}

		r = -ENXIO;
		if (!irqchip_kernel(kvm))
			goto set_irqchip_out;
		r = kvm_vm_ioctl_set_irqchip(kvm, chip);
	set_irqchip_out:
		kfree(chip);
		break;
	}
	case KVM_GET_PIT: {
		r = -EFAULT;
		if (copy_from_user(&u.ps, argp, sizeof(struct kvm_pit_state)))
			goto out;
		r = -ENXIO;
		if (!kvm->arch.vpit)
			goto out;
		r = kvm_vm_ioctl_get_pit(kvm, &u.ps);
		if (r)
			goto out;
		r = -EFAULT;
		if (copy_to_user(argp, &u.ps, sizeof(struct kvm_pit_state)))
			goto out;
		r = 0;
		break;
	}
	case KVM_SET_PIT: {
		r = -EFAULT;
		if (copy_from_user(&u.ps, argp, sizeof(u.ps)))
			goto out;
		mutex_lock(&kvm->lock);
		r = -ENXIO;
		if (!kvm->arch.vpit)
			goto set_pit_out;
		r = kvm_vm_ioctl_set_pit(kvm, &u.ps);
set_pit_out:
		mutex_unlock(&kvm->lock);
		break;
	}
	case KVM_GET_PIT2: {
		r = -ENXIO;
		if (!kvm->arch.vpit)
			goto out;
		r = kvm_vm_ioctl_get_pit2(kvm, &u.ps2);
		if (r)
			goto out;
		r = -EFAULT;
		if (copy_to_user(argp, &u.ps2, sizeof(u.ps2)))
			goto out;
		r = 0;
		break;
	}
	case KVM_SET_PIT2: {
		r = -EFAULT;
		if (copy_from_user(&u.ps2, argp, sizeof(u.ps2)))
			goto out;
		mutex_lock(&kvm->lock);
		r = -ENXIO;
		if (!kvm->arch.vpit)
			goto set_pit2_out;
		r = kvm_vm_ioctl_set_pit2(kvm, &u.ps2);
set_pit2_out:
		mutex_unlock(&kvm->lock);
		break;
	}
	case KVM_REINJECT_CONTROL: {
		struct kvm_reinject_control control;
		r =  -EFAULT;
		if (copy_from_user(&control, argp, sizeof(control)))
			goto out;
		r = -ENXIO;
		if (!kvm->arch.vpit)
			goto out;
		r = kvm_vm_ioctl_reinject(kvm, &control);
		break;
	}
	case KVM_SET_BOOT_CPU_ID:
		r = 0;
		mutex_lock(&kvm->lock);
		if (kvm->created_vcpus)
			r = -EBUSY;
		else if (arg > KVM_MAX_VCPU_IDS ||
			 (kvm->arch.max_vcpu_ids && arg > kvm->arch.max_vcpu_ids))
			r = -EINVAL;
		else
			kvm->arch.bsp_vcpu_id = arg;
		mutex_unlock(&kvm->lock);
		break;
#ifdef CONFIG_KVM_XEN
	case KVM_XEN_HVM_CONFIG: {
		struct kvm_xen_hvm_config xhc;
		r = -EFAULT;
		if (copy_from_user(&xhc, argp, sizeof(xhc)))
			goto out;
		r = kvm_xen_hvm_config(kvm, &xhc);
		break;
	}
	case KVM_XEN_HVM_GET_ATTR: {
		struct kvm_xen_hvm_attr xha;

		r = -EFAULT;
		if (copy_from_user(&xha, argp, sizeof(xha)))
			goto out;
		r = kvm_xen_hvm_get_attr(kvm, &xha);
		if (!r && copy_to_user(argp, &xha, sizeof(xha)))
			r = -EFAULT;
		break;
	}
	case KVM_XEN_HVM_SET_ATTR: {
		struct kvm_xen_hvm_attr xha;

		r = -EFAULT;
		if (copy_from_user(&xha, argp, sizeof(xha)))
			goto out;
		r = kvm_xen_hvm_set_attr(kvm, &xha);
		break;
	}
	case KVM_XEN_HVM_EVTCHN_SEND: {
		struct kvm_irq_routing_xen_evtchn uxe;

		r = -EFAULT;
		if (copy_from_user(&uxe, argp, sizeof(uxe)))
			goto out;
		r = kvm_xen_hvm_evtchn_send(kvm, &uxe);
		break;
	}
#endif
	case KVM_SET_CLOCK:
		r = kvm_vm_ioctl_set_clock(kvm, argp);
		break;
	case KVM_GET_CLOCK:
		r = kvm_vm_ioctl_get_clock(kvm, argp);
		break;
	case KVM_SET_TSC_KHZ: {
		u32 user_tsc_khz;

		r = -EINVAL;
		user_tsc_khz = (u32)arg;

		if (kvm_caps.has_tsc_control &&
		    user_tsc_khz >= kvm_caps.max_guest_tsc_khz)
			goto out;

		if (user_tsc_khz == 0)
			user_tsc_khz = tsc_khz;

		WRITE_ONCE(kvm->arch.default_tsc_khz, user_tsc_khz);
		r = 0;

		goto out;
	}
	case KVM_GET_TSC_KHZ: {
		r = READ_ONCE(kvm->arch.default_tsc_khz);
		goto out;
	}
	case KVM_MEMORY_ENCRYPT_OP: {
		r = -ENOTTY;
		if (!kvm_x86_ops.mem_enc_ioctl)
			goto out;

		r = kvm_x86_call(mem_enc_ioctl)(kvm, argp);
		break;
	}
	case KVM_MEMORY_ENCRYPT_REG_REGION: {
		struct kvm_enc_region region;

		r = -EFAULT;
		if (copy_from_user(&region, argp, sizeof(region)))
			goto out;

		r = -ENOTTY;
		if (!kvm_x86_ops.mem_enc_register_region)
			goto out;

		r = kvm_x86_call(mem_enc_register_region)(kvm, &region);
		break;
	}
	case KVM_MEMORY_ENCRYPT_UNREG_REGION: {
		struct kvm_enc_region region;

		r = -EFAULT;
		if (copy_from_user(&region, argp, sizeof(region)))
			goto out;

		r = -ENOTTY;
		if (!kvm_x86_ops.mem_enc_unregister_region)
			goto out;

		r = kvm_x86_call(mem_enc_unregister_region)(kvm, &region);
		break;
	}
#ifdef CONFIG_KVM_HYPERV
	case KVM_HYPERV_EVENTFD: {
		struct kvm_hyperv_eventfd hvevfd;

		r = -EFAULT;
		if (copy_from_user(&hvevfd, argp, sizeof(hvevfd)))
			goto out;
		r = kvm_vm_ioctl_hv_eventfd(kvm, &hvevfd);
		break;
	}
#endif
	case KVM_SET_PMU_EVENT_FILTER:
		r = kvm_vm_ioctl_set_pmu_event_filter(kvm, argp);
		break;
	case KVM_X86_SET_MSR_FILTER: {
		struct kvm_msr_filter __user *user_msr_filter = argp;
		struct kvm_msr_filter filter;

		if (copy_from_user(&filter, user_msr_filter, sizeof(filter)))
			return -EFAULT;

		r = kvm_vm_ioctl_set_msr_filter(kvm, &filter);
		break;
	}
	default:
		r = -ENOTTY;
	}
out:
	return r;
}

static void kvm_probe_feature_msr(u32 msr_index)
{
	u64 data;

	if (kvm_get_feature_msr(NULL, msr_index, &data, true))
		return;

	msr_based_features[num_msr_based_features++] = msr_index;
}

static void kvm_probe_msr_to_save(u32 msr_index)
{
	u32 dummy[2];

	if (rdmsr_safe(msr_index, &dummy[0], &dummy[1]))
		return;

	/*
	 * Even MSRs that are valid in the host may not be exposed to guests in
	 * some cases.
	 */
	switch (msr_index) {
	case MSR_IA32_BNDCFGS:
		if (!kvm_mpx_supported())
			return;
		break;
	case MSR_TSC_AUX:
		if (!kvm_cpu_cap_has(X86_FEATURE_RDTSCP) &&
		    !kvm_cpu_cap_has(X86_FEATURE_RDPID))
			return;
		break;
	case MSR_IA32_UMWAIT_CONTROL:
		if (!kvm_cpu_cap_has(X86_FEATURE_WAITPKG))
			return;
		break;
	case MSR_IA32_RTIT_CTL:
	case MSR_IA32_RTIT_STATUS:
		if (!kvm_cpu_cap_has(X86_FEATURE_INTEL_PT))
			return;
		break;
	case MSR_IA32_RTIT_CR3_MATCH:
		if (!kvm_cpu_cap_has(X86_FEATURE_INTEL_PT) ||
		    !intel_pt_validate_hw_cap(PT_CAP_cr3_filtering))
			return;
		break;
	case MSR_IA32_RTIT_OUTPUT_BASE:
	case MSR_IA32_RTIT_OUTPUT_MASK:
		if (!kvm_cpu_cap_has(X86_FEATURE_INTEL_PT) ||
		    (!intel_pt_validate_hw_cap(PT_CAP_topa_output) &&
		     !intel_pt_validate_hw_cap(PT_CAP_single_range_output)))
			return;
		break;
	case MSR_IA32_RTIT_ADDR0_A ... MSR_IA32_RTIT_ADDR3_B:
		if (!kvm_cpu_cap_has(X86_FEATURE_INTEL_PT) ||
		    (msr_index - MSR_IA32_RTIT_ADDR0_A >=
		     intel_pt_validate_hw_cap(PT_CAP_num_address_ranges) * 2))
			return;
		break;
	case MSR_ARCH_PERFMON_PERFCTR0 ...
	     MSR_ARCH_PERFMON_PERFCTR0 + KVM_MAX_NR_GP_COUNTERS - 1:
		if (msr_index - MSR_ARCH_PERFMON_PERFCTR0 >=
		    kvm_pmu_cap.num_counters_gp)
			return;
		break;
	case MSR_ARCH_PERFMON_EVENTSEL0 ...
	     MSR_ARCH_PERFMON_EVENTSEL0 + KVM_MAX_NR_GP_COUNTERS - 1:
		if (msr_index - MSR_ARCH_PERFMON_EVENTSEL0 >=
		    kvm_pmu_cap.num_counters_gp)
			return;
		break;
	case MSR_ARCH_PERFMON_FIXED_CTR0 ...
	     MSR_ARCH_PERFMON_FIXED_CTR0 + KVM_MAX_NR_FIXED_COUNTERS - 1:
		if (msr_index - MSR_ARCH_PERFMON_FIXED_CTR0 >=
		    kvm_pmu_cap.num_counters_fixed)
			return;
		break;
	case MSR_AMD64_PERF_CNTR_GLOBAL_CTL:
	case MSR_AMD64_PERF_CNTR_GLOBAL_STATUS:
	case MSR_AMD64_PERF_CNTR_GLOBAL_STATUS_CLR:
		if (!kvm_cpu_cap_has(X86_FEATURE_PERFMON_V2))
			return;
		break;
	case MSR_IA32_XFD:
	case MSR_IA32_XFD_ERR:
		if (!kvm_cpu_cap_has(X86_FEATURE_XFD))
			return;
		break;
	case MSR_IA32_TSX_CTRL:
		if (!(kvm_get_arch_capabilities() & ARCH_CAP_TSX_CTRL_MSR))
			return;
		break;
	default:
		break;
	}

	msrs_to_save[num_msrs_to_save++] = msr_index;
}

static void kvm_init_msr_lists(void)
{
	unsigned i;

	BUILD_BUG_ON_MSG(KVM_MAX_NR_FIXED_COUNTERS != 3,
			 "Please update the fixed PMCs in msrs_to_save_pmu[]");

	num_msrs_to_save = 0;
	num_emulated_msrs = 0;
	num_msr_based_features = 0;

	for (i = 0; i < ARRAY_SIZE(msrs_to_save_base); i++)
		kvm_probe_msr_to_save(msrs_to_save_base[i]);

	if (enable_pmu) {
		for (i = 0; i < ARRAY_SIZE(msrs_to_save_pmu); i++)
			kvm_probe_msr_to_save(msrs_to_save_pmu[i]);
	}

	for (i = 0; i < ARRAY_SIZE(emulated_msrs_all); i++) {
		if (!kvm_x86_call(has_emulated_msr)(NULL,
						    emulated_msrs_all[i]))
			continue;

		emulated_msrs[num_emulated_msrs++] = emulated_msrs_all[i];
	}

	for (i = KVM_FIRST_EMULATED_VMX_MSR; i <= KVM_LAST_EMULATED_VMX_MSR; i++)
		kvm_probe_feature_msr(i);

	for (i = 0; i < ARRAY_SIZE(msr_based_features_all_except_vmx); i++)
		kvm_probe_feature_msr(msr_based_features_all_except_vmx[i]);
}

static int vcpu_mmio_write(struct kvm_vcpu *vcpu, gpa_t addr, int len,
			   const void *v)
{
	int handled = 0;
	int n;

	do {
		n = min(len, 8);
		if (!(lapic_in_kernel(vcpu) &&
		      !kvm_iodevice_write(vcpu, &vcpu->arch.apic->dev, addr, n, v))
		    && kvm_io_bus_write(vcpu, KVM_MMIO_BUS, addr, n, v))
			break;
		handled += n;
		addr += n;
		len -= n;
		v += n;
	} while (len);

	return handled;
}

static int vcpu_mmio_read(struct kvm_vcpu *vcpu, gpa_t addr, int len, void *v)
{
	int handled = 0;
	int n;

	do {
		n = min(len, 8);
		if (!(lapic_in_kernel(vcpu) &&
		      !kvm_iodevice_read(vcpu, &vcpu->arch.apic->dev,
					 addr, n, v))
		    && kvm_io_bus_read(vcpu, KVM_MMIO_BUS, addr, n, v))
			break;
		trace_kvm_mmio(KVM_TRACE_MMIO_READ, n, addr, v);
		handled += n;
		addr += n;
		len -= n;
		v += n;
	} while (len);

	return handled;
}

void kvm_set_segment(struct kvm_vcpu *vcpu,
		     struct kvm_segment *var, int seg)
{
	kvm_x86_call(set_segment)(vcpu, var, seg);
}

void kvm_get_segment(struct kvm_vcpu *vcpu,
		     struct kvm_segment *var, int seg)
{
	kvm_x86_call(get_segment)(vcpu, var, seg);
}

gpa_t translate_nested_gpa(struct kvm_vcpu *vcpu, gpa_t gpa, u64 access,
			   struct x86_exception *exception)
{
	struct kvm_mmu *mmu = vcpu->arch.mmu;
	gpa_t t_gpa;

	BUG_ON(!mmu_is_nested(vcpu));

	/* NPT walks are always user-walks */
	access |= PFERR_USER_MASK;
	t_gpa  = mmu->gva_to_gpa(vcpu, mmu, gpa, access, exception);

	return t_gpa;
}

gpa_t kvm_mmu_gva_to_gpa_read(struct kvm_vcpu *vcpu, gva_t gva,
			      struct x86_exception *exception)
{
	struct kvm_mmu *mmu = vcpu->arch.walk_mmu;

	u64 access = (kvm_x86_call(get_cpl)(vcpu) == 3) ? PFERR_USER_MASK : 0;
	return mmu->gva_to_gpa(vcpu, mmu, gva, access, exception);
}
EXPORT_SYMBOL_GPL(kvm_mmu_gva_to_gpa_read);

gpa_t kvm_mmu_gva_to_gpa_write(struct kvm_vcpu *vcpu, gva_t gva,
			       struct x86_exception *exception)
{
	struct kvm_mmu *mmu = vcpu->arch.walk_mmu;

	u64 access = (kvm_x86_call(get_cpl)(vcpu) == 3) ? PFERR_USER_MASK : 0;
	access |= PFERR_WRITE_MASK;
	return mmu->gva_to_gpa(vcpu, mmu, gva, access, exception);
}
EXPORT_SYMBOL_GPL(kvm_mmu_gva_to_gpa_write);

/* uses this to access any guest's mapped memory without checking CPL */
gpa_t kvm_mmu_gva_to_gpa_system(struct kvm_vcpu *vcpu, gva_t gva,
				struct x86_exception *exception)
{
	struct kvm_mmu *mmu = vcpu->arch.walk_mmu;

	return mmu->gva_to_gpa(vcpu, mmu, gva, 0, exception);
}

static int kvm_read_guest_virt_helper(gva_t addr, void *val, unsigned int bytes,
				      struct kvm_vcpu *vcpu, u64 access,
				      struct x86_exception *exception)
{
	struct kvm_mmu *mmu = vcpu->arch.walk_mmu;
	void *data = val;
	int r = X86EMUL_CONTINUE;

	while (bytes) {
		gpa_t gpa = mmu->gva_to_gpa(vcpu, mmu, addr, access, exception);
		unsigned offset = addr & (PAGE_SIZE-1);
		unsigned toread = min(bytes, (unsigned)PAGE_SIZE - offset);
		int ret;

		if (gpa == INVALID_GPA)
			return X86EMUL_PROPAGATE_FAULT;
		ret = kvm_vcpu_read_guest_page(vcpu, gpa >> PAGE_SHIFT, data,
					       offset, toread);
		if (ret < 0) {
			r = X86EMUL_IO_NEEDED;
			goto out;
		}

		bytes -= toread;
		data += toread;
		addr += toread;
	}
out:
	return r;
}

/* used for instruction fetching */
static int kvm_fetch_guest_virt(struct x86_emulate_ctxt *ctxt,
				gva_t addr, void *val, unsigned int bytes,
				struct x86_exception *exception)
{
	struct kvm_vcpu *vcpu = emul_to_vcpu(ctxt);
	struct kvm_mmu *mmu = vcpu->arch.walk_mmu;
	u64 access = (kvm_x86_call(get_cpl)(vcpu) == 3) ? PFERR_USER_MASK : 0;
	unsigned offset;
	int ret;

	/* Inline kvm_read_guest_virt_helper for speed.  */
	gpa_t gpa = mmu->gva_to_gpa(vcpu, mmu, addr, access|PFERR_FETCH_MASK,
				    exception);
	if (unlikely(gpa == INVALID_GPA))
		return X86EMUL_PROPAGATE_FAULT;

	offset = addr & (PAGE_SIZE-1);
	if (WARN_ON(offset + bytes > PAGE_SIZE))
		bytes = (unsigned)PAGE_SIZE - offset;
	ret = kvm_vcpu_read_guest_page(vcpu, gpa >> PAGE_SHIFT, val,
				       offset, bytes);
	if (unlikely(ret < 0))
		return X86EMUL_IO_NEEDED;

	return X86EMUL_CONTINUE;
}

int kvm_read_guest_virt(struct kvm_vcpu *vcpu,
			       gva_t addr, void *val, unsigned int bytes,
			       struct x86_exception *exception)
{
	u64 access = (kvm_x86_call(get_cpl)(vcpu) == 3) ? PFERR_USER_MASK : 0;

	/*
	 * FIXME: this should call handle_emulation_failure if X86EMUL_IO_NEEDED
	 * is returned, but our callers are not ready for that and they blindly
	 * call kvm_inject_page_fault.  Ensure that they at least do not leak
	 * uninitialized kernel stack memory into cr2 and error code.
	 */
	memset(exception, 0, sizeof(*exception));
	return kvm_read_guest_virt_helper(addr, val, bytes, vcpu, access,
					  exception);
}
EXPORT_SYMBOL_GPL(kvm_read_guest_virt);

static int emulator_read_std(struct x86_emulate_ctxt *ctxt,
			     gva_t addr, void *val, unsigned int bytes,
			     struct x86_exception *exception, bool system)
{
	struct kvm_vcpu *vcpu = emul_to_vcpu(ctxt);
	u64 access = 0;

	if (system)
		access |= PFERR_IMPLICIT_ACCESS;
	else if (kvm_x86_call(get_cpl)(vcpu) == 3)
		access |= PFERR_USER_MASK;

	return kvm_read_guest_virt_helper(addr, val, bytes, vcpu, access, exception);
}

static int kvm_write_guest_virt_helper(gva_t addr, void *val, unsigned int bytes,
				      struct kvm_vcpu *vcpu, u64 access,
				      struct x86_exception *exception)
{
	struct kvm_mmu *mmu = vcpu->arch.walk_mmu;
	void *data = val;
	int r = X86EMUL_CONTINUE;

	while (bytes) {
		gpa_t gpa = mmu->gva_to_gpa(vcpu, mmu, addr, access, exception);
		unsigned offset = addr & (PAGE_SIZE-1);
		unsigned towrite = min(bytes, (unsigned)PAGE_SIZE - offset);
		int ret;

		if (gpa == INVALID_GPA)
			return X86EMUL_PROPAGATE_FAULT;
		ret = kvm_vcpu_write_guest(vcpu, gpa, data, towrite);
		if (ret < 0) {
			r = X86EMUL_IO_NEEDED;
			goto out;
		}

		bytes -= towrite;
		data += towrite;
		addr += towrite;
	}
out:
	return r;
}

static int emulator_write_std(struct x86_emulate_ctxt *ctxt, gva_t addr, void *val,
			      unsigned int bytes, struct x86_exception *exception,
			      bool system)
{
	struct kvm_vcpu *vcpu = emul_to_vcpu(ctxt);
	u64 access = PFERR_WRITE_MASK;

	if (system)
		access |= PFERR_IMPLICIT_ACCESS;
	else if (kvm_x86_call(get_cpl)(vcpu) == 3)
		access |= PFERR_USER_MASK;

	return kvm_write_guest_virt_helper(addr, val, bytes, vcpu,
					   access, exception);
}

int kvm_write_guest_virt_system(struct kvm_vcpu *vcpu, gva_t addr, void *val,
				unsigned int bytes, struct x86_exception *exception)
{
	/* kvm_write_guest_virt_system can pull in tons of pages. */
	vcpu->arch.l1tf_flush_l1d = true;

	return kvm_write_guest_virt_helper(addr, val, bytes, vcpu,
					   PFERR_WRITE_MASK, exception);
}
EXPORT_SYMBOL_GPL(kvm_write_guest_virt_system);

static int kvm_check_emulate_insn(struct kvm_vcpu *vcpu, int emul_type,
				  void *insn, int insn_len)
{
	return kvm_x86_call(check_emulate_instruction)(vcpu, emul_type,
						       insn, insn_len);
}

int handle_ud(struct kvm_vcpu *vcpu)
{
	static const char kvm_emulate_prefix[] = { __KVM_EMULATE_PREFIX };
	int fep_flags = READ_ONCE(force_emulation_prefix);
	int emul_type = EMULTYPE_TRAP_UD;
	char sig[5]; /* ud2; .ascii "kvm" */
	struct x86_exception e;
	int r;

	r = kvm_check_emulate_insn(vcpu, emul_type, NULL, 0);
	if (r != X86EMUL_CONTINUE)
		return 1;

	if (fep_flags &&
	    kvm_read_guest_virt(vcpu, kvm_get_linear_rip(vcpu),
				sig, sizeof(sig), &e) == 0 &&
	    memcmp(sig, kvm_emulate_prefix, sizeof(sig)) == 0) {
		if (fep_flags & KVM_FEP_CLEAR_RFLAGS_RF)
			kvm_set_rflags(vcpu, kvm_get_rflags(vcpu) & ~X86_EFLAGS_RF);
		kvm_rip_write(vcpu, kvm_rip_read(vcpu) + sizeof(sig));
		emul_type = EMULTYPE_TRAP_UD_FORCED;
	}

	return kvm_emulate_instruction(vcpu, emul_type);
}
EXPORT_SYMBOL_GPL(handle_ud);

static int vcpu_is_mmio_gpa(struct kvm_vcpu *vcpu, unsigned long gva,
			    gpa_t gpa, bool write)
{
	/* For APIC access vmexit */
	if ((gpa & PAGE_MASK) == APIC_DEFAULT_PHYS_BASE)
		return 1;

	if (vcpu_match_mmio_gpa(vcpu, gpa)) {
		trace_vcpu_match_mmio(gva, gpa, write, true);
		return 1;
	}

	return 0;
}

static int vcpu_mmio_gva_to_gpa(struct kvm_vcpu *vcpu, unsigned long gva,
				gpa_t *gpa, struct x86_exception *exception,
				bool write)
{
	struct kvm_mmu *mmu = vcpu->arch.walk_mmu;
	u64 access = ((kvm_x86_call(get_cpl)(vcpu) == 3) ? PFERR_USER_MASK : 0)
		     | (write ? PFERR_WRITE_MASK : 0);

	/*
	 * currently PKRU is only applied to ept enabled guest so
	 * there is no pkey in EPT page table for L1 guest or EPT
	 * shadow page table for L2 guest.
	 */
	if (vcpu_match_mmio_gva(vcpu, gva) && (!is_paging(vcpu) ||
	    !permission_fault(vcpu, vcpu->arch.walk_mmu,
			      vcpu->arch.mmio_access, 0, access))) {
		*gpa = vcpu->arch.mmio_gfn << PAGE_SHIFT |
					(gva & (PAGE_SIZE - 1));
		trace_vcpu_match_mmio(gva, *gpa, write, false);
		return 1;
	}

	*gpa = mmu->gva_to_gpa(vcpu, mmu, gva, access, exception);

	if (*gpa == INVALID_GPA)
		return -1;

	return vcpu_is_mmio_gpa(vcpu, gva, *gpa, write);
}

int emulator_write_phys(struct kvm_vcpu *vcpu, gpa_t gpa,
			const void *val, int bytes)
{
	int ret;

	ret = kvm_vcpu_write_guest(vcpu, gpa, val, bytes);
	if (ret < 0)
		return 0;
	kvm_page_track_write(vcpu, gpa, val, bytes);
	return 1;
}

struct read_write_emulator_ops {
	int (*read_write_prepare)(struct kvm_vcpu *vcpu, void *val,
				  int bytes);
	int (*read_write_emulate)(struct kvm_vcpu *vcpu, gpa_t gpa,
				  void *val, int bytes);
	int (*read_write_mmio)(struct kvm_vcpu *vcpu, gpa_t gpa,
			       int bytes, void *val);
	int (*read_write_exit_mmio)(struct kvm_vcpu *vcpu, gpa_t gpa,
				    void *val, int bytes);
	bool write;
};

static int read_prepare(struct kvm_vcpu *vcpu, void *val, int bytes)
{
	if (vcpu->mmio_read_completed) {
		trace_kvm_mmio(KVM_TRACE_MMIO_READ, bytes,
			       vcpu->mmio_fragments[0].gpa, val);
		vcpu->mmio_read_completed = 0;
		return 1;
	}

	return 0;
}

static int read_emulate(struct kvm_vcpu *vcpu, gpa_t gpa,
			void *val, int bytes)
{
	return !kvm_vcpu_read_guest(vcpu, gpa, val, bytes);
}

static int write_emulate(struct kvm_vcpu *vcpu, gpa_t gpa,
			 void *val, int bytes)
{
	return emulator_write_phys(vcpu, gpa, val, bytes);
}

static int write_mmio(struct kvm_vcpu *vcpu, gpa_t gpa, int bytes, void *val)
{
	trace_kvm_mmio(KVM_TRACE_MMIO_WRITE, bytes, gpa, val);
	return vcpu_mmio_write(vcpu, gpa, bytes, val);
}

static int read_exit_mmio(struct kvm_vcpu *vcpu, gpa_t gpa,
			  void *val, int bytes)
{
	trace_kvm_mmio(KVM_TRACE_MMIO_READ_UNSATISFIED, bytes, gpa, NULL);
	return X86EMUL_IO_NEEDED;
}

static int write_exit_mmio(struct kvm_vcpu *vcpu, gpa_t gpa,
			   void *val, int bytes)
{
	struct kvm_mmio_fragment *frag = &vcpu->mmio_fragments[0];

	memcpy(vcpu->run->mmio.data, frag->data, min(8u, frag->len));
	return X86EMUL_CONTINUE;
}

static const struct read_write_emulator_ops read_emultor = {
	.read_write_prepare = read_prepare,
	.read_write_emulate = read_emulate,
	.read_write_mmio = vcpu_mmio_read,
	.read_write_exit_mmio = read_exit_mmio,
};

static const struct read_write_emulator_ops write_emultor = {
	.read_write_emulate = write_emulate,
	.read_write_mmio = write_mmio,
	.read_write_exit_mmio = write_exit_mmio,
	.write = true,
};

static int emulator_read_write_onepage(unsigned long addr, void *val,
				       unsigned int bytes,
				       struct x86_exception *exception,
				       struct kvm_vcpu *vcpu,
				       const struct read_write_emulator_ops *ops)
{
	gpa_t gpa;
	int handled, ret;
	bool write = ops->write;
	struct kvm_mmio_fragment *frag;
	struct x86_emulate_ctxt *ctxt = vcpu->arch.emulate_ctxt;

	/*
	 * If the exit was due to a NPF we may already have a GPA.
	 * If the GPA is present, use it to avoid the GVA to GPA table walk.
	 * Note, this cannot be used on string operations since string
	 * operation using rep will only have the initial GPA from the NPF
	 * occurred.
	 */
	if (ctxt->gpa_available && emulator_can_use_gpa(ctxt) &&
	    (addr & ~PAGE_MASK) == (ctxt->gpa_val & ~PAGE_MASK)) {
		gpa = ctxt->gpa_val;
		ret = vcpu_is_mmio_gpa(vcpu, addr, gpa, write);
	} else {
		ret = vcpu_mmio_gva_to_gpa(vcpu, addr, &gpa, exception, write);
		if (ret < 0)
			return X86EMUL_PROPAGATE_FAULT;
	}

	if (!ret && ops->read_write_emulate(vcpu, gpa, val, bytes))
		return X86EMUL_CONTINUE;

	/*
	 * Is this MMIO handled locally?
	 */
	handled = ops->read_write_mmio(vcpu, gpa, bytes, val);
	if (handled == bytes)
		return X86EMUL_CONTINUE;

	gpa += handled;
	bytes -= handled;
	val += handled;

	WARN_ON(vcpu->mmio_nr_fragments >= KVM_MAX_MMIO_FRAGMENTS);
	frag = &vcpu->mmio_fragments[vcpu->mmio_nr_fragments++];
	frag->gpa = gpa;
	frag->data = val;
	frag->len = bytes;
	return X86EMUL_CONTINUE;
}

static int emulator_read_write(struct x86_emulate_ctxt *ctxt,
			unsigned long addr,
			void *val, unsigned int bytes,
			struct x86_exception *exception,
			const struct read_write_emulator_ops *ops)
{
	struct kvm_vcpu *vcpu = emul_to_vcpu(ctxt);
	gpa_t gpa;
	int rc;

	if (ops->read_write_prepare &&
		  ops->read_write_prepare(vcpu, val, bytes))
		return X86EMUL_CONTINUE;

	vcpu->mmio_nr_fragments = 0;

	/* Crossing a page boundary? */
	if (((addr + bytes - 1) ^ addr) & PAGE_MASK) {
		int now;

		now = -addr & ~PAGE_MASK;
		rc = emulator_read_write_onepage(addr, val, now, exception,
						 vcpu, ops);

		if (rc != X86EMUL_CONTINUE)
			return rc;
		addr += now;
		if (ctxt->mode != X86EMUL_MODE_PROT64)
			addr = (u32)addr;
		val += now;
		bytes -= now;
	}

	rc = emulator_read_write_onepage(addr, val, bytes, exception,
					 vcpu, ops);
	if (rc != X86EMUL_CONTINUE)
		return rc;

	if (!vcpu->mmio_nr_fragments)
		return rc;

	gpa = vcpu->mmio_fragments[0].gpa;

	vcpu->mmio_needed = 1;
	vcpu->mmio_cur_fragment = 0;

	vcpu->run->mmio.len = min(8u, vcpu->mmio_fragments[0].len);
	vcpu->run->mmio.is_write = vcpu->mmio_is_write = ops->write;
	vcpu->run->exit_reason = KVM_EXIT_MMIO;
	vcpu->run->mmio.phys_addr = gpa;

	return ops->read_write_exit_mmio(vcpu, gpa, val, bytes);
}

static int emulator_read_emulated(struct x86_emulate_ctxt *ctxt,
				  unsigned long addr,
				  void *val,
				  unsigned int bytes,
				  struct x86_exception *exception)
{
	return emulator_read_write(ctxt, addr, val, bytes,
				   exception, &read_emultor);
}

static int emulator_write_emulated(struct x86_emulate_ctxt *ctxt,
			    unsigned long addr,
			    const void *val,
			    unsigned int bytes,
			    struct x86_exception *exception)
{
	return emulator_read_write(ctxt, addr, (void *)val, bytes,
				   exception, &write_emultor);
}

#define emulator_try_cmpxchg_user(t, ptr, old, new) \
	(__try_cmpxchg_user((t __user *)(ptr), (t *)(old), *(t *)(new), efault ## t))

static int emulator_cmpxchg_emulated(struct x86_emulate_ctxt *ctxt,
				     unsigned long addr,
				     const void *old,
				     const void *new,
				     unsigned int bytes,
				     struct x86_exception *exception)
{
	struct kvm_vcpu *vcpu = emul_to_vcpu(ctxt);
	u64 page_line_mask;
	unsigned long hva;
	gpa_t gpa;
	int r;

	/* guests cmpxchg8b have to be emulated atomically */
	if (bytes > 8 || (bytes & (bytes - 1)))
		goto emul_write;

	gpa = kvm_mmu_gva_to_gpa_write(vcpu, addr, NULL);

	if (gpa == INVALID_GPA ||
	    (gpa & PAGE_MASK) == APIC_DEFAULT_PHYS_BASE)
		goto emul_write;

	/*
	 * Emulate the atomic as a straight write to avoid #AC if SLD is
	 * enabled in the host and the access splits a cache line.
	 */
	if (boot_cpu_has(X86_FEATURE_SPLIT_LOCK_DETECT))
		page_line_mask = ~(cache_line_size() - 1);
	else
		page_line_mask = PAGE_MASK;

	if (((gpa + bytes - 1) & page_line_mask) != (gpa & page_line_mask))
		goto emul_write;

	hva = kvm_vcpu_gfn_to_hva(vcpu, gpa_to_gfn(gpa));
	if (kvm_is_error_hva(hva))
		goto emul_write;

	hva += offset_in_page(gpa);

	switch (bytes) {
	case 1:
		r = emulator_try_cmpxchg_user(u8, hva, old, new);
		break;
	case 2:
		r = emulator_try_cmpxchg_user(u16, hva, old, new);
		break;
	case 4:
		r = emulator_try_cmpxchg_user(u32, hva, old, new);
		break;
	case 8:
		r = emulator_try_cmpxchg_user(u64, hva, old, new);
		break;
	default:
		BUG();
	}

	if (r < 0)
		return X86EMUL_UNHANDLEABLE;

	/*
	 * Mark the page dirty _before_ checking whether or not the CMPXCHG was
	 * successful, as the old value is written back on failure.  Note, for
	 * live migration, this is unnecessarily conservative as CMPXCHG writes
	 * back the original value and the access is atomic, but KVM's ABI is
	 * that all writes are dirty logged, regardless of the value written.
	 */
	kvm_vcpu_mark_page_dirty(vcpu, gpa_to_gfn(gpa));

	if (r)
		return X86EMUL_CMPXCHG_FAILED;

	kvm_page_track_write(vcpu, gpa, new, bytes);

	return X86EMUL_CONTINUE;

emul_write:
	pr_warn_once("emulating exchange as write\n");

	return emulator_write_emulated(ctxt, addr, new, bytes, exception);
}

static int emulator_pio_in_out(struct kvm_vcpu *vcpu, int size,
			       unsigned short port, void *data,
			       unsigned int count, bool in)
{
	unsigned i;
	int r;

	WARN_ON_ONCE(vcpu->arch.pio.count);
	for (i = 0; i < count; i++) {
		if (in)
			r = kvm_io_bus_read(vcpu, KVM_PIO_BUS, port, size, data);
		else
			r = kvm_io_bus_write(vcpu, KVM_PIO_BUS, port, size, data);

		if (r) {
			if (i == 0)
				goto userspace_io;

			/*
			 * Userspace must have unregistered the device while PIO
			 * was running.  Drop writes / read as 0.
			 */
			if (in)
				memset(data, 0, size * (count - i));
			break;
		}

		data += size;
	}
	return 1;

userspace_io:
	vcpu->arch.pio.port = port;
	vcpu->arch.pio.in = in;
	vcpu->arch.pio.count = count;
	vcpu->arch.pio.size = size;

	if (in)
		memset(vcpu->arch.pio_data, 0, size * count);
	else
		memcpy(vcpu->arch.pio_data, data, size * count);

	vcpu->run->exit_reason = KVM_EXIT_IO;
	vcpu->run->io.direction = in ? KVM_EXIT_IO_IN : KVM_EXIT_IO_OUT;
	vcpu->run->io.size = size;
	vcpu->run->io.data_offset = KVM_PIO_PAGE_OFFSET * PAGE_SIZE;
	vcpu->run->io.count = count;
	vcpu->run->io.port = port;
	return 0;
}

static int emulator_pio_in(struct kvm_vcpu *vcpu, int size,
      			   unsigned short port, void *val, unsigned int count)
{
	int r = emulator_pio_in_out(vcpu, size, port, val, count, true);
	if (r)
		trace_kvm_pio(KVM_PIO_IN, port, size, count, val);

	return r;
}

static void complete_emulator_pio_in(struct kvm_vcpu *vcpu, void *val)
{
	int size = vcpu->arch.pio.size;
	unsigned int count = vcpu->arch.pio.count;
	memcpy(val, vcpu->arch.pio_data, size * count);
	trace_kvm_pio(KVM_PIO_IN, vcpu->arch.pio.port, size, count, vcpu->arch.pio_data);
	vcpu->arch.pio.count = 0;
}

static int emulator_pio_in_emulated(struct x86_emulate_ctxt *ctxt,
				    int size, unsigned short port, void *val,
				    unsigned int count)
{
	struct kvm_vcpu *vcpu = emul_to_vcpu(ctxt);
	if (vcpu->arch.pio.count) {
		/*
		 * Complete a previous iteration that required userspace I/O.
		 * Note, @count isn't guaranteed to match pio.count as userspace
		 * can modify ECX before rerunning the vCPU.  Ignore any such
		 * shenanigans as KVM doesn't support modifying the rep count,
		 * and the emulator ensures @count doesn't overflow the buffer.
		 */
		complete_emulator_pio_in(vcpu, val);
		return 1;
	}

	return emulator_pio_in(vcpu, size, port, val, count);
}

static int emulator_pio_out(struct kvm_vcpu *vcpu, int size,
			    unsigned short port, const void *val,
			    unsigned int count)
{
	trace_kvm_pio(KVM_PIO_OUT, port, size, count, val);
	return emulator_pio_in_out(vcpu, size, port, (void *)val, count, false);
}

static int emulator_pio_out_emulated(struct x86_emulate_ctxt *ctxt,
				     int size, unsigned short port,
				     const void *val, unsigned int count)
{
	return emulator_pio_out(emul_to_vcpu(ctxt), size, port, val, count);
}

static unsigned long get_segment_base(struct kvm_vcpu *vcpu, int seg)
{
	return kvm_x86_call(get_segment_base)(vcpu, seg);
}

static void emulator_invlpg(struct x86_emulate_ctxt *ctxt, ulong address)
{
	kvm_mmu_invlpg(emul_to_vcpu(ctxt), address);
}

static int kvm_emulate_wbinvd_noskip(struct kvm_vcpu *vcpu)
{
	if (!need_emulate_wbinvd(vcpu))
		return X86EMUL_CONTINUE;

	if (kvm_x86_call(has_wbinvd_exit)()) {
		int cpu = get_cpu();

		cpumask_set_cpu(cpu, vcpu->arch.wbinvd_dirty_mask);
		on_each_cpu_mask(vcpu->arch.wbinvd_dirty_mask,
				wbinvd_ipi, NULL, 1);
		put_cpu();
		cpumask_clear(vcpu->arch.wbinvd_dirty_mask);
	} else
		wbinvd();
	return X86EMUL_CONTINUE;
}

int kvm_emulate_wbinvd(struct kvm_vcpu *vcpu)
{
	kvm_emulate_wbinvd_noskip(vcpu);
	return kvm_skip_emulated_instruction(vcpu);
}
EXPORT_SYMBOL_GPL(kvm_emulate_wbinvd);



static void emulator_wbinvd(struct x86_emulate_ctxt *ctxt)
{
	kvm_emulate_wbinvd_noskip(emul_to_vcpu(ctxt));
}

static unsigned long emulator_get_dr(struct x86_emulate_ctxt *ctxt, int dr)
{
	return kvm_get_dr(emul_to_vcpu(ctxt), dr);
}

static int emulator_set_dr(struct x86_emulate_ctxt *ctxt, int dr,
			   unsigned long value)
{

	return kvm_set_dr(emul_to_vcpu(ctxt), dr, value);
}

static u64 mk_cr_64(u64 curr_cr, u32 new_val)
{
	return (curr_cr & ~((1ULL << 32) - 1)) | new_val;
}

static unsigned long emulator_get_cr(struct x86_emulate_ctxt *ctxt, int cr)
{
	struct kvm_vcpu *vcpu = emul_to_vcpu(ctxt);
	unsigned long value;

	switch (cr) {
	case 0:
		value = kvm_read_cr0(vcpu);
		break;
	case 2:
		value = vcpu->arch.cr2;
		break;
	case 3:
		value = kvm_read_cr3(vcpu);
		break;
	case 4:
		value = kvm_read_cr4(vcpu);
		break;
	case 8:
		value = kvm_get_cr8(vcpu);
		break;
	default:
		kvm_err("%s: unexpected cr %u\n", __func__, cr);
		return 0;
	}

	return value;
}

static int emulator_set_cr(struct x86_emulate_ctxt *ctxt, int cr, ulong val)
{
	struct kvm_vcpu *vcpu = emul_to_vcpu(ctxt);
	int res = 0;

	switch (cr) {
	case 0:
		res = kvm_set_cr0(vcpu, mk_cr_64(kvm_read_cr0(vcpu), val));
		break;
	case 2:
		vcpu->arch.cr2 = val;
		break;
	case 3:
		res = kvm_set_cr3(vcpu, val);
		break;
	case 4:
		res = kvm_set_cr4(vcpu, mk_cr_64(kvm_read_cr4(vcpu), val));
		break;
	case 8:
		res = kvm_set_cr8(vcpu, val);
		break;
	default:
		kvm_err("%s: unexpected cr %u\n", __func__, cr);
		res = -1;
	}

	return res;
}

static int emulator_get_cpl(struct x86_emulate_ctxt *ctxt)
{
	return kvm_x86_call(get_cpl)(emul_to_vcpu(ctxt));
}

static void emulator_get_gdt(struct x86_emulate_ctxt *ctxt, struct desc_ptr *dt)
{
	kvm_x86_call(get_gdt)(emul_to_vcpu(ctxt), dt);
}

static void emulator_get_idt(struct x86_emulate_ctxt *ctxt, struct desc_ptr *dt)
{
	kvm_x86_call(get_idt)(emul_to_vcpu(ctxt), dt);
}

static void emulator_set_gdt(struct x86_emulate_ctxt *ctxt, struct desc_ptr *dt)
{
	kvm_x86_call(set_gdt)(emul_to_vcpu(ctxt), dt);
}

static void emulator_set_idt(struct x86_emulate_ctxt *ctxt, struct desc_ptr *dt)
{
	kvm_x86_call(set_idt)(emul_to_vcpu(ctxt), dt);
}

static unsigned long emulator_get_cached_segment_base(
	struct x86_emulate_ctxt *ctxt, int seg)
{
	return get_segment_base(emul_to_vcpu(ctxt), seg);
}

static bool emulator_get_segment(struct x86_emulate_ctxt *ctxt, u16 *selector,
				 struct desc_struct *desc, u32 *base3,
				 int seg)
{
	struct kvm_segment var;

	kvm_get_segment(emul_to_vcpu(ctxt), &var, seg);
	*selector = var.selector;

	if (var.unusable) {
		memset(desc, 0, sizeof(*desc));
		if (base3)
			*base3 = 0;
		return false;
	}

	if (var.g)
		var.limit >>= 12;
	set_desc_limit(desc, var.limit);
	set_desc_base(desc, (unsigned long)var.base);
#ifdef CONFIG_X86_64
	if (base3)
		*base3 = var.base >> 32;
#endif
	desc->type = var.type;
	desc->s = var.s;
	desc->dpl = var.dpl;
	desc->p = var.present;
	desc->avl = var.avl;
	desc->l = var.l;
	desc->d = var.db;
	desc->g = var.g;

	return true;
}

static void emulator_set_segment(struct x86_emulate_ctxt *ctxt, u16 selector,
				 struct desc_struct *desc, u32 base3,
				 int seg)
{
	struct kvm_vcpu *vcpu = emul_to_vcpu(ctxt);
	struct kvm_segment var;

	var.selector = selector;
	var.base = get_desc_base(desc);
#ifdef CONFIG_X86_64
	var.base |= ((u64)base3) << 32;
#endif
	var.limit = get_desc_limit(desc);
	if (desc->g)
		var.limit = (var.limit << 12) | 0xfff;
	var.type = desc->type;
	var.dpl = desc->dpl;
	var.db = desc->d;
	var.s = desc->s;
	var.l = desc->l;
	var.g = desc->g;
	var.avl = desc->avl;
	var.present = desc->p;
	var.unusable = !var.present;
	var.padding = 0;

	kvm_set_segment(vcpu, &var, seg);
	return;
}

static int emulator_get_msr_with_filter(struct x86_emulate_ctxt *ctxt,
					u32 msr_index, u64 *pdata)
{
	struct kvm_vcpu *vcpu = emul_to_vcpu(ctxt);
	int r;

	r = kvm_get_msr_with_filter(vcpu, msr_index, pdata);
	if (r < 0)
		return X86EMUL_UNHANDLEABLE;

	if (r) {
		if (kvm_msr_user_space(vcpu, msr_index, KVM_EXIT_X86_RDMSR, 0,
				       complete_emulated_rdmsr, r))
			return X86EMUL_IO_NEEDED;

		trace_kvm_msr_read_ex(msr_index);
		return X86EMUL_PROPAGATE_FAULT;
	}

	trace_kvm_msr_read(msr_index, *pdata);
	return X86EMUL_CONTINUE;
}

static int emulator_set_msr_with_filter(struct x86_emulate_ctxt *ctxt,
					u32 msr_index, u64 data)
{
	struct kvm_vcpu *vcpu = emul_to_vcpu(ctxt);
	int r;

	r = kvm_set_msr_with_filter(vcpu, msr_index, data);
	if (r < 0)
		return X86EMUL_UNHANDLEABLE;

	if (r) {
		if (kvm_msr_user_space(vcpu, msr_index, KVM_EXIT_X86_WRMSR, data,
				       complete_emulated_msr_access, r))
			return X86EMUL_IO_NEEDED;

		trace_kvm_msr_write_ex(msr_index, data);
		return X86EMUL_PROPAGATE_FAULT;
	}

	trace_kvm_msr_write(msr_index, data);
	return X86EMUL_CONTINUE;
}

static int emulator_get_msr(struct x86_emulate_ctxt *ctxt,
			    u32 msr_index, u64 *pdata)
{
	return kvm_get_msr(emul_to_vcpu(ctxt), msr_index, pdata);
}

static int emulator_check_rdpmc_early(struct x86_emulate_ctxt *ctxt, u32 pmc)
{
	return kvm_pmu_check_rdpmc_early(emul_to_vcpu(ctxt), pmc);
}

static int emulator_read_pmc(struct x86_emulate_ctxt *ctxt,
			     u32 pmc, u64 *pdata)
{
	return kvm_pmu_rdpmc(emul_to_vcpu(ctxt), pmc, pdata);
}

static void emulator_halt(struct x86_emulate_ctxt *ctxt)
{
	emul_to_vcpu(ctxt)->arch.halt_request = 1;
}

static int emulator_intercept(struct x86_emulate_ctxt *ctxt,
			      struct x86_instruction_info *info,
			      enum x86_intercept_stage stage)
{
	return kvm_x86_call(check_intercept)(emul_to_vcpu(ctxt), info, stage,
					     &ctxt->exception);
}

static bool emulator_get_cpuid(struct x86_emulate_ctxt *ctxt,
			      u32 *eax, u32 *ebx, u32 *ecx, u32 *edx,
			      bool exact_only)
{
	return kvm_cpuid(emul_to_vcpu(ctxt), eax, ebx, ecx, edx, exact_only);
}

static bool emulator_guest_has_movbe(struct x86_emulate_ctxt *ctxt)
{
	return guest_cpu_cap_has(emul_to_vcpu(ctxt), X86_FEATURE_MOVBE);
}

static bool emulator_guest_has_fxsr(struct x86_emulate_ctxt *ctxt)
{
	return guest_cpu_cap_has(emul_to_vcpu(ctxt), X86_FEATURE_FXSR);
}

static bool emulator_guest_has_rdpid(struct x86_emulate_ctxt *ctxt)
{
	return guest_cpu_cap_has(emul_to_vcpu(ctxt), X86_FEATURE_RDPID);
}

static bool emulator_guest_cpuid_is_intel_compatible(struct x86_emulate_ctxt *ctxt)
{
	return guest_cpuid_is_intel_compatible(emul_to_vcpu(ctxt));
}

static ulong emulator_read_gpr(struct x86_emulate_ctxt *ctxt, unsigned reg)
{
	return kvm_register_read_raw(emul_to_vcpu(ctxt), reg);
}

static void emulator_write_gpr(struct x86_emulate_ctxt *ctxt, unsigned reg, ulong val)
{
	kvm_register_write_raw(emul_to_vcpu(ctxt), reg, val);
}

static void emulator_set_nmi_mask(struct x86_emulate_ctxt *ctxt, bool masked)
{
	kvm_x86_call(set_nmi_mask)(emul_to_vcpu(ctxt), masked);
}

static bool emulator_is_smm(struct x86_emulate_ctxt *ctxt)
{
	return is_smm(emul_to_vcpu(ctxt));
}

static bool emulator_is_guest_mode(struct x86_emulate_ctxt *ctxt)
{
	return is_guest_mode(emul_to_vcpu(ctxt));
}

#ifndef CONFIG_KVM_SMM
static int emulator_leave_smm(struct x86_emulate_ctxt *ctxt)
{
	WARN_ON_ONCE(1);
	return X86EMUL_UNHANDLEABLE;
}
#endif

static void emulator_triple_fault(struct x86_emulate_ctxt *ctxt)
{
	kvm_make_request(KVM_REQ_TRIPLE_FAULT, emul_to_vcpu(ctxt));
}

static int emulator_set_xcr(struct x86_emulate_ctxt *ctxt, u32 index, u64 xcr)
{
	return __kvm_set_xcr(emul_to_vcpu(ctxt), index, xcr);
}

static void emulator_vm_bugged(struct x86_emulate_ctxt *ctxt)
{
	struct kvm *kvm = emul_to_vcpu(ctxt)->kvm;

	if (!kvm->vm_bugged)
		kvm_vm_bugged(kvm);
}

static gva_t emulator_get_untagged_addr(struct x86_emulate_ctxt *ctxt,
					gva_t addr, unsigned int flags)
{
	if (!kvm_x86_ops.get_untagged_addr)
		return addr;

	return kvm_x86_call(get_untagged_addr)(emul_to_vcpu(ctxt),
					       addr, flags);
}

static bool emulator_is_canonical_addr(struct x86_emulate_ctxt *ctxt,
				       gva_t addr, unsigned int flags)
{
	return !is_noncanonical_address(addr, emul_to_vcpu(ctxt), flags);
}

static const struct x86_emulate_ops emulate_ops = {
	.vm_bugged           = emulator_vm_bugged,
	.read_gpr            = emulator_read_gpr,
	.write_gpr           = emulator_write_gpr,
	.read_std            = emulator_read_std,
	.write_std           = emulator_write_std,
	.fetch               = kvm_fetch_guest_virt,
	.read_emulated       = emulator_read_emulated,
	.write_emulated      = emulator_write_emulated,
	.cmpxchg_emulated    = emulator_cmpxchg_emulated,
	.invlpg              = emulator_invlpg,
	.pio_in_emulated     = emulator_pio_in_emulated,
	.pio_out_emulated    = emulator_pio_out_emulated,
	.get_segment         = emulator_get_segment,
	.set_segment         = emulator_set_segment,
	.get_cached_segment_base = emulator_get_cached_segment_base,
	.get_gdt             = emulator_get_gdt,
	.get_idt	     = emulator_get_idt,
	.set_gdt             = emulator_set_gdt,
	.set_idt	     = emulator_set_idt,
	.get_cr              = emulator_get_cr,
	.set_cr              = emulator_set_cr,
	.cpl                 = emulator_get_cpl,
	.get_dr              = emulator_get_dr,
	.set_dr              = emulator_set_dr,
	.set_msr_with_filter = emulator_set_msr_with_filter,
	.get_msr_with_filter = emulator_get_msr_with_filter,
	.get_msr             = emulator_get_msr,
	.check_rdpmc_early   = emulator_check_rdpmc_early,
	.read_pmc            = emulator_read_pmc,
	.halt                = emulator_halt,
	.wbinvd              = emulator_wbinvd,
	.fix_hypercall       = emulator_fix_hypercall,
	.intercept           = emulator_intercept,
	.get_cpuid           = emulator_get_cpuid,
	.guest_has_movbe     = emulator_guest_has_movbe,
	.guest_has_fxsr      = emulator_guest_has_fxsr,
	.guest_has_rdpid     = emulator_guest_has_rdpid,
	.guest_cpuid_is_intel_compatible = emulator_guest_cpuid_is_intel_compatible,
	.set_nmi_mask        = emulator_set_nmi_mask,
	.is_smm              = emulator_is_smm,
	.is_guest_mode       = emulator_is_guest_mode,
	.leave_smm           = emulator_leave_smm,
	.triple_fault        = emulator_triple_fault,
	.set_xcr             = emulator_set_xcr,
	.get_untagged_addr   = emulator_get_untagged_addr,
	.is_canonical_addr   = emulator_is_canonical_addr,
};

static void toggle_interruptibility(struct kvm_vcpu *vcpu, u32 mask)
{
	u32 int_shadow = kvm_x86_call(get_interrupt_shadow)(vcpu);
	/*
	 * an sti; sti; sequence only disable interrupts for the first
	 * instruction. So, if the last instruction, be it emulated or
	 * not, left the system with the INT_STI flag enabled, it
	 * means that the last instruction is an sti. We should not
	 * leave the flag on in this case. The same goes for mov ss
	 */
	if (int_shadow & mask)
		mask = 0;
	if (unlikely(int_shadow || mask)) {
		kvm_x86_call(set_interrupt_shadow)(vcpu, mask);
		if (!mask)
			kvm_make_request(KVM_REQ_EVENT, vcpu);
	}
}

static void inject_emulated_exception(struct kvm_vcpu *vcpu)
{
	struct x86_emulate_ctxt *ctxt = vcpu->arch.emulate_ctxt;

	if (ctxt->exception.vector == PF_VECTOR)
		kvm_inject_emulated_page_fault(vcpu, &ctxt->exception);
	else if (ctxt->exception.error_code_valid)
		kvm_queue_exception_e(vcpu, ctxt->exception.vector,
				      ctxt->exception.error_code);
	else
		kvm_queue_exception(vcpu, ctxt->exception.vector);
}

static struct x86_emulate_ctxt *alloc_emulate_ctxt(struct kvm_vcpu *vcpu)
{
	struct x86_emulate_ctxt *ctxt;

	ctxt = kmem_cache_zalloc(x86_emulator_cache, GFP_KERNEL_ACCOUNT);
	if (!ctxt) {
		pr_err("failed to allocate vcpu's emulator\n");
		return NULL;
	}

	ctxt->vcpu = vcpu;
	ctxt->ops = &emulate_ops;
	vcpu->arch.emulate_ctxt = ctxt;

	return ctxt;
}

static void init_emulate_ctxt(struct kvm_vcpu *vcpu)
{
	struct x86_emulate_ctxt *ctxt = vcpu->arch.emulate_ctxt;
	int cs_db, cs_l;

	kvm_x86_call(get_cs_db_l_bits)(vcpu, &cs_db, &cs_l);

	ctxt->gpa_available = false;
	ctxt->eflags = kvm_get_rflags(vcpu);
	ctxt->tf = (ctxt->eflags & X86_EFLAGS_TF) != 0;

	ctxt->eip = kvm_rip_read(vcpu);
	ctxt->mode = (!is_protmode(vcpu))		? X86EMUL_MODE_REAL :
		     (ctxt->eflags & X86_EFLAGS_VM)	? X86EMUL_MODE_VM86 :
		     (cs_l && is_long_mode(vcpu))	? X86EMUL_MODE_PROT64 :
		     cs_db				? X86EMUL_MODE_PROT32 :
							  X86EMUL_MODE_PROT16;
	ctxt->interruptibility = 0;
	ctxt->have_exception = false;
	ctxt->exception.vector = -1;
	ctxt->perm_ok = false;

	init_decode_cache(ctxt);
	vcpu->arch.emulate_regs_need_sync_from_vcpu = false;
}

void kvm_inject_realmode_interrupt(struct kvm_vcpu *vcpu, int irq, int inc_eip)
{
	struct x86_emulate_ctxt *ctxt = vcpu->arch.emulate_ctxt;
	int ret;

	init_emulate_ctxt(vcpu);

	ctxt->op_bytes = 2;
	ctxt->ad_bytes = 2;
	ctxt->_eip = ctxt->eip + inc_eip;
	ret = emulate_int_real(ctxt, irq);

	if (ret != X86EMUL_CONTINUE) {
		kvm_make_request(KVM_REQ_TRIPLE_FAULT, vcpu);
	} else {
		ctxt->eip = ctxt->_eip;
		kvm_rip_write(vcpu, ctxt->eip);
		kvm_set_rflags(vcpu, ctxt->eflags);
	}
}
EXPORT_SYMBOL_GPL(kvm_inject_realmode_interrupt);

static void prepare_emulation_failure_exit(struct kvm_vcpu *vcpu, u64 *data,
					   u8 ndata, u8 *insn_bytes, u8 insn_size)
{
	struct kvm_run *run = vcpu->run;
	u64 info[5];
	u8 info_start;

	/*
	 * Zero the whole array used to retrieve the exit info, as casting to
	 * u32 for select entries will leave some chunks uninitialized.
	 */
	memset(&info, 0, sizeof(info));

	kvm_x86_call(get_exit_info)(vcpu, (u32 *)&info[0], &info[1], &info[2],
				    (u32 *)&info[3], (u32 *)&info[4]);

	run->exit_reason = KVM_EXIT_INTERNAL_ERROR;
	run->emulation_failure.suberror = KVM_INTERNAL_ERROR_EMULATION;

	/*
	 * There's currently space for 13 entries, but 5 are used for the exit
	 * reason and info.  Restrict to 4 to reduce the maintenance burden
	 * when expanding kvm_run.emulation_failure in the future.
	 */
	if (WARN_ON_ONCE(ndata > 4))
		ndata = 4;

	/* Always include the flags as a 'data' entry. */
	info_start = 1;
	run->emulation_failure.flags = 0;

	if (insn_size) {
		BUILD_BUG_ON((sizeof(run->emulation_failure.insn_size) +
			      sizeof(run->emulation_failure.insn_bytes) != 16));
		info_start += 2;
		run->emulation_failure.flags |=
			KVM_INTERNAL_ERROR_EMULATION_FLAG_INSTRUCTION_BYTES;
		run->emulation_failure.insn_size = insn_size;
		memset(run->emulation_failure.insn_bytes, 0x90,
		       sizeof(run->emulation_failure.insn_bytes));
		memcpy(run->emulation_failure.insn_bytes, insn_bytes, insn_size);
	}

	memcpy(&run->internal.data[info_start], info, sizeof(info));
	memcpy(&run->internal.data[info_start + ARRAY_SIZE(info)], data,
	       ndata * sizeof(data[0]));

	run->emulation_failure.ndata = info_start + ARRAY_SIZE(info) + ndata;
}

static void prepare_emulation_ctxt_failure_exit(struct kvm_vcpu *vcpu)
{
	struct x86_emulate_ctxt *ctxt = vcpu->arch.emulate_ctxt;

	prepare_emulation_failure_exit(vcpu, NULL, 0, ctxt->fetch.data,
				       ctxt->fetch.end - ctxt->fetch.data);
}

void __kvm_prepare_emulation_failure_exit(struct kvm_vcpu *vcpu, u64 *data,
					  u8 ndata)
{
	prepare_emulation_failure_exit(vcpu, data, ndata, NULL, 0);
}
EXPORT_SYMBOL_GPL(__kvm_prepare_emulation_failure_exit);

void kvm_prepare_emulation_failure_exit(struct kvm_vcpu *vcpu)
{
	__kvm_prepare_emulation_failure_exit(vcpu, NULL, 0);
}
EXPORT_SYMBOL_GPL(kvm_prepare_emulation_failure_exit);

void kvm_prepare_event_vectoring_exit(struct kvm_vcpu *vcpu, gpa_t gpa)
{
	u32 reason, intr_info, error_code;
	struct kvm_run *run = vcpu->run;
	u64 info1, info2;
	int ndata = 0;

	kvm_x86_call(get_exit_info)(vcpu, &reason, &info1, &info2,
				    &intr_info, &error_code);

	run->internal.data[ndata++] = info2;
	run->internal.data[ndata++] = reason;
	run->internal.data[ndata++] = info1;
	run->internal.data[ndata++] = gpa;
	run->internal.data[ndata++] = vcpu->arch.last_vmentry_cpu;

	run->exit_reason = KVM_EXIT_INTERNAL_ERROR;
	run->internal.suberror = KVM_INTERNAL_ERROR_DELIVERY_EV;
	run->internal.ndata = ndata;
}
EXPORT_SYMBOL_GPL(kvm_prepare_event_vectoring_exit);

static int handle_emulation_failure(struct kvm_vcpu *vcpu, int emulation_type)
{
	struct kvm *kvm = vcpu->kvm;

	++vcpu->stat.insn_emulation_fail;
	trace_kvm_emulate_insn_failed(vcpu);

	if (emulation_type & EMULTYPE_VMWARE_GP) {
		kvm_queue_exception_e(vcpu, GP_VECTOR, 0);
		return 1;
	}

	if (kvm->arch.exit_on_emulation_error ||
	    (emulation_type & EMULTYPE_SKIP)) {
		prepare_emulation_ctxt_failure_exit(vcpu);
		return 0;
	}

	kvm_queue_exception(vcpu, UD_VECTOR);

	if (!is_guest_mode(vcpu) && kvm_x86_call(get_cpl)(vcpu) == 0) {
		prepare_emulation_ctxt_failure_exit(vcpu);
		return 0;
	}

	return 1;
}

static bool kvm_unprotect_and_retry_on_failure(struct kvm_vcpu *vcpu,
					       gpa_t cr2_or_gpa,
					       int emulation_type)
{
	if (!(emulation_type & EMULTYPE_ALLOW_RETRY_PF))
		return false;

	/*
	 * If the failed instruction faulted on an access to page tables that
	 * are used to translate any part of the instruction, KVM can't resolve
	 * the issue by unprotecting the gfn, as zapping the shadow page will
	 * result in the instruction taking a !PRESENT page fault and thus put
	 * the vCPU into an infinite loop of page faults.  E.g. KVM will create
	 * a SPTE and write-protect the gfn to resolve the !PRESENT fault, and
	 * then zap the SPTE to unprotect the gfn, and then do it all over
	 * again.  Report the error to userspace.
	 */
	if (emulation_type & EMULTYPE_WRITE_PF_TO_SP)
		return false;

	/*
	 * If emulation may have been triggered by a write to a shadowed page
	 * table, unprotect the gfn (zap any relevant SPTEs) and re-enter the
	 * guest to let the CPU re-execute the instruction in the hope that the
	 * CPU can cleanly execute the instruction that KVM failed to emulate.
	 */
	__kvm_mmu_unprotect_gfn_and_retry(vcpu, cr2_or_gpa, true);

	/*
	 * Retry even if _this_ vCPU didn't unprotect the gfn, as it's possible
	 * all SPTEs were already zapped by a different task.  The alternative
	 * is to report the error to userspace and likely terminate the guest,
	 * and the last_retry_{eip,addr} checks will prevent retrying the page
	 * fault indefinitely, i.e. there's nothing to lose by retrying.
	 */
	return true;
}

static int complete_emulated_mmio(struct kvm_vcpu *vcpu);
static int complete_emulated_pio(struct kvm_vcpu *vcpu);

static int kvm_vcpu_check_hw_bp(unsigned long addr, u32 type, u32 dr7,
				unsigned long *db)
{
	u32 dr6 = 0;
	int i;
	u32 enable, rwlen;

	enable = dr7;
	rwlen = dr7 >> 16;
	for (i = 0; i < 4; i++, enable >>= 2, rwlen >>= 4)
		if ((enable & 3) && (rwlen & 15) == type && db[i] == addr)
			dr6 |= (1 << i);
	return dr6;
}

static int kvm_vcpu_do_singlestep(struct kvm_vcpu *vcpu)
{
	struct kvm_run *kvm_run = vcpu->run;

	if (vcpu->guest_debug & KVM_GUESTDBG_SINGLESTEP) {
		kvm_run->debug.arch.dr6 = DR6_BS | DR6_ACTIVE_LOW;
		kvm_run->debug.arch.pc = kvm_get_linear_rip(vcpu);
		kvm_run->debug.arch.exception = DB_VECTOR;
		kvm_run->exit_reason = KVM_EXIT_DEBUG;
		return 0;
	}
	kvm_queue_exception_p(vcpu, DB_VECTOR, DR6_BS);
	return 1;
}

int kvm_skip_emulated_instruction(struct kvm_vcpu *vcpu)
{
	unsigned long rflags = kvm_x86_call(get_rflags)(vcpu);
	int r;

	r = kvm_x86_call(skip_emulated_instruction)(vcpu);
	if (unlikely(!r))
		return 0;

	kvm_pmu_trigger_event(vcpu, kvm_pmu_eventsel.INSTRUCTIONS_RETIRED);

	/*
	 * rflags is the old, "raw" value of the flags.  The new value has
	 * not been saved yet.
	 *
	 * This is correct even for TF set by the guest, because "the
	 * processor will not generate this exception after the instruction
	 * that sets the TF flag".
	 */
	if (unlikely(rflags & X86_EFLAGS_TF))
		r = kvm_vcpu_do_singlestep(vcpu);
	return r;
}
EXPORT_SYMBOL_GPL(kvm_skip_emulated_instruction);

static bool kvm_is_code_breakpoint_inhibited(struct kvm_vcpu *vcpu)
{
	if (kvm_get_rflags(vcpu) & X86_EFLAGS_RF)
		return true;

	/*
	 * Intel compatible CPUs inhibit code #DBs when MOV/POP SS blocking is
	 * active, but AMD compatible CPUs do not.
	 */
	if (!guest_cpuid_is_intel_compatible(vcpu))
		return false;

	return kvm_x86_call(get_interrupt_shadow)(vcpu) & KVM_X86_SHADOW_INT_MOV_SS;
}

static bool kvm_vcpu_check_code_breakpoint(struct kvm_vcpu *vcpu,
					   int emulation_type, int *r)
{
	WARN_ON_ONCE(emulation_type & EMULTYPE_NO_DECODE);

	/*
	 * Do not check for code breakpoints if hardware has already done the
	 * checks, as inferred from the emulation type.  On NO_DECODE and SKIP,
	 * the instruction has passed all exception checks, and all intercepted
	 * exceptions that trigger emulation have lower priority than code
	 * breakpoints, i.e. the fact that the intercepted exception occurred
	 * means any code breakpoints have already been serviced.
	 *
	 * Note, KVM needs to check for code #DBs on EMULTYPE_TRAP_UD_FORCED as
	 * hardware has checked the RIP of the magic prefix, but not the RIP of
	 * the instruction being emulated.  The intent of forced emulation is
	 * to behave as if KVM intercepted the instruction without an exception
	 * and without a prefix.
	 */
	if (emulation_type & (EMULTYPE_NO_DECODE | EMULTYPE_SKIP |
			      EMULTYPE_TRAP_UD | EMULTYPE_VMWARE_GP | EMULTYPE_PF))
		return false;

	if (unlikely(vcpu->guest_debug & KVM_GUESTDBG_USE_HW_BP) &&
	    (vcpu->arch.guest_debug_dr7 & DR7_BP_EN_MASK)) {
		struct kvm_run *kvm_run = vcpu->run;
		unsigned long eip = kvm_get_linear_rip(vcpu);
		u32 dr6 = kvm_vcpu_check_hw_bp(eip, 0,
					   vcpu->arch.guest_debug_dr7,
					   vcpu->arch.eff_db);

		if (dr6 != 0) {
			kvm_run->debug.arch.dr6 = dr6 | DR6_ACTIVE_LOW;
			kvm_run->debug.arch.pc = eip;
			kvm_run->debug.arch.exception = DB_VECTOR;
			kvm_run->exit_reason = KVM_EXIT_DEBUG;
			*r = 0;
			return true;
		}
	}

	if (unlikely(vcpu->arch.dr7 & DR7_BP_EN_MASK) &&
	    !kvm_is_code_breakpoint_inhibited(vcpu)) {
		unsigned long eip = kvm_get_linear_rip(vcpu);
		u32 dr6 = kvm_vcpu_check_hw_bp(eip, 0,
					   vcpu->arch.dr7,
					   vcpu->arch.db);

		if (dr6 != 0) {
			kvm_queue_exception_p(vcpu, DB_VECTOR, dr6);
			*r = 1;
			return true;
		}
	}

	return false;
}

static bool is_vmware_backdoor_opcode(struct x86_emulate_ctxt *ctxt)
{
	switch (ctxt->opcode_len) {
	case 1:
		switch (ctxt->b) {
		case 0xe4:	/* IN */
		case 0xe5:
		case 0xec:
		case 0xed:
		case 0xe6:	/* OUT */
		case 0xe7:
		case 0xee:
		case 0xef:
		case 0x6c:	/* INS */
		case 0x6d:
		case 0x6e:	/* OUTS */
		case 0x6f:
			return true;
		}
		break;
	case 2:
		switch (ctxt->b) {
		case 0x33:	/* RDPMC */
			return true;
		}
		break;
	}

	return false;
}

/*
 * Decode an instruction for emulation.  The caller is responsible for handling
 * code breakpoints.  Note, manually detecting code breakpoints is unnecessary
 * (and wrong) when emulating on an intercepted fault-like exception[*], as
 * code breakpoints have higher priority and thus have already been done by
 * hardware.
 *
 * [*] Except #MC, which is higher priority, but KVM should never emulate in
 *     response to a machine check.
 */
int x86_decode_emulated_instruction(struct kvm_vcpu *vcpu, int emulation_type,
				    void *insn, int insn_len)
{
	struct x86_emulate_ctxt *ctxt = vcpu->arch.emulate_ctxt;
	int r;

	init_emulate_ctxt(vcpu);

	r = x86_decode_insn(ctxt, insn, insn_len, emulation_type);

	trace_kvm_emulate_insn_start(vcpu);
	++vcpu->stat.insn_emulation;

	return r;
}
EXPORT_SYMBOL_GPL(x86_decode_emulated_instruction);

int x86_emulate_instruction(struct kvm_vcpu *vcpu, gpa_t cr2_or_gpa,
			    int emulation_type, void *insn, int insn_len)
{
	int r;
	struct x86_emulate_ctxt *ctxt = vcpu->arch.emulate_ctxt;
	bool writeback = true;

	if ((emulation_type & EMULTYPE_ALLOW_RETRY_PF) &&
	    (WARN_ON_ONCE(is_guest_mode(vcpu)) ||
	     WARN_ON_ONCE(!(emulation_type & EMULTYPE_PF))))
		emulation_type &= ~EMULTYPE_ALLOW_RETRY_PF;

	r = kvm_check_emulate_insn(vcpu, emulation_type, insn, insn_len);
	if (r != X86EMUL_CONTINUE) {
		if (r == X86EMUL_RETRY_INSTR || r == X86EMUL_PROPAGATE_FAULT)
			return 1;

		if (kvm_unprotect_and_retry_on_failure(vcpu, cr2_or_gpa,
						       emulation_type))
			return 1;

		if (r == X86EMUL_UNHANDLEABLE_VECTORING) {
			kvm_prepare_event_vectoring_exit(vcpu, cr2_or_gpa);
			return 0;
		}

		WARN_ON_ONCE(r != X86EMUL_UNHANDLEABLE);
		return handle_emulation_failure(vcpu, emulation_type);
	}

	vcpu->arch.l1tf_flush_l1d = true;

	if (!(emulation_type & EMULTYPE_NO_DECODE)) {
		kvm_clear_exception_queue(vcpu);

		/*
		 * Return immediately if RIP hits a code breakpoint, such #DBs
		 * are fault-like and are higher priority than any faults on
		 * the code fetch itself.
		 */
		if (kvm_vcpu_check_code_breakpoint(vcpu, emulation_type, &r))
			return r;

		r = x86_decode_emulated_instruction(vcpu, emulation_type,
						    insn, insn_len);
		if (r != EMULATION_OK)  {
			if ((emulation_type & EMULTYPE_TRAP_UD) ||
			    (emulation_type & EMULTYPE_TRAP_UD_FORCED)) {
				kvm_queue_exception(vcpu, UD_VECTOR);
				return 1;
			}
			if (kvm_unprotect_and_retry_on_failure(vcpu, cr2_or_gpa,
							       emulation_type))
				return 1;

			if (ctxt->have_exception &&
			    !(emulation_type & EMULTYPE_SKIP)) {
				/*
				 * #UD should result in just EMULATION_FAILED, and trap-like
				 * exception should not be encountered during decode.
				 */
				WARN_ON_ONCE(ctxt->exception.vector == UD_VECTOR ||
					     exception_type(ctxt->exception.vector) == EXCPT_TRAP);
				inject_emulated_exception(vcpu);
				return 1;
			}
			return handle_emulation_failure(vcpu, emulation_type);
		}
	}

	if ((emulation_type & EMULTYPE_VMWARE_GP) &&
	    !is_vmware_backdoor_opcode(ctxt)) {
		kvm_queue_exception_e(vcpu, GP_VECTOR, 0);
		return 1;
	}

	/*
	 * EMULTYPE_SKIP without EMULTYPE_COMPLETE_USER_EXIT is intended for
	 * use *only* by vendor callbacks for kvm_skip_emulated_instruction().
	 * The caller is responsible for updating interruptibility state and
	 * injecting single-step #DBs.
	 */
	if (emulation_type & EMULTYPE_SKIP) {
		if (ctxt->mode != X86EMUL_MODE_PROT64)
			ctxt->eip = (u32)ctxt->_eip;
		else
			ctxt->eip = ctxt->_eip;

		if (emulation_type & EMULTYPE_COMPLETE_USER_EXIT) {
			r = 1;
			goto writeback;
		}

		kvm_rip_write(vcpu, ctxt->eip);
		if (ctxt->eflags & X86_EFLAGS_RF)
			kvm_set_rflags(vcpu, ctxt->eflags & ~X86_EFLAGS_RF);
		return 1;
	}

	/*
	 * If emulation was caused by a write-protection #PF on a non-page_table
	 * writing instruction, try to unprotect the gfn, i.e. zap shadow pages,
	 * and retry the instruction, as the vCPU is likely no longer using the
	 * gfn as a page table.
	 */
	if ((emulation_type & EMULTYPE_ALLOW_RETRY_PF) &&
	    !x86_page_table_writing_insn(ctxt) &&
	    kvm_mmu_unprotect_gfn_and_retry(vcpu, cr2_or_gpa))
		return 1;

	/* this is needed for vmware backdoor interface to work since it
	   changes registers values  during IO operation */
	if (vcpu->arch.emulate_regs_need_sync_from_vcpu) {
		vcpu->arch.emulate_regs_need_sync_from_vcpu = false;
		emulator_invalidate_register_cache(ctxt);
	}

restart:
	if (emulation_type & EMULTYPE_PF) {
		/* Save the faulting GPA (cr2) in the address field */
		ctxt->exception.address = cr2_or_gpa;

		/* With shadow page tables, cr2 contains a GVA or nGPA. */
		if (vcpu->arch.mmu->root_role.direct) {
			ctxt->gpa_available = true;
			ctxt->gpa_val = cr2_or_gpa;
		}
	} else {
		/* Sanitize the address out of an abundance of paranoia. */
		ctxt->exception.address = 0;
	}

	r = x86_emulate_insn(ctxt);

	if (r == EMULATION_INTERCEPTED)
		return 1;

	if (r == EMULATION_FAILED) {
		if (kvm_unprotect_and_retry_on_failure(vcpu, cr2_or_gpa,
						       emulation_type))
			return 1;

		return handle_emulation_failure(vcpu, emulation_type);
	}

	if (ctxt->have_exception) {
		WARN_ON_ONCE(vcpu->mmio_needed && !vcpu->mmio_is_write);
		vcpu->mmio_needed = false;
		r = 1;
		inject_emulated_exception(vcpu);
	} else if (vcpu->arch.pio.count) {
		if (!vcpu->arch.pio.in) {
			/* FIXME: return into emulator if single-stepping.  */
			vcpu->arch.pio.count = 0;
		} else {
			writeback = false;
			vcpu->arch.complete_userspace_io = complete_emulated_pio;
		}
		r = 0;
	} else if (vcpu->mmio_needed) {
		++vcpu->stat.mmio_exits;

		if (!vcpu->mmio_is_write)
			writeback = false;
		r = 0;
		vcpu->arch.complete_userspace_io = complete_emulated_mmio;
	} else if (vcpu->arch.complete_userspace_io) {
		writeback = false;
		r = 0;
	} else if (r == EMULATION_RESTART)
		goto restart;
	else
		r = 1;

writeback:
	if (writeback) {
		unsigned long rflags = kvm_x86_call(get_rflags)(vcpu);
		toggle_interruptibility(vcpu, ctxt->interruptibility);
		vcpu->arch.emulate_regs_need_sync_to_vcpu = false;

		/*
		 * Note, EXCPT_DB is assumed to be fault-like as the emulator
		 * only supports code breakpoints and general detect #DB, both
		 * of which are fault-like.
		 */
		if (!ctxt->have_exception ||
		    exception_type(ctxt->exception.vector) == EXCPT_TRAP) {
			kvm_pmu_trigger_event(vcpu, kvm_pmu_eventsel.INSTRUCTIONS_RETIRED);
			if (ctxt->is_branch)
				kvm_pmu_trigger_event(vcpu, kvm_pmu_eventsel.BRANCH_INSTRUCTIONS_RETIRED);
			kvm_rip_write(vcpu, ctxt->eip);
			if (r && (ctxt->tf || (vcpu->guest_debug & KVM_GUESTDBG_SINGLESTEP)))
				r = kvm_vcpu_do_singlestep(vcpu);
			kvm_x86_call(update_emulated_instruction)(vcpu);
			__kvm_set_rflags(vcpu, ctxt->eflags);
		}

		/*
		 * For STI, interrupts are shadowed; so KVM_REQ_EVENT will
		 * do nothing, and it will be requested again as soon as
		 * the shadow expires.  But we still need to check here,
		 * because POPF has no interrupt shadow.
		 */
		if (unlikely((ctxt->eflags & ~rflags) & X86_EFLAGS_IF))
			kvm_make_request(KVM_REQ_EVENT, vcpu);
	} else
		vcpu->arch.emulate_regs_need_sync_to_vcpu = true;

	return r;
}

int kvm_emulate_instruction(struct kvm_vcpu *vcpu, int emulation_type)
{
	return x86_emulate_instruction(vcpu, 0, emulation_type, NULL, 0);
}
EXPORT_SYMBOL_GPL(kvm_emulate_instruction);

int kvm_emulate_instruction_from_buffer(struct kvm_vcpu *vcpu,
					void *insn, int insn_len)
{
	return x86_emulate_instruction(vcpu, 0, 0, insn, insn_len);
}
EXPORT_SYMBOL_GPL(kvm_emulate_instruction_from_buffer);

static int complete_fast_pio_out_port_0x7e(struct kvm_vcpu *vcpu)
{
	vcpu->arch.pio.count = 0;
	return 1;
}

static int complete_fast_pio_out(struct kvm_vcpu *vcpu)
{
	vcpu->arch.pio.count = 0;

	if (unlikely(!kvm_is_linear_rip(vcpu, vcpu->arch.pio.linear_rip)))
		return 1;

	return kvm_skip_emulated_instruction(vcpu);
}

static int kvm_fast_pio_out(struct kvm_vcpu *vcpu, int size,
			    unsigned short port)
{
	unsigned long val = kvm_rax_read(vcpu);
	int ret = emulator_pio_out(vcpu, size, port, &val, 1);

	if (ret)
		return ret;

	/*
	 * Workaround userspace that relies on old KVM behavior of %rip being
	 * incremented prior to exiting to userspace to handle "OUT 0x7e".
	 */
	if (port == 0x7e &&
	    kvm_check_has_quirk(vcpu->kvm, KVM_X86_QUIRK_OUT_7E_INC_RIP)) {
		vcpu->arch.complete_userspace_io =
			complete_fast_pio_out_port_0x7e;
		kvm_skip_emulated_instruction(vcpu);
	} else {
		vcpu->arch.pio.linear_rip = kvm_get_linear_rip(vcpu);
		vcpu->arch.complete_userspace_io = complete_fast_pio_out;
	}
	return 0;
}

static int complete_fast_pio_in(struct kvm_vcpu *vcpu)
{
	unsigned long val;

	/* We should only ever be called with arch.pio.count equal to 1 */
	BUG_ON(vcpu->arch.pio.count != 1);

	if (unlikely(!kvm_is_linear_rip(vcpu, vcpu->arch.pio.linear_rip))) {
		vcpu->arch.pio.count = 0;
		return 1;
	}

	/* For size less than 4 we merge, else we zero extend */
	val = (vcpu->arch.pio.size < 4) ? kvm_rax_read(vcpu) : 0;

	complete_emulator_pio_in(vcpu, &val);
	kvm_rax_write(vcpu, val);

	return kvm_skip_emulated_instruction(vcpu);
}

static int kvm_fast_pio_in(struct kvm_vcpu *vcpu, int size,
			   unsigned short port)
{
	unsigned long val;
	int ret;

	/* For size less than 4 we merge, else we zero extend */
	val = (size < 4) ? kvm_rax_read(vcpu) : 0;

	ret = emulator_pio_in(vcpu, size, port, &val, 1);
	if (ret) {
		kvm_rax_write(vcpu, val);
		return ret;
	}

	vcpu->arch.pio.linear_rip = kvm_get_linear_rip(vcpu);
	vcpu->arch.complete_userspace_io = complete_fast_pio_in;

	return 0;
}

int kvm_fast_pio(struct kvm_vcpu *vcpu, int size, unsigned short port, int in)
{
	int ret;

	if (in)
		ret = kvm_fast_pio_in(vcpu, size, port);
	else
		ret = kvm_fast_pio_out(vcpu, size, port);
	return ret && kvm_skip_emulated_instruction(vcpu);
}
EXPORT_SYMBOL_GPL(kvm_fast_pio);

static int kvmclock_cpu_down_prep(unsigned int cpu)
{
	__this_cpu_write(cpu_tsc_khz, 0);
	return 0;
}

static void tsc_khz_changed(void *data)
{
	struct cpufreq_freqs *freq = data;
	unsigned long khz;

	WARN_ON_ONCE(boot_cpu_has(X86_FEATURE_CONSTANT_TSC));

	if (data)
		khz = freq->new;
	else
		khz = cpufreq_quick_get(raw_smp_processor_id());
	if (!khz)
		khz = tsc_khz;
	__this_cpu_write(cpu_tsc_khz, khz);
}

#ifdef CONFIG_X86_64
static void kvm_hyperv_tsc_notifier(void)
{
	struct kvm *kvm;
	int cpu;

	mutex_lock(&kvm_lock);
	list_for_each_entry(kvm, &vm_list, vm_list)
		kvm_make_mclock_inprogress_request(kvm);

	/* no guest entries from this point */
	hyperv_stop_tsc_emulation();

	/* TSC frequency always matches when on Hyper-V */
	if (!boot_cpu_has(X86_FEATURE_CONSTANT_TSC)) {
		for_each_present_cpu(cpu)
			per_cpu(cpu_tsc_khz, cpu) = tsc_khz;
	}
	kvm_caps.max_guest_tsc_khz = tsc_khz;

	list_for_each_entry(kvm, &vm_list, vm_list) {
		__kvm_start_pvclock_update(kvm);
		pvclock_update_vm_gtod_copy(kvm);
		kvm_end_pvclock_update(kvm);
	}

	mutex_unlock(&kvm_lock);
}
#endif

static void __kvmclock_cpufreq_notifier(struct cpufreq_freqs *freq, int cpu)
{
	struct kvm *kvm;
	struct kvm_vcpu *vcpu;
	int send_ipi = 0;
	unsigned long i;

	/*
	 * We allow guests to temporarily run on slowing clocks,
	 * provided we notify them after, or to run on accelerating
	 * clocks, provided we notify them before.  Thus time never
	 * goes backwards.
	 *
	 * However, we have a problem.  We can't atomically update
	 * the frequency of a given CPU from this function; it is
	 * merely a notifier, which can be called from any CPU.
	 * Changing the TSC frequency at arbitrary points in time
	 * requires a recomputation of local variables related to
	 * the TSC for each VCPU.  We must flag these local variables
	 * to be updated and be sure the update takes place with the
	 * new frequency before any guests proceed.
	 *
	 * Unfortunately, the combination of hotplug CPU and frequency
	 * change creates an intractable locking scenario; the order
	 * of when these callouts happen is undefined with respect to
	 * CPU hotplug, and they can race with each other.  As such,
	 * merely setting per_cpu(cpu_tsc_khz) = X during a hotadd is
	 * undefined; you can actually have a CPU frequency change take
	 * place in between the computation of X and the setting of the
	 * variable.  To protect against this problem, all updates of
	 * the per_cpu tsc_khz variable are done in an interrupt
	 * protected IPI, and all callers wishing to update the value
	 * must wait for a synchronous IPI to complete (which is trivial
	 * if the caller is on the CPU already).  This establishes the
	 * necessary total order on variable updates.
	 *
	 * Note that because a guest time update may take place
	 * anytime after the setting of the VCPU's request bit, the
	 * correct TSC value must be set before the request.  However,
	 * to ensure the update actually makes it to any guest which
	 * starts running in hardware virtualization between the set
	 * and the acquisition of the spinlock, we must also ping the
	 * CPU after setting the request bit.
	 *
	 */

	smp_call_function_single(cpu, tsc_khz_changed, freq, 1);

	mutex_lock(&kvm_lock);
	list_for_each_entry(kvm, &vm_list, vm_list) {
		kvm_for_each_vcpu(i, vcpu, kvm) {
			if (vcpu->cpu != cpu)
				continue;
			kvm_make_request(KVM_REQ_CLOCK_UPDATE, vcpu);
			if (vcpu->cpu != raw_smp_processor_id())
				send_ipi = 1;
		}
	}
	mutex_unlock(&kvm_lock);

	if (freq->old < freq->new && send_ipi) {
		/*
		 * We upscale the frequency.  Must make the guest
		 * doesn't see old kvmclock values while running with
		 * the new frequency, otherwise we risk the guest sees
		 * time go backwards.
		 *
		 * In case we update the frequency for another cpu
		 * (which might be in guest context) send an interrupt
		 * to kick the cpu out of guest context.  Next time
		 * guest context is entered kvmclock will be updated,
		 * so the guest will not see stale values.
		 */
		smp_call_function_single(cpu, tsc_khz_changed, freq, 1);
	}
}

static int kvmclock_cpufreq_notifier(struct notifier_block *nb, unsigned long val,
				     void *data)
{
	struct cpufreq_freqs *freq = data;
	int cpu;

	if (val == CPUFREQ_PRECHANGE && freq->old > freq->new)
		return 0;
	if (val == CPUFREQ_POSTCHANGE && freq->old < freq->new)
		return 0;

	for_each_cpu(cpu, freq->policy->cpus)
		__kvmclock_cpufreq_notifier(freq, cpu);

	return 0;
}

static struct notifier_block kvmclock_cpufreq_notifier_block = {
	.notifier_call  = kvmclock_cpufreq_notifier
};

static int kvmclock_cpu_online(unsigned int cpu)
{
	tsc_khz_changed(NULL);
	return 0;
}

static void kvm_timer_init(void)
{
	if (!boot_cpu_has(X86_FEATURE_CONSTANT_TSC)) {
		max_tsc_khz = tsc_khz;

		if (IS_ENABLED(CONFIG_CPU_FREQ)) {
			struct cpufreq_policy *policy;
			int cpu;

			cpu = get_cpu();
			policy = cpufreq_cpu_get(cpu);
			if (policy) {
				if (policy->cpuinfo.max_freq)
					max_tsc_khz = policy->cpuinfo.max_freq;
				cpufreq_cpu_put(policy);
			}
			put_cpu();
		}
		cpufreq_register_notifier(&kvmclock_cpufreq_notifier_block,
					  CPUFREQ_TRANSITION_NOTIFIER);

		cpuhp_setup_state(CPUHP_AP_X86_KVM_CLK_ONLINE, "x86/kvm/clk:online",
				  kvmclock_cpu_online, kvmclock_cpu_down_prep);
	}
}

#ifdef CONFIG_X86_64
static void pvclock_gtod_update_fn(struct work_struct *work)
{
	struct kvm *kvm;
	struct kvm_vcpu *vcpu;
	unsigned long i;

	mutex_lock(&kvm_lock);
	list_for_each_entry(kvm, &vm_list, vm_list)
		kvm_for_each_vcpu(i, vcpu, kvm)
			kvm_make_request(KVM_REQ_MASTERCLOCK_UPDATE, vcpu);
	atomic_set(&kvm_guest_has_master_clock, 0);
	mutex_unlock(&kvm_lock);
}

static DECLARE_WORK(pvclock_gtod_work, pvclock_gtod_update_fn);

/*
 * Indirection to move queue_work() out of the tk_core.seq write held
 * region to prevent possible deadlocks against time accessors which
 * are invoked with work related locks held.
 */
static void pvclock_irq_work_fn(struct irq_work *w)
{
	queue_work(system_long_wq, &pvclock_gtod_work);
}

static DEFINE_IRQ_WORK(pvclock_irq_work, pvclock_irq_work_fn);

/*
 * Notification about pvclock gtod data update.
 */
static int pvclock_gtod_notify(struct notifier_block *nb, unsigned long unused,
			       void *priv)
{
	struct pvclock_gtod_data *gtod = &pvclock_gtod_data;
	struct timekeeper *tk = priv;

	update_pvclock_gtod(tk);

	/*
	 * Disable master clock if host does not trust, or does not use,
	 * TSC based clocksource. Delegate queue_work() to irq_work as
	 * this is invoked with tk_core.seq write held.
	 */
	if (!gtod_is_based_on_tsc(gtod->clock.vclock_mode) &&
	    atomic_read(&kvm_guest_has_master_clock) != 0)
		irq_work_queue(&pvclock_irq_work);
	return 0;
}

static struct notifier_block pvclock_gtod_notifier = {
	.notifier_call = pvclock_gtod_notify,
};
#endif

static inline void kvm_ops_update(struct kvm_x86_init_ops *ops)
{
	memcpy(&kvm_x86_ops, ops->runtime_ops, sizeof(kvm_x86_ops));

#define __KVM_X86_OP(func) \
	static_call_update(kvm_x86_##func, kvm_x86_ops.func);
#define KVM_X86_OP(func) \
	WARN_ON(!kvm_x86_ops.func); __KVM_X86_OP(func)
#define KVM_X86_OP_OPTIONAL __KVM_X86_OP
#define KVM_X86_OP_OPTIONAL_RET0(func) \
	static_call_update(kvm_x86_##func, (void *)kvm_x86_ops.func ? : \
					   (void *)__static_call_return0);
#include <asm/kvm-x86-ops.h>
#undef __KVM_X86_OP

	kvm_pmu_ops_update(ops->pmu_ops);
}

static int kvm_x86_check_processor_compatibility(void)
{
	int cpu = smp_processor_id();
	struct cpuinfo_x86 *c = &cpu_data(cpu);

	/*
	 * Compatibility checks are done when loading KVM and when enabling
	 * hardware, e.g. during CPU hotplug, to ensure all online CPUs are
	 * compatible, i.e. KVM should never perform a compatibility check on
	 * an offline CPU.
	 */
	WARN_ON(!cpu_online(cpu));

	if (__cr4_reserved_bits(cpu_has, c) !=
	    __cr4_reserved_bits(cpu_has, &boot_cpu_data))
		return -EIO;

	return kvm_x86_call(check_processor_compatibility)();
}

static void kvm_x86_check_cpu_compat(void *ret)
{
	*(int *)ret = kvm_x86_check_processor_compatibility();
}

int kvm_x86_vendor_init(struct kvm_x86_init_ops *ops)
{
	u64 host_pat;
	int r, cpu;

	guard(mutex)(&vendor_module_lock);

	if (kvm_x86_ops.enable_virtualization_cpu) {
		pr_err("already loaded vendor module '%s'\n", kvm_x86_ops.name);
		return -EEXIST;
	}

	/*
	 * KVM explicitly assumes that the guest has an FPU and
	 * FXSAVE/FXRSTOR. For example, the KVM_GET_FPU explicitly casts the
	 * vCPU's FPU state as a fxregs_state struct.
	 */
	if (!boot_cpu_has(X86_FEATURE_FPU) || !boot_cpu_has(X86_FEATURE_FXSR)) {
		pr_err("inadequate fpu\n");
		return -EOPNOTSUPP;
	}

	if (IS_ENABLED(CONFIG_PREEMPT_RT) && !boot_cpu_has(X86_FEATURE_CONSTANT_TSC)) {
		pr_err("RT requires X86_FEATURE_CONSTANT_TSC\n");
		return -EOPNOTSUPP;
	}

	/*
	 * KVM assumes that PAT entry '0' encodes WB memtype and simply zeroes
	 * the PAT bits in SPTEs.  Bail if PAT[0] is programmed to something
	 * other than WB.  Note, EPT doesn't utilize the PAT, but don't bother
	 * with an exception.  PAT[0] is set to WB on RESET and also by the
	 * kernel, i.e. failure indicates a kernel bug or broken firmware.
	 */
	if (rdmsrl_safe(MSR_IA32_CR_PAT, &host_pat) ||
	    (host_pat & GENMASK(2, 0)) != 6) {
		pr_err("host PAT[0] is not WB\n");
		return -EIO;
	}

	memset(&kvm_caps, 0, sizeof(kvm_caps));

	x86_emulator_cache = kvm_alloc_emulator_cache();
	if (!x86_emulator_cache) {
		pr_err("failed to allocate cache for x86 emulator\n");
		return -ENOMEM;
	}

	user_return_msrs = alloc_percpu(struct kvm_user_return_msrs);
	if (!user_return_msrs) {
		pr_err("failed to allocate percpu kvm_user_return_msrs\n");
		r = -ENOMEM;
		goto out_free_x86_emulator_cache;
	}
	kvm_nr_uret_msrs = 0;

	r = kvm_mmu_vendor_module_init();
	if (r)
		goto out_free_percpu;

	kvm_caps.supported_vm_types = BIT(KVM_X86_DEFAULT_VM);
	kvm_caps.supported_mce_cap = MCG_CTL_P | MCG_SER_P;

	if (boot_cpu_has(X86_FEATURE_XSAVE)) {
		kvm_host.xcr0 = xgetbv(XCR_XFEATURE_ENABLED_MASK);
		kvm_caps.supported_xcr0 = kvm_host.xcr0 & KVM_SUPPORTED_XCR0;
	}

	rdmsrl_safe(MSR_EFER, &kvm_host.efer);

	if (boot_cpu_has(X86_FEATURE_XSAVES))
		rdmsrl(MSR_IA32_XSS, kvm_host.xss);

	kvm_init_pmu_capability(ops->pmu_ops);

	if (boot_cpu_has(X86_FEATURE_ARCH_CAPABILITIES))
		rdmsrl(MSR_IA32_ARCH_CAPABILITIES, kvm_host.arch_capabilities);

	r = ops->hardware_setup();
	if (r != 0)
		goto out_mmu_exit;

	kvm_ops_update(ops);

	for_each_online_cpu(cpu) {
		smp_call_function_single(cpu, kvm_x86_check_cpu_compat, &r, 1);
		if (r < 0)
			goto out_unwind_ops;
	}

	/*
	 * Point of no return!  DO NOT add error paths below this point unless
	 * absolutely necessary, as most operations from this point forward
	 * require unwinding.
	 */
	kvm_timer_init();

	if (pi_inject_timer == -1)
		pi_inject_timer = housekeeping_enabled(HK_TYPE_TIMER);
#ifdef CONFIG_X86_64
	pvclock_gtod_register_notifier(&pvclock_gtod_notifier);

	if (hypervisor_is_type(X86_HYPER_MS_HYPERV))
		set_hv_tscchange_cb(kvm_hyperv_tsc_notifier);
#endif

	kvm_register_perf_callbacks(ops->handle_intel_pt_intr);

	if (IS_ENABLED(CONFIG_KVM_SW_PROTECTED_VM) && tdp_mmu_enabled)
		kvm_caps.supported_vm_types |= BIT(KVM_X86_SW_PROTECTED_VM);

	if (!kvm_cpu_cap_has(X86_FEATURE_XSAVES))
		kvm_caps.supported_xss = 0;

	if (kvm_caps.has_tsc_control) {
		/*
		 * Make sure the user can only configure tsc_khz values that
		 * fit into a signed integer.
		 * A min value is not calculated because it will always
		 * be 1 on all machines.
		 */
		u64 max = min(0x7fffffffULL,
			      __scale_tsc(kvm_caps.max_tsc_scaling_ratio, tsc_khz));
		kvm_caps.max_guest_tsc_khz = max;
	}
	kvm_caps.default_tsc_scaling_ratio = 1ULL << kvm_caps.tsc_scaling_ratio_frac_bits;
	kvm_init_msr_lists();
	return 0;

out_unwind_ops:
	kvm_x86_ops.enable_virtualization_cpu = NULL;
	kvm_x86_call(hardware_unsetup)();
out_mmu_exit:
	kvm_mmu_vendor_module_exit();
out_free_percpu:
	free_percpu(user_return_msrs);
out_free_x86_emulator_cache:
	kmem_cache_destroy(x86_emulator_cache);
	return r;
}
EXPORT_SYMBOL_GPL(kvm_x86_vendor_init);

void kvm_x86_vendor_exit(void)
{
	kvm_unregister_perf_callbacks();

#ifdef CONFIG_X86_64
	if (hypervisor_is_type(X86_HYPER_MS_HYPERV))
		clear_hv_tscchange_cb();
#endif
	kvm_lapic_exit();

	if (!boot_cpu_has(X86_FEATURE_CONSTANT_TSC)) {
		cpufreq_unregister_notifier(&kvmclock_cpufreq_notifier_block,
					    CPUFREQ_TRANSITION_NOTIFIER);
		cpuhp_remove_state_nocalls(CPUHP_AP_X86_KVM_CLK_ONLINE);
	}
#ifdef CONFIG_X86_64
	pvclock_gtod_unregister_notifier(&pvclock_gtod_notifier);
	irq_work_sync(&pvclock_irq_work);
	cancel_work_sync(&pvclock_gtod_work);
#endif
	kvm_x86_call(hardware_unsetup)();
	kvm_mmu_vendor_module_exit();
	free_percpu(user_return_msrs);
	kmem_cache_destroy(x86_emulator_cache);
#ifdef CONFIG_KVM_XEN
	static_key_deferred_flush(&kvm_xen_enabled);
	WARN_ON(static_branch_unlikely(&kvm_xen_enabled.key));
#endif
	mutex_lock(&vendor_module_lock);
	kvm_x86_ops.enable_virtualization_cpu = NULL;
	mutex_unlock(&vendor_module_lock);
}
EXPORT_SYMBOL_GPL(kvm_x86_vendor_exit);

#ifdef CONFIG_X86_64
static int kvm_pv_clock_pairing(struct kvm_vcpu *vcpu, gpa_t paddr,
			        unsigned long clock_type)
{
	struct kvm_clock_pairing clock_pairing;
	struct timespec64 ts;
	u64 cycle;
	int ret;

	if (clock_type != KVM_CLOCK_PAIRING_WALLCLOCK)
		return -KVM_EOPNOTSUPP;

	/*
	 * When tsc is in permanent catchup mode guests won't be able to use
	 * pvclock_read_retry loop to get consistent view of pvclock
	 */
	if (vcpu->arch.tsc_always_catchup)
		return -KVM_EOPNOTSUPP;

	if (!kvm_get_walltime_and_clockread(&ts, &cycle))
		return -KVM_EOPNOTSUPP;

	clock_pairing.sec = ts.tv_sec;
	clock_pairing.nsec = ts.tv_nsec;
	clock_pairing.tsc = kvm_read_l1_tsc(vcpu, cycle);
	clock_pairing.flags = 0;
	memset(&clock_pairing.pad, 0, sizeof(clock_pairing.pad));

	ret = 0;
	if (kvm_write_guest(vcpu->kvm, paddr, &clock_pairing,
			    sizeof(struct kvm_clock_pairing)))
		ret = -KVM_EFAULT;

	return ret;
}
#endif

/*
 * kvm_pv_kick_cpu_op:  Kick a vcpu.
 *
 * @apicid - apicid of vcpu to be kicked.
 */
static void kvm_pv_kick_cpu_op(struct kvm *kvm, int apicid)
{
	/*
	 * All other fields are unused for APIC_DM_REMRD, but may be consumed by
	 * common code, e.g. for tracing. Defer initialization to the compiler.
	 */
	struct kvm_lapic_irq lapic_irq = {
		.delivery_mode = APIC_DM_REMRD,
		.dest_mode = APIC_DEST_PHYSICAL,
		.shorthand = APIC_DEST_NOSHORT,
		.dest_id = apicid,
	};

	kvm_irq_delivery_to_apic(kvm, NULL, &lapic_irq, NULL);
}

bool kvm_apicv_activated(struct kvm *kvm)
{
	return (READ_ONCE(kvm->arch.apicv_inhibit_reasons) == 0);
}
EXPORT_SYMBOL_GPL(kvm_apicv_activated);

bool kvm_vcpu_apicv_activated(struct kvm_vcpu *vcpu)
{
	ulong vm_reasons = READ_ONCE(vcpu->kvm->arch.apicv_inhibit_reasons);
	ulong vcpu_reasons =
			kvm_x86_call(vcpu_get_apicv_inhibit_reasons)(vcpu);

	return (vm_reasons | vcpu_reasons) == 0;
}
EXPORT_SYMBOL_GPL(kvm_vcpu_apicv_activated);

static void set_or_clear_apicv_inhibit(unsigned long *inhibits,
				       enum kvm_apicv_inhibit reason, bool set)
{
	const struct trace_print_flags apicv_inhibits[] = { APICV_INHIBIT_REASONS };

	BUILD_BUG_ON(ARRAY_SIZE(apicv_inhibits) != NR_APICV_INHIBIT_REASONS);

	if (set)
		__set_bit(reason, inhibits);
	else
		__clear_bit(reason, inhibits);

	trace_kvm_apicv_inhibit_changed(reason, set, *inhibits);
}

static void kvm_apicv_init(struct kvm *kvm)
{
	enum kvm_apicv_inhibit reason = enable_apicv ? APICV_INHIBIT_REASON_ABSENT :
						       APICV_INHIBIT_REASON_DISABLED;

	set_or_clear_apicv_inhibit(&kvm->arch.apicv_inhibit_reasons, reason, true);

	init_rwsem(&kvm->arch.apicv_update_lock);
}

static void kvm_sched_yield(struct kvm_vcpu *vcpu, unsigned long dest_id)
{
	struct kvm_vcpu *target = NULL;
	struct kvm_apic_map *map;

	vcpu->stat.directed_yield_attempted++;

	if (single_task_running())
		goto no_yield;

	rcu_read_lock();
	map = rcu_dereference(vcpu->kvm->arch.apic_map);

	if (likely(map) && dest_id <= map->max_apic_id && map->phys_map[dest_id])
		target = map->phys_map[dest_id]->vcpu;

	rcu_read_unlock();

	if (!target || !READ_ONCE(target->ready))
		goto no_yield;

	/* Ignore requests to yield to self */
	if (vcpu == target)
		goto no_yield;

	if (kvm_vcpu_yield_to(target) <= 0)
		goto no_yield;

	vcpu->stat.directed_yield_successful++;

no_yield:
	return;
}

static int complete_hypercall_exit(struct kvm_vcpu *vcpu)
{
	u64 ret = vcpu->run->hypercall.ret;

	if (!is_64_bit_hypercall(vcpu))
		ret = (u32)ret;
	kvm_rax_write(vcpu, ret);
	return kvm_skip_emulated_instruction(vcpu);
}

int ____kvm_emulate_hypercall(struct kvm_vcpu *vcpu, unsigned long nr,
			      unsigned long a0, unsigned long a1,
			      unsigned long a2, unsigned long a3,
			      int op_64_bit, int cpl,
			      int (*complete_hypercall)(struct kvm_vcpu *))
{
	unsigned long ret;

	++vcpu->stat.hypercalls;

	trace_kvm_hypercall(nr, a0, a1, a2, a3);

	if (!op_64_bit) {
		nr &= 0xFFFFFFFF;
		a0 &= 0xFFFFFFFF;
		a1 &= 0xFFFFFFFF;
		a2 &= 0xFFFFFFFF;
		a3 &= 0xFFFFFFFF;
	}

	if (cpl) {
		ret = -KVM_EPERM;
		goto out;
	}

	ret = -KVM_ENOSYS;

	switch (nr) {
	case KVM_HC_VAPIC_POLL_IRQ:
		ret = 0;
		break;
	case KVM_HC_KICK_CPU:
		if (!guest_pv_has(vcpu, KVM_FEATURE_PV_UNHALT))
			break;

		kvm_pv_kick_cpu_op(vcpu->kvm, a1);
		kvm_sched_yield(vcpu, a1);
		ret = 0;
		break;
#ifdef CONFIG_X86_64
	case KVM_HC_CLOCK_PAIRING:
		ret = kvm_pv_clock_pairing(vcpu, a0, a1);
		break;
#endif
	case KVM_HC_SEND_IPI:
		if (!guest_pv_has(vcpu, KVM_FEATURE_PV_SEND_IPI))
			break;

		ret = kvm_pv_send_ipi(vcpu->kvm, a0, a1, a2, a3, op_64_bit);
		break;
	case KVM_HC_SCHED_YIELD:
		if (!guest_pv_has(vcpu, KVM_FEATURE_PV_SCHED_YIELD))
			break;

		kvm_sched_yield(vcpu, a0);
		ret = 0;
		break;
	case KVM_HC_MAP_GPA_RANGE: {
		u64 gpa = a0, npages = a1, attrs = a2;

		ret = -KVM_ENOSYS;
		if (!user_exit_on_hypercall(vcpu->kvm, KVM_HC_MAP_GPA_RANGE))
			break;

		if (!PAGE_ALIGNED(gpa) || !npages ||
		    gpa_to_gfn(gpa) + npages <= gpa_to_gfn(gpa)) {
			ret = -KVM_EINVAL;
			break;
		}

		vcpu->run->exit_reason        = KVM_EXIT_HYPERCALL;
		vcpu->run->hypercall.nr       = KVM_HC_MAP_GPA_RANGE;
		/*
		 * In principle this should have been -KVM_ENOSYS, but userspace (QEMU <=9.2)
		 * assumed that vcpu->run->hypercall.ret is never changed by KVM and thus that
		 * it was always zero on KVM_EXIT_HYPERCALL.  Since KVM is now overwriting
		 * vcpu->run->hypercall.ret, ensuring that it is zero to not break QEMU.
		 */
		vcpu->run->hypercall.ret = 0;
		vcpu->run->hypercall.args[0]  = gpa;
		vcpu->run->hypercall.args[1]  = npages;
		vcpu->run->hypercall.args[2]  = attrs;
		vcpu->run->hypercall.flags    = 0;
		if (op_64_bit)
			vcpu->run->hypercall.flags |= KVM_EXIT_HYPERCALL_LONG_MODE;

		WARN_ON_ONCE(vcpu->run->hypercall.flags & KVM_EXIT_HYPERCALL_MBZ);
		vcpu->arch.complete_userspace_io = complete_hypercall;
		return 0;
	}
	default:
		ret = -KVM_ENOSYS;
		break;
	}

out:
	vcpu->run->hypercall.ret = ret;
	return 1;
}
EXPORT_SYMBOL_GPL(____kvm_emulate_hypercall);

int kvm_emulate_hypercall(struct kvm_vcpu *vcpu)
{
	if (kvm_xen_hypercall_enabled(vcpu->kvm))
		return kvm_xen_hypercall(vcpu);

	if (kvm_hv_hypercall_enabled(vcpu))
		return kvm_hv_hypercall(vcpu);

	return __kvm_emulate_hypercall(vcpu, rax, rbx, rcx, rdx, rsi,
				       is_64_bit_hypercall(vcpu),
				       kvm_x86_call(get_cpl)(vcpu),
				       complete_hypercall_exit);
}
EXPORT_SYMBOL_GPL(kvm_emulate_hypercall);

static int emulator_fix_hypercall(struct x86_emulate_ctxt *ctxt)
{
	struct kvm_vcpu *vcpu = emul_to_vcpu(ctxt);
	char instruction[3];
	unsigned long rip = kvm_rip_read(vcpu);

	/*
	 * If the quirk is disabled, synthesize a #UD and let the guest pick up
	 * the pieces.
	 */
	if (!kvm_check_has_quirk(vcpu->kvm, KVM_X86_QUIRK_FIX_HYPERCALL_INSN)) {
		ctxt->exception.error_code_valid = false;
		ctxt->exception.vector = UD_VECTOR;
		ctxt->have_exception = true;
		return X86EMUL_PROPAGATE_FAULT;
	}

	kvm_x86_call(patch_hypercall)(vcpu, instruction);

	return emulator_write_emulated(ctxt, rip, instruction, 3,
		&ctxt->exception);
}

static int dm_request_for_irq_injection(struct kvm_vcpu *vcpu)
{
	return vcpu->run->request_interrupt_window &&
		likely(!pic_in_kernel(vcpu->kvm));
}

/* Called within kvm->srcu read side.  */
static void post_kvm_run_save(struct kvm_vcpu *vcpu)
{
	struct kvm_run *kvm_run = vcpu->run;

	kvm_run->if_flag = kvm_x86_call(get_if_flag)(vcpu);
	kvm_run->cr8 = kvm_get_cr8(vcpu);
	kvm_run->apic_base = vcpu->arch.apic_base;

	kvm_run->ready_for_interrupt_injection =
		pic_in_kernel(vcpu->kvm) ||
		kvm_vcpu_ready_for_interrupt_injection(vcpu);

	if (is_smm(vcpu))
		kvm_run->flags |= KVM_RUN_X86_SMM;
	if (is_guest_mode(vcpu))
		kvm_run->flags |= KVM_RUN_X86_GUEST_MODE;
}

static void update_cr8_intercept(struct kvm_vcpu *vcpu)
{
	int max_irr, tpr;

	if (!kvm_x86_ops.update_cr8_intercept)
		return;

	if (!lapic_in_kernel(vcpu))
		return;

	if (vcpu->arch.apic->apicv_active)
		return;

	if (!vcpu->arch.apic->vapic_addr)
		max_irr = kvm_lapic_find_highest_irr(vcpu);
	else
		max_irr = -1;

	if (max_irr != -1)
		max_irr >>= 4;

	tpr = kvm_lapic_get_cr8(vcpu);

	kvm_x86_call(update_cr8_intercept)(vcpu, tpr, max_irr);
}


int kvm_check_nested_events(struct kvm_vcpu *vcpu)
{
	if (kvm_test_request(KVM_REQ_TRIPLE_FAULT, vcpu)) {
		kvm_x86_ops.nested_ops->triple_fault(vcpu);
		return 1;
	}

	return kvm_x86_ops.nested_ops->check_events(vcpu);
}

static void kvm_inject_exception(struct kvm_vcpu *vcpu)
{
	/*
	 * Suppress the error code if the vCPU is in Real Mode, as Real Mode
	 * exceptions don't report error codes.  The presence of an error code
	 * is carried with the exception and only stripped when the exception
	 * is injected as intercepted #PF VM-Exits for AMD's Paged Real Mode do
	 * report an error code despite the CPU being in Real Mode.
	 */
	vcpu->arch.exception.has_error_code &= is_protmode(vcpu);

	trace_kvm_inj_exception(vcpu->arch.exception.vector,
				vcpu->arch.exception.has_error_code,
				vcpu->arch.exception.error_code,
				vcpu->arch.exception.injected);

	kvm_x86_call(inject_exception)(vcpu);
}

/*
 * Check for any event (interrupt or exception) that is ready to be injected,
 * and if there is at least one event, inject the event with the highest
 * priority.  This handles both "pending" events, i.e. events that have never
 * been injected into the guest, and "injected" events, i.e. events that were
 * injected as part of a previous VM-Enter, but weren't successfully delivered
 * and need to be re-injected.
 *
 * Note, this is not guaranteed to be invoked on a guest instruction boundary,
 * i.e. doesn't guarantee that there's an event window in the guest.  KVM must
 * be able to inject exceptions in the "middle" of an instruction, and so must
 * also be able to re-inject NMIs and IRQs in the middle of an instruction.
 * I.e. for exceptions and re-injected events, NOT invoking this on instruction
 * boundaries is necessary and correct.
 *
 * For simplicity, KVM uses a single path to inject all events (except events
 * that are injected directly from L1 to L2) and doesn't explicitly track
 * instruction boundaries for asynchronous events.  However, because VM-Exits
 * that can occur during instruction execution typically result in KVM skipping
 * the instruction or injecting an exception, e.g. instruction and exception
 * intercepts, and because pending exceptions have higher priority than pending
 * interrupts, KVM still honors instruction boundaries in most scenarios.
 *
 * But, if a VM-Exit occurs during instruction execution, and KVM does NOT skip
 * the instruction or inject an exception, then KVM can incorrecty inject a new
 * asynchronous event if the event became pending after the CPU fetched the
 * instruction (in the guest).  E.g. if a page fault (#PF, #NPF, EPT violation)
 * occurs and is resolved by KVM, a coincident NMI, SMI, IRQ, etc... can be
 * injected on the restarted instruction instead of being deferred until the
 * instruction completes.
 *
 * In practice, this virtualization hole is unlikely to be observed by the
 * guest, and even less likely to cause functional problems.  To detect the
 * hole, the guest would have to trigger an event on a side effect of an early
 * phase of instruction execution, e.g. on the instruction fetch from memory.
 * And for it to be a functional problem, the guest would need to depend on the
 * ordering between that side effect, the instruction completing, _and_ the
 * delivery of the asynchronous event.
 */
static int kvm_check_and_inject_events(struct kvm_vcpu *vcpu,
				       bool *req_immediate_exit)
{
	bool can_inject;
	int r;

	/*
	 * Process nested events first, as nested VM-Exit supersedes event
	 * re-injection.  If there's an event queued for re-injection, it will
	 * be saved into the appropriate vmc{b,s}12 fields on nested VM-Exit.
	 */
	if (is_guest_mode(vcpu))
		r = kvm_check_nested_events(vcpu);
	else
		r = 0;

	/*
	 * Re-inject exceptions and events *especially* if immediate entry+exit
	 * to/from L2 is needed, as any event that has already been injected
	 * into L2 needs to complete its lifecycle before injecting a new event.
	 *
	 * Don't re-inject an NMI or interrupt if there is a pending exception.
	 * This collision arises if an exception occurred while vectoring the
	 * injected event, KVM intercepted said exception, and KVM ultimately
	 * determined the fault belongs to the guest and queues the exception
	 * for injection back into the guest.
	 *
	 * "Injected" interrupts can also collide with pending exceptions if
	 * userspace ignores the "ready for injection" flag and blindly queues
	 * an interrupt.  In that case, prioritizing the exception is correct,
	 * as the exception "occurred" before the exit to userspace.  Trap-like
	 * exceptions, e.g. most #DBs, have higher priority than interrupts.
	 * And while fault-like exceptions, e.g. #GP and #PF, are the lowest
	 * priority, they're only generated (pended) during instruction
	 * execution, and interrupts are recognized at instruction boundaries.
	 * Thus a pending fault-like exception means the fault occurred on the
	 * *previous* instruction and must be serviced prior to recognizing any
	 * new events in order to fully complete the previous instruction.
	 */
	if (vcpu->arch.exception.injected)
		kvm_inject_exception(vcpu);
	else if (kvm_is_exception_pending(vcpu))
		; /* see above */
	else if (vcpu->arch.nmi_injected)
		kvm_x86_call(inject_nmi)(vcpu);
	else if (vcpu->arch.interrupt.injected)
		kvm_x86_call(inject_irq)(vcpu, true);

	/*
	 * Exceptions that morph to VM-Exits are handled above, and pending
	 * exceptions on top of injected exceptions that do not VM-Exit should
	 * either morph to #DF or, sadly, override the injected exception.
	 */
	WARN_ON_ONCE(vcpu->arch.exception.injected &&
		     vcpu->arch.exception.pending);

	/*
	 * Bail if immediate entry+exit to/from the guest is needed to complete
	 * nested VM-Enter or event re-injection so that a different pending
	 * event can be serviced (or if KVM needs to exit to userspace).
	 *
	 * Otherwise, continue processing events even if VM-Exit occurred.  The
	 * VM-Exit will have cleared exceptions that were meant for L2, but
	 * there may now be events that can be injected into L1.
	 */
	if (r < 0)
		goto out;

	/*
	 * A pending exception VM-Exit should either result in nested VM-Exit
	 * or force an immediate re-entry and exit to/from L2, and exception
	 * VM-Exits cannot be injected (flag should _never_ be set).
	 */
	WARN_ON_ONCE(vcpu->arch.exception_vmexit.injected ||
		     vcpu->arch.exception_vmexit.pending);

	/*
	 * New events, other than exceptions, cannot be injected if KVM needs
	 * to re-inject a previous event.  See above comments on re-injecting
	 * for why pending exceptions get priority.
	 */
	can_inject = !kvm_event_needs_reinjection(vcpu);

	if (vcpu->arch.exception.pending) {
		/*
		 * Fault-class exceptions, except #DBs, set RF=1 in the RFLAGS
		 * value pushed on the stack.  Trap-like exception and all #DBs
		 * leave RF as-is (KVM follows Intel's behavior in this regard;
		 * AMD states that code breakpoint #DBs excplitly clear RF=0).
		 *
		 * Note, most versions of Intel's SDM and AMD's APM incorrectly
		 * describe the behavior of General Detect #DBs, which are
		 * fault-like.  They do _not_ set RF, a la code breakpoints.
		 */
		if (exception_type(vcpu->arch.exception.vector) == EXCPT_FAULT)
			__kvm_set_rflags(vcpu, kvm_get_rflags(vcpu) |
					     X86_EFLAGS_RF);

		if (vcpu->arch.exception.vector == DB_VECTOR) {
			kvm_deliver_exception_payload(vcpu, &vcpu->arch.exception);
			if (vcpu->arch.dr7 & DR7_GD) {
				vcpu->arch.dr7 &= ~DR7_GD;
				kvm_update_dr7(vcpu);
			}
		}

		kvm_inject_exception(vcpu);

		vcpu->arch.exception.pending = false;
		vcpu->arch.exception.injected = true;

		can_inject = false;
	}

	/* Don't inject interrupts if the user asked to avoid doing so */
	if (vcpu->guest_debug & KVM_GUESTDBG_BLOCKIRQ)
		return 0;

	/*
	 * Finally, inject interrupt events.  If an event cannot be injected
	 * due to architectural conditions (e.g. IF=0) a window-open exit
	 * will re-request KVM_REQ_EVENT.  Sometimes however an event is pending
	 * and can architecturally be injected, but we cannot do it right now:
	 * an interrupt could have arrived just now and we have to inject it
	 * as a vmexit, or there could already an event in the queue, which is
	 * indicated by can_inject.  In that case we request an immediate exit
	 * in order to make progress and get back here for another iteration.
	 * The kvm_x86_ops hooks communicate this by returning -EBUSY.
	 */
#ifdef CONFIG_KVM_SMM
	if (vcpu->arch.smi_pending) {
		r = can_inject ? kvm_x86_call(smi_allowed)(vcpu, true) :
				 -EBUSY;
		if (r < 0)
			goto out;
		if (r) {
			vcpu->arch.smi_pending = false;
			++vcpu->arch.smi_count;
			enter_smm(vcpu);
			can_inject = false;
		} else
			kvm_x86_call(enable_smi_window)(vcpu);
	}
#endif

	if (vcpu->arch.nmi_pending) {
		r = can_inject ? kvm_x86_call(nmi_allowed)(vcpu, true) :
				 -EBUSY;
		if (r < 0)
			goto out;
		if (r) {
			--vcpu->arch.nmi_pending;
			vcpu->arch.nmi_injected = true;
			kvm_x86_call(inject_nmi)(vcpu);
			can_inject = false;
			WARN_ON(kvm_x86_call(nmi_allowed)(vcpu, true) < 0);
		}
		if (vcpu->arch.nmi_pending)
			kvm_x86_call(enable_nmi_window)(vcpu);
	}

	if (kvm_cpu_has_injectable_intr(vcpu)) {
		r = can_inject ? kvm_x86_call(interrupt_allowed)(vcpu, true) :
				 -EBUSY;
		if (r < 0)
			goto out;
		if (r) {
			int irq = kvm_cpu_get_interrupt(vcpu);

			if (!WARN_ON_ONCE(irq == -1)) {
				kvm_queue_interrupt(vcpu, irq, false);
				kvm_x86_call(inject_irq)(vcpu, false);
				WARN_ON(kvm_x86_call(interrupt_allowed)(vcpu, true) < 0);
			}
		}
		if (kvm_cpu_has_injectable_intr(vcpu))
			kvm_x86_call(enable_irq_window)(vcpu);
	}

	if (is_guest_mode(vcpu) &&
	    kvm_x86_ops.nested_ops->has_events &&
	    kvm_x86_ops.nested_ops->has_events(vcpu, true))
		*req_immediate_exit = true;

	/*
	 * KVM must never queue a new exception while injecting an event; KVM
	 * is done emulating and should only propagate the to-be-injected event
	 * to the VMCS/VMCB.  Queueing a new exception can put the vCPU into an
	 * infinite loop as KVM will bail from VM-Enter to inject the pending
	 * exception and start the cycle all over.
	 *
	 * Exempt triple faults as they have special handling and won't put the
	 * vCPU into an infinite loop.  Triple fault can be queued when running
	 * VMX without unrestricted guest, as that requires KVM to emulate Real
	 * Mode events (see kvm_inject_realmode_interrupt()).
	 */
	WARN_ON_ONCE(vcpu->arch.exception.pending ||
		     vcpu->arch.exception_vmexit.pending);
	return 0;

out:
	if (r == -EBUSY) {
		*req_immediate_exit = true;
		r = 0;
	}
	return r;
}

static void process_nmi(struct kvm_vcpu *vcpu)
{
	unsigned int limit;

	/*
	 * x86 is limited to one NMI pending, but because KVM can't react to
	 * incoming NMIs as quickly as bare metal, e.g. if the vCPU is
	 * scheduled out, KVM needs to play nice with two queued NMIs showing
	 * up at the same time.  To handle this scenario, allow two NMIs to be
	 * (temporarily) pending so long as NMIs are not blocked and KVM is not
	 * waiting for a previous NMI injection to complete (which effectively
	 * blocks NMIs).  KVM will immediately inject one of the two NMIs, and
	 * will request an NMI window to handle the second NMI.
	 */
	if (kvm_x86_call(get_nmi_mask)(vcpu) || vcpu->arch.nmi_injected)
		limit = 1;
	else
		limit = 2;

	/*
	 * Adjust the limit to account for pending virtual NMIs, which aren't
	 * tracked in vcpu->arch.nmi_pending.
	 */
	if (kvm_x86_call(is_vnmi_pending)(vcpu))
		limit--;

	vcpu->arch.nmi_pending += atomic_xchg(&vcpu->arch.nmi_queued, 0);
	vcpu->arch.nmi_pending = min(vcpu->arch.nmi_pending, limit);

	if (vcpu->arch.nmi_pending &&
	    (kvm_x86_call(set_vnmi_pending)(vcpu)))
		vcpu->arch.nmi_pending--;

	if (vcpu->arch.nmi_pending)
		kvm_make_request(KVM_REQ_EVENT, vcpu);
}

/* Return total number of NMIs pending injection to the VM */
int kvm_get_nr_pending_nmis(struct kvm_vcpu *vcpu)
{
	return vcpu->arch.nmi_pending +
	       kvm_x86_call(is_vnmi_pending)(vcpu);
}

void kvm_make_scan_ioapic_request_mask(struct kvm *kvm,
				       unsigned long *vcpu_bitmap)
{
	kvm_make_vcpus_request_mask(kvm, KVM_REQ_SCAN_IOAPIC, vcpu_bitmap);
}

void kvm_make_scan_ioapic_request(struct kvm *kvm)
{
	kvm_make_all_cpus_request(kvm, KVM_REQ_SCAN_IOAPIC);
}

void __kvm_vcpu_update_apicv(struct kvm_vcpu *vcpu)
{
	struct kvm_lapic *apic = vcpu->arch.apic;
	bool activate;

	if (!lapic_in_kernel(vcpu))
		return;

	down_read(&vcpu->kvm->arch.apicv_update_lock);
	preempt_disable();

	/* Do not activate APICV when APIC is disabled */
	activate = kvm_vcpu_apicv_activated(vcpu) &&
		   (kvm_get_apic_mode(vcpu) != LAPIC_MODE_DISABLED);

	if (apic->apicv_active == activate)
		goto out;

	apic->apicv_active = activate;
	kvm_apic_update_apicv(vcpu);
	kvm_x86_call(refresh_apicv_exec_ctrl)(vcpu);

	/*
	 * When APICv gets disabled, we may still have injected interrupts
	 * pending. At the same time, KVM_REQ_EVENT may not be set as APICv was
	 * still active when the interrupt got accepted. Make sure
	 * kvm_check_and_inject_events() is called to check for that.
	 */
	if (!apic->apicv_active)
		kvm_make_request(KVM_REQ_EVENT, vcpu);

out:
	preempt_enable();
	up_read(&vcpu->kvm->arch.apicv_update_lock);
}
EXPORT_SYMBOL_GPL(__kvm_vcpu_update_apicv);

static void kvm_vcpu_update_apicv(struct kvm_vcpu *vcpu)
{
	if (!lapic_in_kernel(vcpu))
		return;

	/*
	 * Due to sharing page tables across vCPUs, the xAPIC memslot must be
	 * deleted if any vCPU has xAPIC virtualization and x2APIC enabled, but
	 * and hardware doesn't support x2APIC virtualization.  E.g. some AMD
	 * CPUs support AVIC but not x2APIC.  KVM still allows enabling AVIC in
	 * this case so that KVM can use the AVIC doorbell to inject interrupts
	 * to running vCPUs, but KVM must not create SPTEs for the APIC base as
	 * the vCPU would incorrectly be able to access the vAPIC page via MMIO
	 * despite being in x2APIC mode.  For simplicity, inhibiting the APIC
	 * access page is sticky.
	 */
	if (apic_x2apic_mode(vcpu->arch.apic) &&
	    kvm_x86_ops.allow_apicv_in_x2apic_without_x2apic_virtualization)
		kvm_inhibit_apic_access_page(vcpu);

	__kvm_vcpu_update_apicv(vcpu);
}

void __kvm_set_or_clear_apicv_inhibit(struct kvm *kvm,
				      enum kvm_apicv_inhibit reason, bool set)
{
	unsigned long old, new;

	lockdep_assert_held_write(&kvm->arch.apicv_update_lock);

	if (!(kvm_x86_ops.required_apicv_inhibits & BIT(reason)))
		return;

	old = new = kvm->arch.apicv_inhibit_reasons;

	set_or_clear_apicv_inhibit(&new, reason, set);

	if (!!old != !!new) {
		/*
		 * Kick all vCPUs before setting apicv_inhibit_reasons to avoid
		 * false positives in the sanity check WARN in vcpu_enter_guest().
		 * This task will wait for all vCPUs to ack the kick IRQ before
		 * updating apicv_inhibit_reasons, and all other vCPUs will
		 * block on acquiring apicv_update_lock so that vCPUs can't
		 * redo vcpu_enter_guest() without seeing the new inhibit state.
		 *
		 * Note, holding apicv_update_lock and taking it in the read
		 * side (handling the request) also prevents other vCPUs from
		 * servicing the request with a stale apicv_inhibit_reasons.
		 */
		kvm_make_all_cpus_request(kvm, KVM_REQ_APICV_UPDATE);
		kvm->arch.apicv_inhibit_reasons = new;
		if (new) {
			unsigned long gfn = gpa_to_gfn(APIC_DEFAULT_PHYS_BASE);
			int idx = srcu_read_lock(&kvm->srcu);

			kvm_zap_gfn_range(kvm, gfn, gfn+1);
			srcu_read_unlock(&kvm->srcu, idx);
		}
	} else {
		kvm->arch.apicv_inhibit_reasons = new;
	}
}

void kvm_set_or_clear_apicv_inhibit(struct kvm *kvm,
				    enum kvm_apicv_inhibit reason, bool set)
{
	if (!enable_apicv)
		return;

	down_write(&kvm->arch.apicv_update_lock);
	__kvm_set_or_clear_apicv_inhibit(kvm, reason, set);
	up_write(&kvm->arch.apicv_update_lock);
}
EXPORT_SYMBOL_GPL(kvm_set_or_clear_apicv_inhibit);

static void vcpu_scan_ioapic(struct kvm_vcpu *vcpu)
{
	if (!kvm_apic_present(vcpu))
		return;

	bitmap_zero(vcpu->arch.ioapic_handled_vectors, 256);

	kvm_x86_call(sync_pir_to_irr)(vcpu);

	if (irqchip_split(vcpu->kvm))
		kvm_scan_ioapic_routes(vcpu, vcpu->arch.ioapic_handled_vectors);
	else if (ioapic_in_kernel(vcpu->kvm))
		kvm_ioapic_scan_entry(vcpu, vcpu->arch.ioapic_handled_vectors);

	if (is_guest_mode(vcpu))
		vcpu->arch.load_eoi_exitmap_pending = true;
	else
		kvm_make_request(KVM_REQ_LOAD_EOI_EXITMAP, vcpu);
}

static void vcpu_load_eoi_exitmap(struct kvm_vcpu *vcpu)
{
	if (!kvm_apic_hw_enabled(vcpu->arch.apic))
		return;

#ifdef CONFIG_KVM_HYPERV
	if (to_hv_vcpu(vcpu)) {
		u64 eoi_exit_bitmap[4];

		bitmap_or((ulong *)eoi_exit_bitmap,
			  vcpu->arch.ioapic_handled_vectors,
			  to_hv_synic(vcpu)->vec_bitmap, 256);
		kvm_x86_call(load_eoi_exitmap)(vcpu, eoi_exit_bitmap);
		return;
	}
#endif
	kvm_x86_call(load_eoi_exitmap)(
		vcpu, (u64 *)vcpu->arch.ioapic_handled_vectors);
}

void kvm_arch_guest_memory_reclaimed(struct kvm *kvm)
{
	kvm_x86_call(guest_memory_reclaimed)(kvm);
}

static void kvm_vcpu_reload_apic_access_page(struct kvm_vcpu *vcpu)
{
	if (!lapic_in_kernel(vcpu))
		return;

	kvm_x86_call(set_apic_access_page_addr)(vcpu);
}

/*
 * Called within kvm->srcu read side.
 * Returns 1 to let vcpu_run() continue the guest execution loop without
 * exiting to the userspace.  Otherwise, the value will be returned to the
 * userspace.
 */
static int vcpu_enter_guest(struct kvm_vcpu *vcpu)
{
	int r;
	bool req_int_win =
		dm_request_for_irq_injection(vcpu) &&
		kvm_cpu_accept_dm_intr(vcpu);
	fastpath_t exit_fastpath;

	bool req_immediate_exit = false;

	if (kvm_request_pending(vcpu)) {
		if (kvm_check_request(KVM_REQ_VM_DEAD, vcpu)) {
			r = -EIO;
			goto out;
		}

		if (kvm_dirty_ring_check_request(vcpu)) {
			r = 0;
			goto out;
		}

		if (kvm_check_request(KVM_REQ_GET_NESTED_STATE_PAGES, vcpu)) {
			if (unlikely(!kvm_x86_ops.nested_ops->get_nested_state_pages(vcpu))) {
				r = 0;
				goto out;
			}
		}
		if (kvm_check_request(KVM_REQ_MMU_FREE_OBSOLETE_ROOTS, vcpu))
			kvm_mmu_free_obsolete_roots(vcpu);
		if (kvm_check_request(KVM_REQ_MIGRATE_TIMER, vcpu))
			__kvm_migrate_timers(vcpu);
		if (kvm_check_request(KVM_REQ_MASTERCLOCK_UPDATE, vcpu))
			kvm_update_masterclock(vcpu->kvm);
		if (kvm_check_request(KVM_REQ_GLOBAL_CLOCK_UPDATE, vcpu))
			kvm_gen_kvmclock_update(vcpu);
		if (kvm_check_request(KVM_REQ_CLOCK_UPDATE, vcpu)) {
			r = kvm_guest_time_update(vcpu);
			if (unlikely(r))
				goto out;
		}
		if (kvm_check_request(KVM_REQ_MMU_SYNC, vcpu))
			kvm_mmu_sync_roots(vcpu);
		if (kvm_check_request(KVM_REQ_LOAD_MMU_PGD, vcpu))
			kvm_mmu_load_pgd(vcpu);

		/*
		 * Note, the order matters here, as flushing "all" TLB entries
		 * also flushes the "current" TLB entries, i.e. servicing the
		 * flush "all" will clear any request to flush "current".
		 */
		if (kvm_check_request(KVM_REQ_TLB_FLUSH, vcpu))
			kvm_vcpu_flush_tlb_all(vcpu);

		kvm_service_local_tlb_flush_requests(vcpu);

		/*
		 * Fall back to a "full" guest flush if Hyper-V's precise
		 * flushing fails.  Note, Hyper-V's flushing is per-vCPU, but
		 * the flushes are considered "remote" and not "local" because
		 * the requests can be initiated from other vCPUs.
		 */
#ifdef CONFIG_KVM_HYPERV
		if (kvm_check_request(KVM_REQ_HV_TLB_FLUSH, vcpu) &&
		    kvm_hv_vcpu_flush_tlb(vcpu))
			kvm_vcpu_flush_tlb_guest(vcpu);
#endif

		if (kvm_check_request(KVM_REQ_REPORT_TPR_ACCESS, vcpu)) {
			vcpu->run->exit_reason = KVM_EXIT_TPR_ACCESS;
			r = 0;
			goto out;
		}
		if (kvm_test_request(KVM_REQ_TRIPLE_FAULT, vcpu)) {
			if (is_guest_mode(vcpu))
				kvm_x86_ops.nested_ops->triple_fault(vcpu);

			if (kvm_check_request(KVM_REQ_TRIPLE_FAULT, vcpu)) {
				vcpu->run->exit_reason = KVM_EXIT_SHUTDOWN;
				vcpu->mmio_needed = 0;
				r = 0;
				goto out;
			}
		}
		if (kvm_check_request(KVM_REQ_APF_HALT, vcpu)) {
			/* Page is swapped out. Do synthetic halt */
			vcpu->arch.apf.halted = true;
			r = 1;
			goto out;
		}
		if (kvm_check_request(KVM_REQ_STEAL_UPDATE, vcpu))
			record_steal_time(vcpu);
		if (kvm_check_request(KVM_REQ_PMU, vcpu))
			kvm_pmu_handle_event(vcpu);
		if (kvm_check_request(KVM_REQ_PMI, vcpu))
			kvm_pmu_deliver_pmi(vcpu);
#ifdef CONFIG_KVM_SMM
		if (kvm_check_request(KVM_REQ_SMI, vcpu))
			process_smi(vcpu);
#endif
		if (kvm_check_request(KVM_REQ_NMI, vcpu))
			process_nmi(vcpu);
		if (kvm_check_request(KVM_REQ_IOAPIC_EOI_EXIT, vcpu)) {
			BUG_ON(vcpu->arch.pending_ioapic_eoi > 255);
			if (test_bit(vcpu->arch.pending_ioapic_eoi,
				     vcpu->arch.ioapic_handled_vectors)) {
				vcpu->run->exit_reason = KVM_EXIT_IOAPIC_EOI;
				vcpu->run->eoi.vector =
						vcpu->arch.pending_ioapic_eoi;
				r = 0;
				goto out;
			}
		}
		if (kvm_check_request(KVM_REQ_SCAN_IOAPIC, vcpu))
			vcpu_scan_ioapic(vcpu);
		if (kvm_check_request(KVM_REQ_LOAD_EOI_EXITMAP, vcpu))
			vcpu_load_eoi_exitmap(vcpu);
		if (kvm_check_request(KVM_REQ_APIC_PAGE_RELOAD, vcpu))
			kvm_vcpu_reload_apic_access_page(vcpu);
#ifdef CONFIG_KVM_HYPERV
		if (kvm_check_request(KVM_REQ_HV_CRASH, vcpu)) {
			vcpu->run->exit_reason = KVM_EXIT_SYSTEM_EVENT;
			vcpu->run->system_event.type = KVM_SYSTEM_EVENT_CRASH;
			vcpu->run->system_event.ndata = 0;
			r = 0;
			goto out;
		}
		if (kvm_check_request(KVM_REQ_HV_RESET, vcpu)) {
			vcpu->run->exit_reason = KVM_EXIT_SYSTEM_EVENT;
			vcpu->run->system_event.type = KVM_SYSTEM_EVENT_RESET;
			vcpu->run->system_event.ndata = 0;
			r = 0;
			goto out;
		}
		if (kvm_check_request(KVM_REQ_HV_EXIT, vcpu)) {
			struct kvm_vcpu_hv *hv_vcpu = to_hv_vcpu(vcpu);

			vcpu->run->exit_reason = KVM_EXIT_HYPERV;
			vcpu->run->hyperv = hv_vcpu->exit;
			r = 0;
			goto out;
		}

		/*
		 * KVM_REQ_HV_STIMER has to be processed after
		 * KVM_REQ_CLOCK_UPDATE, because Hyper-V SynIC timers
		 * depend on the guest clock being up-to-date
		 */
		if (kvm_check_request(KVM_REQ_HV_STIMER, vcpu))
			kvm_hv_process_stimers(vcpu);
#endif
		if (kvm_check_request(KVM_REQ_APICV_UPDATE, vcpu))
			kvm_vcpu_update_apicv(vcpu);
		if (kvm_check_request(KVM_REQ_APF_READY, vcpu))
			kvm_check_async_pf_completion(vcpu);
		if (kvm_check_request(KVM_REQ_MSR_FILTER_CHANGED, vcpu))
			kvm_x86_call(msr_filter_changed)(vcpu);

		if (kvm_check_request(KVM_REQ_UPDATE_CPU_DIRTY_LOGGING, vcpu))
			kvm_x86_call(update_cpu_dirty_logging)(vcpu);

		if (kvm_check_request(KVM_REQ_UPDATE_PROTECTED_GUEST_STATE, vcpu)) {
			kvm_vcpu_reset(vcpu, true);
			if (vcpu->arch.mp_state != KVM_MP_STATE_RUNNABLE) {
				r = 1;
				goto out;
			}
		}
	}

	if (kvm_check_request(KVM_REQ_EVENT, vcpu) || req_int_win ||
	    kvm_xen_has_interrupt(vcpu)) {
		++vcpu->stat.req_event;
		r = kvm_apic_accept_events(vcpu);
		if (r < 0) {
			r = 0;
			goto out;
		}
		if (vcpu->arch.mp_state == KVM_MP_STATE_INIT_RECEIVED) {
			r = 1;
			goto out;
		}

		r = kvm_check_and_inject_events(vcpu, &req_immediate_exit);
		if (r < 0) {
			r = 0;
			goto out;
		}
		if (req_int_win)
			kvm_x86_call(enable_irq_window)(vcpu);

		if (kvm_lapic_enabled(vcpu)) {
			update_cr8_intercept(vcpu);
			kvm_lapic_sync_to_vapic(vcpu);
		}
	}

	r = kvm_mmu_reload(vcpu);
	if (unlikely(r)) {
		goto cancel_injection;
	}

	preempt_disable();

	kvm_x86_call(prepare_switch_to_guest)(vcpu);

	/*
	 * Disable IRQs before setting IN_GUEST_MODE.  Posted interrupt
	 * IPI are then delayed after guest entry, which ensures that they
	 * result in virtual interrupt delivery.
	 */
	local_irq_disable();

	/* Store vcpu->apicv_active before vcpu->mode.  */
	smp_store_release(&vcpu->mode, IN_GUEST_MODE);

	kvm_vcpu_srcu_read_unlock(vcpu);

	/*
	 * 1) We should set ->mode before checking ->requests.  Please see
	 * the comment in kvm_vcpu_exiting_guest_mode().
	 *
	 * 2) For APICv, we should set ->mode before checking PID.ON. This
	 * pairs with the memory barrier implicit in pi_test_and_set_on
	 * (see vmx_deliver_posted_interrupt).
	 *
	 * 3) This also orders the write to mode from any reads to the page
	 * tables done while the VCPU is running.  Please see the comment
	 * in kvm_flush_remote_tlbs.
	 */
	smp_mb__after_srcu_read_unlock();

	/*
	 * Process pending posted interrupts to handle the case where the
	 * notification IRQ arrived in the host, or was never sent (because the
	 * target vCPU wasn't running).  Do this regardless of the vCPU's APICv
	 * status, KVM doesn't update assigned devices when APICv is inhibited,
	 * i.e. they can post interrupts even if APICv is temporarily disabled.
	 */
	if (kvm_lapic_enabled(vcpu))
		kvm_x86_call(sync_pir_to_irr)(vcpu);

	if (kvm_vcpu_exit_request(vcpu)) {
		vcpu->mode = OUTSIDE_GUEST_MODE;
		smp_wmb();
		local_irq_enable();
		preempt_enable();
		kvm_vcpu_srcu_read_lock(vcpu);
		r = 1;
		goto cancel_injection;
	}

	if (req_immediate_exit)
		kvm_make_request(KVM_REQ_EVENT, vcpu);

	fpregs_assert_state_consistent();
	if (test_thread_flag(TIF_NEED_FPU_LOAD))
		switch_fpu_return();

	if (vcpu->arch.guest_fpu.xfd_err)
		wrmsrl(MSR_IA32_XFD_ERR, vcpu->arch.guest_fpu.xfd_err);

	if (unlikely(vcpu->arch.switch_db_regs)) {
		set_debugreg(0, 7);
		set_debugreg(vcpu->arch.eff_db[0], 0);
		set_debugreg(vcpu->arch.eff_db[1], 1);
		set_debugreg(vcpu->arch.eff_db[2], 2);
		set_debugreg(vcpu->arch.eff_db[3], 3);
		/* When KVM_DEBUGREG_WONT_EXIT, dr6 is accessible in guest. */
		if (unlikely(vcpu->arch.switch_db_regs & KVM_DEBUGREG_WONT_EXIT))
			kvm_x86_call(set_dr6)(vcpu, vcpu->arch.dr6);
	} else if (unlikely(hw_breakpoint_active())) {
		set_debugreg(0, 7);
	}

	vcpu->arch.host_debugctl = get_debugctlmsr();

	guest_timing_enter_irqoff();

	for (;;) {
		/*
		 * Assert that vCPU vs. VM APICv state is consistent.  An APICv
		 * update must kick and wait for all vCPUs before toggling the
		 * per-VM state, and responding vCPUs must wait for the update
		 * to complete before servicing KVM_REQ_APICV_UPDATE.
		 */
		WARN_ON_ONCE((kvm_vcpu_apicv_activated(vcpu) != kvm_vcpu_apicv_active(vcpu)) &&
			     (kvm_get_apic_mode(vcpu) != LAPIC_MODE_DISABLED));

		exit_fastpath = kvm_x86_call(vcpu_run)(vcpu,
						       req_immediate_exit);
		if (likely(exit_fastpath != EXIT_FASTPATH_REENTER_GUEST))
			break;

		if (kvm_lapic_enabled(vcpu))
			kvm_x86_call(sync_pir_to_irr)(vcpu);

		if (unlikely(kvm_vcpu_exit_request(vcpu))) {
			exit_fastpath = EXIT_FASTPATH_EXIT_HANDLED;
			break;
		}

		/* Note, VM-Exits that go down the "slow" path are accounted below. */
		++vcpu->stat.exits;
	}

	/*
	 * Do this here before restoring debug registers on the host.  And
	 * since we do this before handling the vmexit, a DR access vmexit
	 * can (a) read the correct value of the debug registers, (b) set
	 * KVM_DEBUGREG_WONT_EXIT again.
	 */
	if (unlikely(vcpu->arch.switch_db_regs & KVM_DEBUGREG_WONT_EXIT)) {
		WARN_ON(vcpu->guest_debug & KVM_GUESTDBG_USE_HW_BP);
		kvm_x86_call(sync_dirty_debug_regs)(vcpu);
		kvm_update_dr0123(vcpu);
		kvm_update_dr7(vcpu);
	}

	/*
	 * If the guest has used debug registers, at least dr7
	 * will be disabled while returning to the host.
	 * If we don't have active breakpoints in the host, we don't
	 * care about the messed up debug address registers. But if
	 * we have some of them active, restore the old state.
	 */
	if (hw_breakpoint_active())
		hw_breakpoint_restore();

	vcpu->arch.last_vmentry_cpu = vcpu->cpu;
	vcpu->arch.last_guest_tsc = kvm_read_l1_tsc(vcpu, rdtsc());

	vcpu->mode = OUTSIDE_GUEST_MODE;
	smp_wmb();

	/*
	 * Sync xfd before calling handle_exit_irqoff() which may
	 * rely on the fact that guest_fpu::xfd is up-to-date (e.g.
	 * in #NM irqoff handler).
	 */
	if (vcpu->arch.xfd_no_write_intercept)
		fpu_sync_guest_vmexit_xfd_state();

	kvm_x86_call(handle_exit_irqoff)(vcpu);

	if (vcpu->arch.guest_fpu.xfd_err)
		wrmsrl(MSR_IA32_XFD_ERR, 0);

	/*
	 * Consume any pending interrupts, including the possible source of
	 * VM-Exit on SVM and any ticks that occur between VM-Exit and now.
	 * An instruction is required after local_irq_enable() to fully unblock
	 * interrupts on processors that implement an interrupt shadow, the
	 * stat.exits increment will do nicely.
	 */
	kvm_before_interrupt(vcpu, KVM_HANDLING_IRQ);
	local_irq_enable();
	++vcpu->stat.exits;
	local_irq_disable();
	kvm_after_interrupt(vcpu);

	/*
	 * Wait until after servicing IRQs to account guest time so that any
	 * ticks that occurred while running the guest are properly accounted
	 * to the guest.  Waiting until IRQs are enabled degrades the accuracy
	 * of accounting via context tracking, but the loss of accuracy is
	 * acceptable for all known use cases.
	 */
	guest_timing_exit_irqoff();

	local_irq_enable();
	preempt_enable();

	kvm_vcpu_srcu_read_lock(vcpu);

	/*
	 * Call this to ensure WC buffers in guest are evicted after each VM
	 * Exit, so that the evicted WC writes can be snooped across all cpus
	 */
	smp_mb__after_srcu_read_lock();

	/*
	 * Profile KVM exit RIPs:
	 */
	if (unlikely(prof_on == KVM_PROFILING)) {
		unsigned long rip = kvm_rip_read(vcpu);
		profile_hit(KVM_PROFILING, (void *)rip);
	}

	if (unlikely(vcpu->arch.tsc_always_catchup))
		kvm_make_request(KVM_REQ_CLOCK_UPDATE, vcpu);

	if (vcpu->arch.apic_attention)
		kvm_lapic_sync_from_vapic(vcpu);

	if (unlikely(exit_fastpath == EXIT_FASTPATH_EXIT_USERSPACE))
		return 0;

	r = kvm_x86_call(handle_exit)(vcpu, exit_fastpath);
	return r;

cancel_injection:
	if (req_immediate_exit)
		kvm_make_request(KVM_REQ_EVENT, vcpu);
	kvm_x86_call(cancel_injection)(vcpu);
	if (unlikely(vcpu->arch.apic_attention))
		kvm_lapic_sync_from_vapic(vcpu);
out:
	return r;
}

static bool kvm_vcpu_running(struct kvm_vcpu *vcpu)
{
	return (vcpu->arch.mp_state == KVM_MP_STATE_RUNNABLE &&
		!vcpu->arch.apf.halted);
}

static bool kvm_vcpu_has_events(struct kvm_vcpu *vcpu)
{
	if (!list_empty_careful(&vcpu->async_pf.done))
		return true;

	if (kvm_apic_has_pending_init_or_sipi(vcpu) &&
	    kvm_apic_init_sipi_allowed(vcpu))
		return true;

	if (vcpu->arch.pv.pv_unhalted)
		return true;

	if (kvm_is_exception_pending(vcpu))
		return true;

	if (kvm_test_request(KVM_REQ_NMI, vcpu) ||
	    (vcpu->arch.nmi_pending &&
	     kvm_x86_call(nmi_allowed)(vcpu, false)))
		return true;

#ifdef CONFIG_KVM_SMM
	if (kvm_test_request(KVM_REQ_SMI, vcpu) ||
	    (vcpu->arch.smi_pending &&
	     kvm_x86_call(smi_allowed)(vcpu, false)))
		return true;
#endif

	if (kvm_test_request(KVM_REQ_PMI, vcpu))
		return true;

	if (kvm_test_request(KVM_REQ_UPDATE_PROTECTED_GUEST_STATE, vcpu))
		return true;

	if (kvm_arch_interrupt_allowed(vcpu) && kvm_cpu_has_interrupt(vcpu))
		return true;

	if (kvm_hv_has_stimer_pending(vcpu))
		return true;

	if (is_guest_mode(vcpu) &&
	    kvm_x86_ops.nested_ops->has_events &&
	    kvm_x86_ops.nested_ops->has_events(vcpu, false))
		return true;

	if (kvm_xen_has_pending_events(vcpu))
		return true;

	return false;
}

int kvm_arch_vcpu_runnable(struct kvm_vcpu *vcpu)
{
	return kvm_vcpu_running(vcpu) || kvm_vcpu_has_events(vcpu);
}

/* Called within kvm->srcu read side.  */
static inline int vcpu_block(struct kvm_vcpu *vcpu)
{
	bool hv_timer;

	if (!kvm_arch_vcpu_runnable(vcpu)) {
		/*
		 * Switch to the software timer before halt-polling/blocking as
		 * the guest's timer may be a break event for the vCPU, and the
		 * hypervisor timer runs only when the CPU is in guest mode.
		 * Switch before halt-polling so that KVM recognizes an expired
		 * timer before blocking.
		 */
		hv_timer = kvm_lapic_hv_timer_in_use(vcpu);
		if (hv_timer)
			kvm_lapic_switch_to_sw_timer(vcpu);

		kvm_vcpu_srcu_read_unlock(vcpu);
		if (vcpu->arch.mp_state == KVM_MP_STATE_HALTED)
			kvm_vcpu_halt(vcpu);
		else
			kvm_vcpu_block(vcpu);
		kvm_vcpu_srcu_read_lock(vcpu);

		if (hv_timer)
			kvm_lapic_switch_to_hv_timer(vcpu);

		/*
		 * If the vCPU is not runnable, a signal or another host event
		 * of some kind is pending; service it without changing the
		 * vCPU's activity state.
		 */
		if (!kvm_arch_vcpu_runnable(vcpu))
			return 1;
	}

	/*
	 * Evaluate nested events before exiting the halted state.  This allows
	 * the halt state to be recorded properly in the VMCS12's activity
	 * state field (AMD does not have a similar field and a VM-Exit always
	 * causes a spurious wakeup from HLT).
	 */
	if (is_guest_mode(vcpu)) {
		int r = kvm_check_nested_events(vcpu);

		WARN_ON_ONCE(r == -EBUSY);
		if (r < 0)
			return 0;
	}

	if (kvm_apic_accept_events(vcpu) < 0)
		return 0;
	switch(vcpu->arch.mp_state) {
	case KVM_MP_STATE_HALTED:
	case KVM_MP_STATE_AP_RESET_HOLD:
		vcpu->arch.pv.pv_unhalted = false;
		vcpu->arch.mp_state =
			KVM_MP_STATE_RUNNABLE;
		fallthrough;
	case KVM_MP_STATE_RUNNABLE:
		vcpu->arch.apf.halted = false;
		break;
	case KVM_MP_STATE_INIT_RECEIVED:
		break;
	default:
		WARN_ON_ONCE(1);
		break;
	}
	return 1;
}

/* Called within kvm->srcu read side.  */
static int vcpu_run(struct kvm_vcpu *vcpu)
{
	int r;

	vcpu->run->exit_reason = KVM_EXIT_UNKNOWN;

	for (;;) {
		/*
		 * If another guest vCPU requests a PV TLB flush in the middle
		 * of instruction emulation, the rest of the emulation could
		 * use a stale page translation. Assume that any code after
		 * this point can start executing an instruction.
		 */
		vcpu->arch.at_instruction_boundary = false;
		if (kvm_vcpu_running(vcpu)) {
			r = vcpu_enter_guest(vcpu);
		} else {
			r = vcpu_block(vcpu);
		}

		if (r <= 0)
			break;

		kvm_clear_request(KVM_REQ_UNBLOCK, vcpu);
		if (kvm_xen_has_pending_events(vcpu))
			kvm_xen_inject_pending_events(vcpu);

		if (kvm_cpu_has_pending_timer(vcpu))
			kvm_inject_pending_timer_irqs(vcpu);

		if (dm_request_for_irq_injection(vcpu) &&
			kvm_vcpu_ready_for_interrupt_injection(vcpu)) {
			r = 0;
			vcpu->run->exit_reason = KVM_EXIT_IRQ_WINDOW_OPEN;
			++vcpu->stat.request_irq_exits;
			break;
		}

		if (__xfer_to_guest_mode_work_pending()) {
			kvm_vcpu_srcu_read_unlock(vcpu);
			r = xfer_to_guest_mode_handle_work(vcpu);
			kvm_vcpu_srcu_read_lock(vcpu);
			if (r)
				return r;
		}
	}

	return r;
}

static int __kvm_emulate_halt(struct kvm_vcpu *vcpu, int state, int reason)
{
	/*
	 * The vCPU has halted, e.g. executed HLT.  Update the run state if the
	 * local APIC is in-kernel, the run loop will detect the non-runnable
	 * state and halt the vCPU.  Exit to userspace if the local APIC is
	 * managed by userspace, in which case userspace is responsible for
	 * handling wake events.
	 */
	++vcpu->stat.halt_exits;
	if (lapic_in_kernel(vcpu)) {
		if (kvm_vcpu_has_events(vcpu))
			vcpu->arch.pv.pv_unhalted = false;
		else
			vcpu->arch.mp_state = state;
		return 1;
	} else {
		vcpu->run->exit_reason = reason;
		return 0;
	}
}

int kvm_emulate_halt_noskip(struct kvm_vcpu *vcpu)
{
	return __kvm_emulate_halt(vcpu, KVM_MP_STATE_HALTED, KVM_EXIT_HLT);
}
EXPORT_SYMBOL_GPL(kvm_emulate_halt_noskip);

int kvm_emulate_halt(struct kvm_vcpu *vcpu)
{
	int ret = kvm_skip_emulated_instruction(vcpu);
	/*
	 * TODO: we might be squashing a GUESTDBG_SINGLESTEP-triggered
	 * KVM_EXIT_DEBUG here.
	 */
	return kvm_emulate_halt_noskip(vcpu) && ret;
}
EXPORT_SYMBOL_GPL(kvm_emulate_halt);

fastpath_t handle_fastpath_hlt(struct kvm_vcpu *vcpu)
{
	int ret;

	kvm_vcpu_srcu_read_lock(vcpu);
	ret = kvm_emulate_halt(vcpu);
	kvm_vcpu_srcu_read_unlock(vcpu);

	if (!ret)
		return EXIT_FASTPATH_EXIT_USERSPACE;

	if (kvm_vcpu_running(vcpu))
		return EXIT_FASTPATH_REENTER_GUEST;

	return EXIT_FASTPATH_EXIT_HANDLED;
}
EXPORT_SYMBOL_GPL(handle_fastpath_hlt);

int kvm_emulate_ap_reset_hold(struct kvm_vcpu *vcpu)
{
	int ret = kvm_skip_emulated_instruction(vcpu);

	return __kvm_emulate_halt(vcpu, KVM_MP_STATE_AP_RESET_HOLD,
					KVM_EXIT_AP_RESET_HOLD) && ret;
}
EXPORT_SYMBOL_GPL(kvm_emulate_ap_reset_hold);

bool kvm_arch_dy_has_pending_interrupt(struct kvm_vcpu *vcpu)
{
	return kvm_vcpu_apicv_active(vcpu) &&
	       kvm_x86_call(dy_apicv_has_pending_interrupt)(vcpu);
}

bool kvm_arch_vcpu_preempted_in_kernel(struct kvm_vcpu *vcpu)
{
	return vcpu->arch.preempted_in_kernel;
}

bool kvm_arch_dy_runnable(struct kvm_vcpu *vcpu)
{
	if (READ_ONCE(vcpu->arch.pv.pv_unhalted))
		return true;

	if (kvm_test_request(KVM_REQ_NMI, vcpu) ||
#ifdef CONFIG_KVM_SMM
		kvm_test_request(KVM_REQ_SMI, vcpu) ||
#endif
		 kvm_test_request(KVM_REQ_EVENT, vcpu))
		return true;

	return kvm_arch_dy_has_pending_interrupt(vcpu);
}

static inline int complete_emulated_io(struct kvm_vcpu *vcpu)
{
	return kvm_emulate_instruction(vcpu, EMULTYPE_NO_DECODE);
}

static int complete_emulated_pio(struct kvm_vcpu *vcpu)
{
	BUG_ON(!vcpu->arch.pio.count);

	return complete_emulated_io(vcpu);
}

/*
 * Implements the following, as a state machine:
 *
 * read:
 *   for each fragment
 *     for each mmio piece in the fragment
 *       write gpa, len
 *       exit
 *       copy data
 *   execute insn
 *
 * write:
 *   for each fragment
 *     for each mmio piece in the fragment
 *       write gpa, len
 *       copy data
 *       exit
 */
static int complete_emulated_mmio(struct kvm_vcpu *vcpu)
{
	struct kvm_run *run = vcpu->run;
	struct kvm_mmio_fragment *frag;
	unsigned len;

	BUG_ON(!vcpu->mmio_needed);

	/* Complete previous fragment */
	frag = &vcpu->mmio_fragments[vcpu->mmio_cur_fragment];
	len = min(8u, frag->len);
	if (!vcpu->mmio_is_write)
		memcpy(frag->data, run->mmio.data, len);

	if (frag->len <= 8) {
		/* Switch to the next fragment. */
		frag++;
		vcpu->mmio_cur_fragment++;
	} else {
		/* Go forward to the next mmio piece. */
		frag->data += len;
		frag->gpa += len;
		frag->len -= len;
	}

	if (vcpu->mmio_cur_fragment >= vcpu->mmio_nr_fragments) {
		vcpu->mmio_needed = 0;

		/* FIXME: return into emulator if single-stepping.  */
		if (vcpu->mmio_is_write)
			return 1;
		vcpu->mmio_read_completed = 1;
		return complete_emulated_io(vcpu);
	}

	run->exit_reason = KVM_EXIT_MMIO;
	run->mmio.phys_addr = frag->gpa;
	if (vcpu->mmio_is_write)
		memcpy(run->mmio.data, frag->data, min(8u, frag->len));
	run->mmio.len = min(8u, frag->len);
	run->mmio.is_write = vcpu->mmio_is_write;
	vcpu->arch.complete_userspace_io = complete_emulated_mmio;
	return 0;
}

/* Swap (qemu) user FPU context for the guest FPU context. */
static void kvm_load_guest_fpu(struct kvm_vcpu *vcpu)
{
	/* Exclude PKRU, it's restored separately immediately after VM-Exit. */
	fpu_swap_kvm_fpstate(&vcpu->arch.guest_fpu, true);
	trace_kvm_fpu(1);
}

/* When vcpu_run ends, restore user space FPU context. */
static void kvm_put_guest_fpu(struct kvm_vcpu *vcpu)
{
	fpu_swap_kvm_fpstate(&vcpu->arch.guest_fpu, false);
	++vcpu->stat.fpu_reload;
	trace_kvm_fpu(0);
}

int kvm_arch_vcpu_ioctl_run(struct kvm_vcpu *vcpu)
{
	struct kvm_queued_exception *ex = &vcpu->arch.exception;
	struct kvm_run *kvm_run = vcpu->run;
	int r;

	r = kvm_mmu_post_init_vm(vcpu->kvm);
	if (r)
		return r;

	vcpu_load(vcpu);
	kvm_sigset_activate(vcpu);
	kvm_run->flags = 0;
	kvm_load_guest_fpu(vcpu);

	kvm_vcpu_srcu_read_lock(vcpu);
	if (unlikely(vcpu->arch.mp_state == KVM_MP_STATE_UNINITIALIZED)) {
		if (!vcpu->wants_to_run) {
			r = -EINTR;
			goto out;
		}

		/*
		 * Don't bother switching APIC timer emulation from the
		 * hypervisor timer to the software timer, the only way for the
		 * APIC timer to be active is if userspace stuffed vCPU state,
		 * i.e. put the vCPU into a nonsensical state.  Only an INIT
		 * will transition the vCPU out of UNINITIALIZED (without more
		 * state stuffing from userspace), which will reset the local
		 * APIC and thus cancel the timer or drop the IRQ (if the timer
		 * already expired).
		 */
		kvm_vcpu_srcu_read_unlock(vcpu);
		kvm_vcpu_block(vcpu);
		kvm_vcpu_srcu_read_lock(vcpu);

		if (kvm_apic_accept_events(vcpu) < 0) {
			r = 0;
			goto out;
		}
		r = -EAGAIN;
		if (signal_pending(current)) {
			r = -EINTR;
			kvm_run->exit_reason = KVM_EXIT_INTR;
			++vcpu->stat.signal_exits;
		}
		goto out;
	}

	if ((kvm_run->kvm_valid_regs & ~KVM_SYNC_X86_VALID_FIELDS) ||
	    (kvm_run->kvm_dirty_regs & ~KVM_SYNC_X86_VALID_FIELDS)) {
		r = -EINVAL;
		goto out;
	}

	if (kvm_run->kvm_dirty_regs) {
		r = sync_regs(vcpu);
		if (r != 0)
			goto out;
	}

	/* re-sync apic's tpr */
	if (!lapic_in_kernel(vcpu)) {
		if (kvm_set_cr8(vcpu, kvm_run->cr8) != 0) {
			r = -EINVAL;
			goto out;
		}
	}

	/*
	 * If userspace set a pending exception and L2 is active, convert it to
	 * a pending VM-Exit if L1 wants to intercept the exception.
	 */
	if (vcpu->arch.exception_from_userspace && is_guest_mode(vcpu) &&
	    kvm_x86_ops.nested_ops->is_exception_vmexit(vcpu, ex->vector,
							ex->error_code)) {
		kvm_queue_exception_vmexit(vcpu, ex->vector,
					   ex->has_error_code, ex->error_code,
					   ex->has_payload, ex->payload);
		ex->injected = false;
		ex->pending = false;
	}
	vcpu->arch.exception_from_userspace = false;

	if (unlikely(vcpu->arch.complete_userspace_io)) {
		int (*cui)(struct kvm_vcpu *) = vcpu->arch.complete_userspace_io;
		vcpu->arch.complete_userspace_io = NULL;
		r = cui(vcpu);
		if (r <= 0)
			goto out;
	} else {
		WARN_ON_ONCE(vcpu->arch.pio.count);
		WARN_ON_ONCE(vcpu->mmio_needed);
	}

	if (!vcpu->wants_to_run) {
		r = -EINTR;
		goto out;
	}

	r = kvm_x86_call(vcpu_pre_run)(vcpu);
	if (r <= 0)
		goto out;

	r = vcpu_run(vcpu);

out:
	kvm_put_guest_fpu(vcpu);
	if (kvm_run->kvm_valid_regs)
		store_regs(vcpu);
	post_kvm_run_save(vcpu);
	kvm_vcpu_srcu_read_unlock(vcpu);

	kvm_sigset_deactivate(vcpu);
	vcpu_put(vcpu);
	return r;
}

static void __get_regs(struct kvm_vcpu *vcpu, struct kvm_regs *regs)
{
	if (vcpu->arch.emulate_regs_need_sync_to_vcpu) {
		/*
		 * We are here if userspace calls get_regs() in the middle of
		 * instruction emulation. Registers state needs to be copied
		 * back from emulation context to vcpu. Userspace shouldn't do
		 * that usually, but some bad designed PV devices (vmware
		 * backdoor interface) need this to work
		 */
		emulator_writeback_register_cache(vcpu->arch.emulate_ctxt);
		vcpu->arch.emulate_regs_need_sync_to_vcpu = false;
	}
	regs->rax = kvm_rax_read(vcpu);
	regs->rbx = kvm_rbx_read(vcpu);
	regs->rcx = kvm_rcx_read(vcpu);
	regs->rdx = kvm_rdx_read(vcpu);
	regs->rsi = kvm_rsi_read(vcpu);
	regs->rdi = kvm_rdi_read(vcpu);
	regs->rsp = kvm_rsp_read(vcpu);
	regs->rbp = kvm_rbp_read(vcpu);
#ifdef CONFIG_X86_64
	regs->r8 = kvm_r8_read(vcpu);
	regs->r9 = kvm_r9_read(vcpu);
	regs->r10 = kvm_r10_read(vcpu);
	regs->r11 = kvm_r11_read(vcpu);
	regs->r12 = kvm_r12_read(vcpu);
	regs->r13 = kvm_r13_read(vcpu);
	regs->r14 = kvm_r14_read(vcpu);
	regs->r15 = kvm_r15_read(vcpu);
#endif

	regs->rip = kvm_rip_read(vcpu);
	regs->rflags = kvm_get_rflags(vcpu);
}

int kvm_arch_vcpu_ioctl_get_regs(struct kvm_vcpu *vcpu, struct kvm_regs *regs)
{
	if (vcpu->kvm->arch.has_protected_state &&
	    vcpu->arch.guest_state_protected)
		return -EINVAL;

	vcpu_load(vcpu);
	__get_regs(vcpu, regs);
	vcpu_put(vcpu);
	return 0;
}

static void __set_regs(struct kvm_vcpu *vcpu, struct kvm_regs *regs)
{
	vcpu->arch.emulate_regs_need_sync_from_vcpu = true;
	vcpu->arch.emulate_regs_need_sync_to_vcpu = false;

	kvm_rax_write(vcpu, regs->rax);
	kvm_rbx_write(vcpu, regs->rbx);
	kvm_rcx_write(vcpu, regs->rcx);
	kvm_rdx_write(vcpu, regs->rdx);
	kvm_rsi_write(vcpu, regs->rsi);
	kvm_rdi_write(vcpu, regs->rdi);
	kvm_rsp_write(vcpu, regs->rsp);
	kvm_rbp_write(vcpu, regs->rbp);
#ifdef CONFIG_X86_64
	kvm_r8_write(vcpu, regs->r8);
	kvm_r9_write(vcpu, regs->r9);
	kvm_r10_write(vcpu, regs->r10);
	kvm_r11_write(vcpu, regs->r11);
	kvm_r12_write(vcpu, regs->r12);
	kvm_r13_write(vcpu, regs->r13);
	kvm_r14_write(vcpu, regs->r14);
	kvm_r15_write(vcpu, regs->r15);
#endif

	kvm_rip_write(vcpu, regs->rip);
	kvm_set_rflags(vcpu, regs->rflags | X86_EFLAGS_FIXED);

	vcpu->arch.exception.pending = false;
	vcpu->arch.exception_vmexit.pending = false;

	kvm_make_request(KVM_REQ_EVENT, vcpu);
}

int kvm_arch_vcpu_ioctl_set_regs(struct kvm_vcpu *vcpu, struct kvm_regs *regs)
{
	if (vcpu->kvm->arch.has_protected_state &&
	    vcpu->arch.guest_state_protected)
		return -EINVAL;

	vcpu_load(vcpu);
	__set_regs(vcpu, regs);
	vcpu_put(vcpu);
	return 0;
}

static void __get_sregs_common(struct kvm_vcpu *vcpu, struct kvm_sregs *sregs)
{
	struct desc_ptr dt;

	if (vcpu->arch.guest_state_protected)
		goto skip_protected_regs;

	kvm_get_segment(vcpu, &sregs->cs, VCPU_SREG_CS);
	kvm_get_segment(vcpu, &sregs->ds, VCPU_SREG_DS);
	kvm_get_segment(vcpu, &sregs->es, VCPU_SREG_ES);
	kvm_get_segment(vcpu, &sregs->fs, VCPU_SREG_FS);
	kvm_get_segment(vcpu, &sregs->gs, VCPU_SREG_GS);
	kvm_get_segment(vcpu, &sregs->ss, VCPU_SREG_SS);

	kvm_get_segment(vcpu, &sregs->tr, VCPU_SREG_TR);
	kvm_get_segment(vcpu, &sregs->ldt, VCPU_SREG_LDTR);

	kvm_x86_call(get_idt)(vcpu, &dt);
	sregs->idt.limit = dt.size;
	sregs->idt.base = dt.address;
	kvm_x86_call(get_gdt)(vcpu, &dt);
	sregs->gdt.limit = dt.size;
	sregs->gdt.base = dt.address;

	sregs->cr2 = vcpu->arch.cr2;
	sregs->cr3 = kvm_read_cr3(vcpu);

skip_protected_regs:
	sregs->cr0 = kvm_read_cr0(vcpu);
	sregs->cr4 = kvm_read_cr4(vcpu);
	sregs->cr8 = kvm_get_cr8(vcpu);
	sregs->efer = vcpu->arch.efer;
	sregs->apic_base = vcpu->arch.apic_base;
}

static void __get_sregs(struct kvm_vcpu *vcpu, struct kvm_sregs *sregs)
{
	__get_sregs_common(vcpu, sregs);

	if (vcpu->arch.guest_state_protected)
		return;

	if (vcpu->arch.interrupt.injected && !vcpu->arch.interrupt.soft)
		set_bit(vcpu->arch.interrupt.nr,
			(unsigned long *)sregs->interrupt_bitmap);
}

static void __get_sregs2(struct kvm_vcpu *vcpu, struct kvm_sregs2 *sregs2)
{
	int i;

	__get_sregs_common(vcpu, (struct kvm_sregs *)sregs2);

	if (vcpu->arch.guest_state_protected)
		return;

	if (is_pae_paging(vcpu)) {
		for (i = 0 ; i < 4 ; i++)
			sregs2->pdptrs[i] = kvm_pdptr_read(vcpu, i);
		sregs2->flags |= KVM_SREGS2_FLAGS_PDPTRS_VALID;
	}
}

int kvm_arch_vcpu_ioctl_get_sregs(struct kvm_vcpu *vcpu,
				  struct kvm_sregs *sregs)
{
	if (vcpu->kvm->arch.has_protected_state &&
	    vcpu->arch.guest_state_protected)
		return -EINVAL;

	vcpu_load(vcpu);
	__get_sregs(vcpu, sregs);
	vcpu_put(vcpu);
	return 0;
}

int kvm_arch_vcpu_ioctl_get_mpstate(struct kvm_vcpu *vcpu,
				    struct kvm_mp_state *mp_state)
{
	int r;

	vcpu_load(vcpu);
	if (kvm_mpx_supported())
		kvm_load_guest_fpu(vcpu);

	r = kvm_apic_accept_events(vcpu);
	if (r < 0)
		goto out;
	r = 0;

	if ((vcpu->arch.mp_state == KVM_MP_STATE_HALTED ||
	     vcpu->arch.mp_state == KVM_MP_STATE_AP_RESET_HOLD) &&
	    vcpu->arch.pv.pv_unhalted)
		mp_state->mp_state = KVM_MP_STATE_RUNNABLE;
	else
		mp_state->mp_state = vcpu->arch.mp_state;

out:
	if (kvm_mpx_supported())
		kvm_put_guest_fpu(vcpu);
	vcpu_put(vcpu);
	return r;
}

int kvm_arch_vcpu_ioctl_set_mpstate(struct kvm_vcpu *vcpu,
				    struct kvm_mp_state *mp_state)
{
	int ret = -EINVAL;

	vcpu_load(vcpu);

	switch (mp_state->mp_state) {
	case KVM_MP_STATE_UNINITIALIZED:
	case KVM_MP_STATE_HALTED:
	case KVM_MP_STATE_AP_RESET_HOLD:
	case KVM_MP_STATE_INIT_RECEIVED:
	case KVM_MP_STATE_SIPI_RECEIVED:
		if (!lapic_in_kernel(vcpu))
			goto out;
		break;

	case KVM_MP_STATE_RUNNABLE:
		break;

	default:
		goto out;
	}

	/*
	 * Pending INITs are reported using KVM_SET_VCPU_EVENTS, disallow
	 * forcing the guest into INIT/SIPI if those events are supposed to be
	 * blocked.  KVM prioritizes SMI over INIT, so reject INIT/SIPI state
	 * if an SMI is pending as well.
	 */
	if ((!kvm_apic_init_sipi_allowed(vcpu) || vcpu->arch.smi_pending) &&
	    (mp_state->mp_state == KVM_MP_STATE_SIPI_RECEIVED ||
	     mp_state->mp_state == KVM_MP_STATE_INIT_RECEIVED))
		goto out;

	if (mp_state->mp_state == KVM_MP_STATE_SIPI_RECEIVED) {
		vcpu->arch.mp_state = KVM_MP_STATE_INIT_RECEIVED;
		set_bit(KVM_APIC_SIPI, &vcpu->arch.apic->pending_events);
	} else
		vcpu->arch.mp_state = mp_state->mp_state;
	kvm_make_request(KVM_REQ_EVENT, vcpu);

	ret = 0;
out:
	vcpu_put(vcpu);
	return ret;
}

int kvm_task_switch(struct kvm_vcpu *vcpu, u16 tss_selector, int idt_index,
		    int reason, bool has_error_code, u32 error_code)
{
	struct x86_emulate_ctxt *ctxt = vcpu->arch.emulate_ctxt;
	int ret;

	init_emulate_ctxt(vcpu);

	ret = emulator_task_switch(ctxt, tss_selector, idt_index, reason,
				   has_error_code, error_code);

	/*
	 * Report an error userspace if MMIO is needed, as KVM doesn't support
	 * MMIO during a task switch (or any other complex operation).
	 */
	if (ret || vcpu->mmio_needed) {
		vcpu->mmio_needed = false;
		vcpu->run->exit_reason = KVM_EXIT_INTERNAL_ERROR;
		vcpu->run->internal.suberror = KVM_INTERNAL_ERROR_EMULATION;
		vcpu->run->internal.ndata = 0;
		return 0;
	}

	kvm_rip_write(vcpu, ctxt->eip);
	kvm_set_rflags(vcpu, ctxt->eflags);
	return 1;
}
EXPORT_SYMBOL_GPL(kvm_task_switch);

static bool kvm_is_valid_sregs(struct kvm_vcpu *vcpu, struct kvm_sregs *sregs)
{
	if ((sregs->efer & EFER_LME) && (sregs->cr0 & X86_CR0_PG)) {
		/*
		 * When EFER.LME and CR0.PG are set, the processor is in
		 * 64-bit mode (though maybe in a 32-bit code segment).
		 * CR4.PAE and EFER.LMA must be set.
		 */
		if (!(sregs->cr4 & X86_CR4_PAE) || !(sregs->efer & EFER_LMA))
			return false;
		if (!kvm_vcpu_is_legal_cr3(vcpu, sregs->cr3))
			return false;
	} else {
		/*
		 * Not in 64-bit mode: EFER.LMA is clear and the code
		 * segment cannot be 64-bit.
		 */
		if (sregs->efer & EFER_LMA || sregs->cs.l)
			return false;
	}

	return kvm_is_valid_cr4(vcpu, sregs->cr4) &&
	       kvm_is_valid_cr0(vcpu, sregs->cr0);
}

static int __set_sregs_common(struct kvm_vcpu *vcpu, struct kvm_sregs *sregs,
		int *mmu_reset_needed, bool update_pdptrs)
{
	int idx;
	struct desc_ptr dt;

	if (!kvm_is_valid_sregs(vcpu, sregs))
		return -EINVAL;

	if (kvm_apic_set_base(vcpu, sregs->apic_base, true))
		return -EINVAL;

	if (vcpu->arch.guest_state_protected)
		return 0;

	dt.size = sregs->idt.limit;
	dt.address = sregs->idt.base;
	kvm_x86_call(set_idt)(vcpu, &dt);
	dt.size = sregs->gdt.limit;
	dt.address = sregs->gdt.base;
	kvm_x86_call(set_gdt)(vcpu, &dt);

	vcpu->arch.cr2 = sregs->cr2;
	*mmu_reset_needed |= kvm_read_cr3(vcpu) != sregs->cr3;
	vcpu->arch.cr3 = sregs->cr3;
	kvm_register_mark_dirty(vcpu, VCPU_EXREG_CR3);
	kvm_x86_call(post_set_cr3)(vcpu, sregs->cr3);

	kvm_set_cr8(vcpu, sregs->cr8);

	*mmu_reset_needed |= vcpu->arch.efer != sregs->efer;
	kvm_x86_call(set_efer)(vcpu, sregs->efer);

	*mmu_reset_needed |= kvm_read_cr0(vcpu) != sregs->cr0;
	kvm_x86_call(set_cr0)(vcpu, sregs->cr0);

	*mmu_reset_needed |= kvm_read_cr4(vcpu) != sregs->cr4;
	kvm_x86_call(set_cr4)(vcpu, sregs->cr4);

	if (update_pdptrs) {
		idx = srcu_read_lock(&vcpu->kvm->srcu);
		if (is_pae_paging(vcpu)) {
			load_pdptrs(vcpu, kvm_read_cr3(vcpu));
			*mmu_reset_needed = 1;
		}
		srcu_read_unlock(&vcpu->kvm->srcu, idx);
	}

	kvm_set_segment(vcpu, &sregs->cs, VCPU_SREG_CS);
	kvm_set_segment(vcpu, &sregs->ds, VCPU_SREG_DS);
	kvm_set_segment(vcpu, &sregs->es, VCPU_SREG_ES);
	kvm_set_segment(vcpu, &sregs->fs, VCPU_SREG_FS);
	kvm_set_segment(vcpu, &sregs->gs, VCPU_SREG_GS);
	kvm_set_segment(vcpu, &sregs->ss, VCPU_SREG_SS);

	kvm_set_segment(vcpu, &sregs->tr, VCPU_SREG_TR);
	kvm_set_segment(vcpu, &sregs->ldt, VCPU_SREG_LDTR);

	update_cr8_intercept(vcpu);

	/* Older userspace won't unhalt the vcpu on reset. */
	if (kvm_vcpu_is_bsp(vcpu) && kvm_rip_read(vcpu) == 0xfff0 &&
	    sregs->cs.selector == 0xf000 && sregs->cs.base == 0xffff0000 &&
	    !is_protmode(vcpu))
		vcpu->arch.mp_state = KVM_MP_STATE_RUNNABLE;

	return 0;
}

static int __set_sregs(struct kvm_vcpu *vcpu, struct kvm_sregs *sregs)
{
	int pending_vec, max_bits;
	int mmu_reset_needed = 0;
	int ret = __set_sregs_common(vcpu, sregs, &mmu_reset_needed, true);

	if (ret)
		return ret;

	if (mmu_reset_needed) {
		kvm_mmu_reset_context(vcpu);
		kvm_make_request(KVM_REQ_TLB_FLUSH_GUEST, vcpu);
	}

	max_bits = KVM_NR_INTERRUPTS;
	pending_vec = find_first_bit(
		(const unsigned long *)sregs->interrupt_bitmap, max_bits);

	if (pending_vec < max_bits) {
		kvm_queue_interrupt(vcpu, pending_vec, false);
		pr_debug("Set back pending irq %d\n", pending_vec);
		kvm_make_request(KVM_REQ_EVENT, vcpu);
	}
	return 0;
}

static int __set_sregs2(struct kvm_vcpu *vcpu, struct kvm_sregs2 *sregs2)
{
	int mmu_reset_needed = 0;
	bool valid_pdptrs = sregs2->flags & KVM_SREGS2_FLAGS_PDPTRS_VALID;
	bool pae = (sregs2->cr0 & X86_CR0_PG) && (sregs2->cr4 & X86_CR4_PAE) &&
		!(sregs2->efer & EFER_LMA);
	int i, ret;

	if (sregs2->flags & ~KVM_SREGS2_FLAGS_PDPTRS_VALID)
		return -EINVAL;

	if (valid_pdptrs && (!pae || vcpu->arch.guest_state_protected))
		return -EINVAL;

	ret = __set_sregs_common(vcpu, (struct kvm_sregs *)sregs2,
				 &mmu_reset_needed, !valid_pdptrs);
	if (ret)
		return ret;

	if (valid_pdptrs) {
		for (i = 0; i < 4 ; i++)
			kvm_pdptr_write(vcpu, i, sregs2->pdptrs[i]);

		kvm_register_mark_dirty(vcpu, VCPU_EXREG_PDPTR);
		mmu_reset_needed = 1;
		vcpu->arch.pdptrs_from_userspace = true;
	}
	if (mmu_reset_needed) {
		kvm_mmu_reset_context(vcpu);
		kvm_make_request(KVM_REQ_TLB_FLUSH_GUEST, vcpu);
	}
	return 0;
}

int kvm_arch_vcpu_ioctl_set_sregs(struct kvm_vcpu *vcpu,
				  struct kvm_sregs *sregs)
{
	int ret;

	if (vcpu->kvm->arch.has_protected_state &&
	    vcpu->arch.guest_state_protected)
		return -EINVAL;

	vcpu_load(vcpu);
	ret = __set_sregs(vcpu, sregs);
	vcpu_put(vcpu);
	return ret;
}

static void kvm_arch_vcpu_guestdbg_update_apicv_inhibit(struct kvm *kvm)
{
	bool set = false;
	struct kvm_vcpu *vcpu;
	unsigned long i;

	if (!enable_apicv)
		return;

	down_write(&kvm->arch.apicv_update_lock);

	kvm_for_each_vcpu(i, vcpu, kvm) {
		if (vcpu->guest_debug & KVM_GUESTDBG_BLOCKIRQ) {
			set = true;
			break;
		}
	}
	__kvm_set_or_clear_apicv_inhibit(kvm, APICV_INHIBIT_REASON_BLOCKIRQ, set);
	up_write(&kvm->arch.apicv_update_lock);
}

int kvm_arch_vcpu_ioctl_set_guest_debug(struct kvm_vcpu *vcpu,
					struct kvm_guest_debug *dbg)
{
	unsigned long rflags;
	int i, r;

	if (vcpu->arch.guest_state_protected)
		return -EINVAL;

	vcpu_load(vcpu);

	if (dbg->control & (KVM_GUESTDBG_INJECT_DB | KVM_GUESTDBG_INJECT_BP)) {
		r = -EBUSY;
		if (kvm_is_exception_pending(vcpu))
			goto out;
		if (dbg->control & KVM_GUESTDBG_INJECT_DB)
			kvm_queue_exception(vcpu, DB_VECTOR);
		else
			kvm_queue_exception(vcpu, BP_VECTOR);
	}

	/*
	 * Read rflags as long as potentially injected trace flags are still
	 * filtered out.
	 */
	rflags = kvm_get_rflags(vcpu);

	vcpu->guest_debug = dbg->control;
	if (!(vcpu->guest_debug & KVM_GUESTDBG_ENABLE))
		vcpu->guest_debug = 0;

	if (vcpu->guest_debug & KVM_GUESTDBG_USE_HW_BP) {
		for (i = 0; i < KVM_NR_DB_REGS; ++i)
			vcpu->arch.eff_db[i] = dbg->arch.debugreg[i];
		vcpu->arch.guest_debug_dr7 = dbg->arch.debugreg[7];
	} else {
		for (i = 0; i < KVM_NR_DB_REGS; i++)
			vcpu->arch.eff_db[i] = vcpu->arch.db[i];
	}
	kvm_update_dr7(vcpu);

	if (vcpu->guest_debug & KVM_GUESTDBG_SINGLESTEP)
		vcpu->arch.singlestep_rip = kvm_get_linear_rip(vcpu);

	/*
	 * Trigger an rflags update that will inject or remove the trace
	 * flags.
	 */
	kvm_set_rflags(vcpu, rflags);

	kvm_x86_call(update_exception_bitmap)(vcpu);

	kvm_arch_vcpu_guestdbg_update_apicv_inhibit(vcpu->kvm);

	r = 0;

out:
	vcpu_put(vcpu);
	return r;
}

/*
 * Translate a guest virtual address to a guest physical address.
 */
int kvm_arch_vcpu_ioctl_translate(struct kvm_vcpu *vcpu,
				    struct kvm_translation *tr)
{
	unsigned long vaddr = tr->linear_address;
	gpa_t gpa;
	int idx;

	vcpu_load(vcpu);

	idx = srcu_read_lock(&vcpu->kvm->srcu);
	gpa = kvm_mmu_gva_to_gpa_system(vcpu, vaddr, NULL);
	srcu_read_unlock(&vcpu->kvm->srcu, idx);
	tr->physical_address = gpa;
	tr->valid = gpa != INVALID_GPA;
	tr->writeable = 1;
	tr->usermode = 0;

	vcpu_put(vcpu);
	return 0;
}

int kvm_arch_vcpu_ioctl_get_fpu(struct kvm_vcpu *vcpu, struct kvm_fpu *fpu)
{
	struct fxregs_state *fxsave;

	if (fpstate_is_confidential(&vcpu->arch.guest_fpu))
		return vcpu->kvm->arch.has_protected_state ? -EINVAL : 0;

	vcpu_load(vcpu);

	fxsave = &vcpu->arch.guest_fpu.fpstate->regs.fxsave;
	memcpy(fpu->fpr, fxsave->st_space, 128);
	fpu->fcw = fxsave->cwd;
	fpu->fsw = fxsave->swd;
	fpu->ftwx = fxsave->twd;
	fpu->last_opcode = fxsave->fop;
	fpu->last_ip = fxsave->rip;
	fpu->last_dp = fxsave->rdp;
	memcpy(fpu->xmm, fxsave->xmm_space, sizeof(fxsave->xmm_space));

	vcpu_put(vcpu);
	return 0;
}

int kvm_arch_vcpu_ioctl_set_fpu(struct kvm_vcpu *vcpu, struct kvm_fpu *fpu)
{
	struct fxregs_state *fxsave;

	if (fpstate_is_confidential(&vcpu->arch.guest_fpu))
		return vcpu->kvm->arch.has_protected_state ? -EINVAL : 0;

	vcpu_load(vcpu);

	fxsave = &vcpu->arch.guest_fpu.fpstate->regs.fxsave;

	memcpy(fxsave->st_space, fpu->fpr, 128);
	fxsave->cwd = fpu->fcw;
	fxsave->swd = fpu->fsw;
	fxsave->twd = fpu->ftwx;
	fxsave->fop = fpu->last_opcode;
	fxsave->rip = fpu->last_ip;
	fxsave->rdp = fpu->last_dp;
	memcpy(fxsave->xmm_space, fpu->xmm, sizeof(fxsave->xmm_space));

	vcpu_put(vcpu);
	return 0;
}

static void store_regs(struct kvm_vcpu *vcpu)
{
	BUILD_BUG_ON(sizeof(struct kvm_sync_regs) > SYNC_REGS_SIZE_BYTES);

	if (vcpu->run->kvm_valid_regs & KVM_SYNC_X86_REGS)
		__get_regs(vcpu, &vcpu->run->s.regs.regs);

	if (vcpu->run->kvm_valid_regs & KVM_SYNC_X86_SREGS)
		__get_sregs(vcpu, &vcpu->run->s.regs.sregs);

	if (vcpu->run->kvm_valid_regs & KVM_SYNC_X86_EVENTS)
		kvm_vcpu_ioctl_x86_get_vcpu_events(
				vcpu, &vcpu->run->s.regs.events);
}

static int sync_regs(struct kvm_vcpu *vcpu)
{
	if (vcpu->run->kvm_dirty_regs & KVM_SYNC_X86_REGS) {
		__set_regs(vcpu, &vcpu->run->s.regs.regs);
		vcpu->run->kvm_dirty_regs &= ~KVM_SYNC_X86_REGS;
	}

	if (vcpu->run->kvm_dirty_regs & KVM_SYNC_X86_SREGS) {
		struct kvm_sregs sregs = vcpu->run->s.regs.sregs;

		if (__set_sregs(vcpu, &sregs))
			return -EINVAL;

		vcpu->run->kvm_dirty_regs &= ~KVM_SYNC_X86_SREGS;
	}

	if (vcpu->run->kvm_dirty_regs & KVM_SYNC_X86_EVENTS) {
		struct kvm_vcpu_events events = vcpu->run->s.regs.events;

		if (kvm_vcpu_ioctl_x86_set_vcpu_events(vcpu, &events))
			return -EINVAL;

		vcpu->run->kvm_dirty_regs &= ~KVM_SYNC_X86_EVENTS;
	}

	return 0;
}

int kvm_arch_vcpu_precreate(struct kvm *kvm, unsigned int id)
{
	if (kvm_check_tsc_unstable() && kvm->created_vcpus)
		pr_warn_once("SMP vm created on host with unstable TSC; "
			     "guest TSC will not be reliable\n");

	if (!kvm->arch.max_vcpu_ids)
		kvm->arch.max_vcpu_ids = KVM_MAX_VCPU_IDS;

	if (id >= kvm->arch.max_vcpu_ids)
		return -EINVAL;

	return kvm_x86_call(vcpu_precreate)(kvm);
}

int kvm_arch_vcpu_create(struct kvm_vcpu *vcpu)
{
	struct page *page;
	int r;

	vcpu->arch.last_vmentry_cpu = -1;
	vcpu->arch.regs_avail = ~0;
	vcpu->arch.regs_dirty = ~0;

	kvm_gpc_init(&vcpu->arch.pv_time, vcpu->kvm);

	if (!irqchip_in_kernel(vcpu->kvm) || kvm_vcpu_is_reset_bsp(vcpu))
		vcpu->arch.mp_state = KVM_MP_STATE_RUNNABLE;
	else
		vcpu->arch.mp_state = KVM_MP_STATE_UNINITIALIZED;

	r = kvm_mmu_create(vcpu);
	if (r < 0)
		return r;

	r = kvm_create_lapic(vcpu);
	if (r < 0)
		goto fail_mmu_destroy;

	r = -ENOMEM;

	page = alloc_page(GFP_KERNEL_ACCOUNT | __GFP_ZERO);
	if (!page)
		goto fail_free_lapic;
	vcpu->arch.pio_data = page_address(page);

	vcpu->arch.mce_banks = kcalloc(KVM_MAX_MCE_BANKS * 4, sizeof(u64),
				       GFP_KERNEL_ACCOUNT);
	vcpu->arch.mci_ctl2_banks = kcalloc(KVM_MAX_MCE_BANKS, sizeof(u64),
					    GFP_KERNEL_ACCOUNT);
	if (!vcpu->arch.mce_banks || !vcpu->arch.mci_ctl2_banks)
		goto fail_free_mce_banks;
	vcpu->arch.mcg_cap = KVM_MAX_MCE_BANKS;

	if (!zalloc_cpumask_var(&vcpu->arch.wbinvd_dirty_mask,
				GFP_KERNEL_ACCOUNT))
		goto fail_free_mce_banks;

	if (!alloc_emulate_ctxt(vcpu))
		goto free_wbinvd_dirty_mask;

	if (!fpu_alloc_guest_fpstate(&vcpu->arch.guest_fpu)) {
		pr_err("failed to allocate vcpu's fpu\n");
		goto free_emulate_ctxt;
	}

	kvm_async_pf_hash_reset(vcpu);

	if (kvm_check_has_quirk(vcpu->kvm, KVM_X86_QUIRK_STUFF_FEATURE_MSRS)) {
		vcpu->arch.arch_capabilities = kvm_get_arch_capabilities();
		vcpu->arch.msr_platform_info = MSR_PLATFORM_INFO_CPUID_FAULT;
		vcpu->arch.perf_capabilities = kvm_caps.supported_perf_cap;
	}
	kvm_pmu_init(vcpu);

	vcpu->arch.pending_external_vector = -1;
	vcpu->arch.preempted_in_kernel = false;

#if IS_ENABLED(CONFIG_HYPERV)
	vcpu->arch.hv_root_tdp = INVALID_PAGE;
#endif

	r = kvm_x86_call(vcpu_create)(vcpu);
	if (r)
		goto free_guest_fpu;

	kvm_xen_init_vcpu(vcpu);
	vcpu_load(vcpu);
	kvm_vcpu_after_set_cpuid(vcpu);
	kvm_set_tsc_khz(vcpu, vcpu->kvm->arch.default_tsc_khz);
	kvm_vcpu_reset(vcpu, false);
	kvm_init_mmu(vcpu);
	vcpu_put(vcpu);
	return 0;

free_guest_fpu:
	fpu_free_guest_fpstate(&vcpu->arch.guest_fpu);
free_emulate_ctxt:
	kmem_cache_free(x86_emulator_cache, vcpu->arch.emulate_ctxt);
free_wbinvd_dirty_mask:
	free_cpumask_var(vcpu->arch.wbinvd_dirty_mask);
fail_free_mce_banks:
	kfree(vcpu->arch.mce_banks);
	kfree(vcpu->arch.mci_ctl2_banks);
	free_page((unsigned long)vcpu->arch.pio_data);
fail_free_lapic:
	kvm_free_lapic(vcpu);
fail_mmu_destroy:
	kvm_mmu_destroy(vcpu);
	return r;
}

void kvm_arch_vcpu_postcreate(struct kvm_vcpu *vcpu)
{
	struct kvm *kvm = vcpu->kvm;

	if (mutex_lock_killable(&vcpu->mutex))
		return;
	vcpu_load(vcpu);
	kvm_synchronize_tsc(vcpu, NULL);
	vcpu_put(vcpu);

	/* poll control enabled by default */
	vcpu->arch.msr_kvm_poll_control = 1;

	mutex_unlock(&vcpu->mutex);

	if (kvmclock_periodic_sync && vcpu->vcpu_idx == 0)
		schedule_delayed_work(&kvm->arch.kvmclock_sync_work,
						KVMCLOCK_SYNC_PERIOD);
}

void kvm_arch_vcpu_destroy(struct kvm_vcpu *vcpu)
{
	int idx;

	kvmclock_reset(vcpu);

	kvm_x86_call(vcpu_free)(vcpu);

	kmem_cache_free(x86_emulator_cache, vcpu->arch.emulate_ctxt);
	free_cpumask_var(vcpu->arch.wbinvd_dirty_mask);
	fpu_free_guest_fpstate(&vcpu->arch.guest_fpu);

	kvm_xen_destroy_vcpu(vcpu);
	kvm_hv_vcpu_uninit(vcpu);
	kvm_pmu_destroy(vcpu);
	kfree(vcpu->arch.mce_banks);
	kfree(vcpu->arch.mci_ctl2_banks);
	kvm_free_lapic(vcpu);
	idx = srcu_read_lock(&vcpu->kvm->srcu);
	kvm_mmu_destroy(vcpu);
	srcu_read_unlock(&vcpu->kvm->srcu, idx);
	free_page((unsigned long)vcpu->arch.pio_data);
	kvfree(vcpu->arch.cpuid_entries);
}

void kvm_vcpu_reset(struct kvm_vcpu *vcpu, bool init_event)
{
	struct kvm_cpuid_entry2 *cpuid_0x1;
	unsigned long old_cr0 = kvm_read_cr0(vcpu);
	unsigned long new_cr0;

	/*
	 * Several of the "set" flows, e.g. ->set_cr0(), read other registers
	 * to handle side effects.  RESET emulation hits those flows and relies
	 * on emulated/virtualized registers, including those that are loaded
	 * into hardware, to be zeroed at vCPU creation.  Use CRs as a sentinel
	 * to detect improper or missing initialization.
	 */
	WARN_ON_ONCE(!init_event &&
		     (old_cr0 || kvm_read_cr3(vcpu) || kvm_read_cr4(vcpu)));

	/*
	 * SVM doesn't unconditionally VM-Exit on INIT and SHUTDOWN, thus it's
	 * possible to INIT the vCPU while L2 is active.  Force the vCPU back
	 * into L1 as EFER.SVME is cleared on INIT (along with all other EFER
	 * bits), i.e. virtualization is disabled.
	 */
	if (is_guest_mode(vcpu))
		kvm_leave_nested(vcpu);

	kvm_lapic_reset(vcpu, init_event);

	WARN_ON_ONCE(is_guest_mode(vcpu) || is_smm(vcpu));
	vcpu->arch.hflags = 0;

	vcpu->arch.smi_pending = 0;
	vcpu->arch.smi_count = 0;
	atomic_set(&vcpu->arch.nmi_queued, 0);
	vcpu->arch.nmi_pending = 0;
	vcpu->arch.nmi_injected = false;
	kvm_clear_interrupt_queue(vcpu);
	kvm_clear_exception_queue(vcpu);

	memset(vcpu->arch.db, 0, sizeof(vcpu->arch.db));
	kvm_update_dr0123(vcpu);
	vcpu->arch.dr6 = DR6_ACTIVE_LOW;
	vcpu->arch.dr7 = DR7_FIXED_1;
	kvm_update_dr7(vcpu);

	vcpu->arch.cr2 = 0;

	kvm_make_request(KVM_REQ_EVENT, vcpu);
	vcpu->arch.apf.msr_en_val = 0;
	vcpu->arch.apf.msr_int_val = 0;
	vcpu->arch.st.msr_val = 0;

	kvmclock_reset(vcpu);

	kvm_clear_async_pf_completion_queue(vcpu);
	kvm_async_pf_hash_reset(vcpu);
	vcpu->arch.apf.halted = false;

	if (vcpu->arch.guest_fpu.fpstate && kvm_mpx_supported()) {
		struct fpstate *fpstate = vcpu->arch.guest_fpu.fpstate;

		/*
		 * All paths that lead to INIT are required to load the guest's
		 * FPU state (because most paths are buried in KVM_RUN).
		 */
		if (init_event)
			kvm_put_guest_fpu(vcpu);

		fpstate_clear_xstate_component(fpstate, XFEATURE_BNDREGS);
		fpstate_clear_xstate_component(fpstate, XFEATURE_BNDCSR);

		if (init_event)
			kvm_load_guest_fpu(vcpu);
	}

	if (!init_event) {
		vcpu->arch.smbase = 0x30000;

		vcpu->arch.pat = MSR_IA32_CR_PAT_DEFAULT;

		vcpu->arch.msr_misc_features_enables = 0;
		vcpu->arch.ia32_misc_enable_msr = MSR_IA32_MISC_ENABLE_PEBS_UNAVAIL |
						  MSR_IA32_MISC_ENABLE_BTS_UNAVAIL;

		__kvm_set_xcr(vcpu, 0, XFEATURE_MASK_FP);
		__kvm_set_msr(vcpu, MSR_IA32_XSS, 0, true);
	}

	/* All GPRs except RDX (handled below) are zeroed on RESET/INIT. */
	memset(vcpu->arch.regs, 0, sizeof(vcpu->arch.regs));
	kvm_register_mark_dirty(vcpu, VCPU_REGS_RSP);

	/*
	 * Fall back to KVM's default Family/Model/Stepping of 0x600 (P6/Athlon)
	 * if no CPUID match is found.  Note, it's impossible to get a match at
	 * RESET since KVM emulates RESET before exposing the vCPU to userspace,
	 * i.e. it's impossible for kvm_find_cpuid_entry() to find a valid entry
	 * on RESET.  But, go through the motions in case that's ever remedied.
	 */
	cpuid_0x1 = kvm_find_cpuid_entry(vcpu, 1);
	kvm_rdx_write(vcpu, cpuid_0x1 ? cpuid_0x1->eax : 0x600);

	kvm_x86_call(vcpu_reset)(vcpu, init_event);

	kvm_set_rflags(vcpu, X86_EFLAGS_FIXED);
	kvm_rip_write(vcpu, 0xfff0);

	vcpu->arch.cr3 = 0;
	kvm_register_mark_dirty(vcpu, VCPU_EXREG_CR3);

	/*
	 * CR0.CD/NW are set on RESET, preserved on INIT.  Note, some versions
	 * of Intel's SDM list CD/NW as being set on INIT, but they contradict
	 * (or qualify) that with a footnote stating that CD/NW are preserved.
	 */
	new_cr0 = X86_CR0_ET;
	if (init_event)
		new_cr0 |= (old_cr0 & (X86_CR0_NW | X86_CR0_CD));
	else
		new_cr0 |= X86_CR0_NW | X86_CR0_CD;

	kvm_x86_call(set_cr0)(vcpu, new_cr0);
	kvm_x86_call(set_cr4)(vcpu, 0);
	kvm_x86_call(set_efer)(vcpu, 0);
	kvm_x86_call(update_exception_bitmap)(vcpu);

	/*
	 * On the standard CR0/CR4/EFER modification paths, there are several
	 * complex conditions determining whether the MMU has to be reset and/or
	 * which PCIDs have to be flushed.  However, CR0.WP and the paging-related
	 * bits in CR4 and EFER are irrelevant if CR0.PG was '0'; and a reset+flush
	 * is needed anyway if CR0.PG was '1' (which can only happen for INIT, as
	 * CR0 will be '0' prior to RESET).  So we only need to check CR0.PG here.
	 */
	if (old_cr0 & X86_CR0_PG) {
		kvm_make_request(KVM_REQ_TLB_FLUSH_GUEST, vcpu);
		kvm_mmu_reset_context(vcpu);
	}

	/*
	 * Intel's SDM states that all TLB entries are flushed on INIT.  AMD's
	 * APM states the TLBs are untouched by INIT, but it also states that
	 * the TLBs are flushed on "External initialization of the processor."
	 * Flush the guest TLB regardless of vendor, there is no meaningful
	 * benefit in relying on the guest to flush the TLB immediately after
	 * INIT.  A spurious TLB flush is benign and likely negligible from a
	 * performance perspective.
	 */
	if (init_event)
		kvm_make_request(KVM_REQ_TLB_FLUSH_GUEST, vcpu);
}
EXPORT_SYMBOL_GPL(kvm_vcpu_reset);

void kvm_vcpu_deliver_sipi_vector(struct kvm_vcpu *vcpu, u8 vector)
{
	struct kvm_segment cs;

	kvm_get_segment(vcpu, &cs, VCPU_SREG_CS);
	cs.selector = vector << 8;
	cs.base = vector << 12;
	kvm_set_segment(vcpu, &cs, VCPU_SREG_CS);
	kvm_rip_write(vcpu, 0);
}
EXPORT_SYMBOL_GPL(kvm_vcpu_deliver_sipi_vector);

void kvm_arch_enable_virtualization(void)
{
	cpu_emergency_register_virt_callback(kvm_x86_ops.emergency_disable_virtualization_cpu);
}

void kvm_arch_disable_virtualization(void)
{
	cpu_emergency_unregister_virt_callback(kvm_x86_ops.emergency_disable_virtualization_cpu);
}

int kvm_arch_enable_virtualization_cpu(void)
{
	struct kvm *kvm;
	struct kvm_vcpu *vcpu;
	unsigned long i;
	int ret;
	u64 local_tsc;
	u64 max_tsc = 0;
	bool stable, backwards_tsc = false;

	kvm_user_return_msr_cpu_online();

	ret = kvm_x86_check_processor_compatibility();
	if (ret)
		return ret;

	ret = kvm_x86_call(enable_virtualization_cpu)();
	if (ret != 0)
		return ret;

	local_tsc = rdtsc();
	stable = !kvm_check_tsc_unstable();
	list_for_each_entry(kvm, &vm_list, vm_list) {
		kvm_for_each_vcpu(i, vcpu, kvm) {
			if (!stable && vcpu->cpu == smp_processor_id())
				kvm_make_request(KVM_REQ_CLOCK_UPDATE, vcpu);
			if (stable && vcpu->arch.last_host_tsc > local_tsc) {
				backwards_tsc = true;
				if (vcpu->arch.last_host_tsc > max_tsc)
					max_tsc = vcpu->arch.last_host_tsc;
			}
		}
	}

	/*
	 * Sometimes, even reliable TSCs go backwards.  This happens on
	 * platforms that reset TSC during suspend or hibernate actions, but
	 * maintain synchronization.  We must compensate.  Fortunately, we can
	 * detect that condition here, which happens early in CPU bringup,
	 * before any KVM threads can be running.  Unfortunately, we can't
	 * bring the TSCs fully up to date with real time, as we aren't yet far
	 * enough into CPU bringup that we know how much real time has actually
	 * elapsed; our helper function, ktime_get_boottime_ns() will be using boot
	 * variables that haven't been updated yet.
	 *
	 * So we simply find the maximum observed TSC above, then record the
	 * adjustment to TSC in each VCPU.  When the VCPU later gets loaded,
	 * the adjustment will be applied.  Note that we accumulate
	 * adjustments, in case multiple suspend cycles happen before some VCPU
	 * gets a chance to run again.  In the event that no KVM threads get a
	 * chance to run, we will miss the entire elapsed period, as we'll have
	 * reset last_host_tsc, so VCPUs will not have the TSC adjusted and may
	 * loose cycle time.  This isn't too big a deal, since the loss will be
	 * uniform across all VCPUs (not to mention the scenario is extremely
	 * unlikely). It is possible that a second hibernate recovery happens
	 * much faster than a first, causing the observed TSC here to be
	 * smaller; this would require additional padding adjustment, which is
	 * why we set last_host_tsc to the local tsc observed here.
	 *
	 * N.B. - this code below runs only on platforms with reliable TSC,
	 * as that is the only way backwards_tsc is set above.  Also note
	 * that this runs for ALL vcpus, which is not a bug; all VCPUs should
	 * have the same delta_cyc adjustment applied if backwards_tsc
	 * is detected.  Note further, this adjustment is only done once,
	 * as we reset last_host_tsc on all VCPUs to stop this from being
	 * called multiple times (one for each physical CPU bringup).
	 *
	 * Platforms with unreliable TSCs don't have to deal with this, they
	 * will be compensated by the logic in vcpu_load, which sets the TSC to
	 * catchup mode.  This will catchup all VCPUs to real time, but cannot
	 * guarantee that they stay in perfect synchronization.
	 */
	if (backwards_tsc) {
		u64 delta_cyc = max_tsc - local_tsc;
		list_for_each_entry(kvm, &vm_list, vm_list) {
			kvm->arch.backwards_tsc_observed = true;
			kvm_for_each_vcpu(i, vcpu, kvm) {
				vcpu->arch.tsc_offset_adjustment += delta_cyc;
				vcpu->arch.last_host_tsc = local_tsc;
				kvm_make_request(KVM_REQ_MASTERCLOCK_UPDATE, vcpu);
			}

			/*
			 * We have to disable TSC offset matching.. if you were
			 * booting a VM while issuing an S4 host suspend....
			 * you may have some problem.  Solving this issue is
			 * left as an exercise to the reader.
			 */
			kvm->arch.last_tsc_nsec = 0;
			kvm->arch.last_tsc_write = 0;
		}

	}
	return 0;
}

void kvm_arch_disable_virtualization_cpu(void)
{
	kvm_x86_call(disable_virtualization_cpu)();
	drop_user_return_notifiers();
}

bool kvm_vcpu_is_reset_bsp(struct kvm_vcpu *vcpu)
{
	return vcpu->kvm->arch.bsp_vcpu_id == vcpu->vcpu_id;
}

bool kvm_vcpu_is_bsp(struct kvm_vcpu *vcpu)
{
	return (vcpu->arch.apic_base & MSR_IA32_APICBASE_BSP) != 0;
}

void kvm_arch_free_vm(struct kvm *kvm)
{
#if IS_ENABLED(CONFIG_HYPERV)
	kfree(kvm->arch.hv_pa_pg);
#endif
	__kvm_arch_free_vm(kvm);
}


int kvm_arch_init_vm(struct kvm *kvm, unsigned long type)
{
	int ret;
	unsigned long flags;

	if (!kvm_is_vm_type_supported(type))
		return -EINVAL;

	kvm->arch.vm_type = type;
	kvm->arch.has_private_mem =
		(type == KVM_X86_SW_PROTECTED_VM);
	/* Decided by the vendor code for other VM types.  */
	kvm->arch.pre_fault_allowed =
		type == KVM_X86_DEFAULT_VM || type == KVM_X86_SW_PROTECTED_VM;

	ret = kvm_page_track_init(kvm);
	if (ret)
		goto out;

	kvm_mmu_init_vm(kvm);

	ret = kvm_x86_call(vm_init)(kvm);
	if (ret)
		goto out_uninit_mmu;

	INIT_HLIST_HEAD(&kvm->arch.mask_notifier_list);
	atomic_set(&kvm->arch.noncoherent_dma_count, 0);

	/* Reserve bit 0 of irq_sources_bitmap for userspace irq source */
	set_bit(KVM_USERSPACE_IRQ_SOURCE_ID, &kvm->arch.irq_sources_bitmap);
	/* Reserve bit 1 of irq_sources_bitmap for irqfd-resampler */
	set_bit(KVM_IRQFD_RESAMPLE_IRQ_SOURCE_ID,
		&kvm->arch.irq_sources_bitmap);

	raw_spin_lock_init(&kvm->arch.tsc_write_lock);
	mutex_init(&kvm->arch.apic_map_lock);
	seqcount_raw_spinlock_init(&kvm->arch.pvclock_sc, &kvm->arch.tsc_write_lock);
	kvm->arch.kvmclock_offset = -get_kvmclock_base_ns();

	raw_spin_lock_irqsave(&kvm->arch.tsc_write_lock, flags);
	pvclock_update_vm_gtod_copy(kvm);
	raw_spin_unlock_irqrestore(&kvm->arch.tsc_write_lock, flags);

	kvm->arch.default_tsc_khz = max_tsc_khz ? : tsc_khz;
	kvm->arch.apic_bus_cycle_ns = APIC_BUS_CYCLE_NS_DEFAULT;
	kvm->arch.guest_can_read_msr_platform_info = true;
	kvm->arch.enable_pmu = enable_pmu;

#if IS_ENABLED(CONFIG_HYPERV)
	spin_lock_init(&kvm->arch.hv_root_tdp_lock);
	kvm->arch.hv_root_tdp = INVALID_PAGE;
#endif

	INIT_DELAYED_WORK(&kvm->arch.kvmclock_update_work, kvmclock_update_fn);
	INIT_DELAYED_WORK(&kvm->arch.kvmclock_sync_work, kvmclock_sync_fn);

	kvm_apicv_init(kvm);
	kvm_hv_init_vm(kvm);
	kvm_xen_init_vm(kvm);

	if (ignore_msrs && !report_ignored_msrs) {
		pr_warn_once("Running KVM with ignore_msrs=1 and report_ignored_msrs=0 is not a\n"
			     "a supported configuration.  Lying to the guest about the existence of MSRs\n"
			     "may cause the guest operating system to hang or produce errors.  If a guest\n"
			     "does not run without ignore_msrs=1, please report it to kvm@vger.kernel.org.\n");
	}

	once_init(&kvm->arch.nx_once);
	return 0;

out_uninit_mmu:
	kvm_mmu_uninit_vm(kvm);
	kvm_page_track_cleanup(kvm);
out:
	return ret;
}

<<<<<<< HEAD
int kvm_arch_post_init_vm(struct kvm *kvm)
{
	once_init(&kvm->arch.nx_once);
	return 0;
}

=======
>>>>>>> 69730cac
static void kvm_unload_vcpu_mmu(struct kvm_vcpu *vcpu)
{
	vcpu_load(vcpu);
	kvm_mmu_unload(vcpu);
	vcpu_put(vcpu);
}

static void kvm_unload_vcpu_mmus(struct kvm *kvm)
{
	unsigned long i;
	struct kvm_vcpu *vcpu;

	kvm_for_each_vcpu(i, vcpu, kvm) {
		kvm_clear_async_pf_completion_queue(vcpu);
		kvm_unload_vcpu_mmu(vcpu);
	}
}

void kvm_arch_sync_events(struct kvm *kvm)
{
	cancel_delayed_work_sync(&kvm->arch.kvmclock_sync_work);
	cancel_delayed_work_sync(&kvm->arch.kvmclock_update_work);
	kvm_free_pit(kvm);
}

/**
 * __x86_set_memory_region: Setup KVM internal memory slot
 *
 * @kvm: the kvm pointer to the VM.
 * @id: the slot ID to setup.
 * @gpa: the GPA to install the slot (unused when @size == 0).
 * @size: the size of the slot. Set to zero to uninstall a slot.
 *
 * This function helps to setup a KVM internal memory slot.  Specify
 * @size > 0 to install a new slot, while @size == 0 to uninstall a
 * slot.  The return code can be one of the following:
 *
 *   HVA:           on success (uninstall will return a bogus HVA)
 *   -errno:        on error
 *
 * The caller should always use IS_ERR() to check the return value
 * before use.  Note, the KVM internal memory slots are guaranteed to
 * remain valid and unchanged until the VM is destroyed, i.e., the
 * GPA->HVA translation will not change.  However, the HVA is a user
 * address, i.e. its accessibility is not guaranteed, and must be
 * accessed via __copy_{to,from}_user().
 */
void __user * __x86_set_memory_region(struct kvm *kvm, int id, gpa_t gpa,
				      u32 size)
{
	int i, r;
	unsigned long hva, old_npages;
	struct kvm_memslots *slots = kvm_memslots(kvm);
	struct kvm_memory_slot *slot;

	lockdep_assert_held(&kvm->slots_lock);

	if (WARN_ON(id >= KVM_MEM_SLOTS_NUM))
		return ERR_PTR_USR(-EINVAL);

	slot = id_to_memslot(slots, id);
	if (size) {
		if (slot && slot->npages)
			return ERR_PTR_USR(-EEXIST);

		/*
		 * MAP_SHARED to prevent internal slot pages from being moved
		 * by fork()/COW.
		 */
		hva = vm_mmap(NULL, 0, size, PROT_READ | PROT_WRITE,
			      MAP_SHARED | MAP_ANONYMOUS, 0);
		if (IS_ERR_VALUE(hva))
			return (void __user *)hva;
	} else {
		if (!slot || !slot->npages)
			return NULL;

		old_npages = slot->npages;
		hva = slot->userspace_addr;
	}

	for (i = 0; i < kvm_arch_nr_memslot_as_ids(kvm); i++) {
		struct kvm_userspace_memory_region2 m;

		m.slot = id | (i << 16);
		m.flags = 0;
		m.guest_phys_addr = gpa;
		m.userspace_addr = hva;
		m.memory_size = size;
		r = kvm_set_internal_memslot(kvm, &m);
		if (r < 0)
			return ERR_PTR_USR(r);
	}

	if (!size)
		vm_munmap(hva, old_npages * PAGE_SIZE);

	return (void __user *)hva;
}
EXPORT_SYMBOL_GPL(__x86_set_memory_region);

void kvm_arch_pre_destroy_vm(struct kvm *kvm)
{
	kvm_mmu_pre_destroy_vm(kvm);
}

void kvm_arch_destroy_vm(struct kvm *kvm)
{
	if (current->mm == kvm->mm) {
		/*
		 * Free memory regions allocated on behalf of userspace,
		 * unless the memory map has changed due to process exit
		 * or fd copying.
		 */
		mutex_lock(&kvm->slots_lock);
		__x86_set_memory_region(kvm, APIC_ACCESS_PAGE_PRIVATE_MEMSLOT,
					0, 0);
		__x86_set_memory_region(kvm, IDENTITY_PAGETABLE_PRIVATE_MEMSLOT,
					0, 0);
		__x86_set_memory_region(kvm, TSS_PRIVATE_MEMSLOT, 0, 0);
		mutex_unlock(&kvm->slots_lock);
	}
	kvm_unload_vcpu_mmus(kvm);
	kvm_destroy_vcpus(kvm);
	kvm_x86_call(vm_destroy)(kvm);
	kvm_free_msr_filter(srcu_dereference_check(kvm->arch.msr_filter, &kvm->srcu, 1));
	kvm_pic_destroy(kvm);
	kvm_ioapic_destroy(kvm);
	kvfree(rcu_dereference_check(kvm->arch.apic_map, 1));
	kfree(srcu_dereference_check(kvm->arch.pmu_event_filter, &kvm->srcu, 1));
	kvm_mmu_uninit_vm(kvm);
	kvm_page_track_cleanup(kvm);
	kvm_xen_destroy_vm(kvm);
	kvm_hv_destroy_vm(kvm);
}

static void memslot_rmap_free(struct kvm_memory_slot *slot)
{
	int i;

	for (i = 0; i < KVM_NR_PAGE_SIZES; ++i) {
		vfree(slot->arch.rmap[i]);
		slot->arch.rmap[i] = NULL;
	}
}

void kvm_arch_free_memslot(struct kvm *kvm, struct kvm_memory_slot *slot)
{
	int i;

	memslot_rmap_free(slot);

	for (i = 1; i < KVM_NR_PAGE_SIZES; ++i) {
		vfree(slot->arch.lpage_info[i - 1]);
		slot->arch.lpage_info[i - 1] = NULL;
	}

	kvm_page_track_free_memslot(slot);
}

int memslot_rmap_alloc(struct kvm_memory_slot *slot, unsigned long npages)
{
	const int sz = sizeof(*slot->arch.rmap[0]);
	int i;

	for (i = 0; i < KVM_NR_PAGE_SIZES; ++i) {
		int level = i + 1;
		int lpages = __kvm_mmu_slot_lpages(slot, npages, level);

		if (slot->arch.rmap[i])
			continue;

		slot->arch.rmap[i] = __vcalloc(lpages, sz, GFP_KERNEL_ACCOUNT);
		if (!slot->arch.rmap[i]) {
			memslot_rmap_free(slot);
			return -ENOMEM;
		}
	}

	return 0;
}

static int kvm_alloc_memslot_metadata(struct kvm *kvm,
				      struct kvm_memory_slot *slot)
{
	unsigned long npages = slot->npages;
	int i, r;

	/*
	 * Clear out the previous array pointers for the KVM_MR_MOVE case.  The
	 * old arrays will be freed by kvm_set_memory_region() if installing
	 * the new memslot is successful.
	 */
	memset(&slot->arch, 0, sizeof(slot->arch));

	if (kvm_memslots_have_rmaps(kvm)) {
		r = memslot_rmap_alloc(slot, npages);
		if (r)
			return r;
	}

	for (i = 1; i < KVM_NR_PAGE_SIZES; ++i) {
		struct kvm_lpage_info *linfo;
		unsigned long ugfn;
		int lpages;
		int level = i + 1;

		lpages = __kvm_mmu_slot_lpages(slot, npages, level);

		linfo = __vcalloc(lpages, sizeof(*linfo), GFP_KERNEL_ACCOUNT);
		if (!linfo)
			goto out_free;

		slot->arch.lpage_info[i - 1] = linfo;

		if (slot->base_gfn & (KVM_PAGES_PER_HPAGE(level) - 1))
			linfo[0].disallow_lpage = 1;
		if ((slot->base_gfn + npages) & (KVM_PAGES_PER_HPAGE(level) - 1))
			linfo[lpages - 1].disallow_lpage = 1;
		ugfn = slot->userspace_addr >> PAGE_SHIFT;
		/*
		 * If the gfn and userspace address are not aligned wrt each
		 * other, disable large page support for this slot.
		 */
		if ((slot->base_gfn ^ ugfn) & (KVM_PAGES_PER_HPAGE(level) - 1)) {
			unsigned long j;

			for (j = 0; j < lpages; ++j)
				linfo[j].disallow_lpage = 1;
		}
	}

#ifdef CONFIG_KVM_GENERIC_MEMORY_ATTRIBUTES
	kvm_mmu_init_memslot_memory_attributes(kvm, slot);
#endif

	if (kvm_page_track_create_memslot(kvm, slot, npages))
		goto out_free;

	return 0;

out_free:
	memslot_rmap_free(slot);

	for (i = 1; i < KVM_NR_PAGE_SIZES; ++i) {
		vfree(slot->arch.lpage_info[i - 1]);
		slot->arch.lpage_info[i - 1] = NULL;
	}
	return -ENOMEM;
}

void kvm_arch_memslots_updated(struct kvm *kvm, u64 gen)
{
	struct kvm_vcpu *vcpu;
	unsigned long i;

	/*
	 * memslots->generation has been incremented.
	 * mmio generation may have reached its maximum value.
	 */
	kvm_mmu_invalidate_mmio_sptes(kvm, gen);

	/* Force re-initialization of steal_time cache */
	kvm_for_each_vcpu(i, vcpu, kvm)
		kvm_vcpu_kick(vcpu);
}

int kvm_arch_prepare_memory_region(struct kvm *kvm,
				   const struct kvm_memory_slot *old,
				   struct kvm_memory_slot *new,
				   enum kvm_mr_change change)
{
	/*
	 * KVM doesn't support moving memslots when there are external page
	 * trackers attached to the VM, i.e. if KVMGT is in use.
	 */
	if (change == KVM_MR_MOVE && kvm_page_track_has_external_user(kvm))
		return -EINVAL;

	if (change == KVM_MR_CREATE || change == KVM_MR_MOVE) {
		if ((new->base_gfn + new->npages - 1) > kvm_mmu_max_gfn())
			return -EINVAL;

		if (kvm_is_gfn_alias(kvm, new->base_gfn + new->npages - 1))
			return -EINVAL;

		return kvm_alloc_memslot_metadata(kvm, new);
	}

	if (change == KVM_MR_FLAGS_ONLY)
		memcpy(&new->arch, &old->arch, sizeof(old->arch));
	else if (WARN_ON_ONCE(change != KVM_MR_DELETE))
		return -EIO;

	return 0;
}


static void kvm_mmu_update_cpu_dirty_logging(struct kvm *kvm, bool enable)
{
	int nr_slots;

	if (!kvm_x86_ops.cpu_dirty_log_size)
		return;

	nr_slots = atomic_read(&kvm->nr_memslots_dirty_logging);
	if ((enable && nr_slots == 1) || !nr_slots)
		kvm_make_all_cpus_request(kvm, KVM_REQ_UPDATE_CPU_DIRTY_LOGGING);
}

static void kvm_mmu_slot_apply_flags(struct kvm *kvm,
				     struct kvm_memory_slot *old,
				     const struct kvm_memory_slot *new,
				     enum kvm_mr_change change)
{
	u32 old_flags = old ? old->flags : 0;
	u32 new_flags = new ? new->flags : 0;
	bool log_dirty_pages = new_flags & KVM_MEM_LOG_DIRTY_PAGES;

	/*
	 * Update CPU dirty logging if dirty logging is being toggled.  This
	 * applies to all operations.
	 */
	if ((old_flags ^ new_flags) & KVM_MEM_LOG_DIRTY_PAGES)
		kvm_mmu_update_cpu_dirty_logging(kvm, log_dirty_pages);

	/*
	 * Nothing more to do for RO slots (which can't be dirtied and can't be
	 * made writable) or CREATE/MOVE/DELETE of a slot.
	 *
	 * For a memslot with dirty logging disabled:
	 * CREATE:      No dirty mappings will already exist.
	 * MOVE/DELETE: The old mappings will already have been cleaned up by
	 *		kvm_arch_flush_shadow_memslot()
	 *
	 * For a memslot with dirty logging enabled:
	 * CREATE:      No shadow pages exist, thus nothing to write-protect
	 *		and no dirty bits to clear.
	 * MOVE/DELETE: The old mappings will already have been cleaned up by
	 *		kvm_arch_flush_shadow_memslot().
	 */
	if ((change != KVM_MR_FLAGS_ONLY) || (new_flags & KVM_MEM_READONLY))
		return;

	/*
	 * READONLY and non-flags changes were filtered out above, and the only
	 * other flag is LOG_DIRTY_PAGES, i.e. something is wrong if dirty
	 * logging isn't being toggled on or off.
	 */
	if (WARN_ON_ONCE(!((old_flags ^ new_flags) & KVM_MEM_LOG_DIRTY_PAGES)))
		return;

	if (!log_dirty_pages) {
		/*
		 * Recover huge page mappings in the slot now that dirty logging
		 * is disabled, i.e. now that KVM does not have to track guest
		 * writes at 4KiB granularity.
		 *
		 * Dirty logging might be disabled by userspace if an ongoing VM
		 * live migration is cancelled and the VM must continue running
		 * on the source.
		 */
		kvm_mmu_recover_huge_pages(kvm, new);
	} else {
		/*
		 * Initially-all-set does not require write protecting any page,
		 * because they're all assumed to be dirty.
		 */
		if (kvm_dirty_log_manual_protect_and_init_set(kvm))
			return;

		if (READ_ONCE(eager_page_split))
			kvm_mmu_slot_try_split_huge_pages(kvm, new, PG_LEVEL_4K);

		if (kvm_x86_ops.cpu_dirty_log_size) {
			kvm_mmu_slot_leaf_clear_dirty(kvm, new);
			kvm_mmu_slot_remove_write_access(kvm, new, PG_LEVEL_2M);
		} else {
			kvm_mmu_slot_remove_write_access(kvm, new, PG_LEVEL_4K);
		}

		/*
		 * Unconditionally flush the TLBs after enabling dirty logging.
		 * A flush is almost always going to be necessary (see below),
		 * and unconditionally flushing allows the helpers to omit
		 * the subtly complex checks when removing write access.
		 *
		 * Do the flush outside of mmu_lock to reduce the amount of
		 * time mmu_lock is held.  Flushing after dropping mmu_lock is
		 * safe as KVM only needs to guarantee the slot is fully
		 * write-protected before returning to userspace, i.e. before
		 * userspace can consume the dirty status.
		 *
		 * Flushing outside of mmu_lock requires KVM to be careful when
		 * making decisions based on writable status of an SPTE, e.g. a
		 * !writable SPTE doesn't guarantee a CPU can't perform writes.
		 *
		 * Specifically, KVM also write-protects guest page tables to
		 * monitor changes when using shadow paging, and must guarantee
		 * no CPUs can write to those page before mmu_lock is dropped.
		 * Because CPUs may have stale TLB entries at this point, a
		 * !writable SPTE doesn't guarantee CPUs can't perform writes.
		 *
		 * KVM also allows making SPTES writable outside of mmu_lock,
		 * e.g. to allow dirty logging without taking mmu_lock.
		 *
		 * To handle these scenarios, KVM uses a separate software-only
		 * bit (MMU-writable) to track if a SPTE is !writable due to
		 * a guest page table being write-protected (KVM clears the
		 * MMU-writable flag when write-protecting for shadow paging).
		 *
		 * The use of MMU-writable is also the primary motivation for
		 * the unconditional flush.  Because KVM must guarantee that a
		 * CPU doesn't contain stale, writable TLB entries for a
		 * !MMU-writable SPTE, KVM must flush if it encounters any
		 * MMU-writable SPTE regardless of whether the actual hardware
		 * writable bit was set.  I.e. KVM is almost guaranteed to need
		 * to flush, while unconditionally flushing allows the "remove
		 * write access" helpers to ignore MMU-writable entirely.
		 *
		 * See is_writable_pte() for more details (the case involving
		 * access-tracked SPTEs is particularly relevant).
		 */
		kvm_flush_remote_tlbs_memslot(kvm, new);
	}
}

void kvm_arch_commit_memory_region(struct kvm *kvm,
				struct kvm_memory_slot *old,
				const struct kvm_memory_slot *new,
				enum kvm_mr_change change)
{
	if (change == KVM_MR_DELETE)
		kvm_page_track_delete_slot(kvm, old);

	if (!kvm->arch.n_requested_mmu_pages &&
	    (change == KVM_MR_CREATE || change == KVM_MR_DELETE)) {
		unsigned long nr_mmu_pages;

		nr_mmu_pages = kvm->nr_memslot_pages / KVM_MEMSLOT_PAGES_TO_MMU_PAGES_RATIO;
		nr_mmu_pages = max(nr_mmu_pages, KVM_MIN_ALLOC_MMU_PAGES);
		kvm_mmu_change_mmu_pages(kvm, nr_mmu_pages);
	}

	kvm_mmu_slot_apply_flags(kvm, old, new, change);

	/* Free the arrays associated with the old memslot. */
	if (change == KVM_MR_MOVE)
		kvm_arch_free_memslot(kvm, old);
}

bool kvm_arch_vcpu_in_kernel(struct kvm_vcpu *vcpu)
{
	WARN_ON_ONCE(!kvm_arch_pmi_in_guest(vcpu));

	if (vcpu->arch.guest_state_protected)
		return true;

	return kvm_x86_call(get_cpl)(vcpu) == 0;
}

unsigned long kvm_arch_vcpu_get_ip(struct kvm_vcpu *vcpu)
{
	WARN_ON_ONCE(!kvm_arch_pmi_in_guest(vcpu));

	if (vcpu->arch.guest_state_protected)
		return 0;

	return kvm_rip_read(vcpu);
}

int kvm_arch_vcpu_should_kick(struct kvm_vcpu *vcpu)
{
	return kvm_vcpu_exiting_guest_mode(vcpu) == IN_GUEST_MODE;
}

int kvm_arch_interrupt_allowed(struct kvm_vcpu *vcpu)
{
	return kvm_x86_call(interrupt_allowed)(vcpu, false);
}

unsigned long kvm_get_linear_rip(struct kvm_vcpu *vcpu)
{
	/* Can't read the RIP when guest state is protected, just return 0 */
	if (vcpu->arch.guest_state_protected)
		return 0;

	if (is_64_bit_mode(vcpu))
		return kvm_rip_read(vcpu);
	return (u32)(get_segment_base(vcpu, VCPU_SREG_CS) +
		     kvm_rip_read(vcpu));
}
EXPORT_SYMBOL_GPL(kvm_get_linear_rip);

bool kvm_is_linear_rip(struct kvm_vcpu *vcpu, unsigned long linear_rip)
{
	return kvm_get_linear_rip(vcpu) == linear_rip;
}
EXPORT_SYMBOL_GPL(kvm_is_linear_rip);

unsigned long kvm_get_rflags(struct kvm_vcpu *vcpu)
{
	unsigned long rflags;

	rflags = kvm_x86_call(get_rflags)(vcpu);
	if (vcpu->guest_debug & KVM_GUESTDBG_SINGLESTEP)
		rflags &= ~X86_EFLAGS_TF;
	return rflags;
}
EXPORT_SYMBOL_GPL(kvm_get_rflags);

static void __kvm_set_rflags(struct kvm_vcpu *vcpu, unsigned long rflags)
{
	if (vcpu->guest_debug & KVM_GUESTDBG_SINGLESTEP &&
	    kvm_is_linear_rip(vcpu, vcpu->arch.singlestep_rip))
		rflags |= X86_EFLAGS_TF;
	kvm_x86_call(set_rflags)(vcpu, rflags);
}

void kvm_set_rflags(struct kvm_vcpu *vcpu, unsigned long rflags)
{
	__kvm_set_rflags(vcpu, rflags);
	kvm_make_request(KVM_REQ_EVENT, vcpu);
}
EXPORT_SYMBOL_GPL(kvm_set_rflags);

static inline u32 kvm_async_pf_hash_fn(gfn_t gfn)
{
	BUILD_BUG_ON(!is_power_of_2(ASYNC_PF_PER_VCPU));

	return hash_32(gfn & 0xffffffff, order_base_2(ASYNC_PF_PER_VCPU));
}

static inline u32 kvm_async_pf_next_probe(u32 key)
{
	return (key + 1) & (ASYNC_PF_PER_VCPU - 1);
}

static void kvm_add_async_pf_gfn(struct kvm_vcpu *vcpu, gfn_t gfn)
{
	u32 key = kvm_async_pf_hash_fn(gfn);

	while (vcpu->arch.apf.gfns[key] != ~0)
		key = kvm_async_pf_next_probe(key);

	vcpu->arch.apf.gfns[key] = gfn;
}

static u32 kvm_async_pf_gfn_slot(struct kvm_vcpu *vcpu, gfn_t gfn)
{
	int i;
	u32 key = kvm_async_pf_hash_fn(gfn);

	for (i = 0; i < ASYNC_PF_PER_VCPU &&
		     (vcpu->arch.apf.gfns[key] != gfn &&
		      vcpu->arch.apf.gfns[key] != ~0); i++)
		key = kvm_async_pf_next_probe(key);

	return key;
}

bool kvm_find_async_pf_gfn(struct kvm_vcpu *vcpu, gfn_t gfn)
{
	return vcpu->arch.apf.gfns[kvm_async_pf_gfn_slot(vcpu, gfn)] == gfn;
}

static void kvm_del_async_pf_gfn(struct kvm_vcpu *vcpu, gfn_t gfn)
{
	u32 i, j, k;

	i = j = kvm_async_pf_gfn_slot(vcpu, gfn);

	if (WARN_ON_ONCE(vcpu->arch.apf.gfns[i] != gfn))
		return;

	while (true) {
		vcpu->arch.apf.gfns[i] = ~0;
		do {
			j = kvm_async_pf_next_probe(j);
			if (vcpu->arch.apf.gfns[j] == ~0)
				return;
			k = kvm_async_pf_hash_fn(vcpu->arch.apf.gfns[j]);
			/*
			 * k lies cyclically in ]i,j]
			 * |    i.k.j |
			 * |....j i.k.| or  |.k..j i...|
			 */
		} while ((i <= j) ? (i < k && k <= j) : (i < k || k <= j));
		vcpu->arch.apf.gfns[i] = vcpu->arch.apf.gfns[j];
		i = j;
	}
}

static inline int apf_put_user_notpresent(struct kvm_vcpu *vcpu)
{
	u32 reason = KVM_PV_REASON_PAGE_NOT_PRESENT;

	return kvm_write_guest_cached(vcpu->kvm, &vcpu->arch.apf.data, &reason,
				      sizeof(reason));
}

static inline int apf_put_user_ready(struct kvm_vcpu *vcpu, u32 token)
{
	unsigned int offset = offsetof(struct kvm_vcpu_pv_apf_data, token);

	return kvm_write_guest_offset_cached(vcpu->kvm, &vcpu->arch.apf.data,
					     &token, offset, sizeof(token));
}

static inline bool apf_pageready_slot_free(struct kvm_vcpu *vcpu)
{
	unsigned int offset = offsetof(struct kvm_vcpu_pv_apf_data, token);
	u32 val;

	if (kvm_read_guest_offset_cached(vcpu->kvm, &vcpu->arch.apf.data,
					 &val, offset, sizeof(val)))
		return false;

	return !val;
}

static bool kvm_can_deliver_async_pf(struct kvm_vcpu *vcpu)
{

	if (!kvm_pv_async_pf_enabled(vcpu))
		return false;

	if (vcpu->arch.apf.send_user_only &&
	    kvm_x86_call(get_cpl)(vcpu) == 0)
		return false;

	if (is_guest_mode(vcpu)) {
		/*
		 * L1 needs to opt into the special #PF vmexits that are
		 * used to deliver async page faults.
		 */
		return vcpu->arch.apf.delivery_as_pf_vmexit;
	} else {
		/*
		 * Play it safe in case the guest temporarily disables paging.
		 * The real mode IDT in particular is unlikely to have a #PF
		 * exception setup.
		 */
		return is_paging(vcpu);
	}
}

bool kvm_can_do_async_pf(struct kvm_vcpu *vcpu)
{
	if (unlikely(!lapic_in_kernel(vcpu) ||
		     kvm_event_needs_reinjection(vcpu) ||
		     kvm_is_exception_pending(vcpu)))
		return false;

	if (kvm_hlt_in_guest(vcpu->kvm) && !kvm_can_deliver_async_pf(vcpu))
		return false;

	/*
	 * If interrupts are off we cannot even use an artificial
	 * halt state.
	 */
	return kvm_arch_interrupt_allowed(vcpu);
}

bool kvm_arch_async_page_not_present(struct kvm_vcpu *vcpu,
				     struct kvm_async_pf *work)
{
	struct x86_exception fault;

	trace_kvm_async_pf_not_present(work->arch.token, work->cr2_or_gpa);
	kvm_add_async_pf_gfn(vcpu, work->arch.gfn);

	if (kvm_can_deliver_async_pf(vcpu) &&
	    !apf_put_user_notpresent(vcpu)) {
		fault.vector = PF_VECTOR;
		fault.error_code_valid = true;
		fault.error_code = 0;
		fault.nested_page_fault = false;
		fault.address = work->arch.token;
		fault.async_page_fault = true;
		kvm_inject_page_fault(vcpu, &fault);
		return true;
	} else {
		/*
		 * It is not possible to deliver a paravirtualized asynchronous
		 * page fault, but putting the guest in an artificial halt state
		 * can be beneficial nevertheless: if an interrupt arrives, we
		 * can deliver it timely and perhaps the guest will schedule
		 * another process.  When the instruction that triggered a page
		 * fault is retried, hopefully the page will be ready in the host.
		 */
		kvm_make_request(KVM_REQ_APF_HALT, vcpu);
		return false;
	}
}

void kvm_arch_async_page_present(struct kvm_vcpu *vcpu,
				 struct kvm_async_pf *work)
{
	struct kvm_lapic_irq irq = {
		.delivery_mode = APIC_DM_FIXED,
		.vector = vcpu->arch.apf.vec
	};

	if (work->wakeup_all)
		work->arch.token = ~0; /* broadcast wakeup */
	else
		kvm_del_async_pf_gfn(vcpu, work->arch.gfn);
	trace_kvm_async_pf_ready(work->arch.token, work->cr2_or_gpa);

	if ((work->wakeup_all || work->notpresent_injected) &&
	    kvm_pv_async_pf_enabled(vcpu) &&
	    !apf_put_user_ready(vcpu, work->arch.token)) {
		vcpu->arch.apf.pageready_pending = true;
		kvm_apic_set_irq(vcpu, &irq, NULL);
	}

	vcpu->arch.apf.halted = false;
	vcpu->arch.mp_state = KVM_MP_STATE_RUNNABLE;
}

void kvm_arch_async_page_present_queued(struct kvm_vcpu *vcpu)
{
	kvm_make_request(KVM_REQ_APF_READY, vcpu);
	if (!vcpu->arch.apf.pageready_pending)
		kvm_vcpu_kick(vcpu);
}

bool kvm_arch_can_dequeue_async_page_present(struct kvm_vcpu *vcpu)
{
	if (!kvm_pv_async_pf_enabled(vcpu))
		return true;
	else
		return kvm_lapic_enabled(vcpu) && apf_pageready_slot_free(vcpu);
}

void kvm_arch_start_assignment(struct kvm *kvm)
{
	if (atomic_inc_return(&kvm->arch.assigned_device_count) == 1)
		kvm_x86_call(pi_start_assignment)(kvm);
}
EXPORT_SYMBOL_GPL(kvm_arch_start_assignment);

void kvm_arch_end_assignment(struct kvm *kvm)
{
	atomic_dec(&kvm->arch.assigned_device_count);
}
EXPORT_SYMBOL_GPL(kvm_arch_end_assignment);

bool noinstr kvm_arch_has_assigned_device(struct kvm *kvm)
{
	return raw_atomic_read(&kvm->arch.assigned_device_count);
}
EXPORT_SYMBOL_GPL(kvm_arch_has_assigned_device);

static void kvm_noncoherent_dma_assignment_start_or_stop(struct kvm *kvm)
{
	/*
	 * Non-coherent DMA assignment and de-assignment may affect whether or
	 * not KVM honors guest PAT, and thus may cause changes in EPT SPTEs
	 * due to toggling the "ignore PAT" bit.  Zap all SPTEs when the first
	 * (or last) non-coherent device is (un)registered to so that new SPTEs
	 * with the correct "ignore guest PAT" setting are created.
	 */
	if (kvm_mmu_may_ignore_guest_pat())
		kvm_zap_gfn_range(kvm, gpa_to_gfn(0), gpa_to_gfn(~0ULL));
}

void kvm_arch_register_noncoherent_dma(struct kvm *kvm)
{
	if (atomic_inc_return(&kvm->arch.noncoherent_dma_count) == 1)
		kvm_noncoherent_dma_assignment_start_or_stop(kvm);
}
EXPORT_SYMBOL_GPL(kvm_arch_register_noncoherent_dma);

void kvm_arch_unregister_noncoherent_dma(struct kvm *kvm)
{
	if (!atomic_dec_return(&kvm->arch.noncoherent_dma_count))
		kvm_noncoherent_dma_assignment_start_or_stop(kvm);
}
EXPORT_SYMBOL_GPL(kvm_arch_unregister_noncoherent_dma);

bool kvm_arch_has_noncoherent_dma(struct kvm *kvm)
{
	return atomic_read(&kvm->arch.noncoherent_dma_count);
}
EXPORT_SYMBOL_GPL(kvm_arch_has_noncoherent_dma);

bool kvm_arch_has_irq_bypass(void)
{
	return enable_apicv && irq_remapping_cap(IRQ_POSTING_CAP);
}

int kvm_arch_irq_bypass_add_producer(struct irq_bypass_consumer *cons,
				      struct irq_bypass_producer *prod)
{
	struct kvm_kernel_irqfd *irqfd =
		container_of(cons, struct kvm_kernel_irqfd, consumer);
	int ret;

	irqfd->producer = prod;
	kvm_arch_start_assignment(irqfd->kvm);
	ret = kvm_x86_call(pi_update_irte)(irqfd->kvm,
					   prod->irq, irqfd->gsi, 1);
	if (ret)
		kvm_arch_end_assignment(irqfd->kvm);

	return ret;
}

void kvm_arch_irq_bypass_del_producer(struct irq_bypass_consumer *cons,
				      struct irq_bypass_producer *prod)
{
	int ret;
	struct kvm_kernel_irqfd *irqfd =
		container_of(cons, struct kvm_kernel_irqfd, consumer);

	WARN_ON(irqfd->producer != prod);
	irqfd->producer = NULL;

	/*
	 * When producer of consumer is unregistered, we change back to
	 * remapped mode, so we can re-use the current implementation
	 * when the irq is masked/disabled or the consumer side (KVM
	 * int this case doesn't want to receive the interrupts.
	*/
	ret = kvm_x86_call(pi_update_irte)(irqfd->kvm,
					   prod->irq, irqfd->gsi, 0);
	if (ret)
		printk(KERN_INFO "irq bypass consumer (token %p) unregistration"
		       " fails: %d\n", irqfd->consumer.token, ret);

	kvm_arch_end_assignment(irqfd->kvm);
}

int kvm_arch_update_irqfd_routing(struct kvm *kvm, unsigned int host_irq,
				   uint32_t guest_irq, bool set)
{
	return kvm_x86_call(pi_update_irte)(kvm, host_irq, guest_irq, set);
}

bool kvm_arch_irqfd_route_changed(struct kvm_kernel_irq_routing_entry *old,
				  struct kvm_kernel_irq_routing_entry *new)
{
	if (new->type != KVM_IRQ_ROUTING_MSI)
		return true;

	return !!memcmp(&old->msi, &new->msi, sizeof(new->msi));
}

bool kvm_vector_hashing_enabled(void)
{
	return vector_hashing;
}

bool kvm_arch_no_poll(struct kvm_vcpu *vcpu)
{
	return (vcpu->arch.msr_kvm_poll_control & 1) == 0;
}
EXPORT_SYMBOL_GPL(kvm_arch_no_poll);

#ifdef CONFIG_HAVE_KVM_ARCH_GMEM_PREPARE
int kvm_arch_gmem_prepare(struct kvm *kvm, gfn_t gfn, kvm_pfn_t pfn, int max_order)
{
	return kvm_x86_call(gmem_prepare)(kvm, pfn, gfn, max_order);
}
#endif

#ifdef CONFIG_HAVE_KVM_ARCH_GMEM_INVALIDATE
void kvm_arch_gmem_invalidate(kvm_pfn_t start, kvm_pfn_t end)
{
	kvm_x86_call(gmem_invalidate)(start, end);
}
#endif

int kvm_spec_ctrl_test_value(u64 value)
{
	/*
	 * test that setting IA32_SPEC_CTRL to given value
	 * is allowed by the host processor
	 */

	u64 saved_value;
	unsigned long flags;
	int ret = 0;

	local_irq_save(flags);

	if (rdmsrl_safe(MSR_IA32_SPEC_CTRL, &saved_value))
		ret = 1;
	else if (wrmsrl_safe(MSR_IA32_SPEC_CTRL, value))
		ret = 1;
	else
		wrmsrl(MSR_IA32_SPEC_CTRL, saved_value);

	local_irq_restore(flags);

	return ret;
}
EXPORT_SYMBOL_GPL(kvm_spec_ctrl_test_value);

void kvm_fixup_and_inject_pf_error(struct kvm_vcpu *vcpu, gva_t gva, u16 error_code)
{
	struct kvm_mmu *mmu = vcpu->arch.walk_mmu;
	struct x86_exception fault;
	u64 access = error_code &
		(PFERR_WRITE_MASK | PFERR_FETCH_MASK | PFERR_USER_MASK);

	if (!(error_code & PFERR_PRESENT_MASK) ||
	    mmu->gva_to_gpa(vcpu, mmu, gva, access, &fault) != INVALID_GPA) {
		/*
		 * If vcpu->arch.walk_mmu->gva_to_gpa succeeded, the page
		 * tables probably do not match the TLB.  Just proceed
		 * with the error code that the processor gave.
		 */
		fault.vector = PF_VECTOR;
		fault.error_code_valid = true;
		fault.error_code = error_code;
		fault.nested_page_fault = false;
		fault.address = gva;
		fault.async_page_fault = false;
	}
	vcpu->arch.walk_mmu->inject_page_fault(vcpu, &fault);
}
EXPORT_SYMBOL_GPL(kvm_fixup_and_inject_pf_error);

/*
 * Handles kvm_read/write_guest_virt*() result and either injects #PF or returns
 * KVM_EXIT_INTERNAL_ERROR for cases not currently handled by KVM. Return value
 * indicates whether exit to userspace is needed.
 */
int kvm_handle_memory_failure(struct kvm_vcpu *vcpu, int r,
			      struct x86_exception *e)
{
	if (r == X86EMUL_PROPAGATE_FAULT) {
		if (KVM_BUG_ON(!e, vcpu->kvm))
			return -EIO;

		kvm_inject_emulated_page_fault(vcpu, e);
		return 1;
	}

	/*
	 * In case kvm_read/write_guest_virt*() failed with X86EMUL_IO_NEEDED
	 * while handling a VMX instruction KVM could've handled the request
	 * correctly by exiting to userspace and performing I/O but there
	 * doesn't seem to be a real use-case behind such requests, just return
	 * KVM_EXIT_INTERNAL_ERROR for now.
	 */
	kvm_prepare_emulation_failure_exit(vcpu);

	return 0;
}
EXPORT_SYMBOL_GPL(kvm_handle_memory_failure);

int kvm_handle_invpcid(struct kvm_vcpu *vcpu, unsigned long type, gva_t gva)
{
	bool pcid_enabled;
	struct x86_exception e;
	struct {
		u64 pcid;
		u64 gla;
	} operand;
	int r;

	r = kvm_read_guest_virt(vcpu, gva, &operand, sizeof(operand), &e);
	if (r != X86EMUL_CONTINUE)
		return kvm_handle_memory_failure(vcpu, r, &e);

	if (operand.pcid >> 12 != 0) {
		kvm_inject_gp(vcpu, 0);
		return 1;
	}

	pcid_enabled = kvm_is_cr4_bit_set(vcpu, X86_CR4_PCIDE);

	switch (type) {
	case INVPCID_TYPE_INDIV_ADDR:
		/*
		 * LAM doesn't apply to addresses that are inputs to TLB
		 * invalidation.
		 */
		if ((!pcid_enabled && (operand.pcid != 0)) ||
		    is_noncanonical_invlpg_address(operand.gla, vcpu)) {
			kvm_inject_gp(vcpu, 0);
			return 1;
		}
		kvm_mmu_invpcid_gva(vcpu, operand.gla, operand.pcid);
		return kvm_skip_emulated_instruction(vcpu);

	case INVPCID_TYPE_SINGLE_CTXT:
		if (!pcid_enabled && (operand.pcid != 0)) {
			kvm_inject_gp(vcpu, 0);
			return 1;
		}

		kvm_invalidate_pcid(vcpu, operand.pcid);
		return kvm_skip_emulated_instruction(vcpu);

	case INVPCID_TYPE_ALL_NON_GLOBAL:
		/*
		 * Currently, KVM doesn't mark global entries in the shadow
		 * page tables, so a non-global flush just degenerates to a
		 * global flush. If needed, we could optimize this later by
		 * keeping track of global entries in shadow page tables.
		 */

		fallthrough;
	case INVPCID_TYPE_ALL_INCL_GLOBAL:
		kvm_make_request(KVM_REQ_TLB_FLUSH_GUEST, vcpu);
		return kvm_skip_emulated_instruction(vcpu);

	default:
		kvm_inject_gp(vcpu, 0);
		return 1;
	}
}
EXPORT_SYMBOL_GPL(kvm_handle_invpcid);

static int complete_sev_es_emulated_mmio(struct kvm_vcpu *vcpu)
{
	struct kvm_run *run = vcpu->run;
	struct kvm_mmio_fragment *frag;
	unsigned int len;

	BUG_ON(!vcpu->mmio_needed);

	/* Complete previous fragment */
	frag = &vcpu->mmio_fragments[vcpu->mmio_cur_fragment];
	len = min(8u, frag->len);
	if (!vcpu->mmio_is_write)
		memcpy(frag->data, run->mmio.data, len);

	if (frag->len <= 8) {
		/* Switch to the next fragment. */
		frag++;
		vcpu->mmio_cur_fragment++;
	} else {
		/* Go forward to the next mmio piece. */
		frag->data += len;
		frag->gpa += len;
		frag->len -= len;
	}

	if (vcpu->mmio_cur_fragment >= vcpu->mmio_nr_fragments) {
		vcpu->mmio_needed = 0;

		// VMG change, at this point, we're always done
		// RIP has already been advanced
		return 1;
	}

	// More MMIO is needed
	run->mmio.phys_addr = frag->gpa;
	run->mmio.len = min(8u, frag->len);
	run->mmio.is_write = vcpu->mmio_is_write;
	if (run->mmio.is_write)
		memcpy(run->mmio.data, frag->data, min(8u, frag->len));
	run->exit_reason = KVM_EXIT_MMIO;

	vcpu->arch.complete_userspace_io = complete_sev_es_emulated_mmio;

	return 0;
}

int kvm_sev_es_mmio_write(struct kvm_vcpu *vcpu, gpa_t gpa, unsigned int bytes,
			  void *data)
{
	int handled;
	struct kvm_mmio_fragment *frag;

	if (!data)
		return -EINVAL;

	handled = write_emultor.read_write_mmio(vcpu, gpa, bytes, data);
	if (handled == bytes)
		return 1;

	bytes -= handled;
	gpa += handled;
	data += handled;

	/*TODO: Check if need to increment number of frags */
	frag = vcpu->mmio_fragments;
	vcpu->mmio_nr_fragments = 1;
	frag->len = bytes;
	frag->gpa = gpa;
	frag->data = data;

	vcpu->mmio_needed = 1;
	vcpu->mmio_cur_fragment = 0;

	vcpu->run->mmio.phys_addr = gpa;
	vcpu->run->mmio.len = min(8u, frag->len);
	vcpu->run->mmio.is_write = 1;
	memcpy(vcpu->run->mmio.data, frag->data, min(8u, frag->len));
	vcpu->run->exit_reason = KVM_EXIT_MMIO;

	vcpu->arch.complete_userspace_io = complete_sev_es_emulated_mmio;

	return 0;
}
EXPORT_SYMBOL_GPL(kvm_sev_es_mmio_write);

int kvm_sev_es_mmio_read(struct kvm_vcpu *vcpu, gpa_t gpa, unsigned int bytes,
			 void *data)
{
	int handled;
	struct kvm_mmio_fragment *frag;

	if (!data)
		return -EINVAL;

	handled = read_emultor.read_write_mmio(vcpu, gpa, bytes, data);
	if (handled == bytes)
		return 1;

	bytes -= handled;
	gpa += handled;
	data += handled;

	/*TODO: Check if need to increment number of frags */
	frag = vcpu->mmio_fragments;
	vcpu->mmio_nr_fragments = 1;
	frag->len = bytes;
	frag->gpa = gpa;
	frag->data = data;

	vcpu->mmio_needed = 1;
	vcpu->mmio_cur_fragment = 0;

	vcpu->run->mmio.phys_addr = gpa;
	vcpu->run->mmio.len = min(8u, frag->len);
	vcpu->run->mmio.is_write = 0;
	vcpu->run->exit_reason = KVM_EXIT_MMIO;

	vcpu->arch.complete_userspace_io = complete_sev_es_emulated_mmio;

	return 0;
}
EXPORT_SYMBOL_GPL(kvm_sev_es_mmio_read);

static void advance_sev_es_emulated_pio(struct kvm_vcpu *vcpu, unsigned count, int size)
{
	vcpu->arch.sev_pio_count -= count;
	vcpu->arch.sev_pio_data += count * size;
}

static int kvm_sev_es_outs(struct kvm_vcpu *vcpu, unsigned int size,
			   unsigned int port);

static int complete_sev_es_emulated_outs(struct kvm_vcpu *vcpu)
{
	int size = vcpu->arch.pio.size;
	int port = vcpu->arch.pio.port;

	vcpu->arch.pio.count = 0;
	if (vcpu->arch.sev_pio_count)
		return kvm_sev_es_outs(vcpu, size, port);
	return 1;
}

static int kvm_sev_es_outs(struct kvm_vcpu *vcpu, unsigned int size,
			   unsigned int port)
{
	for (;;) {
		unsigned int count =
			min_t(unsigned int, PAGE_SIZE / size, vcpu->arch.sev_pio_count);
		int ret = emulator_pio_out(vcpu, size, port, vcpu->arch.sev_pio_data, count);

		/* memcpy done already by emulator_pio_out.  */
		advance_sev_es_emulated_pio(vcpu, count, size);
		if (!ret)
			break;

		/* Emulation done by the kernel.  */
		if (!vcpu->arch.sev_pio_count)
			return 1;
	}

	vcpu->arch.complete_userspace_io = complete_sev_es_emulated_outs;
	return 0;
}

static int kvm_sev_es_ins(struct kvm_vcpu *vcpu, unsigned int size,
			  unsigned int port);

static int complete_sev_es_emulated_ins(struct kvm_vcpu *vcpu)
{
	unsigned count = vcpu->arch.pio.count;
	int size = vcpu->arch.pio.size;
	int port = vcpu->arch.pio.port;

	complete_emulator_pio_in(vcpu, vcpu->arch.sev_pio_data);
	advance_sev_es_emulated_pio(vcpu, count, size);
	if (vcpu->arch.sev_pio_count)
		return kvm_sev_es_ins(vcpu, size, port);
	return 1;
}

static int kvm_sev_es_ins(struct kvm_vcpu *vcpu, unsigned int size,
			  unsigned int port)
{
	for (;;) {
		unsigned int count =
			min_t(unsigned int, PAGE_SIZE / size, vcpu->arch.sev_pio_count);
		if (!emulator_pio_in(vcpu, size, port, vcpu->arch.sev_pio_data, count))
			break;

		/* Emulation done by the kernel.  */
		advance_sev_es_emulated_pio(vcpu, count, size);
		if (!vcpu->arch.sev_pio_count)
			return 1;
	}

	vcpu->arch.complete_userspace_io = complete_sev_es_emulated_ins;
	return 0;
}

int kvm_sev_es_string_io(struct kvm_vcpu *vcpu, unsigned int size,
			 unsigned int port, void *data,  unsigned int count,
			 int in)
{
	vcpu->arch.sev_pio_data = data;
	vcpu->arch.sev_pio_count = count;
	return in ? kvm_sev_es_ins(vcpu, size, port)
		  : kvm_sev_es_outs(vcpu, size, port);
}
EXPORT_SYMBOL_GPL(kvm_sev_es_string_io);

EXPORT_TRACEPOINT_SYMBOL_GPL(kvm_entry);
EXPORT_TRACEPOINT_SYMBOL_GPL(kvm_exit);
EXPORT_TRACEPOINT_SYMBOL_GPL(kvm_fast_mmio);
EXPORT_TRACEPOINT_SYMBOL_GPL(kvm_inj_virq);
EXPORT_TRACEPOINT_SYMBOL_GPL(kvm_page_fault);
EXPORT_TRACEPOINT_SYMBOL_GPL(kvm_msr);
EXPORT_TRACEPOINT_SYMBOL_GPL(kvm_cr);
EXPORT_TRACEPOINT_SYMBOL_GPL(kvm_nested_vmenter);
EXPORT_TRACEPOINT_SYMBOL_GPL(kvm_nested_vmexit);
EXPORT_TRACEPOINT_SYMBOL_GPL(kvm_nested_vmexit_inject);
EXPORT_TRACEPOINT_SYMBOL_GPL(kvm_nested_intr_vmexit);
EXPORT_TRACEPOINT_SYMBOL_GPL(kvm_nested_vmenter_failed);
EXPORT_TRACEPOINT_SYMBOL_GPL(kvm_invlpga);
EXPORT_TRACEPOINT_SYMBOL_GPL(kvm_skinit);
EXPORT_TRACEPOINT_SYMBOL_GPL(kvm_nested_intercepts);
EXPORT_TRACEPOINT_SYMBOL_GPL(kvm_write_tsc_offset);
EXPORT_TRACEPOINT_SYMBOL_GPL(kvm_ple_window_update);
EXPORT_TRACEPOINT_SYMBOL_GPL(kvm_pml_full);
EXPORT_TRACEPOINT_SYMBOL_GPL(kvm_pi_irte_update);
EXPORT_TRACEPOINT_SYMBOL_GPL(kvm_avic_unaccelerated_access);
EXPORT_TRACEPOINT_SYMBOL_GPL(kvm_avic_incomplete_ipi);
EXPORT_TRACEPOINT_SYMBOL_GPL(kvm_avic_ga_log);
EXPORT_TRACEPOINT_SYMBOL_GPL(kvm_avic_kick_vcpu_slowpath);
EXPORT_TRACEPOINT_SYMBOL_GPL(kvm_avic_doorbell);
EXPORT_TRACEPOINT_SYMBOL_GPL(kvm_apicv_accept_irq);
EXPORT_TRACEPOINT_SYMBOL_GPL(kvm_vmgexit_enter);
EXPORT_TRACEPOINT_SYMBOL_GPL(kvm_vmgexit_exit);
EXPORT_TRACEPOINT_SYMBOL_GPL(kvm_vmgexit_msr_protocol_enter);
EXPORT_TRACEPOINT_SYMBOL_GPL(kvm_vmgexit_msr_protocol_exit);
EXPORT_TRACEPOINT_SYMBOL_GPL(kvm_rmp_fault);

static int __init kvm_x86_init(void)
{
	kvm_init_xstate_sizes();

	kvm_mmu_x86_module_init();
	mitigate_smt_rsb &= boot_cpu_has_bug(X86_BUG_SMT_RSB) && cpu_smt_possible();
	return 0;
}
module_init(kvm_x86_init);

static void __exit kvm_x86_exit(void)
{
	WARN_ON_ONCE(static_branch_unlikely(&kvm_has_noapic_vcpu));
}
module_exit(kvm_x86_exit);<|MERGE_RESOLUTION|>--- conflicted
+++ resolved
@@ -12756,15 +12756,6 @@
 	return ret;
 }
 
-<<<<<<< HEAD
-int kvm_arch_post_init_vm(struct kvm *kvm)
-{
-	once_init(&kvm->arch.nx_once);
-	return 0;
-}
-
-=======
->>>>>>> 69730cac
 static void kvm_unload_vcpu_mmu(struct kvm_vcpu *vcpu)
 {
 	vcpu_load(vcpu);
