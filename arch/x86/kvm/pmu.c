// SPDX-License-Identifier: GPL-2.0-only
/*
 * Kernel-based Virtual Machine -- Performance Monitoring Unit support
 *
 * Copyright 2015 Red Hat, Inc. and/or its affiliates.
 *
 * Authors:
 *   Avi Kivity   <avi@redhat.com>
 *   Gleb Natapov <gleb@redhat.com>
 *   Wei Huang    <wei@redhat.com>
 */
#define pr_fmt(fmt) KBUILD_MODNAME ": " fmt

#include <linux/types.h>
#include <linux/kvm_host.h>
#include <linux/perf_event.h>
#include <linux/bsearch.h>
#include <linux/sort.h>
#include <asm/perf_event.h>
#include <asm/cpu_device_id.h>
#include "x86.h"
#include "cpuid.h"
#include "lapic.h"
#include "pmu.h"

/* This is enough to filter the vast majority of currently defined events. */
#define KVM_PMU_EVENT_FILTER_MAX_EVENTS 300

struct x86_pmu_capability __read_mostly kvm_pmu_cap;
EXPORT_SYMBOL_GPL(kvm_pmu_cap);

struct kvm_pmu_emulated_event_selectors __read_mostly kvm_pmu_eventsel;
EXPORT_SYMBOL_GPL(kvm_pmu_eventsel);

/* Precise Distribution of Instructions Retired (PDIR) */
static const struct x86_cpu_id vmx_pebs_pdir_cpu[] = {
	X86_MATCH_VFM(INTEL_ICELAKE_D, NULL),
	X86_MATCH_VFM(INTEL_ICELAKE_X, NULL),
	/* Instruction-Accurate PDIR (PDIR++) */
	X86_MATCH_VFM(INTEL_SAPPHIRERAPIDS_X, NULL),
	{}
};

/* Precise Distribution (PDist) */
static const struct x86_cpu_id vmx_pebs_pdist_cpu[] = {
	X86_MATCH_VFM(INTEL_SAPPHIRERAPIDS_X, NULL),
	{}
};

/* NOTE:
 * - Each perf counter is defined as "struct kvm_pmc";
 * - There are two types of perf counters: general purpose (gp) and fixed.
 *   gp counters are stored in gp_counters[] and fixed counters are stored
 *   in fixed_counters[] respectively. Both of them are part of "struct
 *   kvm_pmu";
 * - pmu.c understands the difference between gp counters and fixed counters.
 *   However AMD doesn't support fixed-counters;
 * - There are three types of index to access perf counters (PMC):
 *     1. MSR (named msr): For example Intel has MSR_IA32_PERFCTRn and AMD
 *        has MSR_K7_PERFCTRn and, for families 15H and later,
 *        MSR_F15H_PERF_CTRn, where MSR_F15H_PERF_CTR[0-3] are
 *        aliased to MSR_K7_PERFCTRn.
 *     2. MSR Index (named idx): This normally is used by RDPMC instruction.
 *        For instance AMD RDPMC instruction uses 0000_0003h in ECX to access
 *        C001_0007h (MSR_K7_PERCTR3). Intel has a similar mechanism, except
 *        that it also supports fixed counters. idx can be used to as index to
 *        gp and fixed counters.
 *     3. Global PMC Index (named pmc): pmc is an index specific to PMU
 *        code. Each pmc, stored in kvm_pmc.idx field, is unique across
 *        all perf counters (both gp and fixed). The mapping relationship
 *        between pmc and perf counters is as the following:
 *        * Intel: [0 .. KVM_MAX_NR_INTEL_GP_COUNTERS-1] <=> gp counters
 *                 [KVM_FIXED_PMC_BASE_IDX .. KVM_FIXED_PMC_BASE_IDX + 2] <=> fixed
 *        * AMD:   [0 .. AMD64_NUM_COUNTERS-1] and, for families 15H
 *          and later, [0 .. AMD64_NUM_COUNTERS_CORE-1] <=> gp counters
 */

static struct kvm_pmu_ops kvm_pmu_ops __read_mostly;

#define KVM_X86_PMU_OP(func)					     \
	DEFINE_STATIC_CALL_NULL(kvm_x86_pmu_##func,			     \
				*(((struct kvm_pmu_ops *)0)->func));
#define KVM_X86_PMU_OP_OPTIONAL KVM_X86_PMU_OP
#include <asm/kvm-x86-pmu-ops.h>

void kvm_pmu_ops_update(const struct kvm_pmu_ops *pmu_ops)
{
	memcpy(&kvm_pmu_ops, pmu_ops, sizeof(kvm_pmu_ops));

#define __KVM_X86_PMU_OP(func) \
	static_call_update(kvm_x86_pmu_##func, kvm_pmu_ops.func);
#define KVM_X86_PMU_OP(func) \
	WARN_ON(!kvm_pmu_ops.func); __KVM_X86_PMU_OP(func)
#define KVM_X86_PMU_OP_OPTIONAL __KVM_X86_PMU_OP
#include <asm/kvm-x86-pmu-ops.h>
#undef __KVM_X86_PMU_OP
}

static inline void __kvm_perf_overflow(struct kvm_pmc *pmc, bool in_pmi)
{
	struct kvm_pmu *pmu = pmc_to_pmu(pmc);
	bool skip_pmi = false;

	if (pmc->perf_event && pmc->perf_event->attr.precise_ip) {
		if (!in_pmi) {
			/*
			 * TODO: KVM is currently _choosing_ to not generate records
			 * for emulated instructions, avoiding BUFFER_OVF PMI when
			 * there are no records. Strictly speaking, it should be done
			 * as well in the right context to improve sampling accuracy.
			 */
			skip_pmi = true;
		} else {
			/* Indicate PEBS overflow PMI to guest. */
			skip_pmi = __test_and_set_bit(GLOBAL_STATUS_BUFFER_OVF_BIT,
						      (unsigned long *)&pmu->global_status);
		}
	} else {
		__set_bit(pmc->idx, (unsigned long *)&pmu->global_status);
	}

	if (pmc->intr && !skip_pmi)
		kvm_make_request(KVM_REQ_PMI, pmc->vcpu);
}

static void kvm_perf_overflow(struct perf_event *perf_event,
			      struct perf_sample_data *data,
			      struct pt_regs *regs)
{
	struct kvm_pmc *pmc = perf_event->overflow_handler_context;

	/*
	 * Ignore asynchronous overflow events for counters that are scheduled
	 * to be reprogrammed, e.g. if a PMI for the previous event races with
	 * KVM's handling of a related guest WRMSR.
	 */
	if (test_and_set_bit(pmc->idx, pmc_to_pmu(pmc)->reprogram_pmi))
		return;

	__kvm_perf_overflow(pmc, true);

	kvm_make_request(KVM_REQ_PMU, pmc->vcpu);
}

static u64 pmc_get_pebs_precise_level(struct kvm_pmc *pmc)
{
	/*
	 * For some model specific pebs counters with special capabilities
	 * (PDIR, PDIR++, PDIST), KVM needs to raise the event precise
	 * level to the maximum value (currently 3, backwards compatible)
	 * so that the perf subsystem would assign specific hardware counter
	 * with that capability for vPMC.
	 */
	if ((pmc->idx == 0 && x86_match_cpu(vmx_pebs_pdist_cpu)) ||
	    (pmc->idx == 32 && x86_match_cpu(vmx_pebs_pdir_cpu)))
		return 3;

	/*
	 * The non-zero precision level of guest event makes the ordinary
	 * guest event becomes a guest PEBS event and triggers the host
	 * PEBS PMI handler to determine whether the PEBS overflow PMI
	 * comes from the host counters or the guest.
	 */
	return 1;
}

static u64 get_sample_period(struct kvm_pmc *pmc, u64 counter_value)
{
	u64 sample_period = (-counter_value) & pmc_bitmask(pmc);

	if (!sample_period)
		sample_period = pmc_bitmask(pmc) + 1;
	return sample_period;
}

static int pmc_reprogram_counter(struct kvm_pmc *pmc, u32 type, u64 config,
				 bool exclude_user, bool exclude_kernel,
				 bool intr)
{
	struct kvm_pmu *pmu = pmc_to_pmu(pmc);
	struct perf_event *event;
	struct perf_event_attr attr = {
		.type = type,
		.size = sizeof(attr),
		.pinned = true,
		.exclude_idle = true,
		.exclude_host = 1,
		.exclude_user = exclude_user,
		.exclude_kernel = exclude_kernel,
		.config = config,
	};
	bool pebs = test_bit(pmc->idx, (unsigned long *)&pmu->pebs_enable);

	attr.sample_period = get_sample_period(pmc, pmc->counter);

	if ((attr.config & HSW_IN_TX_CHECKPOINTED) &&
	    (boot_cpu_has(X86_FEATURE_RTM) || boot_cpu_has(X86_FEATURE_HLE))) {
		/*
		 * HSW_IN_TX_CHECKPOINTED is not supported with nonzero
		 * period. Just clear the sample period so at least
		 * allocating the counter doesn't fail.
		 */
		attr.sample_period = 0;
	}
	if (pebs) {
		/*
		 * For most PEBS hardware events, the difference in the software
		 * precision levels of guest and host PEBS events will not affect
		 * the accuracy of the PEBS profiling result, because the "event IP"
		 * in the PEBS record is calibrated on the guest side.
		 */
		attr.precise_ip = pmc_get_pebs_precise_level(pmc);
	}

	event = perf_event_create_kernel_counter(&attr, -1, current,
						 kvm_perf_overflow, pmc);
	if (IS_ERR(event)) {
		pr_debug_ratelimited("kvm_pmu: event creation failed %ld for pmc->idx = %d\n",
			    PTR_ERR(event), pmc->idx);
		return PTR_ERR(event);
	}

	pmc->perf_event = event;
	pmc_to_pmu(pmc)->event_count++;
	pmc->is_paused = false;
	pmc->intr = intr || pebs;
	return 0;
}

static bool pmc_pause_counter(struct kvm_pmc *pmc)
{
	u64 counter = pmc->counter;
	u64 prev_counter;

	/* update counter, reset event value to avoid redundant accumulation */
	if (pmc->perf_event && !pmc->is_paused)
		counter += perf_event_pause(pmc->perf_event, true);

	/*
	 * Snapshot the previous counter *after* accumulating state from perf.
	 * If overflow already happened, hardware (via perf) is responsible for
	 * generating a PMI.  KVM just needs to detect overflow on emulated
	 * counter events that haven't yet been processed.
	 */
	prev_counter = counter & pmc_bitmask(pmc);

	counter += pmc->emulated_counter;
	pmc->counter = counter & pmc_bitmask(pmc);

	pmc->emulated_counter = 0;
	pmc->is_paused = true;

	return pmc->counter < prev_counter;
}

static bool pmc_resume_counter(struct kvm_pmc *pmc)
{
	if (!pmc->perf_event)
		return false;

	/* recalibrate sample period and check if it's accepted by perf core */
	if (is_sampling_event(pmc->perf_event) &&
	    perf_event_period(pmc->perf_event,
			      get_sample_period(pmc, pmc->counter)))
		return false;

	if (test_bit(pmc->idx, (unsigned long *)&pmc_to_pmu(pmc)->pebs_enable) !=
	    (!!pmc->perf_event->attr.precise_ip))
		return false;

	/* reuse perf_event to serve as pmc_reprogram_counter() does*/
	perf_event_enable(pmc->perf_event);
	pmc->is_paused = false;

	return true;
}

static void pmc_release_perf_event(struct kvm_pmc *pmc)
{
	if (pmc->perf_event) {
		perf_event_release_kernel(pmc->perf_event);
		pmc->perf_event = NULL;
		pmc->current_config = 0;
		pmc_to_pmu(pmc)->event_count--;
	}
}

static void pmc_stop_counter(struct kvm_pmc *pmc)
{
	if (pmc->perf_event) {
		pmc->counter = pmc_read_counter(pmc);
		pmc_release_perf_event(pmc);
	}
}

static void pmc_update_sample_period(struct kvm_pmc *pmc)
{
	if (!pmc->perf_event || pmc->is_paused ||
	    !is_sampling_event(pmc->perf_event))
		return;

	perf_event_period(pmc->perf_event,
			  get_sample_period(pmc, pmc->counter));
}

void pmc_write_counter(struct kvm_pmc *pmc, u64 val)
{
	/*
	 * Drop any unconsumed accumulated counts, the WRMSR is a write, not a
	 * read-modify-write.  Adjust the counter value so that its value is
	 * relative to the current count, as reading the current count from
	 * perf is faster than pausing and repgrogramming the event in order to
	 * reset it to '0'.  Note, this very sneakily offsets the accumulated
	 * emulated count too, by using pmc_read_counter()!
	 */
	pmc->emulated_counter = 0;
	pmc->counter += val - pmc_read_counter(pmc);
	pmc->counter &= pmc_bitmask(pmc);
	pmc_update_sample_period(pmc);
}
EXPORT_SYMBOL_GPL(pmc_write_counter);

static int filter_cmp(const void *pa, const void *pb, u64 mask)
{
	u64 a = *(u64 *)pa & mask;
	u64 b = *(u64 *)pb & mask;

	return (a > b) - (a < b);
}


static int filter_sort_cmp(const void *pa, const void *pb)
{
	return filter_cmp(pa, pb, (KVM_PMU_MASKED_ENTRY_EVENT_SELECT |
				   KVM_PMU_MASKED_ENTRY_EXCLUDE));
}

/*
 * For the event filter, searching is done on the 'includes' list and
 * 'excludes' list separately rather than on the 'events' list (which
 * has both).  As a result the exclude bit can be ignored.
 */
static int filter_event_cmp(const void *pa, const void *pb)
{
	return filter_cmp(pa, pb, (KVM_PMU_MASKED_ENTRY_EVENT_SELECT));
}

static int find_filter_index(u64 *events, u64 nevents, u64 key)
{
	u64 *fe = bsearch(&key, events, nevents, sizeof(events[0]),
			  filter_event_cmp);

	if (!fe)
		return -1;

	return fe - events;
}

static bool is_filter_entry_match(u64 filter_event, u64 umask)
{
	u64 mask = filter_event >> (KVM_PMU_MASKED_ENTRY_UMASK_MASK_SHIFT - 8);
	u64 match = filter_event & KVM_PMU_MASKED_ENTRY_UMASK_MATCH;

	BUILD_BUG_ON((KVM_PMU_ENCODE_MASKED_ENTRY(0, 0xff, 0, false) >>
		     (KVM_PMU_MASKED_ENTRY_UMASK_MASK_SHIFT - 8)) !=
		     ARCH_PERFMON_EVENTSEL_UMASK);

	return (umask & mask) == match;
}

static bool filter_contains_match(u64 *events, u64 nevents, u64 eventsel)
{
	u64 event_select = eventsel & kvm_pmu_ops.EVENTSEL_EVENT;
	u64 umask = eventsel & ARCH_PERFMON_EVENTSEL_UMASK;
	int i, index;

	index = find_filter_index(events, nevents, event_select);
	if (index < 0)
		return false;

	/*
	 * Entries are sorted by the event select.  Walk the list in both
	 * directions to process all entries with the targeted event select.
	 */
	for (i = index; i < nevents; i++) {
		if (filter_event_cmp(&events[i], &event_select))
			break;

		if (is_filter_entry_match(events[i], umask))
			return true;
	}

	for (i = index - 1; i >= 0; i--) {
		if (filter_event_cmp(&events[i], &event_select))
			break;

		if (is_filter_entry_match(events[i], umask))
			return true;
	}

	return false;
}

static bool is_gp_event_allowed(struct kvm_x86_pmu_event_filter *f,
				u64 eventsel)
{
	if (filter_contains_match(f->includes, f->nr_includes, eventsel) &&
	    !filter_contains_match(f->excludes, f->nr_excludes, eventsel))
		return f->action == KVM_PMU_EVENT_ALLOW;

	return f->action == KVM_PMU_EVENT_DENY;
}

static bool is_fixed_event_allowed(struct kvm_x86_pmu_event_filter *filter,
				   int idx)
{
	int fixed_idx = idx - KVM_FIXED_PMC_BASE_IDX;

	if (filter->action == KVM_PMU_EVENT_DENY &&
	    test_bit(fixed_idx, (ulong *)&filter->fixed_counter_bitmap))
		return false;
	if (filter->action == KVM_PMU_EVENT_ALLOW &&
	    !test_bit(fixed_idx, (ulong *)&filter->fixed_counter_bitmap))
		return false;

	return true;
}

static bool check_pmu_event_filter(struct kvm_pmc *pmc)
{
	struct kvm_x86_pmu_event_filter *filter;
	struct kvm *kvm = pmc->vcpu->kvm;

	filter = srcu_dereference(kvm->arch.pmu_event_filter, &kvm->srcu);
	if (!filter)
		return true;

	if (pmc_is_gp(pmc))
		return is_gp_event_allowed(filter, pmc->eventsel);

	return is_fixed_event_allowed(filter, pmc->idx);
}

static bool pmc_event_is_allowed(struct kvm_pmc *pmc)
{
	return pmc_is_globally_enabled(pmc) && pmc_speculative_in_use(pmc) &&
	       check_pmu_event_filter(pmc);
}

static int reprogram_counter(struct kvm_pmc *pmc)
{
	struct kvm_pmu *pmu = pmc_to_pmu(pmc);
	u64 eventsel = pmc->eventsel;
	u64 new_config = eventsel;
	bool emulate_overflow;
	u8 fixed_ctr_ctrl;

	emulate_overflow = pmc_pause_counter(pmc);

	if (!pmc_event_is_allowed(pmc))
		return 0;

	if (emulate_overflow)
		__kvm_perf_overflow(pmc, false);

	if (eventsel & ARCH_PERFMON_EVENTSEL_PIN_CONTROL)
		printk_once("kvm pmu: pin control bit is ignored\n");

	if (pmc_is_fixed(pmc)) {
		fixed_ctr_ctrl = fixed_ctrl_field(pmu->fixed_ctr_ctrl,
						  pmc->idx - KVM_FIXED_PMC_BASE_IDX);
		if (fixed_ctr_ctrl & INTEL_FIXED_0_KERNEL)
			eventsel |= ARCH_PERFMON_EVENTSEL_OS;
		if (fixed_ctr_ctrl & INTEL_FIXED_0_USER)
			eventsel |= ARCH_PERFMON_EVENTSEL_USR;
		if (fixed_ctr_ctrl & INTEL_FIXED_0_ENABLE_PMI)
			eventsel |= ARCH_PERFMON_EVENTSEL_INT;
		new_config = (u64)fixed_ctr_ctrl;
	}

	if (pmc->current_config == new_config && pmc_resume_counter(pmc))
		return 0;

	pmc_release_perf_event(pmc);

	pmc->current_config = new_config;

<<<<<<< HEAD
	/*
	 * If reprogramming fails, e.g. due to contention, leave the counter's
	 * regprogram bit set, i.e. opportunistically try again on the next PMU
	 * refresh.  Don't make a new request as doing so can stall the guest
	 * if reprogramming repeatedly fails.
	 */
	if (pmc_reprogram_counter(pmc, PERF_TYPE_RAW,
				  (eventsel & pmu->raw_event_mask),
				  !(eventsel & ARCH_PERFMON_EVENTSEL_USR),
				  !(eventsel & ARCH_PERFMON_EVENTSEL_OS),
				  eventsel & ARCH_PERFMON_EVENTSEL_INT))
		return;

reprogram_complete:
	clear_bit(pmc->idx, (unsigned long *)&pmc_to_pmu(pmc)->reprogram_pmi);
=======
	return pmc_reprogram_counter(pmc, PERF_TYPE_RAW,
				     (eventsel & pmu->raw_event_mask),
				     !(eventsel & ARCH_PERFMON_EVENTSEL_USR),
				     !(eventsel & ARCH_PERFMON_EVENTSEL_OS),
				     eventsel & ARCH_PERFMON_EVENTSEL_INT);
>>>>>>> 2d5404ca
}

void kvm_pmu_handle_event(struct kvm_vcpu *vcpu)
{
	DECLARE_BITMAP(bitmap, X86_PMC_IDX_MAX);
	struct kvm_pmu *pmu = vcpu_to_pmu(vcpu);
	struct kvm_pmc *pmc;
	int bit;

	bitmap_copy(bitmap, pmu->reprogram_pmi, X86_PMC_IDX_MAX);

	/*
	 * The reprogramming bitmap can be written asynchronously by something
	 * other than the task that holds vcpu->mutex, take care to clear only
	 * the bits that will actually processed.
	 */
	BUILD_BUG_ON(sizeof(bitmap) != sizeof(atomic64_t));
	atomic64_andnot(*(s64 *)bitmap, &pmu->__reprogram_pmi);

	kvm_for_each_pmc(pmu, pmc, bit, bitmap) {
		/*
		 * If reprogramming fails, e.g. due to contention, re-set the
		 * regprogram bit set, i.e. opportunistically try again on the
		 * next PMU refresh.  Don't make a new request as doing so can
		 * stall the guest if reprogramming repeatedly fails.
		 */
		if (reprogram_counter(pmc))
			set_bit(pmc->idx, pmu->reprogram_pmi);
	}

	/*
	 * Release unused perf_events if the corresponding guest MSRs weren't
	 * accessed during the last vCPU time slice (need_cleanup is set when
	 * the vCPU is scheduled back in).
	 */
	if (unlikely(pmu->need_cleanup))
		kvm_pmu_cleanup(vcpu);
}

int kvm_pmu_check_rdpmc_early(struct kvm_vcpu *vcpu, unsigned int idx)
{
	/*
	 * On Intel, VMX interception has priority over RDPMC exceptions that
	 * aren't already handled by the emulator, i.e. there are no additional
	 * check needed for Intel PMUs.
	 *
	 * On AMD, _all_ exceptions on RDPMC have priority over SVM intercepts,
	 * i.e. an invalid PMC results in a #GP, not #VMEXIT.
	 */
	if (!kvm_pmu_ops.check_rdpmc_early)
		return 0;

<<<<<<< HEAD
	return static_call(kvm_x86_pmu_check_rdpmc_early)(vcpu, idx);
=======
	return kvm_pmu_call(check_rdpmc_early)(vcpu, idx);
>>>>>>> 2d5404ca
}

bool is_vmware_backdoor_pmc(u32 pmc_idx)
{
	switch (pmc_idx) {
	case VMWARE_BACKDOOR_PMC_HOST_TSC:
	case VMWARE_BACKDOOR_PMC_REAL_TIME:
	case VMWARE_BACKDOOR_PMC_APPARENT_TIME:
		return true;
	}
	return false;
}

static int kvm_pmu_rdpmc_vmware(struct kvm_vcpu *vcpu, unsigned idx, u64 *data)
{
	u64 ctr_val;

	switch (idx) {
	case VMWARE_BACKDOOR_PMC_HOST_TSC:
		ctr_val = rdtsc();
		break;
	case VMWARE_BACKDOOR_PMC_REAL_TIME:
		ctr_val = ktime_get_boottime_ns();
		break;
	case VMWARE_BACKDOOR_PMC_APPARENT_TIME:
		ctr_val = ktime_get_boottime_ns() +
			vcpu->kvm->arch.kvmclock_offset;
		break;
	default:
		return 1;
	}

	*data = ctr_val;
	return 0;
}

int kvm_pmu_rdpmc(struct kvm_vcpu *vcpu, unsigned idx, u64 *data)
{
	struct kvm_pmu *pmu = vcpu_to_pmu(vcpu);
	struct kvm_pmc *pmc;
	u64 mask = ~0ull;

	if (!pmu->version)
		return 1;

	if (is_vmware_backdoor_pmc(idx))
		return kvm_pmu_rdpmc_vmware(vcpu, idx, data);

	pmc = kvm_pmu_call(rdpmc_ecx_to_pmc)(vcpu, idx, &mask);
	if (!pmc)
		return 1;

	if (!kvm_is_cr4_bit_set(vcpu, X86_CR4_PCE) &&
	    (kvm_x86_call(get_cpl)(vcpu) != 0) &&
	    kvm_is_cr0_bit_set(vcpu, X86_CR0_PE))
		return 1;

	*data = pmc_read_counter(pmc) & mask;
	return 0;
}

void kvm_pmu_deliver_pmi(struct kvm_vcpu *vcpu)
{
	if (lapic_in_kernel(vcpu)) {
		kvm_pmu_call(deliver_pmi)(vcpu);
		kvm_apic_local_deliver(vcpu->arch.apic, APIC_LVTPC);
	}
}

bool kvm_pmu_is_valid_msr(struct kvm_vcpu *vcpu, u32 msr)
{
	switch (msr) {
	case MSR_CORE_PERF_GLOBAL_STATUS:
	case MSR_CORE_PERF_GLOBAL_CTRL:
	case MSR_CORE_PERF_GLOBAL_OVF_CTRL:
		return kvm_pmu_has_perf_global_ctrl(vcpu_to_pmu(vcpu));
	default:
		break;
	}
<<<<<<< HEAD
	return static_call(kvm_x86_pmu_msr_idx_to_pmc)(vcpu, msr) ||
		static_call(kvm_x86_pmu_is_valid_msr)(vcpu, msr);
=======
	return kvm_pmu_call(msr_idx_to_pmc)(vcpu, msr) ||
	       kvm_pmu_call(is_valid_msr)(vcpu, msr);
>>>>>>> 2d5404ca
}

static void kvm_pmu_mark_pmc_in_use(struct kvm_vcpu *vcpu, u32 msr)
{
	struct kvm_pmu *pmu = vcpu_to_pmu(vcpu);
	struct kvm_pmc *pmc = kvm_pmu_call(msr_idx_to_pmc)(vcpu, msr);

	if (pmc)
		__set_bit(pmc->idx, pmu->pmc_in_use);
}

int kvm_pmu_get_msr(struct kvm_vcpu *vcpu, struct msr_data *msr_info)
{
	struct kvm_pmu *pmu = vcpu_to_pmu(vcpu);
	u32 msr = msr_info->index;

	switch (msr) {
	case MSR_CORE_PERF_GLOBAL_STATUS:
	case MSR_AMD64_PERF_CNTR_GLOBAL_STATUS:
		msr_info->data = pmu->global_status;
		break;
	case MSR_AMD64_PERF_CNTR_GLOBAL_CTL:
	case MSR_CORE_PERF_GLOBAL_CTRL:
		msr_info->data = pmu->global_ctrl;
		break;
	case MSR_AMD64_PERF_CNTR_GLOBAL_STATUS_CLR:
	case MSR_CORE_PERF_GLOBAL_OVF_CTRL:
		msr_info->data = 0;
		break;
	default:
<<<<<<< HEAD
		return static_call(kvm_x86_pmu_get_msr)(vcpu, msr_info);
=======
		return kvm_pmu_call(get_msr)(vcpu, msr_info);
>>>>>>> 2d5404ca
	}

	return 0;
}

int kvm_pmu_set_msr(struct kvm_vcpu *vcpu, struct msr_data *msr_info)
{
	struct kvm_pmu *pmu = vcpu_to_pmu(vcpu);
	u32 msr = msr_info->index;
	u64 data = msr_info->data;
	u64 diff;

	/*
	 * Note, AMD ignores writes to reserved bits and read-only PMU MSRs,
	 * whereas Intel generates #GP on attempts to write reserved/RO MSRs.
	 */
	switch (msr) {
	case MSR_CORE_PERF_GLOBAL_STATUS:
		if (!msr_info->host_initiated)
			return 1; /* RO MSR */
		fallthrough;
	case MSR_AMD64_PERF_CNTR_GLOBAL_STATUS:
		/* Per PPR, Read-only MSR. Writes are ignored. */
		if (!msr_info->host_initiated)
			break;

<<<<<<< HEAD
		if (data & pmu->global_status_mask)
=======
		if (data & pmu->global_status_rsvd)
>>>>>>> 2d5404ca
			return 1;

		pmu->global_status = data;
		break;
	case MSR_AMD64_PERF_CNTR_GLOBAL_CTL:
<<<<<<< HEAD
		data &= ~pmu->global_ctrl_mask;
=======
		data &= ~pmu->global_ctrl_rsvd;
>>>>>>> 2d5404ca
		fallthrough;
	case MSR_CORE_PERF_GLOBAL_CTRL:
		if (!kvm_valid_perf_global_ctrl(pmu, data))
			return 1;

		if (pmu->global_ctrl != data) {
			diff = pmu->global_ctrl ^ data;
			pmu->global_ctrl = data;
			reprogram_counters(pmu, diff);
		}
		break;
	case MSR_CORE_PERF_GLOBAL_OVF_CTRL:
		/*
		 * GLOBAL_OVF_CTRL, a.k.a. GLOBAL STATUS_RESET, clears bits in
		 * GLOBAL_STATUS, and so the set of reserved bits is the same.
		 */
<<<<<<< HEAD
		if (data & pmu->global_status_mask)
=======
		if (data & pmu->global_status_rsvd)
>>>>>>> 2d5404ca
			return 1;
		fallthrough;
	case MSR_AMD64_PERF_CNTR_GLOBAL_STATUS_CLR:
		if (!msr_info->host_initiated)
			pmu->global_status &= ~data;
		break;
	default:
		kvm_pmu_mark_pmc_in_use(vcpu, msr_info->index);
<<<<<<< HEAD
		return static_call(kvm_x86_pmu_set_msr)(vcpu, msr_info);
=======
		return kvm_pmu_call(set_msr)(vcpu, msr_info);
>>>>>>> 2d5404ca
	}

	return 0;
}

static void kvm_pmu_reset(struct kvm_vcpu *vcpu)
{
	struct kvm_pmu *pmu = vcpu_to_pmu(vcpu);
	struct kvm_pmc *pmc;
	int i;

	pmu->need_cleanup = false;

	bitmap_zero(pmu->reprogram_pmi, X86_PMC_IDX_MAX);

<<<<<<< HEAD
	for_each_set_bit(i, pmu->all_valid_pmc_idx, X86_PMC_IDX_MAX) {
		pmc = static_call(kvm_x86_pmu_pmc_idx_to_pmc)(pmu, i);
		if (!pmc)
			continue;

=======
	kvm_for_each_pmc(pmu, pmc, i, pmu->all_valid_pmc_idx) {
>>>>>>> 2d5404ca
		pmc_stop_counter(pmc);
		pmc->counter = 0;
		pmc->emulated_counter = 0;

		if (pmc_is_gp(pmc))
			pmc->eventsel = 0;
	}

	pmu->fixed_ctr_ctrl = pmu->global_ctrl = pmu->global_status = 0;

<<<<<<< HEAD
	static_call_cond(kvm_x86_pmu_reset)(vcpu);
=======
	kvm_pmu_call(reset)(vcpu);
>>>>>>> 2d5404ca
}


/*
 * Refresh the PMU configuration for the vCPU, e.g. if userspace changes CPUID
 * and/or PERF_CAPABILITIES.
 */
void kvm_pmu_refresh(struct kvm_vcpu *vcpu)
{
	struct kvm_pmu *pmu = vcpu_to_pmu(vcpu);

	if (KVM_BUG_ON(kvm_vcpu_has_run(vcpu), vcpu->kvm))
		return;

	/*
	 * Stop/release all existing counters/events before realizing the new
	 * vPMU model.
	 */
	kvm_pmu_reset(vcpu);

	pmu->version = 0;
	pmu->nr_arch_gp_counters = 0;
	pmu->nr_arch_fixed_counters = 0;
	pmu->counter_bitmask[KVM_PMC_GP] = 0;
	pmu->counter_bitmask[KVM_PMC_FIXED] = 0;
	pmu->reserved_bits = 0xffffffff00200000ull;
	pmu->raw_event_mask = X86_RAW_EVENT_MASK;
<<<<<<< HEAD
	pmu->global_ctrl_mask = ~0ull;
	pmu->global_status_mask = ~0ull;
	pmu->fixed_ctr_ctrl_mask = ~0ull;
	pmu->pebs_enable_mask = ~0ull;
	pmu->pebs_data_cfg_mask = ~0ull;
=======
	pmu->global_ctrl_rsvd = ~0ull;
	pmu->global_status_rsvd = ~0ull;
	pmu->fixed_ctr_ctrl_rsvd = ~0ull;
	pmu->pebs_enable_rsvd = ~0ull;
	pmu->pebs_data_cfg_rsvd = ~0ull;
>>>>>>> 2d5404ca
	bitmap_zero(pmu->all_valid_pmc_idx, X86_PMC_IDX_MAX);

	if (!vcpu->kvm->arch.enable_pmu)
		return;
<<<<<<< HEAD

	static_call(kvm_x86_pmu_refresh)(vcpu);

=======

	kvm_pmu_call(refresh)(vcpu);

>>>>>>> 2d5404ca
	/*
	 * At RESET, both Intel and AMD CPUs set all enable bits for general
	 * purpose counters in IA32_PERF_GLOBAL_CTRL (so that software that
	 * was written for v1 PMUs don't unknowingly leave GP counters disabled
	 * in the global controls).  Emulate that behavior when refreshing the
	 * PMU so that userspace doesn't need to manually set PERF_GLOBAL_CTRL.
	 */
	if (kvm_pmu_has_perf_global_ctrl(pmu) && pmu->nr_arch_gp_counters)
		pmu->global_ctrl = GENMASK_ULL(pmu->nr_arch_gp_counters - 1, 0);
}

void kvm_pmu_init(struct kvm_vcpu *vcpu)
{
	struct kvm_pmu *pmu = vcpu_to_pmu(vcpu);

	memset(pmu, 0, sizeof(*pmu));
<<<<<<< HEAD
	static_call(kvm_x86_pmu_init)(vcpu);
=======
	kvm_pmu_call(init)(vcpu);
>>>>>>> 2d5404ca
	kvm_pmu_refresh(vcpu);
}

/* Release perf_events for vPMCs that have been unused for a full time slice.  */
void kvm_pmu_cleanup(struct kvm_vcpu *vcpu)
{
	struct kvm_pmu *pmu = vcpu_to_pmu(vcpu);
	struct kvm_pmc *pmc = NULL;
	DECLARE_BITMAP(bitmask, X86_PMC_IDX_MAX);
	int i;

	pmu->need_cleanup = false;

	bitmap_andnot(bitmask, pmu->all_valid_pmc_idx,
		      pmu->pmc_in_use, X86_PMC_IDX_MAX);

	kvm_for_each_pmc(pmu, pmc, i, bitmask) {
		if (pmc->perf_event && !pmc_speculative_in_use(pmc))
			pmc_stop_counter(pmc);
	}

	kvm_pmu_call(cleanup)(vcpu);

	bitmap_zero(pmu->pmc_in_use, X86_PMC_IDX_MAX);
}

void kvm_pmu_destroy(struct kvm_vcpu *vcpu)
{
	kvm_pmu_reset(vcpu);
}

static void kvm_pmu_incr_counter(struct kvm_pmc *pmc)
{
	pmc->emulated_counter++;
	kvm_pmu_request_counter_reprogram(pmc);
}

static inline bool cpl_is_matched(struct kvm_pmc *pmc)
{
	bool select_os, select_user;
	u64 config;

	if (pmc_is_gp(pmc)) {
		config = pmc->eventsel;
		select_os = config & ARCH_PERFMON_EVENTSEL_OS;
		select_user = config & ARCH_PERFMON_EVENTSEL_USR;
	} else {
		config = fixed_ctrl_field(pmc_to_pmu(pmc)->fixed_ctr_ctrl,
					  pmc->idx - KVM_FIXED_PMC_BASE_IDX);
		select_os = config & INTEL_FIXED_0_KERNEL;
		select_user = config & INTEL_FIXED_0_USER;
	}

	/*
	 * Skip the CPL lookup, which isn't free on Intel, if the result will
	 * be the same regardless of the CPL.
	 */
	if (select_os == select_user)
		return select_os;

	return (kvm_x86_call(get_cpl)(pmc->vcpu) == 0) ? select_os :
							 select_user;
}

void kvm_pmu_trigger_event(struct kvm_vcpu *vcpu, u64 eventsel)
{
	DECLARE_BITMAP(bitmap, X86_PMC_IDX_MAX);
	struct kvm_pmu *pmu = vcpu_to_pmu(vcpu);
	struct kvm_pmc *pmc;
	int i;

	BUILD_BUG_ON(sizeof(pmu->global_ctrl) * BITS_PER_BYTE != X86_PMC_IDX_MAX);

	if (!kvm_pmu_has_perf_global_ctrl(pmu))
		bitmap_copy(bitmap, pmu->all_valid_pmc_idx, X86_PMC_IDX_MAX);
	else if (!bitmap_and(bitmap, pmu->all_valid_pmc_idx,
			     (unsigned long *)&pmu->global_ctrl, X86_PMC_IDX_MAX))
		return;

	kvm_for_each_pmc(pmu, pmc, i, bitmap) {
		/*
		 * Ignore checks for edge detect (all events currently emulated
		 * but KVM are always rising edges), pin control (unsupported
		 * by modern CPUs), and counter mask and its invert flag (KVM
		 * doesn't emulate multiple events in a single clock cycle).
		 *
		 * Note, the uppermost nibble of AMD's mask overlaps Intel's
		 * IN_TX (bit 32) and IN_TXCP (bit 33), as well as two reserved
		 * bits (bits 35:34).  Checking the "in HLE/RTM transaction"
		 * flags is correct as the vCPU can't be in a transaction if
		 * KVM is emulating an instruction.  Checking the reserved bits
		 * might be wrong if they are defined in the future, but so
		 * could ignoring them, so do the simple thing for now.
		 */
		if (((pmc->eventsel ^ eventsel) & AMD64_RAW_EVENT_MASK_NB) ||
		    !pmc_event_is_allowed(pmc) || !cpl_is_matched(pmc))
			continue;

		kvm_pmu_incr_counter(pmc);
	}
}
EXPORT_SYMBOL_GPL(kvm_pmu_trigger_event);

static bool is_masked_filter_valid(const struct kvm_x86_pmu_event_filter *filter)
{
	u64 mask = kvm_pmu_ops.EVENTSEL_EVENT |
		   KVM_PMU_MASKED_ENTRY_UMASK_MASK |
		   KVM_PMU_MASKED_ENTRY_UMASK_MATCH |
		   KVM_PMU_MASKED_ENTRY_EXCLUDE;
	int i;

	for (i = 0; i < filter->nevents; i++) {
		if (filter->events[i] & ~mask)
			return false;
	}

	return true;
}

static void convert_to_masked_filter(struct kvm_x86_pmu_event_filter *filter)
{
	int i, j;

	for (i = 0, j = 0; i < filter->nevents; i++) {
		/*
		 * Skip events that are impossible to match against a guest
		 * event.  When filtering, only the event select + unit mask
		 * of the guest event is used.  To maintain backwards
		 * compatibility, impossible filters can't be rejected :-(
		 */
		if (filter->events[i] & ~(kvm_pmu_ops.EVENTSEL_EVENT |
					  ARCH_PERFMON_EVENTSEL_UMASK))
			continue;
		/*
		 * Convert userspace events to a common in-kernel event so
		 * only one code path is needed to support both events.  For
		 * the in-kernel events use masked events because they are
		 * flexible enough to handle both cases.  To convert to masked
		 * events all that's needed is to add an "all ones" umask_mask,
		 * (unmasked filter events don't support EXCLUDE).
		 */
		filter->events[j++] = filter->events[i] |
				      (0xFFULL << KVM_PMU_MASKED_ENTRY_UMASK_MASK_SHIFT);
	}

	filter->nevents = j;
}

static int prepare_filter_lists(struct kvm_x86_pmu_event_filter *filter)
{
	int i;

	if (!(filter->flags & KVM_PMU_EVENT_FLAG_MASKED_EVENTS))
		convert_to_masked_filter(filter);
	else if (!is_masked_filter_valid(filter))
		return -EINVAL;

	/*
	 * Sort entries by event select and includes vs. excludes so that all
	 * entries for a given event select can be processed efficiently during
	 * filtering.  The EXCLUDE flag uses a more significant bit than the
	 * event select, and so the sorted list is also effectively split into
	 * includes and excludes sub-lists.
	 */
	sort(&filter->events, filter->nevents, sizeof(filter->events[0]),
	     filter_sort_cmp, NULL);

	i = filter->nevents;
	/* Find the first EXCLUDE event (only supported for masked events). */
	if (filter->flags & KVM_PMU_EVENT_FLAG_MASKED_EVENTS) {
		for (i = 0; i < filter->nevents; i++) {
			if (filter->events[i] & KVM_PMU_MASKED_ENTRY_EXCLUDE)
				break;
		}
	}

	filter->nr_includes = i;
	filter->nr_excludes = filter->nevents - filter->nr_includes;
	filter->includes = filter->events;
	filter->excludes = filter->events + filter->nr_includes;

	return 0;
}

int kvm_vm_ioctl_set_pmu_event_filter(struct kvm *kvm, void __user *argp)
{
	struct kvm_pmu_event_filter __user *user_filter = argp;
	struct kvm_x86_pmu_event_filter *filter;
	struct kvm_pmu_event_filter tmp;
	struct kvm_vcpu *vcpu;
	unsigned long i;
	size_t size;
	int r;

	if (copy_from_user(&tmp, user_filter, sizeof(tmp)))
		return -EFAULT;

	if (tmp.action != KVM_PMU_EVENT_ALLOW &&
	    tmp.action != KVM_PMU_EVENT_DENY)
		return -EINVAL;

	if (tmp.flags & ~KVM_PMU_EVENT_FLAGS_VALID_MASK)
		return -EINVAL;

	if (tmp.nevents > KVM_PMU_EVENT_FILTER_MAX_EVENTS)
		return -E2BIG;

	size = struct_size(filter, events, tmp.nevents);
	filter = kzalloc(size, GFP_KERNEL_ACCOUNT);
	if (!filter)
		return -ENOMEM;

	filter->action = tmp.action;
	filter->nevents = tmp.nevents;
	filter->fixed_counter_bitmap = tmp.fixed_counter_bitmap;
	filter->flags = tmp.flags;

	r = -EFAULT;
	if (copy_from_user(filter->events, user_filter->events,
			   sizeof(filter->events[0]) * filter->nevents))
		goto cleanup;

	r = prepare_filter_lists(filter);
	if (r)
		goto cleanup;

	mutex_lock(&kvm->lock);
	filter = rcu_replace_pointer(kvm->arch.pmu_event_filter, filter,
				     mutex_is_locked(&kvm->lock));
	mutex_unlock(&kvm->lock);
	synchronize_srcu_expedited(&kvm->srcu);

	BUILD_BUG_ON(sizeof(((struct kvm_pmu *)0)->reprogram_pmi) >
		     sizeof(((struct kvm_pmu *)0)->__reprogram_pmi));

	kvm_for_each_vcpu(i, vcpu, kvm)
		atomic64_set(&vcpu_to_pmu(vcpu)->__reprogram_pmi, -1ull);

	kvm_make_all_cpus_request(kvm, KVM_REQ_PMU);

	r = 0;
cleanup:
	kfree(filter);
	return r;
}<|MERGE_RESOLUTION|>--- conflicted
+++ resolved
@@ -485,29 +485,11 @@
 
 	pmc->current_config = new_config;
 
-<<<<<<< HEAD
-	/*
-	 * If reprogramming fails, e.g. due to contention, leave the counter's
-	 * regprogram bit set, i.e. opportunistically try again on the next PMU
-	 * refresh.  Don't make a new request as doing so can stall the guest
-	 * if reprogramming repeatedly fails.
-	 */
-	if (pmc_reprogram_counter(pmc, PERF_TYPE_RAW,
-				  (eventsel & pmu->raw_event_mask),
-				  !(eventsel & ARCH_PERFMON_EVENTSEL_USR),
-				  !(eventsel & ARCH_PERFMON_EVENTSEL_OS),
-				  eventsel & ARCH_PERFMON_EVENTSEL_INT))
-		return;
-
-reprogram_complete:
-	clear_bit(pmc->idx, (unsigned long *)&pmc_to_pmu(pmc)->reprogram_pmi);
-=======
 	return pmc_reprogram_counter(pmc, PERF_TYPE_RAW,
 				     (eventsel & pmu->raw_event_mask),
 				     !(eventsel & ARCH_PERFMON_EVENTSEL_USR),
 				     !(eventsel & ARCH_PERFMON_EVENTSEL_OS),
 				     eventsel & ARCH_PERFMON_EVENTSEL_INT);
->>>>>>> 2d5404ca
 }
 
 void kvm_pmu_handle_event(struct kvm_vcpu *vcpu)
@@ -560,11 +542,7 @@
 	if (!kvm_pmu_ops.check_rdpmc_early)
 		return 0;
 
-<<<<<<< HEAD
-	return static_call(kvm_x86_pmu_check_rdpmc_early)(vcpu, idx);
-=======
 	return kvm_pmu_call(check_rdpmc_early)(vcpu, idx);
->>>>>>> 2d5404ca
 }
 
 bool is_vmware_backdoor_pmc(u32 pmc_idx)
@@ -644,13 +622,8 @@
 	default:
 		break;
 	}
-<<<<<<< HEAD
-	return static_call(kvm_x86_pmu_msr_idx_to_pmc)(vcpu, msr) ||
-		static_call(kvm_x86_pmu_is_valid_msr)(vcpu, msr);
-=======
 	return kvm_pmu_call(msr_idx_to_pmc)(vcpu, msr) ||
 	       kvm_pmu_call(is_valid_msr)(vcpu, msr);
->>>>>>> 2d5404ca
 }
 
 static void kvm_pmu_mark_pmc_in_use(struct kvm_vcpu *vcpu, u32 msr)
@@ -681,11 +654,7 @@
 		msr_info->data = 0;
 		break;
 	default:
-<<<<<<< HEAD
-		return static_call(kvm_x86_pmu_get_msr)(vcpu, msr_info);
-=======
 		return kvm_pmu_call(get_msr)(vcpu, msr_info);
->>>>>>> 2d5404ca
 	}
 
 	return 0;
@@ -712,21 +681,13 @@
 		if (!msr_info->host_initiated)
 			break;
 
-<<<<<<< HEAD
-		if (data & pmu->global_status_mask)
-=======
 		if (data & pmu->global_status_rsvd)
->>>>>>> 2d5404ca
 			return 1;
 
 		pmu->global_status = data;
 		break;
 	case MSR_AMD64_PERF_CNTR_GLOBAL_CTL:
-<<<<<<< HEAD
-		data &= ~pmu->global_ctrl_mask;
-=======
 		data &= ~pmu->global_ctrl_rsvd;
->>>>>>> 2d5404ca
 		fallthrough;
 	case MSR_CORE_PERF_GLOBAL_CTRL:
 		if (!kvm_valid_perf_global_ctrl(pmu, data))
@@ -743,11 +704,7 @@
 		 * GLOBAL_OVF_CTRL, a.k.a. GLOBAL STATUS_RESET, clears bits in
 		 * GLOBAL_STATUS, and so the set of reserved bits is the same.
 		 */
-<<<<<<< HEAD
-		if (data & pmu->global_status_mask)
-=======
 		if (data & pmu->global_status_rsvd)
->>>>>>> 2d5404ca
 			return 1;
 		fallthrough;
 	case MSR_AMD64_PERF_CNTR_GLOBAL_STATUS_CLR:
@@ -756,11 +713,7 @@
 		break;
 	default:
 		kvm_pmu_mark_pmc_in_use(vcpu, msr_info->index);
-<<<<<<< HEAD
-		return static_call(kvm_x86_pmu_set_msr)(vcpu, msr_info);
-=======
 		return kvm_pmu_call(set_msr)(vcpu, msr_info);
->>>>>>> 2d5404ca
 	}
 
 	return 0;
@@ -776,15 +729,7 @@
 
 	bitmap_zero(pmu->reprogram_pmi, X86_PMC_IDX_MAX);
 
-<<<<<<< HEAD
-	for_each_set_bit(i, pmu->all_valid_pmc_idx, X86_PMC_IDX_MAX) {
-		pmc = static_call(kvm_x86_pmu_pmc_idx_to_pmc)(pmu, i);
-		if (!pmc)
-			continue;
-
-=======
 	kvm_for_each_pmc(pmu, pmc, i, pmu->all_valid_pmc_idx) {
->>>>>>> 2d5404ca
 		pmc_stop_counter(pmc);
 		pmc->counter = 0;
 		pmc->emulated_counter = 0;
@@ -795,11 +740,7 @@
 
 	pmu->fixed_ctr_ctrl = pmu->global_ctrl = pmu->global_status = 0;
 
-<<<<<<< HEAD
-	static_call_cond(kvm_x86_pmu_reset)(vcpu);
-=======
 	kvm_pmu_call(reset)(vcpu);
->>>>>>> 2d5404ca
 }
 
 
@@ -827,32 +768,18 @@
 	pmu->counter_bitmask[KVM_PMC_FIXED] = 0;
 	pmu->reserved_bits = 0xffffffff00200000ull;
 	pmu->raw_event_mask = X86_RAW_EVENT_MASK;
-<<<<<<< HEAD
-	pmu->global_ctrl_mask = ~0ull;
-	pmu->global_status_mask = ~0ull;
-	pmu->fixed_ctr_ctrl_mask = ~0ull;
-	pmu->pebs_enable_mask = ~0ull;
-	pmu->pebs_data_cfg_mask = ~0ull;
-=======
 	pmu->global_ctrl_rsvd = ~0ull;
 	pmu->global_status_rsvd = ~0ull;
 	pmu->fixed_ctr_ctrl_rsvd = ~0ull;
 	pmu->pebs_enable_rsvd = ~0ull;
 	pmu->pebs_data_cfg_rsvd = ~0ull;
->>>>>>> 2d5404ca
 	bitmap_zero(pmu->all_valid_pmc_idx, X86_PMC_IDX_MAX);
 
 	if (!vcpu->kvm->arch.enable_pmu)
 		return;
-<<<<<<< HEAD
-
-	static_call(kvm_x86_pmu_refresh)(vcpu);
-
-=======
 
 	kvm_pmu_call(refresh)(vcpu);
 
->>>>>>> 2d5404ca
 	/*
 	 * At RESET, both Intel and AMD CPUs set all enable bits for general
 	 * purpose counters in IA32_PERF_GLOBAL_CTRL (so that software that
@@ -869,11 +796,7 @@
 	struct kvm_pmu *pmu = vcpu_to_pmu(vcpu);
 
 	memset(pmu, 0, sizeof(*pmu));
-<<<<<<< HEAD
-	static_call(kvm_x86_pmu_init)(vcpu);
-=======
 	kvm_pmu_call(init)(vcpu);
->>>>>>> 2d5404ca
 	kvm_pmu_refresh(vcpu);
 }
 
