--- conflicted
+++ resolved
@@ -28,10 +28,7 @@
 	select HAVE_KVM_DIRTY_RING_ACQ_REL
 	select HAVE_KVM_IRQ_BYPASS
 	select HAVE_KVM_IRQ_ROUTING
-<<<<<<< HEAD
-=======
 	select HAVE_KVM_READONLY_MEM
->>>>>>> 2d5404ca
 	select KVM_ASYNC_PF
 	select USER_RETURN_NOTIFIER
 	select KVM_MMIO
@@ -74,11 +71,7 @@
 	# FRAME_WARN, i.e. KVM_WERROR=y with KASAN=y requires special tuning.
 	# Building KVM with -Werror and KASAN is still doable via enabling
 	# the kernel-wide WERROR=y.
-<<<<<<< HEAD
-	depends on KVM && EXPERT && !KASAN
-=======
 	depends on KVM && ((EXPERT && !KASAN) || WERROR)
->>>>>>> 2d5404ca
 	help
 	  Add -Werror to the build flags for KVM.
 
@@ -88,10 +81,6 @@
 	bool "Enable support for KVM software-protected VMs"
 	depends on EXPERT
 	depends on KVM && X86_64
-<<<<<<< HEAD
-	select KVM_GENERIC_PRIVATE_MEM
-=======
->>>>>>> 2d5404ca
 	help
 	  Enable support for KVM software-protected VMs.  Currently, software-
 	  protected VMs are purely a development and testing vehicle for
@@ -153,12 +142,9 @@
 	depends on KVM_AMD && X86_64
 	depends on CRYPTO_DEV_SP_PSP && !(KVM_AMD=y && CRYPTO_DEV_CCP_DD=m)
 	select ARCH_HAS_CC_PLATFORM
-<<<<<<< HEAD
-=======
 	select KVM_GENERIC_PRIVATE_MEM
 	select HAVE_KVM_ARCH_GMEM_PREPARE
 	select HAVE_KVM_ARCH_GMEM_INVALIDATE
->>>>>>> 2d5404ca
 	help
 	  Provides support for launching encrypted VMs which use Secure
 	  Encrypted Virtualization (SEV), Secure Encrypted Virtualization with
