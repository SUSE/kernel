--- conflicted
+++ resolved
@@ -209,15 +209,7 @@
 	int (*set_msr_with_filter)(struct x86_emulate_ctxt *ctxt, u32 msr_index, u64 data);
 	int (*get_msr_with_filter)(struct x86_emulate_ctxt *ctxt, u32 msr_index, u64 *pdata);
 	int (*get_msr)(struct x86_emulate_ctxt *ctxt, u32 msr_index, u64 *pdata);
-<<<<<<< HEAD
-#ifdef __GENKSYMS__
-	int (*check_pmc)(struct x86_emulate_ctxt *ctxt, u32 pmc);
-#else
 	int (*check_rdpmc_early)(struct x86_emulate_ctxt *ctxt, u32 pmc);
-#endif
-=======
-	int (*check_rdpmc_early)(struct x86_emulate_ctxt *ctxt, u32 pmc);
->>>>>>> 2d5404ca
 	int (*read_pmc)(struct x86_emulate_ctxt *ctxt, u32 pmc, u64 *pdata);
 	void (*halt)(struct x86_emulate_ctxt *ctxt);
 	void (*wbinvd)(struct x86_emulate_ctxt *ctxt);
