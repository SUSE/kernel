--- conflicted
+++ resolved
@@ -29,11 +29,6 @@
 };
 
 struct kvm_pmu_ops {
-<<<<<<< HEAD
-	bool (*hw_event_available)(struct kvm_pmc *pmc);
-	struct kvm_pmc *(*pmc_idx_to_pmc)(struct kvm_pmu *pmu, int pmc_idx);
-=======
->>>>>>> 2d5404ca
 	struct kvm_pmc *(*rdpmc_ecx_to_pmc)(struct kvm_vcpu *vcpu,
 		unsigned int idx, u64 *mask);
 	struct kvm_pmc *(*msr_idx_to_pmc)(struct kvm_vcpu *vcpu, u32 msr);
@@ -68,8 +63,6 @@
 	return pmu->version > 1;
 }
 
-<<<<<<< HEAD
-=======
 /*
  * KVM tracks all counters in 64-bit bitmaps, with general purpose counters
  * mapped to bits 31:0 and fixed counters mapped to 63:32, e.g. fixed counter 0
@@ -102,7 +95,6 @@
 			continue;				\
 		else						\
 
->>>>>>> 2d5404ca
 static inline u64 pmc_bitmask(struct kvm_pmc *pmc)
 {
 	struct kvm_pmu *pmu = pmc_to_pmu(pmc);
