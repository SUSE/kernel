/* SPDX-License-Identifier: GPL-2.0 */
#ifndef ARCH_X86_KVM_X86_H
#define ARCH_X86_KVM_X86_H

#include <linux/kvm_host.h>
#include <asm/mce.h>
#include <asm/pvclock.h>
#include "kvm_cache_regs.h"
#include "kvm_emulate.h"

<<<<<<< HEAD
=======
static __always_inline void kvm_guest_enter_irqoff(void)
{
	/*
	 * VMENTER enables interrupts (host state), but the kernel state is
	 * interrupts disabled when this is invoked. Also tell RCU about
	 * it. This is the same logic as for exit_to_user_mode().
	 *
	 * This ensures that e.g. latency analysis on the host observes
	 * guest mode as interrupt enabled.
	 *
	 * guest_enter_irqoff() informs context tracking about the
	 * transition to guest mode and if enabled adjusts RCU state
	 * accordingly.
	 */
	instrumentation_begin();
	trace_hardirqs_on_prepare();
	lockdep_hardirqs_on_prepare(CALLER_ADDR0);
	instrumentation_end();

	guest_enter_irqoff();
	lockdep_hardirqs_on(CALLER_ADDR0);
}

static __always_inline void kvm_guest_exit_irqoff(void)
{
	/*
	 * VMEXIT disables interrupts (host state), but tracing and lockdep
	 * have them in state 'on' as recorded before entering guest mode.
	 * Same as enter_from_user_mode().
	 *
	 * context_tracking_guest_exit() restores host context and reinstates
	 * RCU if enabled and required.
	 *
	 * This needs to be done immediately after VM-Exit, before any code
	 * that might contain tracepoints or call out to the greater world,
	 * e.g. before x86_spec_ctrl_restore_host().
	 */
	lockdep_hardirqs_off(CALLER_ADDR0);
	context_tracking_guest_exit();

	instrumentation_begin();
	trace_hardirqs_off_finish();
	instrumentation_end();
}

>>>>>>> 6efb943b
#define KVM_NESTED_VMENTER_CONSISTENCY_CHECK(consistency_check)		\
({									\
	bool failed = (consistency_check);				\
	if (failed)							\
		trace_kvm_nested_vmenter_failed(#consistency_check, 0);	\
	failed;								\
})

#define KVM_DEFAULT_PLE_GAP		128
#define KVM_VMX_DEFAULT_PLE_WINDOW	4096
#define KVM_DEFAULT_PLE_WINDOW_GROW	2
#define KVM_DEFAULT_PLE_WINDOW_SHRINK	0
#define KVM_VMX_DEFAULT_PLE_WINDOW_MAX	UINT_MAX
#define KVM_SVM_DEFAULT_PLE_WINDOW_MAX	USHRT_MAX
#define KVM_SVM_DEFAULT_PLE_WINDOW	3000

static inline unsigned int __grow_ple_window(unsigned int val,
		unsigned int base, unsigned int modifier, unsigned int max)
{
	u64 ret = val;

	if (modifier < 1)
		return base;

	if (modifier < base)
		ret *= modifier;
	else
		ret += modifier;

	return min(ret, (u64)max);
}

static inline unsigned int __shrink_ple_window(unsigned int val,
		unsigned int base, unsigned int modifier, unsigned int min)
{
	if (modifier < 1)
		return base;

	if (modifier < base)
		val /= modifier;
	else
		val -= modifier;

	return max(val, min);
}

#define MSR_IA32_CR_PAT_DEFAULT  0x0007040600070406ULL

int kvm_check_nested_events(struct kvm_vcpu *vcpu);

static inline void kvm_clear_exception_queue(struct kvm_vcpu *vcpu)
{
	vcpu->arch.exception.pending = false;
	vcpu->arch.exception.injected = false;
}

static inline void kvm_queue_interrupt(struct kvm_vcpu *vcpu, u8 vector,
	bool soft)
{
	vcpu->arch.interrupt.injected = true;
	vcpu->arch.interrupt.soft = soft;
	vcpu->arch.interrupt.nr = vector;
}

static inline void kvm_clear_interrupt_queue(struct kvm_vcpu *vcpu)
{
	vcpu->arch.interrupt.injected = false;
}

static inline bool kvm_event_needs_reinjection(struct kvm_vcpu *vcpu)
{
	return vcpu->arch.exception.injected || vcpu->arch.interrupt.injected ||
		vcpu->arch.nmi_injected;
}

static inline bool kvm_exception_is_soft(unsigned int nr)
{
	return (nr == BP_VECTOR) || (nr == OF_VECTOR);
}

static inline bool is_protmode(struct kvm_vcpu *vcpu)
{
	return kvm_read_cr0_bits(vcpu, X86_CR0_PE);
}

static inline int is_long_mode(struct kvm_vcpu *vcpu)
{
#ifdef CONFIG_X86_64
	return vcpu->arch.efer & EFER_LMA;
#else
	return 0;
#endif
}

static inline bool is_64_bit_mode(struct kvm_vcpu *vcpu)
{
	int cs_db, cs_l;

	if (!is_long_mode(vcpu))
		return false;
	static_call(kvm_x86_get_cs_db_l_bits)(vcpu, &cs_db, &cs_l);
	return cs_l;
}

static inline bool is_la57_mode(struct kvm_vcpu *vcpu)
{
#ifdef CONFIG_X86_64
	return (vcpu->arch.efer & EFER_LMA) &&
		 kvm_read_cr4_bits(vcpu, X86_CR4_LA57);
#else
	return 0;
#endif
}

static inline bool x86_exception_has_error_code(unsigned int vector)
{
	static u32 exception_has_error_code = BIT(DF_VECTOR) | BIT(TS_VECTOR) |
			BIT(NP_VECTOR) | BIT(SS_VECTOR) | BIT(GP_VECTOR) |
			BIT(PF_VECTOR) | BIT(AC_VECTOR);

	return (1U << vector) & exception_has_error_code;
}

static inline bool mmu_is_nested(struct kvm_vcpu *vcpu)
{
	return vcpu->arch.walk_mmu == &vcpu->arch.nested_mmu;
}

static inline void kvm_vcpu_flush_tlb_current(struct kvm_vcpu *vcpu)
{
	++vcpu->stat.tlb_flush;
	static_call(kvm_x86_tlb_flush_current)(vcpu);
}

static inline int is_pae(struct kvm_vcpu *vcpu)
{
	return kvm_read_cr4_bits(vcpu, X86_CR4_PAE);
}

static inline int is_pse(struct kvm_vcpu *vcpu)
{
	return kvm_read_cr4_bits(vcpu, X86_CR4_PSE);
}

static inline int is_paging(struct kvm_vcpu *vcpu)
{
	return likely(kvm_read_cr0_bits(vcpu, X86_CR0_PG));
}

static inline bool is_pae_paging(struct kvm_vcpu *vcpu)
{
	return !is_long_mode(vcpu) && is_pae(vcpu) && is_paging(vcpu);
}

static inline u8 vcpu_virt_addr_bits(struct kvm_vcpu *vcpu)
{
	return kvm_read_cr4_bits(vcpu, X86_CR4_LA57) ? 57 : 48;
}

static inline u64 get_canonical(u64 la, u8 vaddr_bits)
{
	return ((int64_t)la << (64 - vaddr_bits)) >> (64 - vaddr_bits);
}

static inline bool is_noncanonical_address(u64 la, struct kvm_vcpu *vcpu)
{
	return get_canonical(la, vcpu_virt_addr_bits(vcpu)) != la;
}

static inline void vcpu_cache_mmio_info(struct kvm_vcpu *vcpu,
					gva_t gva, gfn_t gfn, unsigned access)
{
	u64 gen = kvm_memslots(vcpu->kvm)->generation;

	if (unlikely(gen & KVM_MEMSLOT_GEN_UPDATE_IN_PROGRESS))
		return;

	/*
	 * If this is a shadow nested page table, the "GVA" is
	 * actually a nGPA.
	 */
	vcpu->arch.mmio_gva = mmu_is_nested(vcpu) ? 0 : gva & PAGE_MASK;
	vcpu->arch.mmio_access = access;
	vcpu->arch.mmio_gfn = gfn;
	vcpu->arch.mmio_gen = gen;
}

static inline bool vcpu_match_mmio_gen(struct kvm_vcpu *vcpu)
{
	return vcpu->arch.mmio_gen == kvm_memslots(vcpu->kvm)->generation;
}

/*
 * Clear the mmio cache info for the given gva. If gva is MMIO_GVA_ANY, we
 * clear all mmio cache info.
 */
#define MMIO_GVA_ANY (~(gva_t)0)

static inline void vcpu_clear_mmio_info(struct kvm_vcpu *vcpu, gva_t gva)
{
	if (gva != MMIO_GVA_ANY && vcpu->arch.mmio_gva != (gva & PAGE_MASK))
		return;

	vcpu->arch.mmio_gva = 0;
}

static inline bool vcpu_match_mmio_gva(struct kvm_vcpu *vcpu, unsigned long gva)
{
	if (vcpu_match_mmio_gen(vcpu) && vcpu->arch.mmio_gva &&
	      vcpu->arch.mmio_gva == (gva & PAGE_MASK))
		return true;

	return false;
}

static inline bool vcpu_match_mmio_gpa(struct kvm_vcpu *vcpu, gpa_t gpa)
{
	if (vcpu_match_mmio_gen(vcpu) && vcpu->arch.mmio_gfn &&
	      vcpu->arch.mmio_gfn == gpa >> PAGE_SHIFT)
		return true;

	return false;
}

static inline unsigned long kvm_register_read(struct kvm_vcpu *vcpu, int reg)
{
	unsigned long val = kvm_register_read_raw(vcpu, reg);

	return is_64_bit_mode(vcpu) ? val : (u32)val;
}

static inline void kvm_register_write(struct kvm_vcpu *vcpu,
				       int reg, unsigned long val)
{
	if (!is_64_bit_mode(vcpu))
		val = (u32)val;
	return kvm_register_write_raw(vcpu, reg, val);
}

static inline bool kvm_check_has_quirk(struct kvm *kvm, u64 quirk)
{
	return !(kvm->arch.disabled_quirks & quirk);
}

static inline bool kvm_vcpu_latch_init(struct kvm_vcpu *vcpu)
{
	return is_smm(vcpu) || static_call(kvm_x86_apic_init_signal_blocked)(vcpu);
}

void kvm_write_wall_clock(struct kvm *kvm, gpa_t wall_clock, int sec_hi_ofs);
void kvm_inject_realmode_interrupt(struct kvm_vcpu *vcpu, int irq, int inc_eip);

u64 get_kvmclock_ns(struct kvm *kvm);

int kvm_read_guest_virt(struct kvm_vcpu *vcpu,
	gva_t addr, void *val, unsigned int bytes,
	struct x86_exception *exception);

int kvm_write_guest_virt_system(struct kvm_vcpu *vcpu,
	gva_t addr, void *val, unsigned int bytes,
	struct x86_exception *exception);

int handle_ud(struct kvm_vcpu *vcpu);

void kvm_deliver_exception_payload(struct kvm_vcpu *vcpu);

void kvm_vcpu_mtrr_init(struct kvm_vcpu *vcpu);
u8 kvm_mtrr_get_guest_memory_type(struct kvm_vcpu *vcpu, gfn_t gfn);
bool kvm_mtrr_valid(struct kvm_vcpu *vcpu, u32 msr, u64 data);
int kvm_mtrr_set_msr(struct kvm_vcpu *vcpu, u32 msr, u64 data);
int kvm_mtrr_get_msr(struct kvm_vcpu *vcpu, u32 msr, u64 *pdata);
bool kvm_mtrr_check_gfn_range_consistency(struct kvm_vcpu *vcpu, gfn_t gfn,
					  int page_num);
bool kvm_vector_hashing_enabled(void);
void kvm_fixup_and_inject_pf_error(struct kvm_vcpu *vcpu, gva_t gva, u16 error_code);
int x86_decode_emulated_instruction(struct kvm_vcpu *vcpu, int emulation_type,
				    void *insn, int insn_len);
int x86_emulate_instruction(struct kvm_vcpu *vcpu, gpa_t cr2_or_gpa,
			    int emulation_type, void *insn, int insn_len);
fastpath_t handle_fastpath_set_msr_irqoff(struct kvm_vcpu *vcpu);

extern u64 host_xcr0;
extern u64 supported_xcr0;
extern u64 host_xss;
extern u64 supported_xss;

static inline bool kvm_mpx_supported(void)
{
	return (supported_xcr0 & (XFEATURE_MASK_BNDREGS | XFEATURE_MASK_BNDCSR))
		== (XFEATURE_MASK_BNDREGS | XFEATURE_MASK_BNDCSR);
}

extern unsigned int min_timer_period_us;

extern bool enable_vmware_backdoor;

extern int pi_inject_timer;

extern struct static_key kvm_no_apic_vcpu;

extern bool report_ignored_msrs;

static inline u64 nsec_to_cycles(struct kvm_vcpu *vcpu, u64 nsec)
{
	return pvclock_scale_delta(nsec, vcpu->arch.virtual_tsc_mult,
				   vcpu->arch.virtual_tsc_shift);
}

/* Same "calling convention" as do_div:
 * - divide (n << 32) by base
 * - put result in n
 * - return remainder
 */
#define do_shl32_div32(n, base)					\
	({							\
	    u32 __quot, __rem;					\
	    asm("divl %2" : "=a" (__quot), "=d" (__rem)		\
			: "rm" (base), "0" (0), "1" ((u32) n));	\
	    n = __quot;						\
	    __rem;						\
	 })

static inline bool kvm_mwait_in_guest(struct kvm *kvm)
{
	return kvm->arch.mwait_in_guest;
}

static inline bool kvm_hlt_in_guest(struct kvm *kvm)
{
	return kvm->arch.hlt_in_guest;
}

static inline bool kvm_pause_in_guest(struct kvm *kvm)
{
	return kvm->arch.pause_in_guest;
}

static inline bool kvm_cstate_in_guest(struct kvm *kvm)
{
	return kvm->arch.cstate_in_guest;
}

DECLARE_PER_CPU(struct kvm_vcpu *, current_vcpu);

static inline void kvm_before_interrupt(struct kvm_vcpu *vcpu)
{
	__this_cpu_write(current_vcpu, vcpu);
}

static inline void kvm_after_interrupt(struct kvm_vcpu *vcpu)
{
	__this_cpu_write(current_vcpu, NULL);
}


static inline bool kvm_pat_valid(u64 data)
{
	if (data & 0xF8F8F8F8F8F8F8F8ull)
		return false;
	/* 0, 1, 4, 5, 6, 7 are valid values.  */
	return (data | ((data & 0x0202020202020202ull) << 1)) == data;
}

static inline bool kvm_dr7_valid(u64 data)
{
	/* Bits [63:32] are reserved */
	return !(data >> 32);
}
static inline bool kvm_dr6_valid(u64 data)
{
	/* Bits [63:32] are reserved */
	return !(data >> 32);
}

/*
 * Trigger machine check on the host. We assume all the MSRs are already set up
 * by the CPU and that we still run on the same CPU as the MCE occurred on.
 * We pass a fake environment to the machine check handler because we want
 * the guest to be always treated like user space, no matter what context
 * it used internally.
 */
static inline void kvm_machine_check(void)
{
#if defined(CONFIG_X86_MCE)
	struct pt_regs regs = {
		.cs = 3, /* Fake ring 3 no matter what the guest ran on */
		.flags = X86_EFLAGS_IF,
	};

	do_machine_check(&regs);
#endif
}

void kvm_load_guest_xsave_state(struct kvm_vcpu *vcpu);
void kvm_load_host_xsave_state(struct kvm_vcpu *vcpu);
int kvm_spec_ctrl_test_value(u64 value);
bool kvm_is_valid_cr4(struct kvm_vcpu *vcpu, unsigned long cr4);
int kvm_handle_memory_failure(struct kvm_vcpu *vcpu, int r,
			      struct x86_exception *e);
int kvm_handle_invpcid(struct kvm_vcpu *vcpu, unsigned long type, gva_t gva);
bool kvm_msr_allowed(struct kvm_vcpu *vcpu, u32 index, u32 type);

/*
 * Internal error codes that are used to indicate that MSR emulation encountered
 * an error that should result in #GP in the guest, unless userspace
 * handles it.
 */
#define  KVM_MSR_RET_INVALID	2	/* in-kernel MSR emulation #GP condition */
#define  KVM_MSR_RET_FILTERED	3	/* #GP due to userspace MSR filter */

#define __cr4_reserved_bits(__cpu_has, __c)             \
({                                                      \
	u64 __reserved_bits = CR4_RESERVED_BITS;        \
                                                        \
	if (!__cpu_has(__c, X86_FEATURE_XSAVE))         \
		__reserved_bits |= X86_CR4_OSXSAVE;     \
	if (!__cpu_has(__c, X86_FEATURE_SMEP))          \
		__reserved_bits |= X86_CR4_SMEP;        \
	if (!__cpu_has(__c, X86_FEATURE_SMAP))          \
		__reserved_bits |= X86_CR4_SMAP;        \
	if (!__cpu_has(__c, X86_FEATURE_FSGSBASE))      \
		__reserved_bits |= X86_CR4_FSGSBASE;    \
	if (!__cpu_has(__c, X86_FEATURE_PKU))           \
		__reserved_bits |= X86_CR4_PKE;         \
	if (!__cpu_has(__c, X86_FEATURE_LA57))          \
		__reserved_bits |= X86_CR4_LA57;        \
	if (!__cpu_has(__c, X86_FEATURE_UMIP))          \
		__reserved_bits |= X86_CR4_UMIP;        \
	if (!__cpu_has(__c, X86_FEATURE_VMX))           \
		__reserved_bits |= X86_CR4_VMXE;        \
	if (!__cpu_has(__c, X86_FEATURE_PCID))          \
		__reserved_bits |= X86_CR4_PCIDE;       \
	__reserved_bits;                                \
})

int kvm_sev_es_mmio_write(struct kvm_vcpu *vcpu, gpa_t src, unsigned int bytes,
			  void *dst);
int kvm_sev_es_mmio_read(struct kvm_vcpu *vcpu, gpa_t src, unsigned int bytes,
			 void *dst);
int kvm_sev_es_string_io(struct kvm_vcpu *vcpu, unsigned int size,
			 unsigned int port, void *data,  unsigned int count,
			 int in);

#endif<|MERGE_RESOLUTION|>--- conflicted
+++ resolved
@@ -8,8 +8,6 @@
 #include "kvm_cache_regs.h"
 #include "kvm_emulate.h"
 
-<<<<<<< HEAD
-=======
 static __always_inline void kvm_guest_enter_irqoff(void)
 {
 	/*
@@ -55,7 +53,6 @@
 	instrumentation_end();
 }
 
->>>>>>> 6efb943b
 #define KVM_NESTED_VMENTER_CONSISTENCY_CHECK(consistency_check)		\
 ({									\
 	bool failed = (consistency_check);				\
