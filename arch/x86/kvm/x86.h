--- conflicted
+++ resolved
@@ -185,11 +185,7 @@
 	return vcpu->arch.walk_mmu == &vcpu->arch.nested_mmu;
 }
 
-<<<<<<< HEAD
-static inline int is_pae(struct kvm_vcpu *vcpu)
-=======
 static inline bool is_pae(struct kvm_vcpu *vcpu)
->>>>>>> eb3cdb58
 {
 	return kvm_is_cr4_bit_set(vcpu, X86_CR4_PAE);
 }
