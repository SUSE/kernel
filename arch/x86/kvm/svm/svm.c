--- conflicted
+++ resolved
@@ -718,51 +718,6 @@
 
 	if (sev_es_guest(vcpu->kvm))
 		svm_set_intercept_for_msr(vcpu, MSR_IA32_DEBUGCTLMSR, MSR_TYPE_RW, intercept);
-<<<<<<< HEAD
-
-	svm->lbr_msrs_intercepted = intercept;
-}
-
-void svm_set_x2apic_msr_interception(struct vcpu_svm *svm, bool intercept)
-{
-	static const u32 x2avic_passthrough_msrs[] = {
-		X2APIC_MSR(APIC_ID),
-		X2APIC_MSR(APIC_LVR),
-		X2APIC_MSR(APIC_TASKPRI),
-		X2APIC_MSR(APIC_ARBPRI),
-		X2APIC_MSR(APIC_PROCPRI),
-		X2APIC_MSR(APIC_EOI),
-		X2APIC_MSR(APIC_RRR),
-		X2APIC_MSR(APIC_LDR),
-		X2APIC_MSR(APIC_DFR),
-		X2APIC_MSR(APIC_SPIV),
-		X2APIC_MSR(APIC_ISR),
-		X2APIC_MSR(APIC_TMR),
-		X2APIC_MSR(APIC_IRR),
-		X2APIC_MSR(APIC_ESR),
-		X2APIC_MSR(APIC_ICR),
-		X2APIC_MSR(APIC_ICR2),
-
-		/*
-		 * Note!  Always intercept LVTT, as TSC-deadline timer mode
-		 * isn't virtualized by hardware, and the CPU will generate a
-		 * #GP instead of a #VMEXIT.
-		 */
-		X2APIC_MSR(APIC_LVTTHMR),
-		X2APIC_MSR(APIC_LVTPC),
-		X2APIC_MSR(APIC_LVT0),
-		X2APIC_MSR(APIC_LVT1),
-		X2APIC_MSR(APIC_LVTERR),
-		X2APIC_MSR(APIC_TMICT),
-		X2APIC_MSR(APIC_TMCCT),
-		X2APIC_MSR(APIC_TDCR),
-	};
-	int i;
-
-	if (intercept == svm->x2avic_msrs_intercepted)
-		return;
-=======
->>>>>>> b35fc656
 
 	svm->lbr_msrs_intercepted = intercept;
 }
