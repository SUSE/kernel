#define pr_fmt(fmt) KBUILD_MODNAME ": " fmt

#include <linux/kvm_host.h>

#include "irq.h"
#include "mmu.h"
#include "kvm_cache_regs.h"
#include "x86.h"
#include "smm.h"
#include "cpuid.h"
#include "pmu.h"

#include <linux/module.h>
#include <linux/mod_devicetable.h>
#include <linux/kernel.h>
#include <linux/vmalloc.h>
#include <linux/highmem.h>
#include <linux/amd-iommu.h>
#include <linux/sched.h>
#include <linux/trace_events.h>
#include <linux/slab.h>
#include <linux/hashtable.h>
#include <linux/objtool.h>
#include <linux/psp-sev.h>
#include <linux/file.h>
#include <linux/pagemap.h>
#include <linux/swap.h>
#include <linux/rwsem.h>
#include <linux/cc_platform.h>
#include <linux/smp.h>

#include <asm/apic.h>
#include <asm/perf_event.h>
#include <asm/tlbflush.h>
#include <asm/desc.h>
#include <asm/debugreg.h>
#include <asm/kvm_para.h>
#include <asm/irq_remapping.h>
#include <asm/spec-ctrl.h>
#include <asm/cpu_device_id.h>
#include <asm/traps.h>
#include <asm/reboot.h>
#include <asm/fpu/api.h>

#include <trace/events/ipi.h>

#include "trace.h"

#include "svm.h"
#include "svm_ops.h"

#include "kvm_onhyperv.h"
#include "svm_onhyperv.h"

MODULE_AUTHOR("Qumranet");
MODULE_DESCRIPTION("KVM support for SVM (AMD-V) extensions");
MODULE_LICENSE("GPL");

#ifdef MODULE
static const struct x86_cpu_id svm_cpu_id[] = {
	X86_MATCH_FEATURE(X86_FEATURE_SVM, NULL),
	{}
};
MODULE_DEVICE_TABLE(x86cpu, svm_cpu_id);
#endif

#define SEG_TYPE_LDT 2
#define SEG_TYPE_BUSY_TSS16 3

static bool erratum_383_found __read_mostly;

u32 msrpm_offsets[MSRPM_OFFSETS] __read_mostly;

/*
 * Set osvw_len to higher value when updated Revision Guides
 * are published and we know what the new status bits are
 */
static uint64_t osvw_len = 4, osvw_status;

static DEFINE_PER_CPU(u64, current_tsc_ratio);

#define X2APIC_MSR(x)	(APIC_BASE_MSR + (x >> 4))

static const struct svm_direct_access_msrs {
	u32 index;   /* Index of the MSR */
	bool always; /* True if intercept is initially cleared */
} direct_access_msrs[MAX_DIRECT_ACCESS_MSRS] = {
	{ .index = MSR_STAR,				.always = true  },
	{ .index = MSR_IA32_SYSENTER_CS,		.always = true  },
	{ .index = MSR_IA32_SYSENTER_EIP,		.always = false },
	{ .index = MSR_IA32_SYSENTER_ESP,		.always = false },
#ifdef CONFIG_X86_64
	{ .index = MSR_GS_BASE,				.always = true  },
	{ .index = MSR_FS_BASE,				.always = true  },
	{ .index = MSR_KERNEL_GS_BASE,			.always = true  },
	{ .index = MSR_LSTAR,				.always = true  },
	{ .index = MSR_CSTAR,				.always = true  },
	{ .index = MSR_SYSCALL_MASK,			.always = true  },
#endif
	{ .index = MSR_IA32_SPEC_CTRL,			.always = false },
	{ .index = MSR_IA32_PRED_CMD,			.always = false },
	{ .index = MSR_IA32_FLUSH_CMD,			.always = false },
	{ .index = MSR_IA32_DEBUGCTLMSR,		.always = false },
	{ .index = MSR_IA32_LASTBRANCHFROMIP,		.always = false },
	{ .index = MSR_IA32_LASTBRANCHTOIP,		.always = false },
	{ .index = MSR_IA32_LASTINTFROMIP,		.always = false },
	{ .index = MSR_IA32_LASTINTTOIP,		.always = false },
	{ .index = MSR_IA32_XSS,			.always = false },
	{ .index = MSR_EFER,				.always = false },
	{ .index = MSR_IA32_CR_PAT,			.always = false },
	{ .index = MSR_AMD64_SEV_ES_GHCB,		.always = true  },
	{ .index = MSR_TSC_AUX,				.always = false },
	{ .index = X2APIC_MSR(APIC_ID),			.always = false },
	{ .index = X2APIC_MSR(APIC_LVR),		.always = false },
	{ .index = X2APIC_MSR(APIC_TASKPRI),		.always = false },
	{ .index = X2APIC_MSR(APIC_ARBPRI),		.always = false },
	{ .index = X2APIC_MSR(APIC_PROCPRI),		.always = false },
	{ .index = X2APIC_MSR(APIC_EOI),		.always = false },
	{ .index = X2APIC_MSR(APIC_RRR),		.always = false },
	{ .index = X2APIC_MSR(APIC_LDR),		.always = false },
	{ .index = X2APIC_MSR(APIC_DFR),		.always = false },
	{ .index = X2APIC_MSR(APIC_SPIV),		.always = false },
	{ .index = X2APIC_MSR(APIC_ISR),		.always = false },
	{ .index = X2APIC_MSR(APIC_TMR),		.always = false },
	{ .index = X2APIC_MSR(APIC_IRR),		.always = false },
	{ .index = X2APIC_MSR(APIC_ESR),		.always = false },
	{ .index = X2APIC_MSR(APIC_ICR),		.always = false },
	{ .index = X2APIC_MSR(APIC_ICR2),		.always = false },

	/*
	 * Note:
	 * AMD does not virtualize APIC TSC-deadline timer mode, but it is
	 * emulated by KVM. When setting APIC LVTT (0x832) register bit 18,
	 * the AVIC hardware would generate GP fault. Therefore, always
	 * intercept the MSR 0x832, and do not setup direct_access_msr.
	 */
	{ .index = X2APIC_MSR(APIC_LVTTHMR),		.always = false },
	{ .index = X2APIC_MSR(APIC_LVTPC),		.always = false },
	{ .index = X2APIC_MSR(APIC_LVT0),		.always = false },
	{ .index = X2APIC_MSR(APIC_LVT1),		.always = false },
	{ .index = X2APIC_MSR(APIC_LVTERR),		.always = false },
	{ .index = X2APIC_MSR(APIC_TMICT),		.always = false },
	{ .index = X2APIC_MSR(APIC_TMCCT),		.always = false },
	{ .index = X2APIC_MSR(APIC_TDCR),		.always = false },
	{ .index = MSR_INVALID,				.always = false },
};

/*
 * These 2 parameters are used to config the controls for Pause-Loop Exiting:
 * pause_filter_count: On processors that support Pause filtering(indicated
 *	by CPUID Fn8000_000A_EDX), the VMCB provides a 16 bit pause filter
 *	count value. On VMRUN this value is loaded into an internal counter.
 *	Each time a pause instruction is executed, this counter is decremented
 *	until it reaches zero at which time a #VMEXIT is generated if pause
 *	intercept is enabled. Refer to  AMD APM Vol 2 Section 15.14.4 Pause
 *	Intercept Filtering for more details.
 *	This also indicate if ple logic enabled.
 *
 * pause_filter_thresh: In addition, some processor families support advanced
 *	pause filtering (indicated by CPUID Fn8000_000A_EDX) upper bound on
 *	the amount of time a guest is allowed to execute in a pause loop.
 *	In this mode, a 16-bit pause filter threshold field is added in the
 *	VMCB. The threshold value is a cycle count that is used to reset the
 *	pause counter. As with simple pause filtering, VMRUN loads the pause
 *	count value from VMCB into an internal counter. Then, on each pause
 *	instruction the hardware checks the elapsed number of cycles since
 *	the most recent pause instruction against the pause filter threshold.
 *	If the elapsed cycle count is greater than the pause filter threshold,
 *	then the internal pause count is reloaded from the VMCB and execution
 *	continues. If the elapsed cycle count is less than the pause filter
 *	threshold, then the internal pause count is decremented. If the count
 *	value is less than zero and PAUSE intercept is enabled, a #VMEXIT is
 *	triggered. If advanced pause filtering is supported and pause filter
 *	threshold field is set to zero, the filter will operate in the simpler,
 *	count only mode.
 */

static unsigned short pause_filter_thresh = KVM_DEFAULT_PLE_GAP;
module_param(pause_filter_thresh, ushort, 0444);

static unsigned short pause_filter_count = KVM_SVM_DEFAULT_PLE_WINDOW;
module_param(pause_filter_count, ushort, 0444);

/* Default doubles per-vcpu window every exit. */
static unsigned short pause_filter_count_grow = KVM_DEFAULT_PLE_WINDOW_GROW;
module_param(pause_filter_count_grow, ushort, 0444);

/* Default resets per-vcpu window every exit to pause_filter_count. */
static unsigned short pause_filter_count_shrink = KVM_DEFAULT_PLE_WINDOW_SHRINK;
module_param(pause_filter_count_shrink, ushort, 0444);

/* Default is to compute the maximum so we can never overflow. */
static unsigned short pause_filter_count_max = KVM_SVM_DEFAULT_PLE_WINDOW_MAX;
module_param(pause_filter_count_max, ushort, 0444);

/*
 * Use nested page tables by default.  Note, NPT may get forced off by
 * svm_hardware_setup() if it's unsupported by hardware or the host kernel.
 */
bool npt_enabled = true;
module_param_named(npt, npt_enabled, bool, 0444);

/* allow nested virtualization in KVM/SVM */
static int nested = true;
module_param(nested, int, 0444);

/* enable/disable Next RIP Save */
int nrips = true;
module_param(nrips, int, 0444);

/* enable/disable Virtual VMLOAD VMSAVE */
static int vls = true;
module_param(vls, int, 0444);

/* enable/disable Virtual GIF */
int vgif = true;
module_param(vgif, int, 0444);

/* enable/disable LBR virtualization */
int lbrv = true;
module_param(lbrv, int, 0444);

static int tsc_scaling = true;
module_param(tsc_scaling, int, 0444);

/*
 * enable / disable AVIC.  Because the defaults differ for APICv
 * support between VMX and SVM we cannot use module_param_named.
 */
static bool avic;
module_param(avic, bool, 0444);

bool __read_mostly dump_invalid_vmcb;
module_param(dump_invalid_vmcb, bool, 0644);


bool intercept_smi = true;
module_param(intercept_smi, bool, 0444);

bool vnmi = true;
module_param(vnmi, bool, 0444);

static bool svm_gp_erratum_intercept = true;

static u8 rsm_ins_bytes[] = "\x0f\xaa";

static unsigned long iopm_base;

DEFINE_PER_CPU(struct svm_cpu_data, svm_data);

/*
 * Only MSR_TSC_AUX is switched via the user return hook.  EFER is switched via
 * the VMCB, and the SYSCALL/SYSENTER MSRs are handled by VMLOAD/VMSAVE.
 *
 * RDTSCP and RDPID are not used in the kernel, specifically to allow KVM to
 * defer the restoration of TSC_AUX until the CPU returns to userspace.
 */
static int tsc_aux_uret_slot __read_mostly = -1;

static const u32 msrpm_ranges[] = {0, 0xc0000000, 0xc0010000};

#define NUM_MSR_MAPS ARRAY_SIZE(msrpm_ranges)
#define MSRS_RANGE_SIZE 2048
#define MSRS_IN_RANGE (MSRS_RANGE_SIZE * 8 / 2)

u32 svm_msrpm_offset(u32 msr)
{
	u32 offset;
	int i;

	for (i = 0; i < NUM_MSR_MAPS; i++) {
		if (msr < msrpm_ranges[i] ||
		    msr >= msrpm_ranges[i] + MSRS_IN_RANGE)
			continue;

		offset  = (msr - msrpm_ranges[i]) / 4; /* 4 msrs per u8 */
		offset += (i * MSRS_RANGE_SIZE);       /* add range offset */

		/* Now we have the u8 offset - but need the u32 offset */
		return offset / 4;
	}

	/* MSR not in any range */
	return MSR_INVALID;
}

static void svm_flush_tlb_current(struct kvm_vcpu *vcpu);

static int get_npt_level(void)
{
#ifdef CONFIG_X86_64
	return pgtable_l5_enabled() ? PT64_ROOT_5LEVEL : PT64_ROOT_4LEVEL;
#else
	return PT32E_ROOT_LEVEL;
#endif
}

int svm_set_efer(struct kvm_vcpu *vcpu, u64 efer)
{
	struct vcpu_svm *svm = to_svm(vcpu);
	u64 old_efer = vcpu->arch.efer;
	vcpu->arch.efer = efer;

	if (!npt_enabled) {
		/* Shadow paging assumes NX to be available.  */
		efer |= EFER_NX;

		if (!(efer & EFER_LMA))
			efer &= ~EFER_LME;
	}

	if ((old_efer & EFER_SVME) != (efer & EFER_SVME)) {
		if (!(efer & EFER_SVME)) {
			svm_leave_nested(vcpu);
			svm_set_gif(svm, true);
			/* #GP intercept is still needed for vmware backdoor */
			if (!enable_vmware_backdoor)
				clr_exception_intercept(svm, GP_VECTOR);

			/*
			 * Free the nested guest state, unless we are in SMM.
			 * In this case we will return to the nested guest
			 * as soon as we leave SMM.
			 */
			if (!is_smm(vcpu))
				svm_free_nested(svm);

		} else {
			int ret = svm_allocate_nested(svm);

			if (ret) {
				vcpu->arch.efer = old_efer;
				return ret;
			}

			/*
			 * Never intercept #GP for SEV guests, KVM can't
			 * decrypt guest memory to workaround the erratum.
			 */
			if (svm_gp_erratum_intercept && !sev_guest(vcpu->kvm))
				set_exception_intercept(svm, GP_VECTOR);
		}
	}

	svm->vmcb->save.efer = efer | EFER_SVME;
	vmcb_mark_dirty(svm->vmcb, VMCB_CR);
	return 0;
}

static u32 svm_get_interrupt_shadow(struct kvm_vcpu *vcpu)
{
	struct vcpu_svm *svm = to_svm(vcpu);
	u32 ret = 0;

	if (svm->vmcb->control.int_state & SVM_INTERRUPT_SHADOW_MASK)
		ret = KVM_X86_SHADOW_INT_STI | KVM_X86_SHADOW_INT_MOV_SS;
	return ret;
}

static void svm_set_interrupt_shadow(struct kvm_vcpu *vcpu, int mask)
{
	struct vcpu_svm *svm = to_svm(vcpu);

	if (mask == 0)
		svm->vmcb->control.int_state &= ~SVM_INTERRUPT_SHADOW_MASK;
	else
		svm->vmcb->control.int_state |= SVM_INTERRUPT_SHADOW_MASK;

}

static int __svm_skip_emulated_instruction(struct kvm_vcpu *vcpu,
					   bool commit_side_effects)
{
	struct vcpu_svm *svm = to_svm(vcpu);
	unsigned long old_rflags;

	/*
	 * SEV-ES does not expose the next RIP. The RIP update is controlled by
	 * the type of exit and the #VC handler in the guest.
	 */
	if (sev_es_guest(vcpu->kvm))
		goto done;

	if (nrips && svm->vmcb->control.next_rip != 0) {
		WARN_ON_ONCE(!static_cpu_has(X86_FEATURE_NRIPS));
		svm->next_rip = svm->vmcb->control.next_rip;
	}

	if (!svm->next_rip) {
		if (unlikely(!commit_side_effects))
			old_rflags = svm->vmcb->save.rflags;

		if (!kvm_emulate_instruction(vcpu, EMULTYPE_SKIP))
			return 0;

		if (unlikely(!commit_side_effects))
			svm->vmcb->save.rflags = old_rflags;
	} else {
		kvm_rip_write(vcpu, svm->next_rip);
	}

done:
	if (likely(commit_side_effects))
		svm_set_interrupt_shadow(vcpu, 0);

	return 1;
}

static int svm_skip_emulated_instruction(struct kvm_vcpu *vcpu)
{
	return __svm_skip_emulated_instruction(vcpu, true);
}

static int svm_update_soft_interrupt_rip(struct kvm_vcpu *vcpu)
{
	unsigned long rip, old_rip = kvm_rip_read(vcpu);
	struct vcpu_svm *svm = to_svm(vcpu);

	/*
	 * Due to architectural shortcomings, the CPU doesn't always provide
	 * NextRIP, e.g. if KVM intercepted an exception that occurred while
	 * the CPU was vectoring an INTO/INT3 in the guest.  Temporarily skip
	 * the instruction even if NextRIP is supported to acquire the next
	 * RIP so that it can be shoved into the NextRIP field, otherwise
	 * hardware will fail to advance guest RIP during event injection.
	 * Drop the exception/interrupt if emulation fails and effectively
	 * retry the instruction, it's the least awful option.  If NRIPS is
	 * in use, the skip must not commit any side effects such as clearing
	 * the interrupt shadow or RFLAGS.RF.
	 */
	if (!__svm_skip_emulated_instruction(vcpu, !nrips))
		return -EIO;

	rip = kvm_rip_read(vcpu);

	/*
	 * Save the injection information, even when using next_rip, as the
	 * VMCB's next_rip will be lost (cleared on VM-Exit) if the injection
	 * doesn't complete due to a VM-Exit occurring while the CPU is
	 * vectoring the event.   Decoding the instruction isn't guaranteed to
	 * work as there may be no backing instruction, e.g. if the event is
	 * being injected by L1 for L2, or if the guest is patching INT3 into
	 * a different instruction.
	 */
	svm->soft_int_injected = true;
	svm->soft_int_csbase = svm->vmcb->save.cs.base;
	svm->soft_int_old_rip = old_rip;
	svm->soft_int_next_rip = rip;

	if (nrips)
		kvm_rip_write(vcpu, old_rip);

	if (static_cpu_has(X86_FEATURE_NRIPS))
		svm->vmcb->control.next_rip = rip;

	return 0;
}

static void svm_inject_exception(struct kvm_vcpu *vcpu)
{
	struct kvm_queued_exception *ex = &vcpu->arch.exception;
	struct vcpu_svm *svm = to_svm(vcpu);

	kvm_deliver_exception_payload(vcpu, ex);

	if (kvm_exception_is_soft(ex->vector) &&
	    svm_update_soft_interrupt_rip(vcpu))
		return;

	svm->vmcb->control.event_inj = ex->vector
		| SVM_EVTINJ_VALID
		| (ex->has_error_code ? SVM_EVTINJ_VALID_ERR : 0)
		| SVM_EVTINJ_TYPE_EXEPT;
	svm->vmcb->control.event_inj_err = ex->error_code;
}

static void svm_init_erratum_383(void)
{
	u32 low, high;
	int err;
	u64 val;

	if (!static_cpu_has_bug(X86_BUG_AMD_TLB_MMATCH))
		return;

	/* Use _safe variants to not break nested virtualization */
	val = native_read_msr_safe(MSR_AMD64_DC_CFG, &err);
	if (err)
		return;

	val |= (1ULL << 47);

	low  = lower_32_bits(val);
	high = upper_32_bits(val);

	native_write_msr_safe(MSR_AMD64_DC_CFG, low, high);

	erratum_383_found = true;
}

static void svm_init_osvw(struct kvm_vcpu *vcpu)
{
	/*
	 * Guests should see errata 400 and 415 as fixed (assuming that
	 * HLT and IO instructions are intercepted).
	 */
	vcpu->arch.osvw.length = (osvw_len >= 3) ? (osvw_len) : 3;
	vcpu->arch.osvw.status = osvw_status & ~(6ULL);

	/*
	 * By increasing VCPU's osvw.length to 3 we are telling the guest that
	 * all osvw.status bits inside that length, including bit 0 (which is
	 * reserved for erratum 298), are valid. However, if host processor's
	 * osvw_len is 0 then osvw_status[0] carries no information. We need to
	 * be conservative here and therefore we tell the guest that erratum 298
	 * is present (because we really don't know).
	 */
	if (osvw_len == 0 && boot_cpu_data.x86 == 0x10)
		vcpu->arch.osvw.status |= 1;
}

static bool __kvm_is_svm_supported(void)
{
	int cpu = smp_processor_id();
	struct cpuinfo_x86 *c = &cpu_data(cpu);

	if (c->x86_vendor != X86_VENDOR_AMD &&
	    c->x86_vendor != X86_VENDOR_HYGON) {
		pr_err("CPU %d isn't AMD or Hygon\n", cpu);
		return false;
	}

	if (!cpu_has(c, X86_FEATURE_SVM)) {
		pr_err("SVM not supported by CPU %d\n", cpu);
		return false;
	}

	if (cc_platform_has(CC_ATTR_GUEST_MEM_ENCRYPT)) {
		pr_info("KVM is unsupported when running as an SEV guest\n");
		return false;
	}

	return true;
}

static bool kvm_is_svm_supported(void)
{
	bool supported;

	migrate_disable();
	supported = __kvm_is_svm_supported();
	migrate_enable();

	return supported;
}

static int svm_check_processor_compat(void)
{
	if (!__kvm_is_svm_supported())
		return -EIO;

	return 0;
}

static void __svm_write_tsc_multiplier(u64 multiplier)
{
	if (multiplier == __this_cpu_read(current_tsc_ratio))
		return;

	wrmsrl(MSR_AMD64_TSC_RATIO, multiplier);
	__this_cpu_write(current_tsc_ratio, multiplier);
<<<<<<< HEAD
}

static inline void kvm_cpu_svm_disable(void)
{
	uint64_t efer;

	wrmsrl(MSR_VM_HSAVE_PA, 0);
	rdmsrl(MSR_EFER, efer);
	if (efer & EFER_SVME) {
		/*
		 * Force GIF=1 prior to disabling SVM, e.g. to ensure INIT and
		 * NMI aren't blocked.
		 */
		stgi();
		wrmsrl(MSR_EFER, efer & ~EFER_SVME);
	}
}

static void svm_emergency_disable(void)
{
	kvm_rebooting = true;

	kvm_cpu_svm_disable();
=======
>>>>>>> 2d5404ca
}

static __always_inline struct sev_es_save_area *sev_es_host_save_area(struct svm_cpu_data *sd)
{
	return &sd->save_area->host_sev_es_save;
}

static inline void kvm_cpu_svm_disable(void)
{
	uint64_t efer;

	wrmsrl(MSR_VM_HSAVE_PA, 0);
	rdmsrl(MSR_EFER, efer);
	if (efer & EFER_SVME) {
		/*
		 * Force GIF=1 prior to disabling SVM, e.g. to ensure INIT and
		 * NMI aren't blocked.
		 */
		stgi();
		wrmsrl(MSR_EFER, efer & ~EFER_SVME);
	}
}

static void svm_emergency_disable_virtualization_cpu(void)
{
	kvm_rebooting = true;

	kvm_cpu_svm_disable();
}

static void svm_disable_virtualization_cpu(void)
{
	/* Make sure we clean up behind us */
	if (tsc_scaling)
		__svm_write_tsc_multiplier(SVM_TSC_RATIO_DEFAULT);

	kvm_cpu_svm_disable();

	amd_pmu_disable_virt();
}

static int svm_enable_virtualization_cpu(void)
{

	struct svm_cpu_data *sd;
	uint64_t efer;
	int me = raw_smp_processor_id();

	rdmsrl(MSR_EFER, efer);
	if (efer & EFER_SVME)
		return -EBUSY;

	sd = per_cpu_ptr(&svm_data, me);
	sd->asid_generation = 1;
	sd->max_asid = cpuid_ebx(SVM_CPUID_FUNC) - 1;
	sd->next_asid = sd->max_asid + 1;
	sd->min_asid = max_sev_asid + 1;

	wrmsrl(MSR_EFER, efer | EFER_SVME);

	wrmsrl(MSR_VM_HSAVE_PA, sd->save_area_pa);

	if (static_cpu_has(X86_FEATURE_TSCRATEMSR)) {
		/*
		 * Set the default value, even if we don't use TSC scaling
		 * to avoid having stale value in the msr
		 */
		__svm_write_tsc_multiplier(SVM_TSC_RATIO_DEFAULT);
	}


	/*
	 * Get OSVW bits.
	 *
	 * Note that it is possible to have a system with mixed processor
	 * revisions and therefore different OSVW bits. If bits are not the same
	 * on different processors then choose the worst case (i.e. if erratum
	 * is present on one processor and not on another then assume that the
	 * erratum is present everywhere).
	 */
	if (cpu_has(&boot_cpu_data, X86_FEATURE_OSVW)) {
		uint64_t len, status = 0;
		int err;

		len = native_read_msr_safe(MSR_AMD64_OSVW_ID_LENGTH, &err);
		if (!err)
			status = native_read_msr_safe(MSR_AMD64_OSVW_STATUS,
						      &err);

		if (err)
			osvw_status = osvw_len = 0;
		else {
			if (len < osvw_len)
				osvw_len = len;
			osvw_status |= status;
			osvw_status &= (1ULL << osvw_len) - 1;
		}
	} else
		osvw_status = osvw_len = 0;

	svm_init_erratum_383();

	amd_pmu_enable_virt();

	/*
	 * If TSC_AUX virtualization is supported, TSC_AUX becomes a swap type
	 * "B" field (see sev_es_prepare_switch_to_guest()) for SEV-ES guests.
	 * Since Linux does not change the value of TSC_AUX once set, prime the
	 * TSC_AUX field now to avoid a RDMSR on every vCPU run.
	 */
	if (boot_cpu_has(X86_FEATURE_V_TSC_AUX)) {
<<<<<<< HEAD
		struct sev_es_save_area *hostsa;
		u32 __maybe_unused msr_hi;

		hostsa = (struct sev_es_save_area *)(page_address(sd->save_area) + 0x400);

		rdmsr(MSR_TSC_AUX, hostsa->tsc_aux, msr_hi);
=======
		u32 __maybe_unused msr_hi;

		rdmsr(MSR_TSC_AUX, sev_es_host_save_area(sd)->tsc_aux, msr_hi);
>>>>>>> 2d5404ca
	}

	return 0;
}

static void svm_cpu_uninit(int cpu)
{
	struct svm_cpu_data *sd = per_cpu_ptr(&svm_data, cpu);

	if (!sd->save_area)
		return;

	kfree(sd->sev_vmcbs);
	__free_page(__sme_pa_to_page(sd->save_area_pa));
	sd->save_area_pa = 0;
	sd->save_area = NULL;
}

static int svm_cpu_init(int cpu)
{
	struct svm_cpu_data *sd = per_cpu_ptr(&svm_data, cpu);
	struct page *save_area_page;
	int ret = -ENOMEM;

	memset(sd, 0, sizeof(struct svm_cpu_data));
<<<<<<< HEAD
	sd->save_area = snp_safe_alloc_page(NULL);
	if (!sd->save_area)
=======
	save_area_page = snp_safe_alloc_page_node(cpu_to_node(cpu), GFP_KERNEL);
	if (!save_area_page)
>>>>>>> 2d5404ca
		return ret;

	ret = sev_cpu_init(sd);
	if (ret)
		goto free_save_area;

	sd->save_area = page_address(save_area_page);
	sd->save_area_pa = __sme_page_pa(save_area_page);
	return 0;

free_save_area:
	__free_page(save_area_page);
	return ret;

}

static void set_dr_intercepts(struct vcpu_svm *svm)
{
	struct vmcb *vmcb = svm->vmcb01.ptr;

	vmcb_set_intercept(&vmcb->control, INTERCEPT_DR0_READ);
	vmcb_set_intercept(&vmcb->control, INTERCEPT_DR1_READ);
	vmcb_set_intercept(&vmcb->control, INTERCEPT_DR2_READ);
	vmcb_set_intercept(&vmcb->control, INTERCEPT_DR3_READ);
	vmcb_set_intercept(&vmcb->control, INTERCEPT_DR4_READ);
	vmcb_set_intercept(&vmcb->control, INTERCEPT_DR5_READ);
	vmcb_set_intercept(&vmcb->control, INTERCEPT_DR6_READ);
	vmcb_set_intercept(&vmcb->control, INTERCEPT_DR0_WRITE);
	vmcb_set_intercept(&vmcb->control, INTERCEPT_DR1_WRITE);
	vmcb_set_intercept(&vmcb->control, INTERCEPT_DR2_WRITE);
	vmcb_set_intercept(&vmcb->control, INTERCEPT_DR3_WRITE);
	vmcb_set_intercept(&vmcb->control, INTERCEPT_DR4_WRITE);
	vmcb_set_intercept(&vmcb->control, INTERCEPT_DR5_WRITE);
	vmcb_set_intercept(&vmcb->control, INTERCEPT_DR6_WRITE);
	vmcb_set_intercept(&vmcb->control, INTERCEPT_DR7_READ);
	vmcb_set_intercept(&vmcb->control, INTERCEPT_DR7_WRITE);

	recalc_intercepts(svm);
}

static void clr_dr_intercepts(struct vcpu_svm *svm)
{
	struct vmcb *vmcb = svm->vmcb01.ptr;

	vmcb->control.intercepts[INTERCEPT_DR] = 0;

	recalc_intercepts(svm);
}

static int direct_access_msr_slot(u32 msr)
{
	u32 i;

	for (i = 0; direct_access_msrs[i].index != MSR_INVALID; i++)
		if (direct_access_msrs[i].index == msr)
			return i;

	return -ENOENT;
}

static void set_shadow_msr_intercept(struct kvm_vcpu *vcpu, u32 msr, int read,
				     int write)
{
	struct vcpu_svm *svm = to_svm(vcpu);
	int slot = direct_access_msr_slot(msr);

	if (slot == -ENOENT)
		return;

	/* Set the shadow bitmaps to the desired intercept states */
	if (read)
		set_bit(slot, svm->shadow_msr_intercept.read);
	else
		clear_bit(slot, svm->shadow_msr_intercept.read);

	if (write)
		set_bit(slot, svm->shadow_msr_intercept.write);
	else
		clear_bit(slot, svm->shadow_msr_intercept.write);
}

static bool valid_msr_intercept(u32 index)
{
	return direct_access_msr_slot(index) != -ENOENT;
}

static bool msr_write_intercepted(struct kvm_vcpu *vcpu, u32 msr)
{
	u8 bit_write;
	unsigned long tmp;
	u32 offset;
	u32 *msrpm;

	/*
	 * For non-nested case:
	 * If the L01 MSR bitmap does not intercept the MSR, then we need to
	 * save it.
	 *
	 * For nested case:
	 * If the L02 MSR bitmap does not intercept the MSR, then we need to
	 * save it.
	 */
	msrpm = is_guest_mode(vcpu) ? to_svm(vcpu)->nested.msrpm:
				      to_svm(vcpu)->msrpm;

	offset    = svm_msrpm_offset(msr);
	bit_write = 2 * (msr & 0x0f) + 1;
	tmp       = msrpm[offset];

	BUG_ON(offset == MSR_INVALID);

	return test_bit(bit_write, &tmp);
}

static void set_msr_interception_bitmap(struct kvm_vcpu *vcpu, u32 *msrpm,
					u32 msr, int read, int write)
{
	struct vcpu_svm *svm = to_svm(vcpu);
	u8 bit_read, bit_write;
	unsigned long tmp;
	u32 offset;

	/*
	 * If this warning triggers extend the direct_access_msrs list at the
	 * beginning of the file
	 */
	WARN_ON(!valid_msr_intercept(msr));

	/* Enforce non allowed MSRs to trap */
	if (read && !kvm_msr_allowed(vcpu, msr, KVM_MSR_FILTER_READ))
		read = 0;

	if (write && !kvm_msr_allowed(vcpu, msr, KVM_MSR_FILTER_WRITE))
		write = 0;

	offset    = svm_msrpm_offset(msr);
	bit_read  = 2 * (msr & 0x0f);
	bit_write = 2 * (msr & 0x0f) + 1;
	tmp       = msrpm[offset];

	BUG_ON(offset == MSR_INVALID);

	read  ? clear_bit(bit_read,  &tmp) : set_bit(bit_read,  &tmp);
	write ? clear_bit(bit_write, &tmp) : set_bit(bit_write, &tmp);

	msrpm[offset] = tmp;

	svm_hv_vmcb_dirty_nested_enlightenments(vcpu);
	svm->nested.force_msr_bitmap_recalc = true;
}

void set_msr_interception(struct kvm_vcpu *vcpu, u32 *msrpm, u32 msr,
			  int read, int write)
{
	set_shadow_msr_intercept(vcpu, msr, read, write);
	set_msr_interception_bitmap(vcpu, msrpm, msr, read, write);
}

u32 *svm_vcpu_alloc_msrpm(void)
{
	unsigned int order = get_order(MSRPM_SIZE);
	struct page *pages = alloc_pages(GFP_KERNEL_ACCOUNT, order);
	u32 *msrpm;

	if (!pages)
		return NULL;

	msrpm = page_address(pages);
	memset(msrpm, 0xff, PAGE_SIZE * (1 << order));

	return msrpm;
}

void svm_vcpu_init_msrpm(struct kvm_vcpu *vcpu, u32 *msrpm)
{
	int i;

	for (i = 0; direct_access_msrs[i].index != MSR_INVALID; i++) {
		if (!direct_access_msrs[i].always)
			continue;
		set_msr_interception(vcpu, msrpm, direct_access_msrs[i].index, 1, 1);
	}
}

void svm_set_x2apic_msr_interception(struct vcpu_svm *svm, bool intercept)
{
	int i;

	if (intercept == svm->x2avic_msrs_intercepted)
		return;

	if (!x2avic_enabled)
		return;

	for (i = 0; i < MAX_DIRECT_ACCESS_MSRS; i++) {
		int index = direct_access_msrs[i].index;

		if ((index < APIC_BASE_MSR) ||
		    (index > APIC_BASE_MSR + 0xff))
			continue;
		set_msr_interception(&svm->vcpu, svm->msrpm, index,
				     !intercept, !intercept);
	}

	svm->x2avic_msrs_intercepted = intercept;
}

void svm_vcpu_free_msrpm(u32 *msrpm)
{
	__free_pages(virt_to_page(msrpm), get_order(MSRPM_SIZE));
}

static void svm_msr_filter_changed(struct kvm_vcpu *vcpu)
{
	struct vcpu_svm *svm = to_svm(vcpu);
	u32 i;

	/*
	 * Set intercept permissions for all direct access MSRs again. They
	 * will automatically get filtered through the MSR filter, so we are
	 * back in sync after this.
	 */
	for (i = 0; direct_access_msrs[i].index != MSR_INVALID; i++) {
		u32 msr = direct_access_msrs[i].index;
		u32 read = test_bit(i, svm->shadow_msr_intercept.read);
		u32 write = test_bit(i, svm->shadow_msr_intercept.write);

		set_msr_interception_bitmap(vcpu, svm->msrpm, msr, read, write);
	}
}

static void add_msr_offset(u32 offset)
{
	int i;

	for (i = 0; i < MSRPM_OFFSETS; ++i) {

		/* Offset already in list? */
		if (msrpm_offsets[i] == offset)
			return;

		/* Slot used by another offset? */
		if (msrpm_offsets[i] != MSR_INVALID)
			continue;

		/* Add offset to list */
		msrpm_offsets[i] = offset;

		return;
	}

	/*
	 * If this BUG triggers the msrpm_offsets table has an overflow. Just
	 * increase MSRPM_OFFSETS in this case.
	 */
	BUG();
}

static void init_msrpm_offsets(void)
{
	int i;

	memset(msrpm_offsets, 0xff, sizeof(msrpm_offsets));

	for (i = 0; direct_access_msrs[i].index != MSR_INVALID; i++) {
		u32 offset;

		offset = svm_msrpm_offset(direct_access_msrs[i].index);
		BUG_ON(offset == MSR_INVALID);

		add_msr_offset(offset);
	}
}

void svm_copy_lbrs(struct vmcb *to_vmcb, struct vmcb *from_vmcb)
{
	to_vmcb->save.dbgctl		= from_vmcb->save.dbgctl;
	to_vmcb->save.br_from		= from_vmcb->save.br_from;
	to_vmcb->save.br_to		= from_vmcb->save.br_to;
	to_vmcb->save.last_excp_from	= from_vmcb->save.last_excp_from;
	to_vmcb->save.last_excp_to	= from_vmcb->save.last_excp_to;

	vmcb_mark_dirty(to_vmcb, VMCB_LBR);
}

void svm_enable_lbrv(struct kvm_vcpu *vcpu)
{
	struct vcpu_svm *svm = to_svm(vcpu);

	svm->vmcb->control.virt_ext |= LBR_CTL_ENABLE_MASK;
	set_msr_interception(vcpu, svm->msrpm, MSR_IA32_LASTBRANCHFROMIP, 1, 1);
	set_msr_interception(vcpu, svm->msrpm, MSR_IA32_LASTBRANCHTOIP, 1, 1);
	set_msr_interception(vcpu, svm->msrpm, MSR_IA32_LASTINTFROMIP, 1, 1);
	set_msr_interception(vcpu, svm->msrpm, MSR_IA32_LASTINTTOIP, 1, 1);

	if (sev_es_guest(vcpu->kvm))
		set_msr_interception(vcpu, svm->msrpm, MSR_IA32_DEBUGCTLMSR, 1, 1);

	/* Move the LBR msrs to the vmcb02 so that the guest can see them. */
	if (is_guest_mode(vcpu))
		svm_copy_lbrs(svm->vmcb, svm->vmcb01.ptr);
}

static void svm_disable_lbrv(struct kvm_vcpu *vcpu)
{
	struct vcpu_svm *svm = to_svm(vcpu);

	KVM_BUG_ON(sev_es_guest(vcpu->kvm), vcpu->kvm);

	svm->vmcb->control.virt_ext &= ~LBR_CTL_ENABLE_MASK;
	set_msr_interception(vcpu, svm->msrpm, MSR_IA32_LASTBRANCHFROMIP, 0, 0);
	set_msr_interception(vcpu, svm->msrpm, MSR_IA32_LASTBRANCHTOIP, 0, 0);
	set_msr_interception(vcpu, svm->msrpm, MSR_IA32_LASTINTFROMIP, 0, 0);
	set_msr_interception(vcpu, svm->msrpm, MSR_IA32_LASTINTTOIP, 0, 0);

	/*
	 * Move the LBR msrs back to the vmcb01 to avoid copying them
	 * on nested guest entries.
	 */
	if (is_guest_mode(vcpu))
		svm_copy_lbrs(svm->vmcb01.ptr, svm->vmcb);
}

static struct vmcb *svm_get_lbr_vmcb(struct vcpu_svm *svm)
{
	/*
	 * If LBR virtualization is disabled, the LBR MSRs are always kept in
	 * vmcb01.  If LBR virtualization is enabled and L1 is running VMs of
	 * its own, the MSRs are moved between vmcb01 and vmcb02 as needed.
	 */
	return svm->vmcb->control.virt_ext & LBR_CTL_ENABLE_MASK ? svm->vmcb :
								   svm->vmcb01.ptr;
}

void svm_update_lbrv(struct kvm_vcpu *vcpu)
{
	struct vcpu_svm *svm = to_svm(vcpu);
	bool current_enable_lbrv = svm->vmcb->control.virt_ext & LBR_CTL_ENABLE_MASK;
	bool enable_lbrv = (svm_get_lbr_vmcb(svm)->save.dbgctl & DEBUGCTLMSR_LBR) ||
			    (is_guest_mode(vcpu) && guest_can_use(vcpu, X86_FEATURE_LBRV) &&
			    (svm->nested.ctl.virt_ext & LBR_CTL_ENABLE_MASK));

	if (enable_lbrv == current_enable_lbrv)
		return;

	if (enable_lbrv)
		svm_enable_lbrv(vcpu);
	else
		svm_disable_lbrv(vcpu);
}

void disable_nmi_singlestep(struct vcpu_svm *svm)
{
	svm->nmi_singlestep = false;

	if (!(svm->vcpu.guest_debug & KVM_GUESTDBG_SINGLESTEP)) {
		/* Clear our flags if they were not set by the guest */
		if (!(svm->nmi_singlestep_guest_rflags & X86_EFLAGS_TF))
			svm->vmcb->save.rflags &= ~X86_EFLAGS_TF;
		if (!(svm->nmi_singlestep_guest_rflags & X86_EFLAGS_RF))
			svm->vmcb->save.rflags &= ~X86_EFLAGS_RF;
	}
}

static void grow_ple_window(struct kvm_vcpu *vcpu)
{
	struct vcpu_svm *svm = to_svm(vcpu);
	struct vmcb_control_area *control = &svm->vmcb->control;
	int old = control->pause_filter_count;

	if (kvm_pause_in_guest(vcpu->kvm))
		return;

	control->pause_filter_count = __grow_ple_window(old,
							pause_filter_count,
							pause_filter_count_grow,
							pause_filter_count_max);

	if (control->pause_filter_count != old) {
		vmcb_mark_dirty(svm->vmcb, VMCB_INTERCEPTS);
		trace_kvm_ple_window_update(vcpu->vcpu_id,
					    control->pause_filter_count, old);
	}
}

static void shrink_ple_window(struct kvm_vcpu *vcpu)
{
	struct vcpu_svm *svm = to_svm(vcpu);
	struct vmcb_control_area *control = &svm->vmcb->control;
	int old = control->pause_filter_count;

	if (kvm_pause_in_guest(vcpu->kvm))
		return;

	control->pause_filter_count =
				__shrink_ple_window(old,
						    pause_filter_count,
						    pause_filter_count_shrink,
						    pause_filter_count);
	if (control->pause_filter_count != old) {
		vmcb_mark_dirty(svm->vmcb, VMCB_INTERCEPTS);
		trace_kvm_ple_window_update(vcpu->vcpu_id,
					    control->pause_filter_count, old);
	}
}

static void svm_hardware_unsetup(void)
{
	int cpu;

	sev_hardware_unsetup();

	for_each_possible_cpu(cpu)
		svm_cpu_uninit(cpu);

	__free_pages(__sme_pa_to_page(iopm_base), get_order(IOPM_SIZE));
	iopm_base = 0;
}

static void init_seg(struct vmcb_seg *seg)
{
	seg->selector = 0;
	seg->attrib = SVM_SELECTOR_P_MASK | SVM_SELECTOR_S_MASK |
		      SVM_SELECTOR_WRITE_MASK; /* Read/Write Data Segment */
	seg->limit = 0xffff;
	seg->base = 0;
}

static void init_sys_seg(struct vmcb_seg *seg, uint32_t type)
{
	seg->selector = 0;
	seg->attrib = SVM_SELECTOR_P_MASK | type;
	seg->limit = 0xffff;
	seg->base = 0;
}

static u64 svm_get_l2_tsc_offset(struct kvm_vcpu *vcpu)
{
	struct vcpu_svm *svm = to_svm(vcpu);

	return svm->nested.ctl.tsc_offset;
}

static u64 svm_get_l2_tsc_multiplier(struct kvm_vcpu *vcpu)
{
	struct vcpu_svm *svm = to_svm(vcpu);

	return svm->tsc_ratio_msr;
}

static void svm_write_tsc_offset(struct kvm_vcpu *vcpu)
{
	struct vcpu_svm *svm = to_svm(vcpu);

	svm->vmcb01.ptr->control.tsc_offset = vcpu->arch.l1_tsc_offset;
	svm->vmcb->control.tsc_offset = vcpu->arch.tsc_offset;
	vmcb_mark_dirty(svm->vmcb, VMCB_INTERCEPTS);
}

void svm_write_tsc_multiplier(struct kvm_vcpu *vcpu)
{
	preempt_disable();
	if (to_svm(vcpu)->guest_state_loaded)
		__svm_write_tsc_multiplier(vcpu->arch.tsc_scaling_ratio);
	preempt_enable();
}

/* Evaluate instruction intercepts that depend on guest CPUID features. */
static void svm_recalc_instruction_intercepts(struct kvm_vcpu *vcpu,
					      struct vcpu_svm *svm)
{
	/*
	 * Intercept INVPCID if shadow paging is enabled to sync/free shadow
	 * roots, or if INVPCID is disabled in the guest to inject #UD.
	 */
	if (kvm_cpu_cap_has(X86_FEATURE_INVPCID)) {
		if (!npt_enabled ||
		    !guest_cpuid_has(&svm->vcpu, X86_FEATURE_INVPCID))
			svm_set_intercept(svm, INTERCEPT_INVPCID);
		else
			svm_clr_intercept(svm, INTERCEPT_INVPCID);
	}

	if (kvm_cpu_cap_has(X86_FEATURE_RDTSCP)) {
		if (guest_cpuid_has(vcpu, X86_FEATURE_RDTSCP))
			svm_clr_intercept(svm, INTERCEPT_RDTSCP);
		else
			svm_set_intercept(svm, INTERCEPT_RDTSCP);
	}
}

static inline void init_vmcb_after_set_cpuid(struct kvm_vcpu *vcpu)
{
	struct vcpu_svm *svm = to_svm(vcpu);

	if (guest_cpuid_is_intel_compatible(vcpu)) {
		/*
		 * We must intercept SYSENTER_EIP and SYSENTER_ESP
		 * accesses because the processor only stores 32 bits.
		 * For the same reason we cannot use virtual VMLOAD/VMSAVE.
		 */
		svm_set_intercept(svm, INTERCEPT_VMLOAD);
		svm_set_intercept(svm, INTERCEPT_VMSAVE);
		svm->vmcb->control.virt_ext &= ~VIRTUAL_VMLOAD_VMSAVE_ENABLE_MASK;

		set_msr_interception(vcpu, svm->msrpm, MSR_IA32_SYSENTER_EIP, 0, 0);
		set_msr_interception(vcpu, svm->msrpm, MSR_IA32_SYSENTER_ESP, 0, 0);
	} else {
		/*
		 * If hardware supports Virtual VMLOAD VMSAVE then enable it
		 * in VMCB and clear intercepts to avoid #VMEXIT.
		 */
		if (vls) {
			svm_clr_intercept(svm, INTERCEPT_VMLOAD);
			svm_clr_intercept(svm, INTERCEPT_VMSAVE);
			svm->vmcb->control.virt_ext |= VIRTUAL_VMLOAD_VMSAVE_ENABLE_MASK;
		}
		/* No need to intercept these MSRs */
		set_msr_interception(vcpu, svm->msrpm, MSR_IA32_SYSENTER_EIP, 1, 1);
		set_msr_interception(vcpu, svm->msrpm, MSR_IA32_SYSENTER_ESP, 1, 1);
	}
}

static void init_vmcb(struct kvm_vcpu *vcpu)
{
	struct vcpu_svm *svm = to_svm(vcpu);
	struct vmcb *vmcb = svm->vmcb01.ptr;
	struct vmcb_control_area *control = &vmcb->control;
	struct vmcb_save_area *save = &vmcb->save;

	svm_set_intercept(svm, INTERCEPT_CR0_READ);
	svm_set_intercept(svm, INTERCEPT_CR3_READ);
	svm_set_intercept(svm, INTERCEPT_CR4_READ);
	svm_set_intercept(svm, INTERCEPT_CR0_WRITE);
	svm_set_intercept(svm, INTERCEPT_CR3_WRITE);
	svm_set_intercept(svm, INTERCEPT_CR4_WRITE);
	if (!kvm_vcpu_apicv_active(vcpu))
		svm_set_intercept(svm, INTERCEPT_CR8_WRITE);

	set_dr_intercepts(svm);

	set_exception_intercept(svm, PF_VECTOR);
	set_exception_intercept(svm, UD_VECTOR);
	set_exception_intercept(svm, MC_VECTOR);
	set_exception_intercept(svm, AC_VECTOR);
	set_exception_intercept(svm, DB_VECTOR);
	/*
	 * Guest access to VMware backdoor ports could legitimately
	 * trigger #GP because of TSS I/O permission bitmap.
	 * We intercept those #GP and allow access to them anyway
	 * as VMware does.
	 */
	if (enable_vmware_backdoor)
		set_exception_intercept(svm, GP_VECTOR);

	svm_set_intercept(svm, INTERCEPT_INTR);
	svm_set_intercept(svm, INTERCEPT_NMI);

	if (intercept_smi)
		svm_set_intercept(svm, INTERCEPT_SMI);

	svm_set_intercept(svm, INTERCEPT_SELECTIVE_CR0);
	svm_set_intercept(svm, INTERCEPT_RDPMC);
	svm_set_intercept(svm, INTERCEPT_CPUID);
	svm_set_intercept(svm, INTERCEPT_INVD);
	svm_set_intercept(svm, INTERCEPT_INVLPG);
	svm_set_intercept(svm, INTERCEPT_INVLPGA);
	svm_set_intercept(svm, INTERCEPT_IOIO_PROT);
	svm_set_intercept(svm, INTERCEPT_MSR_PROT);
	svm_set_intercept(svm, INTERCEPT_TASK_SWITCH);
	svm_set_intercept(svm, INTERCEPT_SHUTDOWN);
	svm_set_intercept(svm, INTERCEPT_VMRUN);
	svm_set_intercept(svm, INTERCEPT_VMMCALL);
	svm_set_intercept(svm, INTERCEPT_VMLOAD);
	svm_set_intercept(svm, INTERCEPT_VMSAVE);
	svm_set_intercept(svm, INTERCEPT_STGI);
	svm_set_intercept(svm, INTERCEPT_CLGI);
	svm_set_intercept(svm, INTERCEPT_SKINIT);
	svm_set_intercept(svm, INTERCEPT_WBINVD);
	svm_set_intercept(svm, INTERCEPT_XSETBV);
	svm_set_intercept(svm, INTERCEPT_RDPRU);
	svm_set_intercept(svm, INTERCEPT_RSM);

	if (!kvm_mwait_in_guest(vcpu->kvm)) {
		svm_set_intercept(svm, INTERCEPT_MONITOR);
		svm_set_intercept(svm, INTERCEPT_MWAIT);
	}

	if (!kvm_hlt_in_guest(vcpu->kvm))
		svm_set_intercept(svm, INTERCEPT_HLT);

	control->iopm_base_pa = iopm_base;
	control->msrpm_base_pa = __sme_set(__pa(svm->msrpm));
	control->int_ctl = V_INTR_MASKING_MASK;

	init_seg(&save->es);
	init_seg(&save->ss);
	init_seg(&save->ds);
	init_seg(&save->fs);
	init_seg(&save->gs);

	save->cs.selector = 0xf000;
	save->cs.base = 0xffff0000;
	/* Executable/Readable Code Segment */
	save->cs.attrib = SVM_SELECTOR_READ_MASK | SVM_SELECTOR_P_MASK |
		SVM_SELECTOR_S_MASK | SVM_SELECTOR_CODE_MASK;
	save->cs.limit = 0xffff;

	save->gdtr.base = 0;
	save->gdtr.limit = 0xffff;
	save->idtr.base = 0;
	save->idtr.limit = 0xffff;

	init_sys_seg(&save->ldtr, SEG_TYPE_LDT);
	init_sys_seg(&save->tr, SEG_TYPE_BUSY_TSS16);

	if (npt_enabled) {
		/* Setup VMCB for Nested Paging */
		control->nested_ctl |= SVM_NESTED_CTL_NP_ENABLE;
		svm_clr_intercept(svm, INTERCEPT_INVLPG);
		clr_exception_intercept(svm, PF_VECTOR);
		svm_clr_intercept(svm, INTERCEPT_CR3_READ);
		svm_clr_intercept(svm, INTERCEPT_CR3_WRITE);
		save->g_pat = vcpu->arch.pat;
		save->cr3 = 0;
	}
	svm->current_vmcb->asid_generation = 0;
	svm->asid = 0;

	svm->nested.vmcb12_gpa = INVALID_GPA;
	svm->nested.last_vmcb12_gpa = INVALID_GPA;

	if (!kvm_pause_in_guest(vcpu->kvm)) {
		control->pause_filter_count = pause_filter_count;
		if (pause_filter_thresh)
			control->pause_filter_thresh = pause_filter_thresh;
		svm_set_intercept(svm, INTERCEPT_PAUSE);
	} else {
		svm_clr_intercept(svm, INTERCEPT_PAUSE);
	}

	svm_recalc_instruction_intercepts(vcpu, svm);

	/*
	 * If the host supports V_SPEC_CTRL then disable the interception
	 * of MSR_IA32_SPEC_CTRL.
	 */
	if (boot_cpu_has(X86_FEATURE_V_SPEC_CTRL))
		set_msr_interception(vcpu, svm->msrpm, MSR_IA32_SPEC_CTRL, 1, 1);

	if (kvm_vcpu_apicv_active(vcpu))
		avic_init_vmcb(svm, vmcb);

	if (vnmi)
		svm->vmcb->control.int_ctl |= V_NMI_ENABLE_MASK;

	if (vgif) {
		svm_clr_intercept(svm, INTERCEPT_STGI);
		svm_clr_intercept(svm, INTERCEPT_CLGI);
		svm->vmcb->control.int_ctl |= V_GIF_ENABLE_MASK;
	}

	if (sev_guest(vcpu->kvm))
		sev_init_vmcb(svm);

	svm_hv_init_vmcb(vmcb);
	init_vmcb_after_set_cpuid(vcpu);

	vmcb_mark_all_dirty(vmcb);

	enable_gif(svm);
}

static void __svm_vcpu_reset(struct kvm_vcpu *vcpu)
{
	struct vcpu_svm *svm = to_svm(vcpu);

	svm_vcpu_init_msrpm(vcpu, svm->msrpm);

	svm_init_osvw(vcpu);
	vcpu->arch.microcode_version = 0x01000065;
	svm->tsc_ratio_msr = kvm_caps.default_tsc_scaling_ratio;

	svm->nmi_masked = false;
	svm->awaiting_iret_completion = false;

	if (sev_es_guest(vcpu->kvm))
		sev_es_vcpu_reset(svm);
}

static void svm_vcpu_reset(struct kvm_vcpu *vcpu, bool init_event)
{
	struct vcpu_svm *svm = to_svm(vcpu);

	svm->spec_ctrl = 0;
	svm->virt_spec_ctrl = 0;

	if (init_event)
		sev_snp_init_protected_guest_state(vcpu);

	init_vmcb(vcpu);

	if (!init_event)
		__svm_vcpu_reset(vcpu);
}

void svm_switch_vmcb(struct vcpu_svm *svm, struct kvm_vmcb_info *target_vmcb)
{
	svm->current_vmcb = target_vmcb;
	svm->vmcb = target_vmcb->ptr;
}

static int svm_vcpu_create(struct kvm_vcpu *vcpu)
{
	struct vcpu_svm *svm;
	struct page *vmcb01_page;
	struct page *vmsa_page = NULL;
	int err;

	BUILD_BUG_ON(offsetof(struct vcpu_svm, vcpu) != 0);
	svm = to_svm(vcpu);

	err = -ENOMEM;
<<<<<<< HEAD
	vmcb01_page = snp_safe_alloc_page(vcpu);
=======
	vmcb01_page = snp_safe_alloc_page();
>>>>>>> 2d5404ca
	if (!vmcb01_page)
		goto out;

	if (sev_es_guest(vcpu->kvm)) {
		/*
		 * SEV-ES guests require a separate VMSA page used to contain
		 * the encrypted register state of the guest.
		 */
<<<<<<< HEAD
		vmsa_page = snp_safe_alloc_page(vcpu);
=======
		vmsa_page = snp_safe_alloc_page();
>>>>>>> 2d5404ca
		if (!vmsa_page)
			goto error_free_vmcb_page;
	}

	err = avic_init_vcpu(svm);
	if (err)
		goto error_free_vmsa_page;

	svm->msrpm = svm_vcpu_alloc_msrpm();
	if (!svm->msrpm) {
		err = -ENOMEM;
		goto error_free_vmsa_page;
	}

	svm->x2avic_msrs_intercepted = true;

	svm->vmcb01.ptr = page_address(vmcb01_page);
	svm->vmcb01.pa = __sme_set(page_to_pfn(vmcb01_page) << PAGE_SHIFT);
	svm_switch_vmcb(svm, &svm->vmcb01);

	if (vmsa_page)
		svm->sev_es.vmsa = page_address(vmsa_page);

	svm->guest_state_loaded = false;

	return 0;

error_free_vmsa_page:
	if (vmsa_page)
		__free_page(vmsa_page);
error_free_vmcb_page:
	__free_page(vmcb01_page);
out:
	return err;
}

static void svm_clear_current_vmcb(struct vmcb *vmcb)
{
	int i;

	for_each_online_cpu(i)
		cmpxchg(per_cpu_ptr(&svm_data.current_vmcb, i), vmcb, NULL);
}

static void svm_vcpu_free(struct kvm_vcpu *vcpu)
{
	struct vcpu_svm *svm = to_svm(vcpu);

	/*
	 * The vmcb page can be recycled, causing a false negative in
	 * svm_vcpu_load(). So, ensure that no logical CPU has this
	 * vmcb page recorded as its current vmcb.
	 */
	svm_clear_current_vmcb(svm->vmcb);

	svm_leave_nested(vcpu);
	svm_free_nested(svm);

	sev_free_vcpu(vcpu);

	__free_page(__sme_pa_to_page(svm->vmcb01.pa));
	__free_pages(virt_to_page(svm->msrpm), get_order(MSRPM_SIZE));
}

static void svm_prepare_switch_to_guest(struct kvm_vcpu *vcpu)
{
	struct vcpu_svm *svm = to_svm(vcpu);
	struct svm_cpu_data *sd = per_cpu_ptr(&svm_data, vcpu->cpu);

	if (sev_es_guest(vcpu->kvm))
		sev_es_unmap_ghcb(svm);

	if (svm->guest_state_loaded)
		return;

	/*
	 * Save additional host state that will be restored on VMEXIT (sev-es)
	 * or subsequent vmload of host save area.
	 */
	vmsave(sd->save_area_pa);
	if (sev_es_guest(vcpu->kvm))
		sev_es_prepare_switch_to_guest(svm, sev_es_host_save_area(sd));

	if (tsc_scaling)
		__svm_write_tsc_multiplier(vcpu->arch.tsc_scaling_ratio);

	/*
	 * TSC_AUX is always virtualized for SEV-ES guests when the feature is
	 * available. The user return MSR support is not required in this case
	 * because TSC_AUX is restored on #VMEXIT from the host save area
<<<<<<< HEAD
	 * (which has been initialized in svm_hardware_enable()).
=======
	 * (which has been initialized in svm_enable_virtualization_cpu()).
>>>>>>> 2d5404ca
	 */
	if (likely(tsc_aux_uret_slot >= 0) &&
	    (!boot_cpu_has(X86_FEATURE_V_TSC_AUX) || !sev_es_guest(vcpu->kvm)))
		kvm_set_user_return_msr(tsc_aux_uret_slot, svm->tsc_aux, -1ull);

	svm->guest_state_loaded = true;
}

static void svm_prepare_host_switch(struct kvm_vcpu *vcpu)
{
	to_svm(vcpu)->guest_state_loaded = false;
}

static void svm_vcpu_load(struct kvm_vcpu *vcpu, int cpu)
{
	struct vcpu_svm *svm = to_svm(vcpu);
	struct svm_cpu_data *sd = per_cpu_ptr(&svm_data, cpu);

	if (vcpu->scheduled_out && !kvm_pause_in_guest(vcpu->kvm))
		shrink_ple_window(vcpu);

	if (sd->current_vmcb != svm->vmcb) {
		sd->current_vmcb = svm->vmcb;

		if (!cpu_feature_enabled(X86_FEATURE_IBPB_ON_VMEXIT))
			indirect_branch_prediction_barrier();
	}
	if (kvm_vcpu_apicv_active(vcpu))
		avic_vcpu_load(vcpu, cpu);
}

static void svm_vcpu_put(struct kvm_vcpu *vcpu)
{
	if (kvm_vcpu_apicv_active(vcpu))
		avic_vcpu_put(vcpu);

	svm_prepare_host_switch(vcpu);

	++vcpu->stat.host_state_reload;
}

static unsigned long svm_get_rflags(struct kvm_vcpu *vcpu)
{
	struct vcpu_svm *svm = to_svm(vcpu);
	unsigned long rflags = svm->vmcb->save.rflags;

	if (svm->nmi_singlestep) {
		/* Hide our flags if they were not set by the guest */
		if (!(svm->nmi_singlestep_guest_rflags & X86_EFLAGS_TF))
			rflags &= ~X86_EFLAGS_TF;
		if (!(svm->nmi_singlestep_guest_rflags & X86_EFLAGS_RF))
			rflags &= ~X86_EFLAGS_RF;
	}
	return rflags;
}

static void svm_set_rflags(struct kvm_vcpu *vcpu, unsigned long rflags)
{
	if (to_svm(vcpu)->nmi_singlestep)
		rflags |= (X86_EFLAGS_TF | X86_EFLAGS_RF);

       /*
        * Any change of EFLAGS.VM is accompanied by a reload of SS
        * (caused by either a task switch or an inter-privilege IRET),
        * so we do not need to update the CPL here.
        */
	to_svm(vcpu)->vmcb->save.rflags = rflags;
}

static bool svm_get_if_flag(struct kvm_vcpu *vcpu)
{
	struct vmcb *vmcb = to_svm(vcpu)->vmcb;

	return sev_es_guest(vcpu->kvm)
		? vmcb->control.int_state & SVM_GUEST_INTERRUPT_MASK
		: kvm_get_rflags(vcpu) & X86_EFLAGS_IF;
}

static void svm_cache_reg(struct kvm_vcpu *vcpu, enum kvm_reg reg)
{
	kvm_register_mark_available(vcpu, reg);

	switch (reg) {
	case VCPU_EXREG_PDPTR:
		/*
		 * When !npt_enabled, mmu->pdptrs[] is already available since
		 * it is always updated per SDM when moving to CRs.
		 */
		if (npt_enabled)
			load_pdptrs(vcpu, kvm_read_cr3(vcpu));
		break;
	default:
		KVM_BUG_ON(1, vcpu->kvm);
	}
}

static void svm_set_vintr(struct vcpu_svm *svm)
{
	struct vmcb_control_area *control;

	/*
	 * The following fields are ignored when AVIC is enabled
	 */
	WARN_ON(kvm_vcpu_apicv_activated(&svm->vcpu));

	svm_set_intercept(svm, INTERCEPT_VINTR);

	/*
	 * Recalculating intercepts may have cleared the VINTR intercept.  If
	 * V_INTR_MASKING is enabled in vmcb12, then the effective RFLAGS.IF
	 * for L1 physical interrupts is L1's RFLAGS.IF at the time of VMRUN.
	 * Requesting an interrupt window if save.RFLAGS.IF=0 is pointless as
	 * interrupts will never be unblocked while L2 is running.
	 */
	if (!svm_is_intercept(svm, INTERCEPT_VINTR))
		return;

	/*
	 * This is just a dummy VINTR to actually cause a vmexit to happen.
	 * Actual injection of virtual interrupts happens through EVENTINJ.
	 */
	control = &svm->vmcb->control;
	control->int_vector = 0x0;
	control->int_ctl &= ~V_INTR_PRIO_MASK;
	control->int_ctl |= V_IRQ_MASK |
		((/*control->int_vector >> 4*/ 0xf) << V_INTR_PRIO_SHIFT);
	vmcb_mark_dirty(svm->vmcb, VMCB_INTR);
}

static void svm_clear_vintr(struct vcpu_svm *svm)
{
	svm_clr_intercept(svm, INTERCEPT_VINTR);

	/* Drop int_ctl fields related to VINTR injection.  */
	svm->vmcb->control.int_ctl &= ~V_IRQ_INJECTION_BITS_MASK;
	if (is_guest_mode(&svm->vcpu)) {
		svm->vmcb01.ptr->control.int_ctl &= ~V_IRQ_INJECTION_BITS_MASK;

		WARN_ON((svm->vmcb->control.int_ctl & V_TPR_MASK) !=
			(svm->nested.ctl.int_ctl & V_TPR_MASK));

		svm->vmcb->control.int_ctl |= svm->nested.ctl.int_ctl &
			V_IRQ_INJECTION_BITS_MASK;

		svm->vmcb->control.int_vector = svm->nested.ctl.int_vector;
	}

	vmcb_mark_dirty(svm->vmcb, VMCB_INTR);
}

static struct vmcb_seg *svm_seg(struct kvm_vcpu *vcpu, int seg)
{
	struct vmcb_save_area *save = &to_svm(vcpu)->vmcb->save;
	struct vmcb_save_area *save01 = &to_svm(vcpu)->vmcb01.ptr->save;

	switch (seg) {
	case VCPU_SREG_CS: return &save->cs;
	case VCPU_SREG_DS: return &save->ds;
	case VCPU_SREG_ES: return &save->es;
	case VCPU_SREG_FS: return &save01->fs;
	case VCPU_SREG_GS: return &save01->gs;
	case VCPU_SREG_SS: return &save->ss;
	case VCPU_SREG_TR: return &save01->tr;
	case VCPU_SREG_LDTR: return &save01->ldtr;
	}
	BUG();
	return NULL;
}

static u64 svm_get_segment_base(struct kvm_vcpu *vcpu, int seg)
{
	struct vmcb_seg *s = svm_seg(vcpu, seg);

	return s->base;
}

static void svm_get_segment(struct kvm_vcpu *vcpu,
			    struct kvm_segment *var, int seg)
{
	struct vmcb_seg *s = svm_seg(vcpu, seg);

	var->base = s->base;
	var->limit = s->limit;
	var->selector = s->selector;
	var->type = s->attrib & SVM_SELECTOR_TYPE_MASK;
	var->s = (s->attrib >> SVM_SELECTOR_S_SHIFT) & 1;
	var->dpl = (s->attrib >> SVM_SELECTOR_DPL_SHIFT) & 3;
	var->present = (s->attrib >> SVM_SELECTOR_P_SHIFT) & 1;
	var->avl = (s->attrib >> SVM_SELECTOR_AVL_SHIFT) & 1;
	var->l = (s->attrib >> SVM_SELECTOR_L_SHIFT) & 1;
	var->db = (s->attrib >> SVM_SELECTOR_DB_SHIFT) & 1;

	/*
	 * AMD CPUs circa 2014 track the G bit for all segments except CS.
	 * However, the SVM spec states that the G bit is not observed by the
	 * CPU, and some VMware virtual CPUs drop the G bit for all segments.
	 * So let's synthesize a legal G bit for all segments, this helps
	 * running KVM nested. It also helps cross-vendor migration, because
	 * Intel's vmentry has a check on the 'G' bit.
	 */
	var->g = s->limit > 0xfffff;

	/*
	 * AMD's VMCB does not have an explicit unusable field, so emulate it
	 * for cross vendor migration purposes by "not present"
	 */
	var->unusable = !var->present;

	switch (seg) {
	case VCPU_SREG_TR:
		/*
		 * Work around a bug where the busy flag in the tr selector
		 * isn't exposed
		 */
		var->type |= 0x2;
		break;
	case VCPU_SREG_DS:
	case VCPU_SREG_ES:
	case VCPU_SREG_FS:
	case VCPU_SREG_GS:
		/*
		 * The accessed bit must always be set in the segment
		 * descriptor cache, although it can be cleared in the
		 * descriptor, the cached bit always remains at 1. Since
		 * Intel has a check on this, set it here to support
		 * cross-vendor migration.
		 */
		if (!var->unusable)
			var->type |= 0x1;
		break;
	case VCPU_SREG_SS:
		/*
		 * On AMD CPUs sometimes the DB bit in the segment
		 * descriptor is left as 1, although the whole segment has
		 * been made unusable. Clear it here to pass an Intel VMX
		 * entry check when cross vendor migrating.
		 */
		if (var->unusable)
			var->db = 0;
		/* This is symmetric with svm_set_segment() */
		var->dpl = to_svm(vcpu)->vmcb->save.cpl;
		break;
	}
}

static int svm_get_cpl(struct kvm_vcpu *vcpu)
{
	struct vmcb_save_area *save = &to_svm(vcpu)->vmcb->save;

	return save->cpl;
}

static void svm_get_cs_db_l_bits(struct kvm_vcpu *vcpu, int *db, int *l)
{
	struct kvm_segment cs;

	svm_get_segment(vcpu, &cs, VCPU_SREG_CS);
	*db = cs.db;
	*l = cs.l;
}

static void svm_get_idt(struct kvm_vcpu *vcpu, struct desc_ptr *dt)
{
	struct vcpu_svm *svm = to_svm(vcpu);

	dt->size = svm->vmcb->save.idtr.limit;
	dt->address = svm->vmcb->save.idtr.base;
}

static void svm_set_idt(struct kvm_vcpu *vcpu, struct desc_ptr *dt)
{
	struct vcpu_svm *svm = to_svm(vcpu);

	svm->vmcb->save.idtr.limit = dt->size;
	svm->vmcb->save.idtr.base = dt->address ;
	vmcb_mark_dirty(svm->vmcb, VMCB_DT);
}

static void svm_get_gdt(struct kvm_vcpu *vcpu, struct desc_ptr *dt)
{
	struct vcpu_svm *svm = to_svm(vcpu);

	dt->size = svm->vmcb->save.gdtr.limit;
	dt->address = svm->vmcb->save.gdtr.base;
}

static void svm_set_gdt(struct kvm_vcpu *vcpu, struct desc_ptr *dt)
{
	struct vcpu_svm *svm = to_svm(vcpu);

	svm->vmcb->save.gdtr.limit = dt->size;
	svm->vmcb->save.gdtr.base = dt->address ;
	vmcb_mark_dirty(svm->vmcb, VMCB_DT);
}

static void sev_post_set_cr3(struct kvm_vcpu *vcpu, unsigned long cr3)
{
	struct vcpu_svm *svm = to_svm(vcpu);

	/*
	 * For guests that don't set guest_state_protected, the cr3 update is
	 * handled via kvm_mmu_load() while entering the guest. For guests
	 * that do (SEV-ES/SEV-SNP), the cr3 update needs to be written to
	 * VMCB save area now, since the save area will become the initial
	 * contents of the VMSA, and future VMCB save area updates won't be
	 * seen.
	 */
	if (sev_es_guest(vcpu->kvm)) {
		svm->vmcb->save.cr3 = cr3;
		vmcb_mark_dirty(svm->vmcb, VMCB_CR);
	}
}

static bool svm_is_valid_cr0(struct kvm_vcpu *vcpu, unsigned long cr0)
{
	return true;
}

void svm_set_cr0(struct kvm_vcpu *vcpu, unsigned long cr0)
{
	struct vcpu_svm *svm = to_svm(vcpu);
	u64 hcr0 = cr0;
	bool old_paging = is_paging(vcpu);

#ifdef CONFIG_X86_64
	if (vcpu->arch.efer & EFER_LME) {
		if (!is_paging(vcpu) && (cr0 & X86_CR0_PG)) {
			vcpu->arch.efer |= EFER_LMA;
			if (!vcpu->arch.guest_state_protected)
				svm->vmcb->save.efer |= EFER_LMA | EFER_LME;
		}

		if (is_paging(vcpu) && !(cr0 & X86_CR0_PG)) {
			vcpu->arch.efer &= ~EFER_LMA;
			if (!vcpu->arch.guest_state_protected)
				svm->vmcb->save.efer &= ~(EFER_LMA | EFER_LME);
		}
	}
#endif
	vcpu->arch.cr0 = cr0;

	if (!npt_enabled) {
		hcr0 |= X86_CR0_PG | X86_CR0_WP;
		if (old_paging != is_paging(vcpu))
			svm_set_cr4(vcpu, kvm_read_cr4(vcpu));
	}

	/*
	 * re-enable caching here because the QEMU bios
	 * does not do it - this results in some delay at
	 * reboot
	 */
	if (kvm_check_has_quirk(vcpu->kvm, KVM_X86_QUIRK_CD_NW_CLEARED))
		hcr0 &= ~(X86_CR0_CD | X86_CR0_NW);

	svm->vmcb->save.cr0 = hcr0;
	vmcb_mark_dirty(svm->vmcb, VMCB_CR);

	/*
	 * SEV-ES guests must always keep the CR intercepts cleared. CR
	 * tracking is done using the CR write traps.
	 */
	if (sev_es_guest(vcpu->kvm))
		return;

	if (hcr0 == cr0) {
		/* Selective CR0 write remains on.  */
		svm_clr_intercept(svm, INTERCEPT_CR0_READ);
		svm_clr_intercept(svm, INTERCEPT_CR0_WRITE);
	} else {
		svm_set_intercept(svm, INTERCEPT_CR0_READ);
		svm_set_intercept(svm, INTERCEPT_CR0_WRITE);
	}
}

static bool svm_is_valid_cr4(struct kvm_vcpu *vcpu, unsigned long cr4)
{
	return true;
}

void svm_set_cr4(struct kvm_vcpu *vcpu, unsigned long cr4)
{
	unsigned long host_cr4_mce = cr4_read_shadow() & X86_CR4_MCE;
	unsigned long old_cr4 = vcpu->arch.cr4;

	if (npt_enabled && ((old_cr4 ^ cr4) & X86_CR4_PGE))
		svm_flush_tlb_current(vcpu);

	vcpu->arch.cr4 = cr4;
	if (!npt_enabled) {
		cr4 |= X86_CR4_PAE;

		if (!is_paging(vcpu))
			cr4 &= ~(X86_CR4_SMEP | X86_CR4_SMAP | X86_CR4_PKE);
	}
	cr4 |= host_cr4_mce;
	to_svm(vcpu)->vmcb->save.cr4 = cr4;
	vmcb_mark_dirty(to_svm(vcpu)->vmcb, VMCB_CR);

	if ((cr4 ^ old_cr4) & (X86_CR4_OSXSAVE | X86_CR4_PKE))
		kvm_update_cpuid_runtime(vcpu);
}

static void svm_set_segment(struct kvm_vcpu *vcpu,
			    struct kvm_segment *var, int seg)
{
	struct vcpu_svm *svm = to_svm(vcpu);
	struct vmcb_seg *s = svm_seg(vcpu, seg);

	s->base = var->base;
	s->limit = var->limit;
	s->selector = var->selector;
	s->attrib = (var->type & SVM_SELECTOR_TYPE_MASK);
	s->attrib |= (var->s & 1) << SVM_SELECTOR_S_SHIFT;
	s->attrib |= (var->dpl & 3) << SVM_SELECTOR_DPL_SHIFT;
	s->attrib |= ((var->present & 1) && !var->unusable) << SVM_SELECTOR_P_SHIFT;
	s->attrib |= (var->avl & 1) << SVM_SELECTOR_AVL_SHIFT;
	s->attrib |= (var->l & 1) << SVM_SELECTOR_L_SHIFT;
	s->attrib |= (var->db & 1) << SVM_SELECTOR_DB_SHIFT;
	s->attrib |= (var->g & 1) << SVM_SELECTOR_G_SHIFT;

	/*
	 * This is always accurate, except if SYSRET returned to a segment
	 * with SS.DPL != 3.  Intel does not have this quirk, and always
	 * forces SS.DPL to 3 on sysret, so we ignore that case; fixing it
	 * would entail passing the CPL to userspace and back.
	 */
	if (seg == VCPU_SREG_SS)
		/* This is symmetric with svm_get_segment() */
		svm->vmcb->save.cpl = (var->dpl & 3);

	vmcb_mark_dirty(svm->vmcb, VMCB_SEG);
}

static void svm_update_exception_bitmap(struct kvm_vcpu *vcpu)
{
	struct vcpu_svm *svm = to_svm(vcpu);

	clr_exception_intercept(svm, BP_VECTOR);

	if (vcpu->guest_debug & KVM_GUESTDBG_ENABLE) {
		if (vcpu->guest_debug & KVM_GUESTDBG_USE_SW_BP)
			set_exception_intercept(svm, BP_VECTOR);
	}
}

static void new_asid(struct vcpu_svm *svm, struct svm_cpu_data *sd)
{
	if (sd->next_asid > sd->max_asid) {
		++sd->asid_generation;
		sd->next_asid = sd->min_asid;
		svm->vmcb->control.tlb_ctl = TLB_CONTROL_FLUSH_ALL_ASID;
		vmcb_mark_dirty(svm->vmcb, VMCB_ASID);
	}

	svm->current_vmcb->asid_generation = sd->asid_generation;
	svm->asid = sd->next_asid++;
}

static void svm_set_dr6(struct vcpu_svm *svm, unsigned long value)
{
	struct vmcb *vmcb = svm->vmcb;

	if (svm->vcpu.arch.guest_state_protected)
		return;

	if (unlikely(value != vmcb->save.dr6)) {
		vmcb->save.dr6 = value;
		vmcb_mark_dirty(vmcb, VMCB_DR);
	}
}

static void svm_sync_dirty_debug_regs(struct kvm_vcpu *vcpu)
{
	struct vcpu_svm *svm = to_svm(vcpu);

	if (WARN_ON_ONCE(sev_es_guest(vcpu->kvm)))
		return;

	get_debugreg(vcpu->arch.db[0], 0);
	get_debugreg(vcpu->arch.db[1], 1);
	get_debugreg(vcpu->arch.db[2], 2);
	get_debugreg(vcpu->arch.db[3], 3);
	/*
	 * We cannot reset svm->vmcb->save.dr6 to DR6_ACTIVE_LOW here,
	 * because db_interception might need it.  We can do it before vmentry.
	 */
	vcpu->arch.dr6 = svm->vmcb->save.dr6;
	vcpu->arch.dr7 = svm->vmcb->save.dr7;
	vcpu->arch.switch_db_regs &= ~KVM_DEBUGREG_WONT_EXIT;
	set_dr_intercepts(svm);
}

static void svm_set_dr7(struct kvm_vcpu *vcpu, unsigned long value)
{
	struct vcpu_svm *svm = to_svm(vcpu);

	if (vcpu->arch.guest_state_protected)
		return;

	svm->vmcb->save.dr7 = value;
	vmcb_mark_dirty(svm->vmcb, VMCB_DR);
}

static int pf_interception(struct kvm_vcpu *vcpu)
{
	struct vcpu_svm *svm = to_svm(vcpu);

	u64 fault_address = svm->vmcb->control.exit_info_2;
	u64 error_code = svm->vmcb->control.exit_info_1;

	return kvm_handle_page_fault(vcpu, error_code, fault_address,
			static_cpu_has(X86_FEATURE_DECODEASSISTS) ?
			svm->vmcb->control.insn_bytes : NULL,
			svm->vmcb->control.insn_len);
}

static int npf_interception(struct kvm_vcpu *vcpu)
{
	struct vcpu_svm *svm = to_svm(vcpu);
	int rc;

	u64 fault_address = svm->vmcb->control.exit_info_2;
	u64 error_code = svm->vmcb->control.exit_info_1;

	/*
	 * WARN if hardware generates a fault with an error code that collides
	 * with KVM-defined sythentic flags.  Clear the flags and continue on,
	 * i.e. don't terminate the VM, as KVM can't possibly be relying on a
	 * flag that KVM doesn't know about.
	 */
	if (WARN_ON_ONCE(error_code & PFERR_SYNTHETIC_MASK))
		error_code &= ~PFERR_SYNTHETIC_MASK;

	if (sev_snp_guest(vcpu->kvm) && (error_code & PFERR_GUEST_ENC_MASK))
		error_code |= PFERR_PRIVATE_ACCESS;

	trace_kvm_page_fault(vcpu, fault_address, error_code);
	rc = kvm_mmu_page_fault(vcpu, fault_address, error_code,
				static_cpu_has(X86_FEATURE_DECODEASSISTS) ?
				svm->vmcb->control.insn_bytes : NULL,
				svm->vmcb->control.insn_len);

	if (rc > 0 && error_code & PFERR_GUEST_RMP_MASK)
		sev_handle_rmp_fault(vcpu, fault_address, error_code);

	return rc;
}

static int db_interception(struct kvm_vcpu *vcpu)
{
	struct kvm_run *kvm_run = vcpu->run;
	struct vcpu_svm *svm = to_svm(vcpu);

	if (!(vcpu->guest_debug &
	      (KVM_GUESTDBG_SINGLESTEP | KVM_GUESTDBG_USE_HW_BP)) &&
		!svm->nmi_singlestep) {
		u32 payload = svm->vmcb->save.dr6 ^ DR6_ACTIVE_LOW;
		kvm_queue_exception_p(vcpu, DB_VECTOR, payload);
		return 1;
	}

	if (svm->nmi_singlestep) {
		disable_nmi_singlestep(svm);
		/* Make sure we check for pending NMIs upon entry */
		kvm_make_request(KVM_REQ_EVENT, vcpu);
	}

	if (vcpu->guest_debug &
	    (KVM_GUESTDBG_SINGLESTEP | KVM_GUESTDBG_USE_HW_BP)) {
		kvm_run->exit_reason = KVM_EXIT_DEBUG;
		kvm_run->debug.arch.dr6 = svm->vmcb->save.dr6;
		kvm_run->debug.arch.dr7 = svm->vmcb->save.dr7;
		kvm_run->debug.arch.pc =
			svm->vmcb->save.cs.base + svm->vmcb->save.rip;
		kvm_run->debug.arch.exception = DB_VECTOR;
		return 0;
	}

	return 1;
}

static int bp_interception(struct kvm_vcpu *vcpu)
{
	struct vcpu_svm *svm = to_svm(vcpu);
	struct kvm_run *kvm_run = vcpu->run;

	kvm_run->exit_reason = KVM_EXIT_DEBUG;
	kvm_run->debug.arch.pc = svm->vmcb->save.cs.base + svm->vmcb->save.rip;
	kvm_run->debug.arch.exception = BP_VECTOR;
	return 0;
}

static int ud_interception(struct kvm_vcpu *vcpu)
{
	return handle_ud(vcpu);
}

static int ac_interception(struct kvm_vcpu *vcpu)
{
	kvm_queue_exception_e(vcpu, AC_VECTOR, 0);
	return 1;
}

static bool is_erratum_383(void)
{
	int err, i;
	u64 value;

	if (!erratum_383_found)
		return false;

	value = native_read_msr_safe(MSR_IA32_MC0_STATUS, &err);
	if (err)
		return false;

	/* Bit 62 may or may not be set for this mce */
	value &= ~(1ULL << 62);

	if (value != 0xb600000000010015ULL)
		return false;

	/* Clear MCi_STATUS registers */
	for (i = 0; i < 6; ++i)
		native_write_msr_safe(MSR_IA32_MCx_STATUS(i), 0, 0);

	value = native_read_msr_safe(MSR_IA32_MCG_STATUS, &err);
	if (!err) {
		u32 low, high;

		value &= ~(1ULL << 2);
		low    = lower_32_bits(value);
		high   = upper_32_bits(value);

		native_write_msr_safe(MSR_IA32_MCG_STATUS, low, high);
	}

	/* Flush tlb to evict multi-match entries */
	__flush_tlb_all();

	return true;
}

static void svm_handle_mce(struct kvm_vcpu *vcpu)
{
	if (is_erratum_383()) {
		/*
		 * Erratum 383 triggered. Guest state is corrupt so kill the
		 * guest.
		 */
		pr_err("Guest triggered AMD Erratum 383\n");

		kvm_make_request(KVM_REQ_TRIPLE_FAULT, vcpu);

		return;
	}

	/*
	 * On an #MC intercept the MCE handler is not called automatically in
	 * the host. So do it by hand here.
	 */
	kvm_machine_check();
}

static int mc_interception(struct kvm_vcpu *vcpu)
{
	return 1;
}

static int shutdown_interception(struct kvm_vcpu *vcpu)
{
	struct kvm_run *kvm_run = vcpu->run;
	struct vcpu_svm *svm = to_svm(vcpu);


	/*
	 * VMCB is undefined after a SHUTDOWN intercept.  INIT the vCPU to put
	 * the VMCB in a known good state.  Unfortuately, KVM doesn't have
	 * KVM_MP_STATE_SHUTDOWN and can't add it without potentially breaking
	 * userspace.  At a platform view, INIT is acceptable behavior as
	 * there exist bare metal platforms that automatically INIT the CPU
	 * in response to shutdown.
	 *
	 * The VM save area for SEV-ES guests has already been encrypted so it
	 * cannot be reinitialized, i.e. synthesizing INIT is futile.
	 */
	if (!sev_es_guest(vcpu->kvm)) {
		clear_page(svm->vmcb);
		kvm_vcpu_reset(vcpu, true);
	}

	kvm_run->exit_reason = KVM_EXIT_SHUTDOWN;
	return 0;
}

static int io_interception(struct kvm_vcpu *vcpu)
{
	struct vcpu_svm *svm = to_svm(vcpu);
	u32 io_info = svm->vmcb->control.exit_info_1; /* address size bug? */
	int size, in, string;
	unsigned port;

	++vcpu->stat.io_exits;
	string = (io_info & SVM_IOIO_STR_MASK) != 0;
	in = (io_info & SVM_IOIO_TYPE_MASK) != 0;
	port = io_info >> 16;
	size = (io_info & SVM_IOIO_SIZE_MASK) >> SVM_IOIO_SIZE_SHIFT;

	if (string) {
		if (sev_es_guest(vcpu->kvm))
			return sev_es_string_io(svm, size, port, in);
		else
			return kvm_emulate_instruction(vcpu, 0);
	}

	svm->next_rip = svm->vmcb->control.exit_info_2;

	return kvm_fast_pio(vcpu, size, port, in);
}

static int nmi_interception(struct kvm_vcpu *vcpu)
{
	return 1;
}

static int smi_interception(struct kvm_vcpu *vcpu)
{
	return 1;
}

static int intr_interception(struct kvm_vcpu *vcpu)
{
	++vcpu->stat.irq_exits;
	return 1;
}

static int vmload_vmsave_interception(struct kvm_vcpu *vcpu, bool vmload)
{
	struct vcpu_svm *svm = to_svm(vcpu);
	struct vmcb *vmcb12;
	struct kvm_host_map map;
	int ret;

	if (nested_svm_check_permissions(vcpu))
		return 1;

	ret = kvm_vcpu_map(vcpu, gpa_to_gfn(svm->vmcb->save.rax), &map);
	if (ret) {
		if (ret == -EINVAL)
			kvm_inject_gp(vcpu, 0);
		return 1;
	}

	vmcb12 = map.hva;

	ret = kvm_skip_emulated_instruction(vcpu);

	if (vmload) {
		svm_copy_vmloadsave_state(svm->vmcb, vmcb12);
		svm->sysenter_eip_hi = 0;
		svm->sysenter_esp_hi = 0;
	} else {
		svm_copy_vmloadsave_state(vmcb12, svm->vmcb);
	}

	kvm_vcpu_unmap(vcpu, &map, true);

	return ret;
}

static int vmload_interception(struct kvm_vcpu *vcpu)
{
	return vmload_vmsave_interception(vcpu, true);
}

static int vmsave_interception(struct kvm_vcpu *vcpu)
{
	return vmload_vmsave_interception(vcpu, false);
}

static int vmrun_interception(struct kvm_vcpu *vcpu)
{
	if (nested_svm_check_permissions(vcpu))
		return 1;

	return nested_svm_vmrun(vcpu);
}

enum {
	NONE_SVM_INSTR,
	SVM_INSTR_VMRUN,
	SVM_INSTR_VMLOAD,
	SVM_INSTR_VMSAVE,
};

/* Return NONE_SVM_INSTR if not SVM instrs, otherwise return decode result */
static int svm_instr_opcode(struct kvm_vcpu *vcpu)
{
	struct x86_emulate_ctxt *ctxt = vcpu->arch.emulate_ctxt;

	if (ctxt->b != 0x1 || ctxt->opcode_len != 2)
		return NONE_SVM_INSTR;

	switch (ctxt->modrm) {
	case 0xd8: /* VMRUN */
		return SVM_INSTR_VMRUN;
	case 0xda: /* VMLOAD */
		return SVM_INSTR_VMLOAD;
	case 0xdb: /* VMSAVE */
		return SVM_INSTR_VMSAVE;
	default:
		break;
	}

	return NONE_SVM_INSTR;
}

static int emulate_svm_instr(struct kvm_vcpu *vcpu, int opcode)
{
	const int guest_mode_exit_codes[] = {
		[SVM_INSTR_VMRUN] = SVM_EXIT_VMRUN,
		[SVM_INSTR_VMLOAD] = SVM_EXIT_VMLOAD,
		[SVM_INSTR_VMSAVE] = SVM_EXIT_VMSAVE,
	};
	int (*const svm_instr_handlers[])(struct kvm_vcpu *vcpu) = {
		[SVM_INSTR_VMRUN] = vmrun_interception,
		[SVM_INSTR_VMLOAD] = vmload_interception,
		[SVM_INSTR_VMSAVE] = vmsave_interception,
	};
	struct vcpu_svm *svm = to_svm(vcpu);
	int ret;

	if (is_guest_mode(vcpu)) {
		/* Returns '1' or -errno on failure, '0' on success. */
		ret = nested_svm_simple_vmexit(svm, guest_mode_exit_codes[opcode]);
		if (ret)
			return ret;
		return 1;
	}
	return svm_instr_handlers[opcode](vcpu);
}

/*
 * #GP handling code. Note that #GP can be triggered under the following two
 * cases:
 *   1) SVM VM-related instructions (VMRUN/VMSAVE/VMLOAD) that trigger #GP on
 *      some AMD CPUs when EAX of these instructions are in the reserved memory
 *      regions (e.g. SMM memory on host).
 *   2) VMware backdoor
 */
static int gp_interception(struct kvm_vcpu *vcpu)
{
	struct vcpu_svm *svm = to_svm(vcpu);
	u32 error_code = svm->vmcb->control.exit_info_1;
	int opcode;

	/* Both #GP cases have zero error_code */
	if (error_code)
		goto reinject;

	/* Decode the instruction for usage later */
	if (x86_decode_emulated_instruction(vcpu, 0, NULL, 0) != EMULATION_OK)
		goto reinject;

	opcode = svm_instr_opcode(vcpu);

	if (opcode == NONE_SVM_INSTR) {
		if (!enable_vmware_backdoor)
			goto reinject;

		/*
		 * VMware backdoor emulation on #GP interception only handles
		 * IN{S}, OUT{S}, and RDPMC.
		 */
		if (!is_guest_mode(vcpu))
			return kvm_emulate_instruction(vcpu,
				EMULTYPE_VMWARE_GP | EMULTYPE_NO_DECODE);
	} else {
		/* All SVM instructions expect page aligned RAX */
		if (svm->vmcb->save.rax & ~PAGE_MASK)
			goto reinject;

		return emulate_svm_instr(vcpu, opcode);
	}

reinject:
	kvm_queue_exception_e(vcpu, GP_VECTOR, error_code);
	return 1;
}

void svm_set_gif(struct vcpu_svm *svm, bool value)
{
	if (value) {
		/*
		 * If VGIF is enabled, the STGI intercept is only added to
		 * detect the opening of the SMI/NMI window; remove it now.
		 * Likewise, clear the VINTR intercept, we will set it
		 * again while processing KVM_REQ_EVENT if needed.
		 */
		if (vgif)
			svm_clr_intercept(svm, INTERCEPT_STGI);
		if (svm_is_intercept(svm, INTERCEPT_VINTR))
			svm_clear_vintr(svm);

		enable_gif(svm);
		if (svm->vcpu.arch.smi_pending ||
		    svm->vcpu.arch.nmi_pending ||
		    kvm_cpu_has_injectable_intr(&svm->vcpu) ||
		    kvm_apic_has_pending_init_or_sipi(&svm->vcpu))
			kvm_make_request(KVM_REQ_EVENT, &svm->vcpu);
	} else {
		disable_gif(svm);

		/*
		 * After a CLGI no interrupts should come.  But if vGIF is
		 * in use, we still rely on the VINTR intercept (rather than
		 * STGI) to detect an open interrupt window.
		*/
		if (!vgif)
			svm_clear_vintr(svm);
	}
}

static int stgi_interception(struct kvm_vcpu *vcpu)
{
	int ret;

	if (nested_svm_check_permissions(vcpu))
		return 1;

	ret = kvm_skip_emulated_instruction(vcpu);
	svm_set_gif(to_svm(vcpu), true);
	return ret;
}

static int clgi_interception(struct kvm_vcpu *vcpu)
{
	int ret;

	if (nested_svm_check_permissions(vcpu))
		return 1;

	ret = kvm_skip_emulated_instruction(vcpu);
	svm_set_gif(to_svm(vcpu), false);
	return ret;
}

static int invlpga_interception(struct kvm_vcpu *vcpu)
{
	gva_t gva = kvm_rax_read(vcpu);
	u32 asid = kvm_rcx_read(vcpu);

	/* FIXME: Handle an address size prefix. */
	if (!is_long_mode(vcpu))
		gva = (u32)gva;

	trace_kvm_invlpga(to_svm(vcpu)->vmcb->save.rip, asid, gva);

	/* Let's treat INVLPGA the same as INVLPG (can be optimized!) */
	kvm_mmu_invlpg(vcpu, gva);

	return kvm_skip_emulated_instruction(vcpu);
}

static int skinit_interception(struct kvm_vcpu *vcpu)
{
	trace_kvm_skinit(to_svm(vcpu)->vmcb->save.rip, kvm_rax_read(vcpu));

	kvm_queue_exception(vcpu, UD_VECTOR);
	return 1;
}

static int task_switch_interception(struct kvm_vcpu *vcpu)
{
	struct vcpu_svm *svm = to_svm(vcpu);
	u16 tss_selector;
	int reason;
	int int_type = svm->vmcb->control.exit_int_info &
		SVM_EXITINTINFO_TYPE_MASK;
	int int_vec = svm->vmcb->control.exit_int_info & SVM_EVTINJ_VEC_MASK;
	uint32_t type =
		svm->vmcb->control.exit_int_info & SVM_EXITINTINFO_TYPE_MASK;
	uint32_t idt_v =
		svm->vmcb->control.exit_int_info & SVM_EXITINTINFO_VALID;
	bool has_error_code = false;
	u32 error_code = 0;

	tss_selector = (u16)svm->vmcb->control.exit_info_1;

	if (svm->vmcb->control.exit_info_2 &
	    (1ULL << SVM_EXITINFOSHIFT_TS_REASON_IRET))
		reason = TASK_SWITCH_IRET;
	else if (svm->vmcb->control.exit_info_2 &
		 (1ULL << SVM_EXITINFOSHIFT_TS_REASON_JMP))
		reason = TASK_SWITCH_JMP;
	else if (idt_v)
		reason = TASK_SWITCH_GATE;
	else
		reason = TASK_SWITCH_CALL;

	if (reason == TASK_SWITCH_GATE) {
		switch (type) {
		case SVM_EXITINTINFO_TYPE_NMI:
			vcpu->arch.nmi_injected = false;
			break;
		case SVM_EXITINTINFO_TYPE_EXEPT:
			if (svm->vmcb->control.exit_info_2 &
			    (1ULL << SVM_EXITINFOSHIFT_TS_HAS_ERROR_CODE)) {
				has_error_code = true;
				error_code =
					(u32)svm->vmcb->control.exit_info_2;
			}
			kvm_clear_exception_queue(vcpu);
			break;
		case SVM_EXITINTINFO_TYPE_INTR:
		case SVM_EXITINTINFO_TYPE_SOFT:
			kvm_clear_interrupt_queue(vcpu);
			break;
		default:
			break;
		}
	}

	if (reason != TASK_SWITCH_GATE ||
	    int_type == SVM_EXITINTINFO_TYPE_SOFT ||
	    (int_type == SVM_EXITINTINFO_TYPE_EXEPT &&
	     (int_vec == OF_VECTOR || int_vec == BP_VECTOR))) {
		if (!svm_skip_emulated_instruction(vcpu))
			return 0;
	}

	if (int_type != SVM_EXITINTINFO_TYPE_SOFT)
		int_vec = -1;

	return kvm_task_switch(vcpu, tss_selector, int_vec, reason,
			       has_error_code, error_code);
}

static void svm_clr_iret_intercept(struct vcpu_svm *svm)
{
	if (!sev_es_guest(svm->vcpu.kvm))
		svm_clr_intercept(svm, INTERCEPT_IRET);
}

static void svm_set_iret_intercept(struct vcpu_svm *svm)
{
	if (!sev_es_guest(svm->vcpu.kvm))
		svm_set_intercept(svm, INTERCEPT_IRET);
}

static int iret_interception(struct kvm_vcpu *vcpu)
{
	struct vcpu_svm *svm = to_svm(vcpu);

	WARN_ON_ONCE(sev_es_guest(vcpu->kvm));

	++vcpu->stat.nmi_window_exits;
	svm->awaiting_iret_completion = true;

	svm_clr_iret_intercept(svm);
	svm->nmi_iret_rip = kvm_rip_read(vcpu);

	kvm_make_request(KVM_REQ_EVENT, vcpu);
	return 1;
}

static int invlpg_interception(struct kvm_vcpu *vcpu)
{
	if (!static_cpu_has(X86_FEATURE_DECODEASSISTS))
		return kvm_emulate_instruction(vcpu, 0);

	kvm_mmu_invlpg(vcpu, to_svm(vcpu)->vmcb->control.exit_info_1);
	return kvm_skip_emulated_instruction(vcpu);
}

static int emulate_on_interception(struct kvm_vcpu *vcpu)
{
	return kvm_emulate_instruction(vcpu, 0);
}

static int rsm_interception(struct kvm_vcpu *vcpu)
{
	return kvm_emulate_instruction_from_buffer(vcpu, rsm_ins_bytes, 2);
}

static bool check_selective_cr0_intercepted(struct kvm_vcpu *vcpu,
					    unsigned long val)
{
	struct vcpu_svm *svm = to_svm(vcpu);
	unsigned long cr0 = vcpu->arch.cr0;
	bool ret = false;

	if (!is_guest_mode(vcpu) ||
	    (!(vmcb12_is_intercept(&svm->nested.ctl, INTERCEPT_SELECTIVE_CR0))))
		return false;

	cr0 &= ~SVM_CR0_SELECTIVE_MASK;
	val &= ~SVM_CR0_SELECTIVE_MASK;

	if (cr0 ^ val) {
		svm->vmcb->control.exit_code = SVM_EXIT_CR0_SEL_WRITE;
		ret = (nested_svm_exit_handled(svm) == NESTED_EXIT_DONE);
	}

	return ret;
}

#define CR_VALID (1ULL << 63)

static int cr_interception(struct kvm_vcpu *vcpu)
{
	struct vcpu_svm *svm = to_svm(vcpu);
	int reg, cr;
	unsigned long val;
	int err;

	if (!static_cpu_has(X86_FEATURE_DECODEASSISTS))
		return emulate_on_interception(vcpu);

	if (unlikely((svm->vmcb->control.exit_info_1 & CR_VALID) == 0))
		return emulate_on_interception(vcpu);

	reg = svm->vmcb->control.exit_info_1 & SVM_EXITINFO_REG_MASK;
	if (svm->vmcb->control.exit_code == SVM_EXIT_CR0_SEL_WRITE)
		cr = SVM_EXIT_WRITE_CR0 - SVM_EXIT_READ_CR0;
	else
		cr = svm->vmcb->control.exit_code - SVM_EXIT_READ_CR0;

	err = 0;
	if (cr >= 16) { /* mov to cr */
		cr -= 16;
		val = kvm_register_read(vcpu, reg);
		trace_kvm_cr_write(cr, val);
		switch (cr) {
		case 0:
			if (!check_selective_cr0_intercepted(vcpu, val))
				err = kvm_set_cr0(vcpu, val);
			else
				return 1;

			break;
		case 3:
			err = kvm_set_cr3(vcpu, val);
			break;
		case 4:
			err = kvm_set_cr4(vcpu, val);
			break;
		case 8:
			err = kvm_set_cr8(vcpu, val);
			break;
		default:
			WARN(1, "unhandled write to CR%d", cr);
			kvm_queue_exception(vcpu, UD_VECTOR);
			return 1;
		}
	} else { /* mov from cr */
		switch (cr) {
		case 0:
			val = kvm_read_cr0(vcpu);
			break;
		case 2:
			val = vcpu->arch.cr2;
			break;
		case 3:
			val = kvm_read_cr3(vcpu);
			break;
		case 4:
			val = kvm_read_cr4(vcpu);
			break;
		case 8:
			val = kvm_get_cr8(vcpu);
			break;
		default:
			WARN(1, "unhandled read from CR%d", cr);
			kvm_queue_exception(vcpu, UD_VECTOR);
			return 1;
		}
		kvm_register_write(vcpu, reg, val);
		trace_kvm_cr_read(cr, val);
	}
	return kvm_complete_insn_gp(vcpu, err);
}

static int cr_trap(struct kvm_vcpu *vcpu)
{
	struct vcpu_svm *svm = to_svm(vcpu);
	unsigned long old_value, new_value;
	unsigned int cr;
	int ret = 0;

	new_value = (unsigned long)svm->vmcb->control.exit_info_1;

	cr = svm->vmcb->control.exit_code - SVM_EXIT_CR0_WRITE_TRAP;
	switch (cr) {
	case 0:
		old_value = kvm_read_cr0(vcpu);
		svm_set_cr0(vcpu, new_value);

		kvm_post_set_cr0(vcpu, old_value, new_value);
		break;
	case 4:
		old_value = kvm_read_cr4(vcpu);
		svm_set_cr4(vcpu, new_value);

		kvm_post_set_cr4(vcpu, old_value, new_value);
		break;
	case 8:
		ret = kvm_set_cr8(vcpu, new_value);
		break;
	default:
		WARN(1, "unhandled CR%d write trap", cr);
		kvm_queue_exception(vcpu, UD_VECTOR);
		return 1;
	}

	return kvm_complete_insn_gp(vcpu, ret);
}

static int dr_interception(struct kvm_vcpu *vcpu)
{
	struct vcpu_svm *svm = to_svm(vcpu);
	int reg, dr;
	int err = 0;

	/*
	 * SEV-ES intercepts DR7 only to disable guest debugging and the guest issues a VMGEXIT
	 * for DR7 write only. KVM cannot change DR7 (always swapped as type 'A') so return early.
	 */
	if (sev_es_guest(vcpu->kvm))
		return 1;

	if (vcpu->guest_debug == 0) {
		/*
		 * No more DR vmexits; force a reload of the debug registers
		 * and reenter on this instruction.  The next vmexit will
		 * retrieve the full state of the debug registers.
		 */
		clr_dr_intercepts(svm);
		vcpu->arch.switch_db_regs |= KVM_DEBUGREG_WONT_EXIT;
		return 1;
	}

	if (!boot_cpu_has(X86_FEATURE_DECODEASSISTS))
		return emulate_on_interception(vcpu);

	reg = svm->vmcb->control.exit_info_1 & SVM_EXITINFO_REG_MASK;
	dr = svm->vmcb->control.exit_code - SVM_EXIT_READ_DR0;
	if (dr >= 16) { /* mov to DRn  */
		dr -= 16;
		err = kvm_set_dr(vcpu, dr, kvm_register_read(vcpu, reg));
	} else {
		kvm_register_write(vcpu, reg, kvm_get_dr(vcpu, dr));
	}

	return kvm_complete_insn_gp(vcpu, err);
}

static int cr8_write_interception(struct kvm_vcpu *vcpu)
{
	int r;

	u8 cr8_prev = kvm_get_cr8(vcpu);
	/* instruction emulation calls kvm_set_cr8() */
	r = cr_interception(vcpu);
	if (lapic_in_kernel(vcpu))
		return r;
	if (cr8_prev <= kvm_get_cr8(vcpu))
		return r;
	vcpu->run->exit_reason = KVM_EXIT_SET_TPR;
	return 0;
}

static int efer_trap(struct kvm_vcpu *vcpu)
{
	struct msr_data msr_info;
	int ret;

	/*
	 * Clear the EFER_SVME bit from EFER. The SVM code always sets this
	 * bit in svm_set_efer(), but __kvm_valid_efer() checks it against
	 * whether the guest has X86_FEATURE_SVM - this avoids a failure if
	 * the guest doesn't have X86_FEATURE_SVM.
	 */
	msr_info.host_initiated = false;
	msr_info.index = MSR_EFER;
	msr_info.data = to_svm(vcpu)->vmcb->control.exit_info_1 & ~EFER_SVME;
	ret = kvm_set_msr_common(vcpu, &msr_info);

	return kvm_complete_insn_gp(vcpu, ret);
}

static int svm_get_feature_msr(u32 msr, u64 *data)
{
	*data = 0;

	switch (msr) {
	case MSR_AMD64_DE_CFG:
		if (cpu_feature_enabled(X86_FEATURE_LFENCE_RDTSC))
			*data |= MSR_AMD64_DE_CFG_LFENCE_SERIALIZE;
		break;
	default:
		return KVM_MSR_RET_UNSUPPORTED;
	}

	return 0;
}

static bool
sev_es_prevent_msr_access(struct kvm_vcpu *vcpu, struct msr_data *msr_info)
{
	return sev_es_guest(vcpu->kvm) &&
	       vcpu->arch.guest_state_protected &&
	       svm_msrpm_offset(msr_info->index) != MSR_INVALID &&
	       !msr_write_intercepted(vcpu, msr_info->index);
}

static int svm_get_msr(struct kvm_vcpu *vcpu, struct msr_data *msr_info)
{
	struct vcpu_svm *svm = to_svm(vcpu);

	if (sev_es_prevent_msr_access(vcpu, msr_info)) {
		msr_info->data = 0;
		return vcpu->kvm->arch.has_protected_state ? -EINVAL : 0;
	}

	switch (msr_info->index) {
	case MSR_AMD64_TSC_RATIO:
		if (!msr_info->host_initiated &&
		    !guest_can_use(vcpu, X86_FEATURE_TSCRATEMSR))
			return 1;
		msr_info->data = svm->tsc_ratio_msr;
		break;
	case MSR_STAR:
		msr_info->data = svm->vmcb01.ptr->save.star;
		break;
#ifdef CONFIG_X86_64
	case MSR_LSTAR:
		msr_info->data = svm->vmcb01.ptr->save.lstar;
		break;
	case MSR_CSTAR:
		msr_info->data = svm->vmcb01.ptr->save.cstar;
		break;
	case MSR_GS_BASE:
		msr_info->data = svm->vmcb01.ptr->save.gs.base;
		break;
	case MSR_FS_BASE:
		msr_info->data = svm->vmcb01.ptr->save.fs.base;
		break;
	case MSR_KERNEL_GS_BASE:
		msr_info->data = svm->vmcb01.ptr->save.kernel_gs_base;
		break;
	case MSR_SYSCALL_MASK:
		msr_info->data = svm->vmcb01.ptr->save.sfmask;
		break;
#endif
	case MSR_IA32_SYSENTER_CS:
		msr_info->data = svm->vmcb01.ptr->save.sysenter_cs;
		break;
	case MSR_IA32_SYSENTER_EIP:
		msr_info->data = (u32)svm->vmcb01.ptr->save.sysenter_eip;
		if (guest_cpuid_is_intel_compatible(vcpu))
			msr_info->data |= (u64)svm->sysenter_eip_hi << 32;
		break;
	case MSR_IA32_SYSENTER_ESP:
		msr_info->data = svm->vmcb01.ptr->save.sysenter_esp;
		if (guest_cpuid_is_intel_compatible(vcpu))
			msr_info->data |= (u64)svm->sysenter_esp_hi << 32;
		break;
	case MSR_TSC_AUX:
		msr_info->data = svm->tsc_aux;
		break;
	case MSR_IA32_DEBUGCTLMSR:
		msr_info->data = svm_get_lbr_vmcb(svm)->save.dbgctl;
		break;
	case MSR_IA32_LASTBRANCHFROMIP:
		msr_info->data = svm_get_lbr_vmcb(svm)->save.br_from;
		break;
	case MSR_IA32_LASTBRANCHTOIP:
		msr_info->data = svm_get_lbr_vmcb(svm)->save.br_to;
		break;
	case MSR_IA32_LASTINTFROMIP:
		msr_info->data = svm_get_lbr_vmcb(svm)->save.last_excp_from;
		break;
	case MSR_IA32_LASTINTTOIP:
		msr_info->data = svm_get_lbr_vmcb(svm)->save.last_excp_to;
		break;
	case MSR_VM_HSAVE_PA:
		msr_info->data = svm->nested.hsave_msr;
		break;
	case MSR_VM_CR:
		msr_info->data = svm->nested.vm_cr_msr;
		break;
	case MSR_IA32_SPEC_CTRL:
		if (!msr_info->host_initiated &&
		    !guest_has_spec_ctrl_msr(vcpu))
			return 1;

		if (boot_cpu_has(X86_FEATURE_V_SPEC_CTRL))
			msr_info->data = svm->vmcb->save.spec_ctrl;
		else
			msr_info->data = svm->spec_ctrl;
		break;
	case MSR_AMD64_VIRT_SPEC_CTRL:
		if (!msr_info->host_initiated &&
		    !guest_cpuid_has(vcpu, X86_FEATURE_VIRT_SSBD))
			return 1;

		msr_info->data = svm->virt_spec_ctrl;
		break;
	case MSR_F15H_IC_CFG: {

		int family, model;

		family = guest_cpuid_family(vcpu);
		model  = guest_cpuid_model(vcpu);

		if (family < 0 || model < 0)
			return kvm_get_msr_common(vcpu, msr_info);

		msr_info->data = 0;

		if (family == 0x15 &&
		    (model >= 0x2 && model < 0x20))
			msr_info->data = 0x1E;
		}
		break;
	case MSR_AMD64_DE_CFG:
		msr_info->data = svm->msr_decfg;
		break;
	default:
		return kvm_get_msr_common(vcpu, msr_info);
	}
	return 0;
}

static int svm_complete_emulated_msr(struct kvm_vcpu *vcpu, int err)
{
	struct vcpu_svm *svm = to_svm(vcpu);
	if (!err || !sev_es_guest(vcpu->kvm) || WARN_ON_ONCE(!svm->sev_es.ghcb))
		return kvm_complete_insn_gp(vcpu, err);

	ghcb_set_sw_exit_info_1(svm->sev_es.ghcb, 1);
	ghcb_set_sw_exit_info_2(svm->sev_es.ghcb,
				X86_TRAP_GP |
				SVM_EVTINJ_TYPE_EXEPT |
				SVM_EVTINJ_VALID);
	return 1;
}

static int svm_set_vm_cr(struct kvm_vcpu *vcpu, u64 data)
{
	struct vcpu_svm *svm = to_svm(vcpu);
	int svm_dis, chg_mask;

	if (data & ~SVM_VM_CR_VALID_MASK)
		return 1;

	chg_mask = SVM_VM_CR_VALID_MASK;

	if (svm->nested.vm_cr_msr & SVM_VM_CR_SVM_DIS_MASK)
		chg_mask &= ~(SVM_VM_CR_SVM_LOCK_MASK | SVM_VM_CR_SVM_DIS_MASK);

	svm->nested.vm_cr_msr &= ~chg_mask;
	svm->nested.vm_cr_msr |= (data & chg_mask);

	svm_dis = svm->nested.vm_cr_msr & SVM_VM_CR_SVM_DIS_MASK;

	/* check for svm_disable while efer.svme is set */
	if (svm_dis && (vcpu->arch.efer & EFER_SVME))
		return 1;

	return 0;
}

static int svm_set_msr(struct kvm_vcpu *vcpu, struct msr_data *msr)
{
	struct vcpu_svm *svm = to_svm(vcpu);
	int ret = 0;

	u32 ecx = msr->index;
	u64 data = msr->data;

	if (sev_es_prevent_msr_access(vcpu, msr))
		return vcpu->kvm->arch.has_protected_state ? -EINVAL : 0;

	switch (ecx) {
	case MSR_AMD64_TSC_RATIO:

		if (!guest_can_use(vcpu, X86_FEATURE_TSCRATEMSR)) {

			if (!msr->host_initiated)
				return 1;
			/*
			 * In case TSC scaling is not enabled, always
			 * leave this MSR at the default value.
			 *
			 * Due to bug in qemu 6.2.0, it would try to set
			 * this msr to 0 if tsc scaling is not enabled.
			 * Ignore this value as well.
			 */
			if (data != 0 && data != svm->tsc_ratio_msr)
				return 1;
			break;
		}

		if (data & SVM_TSC_RATIO_RSVD)
			return 1;

		svm->tsc_ratio_msr = data;

		if (guest_can_use(vcpu, X86_FEATURE_TSCRATEMSR) &&
		    is_guest_mode(vcpu))
			nested_svm_update_tsc_ratio_msr(vcpu);

		break;
	case MSR_IA32_CR_PAT:
		ret = kvm_set_msr_common(vcpu, msr);
		if (ret)
			break;

		svm->vmcb01.ptr->save.g_pat = data;
		if (is_guest_mode(vcpu))
			nested_vmcb02_compute_g_pat(svm);
		vmcb_mark_dirty(svm->vmcb, VMCB_NPT);
		break;
	case MSR_IA32_SPEC_CTRL:
		if (!msr->host_initiated &&
		    !guest_has_spec_ctrl_msr(vcpu))
			return 1;

		if (kvm_spec_ctrl_test_value(data))
			return 1;

		if (boot_cpu_has(X86_FEATURE_V_SPEC_CTRL))
			svm->vmcb->save.spec_ctrl = data;
		else
			svm->spec_ctrl = data;
		if (!data)
			break;

		/*
		 * For non-nested:
		 * When it's written (to non-zero) for the first time, pass
		 * it through.
		 *
		 * For nested:
		 * The handling of the MSR bitmap for L2 guests is done in
		 * nested_svm_vmrun_msrpm.
		 * We update the L1 MSR bit as well since it will end up
		 * touching the MSR anyway now.
		 */
		set_msr_interception(vcpu, svm->msrpm, MSR_IA32_SPEC_CTRL, 1, 1);
		break;
	case MSR_AMD64_VIRT_SPEC_CTRL:
		if (!msr->host_initiated &&
		    !guest_cpuid_has(vcpu, X86_FEATURE_VIRT_SSBD))
			return 1;

		if (data & ~SPEC_CTRL_SSBD)
			return 1;

		svm->virt_spec_ctrl = data;
		break;
	case MSR_STAR:
		svm->vmcb01.ptr->save.star = data;
		break;
#ifdef CONFIG_X86_64
	case MSR_LSTAR:
		svm->vmcb01.ptr->save.lstar = data;
		break;
	case MSR_CSTAR:
		svm->vmcb01.ptr->save.cstar = data;
		break;
	case MSR_GS_BASE:
		svm->vmcb01.ptr->save.gs.base = data;
		break;
	case MSR_FS_BASE:
		svm->vmcb01.ptr->save.fs.base = data;
		break;
	case MSR_KERNEL_GS_BASE:
		svm->vmcb01.ptr->save.kernel_gs_base = data;
		break;
	case MSR_SYSCALL_MASK:
		svm->vmcb01.ptr->save.sfmask = data;
		break;
#endif
	case MSR_IA32_SYSENTER_CS:
		svm->vmcb01.ptr->save.sysenter_cs = data;
		break;
	case MSR_IA32_SYSENTER_EIP:
		svm->vmcb01.ptr->save.sysenter_eip = (u32)data;
		/*
		 * We only intercept the MSR_IA32_SYSENTER_{EIP|ESP} msrs
		 * when we spoof an Intel vendor ID (for cross vendor migration).
		 * In this case we use this intercept to track the high
		 * 32 bit part of these msrs to support Intel's
		 * implementation of SYSENTER/SYSEXIT.
		 */
		svm->sysenter_eip_hi = guest_cpuid_is_intel_compatible(vcpu) ? (data >> 32) : 0;
		break;
	case MSR_IA32_SYSENTER_ESP:
		svm->vmcb01.ptr->save.sysenter_esp = (u32)data;
		svm->sysenter_esp_hi = guest_cpuid_is_intel_compatible(vcpu) ? (data >> 32) : 0;
		break;
	case MSR_TSC_AUX:
		/*
		 * TSC_AUX is always virtualized for SEV-ES guests when the
		 * feature is available. The user return MSR support is not
		 * required in this case because TSC_AUX is restored on #VMEXIT
		 * from the host save area (which has been initialized in
<<<<<<< HEAD
		 * svm_hardware_enable()).
=======
		 * svm_enable_virtualization_cpu()).
>>>>>>> 2d5404ca
		 */
		if (boot_cpu_has(X86_FEATURE_V_TSC_AUX) && sev_es_guest(vcpu->kvm))
			break;

		/*
		 * TSC_AUX is usually changed only during boot and never read
		 * directly.  Intercept TSC_AUX instead of exposing it to the
		 * guest via direct_access_msrs, and switch it via user return.
		 */
		preempt_disable();
		ret = kvm_set_user_return_msr(tsc_aux_uret_slot, data, -1ull);
		preempt_enable();
		if (ret)
			break;

		svm->tsc_aux = data;
		break;
	case MSR_IA32_DEBUGCTLMSR:
		if (!lbrv) {
			kvm_pr_unimpl_wrmsr(vcpu, ecx, data);
			break;
		}
		if (data & DEBUGCTL_RESERVED_BITS)
			return 1;

		svm_get_lbr_vmcb(svm)->save.dbgctl = data;
		svm_update_lbrv(vcpu);
		break;
	case MSR_VM_HSAVE_PA:
		/*
		 * Old kernels did not validate the value written to
		 * MSR_VM_HSAVE_PA.  Allow KVM_SET_MSR to set an invalid
		 * value to allow live migrating buggy or malicious guests
		 * originating from those kernels.
		 */
		if (!msr->host_initiated && !page_address_valid(vcpu, data))
			return 1;

		svm->nested.hsave_msr = data & PAGE_MASK;
		break;
	case MSR_VM_CR:
		return svm_set_vm_cr(vcpu, data);
	case MSR_VM_IGNNE:
		kvm_pr_unimpl_wrmsr(vcpu, ecx, data);
		break;
	case MSR_AMD64_DE_CFG: {
		u64 supported_de_cfg;

		if (svm_get_feature_msr(ecx, &supported_de_cfg))
			return 1;

		if (data & ~supported_de_cfg)
			return 1;

		/*
		 * Don't let the guest change the host-programmed value.  The
		 * MSR is very model specific, i.e. contains multiple bits that
		 * are completely unknown to KVM, and the one bit known to KVM
		 * is simply a reflection of hardware capabilities.
		 */
		if (!msr->host_initiated && data != svm->msr_decfg)
			return 1;

		svm->msr_decfg = data;
		break;
	}
	default:
		return kvm_set_msr_common(vcpu, msr);
	}
	return ret;
}

static int msr_interception(struct kvm_vcpu *vcpu)
{
	if (to_svm(vcpu)->vmcb->control.exit_info_1)
		return kvm_emulate_wrmsr(vcpu);
	else
		return kvm_emulate_rdmsr(vcpu);
}

static int interrupt_window_interception(struct kvm_vcpu *vcpu)
{
	kvm_make_request(KVM_REQ_EVENT, vcpu);
	svm_clear_vintr(to_svm(vcpu));

	/*
	 * If not running nested, for AVIC, the only reason to end up here is ExtINTs.
	 * In this case AVIC was temporarily disabled for
	 * requesting the IRQ window and we have to re-enable it.
	 *
	 * If running nested, still remove the VM wide AVIC inhibit to
	 * support case in which the interrupt window was requested when the
	 * vCPU was not running nested.

	 * All vCPUs which run still run nested, will remain to have their
	 * AVIC still inhibited due to per-cpu AVIC inhibition.
	 */
	kvm_clear_apicv_inhibit(vcpu->kvm, APICV_INHIBIT_REASON_IRQWIN);

	++vcpu->stat.irq_window_exits;
	return 1;
}

static int pause_interception(struct kvm_vcpu *vcpu)
{
	bool in_kernel;
	/*
	 * CPL is not made available for an SEV-ES guest, therefore
	 * vcpu->arch.preempted_in_kernel can never be true.  Just
	 * set in_kernel to false as well.
	 */
	in_kernel = !sev_es_guest(vcpu->kvm) && svm_get_cpl(vcpu) == 0;

	grow_ple_window(vcpu);

	kvm_vcpu_on_spin(vcpu, in_kernel);
	return kvm_skip_emulated_instruction(vcpu);
}

static int invpcid_interception(struct kvm_vcpu *vcpu)
{
	struct vcpu_svm *svm = to_svm(vcpu);
	unsigned long type;
	gva_t gva;

	if (!guest_cpuid_has(vcpu, X86_FEATURE_INVPCID)) {
		kvm_queue_exception(vcpu, UD_VECTOR);
		return 1;
	}

	/*
	 * For an INVPCID intercept:
	 * EXITINFO1 provides the linear address of the memory operand.
	 * EXITINFO2 provides the contents of the register operand.
	 */
	type = svm->vmcb->control.exit_info_2;
	gva = svm->vmcb->control.exit_info_1;

	return kvm_handle_invpcid(vcpu, type, gva);
}

static int (*const svm_exit_handlers[])(struct kvm_vcpu *vcpu) = {
	[SVM_EXIT_READ_CR0]			= cr_interception,
	[SVM_EXIT_READ_CR3]			= cr_interception,
	[SVM_EXIT_READ_CR4]			= cr_interception,
	[SVM_EXIT_READ_CR8]			= cr_interception,
	[SVM_EXIT_CR0_SEL_WRITE]		= cr_interception,
	[SVM_EXIT_WRITE_CR0]			= cr_interception,
	[SVM_EXIT_WRITE_CR3]			= cr_interception,
	[SVM_EXIT_WRITE_CR4]			= cr_interception,
	[SVM_EXIT_WRITE_CR8]			= cr8_write_interception,
	[SVM_EXIT_READ_DR0]			= dr_interception,
	[SVM_EXIT_READ_DR1]			= dr_interception,
	[SVM_EXIT_READ_DR2]			= dr_interception,
	[SVM_EXIT_READ_DR3]			= dr_interception,
	[SVM_EXIT_READ_DR4]			= dr_interception,
	[SVM_EXIT_READ_DR5]			= dr_interception,
	[SVM_EXIT_READ_DR6]			= dr_interception,
	[SVM_EXIT_READ_DR7]			= dr_interception,
	[SVM_EXIT_WRITE_DR0]			= dr_interception,
	[SVM_EXIT_WRITE_DR1]			= dr_interception,
	[SVM_EXIT_WRITE_DR2]			= dr_interception,
	[SVM_EXIT_WRITE_DR3]			= dr_interception,
	[SVM_EXIT_WRITE_DR4]			= dr_interception,
	[SVM_EXIT_WRITE_DR5]			= dr_interception,
	[SVM_EXIT_WRITE_DR6]			= dr_interception,
	[SVM_EXIT_WRITE_DR7]			= dr_interception,
	[SVM_EXIT_EXCP_BASE + DB_VECTOR]	= db_interception,
	[SVM_EXIT_EXCP_BASE + BP_VECTOR]	= bp_interception,
	[SVM_EXIT_EXCP_BASE + UD_VECTOR]	= ud_interception,
	[SVM_EXIT_EXCP_BASE + PF_VECTOR]	= pf_interception,
	[SVM_EXIT_EXCP_BASE + MC_VECTOR]	= mc_interception,
	[SVM_EXIT_EXCP_BASE + AC_VECTOR]	= ac_interception,
	[SVM_EXIT_EXCP_BASE + GP_VECTOR]	= gp_interception,
	[SVM_EXIT_INTR]				= intr_interception,
	[SVM_EXIT_NMI]				= nmi_interception,
	[SVM_EXIT_SMI]				= smi_interception,
	[SVM_EXIT_VINTR]			= interrupt_window_interception,
	[SVM_EXIT_RDPMC]			= kvm_emulate_rdpmc,
	[SVM_EXIT_CPUID]			= kvm_emulate_cpuid,
	[SVM_EXIT_IRET]                         = iret_interception,
	[SVM_EXIT_INVD]                         = kvm_emulate_invd,
	[SVM_EXIT_PAUSE]			= pause_interception,
	[SVM_EXIT_HLT]				= kvm_emulate_halt,
	[SVM_EXIT_INVLPG]			= invlpg_interception,
	[SVM_EXIT_INVLPGA]			= invlpga_interception,
	[SVM_EXIT_IOIO]				= io_interception,
	[SVM_EXIT_MSR]				= msr_interception,
	[SVM_EXIT_TASK_SWITCH]			= task_switch_interception,
	[SVM_EXIT_SHUTDOWN]			= shutdown_interception,
	[SVM_EXIT_VMRUN]			= vmrun_interception,
	[SVM_EXIT_VMMCALL]			= kvm_emulate_hypercall,
	[SVM_EXIT_VMLOAD]			= vmload_interception,
	[SVM_EXIT_VMSAVE]			= vmsave_interception,
	[SVM_EXIT_STGI]				= stgi_interception,
	[SVM_EXIT_CLGI]				= clgi_interception,
	[SVM_EXIT_SKINIT]			= skinit_interception,
	[SVM_EXIT_RDTSCP]			= kvm_handle_invalid_op,
	[SVM_EXIT_WBINVD]                       = kvm_emulate_wbinvd,
	[SVM_EXIT_MONITOR]			= kvm_emulate_monitor,
	[SVM_EXIT_MWAIT]			= kvm_emulate_mwait,
	[SVM_EXIT_XSETBV]			= kvm_emulate_xsetbv,
	[SVM_EXIT_RDPRU]			= kvm_handle_invalid_op,
	[SVM_EXIT_EFER_WRITE_TRAP]		= efer_trap,
	[SVM_EXIT_CR0_WRITE_TRAP]		= cr_trap,
	[SVM_EXIT_CR4_WRITE_TRAP]		= cr_trap,
	[SVM_EXIT_CR8_WRITE_TRAP]		= cr_trap,
	[SVM_EXIT_INVPCID]                      = invpcid_interception,
	[SVM_EXIT_NPF]				= npf_interception,
	[SVM_EXIT_RSM]                          = rsm_interception,
	[SVM_EXIT_AVIC_INCOMPLETE_IPI]		= avic_incomplete_ipi_interception,
	[SVM_EXIT_AVIC_UNACCELERATED_ACCESS]	= avic_unaccelerated_access_interception,
#ifdef CONFIG_KVM_AMD_SEV
	[SVM_EXIT_VMGEXIT]			= sev_handle_vmgexit,
#endif
};

static void dump_vmcb(struct kvm_vcpu *vcpu)
{
	struct vcpu_svm *svm = to_svm(vcpu);
	struct vmcb_control_area *control = &svm->vmcb->control;
	struct vmcb_save_area *save = &svm->vmcb->save;
	struct vmcb_save_area *save01 = &svm->vmcb01.ptr->save;

	if (!dump_invalid_vmcb) {
		pr_warn_ratelimited("set kvm_amd.dump_invalid_vmcb=1 to dump internal KVM state.\n");
		return;
	}

	pr_err("VMCB %p, last attempted VMRUN on CPU %d\n",
	       svm->current_vmcb->ptr, vcpu->arch.last_vmentry_cpu);
	pr_err("VMCB Control Area:\n");
	pr_err("%-20s%04x\n", "cr_read:", control->intercepts[INTERCEPT_CR] & 0xffff);
	pr_err("%-20s%04x\n", "cr_write:", control->intercepts[INTERCEPT_CR] >> 16);
	pr_err("%-20s%04x\n", "dr_read:", control->intercepts[INTERCEPT_DR] & 0xffff);
	pr_err("%-20s%04x\n", "dr_write:", control->intercepts[INTERCEPT_DR] >> 16);
	pr_err("%-20s%08x\n", "exceptions:", control->intercepts[INTERCEPT_EXCEPTION]);
	pr_err("%-20s%08x %08x\n", "intercepts:",
              control->intercepts[INTERCEPT_WORD3],
	       control->intercepts[INTERCEPT_WORD4]);
	pr_err("%-20s%d\n", "pause filter count:", control->pause_filter_count);
	pr_err("%-20s%d\n", "pause filter threshold:",
	       control->pause_filter_thresh);
	pr_err("%-20s%016llx\n", "iopm_base_pa:", control->iopm_base_pa);
	pr_err("%-20s%016llx\n", "msrpm_base_pa:", control->msrpm_base_pa);
	pr_err("%-20s%016llx\n", "tsc_offset:", control->tsc_offset);
	pr_err("%-20s%d\n", "asid:", control->asid);
	pr_err("%-20s%d\n", "tlb_ctl:", control->tlb_ctl);
	pr_err("%-20s%08x\n", "int_ctl:", control->int_ctl);
	pr_err("%-20s%08x\n", "int_vector:", control->int_vector);
	pr_err("%-20s%08x\n", "int_state:", control->int_state);
	pr_err("%-20s%08x\n", "exit_code:", control->exit_code);
	pr_err("%-20s%016llx\n", "exit_info1:", control->exit_info_1);
	pr_err("%-20s%016llx\n", "exit_info2:", control->exit_info_2);
	pr_err("%-20s%08x\n", "exit_int_info:", control->exit_int_info);
	pr_err("%-20s%08x\n", "exit_int_info_err:", control->exit_int_info_err);
	pr_err("%-20s%lld\n", "nested_ctl:", control->nested_ctl);
	pr_err("%-20s%016llx\n", "nested_cr3:", control->nested_cr3);
	pr_err("%-20s%016llx\n", "avic_vapic_bar:", control->avic_vapic_bar);
	pr_err("%-20s%016llx\n", "ghcb:", control->ghcb_gpa);
	pr_err("%-20s%08x\n", "event_inj:", control->event_inj);
	pr_err("%-20s%08x\n", "event_inj_err:", control->event_inj_err);
	pr_err("%-20s%lld\n", "virt_ext:", control->virt_ext);
	pr_err("%-20s%016llx\n", "next_rip:", control->next_rip);
	pr_err("%-20s%016llx\n", "avic_backing_page:", control->avic_backing_page);
	pr_err("%-20s%016llx\n", "avic_logical_id:", control->avic_logical_id);
	pr_err("%-20s%016llx\n", "avic_physical_id:", control->avic_physical_id);
	pr_err("%-20s%016llx\n", "vmsa_pa:", control->vmsa_pa);
	pr_err("VMCB State Save Area:\n");
	pr_err("%-5s s: %04x a: %04x l: %08x b: %016llx\n",
	       "es:",
	       save->es.selector, save->es.attrib,
	       save->es.limit, save->es.base);
	pr_err("%-5s s: %04x a: %04x l: %08x b: %016llx\n",
	       "cs:",
	       save->cs.selector, save->cs.attrib,
	       save->cs.limit, save->cs.base);
	pr_err("%-5s s: %04x a: %04x l: %08x b: %016llx\n",
	       "ss:",
	       save->ss.selector, save->ss.attrib,
	       save->ss.limit, save->ss.base);
	pr_err("%-5s s: %04x a: %04x l: %08x b: %016llx\n",
	       "ds:",
	       save->ds.selector, save->ds.attrib,
	       save->ds.limit, save->ds.base);
	pr_err("%-5s s: %04x a: %04x l: %08x b: %016llx\n",
	       "fs:",
	       save01->fs.selector, save01->fs.attrib,
	       save01->fs.limit, save01->fs.base);
	pr_err("%-5s s: %04x a: %04x l: %08x b: %016llx\n",
	       "gs:",
	       save01->gs.selector, save01->gs.attrib,
	       save01->gs.limit, save01->gs.base);
	pr_err("%-5s s: %04x a: %04x l: %08x b: %016llx\n",
	       "gdtr:",
	       save->gdtr.selector, save->gdtr.attrib,
	       save->gdtr.limit, save->gdtr.base);
	pr_err("%-5s s: %04x a: %04x l: %08x b: %016llx\n",
	       "ldtr:",
	       save01->ldtr.selector, save01->ldtr.attrib,
	       save01->ldtr.limit, save01->ldtr.base);
	pr_err("%-5s s: %04x a: %04x l: %08x b: %016llx\n",
	       "idtr:",
	       save->idtr.selector, save->idtr.attrib,
	       save->idtr.limit, save->idtr.base);
	pr_err("%-5s s: %04x a: %04x l: %08x b: %016llx\n",
	       "tr:",
	       save01->tr.selector, save01->tr.attrib,
	       save01->tr.limit, save01->tr.base);
	pr_err("vmpl: %d   cpl:  %d               efer:          %016llx\n",
	       save->vmpl, save->cpl, save->efer);
	pr_err("%-15s %016llx %-13s %016llx\n",
	       "cr0:", save->cr0, "cr2:", save->cr2);
	pr_err("%-15s %016llx %-13s %016llx\n",
	       "cr3:", save->cr3, "cr4:", save->cr4);
	pr_err("%-15s %016llx %-13s %016llx\n",
	       "dr6:", save->dr6, "dr7:", save->dr7);
	pr_err("%-15s %016llx %-13s %016llx\n",
	       "rip:", save->rip, "rflags:", save->rflags);
	pr_err("%-15s %016llx %-13s %016llx\n",
	       "rsp:", save->rsp, "rax:", save->rax);
	pr_err("%-15s %016llx %-13s %016llx\n",
	       "star:", save01->star, "lstar:", save01->lstar);
	pr_err("%-15s %016llx %-13s %016llx\n",
	       "cstar:", save01->cstar, "sfmask:", save01->sfmask);
	pr_err("%-15s %016llx %-13s %016llx\n",
	       "kernel_gs_base:", save01->kernel_gs_base,
	       "sysenter_cs:", save01->sysenter_cs);
	pr_err("%-15s %016llx %-13s %016llx\n",
	       "sysenter_esp:", save01->sysenter_esp,
	       "sysenter_eip:", save01->sysenter_eip);
	pr_err("%-15s %016llx %-13s %016llx\n",
	       "gpat:", save->g_pat, "dbgctl:", save->dbgctl);
	pr_err("%-15s %016llx %-13s %016llx\n",
	       "br_from:", save->br_from, "br_to:", save->br_to);
	pr_err("%-15s %016llx %-13s %016llx\n",
	       "excp_from:", save->last_excp_from,
	       "excp_to:", save->last_excp_to);
}

static bool svm_check_exit_valid(u64 exit_code)
{
	return (exit_code < ARRAY_SIZE(svm_exit_handlers) &&
		svm_exit_handlers[exit_code]);
}

static int svm_handle_invalid_exit(struct kvm_vcpu *vcpu, u64 exit_code)
{
	vcpu_unimpl(vcpu, "svm: unexpected exit reason 0x%llx\n", exit_code);
	dump_vmcb(vcpu);
	vcpu->run->exit_reason = KVM_EXIT_INTERNAL_ERROR;
	vcpu->run->internal.suberror = KVM_INTERNAL_ERROR_UNEXPECTED_EXIT_REASON;
	vcpu->run->internal.ndata = 2;
	vcpu->run->internal.data[0] = exit_code;
	vcpu->run->internal.data[1] = vcpu->arch.last_vmentry_cpu;
	return 0;
}

int svm_invoke_exit_handler(struct kvm_vcpu *vcpu, u64 exit_code)
{
	if (!svm_check_exit_valid(exit_code))
		return svm_handle_invalid_exit(vcpu, exit_code);

#ifdef CONFIG_MITIGATION_RETPOLINE
	if (exit_code == SVM_EXIT_MSR)
		return msr_interception(vcpu);
	else if (exit_code == SVM_EXIT_VINTR)
		return interrupt_window_interception(vcpu);
	else if (exit_code == SVM_EXIT_INTR)
		return intr_interception(vcpu);
	else if (exit_code == SVM_EXIT_HLT)
		return kvm_emulate_halt(vcpu);
	else if (exit_code == SVM_EXIT_NPF)
		return npf_interception(vcpu);
#endif
	return svm_exit_handlers[exit_code](vcpu);
}

static void svm_get_exit_info(struct kvm_vcpu *vcpu, u32 *reason,
			      u64 *info1, u64 *info2,
			      u32 *intr_info, u32 *error_code)
{
	struct vmcb_control_area *control = &to_svm(vcpu)->vmcb->control;

	*reason = control->exit_code;
	*info1 = control->exit_info_1;
	*info2 = control->exit_info_2;
	*intr_info = control->exit_int_info;
	if ((*intr_info & SVM_EXITINTINFO_VALID) &&
	    (*intr_info & SVM_EXITINTINFO_VALID_ERR))
		*error_code = control->exit_int_info_err;
	else
		*error_code = 0;
}

static int svm_handle_exit(struct kvm_vcpu *vcpu, fastpath_t exit_fastpath)
{
	struct vcpu_svm *svm = to_svm(vcpu);
	struct kvm_run *kvm_run = vcpu->run;
	u32 exit_code = svm->vmcb->control.exit_code;

	/* SEV-ES guests must use the CR write traps to track CR registers. */
	if (!sev_es_guest(vcpu->kvm)) {
		if (!svm_is_intercept(svm, INTERCEPT_CR0_WRITE))
			vcpu->arch.cr0 = svm->vmcb->save.cr0;
		if (npt_enabled)
			vcpu->arch.cr3 = svm->vmcb->save.cr3;
	}

	if (is_guest_mode(vcpu)) {
		int vmexit;

		trace_kvm_nested_vmexit(vcpu, KVM_ISA_SVM);

		vmexit = nested_svm_exit_special(svm);

		if (vmexit == NESTED_EXIT_CONTINUE)
			vmexit = nested_svm_exit_handled(svm);

		if (vmexit == NESTED_EXIT_DONE)
			return 1;
	}

	if (svm->vmcb->control.exit_code == SVM_EXIT_ERR) {
		kvm_run->exit_reason = KVM_EXIT_FAIL_ENTRY;
		kvm_run->fail_entry.hardware_entry_failure_reason
			= svm->vmcb->control.exit_code;
		kvm_run->fail_entry.cpu = vcpu->arch.last_vmentry_cpu;
		dump_vmcb(vcpu);
		return 0;
	}

	if (exit_fastpath != EXIT_FASTPATH_NONE)
		return 1;

	return svm_invoke_exit_handler(vcpu, exit_code);
}

static void pre_svm_run(struct kvm_vcpu *vcpu)
{
	struct svm_cpu_data *sd = per_cpu_ptr(&svm_data, vcpu->cpu);
	struct vcpu_svm *svm = to_svm(vcpu);

	/*
	 * If the previous vmrun of the vmcb occurred on a different physical
	 * cpu, then mark the vmcb dirty and assign a new asid.  Hardware's
	 * vmcb clean bits are per logical CPU, as are KVM's asid assignments.
	 */
	if (unlikely(svm->current_vmcb->cpu != vcpu->cpu)) {
		svm->current_vmcb->asid_generation = 0;
		vmcb_mark_all_dirty(svm->vmcb);
		svm->current_vmcb->cpu = vcpu->cpu;
        }

	if (sev_guest(vcpu->kvm))
		return pre_sev_run(svm, vcpu->cpu);

	/* FIXME: handle wraparound of asid_generation */
	if (svm->current_vmcb->asid_generation != sd->asid_generation)
		new_asid(svm, sd);
}

static void svm_inject_nmi(struct kvm_vcpu *vcpu)
{
	struct vcpu_svm *svm = to_svm(vcpu);

	svm->vmcb->control.event_inj = SVM_EVTINJ_VALID | SVM_EVTINJ_TYPE_NMI;

	if (svm->nmi_l1_to_l2)
		return;

	/*
	 * No need to manually track NMI masking when vNMI is enabled, hardware
	 * automatically sets V_NMI_BLOCKING_MASK as appropriate, including the
	 * case where software directly injects an NMI.
	 */
	if (!is_vnmi_enabled(svm)) {
		svm->nmi_masked = true;
		svm_set_iret_intercept(svm);
	}
	++vcpu->stat.nmi_injections;
}

static bool svm_is_vnmi_pending(struct kvm_vcpu *vcpu)
{
	struct vcpu_svm *svm = to_svm(vcpu);

	if (!is_vnmi_enabled(svm))
		return false;

	return !!(svm->vmcb->control.int_ctl & V_NMI_PENDING_MASK);
}

static bool svm_set_vnmi_pending(struct kvm_vcpu *vcpu)
{
	struct vcpu_svm *svm = to_svm(vcpu);

	if (!is_vnmi_enabled(svm))
		return false;

	if (svm->vmcb->control.int_ctl & V_NMI_PENDING_MASK)
		return false;

	svm->vmcb->control.int_ctl |= V_NMI_PENDING_MASK;
	vmcb_mark_dirty(svm->vmcb, VMCB_INTR);

	/*
	 * Because the pending NMI is serviced by hardware, KVM can't know when
	 * the NMI is "injected", but for all intents and purposes, passing the
	 * NMI off to hardware counts as injection.
	 */
	++vcpu->stat.nmi_injections;

	return true;
}

static void svm_inject_irq(struct kvm_vcpu *vcpu, bool reinjected)
{
	struct vcpu_svm *svm = to_svm(vcpu);
	u32 type;

	if (vcpu->arch.interrupt.soft) {
		if (svm_update_soft_interrupt_rip(vcpu))
			return;

		type = SVM_EVTINJ_TYPE_SOFT;
	} else {
		type = SVM_EVTINJ_TYPE_INTR;
	}

	trace_kvm_inj_virq(vcpu->arch.interrupt.nr,
			   vcpu->arch.interrupt.soft, reinjected);
	++vcpu->stat.irq_injections;

	svm->vmcb->control.event_inj = vcpu->arch.interrupt.nr |
				       SVM_EVTINJ_VALID | type;
}

void svm_complete_interrupt_delivery(struct kvm_vcpu *vcpu, int delivery_mode,
				     int trig_mode, int vector)
{
	/*
	 * apic->apicv_active must be read after vcpu->mode.
	 * Pairs with smp_store_release in vcpu_enter_guest.
	 */
	bool in_guest_mode = (smp_load_acquire(&vcpu->mode) == IN_GUEST_MODE);

	/* Note, this is called iff the local APIC is in-kernel. */
	if (!READ_ONCE(vcpu->arch.apic->apicv_active)) {
		/* Process the interrupt via kvm_check_and_inject_events(). */
		kvm_make_request(KVM_REQ_EVENT, vcpu);
		kvm_vcpu_kick(vcpu);
		return;
	}

	trace_kvm_apicv_accept_irq(vcpu->vcpu_id, delivery_mode, trig_mode, vector);
	if (in_guest_mode) {
		/*
		 * Signal the doorbell to tell hardware to inject the IRQ.  If
		 * the vCPU exits the guest before the doorbell chimes, hardware
		 * will automatically process AVIC interrupts at the next VMRUN.
		 */
		avic_ring_doorbell(vcpu);
	} else {
		/*
		 * Wake the vCPU if it was blocking.  KVM will then detect the
		 * pending IRQ when checking if the vCPU has a wake event.
		 */
		kvm_vcpu_wake_up(vcpu);
	}
}

static void svm_deliver_interrupt(struct kvm_lapic *apic,  int delivery_mode,
				  int trig_mode, int vector)
{
	kvm_lapic_set_irr(vector, apic);

	/*
	 * Pairs with the smp_mb_*() after setting vcpu->guest_mode in
	 * vcpu_enter_guest() to ensure the write to the vIRR is ordered before
	 * the read of guest_mode.  This guarantees that either VMRUN will see
	 * and process the new vIRR entry, or that svm_complete_interrupt_delivery
	 * will signal the doorbell if the CPU has already entered the guest.
	 */
	smp_mb__after_atomic();
	svm_complete_interrupt_delivery(apic->vcpu, delivery_mode, trig_mode, vector);
}

static void svm_update_cr8_intercept(struct kvm_vcpu *vcpu, int tpr, int irr)
{
	struct vcpu_svm *svm = to_svm(vcpu);

	/*
	 * SEV-ES guests must always keep the CR intercepts cleared. CR
	 * tracking is done using the CR write traps.
	 */
	if (sev_es_guest(vcpu->kvm))
		return;

	if (nested_svm_virtualize_tpr(vcpu))
		return;

	svm_clr_intercept(svm, INTERCEPT_CR8_WRITE);

	if (irr == -1)
		return;

	if (tpr >= irr)
		svm_set_intercept(svm, INTERCEPT_CR8_WRITE);
}

static bool svm_get_nmi_mask(struct kvm_vcpu *vcpu)
{
	struct vcpu_svm *svm = to_svm(vcpu);

	if (is_vnmi_enabled(svm))
		return svm->vmcb->control.int_ctl & V_NMI_BLOCKING_MASK;
	else
		return svm->nmi_masked;
}

static void svm_set_nmi_mask(struct kvm_vcpu *vcpu, bool masked)
{
	struct vcpu_svm *svm = to_svm(vcpu);

	if (is_vnmi_enabled(svm)) {
		if (masked)
			svm->vmcb->control.int_ctl |= V_NMI_BLOCKING_MASK;
		else
			svm->vmcb->control.int_ctl &= ~V_NMI_BLOCKING_MASK;

	} else {
		svm->nmi_masked = masked;
		if (masked)
			svm_set_iret_intercept(svm);
		else
			svm_clr_iret_intercept(svm);
	}
}

bool svm_nmi_blocked(struct kvm_vcpu *vcpu)
{
	struct vcpu_svm *svm = to_svm(vcpu);
	struct vmcb *vmcb = svm->vmcb;

	if (!gif_set(svm))
		return true;

	if (is_guest_mode(vcpu) && nested_exit_on_nmi(svm))
		return false;

	if (svm_get_nmi_mask(vcpu))
		return true;

	return vmcb->control.int_state & SVM_INTERRUPT_SHADOW_MASK;
}

static int svm_nmi_allowed(struct kvm_vcpu *vcpu, bool for_injection)
{
	struct vcpu_svm *svm = to_svm(vcpu);
	if (svm->nested.nested_run_pending)
		return -EBUSY;

	if (svm_nmi_blocked(vcpu))
		return 0;

	/* An NMI must not be injected into L2 if it's supposed to VM-Exit.  */
	if (for_injection && is_guest_mode(vcpu) && nested_exit_on_nmi(svm))
		return -EBUSY;
	return 1;
}

bool svm_interrupt_blocked(struct kvm_vcpu *vcpu)
{
	struct vcpu_svm *svm = to_svm(vcpu);
	struct vmcb *vmcb = svm->vmcb;

	if (!gif_set(svm))
		return true;

	if (is_guest_mode(vcpu)) {
		/* As long as interrupts are being delivered...  */
		if ((svm->nested.ctl.int_ctl & V_INTR_MASKING_MASK)
		    ? !(svm->vmcb01.ptr->save.rflags & X86_EFLAGS_IF)
		    : !(kvm_get_rflags(vcpu) & X86_EFLAGS_IF))
			return true;

		/* ... vmexits aren't blocked by the interrupt shadow  */
		if (nested_exit_on_intr(svm))
			return false;
	} else {
		if (!svm_get_if_flag(vcpu))
			return true;
	}

	return (vmcb->control.int_state & SVM_INTERRUPT_SHADOW_MASK);
}

static int svm_interrupt_allowed(struct kvm_vcpu *vcpu, bool for_injection)
{
	struct vcpu_svm *svm = to_svm(vcpu);

	if (svm->nested.nested_run_pending)
		return -EBUSY;

	if (svm_interrupt_blocked(vcpu))
		return 0;

	/*
	 * An IRQ must not be injected into L2 if it's supposed to VM-Exit,
	 * e.g. if the IRQ arrived asynchronously after checking nested events.
	 */
	if (for_injection && is_guest_mode(vcpu) && nested_exit_on_intr(svm))
		return -EBUSY;

	return 1;
}

static void svm_enable_irq_window(struct kvm_vcpu *vcpu)
{
	struct vcpu_svm *svm = to_svm(vcpu);

	/*
	 * In case GIF=0 we can't rely on the CPU to tell us when GIF becomes
	 * 1, because that's a separate STGI/VMRUN intercept.  The next time we
	 * get that intercept, this function will be called again though and
	 * we'll get the vintr intercept. However, if the vGIF feature is
	 * enabled, the STGI interception will not occur. Enable the irq
	 * window under the assumption that the hardware will set the GIF.
	 */
	if (vgif || gif_set(svm)) {
		/*
		 * IRQ window is not needed when AVIC is enabled,
		 * unless we have pending ExtINT since it cannot be injected
		 * via AVIC. In such case, KVM needs to temporarily disable AVIC,
		 * and fallback to injecting IRQ via V_IRQ.
		 *
		 * If running nested, AVIC is already locally inhibited
		 * on this vCPU, therefore there is no need to request
		 * the VM wide AVIC inhibition.
		 */
		if (!is_guest_mode(vcpu))
			kvm_set_apicv_inhibit(vcpu->kvm, APICV_INHIBIT_REASON_IRQWIN);

		svm_set_vintr(svm);
	}
}

static void svm_enable_nmi_window(struct kvm_vcpu *vcpu)
{
	struct vcpu_svm *svm = to_svm(vcpu);

	/*
	 * If NMIs are outright masked, i.e. the vCPU is already handling an
	 * NMI, and KVM has not yet intercepted an IRET, then there is nothing
	 * more to do at this time as KVM has already enabled IRET intercepts.
	 * If KVM has already intercepted IRET, then single-step over the IRET,
	 * as NMIs aren't architecturally unmasked until the IRET completes.
	 *
	 * If vNMI is enabled, KVM should never request an NMI window if NMIs
	 * are masked, as KVM allows at most one to-be-injected NMI and one
	 * pending NMI.  If two NMIs arrive simultaneously, KVM will inject one
	 * NMI and set V_NMI_PENDING for the other, but if and only if NMIs are
	 * unmasked.  KVM _will_ request an NMI window in some situations, e.g.
	 * if the vCPU is in an STI shadow or if GIF=0, KVM can't immediately
	 * inject the NMI.  In those situations, KVM needs to single-step over
	 * the STI shadow or intercept STGI.
	 */
	if (svm_get_nmi_mask(vcpu)) {
		WARN_ON_ONCE(is_vnmi_enabled(svm));

		if (!svm->awaiting_iret_completion)
			return; /* IRET will cause a vm exit */
	}

	/*
	 * SEV-ES guests are responsible for signaling when a vCPU is ready to
	 * receive a new NMI, as SEV-ES guests can't be single-stepped, i.e.
	 * KVM can't intercept and single-step IRET to detect when NMIs are
	 * unblocked (architecturally speaking).  See SVM_VMGEXIT_NMI_COMPLETE.
	 *
	 * Note, GIF is guaranteed to be '1' for SEV-ES guests as hardware
	 * ignores SEV-ES guest writes to EFER.SVME *and* CLGI/STGI are not
	 * supported NAEs in the GHCB protocol.
	 */
	if (sev_es_guest(vcpu->kvm))
		return;

	if (!gif_set(svm)) {
		if (vgif)
			svm_set_intercept(svm, INTERCEPT_STGI);
		return; /* STGI will cause a vm exit */
	}

	/*
	 * Something prevents NMI from been injected. Single step over possible
	 * problem (IRET or exception injection or interrupt shadow)
	 */
	svm->nmi_singlestep_guest_rflags = svm_get_rflags(vcpu);
	svm->nmi_singlestep = true;
	svm->vmcb->save.rflags |= (X86_EFLAGS_TF | X86_EFLAGS_RF);
}

static void svm_flush_tlb_asid(struct kvm_vcpu *vcpu)
{
	struct vcpu_svm *svm = to_svm(vcpu);

	/*
	 * Unlike VMX, SVM doesn't provide a way to flush only NPT TLB entries.
	 * A TLB flush for the current ASID flushes both "host" and "guest" TLB
	 * entries, and thus is a superset of Hyper-V's fine grained flushing.
	 */
	kvm_hv_vcpu_purge_flush_tlb(vcpu);

	/*
	 * Flush only the current ASID even if the TLB flush was invoked via
	 * kvm_flush_remote_tlbs().  Although flushing remote TLBs requires all
	 * ASIDs to be flushed, KVM uses a single ASID for L1 and L2, and
	 * unconditionally does a TLB flush on both nested VM-Enter and nested
	 * VM-Exit (via kvm_mmu_reset_context()).
	 */
	if (static_cpu_has(X86_FEATURE_FLUSHBYASID))
		svm->vmcb->control.tlb_ctl = TLB_CONTROL_FLUSH_ASID;
	else
		svm->current_vmcb->asid_generation--;
}

static void svm_flush_tlb_current(struct kvm_vcpu *vcpu)
{
	hpa_t root_tdp = vcpu->arch.mmu->root.hpa;

	/*
	 * When running on Hyper-V with EnlightenedNptTlb enabled, explicitly
	 * flush the NPT mappings via hypercall as flushing the ASID only
	 * affects virtual to physical mappings, it does not invalidate guest
	 * physical to host physical mappings.
	 */
	if (svm_hv_is_enlightened_tlb_enabled(vcpu) && VALID_PAGE(root_tdp))
		hyperv_flush_guest_mapping(root_tdp);

	svm_flush_tlb_asid(vcpu);
}

static void svm_flush_tlb_all(struct kvm_vcpu *vcpu)
{
	/*
	 * When running on Hyper-V with EnlightenedNptTlb enabled, remote TLB
	 * flushes should be routed to hv_flush_remote_tlbs() without requesting
	 * a "regular" remote flush.  Reaching this point means either there's
	 * a KVM bug or a prior hv_flush_remote_tlbs() call failed, both of
	 * which might be fatal to the guest.  Yell, but try to recover.
	 */
	if (WARN_ON_ONCE(svm_hv_is_enlightened_tlb_enabled(vcpu)))
		hv_flush_remote_tlbs(vcpu->kvm);

	svm_flush_tlb_asid(vcpu);
}

static void svm_flush_tlb_gva(struct kvm_vcpu *vcpu, gva_t gva)
{
	struct vcpu_svm *svm = to_svm(vcpu);

	invlpga(gva, svm->vmcb->control.asid);
}

static inline void sync_cr8_to_lapic(struct kvm_vcpu *vcpu)
{
	struct vcpu_svm *svm = to_svm(vcpu);

	if (nested_svm_virtualize_tpr(vcpu))
		return;

	if (!svm_is_intercept(svm, INTERCEPT_CR8_WRITE)) {
		int cr8 = svm->vmcb->control.int_ctl & V_TPR_MASK;
		kvm_set_cr8(vcpu, cr8);
	}
}

static inline void sync_lapic_to_cr8(struct kvm_vcpu *vcpu)
{
	struct vcpu_svm *svm = to_svm(vcpu);
	u64 cr8;

	if (nested_svm_virtualize_tpr(vcpu) ||
	    kvm_vcpu_apicv_active(vcpu))
		return;

	cr8 = kvm_get_cr8(vcpu);
	svm->vmcb->control.int_ctl &= ~V_TPR_MASK;
	svm->vmcb->control.int_ctl |= cr8 & V_TPR_MASK;
}

static void svm_complete_soft_interrupt(struct kvm_vcpu *vcpu, u8 vector,
					int type)
{
	bool is_exception = (type == SVM_EXITINTINFO_TYPE_EXEPT);
	bool is_soft = (type == SVM_EXITINTINFO_TYPE_SOFT);
	struct vcpu_svm *svm = to_svm(vcpu);

	/*
	 * If NRIPS is enabled, KVM must snapshot the pre-VMRUN next_rip that's
	 * associated with the original soft exception/interrupt.  next_rip is
	 * cleared on all exits that can occur while vectoring an event, so KVM
	 * needs to manually set next_rip for re-injection.  Unlike the !nrips
	 * case below, this needs to be done if and only if KVM is re-injecting
	 * the same event, i.e. if the event is a soft exception/interrupt,
	 * otherwise next_rip is unused on VMRUN.
	 */
	if (nrips && (is_soft || (is_exception && kvm_exception_is_soft(vector))) &&
	    kvm_is_linear_rip(vcpu, svm->soft_int_old_rip + svm->soft_int_csbase))
		svm->vmcb->control.next_rip = svm->soft_int_next_rip;
	/*
	 * If NRIPS isn't enabled, KVM must manually advance RIP prior to
	 * injecting the soft exception/interrupt.  That advancement needs to
	 * be unwound if vectoring didn't complete.  Note, the new event may
	 * not be the injected event, e.g. if KVM injected an INTn, the INTn
	 * hit a #NP in the guest, and the #NP encountered a #PF, the #NP will
	 * be the reported vectored event, but RIP still needs to be unwound.
	 */
	else if (!nrips && (is_soft || is_exception) &&
		 kvm_is_linear_rip(vcpu, svm->soft_int_next_rip + svm->soft_int_csbase))
		kvm_rip_write(vcpu, svm->soft_int_old_rip);
}

static void svm_complete_interrupts(struct kvm_vcpu *vcpu)
{
	struct vcpu_svm *svm = to_svm(vcpu);
	u8 vector;
	int type;
	u32 exitintinfo = svm->vmcb->control.exit_int_info;
	bool nmi_l1_to_l2 = svm->nmi_l1_to_l2;
	bool soft_int_injected = svm->soft_int_injected;

	svm->nmi_l1_to_l2 = false;
	svm->soft_int_injected = false;

	/*
	 * If we've made progress since setting awaiting_iret_completion, we've
	 * executed an IRET and can allow NMI injection.
	 */
	if (svm->awaiting_iret_completion &&
	    kvm_rip_read(vcpu) != svm->nmi_iret_rip) {
		svm->awaiting_iret_completion = false;
		svm->nmi_masked = false;
		kvm_make_request(KVM_REQ_EVENT, vcpu);
	}

	vcpu->arch.nmi_injected = false;
	kvm_clear_exception_queue(vcpu);
	kvm_clear_interrupt_queue(vcpu);

	if (!(exitintinfo & SVM_EXITINTINFO_VALID))
		return;

	kvm_make_request(KVM_REQ_EVENT, vcpu);

	vector = exitintinfo & SVM_EXITINTINFO_VEC_MASK;
	type = exitintinfo & SVM_EXITINTINFO_TYPE_MASK;

	if (soft_int_injected)
		svm_complete_soft_interrupt(vcpu, vector, type);

	switch (type) {
	case SVM_EXITINTINFO_TYPE_NMI:
		vcpu->arch.nmi_injected = true;
		svm->nmi_l1_to_l2 = nmi_l1_to_l2;
		break;
	case SVM_EXITINTINFO_TYPE_EXEPT:
		/*
		 * Never re-inject a #VC exception.
		 */
		if (vector == X86_TRAP_VC)
			break;

		if (exitintinfo & SVM_EXITINTINFO_VALID_ERR) {
			u32 err = svm->vmcb->control.exit_int_info_err;
			kvm_requeue_exception_e(vcpu, vector, err);

		} else
			kvm_requeue_exception(vcpu, vector);
		break;
	case SVM_EXITINTINFO_TYPE_INTR:
		kvm_queue_interrupt(vcpu, vector, false);
		break;
	case SVM_EXITINTINFO_TYPE_SOFT:
		kvm_queue_interrupt(vcpu, vector, true);
		break;
	default:
		break;
	}

}

static void svm_cancel_injection(struct kvm_vcpu *vcpu)
{
	struct vcpu_svm *svm = to_svm(vcpu);
	struct vmcb_control_area *control = &svm->vmcb->control;

	control->exit_int_info = control->event_inj;
	control->exit_int_info_err = control->event_inj_err;
	control->event_inj = 0;
	svm_complete_interrupts(vcpu);
}

static int svm_vcpu_pre_run(struct kvm_vcpu *vcpu)
{
	if (to_kvm_sev_info(vcpu->kvm)->need_init)
		return -EINVAL;

	return 1;
}

static fastpath_t svm_exit_handlers_fastpath(struct kvm_vcpu *vcpu)
{
<<<<<<< HEAD
	if (to_svm(vcpu)->vmcb->control.exit_code == SVM_EXIT_MSR &&
	    to_svm(vcpu)->vmcb->control.exit_info_1)
=======
	struct vcpu_svm *svm = to_svm(vcpu);

	if (is_guest_mode(vcpu))
		return EXIT_FASTPATH_NONE;

	switch (svm->vmcb->control.exit_code) {
	case SVM_EXIT_MSR:
		if (!svm->vmcb->control.exit_info_1)
			break;
>>>>>>> 2d5404ca
		return handle_fastpath_set_msr_irqoff(vcpu);
	case SVM_EXIT_HLT:
		return handle_fastpath_hlt(vcpu);
	default:
		break;
	}

	return EXIT_FASTPATH_NONE;
}

static noinstr void svm_vcpu_enter_exit(struct kvm_vcpu *vcpu, bool spec_ctrl_intercepted)
{
	struct svm_cpu_data *sd = per_cpu_ptr(&svm_data, vcpu->cpu);
	struct vcpu_svm *svm = to_svm(vcpu);

	guest_state_enter_irqoff();

	amd_clear_divider();

	if (sev_es_guest(vcpu->kvm))
		__svm_sev_es_vcpu_run(svm, spec_ctrl_intercepted,
				      sev_es_host_save_area(sd));
	else
		__svm_vcpu_run(svm, spec_ctrl_intercepted);

	guest_state_exit_irqoff();
}

static __no_kcsan fastpath_t svm_vcpu_run(struct kvm_vcpu *vcpu,
					  bool force_immediate_exit)
{
	struct vcpu_svm *svm = to_svm(vcpu);
	bool spec_ctrl_intercepted = msr_write_intercepted(vcpu, MSR_IA32_SPEC_CTRL);

	trace_kvm_entry(vcpu, force_immediate_exit);

	svm->vmcb->save.rax = vcpu->arch.regs[VCPU_REGS_RAX];
	svm->vmcb->save.rsp = vcpu->arch.regs[VCPU_REGS_RSP];
	svm->vmcb->save.rip = vcpu->arch.regs[VCPU_REGS_RIP];

	/*
	 * Disable singlestep if we're injecting an interrupt/exception.
	 * We don't want our modified rflags to be pushed on the stack where
	 * we might not be able to easily reset them if we disabled NMI
	 * singlestep later.
	 */
	if (svm->nmi_singlestep && svm->vmcb->control.event_inj) {
		/*
		 * Event injection happens before external interrupts cause a
		 * vmexit and interrupts are disabled here, so smp_send_reschedule
		 * is enough to force an immediate vmexit.
		 */
		disable_nmi_singlestep(svm);
		force_immediate_exit = true;
	}

	if (force_immediate_exit)
		smp_send_reschedule(vcpu->cpu);

	pre_svm_run(vcpu);

	sync_lapic_to_cr8(vcpu);

	if (unlikely(svm->asid != svm->vmcb->control.asid)) {
		svm->vmcb->control.asid = svm->asid;
		vmcb_mark_dirty(svm->vmcb, VMCB_ASID);
	}
	svm->vmcb->save.cr2 = vcpu->arch.cr2;

	svm_hv_update_vp_id(svm->vmcb, vcpu);

	/*
	 * Run with all-zero DR6 unless needed, so that we can get the exact cause
	 * of a #DB.
	 */
	if (unlikely(vcpu->arch.switch_db_regs & KVM_DEBUGREG_WONT_EXIT))
		svm_set_dr6(svm, vcpu->arch.dr6);
	else
		svm_set_dr6(svm, DR6_ACTIVE_LOW);

	clgi();
	kvm_load_guest_xsave_state(vcpu);

	kvm_wait_lapic_expire(vcpu);

	/*
	 * If this vCPU has touched SPEC_CTRL, restore the guest's value if
	 * it's non-zero. Since vmentry is serialising on affected CPUs, there
	 * is no need to worry about the conditional branch over the wrmsr
	 * being speculatively taken.
	 */
	if (!static_cpu_has(X86_FEATURE_V_SPEC_CTRL))
		x86_spec_ctrl_set_guest(svm->virt_spec_ctrl);

	svm_vcpu_enter_exit(vcpu, spec_ctrl_intercepted);

	if (!static_cpu_has(X86_FEATURE_V_SPEC_CTRL))
		x86_spec_ctrl_restore_host(svm->virt_spec_ctrl);

	if (!sev_es_guest(vcpu->kvm)) {
		vcpu->arch.cr2 = svm->vmcb->save.cr2;
		vcpu->arch.regs[VCPU_REGS_RAX] = svm->vmcb->save.rax;
		vcpu->arch.regs[VCPU_REGS_RSP] = svm->vmcb->save.rsp;
		vcpu->arch.regs[VCPU_REGS_RIP] = svm->vmcb->save.rip;
	}
	vcpu->arch.regs_dirty = 0;

	if (unlikely(svm->vmcb->control.exit_code == SVM_EXIT_NMI))
		kvm_before_interrupt(vcpu, KVM_HANDLING_NMI);

	kvm_load_host_xsave_state(vcpu);
	stgi();

	/* Any pending NMI will happen here */

	if (unlikely(svm->vmcb->control.exit_code == SVM_EXIT_NMI))
		kvm_after_interrupt(vcpu);

	sync_cr8_to_lapic(vcpu);

	svm->next_rip = 0;
	if (is_guest_mode(vcpu)) {
		nested_sync_control_from_vmcb02(svm);

		/* Track VMRUNs that have made past consistency checking */
		if (svm->nested.nested_run_pending &&
		    svm->vmcb->control.exit_code != SVM_EXIT_ERR)
                        ++vcpu->stat.nested_run;

		svm->nested.nested_run_pending = 0;
	}

	svm->vmcb->control.tlb_ctl = TLB_CONTROL_DO_NOTHING;
	vmcb_mark_all_clean(svm->vmcb);

	/* if exit due to PF check for async PF */
	if (svm->vmcb->control.exit_code == SVM_EXIT_EXCP_BASE + PF_VECTOR)
		vcpu->arch.apf.host_apf_flags =
			kvm_read_and_reset_apf_flags();

	vcpu->arch.regs_avail &= ~SVM_REGS_LAZY_LOAD_SET;

	/*
	 * We need to handle MC intercepts here before the vcpu has a chance to
	 * change the physical cpu
	 */
	if (unlikely(svm->vmcb->control.exit_code ==
		     SVM_EXIT_EXCP_BASE + MC_VECTOR))
		svm_handle_mce(vcpu);

	trace_kvm_exit(vcpu, KVM_ISA_SVM);
<<<<<<< HEAD

	svm_complete_interrupts(vcpu);
=======
>>>>>>> 2d5404ca

	svm_complete_interrupts(vcpu);

	return svm_exit_handlers_fastpath(vcpu);
}

static void svm_load_mmu_pgd(struct kvm_vcpu *vcpu, hpa_t root_hpa,
			     int root_level)
{
	struct vcpu_svm *svm = to_svm(vcpu);
	unsigned long cr3;

	if (npt_enabled) {
		svm->vmcb->control.nested_cr3 = __sme_set(root_hpa);
		vmcb_mark_dirty(svm->vmcb, VMCB_NPT);

		hv_track_root_tdp(vcpu, root_hpa);

		cr3 = vcpu->arch.cr3;
	} else if (root_level >= PT64_ROOT_4LEVEL) {
		cr3 = __sme_set(root_hpa) | kvm_get_active_pcid(vcpu);
	} else {
		/* PCID in the guest should be impossible with a 32-bit MMU. */
		WARN_ON_ONCE(kvm_get_active_pcid(vcpu));
		cr3 = root_hpa;
	}

	svm->vmcb->save.cr3 = cr3;
	vmcb_mark_dirty(svm->vmcb, VMCB_CR);
}

static void
svm_patch_hypercall(struct kvm_vcpu *vcpu, unsigned char *hypercall)
{
	/*
	 * Patch in the VMMCALL instruction:
	 */
	hypercall[0] = 0x0f;
	hypercall[1] = 0x01;
	hypercall[2] = 0xd9;
}

/*
 * The kvm parameter can be NULL (module initialization, or invocation before
 * VM creation). Be sure to check the kvm parameter before using it.
 */
static bool svm_has_emulated_msr(struct kvm *kvm, u32 index)
{
	switch (index) {
	case MSR_IA32_MCG_EXT_CTL:
	case KVM_FIRST_EMULATED_VMX_MSR ... KVM_LAST_EMULATED_VMX_MSR:
		return false;
	case MSR_IA32_SMBASE:
		if (!IS_ENABLED(CONFIG_KVM_SMM))
			return false;
		/* SEV-ES guests do not support SMM, so report false */
		if (kvm && sev_es_guest(kvm))
			return false;
		break;
	default:
		break;
	}

	return true;
}

static void svm_vcpu_after_set_cpuid(struct kvm_vcpu *vcpu)
{
	struct vcpu_svm *svm = to_svm(vcpu);

	/*
	 * SVM doesn't provide a way to disable just XSAVES in the guest, KVM
	 * can only disable all variants of by disallowing CR4.OSXSAVE from
	 * being set.  As a result, if the host has XSAVE and XSAVES, and the
	 * guest has XSAVE enabled, the guest can execute XSAVES without
	 * faulting.  Treat XSAVES as enabled in this case regardless of
	 * whether it's advertised to the guest so that KVM context switches
	 * XSS on VM-Enter/VM-Exit.  Failure to do so would effectively give
	 * the guest read/write access to the host's XSS.
	 */
	if (boot_cpu_has(X86_FEATURE_XSAVE) &&
	    boot_cpu_has(X86_FEATURE_XSAVES) &&
	    guest_cpuid_has(vcpu, X86_FEATURE_XSAVE))
		kvm_governed_feature_set(vcpu, X86_FEATURE_XSAVES);

	kvm_governed_feature_check_and_set(vcpu, X86_FEATURE_NRIPS);
	kvm_governed_feature_check_and_set(vcpu, X86_FEATURE_TSCRATEMSR);
	kvm_governed_feature_check_and_set(vcpu, X86_FEATURE_LBRV);

	/*
<<<<<<< HEAD
	 * Intercept VMLOAD if the vCPU mode is Intel in order to emulate that
	 * VMLOAD drops bits 63:32 of SYSENTER (ignoring the fact that exposing
	 * SVM on Intel is bonkers and extremely unlikely to work).
	 */
	if (!guest_cpuid_is_intel(vcpu))
=======
	 * Intercept VMLOAD if the vCPU model is Intel in order to emulate that
	 * VMLOAD drops bits 63:32 of SYSENTER (ignoring the fact that exposing
	 * SVM on Intel is bonkers and extremely unlikely to work).
	 */
	if (!guest_cpuid_is_intel_compatible(vcpu))
>>>>>>> 2d5404ca
		kvm_governed_feature_check_and_set(vcpu, X86_FEATURE_V_VMSAVE_VMLOAD);

	kvm_governed_feature_check_and_set(vcpu, X86_FEATURE_PAUSEFILTER);
	kvm_governed_feature_check_and_set(vcpu, X86_FEATURE_PFTHRESHOLD);
	kvm_governed_feature_check_and_set(vcpu, X86_FEATURE_VGIF);
	kvm_governed_feature_check_and_set(vcpu, X86_FEATURE_VNMI);

	svm_recalc_instruction_intercepts(vcpu, svm);

	if (boot_cpu_has(X86_FEATURE_IBPB))
		set_msr_interception(vcpu, svm->msrpm, MSR_IA32_PRED_CMD, 0,
				     !!guest_has_pred_cmd_msr(vcpu));

	if (boot_cpu_has(X86_FEATURE_FLUSH_L1D))
		set_msr_interception(vcpu, svm->msrpm, MSR_IA32_FLUSH_CMD, 0,
				     !!guest_cpuid_has(vcpu, X86_FEATURE_FLUSH_L1D));

	if (sev_guest(vcpu->kvm))
		sev_vcpu_after_set_cpuid(svm);

	init_vmcb_after_set_cpuid(vcpu);
}

static bool svm_has_wbinvd_exit(void)
{
	return true;
}

#define PRE_EX(exit)  { .exit_code = (exit), \
			.stage = X86_ICPT_PRE_EXCEPT, }
#define POST_EX(exit) { .exit_code = (exit), \
			.stage = X86_ICPT_POST_EXCEPT, }
#define POST_MEM(exit) { .exit_code = (exit), \
			.stage = X86_ICPT_POST_MEMACCESS, }

static const struct __x86_intercept {
	u32 exit_code;
	enum x86_intercept_stage stage;
} x86_intercept_map[] = {
	[x86_intercept_cr_read]		= POST_EX(SVM_EXIT_READ_CR0),
	[x86_intercept_cr_write]	= POST_EX(SVM_EXIT_WRITE_CR0),
	[x86_intercept_clts]		= POST_EX(SVM_EXIT_WRITE_CR0),
	[x86_intercept_lmsw]		= POST_EX(SVM_EXIT_WRITE_CR0),
	[x86_intercept_smsw]		= POST_EX(SVM_EXIT_READ_CR0),
	[x86_intercept_dr_read]		= POST_EX(SVM_EXIT_READ_DR0),
	[x86_intercept_dr_write]	= POST_EX(SVM_EXIT_WRITE_DR0),
	[x86_intercept_sldt]		= POST_EX(SVM_EXIT_LDTR_READ),
	[x86_intercept_str]		= POST_EX(SVM_EXIT_TR_READ),
	[x86_intercept_lldt]		= POST_EX(SVM_EXIT_LDTR_WRITE),
	[x86_intercept_ltr]		= POST_EX(SVM_EXIT_TR_WRITE),
	[x86_intercept_sgdt]		= POST_EX(SVM_EXIT_GDTR_READ),
	[x86_intercept_sidt]		= POST_EX(SVM_EXIT_IDTR_READ),
	[x86_intercept_lgdt]		= POST_EX(SVM_EXIT_GDTR_WRITE),
	[x86_intercept_lidt]		= POST_EX(SVM_EXIT_IDTR_WRITE),
	[x86_intercept_vmrun]		= POST_EX(SVM_EXIT_VMRUN),
	[x86_intercept_vmmcall]		= POST_EX(SVM_EXIT_VMMCALL),
	[x86_intercept_vmload]		= POST_EX(SVM_EXIT_VMLOAD),
	[x86_intercept_vmsave]		= POST_EX(SVM_EXIT_VMSAVE),
	[x86_intercept_stgi]		= POST_EX(SVM_EXIT_STGI),
	[x86_intercept_clgi]		= POST_EX(SVM_EXIT_CLGI),
	[x86_intercept_skinit]		= POST_EX(SVM_EXIT_SKINIT),
	[x86_intercept_invlpga]		= POST_EX(SVM_EXIT_INVLPGA),
	[x86_intercept_rdtscp]		= POST_EX(SVM_EXIT_RDTSCP),
	[x86_intercept_monitor]		= POST_MEM(SVM_EXIT_MONITOR),
	[x86_intercept_mwait]		= POST_EX(SVM_EXIT_MWAIT),
	[x86_intercept_invlpg]		= POST_EX(SVM_EXIT_INVLPG),
	[x86_intercept_invd]		= POST_EX(SVM_EXIT_INVD),
	[x86_intercept_wbinvd]		= POST_EX(SVM_EXIT_WBINVD),
	[x86_intercept_wrmsr]		= POST_EX(SVM_EXIT_MSR),
	[x86_intercept_rdtsc]		= POST_EX(SVM_EXIT_RDTSC),
	[x86_intercept_rdmsr]		= POST_EX(SVM_EXIT_MSR),
	[x86_intercept_rdpmc]		= POST_EX(SVM_EXIT_RDPMC),
	[x86_intercept_cpuid]		= PRE_EX(SVM_EXIT_CPUID),
	[x86_intercept_rsm]		= PRE_EX(SVM_EXIT_RSM),
	[x86_intercept_pause]		= PRE_EX(SVM_EXIT_PAUSE),
	[x86_intercept_pushf]		= PRE_EX(SVM_EXIT_PUSHF),
	[x86_intercept_popf]		= PRE_EX(SVM_EXIT_POPF),
	[x86_intercept_intn]		= PRE_EX(SVM_EXIT_SWINT),
	[x86_intercept_iret]		= PRE_EX(SVM_EXIT_IRET),
	[x86_intercept_icebp]		= PRE_EX(SVM_EXIT_ICEBP),
	[x86_intercept_hlt]		= POST_EX(SVM_EXIT_HLT),
	[x86_intercept_in]		= POST_EX(SVM_EXIT_IOIO),
	[x86_intercept_ins]		= POST_EX(SVM_EXIT_IOIO),
	[x86_intercept_out]		= POST_EX(SVM_EXIT_IOIO),
	[x86_intercept_outs]		= POST_EX(SVM_EXIT_IOIO),
	[x86_intercept_xsetbv]		= PRE_EX(SVM_EXIT_XSETBV),
};

#undef PRE_EX
#undef POST_EX
#undef POST_MEM

static int svm_check_intercept(struct kvm_vcpu *vcpu,
			       struct x86_instruction_info *info,
			       enum x86_intercept_stage stage,
			       struct x86_exception *exception)
{
	struct vcpu_svm *svm = to_svm(vcpu);
	int vmexit, ret = X86EMUL_CONTINUE;
	struct __x86_intercept icpt_info;
	struct vmcb *vmcb = svm->vmcb;

	if (info->intercept >= ARRAY_SIZE(x86_intercept_map))
		goto out;

	icpt_info = x86_intercept_map[info->intercept];

	if (stage != icpt_info.stage)
		goto out;

	switch (icpt_info.exit_code) {
	case SVM_EXIT_READ_CR0:
		if (info->intercept == x86_intercept_cr_read)
			icpt_info.exit_code += info->modrm_reg;
		break;
	case SVM_EXIT_WRITE_CR0: {
		unsigned long cr0, val;

		if (info->intercept == x86_intercept_cr_write)
			icpt_info.exit_code += info->modrm_reg;

		if (icpt_info.exit_code != SVM_EXIT_WRITE_CR0 ||
		    info->intercept == x86_intercept_clts)
			break;

		if (!(vmcb12_is_intercept(&svm->nested.ctl,
					INTERCEPT_SELECTIVE_CR0)))
			break;

		cr0 = vcpu->arch.cr0 & ~SVM_CR0_SELECTIVE_MASK;
		val = info->src_val  & ~SVM_CR0_SELECTIVE_MASK;

		if (info->intercept == x86_intercept_lmsw) {
			cr0 &= 0xfUL;
			val &= 0xfUL;
			/* lmsw can't clear PE - catch this here */
			if (cr0 & X86_CR0_PE)
				val |= X86_CR0_PE;
		}

		if (cr0 ^ val)
			icpt_info.exit_code = SVM_EXIT_CR0_SEL_WRITE;

		break;
	}
	case SVM_EXIT_READ_DR0:
	case SVM_EXIT_WRITE_DR0:
		icpt_info.exit_code += info->modrm_reg;
		break;
	case SVM_EXIT_MSR:
		if (info->intercept == x86_intercept_wrmsr)
			vmcb->control.exit_info_1 = 1;
		else
			vmcb->control.exit_info_1 = 0;
		break;
	case SVM_EXIT_PAUSE:
		/*
		 * We get this for NOP only, but pause
		 * is rep not, check this here
		 */
		if (info->rep_prefix != REPE_PREFIX)
			goto out;
		break;
	case SVM_EXIT_IOIO: {
		u64 exit_info;
		u32 bytes;

		if (info->intercept == x86_intercept_in ||
		    info->intercept == x86_intercept_ins) {
			exit_info = ((info->src_val & 0xffff) << 16) |
				SVM_IOIO_TYPE_MASK;
			bytes = info->dst_bytes;
		} else {
			exit_info = (info->dst_val & 0xffff) << 16;
			bytes = info->src_bytes;
		}

		if (info->intercept == x86_intercept_outs ||
		    info->intercept == x86_intercept_ins)
			exit_info |= SVM_IOIO_STR_MASK;

		if (info->rep_prefix)
			exit_info |= SVM_IOIO_REP_MASK;

		bytes = min(bytes, 4u);

		exit_info |= bytes << SVM_IOIO_SIZE_SHIFT;

		exit_info |= (u32)info->ad_bytes << (SVM_IOIO_ASIZE_SHIFT - 1);

		vmcb->control.exit_info_1 = exit_info;
		vmcb->control.exit_info_2 = info->next_rip;

		break;
	}
	default:
		break;
	}

	/* TODO: Advertise NRIPS to guest hypervisor unconditionally */
	if (static_cpu_has(X86_FEATURE_NRIPS))
		vmcb->control.next_rip  = info->next_rip;
	vmcb->control.exit_code = icpt_info.exit_code;
	vmexit = nested_svm_exit_handled(svm);

	ret = (vmexit == NESTED_EXIT_DONE) ? X86EMUL_INTERCEPTED
					   : X86EMUL_CONTINUE;

out:
	return ret;
}

static void svm_handle_exit_irqoff(struct kvm_vcpu *vcpu)
{
	if (to_svm(vcpu)->vmcb->control.exit_code == SVM_EXIT_INTR)
		vcpu->arch.at_instruction_boundary = true;
}

static void svm_setup_mce(struct kvm_vcpu *vcpu)
{
	/* [63:9] are reserved. */
	vcpu->arch.mcg_cap &= 0x1ff;
}

#ifdef CONFIG_KVM_SMM
bool svm_smi_blocked(struct kvm_vcpu *vcpu)
{
	struct vcpu_svm *svm = to_svm(vcpu);

	/* Per APM Vol.2 15.22.2 "Response to SMI" */
	if (!gif_set(svm))
		return true;

	return is_smm(vcpu);
}

static int svm_smi_allowed(struct kvm_vcpu *vcpu, bool for_injection)
{
	struct vcpu_svm *svm = to_svm(vcpu);
	if (svm->nested.nested_run_pending)
		return -EBUSY;

	if (svm_smi_blocked(vcpu))
		return 0;

	/* An SMI must not be injected into L2 if it's supposed to VM-Exit.  */
	if (for_injection && is_guest_mode(vcpu) && nested_exit_on_smi(svm))
		return -EBUSY;

	return 1;
}

static int svm_enter_smm(struct kvm_vcpu *vcpu, union kvm_smram *smram)
{
	struct vcpu_svm *svm = to_svm(vcpu);
	struct kvm_host_map map_save;
	int ret;

	if (!is_guest_mode(vcpu))
		return 0;

	/*
	 * 32-bit SMRAM format doesn't preserve EFER and SVM state.  Userspace is
	 * responsible for ensuring nested SVM and SMIs are mutually exclusive.
	 */

	if (!guest_cpuid_has(vcpu, X86_FEATURE_LM))
		return 1;

	smram->smram64.svm_guest_flag = 1;
	smram->smram64.svm_guest_vmcb_gpa = svm->nested.vmcb12_gpa;

	svm->vmcb->save.rax = vcpu->arch.regs[VCPU_REGS_RAX];
	svm->vmcb->save.rsp = vcpu->arch.regs[VCPU_REGS_RSP];
	svm->vmcb->save.rip = vcpu->arch.regs[VCPU_REGS_RIP];

	ret = nested_svm_simple_vmexit(svm, SVM_EXIT_SW);
	if (ret)
		return ret;

	/*
	 * KVM uses VMCB01 to store L1 host state while L2 runs but
	 * VMCB01 is going to be used during SMM and thus the state will
	 * be lost. Temporary save non-VMLOAD/VMSAVE state to the host save
	 * area pointed to by MSR_VM_HSAVE_PA. APM guarantees that the
	 * format of the area is identical to guest save area offsetted
	 * by 0x400 (matches the offset of 'struct vmcb_save_area'
	 * within 'struct vmcb'). Note: HSAVE area may also be used by
	 * L1 hypervisor to save additional host context (e.g. KVM does
	 * that, see svm_prepare_switch_to_guest()) which must be
	 * preserved.
	 */
	if (kvm_vcpu_map(vcpu, gpa_to_gfn(svm->nested.hsave_msr), &map_save))
		return 1;

	BUILD_BUG_ON(offsetof(struct vmcb, save) != 0x400);

	svm_copy_vmrun_state(map_save.hva + 0x400,
			     &svm->vmcb01.ptr->save);

	kvm_vcpu_unmap(vcpu, &map_save, true);
	return 0;
}

static int svm_leave_smm(struct kvm_vcpu *vcpu, const union kvm_smram *smram)
{
	struct vcpu_svm *svm = to_svm(vcpu);
	struct kvm_host_map map, map_save;
	struct vmcb *vmcb12;
	int ret;

	const struct kvm_smram_state_64 *smram64 = &smram->smram64;

	if (!guest_cpuid_has(vcpu, X86_FEATURE_LM))
		return 0;

	/* Non-zero if SMI arrived while vCPU was in guest mode. */
	if (!smram64->svm_guest_flag)
		return 0;

	if (!guest_cpuid_has(vcpu, X86_FEATURE_SVM))
		return 1;

	if (!(smram64->efer & EFER_SVME))
		return 1;

	if (kvm_vcpu_map(vcpu, gpa_to_gfn(smram64->svm_guest_vmcb_gpa), &map))
		return 1;

	ret = 1;
	if (kvm_vcpu_map(vcpu, gpa_to_gfn(svm->nested.hsave_msr), &map_save))
		goto unmap_map;

	if (svm_allocate_nested(svm))
		goto unmap_save;

	/*
	 * Restore L1 host state from L1 HSAVE area as VMCB01 was
	 * used during SMM (see svm_enter_smm())
	 */

	svm_copy_vmrun_state(&svm->vmcb01.ptr->save, map_save.hva + 0x400);

	/*
	 * Enter the nested guest now
	 */

	vmcb_mark_all_dirty(svm->vmcb01.ptr);

	vmcb12 = map.hva;
	nested_copy_vmcb_control_to_cache(svm, &vmcb12->control);
	nested_copy_vmcb_save_to_cache(svm, &vmcb12->save);
	ret = enter_svm_guest_mode(vcpu, smram64->svm_guest_vmcb_gpa, vmcb12, false);

	if (ret)
		goto unmap_save;

	svm->nested.nested_run_pending = 1;

unmap_save:
	kvm_vcpu_unmap(vcpu, &map_save, true);
unmap_map:
	kvm_vcpu_unmap(vcpu, &map, true);
	return ret;
}

static void svm_enable_smi_window(struct kvm_vcpu *vcpu)
{
	struct vcpu_svm *svm = to_svm(vcpu);

	if (!gif_set(svm)) {
		if (vgif)
			svm_set_intercept(svm, INTERCEPT_STGI);
		/* STGI will cause a vm exit */
	} else {
		/* We must be in SMM; RSM will cause a vmexit anyway.  */
	}
}
#endif

static int svm_check_emulate_instruction(struct kvm_vcpu *vcpu, int emul_type,
					 void *insn, int insn_len)
{
	bool smep, smap, is_user;
	u64 error_code;

	/* Emulation is always possible when KVM has access to all guest state. */
	if (!sev_guest(vcpu->kvm))
		return X86EMUL_CONTINUE;

	/* #UD and #GP should never be intercepted for SEV guests. */
	WARN_ON_ONCE(emul_type & (EMULTYPE_TRAP_UD |
				  EMULTYPE_TRAP_UD_FORCED |
				  EMULTYPE_VMWARE_GP));

	/*
	 * Emulation is impossible for SEV-ES guests as KVM doesn't have access
	 * to guest register state.
	 */
	if (sev_es_guest(vcpu->kvm))
		return X86EMUL_RETRY_INSTR;

	/*
	 * Emulation is possible if the instruction is already decoded, e.g.
	 * when completing I/O after returning from userspace.
	 */
	if (emul_type & EMULTYPE_NO_DECODE)
		return X86EMUL_CONTINUE;

	/*
	 * Emulation is possible for SEV guests if and only if a prefilled
	 * buffer containing the bytes of the intercepted instruction is
	 * available. SEV guest memory is encrypted with a guest specific key
	 * and cannot be decrypted by KVM, i.e. KVM would read ciphertext and
	 * decode garbage.
	 *
	 * If KVM is NOT trying to simply skip an instruction, inject #UD if
	 * KVM reached this point without an instruction buffer.  In practice,
	 * this path should never be hit by a well-behaved guest, e.g. KVM
	 * doesn't intercept #UD or #GP for SEV guests, but this path is still
	 * theoretically reachable, e.g. via unaccelerated fault-like AVIC
	 * access, and needs to be handled by KVM to avoid putting the guest
	 * into an infinite loop.   Injecting #UD is somewhat arbitrary, but
	 * its the least awful option given lack of insight into the guest.
	 *
	 * If KVM is trying to skip an instruction, simply resume the guest.
	 * If a #NPF occurs while the guest is vectoring an INT3/INTO, then KVM
	 * will attempt to re-inject the INT3/INTO and skip the instruction.
	 * In that scenario, retrying the INT3/INTO and hoping the guest will
	 * make forward progress is the only option that has a chance of
	 * success (and in practice it will work the vast majority of the time).
	 */
	if (unlikely(!insn)) {
		if (emul_type & EMULTYPE_SKIP)
			return X86EMUL_UNHANDLEABLE;

		kvm_queue_exception(vcpu, UD_VECTOR);
		return X86EMUL_PROPAGATE_FAULT;
	}

	/*
	 * Emulate for SEV guests if the insn buffer is not empty.  The buffer
	 * will be empty if the DecodeAssist microcode cannot fetch bytes for
	 * the faulting instruction because the code fetch itself faulted, e.g.
	 * the guest attempted to fetch from emulated MMIO or a guest page
	 * table used to translate CS:RIP resides in emulated MMIO.
	 */
	if (likely(insn_len))
		return X86EMUL_CONTINUE;

	/*
	 * Detect and workaround Errata 1096 Fam_17h_00_0Fh.
	 *
	 * Errata:
	 * When CPU raises #NPF on guest data access and vCPU CR4.SMAP=1, it is
	 * possible that CPU microcode implementing DecodeAssist will fail to
	 * read guest memory at CS:RIP and vmcb.GuestIntrBytes will incorrectly
	 * be '0'.  This happens because microcode reads CS:RIP using a _data_
	 * loap uop with CPL=0 privileges.  If the load hits a SMAP #PF, ucode
	 * gives up and does not fill the instruction bytes buffer.
	 *
	 * As above, KVM reaches this point iff the VM is an SEV guest, the CPU
	 * supports DecodeAssist, a #NPF was raised, KVM's page fault handler
	 * triggered emulation (e.g. for MMIO), and the CPU returned 0 in the
	 * GuestIntrBytes field of the VMCB.
	 *
	 * This does _not_ mean that the erratum has been encountered, as the
	 * DecodeAssist will also fail if the load for CS:RIP hits a legitimate
	 * #PF, e.g. if the guest attempt to execute from emulated MMIO and
	 * encountered a reserved/not-present #PF.
	 *
	 * To hit the erratum, the following conditions must be true:
	 *    1. CR4.SMAP=1 (obviously).
	 *    2. CR4.SMEP=0 || CPL=3.  If SMEP=1 and CPL<3, the erratum cannot
	 *       have been hit as the guest would have encountered a SMEP
	 *       violation #PF, not a #NPF.
	 *    3. The #NPF is not due to a code fetch, in which case failure to
	 *       retrieve the instruction bytes is legitimate (see abvoe).
	 *
	 * In addition, don't apply the erratum workaround if the #NPF occurred
	 * while translating guest page tables (see below).
	 */
	error_code = to_svm(vcpu)->vmcb->control.exit_info_1;
	if (error_code & (PFERR_GUEST_PAGE_MASK | PFERR_FETCH_MASK))
		goto resume_guest;

	smep = kvm_is_cr4_bit_set(vcpu, X86_CR4_SMEP);
	smap = kvm_is_cr4_bit_set(vcpu, X86_CR4_SMAP);
	is_user = svm_get_cpl(vcpu) == 3;
	if (smap && (!smep || is_user)) {
		pr_err_ratelimited("SEV Guest triggered AMD Erratum 1096\n");

		/*
		 * If the fault occurred in userspace, arbitrarily inject #GP
		 * to avoid killing the guest and to hopefully avoid confusing
		 * the guest kernel too much, e.g. injecting #PF would not be
		 * coherent with respect to the guest's page tables.  Request
		 * triple fault if the fault occurred in the kernel as there's
		 * no fault that KVM can inject without confusing the guest.
		 * In practice, the triple fault is moot as no sane SEV kernel
		 * will execute from user memory while also running with SMAP=1.
		 */
		if (is_user)
			kvm_inject_gp(vcpu, 0);
		else
			kvm_make_request(KVM_REQ_TRIPLE_FAULT, vcpu);
		return X86EMUL_PROPAGATE_FAULT;
	}

resume_guest:
	/*
	 * If the erratum was not hit, simply resume the guest and let it fault
	 * again.  While awful, e.g. the vCPU may get stuck in an infinite loop
	 * if the fault is at CPL=0, it's the lesser of all evils.  Exiting to
	 * userspace will kill the guest, and letting the emulator read garbage
	 * will yield random behavior and potentially corrupt the guest.
	 *
	 * Simply resuming the guest is technically not a violation of the SEV
	 * architecture.  AMD's APM states that all code fetches and page table
	 * accesses for SEV guest are encrypted, regardless of the C-Bit.  The
	 * APM also states that encrypted accesses to MMIO are "ignored", but
	 * doesn't explicitly define "ignored", i.e. doing nothing and letting
	 * the guest spin is technically "ignoring" the access.
	 */
	return X86EMUL_RETRY_INSTR;
}

static bool svm_apic_init_signal_blocked(struct kvm_vcpu *vcpu)
{
	struct vcpu_svm *svm = to_svm(vcpu);

	return !gif_set(svm);
}

static void svm_vcpu_deliver_sipi_vector(struct kvm_vcpu *vcpu, u8 vector)
{
	if (!sev_es_guest(vcpu->kvm))
		return kvm_vcpu_deliver_sipi_vector(vcpu, vector);

	sev_vcpu_deliver_sipi_vector(vcpu, vector);
}

static void svm_vm_destroy(struct kvm *kvm)
{
	avic_vm_destroy(kvm);
	sev_vm_destroy(kvm);
}

static int svm_vm_init(struct kvm *kvm)
{
	int type = kvm->arch.vm_type;

	if (type != KVM_X86_DEFAULT_VM &&
	    type != KVM_X86_SW_PROTECTED_VM) {
		kvm->arch.has_protected_state =
			(type == KVM_X86_SEV_ES_VM || type == KVM_X86_SNP_VM);
		to_kvm_sev_info(kvm)->need_init = true;

		kvm->arch.has_private_mem = (type == KVM_X86_SNP_VM);
		kvm->arch.pre_fault_allowed = !kvm->arch.has_private_mem;
	}

	if (!pause_filter_count || !pause_filter_thresh)
		kvm->arch.pause_in_guest = true;

	if (enable_apicv) {
		int ret = avic_vm_init(kvm);
		if (ret)
			return ret;
	}

	return 0;
}

static void *svm_alloc_apic_backing_page(struct kvm_vcpu *vcpu)
{
<<<<<<< HEAD
	struct page *page = snp_safe_alloc_page(vcpu);
=======
	struct page *page = snp_safe_alloc_page();
>>>>>>> 2d5404ca

	if (!page)
		return NULL;

	return page_address(page);
}

static struct kvm_x86_ops svm_x86_ops __initdata = {
	.name = KBUILD_MODNAME,

	.check_processor_compatibility = svm_check_processor_compat,

	.hardware_unsetup = svm_hardware_unsetup,
	.enable_virtualization_cpu = svm_enable_virtualization_cpu,
	.disable_virtualization_cpu = svm_disable_virtualization_cpu,
	.emergency_disable_virtualization_cpu = svm_emergency_disable_virtualization_cpu,
	.has_emulated_msr = svm_has_emulated_msr,

	.vcpu_create = svm_vcpu_create,
	.vcpu_free = svm_vcpu_free,
	.vcpu_reset = svm_vcpu_reset,

	.vm_size = sizeof(struct kvm_svm),
	.vm_init = svm_vm_init,
	.vm_destroy = svm_vm_destroy,

	.prepare_switch_to_guest = svm_prepare_switch_to_guest,
	.vcpu_load = svm_vcpu_load,
	.vcpu_put = svm_vcpu_put,
	.vcpu_blocking = avic_vcpu_blocking,
	.vcpu_unblocking = avic_vcpu_unblocking,

	.update_exception_bitmap = svm_update_exception_bitmap,
	.get_feature_msr = svm_get_feature_msr,
	.get_msr = svm_get_msr,
	.set_msr = svm_set_msr,
	.get_segment_base = svm_get_segment_base,
	.get_segment = svm_get_segment,
	.set_segment = svm_set_segment,
	.get_cpl = svm_get_cpl,
	.get_cs_db_l_bits = svm_get_cs_db_l_bits,
	.is_valid_cr0 = svm_is_valid_cr0,
	.set_cr0 = svm_set_cr0,
	.post_set_cr3 = sev_post_set_cr3,
	.is_valid_cr4 = svm_is_valid_cr4,
	.set_cr4 = svm_set_cr4,
	.set_efer = svm_set_efer,
	.get_idt = svm_get_idt,
	.set_idt = svm_set_idt,
	.get_gdt = svm_get_gdt,
	.set_gdt = svm_set_gdt,
	.set_dr7 = svm_set_dr7,
	.sync_dirty_debug_regs = svm_sync_dirty_debug_regs,
	.cache_reg = svm_cache_reg,
	.get_rflags = svm_get_rflags,
	.set_rflags = svm_set_rflags,
	.get_if_flag = svm_get_if_flag,

	.flush_tlb_all = svm_flush_tlb_all,
	.flush_tlb_current = svm_flush_tlb_current,
	.flush_tlb_gva = svm_flush_tlb_gva,
	.flush_tlb_guest = svm_flush_tlb_asid,

	.vcpu_pre_run = svm_vcpu_pre_run,
	.vcpu_run = svm_vcpu_run,
	.handle_exit = svm_handle_exit,
	.skip_emulated_instruction = svm_skip_emulated_instruction,
	.update_emulated_instruction = NULL,
	.set_interrupt_shadow = svm_set_interrupt_shadow,
	.get_interrupt_shadow = svm_get_interrupt_shadow,
	.patch_hypercall = svm_patch_hypercall,
	.inject_irq = svm_inject_irq,
	.inject_nmi = svm_inject_nmi,
	.is_vnmi_pending = svm_is_vnmi_pending,
	.set_vnmi_pending = svm_set_vnmi_pending,
	.inject_exception = svm_inject_exception,
	.cancel_injection = svm_cancel_injection,
	.interrupt_allowed = svm_interrupt_allowed,
	.nmi_allowed = svm_nmi_allowed,
	.get_nmi_mask = svm_get_nmi_mask,
	.set_nmi_mask = svm_set_nmi_mask,
	.enable_nmi_window = svm_enable_nmi_window,
	.enable_irq_window = svm_enable_irq_window,
	.update_cr8_intercept = svm_update_cr8_intercept,

	.x2apic_icr_is_split = true,
	.set_virtual_apic_mode = avic_refresh_virtual_apic_mode,
	.refresh_apicv_exec_ctrl = avic_refresh_apicv_exec_ctrl,
	.apicv_post_state_restore = avic_apicv_post_state_restore,
	.required_apicv_inhibits = AVIC_REQUIRED_APICV_INHIBITS,

	.get_exit_info = svm_get_exit_info,

	.vcpu_after_set_cpuid = svm_vcpu_after_set_cpuid,

	.has_wbinvd_exit = svm_has_wbinvd_exit,

	.get_l2_tsc_offset = svm_get_l2_tsc_offset,
	.get_l2_tsc_multiplier = svm_get_l2_tsc_multiplier,
	.write_tsc_offset = svm_write_tsc_offset,
	.write_tsc_multiplier = svm_write_tsc_multiplier,

	.load_mmu_pgd = svm_load_mmu_pgd,

	.check_intercept = svm_check_intercept,
	.handle_exit_irqoff = svm_handle_exit_irqoff,

	.nested_ops = &svm_nested_ops,

	.deliver_interrupt = svm_deliver_interrupt,
	.pi_update_irte = avic_pi_update_irte,
	.setup_mce = svm_setup_mce,

#ifdef CONFIG_KVM_SMM
	.smi_allowed = svm_smi_allowed,
	.enter_smm = svm_enter_smm,
	.leave_smm = svm_leave_smm,
	.enable_smi_window = svm_enable_smi_window,
#endif

#ifdef CONFIG_KVM_AMD_SEV
	.dev_get_attr = sev_dev_get_attr,
	.mem_enc_ioctl = sev_mem_enc_ioctl,
	.mem_enc_register_region = sev_mem_enc_register_region,
	.mem_enc_unregister_region = sev_mem_enc_unregister_region,
	.guest_memory_reclaimed = sev_guest_memory_reclaimed,

	.vm_copy_enc_context_from = sev_vm_copy_enc_context_from,
	.vm_move_enc_context_from = sev_vm_move_enc_context_from,
<<<<<<< HEAD

=======
#endif
>>>>>>> 2d5404ca
	.check_emulate_instruction = svm_check_emulate_instruction,

	.apic_init_signal_blocked = svm_apic_init_signal_blocked,

	.msr_filter_changed = svm_msr_filter_changed,
	.complete_emulated_msr = svm_complete_emulated_msr,

	.vcpu_deliver_sipi_vector = svm_vcpu_deliver_sipi_vector,
	.vcpu_get_apicv_inhibit_reasons = avic_vcpu_get_apicv_inhibit_reasons,
	.alloc_apic_backing_page = svm_alloc_apic_backing_page,
<<<<<<< HEAD
=======

	.gmem_prepare = sev_gmem_prepare,
	.gmem_invalidate = sev_gmem_invalidate,
	.private_max_mapping_level = sev_private_max_mapping_level,
>>>>>>> 2d5404ca
};

/*
 * The default MMIO mask is a single bit (excluding the present bit),
 * which could conflict with the memory encryption bit. Check for
 * memory encryption support and override the default MMIO mask if
 * memory encryption is enabled.
 */
static __init void svm_adjust_mmio_mask(void)
{
	unsigned int enc_bit, mask_bit;
	u64 msr, mask;

	/* If there is no memory encryption support, use existing mask */
	if (cpuid_eax(0x80000000) < 0x8000001f)
		return;

	/* If memory encryption is not enabled, use existing mask */
	rdmsrl(MSR_AMD64_SYSCFG, msr);
	if (!(msr & MSR_AMD64_SYSCFG_MEM_ENCRYPT))
		return;

	enc_bit = cpuid_ebx(0x8000001f) & 0x3f;
	mask_bit = boot_cpu_data.x86_phys_bits;

	/* Increment the mask bit if it is the same as the encryption bit */
	if (enc_bit == mask_bit)
		mask_bit++;

	/*
	 * If the mask bit location is below 52, then some bits above the
	 * physical addressing limit will always be reserved, so use the
	 * rsvd_bits() function to generate the mask. This mask, along with
	 * the present bit, will be used to generate a page fault with
	 * PFER.RSV = 1.
	 *
	 * If the mask bit location is 52 (or above), then clear the mask.
	 */
	mask = (mask_bit < 52) ? rsvd_bits(mask_bit, 51) | PT_PRESENT_MASK : 0;

	kvm_mmu_set_mmio_spte_mask(mask, mask, PT_WRITABLE_MASK | PT_USER_MASK);
}

static __init void svm_set_cpu_caps(void)
{
	kvm_set_cpu_caps();

	kvm_caps.supported_perf_cap = 0;
	kvm_caps.supported_xss = 0;

	/* CPUID 0x80000001 and 0x8000000A (SVM features) */
	if (nested) {
		kvm_cpu_cap_set(X86_FEATURE_SVM);
		kvm_cpu_cap_set(X86_FEATURE_VMCBCLEAN);

		/*
		 * KVM currently flushes TLBs on *every* nested SVM transition,
		 * and so for all intents and purposes KVM supports flushing by
		 * ASID, i.e. KVM is guaranteed to honor every L1 ASID flush.
		 */
		kvm_cpu_cap_set(X86_FEATURE_FLUSHBYASID);

		if (nrips)
			kvm_cpu_cap_set(X86_FEATURE_NRIPS);

		if (npt_enabled)
			kvm_cpu_cap_set(X86_FEATURE_NPT);

		if (tsc_scaling)
			kvm_cpu_cap_set(X86_FEATURE_TSCRATEMSR);

		if (vls)
			kvm_cpu_cap_set(X86_FEATURE_V_VMSAVE_VMLOAD);
		if (lbrv)
			kvm_cpu_cap_set(X86_FEATURE_LBRV);

		if (boot_cpu_has(X86_FEATURE_PAUSEFILTER))
			kvm_cpu_cap_set(X86_FEATURE_PAUSEFILTER);

		if (boot_cpu_has(X86_FEATURE_PFTHRESHOLD))
			kvm_cpu_cap_set(X86_FEATURE_PFTHRESHOLD);

		if (vgif)
			kvm_cpu_cap_set(X86_FEATURE_VGIF);

		if (vnmi)
			kvm_cpu_cap_set(X86_FEATURE_VNMI);

		/* Nested VM can receive #VMEXIT instead of triggering #GP */
		kvm_cpu_cap_set(X86_FEATURE_SVME_ADDR_CHK);
	}

	/* CPUID 0x80000008 */
	if (boot_cpu_has(X86_FEATURE_LS_CFG_SSBD) ||
	    boot_cpu_has(X86_FEATURE_AMD_SSBD))
		kvm_cpu_cap_set(X86_FEATURE_VIRT_SSBD);

	if (enable_pmu) {
		/*
		 * Enumerate support for PERFCTR_CORE if and only if KVM has
		 * access to enough counters to virtualize "core" support,
		 * otherwise limit vPMU support to the legacy number of counters.
		 */
		if (kvm_pmu_cap.num_counters_gp < AMD64_NUM_COUNTERS_CORE)
			kvm_pmu_cap.num_counters_gp = min(AMD64_NUM_COUNTERS,
							  kvm_pmu_cap.num_counters_gp);
		else
			kvm_cpu_cap_check_and_set(X86_FEATURE_PERFCTR_CORE);

		if (kvm_pmu_cap.version != 2 ||
		    !kvm_cpu_cap_has(X86_FEATURE_PERFCTR_CORE))
			kvm_cpu_cap_clear(X86_FEATURE_PERFMON_V2);
	}

	/* CPUID 0x8000001F (SME/SEV features) */
	sev_set_cpu_caps();

	/* Don't advertise Bus Lock Detect to guest if SVM support is absent */
	kvm_cpu_cap_clear(X86_FEATURE_BUS_LOCK_DETECT);
}

static __init int svm_hardware_setup(void)
{
	int cpu;
	struct page *iopm_pages;
	void *iopm_va;
	int r;
	unsigned int order = get_order(IOPM_SIZE);

	/*
	 * NX is required for shadow paging and for NPT if the NX huge pages
	 * mitigation is enabled.
	 */
	if (!boot_cpu_has(X86_FEATURE_NX)) {
		pr_err_ratelimited("NX (Execute Disable) not supported\n");
		return -EOPNOTSUPP;
	}
	kvm_enable_efer_bits(EFER_NX);

	iopm_pages = alloc_pages(GFP_KERNEL, order);

	if (!iopm_pages)
		return -ENOMEM;

	iopm_va = page_address(iopm_pages);
	memset(iopm_va, 0xff, PAGE_SIZE * (1 << order));
	iopm_base = __sme_page_pa(iopm_pages);

	init_msrpm_offsets();

	kvm_caps.supported_xcr0 &= ~(XFEATURE_MASK_BNDREGS |
				     XFEATURE_MASK_BNDCSR);

	if (boot_cpu_has(X86_FEATURE_FXSR_OPT))
		kvm_enable_efer_bits(EFER_FFXSR);

	if (tsc_scaling) {
		if (!boot_cpu_has(X86_FEATURE_TSCRATEMSR)) {
			tsc_scaling = false;
		} else {
			pr_info("TSC scaling supported\n");
			kvm_caps.has_tsc_control = true;
		}
	}
	kvm_caps.max_tsc_scaling_ratio = SVM_TSC_RATIO_MAX;
	kvm_caps.tsc_scaling_ratio_frac_bits = 32;

	tsc_aux_uret_slot = kvm_add_user_return_msr(MSR_TSC_AUX);

	if (boot_cpu_has(X86_FEATURE_AUTOIBRS))
		kvm_enable_efer_bits(EFER_AUTOIBRS);

	/* Check for pause filtering support */
	if (!boot_cpu_has(X86_FEATURE_PAUSEFILTER)) {
		pause_filter_count = 0;
		pause_filter_thresh = 0;
	} else if (!boot_cpu_has(X86_FEATURE_PFTHRESHOLD)) {
		pause_filter_thresh = 0;
	}

	if (nested) {
		pr_info("Nested Virtualization enabled\n");
		kvm_enable_efer_bits(EFER_SVME | EFER_LMSLE);
	}

	/*
	 * KVM's MMU doesn't support using 2-level paging for itself, and thus
	 * NPT isn't supported if the host is using 2-level paging since host
	 * CR4 is unchanged on VMRUN.
	 */
	if (!IS_ENABLED(CONFIG_X86_64) && !IS_ENABLED(CONFIG_X86_PAE))
		npt_enabled = false;

	if (!boot_cpu_has(X86_FEATURE_NPT))
		npt_enabled = false;

	/* Force VM NPT level equal to the host's paging level */
	kvm_configure_mmu(npt_enabled, get_npt_level(),
			  get_npt_level(), PG_LEVEL_1G);
	pr_info("Nested Paging %sabled\n", npt_enabled ? "en" : "dis");

	/* Setup shadow_me_value and shadow_me_mask */
	kvm_mmu_set_me_spte_mask(sme_me_mask, sme_me_mask);

	svm_adjust_mmio_mask();

	nrips = nrips && boot_cpu_has(X86_FEATURE_NRIPS);

	if (lbrv) {
		if (!boot_cpu_has(X86_FEATURE_LBRV))
			lbrv = false;
		else
			pr_info("LBR virtualization supported\n");
	}
	/*
	 * Note, SEV setup consumes npt_enabled and enable_mmio_caching (which
	 * may be modified by svm_adjust_mmio_mask()), as well as nrips.
	 */
	sev_hardware_setup();

	svm_hv_hardware_setup();

	for_each_possible_cpu(cpu) {
		r = svm_cpu_init(cpu);
		if (r)
			goto err;
	}

	enable_apicv = avic = avic && avic_hardware_setup();

	if (!enable_apicv) {
		svm_x86_ops.vcpu_blocking = NULL;
		svm_x86_ops.vcpu_unblocking = NULL;
		svm_x86_ops.vcpu_get_apicv_inhibit_reasons = NULL;
	} else if (!x2avic_enabled) {
		svm_x86_ops.allow_apicv_in_x2apic_without_x2apic_virtualization = true;
	}

	if (vls) {
		if (!npt_enabled ||
		    !boot_cpu_has(X86_FEATURE_V_VMSAVE_VMLOAD) ||
		    !IS_ENABLED(CONFIG_X86_64)) {
			vls = false;
		} else {
			pr_info("Virtual VMLOAD VMSAVE supported\n");
		}
	}

	if (boot_cpu_has(X86_FEATURE_SVME_ADDR_CHK))
		svm_gp_erratum_intercept = false;

	if (vgif) {
		if (!boot_cpu_has(X86_FEATURE_VGIF))
			vgif = false;
		else
			pr_info("Virtual GIF supported\n");
	}

	vnmi = vgif && vnmi && boot_cpu_has(X86_FEATURE_VNMI);
	if (vnmi)
		pr_info("Virtual NMI enabled\n");

	if (!vnmi) {
		svm_x86_ops.is_vnmi_pending = NULL;
		svm_x86_ops.set_vnmi_pending = NULL;
	}

	if (!enable_pmu)
		pr_info("PMU virtualization is disabled\n");

	svm_set_cpu_caps();

	/*
	 * It seems that on AMD processors PTE's accessed bit is
	 * being set by the CPU hardware before the NPF vmexit.
	 * This is not expected behaviour and our tests fail because
	 * of it.
	 * A workaround here is to disable support for
	 * GUEST_MAXPHYADDR < HOST_MAXPHYADDR if NPT is enabled.
	 * In this case userspace can know if there is support using
	 * KVM_CAP_SMALLER_MAXPHYADDR extension and decide how to handle
	 * it
	 * If future AMD CPU models change the behaviour described above,
	 * this variable can be changed accordingly
	 */
	allow_smaller_maxphyaddr = !npt_enabled;

	return 0;

err:
	svm_hardware_unsetup();
	return r;
}


static struct kvm_x86_init_ops svm_init_ops __initdata = {
	.hardware_setup = svm_hardware_setup,

	.runtime_ops = &svm_x86_ops,
	.pmu_ops = &amd_pmu_ops,
};

static void __svm_exit(void)
{
	kvm_x86_vendor_exit();
<<<<<<< HEAD

	cpu_emergency_unregister_virt_callback(svm_emergency_disable);
=======
>>>>>>> 2d5404ca
}

static int __init svm_init(void)
{
	int r;

	__unused_size_checks();

	if (!kvm_is_svm_supported())
		return -EOPNOTSUPP;

	r = kvm_x86_vendor_init(&svm_init_ops);
	if (r)
		return r;

	cpu_emergency_register_virt_callback(svm_emergency_disable);

	/*
	 * Common KVM initialization _must_ come last, after this, /dev/kvm is
	 * exposed to userspace!
	 */
	r = kvm_init(sizeof(struct vcpu_svm), __alignof__(struct vcpu_svm),
		     THIS_MODULE);
	if (r)
		goto err_kvm_init;

	return 0;

err_kvm_init:
	__svm_exit();
	return r;
}

static void __exit svm_exit(void)
{
	kvm_exit();
	__svm_exit();
}

module_init(svm_init)
module_exit(svm_exit)<|MERGE_RESOLUTION|>--- conflicted
+++ resolved
@@ -569,32 +569,6 @@
 
 	wrmsrl(MSR_AMD64_TSC_RATIO, multiplier);
 	__this_cpu_write(current_tsc_ratio, multiplier);
-<<<<<<< HEAD
-}
-
-static inline void kvm_cpu_svm_disable(void)
-{
-	uint64_t efer;
-
-	wrmsrl(MSR_VM_HSAVE_PA, 0);
-	rdmsrl(MSR_EFER, efer);
-	if (efer & EFER_SVME) {
-		/*
-		 * Force GIF=1 prior to disabling SVM, e.g. to ensure INIT and
-		 * NMI aren't blocked.
-		 */
-		stgi();
-		wrmsrl(MSR_EFER, efer & ~EFER_SVME);
-	}
-}
-
-static void svm_emergency_disable(void)
-{
-	kvm_rebooting = true;
-
-	kvm_cpu_svm_disable();
-=======
->>>>>>> 2d5404ca
 }
 
 static __always_inline struct sev_es_save_area *sev_es_host_save_area(struct svm_cpu_data *sd)
@@ -706,18 +680,9 @@
 	 * TSC_AUX field now to avoid a RDMSR on every vCPU run.
 	 */
 	if (boot_cpu_has(X86_FEATURE_V_TSC_AUX)) {
-<<<<<<< HEAD
-		struct sev_es_save_area *hostsa;
 		u32 __maybe_unused msr_hi;
 
-		hostsa = (struct sev_es_save_area *)(page_address(sd->save_area) + 0x400);
-
-		rdmsr(MSR_TSC_AUX, hostsa->tsc_aux, msr_hi);
-=======
-		u32 __maybe_unused msr_hi;
-
 		rdmsr(MSR_TSC_AUX, sev_es_host_save_area(sd)->tsc_aux, msr_hi);
->>>>>>> 2d5404ca
 	}
 
 	return 0;
@@ -743,13 +708,8 @@
 	int ret = -ENOMEM;
 
 	memset(sd, 0, sizeof(struct svm_cpu_data));
-<<<<<<< HEAD
-	sd->save_area = snp_safe_alloc_page(NULL);
-	if (!sd->save_area)
-=======
 	save_area_page = snp_safe_alloc_page_node(cpu_to_node(cpu), GFP_KERNEL);
 	if (!save_area_page)
->>>>>>> 2d5404ca
 		return ret;
 
 	ret = sev_cpu_init(sd);
@@ -1473,11 +1433,7 @@
 	svm = to_svm(vcpu);
 
 	err = -ENOMEM;
-<<<<<<< HEAD
-	vmcb01_page = snp_safe_alloc_page(vcpu);
-=======
 	vmcb01_page = snp_safe_alloc_page();
->>>>>>> 2d5404ca
 	if (!vmcb01_page)
 		goto out;
 
@@ -1486,11 +1442,7 @@
 		 * SEV-ES guests require a separate VMSA page used to contain
 		 * the encrypted register state of the guest.
 		 */
-<<<<<<< HEAD
-		vmsa_page = snp_safe_alloc_page(vcpu);
-=======
 		vmsa_page = snp_safe_alloc_page();
->>>>>>> 2d5404ca
 		if (!vmsa_page)
 			goto error_free_vmcb_page;
 	}
@@ -1581,11 +1533,7 @@
 	 * TSC_AUX is always virtualized for SEV-ES guests when the feature is
 	 * available. The user return MSR support is not required in this case
 	 * because TSC_AUX is restored on #VMEXIT from the host save area
-<<<<<<< HEAD
-	 * (which has been initialized in svm_hardware_enable()).
-=======
 	 * (which has been initialized in svm_enable_virtualization_cpu()).
->>>>>>> 2d5404ca
 	 */
 	if (likely(tsc_aux_uret_slot >= 0) &&
 	    (!boot_cpu_has(X86_FEATURE_V_TSC_AUX) || !sev_es_guest(vcpu->kvm)))
@@ -3196,11 +3144,7 @@
 		 * feature is available. The user return MSR support is not
 		 * required in this case because TSC_AUX is restored on #VMEXIT
 		 * from the host save area (which has been initialized in
-<<<<<<< HEAD
-		 * svm_hardware_enable()).
-=======
 		 * svm_enable_virtualization_cpu()).
->>>>>>> 2d5404ca
 		 */
 		if (boot_cpu_has(X86_FEATURE_V_TSC_AUX) && sev_es_guest(vcpu->kvm))
 			break;
@@ -4215,10 +4159,6 @@
 
 static fastpath_t svm_exit_handlers_fastpath(struct kvm_vcpu *vcpu)
 {
-<<<<<<< HEAD
-	if (to_svm(vcpu)->vmcb->control.exit_code == SVM_EXIT_MSR &&
-	    to_svm(vcpu)->vmcb->control.exit_info_1)
-=======
 	struct vcpu_svm *svm = to_svm(vcpu);
 
 	if (is_guest_mode(vcpu))
@@ -4228,7 +4168,6 @@
 	case SVM_EXIT_MSR:
 		if (!svm->vmcb->control.exit_info_1)
 			break;
->>>>>>> 2d5404ca
 		return handle_fastpath_set_msr_irqoff(vcpu);
 	case SVM_EXIT_HLT:
 		return handle_fastpath_hlt(vcpu);
@@ -4380,11 +4319,6 @@
 		svm_handle_mce(vcpu);
 
 	trace_kvm_exit(vcpu, KVM_ISA_SVM);
-<<<<<<< HEAD
-
-	svm_complete_interrupts(vcpu);
-=======
->>>>>>> 2d5404ca
 
 	svm_complete_interrupts(vcpu);
 
@@ -4475,19 +4409,11 @@
 	kvm_governed_feature_check_and_set(vcpu, X86_FEATURE_LBRV);
 
 	/*
-<<<<<<< HEAD
-	 * Intercept VMLOAD if the vCPU mode is Intel in order to emulate that
-	 * VMLOAD drops bits 63:32 of SYSENTER (ignoring the fact that exposing
-	 * SVM on Intel is bonkers and extremely unlikely to work).
-	 */
-	if (!guest_cpuid_is_intel(vcpu))
-=======
 	 * Intercept VMLOAD if the vCPU model is Intel in order to emulate that
 	 * VMLOAD drops bits 63:32 of SYSENTER (ignoring the fact that exposing
 	 * SVM on Intel is bonkers and extremely unlikely to work).
 	 */
 	if (!guest_cpuid_is_intel_compatible(vcpu))
->>>>>>> 2d5404ca
 		kvm_governed_feature_check_and_set(vcpu, X86_FEATURE_V_VMSAVE_VMLOAD);
 
 	kvm_governed_feature_check_and_set(vcpu, X86_FEATURE_PAUSEFILTER);
@@ -5064,11 +4990,7 @@
 
 static void *svm_alloc_apic_backing_page(struct kvm_vcpu *vcpu)
 {
-<<<<<<< HEAD
-	struct page *page = snp_safe_alloc_page(vcpu);
-=======
 	struct page *page = snp_safe_alloc_page();
->>>>>>> 2d5404ca
 
 	if (!page)
 		return NULL;
@@ -5198,11 +5120,7 @@
 
 	.vm_copy_enc_context_from = sev_vm_copy_enc_context_from,
 	.vm_move_enc_context_from = sev_vm_move_enc_context_from,
-<<<<<<< HEAD
-
-=======
 #endif
->>>>>>> 2d5404ca
 	.check_emulate_instruction = svm_check_emulate_instruction,
 
 	.apic_init_signal_blocked = svm_apic_init_signal_blocked,
@@ -5213,13 +5131,10 @@
 	.vcpu_deliver_sipi_vector = svm_vcpu_deliver_sipi_vector,
 	.vcpu_get_apicv_inhibit_reasons = avic_vcpu_get_apicv_inhibit_reasons,
 	.alloc_apic_backing_page = svm_alloc_apic_backing_page,
-<<<<<<< HEAD
-=======
 
 	.gmem_prepare = sev_gmem_prepare,
 	.gmem_invalidate = sev_gmem_invalidate,
 	.private_max_mapping_level = sev_private_max_mapping_level,
->>>>>>> 2d5404ca
 };
 
 /*
@@ -5525,11 +5440,6 @@
 static void __svm_exit(void)
 {
 	kvm_x86_vendor_exit();
-<<<<<<< HEAD
-
-	cpu_emergency_unregister_virt_callback(svm_emergency_disable);
-=======
->>>>>>> 2d5404ca
 }
 
 static int __init svm_init(void)
@@ -5544,8 +5454,6 @@
 	r = kvm_x86_vendor_init(&svm_init_ops);
 	if (r)
 		return r;
-
-	cpu_emergency_register_virt_callback(svm_emergency_disable);
 
 	/*
 	 * Common KVM initialization _must_ come last, after this, /dev/kvm is
