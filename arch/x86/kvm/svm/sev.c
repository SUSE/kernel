// SPDX-License-Identifier: GPL-2.0-only
/*
 * Kernel-based Virtual Machine driver for Linux
 *
 * AMD SVM-SEV support
 *
 * Copyright 2010 Red Hat, Inc. and/or its affiliates.
 */
#define pr_fmt(fmt) KBUILD_MODNAME ": " fmt

#include <linux/kvm_types.h>
#include <linux/kvm_host.h>
#include <linux/kernel.h>
#include <linux/highmem.h>
#include <linux/psp.h>
#include <linux/psp-sev.h>
#include <linux/pagemap.h>
#include <linux/swap.h>
#include <linux/misc_cgroup.h>
#include <linux/processor.h>
#include <linux/trace_events.h>
#include <uapi/linux/sev-guest.h>

#include <asm/pkru.h>
#include <asm/trapnr.h>
#include <asm/fpu/xcr.h>
<<<<<<< HEAD
#include <asm/debugreg.h>
=======
#include <asm/fpu/xstate.h>
#include <asm/debugreg.h>
#include <asm/sev.h>
>>>>>>> 2d5404ca

#include "mmu.h"
#include "x86.h"
#include "svm.h"
#include "svm_ops.h"
#include "cpuid.h"
#include "trace.h"

#define GHCB_VERSION_MAX	2ULL
#define GHCB_VERSION_DEFAULT	2ULL
#define GHCB_VERSION_MIN	1ULL

#define GHCB_HV_FT_SUPPORTED	(GHCB_HV_FT_SNP | GHCB_HV_FT_SNP_AP_CREATION)

/* enable/disable SEV support */
static bool sev_enabled = true;
module_param_named(sev, sev_enabled, bool, 0444);

/* enable/disable SEV-ES support */
static bool sev_es_enabled = true;
module_param_named(sev_es, sev_es_enabled, bool, 0444);

<<<<<<< HEAD
/* enable/disable SEV-ES DebugSwap support */
static bool sev_es_debug_swap_enabled = false;
module_param_named(debug_swap, sev_es_debug_swap_enabled, bool, 0444);
#else
#define sev_enabled false
#define sev_es_enabled false
#define sev_es_debug_swap_enabled false
#endif /* CONFIG_KVM_AMD_SEV */
=======
/* enable/disable SEV-SNP support */
static bool sev_snp_enabled = true;
module_param_named(sev_snp, sev_snp_enabled, bool, 0444);

/* enable/disable SEV-ES DebugSwap support */
static bool sev_es_debug_swap_enabled = true;
module_param_named(debug_swap, sev_es_debug_swap_enabled, bool, 0444);
static u64 sev_supported_vmsa_features;

#define AP_RESET_HOLD_NONE		0
#define AP_RESET_HOLD_NAE_EVENT		1
#define AP_RESET_HOLD_MSR_PROTO		2

/* As defined by SEV-SNP Firmware ABI, under "Guest Policy". */
#define SNP_POLICY_MASK_API_MINOR	GENMASK_ULL(7, 0)
#define SNP_POLICY_MASK_API_MAJOR	GENMASK_ULL(15, 8)
#define SNP_POLICY_MASK_SMT		BIT_ULL(16)
#define SNP_POLICY_MASK_RSVD_MBO	BIT_ULL(17)
#define SNP_POLICY_MASK_DEBUG		BIT_ULL(19)
#define SNP_POLICY_MASK_SINGLE_SOCKET	BIT_ULL(20)

#define SNP_POLICY_MASK_VALID		(SNP_POLICY_MASK_API_MINOR	| \
					 SNP_POLICY_MASK_API_MAJOR	| \
					 SNP_POLICY_MASK_SMT		| \
					 SNP_POLICY_MASK_RSVD_MBO	| \
					 SNP_POLICY_MASK_DEBUG		| \
					 SNP_POLICY_MASK_SINGLE_SOCKET)

#define INITIAL_VMSA_GPA 0xFFFFFFFFF000
>>>>>>> 2d5404ca

static u8 sev_enc_bit;
static DECLARE_RWSEM(sev_deactivate_lock);
static DEFINE_MUTEX(sev_bitmap_lock);
unsigned int max_sev_asid;
static unsigned int min_sev_asid;
static unsigned long sev_me_mask;
static unsigned int nr_asids;
static unsigned long *sev_asid_bitmap;
static unsigned long *sev_reclaim_asid_bitmap;

static int snp_decommission_context(struct kvm *kvm);

struct enc_region {
	struct list_head list;
	unsigned long npages;
	struct page **pages;
	unsigned long uaddr;
	unsigned long size;
};

/* Called with the sev_bitmap_lock held, or on shutdown  */
static int sev_flush_asids(unsigned int min_asid, unsigned int max_asid)
{
	int ret, error = 0;
	unsigned int asid;

	/* Check if there are any ASIDs to reclaim before performing a flush */
	asid = find_next_bit(sev_reclaim_asid_bitmap, nr_asids, min_asid);
	if (asid > max_asid)
		return -EBUSY;

	/*
	 * DEACTIVATE will clear the WBINVD indicator causing DF_FLUSH to fail,
	 * so it must be guarded.
	 */
	down_write(&sev_deactivate_lock);

	wbinvd_on_all_cpus();

	if (sev_snp_enabled)
		ret = sev_do_cmd(SEV_CMD_SNP_DF_FLUSH, NULL, &error);
	else
		ret = sev_guest_df_flush(&error);

	up_write(&sev_deactivate_lock);

	if (ret)
		pr_err("SEV%s: DF_FLUSH failed, ret=%d, error=%#x\n",
		       sev_snp_enabled ? "-SNP" : "", ret, error);

	return ret;
}

static inline bool is_mirroring_enc_context(struct kvm *kvm)
{
	return !!to_kvm_sev_info(kvm)->enc_context_owner;
}

static bool sev_vcpu_has_debug_swap(struct vcpu_svm *svm)
{
	struct kvm_vcpu *vcpu = &svm->vcpu;
	struct kvm_sev_info *sev = &to_kvm_svm(vcpu->kvm)->sev_info;

	return sev->vmsa_features & SVM_SEV_FEAT_DEBUG_SWAP;
}

/* Must be called with the sev_bitmap_lock held */
static bool __sev_recycle_asids(unsigned int min_asid, unsigned int max_asid)
{
	if (sev_flush_asids(min_asid, max_asid))
		return false;

	/* The flush process will flush all reclaimable SEV and SEV-ES ASIDs */
	bitmap_xor(sev_asid_bitmap, sev_asid_bitmap, sev_reclaim_asid_bitmap,
		   nr_asids);
	bitmap_zero(sev_reclaim_asid_bitmap, nr_asids);

	return true;
}

static int sev_misc_cg_try_charge(struct kvm_sev_info *sev)
{
	enum misc_res_type type = sev->es_active ? MISC_CG_RES_SEV_ES : MISC_CG_RES_SEV;
	return misc_cg_try_charge(type, sev->misc_cg, 1);
}

static void sev_misc_cg_uncharge(struct kvm_sev_info *sev)
{
	enum misc_res_type type = sev->es_active ? MISC_CG_RES_SEV_ES : MISC_CG_RES_SEV;
	misc_cg_uncharge(type, sev->misc_cg, 1);
}

static int sev_asid_new(struct kvm_sev_info *sev)
{
	/*
	 * SEV-enabled guests must use asid from min_sev_asid to max_sev_asid.
	 * SEV-ES-enabled guest can use from 1 to min_sev_asid - 1.
	 * Note: min ASID can end up larger than the max if basic SEV support is
	 * effectively disabled by disallowing use of ASIDs for SEV guests.
	 */
	unsigned int min_asid = sev->es_active ? 1 : min_sev_asid;
	unsigned int max_asid = sev->es_active ? min_sev_asid - 1 : max_sev_asid;
	unsigned int asid;
	bool retry = true;
	int ret;

	if (min_asid > max_asid)
		return -ENOTTY;

	WARN_ON(sev->misc_cg);
	sev->misc_cg = get_current_misc_cg();
	ret = sev_misc_cg_try_charge(sev);
	if (ret) {
		put_misc_cg(sev->misc_cg);
		sev->misc_cg = NULL;
		return ret;
	}

	mutex_lock(&sev_bitmap_lock);

again:
	asid = find_next_zero_bit(sev_asid_bitmap, max_asid + 1, min_asid);
	if (asid > max_asid) {
		if (retry && __sev_recycle_asids(min_asid, max_asid)) {
			retry = false;
			goto again;
		}
		mutex_unlock(&sev_bitmap_lock);
		ret = -EBUSY;
		goto e_uncharge;
	}

	__set_bit(asid, sev_asid_bitmap);

	mutex_unlock(&sev_bitmap_lock);

	sev->asid = asid;
	return 0;
e_uncharge:
	sev_misc_cg_uncharge(sev);
	put_misc_cg(sev->misc_cg);
	sev->misc_cg = NULL;
	return ret;
}

static unsigned int sev_get_asid(struct kvm *kvm)
{
	struct kvm_sev_info *sev = &to_kvm_svm(kvm)->sev_info;

	return sev->asid;
}

static void sev_asid_free(struct kvm_sev_info *sev)
{
	struct svm_cpu_data *sd;
	int cpu;

	mutex_lock(&sev_bitmap_lock);

	__set_bit(sev->asid, sev_reclaim_asid_bitmap);

	for_each_possible_cpu(cpu) {
		sd = per_cpu_ptr(&svm_data, cpu);
		sd->sev_vmcbs[sev->asid] = NULL;
	}

	mutex_unlock(&sev_bitmap_lock);

	sev_misc_cg_uncharge(sev);
	put_misc_cg(sev->misc_cg);
	sev->misc_cg = NULL;
}

static void sev_decommission(unsigned int handle)
{
	struct sev_data_decommission decommission;

	if (!handle)
		return;

	decommission.handle = handle;
	sev_guest_decommission(&decommission, NULL);
}

/*
 * Transition a page to hypervisor-owned/shared state in the RMP table. This
 * should not fail under normal conditions, but leak the page should that
 * happen since it will no longer be usable by the host due to RMP protections.
 */
static int kvm_rmp_make_shared(struct kvm *kvm, u64 pfn, enum pg_level level)
{
	if (KVM_BUG_ON(rmp_make_shared(pfn, level), kvm)) {
		snp_leak_pages(pfn, page_level_size(level) >> PAGE_SHIFT);
		return -EIO;
	}

	return 0;
}

/*
 * Certain page-states, such as Pre-Guest and Firmware pages (as documented
 * in Chapter 5 of the SEV-SNP Firmware ABI under "Page States") cannot be
 * directly transitioned back to normal/hypervisor-owned state via RMPUPDATE
 * unless they are reclaimed first.
 *
 * Until they are reclaimed and subsequently transitioned via RMPUPDATE, they
 * might not be usable by the host due to being set as immutable or still
 * being associated with a guest ASID.
 *
 * Bug the VM and leak the page if reclaim fails, or if the RMP entry can't be
 * converted back to shared, as the page is no longer usable due to RMP
 * protections, and it's infeasible for the guest to continue on.
 */
static int snp_page_reclaim(struct kvm *kvm, u64 pfn)
{
	struct sev_data_snp_page_reclaim data = {0};
	int fw_err, rc;

	data.paddr = __sme_set(pfn << PAGE_SHIFT);
	rc = sev_do_cmd(SEV_CMD_SNP_PAGE_RECLAIM, &data, &fw_err);
	if (KVM_BUG(rc, kvm, "Failed to reclaim PFN %llx, rc %d fw_err %d", pfn, rc, fw_err)) {
		snp_leak_pages(pfn, 1);
		return -EIO;
	}

	if (kvm_rmp_make_shared(kvm, pfn, PG_LEVEL_4K))
		return -EIO;

	return rc;
}

static void sev_unbind_asid(struct kvm *kvm, unsigned int handle)
{
	struct sev_data_deactivate deactivate;

	if (!handle)
		return;

	deactivate.handle = handle;

	/* Guard DEACTIVATE against WBINVD/DF_FLUSH used in ASID recycling */
	down_read(&sev_deactivate_lock);
	sev_guest_deactivate(&deactivate, NULL);
	up_read(&sev_deactivate_lock);

	sev_decommission(handle);
}

/*
 * This sets up bounce buffers/firmware pages to handle SNP Guest Request
 * messages (e.g. attestation requests). See "SNP Guest Request" in the GHCB
 * 2.0 specification for more details.
 *
 * Technically, when an SNP Guest Request is issued, the guest will provide its
 * own request/response pages, which could in theory be passed along directly
 * to firmware rather than using bounce pages. However, these pages would need
 * special care:
 *
 *   - Both pages are from shared guest memory, so they need to be protected
 *     from migration/etc. occurring while firmware reads/writes to them. At a
 *     minimum, this requires elevating the ref counts and potentially needing
 *     an explicit pinning of the memory. This places additional restrictions
 *     on what type of memory backends userspace can use for shared guest
 *     memory since there is some reliance on using refcounted pages.
 *
 *   - The response page needs to be switched to Firmware-owned[1] state
 *     before the firmware can write to it, which can lead to potential
 *     host RMP #PFs if the guest is misbehaved and hands the host a
 *     guest page that KVM might write to for other reasons (e.g. virtio
 *     buffers/etc.).
 *
 * Both of these issues can be avoided completely by using separately-allocated
 * bounce pages for both the request/response pages and passing those to
 * firmware instead. So that's what is being set up here.
 *
 * Guest requests rely on message sequence numbers to ensure requests are
 * issued to firmware in the order the guest issues them, so concurrent guest
 * requests generally shouldn't happen. But a misbehaved guest could issue
 * concurrent guest requests in theory, so a mutex is used to serialize
 * access to the bounce buffers.
 *
 * [1] See the "Page States" section of the SEV-SNP Firmware ABI for more
 *     details on Firmware-owned pages, along with "RMP and VMPL Access Checks"
 *     in the APM for details on the related RMP restrictions.
 */
static int snp_guest_req_init(struct kvm *kvm)
{
	struct kvm_sev_info *sev = to_kvm_sev_info(kvm);
	struct page *req_page;

	req_page = alloc_page(GFP_KERNEL_ACCOUNT | __GFP_ZERO);
	if (!req_page)
		return -ENOMEM;

	sev->guest_resp_buf = snp_alloc_firmware_page(GFP_KERNEL_ACCOUNT | __GFP_ZERO);
	if (!sev->guest_resp_buf) {
		__free_page(req_page);
		return -EIO;
	}

	sev->guest_req_buf = page_address(req_page);
	mutex_init(&sev->guest_req_mutex);

	return 0;
}

static void snp_guest_req_cleanup(struct kvm *kvm)
{
	struct kvm_sev_info *sev = to_kvm_sev_info(kvm);

	if (sev->guest_resp_buf)
		snp_free_firmware_page(sev->guest_resp_buf);

	if (sev->guest_req_buf)
		__free_page(virt_to_page(sev->guest_req_buf));

	sev->guest_req_buf = NULL;
	sev->guest_resp_buf = NULL;
}

static int __sev_guest_init(struct kvm *kvm, struct kvm_sev_cmd *argp,
			    struct kvm_sev_init *data,
			    unsigned long vm_type)
{
	struct kvm_sev_info *sev = &to_kvm_svm(kvm)->sev_info;
	struct sev_platform_init_args init_args = {0};
<<<<<<< HEAD
	int asid, ret;
=======
	bool es_active = vm_type != KVM_X86_SEV_VM;
	u64 valid_vmsa_features = es_active ? sev_supported_vmsa_features : 0;
	int ret;
>>>>>>> 2d5404ca

	if (kvm->created_vcpus)
		return -EINVAL;

	if (data->flags)
		return -EINVAL;

	if (data->vmsa_features & ~valid_vmsa_features)
		return -EINVAL;

	if (data->ghcb_version > GHCB_VERSION_MAX || (!es_active && data->ghcb_version))
		return -EINVAL;

	if (unlikely(sev->active))
		return -EINVAL;

	sev->active = true;
	sev->es_active = es_active;
	sev->vmsa_features = data->vmsa_features;
	sev->ghcb_version = data->ghcb_version;

	/*
	 * Currently KVM supports the full range of mandatory features defined
	 * by version 2 of the GHCB protocol, so default to that for SEV-ES
	 * guests created via KVM_SEV_INIT2.
	 */
	if (sev->es_active && !sev->ghcb_version)
		sev->ghcb_version = GHCB_VERSION_DEFAULT;

	if (vm_type == KVM_X86_SNP_VM)
		sev->vmsa_features |= SVM_SEV_FEAT_SNP_ACTIVE;

	ret = sev_asid_new(sev);
	if (ret)
		goto e_no_asid;

	init_args.probe = false;
	ret = sev_platform_init(&init_args);
	if (ret)
		goto e_free;

	/* This needs to happen after SEV/SNP firmware initialization. */
	if (vm_type == KVM_X86_SNP_VM && snp_guest_req_init(kvm))
		goto e_free;

	INIT_LIST_HEAD(&sev->regions_list);
	INIT_LIST_HEAD(&sev->mirror_vms);
	sev->need_init = false;

	kvm_set_apicv_inhibit(kvm, APICV_INHIBIT_REASON_SEV);

	return 0;

e_free:
	argp->error = init_args.error;
	sev_asid_free(sev);
	sev->asid = 0;
e_no_asid:
	sev->vmsa_features = 0;
	sev->es_active = false;
	sev->active = false;
	return ret;
}

static int sev_guest_init(struct kvm *kvm, struct kvm_sev_cmd *argp)
{
	struct kvm_sev_init data = {
		.vmsa_features = 0,
		.ghcb_version = 0,
	};
	unsigned long vm_type;

	if (kvm->arch.vm_type != KVM_X86_DEFAULT_VM)
		return -EINVAL;

	vm_type = (argp->id == KVM_SEV_INIT ? KVM_X86_SEV_VM : KVM_X86_SEV_ES_VM);

	/*
	 * KVM_SEV_ES_INIT has been deprecated by KVM_SEV_INIT2, so it will
	 * continue to only ever support the minimal GHCB protocol version.
	 */
	if (vm_type == KVM_X86_SEV_ES_VM)
		data.ghcb_version = GHCB_VERSION_MIN;

	return __sev_guest_init(kvm, argp, &data, vm_type);
}

static int sev_guest_init2(struct kvm *kvm, struct kvm_sev_cmd *argp)
{
	struct kvm_sev_info *sev = &to_kvm_svm(kvm)->sev_info;
	struct kvm_sev_init data;

	if (!sev->need_init)
		return -EINVAL;

	if (kvm->arch.vm_type != KVM_X86_SEV_VM &&
	    kvm->arch.vm_type != KVM_X86_SEV_ES_VM &&
	    kvm->arch.vm_type != KVM_X86_SNP_VM)
		return -EINVAL;

	if (copy_from_user(&data, u64_to_user_ptr(argp->data), sizeof(data)))
		return -EFAULT;

	return __sev_guest_init(kvm, argp, &data, kvm->arch.vm_type);
}

static int sev_bind_asid(struct kvm *kvm, unsigned int handle, int *error)
{
	unsigned int asid = sev_get_asid(kvm);
	struct sev_data_activate activate;
	int ret;

	/* activate ASID on the given handle */
	activate.handle = handle;
	activate.asid   = asid;
	ret = sev_guest_activate(&activate, error);

	return ret;
}

static int __sev_issue_cmd(int fd, int id, void *data, int *error)
{
	struct fd f;
	int ret;

	f = fdget(fd);
	if (!fd_file(f))
		return -EBADF;

	ret = sev_issue_cmd_external_user(fd_file(f), id, data, error);

	fdput(f);
	return ret;
}

static int sev_issue_cmd(struct kvm *kvm, int id, void *data, int *error)
{
	struct kvm_sev_info *sev = &to_kvm_svm(kvm)->sev_info;

	return __sev_issue_cmd(sev->fd, id, data, error);
}

static int sev_launch_start(struct kvm *kvm, struct kvm_sev_cmd *argp)
{
	struct kvm_sev_info *sev = &to_kvm_svm(kvm)->sev_info;
	struct sev_data_launch_start start;
	struct kvm_sev_launch_start params;
	void *dh_blob, *session_blob;
	int *error = &argp->error;
	int ret;

	if (!sev_guest(kvm))
		return -ENOTTY;

	if (copy_from_user(&params, u64_to_user_ptr(argp->data), sizeof(params)))
		return -EFAULT;

	memset(&start, 0, sizeof(start));

	dh_blob = NULL;
	if (params.dh_uaddr) {
		dh_blob = psp_copy_user_blob(params.dh_uaddr, params.dh_len);
		if (IS_ERR(dh_blob))
			return PTR_ERR(dh_blob);

		start.dh_cert_address = __sme_set(__pa(dh_blob));
		start.dh_cert_len = params.dh_len;
	}

	session_blob = NULL;
	if (params.session_uaddr) {
		session_blob = psp_copy_user_blob(params.session_uaddr, params.session_len);
		if (IS_ERR(session_blob)) {
			ret = PTR_ERR(session_blob);
			goto e_free_dh;
		}

		start.session_address = __sme_set(__pa(session_blob));
		start.session_len = params.session_len;
	}

	start.handle = params.handle;
	start.policy = params.policy;

	/* create memory encryption context */
	ret = __sev_issue_cmd(argp->sev_fd, SEV_CMD_LAUNCH_START, &start, error);
	if (ret)
		goto e_free_session;

	/* Bind ASID to this guest */
	ret = sev_bind_asid(kvm, start.handle, error);
	if (ret) {
		sev_decommission(start.handle);
		goto e_free_session;
	}

	/* return handle to userspace */
	params.handle = start.handle;
	if (copy_to_user(u64_to_user_ptr(argp->data), &params, sizeof(params))) {
		sev_unbind_asid(kvm, start.handle);
		ret = -EFAULT;
		goto e_free_session;
	}

	sev->handle = start.handle;
	sev->fd = argp->sev_fd;

e_free_session:
	kfree(session_blob);
e_free_dh:
	kfree(dh_blob);
	return ret;
}

static struct page **sev_pin_memory(struct kvm *kvm, unsigned long uaddr,
				    unsigned long ulen, unsigned long *n,
				    int write)
{
	struct kvm_sev_info *sev = &to_kvm_svm(kvm)->sev_info;
	unsigned long npages, size;
	int npinned;
	unsigned long locked, lock_limit;
	struct page **pages;
	unsigned long first, last;
	int ret;

	lockdep_assert_held(&kvm->lock);

	if (ulen == 0 || uaddr + ulen < uaddr)
		return ERR_PTR(-EINVAL);

	/* Calculate number of pages. */
	first = (uaddr & PAGE_MASK) >> PAGE_SHIFT;
	last = ((uaddr + ulen - 1) & PAGE_MASK) >> PAGE_SHIFT;
	npages = (last - first + 1);

	locked = sev->pages_locked + npages;
	lock_limit = rlimit(RLIMIT_MEMLOCK) >> PAGE_SHIFT;
	if (locked > lock_limit && !capable(CAP_IPC_LOCK)) {
		pr_err("SEV: %lu locked pages exceed the lock limit of %lu.\n", locked, lock_limit);
		return ERR_PTR(-ENOMEM);
	}

	if (WARN_ON_ONCE(npages > INT_MAX))
		return ERR_PTR(-EINVAL);

	/* Avoid using vmalloc for smaller buffers. */
	size = npages * sizeof(struct page *);
	if (size > PAGE_SIZE)
		pages = __vmalloc(size, GFP_KERNEL_ACCOUNT);
	else
		pages = kmalloc(size, GFP_KERNEL_ACCOUNT);

	if (!pages)
		return ERR_PTR(-ENOMEM);

	/* Pin the user virtual address. */
	npinned = pin_user_pages_fast(uaddr, npages, write ? FOLL_WRITE : 0, pages);
	if (npinned != npages) {
		pr_err("SEV: Failure locking %lu pages.\n", npages);
		ret = -ENOMEM;
		goto err;
	}

	*n = npages;
	sev->pages_locked = locked;

	return pages;

err:
	if (npinned > 0)
		unpin_user_pages(pages, npinned);

	kvfree(pages);
	return ERR_PTR(ret);
}

static void sev_unpin_memory(struct kvm *kvm, struct page **pages,
			     unsigned long npages)
{
	struct kvm_sev_info *sev = &to_kvm_svm(kvm)->sev_info;

	unpin_user_pages(pages, npages);
	kvfree(pages);
	sev->pages_locked -= npages;
}

static void sev_clflush_pages(struct page *pages[], unsigned long npages)
{
	uint8_t *page_virtual;
	unsigned long i;

	if (this_cpu_has(X86_FEATURE_SME_COHERENT) || npages == 0 ||
	    pages == NULL)
		return;

	for (i = 0; i < npages; i++) {
		page_virtual = kmap_local_page(pages[i]);
		clflush_cache_range(page_virtual, PAGE_SIZE);
		kunmap_local(page_virtual);
		cond_resched();
	}
}

static unsigned long get_num_contig_pages(unsigned long idx,
				struct page **inpages, unsigned long npages)
{
	unsigned long paddr, next_paddr;
	unsigned long i = idx + 1, pages = 1;

	/* find the number of contiguous pages starting from idx */
	paddr = __sme_page_pa(inpages[idx]);
	while (i < npages) {
		next_paddr = __sme_page_pa(inpages[i++]);
		if ((paddr + PAGE_SIZE) == next_paddr) {
			pages++;
			paddr = next_paddr;
			continue;
		}
		break;
	}

	return pages;
}

static int sev_launch_update_data(struct kvm *kvm, struct kvm_sev_cmd *argp)
{
	unsigned long vaddr, vaddr_end, next_vaddr, npages, pages, size, i;
	struct kvm_sev_info *sev = &to_kvm_svm(kvm)->sev_info;
	struct kvm_sev_launch_update_data params;
	struct sev_data_launch_update_data data;
	struct page **inpages;
	int ret;

	if (!sev_guest(kvm))
		return -ENOTTY;

	if (copy_from_user(&params, u64_to_user_ptr(argp->data), sizeof(params)))
		return -EFAULT;

	vaddr = params.uaddr;
	size = params.len;
	vaddr_end = vaddr + size;

	/* Lock the user memory. */
	inpages = sev_pin_memory(kvm, vaddr, size, &npages, 1);
	if (IS_ERR(inpages))
		return PTR_ERR(inpages);

	/*
	 * Flush (on non-coherent CPUs) before LAUNCH_UPDATE encrypts pages in
	 * place; the cache may contain the data that was written unencrypted.
	 */
	sev_clflush_pages(inpages, npages);

	data.reserved = 0;
	data.handle = sev->handle;

	for (i = 0; vaddr < vaddr_end; vaddr = next_vaddr, i += pages) {
		int offset, len;

		/*
		 * If the user buffer is not page-aligned, calculate the offset
		 * within the page.
		 */
		offset = vaddr & (PAGE_SIZE - 1);

		/* Calculate the number of pages that can be encrypted in one go. */
		pages = get_num_contig_pages(i, inpages, npages);

		len = min_t(size_t, ((pages * PAGE_SIZE) - offset), size);

		data.len = len;
		data.address = __sme_page_pa(inpages[i]) + offset;
		ret = sev_issue_cmd(kvm, SEV_CMD_LAUNCH_UPDATE_DATA, &data, &argp->error);
		if (ret)
			goto e_unpin;

		size -= len;
		next_vaddr = vaddr + len;
	}

e_unpin:
	/* content of memory is updated, mark pages dirty */
	for (i = 0; i < npages; i++) {
		set_page_dirty_lock(inpages[i]);
		mark_page_accessed(inpages[i]);
	}
	/* unlock the user pages */
	sev_unpin_memory(kvm, inpages, npages);
	return ret;
}

static int sev_es_sync_vmsa(struct vcpu_svm *svm)
{
	struct kvm_vcpu *vcpu = &svm->vcpu;
	struct kvm_sev_info *sev = &to_kvm_svm(vcpu->kvm)->sev_info;
	struct sev_es_save_area *save = svm->sev_es.vmsa;
	struct xregs_state *xsave;
	const u8 *s;
	u8 *d;
	int i;

	/* Check some debug related fields before encrypting the VMSA */
	if (svm->vcpu.guest_debug || (svm->vmcb->save.dr7 & ~DR7_FIXED_1))
		return -EINVAL;

	/*
	 * SEV-ES will use a VMSA that is pointed to by the VMCB, not
	 * the traditional VMSA that is part of the VMCB. Copy the
	 * traditional VMSA as it has been built so far (in prep
	 * for LAUNCH_UPDATE_VMSA) to be the initial SEV-ES state.
	 */
	memcpy(save, &svm->vmcb->save, sizeof(svm->vmcb->save));

	/* Sync registgers */
	save->rax = svm->vcpu.arch.regs[VCPU_REGS_RAX];
	save->rbx = svm->vcpu.arch.regs[VCPU_REGS_RBX];
	save->rcx = svm->vcpu.arch.regs[VCPU_REGS_RCX];
	save->rdx = svm->vcpu.arch.regs[VCPU_REGS_RDX];
	save->rsp = svm->vcpu.arch.regs[VCPU_REGS_RSP];
	save->rbp = svm->vcpu.arch.regs[VCPU_REGS_RBP];
	save->rsi = svm->vcpu.arch.regs[VCPU_REGS_RSI];
	save->rdi = svm->vcpu.arch.regs[VCPU_REGS_RDI];
#ifdef CONFIG_X86_64
	save->r8  = svm->vcpu.arch.regs[VCPU_REGS_R8];
	save->r9  = svm->vcpu.arch.regs[VCPU_REGS_R9];
	save->r10 = svm->vcpu.arch.regs[VCPU_REGS_R10];
	save->r11 = svm->vcpu.arch.regs[VCPU_REGS_R11];
	save->r12 = svm->vcpu.arch.regs[VCPU_REGS_R12];
	save->r13 = svm->vcpu.arch.regs[VCPU_REGS_R13];
	save->r14 = svm->vcpu.arch.regs[VCPU_REGS_R14];
	save->r15 = svm->vcpu.arch.regs[VCPU_REGS_R15];
#endif
	save->rip = svm->vcpu.arch.regs[VCPU_REGS_RIP];

	/* Sync some non-GPR registers before encrypting */
	save->xcr0 = svm->vcpu.arch.xcr0;
	save->pkru = svm->vcpu.arch.pkru;
	save->xss  = svm->vcpu.arch.ia32_xss;
	save->dr6  = svm->vcpu.arch.dr6;

<<<<<<< HEAD
	if (sev_es_debug_swap_enabled) {
		save->sev_features |= SVM_SEV_FEAT_DEBUG_SWAP;
		pr_warn_once("Enabling DebugSwap with KVM_SEV_ES_INIT. "
			     "This will not work starting with Linux 6.10\n");
=======
	save->sev_features = sev->vmsa_features;

	/*
	 * Skip FPU and AVX setup with KVM_SEV_ES_INIT to avoid
	 * breaking older measurements.
	 */
	if (vcpu->kvm->arch.vm_type != KVM_X86_DEFAULT_VM) {
		xsave = &vcpu->arch.guest_fpu.fpstate->regs.xsave;
		save->x87_dp = xsave->i387.rdp;
		save->mxcsr = xsave->i387.mxcsr;
		save->x87_ftw = xsave->i387.twd;
		save->x87_fsw = xsave->i387.swd;
		save->x87_fcw = xsave->i387.cwd;
		save->x87_fop = xsave->i387.fop;
		save->x87_ds = 0;
		save->x87_cs = 0;
		save->x87_rip = xsave->i387.rip;

		for (i = 0; i < 8; i++) {
			/*
			 * The format of the x87 save area is undocumented and
			 * definitely not what you would expect.  It consists of
			 * an 8*8 bytes area with bytes 0-7, and an 8*2 bytes
			 * area with bytes 8-9 of each register.
			 */
			d = save->fpreg_x87 + i * 8;
			s = ((u8 *)xsave->i387.st_space) + i * 16;
			memcpy(d, s, 8);
			save->fpreg_x87[64 + i * 2] = s[8];
			save->fpreg_x87[64 + i * 2 + 1] = s[9];
		}
		memcpy(save->fpreg_xmm, xsave->i387.xmm_space, 256);

		s = get_xsave_addr(xsave, XFEATURE_YMM);
		if (s)
			memcpy(save->fpreg_ymm, s, 256);
		else
			memset(save->fpreg_ymm, 0, 256);
>>>>>>> 2d5404ca
	}

	pr_debug("Virtual Machine Save Area (VMSA):\n");
	print_hex_dump_debug("", DUMP_PREFIX_NONE, 16, 1, save, sizeof(*save), false);

	return 0;
}

static int __sev_launch_update_vmsa(struct kvm *kvm, struct kvm_vcpu *vcpu,
				    int *error)
{
	struct sev_data_launch_update_vmsa vmsa;
	struct vcpu_svm *svm = to_svm(vcpu);
	int ret;

	if (vcpu->guest_debug) {
		pr_warn_once("KVM_SET_GUEST_DEBUG for SEV-ES guest is not supported");
		return -EINVAL;
	}

	/* Perform some pre-encryption checks against the VMSA */
	ret = sev_es_sync_vmsa(svm);
	if (ret)
		return ret;

	/*
	 * The LAUNCH_UPDATE_VMSA command will perform in-place encryption of
	 * the VMSA memory content (i.e it will write the same memory region
	 * with the guest's key), so invalidate it first.
	 */
	clflush_cache_range(svm->sev_es.vmsa, PAGE_SIZE);

	vmsa.reserved = 0;
	vmsa.handle = to_kvm_sev_info(kvm)->handle;
	vmsa.address = __sme_pa(svm->sev_es.vmsa);
	vmsa.len = PAGE_SIZE;
	ret = sev_issue_cmd(kvm, SEV_CMD_LAUNCH_UPDATE_VMSA, &vmsa, error);
	if (ret)
	  return ret;

	/*
	 * SEV-ES guests maintain an encrypted version of their FPU
	 * state which is restored and saved on VMRUN and VMEXIT.
	 * Mark vcpu->arch.guest_fpu->fpstate as scratch so it won't
	 * do xsave/xrstor on it.
	 */
	fpstate_set_confidential(&vcpu->arch.guest_fpu);
	vcpu->arch.guest_state_protected = true;

	/*
	 * SEV-ES guest mandates LBR Virtualization to be _always_ ON. Enable it
	 * only after setting guest_state_protected because KVM_SET_MSRS allows
	 * dynamic toggling of LBRV (for performance reason) on write access to
	 * MSR_IA32_DEBUGCTLMSR when guest_state_protected is not set.
	 */
	svm_enable_lbrv(vcpu);
	return 0;
}

static int sev_launch_update_vmsa(struct kvm *kvm, struct kvm_sev_cmd *argp)
{
	struct kvm_vcpu *vcpu;
	unsigned long i;
	int ret;

	if (!sev_es_guest(kvm))
		return -ENOTTY;

	kvm_for_each_vcpu(i, vcpu, kvm) {
		ret = mutex_lock_killable(&vcpu->mutex);
		if (ret)
			return ret;

		ret = __sev_launch_update_vmsa(kvm, vcpu, &argp->error);

		mutex_unlock(&vcpu->mutex);
		if (ret)
			return ret;
	}

	return 0;
}

static int sev_launch_measure(struct kvm *kvm, struct kvm_sev_cmd *argp)
{
	void __user *measure = u64_to_user_ptr(argp->data);
	struct kvm_sev_info *sev = &to_kvm_svm(kvm)->sev_info;
	struct sev_data_launch_measure data;
	struct kvm_sev_launch_measure params;
	void __user *p = NULL;
	void *blob = NULL;
	int ret;

	if (!sev_guest(kvm))
		return -ENOTTY;

	if (copy_from_user(&params, measure, sizeof(params)))
		return -EFAULT;

	memset(&data, 0, sizeof(data));

	/* User wants to query the blob length */
	if (!params.len)
		goto cmd;

	p = u64_to_user_ptr(params.uaddr);
	if (p) {
		if (params.len > SEV_FW_BLOB_MAX_SIZE)
			return -EINVAL;

		blob = kzalloc(params.len, GFP_KERNEL_ACCOUNT);
		if (!blob)
			return -ENOMEM;

		data.address = __psp_pa(blob);
		data.len = params.len;
	}

cmd:
	data.handle = sev->handle;
	ret = sev_issue_cmd(kvm, SEV_CMD_LAUNCH_MEASURE, &data, &argp->error);

	/*
	 * If we query the session length, FW responded with expected data.
	 */
	if (!params.len)
		goto done;

	if (ret)
		goto e_free_blob;

	if (blob) {
		if (copy_to_user(p, blob, params.len))
			ret = -EFAULT;
	}

done:
	params.len = data.len;
	if (copy_to_user(measure, &params, sizeof(params)))
		ret = -EFAULT;
e_free_blob:
	kfree(blob);
	return ret;
}

static int sev_launch_finish(struct kvm *kvm, struct kvm_sev_cmd *argp)
{
	struct kvm_sev_info *sev = &to_kvm_svm(kvm)->sev_info;
	struct sev_data_launch_finish data;

	if (!sev_guest(kvm))
		return -ENOTTY;

	data.handle = sev->handle;
	return sev_issue_cmd(kvm, SEV_CMD_LAUNCH_FINISH, &data, &argp->error);
}

static int sev_guest_status(struct kvm *kvm, struct kvm_sev_cmd *argp)
{
	struct kvm_sev_info *sev = &to_kvm_svm(kvm)->sev_info;
	struct kvm_sev_guest_status params;
	struct sev_data_guest_status data;
	int ret;

	if (!sev_guest(kvm))
		return -ENOTTY;

	memset(&data, 0, sizeof(data));

	data.handle = sev->handle;
	ret = sev_issue_cmd(kvm, SEV_CMD_GUEST_STATUS, &data, &argp->error);
	if (ret)
		return ret;

	params.policy = data.policy;
	params.state = data.state;
	params.handle = data.handle;

	if (copy_to_user(u64_to_user_ptr(argp->data), &params, sizeof(params)))
		ret = -EFAULT;

	return ret;
}

static int __sev_issue_dbg_cmd(struct kvm *kvm, unsigned long src,
			       unsigned long dst, int size,
			       int *error, bool enc)
{
	struct kvm_sev_info *sev = &to_kvm_svm(kvm)->sev_info;
	struct sev_data_dbg data;

	data.reserved = 0;
	data.handle = sev->handle;
	data.dst_addr = dst;
	data.src_addr = src;
	data.len = size;

	return sev_issue_cmd(kvm,
			     enc ? SEV_CMD_DBG_ENCRYPT : SEV_CMD_DBG_DECRYPT,
			     &data, error);
}

static int __sev_dbg_decrypt(struct kvm *kvm, unsigned long src_paddr,
			     unsigned long dst_paddr, int sz, int *err)
{
	int offset;

	/*
	 * Its safe to read more than we are asked, caller should ensure that
	 * destination has enough space.
	 */
	offset = src_paddr & 15;
	src_paddr = round_down(src_paddr, 16);
	sz = round_up(sz + offset, 16);

	return __sev_issue_dbg_cmd(kvm, src_paddr, dst_paddr, sz, err, false);
}

static int __sev_dbg_decrypt_user(struct kvm *kvm, unsigned long paddr,
				  void __user *dst_uaddr,
				  unsigned long dst_paddr,
				  int size, int *err)
{
	struct page *tpage = NULL;
	int ret, offset;

	/* if inputs are not 16-byte then use intermediate buffer */
	if (!IS_ALIGNED(dst_paddr, 16) ||
	    !IS_ALIGNED(paddr,     16) ||
	    !IS_ALIGNED(size,      16)) {
		tpage = (void *)alloc_page(GFP_KERNEL_ACCOUNT | __GFP_ZERO);
		if (!tpage)
			return -ENOMEM;

		dst_paddr = __sme_page_pa(tpage);
	}

	ret = __sev_dbg_decrypt(kvm, paddr, dst_paddr, size, err);
	if (ret)
		goto e_free;

	if (tpage) {
		offset = paddr & 15;
		if (copy_to_user(dst_uaddr, page_address(tpage) + offset, size))
			ret = -EFAULT;
	}

e_free:
	if (tpage)
		__free_page(tpage);

	return ret;
}

static int __sev_dbg_encrypt_user(struct kvm *kvm, unsigned long paddr,
				  void __user *vaddr,
				  unsigned long dst_paddr,
				  void __user *dst_vaddr,
				  int size, int *error)
{
	struct page *src_tpage = NULL;
	struct page *dst_tpage = NULL;
	int ret, len = size;

	/* If source buffer is not aligned then use an intermediate buffer */
	if (!IS_ALIGNED((unsigned long)vaddr, 16)) {
		src_tpage = alloc_page(GFP_KERNEL_ACCOUNT);
		if (!src_tpage)
			return -ENOMEM;

		if (copy_from_user(page_address(src_tpage), vaddr, size)) {
			__free_page(src_tpage);
			return -EFAULT;
		}

		paddr = __sme_page_pa(src_tpage);
	}

	/*
	 *  If destination buffer or length is not aligned then do read-modify-write:
	 *   - decrypt destination in an intermediate buffer
	 *   - copy the source buffer in an intermediate buffer
	 *   - use the intermediate buffer as source buffer
	 */
	if (!IS_ALIGNED((unsigned long)dst_vaddr, 16) || !IS_ALIGNED(size, 16)) {
		int dst_offset;

		dst_tpage = alloc_page(GFP_KERNEL_ACCOUNT);
		if (!dst_tpage) {
			ret = -ENOMEM;
			goto e_free;
		}

		ret = __sev_dbg_decrypt(kvm, dst_paddr,
					__sme_page_pa(dst_tpage), size, error);
		if (ret)
			goto e_free;

		/*
		 *  If source is kernel buffer then use memcpy() otherwise
		 *  copy_from_user().
		 */
		dst_offset = dst_paddr & 15;

		if (src_tpage)
			memcpy(page_address(dst_tpage) + dst_offset,
			       page_address(src_tpage), size);
		else {
			if (copy_from_user(page_address(dst_tpage) + dst_offset,
					   vaddr, size)) {
				ret = -EFAULT;
				goto e_free;
			}
		}

		paddr = __sme_page_pa(dst_tpage);
		dst_paddr = round_down(dst_paddr, 16);
		len = round_up(size, 16);
	}

	ret = __sev_issue_dbg_cmd(kvm, paddr, dst_paddr, len, error, true);

e_free:
	if (src_tpage)
		__free_page(src_tpage);
	if (dst_tpage)
		__free_page(dst_tpage);
	return ret;
}

static int sev_dbg_crypt(struct kvm *kvm, struct kvm_sev_cmd *argp, bool dec)
{
	unsigned long vaddr, vaddr_end, next_vaddr;
	unsigned long dst_vaddr;
	struct page **src_p, **dst_p;
	struct kvm_sev_dbg debug;
	unsigned long n;
	unsigned int size;
	int ret;

	if (!sev_guest(kvm))
		return -ENOTTY;

	if (copy_from_user(&debug, u64_to_user_ptr(argp->data), sizeof(debug)))
		return -EFAULT;

	if (!debug.len || debug.src_uaddr + debug.len < debug.src_uaddr)
		return -EINVAL;
	if (!debug.dst_uaddr)
		return -EINVAL;

	vaddr = debug.src_uaddr;
	size = debug.len;
	vaddr_end = vaddr + size;
	dst_vaddr = debug.dst_uaddr;

	for (; vaddr < vaddr_end; vaddr = next_vaddr) {
		int len, s_off, d_off;

		/* lock userspace source and destination page */
		src_p = sev_pin_memory(kvm, vaddr & PAGE_MASK, PAGE_SIZE, &n, 0);
		if (IS_ERR(src_p))
			return PTR_ERR(src_p);

		dst_p = sev_pin_memory(kvm, dst_vaddr & PAGE_MASK, PAGE_SIZE, &n, 1);
		if (IS_ERR(dst_p)) {
			sev_unpin_memory(kvm, src_p, n);
			return PTR_ERR(dst_p);
		}

		/*
		 * Flush (on non-coherent CPUs) before DBG_{DE,EN}CRYPT read or modify
		 * the pages; flush the destination too so that future accesses do not
		 * see stale data.
		 */
		sev_clflush_pages(src_p, 1);
		sev_clflush_pages(dst_p, 1);

		/*
		 * Since user buffer may not be page aligned, calculate the
		 * offset within the page.
		 */
		s_off = vaddr & ~PAGE_MASK;
		d_off = dst_vaddr & ~PAGE_MASK;
		len = min_t(size_t, (PAGE_SIZE - s_off), size);

		if (dec)
			ret = __sev_dbg_decrypt_user(kvm,
						     __sme_page_pa(src_p[0]) + s_off,
						     (void __user *)dst_vaddr,
						     __sme_page_pa(dst_p[0]) + d_off,
						     len, &argp->error);
		else
			ret = __sev_dbg_encrypt_user(kvm,
						     __sme_page_pa(src_p[0]) + s_off,
						     (void __user *)vaddr,
						     __sme_page_pa(dst_p[0]) + d_off,
						     (void __user *)dst_vaddr,
						     len, &argp->error);

		sev_unpin_memory(kvm, src_p, n);
		sev_unpin_memory(kvm, dst_p, n);

		if (ret)
			goto err;

		next_vaddr = vaddr + len;
		dst_vaddr = dst_vaddr + len;
		size -= len;
	}
err:
	return ret;
}

static int sev_launch_secret(struct kvm *kvm, struct kvm_sev_cmd *argp)
{
	struct kvm_sev_info *sev = &to_kvm_svm(kvm)->sev_info;
	struct sev_data_launch_secret data;
	struct kvm_sev_launch_secret params;
	struct page **pages;
	void *blob, *hdr;
	unsigned long n, i;
	int ret, offset;

	if (!sev_guest(kvm))
		return -ENOTTY;

	if (copy_from_user(&params, u64_to_user_ptr(argp->data), sizeof(params)))
		return -EFAULT;

	pages = sev_pin_memory(kvm, params.guest_uaddr, params.guest_len, &n, 1);
	if (IS_ERR(pages))
		return PTR_ERR(pages);

	/*
	 * Flush (on non-coherent CPUs) before LAUNCH_SECRET encrypts pages in
	 * place; the cache may contain the data that was written unencrypted.
	 */
	sev_clflush_pages(pages, n);

	/*
	 * The secret must be copied into contiguous memory region, lets verify
	 * that userspace memory pages are contiguous before we issue command.
	 */
	if (get_num_contig_pages(0, pages, n) != n) {
		ret = -EINVAL;
		goto e_unpin_memory;
	}

	memset(&data, 0, sizeof(data));

	offset = params.guest_uaddr & (PAGE_SIZE - 1);
	data.guest_address = __sme_page_pa(pages[0]) + offset;
	data.guest_len = params.guest_len;

	blob = psp_copy_user_blob(params.trans_uaddr, params.trans_len);
	if (IS_ERR(blob)) {
		ret = PTR_ERR(blob);
		goto e_unpin_memory;
	}

	data.trans_address = __psp_pa(blob);
	data.trans_len = params.trans_len;

	hdr = psp_copy_user_blob(params.hdr_uaddr, params.hdr_len);
	if (IS_ERR(hdr)) {
		ret = PTR_ERR(hdr);
		goto e_free_blob;
	}
	data.hdr_address = __psp_pa(hdr);
	data.hdr_len = params.hdr_len;

	data.handle = sev->handle;
	ret = sev_issue_cmd(kvm, SEV_CMD_LAUNCH_UPDATE_SECRET, &data, &argp->error);

	kfree(hdr);

e_free_blob:
	kfree(blob);
e_unpin_memory:
	/* content of memory is updated, mark pages dirty */
	for (i = 0; i < n; i++) {
		set_page_dirty_lock(pages[i]);
		mark_page_accessed(pages[i]);
	}
	sev_unpin_memory(kvm, pages, n);
	return ret;
}

static int sev_get_attestation_report(struct kvm *kvm, struct kvm_sev_cmd *argp)
{
	void __user *report = u64_to_user_ptr(argp->data);
	struct kvm_sev_info *sev = &to_kvm_svm(kvm)->sev_info;
	struct sev_data_attestation_report data;
	struct kvm_sev_attestation_report params;
	void __user *p;
	void *blob = NULL;
	int ret;

	if (!sev_guest(kvm))
		return -ENOTTY;

	if (copy_from_user(&params, u64_to_user_ptr(argp->data), sizeof(params)))
		return -EFAULT;

	memset(&data, 0, sizeof(data));

	/* User wants to query the blob length */
	if (!params.len)
		goto cmd;

	p = u64_to_user_ptr(params.uaddr);
	if (p) {
		if (params.len > SEV_FW_BLOB_MAX_SIZE)
			return -EINVAL;

		blob = kzalloc(params.len, GFP_KERNEL_ACCOUNT);
		if (!blob)
			return -ENOMEM;

		data.address = __psp_pa(blob);
		data.len = params.len;
		memcpy(data.mnonce, params.mnonce, sizeof(params.mnonce));
	}
cmd:
	data.handle = sev->handle;
	ret = sev_issue_cmd(kvm, SEV_CMD_ATTESTATION_REPORT, &data, &argp->error);
	/*
	 * If we query the session length, FW responded with expected data.
	 */
	if (!params.len)
		goto done;

	if (ret)
		goto e_free_blob;

	if (blob) {
		if (copy_to_user(p, blob, params.len))
			ret = -EFAULT;
	}

done:
	params.len = data.len;
	if (copy_to_user(report, &params, sizeof(params)))
		ret = -EFAULT;
e_free_blob:
	kfree(blob);
	return ret;
}

/* Userspace wants to query session length. */
static int
__sev_send_start_query_session_length(struct kvm *kvm, struct kvm_sev_cmd *argp,
				      struct kvm_sev_send_start *params)
{
	struct kvm_sev_info *sev = &to_kvm_svm(kvm)->sev_info;
	struct sev_data_send_start data;
	int ret;

	memset(&data, 0, sizeof(data));
	data.handle = sev->handle;
	ret = sev_issue_cmd(kvm, SEV_CMD_SEND_START, &data, &argp->error);

	params->session_len = data.session_len;
	if (copy_to_user(u64_to_user_ptr(argp->data), params,
				sizeof(struct kvm_sev_send_start)))
		ret = -EFAULT;

	return ret;
}

static int sev_send_start(struct kvm *kvm, struct kvm_sev_cmd *argp)
{
	struct kvm_sev_info *sev = &to_kvm_svm(kvm)->sev_info;
	struct sev_data_send_start data;
	struct kvm_sev_send_start params;
	void *amd_certs, *session_data;
	void *pdh_cert, *plat_certs;
	int ret;

	if (!sev_guest(kvm))
		return -ENOTTY;

	if (copy_from_user(&params, u64_to_user_ptr(argp->data),
				sizeof(struct kvm_sev_send_start)))
		return -EFAULT;

	/* if session_len is zero, userspace wants to query the session length */
	if (!params.session_len)
		return __sev_send_start_query_session_length(kvm, argp,
				&params);

	/* some sanity checks */
	if (!params.pdh_cert_uaddr || !params.pdh_cert_len ||
	    !params.session_uaddr || params.session_len > SEV_FW_BLOB_MAX_SIZE)
		return -EINVAL;

	/* allocate the memory to hold the session data blob */
	session_data = kzalloc(params.session_len, GFP_KERNEL_ACCOUNT);
	if (!session_data)
		return -ENOMEM;

	/* copy the certificate blobs from userspace */
	pdh_cert = psp_copy_user_blob(params.pdh_cert_uaddr,
				params.pdh_cert_len);
	if (IS_ERR(pdh_cert)) {
		ret = PTR_ERR(pdh_cert);
		goto e_free_session;
	}

	plat_certs = psp_copy_user_blob(params.plat_certs_uaddr,
				params.plat_certs_len);
	if (IS_ERR(plat_certs)) {
		ret = PTR_ERR(plat_certs);
		goto e_free_pdh;
	}

	amd_certs = psp_copy_user_blob(params.amd_certs_uaddr,
				params.amd_certs_len);
	if (IS_ERR(amd_certs)) {
		ret = PTR_ERR(amd_certs);
		goto e_free_plat_cert;
	}

	/* populate the FW SEND_START field with system physical address */
	memset(&data, 0, sizeof(data));
	data.pdh_cert_address = __psp_pa(pdh_cert);
	data.pdh_cert_len = params.pdh_cert_len;
	data.plat_certs_address = __psp_pa(plat_certs);
	data.plat_certs_len = params.plat_certs_len;
	data.amd_certs_address = __psp_pa(amd_certs);
	data.amd_certs_len = params.amd_certs_len;
	data.session_address = __psp_pa(session_data);
	data.session_len = params.session_len;
	data.handle = sev->handle;

	ret = sev_issue_cmd(kvm, SEV_CMD_SEND_START, &data, &argp->error);

	if (!ret && copy_to_user(u64_to_user_ptr(params.session_uaddr),
			session_data, params.session_len)) {
		ret = -EFAULT;
		goto e_free_amd_cert;
	}

	params.policy = data.policy;
	params.session_len = data.session_len;
	if (copy_to_user(u64_to_user_ptr(argp->data), &params,
				sizeof(struct kvm_sev_send_start)))
		ret = -EFAULT;

e_free_amd_cert:
	kfree(amd_certs);
e_free_plat_cert:
	kfree(plat_certs);
e_free_pdh:
	kfree(pdh_cert);
e_free_session:
	kfree(session_data);
	return ret;
}

/* Userspace wants to query either header or trans length. */
static int
__sev_send_update_data_query_lengths(struct kvm *kvm, struct kvm_sev_cmd *argp,
				     struct kvm_sev_send_update_data *params)
{
	struct kvm_sev_info *sev = &to_kvm_svm(kvm)->sev_info;
	struct sev_data_send_update_data data;
	int ret;

	memset(&data, 0, sizeof(data));
	data.handle = sev->handle;
	ret = sev_issue_cmd(kvm, SEV_CMD_SEND_UPDATE_DATA, &data, &argp->error);

	params->hdr_len = data.hdr_len;
	params->trans_len = data.trans_len;

	if (copy_to_user(u64_to_user_ptr(argp->data), params,
			 sizeof(struct kvm_sev_send_update_data)))
		ret = -EFAULT;

	return ret;
}

static int sev_send_update_data(struct kvm *kvm, struct kvm_sev_cmd *argp)
{
	struct kvm_sev_info *sev = &to_kvm_svm(kvm)->sev_info;
	struct sev_data_send_update_data data;
	struct kvm_sev_send_update_data params;
	void *hdr, *trans_data;
	struct page **guest_page;
	unsigned long n;
	int ret, offset;

	if (!sev_guest(kvm))
		return -ENOTTY;

	if (copy_from_user(&params, u64_to_user_ptr(argp->data),
			sizeof(struct kvm_sev_send_update_data)))
		return -EFAULT;

	/* userspace wants to query either header or trans length */
	if (!params.trans_len || !params.hdr_len)
		return __sev_send_update_data_query_lengths(kvm, argp, &params);

	if (!params.trans_uaddr || !params.guest_uaddr ||
	    !params.guest_len || !params.hdr_uaddr)
		return -EINVAL;

	/* Check if we are crossing the page boundary */
	offset = params.guest_uaddr & (PAGE_SIZE - 1);
	if (params.guest_len > PAGE_SIZE || (params.guest_len + offset) > PAGE_SIZE)
		return -EINVAL;

	/* Pin guest memory */
	guest_page = sev_pin_memory(kvm, params.guest_uaddr & PAGE_MASK,
				    PAGE_SIZE, &n, 0);
	if (IS_ERR(guest_page))
		return PTR_ERR(guest_page);

	/* allocate memory for header and transport buffer */
	ret = -ENOMEM;
	hdr = kzalloc(params.hdr_len, GFP_KERNEL_ACCOUNT);
	if (!hdr)
		goto e_unpin;

	trans_data = kzalloc(params.trans_len, GFP_KERNEL_ACCOUNT);
	if (!trans_data)
		goto e_free_hdr;

	memset(&data, 0, sizeof(data));
	data.hdr_address = __psp_pa(hdr);
	data.hdr_len = params.hdr_len;
	data.trans_address = __psp_pa(trans_data);
	data.trans_len = params.trans_len;

	/* The SEND_UPDATE_DATA command requires C-bit to be always set. */
	data.guest_address = (page_to_pfn(guest_page[0]) << PAGE_SHIFT) + offset;
	data.guest_address |= sev_me_mask;
	data.guest_len = params.guest_len;
	data.handle = sev->handle;

	ret = sev_issue_cmd(kvm, SEV_CMD_SEND_UPDATE_DATA, &data, &argp->error);

	if (ret)
		goto e_free_trans_data;

	/* copy transport buffer to user space */
	if (copy_to_user(u64_to_user_ptr(params.trans_uaddr),
			 trans_data, params.trans_len)) {
		ret = -EFAULT;
		goto e_free_trans_data;
	}

	/* Copy packet header to userspace. */
	if (copy_to_user(u64_to_user_ptr(params.hdr_uaddr), hdr,
			 params.hdr_len))
		ret = -EFAULT;

e_free_trans_data:
	kfree(trans_data);
e_free_hdr:
	kfree(hdr);
e_unpin:
	sev_unpin_memory(kvm, guest_page, n);

	return ret;
}

static int sev_send_finish(struct kvm *kvm, struct kvm_sev_cmd *argp)
{
	struct kvm_sev_info *sev = &to_kvm_svm(kvm)->sev_info;
	struct sev_data_send_finish data;

	if (!sev_guest(kvm))
		return -ENOTTY;

	data.handle = sev->handle;
	return sev_issue_cmd(kvm, SEV_CMD_SEND_FINISH, &data, &argp->error);
}

static int sev_send_cancel(struct kvm *kvm, struct kvm_sev_cmd *argp)
{
	struct kvm_sev_info *sev = &to_kvm_svm(kvm)->sev_info;
	struct sev_data_send_cancel data;

	if (!sev_guest(kvm))
		return -ENOTTY;

	data.handle = sev->handle;
	return sev_issue_cmd(kvm, SEV_CMD_SEND_CANCEL, &data, &argp->error);
}

static int sev_receive_start(struct kvm *kvm, struct kvm_sev_cmd *argp)
{
	struct kvm_sev_info *sev = &to_kvm_svm(kvm)->sev_info;
	struct sev_data_receive_start start;
	struct kvm_sev_receive_start params;
	int *error = &argp->error;
	void *session_data;
	void *pdh_data;
	int ret;

	if (!sev_guest(kvm))
		return -ENOTTY;

	/* Get parameter from the userspace */
	if (copy_from_user(&params, u64_to_user_ptr(argp->data),
			sizeof(struct kvm_sev_receive_start)))
		return -EFAULT;

	/* some sanity checks */
	if (!params.pdh_uaddr || !params.pdh_len ||
	    !params.session_uaddr || !params.session_len)
		return -EINVAL;

	pdh_data = psp_copy_user_blob(params.pdh_uaddr, params.pdh_len);
	if (IS_ERR(pdh_data))
		return PTR_ERR(pdh_data);

	session_data = psp_copy_user_blob(params.session_uaddr,
			params.session_len);
	if (IS_ERR(session_data)) {
		ret = PTR_ERR(session_data);
		goto e_free_pdh;
	}

	memset(&start, 0, sizeof(start));
	start.handle = params.handle;
	start.policy = params.policy;
	start.pdh_cert_address = __psp_pa(pdh_data);
	start.pdh_cert_len = params.pdh_len;
	start.session_address = __psp_pa(session_data);
	start.session_len = params.session_len;

	/* create memory encryption context */
	ret = __sev_issue_cmd(argp->sev_fd, SEV_CMD_RECEIVE_START, &start,
				error);
	if (ret)
		goto e_free_session;

	/* Bind ASID to this guest */
	ret = sev_bind_asid(kvm, start.handle, error);
	if (ret) {
		sev_decommission(start.handle);
		goto e_free_session;
	}

	params.handle = start.handle;
	if (copy_to_user(u64_to_user_ptr(argp->data),
			 &params, sizeof(struct kvm_sev_receive_start))) {
		ret = -EFAULT;
		sev_unbind_asid(kvm, start.handle);
		goto e_free_session;
	}

    	sev->handle = start.handle;
	sev->fd = argp->sev_fd;

e_free_session:
	kfree(session_data);
e_free_pdh:
	kfree(pdh_data);

	return ret;
}

static int sev_receive_update_data(struct kvm *kvm, struct kvm_sev_cmd *argp)
{
	struct kvm_sev_info *sev = &to_kvm_svm(kvm)->sev_info;
	struct kvm_sev_receive_update_data params;
	struct sev_data_receive_update_data data;
	void *hdr = NULL, *trans = NULL;
	struct page **guest_page;
	unsigned long n;
	int ret, offset;

	if (!sev_guest(kvm))
		return -EINVAL;

	if (copy_from_user(&params, u64_to_user_ptr(argp->data),
			sizeof(struct kvm_sev_receive_update_data)))
		return -EFAULT;

	if (!params.hdr_uaddr || !params.hdr_len ||
	    !params.guest_uaddr || !params.guest_len ||
	    !params.trans_uaddr || !params.trans_len)
		return -EINVAL;

	/* Check if we are crossing the page boundary */
	offset = params.guest_uaddr & (PAGE_SIZE - 1);
	if (params.guest_len > PAGE_SIZE || (params.guest_len + offset) > PAGE_SIZE)
		return -EINVAL;

	hdr = psp_copy_user_blob(params.hdr_uaddr, params.hdr_len);
	if (IS_ERR(hdr))
		return PTR_ERR(hdr);

	trans = psp_copy_user_blob(params.trans_uaddr, params.trans_len);
	if (IS_ERR(trans)) {
		ret = PTR_ERR(trans);
		goto e_free_hdr;
	}

	memset(&data, 0, sizeof(data));
	data.hdr_address = __psp_pa(hdr);
	data.hdr_len = params.hdr_len;
	data.trans_address = __psp_pa(trans);
	data.trans_len = params.trans_len;

	/* Pin guest memory */
	guest_page = sev_pin_memory(kvm, params.guest_uaddr & PAGE_MASK,
				    PAGE_SIZE, &n, 1);
	if (IS_ERR(guest_page)) {
		ret = PTR_ERR(guest_page);
		goto e_free_trans;
	}

	/*
	 * Flush (on non-coherent CPUs) before RECEIVE_UPDATE_DATA, the PSP
	 * encrypts the written data with the guest's key, and the cache may
	 * contain dirty, unencrypted data.
	 */
	sev_clflush_pages(guest_page, n);

	/* The RECEIVE_UPDATE_DATA command requires C-bit to be always set. */
	data.guest_address = (page_to_pfn(guest_page[0]) << PAGE_SHIFT) + offset;
	data.guest_address |= sev_me_mask;
	data.guest_len = params.guest_len;
	data.handle = sev->handle;

	ret = sev_issue_cmd(kvm, SEV_CMD_RECEIVE_UPDATE_DATA, &data,
				&argp->error);

	sev_unpin_memory(kvm, guest_page, n);

e_free_trans:
	kfree(trans);
e_free_hdr:
	kfree(hdr);

	return ret;
}

static int sev_receive_finish(struct kvm *kvm, struct kvm_sev_cmd *argp)
{
	struct kvm_sev_info *sev = &to_kvm_svm(kvm)->sev_info;
	struct sev_data_receive_finish data;

	if (!sev_guest(kvm))
		return -ENOTTY;

	data.handle = sev->handle;
	return sev_issue_cmd(kvm, SEV_CMD_RECEIVE_FINISH, &data, &argp->error);
}

static bool is_cmd_allowed_from_mirror(u32 cmd_id)
{
	/*
	 * Allow mirrors VM to call KVM_SEV_LAUNCH_UPDATE_VMSA to enable SEV-ES
	 * active mirror VMs. Also allow the debugging and status commands.
	 */
	if (cmd_id == KVM_SEV_LAUNCH_UPDATE_VMSA ||
	    cmd_id == KVM_SEV_GUEST_STATUS || cmd_id == KVM_SEV_DBG_DECRYPT ||
	    cmd_id == KVM_SEV_DBG_ENCRYPT)
		return true;

	return false;
}

static int sev_lock_two_vms(struct kvm *dst_kvm, struct kvm *src_kvm)
{
	struct kvm_sev_info *dst_sev = &to_kvm_svm(dst_kvm)->sev_info;
	struct kvm_sev_info *src_sev = &to_kvm_svm(src_kvm)->sev_info;
	int r = -EBUSY;

	if (dst_kvm == src_kvm)
		return -EINVAL;

	/*
	 * Bail if these VMs are already involved in a migration to avoid
	 * deadlock between two VMs trying to migrate to/from each other.
	 */
	if (atomic_cmpxchg_acquire(&dst_sev->migration_in_progress, 0, 1))
		return -EBUSY;

	if (atomic_cmpxchg_acquire(&src_sev->migration_in_progress, 0, 1))
		goto release_dst;

	r = -EINTR;
	if (mutex_lock_killable(&dst_kvm->lock))
		goto release_src;
	if (mutex_lock_killable_nested(&src_kvm->lock, SINGLE_DEPTH_NESTING))
		goto unlock_dst;
	return 0;

unlock_dst:
	mutex_unlock(&dst_kvm->lock);
release_src:
	atomic_set_release(&src_sev->migration_in_progress, 0);
release_dst:
	atomic_set_release(&dst_sev->migration_in_progress, 0);
	return r;
}

static void sev_unlock_two_vms(struct kvm *dst_kvm, struct kvm *src_kvm)
{
	struct kvm_sev_info *dst_sev = &to_kvm_svm(dst_kvm)->sev_info;
	struct kvm_sev_info *src_sev = &to_kvm_svm(src_kvm)->sev_info;

	mutex_unlock(&dst_kvm->lock);
	mutex_unlock(&src_kvm->lock);
	atomic_set_release(&dst_sev->migration_in_progress, 0);
	atomic_set_release(&src_sev->migration_in_progress, 0);
}

/* vCPU mutex subclasses.  */
enum sev_migration_role {
	SEV_MIGRATION_SOURCE = 0,
	SEV_MIGRATION_TARGET,
	SEV_NR_MIGRATION_ROLES,
};

static int sev_lock_vcpus_for_migration(struct kvm *kvm,
					enum sev_migration_role role)
{
	struct kvm_vcpu *vcpu;
	unsigned long i, j;

	kvm_for_each_vcpu(i, vcpu, kvm) {
		if (mutex_lock_killable_nested(&vcpu->mutex, role))
			goto out_unlock;

#ifdef CONFIG_PROVE_LOCKING
		if (!i)
			/*
			 * Reset the role to one that avoids colliding with
			 * the role used for the first vcpu mutex.
			 */
			role = SEV_NR_MIGRATION_ROLES;
		else
			mutex_release(&vcpu->mutex.dep_map, _THIS_IP_);
#endif
	}

	return 0;

out_unlock:

	kvm_for_each_vcpu(j, vcpu, kvm) {
		if (i == j)
			break;

#ifdef CONFIG_PROVE_LOCKING
		if (j)
			mutex_acquire(&vcpu->mutex.dep_map, role, 0, _THIS_IP_);
#endif

		mutex_unlock(&vcpu->mutex);
	}
	return -EINTR;
}

static void sev_unlock_vcpus_for_migration(struct kvm *kvm)
{
	struct kvm_vcpu *vcpu;
	unsigned long i;
	bool first = true;

	kvm_for_each_vcpu(i, vcpu, kvm) {
		if (first)
			first = false;
		else
			mutex_acquire(&vcpu->mutex.dep_map,
				      SEV_NR_MIGRATION_ROLES, 0, _THIS_IP_);

		mutex_unlock(&vcpu->mutex);
	}
}

static void sev_migrate_from(struct kvm *dst_kvm, struct kvm *src_kvm)
{
	struct kvm_sev_info *dst = &to_kvm_svm(dst_kvm)->sev_info;
	struct kvm_sev_info *src = &to_kvm_svm(src_kvm)->sev_info;
	struct kvm_vcpu *dst_vcpu, *src_vcpu;
	struct vcpu_svm *dst_svm, *src_svm;
	struct kvm_sev_info *mirror;
	unsigned long i;

	dst->active = true;
	dst->asid = src->asid;
	dst->handle = src->handle;
	dst->pages_locked = src->pages_locked;
	dst->enc_context_owner = src->enc_context_owner;
	dst->es_active = src->es_active;
	dst->vmsa_features = src->vmsa_features;

	src->asid = 0;
	src->active = false;
	src->handle = 0;
	src->pages_locked = 0;
	src->enc_context_owner = NULL;
	src->es_active = false;

	list_cut_before(&dst->regions_list, &src->regions_list, &src->regions_list);

	/*
	 * If this VM has mirrors, "transfer" each mirror's refcount of the
	 * source to the destination (this KVM).  The caller holds a reference
	 * to the source, so there's no danger of use-after-free.
	 */
	list_cut_before(&dst->mirror_vms, &src->mirror_vms, &src->mirror_vms);
	list_for_each_entry(mirror, &dst->mirror_vms, mirror_entry) {
		kvm_get_kvm(dst_kvm);
		kvm_put_kvm(src_kvm);
		mirror->enc_context_owner = dst_kvm;
	}

	/*
	 * If this VM is a mirror, remove the old mirror from the owners list
	 * and add the new mirror to the list.
	 */
	if (is_mirroring_enc_context(dst_kvm)) {
		struct kvm_sev_info *owner_sev_info =
			&to_kvm_svm(dst->enc_context_owner)->sev_info;

		list_del(&src->mirror_entry);
		list_add_tail(&dst->mirror_entry, &owner_sev_info->mirror_vms);
	}

	kvm_for_each_vcpu(i, dst_vcpu, dst_kvm) {
		dst_svm = to_svm(dst_vcpu);

		sev_init_vmcb(dst_svm);

		if (!dst->es_active)
			continue;

		/*
		 * Note, the source is not required to have the same number of
		 * vCPUs as the destination when migrating a vanilla SEV VM.
		 */
		src_vcpu = kvm_get_vcpu(src_kvm, i);
		src_svm = to_svm(src_vcpu);

		/*
		 * Transfer VMSA and GHCB state to the destination.  Nullify and
		 * clear source fields as appropriate, the state now belongs to
		 * the destination.
		 */
		memcpy(&dst_svm->sev_es, &src_svm->sev_es, sizeof(src_svm->sev_es));
		dst_svm->vmcb->control.ghcb_gpa = src_svm->vmcb->control.ghcb_gpa;
		dst_svm->vmcb->control.vmsa_pa = src_svm->vmcb->control.vmsa_pa;
		dst_vcpu->arch.guest_state_protected = true;

		memset(&src_svm->sev_es, 0, sizeof(src_svm->sev_es));
		src_svm->vmcb->control.ghcb_gpa = INVALID_PAGE;
		src_svm->vmcb->control.vmsa_pa = INVALID_PAGE;
		src_vcpu->arch.guest_state_protected = false;
	}
}

static int sev_check_source_vcpus(struct kvm *dst, struct kvm *src)
{
	struct kvm_vcpu *src_vcpu;
	unsigned long i;

	if (!sev_es_guest(src))
		return 0;

	if (atomic_read(&src->online_vcpus) != atomic_read(&dst->online_vcpus))
		return -EINVAL;

	kvm_for_each_vcpu(i, src_vcpu, src) {
		if (!src_vcpu->arch.guest_state_protected)
			return -EINVAL;
	}

	return 0;
}

int sev_vm_move_enc_context_from(struct kvm *kvm, unsigned int source_fd)
{
	struct kvm_sev_info *dst_sev = &to_kvm_svm(kvm)->sev_info;
	struct kvm_sev_info *src_sev, *cg_cleanup_sev;
	struct fd f = fdget(source_fd);
	struct kvm *source_kvm;
	bool charged = false;
	int ret;

	if (!fd_file(f))
		return -EBADF;

	if (!file_is_kvm(fd_file(f))) {
		ret = -EBADF;
		goto out_fput;
	}

	source_kvm = fd_file(f)->private_data;
	ret = sev_lock_two_vms(kvm, source_kvm);
	if (ret)
		goto out_fput;

	if (kvm->arch.vm_type != source_kvm->arch.vm_type ||
	    sev_guest(kvm) || !sev_guest(source_kvm)) {
		ret = -EINVAL;
		goto out_unlock;
	}

	src_sev = &to_kvm_svm(source_kvm)->sev_info;

	dst_sev->misc_cg = get_current_misc_cg();
	cg_cleanup_sev = dst_sev;
	if (dst_sev->misc_cg != src_sev->misc_cg) {
		ret = sev_misc_cg_try_charge(dst_sev);
		if (ret)
			goto out_dst_cgroup;
		charged = true;
	}

	ret = sev_lock_vcpus_for_migration(kvm, SEV_MIGRATION_SOURCE);
	if (ret)
		goto out_dst_cgroup;
	ret = sev_lock_vcpus_for_migration(source_kvm, SEV_MIGRATION_TARGET);
	if (ret)
		goto out_dst_vcpu;

	ret = sev_check_source_vcpus(kvm, source_kvm);
	if (ret)
		goto out_source_vcpu;

	sev_migrate_from(kvm, source_kvm);
	kvm_vm_dead(source_kvm);
	cg_cleanup_sev = src_sev;
	ret = 0;

out_source_vcpu:
	sev_unlock_vcpus_for_migration(source_kvm);
out_dst_vcpu:
	sev_unlock_vcpus_for_migration(kvm);
out_dst_cgroup:
	/* Operates on the source on success, on the destination on failure.  */
	if (charged)
		sev_misc_cg_uncharge(cg_cleanup_sev);
	put_misc_cg(cg_cleanup_sev->misc_cg);
	cg_cleanup_sev->misc_cg = NULL;
out_unlock:
	sev_unlock_two_vms(kvm, source_kvm);
out_fput:
	fdput(f);
	return ret;
}

int sev_dev_get_attr(u32 group, u64 attr, u64 *val)
{
	if (group != KVM_X86_GRP_SEV)
		return -ENXIO;

	switch (attr) {
	case KVM_X86_SEV_VMSA_FEATURES:
		*val = sev_supported_vmsa_features;
		return 0;

	default:
		return -ENXIO;
	}
}

/*
 * The guest context contains all the information, keys and metadata
 * associated with the guest that the firmware tracks to implement SEV
 * and SNP features. The firmware stores the guest context in hypervisor
 * provide page via the SNP_GCTX_CREATE command.
 */
static void *snp_context_create(struct kvm *kvm, struct kvm_sev_cmd *argp)
{
	struct sev_data_snp_addr data = {};
	void *context;
	int rc;

	/* Allocate memory for context page */
	context = snp_alloc_firmware_page(GFP_KERNEL_ACCOUNT);
	if (!context)
		return NULL;

	data.address = __psp_pa(context);
	rc = __sev_issue_cmd(argp->sev_fd, SEV_CMD_SNP_GCTX_CREATE, &data, &argp->error);
	if (rc) {
		pr_warn("Failed to create SEV-SNP context, rc %d fw_error %d",
			rc, argp->error);
		snp_free_firmware_page(context);
		return NULL;
	}

	return context;
}

static int snp_bind_asid(struct kvm *kvm, int *error)
{
	struct kvm_sev_info *sev = &to_kvm_svm(kvm)->sev_info;
	struct sev_data_snp_activate data = {0};

	data.gctx_paddr = __psp_pa(sev->snp_context);
	data.asid = sev_get_asid(kvm);
	return sev_issue_cmd(kvm, SEV_CMD_SNP_ACTIVATE, &data, error);
}

static int snp_launch_start(struct kvm *kvm, struct kvm_sev_cmd *argp)
{
	struct kvm_sev_info *sev = &to_kvm_svm(kvm)->sev_info;
	struct sev_data_snp_launch_start start = {0};
	struct kvm_sev_snp_launch_start params;
	int rc;

	if (!sev_snp_guest(kvm))
		return -ENOTTY;

	if (copy_from_user(&params, u64_to_user_ptr(argp->data), sizeof(params)))
		return -EFAULT;

	/* Don't allow userspace to allocate memory for more than 1 SNP context. */
	if (sev->snp_context)
		return -EINVAL;

	sev->snp_context = snp_context_create(kvm, argp);
	if (!sev->snp_context)
		return -ENOTTY;

	if (params.flags)
		return -EINVAL;

<<<<<<< HEAD
=======
	if (params.policy & ~SNP_POLICY_MASK_VALID)
		return -EINVAL;

	/* Check for policy bits that must be set */
	if (!(params.policy & SNP_POLICY_MASK_RSVD_MBO) ||
	    !(params.policy & SNP_POLICY_MASK_SMT))
		return -EINVAL;

	if (params.policy & SNP_POLICY_MASK_SINGLE_SOCKET)
		return -EINVAL;

	start.gctx_paddr = __psp_pa(sev->snp_context);
	start.policy = params.policy;
	memcpy(start.gosvw, params.gosvw, sizeof(params.gosvw));
	rc = __sev_issue_cmd(argp->sev_fd, SEV_CMD_SNP_LAUNCH_START, &start, &argp->error);
	if (rc) {
		pr_debug("%s: SEV_CMD_SNP_LAUNCH_START firmware command failed, rc %d\n",
			 __func__, rc);
		goto e_free_context;
	}

	sev->fd = argp->sev_fd;
	rc = snp_bind_asid(kvm, &argp->error);
	if (rc) {
		pr_debug("%s: Failed to bind ASID to SEV-SNP context, rc %d\n",
			 __func__, rc);
		goto e_free_context;
	}

	return 0;

e_free_context:
	snp_decommission_context(kvm);

	return rc;
}

struct sev_gmem_populate_args {
	__u8 type;
	int sev_fd;
	int fw_error;
};

static int sev_gmem_post_populate(struct kvm *kvm, gfn_t gfn_start, kvm_pfn_t pfn,
				  void __user *src, int order, void *opaque)
{
	struct sev_gmem_populate_args *sev_populate_args = opaque;
	struct kvm_sev_info *sev = &to_kvm_svm(kvm)->sev_info;
	int n_private = 0, ret, i;
	int npages = (1 << order);
	gfn_t gfn;

	if (WARN_ON_ONCE(sev_populate_args->type != KVM_SEV_SNP_PAGE_TYPE_ZERO && !src))
		return -EINVAL;

	for (gfn = gfn_start, i = 0; gfn < gfn_start + npages; gfn++, i++) {
		struct sev_data_snp_launch_update fw_args = {0};
		bool assigned = false;
		int level;

		ret = snp_lookup_rmpentry((u64)pfn + i, &assigned, &level);
		if (ret || assigned) {
			pr_debug("%s: Failed to ensure GFN 0x%llx RMP entry is initial shared state, ret: %d assigned: %d\n",
				 __func__, gfn, ret, assigned);
			ret = ret ? -EINVAL : -EEXIST;
			goto err;
		}

		if (src) {
			void *vaddr = kmap_local_pfn(pfn + i);

			if (copy_from_user(vaddr, src + i * PAGE_SIZE, PAGE_SIZE)) {
				ret = -EFAULT;
				goto err;
			}
			kunmap_local(vaddr);
		}

		ret = rmp_make_private(pfn + i, gfn << PAGE_SHIFT, PG_LEVEL_4K,
				       sev_get_asid(kvm), true);
		if (ret)
			goto err;

		n_private++;

		fw_args.gctx_paddr = __psp_pa(sev->snp_context);
		fw_args.address = __sme_set(pfn_to_hpa(pfn + i));
		fw_args.page_size = PG_LEVEL_TO_RMP(PG_LEVEL_4K);
		fw_args.page_type = sev_populate_args->type;

		ret = __sev_issue_cmd(sev_populate_args->sev_fd, SEV_CMD_SNP_LAUNCH_UPDATE,
				      &fw_args, &sev_populate_args->fw_error);
		if (ret)
			goto fw_err;
	}

	return 0;

fw_err:
	/*
	 * If the firmware command failed handle the reclaim and cleanup of that
	 * PFN specially vs. prior pages which can be cleaned up below without
	 * needing to reclaim in advance.
	 *
	 * Additionally, when invalid CPUID function entries are detected,
	 * firmware writes the expected values into the page and leaves it
	 * unencrypted so it can be used for debugging and error-reporting.
	 *
	 * Copy this page back into the source buffer so userspace can use this
	 * information to provide information on which CPUID leaves/fields
	 * failed CPUID validation.
	 */
	if (!snp_page_reclaim(kvm, pfn + i) &&
	    sev_populate_args->type == KVM_SEV_SNP_PAGE_TYPE_CPUID &&
	    sev_populate_args->fw_error == SEV_RET_INVALID_PARAM) {
		void *vaddr = kmap_local_pfn(pfn + i);

		if (copy_to_user(src + i * PAGE_SIZE, vaddr, PAGE_SIZE))
			pr_debug("Failed to write CPUID page back to userspace\n");

		kunmap_local(vaddr);
	}

	/* pfn + i is hypervisor-owned now, so skip below cleanup for it. */
	n_private--;

err:
	pr_debug("%s: exiting with error ret %d (fw_error %d), restoring %d gmem PFNs to shared.\n",
		 __func__, ret, sev_populate_args->fw_error, n_private);
	for (i = 0; i < n_private; i++)
		kvm_rmp_make_shared(kvm, pfn + i, PG_LEVEL_4K);

	return ret;
}

static int snp_launch_update(struct kvm *kvm, struct kvm_sev_cmd *argp)
{
	struct kvm_sev_info *sev = &to_kvm_svm(kvm)->sev_info;
	struct sev_gmem_populate_args sev_populate_args = {0};
	struct kvm_sev_snp_launch_update params;
	struct kvm_memory_slot *memslot;
	long npages, count;
	void __user *src;
	int ret = 0;

	if (!sev_snp_guest(kvm) || !sev->snp_context)
		return -EINVAL;

	if (copy_from_user(&params, u64_to_user_ptr(argp->data), sizeof(params)))
		return -EFAULT;

	pr_debug("%s: GFN start 0x%llx length 0x%llx type %d flags %d\n", __func__,
		 params.gfn_start, params.len, params.type, params.flags);

	if (!PAGE_ALIGNED(params.len) || params.flags ||
	    (params.type != KVM_SEV_SNP_PAGE_TYPE_NORMAL &&
	     params.type != KVM_SEV_SNP_PAGE_TYPE_ZERO &&
	     params.type != KVM_SEV_SNP_PAGE_TYPE_UNMEASURED &&
	     params.type != KVM_SEV_SNP_PAGE_TYPE_SECRETS &&
	     params.type != KVM_SEV_SNP_PAGE_TYPE_CPUID))
		return -EINVAL;

	npages = params.len / PAGE_SIZE;

	/*
	 * For each GFN that's being prepared as part of the initial guest
	 * state, the following pre-conditions are verified:
	 *
	 *   1) The backing memslot is a valid private memslot.
	 *   2) The GFN has been set to private via KVM_SET_MEMORY_ATTRIBUTES
	 *      beforehand.
	 *   3) The PFN of the guest_memfd has not already been set to private
	 *      in the RMP table.
	 *
	 * The KVM MMU relies on kvm->mmu_invalidate_seq to retry nested page
	 * faults if there's a race between a fault and an attribute update via
	 * KVM_SET_MEMORY_ATTRIBUTES, and a similar approach could be utilized
	 * here. However, kvm->slots_lock guards against both this as well as
	 * concurrent memslot updates occurring while these checks are being
	 * performed, so use that here to make it easier to reason about the
	 * initial expected state and better guard against unexpected
	 * situations.
	 */
	mutex_lock(&kvm->slots_lock);

	memslot = gfn_to_memslot(kvm, params.gfn_start);
	if (!kvm_slot_can_be_private(memslot)) {
		ret = -EINVAL;
		goto out;
	}

	sev_populate_args.sev_fd = argp->sev_fd;
	sev_populate_args.type = params.type;
	src = params.type == KVM_SEV_SNP_PAGE_TYPE_ZERO ? NULL : u64_to_user_ptr(params.uaddr);

	count = kvm_gmem_populate(kvm, params.gfn_start, src, npages,
				  sev_gmem_post_populate, &sev_populate_args);
	if (count < 0) {
		argp->error = sev_populate_args.fw_error;
		pr_debug("%s: kvm_gmem_populate failed, ret %ld (fw_error %d)\n",
			 __func__, count, argp->error);
		ret = -EIO;
	} else {
		params.gfn_start += count;
		params.len -= count * PAGE_SIZE;
		if (params.type != KVM_SEV_SNP_PAGE_TYPE_ZERO)
			params.uaddr += count * PAGE_SIZE;

		ret = 0;
		if (copy_to_user(u64_to_user_ptr(argp->data), &params, sizeof(params)))
			ret = -EFAULT;
	}

out:
	mutex_unlock(&kvm->slots_lock);

	return ret;
}

static int snp_launch_update_vmsa(struct kvm *kvm, struct kvm_sev_cmd *argp)
{
	struct kvm_sev_info *sev = &to_kvm_svm(kvm)->sev_info;
	struct sev_data_snp_launch_update data = {};
	struct kvm_vcpu *vcpu;
	unsigned long i;
	int ret;

	data.gctx_paddr = __psp_pa(sev->snp_context);
	data.page_type = SNP_PAGE_TYPE_VMSA;

	kvm_for_each_vcpu(i, vcpu, kvm) {
		struct vcpu_svm *svm = to_svm(vcpu);
		u64 pfn = __pa(svm->sev_es.vmsa) >> PAGE_SHIFT;

		ret = sev_es_sync_vmsa(svm);
		if (ret)
			return ret;

		/* Transition the VMSA page to a firmware state. */
		ret = rmp_make_private(pfn, INITIAL_VMSA_GPA, PG_LEVEL_4K, sev->asid, true);
		if (ret)
			return ret;

		/* Issue the SNP command to encrypt the VMSA */
		data.address = __sme_pa(svm->sev_es.vmsa);
		ret = __sev_issue_cmd(argp->sev_fd, SEV_CMD_SNP_LAUNCH_UPDATE,
				      &data, &argp->error);
		if (ret) {
			snp_page_reclaim(kvm, pfn);

			return ret;
		}

		svm->vcpu.arch.guest_state_protected = true;
		/*
		 * SEV-ES (and thus SNP) guest mandates LBR Virtualization to
		 * be _always_ ON. Enable it only after setting
		 * guest_state_protected because KVM_SET_MSRS allows dynamic
		 * toggling of LBRV (for performance reason) on write access to
		 * MSR_IA32_DEBUGCTLMSR when guest_state_protected is not set.
		 */
		svm_enable_lbrv(vcpu);
	}

	return 0;
}

static int snp_launch_finish(struct kvm *kvm, struct kvm_sev_cmd *argp)
{
	struct kvm_sev_info *sev = &to_kvm_svm(kvm)->sev_info;
	struct kvm_sev_snp_launch_finish params;
	struct sev_data_snp_launch_finish *data;
	void *id_block = NULL, *id_auth = NULL;
	int ret;

	if (!sev_snp_guest(kvm))
		return -ENOTTY;

	if (!sev->snp_context)
		return -EINVAL;

	if (copy_from_user(&params, u64_to_user_ptr(argp->data), sizeof(params)))
		return -EFAULT;

	if (params.flags)
		return -EINVAL;

	/* Measure all vCPUs using LAUNCH_UPDATE before finalizing the launch flow. */
	ret = snp_launch_update_vmsa(kvm, argp);
	if (ret)
		return ret;

	data = kzalloc(sizeof(*data), GFP_KERNEL_ACCOUNT);
	if (!data)
		return -ENOMEM;

	if (params.id_block_en) {
		id_block = psp_copy_user_blob(params.id_block_uaddr, KVM_SEV_SNP_ID_BLOCK_SIZE);
		if (IS_ERR(id_block)) {
			ret = PTR_ERR(id_block);
			goto e_free;
		}

		data->id_block_en = 1;
		data->id_block_paddr = __sme_pa(id_block);

		id_auth = psp_copy_user_blob(params.id_auth_uaddr, KVM_SEV_SNP_ID_AUTH_SIZE);
		if (IS_ERR(id_auth)) {
			ret = PTR_ERR(id_auth);
			goto e_free_id_block;
		}

		data->id_auth_paddr = __sme_pa(id_auth);

		if (params.auth_key_en)
			data->auth_key_en = 1;
	}

	data->vcek_disabled = params.vcek_disabled;

	memcpy(data->host_data, params.host_data, KVM_SEV_SNP_FINISH_DATA_SIZE);
	data->gctx_paddr = __psp_pa(sev->snp_context);
	ret = sev_issue_cmd(kvm, SEV_CMD_SNP_LAUNCH_FINISH, data, &argp->error);

	/*
	 * Now that there will be no more SNP_LAUNCH_UPDATE ioctls, private pages
	 * can be given to the guest simply by marking the RMP entry as private.
	 * This can happen on first access and also with KVM_PRE_FAULT_MEMORY.
	 */
	if (!ret)
		kvm->arch.pre_fault_allowed = true;

	kfree(id_auth);

e_free_id_block:
	kfree(id_block);

e_free:
	kfree(data);

	return ret;
}

int sev_mem_enc_ioctl(struct kvm *kvm, void __user *argp)
{
	struct kvm_sev_cmd sev_cmd;
	int r;

	if (!sev_enabled)
		return -ENOTTY;

	if (!argp)
		return 0;

	if (copy_from_user(&sev_cmd, argp, sizeof(struct kvm_sev_cmd)))
		return -EFAULT;

	mutex_lock(&kvm->lock);

	/* Only the enc_context_owner handles some memory enc operations. */
	if (is_mirroring_enc_context(kvm) &&
	    !is_cmd_allowed_from_mirror(sev_cmd.id)) {
		r = -EINVAL;
		goto out;
	}

	/*
	 * Once KVM_SEV_INIT2 initializes a KVM instance as an SNP guest, only
	 * allow the use of SNP-specific commands.
	 */
	if (sev_snp_guest(kvm) && sev_cmd.id < KVM_SEV_SNP_LAUNCH_START) {
		r = -EPERM;
		goto out;
	}

	switch (sev_cmd.id) {
	case KVM_SEV_ES_INIT:
		if (!sev_es_enabled) {
			r = -ENOTTY;
			goto out;
		}
		fallthrough;
	case KVM_SEV_INIT:
		r = sev_guest_init(kvm, &sev_cmd);
		break;
	case KVM_SEV_INIT2:
		r = sev_guest_init2(kvm, &sev_cmd);
		break;
	case KVM_SEV_LAUNCH_START:
		r = sev_launch_start(kvm, &sev_cmd);
		break;
	case KVM_SEV_LAUNCH_UPDATE_DATA:
		r = sev_launch_update_data(kvm, &sev_cmd);
		break;
	case KVM_SEV_LAUNCH_UPDATE_VMSA:
		r = sev_launch_update_vmsa(kvm, &sev_cmd);
		break;
	case KVM_SEV_LAUNCH_MEASURE:
		r = sev_launch_measure(kvm, &sev_cmd);
		break;
	case KVM_SEV_LAUNCH_FINISH:
		r = sev_launch_finish(kvm, &sev_cmd);
		break;
	case KVM_SEV_GUEST_STATUS:
		r = sev_guest_status(kvm, &sev_cmd);
		break;
	case KVM_SEV_DBG_DECRYPT:
		r = sev_dbg_crypt(kvm, &sev_cmd, true);
		break;
	case KVM_SEV_DBG_ENCRYPT:
		r = sev_dbg_crypt(kvm, &sev_cmd, false);
		break;
	case KVM_SEV_LAUNCH_SECRET:
		r = sev_launch_secret(kvm, &sev_cmd);
		break;
	case KVM_SEV_GET_ATTESTATION_REPORT:
		r = sev_get_attestation_report(kvm, &sev_cmd);
		break;
	case KVM_SEV_SEND_START:
		r = sev_send_start(kvm, &sev_cmd);
		break;
	case KVM_SEV_SEND_UPDATE_DATA:
		r = sev_send_update_data(kvm, &sev_cmd);
		break;
	case KVM_SEV_SEND_FINISH:
		r = sev_send_finish(kvm, &sev_cmd);
		break;
	case KVM_SEV_SEND_CANCEL:
		r = sev_send_cancel(kvm, &sev_cmd);
		break;
	case KVM_SEV_RECEIVE_START:
		r = sev_receive_start(kvm, &sev_cmd);
		break;
	case KVM_SEV_RECEIVE_UPDATE_DATA:
		r = sev_receive_update_data(kvm, &sev_cmd);
		break;
	case KVM_SEV_RECEIVE_FINISH:
		r = sev_receive_finish(kvm, &sev_cmd);
		break;
	case KVM_SEV_SNP_LAUNCH_START:
		r = snp_launch_start(kvm, &sev_cmd);
		break;
	case KVM_SEV_SNP_LAUNCH_UPDATE:
		r = snp_launch_update(kvm, &sev_cmd);
		break;
	case KVM_SEV_SNP_LAUNCH_FINISH:
		r = snp_launch_finish(kvm, &sev_cmd);
		break;
	default:
		r = -EINVAL;
		goto out;
	}

	if (copy_to_user(argp, &sev_cmd, sizeof(struct kvm_sev_cmd)))
		r = -EFAULT;

out:
	mutex_unlock(&kvm->lock);
	return r;
}

int sev_mem_enc_register_region(struct kvm *kvm,
				struct kvm_enc_region *range)
{
	struct kvm_sev_info *sev = &to_kvm_svm(kvm)->sev_info;
	struct enc_region *region;
	int ret = 0;

	if (!sev_guest(kvm))
		return -ENOTTY;

	/* If kvm is mirroring encryption context it isn't responsible for it */
	if (is_mirroring_enc_context(kvm))
		return -EINVAL;

	if (range->addr > ULONG_MAX || range->size > ULONG_MAX)
		return -EINVAL;

	region = kzalloc(sizeof(*region), GFP_KERNEL_ACCOUNT);
	if (!region)
		return -ENOMEM;

	mutex_lock(&kvm->lock);
	region->pages = sev_pin_memory(kvm, range->addr, range->size, &region->npages, 1);
	if (IS_ERR(region->pages)) {
		ret = PTR_ERR(region->pages);
		mutex_unlock(&kvm->lock);
		goto e_free;
	}

>>>>>>> 2d5404ca
	/*
	 * The guest may change the memory encryption attribute from C=0 -> C=1
	 * or vice versa for this memory range. Lets make sure caches are
	 * flushed to ensure that guest data gets written into memory with
	 * correct C-bit.  Note, this must be done before dropping kvm->lock,
	 * as region and its array of pages can be freed by a different task
	 * once kvm->lock is released.
	 */
	sev_clflush_pages(region->pages, region->npages);

	region->uaddr = range->addr;
	region->size = range->size;

	list_add_tail(&region->list, &sev->regions_list);
	mutex_unlock(&kvm->lock);

	return ret;

e_free:
	kfree(region);
	return ret;
}

static struct enc_region *
find_enc_region(struct kvm *kvm, struct kvm_enc_region *range)
{
	struct kvm_sev_info *sev = &to_kvm_svm(kvm)->sev_info;
	struct list_head *head = &sev->regions_list;
	struct enc_region *i;

	list_for_each_entry(i, head, list) {
		if (i->uaddr == range->addr &&
		    i->size == range->size)
			return i;
	}

	return NULL;
}

static void __unregister_enc_region_locked(struct kvm *kvm,
					   struct enc_region *region)
{
	sev_unpin_memory(kvm, region->pages, region->npages);
	list_del(&region->list);
	kfree(region);
}

int sev_mem_enc_unregister_region(struct kvm *kvm,
				  struct kvm_enc_region *range)
{
	struct enc_region *region;
	int ret;

	/* If kvm is mirroring encryption context it isn't responsible for it */
	if (is_mirroring_enc_context(kvm))
		return -EINVAL;

	mutex_lock(&kvm->lock);

	if (!sev_guest(kvm)) {
		ret = -ENOTTY;
		goto failed;
	}

	region = find_enc_region(kvm, range);
	if (!region) {
		ret = -EINVAL;
		goto failed;
	}

	/*
	 * Ensure that all guest tagged cache entries are flushed before
	 * releasing the pages back to the system for use. CLFLUSH will
	 * not do this, so issue a WBINVD.
	 */
	wbinvd_on_all_cpus();

	__unregister_enc_region_locked(kvm, region);

	mutex_unlock(&kvm->lock);
	return 0;

failed:
	mutex_unlock(&kvm->lock);
	return ret;
}

int sev_vm_copy_enc_context_from(struct kvm *kvm, unsigned int source_fd)
{
	struct fd f = fdget(source_fd);
	struct kvm *source_kvm;
	struct kvm_sev_info *source_sev, *mirror_sev;
	int ret;

	if (!fd_file(f))
		return -EBADF;

	if (!file_is_kvm(fd_file(f))) {
		ret = -EBADF;
		goto e_source_fput;
	}

	source_kvm = fd_file(f)->private_data;
	ret = sev_lock_two_vms(kvm, source_kvm);
	if (ret)
		goto e_source_fput;

	/*
	 * Mirrors of mirrors should work, but let's not get silly.  Also
	 * disallow out-of-band SEV/SEV-ES init if the target is already an
	 * SEV guest, or if vCPUs have been created.  KVM relies on vCPUs being
	 * created after SEV/SEV-ES initialization, e.g. to init intercepts.
	 */
	if (sev_guest(kvm) || !sev_guest(source_kvm) ||
	    is_mirroring_enc_context(source_kvm) || kvm->created_vcpus) {
		ret = -EINVAL;
		goto e_unlock;
	}

	/*
	 * The mirror kvm holds an enc_context_owner ref so its asid can't
	 * disappear until we're done with it
	 */
	source_sev = &to_kvm_svm(source_kvm)->sev_info;
	kvm_get_kvm(source_kvm);
	mirror_sev = &to_kvm_svm(kvm)->sev_info;
	list_add_tail(&mirror_sev->mirror_entry, &source_sev->mirror_vms);

	/* Set enc_context_owner and copy its encryption context over */
	mirror_sev->enc_context_owner = source_kvm;
	mirror_sev->active = true;
	mirror_sev->asid = source_sev->asid;
	mirror_sev->fd = source_sev->fd;
	mirror_sev->es_active = source_sev->es_active;
	mirror_sev->need_init = false;
	mirror_sev->handle = source_sev->handle;
	INIT_LIST_HEAD(&mirror_sev->regions_list);
	INIT_LIST_HEAD(&mirror_sev->mirror_vms);
	ret = 0;

	/*
	 * Do not copy ap_jump_table. Since the mirror does not share the same
	 * KVM contexts as the original, and they may have different
	 * memory-views.
	 */

e_unlock:
	sev_unlock_two_vms(kvm, source_kvm);
e_source_fput:
	fdput(f);
	return ret;
}

static int snp_decommission_context(struct kvm *kvm)
{
	struct kvm_sev_info *sev = &to_kvm_svm(kvm)->sev_info;
	struct sev_data_snp_addr data = {};
	int ret;

	/* If context is not created then do nothing */
	if (!sev->snp_context)
		return 0;

	/* Do the decommision, which will unbind the ASID from the SNP context */
	data.address = __sme_pa(sev->snp_context);
	down_write(&sev_deactivate_lock);
	ret = sev_do_cmd(SEV_CMD_SNP_DECOMMISSION, &data, NULL);
	up_write(&sev_deactivate_lock);

	if (WARN_ONCE(ret, "Failed to release guest context, ret %d", ret))
		return ret;

	snp_free_firmware_page(sev->snp_context);
	sev->snp_context = NULL;

	return 0;
}

void sev_vm_destroy(struct kvm *kvm)
{
	struct kvm_sev_info *sev = &to_kvm_svm(kvm)->sev_info;
	struct list_head *head = &sev->regions_list;
	struct list_head *pos, *q;

	if (!sev_guest(kvm))
		return;

	WARN_ON(!list_empty(&sev->mirror_vms));

	/* If this is a mirror_kvm release the enc_context_owner and skip sev cleanup */
	if (is_mirroring_enc_context(kvm)) {
		struct kvm *owner_kvm = sev->enc_context_owner;

		mutex_lock(&owner_kvm->lock);
		list_del(&sev->mirror_entry);
		mutex_unlock(&owner_kvm->lock);
		kvm_put_kvm(owner_kvm);
		return;
	}

	/*
	 * Ensure that all guest tagged cache entries are flushed before
	 * releasing the pages back to the system for use. CLFLUSH will
	 * not do this, so issue a WBINVD.
	 */
	wbinvd_on_all_cpus();

	/*
	 * if userspace was terminated before unregistering the memory regions
	 * then lets unpin all the registered memory.
	 */
	if (!list_empty(head)) {
		list_for_each_safe(pos, q, head) {
			__unregister_enc_region_locked(kvm,
				list_entry(pos, struct enc_region, list));
			cond_resched();
		}
	}

	if (sev_snp_guest(kvm)) {
		snp_guest_req_cleanup(kvm);

		/*
		 * Decomission handles unbinding of the ASID. If it fails for
		 * some unexpected reason, just leak the ASID.
		 */
		if (snp_decommission_context(kvm))
			return;
	} else {
		sev_unbind_asid(kvm, sev->handle);
	}

	sev_asid_free(sev);
}

void __init sev_set_cpu_caps(void)
{
	if (sev_enabled) {
		kvm_cpu_cap_set(X86_FEATURE_SEV);
		kvm_caps.supported_vm_types |= BIT(KVM_X86_SEV_VM);
	}
	if (sev_es_enabled) {
		kvm_cpu_cap_set(X86_FEATURE_SEV_ES);
		kvm_caps.supported_vm_types |= BIT(KVM_X86_SEV_ES_VM);
	}
	if (sev_snp_enabled) {
		kvm_cpu_cap_set(X86_FEATURE_SEV_SNP);
		kvm_caps.supported_vm_types |= BIT(KVM_X86_SNP_VM);
	}
}

void __init sev_hardware_setup(void)
{
	unsigned int eax, ebx, ecx, edx, sev_asid_count, sev_es_asid_count;
	bool sev_snp_supported = false;
	bool sev_es_supported = false;
	bool sev_supported = false;

	if (!sev_enabled || !npt_enabled || !nrips)
		goto out;

	/*
	 * SEV must obviously be supported in hardware.  Sanity check that the
	 * CPU supports decode assists, which is mandatory for SEV guests to
	 * support instruction emulation.  Ditto for flushing by ASID, as SEV
	 * guests are bound to a single ASID, i.e. KVM can't rotate to a new
	 * ASID to effect a TLB flush.
	 */
	if (!boot_cpu_has(X86_FEATURE_SEV) ||
	    WARN_ON_ONCE(!boot_cpu_has(X86_FEATURE_DECODEASSISTS)) ||
	    WARN_ON_ONCE(!boot_cpu_has(X86_FEATURE_FLUSHBYASID)))
		goto out;

	/* Retrieve SEV CPUID information */
	cpuid(0x8000001f, &eax, &ebx, &ecx, &edx);

	/* Set encryption bit location for SEV-ES guests */
	sev_enc_bit = ebx & 0x3f;

	/* Maximum number of encrypted guests supported simultaneously */
	max_sev_asid = ecx;
	if (!max_sev_asid)
		goto out;

	/* Minimum ASID value that should be used for SEV guest */
	min_sev_asid = edx;
	sev_me_mask = 1UL << (ebx & 0x3f);

	/*
	 * Initialize SEV ASID bitmaps. Allocate space for ASID 0 in the bitmap,
	 * even though it's never used, so that the bitmap is indexed by the
	 * actual ASID.
	 */
	nr_asids = max_sev_asid + 1;
	sev_asid_bitmap = bitmap_zalloc(nr_asids, GFP_KERNEL);
	if (!sev_asid_bitmap)
		goto out;

	sev_reclaim_asid_bitmap = bitmap_zalloc(nr_asids, GFP_KERNEL);
	if (!sev_reclaim_asid_bitmap) {
		bitmap_free(sev_asid_bitmap);
		sev_asid_bitmap = NULL;
		goto out;
	}

	if (min_sev_asid <= max_sev_asid) {
		sev_asid_count = max_sev_asid - min_sev_asid + 1;
		WARN_ON_ONCE(misc_cg_set_capacity(MISC_CG_RES_SEV, sev_asid_count));
	}
	sev_supported = true;

	/* SEV-ES support requested? */
	if (!sev_es_enabled)
		goto out;

	/*
	 * SEV-ES requires MMIO caching as KVM doesn't have access to the guest
	 * instruction stream, i.e. can't emulate in response to a #NPF and
	 * instead relies on #NPF(RSVD) being reflected into the guest as #VC
	 * (the guest can then do a #VMGEXIT to request MMIO emulation).
	 */
	if (!enable_mmio_caching)
		goto out;

	/* Does the CPU support SEV-ES? */
	if (!boot_cpu_has(X86_FEATURE_SEV_ES))
		goto out;

	if (!lbrv) {
		WARN_ONCE(!boot_cpu_has(X86_FEATURE_LBRV),
			  "LBRV must be present for SEV-ES support");
		goto out;
	}

	/* Has the system been allocated ASIDs for SEV-ES? */
	if (min_sev_asid == 1)
		goto out;

	sev_es_asid_count = min_sev_asid - 1;
	WARN_ON_ONCE(misc_cg_set_capacity(MISC_CG_RES_SEV_ES, sev_es_asid_count));
	sev_es_supported = true;
	sev_snp_supported = sev_snp_enabled && cc_platform_has(CC_ATTR_HOST_SEV_SNP);

out:
	if (boot_cpu_has(X86_FEATURE_SEV))
		pr_info("SEV %s (ASIDs %u - %u)\n",
			sev_supported ? min_sev_asid <= max_sev_asid ? "enabled" :
								       "unusable" :
								       "disabled",
			min_sev_asid, max_sev_asid);
	if (boot_cpu_has(X86_FEATURE_SEV_ES))
		pr_info("SEV-ES %s (ASIDs %u - %u)\n",
			sev_es_supported ? "enabled" : "disabled",
			min_sev_asid > 1 ? 1 : 0, min_sev_asid - 1);
<<<<<<< HEAD

	sev_enabled = sev_supported;
	sev_es_enabled = sev_es_supported;
	if (!sev_es_enabled || !cpu_feature_enabled(X86_FEATURE_DEBUG_SWAP) ||
	    !cpu_feature_enabled(X86_FEATURE_NO_NESTED_DATA_BP))
		sev_es_debug_swap_enabled = false;
#endif
=======
	if (boot_cpu_has(X86_FEATURE_SEV_SNP))
		pr_info("SEV-SNP %s (ASIDs %u - %u)\n",
			sev_snp_supported ? "enabled" : "disabled",
			min_sev_asid > 1 ? 1 : 0, min_sev_asid - 1);

	sev_enabled = sev_supported;
	sev_es_enabled = sev_es_supported;
	sev_snp_enabled = sev_snp_supported;

	if (!sev_es_enabled || !cpu_feature_enabled(X86_FEATURE_DEBUG_SWAP) ||
	    !cpu_feature_enabled(X86_FEATURE_NO_NESTED_DATA_BP))
		sev_es_debug_swap_enabled = false;

	sev_supported_vmsa_features = 0;
	if (sev_es_debug_swap_enabled)
		sev_supported_vmsa_features |= SVM_SEV_FEAT_DEBUG_SWAP;
>>>>>>> 2d5404ca
}

void sev_hardware_unsetup(void)
{
	if (!sev_enabled)
		return;

	/* No need to take sev_bitmap_lock, all VMs have been destroyed. */
	sev_flush_asids(1, max_sev_asid);

	bitmap_free(sev_asid_bitmap);
	bitmap_free(sev_reclaim_asid_bitmap);

	misc_cg_set_capacity(MISC_CG_RES_SEV, 0);
	misc_cg_set_capacity(MISC_CG_RES_SEV_ES, 0);
}

int sev_cpu_init(struct svm_cpu_data *sd)
{
	if (!sev_enabled)
		return 0;

	sd->sev_vmcbs = kcalloc(nr_asids, sizeof(void *), GFP_KERNEL);
	if (!sd->sev_vmcbs)
		return -ENOMEM;

	return 0;
}

/*
 * Pages used by hardware to hold guest encrypted state must be flushed before
 * returning them to the system.
 */
static void sev_flush_encrypted_page(struct kvm_vcpu *vcpu, void *va)
{
	unsigned int asid = sev_get_asid(vcpu->kvm);

	/*
	 * Note!  The address must be a kernel address, as regular page walk
	 * checks are performed by VM_PAGE_FLUSH, i.e. operating on a user
	 * address is non-deterministic and unsafe.  This function deliberately
	 * takes a pointer to deter passing in a user address.
	 */
	unsigned long addr = (unsigned long)va;

	/*
	 * If CPU enforced cache coherency for encrypted mappings of the
	 * same physical page is supported, use CLFLUSHOPT instead. NOTE: cache
	 * flush is still needed in order to work properly with DMA devices.
	 */
	if (boot_cpu_has(X86_FEATURE_SME_COHERENT)) {
		clflush_cache_range(va, PAGE_SIZE);
		return;
	}

	/*
	 * VM Page Flush takes a host virtual address and a guest ASID.  Fall
	 * back to WBINVD if this faults so as not to make any problems worse
	 * by leaving stale encrypted data in the cache.
	 */
	if (WARN_ON_ONCE(wrmsrl_safe(MSR_AMD64_VM_PAGE_FLUSH, addr | asid)))
		goto do_wbinvd;

	return;

do_wbinvd:
	wbinvd_on_all_cpus();
}

void sev_guest_memory_reclaimed(struct kvm *kvm)
{
	/*
	 * With SNP+gmem, private/encrypted memory is unreachable via the
	 * hva-based mmu notifiers, so these events are only actually
	 * pertaining to shared pages where there is no need to perform
	 * the WBINVD to flush associated caches.
	 */
	if (!sev_guest(kvm) || sev_snp_guest(kvm))
		return;

	wbinvd_on_all_cpus();
}

void sev_free_vcpu(struct kvm_vcpu *vcpu)
{
	struct vcpu_svm *svm;

	if (!sev_es_guest(vcpu->kvm))
		return;

	svm = to_svm(vcpu);

	/*
	 * If it's an SNP guest, then the VMSA was marked in the RMP table as
	 * a guest-owned page. Transition the page to hypervisor state before
	 * releasing it back to the system.
	 */
	if (sev_snp_guest(vcpu->kvm)) {
		u64 pfn = __pa(svm->sev_es.vmsa) >> PAGE_SHIFT;

		if (kvm_rmp_make_shared(vcpu->kvm, pfn, PG_LEVEL_4K))
			goto skip_vmsa_free;
	}

	if (vcpu->arch.guest_state_protected)
		sev_flush_encrypted_page(vcpu, svm->sev_es.vmsa);

	__free_page(virt_to_page(svm->sev_es.vmsa));

skip_vmsa_free:
	if (svm->sev_es.ghcb_sa_free)
		kvfree(svm->sev_es.ghcb_sa);
}

static void dump_ghcb(struct vcpu_svm *svm)
{
	struct ghcb *ghcb = svm->sev_es.ghcb;
	unsigned int nbits;

	/* Re-use the dump_invalid_vmcb module parameter */
	if (!dump_invalid_vmcb) {
		pr_warn_ratelimited("set kvm_amd.dump_invalid_vmcb=1 to dump internal KVM state.\n");
		return;
	}

	nbits = sizeof(ghcb->save.valid_bitmap) * 8;

	pr_err("GHCB (GPA=%016llx):\n", svm->vmcb->control.ghcb_gpa);
	pr_err("%-20s%016llx is_valid: %u\n", "sw_exit_code",
	       ghcb->save.sw_exit_code, ghcb_sw_exit_code_is_valid(ghcb));
	pr_err("%-20s%016llx is_valid: %u\n", "sw_exit_info_1",
	       ghcb->save.sw_exit_info_1, ghcb_sw_exit_info_1_is_valid(ghcb));
	pr_err("%-20s%016llx is_valid: %u\n", "sw_exit_info_2",
	       ghcb->save.sw_exit_info_2, ghcb_sw_exit_info_2_is_valid(ghcb));
	pr_err("%-20s%016llx is_valid: %u\n", "sw_scratch",
	       ghcb->save.sw_scratch, ghcb_sw_scratch_is_valid(ghcb));
	pr_err("%-20s%*pb\n", "valid_bitmap", nbits, ghcb->save.valid_bitmap);
}

static void sev_es_sync_to_ghcb(struct vcpu_svm *svm)
{
	struct kvm_vcpu *vcpu = &svm->vcpu;
	struct ghcb *ghcb = svm->sev_es.ghcb;

	/*
	 * The GHCB protocol so far allows for the following data
	 * to be returned:
	 *   GPRs RAX, RBX, RCX, RDX
	 *
	 * Copy their values, even if they may not have been written during the
	 * VM-Exit.  It's the guest's responsibility to not consume random data.
	 */
	ghcb_set_rax(ghcb, vcpu->arch.regs[VCPU_REGS_RAX]);
	ghcb_set_rbx(ghcb, vcpu->arch.regs[VCPU_REGS_RBX]);
	ghcb_set_rcx(ghcb, vcpu->arch.regs[VCPU_REGS_RCX]);
	ghcb_set_rdx(ghcb, vcpu->arch.regs[VCPU_REGS_RDX]);
}

static void sev_es_sync_from_ghcb(struct vcpu_svm *svm)
{
	struct vmcb_control_area *control = &svm->vmcb->control;
	struct kvm_vcpu *vcpu = &svm->vcpu;
	struct ghcb *ghcb = svm->sev_es.ghcb;
	u64 exit_code;

	/*
	 * The GHCB protocol so far allows for the following data
	 * to be supplied:
	 *   GPRs RAX, RBX, RCX, RDX
	 *   XCR0
	 *   CPL
	 *
	 * VMMCALL allows the guest to provide extra registers. KVM also
	 * expects RSI for hypercalls, so include that, too.
	 *
	 * Copy their values to the appropriate location if supplied.
	 */
	memset(vcpu->arch.regs, 0, sizeof(vcpu->arch.regs));

	BUILD_BUG_ON(sizeof(svm->sev_es.valid_bitmap) != sizeof(ghcb->save.valid_bitmap));
	memcpy(&svm->sev_es.valid_bitmap, &ghcb->save.valid_bitmap, sizeof(ghcb->save.valid_bitmap));

	vcpu->arch.regs[VCPU_REGS_RAX] = kvm_ghcb_get_rax_if_valid(svm, ghcb);
	vcpu->arch.regs[VCPU_REGS_RBX] = kvm_ghcb_get_rbx_if_valid(svm, ghcb);
	vcpu->arch.regs[VCPU_REGS_RCX] = kvm_ghcb_get_rcx_if_valid(svm, ghcb);
	vcpu->arch.regs[VCPU_REGS_RDX] = kvm_ghcb_get_rdx_if_valid(svm, ghcb);
	vcpu->arch.regs[VCPU_REGS_RSI] = kvm_ghcb_get_rsi_if_valid(svm, ghcb);

	svm->vmcb->save.cpl = kvm_ghcb_get_cpl_if_valid(svm, ghcb);

	if (kvm_ghcb_xcr0_is_valid(svm)) {
		vcpu->arch.xcr0 = ghcb_get_xcr0(ghcb);
		kvm_update_cpuid_runtime(vcpu);
	}

	/* Copy the GHCB exit information into the VMCB fields */
	exit_code = ghcb_get_sw_exit_code(ghcb);
	control->exit_code = lower_32_bits(exit_code);
	control->exit_code_hi = upper_32_bits(exit_code);
	control->exit_info_1 = ghcb_get_sw_exit_info_1(ghcb);
	control->exit_info_2 = ghcb_get_sw_exit_info_2(ghcb);
	svm->sev_es.sw_scratch = kvm_ghcb_get_sw_scratch_if_valid(svm, ghcb);

	/* Clear the valid entries fields */
	memset(ghcb->save.valid_bitmap, 0, sizeof(ghcb->save.valid_bitmap));
}

static u64 kvm_ghcb_get_sw_exit_code(struct vmcb_control_area *control)
{
	return (((u64)control->exit_code_hi) << 32) | control->exit_code;
}

static int sev_es_validate_vmgexit(struct vcpu_svm *svm)
{
	struct vmcb_control_area *control = &svm->vmcb->control;
	struct kvm_vcpu *vcpu = &svm->vcpu;
	u64 exit_code;
	u64 reason;

	/*
	 * Retrieve the exit code now even though it may not be marked valid
	 * as it could help with debugging.
	 */
	exit_code = kvm_ghcb_get_sw_exit_code(control);

	/* Only GHCB Usage code 0 is supported */
	if (svm->sev_es.ghcb->ghcb_usage) {
		reason = GHCB_ERR_INVALID_USAGE;
		goto vmgexit_err;
	}

	reason = GHCB_ERR_MISSING_INPUT;

	if (!kvm_ghcb_sw_exit_code_is_valid(svm) ||
	    !kvm_ghcb_sw_exit_info_1_is_valid(svm) ||
	    !kvm_ghcb_sw_exit_info_2_is_valid(svm))
		goto vmgexit_err;

	switch (exit_code) {
	case SVM_EXIT_READ_DR7:
		break;
	case SVM_EXIT_WRITE_DR7:
		if (!kvm_ghcb_rax_is_valid(svm))
			goto vmgexit_err;
		break;
	case SVM_EXIT_RDTSC:
		break;
	case SVM_EXIT_RDPMC:
		if (!kvm_ghcb_rcx_is_valid(svm))
			goto vmgexit_err;
		break;
	case SVM_EXIT_CPUID:
		if (!kvm_ghcb_rax_is_valid(svm) ||
		    !kvm_ghcb_rcx_is_valid(svm))
			goto vmgexit_err;
		if (vcpu->arch.regs[VCPU_REGS_RAX] == 0xd)
			if (!kvm_ghcb_xcr0_is_valid(svm))
				goto vmgexit_err;
		break;
	case SVM_EXIT_INVD:
		break;
	case SVM_EXIT_IOIO:
		if (control->exit_info_1 & SVM_IOIO_STR_MASK) {
			if (!kvm_ghcb_sw_scratch_is_valid(svm))
				goto vmgexit_err;
		} else {
			if (!(control->exit_info_1 & SVM_IOIO_TYPE_MASK))
				if (!kvm_ghcb_rax_is_valid(svm))
					goto vmgexit_err;
		}
		break;
	case SVM_EXIT_MSR:
		if (!kvm_ghcb_rcx_is_valid(svm))
			goto vmgexit_err;
		if (control->exit_info_1) {
			if (!kvm_ghcb_rax_is_valid(svm) ||
			    !kvm_ghcb_rdx_is_valid(svm))
				goto vmgexit_err;
		}
		break;
	case SVM_EXIT_VMMCALL:
		if (!kvm_ghcb_rax_is_valid(svm) ||
		    !kvm_ghcb_cpl_is_valid(svm))
			goto vmgexit_err;
		break;
	case SVM_EXIT_RDTSCP:
		break;
	case SVM_EXIT_WBINVD:
		break;
	case SVM_EXIT_MONITOR:
		if (!kvm_ghcb_rax_is_valid(svm) ||
		    !kvm_ghcb_rcx_is_valid(svm) ||
		    !kvm_ghcb_rdx_is_valid(svm))
			goto vmgexit_err;
		break;
	case SVM_EXIT_MWAIT:
		if (!kvm_ghcb_rax_is_valid(svm) ||
		    !kvm_ghcb_rcx_is_valid(svm))
			goto vmgexit_err;
		break;
	case SVM_VMGEXIT_MMIO_READ:
	case SVM_VMGEXIT_MMIO_WRITE:
		if (!kvm_ghcb_sw_scratch_is_valid(svm))
<<<<<<< HEAD
=======
			goto vmgexit_err;
		break;
	case SVM_VMGEXIT_AP_CREATION:
		if (!sev_snp_guest(vcpu->kvm))
>>>>>>> 2d5404ca
			goto vmgexit_err;
		if (lower_32_bits(control->exit_info_1) != SVM_VMGEXIT_AP_DESTROY)
			if (!kvm_ghcb_rax_is_valid(svm))
				goto vmgexit_err;
		break;
	case SVM_VMGEXIT_NMI_COMPLETE:
	case SVM_VMGEXIT_AP_HLT_LOOP:
	case SVM_VMGEXIT_AP_JUMP_TABLE:
	case SVM_VMGEXIT_UNSUPPORTED_EVENT:
	case SVM_VMGEXIT_HV_FEATURES:
	case SVM_VMGEXIT_TERM_REQUEST:
		break;
	case SVM_VMGEXIT_PSC:
		if (!sev_snp_guest(vcpu->kvm) || !kvm_ghcb_sw_scratch_is_valid(svm))
			goto vmgexit_err;
		break;
	case SVM_VMGEXIT_GUEST_REQUEST:
	case SVM_VMGEXIT_EXT_GUEST_REQUEST:
		if (!sev_snp_guest(vcpu->kvm) ||
		    !PAGE_ALIGNED(control->exit_info_1) ||
		    !PAGE_ALIGNED(control->exit_info_2) ||
		    control->exit_info_1 == control->exit_info_2)
			goto vmgexit_err;
		break;
	default:
		reason = GHCB_ERR_INVALID_EVENT;
		goto vmgexit_err;
	}

	return 0;

vmgexit_err:
	if (reason == GHCB_ERR_INVALID_USAGE) {
		vcpu_unimpl(vcpu, "vmgexit: ghcb usage %#x is not valid\n",
			    svm->sev_es.ghcb->ghcb_usage);
	} else if (reason == GHCB_ERR_INVALID_EVENT) {
		vcpu_unimpl(vcpu, "vmgexit: exit code %#llx is not valid\n",
			    exit_code);
	} else {
		vcpu_unimpl(vcpu, "vmgexit: exit code %#llx input is not valid\n",
			    exit_code);
		dump_ghcb(svm);
	}

	ghcb_set_sw_exit_info_1(svm->sev_es.ghcb, 2);
	ghcb_set_sw_exit_info_2(svm->sev_es.ghcb, reason);

	/* Resume the guest to "return" the error code. */
	return 1;
}

void sev_es_unmap_ghcb(struct vcpu_svm *svm)
{
	/* Clear any indication that the vCPU is in a type of AP Reset Hold */
	svm->sev_es.ap_reset_hold_type = AP_RESET_HOLD_NONE;

	if (!svm->sev_es.ghcb)
		return;

	if (svm->sev_es.ghcb_sa_free) {
		/*
		 * The scratch area lives outside the GHCB, so there is a
		 * buffer that, depending on the operation performed, may
		 * need to be synced, then freed.
		 */
		if (svm->sev_es.ghcb_sa_sync) {
			kvm_write_guest(svm->vcpu.kvm,
					svm->sev_es.sw_scratch,
					svm->sev_es.ghcb_sa,
					svm->sev_es.ghcb_sa_len);
			svm->sev_es.ghcb_sa_sync = false;
		}

		kvfree(svm->sev_es.ghcb_sa);
		svm->sev_es.ghcb_sa = NULL;
		svm->sev_es.ghcb_sa_free = false;
	}

	trace_kvm_vmgexit_exit(svm->vcpu.vcpu_id, svm->sev_es.ghcb);

	sev_es_sync_to_ghcb(svm);

	kvm_vcpu_unmap(&svm->vcpu, &svm->sev_es.ghcb_map, true);
	svm->sev_es.ghcb = NULL;
}

void pre_sev_run(struct vcpu_svm *svm, int cpu)
{
	struct svm_cpu_data *sd = per_cpu_ptr(&svm_data, cpu);
	unsigned int asid = sev_get_asid(svm->vcpu.kvm);

	/* Assign the asid allocated with this SEV guest */
	svm->asid = asid;

	/*
	 * Flush guest TLB:
	 *
	 * 1) when different VMCB for the same ASID is to be run on the same host CPU.
	 * 2) or this VMCB was executed on different host CPU in previous VMRUNs.
	 */
	if (sd->sev_vmcbs[asid] == svm->vmcb &&
	    svm->vcpu.arch.last_vmentry_cpu == cpu)
		return;

	sd->sev_vmcbs[asid] = svm->vmcb;
	svm->vmcb->control.tlb_ctl = TLB_CONTROL_FLUSH_ASID;
	vmcb_mark_dirty(svm->vmcb, VMCB_ASID);
}

#define GHCB_SCRATCH_AREA_LIMIT		(16ULL * PAGE_SIZE)
static int setup_vmgexit_scratch(struct vcpu_svm *svm, bool sync, u64 len)
{
	struct vmcb_control_area *control = &svm->vmcb->control;
	u64 ghcb_scratch_beg, ghcb_scratch_end;
	u64 scratch_gpa_beg, scratch_gpa_end;
	void *scratch_va;

	scratch_gpa_beg = svm->sev_es.sw_scratch;
	if (!scratch_gpa_beg) {
		pr_err("vmgexit: scratch gpa not provided\n");
		goto e_scratch;
	}

	scratch_gpa_end = scratch_gpa_beg + len;
	if (scratch_gpa_end < scratch_gpa_beg) {
		pr_err("vmgexit: scratch length (%#llx) not valid for scratch address (%#llx)\n",
		       len, scratch_gpa_beg);
		goto e_scratch;
	}

	if ((scratch_gpa_beg & PAGE_MASK) == control->ghcb_gpa) {
		/* Scratch area begins within GHCB */
		ghcb_scratch_beg = control->ghcb_gpa +
				   offsetof(struct ghcb, shared_buffer);
		ghcb_scratch_end = control->ghcb_gpa +
				   offsetof(struct ghcb, reserved_0xff0);

		/*
		 * If the scratch area begins within the GHCB, it must be
		 * completely contained in the GHCB shared buffer area.
		 */
		if (scratch_gpa_beg < ghcb_scratch_beg ||
		    scratch_gpa_end > ghcb_scratch_end) {
			pr_err("vmgexit: scratch area is outside of GHCB shared buffer area (%#llx - %#llx)\n",
			       scratch_gpa_beg, scratch_gpa_end);
			goto e_scratch;
		}

		scratch_va = (void *)svm->sev_es.ghcb;
		scratch_va += (scratch_gpa_beg - control->ghcb_gpa);
	} else {
		/*
		 * The guest memory must be read into a kernel buffer, so
		 * limit the size
		 */
		if (len > GHCB_SCRATCH_AREA_LIMIT) {
			pr_err("vmgexit: scratch area exceeds KVM limits (%#llx requested, %#llx limit)\n",
			       len, GHCB_SCRATCH_AREA_LIMIT);
			goto e_scratch;
		}
		scratch_va = kvzalloc(len, GFP_KERNEL_ACCOUNT);
		if (!scratch_va)
			return -ENOMEM;

		if (kvm_read_guest(svm->vcpu.kvm, scratch_gpa_beg, scratch_va, len)) {
			/* Unable to copy scratch area from guest */
			pr_err("vmgexit: kvm_read_guest for scratch area failed\n");

			kvfree(scratch_va);
			return -EFAULT;
		}

		/*
		 * The scratch area is outside the GHCB. The operation will
		 * dictate whether the buffer needs to be synced before running
		 * the vCPU next time (i.e. a read was requested so the data
		 * must be written back to the guest memory).
		 */
		svm->sev_es.ghcb_sa_sync = sync;
		svm->sev_es.ghcb_sa_free = true;
	}

	svm->sev_es.ghcb_sa = scratch_va;
	svm->sev_es.ghcb_sa_len = len;

	return 0;

e_scratch:
	ghcb_set_sw_exit_info_1(svm->sev_es.ghcb, 2);
	ghcb_set_sw_exit_info_2(svm->sev_es.ghcb, GHCB_ERR_INVALID_SCRATCH_AREA);

	return 1;
}

static void set_ghcb_msr_bits(struct vcpu_svm *svm, u64 value, u64 mask,
			      unsigned int pos)
{
	svm->vmcb->control.ghcb_gpa &= ~(mask << pos);
	svm->vmcb->control.ghcb_gpa |= (value & mask) << pos;
}

static u64 get_ghcb_msr_bits(struct vcpu_svm *svm, u64 mask, unsigned int pos)
{
	return (svm->vmcb->control.ghcb_gpa >> pos) & mask;
}

static void set_ghcb_msr(struct vcpu_svm *svm, u64 value)
{
	svm->vmcb->control.ghcb_gpa = value;
}

static int snp_rmptable_psmash(kvm_pfn_t pfn)
{
	int ret;

	pfn = pfn & ~(KVM_PAGES_PER_HPAGE(PG_LEVEL_2M) - 1);

	/*
	 * PSMASH_FAIL_INUSE indicates another processor is modifying the
	 * entry, so retry until that's no longer the case.
	 */
	do {
		ret = psmash(pfn);
	} while (ret == PSMASH_FAIL_INUSE);

	return ret;
}

static int snp_complete_psc_msr(struct kvm_vcpu *vcpu)
{
	struct vcpu_svm *svm = to_svm(vcpu);

	if (vcpu->run->hypercall.ret)
		set_ghcb_msr(svm, GHCB_MSR_PSC_RESP_ERROR);
	else
		set_ghcb_msr(svm, GHCB_MSR_PSC_RESP);

	return 1; /* resume guest */
}

static int snp_begin_psc_msr(struct vcpu_svm *svm, u64 ghcb_msr)
{
	u64 gpa = gfn_to_gpa(GHCB_MSR_PSC_REQ_TO_GFN(ghcb_msr));
	u8 op = GHCB_MSR_PSC_REQ_TO_OP(ghcb_msr);
	struct kvm_vcpu *vcpu = &svm->vcpu;

	if (op != SNP_PAGE_STATE_PRIVATE && op != SNP_PAGE_STATE_SHARED) {
		set_ghcb_msr(svm, GHCB_MSR_PSC_RESP_ERROR);
		return 1; /* resume guest */
	}

	if (!(vcpu->kvm->arch.hypercall_exit_enabled & (1 << KVM_HC_MAP_GPA_RANGE))) {
		set_ghcb_msr(svm, GHCB_MSR_PSC_RESP_ERROR);
		return 1; /* resume guest */
	}

	vcpu->run->exit_reason = KVM_EXIT_HYPERCALL;
	vcpu->run->hypercall.nr = KVM_HC_MAP_GPA_RANGE;
	vcpu->run->hypercall.args[0] = gpa;
	vcpu->run->hypercall.args[1] = 1;
	vcpu->run->hypercall.args[2] = (op == SNP_PAGE_STATE_PRIVATE)
				       ? KVM_MAP_GPA_RANGE_ENCRYPTED
				       : KVM_MAP_GPA_RANGE_DECRYPTED;
	vcpu->run->hypercall.args[2] |= KVM_MAP_GPA_RANGE_PAGE_SZ_4K;

	vcpu->arch.complete_userspace_io = snp_complete_psc_msr;

	return 0; /* forward request to userspace */
}

struct psc_buffer {
	struct psc_hdr hdr;
	struct psc_entry entries[];
} __packed;

static int snp_begin_psc(struct vcpu_svm *svm, struct psc_buffer *psc);

static void snp_complete_psc(struct vcpu_svm *svm, u64 psc_ret)
{
	svm->sev_es.psc_inflight = 0;
	svm->sev_es.psc_idx = 0;
	svm->sev_es.psc_2m = false;
	ghcb_set_sw_exit_info_2(svm->sev_es.ghcb, psc_ret);
}

static void __snp_complete_one_psc(struct vcpu_svm *svm)
{
	struct psc_buffer *psc = svm->sev_es.ghcb_sa;
	struct psc_entry *entries = psc->entries;
	struct psc_hdr *hdr = &psc->hdr;
	__u16 idx;

	/*
	 * Everything in-flight has been processed successfully. Update the
	 * corresponding entries in the guest's PSC buffer and zero out the
	 * count of in-flight PSC entries.
	 */
	for (idx = svm->sev_es.psc_idx; svm->sev_es.psc_inflight;
	     svm->sev_es.psc_inflight--, idx++) {
		struct psc_entry *entry = &entries[idx];

		entry->cur_page = entry->pagesize ? 512 : 1;
	}

	hdr->cur_entry = idx;
}

static int snp_complete_one_psc(struct kvm_vcpu *vcpu)
{
	struct vcpu_svm *svm = to_svm(vcpu);
	struct psc_buffer *psc = svm->sev_es.ghcb_sa;

	if (vcpu->run->hypercall.ret) {
		snp_complete_psc(svm, VMGEXIT_PSC_ERROR_GENERIC);
		return 1; /* resume guest */
	}

	__snp_complete_one_psc(svm);

	/* Handle the next range (if any). */
	return snp_begin_psc(svm, psc);
}

static int snp_begin_psc(struct vcpu_svm *svm, struct psc_buffer *psc)
{
	struct psc_entry *entries = psc->entries;
	struct kvm_vcpu *vcpu = &svm->vcpu;
	struct psc_hdr *hdr = &psc->hdr;
	struct psc_entry entry_start;
	u16 idx, idx_start, idx_end;
	int npages;
	bool huge;
	u64 gfn;

	if (!(vcpu->kvm->arch.hypercall_exit_enabled & (1 << KVM_HC_MAP_GPA_RANGE))) {
		snp_complete_psc(svm, VMGEXIT_PSC_ERROR_GENERIC);
		return 1;
	}

next_range:
	/* There should be no other PSCs in-flight at this point. */
	if (WARN_ON_ONCE(svm->sev_es.psc_inflight)) {
		snp_complete_psc(svm, VMGEXIT_PSC_ERROR_GENERIC);
		return 1;
	}

	/*
	 * The PSC descriptor buffer can be modified by a misbehaved guest after
	 * validation, so take care to only use validated copies of values used
	 * for things like array indexing.
	 */
	idx_start = hdr->cur_entry;
	idx_end = hdr->end_entry;

	if (idx_end >= VMGEXIT_PSC_MAX_COUNT) {
		snp_complete_psc(svm, VMGEXIT_PSC_ERROR_INVALID_HDR);
		return 1;
	}

	/* Find the start of the next range which needs processing. */
	for (idx = idx_start; idx <= idx_end; idx++, hdr->cur_entry++) {
		entry_start = entries[idx];

		gfn = entry_start.gfn;
		huge = entry_start.pagesize;
		npages = huge ? 512 : 1;

		if (entry_start.cur_page > npages || !IS_ALIGNED(gfn, npages)) {
			snp_complete_psc(svm, VMGEXIT_PSC_ERROR_INVALID_ENTRY);
			return 1;
		}

		if (entry_start.cur_page) {
			/*
			 * If this is a partially-completed 2M range, force 4K handling
			 * for the remaining pages since they're effectively split at
			 * this point. Subsequent code should ensure this doesn't get
			 * combined with adjacent PSC entries where 2M handling is still
			 * possible.
			 */
			npages -= entry_start.cur_page;
			gfn += entry_start.cur_page;
			huge = false;
		}

		if (npages)
			break;
	}

	if (idx > idx_end) {
		/* Nothing more to process. */
		snp_complete_psc(svm, 0);
		return 1;
	}

	svm->sev_es.psc_2m = huge;
	svm->sev_es.psc_idx = idx;
	svm->sev_es.psc_inflight = 1;

	/*
	 * Find all subsequent PSC entries that contain adjacent GPA
	 * ranges/operations and can be combined into a single
	 * KVM_HC_MAP_GPA_RANGE exit.
	 */
	while (++idx <= idx_end) {
		struct psc_entry entry = entries[idx];

		if (entry.operation != entry_start.operation ||
		    entry.gfn != entry_start.gfn + npages ||
		    entry.cur_page || !!entry.pagesize != huge)
			break;

		svm->sev_es.psc_inflight++;
		npages += huge ? 512 : 1;
	}

	switch (entry_start.operation) {
	case VMGEXIT_PSC_OP_PRIVATE:
	case VMGEXIT_PSC_OP_SHARED:
		vcpu->run->exit_reason = KVM_EXIT_HYPERCALL;
		vcpu->run->hypercall.nr = KVM_HC_MAP_GPA_RANGE;
		vcpu->run->hypercall.args[0] = gfn_to_gpa(gfn);
		vcpu->run->hypercall.args[1] = npages;
		vcpu->run->hypercall.args[2] = entry_start.operation == VMGEXIT_PSC_OP_PRIVATE
					       ? KVM_MAP_GPA_RANGE_ENCRYPTED
					       : KVM_MAP_GPA_RANGE_DECRYPTED;
		vcpu->run->hypercall.args[2] |= entry_start.pagesize
						? KVM_MAP_GPA_RANGE_PAGE_SZ_2M
						: KVM_MAP_GPA_RANGE_PAGE_SZ_4K;
		vcpu->arch.complete_userspace_io = snp_complete_one_psc;
		return 0; /* forward request to userspace */
	default:
		/*
		 * Only shared/private PSC operations are currently supported, so if the
		 * entire range consists of unsupported operations (e.g. SMASH/UNSMASH),
		 * then consider the entire range completed and avoid exiting to
		 * userspace. In theory snp_complete_psc() can always be called directly
		 * at this point to complete the current range and start the next one,
		 * but that could lead to unexpected levels of recursion.
		 */
		__snp_complete_one_psc(svm);
		goto next_range;
	}

	unreachable();
}

static int __sev_snp_update_protected_guest_state(struct kvm_vcpu *vcpu)
{
	struct vcpu_svm *svm = to_svm(vcpu);

	WARN_ON(!mutex_is_locked(&svm->sev_es.snp_vmsa_mutex));

	/* Mark the vCPU as offline and not runnable */
	vcpu->arch.pv.pv_unhalted = false;
	vcpu->arch.mp_state = KVM_MP_STATE_HALTED;

	/* Clear use of the VMSA */
	svm->vmcb->control.vmsa_pa = INVALID_PAGE;

	if (VALID_PAGE(svm->sev_es.snp_vmsa_gpa)) {
		gfn_t gfn = gpa_to_gfn(svm->sev_es.snp_vmsa_gpa);
		struct kvm_memory_slot *slot;
		kvm_pfn_t pfn;

		slot = gfn_to_memslot(vcpu->kvm, gfn);
		if (!slot)
			return -EINVAL;

		/*
		 * The new VMSA will be private memory guest memory, so
		 * retrieve the PFN from the gmem backend.
		 */
		if (kvm_gmem_get_pfn(vcpu->kvm, slot, gfn, &pfn, NULL))
			return -EINVAL;

		/*
		 * From this point forward, the VMSA will always be a
		 * guest-mapped page rather than the initial one allocated
		 * by KVM in svm->sev_es.vmsa. In theory, svm->sev_es.vmsa
		 * could be free'd and cleaned up here, but that involves
		 * cleanups like wbinvd_on_all_cpus() which would ideally
		 * be handled during teardown rather than guest boot.
		 * Deferring that also allows the existing logic for SEV-ES
		 * VMSAs to be re-used with minimal SNP-specific changes.
		 */
		svm->sev_es.snp_has_guest_vmsa = true;

		/* Use the new VMSA */
		svm->vmcb->control.vmsa_pa = pfn_to_hpa(pfn);

		/* Mark the vCPU as runnable */
		vcpu->arch.pv.pv_unhalted = false;
		vcpu->arch.mp_state = KVM_MP_STATE_RUNNABLE;

		svm->sev_es.snp_vmsa_gpa = INVALID_PAGE;

		/*
		 * gmem pages aren't currently migratable, but if this ever
		 * changes then care should be taken to ensure
		 * svm->sev_es.vmsa is pinned through some other means.
		 */
		kvm_release_pfn_clean(pfn);
	}

	/*
	 * When replacing the VMSA during SEV-SNP AP creation,
	 * mark the VMCB dirty so that full state is always reloaded.
	 */
	vmcb_mark_all_dirty(svm->vmcb);

	return 0;
}

/*
 * Invoked as part of svm_vcpu_reset() processing of an init event.
 */
void sev_snp_init_protected_guest_state(struct kvm_vcpu *vcpu)
{
	struct vcpu_svm *svm = to_svm(vcpu);
	int ret;

	if (!sev_snp_guest(vcpu->kvm))
		return;

	mutex_lock(&svm->sev_es.snp_vmsa_mutex);

	if (!svm->sev_es.snp_ap_waiting_for_reset)
		goto unlock;

	svm->sev_es.snp_ap_waiting_for_reset = false;

	ret = __sev_snp_update_protected_guest_state(vcpu);
	if (ret)
		vcpu_unimpl(vcpu, "snp: AP state update on init failed\n");

unlock:
	mutex_unlock(&svm->sev_es.snp_vmsa_mutex);
}

static int sev_snp_ap_creation(struct vcpu_svm *svm)
{
	struct kvm_sev_info *sev = &to_kvm_svm(svm->vcpu.kvm)->sev_info;
	struct kvm_vcpu *vcpu = &svm->vcpu;
	struct kvm_vcpu *target_vcpu;
	struct vcpu_svm *target_svm;
	unsigned int request;
	unsigned int apic_id;
	bool kick;
	int ret;

	request = lower_32_bits(svm->vmcb->control.exit_info_1);
	apic_id = upper_32_bits(svm->vmcb->control.exit_info_1);

	/* Validate the APIC ID */
	target_vcpu = kvm_get_vcpu_by_id(vcpu->kvm, apic_id);
	if (!target_vcpu) {
		vcpu_unimpl(vcpu, "vmgexit: invalid AP APIC ID [%#x] from guest\n",
			    apic_id);
		return -EINVAL;
	}

	ret = 0;

	target_svm = to_svm(target_vcpu);

	/*
	 * The target vCPU is valid, so the vCPU will be kicked unless the
	 * request is for CREATE_ON_INIT. For any errors at this stage, the
	 * kick will place the vCPU in an non-runnable state.
	 */
	kick = true;

	mutex_lock(&target_svm->sev_es.snp_vmsa_mutex);

	target_svm->sev_es.snp_vmsa_gpa = INVALID_PAGE;
	target_svm->sev_es.snp_ap_waiting_for_reset = true;

	/* Interrupt injection mode shouldn't change for AP creation */
	if (request < SVM_VMGEXIT_AP_DESTROY) {
		u64 sev_features;

		sev_features = vcpu->arch.regs[VCPU_REGS_RAX];
		sev_features ^= sev->vmsa_features;

		if (sev_features & SVM_SEV_FEAT_INT_INJ_MODES) {
			vcpu_unimpl(vcpu, "vmgexit: invalid AP injection mode [%#lx] from guest\n",
				    vcpu->arch.regs[VCPU_REGS_RAX]);
			ret = -EINVAL;
			goto out;
		}
	}

	switch (request) {
	case SVM_VMGEXIT_AP_CREATE_ON_INIT:
		kick = false;
		fallthrough;
	case SVM_VMGEXIT_AP_CREATE:
		if (!page_address_valid(vcpu, svm->vmcb->control.exit_info_2)) {
			vcpu_unimpl(vcpu, "vmgexit: invalid AP VMSA address [%#llx] from guest\n",
				    svm->vmcb->control.exit_info_2);
			ret = -EINVAL;
			goto out;
		}

		/*
		 * Malicious guest can RMPADJUST a large page into VMSA which
		 * will hit the SNP erratum where the CPU will incorrectly signal
		 * an RMP violation #PF if a hugepage collides with the RMP entry
		 * of VMSA page, reject the AP CREATE request if VMSA address from
		 * guest is 2M aligned.
		 */
		if (IS_ALIGNED(svm->vmcb->control.exit_info_2, PMD_SIZE)) {
			vcpu_unimpl(vcpu,
				    "vmgexit: AP VMSA address [%llx] from guest is unsafe as it is 2M aligned\n",
				    svm->vmcb->control.exit_info_2);
			ret = -EINVAL;
			goto out;
		}

		target_svm->sev_es.snp_vmsa_gpa = svm->vmcb->control.exit_info_2;
		break;
	case SVM_VMGEXIT_AP_DESTROY:
		break;
	default:
		vcpu_unimpl(vcpu, "vmgexit: invalid AP creation request [%#x] from guest\n",
			    request);
		ret = -EINVAL;
		break;
	}

out:
	if (kick) {
		kvm_make_request(KVM_REQ_UPDATE_PROTECTED_GUEST_STATE, target_vcpu);
		kvm_vcpu_kick(target_vcpu);
	}

	mutex_unlock(&target_svm->sev_es.snp_vmsa_mutex);

	return ret;
}

static int snp_handle_guest_req(struct vcpu_svm *svm, gpa_t req_gpa, gpa_t resp_gpa)
{
	struct sev_data_snp_guest_request data = {0};
	struct kvm *kvm = svm->vcpu.kvm;
	struct kvm_sev_info *sev = to_kvm_sev_info(kvm);
	sev_ret_code fw_err = 0;
	int ret;

	if (!sev_snp_guest(kvm))
		return -EINVAL;

	mutex_lock(&sev->guest_req_mutex);

	if (kvm_read_guest(kvm, req_gpa, sev->guest_req_buf, PAGE_SIZE)) {
		ret = -EIO;
		goto out_unlock;
	}

	data.gctx_paddr = __psp_pa(sev->snp_context);
	data.req_paddr = __psp_pa(sev->guest_req_buf);
	data.res_paddr = __psp_pa(sev->guest_resp_buf);

	/*
	 * Firmware failures are propagated on to guest, but any other failure
	 * condition along the way should be reported to userspace. E.g. if
	 * the PSP is dead and commands are timing out.
	 */
	ret = sev_issue_cmd(kvm, SEV_CMD_SNP_GUEST_REQUEST, &data, &fw_err);
	if (ret && !fw_err)
		goto out_unlock;

	if (kvm_write_guest(kvm, resp_gpa, sev->guest_resp_buf, PAGE_SIZE)) {
		ret = -EIO;
		goto out_unlock;
	}

	ghcb_set_sw_exit_info_2(svm->sev_es.ghcb, SNP_GUEST_ERR(0, fw_err));

<<<<<<< HEAD
e_scratch:
	ghcb_set_sw_exit_info_1(svm->sev_es.ghcb, 2);
	ghcb_set_sw_exit_info_2(svm->sev_es.ghcb, GHCB_ERR_INVALID_SCRATCH_AREA);
=======
	ret = 1; /* resume guest */
>>>>>>> 2d5404ca

out_unlock:
	mutex_unlock(&sev->guest_req_mutex);
	return ret;
}

static int snp_handle_ext_guest_req(struct vcpu_svm *svm, gpa_t req_gpa, gpa_t resp_gpa)
{
	struct kvm *kvm = svm->vcpu.kvm;
	u8 msg_type;

	if (!sev_snp_guest(kvm))
		return -EINVAL;

	if (kvm_read_guest(kvm, req_gpa + offsetof(struct snp_guest_msg_hdr, msg_type),
			   &msg_type, 1))
		return -EIO;

	/*
	 * As per GHCB spec, requests of type MSG_REPORT_REQ also allow for
	 * additional certificate data to be provided alongside the attestation
	 * report via the guest-provided data pages indicated by RAX/RBX. The
	 * certificate data is optional and requires additional KVM enablement
	 * to provide an interface for userspace to provide it, but KVM still
	 * needs to be able to handle extended guest requests either way. So
	 * provide a stub implementation that will always return an empty
	 * certificate table in the guest-provided data pages.
	 */
	if (msg_type == SNP_MSG_REPORT_REQ) {
		struct kvm_vcpu *vcpu = &svm->vcpu;
		u64 data_npages;
		gpa_t data_gpa;

		if (!kvm_ghcb_rax_is_valid(svm) || !kvm_ghcb_rbx_is_valid(svm))
			goto request_invalid;

		data_gpa = vcpu->arch.regs[VCPU_REGS_RAX];
		data_npages = vcpu->arch.regs[VCPU_REGS_RBX];

		if (!PAGE_ALIGNED(data_gpa))
			goto request_invalid;

		/*
		 * As per GHCB spec (see "SNP Extended Guest Request"), the
		 * certificate table is terminated by 24-bytes of zeroes.
		 */
		if (data_npages && kvm_clear_guest(kvm, data_gpa, 24))
			return -EIO;
	}

	return snp_handle_guest_req(svm, req_gpa, resp_gpa);

request_invalid:
	ghcb_set_sw_exit_info_1(svm->sev_es.ghcb, 2);
	ghcb_set_sw_exit_info_2(svm->sev_es.ghcb, GHCB_ERR_INVALID_INPUT);
	return 1; /* resume guest */
}

static int sev_handle_vmgexit_msr_protocol(struct vcpu_svm *svm)
{
	struct vmcb_control_area *control = &svm->vmcb->control;
	struct kvm_vcpu *vcpu = &svm->vcpu;
	struct kvm_sev_info *sev = &to_kvm_svm(vcpu->kvm)->sev_info;
	u64 ghcb_info;
	int ret = 1;

	ghcb_info = control->ghcb_gpa & GHCB_MSR_INFO_MASK;

	trace_kvm_vmgexit_msr_protocol_enter(svm->vcpu.vcpu_id,
					     control->ghcb_gpa);

	switch (ghcb_info) {
	case GHCB_MSR_SEV_INFO_REQ:
		set_ghcb_msr(svm, GHCB_MSR_SEV_INFO((__u64)sev->ghcb_version,
						    GHCB_VERSION_MIN,
						    sev_enc_bit));
		break;
	case GHCB_MSR_CPUID_REQ: {
		u64 cpuid_fn, cpuid_reg, cpuid_value;

		cpuid_fn = get_ghcb_msr_bits(svm,
					     GHCB_MSR_CPUID_FUNC_MASK,
					     GHCB_MSR_CPUID_FUNC_POS);

		/* Initialize the registers needed by the CPUID intercept */
		vcpu->arch.regs[VCPU_REGS_RAX] = cpuid_fn;
		vcpu->arch.regs[VCPU_REGS_RCX] = 0;

		ret = svm_invoke_exit_handler(vcpu, SVM_EXIT_CPUID);
		if (!ret) {
			/* Error, keep GHCB MSR value as-is */
			break;
		}

		cpuid_reg = get_ghcb_msr_bits(svm,
					      GHCB_MSR_CPUID_REG_MASK,
					      GHCB_MSR_CPUID_REG_POS);
		if (cpuid_reg == 0)
			cpuid_value = vcpu->arch.regs[VCPU_REGS_RAX];
		else if (cpuid_reg == 1)
			cpuid_value = vcpu->arch.regs[VCPU_REGS_RBX];
		else if (cpuid_reg == 2)
			cpuid_value = vcpu->arch.regs[VCPU_REGS_RCX];
		else
			cpuid_value = vcpu->arch.regs[VCPU_REGS_RDX];

		set_ghcb_msr_bits(svm, cpuid_value,
				  GHCB_MSR_CPUID_VALUE_MASK,
				  GHCB_MSR_CPUID_VALUE_POS);

		set_ghcb_msr_bits(svm, GHCB_MSR_CPUID_RESP,
				  GHCB_MSR_INFO_MASK,
				  GHCB_MSR_INFO_POS);
		break;
	}
	case GHCB_MSR_AP_RESET_HOLD_REQ:
		svm->sev_es.ap_reset_hold_type = AP_RESET_HOLD_MSR_PROTO;
		ret = kvm_emulate_ap_reset_hold(&svm->vcpu);

		/*
		 * Preset the result to a non-SIPI return and then only set
		 * the result to non-zero when delivering a SIPI.
		 */
		set_ghcb_msr_bits(svm, 0,
				  GHCB_MSR_AP_RESET_HOLD_RESULT_MASK,
				  GHCB_MSR_AP_RESET_HOLD_RESULT_POS);

		set_ghcb_msr_bits(svm, GHCB_MSR_AP_RESET_HOLD_RESP,
				  GHCB_MSR_INFO_MASK,
				  GHCB_MSR_INFO_POS);
		break;
	case GHCB_MSR_HV_FT_REQ:
		set_ghcb_msr_bits(svm, GHCB_HV_FT_SUPPORTED,
				  GHCB_MSR_HV_FT_MASK, GHCB_MSR_HV_FT_POS);
		set_ghcb_msr_bits(svm, GHCB_MSR_HV_FT_RESP,
				  GHCB_MSR_INFO_MASK, GHCB_MSR_INFO_POS);
		break;
	case GHCB_MSR_PREF_GPA_REQ:
		if (!sev_snp_guest(vcpu->kvm))
			goto out_terminate;

		set_ghcb_msr_bits(svm, GHCB_MSR_PREF_GPA_NONE, GHCB_MSR_GPA_VALUE_MASK,
				  GHCB_MSR_GPA_VALUE_POS);
		set_ghcb_msr_bits(svm, GHCB_MSR_PREF_GPA_RESP, GHCB_MSR_INFO_MASK,
				  GHCB_MSR_INFO_POS);
		break;
	case GHCB_MSR_REG_GPA_REQ: {
		u64 gfn;

		if (!sev_snp_guest(vcpu->kvm))
			goto out_terminate;

		gfn = get_ghcb_msr_bits(svm, GHCB_MSR_GPA_VALUE_MASK,
					GHCB_MSR_GPA_VALUE_POS);

		svm->sev_es.ghcb_registered_gpa = gfn_to_gpa(gfn);

		set_ghcb_msr_bits(svm, gfn, GHCB_MSR_GPA_VALUE_MASK,
				  GHCB_MSR_GPA_VALUE_POS);
		set_ghcb_msr_bits(svm, GHCB_MSR_REG_GPA_RESP, GHCB_MSR_INFO_MASK,
				  GHCB_MSR_INFO_POS);
		break;
	}
	case GHCB_MSR_PSC_REQ:
		if (!sev_snp_guest(vcpu->kvm))
			goto out_terminate;

		ret = snp_begin_psc_msr(svm, control->ghcb_gpa);
		break;
	case GHCB_MSR_TERM_REQ: {
		u64 reason_set, reason_code;

		reason_set = get_ghcb_msr_bits(svm,
					       GHCB_MSR_TERM_REASON_SET_MASK,
					       GHCB_MSR_TERM_REASON_SET_POS);
		reason_code = get_ghcb_msr_bits(svm,
						GHCB_MSR_TERM_REASON_MASK,
						GHCB_MSR_TERM_REASON_POS);
		pr_info("SEV-ES guest requested termination: %#llx:%#llx\n",
			reason_set, reason_code);

		goto out_terminate;
	}
	default:
		/* Error, keep GHCB MSR value as-is */
		break;
	}

	trace_kvm_vmgexit_msr_protocol_exit(svm->vcpu.vcpu_id,
					    control->ghcb_gpa, ret);

	return ret;

out_terminate:
	vcpu->run->exit_reason = KVM_EXIT_SYSTEM_EVENT;
	vcpu->run->system_event.type = KVM_SYSTEM_EVENT_SEV_TERM;
	vcpu->run->system_event.ndata = 1;
	vcpu->run->system_event.data[0] = control->ghcb_gpa;

	return 0;
}

int sev_handle_vmgexit(struct kvm_vcpu *vcpu)
{
	struct vcpu_svm *svm = to_svm(vcpu);
	struct vmcb_control_area *control = &svm->vmcb->control;
	u64 ghcb_gpa, exit_code;
	int ret;

	/* Validate the GHCB */
	ghcb_gpa = control->ghcb_gpa;
	if (ghcb_gpa & GHCB_MSR_INFO_MASK)
		return sev_handle_vmgexit_msr_protocol(svm);

	if (!ghcb_gpa) {
		vcpu_unimpl(vcpu, "vmgexit: GHCB gpa is not set\n");

		/* Without a GHCB, just return right back to the guest */
		return 1;
	}

	if (kvm_vcpu_map(vcpu, ghcb_gpa >> PAGE_SHIFT, &svm->sev_es.ghcb_map)) {
		/* Unable to map GHCB from guest */
		vcpu_unimpl(vcpu, "vmgexit: error mapping GHCB [%#llx] from guest\n",
			    ghcb_gpa);

		/* Without a GHCB, just return right back to the guest */
		return 1;
	}

	svm->sev_es.ghcb = svm->sev_es.ghcb_map.hva;
<<<<<<< HEAD

	trace_kvm_vmgexit_enter(vcpu->vcpu_id, svm->sev_es.ghcb);
=======

	trace_kvm_vmgexit_enter(vcpu->vcpu_id, svm->sev_es.ghcb);

	sev_es_sync_from_ghcb(svm);

	/* SEV-SNP guest requires that the GHCB GPA must be registered */
	if (sev_snp_guest(svm->vcpu.kvm) && !ghcb_gpa_is_registered(svm, ghcb_gpa)) {
		vcpu_unimpl(&svm->vcpu, "vmgexit: GHCB GPA [%#llx] is not registered.\n", ghcb_gpa);
		return -EINVAL;
	}
>>>>>>> 2d5404ca

	sev_es_sync_from_ghcb(svm);
	ret = sev_es_validate_vmgexit(svm);
	if (ret)
		return ret;

	ghcb_set_sw_exit_info_1(svm->sev_es.ghcb, 0);
	ghcb_set_sw_exit_info_2(svm->sev_es.ghcb, 0);

	exit_code = kvm_ghcb_get_sw_exit_code(control);
	switch (exit_code) {
	case SVM_VMGEXIT_MMIO_READ:
		ret = setup_vmgexit_scratch(svm, true, control->exit_info_2);
		if (ret)
			break;

		ret = kvm_sev_es_mmio_read(vcpu,
					   control->exit_info_1,
					   control->exit_info_2,
					   svm->sev_es.ghcb_sa);
		break;
	case SVM_VMGEXIT_MMIO_WRITE:
		ret = setup_vmgexit_scratch(svm, false, control->exit_info_2);
		if (ret)
			break;

		ret = kvm_sev_es_mmio_write(vcpu,
					    control->exit_info_1,
					    control->exit_info_2,
					    svm->sev_es.ghcb_sa);
		break;
	case SVM_VMGEXIT_NMI_COMPLETE:
		++vcpu->stat.nmi_window_exits;
		svm->nmi_masked = false;
		kvm_make_request(KVM_REQ_EVENT, vcpu);
		ret = 1;
		break;
	case SVM_VMGEXIT_AP_HLT_LOOP:
		svm->sev_es.ap_reset_hold_type = AP_RESET_HOLD_NAE_EVENT;
		ret = kvm_emulate_ap_reset_hold(vcpu);
		break;
	case SVM_VMGEXIT_AP_JUMP_TABLE: {
		struct kvm_sev_info *sev = &to_kvm_svm(vcpu->kvm)->sev_info;

		switch (control->exit_info_1) {
		case 0:
			/* Set AP jump table address */
			sev->ap_jump_table = control->exit_info_2;
			break;
		case 1:
			/* Get AP jump table address */
			ghcb_set_sw_exit_info_2(svm->sev_es.ghcb, sev->ap_jump_table);
			break;
		default:
			pr_err("svm: vmgexit: unsupported AP jump table request - exit_info_1=%#llx\n",
			       control->exit_info_1);
			ghcb_set_sw_exit_info_1(svm->sev_es.ghcb, 2);
			ghcb_set_sw_exit_info_2(svm->sev_es.ghcb, GHCB_ERR_INVALID_INPUT);
		}

		ret = 1;
		break;
	}
	case SVM_VMGEXIT_HV_FEATURES:
		ghcb_set_sw_exit_info_2(svm->sev_es.ghcb, GHCB_HV_FT_SUPPORTED);

		ret = 1;
		break;
	case SVM_VMGEXIT_TERM_REQUEST:
		pr_info("SEV-ES guest requested termination: reason %#llx info %#llx\n",
			control->exit_info_1, control->exit_info_2);
		vcpu->run->exit_reason = KVM_EXIT_SYSTEM_EVENT;
		vcpu->run->system_event.type = KVM_SYSTEM_EVENT_SEV_TERM;
		vcpu->run->system_event.ndata = 1;
		vcpu->run->system_event.data[0] = control->ghcb_gpa;
		break;
	case SVM_VMGEXIT_PSC:
		ret = setup_vmgexit_scratch(svm, true, control->exit_info_2);
		if (ret)
			break;

		ret = snp_begin_psc(svm, svm->sev_es.ghcb_sa);
		break;
	case SVM_VMGEXIT_AP_CREATION:
		ret = sev_snp_ap_creation(svm);
		if (ret) {
			ghcb_set_sw_exit_info_1(svm->sev_es.ghcb, 2);
			ghcb_set_sw_exit_info_2(svm->sev_es.ghcb, GHCB_ERR_INVALID_INPUT);
		}

		ret = 1;
		break;
	case SVM_VMGEXIT_GUEST_REQUEST:
		ret = snp_handle_guest_req(svm, control->exit_info_1, control->exit_info_2);
		break;
	case SVM_VMGEXIT_EXT_GUEST_REQUEST:
		ret = snp_handle_ext_guest_req(svm, control->exit_info_1, control->exit_info_2);
		break;
	case SVM_VMGEXIT_UNSUPPORTED_EVENT:
		vcpu_unimpl(vcpu,
			    "vmgexit: unsupported event - exit_info_1=%#llx, exit_info_2=%#llx\n",
			    control->exit_info_1, control->exit_info_2);
		ret = -EINVAL;
		break;
	default:
		ret = svm_invoke_exit_handler(vcpu, exit_code);
	}

	return ret;
}

int sev_es_string_io(struct vcpu_svm *svm, int size, unsigned int port, int in)
{
	int count;
	int bytes;
	int r;

	if (svm->vmcb->control.exit_info_2 > INT_MAX)
		return -EINVAL;

	count = svm->vmcb->control.exit_info_2;
	if (unlikely(check_mul_overflow(count, size, &bytes)))
		return -EINVAL;

	r = setup_vmgexit_scratch(svm, in, bytes);
	if (r)
		return r;

	return kvm_sev_es_string_io(&svm->vcpu, size, port, svm->sev_es.ghcb_sa,
				    count, in);
}

static void sev_es_vcpu_after_set_cpuid(struct vcpu_svm *svm)
{
	struct kvm_vcpu *vcpu = &svm->vcpu;

	if (boot_cpu_has(X86_FEATURE_V_TSC_AUX)) {
		bool v_tsc_aux = guest_cpuid_has(vcpu, X86_FEATURE_RDTSCP) ||
				 guest_cpuid_has(vcpu, X86_FEATURE_RDPID);

		set_msr_interception(vcpu, svm->msrpm, MSR_TSC_AUX, v_tsc_aux, v_tsc_aux);
	}

	/*
	 * For SEV-ES, accesses to MSR_IA32_XSS should not be intercepted if
	 * the host/guest supports its use.
	 *
	 * guest_can_use() checks a number of requirements on the host/guest to
	 * ensure that MSR_IA32_XSS is available, but it might report true even
	 * if X86_FEATURE_XSAVES isn't configured in the guest to ensure host
	 * MSR_IA32_XSS is always properly restored. For SEV-ES, it is better
	 * to further check that the guest CPUID actually supports
	 * X86_FEATURE_XSAVES so that accesses to MSR_IA32_XSS by misbehaved
	 * guests will still get intercepted and caught in the normal
	 * kvm_emulate_rdmsr()/kvm_emulated_wrmsr() paths.
	 */
	if (guest_can_use(vcpu, X86_FEATURE_XSAVES) &&
	    guest_cpuid_has(vcpu, X86_FEATURE_XSAVES))
		set_msr_interception(vcpu, svm->msrpm, MSR_IA32_XSS, 1, 1);
	else
		set_msr_interception(vcpu, svm->msrpm, MSR_IA32_XSS, 0, 0);
}

void sev_vcpu_after_set_cpuid(struct vcpu_svm *svm)
{
	struct kvm_vcpu *vcpu = &svm->vcpu;
	struct kvm_cpuid_entry2 *best;

	/* For sev guests, the memory encryption bit is not reserved in CR3.  */
	best = kvm_find_cpuid_entry(vcpu, 0x8000001F);
	if (best)
		vcpu->arch.reserved_gpa_bits &= ~(1UL << (best->ebx & 0x3f));

	if (sev_es_guest(svm->vcpu.kvm))
		sev_es_vcpu_after_set_cpuid(svm);
}

static void sev_es_init_vmcb(struct vcpu_svm *svm)
{
	struct vmcb *vmcb = svm->vmcb01.ptr;
	struct kvm_vcpu *vcpu = &svm->vcpu;

	svm->vmcb->control.nested_ctl |= SVM_NESTED_CTL_SEV_ES_ENABLE;

	/*
	 * An SEV-ES guest requires a VMSA area that is a separate from the
	 * VMCB page. Do not include the encryption mask on the VMSA physical
	 * address since hardware will access it using the guest key.  Note,
	 * the VMSA will be NULL if this vCPU is the destination for intrahost
	 * migration, and will be copied later.
	 */
<<<<<<< HEAD
	if (svm->sev_es.vmsa)
=======
	if (svm->sev_es.vmsa && !svm->sev_es.snp_has_guest_vmsa)
>>>>>>> 2d5404ca
		svm->vmcb->control.vmsa_pa = __pa(svm->sev_es.vmsa);

	/* Can't intercept CR register access, HV can't modify CR registers */
	svm_clr_intercept(svm, INTERCEPT_CR0_READ);
	svm_clr_intercept(svm, INTERCEPT_CR4_READ);
	svm_clr_intercept(svm, INTERCEPT_CR8_READ);
	svm_clr_intercept(svm, INTERCEPT_CR0_WRITE);
	svm_clr_intercept(svm, INTERCEPT_CR4_WRITE);
	svm_clr_intercept(svm, INTERCEPT_CR8_WRITE);

	svm_clr_intercept(svm, INTERCEPT_SELECTIVE_CR0);

	/* Track EFER/CR register changes */
	svm_set_intercept(svm, TRAP_EFER_WRITE);
	svm_set_intercept(svm, TRAP_CR0_WRITE);
	svm_set_intercept(svm, TRAP_CR4_WRITE);
	svm_set_intercept(svm, TRAP_CR8_WRITE);

	vmcb->control.intercepts[INTERCEPT_DR] = 0;
<<<<<<< HEAD
	if (!sev_es_debug_swap_enabled) {
=======
	if (!sev_vcpu_has_debug_swap(svm)) {
>>>>>>> 2d5404ca
		vmcb_set_intercept(&vmcb->control, INTERCEPT_DR7_READ);
		vmcb_set_intercept(&vmcb->control, INTERCEPT_DR7_WRITE);
		recalc_intercepts(svm);
	} else {
		/*
		 * Disable #DB intercept iff DebugSwap is enabled.  KVM doesn't
		 * allow debugging SEV-ES guests, and enables DebugSwap iff
		 * NO_NESTED_DATA_BP is supported, so there's no reason to
		 * intercept #DB when DebugSwap is enabled.  For simplicity
		 * with respect to guest debug, intercept #DB for other VMs
		 * even if NO_NESTED_DATA_BP is supported, i.e. even if the
		 * guest can't DoS the CPU with infinite #DB vectoring.
		 */
		clr_exception_intercept(svm, DB_VECTOR);
	}

	/* Can't intercept XSETBV, HV can't modify XCR0 directly */
	svm_clr_intercept(svm, INTERCEPT_XSETBV);

	/* Clear intercepts on selected MSRs */
	set_msr_interception(vcpu, svm->msrpm, MSR_EFER, 1, 1);
	set_msr_interception(vcpu, svm->msrpm, MSR_IA32_CR_PAT, 1, 1);
}

void sev_init_vmcb(struct vcpu_svm *svm)
{
	svm->vmcb->control.nested_ctl |= SVM_NESTED_CTL_SEV_ENABLE;
	clr_exception_intercept(svm, UD_VECTOR);

	/*
	 * Don't intercept #GP for SEV guests, e.g. for the VMware backdoor, as
	 * KVM can't decrypt guest memory to decode the faulting instruction.
	 */
	clr_exception_intercept(svm, GP_VECTOR);

	if (sev_es_guest(svm->vcpu.kvm))
		sev_es_init_vmcb(svm);
}

void sev_es_vcpu_reset(struct vcpu_svm *svm)
{
	struct kvm_vcpu *vcpu = &svm->vcpu;
	struct kvm_sev_info *sev = &to_kvm_svm(vcpu->kvm)->sev_info;

	/*
	 * Set the GHCB MSR value as per the GHCB specification when emulating
	 * vCPU RESET for an SEV-ES guest.
	 */
	set_ghcb_msr(svm, GHCB_MSR_SEV_INFO((__u64)sev->ghcb_version,
					    GHCB_VERSION_MIN,
					    sev_enc_bit));

	mutex_init(&svm->sev_es.snp_vmsa_mutex);
}

void sev_es_prepare_switch_to_guest(struct vcpu_svm *svm, struct sev_es_save_area *hostsa)
{
	/*
	 * All host state for SEV-ES guests is categorized into three swap types
	 * based on how it is handled by hardware during a world switch:
	 *
	 * A: VMRUN:   Host state saved in host save area
	 *    VMEXIT:  Host state loaded from host save area
	 *
	 * B: VMRUN:   Host state _NOT_ saved in host save area
	 *    VMEXIT:  Host state loaded from host save area
	 *
	 * C: VMRUN:   Host state _NOT_ saved in host save area
	 *    VMEXIT:  Host state initialized to default(reset) values
	 *
	 * Manually save type-B state, i.e. state that is loaded by VMEXIT but
	 * isn't saved by VMRUN, that isn't already saved by VMSAVE (performed
	 * by common SVM code).
	 */
<<<<<<< HEAD
	hostsa->xcr0 = xgetbv(XCR_XFEATURE_ENABLED_MASK);
	hostsa->pkru = read_pkru();
	hostsa->xss = host_xss;
=======
	hostsa->xcr0 = kvm_host.xcr0;
	hostsa->pkru = read_pkru();
	hostsa->xss = kvm_host.xss;
>>>>>>> 2d5404ca

	/*
	 * If DebugSwap is enabled, debug registers are loaded but NOT saved by
	 * the CPU (Type-B). If DebugSwap is disabled/unsupported, the CPU both
	 * saves and loads debug registers (Type-A).
	 */
<<<<<<< HEAD
	if (sev_es_debug_swap_enabled) {
=======
	if (sev_vcpu_has_debug_swap(svm)) {
>>>>>>> 2d5404ca
		hostsa->dr0 = native_get_debugreg(0);
		hostsa->dr1 = native_get_debugreg(1);
		hostsa->dr2 = native_get_debugreg(2);
		hostsa->dr3 = native_get_debugreg(3);
		hostsa->dr0_addr_mask = amd_get_dr_addr_mask(0);
		hostsa->dr1_addr_mask = amd_get_dr_addr_mask(1);
		hostsa->dr2_addr_mask = amd_get_dr_addr_mask(2);
		hostsa->dr3_addr_mask = amd_get_dr_addr_mask(3);
	}
}

void sev_vcpu_deliver_sipi_vector(struct kvm_vcpu *vcpu, u8 vector)
{
	struct vcpu_svm *svm = to_svm(vcpu);

	/* First SIPI: Use the values as initially set by the VMM */
	if (!svm->sev_es.received_first_sipi) {
		svm->sev_es.received_first_sipi = true;
		return;
	}

	/* Subsequent SIPI */
	switch (svm->sev_es.ap_reset_hold_type) {
	case AP_RESET_HOLD_NAE_EVENT:
		/*
		 * Return from an AP Reset Hold VMGEXIT, where the guest will
		 * set the CS and RIP. Set SW_EXIT_INFO_2 to a non-zero value.
		 */
		ghcb_set_sw_exit_info_2(svm->sev_es.ghcb, 1);
		break;
	case AP_RESET_HOLD_MSR_PROTO:
		/*
		 * Return from an AP Reset Hold VMGEXIT, where the guest will
		 * set the CS and RIP. Set GHCB data field to a non-zero value.
		 */
		set_ghcb_msr_bits(svm, 1,
				  GHCB_MSR_AP_RESET_HOLD_RESULT_MASK,
				  GHCB_MSR_AP_RESET_HOLD_RESULT_POS);

		set_ghcb_msr_bits(svm, GHCB_MSR_AP_RESET_HOLD_RESP,
				  GHCB_MSR_INFO_MASK,
				  GHCB_MSR_INFO_POS);
		break;
	default:
		break;
	}
}

struct page *snp_safe_alloc_page_node(int node, gfp_t gfp)
{
	unsigned long pfn;
	struct page *p;

	if (!cc_platform_has(CC_ATTR_HOST_SEV_SNP))
		return alloc_pages_node(node, gfp | __GFP_ZERO, 0);

	/*
	 * Allocate an SNP-safe page to workaround the SNP erratum where
	 * the CPU will incorrectly signal an RMP violation #PF if a
	 * hugepage (2MB or 1GB) collides with the RMP entry of a
	 * 2MB-aligned VMCB, VMSA, or AVIC backing page.
	 *
	 * Allocate one extra page, choose a page which is not
	 * 2MB-aligned, and free the other.
	 */
	p = alloc_pages_node(node, gfp | __GFP_ZERO, 1);
	if (!p)
		return NULL;

	split_page(p, 1);

	pfn = page_to_pfn(p);
	if (IS_ALIGNED(pfn, PTRS_PER_PMD))
		__free_page(p++);
	else
		__free_page(p + 1);

	return p;
}

void sev_handle_rmp_fault(struct kvm_vcpu *vcpu, gpa_t gpa, u64 error_code)
{
	struct kvm_memory_slot *slot;
	struct kvm *kvm = vcpu->kvm;
	int order, rmp_level, ret;
	bool assigned;
	kvm_pfn_t pfn;
	gfn_t gfn;

	gfn = gpa >> PAGE_SHIFT;

	/*
	 * The only time RMP faults occur for shared pages is when the guest is
	 * triggering an RMP fault for an implicit page-state change from
	 * shared->private. Implicit page-state changes are forwarded to
	 * userspace via KVM_EXIT_MEMORY_FAULT events, however, so RMP faults
	 * for shared pages should not end up here.
	 */
	if (!kvm_mem_is_private(kvm, gfn)) {
		pr_warn_ratelimited("SEV: Unexpected RMP fault for non-private GPA 0x%llx\n",
				    gpa);
		return;
	}

	slot = gfn_to_memslot(kvm, gfn);
	if (!kvm_slot_can_be_private(slot)) {
		pr_warn_ratelimited("SEV: Unexpected RMP fault, non-private slot for GPA 0x%llx\n",
				    gpa);
		return;
	}

	ret = kvm_gmem_get_pfn(kvm, slot, gfn, &pfn, &order);
	if (ret) {
		pr_warn_ratelimited("SEV: Unexpected RMP fault, no backing page for private GPA 0x%llx\n",
				    gpa);
		return;
	}

	ret = snp_lookup_rmpentry(pfn, &assigned, &rmp_level);
	if (ret || !assigned) {
		pr_warn_ratelimited("SEV: Unexpected RMP fault, no assigned RMP entry found for GPA 0x%llx PFN 0x%llx error %d\n",
				    gpa, pfn, ret);
		goto out_no_trace;
	}

	/*
	 * There are 2 cases where a PSMASH may be needed to resolve an #NPF
	 * with PFERR_GUEST_RMP_BIT set:
	 *
	 * 1) RMPADJUST/PVALIDATE can trigger an #NPF with PFERR_GUEST_SIZEM
	 *    bit set if the guest issues them with a smaller granularity than
	 *    what is indicated by the page-size bit in the 2MB RMP entry for
	 *    the PFN that backs the GPA.
	 *
	 * 2) Guest access via NPT can trigger an #NPF if the NPT mapping is
	 *    smaller than what is indicated by the 2MB RMP entry for the PFN
	 *    that backs the GPA.
	 *
	 * In both these cases, the corresponding 2M RMP entry needs to
	 * be PSMASH'd to 512 4K RMP entries.  If the RMP entry is already
	 * split into 4K RMP entries, then this is likely a spurious case which
	 * can occur when there are concurrent accesses by the guest to a 2MB
	 * GPA range that is backed by a 2MB-aligned PFN who's RMP entry is in
	 * the process of being PMASH'd into 4K entries. These cases should
	 * resolve automatically on subsequent accesses, so just ignore them
	 * here.
	 */
	if (rmp_level == PG_LEVEL_4K)
		goto out;

	ret = snp_rmptable_psmash(pfn);
	if (ret) {
		/*
		 * Look it up again. If it's 4K now then the PSMASH may have
		 * raced with another process and the issue has already resolved
		 * itself.
		 */
		if (!snp_lookup_rmpentry(pfn, &assigned, &rmp_level) &&
		    assigned && rmp_level == PG_LEVEL_4K)
			goto out;

		pr_warn_ratelimited("SEV: Unable to split RMP entry for GPA 0x%llx PFN 0x%llx ret %d\n",
				    gpa, pfn, ret);
	}

	kvm_zap_gfn_range(kvm, gfn, gfn + PTRS_PER_PMD);
out:
	trace_kvm_rmp_fault(vcpu, gpa, pfn, error_code, rmp_level, ret);
out_no_trace:
	put_page(pfn_to_page(pfn));
}

static bool is_pfn_range_shared(kvm_pfn_t start, kvm_pfn_t end)
{
	kvm_pfn_t pfn = start;

	while (pfn < end) {
		int ret, rmp_level;
		bool assigned;

		ret = snp_lookup_rmpentry(pfn, &assigned, &rmp_level);
		if (ret) {
			pr_warn_ratelimited("SEV: Failed to retrieve RMP entry: PFN 0x%llx GFN start 0x%llx GFN end 0x%llx RMP level %d error %d\n",
					    pfn, start, end, rmp_level, ret);
			return false;
		}

		if (assigned) {
			pr_debug("%s: overlap detected, PFN 0x%llx start 0x%llx end 0x%llx RMP level %d\n",
				 __func__, pfn, start, end, rmp_level);
			return false;
		}

		pfn++;
	}

	return true;
}

static u8 max_level_for_order(int order)
{
	if (order >= KVM_HPAGE_GFN_SHIFT(PG_LEVEL_2M))
		return PG_LEVEL_2M;

	return PG_LEVEL_4K;
}

static bool is_large_rmp_possible(struct kvm *kvm, kvm_pfn_t pfn, int order)
{
	kvm_pfn_t pfn_aligned = ALIGN_DOWN(pfn, PTRS_PER_PMD);

	/*
	 * If this is a large folio, and the entire 2M range containing the
	 * PFN is currently shared, then the entire 2M-aligned range can be
	 * set to private via a single 2M RMP entry.
	 */
	if (max_level_for_order(order) > PG_LEVEL_4K &&
	    is_pfn_range_shared(pfn_aligned, pfn_aligned + PTRS_PER_PMD))
		return true;

	return false;
}

int sev_gmem_prepare(struct kvm *kvm, kvm_pfn_t pfn, gfn_t gfn, int max_order)
{
	struct kvm_sev_info *sev = &to_kvm_svm(kvm)->sev_info;
	kvm_pfn_t pfn_aligned;
	gfn_t gfn_aligned;
	int level, rc;
	bool assigned;

	if (!sev_snp_guest(kvm))
		return 0;

	rc = snp_lookup_rmpentry(pfn, &assigned, &level);
	if (rc) {
		pr_err_ratelimited("SEV: Failed to look up RMP entry: GFN %llx PFN %llx error %d\n",
				   gfn, pfn, rc);
		return -ENOENT;
	}

	if (assigned) {
		pr_debug("%s: already assigned: gfn %llx pfn %llx max_order %d level %d\n",
			 __func__, gfn, pfn, max_order, level);
		return 0;
	}

	if (is_large_rmp_possible(kvm, pfn, max_order)) {
		level = PG_LEVEL_2M;
		pfn_aligned = ALIGN_DOWN(pfn, PTRS_PER_PMD);
		gfn_aligned = ALIGN_DOWN(gfn, PTRS_PER_PMD);
	} else {
		level = PG_LEVEL_4K;
		pfn_aligned = pfn;
		gfn_aligned = gfn;
	}

	rc = rmp_make_private(pfn_aligned, gfn_to_gpa(gfn_aligned), level, sev->asid, false);
	if (rc) {
		pr_err_ratelimited("SEV: Failed to update RMP entry: GFN %llx PFN %llx level %d error %d\n",
				   gfn, pfn, level, rc);
		return -EINVAL;
	}

	pr_debug("%s: updated: gfn %llx pfn %llx pfn_aligned %llx max_order %d level %d\n",
		 __func__, gfn, pfn, pfn_aligned, max_order, level);

	return 0;
}

void sev_gmem_invalidate(kvm_pfn_t start, kvm_pfn_t end)
{
	kvm_pfn_t pfn;

	if (!cc_platform_has(CC_ATTR_HOST_SEV_SNP))
		return;

<<<<<<< HEAD
	ghcb_set_sw_exit_info_2(svm->sev_es.ghcb, 1);
}

struct page *snp_safe_alloc_page(struct kvm_vcpu *vcpu)
{
	unsigned long pfn;
	struct page *p;

	if (!cpu_feature_enabled(X86_FEATURE_SEV_SNP))
		return alloc_page(GFP_KERNEL_ACCOUNT | __GFP_ZERO);

	/*
	 * Allocate an SNP-safe page to workaround the SNP erratum where
	 * the CPU will incorrectly signal an RMP violation #PF if a
	 * hugepage (2MB or 1GB) collides with the RMP entry of a
	 * 2MB-aligned VMCB, VMSA, or AVIC backing page.
	 *
	 * Allocate one extra page, choose a page which is not
	 * 2MB-aligned, and free the other.
	 */
	p = alloc_pages(GFP_KERNEL_ACCOUNT | __GFP_ZERO, 1);
	if (!p)
		return NULL;

	split_page(p, 1);

	pfn = page_to_pfn(p);
	if (IS_ALIGNED(pfn, PTRS_PER_PMD))
		__free_page(p++);
	else
		__free_page(p + 1);

	return p;
=======
	pr_debug("%s: PFN start 0x%llx PFN end 0x%llx\n", __func__, start, end);

	for (pfn = start; pfn < end;) {
		bool use_2m_update = false;
		int rc, rmp_level;
		bool assigned;

		rc = snp_lookup_rmpentry(pfn, &assigned, &rmp_level);
		if (rc || !assigned)
			goto next_pfn;

		use_2m_update = IS_ALIGNED(pfn, PTRS_PER_PMD) &&
				end >= (pfn + PTRS_PER_PMD) &&
				rmp_level > PG_LEVEL_4K;

		/*
		 * If an unaligned PFN corresponds to a 2M region assigned as a
		 * large page in the RMP table, PSMASH the region into individual
		 * 4K RMP entries before attempting to convert a 4K sub-page.
		 */
		if (!use_2m_update && rmp_level > PG_LEVEL_4K) {
			/*
			 * This shouldn't fail, but if it does, report it, but
			 * still try to update RMP entry to shared and pray this
			 * was a spurious error that can be addressed later.
			 */
			rc = snp_rmptable_psmash(pfn);
			WARN_ONCE(rc, "SEV: Failed to PSMASH RMP entry for PFN 0x%llx error %d\n",
				  pfn, rc);
		}

		rc = rmp_make_shared(pfn, use_2m_update ? PG_LEVEL_2M : PG_LEVEL_4K);
		if (WARN_ONCE(rc, "SEV: Failed to update RMP entry for PFN 0x%llx error %d\n",
			      pfn, rc))
			goto next_pfn;

		/*
		 * SEV-ES avoids host/guest cache coherency issues through
		 * WBINVD hooks issued via MMU notifiers during run-time, and
		 * KVM's VM destroy path at shutdown. Those MMU notifier events
		 * don't cover gmem since there is no requirement to map pages
		 * to a HVA in order to use them for a running guest. While the
		 * shutdown path would still likely cover things for SNP guests,
		 * userspace may also free gmem pages during run-time via
		 * hole-punching operations on the guest_memfd, so flush the
		 * cache entries for these pages before free'ing them back to
		 * the host.
		 */
		clflush_cache_range(__va(pfn_to_hpa(pfn)),
				    use_2m_update ? PMD_SIZE : PAGE_SIZE);
next_pfn:
		pfn += use_2m_update ? PTRS_PER_PMD : 1;
		cond_resched();
	}
}

int sev_private_max_mapping_level(struct kvm *kvm, kvm_pfn_t pfn)
{
	int level, rc;
	bool assigned;

	if (!sev_snp_guest(kvm))
		return 0;

	rc = snp_lookup_rmpentry(pfn, &assigned, &level);
	if (rc || !assigned)
		return PG_LEVEL_4K;

	return level;
>>>>>>> 2d5404ca
}<|MERGE_RESOLUTION|>--- conflicted
+++ resolved
@@ -24,13 +24,9 @@
 #include <asm/pkru.h>
 #include <asm/trapnr.h>
 #include <asm/fpu/xcr.h>
-<<<<<<< HEAD
-#include <asm/debugreg.h>
-=======
 #include <asm/fpu/xstate.h>
 #include <asm/debugreg.h>
 #include <asm/sev.h>
->>>>>>> 2d5404ca
 
 #include "mmu.h"
 #include "x86.h"
@@ -53,16 +49,6 @@
 static bool sev_es_enabled = true;
 module_param_named(sev_es, sev_es_enabled, bool, 0444);
 
-<<<<<<< HEAD
-/* enable/disable SEV-ES DebugSwap support */
-static bool sev_es_debug_swap_enabled = false;
-module_param_named(debug_swap, sev_es_debug_swap_enabled, bool, 0444);
-#else
-#define sev_enabled false
-#define sev_es_enabled false
-#define sev_es_debug_swap_enabled false
-#endif /* CONFIG_KVM_AMD_SEV */
-=======
 /* enable/disable SEV-SNP support */
 static bool sev_snp_enabled = true;
 module_param_named(sev_snp, sev_snp_enabled, bool, 0444);
@@ -92,7 +78,6 @@
 					 SNP_POLICY_MASK_SINGLE_SOCKET)
 
 #define INITIAL_VMSA_GPA 0xFFFFFFFFF000
->>>>>>> 2d5404ca
 
 static u8 sev_enc_bit;
 static DECLARE_RWSEM(sev_deactivate_lock);
@@ -420,13 +405,9 @@
 {
 	struct kvm_sev_info *sev = &to_kvm_svm(kvm)->sev_info;
 	struct sev_platform_init_args init_args = {0};
-<<<<<<< HEAD
-	int asid, ret;
-=======
 	bool es_active = vm_type != KVM_X86_SEV_VM;
 	u64 valid_vmsa_features = es_active ? sev_supported_vmsa_features : 0;
 	int ret;
->>>>>>> 2d5404ca
 
 	if (kvm->created_vcpus)
 		return -EINVAL;
@@ -869,12 +850,6 @@
 	save->xss  = svm->vcpu.arch.ia32_xss;
 	save->dr6  = svm->vcpu.arch.dr6;
 
-<<<<<<< HEAD
-	if (sev_es_debug_swap_enabled) {
-		save->sev_features |= SVM_SEV_FEAT_DEBUG_SWAP;
-		pr_warn_once("Enabling DebugSwap with KVM_SEV_ES_INIT. "
-			     "This will not work starting with Linux 6.10\n");
-=======
 	save->sev_features = sev->vmsa_features;
 
 	/*
@@ -913,7 +888,6 @@
 			memcpy(save->fpreg_ymm, s, 256);
 		else
 			memset(save->fpreg_ymm, 0, 256);
->>>>>>> 2d5404ca
 	}
 
 	pr_debug("Virtual Machine Save Area (VMSA):\n");
@@ -2245,8 +2219,6 @@
 	if (params.flags)
 		return -EINVAL;
 
-<<<<<<< HEAD
-=======
 	if (params.policy & ~SNP_POLICY_MASK_VALID)
 		return -EINVAL;
 
@@ -2737,7 +2709,6 @@
 		goto e_free;
 	}
 
->>>>>>> 2d5404ca
 	/*
 	 * The guest may change the memory encryption attribute from C=0 -> C=1
 	 * or vice versa for this memory range. Lets make sure caches are
@@ -3092,15 +3063,6 @@
 		pr_info("SEV-ES %s (ASIDs %u - %u)\n",
 			sev_es_supported ? "enabled" : "disabled",
 			min_sev_asid > 1 ? 1 : 0, min_sev_asid - 1);
-<<<<<<< HEAD
-
-	sev_enabled = sev_supported;
-	sev_es_enabled = sev_es_supported;
-	if (!sev_es_enabled || !cpu_feature_enabled(X86_FEATURE_DEBUG_SWAP) ||
-	    !cpu_feature_enabled(X86_FEATURE_NO_NESTED_DATA_BP))
-		sev_es_debug_swap_enabled = false;
-#endif
-=======
 	if (boot_cpu_has(X86_FEATURE_SEV_SNP))
 		pr_info("SEV-SNP %s (ASIDs %u - %u)\n",
 			sev_snp_supported ? "enabled" : "disabled",
@@ -3117,7 +3079,6 @@
 	sev_supported_vmsa_features = 0;
 	if (sev_es_debug_swap_enabled)
 		sev_supported_vmsa_features |= SVM_SEV_FEAT_DEBUG_SWAP;
->>>>>>> 2d5404ca
 }
 
 void sev_hardware_unsetup(void)
@@ -3421,13 +3382,10 @@
 	case SVM_VMGEXIT_MMIO_READ:
 	case SVM_VMGEXIT_MMIO_WRITE:
 		if (!kvm_ghcb_sw_scratch_is_valid(svm))
-<<<<<<< HEAD
-=======
 			goto vmgexit_err;
 		break;
 	case SVM_VMGEXIT_AP_CREATION:
 		if (!sev_snp_guest(vcpu->kvm))
->>>>>>> 2d5404ca
 			goto vmgexit_err;
 		if (lower_32_bits(control->exit_info_1) != SVM_VMGEXIT_AP_DESTROY)
 			if (!kvm_ghcb_rax_is_valid(svm))
@@ -4108,13 +4066,7 @@
 
 	ghcb_set_sw_exit_info_2(svm->sev_es.ghcb, SNP_GUEST_ERR(0, fw_err));
 
-<<<<<<< HEAD
-e_scratch:
-	ghcb_set_sw_exit_info_1(svm->sev_es.ghcb, 2);
-	ghcb_set_sw_exit_info_2(svm->sev_es.ghcb, GHCB_ERR_INVALID_SCRATCH_AREA);
-=======
 	ret = 1; /* resume guest */
->>>>>>> 2d5404ca
 
 out_unlock:
 	mutex_unlock(&sev->guest_req_mutex);
@@ -4346,10 +4298,6 @@
 	}
 
 	svm->sev_es.ghcb = svm->sev_es.ghcb_map.hva;
-<<<<<<< HEAD
-
-	trace_kvm_vmgexit_enter(vcpu->vcpu_id, svm->sev_es.ghcb);
-=======
 
 	trace_kvm_vmgexit_enter(vcpu->vcpu_id, svm->sev_es.ghcb);
 
@@ -4360,9 +4308,7 @@
 		vcpu_unimpl(&svm->vcpu, "vmgexit: GHCB GPA [%#llx] is not registered.\n", ghcb_gpa);
 		return -EINVAL;
 	}
->>>>>>> 2d5404ca
-
-	sev_es_sync_from_ghcb(svm);
+
 	ret = sev_es_validate_vmgexit(svm);
 	if (ret)
 		return ret;
@@ -4552,11 +4498,7 @@
 	 * the VMSA will be NULL if this vCPU is the destination for intrahost
 	 * migration, and will be copied later.
 	 */
-<<<<<<< HEAD
-	if (svm->sev_es.vmsa)
-=======
 	if (svm->sev_es.vmsa && !svm->sev_es.snp_has_guest_vmsa)
->>>>>>> 2d5404ca
 		svm->vmcb->control.vmsa_pa = __pa(svm->sev_es.vmsa);
 
 	/* Can't intercept CR register access, HV can't modify CR registers */
@@ -4576,11 +4518,7 @@
 	svm_set_intercept(svm, TRAP_CR8_WRITE);
 
 	vmcb->control.intercepts[INTERCEPT_DR] = 0;
-<<<<<<< HEAD
-	if (!sev_es_debug_swap_enabled) {
-=======
 	if (!sev_vcpu_has_debug_swap(svm)) {
->>>>>>> 2d5404ca
 		vmcb_set_intercept(&vmcb->control, INTERCEPT_DR7_READ);
 		vmcb_set_intercept(&vmcb->control, INTERCEPT_DR7_WRITE);
 		recalc_intercepts(svm);
@@ -4655,26 +4593,16 @@
 	 * isn't saved by VMRUN, that isn't already saved by VMSAVE (performed
 	 * by common SVM code).
 	 */
-<<<<<<< HEAD
-	hostsa->xcr0 = xgetbv(XCR_XFEATURE_ENABLED_MASK);
-	hostsa->pkru = read_pkru();
-	hostsa->xss = host_xss;
-=======
 	hostsa->xcr0 = kvm_host.xcr0;
 	hostsa->pkru = read_pkru();
 	hostsa->xss = kvm_host.xss;
->>>>>>> 2d5404ca
 
 	/*
 	 * If DebugSwap is enabled, debug registers are loaded but NOT saved by
 	 * the CPU (Type-B). If DebugSwap is disabled/unsupported, the CPU both
 	 * saves and loads debug registers (Type-A).
 	 */
-<<<<<<< HEAD
-	if (sev_es_debug_swap_enabled) {
-=======
 	if (sev_vcpu_has_debug_swap(svm)) {
->>>>>>> 2d5404ca
 		hostsa->dr0 = native_get_debugreg(0);
 		hostsa->dr1 = native_get_debugreg(1);
 		hostsa->dr2 = native_get_debugreg(2);
@@ -4952,41 +4880,6 @@
 	if (!cc_platform_has(CC_ATTR_HOST_SEV_SNP))
 		return;
 
-<<<<<<< HEAD
-	ghcb_set_sw_exit_info_2(svm->sev_es.ghcb, 1);
-}
-
-struct page *snp_safe_alloc_page(struct kvm_vcpu *vcpu)
-{
-	unsigned long pfn;
-	struct page *p;
-
-	if (!cpu_feature_enabled(X86_FEATURE_SEV_SNP))
-		return alloc_page(GFP_KERNEL_ACCOUNT | __GFP_ZERO);
-
-	/*
-	 * Allocate an SNP-safe page to workaround the SNP erratum where
-	 * the CPU will incorrectly signal an RMP violation #PF if a
-	 * hugepage (2MB or 1GB) collides with the RMP entry of a
-	 * 2MB-aligned VMCB, VMSA, or AVIC backing page.
-	 *
-	 * Allocate one extra page, choose a page which is not
-	 * 2MB-aligned, and free the other.
-	 */
-	p = alloc_pages(GFP_KERNEL_ACCOUNT | __GFP_ZERO, 1);
-	if (!p)
-		return NULL;
-
-	split_page(p, 1);
-
-	pfn = page_to_pfn(p);
-	if (IS_ALIGNED(pfn, PTRS_PER_PMD))
-		__free_page(p++);
-	else
-		__free_page(p + 1);
-
-	return p;
-=======
 	pr_debug("%s: PFN start 0x%llx PFN end 0x%llx\n", __func__, start, end);
 
 	for (pfn = start; pfn < end;) {
@@ -5056,5 +4949,4 @@
 		return PG_LEVEL_4K;
 
 	return level;
->>>>>>> 2d5404ca
 }