// SPDX-License-Identifier: GPL-2.0-only
/*
 * Kernel-based Virtual Machine driver for Linux
 *
 * AMD SVM-SEV support
 *
 * Copyright 2010 Red Hat, Inc. and/or its affiliates.
 */
#define pr_fmt(fmt) KBUILD_MODNAME ": " fmt

#include <linux/kvm_types.h>
#include <linux/kvm_host.h>
#include <linux/kernel.h>
#include <linux/highmem.h>
#include <linux/psp.h>
#include <linux/psp-sev.h>
#include <linux/pagemap.h>
#include <linux/swap.h>
#include <linux/misc_cgroup.h>
#include <linux/processor.h>
#include <linux/trace_events.h>

#include <asm/pkru.h>
#include <asm/trapnr.h>
#include <asm/fpu/xcr.h>

#include "mmu.h"
#include "x86.h"
#include "svm.h"
#include "svm_ops.h"
#include "cpuid.h"
#include "trace.h"

#ifndef CONFIG_KVM_AMD_SEV
/*
 * When this config is not defined, SEV feature is not supported and APIs in
 * this file are not used but this file still gets compiled into the KVM AMD
 * module.
 *
 * We will not have MISC_CG_RES_SEV and MISC_CG_RES_SEV_ES entries in the enum
 * misc_res_type {} defined in linux/misc_cgroup.h.
 *
 * Below macros allow compilation to succeed.
 */
#define MISC_CG_RES_SEV MISC_CG_RES_TYPES
#define MISC_CG_RES_SEV_ES MISC_CG_RES_TYPES
#endif

#ifdef CONFIG_KVM_AMD_SEV
/* enable/disable SEV support */
static bool sev_enabled = true;
module_param_named(sev, sev_enabled, bool, 0444);

/* enable/disable SEV-ES support */
static bool sev_es_enabled = true;
module_param_named(sev_es, sev_es_enabled, bool, 0444);
#else
#define sev_enabled false
#define sev_es_enabled false
#endif /* CONFIG_KVM_AMD_SEV */

static u8 sev_enc_bit;
static DECLARE_RWSEM(sev_deactivate_lock);
static DEFINE_MUTEX(sev_bitmap_lock);
unsigned int max_sev_asid;
static unsigned int min_sev_asid;
static unsigned long sev_me_mask;
static unsigned int nr_asids;
static unsigned long *sev_asid_bitmap;
static unsigned long *sev_reclaim_asid_bitmap;

struct enc_region {
	struct list_head list;
	unsigned long npages;
	struct page **pages;
	unsigned long uaddr;
	unsigned long size;
};

/* Called with the sev_bitmap_lock held, or on shutdown  */
static int sev_flush_asids(int min_asid, int max_asid)
{
	int ret, asid, error = 0;

	/* Check if there are any ASIDs to reclaim before performing a flush */
	asid = find_next_bit(sev_reclaim_asid_bitmap, nr_asids, min_asid);
	if (asid > max_asid)
		return -EBUSY;

	/*
	 * DEACTIVATE will clear the WBINVD indicator causing DF_FLUSH to fail,
	 * so it must be guarded.
	 */
	down_write(&sev_deactivate_lock);

	wbinvd_on_all_cpus();
	ret = sev_guest_df_flush(&error);

	up_write(&sev_deactivate_lock);

	if (ret)
		pr_err("SEV: DF_FLUSH failed, ret=%d, error=%#x\n", ret, error);

	return ret;
}

static inline bool is_mirroring_enc_context(struct kvm *kvm)
{
	return !!to_kvm_svm(kvm)->sev_info.enc_context_owner;
}

/* Must be called with the sev_bitmap_lock held */
static bool __sev_recycle_asids(int min_asid, int max_asid)
{
	if (sev_flush_asids(min_asid, max_asid))
		return false;

	/* The flush process will flush all reclaimable SEV and SEV-ES ASIDs */
	bitmap_xor(sev_asid_bitmap, sev_asid_bitmap, sev_reclaim_asid_bitmap,
		   nr_asids);
	bitmap_zero(sev_reclaim_asid_bitmap, nr_asids);

	return true;
}

static int sev_misc_cg_try_charge(struct kvm_sev_info *sev)
{
	enum misc_res_type type = sev->es_active ? MISC_CG_RES_SEV_ES : MISC_CG_RES_SEV;
	return misc_cg_try_charge(type, sev->misc_cg, 1);
}

static void sev_misc_cg_uncharge(struct kvm_sev_info *sev)
{
	enum misc_res_type type = sev->es_active ? MISC_CG_RES_SEV_ES : MISC_CG_RES_SEV;
	misc_cg_uncharge(type, sev->misc_cg, 1);
}

static int sev_asid_new(struct kvm_sev_info *sev)
{
	int asid, min_asid, max_asid, ret;
	bool retry = true;

	WARN_ON(sev->misc_cg);
	sev->misc_cg = get_current_misc_cg();
	ret = sev_misc_cg_try_charge(sev);
	if (ret) {
		put_misc_cg(sev->misc_cg);
		sev->misc_cg = NULL;
		return ret;
	}

	mutex_lock(&sev_bitmap_lock);

	/*
	 * SEV-enabled guests must use asid from min_sev_asid to max_sev_asid.
	 * SEV-ES-enabled guest can use from 1 to min_sev_asid - 1.
	 */
	min_asid = sev->es_active ? 1 : min_sev_asid;
	max_asid = sev->es_active ? min_sev_asid - 1 : max_sev_asid;
again:
	asid = find_next_zero_bit(sev_asid_bitmap, max_asid + 1, min_asid);
	if (asid > max_asid) {
		if (retry && __sev_recycle_asids(min_asid, max_asid)) {
			retry = false;
			goto again;
		}
		mutex_unlock(&sev_bitmap_lock);
		ret = -EBUSY;
		goto e_uncharge;
	}

	__set_bit(asid, sev_asid_bitmap);

	mutex_unlock(&sev_bitmap_lock);

	return asid;
e_uncharge:
	sev_misc_cg_uncharge(sev);
	put_misc_cg(sev->misc_cg);
	sev->misc_cg = NULL;
	return ret;
}

static int sev_get_asid(struct kvm *kvm)
{
	struct kvm_sev_info *sev = &to_kvm_svm(kvm)->sev_info;

	return sev->asid;
}

static void sev_asid_free(struct kvm_sev_info *sev)
{
	struct svm_cpu_data *sd;
	int cpu;

	mutex_lock(&sev_bitmap_lock);

	__set_bit(sev->asid, sev_reclaim_asid_bitmap);

	for_each_possible_cpu(cpu) {
		sd = per_cpu_ptr(&svm_data, cpu);
		sd->sev_vmcbs[sev->asid] = NULL;
	}

	mutex_unlock(&sev_bitmap_lock);

	sev_misc_cg_uncharge(sev);
	put_misc_cg(sev->misc_cg);
	sev->misc_cg = NULL;
}

static void sev_decommission(unsigned int handle)
{
	struct sev_data_decommission decommission;

	if (!handle)
		return;

	decommission.handle = handle;
	sev_guest_decommission(&decommission, NULL);
}

static void sev_unbind_asid(struct kvm *kvm, unsigned int handle)
{
	struct sev_data_deactivate deactivate;

	if (!handle)
		return;

	deactivate.handle = handle;

	/* Guard DEACTIVATE against WBINVD/DF_FLUSH used in ASID recycling */
	down_read(&sev_deactivate_lock);
	sev_guest_deactivate(&deactivate, NULL);
	up_read(&sev_deactivate_lock);

	sev_decommission(handle);
}

static int sev_guest_init(struct kvm *kvm, struct kvm_sev_cmd *argp)
{
	struct kvm_sev_info *sev = &to_kvm_svm(kvm)->sev_info;
	int asid, ret;

	if (kvm->created_vcpus)
		return -EINVAL;

	ret = -EBUSY;
	if (unlikely(sev->active))
		return ret;

	sev->active = true;
	sev->es_active = argp->id == KVM_SEV_ES_INIT;
	asid = sev_asid_new(sev);
	if (asid < 0)
		goto e_no_asid;
	sev->asid = asid;

	ret = sev_platform_init(&argp->error);
	if (ret)
		goto e_free;

	INIT_LIST_HEAD(&sev->regions_list);
	INIT_LIST_HEAD(&sev->mirror_vms);

	kvm_set_apicv_inhibit(kvm, APICV_INHIBIT_REASON_SEV);

	return 0;

e_free:
	sev_asid_free(sev);
	sev->asid = 0;
e_no_asid:
	sev->es_active = false;
	sev->active = false;
	return ret;
}

static int sev_bind_asid(struct kvm *kvm, unsigned int handle, int *error)
{
	struct sev_data_activate activate;
	int asid = sev_get_asid(kvm);
	int ret;

	/* activate ASID on the given handle */
	activate.handle = handle;
	activate.asid   = asid;
	ret = sev_guest_activate(&activate, error);

	return ret;
}

static int __sev_issue_cmd(int fd, int id, void *data, int *error)
{
	struct fd f;
	int ret;

	f = fdget(fd);
	if (!f.file)
		return -EBADF;

	ret = sev_issue_cmd_external_user(f.file, id, data, error);

	fdput(f);
	return ret;
}

static int sev_issue_cmd(struct kvm *kvm, int id, void *data, int *error)
{
	struct kvm_sev_info *sev = &to_kvm_svm(kvm)->sev_info;

	return __sev_issue_cmd(sev->fd, id, data, error);
}

static int sev_launch_start(struct kvm *kvm, struct kvm_sev_cmd *argp)
{
	struct kvm_sev_info *sev = &to_kvm_svm(kvm)->sev_info;
	struct sev_data_launch_start start;
	struct kvm_sev_launch_start params;
	void *dh_blob, *session_blob;
	int *error = &argp->error;
	int ret;

	if (!sev_guest(kvm))
		return -ENOTTY;

	if (copy_from_user(&params, (void __user *)(uintptr_t)argp->data, sizeof(params)))
		return -EFAULT;

	memset(&start, 0, sizeof(start));

	dh_blob = NULL;
	if (params.dh_uaddr) {
		dh_blob = psp_copy_user_blob(params.dh_uaddr, params.dh_len);
		if (IS_ERR(dh_blob))
			return PTR_ERR(dh_blob);

		start.dh_cert_address = __sme_set(__pa(dh_blob));
		start.dh_cert_len = params.dh_len;
	}

	session_blob = NULL;
	if (params.session_uaddr) {
		session_blob = psp_copy_user_blob(params.session_uaddr, params.session_len);
		if (IS_ERR(session_blob)) {
			ret = PTR_ERR(session_blob);
			goto e_free_dh;
		}

		start.session_address = __sme_set(__pa(session_blob));
		start.session_len = params.session_len;
	}

	start.handle = params.handle;
	start.policy = params.policy;

	/* create memory encryption context */
	ret = __sev_issue_cmd(argp->sev_fd, SEV_CMD_LAUNCH_START, &start, error);
	if (ret)
		goto e_free_session;

	/* Bind ASID to this guest */
	ret = sev_bind_asid(kvm, start.handle, error);
	if (ret) {
		sev_decommission(start.handle);
		goto e_free_session;
	}

	/* return handle to userspace */
	params.handle = start.handle;
	if (copy_to_user((void __user *)(uintptr_t)argp->data, &params, sizeof(params))) {
		sev_unbind_asid(kvm, start.handle);
		ret = -EFAULT;
		goto e_free_session;
	}

	sev->handle = start.handle;
	sev->fd = argp->sev_fd;

e_free_session:
	kfree(session_blob);
e_free_dh:
	kfree(dh_blob);
	return ret;
}

static struct page **sev_pin_memory(struct kvm *kvm, unsigned long uaddr,
				    unsigned long ulen, unsigned long *n,
				    int write)
{
	struct kvm_sev_info *sev = &to_kvm_svm(kvm)->sev_info;
	unsigned long npages, size;
	int npinned;
	unsigned long locked, lock_limit;
	struct page **pages;
	unsigned long first, last;
	int ret;

	lockdep_assert_held(&kvm->lock);

	if (ulen == 0 || uaddr + ulen < uaddr)
		return ERR_PTR(-EINVAL);

	/* Calculate number of pages. */
	first = (uaddr & PAGE_MASK) >> PAGE_SHIFT;
	last = ((uaddr + ulen - 1) & PAGE_MASK) >> PAGE_SHIFT;
	npages = (last - first + 1);

	locked = sev->pages_locked + npages;
	lock_limit = rlimit(RLIMIT_MEMLOCK) >> PAGE_SHIFT;
	if (locked > lock_limit && !capable(CAP_IPC_LOCK)) {
		pr_err("SEV: %lu locked pages exceed the lock limit of %lu.\n", locked, lock_limit);
		return ERR_PTR(-ENOMEM);
	}

	if (WARN_ON_ONCE(npages > INT_MAX))
		return ERR_PTR(-EINVAL);

	/* Avoid using vmalloc for smaller buffers. */
	size = npages * sizeof(struct page *);
	if (size > PAGE_SIZE)
		pages = __vmalloc(size, GFP_KERNEL_ACCOUNT | __GFP_ZERO);
	else
		pages = kmalloc(size, GFP_KERNEL_ACCOUNT);

	if (!pages)
		return ERR_PTR(-ENOMEM);

	/* Pin the user virtual address. */
	npinned = pin_user_pages_fast(uaddr, npages, write ? FOLL_WRITE : 0, pages);
	if (npinned != npages) {
		pr_err("SEV: Failure locking %lu pages.\n", npages);
		ret = -ENOMEM;
		goto err;
	}

	*n = npages;
	sev->pages_locked = locked;

	return pages;

err:
	if (npinned > 0)
		unpin_user_pages(pages, npinned);

	kvfree(pages);
	return ERR_PTR(ret);
}

static void sev_unpin_memory(struct kvm *kvm, struct page **pages,
			     unsigned long npages)
{
	struct kvm_sev_info *sev = &to_kvm_svm(kvm)->sev_info;

	unpin_user_pages(pages, npages);
	kvfree(pages);
	sev->pages_locked -= npages;
}

static void sev_clflush_pages(struct page *pages[], unsigned long npages)
{
	uint8_t *page_virtual;
	unsigned long i;

	if (this_cpu_has(X86_FEATURE_SME_COHERENT) || npages == 0 ||
	    pages == NULL)
		return;

	for (i = 0; i < npages; i++) {
		page_virtual = kmap_local_page(pages[i]);
		clflush_cache_range(page_virtual, PAGE_SIZE);
		kunmap_local(page_virtual);
		cond_resched();
	}
}

static unsigned long get_num_contig_pages(unsigned long idx,
				struct page **inpages, unsigned long npages)
{
	unsigned long paddr, next_paddr;
	unsigned long i = idx + 1, pages = 1;

	/* find the number of contiguous pages starting from idx */
	paddr = __sme_page_pa(inpages[idx]);
	while (i < npages) {
		next_paddr = __sme_page_pa(inpages[i++]);
		if ((paddr + PAGE_SIZE) == next_paddr) {
			pages++;
			paddr = next_paddr;
			continue;
		}
		break;
	}

	return pages;
}

static int sev_launch_update_data(struct kvm *kvm, struct kvm_sev_cmd *argp)
{
	unsigned long vaddr, vaddr_end, next_vaddr, npages, pages, size, i;
	struct kvm_sev_info *sev = &to_kvm_svm(kvm)->sev_info;
	struct kvm_sev_launch_update_data params;
	struct sev_data_launch_update_data data;
	struct page **inpages;
	int ret;

	if (!sev_guest(kvm))
		return -ENOTTY;

	if (copy_from_user(&params, (void __user *)(uintptr_t)argp->data, sizeof(params)))
		return -EFAULT;

	vaddr = params.uaddr;
	size = params.len;
	vaddr_end = vaddr + size;

	/* Lock the user memory. */
	inpages = sev_pin_memory(kvm, vaddr, size, &npages, 1);
	if (IS_ERR(inpages))
		return PTR_ERR(inpages);

	/*
	 * Flush (on non-coherent CPUs) before LAUNCH_UPDATE encrypts pages in
	 * place; the cache may contain the data that was written unencrypted.
	 */
	sev_clflush_pages(inpages, npages);

	data.reserved = 0;
	data.handle = sev->handle;

	for (i = 0; vaddr < vaddr_end; vaddr = next_vaddr, i += pages) {
		int offset, len;

		/*
		 * If the user buffer is not page-aligned, calculate the offset
		 * within the page.
		 */
		offset = vaddr & (PAGE_SIZE - 1);

		/* Calculate the number of pages that can be encrypted in one go. */
		pages = get_num_contig_pages(i, inpages, npages);

		len = min_t(size_t, ((pages * PAGE_SIZE) - offset), size);

		data.len = len;
		data.address = __sme_page_pa(inpages[i]) + offset;
		ret = sev_issue_cmd(kvm, SEV_CMD_LAUNCH_UPDATE_DATA, &data, &argp->error);
		if (ret)
			goto e_unpin;

		size -= len;
		next_vaddr = vaddr + len;
	}

e_unpin:
	/* content of memory is updated, mark pages dirty */
	for (i = 0; i < npages; i++) {
		set_page_dirty_lock(inpages[i]);
		mark_page_accessed(inpages[i]);
	}
	/* unlock the user pages */
	sev_unpin_memory(kvm, inpages, npages);
	return ret;
}

static int sev_es_sync_vmsa(struct vcpu_svm *svm)
{
	struct sev_es_save_area *save = svm->sev_es.vmsa;

	/* Check some debug related fields before encrypting the VMSA */
	if (svm->vcpu.guest_debug || (svm->vmcb->save.dr7 & ~DR7_FIXED_1))
		return -EINVAL;

	/*
	 * SEV-ES will use a VMSA that is pointed to by the VMCB, not
	 * the traditional VMSA that is part of the VMCB. Copy the
	 * traditional VMSA as it has been built so far (in prep
	 * for LAUNCH_UPDATE_VMSA) to be the initial SEV-ES state.
	 */
	memcpy(save, &svm->vmcb->save, sizeof(svm->vmcb->save));

	/* Sync registgers */
	save->rax = svm->vcpu.arch.regs[VCPU_REGS_RAX];
	save->rbx = svm->vcpu.arch.regs[VCPU_REGS_RBX];
	save->rcx = svm->vcpu.arch.regs[VCPU_REGS_RCX];
	save->rdx = svm->vcpu.arch.regs[VCPU_REGS_RDX];
	save->rsp = svm->vcpu.arch.regs[VCPU_REGS_RSP];
	save->rbp = svm->vcpu.arch.regs[VCPU_REGS_RBP];
	save->rsi = svm->vcpu.arch.regs[VCPU_REGS_RSI];
	save->rdi = svm->vcpu.arch.regs[VCPU_REGS_RDI];
#ifdef CONFIG_X86_64
	save->r8  = svm->vcpu.arch.regs[VCPU_REGS_R8];
	save->r9  = svm->vcpu.arch.regs[VCPU_REGS_R9];
	save->r10 = svm->vcpu.arch.regs[VCPU_REGS_R10];
	save->r11 = svm->vcpu.arch.regs[VCPU_REGS_R11];
	save->r12 = svm->vcpu.arch.regs[VCPU_REGS_R12];
	save->r13 = svm->vcpu.arch.regs[VCPU_REGS_R13];
	save->r14 = svm->vcpu.arch.regs[VCPU_REGS_R14];
	save->r15 = svm->vcpu.arch.regs[VCPU_REGS_R15];
#endif
	save->rip = svm->vcpu.arch.regs[VCPU_REGS_RIP];

	/* Sync some non-GPR registers before encrypting */
	save->xcr0 = svm->vcpu.arch.xcr0;
	save->pkru = svm->vcpu.arch.pkru;
	save->xss  = svm->vcpu.arch.ia32_xss;
	save->dr6  = svm->vcpu.arch.dr6;

	pr_debug("Virtual Machine Save Area (VMSA):\n");
	print_hex_dump_debug("", DUMP_PREFIX_NONE, 16, 1, save, sizeof(*save), false);

	return 0;
}

static int __sev_launch_update_vmsa(struct kvm *kvm, struct kvm_vcpu *vcpu,
				    int *error)
{
	struct sev_data_launch_update_vmsa vmsa;
	struct vcpu_svm *svm = to_svm(vcpu);
	int ret;

	/* Perform some pre-encryption checks against the VMSA */
	ret = sev_es_sync_vmsa(svm);
	if (ret)
		return ret;

	return 0;
}

static int __sev_launch_update_vmsa(struct kvm *kvm, struct kvm_vcpu *vcpu,
				    int *error)
{
	struct sev_data_launch_update_vmsa vmsa;
	struct vcpu_svm *svm = to_svm(vcpu);
	int ret;

	/* Perform some pre-encryption checks against the VMSA */
	ret = sev_es_sync_vmsa(svm);
	if (ret)
		return ret;

	/*
	 * The LAUNCH_UPDATE_VMSA command will perform in-place encryption of
	 * the VMSA memory content (i.e it will write the same memory region
	 * with the guest's key), so invalidate it first.
	 */
	clflush_cache_range(svm->sev_es.vmsa, PAGE_SIZE);
<<<<<<< HEAD

	vmsa.reserved = 0;
	vmsa.handle = to_kvm_svm(kvm)->sev_info.handle;
	vmsa.address = __sme_pa(svm->sev_es.vmsa);
	vmsa.len = PAGE_SIZE;
	ret = sev_issue_cmd(kvm, SEV_CMD_LAUNCH_UPDATE_VMSA, &vmsa, error);
	if (ret)
	  return ret;

=======

	vmsa.reserved = 0;
	vmsa.handle = to_kvm_svm(kvm)->sev_info.handle;
	vmsa.address = __sme_pa(svm->sev_es.vmsa);
	vmsa.len = PAGE_SIZE;
	ret = sev_issue_cmd(kvm, SEV_CMD_LAUNCH_UPDATE_VMSA, &vmsa, error);
	if (ret)
	  return ret;

>>>>>>> eb3cdb58
	vcpu->arch.guest_state_protected = true;
	return 0;
}

static int sev_launch_update_vmsa(struct kvm *kvm, struct kvm_sev_cmd *argp)
{
	struct kvm_vcpu *vcpu;
	unsigned long i;
	int ret;

	if (!sev_es_guest(kvm))
		return -ENOTTY;

	kvm_for_each_vcpu(i, vcpu, kvm) {
		ret = mutex_lock_killable(&vcpu->mutex);
		if (ret)
			return ret;

		ret = __sev_launch_update_vmsa(kvm, vcpu, &argp->error);

		mutex_unlock(&vcpu->mutex);
		if (ret)
			return ret;
	}

	return 0;
}

static int sev_launch_measure(struct kvm *kvm, struct kvm_sev_cmd *argp)
{
	void __user *measure = (void __user *)(uintptr_t)argp->data;
	struct kvm_sev_info *sev = &to_kvm_svm(kvm)->sev_info;
	struct sev_data_launch_measure data;
	struct kvm_sev_launch_measure params;
	void __user *p = NULL;
	void *blob = NULL;
	int ret;

	if (!sev_guest(kvm))
		return -ENOTTY;

	if (copy_from_user(&params, measure, sizeof(params)))
		return -EFAULT;

	memset(&data, 0, sizeof(data));

	/* User wants to query the blob length */
	if (!params.len)
		goto cmd;

	p = (void __user *)(uintptr_t)params.uaddr;
	if (p) {
		if (params.len > SEV_FW_BLOB_MAX_SIZE)
			return -EINVAL;

		blob = kzalloc(params.len, GFP_KERNEL_ACCOUNT);
		if (!blob)
			return -ENOMEM;

		data.address = __psp_pa(blob);
		data.len = params.len;
	}

cmd:
	data.handle = sev->handle;
	ret = sev_issue_cmd(kvm, SEV_CMD_LAUNCH_MEASURE, &data, &argp->error);

	/*
	 * If we query the session length, FW responded with expected data.
	 */
	if (!params.len)
		goto done;

	if (ret)
		goto e_free_blob;

	if (blob) {
		if (copy_to_user(p, blob, params.len))
			ret = -EFAULT;
	}

done:
	params.len = data.len;
	if (copy_to_user(measure, &params, sizeof(params)))
		ret = -EFAULT;
e_free_blob:
	kfree(blob);
	return ret;
}

static int sev_launch_finish(struct kvm *kvm, struct kvm_sev_cmd *argp)
{
	struct kvm_sev_info *sev = &to_kvm_svm(kvm)->sev_info;
	struct sev_data_launch_finish data;

	if (!sev_guest(kvm))
		return -ENOTTY;

	data.handle = sev->handle;
	return sev_issue_cmd(kvm, SEV_CMD_LAUNCH_FINISH, &data, &argp->error);
}

static int sev_guest_status(struct kvm *kvm, struct kvm_sev_cmd *argp)
{
	struct kvm_sev_info *sev = &to_kvm_svm(kvm)->sev_info;
	struct kvm_sev_guest_status params;
	struct sev_data_guest_status data;
	int ret;

	if (!sev_guest(kvm))
		return -ENOTTY;

	memset(&data, 0, sizeof(data));

	data.handle = sev->handle;
	ret = sev_issue_cmd(kvm, SEV_CMD_GUEST_STATUS, &data, &argp->error);
	if (ret)
		return ret;

	params.policy = data.policy;
	params.state = data.state;
	params.handle = data.handle;

	if (copy_to_user((void __user *)(uintptr_t)argp->data, &params, sizeof(params)))
		ret = -EFAULT;

	return ret;
}

static int __sev_issue_dbg_cmd(struct kvm *kvm, unsigned long src,
			       unsigned long dst, int size,
			       int *error, bool enc)
{
	struct kvm_sev_info *sev = &to_kvm_svm(kvm)->sev_info;
	struct sev_data_dbg data;

	data.reserved = 0;
	data.handle = sev->handle;
	data.dst_addr = dst;
	data.src_addr = src;
	data.len = size;

	return sev_issue_cmd(kvm,
			     enc ? SEV_CMD_DBG_ENCRYPT : SEV_CMD_DBG_DECRYPT,
			     &data, error);
}

static int __sev_dbg_decrypt(struct kvm *kvm, unsigned long src_paddr,
			     unsigned long dst_paddr, int sz, int *err)
{
	int offset;

	/*
	 * Its safe to read more than we are asked, caller should ensure that
	 * destination has enough space.
	 */
	offset = src_paddr & 15;
	src_paddr = round_down(src_paddr, 16);
	sz = round_up(sz + offset, 16);

	return __sev_issue_dbg_cmd(kvm, src_paddr, dst_paddr, sz, err, false);
}

static int __sev_dbg_decrypt_user(struct kvm *kvm, unsigned long paddr,
				  void __user *dst_uaddr,
				  unsigned long dst_paddr,
				  int size, int *err)
{
	struct page *tpage = NULL;
	int ret, offset;

	/* if inputs are not 16-byte then use intermediate buffer */
	if (!IS_ALIGNED(dst_paddr, 16) ||
	    !IS_ALIGNED(paddr,     16) ||
	    !IS_ALIGNED(size,      16)) {
<<<<<<< HEAD
		tpage = (void *)alloc_page(GFP_KERNEL | __GFP_ZERO);
=======
		tpage = (void *)alloc_page(GFP_KERNEL_ACCOUNT | __GFP_ZERO);
>>>>>>> eb3cdb58
		if (!tpage)
			return -ENOMEM;

		dst_paddr = __sme_page_pa(tpage);
	}

	ret = __sev_dbg_decrypt(kvm, paddr, dst_paddr, size, err);
	if (ret)
		goto e_free;

	if (tpage) {
		offset = paddr & 15;
		if (copy_to_user(dst_uaddr, page_address(tpage) + offset, size))
			ret = -EFAULT;
	}

e_free:
	if (tpage)
		__free_page(tpage);

	return ret;
}

static int __sev_dbg_encrypt_user(struct kvm *kvm, unsigned long paddr,
				  void __user *vaddr,
				  unsigned long dst_paddr,
				  void __user *dst_vaddr,
				  int size, int *error)
{
	struct page *src_tpage = NULL;
	struct page *dst_tpage = NULL;
	int ret, len = size;

	/* If source buffer is not aligned then use an intermediate buffer */
	if (!IS_ALIGNED((unsigned long)vaddr, 16)) {
		src_tpage = alloc_page(GFP_KERNEL_ACCOUNT);
		if (!src_tpage)
			return -ENOMEM;

		if (copy_from_user(page_address(src_tpage), vaddr, size)) {
			__free_page(src_tpage);
			return -EFAULT;
		}

		paddr = __sme_page_pa(src_tpage);
	}

	/*
	 *  If destination buffer or length is not aligned then do read-modify-write:
	 *   - decrypt destination in an intermediate buffer
	 *   - copy the source buffer in an intermediate buffer
	 *   - use the intermediate buffer as source buffer
	 */
	if (!IS_ALIGNED((unsigned long)dst_vaddr, 16) || !IS_ALIGNED(size, 16)) {
		int dst_offset;

		dst_tpage = alloc_page(GFP_KERNEL_ACCOUNT);
		if (!dst_tpage) {
			ret = -ENOMEM;
			goto e_free;
		}

		ret = __sev_dbg_decrypt(kvm, dst_paddr,
					__sme_page_pa(dst_tpage), size, error);
		if (ret)
			goto e_free;

		/*
		 *  If source is kernel buffer then use memcpy() otherwise
		 *  copy_from_user().
		 */
		dst_offset = dst_paddr & 15;

		if (src_tpage)
			memcpy(page_address(dst_tpage) + dst_offset,
			       page_address(src_tpage), size);
		else {
			if (copy_from_user(page_address(dst_tpage) + dst_offset,
					   vaddr, size)) {
				ret = -EFAULT;
				goto e_free;
			}
		}

		paddr = __sme_page_pa(dst_tpage);
		dst_paddr = round_down(dst_paddr, 16);
		len = round_up(size, 16);
	}

	ret = __sev_issue_dbg_cmd(kvm, paddr, dst_paddr, len, error, true);

e_free:
	if (src_tpage)
		__free_page(src_tpage);
	if (dst_tpage)
		__free_page(dst_tpage);
	return ret;
}

static int sev_dbg_crypt(struct kvm *kvm, struct kvm_sev_cmd *argp, bool dec)
{
	unsigned long vaddr, vaddr_end, next_vaddr;
	unsigned long dst_vaddr;
	struct page **src_p, **dst_p;
	struct kvm_sev_dbg debug;
	unsigned long n;
	unsigned int size;
	int ret;

	if (!sev_guest(kvm))
		return -ENOTTY;

	if (copy_from_user(&debug, (void __user *)(uintptr_t)argp->data, sizeof(debug)))
		return -EFAULT;

	if (!debug.len || debug.src_uaddr + debug.len < debug.src_uaddr)
		return -EINVAL;
	if (!debug.dst_uaddr)
		return -EINVAL;

	vaddr = debug.src_uaddr;
	size = debug.len;
	vaddr_end = vaddr + size;
	dst_vaddr = debug.dst_uaddr;

	for (; vaddr < vaddr_end; vaddr = next_vaddr) {
		int len, s_off, d_off;

		/* lock userspace source and destination page */
		src_p = sev_pin_memory(kvm, vaddr & PAGE_MASK, PAGE_SIZE, &n, 0);
		if (IS_ERR(src_p))
			return PTR_ERR(src_p);

		dst_p = sev_pin_memory(kvm, dst_vaddr & PAGE_MASK, PAGE_SIZE, &n, 1);
		if (IS_ERR(dst_p)) {
			sev_unpin_memory(kvm, src_p, n);
			return PTR_ERR(dst_p);
		}

		/*
		 * Flush (on non-coherent CPUs) before DBG_{DE,EN}CRYPT read or modify
		 * the pages; flush the destination too so that future accesses do not
		 * see stale data.
		 */
		sev_clflush_pages(src_p, 1);
		sev_clflush_pages(dst_p, 1);

		/*
		 * Since user buffer may not be page aligned, calculate the
		 * offset within the page.
		 */
		s_off = vaddr & ~PAGE_MASK;
		d_off = dst_vaddr & ~PAGE_MASK;
		len = min_t(size_t, (PAGE_SIZE - s_off), size);

		if (dec)
			ret = __sev_dbg_decrypt_user(kvm,
						     __sme_page_pa(src_p[0]) + s_off,
						     (void __user *)dst_vaddr,
						     __sme_page_pa(dst_p[0]) + d_off,
						     len, &argp->error);
		else
			ret = __sev_dbg_encrypt_user(kvm,
						     __sme_page_pa(src_p[0]) + s_off,
						     (void __user *)vaddr,
						     __sme_page_pa(dst_p[0]) + d_off,
						     (void __user *)dst_vaddr,
						     len, &argp->error);

		sev_unpin_memory(kvm, src_p, n);
		sev_unpin_memory(kvm, dst_p, n);

		if (ret)
			goto err;

		next_vaddr = vaddr + len;
		dst_vaddr = dst_vaddr + len;
		size -= len;
	}
err:
	return ret;
}

static int sev_launch_secret(struct kvm *kvm, struct kvm_sev_cmd *argp)
{
	struct kvm_sev_info *sev = &to_kvm_svm(kvm)->sev_info;
	struct sev_data_launch_secret data;
	struct kvm_sev_launch_secret params;
	struct page **pages;
	void *blob, *hdr;
	unsigned long n, i;
	int ret, offset;

	if (!sev_guest(kvm))
		return -ENOTTY;

	if (copy_from_user(&params, (void __user *)(uintptr_t)argp->data, sizeof(params)))
		return -EFAULT;

	pages = sev_pin_memory(kvm, params.guest_uaddr, params.guest_len, &n, 1);
	if (IS_ERR(pages))
		return PTR_ERR(pages);

	/*
	 * Flush (on non-coherent CPUs) before LAUNCH_SECRET encrypts pages in
	 * place; the cache may contain the data that was written unencrypted.
	 */
	sev_clflush_pages(pages, n);

	/*
	 * The secret must be copied into contiguous memory region, lets verify
	 * that userspace memory pages are contiguous before we issue command.
	 */
	if (get_num_contig_pages(0, pages, n) != n) {
		ret = -EINVAL;
		goto e_unpin_memory;
	}

	memset(&data, 0, sizeof(data));

	offset = params.guest_uaddr & (PAGE_SIZE - 1);
	data.guest_address = __sme_page_pa(pages[0]) + offset;
	data.guest_len = params.guest_len;

	blob = psp_copy_user_blob(params.trans_uaddr, params.trans_len);
	if (IS_ERR(blob)) {
		ret = PTR_ERR(blob);
		goto e_unpin_memory;
	}

	data.trans_address = __psp_pa(blob);
	data.trans_len = params.trans_len;

	hdr = psp_copy_user_blob(params.hdr_uaddr, params.hdr_len);
	if (IS_ERR(hdr)) {
		ret = PTR_ERR(hdr);
		goto e_free_blob;
	}
	data.hdr_address = __psp_pa(hdr);
	data.hdr_len = params.hdr_len;

	data.handle = sev->handle;
	ret = sev_issue_cmd(kvm, SEV_CMD_LAUNCH_UPDATE_SECRET, &data, &argp->error);

	kfree(hdr);

e_free_blob:
	kfree(blob);
e_unpin_memory:
	/* content of memory is updated, mark pages dirty */
	for (i = 0; i < n; i++) {
		set_page_dirty_lock(pages[i]);
		mark_page_accessed(pages[i]);
	}
	sev_unpin_memory(kvm, pages, n);
	return ret;
}

static int sev_get_attestation_report(struct kvm *kvm, struct kvm_sev_cmd *argp)
{
	void __user *report = (void __user *)(uintptr_t)argp->data;
	struct kvm_sev_info *sev = &to_kvm_svm(kvm)->sev_info;
	struct sev_data_attestation_report data;
	struct kvm_sev_attestation_report params;
	void __user *p;
	void *blob = NULL;
	int ret;

	if (!sev_guest(kvm))
		return -ENOTTY;

	if (copy_from_user(&params, (void __user *)(uintptr_t)argp->data, sizeof(params)))
		return -EFAULT;

	memset(&data, 0, sizeof(data));

	/* User wants to query the blob length */
	if (!params.len)
		goto cmd;

	p = (void __user *)(uintptr_t)params.uaddr;
	if (p) {
		if (params.len > SEV_FW_BLOB_MAX_SIZE)
			return -EINVAL;

		blob = kzalloc(params.len, GFP_KERNEL_ACCOUNT);
		if (!blob)
			return -ENOMEM;

		data.address = __psp_pa(blob);
		data.len = params.len;
		memcpy(data.mnonce, params.mnonce, sizeof(params.mnonce));
	}
cmd:
	data.handle = sev->handle;
	ret = sev_issue_cmd(kvm, SEV_CMD_ATTESTATION_REPORT, &data, &argp->error);
	/*
	 * If we query the session length, FW responded with expected data.
	 */
	if (!params.len)
		goto done;

	if (ret)
		goto e_free_blob;

	if (blob) {
		if (copy_to_user(p, blob, params.len))
			ret = -EFAULT;
	}

done:
	params.len = data.len;
	if (copy_to_user(report, &params, sizeof(params)))
		ret = -EFAULT;
e_free_blob:
	kfree(blob);
	return ret;
}

/* Userspace wants to query session length. */
static int
__sev_send_start_query_session_length(struct kvm *kvm, struct kvm_sev_cmd *argp,
				      struct kvm_sev_send_start *params)
{
	struct kvm_sev_info *sev = &to_kvm_svm(kvm)->sev_info;
	struct sev_data_send_start data;
	int ret;

	memset(&data, 0, sizeof(data));
	data.handle = sev->handle;
	ret = sev_issue_cmd(kvm, SEV_CMD_SEND_START, &data, &argp->error);

	params->session_len = data.session_len;
	if (copy_to_user((void __user *)(uintptr_t)argp->data, params,
				sizeof(struct kvm_sev_send_start)))
		ret = -EFAULT;

	return ret;
}

static int sev_send_start(struct kvm *kvm, struct kvm_sev_cmd *argp)
{
	struct kvm_sev_info *sev = &to_kvm_svm(kvm)->sev_info;
	struct sev_data_send_start data;
	struct kvm_sev_send_start params;
	void *amd_certs, *session_data;
	void *pdh_cert, *plat_certs;
	int ret;

	if (!sev_guest(kvm))
		return -ENOTTY;

	if (copy_from_user(&params, (void __user *)(uintptr_t)argp->data,
				sizeof(struct kvm_sev_send_start)))
		return -EFAULT;

	/* if session_len is zero, userspace wants to query the session length */
	if (!params.session_len)
		return __sev_send_start_query_session_length(kvm, argp,
				&params);

	/* some sanity checks */
	if (!params.pdh_cert_uaddr || !params.pdh_cert_len ||
	    !params.session_uaddr || params.session_len > SEV_FW_BLOB_MAX_SIZE)
		return -EINVAL;

	/* allocate the memory to hold the session data blob */
	session_data = kzalloc(params.session_len, GFP_KERNEL_ACCOUNT);
	if (!session_data)
		return -ENOMEM;

	/* copy the certificate blobs from userspace */
	pdh_cert = psp_copy_user_blob(params.pdh_cert_uaddr,
				params.pdh_cert_len);
	if (IS_ERR(pdh_cert)) {
		ret = PTR_ERR(pdh_cert);
		goto e_free_session;
	}

	plat_certs = psp_copy_user_blob(params.plat_certs_uaddr,
				params.plat_certs_len);
	if (IS_ERR(plat_certs)) {
		ret = PTR_ERR(plat_certs);
		goto e_free_pdh;
	}

	amd_certs = psp_copy_user_blob(params.amd_certs_uaddr,
				params.amd_certs_len);
	if (IS_ERR(amd_certs)) {
		ret = PTR_ERR(amd_certs);
		goto e_free_plat_cert;
	}

	/* populate the FW SEND_START field with system physical address */
	memset(&data, 0, sizeof(data));
	data.pdh_cert_address = __psp_pa(pdh_cert);
	data.pdh_cert_len = params.pdh_cert_len;
	data.plat_certs_address = __psp_pa(plat_certs);
	data.plat_certs_len = params.plat_certs_len;
	data.amd_certs_address = __psp_pa(amd_certs);
	data.amd_certs_len = params.amd_certs_len;
	data.session_address = __psp_pa(session_data);
	data.session_len = params.session_len;
	data.handle = sev->handle;

	ret = sev_issue_cmd(kvm, SEV_CMD_SEND_START, &data, &argp->error);

	if (!ret && copy_to_user((void __user *)(uintptr_t)params.session_uaddr,
			session_data, params.session_len)) {
		ret = -EFAULT;
		goto e_free_amd_cert;
	}

	params.policy = data.policy;
	params.session_len = data.session_len;
	if (copy_to_user((void __user *)(uintptr_t)argp->data, &params,
				sizeof(struct kvm_sev_send_start)))
		ret = -EFAULT;

e_free_amd_cert:
	kfree(amd_certs);
e_free_plat_cert:
	kfree(plat_certs);
e_free_pdh:
	kfree(pdh_cert);
e_free_session:
	kfree(session_data);
	return ret;
}

/* Userspace wants to query either header or trans length. */
static int
__sev_send_update_data_query_lengths(struct kvm *kvm, struct kvm_sev_cmd *argp,
				     struct kvm_sev_send_update_data *params)
{
	struct kvm_sev_info *sev = &to_kvm_svm(kvm)->sev_info;
	struct sev_data_send_update_data data;
	int ret;

	memset(&data, 0, sizeof(data));
	data.handle = sev->handle;
	ret = sev_issue_cmd(kvm, SEV_CMD_SEND_UPDATE_DATA, &data, &argp->error);

	params->hdr_len = data.hdr_len;
	params->trans_len = data.trans_len;

	if (copy_to_user((void __user *)(uintptr_t)argp->data, params,
			 sizeof(struct kvm_sev_send_update_data)))
		ret = -EFAULT;

	return ret;
}

static int sev_send_update_data(struct kvm *kvm, struct kvm_sev_cmd *argp)
{
	struct kvm_sev_info *sev = &to_kvm_svm(kvm)->sev_info;
	struct sev_data_send_update_data data;
	struct kvm_sev_send_update_data params;
	void *hdr, *trans_data;
	struct page **guest_page;
	unsigned long n;
	int ret, offset;

	if (!sev_guest(kvm))
		return -ENOTTY;

	if (copy_from_user(&params, (void __user *)(uintptr_t)argp->data,
			sizeof(struct kvm_sev_send_update_data)))
		return -EFAULT;

	/* userspace wants to query either header or trans length */
	if (!params.trans_len || !params.hdr_len)
		return __sev_send_update_data_query_lengths(kvm, argp, &params);

	if (!params.trans_uaddr || !params.guest_uaddr ||
	    !params.guest_len || !params.hdr_uaddr)
		return -EINVAL;

	/* Check if we are crossing the page boundary */
	offset = params.guest_uaddr & (PAGE_SIZE - 1);
	if (params.guest_len > PAGE_SIZE || (params.guest_len + offset) > PAGE_SIZE)
		return -EINVAL;

	/* Pin guest memory */
	guest_page = sev_pin_memory(kvm, params.guest_uaddr & PAGE_MASK,
				    PAGE_SIZE, &n, 0);
	if (IS_ERR(guest_page))
		return PTR_ERR(guest_page);

	/* allocate memory for header and transport buffer */
	ret = -ENOMEM;
	hdr = kzalloc(params.hdr_len, GFP_KERNEL_ACCOUNT);
	if (!hdr)
		goto e_unpin;

	trans_data = kzalloc(params.trans_len, GFP_KERNEL_ACCOUNT);
	if (!trans_data)
		goto e_free_hdr;

	memset(&data, 0, sizeof(data));
	data.hdr_address = __psp_pa(hdr);
	data.hdr_len = params.hdr_len;
	data.trans_address = __psp_pa(trans_data);
	data.trans_len = params.trans_len;

	/* The SEND_UPDATE_DATA command requires C-bit to be always set. */
	data.guest_address = (page_to_pfn(guest_page[0]) << PAGE_SHIFT) + offset;
	data.guest_address |= sev_me_mask;
	data.guest_len = params.guest_len;
	data.handle = sev->handle;

	ret = sev_issue_cmd(kvm, SEV_CMD_SEND_UPDATE_DATA, &data, &argp->error);

	if (ret)
		goto e_free_trans_data;

	/* copy transport buffer to user space */
	if (copy_to_user((void __user *)(uintptr_t)params.trans_uaddr,
			 trans_data, params.trans_len)) {
		ret = -EFAULT;
		goto e_free_trans_data;
	}

	/* Copy packet header to userspace. */
	if (copy_to_user((void __user *)(uintptr_t)params.hdr_uaddr, hdr,
			 params.hdr_len))
		ret = -EFAULT;

e_free_trans_data:
	kfree(trans_data);
e_free_hdr:
	kfree(hdr);
e_unpin:
	sev_unpin_memory(kvm, guest_page, n);

	return ret;
}

static int sev_send_finish(struct kvm *kvm, struct kvm_sev_cmd *argp)
{
	struct kvm_sev_info *sev = &to_kvm_svm(kvm)->sev_info;
	struct sev_data_send_finish data;

	if (!sev_guest(kvm))
		return -ENOTTY;

	data.handle = sev->handle;
	return sev_issue_cmd(kvm, SEV_CMD_SEND_FINISH, &data, &argp->error);
}

static int sev_send_cancel(struct kvm *kvm, struct kvm_sev_cmd *argp)
{
	struct kvm_sev_info *sev = &to_kvm_svm(kvm)->sev_info;
	struct sev_data_send_cancel data;

	if (!sev_guest(kvm))
		return -ENOTTY;

	data.handle = sev->handle;
	return sev_issue_cmd(kvm, SEV_CMD_SEND_CANCEL, &data, &argp->error);
}

static int sev_receive_start(struct kvm *kvm, struct kvm_sev_cmd *argp)
{
	struct kvm_sev_info *sev = &to_kvm_svm(kvm)->sev_info;
	struct sev_data_receive_start start;
	struct kvm_sev_receive_start params;
	int *error = &argp->error;
	void *session_data;
	void *pdh_data;
	int ret;

	if (!sev_guest(kvm))
		return -ENOTTY;

	/* Get parameter from the userspace */
	if (copy_from_user(&params, (void __user *)(uintptr_t)argp->data,
			sizeof(struct kvm_sev_receive_start)))
		return -EFAULT;

	/* some sanity checks */
	if (!params.pdh_uaddr || !params.pdh_len ||
	    !params.session_uaddr || !params.session_len)
		return -EINVAL;

	pdh_data = psp_copy_user_blob(params.pdh_uaddr, params.pdh_len);
	if (IS_ERR(pdh_data))
		return PTR_ERR(pdh_data);

	session_data = psp_copy_user_blob(params.session_uaddr,
			params.session_len);
	if (IS_ERR(session_data)) {
		ret = PTR_ERR(session_data);
		goto e_free_pdh;
	}

	memset(&start, 0, sizeof(start));
	start.handle = params.handle;
	start.policy = params.policy;
	start.pdh_cert_address = __psp_pa(pdh_data);
	start.pdh_cert_len = params.pdh_len;
	start.session_address = __psp_pa(session_data);
	start.session_len = params.session_len;

	/* create memory encryption context */
	ret = __sev_issue_cmd(argp->sev_fd, SEV_CMD_RECEIVE_START, &start,
				error);
	if (ret)
		goto e_free_session;

	/* Bind ASID to this guest */
	ret = sev_bind_asid(kvm, start.handle, error);
	if (ret) {
		sev_decommission(start.handle);
		goto e_free_session;
	}

	params.handle = start.handle;
	if (copy_to_user((void __user *)(uintptr_t)argp->data,
			 &params, sizeof(struct kvm_sev_receive_start))) {
		ret = -EFAULT;
		sev_unbind_asid(kvm, start.handle);
		goto e_free_session;
	}

    	sev->handle = start.handle;
	sev->fd = argp->sev_fd;

e_free_session:
	kfree(session_data);
e_free_pdh:
	kfree(pdh_data);

	return ret;
}

static int sev_receive_update_data(struct kvm *kvm, struct kvm_sev_cmd *argp)
{
	struct kvm_sev_info *sev = &to_kvm_svm(kvm)->sev_info;
	struct kvm_sev_receive_update_data params;
	struct sev_data_receive_update_data data;
	void *hdr = NULL, *trans = NULL;
	struct page **guest_page;
	unsigned long n;
	int ret, offset;

	if (!sev_guest(kvm))
		return -EINVAL;

	if (copy_from_user(&params, (void __user *)(uintptr_t)argp->data,
			sizeof(struct kvm_sev_receive_update_data)))
		return -EFAULT;

	if (!params.hdr_uaddr || !params.hdr_len ||
	    !params.guest_uaddr || !params.guest_len ||
	    !params.trans_uaddr || !params.trans_len)
		return -EINVAL;

	/* Check if we are crossing the page boundary */
	offset = params.guest_uaddr & (PAGE_SIZE - 1);
	if (params.guest_len > PAGE_SIZE || (params.guest_len + offset) > PAGE_SIZE)
		return -EINVAL;

	hdr = psp_copy_user_blob(params.hdr_uaddr, params.hdr_len);
	if (IS_ERR(hdr))
		return PTR_ERR(hdr);

	trans = psp_copy_user_blob(params.trans_uaddr, params.trans_len);
	if (IS_ERR(trans)) {
		ret = PTR_ERR(trans);
		goto e_free_hdr;
	}

	memset(&data, 0, sizeof(data));
	data.hdr_address = __psp_pa(hdr);
	data.hdr_len = params.hdr_len;
	data.trans_address = __psp_pa(trans);
	data.trans_len = params.trans_len;

	/* Pin guest memory */
	guest_page = sev_pin_memory(kvm, params.guest_uaddr & PAGE_MASK,
				    PAGE_SIZE, &n, 1);
	if (IS_ERR(guest_page)) {
		ret = PTR_ERR(guest_page);
		goto e_free_trans;
	}

	/*
	 * Flush (on non-coherent CPUs) before RECEIVE_UPDATE_DATA, the PSP
	 * encrypts the written data with the guest's key, and the cache may
	 * contain dirty, unencrypted data.
	 */
	sev_clflush_pages(guest_page, n);

	/* The RECEIVE_UPDATE_DATA command requires C-bit to be always set. */
	data.guest_address = (page_to_pfn(guest_page[0]) << PAGE_SHIFT) + offset;
	data.guest_address |= sev_me_mask;
	data.guest_len = params.guest_len;
	data.handle = sev->handle;

	ret = sev_issue_cmd(kvm, SEV_CMD_RECEIVE_UPDATE_DATA, &data,
				&argp->error);

	sev_unpin_memory(kvm, guest_page, n);

e_free_trans:
	kfree(trans);
e_free_hdr:
	kfree(hdr);

	return ret;
}

static int sev_receive_finish(struct kvm *kvm, struct kvm_sev_cmd *argp)
{
	struct kvm_sev_info *sev = &to_kvm_svm(kvm)->sev_info;
	struct sev_data_receive_finish data;

	if (!sev_guest(kvm))
		return -ENOTTY;

	data.handle = sev->handle;
	return sev_issue_cmd(kvm, SEV_CMD_RECEIVE_FINISH, &data, &argp->error);
}

static bool is_cmd_allowed_from_mirror(u32 cmd_id)
{
	/*
	 * Allow mirrors VM to call KVM_SEV_LAUNCH_UPDATE_VMSA to enable SEV-ES
	 * active mirror VMs. Also allow the debugging and status commands.
	 */
	if (cmd_id == KVM_SEV_LAUNCH_UPDATE_VMSA ||
	    cmd_id == KVM_SEV_GUEST_STATUS || cmd_id == KVM_SEV_DBG_DECRYPT ||
	    cmd_id == KVM_SEV_DBG_ENCRYPT)
		return true;

	return false;
}

static int sev_lock_two_vms(struct kvm *dst_kvm, struct kvm *src_kvm)
{
	struct kvm_sev_info *dst_sev = &to_kvm_svm(dst_kvm)->sev_info;
	struct kvm_sev_info *src_sev = &to_kvm_svm(src_kvm)->sev_info;
	int r = -EBUSY;

	if (dst_kvm == src_kvm)
		return -EINVAL;

	/*
	 * Bail if these VMs are already involved in a migration to avoid
	 * deadlock between two VMs trying to migrate to/from each other.
	 */
	if (atomic_cmpxchg_acquire(&dst_sev->migration_in_progress, 0, 1))
		return -EBUSY;

	if (atomic_cmpxchg_acquire(&src_sev->migration_in_progress, 0, 1))
		goto release_dst;

	r = -EINTR;
	if (mutex_lock_killable(&dst_kvm->lock))
		goto release_src;
	if (mutex_lock_killable_nested(&src_kvm->lock, SINGLE_DEPTH_NESTING))
		goto unlock_dst;
	return 0;

unlock_dst:
	mutex_unlock(&dst_kvm->lock);
release_src:
	atomic_set_release(&src_sev->migration_in_progress, 0);
release_dst:
	atomic_set_release(&dst_sev->migration_in_progress, 0);
	return r;
}

static void sev_unlock_two_vms(struct kvm *dst_kvm, struct kvm *src_kvm)
{
	struct kvm_sev_info *dst_sev = &to_kvm_svm(dst_kvm)->sev_info;
	struct kvm_sev_info *src_sev = &to_kvm_svm(src_kvm)->sev_info;

	mutex_unlock(&dst_kvm->lock);
	mutex_unlock(&src_kvm->lock);
	atomic_set_release(&dst_sev->migration_in_progress, 0);
	atomic_set_release(&src_sev->migration_in_progress, 0);
}

/* vCPU mutex subclasses.  */
enum sev_migration_role {
	SEV_MIGRATION_SOURCE = 0,
	SEV_MIGRATION_TARGET,
	SEV_NR_MIGRATION_ROLES,
};

static int sev_lock_vcpus_for_migration(struct kvm *kvm,
					enum sev_migration_role role)
{
	struct kvm_vcpu *vcpu;
<<<<<<< HEAD
	int i, j;
	bool first = true;
=======
	unsigned long i, j;
>>>>>>> eb3cdb58

	kvm_for_each_vcpu(i, vcpu, kvm) {
		if (mutex_lock_killable_nested(&vcpu->mutex, role))
			goto out_unlock;

<<<<<<< HEAD
		if (first) {
=======
#ifdef CONFIG_PROVE_LOCKING
		if (!i)
>>>>>>> eb3cdb58
			/*
			 * Reset the role to one that avoids colliding with
			 * the role used for the first vcpu mutex.
			 */
			role = SEV_NR_MIGRATION_ROLES;
<<<<<<< HEAD
			first = false;
		} else {
			mutex_release(&vcpu->mutex.dep_map, _THIS_IP_);
		}
=======
		else
			mutex_release(&vcpu->mutex.dep_map, _THIS_IP_);
#endif
>>>>>>> eb3cdb58
	}

	return 0;

out_unlock:

<<<<<<< HEAD
	first = true;
=======
>>>>>>> eb3cdb58
	kvm_for_each_vcpu(j, vcpu, kvm) {
		if (i == j)
			break;

<<<<<<< HEAD
		if (first)
			first = false;
		else
			mutex_acquire(&vcpu->mutex.dep_map, role, 0, _THIS_IP_);

=======
#ifdef CONFIG_PROVE_LOCKING
		if (j)
			mutex_acquire(&vcpu->mutex.dep_map, role, 0, _THIS_IP_);
#endif
>>>>>>> eb3cdb58

		mutex_unlock(&vcpu->mutex);
	}
	return -EINTR;
}

static void sev_unlock_vcpus_for_migration(struct kvm *kvm)
{
	struct kvm_vcpu *vcpu;
<<<<<<< HEAD
	int i;
=======
	unsigned long i;
>>>>>>> eb3cdb58
	bool first = true;

	kvm_for_each_vcpu(i, vcpu, kvm) {
		if (first)
			first = false;
		else
			mutex_acquire(&vcpu->mutex.dep_map,
				      SEV_NR_MIGRATION_ROLES, 0, _THIS_IP_);

		mutex_unlock(&vcpu->mutex);
	}
}

<<<<<<< HEAD
static void sev_migrate_from(struct kvm_sev_info *dst,
			      struct kvm_sev_info *src)
{
=======
static void sev_migrate_from(struct kvm *dst_kvm, struct kvm *src_kvm)
{
	struct kvm_sev_info *dst = &to_kvm_svm(dst_kvm)->sev_info;
	struct kvm_sev_info *src = &to_kvm_svm(src_kvm)->sev_info;
	struct kvm_vcpu *dst_vcpu, *src_vcpu;
	struct vcpu_svm *dst_svm, *src_svm;
	struct kvm_sev_info *mirror;
	unsigned long i;

>>>>>>> eb3cdb58
	dst->active = true;
	dst->asid = src->asid;
	dst->handle = src->handle;
	dst->pages_locked = src->pages_locked;
	dst->enc_context_owner = src->enc_context_owner;
<<<<<<< HEAD
=======
	dst->es_active = src->es_active;
>>>>>>> eb3cdb58

	src->asid = 0;
	src->active = false;
	src->handle = 0;
	src->pages_locked = 0;
	src->enc_context_owner = NULL;
<<<<<<< HEAD

	list_cut_before(&dst->regions_list, &src->regions_list, &src->regions_list);
}

static int sev_es_migrate_from(struct kvm *dst, struct kvm *src)
{
	int i;
	struct kvm_vcpu *dst_vcpu, *src_vcpu;
	struct vcpu_svm *dst_svm, *src_svm;

	if (atomic_read(&src->online_vcpus) != atomic_read(&dst->online_vcpus))
		return -EINVAL;

	kvm_for_each_vcpu(i, src_vcpu, src) {
		if (!src_vcpu->arch.guest_state_protected)
			return -EINVAL;
	}

	kvm_for_each_vcpu(i, src_vcpu, src) {
		src_svm = to_svm(src_vcpu);
		dst_vcpu = kvm_get_vcpu(dst, i);
		dst_svm = to_svm(dst_vcpu);

=======
	src->es_active = false;

	list_cut_before(&dst->regions_list, &src->regions_list, &src->regions_list);

	/*
	 * If this VM has mirrors, "transfer" each mirror's refcount of the
	 * source to the destination (this KVM).  The caller holds a reference
	 * to the source, so there's no danger of use-after-free.
	 */
	list_cut_before(&dst->mirror_vms, &src->mirror_vms, &src->mirror_vms);
	list_for_each_entry(mirror, &dst->mirror_vms, mirror_entry) {
		kvm_get_kvm(dst_kvm);
		kvm_put_kvm(src_kvm);
		mirror->enc_context_owner = dst_kvm;
	}

	/*
	 * If this VM is a mirror, remove the old mirror from the owners list
	 * and add the new mirror to the list.
	 */
	if (is_mirroring_enc_context(dst_kvm)) {
		struct kvm_sev_info *owner_sev_info =
			&to_kvm_svm(dst->enc_context_owner)->sev_info;

		list_del(&src->mirror_entry);
		list_add_tail(&dst->mirror_entry, &owner_sev_info->mirror_vms);
	}

	kvm_for_each_vcpu(i, dst_vcpu, dst_kvm) {
		dst_svm = to_svm(dst_vcpu);

		sev_init_vmcb(dst_svm);

		if (!dst->es_active)
			continue;

		/*
		 * Note, the source is not required to have the same number of
		 * vCPUs as the destination when migrating a vanilla SEV VM.
		 */
		src_vcpu = kvm_get_vcpu(dst_kvm, i);
		src_svm = to_svm(src_vcpu);

>>>>>>> eb3cdb58
		/*
		 * Transfer VMSA and GHCB state to the destination.  Nullify and
		 * clear source fields as appropriate, the state now belongs to
		 * the destination.
		 */
		memcpy(&dst_svm->sev_es, &src_svm->sev_es, sizeof(src_svm->sev_es));
		dst_svm->vmcb->control.ghcb_gpa = src_svm->vmcb->control.ghcb_gpa;
		dst_svm->vmcb->control.vmsa_pa = src_svm->vmcb->control.vmsa_pa;
		dst_vcpu->arch.guest_state_protected = true;

		memset(&src_svm->sev_es, 0, sizeof(src_svm->sev_es));
		src_svm->vmcb->control.ghcb_gpa = INVALID_PAGE;
		src_svm->vmcb->control.vmsa_pa = INVALID_PAGE;
		src_vcpu->arch.guest_state_protected = false;
	}
<<<<<<< HEAD
	to_kvm_svm(src)->sev_info.es_active = false;
	to_kvm_svm(dst)->sev_info.es_active = true;
=======
}

static int sev_check_source_vcpus(struct kvm *dst, struct kvm *src)
{
	struct kvm_vcpu *src_vcpu;
	unsigned long i;

	if (!sev_es_guest(src))
		return 0;

	if (atomic_read(&src->online_vcpus) != atomic_read(&dst->online_vcpus))
		return -EINVAL;

	kvm_for_each_vcpu(i, src_vcpu, src) {
		if (!src_vcpu->arch.guest_state_protected)
			return -EINVAL;
	}
>>>>>>> eb3cdb58

	return 0;
}

<<<<<<< HEAD
int svm_vm_migrate_from(struct kvm *kvm, unsigned int source_fd)
{
	struct kvm_sev_info *dst_sev = &to_kvm_svm(kvm)->sev_info;
	struct kvm_sev_info *src_sev, *cg_cleanup_sev;
	struct file *source_kvm_file;
=======
int sev_vm_move_enc_context_from(struct kvm *kvm, unsigned int source_fd)
{
	struct kvm_sev_info *dst_sev = &to_kvm_svm(kvm)->sev_info;
	struct kvm_sev_info *src_sev, *cg_cleanup_sev;
	struct fd f = fdget(source_fd);
>>>>>>> eb3cdb58
	struct kvm *source_kvm;
	bool charged = false;
	int ret;

<<<<<<< HEAD
	source_kvm_file = fget(source_fd);
	if (!file_is_kvm(source_kvm_file)) {
=======
	if (!f.file)
		return -EBADF;

	if (!file_is_kvm(f.file)) {
>>>>>>> eb3cdb58
		ret = -EBADF;
		goto out_fput;
	}

<<<<<<< HEAD
	source_kvm = source_kvm_file->private_data;
=======
	source_kvm = f.file->private_data;
>>>>>>> eb3cdb58
	ret = sev_lock_two_vms(kvm, source_kvm);
	if (ret)
		goto out_fput;

	if (sev_guest(kvm) || !sev_guest(source_kvm)) {
		ret = -EINVAL;
		goto out_unlock;
	}

	src_sev = &to_kvm_svm(source_kvm)->sev_info;

<<<<<<< HEAD
	/*
	 * VMs mirroring src's encryption context rely on it to keep the
	 * ASID allocated, but below we are clearing src_sev->asid.
	 */
	if (src_sev->num_mirrored_vms) {
		ret = -EBUSY;
		goto out_unlock;
	}

=======
>>>>>>> eb3cdb58
	dst_sev->misc_cg = get_current_misc_cg();
	cg_cleanup_sev = dst_sev;
	if (dst_sev->misc_cg != src_sev->misc_cg) {
		ret = sev_misc_cg_try_charge(dst_sev);
		if (ret)
			goto out_dst_cgroup;
		charged = true;
	}

	ret = sev_lock_vcpus_for_migration(kvm, SEV_MIGRATION_SOURCE);
	if (ret)
		goto out_dst_cgroup;
	ret = sev_lock_vcpus_for_migration(source_kvm, SEV_MIGRATION_TARGET);
	if (ret)
		goto out_dst_vcpu;

<<<<<<< HEAD
	if (sev_es_guest(source_kvm)) {
		ret = sev_es_migrate_from(kvm, source_kvm);
		if (ret)
			goto out_source_vcpu;
	}
	sev_migrate_from(dst_sev, src_sev);
=======
	ret = sev_check_source_vcpus(kvm, source_kvm);
	if (ret)
		goto out_source_vcpu;

	sev_migrate_from(kvm, source_kvm);
>>>>>>> eb3cdb58
	kvm_vm_dead(source_kvm);
	cg_cleanup_sev = src_sev;
	ret = 0;

out_source_vcpu:
	sev_unlock_vcpus_for_migration(source_kvm);
out_dst_vcpu:
	sev_unlock_vcpus_for_migration(kvm);
out_dst_cgroup:
	/* Operates on the source on success, on the destination on failure.  */
	if (charged)
		sev_misc_cg_uncharge(cg_cleanup_sev);
	put_misc_cg(cg_cleanup_sev->misc_cg);
	cg_cleanup_sev->misc_cg = NULL;
out_unlock:
	sev_unlock_two_vms(kvm, source_kvm);
out_fput:
<<<<<<< HEAD
	if (source_kvm_file)
		fput(source_kvm_file);
	return ret;
}

int svm_mem_enc_op(struct kvm *kvm, void __user *argp)
=======
	fdput(f);
	return ret;
}

int sev_mem_enc_ioctl(struct kvm *kvm, void __user *argp)
>>>>>>> eb3cdb58
{
	struct kvm_sev_cmd sev_cmd;
	int r;

	if (!sev_enabled)
		return -ENOTTY;

	if (!argp)
		return 0;

	if (copy_from_user(&sev_cmd, argp, sizeof(struct kvm_sev_cmd)))
		return -EFAULT;

	mutex_lock(&kvm->lock);

	/* Only the enc_context_owner handles some memory enc operations. */
	if (is_mirroring_enc_context(kvm) &&
	    !is_cmd_allowed_from_mirror(sev_cmd.id)) {
		r = -EINVAL;
		goto out;
	}

	switch (sev_cmd.id) {
	case KVM_SEV_ES_INIT:
		if (!sev_es_enabled) {
			r = -ENOTTY;
			goto out;
		}
		fallthrough;
	case KVM_SEV_INIT:
		r = sev_guest_init(kvm, &sev_cmd);
		break;
	case KVM_SEV_LAUNCH_START:
		r = sev_launch_start(kvm, &sev_cmd);
		break;
	case KVM_SEV_LAUNCH_UPDATE_DATA:
		r = sev_launch_update_data(kvm, &sev_cmd);
		break;
	case KVM_SEV_LAUNCH_UPDATE_VMSA:
		r = sev_launch_update_vmsa(kvm, &sev_cmd);
		break;
	case KVM_SEV_LAUNCH_MEASURE:
		r = sev_launch_measure(kvm, &sev_cmd);
		break;
	case KVM_SEV_LAUNCH_FINISH:
		r = sev_launch_finish(kvm, &sev_cmd);
		break;
	case KVM_SEV_GUEST_STATUS:
		r = sev_guest_status(kvm, &sev_cmd);
		break;
	case KVM_SEV_DBG_DECRYPT:
		r = sev_dbg_crypt(kvm, &sev_cmd, true);
		break;
	case KVM_SEV_DBG_ENCRYPT:
		r = sev_dbg_crypt(kvm, &sev_cmd, false);
		break;
	case KVM_SEV_LAUNCH_SECRET:
		r = sev_launch_secret(kvm, &sev_cmd);
		break;
	case KVM_SEV_GET_ATTESTATION_REPORT:
		r = sev_get_attestation_report(kvm, &sev_cmd);
		break;
	case KVM_SEV_SEND_START:
		r = sev_send_start(kvm, &sev_cmd);
		break;
	case KVM_SEV_SEND_UPDATE_DATA:
		r = sev_send_update_data(kvm, &sev_cmd);
		break;
	case KVM_SEV_SEND_FINISH:
		r = sev_send_finish(kvm, &sev_cmd);
		break;
	case KVM_SEV_SEND_CANCEL:
		r = sev_send_cancel(kvm, &sev_cmd);
		break;
	case KVM_SEV_RECEIVE_START:
		r = sev_receive_start(kvm, &sev_cmd);
		break;
	case KVM_SEV_RECEIVE_UPDATE_DATA:
		r = sev_receive_update_data(kvm, &sev_cmd);
		break;
	case KVM_SEV_RECEIVE_FINISH:
		r = sev_receive_finish(kvm, &sev_cmd);
		break;
	default:
		r = -EINVAL;
		goto out;
	}

	if (copy_to_user(argp, &sev_cmd, sizeof(struct kvm_sev_cmd)))
		r = -EFAULT;

out:
	mutex_unlock(&kvm->lock);
	return r;
}

int sev_mem_enc_register_region(struct kvm *kvm,
				struct kvm_enc_region *range)
{
	struct kvm_sev_info *sev = &to_kvm_svm(kvm)->sev_info;
	struct enc_region *region;
	int ret = 0;

	if (!sev_guest(kvm))
		return -ENOTTY;

	/* If kvm is mirroring encryption context it isn't responsible for it */
	if (is_mirroring_enc_context(kvm))
		return -EINVAL;

	if (range->addr > ULONG_MAX || range->size > ULONG_MAX)
		return -EINVAL;

	region = kzalloc(sizeof(*region), GFP_KERNEL_ACCOUNT);
	if (!region)
		return -ENOMEM;

	mutex_lock(&kvm->lock);
	region->pages = sev_pin_memory(kvm, range->addr, range->size, &region->npages, 1);
	if (IS_ERR(region->pages)) {
		ret = PTR_ERR(region->pages);
		mutex_unlock(&kvm->lock);
		goto e_free;
	}

	region->uaddr = range->addr;
	region->size = range->size;

	list_add_tail(&region->list, &sev->regions_list);
	mutex_unlock(&kvm->lock);

	/*
	 * The guest may change the memory encryption attribute from C=0 -> C=1
	 * or vice versa for this memory range. Lets make sure caches are
	 * flushed to ensure that guest data gets written into memory with
	 * correct C-bit.
	 */
	sev_clflush_pages(region->pages, region->npages);

	return ret;

e_free:
	kfree(region);
	return ret;
}

static struct enc_region *
find_enc_region(struct kvm *kvm, struct kvm_enc_region *range)
{
	struct kvm_sev_info *sev = &to_kvm_svm(kvm)->sev_info;
	struct list_head *head = &sev->regions_list;
	struct enc_region *i;

	list_for_each_entry(i, head, list) {
		if (i->uaddr == range->addr &&
		    i->size == range->size)
			return i;
	}

	return NULL;
}

static void __unregister_enc_region_locked(struct kvm *kvm,
					   struct enc_region *region)
{
	sev_unpin_memory(kvm, region->pages, region->npages);
	list_del(&region->list);
	kfree(region);
}

int sev_mem_enc_unregister_region(struct kvm *kvm,
				  struct kvm_enc_region *range)
{
	struct enc_region *region;
	int ret;

	/* If kvm is mirroring encryption context it isn't responsible for it */
	if (is_mirroring_enc_context(kvm))
		return -EINVAL;

	mutex_lock(&kvm->lock);

	if (!sev_guest(kvm)) {
		ret = -ENOTTY;
		goto failed;
	}

	region = find_enc_region(kvm, range);
	if (!region) {
		ret = -EINVAL;
		goto failed;
	}

	/*
	 * Ensure that all guest tagged cache entries are flushed before
	 * releasing the pages back to the system for use. CLFLUSH will
	 * not do this, so issue a WBINVD.
	 */
	wbinvd_on_all_cpus();

	__unregister_enc_region_locked(kvm, region);

	mutex_unlock(&kvm->lock);
	return 0;

failed:
	mutex_unlock(&kvm->lock);
	return ret;
}

int sev_vm_copy_enc_context_from(struct kvm *kvm, unsigned int source_fd)
{
	struct fd f = fdget(source_fd);
	struct kvm *source_kvm;
	struct kvm_sev_info *source_sev, *mirror_sev;
	int ret;

	if (!f.file)
		return -EBADF;

	if (!file_is_kvm(f.file)) {
		ret = -EBADF;
		goto e_source_fput;
	}

<<<<<<< HEAD
	source_kvm = source_kvm_file->private_data;
=======
	source_kvm = f.file->private_data;
>>>>>>> eb3cdb58
	ret = sev_lock_two_vms(kvm, source_kvm);
	if (ret)
		goto e_source_fput;

	/*
	 * Mirrors of mirrors should work, but let's not get silly.  Also
	 * disallow out-of-band SEV/SEV-ES init if the target is already an
	 * SEV guest, or if vCPUs have been created.  KVM relies on vCPUs being
	 * created after SEV/SEV-ES initialization, e.g. to init intercepts.
	 */
	if (sev_guest(kvm) || !sev_guest(source_kvm) ||
	    is_mirroring_enc_context(source_kvm) || kvm->created_vcpus) {
		ret = -EINVAL;
		goto e_unlock;
	}

	/*
	 * The mirror kvm holds an enc_context_owner ref so its asid can't
	 * disappear until we're done with it
	 */
	source_sev = &to_kvm_svm(source_kvm)->sev_info;
	kvm_get_kvm(source_kvm);
<<<<<<< HEAD
	source_sev->num_mirrored_vms++;
=======
	mirror_sev = &to_kvm_svm(kvm)->sev_info;
	list_add_tail(&mirror_sev->mirror_entry, &source_sev->mirror_vms);
>>>>>>> eb3cdb58

	/* Set enc_context_owner and copy its encryption context over */
	mirror_sev->enc_context_owner = source_kvm;
	mirror_sev->active = true;
	mirror_sev->asid = source_sev->asid;
	mirror_sev->fd = source_sev->fd;
	mirror_sev->es_active = source_sev->es_active;
	mirror_sev->handle = source_sev->handle;
	INIT_LIST_HEAD(&mirror_sev->regions_list);
<<<<<<< HEAD
=======
	INIT_LIST_HEAD(&mirror_sev->mirror_vms);
>>>>>>> eb3cdb58
	ret = 0;

	/*
	 * Do not copy ap_jump_table. Since the mirror does not share the same
	 * KVM contexts as the original, and they may have different
	 * memory-views.
	 */

e_unlock:
	sev_unlock_two_vms(kvm, source_kvm);
e_source_fput:
<<<<<<< HEAD
	if (source_kvm_file)
		fput(source_kvm_file);
=======
	fdput(f);
>>>>>>> eb3cdb58
	return ret;
}

void sev_vm_destroy(struct kvm *kvm)
{
	struct kvm_sev_info *sev = &to_kvm_svm(kvm)->sev_info;
	struct list_head *head = &sev->regions_list;
	struct list_head *pos, *q;

	WARN_ON(sev->num_mirrored_vms);

	if (!sev_guest(kvm))
		return;

	WARN_ON(!list_empty(&sev->mirror_vms));

	/* If this is a mirror_kvm release the enc_context_owner and skip sev cleanup */
	if (is_mirroring_enc_context(kvm)) {
		struct kvm *owner_kvm = sev->enc_context_owner;
<<<<<<< HEAD
		struct kvm_sev_info *owner_sev = &to_kvm_svm(owner_kvm)->sev_info;

		mutex_lock(&owner_kvm->lock);
		if (!WARN_ON(!owner_sev->num_mirrored_vms))
			owner_sev->num_mirrored_vms--;
=======

		mutex_lock(&owner_kvm->lock);
		list_del(&sev->mirror_entry);
>>>>>>> eb3cdb58
		mutex_unlock(&owner_kvm->lock);
		kvm_put_kvm(owner_kvm);
		return;
	}

	/*
	 * Ensure that all guest tagged cache entries are flushed before
	 * releasing the pages back to the system for use. CLFLUSH will
	 * not do this, so issue a WBINVD.
	 */
	wbinvd_on_all_cpus();

	/*
	 * if userspace was terminated before unregistering the memory regions
	 * then lets unpin all the registered memory.
	 */
	if (!list_empty(head)) {
		list_for_each_safe(pos, q, head) {
			__unregister_enc_region_locked(kvm,
				list_entry(pos, struct enc_region, list));
			cond_resched();
		}
	}

	sev_unbind_asid(kvm, sev->handle);
	sev_asid_free(sev);
}

void __init sev_set_cpu_caps(void)
{
	if (!sev_enabled)
		kvm_cpu_cap_clear(X86_FEATURE_SEV);
	if (!sev_es_enabled)
		kvm_cpu_cap_clear(X86_FEATURE_SEV_ES);
}

void __init sev_hardware_setup(void)
{
#ifdef CONFIG_KVM_AMD_SEV
	unsigned int eax, ebx, ecx, edx, sev_asid_count, sev_es_asid_count;
	bool sev_es_supported = false;
	bool sev_supported = false;

	if (!sev_enabled || !npt_enabled)
		goto out;

	/*
	 * SEV must obviously be supported in hardware.  Sanity check that the
	 * CPU supports decode assists, which is mandatory for SEV guests to
	 * support instruction emulation.
	 */
	if (!boot_cpu_has(X86_FEATURE_SEV) ||
	    WARN_ON_ONCE(!boot_cpu_has(X86_FEATURE_DECODEASSISTS)))
		goto out;

	/* Retrieve SEV CPUID information */
	cpuid(0x8000001f, &eax, &ebx, &ecx, &edx);

	/* Set encryption bit location for SEV-ES guests */
	sev_enc_bit = ebx & 0x3f;

	/* Maximum number of encrypted guests supported simultaneously */
	max_sev_asid = ecx;
	if (!max_sev_asid)
		goto out;

	/* Minimum ASID value that should be used for SEV guest */
	min_sev_asid = edx;
	sev_me_mask = 1UL << (ebx & 0x3f);

	/*
	 * Initialize SEV ASID bitmaps. Allocate space for ASID 0 in the bitmap,
	 * even though it's never used, so that the bitmap is indexed by the
	 * actual ASID.
	 */
	nr_asids = max_sev_asid + 1;
	sev_asid_bitmap = bitmap_zalloc(nr_asids, GFP_KERNEL);
	if (!sev_asid_bitmap)
		goto out;

	sev_reclaim_asid_bitmap = bitmap_zalloc(nr_asids, GFP_KERNEL);
	if (!sev_reclaim_asid_bitmap) {
		bitmap_free(sev_asid_bitmap);
		sev_asid_bitmap = NULL;
		goto out;
	}

	sev_asid_count = max_sev_asid - min_sev_asid + 1;
	if (misc_cg_set_capacity(MISC_CG_RES_SEV, sev_asid_count))
		goto out;

	pr_info("SEV supported: %u ASIDs\n", sev_asid_count);
	sev_supported = true;

	/* SEV-ES support requested? */
	if (!sev_es_enabled)
		goto out;

	/*
	 * SEV-ES requires MMIO caching as KVM doesn't have access to the guest
	 * instruction stream, i.e. can't emulate in response to a #NPF and
	 * instead relies on #NPF(RSVD) being reflected into the guest as #VC
	 * (the guest can then do a #VMGEXIT to request MMIO emulation).
	 */
	if (!enable_mmio_caching)
		goto out;

	/* Does the CPU support SEV-ES? */
	if (!boot_cpu_has(X86_FEATURE_SEV_ES))
		goto out;

	/* Has the system been allocated ASIDs for SEV-ES? */
	if (min_sev_asid == 1)
		goto out;

	sev_es_asid_count = min_sev_asid - 1;
	if (misc_cg_set_capacity(MISC_CG_RES_SEV_ES, sev_es_asid_count))
		goto out;

	pr_info("SEV-ES supported: %u ASIDs\n", sev_es_asid_count);
	sev_es_supported = true;

out:
	sev_enabled = sev_supported;
	sev_es_enabled = sev_es_supported;
#endif
}

void sev_hardware_unsetup(void)
{
	if (!sev_enabled)
		return;

	/* No need to take sev_bitmap_lock, all VMs have been destroyed. */
	sev_flush_asids(1, max_sev_asid);

	bitmap_free(sev_asid_bitmap);
	bitmap_free(sev_reclaim_asid_bitmap);

	misc_cg_set_capacity(MISC_CG_RES_SEV, 0);
	misc_cg_set_capacity(MISC_CG_RES_SEV_ES, 0);
}

int sev_cpu_init(struct svm_cpu_data *sd)
{
	if (!sev_enabled)
		return 0;

	sd->sev_vmcbs = kcalloc(nr_asids, sizeof(void *), GFP_KERNEL);
	if (!sd->sev_vmcbs)
		return -ENOMEM;

	return 0;
}

/*
 * Pages used by hardware to hold guest encrypted state must be flushed before
 * returning them to the system.
 */
static void sev_flush_encrypted_page(struct kvm_vcpu *vcpu, void *va)
{
	int asid = to_kvm_svm(vcpu->kvm)->sev_info.asid;

	/*
	 * Note!  The address must be a kernel address, as regular page walk
	 * checks are performed by VM_PAGE_FLUSH, i.e. operating on a user
	 * address is non-deterministic and unsafe.  This function deliberately
	 * takes a pointer to deter passing in a user address.
	 */
	unsigned long addr = (unsigned long)va;

	/*
	 * If CPU enforced cache coherency for encrypted mappings of the
	 * same physical page is supported, use CLFLUSHOPT instead. NOTE: cache
	 * flush is still needed in order to work properly with DMA devices.
	 */
	if (boot_cpu_has(X86_FEATURE_SME_COHERENT)) {
		clflush_cache_range(va, PAGE_SIZE);
		return;
	}

	/*
	 * VM Page Flush takes a host virtual address and a guest ASID.  Fall
	 * back to WBINVD if this faults so as not to make any problems worse
	 * by leaving stale encrypted data in the cache.
	 */
	if (WARN_ON_ONCE(wrmsrl_safe(MSR_AMD64_VM_PAGE_FLUSH, addr | asid)))
		goto do_wbinvd;

	return;

do_wbinvd:
	wbinvd_on_all_cpus();
}

void sev_guest_memory_reclaimed(struct kvm *kvm)
{
	if (!sev_guest(kvm))
		return;

	wbinvd_on_all_cpus();
}

void sev_free_vcpu(struct kvm_vcpu *vcpu)
{
	struct vcpu_svm *svm;

	if (!sev_es_guest(vcpu->kvm))
		return;

	svm = to_svm(vcpu);

	if (vcpu->arch.guest_state_protected)
		sev_flush_encrypted_page(vcpu, svm->sev_es.vmsa);
<<<<<<< HEAD

	__free_page(virt_to_page(svm->sev_es.vmsa));

=======

	__free_page(virt_to_page(svm->sev_es.vmsa));

>>>>>>> eb3cdb58
	if (svm->sev_es.ghcb_sa_free)
		kvfree(svm->sev_es.ghcb_sa);
}

static void dump_ghcb(struct vcpu_svm *svm)
{
	struct ghcb *ghcb = svm->sev_es.ghcb;
	unsigned int nbits;

	/* Re-use the dump_invalid_vmcb module parameter */
	if (!dump_invalid_vmcb) {
		pr_warn_ratelimited("set kvm_amd.dump_invalid_vmcb=1 to dump internal KVM state.\n");
		return;
	}

	nbits = sizeof(ghcb->save.valid_bitmap) * 8;

	pr_err("GHCB (GPA=%016llx):\n", svm->vmcb->control.ghcb_gpa);
	pr_err("%-20s%016llx is_valid: %u\n", "sw_exit_code",
	       ghcb->save.sw_exit_code, ghcb_sw_exit_code_is_valid(ghcb));
	pr_err("%-20s%016llx is_valid: %u\n", "sw_exit_info_1",
	       ghcb->save.sw_exit_info_1, ghcb_sw_exit_info_1_is_valid(ghcb));
	pr_err("%-20s%016llx is_valid: %u\n", "sw_exit_info_2",
	       ghcb->save.sw_exit_info_2, ghcb_sw_exit_info_2_is_valid(ghcb));
	pr_err("%-20s%016llx is_valid: %u\n", "sw_scratch",
	       ghcb->save.sw_scratch, ghcb_sw_scratch_is_valid(ghcb));
	pr_err("%-20s%*pb\n", "valid_bitmap", nbits, ghcb->save.valid_bitmap);
}

static void sev_es_sync_to_ghcb(struct vcpu_svm *svm)
{
	struct kvm_vcpu *vcpu = &svm->vcpu;
	struct ghcb *ghcb = svm->sev_es.ghcb;

	/*
	 * The GHCB protocol so far allows for the following data
	 * to be returned:
	 *   GPRs RAX, RBX, RCX, RDX
	 *
	 * Copy their values, even if they may not have been written during the
	 * VM-Exit.  It's the guest's responsibility to not consume random data.
	 */
	ghcb_set_rax(ghcb, vcpu->arch.regs[VCPU_REGS_RAX]);
	ghcb_set_rbx(ghcb, vcpu->arch.regs[VCPU_REGS_RBX]);
	ghcb_set_rcx(ghcb, vcpu->arch.regs[VCPU_REGS_RCX]);
	ghcb_set_rdx(ghcb, vcpu->arch.regs[VCPU_REGS_RDX]);
}

static void sev_es_sync_from_ghcb(struct vcpu_svm *svm)
{
	struct vmcb_control_area *control = &svm->vmcb->control;
	struct kvm_vcpu *vcpu = &svm->vcpu;
	struct ghcb *ghcb = svm->sev_es.ghcb;
	u64 exit_code;

	/*
	 * The GHCB protocol so far allows for the following data
	 * to be supplied:
	 *   GPRs RAX, RBX, RCX, RDX
	 *   XCR0
	 *   CPL
	 *
	 * VMMCALL allows the guest to provide extra registers. KVM also
	 * expects RSI for hypercalls, so include that, too.
	 *
	 * Copy their values to the appropriate location if supplied.
	 */
	memset(vcpu->arch.regs, 0, sizeof(vcpu->arch.regs));

	BUILD_BUG_ON(sizeof(svm->sev_es.valid_bitmap) != sizeof(ghcb->save.valid_bitmap));
	memcpy(&svm->sev_es.valid_bitmap, &ghcb->save.valid_bitmap, sizeof(ghcb->save.valid_bitmap));

	vcpu->arch.regs[VCPU_REGS_RAX] = kvm_ghcb_get_rax_if_valid(svm, ghcb);
	vcpu->arch.regs[VCPU_REGS_RBX] = kvm_ghcb_get_rbx_if_valid(svm, ghcb);
	vcpu->arch.regs[VCPU_REGS_RCX] = kvm_ghcb_get_rcx_if_valid(svm, ghcb);
	vcpu->arch.regs[VCPU_REGS_RDX] = kvm_ghcb_get_rdx_if_valid(svm, ghcb);
	vcpu->arch.regs[VCPU_REGS_RSI] = kvm_ghcb_get_rsi_if_valid(svm, ghcb);

	svm->vmcb->save.cpl = kvm_ghcb_get_cpl_if_valid(svm, ghcb);

	if (kvm_ghcb_xcr0_is_valid(svm)) {
		vcpu->arch.xcr0 = ghcb_get_xcr0(ghcb);
		kvm_update_cpuid_runtime(vcpu);
	}

	/* Copy the GHCB exit information into the VMCB fields */
	exit_code = ghcb_get_sw_exit_code(ghcb);
	control->exit_code = lower_32_bits(exit_code);
	control->exit_code_hi = upper_32_bits(exit_code);
	control->exit_info_1 = ghcb_get_sw_exit_info_1(ghcb);
	control->exit_info_2 = ghcb_get_sw_exit_info_2(ghcb);
	svm->sev_es.sw_scratch = kvm_ghcb_get_sw_scratch_if_valid(svm, ghcb);

	/* Clear the valid entries fields */
	memset(ghcb->save.valid_bitmap, 0, sizeof(ghcb->save.valid_bitmap));
}

static u64 kvm_ghcb_get_sw_exit_code(struct vmcb_control_area *control)
{
	return (((u64)control->exit_code_hi) << 32) | control->exit_code;
}

static int sev_es_validate_vmgexit(struct vcpu_svm *svm)
{
	struct vmcb_control_area *control = &svm->vmcb->control;
	struct kvm_vcpu *vcpu = &svm->vcpu;
	struct ghcb *ghcb;
	u64 exit_code;
	u64 reason;

	ghcb = svm->sev_es.ghcb;

	/*
	 * Retrieve the exit code now even though it may not be marked valid
	 * as it could help with debugging.
	 */
	exit_code = kvm_ghcb_get_sw_exit_code(control);

	/* Only GHCB Usage code 0 is supported */
	if (ghcb->ghcb_usage) {
		reason = GHCB_ERR_INVALID_USAGE;
		goto vmgexit_err;
	}

<<<<<<< HEAD
	/* Only GHCB Usage code 0 is supported */
	if (ghcb->ghcb_usage) {
		reason = GHCB_ERR_INVALID_USAGE;
		goto vmgexit_err;
	}

	reason = GHCB_ERR_MISSING_INPUT;

	if (!ghcb_sw_exit_code_is_valid(ghcb) ||
	    !ghcb_sw_exit_info_1_is_valid(ghcb) ||
	    !ghcb_sw_exit_info_2_is_valid(ghcb))
=======
	reason = GHCB_ERR_MISSING_INPUT;

	if (!kvm_ghcb_sw_exit_code_is_valid(svm) ||
	    !kvm_ghcb_sw_exit_info_1_is_valid(svm) ||
	    !kvm_ghcb_sw_exit_info_2_is_valid(svm))
>>>>>>> eb3cdb58
		goto vmgexit_err;

	switch (exit_code) {
	case SVM_EXIT_READ_DR7:
		break;
	case SVM_EXIT_WRITE_DR7:
		if (!kvm_ghcb_rax_is_valid(svm))
			goto vmgexit_err;
		break;
	case SVM_EXIT_RDTSC:
		break;
	case SVM_EXIT_RDPMC:
		if (!kvm_ghcb_rcx_is_valid(svm))
			goto vmgexit_err;
		break;
	case SVM_EXIT_CPUID:
		if (!kvm_ghcb_rax_is_valid(svm) ||
		    !kvm_ghcb_rcx_is_valid(svm))
			goto vmgexit_err;
		if (vcpu->arch.regs[VCPU_REGS_RAX] == 0xd)
			if (!kvm_ghcb_xcr0_is_valid(svm))
				goto vmgexit_err;
		break;
	case SVM_EXIT_INVD:
		break;
	case SVM_EXIT_IOIO:
		if (control->exit_info_1 & SVM_IOIO_STR_MASK) {
			if (!kvm_ghcb_sw_scratch_is_valid(svm))
				goto vmgexit_err;
		} else {
			if (!(control->exit_info_1 & SVM_IOIO_TYPE_MASK))
				if (!kvm_ghcb_rax_is_valid(svm))
					goto vmgexit_err;
		}
		break;
	case SVM_EXIT_MSR:
		if (!kvm_ghcb_rcx_is_valid(svm))
			goto vmgexit_err;
		if (control->exit_info_1) {
			if (!kvm_ghcb_rax_is_valid(svm) ||
			    !kvm_ghcb_rdx_is_valid(svm))
				goto vmgexit_err;
		}
		break;
	case SVM_EXIT_VMMCALL:
		if (!kvm_ghcb_rax_is_valid(svm) ||
		    !kvm_ghcb_cpl_is_valid(svm))
			goto vmgexit_err;
		break;
	case SVM_EXIT_RDTSCP:
		break;
	case SVM_EXIT_WBINVD:
		break;
	case SVM_EXIT_MONITOR:
		if (!kvm_ghcb_rax_is_valid(svm) ||
		    !kvm_ghcb_rcx_is_valid(svm) ||
		    !kvm_ghcb_rdx_is_valid(svm))
			goto vmgexit_err;
		break;
	case SVM_EXIT_MWAIT:
		if (!kvm_ghcb_rax_is_valid(svm) ||
		    !kvm_ghcb_rcx_is_valid(svm))
			goto vmgexit_err;
		break;
	case SVM_VMGEXIT_MMIO_READ:
	case SVM_VMGEXIT_MMIO_WRITE:
		if (!kvm_ghcb_sw_scratch_is_valid(svm))
			goto vmgexit_err;
		break;
	case SVM_VMGEXIT_NMI_COMPLETE:
	case SVM_VMGEXIT_AP_HLT_LOOP:
	case SVM_VMGEXIT_AP_JUMP_TABLE:
	case SVM_VMGEXIT_UNSUPPORTED_EVENT:
		break;
	default:
		reason = GHCB_ERR_INVALID_EVENT;
		goto vmgexit_err;
	}

	return 0;

vmgexit_err:
<<<<<<< HEAD
	vcpu = &svm->vcpu;

=======
>>>>>>> eb3cdb58
	if (reason == GHCB_ERR_INVALID_USAGE) {
		vcpu_unimpl(vcpu, "vmgexit: ghcb usage %#x is not valid\n",
			    ghcb->ghcb_usage);
	} else if (reason == GHCB_ERR_INVALID_EVENT) {
		vcpu_unimpl(vcpu, "vmgexit: exit code %#llx is not valid\n",
			    exit_code);
	} else {
		vcpu_unimpl(vcpu, "vmgexit: exit code %#llx input is not valid\n",
			    exit_code);
		dump_ghcb(svm);
	}

<<<<<<< HEAD
	/* Clear the valid entries fields */
	memset(ghcb->save.valid_bitmap, 0, sizeof(ghcb->save.valid_bitmap));

	ghcb_set_sw_exit_info_1(ghcb, 2);
	ghcb_set_sw_exit_info_2(ghcb, reason);

=======
	ghcb_set_sw_exit_info_1(ghcb, 2);
	ghcb_set_sw_exit_info_2(ghcb, reason);

>>>>>>> eb3cdb58
	/* Resume the guest to "return" the error code. */
	return 1;
}

void sev_es_unmap_ghcb(struct vcpu_svm *svm)
{
	if (!svm->sev_es.ghcb)
		return;

	if (svm->sev_es.ghcb_sa_free) {
		/*
		 * The scratch area lives outside the GHCB, so there is a
		 * buffer that, depending on the operation performed, may
		 * need to be synced, then freed.
		 */
		if (svm->sev_es.ghcb_sa_sync) {
			kvm_write_guest(svm->vcpu.kvm,
<<<<<<< HEAD
					ghcb_get_sw_scratch(svm->sev_es.ghcb),
=======
					svm->sev_es.sw_scratch,
>>>>>>> eb3cdb58
					svm->sev_es.ghcb_sa,
					svm->sev_es.ghcb_sa_len);
			svm->sev_es.ghcb_sa_sync = false;
		}

		kvfree(svm->sev_es.ghcb_sa);
		svm->sev_es.ghcb_sa = NULL;
		svm->sev_es.ghcb_sa_free = false;
	}

	trace_kvm_vmgexit_exit(svm->vcpu.vcpu_id, svm->sev_es.ghcb);

	sev_es_sync_to_ghcb(svm);

	kvm_vcpu_unmap(&svm->vcpu, &svm->sev_es.ghcb_map, true);
	svm->sev_es.ghcb = NULL;
}

void pre_sev_run(struct vcpu_svm *svm, int cpu)
{
	struct svm_cpu_data *sd = per_cpu_ptr(&svm_data, cpu);
	int asid = sev_get_asid(svm->vcpu.kvm);

	/* Assign the asid allocated with this SEV guest */
	svm->asid = asid;

	/*
	 * Flush guest TLB:
	 *
	 * 1) when different VMCB for the same ASID is to be run on the same host CPU.
	 * 2) or this VMCB was executed on different host CPU in previous VMRUNs.
	 */
	if (sd->sev_vmcbs[asid] == svm->vmcb &&
	    svm->vcpu.arch.last_vmentry_cpu == cpu)
		return;

	sd->sev_vmcbs[asid] = svm->vmcb;
	svm->vmcb->control.tlb_ctl = TLB_CONTROL_FLUSH_ASID;
	vmcb_mark_dirty(svm->vmcb, VMCB_ASID);
}

#define GHCB_SCRATCH_AREA_LIMIT		(16ULL * PAGE_SIZE)
static int setup_vmgexit_scratch(struct vcpu_svm *svm, bool sync, u64 len)
{
	struct vmcb_control_area *control = &svm->vmcb->control;
	struct ghcb *ghcb = svm->sev_es.ghcb;
	u64 ghcb_scratch_beg, ghcb_scratch_end;
	u64 scratch_gpa_beg, scratch_gpa_end;
	void *scratch_va;

	scratch_gpa_beg = svm->sev_es.sw_scratch;
	if (!scratch_gpa_beg) {
		pr_err("vmgexit: scratch gpa not provided\n");
		goto e_scratch;
	}

	scratch_gpa_end = scratch_gpa_beg + len;
	if (scratch_gpa_end < scratch_gpa_beg) {
		pr_err("vmgexit: scratch length (%#llx) not valid for scratch address (%#llx)\n",
		       len, scratch_gpa_beg);
		goto e_scratch;
	}

	if ((scratch_gpa_beg & PAGE_MASK) == control->ghcb_gpa) {
		/* Scratch area begins within GHCB */
		ghcb_scratch_beg = control->ghcb_gpa +
				   offsetof(struct ghcb, shared_buffer);
		ghcb_scratch_end = control->ghcb_gpa +
				   offsetof(struct ghcb, reserved_0xff0);

		/*
		 * If the scratch area begins within the GHCB, it must be
		 * completely contained in the GHCB shared buffer area.
		 */
		if (scratch_gpa_beg < ghcb_scratch_beg ||
		    scratch_gpa_end > ghcb_scratch_end) {
			pr_err("vmgexit: scratch area is outside of GHCB shared buffer area (%#llx - %#llx)\n",
			       scratch_gpa_beg, scratch_gpa_end);
			goto e_scratch;
		}

		scratch_va = (void *)svm->sev_es.ghcb;
		scratch_va += (scratch_gpa_beg - control->ghcb_gpa);
	} else {
		/*
		 * The guest memory must be read into a kernel buffer, so
		 * limit the size
		 */
		if (len > GHCB_SCRATCH_AREA_LIMIT) {
			pr_err("vmgexit: scratch area exceeds KVM limits (%#llx requested, %#llx limit)\n",
			       len, GHCB_SCRATCH_AREA_LIMIT);
			goto e_scratch;
		}
		scratch_va = kvzalloc(len, GFP_KERNEL_ACCOUNT);
		if (!scratch_va)
			return -ENOMEM;

		if (kvm_read_guest(svm->vcpu.kvm, scratch_gpa_beg, scratch_va, len)) {
			/* Unable to copy scratch area from guest */
			pr_err("vmgexit: kvm_read_guest for scratch area failed\n");

			kvfree(scratch_va);
			return -EFAULT;
		}

		/*
		 * The scratch area is outside the GHCB. The operation will
		 * dictate whether the buffer needs to be synced before running
		 * the vCPU next time (i.e. a read was requested so the data
		 * must be written back to the guest memory).
		 */
		svm->sev_es.ghcb_sa_sync = sync;
		svm->sev_es.ghcb_sa_free = true;
	}

	svm->sev_es.ghcb_sa = scratch_va;
	svm->sev_es.ghcb_sa_len = len;

	return 0;

e_scratch:
	ghcb_set_sw_exit_info_1(ghcb, 2);
	ghcb_set_sw_exit_info_2(ghcb, GHCB_ERR_INVALID_SCRATCH_AREA);

	return 1;
}

static void set_ghcb_msr_bits(struct vcpu_svm *svm, u64 value, u64 mask,
			      unsigned int pos)
{
	svm->vmcb->control.ghcb_gpa &= ~(mask << pos);
	svm->vmcb->control.ghcb_gpa |= (value & mask) << pos;
}

static u64 get_ghcb_msr_bits(struct vcpu_svm *svm, u64 mask, unsigned int pos)
{
	return (svm->vmcb->control.ghcb_gpa >> pos) & mask;
}

static void set_ghcb_msr(struct vcpu_svm *svm, u64 value)
{
	svm->vmcb->control.ghcb_gpa = value;
}

static int sev_handle_vmgexit_msr_protocol(struct vcpu_svm *svm)
{
	struct vmcb_control_area *control = &svm->vmcb->control;
	struct kvm_vcpu *vcpu = &svm->vcpu;
	u64 ghcb_info;
	int ret = 1;

	ghcb_info = control->ghcb_gpa & GHCB_MSR_INFO_MASK;

	trace_kvm_vmgexit_msr_protocol_enter(svm->vcpu.vcpu_id,
					     control->ghcb_gpa);

	switch (ghcb_info) {
	case GHCB_MSR_SEV_INFO_REQ:
		set_ghcb_msr(svm, GHCB_MSR_SEV_INFO(GHCB_VERSION_MAX,
						    GHCB_VERSION_MIN,
						    sev_enc_bit));
		break;
	case GHCB_MSR_CPUID_REQ: {
		u64 cpuid_fn, cpuid_reg, cpuid_value;

		cpuid_fn = get_ghcb_msr_bits(svm,
					     GHCB_MSR_CPUID_FUNC_MASK,
					     GHCB_MSR_CPUID_FUNC_POS);

		/* Initialize the registers needed by the CPUID intercept */
		vcpu->arch.regs[VCPU_REGS_RAX] = cpuid_fn;
		vcpu->arch.regs[VCPU_REGS_RCX] = 0;

		ret = svm_invoke_exit_handler(vcpu, SVM_EXIT_CPUID);
		if (!ret) {
			/* Error, keep GHCB MSR value as-is */
			break;
		}

		cpuid_reg = get_ghcb_msr_bits(svm,
					      GHCB_MSR_CPUID_REG_MASK,
					      GHCB_MSR_CPUID_REG_POS);
		if (cpuid_reg == 0)
			cpuid_value = vcpu->arch.regs[VCPU_REGS_RAX];
		else if (cpuid_reg == 1)
			cpuid_value = vcpu->arch.regs[VCPU_REGS_RBX];
		else if (cpuid_reg == 2)
			cpuid_value = vcpu->arch.regs[VCPU_REGS_RCX];
		else
			cpuid_value = vcpu->arch.regs[VCPU_REGS_RDX];

		set_ghcb_msr_bits(svm, cpuid_value,
				  GHCB_MSR_CPUID_VALUE_MASK,
				  GHCB_MSR_CPUID_VALUE_POS);

		set_ghcb_msr_bits(svm, GHCB_MSR_CPUID_RESP,
				  GHCB_MSR_INFO_MASK,
				  GHCB_MSR_INFO_POS);
		break;
	}
	case GHCB_MSR_TERM_REQ: {
		u64 reason_set, reason_code;

		reason_set = get_ghcb_msr_bits(svm,
					       GHCB_MSR_TERM_REASON_SET_MASK,
					       GHCB_MSR_TERM_REASON_SET_POS);
		reason_code = get_ghcb_msr_bits(svm,
						GHCB_MSR_TERM_REASON_MASK,
						GHCB_MSR_TERM_REASON_POS);
		pr_info("SEV-ES guest requested termination: %#llx:%#llx\n",
			reason_set, reason_code);

<<<<<<< HEAD
		ret = -EINVAL;
		break;
=======
		vcpu->run->exit_reason = KVM_EXIT_SYSTEM_EVENT;
		vcpu->run->system_event.type = KVM_SYSTEM_EVENT_SEV_TERM;
		vcpu->run->system_event.ndata = 1;
		vcpu->run->system_event.data[0] = control->ghcb_gpa;

		return 0;
>>>>>>> eb3cdb58
	}
	default:
		/* Error, keep GHCB MSR value as-is */
		break;
	}

	trace_kvm_vmgexit_msr_protocol_exit(svm->vcpu.vcpu_id,
					    control->ghcb_gpa, ret);

	return ret;
}

int sev_handle_vmgexit(struct kvm_vcpu *vcpu)
{
	struct vcpu_svm *svm = to_svm(vcpu);
	struct vmcb_control_area *control = &svm->vmcb->control;
	u64 ghcb_gpa, exit_code;
	struct ghcb *ghcb;
	int ret;

	/* Validate the GHCB */
	ghcb_gpa = control->ghcb_gpa;
	if (ghcb_gpa & GHCB_MSR_INFO_MASK)
		return sev_handle_vmgexit_msr_protocol(svm);

	if (!ghcb_gpa) {
		vcpu_unimpl(vcpu, "vmgexit: GHCB gpa is not set\n");

		/* Without a GHCB, just return right back to the guest */
		return 1;
	}

	if (kvm_vcpu_map(vcpu, ghcb_gpa >> PAGE_SHIFT, &svm->sev_es.ghcb_map)) {
		/* Unable to map GHCB from guest */
		vcpu_unimpl(vcpu, "vmgexit: error mapping GHCB [%#llx] from guest\n",
			    ghcb_gpa);

		/* Without a GHCB, just return right back to the guest */
		return 1;
	}

	svm->sev_es.ghcb = svm->sev_es.ghcb_map.hva;
	ghcb = svm->sev_es.ghcb_map.hva;

	trace_kvm_vmgexit_enter(vcpu->vcpu_id, ghcb);

	sev_es_sync_from_ghcb(svm);
	ret = sev_es_validate_vmgexit(svm);
	if (ret)
		return ret;

	ghcb_set_sw_exit_info_1(ghcb, 0);
	ghcb_set_sw_exit_info_2(ghcb, 0);

<<<<<<< HEAD
=======
	exit_code = kvm_ghcb_get_sw_exit_code(control);
>>>>>>> eb3cdb58
	switch (exit_code) {
	case SVM_VMGEXIT_MMIO_READ:
		ret = setup_vmgexit_scratch(svm, true, control->exit_info_2);
		if (ret)
			break;

		ret = kvm_sev_es_mmio_read(vcpu,
					   control->exit_info_1,
					   control->exit_info_2,
					   svm->sev_es.ghcb_sa);
		break;
	case SVM_VMGEXIT_MMIO_WRITE:
		ret = setup_vmgexit_scratch(svm, false, control->exit_info_2);
		if (ret)
			break;

		ret = kvm_sev_es_mmio_write(vcpu,
					    control->exit_info_1,
					    control->exit_info_2,
					    svm->sev_es.ghcb_sa);
		break;
	case SVM_VMGEXIT_NMI_COMPLETE:
		ret = svm_invoke_exit_handler(vcpu, SVM_EXIT_IRET);
		break;
	case SVM_VMGEXIT_AP_HLT_LOOP:
		ret = kvm_emulate_ap_reset_hold(vcpu);
		break;
	case SVM_VMGEXIT_AP_JUMP_TABLE: {
		struct kvm_sev_info *sev = &to_kvm_svm(vcpu->kvm)->sev_info;

		switch (control->exit_info_1) {
		case 0:
			/* Set AP jump table address */
			sev->ap_jump_table = control->exit_info_2;
			break;
		case 1:
			/* Get AP jump table address */
			ghcb_set_sw_exit_info_2(ghcb, sev->ap_jump_table);
			break;
		default:
			pr_err("svm: vmgexit: unsupported AP jump table request - exit_info_1=%#llx\n",
			       control->exit_info_1);
			ghcb_set_sw_exit_info_1(ghcb, 2);
			ghcb_set_sw_exit_info_2(ghcb, GHCB_ERR_INVALID_INPUT);
		}

		ret = 1;
		break;
	}
	case SVM_VMGEXIT_UNSUPPORTED_EVENT:
		vcpu_unimpl(vcpu,
			    "vmgexit: unsupported event - exit_info_1=%#llx, exit_info_2=%#llx\n",
			    control->exit_info_1, control->exit_info_2);
		ret = -EINVAL;
		break;
	default:
		ret = svm_invoke_exit_handler(vcpu, exit_code);
	}

	return ret;
}

int sev_es_string_io(struct vcpu_svm *svm, int size, unsigned int port, int in)
{
	int count;
	int bytes;
	int r;

	if (svm->vmcb->control.exit_info_2 > INT_MAX)
		return -EINVAL;

	count = svm->vmcb->control.exit_info_2;
	if (unlikely(check_mul_overflow(count, size, &bytes)))
		return -EINVAL;

	r = setup_vmgexit_scratch(svm, in, bytes);
	if (r)
		return r;

<<<<<<< HEAD
	return kvm_sev_es_string_io(&svm->vcpu, size, port, svm->sev_es.ghcb_sa, count, in);
=======
	return kvm_sev_es_string_io(&svm->vcpu, size, port, svm->sev_es.ghcb_sa,
				    count, in);
>>>>>>> eb3cdb58
}

static void sev_es_init_vmcb(struct vcpu_svm *svm)
{
	struct kvm_vcpu *vcpu = &svm->vcpu;

	svm->vmcb->control.nested_ctl |= SVM_NESTED_CTL_SEV_ES_ENABLE;
	svm->vmcb->control.virt_ext |= LBR_CTL_ENABLE_MASK;

	/*
	 * An SEV-ES guest requires a VMSA area that is a separate from the
	 * VMCB page. Do not include the encryption mask on the VMSA physical
	 * address since hardware will access it using the guest key.
	 */
	svm->vmcb->control.vmsa_pa = __pa(svm->sev_es.vmsa);

	/* Can't intercept CR register access, HV can't modify CR registers */
	svm_clr_intercept(svm, INTERCEPT_CR0_READ);
	svm_clr_intercept(svm, INTERCEPT_CR4_READ);
	svm_clr_intercept(svm, INTERCEPT_CR8_READ);
	svm_clr_intercept(svm, INTERCEPT_CR0_WRITE);
	svm_clr_intercept(svm, INTERCEPT_CR4_WRITE);
	svm_clr_intercept(svm, INTERCEPT_CR8_WRITE);

	svm_clr_intercept(svm, INTERCEPT_SELECTIVE_CR0);

	/* Track EFER/CR register changes */
	svm_set_intercept(svm, TRAP_EFER_WRITE);
	svm_set_intercept(svm, TRAP_CR0_WRITE);
	svm_set_intercept(svm, TRAP_CR4_WRITE);
	svm_set_intercept(svm, TRAP_CR8_WRITE);

	/* No support for enable_vmware_backdoor */
	clr_exception_intercept(svm, GP_VECTOR);

	/* Can't intercept XSETBV, HV can't modify XCR0 directly */
	svm_clr_intercept(svm, INTERCEPT_XSETBV);

	/* Clear intercepts on selected MSRs */
	set_msr_interception(vcpu, svm->msrpm, MSR_EFER, 1, 1);
	set_msr_interception(vcpu, svm->msrpm, MSR_IA32_CR_PAT, 1, 1);
	set_msr_interception(vcpu, svm->msrpm, MSR_IA32_LASTBRANCHFROMIP, 1, 1);
	set_msr_interception(vcpu, svm->msrpm, MSR_IA32_LASTBRANCHTOIP, 1, 1);
	set_msr_interception(vcpu, svm->msrpm, MSR_IA32_LASTINTFROMIP, 1, 1);
	set_msr_interception(vcpu, svm->msrpm, MSR_IA32_LASTINTTOIP, 1, 1);

	if (boot_cpu_has(X86_FEATURE_V_TSC_AUX) &&
	    (guest_cpuid_has(&svm->vcpu, X86_FEATURE_RDTSCP) ||
	     guest_cpuid_has(&svm->vcpu, X86_FEATURE_RDPID))) {
		set_msr_interception(vcpu, svm->msrpm, MSR_TSC_AUX, 1, 1);
		if (guest_cpuid_has(&svm->vcpu, X86_FEATURE_RDTSCP))
			svm_clr_intercept(svm, INTERCEPT_RDTSCP);
	}
}

void sev_init_vmcb(struct vcpu_svm *svm)
{
	svm->vmcb->control.nested_ctl |= SVM_NESTED_CTL_SEV_ENABLE;
	clr_exception_intercept(svm, UD_VECTOR);

	if (sev_es_guest(svm->vcpu.kvm))
		sev_es_init_vmcb(svm);
}

void sev_es_vcpu_reset(struct vcpu_svm *svm)
{
	/*
	 * Set the GHCB MSR value as per the GHCB specification when emulating
	 * vCPU RESET for an SEV-ES guest.
	 */
	set_ghcb_msr(svm, GHCB_MSR_SEV_INFO(GHCB_VERSION_MAX,
					    GHCB_VERSION_MIN,
					    sev_enc_bit));
}

void sev_es_prepare_switch_to_guest(struct sev_es_save_area *hostsa)
{
<<<<<<< HEAD
	struct svm_cpu_data *sd = per_cpu(svm_data, cpu);
	struct sev_es_save_area *hostsa;

=======
>>>>>>> eb3cdb58
	/*
	 * As an SEV-ES guest, hardware will restore the host state on VMEXIT,
	 * of which one step is to perform a VMLOAD.  KVM performs the
	 * corresponding VMSAVE in svm_prepare_guest_switch for both
	 * traditional and SEV-ES guests.
	 */

	/* XCR0 is restored on VMEXIT, save the current host value */
<<<<<<< HEAD
	hostsa = (struct sev_es_save_area *)(page_address(sd->save_area) + 0x400);
=======
>>>>>>> eb3cdb58
	hostsa->xcr0 = xgetbv(XCR_XFEATURE_ENABLED_MASK);

	/* PKRU is restored on VMEXIT, save the current host value */
	hostsa->pkru = read_pkru();

	/* MSR_IA32_XSS is restored on VMEXIT, save the currnet host value */
	hostsa->xss = host_xss;
}

void sev_vcpu_deliver_sipi_vector(struct kvm_vcpu *vcpu, u8 vector)
{
	struct vcpu_svm *svm = to_svm(vcpu);

	/* First SIPI: Use the values as initially set by the VMM */
	if (!svm->sev_es.received_first_sipi) {
		svm->sev_es.received_first_sipi = true;
		return;
	}

	/*
	 * Subsequent SIPI: Return from an AP Reset Hold VMGEXIT, where
	 * the guest will set the CS and RIP. Set SW_EXIT_INFO_2 to a
	 * non-zero value.
	 */
	if (!svm->sev_es.ghcb)
		return;

	ghcb_set_sw_exit_info_2(svm->sev_es.ghcb, 1);
}<|MERGE_RESOLUTION|>--- conflicted
+++ resolved
@@ -624,28 +624,12 @@
 	if (ret)
 		return ret;
 
-	return 0;
-}
-
-static int __sev_launch_update_vmsa(struct kvm *kvm, struct kvm_vcpu *vcpu,
-				    int *error)
-{
-	struct sev_data_launch_update_vmsa vmsa;
-	struct vcpu_svm *svm = to_svm(vcpu);
-	int ret;
-
-	/* Perform some pre-encryption checks against the VMSA */
-	ret = sev_es_sync_vmsa(svm);
-	if (ret)
-		return ret;
-
 	/*
 	 * The LAUNCH_UPDATE_VMSA command will perform in-place encryption of
 	 * the VMSA memory content (i.e it will write the same memory region
 	 * with the guest's key), so invalidate it first.
 	 */
 	clflush_cache_range(svm->sev_es.vmsa, PAGE_SIZE);
-<<<<<<< HEAD
 
 	vmsa.reserved = 0;
 	vmsa.handle = to_kvm_svm(kvm)->sev_info.handle;
@@ -655,17 +639,6 @@
 	if (ret)
 	  return ret;
 
-=======
-
-	vmsa.reserved = 0;
-	vmsa.handle = to_kvm_svm(kvm)->sev_info.handle;
-	vmsa.address = __sme_pa(svm->sev_es.vmsa);
-	vmsa.len = PAGE_SIZE;
-	ret = sev_issue_cmd(kvm, SEV_CMD_LAUNCH_UPDATE_VMSA, &vmsa, error);
-	if (ret)
-	  return ret;
-
->>>>>>> eb3cdb58
 	vcpu->arch.guest_state_protected = true;
 	return 0;
 }
@@ -841,11 +814,7 @@
 	if (!IS_ALIGNED(dst_paddr, 16) ||
 	    !IS_ALIGNED(paddr,     16) ||
 	    !IS_ALIGNED(size,      16)) {
-<<<<<<< HEAD
-		tpage = (void *)alloc_page(GFP_KERNEL | __GFP_ZERO);
-=======
 		tpage = (void *)alloc_page(GFP_KERNEL_ACCOUNT | __GFP_ZERO);
->>>>>>> eb3cdb58
 		if (!tpage)
 			return -ENOMEM;
 
@@ -1642,64 +1611,36 @@
 					enum sev_migration_role role)
 {
 	struct kvm_vcpu *vcpu;
-<<<<<<< HEAD
-	int i, j;
-	bool first = true;
-=======
 	unsigned long i, j;
->>>>>>> eb3cdb58
 
 	kvm_for_each_vcpu(i, vcpu, kvm) {
 		if (mutex_lock_killable_nested(&vcpu->mutex, role))
 			goto out_unlock;
 
-<<<<<<< HEAD
-		if (first) {
-=======
 #ifdef CONFIG_PROVE_LOCKING
 		if (!i)
->>>>>>> eb3cdb58
 			/*
 			 * Reset the role to one that avoids colliding with
 			 * the role used for the first vcpu mutex.
 			 */
 			role = SEV_NR_MIGRATION_ROLES;
-<<<<<<< HEAD
-			first = false;
-		} else {
-			mutex_release(&vcpu->mutex.dep_map, _THIS_IP_);
-		}
-=======
 		else
 			mutex_release(&vcpu->mutex.dep_map, _THIS_IP_);
 #endif
->>>>>>> eb3cdb58
 	}
 
 	return 0;
 
 out_unlock:
 
-<<<<<<< HEAD
-	first = true;
-=======
->>>>>>> eb3cdb58
 	kvm_for_each_vcpu(j, vcpu, kvm) {
 		if (i == j)
 			break;
 
-<<<<<<< HEAD
-		if (first)
-			first = false;
-		else
-			mutex_acquire(&vcpu->mutex.dep_map, role, 0, _THIS_IP_);
-
-=======
 #ifdef CONFIG_PROVE_LOCKING
 		if (j)
 			mutex_acquire(&vcpu->mutex.dep_map, role, 0, _THIS_IP_);
 #endif
->>>>>>> eb3cdb58
 
 		mutex_unlock(&vcpu->mutex);
 	}
@@ -1709,11 +1650,7 @@
 static void sev_unlock_vcpus_for_migration(struct kvm *kvm)
 {
 	struct kvm_vcpu *vcpu;
-<<<<<<< HEAD
-	int i;
-=======
 	unsigned long i;
->>>>>>> eb3cdb58
 	bool first = true;
 
 	kvm_for_each_vcpu(i, vcpu, kvm) {
@@ -1727,11 +1664,6 @@
 	}
 }
 
-<<<<<<< HEAD
-static void sev_migrate_from(struct kvm_sev_info *dst,
-			      struct kvm_sev_info *src)
-{
-=======
 static void sev_migrate_from(struct kvm *dst_kvm, struct kvm *src_kvm)
 {
 	struct kvm_sev_info *dst = &to_kvm_svm(dst_kvm)->sev_info;
@@ -1741,47 +1673,18 @@
 	struct kvm_sev_info *mirror;
 	unsigned long i;
 
->>>>>>> eb3cdb58
 	dst->active = true;
 	dst->asid = src->asid;
 	dst->handle = src->handle;
 	dst->pages_locked = src->pages_locked;
 	dst->enc_context_owner = src->enc_context_owner;
-<<<<<<< HEAD
-=======
 	dst->es_active = src->es_active;
->>>>>>> eb3cdb58
 
 	src->asid = 0;
 	src->active = false;
 	src->handle = 0;
 	src->pages_locked = 0;
 	src->enc_context_owner = NULL;
-<<<<<<< HEAD
-
-	list_cut_before(&dst->regions_list, &src->regions_list, &src->regions_list);
-}
-
-static int sev_es_migrate_from(struct kvm *dst, struct kvm *src)
-{
-	int i;
-	struct kvm_vcpu *dst_vcpu, *src_vcpu;
-	struct vcpu_svm *dst_svm, *src_svm;
-
-	if (atomic_read(&src->online_vcpus) != atomic_read(&dst->online_vcpus))
-		return -EINVAL;
-
-	kvm_for_each_vcpu(i, src_vcpu, src) {
-		if (!src_vcpu->arch.guest_state_protected)
-			return -EINVAL;
-	}
-
-	kvm_for_each_vcpu(i, src_vcpu, src) {
-		src_svm = to_svm(src_vcpu);
-		dst_vcpu = kvm_get_vcpu(dst, i);
-		dst_svm = to_svm(dst_vcpu);
-
-=======
 	src->es_active = false;
 
 	list_cut_before(&dst->regions_list, &src->regions_list, &src->regions_list);
@@ -1825,7 +1728,6 @@
 		src_vcpu = kvm_get_vcpu(dst_kvm, i);
 		src_svm = to_svm(src_vcpu);
 
->>>>>>> eb3cdb58
 		/*
 		 * Transfer VMSA and GHCB state to the destination.  Nullify and
 		 * clear source fields as appropriate, the state now belongs to
@@ -1841,10 +1743,6 @@
 		src_svm->vmcb->control.vmsa_pa = INVALID_PAGE;
 		src_vcpu->arch.guest_state_protected = false;
 	}
-<<<<<<< HEAD
-	to_kvm_svm(src)->sev_info.es_active = false;
-	to_kvm_svm(dst)->sev_info.es_active = true;
-=======
 }
 
 static int sev_check_source_vcpus(struct kvm *dst, struct kvm *src)
@@ -1862,46 +1760,28 @@
 		if (!src_vcpu->arch.guest_state_protected)
 			return -EINVAL;
 	}
->>>>>>> eb3cdb58
 
 	return 0;
 }
 
-<<<<<<< HEAD
-int svm_vm_migrate_from(struct kvm *kvm, unsigned int source_fd)
-{
-	struct kvm_sev_info *dst_sev = &to_kvm_svm(kvm)->sev_info;
-	struct kvm_sev_info *src_sev, *cg_cleanup_sev;
-	struct file *source_kvm_file;
-=======
 int sev_vm_move_enc_context_from(struct kvm *kvm, unsigned int source_fd)
 {
 	struct kvm_sev_info *dst_sev = &to_kvm_svm(kvm)->sev_info;
 	struct kvm_sev_info *src_sev, *cg_cleanup_sev;
 	struct fd f = fdget(source_fd);
->>>>>>> eb3cdb58
 	struct kvm *source_kvm;
 	bool charged = false;
 	int ret;
 
-<<<<<<< HEAD
-	source_kvm_file = fget(source_fd);
-	if (!file_is_kvm(source_kvm_file)) {
-=======
 	if (!f.file)
 		return -EBADF;
 
 	if (!file_is_kvm(f.file)) {
->>>>>>> eb3cdb58
 		ret = -EBADF;
 		goto out_fput;
 	}
 
-<<<<<<< HEAD
-	source_kvm = source_kvm_file->private_data;
-=======
 	source_kvm = f.file->private_data;
->>>>>>> eb3cdb58
 	ret = sev_lock_two_vms(kvm, source_kvm);
 	if (ret)
 		goto out_fput;
@@ -1913,18 +1793,6 @@
 
 	src_sev = &to_kvm_svm(source_kvm)->sev_info;
 
-<<<<<<< HEAD
-	/*
-	 * VMs mirroring src's encryption context rely on it to keep the
-	 * ASID allocated, but below we are clearing src_sev->asid.
-	 */
-	if (src_sev->num_mirrored_vms) {
-		ret = -EBUSY;
-		goto out_unlock;
-	}
-
-=======
->>>>>>> eb3cdb58
 	dst_sev->misc_cg = get_current_misc_cg();
 	cg_cleanup_sev = dst_sev;
 	if (dst_sev->misc_cg != src_sev->misc_cg) {
@@ -1941,20 +1809,11 @@
 	if (ret)
 		goto out_dst_vcpu;
 
-<<<<<<< HEAD
-	if (sev_es_guest(source_kvm)) {
-		ret = sev_es_migrate_from(kvm, source_kvm);
-		if (ret)
-			goto out_source_vcpu;
-	}
-	sev_migrate_from(dst_sev, src_sev);
-=======
 	ret = sev_check_source_vcpus(kvm, source_kvm);
 	if (ret)
 		goto out_source_vcpu;
 
 	sev_migrate_from(kvm, source_kvm);
->>>>>>> eb3cdb58
 	kvm_vm_dead(source_kvm);
 	cg_cleanup_sev = src_sev;
 	ret = 0;
@@ -1972,20 +1831,11 @@
 out_unlock:
 	sev_unlock_two_vms(kvm, source_kvm);
 out_fput:
-<<<<<<< HEAD
-	if (source_kvm_file)
-		fput(source_kvm_file);
-	return ret;
-}
-
-int svm_mem_enc_op(struct kvm *kvm, void __user *argp)
-=======
 	fdput(f);
 	return ret;
 }
 
 int sev_mem_enc_ioctl(struct kvm *kvm, void __user *argp)
->>>>>>> eb3cdb58
 {
 	struct kvm_sev_cmd sev_cmd;
 	int r;
@@ -2211,11 +2061,7 @@
 		goto e_source_fput;
 	}
 
-<<<<<<< HEAD
-	source_kvm = source_kvm_file->private_data;
-=======
 	source_kvm = f.file->private_data;
->>>>>>> eb3cdb58
 	ret = sev_lock_two_vms(kvm, source_kvm);
 	if (ret)
 		goto e_source_fput;
@@ -2238,12 +2084,8 @@
 	 */
 	source_sev = &to_kvm_svm(source_kvm)->sev_info;
 	kvm_get_kvm(source_kvm);
-<<<<<<< HEAD
-	source_sev->num_mirrored_vms++;
-=======
 	mirror_sev = &to_kvm_svm(kvm)->sev_info;
 	list_add_tail(&mirror_sev->mirror_entry, &source_sev->mirror_vms);
->>>>>>> eb3cdb58
 
 	/* Set enc_context_owner and copy its encryption context over */
 	mirror_sev->enc_context_owner = source_kvm;
@@ -2253,10 +2095,7 @@
 	mirror_sev->es_active = source_sev->es_active;
 	mirror_sev->handle = source_sev->handle;
 	INIT_LIST_HEAD(&mirror_sev->regions_list);
-<<<<<<< HEAD
-=======
 	INIT_LIST_HEAD(&mirror_sev->mirror_vms);
->>>>>>> eb3cdb58
 	ret = 0;
 
 	/*
@@ -2268,12 +2107,7 @@
 e_unlock:
 	sev_unlock_two_vms(kvm, source_kvm);
 e_source_fput:
-<<<<<<< HEAD
-	if (source_kvm_file)
-		fput(source_kvm_file);
-=======
 	fdput(f);
->>>>>>> eb3cdb58
 	return ret;
 }
 
@@ -2283,8 +2117,6 @@
 	struct list_head *head = &sev->regions_list;
 	struct list_head *pos, *q;
 
-	WARN_ON(sev->num_mirrored_vms);
-
 	if (!sev_guest(kvm))
 		return;
 
@@ -2293,17 +2125,9 @@
 	/* If this is a mirror_kvm release the enc_context_owner and skip sev cleanup */
 	if (is_mirroring_enc_context(kvm)) {
 		struct kvm *owner_kvm = sev->enc_context_owner;
-<<<<<<< HEAD
-		struct kvm_sev_info *owner_sev = &to_kvm_svm(owner_kvm)->sev_info;
-
-		mutex_lock(&owner_kvm->lock);
-		if (!WARN_ON(!owner_sev->num_mirrored_vms))
-			owner_sev->num_mirrored_vms--;
-=======
 
 		mutex_lock(&owner_kvm->lock);
 		list_del(&sev->mirror_entry);
->>>>>>> eb3cdb58
 		mutex_unlock(&owner_kvm->lock);
 		kvm_put_kvm(owner_kvm);
 		return;
@@ -2518,15 +2342,9 @@
 
 	if (vcpu->arch.guest_state_protected)
 		sev_flush_encrypted_page(vcpu, svm->sev_es.vmsa);
-<<<<<<< HEAD
 
 	__free_page(virt_to_page(svm->sev_es.vmsa));
 
-=======
-
-	__free_page(virt_to_page(svm->sev_es.vmsa));
-
->>>>>>> eb3cdb58
 	if (svm->sev_es.ghcb_sa_free)
 		kvfree(svm->sev_es.ghcb_sa);
 }
@@ -2651,25 +2469,11 @@
 		goto vmgexit_err;
 	}
 
-<<<<<<< HEAD
-	/* Only GHCB Usage code 0 is supported */
-	if (ghcb->ghcb_usage) {
-		reason = GHCB_ERR_INVALID_USAGE;
-		goto vmgexit_err;
-	}
-
-	reason = GHCB_ERR_MISSING_INPUT;
-
-	if (!ghcb_sw_exit_code_is_valid(ghcb) ||
-	    !ghcb_sw_exit_info_1_is_valid(ghcb) ||
-	    !ghcb_sw_exit_info_2_is_valid(ghcb))
-=======
 	reason = GHCB_ERR_MISSING_INPUT;
 
 	if (!kvm_ghcb_sw_exit_code_is_valid(svm) ||
 	    !kvm_ghcb_sw_exit_info_1_is_valid(svm) ||
 	    !kvm_ghcb_sw_exit_info_2_is_valid(svm))
->>>>>>> eb3cdb58
 		goto vmgexit_err;
 
 	switch (exit_code) {
@@ -2752,11 +2556,6 @@
 	return 0;
 
 vmgexit_err:
-<<<<<<< HEAD
-	vcpu = &svm->vcpu;
-
-=======
->>>>>>> eb3cdb58
 	if (reason == GHCB_ERR_INVALID_USAGE) {
 		vcpu_unimpl(vcpu, "vmgexit: ghcb usage %#x is not valid\n",
 			    ghcb->ghcb_usage);
@@ -2769,18 +2568,9 @@
 		dump_ghcb(svm);
 	}
 
-<<<<<<< HEAD
-	/* Clear the valid entries fields */
-	memset(ghcb->save.valid_bitmap, 0, sizeof(ghcb->save.valid_bitmap));
-
 	ghcb_set_sw_exit_info_1(ghcb, 2);
 	ghcb_set_sw_exit_info_2(ghcb, reason);
 
-=======
-	ghcb_set_sw_exit_info_1(ghcb, 2);
-	ghcb_set_sw_exit_info_2(ghcb, reason);
-
->>>>>>> eb3cdb58
 	/* Resume the guest to "return" the error code. */
 	return 1;
 }
@@ -2798,11 +2588,7 @@
 		 */
 		if (svm->sev_es.ghcb_sa_sync) {
 			kvm_write_guest(svm->vcpu.kvm,
-<<<<<<< HEAD
-					ghcb_get_sw_scratch(svm->sev_es.ghcb),
-=======
 					svm->sev_es.sw_scratch,
->>>>>>> eb3cdb58
 					svm->sev_es.ghcb_sa,
 					svm->sev_es.ghcb_sa_len);
 			svm->sev_es.ghcb_sa_sync = false;
@@ -3015,17 +2801,12 @@
 		pr_info("SEV-ES guest requested termination: %#llx:%#llx\n",
 			reason_set, reason_code);
 
-<<<<<<< HEAD
-		ret = -EINVAL;
-		break;
-=======
 		vcpu->run->exit_reason = KVM_EXIT_SYSTEM_EVENT;
 		vcpu->run->system_event.type = KVM_SYSTEM_EVENT_SEV_TERM;
 		vcpu->run->system_event.ndata = 1;
 		vcpu->run->system_event.data[0] = control->ghcb_gpa;
 
 		return 0;
->>>>>>> eb3cdb58
 	}
 	default:
 		/* Error, keep GHCB MSR value as-is */
@@ -3080,10 +2861,7 @@
 	ghcb_set_sw_exit_info_1(ghcb, 0);
 	ghcb_set_sw_exit_info_2(ghcb, 0);
 
-<<<<<<< HEAD
-=======
 	exit_code = kvm_ghcb_get_sw_exit_code(control);
->>>>>>> eb3cdb58
 	switch (exit_code) {
 	case SVM_VMGEXIT_MMIO_READ:
 		ret = setup_vmgexit_scratch(svm, true, control->exit_info_2);
@@ -3163,12 +2941,8 @@
 	if (r)
 		return r;
 
-<<<<<<< HEAD
-	return kvm_sev_es_string_io(&svm->vcpu, size, port, svm->sev_es.ghcb_sa, count, in);
-=======
 	return kvm_sev_es_string_io(&svm->vcpu, size, port, svm->sev_es.ghcb_sa,
 				    count, in);
->>>>>>> eb3cdb58
 }
 
 static void sev_es_init_vmcb(struct vcpu_svm *svm)
@@ -3246,12 +3020,6 @@
 
 void sev_es_prepare_switch_to_guest(struct sev_es_save_area *hostsa)
 {
-<<<<<<< HEAD
-	struct svm_cpu_data *sd = per_cpu(svm_data, cpu);
-	struct sev_es_save_area *hostsa;
-
-=======
->>>>>>> eb3cdb58
 	/*
 	 * As an SEV-ES guest, hardware will restore the host state on VMEXIT,
 	 * of which one step is to perform a VMLOAD.  KVM performs the
@@ -3260,10 +3028,6 @@
 	 */
 
 	/* XCR0 is restored on VMEXIT, save the current host value */
-<<<<<<< HEAD
-	hostsa = (struct sev_es_save_area *)(page_address(sd->save_area) + 0x400);
-=======
->>>>>>> eb3cdb58
 	hostsa->xcr0 = xgetbv(XCR_XFEATURE_ENABLED_MASK);
 
 	/* PKRU is restored on VMEXIT, save the current host value */
