--- conflicted
+++ resolved
@@ -120,7 +120,7 @@
 	return true;
 }
 
-static int sev_asid_new(bool es_active)
+static int sev_asid_new(struct kvm_sev_info *sev)
 {
 	int pos, min_asid, max_asid, ret;
 	bool retry = true;
@@ -142,8 +142,8 @@
 	 * SEV-enabled guests must use asid from min_sev_asid to max_sev_asid.
 	 * SEV-ES-enabled guest can use from 1 to min_sev_asid - 1.
 	 */
-	min_asid = es_active ? 0 : min_sev_asid - 1;
-	max_asid = es_active ? min_sev_asid - 1 : max_sev_asid;
+	min_asid = sev->es_active ? 0 : min_sev_asid - 1;
+	max_asid = sev->es_active ? min_sev_asid - 1 : max_sev_asid;
 again:
 	pos = find_next_zero_bit(sev_asid_bitmap, max_sev_asid, min_asid);
 	if (pos >= max_asid) {
@@ -240,12 +240,8 @@
 	if (unlikely(sev->active))
 		return ret;
 
-<<<<<<< HEAD
-	asid = sev_asid_new(es_active);
-=======
 	sev->es_active = es_active;
 	asid = sev_asid_new(sev);
->>>>>>> 07fa30c8
 	if (asid < 0)
 		goto e_no_asid;
 	sev->asid = asid;
@@ -255,7 +251,6 @@
 		goto e_free;
 
 	sev->active = true;
-	sev->es_active = es_active;
 	sev->asid = asid;
 	INIT_LIST_HEAD(&sev->regions_list);
 
@@ -603,11 +598,7 @@
 static int sev_launch_update_vmsa(struct kvm *kvm, struct kvm_sev_cmd *argp)
 {
 	struct kvm_sev_info *sev = &to_kvm_svm(kvm)->sev_info;
-<<<<<<< HEAD
-	struct sev_data_launch_update_vmsa *vmsa;
-=======
 	struct sev_data_launch_update_vmsa vmsa;
->>>>>>> 07fa30c8
 	struct kvm_vcpu *vcpu;
 	int i, ret;
 
@@ -1532,11 +1523,7 @@
 
 	switch (sev_cmd.id) {
 	case KVM_SEV_ES_INIT:
-<<<<<<< HEAD
-		if (!sev_es) {
-=======
 		if (!sev_es_enabled) {
->>>>>>> 07fa30c8
 			r = -ENOTTY;
 			goto out;
 		}
@@ -1876,16 +1863,12 @@
 	if (!sev_reclaim_asid_bitmap) {
 		bitmap_free(sev_asid_bitmap);
 		sev_asid_bitmap = NULL;
-<<<<<<< HEAD
-=======
 		goto out;
 	}
 
 	sev_asid_count = max_sev_asid - min_sev_asid + 1;
 	if (misc_cg_set_capacity(MISC_CG_RES_SEV, sev_asid_count))
->>>>>>> 07fa30c8
 		goto out;
-	}
 
 	pr_info("SEV supported: %u ASIDs\n", sev_asid_count);
 	sev_supported = true;
