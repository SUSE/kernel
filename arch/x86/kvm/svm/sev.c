--- conflicted
+++ resolved
@@ -3946,32 +3946,7 @@
 
 	target_svm = to_svm(target_vcpu);
 
-<<<<<<< HEAD
-	/*
-	 * The target vCPU is valid, so the vCPU will be kicked unless the
-	 * request is for CREATE_ON_INIT.
-	 */
-	kick = true;
-
-	mutex_lock(&target_svm->sev_es.snp_vmsa_mutex);
-
-	/* Interrupt injection mode shouldn't change for AP creation */
-	if (request < SVM_VMGEXIT_AP_DESTROY) {
-		u64 sev_features;
-
-		sev_features = vcpu->arch.regs[VCPU_REGS_RAX];
-		sev_features ^= sev->vmsa_features;
-
-		if (sev_features & SVM_SEV_FEAT_INT_INJ_MODES) {
-			vcpu_unimpl(vcpu, "vmgexit: invalid AP injection mode [%#lx] from guest\n",
-				    vcpu->arch.regs[VCPU_REGS_RAX]);
-			ret = -EINVAL;
-			goto out;
-		}
-	}
-=======
 	guard(mutex)(&target_svm->sev_es.snp_vmsa_mutex);
->>>>>>> e747403a
 
 	switch (request) {
 	case SVM_VMGEXIT_AP_CREATE_ON_INIT:
@@ -4010,37 +3985,21 @@
 	default:
 		vcpu_unimpl(vcpu, "vmgexit: invalid AP creation request [%#x] from guest\n",
 			    request);
-<<<<<<< HEAD
-		ret = -EINVAL;
-		goto out;
-=======
 		return -EINVAL;
->>>>>>> e747403a
 	}
 
 	target_svm->sev_es.snp_ap_waiting_for_reset = true;
 
-<<<<<<< HEAD
-	if (kick) {
-=======
 	/*
 	 * Unless Creation is deferred until INIT, signal the vCPU to update
 	 * its state.
 	 */
 	if (request != SVM_VMGEXIT_AP_CREATE_ON_INIT) {
->>>>>>> e747403a
 		kvm_make_request(KVM_REQ_UPDATE_PROTECTED_GUEST_STATE, target_vcpu);
 		kvm_vcpu_kick(target_vcpu);
 	}
 
-<<<<<<< HEAD
-out:
-	mutex_unlock(&target_svm->sev_es.snp_vmsa_mutex);
-
-	return ret;
-=======
 	return 0;
->>>>>>> e747403a
 }
 
 static int snp_handle_guest_req(struct vcpu_svm *svm, gpa_t req_gpa, gpa_t resp_gpa)
