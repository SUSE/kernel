--- conflicted
+++ resolved
@@ -87,11 +87,7 @@
 static struct kvm_pmc *amd_rdpmc_ecx_to_pmc(struct kvm_vcpu *vcpu,
 	unsigned int idx, u64 *mask)
 {
-<<<<<<< HEAD
-	return amd_pmc_idx_to_pmc(vcpu_to_pmu(vcpu), idx);
-=======
 	return amd_pmu_get_pmc(vcpu_to_pmu(vcpu), idx);
->>>>>>> 2d5404ca
 }
 
 static struct kvm_pmc *amd_msr_idx_to_pmc(struct kvm_vcpu *vcpu, u32 msr)
@@ -203,13 +199,8 @@
 					 kvm_pmu_cap.num_counters_gp);
 
 	if (pmu->version > 1) {
-<<<<<<< HEAD
-		pmu->global_ctrl_mask = ~((1ull << pmu->nr_arch_gp_counters) - 1);
-		pmu->global_status_mask = pmu->global_ctrl_mask;
-=======
 		pmu->global_ctrl_rsvd = ~((1ull << pmu->nr_arch_gp_counters) - 1);
 		pmu->global_status_rsvd = pmu->global_ctrl_rsvd;
->>>>>>> 2d5404ca
 	}
 
 	pmu->counter_bitmask[KVM_PMC_GP] = ((u64)1 << 48) - 1;
@@ -237,10 +228,6 @@
 }
 
 struct kvm_pmu_ops amd_pmu_ops __initdata = {
-<<<<<<< HEAD
-	.pmc_idx_to_pmc = amd_pmc_idx_to_pmc,
-=======
->>>>>>> 2d5404ca
 	.rdpmc_ecx_to_pmc = amd_rdpmc_ecx_to_pmc,
 	.msr_idx_to_pmc = amd_msr_idx_to_pmc,
 	.check_rdpmc_early = amd_check_rdpmc_early,
@@ -250,10 +237,6 @@
 	.refresh = amd_pmu_refresh,
 	.init = amd_pmu_init,
 	.EVENTSEL_EVENT = AMD64_EVENTSEL_EVENT,
-<<<<<<< HEAD
-	.MAX_NR_GP_COUNTERS = KVM_AMD_PMC_MAX_GENERIC,
-=======
 	.MAX_NR_GP_COUNTERS = KVM_MAX_NR_AMD_GP_COUNTERS,
->>>>>>> 2d5404ca
 	.MIN_NR_GP_COUNTERS = AMD64_NUM_COUNTERS,
 };