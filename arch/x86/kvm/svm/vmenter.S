--- conflicted
+++ resolved
@@ -360,12 +360,6 @@
 	 * from the kernel.
 	 */
 	UNTRAIN_RET_VM
-<<<<<<< HEAD
-
-	/* "Pop" @spec_ctrl_intercepted.  */
-	pop %_ASM_BX
-=======
->>>>>>> 2d5404ca
 
 	FRAME_END
 	RET
@@ -373,11 +367,7 @@
 	RESTORE_GUEST_SPEC_CTRL_BODY
 	RESTORE_HOST_SPEC_CTRL_BODY %sil
 
-<<<<<<< HEAD
-3:	cmpb $0, _ASM_RIP(kvm_rebooting)
-=======
 3:	cmpb $0, kvm_rebooting(%rip)
->>>>>>> 2d5404ca
 	jne 2b
 	ud2
 
