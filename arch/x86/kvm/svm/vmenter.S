--- conflicted
+++ resolved
@@ -342,21 +342,8 @@
 	VM_CLEAR_CPU_BUFFERS
 
 	/* Enter guest mode */
-<<<<<<< HEAD
-	sti
-
 1:	vmrun %rax
-
-2:	cli
-
-=======
-1:	vmrun %_ASM_AX
 2:
-	/* Pop @svm to RDI, guest registers have been saved already. */
-	pop %_ASM_DI
-
-#ifdef CONFIG_RETPOLINE
->>>>>>> a4ea2227
 	/* IMPORTANT: Stuff the RSB immediately after VM-Exit, before RET! */
 	FILL_RETURN_BUFFER %rax, RSB_CLEAR_LOOPS, X86_FEATURE_RSB_VMEXIT
 
