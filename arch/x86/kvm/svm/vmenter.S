--- conflicted
+++ resolved
@@ -95,10 +95,7 @@
 /**
  * __svm_vcpu_run - Run a vCPU via a transition to SVM guest mode
  * @svm:	struct vcpu_svm *
-<<<<<<< HEAD
-=======
  * @spec_ctrl_intercepted: bool
->>>>>>> eb3cdb58
  */
 SYM_FUNC_START(__svm_vcpu_run)
 	push %_ASM_BP
@@ -113,42 +110,31 @@
 #endif
 	push %_ASM_BX
 
-<<<<<<< HEAD
-	/* Save @svm. */
+	/*
+	 * Save variables needed after vmexit on the stack, in inverse
+	 * order compared to when they are needed.
+	 */
+
+	/* Accessed directly from the stack in RESTORE_HOST_SPEC_CTRL.  */
+	push %_ASM_ARG2
+
+	/* Needed to restore access to percpu variables.  */
+	__ASM_SIZE(push) PER_CPU_VAR(svm_data + SD_save_area_pa)
+
+	/* Finally save @svm. */
 	push %_ASM_ARG1
 
 .ifnc _ASM_ARG1, _ASM_DI
-	/* Move @svm to RDI. */
+	/*
+	 * Stash @svm in RDI early. On 32-bit, arguments are in RAX, RCX
+	 * and RDX which are clobbered by RESTORE_GUEST_SPEC_CTRL.
+	 */
 	mov %_ASM_ARG1, %_ASM_DI
 .endif
 
-=======
-	/*
-	 * Save variables needed after vmexit on the stack, in inverse
-	 * order compared to when they are needed.
-	 */
-
-	/* Accessed directly from the stack in RESTORE_HOST_SPEC_CTRL.  */
-	push %_ASM_ARG2
-
-	/* Needed to restore access to percpu variables.  */
-	__ASM_SIZE(push) PER_CPU_VAR(svm_data + SD_save_area_pa)
-
-	/* Finally save @svm. */
-	push %_ASM_ARG1
-
-.ifnc _ASM_ARG1, _ASM_DI
-	/*
-	 * Stash @svm in RDI early. On 32-bit, arguments are in RAX, RCX
-	 * and RDX which are clobbered by RESTORE_GUEST_SPEC_CTRL.
-	 */
-	mov %_ASM_ARG1, %_ASM_DI
-.endif
-
 	/* Clobbers RAX, RCX, RDX.  */
 	RESTORE_GUEST_SPEC_CTRL
 
->>>>>>> eb3cdb58
 	/*
 	 * Use a single vmcb (vmcb01 because it's always valid) for
 	 * context switching guest state via VMLOAD/VMSAVE, that way
@@ -216,25 +202,19 @@
 5:	vmsave %_ASM_AX
 6:
 
-<<<<<<< HEAD
-=======
 	/* Restores GSBASE among other things, allowing access to percpu data.  */
 	pop %_ASM_AX
 7:	vmload %_ASM_AX
 8:
 
->>>>>>> eb3cdb58
 #ifdef CONFIG_RETPOLINE
 	/* IMPORTANT: Stuff the RSB immediately after VM-Exit, before RET! */
 	FILL_RETURN_BUFFER %_ASM_AX, RSB_CLEAR_LOOPS, X86_FEATURE_RETPOLINE
 #endif
 
-<<<<<<< HEAD
-=======
 	/* Clobbers RAX, RCX, RDX.  */
 	RESTORE_HOST_SPEC_CTRL
 
->>>>>>> eb3cdb58
 	/*
 	 * Mitigate RETBleed for AMD/Hygon Zen uarch. RET should be
 	 * untrained as soon as we exit the VM and are back to the
@@ -290,12 +270,9 @@
 	pop %_ASM_BP
 	RET
 
-<<<<<<< HEAD
-=======
 	RESTORE_GUEST_SPEC_CTRL_BODY
 	RESTORE_HOST_SPEC_CTRL_BODY
 
->>>>>>> eb3cdb58
 10:	cmpb $0, kvm_rebooting
 	jne 2b
 	ud2
@@ -305,30 +282,21 @@
 50:	cmpb $0, kvm_rebooting
 	jne 6b
 	ud2
-<<<<<<< HEAD
-=======
 70:	cmpb $0, kvm_rebooting
 	jne 8b
 	ud2
->>>>>>> eb3cdb58
 
 	_ASM_EXTABLE(1b, 10b)
 	_ASM_EXTABLE(3b, 30b)
 	_ASM_EXTABLE(5b, 50b)
-<<<<<<< HEAD
-=======
 	_ASM_EXTABLE(7b, 70b)
->>>>>>> eb3cdb58
 
 SYM_FUNC_END(__svm_vcpu_run)
 
 /**
  * __svm_sev_es_vcpu_run - Run a SEV-ES vCPU via a transition to SVM guest mode
  * @svm:	struct vcpu_svm *
-<<<<<<< HEAD
-=======
  * @spec_ctrl_intercepted: bool
->>>>>>> eb3cdb58
  */
 SYM_FUNC_START(__svm_sev_es_vcpu_run)
 	push %_ASM_BP
@@ -343,10 +311,6 @@
 #endif
 	push %_ASM_BX
 
-<<<<<<< HEAD
-	/* Get svm->current_vmcb->pa into RAX. */
-	mov SVM_current_vmcb(%_ASM_ARG1), %_ASM_AX
-=======
 	/*
 	 * Save variables needed after vmexit on the stack, in inverse
 	 * order compared to when they are needed.
@@ -371,7 +335,6 @@
 
 	/* Get svm->current_vmcb->pa into RAX. */
 	mov SVM_current_vmcb(%_ASM_DI), %_ASM_AX
->>>>>>> eb3cdb58
 	mov KVM_VMCB_pa(%_ASM_AX), %_ASM_AX
 
 	/* Enter guest mode */
@@ -389,12 +352,9 @@
 	FILL_RETURN_BUFFER %_ASM_AX, RSB_CLEAR_LOOPS, X86_FEATURE_RETPOLINE
 #endif
 
-<<<<<<< HEAD
-=======
 	/* Clobbers RAX, RCX, RDX.  */
 	RESTORE_HOST_SPEC_CTRL
 
->>>>>>> eb3cdb58
 	/*
 	 * Mitigate RETBleed for AMD/Hygon Zen uarch. RET should be
 	 * untrained as soon as we exit the VM and are back to the
@@ -404,12 +364,9 @@
 	 */
 	UNTRAIN_RET
 
-<<<<<<< HEAD
-=======
 	/* "Pop" @spec_ctrl_intercepted.  */
 	pop %_ASM_BX
 
->>>>>>> eb3cdb58
 	pop %_ASM_BX
 
 #ifdef CONFIG_X86_64
@@ -423,12 +380,9 @@
 #endif
 	pop %_ASM_BP
 	RET
-<<<<<<< HEAD
-=======
 
 	RESTORE_GUEST_SPEC_CTRL_BODY
 	RESTORE_HOST_SPEC_CTRL_BODY
->>>>>>> eb3cdb58
 
 3:	cmpb $0, kvm_rebooting
 	jne 2b
