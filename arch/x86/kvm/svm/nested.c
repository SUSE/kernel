--- conflicted
+++ resolved
@@ -1185,11 +1185,7 @@
 	if (svm->nested.initialized)
 		return 0;
 
-<<<<<<< HEAD
-	vmcb02_page = snp_safe_alloc_page(&svm->vcpu);
-=======
 	vmcb02_page = snp_safe_alloc_page();
->>>>>>> 2d5404ca
 	if (!vmcb02_page)
 		return -ENOMEM;
 	svm->nested.vmcb02.ptr = page_address(vmcb02_page);
