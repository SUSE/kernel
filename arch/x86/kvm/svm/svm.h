// SPDX-License-Identifier: GPL-2.0-only
/*
 * Kernel-based Virtual Machine driver for Linux
 *
 * AMD SVM support
 *
 * Copyright (C) 2006 Qumranet, Inc.
 * Copyright 2010 Red Hat, Inc. and/or its affiliates.
 *
 * Authors:
 *   Yaniv Kamay  <yaniv@qumranet.com>
 *   Avi Kivity   <avi@qumranet.com>
 */

#ifndef __SVM_SVM_H
#define __SVM_SVM_H

#include <linux/kvm_types.h>
#include <linux/kvm_host.h>
#include <linux/bits.h>

#include <asm/svm.h>
#include <asm/sev-common.h>

#include "cpuid.h"
#include "kvm_cache_regs.h"

/*
 * Helpers to convert to/from physical addresses for pages whose address is
 * consumed directly by hardware.  Even though it's a physical address, SVM
 * often restricts the address to the natural width, hence 'unsigned long'
 * instead of 'hpa_t'.
 */
static inline unsigned long __sme_page_pa(struct page *page)
{
	return __sme_set(page_to_pfn(page) << PAGE_SHIFT);
}

static inline struct page *__sme_pa_to_page(unsigned long pa)
{
	return pfn_to_page(__sme_clr(pa) >> PAGE_SHIFT);
}

#define	IOPM_SIZE PAGE_SIZE * 3
#define	MSRPM_SIZE PAGE_SIZE * 2

extern bool npt_enabled;
extern int nrips;
extern int vgif;
extern bool intercept_smi;
extern bool vnmi;
extern int lbrv;

extern int tsc_aux_uret_slot __ro_after_init;

<<<<<<< HEAD
=======
extern struct kvm_x86_ops svm_x86_ops __initdata;

>>>>>>> b35fc656
/*
 * Clean bits in VMCB.
 * VMCB_ALL_CLEAN_MASK might also need to
 * be updated if this enum is modified.
 */
enum {
	VMCB_INTERCEPTS, /* Intercept vectors, TSC offset,
			    pause filter count */
	VMCB_PERM_MAP,   /* IOPM Base and MSRPM Base */
	VMCB_ASID,	 /* ASID */
	VMCB_INTR,	 /* int_ctl, int_vector */
	VMCB_NPT,        /* npt_en, nCR3, gPAT */
	VMCB_CR,	 /* CR0, CR3, CR4, EFER */
	VMCB_DR,         /* DR6, DR7 */
	VMCB_DT,         /* GDT, IDT */
	VMCB_SEG,        /* CS, DS, SS, ES, CPL */
	VMCB_CR2,        /* CR2 only */
	VMCB_LBR,        /* DBGCTL, BR_FROM, BR_TO, LAST_EX_FROM, LAST_EX_TO */
	VMCB_AVIC,       /* AVIC APIC_BAR, AVIC APIC_BACKING_PAGE,
			  * AVIC PHYSICAL_TABLE pointer,
			  * AVIC LOGICAL_TABLE pointer
			  */
	VMCB_CET,	 /* S_CET, SSP, ISST_ADDR */
	VMCB_SW = 31,    /* Reserved for hypervisor/software use */
};

#define VMCB_ALL_CLEAN_MASK (					\
	(1U << VMCB_INTERCEPTS) | (1U << VMCB_PERM_MAP) |	\
	(1U << VMCB_ASID) | (1U << VMCB_INTR) |			\
	(1U << VMCB_NPT) | (1U << VMCB_CR) | (1U << VMCB_DR) |	\
	(1U << VMCB_DT) | (1U << VMCB_SEG) | (1U << VMCB_CR2) |	\
	(1U << VMCB_LBR) | (1U << VMCB_AVIC) | (1U << VMCB_CET) | \
	(1U << VMCB_SW))

/* TPR and CR2 are always written before VMRUN */
#define VMCB_ALWAYS_DIRTY_MASK	((1U << VMCB_INTR) | (1U << VMCB_CR2))

struct kvm_sev_info {
	bool active;		/* SEV enabled guest */
	bool es_active;		/* SEV-ES enabled guest */
	bool need_init;		/* waiting for SEV_INIT2 */
	unsigned int asid;	/* ASID used for this guest */
	unsigned int handle;	/* SEV firmware handle */
	int fd;			/* SEV device fd */
	unsigned long policy;
	unsigned long pages_locked; /* Number of pages locked */
	struct list_head regions_list;  /* List of registered regions */
	u64 ap_jump_table;	/* SEV-ES AP Jump Table address */
	u64 vmsa_features;
	u16 ghcb_version;	/* Highest guest GHCB protocol version allowed */
	struct kvm *enc_context_owner; /* Owner of copied encryption context */
	struct list_head mirror_vms; /* List of VMs mirroring */
	struct list_head mirror_entry; /* Use as a list entry of mirrors */
	struct misc_cg *misc_cg; /* For misc cgroup accounting */
	atomic_t migration_in_progress;
	void *snp_context;      /* SNP guest context page */
	void *guest_req_buf;    /* Bounce buffer for SNP Guest Request input */
	void *guest_resp_buf;   /* Bounce buffer for SNP Guest Request output */
	struct mutex guest_req_mutex; /* Must acquire before using bounce buffers */
	cpumask_var_t have_run_cpus; /* CPUs that have done VMRUN for this VM. */
};

#define SEV_POLICY_NODBG	BIT_ULL(0)
#define SNP_POLICY_DEBUG	BIT_ULL(19)

struct kvm_svm {
	struct kvm kvm;

	/* Struct members for AVIC */
	u32 avic_vm_id;
	u32 *avic_logical_id_table;
	u64 *avic_physical_id_table;
	struct hlist_node hnode;

	struct kvm_sev_info sev_info;
};

struct kvm_vcpu;

struct kvm_vmcb_info {
	struct vmcb *ptr;
	unsigned long pa;
	int cpu;
	uint64_t asid_generation;
};

struct vmcb_save_area_cached {
	u64 efer;
	u64 cr4;
	u64 cr3;
	u64 cr0;
	u64 dr7;
	u64 dr6;
};

struct vmcb_ctrl_area_cached {
	u32 intercepts[MAX_INTERCEPT];
	u16 pause_filter_thresh;
	u16 pause_filter_count;
	u64 iopm_base_pa;
	u64 msrpm_base_pa;
	u64 tsc_offset;
	u32 asid;
	u8 tlb_ctl;
	u32 int_ctl;
	u32 int_vector;
	u32 int_state;
	u32 exit_code;
	u32 exit_code_hi;
	u64 exit_info_1;
	u64 exit_info_2;
	u32 exit_int_info;
	u32 exit_int_info_err;
	u64 nested_ctl;
	u32 event_inj;
	u32 event_inj_err;
	u64 next_rip;
	u64 nested_cr3;
	u64 virt_ext;
	u32 clean;
	u64 bus_lock_rip;
	union {
#if IS_ENABLED(CONFIG_HYPERV) || IS_ENABLED(CONFIG_KVM_HYPERV)
		struct hv_vmcb_enlightenments hv_enlightenments;
#endif
		u8 reserved_sw[32];
	};
};

struct svm_nested_state {
	struct kvm_vmcb_info vmcb02;
	u64 hsave_msr;
	u64 vm_cr_msr;
	u64 vmcb12_gpa;
	u64 last_vmcb12_gpa;

	/*
	 * The MSR permissions map used for vmcb02, which is the merge result
	 * of vmcb01 and vmcb12
	 */
	void *msrpm;

	/* A VMRUN has started but has not yet been performed, so
	 * we cannot inject a nested vmexit yet.  */
	bool nested_run_pending;

	/* cache for control fields of the guest */
	struct vmcb_ctrl_area_cached ctl;

	/*
	 * Note: this struct is not kept up-to-date while L2 runs; it is only
	 * valid within nested_svm_vmrun.
	 */
	struct vmcb_save_area_cached save;

	bool initialized;

	/*
	 * Indicates whether MSR bitmap for L2 needs to be rebuilt due to
	 * changes in MSR bitmap for L1 or switching to a different L2. Note,
	 * this flag can only be used reliably in conjunction with a paravirt L1
	 * which informs L0 whether any changes to MSR bitmap for L2 were done
	 * on its side.
	 */
	bool force_msr_bitmap_recalc;
};

struct vcpu_sev_es_state {
	/* SEV-ES support */
	struct sev_es_save_area *vmsa;
	struct ghcb *ghcb;
	u8 valid_bitmap[16];
	struct kvm_host_map ghcb_map;
	bool received_first_sipi;
	unsigned int ap_reset_hold_type;

	/* SEV-ES scratch area support */
	u64 sw_scratch;
	void *ghcb_sa;
	u32 ghcb_sa_len;
	bool ghcb_sa_sync;
	bool ghcb_sa_free;

	/* SNP Page-State-Change buffer entries currently being processed */
	u16 psc_idx;
	u16 psc_inflight;
	bool psc_2m;

	u64 ghcb_registered_gpa;

	struct mutex snp_vmsa_mutex; /* Used to handle concurrent updates of VMSA. */
	gpa_t snp_vmsa_gpa;
	bool snp_ap_waiting_for_reset;
	bool snp_has_guest_vmsa;
};

struct vcpu_svm {
	struct kvm_vcpu vcpu;
	/* vmcb always points at current_vmcb->ptr, it's purely a shorthand. */
	struct vmcb *vmcb;
	struct kvm_vmcb_info vmcb01;
	struct kvm_vmcb_info *current_vmcb;
	u32 asid;
	u32 sysenter_esp_hi;
	u32 sysenter_eip_hi;
	uint64_t tsc_aux;

	u64 msr_decfg;

	u64 next_rip;

	u64 spec_ctrl;

	u64 tsc_ratio_msr;
	/*
	 * Contains guest-controlled bits of VIRT_SPEC_CTRL, which will be
	 * translated into the appropriate L2_CFG bits on the host to
	 * perform speculative control.
	 */
	u64 virt_spec_ctrl;

	void *msrpm;

	ulong nmi_iret_rip;

	struct svm_nested_state nested;

	/* NMI mask value, used when vNMI is not enabled */
	bool nmi_masked;

	/*
	 * True when NMIs are still masked but guest IRET was just intercepted
	 * and KVM is waiting for RIP to change, which will signal that the
	 * intercepted IRET was retired and thus NMI can be unmasked.
	 */
	bool awaiting_iret_completion;

	/*
	 * Set when KVM is awaiting IRET completion and needs to inject NMIs as
	 * soon as the IRET completes (e.g. NMI is pending injection).  KVM
	 * temporarily steals RFLAGS.TF to single-step the guest in this case
	 * in order to regain control as soon as the NMI-blocking condition
	 * goes away.
	 */
	bool nmi_singlestep;
	u64 nmi_singlestep_guest_rflags;

	bool nmi_l1_to_l2;

	unsigned long soft_int_csbase;
	unsigned long soft_int_old_rip;
	unsigned long soft_int_next_rip;
	bool soft_int_injected;

	u32 ldr_reg;
	u32 dfr_reg;

	/* This is essentially a shadow of the vCPU's actual entry in the
	 * Physical ID table that is programmed into the VMCB, i.e. that is
	 * seen by the CPU.  If IPI virtualization is disabled, IsRunning is
	 * only ever set in the shadow, i.e. is never propagated to the "real"
	 * table, so that hardware never sees IsRunning=1.
	 */
	u64 avic_physical_id_entry;

	/*
	 * Per-vCPU list of irqfds that are eligible to post IRQs directly to
	 * the vCPU (a.k.a. device posted IRQs, a.k.a. IRQ bypass).  The list
	 * is used to reconfigure IRTEs when the vCPU is loaded/put (to set the
	 * target pCPU), when AVIC is toggled on/off (to (de)activate bypass),
	 * and if the irqfd becomes ineligible for posting (to put the IRTE
	 * back into remapped mode).
	 */
	struct list_head ir_list;
	raw_spinlock_t ir_list_lock;

	struct vcpu_sev_es_state sev_es;

	bool guest_state_loaded;

	bool x2avic_msrs_intercepted;
	bool lbr_msrs_intercepted;

	/* Guest GIF value, used when vGIF is not enabled */
	bool guest_gif;
};

struct svm_cpu_data {
	u64 asid_generation;
	u32 max_asid;
	u32 next_asid;
	u32 min_asid;

	bool bp_spec_reduce_set;

	struct vmcb *save_area;
	unsigned long save_area_pa;

	/* index = sev_asid, value = vmcb pointer */
	struct vmcb **sev_vmcbs;
};

DECLARE_PER_CPU(struct svm_cpu_data, svm_data);

void recalc_intercepts(struct vcpu_svm *svm);

static __always_inline struct kvm_svm *to_kvm_svm(struct kvm *kvm)
{
	return container_of(kvm, struct kvm_svm, kvm);
}

static __always_inline struct kvm_sev_info *to_kvm_sev_info(struct kvm *kvm)
{
	return &to_kvm_svm(kvm)->sev_info;
}

#ifdef CONFIG_KVM_AMD_SEV
static __always_inline bool sev_guest(struct kvm *kvm)
{
	return to_kvm_sev_info(kvm)->active;
}
static __always_inline bool sev_es_guest(struct kvm *kvm)
{
	struct kvm_sev_info *sev = to_kvm_sev_info(kvm);

	return sev->es_active && !WARN_ON_ONCE(!sev->active);
}

static __always_inline bool sev_snp_guest(struct kvm *kvm)
{
	struct kvm_sev_info *sev = to_kvm_sev_info(kvm);

	return (sev->vmsa_features & SVM_SEV_FEAT_SNP_ACTIVE) &&
	       !WARN_ON_ONCE(!sev_es_guest(kvm));
}
#else
#define sev_guest(kvm) false
#define sev_es_guest(kvm) false
#define sev_snp_guest(kvm) false
#endif

static inline bool ghcb_gpa_is_registered(struct vcpu_svm *svm, u64 val)
{
	return svm->sev_es.ghcb_registered_gpa == val;
}

static inline void vmcb_mark_all_dirty(struct vmcb *vmcb)
{
	vmcb->control.clean = 0;
}

static inline void vmcb_mark_all_clean(struct vmcb *vmcb)
{
	vmcb->control.clean = VMCB_ALL_CLEAN_MASK
			       & ~VMCB_ALWAYS_DIRTY_MASK;
}

static inline void vmcb_mark_dirty(struct vmcb *vmcb, int bit)
{
	vmcb->control.clean &= ~(1 << bit);
}

static inline bool vmcb_is_dirty(struct vmcb *vmcb, int bit)
{
        return !test_bit(bit, (unsigned long *)&vmcb->control.clean);
}

static __always_inline struct vcpu_svm *to_svm(struct kvm_vcpu *vcpu)
{
	return container_of(vcpu, struct vcpu_svm, vcpu);
}

/*
 * Only the PDPTRs are loaded on demand into the shadow MMU.  All other
 * fields are synchronized on VM-Exit, because accessing the VMCB is cheap.
 *
 * CR3 might be out of date in the VMCB but it is not marked dirty; instead,
 * KVM_REQ_LOAD_MMU_PGD is always requested when the cached vcpu->arch.cr3
 * is changed.  svm_load_mmu_pgd() then syncs the new CR3 value into the VMCB.
 */
#define SVM_REGS_LAZY_LOAD_SET	(1 << VCPU_EXREG_PDPTR)

static inline void vmcb_set_intercept(struct vmcb_control_area *control, u32 bit)
{
	WARN_ON_ONCE(bit >= 32 * MAX_INTERCEPT);
	__set_bit(bit, (unsigned long *)&control->intercepts);
}

static inline void vmcb_clr_intercept(struct vmcb_control_area *control, u32 bit)
{
	WARN_ON_ONCE(bit >= 32 * MAX_INTERCEPT);
	__clear_bit(bit, (unsigned long *)&control->intercepts);
}

static inline bool vmcb_is_intercept(struct vmcb_control_area *control, u32 bit)
{
	WARN_ON_ONCE(bit >= 32 * MAX_INTERCEPT);
	return test_bit(bit, (unsigned long *)&control->intercepts);
}

static inline bool vmcb12_is_intercept(struct vmcb_ctrl_area_cached *control, u32 bit)
{
	WARN_ON_ONCE(bit >= 32 * MAX_INTERCEPT);
	return test_bit(bit, (unsigned long *)&control->intercepts);
}

static inline void set_exception_intercept(struct vcpu_svm *svm, u32 bit)
{
	struct vmcb *vmcb = svm->vmcb01.ptr;

	WARN_ON_ONCE(bit >= 32);
	vmcb_set_intercept(&vmcb->control, INTERCEPT_EXCEPTION_OFFSET + bit);

	recalc_intercepts(svm);
}

static inline void clr_exception_intercept(struct vcpu_svm *svm, u32 bit)
{
	struct vmcb *vmcb = svm->vmcb01.ptr;

	WARN_ON_ONCE(bit >= 32);
	vmcb_clr_intercept(&vmcb->control, INTERCEPT_EXCEPTION_OFFSET + bit);

	recalc_intercepts(svm);
}

static inline void svm_set_intercept(struct vcpu_svm *svm, int bit)
{
	struct vmcb *vmcb = svm->vmcb01.ptr;

	vmcb_set_intercept(&vmcb->control, bit);

	recalc_intercepts(svm);
}

static inline void svm_clr_intercept(struct vcpu_svm *svm, int bit)
{
	struct vmcb *vmcb = svm->vmcb01.ptr;

	vmcb_clr_intercept(&vmcb->control, bit);

	recalc_intercepts(svm);
}

static inline bool svm_is_intercept(struct vcpu_svm *svm, int bit)
{
	return vmcb_is_intercept(&svm->vmcb->control, bit);
}

static inline bool nested_vgif_enabled(struct vcpu_svm *svm)
{
	return guest_cpu_cap_has(&svm->vcpu, X86_FEATURE_VGIF) &&
	       (svm->nested.ctl.int_ctl & V_GIF_ENABLE_MASK);
}

static inline struct vmcb *get_vgif_vmcb(struct vcpu_svm *svm)
{
	if (!vgif)
		return NULL;

	if (is_guest_mode(&svm->vcpu) && !nested_vgif_enabled(svm))
		return svm->nested.vmcb02.ptr;
	else
		return svm->vmcb01.ptr;
}

static inline void enable_gif(struct vcpu_svm *svm)
{
	struct vmcb *vmcb = get_vgif_vmcb(svm);

	if (vmcb)
		vmcb->control.int_ctl |= V_GIF_MASK;
	else
		svm->guest_gif = true;
}

static inline void disable_gif(struct vcpu_svm *svm)
{
	struct vmcb *vmcb = get_vgif_vmcb(svm);

	if (vmcb)
		vmcb->control.int_ctl &= ~V_GIF_MASK;
	else
		svm->guest_gif = false;
}

static inline bool gif_set(struct vcpu_svm *svm)
{
	struct vmcb *vmcb = get_vgif_vmcb(svm);

	if (vmcb)
		return !!(vmcb->control.int_ctl & V_GIF_MASK);
	else
		return svm->guest_gif;
}

static inline bool nested_npt_enabled(struct vcpu_svm *svm)
{
	return svm->nested.ctl.nested_ctl & SVM_NESTED_CTL_NP_ENABLE;
}

static inline bool nested_vnmi_enabled(struct vcpu_svm *svm)
{
	return guest_cpu_cap_has(&svm->vcpu, X86_FEATURE_VNMI) &&
	       (svm->nested.ctl.int_ctl & V_NMI_ENABLE_MASK);
}

static inline bool is_x2apic_msrpm_offset(u32 offset)
{
	/* 4 msrs per u8, and 4 u8 in u32 */
	u32 msr = offset * 16;

	return (msr >= APIC_BASE_MSR) &&
	       (msr < (APIC_BASE_MSR + 0x100));
}

static inline struct vmcb *get_vnmi_vmcb_l1(struct vcpu_svm *svm)
{
	if (!vnmi)
		return NULL;

	if (is_guest_mode(&svm->vcpu))
		return NULL;
	else
		return svm->vmcb01.ptr;
}

static inline bool is_vnmi_enabled(struct vcpu_svm *svm)
{
	struct vmcb *vmcb = get_vnmi_vmcb_l1(svm);

	if (vmcb)
		return !!(vmcb->control.int_ctl & V_NMI_ENABLE_MASK);
	else
		return false;
}

static inline void svm_vmgexit_set_return_code(struct vcpu_svm *svm,
						u64 response, u64 data)
{
	ghcb_set_sw_exit_info_1(svm->sev_es.ghcb, response);
	ghcb_set_sw_exit_info_2(svm->sev_es.ghcb, data);
}

static inline void svm_vmgexit_inject_exception(struct vcpu_svm *svm, u8 vector)
{
	u64 data = SVM_EVTINJ_VALID | SVM_EVTINJ_TYPE_EXEPT | vector;

	svm_vmgexit_set_return_code(svm, GHCB_HV_RESP_ISSUE_EXCEPTION, data);
}

static inline void svm_vmgexit_bad_input(struct vcpu_svm *svm, u64 suberror)
{
	svm_vmgexit_set_return_code(svm, GHCB_HV_RESP_MALFORMED_INPUT, suberror);
}

static inline void svm_vmgexit_success(struct vcpu_svm *svm, u64 data)
{
	svm_vmgexit_set_return_code(svm, GHCB_HV_RESP_NO_ACTION, data);
}

static inline void svm_vmgexit_no_action(struct vcpu_svm *svm, u64 data)
{
	svm_vmgexit_set_return_code(svm, GHCB_HV_RESP_NO_ACTION, data);
}

/*
 * The MSRPM is 8KiB in size, divided into four 2KiB ranges (the fourth range
 * is reserved).  Each MSR within a range is covered by two bits, one each for
 * read (bit 0) and write (bit 1), where a bit value of '1' means intercepted.
 */
#define SVM_MSRPM_BYTES_PER_RANGE 2048
#define SVM_BITS_PER_MSR 2
#define SVM_MSRS_PER_BYTE (BITS_PER_BYTE / SVM_BITS_PER_MSR)
#define SVM_MSRS_PER_RANGE (SVM_MSRPM_BYTES_PER_RANGE * SVM_MSRS_PER_BYTE)
static_assert(SVM_MSRS_PER_RANGE == 8192);
#define SVM_MSRPM_OFFSET_MASK (SVM_MSRS_PER_RANGE - 1)

static __always_inline int svm_msrpm_bit_nr(u32 msr)
{
	int range_nr;

	switch (msr & ~SVM_MSRPM_OFFSET_MASK) {
	case 0:
		range_nr = 0;
		break;
	case 0xc0000000:
		range_nr = 1;
		break;
	case 0xc0010000:
		range_nr = 2;
		break;
	default:
		return -EINVAL;
	}

	return range_nr * SVM_MSRPM_BYTES_PER_RANGE * BITS_PER_BYTE +
	       (msr & SVM_MSRPM_OFFSET_MASK) * SVM_BITS_PER_MSR;
}

#define __BUILD_SVM_MSR_BITMAP_HELPER(rtype, action, bitop, access, bit_rw)	\
static inline rtype svm_##action##_msr_bitmap_##access(unsigned long *bitmap,	\
						       u32 msr)			\
{										\
	int bit_nr;								\
										\
	bit_nr = svm_msrpm_bit_nr(msr);						\
	if (bit_nr < 0)								\
		return (rtype)true;						\
										\
	return bitop##_bit(bit_nr + bit_rw, bitmap);				\
}

#define BUILD_SVM_MSR_BITMAP_HELPERS(ret_type, action, bitop)			\
	__BUILD_SVM_MSR_BITMAP_HELPER(ret_type, action, bitop, read,  0)	\
	__BUILD_SVM_MSR_BITMAP_HELPER(ret_type, action, bitop, write, 1)

BUILD_SVM_MSR_BITMAP_HELPERS(bool, test, test)
BUILD_SVM_MSR_BITMAP_HELPERS(void, clear, __clear)
BUILD_SVM_MSR_BITMAP_HELPERS(void, set, __set)

#define DEBUGCTL_RESERVED_BITS (~DEBUGCTLMSR_LBR)

/* svm.c */
extern bool dump_invalid_vmcb;

void *svm_alloc_permissions_map(unsigned long size, gfp_t gfp_mask);

static inline void *svm_vcpu_alloc_msrpm(void)
{
	return svm_alloc_permissions_map(MSRPM_SIZE, GFP_KERNEL_ACCOUNT);
}

void svm_vcpu_free_msrpm(void *msrpm);
void svm_copy_lbrs(struct vmcb *to_vmcb, struct vmcb *from_vmcb);
void svm_enable_lbrv(struct kvm_vcpu *vcpu);
void svm_update_lbrv(struct kvm_vcpu *vcpu);

int svm_set_efer(struct kvm_vcpu *vcpu, u64 efer);
void svm_set_cr0(struct kvm_vcpu *vcpu, unsigned long cr0);
void svm_set_cr4(struct kvm_vcpu *vcpu, unsigned long cr4);
void disable_nmi_singlestep(struct vcpu_svm *svm);
bool svm_smi_blocked(struct kvm_vcpu *vcpu);
bool svm_nmi_blocked(struct kvm_vcpu *vcpu);
bool svm_interrupt_blocked(struct kvm_vcpu *vcpu);
void svm_set_gif(struct vcpu_svm *svm, bool value);
int svm_invoke_exit_handler(struct kvm_vcpu *vcpu, u64 exit_code);
void set_msr_interception(struct kvm_vcpu *vcpu, u32 *msrpm, u32 msr,
			  int read, int write);
void svm_complete_interrupt_delivery(struct kvm_vcpu *vcpu, int delivery_mode,
				     int trig_mode, int vec);

void svm_set_intercept_for_msr(struct kvm_vcpu *vcpu, u32 msr, int type, bool set);

static inline void svm_disable_intercept_for_msr(struct kvm_vcpu *vcpu,
						 u32 msr, int type)
{
	svm_set_intercept_for_msr(vcpu, msr, type, false);
}

static inline void svm_enable_intercept_for_msr(struct kvm_vcpu *vcpu,
						u32 msr, int type)
{
	svm_set_intercept_for_msr(vcpu, msr, type, true);
}

/* nested.c */

#define NESTED_EXIT_HOST	0	/* Exit handled on host level */
#define NESTED_EXIT_DONE	1	/* Exit caused nested vmexit  */
#define NESTED_EXIT_CONTINUE	2	/* Further checks needed      */

static inline bool nested_svm_virtualize_tpr(struct kvm_vcpu *vcpu)
{
	struct vcpu_svm *svm = to_svm(vcpu);

	return is_guest_mode(vcpu) && (svm->nested.ctl.int_ctl & V_INTR_MASKING_MASK);
}

static inline bool nested_exit_on_smi(struct vcpu_svm *svm)
{
	return vmcb12_is_intercept(&svm->nested.ctl, INTERCEPT_SMI);
}

static inline bool nested_exit_on_intr(struct vcpu_svm *svm)
{
	return vmcb12_is_intercept(&svm->nested.ctl, INTERCEPT_INTR);
}

static inline bool nested_exit_on_nmi(struct vcpu_svm *svm)
{
	return vmcb12_is_intercept(&svm->nested.ctl, INTERCEPT_NMI);
}

int __init nested_svm_init_msrpm_merge_offsets(void);

int enter_svm_guest_mode(struct kvm_vcpu *vcpu,
			 u64 vmcb_gpa, struct vmcb *vmcb12, bool from_vmrun);
void svm_leave_nested(struct kvm_vcpu *vcpu);
void svm_free_nested(struct vcpu_svm *svm);
int svm_allocate_nested(struct vcpu_svm *svm);
int nested_svm_vmrun(struct kvm_vcpu *vcpu);
void svm_copy_vmrun_state(struct vmcb_save_area *to_save,
			  struct vmcb_save_area *from_save);
void svm_copy_vmloadsave_state(struct vmcb *to_vmcb, struct vmcb *from_vmcb);
int nested_svm_vmexit(struct vcpu_svm *svm);

static inline int nested_svm_simple_vmexit(struct vcpu_svm *svm, u32 exit_code)
{
	svm->vmcb->control.exit_code   = exit_code;
	svm->vmcb->control.exit_info_1 = 0;
	svm->vmcb->control.exit_info_2 = 0;
	return nested_svm_vmexit(svm);
}

int nested_svm_exit_handled(struct vcpu_svm *svm);
int nested_svm_check_permissions(struct kvm_vcpu *vcpu);
int nested_svm_check_exception(struct vcpu_svm *svm, unsigned nr,
			       bool has_error_code, u32 error_code);
int nested_svm_exit_special(struct vcpu_svm *svm);
void nested_svm_update_tsc_ratio_msr(struct kvm_vcpu *vcpu);
void svm_write_tsc_multiplier(struct kvm_vcpu *vcpu);
void nested_copy_vmcb_control_to_cache(struct vcpu_svm *svm,
				       struct vmcb_control_area *control);
void nested_copy_vmcb_save_to_cache(struct vcpu_svm *svm,
				    struct vmcb_save_area *save);
void nested_sync_control_from_vmcb02(struct vcpu_svm *svm);
void nested_vmcb02_compute_g_pat(struct vcpu_svm *svm);
void svm_switch_vmcb(struct vcpu_svm *svm, struct kvm_vmcb_info *target_vmcb);

extern struct kvm_x86_nested_ops svm_nested_ops;

/* avic.c */
#define AVIC_REQUIRED_APICV_INHIBITS			\
(							\
	BIT(APICV_INHIBIT_REASON_DISABLED) |		\
	BIT(APICV_INHIBIT_REASON_ABSENT) |		\
	BIT(APICV_INHIBIT_REASON_HYPERV) |		\
	BIT(APICV_INHIBIT_REASON_NESTED) |		\
	BIT(APICV_INHIBIT_REASON_IRQWIN) |		\
	BIT(APICV_INHIBIT_REASON_PIT_REINJ) |		\
	BIT(APICV_INHIBIT_REASON_BLOCKIRQ) |		\
	BIT(APICV_INHIBIT_REASON_SEV)      |		\
	BIT(APICV_INHIBIT_REASON_PHYSICAL_ID_ALIASED) |	\
	BIT(APICV_INHIBIT_REASON_APIC_ID_MODIFIED) |	\
	BIT(APICV_INHIBIT_REASON_APIC_BASE_MODIFIED) |	\
	BIT(APICV_INHIBIT_REASON_LOGICAL_ID_ALIASED) |	\
	BIT(APICV_INHIBIT_REASON_PHYSICAL_ID_TOO_BIG)	\
)

bool __init avic_hardware_setup(void);
void avic_hardware_unsetup(void);
void avic_vm_destroy(struct kvm *kvm);
int avic_vm_init(struct kvm *kvm);
void avic_init_vmcb(struct vcpu_svm *svm, struct vmcb *vmcb);
int avic_incomplete_ipi_interception(struct kvm_vcpu *vcpu);
int avic_unaccelerated_access_interception(struct kvm_vcpu *vcpu);
int avic_init_vcpu(struct vcpu_svm *svm);
void avic_vcpu_load(struct kvm_vcpu *vcpu, int cpu);
void avic_vcpu_put(struct kvm_vcpu *vcpu);
void avic_apicv_post_state_restore(struct kvm_vcpu *vcpu);
void avic_refresh_apicv_exec_ctrl(struct kvm_vcpu *vcpu);
int avic_pi_update_irte(struct kvm_kernel_irqfd *irqfd, struct kvm *kvm,
			unsigned int host_irq, uint32_t guest_irq,
			struct kvm_vcpu *vcpu, u32 vector);
void avic_vcpu_blocking(struct kvm_vcpu *vcpu);
void avic_vcpu_unblocking(struct kvm_vcpu *vcpu);
void avic_ring_doorbell(struct kvm_vcpu *vcpu);
unsigned long avic_vcpu_get_apicv_inhibit_reasons(struct kvm_vcpu *vcpu);
void avic_refresh_virtual_apic_mode(struct kvm_vcpu *vcpu);


/* sev.c */

int pre_sev_run(struct vcpu_svm *svm, int cpu);
void sev_init_vmcb(struct vcpu_svm *svm, bool init_event);
void sev_vcpu_after_set_cpuid(struct vcpu_svm *svm);
int sev_es_string_io(struct vcpu_svm *svm, int size, unsigned int port, int in);
void sev_es_recalc_msr_intercepts(struct kvm_vcpu *vcpu);
void sev_vcpu_deliver_sipi_vector(struct kvm_vcpu *vcpu, u8 vector);
void sev_es_prepare_switch_to_guest(struct vcpu_svm *svm, struct sev_es_save_area *hostsa);
void sev_es_unmap_ghcb(struct vcpu_svm *svm);

#ifdef CONFIG_KVM_AMD_SEV
int sev_mem_enc_ioctl(struct kvm *kvm, void __user *argp);
int sev_mem_enc_register_region(struct kvm *kvm,
				struct kvm_enc_region *range);
int sev_mem_enc_unregister_region(struct kvm *kvm,
				  struct kvm_enc_region *range);
int sev_vm_copy_enc_context_from(struct kvm *kvm, unsigned int source_fd);
int sev_vm_move_enc_context_from(struct kvm *kvm, unsigned int source_fd);
void sev_guest_memory_reclaimed(struct kvm *kvm);
int sev_handle_vmgexit(struct kvm_vcpu *vcpu);

/* These symbols are used in common code and are stubbed below.  */

struct page *snp_safe_alloc_page_node(int node, gfp_t gfp);
static inline struct page *snp_safe_alloc_page(void)
{
	return snp_safe_alloc_page_node(numa_node_id(), GFP_KERNEL_ACCOUNT);
}

int sev_vcpu_create(struct kvm_vcpu *vcpu);
void sev_free_vcpu(struct kvm_vcpu *vcpu);
void sev_vm_destroy(struct kvm *kvm);
void __init sev_set_cpu_caps(void);
void __init sev_hardware_setup(void);
void sev_hardware_unsetup(void);
int sev_cpu_init(struct svm_cpu_data *sd);
int sev_dev_get_attr(u32 group, u64 attr, u64 *val);
extern unsigned int max_sev_asid;
void sev_handle_rmp_fault(struct kvm_vcpu *vcpu, gpa_t gpa, u64 error_code);
int sev_gmem_prepare(struct kvm *kvm, kvm_pfn_t pfn, gfn_t gfn, int max_order);
void sev_gmem_invalidate(kvm_pfn_t start, kvm_pfn_t end);
int sev_gmem_max_mapping_level(struct kvm *kvm, kvm_pfn_t pfn, bool is_private);
struct vmcb_save_area *sev_decrypt_vmsa(struct kvm_vcpu *vcpu);
void sev_free_decrypted_vmsa(struct kvm_vcpu *vcpu, struct vmcb_save_area *vmsa);
#else
static inline struct page *snp_safe_alloc_page_node(int node, gfp_t gfp)
{
	return alloc_pages_node(node, gfp | __GFP_ZERO, 0);
}

static inline struct page *snp_safe_alloc_page(void)
{
	return snp_safe_alloc_page_node(numa_node_id(), GFP_KERNEL_ACCOUNT);
}

static inline int sev_vcpu_create(struct kvm_vcpu *vcpu) { return 0; }
static inline void sev_free_vcpu(struct kvm_vcpu *vcpu) {}
static inline void sev_vm_destroy(struct kvm *kvm) {}
static inline void __init sev_set_cpu_caps(void) {}
static inline void __init sev_hardware_setup(void) {}
static inline void sev_hardware_unsetup(void) {}
static inline int sev_cpu_init(struct svm_cpu_data *sd) { return 0; }
static inline int sev_dev_get_attr(u32 group, u64 attr, u64 *val) { return -ENXIO; }
#define max_sev_asid 0
static inline void sev_handle_rmp_fault(struct kvm_vcpu *vcpu, gpa_t gpa, u64 error_code) {}
static inline int sev_gmem_prepare(struct kvm *kvm, kvm_pfn_t pfn, gfn_t gfn, int max_order)
{
	return 0;
}
static inline void sev_gmem_invalidate(kvm_pfn_t start, kvm_pfn_t end) {}
static inline int sev_gmem_max_mapping_level(struct kvm *kvm, kvm_pfn_t pfn, bool is_private)
{
	return 0;
}

static inline struct vmcb_save_area *sev_decrypt_vmsa(struct kvm_vcpu *vcpu)
{
	return NULL;
}
static inline void sev_free_decrypted_vmsa(struct kvm_vcpu *vcpu, struct vmcb_save_area *vmsa) {}
#endif

/* vmenter.S */

void __svm_sev_es_vcpu_run(struct vcpu_svm *svm, bool spec_ctrl_intercepted,
			   struct sev_es_save_area *hostsa);
void __svm_vcpu_run(struct vcpu_svm *svm, bool spec_ctrl_intercepted);

#define DEFINE_KVM_GHCB_ACCESSORS(field)						\
static __always_inline u64 kvm_ghcb_get_##field(struct vcpu_svm *svm)			\
{											\
	return READ_ONCE(svm->sev_es.ghcb->save.field);					\
}											\
											\
static __always_inline bool kvm_ghcb_##field##_is_valid(const struct vcpu_svm *svm)	\
{											\
	return test_bit(GHCB_BITMAP_IDX(field),						\
			(unsigned long *)&svm->sev_es.valid_bitmap);			\
}											\
											\
static __always_inline u64 kvm_ghcb_get_##field##_if_valid(struct vcpu_svm *svm)	\
{											\
	return kvm_ghcb_##field##_is_valid(svm) ? kvm_ghcb_get_##field(svm) : 0;	\
}

DEFINE_KVM_GHCB_ACCESSORS(cpl)
DEFINE_KVM_GHCB_ACCESSORS(rax)
DEFINE_KVM_GHCB_ACCESSORS(rcx)
DEFINE_KVM_GHCB_ACCESSORS(rdx)
DEFINE_KVM_GHCB_ACCESSORS(rbx)
DEFINE_KVM_GHCB_ACCESSORS(rsi)
DEFINE_KVM_GHCB_ACCESSORS(sw_exit_code)
DEFINE_KVM_GHCB_ACCESSORS(sw_exit_info_1)
DEFINE_KVM_GHCB_ACCESSORS(sw_exit_info_2)
DEFINE_KVM_GHCB_ACCESSORS(sw_scratch)
DEFINE_KVM_GHCB_ACCESSORS(xcr0)
DEFINE_KVM_GHCB_ACCESSORS(xss)

#endif<|MERGE_RESOLUTION|>--- conflicted
+++ resolved
@@ -53,11 +53,8 @@
 
 extern int tsc_aux_uret_slot __ro_after_init;
 
-<<<<<<< HEAD
-=======
 extern struct kvm_x86_ops svm_x86_ops __initdata;
 
->>>>>>> b35fc656
 /*
  * Clean bits in VMCB.
  * VMCB_ALL_CLEAN_MASK might also need to
