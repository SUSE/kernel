--- conflicted
+++ resolved
@@ -53,16 +53,6 @@
 		if (ret)
 			goto out;
 
-<<<<<<< HEAD
-		/*
-		 * This code mirrors kvm_write_wall_clock() except that it writes
-		 * directly through the pfn cache and doesn't mark the page dirty.
-		 */
-		wall_nsec = kvm_get_wall_clock_epoch(kvm);
-
-		/* It could be invalid again already, so we need to check */
-=======
->>>>>>> 2d5404ca
 		read_lock_irq(&gpc->lock);
 	}
 
