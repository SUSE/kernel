/* SPDX-License-Identifier: GPL-2.0 */
#define pr_fmt(fmt) KBUILD_MODNAME ": " fmt

#include <linux/kvm_host.h>
#include "x86.h"
#include "kvm_cache_regs.h"
#include "kvm_emulate.h"
#include "smm.h"
#include "cpuid.h"
#include "trace.h"

#define CHECK_SMRAM32_OFFSET(field, offset) \
	ASSERT_STRUCT_OFFSET(struct kvm_smram_state_32, field, offset - 0xFE00)

#define CHECK_SMRAM64_OFFSET(field, offset) \
	ASSERT_STRUCT_OFFSET(struct kvm_smram_state_64, field, offset - 0xFE00)

static void check_smram_offsets(void)
{
	/* 32 bit SMRAM image */
	CHECK_SMRAM32_OFFSET(reserved1,			0xFE00);
	CHECK_SMRAM32_OFFSET(smbase,			0xFEF8);
	CHECK_SMRAM32_OFFSET(smm_revision,		0xFEFC);
	CHECK_SMRAM32_OFFSET(io_inst_restart,		0xFF00);
	CHECK_SMRAM32_OFFSET(auto_hlt_restart,		0xFF02);
	CHECK_SMRAM32_OFFSET(io_restart_rdi,		0xFF04);
	CHECK_SMRAM32_OFFSET(io_restart_rcx,		0xFF08);
	CHECK_SMRAM32_OFFSET(io_restart_rsi,		0xFF0C);
	CHECK_SMRAM32_OFFSET(io_restart_rip,		0xFF10);
	CHECK_SMRAM32_OFFSET(cr4,			0xFF14);
	CHECK_SMRAM32_OFFSET(reserved2,			0xFF18);
	CHECK_SMRAM32_OFFSET(int_shadow,		0xFF1A);
	CHECK_SMRAM32_OFFSET(reserved3,			0xFF1B);
	CHECK_SMRAM32_OFFSET(ds,			0xFF2C);
	CHECK_SMRAM32_OFFSET(fs,			0xFF38);
	CHECK_SMRAM32_OFFSET(gs,			0xFF44);
	CHECK_SMRAM32_OFFSET(idtr,			0xFF50);
	CHECK_SMRAM32_OFFSET(tr,			0xFF5C);
	CHECK_SMRAM32_OFFSET(gdtr,			0xFF6C);
	CHECK_SMRAM32_OFFSET(ldtr,			0xFF78);
	CHECK_SMRAM32_OFFSET(es,			0xFF84);
	CHECK_SMRAM32_OFFSET(cs,			0xFF90);
	CHECK_SMRAM32_OFFSET(ss,			0xFF9C);
	CHECK_SMRAM32_OFFSET(es_sel,			0xFFA8);
	CHECK_SMRAM32_OFFSET(cs_sel,			0xFFAC);
	CHECK_SMRAM32_OFFSET(ss_sel,			0xFFB0);
	CHECK_SMRAM32_OFFSET(ds_sel,			0xFFB4);
	CHECK_SMRAM32_OFFSET(fs_sel,			0xFFB8);
	CHECK_SMRAM32_OFFSET(gs_sel,			0xFFBC);
	CHECK_SMRAM32_OFFSET(ldtr_sel,			0xFFC0);
	CHECK_SMRAM32_OFFSET(tr_sel,			0xFFC4);
	CHECK_SMRAM32_OFFSET(dr7,			0xFFC8);
	CHECK_SMRAM32_OFFSET(dr6,			0xFFCC);
	CHECK_SMRAM32_OFFSET(gprs,			0xFFD0);
	CHECK_SMRAM32_OFFSET(eip,			0xFFF0);
	CHECK_SMRAM32_OFFSET(eflags,			0xFFF4);
	CHECK_SMRAM32_OFFSET(cr3,			0xFFF8);
	CHECK_SMRAM32_OFFSET(cr0,			0xFFFC);

	/* 64 bit SMRAM image */
	CHECK_SMRAM64_OFFSET(es,			0xFE00);
	CHECK_SMRAM64_OFFSET(cs,			0xFE10);
	CHECK_SMRAM64_OFFSET(ss,			0xFE20);
	CHECK_SMRAM64_OFFSET(ds,			0xFE30);
	CHECK_SMRAM64_OFFSET(fs,			0xFE40);
	CHECK_SMRAM64_OFFSET(gs,			0xFE50);
	CHECK_SMRAM64_OFFSET(gdtr,			0xFE60);
	CHECK_SMRAM64_OFFSET(ldtr,			0xFE70);
	CHECK_SMRAM64_OFFSET(idtr,			0xFE80);
	CHECK_SMRAM64_OFFSET(tr,			0xFE90);
	CHECK_SMRAM64_OFFSET(io_restart_rip,		0xFEA0);
	CHECK_SMRAM64_OFFSET(io_restart_rcx,		0xFEA8);
	CHECK_SMRAM64_OFFSET(io_restart_rsi,		0xFEB0);
	CHECK_SMRAM64_OFFSET(io_restart_rdi,		0xFEB8);
	CHECK_SMRAM64_OFFSET(io_restart_dword,		0xFEC0);
	CHECK_SMRAM64_OFFSET(reserved1,			0xFEC4);
	CHECK_SMRAM64_OFFSET(io_inst_restart,		0xFEC8);
	CHECK_SMRAM64_OFFSET(auto_hlt_restart,		0xFEC9);
	CHECK_SMRAM64_OFFSET(amd_nmi_mask,		0xFECA);
	CHECK_SMRAM64_OFFSET(int_shadow,		0xFECB);
	CHECK_SMRAM64_OFFSET(reserved2,			0xFECC);
	CHECK_SMRAM64_OFFSET(efer,			0xFED0);
	CHECK_SMRAM64_OFFSET(svm_guest_flag,		0xFED8);
	CHECK_SMRAM64_OFFSET(svm_guest_vmcb_gpa,	0xFEE0);
	CHECK_SMRAM64_OFFSET(svm_guest_virtual_int,	0xFEE8);
	CHECK_SMRAM64_OFFSET(reserved3,			0xFEF0);
	CHECK_SMRAM64_OFFSET(smm_revison,		0xFEFC);
	CHECK_SMRAM64_OFFSET(smbase,			0xFF00);
	CHECK_SMRAM64_OFFSET(reserved4,			0xFF04);
	CHECK_SMRAM64_OFFSET(ssp,			0xFF18);
	CHECK_SMRAM64_OFFSET(svm_guest_pat,		0xFF20);
	CHECK_SMRAM64_OFFSET(svm_host_efer,		0xFF28);
	CHECK_SMRAM64_OFFSET(svm_host_cr4,		0xFF30);
	CHECK_SMRAM64_OFFSET(svm_host_cr3,		0xFF38);
	CHECK_SMRAM64_OFFSET(svm_host_cr0,		0xFF40);
	CHECK_SMRAM64_OFFSET(cr4,			0xFF48);
	CHECK_SMRAM64_OFFSET(cr3,			0xFF50);
	CHECK_SMRAM64_OFFSET(cr0,			0xFF58);
	CHECK_SMRAM64_OFFSET(dr7,			0xFF60);
	CHECK_SMRAM64_OFFSET(dr6,			0xFF68);
	CHECK_SMRAM64_OFFSET(rflags,			0xFF70);
	CHECK_SMRAM64_OFFSET(rip,			0xFF78);
	CHECK_SMRAM64_OFFSET(gprs,			0xFF80);

	BUILD_BUG_ON(sizeof(union kvm_smram) != 512);
}

#undef CHECK_SMRAM64_OFFSET
#undef CHECK_SMRAM32_OFFSET


void kvm_smm_changed(struct kvm_vcpu *vcpu, bool entering_smm)
{
	trace_kvm_smm_transition(vcpu->vcpu_id, vcpu->arch.smbase, entering_smm);

	if (entering_smm) {
		vcpu->arch.hflags |= HF_SMM_MASK;
	} else {
		vcpu->arch.hflags &= ~(HF_SMM_MASK | HF_SMM_INSIDE_NMI_MASK);

		/* Process a latched INIT or SMI, if any.  */
		kvm_make_request(KVM_REQ_EVENT, vcpu);

		/*
		 * Even if KVM_SET_SREGS2 loaded PDPTRs out of band,
		 * on SMM exit we still need to reload them from
		 * guest memory
		 */
		vcpu->arch.pdptrs_from_userspace = false;
	}

	kvm_mmu_reset_context(vcpu);
}

void process_smi(struct kvm_vcpu *vcpu)
{
	vcpu->arch.smi_pending = true;
	kvm_make_request(KVM_REQ_EVENT, vcpu);
}

static u32 enter_smm_get_segment_flags(struct kvm_segment *seg)
{
	u32 flags = 0;
	flags |= seg->g       << 23;
	flags |= seg->db      << 22;
	flags |= seg->l       << 21;
	flags |= seg->avl     << 20;
	flags |= seg->present << 15;
	flags |= seg->dpl     << 13;
	flags |= seg->s       << 12;
	flags |= seg->type    << 8;
	return flags;
}

static void enter_smm_save_seg_32(struct kvm_vcpu *vcpu,
				  struct kvm_smm_seg_state_32 *state,
				  u32 *selector, int n)
{
	struct kvm_segment seg;

	kvm_get_segment(vcpu, &seg, n);
	*selector = seg.selector;
	state->base = seg.base;
	state->limit = seg.limit;
	state->flags = enter_smm_get_segment_flags(&seg);
}

#ifdef CONFIG_X86_64
static void enter_smm_save_seg_64(struct kvm_vcpu *vcpu,
				  struct kvm_smm_seg_state_64 *state,
				  int n)
{
	struct kvm_segment seg;

	kvm_get_segment(vcpu, &seg, n);
	state->selector = seg.selector;
	state->attributes = enter_smm_get_segment_flags(&seg) >> 8;
	state->limit = seg.limit;
	state->base = seg.base;
}
#endif

static void enter_smm_save_state_32(struct kvm_vcpu *vcpu,
				    struct kvm_smram_state_32 *smram)
{
	struct desc_ptr dt;
	int i;

	smram->cr0     = kvm_read_cr0(vcpu);
	smram->cr3     = kvm_read_cr3(vcpu);
	smram->eflags  = kvm_get_rflags(vcpu);
	smram->eip     = kvm_rip_read(vcpu);

	for (i = 0; i < 8; i++)
		smram->gprs[i] = kvm_register_read_raw(vcpu, i);

	smram->dr6     = (u32)vcpu->arch.dr6;
	smram->dr7     = (u32)vcpu->arch.dr7;

	enter_smm_save_seg_32(vcpu, &smram->tr, &smram->tr_sel, VCPU_SREG_TR);
	enter_smm_save_seg_32(vcpu, &smram->ldtr, &smram->ldtr_sel, VCPU_SREG_LDTR);

	kvm_x86_call(get_gdt)(vcpu, &dt);
	smram->gdtr.base = dt.address;
	smram->gdtr.limit = dt.size;

	kvm_x86_call(get_idt)(vcpu, &dt);
	smram->idtr.base = dt.address;
	smram->idtr.limit = dt.size;

	enter_smm_save_seg_32(vcpu, &smram->es, &smram->es_sel, VCPU_SREG_ES);
	enter_smm_save_seg_32(vcpu, &smram->cs, &smram->cs_sel, VCPU_SREG_CS);
	enter_smm_save_seg_32(vcpu, &smram->ss, &smram->ss_sel, VCPU_SREG_SS);

	enter_smm_save_seg_32(vcpu, &smram->ds, &smram->ds_sel, VCPU_SREG_DS);
	enter_smm_save_seg_32(vcpu, &smram->fs, &smram->fs_sel, VCPU_SREG_FS);
	enter_smm_save_seg_32(vcpu, &smram->gs, &smram->gs_sel, VCPU_SREG_GS);

	smram->cr4 = kvm_read_cr4(vcpu);
	smram->smm_revision = 0x00020000;
	smram->smbase = vcpu->arch.smbase;

	smram->int_shadow = kvm_x86_call(get_interrupt_shadow)(vcpu);
}

#ifdef CONFIG_X86_64
static void enter_smm_save_state_64(struct kvm_vcpu *vcpu,
				    struct kvm_smram_state_64 *smram)
{
	struct desc_ptr dt;
	int i;

	for (i = 0; i < 16; i++)
		smram->gprs[15 - i] = kvm_register_read_raw(vcpu, i);

	smram->rip    = kvm_rip_read(vcpu);
	smram->rflags = kvm_get_rflags(vcpu);

	smram->dr6 = vcpu->arch.dr6;
	smram->dr7 = vcpu->arch.dr7;

	smram->cr0 = kvm_read_cr0(vcpu);
	smram->cr3 = kvm_read_cr3(vcpu);
	smram->cr4 = kvm_read_cr4(vcpu);

	smram->smbase = vcpu->arch.smbase;
	smram->smm_revison = 0x00020064;

	smram->efer = vcpu->arch.efer;

	enter_smm_save_seg_64(vcpu, &smram->tr, VCPU_SREG_TR);

	kvm_x86_call(get_idt)(vcpu, &dt);
	smram->idtr.limit = dt.size;
	smram->idtr.base = dt.address;

	enter_smm_save_seg_64(vcpu, &smram->ldtr, VCPU_SREG_LDTR);

	kvm_x86_call(get_gdt)(vcpu, &dt);
	smram->gdtr.limit = dt.size;
	smram->gdtr.base = dt.address;

	enter_smm_save_seg_64(vcpu, &smram->es, VCPU_SREG_ES);
	enter_smm_save_seg_64(vcpu, &smram->cs, VCPU_SREG_CS);
	enter_smm_save_seg_64(vcpu, &smram->ss, VCPU_SREG_SS);
	enter_smm_save_seg_64(vcpu, &smram->ds, VCPU_SREG_DS);
	enter_smm_save_seg_64(vcpu, &smram->fs, VCPU_SREG_FS);
	enter_smm_save_seg_64(vcpu, &smram->gs, VCPU_SREG_GS);

	smram->int_shadow = kvm_x86_call(get_interrupt_shadow)(vcpu);
}
#endif

void enter_smm(struct kvm_vcpu *vcpu)
{
	struct kvm_segment cs, ds;
	struct desc_ptr dt;
	unsigned long cr0;
	union kvm_smram smram;

	check_smram_offsets();

	memset(smram.bytes, 0, sizeof(smram.bytes));

#ifdef CONFIG_X86_64
	if (guest_cpuid_has(vcpu, X86_FEATURE_LM))
		enter_smm_save_state_64(vcpu, &smram.smram64);
	else
#endif
		enter_smm_save_state_32(vcpu, &smram.smram32);

	/*
	 * Give enter_smm() a chance to make ISA-specific changes to the vCPU
	 * state (e.g. leave guest mode) after we've saved the state into the
	 * SMM state-save area.
	 *
	 * Kill the VM in the unlikely case of failure, because the VM
	 * can be in undefined state in this case.
	 */
	if (kvm_x86_call(enter_smm)(vcpu, &smram))
		goto error;

	kvm_smm_changed(vcpu, true);

	if (kvm_vcpu_write_guest(vcpu, vcpu->arch.smbase + 0xfe00, &smram, sizeof(smram)))
		goto error;

	if (kvm_x86_call(get_nmi_mask)(vcpu))
		vcpu->arch.hflags |= HF_SMM_INSIDE_NMI_MASK;
	else
		kvm_x86_call(set_nmi_mask)(vcpu, true);

	kvm_set_rflags(vcpu, X86_EFLAGS_FIXED);
	kvm_rip_write(vcpu, 0x8000);

	kvm_x86_call(set_interrupt_shadow)(vcpu, 0);

	cr0 = vcpu->arch.cr0 & ~(X86_CR0_PE | X86_CR0_EM | X86_CR0_TS | X86_CR0_PG);
<<<<<<< HEAD
	static_call(kvm_x86_set_cr0)(vcpu, cr0);
=======
	kvm_x86_call(set_cr0)(vcpu, cr0);
>>>>>>> 2d5404ca

	kvm_x86_call(set_cr4)(vcpu, 0);

	/* Undocumented: IDT limit is set to zero on entry to SMM.  */
	dt.address = dt.size = 0;
	kvm_x86_call(set_idt)(vcpu, &dt);

	if (WARN_ON_ONCE(kvm_set_dr(vcpu, 7, DR7_FIXED_1)))
		goto error;

	cs.selector = (vcpu->arch.smbase >> 4) & 0xffff;
	cs.base = vcpu->arch.smbase;

	ds.selector = 0;
	ds.base = 0;

	cs.limit    = ds.limit = 0xffffffff;
	cs.type     = ds.type = 0x3;
	cs.dpl      = ds.dpl = 0;
	cs.db       = ds.db = 0;
	cs.s        = ds.s = 1;
	cs.l        = ds.l = 0;
	cs.g        = ds.g = 1;
	cs.avl      = ds.avl = 0;
	cs.present  = ds.present = 1;
	cs.unusable = ds.unusable = 0;
	cs.padding  = ds.padding = 0;

	kvm_set_segment(vcpu, &cs, VCPU_SREG_CS);
	kvm_set_segment(vcpu, &ds, VCPU_SREG_DS);
	kvm_set_segment(vcpu, &ds, VCPU_SREG_ES);
	kvm_set_segment(vcpu, &ds, VCPU_SREG_FS);
	kvm_set_segment(vcpu, &ds, VCPU_SREG_GS);
	kvm_set_segment(vcpu, &ds, VCPU_SREG_SS);

#ifdef CONFIG_X86_64
	if (guest_cpuid_has(vcpu, X86_FEATURE_LM))
		if (kvm_x86_call(set_efer)(vcpu, 0))
			goto error;
#endif

	kvm_update_cpuid_runtime(vcpu);
	kvm_mmu_reset_context(vcpu);
	return;
error:
	kvm_vm_dead(vcpu->kvm);
}

static void rsm_set_desc_flags(struct kvm_segment *desc, u32 flags)
{
	desc->g    = (flags >> 23) & 1;
	desc->db   = (flags >> 22) & 1;
	desc->l    = (flags >> 21) & 1;
	desc->avl  = (flags >> 20) & 1;
	desc->present = (flags >> 15) & 1;
	desc->dpl  = (flags >> 13) & 3;
	desc->s    = (flags >> 12) & 1;
	desc->type = (flags >>  8) & 15;

	desc->unusable = !desc->present;
	desc->padding = 0;
}

static int rsm_load_seg_32(struct kvm_vcpu *vcpu,
			   const struct kvm_smm_seg_state_32 *state,
			   u16 selector, int n)
{
	struct kvm_segment desc;

	desc.selector =           selector;
	desc.base =               state->base;
	desc.limit =              state->limit;
	rsm_set_desc_flags(&desc, state->flags);
	kvm_set_segment(vcpu, &desc, n);
	return X86EMUL_CONTINUE;
}

#ifdef CONFIG_X86_64

static int rsm_load_seg_64(struct kvm_vcpu *vcpu,
			   const struct kvm_smm_seg_state_64 *state,
			   int n)
{
	struct kvm_segment desc;

	desc.selector =           state->selector;
	rsm_set_desc_flags(&desc, state->attributes << 8);
	desc.limit =              state->limit;
	desc.base =               state->base;
	kvm_set_segment(vcpu, &desc, n);
	return X86EMUL_CONTINUE;
}
#endif

static int rsm_enter_protected_mode(struct kvm_vcpu *vcpu,
				    u64 cr0, u64 cr3, u64 cr4)
{
	int bad;
	u64 pcid;

	/* In order to later set CR4.PCIDE, CR3[11:0] must be zero.  */
	pcid = 0;
	if (cr4 & X86_CR4_PCIDE) {
		pcid = cr3 & 0xfff;
		cr3 &= ~0xfff;
	}

	bad = kvm_set_cr3(vcpu, cr3);
	if (bad)
		return X86EMUL_UNHANDLEABLE;

	/*
	 * First enable PAE, long mode needs it before CR0.PG = 1 is set.
	 * Then enable protected mode.	However, PCID cannot be enabled
	 * if EFER.LMA=0, so set it separately.
	 */
	bad = kvm_set_cr4(vcpu, cr4 & ~X86_CR4_PCIDE);
	if (bad)
		return X86EMUL_UNHANDLEABLE;

	bad = kvm_set_cr0(vcpu, cr0);
	if (bad)
		return X86EMUL_UNHANDLEABLE;

	if (cr4 & X86_CR4_PCIDE) {
		bad = kvm_set_cr4(vcpu, cr4);
		if (bad)
			return X86EMUL_UNHANDLEABLE;
		if (pcid) {
			bad = kvm_set_cr3(vcpu, cr3 | pcid);
			if (bad)
				return X86EMUL_UNHANDLEABLE;
		}

	}

	return X86EMUL_CONTINUE;
}

static int rsm_load_state_32(struct x86_emulate_ctxt *ctxt,
			     const struct kvm_smram_state_32 *smstate)
{
	struct kvm_vcpu *vcpu = ctxt->vcpu;
	struct desc_ptr dt;
	int i, r;

	ctxt->eflags =  smstate->eflags | X86_EFLAGS_FIXED;
	ctxt->_eip =  smstate->eip;

	for (i = 0; i < 8; i++)
		*reg_write(ctxt, i) = smstate->gprs[i];

	if (kvm_set_dr(vcpu, 6, smstate->dr6))
		return X86EMUL_UNHANDLEABLE;
	if (kvm_set_dr(vcpu, 7, smstate->dr7))
		return X86EMUL_UNHANDLEABLE;

	rsm_load_seg_32(vcpu, &smstate->tr, smstate->tr_sel, VCPU_SREG_TR);
	rsm_load_seg_32(vcpu, &smstate->ldtr, smstate->ldtr_sel, VCPU_SREG_LDTR);

	dt.address =               smstate->gdtr.base;
	dt.size =                  smstate->gdtr.limit;
	kvm_x86_call(set_gdt)(vcpu, &dt);

	dt.address =               smstate->idtr.base;
	dt.size =                  smstate->idtr.limit;
	kvm_x86_call(set_idt)(vcpu, &dt);

	rsm_load_seg_32(vcpu, &smstate->es, smstate->es_sel, VCPU_SREG_ES);
	rsm_load_seg_32(vcpu, &smstate->cs, smstate->cs_sel, VCPU_SREG_CS);
	rsm_load_seg_32(vcpu, &smstate->ss, smstate->ss_sel, VCPU_SREG_SS);

	rsm_load_seg_32(vcpu, &smstate->ds, smstate->ds_sel, VCPU_SREG_DS);
	rsm_load_seg_32(vcpu, &smstate->fs, smstate->fs_sel, VCPU_SREG_FS);
	rsm_load_seg_32(vcpu, &smstate->gs, smstate->gs_sel, VCPU_SREG_GS);

	vcpu->arch.smbase = smstate->smbase;

	r = rsm_enter_protected_mode(vcpu, smstate->cr0,
					smstate->cr3, smstate->cr4);

	if (r != X86EMUL_CONTINUE)
		return r;

	kvm_x86_call(set_interrupt_shadow)(vcpu, 0);
	ctxt->interruptibility = (u8)smstate->int_shadow;

	return r;
}

#ifdef CONFIG_X86_64
static int rsm_load_state_64(struct x86_emulate_ctxt *ctxt,
			     const struct kvm_smram_state_64 *smstate)
{
	struct kvm_vcpu *vcpu = ctxt->vcpu;
	struct desc_ptr dt;
	int i, r;

	for (i = 0; i < 16; i++)
		*reg_write(ctxt, i) = smstate->gprs[15 - i];

	ctxt->_eip   = smstate->rip;
	ctxt->eflags = smstate->rflags | X86_EFLAGS_FIXED;

	if (kvm_set_dr(vcpu, 6, smstate->dr6))
		return X86EMUL_UNHANDLEABLE;
	if (kvm_set_dr(vcpu, 7, smstate->dr7))
		return X86EMUL_UNHANDLEABLE;

	vcpu->arch.smbase =         smstate->smbase;

	if (kvm_set_msr(vcpu, MSR_EFER, smstate->efer & ~EFER_LMA))
		return X86EMUL_UNHANDLEABLE;

	rsm_load_seg_64(vcpu, &smstate->tr, VCPU_SREG_TR);

	dt.size =                   smstate->idtr.limit;
	dt.address =                smstate->idtr.base;
	kvm_x86_call(set_idt)(vcpu, &dt);

	rsm_load_seg_64(vcpu, &smstate->ldtr, VCPU_SREG_LDTR);

	dt.size =                   smstate->gdtr.limit;
	dt.address =                smstate->gdtr.base;
	kvm_x86_call(set_gdt)(vcpu, &dt);

	r = rsm_enter_protected_mode(vcpu, smstate->cr0, smstate->cr3, smstate->cr4);
	if (r != X86EMUL_CONTINUE)
		return r;

	rsm_load_seg_64(vcpu, &smstate->es, VCPU_SREG_ES);
	rsm_load_seg_64(vcpu, &smstate->cs, VCPU_SREG_CS);
	rsm_load_seg_64(vcpu, &smstate->ss, VCPU_SREG_SS);
	rsm_load_seg_64(vcpu, &smstate->ds, VCPU_SREG_DS);
	rsm_load_seg_64(vcpu, &smstate->fs, VCPU_SREG_FS);
	rsm_load_seg_64(vcpu, &smstate->gs, VCPU_SREG_GS);

	kvm_x86_call(set_interrupt_shadow)(vcpu, 0);
	ctxt->interruptibility = (u8)smstate->int_shadow;

	return X86EMUL_CONTINUE;
}
#endif

int emulator_leave_smm(struct x86_emulate_ctxt *ctxt)
{
	struct kvm_vcpu *vcpu = ctxt->vcpu;
	unsigned long cr0;
	union kvm_smram smram;
	u64 smbase;
	int ret;

	smbase = vcpu->arch.smbase;

	ret = kvm_vcpu_read_guest(vcpu, smbase + 0xfe00, smram.bytes, sizeof(smram));
	if (ret < 0)
		return X86EMUL_UNHANDLEABLE;

	if ((vcpu->arch.hflags & HF_SMM_INSIDE_NMI_MASK) == 0)
		kvm_x86_call(set_nmi_mask)(vcpu, false);

	kvm_smm_changed(vcpu, false);

	/*
	 * Get back to real mode, to prepare a safe state in which to load
	 * CR0/CR3/CR4/EFER.  It's all a bit more complicated if the vCPU
	 * supports long mode.
	 */
#ifdef CONFIG_X86_64
	if (guest_cpuid_has(vcpu, X86_FEATURE_LM)) {
		struct kvm_segment cs_desc;
		unsigned long cr4;

		/* Zero CR4.PCIDE before CR0.PG.  */
		cr4 = kvm_read_cr4(vcpu);
		if (cr4 & X86_CR4_PCIDE)
			kvm_set_cr4(vcpu, cr4 & ~X86_CR4_PCIDE);

		/* A 32-bit code segment is required to clear EFER.LMA.  */
		memset(&cs_desc, 0, sizeof(cs_desc));
		cs_desc.type = 0xb;
		cs_desc.s = cs_desc.g = cs_desc.present = 1;
		kvm_set_segment(vcpu, &cs_desc, VCPU_SREG_CS);
	}
#endif

	/* For the 64-bit case, this will clear EFER.LMA.  */
	cr0 = kvm_read_cr0(vcpu);
	if (cr0 & X86_CR0_PE)
		kvm_set_cr0(vcpu, cr0 & ~(X86_CR0_PG | X86_CR0_PE));

#ifdef CONFIG_X86_64
	if (guest_cpuid_has(vcpu, X86_FEATURE_LM)) {
		unsigned long cr4, efer;

		/* Clear CR4.PAE before clearing EFER.LME. */
		cr4 = kvm_read_cr4(vcpu);
		if (cr4 & X86_CR4_PAE)
			kvm_set_cr4(vcpu, cr4 & ~X86_CR4_PAE);

		/* And finally go back to 32-bit mode.  */
		efer = 0;
		kvm_set_msr(vcpu, MSR_EFER, efer);
	}
#endif

	/*
	 * FIXME: When resuming L2 (a.k.a. guest mode), the transition to guest
	 * mode should happen _after_ loading state from SMRAM.  However, KVM
	 * piggybacks the nested VM-Enter flows (which is wrong for many other
	 * reasons), and so nSVM/nVMX would clobber state that is loaded from
	 * SMRAM and from the VMCS/VMCB.
	 */
	if (kvm_x86_call(leave_smm)(vcpu, &smram))
		return X86EMUL_UNHANDLEABLE;

#ifdef CONFIG_X86_64
	if (guest_cpuid_has(vcpu, X86_FEATURE_LM))
		ret = rsm_load_state_64(ctxt, &smram.smram64);
	else
#endif
		ret = rsm_load_state_32(ctxt, &smram.smram32);

	/*
	 * If RSM fails and triggers shutdown, architecturally the shutdown
	 * occurs *before* the transition to guest mode.  But due to KVM's
	 * flawed handling of RSM to L2 (see above), the vCPU may already be
	 * in_guest_mode().  Force the vCPU out of guest mode before delivering
	 * the shutdown, so that L1 enters shutdown instead of seeing a VM-Exit
	 * that architecturally shouldn't be possible.
	 */
	if (ret != X86EMUL_CONTINUE && is_guest_mode(vcpu))
		kvm_leave_nested(vcpu);
	return ret;
}<|MERGE_RESOLUTION|>--- conflicted
+++ resolved
@@ -316,11 +316,7 @@
 	kvm_x86_call(set_interrupt_shadow)(vcpu, 0);
 
 	cr0 = vcpu->arch.cr0 & ~(X86_CR0_PE | X86_CR0_EM | X86_CR0_TS | X86_CR0_PG);
-<<<<<<< HEAD
-	static_call(kvm_x86_set_cr0)(vcpu, cr0);
-=======
 	kvm_x86_call(set_cr0)(vcpu, cr0);
->>>>>>> 2d5404ca
 
 	kvm_x86_call(set_cr4)(vcpu, 0);
 
