--- conflicted
+++ resolved
@@ -2722,11 +2722,7 @@
 	u64 msr_val;
 	int i;
 
-<<<<<<< HEAD
-	static_call_cond(kvm_x86_apicv_pre_state_restore)(vcpu);
-=======
 	kvm_x86_call(apicv_pre_state_restore)(vcpu);
->>>>>>> 2d5404ca
 
 	if (!init_event) {
 		msr_val = APIC_DEFAULT_PHYS_BASE | MSR_IA32_APICBASE_ENABLE;
@@ -2879,11 +2875,7 @@
 	vcpu->arch.apic = apic;
 
 	if (kvm_x86_ops.alloc_apic_backing_page)
-<<<<<<< HEAD
-		apic->regs = static_call(kvm_x86_alloc_apic_backing_page)(vcpu);
-=======
 		apic->regs = kvm_x86_call(alloc_apic_backing_page)(vcpu);
->>>>>>> 2d5404ca
 	else
 		apic->regs = (void *)get_zeroed_page(GFP_KERNEL_ACCOUNT);
 	if (!apic->regs) {
@@ -3039,11 +3031,7 @@
 		 * backwards compatibility.
 		 */
 		if (set)
-<<<<<<< HEAD
-			*ldr = kvm_apic_calc_x2apic_ldr(*id);
-=======
 			*ldr = kvm_apic_calc_x2apic_ldr(x2apic_id);
->>>>>>> 2d5404ca
 
 		if (!kvm_x86_ops.x2apic_icr_is_split) {
 			if (set) {
@@ -3079,11 +3067,7 @@
 	struct kvm_lapic *apic = vcpu->arch.apic;
 	int r;
 
-<<<<<<< HEAD
-	static_call_cond(kvm_x86_apicv_pre_state_restore)(vcpu);
-=======
 	kvm_x86_call(apicv_pre_state_restore)(vcpu);
->>>>>>> 2d5404ca
 
 	kvm_lapic_set_base(vcpu, vcpu->arch.apic_base);
 	/* set SPIV separately to get count of SW disabled APICs right */
