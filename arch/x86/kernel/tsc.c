// SPDX-License-Identifier: GPL-2.0-only
#define pr_fmt(fmt) KBUILD_MODNAME ": " fmt

#include <linux/kernel.h>
#include <linux/sched.h>
#include <linux/sched/clock.h>
#include <linux/init.h>
#include <linux/export.h>
#include <linux/timer.h>
#include <linux/acpi_pmtmr.h>
#include <linux/cpufreq.h>
#include <linux/delay.h>
#include <linux/clocksource.h>
#include <linux/percpu.h>
#include <linux/timex.h>
#include <linux/static_key.h>
#include <linux/static_call.h>

#include <asm/hpet.h>
#include <asm/timer.h>
#include <asm/vgtod.h>
#include <asm/time.h>
#include <asm/delay.h>
#include <asm/hypervisor.h>
#include <asm/nmi.h>
#include <asm/x86_init.h>
#include <asm/geode.h>
#include <asm/apic.h>
#include <asm/cpu_device_id.h>
#include <asm/i8259.h>
#include <asm/topology.h>
#include <asm/uv/uv.h>

unsigned int __read_mostly cpu_khz;	/* TSC clocks / usec, not used here */
EXPORT_SYMBOL(cpu_khz);

unsigned int __read_mostly tsc_khz;
EXPORT_SYMBOL(tsc_khz);

#define KHZ	1000

/*
 * TSC can be unstable due to cpufreq or due to unsynced TSCs
 */
static int __read_mostly tsc_unstable;
static unsigned int __initdata tsc_early_khz;

static DEFINE_STATIC_KEY_FALSE_RO(__use_tsc);

int tsc_clocksource_reliable;

static int __read_mostly tsc_force_recalibrate;

static struct clocksource_base art_base_clk = {
	.id    = CSID_X86_ART,
};
static bool have_art;

struct cyc2ns {
	struct cyc2ns_data data[2];	/*  0 + 2*16 = 32 */
	seqcount_latch_t   seq;		/* 32 + 4    = 36 */

}; /* fits one cacheline */

static DEFINE_PER_CPU_ALIGNED(struct cyc2ns, cyc2ns);

static int __init tsc_early_khz_setup(char *buf)
{
	return kstrtouint(buf, 0, &tsc_early_khz);
}
early_param("tsc_early_khz", tsc_early_khz_setup);

__always_inline void __cyc2ns_read(struct cyc2ns_data *data)
{
	int seq, idx;

	do {
		seq = this_cpu_read(cyc2ns.seq.seqcount.sequence);
		idx = seq & 1;

		data->cyc2ns_offset = this_cpu_read(cyc2ns.data[idx].cyc2ns_offset);
		data->cyc2ns_mul    = this_cpu_read(cyc2ns.data[idx].cyc2ns_mul);
		data->cyc2ns_shift  = this_cpu_read(cyc2ns.data[idx].cyc2ns_shift);

	} while (unlikely(seq != this_cpu_read(cyc2ns.seq.seqcount.sequence)));
}

__always_inline void cyc2ns_read_begin(struct cyc2ns_data *data)
{
	preempt_disable_notrace();
	__cyc2ns_read(data);
}

__always_inline void cyc2ns_read_end(void)
{
	preempt_enable_notrace();
}

/*
 * Accelerators for sched_clock()
 * convert from cycles(64bits) => nanoseconds (64bits)
 *  basic equation:
 *              ns = cycles / (freq / ns_per_sec)
 *              ns = cycles * (ns_per_sec / freq)
 *              ns = cycles * (10^9 / (cpu_khz * 10^3))
 *              ns = cycles * (10^6 / cpu_khz)
 *
 *      Then we use scaling math (suggested by george@mvista.com) to get:
 *              ns = cycles * (10^6 * SC / cpu_khz) / SC
 *              ns = cycles * cyc2ns_scale / SC
 *
 *      And since SC is a constant power of two, we can convert the div
 *  into a shift. The larger SC is, the more accurate the conversion, but
 *  cyc2ns_scale needs to be a 32-bit value so that 32-bit multiplication
 *  (64-bit result) can be used.
 *
 *  We can use khz divisor instead of mhz to keep a better precision.
 *  (mathieu.desnoyers@polymtl.ca)
 *
 *                      -johnstul@us.ibm.com "math is hard, lets go shopping!"
 */

static __always_inline unsigned long long __cycles_2_ns(unsigned long long cyc)
{
	struct cyc2ns_data data;
	unsigned long long ns;

	__cyc2ns_read(&data);

	ns = data.cyc2ns_offset;
	ns += mul_u64_u32_shr(cyc, data.cyc2ns_mul, data.cyc2ns_shift);

	return ns;
}

static __always_inline unsigned long long cycles_2_ns(unsigned long long cyc)
{
	unsigned long long ns;
	preempt_disable_notrace();
	ns = __cycles_2_ns(cyc);
	preempt_enable_notrace();
	return ns;
}

static void __set_cyc2ns_scale(unsigned long khz, int cpu, unsigned long long tsc_now)
{
	unsigned long long ns_now;
	struct cyc2ns_data data;
	struct cyc2ns *c2n;

	ns_now = cycles_2_ns(tsc_now);

	/*
	 * Compute a new multiplier as per the above comment and ensure our
	 * time function is continuous; see the comment near struct
	 * cyc2ns_data.
	 */
	clocks_calc_mult_shift(&data.cyc2ns_mul, &data.cyc2ns_shift, khz,
			       NSEC_PER_MSEC, 0);

	/*
	 * cyc2ns_shift is exported via arch_perf_update_userpage() where it is
	 * not expected to be greater than 31 due to the original published
	 * conversion algorithm shifting a 32-bit value (now specifies a 64-bit
	 * value) - refer perf_event_mmap_page documentation in perf_event.h.
	 */
	if (data.cyc2ns_shift == 32) {
		data.cyc2ns_shift = 31;
		data.cyc2ns_mul >>= 1;
	}

	data.cyc2ns_offset = ns_now -
		mul_u64_u32_shr(tsc_now, data.cyc2ns_mul, data.cyc2ns_shift);

	c2n = per_cpu_ptr(&cyc2ns, cpu);

	raw_write_seqcount_latch(&c2n->seq);
	c2n->data[0] = data;
	raw_write_seqcount_latch(&c2n->seq);
	c2n->data[1] = data;
}

static void set_cyc2ns_scale(unsigned long khz, int cpu, unsigned long long tsc_now)
{
	unsigned long flags;

	local_irq_save(flags);
	sched_clock_idle_sleep_event();

	if (khz)
		__set_cyc2ns_scale(khz, cpu, tsc_now);

	sched_clock_idle_wakeup_event();
	local_irq_restore(flags);
}

/*
 * Initialize cyc2ns for boot cpu
 */
static void __init cyc2ns_init_boot_cpu(void)
{
	struct cyc2ns *c2n = this_cpu_ptr(&cyc2ns);

	seqcount_latch_init(&c2n->seq);
	__set_cyc2ns_scale(tsc_khz, smp_processor_id(), rdtsc());
}

/*
 * Secondary CPUs do not run through tsc_init(), so set up
 * all the scale factors for all CPUs, assuming the same
 * speed as the bootup CPU.
 */
static void __init cyc2ns_init_secondary_cpus(void)
{
	unsigned int cpu, this_cpu = smp_processor_id();
	struct cyc2ns *c2n = this_cpu_ptr(&cyc2ns);
	struct cyc2ns_data *data = c2n->data;

	for_each_possible_cpu(cpu) {
		if (cpu != this_cpu) {
			seqcount_latch_init(&c2n->seq);
			c2n = per_cpu_ptr(&cyc2ns, cpu);
			c2n->data[0] = data[0];
			c2n->data[1] = data[1];
		}
	}
}

/*
 * Scheduler clock - returns current time in nanosec units.
 */
noinstr u64 native_sched_clock(void)
{
	if (static_branch_likely(&__use_tsc)) {
		u64 tsc_now = rdtsc();

		/* return the value in ns */
		return __cycles_2_ns(tsc_now);
	}

	/*
	 * Fall back to jiffies if there's no TSC available:
	 * ( But note that we still use it if the TSC is marked
	 *   unstable. We do this because unlike Time Of Day,
	 *   the scheduler clock tolerates small errors and it's
	 *   very important for it to be as fast as the platform
	 *   can achieve it. )
	 */

	/* No locking but a rare wrong value is not a big deal: */
	return (jiffies_64 - INITIAL_JIFFIES) * (1000000000 / HZ);
}

/*
 * Generate a sched_clock if you already have a TSC value.
 */
u64 native_sched_clock_from_tsc(u64 tsc)
{
	return cycles_2_ns(tsc);
}

/* We need to define a real function for sched_clock, to override the
   weak default version */
#ifdef CONFIG_PARAVIRT
noinstr u64 sched_clock_noinstr(void)
{
	return paravirt_sched_clock();
}

bool using_native_sched_clock(void)
{
	return static_call_query(pv_sched_clock) == native_sched_clock;
}
#else
u64 sched_clock_noinstr(void) __attribute__((alias("native_sched_clock")));

bool using_native_sched_clock(void) { return true; }
#endif

notrace u64 sched_clock(void)
{
	u64 now;
	preempt_disable_notrace();
	now = sched_clock_noinstr();
	preempt_enable_notrace();
	return now;
}

int check_tsc_unstable(void)
{
	return tsc_unstable;
}
EXPORT_SYMBOL_GPL(check_tsc_unstable);

#ifdef CONFIG_X86_TSC
int __init notsc_setup(char *str)
{
	mark_tsc_unstable("boot parameter notsc");
	return 1;
}
#else
/*
 * disable flag for tsc. Takes effect by clearing the TSC cpu flag
 * in cpu/common.c
 */
int __init notsc_setup(char *str)
{
	setup_clear_cpu_cap(X86_FEATURE_TSC);
	return 1;
}
#endif

__setup("notsc", notsc_setup);

static int no_sched_irq_time;
static int no_tsc_watchdog;
static int tsc_as_watchdog;

static int __init tsc_setup(char *str)
{
	if (!strcmp(str, "reliable"))
		tsc_clocksource_reliable = 1;
	if (!strncmp(str, "noirqtime", 9))
		no_sched_irq_time = 1;
	if (!strcmp(str, "unstable"))
		mark_tsc_unstable("boot parameter");
	if (!strcmp(str, "nowatchdog")) {
		no_tsc_watchdog = 1;
		if (tsc_as_watchdog)
			pr_alert("%s: Overriding earlier tsc=watchdog with tsc=nowatchdog\n",
				 __func__);
		tsc_as_watchdog = 0;
	}
	if (!strcmp(str, "recalibrate"))
		tsc_force_recalibrate = 1;
	if (!strcmp(str, "watchdog")) {
		if (no_tsc_watchdog)
			pr_alert("%s: tsc=watchdog overridden by earlier tsc=nowatchdog\n",
				 __func__);
		else
			tsc_as_watchdog = 1;
	}
	return 1;
}

__setup("tsc=", tsc_setup);

#define MAX_RETRIES		5
#define TSC_DEFAULT_THRESHOLD	0x20000

/*
 * Read TSC and the reference counters. Take care of any disturbances
 */
static u64 tsc_read_refs(u64 *p, int hpet)
{
	u64 t1, t2;
	u64 thresh = tsc_khz ? tsc_khz >> 5 : TSC_DEFAULT_THRESHOLD;
	int i;

	for (i = 0; i < MAX_RETRIES; i++) {
		t1 = get_cycles();
		if (hpet)
			*p = hpet_readl(HPET_COUNTER) & 0xFFFFFFFF;
		else
			*p = acpi_pm_read_early();
		t2 = get_cycles();
		if ((t2 - t1) < thresh)
			return t2;
	}
	return ULLONG_MAX;
}

/*
 * Calculate the TSC frequency from HPET reference
 */
static unsigned long calc_hpet_ref(u64 deltatsc, u64 hpet1, u64 hpet2)
{
	u64 tmp;

	if (hpet2 < hpet1)
		hpet2 += 0x100000000ULL;
	hpet2 -= hpet1;
	tmp = ((u64)hpet2 * hpet_readl(HPET_PERIOD));
	do_div(tmp, 1000000);
	deltatsc = div64_u64(deltatsc, tmp);

	return (unsigned long) deltatsc;
}

/*
 * Calculate the TSC frequency from PMTimer reference
 */
static unsigned long calc_pmtimer_ref(u64 deltatsc, u64 pm1, u64 pm2)
{
	u64 tmp;

	if (!pm1 && !pm2)
		return ULONG_MAX;

	if (pm2 < pm1)
		pm2 += (u64)ACPI_PM_OVRRUN;
	pm2 -= pm1;
	tmp = pm2 * 1000000000LL;
	do_div(tmp, PMTMR_TICKS_PER_SEC);
	do_div(deltatsc, tmp);

	return (unsigned long) deltatsc;
}

#define CAL_MS		10
#define CAL_LATCH	(PIT_TICK_RATE / (1000 / CAL_MS))
#define CAL_PIT_LOOPS	1000

#define CAL2_MS		50
#define CAL2_LATCH	(PIT_TICK_RATE / (1000 / CAL2_MS))
#define CAL2_PIT_LOOPS	5000


/*
 * Try to calibrate the TSC against the Programmable
 * Interrupt Timer and return the frequency of the TSC
 * in kHz.
 *
 * Return ULONG_MAX on failure to calibrate.
 */
static unsigned long pit_calibrate_tsc(u32 latch, unsigned long ms, int loopmin)
{
	u64 tsc, t1, t2, delta;
	unsigned long tscmin, tscmax;
	int pitcnt;

	if (!has_legacy_pic()) {
		/*
		 * Relies on tsc_early_delay_calibrate() to have given us semi
		 * usable udelay(), wait for the same 50ms we would have with
		 * the PIT loop below.
		 */
		udelay(10 * USEC_PER_MSEC);
		udelay(10 * USEC_PER_MSEC);
		udelay(10 * USEC_PER_MSEC);
		udelay(10 * USEC_PER_MSEC);
		udelay(10 * USEC_PER_MSEC);
		return ULONG_MAX;
	}

	/* Set the Gate high, disable speaker */
	outb((inb(0x61) & ~0x02) | 0x01, 0x61);

	/*
	 * Setup CTC channel 2* for mode 0, (interrupt on terminal
	 * count mode), binary count. Set the latch register to 50ms
	 * (LSB then MSB) to begin countdown.
	 */
	outb(0xb0, 0x43);
	outb(latch & 0xff, 0x42);
	outb(latch >> 8, 0x42);

	tsc = t1 = t2 = get_cycles();

	pitcnt = 0;
	tscmax = 0;
	tscmin = ULONG_MAX;
	while ((inb(0x61) & 0x20) == 0) {
		t2 = get_cycles();
		delta = t2 - tsc;
		tsc = t2;
		if ((unsigned long) delta < tscmin)
			tscmin = (unsigned int) delta;
		if ((unsigned long) delta > tscmax)
			tscmax = (unsigned int) delta;
		pitcnt++;
	}

	/*
	 * Sanity checks:
	 *
	 * If we were not able to read the PIT more than loopmin
	 * times, then we have been hit by a massive SMI
	 *
	 * If the maximum is 10 times larger than the minimum,
	 * then we got hit by an SMI as well.
	 */
	if (pitcnt < loopmin || tscmax > 10 * tscmin)
		return ULONG_MAX;

	/* Calculate the PIT value */
	delta = t2 - t1;
	do_div(delta, ms);
	return delta;
}

/*
 * This reads the current MSB of the PIT counter, and
 * checks if we are running on sufficiently fast and
 * non-virtualized hardware.
 *
 * Our expectations are:
 *
 *  - the PIT is running at roughly 1.19MHz
 *
 *  - each IO is going to take about 1us on real hardware,
 *    but we allow it to be much faster (by a factor of 10) or
 *    _slightly_ slower (ie we allow up to a 2us read+counter
 *    update - anything else implies a unacceptably slow CPU
 *    or PIT for the fast calibration to work.
 *
 *  - with 256 PIT ticks to read the value, we have 214us to
 *    see the same MSB (and overhead like doing a single TSC
 *    read per MSB value etc).
 *
 *  - We're doing 2 reads per loop (LSB, MSB), and we expect
 *    them each to take about a microsecond on real hardware.
 *    So we expect a count value of around 100. But we'll be
 *    generous, and accept anything over 50.
 *
 *  - if the PIT is stuck, and we see *many* more reads, we
 *    return early (and the next caller of pit_expect_msb()
 *    then consider it a failure when they don't see the
 *    next expected value).
 *
 * These expectations mean that we know that we have seen the
 * transition from one expected value to another with a fairly
 * high accuracy, and we didn't miss any events. We can thus
 * use the TSC value at the transitions to calculate a pretty
 * good value for the TSC frequency.
 */
static inline int pit_verify_msb(unsigned char val)
{
	/* Ignore LSB */
	inb(0x42);
	return inb(0x42) == val;
}

static inline int pit_expect_msb(unsigned char val, u64 *tscp, unsigned long *deltap)
{
	int count;
	u64 tsc = 0, prev_tsc = 0;

	for (count = 0; count < 50000; count++) {
		if (!pit_verify_msb(val))
			break;
		prev_tsc = tsc;
		tsc = get_cycles();
	}
	*deltap = get_cycles() - prev_tsc;
	*tscp = tsc;

	/*
	 * We require _some_ success, but the quality control
	 * will be based on the error terms on the TSC values.
	 */
	return count > 5;
}

/*
 * How many MSB values do we want to see? We aim for
 * a maximum error rate of 500ppm (in practice the
 * real error is much smaller), but refuse to spend
 * more than 50ms on it.
 */
#define MAX_QUICK_PIT_MS 50
#define MAX_QUICK_PIT_ITERATIONS (MAX_QUICK_PIT_MS * PIT_TICK_RATE / 1000 / 256)

static unsigned long quick_pit_calibrate(void)
{
	int i;
	u64 tsc, delta;
	unsigned long d1, d2;

	if (!has_legacy_pic())
		return 0;

	/* Set the Gate high, disable speaker */
	outb((inb(0x61) & ~0x02) | 0x01, 0x61);

	/*
	 * Counter 2, mode 0 (one-shot), binary count
	 *
	 * NOTE! Mode 2 decrements by two (and then the
	 * output is flipped each time, giving the same
	 * final output frequency as a decrement-by-one),
	 * so mode 0 is much better when looking at the
	 * individual counts.
	 */
	outb(0xb0, 0x43);

	/* Start at 0xffff */
	outb(0xff, 0x42);
	outb(0xff, 0x42);

	/*
	 * The PIT starts counting at the next edge, so we
	 * need to delay for a microsecond. The easiest way
	 * to do that is to just read back the 16-bit counter
	 * once from the PIT.
	 */
	pit_verify_msb(0);

	if (pit_expect_msb(0xff, &tsc, &d1)) {
		for (i = 1; i <= MAX_QUICK_PIT_ITERATIONS; i++) {
			if (!pit_expect_msb(0xff-i, &delta, &d2))
				break;

			delta -= tsc;

			/*
			 * Extrapolate the error and fail fast if the error will
			 * never be below 500 ppm.
			 */
			if (i == 1 &&
			    d1 + d2 >= (delta * MAX_QUICK_PIT_ITERATIONS) >> 11)
				return 0;

			/*
			 * Iterate until the error is less than 500 ppm
			 */
			if (d1+d2 >= delta >> 11)
				continue;

			/*
			 * Check the PIT one more time to verify that
			 * all TSC reads were stable wrt the PIT.
			 *
			 * This also guarantees serialization of the
			 * last cycle read ('d2') in pit_expect_msb.
			 */
			if (!pit_verify_msb(0xfe - i))
				break;
			goto success;
		}
	}
	pr_info("Fast TSC calibration failed\n");
	return 0;

success:
	/*
	 * Ok, if we get here, then we've seen the
	 * MSB of the PIT decrement 'i' times, and the
	 * error has shrunk to less than 500 ppm.
	 *
	 * As a result, we can depend on there not being
	 * any odd delays anywhere, and the TSC reads are
	 * reliable (within the error).
	 *
	 * kHz = ticks / time-in-seconds / 1000;
	 * kHz = (t2 - t1) / (I * 256 / PIT_TICK_RATE) / 1000
	 * kHz = ((t2 - t1) * PIT_TICK_RATE) / (I * 256 * 1000)
	 */
	delta *= PIT_TICK_RATE;
	do_div(delta, i*256*1000);
	pr_info("Fast TSC calibration using PIT\n");
	return delta;
}

/**
 * native_calibrate_tsc - determine TSC frequency
 * Determine TSC frequency via CPUID, else return 0.
 */
unsigned long native_calibrate_tsc(void)
{
	unsigned int eax_denominator, ebx_numerator, ecx_hz, edx;
	unsigned int crystal_khz;

	if (boot_cpu_data.x86_vendor != X86_VENDOR_INTEL)
		return 0;

	if (boot_cpu_data.cpuid_level < 0x15)
		return 0;

	eax_denominator = ebx_numerator = ecx_hz = edx = 0;

	/* CPUID 15H TSC/Crystal ratio, plus optionally Crystal Hz */
	cpuid(0x15, &eax_denominator, &ebx_numerator, &ecx_hz, &edx);

	if (ebx_numerator == 0 || eax_denominator == 0)
		return 0;

	crystal_khz = ecx_hz / 1000;

	/*
	 * Denverton SoCs don't report crystal clock, and also don't support
	 * CPUID.0x16 for the calculation below, so hardcode the 25MHz crystal
	 * clock.
	 */
	if (crystal_khz == 0 &&
			boot_cpu_data.x86_vfm == INTEL_ATOM_GOLDMONT_D)
		crystal_khz = 25000;

	/*
	 * TSC frequency reported directly by CPUID is a "hardware reported"
	 * frequency and is the most accurate one so far we have. This
	 * is considered a known frequency.
	 */
	if (crystal_khz != 0)
		setup_force_cpu_cap(X86_FEATURE_TSC_KNOWN_FREQ);

	/*
	 * Some Intel SoCs like Skylake and Kabylake don't report the crystal
	 * clock, but we can easily calculate it to a high degree of accuracy
	 * by considering the crystal ratio and the CPU speed.
	 */
	if (crystal_khz == 0 && boot_cpu_data.cpuid_level >= 0x16) {
		unsigned int eax_base_mhz, ebx, ecx, edx;

		cpuid(0x16, &eax_base_mhz, &ebx, &ecx, &edx);
		crystal_khz = eax_base_mhz * 1000 *
			eax_denominator / ebx_numerator;
	}

	if (crystal_khz == 0)
		return 0;

	/*
	 * For Atom SoCs TSC is the only reliable clocksource.
	 * Mark TSC reliable so no watchdog on it.
	 */
	if (boot_cpu_data.x86_vfm == INTEL_ATOM_GOLDMONT)
		setup_force_cpu_cap(X86_FEATURE_TSC_RELIABLE);

#ifdef CONFIG_X86_LOCAL_APIC
	/*
	 * The local APIC appears to be fed by the core crystal clock
	 * (which sounds entirely sensible). We can set the global
	 * lapic_timer_period here to avoid having to calibrate the APIC
	 * timer later.
	 */
	lapic_timer_period = crystal_khz * 1000 / HZ;
#endif

	return crystal_khz * ebx_numerator / eax_denominator;
}

static unsigned long cpu_khz_from_cpuid(void)
{
	unsigned int eax_base_mhz, ebx_max_mhz, ecx_bus_mhz, edx;

	if (boot_cpu_data.x86_vendor != X86_VENDOR_INTEL)
		return 0;

	if (boot_cpu_data.cpuid_level < 0x16)
		return 0;

	eax_base_mhz = ebx_max_mhz = ecx_bus_mhz = edx = 0;

	cpuid(0x16, &eax_base_mhz, &ebx_max_mhz, &ecx_bus_mhz, &edx);

	return eax_base_mhz * 1000;
}

/*
 * calibrate cpu using pit, hpet, and ptimer methods. They are available
 * later in boot after acpi is initialized.
 */
static unsigned long pit_hpet_ptimer_calibrate_cpu(void)
{
	u64 tsc1, tsc2, delta, ref1, ref2;
	unsigned long tsc_pit_min = ULONG_MAX, tsc_ref_min = ULONG_MAX;
	unsigned long flags, latch, ms;
	int hpet = is_hpet_enabled(), i, loopmin;

	/*
	 * Run 5 calibration loops to get the lowest frequency value
	 * (the best estimate). We use two different calibration modes
	 * here:
	 *
	 * 1) PIT loop. We set the PIT Channel 2 to oneshot mode and
	 * load a timeout of 50ms. We read the time right after we
	 * started the timer and wait until the PIT count down reaches
	 * zero. In each wait loop iteration we read the TSC and check
	 * the delta to the previous read. We keep track of the min
	 * and max values of that delta. The delta is mostly defined
	 * by the IO time of the PIT access, so we can detect when
	 * any disturbance happened between the two reads. If the
	 * maximum time is significantly larger than the minimum time,
	 * then we discard the result and have another try.
	 *
	 * 2) Reference counter. If available we use the HPET or the
	 * PMTIMER as a reference to check the sanity of that value.
	 * We use separate TSC readouts and check inside of the
	 * reference read for any possible disturbance. We discard
	 * disturbed values here as well. We do that around the PIT
	 * calibration delay loop as we have to wait for a certain
	 * amount of time anyway.
	 */

	/* Preset PIT loop values */
	latch = CAL_LATCH;
	ms = CAL_MS;
	loopmin = CAL_PIT_LOOPS;

	for (i = 0; i < 3; i++) {
		unsigned long tsc_pit_khz;

		/*
		 * Read the start value and the reference count of
		 * hpet/pmtimer when available. Then do the PIT
		 * calibration, which will take at least 50ms, and
		 * read the end value.
		 */
		local_irq_save(flags);
		tsc1 = tsc_read_refs(&ref1, hpet);
		tsc_pit_khz = pit_calibrate_tsc(latch, ms, loopmin);
		tsc2 = tsc_read_refs(&ref2, hpet);
		local_irq_restore(flags);

		/* Pick the lowest PIT TSC calibration so far */
		tsc_pit_min = min(tsc_pit_min, tsc_pit_khz);

		/* hpet or pmtimer available ? */
		if (ref1 == ref2)
			continue;

		/* Check, whether the sampling was disturbed */
		if (tsc1 == ULLONG_MAX || tsc2 == ULLONG_MAX)
			continue;

		tsc2 = (tsc2 - tsc1) * 1000000LL;
		if (hpet)
			tsc2 = calc_hpet_ref(tsc2, ref1, ref2);
		else
			tsc2 = calc_pmtimer_ref(tsc2, ref1, ref2);

		tsc_ref_min = min(tsc_ref_min, (unsigned long) tsc2);

		/* Check the reference deviation */
		delta = ((u64) tsc_pit_min) * 100;
		do_div(delta, tsc_ref_min);

		/*
		 * If both calibration results are inside a 10% window
		 * then we can be sure, that the calibration
		 * succeeded. We break out of the loop right away. We
		 * use the reference value, as it is more precise.
		 */
		if (delta >= 90 && delta <= 110) {
			pr_info("PIT calibration matches %s. %d loops\n",
				hpet ? "HPET" : "PMTIMER", i + 1);
			return tsc_ref_min;
		}

		/*
		 * Check whether PIT failed more than once. This
		 * happens in virtualized environments. We need to
		 * give the virtual PC a slightly longer timeframe for
		 * the HPET/PMTIMER to make the result precise.
		 */
		if (i == 1 && tsc_pit_min == ULONG_MAX) {
			latch = CAL2_LATCH;
			ms = CAL2_MS;
			loopmin = CAL2_PIT_LOOPS;
		}
	}

	/*
	 * Now check the results.
	 */
	if (tsc_pit_min == ULONG_MAX) {
		/* PIT gave no useful value */
		pr_warn("Unable to calibrate against PIT\n");

		/* We don't have an alternative source, disable TSC */
		if (!hpet && !ref1 && !ref2) {
			pr_notice("No reference (HPET/PMTIMER) available\n");
			return 0;
		}

		/* The alternative source failed as well, disable TSC */
		if (tsc_ref_min == ULONG_MAX) {
			pr_warn("HPET/PMTIMER calibration failed\n");
			return 0;
		}

		/* Use the alternative source */
		pr_info("using %s reference calibration\n",
			hpet ? "HPET" : "PMTIMER");

		return tsc_ref_min;
	}

	/* We don't have an alternative source, use the PIT calibration value */
	if (!hpet && !ref1 && !ref2) {
		pr_info("Using PIT calibration value\n");
		return tsc_pit_min;
	}

	/* The alternative source failed, use the PIT calibration value */
	if (tsc_ref_min == ULONG_MAX) {
		pr_warn("HPET/PMTIMER calibration failed. Using PIT calibration.\n");
		return tsc_pit_min;
	}

	/*
	 * The calibration values differ too much. In doubt, we use
	 * the PIT value as we know that there are PMTIMERs around
	 * running at double speed. At least we let the user know:
	 */
	pr_warn("PIT calibration deviates from %s: %lu %lu\n",
		hpet ? "HPET" : "PMTIMER", tsc_pit_min, tsc_ref_min);
	pr_info("Using PIT calibration value\n");
	return tsc_pit_min;
}

/**
 * native_calibrate_cpu_early - can calibrate the cpu early in boot
 */
unsigned long native_calibrate_cpu_early(void)
{
	unsigned long flags, fast_calibrate = cpu_khz_from_cpuid();

	if (!fast_calibrate)
		fast_calibrate = cpu_khz_from_msr();
	if (!fast_calibrate) {
		local_irq_save(flags);
		fast_calibrate = quick_pit_calibrate();
		local_irq_restore(flags);
	}
	return fast_calibrate;
}


/**
 * native_calibrate_cpu - calibrate the cpu
 */
static unsigned long native_calibrate_cpu(void)
{
	unsigned long tsc_freq = native_calibrate_cpu_early();

	if (!tsc_freq)
		tsc_freq = pit_hpet_ptimer_calibrate_cpu();

	return tsc_freq;
}

void recalibrate_cpu_khz(void)
{
#ifndef CONFIG_SMP
	unsigned long cpu_khz_old = cpu_khz;

	if (!boot_cpu_has(X86_FEATURE_TSC))
		return;

	cpu_khz = x86_platform.calibrate_cpu();
	tsc_khz = x86_platform.calibrate_tsc();
	if (tsc_khz == 0)
		tsc_khz = cpu_khz;
	else if (abs(cpu_khz - tsc_khz) * 10 > tsc_khz)
		cpu_khz = tsc_khz;
	cpu_data(0).loops_per_jiffy = cpufreq_scale(cpu_data(0).loops_per_jiffy,
						    cpu_khz_old, cpu_khz);
#endif
}
EXPORT_SYMBOL_GPL(recalibrate_cpu_khz);


static unsigned long long cyc2ns_suspend;

void tsc_save_sched_clock_state(void)
{
	if (!sched_clock_stable())
		return;

	cyc2ns_suspend = sched_clock();
}

/*
 * Even on processors with invariant TSC, TSC gets reset in some the
 * ACPI system sleep states. And in some systems BIOS seem to reinit TSC to
 * arbitrary value (still sync'd across cpu's) during resume from such sleep
 * states. To cope up with this, recompute the cyc2ns_offset for each cpu so
 * that sched_clock() continues from the point where it was left off during
 * suspend.
 */
void tsc_restore_sched_clock_state(void)
{
	unsigned long long offset;
	unsigned long flags;
	int cpu;

	if (!sched_clock_stable())
		return;

	local_irq_save(flags);

	/*
	 * We're coming out of suspend, there's no concurrency yet; don't
	 * bother being nice about the RCU stuff, just write to both
	 * data fields.
	 */

	this_cpu_write(cyc2ns.data[0].cyc2ns_offset, 0);
	this_cpu_write(cyc2ns.data[1].cyc2ns_offset, 0);

	offset = cyc2ns_suspend - sched_clock();

	for_each_possible_cpu(cpu) {
		per_cpu(cyc2ns.data[0].cyc2ns_offset, cpu) = offset;
		per_cpu(cyc2ns.data[1].cyc2ns_offset, cpu) = offset;
	}

	local_irq_restore(flags);
}

#ifdef CONFIG_CPU_FREQ
/*
 * Frequency scaling support. Adjust the TSC based timer when the CPU frequency
 * changes.
 *
 * NOTE: On SMP the situation is not fixable in general, so simply mark the TSC
 * as unstable and give up in those cases.
 *
 * Should fix up last_tsc too. Currently gettimeofday in the
 * first tick after the change will be slightly wrong.
 */

static unsigned int  ref_freq;
static unsigned long loops_per_jiffy_ref;
static unsigned long tsc_khz_ref;

static int time_cpufreq_notifier(struct notifier_block *nb, unsigned long val,
				void *data)
{
	struct cpufreq_freqs *freq = data;

	if (num_online_cpus() > 1) {
		mark_tsc_unstable("cpufreq changes on SMP");
		return 0;
	}

	if (!ref_freq) {
		ref_freq = freq->old;
		loops_per_jiffy_ref = boot_cpu_data.loops_per_jiffy;
		tsc_khz_ref = tsc_khz;
	}

	if ((val == CPUFREQ_PRECHANGE  && freq->old < freq->new) ||
	    (val == CPUFREQ_POSTCHANGE && freq->old > freq->new)) {
		boot_cpu_data.loops_per_jiffy =
			cpufreq_scale(loops_per_jiffy_ref, ref_freq, freq->new);

		tsc_khz = cpufreq_scale(tsc_khz_ref, ref_freq, freq->new);
		if (!(freq->flags & CPUFREQ_CONST_LOOPS))
			mark_tsc_unstable("cpufreq changes");

		set_cyc2ns_scale(tsc_khz, freq->policy->cpu, rdtsc());
	}

	return 0;
}

static struct notifier_block time_cpufreq_notifier_block = {
	.notifier_call  = time_cpufreq_notifier
};

static int __init cpufreq_register_tsc_scaling(void)
{
	if (!boot_cpu_has(X86_FEATURE_TSC))
		return 0;
	if (boot_cpu_has(X86_FEATURE_CONSTANT_TSC))
		return 0;
	cpufreq_register_notifier(&time_cpufreq_notifier_block,
				CPUFREQ_TRANSITION_NOTIFIER);
	return 0;
}

core_initcall(cpufreq_register_tsc_scaling);

#endif /* CONFIG_CPU_FREQ */

#define ART_CPUID_LEAF (0x15)
#define ART_MIN_DENOMINATOR (1)


/*
 * If ART is present detect the numerator:denominator to convert to TSC
 */
static void __init detect_art(void)
{
	unsigned int unused;

	if (boot_cpu_data.cpuid_level < ART_CPUID_LEAF)
		return;

	/*
	 * Don't enable ART in a VM, non-stop TSC and TSC_ADJUST required,
	 * and the TSC counter resets must not occur asynchronously.
	 */
	if (boot_cpu_has(X86_FEATURE_HYPERVISOR) ||
	    !boot_cpu_has(X86_FEATURE_NONSTOP_TSC) ||
	    !boot_cpu_has(X86_FEATURE_TSC_ADJUST) ||
	    tsc_async_resets)
		return;

	cpuid(ART_CPUID_LEAF, &art_base_clk.denominator,
	      &art_base_clk.numerator, &art_base_clk.freq_khz, &unused);

	art_base_clk.freq_khz /= KHZ;
	if (art_base_clk.denominator < ART_MIN_DENOMINATOR)
		return;

	rdmsrl(MSR_IA32_TSC_ADJUST, art_base_clk.offset);

	/* Make this sticky over multiple CPU init calls */
	setup_force_cpu_cap(X86_FEATURE_ART);
}


/* clocksource code */

static void tsc_resume(struct clocksource *cs)
{
	tsc_verify_tsc_adjust(true);
}

/*
 * We used to compare the TSC to the cycle_last value in the clocksource
 * structure to avoid a nasty time-warp. This can be observed in a
 * very small window right after one CPU updated cycle_last under
 * xtime/vsyscall_gtod lock and the other CPU reads a TSC value which
 * is smaller than the cycle_last reference value due to a TSC which
 * is slightly behind. This delta is nowhere else observable, but in
 * that case it results in a forward time jump in the range of hours
 * due to the unsigned delta calculation of the time keeping core
 * code, which is necessary to support wrapping clocksources like pm
 * timer.
 *
 * This sanity check is now done in the core timekeeping code.
 * checking the result of read_tsc() - cycle_last for being negative.
 * That works because CLOCKSOURCE_MASK(64) does not mask out any bit.
 */
static u64 read_tsc(struct clocksource *cs)
{
	return (u64)rdtsc_ordered();
}

static void tsc_cs_mark_unstable(struct clocksource *cs)
{
	if (tsc_unstable)
		return;

	tsc_unstable = 1;
	if (using_native_sched_clock())
		clear_sched_clock_stable();
	disable_sched_clock_irqtime();
	pr_info("Marking TSC unstable due to clocksource watchdog\n");
}

static void tsc_cs_tick_stable(struct clocksource *cs)
{
	if (tsc_unstable)
		return;

	if (using_native_sched_clock())
		sched_clock_tick_stable();
}

static int tsc_cs_enable(struct clocksource *cs)
{
	vclocks_set_used(VDSO_CLOCKMODE_TSC);
	return 0;
}

/*
 * .mask MUST be CLOCKSOURCE_MASK(64). See comment above read_tsc()
 */
static struct clocksource clocksource_tsc_early = {
	.name			= "tsc-early",
	.rating			= 299,
	.uncertainty_margin	= 32 * NSEC_PER_MSEC,
	.read			= read_tsc,
	.mask			= CLOCKSOURCE_MASK(64),
	.flags			= CLOCK_SOURCE_IS_CONTINUOUS |
				  CLOCK_SOURCE_MUST_VERIFY,
	.id			= CSID_X86_TSC_EARLY,
	.vdso_clock_mode	= VDSO_CLOCKMODE_TSC,
	.enable			= tsc_cs_enable,
	.resume			= tsc_resume,
	.mark_unstable		= tsc_cs_mark_unstable,
	.tick_stable		= tsc_cs_tick_stable,
	.list			= LIST_HEAD_INIT(clocksource_tsc_early.list),
};

/*
 * Must mark VALID_FOR_HRES early such that when we unregister tsc_early
 * this one will immediately take over. We will only register if TSC has
 * been found good.
 */
static struct clocksource clocksource_tsc = {
	.name			= "tsc",
	.rating			= 300,
	.read			= read_tsc,
	.mask			= CLOCKSOURCE_MASK(64),
	.flags			= CLOCK_SOURCE_IS_CONTINUOUS |
				  CLOCK_SOURCE_VALID_FOR_HRES |
				  CLOCK_SOURCE_MUST_VERIFY |
				  CLOCK_SOURCE_VERIFY_PERCPU,
	.id			= CSID_X86_TSC,
	.vdso_clock_mode	= VDSO_CLOCKMODE_TSC,
	.enable			= tsc_cs_enable,
	.resume			= tsc_resume,
	.mark_unstable		= tsc_cs_mark_unstable,
	.tick_stable		= tsc_cs_tick_stable,
	.list			= LIST_HEAD_INIT(clocksource_tsc.list),
};

void mark_tsc_unstable(char *reason)
{
	if (tsc_unstable)
		return;

	tsc_unstable = 1;
	if (using_native_sched_clock())
		clear_sched_clock_stable();
	disable_sched_clock_irqtime();
	pr_info("Marking TSC unstable due to %s\n", reason);

	clocksource_mark_unstable(&clocksource_tsc_early);
	clocksource_mark_unstable(&clocksource_tsc);
}

EXPORT_SYMBOL_GPL(mark_tsc_unstable);

static void __init tsc_disable_clocksource_watchdog(void)
{
	clocksource_tsc_early.flags &= ~CLOCK_SOURCE_MUST_VERIFY;
	clocksource_tsc.flags &= ~CLOCK_SOURCE_MUST_VERIFY;
}

bool tsc_clocksource_as_watchdog(void)
{
	return tsc_as_watchdog && !no_tsc_watchdog;
}

static void __init check_system_tsc_reliable(void)
{
#if defined(CONFIG_MGEODEGX1) || defined(CONFIG_MGEODE_LX) || defined(CONFIG_X86_GENERIC)
	if (is_geode_lx()) {
		/* RTSC counts during suspend */
#define RTSC_SUSP 0x100
		unsigned long res_low, res_high;

		rdmsr_safe(MSR_GEODE_BUSCONT_CONF0, &res_low, &res_high);
		/* Geode_LX - the OLPC CPU has a very reliable TSC */
		if (res_low & RTSC_SUSP)
			tsc_clocksource_reliable = 1;
	}
#endif
	if (boot_cpu_has(X86_FEATURE_TSC_RELIABLE))
		tsc_clocksource_reliable = 1;

	/*
	 * Disable the clocksource watchdog when the system has:
	 *  - TSC running at constant frequency
	 *  - TSC which does not stop in C-States
	 *  - the TSC_ADJUST register which allows to detect even minimal
	 *    modifications
	 *  - not more than four packages
	 */
	if (boot_cpu_has(X86_FEATURE_CONSTANT_TSC) &&
	    boot_cpu_has(X86_FEATURE_NONSTOP_TSC) &&
	    boot_cpu_has(X86_FEATURE_TSC_ADJUST) &&
<<<<<<< HEAD
	    nr_online_nodes <= 4)
=======
	    topology_max_packages() <= 4)
>>>>>>> 2d5404ca
		tsc_disable_clocksource_watchdog();
}

/*
 * Make an educated guess if the TSC is trustworthy and synchronized
 * over all CPUs.
 */
int unsynchronized_tsc(void)
{
	if (!boot_cpu_has(X86_FEATURE_TSC) || tsc_unstable)
		return 1;

#ifdef CONFIG_SMP
	if (apic_is_clustered_box())
		return 1;
#endif

	if (boot_cpu_has(X86_FEATURE_CONSTANT_TSC))
		return 0;

	if (tsc_clocksource_reliable)
		return 0;
	/*
	 * Intel systems are normally all synchronized.
	 * Exceptions must mark TSC as unstable:
	 */
	if (boot_cpu_data.x86_vendor != X86_VENDOR_INTEL) {
		/* assume multi socket systems are not synchronized: */
		if (topology_max_packages() > 1)
			return 1;
	}

	return 0;
}

static void tsc_refine_calibration_work(struct work_struct *work);
static DECLARE_DELAYED_WORK(tsc_irqwork, tsc_refine_calibration_work);
/**
 * tsc_refine_calibration_work - Further refine tsc freq calibration
 * @work: ignored.
 *
 * This functions uses delayed work over a period of a
 * second to further refine the TSC freq value. Since this is
 * timer based, instead of loop based, we don't block the boot
 * process while this longer calibration is done.
 *
 * If there are any calibration anomalies (too many SMIs, etc),
 * or the refined calibration is off by 1% of the fast early
 * calibration, we throw out the new calibration and use the
 * early calibration.
 */
static void tsc_refine_calibration_work(struct work_struct *work)
{
	static u64 tsc_start = ULLONG_MAX, ref_start;
	static int hpet;
	u64 tsc_stop, ref_stop, delta;
	unsigned long freq;
	int cpu;

	/* Don't bother refining TSC on unstable systems */
	if (tsc_unstable)
		goto unreg;

	/*
	 * Since the work is started early in boot, we may be
	 * delayed the first time we expire. So set the workqueue
	 * again once we know timers are working.
	 */
	if (tsc_start == ULLONG_MAX) {
restart:
		/*
		 * Only set hpet once, to avoid mixing hardware
		 * if the hpet becomes enabled later.
		 */
		hpet = is_hpet_enabled();
		tsc_start = tsc_read_refs(&ref_start, hpet);
		schedule_delayed_work(&tsc_irqwork, HZ);
		return;
	}

	tsc_stop = tsc_read_refs(&ref_stop, hpet);

	/* hpet or pmtimer available ? */
	if (ref_start == ref_stop)
		goto out;

	/* Check, whether the sampling was disturbed */
	if (tsc_stop == ULLONG_MAX)
		goto restart;

	delta = tsc_stop - tsc_start;
	delta *= 1000000LL;
	if (hpet)
		freq = calc_hpet_ref(delta, ref_start, ref_stop);
	else
		freq = calc_pmtimer_ref(delta, ref_start, ref_stop);

	/* Will hit this only if tsc_force_recalibrate has been set */
	if (boot_cpu_has(X86_FEATURE_TSC_KNOWN_FREQ)) {

		/* Warn if the deviation exceeds 500 ppm */
		if (abs(tsc_khz - freq) > (tsc_khz >> 11)) {
			pr_warn("Warning: TSC freq calibrated by CPUID/MSR differs from what is calibrated by HW timer, please check with vendor!!\n");
			pr_info("Previous calibrated TSC freq:\t %lu.%03lu MHz\n",
				(unsigned long)tsc_khz / 1000,
				(unsigned long)tsc_khz % 1000);
		}

		pr_info("TSC freq recalibrated by [%s]:\t %lu.%03lu MHz\n",
			hpet ? "HPET" : "PM_TIMER",
			(unsigned long)freq / 1000,
			(unsigned long)freq % 1000);

		return;
	}

	/* Make sure we're within 1% */
	if (abs(tsc_khz - freq) > tsc_khz/100)
		goto out;

	tsc_khz = freq;
	pr_info("Refined TSC clocksource calibration: %lu.%03lu MHz\n",
		(unsigned long)tsc_khz / 1000,
		(unsigned long)tsc_khz % 1000);

	/* Inform the TSC deadline clockevent devices about the recalibration */
	lapic_update_tsc_freq();

	/* Update the sched_clock() rate to match the clocksource one */
	for_each_possible_cpu(cpu)
		set_cyc2ns_scale(tsc_khz, cpu, tsc_stop);

out:
	if (tsc_unstable)
		goto unreg;

	if (boot_cpu_has(X86_FEATURE_ART)) {
		have_art = true;
		clocksource_tsc.base = &art_base_clk;
	}
	clocksource_register_khz(&clocksource_tsc, tsc_khz);
unreg:
	clocksource_unregister(&clocksource_tsc_early);
}


static int __init init_tsc_clocksource(void)
{
	if (!boot_cpu_has(X86_FEATURE_TSC) || !tsc_khz)
		return 0;

	if (tsc_unstable) {
		clocksource_unregister(&clocksource_tsc_early);
		return 0;
	}

	if (boot_cpu_has(X86_FEATURE_NONSTOP_TSC_S3))
		clocksource_tsc.flags |= CLOCK_SOURCE_SUSPEND_NONSTOP;

	/*
	 * When TSC frequency is known (retrieved via MSR or CPUID), we skip
	 * the refined calibration and directly register it as a clocksource.
	 */
	if (boot_cpu_has(X86_FEATURE_TSC_KNOWN_FREQ)) {
		if (boot_cpu_has(X86_FEATURE_ART)) {
			have_art = true;
			clocksource_tsc.base = &art_base_clk;
		}
		clocksource_register_khz(&clocksource_tsc, tsc_khz);
		clocksource_unregister(&clocksource_tsc_early);

		if (!tsc_force_recalibrate)
			return 0;
	}

	schedule_delayed_work(&tsc_irqwork, 0);
	return 0;
}
/*
 * We use device_initcall here, to ensure we run after the hpet
 * is fully initialized, which may occur at fs_initcall time.
 */
device_initcall(init_tsc_clocksource);

static bool __init determine_cpu_tsc_frequencies(bool early)
{
	/* Make sure that cpu and tsc are not already calibrated */
	WARN_ON(cpu_khz || tsc_khz);

	if (early) {
		cpu_khz = x86_platform.calibrate_cpu();
		if (tsc_early_khz) {
			tsc_khz = tsc_early_khz;
		} else {
			tsc_khz = x86_platform.calibrate_tsc();
			clocksource_tsc.freq_khz = tsc_khz;
		}
	} else {
		/* We should not be here with non-native cpu calibration */
		WARN_ON(x86_platform.calibrate_cpu != native_calibrate_cpu);
		cpu_khz = pit_hpet_ptimer_calibrate_cpu();
	}

	/*
	 * Trust non-zero tsc_khz as authoritative,
	 * and use it to sanity check cpu_khz,
	 * which will be off if system timer is off.
	 */
	if (tsc_khz == 0)
		tsc_khz = cpu_khz;
	else if (abs(cpu_khz - tsc_khz) * 10 > tsc_khz)
		cpu_khz = tsc_khz;

	if (tsc_khz == 0)
		return false;

	pr_info("Detected %lu.%03lu MHz processor\n",
		(unsigned long)cpu_khz / KHZ,
		(unsigned long)cpu_khz % KHZ);

	if (cpu_khz != tsc_khz) {
		pr_info("Detected %lu.%03lu MHz TSC",
			(unsigned long)tsc_khz / KHZ,
			(unsigned long)tsc_khz % KHZ);
	}
	return true;
}

static unsigned long __init get_loops_per_jiffy(void)
{
	u64 lpj = (u64)tsc_khz * KHZ;

	do_div(lpj, HZ);
	return lpj;
}

static void __init tsc_enable_sched_clock(void)
{
	loops_per_jiffy = get_loops_per_jiffy();
	use_tsc_delay();

	/* Sanitize TSC ADJUST before cyc2ns gets initialized */
	tsc_store_and_check_tsc_adjust(true);
	cyc2ns_init_boot_cpu();
	static_branch_enable(&__use_tsc);
}

void __init tsc_early_init(void)
{
	if (!boot_cpu_has(X86_FEATURE_TSC))
		return;
	/* Don't change UV TSC multi-chassis synchronization */
	if (is_early_uv_system())
		return;
	if (!determine_cpu_tsc_frequencies(true))
		return;
	tsc_enable_sched_clock();
}

void __init tsc_init(void)
{
	if (!cpu_feature_enabled(X86_FEATURE_TSC)) {
		setup_clear_cpu_cap(X86_FEATURE_TSC_DEADLINE_TIMER);
		return;
	}

	/*
	 * native_calibrate_cpu_early can only calibrate using methods that are
	 * available early in boot.
	 */
	if (x86_platform.calibrate_cpu == native_calibrate_cpu_early)
		x86_platform.calibrate_cpu = native_calibrate_cpu;

	if (!tsc_khz) {
		/* We failed to determine frequencies earlier, try again */
		if (!determine_cpu_tsc_frequencies(false)) {
			mark_tsc_unstable("could not calculate TSC khz");
			setup_clear_cpu_cap(X86_FEATURE_TSC_DEADLINE_TIMER);
			return;
		}
		tsc_enable_sched_clock();
	}

	cyc2ns_init_secondary_cpus();

	if (!no_sched_irq_time)
		enable_sched_clock_irqtime();

	lpj_fine = get_loops_per_jiffy();

	check_system_tsc_reliable();

	if (unsynchronized_tsc()) {
		mark_tsc_unstable("TSCs unsynchronized");
		return;
	}

	if (tsc_clocksource_reliable || no_tsc_watchdog || tsc_as_watchdog)
		tsc_disable_clocksource_watchdog();

	clocksource_register_khz(&clocksource_tsc_early, tsc_khz);
	detect_art();
}

#ifdef CONFIG_SMP
/*
 * Check whether existing calibration data can be reused.
 */
unsigned long calibrate_delay_is_known(void)
{
	int sibling, cpu = smp_processor_id();
	int constant_tsc = cpu_has(&cpu_data(cpu), X86_FEATURE_CONSTANT_TSC);
	const struct cpumask *mask = topology_core_cpumask(cpu);

	/*
	 * If TSC has constant frequency and TSC is synchronized across
	 * sockets then reuse CPU0 calibration.
	 */
	if (constant_tsc && !tsc_unstable)
		return cpu_data(0).loops_per_jiffy;

	/*
	 * If TSC has constant frequency and TSC is not synchronized across
	 * sockets and this is not the first CPU in the socket, then reuse
	 * the calibration value of an already online CPU on that socket.
	 *
	 * This assumes that CONSTANT_TSC is consistent for all CPUs in a
	 * socket.
	 */
	if (!constant_tsc || !mask)
		return 0;

	sibling = cpumask_any_but(mask, cpu);
	if (sibling < nr_cpu_ids)
		return cpu_data(sibling).loops_per_jiffy;
	return 0;
}
#endif<|MERGE_RESOLUTION|>--- conflicted
+++ resolved
@@ -1225,9 +1225,10 @@
 	clocksource_tsc.flags &= ~CLOCK_SOURCE_MUST_VERIFY;
 }
 
-bool tsc_clocksource_as_watchdog(void)
-{
-	return tsc_as_watchdog && !no_tsc_watchdog;
+bool tsc_clocksource_watchdog_disabled(void)
+{
+	return !(clocksource_tsc.flags & CLOCK_SOURCE_MUST_VERIFY) &&
+	       tsc_as_watchdog && !no_tsc_watchdog;
 }
 
 static void __init check_system_tsc_reliable(void)
@@ -1258,11 +1259,7 @@
 	if (boot_cpu_has(X86_FEATURE_CONSTANT_TSC) &&
 	    boot_cpu_has(X86_FEATURE_NONSTOP_TSC) &&
 	    boot_cpu_has(X86_FEATURE_TSC_ADJUST) &&
-<<<<<<< HEAD
-	    nr_online_nodes <= 4)
-=======
 	    topology_max_packages() <= 4)
->>>>>>> 2d5404ca
 		tsc_disable_clocksource_watchdog();
 }
 
@@ -1560,7 +1557,7 @@
 		return;
 	}
 
-	if (tsc_clocksource_reliable || no_tsc_watchdog || tsc_as_watchdog)
+	if (tsc_clocksource_reliable || no_tsc_watchdog)
 		tsc_disable_clocksource_watchdog();
 
 	clocksource_register_khz(&clocksource_tsc_early, tsc_khz);
