--- conflicted
+++ resolved
@@ -1201,15 +1201,12 @@
 	clocksource_tsc.flags &= ~CLOCK_SOURCE_MUST_VERIFY;
 }
 
-<<<<<<< HEAD
-=======
 bool tsc_clocksource_watchdog_disabled(void)
 {
 	return !(clocksource_tsc.flags & CLOCK_SOURCE_MUST_VERIFY) &&
 	       tsc_as_watchdog && !no_tsc_watchdog;
 }
 
->>>>>>> eb3cdb58
 static void __init check_system_tsc_reliable(void)
 {
 #if defined(CONFIG_MGEODEGX1) || defined(CONFIG_MGEODE_LX) || defined(CONFIG_X86_GENERIC)
@@ -1450,15 +1447,10 @@
 	if (!boot_cpu_has(X86_FEATURE_TSC) || !tsc_khz)
 		return 0;
 
-<<<<<<< HEAD
-	if (tsc_unstable)
-		goto unreg;
-=======
 	if (tsc_unstable) {
 		clocksource_unregister(&clocksource_tsc_early);
 		return 0;
 	}
->>>>>>> eb3cdb58
 
 	if (boot_cpu_has(X86_FEATURE_NONSTOP_TSC_S3))
 		clocksource_tsc.flags |= CLOCK_SOURCE_SUSPEND_NONSTOP;
