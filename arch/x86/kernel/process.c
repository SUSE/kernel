--- conflicted
+++ resolved
@@ -214,108 +214,6 @@
 	pkru_write_default();
 }
 
-static int set_new_tls(struct task_struct *p, unsigned long tls)
-{
-	struct user_desc __user *utls = (struct user_desc __user *)tls;
-
-	if (in_ia32_syscall())
-		return do_set_thread_area(p, -1, utls, 0);
-	else
-		return do_set_thread_area_64(p, ARCH_SET_FS, tls);
-}
-
-static inline int copy_io_bitmap(struct task_struct *tsk)
-{
-	if (likely(!test_tsk_thread_flag(current, TIF_IO_BITMAP)))
-		return 0;
-
-	tsk->thread.io_bitmap_ptr = kmemdup(current->thread.io_bitmap_ptr,
-					    IO_BITMAP_BYTES, GFP_KERNEL);
-	if (!tsk->thread.io_bitmap_ptr) {
-		tsk->thread.io_bitmap_max = 0;
-		return -ENOMEM;
-	}
-	set_tsk_thread_flag(tsk, TIF_IO_BITMAP);
-	return 0;
-}
-
-static inline void free_io_bitmap(struct task_struct *tsk)
-{
-	if (tsk->thread.io_bitmap_ptr) {
-		kfree(tsk->thread.io_bitmap_ptr);
-		tsk->thread.io_bitmap_ptr = NULL;
-		tsk->thread.io_bitmap_max = 0;
-	}
-}
-
-int copy_thread_tls(unsigned long clone_flags, unsigned long sp,
-		    unsigned long arg, struct task_struct *p, unsigned long tls)
-{
-	struct inactive_task_frame *frame;
-	struct fork_frame *fork_frame;
-	struct pt_regs *childregs;
-	int ret;
-
-	childregs = task_pt_regs(p);
-	fork_frame = container_of(childregs, struct fork_frame, regs);
-	frame = &fork_frame->frame;
-
-	frame->bp = 0;
-	frame->ret_addr = (unsigned long) ret_from_fork;
-	p->thread.sp = (unsigned long) fork_frame;
-	p->thread.io_bitmap_ptr = NULL;
-	memset(p->thread.ptrace_bps, 0, sizeof(p->thread.ptrace_bps));
-
-#ifdef CONFIG_X86_64
-	current_save_fsgs();
-	p->thread.fsindex = current->thread.fsindex;
-	p->thread.fsbase = current->thread.fsbase;
-	p->thread.gsindex = current->thread.gsindex;
-	p->thread.gsbase = current->thread.gsbase;
-
-	savesegment(es, p->thread.es);
-	savesegment(ds, p->thread.ds);
-#else
-	p->thread.sp0 = (unsigned long) (childregs + 1);
-	/*
-	 * Clear all status flags including IF and set fixed bit. 64bit
-	 * does not have this initialization as the frame does not contain
-	 * flags. The flags consistency (especially vs. AC) is there
-	 * ensured via objtool, which lacks 32bit support.
-	 */
-	frame->flags = X86_EFLAGS_FIXED;
-#endif
-
-	/* Kernel thread ? */
-	if (unlikely(p->flags & PF_KTHREAD)) {
-		memset(childregs, 0, sizeof(struct pt_regs));
-		kthread_frame_init(frame, sp, arg);
-		return 0;
-	}
-
-	frame->bx = 0;
-	*childregs = *current_pt_regs();
-	childregs->ax = 0;
-	if (sp)
-		childregs->sp = sp;
-
-#ifdef CONFIG_X86_32
-	task_user_gs(p) = get_user_gs(current_pt_regs());
-#endif
-
-	ret = copy_io_bitmap(p);
-	if (ret)
-		return ret;
-
-	/* Set a new TLS for the child thread? */
-	if (clone_flags & CLONE_SETTLS) {
-		ret = set_new_tls(p, tls);
-		if (ret)
-			free_io_bitmap(p);
-	}
-	return ret;
-}
-
 void flush_thread(void)
 {
 	struct task_struct *tsk = current;
@@ -323,12 +221,8 @@
 	flush_ptrace_hw_breakpoint(tsk);
 	memset(tsk->thread.tls_array, 0, sizeof(tsk->thread.tls_array));
 
-<<<<<<< HEAD
-	fpu__clear_all(&tsk->thread.fpu);
-=======
 	fpu_flush_thread();
 	pkru_flush_thread();
->>>>>>> 7d2a07b7
 }
 
 void disable_TSC(void)
