--- conflicted
+++ resolved
@@ -47,13 +47,9 @@
 #include <asm/io_bitmap.h>
 #include <asm/proto.h>
 #include <asm/frame.h>
-<<<<<<< HEAD
-#include <asm/tdx.h>
-=======
 #include <asm/unwind.h>
 #include <asm/tdx.h>
 #include <asm/mmu_context.h>
->>>>>>> eb3cdb58
 
 #include "process.h"
 
@@ -183,11 +179,7 @@
 	frame->flags = X86_EFLAGS_FIXED;
 #endif
 
-<<<<<<< HEAD
-	fpu_clone(p, clone_flags);
-=======
 	fpu_clone(p, clone_flags, args->fn);
->>>>>>> eb3cdb58
 
 	/* Kernel thread ? */
 	if (unlikely(p->flags & PF_KTHREAD)) {
@@ -860,7 +852,6 @@
 
 	/* User has disallowed the use of MWAIT. Fallback to HALT */
 	if (boot_option_idle_override == IDLE_NOMWAIT)
-<<<<<<< HEAD
 		return 0;
 
 	/* MWAIT is not supported on this platform. Fallback to HALT */
@@ -871,18 +862,6 @@
 	if (boot_cpu_has_bug(X86_BUG_MONITOR))
 		return 0;
 
-=======
-		return 0;
-
-	/* MWAIT is not supported on this platform. Fallback to HALT */
-	if (!cpu_has(c, X86_FEATURE_MWAIT))
-		return 0;
-
-	/* Monitor has a bug. Fallback to HALT */
-	if (boot_cpu_has_bug(X86_BUG_MONITOR))
-		return 0;
-
->>>>>>> eb3cdb58
 	cpuid(CPUID_MWAIT_LEAF, &eax, &ebx, &ecx, &edx);
 
 	/*
@@ -936,17 +915,10 @@
 		static_call_update(x86_idle, amd_e400_idle);
 	} else if (prefer_mwait_c1_over_halt(c)) {
 		pr_info("using mwait in idle threads\n");
-<<<<<<< HEAD
-		x86_idle = mwait_idle;
-	} else if (cpu_feature_enabled(X86_FEATURE_TDX_GUEST)) {
-		pr_info("using TDX aware idle routine\n");
-		x86_idle = tdx_safe_halt;
-=======
 		static_call_update(x86_idle, mwait_idle);
 	} else if (cpu_feature_enabled(X86_FEATURE_TDX_GUEST)) {
 		pr_info("using TDX aware idle routine\n");
 		static_call_update(x86_idle, tdx_safe_halt);
->>>>>>> eb3cdb58
 	} else
 		static_call_update(x86_idle, default_idle);
 }
@@ -1037,16 +1009,6 @@
  */
 unsigned long __get_wchan(struct task_struct *p)
 {
-<<<<<<< HEAD
-	unsigned long entry = 0;
-
-	stack_trace_save_tsk(p, &entry, 1, 0);
-	return entry;
-}
-
-long do_arch_prctl_common(struct task_struct *task, int option,
-			  unsigned long arg2)
-=======
 	struct unwind_state state;
 	unsigned long addr = 0;
 
@@ -1069,19 +1031,11 @@
 }
 
 long do_arch_prctl_common(int option, unsigned long arg2)
->>>>>>> eb3cdb58
 {
 	switch (option) {
 	case ARCH_GET_CPUID:
 		return get_cpuid_mode();
 	case ARCH_SET_CPUID:
-<<<<<<< HEAD
-		return set_cpuid_mode(task, arg2);
-	case ARCH_GET_XCOMP_SUPP:
-	case ARCH_GET_XCOMP_PERM:
-	case ARCH_REQ_XCOMP_PERM:
-		return fpu_xstate_prctl(task, option, arg2);
-=======
 		return set_cpuid_mode(arg2);
 	case ARCH_GET_XCOMP_SUPP:
 	case ARCH_GET_XCOMP_PERM:
@@ -1089,7 +1043,6 @@
 	case ARCH_GET_XCOMP_GUEST_PERM:
 	case ARCH_REQ_XCOMP_GUEST_PERM:
 		return fpu_xstate_prctl(option, arg2);
->>>>>>> eb3cdb58
 	}
 
 	return -EINVAL;
