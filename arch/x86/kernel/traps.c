--- conflicted
+++ resolved
@@ -40,11 +40,7 @@
 #include <linux/io.h>
 #include <linux/hardirq.h>
 #include <linux/atomic.h>
-<<<<<<< HEAD
-#include <linux/ioasid.h>
-=======
 #include <linux/iommu.h>
->>>>>>> eb3cdb58
 
 #include <asm/stacktrace.h>
 #include <asm/processor.h>
@@ -68,10 +64,7 @@
 #include <asm/insn-eval.h>
 #include <asm/vdso.h>
 #include <asm/tdx.h>
-<<<<<<< HEAD
-=======
 #include <asm/cfi.h>
->>>>>>> eb3cdb58
 
 #ifdef CONFIG_X86_64
 #include <asm/x86_init.h>
@@ -680,26 +673,15 @@
 	if (!cpu_feature_enabled(X86_FEATURE_ENQCMD))
 		return false;
 
-<<<<<<< HEAD
-	pasid = current->mm->pasid;
-
-=======
->>>>>>> eb3cdb58
 	/*
 	 * If the mm has not been allocated a
 	 * PASID, the #GP can not be fixed up.
 	 */
-<<<<<<< HEAD
-	if (!pasid_valid(pasid))
-		return false;
-
-=======
 	if (!mm_valid_pasid(current->mm))
 		return false;
 
 	pasid = current->mm->pasid;
 
->>>>>>> eb3cdb58
 	/*
 	 * Did this thread already have its PASID activated?
 	 * If so, the #GP must be from something else.
@@ -717,16 +699,10 @@
 }
 
 static bool gp_try_fixup_and_notify(struct pt_regs *regs, int trapnr,
-<<<<<<< HEAD
-				    unsigned long error_code, const char *str)
-{
-	if (fixup_exception(regs, trapnr, error_code, 0))
-=======
 				    unsigned long error_code, const char *str,
 				    unsigned long address)
 {
 	if (fixup_exception(regs, trapnr, error_code, address))
->>>>>>> eb3cdb58
 		return true;
 
 	current->thread.error_code = error_code;
@@ -786,11 +762,7 @@
 		goto exit;
 	}
 
-<<<<<<< HEAD
-	if (gp_try_fixup_and_notify(regs, X86_TRAP_GP, error_code, desc))
-=======
 	if (gp_try_fixup_and_notify(regs, X86_TRAP_GP, error_code, desc, 0))
->>>>>>> eb3cdb58
 		goto exit;
 
 	if (error_code)
@@ -1388,31 +1360,20 @@
 
 #define VE_FAULT_STR "VE fault"
 
-<<<<<<< HEAD
-static void ve_raise_fault(struct pt_regs *regs, long error_code)
-=======
 static void ve_raise_fault(struct pt_regs *regs, long error_code,
 			   unsigned long address)
->>>>>>> eb3cdb58
 {
 	if (user_mode(regs)) {
 		gp_user_force_sig_segv(regs, X86_TRAP_VE, error_code, VE_FAULT_STR);
 		return;
 	}
 
-<<<<<<< HEAD
-	if (gp_try_fixup_and_notify(regs, X86_TRAP_VE, error_code, VE_FAULT_STR))
-		return;
-
-	die_addr(VE_FAULT_STR, regs, error_code, 0);
-=======
 	if (gp_try_fixup_and_notify(regs, X86_TRAP_VE, error_code,
 				    VE_FAULT_STR, address)) {
 		return;
 	}
 
 	die_addr(VE_FAULT_STR, regs, error_code, address);
->>>>>>> eb3cdb58
 }
 
 /*
@@ -1476,11 +1437,7 @@
 	 * it successfully, treat it as #GP(0) and handle it.
 	 */
 	if (!tdx_handle_virt_exception(regs, &ve))
-<<<<<<< HEAD
-		ve_raise_fault(regs, 0);
-=======
 		ve_raise_fault(regs, 0, ve.gla);
->>>>>>> eb3cdb58
 
 	cond_local_irq_disable(regs);
 }
