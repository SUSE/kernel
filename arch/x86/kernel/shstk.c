// SPDX-License-Identifier: GPL-2.0
/*
 * shstk.c - Intel shadow stack support
 *
 * Copyright (c) 2021, Intel Corporation.
 * Yu-cheng Yu <yu-cheng.yu@intel.com>
 */

#include <linux/sched.h>
#include <linux/bitops.h>
#include <linux/types.h>
#include <linux/mm.h>
#include <linux/mman.h>
#include <linux/slab.h>
#include <linux/uaccess.h>
#include <linux/sched/signal.h>
#include <linux/compat.h>
#include <linux/sizes.h>
#include <linux/user.h>
#include <linux/syscalls.h>
#include <asm/msr.h>
#include <asm/fpu/xstate.h>
#include <asm/fpu/types.h>
#include <asm/shstk.h>
#include <asm/special_insns.h>
#include <asm/fpu/api.h>
#include <asm/prctl.h>

#define SS_FRAME_SIZE 8

static bool features_enabled(unsigned long features)
{
	return current->thread.features & features;
}

static void features_set(unsigned long features)
{
	current->thread.features |= features;
}

static void features_clr(unsigned long features)
{
	current->thread.features &= ~features;
}

/*
 * Create a restore token on the shadow stack.  A token is always 8-byte
 * and aligned to 8.
 */
static int create_rstor_token(unsigned long ssp, unsigned long *token_addr)
{
	unsigned long addr;

	/* Token must be aligned */
	if (!IS_ALIGNED(ssp, 8))
		return -EINVAL;

	addr = ssp - SS_FRAME_SIZE;

	/*
	 * SSP is aligned, so reserved bits and mode bit are a zero, just mark
	 * the token 64-bit.
	 */
	ssp |= BIT(0);

	if (write_user_shstk_64((u64 __user *)addr, (u64)ssp))
		return -EFAULT;

	if (token_addr)
		*token_addr = addr;

	return 0;
}

/*
 * VM_SHADOW_STACK will have a guard page. This helps userspace protect
 * itself from attacks. The reasoning is as follows:
 *
 * The shadow stack pointer(SSP) is moved by CALL, RET, and INCSSPQ. The
 * INCSSP instruction can increment the shadow stack pointer. It is the
 * shadow stack analog of an instruction like:
 *
 *   addq $0x80, %rsp
 *
 * However, there is one important difference between an ADD on %rsp
 * and INCSSP. In addition to modifying SSP, INCSSP also reads from the
 * memory of the first and last elements that were "popped". It can be
 * thought of as acting like this:
 *
 * READ_ONCE(ssp);       // read+discard top element on stack
 * ssp += nr_to_pop * 8; // move the shadow stack
 * READ_ONCE(ssp-8);     // read+discard last popped stack element
 *
 * The maximum distance INCSSP can move the SSP is 2040 bytes, before
 * it would read the memory. Therefore a single page gap will be enough
 * to prevent any operation from shifting the SSP to an adjacent stack,
 * since it would have to land in the gap at least once, causing a
 * fault.
 */
static unsigned long alloc_shstk(unsigned long addr, unsigned long size,
				 unsigned long token_offset, bool set_res_tok)
{
	int flags = MAP_ANONYMOUS | MAP_PRIVATE | MAP_ABOVE4G;
	struct mm_struct *mm = current->mm;
	unsigned long mapped_addr, unused;

	if (addr)
		flags |= MAP_FIXED_NOREPLACE;

	mmap_write_lock(mm);
	mapped_addr = do_mmap(NULL, addr, size, PROT_READ, flags,
			      VM_SHADOW_STACK | VM_WRITE, 0, &unused, NULL);
	mmap_write_unlock(mm);

	if (!set_res_tok || IS_ERR_VALUE(mapped_addr))
		goto out;

	if (create_rstor_token(mapped_addr + token_offset, NULL)) {
		vm_munmap(mapped_addr, size);
		return -EINVAL;
	}

out:
	return mapped_addr;
}

static unsigned long adjust_shstk_size(unsigned long size)
{
	if (size)
		return PAGE_ALIGN(size);

	return PAGE_ALIGN(min_t(unsigned long long, rlimit(RLIMIT_STACK), SZ_4G));
}

static void unmap_shadow_stack(u64 base, u64 size)
{
	int r;

	r = vm_munmap(base, size);

	/*
	 * mmap_write_lock_killable() failed with -EINTR. This means
	 * the process is about to die and have it's MM cleaned up.
	 * This task shouldn't ever make it back to userspace. In this
	 * case it is ok to leak a shadow stack, so just exit out.
	 */
	if (r == -EINTR)
		return;

	/*
	 * For all other types of vm_munmap() failure, either the
	 * system is out of memory or there is bug.
	 */
	WARN_ON_ONCE(r);
}

static int shstk_setup(void)
{
	struct thread_shstk *shstk = &current->thread.shstk;
	unsigned long addr, size;

	/* Already enabled */
	if (features_enabled(ARCH_SHSTK_SHSTK))
		return 0;

	/* Also not supported for 32 bit */
	if (!cpu_feature_enabled(X86_FEATURE_USER_SHSTK) || in_ia32_syscall())
		return -EOPNOTSUPP;

	size = adjust_shstk_size(0);
	addr = alloc_shstk(0, size, 0, false);
	if (IS_ERR_VALUE(addr))
		return PTR_ERR((void *)addr);

	fpregs_lock_and_load();
	wrmsrl(MSR_IA32_PL3_SSP, addr + size);
	wrmsrl(MSR_IA32_U_CET, CET_SHSTK_EN);
	fpregs_unlock();

	shstk->base = addr;
	shstk->size = size;
	features_set(ARCH_SHSTK_SHSTK);

	return 0;
}

void reset_thread_features(void)
{
	memset(&current->thread.shstk, 0, sizeof(struct thread_shstk));
	current->thread.features = 0;
	current->thread.features_locked = 0;
}

unsigned long shstk_alloc_thread_stack(struct task_struct *tsk, unsigned long clone_flags,
				       unsigned long stack_size)
{
	struct thread_shstk *shstk = &tsk->thread.shstk;
	unsigned long addr, size;

	/*
	 * If shadow stack is not enabled on the new thread, skip any
	 * switch to a new shadow stack.
	 */
	if (!features_enabled(ARCH_SHSTK_SHSTK))
		return 0;

	/*
	 * For CLONE_VFORK the child will share the parents shadow stack.
	 * Make sure to clear the internal tracking of the thread shadow
	 * stack so the freeing logic run for child knows to leave it alone.
	 */
	if (clone_flags & CLONE_VFORK) {
		shstk->base = 0;
		shstk->size = 0;
		return 0;
	}

	/*
	 * For !CLONE_VM the child will use a copy of the parents shadow
	 * stack.
	 */
	if (!(clone_flags & CLONE_VM))
		return 0;

	size = adjust_shstk_size(stack_size);
	addr = alloc_shstk(0, size, 0, false);
	if (IS_ERR_VALUE(addr))
		return addr;

	shstk->base = addr;
	shstk->size = size;

	return addr + size;
}

static unsigned long get_user_shstk_addr(void)
{
	unsigned long long ssp;

	fpregs_lock_and_load();

	rdmsrl(MSR_IA32_PL3_SSP, ssp);

	fpregs_unlock();

	return ssp;
}

#define SHSTK_DATA_BIT BIT(63)

static int put_shstk_data(u64 __user *addr, u64 data)
{
	if (WARN_ON_ONCE(data & SHSTK_DATA_BIT))
		return -EINVAL;

	/*
	 * Mark the high bit so that the sigframe can't be processed as a
	 * return address.
	 */
	if (write_user_shstk_64(addr, data | SHSTK_DATA_BIT))
		return -EFAULT;
	return 0;
}

static int get_shstk_data(unsigned long *data, unsigned long __user *addr)
{
	unsigned long ldata;

	if (unlikely(get_user(ldata, addr)))
		return -EFAULT;

	if (!(ldata & SHSTK_DATA_BIT))
		return -EINVAL;

	*data = ldata & ~SHSTK_DATA_BIT;

	return 0;
}

static int shstk_push_sigframe(unsigned long *ssp)
{
	unsigned long target_ssp = *ssp;

	/* Token must be aligned */
	if (!IS_ALIGNED(target_ssp, 8))
		return -EINVAL;

	*ssp -= SS_FRAME_SIZE;
	if (put_shstk_data((void __user *)*ssp, target_ssp))
		return -EFAULT;

	return 0;
}

static int shstk_pop_sigframe(unsigned long *ssp)
{
	struct vm_area_struct *vma;
	unsigned long token_addr;
	bool need_to_check_vma;
	int err = 1;

	/*
	 * It is possible for the SSP to be off the end of a shadow stack by 4
	 * or 8 bytes. If the shadow stack is at the start of a page or 4 bytes
	 * before it, it might be this case, so check that the address being
	 * read is actually shadow stack.
	 */
	if (!IS_ALIGNED(*ssp, 8))
		return -EINVAL;

	need_to_check_vma = PAGE_ALIGN(*ssp) == *ssp;

	if (need_to_check_vma)
		mmap_read_lock_killable(current->mm);

	err = get_shstk_data(&token_addr, (unsigned long __user *)*ssp);
	if (unlikely(err))
		goto out_err;

	if (need_to_check_vma) {
		vma = find_vma(current->mm, *ssp);
		if (!vma || !(vma->vm_flags & VM_SHADOW_STACK)) {
			err = -EFAULT;
			goto out_err;
		}

		mmap_read_unlock(current->mm);
	}

	/* Restore SSP aligned? */
	if (unlikely(!IS_ALIGNED(token_addr, 8)))
		return -EINVAL;

	/* SSP in userspace? */
	if (unlikely(token_addr >= TASK_SIZE_MAX))
		return -EINVAL;

	*ssp = token_addr;

	return 0;
out_err:
	if (need_to_check_vma)
		mmap_read_unlock(current->mm);
	return err;
}

int setup_signal_shadow_stack(struct ksignal *ksig)
{
	void __user *restorer = ksig->ka.sa.sa_restorer;
	unsigned long ssp;
	int err;

	if (!cpu_feature_enabled(X86_FEATURE_USER_SHSTK) ||
	    !features_enabled(ARCH_SHSTK_SHSTK))
		return 0;

	if (!restorer)
		return -EINVAL;

	ssp = get_user_shstk_addr();
	if (unlikely(!ssp))
		return -EINVAL;

	err = shstk_push_sigframe(&ssp);
	if (unlikely(err))
		return err;

	/* Push restorer address */
	ssp -= SS_FRAME_SIZE;
	err = write_user_shstk_64((u64 __user *)ssp, (u64)restorer);
	if (unlikely(err))
		return -EFAULT;

	fpregs_lock_and_load();
	wrmsrl(MSR_IA32_PL3_SSP, ssp);
	fpregs_unlock();

	return 0;
}

int restore_signal_shadow_stack(void)
{
	unsigned long ssp;
	int err;

	if (!cpu_feature_enabled(X86_FEATURE_USER_SHSTK) ||
	    !features_enabled(ARCH_SHSTK_SHSTK))
		return 0;

	ssp = get_user_shstk_addr();
	if (unlikely(!ssp))
		return -EINVAL;

	err = shstk_pop_sigframe(&ssp);
	if (unlikely(err))
		return err;

	fpregs_lock_and_load();
	wrmsrl(MSR_IA32_PL3_SSP, ssp);
	fpregs_unlock();

	return 0;
}

void shstk_free(struct task_struct *tsk)
{
	struct thread_shstk *shstk = &tsk->thread.shstk;

	if (!cpu_feature_enabled(X86_FEATURE_USER_SHSTK) ||
	    !features_enabled(ARCH_SHSTK_SHSTK))
		return;

	/*
	 * When fork() with CLONE_VM fails, the child (tsk) already has a
	 * shadow stack allocated, and exit_thread() calls this function to
	 * free it.  In this case the parent (current) and the child share
	 * the same mm struct.
	 */
	if (!tsk->mm || tsk->mm != current->mm)
		return;

	/*
	 * If shstk->base is NULL, then this task is not managing its
	 * own shadow stack (CLONE_VFORK). So skip freeing it.
	 */
	if (!shstk->base)
		return;

	/*
	 * shstk->base is NULL for CLONE_VFORK child tasks, and so is
	 * normal. But size = 0 on a shstk->base is not normal and
	 * indicated an attempt to free the thread shadow stack twice.
	 * Warn about it.
	 */
	if (WARN_ON(!shstk->size))
		return;

	unmap_shadow_stack(shstk->base, shstk->size);

	shstk->size = 0;
}

static int wrss_control(bool enable)
{
	u64 msrval;

	if (!cpu_feature_enabled(X86_FEATURE_USER_SHSTK))
		return -EOPNOTSUPP;

	/*
	 * Only enable WRSS if shadow stack is enabled. If shadow stack is not
	 * enabled, WRSS will already be disabled, so don't bother clearing it
	 * when disabling.
	 */
	if (!features_enabled(ARCH_SHSTK_SHSTK))
		return -EPERM;

	/* Already enabled/disabled? */
	if (features_enabled(ARCH_SHSTK_WRSS) == enable)
		return 0;

	fpregs_lock_and_load();
	rdmsrl(MSR_IA32_U_CET, msrval);

	if (enable) {
		features_set(ARCH_SHSTK_WRSS);
		msrval |= CET_WRSS_EN;
	} else {
		features_clr(ARCH_SHSTK_WRSS);
		if (!(msrval & CET_WRSS_EN))
			goto unlock;

		msrval &= ~CET_WRSS_EN;
	}

	wrmsrl(MSR_IA32_U_CET, msrval);

unlock:
	fpregs_unlock();

	return 0;
}

static int shstk_disable(void)
{
	if (!cpu_feature_enabled(X86_FEATURE_USER_SHSTK))
		return -EOPNOTSUPP;

	/* Already disabled? */
	if (!features_enabled(ARCH_SHSTK_SHSTK))
		return 0;

	fpregs_lock_and_load();
	/* Disable WRSS too when disabling shadow stack */
	wrmsrl(MSR_IA32_U_CET, 0);
	wrmsrl(MSR_IA32_PL3_SSP, 0);
	fpregs_unlock();

	shstk_free(current);
	features_clr(ARCH_SHSTK_SHSTK | ARCH_SHSTK_WRSS);

	return 0;
}

SYSCALL_DEFINE3(map_shadow_stack, unsigned long, addr, unsigned long, size, unsigned int, flags)
{
	bool set_tok = flags & SHADOW_STACK_SET_TOKEN;
	unsigned long aligned_size;

	if (!cpu_feature_enabled(X86_FEATURE_USER_SHSTK))
		return -EOPNOTSUPP;

	if (flags & ~SHADOW_STACK_SET_TOKEN)
		return -EINVAL;

	/* If there isn't space for a token */
	if (set_tok && size < 8)
		return -ENOSPC;

	if (addr && addr < SZ_4G)
		return -ERANGE;

	/*
	 * An overflow would result in attempting to write the restore token
	 * to the wrong location. Not catastrophic, but just return the right
	 * error code and block it.
	 */
	aligned_size = PAGE_ALIGN(size);
	if (aligned_size < size)
		return -EOVERFLOW;

	return alloc_shstk(addr, aligned_size, size, set_tok);
}

long shstk_prctl(struct task_struct *task, int option, unsigned long arg2)
{
	unsigned long features = arg2;

	if (option == ARCH_SHSTK_STATUS) {
		return put_user(task->thread.features, (unsigned long __user *)arg2);
	}

	if (option == ARCH_SHSTK_LOCK) {
		task->thread.features_locked |= features;
		return 0;
	}

	/* Only allow via ptrace */
	if (task != current) {
		if (option == ARCH_SHSTK_UNLOCK && IS_ENABLED(CONFIG_CHECKPOINT_RESTORE)) {
			task->thread.features_locked &= ~features;
			return 0;
		}
		return -EINVAL;
	}

	/* Do not allow to change locked features */
	if (features & task->thread.features_locked)
		return -EPERM;

	/* Only support enabling/disabling one feature at a time. */
	if (hweight_long(features) > 1)
		return -EINVAL;

	if (option == ARCH_SHSTK_DISABLE) {
		if (features & ARCH_SHSTK_WRSS)
			return wrss_control(false);
		if (features & ARCH_SHSTK_SHSTK)
			return shstk_disable();
		return -EINVAL;
	}

	/* Handle ARCH_SHSTK_ENABLE */
	if (features & ARCH_SHSTK_SHSTK)
		return shstk_setup();
	if (features & ARCH_SHSTK_WRSS)
		return wrss_control(true);
	return -EINVAL;
}

int shstk_update_last_frame(unsigned long val)
{
	unsigned long ssp;

	if (!features_enabled(ARCH_SHSTK_SHSTK))
		return 0;

	ssp = get_user_shstk_addr();
	return write_user_shstk_64((u64 __user *)ssp, (u64)val);
<<<<<<< HEAD
=======
}

bool shstk_is_enabled(void)
{
	return features_enabled(ARCH_SHSTK_SHSTK);
>>>>>>> b806d6ef
}<|MERGE_RESOLUTION|>--- conflicted
+++ resolved
@@ -587,12 +587,9 @@
 
 	ssp = get_user_shstk_addr();
 	return write_user_shstk_64((u64 __user *)ssp, (u64)val);
-<<<<<<< HEAD
-=======
 }
 
 bool shstk_is_enabled(void)
 {
 	return features_enabled(ARCH_SHSTK_SHSTK);
->>>>>>> b806d6ef
 }