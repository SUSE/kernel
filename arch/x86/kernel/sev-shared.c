// SPDX-License-Identifier: GPL-2.0
/*
 * AMD Encrypted Register State Support
 *
 * Author: Joerg Roedel <jroedel@suse.de>
 *
 * This file is not compiled stand-alone. It contains code shared
 * between the pre-decompression boot code and the running Linux kernel
 * and is included directly into both code-bases.
 */

#ifndef __BOOT_COMPRESSED
<<<<<<< HEAD
#define error(v)	pr_err(v)
#define has_cpuflag(f)	boot_cpu_has(f)
#else
#undef WARN
#define WARN(condition, format...) (!!(condition))
=======
#define error(v)			pr_err(v)
#define has_cpuflag(f)			boot_cpu_has(f)
#define sev_printk(fmt, ...)		printk(fmt, ##__VA_ARGS__)
#define sev_printk_rtl(fmt, ...)	printk_ratelimited(fmt, ##__VA_ARGS__)
#else
#define sev_printk(fmt, ...)
#define sev_printk_rtl(fmt, ...)
>>>>>>> 9345161b
#endif

/* I/O parameters for CPUID-related helpers */
struct cpuid_leaf {
	u32 fn;
	u32 subfn;
	u32 eax;
	u32 ebx;
	u32 ecx;
	u32 edx;
};

/*
 * Individual entries of the SNP CPUID table, as defined by the SNP
 * Firmware ABI, Revision 0.9, Section 7.1, Table 14.
 */
struct snp_cpuid_fn {
	u32 eax_in;
	u32 ecx_in;
	u64 xcr0_in;
	u64 xss_in;
	u32 eax;
	u32 ebx;
	u32 ecx;
	u32 edx;
	u64 __reserved;
} __packed;

/*
 * SNP CPUID table, as defined by the SNP Firmware ABI, Revision 0.9,
 * Section 8.14.2.6. Also noted there is the SNP firmware-enforced limit
 * of 64 entries per CPUID table.
 */
#define SNP_CPUID_COUNT_MAX 64

struct snp_cpuid_table {
	u32 count;
	u32 __reserved1;
	u64 __reserved2;
	struct snp_cpuid_fn fn[SNP_CPUID_COUNT_MAX];
} __packed;

/*
 * Since feature negotiation related variables are set early in the boot
 * process they must reside in the .data section so as not to be zeroed
 * out when the .bss section is later cleared.
 *
 * GHCB protocol version negotiated with the hypervisor.
 */
static u16 ghcb_version __ro_after_init;

/* Copy of the SNP firmware's CPUID page. */
static struct snp_cpuid_table cpuid_table_copy __ro_after_init;

/*
 * These will be initialized based on CPUID table so that non-present
 * all-zero leaves (for sparse tables) can be differentiated from
 * invalid/out-of-range leaves. This is needed since all-zero leaves
 * still need to be post-processed.
 */
static u32 cpuid_std_range_max __ro_after_init;
static u32 cpuid_hyp_range_max __ro_after_init;
static u32 cpuid_ext_range_max __ro_after_init;

static bool __init sev_es_check_cpu_features(void)
{
	if (!has_cpuflag(X86_FEATURE_RDRAND)) {
		error("RDRAND instruction not supported - no trusted source of randomness available\n");
		return false;
	}

	return true;
}

static void __noreturn sev_es_terminate(unsigned int set, unsigned int reason)
{
	u64 val = GHCB_MSR_TERM_REQ;

	/* Tell the hypervisor what went wrong. */
	val |= GHCB_SEV_TERM_REASON(set, reason);

	/* Request Guest Termination from Hypvervisor */
	sev_es_wr_ghcb_msr(val);
	VMGEXIT();

	while (true)
		asm volatile("hlt\n" : : : "memory");
}

/*
 * The hypervisor features are available from GHCB version 2 onward.
 */
static u64 get_hv_features(void)
{
	u64 val;

	if (ghcb_version < 2)
		return 0;

	sev_es_wr_ghcb_msr(GHCB_MSR_HV_FT_REQ);
	VMGEXIT();

	val = sev_es_rd_ghcb_msr();
	if (GHCB_RESP_CODE(val) != GHCB_MSR_HV_FT_RESP)
		return 0;

	return GHCB_MSR_HV_FT_RESP_VAL(val);
}

static void snp_register_ghcb_early(unsigned long paddr)
{
	unsigned long pfn = paddr >> PAGE_SHIFT;
	u64 val;

	sev_es_wr_ghcb_msr(GHCB_MSR_REG_GPA_REQ_VAL(pfn));
	VMGEXIT();

	val = sev_es_rd_ghcb_msr();

	/* If the response GPA is not ours then abort the guest */
	if ((GHCB_RESP_CODE(val) != GHCB_MSR_REG_GPA_RESP) ||
	    (GHCB_MSR_REG_GPA_RESP_VAL(val) != pfn))
		sev_es_terminate(SEV_TERM_SET_LINUX, GHCB_TERM_REGISTER);
}

static bool sev_es_negotiate_protocol(void)
{
	u64 val;

	/* Do the GHCB protocol version negotiation */
	sev_es_wr_ghcb_msr(GHCB_MSR_SEV_INFO_REQ);
	VMGEXIT();
	val = sev_es_rd_ghcb_msr();

	if (GHCB_MSR_INFO(val) != GHCB_MSR_SEV_INFO_RESP)
		return false;

	if (GHCB_MSR_PROTO_MAX(val) < GHCB_PROTOCOL_MIN ||
	    GHCB_MSR_PROTO_MIN(val) > GHCB_PROTOCOL_MAX)
		return false;

	ghcb_version = min_t(size_t, GHCB_MSR_PROTO_MAX(val), GHCB_PROTOCOL_MAX);

	return true;
}

static __always_inline void vc_ghcb_invalidate(struct ghcb *ghcb)
{
	ghcb->save.sw_exit_code = 0;
	__builtin_memset(ghcb->save.valid_bitmap, 0, sizeof(ghcb->save.valid_bitmap));
}

static bool vc_decoding_needed(unsigned long exit_code)
{
	/* Exceptions don't require to decode the instruction */
	return !(exit_code >= SVM_EXIT_EXCP_BASE &&
		 exit_code <= SVM_EXIT_LAST_EXCP);
}

static enum es_result vc_init_em_ctxt(struct es_em_ctxt *ctxt,
				      struct pt_regs *regs,
				      unsigned long exit_code)
{
	enum es_result ret = ES_OK;

	memset(ctxt, 0, sizeof(*ctxt));
	ctxt->regs = regs;

	if (vc_decoding_needed(exit_code))
		ret = vc_decode_insn(ctxt);

	return ret;
}

static void vc_finish_insn(struct es_em_ctxt *ctxt)
{
	ctxt->regs->ip += ctxt->insn.length;
}

static enum es_result verify_exception_info(struct ghcb *ghcb, struct es_em_ctxt *ctxt)
{
	u32 ret;

	ret = ghcb->save.sw_exit_info_1 & GENMASK_ULL(31, 0);
	if (!ret)
		return ES_OK;

	if (ret == 1) {
		u64 info = ghcb->save.sw_exit_info_2;
		unsigned long v = info & SVM_EVTINJ_VEC_MASK;

		/* Check if exception information from hypervisor is sane. */
		if ((info & SVM_EVTINJ_VALID) &&
		    ((v == X86_TRAP_GP) || (v == X86_TRAP_UD)) &&
		    ((info & SVM_EVTINJ_TYPE_MASK) == SVM_EVTINJ_TYPE_EXEPT)) {
			ctxt->fi.vector = v;

			if (info & SVM_EVTINJ_VALID_ERR)
				ctxt->fi.error_code = info >> 32;

			return ES_EXCEPTION;
		}
	}

	return ES_VMM_ERROR;
}

static enum es_result sev_es_ghcb_hv_call(struct ghcb *ghcb,
					  struct es_em_ctxt *ctxt,
					  u64 exit_code, u64 exit_info_1,
					  u64 exit_info_2)
{
	/* Fill in protocol and format specifiers */
	ghcb->protocol_version = ghcb_version;
	ghcb->ghcb_usage       = GHCB_DEFAULT_USAGE;

	ghcb_set_sw_exit_code(ghcb, exit_code);
	ghcb_set_sw_exit_info_1(ghcb, exit_info_1);
	ghcb_set_sw_exit_info_2(ghcb, exit_info_2);

	sev_es_wr_ghcb_msr(__pa(ghcb));
	VMGEXIT();

	return verify_exception_info(ghcb, ctxt);
}

static int __sev_cpuid_hv(u32 fn, int reg_idx, u32 *reg)
{
	u64 val;

	sev_es_wr_ghcb_msr(GHCB_CPUID_REQ(fn, reg_idx));
	VMGEXIT();
	val = sev_es_rd_ghcb_msr();
	if (GHCB_RESP_CODE(val) != GHCB_MSR_CPUID_RESP)
		return -EIO;

	*reg = (val >> 32);

	return 0;
}

static int __sev_cpuid_hv_msr(struct cpuid_leaf *leaf)
{
	int ret;

	/*
	 * MSR protocol does not support fetching non-zero subfunctions, but is
	 * sufficient to handle current early-boot cases. Should that change,
	 * make sure to report an error rather than ignoring the index and
	 * grabbing random values. If this issue arises in the future, handling
	 * can be added here to use GHCB-page protocol for cases that occur late
	 * enough in boot that GHCB page is available.
	 */
	if (cpuid_function_is_indexed(leaf->fn) && leaf->subfn)
		return -EINVAL;

	ret =         __sev_cpuid_hv(leaf->fn, GHCB_CPUID_REQ_EAX, &leaf->eax);
	ret = ret ? : __sev_cpuid_hv(leaf->fn, GHCB_CPUID_REQ_EBX, &leaf->ebx);
	ret = ret ? : __sev_cpuid_hv(leaf->fn, GHCB_CPUID_REQ_ECX, &leaf->ecx);
	ret = ret ? : __sev_cpuid_hv(leaf->fn, GHCB_CPUID_REQ_EDX, &leaf->edx);

	return ret;
}

static int __sev_cpuid_hv_ghcb(struct ghcb *ghcb, struct es_em_ctxt *ctxt, struct cpuid_leaf *leaf)
{
	u32 cr4 = native_read_cr4();
	int ret;

	ghcb_set_rax(ghcb, leaf->fn);
	ghcb_set_rcx(ghcb, leaf->subfn);

	if (cr4 & X86_CR4_OSXSAVE)
		/* Safe to read xcr0 */
		ghcb_set_xcr0(ghcb, xgetbv(XCR_XFEATURE_ENABLED_MASK));
	else
		/* xgetbv will cause #UD - use reset value for xcr0 */
		ghcb_set_xcr0(ghcb, 1);

	ret = sev_es_ghcb_hv_call(ghcb, ctxt, SVM_EXIT_CPUID, 0, 0);
	if (ret != ES_OK)
		return ret;

	if (!(ghcb_rax_is_valid(ghcb) &&
	      ghcb_rbx_is_valid(ghcb) &&
	      ghcb_rcx_is_valid(ghcb) &&
	      ghcb_rdx_is_valid(ghcb)))
		return ES_VMM_ERROR;

	leaf->eax = ghcb->save.rax;
	leaf->ebx = ghcb->save.rbx;
	leaf->ecx = ghcb->save.rcx;
	leaf->edx = ghcb->save.rdx;

	return ES_OK;
}

static int sev_cpuid_hv(struct ghcb *ghcb, struct es_em_ctxt *ctxt, struct cpuid_leaf *leaf)
{
	return ghcb ? __sev_cpuid_hv_ghcb(ghcb, ctxt, leaf)
		    : __sev_cpuid_hv_msr(leaf);
}

/*
 * This may be called early while still running on the initial identity
 * mapping. Use RIP-relative addressing to obtain the correct address
 * while running with the initial identity mapping as well as the
 * switch-over to kernel virtual addresses later.
 */
static const struct snp_cpuid_table *snp_cpuid_get_table(void)
{
	void *ptr;

	asm ("lea cpuid_table_copy(%%rip), %0"
	     : "=r" (ptr)
	     : "p" (&cpuid_table_copy));

	return ptr;
}

/*
 * The SNP Firmware ABI, Revision 0.9, Section 7.1, details the use of
 * XCR0_IN and XSS_IN to encode multiple versions of 0xD subfunctions 0
 * and 1 based on the corresponding features enabled by a particular
 * combination of XCR0 and XSS registers so that a guest can look up the
 * version corresponding to the features currently enabled in its XCR0/XSS
 * registers. The only values that differ between these versions/table
 * entries is the enabled XSAVE area size advertised via EBX.
 *
 * While hypervisors may choose to make use of this support, it is more
 * robust/secure for a guest to simply find the entry corresponding to the
 * base/legacy XSAVE area size (XCR0=1 or XCR0=3), and then calculate the
 * XSAVE area size using subfunctions 2 through 64, as documented in APM
 * Volume 3, Rev 3.31, Appendix E.3.8, which is what is done here.
 *
 * Since base/legacy XSAVE area size is documented as 0x240, use that value
 * directly rather than relying on the base size in the CPUID table.
 *
 * Return: XSAVE area size on success, 0 otherwise.
 */
static u32 snp_cpuid_calc_xsave_size(u64 xfeatures_en, bool compacted)
{
	const struct snp_cpuid_table *cpuid_table = snp_cpuid_get_table();
	u64 xfeatures_found = 0;
	u32 xsave_size = 0x240;
	int i;

	for (i = 0; i < cpuid_table->count; i++) {
		const struct snp_cpuid_fn *e = &cpuid_table->fn[i];

		if (!(e->eax_in == 0xD && e->ecx_in > 1 && e->ecx_in < 64))
			continue;
		if (!(xfeatures_en & (BIT_ULL(e->ecx_in))))
			continue;
		if (xfeatures_found & (BIT_ULL(e->ecx_in)))
			continue;

		xfeatures_found |= (BIT_ULL(e->ecx_in));

		if (compacted)
			xsave_size += e->eax;
		else
			xsave_size = max(xsave_size, e->eax + e->ebx);
	}

	/*
	 * Either the guest set unsupported XCR0/XSS bits, or the corresponding
	 * entries in the CPUID table were not present. This is not a valid
	 * state to be in.
	 */
	if (xfeatures_found != (xfeatures_en & GENMASK_ULL(63, 2)))
		return 0;

	return xsave_size;
}

static bool
snp_cpuid_get_validated_func(struct cpuid_leaf *leaf)
{
	const struct snp_cpuid_table *cpuid_table = snp_cpuid_get_table();
	int i;

	for (i = 0; i < cpuid_table->count; i++) {
		const struct snp_cpuid_fn *e = &cpuid_table->fn[i];

		if (e->eax_in != leaf->fn)
			continue;

		if (cpuid_function_is_indexed(leaf->fn) && e->ecx_in != leaf->subfn)
			continue;

		/*
		 * For 0xD subfunctions 0 and 1, only use the entry corresponding
		 * to the base/legacy XSAVE area size (XCR0=1 or XCR0=3, XSS=0).
		 * See the comments above snp_cpuid_calc_xsave_size() for more
		 * details.
		 */
		if (e->eax_in == 0xD && (e->ecx_in == 0 || e->ecx_in == 1))
			if (!(e->xcr0_in == 1 || e->xcr0_in == 3) || e->xss_in)
				continue;

		leaf->eax = e->eax;
		leaf->ebx = e->ebx;
		leaf->ecx = e->ecx;
		leaf->edx = e->edx;

		return true;
	}

	return false;
}

static void snp_cpuid_hv(struct ghcb *ghcb, struct es_em_ctxt *ctxt, struct cpuid_leaf *leaf)
{
	if (sev_cpuid_hv(ghcb, ctxt, leaf))
		sev_es_terminate(SEV_TERM_SET_LINUX, GHCB_TERM_CPUID_HV);
}

static int snp_cpuid_postprocess(struct ghcb *ghcb, struct es_em_ctxt *ctxt,
				 struct cpuid_leaf *leaf)
{
	struct cpuid_leaf leaf_hv = *leaf;

	switch (leaf->fn) {
	case 0x1:
		snp_cpuid_hv(ghcb, ctxt, &leaf_hv);

		/* initial APIC ID */
		leaf->ebx = (leaf_hv.ebx & GENMASK(31, 24)) | (leaf->ebx & GENMASK(23, 0));
		/* APIC enabled bit */
		leaf->edx = (leaf_hv.edx & BIT(9)) | (leaf->edx & ~BIT(9));

		/* OSXSAVE enabled bit */
		if (native_read_cr4() & X86_CR4_OSXSAVE)
			leaf->ecx |= BIT(27);
		break;
	case 0x7:
		/* OSPKE enabled bit */
		leaf->ecx &= ~BIT(4);
		if (native_read_cr4() & X86_CR4_PKE)
			leaf->ecx |= BIT(4);
		break;
	case 0xB:
		leaf_hv.subfn = 0;
		snp_cpuid_hv(ghcb, ctxt, &leaf_hv);

		/* extended APIC ID */
		leaf->edx = leaf_hv.edx;
		break;
	case 0xD: {
		bool compacted = false;
		u64 xcr0 = 1, xss = 0;
		u32 xsave_size;

		if (leaf->subfn != 0 && leaf->subfn != 1)
			return 0;

		if (native_read_cr4() & X86_CR4_OSXSAVE)
			xcr0 = xgetbv(XCR_XFEATURE_ENABLED_MASK);
		if (leaf->subfn == 1) {
			/* Get XSS value if XSAVES is enabled. */
			if (leaf->eax & BIT(3)) {
				unsigned long lo, hi;

				asm volatile("rdmsr" : "=a" (lo), "=d" (hi)
						     : "c" (MSR_IA32_XSS));
				xss = (hi << 32) | lo;
			}

			/*
			 * The PPR and APM aren't clear on what size should be
			 * encoded in 0xD:0x1:EBX when compaction is not enabled
			 * by either XSAVEC (feature bit 1) or XSAVES (feature
			 * bit 3) since SNP-capable hardware has these feature
			 * bits fixed as 1. KVM sets it to 0 in this case, but
			 * to avoid this becoming an issue it's safer to simply
			 * treat this as unsupported for SNP guests.
			 */
			if (!(leaf->eax & (BIT(1) | BIT(3))))
				return -EINVAL;

			compacted = true;
		}

		xsave_size = snp_cpuid_calc_xsave_size(xcr0 | xss, compacted);
		if (!xsave_size)
			return -EINVAL;

		leaf->ebx = xsave_size;
		}
		break;
	case 0x8000001E:
		snp_cpuid_hv(ghcb, ctxt, &leaf_hv);

		/* extended APIC ID */
		leaf->eax = leaf_hv.eax;
		/* compute ID */
		leaf->ebx = (leaf->ebx & GENMASK(31, 8)) | (leaf_hv.ebx & GENMASK(7, 0));
		/* node ID */
		leaf->ecx = (leaf->ecx & GENMASK(31, 8)) | (leaf_hv.ecx & GENMASK(7, 0));
		break;
	default:
		/* No fix-ups needed, use values as-is. */
		break;
	}

	return 0;
}

/*
 * Returns -EOPNOTSUPP if feature not enabled. Any other non-zero return value
 * should be treated as fatal by caller.
 */
static int snp_cpuid(struct ghcb *ghcb, struct es_em_ctxt *ctxt, struct cpuid_leaf *leaf)
{
	const struct snp_cpuid_table *cpuid_table = snp_cpuid_get_table();

	if (!cpuid_table->count)
		return -EOPNOTSUPP;

	if (!snp_cpuid_get_validated_func(leaf)) {
		/*
		 * Some hypervisors will avoid keeping track of CPUID entries
		 * where all values are zero, since they can be handled the
		 * same as out-of-range values (all-zero). This is useful here
		 * as well as it allows virtually all guest configurations to
		 * work using a single SNP CPUID table.
		 *
		 * To allow for this, there is a need to distinguish between
		 * out-of-range entries and in-range zero entries, since the
		 * CPUID table entries are only a template that may need to be
		 * augmented with additional values for things like
		 * CPU-specific information during post-processing. So if it's
		 * not in the table, set the values to zero. Then, if they are
		 * within a valid CPUID range, proceed with post-processing
		 * using zeros as the initial values. Otherwise, skip
		 * post-processing and just return zeros immediately.
		 */
		leaf->eax = leaf->ebx = leaf->ecx = leaf->edx = 0;

		/* Skip post-processing for out-of-range zero leafs. */
		if (!(leaf->fn <= cpuid_std_range_max ||
		      (leaf->fn >= 0x40000000 && leaf->fn <= cpuid_hyp_range_max) ||
		      (leaf->fn >= 0x80000000 && leaf->fn <= cpuid_ext_range_max)))
			return 0;
	}

	return snp_cpuid_postprocess(ghcb, ctxt, leaf);
}

/*
 * Boot VC Handler - This is the first VC handler during boot, there is no GHCB
 * page yet, so it only supports the MSR based communication with the
 * hypervisor and only the CPUID exit-code.
 */
void __init do_vc_no_ghcb(struct pt_regs *regs, unsigned long exit_code)
{
	unsigned int subfn = lower_bits(regs->cx, 32);
	unsigned int fn = lower_bits(regs->ax, 32);
	u16 opcode = *(unsigned short *)regs->ip;
	struct cpuid_leaf leaf;
	int ret;

	/* Only CPUID is supported via MSR protocol */
	if (exit_code != SVM_EXIT_CPUID)
		goto fail;

	/* Is it really a CPUID insn? */
	if (opcode != 0xa20f)
		goto fail;

	leaf.fn = fn;
	leaf.subfn = subfn;

	ret = snp_cpuid(NULL, NULL, &leaf);
	if (!ret)
		goto cpuid_done;

	if (ret != -EOPNOTSUPP)
		goto fail;

	if (__sev_cpuid_hv_msr(&leaf))
		goto fail;

cpuid_done:
	regs->ax = leaf.eax;
	regs->bx = leaf.ebx;
	regs->cx = leaf.ecx;
	regs->dx = leaf.edx;

	/*
	 * This is a VC handler and the #VC is only raised when SEV-ES is
	 * active, which means SEV must be active too. Do sanity checks on the
	 * CPUID results to make sure the hypervisor does not trick the kernel
	 * into the no-sev path. This could map sensitive data unencrypted and
	 * make it accessible to the hypervisor.
	 *
	 * In particular, check for:
	 *	- Availability of CPUID leaf 0x8000001f
	 *	- SEV CPUID bit.
	 *
	 * The hypervisor might still report the wrong C-bit position, but this
	 * can't be checked here.
	 */

	if (fn == 0x80000000 && (regs->ax < 0x8000001f))
		/* SEV leaf check */
		goto fail;
	else if ((fn == 0x8000001f && !(regs->ax & BIT(1))))
		/* SEV bit */
		goto fail;

	/* Skip over the CPUID two-byte opcode */
	regs->ip += 2;

	return;

fail:
	/* Terminate the guest */
	sev_es_terminate(SEV_TERM_SET_GEN, GHCB_SEV_ES_GEN_REQ);
}

static enum es_result vc_insn_string_check(struct es_em_ctxt *ctxt,
					   unsigned long address,
					   bool write)
{
	if (user_mode(ctxt->regs) && fault_in_kernel_space(address)) {
		ctxt->fi.vector     = X86_TRAP_PF;
		ctxt->fi.error_code = X86_PF_USER;
		ctxt->fi.cr2        = address;
		if (write)
			ctxt->fi.error_code |= X86_PF_WRITE;

		return ES_EXCEPTION;
	}

	return ES_OK;
}

static enum es_result vc_insn_string_read(struct es_em_ctxt *ctxt,
					  void *src, char *buf,
					  unsigned int data_size,
					  unsigned int count,
					  bool backwards)
{
	int i, b = backwards ? -1 : 1;
	unsigned long address = (unsigned long)src;
	enum es_result ret;

	ret = vc_insn_string_check(ctxt, address, false);
	if (ret != ES_OK)
		return ret;

	for (i = 0; i < count; i++) {
		void *s = src + (i * data_size * b);
		char *d = buf + (i * data_size);

		ret = vc_read_mem(ctxt, s, d, data_size);
		if (ret != ES_OK)
			break;
	}

	return ret;
}

static enum es_result vc_insn_string_write(struct es_em_ctxt *ctxt,
					   void *dst, char *buf,
					   unsigned int data_size,
					   unsigned int count,
					   bool backwards)
{
	int i, s = backwards ? -1 : 1;
	unsigned long address = (unsigned long)dst;
	enum es_result ret;

	ret = vc_insn_string_check(ctxt, address, true);
	if (ret != ES_OK)
		return ret;

	for (i = 0; i < count; i++) {
		void *d = dst + (i * data_size * s);
		char *b = buf + (i * data_size);

		ret = vc_write_mem(ctxt, d, b, data_size);
		if (ret != ES_OK)
			break;
	}

	return ret;
}

#define IOIO_TYPE_STR  BIT(2)
#define IOIO_TYPE_IN   1
#define IOIO_TYPE_INS  (IOIO_TYPE_IN | IOIO_TYPE_STR)
#define IOIO_TYPE_OUT  0
#define IOIO_TYPE_OUTS (IOIO_TYPE_OUT | IOIO_TYPE_STR)

#define IOIO_REP       BIT(3)

#define IOIO_ADDR_64   BIT(9)
#define IOIO_ADDR_32   BIT(8)
#define IOIO_ADDR_16   BIT(7)

#define IOIO_DATA_32   BIT(6)
#define IOIO_DATA_16   BIT(5)
#define IOIO_DATA_8    BIT(4)

#define IOIO_SEG_ES    (0 << 10)
#define IOIO_SEG_DS    (3 << 10)

static enum es_result vc_ioio_exitinfo(struct es_em_ctxt *ctxt, u64 *exitinfo)
{
	struct insn *insn = &ctxt->insn;
	size_t size;
	u64 port;

	*exitinfo = 0;

	switch (insn->opcode.bytes[0]) {
	/* INS opcodes */
	case 0x6c:
	case 0x6d:
		*exitinfo |= IOIO_TYPE_INS;
		*exitinfo |= IOIO_SEG_ES;
		port	   = ctxt->regs->dx & 0xffff;
		break;

	/* OUTS opcodes */
	case 0x6e:
	case 0x6f:
		*exitinfo |= IOIO_TYPE_OUTS;
		*exitinfo |= IOIO_SEG_DS;
		port	   = ctxt->regs->dx & 0xffff;
		break;

	/* IN immediate opcodes */
	case 0xe4:
	case 0xe5:
		*exitinfo |= IOIO_TYPE_IN;
		port	   = (u8)insn->immediate.value & 0xffff;
		break;

	/* OUT immediate opcodes */
	case 0xe6:
	case 0xe7:
		*exitinfo |= IOIO_TYPE_OUT;
		port	   = (u8)insn->immediate.value & 0xffff;
		break;

	/* IN register opcodes */
	case 0xec:
	case 0xed:
		*exitinfo |= IOIO_TYPE_IN;
		port	   = ctxt->regs->dx & 0xffff;
		break;

	/* OUT register opcodes */
	case 0xee:
	case 0xef:
		*exitinfo |= IOIO_TYPE_OUT;
		port	   = ctxt->regs->dx & 0xffff;
		break;

	default:
		return ES_DECODE_FAILED;
	}

	*exitinfo |= port << 16;

	switch (insn->opcode.bytes[0]) {
	case 0x6c:
	case 0x6e:
	case 0xe4:
	case 0xe6:
	case 0xec:
	case 0xee:
		/* Single byte opcodes */
		*exitinfo |= IOIO_DATA_8;
		size       = 1;
		break;
	default:
		/* Length determined by instruction parsing */
		*exitinfo |= (insn->opnd_bytes == 2) ? IOIO_DATA_16
						     : IOIO_DATA_32;
		size       = (insn->opnd_bytes == 2) ? 2 : 4;
	}

	switch (insn->addr_bytes) {
	case 2:
		*exitinfo |= IOIO_ADDR_16;
		break;
	case 4:
		*exitinfo |= IOIO_ADDR_32;
		break;
	case 8:
		*exitinfo |= IOIO_ADDR_64;
		break;
	}

	if (insn_has_rep_prefix(insn))
		*exitinfo |= IOIO_REP;

	return vc_ioio_check(ctxt, (u16)port, size);
}

static enum es_result vc_handle_ioio(struct ghcb *ghcb, struct es_em_ctxt *ctxt)
{
	struct pt_regs *regs = ctxt->regs;
	u64 exit_info_1, exit_info_2;
	enum es_result ret;

	ret = vc_ioio_exitinfo(ctxt, &exit_info_1);
	if (ret != ES_OK)
		return ret;

	if (exit_info_1 & IOIO_TYPE_STR) {

		/* (REP) INS/OUTS */

		bool df = ((regs->flags & X86_EFLAGS_DF) == X86_EFLAGS_DF);
		unsigned int io_bytes, exit_bytes;
		unsigned int ghcb_count, op_count;
		unsigned long es_base;
		u64 sw_scratch;

		/*
		 * For the string variants with rep prefix the amount of in/out
		 * operations per #VC exception is limited so that the kernel
		 * has a chance to take interrupts and re-schedule while the
		 * instruction is emulated.
		 */
		io_bytes   = (exit_info_1 >> 4) & 0x7;
		ghcb_count = sizeof(ghcb->shared_buffer) / io_bytes;

		op_count    = (exit_info_1 & IOIO_REP) ? regs->cx : 1;
		exit_info_2 = min(op_count, ghcb_count);
		exit_bytes  = exit_info_2 * io_bytes;

		es_base = insn_get_seg_base(ctxt->regs, INAT_SEG_REG_ES);

		/* Read bytes of OUTS into the shared buffer */
		if (!(exit_info_1 & IOIO_TYPE_IN)) {
			ret = vc_insn_string_read(ctxt,
					       (void *)(es_base + regs->si),
					       ghcb->shared_buffer, io_bytes,
					       exit_info_2, df);
			if (ret)
				return ret;
		}

		/*
		 * Issue an VMGEXIT to the HV to consume the bytes from the
		 * shared buffer or to have it write them into the shared buffer
		 * depending on the instruction: OUTS or INS.
		 */
		sw_scratch = __pa(ghcb) + offsetof(struct ghcb, shared_buffer);
		ghcb_set_sw_scratch(ghcb, sw_scratch);
		ret = sev_es_ghcb_hv_call(ghcb, ctxt, SVM_EXIT_IOIO,
					  exit_info_1, exit_info_2);
		if (ret != ES_OK)
			return ret;

		/* Read bytes from shared buffer into the guest's destination. */
		if (exit_info_1 & IOIO_TYPE_IN) {
			ret = vc_insn_string_write(ctxt,
						   (void *)(es_base + regs->di),
						   ghcb->shared_buffer, io_bytes,
						   exit_info_2, df);
			if (ret)
				return ret;

			if (df)
				regs->di -= exit_bytes;
			else
				regs->di += exit_bytes;
		} else {
			if (df)
				regs->si -= exit_bytes;
			else
				regs->si += exit_bytes;
		}

		if (exit_info_1 & IOIO_REP)
			regs->cx -= exit_info_2;

		ret = regs->cx ? ES_RETRY : ES_OK;

	} else {

		/* IN/OUT into/from rAX */

		int bits = (exit_info_1 & 0x70) >> 1;
		u64 rax = 0;

		if (!(exit_info_1 & IOIO_TYPE_IN))
			rax = lower_bits(regs->ax, bits);

		ghcb_set_rax(ghcb, rax);

		ret = sev_es_ghcb_hv_call(ghcb, ctxt, SVM_EXIT_IOIO, exit_info_1, 0);
		if (ret != ES_OK)
			return ret;

		if (exit_info_1 & IOIO_TYPE_IN) {
			if (!ghcb_rax_is_valid(ghcb))
				return ES_VMM_ERROR;
			regs->ax = lower_bits(ghcb->save.rax, bits);
		}
	}

	return ret;
}

static int vc_handle_cpuid_snp(struct ghcb *ghcb, struct es_em_ctxt *ctxt)
{
	struct pt_regs *regs = ctxt->regs;
	struct cpuid_leaf leaf;
	int ret;

	leaf.fn = regs->ax;
	leaf.subfn = regs->cx;
	ret = snp_cpuid(ghcb, ctxt, &leaf);
	if (!ret) {
		regs->ax = leaf.eax;
		regs->bx = leaf.ebx;
		regs->cx = leaf.ecx;
		regs->dx = leaf.edx;
	}

	return ret;
}

static enum es_result vc_handle_cpuid(struct ghcb *ghcb,
				      struct es_em_ctxt *ctxt)
{
	struct pt_regs *regs = ctxt->regs;
	u32 cr4 = native_read_cr4();
	enum es_result ret;
	int snp_cpuid_ret;

	snp_cpuid_ret = vc_handle_cpuid_snp(ghcb, ctxt);
	if (!snp_cpuid_ret)
		return ES_OK;
	if (snp_cpuid_ret != -EOPNOTSUPP)
		return ES_VMM_ERROR;

	ghcb_set_rax(ghcb, regs->ax);
	ghcb_set_rcx(ghcb, regs->cx);

	if (cr4 & X86_CR4_OSXSAVE)
		/* Safe to read xcr0 */
		ghcb_set_xcr0(ghcb, xgetbv(XCR_XFEATURE_ENABLED_MASK));
	else
		/* xgetbv will cause #GP - use reset value for xcr0 */
		ghcb_set_xcr0(ghcb, 1);

	ret = sev_es_ghcb_hv_call(ghcb, ctxt, SVM_EXIT_CPUID, 0, 0);
	if (ret != ES_OK)
		return ret;

	if (!(ghcb_rax_is_valid(ghcb) &&
	      ghcb_rbx_is_valid(ghcb) &&
	      ghcb_rcx_is_valid(ghcb) &&
	      ghcb_rdx_is_valid(ghcb)))
		return ES_VMM_ERROR;

	regs->ax = ghcb->save.rax;
	regs->bx = ghcb->save.rbx;
	regs->cx = ghcb->save.rcx;
	regs->dx = ghcb->save.rdx;

	return ES_OK;
}

static enum es_result vc_handle_rdtsc(struct ghcb *ghcb,
				      struct es_em_ctxt *ctxt,
				      unsigned long exit_code)
{
	bool rdtscp = (exit_code == SVM_EXIT_RDTSCP);
	enum es_result ret;

	ret = sev_es_ghcb_hv_call(ghcb, ctxt, exit_code, 0, 0);
	if (ret != ES_OK)
		return ret;

	if (!(ghcb_rax_is_valid(ghcb) && ghcb_rdx_is_valid(ghcb) &&
	     (!rdtscp || ghcb_rcx_is_valid(ghcb))))
		return ES_VMM_ERROR;

	ctxt->regs->ax = ghcb->save.rax;
	ctxt->regs->dx = ghcb->save.rdx;
	if (rdtscp)
		ctxt->regs->cx = ghcb->save.rcx;

	return ES_OK;
}

struct cc_setup_data {
	struct setup_data header;
	u32 cc_blob_address;
};

/*
 * Search for a Confidential Computing blob passed in as a setup_data entry
 * via the Linux Boot Protocol.
 */
static struct cc_blob_sev_info *find_cc_blob_setup_data(struct boot_params *bp)
{
	struct cc_setup_data *sd = NULL;
	struct setup_data *hdr;

	hdr = (struct setup_data *)bp->hdr.setup_data;

	while (hdr) {
		if (hdr->type == SETUP_CC_BLOB) {
			sd = (struct cc_setup_data *)hdr;
			return (struct cc_blob_sev_info *)(unsigned long)sd->cc_blob_address;
		}
		hdr = (struct setup_data *)hdr->next;
	}

	return NULL;
}

/*
 * Initialize the kernel's copy of the SNP CPUID table, and set up the
 * pointer that will be used to access it.
 *
 * Maintaining a direct mapping of the SNP CPUID table used by firmware would
 * be possible as an alternative, but the approach is brittle since the
 * mapping needs to be updated in sync with all the changes to virtual memory
 * layout and related mapping facilities throughout the boot process.
 */
static void __init setup_cpuid_table(const struct cc_blob_sev_info *cc_info)
{
	const struct snp_cpuid_table *cpuid_table_fw, *cpuid_table;
	int i;

	if (!cc_info || !cc_info->cpuid_phys || cc_info->cpuid_len < PAGE_SIZE)
		sev_es_terminate(SEV_TERM_SET_LINUX, GHCB_TERM_CPUID);

	cpuid_table_fw = (const struct snp_cpuid_table *)cc_info->cpuid_phys;
	if (!cpuid_table_fw->count || cpuid_table_fw->count > SNP_CPUID_COUNT_MAX)
		sev_es_terminate(SEV_TERM_SET_LINUX, GHCB_TERM_CPUID);

	cpuid_table = snp_cpuid_get_table();
	memcpy((void *)cpuid_table, cpuid_table_fw, sizeof(*cpuid_table));

	/* Initialize CPUID ranges for range-checking. */
	for (i = 0; i < cpuid_table->count; i++) {
		const struct snp_cpuid_fn *fn = &cpuid_table->fn[i];

		if (fn->eax_in == 0x0)
			cpuid_std_range_max = fn->eax;
		else if (fn->eax_in == 0x40000000)
			cpuid_hyp_range_max = fn->eax;
		else if (fn->eax_in == 0x80000000)
			cpuid_ext_range_max = fn->eax;
	}
}

<<<<<<< HEAD
static void pvalidate_pages(struct snp_psc_desc *desc)
{
	struct psc_entry *e;
	unsigned long vaddr;
	unsigned int size;
	unsigned int i;
	bool validate;
	int rc;

	for (i = 0; i <= desc->hdr.end_entry; i++) {
		e = &desc->entries[i];

		vaddr = (unsigned long)pfn_to_kaddr(e->gfn);
		size = e->pagesize ? RMP_PG_SIZE_2M : RMP_PG_SIZE_4K;
		validate = e->operation == SNP_PAGE_STATE_PRIVATE;

		rc = pvalidate(vaddr, size, validate);
		if (rc == PVALIDATE_FAIL_SIZEMISMATCH && size == RMP_PG_SIZE_2M) {
			unsigned long vaddr_end = vaddr + PMD_SIZE;

			for (; vaddr < vaddr_end; vaddr += PAGE_SIZE) {
				rc = pvalidate(vaddr, RMP_PG_SIZE_4K, validate);
				if (rc)
					break;
			}
		}

		if (rc) {
			WARN(1, "Failed to validate address 0x%lx ret %d", vaddr, rc);
			sev_es_terminate(SEV_TERM_SET_LINUX, GHCB_TERM_PVALIDATE);
		}
	}
}

static int vmgexit_psc(struct ghcb *ghcb, struct snp_psc_desc *desc)
{
	int cur_entry, end_entry, ret = 0;
	struct snp_psc_desc *data;
	struct es_em_ctxt ctxt;

	vc_ghcb_invalidate(ghcb);

	/* Copy the input desc into GHCB shared buffer */
	data = (struct snp_psc_desc *)ghcb->shared_buffer;
	memcpy(ghcb->shared_buffer, desc, min_t(int, GHCB_SHARED_BUF_SIZE, sizeof(*desc)));

	/*
	 * As per the GHCB specification, the hypervisor can resume the guest
	 * before processing all the entries. Check whether all the entries
	 * are processed. If not, then keep retrying. Note, the hypervisor
	 * will update the data memory directly to indicate the status, so
	 * reference the data->hdr everywhere.
	 *
	 * The strategy here is to wait for the hypervisor to change the page
	 * state in the RMP table before guest accesses the memory pages. If the
	 * page state change was not successful, then later memory access will
	 * result in a crash.
	 */
	cur_entry = data->hdr.cur_entry;
	end_entry = data->hdr.end_entry;

	while (data->hdr.cur_entry <= data->hdr.end_entry) {
		ghcb_set_sw_scratch(ghcb, (u64)__pa(data));

		/* This will advance the shared buffer data points to. */
		ret = sev_es_ghcb_hv_call(ghcb, &ctxt, SVM_VMGEXIT_PSC, 0, 0);

		/*
		 * Page State Change VMGEXIT can pass error code through
		 * exit_info_2.
		 */
		if (WARN(ret || ghcb->save.sw_exit_info_2,
			 "SNP: PSC failed ret=%d exit_info_2=%llx\n",
			 ret, ghcb->save.sw_exit_info_2)) {
			ret = 1;
			goto out;
		}

		/* Verify that reserved bit is not set */
		if (WARN(data->hdr.reserved, "Reserved bit is set in the PSC header\n")) {
			ret = 1;
			goto out;
		}

		/*
		 * Sanity check that entry processing is not going backwards.
		 * This will happen only if hypervisor is tricking us.
		 */
		if (WARN(data->hdr.end_entry > end_entry || cur_entry > data->hdr.cur_entry,
"SNP: PSC processing going backward, end_entry %d (got %d) cur_entry %d (got %d)\n",
			 end_entry, data->hdr.end_entry, cur_entry, data->hdr.cur_entry)) {
			ret = 1;
			goto out;
		}
	}

out:
	return ret;
=======
static enum es_result vc_check_opcode_bytes(struct es_em_ctxt *ctxt,
					    unsigned long exit_code)
{
	unsigned int opcode = (unsigned int)ctxt->insn.opcode.value;
	u8 modrm = ctxt->insn.modrm.value;

	switch (exit_code) {

	case SVM_EXIT_IOIO:
	case SVM_EXIT_NPF:
		/* handled separately */
		return ES_OK;

	case SVM_EXIT_CPUID:
		if (opcode == 0xa20f)
			return ES_OK;
		break;

	case SVM_EXIT_INVD:
		if (opcode == 0x080f)
			return ES_OK;
		break;

	case SVM_EXIT_MONITOR:
		if (opcode == 0x010f && modrm == 0xc8)
			return ES_OK;
		break;

	case SVM_EXIT_MWAIT:
		if (opcode == 0x010f && modrm == 0xc9)
			return ES_OK;
		break;

	case SVM_EXIT_MSR:
		/* RDMSR */
		if (opcode == 0x320f ||
		/* WRMSR */
		    opcode == 0x300f)
			return ES_OK;
		break;

	case SVM_EXIT_RDPMC:
		if (opcode == 0x330f)
			return ES_OK;
		break;

	case SVM_EXIT_RDTSC:
		if (opcode == 0x310f)
			return ES_OK;
		break;

	case SVM_EXIT_RDTSCP:
		if (opcode == 0x010f && modrm == 0xf9)
			return ES_OK;
		break;

	case SVM_EXIT_READ_DR7:
		if (opcode == 0x210f &&
		    X86_MODRM_REG(ctxt->insn.modrm.value) == 7)
			return ES_OK;
		break;

	case SVM_EXIT_VMMCALL:
		if (opcode == 0x010f && modrm == 0xd9)
			return ES_OK;

		break;

	case SVM_EXIT_WRITE_DR7:
		if (opcode == 0x230f &&
		    X86_MODRM_REG(ctxt->insn.modrm.value) == 7)
			return ES_OK;
		break;

	case SVM_EXIT_WBINVD:
		if (opcode == 0x90f)
			return ES_OK;
		break;

	default:
		break;
	}

	sev_printk(KERN_ERR "Wrong/unhandled opcode bytes: 0x%x, exit_code: 0x%lx, rIP: 0x%lx\n",
		   opcode, exit_code, ctxt->regs->ip);

	return ES_UNSUPPORTED;
>>>>>>> 9345161b
}<|MERGE_RESOLUTION|>--- conflicted
+++ resolved
@@ -10,21 +10,15 @@
  */
 
 #ifndef __BOOT_COMPRESSED
-<<<<<<< HEAD
-#define error(v)	pr_err(v)
-#define has_cpuflag(f)	boot_cpu_has(f)
-#else
-#undef WARN
-#define WARN(condition, format...) (!!(condition))
-=======
 #define error(v)			pr_err(v)
 #define has_cpuflag(f)			boot_cpu_has(f)
 #define sev_printk(fmt, ...)		printk(fmt, ##__VA_ARGS__)
 #define sev_printk_rtl(fmt, ...)	printk_ratelimited(fmt, ##__VA_ARGS__)
 #else
+#undef WARN
+#define WARN(condition, format...) (!!(condition))
 #define sev_printk(fmt, ...)
 #define sev_printk_rtl(fmt, ...)
->>>>>>> 9345161b
 #endif
 
 /* I/O parameters for CPUID-related helpers */
@@ -1086,7 +1080,6 @@
 	}
 }
 
-<<<<<<< HEAD
 static void pvalidate_pages(struct snp_psc_desc *desc)
 {
 	struct psc_entry *e;
@@ -1185,7 +1178,8 @@
 
 out:
 	return ret;
-=======
+}
+
 static enum es_result vc_check_opcode_bytes(struct es_em_ctxt *ctxt,
 					    unsigned long exit_code)
 {
@@ -1273,5 +1267,4 @@
 		   opcode, exit_code, ctxt->regs->ip);
 
 	return ES_UNSUPPORTED;
->>>>>>> 9345161b
 }