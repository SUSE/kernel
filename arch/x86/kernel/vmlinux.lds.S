/*
 * ld script for the x86 kernel
 *
 * Historic 32-bit version written by Martin Mares <mj@atrey.karlin.mff.cuni.cz>
 *
 * Modernisation, unification and other changes and fixes:
 *   Copyright (C) 2007-2009  Sam Ravnborg <sam@ravnborg.org>
 *
 *
 * Don't define absolute symbols until and unless you know that symbol
 * value is should remain constant even if kernel image is relocated
 * at run time. Absolute symbols are not relocated. If symbol value should
 * change if kernel is relocated, make the symbol section relative and
 * put it inside the section definition.
 */

#ifdef CONFIG_X86_32
#define LOAD_OFFSET __PAGE_OFFSET
#else
#define LOAD_OFFSET __START_KERNEL_map
#endif

#include <asm-generic/vmlinux.lds.h>
#include <asm/asm-offsets.h>
#include <asm/thread_info.h>
#include <asm/page_types.h>
#include <asm/cache.h>
#include <asm/boot.h>

#undef i386     /* in case the preprocessor is a 32bit one */

OUTPUT_FORMAT(CONFIG_OUTPUT_FORMAT, CONFIG_OUTPUT_FORMAT, CONFIG_OUTPUT_FORMAT)

#ifdef CONFIG_X86_32
OUTPUT_ARCH(i386)
ENTRY(phys_startup_32)
jiffies = jiffies_64;
#else
OUTPUT_ARCH(i386:x86-64)
ENTRY(phys_startup_64)
jiffies_64 = jiffies;
#endif

#if defined(CONFIG_X86_64)
/*
 * On 64-bit, align RODATA to 2MB so we retain large page mappings for
 * boundaries spanning kernel text, rodata and data sections.
 *
 * However, kernel identity mappings will have different RWX permissions
 * to the pages mapping to text and to the pages padding (which are freed) the
 * text section. Hence kernel identity mappings will be broken to smaller
 * pages. For 64-bit, kernel text and kernel identity mappings are different,
 * so we can enable protection checks as well as retain 2MB large page
 * mappings for kernel text.
 */
#define X64_ALIGN_RODATA_BEGIN	. = ALIGN(HPAGE_SIZE);

#define X64_ALIGN_RODATA_END					\
		. = ALIGN(HPAGE_SIZE);				\
		__end_rodata_hpage_align = .;

#else

#define X64_ALIGN_RODATA_BEGIN
#define X64_ALIGN_RODATA_END

#endif

PHDRS {
	text PT_LOAD FLAGS(5);          /* R_E */
	data PT_LOAD FLAGS(6);          /* RW_ */
#ifdef CONFIG_X86_64
#ifdef CONFIG_SMP
	percpu PT_LOAD FLAGS(6);        /* RW_ */
#endif
	init PT_LOAD FLAGS(7);          /* RWE */
#endif
	note PT_NOTE FLAGS(0);          /* ___ */
}

SECTIONS
{
#ifdef CONFIG_X86_32
	. = LOAD_OFFSET + LOAD_PHYSICAL_ADDR;
	phys_startup_32 = ABSOLUTE(startup_32 - LOAD_OFFSET);
#else
	. = __START_KERNEL;
	phys_startup_64 = ABSOLUTE(startup_64 - LOAD_OFFSET);
#endif

	/* Text and read-only data */
	.text :  AT(ADDR(.text) - LOAD_OFFSET) {
		_text = .;
		/* bootstrapping code */
		HEAD_TEXT
		. = ALIGN(8);
		_stext = .;
		TEXT_TEXT
		SCHED_TEXT
		LOCK_TEXT
		KPROBES_TEXT
		ENTRY_TEXT
		IRQENTRY_TEXT
		SOFTIRQENTRY_TEXT
		*(.fixup)
		*(.gnu.warning)
		/* End of text section */
		_etext = .;
	} :text = 0x9090

	NOTES :text :note

	EXCEPTION_TABLE(16) :text = 0x9090

	/* .text should occupy whole number of pages */
	. = ALIGN(PAGE_SIZE);
	X64_ALIGN_RODATA_BEGIN
	RO_DATA(PAGE_SIZE)
	X64_ALIGN_RODATA_END

	/* Data */
	.data : AT(ADDR(.data) - LOAD_OFFSET) {
		/* Start of data section */
		_sdata = .;

		/* init_task */
		INIT_TASK_DATA(THREAD_SIZE)

#ifdef CONFIG_X86_32
		/* 32 bit has nosave before _edata */
		NOSAVE_DATA
#endif

		PAGE_ALIGNED_DATA(PAGE_SIZE)

		CACHELINE_ALIGNED_DATA(L1_CACHE_BYTES)

		DATA_DATA
		CONSTRUCTORS

		/* rarely changed data like cpu maps */
		READ_MOSTLY_DATA(INTERNODE_CACHE_BYTES)

		/* End of data section */
		_edata = .;
	} :data


	. = ALIGN(PAGE_SIZE);
	__vvar_page = .;

	.vvar : AT(ADDR(.vvar) - LOAD_OFFSET) {
		/* work around gold bug 13023 */
		__vvar_beginning_hack = .;

		/* Place all vvars at the offsets in asm/vvar.h. */
#define EMIT_VVAR(name, offset) 			\
		. = __vvar_beginning_hack + offset;	\
		*(.vvar_ ## name)
#define __VVAR_KERNEL_LDS
#include <asm/vvar.h>
#undef __VVAR_KERNEL_LDS
#undef EMIT_VVAR

		/*
		 * Pad the rest of the page with zeros.  Otherwise the loader
		 * can leave garbage here.
		 */
		. = __vvar_beginning_hack + PAGE_SIZE;
	} :data

       . = ALIGN(__vvar_page + PAGE_SIZE, PAGE_SIZE);

	/* Init code and data - will be freed after init */
	. = ALIGN(PAGE_SIZE);
	.init.begin : AT(ADDR(.init.begin) - LOAD_OFFSET) {
		__init_begin = .; /* paired with __init_end */
	}

#if defined(CONFIG_X86_64) && defined(CONFIG_SMP)
	/*
	 * percpu offsets are zero-based on SMP.  PERCPU_VADDR() changes the
	 * output PHDR, so the next output section - .init.text - should
	 * start another segment - init.
	 */
	PERCPU_VADDR(INTERNODE_CACHE_BYTES, 0, :percpu)
	ASSERT(SIZEOF(.data..percpu) < CONFIG_PHYSICAL_START,
	       "per-CPU data too large - increase CONFIG_PHYSICAL_START")
#endif

	INIT_TEXT_SECTION(PAGE_SIZE)
#ifdef CONFIG_X86_64
	:init
#endif

	/*
	 * Section for code used exclusively before alternatives are run. All
	 * references to such code must be patched out by alternatives, normally
	 * by using X86_FEATURE_ALWAYS CPU feature bit.
	 *
	 * See static_cpu_has() for an example.
	 */
	.altinstr_aux : AT(ADDR(.altinstr_aux) - LOAD_OFFSET) {
		*(.altinstr_aux)
	}

	INIT_DATA_SECTION(16)

	.x86_cpu_dev.init : AT(ADDR(.x86_cpu_dev.init) - LOAD_OFFSET) {
		__x86_cpu_dev_start = .;
		*(.x86_cpu_dev.init)
		__x86_cpu_dev_end = .;
	}

#ifdef CONFIG_X86_INTEL_MID
	.x86_intel_mid_dev.init : AT(ADDR(.x86_intel_mid_dev.init) - \
								LOAD_OFFSET) {
		__x86_intel_mid_dev_start = .;
		*(.x86_intel_mid_dev.init)
		__x86_intel_mid_dev_end = .;
	}
#endif

	/*
	 * start address and size of operations which during runtime
	 * can be patched with virtualization friendly instructions or
	 * baremetal native ones. Think page table operations.
	 * Details in paravirt_types.h
	 */
	. = ALIGN(8);
	.parainstructions : AT(ADDR(.parainstructions) - LOAD_OFFSET) {
		__parainstructions = .;
		*(.parainstructions)
		__parainstructions_end = .;
	}

	/*
	 * struct alt_inst entries. From the header (alternative.h):
	 * "Alternative instructions for different CPU types or capabilities"
	 * Think locking instructions on spinlocks.
	 */
	. = ALIGN(8);
	.altinstructions : AT(ADDR(.altinstructions) - LOAD_OFFSET) {
		__alt_instructions = .;
		*(.altinstructions)
		__alt_instructions_end = .;
	}

	/*
	 * And here are the replacement instructions. The linker sticks
	 * them as binary blobs. The .altinstructions has enough data to
	 * get the address and the length of them to patch the kernel safely.
	 */
	.altinstr_replacement : AT(ADDR(.altinstr_replacement) - LOAD_OFFSET) {
		*(.altinstr_replacement)
	}

	/*
	 * struct iommu_table_entry entries are injected in this section.
	 * It is an array of IOMMUs which during run time gets sorted depending
	 * on its dependency order. After rootfs_initcall is complete
	 * this section can be safely removed.
	 */
	.iommu_table : AT(ADDR(.iommu_table) - LOAD_OFFSET) {
		__iommu_table = .;
		*(.iommu_table)
		__iommu_table_end = .;
	}

	. = ALIGN(8);
	.apicdrivers : AT(ADDR(.apicdrivers) - LOAD_OFFSET) {
		__apicdrivers = .;
		*(.apicdrivers);
		__apicdrivers_end = .;
	}

	. = ALIGN(8);
	/*
	 * .exit.text is discard at runtime, not link time, to deal with
	 *  references from .altinstructions and .eh_frame
	 */
	.exit.text : AT(ADDR(.exit.text) - LOAD_OFFSET) {
		EXIT_TEXT
	}

	.exit.data : AT(ADDR(.exit.data) - LOAD_OFFSET) {
		EXIT_DATA
	}

#if !defined(CONFIG_X86_64) || !defined(CONFIG_SMP)
	PERCPU_SECTION(INTERNODE_CACHE_BYTES)
#endif

	. = ALIGN(PAGE_SIZE);

	/* freed after init ends here */
	.init.end : AT(ADDR(.init.end) - LOAD_OFFSET) {
		__init_end = .;
	}

	/*
	 * smp_locks might be freed after init
	 * start/end must be page aligned
	 */
	. = ALIGN(PAGE_SIZE);
	.smp_locks : AT(ADDR(.smp_locks) - LOAD_OFFSET) {
		__smp_locks = .;
		*(.smp_locks)
		. = ALIGN(PAGE_SIZE);
		__smp_locks_end = .;
	}

#ifdef CONFIG_X86_64
	.data_nosave : AT(ADDR(.data_nosave) - LOAD_OFFSET) {
		NOSAVE_DATA
	}
#endif

	/* BSS */
	. = ALIGN(PAGE_SIZE);
	.bss : AT(ADDR(.bss) - LOAD_OFFSET) {
		__bss_start = .;
		*(.bss..page_aligned)
		*(.bss)
		. = ALIGN(PAGE_SIZE);
		__bss_stop = .;
	}

	. = ALIGN(PAGE_SIZE);
	.brk : AT(ADDR(.brk) - LOAD_OFFSET) {
		__brk_base = .;
		. += 64 * 1024;		/* 64k alignment slop space */
		*(.brk_reservation)	/* areas brk users have reserved */
		__brk_limit = .;
	}

	. = ALIGN(PAGE_SIZE);
	_end = .;

        STABS_DEBUG
        DWARF_DEBUG

	/* Sections to be discarded */
	DISCARDS
<<<<<<< HEAD
#ifndef CONFIG_UNWIND_INFO
	/DISCARD/ : { *(.eh_frame) }
#endif
=======
	/DISCARD/ : {
		*(.eh_frame)
		*(__func_stack_frame_non_standard)
	}
>>>>>>> f55532a0
}


#ifdef CONFIG_X86_32
/*
 * The ASSERT() sink to . is intentional, for binutils 2.14 compatibility:
 */
. = ASSERT((_end - LOAD_OFFSET <= KERNEL_IMAGE_SIZE),
	   "kernel image bigger than KERNEL_IMAGE_SIZE");
#else
/*
 * Per-cpu symbols which need to be offset from __per_cpu_load
 * for the boot processor.
 */
#define INIT_PER_CPU(x) init_per_cpu__##x = x + __per_cpu_load
INIT_PER_CPU(gdt_page);
INIT_PER_CPU(irq_stack_union);

/*
 * Build-time check on the image size:
 */
. = ASSERT((_end - _text <= KERNEL_IMAGE_SIZE),
	   "kernel image bigger than KERNEL_IMAGE_SIZE");

#ifdef CONFIG_SMP
. = ASSERT((irq_stack_union == 0),
           "irq_stack_union is not at start of per-cpu area");
#endif

#endif /* CONFIG_X86_32 */

#ifdef CONFIG_KEXEC_CORE
#include <asm/kexec.h>

. = ASSERT(kexec_control_code_size <= KEXEC_CONTROL_CODE_MAX_SIZE,
           "kexec control code size is too big");
#endif
<|MERGE_RESOLUTION|>--- conflicted
+++ resolved
@@ -342,16 +342,12 @@
 
 	/* Sections to be discarded */
 	DISCARDS
-<<<<<<< HEAD
+	/DISCARD/ : {
 #ifndef CONFIG_UNWIND_INFO
-	/DISCARD/ : { *(.eh_frame) }
-#endif
-=======
-	/DISCARD/ : {
 		*(.eh_frame)
+#endif
 		*(__func_stack_frame_non_standard)
 	}
->>>>>>> f55532a0
 }
 
 
