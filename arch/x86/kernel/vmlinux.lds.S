--- conflicted
+++ resolved
@@ -128,11 +128,7 @@
 		LOCK_TEXT
 		KPROBES_TEXT
 		SOFTIRQENTRY_TEXT
-<<<<<<< HEAD
-#ifdef CONFIG_RETPOLINE
-=======
 #ifdef CONFIG_MITIGATION_RETPOLINE
->>>>>>> 2d5404ca
 		*(.text..__x86.indirect_thunk)
 		*(.text..__x86.return_thunk)
 #endif
@@ -142,11 +138,7 @@
 		*(.text..__x86.rethunk_untrain)
 		ENTRY_TEXT
 
-<<<<<<< HEAD
-#ifdef CONFIG_CPU_SRSO
-=======
 #ifdef CONFIG_MITIGATION_SRSO
->>>>>>> 2d5404ca
 		/*
 		 * See the comment above srso_alias_untrain_ret()'s
 		 * definition.
@@ -365,12 +357,7 @@
 	PERCPU_SECTION(INTERNODE_CACHE_BYTES)
 #endif
 
-<<<<<<< HEAD
-	RUNTIME_CONST(shift, d_hash_shift)
-	RUNTIME_CONST(ptr, dentry_hashtable)
-=======
 	RUNTIME_CONST_VARIABLES
->>>>>>> 2d5404ca
 	RUNTIME_CONST(ptr, USER_PTR_MAX)
 
 	. = ALIGN(PAGE_SIZE);
@@ -519,19 +506,11 @@
            "fixed_percpu_data is not at start of per-cpu area");
 #endif
 
-<<<<<<< HEAD
-#ifdef CONFIG_CPU_UNRET_ENTRY
-. = ASSERT((retbleed_return_thunk & 0x3f) == 0, "retbleed_return_thunk not cacheline-aligned");
-#endif
-
-#ifdef CONFIG_CPU_SRSO
-=======
 #ifdef CONFIG_MITIGATION_UNRET_ENTRY
 . = ASSERT((retbleed_return_thunk & 0x3f) == 0, "retbleed_return_thunk not cacheline-aligned");
 #endif
 
 #ifdef CONFIG_MITIGATION_SRSO
->>>>>>> 2d5404ca
 . = ASSERT((srso_safe_ret & 0x3f) == 0, "srso_safe_ret not cacheline-aligned");
 /*
  * GNU ld cannot do XOR until 2.41.
