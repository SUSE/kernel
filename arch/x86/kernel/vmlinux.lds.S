/* SPDX-License-Identifier: GPL-2.0 */
/*
 * ld script for the x86 kernel
 *
 * Historic 32-bit version written by Martin Mares <mj@atrey.karlin.mff.cuni.cz>
 *
 * Modernisation, unification and other changes and fixes:
 *   Copyright (C) 2007-2009  Sam Ravnborg <sam@ravnborg.org>
 *
 *
 * Don't define absolute symbols until and unless you know that symbol
 * value is should remain constant even if kernel image is relocated
 * at run time. Absolute symbols are not relocated. If symbol value should
 * change if kernel is relocated, make the symbol section relative and
 * put it inside the section definition.
 */

#ifdef CONFIG_X86_32
#define LOAD_OFFSET __PAGE_OFFSET
#else
#define LOAD_OFFSET __START_KERNEL_map
#endif

#define RUNTIME_DISCARD_EXIT
#define EMITS_PT_NOTE
#define RO_EXCEPTION_TABLE_ALIGN	16

#include <asm-generic/vmlinux.lds.h>
#include <asm/asm-offsets.h>
#include <asm/thread_info.h>
#include <asm/page_types.h>
#include <asm/orc_lookup.h>
#include <asm/cache.h>
#include <asm/boot.h>

#undef i386     /* in case the preprocessor is a 32bit one */

OUTPUT_FORMAT(CONFIG_OUTPUT_FORMAT)

#ifdef CONFIG_X86_32
OUTPUT_ARCH(i386)
ENTRY(phys_startup_32)
#else
OUTPUT_ARCH(i386:x86-64)
ENTRY(phys_startup_64)
#endif

jiffies = jiffies_64;

#if defined(CONFIG_X86_64)
/*
 * On 64-bit, align RODATA to 2MB so we retain large page mappings for
 * boundaries spanning kernel text, rodata and data sections.
 *
 * However, kernel identity mappings will have different RWX permissions
 * to the pages mapping to text and to the pages padding (which are freed) the
 * text section. Hence kernel identity mappings will be broken to smaller
 * pages. For 64-bit, kernel text and kernel identity mappings are different,
 * so we can enable protection checks as well as retain 2MB large page
 * mappings for kernel text.
 */
#define X86_ALIGN_RODATA_BEGIN	. = ALIGN(HPAGE_SIZE);

#define X86_ALIGN_RODATA_END					\
		. = ALIGN(HPAGE_SIZE);				\
		__end_rodata_hpage_align = .;			\
		__end_rodata_aligned = .;

#define ALIGN_ENTRY_TEXT_BEGIN	. = ALIGN(PMD_SIZE);
#define ALIGN_ENTRY_TEXT_END	. = ALIGN(PMD_SIZE);

/*
 * This section contains data which will be mapped as decrypted. Memory
 * encryption operates on a page basis. Make this section PMD-aligned
 * to avoid splitting the pages while mapping the section early.
 *
 * Note: We use a separate section so that only this section gets
 * decrypted to avoid exposing more than we wish.
 */
#define BSS_DECRYPTED						\
	. = ALIGN(PMD_SIZE);					\
	__start_bss_decrypted = .;				\
	*(.bss..decrypted);					\
	. = ALIGN(PAGE_SIZE);					\
	__start_bss_decrypted_unused = .;			\
	. = ALIGN(PMD_SIZE);					\
	__end_bss_decrypted = .;				\

#else

#define X86_ALIGN_RODATA_BEGIN
#define X86_ALIGN_RODATA_END					\
		. = ALIGN(PAGE_SIZE);				\
		__end_rodata_aligned = .;

#define ALIGN_ENTRY_TEXT_BEGIN
#define ALIGN_ENTRY_TEXT_END
#define BSS_DECRYPTED

#endif

PHDRS {
	text PT_LOAD FLAGS(5);          /* R_E */
	data PT_LOAD FLAGS(6);          /* RW_ */
#ifdef CONFIG_X86_64
#ifdef CONFIG_SMP
	percpu PT_LOAD FLAGS(6);        /* RW_ */
#endif
	init PT_LOAD FLAGS(7);          /* RWE */
#endif
	note PT_NOTE FLAGS(0);          /* ___ */
}

SECTIONS
{
#ifdef CONFIG_X86_32
	. = LOAD_OFFSET + LOAD_PHYSICAL_ADDR;
	phys_startup_32 = ABSOLUTE(startup_32 - LOAD_OFFSET);
#else
	. = __START_KERNEL;
	phys_startup_64 = ABSOLUTE(startup_64 - LOAD_OFFSET);
#endif

	/* Text and read-only data */
	.text :  AT(ADDR(.text) - LOAD_OFFSET) {
		_text = .;
		_stext = .;
		/* bootstrapping code */
		HEAD_TEXT
		TEXT_TEXT
		SCHED_TEXT
		LOCK_TEXT
		KPROBES_TEXT
		SOFTIRQENTRY_TEXT
<<<<<<< HEAD
		*(.fixup)

=======
>>>>>>> eb3cdb58
#ifdef CONFIG_RETPOLINE
		__indirect_thunk_start = .;
		*(.text.__x86.indirect_thunk)
		*(.text.__x86.return_thunk)
		__indirect_thunk_end = .;
#endif
		STATIC_CALL_TEXT

		ALIGN_ENTRY_TEXT_BEGIN
#ifdef CONFIG_CPU_SRSO
		*(.text.__x86.rethunk_untrain)
#endif

		ENTRY_TEXT

#ifdef CONFIG_CPU_SRSO
		/*
		 * See the comment above srso_untrain_ret_alias()'s
		 * definition.
		 */
		. = srso_untrain_ret_alias | (1 << 2) | (1 << 8) | (1 << 14) | (1 << 20);
		*(.text.__x86.rethunk_safe)
#endif
		ALIGN_ENTRY_TEXT_END
		*(.gnu.warning)
<<<<<<< HEAD
=======

>>>>>>> eb3cdb58
	} :text =0xcccc

	/* End of text section, which should occupy whole number of pages */
	_etext = .;
	. = ALIGN(PAGE_SIZE);

	X86_ALIGN_RODATA_BEGIN
	RO_DATA(PAGE_SIZE)
	X86_ALIGN_RODATA_END

	/* Data */
	.data : AT(ADDR(.data) - LOAD_OFFSET) {
		/* Start of data section */
		_sdata = .;

		/* init_task */
		INIT_TASK_DATA(THREAD_SIZE)

#ifdef CONFIG_X86_32
		/* 32 bit has nosave before _edata */
		NOSAVE_DATA
#endif

		PAGE_ALIGNED_DATA(PAGE_SIZE)

		CACHELINE_ALIGNED_DATA(L1_CACHE_BYTES)

		DATA_DATA
		CONSTRUCTORS

		/* rarely changed data like cpu maps */
		READ_MOSTLY_DATA(INTERNODE_CACHE_BYTES)

		/* End of data section */
		_edata = .;
	} :data

	BUG_TABLE

	ORC_UNWIND_TABLE

	. = ALIGN(PAGE_SIZE);
	__vvar_page = .;

	.vvar : AT(ADDR(.vvar) - LOAD_OFFSET) {
		/* work around gold bug 13023 */
		__vvar_beginning_hack = .;

		/* Place all vvars at the offsets in asm/vvar.h. */
#define EMIT_VVAR(name, offset)				\
		. = __vvar_beginning_hack + offset;	\
		*(.vvar_ ## name)
#include <asm/vvar.h>
#undef EMIT_VVAR

		/*
		 * Pad the rest of the page with zeros.  Otherwise the loader
		 * can leave garbage here.
		 */
		. = __vvar_beginning_hack + PAGE_SIZE;
	} :data

	. = ALIGN(__vvar_page + PAGE_SIZE, PAGE_SIZE);

	/* Init code and data - will be freed after init */
	. = ALIGN(PAGE_SIZE);
	.init.begin : AT(ADDR(.init.begin) - LOAD_OFFSET) {
		__init_begin = .; /* paired with __init_end */
	}

#if defined(CONFIG_X86_64) && defined(CONFIG_SMP)
	/*
	 * percpu offsets are zero-based on SMP.  PERCPU_VADDR() changes the
	 * output PHDR, so the next output section - .init.text - should
	 * start another segment - init.
	 */
	PERCPU_VADDR(INTERNODE_CACHE_BYTES, 0, :percpu)
	ASSERT(SIZEOF(.data..percpu) < CONFIG_PHYSICAL_START,
	       "per-CPU data too large - increase CONFIG_PHYSICAL_START")
#endif

	INIT_TEXT_SECTION(PAGE_SIZE)
#ifdef CONFIG_X86_64
	:init
#endif

	/*
	 * Section for code used exclusively before alternatives are run. All
	 * references to such code must be patched out by alternatives, normally
	 * by using X86_FEATURE_ALWAYS CPU feature bit.
	 *
	 * See static_cpu_has() for an example.
	 */
	.altinstr_aux : AT(ADDR(.altinstr_aux) - LOAD_OFFSET) {
		*(.altinstr_aux)
	}

	INIT_DATA_SECTION(16)

	.x86_cpu_dev.init : AT(ADDR(.x86_cpu_dev.init) - LOAD_OFFSET) {
		__x86_cpu_dev_start = .;
		*(.x86_cpu_dev.init)
		__x86_cpu_dev_end = .;
	}

#ifdef CONFIG_X86_INTEL_MID
	.x86_intel_mid_dev.init : AT(ADDR(.x86_intel_mid_dev.init) - \
								LOAD_OFFSET) {
		__x86_intel_mid_dev_start = .;
		*(.x86_intel_mid_dev.init)
		__x86_intel_mid_dev_end = .;
	}
#endif

	/*
	 * start address and size of operations which during runtime
	 * can be patched with virtualization friendly instructions or
	 * baremetal native ones. Think page table operations.
	 * Details in paravirt_types.h
	 */
	. = ALIGN(8);
	.parainstructions : AT(ADDR(.parainstructions) - LOAD_OFFSET) {
		__parainstructions = .;
		*(.parainstructions)
		__parainstructions_end = .;
	}

#ifdef CONFIG_RETPOLINE
	/*
	 * List of instructions that call/jmp/jcc to retpoline thunks
	 * __x86_indirect_thunk_*(). These instructions can be patched along
	 * with alternatives, after which the section can be freed.
	 */
	. = ALIGN(8);
	.retpoline_sites : AT(ADDR(.retpoline_sites) - LOAD_OFFSET) {
		__retpoline_sites = .;
		*(.retpoline_sites)
		__retpoline_sites_end = .;
	}

	. = ALIGN(8);
	.return_sites : AT(ADDR(.return_sites) - LOAD_OFFSET) {
		__return_sites = .;
		*(.return_sites)
		__return_sites_end = .;
	}
<<<<<<< HEAD
=======

	. = ALIGN(8);
	.call_sites : AT(ADDR(.call_sites) - LOAD_OFFSET) {
		__call_sites = .;
		*(.call_sites)
		__call_sites_end = .;
	}
#endif

#ifdef CONFIG_X86_KERNEL_IBT
	. = ALIGN(8);
	.ibt_endbr_seal : AT(ADDR(.ibt_endbr_seal) - LOAD_OFFSET) {
		__ibt_endbr_seal = .;
		*(.ibt_endbr_seal)
		__ibt_endbr_seal_end = .;
	}
#endif

#ifdef CONFIG_FINEIBT
	. = ALIGN(8);
	.cfi_sites : AT(ADDR(.cfi_sites) - LOAD_OFFSET) {
		__cfi_sites = .;
		*(.cfi_sites)
		__cfi_sites_end = .;
	}
>>>>>>> eb3cdb58
#endif

	/*
	 * struct alt_inst entries. From the header (alternative.h):
	 * "Alternative instructions for different CPU types or capabilities"
	 * Think locking instructions on spinlocks.
	 */
	. = ALIGN(8);
	.altinstructions : AT(ADDR(.altinstructions) - LOAD_OFFSET) {
		__alt_instructions = .;
		*(.altinstructions)
		__alt_instructions_end = .;
	}

	/*
	 * And here are the replacement instructions. The linker sticks
	 * them as binary blobs. The .altinstructions has enough data to
	 * get the address and the length of them to patch the kernel safely.
	 */
	.altinstr_replacement : AT(ADDR(.altinstr_replacement) - LOAD_OFFSET) {
		*(.altinstr_replacement)
	}

	. = ALIGN(8);
	.apicdrivers : AT(ADDR(.apicdrivers) - LOAD_OFFSET) {
		__apicdrivers = .;
		*(.apicdrivers);
		__apicdrivers_end = .;
	}

	. = ALIGN(8);
	/*
	 * .exit.text is discarded at runtime, not link time, to deal with
	 *  references from .altinstructions
	 */
	.exit.text : AT(ADDR(.exit.text) - LOAD_OFFSET) {
		EXIT_TEXT
	}

	.exit.data : AT(ADDR(.exit.data) - LOAD_OFFSET) {
		EXIT_DATA
	}

#if !defined(CONFIG_X86_64) || !defined(CONFIG_SMP)
	PERCPU_SECTION(INTERNODE_CACHE_BYTES)
#endif

	. = ALIGN(PAGE_SIZE);

	/* freed after init ends here */
	.init.end : AT(ADDR(.init.end) - LOAD_OFFSET) {
		__init_end = .;
	}

	/*
	 * smp_locks might be freed after init
	 * start/end must be page aligned
	 */
	. = ALIGN(PAGE_SIZE);
	.smp_locks : AT(ADDR(.smp_locks) - LOAD_OFFSET) {
		__smp_locks = .;
		*(.smp_locks)
		. = ALIGN(PAGE_SIZE);
		__smp_locks_end = .;
	}

#ifdef CONFIG_X86_64
	.data_nosave : AT(ADDR(.data_nosave) - LOAD_OFFSET) {
		NOSAVE_DATA
	}
#endif

	/* BSS */
	. = ALIGN(PAGE_SIZE);
	.bss : AT(ADDR(.bss) - LOAD_OFFSET) {
		__bss_start = .;
		*(.bss..page_aligned)
		. = ALIGN(PAGE_SIZE);
		*(BSS_MAIN)
		BSS_DECRYPTED
		. = ALIGN(PAGE_SIZE);
		__bss_stop = .;
	}

	/*
	 * The memory occupied from _text to here, __end_of_kernel_reserve, is
	 * automatically reserved in setup_arch(). Anything after here must be
	 * explicitly reserved using memblock_reserve() or it will be discarded
	 * and treated as available memory.
	 */
	__end_of_kernel_reserve = .;

	. = ALIGN(PAGE_SIZE);
	.brk : AT(ADDR(.brk) - LOAD_OFFSET) {
		__brk_base = .;
		. += 64 * 1024;		/* 64k alignment slop space */
		*(.bss..brk)		/* areas brk users have reserved */
		__brk_limit = .;
	}

	. = ALIGN(PAGE_SIZE);		/* keep VO_INIT_SIZE page aligned */
	_end = .;

#ifdef CONFIG_AMD_MEM_ENCRYPT
	/*
	 * Early scratch/workarea section: Lives outside of the kernel proper
	 * (_text - _end).
	 *
	 * Resides after _end because even though the .brk section is after
	 * __end_of_kernel_reserve, the .brk section is later reserved as a
	 * part of the kernel. Since it is located after __end_of_kernel_reserve
	 * it will be discarded and become part of the available memory. As
	 * such, it can only be used by very early boot code and must not be
	 * needed afterwards.
	 *
	 * Currently used by SME for performing in-place encryption of the
	 * kernel during boot. Resides on a 2MB boundary to simplify the
	 * pagetable setup used for SME in-place encryption.
	 */
	. = ALIGN(HPAGE_SIZE);
	.init.scratch : AT(ADDR(.init.scratch) - LOAD_OFFSET) {
		__init_scratch_begin = .;
		*(.init.scratch)
		. = ALIGN(HPAGE_SIZE);
		__init_scratch_end = .;
	}
#endif

	STABS_DEBUG
	DWARF_DEBUG
	ELF_DETAILS

	DISCARDS

	/*
	 * Make sure that the .got.plt is either completely empty or it
	 * contains only the lazy dispatch entries.
	 */
	.got.plt (INFO) : { *(.got.plt) }
	ASSERT(SIZEOF(.got.plt) == 0 ||
#ifdef CONFIG_X86_64
	       SIZEOF(.got.plt) == 0x18,
#else
	       SIZEOF(.got.plt) == 0xc,
#endif
	       "Unexpected GOT/PLT entries detected!")

	/*
	 * Sections that should stay zero sized, which is safer to
	 * explicitly check instead of blindly discarding.
	 */
	.got : {
		*(.got) *(.igot.*)
	}
	ASSERT(SIZEOF(.got) == 0, "Unexpected GOT entries detected!")

	.plt : {
		*(.plt) *(.plt.*) *(.iplt)
	}
	ASSERT(SIZEOF(.plt) == 0, "Unexpected run-time procedure linkages detected!")

	.rel.dyn : {
		*(.rel.*) *(.rel_*)
	}
	ASSERT(SIZEOF(.rel.dyn) == 0, "Unexpected run-time relocations (.rel) detected!")

	.rela.dyn : {
		*(.rela.*) *(.rela_*)
	}
	ASSERT(SIZEOF(.rela.dyn) == 0, "Unexpected run-time relocations (.rela) detected!")
}

/*
 * The ASSERT() sink to . is intentional, for binutils 2.14 compatibility:
 */
. = ASSERT((_end - LOAD_OFFSET <= KERNEL_IMAGE_SIZE),
	   "kernel image bigger than KERNEL_IMAGE_SIZE");

#ifdef CONFIG_X86_64
/*
 * Per-cpu symbols which need to be offset from __per_cpu_load
 * for the boot processor.
 */
#define INIT_PER_CPU(x) init_per_cpu__##x = ABSOLUTE(x) + __per_cpu_load
INIT_PER_CPU(gdt_page);
INIT_PER_CPU(fixed_percpu_data);
INIT_PER_CPU(irq_stack_backing_store);

#ifdef CONFIG_SMP
. = ASSERT((fixed_percpu_data == 0),
           "fixed_percpu_data is not at start of per-cpu area");
#endif

<<<<<<< HEAD
#ifdef CONFIG_RETPOLINE
. = ASSERT((__ret & 0x3f) == 0, "__ret not cacheline-aligned");
. = ASSERT((srso_safe_ret & 0x3f) == 0, "srso_safe_ret not cacheline-aligned");
#endif

#ifdef CONFIG_CPU_SRSO
/*
 * GNU ld cannot do XOR so do: (A | B) - (A & B) in order to compute the XOR
 * of the two function addresses:
 */
. = ASSERT(((srso_untrain_ret_alias | srso_safe_ret_alias) -
		(srso_untrain_ret_alias & srso_safe_ret_alias)) == ((1 << 2) | (1 << 8) | (1 << 14) | (1 << 20)),
		"SRSO function pair won't alias");
#endif

#endif /* CONFIG_X86_64 */

#ifdef CONFIG_KEXEC_CORE
#include <asm/kexec.h>
=======
 #ifdef CONFIG_RETHUNK
. = ASSERT((__ret & 0x3f) == 0, "__ret not cacheline-aligned");
. = ASSERT((srso_safe_ret & 0x3f) == 0, "srso_safe_ret not cacheline-aligned");
#endif
>>>>>>> eb3cdb58

#ifdef CONFIG_CPU_SRSO
/*
 * GNU ld cannot do XOR until 2.41.
 * https://sourceware.org/git/?p=binutils-gdb.git;a=commit;h=f6f78318fca803c4907fb8d7f6ded8295f1947b1
 *
 * LLVM lld cannot do XOR until lld-17.
 * https://github.com/llvm/llvm-project/commit/fae96104d4378166cbe5c875ef8ed808a356f3fb
 *
 * Instead do: (A | B) - (A & B) in order to compute the XOR
 * of the two function addresses:
 */
. = ASSERT(((ABSOLUTE(srso_untrain_ret_alias) | srso_safe_ret_alias) -
		(ABSOLUTE(srso_untrain_ret_alias) & srso_safe_ret_alias)) == ((1 << 2) | (1 << 8) | (1 << 14) | (1 << 20)),
		"SRSO function pair won't alias");
#endif

#endif /* CONFIG_X86_64 */<|MERGE_RESOLUTION|>--- conflicted
+++ resolved
@@ -132,11 +132,6 @@
 		LOCK_TEXT
 		KPROBES_TEXT
 		SOFTIRQENTRY_TEXT
-<<<<<<< HEAD
-		*(.fixup)
-
-=======
->>>>>>> eb3cdb58
 #ifdef CONFIG_RETPOLINE
 		__indirect_thunk_start = .;
 		*(.text.__x86.indirect_thunk)
@@ -162,10 +157,7 @@
 #endif
 		ALIGN_ENTRY_TEXT_END
 		*(.gnu.warning)
-<<<<<<< HEAD
-=======
-
->>>>>>> eb3cdb58
+
 	} :text =0xcccc
 
 	/* End of text section, which should occupy whole number of pages */
@@ -312,8 +304,6 @@
 		*(.return_sites)
 		__return_sites_end = .;
 	}
-<<<<<<< HEAD
-=======
 
 	. = ALIGN(8);
 	.call_sites : AT(ADDR(.call_sites) - LOAD_OFFSET) {
@@ -339,7 +329,6 @@
 		*(.cfi_sites)
 		__cfi_sites_end = .;
 	}
->>>>>>> eb3cdb58
 #endif
 
 	/*
@@ -533,32 +522,10 @@
            "fixed_percpu_data is not at start of per-cpu area");
 #endif
 
-<<<<<<< HEAD
-#ifdef CONFIG_RETPOLINE
-. = ASSERT((__ret & 0x3f) == 0, "__ret not cacheline-aligned");
-. = ASSERT((srso_safe_ret & 0x3f) == 0, "srso_safe_ret not cacheline-aligned");
-#endif
-
-#ifdef CONFIG_CPU_SRSO
-/*
- * GNU ld cannot do XOR so do: (A | B) - (A & B) in order to compute the XOR
- * of the two function addresses:
- */
-. = ASSERT(((srso_untrain_ret_alias | srso_safe_ret_alias) -
-		(srso_untrain_ret_alias & srso_safe_ret_alias)) == ((1 << 2) | (1 << 8) | (1 << 14) | (1 << 20)),
-		"SRSO function pair won't alias");
-#endif
-
-#endif /* CONFIG_X86_64 */
-
-#ifdef CONFIG_KEXEC_CORE
-#include <asm/kexec.h>
-=======
  #ifdef CONFIG_RETHUNK
 . = ASSERT((__ret & 0x3f) == 0, "__ret not cacheline-aligned");
 . = ASSERT((srso_safe_ret & 0x3f) == 0, "srso_safe_ret not cacheline-aligned");
 #endif
->>>>>>> eb3cdb58
 
 #ifdef CONFIG_CPU_SRSO
 /*
