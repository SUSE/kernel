--- conflicted
+++ resolved
@@ -126,11 +126,6 @@
 	size_t		     size;
 };
 
-<<<<<<< HEAD
-static u32 ucode_new_rev;
-
-=======
->>>>>>> 2d5404ca
 /*
  * Microcode patch container file is prepended to the initrd in cpio
  * format. See Documentation/arch/x86/microcode.rst
@@ -514,27 +509,12 @@
  *
  * Returns true if container found (sets @desc), false otherwise.
  */
-<<<<<<< HEAD
-static bool early_apply_microcode(u32 cpuid_1_eax, void *ucode, size_t size)
-=======
 static bool early_apply_microcode(u32 old_rev, void *ucode, size_t size)
->>>>>>> 2d5404ca
 {
 	struct cont_desc desc = { 0 };
 	struct microcode_amd *mc;
 	bool ret = false;
 
-<<<<<<< HEAD
-#ifdef CONFIG_X86_32
-	new_rev = (u32 *)__pa_nodebug(&ucode_new_rev);
-#else
-	new_rev = &ucode_new_rev;
-#endif
-
-	desc.cpuid_1_eax = cpuid_1_eax;
-
-=======
->>>>>>> 2d5404ca
 	scan_containers(ucode, size, &desc);
 
 	mc = desc.mc;
@@ -549,16 +529,7 @@
 	if (old_rev > mc->hdr.patch_id)
 		return ret;
 
-<<<<<<< HEAD
-	if (!__apply_microcode_amd(mc)) {
-		*new_rev = mc->hdr.patch_id;
-		ret      = true;
-	}
-
-	return ret;
-=======
 	return !__apply_microcode_amd(mc);
->>>>>>> 2d5404ca
 }
 
 static bool get_builtin_microcode(struct cpio_data *cp)
@@ -593,27 +564,11 @@
 	*ret = cp;
 }
 
-<<<<<<< HEAD
-static void apply_ucode_from_containers(unsigned int cpuid_1_eax)
-=======
 void __init load_ucode_amd_bsp(struct early_load_data *ed, unsigned int cpuid_1_eax)
->>>>>>> 2d5404ca
 {
 	struct cpio_data cp = { };
 	u32 dummy;
 
-<<<<<<< HEAD
-	find_blobs_in_containers(cpuid_1_eax, &cp);
-	if (!(cp.data && cp.size))
-		return;
-
-	early_apply_microcode(cpuid_1_eax, cp.data, cp.size);
-}
-
-void load_ucode_amd_early(unsigned int cpuid_1_eax)
-{
-	return apply_ucode_from_containers(cpuid_1_eax);
-=======
 	bsp_cpuid_1_eax = cpuid_1_eax;
 
 	native_rdmsr(MSR_AMD64_PATCH_LEVEL, ed->old_rev, dummy);
@@ -627,7 +582,6 @@
 
 	if (early_apply_microcode(ed->old_rev, cp.data, cp.size))
 		native_rdmsr(MSR_AMD64_PATCH_LEVEL, ed->new_rev, dummy);
->>>>>>> 2d5404ca
 }
 
 static enum ucode_state _load_microcode_amd(u8 family, const u8 *data, size_t size);
@@ -659,12 +613,6 @@
 }
 early_initcall(save_microcode_in_initrd);
 
-<<<<<<< HEAD
-static u16 __find_equiv_id(unsigned int cpu)
-{
-	struct ucode_cpu_info *uci = ucode_cpu_info + cpu;
-	return find_equiv_id(&equiv_table, uci->cpu_sig.sig);
-=======
 static inline bool patch_cpus_equivalent(struct ucode_patch *p,
 					 struct ucode_patch *n,
 					 bool ignore_stepping)
@@ -683,7 +631,6 @@
 	} else {
 		return p->equiv_cpu == n->equiv_cpu;
 	}
->>>>>>> 2d5404ca
 }
 
 /*
@@ -803,28 +750,6 @@
 	}
 }
 
-void reload_ucode_amd(unsigned int cpu)
-{
-	u32 rev, dummy __always_unused;
-	struct microcode_amd *mc;
-	struct ucode_patch *p;
-
-	p = find_patch(cpu);
-	if (!p)
-		return;
-
-	mc = p->data;
-
-	rdmsr(MSR_AMD64_PATCH_LEVEL, rev, dummy);
-
-	if (rev < mc->hdr.patch_id) {
-		if (!__apply_microcode_amd(mc)) {
-			ucode_new_rev = mc->hdr.patch_id;
-			pr_info("reload patch_level=0x%08x\n", ucode_new_rev);
-		}
-	}
-}
-
 static int collect_cpu_info_amd(int cpu, struct cpu_signature *csig)
 {
 	struct cpuinfo_x86 *c = &cpu_data(cpu);
