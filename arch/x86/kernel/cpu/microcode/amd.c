--- conflicted
+++ resolved
@@ -55,7 +55,9 @@
 };
 
 static u32 ucode_new_rev;
-static u8 amd_ucode_patch[PATCH_MAX_SIZE];
+
+/* One blob per node. */
+static u8 amd_ucode_patch[MAX_NUMNODES][PATCH_MAX_SIZE];
 
 /*
  * Microcode patch container file is prepended to the initrd in cpio
@@ -428,7 +430,7 @@
 	patch	= (u8 (*)[PATCH_MAX_SIZE])__pa_nodebug(&amd_ucode_patch);
 #else
 	new_rev = &ucode_new_rev;
-	patch	= &amd_ucode_patch;
+	patch	= &amd_ucode_patch[0];
 #endif
 
 	desc.cpuid_1_eax = cpuid_1_eax;
@@ -548,7 +550,7 @@
 }
 
 static enum ucode_state
-load_microcode_amd(bool save, u8 family, const u8 *data, size_t size);
+load_microcode_amd(u8 family, const u8 *data, size_t size);
 
 int __init save_microcode_in_initrd_amd(unsigned int cpuid_1_eax)
 {
@@ -566,19 +568,19 @@
 	if (!desc.mc)
 		return -EINVAL;
 
-	ret = load_microcode_amd(true, x86_family(cpuid_1_eax), desc.data, desc.size);
+	ret = load_microcode_amd(x86_family(cpuid_1_eax), desc.data, desc.size);
 	if (ret > UCODE_UPDATED)
 		return -EINVAL;
 
 	return 0;
 }
 
-void reload_ucode_amd(void)
-{
+void reload_ucode_amd(unsigned int cpu)
+{
+	u32 rev, dummy __always_unused;
 	struct microcode_amd *mc;
-	u32 rev, dummy __always_unused;
-
-	mc = (struct microcode_amd *)amd_ucode_patch;
+
+	mc = (struct microcode_amd *)amd_ucode_patch[cpu_to_node(cpu)];
 
 	rdmsr(MSR_AMD64_PATCH_LEVEL, rev, dummy);
 
@@ -844,9 +846,10 @@
 	return UCODE_OK;
 }
 
-static enum ucode_state
-load_microcode_amd(bool save, u8 family, const u8 *data, size_t size)
-{
+static enum ucode_state load_microcode_amd(u8 family, const u8 *data, size_t size)
+{
+	struct cpuinfo_x86 *c;
+	unsigned int nid, cpu;
 	struct ucode_patch *p;
 	enum ucode_state ret;
 
@@ -859,28 +862,20 @@
 		return ret;
 	}
 
-	p = find_patch(0);
-	if (!p) {
-		return ret;
-	} else {
-		if (boot_cpu_data.microcode >= p->patch_id)
-			return ret;
-
-		ret = UCODE_NEW;
-	}
-
-	/* save BSP's matching patch for early load */
-	if (!save)
-		return ret;
-
-<<<<<<< HEAD
-	memset(amd_ucode_patch, 0, PATCH_MAX_SIZE);
-	memcpy(amd_ucode_patch, p->data, min_t(u32, ksize(p->data), PATCH_MAX_SIZE));
-=======
+	for_each_node(nid) {
+		cpu = cpumask_first(cpumask_of_node(nid));
+		c = &cpu_data(cpu);
+
+		p = find_patch(cpu);
+		if (!p)
+			continue;
+
+		if (c->microcode >= p->patch_id)
+			continue;
+
 		memset(amd_ucode_patch, 0, PATCH_MAX_SIZE);
 		memcpy(amd_ucode_patch, p->data, min_t(u32, p->size, PATCH_MAX_SIZE));
 	}
->>>>>>> 16718dba
 
 	return ret;
 }
@@ -906,12 +901,11 @@
 {
 	char fw_name[36] = "amd-ucode/microcode_amd.bin";
 	struct cpuinfo_x86 *c = &cpu_data(cpu);
-	bool bsp = c->cpu_index == boot_cpu_data.cpu_index;
 	enum ucode_state ret = UCODE_NFOUND;
 	const struct firmware *fw;
 
 	/* reload ucode container only on the boot cpu */
-	if (!refresh_fw || !bsp)
+	if (!refresh_fw)
 		return UCODE_OK;
 
 	if (c->x86 >= 0x15)
@@ -926,7 +920,7 @@
 	if (!verify_container(fw->data, fw->size, false))
 		goto fw_release;
 
-	ret = load_microcode_amd(bsp, c->x86, fw->data, fw->size);
+	ret = load_microcode_amd(c->x86, fw->data, fw->size);
 
  fw_release:
 	release_firmware(fw);
