// SPDX-License-Identifier: GPL-2.0-or-later
/*
 * CPU Microcode Update Driver for Linux
 *
 * Copyright (C) 2000-2006 Tigran Aivazian <aivazian.tigran@gmail.com>
 *	      2006	Shaohua Li <shaohua.li@intel.com>
 *	      2013-2016	Borislav Petkov <bp@alien8.de>
 *
 * X86 CPU microcode early update for Linux:
 *
 *	Copyright (C) 2012 Fenghua Yu <fenghua.yu@intel.com>
 *			   H Peter Anvin" <hpa@zytor.com>
 *		  (C) 2015 Borislav Petkov <bp@alien8.de>
 *
 * This driver allows to upgrade microcode on x86 processors.
 */

#define pr_fmt(fmt) "microcode: " fmt

#include <linux/platform_device.h>
#include <linux/stop_machine.h>
#include <linux/syscore_ops.h>
#include <linux/miscdevice.h>
#include <linux/capability.h>
#include <linux/firmware.h>
#include <linux/cpumask.h>
#include <linux/kernel.h>
#include <linux/delay.h>
#include <linux/mutex.h>
#include <linux/cpu.h>
#include <linux/nmi.h>
#include <linux/fs.h>
#include <linux/mm.h>

#include <asm/apic.h>
#include <asm/cpu_device_id.h>
#include <asm/perf_event.h>
#include <asm/processor.h>
#include <asm/cmdline.h>
#include <asm/setup.h>

#include "internal.h"

static struct microcode_ops	*microcode_ops;
bool dis_ucode_ldr = true;

bool force_minrev = IS_ENABLED(CONFIG_MICROCODE_LATE_FORCE_MINREV);
module_param(force_minrev, bool, S_IRUSR | S_IWUSR);

/*
 * Synchronization.
 *
 * All non cpu-hotplug-callback call sites use:
 *
 * - cpus_read_lock/unlock() to synchronize with
 *   the cpu-hotplug-callback call sites.
 *
 * We guarantee that only a single cpu is being
 * updated at any particular moment of time.
 */
struct ucode_cpu_info		ucode_cpu_info[NR_CPUS];

/*
 * Those patch levels cannot be updated to newer ones and thus should be final.
 */
static u32 final_levels[] = {
	0x01000098,
	0x0100009f,
	0x010000af,
	0, /* T-101 terminator */
};

struct early_load_data early_data;

/*
 * Check the current patch level on this CPU.
 *
 * Returns:
 *  - true: if update should stop
 *  - false: otherwise
 */
static bool amd_check_current_patch_level(void)
{
	u32 lvl, dummy, i;
	u32 *levels;

	native_rdmsr(MSR_AMD64_PATCH_LEVEL, lvl, dummy);

	levels = final_levels;

	for (i = 0; levels[i]; i++) {
		if (lvl == levels[i])
			return true;
	}
	return false;
}

static bool __init check_loader_disabled_bsp(void)
{
	static const char *__dis_opt_str = "dis_ucode_ldr";
	const char *cmdline = boot_command_line;
	const char *option  = __dis_opt_str;

	/*
	 * CPUID(1).ECX[31]: reserved for hypervisor use. This is still not
	 * completely accurate as xen pv guests don't see that CPUID bit set but
	 * that's good enough as they don't land on the BSP path anyway.
	 */
	if (native_cpuid_ecx(1) & BIT(31))
		return true;

	if (x86_cpuid_vendor() == X86_VENDOR_AMD) {
		if (amd_check_current_patch_level())
			return true;
	}

	if (cmdline_find_option_bool(cmdline, option) <= 0)
		dis_ucode_ldr = false;

	return dis_ucode_ldr;
}

void __init load_ucode_bsp(void)
{
	unsigned int cpuid_1_eax;
	bool intel = true;

	if (!have_cpuid_p())
		return;

	cpuid_1_eax = native_cpuid_eax(1);

	switch (x86_cpuid_vendor()) {
	case X86_VENDOR_INTEL:
		if (x86_family(cpuid_1_eax) < 6)
			return;
		break;

	case X86_VENDOR_AMD:
		if (x86_family(cpuid_1_eax) < 0x10)
			return;
		intel = false;
		break;

	default:
		return;
	}

	if (check_loader_disabled_bsp())
		return;

	if (intel)
		load_ucode_intel_bsp(&early_data);
	else
<<<<<<< HEAD
		load_ucode_amd_early(cpuid_1_eax);
}

static bool check_loader_disabled_ap(void)
{
#ifdef CONFIG_X86_32
	return *((bool *)__pa_nodebug(&dis_ucode_ldr));
#else
	return dis_ucode_ldr;
#endif
=======
		load_ucode_amd_bsp(&early_data, cpuid_1_eax);
>>>>>>> 2d5404ca
}

void load_ucode_ap(void)
{
	unsigned int cpuid_1_eax;

	if (dis_ucode_ldr)
		return;

	cpuid_1_eax = native_cpuid_eax(1);

	switch (x86_cpuid_vendor()) {
	case X86_VENDOR_INTEL:
		if (x86_family(cpuid_1_eax) >= 6)
			load_ucode_intel_ap();
		break;
	case X86_VENDOR_AMD:
		if (x86_family(cpuid_1_eax) >= 0x10)
			load_ucode_amd_early(cpuid_1_eax);
		break;
	default:
		break;
	}
}

struct cpio_data __init find_microcode_in_initrd(const char *path)
{
#ifdef CONFIG_BLK_DEV_INITRD
	unsigned long start = 0;
	size_t size;

#ifdef CONFIG_X86_32
	size = boot_params.hdr.ramdisk_size;
	/* Early load on BSP has a temporary mapping. */
	if (size)
		start = initrd_start_early;

#else /* CONFIG_X86_64 */
	size  = (unsigned long)boot_params.ext_ramdisk_size << 32;
	size |= boot_params.hdr.ramdisk_size;

	if (size) {
		start  = (unsigned long)boot_params.ext_ramdisk_image << 32;
		start |= boot_params.hdr.ramdisk_image;
		start += PAGE_OFFSET;
	}
#endif

	/*
	 * Fixup the start address: after reserve_initrd() runs, initrd_start
	 * has the virtual address of the beginning of the initrd. It also
	 * possibly relocates the ramdisk. In either case, initrd_start contains
	 * the updated address so use that instead.
	 */
	if (initrd_start)
		start = initrd_start;

	return find_cpio_data(path, (void *)start, size, NULL);
#else /* !CONFIG_BLK_DEV_INITRD */
	return (struct cpio_data){ NULL, 0, "" };
#endif
}

static void reload_early_microcode(unsigned int cpu)
{
	int vendor, family;

	vendor = x86_cpuid_vendor();
	family = x86_cpuid_family();

	switch (vendor) {
	case X86_VENDOR_INTEL:
		if (family >= 6)
			reload_ucode_intel();
		break;
	case X86_VENDOR_AMD:
		if (family >= 0x10)
			reload_ucode_amd(cpu);
		break;
	default:
		break;
	}
}

/* fake device for request_firmware */
static struct platform_device	*microcode_pdev;

#ifdef CONFIG_MICROCODE_LATE_LOADING
/*
 * Late loading dance. Why the heavy-handed stomp_machine effort?
 *
 * - HT siblings must be idle and not execute other code while the other sibling
 *   is loading microcode in order to avoid any negative interactions caused by
 *   the loading.
 *
 * - In addition, microcode update on the cores must be serialized until this
 *   requirement can be relaxed in the future. Right now, this is conservative
 *   and good.
 */
enum sibling_ctrl {
	/* Spinwait with timeout */
	SCTRL_WAIT,
	/* Invoke the microcode_apply() callback */
	SCTRL_APPLY,
	/* Proceed without invoking the microcode_apply() callback */
	SCTRL_DONE,
};

struct microcode_ctrl {
	enum sibling_ctrl	ctrl;
	enum ucode_state	result;
	unsigned int		ctrl_cpu;
	bool			nmi_enabled;
};

DEFINE_STATIC_KEY_FALSE(microcode_nmi_handler_enable);
static DEFINE_PER_CPU(struct microcode_ctrl, ucode_ctrl);
static atomic_t late_cpus_in, offline_in_nmi;
static unsigned int loops_per_usec;
static cpumask_t cpu_offline_mask;

static noinstr bool wait_for_cpus(atomic_t *cnt)
{
	unsigned int timeout, loops;

	WARN_ON_ONCE(raw_atomic_dec_return(cnt) < 0);

	for (timeout = 0; timeout < USEC_PER_SEC; timeout++) {
		if (!raw_atomic_read(cnt))
			return true;

		for (loops = 0; loops < loops_per_usec; loops++)
			cpu_relax();

		/* If invoked directly, tickle the NMI watchdog */
		if (!microcode_ops->use_nmi && !(timeout % USEC_PER_MSEC)) {
			instrumentation_begin();
			touch_nmi_watchdog();
			instrumentation_end();
		}
	}
	/* Prevent the late comers from making progress and let them time out */
	raw_atomic_inc(cnt);
	return false;
}

static noinstr bool wait_for_ctrl(void)
{
	unsigned int timeout, loops;

	for (timeout = 0; timeout < USEC_PER_SEC; timeout++) {
		if (raw_cpu_read(ucode_ctrl.ctrl) != SCTRL_WAIT)
			return true;

		for (loops = 0; loops < loops_per_usec; loops++)
			cpu_relax();

		/* If invoked directly, tickle the NMI watchdog */
		if (!microcode_ops->use_nmi && !(timeout % USEC_PER_MSEC)) {
			instrumentation_begin();
			touch_nmi_watchdog();
			instrumentation_end();
		}
	}
	return false;
}

/*
 * Protected against instrumentation up to the point where the primary
 * thread completed the update. See microcode_nmi_handler() for details.
 */
static noinstr bool load_secondary_wait(unsigned int ctrl_cpu)
{
	/* Initial rendezvous to ensure that all CPUs have arrived */
	if (!wait_for_cpus(&late_cpus_in)) {
		raw_cpu_write(ucode_ctrl.result, UCODE_TIMEOUT);
		return false;
	}

	/*
	 * Wait for primary threads to complete. If one of them hangs due
	 * to the update, there is no way out. This is non-recoverable
	 * because the CPU might hold locks or resources and confuse the
	 * scheduler, watchdogs etc. There is no way to safely evacuate the
	 * machine.
	 */
	if (wait_for_ctrl())
		return true;

	instrumentation_begin();
	panic("Microcode load: Primary CPU %d timed out\n", ctrl_cpu);
	instrumentation_end();
}

/*
 * Protected against instrumentation up to the point where the primary
 * thread completed the update. See microcode_nmi_handler() for details.
 */
static noinstr void load_secondary(unsigned int cpu)
{
	unsigned int ctrl_cpu = raw_cpu_read(ucode_ctrl.ctrl_cpu);
	enum ucode_state ret;

	if (!load_secondary_wait(ctrl_cpu)) {
		instrumentation_begin();
		pr_err_once("load: %d CPUs timed out\n",
			    atomic_read(&late_cpus_in) - 1);
		instrumentation_end();
		return;
	}

	/* Primary thread completed. Allow to invoke instrumentable code */
	instrumentation_begin();
	/*
	 * If the primary succeeded then invoke the apply() callback,
	 * otherwise copy the state from the primary thread.
	 */
	if (this_cpu_read(ucode_ctrl.ctrl) == SCTRL_APPLY)
		ret = microcode_ops->apply_microcode(cpu);
	else
		ret = per_cpu(ucode_ctrl.result, ctrl_cpu);

	this_cpu_write(ucode_ctrl.result, ret);
	this_cpu_write(ucode_ctrl.ctrl, SCTRL_DONE);
	instrumentation_end();
}

static void __load_primary(unsigned int cpu)
{
	struct cpumask *secondaries = topology_sibling_cpumask(cpu);
	enum sibling_ctrl ctrl;
	enum ucode_state ret;
	unsigned int sibling;

	/* Initial rendezvous to ensure that all CPUs have arrived */
	if (!wait_for_cpus(&late_cpus_in)) {
		this_cpu_write(ucode_ctrl.result, UCODE_TIMEOUT);
		pr_err_once("load: %d CPUs timed out\n", atomic_read(&late_cpus_in) - 1);
		return;
	}

	ret = microcode_ops->apply_microcode(cpu);
	this_cpu_write(ucode_ctrl.result, ret);
	this_cpu_write(ucode_ctrl.ctrl, SCTRL_DONE);

	/*
	 * If the update was successful, let the siblings run the apply()
	 * callback. If not, tell them it's done. This also covers the
	 * case where the CPU has uniform loading at package or system
	 * scope implemented but does not advertise it.
	 */
	if (ret == UCODE_UPDATED || ret == UCODE_OK)
		ctrl = SCTRL_APPLY;
	else
		ctrl = SCTRL_DONE;

	for_each_cpu(sibling, secondaries) {
		if (sibling != cpu)
			per_cpu(ucode_ctrl.ctrl, sibling) = ctrl;
	}
}

static bool kick_offline_cpus(unsigned int nr_offl)
{
	unsigned int cpu, timeout;

	for_each_cpu(cpu, &cpu_offline_mask) {
		/* Enable the rendezvous handler and send NMI */
		per_cpu(ucode_ctrl.nmi_enabled, cpu) = true;
		apic_send_nmi_to_offline_cpu(cpu);
	}

	/* Wait for them to arrive */
	for (timeout = 0; timeout < (USEC_PER_SEC / 2); timeout++) {
		if (atomic_read(&offline_in_nmi) == nr_offl)
			return true;
		udelay(1);
	}
	/* Let the others time out */
	return false;
}

static void release_offline_cpus(void)
{
	unsigned int cpu;

	for_each_cpu(cpu, &cpu_offline_mask)
		per_cpu(ucode_ctrl.ctrl, cpu) = SCTRL_DONE;
}

static void load_primary(unsigned int cpu)
{
	unsigned int nr_offl = cpumask_weight(&cpu_offline_mask);
	bool proceed = true;

	/* Kick soft-offlined SMT siblings if required */
	if (!cpu && nr_offl)
		proceed = kick_offline_cpus(nr_offl);

	/* If the soft-offlined CPUs did not respond, abort */
	if (proceed)
		__load_primary(cpu);

	/* Unconditionally release soft-offlined SMT siblings if required */
	if (!cpu && nr_offl)
		release_offline_cpus();
}

/*
 * Minimal stub rendezvous handler for soft-offlined CPUs which participate
 * in the NMI rendezvous to protect against a concurrent NMI on affected
 * CPUs.
 */
void noinstr microcode_offline_nmi_handler(void)
{
	if (!raw_cpu_read(ucode_ctrl.nmi_enabled))
		return;
	raw_cpu_write(ucode_ctrl.nmi_enabled, false);
	raw_cpu_write(ucode_ctrl.result, UCODE_OFFLINE);
	raw_atomic_inc(&offline_in_nmi);
	wait_for_ctrl();
}

static noinstr bool microcode_update_handler(void)
{
	unsigned int cpu = raw_smp_processor_id();

	if (raw_cpu_read(ucode_ctrl.ctrl_cpu) == cpu) {
		instrumentation_begin();
		load_primary(cpu);
		instrumentation_end();
	} else {
		load_secondary(cpu);
	}

	instrumentation_begin();
	touch_nmi_watchdog();
	instrumentation_end();

	return true;
}

/*
 * Protection against instrumentation is required for CPUs which are not
 * safe against an NMI which is delivered to the secondary SMT sibling
 * while the primary thread updates the microcode. Instrumentation can end
 * up in #INT3, #DB and #PF. The IRET from those exceptions reenables NMI
 * which is the opposite of what the NMI rendezvous is trying to achieve.
 *
 * The primary thread is safe versus instrumentation as the actual
 * microcode update handles this correctly. It's only the sibling code
 * path which must be NMI safe until the primary thread completed the
 * update.
 */
bool noinstr microcode_nmi_handler(void)
{
	if (!raw_cpu_read(ucode_ctrl.nmi_enabled))
		return false;

	raw_cpu_write(ucode_ctrl.nmi_enabled, false);
	return microcode_update_handler();
}

static int load_cpus_stopped(void *unused)
{
	if (microcode_ops->use_nmi) {
		/* Enable the NMI handler and raise NMI */
		this_cpu_write(ucode_ctrl.nmi_enabled, true);
		apic->send_IPI(smp_processor_id(), NMI_VECTOR);
	} else {
		/* Just invoke the handler directly */
		microcode_update_handler();
	}
	return 0;
}

static int load_late_stop_cpus(bool is_safe)
{
	unsigned int cpu, updated = 0, failed = 0, timedout = 0, siblings = 0;
	unsigned int nr_offl, offline = 0;
	int old_rev = boot_cpu_data.microcode;
	struct cpuinfo_x86 prev_info;

	if (!is_safe) {
		pr_err("Late microcode loading without minimal revision check.\n");
		pr_err("You should switch to early loading, if possible.\n");
	}

	atomic_set(&late_cpus_in, num_online_cpus());
	atomic_set(&offline_in_nmi, 0);
	loops_per_usec = loops_per_jiffy / (TICK_NSEC / 1000);

	/*
	 * Take a snapshot before the microcode update in order to compare and
	 * check whether any bits changed after an update.
	 */
	store_cpu_caps(&prev_info);

	if (microcode_ops->use_nmi)
		static_branch_enable_cpuslocked(&microcode_nmi_handler_enable);

	stop_machine_cpuslocked(load_cpus_stopped, NULL, cpu_online_mask);

	if (microcode_ops->use_nmi)
		static_branch_disable_cpuslocked(&microcode_nmi_handler_enable);

	/* Analyze the results */
	for_each_cpu_and(cpu, cpu_present_mask, &cpus_booted_once_mask) {
		switch (per_cpu(ucode_ctrl.result, cpu)) {
		case UCODE_UPDATED:	updated++; break;
		case UCODE_TIMEOUT:	timedout++; break;
		case UCODE_OK:		siblings++; break;
		case UCODE_OFFLINE:	offline++; break;
		default:		failed++; break;
		}
	}

	if (microcode_ops->finalize_late_load)
		microcode_ops->finalize_late_load(!updated);

	if (!updated) {
		/* Nothing changed. */
		if (!failed && !timedout)
			return 0;

		nr_offl = cpumask_weight(&cpu_offline_mask);
		if (offline < nr_offl) {
			pr_warn("%u offline siblings did not respond.\n",
				nr_offl - atomic_read(&offline_in_nmi));
			return -EIO;
		}
		pr_err("update failed: %u CPUs failed %u CPUs timed out\n",
		       failed, timedout);
		return -EIO;
	}

	if (!is_safe || failed || timedout)
		add_taint(TAINT_CPU_OUT_OF_SPEC, LOCKDEP_STILL_OK);

	pr_info("load: updated on %u primary CPUs with %u siblings\n", updated, siblings);
	if (failed || timedout) {
		pr_err("load incomplete. %u CPUs timed out or failed\n",
		       num_online_cpus() - (updated + siblings));
	}
	pr_info("revision: 0x%x -> 0x%x\n", old_rev, boot_cpu_data.microcode);
	microcode_check(&prev_info);

	return updated + siblings == num_online_cpus() ? 0 : -EIO;
}

/*
 * This function does two things:
 *
 * 1) Ensure that all required CPUs which are present and have been booted
 *    once are online.
 *
 *    To pass this check, all primary threads must be online.
 *
 *    If the microcode load is not safe against NMI then all SMT threads
 *    must be online as well because they still react to NMIs when they are
 *    soft-offlined and parked in one of the play_dead() variants. So if a
 *    NMI hits while the primary thread updates the microcode the resulting
 *    behaviour is undefined. The default play_dead() implementation on
 *    modern CPUs uses MWAIT, which is also not guaranteed to be safe
 *    against a microcode update which affects MWAIT.
 *
 *    As soft-offlined CPUs still react on NMIs, the SMT sibling
 *    restriction can be lifted when the vendor driver signals to use NMI
 *    for rendezvous and the APIC provides a mechanism to send an NMI to a
 *    soft-offlined CPU. The soft-offlined CPUs are then able to
 *    participate in the rendezvous in a trivial stub handler.
 *
 * 2) Initialize the per CPU control structure and create a cpumask
 *    which contains "offline"; secondary threads, so they can be handled
 *    correctly by a control CPU.
 */
static bool setup_cpus(void)
{
	struct microcode_ctrl ctrl = { .ctrl = SCTRL_WAIT, .result = -1, };
	bool allow_smt_offline;
	unsigned int cpu;

	allow_smt_offline = microcode_ops->nmi_safe ||
		(microcode_ops->use_nmi && apic->nmi_to_offline_cpu);

	cpumask_clear(&cpu_offline_mask);

	for_each_cpu_and(cpu, cpu_present_mask, &cpus_booted_once_mask) {
		/*
		 * Offline CPUs sit in one of the play_dead() functions
		 * with interrupts disabled, but they still react on NMIs
		 * and execute arbitrary code. Also MWAIT being updated
		 * while the offline CPU sits there is not necessarily safe
		 * on all CPU variants.
		 *
		 * Mark them in the offline_cpus mask which will be handled
		 * by CPU0 later in the update process.
		 *
		 * Ensure that the primary thread is online so that it is
		 * guaranteed that all cores are updated.
		 */
		if (!cpu_online(cpu)) {
			if (topology_is_primary_thread(cpu) || !allow_smt_offline) {
				pr_err("CPU %u not online, loading aborted\n", cpu);
				return false;
			}
			cpumask_set_cpu(cpu, &cpu_offline_mask);
			per_cpu(ucode_ctrl, cpu) = ctrl;
			continue;
		}

		/*
		 * Initialize the per CPU state. This is core scope for now,
		 * but prepared to take package or system scope into account.
		 */
		ctrl.ctrl_cpu = cpumask_first(topology_sibling_cpumask(cpu));
		per_cpu(ucode_ctrl, cpu) = ctrl;
	}
	return true;
}

static int load_late_locked(void)
{
	if (!setup_cpus())
		return -EBUSY;

	switch (microcode_ops->request_microcode_fw(0, &microcode_pdev->dev)) {
	case UCODE_NEW:
		return load_late_stop_cpus(false);
	case UCODE_NEW_SAFE:
		return load_late_stop_cpus(true);
	case UCODE_NFOUND:
		return -ENOENT;
	default:
		return -EBADFD;
	}
}

static ssize_t reload_store(struct device *dev,
			    struct device_attribute *attr,
			    const char *buf, size_t size)
{
	unsigned long val;
	ssize_t ret;

	ret = kstrtoul(buf, 0, &val);
	if (ret || val != 1)
		return -EINVAL;

	cpus_read_lock();
	ret = load_late_locked();
	cpus_read_unlock();

	return ret ? : size;
}

static DEVICE_ATTR_WO(reload);
#endif

static ssize_t version_show(struct device *dev,
			struct device_attribute *attr, char *buf)
{
	struct ucode_cpu_info *uci = ucode_cpu_info + dev->id;

	return sprintf(buf, "0x%x\n", uci->cpu_sig.rev);
}

static ssize_t processor_flags_show(struct device *dev,
			struct device_attribute *attr, char *buf)
{
	struct ucode_cpu_info *uci = ucode_cpu_info + dev->id;

	return sprintf(buf, "0x%x\n", uci->cpu_sig.pf);
}

static DEVICE_ATTR_RO(version);
static DEVICE_ATTR_RO(processor_flags);

static struct attribute *mc_default_attrs[] = {
	&dev_attr_version.attr,
	&dev_attr_processor_flags.attr,
	NULL
};

static const struct attribute_group mc_attr_group = {
	.attrs			= mc_default_attrs,
	.name			= "microcode",
};

static void microcode_fini_cpu(int cpu)
{
	if (microcode_ops->microcode_fini_cpu)
		microcode_ops->microcode_fini_cpu(cpu);
}

/**
 * microcode_bsp_resume - Update boot CPU microcode during resume.
 */
void microcode_bsp_resume(void)
{
	int cpu = smp_processor_id();
	struct ucode_cpu_info *uci = ucode_cpu_info + cpu;

	if (uci->mc)
		microcode_ops->apply_microcode(cpu);
	else
		reload_early_microcode(cpu);
}

static struct syscore_ops mc_syscore_ops = {
	.resume	= microcode_bsp_resume,
};

static int mc_cpu_online(unsigned int cpu)
{
	struct ucode_cpu_info *uci = ucode_cpu_info + cpu;
	struct device *dev = get_cpu_device(cpu);

	memset(uci, 0, sizeof(*uci));

	microcode_ops->collect_cpu_info(cpu, &uci->cpu_sig);
	cpu_data(cpu).microcode = uci->cpu_sig.rev;
	if (!cpu)
		boot_cpu_data.microcode = uci->cpu_sig.rev;

	if (sysfs_create_group(&dev->kobj, &mc_attr_group))
		pr_err("Failed to create group for CPU%d\n", cpu);
	return 0;
}

static int mc_cpu_down_prep(unsigned int cpu)
{
	struct device *dev = get_cpu_device(cpu);

	microcode_fini_cpu(cpu);
	sysfs_remove_group(&dev->kobj, &mc_attr_group);
	return 0;
}

static struct attribute *cpu_root_microcode_attrs[] = {
#ifdef CONFIG_MICROCODE_LATE_LOADING
	&dev_attr_reload.attr,
#endif
	NULL
};

static const struct attribute_group cpu_root_microcode_group = {
	.name  = "microcode",
	.attrs = cpu_root_microcode_attrs,
};

static int __init microcode_init(void)
{
	struct device *dev_root;
	struct cpuinfo_x86 *c = &boot_cpu_data;
	int error;

	if (dis_ucode_ldr)
		return -EINVAL;

	if (c->x86_vendor == X86_VENDOR_INTEL)
		microcode_ops = init_intel_microcode();
	else if (c->x86_vendor == X86_VENDOR_AMD)
		microcode_ops = init_amd_microcode();
	else
		pr_err("no support for this CPU vendor\n");

	if (!microcode_ops)
		return -ENODEV;

	pr_info_once("Current revision: 0x%08x\n", (early_data.new_rev ?: early_data.old_rev));

	if (early_data.new_rev)
		pr_info_once("Updated early from: 0x%08x\n", early_data.old_rev);

	microcode_pdev = platform_device_register_simple("microcode", -1, NULL, 0);
	if (IS_ERR(microcode_pdev))
		return PTR_ERR(microcode_pdev);

	dev_root = bus_get_dev_root(&cpu_subsys);
	if (dev_root) {
		error = sysfs_create_group(&dev_root->kobj, &cpu_root_microcode_group);
		put_device(dev_root);
		if (error) {
			pr_err("Error creating microcode group!\n");
			goto out_pdev;
		}
	}

	register_syscore_ops(&mc_syscore_ops);
	cpuhp_setup_state(CPUHP_AP_ONLINE_DYN, "x86/microcode:online",
			  mc_cpu_online, mc_cpu_down_prep);

	return 0;

 out_pdev:
	platform_device_unregister(microcode_pdev);
	return error;

}
late_initcall(microcode_init);<|MERGE_RESOLUTION|>--- conflicted
+++ resolved
@@ -152,20 +152,7 @@
 	if (intel)
 		load_ucode_intel_bsp(&early_data);
 	else
-<<<<<<< HEAD
-		load_ucode_amd_early(cpuid_1_eax);
-}
-
-static bool check_loader_disabled_ap(void)
-{
-#ifdef CONFIG_X86_32
-	return *((bool *)__pa_nodebug(&dis_ucode_ldr));
-#else
-	return dis_ucode_ldr;
-#endif
-=======
 		load_ucode_amd_bsp(&early_data, cpuid_1_eax);
->>>>>>> 2d5404ca
 }
 
 void load_ucode_ap(void)
@@ -184,7 +171,7 @@
 		break;
 	case X86_VENDOR_AMD:
 		if (x86_family(cpuid_1_eax) >= 0x10)
-			load_ucode_amd_early(cpuid_1_eax);
+			load_ucode_amd_ap(cpuid_1_eax);
 		break;
 	default:
 		break;
