--- conflicted
+++ resolved
@@ -319,63 +319,6 @@
 	}
 }
 
-<<<<<<< HEAD
-static void collect_cpu_info_local(void *arg)
-{
-	struct cpu_info_ctx *ctx = arg;
-
-	ctx->err = microcode_ops->collect_cpu_info(smp_processor_id(),
-						   ctx->cpu_sig);
-}
-
-static int collect_cpu_info_on_target(int cpu, struct cpu_signature *cpu_sig)
-{
-	struct cpu_info_ctx ctx = { .cpu_sig = cpu_sig, .err = 0 };
-	int ret;
-
-	ret = smp_call_function_single(cpu, collect_cpu_info_local, &ctx, 1);
-	if (!ret)
-		ret = ctx.err;
-
-	return ret;
-}
-
-static int collect_cpu_info(int cpu)
-{
-	struct ucode_cpu_info *uci = ucode_cpu_info + cpu;
-	int ret;
-
-	memset(uci, 0, sizeof(*uci));
-
-	ret = collect_cpu_info_on_target(cpu, &uci->cpu_sig);
-	if (!ret)
-		uci->valid = 1;
-
-	return ret;
-}
-
-static void apply_microcode_local(void *arg)
-{
-	enum ucode_state *err = arg;
-
-	*err = microcode_ops->apply_microcode(smp_processor_id());
-}
-
-static int apply_microcode_on_target(int cpu)
-{
-	enum ucode_state err;
-	int ret;
-
-	ret = smp_call_function_single(cpu, apply_microcode_local, &err, 1);
-	if (!ret) {
-		if (err == UCODE_ERROR)
-			ret = 1;
-	}
-	return ret;
-}
-
-=======
->>>>>>> eb3cdb58
 /* fake device for request_firmware */
 static struct platform_device	*microcode_pdev;
 
@@ -579,13 +522,8 @@
 	return sprintf(buf, "0x%x\n", uci->cpu_sig.pf);
 }
 
-<<<<<<< HEAD
-static DEVICE_ATTR(version, 0444, version_show, NULL);
-static DEVICE_ATTR(processor_flags, 0444, pf_show, NULL);
-=======
 static DEVICE_ATTR_RO(version);
 static DEVICE_ATTR_RO(processor_flags);
->>>>>>> eb3cdb58
 
 static struct attribute *mc_default_attrs[] = {
 	&dev_attr_version.attr,
@@ -625,20 +563,12 @@
 
 	if (uci->mc)
 		microcode_ops->apply_microcode(cpu);
-<<<<<<< HEAD
-	else if (!uci->mc)
-=======
 	else
->>>>>>> eb3cdb58
 		reload_early_microcode(cpu);
 }
 
 static struct syscore_ops mc_syscore_ops = {
-<<<<<<< HEAD
-	.resume			= microcode_bsp_resume,
-=======
 	.resume	= microcode_bsp_resume,
->>>>>>> eb3cdb58
 };
 
 static int mc_cpu_starting(unsigned int cpu)
@@ -723,25 +653,6 @@
 	if (IS_ERR(microcode_pdev))
 		return PTR_ERR(microcode_pdev);
 
-<<<<<<< HEAD
-	cpus_read_lock();
-	mutex_lock(&microcode_mutex);
-	error = subsys_interface_register(&mc_cpu_interface);
-	mutex_unlock(&microcode_mutex);
-	cpus_read_unlock();
-
-	if (error)
-		goto out_pdev;
-
-	error = sysfs_create_group(&cpu_subsys.dev_root->kobj,
-				   &cpu_root_microcode_group);
-
-	if (error) {
-		pr_err("Error creating microcode group!\n");
-		goto out_driver;
-	}
-
-=======
 	dev_root = bus_get_dev_root(&cpu_subsys);
 	if (dev_root) {
 		error = sysfs_create_group(&dev_root->kobj, &cpu_root_microcode_group);
@@ -755,7 +666,6 @@
 	/* Do per-CPU setup */
 	schedule_on_each_cpu(setup_online_cpu);
 
->>>>>>> eb3cdb58
 	register_syscore_ops(&mc_syscore_ops);
 	cpuhp_setup_state_nocalls(CPUHP_AP_MICROCODE_LOADER, "x86/microcode:starting",
 				  mc_cpu_starting, NULL);
@@ -766,18 +676,6 @@
 
 	return 0;
 
-<<<<<<< HEAD
- out_driver:
-	cpus_read_lock();
-	mutex_lock(&microcode_mutex);
-
-	subsys_interface_unregister(&mc_cpu_interface);
-
-	mutex_unlock(&microcode_mutex);
-	cpus_read_unlock();
-
-=======
->>>>>>> eb3cdb58
  out_pdev:
 	platform_device_unregister(microcode_pdev);
 	return error;
