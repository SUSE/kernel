// SPDX-License-Identifier: GPL-2.0-only
/* cpu_feature_enabled() cannot be used this early */
#define USE_EARLY_PGTABLE_L5

#include <linux/memblock.h>
#include <linux/linkage.h>
#include <linux/bitops.h>
#include <linux/kernel.h>
#include <linux/export.h>
#include <linux/percpu.h>
#include <linux/string.h>
#include <linux/ctype.h>
#include <linux/delay.h>
#include <linux/sched/mm.h>
#include <linux/sched/clock.h>
#include <linux/sched/task.h>
#include <linux/sched/smt.h>
#include <linux/init.h>
#include <linux/kprobes.h>
#include <linux/kgdb.h>
#include <linux/mem_encrypt.h>
#include <linux/smp.h>
#include <linux/cpu.h>
#include <linux/io.h>
#include <linux/syscore_ops.h>
#include <linux/pgtable.h>
#include <linux/stackprotector.h>
#include <linux/utsname.h>

#include <asm/alternative.h>
#include <asm/cmdline.h>
#include <asm/cpuid/api.h>
#include <asm/perf_event.h>
#include <asm/mmu_context.h>
#include <asm/doublefault.h>
#include <asm/archrandom.h>
#include <asm/hypervisor.h>
#include <asm/processor.h>
#include <asm/tlbflush.h>
#include <asm/debugreg.h>
#include <asm/sections.h>
#include <asm/vsyscall.h>
#include <linux/topology.h>
#include <linux/cpumask.h>
#include <linux/atomic.h>
#include <asm/proto.h>
#include <asm/setup.h>
#include <asm/apic.h>
#include <asm/desc.h>
#include <asm/fpu/api.h>
#include <asm/mtrr.h>
#include <asm/hwcap2.h>
#include <linux/numa.h>
#include <asm/numa.h>
#include <asm/asm.h>
#include <asm/bugs.h>
#include <asm/cpu.h>
#include <asm/mce.h>
#include <asm/msr.h>
#include <asm/cacheinfo.h>
#include <asm/memtype.h>
#include <asm/microcode.h>
#include <asm/intel-family.h>
#include <asm/cpu_device_id.h>
#include <asm/fred.h>
#include <asm/uv/uv.h>
#include <asm/ia32.h>
#include <asm/set_memory.h>
#include <asm/traps.h>
#include <asm/sev.h>
#include <asm/tdx.h>
#include <asm/posted_intr.h>
#include <asm/runtime-const.h>

#include "cpu.h"

DEFINE_PER_CPU_READ_MOSTLY(struct cpuinfo_x86, cpu_info);
EXPORT_PER_CPU_SYMBOL(cpu_info);

u32 elf_hwcap2 __read_mostly;

/* Number of siblings per CPU package */
unsigned int __max_threads_per_core __ro_after_init = 1;
EXPORT_SYMBOL(__max_threads_per_core);

unsigned int __max_dies_per_package __ro_after_init = 1;
EXPORT_SYMBOL(__max_dies_per_package);

unsigned int __max_logical_packages __ro_after_init = 1;
EXPORT_SYMBOL(__max_logical_packages);

unsigned int __num_cores_per_package __ro_after_init = 1;
EXPORT_SYMBOL(__num_cores_per_package);

unsigned int __num_threads_per_package __ro_after_init = 1;
EXPORT_SYMBOL(__num_threads_per_package);

static struct ppin_info {
	int	feature;
	int	msr_ppin_ctl;
	int	msr_ppin;
} ppin_info[] = {
	[X86_VENDOR_INTEL] = {
		.feature = X86_FEATURE_INTEL_PPIN,
		.msr_ppin_ctl = MSR_PPIN_CTL,
		.msr_ppin = MSR_PPIN
	},
	[X86_VENDOR_AMD] = {
		.feature = X86_FEATURE_AMD_PPIN,
		.msr_ppin_ctl = MSR_AMD_PPIN_CTL,
		.msr_ppin = MSR_AMD_PPIN
	},
};

static const struct x86_cpu_id ppin_cpuids[] = {
	X86_MATCH_FEATURE(X86_FEATURE_AMD_PPIN, &ppin_info[X86_VENDOR_AMD]),
	X86_MATCH_FEATURE(X86_FEATURE_INTEL_PPIN, &ppin_info[X86_VENDOR_INTEL]),

	/* Legacy models without CPUID enumeration */
	X86_MATCH_VFM(INTEL_IVYBRIDGE_X, &ppin_info[X86_VENDOR_INTEL]),
	X86_MATCH_VFM(INTEL_HASWELL_X, &ppin_info[X86_VENDOR_INTEL]),
	X86_MATCH_VFM(INTEL_BROADWELL_D, &ppin_info[X86_VENDOR_INTEL]),
	X86_MATCH_VFM(INTEL_BROADWELL_X, &ppin_info[X86_VENDOR_INTEL]),
	X86_MATCH_VFM(INTEL_SKYLAKE_X, &ppin_info[X86_VENDOR_INTEL]),
	X86_MATCH_VFM(INTEL_ICELAKE_X, &ppin_info[X86_VENDOR_INTEL]),
	X86_MATCH_VFM(INTEL_ICELAKE_D, &ppin_info[X86_VENDOR_INTEL]),
	X86_MATCH_VFM(INTEL_SAPPHIRERAPIDS_X, &ppin_info[X86_VENDOR_INTEL]),
	X86_MATCH_VFM(INTEL_EMERALDRAPIDS_X, &ppin_info[X86_VENDOR_INTEL]),
	X86_MATCH_VFM(INTEL_XEON_PHI_KNL, &ppin_info[X86_VENDOR_INTEL]),
	X86_MATCH_VFM(INTEL_XEON_PHI_KNM, &ppin_info[X86_VENDOR_INTEL]),

	{}
};

static void ppin_init(struct cpuinfo_x86 *c)
{
	const struct x86_cpu_id *id;
	unsigned long long val;
	struct ppin_info *info;

	id = x86_match_cpu(ppin_cpuids);
	if (!id)
		return;

	/*
	 * Testing the presence of the MSR is not enough. Need to check
	 * that the PPIN_CTL allows reading of the PPIN.
	 */
	info = (struct ppin_info *)id->driver_data;

	if (rdmsrq_safe(info->msr_ppin_ctl, &val))
		goto clear_ppin;

	if ((val & 3UL) == 1UL) {
		/* PPIN locked in disabled mode */
		goto clear_ppin;
	}

	/* If PPIN is disabled, try to enable */
	if (!(val & 2UL)) {
		wrmsrq_safe(info->msr_ppin_ctl,  val | 2UL);
		rdmsrq_safe(info->msr_ppin_ctl, &val);
	}

	/* Is the enable bit set? */
	if (val & 2UL) {
		c->ppin = native_rdmsrq(info->msr_ppin);
		set_cpu_cap(c, info->feature);
		return;
	}

clear_ppin:
	setup_clear_cpu_cap(info->feature);
}

static void default_init(struct cpuinfo_x86 *c)
{
#ifdef CONFIG_X86_64
	cpu_detect_cache_sizes(c);
#else
	/* Not much we can do here... */
	/* Check if at least it has cpuid */
	if (c->cpuid_level == -1) {
		/* No cpuid. It must be an ancient CPU */
		if (c->x86 == 4)
			strcpy(c->x86_model_id, "486");
		else if (c->x86 == 3)
			strcpy(c->x86_model_id, "386");
	}
#endif
}

static const struct cpu_dev default_cpu = {
	.c_init		= default_init,
	.c_vendor	= "Unknown",
	.c_x86_vendor	= X86_VENDOR_UNKNOWN,
};

static const struct cpu_dev *this_cpu = &default_cpu;

DEFINE_PER_CPU_PAGE_ALIGNED(struct gdt_page, gdt_page) = { .gdt = {
#ifdef CONFIG_X86_64
	/*
	 * We need valid kernel segments for data and code in long mode too
	 * IRET will check the segment types  kkeil 2000/10/28
	 * Also sysret mandates a special GDT layout
	 *
	 * TLS descriptors are currently at a different place compared to i386.
	 * Hopefully nobody expects them at a fixed place (Wine?)
	 */
	[GDT_ENTRY_KERNEL32_CS]		= GDT_ENTRY_INIT(DESC_CODE32, 0, 0xfffff),
	[GDT_ENTRY_KERNEL_CS]		= GDT_ENTRY_INIT(DESC_CODE64, 0, 0xfffff),
	[GDT_ENTRY_KERNEL_DS]		= GDT_ENTRY_INIT(DESC_DATA64, 0, 0xfffff),
	[GDT_ENTRY_DEFAULT_USER32_CS]	= GDT_ENTRY_INIT(DESC_CODE32 | DESC_USER, 0, 0xfffff),
	[GDT_ENTRY_DEFAULT_USER_DS]	= GDT_ENTRY_INIT(DESC_DATA64 | DESC_USER, 0, 0xfffff),
	[GDT_ENTRY_DEFAULT_USER_CS]	= GDT_ENTRY_INIT(DESC_CODE64 | DESC_USER, 0, 0xfffff),
#else
	[GDT_ENTRY_KERNEL_CS]		= GDT_ENTRY_INIT(DESC_CODE32, 0, 0xfffff),
	[GDT_ENTRY_KERNEL_DS]		= GDT_ENTRY_INIT(DESC_DATA32, 0, 0xfffff),
	[GDT_ENTRY_DEFAULT_USER_CS]	= GDT_ENTRY_INIT(DESC_CODE32 | DESC_USER, 0, 0xfffff),
	[GDT_ENTRY_DEFAULT_USER_DS]	= GDT_ENTRY_INIT(DESC_DATA32 | DESC_USER, 0, 0xfffff),
	/*
	 * Segments used for calling PnP BIOS have byte granularity.
	 * They code segments and data segments have fixed 64k limits,
	 * the transfer segment sizes are set at run time.
	 */
	[GDT_ENTRY_PNPBIOS_CS32]	= GDT_ENTRY_INIT(DESC_CODE32_BIOS, 0, 0xffff),
	[GDT_ENTRY_PNPBIOS_CS16]	= GDT_ENTRY_INIT(DESC_CODE16, 0, 0xffff),
	[GDT_ENTRY_PNPBIOS_DS]		= GDT_ENTRY_INIT(DESC_DATA16, 0, 0xffff),
	[GDT_ENTRY_PNPBIOS_TS1]		= GDT_ENTRY_INIT(DESC_DATA16, 0, 0),
	[GDT_ENTRY_PNPBIOS_TS2]		= GDT_ENTRY_INIT(DESC_DATA16, 0, 0),
	/*
	 * The APM segments have byte granularity and their bases
	 * are set at run time.  All have 64k limits.
	 */
	[GDT_ENTRY_APMBIOS_BASE]	= GDT_ENTRY_INIT(DESC_CODE32_BIOS, 0, 0xffff),
	[GDT_ENTRY_APMBIOS_BASE+1]	= GDT_ENTRY_INIT(DESC_CODE16, 0, 0xffff),
	[GDT_ENTRY_APMBIOS_BASE+2]	= GDT_ENTRY_INIT(DESC_DATA32_BIOS, 0, 0xffff),

	[GDT_ENTRY_ESPFIX_SS]		= GDT_ENTRY_INIT(DESC_DATA32, 0, 0xfffff),
	[GDT_ENTRY_PERCPU]		= GDT_ENTRY_INIT(DESC_DATA32, 0, 0xfffff),
#endif
} };
EXPORT_PER_CPU_SYMBOL_GPL(gdt_page);
SYM_PIC_ALIAS(gdt_page);

#ifdef CONFIG_X86_64
static int __init x86_nopcid_setup(char *s)
{
	/* nopcid doesn't accept parameters */
	if (s)
		return -EINVAL;

	/* do not emit a message if the feature is not present */
	if (!boot_cpu_has(X86_FEATURE_PCID))
		return 0;

	setup_clear_cpu_cap(X86_FEATURE_PCID);
	pr_info("nopcid: PCID feature disabled\n");
	return 0;
}
early_param("nopcid", x86_nopcid_setup);
#endif

static int __init x86_noinvpcid_setup(char *s)
{
	/* noinvpcid doesn't accept parameters */
	if (s)
		return -EINVAL;

	/* do not emit a message if the feature is not present */
	if (!boot_cpu_has(X86_FEATURE_INVPCID))
		return 0;

	setup_clear_cpu_cap(X86_FEATURE_INVPCID);
	pr_info("noinvpcid: INVPCID feature disabled\n");
	return 0;
}
early_param("noinvpcid", x86_noinvpcid_setup);

/* Standard macro to see if a specific flag is changeable */
static inline bool flag_is_changeable_p(unsigned long flag)
{
	unsigned long f1, f2;

	if (!IS_ENABLED(CONFIG_X86_32))
		return true;

	/*
	 * Cyrix and IDT cpus allow disabling of CPUID
	 * so the code below may return different results
	 * when it is executed before and after enabling
	 * the CPUID. Add "volatile" to not allow gcc to
	 * optimize the subsequent calls to this function.
	 */
	asm volatile ("pushfl		\n\t"
		      "pushfl		\n\t"
		      "popl %0		\n\t"
		      "movl %0, %1	\n\t"
		      "xorl %2, %0	\n\t"
		      "pushl %0		\n\t"
		      "popfl		\n\t"
		      "pushfl		\n\t"
		      "popl %0		\n\t"
		      "popfl		\n\t"

		      : "=&r" (f1), "=&r" (f2)
		      : "ir" (flag));

	return (f1 ^ f2) & flag;
}

#ifdef CONFIG_X86_32
static int cachesize_override = -1;
static int disable_x86_serial_nr = 1;

static int __init cachesize_setup(char *str)
{
	get_option(&str, &cachesize_override);
	return 1;
}
__setup("cachesize=", cachesize_setup);

/* Probe for the CPUID instruction */
bool cpuid_feature(void)
{
	return flag_is_changeable_p(X86_EFLAGS_ID);
}

static void squash_the_stupid_serial_number(struct cpuinfo_x86 *c)
{
	unsigned long lo, hi;

	if (!cpu_has(c, X86_FEATURE_PN) || !disable_x86_serial_nr)
		return;

	/* Disable processor serial number: */

	rdmsr(MSR_IA32_BBL_CR_CTL, lo, hi);
	lo |= 0x200000;
	wrmsr(MSR_IA32_BBL_CR_CTL, lo, hi);

	pr_notice("CPU serial number disabled.\n");
	clear_cpu_cap(c, X86_FEATURE_PN);

	/* Disabling the serial number may affect the cpuid level */
	c->cpuid_level = cpuid_eax(0);
}

static int __init x86_serial_nr_setup(char *s)
{
	disable_x86_serial_nr = 0;
	return 1;
}
__setup("serialnumber", x86_serial_nr_setup);
#else
static inline void squash_the_stupid_serial_number(struct cpuinfo_x86 *c)
{
}
#endif

static __always_inline void setup_smep(struct cpuinfo_x86 *c)
{
	if (cpu_has(c, X86_FEATURE_SMEP))
		cr4_set_bits(X86_CR4_SMEP);
}

static __always_inline void setup_smap(struct cpuinfo_x86 *c)
{
	unsigned long eflags = native_save_fl();

	/* This should have been cleared long ago */
	BUG_ON(eflags & X86_EFLAGS_AC);

	if (cpu_has(c, X86_FEATURE_SMAP))
		cr4_set_bits(X86_CR4_SMAP);
}

static __always_inline void setup_umip(struct cpuinfo_x86 *c)
{
	/* Check the boot processor, plus build option for UMIP. */
	if (!cpu_feature_enabled(X86_FEATURE_UMIP))
		goto out;

	/* Check the current processor's cpuid bits. */
	if (!cpu_has(c, X86_FEATURE_UMIP))
		goto out;

	cr4_set_bits(X86_CR4_UMIP);

	pr_info_once("x86/cpu: User Mode Instruction Prevention (UMIP) activated\n");

	return;

out:
	/*
	 * Make sure UMIP is disabled in case it was enabled in a
	 * previous boot (e.g., via kexec).
	 */
	cr4_clear_bits(X86_CR4_UMIP);
}

/* These bits should not change their value after CPU init is finished. */
static const unsigned long cr4_pinned_mask = X86_CR4_SMEP | X86_CR4_SMAP | X86_CR4_UMIP |
					     X86_CR4_FSGSBASE | X86_CR4_CET | X86_CR4_FRED;
static DEFINE_STATIC_KEY_FALSE_RO(cr_pinning);
static unsigned long cr4_pinned_bits __ro_after_init;

void native_write_cr0(unsigned long val)
{
	unsigned long bits_missing = 0;

set_register:
	asm volatile("mov %0,%%cr0": "+r" (val) : : "memory");

	if (static_branch_likely(&cr_pinning)) {
		if (unlikely((val & X86_CR0_WP) != X86_CR0_WP)) {
			bits_missing = X86_CR0_WP;
			val |= bits_missing;
			goto set_register;
		}
		/* Warn after we've set the missing bits. */
		WARN_ONCE(bits_missing, "CR0 WP bit went missing!?\n");
	}
}
EXPORT_SYMBOL(native_write_cr0);

void __no_profile native_write_cr4(unsigned long val)
{
	unsigned long bits_changed = 0;

set_register:
	asm volatile("mov %0,%%cr4": "+r" (val) : : "memory");

	if (static_branch_likely(&cr_pinning)) {
		if (unlikely((val & cr4_pinned_mask) != cr4_pinned_bits)) {
			bits_changed = (val & cr4_pinned_mask) ^ cr4_pinned_bits;
			val = (val & ~cr4_pinned_mask) | cr4_pinned_bits;
			goto set_register;
		}
		/* Warn after we've corrected the changed bits. */
		WARN_ONCE(bits_changed, "pinned CR4 bits changed: 0x%lx!?\n",
			  bits_changed);
	}
}
#if IS_MODULE(CONFIG_LKDTM)
EXPORT_SYMBOL_GPL(native_write_cr4);
#endif

void cr4_update_irqsoff(unsigned long set, unsigned long clear)
{
	unsigned long newval, cr4 = this_cpu_read(cpu_tlbstate.cr4);

	lockdep_assert_irqs_disabled();

	newval = (cr4 & ~clear) | set;
	if (newval != cr4) {
		this_cpu_write(cpu_tlbstate.cr4, newval);
		__write_cr4(newval);
	}
}
EXPORT_SYMBOL(cr4_update_irqsoff);

/* Read the CR4 shadow. */
unsigned long cr4_read_shadow(void)
{
	return this_cpu_read(cpu_tlbstate.cr4);
}
EXPORT_SYMBOL_GPL(cr4_read_shadow);

void cr4_init(void)
{
	unsigned long cr4 = __read_cr4();

	if (boot_cpu_has(X86_FEATURE_PCID))
		cr4 |= X86_CR4_PCIDE;
	if (static_branch_likely(&cr_pinning))
		cr4 = (cr4 & ~cr4_pinned_mask) | cr4_pinned_bits;

	__write_cr4(cr4);

	/* Initialize cr4 shadow for this CPU. */
	this_cpu_write(cpu_tlbstate.cr4, cr4);
}

/*
 * Once CPU feature detection is finished (and boot params have been
 * parsed), record any of the sensitive CR bits that are set, and
 * enable CR pinning.
 */
static void __init setup_cr_pinning(void)
{
	cr4_pinned_bits = this_cpu_read(cpu_tlbstate.cr4) & cr4_pinned_mask;
	static_key_enable(&cr_pinning.key);
}

static __init int x86_nofsgsbase_setup(char *arg)
{
	/* Require an exact match without trailing characters. */
	if (strlen(arg))
		return 0;

	/* Do not emit a message if the feature is not present. */
	if (!boot_cpu_has(X86_FEATURE_FSGSBASE))
		return 1;

	setup_clear_cpu_cap(X86_FEATURE_FSGSBASE);
	pr_info("FSGSBASE disabled via kernel command line\n");
	return 1;
}
__setup("nofsgsbase", x86_nofsgsbase_setup);

/*
 * Protection Keys are not available in 32-bit mode.
 */
static bool pku_disabled;

static __always_inline void setup_pku(struct cpuinfo_x86 *c)
{
	if (c == &boot_cpu_data) {
		if (pku_disabled || !cpu_feature_enabled(X86_FEATURE_PKU))
			return;
		/*
		 * Setting CR4.PKE will cause the X86_FEATURE_OSPKE cpuid
		 * bit to be set.  Enforce it.
		 */
		setup_force_cpu_cap(X86_FEATURE_OSPKE);

	} else if (!cpu_feature_enabled(X86_FEATURE_OSPKE)) {
		return;
	}

	cr4_set_bits(X86_CR4_PKE);
	/* Load the default PKRU value */
	pkru_write_default();
}

#ifdef CONFIG_X86_INTEL_MEMORY_PROTECTION_KEYS
static __init int setup_disable_pku(char *arg)
{
	/*
	 * Do not clear the X86_FEATURE_PKU bit.  All of the
	 * runtime checks are against OSPKE so clearing the
	 * bit does nothing.
	 *
	 * This way, we will see "pku" in cpuinfo, but not
	 * "ospke", which is exactly what we want.  It shows
	 * that the CPU has PKU, but the OS has not enabled it.
	 * This happens to be exactly how a system would look
	 * if we disabled the config option.
	 */
	pr_info("x86: 'nopku' specified, disabling Memory Protection Keys\n");
	pku_disabled = true;
	return 1;
}
__setup("nopku", setup_disable_pku);
#endif

#ifdef CONFIG_X86_KERNEL_IBT

__noendbr u64 ibt_save(bool disable)
{
	u64 msr = 0;

	if (cpu_feature_enabled(X86_FEATURE_IBT)) {
		rdmsrq(MSR_IA32_S_CET, msr);
		if (disable)
			wrmsrq(MSR_IA32_S_CET, msr & ~CET_ENDBR_EN);
	}

	return msr;
}

__noendbr void ibt_restore(u64 save)
{
	u64 msr;

	if (cpu_feature_enabled(X86_FEATURE_IBT)) {
		rdmsrq(MSR_IA32_S_CET, msr);
		msr &= ~CET_ENDBR_EN;
		msr |= (save & CET_ENDBR_EN);
		wrmsrq(MSR_IA32_S_CET, msr);
	}
}

#endif

static __always_inline void setup_cet(struct cpuinfo_x86 *c)
{
	bool user_shstk, kernel_ibt;

	if (!IS_ENABLED(CONFIG_X86_CET))
		return;

	kernel_ibt = HAS_KERNEL_IBT && cpu_feature_enabled(X86_FEATURE_IBT);
	user_shstk = cpu_feature_enabled(X86_FEATURE_SHSTK) &&
		     IS_ENABLED(CONFIG_X86_USER_SHADOW_STACK);

	if (!kernel_ibt && !user_shstk)
		return;

	if (user_shstk)
		set_cpu_cap(c, X86_FEATURE_USER_SHSTK);

	if (kernel_ibt)
		wrmsrq(MSR_IA32_S_CET, CET_ENDBR_EN);
	else
		wrmsrq(MSR_IA32_S_CET, 0);

	cr4_set_bits(X86_CR4_CET);

	if (kernel_ibt && ibt_selftest()) {
		pr_err("IBT selftest: Failed!\n");
		wrmsrq(MSR_IA32_S_CET, 0);
		setup_clear_cpu_cap(X86_FEATURE_IBT);
	}
}

__noendbr void cet_disable(void)
{
	if (!(cpu_feature_enabled(X86_FEATURE_IBT) ||
	      cpu_feature_enabled(X86_FEATURE_SHSTK)))
		return;

	wrmsrq(MSR_IA32_S_CET, 0);
	wrmsrq(MSR_IA32_U_CET, 0);
}

/*
 * Some CPU features depend on higher CPUID levels, which may not always
 * be available due to CPUID level capping or broken virtualization
 * software.  Add those features to this table to auto-disable them.
 */
struct cpuid_dependent_feature {
	u32 feature;
	u32 level;
};

static const struct cpuid_dependent_feature
cpuid_dependent_features[] = {
	{ X86_FEATURE_MWAIT,		CPUID_LEAF_MWAIT },
	{ X86_FEATURE_DCA,		CPUID_LEAF_DCA },
	{ X86_FEATURE_XSAVE,		CPUID_LEAF_XSTATE },
	{ 0, 0 }
};

static void filter_cpuid_features(struct cpuinfo_x86 *c, bool warn)
{
	const struct cpuid_dependent_feature *df;

	for (df = cpuid_dependent_features; df->feature; df++) {

		if (!cpu_has(c, df->feature))
			continue;
		/*
		 * Note: cpuid_level is set to -1 if unavailable, but
		 * extended_extended_level is set to 0 if unavailable
		 * and the legitimate extended levels are all negative
		 * when signed; hence the weird messing around with
		 * signs here...
		 */
		if (!((s32)df->level < 0 ?
		     (u32)df->level > (u32)c->extended_cpuid_level :
		     (s32)df->level > (s32)c->cpuid_level))
			continue;

		clear_cpu_cap(c, df->feature);
		if (!warn)
			continue;

		pr_warn("CPU: CPU feature %s disabled, no CPUID level 0x%x\n",
			x86_cap_flags[df->feature], df->level);
	}
}

/*
 * Naming convention should be: <Name> [(<Codename>)]
 * This table only is used unless init_<vendor>() below doesn't set it;
 * in particular, if CPUID levels 0x80000002..4 are supported, this
 * isn't used
 */

/* Look up CPU names by table lookup. */
static const char *table_lookup_model(struct cpuinfo_x86 *c)
{
#ifdef CONFIG_X86_32
	const struct legacy_cpu_model_info *info;

	if (c->x86_model >= 16)
		return NULL;	/* Range check */

	if (!this_cpu)
		return NULL;

	info = this_cpu->legacy_models;

	while (info->family) {
		if (info->family == c->x86)
			return info->model_names[c->x86_model];
		info++;
	}
#endif
	return NULL;		/* Not found */
}

/* Aligned to unsigned long to avoid split lock in atomic bitmap ops */
__u32 cpu_caps_cleared[NCAPINTS + NBUGINTS] __aligned(sizeof(unsigned long));
__u32 cpu_caps_set[NCAPINTS + NBUGINTS] __aligned(sizeof(unsigned long));

#ifdef CONFIG_X86_32
/* The 32-bit entry code needs to find cpu_entry_area. */
DEFINE_PER_CPU(struct cpu_entry_area *, cpu_entry_area);
#endif

/* Load the original GDT from the per-cpu structure */
void load_direct_gdt(int cpu)
{
	struct desc_ptr gdt_descr;

	gdt_descr.address = (long)get_cpu_gdt_rw(cpu);
	gdt_descr.size = GDT_SIZE - 1;
	load_gdt(&gdt_descr);
}
EXPORT_SYMBOL_GPL(load_direct_gdt);

/* Load a fixmap remapping of the per-cpu GDT */
void load_fixmap_gdt(int cpu)
{
	struct desc_ptr gdt_descr;

	gdt_descr.address = (long)get_cpu_gdt_ro(cpu);
	gdt_descr.size = GDT_SIZE - 1;
	load_gdt(&gdt_descr);
}
EXPORT_SYMBOL_GPL(load_fixmap_gdt);

/**
 * switch_gdt_and_percpu_base - Switch to direct GDT and runtime per CPU base
 * @cpu:	The CPU number for which this is invoked
 *
 * Invoked during early boot to switch from early GDT and early per CPU to
 * the direct GDT and the runtime per CPU area. On 32-bit the percpu base
 * switch is implicit by loading the direct GDT. On 64bit this requires
 * to update GSBASE.
 */
void __init switch_gdt_and_percpu_base(int cpu)
{
	load_direct_gdt(cpu);

#ifdef CONFIG_X86_64
	/*
	 * No need to load %gs. It is already correct.
	 *
	 * Writing %gs on 64bit would zero GSBASE which would make any per
	 * CPU operation up to the point of the wrmsrq() fault.
	 *
	 * Set GSBASE to the new offset. Until the wrmsrq() happens the
	 * early mapping is still valid. That means the GSBASE update will
	 * lose any prior per CPU data which was not copied over in
	 * setup_per_cpu_areas().
	 *
	 * This works even with stackprotector enabled because the
	 * per CPU stack canary is 0 in both per CPU areas.
	 */
	wrmsrq(MSR_GS_BASE, cpu_kernelmode_gs_base(cpu));
#else
	/*
	 * %fs is already set to __KERNEL_PERCPU, but after switching GDT
	 * it is required to load FS again so that the 'hidden' part is
	 * updated from the new GDT. Up to this point the early per CPU
	 * translation is active. Any content of the early per CPU data
	 * which was not copied over in setup_per_cpu_areas() is lost.
	 */
	loadsegment(fs, __KERNEL_PERCPU);
#endif
}

static const struct cpu_dev *cpu_devs[X86_VENDOR_NUM] = {};

static void get_model_name(struct cpuinfo_x86 *c)
{
	unsigned int *v;
	char *p, *q, *s;

	if (c->extended_cpuid_level < 0x80000004)
		return;

	v = (unsigned int *)c->x86_model_id;
	cpuid(0x80000002, &v[0], &v[1], &v[2], &v[3]);
	cpuid(0x80000003, &v[4], &v[5], &v[6], &v[7]);
	cpuid(0x80000004, &v[8], &v[9], &v[10], &v[11]);
	c->x86_model_id[48] = 0;

	/* Trim whitespace */
	p = q = s = &c->x86_model_id[0];

	while (*p == ' ')
		p++;

	while (*p) {
		/* Note the last non-whitespace index */
		if (!isspace(*p))
			s = q;

		*q++ = *p++;
	}

	*(s + 1) = '\0';
}

void cpu_detect_cache_sizes(struct cpuinfo_x86 *c)
{
	unsigned int n, dummy, ebx, ecx, edx, l2size;

	n = c->extended_cpuid_level;

	if (n >= 0x80000005) {
		cpuid(0x80000005, &dummy, &ebx, &ecx, &edx);
		c->x86_cache_size = (ecx>>24) + (edx>>24);
#ifdef CONFIG_X86_64
		/* On K8 L1 TLB is inclusive, so don't count it */
		c->x86_tlbsize = 0;
#endif
	}

	if (n < 0x80000006)	/* Some chips just has a large L1. */
		return;

	cpuid(0x80000006, &dummy, &ebx, &ecx, &edx);
	l2size = ecx >> 16;

#ifdef CONFIG_X86_64
	c->x86_tlbsize += ((ebx >> 16) & 0xfff) + (ebx & 0xfff);
#else
	/* do processor-specific cache resizing */
	if (this_cpu->legacy_cache_size)
		l2size = this_cpu->legacy_cache_size(c, l2size);

	/* Allow user to override all this if necessary. */
	if (cachesize_override != -1)
		l2size = cachesize_override;

	if (l2size == 0)
		return;		/* Again, no L2 cache is possible */
#endif

	c->x86_cache_size = l2size;
}

u16 __read_mostly tlb_lli_4k;
u16 __read_mostly tlb_lli_2m;
u16 __read_mostly tlb_lli_4m;
u16 __read_mostly tlb_lld_4k;
u16 __read_mostly tlb_lld_2m;
u16 __read_mostly tlb_lld_4m;
u16 __read_mostly tlb_lld_1g;

static void cpu_detect_tlb(struct cpuinfo_x86 *c)
{
	if (this_cpu->c_detect_tlb)
		this_cpu->c_detect_tlb(c);

	pr_info("Last level iTLB entries: 4KB %d, 2MB %d, 4MB %d\n",
		tlb_lli_4k, tlb_lli_2m, tlb_lli_4m);

	pr_info("Last level dTLB entries: 4KB %d, 2MB %d, 4MB %d, 1GB %d\n",
		tlb_lld_4k, tlb_lld_2m, tlb_lld_4m, tlb_lld_1g);
}

void get_cpu_vendor(struct cpuinfo_x86 *c)
{
	char *v = c->x86_vendor_id;
	int i;

	for (i = 0; i < X86_VENDOR_NUM; i++) {
		if (!cpu_devs[i])
			break;

		if (!strcmp(v, cpu_devs[i]->c_ident[0]) ||
		    (cpu_devs[i]->c_ident[1] &&
		     !strcmp(v, cpu_devs[i]->c_ident[1]))) {

			this_cpu = cpu_devs[i];
			c->x86_vendor = this_cpu->c_x86_vendor;
			return;
		}
	}

	pr_err_once("CPU: vendor_id '%s' unknown, using generic init.\n" \
		    "CPU: Your system may be unstable.\n", v);

	c->x86_vendor = X86_VENDOR_UNKNOWN;
	this_cpu = &default_cpu;
}

void cpu_detect(struct cpuinfo_x86 *c)
{
	/* Get vendor name */
	cpuid(0x00000000, (unsigned int *)&c->cpuid_level,
	      (unsigned int *)&c->x86_vendor_id[0],
	      (unsigned int *)&c->x86_vendor_id[8],
	      (unsigned int *)&c->x86_vendor_id[4]);

	c->x86 = 4;
	/* Intel-defined flags: level 0x00000001 */
	if (c->cpuid_level >= 0x00000001) {
		u32 junk, tfms, cap0, misc;

		cpuid(0x00000001, &tfms, &misc, &junk, &cap0);
		c->x86		= x86_family(tfms);
		c->x86_model	= x86_model(tfms);
		c->x86_stepping	= x86_stepping(tfms);

		if (cap0 & (1<<19)) {
			c->x86_clflush_size = ((misc >> 8) & 0xff) * 8;
			c->x86_cache_alignment = c->x86_clflush_size;
		}
	}
}

static void apply_forced_caps(struct cpuinfo_x86 *c)
{
	int i;

	for (i = 0; i < NCAPINTS + NBUGINTS; i++) {
		c->x86_capability[i] &= ~cpu_caps_cleared[i];
		c->x86_capability[i] |= cpu_caps_set[i];
	}
}

static void init_speculation_control(struct cpuinfo_x86 *c)
{
	/*
	 * The Intel SPEC_CTRL CPUID bit implies IBRS and IBPB support,
	 * and they also have a different bit for STIBP support. Also,
	 * a hypervisor might have set the individual AMD bits even on
	 * Intel CPUs, for finer-grained selection of what's available.
	 */
	if (cpu_has(c, X86_FEATURE_SPEC_CTRL)) {
		set_cpu_cap(c, X86_FEATURE_IBRS);
		set_cpu_cap(c, X86_FEATURE_IBPB);
		set_cpu_cap(c, X86_FEATURE_MSR_SPEC_CTRL);
	}

	if (cpu_has(c, X86_FEATURE_INTEL_STIBP))
		set_cpu_cap(c, X86_FEATURE_STIBP);

	if (cpu_has(c, X86_FEATURE_SPEC_CTRL_SSBD) ||
	    cpu_has(c, X86_FEATURE_VIRT_SSBD))
		set_cpu_cap(c, X86_FEATURE_SSBD);

	if (cpu_has(c, X86_FEATURE_AMD_IBRS)) {
		set_cpu_cap(c, X86_FEATURE_IBRS);
		set_cpu_cap(c, X86_FEATURE_MSR_SPEC_CTRL);
	}

	if (cpu_has(c, X86_FEATURE_AMD_IBPB))
		set_cpu_cap(c, X86_FEATURE_IBPB);

	if (cpu_has(c, X86_FEATURE_AMD_STIBP)) {
		set_cpu_cap(c, X86_FEATURE_STIBP);
		set_cpu_cap(c, X86_FEATURE_MSR_SPEC_CTRL);
	}

	if (cpu_has(c, X86_FEATURE_AMD_SSBD)) {
		set_cpu_cap(c, X86_FEATURE_SSBD);
		set_cpu_cap(c, X86_FEATURE_MSR_SPEC_CTRL);
		clear_cpu_cap(c, X86_FEATURE_VIRT_SSBD);
	}
}

void get_cpu_cap(struct cpuinfo_x86 *c)
{
	u32 eax, ebx, ecx, edx;

	/* Intel-defined flags: level 0x00000001 */
	if (c->cpuid_level >= 0x00000001) {
		cpuid(0x00000001, &eax, &ebx, &ecx, &edx);

		c->x86_capability[CPUID_1_ECX] = ecx;
		c->x86_capability[CPUID_1_EDX] = edx;
	}

	/* Thermal and Power Management Leaf: level 0x00000006 (eax) */
	if (c->cpuid_level >= 0x00000006)
		c->x86_capability[CPUID_6_EAX] = cpuid_eax(0x00000006);

	/* Additional Intel-defined flags: level 0x00000007 */
	if (c->cpuid_level >= 0x00000007) {
		cpuid_count(0x00000007, 0, &eax, &ebx, &ecx, &edx);
		c->x86_capability[CPUID_7_0_EBX] = ebx;
		c->x86_capability[CPUID_7_ECX] = ecx;
		c->x86_capability[CPUID_7_EDX] = edx;

		/* Check valid sub-leaf index before accessing it */
		if (eax >= 1) {
			cpuid_count(0x00000007, 1, &eax, &ebx, &ecx, &edx);
			c->x86_capability[CPUID_7_1_EAX] = eax;
		}
	}

	/* Extended state features: level 0x0000000d */
	if (c->cpuid_level >= 0x0000000d) {
		cpuid_count(0x0000000d, 1, &eax, &ebx, &ecx, &edx);

		c->x86_capability[CPUID_D_1_EAX] = eax;
	}

	/*
	 * Check if extended CPUID leaves are implemented: Max extended
	 * CPUID leaf must be in the 0x80000001-0x8000ffff range.
	 */
	eax = cpuid_eax(0x80000000);
	c->extended_cpuid_level = ((eax & 0xffff0000) == 0x80000000) ? eax : 0;

	if (c->extended_cpuid_level >= 0x80000001) {
		cpuid(0x80000001, &eax, &ebx, &ecx, &edx);

		c->x86_capability[CPUID_8000_0001_ECX] = ecx;
		c->x86_capability[CPUID_8000_0001_EDX] = edx;
	}

	if (c->extended_cpuid_level >= 0x80000007) {
		cpuid(0x80000007, &eax, &ebx, &ecx, &edx);

		c->x86_capability[CPUID_8000_0007_EBX] = ebx;
		c->x86_power = edx;
	}

	if (c->extended_cpuid_level >= 0x80000008) {
		cpuid(0x80000008, &eax, &ebx, &ecx, &edx);
		c->x86_capability[CPUID_8000_0008_EBX] = ebx;
	}

	if (c->extended_cpuid_level >= 0x8000000a)
		c->x86_capability[CPUID_8000_000A_EDX] = cpuid_edx(0x8000000a);

	if (c->extended_cpuid_level >= 0x8000001f)
		c->x86_capability[CPUID_8000_001F_EAX] = cpuid_eax(0x8000001f);

	if (c->extended_cpuid_level >= 0x80000021)
		c->x86_capability[CPUID_8000_0021_EAX] = cpuid_eax(0x80000021);

	init_scattered_cpuid_features(c);
	init_speculation_control(c);

	/*
	 * Clear/Set all flags overridden by options, after probe.
	 * This needs to happen each time we re-probe, which may happen
	 * several times during CPU initialization.
	 */
	apply_forced_caps(c);
}

void get_cpu_address_sizes(struct cpuinfo_x86 *c)
{
	u32 eax, ebx, ecx, edx;

	if (!cpu_has(c, X86_FEATURE_CPUID) ||
	    (c->extended_cpuid_level < 0x80000008)) {
		if (IS_ENABLED(CONFIG_X86_64)) {
			c->x86_clflush_size = 64;
			c->x86_phys_bits = 36;
			c->x86_virt_bits = 48;
		} else {
			c->x86_clflush_size = 32;
			c->x86_virt_bits = 32;
			c->x86_phys_bits = 32;

			if (cpu_has(c, X86_FEATURE_PAE) ||
			    cpu_has(c, X86_FEATURE_PSE36))
				c->x86_phys_bits = 36;
		}
	} else {
		cpuid(0x80000008, &eax, &ebx, &ecx, &edx);

		c->x86_virt_bits = (eax >> 8) & 0xff;
		c->x86_phys_bits = eax & 0xff;

		/* Provide a sane default if not enumerated: */
		if (!c->x86_clflush_size)
			c->x86_clflush_size = 32;
	}

	c->x86_cache_bits = c->x86_phys_bits;
	c->x86_cache_alignment = c->x86_clflush_size;
}

static void identify_cpu_without_cpuid(struct cpuinfo_x86 *c)
{
	int i;

	/*
	 * First of all, decide if this is a 486 or higher
	 * It's a 486 if we can modify the AC flag
	 */
	if (flag_is_changeable_p(X86_EFLAGS_AC))
		c->x86 = 4;
	else
		c->x86 = 3;

	for (i = 0; i < X86_VENDOR_NUM; i++)
		if (cpu_devs[i] && cpu_devs[i]->c_identify) {
			c->x86_vendor_id[0] = 0;
			cpu_devs[i]->c_identify(c);
			if (c->x86_vendor_id[0]) {
				get_cpu_vendor(c);
				break;
			}
		}
}

#define NO_SPECULATION		BIT(0)
#define NO_MELTDOWN		BIT(1)
#define NO_SSB			BIT(2)
#define NO_L1TF			BIT(3)
#define NO_MDS			BIT(4)
#define MSBDS_ONLY		BIT(5)
#define NO_SWAPGS		BIT(6)
#define NO_ITLB_MULTIHIT	BIT(7)
#define NO_SPECTRE_V2		BIT(8)
#define NO_MMIO			BIT(9)
#define NO_EIBRS_PBRSB		BIT(10)
#define NO_BHI			BIT(11)

#define VULNWL(vendor, family, model, whitelist)	\
	X86_MATCH_VENDOR_FAM_MODEL(vendor, family, model, whitelist)

#define VULNWL_INTEL(vfm, whitelist)		\
	X86_MATCH_VFM(vfm, whitelist)

#define VULNWL_AMD(family, whitelist)		\
	VULNWL(AMD, family, X86_MODEL_ANY, whitelist)

#define VULNWL_HYGON(family, whitelist)		\
	VULNWL(HYGON, family, X86_MODEL_ANY, whitelist)

static const __initconst struct x86_cpu_id cpu_vuln_whitelist[] = {
	VULNWL(ANY,	4, X86_MODEL_ANY,	NO_SPECULATION),
	VULNWL(CENTAUR,	5, X86_MODEL_ANY,	NO_SPECULATION),
	VULNWL(INTEL,	5, X86_MODEL_ANY,	NO_SPECULATION),
	VULNWL(NSC,	5, X86_MODEL_ANY,	NO_SPECULATION),
	VULNWL(VORTEX,	5, X86_MODEL_ANY,	NO_SPECULATION),
	VULNWL(VORTEX,	6, X86_MODEL_ANY,	NO_SPECULATION),

	/* Intel Family 6 */
	VULNWL_INTEL(INTEL_TIGERLAKE,		NO_MMIO),
	VULNWL_INTEL(INTEL_TIGERLAKE_L,		NO_MMIO),
	VULNWL_INTEL(INTEL_ALDERLAKE,		NO_MMIO),
	VULNWL_INTEL(INTEL_ALDERLAKE_L,		NO_MMIO),

	VULNWL_INTEL(INTEL_ATOM_SALTWELL,	NO_SPECULATION | NO_ITLB_MULTIHIT),
	VULNWL_INTEL(INTEL_ATOM_SALTWELL_TABLET, NO_SPECULATION | NO_ITLB_MULTIHIT),
	VULNWL_INTEL(INTEL_ATOM_SALTWELL_MID,	NO_SPECULATION | NO_ITLB_MULTIHIT),
	VULNWL_INTEL(INTEL_ATOM_BONNELL,	NO_SPECULATION | NO_ITLB_MULTIHIT),
	VULNWL_INTEL(INTEL_ATOM_BONNELL_MID,	NO_SPECULATION | NO_ITLB_MULTIHIT),

	VULNWL_INTEL(INTEL_ATOM_SILVERMONT,	NO_SSB | NO_L1TF | MSBDS_ONLY | NO_SWAPGS | NO_ITLB_MULTIHIT),
	VULNWL_INTEL(INTEL_ATOM_SILVERMONT_D,	NO_SSB | NO_L1TF | MSBDS_ONLY | NO_SWAPGS | NO_ITLB_MULTIHIT),
	VULNWL_INTEL(INTEL_ATOM_SILVERMONT_MID,	NO_SSB | NO_L1TF | MSBDS_ONLY | NO_SWAPGS | NO_ITLB_MULTIHIT),
	VULNWL_INTEL(INTEL_ATOM_AIRMONT,	NO_SSB | NO_L1TF | MSBDS_ONLY | NO_SWAPGS | NO_ITLB_MULTIHIT),
	VULNWL_INTEL(INTEL_XEON_PHI_KNL,	NO_SSB | NO_L1TF | MSBDS_ONLY | NO_SWAPGS | NO_ITLB_MULTIHIT),
	VULNWL_INTEL(INTEL_XEON_PHI_KNM,	NO_SSB | NO_L1TF | MSBDS_ONLY | NO_SWAPGS | NO_ITLB_MULTIHIT),

	VULNWL_INTEL(INTEL_CORE_YONAH,		NO_SSB),

	VULNWL_INTEL(INTEL_ATOM_SILVERMONT_MID2,NO_SSB | NO_L1TF | NO_SWAPGS | NO_ITLB_MULTIHIT | MSBDS_ONLY),
	VULNWL_INTEL(INTEL_ATOM_AIRMONT_NP,	NO_SSB | NO_L1TF | NO_SWAPGS | NO_ITLB_MULTIHIT),

	VULNWL_INTEL(INTEL_ATOM_GOLDMONT,	NO_MDS | NO_L1TF | NO_SWAPGS | NO_ITLB_MULTIHIT | NO_MMIO),
	VULNWL_INTEL(INTEL_ATOM_GOLDMONT_D,	NO_MDS | NO_L1TF | NO_SWAPGS | NO_ITLB_MULTIHIT | NO_MMIO),
	VULNWL_INTEL(INTEL_ATOM_GOLDMONT_PLUS,	NO_MDS | NO_L1TF | NO_SWAPGS | NO_ITLB_MULTIHIT | NO_MMIO | NO_EIBRS_PBRSB),

	/*
	 * Technically, swapgs isn't serializing on AMD (despite it previously
	 * being documented as such in the APM).  But according to AMD, %gs is
	 * updated non-speculatively, and the issuing of %gs-relative memory
	 * operands will be blocked until the %gs update completes, which is
	 * good enough for our purposes.
	 */

	VULNWL_INTEL(INTEL_ATOM_TREMONT,	NO_EIBRS_PBRSB),
	VULNWL_INTEL(INTEL_ATOM_TREMONT_L,	NO_EIBRS_PBRSB),
	VULNWL_INTEL(INTEL_ATOM_TREMONT_D,	NO_ITLB_MULTIHIT | NO_EIBRS_PBRSB),

	/* AMD Family 0xf - 0x12 */
	VULNWL_AMD(0x0f,	NO_MELTDOWN | NO_SSB | NO_L1TF | NO_MDS | NO_SWAPGS | NO_ITLB_MULTIHIT | NO_MMIO | NO_BHI),
	VULNWL_AMD(0x10,	NO_MELTDOWN | NO_SSB | NO_L1TF | NO_MDS | NO_SWAPGS | NO_ITLB_MULTIHIT | NO_MMIO | NO_BHI),
	VULNWL_AMD(0x11,	NO_MELTDOWN | NO_SSB | NO_L1TF | NO_MDS | NO_SWAPGS | NO_ITLB_MULTIHIT | NO_MMIO | NO_BHI),
	VULNWL_AMD(0x12,	NO_MELTDOWN | NO_SSB | NO_L1TF | NO_MDS | NO_SWAPGS | NO_ITLB_MULTIHIT | NO_MMIO | NO_BHI),

	/* FAMILY_ANY must be last, otherwise 0x0f - 0x12 matches won't work */
	VULNWL_AMD(X86_FAMILY_ANY,	NO_MELTDOWN | NO_L1TF | NO_MDS | NO_SWAPGS | NO_ITLB_MULTIHIT | NO_MMIO | NO_EIBRS_PBRSB | NO_BHI),
	VULNWL_HYGON(X86_FAMILY_ANY,	NO_MELTDOWN | NO_L1TF | NO_MDS | NO_SWAPGS | NO_ITLB_MULTIHIT | NO_MMIO | NO_EIBRS_PBRSB | NO_BHI),

	/* Zhaoxin Family 7 */
	VULNWL(CENTAUR,	7, X86_MODEL_ANY,	NO_SPECTRE_V2 | NO_SWAPGS | NO_MMIO | NO_BHI),
	VULNWL(ZHAOXIN,	7, X86_MODEL_ANY,	NO_SPECTRE_V2 | NO_SWAPGS | NO_MMIO | NO_BHI),
	{}
};

#define VULNBL(vendor, family, model, blacklist)	\
	X86_MATCH_VENDOR_FAM_MODEL(vendor, family, model, blacklist)

#define VULNBL_INTEL_STEPS(vfm, max_stepping, issues)		   \
	X86_MATCH_VFM_STEPS(vfm, X86_STEP_MIN, max_stepping, issues)

#define VULNBL_INTEL_TYPE(vfm, cpu_type, issues)	\
	X86_MATCH_VFM_CPU_TYPE(vfm, INTEL_CPU_TYPE_##cpu_type, issues)

#define VULNBL_AMD(family, blacklist)		\
	VULNBL(AMD, family, X86_MODEL_ANY, blacklist)

#define VULNBL_HYGON(family, blacklist)		\
	VULNBL(HYGON, family, X86_MODEL_ANY, blacklist)

#define SRBDS		BIT(0)
/* CPU is affected by X86_BUG_MMIO_STALE_DATA */
#define MMIO		BIT(1)
/* CPU is affected by Shared Buffers Data Sampling (SBDS), a variant of X86_BUG_MMIO_STALE_DATA */
#define MMIO_SBDS	BIT(2)
/* CPU is affected by RETbleed, speculating where you would not expect it */
#define RETBLEED	BIT(3)
/* CPU is affected by SMT (cross-thread) return predictions */
#define SMT_RSB		BIT(4)
/* CPU is affected by SRSO */
#define SRSO		BIT(5)
/* CPU is affected by GDS */
#define GDS		BIT(6)
/* CPU is affected by Register File Data Sampling */
#define RFDS		BIT(7)
/* CPU is affected by Indirect Target Selection */
#define ITS		BIT(8)
/* CPU is affected by Indirect Target Selection, but guest-host isolation is not affected */
#define ITS_NATIVE_ONLY	BIT(9)
/* CPU is affected by Transient Scheduler Attacks */
#define TSA		BIT(10)

static const struct x86_cpu_id cpu_vuln_blacklist[] __initconst = {
	VULNBL_INTEL_STEPS(INTEL_IVYBRIDGE,	     X86_STEP_MAX,	SRBDS),
	VULNBL_INTEL_STEPS(INTEL_HASWELL,	     X86_STEP_MAX,	SRBDS),
	VULNBL_INTEL_STEPS(INTEL_HASWELL_L,	     X86_STEP_MAX,	SRBDS),
	VULNBL_INTEL_STEPS(INTEL_HASWELL_G,	     X86_STEP_MAX,	SRBDS),
	VULNBL_INTEL_STEPS(INTEL_HASWELL_X,	     X86_STEP_MAX,	MMIO),
	VULNBL_INTEL_STEPS(INTEL_BROADWELL_D,	     X86_STEP_MAX,	MMIO),
	VULNBL_INTEL_STEPS(INTEL_BROADWELL_G,	     X86_STEP_MAX,	SRBDS),
	VULNBL_INTEL_STEPS(INTEL_BROADWELL_X,	     X86_STEP_MAX,	MMIO),
	VULNBL_INTEL_STEPS(INTEL_BROADWELL,	     X86_STEP_MAX,	SRBDS),
	VULNBL_INTEL_STEPS(INTEL_SKYLAKE_X,		      0x5,	MMIO | RETBLEED | GDS),
	VULNBL_INTEL_STEPS(INTEL_SKYLAKE_X,	     X86_STEP_MAX,	MMIO | RETBLEED | GDS | ITS),
	VULNBL_INTEL_STEPS(INTEL_SKYLAKE_L,	     X86_STEP_MAX,	MMIO | RETBLEED | GDS | SRBDS),
	VULNBL_INTEL_STEPS(INTEL_SKYLAKE,	     X86_STEP_MAX,	MMIO | RETBLEED | GDS | SRBDS),
	VULNBL_INTEL_STEPS(INTEL_KABYLAKE_L,		      0xb,	MMIO | RETBLEED | GDS | SRBDS),
	VULNBL_INTEL_STEPS(INTEL_KABYLAKE_L,	     X86_STEP_MAX,	MMIO | RETBLEED | GDS | SRBDS | ITS),
	VULNBL_INTEL_STEPS(INTEL_KABYLAKE,		      0xc,	MMIO | RETBLEED | GDS | SRBDS),
	VULNBL_INTEL_STEPS(INTEL_KABYLAKE,	     X86_STEP_MAX,	MMIO | RETBLEED | GDS | SRBDS | ITS),
	VULNBL_INTEL_STEPS(INTEL_CANNONLAKE_L,	     X86_STEP_MAX,	RETBLEED),
	VULNBL_INTEL_STEPS(INTEL_ICELAKE_L,	     X86_STEP_MAX,	MMIO | MMIO_SBDS | RETBLEED | GDS | ITS | ITS_NATIVE_ONLY),
	VULNBL_INTEL_STEPS(INTEL_ICELAKE_D,	     X86_STEP_MAX,	MMIO | GDS | ITS | ITS_NATIVE_ONLY),
	VULNBL_INTEL_STEPS(INTEL_ICELAKE_X,	     X86_STEP_MAX,	MMIO | GDS | ITS | ITS_NATIVE_ONLY),
	VULNBL_INTEL_STEPS(INTEL_COMETLAKE,	     X86_STEP_MAX,	MMIO | MMIO_SBDS | RETBLEED | GDS | ITS),
	VULNBL_INTEL_STEPS(INTEL_COMETLAKE_L,		      0x0,	MMIO | RETBLEED | ITS),
	VULNBL_INTEL_STEPS(INTEL_COMETLAKE_L,	     X86_STEP_MAX,	MMIO | MMIO_SBDS | RETBLEED | GDS | ITS),
	VULNBL_INTEL_STEPS(INTEL_TIGERLAKE_L,	     X86_STEP_MAX,	GDS | ITS | ITS_NATIVE_ONLY),
	VULNBL_INTEL_STEPS(INTEL_TIGERLAKE,	     X86_STEP_MAX,	GDS | ITS | ITS_NATIVE_ONLY),
	VULNBL_INTEL_STEPS(INTEL_LAKEFIELD,	     X86_STEP_MAX,	MMIO | MMIO_SBDS | RETBLEED),
	VULNBL_INTEL_STEPS(INTEL_ROCKETLAKE,	     X86_STEP_MAX,	MMIO | RETBLEED | GDS | ITS | ITS_NATIVE_ONLY),
	VULNBL_INTEL_TYPE(INTEL_ALDERLAKE,		     ATOM,	RFDS),
	VULNBL_INTEL_STEPS(INTEL_ALDERLAKE_L,	     X86_STEP_MAX,	RFDS),
	VULNBL_INTEL_TYPE(INTEL_RAPTORLAKE,		     ATOM,	RFDS),
	VULNBL_INTEL_STEPS(INTEL_RAPTORLAKE_P,	     X86_STEP_MAX,	RFDS),
	VULNBL_INTEL_STEPS(INTEL_RAPTORLAKE_S,	     X86_STEP_MAX,	RFDS),
	VULNBL_INTEL_STEPS(INTEL_ATOM_GRACEMONT,     X86_STEP_MAX,	RFDS),
	VULNBL_INTEL_STEPS(INTEL_ATOM_TREMONT,	     X86_STEP_MAX,	MMIO | MMIO_SBDS | RFDS),
	VULNBL_INTEL_STEPS(INTEL_ATOM_TREMONT_D,     X86_STEP_MAX,	MMIO | RFDS),
	VULNBL_INTEL_STEPS(INTEL_ATOM_TREMONT_L,     X86_STEP_MAX,	MMIO | MMIO_SBDS | RFDS),
	VULNBL_INTEL_STEPS(INTEL_ATOM_GOLDMONT,      X86_STEP_MAX,	RFDS),
	VULNBL_INTEL_STEPS(INTEL_ATOM_GOLDMONT_D,    X86_STEP_MAX,	RFDS),
	VULNBL_INTEL_STEPS(INTEL_ATOM_GOLDMONT_PLUS, X86_STEP_MAX,	RFDS),

	VULNBL_AMD(0x15, RETBLEED),
	VULNBL_AMD(0x16, RETBLEED),
	VULNBL_AMD(0x17, RETBLEED | SMT_RSB | SRSO),
	VULNBL_HYGON(0x18, RETBLEED | SMT_RSB | SRSO),
	VULNBL_AMD(0x19, SRSO | TSA),
	VULNBL_AMD(0x1a, SRSO),
	{}
};

static bool __init cpu_matches(const struct x86_cpu_id *table, unsigned long which)
{
	const struct x86_cpu_id *m = x86_match_cpu(table);

	return m && !!(m->driver_data & which);
}

u64 x86_read_arch_cap_msr(void)
{
	u64 x86_arch_cap_msr = 0;

	if (boot_cpu_has(X86_FEATURE_ARCH_CAPABILITIES))
		rdmsrq(MSR_IA32_ARCH_CAPABILITIES, x86_arch_cap_msr);

	return x86_arch_cap_msr;
}

static bool arch_cap_mmio_immune(u64 x86_arch_cap_msr)
{
	return (x86_arch_cap_msr & ARCH_CAP_FBSDP_NO &&
		x86_arch_cap_msr & ARCH_CAP_PSDP_NO &&
		x86_arch_cap_msr & ARCH_CAP_SBDR_SSDP_NO);
}

static bool __init vulnerable_to_rfds(u64 x86_arch_cap_msr)
{
	/* The "immunity" bit trumps everything else: */
	if (x86_arch_cap_msr & ARCH_CAP_RFDS_NO)
		return false;

	/*
	 * VMMs set ARCH_CAP_RFDS_CLEAR for processors not in the blacklist to
	 * indicate that mitigation is needed because guest is running on a
	 * vulnerable hardware or may migrate to such hardware:
	 */
	if (x86_arch_cap_msr & ARCH_CAP_RFDS_CLEAR)
		return true;

	/* Only consult the blacklist when there is no enumeration: */
	return cpu_matches(cpu_vuln_blacklist, RFDS);
}

static bool __init vulnerable_to_its(u64 x86_arch_cap_msr)
{
	/* The "immunity" bit trumps everything else: */
	if (x86_arch_cap_msr & ARCH_CAP_ITS_NO)
		return false;
	if (boot_cpu_data.x86_vendor != X86_VENDOR_INTEL)
		return false;

	/* None of the affected CPUs have BHI_CTRL */
	if (boot_cpu_has(X86_FEATURE_BHI_CTRL))
		return false;

	/*
	 * If a VMM did not expose ITS_NO, assume that a guest could
	 * be running on a vulnerable hardware or may migrate to such
	 * hardware.
	 */
	if (boot_cpu_has(X86_FEATURE_HYPERVISOR))
		return true;

	if (cpu_matches(cpu_vuln_blacklist, ITS))
		return true;

	return false;
}

static struct x86_cpu_id cpu_latest_microcode[] = {
#include "microcode/intel-ucode-defs.h"
	{}
};

static bool __init cpu_has_old_microcode(void)
{
	const struct x86_cpu_id *m = x86_match_cpu(cpu_latest_microcode);

	/* Give unknown CPUs a pass: */
	if (!m) {
		/* Intel CPUs should be in the list. Warn if not: */
		if (boot_cpu_data.x86_vendor == X86_VENDOR_INTEL)
			pr_info("x86/CPU: Model not found in latest microcode list\n");
		return false;
	}

	/*
	 * Hosts usually lie to guests with a super high microcode
	 * version. Just ignore what hosts tell guests:
	 */
	if (boot_cpu_has(X86_FEATURE_HYPERVISOR))
		return false;

	/* Consider all debug microcode to be old: */
	if (boot_cpu_data.microcode & BIT(31))
		return true;

	/* Give new microcode a pass: */
	if (boot_cpu_data.microcode >= m->driver_data)
		return false;

	/* Uh oh, too old: */
	return true;
}

static void __init cpu_set_bug_bits(struct cpuinfo_x86 *c)
{
	u64 x86_arch_cap_msr = x86_read_arch_cap_msr();

	if (cpu_has_old_microcode()) {
		pr_warn("x86/CPU: Running old microcode\n");
		setup_force_cpu_bug(X86_BUG_OLD_MICROCODE);
		add_taint(TAINT_CPU_OUT_OF_SPEC, LOCKDEP_STILL_OK);
	}

	/* Set ITLB_MULTIHIT bug if cpu is not in the whitelist and not mitigated */
	if (!cpu_matches(cpu_vuln_whitelist, NO_ITLB_MULTIHIT) &&
	    !(x86_arch_cap_msr & ARCH_CAP_PSCHANGE_MC_NO))
		setup_force_cpu_bug(X86_BUG_ITLB_MULTIHIT);

	if (cpu_matches(cpu_vuln_whitelist, NO_SPECULATION))
		return;

	setup_force_cpu_bug(X86_BUG_SPECTRE_V1);

	if (!cpu_matches(cpu_vuln_whitelist, NO_SPECTRE_V2)) {
		setup_force_cpu_bug(X86_BUG_SPECTRE_V2);
		setup_force_cpu_bug(X86_BUG_SPECTRE_V2_USER);
	}

	if (!cpu_matches(cpu_vuln_whitelist, NO_SSB) &&
	    !(x86_arch_cap_msr & ARCH_CAP_SSB_NO) &&
	   !cpu_has(c, X86_FEATURE_AMD_SSB_NO))
		setup_force_cpu_bug(X86_BUG_SPEC_STORE_BYPASS);

	/*
	 * AMD's AutoIBRS is equivalent to Intel's eIBRS - use the Intel feature
	 * flag and protect from vendor-specific bugs via the whitelist.
	 *
	 * Don't use AutoIBRS when SNP is enabled because it degrades host
	 * userspace indirect branch performance.
	 */
	if ((x86_arch_cap_msr & ARCH_CAP_IBRS_ALL) ||
	    (cpu_has(c, X86_FEATURE_AUTOIBRS) &&
	     !cpu_feature_enabled(X86_FEATURE_SEV_SNP))) {
		setup_force_cpu_cap(X86_FEATURE_IBRS_ENHANCED);
		if (!cpu_matches(cpu_vuln_whitelist, NO_EIBRS_PBRSB) &&
		    !(x86_arch_cap_msr & ARCH_CAP_PBRSB_NO))
			setup_force_cpu_bug(X86_BUG_EIBRS_PBRSB);
	}

	if (!cpu_matches(cpu_vuln_whitelist, NO_MDS) &&
	    !(x86_arch_cap_msr & ARCH_CAP_MDS_NO)) {
		setup_force_cpu_bug(X86_BUG_MDS);
		if (cpu_matches(cpu_vuln_whitelist, MSBDS_ONLY))
			setup_force_cpu_bug(X86_BUG_MSBDS_ONLY);
	}

	if (!cpu_matches(cpu_vuln_whitelist, NO_SWAPGS))
		setup_force_cpu_bug(X86_BUG_SWAPGS);

	/*
	 * When the CPU is not mitigated for TAA (TAA_NO=0) set TAA bug when:
	 *	- TSX is supported or
	 *	- TSX_CTRL is present
	 *
	 * TSX_CTRL check is needed for cases when TSX could be disabled before
	 * the kernel boot e.g. kexec.
	 * TSX_CTRL check alone is not sufficient for cases when the microcode
	 * update is not present or running as guest that don't get TSX_CTRL.
	 */
	if (!(x86_arch_cap_msr & ARCH_CAP_TAA_NO) &&
	    (cpu_has(c, X86_FEATURE_RTM) ||
	     (x86_arch_cap_msr & ARCH_CAP_TSX_CTRL_MSR)))
		setup_force_cpu_bug(X86_BUG_TAA);

	/*
	 * SRBDS affects CPUs which support RDRAND or RDSEED and are listed
	 * in the vulnerability blacklist.
	 *
	 * Some of the implications and mitigation of Shared Buffers Data
	 * Sampling (SBDS) are similar to SRBDS. Give SBDS same treatment as
	 * SRBDS.
	 */
	if ((cpu_has(c, X86_FEATURE_RDRAND) ||
	     cpu_has(c, X86_FEATURE_RDSEED)) &&
	    cpu_matches(cpu_vuln_blacklist, SRBDS | MMIO_SBDS))
		    setup_force_cpu_bug(X86_BUG_SRBDS);

	/*
	 * Processor MMIO Stale Data bug enumeration
	 *
	 * Affected CPU list is generally enough to enumerate the vulnerability,
	 * but for virtualization case check for ARCH_CAP MSR bits also, VMM may
	 * not want the guest to enumerate the bug.
	 */
	if (!arch_cap_mmio_immune(x86_arch_cap_msr)) {
		if (cpu_matches(cpu_vuln_blacklist, MMIO))
			setup_force_cpu_bug(X86_BUG_MMIO_STALE_DATA);
	}

	if (!cpu_has(c, X86_FEATURE_BTC_NO)) {
		if (cpu_matches(cpu_vuln_blacklist, RETBLEED) || (x86_arch_cap_msr & ARCH_CAP_RSBA))
			setup_force_cpu_bug(X86_BUG_RETBLEED);
	}

	if (cpu_matches(cpu_vuln_blacklist, SMT_RSB))
		setup_force_cpu_bug(X86_BUG_SMT_RSB);

	if (!cpu_has(c, X86_FEATURE_SRSO_NO)) {
		if (cpu_matches(cpu_vuln_blacklist, SRSO))
			setup_force_cpu_bug(X86_BUG_SRSO);
	}

	/*
	 * Check if CPU is vulnerable to GDS. If running in a virtual machine on
	 * an affected processor, the VMM may have disabled the use of GATHER by
	 * disabling AVX2. The only way to do this in HW is to clear XCR0[2],
	 * which means that AVX will be disabled.
	 */
	if (cpu_matches(cpu_vuln_blacklist, GDS) && !(x86_arch_cap_msr & ARCH_CAP_GDS_NO) &&
	    boot_cpu_has(X86_FEATURE_AVX))
		setup_force_cpu_bug(X86_BUG_GDS);

	if (vulnerable_to_rfds(x86_arch_cap_msr))
		setup_force_cpu_bug(X86_BUG_RFDS);

	/*
	 * Intel parts with eIBRS are vulnerable to BHI attacks. Parts with
	 * BHI_NO still need to use the BHI mitigation to prevent Intra-mode
	 * attacks.  When virtualized, eIBRS could be hidden, assume vulnerable.
	 */
	if (!cpu_matches(cpu_vuln_whitelist, NO_BHI) &&
	    (boot_cpu_has(X86_FEATURE_IBRS_ENHANCED) ||
	     boot_cpu_has(X86_FEATURE_HYPERVISOR)))
		setup_force_cpu_bug(X86_BUG_BHI);

	if (cpu_has(c, X86_FEATURE_AMD_IBPB) && !cpu_has(c, X86_FEATURE_AMD_IBPB_RET))
		setup_force_cpu_bug(X86_BUG_IBPB_NO_RET);

	if (vulnerable_to_its(x86_arch_cap_msr)) {
		setup_force_cpu_bug(X86_BUG_ITS);
		if (cpu_matches(cpu_vuln_blacklist, ITS_NATIVE_ONLY))
			setup_force_cpu_bug(X86_BUG_ITS_NATIVE_ONLY);
	}

	if (c->x86_vendor == X86_VENDOR_AMD) {
		if (!cpu_has(c, X86_FEATURE_TSA_SQ_NO) ||
		    !cpu_has(c, X86_FEATURE_TSA_L1_NO)) {
			if (cpu_matches(cpu_vuln_blacklist, TSA) ||
			    /* Enable bug on Zen guests to allow for live migration. */
			    (cpu_has(c, X86_FEATURE_HYPERVISOR) && cpu_has(c, X86_FEATURE_ZEN)))
				setup_force_cpu_bug(X86_BUG_TSA);
		}
	}

	if (cpu_matches(cpu_vuln_whitelist, NO_MELTDOWN))
		return;

	/* Rogue Data Cache Load? No! */
	if (x86_arch_cap_msr & ARCH_CAP_RDCL_NO)
		return;

	setup_force_cpu_bug(X86_BUG_CPU_MELTDOWN);

	if (cpu_matches(cpu_vuln_whitelist, NO_L1TF))
		return;

	setup_force_cpu_bug(X86_BUG_L1TF);
}

/*
 * The NOPL instruction is supposed to exist on all CPUs of family >= 6;
 * unfortunately, that's not true in practice because of early VIA
 * chips and (more importantly) broken virtualizers that are not easy
 * to detect. In the latter case it doesn't even *fail* reliably, so
 * probing for it doesn't even work. Disable it completely on 32-bit
 * unless we can find a reliable way to detect all the broken cases.
 * Enable it explicitly on 64-bit for non-constant inputs of cpu_has().
 */
static void detect_nopl(void)
{
#ifdef CONFIG_X86_32
	setup_clear_cpu_cap(X86_FEATURE_NOPL);
#else
	setup_force_cpu_cap(X86_FEATURE_NOPL);
#endif
}

static inline bool parse_set_clear_cpuid(char *arg, bool set)
{
	char *opt;
	int taint = 0;

	while (arg) {
		bool found __maybe_unused = false;
		unsigned int bit;

		opt = strsep(&arg, ",");

		/*
		 * Handle naked numbers first for feature flags which don't
		 * have names. It doesn't make sense for a bug not to have a
		 * name so don't handle bug flags here.
		 */
		if (!kstrtouint(opt, 10, &bit)) {
			if (bit < NCAPINTS * 32) {

				if (set) {
					pr_warn("setcpuid: force-enabling CPU feature flag:");
					setup_force_cpu_cap(bit);
				} else {
					pr_warn("clearcpuid: force-disabling CPU feature flag:");
					setup_clear_cpu_cap(bit);
				}
				/* empty-string, i.e., ""-defined feature flags */
				if (!x86_cap_flags[bit])
					pr_cont(" %d:%d\n", bit >> 5, bit & 31);
				else
					pr_cont(" %s\n", x86_cap_flags[bit]);

				taint++;
			}
			/*
			 * The assumption is that there are no feature names with only
			 * numbers in the name thus go to the next argument.
			 */
			continue;
		}

		for (bit = 0; bit < 32 * (NCAPINTS + NBUGINTS); bit++) {
			const char *flag;
			const char *kind;

			if (bit < 32 * NCAPINTS) {
				flag = x86_cap_flags[bit];
				kind = "feature";
			} else {
				kind = "bug";
				flag = x86_bug_flags[bit - (32 * NCAPINTS)];
			}

			if (!flag)
				continue;

			if (strcmp(flag, opt))
				continue;

			if (set) {
				pr_warn("setcpuid: force-enabling CPU %s flag: %s\n",
					kind, flag);
				setup_force_cpu_cap(bit);
			} else {
				pr_warn("clearcpuid: force-disabling CPU %s flag: %s\n",
					kind, flag);
				setup_clear_cpu_cap(bit);
			}
			taint++;
			found = true;
			break;
		}

		if (!found)
			pr_warn("%s: unknown CPU flag: %s", set ? "setcpuid" : "clearcpuid", opt);
	}

	return taint;
}


/*
 * We parse cpu parameters early because fpu__init_system() is executed
 * before parse_early_param().
 */
static void __init cpu_parse_early_param(void)
{
	bool cpuid_taint = false;
	char arg[128];
	int arglen;

#ifdef CONFIG_X86_32
	if (cmdline_find_option_bool(boot_command_line, "no387"))
#ifdef CONFIG_MATH_EMULATION
		setup_clear_cpu_cap(X86_FEATURE_FPU);
#else
		pr_err("Option 'no387' required CONFIG_MATH_EMULATION enabled.\n");
#endif

	if (cmdline_find_option_bool(boot_command_line, "nofxsr"))
		setup_clear_cpu_cap(X86_FEATURE_FXSR);
#endif

	if (cmdline_find_option_bool(boot_command_line, "noxsave"))
		setup_clear_cpu_cap(X86_FEATURE_XSAVE);

	if (cmdline_find_option_bool(boot_command_line, "noxsaveopt"))
		setup_clear_cpu_cap(X86_FEATURE_XSAVEOPT);

	if (cmdline_find_option_bool(boot_command_line, "noxsaves"))
		setup_clear_cpu_cap(X86_FEATURE_XSAVES);

	if (cmdline_find_option_bool(boot_command_line, "nousershstk"))
		setup_clear_cpu_cap(X86_FEATURE_USER_SHSTK);

	/* Minimize the gap between FRED is available and available but disabled. */
	arglen = cmdline_find_option(boot_command_line, "fred", arg, sizeof(arg));
	if (arglen != 2 || strncmp(arg, "on", 2))
		setup_clear_cpu_cap(X86_FEATURE_FRED);

	arglen = cmdline_find_option(boot_command_line, "clearcpuid", arg, sizeof(arg));
	if (arglen > 0)
		cpuid_taint |= parse_set_clear_cpuid(arg, false);

	arglen = cmdline_find_option(boot_command_line, "setcpuid", arg, sizeof(arg));
	if (arglen > 0)
		cpuid_taint |= parse_set_clear_cpuid(arg, true);

	if (cpuid_taint) {
		pr_warn("!!! setcpuid=/clearcpuid= in use, this is for TESTING ONLY, may break things horribly. Tainting kernel.\n");
		add_taint(TAINT_CPU_OUT_OF_SPEC, LOCKDEP_STILL_OK);
	}
}

/*
 * Do minimum CPU detection early.
 * Fields really needed: vendor, cpuid_level, family, model, mask,
 * cache alignment.
 * The others are not touched to avoid unwanted side effects.
 *
 * WARNING: this function is only called on the boot CPU.  Don't add code
 * here that is supposed to run on all CPUs.
 */
static void __init early_identify_cpu(struct cpuinfo_x86 *c)
{
	memset(&c->x86_capability, 0, sizeof(c->x86_capability));
	c->extended_cpuid_level = 0;

	if (!cpuid_feature())
		identify_cpu_without_cpuid(c);

	/* cyrix could have cpuid enabled via c_identify()*/
	if (cpuid_feature()) {
		cpu_detect(c);
		get_cpu_vendor(c);
		intel_unlock_cpuid_leafs(c);
		get_cpu_cap(c);
		setup_force_cpu_cap(X86_FEATURE_CPUID);
		get_cpu_address_sizes(c);
		cpu_parse_early_param();

		cpu_init_topology(c);

		if (this_cpu->c_early_init)
			this_cpu->c_early_init(c);

		c->cpu_index = 0;
		filter_cpuid_features(c, false);
		check_cpufeature_deps(c);

		if (this_cpu->c_bsp_init)
			this_cpu->c_bsp_init(c);
	} else {
		setup_clear_cpu_cap(X86_FEATURE_CPUID);
		get_cpu_address_sizes(c);
		cpu_init_topology(c);
	}

	setup_force_cpu_cap(X86_FEATURE_ALWAYS);

	cpu_set_bug_bits(c);

	sld_setup(c);

#ifdef CONFIG_X86_32
	/*
	 * Regardless of whether PCID is enumerated, the SDM says
	 * that it can't be enabled in 32-bit mode.
	 */
	setup_clear_cpu_cap(X86_FEATURE_PCID);
#endif

	/*
	 * Later in the boot process pgtable_l5_enabled() relies on
	 * cpu_feature_enabled(X86_FEATURE_LA57). If 5-level paging is not
	 * enabled by this point we need to clear the feature bit to avoid
	 * false-positives at the later stage.
	 *
	 * pgtable_l5_enabled() can be false here for several reasons:
	 *  - 5-level paging is disabled compile-time;
	 *  - it's 32-bit kernel;
	 *  - machine doesn't support 5-level paging;
	 *  - user specified 'no5lvl' in kernel command line.
	 */
	if (!pgtable_l5_enabled())
		setup_clear_cpu_cap(X86_FEATURE_LA57);

	detect_nopl();
}

void __init init_cpu_devs(void)
{
	const struct cpu_dev *const *cdev;
	int count = 0;

	for (cdev = __x86_cpu_dev_start; cdev < __x86_cpu_dev_end; cdev++) {
		const struct cpu_dev *cpudev = *cdev;

		if (count >= X86_VENDOR_NUM)
			break;
		cpu_devs[count] = cpudev;
		count++;
	}
}

void __init early_cpu_init(void)
{
#ifdef CONFIG_PROCESSOR_SELECT
	unsigned int i, j;

	pr_info("KERNEL supported cpus:\n");
#endif

	init_cpu_devs();

#ifdef CONFIG_PROCESSOR_SELECT
	for (i = 0; i < X86_VENDOR_NUM && cpu_devs[i]; i++) {
		for (j = 0; j < 2; j++) {
			if (!cpu_devs[i]->c_ident[j])
				continue;
			pr_info("  %s %s\n", cpu_devs[i]->c_vendor,
				cpu_devs[i]->c_ident[j]);
		}
	}
#endif

	early_identify_cpu(&boot_cpu_data);
}

static bool detect_null_seg_behavior(void)
{
	/*
	 * Empirically, writing zero to a segment selector on AMD does
	 * not clear the base, whereas writing zero to a segment
	 * selector on Intel does clear the base.  Intel's behavior
	 * allows slightly faster context switches in the common case
	 * where GS is unused by the prev and next threads.
	 *
	 * Since neither vendor documents this anywhere that I can see,
	 * detect it directly instead of hard-coding the choice by
	 * vendor.
	 *
	 * I've designated AMD's behavior as the "bug" because it's
	 * counterintuitive and less friendly.
	 */

	unsigned long old_base, tmp;
	rdmsrq(MSR_FS_BASE, old_base);
	wrmsrq(MSR_FS_BASE, 1);
	loadsegment(fs, 0);
	rdmsrq(MSR_FS_BASE, tmp);
	wrmsrq(MSR_FS_BASE, old_base);
	return tmp == 0;
}

void check_null_seg_clears_base(struct cpuinfo_x86 *c)
{
	/* BUG_NULL_SEG is only relevant with 64bit userspace */
	if (!IS_ENABLED(CONFIG_X86_64))
		return;

	if (cpu_has(c, X86_FEATURE_NULL_SEL_CLR_BASE))
		return;

	/*
	 * CPUID bit above wasn't set. If this kernel is still running
	 * as a HV guest, then the HV has decided not to advertize
	 * that CPUID bit for whatever reason.	For example, one
	 * member of the migration pool might be vulnerable.  Which
	 * means, the bug is present: set the BUG flag and return.
	 */
	if (cpu_has(c, X86_FEATURE_HYPERVISOR)) {
		set_cpu_bug(c, X86_BUG_NULL_SEG);
		return;
	}

	/*
	 * Zen2 CPUs also have this behaviour, but no CPUID bit.
	 * 0x18 is the respective family for Hygon.
	 */
	if ((c->x86 == 0x17 || c->x86 == 0x18) &&
	    detect_null_seg_behavior())
		return;

	/* All the remaining ones are affected */
	set_cpu_bug(c, X86_BUG_NULL_SEG);
}

static void generic_identify(struct cpuinfo_x86 *c)
{
	c->extended_cpuid_level = 0;

	if (!cpuid_feature())
		identify_cpu_without_cpuid(c);

	/* cyrix could have cpuid enabled via c_identify()*/
	if (!cpuid_feature())
		return;

	cpu_detect(c);

	get_cpu_vendor(c);
	intel_unlock_cpuid_leafs(c);
	get_cpu_cap(c);

	get_cpu_address_sizes(c);

	get_model_name(c); /* Default name */

	/*
	 * ESPFIX is a strange bug.  All real CPUs have it.  Paravirt
	 * systems that run Linux at CPL > 0 may or may not have the
	 * issue, but, even if they have the issue, there's absolutely
	 * nothing we can do about it because we can't use the real IRET
	 * instruction.
	 *
	 * NB: For the time being, only 32-bit kernels support
	 * X86_BUG_ESPFIX as such.  64-bit kernels directly choose
	 * whether to apply espfix using paravirt hooks.  If any
	 * non-paravirt system ever shows up that does *not* have the
	 * ESPFIX issue, we can change this.
	 */
#ifdef CONFIG_X86_32
	set_cpu_bug(c, X86_BUG_ESPFIX);
#endif
}

/*
 * This does the hard work of actually picking apart the CPU stuff...
 */
static void identify_cpu(struct cpuinfo_x86 *c)
{
	int i;

	c->loops_per_jiffy = loops_per_jiffy;
	c->x86_cache_size = 0;
	c->x86_vendor = X86_VENDOR_UNKNOWN;
	c->x86_model = c->x86_stepping = 0;	/* So far unknown... */
	c->x86_vendor_id[0] = '\0'; /* Unset */
	c->x86_model_id[0] = '\0';  /* Unset */
#ifdef CONFIG_X86_64
	c->x86_clflush_size = 64;
	c->x86_phys_bits = 36;
	c->x86_virt_bits = 48;
#else
	c->cpuid_level = -1;	/* CPUID not detected */
	c->x86_clflush_size = 32;
	c->x86_phys_bits = 32;
	c->x86_virt_bits = 32;
#endif
	c->x86_cache_alignment = c->x86_clflush_size;
	memset(&c->x86_capability, 0, sizeof(c->x86_capability));
#ifdef CONFIG_X86_VMX_FEATURE_NAMES
	memset(&c->vmx_capability, 0, sizeof(c->vmx_capability));
#endif

	generic_identify(c);

	cpu_parse_topology(c);

	if (this_cpu->c_identify)
		this_cpu->c_identify(c);

	/* Clear/Set all flags overridden by options, after probe */
	apply_forced_caps(c);

	/*
	 * Set default APIC and TSC_DEADLINE MSR fencing flag. AMD and
	 * Hygon will clear it in ->c_init() below.
	 */
	set_cpu_cap(c, X86_FEATURE_APIC_MSRS_FENCE);

	/*
	 * Vendor-specific initialization.  In this section we
	 * canonicalize the feature flags, meaning if there are
	 * features a certain CPU supports which CPUID doesn't
	 * tell us, CPUID claiming incorrect flags, or other bugs,
	 * we handle them here.
	 *
	 * At the end of this section, c->x86_capability better
	 * indicate the features this CPU genuinely supports!
	 */
	if (this_cpu->c_init)
		this_cpu->c_init(c);

	bus_lock_init();

	/* Disable the PN if appropriate */
	squash_the_stupid_serial_number(c);

	/* Set up SMEP/SMAP/UMIP */
	setup_smep(c);
	setup_smap(c);
	setup_umip(c);

	/* Enable FSGSBASE instructions if available. */
	if (cpu_has(c, X86_FEATURE_FSGSBASE)) {
		cr4_set_bits(X86_CR4_FSGSBASE);
		elf_hwcap2 |= HWCAP2_FSGSBASE;
	}

	/*
	 * The vendor-specific functions might have changed features.
	 * Now we do "generic changes."
	 */

	/* Filter out anything that depends on CPUID levels we don't have */
	filter_cpuid_features(c, true);

	/* Check for unmet dependencies based on the CPUID dependency table */
	check_cpufeature_deps(c);

	/* If the model name is still unset, do table lookup. */
	if (!c->x86_model_id[0]) {
		const char *p;
		p = table_lookup_model(c);
		if (p)
			strcpy(c->x86_model_id, p);
		else
			/* Last resort... */
			sprintf(c->x86_model_id, "%02x/%02x",
				c->x86, c->x86_model);
	}

	x86_init_rdrand(c);
	setup_pku(c);
	setup_cet(c);

	/*
	 * Clear/Set all flags overridden by options, need do it
	 * before following smp all cpus cap AND.
	 */
	apply_forced_caps(c);

	/*
	 * On SMP, boot_cpu_data holds the common feature set between
	 * all CPUs; so make sure that we indicate which features are
	 * common between the CPUs.  The first time this routine gets
	 * executed, c == &boot_cpu_data.
	 */
	if (c != &boot_cpu_data) {
		/* AND the already accumulated flags with these */
		for (i = 0; i < NCAPINTS; i++)
			boot_cpu_data.x86_capability[i] &= c->x86_capability[i];

		/* OR, i.e. replicate the bug flags */
		for (i = NCAPINTS; i < NCAPINTS + NBUGINTS; i++)
			c->x86_capability[i] |= boot_cpu_data.x86_capability[i];
	}

	ppin_init(c);

	/* Init Machine Check Exception if available. */
	mcheck_cpu_init(c);

	numa_add_cpu(smp_processor_id());
}

/*
 * Set up the CPU state needed to execute SYSENTER/SYSEXIT instructions
 * on 32-bit kernels:
 */
#ifdef CONFIG_X86_32
void enable_sep_cpu(void)
{
	struct tss_struct *tss;
	int cpu;

	if (!boot_cpu_has(X86_FEATURE_SEP))
		return;

	cpu = get_cpu();
	tss = &per_cpu(cpu_tss_rw, cpu);

	/*
	 * We cache MSR_IA32_SYSENTER_CS's value in the TSS's ss1 field --
	 * see the big comment in struct x86_hw_tss's definition.
	 */

	tss->x86_tss.ss1 = __KERNEL_CS;
	wrmsrq(MSR_IA32_SYSENTER_CS, tss->x86_tss.ss1);
	wrmsrq(MSR_IA32_SYSENTER_ESP, (unsigned long)(cpu_entry_stack(cpu) + 1));
	wrmsrq(MSR_IA32_SYSENTER_EIP, (unsigned long)entry_SYSENTER_32);

	put_cpu();
}
#endif

static __init void identify_boot_cpu(void)
{
	identify_cpu(&boot_cpu_data);
	if (HAS_KERNEL_IBT && cpu_feature_enabled(X86_FEATURE_IBT))
		pr_info("CET detected: Indirect Branch Tracking enabled\n");
#ifdef CONFIG_X86_32
	enable_sep_cpu();
#endif
	cpu_detect_tlb(&boot_cpu_data);
	setup_cr_pinning();

	tsx_init();
	tdx_init();
	lkgs_init();
}

void identify_secondary_cpu(unsigned int cpu)
{
	struct cpuinfo_x86 *c = &cpu_data(cpu);

	/* Copy boot_cpu_data only on the first bringup */
	if (!c->initialized)
		*c = boot_cpu_data;
	c->cpu_index = cpu;

	identify_cpu(c);
#ifdef CONFIG_X86_32
	enable_sep_cpu();
#endif
	x86_spec_ctrl_setup_ap();
	update_srbds_msr();
	if (boot_cpu_has_bug(X86_BUG_GDS))
		update_gds_msr();

	tsx_ap_init();
	c->initialized = true;
}

void print_cpu_info(struct cpuinfo_x86 *c)
{
	const char *vendor = NULL;

	if (c->x86_vendor < X86_VENDOR_NUM) {
		vendor = this_cpu->c_vendor;
	} else {
		if (c->cpuid_level >= 0)
			vendor = c->x86_vendor_id;
	}

	if (vendor && !strstr(c->x86_model_id, vendor))
		pr_cont("%s ", vendor);

	if (c->x86_model_id[0])
		pr_cont("%s", c->x86_model_id);
	else
		pr_cont("%d86", c->x86);

	pr_cont(" (family: 0x%x, model: 0x%x", c->x86, c->x86_model);

	if (c->x86_stepping || c->cpuid_level >= 0)
		pr_cont(", stepping: 0x%x)\n", c->x86_stepping);
	else
		pr_cont(")\n");
}

/*
 * clearcpuid= and setcpuid= were already parsed in cpu_parse_early_param().
 * These dummy functions prevent them from becoming an environment variable for
 * init.
 */

static __init int setup_clearcpuid(char *arg)
{
	return 1;
}
__setup("clearcpuid=", setup_clearcpuid);

static __init int setup_setcpuid(char *arg)
{
	return 1;
}
__setup("setcpuid=", setup_setcpuid);

DEFINE_PER_CPU_CACHE_HOT(struct task_struct *, current_task) = &init_task;
EXPORT_PER_CPU_SYMBOL(current_task);
EXPORT_PER_CPU_SYMBOL(const_current_task);

DEFINE_PER_CPU_CACHE_HOT(int, __preempt_count) = INIT_PREEMPT_COUNT;
EXPORT_PER_CPU_SYMBOL(__preempt_count);

DEFINE_PER_CPU_CACHE_HOT(unsigned long, cpu_current_top_of_stack) = TOP_OF_INIT_STACK;

#ifdef CONFIG_X86_64
/*
 * Note: Do not make this dependant on CONFIG_MITIGATION_CALL_DEPTH_TRACKING
 * so that this space is reserved in the hot cache section even when the
 * mitigation is disabled.
 */
DEFINE_PER_CPU_CACHE_HOT(u64, __x86_call_depth);
EXPORT_PER_CPU_SYMBOL(__x86_call_depth);

static void wrmsrq_cstar(unsigned long val)
{
	/*
	 * Intel CPUs do not support 32-bit SYSCALL. Writing to MSR_CSTAR
	 * is so far ignored by the CPU, but raises a #VE trap in a TDX
	 * guest. Avoid the pointless write on all Intel CPUs.
	 */
	if (boot_cpu_data.x86_vendor != X86_VENDOR_INTEL)
		wrmsrq(MSR_CSTAR, val);
}

static inline void idt_syscall_init(void)
{
	wrmsrq(MSR_LSTAR, (unsigned long)entry_SYSCALL_64);

	if (ia32_enabled()) {
		wrmsrq_cstar((unsigned long)entry_SYSCALL_compat);
		/*
		 * This only works on Intel CPUs.
		 * On AMD CPUs these MSRs are 32-bit, CPU truncates MSR_IA32_SYSENTER_EIP.
		 * This does not cause SYSENTER to jump to the wrong location, because
		 * AMD doesn't allow SYSENTER in long mode (either 32- or 64-bit).
		 */
		wrmsrq_safe(MSR_IA32_SYSENTER_CS, (u64)__KERNEL_CS);
		wrmsrq_safe(MSR_IA32_SYSENTER_ESP,
			    (unsigned long)(cpu_entry_stack(smp_processor_id()) + 1));
		wrmsrq_safe(MSR_IA32_SYSENTER_EIP, (u64)entry_SYSENTER_compat);
	} else {
		wrmsrq_cstar((unsigned long)entry_SYSCALL32_ignore);
		wrmsrq_safe(MSR_IA32_SYSENTER_CS, (u64)GDT_ENTRY_INVALID_SEG);
		wrmsrq_safe(MSR_IA32_SYSENTER_ESP, 0ULL);
		wrmsrq_safe(MSR_IA32_SYSENTER_EIP, 0ULL);
	}

	/*
	 * Flags to clear on syscall; clear as much as possible
	 * to minimize user space-kernel interference.
	 */
	wrmsrq(MSR_SYSCALL_MASK,
	       X86_EFLAGS_CF|X86_EFLAGS_PF|X86_EFLAGS_AF|
	       X86_EFLAGS_ZF|X86_EFLAGS_SF|X86_EFLAGS_TF|
	       X86_EFLAGS_IF|X86_EFLAGS_DF|X86_EFLAGS_OF|
	       X86_EFLAGS_IOPL|X86_EFLAGS_NT|X86_EFLAGS_RF|
	       X86_EFLAGS_AC|X86_EFLAGS_ID);
}

/* May not be marked __init: used by software suspend */
void syscall_init(void)
{
	/* The default user and kernel segments */
	wrmsr(MSR_STAR, 0, (__USER32_CS << 16) | __KERNEL_CS);

	/*
	 * Except the IA32_STAR MSR, there is NO need to setup SYSCALL and
	 * SYSENTER MSRs for FRED, because FRED uses the ring 3 FRED
	 * entrypoint for SYSCALL and SYSENTER, and ERETU is the only legit
	 * instruction to return to ring 3 (both sysexit and sysret cause
	 * #UD when FRED is enabled).
	 */
	if (!cpu_feature_enabled(X86_FEATURE_FRED))
		idt_syscall_init();
}
#endif /* CONFIG_X86_64 */

#ifdef CONFIG_STACKPROTECTOR
DEFINE_PER_CPU_CACHE_HOT(unsigned long, __stack_chk_guard);
#ifndef CONFIG_SMP
EXPORT_PER_CPU_SYMBOL(__stack_chk_guard);
#endif
#endif

static void initialize_debug_regs(void)
{
	/* Control register first -- to make sure everything is disabled. */
<<<<<<< HEAD
	set_debugreg(0, 7);
=======
	set_debugreg(DR7_FIXED_1, 7);
>>>>>>> 3f4ee458
	set_debugreg(DR6_RESERVED, 6);
	/* dr5 and dr4 don't exist */
	set_debugreg(0, 3);
	set_debugreg(0, 2);
	set_debugreg(0, 1);
	set_debugreg(0, 0);
}

#ifdef CONFIG_KGDB
/*
 * Restore debug regs if using kgdbwait and you have a kernel debugger
 * connection established.
 */
static void dbg_restore_debug_regs(void)
{
	if (unlikely(kgdb_connected && arch_kgdb_ops.correct_hw_break))
		arch_kgdb_ops.correct_hw_break();
}
#else /* ! CONFIG_KGDB */
#define dbg_restore_debug_regs()
#endif /* ! CONFIG_KGDB */

static inline void setup_getcpu(int cpu)
{
	unsigned long cpudata = vdso_encode_cpunode(cpu, early_cpu_to_node(cpu));
	struct desc_struct d = { };

	if (boot_cpu_has(X86_FEATURE_RDTSCP) || boot_cpu_has(X86_FEATURE_RDPID))
		wrmsrq(MSR_TSC_AUX, cpudata);

	/* Store CPU and node number in limit. */
	d.limit0 = cpudata;
	d.limit1 = cpudata >> 16;

	d.type = 5;		/* RO data, expand down, accessed */
	d.dpl = 3;		/* Visible to user code */
	d.s = 1;		/* Not a system segment */
	d.p = 1;		/* Present */
	d.d = 1;		/* 32-bit */

	write_gdt_entry(get_cpu_gdt_rw(cpu), GDT_ENTRY_CPUNODE, &d, DESCTYPE_S);
}

#ifdef CONFIG_X86_64
static inline void tss_setup_ist(struct tss_struct *tss)
{
	/* Set up the per-CPU TSS IST stacks */
	tss->x86_tss.ist[IST_INDEX_DF] = __this_cpu_ist_top_va(DF);
	tss->x86_tss.ist[IST_INDEX_NMI] = __this_cpu_ist_top_va(NMI);
	tss->x86_tss.ist[IST_INDEX_DB] = __this_cpu_ist_top_va(DB);
	tss->x86_tss.ist[IST_INDEX_MCE] = __this_cpu_ist_top_va(MCE);
	/* Only mapped when SEV-ES is active */
	tss->x86_tss.ist[IST_INDEX_VC] = __this_cpu_ist_top_va(VC);
}
#else /* CONFIG_X86_64 */
static inline void tss_setup_ist(struct tss_struct *tss) { }
#endif /* !CONFIG_X86_64 */

static inline void tss_setup_io_bitmap(struct tss_struct *tss)
{
	tss->x86_tss.io_bitmap_base = IO_BITMAP_OFFSET_INVALID;

#ifdef CONFIG_X86_IOPL_IOPERM
	tss->io_bitmap.prev_max = 0;
	tss->io_bitmap.prev_sequence = 0;
	memset(tss->io_bitmap.bitmap, 0xff, sizeof(tss->io_bitmap.bitmap));
	/*
	 * Invalidate the extra array entry past the end of the all
	 * permission bitmap as required by the hardware.
	 */
	tss->io_bitmap.mapall[IO_BITMAP_LONGS] = ~0UL;
#endif
}

/*
 * Setup everything needed to handle exceptions from the IDT, including the IST
 * exceptions which use paranoid_entry().
 */
void cpu_init_exception_handling(bool boot_cpu)
{
	struct tss_struct *tss = this_cpu_ptr(&cpu_tss_rw);
	int cpu = raw_smp_processor_id();

	/* paranoid_entry() gets the CPU number from the GDT */
	setup_getcpu(cpu);

	/* For IDT mode, IST vectors need to be set in TSS. */
	if (!cpu_feature_enabled(X86_FEATURE_FRED))
		tss_setup_ist(tss);
	tss_setup_io_bitmap(tss);
	set_tss_desc(cpu, &get_cpu_entry_area(cpu)->tss.x86_tss);

	load_TR_desc();

	/* GHCB needs to be setup to handle #VC. */
	setup_ghcb();

	if (cpu_feature_enabled(X86_FEATURE_FRED)) {
		/* The boot CPU has enabled FRED during early boot */
		if (!boot_cpu)
			cpu_init_fred_exceptions();

		cpu_init_fred_rsps();
	} else {
		load_current_idt();
	}
}

void __init cpu_init_replace_early_idt(void)
{
	if (cpu_feature_enabled(X86_FEATURE_FRED))
		cpu_init_fred_exceptions();
	else
		idt_setup_early_pf();
}

/*
 * cpu_init() initializes state that is per-CPU. Some data is already
 * initialized (naturally) in the bootstrap process, such as the GDT.  We
 * reload it nevertheless, this function acts as a 'CPU state barrier',
 * nothing should get across.
 */
void cpu_init(void)
{
	struct task_struct *cur = current;
	int cpu = raw_smp_processor_id();

#ifdef CONFIG_NUMA
	if (this_cpu_read(numa_node) == 0 &&
	    early_cpu_to_node(cpu) != NUMA_NO_NODE)
		set_numa_node(early_cpu_to_node(cpu));
#endif
	pr_debug("Initializing CPU#%d\n", cpu);

	if (IS_ENABLED(CONFIG_X86_64) || cpu_feature_enabled(X86_FEATURE_VME) ||
	    boot_cpu_has(X86_FEATURE_TSC) || boot_cpu_has(X86_FEATURE_DE))
		cr4_clear_bits(X86_CR4_VME|X86_CR4_PVI|X86_CR4_TSD|X86_CR4_DE);

	if (IS_ENABLED(CONFIG_X86_64)) {
		loadsegment(fs, 0);
		memset(cur->thread.tls_array, 0, GDT_ENTRY_TLS_ENTRIES * 8);
		syscall_init();

		wrmsrq(MSR_FS_BASE, 0);
		wrmsrq(MSR_KERNEL_GS_BASE, 0);
		barrier();

		x2apic_setup();

		intel_posted_msi_init();
	}

	mmgrab(&init_mm);
	cur->active_mm = &init_mm;
	BUG_ON(cur->mm);
	initialize_tlbstate_and_flush();
	enter_lazy_tlb(&init_mm, cur);

	/*
	 * sp0 points to the entry trampoline stack regardless of what task
	 * is running.
	 */
	load_sp0((unsigned long)(cpu_entry_stack(cpu) + 1));

	load_mm_ldt(&init_mm);

	initialize_debug_regs();
	dbg_restore_debug_regs();

	doublefault_init_cpu_tss();

	if (is_uv_system())
		uv_cpu_init();

	load_fixmap_gdt(cpu);
}

#ifdef CONFIG_MICROCODE_LATE_LOADING
/**
 * store_cpu_caps() - Store a snapshot of CPU capabilities
 * @curr_info: Pointer where to store it
 *
 * Returns: None
 */
void store_cpu_caps(struct cpuinfo_x86 *curr_info)
{
	/* Reload CPUID max function as it might've changed. */
	curr_info->cpuid_level = cpuid_eax(0);

	/* Copy all capability leafs and pick up the synthetic ones. */
	memcpy(&curr_info->x86_capability, &boot_cpu_data.x86_capability,
	       sizeof(curr_info->x86_capability));

	/* Get the hardware CPUID leafs */
	get_cpu_cap(curr_info);
}

/**
 * microcode_check() - Check if any CPU capabilities changed after an update.
 * @prev_info:	CPU capabilities stored before an update.
 *
 * The microcode loader calls this upon late microcode load to recheck features,
 * only when microcode has been updated. Caller holds and CPU hotplug lock.
 *
 * Return: None
 */
void microcode_check(struct cpuinfo_x86 *prev_info)
{
	struct cpuinfo_x86 curr_info;

	perf_check_microcode();

	amd_check_microcode();

	store_cpu_caps(&curr_info);

	if (!memcmp(&prev_info->x86_capability, &curr_info.x86_capability,
		    sizeof(prev_info->x86_capability)))
		return;

	pr_warn("x86/CPU: CPU features have changed after loading microcode, but might not take effect.\n");
	pr_warn("x86/CPU: Please consider either early loading through initrd/built-in or a potential BIOS update.\n");
}
#endif

/*
 * Invoked from core CPU hotplug code after hotplug operations
 */
void arch_smt_update(void)
{
	/* Handle the speculative execution misfeatures */
	cpu_bugs_smt_update();
	/* Check whether IPI broadcasting can be enabled */
	apic_smt_update();
}

void __init arch_cpu_finalize_init(void)
{
	struct cpuinfo_x86 *c = this_cpu_ptr(&cpu_info);

	identify_boot_cpu();

	select_idle_routine();

	/*
	 * identify_boot_cpu() initialized SMT support information, let the
	 * core code know.
	 */
	cpu_smt_set_num_threads(__max_threads_per_core, __max_threads_per_core);

	if (!IS_ENABLED(CONFIG_SMP)) {
		pr_info("CPU: ");
		print_cpu_info(&boot_cpu_data);
	}

	cpu_select_mitigations();

	arch_smt_update();

	if (IS_ENABLED(CONFIG_X86_32)) {
		/*
		 * Check whether this is a real i386 which is not longer
		 * supported and fixup the utsname.
		 */
		if (boot_cpu_data.x86 < 4)
			panic("Kernel requires i486+ for 'invlpg' and other features");

		init_utsname()->machine[1] =
			'0' + (boot_cpu_data.x86 > 6 ? 6 : boot_cpu_data.x86);
	}

	/*
	 * Must be before alternatives because it might set or clear
	 * feature bits.
	 */
	fpu__init_system();
	fpu__init_cpu();

	/*
	 * Ensure that access to the per CPU representation has the initial
	 * boot CPU configuration.
	 */
	*c = boot_cpu_data;
	c->initialized = true;

	alternative_instructions();

	if (IS_ENABLED(CONFIG_X86_64)) {
		unsigned long USER_PTR_MAX = TASK_SIZE_MAX;

		/*
		 * Enable this when LAM is gated on LASS support
		if (cpu_feature_enabled(X86_FEATURE_LAM))
			USER_PTR_MAX = (1ul << 63) - PAGE_SIZE;
		 */
		runtime_const_init(ptr, USER_PTR_MAX);

		/*
		 * Make sure the first 2MB area is not mapped by huge pages
		 * There are typically fixed size MTRRs in there and overlapping
		 * MTRRs into large pages causes slow downs.
		 *
		 * Right now we don't do that with gbpages because there seems
		 * very little benefit for that case.
		 */
		if (!direct_gbpages)
			set_memory_4k((unsigned long)__va(0), 1);
	} else {
		fpu__init_check_bugs();
	}

	/*
	 * This needs to be called before any devices perform DMA
	 * operations that might use the SWIOTLB bounce buffers. It will
	 * mark the bounce buffers as decrypted so that their usage will
	 * not cause "plain-text" data to be decrypted when accessed. It
	 * must be called after late_time_init() so that Hyper-V x86/x64
	 * hypercalls work when the SWIOTLB bounce buffers are decrypted.
	 */
	mem_encrypt_init();
}<|MERGE_RESOLUTION|>--- conflicted
+++ resolved
@@ -2258,11 +2258,7 @@
 static void initialize_debug_regs(void)
 {
 	/* Control register first -- to make sure everything is disabled. */
-<<<<<<< HEAD
-	set_debugreg(0, 7);
-=======
 	set_debugreg(DR7_FIXED_1, 7);
->>>>>>> 3f4ee458
 	set_debugreg(DR6_RESERVED, 6);
 	/* dr5 and dr4 don't exist */
 	set_debugreg(0, 3);
