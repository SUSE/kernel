// SPDX-License-Identifier: GPL-2.0-only
/* cpu_feature_enabled() cannot be used this early */
#define USE_EARLY_PGTABLE_L5

#include <linux/memblock.h>
#include <linux/linkage.h>
#include <linux/bitops.h>
#include <linux/kernel.h>
#include <linux/export.h>
#include <linux/percpu.h>
#include <linux/string.h>
#include <linux/ctype.h>
#include <linux/delay.h>
#include <linux/sched/mm.h>
#include <linux/sched/clock.h>
#include <linux/sched/task.h>
#include <linux/sched/smt.h>
#include <linux/init.h>
#include <linux/kprobes.h>
#include <linux/kgdb.h>
#include <linux/mem_encrypt.h>
#include <linux/smp.h>
#include <linux/cpu.h>
#include <linux/io.h>
#include <linux/syscore_ops.h>
#include <linux/pgtable.h>
#ifndef __GENKSYMS__
#include <linux/utsname.h>
#endif

#include <asm/alternative.h>
#include <asm/cmdline.h>
#include <asm/stackprotector.h>
#include <asm/perf_event.h>
#include <asm/mmu_context.h>
#include <asm/doublefault.h>
#include <asm/archrandom.h>
#include <asm/hypervisor.h>
#include <asm/processor.h>
#include <asm/tlbflush.h>
#include <asm/debugreg.h>
#include <asm/sections.h>
#include <asm/vsyscall.h>
#include <linux/topology.h>
#include <linux/cpumask.h>
#include <linux/atomic.h>
#include <asm/proto.h>
#include <asm/setup.h>
#include <asm/apic.h>
#include <asm/desc.h>
#include <asm/fpu/api.h>
#include <asm/mtrr.h>
#include <asm/hwcap2.h>
#include <linux/numa.h>
#include <asm/numa.h>
#include <asm/asm.h>
#include <asm/bugs.h>
#include <asm/cpu.h>
#include <asm/mce.h>
#include <asm/msr.h>
#include <asm/memtype.h>
#include <asm/microcode.h>
#include <asm/microcode_intel.h>
#include <asm/intel-family.h>
#include <asm/cpu_device_id.h>
#include <asm/uv/uv.h>
#include <asm/set_memory.h>
#include <asm/sev.h>

#include "cpu.h"

u32 elf_hwcap2 __read_mostly;

/* all of these masks are initialized in setup_cpu_local_masks() */
cpumask_var_t cpu_initialized_mask;
cpumask_var_t cpu_callout_mask;
cpumask_var_t cpu_callin_mask;

/* representing cpus for which sibling maps can be computed */
cpumask_var_t cpu_sibling_setup_mask;

/* Number of siblings per CPU package */
int smp_num_siblings = 1;
EXPORT_SYMBOL(smp_num_siblings);

/* Last level cache ID of each logical CPU */
DEFINE_PER_CPU_READ_MOSTLY(u16, cpu_llc_id) = BAD_APICID;

u16 get_llc_id(unsigned int cpu)
{
	return per_cpu(cpu_llc_id, cpu);
}
EXPORT_SYMBOL_GPL(get_llc_id);

/* L2 cache ID of each logical CPU */
DEFINE_PER_CPU_READ_MOSTLY(u16, cpu_l2c_id) = BAD_APICID;

static struct ppin_info {
	int	feature;
	int	msr_ppin_ctl;
	int	msr_ppin;
} ppin_info[] = {
	[X86_VENDOR_INTEL] = {
		.feature = X86_FEATURE_INTEL_PPIN,
		.msr_ppin_ctl = MSR_PPIN_CTL,
		.msr_ppin = MSR_PPIN
	},
	[X86_VENDOR_AMD] = {
		.feature = X86_FEATURE_AMD_PPIN,
		.msr_ppin_ctl = MSR_AMD_PPIN_CTL,
		.msr_ppin = MSR_AMD_PPIN
	},
};

static const struct x86_cpu_id ppin_cpuids[] = {
	X86_MATCH_FEATURE(X86_FEATURE_AMD_PPIN, &ppin_info[X86_VENDOR_AMD]),
	X86_MATCH_FEATURE(X86_FEATURE_INTEL_PPIN, &ppin_info[X86_VENDOR_INTEL]),

	/* Legacy models without CPUID enumeration */
	X86_MATCH_INTEL_FAM6_MODEL(IVYBRIDGE_X, &ppin_info[X86_VENDOR_INTEL]),
	X86_MATCH_INTEL_FAM6_MODEL(HASWELL_X, &ppin_info[X86_VENDOR_INTEL]),
	X86_MATCH_INTEL_FAM6_MODEL(BROADWELL_D, &ppin_info[X86_VENDOR_INTEL]),
	X86_MATCH_INTEL_FAM6_MODEL(BROADWELL_X, &ppin_info[X86_VENDOR_INTEL]),
	X86_MATCH_INTEL_FAM6_MODEL(SKYLAKE_X, &ppin_info[X86_VENDOR_INTEL]),
	X86_MATCH_INTEL_FAM6_MODEL(ICELAKE_X, &ppin_info[X86_VENDOR_INTEL]),
	X86_MATCH_INTEL_FAM6_MODEL(ICELAKE_D, &ppin_info[X86_VENDOR_INTEL]),
	X86_MATCH_INTEL_FAM6_MODEL(SAPPHIRERAPIDS_X, &ppin_info[X86_VENDOR_INTEL]),
	X86_MATCH_INTEL_FAM6_MODEL(XEON_PHI_KNL, &ppin_info[X86_VENDOR_INTEL]),
	X86_MATCH_INTEL_FAM6_MODEL(XEON_PHI_KNM, &ppin_info[X86_VENDOR_INTEL]),

	{}
};

static void ppin_init(struct cpuinfo_x86 *c)
{
	const struct x86_cpu_id *id;
	unsigned long long val;
	struct ppin_info *info;

	id = x86_match_cpu(ppin_cpuids);
	if (!id)
		return;

	/*
	 * Testing the presence of the MSR is not enough. Need to check
	 * that the PPIN_CTL allows reading of the PPIN.
	 */
	info = (struct ppin_info *)id->driver_data;

	if (rdmsrl_safe(info->msr_ppin_ctl, &val))
		goto clear_ppin;

	if ((val & 3UL) == 1UL) {
		/* PPIN locked in disabled mode */
		goto clear_ppin;
	}

	/* If PPIN is disabled, try to enable */
	if (!(val & 2UL)) {
		wrmsrl_safe(info->msr_ppin_ctl,  val | 2UL);
		rdmsrl_safe(info->msr_ppin_ctl, &val);
	}

	/* Is the enable bit set? */
	if (val & 2UL) {
		c->ppin = __rdmsr(info->msr_ppin);
		set_cpu_cap(c, info->feature);
		return;
	}

clear_ppin:
	clear_cpu_cap(c, info->feature);
}

/* correctly size the local cpu masks */
void __init setup_cpu_local_masks(void)
{
	alloc_bootmem_cpumask_var(&cpu_initialized_mask);
	alloc_bootmem_cpumask_var(&cpu_callin_mask);
	alloc_bootmem_cpumask_var(&cpu_callout_mask);
	alloc_bootmem_cpumask_var(&cpu_sibling_setup_mask);
}

static void default_init(struct cpuinfo_x86 *c)
{
#ifdef CONFIG_X86_64
	cpu_detect_cache_sizes(c);
#else
	/* Not much we can do here... */
	/* Check if at least it has cpuid */
	if (c->cpuid_level == -1) {
		/* No cpuid. It must be an ancient CPU */
		if (c->x86 == 4)
			strcpy(c->x86_model_id, "486");
		else if (c->x86 == 3)
			strcpy(c->x86_model_id, "386");
	}
#endif
}

static const struct cpu_dev default_cpu = {
	.c_init		= default_init,
	.c_vendor	= "Unknown",
	.c_x86_vendor	= X86_VENDOR_UNKNOWN,
};

static const struct cpu_dev *this_cpu = &default_cpu;

DEFINE_PER_CPU_PAGE_ALIGNED(struct gdt_page, gdt_page) = { .gdt = {
#ifdef CONFIG_X86_64
	/*
	 * We need valid kernel segments for data and code in long mode too
	 * IRET will check the segment types  kkeil 2000/10/28
	 * Also sysret mandates a special GDT layout
	 *
	 * TLS descriptors are currently at a different place compared to i386.
	 * Hopefully nobody expects them at a fixed place (Wine?)
	 */
	[GDT_ENTRY_KERNEL32_CS]		= GDT_ENTRY_INIT(0xc09b, 0, 0xfffff),
	[GDT_ENTRY_KERNEL_CS]		= GDT_ENTRY_INIT(0xa09b, 0, 0xfffff),
	[GDT_ENTRY_KERNEL_DS]		= GDT_ENTRY_INIT(0xc093, 0, 0xfffff),
	[GDT_ENTRY_DEFAULT_USER32_CS]	= GDT_ENTRY_INIT(0xc0fb, 0, 0xfffff),
	[GDT_ENTRY_DEFAULT_USER_DS]	= GDT_ENTRY_INIT(0xc0f3, 0, 0xfffff),
	[GDT_ENTRY_DEFAULT_USER_CS]	= GDT_ENTRY_INIT(0xa0fb, 0, 0xfffff),
#else
	[GDT_ENTRY_KERNEL_CS]		= GDT_ENTRY_INIT(0xc09a, 0, 0xfffff),
	[GDT_ENTRY_KERNEL_DS]		= GDT_ENTRY_INIT(0xc092, 0, 0xfffff),
	[GDT_ENTRY_DEFAULT_USER_CS]	= GDT_ENTRY_INIT(0xc0fa, 0, 0xfffff),
	[GDT_ENTRY_DEFAULT_USER_DS]	= GDT_ENTRY_INIT(0xc0f2, 0, 0xfffff),
	/*
	 * Segments used for calling PnP BIOS have byte granularity.
	 * They code segments and data segments have fixed 64k limits,
	 * the transfer segment sizes are set at run time.
	 */
	/* 32-bit code */
	[GDT_ENTRY_PNPBIOS_CS32]	= GDT_ENTRY_INIT(0x409a, 0, 0xffff),
	/* 16-bit code */
	[GDT_ENTRY_PNPBIOS_CS16]	= GDT_ENTRY_INIT(0x009a, 0, 0xffff),
	/* 16-bit data */
	[GDT_ENTRY_PNPBIOS_DS]		= GDT_ENTRY_INIT(0x0092, 0, 0xffff),
	/* 16-bit data */
	[GDT_ENTRY_PNPBIOS_TS1]		= GDT_ENTRY_INIT(0x0092, 0, 0),
	/* 16-bit data */
	[GDT_ENTRY_PNPBIOS_TS2]		= GDT_ENTRY_INIT(0x0092, 0, 0),
	/*
	 * The APM segments have byte granularity and their bases
	 * are set at run time.  All have 64k limits.
	 */
	/* 32-bit code */
	[GDT_ENTRY_APMBIOS_BASE]	= GDT_ENTRY_INIT(0x409a, 0, 0xffff),
	/* 16-bit code */
	[GDT_ENTRY_APMBIOS_BASE+1]	= GDT_ENTRY_INIT(0x009a, 0, 0xffff),
	/* data */
	[GDT_ENTRY_APMBIOS_BASE+2]	= GDT_ENTRY_INIT(0x4092, 0, 0xffff),

	[GDT_ENTRY_ESPFIX_SS]		= GDT_ENTRY_INIT(0xc092, 0, 0xfffff),
	[GDT_ENTRY_PERCPU]		= GDT_ENTRY_INIT(0xc092, 0, 0xfffff),
#endif
} };
EXPORT_PER_CPU_SYMBOL_GPL(gdt_page);

#ifdef CONFIG_X86_64
static int __init x86_nopcid_setup(char *s)
{
	/* nopcid doesn't accept parameters */
	if (s)
		return -EINVAL;

	/* do not emit a message if the feature is not present */
	if (!boot_cpu_has(X86_FEATURE_PCID))
		return 0;

	setup_clear_cpu_cap(X86_FEATURE_PCID);
	pr_info("nopcid: PCID feature disabled\n");
	return 0;
}
early_param("nopcid", x86_nopcid_setup);
#endif

static int __init x86_noinvpcid_setup(char *s)
{
	/* noinvpcid doesn't accept parameters */
	if (s)
		return -EINVAL;

	/* do not emit a message if the feature is not present */
	if (!boot_cpu_has(X86_FEATURE_INVPCID))
		return 0;

	setup_clear_cpu_cap(X86_FEATURE_INVPCID);
	pr_info("noinvpcid: INVPCID feature disabled\n");
	return 0;
}
early_param("noinvpcid", x86_noinvpcid_setup);

#ifdef CONFIG_X86_32
static int cachesize_override = -1;
static int disable_x86_serial_nr = 1;

static int __init cachesize_setup(char *str)
{
	get_option(&str, &cachesize_override);
	return 1;
}
__setup("cachesize=", cachesize_setup);

static int __init x86_sep_setup(char *s)
{
	setup_clear_cpu_cap(X86_FEATURE_SEP);
	return 1;
}
__setup("nosep", x86_sep_setup);

/* Standard macro to see if a specific flag is changeable */
static inline int flag_is_changeable_p(u32 flag)
{
	u32 f1, f2;

	/*
	 * Cyrix and IDT cpus allow disabling of CPUID
	 * so the code below may return different results
	 * when it is executed before and after enabling
	 * the CPUID. Add "volatile" to not allow gcc to
	 * optimize the subsequent calls to this function.
	 */
	asm volatile ("pushfl		\n\t"
		      "pushfl		\n\t"
		      "popl %0		\n\t"
		      "movl %0, %1	\n\t"
		      "xorl %2, %0	\n\t"
		      "pushl %0		\n\t"
		      "popfl		\n\t"
		      "pushfl		\n\t"
		      "popl %0		\n\t"
		      "popfl		\n\t"

		      : "=&r" (f1), "=&r" (f2)
		      : "ir" (flag));

	return ((f1^f2) & flag) != 0;
}

/* Probe for the CPUID instruction */
int have_cpuid_p(void)
{
	return flag_is_changeable_p(X86_EFLAGS_ID);
}

static void squash_the_stupid_serial_number(struct cpuinfo_x86 *c)
{
	unsigned long lo, hi;

	if (!cpu_has(c, X86_FEATURE_PN) || !disable_x86_serial_nr)
		return;

	/* Disable processor serial number: */

	rdmsr(MSR_IA32_BBL_CR_CTL, lo, hi);
	lo |= 0x200000;
	wrmsr(MSR_IA32_BBL_CR_CTL, lo, hi);

	pr_notice("CPU serial number disabled.\n");
	clear_cpu_cap(c, X86_FEATURE_PN);

	/* Disabling the serial number may affect the cpuid level */
	c->cpuid_level = cpuid_eax(0);
}

static int __init x86_serial_nr_setup(char *s)
{
	disable_x86_serial_nr = 0;
	return 1;
}
__setup("serialnumber", x86_serial_nr_setup);
#else
static inline int flag_is_changeable_p(u32 flag)
{
	return 1;
}
static inline void squash_the_stupid_serial_number(struct cpuinfo_x86 *c)
{
}
#endif

static __init int setup_disable_smep(char *arg)
{
	setup_clear_cpu_cap(X86_FEATURE_SMEP);
	return 1;
}
__setup("nosmep", setup_disable_smep);

static __always_inline void setup_smep(struct cpuinfo_x86 *c)
{
	if (cpu_has(c, X86_FEATURE_SMEP))
		cr4_set_bits(X86_CR4_SMEP);
}

static __init int setup_disable_smap(char *arg)
{
	setup_clear_cpu_cap(X86_FEATURE_SMAP);
	return 1;
}
__setup("nosmap", setup_disable_smap);

static __always_inline void setup_smap(struct cpuinfo_x86 *c)
{
	unsigned long eflags = native_save_fl();

	/* This should have been cleared long ago */
	BUG_ON(eflags & X86_EFLAGS_AC);

	if (cpu_has(c, X86_FEATURE_SMAP)) {
#ifdef CONFIG_X86_SMAP
		cr4_set_bits(X86_CR4_SMAP);
#else
		clear_cpu_cap(c, X86_FEATURE_SMAP);
		cr4_clear_bits(X86_CR4_SMAP);
#endif
	}
}

static __always_inline void setup_umip(struct cpuinfo_x86 *c)
{
	/* Check the boot processor, plus build option for UMIP. */
	if (!cpu_feature_enabled(X86_FEATURE_UMIP))
		goto out;

	/* Check the current processor's cpuid bits. */
	if (!cpu_has(c, X86_FEATURE_UMIP))
		goto out;

	cr4_set_bits(X86_CR4_UMIP);

	pr_info_once("x86/cpu: User Mode Instruction Prevention (UMIP) activated\n");

	return;

out:
	/*
	 * Make sure UMIP is disabled in case it was enabled in a
	 * previous boot (e.g., via kexec).
	 */
	cr4_clear_bits(X86_CR4_UMIP);
}

/* These bits should not change their value after CPU init is finished. */
static const unsigned long cr4_pinned_mask =
	X86_CR4_SMEP | X86_CR4_SMAP | X86_CR4_UMIP | X86_CR4_FSGSBASE;
static DEFINE_STATIC_KEY_FALSE_RO(cr_pinning);
static unsigned long cr4_pinned_bits __ro_after_init;

void native_write_cr0(unsigned long val)
{
	unsigned long bits_missing = 0;

set_register:
	asm volatile("mov %0,%%cr0": "+r" (val) : : "memory");

	if (static_branch_likely(&cr_pinning)) {
		if (unlikely((val & X86_CR0_WP) != X86_CR0_WP)) {
			bits_missing = X86_CR0_WP;
			val |= bits_missing;
			goto set_register;
		}
		/* Warn after we've set the missing bits. */
		WARN_ONCE(bits_missing, "CR0 WP bit went missing!?\n");
	}
}
EXPORT_SYMBOL(native_write_cr0);

void native_write_cr4(unsigned long val)
{
	unsigned long bits_changed = 0;

set_register:
	asm volatile("mov %0,%%cr4": "+r" (val) : : "memory");

	if (static_branch_likely(&cr_pinning)) {
		if (unlikely((val & cr4_pinned_mask) != cr4_pinned_bits)) {
			bits_changed = (val & cr4_pinned_mask) ^ cr4_pinned_bits;
			val = (val & ~cr4_pinned_mask) | cr4_pinned_bits;
			goto set_register;
		}
		/* Warn after we've corrected the changed bits. */
		WARN_ONCE(bits_changed, "pinned CR4 bits changed: 0x%lx!?\n",
			  bits_changed);
	}
}
#if IS_MODULE(CONFIG_LKDTM)
EXPORT_SYMBOL_GPL(native_write_cr4);
#endif

void cr4_update_irqsoff(unsigned long set, unsigned long clear)
{
	unsigned long newval, cr4 = this_cpu_read(cpu_tlbstate.cr4);

	lockdep_assert_irqs_disabled();

	newval = (cr4 & ~clear) | set;
	if (newval != cr4) {
		this_cpu_write(cpu_tlbstate.cr4, newval);
		__write_cr4(newval);
	}
}
EXPORT_SYMBOL(cr4_update_irqsoff);

/* Read the CR4 shadow. */
unsigned long cr4_read_shadow(void)
{
	return this_cpu_read(cpu_tlbstate.cr4);
}
EXPORT_SYMBOL_GPL(cr4_read_shadow);

void cr4_init(void)
{
	unsigned long cr4 = __read_cr4();

	if (boot_cpu_has(X86_FEATURE_PCID))
		cr4 |= X86_CR4_PCIDE;
	if (static_branch_likely(&cr_pinning))
		cr4 = (cr4 & ~cr4_pinned_mask) | cr4_pinned_bits;

	__write_cr4(cr4);

	/* Initialize cr4 shadow for this CPU. */
	this_cpu_write(cpu_tlbstate.cr4, cr4);
}

/*
 * Once CPU feature detection is finished (and boot params have been
 * parsed), record any of the sensitive CR bits that are set, and
 * enable CR pinning.
 */
static void __init setup_cr_pinning(void)
{
	cr4_pinned_bits = this_cpu_read(cpu_tlbstate.cr4) & cr4_pinned_mask;
	static_key_enable(&cr_pinning.key);
}

static __init int x86_nofsgsbase_setup(char *arg)
{
	/* Require an exact match without trailing characters. */
	if (strlen(arg))
		return 0;

	/* Do not emit a message if the feature is not present. */
	if (!boot_cpu_has(X86_FEATURE_FSGSBASE))
		return 1;

	setup_clear_cpu_cap(X86_FEATURE_FSGSBASE);
	pr_info("FSGSBASE disabled via kernel command line\n");
	return 1;
}
__setup("nofsgsbase", x86_nofsgsbase_setup);

/*
 * Protection Keys are not available in 32-bit mode.
 */
static bool pku_disabled;

static __always_inline void setup_pku(struct cpuinfo_x86 *c)
{
	if (c == &boot_cpu_data) {
		if (pku_disabled || !cpu_feature_enabled(X86_FEATURE_PKU))
			return;
		/*
		 * Setting CR4.PKE will cause the X86_FEATURE_OSPKE cpuid
		 * bit to be set.  Enforce it.
		 */
		setup_force_cpu_cap(X86_FEATURE_OSPKE);

	} else if (!cpu_feature_enabled(X86_FEATURE_OSPKE)) {
		return;
	}

	cr4_set_bits(X86_CR4_PKE);
	/* Load the default PKRU value */
	pkru_write_default();
}

#ifdef CONFIG_X86_INTEL_MEMORY_PROTECTION_KEYS
static __init int setup_disable_pku(char *arg)
{
	/*
	 * Do not clear the X86_FEATURE_PKU bit.  All of the
	 * runtime checks are against OSPKE so clearing the
	 * bit does nothing.
	 *
	 * This way, we will see "pku" in cpuinfo, but not
	 * "ospke", which is exactly what we want.  It shows
	 * that the CPU has PKU, but the OS has not enabled it.
	 * This happens to be exactly how a system would look
	 * if we disabled the config option.
	 */
	pr_info("x86: 'nopku' specified, disabling Memory Protection Keys\n");
	pku_disabled = true;
	return 1;
}
__setup("nopku", setup_disable_pku);
#endif /* CONFIG_X86_64 */

/*
 * Some CPU features depend on higher CPUID levels, which may not always
 * be available due to CPUID level capping or broken virtualization
 * software.  Add those features to this table to auto-disable them.
 */
struct cpuid_dependent_feature {
	u32 feature;
	u32 level;
};

static const struct cpuid_dependent_feature
cpuid_dependent_features[] = {
	{ X86_FEATURE_MWAIT,		0x00000005 },
	{ X86_FEATURE_DCA,		0x00000009 },
	{ X86_FEATURE_XSAVE,		0x0000000d },
	{ 0, 0 }
};

static void filter_cpuid_features(struct cpuinfo_x86 *c, bool warn)
{
	const struct cpuid_dependent_feature *df;

	for (df = cpuid_dependent_features; df->feature; df++) {

		if (!cpu_has(c, df->feature))
			continue;
		/*
		 * Note: cpuid_level is set to -1 if unavailable, but
		 * extended_extended_level is set to 0 if unavailable
		 * and the legitimate extended levels are all negative
		 * when signed; hence the weird messing around with
		 * signs here...
		 */
		if (!((s32)df->level < 0 ?
		     (u32)df->level > (u32)c->extended_cpuid_level :
		     (s32)df->level > (s32)c->cpuid_level))
			continue;

		clear_cpu_cap(c, df->feature);
		if (!warn)
			continue;

		pr_warn("CPU: CPU feature " X86_CAP_FMT " disabled, no CPUID level 0x%x\n",
			x86_cap_flag(df->feature), df->level);
	}
}

/*
 * Naming convention should be: <Name> [(<Codename>)]
 * This table only is used unless init_<vendor>() below doesn't set it;
 * in particular, if CPUID levels 0x80000002..4 are supported, this
 * isn't used
 */

/* Look up CPU names by table lookup. */
static const char *table_lookup_model(struct cpuinfo_x86 *c)
{
#ifdef CONFIG_X86_32
	const struct legacy_cpu_model_info *info;

	if (c->x86_model >= 16)
		return NULL;	/* Range check */

	if (!this_cpu)
		return NULL;

	info = this_cpu->legacy_models;

	while (info->family) {
		if (info->family == c->x86)
			return info->model_names[c->x86_model];
		info++;
	}
#endif
	return NULL;		/* Not found */
}

/* Aligned to unsigned long to avoid split lock in atomic bitmap ops */
__u32 cpu_caps_cleared[NCAPINTS + NBUGINTS] __aligned(sizeof(unsigned long));
__u32 cpu_caps_set[NCAPINTS + NBUGINTS + NEXTCAPINTS + NEXTBUGINTS] __aligned(sizeof(unsigned long));

void load_percpu_segment(int cpu)
{
#ifdef CONFIG_X86_32
	loadsegment(fs, __KERNEL_PERCPU);
#else
	__loadsegment_simple(gs, 0);
	wrmsrl(MSR_GS_BASE, cpu_kernelmode_gs_base(cpu));
#endif
}

#ifdef CONFIG_X86_32
/* The 32-bit entry code needs to find cpu_entry_area. */
DEFINE_PER_CPU(struct cpu_entry_area *, cpu_entry_area);
#endif

/* Load the original GDT from the per-cpu structure */
void load_direct_gdt(int cpu)
{
	struct desc_ptr gdt_descr;

	gdt_descr.address = (long)get_cpu_gdt_rw(cpu);
	gdt_descr.size = GDT_SIZE - 1;
	load_gdt(&gdt_descr);
}
EXPORT_SYMBOL_GPL(load_direct_gdt);

/* Load a fixmap remapping of the per-cpu GDT */
void load_fixmap_gdt(int cpu)
{
	struct desc_ptr gdt_descr;

	gdt_descr.address = (long)get_cpu_gdt_ro(cpu);
	gdt_descr.size = GDT_SIZE - 1;
	load_gdt(&gdt_descr);
}
EXPORT_SYMBOL_GPL(load_fixmap_gdt);

/*
 * Current gdt points %fs at the "master" per-cpu area: after this,
 * it's on the real one.
 */
void switch_to_new_gdt(int cpu)
{
	/* Load the original GDT */
	load_direct_gdt(cpu);
	/* Reload the per-cpu base */
	load_percpu_segment(cpu);
}

static const struct cpu_dev *cpu_devs[X86_VENDOR_NUM] = {};

static void get_model_name(struct cpuinfo_x86 *c)
{
	unsigned int *v;
	char *p, *q, *s;

	if (c->extended_cpuid_level < 0x80000004)
		return;

	v = (unsigned int *)c->x86_model_id;
	cpuid(0x80000002, &v[0], &v[1], &v[2], &v[3]);
	cpuid(0x80000003, &v[4], &v[5], &v[6], &v[7]);
	cpuid(0x80000004, &v[8], &v[9], &v[10], &v[11]);
	c->x86_model_id[48] = 0;

	/* Trim whitespace */
	p = q = s = &c->x86_model_id[0];

	while (*p == ' ')
		p++;

	while (*p) {
		/* Note the last non-whitespace index */
		if (!isspace(*p))
			s = q;

		*q++ = *p++;
	}

	*(s + 1) = '\0';
}

void detect_num_cpu_cores(struct cpuinfo_x86 *c)
{
	unsigned int eax, ebx, ecx, edx;

	c->x86_max_cores = 1;
	if (!IS_ENABLED(CONFIG_SMP) || c->cpuid_level < 4)
		return;

	cpuid_count(4, 0, &eax, &ebx, &ecx, &edx);
	if (eax & 0x1f)
		c->x86_max_cores = (eax >> 26) + 1;
}

void cpu_detect_cache_sizes(struct cpuinfo_x86 *c)
{
	unsigned int n, dummy, ebx, ecx, edx, l2size;

	n = c->extended_cpuid_level;

	if (n >= 0x80000005) {
		cpuid(0x80000005, &dummy, &ebx, &ecx, &edx);
		c->x86_cache_size = (ecx>>24) + (edx>>24);
#ifdef CONFIG_X86_64
		/* On K8 L1 TLB is inclusive, so don't count it */
		c->x86_tlbsize = 0;
#endif
	}

	if (n < 0x80000006)	/* Some chips just has a large L1. */
		return;

	cpuid(0x80000006, &dummy, &ebx, &ecx, &edx);
	l2size = ecx >> 16;

#ifdef CONFIG_X86_64
	c->x86_tlbsize += ((ebx >> 16) & 0xfff) + (ebx & 0xfff);
#else
	/* do processor-specific cache resizing */
	if (this_cpu->legacy_cache_size)
		l2size = this_cpu->legacy_cache_size(c, l2size);

	/* Allow user to override all this if necessary. */
	if (cachesize_override != -1)
		l2size = cachesize_override;

	if (l2size == 0)
		return;		/* Again, no L2 cache is possible */
#endif

	c->x86_cache_size = l2size;
}

u16 __read_mostly tlb_lli_4k[NR_INFO];
u16 __read_mostly tlb_lli_2m[NR_INFO];
u16 __read_mostly tlb_lli_4m[NR_INFO];
u16 __read_mostly tlb_lld_4k[NR_INFO];
u16 __read_mostly tlb_lld_2m[NR_INFO];
u16 __read_mostly tlb_lld_4m[NR_INFO];
u16 __read_mostly tlb_lld_1g[NR_INFO];

static void cpu_detect_tlb(struct cpuinfo_x86 *c)
{
	if (this_cpu->c_detect_tlb)
		this_cpu->c_detect_tlb(c);

	pr_info("Last level iTLB entries: 4KB %d, 2MB %d, 4MB %d\n",
		tlb_lli_4k[ENTRIES], tlb_lli_2m[ENTRIES],
		tlb_lli_4m[ENTRIES]);

	pr_info("Last level dTLB entries: 4KB %d, 2MB %d, 4MB %d, 1GB %d\n",
		tlb_lld_4k[ENTRIES], tlb_lld_2m[ENTRIES],
		tlb_lld_4m[ENTRIES], tlb_lld_1g[ENTRIES]);
}

int detect_ht_early(struct cpuinfo_x86 *c)
{
#ifdef CONFIG_SMP
	u32 eax, ebx, ecx, edx;

	if (!cpu_has(c, X86_FEATURE_HT))
		return -1;

	if (cpu_has(c, X86_FEATURE_CMP_LEGACY))
		return -1;

	if (cpu_has(c, X86_FEATURE_XTOPOLOGY))
		return -1;

	cpuid(1, &eax, &ebx, &ecx, &edx);

	smp_num_siblings = (ebx & 0xff0000) >> 16;
	if (smp_num_siblings == 1)
		pr_info_once("CPU0: Hyper-Threading is disabled\n");
#endif
	return 0;
}

void detect_ht(struct cpuinfo_x86 *c)
{
#ifdef CONFIG_SMP
	int index_msb, core_bits;

	if (detect_ht_early(c) < 0)
		return;

	index_msb = get_count_order(smp_num_siblings);
	c->phys_proc_id = apic->phys_pkg_id(c->initial_apicid, index_msb);

	smp_num_siblings = smp_num_siblings / c->x86_max_cores;

	index_msb = get_count_order(smp_num_siblings);

	core_bits = get_count_order(c->x86_max_cores);

	c->cpu_core_id = apic->phys_pkg_id(c->initial_apicid, index_msb) &
				       ((1 << core_bits) - 1);
#endif
}

void get_cpu_vendor(struct cpuinfo_x86 *c)
{
	char *v = c->x86_vendor_id;
	int i;

	for (i = 0; i < X86_VENDOR_NUM; i++) {
		if (!cpu_devs[i])
			break;

		if (!strcmp(v, cpu_devs[i]->c_ident[0]) ||
		    (cpu_devs[i]->c_ident[1] &&
		     !strcmp(v, cpu_devs[i]->c_ident[1]))) {

			this_cpu = cpu_devs[i];
			c->x86_vendor = this_cpu->c_x86_vendor;
			return;
		}
	}

	pr_err_once("CPU: vendor_id '%s' unknown, using generic init.\n" \
		    "CPU: Your system may be unstable.\n", v);

	c->x86_vendor = X86_VENDOR_UNKNOWN;
	this_cpu = &default_cpu;
}

void cpu_detect(struct cpuinfo_x86 *c)
{
	/* Get vendor name */
	cpuid(0x00000000, (unsigned int *)&c->cpuid_level,
	      (unsigned int *)&c->x86_vendor_id[0],
	      (unsigned int *)&c->x86_vendor_id[8],
	      (unsigned int *)&c->x86_vendor_id[4]);

	c->x86 = 4;
	/* Intel-defined flags: level 0x00000001 */
	if (c->cpuid_level >= 0x00000001) {
		u32 junk, tfms, cap0, misc;

		cpuid(0x00000001, &tfms, &misc, &junk, &cap0);
		c->x86		= x86_family(tfms);
		c->x86_model	= x86_model(tfms);
		c->x86_stepping	= x86_stepping(tfms);

		if (cap0 & (1<<19)) {
			c->x86_clflush_size = ((misc >> 8) & 0xff) * 8;
			c->x86_cache_alignment = c->x86_clflush_size;
		}
	}
}

static void apply_forced_caps(struct cpuinfo_x86 *c)
{
	int i;

	for (i = 0; i < NCAPINTS + NBUGINTS; i++) {
		c->x86_capability[i] &= ~cpu_caps_cleared[i];
		c->x86_capability[i] |= cpu_caps_set[i];
	}

	for (i = 0; i < NEXTCAPINTS + NEXTBUGINTS; i++) {
		c->x86_ext_capability[i] |= cpu_caps_set[NCAPINTS+NBUGINTS + i];
	}

}

static void init_speculation_control(struct cpuinfo_x86 *c)
{
	/*
	 * The Intel SPEC_CTRL CPUID bit implies IBRS and IBPB support,
	 * and they also have a different bit for STIBP support. Also,
	 * a hypervisor might have set the individual AMD bits even on
	 * Intel CPUs, for finer-grained selection of what's available.
	 */
	if (cpu_has(c, X86_FEATURE_SPEC_CTRL)) {
		set_cpu_cap(c, X86_FEATURE_IBRS);
		set_cpu_cap(c, X86_FEATURE_IBPB);
		set_cpu_cap(c, X86_FEATURE_MSR_SPEC_CTRL);
	}

	if (cpu_has(c, X86_FEATURE_INTEL_STIBP))
		set_cpu_cap(c, X86_FEATURE_STIBP);

	if (cpu_has(c, X86_FEATURE_SPEC_CTRL_SSBD) ||
	    cpu_has(c, X86_FEATURE_VIRT_SSBD))
		set_cpu_cap(c, X86_FEATURE_SSBD);

	if (cpu_has(c, X86_FEATURE_AMD_IBRS)) {
		set_cpu_cap(c, X86_FEATURE_IBRS);
		set_cpu_cap(c, X86_FEATURE_MSR_SPEC_CTRL);
	}

	if (cpu_has(c, X86_FEATURE_AMD_IBPB))
		set_cpu_cap(c, X86_FEATURE_IBPB);

	if (cpu_has(c, X86_FEATURE_AMD_STIBP)) {
		set_cpu_cap(c, X86_FEATURE_STIBP);
		set_cpu_cap(c, X86_FEATURE_MSR_SPEC_CTRL);
	}

	if (cpu_has(c, X86_FEATURE_AMD_SSBD)) {
		set_cpu_cap(c, X86_FEATURE_SSBD);
		set_cpu_cap(c, X86_FEATURE_MSR_SPEC_CTRL);
		clear_cpu_cap(c, X86_FEATURE_VIRT_SSBD);
	}
}

void get_cpu_cap(struct cpuinfo_x86 *c)
{
	u32 eax, ebx, ecx, edx;

	/* Intel-defined flags: level 0x00000001 */
	if (c->cpuid_level >= 0x00000001) {
		cpuid(0x00000001, &eax, &ebx, &ecx, &edx);

		c->x86_capability[CPUID_1_ECX] = ecx;
		c->x86_capability[CPUID_1_EDX] = edx;
	}

	/* Thermal and Power Management Leaf: level 0x00000006 (eax) */
	if (c->cpuid_level >= 0x00000006)
		c->x86_capability[CPUID_6_EAX] = cpuid_eax(0x00000006);

	/* Additional Intel-defined flags: level 0x00000007 */
	if (c->cpuid_level >= 0x00000007) {
		cpuid_count(0x00000007, 0, &eax, &ebx, &ecx, &edx);
		c->x86_capability[CPUID_7_0_EBX] = ebx;
		c->x86_capability[CPUID_7_ECX] = ecx;
		c->x86_capability[CPUID_7_EDX] = edx;

		/* Check valid sub-leaf index before accessing it */
		if (eax >= 1) {
			cpuid_count(0x00000007, 1, &eax, &ebx, &ecx, &edx);
			c->x86_capability[CPUID_7_1_EAX] = eax;
		}
	}

	/* Extended state features: level 0x0000000d */
	if (c->cpuid_level >= 0x0000000d) {
		cpuid_count(0x0000000d, 1, &eax, &ebx, &ecx, &edx);

		c->x86_capability[CPUID_D_1_EAX] = eax;
	}

	/* AMD-defined flags: level 0x80000001 */
	eax = cpuid_eax(0x80000000);
	c->extended_cpuid_level = eax;

	if ((eax & 0xffff0000) == 0x80000000) {
		if (eax >= 0x80000001) {
			cpuid(0x80000001, &eax, &ebx, &ecx, &edx);

			c->x86_capability[CPUID_8000_0001_ECX] = ecx;
			c->x86_capability[CPUID_8000_0001_EDX] = edx;
		}
	}

	if (c->extended_cpuid_level >= 0x80000007) {
		cpuid(0x80000007, &eax, &ebx, &ecx, &edx);

		c->x86_capability[CPUID_8000_0007_EBX] = ebx;
		c->x86_power = edx;
	}

	if (c->extended_cpuid_level >= 0x80000008) {
		cpuid(0x80000008, &eax, &ebx, &ecx, &edx);
		c->x86_capability[CPUID_8000_0008_EBX] = ebx;
	}

	if (c->extended_cpuid_level >= 0x8000000a)
		c->x86_capability[CPUID_8000_000A_EDX] = cpuid_edx(0x8000000a);

	if (c->extended_cpuid_level >= 0x8000001f)
		c->x86_capability[CPUID_8000_001F_EAX] = cpuid_eax(0x8000001f);

	if (c->extended_cpuid_level >= 0x80000021)
		c->x86_capability[CPUID_8000_0021_EAX] = cpuid_eax(0x80000021);

	init_scattered_cpuid_features(c);
	init_speculation_control(c);

	/*
	 * Clear/Set all flags overridden by options, after probe.
	 * This needs to happen each time we re-probe, which may happen
	 * several times during CPU initialization.
	 */
	apply_forced_caps(c);
}

void get_cpu_address_sizes(struct cpuinfo_x86 *c)
{
	u32 eax, ebx, ecx, edx;

	if (c->extended_cpuid_level >= 0x80000008) {
		cpuid(0x80000008, &eax, &ebx, &ecx, &edx);

		c->x86_virt_bits = (eax >> 8) & 0xff;
		c->x86_phys_bits = eax & 0xff;
	}
#ifdef CONFIG_X86_32
	else if (cpu_has(c, X86_FEATURE_PAE) || cpu_has(c, X86_FEATURE_PSE36))
		c->x86_phys_bits = 36;
#endif
	c->x86_cache_bits = c->x86_phys_bits;
}

static void identify_cpu_without_cpuid(struct cpuinfo_x86 *c)
{
#ifdef CONFIG_X86_32
	int i;

	/*
	 * First of all, decide if this is a 486 or higher
	 * It's a 486 if we can modify the AC flag
	 */
	if (flag_is_changeable_p(X86_EFLAGS_AC))
		c->x86 = 4;
	else
		c->x86 = 3;

	for (i = 0; i < X86_VENDOR_NUM; i++)
		if (cpu_devs[i] && cpu_devs[i]->c_identify) {
			c->x86_vendor_id[0] = 0;
			cpu_devs[i]->c_identify(c);
			if (c->x86_vendor_id[0]) {
				get_cpu_vendor(c);
				break;
			}
		}
#endif
}

#define NO_SPECULATION		BIT(0)
#define NO_MELTDOWN		BIT(1)
#define NO_SSB			BIT(2)
#define NO_L1TF			BIT(3)
#define NO_MDS			BIT(4)
#define MSBDS_ONLY		BIT(5)
#define NO_SWAPGS		BIT(6)
#define NO_ITLB_MULTIHIT	BIT(7)
#define NO_SPECTRE_V2		BIT(8)
#define NO_MMIO			BIT(9)
#define NO_EIBRS_PBRSB		BIT(10)
#define NO_BHI			BIT(11)

#define VULNWL(vendor, family, model, whitelist)	\
	X86_MATCH_VENDOR_FAM_MODEL(vendor, family, model, whitelist)

#define VULNWL_INTEL(model, whitelist)		\
	VULNWL(INTEL, 6, INTEL_FAM6_##model, whitelist)

#define VULNWL_AMD(family, whitelist)		\
	VULNWL(AMD, family, X86_MODEL_ANY, whitelist)

#define VULNWL_HYGON(family, whitelist)		\
	VULNWL(HYGON, family, X86_MODEL_ANY, whitelist)

static const __initconst struct x86_cpu_id cpu_vuln_whitelist[] = {
	VULNWL(ANY,	4, X86_MODEL_ANY,	NO_SPECULATION),
	VULNWL(CENTAUR,	5, X86_MODEL_ANY,	NO_SPECULATION),
	VULNWL(INTEL,	5, X86_MODEL_ANY,	NO_SPECULATION),
	VULNWL(NSC,	5, X86_MODEL_ANY,	NO_SPECULATION),

	/* Intel Family 6 */
	VULNWL_INTEL(TIGERLAKE,			NO_MMIO),
	VULNWL_INTEL(TIGERLAKE_L,		NO_MMIO),
	VULNWL_INTEL(ALDERLAKE,			NO_MMIO),
	VULNWL_INTEL(ALDERLAKE_L,		NO_MMIO),

	VULNWL_INTEL(ATOM_SALTWELL,		NO_SPECULATION | NO_ITLB_MULTIHIT),
	VULNWL_INTEL(ATOM_SALTWELL_TABLET,	NO_SPECULATION | NO_ITLB_MULTIHIT),
	VULNWL_INTEL(ATOM_SALTWELL_MID,		NO_SPECULATION | NO_ITLB_MULTIHIT),
	VULNWL_INTEL(ATOM_BONNELL,		NO_SPECULATION | NO_ITLB_MULTIHIT),
	VULNWL_INTEL(ATOM_BONNELL_MID,		NO_SPECULATION | NO_ITLB_MULTIHIT),

	VULNWL_INTEL(ATOM_SILVERMONT,		NO_SSB | NO_L1TF | MSBDS_ONLY | NO_SWAPGS | NO_ITLB_MULTIHIT),
	VULNWL_INTEL(ATOM_SILVERMONT_D,		NO_SSB | NO_L1TF | MSBDS_ONLY | NO_SWAPGS | NO_ITLB_MULTIHIT),
	VULNWL_INTEL(ATOM_SILVERMONT_MID,	NO_SSB | NO_L1TF | MSBDS_ONLY | NO_SWAPGS | NO_ITLB_MULTIHIT),
	VULNWL_INTEL(ATOM_AIRMONT,		NO_SSB | NO_L1TF | MSBDS_ONLY | NO_SWAPGS | NO_ITLB_MULTIHIT),
	VULNWL_INTEL(XEON_PHI_KNL,		NO_SSB | NO_L1TF | MSBDS_ONLY | NO_SWAPGS | NO_ITLB_MULTIHIT),
	VULNWL_INTEL(XEON_PHI_KNM,		NO_SSB | NO_L1TF | MSBDS_ONLY | NO_SWAPGS | NO_ITLB_MULTIHIT),

	VULNWL_INTEL(CORE_YONAH,		NO_SSB),

	VULNWL_INTEL(ATOM_AIRMONT_MID,		NO_L1TF | MSBDS_ONLY | NO_SWAPGS | NO_ITLB_MULTIHIT),
	VULNWL_INTEL(ATOM_AIRMONT_NP,		NO_L1TF | NO_SWAPGS | NO_ITLB_MULTIHIT),

	VULNWL_INTEL(ATOM_GOLDMONT,		NO_MDS | NO_L1TF | NO_SWAPGS | NO_ITLB_MULTIHIT | NO_MMIO),
	VULNWL_INTEL(ATOM_GOLDMONT_D,		NO_MDS | NO_L1TF | NO_SWAPGS | NO_ITLB_MULTIHIT | NO_MMIO),
	VULNWL_INTEL(ATOM_GOLDMONT_PLUS,	NO_MDS | NO_L1TF | NO_SWAPGS | NO_ITLB_MULTIHIT | NO_MMIO | NO_EIBRS_PBRSB),

	/*
	 * Technically, swapgs isn't serializing on AMD (despite it previously
	 * being documented as such in the APM).  But according to AMD, %gs is
	 * updated non-speculatively, and the issuing of %gs-relative memory
	 * operands will be blocked until the %gs update completes, which is
	 * good enough for our purposes.
	 */

	VULNWL_INTEL(ATOM_TREMONT,		NO_EIBRS_PBRSB),
	VULNWL_INTEL(ATOM_TREMONT_L,		NO_EIBRS_PBRSB),
	VULNWL_INTEL(ATOM_TREMONT_D,		NO_ITLB_MULTIHIT | NO_EIBRS_PBRSB),

	/* AMD Family 0xf - 0x12 */
	VULNWL_AMD(0x0f,	NO_MELTDOWN | NO_SSB | NO_L1TF | NO_MDS | NO_SWAPGS | NO_ITLB_MULTIHIT | NO_MMIO | NO_BHI),
	VULNWL_AMD(0x10,	NO_MELTDOWN | NO_SSB | NO_L1TF | NO_MDS | NO_SWAPGS | NO_ITLB_MULTIHIT | NO_MMIO | NO_BHI),
	VULNWL_AMD(0x11,	NO_MELTDOWN | NO_SSB | NO_L1TF | NO_MDS | NO_SWAPGS | NO_ITLB_MULTIHIT | NO_MMIO | NO_BHI),
	VULNWL_AMD(0x12,	NO_MELTDOWN | NO_SSB | NO_L1TF | NO_MDS | NO_SWAPGS | NO_ITLB_MULTIHIT | NO_MMIO | NO_BHI),

	/* FAMILY_ANY must be last, otherwise 0x0f - 0x12 matches won't work */
	VULNWL_AMD(X86_FAMILY_ANY,	NO_MELTDOWN | NO_L1TF | NO_MDS | NO_SWAPGS | NO_ITLB_MULTIHIT | NO_MMIO | NO_EIBRS_PBRSB | NO_BHI),
	VULNWL_HYGON(X86_FAMILY_ANY,	NO_MELTDOWN | NO_L1TF | NO_MDS | NO_SWAPGS | NO_ITLB_MULTIHIT | NO_MMIO | NO_EIBRS_PBRSB | NO_BHI),

	/* Zhaoxin Family 7 */
	VULNWL(CENTAUR,	7, X86_MODEL_ANY,	NO_SPECTRE_V2 | NO_SWAPGS | NO_MMIO | NO_BHI),
	VULNWL(ZHAOXIN,	7, X86_MODEL_ANY,	NO_SPECTRE_V2 | NO_SWAPGS | NO_MMIO | NO_BHI),
	{}
};

#define VULNBL(vendor, family, model, blacklist)	\
	X86_MATCH_VENDOR_FAM_MODEL(vendor, family, model, blacklist)

#define VULNBL_INTEL_STEPPINGS(model, steppings, issues)		   \
	X86_MATCH_VENDOR_FAM_MODEL_STEPPINGS_FEATURE(INTEL, 6,		   \
					    INTEL_FAM6_##model, steppings, \
					    X86_FEATURE_ANY, issues)

#define VULNBL_AMD(family, blacklist)		\
	VULNBL(AMD, family, X86_MODEL_ANY, blacklist)

#define VULNBL_HYGON(family, blacklist)		\
	VULNBL(HYGON, family, X86_MODEL_ANY, blacklist)

#define SRBDS		BIT(0)
/* CPU is affected by X86_BUG_MMIO_STALE_DATA */
#define MMIO		BIT(1)
/* CPU is affected by Shared Buffers Data Sampling (SBDS), a variant of X86_BUG_MMIO_STALE_DATA */
#define MMIO_SBDS	BIT(2)
/* CPU is affected by RETbleed, speculating where you would not expect it */
#define RETBLEED	BIT(3)
/* CPU is affected by SMT (cross-thread) return predictions */
#define SMT_RSB		BIT(4)
/* CPU is affected by SRSO */
#define SRSO          BIT(5)
/* CPU is affected by GDS */
#define GDS		BIT(6)
/* CPU is affected by Register File Data Sampling */
#define RFDS		BIT(7)


static const struct x86_cpu_id cpu_vuln_blacklist[] __initconst = {
	VULNBL_INTEL_STEPPINGS(IVYBRIDGE,	X86_STEPPING_ANY,		SRBDS),
	VULNBL_INTEL_STEPPINGS(HASWELL,		X86_STEPPING_ANY,		SRBDS),
	VULNBL_INTEL_STEPPINGS(HASWELL_L,	X86_STEPPING_ANY,		SRBDS),
	VULNBL_INTEL_STEPPINGS(HASWELL_G,	X86_STEPPING_ANY,		SRBDS),
	VULNBL_INTEL_STEPPINGS(HASWELL_X,	X86_STEPPING_ANY,		MMIO),
	VULNBL_INTEL_STEPPINGS(BROADWELL_D,	X86_STEPPING_ANY,		MMIO),
	VULNBL_INTEL_STEPPINGS(BROADWELL_G,	X86_STEPPING_ANY,		SRBDS),
	VULNBL_INTEL_STEPPINGS(BROADWELL_X,	X86_STEPPING_ANY,		MMIO),
	VULNBL_INTEL_STEPPINGS(BROADWELL,	X86_STEPPING_ANY,		SRBDS),
	VULNBL_INTEL_STEPPINGS(SKYLAKE_X,	X86_STEPPING_ANY,		MMIO | RETBLEED | GDS),
	VULNBL_INTEL_STEPPINGS(SKYLAKE_L,	X86_STEPPING_ANY,		MMIO | RETBLEED | GDS | SRBDS),
	VULNBL_INTEL_STEPPINGS(SKYLAKE,		X86_STEPPING_ANY,		MMIO | RETBLEED | GDS | SRBDS),
	VULNBL_INTEL_STEPPINGS(KABYLAKE_L,	X86_STEPPING_ANY,		MMIO | RETBLEED | GDS | SRBDS),
	VULNBL_INTEL_STEPPINGS(KABYLAKE,	X86_STEPPING_ANY,		MMIO | RETBLEED | GDS | SRBDS),
	VULNBL_INTEL_STEPPINGS(CANNONLAKE_L,	X86_STEPPING_ANY,		RETBLEED),
	VULNBL_INTEL_STEPPINGS(ICELAKE_L,	X86_STEPPING_ANY,		MMIO | MMIO_SBDS | RETBLEED | GDS),
	VULNBL_INTEL_STEPPINGS(ICELAKE_D,	X86_STEPPING_ANY,		MMIO | GDS),
	VULNBL_INTEL_STEPPINGS(ICELAKE_X,	X86_STEPPING_ANY,		MMIO | GDS),
	VULNBL_INTEL_STEPPINGS(COMETLAKE,	X86_STEPPING_ANY,		MMIO | MMIO_SBDS | RETBLEED | GDS),
	VULNBL_INTEL_STEPPINGS(COMETLAKE_L,	X86_STEPPINGS(0x0, 0x0),	MMIO | RETBLEED),
	VULNBL_INTEL_STEPPINGS(COMETLAKE_L,	X86_STEPPING_ANY,		MMIO | MMIO_SBDS | RETBLEED | GDS),
	VULNBL_INTEL_STEPPINGS(TIGERLAKE_L,	X86_STEPPING_ANY,		GDS),
	VULNBL_INTEL_STEPPINGS(TIGERLAKE,	X86_STEPPING_ANY,		GDS),
	VULNBL_INTEL_STEPPINGS(LAKEFIELD,	X86_STEPPING_ANY,		MMIO | MMIO_SBDS | RETBLEED),
	VULNBL_INTEL_STEPPINGS(ROCKETLAKE,	X86_STEPPING_ANY,		MMIO | RETBLEED | GDS),
	VULNBL_INTEL_STEPPINGS(ALDERLAKE,	X86_STEPPING_ANY,		RFDS),
	VULNBL_INTEL_STEPPINGS(ALDERLAKE_L,	X86_STEPPING_ANY,		RFDS),
	VULNBL_INTEL_STEPPINGS(ALDERLAKE_N,	X86_STEPPING_ANY,		RFDS),
	VULNBL_INTEL_STEPPINGS(RAPTORLAKE,	X86_STEPPING_ANY,		RFDS),
	VULNBL_INTEL_STEPPINGS(RAPTORLAKE_P,	X86_STEPPING_ANY,		RFDS),
	VULNBL_INTEL_STEPPINGS(RAPTORLAKE_S,	X86_STEPPING_ANY,		RFDS),
	VULNBL_INTEL_STEPPINGS(ATOM_TREMONT,	X86_STEPPING_ANY,		MMIO | MMIO_SBDS | RFDS),
	VULNBL_INTEL_STEPPINGS(ATOM_TREMONT_D,	X86_STEPPING_ANY,		MMIO | RFDS),
	VULNBL_INTEL_STEPPINGS(ATOM_TREMONT_L,	X86_STEPPING_ANY,		MMIO | MMIO_SBDS | RFDS),
	VULNBL_INTEL_STEPPINGS(ATOM_GOLDMONT,	X86_STEPPING_ANY,		RFDS),
	VULNBL_INTEL_STEPPINGS(ATOM_GOLDMONT_D,	X86_STEPPING_ANY,		RFDS),
	VULNBL_INTEL_STEPPINGS(ATOM_GOLDMONT_PLUS, X86_STEPPING_ANY,		RFDS),

	VULNBL_AMD(0x15, RETBLEED),
	VULNBL_AMD(0x16, RETBLEED),
	VULNBL_AMD(0x17, RETBLEED | SMT_RSB | SRSO),
	VULNBL_HYGON(0x18, RETBLEED | SMT_RSB | SRSO),
	VULNBL_AMD(0x19, SRSO),
	{}
};

static bool __init cpu_matches(const struct x86_cpu_id *table, unsigned long which)
{
	const struct x86_cpu_id *m = x86_match_cpu(table);

	return m && !!(m->driver_data & which);
}

u64 x86_read_arch_cap_msr(void)
{
	u64 x86_arch_cap_msr = 0;

	if (boot_cpu_has(X86_FEATURE_ARCH_CAPABILITIES))
		rdmsrl(MSR_IA32_ARCH_CAPABILITIES, x86_arch_cap_msr);

	return x86_arch_cap_msr;
}

static bool arch_cap_mmio_immune(u64 x86_arch_cap_msr)
{
	return (x86_arch_cap_msr & ARCH_CAP_FBSDP_NO &&
		x86_arch_cap_msr & ARCH_CAP_PSDP_NO &&
		x86_arch_cap_msr & ARCH_CAP_SBDR_SSDP_NO);
}

static bool __init vulnerable_to_rfds(u64 x86_arch_cap_msr)
{
	/* The "immunity" bit trumps everything else: */
	if (x86_arch_cap_msr & ARCH_CAP_RFDS_NO)
		return false;

	/*
	 * VMMs set ARCH_CAP_RFDS_CLEAR for processors not in the blacklist to
	 * indicate that mitigation is needed because guest is running on a
	 * vulnerable hardware or may migrate to such hardware:
	 */
	if (x86_arch_cap_msr & ARCH_CAP_RFDS_CLEAR)
		return true;

	/* Only consult the blacklist when there is no enumeration: */
	return cpu_matches(cpu_vuln_blacklist, RFDS);
}


static void __init cpu_set_bug_bits(struct cpuinfo_x86 *c)
{
	u64 x86_arch_cap_msr = x86_read_arch_cap_msr();

	/* Set ITLB_MULTIHIT bug if cpu is not in the whitelist and not mitigated */
	if (!cpu_matches(cpu_vuln_whitelist, NO_ITLB_MULTIHIT) &&
	    !(x86_arch_cap_msr & ARCH_CAP_PSCHANGE_MC_NO))
		setup_force_cpu_bug(X86_BUG_ITLB_MULTIHIT);

	if (cpu_matches(cpu_vuln_whitelist, NO_SPECULATION))
		return;

	setup_force_cpu_bug(X86_BUG_SPECTRE_V1);

	if (!cpu_matches(cpu_vuln_whitelist, NO_SPECTRE_V2))
		setup_force_cpu_bug(X86_BUG_SPECTRE_V2);

	if (!cpu_matches(cpu_vuln_whitelist, NO_SSB) &&
	    !(x86_arch_cap_msr & ARCH_CAP_SSB_NO) &&
	   !cpu_has(c, X86_FEATURE_AMD_SSB_NO))
		setup_force_cpu_bug(X86_BUG_SPEC_STORE_BYPASS);

	/*
	 * AMD's AutoIBRS is equivalent to Intel's eIBRS - use the Intel feature
	 * flag and protect from vendor-specific bugs via the whitelist.
	 */
	if ((x86_arch_cap_msr & ARCH_CAP_IBRS_ALL) || cpu_has(c, X86_FEATURE_AUTOIBRS)) {
		setup_force_cpu_cap(X86_FEATURE_IBRS_ENHANCED);
		if (!cpu_matches(cpu_vuln_whitelist, NO_EIBRS_PBRSB) &&
		    !(x86_arch_cap_msr  & ARCH_CAP_PBRSB_NO))
			setup_force_cpu_bug(X86_BUG_EIBRS_PBRSB);
	}

	if (!cpu_matches(cpu_vuln_whitelist, NO_MDS) &&
	    !(x86_arch_cap_msr & ARCH_CAP_MDS_NO)) {
		setup_force_cpu_bug(X86_BUG_MDS);
		if (cpu_matches(cpu_vuln_whitelist, MSBDS_ONLY))
			setup_force_cpu_bug(X86_BUG_MSBDS_ONLY);
	}

	if (!cpu_matches(cpu_vuln_whitelist, NO_SWAPGS))
		setup_force_cpu_bug(X86_BUG_SWAPGS);

	/*
	 * When the CPU is not mitigated for TAA (TAA_NO=0) set TAA bug when:
	 *	- TSX is supported or
	 *	- TSX_CTRL is present
	 *
	 * TSX_CTRL check is needed for cases when TSX could be disabled before
	 * the kernel boot e.g. kexec.
	 * TSX_CTRL check alone is not sufficient for cases when the microcode
	 * update is not present or running as guest that don't get TSX_CTRL.
	 */
	if (!(x86_arch_cap_msr & ARCH_CAP_TAA_NO) &&
	    (cpu_has(c, X86_FEATURE_RTM) ||
	     (x86_arch_cap_msr & ARCH_CAP_TSX_CTRL_MSR)))
		setup_force_cpu_bug(X86_BUG_TAA);

	/*
	 * SRBDS affects CPUs which support RDRAND or RDSEED and are listed
	 * in the vulnerability blacklist.
	 *
	 * Some of the implications and mitigation of Shared Buffers Data
	 * Sampling (SBDS) are similar to SRBDS. Give SBDS same treatment as
	 * SRBDS.
	 */
	if ((cpu_has(c, X86_FEATURE_RDRAND) ||
	     cpu_has(c, X86_FEATURE_RDSEED)) &&
	    cpu_matches(cpu_vuln_blacklist, SRBDS | MMIO_SBDS))
		    setup_force_cpu_bug(X86_BUG_SRBDS);

	/*
	 * Processor MMIO Stale Data bug enumeration
	 *
	 * Affected CPU list is generally enough to enumerate the vulnerability,
	 * but for virtualization case check for ARCH_CAP MSR bits also, VMM may
	 * not want the guest to enumerate the bug.
	 *
	 * Set X86_BUG_MMIO_UNKNOWN for CPUs that are neither in the blacklist,
	 * nor in the whitelist and also don't enumerate MSR ARCH_CAP MMIO bits.
	 */
	if (!arch_cap_mmio_immune(x86_arch_cap_msr)) {
		if (cpu_matches(cpu_vuln_blacklist, MMIO))
			setup_force_cpu_bug(X86_BUG_MMIO_STALE_DATA);
		else if (!cpu_matches(cpu_vuln_whitelist, NO_MMIO))
			setup_force_cpu_bug(X86_BUG_MMIO_UNKNOWN);
	}

	if (!cpu_has(c, X86_FEATURE_BTC_NO)) {
		if (cpu_matches(cpu_vuln_blacklist, RETBLEED) || (x86_arch_cap_msr & ARCH_CAP_RSBA))
			setup_force_cpu_bug(X86_BUG_RETBLEED);
	}

	if (cpu_matches(cpu_vuln_blacklist, SMT_RSB))
		setup_force_cpu_bug(X86_BUG_SMT_RSB);

	if (!cpu_has(c, X86_FEATURE_SRSO_NO)) {
		if (cpu_matches(cpu_vuln_blacklist, SRSO))
			setup_force_cpu_bug(X86_BUG_SRSO);
	}

	/*
	 * Check if CPU is vulnerable to GDS. If running in a virtual machine on
	 * an affected processor, the VMM may have disabled the use of GATHER by
	 * disabling AVX2. The only way to do this in HW is to clear XCR0[2],
	 * which means that AVX will be disabled.
	 */
	if (cpu_matches(cpu_vuln_blacklist, GDS) && !(x86_arch_cap_msr & ARCH_CAP_GDS_NO) &&
	    boot_cpu_has(X86_FEATURE_AVX))
		setup_force_cpu_bug(X86_BUG_GDS);

	if (vulnerable_to_rfds(x86_arch_cap_msr))
		setup_force_cpu_bug(X86_BUG_RFDS);

	/*
	 * Intel parts with eIBRS are vulnerable to BHI attacks. Parts with
	 * BHI_NO still need to use the BHI mitigation to prevent Intra-mode
	 * attacks.  When virtualized, eIBRS could be hidden, assume vulnerable.
	 */
	if (!cpu_matches(cpu_vuln_whitelist, NO_BHI) &&
	    (boot_cpu_has(X86_FEATURE_IBRS_ENHANCED) ||
	     boot_cpu_has(X86_FEATURE_HYPERVISOR)))
		setup_force_cpu_bug(X86_BUG_BHI);

	if (cpu_has(c, X86_FEATURE_AMD_IBPB) && !cpu_has(c, X86_FEATURE_AMD_IBPB_RET))
		setup_force_cpu_bug(X86_BUG_IBPB_NO_RET);

	if (cpu_matches(cpu_vuln_whitelist, NO_MELTDOWN))
		return;

	/* Rogue Data Cache Load? No! */
	if (x86_arch_cap_msr & ARCH_CAP_RDCL_NO)
		return;

	setup_force_cpu_bug(X86_BUG_CPU_MELTDOWN);

	if (cpu_matches(cpu_vuln_whitelist, NO_L1TF))
		return;

	setup_force_cpu_bug(X86_BUG_L1TF);
}

/*
 * The NOPL instruction is supposed to exist on all CPUs of family >= 6;
 * unfortunately, that's not true in practice because of early VIA
 * chips and (more importantly) broken virtualizers that are not easy
 * to detect. In the latter case it doesn't even *fail* reliably, so
 * probing for it doesn't even work. Disable it completely on 32-bit
 * unless we can find a reliable way to detect all the broken cases.
 * Enable it explicitly on 64-bit for non-constant inputs of cpu_has().
 */
static void detect_nopl(void)
{
#ifdef CONFIG_X86_32
	setup_clear_cpu_cap(X86_FEATURE_NOPL);
#else
	setup_force_cpu_cap(X86_FEATURE_NOPL);
#endif
}

/*
 * We parse cpu parameters early because fpu__init_system() is executed
 * before parse_early_param().
 */
static void __init cpu_parse_early_param(void)
{
	char arg[128];
	char *argptr = arg;
	int arglen, res, bit;

#ifdef CONFIG_X86_32
	if (cmdline_find_option_bool(boot_command_line, "no387"))
#ifdef CONFIG_MATH_EMULATION
		setup_clear_cpu_cap(X86_FEATURE_FPU);
#else
		pr_err("Option 'no387' required CONFIG_MATH_EMULATION enabled.\n");
#endif

	if (cmdline_find_option_bool(boot_command_line, "nofxsr"))
		setup_clear_cpu_cap(X86_FEATURE_FXSR);
#endif

	if (cmdline_find_option_bool(boot_command_line, "noxsave"))
		setup_clear_cpu_cap(X86_FEATURE_XSAVE);

	if (cmdline_find_option_bool(boot_command_line, "noxsaveopt"))
		setup_clear_cpu_cap(X86_FEATURE_XSAVEOPT);

	if (cmdline_find_option_bool(boot_command_line, "noxsaves"))
		setup_clear_cpu_cap(X86_FEATURE_XSAVES);

	arglen = cmdline_find_option(boot_command_line, "clearcpuid", arg, sizeof(arg));
	if (arglen <= 0)
		return;

	pr_info("Clearing CPUID bits:");
	do {
		res = get_option(&argptr, &bit);
		if (res == 0 || res == 3)
			break;

		/* If the argument was too long, the last bit may be cut off */
		if (res == 1 && arglen >= sizeof(arg))
			break;

		if (bit >= 0 && bit < NCAPINTS * 32) {
			pr_cont(" " X86_CAP_FMT, x86_cap_flag(bit));
			setup_clear_cpu_cap(bit);
		}
	} while (res == 2);
	pr_cont("\n");
}

/*
 * Do minimum CPU detection early.
 * Fields really needed: vendor, cpuid_level, family, model, mask,
 * cache alignment.
 * The others are not touched to avoid unwanted side effects.
 *
 * WARNING: this function is only called on the boot CPU.  Don't add code
 * here that is supposed to run on all CPUs.
 */
static void __init early_identify_cpu(struct cpuinfo_x86 *c)
{
#ifdef CONFIG_X86_64
	c->x86_clflush_size = 64;
	c->x86_phys_bits = 36;
	c->x86_virt_bits = 48;
#else
	c->x86_clflush_size = 32;
	c->x86_phys_bits = 32;
	c->x86_virt_bits = 32;
#endif
	c->x86_cache_alignment = c->x86_clflush_size;

	memset(&c->x86_capability, 0, sizeof(c->x86_capability));
	c->extended_cpuid_level = 0;

	if (!have_cpuid_p())
		identify_cpu_without_cpuid(c);

	/* cyrix could have cpuid enabled via c_identify()*/
	if (have_cpuid_p()) {
		cpu_detect(c);
		get_cpu_vendor(c);
		get_cpu_cap(c);
		get_cpu_address_sizes(c);
		setup_force_cpu_cap(X86_FEATURE_CPUID);
		cpu_parse_early_param();

		if (this_cpu->c_early_init)
			this_cpu->c_early_init(c);

		c->cpu_index = 0;
		filter_cpuid_features(c, false);

		if (this_cpu->c_bsp_init)
			this_cpu->c_bsp_init(c);
	} else {
		setup_clear_cpu_cap(X86_FEATURE_CPUID);
	}

	setup_force_cpu_cap(X86_FEATURE_ALWAYS);

	cpu_set_bug_bits(c);

	sld_setup(c);

#ifdef CONFIG_X86_32
	/*
	 * Regardless of whether PCID is enumerated, the SDM says
	 * that it can't be enabled in 32-bit mode.
	 */
	setup_clear_cpu_cap(X86_FEATURE_PCID);
#endif

	/*
	 * Later in the boot process pgtable_l5_enabled() relies on
	 * cpu_feature_enabled(X86_FEATURE_LA57). If 5-level paging is not
	 * enabled by this point we need to clear the feature bit to avoid
	 * false-positives at the later stage.
	 *
	 * pgtable_l5_enabled() can be false here for several reasons:
	 *  - 5-level paging is disabled compile-time;
	 *  - it's 32-bit kernel;
	 *  - machine doesn't support 5-level paging;
	 *  - user specified 'no5lvl' in kernel command line.
	 */
	if (!pgtable_l5_enabled())
		setup_clear_cpu_cap(X86_FEATURE_LA57);

	detect_nopl();
}

void __init init_cpu_devs(void)
{
	const struct cpu_dev *const *cdev;
	int count = 0;

	for (cdev = __x86_cpu_dev_start; cdev < __x86_cpu_dev_end; cdev++) {
		const struct cpu_dev *cpudev = *cdev;

		if (count >= X86_VENDOR_NUM)
			break;
		cpu_devs[count] = cpudev;
		count++;
	}
}

void __init early_cpu_init(void)
{
#ifdef CONFIG_PROCESSOR_SELECT
	unsigned int i, j;

	pr_info("KERNEL supported cpus:\n");
#endif

	init_cpu_devs();

#ifdef CONFIG_PROCESSOR_SELECT
	for (i = 0; i < X86_VENDOR_NUM && cpu_devs[i]; i++) {
		for (j = 0; j < 2; j++) {
			if (!cpu_devs[i]->c_ident[j])
				continue;
			pr_info("  %s %s\n", cpu_devs[i]->c_vendor,
				cpu_devs[i]->c_ident[j]);
		}
	}
#endif

	early_identify_cpu(&boot_cpu_data);
}

static bool detect_null_seg_behavior(void)
{
	/*
	 * Empirically, writing zero to a segment selector on AMD does
	 * not clear the base, whereas writing zero to a segment
	 * selector on Intel does clear the base.  Intel's behavior
	 * allows slightly faster context switches in the common case
	 * where GS is unused by the prev and next threads.
	 *
	 * Since neither vendor documents this anywhere that I can see,
	 * detect it directly instead of hard-coding the choice by
	 * vendor.
	 *
	 * I've designated AMD's behavior as the "bug" because it's
	 * counterintuitive and less friendly.
	 */

	unsigned long old_base, tmp;
	rdmsrl(MSR_FS_BASE, old_base);
	wrmsrl(MSR_FS_BASE, 1);
	loadsegment(fs, 0);
	rdmsrl(MSR_FS_BASE, tmp);
	wrmsrl(MSR_FS_BASE, old_base);
	return tmp == 0;
}

void check_null_seg_clears_base(struct cpuinfo_x86 *c)
{
	/* BUG_NULL_SEG is only relevant with 64bit userspace */
	if (!IS_ENABLED(CONFIG_X86_64))
		return;

	if (cpu_has(c, X86_FEATURE_NULL_SEL_CLR_BASE))
		return;

	/*
	 * CPUID bit above wasn't set. If this kernel is still running
	 * as a HV guest, then the HV has decided not to advertize
	 * that CPUID bit for whatever reason.	For example, one
	 * member of the migration pool might be vulnerable.  Which
	 * means, the bug is present: set the BUG flag and return.
	 */
	if (cpu_has(c, X86_FEATURE_HYPERVISOR)) {
		set_cpu_bug(c, X86_BUG_NULL_SEG);
		return;
	}

	/*
	 * Zen2 CPUs also have this behaviour, but no CPUID bit.
	 * 0x18 is the respective family for Hygon.
	 */
	if ((c->x86 == 0x17 || c->x86 == 0x18) &&
	    detect_null_seg_behavior())
		return;

	/* All the remaining ones are affected */
	set_cpu_bug(c, X86_BUG_NULL_SEG);
}

static void generic_identify(struct cpuinfo_x86 *c)
{
	c->extended_cpuid_level = 0;

	if (!have_cpuid_p())
		identify_cpu_without_cpuid(c);

	/* cyrix could have cpuid enabled via c_identify()*/
	if (!have_cpuid_p())
		return;

	cpu_detect(c);

	get_cpu_vendor(c);

	get_cpu_cap(c);

	get_cpu_address_sizes(c);

	if (c->cpuid_level >= 0x00000001) {
		c->initial_apicid = (cpuid_ebx(1) >> 24) & 0xFF;
#ifdef CONFIG_X86_32
# ifdef CONFIG_SMP
		c->apicid = apic->phys_pkg_id(c->initial_apicid, 0);
# else
		c->apicid = c->initial_apicid;
# endif
#endif
		c->phys_proc_id = c->initial_apicid;
	}

	get_model_name(c); /* Default name */

	/*
	 * ESPFIX is a strange bug.  All real CPUs have it.  Paravirt
	 * systems that run Linux at CPL > 0 may or may not have the
	 * issue, but, even if they have the issue, there's absolutely
	 * nothing we can do about it because we can't use the real IRET
	 * instruction.
	 *
	 * NB: For the time being, only 32-bit kernels support
	 * X86_BUG_ESPFIX as such.  64-bit kernels directly choose
	 * whether to apply espfix using paravirt hooks.  If any
	 * non-paravirt system ever shows up that does *not* have the
	 * ESPFIX issue, we can change this.
	 */
#ifdef CONFIG_X86_32
	set_cpu_bug(c, X86_BUG_ESPFIX);
#endif
}

/*
 * Validate that ACPI/mptables have the same information about the
 * effective APIC id and update the package map.
 */
static void validate_apic_and_package_id(struct cpuinfo_x86 *c)
{
#ifdef CONFIG_SMP
	unsigned int apicid, cpu = smp_processor_id();

	apicid = apic->cpu_present_to_apicid(cpu);

	if (apicid != c->apicid) {
		pr_err(FW_BUG "CPU%u: APIC id mismatch. Firmware: %x APIC: %x\n",
		       cpu, apicid, c->initial_apicid);
	}
	BUG_ON(topology_update_package_map(c->phys_proc_id, cpu));
	BUG_ON(topology_update_die_map(c->cpu_die_id, cpu));
#else
	c->logical_proc_id = 0;
#endif
}

/*
 * This does the hard work of actually picking apart the CPU stuff...
 */
static void identify_cpu(struct cpuinfo_x86 *c)
{
	int i;

	c->loops_per_jiffy = loops_per_jiffy;
	c->x86_cache_size = 0;
	c->x86_vendor = X86_VENDOR_UNKNOWN;
	c->x86_model = c->x86_stepping = 0;	/* So far unknown... */
	c->x86_vendor_id[0] = '\0'; /* Unset */
	c->x86_model_id[0] = '\0';  /* Unset */
	c->x86_max_cores = 1;
	c->x86_coreid_bits = 0;
	c->cu_id = 0xff;
#ifdef CONFIG_X86_64
	c->x86_clflush_size = 64;
	c->x86_phys_bits = 36;
	c->x86_virt_bits = 48;
#else
	c->cpuid_level = -1;	/* CPUID not detected */
	c->x86_clflush_size = 32;
	c->x86_phys_bits = 32;
	c->x86_virt_bits = 32;
#endif
	c->x86_cache_alignment = c->x86_clflush_size;
	memset(&c->x86_capability, 0, sizeof(c->x86_capability));
#ifdef CONFIG_X86_VMX_FEATURE_NAMES
	memset(&c->vmx_capability, 0, sizeof(c->vmx_capability));
#endif

	generic_identify(c);

	if (this_cpu->c_identify)
		this_cpu->c_identify(c);

	/* Clear/Set all flags overridden by options, after probe */
	apply_forced_caps(c);

#ifdef CONFIG_X86_64
	c->apicid = apic->phys_pkg_id(c->initial_apicid, 0);
#endif

	/*
	 * Vendor-specific initialization.  In this section we
	 * canonicalize the feature flags, meaning if there are
	 * features a certain CPU supports which CPUID doesn't
	 * tell us, CPUID claiming incorrect flags, or other bugs,
	 * we handle them here.
	 *
	 * At the end of this section, c->x86_capability better
	 * indicate the features this CPU genuinely supports!
	 */
	if (this_cpu->c_init)
		this_cpu->c_init(c);

	/* Disable the PN if appropriate */
	squash_the_stupid_serial_number(c);

	/* Set up SMEP/SMAP/UMIP */
	setup_smep(c);
	setup_smap(c);
	setup_umip(c);

	/* Enable FSGSBASE instructions if available. */
	if (cpu_has(c, X86_FEATURE_FSGSBASE)) {
		cr4_set_bits(X86_CR4_FSGSBASE);
		elf_hwcap2 |= HWCAP2_FSGSBASE;
	}

	/*
	 * The vendor-specific functions might have changed features.
	 * Now we do "generic changes."
	 */

	/* Filter out anything that depends on CPUID levels we don't have */
	filter_cpuid_features(c, true);

	/* If the model name is still unset, do table lookup. */
	if (!c->x86_model_id[0]) {
		const char *p;
		p = table_lookup_model(c);
		if (p)
			strcpy(c->x86_model_id, p);
		else
			/* Last resort... */
			sprintf(c->x86_model_id, "%02x/%02x",
				c->x86, c->x86_model);
	}

#ifdef CONFIG_X86_64
	detect_ht(c);
#endif

	x86_init_rdrand(c);
	setup_pku(c);

	/*
	 * Clear/Set all flags overridden by options, need do it
	 * before following smp all cpus cap AND.
	 */
	apply_forced_caps(c);

	/*
	 * On SMP, boot_cpu_data holds the common feature set between
	 * all CPUs; so make sure that we indicate which features are
	 * common between the CPUs.  The first time this routine gets
	 * executed, c == &boot_cpu_data.
	 */
	if (c != &boot_cpu_data) {
		/* AND the already accumulated flags with these */
		for (i = 0; i < NCAPINTS; i++)
			boot_cpu_data.x86_capability[i] &= c->x86_capability[i];

		/* OR, i.e. replicate the bug flags */
		for (i = NCAPINTS; i < NCAPINTS + NBUGINTS; i++)
			c->x86_capability[i] |= boot_cpu_data.x86_capability[i];
<<<<<<< HEAD
=======
		for (i = NEXTCAPINTS; i < NEXTCAPINTS + NEXTBUGINTS; i++)
			c->x86_ext_capability[i] |= boot_cpu_data.x86_ext_capability[i];
>>>>>>> 772b8bf4
	}

	ppin_init(c);

	/* Init Machine Check Exception if available. */
	mcheck_cpu_init(c);

	select_idle_routine(c);

#ifdef CONFIG_NUMA
	numa_add_cpu(smp_processor_id());
#endif
}

/*
 * Set up the CPU state needed to execute SYSENTER/SYSEXIT instructions
 * on 32-bit kernels:
 */
#ifdef CONFIG_X86_32
void enable_sep_cpu(void)
{
	struct tss_struct *tss;
	int cpu;

	if (!boot_cpu_has(X86_FEATURE_SEP))
		return;

	cpu = get_cpu();
	tss = &per_cpu(cpu_tss_rw, cpu);

	/*
	 * We cache MSR_IA32_SYSENTER_CS's value in the TSS's ss1 field --
	 * see the big comment in struct x86_hw_tss's definition.
	 */

	tss->x86_tss.ss1 = __KERNEL_CS;
	wrmsr(MSR_IA32_SYSENTER_CS, tss->x86_tss.ss1, 0);
	wrmsr(MSR_IA32_SYSENTER_ESP, (unsigned long)(cpu_entry_stack(cpu) + 1), 0);
	wrmsr(MSR_IA32_SYSENTER_EIP, (unsigned long)entry_SYSENTER_32, 0);

	put_cpu();
}
#endif

void __init identify_boot_cpu(void)
{
	identify_cpu(&boot_cpu_data);
#ifdef CONFIG_X86_32
	sysenter_setup();
	enable_sep_cpu();
#endif
	cpu_detect_tlb(&boot_cpu_data);
	setup_cr_pinning();

	tsx_init();
}

void identify_secondary_cpu(struct cpuinfo_x86 *c)
{
	BUG_ON(c == &boot_cpu_data);
	identify_cpu(c);
#ifdef CONFIG_X86_32
	enable_sep_cpu();
#endif
	mtrr_ap_init();
	validate_apic_and_package_id(c);
	x86_spec_ctrl_setup_ap();
	update_srbds_msr();
	if (boot_cpu_has_bug(X86_BUG_GDS))
		update_gds_msr();

	tsx_ap_init();
}

static __init int setup_noclflush(char *arg)
{
	setup_clear_cpu_cap(X86_FEATURE_CLFLUSH);
	setup_clear_cpu_cap(X86_FEATURE_CLFLUSHOPT);
	return 1;
}
__setup("noclflush", setup_noclflush);

void print_cpu_info(struct cpuinfo_x86 *c)
{
	const char *vendor = NULL;

	if (c->x86_vendor < X86_VENDOR_NUM) {
		vendor = this_cpu->c_vendor;
	} else {
		if (c->cpuid_level >= 0)
			vendor = c->x86_vendor_id;
	}

	if (vendor && !strstr(c->x86_model_id, vendor))
		pr_cont("%s ", vendor);

	if (c->x86_model_id[0])
		pr_cont("%s", c->x86_model_id);
	else
		pr_cont("%d86", c->x86);

	pr_cont(" (family: 0x%x, model: 0x%x", c->x86, c->x86_model);

	if (c->x86_stepping || c->cpuid_level >= 0)
		pr_cont(", stepping: 0x%x)\n", c->x86_stepping);
	else
		pr_cont(")\n");
}

/*
 * clearcpuid= was already parsed in cpu_parse_early_param().  This dummy
 * function prevents it from becoming an environment variable for init.
 */
static __init int setup_clearcpuid(char *arg)
{
	return 1;
}
__setup("clearcpuid=", setup_clearcpuid);

#ifdef CONFIG_X86_64
DEFINE_PER_CPU_FIRST(struct fixed_percpu_data,
		     fixed_percpu_data) __aligned(PAGE_SIZE) __visible;
EXPORT_PER_CPU_SYMBOL_GPL(fixed_percpu_data);

/*
 * The following percpu variables are hot.  Align current_task to
 * cacheline size such that they fall in the same cacheline.
 */
DEFINE_PER_CPU(struct task_struct *, current_task) ____cacheline_aligned =
	&init_task;
EXPORT_PER_CPU_SYMBOL(current_task);

DEFINE_PER_CPU(void *, hardirq_stack_ptr);
DEFINE_PER_CPU(bool, hardirq_stack_inuse);

DEFINE_PER_CPU(int, __preempt_count) = INIT_PREEMPT_COUNT;
EXPORT_PER_CPU_SYMBOL(__preempt_count);

DEFINE_PER_CPU(unsigned long, cpu_current_top_of_stack) = TOP_OF_INIT_STACK;

static void wrmsrl_cstar(unsigned long val)
{
	/*
	 * Intel CPUs do not support 32-bit SYSCALL. Writing to MSR_CSTAR
	 * is so far ignored by the CPU, but raises a #VE trap in a TDX
	 * guest. Avoid the pointless write on all Intel CPUs.
	 */
	if (boot_cpu_data.x86_vendor != X86_VENDOR_INTEL)
		wrmsrl(MSR_CSTAR, val);
}

/* May not be marked __init: used by software suspend */
void syscall_init(void)
{
	wrmsr(MSR_STAR, 0, (__USER32_CS << 16) | __KERNEL_CS);
	wrmsrl(MSR_LSTAR, (unsigned long)entry_SYSCALL_64);

#ifdef CONFIG_IA32_EMULATION
	wrmsrl_cstar((unsigned long)entry_SYSCALL_compat);
	/*
	 * This only works on Intel CPUs.
	 * On AMD CPUs these MSRs are 32-bit, CPU truncates MSR_IA32_SYSENTER_EIP.
	 * This does not cause SYSENTER to jump to the wrong location, because
	 * AMD doesn't allow SYSENTER in long mode (either 32- or 64-bit).
	 */
	wrmsrl_safe(MSR_IA32_SYSENTER_CS, (u64)__KERNEL_CS);
	wrmsrl_safe(MSR_IA32_SYSENTER_ESP,
		    (unsigned long)(cpu_entry_stack(smp_processor_id()) + 1));
	wrmsrl_safe(MSR_IA32_SYSENTER_EIP, (u64)entry_SYSENTER_compat);
#else
	wrmsrl_cstar((unsigned long)ignore_sysret);
	wrmsrl_safe(MSR_IA32_SYSENTER_CS, (u64)GDT_ENTRY_INVALID_SEG);
	wrmsrl_safe(MSR_IA32_SYSENTER_ESP, 0ULL);
	wrmsrl_safe(MSR_IA32_SYSENTER_EIP, 0ULL);
#endif

	/*
	 * Flags to clear on syscall; clear as much as possible
	 * to minimize user space-kernel interference.
	 */
	wrmsrl(MSR_SYSCALL_MASK,
	       X86_EFLAGS_CF|X86_EFLAGS_PF|X86_EFLAGS_AF|
	       X86_EFLAGS_ZF|X86_EFLAGS_SF|X86_EFLAGS_TF|
	       X86_EFLAGS_IF|X86_EFLAGS_DF|X86_EFLAGS_OF|
	       X86_EFLAGS_IOPL|X86_EFLAGS_NT|X86_EFLAGS_RF|
	       X86_EFLAGS_AC|X86_EFLAGS_ID);
}

#else	/* CONFIG_X86_64 */

DEFINE_PER_CPU(struct task_struct *, current_task) = &init_task;
EXPORT_PER_CPU_SYMBOL(current_task);
DEFINE_PER_CPU(int, __preempt_count) = INIT_PREEMPT_COUNT;
EXPORT_PER_CPU_SYMBOL(__preempt_count);

/*
 * On x86_32, vm86 modifies tss.sp0, so sp0 isn't a reliable way to find
 * the top of the kernel stack.  Use an extra percpu variable to track the
 * top of the kernel stack directly.
 */
DEFINE_PER_CPU(unsigned long, cpu_current_top_of_stack) =
	(unsigned long)&init_thread_union + THREAD_SIZE;
EXPORT_PER_CPU_SYMBOL(cpu_current_top_of_stack);

#ifdef CONFIG_STACKPROTECTOR
DEFINE_PER_CPU(unsigned long, __stack_chk_guard);
EXPORT_PER_CPU_SYMBOL(__stack_chk_guard);
#endif

#endif	/* CONFIG_X86_64 */

/*
 * Clear all 6 debug registers:
 */
static void clear_all_debug_regs(void)
{
	int i;

	for (i = 0; i < 8; i++) {
		/* Ignore db4, db5 */
		if ((i == 4) || (i == 5))
			continue;

		set_debugreg(0, i);
	}
}

#ifdef CONFIG_KGDB
/*
 * Restore debug regs if using kgdbwait and you have a kernel debugger
 * connection established.
 */
static void dbg_restore_debug_regs(void)
{
	if (unlikely(kgdb_connected && arch_kgdb_ops.correct_hw_break))
		arch_kgdb_ops.correct_hw_break();
}
#else /* ! CONFIG_KGDB */
#define dbg_restore_debug_regs()
#endif /* ! CONFIG_KGDB */

static void wait_for_master_cpu(int cpu)
{
#ifdef CONFIG_SMP
	/*
	 * wait for ACK from master CPU before continuing
	 * with AP initialization
	 */
	WARN_ON(cpumask_test_and_set_cpu(cpu, cpu_initialized_mask));
	while (!cpumask_test_cpu(cpu, cpu_callout_mask))
		cpu_relax();
#endif
}

#ifdef CONFIG_X86_64
static inline void setup_getcpu(int cpu)
{
	unsigned long cpudata = vdso_encode_cpunode(cpu, early_cpu_to_node(cpu));
	struct desc_struct d = { };

	if (boot_cpu_has(X86_FEATURE_RDTSCP) || boot_cpu_has(X86_FEATURE_RDPID))
		wrmsr(MSR_TSC_AUX, cpudata, 0);

	/* Store CPU and node number in limit. */
	d.limit0 = cpudata;
	d.limit1 = cpudata >> 16;

	d.type = 5;		/* RO data, expand down, accessed */
	d.dpl = 3;		/* Visible to user code */
	d.s = 1;		/* Not a system segment */
	d.p = 1;		/* Present */
	d.d = 1;		/* 32-bit */

	write_gdt_entry(get_cpu_gdt_rw(cpu), GDT_ENTRY_CPUNODE, &d, DESCTYPE_S);
}

static inline void ucode_cpu_init(int cpu)
{
	if (cpu)
		load_ucode_ap();
}

static inline void tss_setup_ist(struct tss_struct *tss)
{
	/* Set up the per-CPU TSS IST stacks */
	tss->x86_tss.ist[IST_INDEX_DF] = __this_cpu_ist_top_va(DF);
	tss->x86_tss.ist[IST_INDEX_NMI] = __this_cpu_ist_top_va(NMI);
	tss->x86_tss.ist[IST_INDEX_DB] = __this_cpu_ist_top_va(DB);
	tss->x86_tss.ist[IST_INDEX_MCE] = __this_cpu_ist_top_va(MCE);
	/* Only mapped when SEV-ES is active */
	tss->x86_tss.ist[IST_INDEX_VC] = __this_cpu_ist_top_va(VC);
}

#else /* CONFIG_X86_64 */

static inline void setup_getcpu(int cpu) { }

static inline void ucode_cpu_init(int cpu)
{
	show_ucode_info_early();
}

static inline void tss_setup_ist(struct tss_struct *tss) { }

#endif /* !CONFIG_X86_64 */

static inline void tss_setup_io_bitmap(struct tss_struct *tss)
{
	tss->x86_tss.io_bitmap_base = IO_BITMAP_OFFSET_INVALID;

#ifdef CONFIG_X86_IOPL_IOPERM
	tss->io_bitmap.prev_max = 0;
	tss->io_bitmap.prev_sequence = 0;
	memset(tss->io_bitmap.bitmap, 0xff, sizeof(tss->io_bitmap.bitmap));
	/*
	 * Invalidate the extra array entry past the end of the all
	 * permission bitmap as required by the hardware.
	 */
	tss->io_bitmap.mapall[IO_BITMAP_LONGS] = ~0UL;
#endif
}

/*
 * Setup everything needed to handle exceptions from the IDT, including the IST
 * exceptions which use paranoid_entry().
 */
void cpu_init_exception_handling(void)
{
	struct tss_struct *tss = this_cpu_ptr(&cpu_tss_rw);
	int cpu = raw_smp_processor_id();

	/* paranoid_entry() gets the CPU number from the GDT */
	setup_getcpu(cpu);

	/* IST vectors need TSS to be set up. */
	tss_setup_ist(tss);
	tss_setup_io_bitmap(tss);
	set_tss_desc(cpu, &get_cpu_entry_area(cpu)->tss.x86_tss);

	load_TR_desc();

	/* GHCB needs to be setup to handle #VC. */
	setup_ghcb();

	/* Finally load the IDT */
	load_current_idt();
}

/*
 * cpu_init() initializes state that is per-CPU. Some data is already
 * initialized (naturally) in the bootstrap process, such as the GDT.  We
 * reload it nevertheless, this function acts as a 'CPU state barrier',
 * nothing should get across.
 */
void cpu_init(void)
{
	struct task_struct *cur = current;
	int cpu = raw_smp_processor_id();

	wait_for_master_cpu(cpu);

	ucode_cpu_init(cpu);

#ifdef CONFIG_NUMA
	if (this_cpu_read(numa_node) == 0 &&
	    early_cpu_to_node(cpu) != NUMA_NO_NODE)
		set_numa_node(early_cpu_to_node(cpu));
#endif
	pr_debug("Initializing CPU#%d\n", cpu);

	if (IS_ENABLED(CONFIG_X86_64) || cpu_feature_enabled(X86_FEATURE_VME) ||
	    boot_cpu_has(X86_FEATURE_TSC) || boot_cpu_has(X86_FEATURE_DE))
		cr4_clear_bits(X86_CR4_VME|X86_CR4_PVI|X86_CR4_TSD|X86_CR4_DE);

	/*
	 * Initialize the per-CPU GDT with the boot GDT,
	 * and set up the GDT descriptor:
	 */
	switch_to_new_gdt(cpu);

	if (IS_ENABLED(CONFIG_X86_64)) {
		loadsegment(fs, 0);
		memset(cur->thread.tls_array, 0, GDT_ENTRY_TLS_ENTRIES * 8);
		syscall_init();

		wrmsrl(MSR_FS_BASE, 0);
		wrmsrl(MSR_KERNEL_GS_BASE, 0);
		barrier();

		x2apic_setup();
	}

	mmgrab(&init_mm);
	cur->active_mm = &init_mm;
	BUG_ON(cur->mm);
	initialize_tlbstate_and_flush();
	enter_lazy_tlb(&init_mm, cur);

	/*
	 * sp0 points to the entry trampoline stack regardless of what task
	 * is running.
	 */
	load_sp0((unsigned long)(cpu_entry_stack(cpu) + 1));

	load_mm_ldt(&init_mm);

	clear_all_debug_regs();
	dbg_restore_debug_regs();

	doublefault_init_cpu_tss();

	if (is_uv_system())
		uv_cpu_init();

	load_fixmap_gdt(cpu);
}

#ifdef CONFIG_SMP
void cpu_init_secondary(void)
{
	/*
	 * Relies on the BP having set-up the IDT tables, which are loaded
	 * on this CPU in cpu_init_exception_handling().
	 */
	cpu_init_exception_handling();
	cpu_init();
	fpu__init_cpu();
}
#endif

#ifdef CONFIG_MICROCODE_LATE_LOADING
/**
 * store_cpu_caps() - Store a snapshot of CPU capabilities
 * @curr_info: Pointer where to store it
 *
 * Returns: None
 */
void store_cpu_caps(struct cpuinfo_x86 *curr_info)
{
	/* Reload CPUID max function as it might've changed. */
	curr_info->cpuid_level = cpuid_eax(0);

	/* Copy all capability leafs and pick up the synthetic ones. */
	memcpy(&curr_info->x86_capability, &boot_cpu_data.x86_capability,
	       sizeof(curr_info->x86_capability));

	/* Get the hardware CPUID leafs */
	get_cpu_cap(curr_info);
}

/**
 * microcode_check() - Check if any CPU capabilities changed after an update.
 * @prev_info:	CPU capabilities stored before an update.
 *
 * The microcode loader calls this upon late microcode load to recheck features,
 * only when microcode has been updated. Caller holds microcode_mutex and CPU
 * hotplug lock.
 *
 * Return: None
 */
void microcode_check(struct cpuinfo_x86 *prev_info)
{
	struct cpuinfo_x86 curr_info;

	perf_check_microcode();

	amd_check_microcode();

	store_cpu_caps(&curr_info);

	if (!memcmp(&prev_info->x86_capability, &curr_info.x86_capability,
		    sizeof(prev_info->x86_capability)))
		return;

	pr_warn("x86/CPU: CPU features have changed after loading microcode, but might not take effect.\n");
	pr_warn("x86/CPU: Please consider either early loading through initrd/built-in or a potential BIOS update.\n");
}
#endif

/*
 * Invoked from core CPU hotplug code after hotplug operations
 */
void arch_smt_update(void)
{
	/* Handle the speculative execution misfeatures */
	cpu_bugs_smt_update();
	/* Check whether IPI broadcasting can be enabled */
	apic_smt_update();
}

void __init arch_cpu_finalize_init(void)
{
	identify_boot_cpu();

	/*
	 * identify_boot_cpu() initialized SMT support information, let the
	 * core code know.
	 */
	cpu_smt_set_num_threads(smp_num_siblings, smp_num_siblings);

	if (!IS_ENABLED(CONFIG_SMP)) {
		pr_info("CPU: ");
		print_cpu_info(&boot_cpu_data);
	}

	cpu_select_mitigations();

	arch_smt_update();

	if (IS_ENABLED(CONFIG_X86_32)) {
		/*
		 * Check whether this is a real i386 which is not longer
		 * supported and fixup the utsname.
		 */
		if (boot_cpu_data.x86 < 4)
			panic("Kernel requires i486+ for 'invlpg' and other features");

		init_utsname()->machine[1] =
			'0' + (boot_cpu_data.x86 > 6 ? 6 : boot_cpu_data.x86);
	}

	/*
	 * Must be before alternatives because it might set or clear
	 * feature bits.
	 */
	fpu__init_system();
	fpu__init_cpu();

	alternative_instructions();

	if (IS_ENABLED(CONFIG_X86_64)) {
		/*
		 * Make sure the first 2MB area is not mapped by huge pages
		 * There are typically fixed size MTRRs in there and overlapping
		 * MTRRs into large pages causes slow downs.
		 *
		 * Right now we don't do that with gbpages because there seems
		 * very little benefit for that case.
		 */
		if (!direct_gbpages)
			set_memory_4k((unsigned long)__va(0), 1);
	} else {
		fpu__init_check_bugs();
	}

	/*
	 * This needs to be called before any devices perform DMA
	 * operations that might use the SWIOTLB bounce buffers. It will
	 * mark the bounce buffers as decrypted so that their usage will
	 * not cause "plain-text" data to be decrypted when accessed. It
	 * must be called after late_time_init() so that Hyper-V x86/x64
	 * hypercalls work when the SWIOTLB bounce buffers are decrypted.
	 */
	mem_encrypt_init();
}<|MERGE_RESOLUTION|>--- conflicted
+++ resolved
@@ -1557,6 +1557,7 @@
 	c->x86_cache_alignment = c->x86_clflush_size;
 
 	memset(&c->x86_capability, 0, sizeof(c->x86_capability));
+	memset(&c->x86_ext_capability, 0, sizeof(c->x86_ext_capability));
 	c->extended_cpuid_level = 0;
 
 	if (!have_cpuid_p())
@@ -1814,6 +1815,7 @@
 #endif
 	c->x86_cache_alignment = c->x86_clflush_size;
 	memset(&c->x86_capability, 0, sizeof(c->x86_capability));
+	memset(&c->x86_ext_capability, 0, sizeof(c->x86_ext_capability));
 #ifdef CONFIG_X86_VMX_FEATURE_NAMES
 	memset(&c->vmx_capability, 0, sizeof(c->vmx_capability));
 #endif
@@ -1900,15 +1902,14 @@
 		/* AND the already accumulated flags with these */
 		for (i = 0; i < NCAPINTS; i++)
 			boot_cpu_data.x86_capability[i] &= c->x86_capability[i];
+		for (i = 0; i < NEXTCAPINTS; i++)
+			boot_cpu_data.x86_ext_capability[i] &= c->x86_ext_capability[i];
 
 		/* OR, i.e. replicate the bug flags */
 		for (i = NCAPINTS; i < NCAPINTS + NBUGINTS; i++)
 			c->x86_capability[i] |= boot_cpu_data.x86_capability[i];
-<<<<<<< HEAD
-=======
 		for (i = NEXTCAPINTS; i < NEXTCAPINTS + NEXTBUGINTS; i++)
 			c->x86_ext_capability[i] |= boot_cpu_data.x86_ext_capability[i];
->>>>>>> 772b8bf4
 	}
 
 	ppin_init(c);
@@ -2354,6 +2355,8 @@
 	/* Copy all capability leafs and pick up the synthetic ones. */
 	memcpy(&curr_info->x86_capability, &boot_cpu_data.x86_capability,
 	       sizeof(curr_info->x86_capability));
+	memcpy(&curr_info->x86_ext_capability, &boot_cpu_data.x86_ext_capability,
+	       sizeof(curr_info->x86_ext_capability));
 
 	/* Get the hardware CPUID leafs */
 	get_cpu_cap(curr_info);
@@ -2380,7 +2383,9 @@
 	store_cpu_caps(&curr_info);
 
 	if (!memcmp(&prev_info->x86_capability, &curr_info.x86_capability,
-		    sizeof(prev_info->x86_capability)))
+		    sizeof(prev_info->x86_capability)) &&
+	    !memcmp(&prev_info->x86_ext_capability, &curr_info.x86_ext_capability,
+		    sizeof(prev_info->x86_ext_capability)))
 		return;
 
 	pr_warn("x86/CPU: CPU features have changed after loading microcode, but might not take effect.\n");
