// SPDX-License-Identifier: GPL-2.0
/*  Copyright(c) 2016-20 Intel Corporation. */

#include <linux/file.h>
#include <linux/freezer.h>
#include <linux/highmem.h>
#include <linux/kthread.h>
#include <linux/miscdevice.h>
#include <linux/node.h>
#include <linux/pagemap.h>
#include <linux/ratelimit.h>
#include <linux/sched/mm.h>
#include <linux/sched/signal.h>
#include <linux/slab.h>
#include <linux/sysfs.h>
#include <asm/sgx.h>
#include "driver.h"
#include "encl.h"
#include "encls.h"

struct sgx_epc_section sgx_epc_sections[SGX_MAX_EPC_SECTIONS];
static int sgx_nr_epc_sections;
static struct task_struct *ksgxd_tsk;
static DECLARE_WAIT_QUEUE_HEAD(ksgxd_waitq);
static DEFINE_XARRAY(sgx_epc_address_space);

/*
 * These variables are part of the state of the reclaimer, and must be accessed
 * with sgx_reclaimer_lock acquired.
 */
static LIST_HEAD(sgx_active_page_list);
static DEFINE_SPINLOCK(sgx_reclaimer_lock);

static atomic_long_t sgx_nr_free_pages = ATOMIC_LONG_INIT(0);

/* Nodes with one or more EPC sections. */
static nodemask_t sgx_numa_mask;

/*
 * Array with one list_head for each possible NUMA node.  Each
 * list contains all the sgx_epc_section's which are on that
 * node.
 */
static struct sgx_numa_node *sgx_numa_nodes;

static LIST_HEAD(sgx_dirty_page_list);

/*
 * Reset post-kexec EPC pages to the uninitialized state. The pages are removed
 * from the input list, and made available for the page allocator. SECS pages
 * prepending their children in the input list are left intact.
 *
 * Return 0 when sanitization was successful or kthread was stopped, and the
 * number of unsanitized pages otherwise.
 */
static unsigned long __sgx_sanitize_pages(struct list_head *dirty_page_list)
{
	unsigned long left_dirty = 0;
	struct sgx_epc_page *page;
	LIST_HEAD(dirty);
	int ret;

	/* dirty_page_list is thread-local, no need for a lock: */
	while (!list_empty(dirty_page_list)) {
		if (kthread_should_stop())
			return 0;

		page = list_first_entry(dirty_page_list, struct sgx_epc_page, list);

		/*
		 * Checking page->poison without holding the node->lock
		 * is racy, but losing the race (i.e. poison is set just
		 * after the check) just means __eremove() will be uselessly
		 * called for a page that sgx_free_epc_page() will put onto
		 * the node->sgx_poison_page_list later.
		 */
		if (page->poison) {
			struct sgx_epc_section *section = &sgx_epc_sections[page->section];
			struct sgx_numa_node *node = section->node;

			spin_lock(&node->lock);
			list_move(&page->list, &node->sgx_poison_page_list);
			spin_unlock(&node->lock);

			continue;
		}

		ret = __eremove(sgx_get_epc_virt_addr(page));
		if (!ret) {
			/*
			 * page is now sanitized.  Make it available via the SGX
			 * page allocator:
			 */
			list_del(&page->list);
			sgx_free_epc_page(page);
		} else {
			/* The page is not yet clean - move to the dirty list. */
			list_move_tail(&page->list, &dirty);
			left_dirty++;
		}

		cond_resched();
	}

	list_splice(&dirty, dirty_page_list);
	return left_dirty;
}

static bool sgx_reclaimer_age(struct sgx_epc_page *epc_page)
{
	struct sgx_encl_page *page = epc_page->owner;
	struct sgx_encl *encl = page->encl;
	struct sgx_encl_mm *encl_mm;
	bool ret = true;
	int idx;

	idx = srcu_read_lock(&encl->srcu);

	list_for_each_entry_rcu(encl_mm, &encl->mm_list, list) {
		if (!mmget_not_zero(encl_mm->mm))
			continue;

		mmap_read_lock(encl_mm->mm);
		ret = !sgx_encl_test_and_clear_young(encl_mm->mm, page);
		mmap_read_unlock(encl_mm->mm);

		mmput_async(encl_mm->mm);

		if (!ret)
			break;
	}

	srcu_read_unlock(&encl->srcu, idx);

	if (!ret)
		return false;

	return true;
}

static void sgx_reclaimer_block(struct sgx_epc_page *epc_page)
{
	struct sgx_encl_page *page = epc_page->owner;
	unsigned long addr = page->desc & PAGE_MASK;
	struct sgx_encl *encl = page->encl;
	int ret;

	sgx_zap_enclave_ptes(encl, addr);

	mutex_lock(&encl->lock);

	ret = __eblock(sgx_get_epc_virt_addr(epc_page));
	if (encls_failed(ret))
		ENCLS_WARN(ret, "EBLOCK");

	mutex_unlock(&encl->lock);
}

static int __sgx_encl_ewb(struct sgx_epc_page *epc_page, void *va_slot,
			  struct sgx_backing *backing)
{
	struct sgx_pageinfo pginfo;
	int ret;

	pginfo.addr = 0;
	pginfo.secs = 0;

	pginfo.contents = (unsigned long)kmap_local_page(backing->contents);
	pginfo.metadata = (unsigned long)kmap_local_page(backing->pcmd) +
			  backing->pcmd_offset;

	ret = __ewb(&pginfo, sgx_get_epc_virt_addr(epc_page), va_slot);
	set_page_dirty(backing->pcmd);
	set_page_dirty(backing->contents);

	kunmap_local((void *)(unsigned long)(pginfo.metadata -
					      backing->pcmd_offset));
	kunmap_local((void *)(unsigned long)pginfo.contents);

	return ret;
}

void sgx_ipi_cb(void *info)
{
}

/*
 * Swap page to the regular memory transformed to the blocked state by using
 * EBLOCK, which means that it can no longer be referenced (no new TLB entries).
 *
 * The first trial just tries to write the page assuming that some other thread
 * has reset the count for threads inside the enclave by using ETRACK, and
 * previous thread count has been zeroed out. The second trial calls ETRACK
 * before EWB. If that fails we kick all the HW threads out, and then do EWB,
 * which should be guaranteed the succeed.
 */
static void sgx_encl_ewb(struct sgx_epc_page *epc_page,
			 struct sgx_backing *backing)
{
	struct sgx_encl_page *encl_page = epc_page->owner;
	struct sgx_encl *encl = encl_page->encl;
	struct sgx_va_page *va_page;
	unsigned int va_offset;
	void *va_slot;
	int ret;

	encl_page->desc &= ~SGX_ENCL_PAGE_BEING_RECLAIMED;

	va_page = list_first_entry(&encl->va_pages, struct sgx_va_page,
				   list);
	va_offset = sgx_alloc_va_slot(va_page);
	va_slot = sgx_get_epc_virt_addr(va_page->epc_page) + va_offset;
	if (sgx_va_page_full(va_page))
		list_move_tail(&va_page->list, &encl->va_pages);

	ret = __sgx_encl_ewb(epc_page, va_slot, backing);
	if (ret == SGX_NOT_TRACKED) {
		ret = __etrack(sgx_get_epc_virt_addr(encl->secs.epc_page));
		if (ret) {
			if (encls_failed(ret))
				ENCLS_WARN(ret, "ETRACK");
		}

		ret = __sgx_encl_ewb(epc_page, va_slot, backing);
		if (ret == SGX_NOT_TRACKED) {
			/*
			 * Slow path, send IPIs to kick cpus out of the
			 * enclave.  Note, it's imperative that the cpu
			 * mask is generated *after* ETRACK, else we'll
			 * miss cpus that entered the enclave between
			 * generating the mask and incrementing epoch.
			 */
			on_each_cpu_mask(sgx_encl_cpumask(encl),
					 sgx_ipi_cb, NULL, 1);
			ret = __sgx_encl_ewb(epc_page, va_slot, backing);
		}
	}

	if (ret) {
		if (encls_failed(ret))
			ENCLS_WARN(ret, "EWB");

		sgx_free_va_slot(va_page, va_offset);
	} else {
		encl_page->desc |= va_offset;
		encl_page->va_page = va_page;
	}
}

static void sgx_reclaimer_write(struct sgx_epc_page *epc_page,
				struct sgx_backing *backing)
{
	struct sgx_encl_page *encl_page = epc_page->owner;
	struct sgx_encl *encl = encl_page->encl;
	struct sgx_backing secs_backing;
	int ret;

	mutex_lock(&encl->lock);

	sgx_encl_ewb(epc_page, backing);
	encl_page->epc_page = NULL;
	encl->secs_child_cnt--;
	sgx_encl_put_backing(backing);

	if (!encl->secs_child_cnt && test_bit(SGX_ENCL_INITIALIZED, &encl->flags)) {
		ret = sgx_encl_alloc_backing(encl, PFN_DOWN(encl->size),
					   &secs_backing);
		if (ret)
			goto out;

		sgx_encl_ewb(encl->secs.epc_page, &secs_backing);

		sgx_encl_free_epc_page(encl->secs.epc_page);
		encl->secs.epc_page = NULL;

		sgx_encl_put_backing(&secs_backing);
	}

out:
	mutex_unlock(&encl->lock);
}

/*
 * Take a fixed number of pages from the head of the active page pool and
 * reclaim them to the enclave's private shmem files. Skip the pages, which have
 * been accessed since the last scan. Move those pages to the tail of active
 * page pool so that the pages get scanned in LRU like fashion.
 *
 * Batch process a chunk of pages (at the moment 16) in order to degrade amount
 * of IPI's and ETRACK's potentially required. sgx_encl_ewb() does degrade a bit
 * among the HW threads with three stage EWB pipeline (EWB, ETRACK + EWB and IPI
 * + EWB) but not sufficiently. Reclaiming one page at a time would also be
 * problematic as it would increase the lock contention too much, which would
 * halt forward progress.
 */
static void sgx_reclaim_pages(void)
{
	struct sgx_epc_page *chunk[SGX_NR_TO_SCAN];
	struct sgx_backing backing[SGX_NR_TO_SCAN];
	struct sgx_encl_page *encl_page;
	struct sgx_epc_page *epc_page;
	pgoff_t page_index;
	int cnt = 0;
	int ret;
	int i;

	spin_lock(&sgx_reclaimer_lock);
	for (i = 0; i < SGX_NR_TO_SCAN; i++) {
		if (list_empty(&sgx_active_page_list))
			break;

		epc_page = list_first_entry(&sgx_active_page_list,
					    struct sgx_epc_page, list);
		list_del_init(&epc_page->list);
		encl_page = epc_page->owner;

		if (kref_get_unless_zero(&encl_page->encl->refcount) != 0)
			chunk[cnt++] = epc_page;
		else
			/* The owner is freeing the page. No need to add the
			 * page back to the list of reclaimable pages.
			 */
			epc_page->flags &= ~SGX_EPC_PAGE_RECLAIMER_TRACKED;
	}
	spin_unlock(&sgx_reclaimer_lock);

	for (i = 0; i < cnt; i++) {
		epc_page = chunk[i];
		encl_page = epc_page->owner;

		if (!sgx_reclaimer_age(epc_page))
			goto skip;

		page_index = PFN_DOWN(encl_page->desc - encl_page->encl->base);
<<<<<<< HEAD
		ret = sgx_encl_alloc_backing(encl_page->encl, page_index, &backing[i]);
		if (ret)
			goto skip;
=======
>>>>>>> eb3cdb58

		mutex_lock(&encl_page->encl->lock);
		ret = sgx_encl_alloc_backing(encl_page->encl, page_index, &backing[i]);
		if (ret) {
			mutex_unlock(&encl_page->encl->lock);
			goto skip;
		}

		encl_page->desc |= SGX_ENCL_PAGE_BEING_RECLAIMED;
		mutex_unlock(&encl_page->encl->lock);
		continue;

skip:
		spin_lock(&sgx_reclaimer_lock);
		list_add_tail(&epc_page->list, &sgx_active_page_list);
		spin_unlock(&sgx_reclaimer_lock);

		kref_put(&encl_page->encl->refcount, sgx_encl_release);

		chunk[i] = NULL;
	}

	for (i = 0; i < cnt; i++) {
		epc_page = chunk[i];
		if (epc_page)
			sgx_reclaimer_block(epc_page);
	}

	for (i = 0; i < cnt; i++) {
		epc_page = chunk[i];
		if (!epc_page)
			continue;

		encl_page = epc_page->owner;
		sgx_reclaimer_write(epc_page, &backing[i]);

		kref_put(&encl_page->encl->refcount, sgx_encl_release);
		epc_page->flags &= ~SGX_EPC_PAGE_RECLAIMER_TRACKED;

<<<<<<< HEAD
		section = &sgx_epc_sections[epc_page->section];
		node = section->node;

		spin_lock(&node->lock);
		list_add_tail(&epc_page->list, &node->free_page_list);
		spin_unlock(&node->lock);
		atomic_long_inc(&sgx_nr_free_pages);
=======
		sgx_free_epc_page(epc_page);
>>>>>>> eb3cdb58
	}
}

static bool sgx_should_reclaim(unsigned long watermark)
{
	return atomic_long_read(&sgx_nr_free_pages) < watermark &&
	       !list_empty(&sgx_active_page_list);
<<<<<<< HEAD
=======
}

/*
 * sgx_reclaim_direct() should be called (without enclave's mutex held)
 * in locations where SGX memory resources might be low and might be
 * needed in order to make forward progress.
 */
void sgx_reclaim_direct(void)
{
	if (sgx_should_reclaim(SGX_NR_LOW_PAGES))
		sgx_reclaim_pages();
>>>>>>> eb3cdb58
}

static int ksgxd(void *p)
{
	set_freezable();

	/*
	 * Sanitize pages in order to recover from kexec(). The 2nd pass is
	 * required for SECS pages, whose child pages blocked EREMOVE.
	 */
	__sgx_sanitize_pages(&sgx_dirty_page_list);
	WARN_ON(__sgx_sanitize_pages(&sgx_dirty_page_list));

	while (!kthread_should_stop()) {
		if (try_to_freeze())
			continue;

		wait_event_freezable(ksgxd_waitq,
				     kthread_should_stop() ||
				     sgx_should_reclaim(SGX_NR_HIGH_PAGES));

		if (sgx_should_reclaim(SGX_NR_HIGH_PAGES))
			sgx_reclaim_pages();

		cond_resched();
	}

	return 0;
}

static bool __init sgx_page_reclaimer_init(void)
{
	struct task_struct *tsk;

	tsk = kthread_run(ksgxd, NULL, "ksgxd");
	if (IS_ERR(tsk))
		return false;

	ksgxd_tsk = tsk;

	return true;
}

bool current_is_ksgxd(void)
{
	return current == ksgxd_tsk;
}

static struct sgx_epc_page *__sgx_alloc_epc_page_from_node(int nid)
{
	struct sgx_numa_node *node = &sgx_numa_nodes[nid];
	struct sgx_epc_page *page = NULL;

	spin_lock(&node->lock);

	if (list_empty(&node->free_page_list)) {
		spin_unlock(&node->lock);
		return NULL;
	}

	page = list_first_entry(&node->free_page_list, struct sgx_epc_page, list);
	list_del_init(&page->list);
<<<<<<< HEAD
=======
	page->flags = 0;
>>>>>>> eb3cdb58

	spin_unlock(&node->lock);
	atomic_long_dec(&sgx_nr_free_pages);

	return page;
}

/**
 * __sgx_alloc_epc_page() - Allocate an EPC page
 *
 * Iterate through NUMA nodes and reserve ia free EPC page to the caller. Start
 * from the NUMA node, where the caller is executing.
 *
 * Return:
 * - an EPC page:	A borrowed EPC pages were available.
 * - NULL:		Out of EPC pages.
 */
struct sgx_epc_page *__sgx_alloc_epc_page(void)
{
	struct sgx_epc_page *page;
	int nid_of_current = numa_node_id();
	int nid = nid_of_current;

	if (node_isset(nid_of_current, sgx_numa_mask)) {
		page = __sgx_alloc_epc_page_from_node(nid_of_current);
		if (page)
			return page;
	}

	/* Fall back to the non-local NUMA nodes: */
	while (true) {
		nid = next_node_in(nid, sgx_numa_mask);
		if (nid == nid_of_current)
			break;

		page = __sgx_alloc_epc_page_from_node(nid);
		if (page)
			return page;
	}

	return ERR_PTR(-ENOMEM);
}

/**
 * sgx_mark_page_reclaimable() - Mark a page as reclaimable
 * @page:	EPC page
 *
 * Mark a page as reclaimable and add it to the active page list. Pages
 * are automatically removed from the active list when freed.
 */
void sgx_mark_page_reclaimable(struct sgx_epc_page *page)
{
	spin_lock(&sgx_reclaimer_lock);
	page->flags |= SGX_EPC_PAGE_RECLAIMER_TRACKED;
	list_add_tail(&page->list, &sgx_active_page_list);
	spin_unlock(&sgx_reclaimer_lock);
}

/**
 * sgx_unmark_page_reclaimable() - Remove a page from the reclaim list
 * @page:	EPC page
 *
 * Clear the reclaimable flag and remove the page from the active page list.
 *
 * Return:
 *   0 on success,
 *   -EBUSY if the page is in the process of being reclaimed
 */
int sgx_unmark_page_reclaimable(struct sgx_epc_page *page)
{
	spin_lock(&sgx_reclaimer_lock);
	if (page->flags & SGX_EPC_PAGE_RECLAIMER_TRACKED) {
		/* The page is being reclaimed. */
		if (list_empty(&page->list)) {
			spin_unlock(&sgx_reclaimer_lock);
			return -EBUSY;
		}

		list_del(&page->list);
		page->flags &= ~SGX_EPC_PAGE_RECLAIMER_TRACKED;
	}
	spin_unlock(&sgx_reclaimer_lock);

	return 0;
}

/**
 * sgx_alloc_epc_page() - Allocate an EPC page
 * @owner:	the owner of the EPC page
 * @reclaim:	reclaim pages if necessary
 *
 * Iterate through EPC sections and borrow a free EPC page to the caller. When a
 * page is no longer needed it must be released with sgx_free_epc_page(). If
 * @reclaim is set to true, directly reclaim pages when we are out of pages. No
 * mm's can be locked when @reclaim is set to true.
 *
 * Finally, wake up ksgxd when the number of pages goes below the watermark
 * before returning back to the caller.
 *
 * Return:
 *   an EPC page,
 *   -errno on error
 */
struct sgx_epc_page *sgx_alloc_epc_page(void *owner, bool reclaim)
{
	struct sgx_epc_page *page;

	for ( ; ; ) {
		page = __sgx_alloc_epc_page();
		if (!IS_ERR(page)) {
			page->owner = owner;
			break;
		}

		if (list_empty(&sgx_active_page_list))
			return ERR_PTR(-ENOMEM);

		if (!reclaim) {
			page = ERR_PTR(-EBUSY);
			break;
		}

		if (signal_pending(current)) {
			page = ERR_PTR(-ERESTARTSYS);
			break;
		}

		sgx_reclaim_pages();
		cond_resched();
	}

	if (sgx_should_reclaim(SGX_NR_LOW_PAGES))
		wake_up(&ksgxd_waitq);

	return page;
}

/**
 * sgx_free_epc_page() - Free an EPC page
 * @page:	an EPC page
 *
 * Put the EPC page back to the list of free pages. It's the caller's
 * responsibility to make sure that the page is in uninitialized state. In other
 * words, do EREMOVE, EWB or whatever operation is necessary before calling
 * this function.
 */
void sgx_free_epc_page(struct sgx_epc_page *page)
{
	struct sgx_epc_section *section = &sgx_epc_sections[page->section];
	struct sgx_numa_node *node = section->node;

	spin_lock(&node->lock);

<<<<<<< HEAD
	list_add_tail(&page->list, &node->free_page_list);
=======
	page->owner = NULL;
	if (page->poison)
		list_add(&page->list, &node->sgx_poison_page_list);
	else
		list_add_tail(&page->list, &node->free_page_list);
	page->flags = SGX_EPC_PAGE_IS_FREE;
>>>>>>> eb3cdb58

	spin_unlock(&node->lock);
	atomic_long_inc(&sgx_nr_free_pages);
}

static bool __init sgx_setup_epc_section(u64 phys_addr, u64 size,
					 unsigned long index,
					 struct sgx_epc_section *section)
{
	unsigned long nr_pages = size >> PAGE_SHIFT;
	unsigned long i;

	section->virt_addr = memremap(phys_addr, size, MEMREMAP_WB);
	if (!section->virt_addr)
		return false;

	section->pages = vmalloc(nr_pages * sizeof(struct sgx_epc_page));
	if (!section->pages) {
		memunmap(section->virt_addr);
		return false;
	}

	section->phys_addr = phys_addr;
	xa_store_range(&sgx_epc_address_space, section->phys_addr,
		       phys_addr + size - 1, section, GFP_KERNEL);

	for (i = 0; i < nr_pages; i++) {
		section->pages[i].section = index;
		section->pages[i].flags = 0;
		section->pages[i].owner = NULL;
		section->pages[i].poison = 0;
		list_add_tail(&section->pages[i].list, &sgx_dirty_page_list);
	}

	return true;
}

bool arch_is_platform_page(u64 paddr)
{
	return !!xa_load(&sgx_epc_address_space, paddr);
}
EXPORT_SYMBOL_GPL(arch_is_platform_page);

static struct sgx_epc_page *sgx_paddr_to_page(u64 paddr)
{
	struct sgx_epc_section *section;

	section = xa_load(&sgx_epc_address_space, paddr);
	if (!section)
		return NULL;

	return &section->pages[PFN_DOWN(paddr - section->phys_addr)];
}

/*
 * Called in process context to handle a hardware reported
 * error in an SGX EPC page.
 * If the MF_ACTION_REQUIRED bit is set in flags, then the
 * context is the task that consumed the poison data. Otherwise
 * this is called from a kernel thread unrelated to the page.
 */
int arch_memory_failure(unsigned long pfn, int flags)
{
	struct sgx_epc_page *page = sgx_paddr_to_page(pfn << PAGE_SHIFT);
	struct sgx_epc_section *section;
	struct sgx_numa_node *node;

	/*
	 * mm/memory-failure.c calls this routine for all errors
	 * where there isn't a "struct page" for the address. But that
	 * includes other address ranges besides SGX.
	 */
	if (!page)
		return -ENXIO;

	/*
	 * If poison was consumed synchronously. Send a SIGBUS to
	 * the task. Hardware has already exited the SGX enclave and
	 * will not allow re-entry to an enclave that has a memory
	 * error. The signal may help the task understand why the
	 * enclave is broken.
	 */
	if (flags & MF_ACTION_REQUIRED)
		force_sig(SIGBUS);

	section = &sgx_epc_sections[page->section];
	node = section->node;

	spin_lock(&node->lock);

	/* Already poisoned? Nothing more to do */
	if (page->poison)
		goto out;

	page->poison = 1;

	/*
	 * If the page is on a free list, move it to the per-node
	 * poison page list.
	 */
	if (page->flags & SGX_EPC_PAGE_IS_FREE) {
		list_move(&page->list, &node->sgx_poison_page_list);
		goto out;
	}

	/*
	 * TBD: Add additional plumbing to enable pre-emptive
	 * action for asynchronous poison notification. Until
	 * then just hope that the poison:
	 * a) is not accessed - sgx_free_epc_page() will deal with it
	 *    when the user gives it back
	 * b) results in a recoverable machine check rather than
	 *    a fatal one
	 */
out:
	spin_unlock(&node->lock);
	return 0;
}

/**
 * A section metric is concatenated in a way that @low bits 12-31 define the
 * bits 12-31 of the metric and @high bits 0-19 define the bits 32-51 of the
 * metric.
 */
static inline u64 __init sgx_calc_section_metric(u64 low, u64 high)
{
	return (low & GENMASK_ULL(31, 12)) +
	       ((high & GENMASK_ULL(19, 0)) << 32);
}

#ifdef CONFIG_NUMA
static ssize_t sgx_total_bytes_show(struct device *dev, struct device_attribute *attr, char *buf)
{
	return sysfs_emit(buf, "%lu\n", sgx_numa_nodes[dev->id].size);
}
static DEVICE_ATTR_RO(sgx_total_bytes);

static umode_t arch_node_attr_is_visible(struct kobject *kobj,
		struct attribute *attr, int idx)
{
	/* Make all x86/ attributes invisible when SGX is not initialized: */
	if (nodes_empty(sgx_numa_mask))
		return 0;

	return attr->mode;
}

static struct attribute *arch_node_dev_attrs[] = {
	&dev_attr_sgx_total_bytes.attr,
	NULL,
};

const struct attribute_group arch_node_dev_group = {
	.name = "x86",
	.attrs = arch_node_dev_attrs,
	.is_visible = arch_node_attr_is_visible,
};

static void __init arch_update_sysfs_visibility(int nid)
{
	struct node *node = node_devices[nid];
	int ret;

	ret = sysfs_update_group(&node->dev.kobj, &arch_node_dev_group);

	if (ret)
		pr_err("sysfs update failed (%d), files may be invisible", ret);
}
#else /* !CONFIG_NUMA */
static void __init arch_update_sysfs_visibility(int nid) {}
#endif

static bool __init sgx_page_cache_init(void)
{
	u32 eax, ebx, ecx, edx, type;
	u64 pa, size;
	int nid;
	int i;

	sgx_numa_nodes = kmalloc_array(num_possible_nodes(), sizeof(*sgx_numa_nodes), GFP_KERNEL);
	if (!sgx_numa_nodes)
		return false;

	for (i = 0; i < ARRAY_SIZE(sgx_epc_sections); i++) {
		cpuid_count(SGX_CPUID, i + SGX_CPUID_EPC, &eax, &ebx, &ecx, &edx);

		type = eax & SGX_CPUID_EPC_MASK;
		if (type == SGX_CPUID_EPC_INVALID)
			break;

		if (type != SGX_CPUID_EPC_SECTION) {
			pr_err_once("Unknown EPC section type: %u\n", type);
			break;
		}

		pa   = sgx_calc_section_metric(eax, ebx);
		size = sgx_calc_section_metric(ecx, edx);

		pr_info("EPC section 0x%llx-0x%llx\n", pa, pa + size - 1);

		if (!sgx_setup_epc_section(pa, size, i, &sgx_epc_sections[i])) {
			pr_err("No free memory for an EPC section\n");
			break;
		}

		nid = numa_map_to_online_node(phys_to_target_node(pa));
		if (nid == NUMA_NO_NODE) {
			/* The physical address is already printed above. */
			pr_warn(FW_BUG "Unable to map EPC section to online node. Fallback to the NUMA node 0.\n");
			nid = 0;
		}

		if (!node_isset(nid, sgx_numa_mask)) {
			spin_lock_init(&sgx_numa_nodes[nid].lock);
			INIT_LIST_HEAD(&sgx_numa_nodes[nid].free_page_list);
			INIT_LIST_HEAD(&sgx_numa_nodes[nid].sgx_poison_page_list);
			node_set(nid, sgx_numa_mask);
			sgx_numa_nodes[nid].size = 0;

			/* Make SGX-specific node sysfs files visible: */
			arch_update_sysfs_visibility(nid);
		}

		sgx_epc_sections[i].node =  &sgx_numa_nodes[nid];
		sgx_numa_nodes[nid].size += size;

		sgx_nr_epc_sections++;
	}

	if (!sgx_nr_epc_sections) {
		pr_err("There are zero EPC sections.\n");
		return false;
	}

	return true;
}

/*
 * Update the SGX_LEPUBKEYHASH MSRs to the values specified by caller.
 * Bare-metal driver requires to update them to hash of enclave's signer
 * before EINIT. KVM needs to update them to guest's virtual MSR values
 * before doing EINIT from guest.
 */
void sgx_update_lepubkeyhash(u64 *lepubkeyhash)
{
	int i;

	WARN_ON_ONCE(preemptible());

	for (i = 0; i < 4; i++)
		wrmsrl(MSR_IA32_SGXLEPUBKEYHASH0 + i, lepubkeyhash[i]);
}

const struct file_operations sgx_provision_fops = {
	.owner			= THIS_MODULE,
};

static struct miscdevice sgx_dev_provision = {
	.minor = MISC_DYNAMIC_MINOR,
	.name = "sgx_provision",
	.nodename = "sgx_provision",
	.fops = &sgx_provision_fops,
};

/**
 * sgx_set_attribute() - Update allowed attributes given file descriptor
 * @allowed_attributes:		Pointer to allowed enclave attributes
 * @attribute_fd:		File descriptor for specific attribute
 *
 * Append enclave attribute indicated by file descriptor to allowed
 * attributes. Currently only SGX_ATTR_PROVISIONKEY indicated by
 * /dev/sgx_provision is supported.
 *
 * Return:
 * -0:		SGX_ATTR_PROVISIONKEY is appended to allowed_attributes
 * -EINVAL:	Invalid, or not supported file descriptor
 */
int sgx_set_attribute(unsigned long *allowed_attributes,
		      unsigned int attribute_fd)
{
	struct fd f = fdget(attribute_fd);

	if (!f.file)
		return -EINVAL;

	if (f.file->f_op != &sgx_provision_fops) {
		fdput(f);
		return -EINVAL;
	}

	*allowed_attributes |= SGX_ATTR_PROVISIONKEY;

	fdput(f);
	return 0;
}
EXPORT_SYMBOL_GPL(sgx_set_attribute);

static int __init sgx_init(void)
{
	int ret;
	int i;

	if (!cpu_feature_enabled(X86_FEATURE_SGX))
		return -ENODEV;

	if (!sgx_page_cache_init())
		return -ENOMEM;

	if (!sgx_page_reclaimer_init()) {
		ret = -ENOMEM;
		goto err_page_cache;
	}

	ret = misc_register(&sgx_dev_provision);
	if (ret)
		goto err_kthread;

	/*
	 * Always try to initialize the native *and* KVM drivers.
	 * The KVM driver is less picky than the native one and
	 * can function if the native one is not supported on the
	 * current system or fails to initialize.
	 *
	 * Error out only if both fail to initialize.
	 */
	ret = sgx_drv_init();

	if (sgx_vepc_init() && ret)
		goto err_provision;

	return 0;

err_provision:
	misc_deregister(&sgx_dev_provision);

err_kthread:
	kthread_stop(ksgxd_tsk);

err_page_cache:
	for (i = 0; i < sgx_nr_epc_sections; i++) {
		vfree(sgx_epc_sections[i].pages);
		memunmap(sgx_epc_sections[i].virt_addr);
	}

	return ret;
}

device_initcall(sgx_init);<|MERGE_RESOLUTION|>--- conflicted
+++ resolved
@@ -332,12 +332,6 @@
 			goto skip;
 
 		page_index = PFN_DOWN(encl_page->desc - encl_page->encl->base);
-<<<<<<< HEAD
-		ret = sgx_encl_alloc_backing(encl_page->encl, page_index, &backing[i]);
-		if (ret)
-			goto skip;
-=======
->>>>>>> eb3cdb58
 
 		mutex_lock(&encl_page->encl->lock);
 		ret = sgx_encl_alloc_backing(encl_page->encl, page_index, &backing[i]);
@@ -377,17 +371,7 @@
 		kref_put(&encl_page->encl->refcount, sgx_encl_release);
 		epc_page->flags &= ~SGX_EPC_PAGE_RECLAIMER_TRACKED;
 
-<<<<<<< HEAD
-		section = &sgx_epc_sections[epc_page->section];
-		node = section->node;
-
-		spin_lock(&node->lock);
-		list_add_tail(&epc_page->list, &node->free_page_list);
-		spin_unlock(&node->lock);
-		atomic_long_inc(&sgx_nr_free_pages);
-=======
 		sgx_free_epc_page(epc_page);
->>>>>>> eb3cdb58
 	}
 }
 
@@ -395,8 +379,6 @@
 {
 	return atomic_long_read(&sgx_nr_free_pages) < watermark &&
 	       !list_empty(&sgx_active_page_list);
-<<<<<<< HEAD
-=======
 }
 
 /*
@@ -408,7 +390,6 @@
 {
 	if (sgx_should_reclaim(SGX_NR_LOW_PAGES))
 		sgx_reclaim_pages();
->>>>>>> eb3cdb58
 }
 
 static int ksgxd(void *p)
@@ -471,10 +452,7 @@
 
 	page = list_first_entry(&node->free_page_list, struct sgx_epc_page, list);
 	list_del_init(&page->list);
-<<<<<<< HEAD
-=======
 	page->flags = 0;
->>>>>>> eb3cdb58
 
 	spin_unlock(&node->lock);
 	atomic_long_dec(&sgx_nr_free_pages);
@@ -628,16 +606,12 @@
 
 	spin_lock(&node->lock);
 
-<<<<<<< HEAD
-	list_add_tail(&page->list, &node->free_page_list);
-=======
 	page->owner = NULL;
 	if (page->poison)
 		list_add(&page->list, &node->sgx_poison_page_list);
 	else
 		list_add_tail(&page->list, &node->free_page_list);
 	page->flags = SGX_EPC_PAGE_IS_FREE;
->>>>>>> eb3cdb58
 
 	spin_unlock(&node->lock);
 	atomic_long_inc(&sgx_nr_free_pages);
