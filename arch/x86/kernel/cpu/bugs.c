--- conflicted
+++ resolved
@@ -131,36 +131,6 @@
 #endif
 }
 
-<<<<<<< HEAD
-/* The kernel command line selection */
-enum spectre_v2_mitigation_cmd {
-	SPECTRE_V2_CMD_NONE,
-	SPECTRE_V2_CMD_AUTO,
-	SPECTRE_V2_CMD_FORCE,
-	SPECTRE_V2_CMD_RETPOLINE,
-	SPECTRE_V2_CMD_RETPOLINE_GENERIC,
-	SPECTRE_V2_CMD_RETPOLINE_AMD,
-	SPECTRE_V2_CMD_IBRS,
-};
-
-static const char *spectre_v2_strings[] = {
-	[SPECTRE_V2_NONE]			= "Vulnerable",
-	[SPECTRE_V2_RETPOLINE_MINIMAL]		= "Vulnerable: Minimal generic ASM retpoline",
-	[SPECTRE_V2_RETPOLINE_MINIMAL_AMD]	= "Vulnerable: Minimal AMD ASM retpoline",
-	[SPECTRE_V2_RETPOLINE_GENERIC]		= "Mitigation: Full generic retpoline",
-	[SPECTRE_V2_RETPOLINE_AMD]		= "Mitigation: Full AMD retpoline",
-	[SPECTRE_V2_IBRS]			= "Mitigation: Indirect Branch Restricted Speculation",
-	[SPECTRE_V2_IBRS_ENHANCED]		= "Mitigation: Enhanced IBRS",
-};
-
-#undef pr_fmt
-#define pr_fmt(fmt)     "Spectre V2 : " fmt
-
-static enum spectre_v2_mitigation spectre_v2_enabled __ro_after_init =
-	SPECTRE_V2_NONE;
-
-=======
->>>>>>> 61c68f2a
 void
 x86_virt_spec_ctrl(u64 guest_spec_ctrl, u64 guest_virt_spec_ctrl, bool setguest)
 {
@@ -279,6 +249,7 @@
 	SPECTRE_V2_CMD_RETPOLINE,
 	SPECTRE_V2_CMD_RETPOLINE_GENERIC,
 	SPECTRE_V2_CMD_RETPOLINE_AMD,
+	SPECTRE_V2_CMD_IBRS,
 };
 
 enum spectre_v2_user_cmd {
@@ -430,6 +401,7 @@
 	[SPECTRE_V2_NONE]			= "Vulnerable",
 	[SPECTRE_V2_RETPOLINE_GENERIC]		= "Mitigation: Full generic retpoline",
 	[SPECTRE_V2_RETPOLINE_AMD]		= "Mitigation: Full AMD retpoline",
+	[SPECTRE_V2_IBRS]			= "Mitigation: Indirect Branch Restricted Speculation",
 	[SPECTRE_V2_IBRS_ENHANCED]		= "Mitigation: Enhanced IBRS",
 };
 
@@ -437,24 +409,14 @@
 	const char *option;
 	enum spectre_v2_mitigation_cmd cmd;
 	bool secure;
-<<<<<<< HEAD
-} mitigation_options[] = {
-	{ "off",               SPECTRE_V2_CMD_NONE,              false },
-	{ "on",                SPECTRE_V2_CMD_FORCE,             true },
-	{ "retpoline",         SPECTRE_V2_CMD_RETPOLINE,         false },
-	{ "retpoline,amd",     SPECTRE_V2_CMD_RETPOLINE_AMD,     false },
-	{ "retpoline,generic", SPECTRE_V2_CMD_RETPOLINE_GENERIC, false },
-	{ "ibrs",              SPECTRE_V2_CMD_IBRS,              false },
-	{ "auto",              SPECTRE_V2_CMD_AUTO,              false },
-=======
 } mitigation_options[] __initdata = {
 	{ "off",		SPECTRE_V2_CMD_NONE,		  false },
 	{ "on",			SPECTRE_V2_CMD_FORCE,		  true  },
 	{ "retpoline",		SPECTRE_V2_CMD_RETPOLINE,	  false },
 	{ "retpoline,amd",	SPECTRE_V2_CMD_RETPOLINE_AMD,	  false },
 	{ "retpoline,generic",	SPECTRE_V2_CMD_RETPOLINE_GENERIC, false },
+	{ "ibrs",		SPECTRE_V2_CMD_IBRS,		  false },
 	{ "auto",		SPECTRE_V2_CMD_AUTO,		  false },
->>>>>>> 61c68f2a
 };
 
 static void __init spec_v2_print_cond(const char *reason, bool secure)
@@ -522,6 +484,11 @@
 		}
 	}
 	return false;
+}
+
+static inline bool retp_compiler(void)
+{
+       return __is_defined(CONFIG_RETPOLINE);
 }
 
 static void __init spectre_v2_select_mitigation(void)
