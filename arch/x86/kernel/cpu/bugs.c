--- conflicted
+++ resolved
@@ -92,14 +92,10 @@
 static void __init bhi_update_mitigation(void);
 static void __init bhi_apply_mitigation(void);
 static void __init its_select_mitigation(void);
-<<<<<<< HEAD
-static void __init tsa_select_mitigation(void);
-=======
 static void __init its_update_mitigation(void);
 static void __init its_apply_mitigation(void);
 static void __init tsa_select_mitigation(void);
 static void __init tsa_apply_mitigation(void);
->>>>>>> 3f4ee458
 
 /* The base value of the SPEC_CTRL MSR without task-specific bits set */
 u64 x86_spec_ctrl_base;
@@ -230,9 +226,6 @@
 	srso_select_mitigation();
 	gds_select_mitigation();
 	its_select_mitigation();
-<<<<<<< HEAD
-	tsa_select_mitigation();
-=======
 	bhi_select_mitigation();
 	tsa_select_mitigation();
 
@@ -283,7 +276,6 @@
 	its_apply_mitigation();
 	bhi_apply_mitigation();
 	tsa_apply_mitigation();
->>>>>>> 3f4ee458
 }
 
 /*
@@ -650,24 +642,6 @@
 	 */
 	if (!(x86_arch_cap_msr & ARCH_CAP_FBSDP_NO))
 		static_branch_enable(&cpu_buf_idle_clear);
-<<<<<<< HEAD
-
-	/*
-	 * Check if the system has the right microcode.
-	 *
-	 * CPU Fill buffer clear mitigation is enumerated by either an explicit
-	 * FB_CLEAR or by the presence of both MD_CLEAR and L1D_FLUSH on MDS
-	 * affected systems.
-	 */
-	if ((x86_arch_cap_msr & ARCH_CAP_FB_CLEAR) ||
-	    (boot_cpu_has(X86_FEATURE_MD_CLEAR) &&
-	     boot_cpu_has(X86_FEATURE_FLUSH_L1D) &&
-	     !(x86_arch_cap_msr & ARCH_CAP_MDS_NO)))
-		mmio_mitigation = MMIO_MITIGATION_VERW;
-	else
-		mmio_mitigation = MMIO_MITIGATION_UCODE_NEEDED;
-=======
->>>>>>> 3f4ee458
 
 	if (mmio_nosmt || cpu_mitigations_auto_nosmt())
 		cpu_smt_disable(false);
@@ -2378,94 +2352,6 @@
 #define TAA_MSG_SMT "TAA CPU bug present and SMT on, data leak possible. See https://www.kernel.org/doc/html/latest/admin-guide/hw-vuln/tsx_async_abort.html for more details.\n"
 #define MMIO_MSG_SMT "MMIO Stale Data CPU bug present and SMT on, data leak possible. See https://www.kernel.org/doc/html/latest/admin-guide/hw-vuln/processor_mmio_stale_data.html for more details.\n"
 
-#undef pr_fmt
-#define pr_fmt(fmt)	"Transient Scheduler Attacks: " fmt
-
-enum tsa_mitigations {
-	TSA_MITIGATION_NONE,
-	TSA_MITIGATION_UCODE_NEEDED,
-	TSA_MITIGATION_USER_KERNEL,
-	TSA_MITIGATION_VM,
-	TSA_MITIGATION_FULL,
-};
-
-static const char * const tsa_strings[] = {
-	[TSA_MITIGATION_NONE]		= "Vulnerable",
-	[TSA_MITIGATION_UCODE_NEEDED]	= "Vulnerable: Clear CPU buffers attempted, no microcode",
-	[TSA_MITIGATION_USER_KERNEL]	= "Mitigation: Clear CPU buffers: user/kernel boundary",
-	[TSA_MITIGATION_VM]		= "Mitigation: Clear CPU buffers: VM",
-	[TSA_MITIGATION_FULL]		= "Mitigation: Clear CPU buffers",
-};
-
-static enum tsa_mitigations tsa_mitigation __ro_after_init =
-	IS_ENABLED(CONFIG_MITIGATION_TSA) ? TSA_MITIGATION_FULL : TSA_MITIGATION_NONE;
-
-static int __init tsa_parse_cmdline(char *str)
-{
-	if (!str)
-		return -EINVAL;
-
-	if (!strcmp(str, "off"))
-		tsa_mitigation = TSA_MITIGATION_NONE;
-	else if (!strcmp(str, "on"))
-		tsa_mitigation = TSA_MITIGATION_FULL;
-	else if (!strcmp(str, "user"))
-		tsa_mitigation = TSA_MITIGATION_USER_KERNEL;
-	else if (!strcmp(str, "vm"))
-		tsa_mitigation = TSA_MITIGATION_VM;
-	else
-		pr_err("Ignoring unknown tsa=%s option.\n", str);
-
-	return 0;
-}
-early_param("tsa", tsa_parse_cmdline);
-
-static void __init tsa_select_mitigation(void)
-{
-	if (tsa_mitigation == TSA_MITIGATION_NONE)
-		return;
-
-	if (cpu_mitigations_off() || !boot_cpu_has_bug(X86_BUG_TSA)) {
-		tsa_mitigation = TSA_MITIGATION_NONE;
-		return;
-	}
-
-	if (!boot_cpu_has(X86_FEATURE_VERW_CLEAR))
-		tsa_mitigation = TSA_MITIGATION_UCODE_NEEDED;
-
-	switch (tsa_mitigation) {
-	case TSA_MITIGATION_USER_KERNEL:
-		setup_force_cpu_cap(X86_FEATURE_CLEAR_CPU_BUF);
-		break;
-
-	case TSA_MITIGATION_VM:
-		setup_force_cpu_cap(X86_FEATURE_CLEAR_CPU_BUF_VM);
-		break;
-
-	case TSA_MITIGATION_UCODE_NEEDED:
-		if (!boot_cpu_has(X86_FEATURE_HYPERVISOR))
-			goto out;
-
-		pr_notice("Forcing mitigation on in a VM\n");
-
-		/*
-		 * On the off-chance that microcode has been updated
-		 * on the host, enable the mitigation in the guest just
-		 * in case.
-		 */
-		fallthrough;
-	case TSA_MITIGATION_FULL:
-		setup_force_cpu_cap(X86_FEATURE_CLEAR_CPU_BUF);
-		setup_force_cpu_cap(X86_FEATURE_CLEAR_CPU_BUF_VM);
-		break;
-	default:
-		break;
-	}
-
-out:
-	pr_info("%s\n", tsa_strings[tsa_mitigation]);
-}
-
 void cpu_bugs_smt_update(void)
 {
 	mutex_lock(&spec_ctrl_mutex);
@@ -2525,13 +2411,8 @@
 	switch (tsa_mitigation) {
 	case TSA_MITIGATION_USER_KERNEL:
 	case TSA_MITIGATION_VM:
-<<<<<<< HEAD
-	case TSA_MITIGATION_FULL:
-	case TSA_MITIGATION_UCODE_NEEDED:
-=======
 	case TSA_MITIGATION_AUTO:
 	case TSA_MITIGATION_FULL:
->>>>>>> 3f4ee458
 		/*
 		 * TSA-SQ can potentially lead to info leakage between
 		 * SMT threads.
@@ -2542,10 +2423,7 @@
 			static_branch_disable(&cpu_buf_idle_clear);
 		break;
 	case TSA_MITIGATION_NONE:
-<<<<<<< HEAD
-=======
 	case TSA_MITIGATION_UCODE_NEEDED:
->>>>>>> 3f4ee458
 		break;
 	}
 
