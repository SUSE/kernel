--- conflicted
+++ resolved
@@ -46,14 +46,9 @@
 static void __init taa_select_mitigation(void);
 static void __init mmio_select_mitigation(void);
 static void __init srbds_select_mitigation(void);
-<<<<<<< HEAD
-static void __init srso_select_mitigation(void);
-static void __init gds_select_mitigation(void);
-=======
 static void __init l1d_flush_select_mitigation(void);
 static void __init gds_select_mitigation(void);
 static void __init srso_select_mitigation(void);
->>>>>>> eb3cdb58
 
 /* The base value of the SPEC_CTRL MSR without task-specific bits set */
 u64 x86_spec_ctrl_base;
@@ -94,11 +89,7 @@
 		wrmsrl(MSR_IA32_SPEC_CTRL, val);
 }
 
-<<<<<<< HEAD
-u64 spec_ctrl_current(void)
-=======
 noinstr u64 spec_ctrl_current(void)
->>>>>>> eb3cdb58
 {
 	return this_cpu_read(x86_spec_ctrl_current);
 }
@@ -125,8 +116,6 @@
 DEFINE_STATIC_KEY_FALSE(mds_idle_clear);
 EXPORT_SYMBOL_GPL(mds_idle_clear);
 
-<<<<<<< HEAD
-=======
 /*
  * Controls whether l1d flush based mitigations are enabled,
  * based on hw features and admin setting via boot parameter
@@ -134,7 +123,6 @@
  */
 DEFINE_STATIC_KEY_FALSE(switch_mm_cond_l1d_flush);
 
->>>>>>> eb3cdb58
 /* Controls CPU Fill buffer clear before KVM guest MMIO accesses */
 DEFINE_STATIC_KEY_FALSE(mmio_stale_data_clear);
 EXPORT_SYMBOL_GPL(mmio_stale_data_clear);
@@ -149,22 +137,6 @@
 	if (cpu_feature_enabled(X86_FEATURE_MSR_SPEC_CTRL)) {
 		rdmsrl(MSR_IA32_SPEC_CTRL, x86_spec_ctrl_base);
 
-<<<<<<< HEAD
-	/* Select the proper CPU mitigations before patching alternatives: */
-	spectre_v1_select_mitigation();
-	spectre_v2_select_mitigation();
-	/*
-	 * retbleed_select_mitigation() relies on the state set by
-	 * spectre_v2_select_mitigation(); specifically it wants to know about
-	 * spectre_v2=ibrs.
-	 */
-	retbleed_select_mitigation();
-	/*
-	 * spectre_v2_user_select_mitigation() relies on the state set by
-	 * retbleed_select_mitigation(); specifically the STIBP selection is
-	 * forced for UNRET or IBPB.
-	 */
-=======
 		/*
 		 * Previously running kernel (kexec), may have some controls
 		 * turned ON. Clear them and let the mitigations setup below
@@ -187,21 +159,11 @@
 	 * retbleed_select_mitigation(); specifically the STIBP selection is
 	 * forced for UNRET or IBPB.
 	 */
->>>>>>> eb3cdb58
 	spectre_v2_user_select_mitigation();
 	ssb_select_mitigation();
 	l1tf_select_mitigation();
 	md_clear_select_mitigation();
 	srbds_select_mitigation();
-<<<<<<< HEAD
-	srso_select_mitigation();
-	gds_select_mitigation();
-}
-
-/*
- * NOTE: This function is *only* called for SVM.  VMX spec_ctrl handling is
- * done in vmenter.S.
-=======
 	l1d_flush_select_mitigation();
 	gds_select_mitigation();
 	srso_select_mitigation();
@@ -210,27 +172,13 @@
 /*
  * NOTE: This function is *only* called for SVM, since Intel uses
  * MSR_IA32_SPEC_CTRL for SSBD.
->>>>>>> eb3cdb58
  */
 void
 x86_virt_spec_ctrl(u64 guest_virt_spec_ctrl, bool setguest)
 {
-<<<<<<< HEAD
-	u64 msrval, guestval = guest_spec_ctrl, hostval = spec_ctrl_current();
-	struct thread_info *ti = current_thread_info();
-
-	if (static_cpu_has(X86_FEATURE_MSR_SPEC_CTRL)) {
-		if (hostval != guestval) {
-			msrval = setguest ? guestval : hostval;
-			wrmsrl(MSR_IA32_SPEC_CTRL, msrval);
-		}
-	}
-
-=======
 	u64 guestval, hostval;
 	struct thread_info *ti = current_thread_info();
 
->>>>>>> eb3cdb58
 	/*
 	 * If SSBD is not handled in MSR_SPEC_CTRL on AMD, update
 	 * MSR_AMD64_L2_CFG or MSR_VIRT_SPEC_CTRL if supported.
@@ -677,8 +625,6 @@
 early_param("srbds", srbds_parse_cmdline);
 
 #undef pr_fmt
-<<<<<<< HEAD
-=======
 #define pr_fmt(fmt)     "L1D Flush : " fmt
 
 enum l1d_flush_mitigations {
@@ -707,7 +653,6 @@
 early_param("l1d_flush", l1d_flush_parse_cmdline);
 
 #undef pr_fmt
->>>>>>> eb3cdb58
 #define pr_fmt(fmt)	"GDS: " fmt
 
 enum gds_mitigations {
@@ -940,174 +885,6 @@
 }
 early_param("nospectre_v1", nospectre_v1_cmdline);
 
-static enum spectre_v2_mitigation spectre_v2_enabled __ro_after_init =
-	SPECTRE_V2_NONE;
-
-#undef pr_fmt
-#define pr_fmt(fmt)     "RETBleed: " fmt
-
-enum retbleed_mitigation {
-	RETBLEED_MITIGATION_NONE,
-	RETBLEED_MITIGATION_UNRET,
-	RETBLEED_MITIGATION_IBPB,
-	RETBLEED_MITIGATION_IBRS,
-	RETBLEED_MITIGATION_EIBRS,
-};
-
-enum retbleed_mitigation_cmd {
-	RETBLEED_CMD_OFF,
-	RETBLEED_CMD_AUTO,
-	RETBLEED_CMD_UNRET,
-	RETBLEED_CMD_IBPB,
-};
-
-const char * const retbleed_strings[] = {
-	[RETBLEED_MITIGATION_NONE]	= "Vulnerable",
-	[RETBLEED_MITIGATION_UNRET]	= "Mitigation: untrained return thunk",
-	[RETBLEED_MITIGATION_IBPB]	= "Mitigation: IBPB",
-	[RETBLEED_MITIGATION_IBRS]	= "Mitigation: IBRS",
-	[RETBLEED_MITIGATION_EIBRS]	= "Mitigation: Enhanced IBRS",
-};
-
-static enum retbleed_mitigation retbleed_mitigation __ro_after_init =
-	RETBLEED_MITIGATION_NONE;
-static enum retbleed_mitigation_cmd retbleed_cmd __ro_after_init =
-	RETBLEED_CMD_AUTO;
-
-static int __ro_after_init retbleed_nosmt = false;
-
-static int __init retbleed_parse_cmdline(char *str)
-{
-	if (!str)
-		return -EINVAL;
-
-	while (str) {
-		char *next = strchr(str, ',');
-		if (next) {
-			*next = 0;
-			next++;
-		}
-
-		if (!strcmp(str, "off")) {
-			retbleed_cmd = RETBLEED_CMD_OFF;
-		} else if (!strcmp(str, "auto")) {
-			retbleed_cmd = RETBLEED_CMD_AUTO;
-		} else if (!strcmp(str, "unret")) {
-			retbleed_cmd = RETBLEED_CMD_UNRET;
-		} else if (!strcmp(str, "ibpb")) {
-			retbleed_cmd = RETBLEED_CMD_IBPB;
-		} else if (!strcmp(str, "nosmt")) {
-			retbleed_nosmt = true;
-		} else {
-			pr_err("Ignoring unknown retbleed option (%s).", str);
-		}
-
-		str = next;
-	}
-
-	return 0;
-}
-early_param("retbleed", retbleed_parse_cmdline);
-
-#define RETBLEED_UNTRAIN_MSG "WARNING: BTB untrained return thunk mitigation is only effective on AMD/Hygon!\n"
-#define RETBLEED_COMPILER_MSG "WARNING: kernel not compiled with RETPOLINE or -mfunction-return capable compiler; falling back to IBPB!\n"
-#define RETBLEED_INTEL_MSG "WARNING: Spectre v2 mitigation leaves CPU vulnerable to RETBleed attacks, data leaks possible!\n"
-
-static void __init retbleed_select_mitigation(void)
-{
-	bool mitigate_smt = false;
-
-	if (!boot_cpu_has_bug(X86_BUG_RETBLEED) || cpu_mitigations_off())
-		return;
-
-	switch (retbleed_cmd) {
-	case RETBLEED_CMD_OFF:
-		return;
-
-	case RETBLEED_CMD_UNRET:
-		retbleed_mitigation = RETBLEED_MITIGATION_UNRET;
-		break;
-
-	case RETBLEED_CMD_IBPB:
-		if (!boot_cpu_has(X86_FEATURE_IBPB)) {
-			pr_err("WARNING: CPU does not support IBPB.\n");
-			goto do_cmd_auto;
-		}
-		retbleed_mitigation = RETBLEED_MITIGATION_IBPB;
-		break;
-
-do_cmd_auto:
-	case RETBLEED_CMD_AUTO:
-	default:
-		if (boot_cpu_data.x86_vendor == X86_VENDOR_AMD ||
-		    boot_cpu_data.x86_vendor == X86_VENDOR_HYGON)
-			retbleed_mitigation = RETBLEED_MITIGATION_UNRET;
-
-		/*
-		 * The Intel mitigation (IBRS or eIBRS) was already selected in
-		 * spectre_v2_select_mitigation().  'retbleed_mitigation' will
-		 * be set accordingly below.
-		 */
-
-		break;
-	}
-
-	switch (retbleed_mitigation) {
-	case RETBLEED_MITIGATION_UNRET:
-
-		if (!IS_ENABLED(CONFIG_RETPOLINE) ||
-		    !IS_ENABLED(CONFIG_CC_HAS_RETURN_THUNK)) {
-			pr_err(RETBLEED_COMPILER_MSG);
-			retbleed_mitigation = RETBLEED_MITIGATION_IBPB;
-			goto retbleed_force_ibpb;
-		}
-
-		setup_force_cpu_cap(X86_FEATURE_RETHUNK);
-		setup_force_cpu_cap(X86_FEATURE_UNRET);
-
-		if (boot_cpu_data.x86_vendor != X86_VENDOR_AMD &&
-		    boot_cpu_data.x86_vendor != X86_VENDOR_HYGON)
-			pr_err(RETBLEED_UNTRAIN_MSG);
-
-		mitigate_smt = true;
-		break;
-
-	case RETBLEED_MITIGATION_IBPB:
-retbleed_force_ibpb:
-		setup_force_cpu_cap(X86_FEATURE_ENTRY_IBPB);
-		mitigate_smt = true;
-		break;
-
-	default:
-		break;
-	}
-
-	if (mitigate_smt && !boot_cpu_has(X86_FEATURE_STIBP) &&
-	    (retbleed_nosmt || cpu_mitigations_auto_nosmt()))
-		cpu_smt_disable(false);
-
-	/*
-	 * Let IBRS trump all on Intel without affecting the effects of the
-	 * retbleed= cmdline option.
-	 */
-	if (boot_cpu_data.x86_vendor == X86_VENDOR_INTEL) {
-		switch (spectre_v2_enabled) {
-		case SPECTRE_V2_IBRS:
-			retbleed_mitigation = RETBLEED_MITIGATION_IBRS;
-			break;
-		case SPECTRE_V2_EIBRS:
-		case SPECTRE_V2_EIBRS_RETPOLINE:
-		case SPECTRE_V2_EIBRS_LFENCE:
-			retbleed_mitigation = RETBLEED_MITIGATION_EIBRS;
-			break;
-		default:
-			pr_err(RETBLEED_INTEL_MSG);
-		}
-	}
-
-	pr_info("%s\n", retbleed_strings[retbleed_mitigation]);
-}
-
 enum spectre_v2_mitigation spectre_v2_enabled __ro_after_init = SPECTRE_V2_NONE;
 
 #undef pr_fmt
@@ -1146,8 +923,6 @@
 
 static int __ro_after_init retbleed_nosmt = false;
 
-<<<<<<< HEAD
-=======
 static int __init retbleed_parse_cmdline(char *str)
 {
 	if (!str)
@@ -1312,7 +1087,6 @@
 #undef pr_fmt
 #define pr_fmt(fmt)     "Spectre V2 : " fmt
 
->>>>>>> eb3cdb58
 static enum spectre_v2_user_mitigation spectre_v2_user_stibp __ro_after_init =
 	SPECTRE_V2_USER_NONE;
 static enum spectre_v2_user_mitigation spectre_v2_user_ibpb __ro_after_init =
@@ -1337,33 +1111,6 @@
 }
 #else
 static inline const char *spectre_v2_module_string(void) { return ""; }
-#endif
-
-#define SPECTRE_V2_LFENCE_MSG "WARNING: LFENCE mitigation is not recommended for this CPU, data leaks possible!\n"
-#define SPECTRE_V2_EIBRS_EBPF_MSG "WARNING: Unprivileged eBPF is enabled with eIBRS on, data leaks possible via Spectre v2 BHB attacks!\n"
-#define SPECTRE_V2_EIBRS_LFENCE_EBPF_SMT_MSG "WARNING: Unprivileged eBPF is enabled with eIBRS+LFENCE mitigation and SMT, data leaks possible via Spectre v2 BHB attacks!\n"
-#define SPECTRE_V2_IBRS_PERF_MSG "WARNING: IBRS mitigation selected on Enhanced IBRS CPU, this may cause unnecessary performance loss\n"
-
-#ifdef CONFIG_BPF_SYSCALL
-void unpriv_ebpf_notify(int new_state)
-{
-	if (new_state)
-		return;
-
-	/* Unprivileged eBPF is enabled */
-
-	switch (spectre_v2_enabled) {
-	case SPECTRE_V2_EIBRS:
-		pr_err(SPECTRE_V2_EIBRS_EBPF_MSG);
-		break;
-	case SPECTRE_V2_EIBRS_LFENCE:
-		if (sched_smt_active())
-			pr_err(SPECTRE_V2_EIBRS_LFENCE_EBPF_SMT_MSG);
-		break;
-	default:
-		break;
-	}
-}
 #endif
 
 #define SPECTRE_V2_LFENCE_MSG "WARNING: LFENCE mitigation is not recommended for this CPU, data leaks possible!\n"
@@ -1486,16 +1233,6 @@
 	return SPECTRE_V2_USER_CMD_AUTO;
 }
 
-<<<<<<< HEAD
-static inline bool spectre_v2_in_eibrs_mode(enum spectre_v2_mitigation mode)
-{
-	return mode == SPECTRE_V2_EIBRS ||
-	       mode == SPECTRE_V2_EIBRS_RETPOLINE ||
-	       mode == SPECTRE_V2_EIBRS_LFENCE;
-}
-
-=======
->>>>>>> eb3cdb58
 static inline bool spectre_v2_in_ibrs_mode(enum spectre_v2_mitigation mode)
 {
 	return spectre_v2_in_eibrs_mode(mode) || mode == SPECTRE_V2_IBRS;
@@ -1563,21 +1300,6 @@
 	}
 
 	/*
-<<<<<<< HEAD
-	 * If no STIBP, enhanced IBRS is enabled, or SMT impossible, STIBP
-	 * is not required.
-	 *
-	 * Enhanced IBRS also protects against cross-thread branch target
-	 * injection in user-mode as the IBRS bit remains always set which
-	 * implicitly enables cross-thread protections.  However, in legacy IBRS
-	 * mode, the IBRS bit is set only on kernel entry and cleared on return
-	 * to userspace. This disables the implicit cross-thread protection,
-	 * so allow for STIBP to be selected in that case.
-	 */
-	if (!boot_cpu_has(X86_FEATURE_STIBP) ||
-	    !smt_possible ||
-	    spectre_v2_in_eibrs_mode(spectre_v2_enabled))
-=======
 	 * If no STIBP, Intel enhanced IBRS is enabled, or SMT impossible, STIBP
 	 * is not required.
 	 *
@@ -1593,7 +1315,6 @@
 	    !smt_possible ||
 	    (spectre_v2_in_eibrs_mode(spectre_v2_enabled) &&
 	     !boot_cpu_has(X86_FEATURE_AUTOIBRS)))
->>>>>>> eb3cdb58
 		return;
 
 	/*
@@ -1623,15 +1344,9 @@
 	[SPECTRE_V2_NONE]			= "Vulnerable",
 	[SPECTRE_V2_RETPOLINE]			= "Mitigation: Retpolines",
 	[SPECTRE_V2_LFENCE]			= "Mitigation: LFENCE",
-<<<<<<< HEAD
-	[SPECTRE_V2_EIBRS]			= "Mitigation: Enhanced IBRS",
-	[SPECTRE_V2_EIBRS_LFENCE]		= "Mitigation: Enhanced IBRS + LFENCE",
-	[SPECTRE_V2_EIBRS_RETPOLINE]		= "Mitigation: Enhanced IBRS + Retpolines",
-=======
 	[SPECTRE_V2_EIBRS]			= "Mitigation: Enhanced / Automatic IBRS",
 	[SPECTRE_V2_EIBRS_LFENCE]		= "Mitigation: Enhanced / Automatic IBRS + LFENCE",
 	[SPECTRE_V2_EIBRS_RETPOLINE]		= "Mitigation: Enhanced / Automatic IBRS + Retpolines",
->>>>>>> eb3cdb58
 	[SPECTRE_V2_IBRS]			= "Mitigation: IBRS",
 };
 
@@ -1700,11 +1415,7 @@
 	     cmd == SPECTRE_V2_CMD_EIBRS_LFENCE ||
 	     cmd == SPECTRE_V2_CMD_EIBRS_RETPOLINE) &&
 	    !boot_cpu_has(X86_FEATURE_IBRS_ENHANCED)) {
-<<<<<<< HEAD
-		pr_err("%s selected but CPU doesn't have eIBRS. Switching to AUTO select\n",
-=======
 		pr_err("%s selected but CPU doesn't have Enhanced or Automatic IBRS. Switching to AUTO select\n",
->>>>>>> eb3cdb58
 		       mitigation_options[i].option);
 		return SPECTRE_V2_CMD_AUTO;
 	}
@@ -1717,31 +1428,18 @@
 		return SPECTRE_V2_CMD_AUTO;
 	}
 
-<<<<<<< HEAD
+	if (cmd == SPECTRE_V2_CMD_IBRS && !IS_ENABLED(CONFIG_CPU_IBRS_ENTRY)) {
+		pr_err("%s selected but not compiled in. Switching to AUTO select\n",
+		       mitigation_options[i].option);
+		return SPECTRE_V2_CMD_AUTO;
+	}
+
 	if (cmd == SPECTRE_V2_CMD_IBRS && boot_cpu_data.x86_vendor != X86_VENDOR_INTEL) {
 		pr_err("%s selected but not Intel CPU. Switching to AUTO select\n",
-=======
-	if (cmd == SPECTRE_V2_CMD_IBRS && !IS_ENABLED(CONFIG_CPU_IBRS_ENTRY)) {
-		pr_err("%s selected but not compiled in. Switching to AUTO select\n",
->>>>>>> eb3cdb58
 		       mitigation_options[i].option);
 		return SPECTRE_V2_CMD_AUTO;
 	}
 
-<<<<<<< HEAD
-	if (cmd == SPECTRE_V2_CMD_IBRS && !boot_cpu_has(X86_FEATURE_IBRS)) {
-		pr_err("%s selected but CPU doesn't have IBRS. Switching to AUTO select\n",
-=======
-	if (cmd == SPECTRE_V2_CMD_IBRS && boot_cpu_data.x86_vendor != X86_VENDOR_INTEL) {
-		pr_err("%s selected but not Intel CPU. Switching to AUTO select\n",
->>>>>>> eb3cdb58
-		       mitigation_options[i].option);
-		return SPECTRE_V2_CMD_AUTO;
-	}
-
-<<<<<<< HEAD
-	if (cmd == SPECTRE_V2_CMD_IBRS && boot_cpu_has(X86_FEATURE_XENPV)) {
-=======
 	if (cmd == SPECTRE_V2_CMD_IBRS && !boot_cpu_has(X86_FEATURE_IBRS)) {
 		pr_err("%s selected but CPU doesn't have IBRS. Switching to AUTO select\n",
 		       mitigation_options[i].option);
@@ -1749,7 +1447,6 @@
 	}
 
 	if (cmd == SPECTRE_V2_CMD_IBRS && cpu_feature_enabled(X86_FEATURE_XENPV)) {
->>>>>>> eb3cdb58
 		pr_err("%s selected but running as XenPV guest. Switching to AUTO select\n",
 		       mitigation_options[i].option);
 		return SPECTRE_V2_CMD_AUTO;
@@ -1855,18 +1552,6 @@
 		if (boot_cpu_has(X86_FEATURE_IBRS_ENHANCED)) {
 			mode = SPECTRE_V2_EIBRS;
 			break;
-<<<<<<< HEAD
-		}
-
-		if (boot_cpu_has_bug(X86_BUG_RETBLEED) &&
-		    retbleed_cmd != RETBLEED_CMD_OFF &&
-		    boot_cpu_has(X86_FEATURE_IBRS) &&
-		    boot_cpu_data.x86_vendor == X86_VENDOR_INTEL) {
-			mode = SPECTRE_V2_IBRS;
-			break;
-		}
-
-=======
 		}
 
 		if (IS_ENABLED(CONFIG_CPU_IBRS_ENTRY) &&
@@ -1879,7 +1564,6 @@
 			break;
 		}
 
->>>>>>> eb3cdb58
 		mode = spectre_v2_select_retpoline();
 		break;
 
@@ -1917,17 +1601,12 @@
 		pr_err(SPECTRE_V2_EIBRS_EBPF_MSG);
 
 	if (spectre_v2_in_ibrs_mode(mode)) {
-<<<<<<< HEAD
-		x86_spec_ctrl_base |= SPEC_CTRL_IBRS;
-		update_spec_ctrl(x86_spec_ctrl_base);
-=======
 		if (boot_cpu_has(X86_FEATURE_AUTOIBRS)) {
 			msr_set_bit(MSR_EFER, _EFER_AUTOIBRS);
 		} else {
 			x86_spec_ctrl_base |= SPEC_CTRL_IBRS;
 			update_spec_ctrl(x86_spec_ctrl_base);
 		}
->>>>>>> eb3cdb58
 	}
 
 	switch (mode) {
@@ -1985,7 +1664,6 @@
 	 *    protect against this type of attack.
 	 *
 	 *    The "user -> user" attack scenario is mitigated by RSB filling.
-<<<<<<< HEAD
 	 *
 	 * 2) Poisoned RSB entry
 	 *
@@ -2002,24 +1680,6 @@
 	 * So to mitigate all cases, unconditionally fill RSB on context
 	 * switches.
 	 *
-=======
-	 *
-	 * 2) Poisoned RSB entry
-	 *
-	 *    If the 'next' in-kernel return stack is shorter than 'prev',
-	 *    'next' could be tricked into speculating with a user-poisoned RSB
-	 *    entry.
-	 *
-	 *    The "user -> kernel" attack scenario is mitigated by SMEP and
-	 *    eIBRS.
-	 *
-	 *    The "user -> user" scenario, also known as SpectreBHB, requires
-	 *    RSB clearing.
-	 *
-	 * So to mitigate all cases, unconditionally fill RSB on context
-	 * switches.
-	 *
->>>>>>> eb3cdb58
 	 * FIXME: Is this pointless for retbleed-affected AMD?
 	 */
 	setup_force_cpu_cap(X86_FEATURE_RSB_CTXSW);
@@ -2030,13 +1690,8 @@
 	/*
 	 * Retpoline protects the kernel, but doesn't protect firmware.  IBRS
 	 * and Enhanced IBRS protect firmware too, so enable IBRS around
-<<<<<<< HEAD
-	 * firmware calls only when IBRS / Enhanced IBRS aren't otherwise
-	 * enabled.
-=======
 	 * firmware calls only when IBRS / Enhanced / Automatic IBRS aren't
 	 * otherwise enabled.
->>>>>>> eb3cdb58
 	 *
 	 * Use "mode" to check Enhanced IBRS instead of boot_cpu_has(), because
 	 * the user might select retpoline on the kernel command line and if
@@ -2948,31 +2603,10 @@
 			  sched_smt_active() ? "vulnerable" : "disabled");
 }
 
-static ssize_t mmio_stale_data_show_state(char *buf)
-{
-	if (boot_cpu_has_bug(X86_BUG_MMIO_UNKNOWN))
-		return sysfs_emit(buf, "Unknown: No mitigations\n");
-
-	if (mmio_mitigation == MMIO_MITIGATION_OFF)
-		return sysfs_emit(buf, "%s\n", mmio_strings[mmio_mitigation]);
-
-	if (boot_cpu_has(X86_FEATURE_HYPERVISOR)) {
-		return sysfs_emit(buf, "%s; SMT Host state unknown\n",
-				  mmio_strings[mmio_mitigation]);
-	}
-
-	return sysfs_emit(buf, "%s; SMT %s\n", mmio_strings[mmio_mitigation],
-			  sched_smt_active() ? "vulnerable" : "disabled");
-}
-
 static char *stibp_state(void)
 {
-<<<<<<< HEAD
-	if (spectre_v2_in_eibrs_mode(spectre_v2_enabled))
-=======
 	if (spectre_v2_in_eibrs_mode(spectre_v2_enabled) &&
 	    !boot_cpu_has(X86_FEATURE_AUTOIBRS))
->>>>>>> eb3cdb58
 		return "";
 
 	switch (spectre_v2_user_stibp) {
@@ -3018,25 +2652,6 @@
 static ssize_t spectre_v2_show_state(char *buf)
 {
 	if (spectre_v2_enabled == SPECTRE_V2_LFENCE)
-<<<<<<< HEAD
-		return sprintf(buf, "Vulnerable: LFENCE\n");
-
-	if (spectre_v2_enabled == SPECTRE_V2_EIBRS && unprivileged_ebpf_enabled())
-		return sprintf(buf, "Vulnerable: eIBRS with unprivileged eBPF\n");
-
-	if (sched_smt_active() && unprivileged_ebpf_enabled() &&
-	    spectre_v2_enabled == SPECTRE_V2_EIBRS_LFENCE)
-		return sprintf(buf, "Vulnerable: eIBRS+LFENCE with unprivileged eBPF and SMT\n");
-
-	return sprintf(buf, "%s%s%s%s%s%s%s\n",
-		       spectre_v2_strings[spectre_v2_enabled],
-		       ibpb_state(),
-		       boot_cpu_has(X86_FEATURE_USE_IBRS_FW) ? ", IBRS_FW" : "",
-		       stibp_state(),
-		       boot_cpu_has(X86_FEATURE_RSB_CTXSW) ? ", RSB filling" : "",
-		       pbrsb_eibrs_state(),
-		       spectre_v2_module_string());
-=======
 		return sysfs_emit(buf, "Vulnerable: LFENCE\n");
 
 	if (spectre_v2_enabled == SPECTRE_V2_EIBRS && unprivileged_ebpf_enabled())
@@ -3054,7 +2669,6 @@
 			  boot_cpu_has(X86_FEATURE_RSB_CTXSW) ? ", RSB filling" : "",
 			  pbrsb_eibrs_state(),
 			  spectre_v2_module_string());
->>>>>>> eb3cdb58
 }
 
 static ssize_t srbds_show_state(char *buf)
@@ -3092,37 +2706,6 @@
 			  (cpu_has_ibpb_brtype_microcode() ? "" : ", no microcode"));
 }
 
-static ssize_t retbleed_show_state(char *buf)
-{
-	if (retbleed_mitigation == RETBLEED_MITIGATION_UNRET ||
-	    retbleed_mitigation == RETBLEED_MITIGATION_IBPB) {
-	    if (boot_cpu_data.x86_vendor != X86_VENDOR_AMD &&
-		boot_cpu_data.x86_vendor != X86_VENDOR_HYGON)
-		    return sprintf(buf, "Vulnerable: untrained return thunk / IBPB on non-AMD based uarch\n");
-
-	    return sprintf(buf, "%s; SMT %s\n",
-			   retbleed_strings[retbleed_mitigation],
-			   !sched_smt_active() ? "disabled" :
-			   spectre_v2_user_stibp == SPECTRE_V2_USER_STRICT ||
-			   spectre_v2_user_stibp == SPECTRE_V2_USER_STRICT_PREFERRED ?
-			   "enabled with STIBP protection" : "vulnerable");
-	}
-
-	return sprintf(buf, "%s\n", retbleed_strings[retbleed_mitigation]);
-}
-
-static ssize_t srso_show_state(char *buf)
-{
-	return sysfs_emit(buf, "%s%s\n",
-			  srso_strings[srso_mitigation],
-			  (cpu_has_ibpb_brtype_microcode() ? "" : ", no microcode"));
-}
-
-static ssize_t gds_show_state(char *buf)
-{
-	return sysfs_emit(buf, "%s\n", gds_strings[gds_mitigation]);
-}
-
 static ssize_t cpu_show_common(struct device *dev, struct device_attribute *attr,
 			       char *buf, unsigned int bug)
 {
@@ -3172,21 +2755,12 @@
 	case X86_BUG_RETBLEED:
 		return retbleed_show_state(buf);
 
-<<<<<<< HEAD
+	case X86_BUG_GDS:
+		return gds_show_state(buf);
+
 	case X86_BUG_SRSO:
 		return srso_show_state(buf);
 
-	case X86_BUG_GDS:
-		return gds_show_state(buf);
-
-=======
-	case X86_BUG_GDS:
-		return gds_show_state(buf);
-
-	case X86_BUG_SRSO:
-		return srso_show_state(buf);
-
->>>>>>> eb3cdb58
 	default:
 		break;
 	}
@@ -3252,24 +2826,13 @@
 	return cpu_show_common(dev, attr, buf, X86_BUG_RETBLEED);
 }
 
-<<<<<<< HEAD
+ssize_t cpu_show_gds(struct device *dev, struct device_attribute *attr, char *buf)
+{
+	return cpu_show_common(dev, attr, buf, X86_BUG_GDS);
+}
+
 ssize_t cpu_show_spec_rstack_overflow(struct device *dev, struct device_attribute *attr, char *buf)
 {
 	return cpu_show_common(dev, attr, buf, X86_BUG_SRSO);
 }
-
-ssize_t cpu_show_gds(struct device *dev, struct device_attribute *attr, char *buf)
-{
-	return cpu_show_common(dev, attr, buf, X86_BUG_GDS);
-=======
-ssize_t cpu_show_gds(struct device *dev, struct device_attribute *attr, char *buf)
-{
-	return cpu_show_common(dev, attr, buf, X86_BUG_GDS);
-}
-
-ssize_t cpu_show_spec_rstack_overflow(struct device *dev, struct device_attribute *attr, char *buf)
-{
-	return cpu_show_common(dev, attr, buf, X86_BUG_SRSO);
->>>>>>> eb3cdb58
-}
 #endif