--- conflicted
+++ resolved
@@ -1981,47 +1981,6 @@
 	spectre_v2_enabled = mode;
 	pr_info("%s\n", spectre_v2_strings[mode]);
 
-<<<<<<< HEAD
-	/*
-	 * If Spectre v2 protection has been enabled, fill the RSB during a
-	 * context switch.  In general there are two types of RSB attacks
-	 * across context switches, for which the CALLs/RETs may be unbalanced.
-	 *
-	 * 1) RSB underflow
-	 *
-	 *    Some Intel parts have "bottomless RSB".  When the RSB is empty,
-	 *    speculated return targets may come from the branch predictor,
-	 *    which could have a user-poisoned BTB or BHB entry.
-	 *
-	 *    AMD has it even worse: *all* returns are speculated from the BTB,
-	 *    regardless of the state of the RSB.
-	 *
-	 *    When IBRS or eIBRS is enabled, the "user -> kernel" attack
-	 *    scenario is mitigated by the IBRS branch prediction isolation
-	 *    properties, so the RSB buffer filling wouldn't be necessary to
-	 *    protect against this type of attack.
-	 *
-	 *    The "user -> user" attack scenario is mitigated by RSB filling.
-	 *
-	 * 2) Poisoned RSB entry
-	 *
-	 *    If the 'next' in-kernel return stack is shorter than 'prev',
-	 *    'next' could be tricked into speculating with a user-poisoned RSB
-	 *    entry.
-	 *
-	 *    The "user -> kernel" attack scenario is mitigated by SMEP and
-	 *    eIBRS.
-	 *
-	 *    The "user -> user" scenario, also known as SpectreBHB, requires
-	 *    RSB clearing.
-	 *
-	 * So to mitigate all cases, unconditionally fill RSB on context
-	 * switches.
-	 *
-	 * FIXME: Is this pointless for retbleed-affected AMD?
-	 */
-=======
->>>>>>> e747403a
 	spectre_v2_select_rsb_mitigation(mode);
 
 	/*
