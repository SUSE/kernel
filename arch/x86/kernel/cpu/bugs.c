// SPDX-License-Identifier: GPL-2.0
/*
 *  Copyright (C) 1994  Linus Torvalds
 *
 *  Cyrix stuff, June 1998 by:
 *	- Rafael R. Reilova (moved everything from head.S),
 *        <rreilova@ececs.uc.edu>
 *	- Channing Corn (tests & fixes),
 *	- Andrew D. Balsa (code cleanup).
 */
#include <linux/init.h>
#include <linux/utsname.h>
#include <linux/cpu.h>
#include <linux/module.h>
#include <linux/nospec.h>
#include <linux/prctl.h>
#include <linux/sched/smt.h>
#include <linux/pgtable.h>
#include <linux/bpf.h>

#include <asm/spec-ctrl.h>
#include <asm/cmdline.h>
#include <asm/bugs.h>
#include <asm/processor.h>
#include <asm/processor-flags.h>
#include <asm/fpu/api.h>
#include <asm/msr.h>
#include <asm/vmx.h>
#include <asm/paravirt.h>
#include <asm/alternative.h>
#include <asm/set_memory.h>
#include <asm/intel-family.h>
#include <asm/e820/api.h>
#include <asm/hypervisor.h>
#include <asm/tlbflush.h>

#include "cpu.h"

static void __init spectre_v1_select_mitigation(void);
static void __init spectre_v2_select_mitigation(void);
static void __init retbleed_select_mitigation(void);
static void __init spectre_v2_user_select_mitigation(void);
static void __init ssb_select_mitigation(void);
static void __init l1tf_select_mitigation(void);
static void __init mds_select_mitigation(void);
static void __init md_clear_update_mitigation(void);
static void __init md_clear_select_mitigation(void);
static void __init taa_select_mitigation(void);
static void __init mmio_select_mitigation(void);
static void __init srbds_select_mitigation(void);

/* The base value of the SPEC_CTRL MSR without task-specific bits set */
u64 x86_spec_ctrl_base;
EXPORT_SYMBOL_GPL(x86_spec_ctrl_base);

/* The current value of the SPEC_CTRL MSR with task-specific bits set */
DEFINE_PER_CPU(u64, x86_spec_ctrl_current);
EXPORT_SYMBOL_GPL(x86_spec_ctrl_current);

static DEFINE_MUTEX(spec_ctrl_mutex);

/* Update SPEC_CTRL MSR and its cached copy unconditionally */
static void update_spec_ctrl(u64 val)
{
	this_cpu_write(x86_spec_ctrl_current, val);
	wrmsrl(MSR_IA32_SPEC_CTRL, val);
}

/*
 * Keep track of the SPEC_CTRL MSR value for the current task, which may differ
 * from x86_spec_ctrl_base due to STIBP/SSB in __speculation_ctrl_update().
 */
void update_spec_ctrl_cond(u64 val)
{
	if (this_cpu_read(x86_spec_ctrl_current) == val)
		return;

	this_cpu_write(x86_spec_ctrl_current, val);

	/*
	 * When KERNEL_IBRS this MSR is written on return-to-user, unless
	 * forced the update can be delayed until that time.
	 */
	if (!cpu_feature_enabled(X86_FEATURE_KERNEL_IBRS))
		wrmsrl(MSR_IA32_SPEC_CTRL, val);
}

u64 spec_ctrl_current(void)
{
	return this_cpu_read(x86_spec_ctrl_current);
}
EXPORT_SYMBOL_GPL(spec_ctrl_current);

/*
 * AMD specific MSR info for Speculative Store Bypass control.
 * x86_amd_ls_cfg_ssbd_mask is initialized in identify_boot_cpu().
 */
u64 __ro_after_init x86_amd_ls_cfg_base;
u64 __ro_after_init x86_amd_ls_cfg_ssbd_mask;

/* Control conditional STIBP in switch_to() */
DEFINE_STATIC_KEY_FALSE(switch_to_cond_stibp);
/* Control conditional IBPB in switch_mm() */
DEFINE_STATIC_KEY_FALSE(switch_mm_cond_ibpb);
/* Control unconditional IBPB in switch_mm() */
DEFINE_STATIC_KEY_FALSE(switch_mm_always_ibpb);

/* Control MDS CPU buffer clear before returning to user space */
DEFINE_STATIC_KEY_FALSE(mds_user_clear);
EXPORT_SYMBOL_GPL(mds_user_clear);
/* Control MDS CPU buffer clear before idling (halt, mwait) */
DEFINE_STATIC_KEY_FALSE(mds_idle_clear);
EXPORT_SYMBOL_GPL(mds_idle_clear);

/* Controls CPU Fill buffer clear before KVM guest MMIO accesses */
DEFINE_STATIC_KEY_FALSE(mmio_stale_data_clear);
EXPORT_SYMBOL_GPL(mmio_stale_data_clear);

void __init check_bugs(void)
{
	identify_boot_cpu();

	/*
	 * identify_boot_cpu() initialized SMT support information, let the
	 * core code know.
	 */
	cpu_smt_check_topology();

	if (!IS_ENABLED(CONFIG_SMP)) {
		pr_info("CPU: ");
		print_cpu_info(&boot_cpu_data);
	}

	/*
	 * Read the SPEC_CTRL MSR to account for reserved bits which may
	 * have unknown values. AMD64_LS_CFG MSR is cached in the early AMD
	 * init code as it is not enumerated and depends on the family.
	 */
	if (boot_cpu_has(X86_FEATURE_MSR_SPEC_CTRL))
		rdmsrl(MSR_IA32_SPEC_CTRL, x86_spec_ctrl_base);

	/* Select the proper CPU mitigations before patching alternatives: */
	spectre_v1_select_mitigation();
	spectre_v2_select_mitigation();
	/*
	 * retbleed_select_mitigation() relies on the state set by
	 * spectre_v2_select_mitigation(); specifically it wants to know about
	 * spectre_v2=ibrs.
	 */
	retbleed_select_mitigation();
	/*
	 * spectre_v2_user_select_mitigation() relies on the state set by
	 * retbleed_select_mitigation(); specifically the STIBP selection is
	 * forced for UNRET.
	 */
	spectre_v2_user_select_mitigation();
	ssb_select_mitigation();
	l1tf_select_mitigation();
	md_clear_select_mitigation();
	srbds_select_mitigation();

	arch_smt_update();

#ifdef CONFIG_X86_32
	/*
	 * Check whether we are able to run this kernel safely on SMP.
	 *
	 * - i386 is no longer supported.
	 * - In order to run on anything without a TSC, we need to be
	 *   compiled for a i486.
	 */
	if (boot_cpu_data.x86 < 4)
		panic("Kernel requires i486+ for 'invlpg' and other features");

	init_utsname()->machine[1] =
		'0' + (boot_cpu_data.x86 > 6 ? 6 : boot_cpu_data.x86);
	alternative_instructions();

	fpu__init_check_bugs();
#else /* CONFIG_X86_64 */
	alternative_instructions();

	/*
	 * Make sure the first 2MB area is not mapped by huge pages
	 * There are typically fixed size MTRRs in there and overlapping
	 * MTRRs into large pages causes slow downs.
	 *
	 * Right now we don't do that with gbpages because there seems
	 * very little benefit for that case.
	 */
	if (!direct_gbpages)
		set_memory_4k((unsigned long)__va(0), 1);
#endif
}

/*
 * NOTE: This function is *only* called for SVM.  VMX spec_ctrl handling is
 * done in vmenter.S.
 */
void
x86_virt_spec_ctrl(u64 guest_spec_ctrl, u64 guest_virt_spec_ctrl, bool setguest)
{
	u64 msrval, guestval = guest_spec_ctrl, hostval = spec_ctrl_current();
	struct thread_info *ti = current_thread_info();

	if (static_cpu_has(X86_FEATURE_MSR_SPEC_CTRL)) {
		if (hostval != guestval) {
			msrval = setguest ? guestval : hostval;
			wrmsrl(MSR_IA32_SPEC_CTRL, msrval);
		}
	}

	/*
	 * If SSBD is not handled in MSR_SPEC_CTRL on AMD, update
	 * MSR_AMD64_L2_CFG or MSR_VIRT_SPEC_CTRL if supported.
	 */
	if (!static_cpu_has(X86_FEATURE_LS_CFG_SSBD) &&
	    !static_cpu_has(X86_FEATURE_VIRT_SSBD))
		return;

	/*
	 * If the host has SSBD mitigation enabled, force it in the host's
	 * virtual MSR value. If its not permanently enabled, evaluate
	 * current's TIF_SSBD thread flag.
	 */
	if (static_cpu_has(X86_FEATURE_SPEC_STORE_BYPASS_DISABLE))
		hostval = SPEC_CTRL_SSBD;
	else
		hostval = ssbd_tif_to_spec_ctrl(ti->flags);

	/* Sanitize the guest value */
	guestval = guest_virt_spec_ctrl & SPEC_CTRL_SSBD;

	if (hostval != guestval) {
		unsigned long tif;

		tif = setguest ? ssbd_spec_ctrl_to_tif(guestval) :
				 ssbd_spec_ctrl_to_tif(hostval);

		speculation_ctrl_update(tif);
	}
}
EXPORT_SYMBOL_GPL(x86_virt_spec_ctrl);

static void x86_amd_ssb_disable(void)
{
	u64 msrval = x86_amd_ls_cfg_base | x86_amd_ls_cfg_ssbd_mask;

	if (boot_cpu_has(X86_FEATURE_VIRT_SSBD))
		wrmsrl(MSR_AMD64_VIRT_SPEC_CTRL, SPEC_CTRL_SSBD);
	else if (boot_cpu_has(X86_FEATURE_LS_CFG_SSBD))
		wrmsrl(MSR_AMD64_LS_CFG, msrval);
}

#undef pr_fmt
#define pr_fmt(fmt)	"MDS: " fmt

/* Default mitigation for MDS-affected CPUs */
static enum mds_mitigations mds_mitigation __ro_after_init = MDS_MITIGATION_FULL;
static bool mds_nosmt __ro_after_init = false;

static const char * const mds_strings[] = {
	[MDS_MITIGATION_OFF]	= "Vulnerable",
	[MDS_MITIGATION_FULL]	= "Mitigation: Clear CPU buffers",
	[MDS_MITIGATION_VMWERV]	= "Vulnerable: Clear CPU buffers attempted, no microcode",
};

static void __init mds_select_mitigation(void)
{
	if (!boot_cpu_has_bug(X86_BUG_MDS) || cpu_mitigations_off()) {
		mds_mitigation = MDS_MITIGATION_OFF;
		return;
	}

	if (mds_mitigation == MDS_MITIGATION_FULL) {
		if (!boot_cpu_has(X86_FEATURE_MD_CLEAR))
			mds_mitigation = MDS_MITIGATION_VMWERV;

		static_branch_enable(&mds_user_clear);

		if (!boot_cpu_has(X86_BUG_MSBDS_ONLY) &&
		    (mds_nosmt || cpu_mitigations_auto_nosmt()))
			cpu_smt_disable(false);
	}
}

static int __init mds_cmdline(char *str)
{
	if (!boot_cpu_has_bug(X86_BUG_MDS))
		return 0;

	if (!str)
		return -EINVAL;

	if (!strcmp(str, "off"))
		mds_mitigation = MDS_MITIGATION_OFF;
	else if (!strcmp(str, "full"))
		mds_mitigation = MDS_MITIGATION_FULL;
	else if (!strcmp(str, "full,nosmt")) {
		mds_mitigation = MDS_MITIGATION_FULL;
		mds_nosmt = true;
	}

	return 0;
}
early_param("mds", mds_cmdline);

#undef pr_fmt
#define pr_fmt(fmt)	"TAA: " fmt

enum taa_mitigations {
	TAA_MITIGATION_OFF,
	TAA_MITIGATION_UCODE_NEEDED,
	TAA_MITIGATION_VERW,
	TAA_MITIGATION_TSX_DISABLED,
};

/* Default mitigation for TAA-affected CPUs */
static enum taa_mitigations taa_mitigation __ro_after_init = TAA_MITIGATION_VERW;
static bool taa_nosmt __ro_after_init;

static const char * const taa_strings[] = {
	[TAA_MITIGATION_OFF]		= "Vulnerable",
	[TAA_MITIGATION_UCODE_NEEDED]	= "Vulnerable: Clear CPU buffers attempted, no microcode",
	[TAA_MITIGATION_VERW]		= "Mitigation: Clear CPU buffers",
	[TAA_MITIGATION_TSX_DISABLED]	= "Mitigation: TSX disabled",
};

static void __init taa_select_mitigation(void)
{
	u64 ia32_cap;

	if (!boot_cpu_has_bug(X86_BUG_TAA)) {
		taa_mitigation = TAA_MITIGATION_OFF;
		return;
	}

	/* TSX previously disabled by tsx=off */
	if (!boot_cpu_has(X86_FEATURE_RTM)) {
		taa_mitigation = TAA_MITIGATION_TSX_DISABLED;
		return;
	}

	if (cpu_mitigations_off()) {
		taa_mitigation = TAA_MITIGATION_OFF;
		return;
	}

	/*
	 * TAA mitigation via VERW is turned off if both
	 * tsx_async_abort=off and mds=off are specified.
	 */
	if (taa_mitigation == TAA_MITIGATION_OFF &&
	    mds_mitigation == MDS_MITIGATION_OFF)
		return;

	if (boot_cpu_has(X86_FEATURE_MD_CLEAR))
		taa_mitigation = TAA_MITIGATION_VERW;
	else
		taa_mitigation = TAA_MITIGATION_UCODE_NEEDED;

	/*
	 * VERW doesn't clear the CPU buffers when MD_CLEAR=1 and MDS_NO=1.
	 * A microcode update fixes this behavior to clear CPU buffers. It also
	 * adds support for MSR_IA32_TSX_CTRL which is enumerated by the
	 * ARCH_CAP_TSX_CTRL_MSR bit.
	 *
	 * On MDS_NO=1 CPUs if ARCH_CAP_TSX_CTRL_MSR is not set, microcode
	 * update is required.
	 */
	ia32_cap = x86_read_arch_cap_msr();
	if ( (ia32_cap & ARCH_CAP_MDS_NO) &&
	    !(ia32_cap & ARCH_CAP_TSX_CTRL_MSR))
		taa_mitigation = TAA_MITIGATION_UCODE_NEEDED;

	/*
	 * TSX is enabled, select alternate mitigation for TAA which is
	 * the same as MDS. Enable MDS static branch to clear CPU buffers.
	 *
	 * For guests that can't determine whether the correct microcode is
	 * present on host, enable the mitigation for UCODE_NEEDED as well.
	 */
	static_branch_enable(&mds_user_clear);

	if (taa_nosmt || cpu_mitigations_auto_nosmt())
		cpu_smt_disable(false);
}

static int __init tsx_async_abort_parse_cmdline(char *str)
{
	if (!boot_cpu_has_bug(X86_BUG_TAA))
		return 0;

	if (!str)
		return -EINVAL;

	if (!strcmp(str, "off")) {
		taa_mitigation = TAA_MITIGATION_OFF;
	} else if (!strcmp(str, "full")) {
		taa_mitigation = TAA_MITIGATION_VERW;
	} else if (!strcmp(str, "full,nosmt")) {
		taa_mitigation = TAA_MITIGATION_VERW;
		taa_nosmt = true;
	}

	return 0;
}
early_param("tsx_async_abort", tsx_async_abort_parse_cmdline);

#undef pr_fmt
#define pr_fmt(fmt)	"MMIO Stale Data: " fmt

enum mmio_mitigations {
	MMIO_MITIGATION_OFF,
	MMIO_MITIGATION_UCODE_NEEDED,
	MMIO_MITIGATION_VERW,
};

/* Default mitigation for Processor MMIO Stale Data vulnerabilities */
static enum mmio_mitigations mmio_mitigation __ro_after_init = MMIO_MITIGATION_VERW;
static bool mmio_nosmt __ro_after_init = false;

static const char * const mmio_strings[] = {
	[MMIO_MITIGATION_OFF]		= "Vulnerable",
	[MMIO_MITIGATION_UCODE_NEEDED]	= "Vulnerable: Clear CPU buffers attempted, no microcode",
	[MMIO_MITIGATION_VERW]		= "Mitigation: Clear CPU buffers",
};

static void __init mmio_select_mitigation(void)
{
	u64 ia32_cap;

	if (!boot_cpu_has_bug(X86_BUG_MMIO_STALE_DATA) ||
	    cpu_mitigations_off()) {
		mmio_mitigation = MMIO_MITIGATION_OFF;
		return;
	}

	if (mmio_mitigation == MMIO_MITIGATION_OFF)
		return;

	ia32_cap = x86_read_arch_cap_msr();

	/*
	 * Enable CPU buffer clear mitigation for host and VMM, if also affected
	 * by MDS or TAA. Otherwise, enable mitigation for VMM only.
	 */
	if (boot_cpu_has_bug(X86_BUG_MDS) || (boot_cpu_has_bug(X86_BUG_TAA) &&
					      boot_cpu_has(X86_FEATURE_RTM)))
		static_branch_enable(&mds_user_clear);
	else
		static_branch_enable(&mmio_stale_data_clear);

	/*
	 * If Processor-MMIO-Stale-Data bug is present and Fill Buffer data can
	 * be propagated to uncore buffers, clearing the Fill buffers on idle
	 * is required irrespective of SMT state.
	 */
	if (!(ia32_cap & ARCH_CAP_FBSDP_NO))
		static_branch_enable(&mds_idle_clear);

	/*
	 * Check if the system has the right microcode.
	 *
	 * CPU Fill buffer clear mitigation is enumerated by either an explicit
	 * FB_CLEAR or by the presence of both MD_CLEAR and L1D_FLUSH on MDS
	 * affected systems.
	 */
	if ((ia32_cap & ARCH_CAP_FB_CLEAR) ||
	    (boot_cpu_has(X86_FEATURE_MD_CLEAR) &&
	     boot_cpu_has(X86_FEATURE_FLUSH_L1D) &&
	     !(ia32_cap & ARCH_CAP_MDS_NO)))
		mmio_mitigation = MMIO_MITIGATION_VERW;
	else
		mmio_mitigation = MMIO_MITIGATION_UCODE_NEEDED;

	if (mmio_nosmt || cpu_mitigations_auto_nosmt())
		cpu_smt_disable(false);
}

static int __init mmio_stale_data_parse_cmdline(char *str)
{
	if (!boot_cpu_has_bug(X86_BUG_MMIO_STALE_DATA))
		return 0;

	if (!str)
		return -EINVAL;

	if (!strcmp(str, "off")) {
		mmio_mitigation = MMIO_MITIGATION_OFF;
	} else if (!strcmp(str, "full")) {
		mmio_mitigation = MMIO_MITIGATION_VERW;
	} else if (!strcmp(str, "full,nosmt")) {
		mmio_mitigation = MMIO_MITIGATION_VERW;
		mmio_nosmt = true;
	}

	return 0;
}
early_param("mmio_stale_data", mmio_stale_data_parse_cmdline);

#undef pr_fmt
#define pr_fmt(fmt)     "" fmt

static void __init md_clear_update_mitigation(void)
{
	if (cpu_mitigations_off())
		return;

	if (!static_key_enabled(&mds_user_clear))
		goto out;

	/*
	 * mds_user_clear is now enabled. Update MDS, TAA and MMIO Stale Data
	 * mitigation, if necessary.
	 */
	if (mds_mitigation == MDS_MITIGATION_OFF &&
	    boot_cpu_has_bug(X86_BUG_MDS)) {
		mds_mitigation = MDS_MITIGATION_FULL;
		mds_select_mitigation();
	}
	if (taa_mitigation == TAA_MITIGATION_OFF &&
	    boot_cpu_has_bug(X86_BUG_TAA)) {
		taa_mitigation = TAA_MITIGATION_VERW;
		taa_select_mitigation();
	}
	if (mmio_mitigation == MMIO_MITIGATION_OFF &&
	    boot_cpu_has_bug(X86_BUG_MMIO_STALE_DATA)) {
		mmio_mitigation = MMIO_MITIGATION_VERW;
		mmio_select_mitigation();
	}
out:
	if (boot_cpu_has_bug(X86_BUG_MDS))
		pr_info("MDS: %s\n", mds_strings[mds_mitigation]);
	if (boot_cpu_has_bug(X86_BUG_TAA))
		pr_info("TAA: %s\n", taa_strings[taa_mitigation]);
	if (boot_cpu_has_bug(X86_BUG_MMIO_STALE_DATA))
		pr_info("MMIO Stale Data: %s\n", mmio_strings[mmio_mitigation]);
}

static void __init md_clear_select_mitigation(void)
{
	mds_select_mitigation();
	taa_select_mitigation();
	mmio_select_mitigation();

	/*
	 * As MDS, TAA and MMIO Stale Data mitigations are inter-related, update
	 * and print their mitigation after MDS, TAA and MMIO Stale Data
	 * mitigation selection is done.
	 */
	md_clear_update_mitigation();
}

#undef pr_fmt
#define pr_fmt(fmt)	"SRBDS: " fmt

enum srbds_mitigations {
	SRBDS_MITIGATION_OFF,
	SRBDS_MITIGATION_UCODE_NEEDED,
	SRBDS_MITIGATION_FULL,
	SRBDS_MITIGATION_TSX_OFF,
	SRBDS_MITIGATION_HYPERVISOR,
};

static enum srbds_mitigations srbds_mitigation __ro_after_init = SRBDS_MITIGATION_FULL;

static const char * const srbds_strings[] = {
	[SRBDS_MITIGATION_OFF]		= "Vulnerable",
	[SRBDS_MITIGATION_UCODE_NEEDED]	= "Vulnerable: No microcode",
	[SRBDS_MITIGATION_FULL]		= "Mitigation: Microcode",
	[SRBDS_MITIGATION_TSX_OFF]	= "Mitigation: TSX disabled",
	[SRBDS_MITIGATION_HYPERVISOR]	= "Unknown: Dependent on hypervisor status",
};

static bool srbds_off;

void update_srbds_msr(void)
{
	u64 mcu_ctrl;

	if (!boot_cpu_has_bug(X86_BUG_SRBDS))
		return;

	if (boot_cpu_has(X86_FEATURE_HYPERVISOR))
		return;

	if (srbds_mitigation == SRBDS_MITIGATION_UCODE_NEEDED)
		return;

	rdmsrl(MSR_IA32_MCU_OPT_CTRL, mcu_ctrl);

	switch (srbds_mitigation) {
	case SRBDS_MITIGATION_OFF:
	case SRBDS_MITIGATION_TSX_OFF:
		mcu_ctrl |= RNGDS_MITG_DIS;
		break;
	case SRBDS_MITIGATION_FULL:
		mcu_ctrl &= ~RNGDS_MITG_DIS;
		break;
	default:
		break;
	}

	wrmsrl(MSR_IA32_MCU_OPT_CTRL, mcu_ctrl);
}

static void __init srbds_select_mitigation(void)
{
	u64 ia32_cap;

	if (!boot_cpu_has_bug(X86_BUG_SRBDS))
		return;

	/*
	 * Check to see if this is one of the MDS_NO systems supporting TSX that
	 * are only exposed to SRBDS when TSX is enabled or when CPU is affected
	 * by Processor MMIO Stale Data vulnerability.
	 */
	ia32_cap = x86_read_arch_cap_msr();
	if ((ia32_cap & ARCH_CAP_MDS_NO) && !boot_cpu_has(X86_FEATURE_RTM) &&
	    !boot_cpu_has_bug(X86_BUG_MMIO_STALE_DATA))
		srbds_mitigation = SRBDS_MITIGATION_TSX_OFF;
	else if (boot_cpu_has(X86_FEATURE_HYPERVISOR))
		srbds_mitigation = SRBDS_MITIGATION_HYPERVISOR;
	else if (!boot_cpu_has(X86_FEATURE_SRBDS_CTRL))
		srbds_mitigation = SRBDS_MITIGATION_UCODE_NEEDED;
	else if (cpu_mitigations_off() || srbds_off)
		srbds_mitigation = SRBDS_MITIGATION_OFF;

	update_srbds_msr();
	pr_info("%s\n", srbds_strings[srbds_mitigation]);
}

static int __init srbds_parse_cmdline(char *str)
{
	if (!str)
		return -EINVAL;

	if (!boot_cpu_has_bug(X86_BUG_SRBDS))
		return 0;

	srbds_off = !strcmp(str, "off");
	return 0;
}
early_param("srbds", srbds_parse_cmdline);

#undef pr_fmt
#define pr_fmt(fmt)     "Spectre V1 : " fmt

enum spectre_v1_mitigation {
	SPECTRE_V1_MITIGATION_NONE,
	SPECTRE_V1_MITIGATION_AUTO,
};

static enum spectre_v1_mitigation spectre_v1_mitigation __ro_after_init =
	SPECTRE_V1_MITIGATION_AUTO;

static const char * const spectre_v1_strings[] = {
	[SPECTRE_V1_MITIGATION_NONE] = "Vulnerable: __user pointer sanitization and usercopy barriers only; no swapgs barriers",
	[SPECTRE_V1_MITIGATION_AUTO] = "Mitigation: usercopy/swapgs barriers and __user pointer sanitization",
};

/*
 * Does SMAP provide full mitigation against speculative kernel access to
 * userspace?
 */
static bool smap_works_speculatively(void)
{
	if (!boot_cpu_has(X86_FEATURE_SMAP))
		return false;

	/*
	 * On CPUs which are vulnerable to Meltdown, SMAP does not
	 * prevent speculative access to user data in the L1 cache.
	 * Consider SMAP to be non-functional as a mitigation on these
	 * CPUs.
	 */
	if (boot_cpu_has(X86_BUG_CPU_MELTDOWN))
		return false;

	return true;
}

static void __init spectre_v1_select_mitigation(void)
{
	if (!boot_cpu_has_bug(X86_BUG_SPECTRE_V1) || cpu_mitigations_off()) {
		spectre_v1_mitigation = SPECTRE_V1_MITIGATION_NONE;
		return;
	}

	if (spectre_v1_mitigation == SPECTRE_V1_MITIGATION_AUTO) {
		/*
		 * With Spectre v1, a user can speculatively control either
		 * path of a conditional swapgs with a user-controlled GS
		 * value.  The mitigation is to add lfences to both code paths.
		 *
		 * If FSGSBASE is enabled, the user can put a kernel address in
		 * GS, in which case SMAP provides no protection.
		 *
		 * If FSGSBASE is disabled, the user can only put a user space
		 * address in GS.  That makes an attack harder, but still
		 * possible if there's no SMAP protection.
		 */
		if (boot_cpu_has(X86_FEATURE_FSGSBASE) ||
		    !smap_works_speculatively()) {
			/*
			 * Mitigation can be provided from SWAPGS itself or
			 * PTI as the CR3 write in the Meltdown mitigation
			 * is serializing.
			 *
			 * If neither is there, mitigate with an LFENCE to
			 * stop speculation through swapgs.
			 */
			if (boot_cpu_has_bug(X86_BUG_SWAPGS) &&
			    !boot_cpu_has(X86_FEATURE_PTI))
				setup_force_cpu_cap(X86_FEATURE_FENCE_SWAPGS_USER);

			/*
			 * Enable lfences in the kernel entry (non-swapgs)
			 * paths, to prevent user entry from speculatively
			 * skipping swapgs.
			 */
			setup_force_cpu_cap(X86_FEATURE_FENCE_SWAPGS_KERNEL);
		}
	}

	pr_info("%s\n", spectre_v1_strings[spectre_v1_mitigation]);
}

static int __init nospectre_v1_cmdline(char *str)
{
	spectre_v1_mitigation = SPECTRE_V1_MITIGATION_NONE;
	return 0;
}
early_param("nospectre_v1", nospectre_v1_cmdline);

static enum spectre_v2_mitigation spectre_v2_enabled __ro_after_init =
	SPECTRE_V2_NONE;

#undef pr_fmt
#define pr_fmt(fmt)     "RETBleed: " fmt

enum retbleed_mitigation {
	RETBLEED_MITIGATION_NONE,
	RETBLEED_MITIGATION_UNRET,
	RETBLEED_MITIGATION_IBPB,
	RETBLEED_MITIGATION_IBRS,
	RETBLEED_MITIGATION_EIBRS,
};

enum retbleed_mitigation_cmd {
	RETBLEED_CMD_OFF,
	RETBLEED_CMD_AUTO,
	RETBLEED_CMD_UNRET,
	RETBLEED_CMD_IBPB,
};

const char * const retbleed_strings[] = {
	[RETBLEED_MITIGATION_NONE]	= "Vulnerable",
	[RETBLEED_MITIGATION_UNRET]	= "Mitigation: untrained return thunk",
	[RETBLEED_MITIGATION_IBPB]	= "Mitigation: IBPB",
	[RETBLEED_MITIGATION_IBRS]	= "Mitigation: IBRS",
	[RETBLEED_MITIGATION_EIBRS]	= "Mitigation: Enhanced IBRS",
};

static enum retbleed_mitigation retbleed_mitigation __ro_after_init =
	RETBLEED_MITIGATION_NONE;
static enum retbleed_mitigation_cmd retbleed_cmd __ro_after_init =
	RETBLEED_CMD_AUTO;

static int __ro_after_init retbleed_nosmt = false;

static int __init retbleed_parse_cmdline(char *str)
{
	if (!str)
		return -EINVAL;

	while (str) {
		char *next = strchr(str, ',');
		if (next) {
			*next = 0;
			next++;
		}

		if (!strcmp(str, "off")) {
			retbleed_cmd = RETBLEED_CMD_OFF;
		} else if (!strcmp(str, "auto")) {
			retbleed_cmd = RETBLEED_CMD_AUTO;
		} else if (!strcmp(str, "unret")) {
			retbleed_cmd = RETBLEED_CMD_UNRET;
		} else if (!strcmp(str, "ibpb")) {
			retbleed_cmd = RETBLEED_CMD_IBPB;
		} else if (!strcmp(str, "nosmt")) {
			retbleed_nosmt = true;
		} else {
			pr_err("Ignoring unknown retbleed option (%s).", str);
		}

		str = next;
	}

	return 0;
}
early_param("retbleed", retbleed_parse_cmdline);

#define RETBLEED_UNTRAIN_MSG "WARNING: BTB untrained return thunk mitigation is only effective on AMD/Hygon!\n"
#define RETBLEED_COMPILER_MSG "WARNING: kernel not compiled with RETPOLINE or -mfunction-return capable compiler; falling back to IBPB!\n"
#define RETBLEED_INTEL_MSG "WARNING: Spectre v2 mitigation leaves CPU vulnerable to RETBleed attacks, data leaks possible!\n"

static void __init retbleed_select_mitigation(void)
{
	bool mitigate_smt = false;

	if (!boot_cpu_has_bug(X86_BUG_RETBLEED) || cpu_mitigations_off())
		return;

	switch (retbleed_cmd) {
	case RETBLEED_CMD_OFF:
		return;

	case RETBLEED_CMD_UNRET:
		retbleed_mitigation = RETBLEED_MITIGATION_UNRET;
		break;

	case RETBLEED_CMD_IBPB:
		if (!boot_cpu_has(X86_FEATURE_IBPB)) {
			pr_err("WARNING: CPU does not support IBPB.\n");
			goto do_cmd_auto;
		}
		retbleed_mitigation = RETBLEED_MITIGATION_IBPB;
		break;

do_cmd_auto:
	case RETBLEED_CMD_AUTO:
	default:
		if (boot_cpu_data.x86_vendor == X86_VENDOR_AMD ||
		    boot_cpu_data.x86_vendor == X86_VENDOR_HYGON)
			retbleed_mitigation = RETBLEED_MITIGATION_UNRET;

		/*
		 * The Intel mitigation (IBRS or eIBRS) was already selected in
		 * spectre_v2_select_mitigation().  'retbleed_mitigation' will
		 * be set accordingly below.
		 */

		break;
	}

	switch (retbleed_mitigation) {
	case RETBLEED_MITIGATION_UNRET:

		if (!IS_ENABLED(CONFIG_RETPOLINE) ||
		    !IS_ENABLED(CONFIG_CC_HAS_RETURN_THUNK)) {
			pr_err(RETBLEED_COMPILER_MSG);
			retbleed_mitigation = RETBLEED_MITIGATION_IBPB;
			goto retbleed_force_ibpb;
		}

		setup_force_cpu_cap(X86_FEATURE_RETHUNK);
		setup_force_cpu_cap(X86_FEATURE_UNRET);

		if (boot_cpu_data.x86_vendor != X86_VENDOR_AMD &&
		    boot_cpu_data.x86_vendor != X86_VENDOR_HYGON)
			pr_err(RETBLEED_UNTRAIN_MSG);

		mitigate_smt = true;
		break;

	case RETBLEED_MITIGATION_IBPB:
retbleed_force_ibpb:
		setup_force_cpu_cap(X86_FEATURE_ENTRY_IBPB);
		mitigate_smt = true;
		break;

	default:
		break;
	}

	if (mitigate_smt && !boot_cpu_has(X86_FEATURE_STIBP) &&
	    (retbleed_nosmt || cpu_mitigations_auto_nosmt()))
		cpu_smt_disable(false);

	/*
	 * Let IBRS trump all on Intel without affecting the effects of the
	 * retbleed= cmdline option.
	 */
	if (boot_cpu_data.x86_vendor == X86_VENDOR_INTEL) {
		switch (spectre_v2_enabled) {
		case SPECTRE_V2_IBRS:
			retbleed_mitigation = RETBLEED_MITIGATION_IBRS;
			break;
		case SPECTRE_V2_EIBRS:
		case SPECTRE_V2_EIBRS_RETPOLINE:
		case SPECTRE_V2_EIBRS_LFENCE:
			retbleed_mitigation = RETBLEED_MITIGATION_EIBRS;
			break;
		default:
			pr_err(RETBLEED_INTEL_MSG);
		}
	}

	pr_info("%s\n", retbleed_strings[retbleed_mitigation]);
}

#undef pr_fmt
#define pr_fmt(fmt)     "Spectre V2 : " fmt

static enum spectre_v2_user_mitigation spectre_v2_user_stibp __ro_after_init =
	SPECTRE_V2_USER_NONE;
static enum spectre_v2_user_mitigation spectre_v2_user_ibpb __ro_after_init =
	SPECTRE_V2_USER_NONE;

#ifdef CONFIG_RETPOLINE
static bool spectre_v2_bad_module;

bool retpoline_module_ok(bool has_retpoline)
{
	if (spectre_v2_enabled == SPECTRE_V2_NONE || has_retpoline)
		return true;

	pr_err("System may be vulnerable to spectre v2\n");
	spectre_v2_bad_module = true;
	return false;
}

static inline const char *spectre_v2_module_string(void)
{
	return spectre_v2_bad_module ? " - vulnerable module loaded" : "";
}
#else
static inline const char *spectre_v2_module_string(void) { return ""; }
#endif

#define SPECTRE_V2_LFENCE_MSG "WARNING: LFENCE mitigation is not recommended for this CPU, data leaks possible!\n"
#define SPECTRE_V2_EIBRS_EBPF_MSG "WARNING: Unprivileged eBPF is enabled with eIBRS on, data leaks possible via Spectre v2 BHB attacks!\n"
#define SPECTRE_V2_EIBRS_LFENCE_EBPF_SMT_MSG "WARNING: Unprivileged eBPF is enabled with eIBRS+LFENCE mitigation and SMT, data leaks possible via Spectre v2 BHB attacks!\n"

#ifdef CONFIG_BPF_SYSCALL
void unpriv_ebpf_notify(int new_state)
{
	if (new_state)
		return;

	/* Unprivileged eBPF is enabled */

	switch (spectre_v2_enabled) {
	case SPECTRE_V2_EIBRS:
		pr_err(SPECTRE_V2_EIBRS_EBPF_MSG);
		break;
	case SPECTRE_V2_EIBRS_LFENCE:
		if (sched_smt_active())
			pr_err(SPECTRE_V2_EIBRS_LFENCE_EBPF_SMT_MSG);
		break;
	default:
		break;
	}
}
#endif

static inline bool match_option(const char *arg, int arglen, const char *opt)
{
	int len = strlen(opt);

	return len == arglen && !strncmp(arg, opt, len);
}

/* The kernel command line selection for spectre v2 */
enum spectre_v2_mitigation_cmd {
	SPECTRE_V2_CMD_NONE,
	SPECTRE_V2_CMD_AUTO,
	SPECTRE_V2_CMD_FORCE,
	SPECTRE_V2_CMD_RETPOLINE,
	SPECTRE_V2_CMD_RETPOLINE_GENERIC,
	SPECTRE_V2_CMD_RETPOLINE_LFENCE,
	SPECTRE_V2_CMD_EIBRS,
	SPECTRE_V2_CMD_EIBRS_RETPOLINE,
	SPECTRE_V2_CMD_EIBRS_LFENCE,
	SPECTRE_V2_CMD_IBRS,
};

enum spectre_v2_user_cmd {
	SPECTRE_V2_USER_CMD_NONE,
	SPECTRE_V2_USER_CMD_AUTO,
	SPECTRE_V2_USER_CMD_FORCE,
	SPECTRE_V2_USER_CMD_PRCTL,
	SPECTRE_V2_USER_CMD_PRCTL_IBPB,
	SPECTRE_V2_USER_CMD_SECCOMP,
	SPECTRE_V2_USER_CMD_SECCOMP_IBPB,
};

static const char * const spectre_v2_user_strings[] = {
	[SPECTRE_V2_USER_NONE]			= "User space: Vulnerable",
	[SPECTRE_V2_USER_STRICT]		= "User space: Mitigation: STIBP protection",
	[SPECTRE_V2_USER_STRICT_PREFERRED]	= "User space: Mitigation: STIBP always-on protection",
	[SPECTRE_V2_USER_PRCTL]			= "User space: Mitigation: STIBP via prctl",
	[SPECTRE_V2_USER_SECCOMP]		= "User space: Mitigation: STIBP via seccomp and prctl",
};

static const struct {
	const char			*option;
	enum spectre_v2_user_cmd	cmd;
	bool				secure;
} v2_user_options[] __initconst = {
	{ "auto",		SPECTRE_V2_USER_CMD_AUTO,		false },
	{ "off",		SPECTRE_V2_USER_CMD_NONE,		false },
	{ "on",			SPECTRE_V2_USER_CMD_FORCE,		true  },
	{ "prctl",		SPECTRE_V2_USER_CMD_PRCTL,		false },
	{ "prctl,ibpb",		SPECTRE_V2_USER_CMD_PRCTL_IBPB,		false },
	{ "seccomp",		SPECTRE_V2_USER_CMD_SECCOMP,		false },
	{ "seccomp,ibpb",	SPECTRE_V2_USER_CMD_SECCOMP_IBPB,	false },
};

static void __init spec_v2_user_print_cond(const char *reason, bool secure)
{
	if (boot_cpu_has_bug(X86_BUG_SPECTRE_V2) != secure)
		pr_info("spectre_v2_user=%s forced on command line.\n", reason);
}

static __ro_after_init enum spectre_v2_mitigation_cmd spectre_v2_cmd;

static enum spectre_v2_user_cmd __init
spectre_v2_parse_user_cmdline(void)
{
	char arg[20];
	int ret, i;

	switch (spectre_v2_cmd) {
	case SPECTRE_V2_CMD_NONE:
		return SPECTRE_V2_USER_CMD_NONE;
	case SPECTRE_V2_CMD_FORCE:
		return SPECTRE_V2_USER_CMD_FORCE;
	default:
		break;
	}

	ret = cmdline_find_option(boot_command_line, "spectre_v2_user",
				  arg, sizeof(arg));
	if (ret < 0)
		return SPECTRE_V2_USER_CMD_AUTO;

	for (i = 0; i < ARRAY_SIZE(v2_user_options); i++) {
		if (match_option(arg, ret, v2_user_options[i].option)) {
			spec_v2_user_print_cond(v2_user_options[i].option,
						v2_user_options[i].secure);
			return v2_user_options[i].cmd;
		}
	}

	pr_err("Unknown user space protection option (%s). Switching to AUTO select\n", arg);
	return SPECTRE_V2_USER_CMD_AUTO;
}

static inline bool spectre_v2_in_ibrs_mode(enum spectre_v2_mitigation mode)
{
	return mode == SPECTRE_V2_IBRS ||
	       mode == SPECTRE_V2_EIBRS ||
	       mode == SPECTRE_V2_EIBRS_RETPOLINE ||
	       mode == SPECTRE_V2_EIBRS_LFENCE;
}

static void __init
spectre_v2_user_select_mitigation(void)
{
	enum spectre_v2_user_mitigation mode = SPECTRE_V2_USER_NONE;
	bool smt_possible = IS_ENABLED(CONFIG_SMP);
	enum spectre_v2_user_cmd cmd;

	if (!boot_cpu_has(X86_FEATURE_IBPB) && !boot_cpu_has(X86_FEATURE_STIBP))
		return;

	if (cpu_smt_control == CPU_SMT_FORCE_DISABLED ||
	    cpu_smt_control == CPU_SMT_NOT_SUPPORTED)
		smt_possible = false;

	cmd = spectre_v2_parse_user_cmdline();
	switch (cmd) {
	case SPECTRE_V2_USER_CMD_NONE:
		goto set_mode;
	case SPECTRE_V2_USER_CMD_FORCE:
		mode = SPECTRE_V2_USER_STRICT;
		break;
	case SPECTRE_V2_USER_CMD_PRCTL:
	case SPECTRE_V2_USER_CMD_PRCTL_IBPB:
		mode = SPECTRE_V2_USER_PRCTL;
		break;
	case SPECTRE_V2_USER_CMD_AUTO:
	case SPECTRE_V2_USER_CMD_SECCOMP:
	case SPECTRE_V2_USER_CMD_SECCOMP_IBPB:
		if (IS_ENABLED(CONFIG_SECCOMP))
			mode = SPECTRE_V2_USER_SECCOMP;
		else
			mode = SPECTRE_V2_USER_PRCTL;
		break;
	}

	/* Initialize Indirect Branch Prediction Barrier */
	if (boot_cpu_has(X86_FEATURE_IBPB)) {
		setup_force_cpu_cap(X86_FEATURE_USE_IBPB);

		spectre_v2_user_ibpb = mode;
		switch (cmd) {
		case SPECTRE_V2_USER_CMD_FORCE:
		case SPECTRE_V2_USER_CMD_PRCTL_IBPB:
		case SPECTRE_V2_USER_CMD_SECCOMP_IBPB:
			static_branch_enable(&switch_mm_always_ibpb);
			spectre_v2_user_ibpb = SPECTRE_V2_USER_STRICT;
			break;
		case SPECTRE_V2_USER_CMD_PRCTL:
		case SPECTRE_V2_USER_CMD_AUTO:
		case SPECTRE_V2_USER_CMD_SECCOMP:
			static_branch_enable(&switch_mm_cond_ibpb);
			break;
		default:
			break;
		}

		pr_info("mitigation: Enabling %s Indirect Branch Prediction Barrier\n",
			static_key_enabled(&switch_mm_always_ibpb) ?
			"always-on" : "conditional");
	}

	/*
	 * If no STIBP, IBRS or enhanced IBRS is enabled, or SMT impossible,
	 * STIBP is not required.
	 */
	if (!boot_cpu_has(X86_FEATURE_STIBP) ||
	    !smt_possible ||
	    spectre_v2_in_ibrs_mode(spectre_v2_enabled))
		return;

	/*
	 * At this point, an STIBP mode other than "off" has been set.
	 * If STIBP support is not being forced, check if STIBP always-on
	 * is preferred.
	 */
	if (mode != SPECTRE_V2_USER_STRICT &&
	    boot_cpu_has(X86_FEATURE_AMD_STIBP_ALWAYS_ON))
		mode = SPECTRE_V2_USER_STRICT_PREFERRED;

	if (retbleed_mitigation == RETBLEED_MITIGATION_UNRET) {
		if (mode != SPECTRE_V2_USER_STRICT &&
		    mode != SPECTRE_V2_USER_STRICT_PREFERRED)
			pr_info("Selecting STIBP always-on mode to complement retbleed mitigation\n");
		mode = SPECTRE_V2_USER_STRICT_PREFERRED;
	}

	spectre_v2_user_stibp = mode;

set_mode:
	pr_info("%s\n", spectre_v2_user_strings[mode]);
}

static const char * const spectre_v2_strings[] = {
	[SPECTRE_V2_NONE]			= "Vulnerable",
	[SPECTRE_V2_RETPOLINE]			= "Mitigation: Retpolines",
	[SPECTRE_V2_LFENCE]			= "Mitigation: LFENCE",
	[SPECTRE_V2_EIBRS]			= "Mitigation: Enhanced IBRS",
	[SPECTRE_V2_EIBRS_LFENCE]		= "Mitigation: Enhanced IBRS + LFENCE",
	[SPECTRE_V2_EIBRS_RETPOLINE]		= "Mitigation: Enhanced IBRS + Retpolines",
	[SPECTRE_V2_IBRS]			= "Mitigation: IBRS",
};

static const struct {
	const char *option;
	enum spectre_v2_mitigation_cmd cmd;
	bool secure;
} mitigation_options[] __initconst = {
	{ "off",		SPECTRE_V2_CMD_NONE,		  false },
	{ "on",			SPECTRE_V2_CMD_FORCE,		  true  },
	{ "retpoline",		SPECTRE_V2_CMD_RETPOLINE,	  false },
	{ "retpoline,amd",	SPECTRE_V2_CMD_RETPOLINE_LFENCE,  false },
	{ "retpoline,lfence",	SPECTRE_V2_CMD_RETPOLINE_LFENCE,  false },
	{ "retpoline,generic",	SPECTRE_V2_CMD_RETPOLINE_GENERIC, false },
	{ "eibrs",		SPECTRE_V2_CMD_EIBRS,		  false },
	{ "eibrs,lfence",	SPECTRE_V2_CMD_EIBRS_LFENCE,	  false },
	{ "eibrs,retpoline",	SPECTRE_V2_CMD_EIBRS_RETPOLINE,	  false },
	{ "auto",		SPECTRE_V2_CMD_AUTO,		  false },
	{ "ibrs",		SPECTRE_V2_CMD_IBRS,              false },
};

static void __init spec_v2_print_cond(const char *reason, bool secure)
{
	if (boot_cpu_has_bug(X86_BUG_SPECTRE_V2) != secure)
		pr_info("%s selected on command line.\n", reason);
}

static enum spectre_v2_mitigation_cmd __init spectre_v2_parse_cmdline(void)
{
	enum spectre_v2_mitigation_cmd cmd = SPECTRE_V2_CMD_AUTO;
	char arg[20];
	int ret, i;

	if (cmdline_find_option_bool(boot_command_line, "nospectre_v2") ||
	    cpu_mitigations_off())
		return SPECTRE_V2_CMD_NONE;

	ret = cmdline_find_option(boot_command_line, "spectre_v2", arg, sizeof(arg));
	if (ret < 0)
		return SPECTRE_V2_CMD_AUTO;

	for (i = 0; i < ARRAY_SIZE(mitigation_options); i++) {
		if (!match_option(arg, ret, mitigation_options[i].option))
			continue;
		cmd = mitigation_options[i].cmd;
		break;
	}

	if (i >= ARRAY_SIZE(mitigation_options)) {
		pr_err("unknown option (%s). Switching to AUTO select\n", arg);
		return SPECTRE_V2_CMD_AUTO;
	}

	if ((cmd == SPECTRE_V2_CMD_RETPOLINE ||
	     cmd == SPECTRE_V2_CMD_RETPOLINE_LFENCE ||
	     cmd == SPECTRE_V2_CMD_RETPOLINE_GENERIC ||
	     cmd == SPECTRE_V2_CMD_EIBRS_LFENCE ||
	     cmd == SPECTRE_V2_CMD_EIBRS_RETPOLINE) &&
	    !IS_ENABLED(CONFIG_RETPOLINE)) {
		pr_err("%s selected but not compiled in. Switching to AUTO select\n",
		       mitigation_options[i].option);
		return SPECTRE_V2_CMD_AUTO;
	}

	if ((cmd == SPECTRE_V2_CMD_EIBRS ||
	     cmd == SPECTRE_V2_CMD_EIBRS_LFENCE ||
	     cmd == SPECTRE_V2_CMD_EIBRS_RETPOLINE) &&
	    !boot_cpu_has(X86_FEATURE_IBRS_ENHANCED)) {
		pr_err("%s selected but CPU doesn't have eIBRS. Switching to AUTO select\n",
		       mitigation_options[i].option);
		return SPECTRE_V2_CMD_AUTO;
	}

	if ((cmd == SPECTRE_V2_CMD_RETPOLINE_LFENCE ||
	     cmd == SPECTRE_V2_CMD_EIBRS_LFENCE) &&
	    !boot_cpu_has(X86_FEATURE_LFENCE_RDTSC)) {
		pr_err("%s selected, but CPU doesn't have a serializing LFENCE. Switching to AUTO select\n",
		       mitigation_options[i].option);
		return SPECTRE_V2_CMD_AUTO;
	}

	if (cmd == SPECTRE_V2_CMD_IBRS && boot_cpu_data.x86_vendor != X86_VENDOR_INTEL) {
		pr_err("%s selected but not Intel CPU. Switching to AUTO select\n",
		       mitigation_options[i].option);
		return SPECTRE_V2_CMD_AUTO;
	}

	if (cmd == SPECTRE_V2_CMD_IBRS && !boot_cpu_has(X86_FEATURE_IBRS)) {
		pr_err("%s selected but CPU doesn't have IBRS. Switching to AUTO select\n",
		       mitigation_options[i].option);
		return SPECTRE_V2_CMD_AUTO;
	}

	if (cmd == SPECTRE_V2_CMD_IBRS && boot_cpu_has(X86_FEATURE_XENPV)) {
		pr_err("%s selected but running as XenPV guest. Switching to AUTO select\n",
		       mitigation_options[i].option);
		return SPECTRE_V2_CMD_AUTO;
	}

	spec_v2_print_cond(mitigation_options[i].option,
			   mitigation_options[i].secure);
	return cmd;
}

static enum spectre_v2_mitigation __init spectre_v2_select_retpoline(void)
{
	if (!IS_ENABLED(CONFIG_RETPOLINE)) {
		pr_err("Kernel not compiled with retpoline; no mitigation available!");
		return SPECTRE_V2_NONE;
	}

	return SPECTRE_V2_RETPOLINE;
}

/* Disable in-kernel use of non-RSB RET predictors */
static void __init spec_ctrl_disable_kernel_rrsba(void)
{
	u64 ia32_cap;

	if (!boot_cpu_has(X86_FEATURE_RRSBA_CTRL))
		return;

	ia32_cap = x86_read_arch_cap_msr();

	if (ia32_cap & ARCH_CAP_RRSBA) {
		x86_spec_ctrl_base |= SPEC_CTRL_RRSBA_DIS_S;
		update_spec_ctrl(x86_spec_ctrl_base);
	}
}

static void __init spectre_v2_determine_rsb_fill_type_at_vmexit(enum spectre_v2_mitigation mode)
{
	/*
	 * Similar to context switches, there are two types of RSB attacks
	 * after VM exit:
	 *
	 * 1) RSB underflow
	 *
	 * 2) Poisoned RSB entry
	 *
	 * When retpoline is enabled, both are mitigated by filling/clearing
	 * the RSB.
	 *
	 * When IBRS is enabled, while #1 would be mitigated by the IBRS branch
	 * prediction isolation protections, RSB still needs to be cleared
	 * because of #2.  Note that SMEP provides no protection here, unlike
	 * user-space-poisoned RSB entries.
	 *
	 * eIBRS should protect against RSB poisoning, but if the EIBRS_PBRSB
	 * bug is present then a LITE version of RSB protection is required,
	 * just a single call needs to retire before a RET is executed.
	 */
	switch (mode) {
	case SPECTRE_V2_NONE:
		return;

	case SPECTRE_V2_EIBRS_LFENCE:
	case SPECTRE_V2_EIBRS:
		if (boot_cpu_has_bug(X86_BUG_EIBRS_PBRSB)) {
			setup_force_cpu_cap(X86_FEATURE_RSB_VMEXIT_LITE);
			pr_info("Spectre v2 / PBRSB-eIBRS: Retire a single CALL on VMEXIT\n");
		}
		return;

	case SPECTRE_V2_EIBRS_RETPOLINE:
	case SPECTRE_V2_RETPOLINE:
	case SPECTRE_V2_LFENCE:
	case SPECTRE_V2_IBRS:
		setup_force_cpu_cap(X86_FEATURE_RSB_VMEXIT);
		pr_info("Spectre v2 / SpectreRSB : Filling RSB on VMEXIT\n");
		return;
	}

	pr_warn_once("Unknown Spectre v2 mode, disabling RSB mitigation at VM exit");
	dump_stack();
}

static void __init spectre_v2_select_mitigation(void)
{
	enum spectre_v2_mitigation_cmd cmd = spectre_v2_parse_cmdline();
	enum spectre_v2_mitigation mode = SPECTRE_V2_NONE;

	/*
	 * If the CPU is not affected and the command line mode is NONE or AUTO
	 * then nothing to do.
	 */
	if (!boot_cpu_has_bug(X86_BUG_SPECTRE_V2) &&
	    (cmd == SPECTRE_V2_CMD_NONE || cmd == SPECTRE_V2_CMD_AUTO))
		return;

	switch (cmd) {
	case SPECTRE_V2_CMD_NONE:
		return;

	case SPECTRE_V2_CMD_FORCE:
	case SPECTRE_V2_CMD_AUTO:
		if (boot_cpu_has(X86_FEATURE_IBRS_ENHANCED)) {
			mode = SPECTRE_V2_EIBRS;
			break;
		}

		if (boot_cpu_has_bug(X86_BUG_RETBLEED) &&
		    retbleed_cmd != RETBLEED_CMD_OFF &&
		    boot_cpu_has(X86_FEATURE_IBRS) &&
		    boot_cpu_data.x86_vendor == X86_VENDOR_INTEL) {
			mode = SPECTRE_V2_IBRS;
			break;
		}

		mode = spectre_v2_select_retpoline();
		break;

	case SPECTRE_V2_CMD_RETPOLINE_LFENCE:
		pr_err(SPECTRE_V2_LFENCE_MSG);
		mode = SPECTRE_V2_LFENCE;
		break;

	case SPECTRE_V2_CMD_RETPOLINE_GENERIC:
		mode = SPECTRE_V2_RETPOLINE;
		break;

	case SPECTRE_V2_CMD_RETPOLINE:
		mode = spectre_v2_select_retpoline();
		break;

	case SPECTRE_V2_CMD_IBRS:
		mode = SPECTRE_V2_IBRS;
		break;

	case SPECTRE_V2_CMD_EIBRS:
		mode = SPECTRE_V2_EIBRS;
		break;

	case SPECTRE_V2_CMD_EIBRS_LFENCE:
		mode = SPECTRE_V2_EIBRS_LFENCE;
		break;

	case SPECTRE_V2_CMD_EIBRS_RETPOLINE:
		mode = SPECTRE_V2_EIBRS_RETPOLINE;
		break;
	}

	if (mode == SPECTRE_V2_EIBRS && unprivileged_ebpf_enabled())
		pr_err(SPECTRE_V2_EIBRS_EBPF_MSG);

	if (spectre_v2_in_ibrs_mode(mode)) {
		x86_spec_ctrl_base |= SPEC_CTRL_IBRS;
		update_spec_ctrl(x86_spec_ctrl_base);
	}

	switch (mode) {
	case SPECTRE_V2_NONE:
	case SPECTRE_V2_EIBRS:
		break;

	case SPECTRE_V2_IBRS:
		setup_force_cpu_cap(X86_FEATURE_KERNEL_IBRS);
		break;

	case SPECTRE_V2_LFENCE:
	case SPECTRE_V2_EIBRS_LFENCE:
		setup_force_cpu_cap(X86_FEATURE_RETPOLINE_LFENCE);
		fallthrough;

	case SPECTRE_V2_RETPOLINE:
	case SPECTRE_V2_EIBRS_RETPOLINE:
		setup_force_cpu_cap(X86_FEATURE_RETPOLINE);
		break;
	}

	/*
	 * Disable alternate RSB predictions in kernel when indirect CALLs and
	 * JMPs gets protection against BHI and Intramode-BTI, but RET
	 * prediction from a non-RSB predictor is still a risk.
	 */
	if (mode == SPECTRE_V2_EIBRS_LFENCE ||
	    mode == SPECTRE_V2_EIBRS_RETPOLINE ||
	    mode == SPECTRE_V2_RETPOLINE)
		spec_ctrl_disable_kernel_rrsba();

	spectre_v2_enabled = mode;
	pr_info("%s\n", spectre_v2_strings[mode]);

	/*
	 * If Spectre v2 protection has been enabled, fill the RSB during a
	 * context switch.  In general there are two types of RSB attacks
	 * across context switches, for which the CALLs/RETs may be unbalanced.
	 *
	 * 1) RSB underflow
	 *
	 *    Some Intel parts have "bottomless RSB".  When the RSB is empty,
	 *    speculated return targets may come from the branch predictor,
	 *    which could have a user-poisoned BTB or BHB entry.
	 *
	 *    AMD has it even worse: *all* returns are speculated from the BTB,
	 *    regardless of the state of the RSB.
	 *
	 *    When IBRS or eIBRS is enabled, the "user -> kernel" attack
	 *    scenario is mitigated by the IBRS branch prediction isolation
	 *    properties, so the RSB buffer filling wouldn't be necessary to
	 *    protect against this type of attack.
	 *
	 *    The "user -> user" attack scenario is mitigated by RSB filling.
	 *
	 * 2) Poisoned RSB entry
	 *
	 *    If the 'next' in-kernel return stack is shorter than 'prev',
	 *    'next' could be tricked into speculating with a user-poisoned RSB
	 *    entry.
	 *
	 *    The "user -> kernel" attack scenario is mitigated by SMEP and
	 *    eIBRS.
	 *
	 *    The "user -> user" scenario, also known as SpectreBHB, requires
	 *    RSB clearing.
	 *
	 * So to mitigate all cases, unconditionally fill RSB on context
	 * switches.
	 *
	 * FIXME: Is this pointless for retbleed-affected AMD?
	 */
	setup_force_cpu_cap(X86_FEATURE_RSB_CTXSW);
	pr_info("Spectre v2 / SpectreRSB mitigation: Filling RSB on context switch\n");

	spectre_v2_determine_rsb_fill_type_at_vmexit(mode);

	/*
	 * Retpoline protects the kernel, but doesn't protect firmware.  IBRS
	 * and Enhanced IBRS protect firmware too, so enable IBRS around
	 * firmware calls only when IBRS / Enhanced IBRS aren't otherwise
	 * enabled.
	 *
	 * Use "mode" to check Enhanced IBRS instead of boot_cpu_has(), because
	 * the user might select retpoline on the kernel command line and if
	 * the CPU supports Enhanced IBRS, kernel might un-intentionally not
	 * enable IBRS around firmware calls.
	 */
<<<<<<< HEAD
	if (boot_cpu_has(X86_FEATURE_IBRS) && !spectre_v2_in_ibrs_mode(mode)) {
=======
	if (boot_cpu_has_bug(X86_BUG_RETBLEED) &&
	    boot_cpu_has(X86_FEATURE_IBPB) &&
	    (boot_cpu_data.x86_vendor == X86_VENDOR_AMD ||
	     boot_cpu_data.x86_vendor == X86_VENDOR_HYGON)) {

		if (retbleed_cmd != RETBLEED_CMD_IBPB) {
			setup_force_cpu_cap(X86_FEATURE_USE_IBPB_FW);
			pr_info("Enabling Speculation Barrier for firmware calls\n");
		}

	} else if (boot_cpu_has(X86_FEATURE_IBRS) && !spectre_v2_in_ibrs_mode(mode)) {
>>>>>>> 16718dba
		setup_force_cpu_cap(X86_FEATURE_USE_IBRS_FW);
		pr_info("Enabling Restricted Speculation for firmware calls\n");
	}

	/* Set up IBPB and STIBP depending on the general spectre V2 command */
	spectre_v2_cmd = cmd;
}

static void update_stibp_msr(void * __unused)
{
	u64 val = spec_ctrl_current() | (x86_spec_ctrl_base & SPEC_CTRL_STIBP);
	update_spec_ctrl(val);
}

/* Update x86_spec_ctrl_base in case SMT state changed. */
static void update_stibp_strict(void)
{
	u64 mask = x86_spec_ctrl_base & ~SPEC_CTRL_STIBP;

	if (sched_smt_active())
		mask |= SPEC_CTRL_STIBP;

	if (mask == x86_spec_ctrl_base)
		return;

	pr_info("Update user space SMT mitigation: STIBP %s\n",
		mask & SPEC_CTRL_STIBP ? "always-on" : "off");
	x86_spec_ctrl_base = mask;
	on_each_cpu(update_stibp_msr, NULL, 1);
}

/* Update the static key controlling the evaluation of TIF_SPEC_IB */
static void update_indir_branch_cond(void)
{
	if (sched_smt_active())
		static_branch_enable(&switch_to_cond_stibp);
	else
		static_branch_disable(&switch_to_cond_stibp);
}

#undef pr_fmt
#define pr_fmt(fmt) fmt

/* Update the static key controlling the MDS CPU buffer clear in idle */
static void update_mds_branch_idle(void)
{
	u64 ia32_cap = x86_read_arch_cap_msr();

	/*
	 * Enable the idle clearing if SMT is active on CPUs which are
	 * affected only by MSBDS and not any other MDS variant.
	 *
	 * The other variants cannot be mitigated when SMT is enabled, so
	 * clearing the buffers on idle just to prevent the Store Buffer
	 * repartitioning leak would be a window dressing exercise.
	 */
	if (!boot_cpu_has_bug(X86_BUG_MSBDS_ONLY))
		return;

	if (sched_smt_active()) {
		static_branch_enable(&mds_idle_clear);
	} else if (mmio_mitigation == MMIO_MITIGATION_OFF ||
		   (ia32_cap & ARCH_CAP_FBSDP_NO)) {
		static_branch_disable(&mds_idle_clear);
	}
}

#define MDS_MSG_SMT "MDS CPU bug present and SMT on, data leak possible. See https://www.kernel.org/doc/html/latest/admin-guide/hw-vuln/mds.html for more details.\n"
#define TAA_MSG_SMT "TAA CPU bug present and SMT on, data leak possible. See https://www.kernel.org/doc/html/latest/admin-guide/hw-vuln/tsx_async_abort.html for more details.\n"

void cpu_bugs_smt_update(void)
{
	mutex_lock(&spec_ctrl_mutex);

	if (sched_smt_active() && unprivileged_ebpf_enabled() &&
	    spectre_v2_enabled == SPECTRE_V2_EIBRS_LFENCE)
		pr_warn_once(SPECTRE_V2_EIBRS_LFENCE_EBPF_SMT_MSG);

	switch (spectre_v2_user_stibp) {
	case SPECTRE_V2_USER_NONE:
		break;
	case SPECTRE_V2_USER_STRICT:
	case SPECTRE_V2_USER_STRICT_PREFERRED:
		update_stibp_strict();
		break;
	case SPECTRE_V2_USER_PRCTL:
	case SPECTRE_V2_USER_SECCOMP:
		update_indir_branch_cond();
		break;
	}

	switch (mds_mitigation) {
	case MDS_MITIGATION_FULL:
	case MDS_MITIGATION_VMWERV:
		if (sched_smt_active() && !boot_cpu_has(X86_BUG_MSBDS_ONLY))
			pr_warn_once(MDS_MSG_SMT);
		update_mds_branch_idle();
		break;
	case MDS_MITIGATION_OFF:
		break;
	}

	switch (taa_mitigation) {
	case TAA_MITIGATION_VERW:
	case TAA_MITIGATION_UCODE_NEEDED:
		if (sched_smt_active())
			pr_warn_once(TAA_MSG_SMT);
		break;
	case TAA_MITIGATION_TSX_DISABLED:
	case TAA_MITIGATION_OFF:
		break;
	}

	mutex_unlock(&spec_ctrl_mutex);
}

#undef pr_fmt
#define pr_fmt(fmt)	"Speculative Store Bypass: " fmt

static enum ssb_mitigation ssb_mode __ro_after_init = SPEC_STORE_BYPASS_NONE;

/* The kernel command line selection */
enum ssb_mitigation_cmd {
	SPEC_STORE_BYPASS_CMD_NONE,
	SPEC_STORE_BYPASS_CMD_AUTO,
	SPEC_STORE_BYPASS_CMD_ON,
	SPEC_STORE_BYPASS_CMD_PRCTL,
	SPEC_STORE_BYPASS_CMD_SECCOMP,
};

static const char * const ssb_strings[] = {
	[SPEC_STORE_BYPASS_NONE]	= "Vulnerable",
	[SPEC_STORE_BYPASS_DISABLE]	= "Mitigation: Speculative Store Bypass disabled",
	[SPEC_STORE_BYPASS_PRCTL]	= "Mitigation: Speculative Store Bypass disabled via prctl",
	[SPEC_STORE_BYPASS_SECCOMP]	= "Mitigation: Speculative Store Bypass disabled via prctl and seccomp",
};

static const struct {
	const char *option;
	enum ssb_mitigation_cmd cmd;
} ssb_mitigation_options[]  __initconst = {
	{ "auto",	SPEC_STORE_BYPASS_CMD_AUTO },    /* Platform decides */
	{ "on",		SPEC_STORE_BYPASS_CMD_ON },      /* Disable Speculative Store Bypass */
	{ "off",	SPEC_STORE_BYPASS_CMD_NONE },    /* Don't touch Speculative Store Bypass */
	{ "prctl",	SPEC_STORE_BYPASS_CMD_PRCTL },   /* Disable Speculative Store Bypass via prctl */
	{ "seccomp",	SPEC_STORE_BYPASS_CMD_SECCOMP }, /* Disable Speculative Store Bypass via prctl and seccomp */
};

static enum ssb_mitigation_cmd __init ssb_parse_cmdline(void)
{
	enum ssb_mitigation_cmd cmd = SPEC_STORE_BYPASS_CMD_AUTO;
	char arg[20];
	int ret, i;

	if (cmdline_find_option_bool(boot_command_line, "nospec_store_bypass_disable") ||
	    cpu_mitigations_off()) {
		return SPEC_STORE_BYPASS_CMD_NONE;
	} else {
		ret = cmdline_find_option(boot_command_line, "spec_store_bypass_disable",
					  arg, sizeof(arg));
		if (ret < 0)
			return SPEC_STORE_BYPASS_CMD_AUTO;

		for (i = 0; i < ARRAY_SIZE(ssb_mitigation_options); i++) {
			if (!match_option(arg, ret, ssb_mitigation_options[i].option))
				continue;

			cmd = ssb_mitigation_options[i].cmd;
			break;
		}

		if (i >= ARRAY_SIZE(ssb_mitigation_options)) {
			pr_err("unknown option (%s). Switching to AUTO select\n", arg);
			return SPEC_STORE_BYPASS_CMD_AUTO;
		}
	}

	return cmd;
}

static enum ssb_mitigation __init __ssb_select_mitigation(void)
{
	enum ssb_mitigation mode = SPEC_STORE_BYPASS_NONE;
	enum ssb_mitigation_cmd cmd;

	if (!boot_cpu_has(X86_FEATURE_SSBD))
		return mode;

	cmd = ssb_parse_cmdline();
	if (!boot_cpu_has_bug(X86_BUG_SPEC_STORE_BYPASS) &&
	    (cmd == SPEC_STORE_BYPASS_CMD_NONE ||
	     cmd == SPEC_STORE_BYPASS_CMD_AUTO))
		return mode;

	switch (cmd) {
	case SPEC_STORE_BYPASS_CMD_AUTO:
	case SPEC_STORE_BYPASS_CMD_SECCOMP:
		/*
		 * Choose prctl+seccomp as the default mode if seccomp is
		 * enabled.
		 */
		if (IS_ENABLED(CONFIG_SECCOMP))
			mode = SPEC_STORE_BYPASS_SECCOMP;
		else
			mode = SPEC_STORE_BYPASS_PRCTL;
		break;
	case SPEC_STORE_BYPASS_CMD_ON:
		mode = SPEC_STORE_BYPASS_DISABLE;
		break;
	case SPEC_STORE_BYPASS_CMD_PRCTL:
		mode = SPEC_STORE_BYPASS_PRCTL;
		break;
	case SPEC_STORE_BYPASS_CMD_NONE:
		break;
	}

	/*
	 * We have three CPU feature flags that are in play here:
	 *  - X86_BUG_SPEC_STORE_BYPASS - CPU is susceptible.
	 *  - X86_FEATURE_SSBD - CPU is able to turn off speculative store bypass
	 *  - X86_FEATURE_SPEC_STORE_BYPASS_DISABLE - engage the mitigation
	 */
	if (mode == SPEC_STORE_BYPASS_DISABLE) {
		setup_force_cpu_cap(X86_FEATURE_SPEC_STORE_BYPASS_DISABLE);
		/*
		 * Intel uses the SPEC CTRL MSR Bit(2) for this, while AMD may
		 * use a completely different MSR and bit dependent on family.
		 */
		if (!static_cpu_has(X86_FEATURE_SPEC_CTRL_SSBD) &&
		    !static_cpu_has(X86_FEATURE_AMD_SSBD)) {
			x86_amd_ssb_disable();
		} else {
			x86_spec_ctrl_base |= SPEC_CTRL_SSBD;
			update_spec_ctrl(x86_spec_ctrl_base);
		}
	}

	return mode;
}

static void ssb_select_mitigation(void)
{
	ssb_mode = __ssb_select_mitigation();

	if (boot_cpu_has_bug(X86_BUG_SPEC_STORE_BYPASS))
		pr_info("%s\n", ssb_strings[ssb_mode]);
}

#undef pr_fmt
#define pr_fmt(fmt)     "Speculation prctl: " fmt

static void task_update_spec_tif(struct task_struct *tsk)
{
	/* Force the update of the real TIF bits */
	set_tsk_thread_flag(tsk, TIF_SPEC_FORCE_UPDATE);

	/*
	 * Immediately update the speculation control MSRs for the current
	 * task, but for a non-current task delay setting the CPU
	 * mitigation until it is scheduled next.
	 *
	 * This can only happen for SECCOMP mitigation. For PRCTL it's
	 * always the current task.
	 */
	if (tsk == current)
		speculation_ctrl_update_current();
}

static int ssb_prctl_set(struct task_struct *task, unsigned long ctrl)
{
	if (ssb_mode != SPEC_STORE_BYPASS_PRCTL &&
	    ssb_mode != SPEC_STORE_BYPASS_SECCOMP)
		return -ENXIO;

	switch (ctrl) {
	case PR_SPEC_ENABLE:
		/* If speculation is force disabled, enable is not allowed */
		if (task_spec_ssb_force_disable(task))
			return -EPERM;
		task_clear_spec_ssb_disable(task);
		task_clear_spec_ssb_noexec(task);
		task_update_spec_tif(task);
		break;
	case PR_SPEC_DISABLE:
		task_set_spec_ssb_disable(task);
		task_clear_spec_ssb_noexec(task);
		task_update_spec_tif(task);
		break;
	case PR_SPEC_FORCE_DISABLE:
		task_set_spec_ssb_disable(task);
		task_set_spec_ssb_force_disable(task);
		task_clear_spec_ssb_noexec(task);
		task_update_spec_tif(task);
		break;
	case PR_SPEC_DISABLE_NOEXEC:
		if (task_spec_ssb_force_disable(task))
			return -EPERM;
		task_set_spec_ssb_disable(task);
		task_set_spec_ssb_noexec(task);
		task_update_spec_tif(task);
		break;
	default:
		return -ERANGE;
	}
	return 0;
}

static bool is_spec_ib_user_controlled(void)
{
	return spectre_v2_user_ibpb == SPECTRE_V2_USER_PRCTL ||
		spectre_v2_user_ibpb == SPECTRE_V2_USER_SECCOMP ||
		spectre_v2_user_stibp == SPECTRE_V2_USER_PRCTL ||
		spectre_v2_user_stibp == SPECTRE_V2_USER_SECCOMP;
}

static int ib_prctl_set(struct task_struct *task, unsigned long ctrl)
{
	switch (ctrl) {
	case PR_SPEC_ENABLE:
		if (spectre_v2_user_ibpb == SPECTRE_V2_USER_NONE &&
		    spectre_v2_user_stibp == SPECTRE_V2_USER_NONE)
			return 0;

		/*
		 * With strict mode for both IBPB and STIBP, the instruction
		 * code paths avoid checking this task flag and instead,
		 * unconditionally run the instruction. However, STIBP and IBPB
		 * are independent and either can be set to conditionally
		 * enabled regardless of the mode of the other.
		 *
		 * If either is set to conditional, allow the task flag to be
		 * updated, unless it was force-disabled by a previous prctl
		 * call. Currently, this is possible on an AMD CPU which has the
		 * feature X86_FEATURE_AMD_STIBP_ALWAYS_ON. In this case, if the
		 * kernel is booted with 'spectre_v2_user=seccomp', then
		 * spectre_v2_user_ibpb == SPECTRE_V2_USER_SECCOMP and
		 * spectre_v2_user_stibp == SPECTRE_V2_USER_STRICT_PREFERRED.
		 */
		if (!is_spec_ib_user_controlled() ||
		    task_spec_ib_force_disable(task))
			return -EPERM;

		task_clear_spec_ib_disable(task);
		task_update_spec_tif(task);
		break;
	case PR_SPEC_DISABLE:
	case PR_SPEC_FORCE_DISABLE:
		/*
		 * Indirect branch speculation is always allowed when
		 * mitigation is force disabled.
		 */
		if (spectre_v2_user_ibpb == SPECTRE_V2_USER_NONE &&
		    spectre_v2_user_stibp == SPECTRE_V2_USER_NONE)
			return -EPERM;

		if (!is_spec_ib_user_controlled())
			return 0;

		task_set_spec_ib_disable(task);
		if (ctrl == PR_SPEC_FORCE_DISABLE)
			task_set_spec_ib_force_disable(task);
		task_update_spec_tif(task);
		break;
	default:
		return -ERANGE;
	}
	return 0;
}

int arch_prctl_spec_ctrl_set(struct task_struct *task, unsigned long which,
			     unsigned long ctrl)
{
	switch (which) {
	case PR_SPEC_STORE_BYPASS:
		return ssb_prctl_set(task, ctrl);
	case PR_SPEC_INDIRECT_BRANCH:
		return ib_prctl_set(task, ctrl);
	default:
		return -ENODEV;
	}
}

#ifdef CONFIG_SECCOMP
void arch_seccomp_spec_mitigate(struct task_struct *task)
{
	if (ssb_mode == SPEC_STORE_BYPASS_SECCOMP)
		ssb_prctl_set(task, PR_SPEC_FORCE_DISABLE);
	if (spectre_v2_user_ibpb == SPECTRE_V2_USER_SECCOMP ||
	    spectre_v2_user_stibp == SPECTRE_V2_USER_SECCOMP)
		ib_prctl_set(task, PR_SPEC_FORCE_DISABLE);
}
#endif

static int ssb_prctl_get(struct task_struct *task)
{
	switch (ssb_mode) {
	case SPEC_STORE_BYPASS_DISABLE:
		return PR_SPEC_DISABLE;
	case SPEC_STORE_BYPASS_SECCOMP:
	case SPEC_STORE_BYPASS_PRCTL:
		if (task_spec_ssb_force_disable(task))
			return PR_SPEC_PRCTL | PR_SPEC_FORCE_DISABLE;
		if (task_spec_ssb_noexec(task))
			return PR_SPEC_PRCTL | PR_SPEC_DISABLE_NOEXEC;
		if (task_spec_ssb_disable(task))
			return PR_SPEC_PRCTL | PR_SPEC_DISABLE;
		return PR_SPEC_PRCTL | PR_SPEC_ENABLE;
	default:
		if (boot_cpu_has_bug(X86_BUG_SPEC_STORE_BYPASS))
			return PR_SPEC_ENABLE;
		return PR_SPEC_NOT_AFFECTED;
	}
}

static int ib_prctl_get(struct task_struct *task)
{
	if (!boot_cpu_has_bug(X86_BUG_SPECTRE_V2))
		return PR_SPEC_NOT_AFFECTED;

	if (spectre_v2_user_ibpb == SPECTRE_V2_USER_NONE &&
	    spectre_v2_user_stibp == SPECTRE_V2_USER_NONE)
		return PR_SPEC_ENABLE;
	else if (is_spec_ib_user_controlled()) {
		if (task_spec_ib_force_disable(task))
			return PR_SPEC_PRCTL | PR_SPEC_FORCE_DISABLE;
		if (task_spec_ib_disable(task))
			return PR_SPEC_PRCTL | PR_SPEC_DISABLE;
		return PR_SPEC_PRCTL | PR_SPEC_ENABLE;
	} else if (spectre_v2_user_ibpb == SPECTRE_V2_USER_STRICT ||
	    spectre_v2_user_stibp == SPECTRE_V2_USER_STRICT ||
	    spectre_v2_user_stibp == SPECTRE_V2_USER_STRICT_PREFERRED)
		return PR_SPEC_DISABLE;
	else
		return PR_SPEC_NOT_AFFECTED;
}

int arch_prctl_spec_ctrl_get(struct task_struct *task, unsigned long which)
{
	switch (which) {
	case PR_SPEC_STORE_BYPASS:
		return ssb_prctl_get(task);
	case PR_SPEC_INDIRECT_BRANCH:
		return ib_prctl_get(task);
	default:
		return -ENODEV;
	}
}

void x86_spec_ctrl_setup_ap(void)
{
	if (boot_cpu_has(X86_FEATURE_MSR_SPEC_CTRL))
		update_spec_ctrl(x86_spec_ctrl_base);

	if (ssb_mode == SPEC_STORE_BYPASS_DISABLE)
		x86_amd_ssb_disable();
}

bool itlb_multihit_kvm_mitigation;
EXPORT_SYMBOL_GPL(itlb_multihit_kvm_mitigation);

#undef pr_fmt
#define pr_fmt(fmt)	"L1TF: " fmt

/* Default mitigation for L1TF-affected CPUs */
enum l1tf_mitigations l1tf_mitigation __ro_after_init = L1TF_MITIGATION_FLUSH;
#if IS_ENABLED(CONFIG_KVM_INTEL)
EXPORT_SYMBOL_GPL(l1tf_mitigation);
#endif
enum vmx_l1d_flush_state l1tf_vmx_mitigation = VMENTER_L1D_FLUSH_AUTO;
EXPORT_SYMBOL_GPL(l1tf_vmx_mitigation);

/*
 * These CPUs all support 44bits physical address space internally in the
 * cache but CPUID can report a smaller number of physical address bits.
 *
 * The L1TF mitigation uses the top most address bit for the inversion of
 * non present PTEs. When the installed memory reaches into the top most
 * address bit due to memory holes, which has been observed on machines
 * which report 36bits physical address bits and have 32G RAM installed,
 * then the mitigation range check in l1tf_select_mitigation() triggers.
 * This is a false positive because the mitigation is still possible due to
 * the fact that the cache uses 44bit internally. Use the cache bits
 * instead of the reported physical bits and adjust them on the affected
 * machines to 44bit if the reported bits are less than 44.
 */
static void override_cache_bits(struct cpuinfo_x86 *c)
{
	if (c->x86 != 6)
		return;

	switch (c->x86_model) {
	case INTEL_FAM6_NEHALEM:
	case INTEL_FAM6_WESTMERE:
	case INTEL_FAM6_SANDYBRIDGE:
	case INTEL_FAM6_IVYBRIDGE:
	case INTEL_FAM6_HASWELL:
	case INTEL_FAM6_HASWELL_L:
	case INTEL_FAM6_HASWELL_G:
	case INTEL_FAM6_BROADWELL:
	case INTEL_FAM6_BROADWELL_G:
	case INTEL_FAM6_SKYLAKE_L:
	case INTEL_FAM6_SKYLAKE:
	case INTEL_FAM6_KABYLAKE_L:
	case INTEL_FAM6_KABYLAKE:
		if (c->x86_cache_bits < 44)
			c->x86_cache_bits = 44;
		break;
	}
}

static void __init l1tf_select_mitigation(void)
{
	u64 half_pa;

	if (!boot_cpu_has_bug(X86_BUG_L1TF))
		return;

	if (cpu_mitigations_off())
		l1tf_mitigation = L1TF_MITIGATION_OFF;
	else if (cpu_mitigations_auto_nosmt())
		l1tf_mitigation = L1TF_MITIGATION_FLUSH_NOSMT;

	override_cache_bits(&boot_cpu_data);

	switch (l1tf_mitigation) {
	case L1TF_MITIGATION_OFF:
	case L1TF_MITIGATION_FLUSH_NOWARN:
	case L1TF_MITIGATION_FLUSH:
		break;
	case L1TF_MITIGATION_FLUSH_NOSMT:
	case L1TF_MITIGATION_FULL:
		cpu_smt_disable(false);
		break;
	case L1TF_MITIGATION_FULL_FORCE:
		cpu_smt_disable(true);
		break;
	}

#if CONFIG_PGTABLE_LEVELS == 2
	pr_warn("Kernel not compiled for PAE. No mitigation for L1TF\n");
	return;
#endif

	half_pa = (u64)l1tf_pfn_limit() << PAGE_SHIFT;
	if (l1tf_mitigation != L1TF_MITIGATION_OFF &&
			e820__mapped_any(half_pa, ULLONG_MAX - half_pa, E820_TYPE_RAM)) {
		pr_warn("System has more than MAX_PA/2 memory. L1TF mitigation not effective.\n");
		pr_info("You may make it effective by booting the kernel with mem=%llu parameter.\n",
				half_pa);
		pr_info("However, doing so will make a part of your RAM unusable.\n");
		pr_info("Reading https://www.kernel.org/doc/html/latest/admin-guide/hw-vuln/l1tf.html might help you decide.\n");
		return;
	}

	setup_force_cpu_cap(X86_FEATURE_L1TF_PTEINV);
}

static int __init l1tf_cmdline(char *str)
{
	if (!boot_cpu_has_bug(X86_BUG_L1TF))
		return 0;

	if (!str)
		return -EINVAL;

	if (!strcmp(str, "off"))
		l1tf_mitigation = L1TF_MITIGATION_OFF;
	else if (!strcmp(str, "flush,nowarn"))
		l1tf_mitigation = L1TF_MITIGATION_FLUSH_NOWARN;
	else if (!strcmp(str, "flush"))
		l1tf_mitigation = L1TF_MITIGATION_FLUSH;
	else if (!strcmp(str, "flush,nosmt"))
		l1tf_mitigation = L1TF_MITIGATION_FLUSH_NOSMT;
	else if (!strcmp(str, "full"))
		l1tf_mitigation = L1TF_MITIGATION_FULL;
	else if (!strcmp(str, "full,force"))
		l1tf_mitigation = L1TF_MITIGATION_FULL_FORCE;

	return 0;
}
early_param("l1tf", l1tf_cmdline);

#undef pr_fmt
#define pr_fmt(fmt) fmt

#ifdef CONFIG_SYSFS

#define L1TF_DEFAULT_MSG "Mitigation: PTE Inversion"

#if IS_ENABLED(CONFIG_KVM_INTEL)
static const char * const l1tf_vmx_states[] = {
	[VMENTER_L1D_FLUSH_AUTO]		= "auto",
	[VMENTER_L1D_FLUSH_NEVER]		= "vulnerable",
	[VMENTER_L1D_FLUSH_COND]		= "conditional cache flushes",
	[VMENTER_L1D_FLUSH_ALWAYS]		= "cache flushes",
	[VMENTER_L1D_FLUSH_EPT_DISABLED]	= "EPT disabled",
	[VMENTER_L1D_FLUSH_NOT_REQUIRED]	= "flush not necessary"
};

static ssize_t l1tf_show_state(char *buf)
{
	if (l1tf_vmx_mitigation == VMENTER_L1D_FLUSH_AUTO)
		return sprintf(buf, "%s\n", L1TF_DEFAULT_MSG);

	if (l1tf_vmx_mitigation == VMENTER_L1D_FLUSH_EPT_DISABLED ||
	    (l1tf_vmx_mitigation == VMENTER_L1D_FLUSH_NEVER &&
	     sched_smt_active())) {
		return sprintf(buf, "%s; VMX: %s\n", L1TF_DEFAULT_MSG,
			       l1tf_vmx_states[l1tf_vmx_mitigation]);
	}

	return sprintf(buf, "%s; VMX: %s, SMT %s\n", L1TF_DEFAULT_MSG,
		       l1tf_vmx_states[l1tf_vmx_mitigation],
		       sched_smt_active() ? "vulnerable" : "disabled");
}

static ssize_t itlb_multihit_show_state(char *buf)
{
	if (!boot_cpu_has(X86_FEATURE_MSR_IA32_FEAT_CTL) ||
	    !boot_cpu_has(X86_FEATURE_VMX))
		return sprintf(buf, "KVM: Mitigation: VMX unsupported\n");
	else if (!(cr4_read_shadow() & X86_CR4_VMXE))
		return sprintf(buf, "KVM: Mitigation: VMX disabled\n");
	else if (itlb_multihit_kvm_mitigation)
		return sprintf(buf, "KVM: Mitigation: Split huge pages\n");
	else
		return sprintf(buf, "KVM: Vulnerable\n");
}
#else
static ssize_t l1tf_show_state(char *buf)
{
	return sprintf(buf, "%s\n", L1TF_DEFAULT_MSG);
}

static ssize_t itlb_multihit_show_state(char *buf)
{
	return sprintf(buf, "Processor vulnerable\n");
}
#endif

static ssize_t mds_show_state(char *buf)
{
	if (boot_cpu_has(X86_FEATURE_HYPERVISOR)) {
		return sprintf(buf, "%s; SMT Host state unknown\n",
			       mds_strings[mds_mitigation]);
	}

	if (boot_cpu_has(X86_BUG_MSBDS_ONLY)) {
		return sprintf(buf, "%s; SMT %s\n", mds_strings[mds_mitigation],
			       (mds_mitigation == MDS_MITIGATION_OFF ? "vulnerable" :
			        sched_smt_active() ? "mitigated" : "disabled"));
	}

	return sprintf(buf, "%s; SMT %s\n", mds_strings[mds_mitigation],
		       sched_smt_active() ? "vulnerable" : "disabled");
}

static ssize_t tsx_async_abort_show_state(char *buf)
{
	if ((taa_mitigation == TAA_MITIGATION_TSX_DISABLED) ||
	    (taa_mitigation == TAA_MITIGATION_OFF))
		return sprintf(buf, "%s\n", taa_strings[taa_mitigation]);

	if (boot_cpu_has(X86_FEATURE_HYPERVISOR)) {
		return sprintf(buf, "%s; SMT Host state unknown\n",
			       taa_strings[taa_mitigation]);
	}

	return sprintf(buf, "%s; SMT %s\n", taa_strings[taa_mitigation],
		       sched_smt_active() ? "vulnerable" : "disabled");
}

static ssize_t mmio_stale_data_show_state(char *buf)
{
	if (mmio_mitigation == MMIO_MITIGATION_OFF)
		return sysfs_emit(buf, "%s\n", mmio_strings[mmio_mitigation]);

	if (boot_cpu_has(X86_FEATURE_HYPERVISOR)) {
		return sysfs_emit(buf, "%s; SMT Host state unknown\n",
				  mmio_strings[mmio_mitigation]);
	}

	return sysfs_emit(buf, "%s; SMT %s\n", mmio_strings[mmio_mitigation],
			  sched_smt_active() ? "vulnerable" : "disabled");
}

static char *stibp_state(void)
{
	if (spectre_v2_in_ibrs_mode(spectre_v2_enabled))
		return "";

	switch (spectre_v2_user_stibp) {
	case SPECTRE_V2_USER_NONE:
		return ", STIBP: disabled";
	case SPECTRE_V2_USER_STRICT:
		return ", STIBP: forced";
	case SPECTRE_V2_USER_STRICT_PREFERRED:
		return ", STIBP: always-on";
	case SPECTRE_V2_USER_PRCTL:
	case SPECTRE_V2_USER_SECCOMP:
		if (static_key_enabled(&switch_to_cond_stibp))
			return ", STIBP: conditional";
	}
	return "";
}

static char *ibpb_state(void)
{
	if (boot_cpu_has(X86_FEATURE_IBPB)) {
		if (static_key_enabled(&switch_mm_always_ibpb))
			return ", IBPB: always-on";
		if (static_key_enabled(&switch_mm_cond_ibpb))
			return ", IBPB: conditional";
		return ", IBPB: disabled";
	}
	return "";
}

static char *pbrsb_eibrs_state(void)
{
	if (boot_cpu_has_bug(X86_BUG_EIBRS_PBRSB)) {
		if (boot_cpu_has(X86_FEATURE_RSB_VMEXIT_LITE) ||
		    boot_cpu_has(X86_FEATURE_RSB_VMEXIT))
			return ", PBRSB-eIBRS: SW sequence";
		else
			return ", PBRSB-eIBRS: Vulnerable";
	} else {
		return ", PBRSB-eIBRS: Not affected";
	}
}

static ssize_t spectre_v2_show_state(char *buf)
{
	if (spectre_v2_enabled == SPECTRE_V2_LFENCE)
		return sprintf(buf, "Vulnerable: LFENCE\n");

	if (spectre_v2_enabled == SPECTRE_V2_EIBRS && unprivileged_ebpf_enabled())
		return sprintf(buf, "Vulnerable: eIBRS with unprivileged eBPF\n");

	if (sched_smt_active() && unprivileged_ebpf_enabled() &&
	    spectre_v2_enabled == SPECTRE_V2_EIBRS_LFENCE)
		return sprintf(buf, "Vulnerable: eIBRS+LFENCE with unprivileged eBPF and SMT\n");

	return sprintf(buf, "%s%s%s%s%s%s%s\n",
		       spectre_v2_strings[spectre_v2_enabled],
		       ibpb_state(),
		       boot_cpu_has(X86_FEATURE_USE_IBRS_FW) ? ", IBRS_FW" : "",
		       stibp_state(),
		       boot_cpu_has(X86_FEATURE_RSB_CTXSW) ? ", RSB filling" : "",
		       pbrsb_eibrs_state(),
		       spectre_v2_module_string());
}

static ssize_t srbds_show_state(char *buf)
{
	return sprintf(buf, "%s\n", srbds_strings[srbds_mitigation]);
}

static ssize_t retbleed_show_state(char *buf)
{
	if (retbleed_mitigation == RETBLEED_MITIGATION_UNRET) {
	    if (boot_cpu_data.x86_vendor != X86_VENDOR_AMD &&
		boot_cpu_data.x86_vendor != X86_VENDOR_HYGON)
		    return sprintf(buf, "Vulnerable: untrained return thunk on non-Zen uarch\n");

	    return sprintf(buf, "%s; SMT %s\n",
			   retbleed_strings[retbleed_mitigation],
			   !sched_smt_active() ? "disabled" :
			   spectre_v2_user_stibp == SPECTRE_V2_USER_STRICT ||
			   spectre_v2_user_stibp == SPECTRE_V2_USER_STRICT_PREFERRED ?
			   "enabled with STIBP protection" : "vulnerable");
	}

	return sprintf(buf, "%s\n", retbleed_strings[retbleed_mitigation]);
}

static ssize_t cpu_show_common(struct device *dev, struct device_attribute *attr,
			       char *buf, unsigned int bug)
{
	if (!boot_cpu_has_bug(bug))
		return sprintf(buf, "Not affected\n");

	switch (bug) {
	case X86_BUG_CPU_MELTDOWN:
		if (boot_cpu_has(X86_FEATURE_PTI))
			return sprintf(buf, "Mitigation: PTI\n");

		if (hypervisor_is_type(X86_HYPER_XEN_PV))
			return sprintf(buf, "Unknown (XEN PV detected, hypervisor mitigation required)\n");

		break;

	case X86_BUG_SPECTRE_V1:
		return sprintf(buf, "%s\n", spectre_v1_strings[spectre_v1_mitigation]);

	case X86_BUG_SPECTRE_V2:
		return spectre_v2_show_state(buf);

	case X86_BUG_SPEC_STORE_BYPASS:
		return sprintf(buf, "%s\n", ssb_strings[ssb_mode]);

	case X86_BUG_L1TF:
		if (boot_cpu_has(X86_FEATURE_L1TF_PTEINV))
			return l1tf_show_state(buf);
		break;

	case X86_BUG_MDS:
		return mds_show_state(buf);

	case X86_BUG_TAA:
		return tsx_async_abort_show_state(buf);

	case X86_BUG_ITLB_MULTIHIT:
		return itlb_multihit_show_state(buf);

	case X86_BUG_SRBDS:
		return srbds_show_state(buf);

	case X86_BUG_MMIO_STALE_DATA:
		return mmio_stale_data_show_state(buf);

	case X86_BUG_RETBLEED:
		return retbleed_show_state(buf);

	default:
		break;
	}

	return sprintf(buf, "Vulnerable\n");
}

ssize_t cpu_show_meltdown(struct device *dev, struct device_attribute *attr, char *buf)
{
	return cpu_show_common(dev, attr, buf, X86_BUG_CPU_MELTDOWN);
}

ssize_t cpu_show_spectre_v1(struct device *dev, struct device_attribute *attr, char *buf)
{
	return cpu_show_common(dev, attr, buf, X86_BUG_SPECTRE_V1);
}

ssize_t cpu_show_spectre_v2(struct device *dev, struct device_attribute *attr, char *buf)
{
	return cpu_show_common(dev, attr, buf, X86_BUG_SPECTRE_V2);
}

ssize_t cpu_show_spec_store_bypass(struct device *dev, struct device_attribute *attr, char *buf)
{
	return cpu_show_common(dev, attr, buf, X86_BUG_SPEC_STORE_BYPASS);
}

ssize_t cpu_show_l1tf(struct device *dev, struct device_attribute *attr, char *buf)
{
	return cpu_show_common(dev, attr, buf, X86_BUG_L1TF);
}

ssize_t cpu_show_mds(struct device *dev, struct device_attribute *attr, char *buf)
{
	return cpu_show_common(dev, attr, buf, X86_BUG_MDS);
}

ssize_t cpu_show_tsx_async_abort(struct device *dev, struct device_attribute *attr, char *buf)
{
	return cpu_show_common(dev, attr, buf, X86_BUG_TAA);
}

ssize_t cpu_show_itlb_multihit(struct device *dev, struct device_attribute *attr, char *buf)
{
	return cpu_show_common(dev, attr, buf, X86_BUG_ITLB_MULTIHIT);
}

ssize_t cpu_show_srbds(struct device *dev, struct device_attribute *attr, char *buf)
{
	return cpu_show_common(dev, attr, buf, X86_BUG_SRBDS);
}

ssize_t cpu_show_mmio_stale_data(struct device *dev, struct device_attribute *attr, char *buf)
{
	return cpu_show_common(dev, attr, buf, X86_BUG_MMIO_STALE_DATA);
}

ssize_t cpu_show_retbleed(struct device *dev, struct device_attribute *attr, char *buf)
{
	return cpu_show_common(dev, attr, buf, X86_BUG_RETBLEED);
}
#endif<|MERGE_RESOLUTION|>--- conflicted
+++ resolved
@@ -151,7 +151,7 @@
 	/*
 	 * spectre_v2_user_select_mitigation() relies on the state set by
 	 * retbleed_select_mitigation(); specifically the STIBP selection is
-	 * forced for UNRET.
+	 * forced for UNRET or IBPB.
 	 */
 	spectre_v2_user_select_mitigation();
 	ssb_select_mitigation();
@@ -431,7 +431,8 @@
 	u64 ia32_cap;
 
 	if (!boot_cpu_has_bug(X86_BUG_MMIO_STALE_DATA) ||
-	    cpu_mitigations_off()) {
+	     boot_cpu_has_bug(X86_BUG_MMIO_UNKNOWN) ||
+	     cpu_mitigations_off()) {
 		mmio_mitigation = MMIO_MITIGATION_OFF;
 		return;
 	}
@@ -536,6 +537,8 @@
 		pr_info("TAA: %s\n", taa_strings[taa_mitigation]);
 	if (boot_cpu_has_bug(X86_BUG_MMIO_STALE_DATA))
 		pr_info("MMIO Stale Data: %s\n", mmio_strings[mmio_mitigation]);
+	else if (boot_cpu_has_bug(X86_BUG_MMIO_UNKNOWN))
+		pr_info("MMIO Stale Data: Unknown: No mitigations\n");
 }
 
 static void __init md_clear_select_mitigation(void)
@@ -935,6 +938,7 @@
 #define SPECTRE_V2_LFENCE_MSG "WARNING: LFENCE mitigation is not recommended for this CPU, data leaks possible!\n"
 #define SPECTRE_V2_EIBRS_EBPF_MSG "WARNING: Unprivileged eBPF is enabled with eIBRS on, data leaks possible via Spectre v2 BHB attacks!\n"
 #define SPECTRE_V2_EIBRS_LFENCE_EBPF_SMT_MSG "WARNING: Unprivileged eBPF is enabled with eIBRS+LFENCE mitigation and SMT, data leaks possible via Spectre v2 BHB attacks!\n"
+#define SPECTRE_V2_IBRS_PERF_MSG "WARNING: IBRS mitigation selected on Enhanced IBRS CPU, this may cause unnecessary performance loss\n"
 
 #ifdef CONFIG_BPF_SYSCALL
 void unpriv_ebpf_notify(int new_state)
@@ -1051,12 +1055,16 @@
 	return SPECTRE_V2_USER_CMD_AUTO;
 }
 
-static inline bool spectre_v2_in_ibrs_mode(enum spectre_v2_mitigation mode)
-{
-	return mode == SPECTRE_V2_IBRS ||
-	       mode == SPECTRE_V2_EIBRS ||
+static inline bool spectre_v2_in_eibrs_mode(enum spectre_v2_mitigation mode)
+{
+	return mode == SPECTRE_V2_EIBRS ||
 	       mode == SPECTRE_V2_EIBRS_RETPOLINE ||
 	       mode == SPECTRE_V2_EIBRS_LFENCE;
+}
+
+static inline bool spectre_v2_in_ibrs_mode(enum spectre_v2_mitigation mode)
+{
+	return spectre_v2_in_eibrs_mode(mode) || mode == SPECTRE_V2_IBRS;
 }
 
 static void __init
@@ -1121,12 +1129,19 @@
 	}
 
 	/*
-	 * If no STIBP, IBRS or enhanced IBRS is enabled, or SMT impossible,
-	 * STIBP is not required.
+	 * If no STIBP, enhanced IBRS is enabled, or SMT impossible, STIBP
+	 * is not required.
+	 *
+	 * Enhanced IBRS also protects against cross-thread branch target
+	 * injection in user-mode as the IBRS bit remains always set which
+	 * implicitly enables cross-thread protections.  However, in legacy IBRS
+	 * mode, the IBRS bit is set only on kernel entry and cleared on return
+	 * to userspace. This disables the implicit cross-thread protection,
+	 * so allow for STIBP to be selected in that case.
 	 */
 	if (!boot_cpu_has(X86_FEATURE_STIBP) ||
 	    !smt_possible ||
-	    spectre_v2_in_ibrs_mode(spectre_v2_enabled))
+	    spectre_v2_in_eibrs_mode(spectre_v2_enabled))
 		return;
 
 	/*
@@ -1138,7 +1153,8 @@
 	    boot_cpu_has(X86_FEATURE_AMD_STIBP_ALWAYS_ON))
 		mode = SPECTRE_V2_USER_STRICT_PREFERRED;
 
-	if (retbleed_mitigation == RETBLEED_MITIGATION_UNRET) {
+	if (retbleed_mitigation == RETBLEED_MITIGATION_UNRET ||
+	    retbleed_mitigation == RETBLEED_MITIGATION_IBPB) {
 		if (mode != SPECTRE_V2_USER_STRICT &&
 		    mode != SPECTRE_V2_USER_STRICT_PREFERRED)
 			pr_info("Selecting STIBP always-on mode to complement retbleed mitigation\n");
@@ -1415,6 +1431,8 @@
 
 	case SPECTRE_V2_IBRS:
 		setup_force_cpu_cap(X86_FEATURE_KERNEL_IBRS);
+		if (boot_cpu_has(X86_FEATURE_IBRS_ENHANCED))
+			pr_warn(SPECTRE_V2_IBRS_PERF_MSG);
 		break;
 
 	case SPECTRE_V2_LFENCE:
@@ -1495,9 +1513,6 @@
 	 * the CPU supports Enhanced IBRS, kernel might un-intentionally not
 	 * enable IBRS around firmware calls.
 	 */
-<<<<<<< HEAD
-	if (boot_cpu_has(X86_FEATURE_IBRS) && !spectre_v2_in_ibrs_mode(mode)) {
-=======
 	if (boot_cpu_has_bug(X86_BUG_RETBLEED) &&
 	    boot_cpu_has(X86_FEATURE_IBPB) &&
 	    (boot_cpu_data.x86_vendor == X86_VENDOR_AMD ||
@@ -1509,7 +1524,6 @@
 		}
 
 	} else if (boot_cpu_has(X86_FEATURE_IBRS) && !spectre_v2_in_ibrs_mode(mode)) {
->>>>>>> 16718dba
 		setup_force_cpu_cap(X86_FEATURE_USE_IBRS_FW);
 		pr_info("Enabling Restricted Speculation for firmware calls\n");
 	}
@@ -1579,6 +1593,7 @@
 
 #define MDS_MSG_SMT "MDS CPU bug present and SMT on, data leak possible. See https://www.kernel.org/doc/html/latest/admin-guide/hw-vuln/mds.html for more details.\n"
 #define TAA_MSG_SMT "TAA CPU bug present and SMT on, data leak possible. See https://www.kernel.org/doc/html/latest/admin-guide/hw-vuln/tsx_async_abort.html for more details.\n"
+#define MMIO_MSG_SMT "MMIO Stale Data CPU bug present and SMT on, data leak possible. See https://www.kernel.org/doc/html/latest/admin-guide/hw-vuln/processor_mmio_stale_data.html for more details.\n"
 
 void cpu_bugs_smt_update(void)
 {
@@ -1620,6 +1635,16 @@
 		break;
 	case TAA_MITIGATION_TSX_DISABLED:
 	case TAA_MITIGATION_OFF:
+		break;
+	}
+
+	switch (mmio_mitigation) {
+	case MMIO_MITIGATION_VERW:
+	case MMIO_MITIGATION_UCODE_NEEDED:
+		if (sched_smt_active())
+			pr_warn_once(MMIO_MSG_SMT);
+		break;
+	case MMIO_MITIGATION_OFF:
 		break;
 	}
 
@@ -1872,6 +1897,8 @@
 		if (ctrl == PR_SPEC_FORCE_DISABLE)
 			task_set_spec_ib_force_disable(task);
 		task_update_spec_tif(task);
+		if (task == current)
+			indirect_branch_prediction_barrier();
 		break;
 	default:
 		return -ERANGE;
@@ -2184,6 +2211,9 @@
 
 static ssize_t mmio_stale_data_show_state(char *buf)
 {
+	if (boot_cpu_has_bug(X86_BUG_MMIO_UNKNOWN))
+		return sysfs_emit(buf, "Unknown: No mitigations\n");
+
 	if (mmio_mitigation == MMIO_MITIGATION_OFF)
 		return sysfs_emit(buf, "%s\n", mmio_strings[mmio_mitigation]);
 
@@ -2198,7 +2228,7 @@
 
 static char *stibp_state(void)
 {
-	if (spectre_v2_in_ibrs_mode(spectre_v2_enabled))
+	if (spectre_v2_in_eibrs_mode(spectre_v2_enabled))
 		return "";
 
 	switch (spectre_v2_user_stibp) {
@@ -2270,10 +2300,11 @@
 
 static ssize_t retbleed_show_state(char *buf)
 {
-	if (retbleed_mitigation == RETBLEED_MITIGATION_UNRET) {
+	if (retbleed_mitigation == RETBLEED_MITIGATION_UNRET ||
+	    retbleed_mitigation == RETBLEED_MITIGATION_IBPB) {
 	    if (boot_cpu_data.x86_vendor != X86_VENDOR_AMD &&
 		boot_cpu_data.x86_vendor != X86_VENDOR_HYGON)
-		    return sprintf(buf, "Vulnerable: untrained return thunk on non-Zen uarch\n");
+		    return sprintf(buf, "Vulnerable: untrained return thunk / IBPB on non-AMD based uarch\n");
 
 	    return sprintf(buf, "%s; SMT %s\n",
 			   retbleed_strings[retbleed_mitigation],
@@ -2329,6 +2360,7 @@
 		return srbds_show_state(buf);
 
 	case X86_BUG_MMIO_STALE_DATA:
+	case X86_BUG_MMIO_UNKNOWN:
 		return mmio_stale_data_show_state(buf);
 
 	case X86_BUG_RETBLEED:
@@ -2388,7 +2420,10 @@
 
 ssize_t cpu_show_mmio_stale_data(struct device *dev, struct device_attribute *attr, char *buf)
 {
-	return cpu_show_common(dev, attr, buf, X86_BUG_MMIO_STALE_DATA);
+	if (boot_cpu_has_bug(X86_BUG_MMIO_UNKNOWN))
+		return cpu_show_common(dev, attr, buf, X86_BUG_MMIO_UNKNOWN);
+	else
+		return cpu_show_common(dev, attr, buf, X86_BUG_MMIO_STALE_DATA);
 }
 
 ssize_t cpu_show_retbleed(struct device *dev, struct device_attribute *attr, char *buf)
