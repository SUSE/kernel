--- conflicted
+++ resolved
@@ -793,11 +793,7 @@
 	RETBLEED_CMD_IBPB,
 };
 
-<<<<<<< HEAD
-const char * const retbleed_strings[] = {
-=======
 static const char * const retbleed_strings[] = {
->>>>>>> f25a7d55
 	[RETBLEED_MITIGATION_NONE]	= "Vulnerable",
 	[RETBLEED_MITIGATION_UNRET]	= "Mitigation: untrained return thunk",
 	[RETBLEED_MITIGATION_IBPB]	= "Mitigation: IBPB",
@@ -1452,7 +1448,6 @@
 	 * If Spectre v2 protection has been enabled, fill the RSB during a
 	 * context switch.  In general there are two types of RSB attacks
 	 * across context switches, for which the CALLs/RETs may be unbalanced.
-<<<<<<< HEAD
 	 *
 	 * 1) RSB underflow
 	 *
@@ -1479,34 +1474,6 @@
 	 *    The "user -> kernel" attack scenario is mitigated by SMEP and
 	 *    eIBRS.
 	 *
-=======
-	 *
-	 * 1) RSB underflow
-	 *
-	 *    Some Intel parts have "bottomless RSB".  When the RSB is empty,
-	 *    speculated return targets may come from the branch predictor,
-	 *    which could have a user-poisoned BTB or BHB entry.
-	 *
-	 *    AMD has it even worse: *all* returns are speculated from the BTB,
-	 *    regardless of the state of the RSB.
-	 *
-	 *    When IBRS or eIBRS is enabled, the "user -> kernel" attack
-	 *    scenario is mitigated by the IBRS branch prediction isolation
-	 *    properties, so the RSB buffer filling wouldn't be necessary to
-	 *    protect against this type of attack.
-	 *
-	 *    The "user -> user" attack scenario is mitigated by RSB filling.
-	 *
-	 * 2) Poisoned RSB entry
-	 *
-	 *    If the 'next' in-kernel return stack is shorter than 'prev',
-	 *    'next' could be tricked into speculating with a user-poisoned RSB
-	 *    entry.
-	 *
-	 *    The "user -> kernel" attack scenario is mitigated by SMEP and
-	 *    eIBRS.
-	 *
->>>>>>> f25a7d55
 	 *    The "user -> user" scenario, also known as SpectreBHB, requires
 	 *    RSB clearing.
 	 *
@@ -1553,10 +1520,7 @@
 	 * enable IBRS around firmware calls.
 	 */
 	if (boot_cpu_has_bug(X86_BUG_RETBLEED) &&
-<<<<<<< HEAD
-=======
 	    boot_cpu_has(X86_FEATURE_IBPB) &&
->>>>>>> f25a7d55
 	    (boot_cpu_data.x86_vendor == X86_VENDOR_AMD ||
 	     boot_cpu_data.x86_vendor == X86_VENDOR_HYGON)) {
 
