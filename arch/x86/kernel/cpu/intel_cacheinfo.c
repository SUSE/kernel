/*
 *	Routines to indentify caches on Intel CPU.
 *
 *	Changes:
 *	Venkatesh Pallipadi	: Adding cache identification through cpuid(4)
 *	Ashok Raj <ashok.raj@intel.com>: Work with CPU hotplug infrastructure.
 *	Andi Kleen / Andreas Herrmann	: CPUID4 emulation on AMD.
 */

#include <linux/init.h>
#include <linux/slab.h>
#include <linux/device.h>
#include <linux/compiler.h>
#include <linux/cpu.h>
#include <linux/sched.h>
#include <linux/pci.h>

#include <asm/processor.h>
#include <linux/smp.h>
#include <asm/amd_nb.h>
#include <asm/smp.h>

#define LVL_1_INST	1
#define LVL_1_DATA	2
#define LVL_2		3
#define LVL_3		4
#define LVL_TRACE	5

struct _cache_table {
	unsigned char descriptor;
	char cache_type;
	short size;
};

#define MB(x)	((x) * 1024)

/* All the cache descriptor types we care about (no TLB or
   trace cache entries) */

static const struct _cache_table __cpuinitconst cache_table[] =
{
	{ 0x06, LVL_1_INST, 8 },	/* 4-way set assoc, 32 byte line size */
	{ 0x08, LVL_1_INST, 16 },	/* 4-way set assoc, 32 byte line size */
	{ 0x09, LVL_1_INST, 32 },	/* 4-way set assoc, 64 byte line size */
	{ 0x0a, LVL_1_DATA, 8 },	/* 2 way set assoc, 32 byte line size */
	{ 0x0c, LVL_1_DATA, 16 },	/* 4-way set assoc, 32 byte line size */
	{ 0x0d, LVL_1_DATA, 16 },	/* 4-way set assoc, 64 byte line size */
	{ 0x0e, LVL_1_DATA, 24 },	/* 6-way set assoc, 64 byte line size */
	{ 0x21, LVL_2,      256 },	/* 8-way set assoc, 64 byte line size */
	{ 0x22, LVL_3,      512 },	/* 4-way set assoc, sectored cache, 64 byte line size */
	{ 0x23, LVL_3,      MB(1) },	/* 8-way set assoc, sectored cache, 64 byte line size */
	{ 0x25, LVL_3,      MB(2) },	/* 8-way set assoc, sectored cache, 64 byte line size */
	{ 0x29, LVL_3,      MB(4) },	/* 8-way set assoc, sectored cache, 64 byte line size */
	{ 0x2c, LVL_1_DATA, 32 },	/* 8-way set assoc, 64 byte line size */
	{ 0x30, LVL_1_INST, 32 },	/* 8-way set assoc, 64 byte line size */
	{ 0x39, LVL_2,      128 },	/* 4-way set assoc, sectored cache, 64 byte line size */
	{ 0x3a, LVL_2,      192 },	/* 6-way set assoc, sectored cache, 64 byte line size */
	{ 0x3b, LVL_2,      128 },	/* 2-way set assoc, sectored cache, 64 byte line size */
	{ 0x3c, LVL_2,      256 },	/* 4-way set assoc, sectored cache, 64 byte line size */
	{ 0x3d, LVL_2,      384 },	/* 6-way set assoc, sectored cache, 64 byte line size */
	{ 0x3e, LVL_2,      512 },	/* 4-way set assoc, sectored cache, 64 byte line size */
	{ 0x3f, LVL_2,      256 },	/* 2-way set assoc, 64 byte line size */
	{ 0x41, LVL_2,      128 },	/* 4-way set assoc, 32 byte line size */
	{ 0x42, LVL_2,      256 },	/* 4-way set assoc, 32 byte line size */
	{ 0x43, LVL_2,      512 },	/* 4-way set assoc, 32 byte line size */
	{ 0x44, LVL_2,      MB(1) },	/* 4-way set assoc, 32 byte line size */
	{ 0x45, LVL_2,      MB(2) },	/* 4-way set assoc, 32 byte line size */
	{ 0x46, LVL_3,      MB(4) },	/* 4-way set assoc, 64 byte line size */
	{ 0x47, LVL_3,      MB(8) },	/* 8-way set assoc, 64 byte line size */
	{ 0x48, LVL_2,      MB(3) },	/* 12-way set assoc, 64 byte line size */
	{ 0x49, LVL_3,      MB(4) },	/* 16-way set assoc, 64 byte line size */
	{ 0x4a, LVL_3,      MB(6) },	/* 12-way set assoc, 64 byte line size */
	{ 0x4b, LVL_3,      MB(8) },	/* 16-way set assoc, 64 byte line size */
	{ 0x4c, LVL_3,      MB(12) },	/* 12-way set assoc, 64 byte line size */
	{ 0x4d, LVL_3,      MB(16) },	/* 16-way set assoc, 64 byte line size */
	{ 0x4e, LVL_2,      MB(6) },	/* 24-way set assoc, 64 byte line size */
	{ 0x60, LVL_1_DATA, 16 },	/* 8-way set assoc, sectored cache, 64 byte line size */
	{ 0x66, LVL_1_DATA, 8 },	/* 4-way set assoc, sectored cache, 64 byte line size */
	{ 0x67, LVL_1_DATA, 16 },	/* 4-way set assoc, sectored cache, 64 byte line size */
	{ 0x68, LVL_1_DATA, 32 },	/* 4-way set assoc, sectored cache, 64 byte line size */
	{ 0x70, LVL_TRACE,  12 },	/* 8-way set assoc */
	{ 0x71, LVL_TRACE,  16 },	/* 8-way set assoc */
	{ 0x72, LVL_TRACE,  32 },	/* 8-way set assoc */
	{ 0x73, LVL_TRACE,  64 },	/* 8-way set assoc */
	{ 0x78, LVL_2,      MB(1) },	/* 4-way set assoc, 64 byte line size */
	{ 0x79, LVL_2,      128 },	/* 8-way set assoc, sectored cache, 64 byte line size */
	{ 0x7a, LVL_2,      256 },	/* 8-way set assoc, sectored cache, 64 byte line size */
	{ 0x7b, LVL_2,      512 },	/* 8-way set assoc, sectored cache, 64 byte line size */
	{ 0x7c, LVL_2,      MB(1) },	/* 8-way set assoc, sectored cache, 64 byte line size */
	{ 0x7d, LVL_2,      MB(2) },	/* 8-way set assoc, 64 byte line size */
	{ 0x7f, LVL_2,      512 },	/* 2-way set assoc, 64 byte line size */
	{ 0x80, LVL_2,      512 },	/* 8-way set assoc, 64 byte line size */
	{ 0x82, LVL_2,      256 },	/* 8-way set assoc, 32 byte line size */
	{ 0x83, LVL_2,      512 },	/* 8-way set assoc, 32 byte line size */
	{ 0x84, LVL_2,      MB(1) },	/* 8-way set assoc, 32 byte line size */
	{ 0x85, LVL_2,      MB(2) },	/* 8-way set assoc, 32 byte line size */
	{ 0x86, LVL_2,      512 },	/* 4-way set assoc, 64 byte line size */
	{ 0x87, LVL_2,      MB(1) },	/* 8-way set assoc, 64 byte line size */
	{ 0xd0, LVL_3,      512 },	/* 4-way set assoc, 64 byte line size */
	{ 0xd1, LVL_3,      MB(1) },	/* 4-way set assoc, 64 byte line size */
	{ 0xd2, LVL_3,      MB(2) },	/* 4-way set assoc, 64 byte line size */
	{ 0xd6, LVL_3,      MB(1) },	/* 8-way set assoc, 64 byte line size */
	{ 0xd7, LVL_3,      MB(2) },	/* 8-way set assoc, 64 byte line size */
	{ 0xd8, LVL_3,      MB(4) },	/* 12-way set assoc, 64 byte line size */
	{ 0xdc, LVL_3,      MB(2) },	/* 12-way set assoc, 64 byte line size */
	{ 0xdd, LVL_3,      MB(4) },	/* 12-way set assoc, 64 byte line size */
	{ 0xde, LVL_3,      MB(8) },	/* 12-way set assoc, 64 byte line size */
	{ 0xe2, LVL_3,      MB(2) },	/* 16-way set assoc, 64 byte line size */
	{ 0xe3, LVL_3,      MB(4) },	/* 16-way set assoc, 64 byte line size */
	{ 0xe4, LVL_3,      MB(8) },	/* 16-way set assoc, 64 byte line size */
	{ 0xea, LVL_3,      MB(12) },	/* 24-way set assoc, 64 byte line size */
	{ 0xeb, LVL_3,      MB(18) },	/* 24-way set assoc, 64 byte line size */
	{ 0xec, LVL_3,      MB(24) },	/* 24-way set assoc, 64 byte line size */
	{ 0x00, 0, 0}
};


enum _cache_type {
	CACHE_TYPE_NULL	= 0,
	CACHE_TYPE_DATA = 1,
	CACHE_TYPE_INST = 2,
	CACHE_TYPE_UNIFIED = 3
};

union _cpuid4_leaf_eax {
	struct {
		enum _cache_type	type:5;
		unsigned int		level:3;
		unsigned int		is_self_initializing:1;
		unsigned int		is_fully_associative:1;
		unsigned int		reserved:4;
		unsigned int		num_threads_sharing:12;
		unsigned int		num_cores_on_die:6;
	} split;
	u32 full;
};

union _cpuid4_leaf_ebx {
	struct {
		unsigned int		coherency_line_size:12;
		unsigned int		physical_line_partition:10;
		unsigned int		ways_of_associativity:10;
	} split;
	u32 full;
};

union _cpuid4_leaf_ecx {
	struct {
		unsigned int		number_of_sets:32;
	} split;
	u32 full;
};

struct _cpuid4_info_regs {
	union _cpuid4_leaf_eax eax;
	union _cpuid4_leaf_ebx ebx;
	union _cpuid4_leaf_ecx ecx;
	unsigned long size;
	struct amd_northbridge *nb;
};

struct _cpuid4_info {
	struct _cpuid4_info_regs base;
	DECLARE_BITMAP(shared_cpu_map, NR_CPUS);
};

unsigned short			num_cache_leaves;

/* AMD doesn't have CPUID4. Emulate it here to report the same
   information to the user.  This makes some assumptions about the machine:
   L2 not shared, no SMT etc. that is currently true on AMD CPUs.

   In theory the TLBs could be reported as fake type (they are in "dummy").
   Maybe later */
union l1_cache {
	struct {
		unsigned line_size:8;
		unsigned lines_per_tag:8;
		unsigned assoc:8;
		unsigned size_in_kb:8;
	};
	unsigned val;
};

union l2_cache {
	struct {
		unsigned line_size:8;
		unsigned lines_per_tag:4;
		unsigned assoc:4;
		unsigned size_in_kb:16;
	};
	unsigned val;
};

union l3_cache {
	struct {
		unsigned line_size:8;
		unsigned lines_per_tag:4;
		unsigned assoc:4;
		unsigned res:2;
		unsigned size_encoded:14;
	};
	unsigned val;
};

static const unsigned short __cpuinitconst assocs[] = {
	[1] = 1,
	[2] = 2,
	[4] = 4,
	[6] = 8,
	[8] = 16,
	[0xa] = 32,
	[0xb] = 48,
	[0xc] = 64,
	[0xd] = 96,
	[0xe] = 128,
	[0xf] = 0xffff /* fully associative - no way to show this currently */
};

static const unsigned char __cpuinitconst levels[] = { 1, 1, 2, 3 };
static const unsigned char __cpuinitconst types[] = { 1, 2, 3, 3 };

static void __cpuinit
amd_cpuid4(int leaf, union _cpuid4_leaf_eax *eax,
		     union _cpuid4_leaf_ebx *ebx,
		     union _cpuid4_leaf_ecx *ecx)
{
	unsigned dummy;
	unsigned line_size, lines_per_tag, assoc, size_in_kb;
	union l1_cache l1i, l1d;
	union l2_cache l2;
	union l3_cache l3;
	union l1_cache *l1 = &l1d;

	eax->full = 0;
	ebx->full = 0;
	ecx->full = 0;

	cpuid(0x80000005, &dummy, &dummy, &l1d.val, &l1i.val);
	cpuid(0x80000006, &dummy, &dummy, &l2.val, &l3.val);

	switch (leaf) {
	case 1:
		l1 = &l1i;
	case 0:
		if (!l1->val)
			return;
		assoc = assocs[l1->assoc];
		line_size = l1->line_size;
		lines_per_tag = l1->lines_per_tag;
		size_in_kb = l1->size_in_kb;
		break;
	case 2:
		if (!l2.val)
			return;
		assoc = assocs[l2.assoc];
		line_size = l2.line_size;
		lines_per_tag = l2.lines_per_tag;
		/* cpu_data has errata corrections for K7 applied */
		size_in_kb = __this_cpu_read(cpu_info.x86_cache_size);
		break;
	case 3:
		if (!l3.val)
			return;
		assoc = assocs[l3.assoc];
		line_size = l3.line_size;
		lines_per_tag = l3.lines_per_tag;
		size_in_kb = l3.size_encoded * 512;
		if (boot_cpu_has(X86_FEATURE_AMD_DCM)) {
			size_in_kb = size_in_kb >> 1;
			assoc = assoc >> 1;
		}
		break;
	default:
		return;
	}

	eax->split.is_self_initializing = 1;
	eax->split.type = types[leaf];
	eax->split.level = levels[leaf];
	eax->split.num_threads_sharing = 0;
#ifndef CONFIG_XEN
	eax->split.num_cores_on_die = __this_cpu_read(cpu_info.x86_max_cores) - 1;
#endif

	if (assoc == 0xffff)
		eax->split.is_fully_associative = 1;
	ebx->split.coherency_line_size = line_size - 1;
	ebx->split.ways_of_associativity = assoc - 1;
	ebx->split.physical_line_partition = lines_per_tag - 1;
	ecx->split.number_of_sets = (size_in_kb * 1024) / line_size /
		(ebx->split.ways_of_associativity + 1) - 1;
}

struct _cache_attr {
	struct attribute attr;
	ssize_t (*show)(struct _cpuid4_info *, char *, unsigned int);
	ssize_t (*store)(struct _cpuid4_info *, const char *, size_t count,
			 unsigned int);
};

#if defined(CONFIG_AMD_NB) && defined(CONFIG_SYSFS) && !defined(CONFIG_XEN)
/*
 * L3 cache descriptors
 */
static void __cpuinit amd_calc_l3_indices(struct amd_northbridge *nb)
{
	struct amd_l3_cache *l3 = &nb->l3_cache;
	unsigned int sc0, sc1, sc2, sc3;
	u32 val = 0;

	pci_read_config_dword(nb->misc, 0x1C4, &val);

	/* calculate subcache sizes */
	l3->subcaches[0] = sc0 = !(val & BIT(0));
	l3->subcaches[1] = sc1 = !(val & BIT(4));

	if (boot_cpu_data.x86 == 0x15) {
		l3->subcaches[0] = sc0 += !(val & BIT(1));
		l3->subcaches[1] = sc1 += !(val & BIT(5));
	}

	l3->subcaches[2] = sc2 = !(val & BIT(8))  + !(val & BIT(9));
	l3->subcaches[3] = sc3 = !(val & BIT(12)) + !(val & BIT(13));

	l3->indices = (max(max3(sc0, sc1, sc2), sc3) << 10) - 1;
}

static void __cpuinit amd_init_l3_cache(struct _cpuid4_info_regs *this_leaf, int index)
{
	int node;

	/* only for L3, and not in virtualized environments */
	if (index < 3)
		return;

	node = amd_get_nb_id(smp_processor_id());
	this_leaf->nb = node_to_amd_nb(node);
	if (this_leaf->nb && !this_leaf->nb->l3_cache.indices)
		amd_calc_l3_indices(this_leaf->nb);
}

/*
 * check whether a slot used for disabling an L3 index is occupied.
 * @l3: L3 cache descriptor
 * @slot: slot number (0..1)
 *
 * @returns: the disabled index if used or negative value if slot free.
 */
int amd_get_l3_disable_slot(struct amd_northbridge *nb, unsigned slot)
{
	unsigned int reg = 0;

	pci_read_config_dword(nb->misc, 0x1BC + slot * 4, &reg);

	/* check whether this slot is activated already */
	if (reg & (3UL << 30))
		return reg & 0xfff;

	return -1;
}

static ssize_t show_cache_disable(struct _cpuid4_info *this_leaf, char *buf,
				  unsigned int slot)
{
	int index;

	if (!this_leaf->base.nb || !amd_nb_has_feature(AMD_NB_L3_INDEX_DISABLE))
		return -EINVAL;

	index = amd_get_l3_disable_slot(this_leaf->base.nb, slot);
	if (index >= 0)
		return sprintf(buf, "%d\n", index);

	return sprintf(buf, "FREE\n");
}

#define SHOW_CACHE_DISABLE(slot)					\
static ssize_t								\
show_cache_disable_##slot(struct _cpuid4_info *this_leaf, char *buf,	\
			  unsigned int cpu)				\
{									\
	return show_cache_disable(this_leaf, buf, slot);		\
}
SHOW_CACHE_DISABLE(0)
SHOW_CACHE_DISABLE(1)

static void amd_l3_disable_index(struct amd_northbridge *nb, int cpu,
				 unsigned slot, unsigned long idx)
{
	int i;

	idx |= BIT(30);

	/*
	 *  disable index in all 4 subcaches
	 */
	for (i = 0; i < 4; i++) {
		u32 reg = idx | (i << 20);

		if (!nb->l3_cache.subcaches[i])
			continue;

		pci_write_config_dword(nb->misc, 0x1BC + slot * 4, reg);

		/*
		 * We need to WBINVD on a core on the node containing the L3
		 * cache which indices we disable therefore a simple wbinvd()
		 * is not sufficient.
		 */
		wbinvd_on_cpu(cpu);

		reg |= BIT(31);
		pci_write_config_dword(nb->misc, 0x1BC + slot * 4, reg);
	}
}

/*
 * disable a L3 cache index by using a disable-slot
 *
 * @l3:    L3 cache descriptor
 * @cpu:   A CPU on the node containing the L3 cache
 * @slot:  slot number (0..1)
 * @index: index to disable
 *
 * @return: 0 on success, error status on failure
 */
int amd_set_l3_disable_slot(struct amd_northbridge *nb, int cpu, unsigned slot,
			    unsigned long index)
{
	int ret = 0;

	/*  check if @slot is already used or the index is already disabled */
	ret = amd_get_l3_disable_slot(nb, slot);
	if (ret >= 0)
		return -EEXIST;

	if (index > nb->l3_cache.indices)
		return -EINVAL;

	/* check whether the other slot has disabled the same index already */
	if (index == amd_get_l3_disable_slot(nb, !slot))
		return -EEXIST;

	amd_l3_disable_index(nb, cpu, slot, index);

	return 0;
}

static ssize_t store_cache_disable(struct _cpuid4_info *this_leaf,
				  const char *buf, size_t count,
				  unsigned int slot)
{
	unsigned long val = 0;
	int cpu, err = 0;

	if (!capable(CAP_SYS_ADMIN))
		return -EPERM;

	if (!this_leaf->base.nb || !amd_nb_has_feature(AMD_NB_L3_INDEX_DISABLE))
		return -EINVAL;

	cpu = cpumask_first(to_cpumask(this_leaf->shared_cpu_map));

	if (strict_strtoul(buf, 10, &val) < 0)
		return -EINVAL;

	err = amd_set_l3_disable_slot(this_leaf->base.nb, cpu, slot, val);
	if (err) {
		if (err == -EEXIST)
			pr_warning("L3 slot %d in use/index already disabled!\n",
				   slot);
		return err;
	}
	return count;
}

#define STORE_CACHE_DISABLE(slot)					\
static ssize_t								\
store_cache_disable_##slot(struct _cpuid4_info *this_leaf,		\
			   const char *buf, size_t count,		\
			   unsigned int cpu)				\
{									\
	return store_cache_disable(this_leaf, buf, count, slot);	\
}
STORE_CACHE_DISABLE(0)
STORE_CACHE_DISABLE(1)

static struct _cache_attr cache_disable_0 = __ATTR(cache_disable_0, 0644,
		show_cache_disable_0, store_cache_disable_0);
static struct _cache_attr cache_disable_1 = __ATTR(cache_disable_1, 0644,
		show_cache_disable_1, store_cache_disable_1);

static ssize_t
show_subcaches(struct _cpuid4_info *this_leaf, char *buf, unsigned int cpu)
{
	if (!this_leaf->base.nb || !amd_nb_has_feature(AMD_NB_L3_PARTITIONING))
		return -EINVAL;

	return sprintf(buf, "%x\n", amd_get_subcaches(cpu));
}

static ssize_t
store_subcaches(struct _cpuid4_info *this_leaf, const char *buf, size_t count,
		unsigned int cpu)
{
	unsigned long val;

	if (!capable(CAP_SYS_ADMIN))
		return -EPERM;

	if (!this_leaf->base.nb || !amd_nb_has_feature(AMD_NB_L3_PARTITIONING))
		return -EINVAL;

	if (strict_strtoul(buf, 16, &val) < 0)
		return -EINVAL;

	if (amd_set_subcaches(cpu, val))
		return -EINVAL;

	return count;
}

static struct _cache_attr subcaches =
	__ATTR(subcaches, 0644, show_subcaches, store_subcaches);

#else
#define amd_init_l3_cache(x, y)
#endif  /* CONFIG_AMD_NB && CONFIG_SYSFS */

static int
__cpuinit cpuid4_cache_lookup_regs(int index,
				   struct _cpuid4_info_regs *this_leaf)
{
	union _cpuid4_leaf_eax	eax;
	union _cpuid4_leaf_ebx	ebx;
	union _cpuid4_leaf_ecx	ecx;
	unsigned		edx;

	if (boot_cpu_data.x86_vendor == X86_VENDOR_AMD) {
		if (cpu_has_topoext)
			cpuid_count(0x8000001d, index, &eax.full,
				    &ebx.full, &ecx.full, &edx);
		else
			amd_cpuid4(index, &eax, &ebx, &ecx);
		amd_init_l3_cache(this_leaf, index);
	} else {
		cpuid_count(4, index, &eax.full, &ebx.full, &ecx.full, &edx);
	}

	if (eax.split.type == CACHE_TYPE_NULL)
		return -EIO; /* better error ? */

	this_leaf->eax = eax;
	this_leaf->ebx = ebx;
	this_leaf->ecx = ecx;
	this_leaf->size = (ecx.split.number_of_sets          + 1) *
			  (ebx.split.coherency_line_size     + 1) *
			  (ebx.split.physical_line_partition + 1) *
			  (ebx.split.ways_of_associativity   + 1);
	return 0;
}

static int __cpuinit find_num_cache_leaves(struct cpuinfo_x86 *c)
{
	unsigned int		eax, ebx, ecx, edx, op;
	union _cpuid4_leaf_eax	cache_eax;
	int 			i = -1;

	if (c->x86_vendor == X86_VENDOR_AMD)
		op = 0x8000001d;
	else
		op = 4;

	do {
		++i;
		/* Do cpuid(op) loop to find out num_cache_leaves */
		cpuid_count(op, i, &eax, &ebx, &ecx, &edx);
		cache_eax.full = eax;
	} while (cache_eax.split.type != CACHE_TYPE_NULL);
	return i;
}

void __cpuinit init_amd_cacheinfo(struct cpuinfo_x86 *c)
{

	if (cpu_has_topoext) {
		num_cache_leaves = find_num_cache_leaves(c);
	} else if (c->extended_cpuid_level >= 0x80000006) {
		if (cpuid_edx(0x80000006) & 0xf000)
			num_cache_leaves = 4;
		else
			num_cache_leaves = 3;
	}
}

unsigned int __cpuinit init_intel_cacheinfo(struct cpuinfo_x86 *c)
{
	/* Cache sizes */
	unsigned int trace = 0, l1i = 0, l1d = 0, l2 = 0, l3 = 0;
	unsigned int new_l1d = 0, new_l1i = 0; /* Cache sizes from cpuid(4) */
	unsigned int new_l2 = 0, new_l3 = 0, i; /* Cache sizes from cpuid(4) */
#ifdef CONFIG_X86_HT
	unsigned int l2_id = 0, l3_id = 0, num_threads_sharing, index_msb;
	unsigned int cpu = c->cpu_index;
#endif

	if (c->cpuid_level > 3) {
		static int is_initialized;

		if (is_initialized == 0) {
			/* Init num_cache_leaves from boot CPU */
			num_cache_leaves = find_num_cache_leaves(c);
			is_initialized++;
		}

		/*
		 * Whenever possible use cpuid(4), deterministic cache
		 * parameters cpuid leaf to find the cache details
		 */
		for (i = 0; i < num_cache_leaves; i++) {
			struct _cpuid4_info_regs this_leaf = {};
			int retval;

			retval = cpuid4_cache_lookup_regs(i, &this_leaf);
<<<<<<< HEAD
			if (retval >= 0) {
				switch (this_leaf.eax.split.level) {
				case 1:
					if (this_leaf.eax.split.type ==
							CACHE_TYPE_DATA)
						new_l1d = this_leaf.size/1024;
					else if (this_leaf.eax.split.type ==
							CACHE_TYPE_INST)
						new_l1i = this_leaf.size/1024;
					break;
				case 2:
					new_l2 = this_leaf.size/1024;
#ifdef CONFIG_X86_HT
					num_threads_sharing = 1 + this_leaf.eax.split.num_threads_sharing;
					index_msb = get_count_order(num_threads_sharing);
					l2_id = c->apicid & ~((1 << index_msb) - 1);
#endif
					break;
				case 3:
					new_l3 = this_leaf.size/1024;
#ifdef CONFIG_X86_HT
					num_threads_sharing = 1 + this_leaf.eax.split.num_threads_sharing;
					index_msb = get_count_order(
							num_threads_sharing);
					l3_id = c->apicid & ~((1 << index_msb) - 1);
#endif
					break;
				default:
					break;
				}
=======
			if (retval < 0)
				continue;

			switch (this_leaf.eax.split.level) {
			case 1:
				if (this_leaf.eax.split.type == CACHE_TYPE_DATA)
					new_l1d = this_leaf.size/1024;
				else if (this_leaf.eax.split.type == CACHE_TYPE_INST)
					new_l1i = this_leaf.size/1024;
				break;
			case 2:
				new_l2 = this_leaf.size/1024;
				num_threads_sharing = 1 + this_leaf.eax.split.num_threads_sharing;
				index_msb = get_count_order(num_threads_sharing);
				l2_id = c->apicid & ~((1 << index_msb) - 1);
				break;
			case 3:
				new_l3 = this_leaf.size/1024;
				num_threads_sharing = 1 + this_leaf.eax.split.num_threads_sharing;
				index_msb = get_count_order(num_threads_sharing);
				l3_id = c->apicid & ~((1 << index_msb) - 1);
				break;
			default:
				break;
>>>>>>> ad81f054
			}
		}
	}
	/*
	 * Don't use cpuid2 if cpuid4 is supported. For P4, we use cpuid2 for
	 * trace cache
	 */
	if ((num_cache_leaves == 0 || c->x86 == 15) && c->cpuid_level > 1) {
		/* supports eax=2  call */
		int j, n;
		unsigned int regs[4];
		unsigned char *dp = (unsigned char *)regs;
		int only_trace = 0;

		if (num_cache_leaves != 0 && c->x86 == 15)
			only_trace = 1;

		/* Number of times to iterate */
		n = cpuid_eax(2) & 0xFF;

		for (i = 0 ; i < n ; i++) {
			cpuid(2, &regs[0], &regs[1], &regs[2], &regs[3]);

			/* If bit 31 is set, this is an unknown format */
			for (j = 0 ; j < 3 ; j++)
				if (regs[j] & (1 << 31))
					regs[j] = 0;

			/* Byte 0 is level count, not a descriptor */
			for (j = 1 ; j < 16 ; j++) {
				unsigned char des = dp[j];
				unsigned char k = 0;

				/* look up this descriptor in the table */
				while (cache_table[k].descriptor != 0) {
					if (cache_table[k].descriptor == des) {
						if (only_trace && cache_table[k].cache_type != LVL_TRACE)
							break;
						switch (cache_table[k].cache_type) {
						case LVL_1_INST:
							l1i += cache_table[k].size;
							break;
						case LVL_1_DATA:
							l1d += cache_table[k].size;
							break;
						case LVL_2:
							l2 += cache_table[k].size;
							break;
						case LVL_3:
							l3 += cache_table[k].size;
							break;
						case LVL_TRACE:
							trace += cache_table[k].size;
							break;
						}

						break;
					}

					k++;
				}
			}
		}
	}

	if (new_l1d)
		l1d = new_l1d;

	if (new_l1i)
		l1i = new_l1i;

	if (new_l2) {
		l2 = new_l2;
#ifdef CONFIG_X86_HT
		per_cpu(cpu_llc_id, cpu) = l2_id;
#endif
	}

	if (new_l3) {
		l3 = new_l3;
#ifdef CONFIG_X86_HT
		per_cpu(cpu_llc_id, cpu) = l3_id;
#endif
	}

	c->x86_cache_size = l3 ? l3 : (l2 ? l2 : (l1i+l1d));

	return l2;
}

#ifdef CONFIG_SYSFS

/* pointer to _cpuid4_info array (for each cache leaf) */
static DEFINE_PER_CPU(struct _cpuid4_info *, ici_cpuid4_info);
#define CPUID4_INFO_IDX(x, y)	(&((per_cpu(ici_cpuid4_info, x))[y]))

#if defined(CONFIG_SMP) && !defined(CONFIG_XEN)

static int __cpuinit cache_shared_amd_cpu_map_setup(unsigned int cpu, int index)
{
	struct _cpuid4_info *this_leaf;
	int i, sibling;

	if (cpu_has_topoext) {
		unsigned int apicid, nshared, first, last;

		if (!per_cpu(ici_cpuid4_info, cpu))
			return 0;

		this_leaf = CPUID4_INFO_IDX(cpu, index);
		nshared = this_leaf->base.eax.split.num_threads_sharing + 1;
		apicid = cpu_data(cpu).apicid;
		first = apicid - (apicid % nshared);
		last = first + nshared - 1;

		for_each_online_cpu(i) {
			apicid = cpu_data(i).apicid;
			if ((apicid < first) || (apicid > last))
				continue;
			if (!per_cpu(ici_cpuid4_info, i))
				continue;
			this_leaf = CPUID4_INFO_IDX(i, index);

			for_each_online_cpu(sibling) {
				apicid = cpu_data(sibling).apicid;
				if ((apicid < first) || (apicid > last))
					continue;
				set_bit(sibling, this_leaf->shared_cpu_map);
			}
		}
	} else if (index == 3) {
		for_each_cpu(i, cpu_llc_shared_mask(cpu)) {
			if (!per_cpu(ici_cpuid4_info, i))
				continue;
			this_leaf = CPUID4_INFO_IDX(i, index);
			for_each_cpu(sibling, cpu_llc_shared_mask(cpu)) {
				if (!cpu_online(sibling))
					continue;
				set_bit(sibling, this_leaf->shared_cpu_map);
			}
		}
	} else
		return 0;

	return 1;
}

static void __cpuinit cache_shared_cpu_map_setup(unsigned int cpu, int index)
{
	struct _cpuid4_info *this_leaf, *sibling_leaf;
	unsigned long num_threads_sharing;
	int index_msb, i;
	struct cpuinfo_x86 *c = &cpu_data(cpu);

	if (c->x86_vendor == X86_VENDOR_AMD) {
		if (cache_shared_amd_cpu_map_setup(cpu, index))
			return;
	}

	this_leaf = CPUID4_INFO_IDX(cpu, index);
	num_threads_sharing = 1 + this_leaf->base.eax.split.num_threads_sharing;

	if (num_threads_sharing == 1)
		cpumask_set_cpu(cpu, to_cpumask(this_leaf->shared_cpu_map));
	else {
		index_msb = get_count_order(num_threads_sharing);

		for_each_online_cpu(i) {
			if (cpu_data(i).apicid >> index_msb ==
			    c->apicid >> index_msb) {
				cpumask_set_cpu(i,
					to_cpumask(this_leaf->shared_cpu_map));
				if (i != cpu && per_cpu(ici_cpuid4_info, i))  {
					sibling_leaf =
						CPUID4_INFO_IDX(i, index);
					cpumask_set_cpu(cpu, to_cpumask(
						sibling_leaf->shared_cpu_map));
				}
			}
		}
	}
}
static void __cpuinit cache_remove_shared_cpu_map(unsigned int cpu, int index)
{
	struct _cpuid4_info	*this_leaf, *sibling_leaf;
	int sibling;

	this_leaf = CPUID4_INFO_IDX(cpu, index);
	for_each_cpu(sibling, to_cpumask(this_leaf->shared_cpu_map)) {
		sibling_leaf = CPUID4_INFO_IDX(sibling, index);
		cpumask_clear_cpu(cpu,
				  to_cpumask(sibling_leaf->shared_cpu_map));
	}
}
#else
static void __cpuinit cache_shared_cpu_map_setup(unsigned int cpu, int index)
{
}

static void __cpuinit cache_remove_shared_cpu_map(unsigned int cpu, int index)
{
}
#endif

static void __cpuinit free_cache_attributes(unsigned int cpu)
{
	int i;

	for (i = 0; i < num_cache_leaves; i++)
		cache_remove_shared_cpu_map(cpu, i);

	kfree(per_cpu(ici_cpuid4_info, cpu));
	per_cpu(ici_cpuid4_info, cpu) = NULL;
}

static void __cpuinit get_cpu_leaves(void *_retval)
{
	int j, *retval = _retval, cpu = smp_processor_id();

	/* Do cpuid and store the results */
	for (j = 0; j < num_cache_leaves; j++) {
		struct _cpuid4_info *this_leaf = CPUID4_INFO_IDX(cpu, j);

		*retval = cpuid4_cache_lookup_regs(j, &this_leaf->base);
		if (unlikely(*retval < 0)) {
			int i;

			for (i = 0; i < j; i++)
				cache_remove_shared_cpu_map(cpu, i);
			break;
		}
		cache_shared_cpu_map_setup(cpu, j);
	}
}

static int __cpuinit detect_cache_attributes(unsigned int cpu)
{
	int			retval;

	if (num_cache_leaves == 0)
		return -ENOENT;

	per_cpu(ici_cpuid4_info, cpu) = kzalloc(
	    sizeof(struct _cpuid4_info) * num_cache_leaves, GFP_KERNEL);
	if (per_cpu(ici_cpuid4_info, cpu) == NULL)
		return -ENOMEM;

	smp_call_function_single(cpu, get_cpu_leaves, &retval, true);
	if (retval) {
		kfree(per_cpu(ici_cpuid4_info, cpu));
		per_cpu(ici_cpuid4_info, cpu) = NULL;
	}

	return retval;
}

#include <linux/kobject.h>
#include <linux/sysfs.h>
#include <linux/cpu.h>

/* pointer to kobject for cpuX/cache */
static DEFINE_PER_CPU(struct kobject *, ici_cache_kobject);

struct _index_kobject {
	struct kobject kobj;
	unsigned int cpu;
	unsigned short index;
};

/* pointer to array of kobjects for cpuX/cache/indexY */
static DEFINE_PER_CPU(struct _index_kobject *, ici_index_kobject);
#define INDEX_KOBJECT_PTR(x, y)		(&((per_cpu(ici_index_kobject, x))[y]))

#define show_one_plus(file_name, object, val)				\
static ssize_t show_##file_name(struct _cpuid4_info *this_leaf, char *buf, \
				unsigned int cpu)			\
{									\
	return sprintf(buf, "%lu\n", (unsigned long)this_leaf->object + val); \
}

show_one_plus(level, base.eax.split.level, 0);
show_one_plus(coherency_line_size, base.ebx.split.coherency_line_size, 1);
show_one_plus(physical_line_partition, base.ebx.split.physical_line_partition, 1);
show_one_plus(ways_of_associativity, base.ebx.split.ways_of_associativity, 1);
show_one_plus(number_of_sets, base.ecx.split.number_of_sets, 1);

static ssize_t show_size(struct _cpuid4_info *this_leaf, char *buf,
			 unsigned int cpu)
{
	return sprintf(buf, "%luK\n", this_leaf->base.size / 1024);
}

static ssize_t show_shared_cpu_map_func(struct _cpuid4_info *this_leaf,
					int type, char *buf)
{
	ptrdiff_t len = PTR_ALIGN(buf + PAGE_SIZE - 1, PAGE_SIZE) - buf;
	int n = 0;

	if (len > 1) {
		const struct cpumask *mask;

		mask = to_cpumask(this_leaf->shared_cpu_map);
		n = type ?
			cpulist_scnprintf(buf, len-2, mask) :
			cpumask_scnprintf(buf, len-2, mask);
		buf[n++] = '\n';
		buf[n] = '\0';
	}
	return n;
}

static inline ssize_t show_shared_cpu_map(struct _cpuid4_info *leaf, char *buf,
					  unsigned int cpu)
{
	return show_shared_cpu_map_func(leaf, 0, buf);
}

static inline ssize_t show_shared_cpu_list(struct _cpuid4_info *leaf, char *buf,
					   unsigned int cpu)
{
	return show_shared_cpu_map_func(leaf, 1, buf);
}

static ssize_t show_type(struct _cpuid4_info *this_leaf, char *buf,
			 unsigned int cpu)
{
	switch (this_leaf->base.eax.split.type) {
	case CACHE_TYPE_DATA:
		return sprintf(buf, "Data\n");
	case CACHE_TYPE_INST:
		return sprintf(buf, "Instruction\n");
	case CACHE_TYPE_UNIFIED:
		return sprintf(buf, "Unified\n");
	default:
		return sprintf(buf, "Unknown\n");
	}
}

#define to_object(k)	container_of(k, struct _index_kobject, kobj)
#define to_attr(a)	container_of(a, struct _cache_attr, attr)

#define define_one_ro(_name) \
static struct _cache_attr _name = \
	__ATTR(_name, 0444, show_##_name, NULL)

define_one_ro(level);
define_one_ro(type);
define_one_ro(coherency_line_size);
define_one_ro(physical_line_partition);
define_one_ro(ways_of_associativity);
define_one_ro(number_of_sets);
define_one_ro(size);
define_one_ro(shared_cpu_map);
define_one_ro(shared_cpu_list);

static struct attribute *default_attrs[] = {
	&type.attr,
	&level.attr,
	&coherency_line_size.attr,
	&physical_line_partition.attr,
	&ways_of_associativity.attr,
	&number_of_sets.attr,
	&size.attr,
	&shared_cpu_map.attr,
	&shared_cpu_list.attr,
	NULL
};

#if defined(CONFIG_AMD_NB) && !defined(CONFIG_XEN)
static struct attribute ** __cpuinit amd_l3_attrs(void)
{
	static struct attribute **attrs;
	int n;

	if (attrs)
		return attrs;

	n = ARRAY_SIZE(default_attrs);

	if (amd_nb_has_feature(AMD_NB_L3_INDEX_DISABLE))
		n += 2;

	if (amd_nb_has_feature(AMD_NB_L3_PARTITIONING))
		n += 1;

	attrs = kzalloc(n * sizeof (struct attribute *), GFP_KERNEL);
	if (attrs == NULL)
		return attrs = default_attrs;

	for (n = 0; default_attrs[n]; n++)
		attrs[n] = default_attrs[n];

	if (amd_nb_has_feature(AMD_NB_L3_INDEX_DISABLE)) {
		attrs[n++] = &cache_disable_0.attr;
		attrs[n++] = &cache_disable_1.attr;
	}

	if (amd_nb_has_feature(AMD_NB_L3_PARTITIONING))
		attrs[n++] = &subcaches.attr;

	return attrs;
}
#endif

static ssize_t show(struct kobject *kobj, struct attribute *attr, char *buf)
{
	struct _cache_attr *fattr = to_attr(attr);
	struct _index_kobject *this_leaf = to_object(kobj);
	ssize_t ret;

	ret = fattr->show ?
		fattr->show(CPUID4_INFO_IDX(this_leaf->cpu, this_leaf->index),
			buf, this_leaf->cpu) :
		0;
	return ret;
}

static ssize_t store(struct kobject *kobj, struct attribute *attr,
		     const char *buf, size_t count)
{
	struct _cache_attr *fattr = to_attr(attr);
	struct _index_kobject *this_leaf = to_object(kobj);
	ssize_t ret;

	ret = fattr->store ?
		fattr->store(CPUID4_INFO_IDX(this_leaf->cpu, this_leaf->index),
			buf, count, this_leaf->cpu) :
		0;
	return ret;
}

static const struct sysfs_ops sysfs_ops = {
	.show   = show,
	.store  = store,
};

static struct kobj_type ktype_cache = {
	.sysfs_ops	= &sysfs_ops,
	.default_attrs	= default_attrs,
};

static struct kobj_type ktype_percpu_entry = {
	.sysfs_ops	= &sysfs_ops,
};

static void __cpuinit cpuid4_cache_sysfs_exit(unsigned int cpu)
{
	kfree(per_cpu(ici_cache_kobject, cpu));
	kfree(per_cpu(ici_index_kobject, cpu));
	per_cpu(ici_cache_kobject, cpu) = NULL;
	per_cpu(ici_index_kobject, cpu) = NULL;
	free_cache_attributes(cpu);
}

static int __cpuinit cpuid4_cache_sysfs_init(unsigned int cpu)
{
	int err;

	if (num_cache_leaves == 0)
		return -ENOENT;

	err = detect_cache_attributes(cpu);
	if (err)
		return err;

	/* Allocate all required memory */
	per_cpu(ici_cache_kobject, cpu) =
		kzalloc(sizeof(struct kobject), GFP_KERNEL);
	if (unlikely(per_cpu(ici_cache_kobject, cpu) == NULL))
		goto err_out;

	per_cpu(ici_index_kobject, cpu) = kzalloc(
	    sizeof(struct _index_kobject) * num_cache_leaves, GFP_KERNEL);
	if (unlikely(per_cpu(ici_index_kobject, cpu) == NULL))
		goto err_out;

	return 0;

err_out:
	cpuid4_cache_sysfs_exit(cpu);
	return -ENOMEM;
}

static DECLARE_BITMAP(cache_dev_map, NR_CPUS);

/* Add/Remove cache interface for CPU device */
static int __cpuinit cache_add_dev(struct device *dev)
{
	unsigned int cpu = dev->id;
	unsigned long i, j;
	struct _index_kobject *this_object;
	struct _cpuid4_info   *this_leaf;
	int retval;

	retval = cpuid4_cache_sysfs_init(cpu);
	if (unlikely(retval < 0))
		return retval;

	retval = kobject_init_and_add(per_cpu(ici_cache_kobject, cpu),
				      &ktype_percpu_entry,
				      &dev->kobj, "%s", "cache");
	if (retval < 0) {
		cpuid4_cache_sysfs_exit(cpu);
		return retval;
	}

	for (i = 0; i < num_cache_leaves; i++) {
		this_object = INDEX_KOBJECT_PTR(cpu, i);
		this_object->cpu = cpu;
		this_object->index = i;

		this_leaf = CPUID4_INFO_IDX(cpu, i);

		ktype_cache.default_attrs = default_attrs;
#if defined(CONFIG_AMD_NB) && !defined(CONFIG_XEN)
		if (this_leaf->base.nb)
			ktype_cache.default_attrs = amd_l3_attrs();
#endif
		retval = kobject_init_and_add(&(this_object->kobj),
					      &ktype_cache,
					      per_cpu(ici_cache_kobject, cpu),
					      "index%1lu", i);
		if (unlikely(retval)) {
			for (j = 0; j < i; j++)
				kobject_put(&(INDEX_KOBJECT_PTR(cpu, j)->kobj));
			kobject_put(per_cpu(ici_cache_kobject, cpu));
			cpuid4_cache_sysfs_exit(cpu);
			return retval;
		}
		kobject_uevent(&(this_object->kobj), KOBJ_ADD);
	}
	cpumask_set_cpu(cpu, to_cpumask(cache_dev_map));

	kobject_uevent(per_cpu(ici_cache_kobject, cpu), KOBJ_ADD);
	return 0;
}

static void __cpuinit cache_remove_dev(struct device *dev)
{
	unsigned int cpu = dev->id;
	unsigned long i;

	if (per_cpu(ici_cpuid4_info, cpu) == NULL)
		return;
	if (!cpumask_test_cpu(cpu, to_cpumask(cache_dev_map)))
		return;
	cpumask_clear_cpu(cpu, to_cpumask(cache_dev_map));

	for (i = 0; i < num_cache_leaves; i++)
		kobject_put(&(INDEX_KOBJECT_PTR(cpu, i)->kobj));
	kobject_put(per_cpu(ici_cache_kobject, cpu));
	cpuid4_cache_sysfs_exit(cpu);
}

static int __cpuinit cacheinfo_cpu_callback(struct notifier_block *nfb,
					unsigned long action, void *hcpu)
{
	unsigned int cpu = (unsigned long)hcpu;
	struct device *dev;

	dev = get_cpu_device(cpu);
	switch (action) {
	case CPU_ONLINE:
	case CPU_ONLINE_FROZEN:
		cache_add_dev(dev);
		break;
	case CPU_DEAD:
	case CPU_DEAD_FROZEN:
		cache_remove_dev(dev);
		break;
	}
	return NOTIFY_OK;
}

static struct notifier_block __cpuinitdata cacheinfo_cpu_notifier = {
	.notifier_call = cacheinfo_cpu_callback,
};

static int __init cache_sysfs_init(void)
{
	int i;

	if (num_cache_leaves == 0)
		return 0;

	for_each_online_cpu(i) {
		int err;
		struct device *dev = get_cpu_device(i);

		err = cache_add_dev(dev);
		if (err)
			return err;
	}
	register_hotcpu_notifier(&cacheinfo_cpu_notifier);
	return 0;
}

device_initcall(cache_sysfs_init);

#endif<|MERGE_RESOLUTION|>--- conflicted
+++ resolved
@@ -279,9 +279,8 @@
 	eax->split.type = types[leaf];
 	eax->split.level = levels[leaf];
 	eax->split.num_threads_sharing = 0;
-#ifndef CONFIG_XEN
 	eax->split.num_cores_on_die = __this_cpu_read(cpu_info.x86_max_cores) - 1;
-#endif
+
 
 	if (assoc == 0xffff)
 		eax->split.is_fully_associative = 1;
@@ -299,7 +298,7 @@
 			 unsigned int);
 };
 
-#if defined(CONFIG_AMD_NB) && defined(CONFIG_SYSFS) && !defined(CONFIG_XEN)
+#if defined(CONFIG_AMD_NB) && defined(CONFIG_SYSFS)
 /*
  * L3 cache descriptors
  */
@@ -600,8 +599,8 @@
 	unsigned int trace = 0, l1i = 0, l1d = 0, l2 = 0, l3 = 0;
 	unsigned int new_l1d = 0, new_l1i = 0; /* Cache sizes from cpuid(4) */
 	unsigned int new_l2 = 0, new_l3 = 0, i; /* Cache sizes from cpuid(4) */
+	unsigned int l2_id = 0, l3_id = 0, num_threads_sharing, index_msb;
 #ifdef CONFIG_X86_HT
-	unsigned int l2_id = 0, l3_id = 0, num_threads_sharing, index_msb;
 	unsigned int cpu = c->cpu_index;
 #endif
 
@@ -623,38 +622,6 @@
 			int retval;
 
 			retval = cpuid4_cache_lookup_regs(i, &this_leaf);
-<<<<<<< HEAD
-			if (retval >= 0) {
-				switch (this_leaf.eax.split.level) {
-				case 1:
-					if (this_leaf.eax.split.type ==
-							CACHE_TYPE_DATA)
-						new_l1d = this_leaf.size/1024;
-					else if (this_leaf.eax.split.type ==
-							CACHE_TYPE_INST)
-						new_l1i = this_leaf.size/1024;
-					break;
-				case 2:
-					new_l2 = this_leaf.size/1024;
-#ifdef CONFIG_X86_HT
-					num_threads_sharing = 1 + this_leaf.eax.split.num_threads_sharing;
-					index_msb = get_count_order(num_threads_sharing);
-					l2_id = c->apicid & ~((1 << index_msb) - 1);
-#endif
-					break;
-				case 3:
-					new_l3 = this_leaf.size/1024;
-#ifdef CONFIG_X86_HT
-					num_threads_sharing = 1 + this_leaf.eax.split.num_threads_sharing;
-					index_msb = get_count_order(
-							num_threads_sharing);
-					l3_id = c->apicid & ~((1 << index_msb) - 1);
-#endif
-					break;
-				default:
-					break;
-				}
-=======
 			if (retval < 0)
 				continue;
 
@@ -679,7 +646,6 @@
 				break;
 			default:
 				break;
->>>>>>> ad81f054
 			}
 		}
 	}
@@ -776,7 +742,7 @@
 static DEFINE_PER_CPU(struct _cpuid4_info *, ici_cpuid4_info);
 #define CPUID4_INFO_IDX(x, y)	(&((per_cpu(ici_cpuid4_info, x))[y]))
 
-#if defined(CONFIG_SMP) && !defined(CONFIG_XEN)
+#ifdef CONFIG_SMP
 
 static int __cpuinit cache_shared_amd_cpu_map_setup(unsigned int cpu, int index)
 {
@@ -1048,7 +1014,7 @@
 	NULL
 };
 
-#if defined(CONFIG_AMD_NB) && !defined(CONFIG_XEN)
+#ifdef CONFIG_AMD_NB
 static struct attribute ** __cpuinit amd_l3_attrs(void)
 {
 	static struct attribute **attrs;
@@ -1194,7 +1160,7 @@
 		this_leaf = CPUID4_INFO_IDX(cpu, i);
 
 		ktype_cache.default_attrs = default_attrs;
-#if defined(CONFIG_AMD_NB) && !defined(CONFIG_XEN)
+#ifdef CONFIG_AMD_NB
 		if (this_leaf->base.nb)
 			ktype_cache.default_attrs = amd_l3_attrs();
 #endif
