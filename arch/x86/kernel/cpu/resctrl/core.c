--- conflicted
+++ resolved
@@ -926,18 +926,11 @@
 		    r->rid == RDT_RESOURCE_L3CODE ||
 		    r->rid == RDT_RESOURCE_L2 ||
 		    r->rid == RDT_RESOURCE_L2DATA ||
-<<<<<<< HEAD
-		    r->rid == RDT_RESOURCE_L2CODE)
-			r->cbm_validate = cbm_validate_intel;
-		else if (r->rid == RDT_RESOURCE_MBA) {
-			r->cache.arch_has_per_cpu_cfg = false;
-=======
 		    r->rid == RDT_RESOURCE_L2CODE) {
 			r->cache.arch_has_sparse_bitmaps = false;
 			r->cache.arch_has_empty_bitmaps = false;
 			r->cache.arch_has_per_cpu_cfg = false;
 		} else if (r->rid == RDT_RESOURCE_MBA) {
->>>>>>> 7d2a07b7
 			r->msr_base = MSR_IA32_MBA_THRTL_BASE;
 			r->msr_update = mba_wrmsr_intel;
 		}
@@ -954,18 +947,11 @@
 		    r->rid == RDT_RESOURCE_L3CODE ||
 		    r->rid == RDT_RESOURCE_L2 ||
 		    r->rid == RDT_RESOURCE_L2DATA ||
-<<<<<<< HEAD
-		    r->rid == RDT_RESOURCE_L2CODE)
-			r->cbm_validate = cbm_validate_amd;
-		else if (r->rid == RDT_RESOURCE_MBA) {
-			r->cache.arch_has_per_cpu_cfg = true;
-=======
 		    r->rid == RDT_RESOURCE_L2CODE) {
 			r->cache.arch_has_sparse_bitmaps = true;
 			r->cache.arch_has_empty_bitmaps = true;
 			r->cache.arch_has_per_cpu_cfg = true;
 		} else if (r->rid == RDT_RESOURCE_MBA) {
->>>>>>> 7d2a07b7
 			r->msr_base = MSR_IA32_MBA_BW_BASE;
 			r->msr_update = mba_wrmsr_amd;
 		}
