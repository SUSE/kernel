// SPDX-License-Identifier: GPL-2.0-only
/*
 * Resource Director Technology(RDT)
 * - Cache Allocation code.
 *
 * Copyright (C) 2016 Intel Corporation
 *
 * Authors:
 *    Fenghua Yu <fenghua.yu@intel.com>
 *    Tony Luck <tony.luck@intel.com>
 *    Vikas Shivappa <vikas.shivappa@intel.com>
 *
 * More information about RDT be found in the Intel (R) x86 Architecture
 * Software Developer Manual June 2016, volume 3, section 17.17.
 */

#define pr_fmt(fmt)	"resctrl: " fmt

#include <linux/slab.h>
#include <linux/err.h>
#include <linux/cacheinfo.h>
#include <linux/cpuhotplug.h>

#include <asm/intel-family.h>
#include <asm/resctrl.h>
#include "internal.h"

/* Mutex to protect rdtgroup access. */
DEFINE_MUTEX(rdtgroup_mutex);

/*
 * The cached resctrl_pqr_state is strictly per CPU and can never be
 * updated from a remote CPU. Functions which modify the state
 * are called with interrupts disabled and no preemption, which
 * is sufficient for the protection.
 */
DEFINE_PER_CPU(struct resctrl_pqr_state, pqr_state);

/*
 * Used to store the max resource name width and max resource data width
 * to display the schemata in a tabular format
 */
int max_name_width, max_data_width;

/*
 * Global boolean for rdt_alloc which is true if any
 * resource allocation is enabled.
 */
bool rdt_alloc_capable;

static void
mba_wrmsr_intel(struct rdt_domain *d, struct msr_param *m,
		struct rdt_resource *r);
static void
cat_wrmsr(struct rdt_domain *d, struct msr_param *m, struct rdt_resource *r);
static void
mba_wrmsr_amd(struct rdt_domain *d, struct msr_param *m,
	      struct rdt_resource *r);

#define domain_init(id) LIST_HEAD_INIT(rdt_resources_all[id].r_resctrl.domains)

struct rdt_hw_resource rdt_resources_all[] = {
	[RDT_RESOURCE_L3] =
	{
<<<<<<< HEAD
		.rid			= RDT_RESOURCE_L3,
		.name			= "L3",
		.domains		= domain_init(RDT_RESOURCE_L3),
		.msr_base		= MSR_IA32_L3_CBM_BASE,
		.msr_update		= cat_wrmsr,
		.cache_level		= 3,
		.cache = {
			.cbm_idx_mult	= 1,
			.cbm_idx_offset	= 0,
		},
		.parse_ctrlval		= parse_cbm,
		.format_str		= "%d=%0*x",
		.fflags			= RFTYPE_RES_CACHE,
	},
	[RDT_RESOURCE_L3DATA] =
	{
		.rid			= RDT_RESOURCE_L3DATA,
		.name			= "L3DATA",
		.domains		= domain_init(RDT_RESOURCE_L3DATA),
		.msr_base		= MSR_IA32_L3_CBM_BASE,
		.msr_update		= cat_wrmsr,
		.cache_level		= 3,
		.cache = {
			.min_cbm_bits	= 1,
			.cbm_idx_mult	= 2,
			.cbm_idx_offset	= 0,
=======
		.r_resctrl = {
			.rid			= RDT_RESOURCE_L3,
			.name			= "L3",
			.cache_level		= 3,
			.domains		= domain_init(RDT_RESOURCE_L3),
			.parse_ctrlval		= parse_cbm,
			.format_str		= "%d=%0*x",
			.fflags			= RFTYPE_RES_CACHE,
>>>>>>> eb3cdb58
		},
		.msr_base		= MSR_IA32_L3_CBM_BASE,
		.msr_update		= cat_wrmsr,
	},
	[RDT_RESOURCE_L2] =
	{
<<<<<<< HEAD
		.rid			= RDT_RESOURCE_L2,
		.name			= "L2",
		.domains		= domain_init(RDT_RESOURCE_L2),
		.msr_base		= MSR_IA32_L2_CBM_BASE,
		.msr_update		= cat_wrmsr,
		.cache_level		= 2,
		.cache = {
			.cbm_idx_mult	= 1,
			.cbm_idx_offset	= 0,
=======
		.r_resctrl = {
			.rid			= RDT_RESOURCE_L2,
			.name			= "L2",
			.cache_level		= 2,
			.domains		= domain_init(RDT_RESOURCE_L2),
			.parse_ctrlval		= parse_cbm,
			.format_str		= "%d=%0*x",
			.fflags			= RFTYPE_RES_CACHE,
>>>>>>> eb3cdb58
		},
		.msr_base		= MSR_IA32_L2_CBM_BASE,
		.msr_update		= cat_wrmsr,
	},
	[RDT_RESOURCE_MBA] =
	{
		.r_resctrl = {
			.rid			= RDT_RESOURCE_MBA,
			.name			= "MB",
			.cache_level		= 3,
			.domains		= domain_init(RDT_RESOURCE_MBA),
			.parse_ctrlval		= parse_bw,
			.format_str		= "%d=%*u",
			.fflags			= RFTYPE_RES_MB,
		},
	},
	[RDT_RESOURCE_SMBA] =
	{
		.r_resctrl = {
			.rid			= RDT_RESOURCE_SMBA,
			.name			= "SMBA",
			.cache_level		= 3,
			.domains		= domain_init(RDT_RESOURCE_SMBA),
			.parse_ctrlval		= parse_bw,
			.format_str		= "%d=%*u",
			.fflags			= RFTYPE_RES_MB,
		},
	},
};

/*
 * cache_alloc_hsw_probe() - Have to probe for Intel haswell server CPUs
 * as they do not have CPUID enumeration support for Cache allocation.
 * The check for Vendor/Family/Model is not enough to guarantee that
 * the MSRs won't #GP fault because only the following SKUs support
 * CAT:
 *	Intel(R) Xeon(R)  CPU E5-2658  v3  @  2.20GHz
 *	Intel(R) Xeon(R)  CPU E5-2648L v3  @  1.80GHz
 *	Intel(R) Xeon(R)  CPU E5-2628L v3  @  2.00GHz
 *	Intel(R) Xeon(R)  CPU E5-2618L v3  @  2.30GHz
 *	Intel(R) Xeon(R)  CPU E5-2608L v3  @  2.00GHz
 *	Intel(R) Xeon(R)  CPU E5-2658A v3  @  2.20GHz
 *
 * Probe by trying to write the first of the L3 cache mask registers
 * and checking that the bits stick. Max CLOSids is always 4 and max cbm length
 * is always 20 on hsw server parts. The minimum cache bitmask length
 * allowed for HSW server is always 2 bits. Hardcode all of them.
 */
static inline void cache_alloc_hsw_probe(void)
{
	struct rdt_hw_resource *hw_res = &rdt_resources_all[RDT_RESOURCE_L3];
	struct rdt_resource *r  = &hw_res->r_resctrl;
	u32 l, h, max_cbm = BIT_MASK(20) - 1;

	if (wrmsr_safe(MSR_IA32_L3_CBM_BASE, max_cbm, 0))
		return;

	rdmsr(MSR_IA32_L3_CBM_BASE, l, h);

	/* If all the bits were set in MSR, return success */
	if (l != max_cbm)
		return;

	hw_res->num_closid = 4;
	r->default_ctrl = max_cbm;
	r->cache.cbm_len = 20;
	r->cache.shareable_bits = 0xc0000;
	r->cache.min_cbm_bits = 2;
	r->alloc_capable = true;

	rdt_alloc_capable = true;
}

bool is_mba_sc(struct rdt_resource *r)
{
	if (!r)
		return rdt_resources_all[RDT_RESOURCE_MBA].r_resctrl.membw.mba_sc;

	/*
	 * The software controller support is only applicable to MBA resource.
	 * Make sure to check for resource type.
	 */
	if (r->rid != RDT_RESOURCE_MBA)
		return false;

	return r->membw.mba_sc;
}

/*
 * rdt_get_mb_table() - get a mapping of bandwidth(b/w) percentage values
 * exposed to user interface and the h/w understandable delay values.
 *
 * The non-linear delay values have the granularity of power of two
 * and also the h/w does not guarantee a curve for configured delay
 * values vs. actual b/w enforced.
 * Hence we need a mapping that is pre calibrated so the user can
 * express the memory b/w as a percentage value.
 */
static inline bool rdt_get_mb_table(struct rdt_resource *r)
{
	/*
	 * There are no Intel SKUs as of now to support non-linear delay.
	 */
	pr_info("MBA b/w map not implemented for cpu:%d, model:%d",
		boot_cpu_data.x86, boot_cpu_data.x86_model);

	return false;
}

static bool __get_mem_config_intel(struct rdt_resource *r)
{
	struct rdt_hw_resource *hw_res = resctrl_to_arch_res(r);
	union cpuid_0x10_3_eax eax;
	union cpuid_0x10_x_edx edx;
	u32 ebx, ecx, max_delay;

	cpuid_count(0x00000010, 3, &eax.full, &ebx, &ecx, &edx.full);
	hw_res->num_closid = edx.split.cos_max + 1;
	max_delay = eax.split.max_delay + 1;
	r->default_ctrl = MAX_MBA_BW;
	r->membw.arch_needs_linear = true;
	if (ecx & MBA_IS_LINEAR) {
		r->membw.delay_linear = true;
		r->membw.min_bw = MAX_MBA_BW - max_delay;
		r->membw.bw_gran = MAX_MBA_BW - max_delay;
	} else {
		if (!rdt_get_mb_table(r))
			return false;
		r->membw.arch_needs_linear = false;
	}
	r->data_width = 3;

	if (boot_cpu_has(X86_FEATURE_PER_THREAD_MBA))
		r->membw.throttle_mode = THREAD_THROTTLE_PER_THREAD;
	else
		r->membw.throttle_mode = THREAD_THROTTLE_MAX;
	thread_throttle_mode_init();

	r->alloc_capable = true;

	return true;
}

static bool __rdt_get_mem_config_amd(struct rdt_resource *r)
{
	struct rdt_hw_resource *hw_res = resctrl_to_arch_res(r);
	union cpuid_0x10_3_eax eax;
	union cpuid_0x10_x_edx edx;
	u32 ebx, ecx, subleaf;

	/*
	 * Query CPUID_Fn80000020_EDX_x01 for MBA and
	 * CPUID_Fn80000020_EDX_x02 for SMBA
	 */
	subleaf = (r->rid == RDT_RESOURCE_SMBA) ? 2 :  1;

	cpuid_count(0x80000020, subleaf, &eax.full, &ebx, &ecx, &edx.full);
	hw_res->num_closid = edx.split.cos_max + 1;
	r->default_ctrl = MAX_MBA_BW_AMD;

	/* AMD does not use delay */
	r->membw.delay_linear = false;
	r->membw.arch_needs_linear = false;

	/*
	 * AMD does not use memory delay throttle model to control
	 * the allocation like Intel does.
	 */
	r->membw.throttle_mode = THREAD_THROTTLE_UNDEFINED;
	r->membw.min_bw = 0;
	r->membw.bw_gran = 1;
	/* Max value is 2048, Data width should be 4 in decimal */
	r->data_width = 4;

	r->alloc_capable = true;

	return true;
}

static void rdt_get_cache_alloc_cfg(int idx, struct rdt_resource *r)
{
	struct rdt_hw_resource *hw_res = resctrl_to_arch_res(r);
	union cpuid_0x10_1_eax eax;
	union cpuid_0x10_x_edx edx;
	u32 ebx, ecx;

	cpuid_count(0x00000010, idx, &eax.full, &ebx, &ecx, &edx.full);
	hw_res->num_closid = edx.split.cos_max + 1;
	r->cache.cbm_len = eax.split.cbm_len + 1;
	r->default_ctrl = BIT_MASK(eax.split.cbm_len + 1) - 1;
	r->cache.shareable_bits = ebx & r->default_ctrl;
	r->data_width = (r->cache.cbm_len + 3) / 4;
	r->alloc_capable = true;
}

static void rdt_get_cdp_config(int level)
{
	/*
	 * By default, CDP is disabled. CDP can be enabled by mount parameter
	 * "cdp" during resctrl file system mount time.
	 */
	rdt_resources_all[level].cdp_enabled = false;
	rdt_resources_all[level].r_resctrl.cdp_capable = true;
}

static void rdt_get_cdp_l3_config(void)
{
	rdt_get_cdp_config(RDT_RESOURCE_L3);
}

static void rdt_get_cdp_l2_config(void)
{
	rdt_get_cdp_config(RDT_RESOURCE_L2);
}

static void
mba_wrmsr_amd(struct rdt_domain *d, struct msr_param *m, struct rdt_resource *r)
{
	unsigned int i;
	struct rdt_hw_domain *hw_dom = resctrl_to_arch_dom(d);
	struct rdt_hw_resource *hw_res = resctrl_to_arch_res(r);

	for (i = m->low; i < m->high; i++)
		wrmsrl(hw_res->msr_base + i, hw_dom->ctrl_val[i]);
}

/*
 * Map the memory b/w percentage value to delay values
 * that can be written to QOS_MSRs.
 * There are currently no SKUs which support non linear delay values.
 */
static u32 delay_bw_map(unsigned long bw, struct rdt_resource *r)
{
	if (r->membw.delay_linear)
		return MAX_MBA_BW - bw;

	pr_warn_once("Non Linear delay-bw map not supported but queried\n");
	return r->default_ctrl;
}

static void
mba_wrmsr_intel(struct rdt_domain *d, struct msr_param *m,
		struct rdt_resource *r)
{
	unsigned int i;
	struct rdt_hw_domain *hw_dom = resctrl_to_arch_dom(d);
	struct rdt_hw_resource *hw_res = resctrl_to_arch_res(r);

	/*  Write the delay values for mba. */
	for (i = m->low; i < m->high; i++)
		wrmsrl(hw_res->msr_base + i, delay_bw_map(hw_dom->ctrl_val[i], r));
}

static void
cat_wrmsr(struct rdt_domain *d, struct msr_param *m, struct rdt_resource *r)
{
	unsigned int i;
	struct rdt_hw_domain *hw_dom = resctrl_to_arch_dom(d);
	struct rdt_hw_resource *hw_res = resctrl_to_arch_res(r);

	for (i = m->low; i < m->high; i++)
		wrmsrl(hw_res->msr_base + i, hw_dom->ctrl_val[i]);
}

struct rdt_domain *get_domain_from_cpu(int cpu, struct rdt_resource *r)
{
	struct rdt_domain *d;

	list_for_each_entry(d, &r->domains, list) {
		/* Find the domain that contains this CPU */
		if (cpumask_test_cpu(cpu, &d->cpu_mask))
			return d;
	}

	return NULL;
}

u32 resctrl_arch_get_num_closid(struct rdt_resource *r)
{
	return resctrl_to_arch_res(r)->num_closid;
}

void rdt_ctrl_update(void *arg)
{
	struct msr_param *m = arg;
	struct rdt_hw_resource *hw_res = resctrl_to_arch_res(m->res);
	struct rdt_resource *r = m->res;
	int cpu = smp_processor_id();
	struct rdt_domain *d;

	d = get_domain_from_cpu(cpu, r);
	if (d) {
		hw_res->msr_update(d, m, r);
		return;
	}
	pr_warn_once("cpu %d not found in any domain for resource %s\n",
		     cpu, r->name);
}

/*
 * rdt_find_domain - Find a domain in a resource that matches input resource id
 *
 * Search resource r's domain list to find the resource id. If the resource
 * id is found in a domain, return the domain. Otherwise, if requested by
 * caller, return the first domain whose id is bigger than the input id.
 * The domain list is sorted by id in ascending order.
 */
struct rdt_domain *rdt_find_domain(struct rdt_resource *r, int id,
				   struct list_head **pos)
{
	struct rdt_domain *d;
	struct list_head *l;

	if (id < 0)
		return ERR_PTR(-ENODEV);

	list_for_each(l, &r->domains) {
		d = list_entry(l, struct rdt_domain, list);
		/* When id is found, return its domain. */
		if (id == d->id)
			return d;
		/* Stop searching when finding id's position in sorted list. */
		if (id < d->id)
			break;
	}

	if (pos)
		*pos = l;

	return NULL;
}

static void setup_default_ctrlval(struct rdt_resource *r, u32 *dc)
{
	struct rdt_hw_resource *hw_res = resctrl_to_arch_res(r);
	int i;

	/*
	 * Initialize the Control MSRs to having no control.
	 * For Cache Allocation: Set all bits in cbm
	 * For Memory Allocation: Set b/w requested to 100%
	 */
	for (i = 0; i < hw_res->num_closid; i++, dc++)
		*dc = r->default_ctrl;
}

static void domain_free(struct rdt_hw_domain *hw_dom)
{
	kfree(hw_dom->arch_mbm_total);
	kfree(hw_dom->arch_mbm_local);
	kfree(hw_dom->ctrl_val);
	kfree(hw_dom);
}

static int domain_setup_ctrlval(struct rdt_resource *r, struct rdt_domain *d)
{
	struct rdt_hw_resource *hw_res = resctrl_to_arch_res(r);
	struct rdt_hw_domain *hw_dom = resctrl_to_arch_dom(d);
	struct msr_param m;
	u32 *dc;

	dc = kmalloc_array(hw_res->num_closid, sizeof(*hw_dom->ctrl_val),
			   GFP_KERNEL);
	if (!dc)
		return -ENOMEM;

	hw_dom->ctrl_val = dc;
	setup_default_ctrlval(r, dc);

	m.low = 0;
	m.high = hw_res->num_closid;
	hw_res->msr_update(d, &m, r);
	return 0;
}

/**
 * arch_domain_mbm_alloc() - Allocate arch private storage for the MBM counters
 * @num_rmid:	The size of the MBM counter array
 * @hw_dom:	The domain that owns the allocated arrays
 */
static int arch_domain_mbm_alloc(u32 num_rmid, struct rdt_hw_domain *hw_dom)
{
	size_t tsize;

	if (is_mbm_total_enabled()) {
		tsize = sizeof(*hw_dom->arch_mbm_total);
		hw_dom->arch_mbm_total = kcalloc(num_rmid, tsize, GFP_KERNEL);
		if (!hw_dom->arch_mbm_total)
			return -ENOMEM;
	}
	if (is_mbm_local_enabled()) {
		tsize = sizeof(*hw_dom->arch_mbm_local);
		hw_dom->arch_mbm_local = kcalloc(num_rmid, tsize, GFP_KERNEL);
		if (!hw_dom->arch_mbm_local) {
			kfree(hw_dom->arch_mbm_total);
			hw_dom->arch_mbm_total = NULL;
			return -ENOMEM;
		}
	}

	return 0;
}

/*
 * domain_add_cpu - Add a cpu to a resource's domain list.
 *
 * If an existing domain in the resource r's domain list matches the cpu's
 * resource id, add the cpu in the domain.
 *
 * Otherwise, a new domain is allocated and inserted into the right position
 * in the domain list sorted by id in ascending order.
 *
 * The order in the domain list is visible to users when we print entries
 * in the schemata file and schemata input is validated to have the same order
 * as this list.
 */
static void domain_add_cpu(int cpu, struct rdt_resource *r)
{
	int id = get_cpu_cacheinfo_id(cpu, r->cache_level);
	struct list_head *add_pos = NULL;
	struct rdt_hw_domain *hw_dom;
	struct rdt_domain *d;
	int err;

	d = rdt_find_domain(r, id, &add_pos);
	if (IS_ERR(d)) {
		pr_warn("Couldn't find cache id for CPU %d\n", cpu);
		return;
	}

	if (d) {
		cpumask_set_cpu(cpu, &d->cpu_mask);
		if (r->cache.arch_has_per_cpu_cfg)
			rdt_domain_reconfigure_cdp(r);
		return;
	}

	hw_dom = kzalloc_node(sizeof(*hw_dom), GFP_KERNEL, cpu_to_node(cpu));
	if (!hw_dom)
		return;

	d = &hw_dom->d_resctrl;
	d->id = id;
	cpumask_set_cpu(cpu, &d->cpu_mask);

	rdt_domain_reconfigure_cdp(r);

	if (r->alloc_capable && domain_setup_ctrlval(r, d)) {
		domain_free(hw_dom);
		return;
	}

<<<<<<< HEAD
	if (r->mon_capable && domain_setup_mon_state(r, d)) {
		kfree(d->ctrl_val);
		kfree(d->mbps_val);
		kfree(d);
=======
	if (r->mon_capable && arch_domain_mbm_alloc(r->num_rmid, hw_dom)) {
		domain_free(hw_dom);
>>>>>>> eb3cdb58
		return;
	}

	list_add_tail(&d->list, add_pos);

	err = resctrl_online_domain(r, d);
	if (err) {
		list_del(&d->list);
		domain_free(hw_dom);
	}
}

static void domain_remove_cpu(int cpu, struct rdt_resource *r)
{
	int id = get_cpu_cacheinfo_id(cpu, r->cache_level);
	struct rdt_hw_domain *hw_dom;
	struct rdt_domain *d;

	d = rdt_find_domain(r, id, NULL);
	if (IS_ERR_OR_NULL(d)) {
		pr_warn("Couldn't find cache id for CPU %d\n", cpu);
		return;
	}
	hw_dom = resctrl_to_arch_dom(d);

	cpumask_clear_cpu(cpu, &d->cpu_mask);
	if (cpumask_empty(&d->cpu_mask)) {
		resctrl_offline_domain(r, d);
		list_del(&d->list);

		/*
		 * rdt_domain "d" is going to be freed below, so clear
		 * its pointer from pseudo_lock_region struct.
		 */
		if (d->plr)
			d->plr->d = NULL;
		domain_free(hw_dom);

		return;
	}

	if (r == &rdt_resources_all[RDT_RESOURCE_L3].r_resctrl) {
		if (is_mbm_enabled() && cpu == d->mbm_work_cpu) {
			cancel_delayed_work(&d->mbm_over);
			mbm_setup_overflow_handler(d, 0);
		}
		if (is_llc_occupancy_enabled() && cpu == d->cqm_work_cpu &&
		    has_busy_rmid(r, d)) {
			cancel_delayed_work(&d->cqm_limbo);
			cqm_setup_limbo_handler(d, 0);
		}
	}
}

static void clear_closid_rmid(int cpu)
{
	struct resctrl_pqr_state *state = this_cpu_ptr(&pqr_state);

	state->default_closid = 0;
	state->default_rmid = 0;
	state->cur_closid = 0;
	state->cur_rmid = 0;
	wrmsr(MSR_IA32_PQR_ASSOC, 0, 0);
}

static int resctrl_online_cpu(unsigned int cpu)
{
	struct rdt_resource *r;

	mutex_lock(&rdtgroup_mutex);
	for_each_capable_rdt_resource(r)
		domain_add_cpu(cpu, r);
	/* The cpu is set in default rdtgroup after online. */
	cpumask_set_cpu(cpu, &rdtgroup_default.cpu_mask);
	clear_closid_rmid(cpu);
	mutex_unlock(&rdtgroup_mutex);

	return 0;
}

static void clear_childcpus(struct rdtgroup *r, unsigned int cpu)
{
	struct rdtgroup *cr;

	list_for_each_entry(cr, &r->mon.crdtgrp_list, mon.crdtgrp_list) {
		if (cpumask_test_and_clear_cpu(cpu, &cr->cpu_mask)) {
			break;
		}
	}
}

static int resctrl_offline_cpu(unsigned int cpu)
{
	struct rdtgroup *rdtgrp;
	struct rdt_resource *r;

	mutex_lock(&rdtgroup_mutex);
	for_each_capable_rdt_resource(r)
		domain_remove_cpu(cpu, r);
	list_for_each_entry(rdtgrp, &rdt_all_groups, rdtgroup_list) {
		if (cpumask_test_and_clear_cpu(cpu, &rdtgrp->cpu_mask)) {
			clear_childcpus(rdtgrp, cpu);
			break;
		}
	}
	clear_closid_rmid(cpu);
	mutex_unlock(&rdtgroup_mutex);

	return 0;
}

/*
 * Choose a width for the resource name and resource data based on the
 * resource that has widest name and cbm.
 */
static __init void rdt_init_padding(void)
{
	struct rdt_resource *r;

	for_each_alloc_capable_rdt_resource(r) {
		if (r->data_width > max_data_width)
			max_data_width = r->data_width;
	}
}

enum {
	RDT_FLAG_CMT,
	RDT_FLAG_MBM_TOTAL,
	RDT_FLAG_MBM_LOCAL,
	RDT_FLAG_L3_CAT,
	RDT_FLAG_L3_CDP,
	RDT_FLAG_L2_CAT,
	RDT_FLAG_L2_CDP,
	RDT_FLAG_MBA,
	RDT_FLAG_SMBA,
	RDT_FLAG_BMEC,
};

#define RDT_OPT(idx, n, f)	\
[idx] = {			\
	.name = n,		\
	.flag = f		\
}

struct rdt_options {
	char	*name;
	int	flag;
	bool	force_off, force_on;
};

static struct rdt_options rdt_options[]  __initdata = {
	RDT_OPT(RDT_FLAG_CMT,	    "cmt",	X86_FEATURE_CQM_OCCUP_LLC),
	RDT_OPT(RDT_FLAG_MBM_TOTAL, "mbmtotal", X86_FEATURE_CQM_MBM_TOTAL),
	RDT_OPT(RDT_FLAG_MBM_LOCAL, "mbmlocal", X86_FEATURE_CQM_MBM_LOCAL),
	RDT_OPT(RDT_FLAG_L3_CAT,    "l3cat",	X86_FEATURE_CAT_L3),
	RDT_OPT(RDT_FLAG_L3_CDP,    "l3cdp",	X86_FEATURE_CDP_L3),
	RDT_OPT(RDT_FLAG_L2_CAT,    "l2cat",	X86_FEATURE_CAT_L2),
	RDT_OPT(RDT_FLAG_L2_CDP,    "l2cdp",	X86_FEATURE_CDP_L2),
	RDT_OPT(RDT_FLAG_MBA,	    "mba",	X86_FEATURE_MBA),
	RDT_OPT(RDT_FLAG_SMBA,	    "smba",	X86_FEATURE_SMBA),
	RDT_OPT(RDT_FLAG_BMEC,	    "bmec",	X86_FEATURE_BMEC),
};
#define NUM_RDT_OPTIONS ARRAY_SIZE(rdt_options)

static int __init set_rdt_options(char *str)
{
	struct rdt_options *o;
	bool force_off;
	char *tok;

	if (*str == '=')
		str++;
	while ((tok = strsep(&str, ",")) != NULL) {
		force_off = *tok == '!';
		if (force_off)
			tok++;
		for (o = rdt_options; o < &rdt_options[NUM_RDT_OPTIONS]; o++) {
			if (strcmp(tok, o->name) == 0) {
				if (force_off)
					o->force_off = true;
				else
					o->force_on = true;
				break;
			}
		}
	}
	return 1;
}
__setup("rdt", set_rdt_options);

bool __init rdt_cpu_has(int flag)
{
	bool ret = boot_cpu_has(flag);
	struct rdt_options *o;

	if (!ret)
		return ret;

	for (o = rdt_options; o < &rdt_options[NUM_RDT_OPTIONS]; o++) {
		if (flag == o->flag) {
			if (o->force_off)
				ret = false;
			if (o->force_on)
				ret = true;
			break;
		}
	}
	return ret;
}

static __init bool get_mem_config(void)
{
	struct rdt_hw_resource *hw_res = &rdt_resources_all[RDT_RESOURCE_MBA];

	if (!rdt_cpu_has(X86_FEATURE_MBA))
		return false;

	if (boot_cpu_data.x86_vendor == X86_VENDOR_INTEL)
		return __get_mem_config_intel(&hw_res->r_resctrl);
	else if (boot_cpu_data.x86_vendor == X86_VENDOR_AMD)
		return __rdt_get_mem_config_amd(&hw_res->r_resctrl);

	return false;
}

static __init bool get_slow_mem_config(void)
{
	struct rdt_hw_resource *hw_res = &rdt_resources_all[RDT_RESOURCE_SMBA];

	if (!rdt_cpu_has(X86_FEATURE_SMBA))
		return false;

	if (boot_cpu_data.x86_vendor == X86_VENDOR_AMD)
		return __rdt_get_mem_config_amd(&hw_res->r_resctrl);

	return false;
}

static __init bool get_rdt_alloc_resources(void)
{
	struct rdt_resource *r;
	bool ret = false;

	if (rdt_alloc_capable)
		return true;

	if (!boot_cpu_has(X86_FEATURE_RDT_A))
		return false;

	if (rdt_cpu_has(X86_FEATURE_CAT_L3)) {
		r = &rdt_resources_all[RDT_RESOURCE_L3].r_resctrl;
		rdt_get_cache_alloc_cfg(1, r);
		if (rdt_cpu_has(X86_FEATURE_CDP_L3))
			rdt_get_cdp_l3_config();
		ret = true;
	}
	if (rdt_cpu_has(X86_FEATURE_CAT_L2)) {
		/* CPUID 0x10.2 fields are same format at 0x10.1 */
		r = &rdt_resources_all[RDT_RESOURCE_L2].r_resctrl;
		rdt_get_cache_alloc_cfg(2, r);
		if (rdt_cpu_has(X86_FEATURE_CDP_L2))
			rdt_get_cdp_l2_config();
		ret = true;
	}

	if (get_mem_config())
		ret = true;

	if (get_slow_mem_config())
		ret = true;

	return ret;
}

static __init bool get_rdt_mon_resources(void)
{
	struct rdt_resource *r = &rdt_resources_all[RDT_RESOURCE_L3].r_resctrl;

	if (rdt_cpu_has(X86_FEATURE_CQM_OCCUP_LLC))
		rdt_mon_features |= (1 << QOS_L3_OCCUP_EVENT_ID);
	if (rdt_cpu_has(X86_FEATURE_CQM_MBM_TOTAL))
		rdt_mon_features |= (1 << QOS_L3_MBM_TOTAL_EVENT_ID);
	if (rdt_cpu_has(X86_FEATURE_CQM_MBM_LOCAL))
		rdt_mon_features |= (1 << QOS_L3_MBM_LOCAL_EVENT_ID);

	if (!rdt_mon_features)
		return false;

	return !rdt_get_mon_l3_config(r);
}

static __init void __check_quirks_intel(void)
{
	switch (boot_cpu_data.x86_model) {
	case INTEL_FAM6_HASWELL_X:
		if (!rdt_options[RDT_FLAG_L3_CAT].force_off)
			cache_alloc_hsw_probe();
		break;
	case INTEL_FAM6_SKYLAKE_X:
		if (boot_cpu_data.x86_stepping <= 4)
			set_rdt_options("!cmt,!mbmtotal,!mbmlocal,!l3cat");
		else
			set_rdt_options("!l3cat");
		fallthrough;
	case INTEL_FAM6_BROADWELL_X:
		intel_rdt_mbm_apply_quirk();
		break;
	}
}

static __init void check_quirks(void)
{
	if (boot_cpu_data.x86_vendor == X86_VENDOR_INTEL)
		__check_quirks_intel();
}

static __init bool get_rdt_resources(void)
{
	rdt_alloc_capable = get_rdt_alloc_resources();
	rdt_mon_capable = get_rdt_mon_resources();

	return (rdt_mon_capable || rdt_alloc_capable);
}

static __init void rdt_init_res_defs_intel(void)
{
	struct rdt_hw_resource *hw_res;
	struct rdt_resource *r;

	for_each_rdt_resource(r) {
		hw_res = resctrl_to_arch_res(r);

		if (r->rid == RDT_RESOURCE_L3 ||
		    r->rid == RDT_RESOURCE_L2) {
			r->cache.arch_has_sparse_bitmaps = false;
			r->cache.arch_has_per_cpu_cfg = false;
			r->cache.min_cbm_bits = 1;
		} else if (r->rid == RDT_RESOURCE_MBA) {
			hw_res->msr_base = MSR_IA32_MBA_THRTL_BASE;
			hw_res->msr_update = mba_wrmsr_intel;
		}
	}
}

static __init void rdt_init_res_defs_amd(void)
{
	struct rdt_hw_resource *hw_res;
	struct rdt_resource *r;

	for_each_rdt_resource(r) {
		hw_res = resctrl_to_arch_res(r);

		if (r->rid == RDT_RESOURCE_L3 ||
		    r->rid == RDT_RESOURCE_L2) {
			r->cache.arch_has_sparse_bitmaps = true;
			r->cache.arch_has_per_cpu_cfg = true;
			r->cache.min_cbm_bits = 0;
		} else if (r->rid == RDT_RESOURCE_MBA) {
			hw_res->msr_base = MSR_IA32_MBA_BW_BASE;
			hw_res->msr_update = mba_wrmsr_amd;
		} else if (r->rid == RDT_RESOURCE_SMBA) {
			hw_res->msr_base = MSR_IA32_SMBA_BW_BASE;
			hw_res->msr_update = mba_wrmsr_amd;
		}
	}
}

static __init void rdt_init_res_defs(void)
{
	if (boot_cpu_data.x86_vendor == X86_VENDOR_INTEL)
		rdt_init_res_defs_intel();
	else if (boot_cpu_data.x86_vendor == X86_VENDOR_AMD)
		rdt_init_res_defs_amd();
}

static enum cpuhp_state rdt_online;

/* Runs once on the BSP during boot. */
void resctrl_cpu_detect(struct cpuinfo_x86 *c)
{
	if (!cpu_has(c, X86_FEATURE_CQM_LLC)) {
		c->x86_cache_max_rmid  = -1;
		c->x86_cache_occ_scale = -1;
		c->x86_cache_mbm_width_offset = -1;
		return;
	}

	/* will be overridden if occupancy monitoring exists */
	c->x86_cache_max_rmid = cpuid_ebx(0xf);

	if (cpu_has(c, X86_FEATURE_CQM_OCCUP_LLC) ||
	    cpu_has(c, X86_FEATURE_CQM_MBM_TOTAL) ||
	    cpu_has(c, X86_FEATURE_CQM_MBM_LOCAL)) {
		u32 eax, ebx, ecx, edx;

		/* QoS sub-leaf, EAX=0Fh, ECX=1 */
		cpuid_count(0xf, 1, &eax, &ebx, &ecx, &edx);

		c->x86_cache_max_rmid  = ecx;
		c->x86_cache_occ_scale = ebx;
		c->x86_cache_mbm_width_offset = eax & 0xff;

		if (c->x86_vendor == X86_VENDOR_AMD && !c->x86_cache_mbm_width_offset)
			c->x86_cache_mbm_width_offset = MBM_CNTR_WIDTH_OFFSET_AMD;
	}
}

static int __init resctrl_late_init(void)
{
	struct rdt_resource *r;
	int state, ret;

	/*
	 * Initialize functions(or definitions) that are different
	 * between vendors here.
	 */
	rdt_init_res_defs();

	check_quirks();

	if (!get_rdt_resources())
		return -ENODEV;

	rdt_init_padding();

	state = cpuhp_setup_state(CPUHP_AP_ONLINE_DYN,
				  "x86/resctrl/cat:online:",
				  resctrl_online_cpu, resctrl_offline_cpu);
	if (state < 0)
		return state;

	ret = rdtgroup_init();
	if (ret) {
		cpuhp_remove_state(state);
		return ret;
	}
	rdt_online = state;

	for_each_alloc_capable_rdt_resource(r)
		pr_info("%s allocation detected\n", r->name);

	for_each_mon_capable_rdt_resource(r)
		pr_info("%s monitoring detected\n", r->name);

	return 0;
}

late_initcall(resctrl_late_init);

static void __exit resctrl_exit(void)
{
	cpuhp_remove_state(rdt_online);
	rdtgroup_exit();
}

__exitcall(resctrl_exit);<|MERGE_RESOLUTION|>--- conflicted
+++ resolved
@@ -62,34 +62,6 @@
 struct rdt_hw_resource rdt_resources_all[] = {
 	[RDT_RESOURCE_L3] =
 	{
-<<<<<<< HEAD
-		.rid			= RDT_RESOURCE_L3,
-		.name			= "L3",
-		.domains		= domain_init(RDT_RESOURCE_L3),
-		.msr_base		= MSR_IA32_L3_CBM_BASE,
-		.msr_update		= cat_wrmsr,
-		.cache_level		= 3,
-		.cache = {
-			.cbm_idx_mult	= 1,
-			.cbm_idx_offset	= 0,
-		},
-		.parse_ctrlval		= parse_cbm,
-		.format_str		= "%d=%0*x",
-		.fflags			= RFTYPE_RES_CACHE,
-	},
-	[RDT_RESOURCE_L3DATA] =
-	{
-		.rid			= RDT_RESOURCE_L3DATA,
-		.name			= "L3DATA",
-		.domains		= domain_init(RDT_RESOURCE_L3DATA),
-		.msr_base		= MSR_IA32_L3_CBM_BASE,
-		.msr_update		= cat_wrmsr,
-		.cache_level		= 3,
-		.cache = {
-			.min_cbm_bits	= 1,
-			.cbm_idx_mult	= 2,
-			.cbm_idx_offset	= 0,
-=======
 		.r_resctrl = {
 			.rid			= RDT_RESOURCE_L3,
 			.name			= "L3",
@@ -98,24 +70,12 @@
 			.parse_ctrlval		= parse_cbm,
 			.format_str		= "%d=%0*x",
 			.fflags			= RFTYPE_RES_CACHE,
->>>>>>> eb3cdb58
 		},
 		.msr_base		= MSR_IA32_L3_CBM_BASE,
 		.msr_update		= cat_wrmsr,
 	},
 	[RDT_RESOURCE_L2] =
 	{
-<<<<<<< HEAD
-		.rid			= RDT_RESOURCE_L2,
-		.name			= "L2",
-		.domains		= domain_init(RDT_RESOURCE_L2),
-		.msr_base		= MSR_IA32_L2_CBM_BASE,
-		.msr_update		= cat_wrmsr,
-		.cache_level		= 2,
-		.cache = {
-			.cbm_idx_mult	= 1,
-			.cbm_idx_offset	= 0,
-=======
 		.r_resctrl = {
 			.rid			= RDT_RESOURCE_L2,
 			.name			= "L2",
@@ -124,7 +84,6 @@
 			.parse_ctrlval		= parse_cbm,
 			.format_str		= "%d=%0*x",
 			.fflags			= RFTYPE_RES_CACHE,
->>>>>>> eb3cdb58
 		},
 		.msr_base		= MSR_IA32_L2_CBM_BASE,
 		.msr_update		= cat_wrmsr,
@@ -577,15 +536,8 @@
 		return;
 	}
 
-<<<<<<< HEAD
-	if (r->mon_capable && domain_setup_mon_state(r, d)) {
-		kfree(d->ctrl_val);
-		kfree(d->mbps_val);
-		kfree(d);
-=======
 	if (r->mon_capable && arch_domain_mbm_alloc(r->num_rmid, hw_dom)) {
 		domain_free(hw_dom);
->>>>>>> eb3cdb58
 		return;
 	}
 
