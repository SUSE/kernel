--- conflicted
+++ resolved
@@ -2522,51 +2522,6 @@
 	u32 peer_ctl, *ctrl;
 	int i;
 
-<<<<<<< HEAD
-	for_each_alloc_enabled_rdt_resource(r) {
-		/*
-		 * Only initialize default allocations for CBM cache
-		 * resources
-		 */
-		if (r->rid == RDT_RESOURCE_MBA)
-			continue;
-		list_for_each_entry(d, &r->domains, list) {
-			rdt_cdp_peer_get(r, d, &r_cdp, &d_cdp);
-			d->have_new_ctrl = false;
-			d->new_ctrl = r->cache.shareable_bits;
-			used_b = r->cache.shareable_bits;
-			ctrl = d->ctrl_val;
-			for (i = 0; i < closids_supported(); i++, ctrl++) {
-				if (closid_allocated(i) && i != closid) {
-					mode = rdtgroup_mode_by_closid(i);
-					if (mode == RDT_MODE_PSEUDO_LOCKSETUP)
-						continue;
-					/*
-					 * If CDP is active include peer
-					 * domain's usage to ensure there
-					 * is no overlap with an exclusive
-					 * group.
-					 */
-					if (d_cdp)
-						peer_ctl = d_cdp->ctrl_val[i];
-					else
-						peer_ctl = 0;
-					used_b |= *ctrl | peer_ctl;
-					if (mode == RDT_MODE_SHAREABLE)
-						d->new_ctrl |= *ctrl | peer_ctl;
-				}
-			}
-			if (d->plr && d->plr->cbm > 0)
-				used_b |= d->plr->cbm;
-			unused_b = used_b ^ (BIT_MASK(r->cache.cbm_len) - 1);
-			unused_b &= BIT_MASK(r->cache.cbm_len) - 1;
-			d->new_ctrl |= unused_b;
-			/*
-			 * Force the initial CBM to be valid, user can
-			 * modify the CBM based on system availability.
-			 */
-			cbm_ensure_valid(&d->new_ctrl, r);
-=======
 	rdt_cdp_peer_get(r, d, &r_cdp, &d_cdp);
 	d->have_new_ctrl = false;
 	d->new_ctrl = r->cache.shareable_bits;
@@ -2582,7 +2537,6 @@
 				 * becomes RDT_MODE_PSEUDO_LOCKED.
 				 */
 				continue;
->>>>>>> c59c1e66
 			/*
 			 * If CDP is active include peer domain's
 			 * usage to ensure there is no overlap
