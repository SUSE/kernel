--- conflicted
+++ resolved
@@ -1656,11 +1656,7 @@
 }
 
 static void mbm_config_write_domain(struct rdt_resource *r,
-<<<<<<< HEAD
-				    struct rdt_domain *d, u32 evtid, u32 val)
-=======
 				    struct rdt_mon_domain *d, u32 evtid, u32 val)
->>>>>>> 2d5404ca
 {
 	struct mon_config_info mon_info = {0};
 
@@ -1701,14 +1697,10 @@
 	struct rdt_hw_resource *hw_res = resctrl_to_arch_res(r);
 	char *dom_str = NULL, *id_str;
 	unsigned long dom_id, val;
-<<<<<<< HEAD
-	struct rdt_domain *d;
-=======
 	struct rdt_mon_domain *d;
 
 	/* Walking r->domains, ensure it can't race with cpuhp */
 	lockdep_assert_cpus_held();
->>>>>>> 2d5404ca
 
 next:
 	if (!tok || tok[0] == '\0')
@@ -1735,13 +1727,8 @@
 		return -EINVAL;
 	}
 
-<<<<<<< HEAD
-	list_for_each_entry(d, &r->domains, list) {
-		if (d->id == dom_id) {
-=======
 	list_for_each_entry(d, &r->mon_domains, hdr.list) {
 		if (d->hdr.id == dom_id) {
->>>>>>> 2d5404ca
 			mbm_config_write_domain(r, d, evtid, val);
 			goto next;
 		}
@@ -1983,13 +1970,6 @@
 		.seq_show	= rdtgroup_closid_show,
 		.fflags		= RFTYPE_CTRL_BASE | RFTYPE_DEBUG,
 	},
-	{
-		.name		= "sparse_masks",
-		.mode		= 0444,
-		.kf_ops		= &rdtgroup_kf_single_ops,
-		.seq_show	= rdt_has_sparse_bitmasks_show,
-		.fflags		= RF_CTRL_INFO | RFTYPE_RES_CACHE,
-	},
 
 };
 
