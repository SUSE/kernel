// SPDX-License-Identifier: GPL-2.0-only
/*
 * Resource Director Technology(RDT)
 * - Monitoring code
 *
 * Copyright (C) 2017 Intel Corporation
 *
 * Author:
 *    Vikas Shivappa <vikas.shivappa@intel.com>
 *
 * This replaces the cqm.c based on perf but we reuse a lot of
 * code and datastructures originally from Peter Zijlstra and Matt Fleming.
 *
 * More information about RDT be found in the Intel (R) x86 Architecture
 * Software Developer Manual June 2016, volume 3, section 17.17.
 */

#define pr_fmt(fmt)	"resctrl: " fmt

#include <linux/cpu.h>
#include <linux/resctrl.h>

#include <asm/cpu_device_id.h>
#include <asm/msr.h>

#include "internal.h"

/*
 * Global boolean for rdt_monitor which is true if any
 * resource monitoring is enabled.
 */
bool rdt_mon_capable;

#define CF(cf)	((unsigned long)(1048576 * (cf) + 0.5))

static int snc_nodes_per_l3_cache = 1;

/*
 * The correction factor table is documented in Documentation/filesystems/resctrl.rst.
 * If rmid > rmid threshold, MBM total and local values should be multiplied
 * by the correction factor.
 *
 * The original table is modified for better code:
 *
 * 1. The threshold 0 is changed to rmid count - 1 so don't do correction
 *    for the case.
 * 2. MBM total and local correction table indexed by core counter which is
 *    equal to (x86_cache_max_rmid + 1) / 8 - 1 and is from 0 up to 27.
 * 3. The correction factor is normalized to 2^20 (1048576) so it's faster
 *    to calculate corrected value by shifting:
 *    corrected_value = (original_value * correction_factor) >> 20
 */
static const struct mbm_correction_factor_table {
	u32 rmidthreshold;
	u64 cf;
} mbm_cf_table[] __initconst = {
	{7,	CF(1.000000)},
	{15,	CF(1.000000)},
	{15,	CF(0.969650)},
	{31,	CF(1.000000)},
	{31,	CF(1.066667)},
	{31,	CF(0.969650)},
	{47,	CF(1.142857)},
	{63,	CF(1.000000)},
	{63,	CF(1.185115)},
	{63,	CF(1.066553)},
	{79,	CF(1.454545)},
	{95,	CF(1.000000)},
	{95,	CF(1.230769)},
	{95,	CF(1.142857)},
	{95,	CF(1.066667)},
	{127,	CF(1.000000)},
	{127,	CF(1.254863)},
	{127,	CF(1.185255)},
	{151,	CF(1.000000)},
	{127,	CF(1.066667)},
	{167,	CF(1.000000)},
	{159,	CF(1.454334)},
	{183,	CF(1.000000)},
	{127,	CF(0.969744)},
	{191,	CF(1.280246)},
	{191,	CF(1.230921)},
	{215,	CF(1.000000)},
	{191,	CF(1.143118)},
};

static u32 mbm_cf_rmidthreshold __read_mostly = UINT_MAX;

static u64 mbm_cf __read_mostly;

static inline u64 get_corrected_mbm_count(u32 rmid, unsigned long val)
{
	/* Correct MBM value. */
	if (rmid > mbm_cf_rmidthreshold)
		val = (val * mbm_cf) >> 20;

	return val;
}

/*
 * When Sub-NUMA Cluster (SNC) mode is not enabled (as indicated by
 * "snc_nodes_per_l3_cache == 1") no translation of the RMID value is
 * needed. The physical RMID is the same as the logical RMID.
 *
 * On a platform with SNC mode enabled, Linux enables RMID sharing mode
 * via MSR 0xCA0 (see the "RMID Sharing Mode" section in the "Intel
 * Resource Director Technology Architecture Specification" for a full
 * description of RMID sharing mode).
 *
 * In RMID sharing mode there are fewer "logical RMID" values available
 * to accumulate data ("physical RMIDs" are divided evenly between SNC
 * nodes that share an L3 cache). Linux creates an rdt_mon_domain for
 * each SNC node.
 *
 * The value loaded into IA32_PQR_ASSOC is the "logical RMID".
 *
 * Data is collected independently on each SNC node and can be retrieved
 * using the "physical RMID" value computed by this function and loaded
 * into IA32_QM_EVTSEL. @cpu can be any CPU in the SNC node.
 *
 * The scope of the IA32_QM_EVTSEL and IA32_QM_CTR MSRs is at the L3
 * cache.  So a "physical RMID" may be read from any CPU that shares
 * the L3 cache with the desired SNC node, not just from a CPU in
 * the specific SNC node.
 */
static int logical_rmid_to_physical_rmid(int cpu, int lrmid)
{
	struct rdt_resource *r = &rdt_resources_all[RDT_RESOURCE_L3].r_resctrl;

	if (snc_nodes_per_l3_cache == 1)
		return lrmid;

	return lrmid + (cpu_to_node(cpu) % snc_nodes_per_l3_cache) * r->mon.num_rmid;
}

static int __rmid_read_phys(u32 prmid, enum resctrl_event_id eventid, u64 *val)
{
	u64 msr_val;

	/*
	 * As per the SDM, when IA32_QM_EVTSEL.EvtID (bits 7:0) is configured
	 * with a valid event code for supported resource type and the bits
	 * IA32_QM_EVTSEL.RMID (bits 41:32) are configured with valid RMID,
	 * IA32_QM_CTR.data (bits 61:0) reports the monitored data.
	 * IA32_QM_CTR.Error (bit 63) and IA32_QM_CTR.Unavailable (bit 62)
	 * are error bits.
	 */
	wrmsr(MSR_IA32_QM_EVTSEL, eventid, prmid);
	rdmsrq(MSR_IA32_QM_CTR, msr_val);

	if (msr_val & RMID_VAL_ERROR)
		return -EIO;
	if (msr_val & RMID_VAL_UNAVAIL)
		return -EINVAL;

	*val = msr_val;
	return 0;
}

static struct arch_mbm_state *get_arch_mbm_state(struct rdt_hw_mon_domain *hw_dom,
						 u32 rmid,
						 enum resctrl_event_id eventid)
{
	struct arch_mbm_state *state;

	if (!resctrl_is_mbm_event(eventid))
		return NULL;

	state = hw_dom->arch_mbm_states[MBM_STATE_IDX(eventid)];

	return state ? &state[rmid] : NULL;
}

void resctrl_arch_reset_rmid(struct rdt_resource *r, struct rdt_mon_domain *d,
			     u32 unused, u32 rmid,
			     enum resctrl_event_id eventid)
{
	struct rdt_hw_mon_domain *hw_dom = resctrl_to_arch_mon_dom(d);
	int cpu = cpumask_any(&d->hdr.cpu_mask);
	struct arch_mbm_state *am;
	u32 prmid;

	am = get_arch_mbm_state(hw_dom, rmid, eventid);
	if (am) {
		memset(am, 0, sizeof(*am));

		prmid = logical_rmid_to_physical_rmid(cpu, rmid);
		/* Record any initial, non-zero count value. */
		__rmid_read_phys(prmid, eventid, &am->prev_msr);
	}
}

/*
 * Assumes that hardware counters are also reset and thus that there is
 * no need to record initial non-zero counts.
 */
void resctrl_arch_reset_rmid_all(struct rdt_resource *r, struct rdt_mon_domain *d)
{
	struct rdt_hw_mon_domain *hw_dom = resctrl_to_arch_mon_dom(d);
	enum resctrl_event_id eventid;
	int idx;

	for_each_mbm_event_id(eventid) {
		if (!resctrl_is_mon_event_enabled(eventid))
			continue;
		idx = MBM_STATE_IDX(eventid);
		memset(hw_dom->arch_mbm_states[idx], 0,
		       sizeof(*hw_dom->arch_mbm_states[0]) * r->mon.num_rmid);
	}
}

static u64 mbm_overflow_count(u64 prev_msr, u64 cur_msr, unsigned int width)
{
	u64 shift = 64 - width, chunks;

	chunks = (cur_msr << shift) - (prev_msr << shift);
	return chunks >> shift;
}

static u64 get_corrected_val(struct rdt_resource *r, struct rdt_mon_domain *d,
			     u32 rmid, enum resctrl_event_id eventid, u64 msr_val)
{
	struct rdt_hw_mon_domain *hw_dom = resctrl_to_arch_mon_dom(d);
	struct rdt_hw_resource *hw_res = resctrl_to_arch_res(r);
	struct arch_mbm_state *am;
	u64 chunks;

	am = get_arch_mbm_state(hw_dom, rmid, eventid);
	if (am) {
		am->chunks += mbm_overflow_count(am->prev_msr, msr_val,
						 hw_res->mbm_width);
		chunks = get_corrected_mbm_count(rmid, am->chunks);
		am->prev_msr = msr_val;
	} else {
		chunks = msr_val;
	}

	return chunks * hw_res->mon_scale;
}

int resctrl_arch_rmid_read(struct rdt_resource *r, struct rdt_mon_domain *d,
			   u32 unused, u32 rmid, enum resctrl_event_id eventid,
			   u64 *val, void *ignored)
{
	struct rdt_hw_mon_domain *hw_dom = resctrl_to_arch_mon_dom(d);
	int cpu = cpumask_any(&d->hdr.cpu_mask);
	struct arch_mbm_state *am;
	u64 msr_val;
	u32 prmid;
	int ret;

	resctrl_arch_rmid_read_context_check();

	prmid = logical_rmid_to_physical_rmid(cpu, rmid);
	ret = __rmid_read_phys(prmid, eventid, &msr_val);
<<<<<<< HEAD

	if (!ret) {
		*val = get_corrected_val(r, d, rmid, eventid, msr_val);
	} else if (ret == -EINVAL) {
		am = get_arch_mbm_state(hw_dom, rmid, eventid);
		if (am)
			am->prev_msr = 0;
=======

	if (!ret) {
		*val = get_corrected_val(r, d, rmid, eventid, msr_val);
	} else if (ret == -EINVAL) {
		am = get_arch_mbm_state(hw_dom, rmid, eventid);
		if (am)
			am->prev_msr = 0;
	}

	return ret;
}

static int __cntr_id_read(u32 cntr_id, u64 *val)
{
	u64 msr_val;

	/*
	 * QM_EVTSEL Register definition:
	 * =======================================================
	 * Bits    Mnemonic        Description
	 * =======================================================
	 * 63:44   --              Reserved
	 * 43:32   RMID            RMID or counter ID in ABMC mode
	 *                         when reading an MBM event
	 * 31      ExtendedEvtID   Extended Event Identifier
	 * 30:8    --              Reserved
	 * 7:0     EvtID           Event Identifier
	 * =======================================================
	 * The contents of a specific counter can be read by setting the
	 * following fields in QM_EVTSEL.ExtendedEvtID(=1) and
	 * QM_EVTSEL.EvtID = L3CacheABMC (=1) and setting QM_EVTSEL.RMID
	 * to the desired counter ID. Reading the QM_CTR then returns the
	 * contents of the specified counter. The RMID_VAL_ERROR bit is set
	 * if the counter configuration is invalid, or if an invalid counter
	 * ID is set in the QM_EVTSEL.RMID field.  The RMID_VAL_UNAVAIL bit
	 * is set if the counter data is unavailable.
	 */
	wrmsr(MSR_IA32_QM_EVTSEL, ABMC_EXTENDED_EVT_ID | ABMC_EVT_ID, cntr_id);
	rdmsrl(MSR_IA32_QM_CTR, msr_val);

	if (msr_val & RMID_VAL_ERROR)
		return -EIO;
	if (msr_val & RMID_VAL_UNAVAIL)
		return -EINVAL;

	*val = msr_val;
	return 0;
}

void resctrl_arch_reset_cntr(struct rdt_resource *r, struct rdt_mon_domain *d,
			     u32 unused, u32 rmid, int cntr_id,
			     enum resctrl_event_id eventid)
{
	struct rdt_hw_mon_domain *hw_dom = resctrl_to_arch_mon_dom(d);
	struct arch_mbm_state *am;

	am = get_arch_mbm_state(hw_dom, rmid, eventid);
	if (am) {
		memset(am, 0, sizeof(*am));

		/* Record any initial, non-zero count value. */
		__cntr_id_read(cntr_id, &am->prev_msr);
>>>>>>> b35fc656
	}
}

int resctrl_arch_cntr_read(struct rdt_resource *r, struct rdt_mon_domain *d,
			   u32 unused, u32 rmid, int cntr_id,
			   enum resctrl_event_id eventid, u64 *val)
{
	u64 msr_val;
	int ret;

	ret = __cntr_id_read(cntr_id, &msr_val);
	if (ret)
		return ret;

<<<<<<< HEAD
	return ret;
=======
	*val = get_corrected_val(r, d, rmid, eventid, msr_val);

	return 0;
>>>>>>> b35fc656
}

/*
 * The power-on reset value of MSR_RMID_SNC_CONFIG is 0x1
 * which indicates that RMIDs are configured in legacy mode.
 * This mode is incompatible with Linux resctrl semantics
 * as RMIDs are partitioned between SNC nodes, which requires
 * a user to know which RMID is allocated to a task.
 * Clearing bit 0 reconfigures the RMID counters for use
 * in RMID sharing mode. This mode is better for Linux.
 * The RMID space is divided between all SNC nodes with the
 * RMIDs renumbered to start from zero in each node when
 * counting operations from tasks. Code to read the counters
 * must adjust RMID counter numbers based on SNC node. See
 * logical_rmid_to_physical_rmid() for code that does this.
 */
void arch_mon_domain_online(struct rdt_resource *r, struct rdt_mon_domain *d)
{
	if (snc_nodes_per_l3_cache > 1)
		msr_clear_bit(MSR_RMID_SNC_CONFIG, 0);
}

/* CPU models that support MSR_RMID_SNC_CONFIG */
static const struct x86_cpu_id snc_cpu_ids[] __initconst = {
	X86_MATCH_VFM(INTEL_ICELAKE_X, 0),
	X86_MATCH_VFM(INTEL_SAPPHIRERAPIDS_X, 0),
	X86_MATCH_VFM(INTEL_EMERALDRAPIDS_X, 0),
	X86_MATCH_VFM(INTEL_GRANITERAPIDS_X, 0),
	X86_MATCH_VFM(INTEL_ATOM_CRESTMONT_X, 0),
	{}
};

/*
 * There isn't a simple hardware bit that indicates whether a CPU is running
 * in Sub-NUMA Cluster (SNC) mode. Infer the state by comparing the
 * number of CPUs sharing the L3 cache with CPU0 to the number of CPUs in
 * the same NUMA node as CPU0.
 * It is not possible to accurately determine SNC state if the system is
 * booted with a maxcpus=N parameter. That distorts the ratio of SNC nodes
 * to L3 caches. It will be OK if system is booted with hyperthreading
 * disabled (since this doesn't affect the ratio).
 */
static __init int snc_get_config(void)
{
	struct cacheinfo *ci = get_cpu_cacheinfo_level(0, RESCTRL_L3_CACHE);
	const cpumask_t *node0_cpumask;
	int cpus_per_node, cpus_per_l3;
	int ret;

	if (!x86_match_cpu(snc_cpu_ids) || !ci)
		return 1;

	cpus_read_lock();
	if (num_online_cpus() != num_present_cpus())
		pr_warn("Some CPUs offline, SNC detection may be incorrect\n");
	cpus_read_unlock();

	node0_cpumask = cpumask_of_node(cpu_to_node(0));

	cpus_per_node = cpumask_weight(node0_cpumask);
	cpus_per_l3 = cpumask_weight(&ci->shared_cpu_map);

	if (!cpus_per_node || !cpus_per_l3)
		return 1;

	ret = cpus_per_l3 / cpus_per_node;

	/* sanity check: Only valid results are 1, 2, 3, 4, 6 */
	switch (ret) {
	case 1:
		break;
	case 2 ... 4:
	case 6:
		pr_info("Sub-NUMA Cluster mode detected with %d nodes per L3 cache\n", ret);
		rdt_resources_all[RDT_RESOURCE_L3].r_resctrl.mon_scope = RESCTRL_L3_NODE;
		break;
	default:
		pr_warn("Ignore improbable SNC node count %d\n", ret);
		ret = 1;
		break;
	}

	return ret;
}

int __init rdt_get_mon_l3_config(struct rdt_resource *r)
{
	unsigned int mbm_offset = boot_cpu_data.x86_cache_mbm_width_offset;
	struct rdt_hw_resource *hw_res = resctrl_to_arch_res(r);
	unsigned int threshold;
	u32 eax, ebx, ecx, edx;

	snc_nodes_per_l3_cache = snc_get_config();

	resctrl_rmid_realloc_limit = boot_cpu_data.x86_cache_size * 1024;
	hw_res->mon_scale = boot_cpu_data.x86_cache_occ_scale / snc_nodes_per_l3_cache;
	r->mon.num_rmid = (boot_cpu_data.x86_cache_max_rmid + 1) / snc_nodes_per_l3_cache;
	hw_res->mbm_width = MBM_CNTR_WIDTH_BASE;

	if (mbm_offset > 0 && mbm_offset <= MBM_CNTR_WIDTH_OFFSET_MAX)
		hw_res->mbm_width += mbm_offset;
	else if (mbm_offset > MBM_CNTR_WIDTH_OFFSET_MAX)
		pr_warn("Ignoring impossible MBM counter offset\n");

	/*
	 * A reasonable upper limit on the max threshold is the number
	 * of lines tagged per RMID if all RMIDs have the same number of
	 * lines tagged in the LLC.
	 *
	 * For a 35MB LLC and 56 RMIDs, this is ~1.8% of the LLC.
	 */
	threshold = resctrl_rmid_realloc_limit / r->mon.num_rmid;

	/*
	 * Because num_rmid may not be a power of two, round the value
	 * to the nearest multiple of hw_res->mon_scale so it matches a
	 * value the hardware will measure. mon_scale may not be a power of 2.
	 */
	resctrl_rmid_realloc_threshold = resctrl_arch_round_mon_val(threshold);

	if (rdt_cpu_has(X86_FEATURE_BMEC) || rdt_cpu_has(X86_FEATURE_ABMC)) {
		/* Detect list of bandwidth sources that can be tracked */
		cpuid_count(0x80000020, 3, &eax, &ebx, &ecx, &edx);
		r->mon.mbm_cfg_mask = ecx & MAX_EVT_CONFIG_BITS;
	}

	/*
	 * resctrl assumes a system that supports assignable counters can
	 * switch to "default" mode. Ensure that there is a "default" mode
	 * to switch to. This enforces a dependency between the independent
	 * X86_FEATURE_ABMC and X86_FEATURE_CQM_MBM_TOTAL/X86_FEATURE_CQM_MBM_LOCAL
	 * hardware features.
	 */
	if (rdt_cpu_has(X86_FEATURE_ABMC) &&
	    (rdt_cpu_has(X86_FEATURE_CQM_MBM_TOTAL) ||
	     rdt_cpu_has(X86_FEATURE_CQM_MBM_LOCAL))) {
		r->mon.mbm_cntr_assignable = true;
		cpuid_count(0x80000020, 5, &eax, &ebx, &ecx, &edx);
		r->mon.num_mbm_cntrs = (ebx & GENMASK(15, 0)) + 1;
		hw_res->mbm_cntr_assign_enabled = true;
	}

	r->mon_capable = true;

	return 0;
}

void __init intel_rdt_mbm_apply_quirk(void)
{
	int cf_index;

	cf_index = (boot_cpu_data.x86_cache_max_rmid + 1) / 8 - 1;
	if (cf_index >= ARRAY_SIZE(mbm_cf_table)) {
		pr_info("No MBM correction factor available\n");
		return;
	}

	mbm_cf_rmidthreshold = mbm_cf_table[cf_index].rmidthreshold;
	mbm_cf = mbm_cf_table[cf_index].cf;
}

static void resctrl_abmc_set_one_amd(void *arg)
{
	bool *enable = arg;

	if (*enable)
		msr_set_bit(MSR_IA32_L3_QOS_EXT_CFG, ABMC_ENABLE_BIT);
	else
		msr_clear_bit(MSR_IA32_L3_QOS_EXT_CFG, ABMC_ENABLE_BIT);
}

/*
 * ABMC enable/disable requires update of L3_QOS_EXT_CFG MSR on all the CPUs
 * associated with all monitor domains.
 */
static void _resctrl_abmc_enable(struct rdt_resource *r, bool enable)
{
	struct rdt_mon_domain *d;

	lockdep_assert_cpus_held();

	list_for_each_entry(d, &r->mon_domains, hdr.list) {
		on_each_cpu_mask(&d->hdr.cpu_mask, resctrl_abmc_set_one_amd,
				 &enable, 1);
		resctrl_arch_reset_rmid_all(r, d);
	}
}

int resctrl_arch_mbm_cntr_assign_set(struct rdt_resource *r, bool enable)
{
	struct rdt_hw_resource *hw_res = resctrl_to_arch_res(r);

	if (r->mon.mbm_cntr_assignable &&
	    hw_res->mbm_cntr_assign_enabled != enable) {
		_resctrl_abmc_enable(r, enable);
		hw_res->mbm_cntr_assign_enabled = enable;
	}

	return 0;
}

bool resctrl_arch_mbm_cntr_assign_enabled(struct rdt_resource *r)
{
	return resctrl_to_arch_res(r)->mbm_cntr_assign_enabled;
}

static void resctrl_abmc_config_one_amd(void *info)
{
	union l3_qos_abmc_cfg *abmc_cfg = info;

	wrmsrl(MSR_IA32_L3_QOS_ABMC_CFG, abmc_cfg->full);
}

/*
 * Send an IPI to the domain to assign the counter to RMID, event pair.
 */
void resctrl_arch_config_cntr(struct rdt_resource *r, struct rdt_mon_domain *d,
			      enum resctrl_event_id evtid, u32 rmid, u32 closid,
			      u32 cntr_id, bool assign)
{
	struct rdt_hw_mon_domain *hw_dom = resctrl_to_arch_mon_dom(d);
	union l3_qos_abmc_cfg abmc_cfg = { 0 };
	struct arch_mbm_state *am;

	abmc_cfg.split.cfg_en = 1;
	abmc_cfg.split.cntr_en = assign ? 1 : 0;
	abmc_cfg.split.cntr_id = cntr_id;
	abmc_cfg.split.bw_src = rmid;
	if (assign)
		abmc_cfg.split.bw_type = resctrl_get_mon_evt_cfg(evtid);

	smp_call_function_any(&d->hdr.cpu_mask, resctrl_abmc_config_one_amd, &abmc_cfg, 1);

	/*
	 * The hardware counter is reset (because cfg_en == 1) so there is no
	 * need to record initial non-zero counts.
	 */
	am = get_arch_mbm_state(hw_dom, rmid, evtid);
	if (am)
		memset(am, 0, sizeof(*am));
}

void resctrl_arch_mbm_cntr_assign_set_one(struct rdt_resource *r)
{
	struct rdt_hw_resource *hw_res = resctrl_to_arch_res(r);

	resctrl_abmc_set_one_amd(&hw_res->mbm_cntr_assign_enabled);
}<|MERGE_RESOLUTION|>--- conflicted
+++ resolved
@@ -253,15 +253,6 @@
 
 	prmid = logical_rmid_to_physical_rmid(cpu, rmid);
 	ret = __rmid_read_phys(prmid, eventid, &msr_val);
-<<<<<<< HEAD
-
-	if (!ret) {
-		*val = get_corrected_val(r, d, rmid, eventid, msr_val);
-	} else if (ret == -EINVAL) {
-		am = get_arch_mbm_state(hw_dom, rmid, eventid);
-		if (am)
-			am->prev_msr = 0;
-=======
 
 	if (!ret) {
 		*val = get_corrected_val(r, d, rmid, eventid, msr_val);
@@ -324,7 +315,6 @@
 
 		/* Record any initial, non-zero count value. */
 		__cntr_id_read(cntr_id, &am->prev_msr);
->>>>>>> b35fc656
 	}
 }
 
@@ -339,13 +329,9 @@
 	if (ret)
 		return ret;
 
-<<<<<<< HEAD
-	return ret;
-=======
 	*val = get_corrected_val(r, d, rmid, eventid, msr_val);
 
 	return 0;
->>>>>>> b35fc656
 }
 
 /*
