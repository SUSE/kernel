--- conflicted
+++ resolved
@@ -76,10 +76,7 @@
 	{ X86_FEATURE_SGX1,			X86_FEATURE_SGX       },
 	{ X86_FEATURE_SGX2,			X86_FEATURE_SGX1      },
 	{ X86_FEATURE_XFD,			X86_FEATURE_XSAVES    },
-<<<<<<< HEAD
-=======
 	{ X86_FEATURE_XFD,			X86_FEATURE_XGETBV1   },
->>>>>>> fa55b7dc
 	{ X86_FEATURE_AMX_TILE,			X86_FEATURE_XFD       },
 	{}
 };
