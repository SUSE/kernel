--- conflicted
+++ resolved
@@ -82,10 +82,7 @@
 	{ X86_FEATURE_XFD,			X86_FEATURE_XGETBV1   },
 	{ X86_FEATURE_AMX_TILE,			X86_FEATURE_XFD       },
 	{ X86_FEATURE_SHSTK,			X86_FEATURE_XSAVES    },
-<<<<<<< HEAD
-=======
 	{ X86_FEATURE_FRED,			X86_FEATURE_LKGS      },
->>>>>>> 2d5404ca
 	{}
 };
 
