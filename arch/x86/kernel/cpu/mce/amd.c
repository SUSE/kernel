// SPDX-License-Identifier: GPL-2.0-only
/*
 *  (c) 2005-2016 Advanced Micro Devices, Inc.
 *
 *  Written by Jacob Shin - AMD, Inc.
 *  Maintained by: Borislav Petkov <bp@alien8.de>
 *
 *  All MC4_MISCi registers are shared between cores on a node.
 */
#include <linux/interrupt.h>
#include <linux/notifier.h>
#include <linux/kobject.h>
#include <linux/percpu.h>
#include <linux/errno.h>
#include <linux/sched.h>
#include <linux/sysfs.h>
#include <linux/slab.h>
#include <linux/init.h>
#include <linux/cpu.h>
#include <linux/smp.h>
#include <linux/string.h>

#include <asm/amd_nb.h>
#include <asm/traps.h>
#include <asm/apic.h>
#include <asm/mce.h>
#include <asm/msr.h>
#include <asm/trace/irq_vectors.h>

#include "internal.h"

#define NR_BLOCKS         5
#define THRESHOLD_MAX     0xFFF
#define INT_TYPE_APIC     0x00020000
#define MASK_VALID_HI     0x80000000
#define MASK_CNTP_HI      0x40000000
#define MASK_LOCKED_HI    0x20000000
#define MASK_LVTOFF_HI    0x00F00000
#define MASK_COUNT_EN_HI  0x00080000
#define MASK_INT_TYPE_HI  0x00060000
#define MASK_OVERFLOW_HI  0x00010000
#define MASK_ERR_COUNT_HI 0x00000FFF
#define MASK_BLKPTR_LO    0xFF000000
#define MCG_XBLK_ADDR     0xC0000400

/* Deferred error settings */
#define MSR_CU_DEF_ERR		0xC0000410
#define MASK_DEF_LVTOFF		0x000000F0
#define MASK_DEF_INT_TYPE	0x00000006
#define DEF_LVT_OFF		0x2
#define DEF_INT_TYPE_APIC	0x2

/* Scalable MCA: */

/* Threshold LVT offset is at MSR0xC0000410[15:12] */
#define SMCA_THR_LVT_OFF	0xF000

static bool thresholding_irq_en;

static const char * const th_names[] = {
	"load_store",
	"insn_fetch",
	"combined_unit",
	"decode_unit",
	"northbridge",
	"execution_unit",
};

static const char * const smca_umc_block_names[] = {
	"dram_ecc",
	"misc_umc"
};

#define HWID_MCATYPE(hwid, mcatype) (((hwid) << 16) | (mcatype))

struct smca_hwid {
	unsigned int bank_type;	/* Use with smca_bank_types for easy indexing. */
	u32 hwid_mcatype;	/* (hwid,mcatype) tuple */
};

struct smca_bank {
	const struct smca_hwid *hwid;
	u32 id;			/* Value of MCA_IPID[InstanceId]. */
	u8 sysfs_id;		/* Value used for sysfs name. */
};

static DEFINE_PER_CPU_READ_MOSTLY(struct smca_bank[MAX_NR_BANKS], smca_banks);
static DEFINE_PER_CPU_READ_MOSTLY(u8[N_SMCA_BANK_TYPES], smca_bank_counts);

struct smca_bank_name {
	const char *name;	/* Short name for sysfs */
	const char *long_name;	/* Long name for pretty-printing */
};

static struct smca_bank_name smca_names[] = {
	[SMCA_LS ... SMCA_LS_V2]	= { "load_store",	"Load Store Unit" },
	[SMCA_IF]			= { "insn_fetch",	"Instruction Fetch Unit" },
	[SMCA_L2_CACHE]			= { "l2_cache",		"L2 Cache" },
	[SMCA_DE]			= { "decode_unit",	"Decode Unit" },
	[SMCA_RESERVED]			= { "reserved",		"Reserved" },
	[SMCA_EX]			= { "execution_unit",	"Execution Unit" },
	[SMCA_FP]			= { "floating_point",	"Floating Point Unit" },
	[SMCA_L3_CACHE]			= { "l3_cache",		"L3 Cache" },
	[SMCA_CS ... SMCA_CS_V2]	= { "coherent_slave",	"Coherent Slave" },
	[SMCA_PIE]			= { "pie",		"Power, Interrupts, etc." },

	/* UMC v2 is separate because both of them can exist in a single system. */
	[SMCA_UMC]			= { "umc",		"Unified Memory Controller" },
	[SMCA_UMC_V2]			= { "umc_v2",		"Unified Memory Controller v2" },
	[SMCA_PB]			= { "param_block",	"Parameter Block" },
	[SMCA_PSP ... SMCA_PSP_V2]	= { "psp",		"Platform Security Processor" },
	[SMCA_SMU ... SMCA_SMU_V2]	= { "smu",		"System Management Unit" },
	[SMCA_MP5]			= { "mp5",		"Microprocessor 5 Unit" },
	[SMCA_MPDMA]			= { "mpdma",		"MPDMA Unit" },
	[SMCA_NBIO]			= { "nbio",		"Northbridge IO Unit" },
	[SMCA_PCIE ... SMCA_PCIE_V2]	= { "pcie",		"PCI Express Unit" },
	[SMCA_XGMI_PCS]			= { "xgmi_pcs",		"Ext Global Memory Interconnect PCS Unit" },
	[SMCA_NBIF]			= { "nbif",		"NBIF Unit" },
	[SMCA_SHUB]			= { "shub",		"System Hub Unit" },
	[SMCA_SATA]			= { "sata",		"SATA Unit" },
	[SMCA_USB]			= { "usb",		"USB Unit" },
	[SMCA_GMI_PCS]			= { "gmi_pcs",		"Global Memory Interconnect PCS Unit" },
	[SMCA_XGMI_PHY]			= { "xgmi_phy",		"Ext Global Memory Interconnect PHY Unit" },
	[SMCA_WAFL_PHY]			= { "wafl_phy",		"WAFL PHY Unit" },
	[SMCA_GMI_PHY]			= { "gmi_phy",		"Global Memory Interconnect PHY Unit" },
};

static const char *smca_get_name(enum smca_bank_types t)
{
	if (t >= N_SMCA_BANK_TYPES)
		return NULL;

	return smca_names[t].name;
}

const char *smca_get_long_name(enum smca_bank_types t)
{
	if (t >= N_SMCA_BANK_TYPES)
		return NULL;

	return smca_names[t].long_name;
}
EXPORT_SYMBOL_GPL(smca_get_long_name);

enum smca_bank_types smca_get_bank_type(unsigned int cpu, unsigned int bank)
{
	struct smca_bank *b;

	if (bank >= MAX_NR_BANKS)
		return N_SMCA_BANK_TYPES;

	b = &per_cpu(smca_banks, cpu)[bank];
	if (!b->hwid)
		return N_SMCA_BANK_TYPES;

	return b->hwid->bank_type;
}
EXPORT_SYMBOL_GPL(smca_get_bank_type);

static const struct smca_hwid smca_hwid_mcatypes[] = {
	/* { bank_type, hwid_mcatype } */

	/* Reserved type */
	{ SMCA_RESERVED, HWID_MCATYPE(0x00, 0x0)	},

	/* ZN Core (HWID=0xB0) MCA types */
	{ SMCA_LS,	 HWID_MCATYPE(0xB0, 0x0)	},
	{ SMCA_LS_V2,	 HWID_MCATYPE(0xB0, 0x10)	},
	{ SMCA_IF,	 HWID_MCATYPE(0xB0, 0x1)	},
	{ SMCA_L2_CACHE, HWID_MCATYPE(0xB0, 0x2)	},
	{ SMCA_DE,	 HWID_MCATYPE(0xB0, 0x3)	},
	/* HWID 0xB0 MCATYPE 0x4 is Reserved */
	{ SMCA_EX,	 HWID_MCATYPE(0xB0, 0x5)	},
	{ SMCA_FP,	 HWID_MCATYPE(0xB0, 0x6)	},
	{ SMCA_L3_CACHE, HWID_MCATYPE(0xB0, 0x7)	},

	/* Data Fabric MCA types */
	{ SMCA_CS,	 HWID_MCATYPE(0x2E, 0x0)	},
	{ SMCA_PIE,	 HWID_MCATYPE(0x2E, 0x1)	},
	{ SMCA_CS_V2,	 HWID_MCATYPE(0x2E, 0x2)	},

	/* Unified Memory Controller MCA type */
	{ SMCA_UMC,	 HWID_MCATYPE(0x96, 0x0)	},
	{ SMCA_UMC_V2,	 HWID_MCATYPE(0x96, 0x1)	},

	/* Parameter Block MCA type */
	{ SMCA_PB,	 HWID_MCATYPE(0x05, 0x0)	},

	/* Platform Security Processor MCA type */
	{ SMCA_PSP,	 HWID_MCATYPE(0xFF, 0x0)	},
	{ SMCA_PSP_V2,	 HWID_MCATYPE(0xFF, 0x1)	},

	/* System Management Unit MCA type */
	{ SMCA_SMU,	 HWID_MCATYPE(0x01, 0x0)	},
	{ SMCA_SMU_V2,	 HWID_MCATYPE(0x01, 0x1)	},

	/* Microprocessor 5 Unit MCA type */
	{ SMCA_MP5,	 HWID_MCATYPE(0x01, 0x2)	},

	/* MPDMA MCA type */
	{ SMCA_MPDMA,	 HWID_MCATYPE(0x01, 0x3)	},

	/* Northbridge IO Unit MCA type */
	{ SMCA_NBIO,	 HWID_MCATYPE(0x18, 0x0)	},

	/* PCI Express Unit MCA type */
	{ SMCA_PCIE,	 HWID_MCATYPE(0x46, 0x0)	},
	{ SMCA_PCIE_V2,	 HWID_MCATYPE(0x46, 0x1)	},

	{ SMCA_XGMI_PCS, HWID_MCATYPE(0x50, 0x0)	},
	{ SMCA_NBIF,	 HWID_MCATYPE(0x6C, 0x0)	},
	{ SMCA_SHUB,	 HWID_MCATYPE(0x80, 0x0)	},
	{ SMCA_SATA,	 HWID_MCATYPE(0xA8, 0x0)	},
	{ SMCA_USB,	 HWID_MCATYPE(0xAA, 0x0)	},
	{ SMCA_GMI_PCS,  HWID_MCATYPE(0x241, 0x0)	},
	{ SMCA_XGMI_PHY, HWID_MCATYPE(0x259, 0x0)	},
	{ SMCA_WAFL_PHY, HWID_MCATYPE(0x267, 0x0)	},
	{ SMCA_GMI_PHY,	 HWID_MCATYPE(0x269, 0x0)	},
};

/*
 * In SMCA enabled processors, we can have multiple banks for a given IP type.
 * So to define a unique name for each bank, we use a temp c-string to append
 * the MCA_IPID[InstanceId] to type's name in get_name().
 *
 * InstanceId is 32 bits which is 8 characters. Make sure MAX_MCATYPE_NAME_LEN
 * is greater than 8 plus 1 (for underscore) plus length of longest type name.
 */
#define MAX_MCATYPE_NAME_LEN	30
static char buf_mcatype[MAX_MCATYPE_NAME_LEN];

static DEFINE_PER_CPU(struct threshold_bank **, threshold_banks);

/*
 * A list of the banks enabled on each logical CPU. Controls which respective
 * descriptors to initialize later in mce_threshold_create_device().
 */
static DEFINE_PER_CPU(u64, bank_map);

/* Map of banks that have more than MCA_MISC0 available. */
static DEFINE_PER_CPU(u64, smca_misc_banks_map);

static void amd_threshold_interrupt(void);
static void amd_deferred_error_interrupt(void);

static void default_deferred_error_interrupt(void)
{
	pr_err("Unexpected deferred interrupt at vector %x\n", DEFERRED_ERROR_VECTOR);
}
void (*deferred_error_int_vector)(void) = default_deferred_error_interrupt;

static void smca_set_misc_banks_map(unsigned int bank, unsigned int cpu)
{
	u32 low, high;

	/*
	 * For SMCA enabled processors, BLKPTR field of the first MISC register
	 * (MCx_MISC0) indicates presence of additional MISC regs set (MISC1-4).
	 */
	if (rdmsr_safe(MSR_AMD64_SMCA_MCx_CONFIG(bank), &low, &high))
		return;

	if (!(low & MCI_CONFIG_MCAX))
		return;

	if (rdmsr_safe(MSR_AMD64_SMCA_MCx_MISC(bank), &low, &high))
		return;

	if (low & MASK_BLKPTR_LO)
		per_cpu(smca_misc_banks_map, cpu) |= BIT_ULL(bank);

}

static void smca_configure(unsigned int bank, unsigned int cpu)
{
	u8 *bank_counts = this_cpu_ptr(smca_bank_counts);
	const struct smca_hwid *s_hwid;
	unsigned int i, hwid_mcatype;
	u32 high, low;
	u32 smca_config = MSR_AMD64_SMCA_MCx_CONFIG(bank);

	/* Set appropriate bits in MCA_CONFIG */
	if (!rdmsr_safe(smca_config, &low, &high)) {
		/*
		 * OS is required to set the MCAX bit to acknowledge that it is
		 * now using the new MSR ranges and new registers under each
		 * bank. It also means that the OS will configure deferred
		 * errors in the new MCx_CONFIG register. If the bit is not set,
		 * uncorrectable errors will cause a system panic.
		 *
		 * MCA_CONFIG[MCAX] is bit 32 (0 in the high portion of the MSR.)
		 */
		high |= BIT(0);

		/*
		 * SMCA sets the Deferred Error Interrupt type per bank.
		 *
		 * MCA_CONFIG[DeferredIntTypeSupported] is bit 5, and tells us
		 * if the DeferredIntType bit field is available.
		 *
		 * MCA_CONFIG[DeferredIntType] is bits [38:37] ([6:5] in the
		 * high portion of the MSR). OS should set this to 0x1 to enable
		 * APIC based interrupt. First, check that no interrupt has been
		 * set.
		 */
		if ((low & BIT(5)) && !((high >> 5) & 0x3))
			high |= BIT(5);

		this_cpu_ptr(mce_banks_array)[bank].lsb_in_status = !!(low & BIT(8));

		wrmsr(smca_config, low, high);
	}

	smca_set_misc_banks_map(bank, cpu);

	if (rdmsr_safe(MSR_AMD64_SMCA_MCx_IPID(bank), &low, &high)) {
		pr_warn("Failed to read MCA_IPID for bank %d\n", bank);
		return;
	}

	hwid_mcatype = HWID_MCATYPE(high & MCI_IPID_HWID,
				    (high & MCI_IPID_MCATYPE) >> 16);

	for (i = 0; i < ARRAY_SIZE(smca_hwid_mcatypes); i++) {
		s_hwid = &smca_hwid_mcatypes[i];

		if (hwid_mcatype == s_hwid->hwid_mcatype) {
			this_cpu_ptr(smca_banks)[bank].hwid = s_hwid;
			this_cpu_ptr(smca_banks)[bank].id = low;
			this_cpu_ptr(smca_banks)[bank].sysfs_id = bank_counts[s_hwid->bank_type]++;
			break;
		}
	}
}

struct thresh_restart {
	struct threshold_block	*b;
	int			reset;
	int			set_lvt_off;
	int			lvt_off;
	u16			old_limit;
};

static inline bool is_shared_bank(int bank)
{
	/*
	 * Scalable MCA provides for only one core to have access to the MSRs of
	 * a shared bank.
	 */
	if (mce_flags.smca)
		return false;

	/* Bank 4 is for northbridge reporting and is thus shared */
	return (bank == 4);
}

static const char *bank4_names(const struct threshold_block *b)
{
	switch (b->address) {
	/* MSR4_MISC0 */
	case 0x00000413:
		return "dram";

	case 0xc0000408:
		return "ht_links";

	case 0xc0000409:
		return "l3_cache";

	default:
		WARN(1, "Funny MSR: 0x%08x\n", b->address);
		return "";
	}
};


static bool lvt_interrupt_supported(unsigned int bank, u32 msr_high_bits)
{
	/*
	 * bank 4 supports APIC LVT interrupts implicitly since forever.
	 */
	if (bank == 4)
		return true;

	/*
	 * IntP: interrupt present; if this bit is set, the thresholding
	 * bank can generate APIC LVT interrupts
	 */
	return msr_high_bits & BIT(28);
}

static int lvt_off_valid(struct threshold_block *b, int apic, u32 lo, u32 hi)
{
	int msr = (hi & MASK_LVTOFF_HI) >> 20;

	if (apic < 0) {
		pr_err(FW_BUG "cpu %d, failed to setup threshold interrupt "
		       "for bank %d, block %d (MSR%08X=0x%x%08x)\n", b->cpu,
		       b->bank, b->block, b->address, hi, lo);
		return 0;
	}

	if (apic != msr) {
		/*
		 * On SMCA CPUs, LVT offset is programmed at a different MSR, and
		 * the BIOS provides the value. The original field where LVT offset
		 * was set is reserved. Return early here:
		 */
		if (mce_flags.smca)
			return 0;

		pr_err(FW_BUG "cpu %d, invalid threshold interrupt offset %d "
		       "for bank %d, block %d (MSR%08X=0x%x%08x)\n",
		       b->cpu, apic, b->bank, b->block, b->address, hi, lo);
		return 0;
	}

	return 1;
};

/* Reprogram MCx_MISC MSR behind this threshold bank. */
static void threshold_restart_bank(void *_tr)
{
	struct thresh_restart *tr = _tr;
	u32 hi, lo;

	/* sysfs write might race against an offline operation */
	if (!this_cpu_read(threshold_banks) && !tr->set_lvt_off)
		return;

	rdmsr(tr->b->address, lo, hi);

	if (tr->b->threshold_limit < (hi & THRESHOLD_MAX))
		tr->reset = 1;	/* limit cannot be lower than err count */

	if (tr->reset) {		/* reset err count and overflow bit */
		hi =
		    (hi & ~(MASK_ERR_COUNT_HI | MASK_OVERFLOW_HI)) |
		    (THRESHOLD_MAX - tr->b->threshold_limit);
	} else if (tr->old_limit) {	/* change limit w/o reset */
		int new_count = (hi & THRESHOLD_MAX) +
		    (tr->old_limit - tr->b->threshold_limit);

		hi = (hi & ~MASK_ERR_COUNT_HI) |
		    (new_count & THRESHOLD_MAX);
	}

	/* clear IntType */
	hi &= ~MASK_INT_TYPE_HI;

	if (!tr->b->interrupt_capable)
		goto done;

	if (tr->set_lvt_off) {
		if (lvt_off_valid(tr->b, tr->lvt_off, lo, hi)) {
			/* set new lvt offset */
			hi &= ~MASK_LVTOFF_HI;
			hi |= tr->lvt_off << 20;
		}
	}

	if (tr->b->interrupt_enable)
		hi |= INT_TYPE_APIC;

 done:

	hi |= MASK_COUNT_EN_HI;
	wrmsr(tr->b->address, lo, hi);
}

static void mce_threshold_block_init(struct threshold_block *b, int offset)
{
	struct thresh_restart tr = {
		.b			= b,
		.set_lvt_off		= 1,
		.lvt_off		= offset,
	};

	b->threshold_limit		= THRESHOLD_MAX;
	threshold_restart_bank(&tr);
};

static int setup_APIC_mce_threshold(int reserved, int new)
{
	if (reserved < 0 && !setup_APIC_eilvt(new, THRESHOLD_APIC_VECTOR,
					      APIC_EILVT_MSG_FIX, 0))
		return new;

	return reserved;
}

static int setup_APIC_deferred_error(int reserved, int new)
{
	if (reserved < 0 && !setup_APIC_eilvt(new, DEFERRED_ERROR_VECTOR,
					      APIC_EILVT_MSG_FIX, 0))
		return new;

	return reserved;
}

static void deferred_error_interrupt_enable(struct cpuinfo_x86 *c)
{
	u32 low = 0, high = 0;
	int def_offset = -1, def_new;

	if (rdmsr_safe(MSR_CU_DEF_ERR, &low, &high))
		return;

	def_new = (low & MASK_DEF_LVTOFF) >> 4;
	if (!(low & MASK_DEF_LVTOFF)) {
		pr_err(FW_BUG "Your BIOS is not setting up LVT offset 0x2 for deferred error IRQs correctly.\n");
		def_new = DEF_LVT_OFF;
		low = (low & ~MASK_DEF_LVTOFF) | (DEF_LVT_OFF << 4);
	}

	def_offset = setup_APIC_deferred_error(def_offset, def_new);
	if ((def_offset == def_new) &&
	    (deferred_error_int_vector != amd_deferred_error_interrupt))
		deferred_error_int_vector = amd_deferred_error_interrupt;

	if (!mce_flags.smca)
		low = (low & ~MASK_DEF_INT_TYPE) | DEF_INT_TYPE_APIC;

	wrmsr(MSR_CU_DEF_ERR, low, high);
}

static u32 smca_get_block_address(unsigned int bank, unsigned int block,
				  unsigned int cpu)
{
	if (!block)
		return MSR_AMD64_SMCA_MCx_MISC(bank);

	if (!(per_cpu(smca_misc_banks_map, cpu) & BIT_ULL(bank)))
		return 0;

	return MSR_AMD64_SMCA_MCx_MISCy(bank, block - 1);
}

static u32 get_block_address(u32 current_addr, u32 low, u32 high,
			     unsigned int bank, unsigned int block,
			     unsigned int cpu)
{
	u32 addr = 0, offset = 0;

	if ((bank >= per_cpu(mce_num_banks, cpu)) || (block >= NR_BLOCKS))
		return addr;

	if (mce_flags.smca)
		return smca_get_block_address(bank, block, cpu);

	/* Fall back to method we used for older processors: */
	switch (block) {
	case 0:
		addr = mca_msr_reg(bank, MCA_MISC);
		break;
	case 1:
		offset = ((low & MASK_BLKPTR_LO) >> 21);
		if (offset)
			addr = MCG_XBLK_ADDR + offset;
		break;
	default:
		addr = ++current_addr;
	}
	return addr;
}

static int
prepare_threshold_block(unsigned int bank, unsigned int block, u32 addr,
			int offset, u32 misc_high)
{
	unsigned int cpu = smp_processor_id();
	u32 smca_low, smca_high;
	struct threshold_block b;
	int new;

	if (!block)
		per_cpu(bank_map, cpu) |= BIT_ULL(bank);

	memset(&b, 0, sizeof(b));
	b.cpu			= cpu;
	b.bank			= bank;
	b.block			= block;
	b.address		= addr;
	b.interrupt_capable	= lvt_interrupt_supported(bank, misc_high);

	if (!b.interrupt_capable)
		goto done;

	b.interrupt_enable = 1;

	if (!mce_flags.smca) {
		new = (misc_high & MASK_LVTOFF_HI) >> 20;
		goto set_offset;
	}

	/* Gather LVT offset for thresholding: */
	if (rdmsr_safe(MSR_CU_DEF_ERR, &smca_low, &smca_high))
		goto out;

	new = (smca_low & SMCA_THR_LVT_OFF) >> 12;

set_offset:
	offset = setup_APIC_mce_threshold(offset, new);
	if (offset == new)
		thresholding_irq_en = true;

done:
	mce_threshold_block_init(&b, offset);

out:
	return offset;
}

bool amd_filter_mce(struct mce *m)
{
	enum smca_bank_types bank_type = smca_get_bank_type(m->extcpu, m->bank);
	struct cpuinfo_x86 *c = &boot_cpu_data;

	/* See Family 17h Models 10h-2Fh Erratum #1114. */
	if (c->x86 == 0x17 &&
	    c->x86_model >= 0x10 && c->x86_model <= 0x2F &&
	    bank_type == SMCA_IF && XEC(m->status, 0x3f) == 10)
		return true;

	/* NB GART TLB error reporting is disabled by default. */
	if (c->x86 < 0x17) {
		if (m->bank == 4 && XEC(m->status, 0x1f) == 0x5)
			return true;
	}

	return false;
}

/*
 * Turn off thresholding banks for the following conditions:
 * - MC4_MISC thresholding is not supported on Family 0x15.
 * - Prevent possible spurious interrupts from the IF bank on Family 0x17
 *   Models 0x10-0x2F due to Erratum #1114.
 */
static void disable_err_thresholding(struct cpuinfo_x86 *c, unsigned int bank)
{
	int i, num_msrs;
	u64 hwcr;
	bool need_toggle;
	u32 msrs[NR_BLOCKS];

	if (c->x86 == 0x15 && bank == 4) {
		msrs[0] = 0x00000413; /* MC4_MISC0 */
		msrs[1] = 0xc0000408; /* MC4_MISC1 */
		num_msrs = 2;
	} else if (c->x86 == 0x17 &&
		   (c->x86_model >= 0x10 && c->x86_model <= 0x2F)) {

		if (smca_get_bank_type(smp_processor_id(), bank) != SMCA_IF)
			return;

		msrs[0] = MSR_AMD64_SMCA_MCx_MISC(bank);
		num_msrs = 1;
	} else {
		return;
	}

	rdmsrl(MSR_K7_HWCR, hwcr);

	/* McStatusWrEn has to be set */
	need_toggle = !(hwcr & BIT(18));
	if (need_toggle)
		wrmsrl(MSR_K7_HWCR, hwcr | BIT(18));

	/* Clear CntP bit safely */
	for (i = 0; i < num_msrs; i++)
		msr_clear_bit(msrs[i], 62);

	/* restore old settings */
	if (need_toggle)
		wrmsrl(MSR_K7_HWCR, hwcr);
}

/* cpu init entry point, called from mce.c with preempt off */
void mce_amd_feature_init(struct cpuinfo_x86 *c)
{
	unsigned int bank, block, cpu = smp_processor_id();
	u32 low = 0, high = 0, address = 0;
	int offset = -1;


	for (bank = 0; bank < this_cpu_read(mce_num_banks); ++bank) {
		if (mce_flags.smca)
			smca_configure(bank, cpu);

		disable_err_thresholding(c, bank);

		for (block = 0; block < NR_BLOCKS; ++block) {
			address = get_block_address(address, low, high, bank, block, cpu);
			if (!address)
				break;

			if (rdmsr_safe(address, &low, &high))
				break;

			if (!(high & MASK_VALID_HI))
				continue;

			if (!(high & MASK_CNTP_HI)  ||
			     (high & MASK_LOCKED_HI))
				continue;

			offset = prepare_threshold_block(bank, block, address, offset, high);
		}
	}

	if (mce_flags.succor)
		deferred_error_interrupt_enable(c);
}

bool amd_mce_is_memory_error(struct mce *m)
{
	/* ErrCodeExt[20:16] */
	u8 xec = (m->status >> 16) & 0x1f;

	if (mce_flags.smca)
		return smca_get_bank_type(m->extcpu, m->bank) == SMCA_UMC && xec == 0x0;

	return m->bank == 4 && xec == 0x8;
}

static void __log_error(unsigned int bank, u64 status, u64 addr, u64 misc)
{
	struct mce m;

	mce_setup(&m);

	m.status = status;
	m.misc   = misc;
	m.bank   = bank;
	m.tsc	 = rdtsc();

	if (m.status & MCI_STATUS_ADDRV) {
		m.addr = addr;

		smca_extract_err_addr(&m);
	}

	if (mce_flags.smca) {
		rdmsrl(MSR_AMD64_SMCA_MCx_IPID(bank), m.ipid);

		if (m.status & MCI_STATUS_SYNDV)
			rdmsrl(MSR_AMD64_SMCA_MCx_SYND(bank), m.synd);
	}

	mce_log(&m);
}

DEFINE_IDTENTRY_SYSVEC(sysvec_deferred_error)
{
	trace_deferred_error_apic_entry(DEFERRED_ERROR_VECTOR);
	inc_irq_stat(irq_deferred_error_count);
	deferred_error_int_vector();
	trace_deferred_error_apic_exit(DEFERRED_ERROR_VECTOR);
	ack_APIC_irq();
}

/*
 * Returns true if the logged error is deferred. False, otherwise.
 */
static inline bool
_log_error_bank(unsigned int bank, u32 msr_stat, u32 msr_addr, u64 misc)
{
	u64 status, addr = 0;

	rdmsrl(msr_stat, status);
	if (!(status & MCI_STATUS_VAL))
		return false;

	if (status & MCI_STATUS_ADDRV)
		rdmsrl(msr_addr, addr);

	__log_error(bank, status, addr, misc);

	wrmsrl(msr_stat, 0);

	return status & MCI_STATUS_DEFERRED;
}

static bool _log_error_deferred(unsigned int bank, u32 misc)
{
<<<<<<< HEAD
	if (!_log_error_bank(bank, msr_ops.status(bank),
			     msr_ops.addr(bank), misc))
=======
	if (!_log_error_bank(bank, mca_msr_reg(bank, MCA_STATUS),
			     mca_msr_reg(bank, MCA_ADDR), misc))
>>>>>>> eb3cdb58
		return false;

	/*
	 * Non-SMCA systems don't have MCA_DESTAT/MCA_DEADDR registers.
	 * Return true here to avoid accessing these registers.
	 */
	if (!mce_flags.smca)
		return true;

	/* Clear MCA_DESTAT if the deferred error was logged from MCA_STATUS. */
	wrmsrl(MSR_AMD64_SMCA_MCx_DESTAT(bank), 0);
	return true;
}

/*
 * We have three scenarios for checking for Deferred errors:
 *
 * 1) Non-SMCA systems check MCA_STATUS and log error if found.
 * 2) SMCA systems check MCA_STATUS. If error is found then log it and also
 *    clear MCA_DESTAT.
 * 3) SMCA systems check MCA_DESTAT, if error was not found in MCA_STATUS, and
 *    log it.
 */
static void log_error_deferred(unsigned int bank)
{
	if (_log_error_deferred(bank, 0))
		return;

	/*
	 * Only deferred errors are logged in MCA_DE{STAT,ADDR} so just check
	 * for a valid error.
	 */
	_log_error_bank(bank, MSR_AMD64_SMCA_MCx_DESTAT(bank),
			      MSR_AMD64_SMCA_MCx_DEADDR(bank), 0);
}

/* APIC interrupt handler for deferred errors */
static void amd_deferred_error_interrupt(void)
{
	unsigned int bank;

	for (bank = 0; bank < this_cpu_read(mce_num_banks); ++bank)
		log_error_deferred(bank);
}

static void log_error_thresholding(unsigned int bank, u64 misc)
{
	_log_error_deferred(bank, misc);
}

static void log_and_reset_block(struct threshold_block *block)
{
	struct thresh_restart tr;
	u32 low = 0, high = 0;

	if (!block)
		return;

	if (rdmsr_safe(block->address, &low, &high))
		return;

	if (!(high & MASK_OVERFLOW_HI))
		return;

	/* Log the MCE which caused the threshold event. */
	log_error_thresholding(block->bank, ((u64)high << 32) | low);

	/* Reset threshold block after logging error. */
	memset(&tr, 0, sizeof(tr));
	tr.b = block;
	threshold_restart_bank(&tr);
}

/*
 * Threshold interrupt handler will service THRESHOLD_APIC_VECTOR. The interrupt
 * goes off when error_count reaches threshold_limit.
 */
static void amd_threshold_interrupt(void)
{
	struct threshold_block *first_block = NULL, *block = NULL, *tmp = NULL;
	struct threshold_bank **bp = this_cpu_read(threshold_banks);
	unsigned int bank, cpu = smp_processor_id();

	/*
	 * Validate that the threshold bank has been initialized already. The
	 * handler is installed at boot time, but on a hotplug event the
	 * interrupt might fire before the data has been initialized.
	 */
	if (!bp)
		return;

	for (bank = 0; bank < this_cpu_read(mce_num_banks); ++bank) {
		if (!(per_cpu(bank_map, cpu) & BIT_ULL(bank)))
			continue;

		first_block = bp[bank]->blocks;
		if (!first_block)
			continue;

		/*
		 * The first block is also the head of the list. Check it first
		 * before iterating over the rest.
		 */
		log_and_reset_block(first_block);
		list_for_each_entry_safe(block, tmp, &first_block->miscj, miscj)
			log_and_reset_block(block);
	}
}

/*
 * Sysfs Interface
 */

struct threshold_attr {
	struct attribute attr;
	ssize_t (*show) (struct threshold_block *, char *);
	ssize_t (*store) (struct threshold_block *, const char *, size_t count);
};

#define SHOW_FIELDS(name)						\
static ssize_t show_ ## name(struct threshold_block *b, char *buf)	\
{									\
	return sprintf(buf, "%lu\n", (unsigned long) b->name);		\
}
SHOW_FIELDS(interrupt_enable)
SHOW_FIELDS(threshold_limit)

static ssize_t
store_interrupt_enable(struct threshold_block *b, const char *buf, size_t size)
{
	struct thresh_restart tr;
	unsigned long new;

	if (!b->interrupt_capable)
		return -EINVAL;

	if (kstrtoul(buf, 0, &new) < 0)
		return -EINVAL;

	b->interrupt_enable = !!new;

	memset(&tr, 0, sizeof(tr));
	tr.b		= b;

	if (smp_call_function_single(b->cpu, threshold_restart_bank, &tr, 1))
		return -ENODEV;

	return size;
}

static ssize_t
store_threshold_limit(struct threshold_block *b, const char *buf, size_t size)
{
	struct thresh_restart tr;
	unsigned long new;

	if (kstrtoul(buf, 0, &new) < 0)
		return -EINVAL;

	if (new > THRESHOLD_MAX)
		new = THRESHOLD_MAX;
	if (new < 1)
		new = 1;

	memset(&tr, 0, sizeof(tr));
	tr.old_limit = b->threshold_limit;
	b->threshold_limit = new;
	tr.b = b;

	if (smp_call_function_single(b->cpu, threshold_restart_bank, &tr, 1))
		return -ENODEV;

	return size;
}

static ssize_t show_error_count(struct threshold_block *b, char *buf)
{
	u32 lo, hi;

	/* CPU might be offline by now */
	if (rdmsr_on_cpu(b->cpu, b->address, &lo, &hi))
		return -ENODEV;

	return sprintf(buf, "%u\n", ((hi & THRESHOLD_MAX) -
				     (THRESHOLD_MAX - b->threshold_limit)));
}

static struct threshold_attr error_count = {
	.attr = {.name = __stringify(error_count), .mode = 0444 },
	.show = show_error_count,
};

#define RW_ATTR(val)							\
static struct threshold_attr val = {					\
	.attr	= {.name = __stringify(val), .mode = 0644 },		\
	.show	= show_## val,						\
	.store	= store_## val,						\
};

RW_ATTR(interrupt_enable);
RW_ATTR(threshold_limit);

static struct attribute *default_attrs[] = {
	&threshold_limit.attr,
	&error_count.attr,
	NULL,	/* possibly interrupt_enable if supported, see below */
	NULL,
};
ATTRIBUTE_GROUPS(default);

#define to_block(k)	container_of(k, struct threshold_block, kobj)
#define to_attr(a)	container_of(a, struct threshold_attr, attr)

static ssize_t show(struct kobject *kobj, struct attribute *attr, char *buf)
{
	struct threshold_block *b = to_block(kobj);
	struct threshold_attr *a = to_attr(attr);
	ssize_t ret;

	ret = a->show ? a->show(b, buf) : -EIO;

	return ret;
}

static ssize_t store(struct kobject *kobj, struct attribute *attr,
		     const char *buf, size_t count)
{
	struct threshold_block *b = to_block(kobj);
	struct threshold_attr *a = to_attr(attr);
	ssize_t ret;

	ret = a->store ? a->store(b, buf, count) : -EIO;

	return ret;
}

static const struct sysfs_ops threshold_ops = {
	.show			= show,
	.store			= store,
};

static void threshold_block_release(struct kobject *kobj);

static const struct kobj_type threshold_ktype = {
	.sysfs_ops		= &threshold_ops,
	.default_groups		= default_groups,
	.release		= threshold_block_release,
};

static const char *get_name(unsigned int cpu, unsigned int bank, struct threshold_block *b)
{
	enum smca_bank_types bank_type;

	if (!mce_flags.smca) {
		if (b && bank == 4)
			return bank4_names(b);

		return th_names[bank];
	}

	bank_type = smca_get_bank_type(cpu, bank);
	if (bank_type >= N_SMCA_BANK_TYPES)
		return NULL;

	if (b && bank_type == SMCA_UMC) {
		if (b->block < ARRAY_SIZE(smca_umc_block_names))
			return smca_umc_block_names[b->block];
		return NULL;
	}

	if (per_cpu(smca_bank_counts, cpu)[bank_type] == 1)
		return smca_get_name(bank_type);

	snprintf(buf_mcatype, MAX_MCATYPE_NAME_LEN,
		 "%s_%u", smca_get_name(bank_type),
			  per_cpu(smca_banks, cpu)[bank].sysfs_id);
	return buf_mcatype;
}

static int allocate_threshold_blocks(unsigned int cpu, struct threshold_bank *tb,
				     unsigned int bank, unsigned int block,
				     u32 address)
{
	struct threshold_block *b = NULL;
	u32 low, high;
	int err;

	if ((bank >= this_cpu_read(mce_num_banks)) || (block >= NR_BLOCKS))
		return 0;

	if (rdmsr_safe(address, &low, &high))
		return 0;

	if (!(high & MASK_VALID_HI)) {
		if (block)
			goto recurse;
		else
			return 0;
	}

	if (!(high & MASK_CNTP_HI)  ||
	     (high & MASK_LOCKED_HI))
		goto recurse;

	b = kzalloc(sizeof(struct threshold_block), GFP_KERNEL);
	if (!b)
		return -ENOMEM;

	b->block		= block;
	b->bank			= bank;
	b->cpu			= cpu;
	b->address		= address;
	b->interrupt_enable	= 0;
	b->interrupt_capable	= lvt_interrupt_supported(bank, high);
	b->threshold_limit	= THRESHOLD_MAX;

	if (b->interrupt_capable) {
		default_attrs[2] = &interrupt_enable.attr;
		b->interrupt_enable = 1;
	} else {
		default_attrs[2] = NULL;
	}

	INIT_LIST_HEAD(&b->miscj);

	/* This is safe as @tb is not visible yet */
	if (tb->blocks)
		list_add(&b->miscj, &tb->blocks->miscj);
	else
		tb->blocks = b;

	err = kobject_init_and_add(&b->kobj, &threshold_ktype, tb->kobj, get_name(cpu, bank, b));
	if (err)
		goto out_free;
recurse:
	address = get_block_address(address, low, high, bank, ++block, cpu);
	if (!address)
		return 0;

	err = allocate_threshold_blocks(cpu, tb, bank, block, address);
	if (err)
		goto out_free;

	if (b)
		kobject_uevent(&b->kobj, KOBJ_ADD);

	return 0;

out_free:
	if (b) {
		list_del(&b->miscj);
		kobject_put(&b->kobj);
	}
	return err;
}

static int __threshold_add_blocks(struct threshold_bank *b)
{
	struct list_head *head = &b->blocks->miscj;
	struct threshold_block *pos = NULL;
	struct threshold_block *tmp = NULL;
	int err = 0;

	err = kobject_add(&b->blocks->kobj, b->kobj, b->blocks->kobj.name);
	if (err)
		return err;

	list_for_each_entry_safe(pos, tmp, head, miscj) {

		err = kobject_add(&pos->kobj, b->kobj, pos->kobj.name);
		if (err) {
			list_for_each_entry_safe_reverse(pos, tmp, head, miscj)
				kobject_del(&pos->kobj);

			return err;
		}
	}
	return err;
}

static int threshold_create_bank(struct threshold_bank **bp, unsigned int cpu,
				 unsigned int bank)
{
	struct device *dev = this_cpu_read(mce_device);
	struct amd_northbridge *nb = NULL;
	struct threshold_bank *b = NULL;
	const char *name = get_name(cpu, bank, NULL);
	int err = 0;

	if (!dev)
		return -ENODEV;

	if (is_shared_bank(bank)) {
		nb = node_to_amd_nb(topology_die_id(cpu));

		/* threshold descriptor already initialized on this node? */
		if (nb && nb->bank4) {
			/* yes, use it */
			b = nb->bank4;
			err = kobject_add(b->kobj, &dev->kobj, name);
			if (err)
				goto out;

			bp[bank] = b;
			refcount_inc(&b->cpus);

			err = __threshold_add_blocks(b);

			goto out;
		}
	}

	b = kzalloc(sizeof(struct threshold_bank), GFP_KERNEL);
	if (!b) {
		err = -ENOMEM;
		goto out;
	}

	/* Associate the bank with the per-CPU MCE device */
	b->kobj = kobject_create_and_add(name, &dev->kobj);
	if (!b->kobj) {
		err = -EINVAL;
		goto out_free;
	}

	if (is_shared_bank(bank)) {
		b->shared = 1;
		refcount_set(&b->cpus, 1);

		/* nb is already initialized, see above */
		if (nb) {
			WARN_ON(nb->bank4);
			nb->bank4 = b;
		}
	}

	err = allocate_threshold_blocks(cpu, b, bank, 0, mca_msr_reg(bank, MCA_MISC));
	if (err)
		goto out_kobj;

	bp[bank] = b;
	return 0;

out_kobj:
	kobject_put(b->kobj);
out_free:
	kfree(b);
out:
	return err;
}

static void threshold_block_release(struct kobject *kobj)
{
	kfree(to_block(kobj));
}

static void deallocate_threshold_blocks(struct threshold_bank *bank)
{
	struct threshold_block *pos, *tmp;

	list_for_each_entry_safe(pos, tmp, &bank->blocks->miscj, miscj) {
		list_del(&pos->miscj);
		kobject_put(&pos->kobj);
	}

	kobject_put(&bank->blocks->kobj);
}

static void __threshold_remove_blocks(struct threshold_bank *b)
{
	struct threshold_block *pos = NULL;
	struct threshold_block *tmp = NULL;

	kobject_put(b->kobj);

	list_for_each_entry_safe(pos, tmp, &b->blocks->miscj, miscj)
		kobject_put(b->kobj);
}

static void threshold_remove_bank(struct threshold_bank *bank)
{
	struct amd_northbridge *nb;

	if (!bank->blocks)
		goto out_free;

	if (!bank->shared)
		goto out_dealloc;

	if (!refcount_dec_and_test(&bank->cpus)) {
		__threshold_remove_blocks(bank);
		return;
	} else {
		/*
		 * The last CPU on this node using the shared bank is going
		 * away, remove that bank now.
		 */
		nb = node_to_amd_nb(topology_die_id(smp_processor_id()));
		nb->bank4 = NULL;
	}

out_dealloc:
	deallocate_threshold_blocks(bank);

out_free:
	kobject_put(bank->kobj);
	kfree(bank);
}

static void __threshold_remove_device(struct threshold_bank **bp)
{
	unsigned int bank, numbanks = this_cpu_read(mce_num_banks);

	for (bank = 0; bank < numbanks; bank++) {
		if (!bp[bank])
			continue;

		threshold_remove_bank(bp[bank]);
		bp[bank] = NULL;
	}
	kfree(bp);
}

int mce_threshold_remove_device(unsigned int cpu)
{
	struct threshold_bank **bp = this_cpu_read(threshold_banks);

	if (!bp)
		return 0;

	/*
	 * Clear the pointer before cleaning up, so that the interrupt won't
	 * touch anything of this.
	 */
	this_cpu_write(threshold_banks, NULL);

	__threshold_remove_device(bp);
	return 0;
}

/**
 * mce_threshold_create_device - Create the per-CPU MCE threshold device
 * @cpu:	The plugged in CPU
 *
 * Create directories and files for all valid threshold banks.
 *
 * This is invoked from the CPU hotplug callback which was installed in
 * mcheck_init_device(). The invocation happens in context of the hotplug
 * thread running on @cpu.  The callback is invoked on all CPUs which are
 * online when the callback is installed or during a real hotplug event.
 */
int mce_threshold_create_device(unsigned int cpu)
{
	unsigned int numbanks, bank;
	struct threshold_bank **bp;
	int err;

	if (!mce_flags.amd_threshold)
		return 0;

	bp = this_cpu_read(threshold_banks);
	if (bp)
		return 0;

	numbanks = this_cpu_read(mce_num_banks);
	bp = kcalloc(numbanks, sizeof(*bp), GFP_KERNEL);
	if (!bp)
		return -ENOMEM;

	for (bank = 0; bank < numbanks; ++bank) {
		if (!(this_cpu_read(bank_map) & BIT_ULL(bank)))
			continue;
		err = threshold_create_bank(bp, cpu, bank);
		if (err) {
			__threshold_remove_device(bp);
			return err;
		}
	}
	this_cpu_write(threshold_banks, bp);

	if (thresholding_irq_en)
		mce_threshold_vector = amd_threshold_interrupt;
	return 0;
}<|MERGE_RESOLUTION|>--- conflicted
+++ resolved
@@ -784,13 +784,8 @@
 
 static bool _log_error_deferred(unsigned int bank, u32 misc)
 {
-<<<<<<< HEAD
-	if (!_log_error_bank(bank, msr_ops.status(bank),
-			     msr_ops.addr(bank), misc))
-=======
 	if (!_log_error_bank(bank, mca_msr_reg(bank, MCA_STATUS),
 			     mca_msr_reg(bank, MCA_ADDR), misc))
->>>>>>> eb3cdb58
 		return false;
 
 	/*
