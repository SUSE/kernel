// SPDX-License-Identifier: GPL-2.0-only
/*
 * Machine check handler.
 *
 * K8 parts Copyright 2002,2003 Andi Kleen, SuSE Labs.
 * Rest from unknown author(s).
 * 2004 Andi Kleen. Rewrote most of it.
 * Copyright 2008 Intel Corporation
 * Author: Andi Kleen
 */

#include <linux/thread_info.h>
#include <linux/capability.h>
#include <linux/miscdevice.h>
#include <linux/ratelimit.h>
#include <linux/rcupdate.h>
#include <linux/kobject.h>
#include <linux/uaccess.h>
#include <linux/kdebug.h>
#include <linux/kernel.h>
#include <linux/percpu.h>
#include <linux/string.h>
#include <linux/device.h>
#include <linux/syscore_ops.h>
#include <linux/delay.h>
#include <linux/ctype.h>
#include <linux/sched.h>
#include <linux/sysfs.h>
#include <linux/types.h>
#include <linux/slab.h>
#include <linux/init.h>
#include <linux/kmod.h>
#include <linux/poll.h>
#include <linux/nmi.h>
#include <linux/cpu.h>
#include <linux/ras.h>
#include <linux/smp.h>
#include <linux/fs.h>
#include <linux/mm.h>
#include <linux/debugfs.h>
#include <linux/irq_work.h>
#include <linux/export.h>
#include <linux/set_memory.h>
#include <linux/sync_core.h>
#include <linux/task_work.h>
#include <linux/hardirq.h>
#include <linux/kexec.h>

#include <asm/fred.h>
#include <asm/cpu_device_id.h>
#include <asm/processor.h>
#include <asm/traps.h>
#include <asm/tlbflush.h>
#include <asm/mce.h>
#include <asm/msr.h>
#include <asm/reboot.h>
#include <asm/tdx.h>

#include "internal.h"

/* sysfs synchronization */
static DEFINE_MUTEX(mce_sysfs_mutex);

#define CREATE_TRACE_POINTS
#include <trace/events/mce.h>

#define SPINUNIT		100	/* 100ns */

DEFINE_PER_CPU(unsigned, mce_exception_count);

DEFINE_PER_CPU_READ_MOSTLY(unsigned int, mce_num_banks);

DEFINE_PER_CPU_READ_MOSTLY(struct mce_bank[MAX_NR_BANKS], mce_banks_array);

#define ATTR_LEN               16
/* One object for each MCE bank, shared by all CPUs */
struct mce_bank_dev {
	struct device_attribute	attr;			/* device attribute */
	char			attrname[ATTR_LEN];	/* attribute name */
	u8			bank;			/* bank number */
};
static struct mce_bank_dev mce_bank_devs[MAX_NR_BANKS];

struct mce_vendor_flags mce_flags __read_mostly;

struct mca_config mca_cfg __read_mostly = {
	.bootlog  = -1,
	.monarch_timeout = -1
};

static DEFINE_PER_CPU(struct mce, mces_seen);
static unsigned long mce_need_notify;

/*
 * MCA banks polled by the period polling timer for corrected events.
 * With Intel CMCI, this only has MCA banks which do not support CMCI (if any).
 */
DEFINE_PER_CPU(mce_banks_t, mce_poll_banks) = {
	[0 ... BITS_TO_LONGS(MAX_NR_BANKS)-1] = ~0UL
};

/*
 * MCA banks controlled through firmware first for corrected errors.
 * This is a global list of banks for which we won't enable CMCI and we
 * won't poll. Firmware controls these banks and is responsible for
 * reporting corrected errors through GHES. Uncorrected/recoverable
 * errors are still notified through a machine check.
 */
mce_banks_t mce_banks_ce_disabled;

static struct work_struct mce_work;
static struct irq_work mce_irq_work;

/*
 * CPU/chipset specific EDAC code can register a notifier call here to print
 * MCE errors in a human-readable form.
 */
BLOCKING_NOTIFIER_HEAD(x86_mce_decoder_chain);

void mce_prep_record_common(struct mce *m)
{
	memset(m, 0, sizeof(struct mce));

	m->cpuid	= cpuid_eax(1);
	m->cpuvendor	= boot_cpu_data.x86_vendor;
	m->mcgcap	= __rdmsr(MSR_IA32_MCG_CAP);
	/* need the internal __ version to avoid deadlocks */
	m->time		= __ktime_get_real_seconds();
}

void mce_prep_record_per_cpu(unsigned int cpu, struct mce *m)
{
	m->cpu		= cpu;
	m->extcpu	= cpu;
	m->apicid	= cpu_data(cpu).topo.initial_apicid;
	m->microcode	= cpu_data(cpu).microcode;
	m->ppin		= topology_ppin(cpu);
	m->socketid	= topology_physical_package_id(cpu);
}

/* Do initial initialization of a struct mce */
void mce_prep_record(struct mce *m)
{
	mce_prep_record_common(m);
	mce_prep_record_per_cpu(smp_processor_id(), m);
}

DEFINE_PER_CPU(struct mce, injectm);
EXPORT_PER_CPU_SYMBOL_GPL(injectm);

void mce_log(struct mce *m)
{
	if (!mce_gen_pool_add(m))
		irq_work_queue(&mce_irq_work);
}
EXPORT_SYMBOL_GPL(mce_log);

void mce_register_decode_chain(struct notifier_block *nb)
{
	if (WARN_ON(nb->priority < MCE_PRIO_LOWEST ||
		    nb->priority > MCE_PRIO_HIGHEST))
		return;

	blocking_notifier_chain_register(&x86_mce_decoder_chain, nb);
}
EXPORT_SYMBOL_GPL(mce_register_decode_chain);

void mce_unregister_decode_chain(struct notifier_block *nb)
{
	blocking_notifier_chain_unregister(&x86_mce_decoder_chain, nb);
}
EXPORT_SYMBOL_GPL(mce_unregister_decode_chain);

static void __print_mce(struct mce *m)
{
	pr_emerg(HW_ERR "CPU %d: Machine Check%s: %Lx Bank %d: %016Lx\n",
		 m->extcpu,
		 (m->mcgstatus & MCG_STATUS_MCIP ? " Exception" : ""),
		 m->mcgstatus, m->bank, m->status);

	if (m->ip) {
		pr_emerg(HW_ERR "RIP%s %02x:<%016Lx> ",
			!(m->mcgstatus & MCG_STATUS_EIPV) ? " !INEXACT!" : "",
			m->cs, m->ip);

		if (m->cs == __KERNEL_CS)
			pr_cont("{%pS}", (void *)(unsigned long)m->ip);
		pr_cont("\n");
	}

	pr_emerg(HW_ERR "TSC %llx ", m->tsc);
	if (m->addr)
		pr_cont("ADDR %llx ", m->addr);
	if (m->misc)
		pr_cont("MISC %llx ", m->misc);
	if (m->ppin)
		pr_cont("PPIN %llx ", m->ppin);

	if (mce_flags.smca) {
		if (m->synd)
			pr_cont("SYND %llx ", m->synd);
		if (m->ipid)
			pr_cont("IPID %llx ", m->ipid);
	}

	pr_cont("\n");

	/*
	 * Note this output is parsed by external tools and old fields
	 * should not be changed.
	 */
	pr_emerg(HW_ERR "PROCESSOR %u:%x TIME %llu SOCKET %u APIC %x microcode %x\n",
		m->cpuvendor, m->cpuid, m->time, m->socketid, m->apicid,
		m->microcode);
}

static void print_mce(struct mce *m)
{
	__print_mce(m);

	if (m->cpuvendor != X86_VENDOR_AMD && m->cpuvendor != X86_VENDOR_HYGON)
		pr_emerg_ratelimited(HW_ERR "Run the above through 'mcelog --ascii'\n");
}

#define PANIC_TIMEOUT 5 /* 5 seconds */

static atomic_t mce_panicked;

static int fake_panic;
static atomic_t mce_fake_panicked;

/* Panic in progress. Enable interrupts and wait for final IPI */
static void wait_for_panic(void)
{
	long timeout = PANIC_TIMEOUT*USEC_PER_SEC;

	preempt_disable();
	local_irq_enable();
	while (timeout-- > 0)
		udelay(1);
	if (panic_timeout == 0)
		panic_timeout = mca_cfg.panic_timeout;
	panic("Panicing machine check CPU died");
}

static const char *mce_dump_aux_info(struct mce *m)
{
	if (boot_cpu_has_bug(X86_BUG_TDX_PW_MCE))
		return tdx_dump_mce_info(m);

	return NULL;
}

static noinstr void mce_panic(const char *msg, struct mce *final, char *exp)
{
	struct llist_node *pending;
	struct mce_evt_llist *l;
	int apei_err = 0;
<<<<<<< HEAD
	struct page *p;
=======
>>>>>>> 2d5404ca
	const char *memmsg;

	/*
	 * Allow instrumentation around external facilities usage. Not that it
	 * matters a whole lot since the machine is going to panic anyway.
	 */
	instrumentation_begin();

	if (!fake_panic) {
		/*
		 * Make sure only one CPU runs in machine check panic
		 */
		if (atomic_inc_return(&mce_panicked) > 1)
			wait_for_panic();
		barrier();

		bust_spinlocks(1);
		console_verbose();
	} else {
		/* Don't log too much for fake panic */
		if (atomic_inc_return(&mce_fake_panicked) > 1)
			goto out;
	}
	pending = mce_gen_pool_prepare_records();
	/* First print corrected ones that are still unlogged */
	llist_for_each_entry(l, pending, llnode) {
		struct mce *m = &l->mce;
		if (!(m->status & MCI_STATUS_UC)) {
			print_mce(m);
			if (!apei_err)
				apei_err = apei_write_mce(m);
		}
	}
	/* Now print uncorrected but with the final one last */
	llist_for_each_entry(l, pending, llnode) {
		struct mce *m = &l->mce;
		if (!(m->status & MCI_STATUS_UC))
			continue;
		if (!final || mce_cmp(m, final)) {
			print_mce(m);
			if (!apei_err)
				apei_err = apei_write_mce(m);
		}
	}
	if (final) {
		print_mce(final);
		if (!apei_err)
			apei_err = apei_write_mce(final);
	}
	if (exp)
		pr_emerg(HW_ERR "Machine check: %s\n", exp);

	memmsg = mce_dump_aux_info(final);
	if (memmsg)
		pr_emerg(HW_ERR "Machine check: %s\n", memmsg);

	if (!fake_panic) {
		if (panic_timeout == 0)
			panic_timeout = mca_cfg.panic_timeout;

		/*
		 * Kdump skips the poisoned page in order to avoid
		 * touching the error bits again. Poison the page even
		 * if the error is fatal and the machine is about to
		 * panic.
		 */
		if (kexec_crash_loaded()) {
			if (final && (final->status & MCI_STATUS_ADDRV)) {
<<<<<<< HEAD
=======
				struct page *p;
>>>>>>> 2d5404ca
				p = pfn_to_online_page(final->addr >> PAGE_SHIFT);
				if (p)
					SetPageHWPoison(p);
			}
		}
		panic(msg);
	} else
		pr_emerg(HW_ERR "Fake kernel panic: %s\n", msg);

out:
	instrumentation_end();
}

/* Support code for software error injection */

static int msr_to_offset(u32 msr)
{
	unsigned bank = __this_cpu_read(injectm.bank);

	if (msr == mca_cfg.rip_msr)
		return offsetof(struct mce, ip);
	if (msr == mca_msr_reg(bank, MCA_STATUS))
		return offsetof(struct mce, status);
	if (msr == mca_msr_reg(bank, MCA_ADDR))
		return offsetof(struct mce, addr);
	if (msr == mca_msr_reg(bank, MCA_MISC))
		return offsetof(struct mce, misc);
	if (msr == MSR_IA32_MCG_STATUS)
		return offsetof(struct mce, mcgstatus);
	return -1;
}

void ex_handler_msr_mce(struct pt_regs *regs, bool wrmsr)
{
	if (wrmsr) {
		pr_emerg("MSR access error: WRMSR to 0x%x (tried to write 0x%08x%08x) at rIP: 0x%lx (%pS)\n",
			 (unsigned int)regs->cx, (unsigned int)regs->dx, (unsigned int)regs->ax,
			 regs->ip, (void *)regs->ip);
	} else {
		pr_emerg("MSR access error: RDMSR from 0x%x at rIP: 0x%lx (%pS)\n",
			 (unsigned int)regs->cx, regs->ip, (void *)regs->ip);
	}

	show_stack_regs(regs);

	panic("MCA architectural violation!\n");

	while (true)
		cpu_relax();
}

/* MSR access wrappers used for error injection */
noinstr u64 mce_rdmsrl(u32 msr)
{
	DECLARE_ARGS(val, low, high);

	if (__this_cpu_read(injectm.finished)) {
		int offset;
		u64 ret;

		instrumentation_begin();

		offset = msr_to_offset(msr);
		if (offset < 0)
			ret = 0;
		else
			ret = *(u64 *)((char *)this_cpu_ptr(&injectm) + offset);

		instrumentation_end();

		return ret;
	}

	/*
	 * RDMSR on MCA MSRs should not fault. If they do, this is very much an
	 * architectural violation and needs to be reported to hw vendor. Panic
	 * the box to not allow any further progress.
	 */
	asm volatile("1: rdmsr\n"
		     "2:\n"
		     _ASM_EXTABLE_TYPE(1b, 2b, EX_TYPE_RDMSR_IN_MCE)
		     : EAX_EDX_RET(val, low, high) : "c" (msr));


	return EAX_EDX_VAL(val, low, high);
}

static noinstr void mce_wrmsrl(u32 msr, u64 v)
{
	u32 low, high;

	if (__this_cpu_read(injectm.finished)) {
		int offset;

		instrumentation_begin();

		offset = msr_to_offset(msr);
		if (offset >= 0)
			*(u64 *)((char *)this_cpu_ptr(&injectm) + offset) = v;

		instrumentation_end();

		return;
	}

	low  = (u32)v;
	high = (u32)(v >> 32);

	/* See comment in mce_rdmsrl() */
	asm volatile("1: wrmsr\n"
		     "2:\n"
		     _ASM_EXTABLE_TYPE(1b, 2b, EX_TYPE_WRMSR_IN_MCE)
		     : : "c" (msr), "a"(low), "d" (high) : "memory");
}

/*
 * Collect all global (w.r.t. this processor) status about this machine
 * check into our "mce" struct so that we can use it later to assess
 * the severity of the problem as we read per-bank specific details.
 */
static noinstr void mce_gather_info(struct mce *m, struct pt_regs *regs)
{
	/*
	 * Enable instrumentation around mce_prep_record() which calls external
	 * facilities.
	 */
	instrumentation_begin();
	mce_prep_record(m);
	instrumentation_end();

	m->mcgstatus = mce_rdmsrl(MSR_IA32_MCG_STATUS);
	if (regs) {
		/*
		 * Get the address of the instruction at the time of
		 * the machine check error.
		 */
		if (m->mcgstatus & (MCG_STATUS_RIPV|MCG_STATUS_EIPV)) {
			m->ip = regs->ip;
			m->cs = regs->cs;

			/*
			 * When in VM86 mode make the cs look like ring 3
			 * always. This is a lie, but it's better than passing
			 * the additional vm86 bit around everywhere.
			 */
			if (v8086_mode(regs))
				m->cs |= 3;
		}
		/* Use accurate RIP reporting if available. */
		if (mca_cfg.rip_msr)
			m->ip = mce_rdmsrl(mca_cfg.rip_msr);
	}
}

int mce_available(struct cpuinfo_x86 *c)
{
	if (mca_cfg.disabled)
		return 0;
	return cpu_has(c, X86_FEATURE_MCE) && cpu_has(c, X86_FEATURE_MCA);
}

static void mce_schedule_work(void)
{
	if (!mce_gen_pool_empty())
		schedule_work(&mce_work);
}

static void mce_irq_work_cb(struct irq_work *entry)
{
	mce_schedule_work();
}

bool mce_usable_address(struct mce *m)
{
	if (!(m->status & MCI_STATUS_ADDRV))
		return false;

	switch (m->cpuvendor) {
	case X86_VENDOR_AMD:
		return amd_mce_usable_address(m);

	case X86_VENDOR_INTEL:
	case X86_VENDOR_ZHAOXIN:
		return intel_mce_usable_address(m);

	default:
		return true;
	}
}
EXPORT_SYMBOL_GPL(mce_usable_address);

bool mce_is_memory_error(struct mce *m)
{
	switch (m->cpuvendor) {
	case X86_VENDOR_AMD:
	case X86_VENDOR_HYGON:
		return amd_mce_is_memory_error(m);

	case X86_VENDOR_INTEL:
	case X86_VENDOR_ZHAOXIN:
		/*
		 * Intel SDM Volume 3B - 15.9.2 Compound Error Codes
		 *
		 * Bit 7 of the MCACOD field of IA32_MCi_STATUS is used for
		 * indicating a memory error. Bit 8 is used for indicating a
		 * cache hierarchy error. The combination of bit 2 and bit 3
		 * is used for indicating a `generic' cache hierarchy error
		 * But we can't just blindly check the above bits, because if
		 * bit 11 is set, then it is a bus/interconnect error - and
		 * either way the above bits just gives more detail on what
		 * bus/interconnect error happened. Note that bit 12 can be
		 * ignored, as it's the "filter" bit.
		 */
		return (m->status & 0xef80) == BIT(7) ||
		       (m->status & 0xef00) == BIT(8) ||
		       (m->status & 0xeffc) == 0xc;

	default:
		return false;
	}
}
EXPORT_SYMBOL_GPL(mce_is_memory_error);

static bool whole_page(struct mce *m)
{
	if (!mca_cfg.ser || !(m->status & MCI_STATUS_MISCV))
		return true;

	return MCI_MISC_ADDR_LSB(m->misc) >= PAGE_SHIFT;
}

bool mce_is_correctable(struct mce *m)
{
	if (m->cpuvendor == X86_VENDOR_AMD && m->status & MCI_STATUS_DEFERRED)
		return false;

	if (m->cpuvendor == X86_VENDOR_HYGON && m->status & MCI_STATUS_DEFERRED)
		return false;

	if (m->status & MCI_STATUS_UC)
		return false;

	return true;
}
EXPORT_SYMBOL_GPL(mce_is_correctable);

static int mce_early_notifier(struct notifier_block *nb, unsigned long val,
			      void *data)
{
	struct mce *m = (struct mce *)data;

	if (!m)
		return NOTIFY_DONE;

	/* Emit the trace record: */
	trace_mce_record(m);

	set_bit(0, &mce_need_notify);

	mce_notify_irq();

	return NOTIFY_DONE;
}

static struct notifier_block early_nb = {
	.notifier_call	= mce_early_notifier,
	.priority	= MCE_PRIO_EARLY,
};

static int uc_decode_notifier(struct notifier_block *nb, unsigned long val,
			      void *data)
{
	struct mce *mce = (struct mce *)data;
	unsigned long pfn;

	if (!mce || !mce_usable_address(mce))
		return NOTIFY_DONE;

	if (mce->severity != MCE_AO_SEVERITY &&
	    mce->severity != MCE_DEFERRED_SEVERITY)
		return NOTIFY_DONE;

	pfn = (mce->addr & MCI_ADDR_PHYSADDR) >> PAGE_SHIFT;
	if (!memory_failure(pfn, 0)) {
		set_mce_nospec(pfn);
		mce->kflags |= MCE_HANDLED_UC;
	}

	return NOTIFY_OK;
}

static struct notifier_block mce_uc_nb = {
	.notifier_call	= uc_decode_notifier,
	.priority	= MCE_PRIO_UC,
};

static int mce_default_notifier(struct notifier_block *nb, unsigned long val,
				void *data)
{
	struct mce *m = (struct mce *)data;

	if (!m)
		return NOTIFY_DONE;

	if (mca_cfg.print_all || !m->kflags)
		__print_mce(m);

	return NOTIFY_DONE;
}

static struct notifier_block mce_default_nb = {
	.notifier_call	= mce_default_notifier,
	/* lowest prio, we want it to run last. */
	.priority	= MCE_PRIO_LOWEST,
};

/*
 * Read ADDR and MISC registers.
 */
static noinstr void mce_read_aux(struct mce *m, int i)
{
	if (m->status & MCI_STATUS_MISCV)
		m->misc = mce_rdmsrl(mca_msr_reg(i, MCA_MISC));

	if (m->status & MCI_STATUS_ADDRV) {
		m->addr = mce_rdmsrl(mca_msr_reg(i, MCA_ADDR));

		/*
		 * Mask the reported address by the reported granularity.
		 */
		if (mca_cfg.ser && (m->status & MCI_STATUS_MISCV)) {
			u8 shift = MCI_MISC_ADDR_LSB(m->misc);
			m->addr >>= shift;
			m->addr <<= shift;
		}

		smca_extract_err_addr(m);
	}

	if (mce_flags.smca) {
		m->ipid = mce_rdmsrl(MSR_AMD64_SMCA_MCx_IPID(i));

		if (m->status & MCI_STATUS_SYNDV)
			m->synd = mce_rdmsrl(MSR_AMD64_SMCA_MCx_SYND(i));
	}
}

DEFINE_PER_CPU(unsigned, mce_poll_count);

/*
 * Poll for corrected events or events that happened before reset.
 * Those are just logged through /dev/mcelog.
 *
 * This is executed in standard interrupt context.
 *
 * Note: spec recommends to panic for fatal unsignalled
 * errors here. However this would be quite problematic --
 * we would need to reimplement the Monarch handling and
 * it would mess up the exclusion between exception handler
 * and poll handler -- * so we skip this for now.
 * These cases should not happen anyways, or only when the CPU
 * is already totally * confused. In this case it's likely it will
 * not fully execute the machine check handler either.
 */
void machine_check_poll(enum mcp_flags flags, mce_banks_t *b)
{
	struct mce_bank *mce_banks = this_cpu_ptr(mce_banks_array);
	struct mce m;
	int i;

	this_cpu_inc(mce_poll_count);

	mce_gather_info(&m, NULL);

	if (flags & MCP_TIMESTAMP)
		m.tsc = rdtsc();

	for (i = 0; i < this_cpu_read(mce_num_banks); i++) {
		if (!mce_banks[i].ctl || !test_bit(i, *b))
			continue;

		m.misc = 0;
		m.addr = 0;
		m.bank = i;

		barrier();
		m.status = mce_rdmsrl(mca_msr_reg(i, MCA_STATUS));

		/*
		 * Update storm tracking here, before checking for the
		 * MCI_STATUS_VAL bit. Valid corrected errors count
		 * towards declaring, or maintaining, storm status. No
		 * error in a bank counts towards avoiding, or ending,
		 * storm status.
		 */
		if (!mca_cfg.cmci_disabled)
			mce_track_storm(&m);

		/* If this entry is not valid, ignore it */
		if (!(m.status & MCI_STATUS_VAL))
			continue;

		/*
		 * If we are logging everything (at CPU online) or this
		 * is a corrected error, then we must log it.
		 */
		if ((flags & MCP_UC) || !(m.status & MCI_STATUS_UC))
			goto log_it;

		/*
		 * Newer Intel systems that support software error
		 * recovery need to make additional checks. Other
		 * CPUs should skip over uncorrected errors, but log
		 * everything else.
		 */
		if (!mca_cfg.ser) {
			if (m.status & MCI_STATUS_UC)
				continue;
			goto log_it;
		}

		/* Log "not enabled" (speculative) errors */
		if (!(m.status & MCI_STATUS_EN))
			goto log_it;

		/*
		 * Log UCNA (SDM: 15.6.3 "UCR Error Classification")
		 * UC == 1 && PCC == 0 && S == 0
		 */
		if (!(m.status & MCI_STATUS_PCC) && !(m.status & MCI_STATUS_S))
			goto log_it;

		/*
		 * Skip anything else. Presumption is that our read of this
		 * bank is racing with a machine check. Leave the log alone
		 * for do_machine_check() to deal with it.
		 */
		continue;

log_it:
		if (flags & MCP_DONTLOG)
			goto clear_it;

		mce_read_aux(&m, i);
		m.severity = mce_severity(&m, NULL, NULL, false);
		/*
		 * Don't get the IP here because it's unlikely to
		 * have anything to do with the actual error location.
		 */

		if (mca_cfg.dont_log_ce && !mce_usable_address(&m))
			goto clear_it;

		if (flags & MCP_QUEUE_LOG)
			mce_gen_pool_add(&m);
		else
			mce_log(&m);

clear_it:
		/*
		 * Clear state for this bank.
		 */
		mce_wrmsrl(mca_msr_reg(i, MCA_STATUS), 0);
	}

	/*
	 * Don't clear MCG_STATUS here because it's only defined for
	 * exceptions.
	 */

	sync_core();
}
EXPORT_SYMBOL_GPL(machine_check_poll);

/*
 * During IFU recovery Sandy Bridge -EP4S processors set the RIPV and
 * EIPV bits in MCG_STATUS to zero on the affected logical processor (SDM
 * Vol 3B Table 15-20). But this confuses both the code that determines
 * whether the machine check occurred in kernel or user mode, and also
 * the severity assessment code. Pretend that EIPV was set, and take the
 * ip/cs values from the pt_regs that mce_gather_info() ignored earlier.
 */
static __always_inline void
quirk_sandybridge_ifu(int bank, struct mce *m, struct pt_regs *regs)
{
	if (bank != 0)
		return;
	if ((m->mcgstatus & (MCG_STATUS_EIPV|MCG_STATUS_RIPV)) != 0)
		return;
	if ((m->status & (MCI_STATUS_OVER|MCI_STATUS_UC|
		          MCI_STATUS_EN|MCI_STATUS_MISCV|MCI_STATUS_ADDRV|
			  MCI_STATUS_PCC|MCI_STATUS_S|MCI_STATUS_AR|
			  MCACOD)) !=
			 (MCI_STATUS_UC|MCI_STATUS_EN|
			  MCI_STATUS_MISCV|MCI_STATUS_ADDRV|MCI_STATUS_S|
			  MCI_STATUS_AR|MCACOD_INSTR))
		return;

	m->mcgstatus |= MCG_STATUS_EIPV;
	m->ip = regs->ip;
	m->cs = regs->cs;
}

/*
 * Disable fast string copy and return from the MCE handler upon the first SRAR
 * MCE on bank 1 due to a CPU erratum on Intel Skylake/Cascade Lake/Cooper Lake
 * CPUs.
 * The fast string copy instructions ("REP; MOVS*") could consume an
 * uncorrectable memory error in the cache line _right after_ the desired region
 * to copy and raise an MCE with RIP pointing to the instruction _after_ the
 * "REP; MOVS*".
 * This mitigation addresses the issue completely with the caveat of performance
 * degradation on the CPU affected. This is still better than the OS crashing on
 * MCEs raised on an irrelevant process due to "REP; MOVS*" accesses from a
 * kernel context (e.g., copy_page).
 *
 * Returns true when fast string copy on CPU has been disabled.
 */
static noinstr bool quirk_skylake_repmov(void)
{
	u64 mcgstatus   = mce_rdmsrl(MSR_IA32_MCG_STATUS);
	u64 misc_enable = mce_rdmsrl(MSR_IA32_MISC_ENABLE);
	u64 mc1_status;

	/*
	 * Apply the quirk only to local machine checks, i.e., no broadcast
	 * sync is needed.
	 */
	if (!(mcgstatus & MCG_STATUS_LMCES) ||
	    !(misc_enable & MSR_IA32_MISC_ENABLE_FAST_STRING))
		return false;

	mc1_status = mce_rdmsrl(MSR_IA32_MCx_STATUS(1));

	/* Check for a software-recoverable data fetch error. */
	if ((mc1_status &
	     (MCI_STATUS_VAL | MCI_STATUS_OVER | MCI_STATUS_UC | MCI_STATUS_EN |
	      MCI_STATUS_ADDRV | MCI_STATUS_MISCV | MCI_STATUS_PCC |
	      MCI_STATUS_AR | MCI_STATUS_S)) ==
	     (MCI_STATUS_VAL |                   MCI_STATUS_UC | MCI_STATUS_EN |
	      MCI_STATUS_ADDRV | MCI_STATUS_MISCV |
	      MCI_STATUS_AR | MCI_STATUS_S)) {
		misc_enable &= ~MSR_IA32_MISC_ENABLE_FAST_STRING;
		mce_wrmsrl(MSR_IA32_MISC_ENABLE, misc_enable);
		mce_wrmsrl(MSR_IA32_MCx_STATUS(1), 0);

		instrumentation_begin();
		pr_err_once("Erratum detected, disable fast string copy instructions.\n");
		instrumentation_end();

		return true;
	}

	return false;
}

/*
 * Some Zen-based Instruction Fetch Units set EIPV=RIPV=0 on poison consumption
 * errors. This means mce_gather_info() will not save the "ip" and "cs" registers.
 *
 * However, the context is still valid, so save the "cs" register for later use.
 *
 * The "ip" register is truly unknown, so don't save it or fixup EIPV/RIPV.
 *
 * The Instruction Fetch Unit is at MCA bank 1 for all affected systems.
 */
static __always_inline void quirk_zen_ifu(int bank, struct mce *m, struct pt_regs *regs)
{
	if (bank != 1)
		return;
	if (!(m->status & MCI_STATUS_POISON))
		return;

	m->cs = regs->cs;
}

/*
 * Do a quick check if any of the events requires a panic.
 * This decides if we keep the events around or clear them.
 */
static __always_inline int mce_no_way_out(struct mce *m, char **msg, unsigned long *validp,
					  struct pt_regs *regs)
{
	char *tmp = *msg;
	int i;

	for (i = 0; i < this_cpu_read(mce_num_banks); i++) {
		m->status = mce_rdmsrl(mca_msr_reg(i, MCA_STATUS));
		if (!(m->status & MCI_STATUS_VAL))
			continue;

		arch___set_bit(i, validp);
		if (mce_flags.snb_ifu_quirk)
			quirk_sandybridge_ifu(i, m, regs);

		if (mce_flags.zen_ifu_quirk)
			quirk_zen_ifu(i, m, regs);

		m->bank = i;
		if (mce_severity(m, regs, &tmp, true) >= MCE_PANIC_SEVERITY) {
			mce_read_aux(m, i);
			*msg = tmp;
			return 1;
		}
	}
	return 0;
}

/*
 * Variable to establish order between CPUs while scanning.
 * Each CPU spins initially until executing is equal its number.
 */
static atomic_t mce_executing;

/*
 * Defines order of CPUs on entry. First CPU becomes Monarch.
 */
static atomic_t mce_callin;

/*
 * Track which CPUs entered the MCA broadcast synchronization and which not in
 * order to print holdouts.
 */
static cpumask_t mce_missing_cpus = CPU_MASK_ALL;

/*
 * Check if a timeout waiting for other CPUs happened.
 */
static noinstr int mce_timed_out(u64 *t, const char *msg)
{
	int ret = 0;

	/* Enable instrumentation around calls to external facilities */
	instrumentation_begin();

	/*
	 * The others already did panic for some reason.
	 * Bail out like in a timeout.
	 * rmb() to tell the compiler that system_state
	 * might have been modified by someone else.
	 */
	rmb();
	if (atomic_read(&mce_panicked))
		wait_for_panic();
	if (!mca_cfg.monarch_timeout)
		goto out;
	if ((s64)*t < SPINUNIT) {
		if (cpumask_and(&mce_missing_cpus, cpu_online_mask, &mce_missing_cpus))
			pr_emerg("CPUs not responding to MCE broadcast (may include false positives): %*pbl\n",
				 cpumask_pr_args(&mce_missing_cpus));
		mce_panic(msg, NULL, NULL);

		ret = 1;
		goto out;
	}
	*t -= SPINUNIT;

out:
	touch_nmi_watchdog();

	instrumentation_end();

	return ret;
}

/*
 * The Monarch's reign.  The Monarch is the CPU who entered
 * the machine check handler first. It waits for the others to
 * raise the exception too and then grades them. When any
 * error is fatal panic. Only then let the others continue.
 *
 * The other CPUs entering the MCE handler will be controlled by the
 * Monarch. They are called Subjects.
 *
 * This way we prevent any potential data corruption in a unrecoverable case
 * and also makes sure always all CPU's errors are examined.
 *
 * Also this detects the case of a machine check event coming from outer
 * space (not detected by any CPUs) In this case some external agent wants
 * us to shut down, so panic too.
 *
 * The other CPUs might still decide to panic if the handler happens
 * in a unrecoverable place, but in this case the system is in a semi-stable
 * state and won't corrupt anything by itself. It's ok to let the others
 * continue for a bit first.
 *
 * All the spin loops have timeouts; when a timeout happens a CPU
 * typically elects itself to be Monarch.
 */
static void mce_reign(void)
{
	int cpu;
	struct mce *m = NULL;
	int global_worst = 0;
	char *msg = NULL;

	/*
	 * This CPU is the Monarch and the other CPUs have run
	 * through their handlers.
	 * Grade the severity of the errors of all the CPUs.
	 */
	for_each_possible_cpu(cpu) {
		struct mce *mtmp = &per_cpu(mces_seen, cpu);

		if (mtmp->severity > global_worst) {
			global_worst = mtmp->severity;
			m = &per_cpu(mces_seen, cpu);
		}
	}

	/*
	 * Cannot recover? Panic here then.
	 * This dumps all the mces in the log buffer and stops the
	 * other CPUs.
	 */
	if (m && global_worst >= MCE_PANIC_SEVERITY) {
		/* call mce_severity() to get "msg" for panic */
		mce_severity(m, NULL, &msg, true);
		mce_panic("Fatal machine check", m, msg);
	}

	/*
	 * For UC somewhere we let the CPU who detects it handle it.
	 * Also must let continue the others, otherwise the handling
	 * CPU could deadlock on a lock.
	 */

	/*
	 * No machine check event found. Must be some external
	 * source or one CPU is hung. Panic.
	 */
	if (global_worst <= MCE_KEEP_SEVERITY)
		mce_panic("Fatal machine check from unknown source", NULL, NULL);

	/*
	 * Now clear all the mces_seen so that they don't reappear on
	 * the next mce.
	 */
	for_each_possible_cpu(cpu)
		memset(&per_cpu(mces_seen, cpu), 0, sizeof(struct mce));
}

static atomic_t global_nwo;

/*
 * Start of Monarch synchronization. This waits until all CPUs have
 * entered the exception handler and then determines if any of them
 * saw a fatal event that requires panic. Then it executes them
 * in the entry order.
 * TBD double check parallel CPU hotunplug
 */
static noinstr int mce_start(int *no_way_out)
{
	u64 timeout = (u64)mca_cfg.monarch_timeout * NSEC_PER_USEC;
	int order, ret = -1;

	if (!timeout)
		return ret;

	raw_atomic_add(*no_way_out, &global_nwo);
	/*
	 * Rely on the implied barrier below, such that global_nwo
	 * is updated before mce_callin.
	 */
	order = raw_atomic_inc_return(&mce_callin);
	arch_cpumask_clear_cpu(smp_processor_id(), &mce_missing_cpus);

	/* Enable instrumentation around calls to external facilities */
	instrumentation_begin();

	/*
	 * Wait for everyone.
	 */
	while (raw_atomic_read(&mce_callin) != num_online_cpus()) {
		if (mce_timed_out(&timeout,
				  "Timeout: Not all CPUs entered broadcast exception handler")) {
			raw_atomic_set(&global_nwo, 0);
			goto out;
		}
		ndelay(SPINUNIT);
	}

	/*
	 * mce_callin should be read before global_nwo
	 */
	smp_rmb();

	if (order == 1) {
		/*
		 * Monarch: Starts executing now, the others wait.
		 */
		raw_atomic_set(&mce_executing, 1);
	} else {
		/*
		 * Subject: Now start the scanning loop one by one in
		 * the original callin order.
		 * This way when there are any shared banks it will be
		 * only seen by one CPU before cleared, avoiding duplicates.
		 */
		while (raw_atomic_read(&mce_executing) < order) {
			if (mce_timed_out(&timeout,
					  "Timeout: Subject CPUs unable to finish machine check processing")) {
				raw_atomic_set(&global_nwo, 0);
				goto out;
			}
			ndelay(SPINUNIT);
		}
	}

	/*
	 * Cache the global no_way_out state.
	 */
	*no_way_out = raw_atomic_read(&global_nwo);

	ret = order;

out:
	instrumentation_end();

	return ret;
}

/*
 * Synchronize between CPUs after main scanning loop.
 * This invokes the bulk of the Monarch processing.
 */
static noinstr int mce_end(int order)
{
	u64 timeout = (u64)mca_cfg.monarch_timeout * NSEC_PER_USEC;
	int ret = -1;

	/* Allow instrumentation around external facilities. */
	instrumentation_begin();

	if (!timeout)
		goto reset;
	if (order < 0)
		goto reset;

	/*
	 * Allow others to run.
	 */
	atomic_inc(&mce_executing);

	if (order == 1) {
		/*
		 * Monarch: Wait for everyone to go through their scanning
		 * loops.
		 */
		while (atomic_read(&mce_executing) <= num_online_cpus()) {
			if (mce_timed_out(&timeout,
					  "Timeout: Monarch CPU unable to finish machine check processing"))
				goto reset;
			ndelay(SPINUNIT);
		}

		mce_reign();
		barrier();
		ret = 0;
	} else {
		/*
		 * Subject: Wait for Monarch to finish.
		 */
		while (atomic_read(&mce_executing) != 0) {
			if (mce_timed_out(&timeout,
					  "Timeout: Monarch CPU did not finish machine check processing"))
				goto reset;
			ndelay(SPINUNIT);
		}

		/*
		 * Don't reset anything. That's done by the Monarch.
		 */
		ret = 0;
		goto out;
	}

	/*
	 * Reset all global state.
	 */
reset:
	atomic_set(&global_nwo, 0);
	atomic_set(&mce_callin, 0);
	cpumask_setall(&mce_missing_cpus);
	barrier();

	/*
	 * Let others run again.
	 */
	atomic_set(&mce_executing, 0);

out:
	instrumentation_end();

	return ret;
}

static __always_inline void mce_clear_state(unsigned long *toclear)
{
	int i;

	for (i = 0; i < this_cpu_read(mce_num_banks); i++) {
		if (arch_test_bit(i, toclear))
			mce_wrmsrl(mca_msr_reg(i, MCA_STATUS), 0);
	}
}

/*
 * Cases where we avoid rendezvous handler timeout:
 * 1) If this CPU is offline.
 *
 * 2) If crashing_cpu was set, e.g. we're entering kdump and we need to
 *  skip those CPUs which remain looping in the 1st kernel - see
 *  crash_nmi_callback().
 *
 * Note: there still is a small window between kexec-ing and the new,
 * kdump kernel establishing a new #MC handler where a broadcasted MCE
 * might not get handled properly.
 */
static noinstr bool mce_check_crashing_cpu(void)
{
	unsigned int cpu = smp_processor_id();

	if (arch_cpu_is_offline(cpu) ||
	    (crashing_cpu != -1 && crashing_cpu != cpu)) {
		u64 mcgstatus;

		mcgstatus = __rdmsr(MSR_IA32_MCG_STATUS);

		if (boot_cpu_data.x86_vendor == X86_VENDOR_ZHAOXIN) {
			if (mcgstatus & MCG_STATUS_LMCES)
				return false;
		}

		if (mcgstatus & MCG_STATUS_RIPV) {
			__wrmsr(MSR_IA32_MCG_STATUS, 0, 0);
			return true;
		}
	}
	return false;
}

static __always_inline int
__mc_scan_banks(struct mce *m, struct pt_regs *regs, struct mce *final,
		unsigned long *toclear, unsigned long *valid_banks, int no_way_out,
		int *worst)
{
	struct mce_bank *mce_banks = this_cpu_ptr(mce_banks_array);
	struct mca_config *cfg = &mca_cfg;
	int severity, i, taint = 0;

	for (i = 0; i < this_cpu_read(mce_num_banks); i++) {
		arch___clear_bit(i, toclear);
		if (!arch_test_bit(i, valid_banks))
			continue;

		if (!mce_banks[i].ctl)
			continue;

		m->misc = 0;
		m->addr = 0;
		m->bank = i;

		m->status = mce_rdmsrl(mca_msr_reg(i, MCA_STATUS));
		if (!(m->status & MCI_STATUS_VAL))
			continue;

		/*
		 * Corrected or non-signaled errors are handled by
		 * machine_check_poll(). Leave them alone, unless this panics.
		 */
		if (!(m->status & (cfg->ser ? MCI_STATUS_S : MCI_STATUS_UC)) &&
			!no_way_out)
			continue;

		/* Set taint even when machine check was not enabled. */
		taint++;

		severity = mce_severity(m, regs, NULL, true);

		/*
		 * When machine check was for corrected/deferred handler don't
		 * touch, unless we're panicking.
		 */
		if ((severity == MCE_KEEP_SEVERITY ||
		     severity == MCE_UCNA_SEVERITY) && !no_way_out)
			continue;

		arch___set_bit(i, toclear);

		/* Machine check event was not enabled. Clear, but ignore. */
		if (severity == MCE_NO_SEVERITY)
			continue;

		mce_read_aux(m, i);

		/* assuming valid severity level != 0 */
		m->severity = severity;

		/*
		 * Enable instrumentation around the mce_log() call which is
		 * done in #MC context, where instrumentation is disabled.
		 */
		instrumentation_begin();
		mce_log(m);
		instrumentation_end();

		if (severity > *worst) {
			*final = *m;
			*worst = severity;
		}
	}

	/* mce_clear_state will clear *final, save locally for use later */
	*m = *final;

	return taint;
}

static void kill_me_now(struct callback_head *ch)
{
	struct task_struct *p = container_of(ch, struct task_struct, mce_kill_me);

	p->mce_count = 0;
	force_sig(SIGBUS);
}

static void kill_me_maybe(struct callback_head *cb)
{
	struct task_struct *p = container_of(cb, struct task_struct, mce_kill_me);
	int flags = MF_ACTION_REQUIRED;
	unsigned long pfn;
	int ret;

	p->mce_count = 0;
	pr_err("Uncorrected hardware memory error in user-access at %llx", p->mce_addr);

	if (!p->mce_ripv)
		flags |= MF_MUST_KILL;

	pfn = (p->mce_addr & MCI_ADDR_PHYSADDR) >> PAGE_SHIFT;
	ret = memory_failure(pfn, flags);
	if (!ret) {
		set_mce_nospec(pfn);
		sync_core();
		return;
	}

	/*
	 * -EHWPOISON from memory_failure() means that it already sent SIGBUS
	 * to the current process with the proper error info,
	 * -EOPNOTSUPP means hwpoison_filter() filtered the error event,
	 *
	 * In both cases, no further processing is required.
	 */
	if (ret == -EHWPOISON || ret == -EOPNOTSUPP)
		return;

	pr_err("Memory error not recovered");
	kill_me_now(cb);
}

static void kill_me_never(struct callback_head *cb)
{
	struct task_struct *p = container_of(cb, struct task_struct, mce_kill_me);
	unsigned long pfn;

	p->mce_count = 0;
	pr_err("Kernel accessed poison in user space at %llx\n", p->mce_addr);
	pfn = (p->mce_addr & MCI_ADDR_PHYSADDR) >> PAGE_SHIFT;
	if (!memory_failure(pfn, 0))
		set_mce_nospec(pfn);
}

static void queue_task_work(struct mce *m, char *msg, void (*func)(struct callback_head *))
{
	int count = ++current->mce_count;

	/* First call, save all the details */
	if (count == 1) {
		current->mce_addr = m->addr;
		current->mce_kflags = m->kflags;
		current->mce_ripv = !!(m->mcgstatus & MCG_STATUS_RIPV);
		current->mce_whole_page = whole_page(m);
		current->mce_kill_me.func = func;
	}

	/* Ten is likely overkill. Don't expect more than two faults before task_work() */
	if (count > 10)
		mce_panic("Too many consecutive machine checks while accessing user data", m, msg);

	/* Second or later call, make sure page address matches the one from first call */
	if (count > 1 && (current->mce_addr >> PAGE_SHIFT) != (m->addr >> PAGE_SHIFT))
		mce_panic("Consecutive machine checks to different user pages", m, msg);

	/* Do not call task_work_add() more than once */
	if (count > 1)
		return;

	task_work_add(current, &current->mce_kill_me, TWA_RESUME);
}

/* Handle unconfigured int18 (should never happen) */
static noinstr void unexpected_machine_check(struct pt_regs *regs)
{
	instrumentation_begin();
	pr_err("CPU#%d: Unexpected int18 (Machine Check)\n",
	       smp_processor_id());
	instrumentation_end();
}

/*
 * The actual machine check handler. This only handles real exceptions when
 * something got corrupted coming in through int 18.
 *
 * This is executed in #MC context not subject to normal locking rules.
 * This implies that most kernel services cannot be safely used. Don't even
 * think about putting a printk in there!
 *
 * On Intel systems this is entered on all CPUs in parallel through
 * MCE broadcast. However some CPUs might be broken beyond repair,
 * so be always careful when synchronizing with others.
 *
 * Tracing and kprobes are disabled: if we interrupted a kernel context
 * with IF=1, we need to minimize stack usage.  There are also recursion
 * issues: if the machine check was due to a failure of the memory
 * backing the user stack, tracing that reads the user stack will cause
 * potentially infinite recursion.
 *
 * Currently, the #MC handler calls out to a number of external facilities
 * and, therefore, allows instrumentation around them. The optimal thing to
 * have would be to do the absolutely minimal work required in #MC context
 * and have instrumentation disabled only around that. Further processing can
 * then happen in process context where instrumentation is allowed. Achieving
 * that requires careful auditing and modifications. Until then, the code
 * allows instrumentation temporarily, where required. *
 */
noinstr void do_machine_check(struct pt_regs *regs)
{
	int worst = 0, order, no_way_out, kill_current_task, lmce, taint = 0;
	DECLARE_BITMAP(valid_banks, MAX_NR_BANKS) = { 0 };
	DECLARE_BITMAP(toclear, MAX_NR_BANKS) = { 0 };
	struct mce m, *final;
	char *msg = NULL;

	if (unlikely(mce_flags.p5))
		return pentium_machine_check(regs);
	else if (unlikely(mce_flags.winchip))
		return winchip_machine_check(regs);
	else if (unlikely(!mca_cfg.initialized))
		return unexpected_machine_check(regs);

	if (mce_flags.skx_repmov_quirk && quirk_skylake_repmov())
		goto clear;

	/*
	 * Establish sequential order between the CPUs entering the machine
	 * check handler.
	 */
	order = -1;

	/*
	 * If no_way_out gets set, there is no safe way to recover from this
	 * MCE.
	 */
	no_way_out = 0;

	/*
	 * If kill_current_task is not set, there might be a way to recover from this
	 * error.
	 */
	kill_current_task = 0;

	/*
	 * MCEs are always local on AMD. Same is determined by MCG_STATUS_LMCES
	 * on Intel.
	 */
	lmce = 1;

	this_cpu_inc(mce_exception_count);

	mce_gather_info(&m, regs);
	m.tsc = rdtsc();

	final = this_cpu_ptr(&mces_seen);
	*final = m;

	no_way_out = mce_no_way_out(&m, &msg, valid_banks, regs);

	barrier();

	/*
	 * When no restart IP might need to kill or panic.
	 * Assume the worst for now, but if we find the
	 * severity is MCE_AR_SEVERITY we have other options.
	 */
	if (!(m.mcgstatus & MCG_STATUS_RIPV))
		kill_current_task = 1;
	/*
	 * Check if this MCE is signaled to only this logical processor,
	 * on Intel, Zhaoxin only.
	 */
	if (m.cpuvendor == X86_VENDOR_INTEL ||
	    m.cpuvendor == X86_VENDOR_ZHAOXIN)
		lmce = m.mcgstatus & MCG_STATUS_LMCES;

	/*
	 * Local machine check may already know that we have to panic.
	 * Broadcast machine check begins rendezvous in mce_start()
	 * Go through all banks in exclusion of the other CPUs. This way we
	 * don't report duplicated events on shared banks because the first one
	 * to see it will clear it.
	 */
	if (lmce) {
		if (no_way_out)
			mce_panic("Fatal local machine check", &m, msg);
	} else {
		order = mce_start(&no_way_out);
	}

	taint = __mc_scan_banks(&m, regs, final, toclear, valid_banks, no_way_out, &worst);

	if (!no_way_out)
		mce_clear_state(toclear);

	/*
	 * Do most of the synchronization with other CPUs.
	 * When there's any problem use only local no_way_out state.
	 */
	if (!lmce) {
		if (mce_end(order) < 0) {
			if (!no_way_out)
				no_way_out = worst >= MCE_PANIC_SEVERITY;

			if (no_way_out)
				mce_panic("Fatal machine check on current CPU", &m, msg);
		}
	} else {
		/*
		 * If there was a fatal machine check we should have
		 * already called mce_panic earlier in this function.
		 * Since we re-read the banks, we might have found
		 * something new. Check again to see if we found a
		 * fatal error. We call "mce_severity()" again to
		 * make sure we have the right "msg".
		 */
		if (worst >= MCE_PANIC_SEVERITY) {
			mce_severity(&m, regs, &msg, true);
			mce_panic("Local fatal machine check!", &m, msg);
		}
	}

	/*
	 * Enable instrumentation around the external facilities like task_work_add()
	 * (via queue_task_work()), fixup_exception() etc. For now, that is. Fixing this
	 * properly would need a lot more involved reorganization.
	 */
	instrumentation_begin();

	if (taint)
		add_taint(TAINT_MACHINE_CHECK, LOCKDEP_NOW_UNRELIABLE);

	if (worst != MCE_AR_SEVERITY && !kill_current_task)
		goto out;

	/* Fault was in user mode and we need to take some action */
	if ((m.cs & 3) == 3) {
		/* If this triggers there is no way to recover. Die hard. */
		BUG_ON(!on_thread_stack() || !user_mode(regs));

		if (!mce_usable_address(&m))
			queue_task_work(&m, msg, kill_me_now);
		else
			queue_task_work(&m, msg, kill_me_maybe);

	} else if (m.mcgstatus & MCG_STATUS_SEAM_NR) {
		/*
		 * Saved RIP on stack makes it look like the machine check
		 * was taken in the kernel on the instruction following
		 * the entry to SEAM mode. But MCG_STATUS_SEAM_NR indicates
		 * that the machine check was taken inside SEAM non-root
		 * mode.  CPU core has already marked that guest as dead.
		 * It is OK for the kernel to resume execution at the
		 * apparent point of the machine check as the fault did
		 * not occur there. Mark the page as poisoned so it won't
		 * be added to free list when the guest is terminated.
		 */
		if (mce_usable_address(&m)) {
			struct page *p = pfn_to_online_page(m.addr >> PAGE_SHIFT);

			if (p)
				SetPageHWPoison(p);
		}
	} else {
		/*
		 * Handle an MCE which has happened in kernel space but from
		 * which the kernel can recover: ex_has_fault_handler() has
		 * already verified that the rIP at which the error happened is
		 * a rIP from which the kernel can recover (by jumping to
		 * recovery code specified in _ASM_EXTABLE_FAULT()) and the
		 * corresponding exception handler which would do that is the
		 * proper one.
		 */
		if (m.kflags & MCE_IN_KERNEL_RECOV) {
			if (!fixup_exception(regs, X86_TRAP_MC, 0, 0))
				mce_panic("Failed kernel mode recovery", &m, msg);
		}

		if (m.kflags & MCE_IN_KERNEL_COPYIN)
			queue_task_work(&m, msg, kill_me_never);
	}

out:
	instrumentation_end();

clear:
	mce_wrmsrl(MSR_IA32_MCG_STATUS, 0);
}
EXPORT_SYMBOL_GPL(do_machine_check);

#ifndef CONFIG_MEMORY_FAILURE
int memory_failure(unsigned long pfn, int flags)
{
	/* mce_severity() should not hand us an ACTION_REQUIRED error */
	BUG_ON(flags & MF_ACTION_REQUIRED);
	pr_err("Uncorrected memory error in page 0x%lx ignored\n"
	       "Rebuild kernel with CONFIG_MEMORY_FAILURE=y for smarter handling\n",
	       pfn);

	return 0;
}
#endif

/*
 * Periodic polling timer for "silent" machine check errors.  If the
 * poller finds an MCE, poll 2x faster.  When the poller finds no more
 * errors, poll 2x slower (up to check_interval seconds).
 */
static unsigned long check_interval = INITIAL_CHECK_INTERVAL;

static DEFINE_PER_CPU(unsigned long, mce_next_interval); /* in jiffies */
static DEFINE_PER_CPU(struct timer_list, mce_timer);

static void __start_timer(struct timer_list *t, unsigned long interval)
{
	unsigned long when = jiffies + interval;
	unsigned long flags;

	local_irq_save(flags);

	if (!timer_pending(t) || time_before(when, t->expires))
		mod_timer(t, round_jiffies(when));

	local_irq_restore(flags);
}

static void mc_poll_banks_default(void)
{
	machine_check_poll(0, this_cpu_ptr(&mce_poll_banks));
}

void (*mc_poll_banks)(void) = mc_poll_banks_default;

static void mce_timer_fn(struct timer_list *t)
{
	struct timer_list *cpu_t = this_cpu_ptr(&mce_timer);
	unsigned long iv;

	WARN_ON(cpu_t != t);

	iv = __this_cpu_read(mce_next_interval);

	if (mce_available(this_cpu_ptr(&cpu_info)))
		mc_poll_banks();

	/*
	 * Alert userspace if needed. If we logged an MCE, reduce the polling
	 * interval, otherwise increase the polling interval.
	 */
	if (mce_notify_irq())
		iv = max(iv / 2, (unsigned long) HZ/100);
	else
		iv = min(iv * 2, round_jiffies_relative(check_interval * HZ));

	if (mce_get_storm_mode()) {
		__start_timer(t, HZ);
	} else {
		__this_cpu_write(mce_next_interval, iv);
		__start_timer(t, iv);
	}
}

/*
 * When a storm starts on any bank on this CPU, switch to polling
 * once per second. When the storm ends, revert to the default
 * polling interval.
 */
void mce_timer_kick(bool storm)
{
	struct timer_list *t = this_cpu_ptr(&mce_timer);

	mce_set_storm_mode(storm);

	if (storm)
		__start_timer(t, HZ);
	else
		__this_cpu_write(mce_next_interval, check_interval * HZ);
}

/* Must not be called in IRQ context where del_timer_sync() can deadlock */
static void mce_timer_delete_all(void)
{
	int cpu;

	for_each_online_cpu(cpu)
		del_timer_sync(&per_cpu(mce_timer, cpu));
}

/*
 * Notify the user(s) about new machine check events.
 * Can be called from interrupt context, but not from machine check/NMI
 * context.
 */
int mce_notify_irq(void)
{
	/* Not more than two messages every minute */
	static DEFINE_RATELIMIT_STATE(ratelimit, 60*HZ, 2);

	if (test_and_clear_bit(0, &mce_need_notify)) {
		mce_work_trigger();

		if (__ratelimit(&ratelimit))
			pr_info(HW_ERR "Machine check events logged\n");

		return 1;
	}
	return 0;
}
EXPORT_SYMBOL_GPL(mce_notify_irq);

static void __mcheck_cpu_mce_banks_init(void)
{
	struct mce_bank *mce_banks = this_cpu_ptr(mce_banks_array);
	u8 n_banks = this_cpu_read(mce_num_banks);
	int i;

	for (i = 0; i < n_banks; i++) {
		struct mce_bank *b = &mce_banks[i];

		/*
		 * Init them all, __mcheck_cpu_apply_quirks() is going to apply
		 * the required vendor quirks before
		 * __mcheck_cpu_init_clear_banks() does the final bank setup.
		 */
		b->ctl = -1ULL;
		b->init = true;
	}
}

/*
 * Initialize Machine Checks for a CPU.
 */
static void __mcheck_cpu_cap_init(void)
{
	u64 cap;
	u8 b;

	rdmsrl(MSR_IA32_MCG_CAP, cap);

	b = cap & MCG_BANKCNT_MASK;

	if (b > MAX_NR_BANKS) {
		pr_warn("CPU%d: Using only %u machine check banks out of %u\n",
			smp_processor_id(), MAX_NR_BANKS, b);
		b = MAX_NR_BANKS;
	}

	this_cpu_write(mce_num_banks, b);

	__mcheck_cpu_mce_banks_init();

	/* Use accurate RIP reporting if available. */
	if ((cap & MCG_EXT_P) && MCG_EXT_CNT(cap) >= 9)
		mca_cfg.rip_msr = MSR_IA32_MCG_EIP;

	if (cap & MCG_SER_P)
		mca_cfg.ser = 1;
}

static void __mcheck_cpu_init_generic(void)
{
	enum mcp_flags m_fl = 0;
	mce_banks_t all_banks;
	u64 cap;

	if (!mca_cfg.bootlog)
		m_fl = MCP_DONTLOG;

	/*
	 * Log the machine checks left over from the previous reset. Log them
	 * only, do not start processing them. That will happen in mcheck_late_init()
	 * when all consumers have been registered on the notifier chain.
	 */
	bitmap_fill(all_banks, MAX_NR_BANKS);
	machine_check_poll(MCP_UC | MCP_QUEUE_LOG | m_fl, &all_banks);

	cr4_set_bits(X86_CR4_MCE);

	rdmsrl(MSR_IA32_MCG_CAP, cap);
	if (cap & MCG_CTL_P)
		wrmsr(MSR_IA32_MCG_CTL, 0xffffffff, 0xffffffff);
}

static void __mcheck_cpu_init_clear_banks(void)
{
	struct mce_bank *mce_banks = this_cpu_ptr(mce_banks_array);
	int i;

	for (i = 0; i < this_cpu_read(mce_num_banks); i++) {
		struct mce_bank *b = &mce_banks[i];

		if (!b->init)
			continue;
		wrmsrl(mca_msr_reg(i, MCA_CTL), b->ctl);
		wrmsrl(mca_msr_reg(i, MCA_STATUS), 0);
	}
}

/*
 * Do a final check to see if there are any unused/RAZ banks.
 *
 * This must be done after the banks have been initialized and any quirks have
 * been applied.
 *
 * Do not call this from any user-initiated flows, e.g. CPU hotplug or sysfs.
 * Otherwise, a user who disables a bank will not be able to re-enable it
 * without a system reboot.
 */
static void __mcheck_cpu_check_banks(void)
{
	struct mce_bank *mce_banks = this_cpu_ptr(mce_banks_array);
	u64 msrval;
	int i;

	for (i = 0; i < this_cpu_read(mce_num_banks); i++) {
		struct mce_bank *b = &mce_banks[i];

		if (!b->init)
			continue;

		rdmsrl(mca_msr_reg(i, MCA_CTL), msrval);
		b->init = !!msrval;
	}
}

/* Add per CPU specific workarounds here */
static int __mcheck_cpu_apply_quirks(struct cpuinfo_x86 *c)
{
	struct mce_bank *mce_banks = this_cpu_ptr(mce_banks_array);
	struct mca_config *cfg = &mca_cfg;

	if (c->x86_vendor == X86_VENDOR_UNKNOWN) {
		pr_info("unknown CPU type - not enabling MCE support\n");
		return -EOPNOTSUPP;
	}

	/* This should be disabled by the BIOS, but isn't always */
	if (c->x86_vendor == X86_VENDOR_AMD) {
		if (c->x86 == 15 && this_cpu_read(mce_num_banks) > 4) {
			/*
			 * disable GART TBL walk error reporting, which
			 * trips off incorrectly with the IOMMU & 3ware
			 * & Cerberus:
			 */
			clear_bit(10, (unsigned long *)&mce_banks[4].ctl);
		}
		if (c->x86 < 0x11 && cfg->bootlog < 0) {
			/*
			 * Lots of broken BIOS around that don't clear them
			 * by default and leave crap in there. Don't log:
			 */
			cfg->bootlog = 0;
		}
		/*
		 * Various K7s with broken bank 0 around. Always disable
		 * by default.
		 */
		if (c->x86 == 6 && this_cpu_read(mce_num_banks) > 0)
			mce_banks[0].ctl = 0;

		/*
		 * overflow_recov is supported for F15h Models 00h-0fh
		 * even though we don't have a CPUID bit for it.
		 */
		if (c->x86 == 0x15 && c->x86_model <= 0xf)
			mce_flags.overflow_recov = 1;

		if (c->x86 >= 0x17 && c->x86 <= 0x1A)
			mce_flags.zen_ifu_quirk = 1;

	}

	if (c->x86_vendor == X86_VENDOR_INTEL) {
		/*
		 * SDM documents that on family 6 bank 0 should not be written
		 * because it aliases to another special BIOS controlled
		 * register.
		 * But it's not aliased anymore on model 0x1a+
		 * Don't ignore bank 0 completely because there could be a
		 * valid event later, merely don't write CTL0.
		 */

		if (c->x86 == 6 && c->x86_model < 0x1A && this_cpu_read(mce_num_banks) > 0)
			mce_banks[0].init = false;

		/*
		 * All newer Intel systems support MCE broadcasting. Enable
		 * synchronization with a one second timeout.
		 */
		if ((c->x86 > 6 || (c->x86 == 6 && c->x86_model >= 0xe)) &&
			cfg->monarch_timeout < 0)
			cfg->monarch_timeout = USEC_PER_SEC;

		/*
		 * There are also broken BIOSes on some Pentium M and
		 * earlier systems:
		 */
		if (c->x86 == 6 && c->x86_model <= 13 && cfg->bootlog < 0)
			cfg->bootlog = 0;

		if (c->x86_vfm == INTEL_SANDYBRIDGE_X)
			mce_flags.snb_ifu_quirk = 1;

		/*
		 * Skylake, Cascacde Lake and Cooper Lake require a quirk on
		 * rep movs.
		 */
		if (c->x86_vfm == INTEL_SKYLAKE_X)
			mce_flags.skx_repmov_quirk = 1;
	}

	if (c->x86_vendor == X86_VENDOR_ZHAOXIN) {
		/*
		 * All newer Zhaoxin CPUs support MCE broadcasting. Enable
		 * synchronization with a one second timeout.
		 */
		if (c->x86 > 6 || (c->x86_model == 0x19 || c->x86_model == 0x1f)) {
			if (cfg->monarch_timeout < 0)
				cfg->monarch_timeout = USEC_PER_SEC;
		}
	}

	if (cfg->monarch_timeout < 0)
		cfg->monarch_timeout = 0;
	if (cfg->bootlog != 0)
		cfg->panic_timeout = 30;

	return 0;
}

static int __mcheck_cpu_ancient_init(struct cpuinfo_x86 *c)
{
	if (c->x86 != 5)
		return 0;

	switch (c->x86_vendor) {
	case X86_VENDOR_INTEL:
		intel_p5_mcheck_init(c);
		mce_flags.p5 = 1;
		return 1;
	case X86_VENDOR_CENTAUR:
		winchip_mcheck_init(c);
		mce_flags.winchip = 1;
		return 1;
	default:
		return 0;
	}

	return 0;
}

/*
 * Init basic CPU features needed for early decoding of MCEs.
 */
static void __mcheck_cpu_init_early(struct cpuinfo_x86 *c)
{
	if (c->x86_vendor == X86_VENDOR_AMD || c->x86_vendor == X86_VENDOR_HYGON) {
		mce_flags.overflow_recov = !!cpu_has(c, X86_FEATURE_OVERFLOW_RECOV);
		mce_flags.succor	 = !!cpu_has(c, X86_FEATURE_SUCCOR);
		mce_flags.smca		 = !!cpu_has(c, X86_FEATURE_SMCA);
		mce_flags.amd_threshold	 = 1;
	}
}

static void mce_centaur_feature_init(struct cpuinfo_x86 *c)
{
	struct mca_config *cfg = &mca_cfg;

	 /*
	  * All newer Centaur CPUs support MCE broadcasting. Enable
	  * synchronization with a one second timeout.
	  */
	if ((c->x86 == 6 && c->x86_model == 0xf && c->x86_stepping >= 0xe) ||
	     c->x86 > 6) {
		if (cfg->monarch_timeout < 0)
			cfg->monarch_timeout = USEC_PER_SEC;
	}
}

static void mce_zhaoxin_feature_init(struct cpuinfo_x86 *c)
{
	struct mce_bank *mce_banks = this_cpu_ptr(mce_banks_array);

	/*
	 * These CPUs have MCA bank 8 which reports only one error type called
	 * SVAD (System View Address Decoder). The reporting of that error is
	 * controlled by IA32_MC8.CTL.0.
	 *
	 * If enabled, prefetching on these CPUs will cause SVAD MCE when
	 * virtual machines start and result in a system  panic. Always disable
	 * bank 8 SVAD error by default.
	 */
	if ((c->x86 == 7 && c->x86_model == 0x1b) ||
	    (c->x86_model == 0x19 || c->x86_model == 0x1f)) {
		if (this_cpu_read(mce_num_banks) > 8)
			mce_banks[8].ctl = 0;
	}

	intel_init_cmci();
	intel_init_lmce();
}

static void mce_zhaoxin_feature_clear(struct cpuinfo_x86 *c)
{
	intel_clear_lmce();
}

static void __mcheck_cpu_init_vendor(struct cpuinfo_x86 *c)
{
	switch (c->x86_vendor) {
	case X86_VENDOR_INTEL:
		mce_intel_feature_init(c);
		break;

	case X86_VENDOR_AMD: {
		mce_amd_feature_init(c);
		break;
		}

	case X86_VENDOR_HYGON:
		mce_hygon_feature_init(c);
		break;

	case X86_VENDOR_CENTAUR:
		mce_centaur_feature_init(c);
		break;

	case X86_VENDOR_ZHAOXIN:
		mce_zhaoxin_feature_init(c);
		break;

	default:
		break;
	}
}

static void __mcheck_cpu_clear_vendor(struct cpuinfo_x86 *c)
{
	switch (c->x86_vendor) {
	case X86_VENDOR_INTEL:
		mce_intel_feature_clear(c);
		break;

	case X86_VENDOR_ZHAOXIN:
		mce_zhaoxin_feature_clear(c);
		break;

	default:
		break;
	}
}

static void mce_start_timer(struct timer_list *t)
{
	unsigned long iv = check_interval * HZ;

	if (mca_cfg.ignore_ce || !iv)
		return;

	this_cpu_write(mce_next_interval, iv);
	__start_timer(t, iv);
}

static void __mcheck_cpu_setup_timer(void)
{
	struct timer_list *t = this_cpu_ptr(&mce_timer);

	timer_setup(t, mce_timer_fn, TIMER_PINNED);
}

static void __mcheck_cpu_init_timer(void)
{
	struct timer_list *t = this_cpu_ptr(&mce_timer);

	timer_setup(t, mce_timer_fn, TIMER_PINNED);
	mce_start_timer(t);
}

bool filter_mce(struct mce *m)
{
	if (boot_cpu_data.x86_vendor == X86_VENDOR_AMD)
		return amd_filter_mce(m);
	if (boot_cpu_data.x86_vendor == X86_VENDOR_INTEL)
		return intel_filter_mce(m);

	return false;
}

static __always_inline void exc_machine_check_kernel(struct pt_regs *regs)
{
	irqentry_state_t irq_state;

	WARN_ON_ONCE(user_mode(regs));

	/*
	 * Only required when from kernel mode. See
	 * mce_check_crashing_cpu() for details.
	 */
	if (mca_cfg.initialized && mce_check_crashing_cpu())
		return;

	irq_state = irqentry_nmi_enter(regs);

	do_machine_check(regs);

	irqentry_nmi_exit(regs, irq_state);
}

static __always_inline void exc_machine_check_user(struct pt_regs *regs)
{
	irqentry_enter_from_user_mode(regs);

	do_machine_check(regs);

	irqentry_exit_to_user_mode(regs);
}

#ifdef CONFIG_X86_64
/* MCE hit kernel mode */
DEFINE_IDTENTRY_MCE(exc_machine_check)
{
	unsigned long dr7;

	dr7 = local_db_save();
	exc_machine_check_kernel(regs);
	local_db_restore(dr7);
}

/* The user mode variant. */
DEFINE_IDTENTRY_MCE_USER(exc_machine_check)
{
	unsigned long dr7;

	dr7 = local_db_save();
	exc_machine_check_user(regs);
	local_db_restore(dr7);
}

#ifdef CONFIG_X86_FRED
/*
 * When occurred on different ring level, i.e., from user or kernel
 * context, #MCE needs to be handled on different stack: User #MCE
 * on current task stack, while kernel #MCE on a dedicated stack.
 *
 * This is exactly how FRED event delivery invokes an exception
 * handler: ring 3 event on level 0 stack, i.e., current task stack;
 * ring 0 event on the #MCE dedicated stack specified in the
 * IA32_FRED_STKLVLS MSR. So unlike IDT, the FRED machine check entry
 * stub doesn't do stack switch.
 */
DEFINE_FREDENTRY_MCE(exc_machine_check)
{
	unsigned long dr7;

	dr7 = local_db_save();
	if (user_mode(regs))
		exc_machine_check_user(regs);
	else
		exc_machine_check_kernel(regs);
	local_db_restore(dr7);
}
#endif
#else
/* 32bit unified entry point */
DEFINE_IDTENTRY_RAW(exc_machine_check)
{
	unsigned long dr7;

	dr7 = local_db_save();
	if (user_mode(regs))
		exc_machine_check_user(regs);
	else
		exc_machine_check_kernel(regs);
	local_db_restore(dr7);
}
#endif

/*
 * Called for each booted CPU to set up machine checks.
 * Must be called with preempt off:
 */
void mcheck_cpu_init(struct cpuinfo_x86 *c)
{
	if (mca_cfg.disabled)
		return;

	if (__mcheck_cpu_ancient_init(c))
		return;

	if (!mce_available(c))
		return;

	__mcheck_cpu_cap_init();

	if (__mcheck_cpu_apply_quirks(c) < 0) {
		mca_cfg.disabled = 1;
		return;
	}

	if (mce_gen_pool_init()) {
		mca_cfg.disabled = 1;
		pr_emerg("Couldn't allocate MCE records pool!\n");
		return;
	}

	mca_cfg.initialized = 1;

	__mcheck_cpu_init_early(c);
	__mcheck_cpu_init_generic();
	__mcheck_cpu_init_vendor(c);
	__mcheck_cpu_init_clear_banks();
	__mcheck_cpu_check_banks();
	__mcheck_cpu_setup_timer();
}

/*
 * Called for each booted CPU to clear some machine checks opt-ins
 */
void mcheck_cpu_clear(struct cpuinfo_x86 *c)
{
	if (mca_cfg.disabled)
		return;

	if (!mce_available(c))
		return;

	/*
	 * Possibly to clear general settings generic to x86
	 * __mcheck_cpu_clear_generic(c);
	 */
	__mcheck_cpu_clear_vendor(c);

}

static void __mce_disable_bank(void *arg)
{
	int bank = *((int *)arg);
	__clear_bit(bank, this_cpu_ptr(mce_poll_banks));
	cmci_disable_bank(bank);
}

void mce_disable_bank(int bank)
{
	if (bank >= this_cpu_read(mce_num_banks)) {
		pr_warn(FW_BUG
			"Ignoring request to disable invalid MCA bank %d.\n",
			bank);
		return;
	}
	set_bit(bank, mce_banks_ce_disabled);
	on_each_cpu(__mce_disable_bank, &bank, 1);
}

/*
 * mce=off Disables machine check
 * mce=no_cmci Disables CMCI
 * mce=no_lmce Disables LMCE
 * mce=dont_log_ce Clears corrected events silently, no log created for CEs.
 * mce=print_all Print all machine check logs to console
 * mce=ignore_ce Disables polling and CMCI, corrected events are not cleared.
 * mce=TOLERANCELEVEL[,monarchtimeout] (number, see above)
 *	monarchtimeout is how long to wait for other CPUs on machine
 *	check, or 0 to not wait
 * mce=bootlog Log MCEs from before booting. Disabled by default on AMD Fam10h
	and older.
 * mce=nobootlog Don't log MCEs from before booting.
 * mce=bios_cmci_threshold Don't program the CMCI threshold
 * mce=recovery force enable copy_mc_fragile()
 */
static int __init mcheck_enable(char *str)
{
	struct mca_config *cfg = &mca_cfg;

	if (*str == 0) {
		enable_p5_mce();
		return 1;
	}
	if (*str == '=')
		str++;
	if (!strcmp(str, "off"))
		cfg->disabled = 1;
	else if (!strcmp(str, "no_cmci"))
		cfg->cmci_disabled = true;
	else if (!strcmp(str, "no_lmce"))
		cfg->lmce_disabled = 1;
	else if (!strcmp(str, "dont_log_ce"))
		cfg->dont_log_ce = true;
	else if (!strcmp(str, "print_all"))
		cfg->print_all = true;
	else if (!strcmp(str, "ignore_ce"))
		cfg->ignore_ce = true;
	else if (!strcmp(str, "bootlog") || !strcmp(str, "nobootlog"))
		cfg->bootlog = (str[0] == 'b');
	else if (!strcmp(str, "bios_cmci_threshold"))
		cfg->bios_cmci_threshold = 1;
	else if (!strcmp(str, "recovery"))
		cfg->recovery = 1;
	else if (isdigit(str[0]))
		get_option(&str, &(cfg->monarch_timeout));
	else {
		pr_info("mce argument %s ignored. Please use /sys\n", str);
		return 0;
	}
	return 1;
}
__setup("mce", mcheck_enable);

int __init mcheck_init(void)
{
	mce_register_decode_chain(&early_nb);
	mce_register_decode_chain(&mce_uc_nb);
	mce_register_decode_chain(&mce_default_nb);

	INIT_WORK(&mce_work, mce_gen_pool_process);
	init_irq_work(&mce_irq_work, mce_irq_work_cb);

	return 0;
}

/*
 * mce_syscore: PM support
 */

/*
 * Disable machine checks on suspend and shutdown. We can't really handle
 * them later.
 */
static void mce_disable_error_reporting(void)
{
	struct mce_bank *mce_banks = this_cpu_ptr(mce_banks_array);
	int i;

	for (i = 0; i < this_cpu_read(mce_num_banks); i++) {
		struct mce_bank *b = &mce_banks[i];

		if (b->init)
			wrmsrl(mca_msr_reg(i, MCA_CTL), 0);
	}
	return;
}

static void vendor_disable_error_reporting(void)
{
	/*
	 * Don't clear on Intel or AMD or Hygon or Zhaoxin CPUs. Some of these
	 * MSRs are socket-wide. Disabling them for just a single offlined CPU
	 * is bad, since it will inhibit reporting for all shared resources on
	 * the socket like the last level cache (LLC), the integrated memory
	 * controller (iMC), etc.
	 */
	if (boot_cpu_data.x86_vendor == X86_VENDOR_INTEL ||
	    boot_cpu_data.x86_vendor == X86_VENDOR_HYGON ||
	    boot_cpu_data.x86_vendor == X86_VENDOR_AMD ||
	    boot_cpu_data.x86_vendor == X86_VENDOR_ZHAOXIN)
		return;

	mce_disable_error_reporting();
}

static int mce_syscore_suspend(void)
{
	vendor_disable_error_reporting();
	return 0;
}

static void mce_syscore_shutdown(void)
{
	vendor_disable_error_reporting();
}

/*
 * On resume clear all MCE state. Don't want to see leftovers from the BIOS.
 * Only one CPU is active at this time, the others get re-added later using
 * CPU hotplug:
 */
static void mce_syscore_resume(void)
{
	__mcheck_cpu_init_generic();
	__mcheck_cpu_init_vendor(raw_cpu_ptr(&cpu_info));
	__mcheck_cpu_init_clear_banks();
}

static struct syscore_ops mce_syscore_ops = {
	.suspend	= mce_syscore_suspend,
	.shutdown	= mce_syscore_shutdown,
	.resume		= mce_syscore_resume,
};

/*
 * mce_device: Sysfs support
 */

static void mce_cpu_restart(void *data)
{
	if (!mce_available(raw_cpu_ptr(&cpu_info)))
		return;
	__mcheck_cpu_init_generic();
	__mcheck_cpu_init_clear_banks();
	__mcheck_cpu_init_timer();
}

/* Reinit MCEs after user configuration changes */
static void mce_restart(void)
{
	mce_timer_delete_all();
	on_each_cpu(mce_cpu_restart, NULL, 1);
	mce_schedule_work();
}

/* Toggle features for corrected errors */
static void mce_disable_cmci(void *data)
{
	if (!mce_available(raw_cpu_ptr(&cpu_info)))
		return;
	cmci_clear();
}

static void mce_enable_ce(void *all)
{
	if (!mce_available(raw_cpu_ptr(&cpu_info)))
		return;
	cmci_reenable();
	cmci_recheck();
	if (all)
		__mcheck_cpu_init_timer();
}

static const struct bus_type mce_subsys = {
	.name		= "machinecheck",
	.dev_name	= "machinecheck",
};

DEFINE_PER_CPU(struct device *, mce_device);

static inline struct mce_bank_dev *attr_to_bank(struct device_attribute *attr)
{
	return container_of(attr, struct mce_bank_dev, attr);
}

static ssize_t show_bank(struct device *s, struct device_attribute *attr,
			 char *buf)
{
	u8 bank = attr_to_bank(attr)->bank;
	struct mce_bank *b;

	if (bank >= per_cpu(mce_num_banks, s->id))
		return -EINVAL;

	b = &per_cpu(mce_banks_array, s->id)[bank];

	if (!b->init)
		return -ENODEV;

	return sprintf(buf, "%llx\n", b->ctl);
}

static ssize_t set_bank(struct device *s, struct device_attribute *attr,
			const char *buf, size_t size)
{
	u8 bank = attr_to_bank(attr)->bank;
	struct mce_bank *b;
	u64 new;

	if (kstrtou64(buf, 0, &new) < 0)
		return -EINVAL;

	if (bank >= per_cpu(mce_num_banks, s->id))
		return -EINVAL;

	b = &per_cpu(mce_banks_array, s->id)[bank];
	if (!b->init)
		return -ENODEV;

	b->ctl = new;

	mutex_lock(&mce_sysfs_mutex);
	mce_restart();
	mutex_unlock(&mce_sysfs_mutex);

	return size;
}

static ssize_t set_ignore_ce(struct device *s,
			     struct device_attribute *attr,
			     const char *buf, size_t size)
{
	u64 new;

	if (kstrtou64(buf, 0, &new) < 0)
		return -EINVAL;

	mutex_lock(&mce_sysfs_mutex);
	if (mca_cfg.ignore_ce ^ !!new) {
		if (new) {
			/* disable ce features */
			mce_timer_delete_all();
			on_each_cpu(mce_disable_cmci, NULL, 1);
			mca_cfg.ignore_ce = true;
		} else {
			/* enable ce features */
			mca_cfg.ignore_ce = false;
			on_each_cpu(mce_enable_ce, (void *)1, 1);
		}
	}
	mutex_unlock(&mce_sysfs_mutex);

	return size;
}

static ssize_t set_cmci_disabled(struct device *s,
				 struct device_attribute *attr,
				 const char *buf, size_t size)
{
	u64 new;

	if (kstrtou64(buf, 0, &new) < 0)
		return -EINVAL;

	mutex_lock(&mce_sysfs_mutex);
	if (mca_cfg.cmci_disabled ^ !!new) {
		if (new) {
			/* disable cmci */
			on_each_cpu(mce_disable_cmci, NULL, 1);
			mca_cfg.cmci_disabled = true;
		} else {
			/* enable cmci */
			mca_cfg.cmci_disabled = false;
			on_each_cpu(mce_enable_ce, NULL, 1);
		}
	}
	mutex_unlock(&mce_sysfs_mutex);

	return size;
}

static ssize_t store_int_with_restart(struct device *s,
				      struct device_attribute *attr,
				      const char *buf, size_t size)
{
	unsigned long old_check_interval = check_interval;
	ssize_t ret = device_store_ulong(s, attr, buf, size);

	if (check_interval == old_check_interval)
		return ret;

	mutex_lock(&mce_sysfs_mutex);
	mce_restart();
	mutex_unlock(&mce_sysfs_mutex);

	return ret;
}

static DEVICE_INT_ATTR(monarch_timeout, 0644, mca_cfg.monarch_timeout);
static DEVICE_BOOL_ATTR(dont_log_ce, 0644, mca_cfg.dont_log_ce);
static DEVICE_BOOL_ATTR(print_all, 0644, mca_cfg.print_all);

static struct dev_ext_attribute dev_attr_check_interval = {
	__ATTR(check_interval, 0644, device_show_int, store_int_with_restart),
	&check_interval
};

static struct dev_ext_attribute dev_attr_ignore_ce = {
	__ATTR(ignore_ce, 0644, device_show_bool, set_ignore_ce),
	&mca_cfg.ignore_ce
};

static struct dev_ext_attribute dev_attr_cmci_disabled = {
	__ATTR(cmci_disabled, 0644, device_show_bool, set_cmci_disabled),
	&mca_cfg.cmci_disabled
};

static struct device_attribute *mce_device_attrs[] = {
	&dev_attr_check_interval.attr,
#ifdef CONFIG_X86_MCELOG_LEGACY
	&dev_attr_trigger,
#endif
	&dev_attr_monarch_timeout.attr,
	&dev_attr_dont_log_ce.attr,
	&dev_attr_print_all.attr,
	&dev_attr_ignore_ce.attr,
	&dev_attr_cmci_disabled.attr,
	NULL
};

static cpumask_var_t mce_device_initialized;

static void mce_device_release(struct device *dev)
{
	kfree(dev);
}

/* Per CPU device init. All of the CPUs still share the same bank device: */
static int mce_device_create(unsigned int cpu)
{
	struct device *dev;
	int err;
	int i, j;

	dev = per_cpu(mce_device, cpu);
	if (dev)
		return 0;

	dev = kzalloc(sizeof(*dev), GFP_KERNEL);
	if (!dev)
		return -ENOMEM;
	dev->id  = cpu;
	dev->bus = &mce_subsys;
	dev->release = &mce_device_release;

	err = device_register(dev);
	if (err) {
		put_device(dev);
		return err;
	}

	for (i = 0; mce_device_attrs[i]; i++) {
		err = device_create_file(dev, mce_device_attrs[i]);
		if (err)
			goto error;
	}
	for (j = 0; j < per_cpu(mce_num_banks, cpu); j++) {
		err = device_create_file(dev, &mce_bank_devs[j].attr);
		if (err)
			goto error2;
	}
	cpumask_set_cpu(cpu, mce_device_initialized);
	per_cpu(mce_device, cpu) = dev;

	return 0;
error2:
	while (--j >= 0)
		device_remove_file(dev, &mce_bank_devs[j].attr);
error:
	while (--i >= 0)
		device_remove_file(dev, mce_device_attrs[i]);

	device_unregister(dev);

	return err;
}

static void mce_device_remove(unsigned int cpu)
{
	struct device *dev = per_cpu(mce_device, cpu);
	int i;

	if (!cpumask_test_cpu(cpu, mce_device_initialized))
		return;

	for (i = 0; mce_device_attrs[i]; i++)
		device_remove_file(dev, mce_device_attrs[i]);

	for (i = 0; i < per_cpu(mce_num_banks, cpu); i++)
		device_remove_file(dev, &mce_bank_devs[i].attr);

	device_unregister(dev);
	cpumask_clear_cpu(cpu, mce_device_initialized);
	per_cpu(mce_device, cpu) = NULL;
}

/* Make sure there are no machine checks on offlined CPUs. */
static void mce_disable_cpu(void)
{
	if (!mce_available(raw_cpu_ptr(&cpu_info)))
		return;

	if (!cpuhp_tasks_frozen)
		cmci_clear();

	vendor_disable_error_reporting();
}

static void mce_reenable_cpu(void)
{
	struct mce_bank *mce_banks = this_cpu_ptr(mce_banks_array);
	int i;

	if (!mce_available(raw_cpu_ptr(&cpu_info)))
		return;

	if (!cpuhp_tasks_frozen)
		cmci_reenable();
	for (i = 0; i < this_cpu_read(mce_num_banks); i++) {
		struct mce_bank *b = &mce_banks[i];

		if (b->init)
			wrmsrl(mca_msr_reg(i, MCA_CTL), b->ctl);
	}
}

static int mce_cpu_dead(unsigned int cpu)
{
	/* intentionally ignoring frozen here */
	if (!cpuhp_tasks_frozen)
		cmci_rediscover();
	return 0;
}

static int mce_cpu_online(unsigned int cpu)
{
	struct timer_list *t = this_cpu_ptr(&mce_timer);
	int ret;

	mce_device_create(cpu);

	ret = mce_threshold_create_device(cpu);
	if (ret) {
		mce_device_remove(cpu);
		return ret;
	}
	mce_reenable_cpu();
	mce_start_timer(t);
	return 0;
}

static int mce_cpu_pre_down(unsigned int cpu)
{
	struct timer_list *t = this_cpu_ptr(&mce_timer);

	mce_disable_cpu();
	del_timer_sync(t);
	mce_threshold_remove_device(cpu);
	mce_device_remove(cpu);
	return 0;
}

static __init void mce_init_banks(void)
{
	int i;

	for (i = 0; i < MAX_NR_BANKS; i++) {
		struct mce_bank_dev *b = &mce_bank_devs[i];
		struct device_attribute *a = &b->attr;

		b->bank = i;

		sysfs_attr_init(&a->attr);
		a->attr.name	= b->attrname;
		snprintf(b->attrname, ATTR_LEN, "bank%d", i);

		a->attr.mode	= 0644;
		a->show		= show_bank;
		a->store	= set_bank;
	}
}

/*
 * When running on XEN, this initcall is ordered against the XEN mcelog
 * initcall:
 *
 *   device_initcall(xen_late_init_mcelog);
 *   device_initcall_sync(mcheck_init_device);
 */
static __init int mcheck_init_device(void)
{
	int err;

	/*
	 * Check if we have a spare virtual bit. This will only become
	 * a problem if/when we move beyond 5-level page tables.
	 */
	MAYBE_BUILD_BUG_ON(__VIRTUAL_MASK_SHIFT >= 63);

	if (!mce_available(&boot_cpu_data)) {
		err = -EIO;
		goto err_out;
	}

	if (!zalloc_cpumask_var(&mce_device_initialized, GFP_KERNEL)) {
		err = -ENOMEM;
		goto err_out;
	}

	mce_init_banks();

	err = subsys_system_register(&mce_subsys, NULL);
	if (err)
		goto err_out_mem;

	err = cpuhp_setup_state(CPUHP_X86_MCE_DEAD, "x86/mce:dead", NULL,
				mce_cpu_dead);
	if (err)
		goto err_out_mem;

	/*
	 * Invokes mce_cpu_online() on all CPUs which are online when
	 * the state is installed.
	 */
	err = cpuhp_setup_state(CPUHP_AP_ONLINE_DYN, "x86/mce:online",
				mce_cpu_online, mce_cpu_pre_down);
	if (err < 0)
		goto err_out_online;

	register_syscore_ops(&mce_syscore_ops);

	return 0;

err_out_online:
	cpuhp_remove_state(CPUHP_X86_MCE_DEAD);

err_out_mem:
	free_cpumask_var(mce_device_initialized);

err_out:
	pr_err("Unable to init MCE device (rc: %d)\n", err);

	return err;
}
device_initcall_sync(mcheck_init_device);

/*
 * Old style boot options parsing. Only for compatibility.
 */
static int __init mcheck_disable(char *str)
{
	mca_cfg.disabled = 1;
	return 1;
}
__setup("nomce", mcheck_disable);

#ifdef CONFIG_DEBUG_FS
struct dentry *mce_get_debugfs_dir(void)
{
	static struct dentry *dmce;

	if (!dmce)
		dmce = debugfs_create_dir("mce", NULL);

	return dmce;
}

static void mce_reset(void)
{
	atomic_set(&mce_fake_panicked, 0);
	atomic_set(&mce_executing, 0);
	atomic_set(&mce_callin, 0);
	atomic_set(&global_nwo, 0);
	cpumask_setall(&mce_missing_cpus);
}

static int fake_panic_get(void *data, u64 *val)
{
	*val = fake_panic;
	return 0;
}

static int fake_panic_set(void *data, u64 val)
{
	mce_reset();
	fake_panic = val;
	return 0;
}

DEFINE_DEBUGFS_ATTRIBUTE(fake_panic_fops, fake_panic_get, fake_panic_set,
			 "%llu\n");

static void __init mcheck_debugfs_init(void)
{
	struct dentry *dmce;

	dmce = mce_get_debugfs_dir();
	debugfs_create_file_unsafe("fake_panic", 0444, dmce, NULL,
				   &fake_panic_fops);
}
#else
static void __init mcheck_debugfs_init(void) { }
#endif

static int __init mcheck_late_init(void)
{
	if (mca_cfg.recovery)
		enable_copy_mc_fragile();

	mcheck_debugfs_init();

	/*
	 * Flush out everything that has been logged during early boot, now that
	 * everything has been initialized (workqueues, decoders, ...).
	 */
	mce_schedule_work();

	return 0;
}
late_initcall(mcheck_late_init);<|MERGE_RESOLUTION|>--- conflicted
+++ resolved
@@ -256,10 +256,6 @@
 	struct llist_node *pending;
 	struct mce_evt_llist *l;
 	int apei_err = 0;
-<<<<<<< HEAD
-	struct page *p;
-=======
->>>>>>> 2d5404ca
 	const char *memmsg;
 
 	/*
@@ -328,10 +324,7 @@
 		 */
 		if (kexec_crash_loaded()) {
 			if (final && (final->status & MCI_STATUS_ADDRV)) {
-<<<<<<< HEAD
-=======
 				struct page *p;
->>>>>>> 2d5404ca
 				p = pfn_to_online_page(final->addr >> PAGE_SHIFT);
 				if (p)
 					SetPageHWPoison(p);
