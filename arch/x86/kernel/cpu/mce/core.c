// SPDX-License-Identifier: GPL-2.0-only
/*
 * Machine check handler.
 *
 * K8 parts Copyright 2002,2003 Andi Kleen, SuSE Labs.
 * Rest from unknown author(s).
 * 2004 Andi Kleen. Rewrote most of it.
 * Copyright 2008 Intel Corporation
 * Author: Andi Kleen
 */

#include <linux/thread_info.h>
#include <linux/capability.h>
#include <linux/miscdevice.h>
#include <linux/ratelimit.h>
#include <linux/rcupdate.h>
#include <linux/kobject.h>
#include <linux/uaccess.h>
#include <linux/kdebug.h>
#include <linux/kernel.h>
#include <linux/percpu.h>
#include <linux/string.h>
#include <linux/device.h>
#include <linux/syscore_ops.h>
#include <linux/delay.h>
#include <linux/ctype.h>
#include <linux/sched.h>
#include <linux/sysfs.h>
#include <linux/types.h>
#include <linux/slab.h>
#include <linux/init.h>
#include <linux/kmod.h>
#include <linux/poll.h>
#include <linux/nmi.h>
#include <linux/cpu.h>
#include <linux/ras.h>
#include <linux/smp.h>
#include <linux/fs.h>
#include <linux/mm.h>
#include <linux/debugfs.h>
#include <linux/irq_work.h>
#include <linux/export.h>
#include <linux/set_memory.h>
#include <linux/sync_core.h>
#include <linux/task_work.h>
#include <linux/hardirq.h>

#include <asm/intel-family.h>
#include <asm/processor.h>
#include <asm/traps.h>
#include <asm/tlbflush.h>
#include <asm/mce.h>
#include <asm/msr.h>
#include <asm/reboot.h>

#include "internal.h"

/* sysfs synchronization */
static DEFINE_MUTEX(mce_sysfs_mutex);

#define CREATE_TRACE_POINTS
#include <trace/events/mce.h>

#define SPINUNIT		100	/* 100ns */

DEFINE_PER_CPU(unsigned, mce_exception_count);

DEFINE_PER_CPU_READ_MOSTLY(unsigned int, mce_num_banks);

DEFINE_PER_CPU_READ_MOSTLY(struct mce_bank[MAX_NR_BANKS], mce_banks_array);

#define ATTR_LEN               16
/* One object for each MCE bank, shared by all CPUs */
struct mce_bank_dev {
	struct device_attribute	attr;			/* device attribute */
	char			attrname[ATTR_LEN];	/* attribute name */
	u8			bank;			/* bank number */
};
static struct mce_bank_dev mce_bank_devs[MAX_NR_BANKS];

struct mce_vendor_flags mce_flags __read_mostly;

struct mca_config mca_cfg __read_mostly = {
	.bootlog  = -1,
	.monarch_timeout = -1
};

static DEFINE_PER_CPU(struct mce, mces_seen);
static unsigned long mce_need_notify;

/*
 * MCA banks polled by the period polling timer for corrected events.
 * With Intel CMCI, this only has MCA banks which do not support CMCI (if any).
 */
DEFINE_PER_CPU(mce_banks_t, mce_poll_banks) = {
	[0 ... BITS_TO_LONGS(MAX_NR_BANKS)-1] = ~0UL
};

/*
 * MCA banks controlled through firmware first for corrected errors.
 * This is a global list of banks for which we won't enable CMCI and we
 * won't poll. Firmware controls these banks and is responsible for
 * reporting corrected errors through GHES. Uncorrected/recoverable
 * errors are still notified through a machine check.
 */
mce_banks_t mce_banks_ce_disabled;

static struct work_struct mce_work;
static struct irq_work mce_irq_work;

/*
 * CPU/chipset specific EDAC code can register a notifier call here to print
 * MCE errors in a human-readable form.
 */
BLOCKING_NOTIFIER_HEAD(x86_mce_decoder_chain);

/* Do initial initialization of a struct mce */
void mce_setup(struct mce *m)
{
	memset(m, 0, sizeof(struct mce));
	m->cpu = m->extcpu = smp_processor_id();
	/* need the internal __ version to avoid deadlocks */
	m->time = __ktime_get_real_seconds();
	m->cpuvendor = boot_cpu_data.x86_vendor;
	m->cpuid = cpuid_eax(1);
	m->socketid = cpu_data(m->extcpu).phys_proc_id;
	m->apicid = cpu_data(m->extcpu).initial_apicid;
	m->mcgcap = __rdmsr(MSR_IA32_MCG_CAP);
	m->ppin = cpu_data(m->extcpu).ppin;
	m->microcode = boot_cpu_data.microcode;
}

DEFINE_PER_CPU(struct mce, injectm);
EXPORT_PER_CPU_SYMBOL_GPL(injectm);

void mce_log(struct mce *m)
{
	if (!mce_gen_pool_add(m))
		irq_work_queue(&mce_irq_work);
}
EXPORT_SYMBOL_GPL(mce_log);

void mce_register_decode_chain(struct notifier_block *nb)
{
	if (WARN_ON(nb->priority < MCE_PRIO_LOWEST ||
		    nb->priority > MCE_PRIO_HIGHEST))
		return;

	blocking_notifier_chain_register(&x86_mce_decoder_chain, nb);
}
EXPORT_SYMBOL_GPL(mce_register_decode_chain);

void mce_unregister_decode_chain(struct notifier_block *nb)
{
	blocking_notifier_chain_unregister(&x86_mce_decoder_chain, nb);
}
EXPORT_SYMBOL_GPL(mce_unregister_decode_chain);

static void __print_mce(struct mce *m)
{
	pr_emerg(HW_ERR "CPU %d: Machine Check%s: %Lx Bank %d: %016Lx\n",
		 m->extcpu,
		 (m->mcgstatus & MCG_STATUS_MCIP ? " Exception" : ""),
		 m->mcgstatus, m->bank, m->status);

	if (m->ip) {
		pr_emerg(HW_ERR "RIP%s %02x:<%016Lx> ",
			!(m->mcgstatus & MCG_STATUS_EIPV) ? " !INEXACT!" : "",
			m->cs, m->ip);

		if (m->cs == __KERNEL_CS)
			pr_cont("{%pS}", (void *)(unsigned long)m->ip);
		pr_cont("\n");
	}

	pr_emerg(HW_ERR "TSC %llx ", m->tsc);
	if (m->addr)
		pr_cont("ADDR %llx ", m->addr);
	if (m->misc)
		pr_cont("MISC %llx ", m->misc);
	if (m->ppin)
		pr_cont("PPIN %llx ", m->ppin);

	if (mce_flags.smca) {
		if (m->synd)
			pr_cont("SYND %llx ", m->synd);
		if (m->ipid)
			pr_cont("IPID %llx ", m->ipid);
	}

	pr_cont("\n");

	/*
	 * Note this output is parsed by external tools and old fields
	 * should not be changed.
	 */
	pr_emerg(HW_ERR "PROCESSOR %u:%x TIME %llu SOCKET %u APIC %x microcode %x\n",
		m->cpuvendor, m->cpuid, m->time, m->socketid, m->apicid,
		m->microcode);
}

static void print_mce(struct mce *m)
{
	__print_mce(m);

	if (m->cpuvendor != X86_VENDOR_AMD && m->cpuvendor != X86_VENDOR_HYGON)
		pr_emerg_ratelimited(HW_ERR "Run the above through 'mcelog --ascii'\n");
}

#define PANIC_TIMEOUT 5 /* 5 seconds */

static atomic_t mce_panicked;

static int fake_panic;
static atomic_t mce_fake_panicked;

/* Panic in progress. Enable interrupts and wait for final IPI */
static void wait_for_panic(void)
{
	long timeout = PANIC_TIMEOUT*USEC_PER_SEC;

	preempt_disable();
	local_irq_enable();
	while (timeout-- > 0)
		udelay(1);
	if (panic_timeout == 0)
		panic_timeout = mca_cfg.panic_timeout;
	panic("Panicing machine check CPU died");
}

static noinstr void mce_panic(const char *msg, struct mce *final, char *exp)
{
	struct llist_node *pending;
	struct mce_evt_llist *l;
	int apei_err = 0;

	/*
	 * Allow instrumentation around external facilities usage. Not that it
	 * matters a whole lot since the machine is going to panic anyway.
	 */
	instrumentation_begin();

	if (!fake_panic) {
		/*
		 * Make sure only one CPU runs in machine check panic
		 */
		if (atomic_inc_return(&mce_panicked) > 1)
			wait_for_panic();
		barrier();

		bust_spinlocks(1);
		console_verbose();
	} else {
		/* Don't log too much for fake panic */
		if (atomic_inc_return(&mce_fake_panicked) > 1)
			goto out;
	}
	pending = mce_gen_pool_prepare_records();
	/* First print corrected ones that are still unlogged */
	llist_for_each_entry(l, pending, llnode) {
		struct mce *m = &l->mce;
		if (!(m->status & MCI_STATUS_UC)) {
			print_mce(m);
			if (!apei_err)
				apei_err = apei_write_mce(m);
		}
	}
	/* Now print uncorrected but with the final one last */
	llist_for_each_entry(l, pending, llnode) {
		struct mce *m = &l->mce;
		if (!(m->status & MCI_STATUS_UC))
			continue;
		if (!final || mce_cmp(m, final)) {
			print_mce(m);
			if (!apei_err)
				apei_err = apei_write_mce(m);
		}
	}
	if (final) {
		print_mce(final);
		if (!apei_err)
			apei_err = apei_write_mce(final);
	}
	if (exp)
		pr_emerg(HW_ERR "Machine check: %s\n", exp);
	if (!fake_panic) {
		if (panic_timeout == 0)
			panic_timeout = mca_cfg.panic_timeout;
		panic(msg);
	} else
		pr_emerg(HW_ERR "Fake kernel panic: %s\n", msg);

out:
	instrumentation_end();
}

/* Support code for software error injection */

static int msr_to_offset(u32 msr)
{
	unsigned bank = __this_cpu_read(injectm.bank);

	if (msr == mca_cfg.rip_msr)
		return offsetof(struct mce, ip);
	if (msr == mca_msr_reg(bank, MCA_STATUS))
		return offsetof(struct mce, status);
	if (msr == mca_msr_reg(bank, MCA_ADDR))
		return offsetof(struct mce, addr);
	if (msr == mca_msr_reg(bank, MCA_MISC))
		return offsetof(struct mce, misc);
	if (msr == MSR_IA32_MCG_STATUS)
		return offsetof(struct mce, mcgstatus);
	return -1;
}

void ex_handler_msr_mce(struct pt_regs *regs, bool wrmsr)
{
	if (wrmsr) {
		pr_emerg("MSR access error: WRMSR to 0x%x (tried to write 0x%08x%08x) at rIP: 0x%lx (%pS)\n",
			 (unsigned int)regs->cx, (unsigned int)regs->dx, (unsigned int)regs->ax,
			 regs->ip, (void *)regs->ip);
	} else {
		pr_emerg("MSR access error: RDMSR from 0x%x at rIP: 0x%lx (%pS)\n",
			 (unsigned int)regs->cx, regs->ip, (void *)regs->ip);
	}

	show_stack_regs(regs);

	panic("MCA architectural violation!\n");

	while (true)
		cpu_relax();
}

/* MSR access wrappers used for error injection */
noinstr u64 mce_rdmsrl(u32 msr)
{
	DECLARE_ARGS(val, low, high);

	if (__this_cpu_read(injectm.finished)) {
		int offset;
		u64 ret;

		instrumentation_begin();

		offset = msr_to_offset(msr);
		if (offset < 0)
			ret = 0;
		else
			ret = *(u64 *)((char *)this_cpu_ptr(&injectm) + offset);

		instrumentation_end();

		return ret;
	}

	/*
	 * RDMSR on MCA MSRs should not fault. If they do, this is very much an
	 * architectural violation and needs to be reported to hw vendor. Panic
	 * the box to not allow any further progress.
	 */
	asm volatile("1: rdmsr\n"
		     "2:\n"
		     _ASM_EXTABLE_TYPE(1b, 2b, EX_TYPE_RDMSR_IN_MCE)
		     : EAX_EDX_RET(val, low, high) : "c" (msr));


	return EAX_EDX_VAL(val, low, high);
}

static noinstr void mce_wrmsrl(u32 msr, u64 v)
{
	u32 low, high;

	if (__this_cpu_read(injectm.finished)) {
		int offset;

		instrumentation_begin();

		offset = msr_to_offset(msr);
		if (offset >= 0)
			*(u64 *)((char *)this_cpu_ptr(&injectm) + offset) = v;

		instrumentation_end();

		return;
	}

	low  = (u32)v;
	high = (u32)(v >> 32);

	/* See comment in mce_rdmsrl() */
	asm volatile("1: wrmsr\n"
		     "2:\n"
		     _ASM_EXTABLE_TYPE(1b, 2b, EX_TYPE_WRMSR_IN_MCE)
		     : : "c" (msr), "a"(low), "d" (high) : "memory");
}

/*
 * Collect all global (w.r.t. this processor) status about this machine
 * check into our "mce" struct so that we can use it later to assess
 * the severity of the problem as we read per-bank specific details.
 */
static noinstr void mce_gather_info(struct mce *m, struct pt_regs *regs)
{
	/*
	 * Enable instrumentation around mce_setup() which calls external
	 * facilities.
	 */
	instrumentation_begin();
	mce_setup(m);
	instrumentation_end();

	m->mcgstatus = mce_rdmsrl(MSR_IA32_MCG_STATUS);
	if (regs) {
		/*
		 * Get the address of the instruction at the time of
		 * the machine check error.
		 */
		if (m->mcgstatus & (MCG_STATUS_RIPV|MCG_STATUS_EIPV)) {
			m->ip = regs->ip;
			m->cs = regs->cs;

			/*
			 * When in VM86 mode make the cs look like ring 3
			 * always. This is a lie, but it's better than passing
			 * the additional vm86 bit around everywhere.
			 */
			if (v8086_mode(regs))
				m->cs |= 3;
		}
		/* Use accurate RIP reporting if available. */
		if (mca_cfg.rip_msr)
			m->ip = mce_rdmsrl(mca_cfg.rip_msr);
	}
}

int mce_available(struct cpuinfo_x86 *c)
{
	if (mca_cfg.disabled)
		return 0;
	return cpu_has(c, X86_FEATURE_MCE) && cpu_has(c, X86_FEATURE_MCA);
}

static void mce_schedule_work(void)
{
	if (!mce_gen_pool_empty())
		schedule_work(&mce_work);
}

static void mce_irq_work_cb(struct irq_work *entry)
{
	mce_schedule_work();
}

/*
 * Check if the address reported by the CPU is in a format we can parse.
 * It would be possible to add code for most other cases, but all would
 * be somewhat complicated (e.g. segment offset would require an instruction
 * parser). So only support physical addresses up to page granularity for now.
 */
int mce_usable_address(struct mce *m)
{
	if (!(m->status & MCI_STATUS_ADDRV))
		return 0;

	/* Checks after this one are Intel/Zhaoxin-specific: */
	if (boot_cpu_data.x86_vendor != X86_VENDOR_INTEL &&
	    boot_cpu_data.x86_vendor != X86_VENDOR_ZHAOXIN)
		return 1;

	if (!(m->status & MCI_STATUS_MISCV))
		return 0;

	if (MCI_MISC_ADDR_LSB(m->misc) > PAGE_SHIFT)
		return 0;

	if (MCI_MISC_ADDR_MODE(m->misc) != MCI_MISC_ADDR_PHYS)
		return 0;

	return 1;
}
EXPORT_SYMBOL_GPL(mce_usable_address);

bool mce_is_memory_error(struct mce *m)
{
	switch (m->cpuvendor) {
	case X86_VENDOR_AMD:
	case X86_VENDOR_HYGON:
		return amd_mce_is_memory_error(m);

	case X86_VENDOR_INTEL:
	case X86_VENDOR_ZHAOXIN:
		/*
		 * Intel SDM Volume 3B - 15.9.2 Compound Error Codes
		 *
		 * Bit 7 of the MCACOD field of IA32_MCi_STATUS is used for
		 * indicating a memory error. Bit 8 is used for indicating a
		 * cache hierarchy error. The combination of bit 2 and bit 3
		 * is used for indicating a `generic' cache hierarchy error
		 * But we can't just blindly check the above bits, because if
		 * bit 11 is set, then it is a bus/interconnect error - and
		 * either way the above bits just gives more detail on what
		 * bus/interconnect error happened. Note that bit 12 can be
		 * ignored, as it's the "filter" bit.
		 */
		return (m->status & 0xef80) == BIT(7) ||
		       (m->status & 0xef00) == BIT(8) ||
		       (m->status & 0xeffc) == 0xc;

	default:
		return false;
	}
}
EXPORT_SYMBOL_GPL(mce_is_memory_error);

static bool whole_page(struct mce *m)
{
	if (!mca_cfg.ser || !(m->status & MCI_STATUS_MISCV))
		return true;

	return MCI_MISC_ADDR_LSB(m->misc) >= PAGE_SHIFT;
}

bool mce_is_correctable(struct mce *m)
{
	if (m->cpuvendor == X86_VENDOR_AMD && m->status & MCI_STATUS_DEFERRED)
		return false;

	if (m->cpuvendor == X86_VENDOR_HYGON && m->status & MCI_STATUS_DEFERRED)
		return false;

	if (m->status & MCI_STATUS_UC)
		return false;

	return true;
}
EXPORT_SYMBOL_GPL(mce_is_correctable);

static int mce_early_notifier(struct notifier_block *nb, unsigned long val,
			      void *data)
{
	struct mce *m = (struct mce *)data;

	if (!m)
		return NOTIFY_DONE;

	/* Emit the trace record: */
	trace_mce_record(m);

	set_bit(0, &mce_need_notify);

	mce_notify_irq();

	return NOTIFY_DONE;
}

static struct notifier_block early_nb = {
	.notifier_call	= mce_early_notifier,
	.priority	= MCE_PRIO_EARLY,
};

static int uc_decode_notifier(struct notifier_block *nb, unsigned long val,
			      void *data)
{
	struct mce *mce = (struct mce *)data;
	unsigned long pfn;

	if (!mce || !mce_usable_address(mce))
		return NOTIFY_DONE;

	if (mce->severity != MCE_AO_SEVERITY &&
	    mce->severity != MCE_DEFERRED_SEVERITY)
		return NOTIFY_DONE;

	pfn = (mce->addr & MCI_ADDR_PHYSADDR) >> PAGE_SHIFT;
	if (!memory_failure(pfn, 0)) {
		set_mce_nospec(pfn);
		mce->kflags |= MCE_HANDLED_UC;
	}

	return NOTIFY_OK;
}

static struct notifier_block mce_uc_nb = {
	.notifier_call	= uc_decode_notifier,
	.priority	= MCE_PRIO_UC,
};

static int mce_default_notifier(struct notifier_block *nb, unsigned long val,
				void *data)
{
	struct mce *m = (struct mce *)data;

	if (!m)
		return NOTIFY_DONE;

	if (mca_cfg.print_all || !m->kflags)
		__print_mce(m);

	return NOTIFY_DONE;
}

static struct notifier_block mce_default_nb = {
	.notifier_call	= mce_default_notifier,
	/* lowest prio, we want it to run last. */
	.priority	= MCE_PRIO_LOWEST,
};

/*
 * Read ADDR and MISC registers.
 */
static noinstr void mce_read_aux(struct mce *m, int i)
{
	if (m->status & MCI_STATUS_MISCV)
		m->misc = mce_rdmsrl(mca_msr_reg(i, MCA_MISC));

	if (m->status & MCI_STATUS_ADDRV) {
		m->addr = mce_rdmsrl(mca_msr_reg(i, MCA_ADDR));

		/*
		 * Mask the reported address by the reported granularity.
		 */
		if (mca_cfg.ser && (m->status & MCI_STATUS_MISCV)) {
			u8 shift = MCI_MISC_ADDR_LSB(m->misc);
			m->addr >>= shift;
			m->addr <<= shift;
		}

		smca_extract_err_addr(m);
	}

	if (mce_flags.smca) {
		m->ipid = mce_rdmsrl(MSR_AMD64_SMCA_MCx_IPID(i));

		if (m->status & MCI_STATUS_SYNDV)
			m->synd = mce_rdmsrl(MSR_AMD64_SMCA_MCx_SYND(i));
	}
}

DEFINE_PER_CPU(unsigned, mce_poll_count);

/*
 * Poll for corrected events or events that happened before reset.
 * Those are just logged through /dev/mcelog.
 *
 * This is executed in standard interrupt context.
 *
 * Note: spec recommends to panic for fatal unsignalled
 * errors here. However this would be quite problematic --
 * we would need to reimplement the Monarch handling and
 * it would mess up the exclusion between exception handler
 * and poll handler -- * so we skip this for now.
 * These cases should not happen anyways, or only when the CPU
 * is already totally * confused. In this case it's likely it will
 * not fully execute the machine check handler either.
 */
bool machine_check_poll(enum mcp_flags flags, mce_banks_t *b)
{
	struct mce_bank *mce_banks = this_cpu_ptr(mce_banks_array);
	bool error_seen = false;
	struct mce m;
	int i;

	this_cpu_inc(mce_poll_count);

	mce_gather_info(&m, NULL);

	if (flags & MCP_TIMESTAMP)
		m.tsc = rdtsc();

	for (i = 0; i < this_cpu_read(mce_num_banks); i++) {
		if (!mce_banks[i].ctl || !test_bit(i, *b))
			continue;

		m.misc = 0;
		m.addr = 0;
		m.bank = i;

		barrier();
		m.status = mce_rdmsrl(mca_msr_reg(i, MCA_STATUS));

		/* If this entry is not valid, ignore it */
		if (!(m.status & MCI_STATUS_VAL))
			continue;

		/*
		 * If we are logging everything (at CPU online) or this
		 * is a corrected error, then we must log it.
		 */
		if ((flags & MCP_UC) || !(m.status & MCI_STATUS_UC))
			goto log_it;

		/*
		 * Newer Intel systems that support software error
		 * recovery need to make additional checks. Other
		 * CPUs should skip over uncorrected errors, but log
		 * everything else.
		 */
		if (!mca_cfg.ser) {
			if (m.status & MCI_STATUS_UC)
				continue;
			goto log_it;
		}

		/* Log "not enabled" (speculative) errors */
		if (!(m.status & MCI_STATUS_EN))
			goto log_it;

		/*
		 * Log UCNA (SDM: 15.6.3 "UCR Error Classification")
		 * UC == 1 && PCC == 0 && S == 0
		 */
		if (!(m.status & MCI_STATUS_PCC) && !(m.status & MCI_STATUS_S))
			goto log_it;

		/*
		 * Skip anything else. Presumption is that our read of this
		 * bank is racing with a machine check. Leave the log alone
		 * for do_machine_check() to deal with it.
		 */
		continue;

log_it:
		error_seen = true;

		if (flags & MCP_DONTLOG)
			goto clear_it;

		mce_read_aux(&m, i);
		m.severity = mce_severity(&m, NULL, NULL, false);
		/*
		 * Don't get the IP here because it's unlikely to
		 * have anything to do with the actual error location.
		 */

		if (mca_cfg.dont_log_ce && !mce_usable_address(&m))
			goto clear_it;

		if (flags & MCP_QUEUE_LOG)
			mce_gen_pool_add(&m);
		else
			mce_log(&m);

clear_it:
		/*
		 * Clear state for this bank.
		 */
		mce_wrmsrl(mca_msr_reg(i, MCA_STATUS), 0);
	}

	/*
	 * Don't clear MCG_STATUS here because it's only defined for
	 * exceptions.
	 */

	sync_core();

	return error_seen;
}
EXPORT_SYMBOL_GPL(machine_check_poll);

/*
 * During IFU recovery Sandy Bridge -EP4S processors set the RIPV and
 * EIPV bits in MCG_STATUS to zero on the affected logical processor (SDM
 * Vol 3B Table 15-20). But this confuses both the code that determines
 * whether the machine check occurred in kernel or user mode, and also
 * the severity assessment code. Pretend that EIPV was set, and take the
 * ip/cs values from the pt_regs that mce_gather_info() ignored earlier.
 */
static __always_inline void
quirk_sandybridge_ifu(int bank, struct mce *m, struct pt_regs *regs)
{
	if (bank != 0)
		return;
	if ((m->mcgstatus & (MCG_STATUS_EIPV|MCG_STATUS_RIPV)) != 0)
		return;
	if ((m->status & (MCI_STATUS_OVER|MCI_STATUS_UC|
		          MCI_STATUS_EN|MCI_STATUS_MISCV|MCI_STATUS_ADDRV|
			  MCI_STATUS_PCC|MCI_STATUS_S|MCI_STATUS_AR|
			  MCACOD)) !=
			 (MCI_STATUS_UC|MCI_STATUS_EN|
			  MCI_STATUS_MISCV|MCI_STATUS_ADDRV|MCI_STATUS_S|
			  MCI_STATUS_AR|MCACOD_INSTR))
		return;

	m->mcgstatus |= MCG_STATUS_EIPV;
	m->ip = regs->ip;
	m->cs = regs->cs;
}

/*
 * Disable fast string copy and return from the MCE handler upon the first SRAR
 * MCE on bank 1 due to a CPU erratum on Intel Skylake/Cascade Lake/Cooper Lake
 * CPUs.
 * The fast string copy instructions ("REP; MOVS*") could consume an
 * uncorrectable memory error in the cache line _right after_ the desired region
 * to copy and raise an MCE with RIP pointing to the instruction _after_ the
 * "REP; MOVS*".
 * This mitigation addresses the issue completely with the caveat of performance
 * degradation on the CPU affected. This is still better than the OS crashing on
 * MCEs raised on an irrelevant process due to "REP; MOVS*" accesses from a
 * kernel context (e.g., copy_page).
 *
 * Returns true when fast string copy on CPU has been disabled.
 */
static noinstr bool quirk_skylake_repmov(void)
{
	u64 mcgstatus   = mce_rdmsrl(MSR_IA32_MCG_STATUS);
	u64 misc_enable = mce_rdmsrl(MSR_IA32_MISC_ENABLE);
	u64 mc1_status;

	/*
	 * Apply the quirk only to local machine checks, i.e., no broadcast
	 * sync is needed.
	 */
	if (!(mcgstatus & MCG_STATUS_LMCES) ||
	    !(misc_enable & MSR_IA32_MISC_ENABLE_FAST_STRING))
		return false;

	mc1_status = mce_rdmsrl(MSR_IA32_MCx_STATUS(1));

	/* Check for a software-recoverable data fetch error. */
	if ((mc1_status &
	     (MCI_STATUS_VAL | MCI_STATUS_OVER | MCI_STATUS_UC | MCI_STATUS_EN |
	      MCI_STATUS_ADDRV | MCI_STATUS_MISCV | MCI_STATUS_PCC |
	      MCI_STATUS_AR | MCI_STATUS_S)) ==
	     (MCI_STATUS_VAL |                   MCI_STATUS_UC | MCI_STATUS_EN |
	      MCI_STATUS_ADDRV | MCI_STATUS_MISCV |
	      MCI_STATUS_AR | MCI_STATUS_S)) {
		misc_enable &= ~MSR_IA32_MISC_ENABLE_FAST_STRING;
		mce_wrmsrl(MSR_IA32_MISC_ENABLE, misc_enable);
		mce_wrmsrl(MSR_IA32_MCx_STATUS(1), 0);

		instrumentation_begin();
		pr_err_once("Erratum detected, disable fast string copy instructions.\n");
		instrumentation_end();

		return true;
	}

	return false;
}

/*
 * Do a quick check if any of the events requires a panic.
 * This decides if we keep the events around or clear them.
 */
static __always_inline int mce_no_way_out(struct mce *m, char **msg, unsigned long *validp,
					  struct pt_regs *regs)
{
	char *tmp = *msg;
	int i;

	for (i = 0; i < this_cpu_read(mce_num_banks); i++) {
		m->status = mce_rdmsrl(mca_msr_reg(i, MCA_STATUS));
		if (!(m->status & MCI_STATUS_VAL))
			continue;

		arch___set_bit(i, validp);
		if (mce_flags.snb_ifu_quirk)
			quirk_sandybridge_ifu(i, m, regs);

		m->bank = i;
		if (mce_severity(m, regs, &tmp, true) >= MCE_PANIC_SEVERITY) {
			mce_read_aux(m, i);
			*msg = tmp;
			return 1;
		}
	}
	return 0;
}

/*
 * Variable to establish order between CPUs while scanning.
 * Each CPU spins initially until executing is equal its number.
 */
static atomic_t mce_executing;

/*
 * Defines order of CPUs on entry. First CPU becomes Monarch.
 */
static atomic_t mce_callin;

/*
 * Track which CPUs entered the MCA broadcast synchronization and which not in
 * order to print holdouts.
 */
static cpumask_t mce_missing_cpus = CPU_MASK_ALL;

/*
 * Check if a timeout waiting for other CPUs happened.
 */
static noinstr int mce_timed_out(u64 *t, const char *msg)
{
	int ret = 0;

	/* Enable instrumentation around calls to external facilities */
	instrumentation_begin();

	/*
	 * The others already did panic for some reason.
	 * Bail out like in a timeout.
	 * rmb() to tell the compiler that system_state
	 * might have been modified by someone else.
	 */
	rmb();
	if (atomic_read(&mce_panicked))
		wait_for_panic();
	if (!mca_cfg.monarch_timeout)
		goto out;
	if ((s64)*t < SPINUNIT) {
		if (cpumask_and(&mce_missing_cpus, cpu_online_mask, &mce_missing_cpus))
			pr_emerg("CPUs not responding to MCE broadcast (may include false positives): %*pbl\n",
				 cpumask_pr_args(&mce_missing_cpus));
		mce_panic(msg, NULL, NULL);

		ret = 1;
		goto out;
	}
	*t -= SPINUNIT;

out:
	touch_nmi_watchdog();

	instrumentation_end();

	return ret;
}

/*
 * The Monarch's reign.  The Monarch is the CPU who entered
 * the machine check handler first. It waits for the others to
 * raise the exception too and then grades them. When any
 * error is fatal panic. Only then let the others continue.
 *
 * The other CPUs entering the MCE handler will be controlled by the
 * Monarch. They are called Subjects.
 *
 * This way we prevent any potential data corruption in a unrecoverable case
 * and also makes sure always all CPU's errors are examined.
 *
 * Also this detects the case of a machine check event coming from outer
 * space (not detected by any CPUs) In this case some external agent wants
 * us to shut down, so panic too.
 *
 * The other CPUs might still decide to panic if the handler happens
 * in a unrecoverable place, but in this case the system is in a semi-stable
 * state and won't corrupt anything by itself. It's ok to let the others
 * continue for a bit first.
 *
 * All the spin loops have timeouts; when a timeout happens a CPU
 * typically elects itself to be Monarch.
 */
static void mce_reign(void)
{
	int cpu;
	struct mce *m = NULL;
	int global_worst = 0;
	char *msg = NULL;

	/*
	 * This CPU is the Monarch and the other CPUs have run
	 * through their handlers.
	 * Grade the severity of the errors of all the CPUs.
	 */
	for_each_possible_cpu(cpu) {
		struct mce *mtmp = &per_cpu(mces_seen, cpu);

		if (mtmp->severity > global_worst) {
			global_worst = mtmp->severity;
			m = &per_cpu(mces_seen, cpu);
		}
	}

	/*
	 * Cannot recover? Panic here then.
	 * This dumps all the mces in the log buffer and stops the
	 * other CPUs.
	 */
	if (m && global_worst >= MCE_PANIC_SEVERITY) {
		/* call mce_severity() to get "msg" for panic */
		mce_severity(m, NULL, &msg, true);
		mce_panic("Fatal machine check", m, msg);
	}

	/*
	 * For UC somewhere we let the CPU who detects it handle it.
	 * Also must let continue the others, otherwise the handling
	 * CPU could deadlock on a lock.
	 */

	/*
	 * No machine check event found. Must be some external
	 * source or one CPU is hung. Panic.
	 */
	if (global_worst <= MCE_KEEP_SEVERITY)
		mce_panic("Fatal machine check from unknown source", NULL, NULL);

	/*
	 * Now clear all the mces_seen so that they don't reappear on
	 * the next mce.
	 */
	for_each_possible_cpu(cpu)
		memset(&per_cpu(mces_seen, cpu), 0, sizeof(struct mce));
}

static atomic_t global_nwo;

/*
 * Start of Monarch synchronization. This waits until all CPUs have
 * entered the exception handler and then determines if any of them
 * saw a fatal event that requires panic. Then it executes them
 * in the entry order.
 * TBD double check parallel CPU hotunplug
 */
static noinstr int mce_start(int *no_way_out)
{
	u64 timeout = (u64)mca_cfg.monarch_timeout * NSEC_PER_USEC;
	int order, ret = -1;

	if (!timeout)
		return ret;

	arch_atomic_add(*no_way_out, &global_nwo);
	/*
	 * Rely on the implied barrier below, such that global_nwo
	 * is updated before mce_callin.
	 */
	order = arch_atomic_inc_return(&mce_callin);
	arch_cpumask_clear_cpu(smp_processor_id(), &mce_missing_cpus);

	/* Enable instrumentation around calls to external facilities */
	instrumentation_begin();

	/*
	 * Wait for everyone.
	 */
	while (arch_atomic_read(&mce_callin) != num_online_cpus()) {
		if (mce_timed_out(&timeout,
				  "Timeout: Not all CPUs entered broadcast exception handler")) {
			arch_atomic_set(&global_nwo, 0);
			goto out;
		}
		ndelay(SPINUNIT);
	}

	/*
	 * mce_callin should be read before global_nwo
	 */
	smp_rmb();

	if (order == 1) {
		/*
		 * Monarch: Starts executing now, the others wait.
		 */
		arch_atomic_set(&mce_executing, 1);
	} else {
		/*
		 * Subject: Now start the scanning loop one by one in
		 * the original callin order.
		 * This way when there are any shared banks it will be
		 * only seen by one CPU before cleared, avoiding duplicates.
		 */
		while (arch_atomic_read(&mce_executing) < order) {
			if (mce_timed_out(&timeout,
					  "Timeout: Subject CPUs unable to finish machine check processing")) {
				arch_atomic_set(&global_nwo, 0);
				goto out;
			}
			ndelay(SPINUNIT);
		}
	}

	/*
	 * Cache the global no_way_out state.
	 */
	*no_way_out = arch_atomic_read(&global_nwo);

	ret = order;

out:
	instrumentation_end();

	return ret;
}

/*
 * Synchronize between CPUs after main scanning loop.
 * This invokes the bulk of the Monarch processing.
 */
static noinstr int mce_end(int order)
{
	u64 timeout = (u64)mca_cfg.monarch_timeout * NSEC_PER_USEC;
	int ret = -1;

	/* Allow instrumentation around external facilities. */
	instrumentation_begin();

	if (!timeout)
		goto reset;
	if (order < 0)
		goto reset;

	/*
	 * Allow others to run.
	 */
	atomic_inc(&mce_executing);

	if (order == 1) {
		/*
		 * Monarch: Wait for everyone to go through their scanning
		 * loops.
		 */
		while (atomic_read(&mce_executing) <= num_online_cpus()) {
			if (mce_timed_out(&timeout,
					  "Timeout: Monarch CPU unable to finish machine check processing"))
				goto reset;
			ndelay(SPINUNIT);
		}

		mce_reign();
		barrier();
		ret = 0;
	} else {
		/*
		 * Subject: Wait for Monarch to finish.
		 */
		while (atomic_read(&mce_executing) != 0) {
			if (mce_timed_out(&timeout,
					  "Timeout: Monarch CPU did not finish machine check processing"))
				goto reset;
			ndelay(SPINUNIT);
		}

		/*
		 * Don't reset anything. That's done by the Monarch.
		 */
		ret = 0;
		goto out;
	}

	/*
	 * Reset all global state.
	 */
reset:
	atomic_set(&global_nwo, 0);
	atomic_set(&mce_callin, 0);
	cpumask_setall(&mce_missing_cpus);
	barrier();

	/*
	 * Let others run again.
	 */
	atomic_set(&mce_executing, 0);

out:
	instrumentation_end();

	return ret;
}

static __always_inline void mce_clear_state(unsigned long *toclear)
{
	int i;

	for (i = 0; i < this_cpu_read(mce_num_banks); i++) {
		if (arch_test_bit(i, toclear))
			mce_wrmsrl(mca_msr_reg(i, MCA_STATUS), 0);
	}
}

/*
 * Cases where we avoid rendezvous handler timeout:
 * 1) If this CPU is offline.
 *
 * 2) If crashing_cpu was set, e.g. we're entering kdump and we need to
 *  skip those CPUs which remain looping in the 1st kernel - see
 *  crash_nmi_callback().
 *
 * Note: there still is a small window between kexec-ing and the new,
 * kdump kernel establishing a new #MC handler where a broadcasted MCE
 * might not get handled properly.
 */
static noinstr bool mce_check_crashing_cpu(void)
{
	unsigned int cpu = smp_processor_id();

	if (arch_cpu_is_offline(cpu) ||
	    (crashing_cpu != -1 && crashing_cpu != cpu)) {
		u64 mcgstatus;

		mcgstatus = __rdmsr(MSR_IA32_MCG_STATUS);

		if (boot_cpu_data.x86_vendor == X86_VENDOR_ZHAOXIN) {
			if (mcgstatus & MCG_STATUS_LMCES)
				return false;
		}

		if (mcgstatus & MCG_STATUS_RIPV) {
			__wrmsr(MSR_IA32_MCG_STATUS, 0, 0);
			return true;
		}
	}
	return false;
}

static __always_inline int
__mc_scan_banks(struct mce *m, struct pt_regs *regs, struct mce *final,
		unsigned long *toclear, unsigned long *valid_banks, int no_way_out,
		int *worst)
{
	struct mce_bank *mce_banks = this_cpu_ptr(mce_banks_array);
	struct mca_config *cfg = &mca_cfg;
	int severity, i, taint = 0;

	for (i = 0; i < this_cpu_read(mce_num_banks); i++) {
		arch___clear_bit(i, toclear);
		if (!arch_test_bit(i, valid_banks))
			continue;

		if (!mce_banks[i].ctl)
			continue;

		m->misc = 0;
		m->addr = 0;
		m->bank = i;

		m->status = mce_rdmsrl(mca_msr_reg(i, MCA_STATUS));
		if (!(m->status & MCI_STATUS_VAL))
			continue;

		/*
		 * Corrected or non-signaled errors are handled by
		 * machine_check_poll(). Leave them alone, unless this panics.
		 */
		if (!(m->status & (cfg->ser ? MCI_STATUS_S : MCI_STATUS_UC)) &&
			!no_way_out)
			continue;

		/* Set taint even when machine check was not enabled. */
		taint++;

		severity = mce_severity(m, regs, NULL, true);

		/*
		 * When machine check was for corrected/deferred handler don't
		 * touch, unless we're panicking.
		 */
		if ((severity == MCE_KEEP_SEVERITY ||
		     severity == MCE_UCNA_SEVERITY) && !no_way_out)
			continue;

		arch___set_bit(i, toclear);

		/* Machine check event was not enabled. Clear, but ignore. */
		if (severity == MCE_NO_SEVERITY)
			continue;

		mce_read_aux(m, i);

		/* assuming valid severity level != 0 */
		m->severity = severity;

		/*
		 * Enable instrumentation around the mce_log() call which is
		 * done in #MC context, where instrumentation is disabled.
		 */
		instrumentation_begin();
		mce_log(m);
		instrumentation_end();

		if (severity > *worst) {
			*final = *m;
			*worst = severity;
		}
	}

	/* mce_clear_state will clear *final, save locally for use later */
	*m = *final;

	return taint;
}

static void kill_me_now(struct callback_head *ch)
{
	struct task_struct *p = container_of(ch, struct task_struct, mce_kill_me);

	p->mce_count = 0;
	force_sig(SIGBUS);
}

static void kill_me_maybe(struct callback_head *cb)
{
	struct task_struct *p = container_of(cb, struct task_struct, mce_kill_me);
	int flags = MF_ACTION_REQUIRED;
	unsigned long pfn;
	int ret;

	p->mce_count = 0;
	pr_err("Uncorrected hardware memory error in user-access at %llx", p->mce_addr);

	if (!p->mce_ripv)
		flags |= MF_MUST_KILL;

<<<<<<< HEAD
	ret = memory_failure(p->mce_addr >> PAGE_SHIFT, flags);
	if (!ret && !(p->mce_kflags & MCE_IN_KERNEL_COPYIN)) {
		set_mce_nospec(p->mce_addr >> PAGE_SHIFT);
=======
	pfn = (p->mce_addr & MCI_ADDR_PHYSADDR) >> PAGE_SHIFT;
	ret = memory_failure(pfn, flags);
	if (!ret) {
		set_mce_nospec(pfn);
>>>>>>> eb3cdb58
		sync_core();
		return;
	}

	/*
	 * -EHWPOISON from memory_failure() means that it already sent SIGBUS
	 * to the current process with the proper error info,
	 * -EOPNOTSUPP means hwpoison_filter() filtered the error event,
	 *
	 * In both cases, no further processing is required.
	 */
	if (ret == -EHWPOISON || ret == -EOPNOTSUPP)
		return;

	pr_err("Memory error not recovered");
	kill_me_now(cb);
}

<<<<<<< HEAD
static void queue_task_work(struct mce *m, char *msg, int kill_current_task)
{
	int count = ++current->mce_count;

=======
static void kill_me_never(struct callback_head *cb)
{
	struct task_struct *p = container_of(cb, struct task_struct, mce_kill_me);
	unsigned long pfn;

	p->mce_count = 0;
	pr_err("Kernel accessed poison in user space at %llx\n", p->mce_addr);
	pfn = (p->mce_addr & MCI_ADDR_PHYSADDR) >> PAGE_SHIFT;
	if (!memory_failure(pfn, 0))
		set_mce_nospec(pfn);
}

static void queue_task_work(struct mce *m, char *msg, void (*func)(struct callback_head *))
{
	int count = ++current->mce_count;

>>>>>>> eb3cdb58
	/* First call, save all the details */
	if (count == 1) {
		current->mce_addr = m->addr;
		current->mce_kflags = m->kflags;
		current->mce_ripv = !!(m->mcgstatus & MCG_STATUS_RIPV);
		current->mce_whole_page = whole_page(m);
<<<<<<< HEAD

		if (kill_current_task)
			current->mce_kill_me.func = kill_me_now;
		else
			current->mce_kill_me.func = kill_me_maybe;
=======
		current->mce_kill_me.func = func;
>>>>>>> eb3cdb58
	}

	/* Ten is likely overkill. Don't expect more than two faults before task_work() */
	if (count > 10)
		mce_panic("Too many consecutive machine checks while accessing user data", m, msg);

	/* Second or later call, make sure page address matches the one from first call */
	if (count > 1 && (current->mce_addr >> PAGE_SHIFT) != (m->addr >> PAGE_SHIFT))
		mce_panic("Consecutive machine checks to different user pages", m, msg);

	/* Do not call task_work_add() more than once */
	if (count > 1)
		return;

	task_work_add(current, &current->mce_kill_me, TWA_RESUME);
}

/* Handle unconfigured int18 (should never happen) */
static noinstr void unexpected_machine_check(struct pt_regs *regs)
{
	instrumentation_begin();
	pr_err("CPU#%d: Unexpected int18 (Machine Check)\n",
	       smp_processor_id());
	instrumentation_end();
}

/*
 * The actual machine check handler. This only handles real exceptions when
 * something got corrupted coming in through int 18.
 *
 * This is executed in #MC context not subject to normal locking rules.
 * This implies that most kernel services cannot be safely used. Don't even
 * think about putting a printk in there!
 *
 * On Intel systems this is entered on all CPUs in parallel through
 * MCE broadcast. However some CPUs might be broken beyond repair,
 * so be always careful when synchronizing with others.
 *
 * Tracing and kprobes are disabled: if we interrupted a kernel context
 * with IF=1, we need to minimize stack usage.  There are also recursion
 * issues: if the machine check was due to a failure of the memory
 * backing the user stack, tracing that reads the user stack will cause
 * potentially infinite recursion.
 *
 * Currently, the #MC handler calls out to a number of external facilities
 * and, therefore, allows instrumentation around them. The optimal thing to
 * have would be to do the absolutely minimal work required in #MC context
 * and have instrumentation disabled only around that. Further processing can
 * then happen in process context where instrumentation is allowed. Achieving
 * that requires careful auditing and modifications. Until then, the code
 * allows instrumentation temporarily, where required. *
 */
noinstr void do_machine_check(struct pt_regs *regs)
{
	int worst = 0, order, no_way_out, kill_current_task, lmce, taint = 0;
	DECLARE_BITMAP(valid_banks, MAX_NR_BANKS) = { 0 };
	DECLARE_BITMAP(toclear, MAX_NR_BANKS) = { 0 };
	struct mce m, *final;
	char *msg = NULL;

	if (unlikely(mce_flags.p5))
		return pentium_machine_check(regs);
	else if (unlikely(mce_flags.winchip))
		return winchip_machine_check(regs);
	else if (unlikely(!mca_cfg.initialized))
		return unexpected_machine_check(regs);

	if (mce_flags.skx_repmov_quirk && quirk_skylake_repmov())
		goto clear;

	/*
	 * Establish sequential order between the CPUs entering the machine
	 * check handler.
	 */
	order = -1;

	/*
	 * If no_way_out gets set, there is no safe way to recover from this
	 * MCE.
	 */
	no_way_out = 0;

	/*
	 * If kill_current_task is not set, there might be a way to recover from this
	 * error.
	 */
	kill_current_task = 0;

	/*
	 * MCEs are always local on AMD. Same is determined by MCG_STATUS_LMCES
	 * on Intel.
	 */
	lmce = 1;

	this_cpu_inc(mce_exception_count);

	mce_gather_info(&m, regs);
	m.tsc = rdtsc();

	final = this_cpu_ptr(&mces_seen);
	*final = m;

	no_way_out = mce_no_way_out(&m, &msg, valid_banks, regs);

	barrier();

	/*
	 * When no restart IP might need to kill or panic.
	 * Assume the worst for now, but if we find the
	 * severity is MCE_AR_SEVERITY we have other options.
	 */
	if (!(m.mcgstatus & MCG_STATUS_RIPV))
		kill_current_task = 1;
	/*
	 * Check if this MCE is signaled to only this logical processor,
	 * on Intel, Zhaoxin only.
	 */
	if (m.cpuvendor == X86_VENDOR_INTEL ||
	    m.cpuvendor == X86_VENDOR_ZHAOXIN)
		lmce = m.mcgstatus & MCG_STATUS_LMCES;

	/*
	 * Local machine check may already know that we have to panic.
	 * Broadcast machine check begins rendezvous in mce_start()
	 * Go through all banks in exclusion of the other CPUs. This way we
	 * don't report duplicated events on shared banks because the first one
	 * to see it will clear it.
	 */
	if (lmce) {
		if (no_way_out)
			mce_panic("Fatal local machine check", &m, msg);
	} else {
		order = mce_start(&no_way_out);
	}

	taint = __mc_scan_banks(&m, regs, final, toclear, valid_banks, no_way_out, &worst);

	if (!no_way_out)
		mce_clear_state(toclear);

	/*
	 * Do most of the synchronization with other CPUs.
	 * When there's any problem use only local no_way_out state.
	 */
	if (!lmce) {
		if (mce_end(order) < 0) {
			if (!no_way_out)
				no_way_out = worst >= MCE_PANIC_SEVERITY;

			if (no_way_out)
				mce_panic("Fatal machine check on current CPU", &m, msg);
		}
	} else {
		/*
		 * If there was a fatal machine check we should have
		 * already called mce_panic earlier in this function.
		 * Since we re-read the banks, we might have found
		 * something new. Check again to see if we found a
		 * fatal error. We call "mce_severity()" again to
		 * make sure we have the right "msg".
		 */
		if (worst >= MCE_PANIC_SEVERITY) {
			mce_severity(&m, regs, &msg, true);
			mce_panic("Local fatal machine check!", &m, msg);
		}
	}

	/*
	 * Enable instrumentation around the external facilities like task_work_add()
	 * (via queue_task_work()), fixup_exception() etc. For now, that is. Fixing this
	 * properly would need a lot more involved reorganization.
	 */
	instrumentation_begin();

	if (taint)
		add_taint(TAINT_MACHINE_CHECK, LOCKDEP_NOW_UNRELIABLE);

	if (worst != MCE_AR_SEVERITY && !kill_current_task)
		goto out;

	/*
	 * Enable instrumentation around the external facilities like
	 * task_work_add() (via queue_task_work()), fixup_exception() etc.
	 * For now, that is. Fixing this properly would need a lot more involved
	 * reorganization.
	 */
	instrumentation_begin();

	/* Fault was in user mode and we need to take some action */
	if ((m.cs & 3) == 3) {
		/* If this triggers there is no way to recover. Die hard. */
		BUG_ON(!on_thread_stack() || !user_mode(regs));

<<<<<<< HEAD
		queue_task_work(&m, msg, kill_current_task);
=======
		if (kill_current_task)
			queue_task_work(&m, msg, kill_me_now);
		else
			queue_task_work(&m, msg, kill_me_maybe);
>>>>>>> eb3cdb58

	} else {
		/*
		 * Handle an MCE which has happened in kernel space but from
		 * which the kernel can recover: ex_has_fault_handler() has
		 * already verified that the rIP at which the error happened is
		 * a rIP from which the kernel can recover (by jumping to
		 * recovery code specified in _ASM_EXTABLE_FAULT()) and the
		 * corresponding exception handler which would do that is the
		 * proper one.
		 */
		if (m.kflags & MCE_IN_KERNEL_RECOV) {
			if (!fixup_exception(regs, X86_TRAP_MC, 0, 0))
				mce_panic("Failed kernel mode recovery", &m, msg);
		}

		if (m.kflags & MCE_IN_KERNEL_COPYIN)
<<<<<<< HEAD
			queue_task_work(&m, msg, kill_current_task);
	}

	instrumentation_end();

=======
			queue_task_work(&m, msg, kill_me_never);
	}

>>>>>>> eb3cdb58
out:
	instrumentation_end();

clear:
	mce_wrmsrl(MSR_IA32_MCG_STATUS, 0);
}
EXPORT_SYMBOL_GPL(do_machine_check);

#ifndef CONFIG_MEMORY_FAILURE
int memory_failure(unsigned long pfn, int flags)
{
	/* mce_severity() should not hand us an ACTION_REQUIRED error */
	BUG_ON(flags & MF_ACTION_REQUIRED);
	pr_err("Uncorrected memory error in page 0x%lx ignored\n"
	       "Rebuild kernel with CONFIG_MEMORY_FAILURE=y for smarter handling\n",
	       pfn);

	return 0;
}
#endif

/*
 * Periodic polling timer for "silent" machine check errors.  If the
 * poller finds an MCE, poll 2x faster.  When the poller finds no more
 * errors, poll 2x slower (up to check_interval seconds).
 */
static unsigned long check_interval = INITIAL_CHECK_INTERVAL;

static DEFINE_PER_CPU(unsigned long, mce_next_interval); /* in jiffies */
static DEFINE_PER_CPU(struct timer_list, mce_timer);

static unsigned long mce_adjust_timer_default(unsigned long interval)
{
	return interval;
}

static unsigned long (*mce_adjust_timer)(unsigned long interval) = mce_adjust_timer_default;

static void __start_timer(struct timer_list *t, unsigned long interval)
{
	unsigned long when = jiffies + interval;
	unsigned long flags;

	local_irq_save(flags);

	if (!timer_pending(t) || time_before(when, t->expires))
		mod_timer(t, round_jiffies(when));

	local_irq_restore(flags);
}

static void mce_timer_fn(struct timer_list *t)
{
	struct timer_list *cpu_t = this_cpu_ptr(&mce_timer);
	unsigned long iv;

	WARN_ON(cpu_t != t);

	iv = __this_cpu_read(mce_next_interval);

	if (mce_available(this_cpu_ptr(&cpu_info))) {
		machine_check_poll(0, this_cpu_ptr(&mce_poll_banks));

		if (mce_intel_cmci_poll()) {
			iv = mce_adjust_timer(iv);
			goto done;
		}
	}

	/*
	 * Alert userspace if needed. If we logged an MCE, reduce the polling
	 * interval, otherwise increase the polling interval.
	 */
	if (mce_notify_irq())
		iv = max(iv / 2, (unsigned long) HZ/100);
	else
		iv = min(iv * 2, round_jiffies_relative(check_interval * HZ));

done:
	__this_cpu_write(mce_next_interval, iv);
	__start_timer(t, iv);
}

/*
 * Ensure that the timer is firing in @interval from now.
 */
void mce_timer_kick(unsigned long interval)
{
	struct timer_list *t = this_cpu_ptr(&mce_timer);
	unsigned long iv = __this_cpu_read(mce_next_interval);

	__start_timer(t, interval);

	if (interval < iv)
		__this_cpu_write(mce_next_interval, interval);
}

/* Must not be called in IRQ context where del_timer_sync() can deadlock */
static void mce_timer_delete_all(void)
{
	int cpu;

	for_each_online_cpu(cpu)
		del_timer_sync(&per_cpu(mce_timer, cpu));
}

/*
 * Notify the user(s) about new machine check events.
 * Can be called from interrupt context, but not from machine check/NMI
 * context.
 */
int mce_notify_irq(void)
{
	/* Not more than two messages every minute */
	static DEFINE_RATELIMIT_STATE(ratelimit, 60*HZ, 2);

	if (test_and_clear_bit(0, &mce_need_notify)) {
		mce_work_trigger();

		if (__ratelimit(&ratelimit))
			pr_info(HW_ERR "Machine check events logged\n");

		return 1;
	}
	return 0;
}
EXPORT_SYMBOL_GPL(mce_notify_irq);

static void __mcheck_cpu_mce_banks_init(void)
{
	struct mce_bank *mce_banks = this_cpu_ptr(mce_banks_array);
	u8 n_banks = this_cpu_read(mce_num_banks);
	int i;

	for (i = 0; i < n_banks; i++) {
		struct mce_bank *b = &mce_banks[i];

		/*
		 * Init them all, __mcheck_cpu_apply_quirks() is going to apply
		 * the required vendor quirks before
		 * __mcheck_cpu_init_clear_banks() does the final bank setup.
		 */
		b->ctl = -1ULL;
		b->init = true;
	}
}

/*
 * Initialize Machine Checks for a CPU.
 */
static void __mcheck_cpu_cap_init(void)
{
	u64 cap;
	u8 b;

	rdmsrl(MSR_IA32_MCG_CAP, cap);

	b = cap & MCG_BANKCNT_MASK;

	if (b > MAX_NR_BANKS) {
		pr_warn("CPU%d: Using only %u machine check banks out of %u\n",
			smp_processor_id(), MAX_NR_BANKS, b);
		b = MAX_NR_BANKS;
	}

	this_cpu_write(mce_num_banks, b);

	__mcheck_cpu_mce_banks_init();

	/* Use accurate RIP reporting if available. */
	if ((cap & MCG_EXT_P) && MCG_EXT_CNT(cap) >= 9)
		mca_cfg.rip_msr = MSR_IA32_MCG_EIP;

	if (cap & MCG_SER_P)
		mca_cfg.ser = 1;
}

static void __mcheck_cpu_init_generic(void)
{
	enum mcp_flags m_fl = 0;
	mce_banks_t all_banks;
	u64 cap;

	if (!mca_cfg.bootlog)
		m_fl = MCP_DONTLOG;

	/*
	 * Log the machine checks left over from the previous reset. Log them
	 * only, do not start processing them. That will happen in mcheck_late_init()
	 * when all consumers have been registered on the notifier chain.
	 */
	bitmap_fill(all_banks, MAX_NR_BANKS);
	machine_check_poll(MCP_UC | MCP_QUEUE_LOG | m_fl, &all_banks);

	cr4_set_bits(X86_CR4_MCE);

	rdmsrl(MSR_IA32_MCG_CAP, cap);
	if (cap & MCG_CTL_P)
		wrmsr(MSR_IA32_MCG_CTL, 0xffffffff, 0xffffffff);
}

static void __mcheck_cpu_init_clear_banks(void)
{
	struct mce_bank *mce_banks = this_cpu_ptr(mce_banks_array);
	int i;

	for (i = 0; i < this_cpu_read(mce_num_banks); i++) {
		struct mce_bank *b = &mce_banks[i];

		if (!b->init)
			continue;
		wrmsrl(mca_msr_reg(i, MCA_CTL), b->ctl);
		wrmsrl(mca_msr_reg(i, MCA_STATUS), 0);
	}
}

/*
 * Do a final check to see if there are any unused/RAZ banks.
 *
 * This must be done after the banks have been initialized and any quirks have
 * been applied.
 *
 * Do not call this from any user-initiated flows, e.g. CPU hotplug or sysfs.
 * Otherwise, a user who disables a bank will not be able to re-enable it
 * without a system reboot.
 */
static void __mcheck_cpu_check_banks(void)
{
	struct mce_bank *mce_banks = this_cpu_ptr(mce_banks_array);
	u64 msrval;
	int i;

	for (i = 0; i < this_cpu_read(mce_num_banks); i++) {
		struct mce_bank *b = &mce_banks[i];

		if (!b->init)
			continue;

		rdmsrl(mca_msr_reg(i, MCA_CTL), msrval);
		b->init = !!msrval;
	}
}

/* Add per CPU specific workarounds here */
static int __mcheck_cpu_apply_quirks(struct cpuinfo_x86 *c)
{
	struct mce_bank *mce_banks = this_cpu_ptr(mce_banks_array);
	struct mca_config *cfg = &mca_cfg;

	if (c->x86_vendor == X86_VENDOR_UNKNOWN) {
		pr_info("unknown CPU type - not enabling MCE support\n");
		return -EOPNOTSUPP;
	}

	/* This should be disabled by the BIOS, but isn't always */
	if (c->x86_vendor == X86_VENDOR_AMD) {
		if (c->x86 == 15 && this_cpu_read(mce_num_banks) > 4) {
			/*
			 * disable GART TBL walk error reporting, which
			 * trips off incorrectly with the IOMMU & 3ware
			 * & Cerberus:
			 */
			clear_bit(10, (unsigned long *)&mce_banks[4].ctl);
		}
		if (c->x86 < 0x11 && cfg->bootlog < 0) {
			/*
			 * Lots of broken BIOS around that don't clear them
			 * by default and leave crap in there. Don't log:
			 */
			cfg->bootlog = 0;
		}
		/*
		 * Various K7s with broken bank 0 around. Always disable
		 * by default.
		 */
		if (c->x86 == 6 && this_cpu_read(mce_num_banks) > 0)
			mce_banks[0].ctl = 0;

		/*
		 * overflow_recov is supported for F15h Models 00h-0fh
		 * even though we don't have a CPUID bit for it.
		 */
		if (c->x86 == 0x15 && c->x86_model <= 0xf)
			mce_flags.overflow_recov = 1;

	}

	if (c->x86_vendor == X86_VENDOR_INTEL) {
		/*
		 * SDM documents that on family 6 bank 0 should not be written
		 * because it aliases to another special BIOS controlled
		 * register.
		 * But it's not aliased anymore on model 0x1a+
		 * Don't ignore bank 0 completely because there could be a
		 * valid event later, merely don't write CTL0.
		 */

		if (c->x86 == 6 && c->x86_model < 0x1A && this_cpu_read(mce_num_banks) > 0)
			mce_banks[0].init = false;

		/*
		 * All newer Intel systems support MCE broadcasting. Enable
		 * synchronization with a one second timeout.
		 */
		if ((c->x86 > 6 || (c->x86 == 6 && c->x86_model >= 0xe)) &&
			cfg->monarch_timeout < 0)
			cfg->monarch_timeout = USEC_PER_SEC;

		/*
		 * There are also broken BIOSes on some Pentium M and
		 * earlier systems:
		 */
		if (c->x86 == 6 && c->x86_model <= 13 && cfg->bootlog < 0)
			cfg->bootlog = 0;

		if (c->x86 == 6 && c->x86_model == 45)
			mce_flags.snb_ifu_quirk = 1;

		/*
		 * Skylake, Cascacde Lake and Cooper Lake require a quirk on
		 * rep movs.
		 */
		if (c->x86 == 6 && c->x86_model == INTEL_FAM6_SKYLAKE_X)
			mce_flags.skx_repmov_quirk = 1;
	}

	if (c->x86_vendor == X86_VENDOR_ZHAOXIN) {
		/*
		 * All newer Zhaoxin CPUs support MCE broadcasting. Enable
		 * synchronization with a one second timeout.
		 */
		if (c->x86 > 6 || (c->x86_model == 0x19 || c->x86_model == 0x1f)) {
			if (cfg->monarch_timeout < 0)
				cfg->monarch_timeout = USEC_PER_SEC;
		}
	}

	if (cfg->monarch_timeout < 0)
		cfg->monarch_timeout = 0;
	if (cfg->bootlog != 0)
		cfg->panic_timeout = 30;

	return 0;
}

static int __mcheck_cpu_ancient_init(struct cpuinfo_x86 *c)
{
	if (c->x86 != 5)
		return 0;

	switch (c->x86_vendor) {
	case X86_VENDOR_INTEL:
		intel_p5_mcheck_init(c);
		mce_flags.p5 = 1;
		return 1;
	case X86_VENDOR_CENTAUR:
		winchip_mcheck_init(c);
		mce_flags.winchip = 1;
		return 1;
	default:
		return 0;
	}

	return 0;
}

/*
 * Init basic CPU features needed for early decoding of MCEs.
 */
static void __mcheck_cpu_init_early(struct cpuinfo_x86 *c)
{
	if (c->x86_vendor == X86_VENDOR_AMD || c->x86_vendor == X86_VENDOR_HYGON) {
		mce_flags.overflow_recov = !!cpu_has(c, X86_FEATURE_OVERFLOW_RECOV);
		mce_flags.succor	 = !!cpu_has(c, X86_FEATURE_SUCCOR);
		mce_flags.smca		 = !!cpu_has(c, X86_FEATURE_SMCA);
		mce_flags.amd_threshold	 = 1;
	}
}

static void mce_centaur_feature_init(struct cpuinfo_x86 *c)
{
	struct mca_config *cfg = &mca_cfg;

	 /*
	  * All newer Centaur CPUs support MCE broadcasting. Enable
	  * synchronization with a one second timeout.
	  */
	if ((c->x86 == 6 && c->x86_model == 0xf && c->x86_stepping >= 0xe) ||
	     c->x86 > 6) {
		if (cfg->monarch_timeout < 0)
			cfg->monarch_timeout = USEC_PER_SEC;
	}
}

static void mce_zhaoxin_feature_init(struct cpuinfo_x86 *c)
{
	struct mce_bank *mce_banks = this_cpu_ptr(mce_banks_array);

	/*
	 * These CPUs have MCA bank 8 which reports only one error type called
	 * SVAD (System View Address Decoder). The reporting of that error is
	 * controlled by IA32_MC8.CTL.0.
	 *
	 * If enabled, prefetching on these CPUs will cause SVAD MCE when
	 * virtual machines start and result in a system  panic. Always disable
	 * bank 8 SVAD error by default.
	 */
	if ((c->x86 == 7 && c->x86_model == 0x1b) ||
	    (c->x86_model == 0x19 || c->x86_model == 0x1f)) {
		if (this_cpu_read(mce_num_banks) > 8)
			mce_banks[8].ctl = 0;
	}

	intel_init_cmci();
	intel_init_lmce();
	mce_adjust_timer = cmci_intel_adjust_timer;
}

static void mce_zhaoxin_feature_clear(struct cpuinfo_x86 *c)
{
	intel_clear_lmce();
}

static void __mcheck_cpu_init_vendor(struct cpuinfo_x86 *c)
{
	switch (c->x86_vendor) {
	case X86_VENDOR_INTEL:
		mce_intel_feature_init(c);
		mce_adjust_timer = cmci_intel_adjust_timer;
		break;

	case X86_VENDOR_AMD: {
		mce_amd_feature_init(c);
		break;
		}

	case X86_VENDOR_HYGON:
		mce_hygon_feature_init(c);
		break;

	case X86_VENDOR_CENTAUR:
		mce_centaur_feature_init(c);
		break;

	case X86_VENDOR_ZHAOXIN:
		mce_zhaoxin_feature_init(c);
		break;

	default:
		break;
	}
}

static void __mcheck_cpu_clear_vendor(struct cpuinfo_x86 *c)
{
	switch (c->x86_vendor) {
	case X86_VENDOR_INTEL:
		mce_intel_feature_clear(c);
		break;

	case X86_VENDOR_ZHAOXIN:
		mce_zhaoxin_feature_clear(c);
		break;

	default:
		break;
	}
}

static void mce_start_timer(struct timer_list *t)
{
	unsigned long iv = check_interval * HZ;

	if (mca_cfg.ignore_ce || !iv)
		return;

	this_cpu_write(mce_next_interval, iv);
	__start_timer(t, iv);
}

static void __mcheck_cpu_setup_timer(void)
{
	struct timer_list *t = this_cpu_ptr(&mce_timer);

	timer_setup(t, mce_timer_fn, TIMER_PINNED);
}

static void __mcheck_cpu_init_timer(void)
{
	struct timer_list *t = this_cpu_ptr(&mce_timer);

	timer_setup(t, mce_timer_fn, TIMER_PINNED);
	mce_start_timer(t);
}

bool filter_mce(struct mce *m)
{
	if (boot_cpu_data.x86_vendor == X86_VENDOR_AMD)
		return amd_filter_mce(m);
	if (boot_cpu_data.x86_vendor == X86_VENDOR_INTEL)
		return intel_filter_mce(m);

	return false;
}

static __always_inline void exc_machine_check_kernel(struct pt_regs *regs)
{
	irqentry_state_t irq_state;

	WARN_ON_ONCE(user_mode(regs));

	/*
	 * Only required when from kernel mode. See
	 * mce_check_crashing_cpu() for details.
	 */
	if (mca_cfg.initialized && mce_check_crashing_cpu())
		return;

	irq_state = irqentry_nmi_enter(regs);

	do_machine_check(regs);

	irqentry_nmi_exit(regs, irq_state);
}

static __always_inline void exc_machine_check_user(struct pt_regs *regs)
{
	irqentry_enter_from_user_mode(regs);

	do_machine_check(regs);

	irqentry_exit_to_user_mode(regs);
}

#ifdef CONFIG_X86_64
/* MCE hit kernel mode */
DEFINE_IDTENTRY_MCE(exc_machine_check)
{
	unsigned long dr7;

	dr7 = local_db_save();
	exc_machine_check_kernel(regs);
	local_db_restore(dr7);
}

/* The user mode variant. */
DEFINE_IDTENTRY_MCE_USER(exc_machine_check)
{
	unsigned long dr7;

	dr7 = local_db_save();
	exc_machine_check_user(regs);
	local_db_restore(dr7);
}
#else
/* 32bit unified entry point */
DEFINE_IDTENTRY_RAW(exc_machine_check)
{
	unsigned long dr7;

	dr7 = local_db_save();
	if (user_mode(regs))
		exc_machine_check_user(regs);
	else
		exc_machine_check_kernel(regs);
	local_db_restore(dr7);
}
#endif

/*
 * Called for each booted CPU to set up machine checks.
 * Must be called with preempt off:
 */
void mcheck_cpu_init(struct cpuinfo_x86 *c)
{
	if (mca_cfg.disabled)
		return;

	if (__mcheck_cpu_ancient_init(c))
		return;

	if (!mce_available(c))
		return;

	__mcheck_cpu_cap_init();

	if (__mcheck_cpu_apply_quirks(c) < 0) {
		mca_cfg.disabled = 1;
		return;
	}

	if (mce_gen_pool_init()) {
		mca_cfg.disabled = 1;
		pr_emerg("Couldn't allocate MCE records pool!\n");
		return;
	}

	mca_cfg.initialized = 1;

	__mcheck_cpu_init_early(c);
	__mcheck_cpu_init_generic();
	__mcheck_cpu_init_vendor(c);
	__mcheck_cpu_init_clear_banks();
	__mcheck_cpu_check_banks();
	__mcheck_cpu_setup_timer();
}

/*
 * Called for each booted CPU to clear some machine checks opt-ins
 */
void mcheck_cpu_clear(struct cpuinfo_x86 *c)
{
	if (mca_cfg.disabled)
		return;

	if (!mce_available(c))
		return;

	/*
	 * Possibly to clear general settings generic to x86
	 * __mcheck_cpu_clear_generic(c);
	 */
	__mcheck_cpu_clear_vendor(c);

}

static void __mce_disable_bank(void *arg)
{
	int bank = *((int *)arg);
	__clear_bit(bank, this_cpu_ptr(mce_poll_banks));
	cmci_disable_bank(bank);
}

void mce_disable_bank(int bank)
{
	if (bank >= this_cpu_read(mce_num_banks)) {
		pr_warn(FW_BUG
			"Ignoring request to disable invalid MCA bank %d.\n",
			bank);
		return;
	}
	set_bit(bank, mce_banks_ce_disabled);
	on_each_cpu(__mce_disable_bank, &bank, 1);
}

/*
 * mce=off Disables machine check
 * mce=no_cmci Disables CMCI
 * mce=no_lmce Disables LMCE
 * mce=dont_log_ce Clears corrected events silently, no log created for CEs.
 * mce=print_all Print all machine check logs to console
 * mce=ignore_ce Disables polling and CMCI, corrected events are not cleared.
 * mce=TOLERANCELEVEL[,monarchtimeout] (number, see above)
 *	monarchtimeout is how long to wait for other CPUs on machine
 *	check, or 0 to not wait
 * mce=bootlog Log MCEs from before booting. Disabled by default on AMD Fam10h
	and older.
 * mce=nobootlog Don't log MCEs from before booting.
 * mce=bios_cmci_threshold Don't program the CMCI threshold
 * mce=recovery force enable copy_mc_fragile()
 */
static int __init mcheck_enable(char *str)
{
	struct mca_config *cfg = &mca_cfg;

	if (*str == 0) {
		enable_p5_mce();
		return 1;
	}
	if (*str == '=')
		str++;
	if (!strcmp(str, "off"))
		cfg->disabled = 1;
	else if (!strcmp(str, "no_cmci"))
		cfg->cmci_disabled = true;
	else if (!strcmp(str, "no_lmce"))
		cfg->lmce_disabled = 1;
	else if (!strcmp(str, "dont_log_ce"))
		cfg->dont_log_ce = true;
	else if (!strcmp(str, "print_all"))
		cfg->print_all = true;
	else if (!strcmp(str, "ignore_ce"))
		cfg->ignore_ce = true;
	else if (!strcmp(str, "bootlog") || !strcmp(str, "nobootlog"))
		cfg->bootlog = (str[0] == 'b');
	else if (!strcmp(str, "bios_cmci_threshold"))
		cfg->bios_cmci_threshold = 1;
	else if (!strcmp(str, "recovery"))
		cfg->recovery = 1;
	else if (isdigit(str[0]))
		get_option(&str, &(cfg->monarch_timeout));
	else {
		pr_info("mce argument %s ignored. Please use /sys\n", str);
		return 0;
	}
	return 1;
}
__setup("mce", mcheck_enable);

int __init mcheck_init(void)
{
	mce_register_decode_chain(&early_nb);
	mce_register_decode_chain(&mce_uc_nb);
	mce_register_decode_chain(&mce_default_nb);

	INIT_WORK(&mce_work, mce_gen_pool_process);
	init_irq_work(&mce_irq_work, mce_irq_work_cb);

	return 0;
}

/*
 * mce_syscore: PM support
 */

/*
 * Disable machine checks on suspend and shutdown. We can't really handle
 * them later.
 */
static void mce_disable_error_reporting(void)
{
	struct mce_bank *mce_banks = this_cpu_ptr(mce_banks_array);
	int i;

	for (i = 0; i < this_cpu_read(mce_num_banks); i++) {
		struct mce_bank *b = &mce_banks[i];

		if (b->init)
			wrmsrl(mca_msr_reg(i, MCA_CTL), 0);
	}
	return;
}

static void vendor_disable_error_reporting(void)
{
	/*
	 * Don't clear on Intel or AMD or Hygon or Zhaoxin CPUs. Some of these
	 * MSRs are socket-wide. Disabling them for just a single offlined CPU
	 * is bad, since it will inhibit reporting for all shared resources on
	 * the socket like the last level cache (LLC), the integrated memory
	 * controller (iMC), etc.
	 */
	if (boot_cpu_data.x86_vendor == X86_VENDOR_INTEL ||
	    boot_cpu_data.x86_vendor == X86_VENDOR_HYGON ||
	    boot_cpu_data.x86_vendor == X86_VENDOR_AMD ||
	    boot_cpu_data.x86_vendor == X86_VENDOR_ZHAOXIN)
		return;

	mce_disable_error_reporting();
}

static int mce_syscore_suspend(void)
{
	vendor_disable_error_reporting();
	return 0;
}

static void mce_syscore_shutdown(void)
{
	vendor_disable_error_reporting();
}

/*
 * On resume clear all MCE state. Don't want to see leftovers from the BIOS.
 * Only one CPU is active at this time, the others get re-added later using
 * CPU hotplug:
 */
static void mce_syscore_resume(void)
{
	__mcheck_cpu_init_generic();
	__mcheck_cpu_init_vendor(raw_cpu_ptr(&cpu_info));
	__mcheck_cpu_init_clear_banks();
}

static struct syscore_ops mce_syscore_ops = {
	.suspend	= mce_syscore_suspend,
	.shutdown	= mce_syscore_shutdown,
	.resume		= mce_syscore_resume,
};

/*
 * mce_device: Sysfs support
 */

static void mce_cpu_restart(void *data)
{
	if (!mce_available(raw_cpu_ptr(&cpu_info)))
		return;
	__mcheck_cpu_init_generic();
	__mcheck_cpu_init_clear_banks();
	__mcheck_cpu_init_timer();
}

/* Reinit MCEs after user configuration changes */
static void mce_restart(void)
{
	mce_timer_delete_all();
	on_each_cpu(mce_cpu_restart, NULL, 1);
	mce_schedule_work();
}

/* Toggle features for corrected errors */
static void mce_disable_cmci(void *data)
{
	if (!mce_available(raw_cpu_ptr(&cpu_info)))
		return;
	cmci_clear();
}

static void mce_enable_ce(void *all)
{
	if (!mce_available(raw_cpu_ptr(&cpu_info)))
		return;
	cmci_reenable();
	cmci_recheck();
	if (all)
		__mcheck_cpu_init_timer();
}

static struct bus_type mce_subsys = {
	.name		= "machinecheck",
	.dev_name	= "machinecheck",
};

DEFINE_PER_CPU(struct device *, mce_device);

static inline struct mce_bank_dev *attr_to_bank(struct device_attribute *attr)
{
	return container_of(attr, struct mce_bank_dev, attr);
}

static ssize_t show_bank(struct device *s, struct device_attribute *attr,
			 char *buf)
{
	u8 bank = attr_to_bank(attr)->bank;
	struct mce_bank *b;

	if (bank >= per_cpu(mce_num_banks, s->id))
		return -EINVAL;

	b = &per_cpu(mce_banks_array, s->id)[bank];

	if (!b->init)
		return -ENODEV;

	return sprintf(buf, "%llx\n", b->ctl);
}

static ssize_t set_bank(struct device *s, struct device_attribute *attr,
			const char *buf, size_t size)
{
	u8 bank = attr_to_bank(attr)->bank;
	struct mce_bank *b;
	u64 new;

	if (kstrtou64(buf, 0, &new) < 0)
		return -EINVAL;

	if (bank >= per_cpu(mce_num_banks, s->id))
		return -EINVAL;

	b = &per_cpu(mce_banks_array, s->id)[bank];

	if (!b->init)
		return -ENODEV;

	b->ctl = new;
	mce_restart();

	return size;
}

static ssize_t set_ignore_ce(struct device *s,
			     struct device_attribute *attr,
			     const char *buf, size_t size)
{
	u64 new;

	if (kstrtou64(buf, 0, &new) < 0)
		return -EINVAL;

	mutex_lock(&mce_sysfs_mutex);
	if (mca_cfg.ignore_ce ^ !!new) {
		if (new) {
			/* disable ce features */
			mce_timer_delete_all();
			on_each_cpu(mce_disable_cmci, NULL, 1);
			mca_cfg.ignore_ce = true;
		} else {
			/* enable ce features */
			mca_cfg.ignore_ce = false;
			on_each_cpu(mce_enable_ce, (void *)1, 1);
		}
	}
	mutex_unlock(&mce_sysfs_mutex);

	return size;
}

static ssize_t set_cmci_disabled(struct device *s,
				 struct device_attribute *attr,
				 const char *buf, size_t size)
{
	u64 new;

	if (kstrtou64(buf, 0, &new) < 0)
		return -EINVAL;

	mutex_lock(&mce_sysfs_mutex);
	if (mca_cfg.cmci_disabled ^ !!new) {
		if (new) {
			/* disable cmci */
			on_each_cpu(mce_disable_cmci, NULL, 1);
			mca_cfg.cmci_disabled = true;
		} else {
			/* enable cmci */
			mca_cfg.cmci_disabled = false;
			on_each_cpu(mce_enable_ce, NULL, 1);
		}
	}
	mutex_unlock(&mce_sysfs_mutex);

	return size;
}

static ssize_t store_int_with_restart(struct device *s,
				      struct device_attribute *attr,
				      const char *buf, size_t size)
{
	unsigned long old_check_interval = check_interval;
	ssize_t ret = device_store_ulong(s, attr, buf, size);

	if (check_interval == old_check_interval)
		return ret;

	mutex_lock(&mce_sysfs_mutex);
	mce_restart();
	mutex_unlock(&mce_sysfs_mutex);

	return ret;
}

static DEVICE_INT_ATTR(monarch_timeout, 0644, mca_cfg.monarch_timeout);
static DEVICE_BOOL_ATTR(dont_log_ce, 0644, mca_cfg.dont_log_ce);
static DEVICE_BOOL_ATTR(print_all, 0644, mca_cfg.print_all);

static struct dev_ext_attribute dev_attr_check_interval = {
	__ATTR(check_interval, 0644, device_show_int, store_int_with_restart),
	&check_interval
};

static struct dev_ext_attribute dev_attr_ignore_ce = {
	__ATTR(ignore_ce, 0644, device_show_bool, set_ignore_ce),
	&mca_cfg.ignore_ce
};

static struct dev_ext_attribute dev_attr_cmci_disabled = {
	__ATTR(cmci_disabled, 0644, device_show_bool, set_cmci_disabled),
	&mca_cfg.cmci_disabled
};

static struct device_attribute *mce_device_attrs[] = {
	&dev_attr_check_interval.attr,
#ifdef CONFIG_X86_MCELOG_LEGACY
	&dev_attr_trigger,
#endif
	&dev_attr_monarch_timeout.attr,
	&dev_attr_dont_log_ce.attr,
	&dev_attr_print_all.attr,
	&dev_attr_ignore_ce.attr,
	&dev_attr_cmci_disabled.attr,
	NULL
};

static cpumask_var_t mce_device_initialized;

static void mce_device_release(struct device *dev)
{
	kfree(dev);
}

/* Per CPU device init. All of the CPUs still share the same bank device: */
static int mce_device_create(unsigned int cpu)
{
	struct device *dev;
	int err;
	int i, j;

	if (!mce_available(&boot_cpu_data))
		return -EIO;

	dev = per_cpu(mce_device, cpu);
	if (dev)
		return 0;

	dev = kzalloc(sizeof(*dev), GFP_KERNEL);
	if (!dev)
		return -ENOMEM;
	dev->id  = cpu;
	dev->bus = &mce_subsys;
	dev->release = &mce_device_release;

	err = device_register(dev);
	if (err) {
		put_device(dev);
		return err;
	}

	for (i = 0; mce_device_attrs[i]; i++) {
		err = device_create_file(dev, mce_device_attrs[i]);
		if (err)
			goto error;
	}
	for (j = 0; j < per_cpu(mce_num_banks, cpu); j++) {
		err = device_create_file(dev, &mce_bank_devs[j].attr);
		if (err)
			goto error2;
	}
	cpumask_set_cpu(cpu, mce_device_initialized);
	per_cpu(mce_device, cpu) = dev;

	return 0;
error2:
	while (--j >= 0)
		device_remove_file(dev, &mce_bank_devs[j].attr);
error:
	while (--i >= 0)
		device_remove_file(dev, mce_device_attrs[i]);

	device_unregister(dev);

	return err;
}

static void mce_device_remove(unsigned int cpu)
{
	struct device *dev = per_cpu(mce_device, cpu);
	int i;

	if (!cpumask_test_cpu(cpu, mce_device_initialized))
		return;

	for (i = 0; mce_device_attrs[i]; i++)
		device_remove_file(dev, mce_device_attrs[i]);

	for (i = 0; i < per_cpu(mce_num_banks, cpu); i++)
		device_remove_file(dev, &mce_bank_devs[i].attr);

	device_unregister(dev);
	cpumask_clear_cpu(cpu, mce_device_initialized);
	per_cpu(mce_device, cpu) = NULL;
}

/* Make sure there are no machine checks on offlined CPUs. */
static void mce_disable_cpu(void)
{
	if (!mce_available(raw_cpu_ptr(&cpu_info)))
		return;

	if (!cpuhp_tasks_frozen)
		cmci_clear();

	vendor_disable_error_reporting();
}

static void mce_reenable_cpu(void)
{
	struct mce_bank *mce_banks = this_cpu_ptr(mce_banks_array);
	int i;

	if (!mce_available(raw_cpu_ptr(&cpu_info)))
		return;

	if (!cpuhp_tasks_frozen)
		cmci_reenable();
	for (i = 0; i < this_cpu_read(mce_num_banks); i++) {
		struct mce_bank *b = &mce_banks[i];

		if (b->init)
			wrmsrl(mca_msr_reg(i, MCA_CTL), b->ctl);
	}
}

static int mce_cpu_dead(unsigned int cpu)
{
	mce_intel_hcpu_update(cpu);

	/* intentionally ignoring frozen here */
	if (!cpuhp_tasks_frozen)
		cmci_rediscover();
	return 0;
}

static int mce_cpu_online(unsigned int cpu)
{
	struct timer_list *t = this_cpu_ptr(&mce_timer);
	int ret;

	mce_device_create(cpu);

	ret = mce_threshold_create_device(cpu);
	if (ret) {
		mce_device_remove(cpu);
		return ret;
	}
	mce_reenable_cpu();
	mce_start_timer(t);
	return 0;
}

static int mce_cpu_pre_down(unsigned int cpu)
{
	struct timer_list *t = this_cpu_ptr(&mce_timer);

	mce_disable_cpu();
	del_timer_sync(t);
	mce_threshold_remove_device(cpu);
	mce_device_remove(cpu);
	return 0;
}

static __init void mce_init_banks(void)
{
	int i;

	for (i = 0; i < MAX_NR_BANKS; i++) {
		struct mce_bank_dev *b = &mce_bank_devs[i];
		struct device_attribute *a = &b->attr;

		b->bank = i;

		sysfs_attr_init(&a->attr);
		a->attr.name	= b->attrname;
		snprintf(b->attrname, ATTR_LEN, "bank%d", i);

		a->attr.mode	= 0644;
		a->show		= show_bank;
		a->store	= set_bank;
	}
}

/*
 * When running on XEN, this initcall is ordered against the XEN mcelog
 * initcall:
 *
 *   device_initcall(xen_late_init_mcelog);
 *   device_initcall_sync(mcheck_init_device);
 */
static __init int mcheck_init_device(void)
{
	int err;

	/*
	 * Check if we have a spare virtual bit. This will only become
	 * a problem if/when we move beyond 5-level page tables.
	 */
	MAYBE_BUILD_BUG_ON(__VIRTUAL_MASK_SHIFT >= 63);

	if (!mce_available(&boot_cpu_data)) {
		err = -EIO;
		goto err_out;
	}

	if (!zalloc_cpumask_var(&mce_device_initialized, GFP_KERNEL)) {
		err = -ENOMEM;
		goto err_out;
	}

	mce_init_banks();

	err = subsys_system_register(&mce_subsys, NULL);
	if (err)
		goto err_out_mem;

	err = cpuhp_setup_state(CPUHP_X86_MCE_DEAD, "x86/mce:dead", NULL,
				mce_cpu_dead);
	if (err)
		goto err_out_mem;

	/*
	 * Invokes mce_cpu_online() on all CPUs which are online when
	 * the state is installed.
	 */
	err = cpuhp_setup_state(CPUHP_AP_ONLINE_DYN, "x86/mce:online",
				mce_cpu_online, mce_cpu_pre_down);
	if (err < 0)
		goto err_out_online;

	register_syscore_ops(&mce_syscore_ops);

	return 0;

err_out_online:
	cpuhp_remove_state(CPUHP_X86_MCE_DEAD);

err_out_mem:
	free_cpumask_var(mce_device_initialized);

err_out:
	pr_err("Unable to init MCE device (rc: %d)\n", err);

	return err;
}
device_initcall_sync(mcheck_init_device);

/*
 * Old style boot options parsing. Only for compatibility.
 */
static int __init mcheck_disable(char *str)
{
	mca_cfg.disabled = 1;
	return 1;
}
__setup("nomce", mcheck_disable);

#ifdef CONFIG_DEBUG_FS
struct dentry *mce_get_debugfs_dir(void)
{
	static struct dentry *dmce;

	if (!dmce)
		dmce = debugfs_create_dir("mce", NULL);

	return dmce;
}

static void mce_reset(void)
{
	atomic_set(&mce_fake_panicked, 0);
	atomic_set(&mce_executing, 0);
	atomic_set(&mce_callin, 0);
	atomic_set(&global_nwo, 0);
	cpumask_setall(&mce_missing_cpus);
}

static int fake_panic_get(void *data, u64 *val)
{
	*val = fake_panic;
	return 0;
}

static int fake_panic_set(void *data, u64 val)
{
	mce_reset();
	fake_panic = val;
	return 0;
}

DEFINE_DEBUGFS_ATTRIBUTE(fake_panic_fops, fake_panic_get, fake_panic_set,
			 "%llu\n");

static void __init mcheck_debugfs_init(void)
{
	struct dentry *dmce;

	dmce = mce_get_debugfs_dir();
	debugfs_create_file_unsafe("fake_panic", 0444, dmce, NULL,
				   &fake_panic_fops);
}
#else
static void __init mcheck_debugfs_init(void) { }
#endif

static int __init mcheck_late_init(void)
{
	if (mca_cfg.recovery)
		enable_copy_mc_fragile();

	mcheck_debugfs_init();

	/*
	 * Flush out everything that has been logged during early boot, now that
	 * everything has been initialized (workqueues, decoders, ...).
	 */
	mce_schedule_work();

	return 0;
}
late_initcall(mcheck_late_init);<|MERGE_RESOLUTION|>--- conflicted
+++ resolved
@@ -1303,16 +1303,10 @@
 	if (!p->mce_ripv)
 		flags |= MF_MUST_KILL;
 
-<<<<<<< HEAD
-	ret = memory_failure(p->mce_addr >> PAGE_SHIFT, flags);
-	if (!ret && !(p->mce_kflags & MCE_IN_KERNEL_COPYIN)) {
-		set_mce_nospec(p->mce_addr >> PAGE_SHIFT);
-=======
 	pfn = (p->mce_addr & MCI_ADDR_PHYSADDR) >> PAGE_SHIFT;
 	ret = memory_failure(pfn, flags);
 	if (!ret) {
 		set_mce_nospec(pfn);
->>>>>>> eb3cdb58
 		sync_core();
 		return;
 	}
@@ -1331,12 +1325,6 @@
 	kill_me_now(cb);
 }
 
-<<<<<<< HEAD
-static void queue_task_work(struct mce *m, char *msg, int kill_current_task)
-{
-	int count = ++current->mce_count;
-
-=======
 static void kill_me_never(struct callback_head *cb)
 {
 	struct task_struct *p = container_of(cb, struct task_struct, mce_kill_me);
@@ -1353,22 +1341,13 @@
 {
 	int count = ++current->mce_count;
 
->>>>>>> eb3cdb58
 	/* First call, save all the details */
 	if (count == 1) {
 		current->mce_addr = m->addr;
 		current->mce_kflags = m->kflags;
 		current->mce_ripv = !!(m->mcgstatus & MCG_STATUS_RIPV);
 		current->mce_whole_page = whole_page(m);
-<<<<<<< HEAD
-
-		if (kill_current_task)
-			current->mce_kill_me.func = kill_me_now;
-		else
-			current->mce_kill_me.func = kill_me_maybe;
-=======
 		current->mce_kill_me.func = func;
->>>>>>> eb3cdb58
 	}
 
 	/* Ten is likely overkill. Don't expect more than two faults before task_work() */
@@ -1549,27 +1528,15 @@
 	if (worst != MCE_AR_SEVERITY && !kill_current_task)
 		goto out;
 
-	/*
-	 * Enable instrumentation around the external facilities like
-	 * task_work_add() (via queue_task_work()), fixup_exception() etc.
-	 * For now, that is. Fixing this properly would need a lot more involved
-	 * reorganization.
-	 */
-	instrumentation_begin();
-
 	/* Fault was in user mode and we need to take some action */
 	if ((m.cs & 3) == 3) {
 		/* If this triggers there is no way to recover. Die hard. */
 		BUG_ON(!on_thread_stack() || !user_mode(regs));
 
-<<<<<<< HEAD
-		queue_task_work(&m, msg, kill_current_task);
-=======
 		if (kill_current_task)
 			queue_task_work(&m, msg, kill_me_now);
 		else
 			queue_task_work(&m, msg, kill_me_maybe);
->>>>>>> eb3cdb58
 
 	} else {
 		/*
@@ -1587,17 +1554,9 @@
 		}
 
 		if (m.kflags & MCE_IN_KERNEL_COPYIN)
-<<<<<<< HEAD
-			queue_task_work(&m, msg, kill_current_task);
-	}
-
-	instrumentation_end();
-
-=======
 			queue_task_work(&m, msg, kill_me_never);
 	}
 
->>>>>>> eb3cdb58
 out:
 	instrumentation_end();
 
