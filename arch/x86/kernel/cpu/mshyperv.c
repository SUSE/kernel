// SPDX-License-Identifier: GPL-2.0-only
/*
 * HyperV  Detection code.
 *
 * Copyright (C) 2010, Novell, Inc.
 * Author : K. Y. Srinivasan <ksrinivasan@novell.com>
 */

#include <linux/types.h>
#include <linux/time.h>
#include <linux/clocksource.h>
#include <linux/init.h>
#include <linux/export.h>
#include <linux/hardirq.h>
#include <linux/efi.h>
#include <linux/interrupt.h>
#include <linux/irq.h>
#include <linux/kexec.h>
#include <linux/i8253.h>
#include <linux/random.h>
#include <linux/swiotlb.h>
#include <asm/processor.h>
#include <asm/hypervisor.h>
#include <asm/hyperv-tlfs.h>
#include <asm/mshyperv.h>
#include <asm/desc.h>
#include <asm/idtentry.h>
#include <asm/irq_regs.h>
#include <asm/i8259.h>
#include <asm/apic.h>
#include <asm/timer.h>
#include <asm/reboot.h>
#include <asm/nmi.h>
#include <clocksource/hyperv_timer.h>
#include <asm/numa.h>
#include <asm/coco.h>

/* Is Linux running as the root partition? */
bool hv_root_partition;
<<<<<<< HEAD
=======
/* Is Linux running on nested Microsoft Hypervisor */
bool hv_nested;
>>>>>>> eb3cdb58
struct ms_hyperv_info ms_hyperv;

#if IS_ENABLED(CONFIG_HYPERV)
static inline unsigned int hv_get_nested_reg(unsigned int reg)
{
	if (hv_is_sint_reg(reg))
		return reg - HV_REGISTER_SINT0 + HV_REGISTER_NESTED_SINT0;

	switch (reg) {
	case HV_REGISTER_SIMP:
		return HV_REGISTER_NESTED_SIMP;
	case HV_REGISTER_SIEFP:
		return HV_REGISTER_NESTED_SIEFP;
	case HV_REGISTER_SVERSION:
		return HV_REGISTER_NESTED_SVERSION;
	case HV_REGISTER_SCONTROL:
		return HV_REGISTER_NESTED_SCONTROL;
	case HV_REGISTER_EOM:
		return HV_REGISTER_NESTED_EOM;
	default:
		return reg;
	}
}

u64 hv_get_non_nested_register(unsigned int reg)
{
	u64 value;

	if (hv_is_synic_reg(reg) && hv_isolation_type_snp())
		hv_ghcb_msr_read(reg, &value);
	else
		rdmsrl(reg, value);
	return value;
}
EXPORT_SYMBOL_GPL(hv_get_non_nested_register);

void hv_set_non_nested_register(unsigned int reg, u64 value)
{
	if (hv_is_synic_reg(reg) && hv_isolation_type_snp()) {
		hv_ghcb_msr_write(reg, value);

		/* Write proxy bit via wrmsl instruction */
		if (hv_is_sint_reg(reg))
			wrmsrl(reg, value | 1 << 20);
	} else {
		wrmsrl(reg, value);
	}
}
EXPORT_SYMBOL_GPL(hv_set_non_nested_register);

u64 hv_get_register(unsigned int reg)
{
	if (hv_nested)
		reg = hv_get_nested_reg(reg);

	return hv_get_non_nested_register(reg);
}
EXPORT_SYMBOL_GPL(hv_get_register);

void hv_set_register(unsigned int reg, u64 value)
{
	if (hv_nested)
		reg = hv_get_nested_reg(reg);

	hv_set_non_nested_register(reg, value);
}
EXPORT_SYMBOL_GPL(hv_set_register);

static void (*vmbus_handler)(void);
static void (*hv_stimer0_handler)(void);
static void (*hv_kexec_handler)(void);
static void (*hv_crash_handler)(struct pt_regs *regs);

DEFINE_IDTENTRY_SYSVEC(sysvec_hyperv_callback)
{
	struct pt_regs *old_regs = set_irq_regs(regs);

	inc_irq_stat(irq_hv_callback_count);
	if (vmbus_handler)
		vmbus_handler();

	if (ms_hyperv.hints & HV_DEPRECATING_AEOI_RECOMMENDED)
		ack_APIC_irq();

	set_irq_regs(old_regs);
}

void hv_setup_vmbus_handler(void (*handler)(void))
{
	vmbus_handler = handler;
}

void hv_remove_vmbus_handler(void)
{
	/* We have no way to deallocate the interrupt gate */
	vmbus_handler = NULL;
}

/*
 * Routines to do per-architecture handling of stimer0
 * interrupts when in Direct Mode
 */
DEFINE_IDTENTRY_SYSVEC(sysvec_hyperv_stimer0)
{
	struct pt_regs *old_regs = set_irq_regs(regs);

	inc_irq_stat(hyperv_stimer0_count);
	if (hv_stimer0_handler)
		hv_stimer0_handler();
	add_interrupt_randomness(HYPERV_STIMER0_VECTOR);
	ack_APIC_irq();

	set_irq_regs(old_regs);
}

/* For x86/x64, override weak placeholders in hyperv_timer.c */
void hv_setup_stimer0_handler(void (*handler)(void))
{
	hv_stimer0_handler = handler;
}

void hv_remove_stimer0_handler(void)
{
	/* We have no way to deallocate the interrupt gate */
	hv_stimer0_handler = NULL;
}

void hv_setup_kexec_handler(void (*handler)(void))
{
	hv_kexec_handler = handler;
}

void hv_remove_kexec_handler(void)
{
	hv_kexec_handler = NULL;
}

void hv_setup_crash_handler(void (*handler)(struct pt_regs *regs))
{
	hv_crash_handler = handler;
}

void hv_remove_crash_handler(void)
{
	hv_crash_handler = NULL;
}

#ifdef CONFIG_KEXEC_CORE
static void hv_machine_shutdown(void)
{
	if (kexec_in_progress && hv_kexec_handler)
		hv_kexec_handler();

	/*
	 * Call hv_cpu_die() on all the CPUs, otherwise later the hypervisor
	 * corrupts the old VP Assist Pages and can crash the kexec kernel.
	 */
	if (kexec_in_progress && hyperv_init_cpuhp > 0)
		cpuhp_remove_state(hyperv_init_cpuhp);

	/* The function calls stop_other_cpus(). */
	native_machine_shutdown();

	/* Disable the hypercall page when there is only 1 active CPU. */
	if (kexec_in_progress)
		hyperv_cleanup();
}

static void hv_machine_crash_shutdown(struct pt_regs *regs)
{
	if (hv_crash_handler)
		hv_crash_handler(regs);

	/* The function calls crash_smp_send_stop(). */
	native_machine_crash_shutdown(regs);

	/* Disable the hypercall page when there is only 1 active CPU. */
	hyperv_cleanup();
}
#endif /* CONFIG_KEXEC_CORE */
#endif /* CONFIG_HYPERV */

static uint32_t  __init ms_hyperv_platform(void)
{
	u32 eax;
	u32 hyp_signature[3];

	if (!boot_cpu_has(X86_FEATURE_HYPERVISOR))
		return 0;

	cpuid(HYPERV_CPUID_VENDOR_AND_MAX_FUNCTIONS,
	      &eax, &hyp_signature[0], &hyp_signature[1], &hyp_signature[2]);

	if (eax < HYPERV_CPUID_MIN || eax > HYPERV_CPUID_MAX ||
	    memcmp("Microsoft Hv", hyp_signature, 12))
		return 0;

	/* HYPERCALL and VP_INDEX MSRs are mandatory for all features. */
	eax = cpuid_eax(HYPERV_CPUID_FEATURES);
	if (!(eax & HV_MSR_HYPERCALL_AVAILABLE)) {
		pr_warn("x86/hyperv: HYPERCALL MSR not available.\n");
		return 0;
	}
	if (!(eax & HV_MSR_VP_INDEX_AVAILABLE)) {
		pr_warn("x86/hyperv: VP_INDEX MSR not available.\n");
		return 0;
	}
<<<<<<< HEAD

	return HYPERV_CPUID_VENDOR_AND_MAX_FUNCTIONS;
}
=======
>>>>>>> eb3cdb58

	return HYPERV_CPUID_VENDOR_AND_MAX_FUNCTIONS;
}

#ifdef CONFIG_X86_LOCAL_APIC
/*
 * Prior to WS2016 Debug-VM sends NMIs to all CPUs which makes
 * it difficult to process CHANNELMSG_UNLOAD in case of crash. Handle
 * unknown NMI on the first CPU which gets it.
 */
static int hv_nmi_unknown(unsigned int val, struct pt_regs *regs)
{
	static atomic_t nmi_cpu = ATOMIC_INIT(-1);

	if (!unknown_nmi_panic)
		return NMI_DONE;

	if (atomic_cmpxchg(&nmi_cpu, -1, raw_smp_processor_id()) != -1)
		return NMI_HANDLED;

	return NMI_DONE;
}
#endif

static unsigned long hv_get_tsc_khz(void)
{
	unsigned long freq;

	rdmsrl(HV_X64_MSR_TSC_FREQUENCY, freq);

	return freq / 1000;
}

#if defined(CONFIG_SMP) && IS_ENABLED(CONFIG_HYPERV)
static void __init hv_smp_prepare_boot_cpu(void)
{
	native_smp_prepare_boot_cpu();
#if defined(CONFIG_X86_64) && defined(CONFIG_PARAVIRT_SPINLOCKS)
	hv_init_spinlocks();
#endif
}

static void __init hv_smp_prepare_cpus(unsigned int max_cpus)
{
#ifdef CONFIG_X86_64
	int i;
	int ret;
#endif

	native_smp_prepare_cpus(max_cpus);

#ifdef CONFIG_X86_64
	for_each_present_cpu(i) {
		if (i == 0)
			continue;
		ret = hv_call_add_logical_proc(numa_cpu_node(i), i, cpu_physical_id(i));
		BUG_ON(ret);
	}

	for_each_present_cpu(i) {
		if (i == 0)
			continue;
		ret = hv_call_create_vp(numa_cpu_node(i), hv_current_partition_id, i, i);
		BUG_ON(ret);
	}
#endif
}
#endif

static void __init ms_hyperv_init_platform(void)
{
	int hv_max_functions_eax;
	int hv_host_info_eax;
	int hv_host_info_ebx;
	int hv_host_info_ecx;
	int hv_host_info_edx;

#ifdef CONFIG_PARAVIRT
	pv_info.name = "Hyper-V";
#endif

	/*
	 * Extract the features and hints
	 */
	ms_hyperv.features = cpuid_eax(HYPERV_CPUID_FEATURES);
	ms_hyperv.priv_high = cpuid_ebx(HYPERV_CPUID_FEATURES);
	ms_hyperv.misc_features = cpuid_edx(HYPERV_CPUID_FEATURES);
	ms_hyperv.hints    = cpuid_eax(HYPERV_CPUID_ENLIGHTMENT_INFO);

	hv_max_functions_eax = cpuid_eax(HYPERV_CPUID_VENDOR_AND_MAX_FUNCTIONS);

	pr_info("Hyper-V: privilege flags low 0x%x, high 0x%x, hints 0x%x, misc 0x%x\n",
		ms_hyperv.features, ms_hyperv.priv_high, ms_hyperv.hints,
		ms_hyperv.misc_features);

	ms_hyperv.max_vp_index = cpuid_eax(HYPERV_CPUID_IMPLEMENT_LIMITS);
	ms_hyperv.max_lp_index = cpuid_ebx(HYPERV_CPUID_IMPLEMENT_LIMITS);

	pr_debug("Hyper-V: max %u virtual processors, %u logical processors\n",
		 ms_hyperv.max_vp_index, ms_hyperv.max_lp_index);

	/*
	 * Check CPU management privilege.
	 *
	 * To mirror what Windows does we should extract CPU management
	 * features and use the ReservedIdentityBit to detect if Linux is the
	 * root partition. But that requires negotiating CPU management
	 * interface (a process to be finalized). For now, use the privilege
	 * flag as the indicator for running as root.
	 *
	 * Hyper-V should never specify running as root and as a Confidential
	 * VM. But to protect against a compromised/malicious Hyper-V trying
	 * to exploit root behavior to expose Confidential VM memory, ignore
	 * the root partition setting if also a Confidential VM.
	 */
	if ((ms_hyperv.priv_high & HV_CPU_MANAGEMENT) &&
	    !(ms_hyperv.priv_high & HV_ISOLATION)) {
		hv_root_partition = true;
		pr_info("Hyper-V: running as root partition\n");
	}

	if (ms_hyperv.hints & HV_X64_HYPERV_NESTED) {
		hv_nested = true;
		pr_info("Hyper-V: running on a nested hypervisor\n");
	}

	/*
	 * Extract host information.
	 */
	if (hv_max_functions_eax >= HYPERV_CPUID_VERSION) {
		hv_host_info_eax = cpuid_eax(HYPERV_CPUID_VERSION);
		hv_host_info_ebx = cpuid_ebx(HYPERV_CPUID_VERSION);
		hv_host_info_ecx = cpuid_ecx(HYPERV_CPUID_VERSION);
		hv_host_info_edx = cpuid_edx(HYPERV_CPUID_VERSION);

		pr_info("Hyper-V: Host Build %d.%d.%d.%d-%d-%d\n",
			hv_host_info_ebx >> 16, hv_host_info_ebx & 0xFFFF,
			hv_host_info_eax, hv_host_info_edx & 0xFFFFFF,
			hv_host_info_ecx, hv_host_info_edx >> 24);
	}

	if (ms_hyperv.features & HV_ACCESS_FREQUENCY_MSRS &&
	    ms_hyperv.misc_features & HV_FEATURE_FREQUENCY_MSRS_AVAILABLE) {
		x86_platform.calibrate_tsc = hv_get_tsc_khz;
		x86_platform.calibrate_cpu = hv_get_tsc_khz;
	}

	if (ms_hyperv.priv_high & HV_ISOLATION) {
		ms_hyperv.isolation_config_a = cpuid_eax(HYPERV_CPUID_ISOLATION_CONFIG);
		ms_hyperv.isolation_config_b = cpuid_ebx(HYPERV_CPUID_ISOLATION_CONFIG);
		ms_hyperv.shared_gpa_boundary =
			BIT_ULL(ms_hyperv.shared_gpa_boundary_bits);

		if (ms_hyperv.shared_gpa_boundary_active)
			ms_hyperv.shared_gpa_boundary =
				BIT_ULL(ms_hyperv.shared_gpa_boundary_bits);

		pr_info("Hyper-V: Isolation Config: Group A 0x%x, Group B 0x%x\n",
			ms_hyperv.isolation_config_a, ms_hyperv.isolation_config_b);

<<<<<<< HEAD
		if (hv_get_isolation_type() == HV_ISOLATION_TYPE_SNP) {
			static_branch_enable(&isolation_type_snp);
#ifdef CONFIG_SWIOTLB
			swiotlb_unencrypted_base = ms_hyperv.shared_gpa_boundary;
#endif
		}
		/* Isolation VMs are unenlightened SEV-based VMs, thus this check: */
		if (IS_ENABLED(CONFIG_AMD_MEM_ENCRYPT)) {
			if (hv_get_isolation_type() != HV_ISOLATION_TYPE_NONE)
				cc_set_vendor(CC_VENDOR_HYPERV);
		}
=======
		if (hv_get_isolation_type() == HV_ISOLATION_TYPE_SNP)
			static_branch_enable(&isolation_type_snp);
>>>>>>> eb3cdb58
	}

	if (hv_max_functions_eax >= HYPERV_CPUID_NESTED_FEATURES) {
		ms_hyperv.nested_features =
			cpuid_eax(HYPERV_CPUID_NESTED_FEATURES);
		pr_info("Hyper-V: Nested features: 0x%x\n",
			ms_hyperv.nested_features);
	}

#ifdef CONFIG_X86_LOCAL_APIC
	if (ms_hyperv.features & HV_ACCESS_FREQUENCY_MSRS &&
	    ms_hyperv.misc_features & HV_FEATURE_FREQUENCY_MSRS_AVAILABLE) {
		/*
		 * Get the APIC frequency.
		 */
		u64	hv_lapic_frequency;

		rdmsrl(HV_X64_MSR_APIC_FREQUENCY, hv_lapic_frequency);
		hv_lapic_frequency = div_u64(hv_lapic_frequency, HZ);
		lapic_timer_period = hv_lapic_frequency;
		pr_info("Hyper-V: LAPIC Timer Frequency: %#x\n",
			lapic_timer_period);
	}

	register_nmi_handler(NMI_UNKNOWN, hv_nmi_unknown, NMI_FLAG_FIRST,
			     "hv_nmi_unknown");
#endif

#ifdef CONFIG_X86_IO_APIC
	no_timer_check = 1;
#endif

#if IS_ENABLED(CONFIG_HYPERV) && defined(CONFIG_KEXEC_CORE)
	machine_ops.shutdown = hv_machine_shutdown;
	machine_ops.crash_shutdown = hv_machine_crash_shutdown;
#endif
	if (ms_hyperv.features & HV_ACCESS_TSC_INVARIANT) {
		/*
		 * Writing to synthetic MSR 0x40000118 updates/changes the
		 * guest visible CPUIDs. Setting bit 0 of this MSR  enables
		 * guests to report invariant TSC feature through CPUID
		 * instruction, CPUID 0x800000007/EDX, bit 8. See code in
		 * early_init_intel() where this bit is examined. The
		 * setting of this MSR bit should happen before init_intel()
		 * is called.
		 */
<<<<<<< HEAD
		wrmsrl(HV_X64_MSR_TSC_INVARIANT_CONTROL, 0x1);
=======
		wrmsrl(HV_X64_MSR_TSC_INVARIANT_CONTROL, HV_EXPOSE_INVARIANT_TSC);
>>>>>>> eb3cdb58
		setup_force_cpu_cap(X86_FEATURE_TSC_RELIABLE);
	}

	/*
	 * Generation 2 instances don't support reading the NMI status from
	 * 0x61 port.
	 */
	if (efi_enabled(EFI_BOOT))
		x86_platform.get_nmi_reason = hv_get_nmi_reason;

	/*
	 * Hyper-V VMs have a PIT emulation quirk such that zeroing the
	 * counter register during PIT shutdown restarts the PIT. So it
	 * continues to interrupt @18.2 HZ. Setting i8253_clear_counter
	 * to false tells pit_shutdown() not to zero the counter so that
	 * the PIT really is shutdown. Generation 2 VMs don't have a PIT,
	 * and setting this value has no effect.
	 */
	i8253_clear_counter_on_shutdown = false;

#if IS_ENABLED(CONFIG_HYPERV)
	if ((hv_get_isolation_type() == HV_ISOLATION_TYPE_VBS) ||
	    (hv_get_isolation_type() == HV_ISOLATION_TYPE_SNP))
		hv_vtom_init();
	/*
	 * Setup the hook to get control post apic initialization.
	 */
	x86_platform.apic_post_init = hyperv_init;
	hyperv_setup_mmu_ops();
	/* Setup the IDT for hypervisor callback */
	alloc_intr_gate(HYPERVISOR_CALLBACK_VECTOR, asm_sysvec_hyperv_callback);

	/* Setup the IDT for reenlightenment notifications */
	if (ms_hyperv.features & HV_ACCESS_REENLIGHTENMENT) {
		alloc_intr_gate(HYPERV_REENLIGHTENMENT_VECTOR,
				asm_sysvec_hyperv_reenlightenment);
	}

	/* Setup the IDT for stimer0 */
	if (ms_hyperv.misc_features & HV_STIMER_DIRECT_MODE_AVAILABLE) {
		alloc_intr_gate(HYPERV_STIMER0_VECTOR,
				asm_sysvec_hyperv_stimer0);
	}

# ifdef CONFIG_SMP
	smp_ops.smp_prepare_boot_cpu = hv_smp_prepare_boot_cpu;
	if (hv_root_partition)
		smp_ops.smp_prepare_cpus = hv_smp_prepare_cpus;
# endif

	/*
	 * Hyper-V doesn't provide irq remapping for IO-APIC. To enable x2apic,
	 * set x2apic destination mode to physical mode when x2apic is available
	 * and Hyper-V IOMMU driver makes sure cpus assigned with IO-APIC irqs
	 * have 8-bit APIC id.
	 */
# ifdef CONFIG_X86_X2APIC
	if (x2apic_supported())
		x2apic_phys = 1;
# endif

	/* Register Hyper-V specific clocksource */
	hv_init_clocksource();
	hv_vtl_init_platform();
#endif
	/*
	 * TSC should be marked as unstable only after Hyper-V
	 * clocksource has been initialized. This ensures that the
	 * stability of the sched_clock is not altered.
	 */
	if (!(ms_hyperv.features & HV_ACCESS_TSC_INVARIANT))
		mark_tsc_unstable("running on Hyper-V");

	hardlockup_detector_disable();
}

static bool __init ms_hyperv_x2apic_available(void)
{
	return x2apic_supported();
}

/*
 * If ms_hyperv_msi_ext_dest_id() returns true, hyperv_prepare_irq_remapping()
 * returns -ENODEV and the Hyper-V IOMMU driver is not used; instead, the
 * generic support of the 15-bit APIC ID is used: see __irq_msi_compose_msg().
 *
 * Note: for a VM on Hyper-V, the I/O-APIC is the only device which
 * (logically) generates MSIs directly to the system APIC irq domain.
 * There is no HPET, and PCI MSI/MSI-X interrupts are remapped by the
 * pci-hyperv host bridge.
 *
 * Note: for a Hyper-V root partition, this will always return false.
 * The hypervisor doesn't expose these HYPERV_CPUID_VIRT_STACK_* cpuids by
 * default, they are implemented as intercepts by the Windows Hyper-V stack.
 * Even a nested root partition (L2 root) will not get them because the
 * nested (L1) hypervisor filters them out.
 */
static bool __init ms_hyperv_msi_ext_dest_id(void)
{
	u32 eax;

	eax = cpuid_eax(HYPERV_CPUID_VIRT_STACK_INTERFACE);
	if (eax != HYPERV_VS_INTERFACE_EAX_SIGNATURE)
		return false;

	eax = cpuid_eax(HYPERV_CPUID_VIRT_STACK_PROPERTIES);
	return eax & HYPERV_VS_PROPERTIES_EAX_EXTENDED_IOAPIC_RTE;
}

const __initconst struct hypervisor_x86 x86_hyper_ms_hyperv = {
	.name			= "Microsoft Hyper-V",
	.detect			= ms_hyperv_platform,
	.type			= X86_HYPER_MS_HYPERV,
	.init.x2apic_available	= ms_hyperv_x2apic_available,
	.init.msi_ext_dest_id	= ms_hyperv_msi_ext_dest_id,
	.init.init_platform	= ms_hyperv_init_platform,
};<|MERGE_RESOLUTION|>--- conflicted
+++ resolved
@@ -18,7 +18,6 @@
 #include <linux/kexec.h>
 #include <linux/i8253.h>
 #include <linux/random.h>
-#include <linux/swiotlb.h>
 #include <asm/processor.h>
 #include <asm/hypervisor.h>
 #include <asm/hyperv-tlfs.h>
@@ -33,15 +32,11 @@
 #include <asm/nmi.h>
 #include <clocksource/hyperv_timer.h>
 #include <asm/numa.h>
-#include <asm/coco.h>
 
 /* Is Linux running as the root partition? */
 bool hv_root_partition;
-<<<<<<< HEAD
-=======
 /* Is Linux running on nested Microsoft Hypervisor */
 bool hv_nested;
->>>>>>> eb3cdb58
 struct ms_hyperv_info ms_hyperv;
 
 #if IS_ENABLED(CONFIG_HYPERV)
@@ -249,12 +244,6 @@
 		pr_warn("x86/hyperv: VP_INDEX MSR not available.\n");
 		return 0;
 	}
-<<<<<<< HEAD
-
-	return HYPERV_CPUID_VENDOR_AND_MAX_FUNCTIONS;
-}
-=======
->>>>>>> eb3cdb58
 
 	return HYPERV_CPUID_VENDOR_AND_MAX_FUNCTIONS;
 }
@@ -405,8 +394,6 @@
 	if (ms_hyperv.priv_high & HV_ISOLATION) {
 		ms_hyperv.isolation_config_a = cpuid_eax(HYPERV_CPUID_ISOLATION_CONFIG);
 		ms_hyperv.isolation_config_b = cpuid_ebx(HYPERV_CPUID_ISOLATION_CONFIG);
-		ms_hyperv.shared_gpa_boundary =
-			BIT_ULL(ms_hyperv.shared_gpa_boundary_bits);
 
 		if (ms_hyperv.shared_gpa_boundary_active)
 			ms_hyperv.shared_gpa_boundary =
@@ -415,22 +402,8 @@
 		pr_info("Hyper-V: Isolation Config: Group A 0x%x, Group B 0x%x\n",
 			ms_hyperv.isolation_config_a, ms_hyperv.isolation_config_b);
 
-<<<<<<< HEAD
-		if (hv_get_isolation_type() == HV_ISOLATION_TYPE_SNP) {
-			static_branch_enable(&isolation_type_snp);
-#ifdef CONFIG_SWIOTLB
-			swiotlb_unencrypted_base = ms_hyperv.shared_gpa_boundary;
-#endif
-		}
-		/* Isolation VMs are unenlightened SEV-based VMs, thus this check: */
-		if (IS_ENABLED(CONFIG_AMD_MEM_ENCRYPT)) {
-			if (hv_get_isolation_type() != HV_ISOLATION_TYPE_NONE)
-				cc_set_vendor(CC_VENDOR_HYPERV);
-		}
-=======
 		if (hv_get_isolation_type() == HV_ISOLATION_TYPE_SNP)
 			static_branch_enable(&isolation_type_snp);
->>>>>>> eb3cdb58
 	}
 
 	if (hv_max_functions_eax >= HYPERV_CPUID_NESTED_FEATURES) {
@@ -477,11 +450,7 @@
 		 * setting of this MSR bit should happen before init_intel()
 		 * is called.
 		 */
-<<<<<<< HEAD
-		wrmsrl(HV_X64_MSR_TSC_INVARIANT_CONTROL, 0x1);
-=======
 		wrmsrl(HV_X64_MSR_TSC_INVARIANT_CONTROL, HV_EXPOSE_INVARIANT_TSC);
->>>>>>> eb3cdb58
 		setup_force_cpu_cap(X86_FEATURE_TSC_RELIABLE);
 	}
 
