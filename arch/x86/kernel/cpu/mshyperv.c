// SPDX-License-Identifier: GPL-2.0-only
/*
 * HyperV  Detection code.
 *
 * Copyright (C) 2010, Novell, Inc.
 * Author : K. Y. Srinivasan <ksrinivasan@novell.com>
 */

#include <linux/types.h>
#include <linux/time.h>
#include <linux/clocksource.h>
#include <linux/init.h>
#include <linux/export.h>
#include <linux/hardirq.h>
#include <linux/efi.h>
#include <linux/interrupt.h>
#include <linux/irq.h>
#include <linux/kexec.h>
#include <linux/random.h>
#include <asm/processor.h>
#include <asm/hypervisor.h>
#include <asm/hyperv-tlfs.h>
#include <asm/mshyperv.h>
#include <asm/desc.h>
#include <asm/idtentry.h>
#include <asm/irq_regs.h>
#include <asm/i8259.h>
#include <asm/apic.h>
#include <asm/timer.h>
#include <asm/reboot.h>
#include <asm/nmi.h>
#include <clocksource/hyperv_timer.h>
#include <asm/numa.h>
#include <asm/svm.h>

/* Is Linux running as the root partition? */
bool hv_root_partition;
/* Is Linux running on nested Microsoft Hypervisor */
bool hv_nested;
struct ms_hyperv_info ms_hyperv;

/* Used in modules via hv_do_hypercall(): see arch/x86/include/asm/mshyperv.h */
bool hyperv_paravisor_present __ro_after_init;
EXPORT_SYMBOL_GPL(hyperv_paravisor_present);

#if IS_ENABLED(CONFIG_HYPERV)
static inline unsigned int hv_get_nested_msr(unsigned int reg)
{
	if (hv_is_sint_msr(reg))
		return reg - HV_X64_MSR_SINT0 + HV_X64_MSR_NESTED_SINT0;

	switch (reg) {
	case HV_X64_MSR_SIMP:
		return HV_X64_MSR_NESTED_SIMP;
	case HV_X64_MSR_SIEFP:
		return HV_X64_MSR_NESTED_SIEFP;
	case HV_X64_MSR_SVERSION:
		return HV_X64_MSR_NESTED_SVERSION;
	case HV_X64_MSR_SCONTROL:
		return HV_X64_MSR_NESTED_SCONTROL;
	case HV_X64_MSR_EOM:
		return HV_X64_MSR_NESTED_EOM;
	default:
		return reg;
	}
}

u64 hv_get_non_nested_msr(unsigned int reg)
{
	u64 value;

<<<<<<< HEAD
	if (hv_is_synic_reg(reg) && ms_hyperv.paravisor_present)
=======
	if (hv_is_synic_msr(reg) && ms_hyperv.paravisor_present)
>>>>>>> 2d5404ca
		hv_ivm_msr_read(reg, &value);
	else
		rdmsrl(reg, value);
	return value;
}
EXPORT_SYMBOL_GPL(hv_get_non_nested_msr);

void hv_set_non_nested_msr(unsigned int reg, u64 value)
{
<<<<<<< HEAD
	if (hv_is_synic_reg(reg) && ms_hyperv.paravisor_present) {
=======
	if (hv_is_synic_msr(reg) && ms_hyperv.paravisor_present) {
>>>>>>> 2d5404ca
		hv_ivm_msr_write(reg, value);

		/* Write proxy bit via wrmsl instruction */
		if (hv_is_sint_msr(reg))
			wrmsrl(reg, value | 1 << 20);
	} else {
		wrmsrl(reg, value);
	}
}
EXPORT_SYMBOL_GPL(hv_set_non_nested_msr);

u64 hv_get_msr(unsigned int reg)
{
	if (hv_nested)
		reg = hv_get_nested_msr(reg);

	return hv_get_non_nested_msr(reg);
}
EXPORT_SYMBOL_GPL(hv_get_msr);

void hv_set_msr(unsigned int reg, u64 value)
{
	if (hv_nested)
		reg = hv_get_nested_msr(reg);

	hv_set_non_nested_msr(reg, value);
}
EXPORT_SYMBOL_GPL(hv_set_msr);

static void (*vmbus_handler)(void);
static void (*hv_stimer0_handler)(void);
static void (*hv_kexec_handler)(void);
static void (*hv_crash_handler)(struct pt_regs *regs);

DEFINE_IDTENTRY_SYSVEC(sysvec_hyperv_callback)
{
	struct pt_regs *old_regs = set_irq_regs(regs);

	inc_irq_stat(irq_hv_callback_count);
	if (vmbus_handler)
		vmbus_handler();

	if (ms_hyperv.hints & HV_DEPRECATING_AEOI_RECOMMENDED)
		apic_eoi();

	set_irq_regs(old_regs);
}

void hv_setup_vmbus_handler(void (*handler)(void))
{
	vmbus_handler = handler;
}

void hv_remove_vmbus_handler(void)
{
	/* We have no way to deallocate the interrupt gate */
	vmbus_handler = NULL;
}

/*
 * Routines to do per-architecture handling of stimer0
 * interrupts when in Direct Mode
 */
DEFINE_IDTENTRY_SYSVEC(sysvec_hyperv_stimer0)
{
	struct pt_regs *old_regs = set_irq_regs(regs);

	inc_irq_stat(hyperv_stimer0_count);
	if (hv_stimer0_handler)
		hv_stimer0_handler();
	add_interrupt_randomness(HYPERV_STIMER0_VECTOR);
	apic_eoi();

	set_irq_regs(old_regs);
}

/* For x86/x64, override weak placeholders in hyperv_timer.c */
void hv_setup_stimer0_handler(void (*handler)(void))
{
	hv_stimer0_handler = handler;
}

void hv_remove_stimer0_handler(void)
{
	/* We have no way to deallocate the interrupt gate */
	hv_stimer0_handler = NULL;
}

void hv_setup_kexec_handler(void (*handler)(void))
{
	hv_kexec_handler = handler;
}

void hv_remove_kexec_handler(void)
{
	hv_kexec_handler = NULL;
}

void hv_setup_crash_handler(void (*handler)(struct pt_regs *regs))
{
	hv_crash_handler = handler;
}

void hv_remove_crash_handler(void)
{
	hv_crash_handler = NULL;
}

#ifdef CONFIG_KEXEC_CORE
static void hv_machine_shutdown(void)
{
	if (kexec_in_progress && hv_kexec_handler)
		hv_kexec_handler();

	/*
	 * Call hv_cpu_die() on all the CPUs, otherwise later the hypervisor
	 * corrupts the old VP Assist Pages and can crash the kexec kernel.
	 */
	if (kexec_in_progress)
		cpuhp_remove_state(CPUHP_AP_HYPERV_ONLINE);

	/* The function calls stop_other_cpus(). */
	native_machine_shutdown();

	/* Disable the hypercall page when there is only 1 active CPU. */
	if (kexec_in_progress)
		hyperv_cleanup();
}
#endif /* CONFIG_KEXEC_CORE */

#ifdef CONFIG_CRASH_DUMP
static void hv_machine_crash_shutdown(struct pt_regs *regs)
{
	if (hv_crash_handler)
		hv_crash_handler(regs);

	/* The function calls crash_smp_send_stop(). */
	native_machine_crash_shutdown(regs);

	/* Disable the hypercall page when there is only 1 active CPU. */
	hyperv_cleanup();
}
#endif /* CONFIG_CRASH_DUMP */
#endif /* CONFIG_HYPERV */

static uint32_t  __init ms_hyperv_platform(void)
{
	u32 eax;
	u32 hyp_signature[3];

	if (!boot_cpu_has(X86_FEATURE_HYPERVISOR))
		return 0;

	cpuid(HYPERV_CPUID_VENDOR_AND_MAX_FUNCTIONS,
	      &eax, &hyp_signature[0], &hyp_signature[1], &hyp_signature[2]);

	if (eax < HYPERV_CPUID_MIN || eax > HYPERV_CPUID_MAX ||
	    memcmp("Microsoft Hv", hyp_signature, 12))
		return 0;

	/* HYPERCALL and VP_INDEX MSRs are mandatory for all features. */
	eax = cpuid_eax(HYPERV_CPUID_FEATURES);
	if (!(eax & HV_MSR_HYPERCALL_AVAILABLE)) {
		pr_warn("x86/hyperv: HYPERCALL MSR not available.\n");
		return 0;
	}
	if (!(eax & HV_MSR_VP_INDEX_AVAILABLE)) {
		pr_warn("x86/hyperv: VP_INDEX MSR not available.\n");
		return 0;
	}

	return HYPERV_CPUID_VENDOR_AND_MAX_FUNCTIONS;
}

#ifdef CONFIG_X86_LOCAL_APIC
/*
 * Prior to WS2016 Debug-VM sends NMIs to all CPUs which makes
 * it difficult to process CHANNELMSG_UNLOAD in case of crash. Handle
 * unknown NMI on the first CPU which gets it.
 */
static int hv_nmi_unknown(unsigned int val, struct pt_regs *regs)
{
	static atomic_t nmi_cpu = ATOMIC_INIT(-1);
	unsigned int old_cpu, this_cpu;

	if (!unknown_nmi_panic)
		return NMI_DONE;

	old_cpu = -1;
	this_cpu = raw_smp_processor_id();
	if (!atomic_try_cmpxchg(&nmi_cpu, &old_cpu, this_cpu))
		return NMI_HANDLED;

	return NMI_DONE;
}
#endif

static unsigned long hv_get_tsc_khz(void)
{
	unsigned long freq;

	rdmsrl(HV_X64_MSR_TSC_FREQUENCY, freq);

	return freq / 1000;
}

#if defined(CONFIG_SMP) && IS_ENABLED(CONFIG_HYPERV)
static void __init hv_smp_prepare_boot_cpu(void)
{
	native_smp_prepare_boot_cpu();
#if defined(CONFIG_X86_64) && defined(CONFIG_PARAVIRT_SPINLOCKS)
	hv_init_spinlocks();
#endif
}

static void __init hv_smp_prepare_cpus(unsigned int max_cpus)
{
#ifdef CONFIG_X86_64
	int i;
	int ret;
#endif

	native_smp_prepare_cpus(max_cpus);

	/*
	 *  Override wakeup_secondary_cpu_64 callback for SEV-SNP
	 *  enlightened guest.
	 */
	if (!ms_hyperv.paravisor_present && hv_isolation_type_snp()) {
		apic->wakeup_secondary_cpu_64 = hv_snp_boot_ap;
		return;
	}

#ifdef CONFIG_X86_64
	for_each_present_cpu(i) {
		if (i == 0)
			continue;
		ret = hv_call_add_logical_proc(numa_cpu_node(i), i, cpu_physical_id(i));
		BUG_ON(ret);
	}

	for_each_present_cpu(i) {
		if (i == 0)
			continue;
		ret = hv_call_create_vp(numa_cpu_node(i), hv_current_partition_id, i, i);
		BUG_ON(ret);
	}
#endif
}
#endif

/*
 * When a fully enlightened TDX VM runs on Hyper-V, the firmware sets the
 * HW_REDUCED flag: refer to acpi_tb_create_local_fadt(). Consequently ttyS0
 * interrupts can't work because request_irq() -> ... -> irq_to_desc() returns
 * NULL for ttyS0. This happens because mp_config_acpi_legacy_irqs() sees a
 * nr_legacy_irqs() of 0, so it doesn't initialize the array 'mp_irqs[]', and
 * later setup_IO_APIC_irqs() -> find_irq_entry() fails to find the legacy irqs
 * from the array and hence doesn't create the necessary irq description info.
 *
 * Clone arch/x86/kernel/acpi/boot.c: acpi_generic_reduced_hw_init() here,
 * except don't change 'legacy_pic', which keeps its default value
 * 'default_legacy_pic'. This way, mp_config_acpi_legacy_irqs() sees a non-zero
 * nr_legacy_irqs() and eventually serial console interrupts works properly.
 */
static void __init reduced_hw_init(void)
{
	x86_init.timers.timer_init	= x86_init_noop;
	x86_init.irqs.pre_vector_init	= x86_init_noop;
}

<<<<<<< HEAD
=======
int hv_get_hypervisor_version(union hv_hypervisor_version_info *info)
{
	unsigned int hv_max_functions;

	hv_max_functions = cpuid_eax(HYPERV_CPUID_VENDOR_AND_MAX_FUNCTIONS);
	if (hv_max_functions < HYPERV_CPUID_VERSION) {
		pr_err("%s: Could not detect Hyper-V version\n", __func__);
		return -ENODEV;
	}

	cpuid(HYPERV_CPUID_VERSION, &info->eax, &info->ebx, &info->ecx, &info->edx);

	return 0;
}

>>>>>>> 2d5404ca
static void __init ms_hyperv_init_platform(void)
{
	int hv_max_functions_eax;

#ifdef CONFIG_PARAVIRT
	pv_info.name = "Hyper-V";
#endif

	/*
	 * Extract the features and hints
	 */
	ms_hyperv.features = cpuid_eax(HYPERV_CPUID_FEATURES);
	ms_hyperv.priv_high = cpuid_ebx(HYPERV_CPUID_FEATURES);
	ms_hyperv.misc_features = cpuid_edx(HYPERV_CPUID_FEATURES);
	ms_hyperv.hints    = cpuid_eax(HYPERV_CPUID_ENLIGHTMENT_INFO);

	hv_max_functions_eax = cpuid_eax(HYPERV_CPUID_VENDOR_AND_MAX_FUNCTIONS);

	pr_info("Hyper-V: privilege flags low 0x%x, high 0x%x, hints 0x%x, misc 0x%x\n",
		ms_hyperv.features, ms_hyperv.priv_high, ms_hyperv.hints,
		ms_hyperv.misc_features);

	ms_hyperv.max_vp_index = cpuid_eax(HYPERV_CPUID_IMPLEMENT_LIMITS);
	ms_hyperv.max_lp_index = cpuid_ebx(HYPERV_CPUID_IMPLEMENT_LIMITS);

	pr_debug("Hyper-V: max %u virtual processors, %u logical processors\n",
		 ms_hyperv.max_vp_index, ms_hyperv.max_lp_index);

	/*
	 * Check CPU management privilege.
	 *
	 * To mirror what Windows does we should extract CPU management
	 * features and use the ReservedIdentityBit to detect if Linux is the
	 * root partition. But that requires negotiating CPU management
	 * interface (a process to be finalized). For now, use the privilege
	 * flag as the indicator for running as root.
	 *
	 * Hyper-V should never specify running as root and as a Confidential
	 * VM. But to protect against a compromised/malicious Hyper-V trying
	 * to exploit root behavior to expose Confidential VM memory, ignore
	 * the root partition setting if also a Confidential VM.
	 */
	if ((ms_hyperv.priv_high & HV_CPU_MANAGEMENT) &&
	    !(ms_hyperv.priv_high & HV_ISOLATION)) {
		hv_root_partition = true;
		pr_info("Hyper-V: running as root partition\n");
	}

	if (ms_hyperv.hints & HV_X64_HYPERV_NESTED) {
		hv_nested = true;
		pr_info("Hyper-V: running on a nested hypervisor\n");
	}

	if (ms_hyperv.features & HV_ACCESS_FREQUENCY_MSRS &&
	    ms_hyperv.misc_features & HV_FEATURE_FREQUENCY_MSRS_AVAILABLE) {
		x86_platform.calibrate_tsc = hv_get_tsc_khz;
		x86_platform.calibrate_cpu = hv_get_tsc_khz;
		setup_force_cpu_cap(X86_FEATURE_TSC_KNOWN_FREQ);
	}

	if (ms_hyperv.priv_high & HV_ISOLATION) {
		ms_hyperv.isolation_config_a = cpuid_eax(HYPERV_CPUID_ISOLATION_CONFIG);
		ms_hyperv.isolation_config_b = cpuid_ebx(HYPERV_CPUID_ISOLATION_CONFIG);

		if (ms_hyperv.shared_gpa_boundary_active)
			ms_hyperv.shared_gpa_boundary =
				BIT_ULL(ms_hyperv.shared_gpa_boundary_bits);

		hyperv_paravisor_present = !!ms_hyperv.paravisor_present;

		pr_info("Hyper-V: Isolation Config: Group A 0x%x, Group B 0x%x\n",
			ms_hyperv.isolation_config_a, ms_hyperv.isolation_config_b);


		if (hv_get_isolation_type() == HV_ISOLATION_TYPE_SNP) {
			static_branch_enable(&isolation_type_snp);
		} else if (hv_get_isolation_type() == HV_ISOLATION_TYPE_TDX) {
			static_branch_enable(&isolation_type_tdx);

			/* A TDX VM must use x2APIC and doesn't use lazy EOI. */
			ms_hyperv.hints &= ~HV_X64_APIC_ACCESS_RECOMMENDED;

			if (!ms_hyperv.paravisor_present) {
<<<<<<< HEAD
				/* To be supported: more work is required.  */
				ms_hyperv.features &= ~HV_MSR_REFERENCE_TSC_AVAILABLE;

				/* HV_REGISTER_CRASH_CTL is unsupported. */
=======
				/*
				 * Mark the Hyper-V TSC page feature as disabled
				 * in a TDX VM without paravisor so that the
				 * Invariant TSC, which is a better clocksource
				 * anyway, is used instead.
				 */
				ms_hyperv.features &= ~HV_MSR_REFERENCE_TSC_AVAILABLE;

				/*
				 * The Invariant TSC is expected to be available
				 * in a TDX VM without paravisor, but if not,
				 * print a warning message. The slower Hyper-V MSR-based
				 * Ref Counter should end up being the clocksource.
				 */
				if (!(ms_hyperv.features & HV_ACCESS_TSC_INVARIANT))
					pr_warn("Hyper-V: Invariant TSC is unavailable\n");

				/* HV_MSR_CRASH_CTL is unsupported. */
>>>>>>> 2d5404ca
				ms_hyperv.misc_features &= ~HV_FEATURE_GUEST_CRASH_MSR_AVAILABLE;

				/* Don't trust Hyper-V's TLB-flushing hypercalls. */
				ms_hyperv.hints &= ~HV_X64_REMOTE_TLB_FLUSH_RECOMMENDED;

				x86_init.acpi.reduced_hw_early_init = reduced_hw_init;
			}
		}
	}

	if (hv_max_functions_eax >= HYPERV_CPUID_NESTED_FEATURES) {
		ms_hyperv.nested_features =
			cpuid_eax(HYPERV_CPUID_NESTED_FEATURES);
		pr_info("Hyper-V: Nested features: 0x%x\n",
			ms_hyperv.nested_features);
	}

#ifdef CONFIG_X86_LOCAL_APIC
	if (ms_hyperv.features & HV_ACCESS_FREQUENCY_MSRS &&
	    ms_hyperv.misc_features & HV_FEATURE_FREQUENCY_MSRS_AVAILABLE) {
		/*
		 * Get the APIC frequency.
		 */
		u64	hv_lapic_frequency;

		rdmsrl(HV_X64_MSR_APIC_FREQUENCY, hv_lapic_frequency);
		hv_lapic_frequency = div_u64(hv_lapic_frequency, HZ);
		lapic_timer_period = hv_lapic_frequency;
		pr_info("Hyper-V: LAPIC Timer Frequency: %#x\n",
			lapic_timer_period);
	}

	register_nmi_handler(NMI_UNKNOWN, hv_nmi_unknown, NMI_FLAG_FIRST,
			     "hv_nmi_unknown");
#endif

#ifdef CONFIG_X86_IO_APIC
	no_timer_check = 1;
#endif

#if IS_ENABLED(CONFIG_HYPERV)
#if defined(CONFIG_KEXEC_CORE)
	machine_ops.shutdown = hv_machine_shutdown;
#endif
#if defined(CONFIG_CRASH_DUMP)
	machine_ops.crash_shutdown = hv_machine_crash_shutdown;
#endif
#endif
	if (ms_hyperv.features & HV_ACCESS_TSC_INVARIANT) {
		/*
		 * Writing to synthetic MSR 0x40000118 updates/changes the
		 * guest visible CPUIDs. Setting bit 0 of this MSR  enables
		 * guests to report invariant TSC feature through CPUID
		 * instruction, CPUID 0x800000007/EDX, bit 8. See code in
		 * early_init_intel() where this bit is examined. The
		 * setting of this MSR bit should happen before init_intel()
		 * is called.
		 */
		wrmsrl(HV_X64_MSR_TSC_INVARIANT_CONTROL, HV_EXPOSE_INVARIANT_TSC);
		setup_force_cpu_cap(X86_FEATURE_TSC_RELIABLE);
	}

	/*
	 * Generation 2 instances don't support reading the NMI status from
	 * 0x61 port.
	 */
	if (efi_enabled(EFI_BOOT))
		x86_platform.get_nmi_reason = hv_get_nmi_reason;

#if IS_ENABLED(CONFIG_HYPERV)
	if ((hv_get_isolation_type() == HV_ISOLATION_TYPE_VBS) ||
	    ms_hyperv.paravisor_present)
		hv_vtom_init();
	/*
	 * Setup the hook to get control post apic initialization.
	 */
	x86_platform.apic_post_init = hyperv_init;
	hyperv_setup_mmu_ops();

	/* Install system interrupt handler for hypervisor callback */
	sysvec_install(HYPERVISOR_CALLBACK_VECTOR, sysvec_hyperv_callback);

	/* Install system interrupt handler for reenlightenment notifications */
	if (ms_hyperv.features & HV_ACCESS_REENLIGHTENMENT) {
		sysvec_install(HYPERV_REENLIGHTENMENT_VECTOR, sysvec_hyperv_reenlightenment);
	}

	/* Install system interrupt handler for stimer0 */
	if (ms_hyperv.misc_features & HV_STIMER_DIRECT_MODE_AVAILABLE) {
		sysvec_install(HYPERV_STIMER0_VECTOR, sysvec_hyperv_stimer0);
	}

# ifdef CONFIG_SMP
	smp_ops.smp_prepare_boot_cpu = hv_smp_prepare_boot_cpu;
	if (hv_root_partition ||
	    (!ms_hyperv.paravisor_present && hv_isolation_type_snp()))
		smp_ops.smp_prepare_cpus = hv_smp_prepare_cpus;
# endif

	/*
	 * Hyper-V doesn't provide irq remapping for IO-APIC. To enable x2apic,
	 * set x2apic destination mode to physical mode when x2apic is available
	 * and Hyper-V IOMMU driver makes sure cpus assigned with IO-APIC irqs
	 * have 8-bit APIC id.
	 */
# ifdef CONFIG_X86_X2APIC
	if (x2apic_supported())
		x2apic_phys = 1;
# endif

	/* Register Hyper-V specific clocksource */
	hv_init_clocksource();
	hv_vtl_init_platform();
#endif
	/*
	 * TSC should be marked as unstable only after Hyper-V
	 * clocksource has been initialized. This ensures that the
	 * stability of the sched_clock is not altered.
	 */
	if (!(ms_hyperv.features & HV_ACCESS_TSC_INVARIANT))
		mark_tsc_unstable("running on Hyper-V");

	hardlockup_detector_disable();
}

static bool __init ms_hyperv_x2apic_available(void)
{
	return x2apic_supported();
}

/*
 * If ms_hyperv_msi_ext_dest_id() returns true, hyperv_prepare_irq_remapping()
 * returns -ENODEV and the Hyper-V IOMMU driver is not used; instead, the
 * generic support of the 15-bit APIC ID is used: see __irq_msi_compose_msg().
 *
 * Note: for a VM on Hyper-V, the I/O-APIC is the only device which
 * (logically) generates MSIs directly to the system APIC irq domain.
 * There is no HPET, and PCI MSI/MSI-X interrupts are remapped by the
 * pci-hyperv host bridge.
 *
 * Note: for a Hyper-V root partition, this will always return false.
 * The hypervisor doesn't expose these HYPERV_CPUID_VIRT_STACK_* cpuids by
 * default, they are implemented as intercepts by the Windows Hyper-V stack.
 * Even a nested root partition (L2 root) will not get them because the
 * nested (L1) hypervisor filters them out.
 */
static bool __init ms_hyperv_msi_ext_dest_id(void)
{
	u32 eax;

	eax = cpuid_eax(HYPERV_CPUID_VIRT_STACK_INTERFACE);
	if (eax != HYPERV_VS_INTERFACE_EAX_SIGNATURE)
		return false;

	eax = cpuid_eax(HYPERV_CPUID_VIRT_STACK_PROPERTIES);
	return eax & HYPERV_VS_PROPERTIES_EAX_EXTENDED_IOAPIC_RTE;
}

#ifdef CONFIG_AMD_MEM_ENCRYPT
static void hv_sev_es_hcall_prepare(struct ghcb *ghcb, struct pt_regs *regs)
{
	/* RAX and CPL are already in the GHCB */
	ghcb_set_rcx(ghcb, regs->cx);
	ghcb_set_rdx(ghcb, regs->dx);
	ghcb_set_r8(ghcb, regs->r8);
}

static bool hv_sev_es_hcall_finish(struct ghcb *ghcb, struct pt_regs *regs)
{
	/* No checking of the return state needed */
	return true;
}
#endif

const __initconst struct hypervisor_x86 x86_hyper_ms_hyperv = {
	.name			= "Microsoft Hyper-V",
	.detect			= ms_hyperv_platform,
	.type			= X86_HYPER_MS_HYPERV,
	.init.x2apic_available	= ms_hyperv_x2apic_available,
	.init.msi_ext_dest_id	= ms_hyperv_msi_ext_dest_id,
	.init.init_platform	= ms_hyperv_init_platform,
<<<<<<< HEAD
=======
	.init.guest_late_init	= ms_hyperv_late_init,
>>>>>>> 2d5404ca
#ifdef CONFIG_AMD_MEM_ENCRYPT
	.runtime.sev_es_hcall_prepare = hv_sev_es_hcall_prepare,
	.runtime.sev_es_hcall_finish = hv_sev_es_hcall_finish,
#endif
};<|MERGE_RESOLUTION|>--- conflicted
+++ resolved
@@ -69,11 +69,7 @@
 {
 	u64 value;
 
-<<<<<<< HEAD
-	if (hv_is_synic_reg(reg) && ms_hyperv.paravisor_present)
-=======
 	if (hv_is_synic_msr(reg) && ms_hyperv.paravisor_present)
->>>>>>> 2d5404ca
 		hv_ivm_msr_read(reg, &value);
 	else
 		rdmsrl(reg, value);
@@ -83,11 +79,7 @@
 
 void hv_set_non_nested_msr(unsigned int reg, u64 value)
 {
-<<<<<<< HEAD
-	if (hv_is_synic_reg(reg) && ms_hyperv.paravisor_present) {
-=======
 	if (hv_is_synic_msr(reg) && ms_hyperv.paravisor_present) {
->>>>>>> 2d5404ca
 		hv_ivm_msr_write(reg, value);
 
 		/* Write proxy bit via wrmsl instruction */
@@ -359,8 +351,6 @@
 	x86_init.irqs.pre_vector_init	= x86_init_noop;
 }
 
-<<<<<<< HEAD
-=======
 int hv_get_hypervisor_version(union hv_hypervisor_version_info *info)
 {
 	unsigned int hv_max_functions;
@@ -376,7 +366,6 @@
 	return 0;
 }
 
->>>>>>> 2d5404ca
 static void __init ms_hyperv_init_platform(void)
 {
 	int hv_max_functions_eax;
@@ -460,12 +449,6 @@
 			ms_hyperv.hints &= ~HV_X64_APIC_ACCESS_RECOMMENDED;
 
 			if (!ms_hyperv.paravisor_present) {
-<<<<<<< HEAD
-				/* To be supported: more work is required.  */
-				ms_hyperv.features &= ~HV_MSR_REFERENCE_TSC_AVAILABLE;
-
-				/* HV_REGISTER_CRASH_CTL is unsupported. */
-=======
 				/*
 				 * Mark the Hyper-V TSC page feature as disabled
 				 * in a TDX VM without paravisor so that the
@@ -484,7 +467,6 @@
 					pr_warn("Hyper-V: Invariant TSC is unavailable\n");
 
 				/* HV_MSR_CRASH_CTL is unsupported. */
->>>>>>> 2d5404ca
 				ms_hyperv.misc_features &= ~HV_FEATURE_GUEST_CRASH_MSR_AVAILABLE;
 
 				/* Don't trust Hyper-V's TLB-flushing hypercalls. */
@@ -666,10 +648,7 @@
 	.init.x2apic_available	= ms_hyperv_x2apic_available,
 	.init.msi_ext_dest_id	= ms_hyperv_msi_ext_dest_id,
 	.init.init_platform	= ms_hyperv_init_platform,
-<<<<<<< HEAD
-=======
 	.init.guest_late_init	= ms_hyperv_late_init,
->>>>>>> 2d5404ca
 #ifdef CONFIG_AMD_MEM_ENCRYPT
 	.runtime.sev_es_hcall_prepare = hv_sev_es_hcall_prepare,
 	.runtime.sev_es_hcall_finish = hv_sev_es_hcall_finish,
