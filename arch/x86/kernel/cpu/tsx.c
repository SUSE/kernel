// SPDX-License-Identifier: GPL-2.0
/*
 * Intel Transactional Synchronization Extensions (TSX) control.
 *
 * Copyright (C) 2019-2021 Intel Corporation
 *
 * Author:
 *	Pawan Gupta <pawan.kumar.gupta@linux.intel.com>
 */

#include <linux/cpufeature.h>

#include <asm/cmdline.h>

#include "cpu.h"

#undef pr_fmt
#define pr_fmt(fmt) "tsx: " fmt

enum tsx_ctrl_states tsx_ctrl_state __ro_after_init = TSX_CTRL_NOT_SUPPORTED;

void tsx_disable(void)
{
	u64 tsx;

	rdmsrl(MSR_IA32_TSX_CTRL, tsx);

	/* Force all transactions to immediately abort */
	tsx |= TSX_CTRL_RTM_DISABLE;

	/*
	 * Ensure TSX support is not enumerated in CPUID.
	 * This is visible to userspace and will ensure they
	 * do not waste resources trying TSX transactions that
	 * will always abort.
	 */
	tsx |= TSX_CTRL_CPUID_CLEAR;

	wrmsrl(MSR_IA32_TSX_CTRL, tsx);
}

void tsx_enable(void)
{
	u64 tsx;

	rdmsrl(MSR_IA32_TSX_CTRL, tsx);

	/* Enable the RTM feature in the cpu */
	tsx &= ~TSX_CTRL_RTM_DISABLE;

	/*
	 * Ensure TSX support is enumerated in CPUID.
	 * This is visible to userspace and will ensure they
	 * can enumerate and use the TSX feature.
	 */
	tsx &= ~TSX_CTRL_CPUID_CLEAR;

	wrmsrl(MSR_IA32_TSX_CTRL, tsx);
}

static enum tsx_ctrl_states x86_get_tsx_auto_mode(void)
{
	if (boot_cpu_has_bug(X86_BUG_TAA))
		return TSX_CTRL_DISABLE;

	return TSX_CTRL_ENABLE;
}

/*
 * Disabling TSX is not a trivial business.
 *
 * First of all, there's a CPUID bit: X86_FEATURE_RTM_ALWAYS_ABORT
 * which says that TSX is practically disabled (all transactions are
 * aborted by default). When that bit is set, the kernel unconditionally
 * disables TSX.
 *
 * In order to do that, however, it needs to dance a bit:
 *
 * 1. The first method to disable it is through MSR_TSX_FORCE_ABORT and
 * the MSR is present only when *two* CPUID bits are set:
 *
 * - X86_FEATURE_RTM_ALWAYS_ABORT
 * - X86_FEATURE_TSX_FORCE_ABORT
 *
 * 2. The second method is for CPUs which do not have the above-mentioned
 * MSR: those use a different MSR - MSR_IA32_TSX_CTRL and disable TSX
 * through that one. Those CPUs can also have the initially mentioned
 * CPUID bit X86_FEATURE_RTM_ALWAYS_ABORT set and for those the same strategy
 * applies: TSX gets disabled unconditionally.
 *
 * When either of the two methods are present, the kernel disables TSX and
 * clears the respective RTM and HLE feature flags.
 *
 * An additional twist in the whole thing presents late microcode loading
 * which, when done, may cause for the X86_FEATURE_RTM_ALWAYS_ABORT CPUID
 * bit to be set after the update.
 *
 * A subsequent hotplug operation on any logical CPU except the BSP will
 * cause for the supported CPUID feature bits to get re-detected and, if
 * RTM and HLE get cleared all of a sudden, but, userspace did consult
 * them before the update, then funny explosions will happen. Long story
 * short: the kernel doesn't modify CPUID feature bits after booting.
 *
 * That's why, this function's call in init_intel() doesn't clear the
 * feature flags.
 */
void tsx_clear_cpuid(void)
{
	u64 msr;

	/*
	 * MSR_TFA_TSX_CPUID_CLEAR bit is only present when both CPUID
	 * bits RTM_ALWAYS_ABORT and TSX_FORCE_ABORT are present.
	 */
	if (boot_cpu_has(X86_FEATURE_RTM_ALWAYS_ABORT) &&
	    boot_cpu_has(X86_FEATURE_TSX_FORCE_ABORT)) {
		rdmsrl(MSR_TSX_FORCE_ABORT, msr);
		msr |= MSR_TFA_TSX_CPUID_CLEAR;
		wrmsrl(MSR_TSX_FORCE_ABORT, msr);
	} else if (cpu_feature_enabled(X86_FEATURE_MSR_TSX_CTRL)) {
		rdmsrl(MSR_IA32_TSX_CTRL, msr);
		msr |= TSX_CTRL_CPUID_CLEAR;
		wrmsrl(MSR_IA32_TSX_CTRL, msr);
	}
}

<<<<<<< HEAD
=======
/*
 * Disable TSX development mode
 *
 * When the microcode released in Feb 2022 is applied, TSX will be disabled by
 * default on some processors. MSR 0x122 (TSX_CTRL) and MSR 0x123
 * (IA32_MCU_OPT_CTRL) can be used to re-enable TSX for development, doing so is
 * not recommended for production deployments. In particular, applying MD_CLEAR
 * flows for mitigation of the Intel TSX Asynchronous Abort (TAA) transient
 * execution attack may not be effective on these processors when Intel TSX is
 * enabled with updated microcode.
 */
static void tsx_dev_mode_disable(void)
{
	u64 mcu_opt_ctrl;

	/* Check if RTM_ALLOW exists */
	if (!boot_cpu_has_bug(X86_BUG_TAA) ||
	    !cpu_feature_enabled(X86_FEATURE_MSR_TSX_CTRL) ||
	    !cpu_feature_enabled(X86_FEATURE_SRBDS_CTRL))
		return;

	rdmsrl(MSR_IA32_MCU_OPT_CTRL, mcu_opt_ctrl);

	if (mcu_opt_ctrl & RTM_ALLOW) {
		mcu_opt_ctrl &= ~RTM_ALLOW;
		wrmsrl(MSR_IA32_MCU_OPT_CTRL, mcu_opt_ctrl);
		setup_force_cpu_cap(X86_FEATURE_RTM_ALWAYS_ABORT);
	}
}

>>>>>>> 16718dba
void __init tsx_init(void)
{
	char arg[5] = {};
	int ret;

	/*
	 * Hardware will always abort a TSX transaction when the CPUID bit
	 * RTM_ALWAYS_ABORT is set. In this case, it is better not to enumerate
	 * CPUID.RTM and CPUID.HLE bits. Clear them here.
	 */
	if (boot_cpu_has(X86_FEATURE_RTM_ALWAYS_ABORT)) {
		tsx_ctrl_state = TSX_CTRL_RTM_ALWAYS_ABORT;
		tsx_clear_cpuid();
		setup_clear_cpu_cap(X86_FEATURE_RTM);
		setup_clear_cpu_cap(X86_FEATURE_HLE);
		return;
	}

	/*
	 * TSX is controlled via MSR_IA32_TSX_CTRL.  However, support for this
	 * MSR is enumerated by ARCH_CAP_TSX_MSR bit in MSR_IA32_ARCH_CAPABILITIES.
	 *
	 * TSX control (aka MSR_IA32_TSX_CTRL) is only available after a
	 * microcode update on CPUs that have their MSR_IA32_ARCH_CAPABILITIES
	 * bit MDS_NO=1. CPUs with MDS_NO=0 are not planned to get
	 * MSR_IA32_TSX_CTRL support even after a microcode update. Thus,
	 * tsx= cmdline requests will do nothing on CPUs without
	 * MSR_IA32_TSX_CTRL support.
	 */
	if (x86_read_arch_cap_msr() & ARCH_CAP_TSX_CTRL_MSR) {
		setup_force_cpu_cap(X86_FEATURE_MSR_TSX_CTRL);
	} else {
		tsx_ctrl_state = TSX_CTRL_NOT_SUPPORTED;
		return;
	}

	ret = cmdline_find_option(boot_command_line, "tsx", arg, sizeof(arg));
	if (ret >= 0) {
		if (!strcmp(arg, "on")) {
			tsx_ctrl_state = TSX_CTRL_ENABLE;
		} else if (!strcmp(arg, "off")) {
			tsx_ctrl_state = TSX_CTRL_DISABLE;
		} else if (!strcmp(arg, "auto")) {
			tsx_ctrl_state = x86_get_tsx_auto_mode();
		} else {
			tsx_ctrl_state = TSX_CTRL_DISABLE;
			pr_err("invalid option, defaulting to off\n");
		}
	} else {
		/* tsx= not provided */
		if (IS_ENABLED(CONFIG_X86_INTEL_TSX_MODE_AUTO))
			tsx_ctrl_state = x86_get_tsx_auto_mode();
		else if (IS_ENABLED(CONFIG_X86_INTEL_TSX_MODE_OFF))
			tsx_ctrl_state = TSX_CTRL_DISABLE;
		else
			tsx_ctrl_state = TSX_CTRL_ENABLE;
	}

	if (tsx_ctrl_state == TSX_CTRL_DISABLE) {
		tsx_disable();

		/*
		 * tsx_disable() will change the state of the RTM and HLE CPUID
		 * bits. Clear them here since they are now expected to be not
		 * set.
		 */
		setup_clear_cpu_cap(X86_FEATURE_RTM);
		setup_clear_cpu_cap(X86_FEATURE_HLE);
	} else if (tsx_ctrl_state == TSX_CTRL_ENABLE) {

		/*
		 * HW defaults TSX to be enabled at bootup.
		 * We may still need the TSX enable support
		 * during init for special cases like
		 * kexec after TSX is disabled.
		 */
		tsx_enable();

		/*
		 * tsx_enable() will change the state of the RTM and HLE CPUID
		 * bits. Force them here since they are now expected to be set.
		 */
		setup_force_cpu_cap(X86_FEATURE_RTM);
		setup_force_cpu_cap(X86_FEATURE_HLE);
	}
}<|MERGE_RESOLUTION|>--- conflicted
+++ resolved
@@ -19,7 +19,7 @@
 
 enum tsx_ctrl_states tsx_ctrl_state __ro_after_init = TSX_CTRL_NOT_SUPPORTED;
 
-void tsx_disable(void)
+static void tsx_disable(void)
 {
 	u64 tsx;
 
@@ -39,7 +39,7 @@
 	wrmsrl(MSR_IA32_TSX_CTRL, tsx);
 }
 
-void tsx_enable(void)
+static void tsx_enable(void)
 {
 	u64 tsx;
 
@@ -104,7 +104,7 @@
  * That's why, this function's call in init_intel() doesn't clear the
  * feature flags.
  */
-void tsx_clear_cpuid(void)
+static void tsx_clear_cpuid(void)
 {
 	u64 msr;
 
@@ -124,8 +124,6 @@
 	}
 }
 
-<<<<<<< HEAD
-=======
 /*
  * Disable TSX development mode
  *
@@ -156,11 +154,12 @@
 	}
 }
 
->>>>>>> 16718dba
 void __init tsx_init(void)
 {
 	char arg[5] = {};
 	int ret;
+
+	tsx_dev_mode_disable();
 
 	/*
 	 * Hardware will always abort a TSX transaction when the CPUID bit
@@ -242,4 +241,17 @@
 		setup_force_cpu_cap(X86_FEATURE_RTM);
 		setup_force_cpu_cap(X86_FEATURE_HLE);
 	}
+}
+
+void tsx_ap_init(void)
+{
+	tsx_dev_mode_disable();
+
+	if (tsx_ctrl_state == TSX_CTRL_ENABLE)
+		tsx_enable();
+	else if (tsx_ctrl_state == TSX_CTRL_DISABLE)
+		tsx_disable();
+	else if (tsx_ctrl_state == TSX_CTRL_RTM_ALWAYS_ABORT)
+		/* See comment over that function for more details. */
+		tsx_clear_cpuid();
 }