--- conflicted
+++ resolved
@@ -30,15 +30,6 @@
 	const struct cpuid_bit *cb;
 
 	static const struct cpuid_bit __cpuinitconst cpuid_bits[] = {
-<<<<<<< HEAD
-		{ X86_FEATURE_IDA,   CR_EAX, 1, 0x00000006 },
-		{ X86_FEATURE_ARAT,  CR_EAX, 2, 0x00000006 },
-		{ X86_FEATURE_CPB,   CR_EDX, 9, 0x80000007 },
-		{ X86_FEATURE_NPT,   CR_EDX, 0, 0x8000000a },
-		{ X86_FEATURE_LBRV,  CR_EDX, 1, 0x8000000a },
-		{ X86_FEATURE_SVML,  CR_EDX, 2, 0x8000000a },
-		{ X86_FEATURE_NRIPS, CR_EDX, 3, 0x8000000a },
-=======
 		{ X86_FEATURE_IDA,   		CR_EAX, 1, 0x00000006 },
 		{ X86_FEATURE_ARAT,  		CR_EAX, 2, 0x00000006 },
 		{ X86_FEATURE_APERFMPERF,	CR_ECX, 0, 0x00000006 },
@@ -47,7 +38,6 @@
 		{ X86_FEATURE_LBRV,  		CR_EDX, 1, 0x8000000a },
 		{ X86_FEATURE_SVML,  		CR_EDX, 2, 0x8000000a },
 		{ X86_FEATURE_NRIPS, 		CR_EDX, 3, 0x8000000a },
->>>>>>> e44a21b7
 		{ 0, 0, 0, 0 }
 	};
 
@@ -86,7 +76,7 @@
  */
 void __cpuinit detect_extended_topology(struct cpuinfo_x86 *c)
 {
-#if defined(CONFIG_SMP) && !defined(CONFIG_XEN)
+#ifdef CONFIG_SMP
 	unsigned int eax, ebx, ecx, edx, sub_index;
 	unsigned int ht_mask_width, core_plus_mask_width;
 	unsigned int core_select_mask, core_level_siblings;
