// SPDX-License-Identifier: GPL-2.0

#define pr_fmt(fmt) "x86/split lock detection: " fmt

#include <linux/semaphore.h>
#include <linux/workqueue.h>
#include <linux/delay.h>
#include <linux/cpuhotplug.h>
#include <asm/cpu_device_id.h>
#include <asm/cmdline.h>
#include <asm/traps.h>
#include <asm/cpu.h>

enum split_lock_detect_state {
	sld_off = 0,
	sld_warn,
	sld_fatal,
	sld_ratelimit,
};

/*
 * Default to sld_off because most systems do not support split lock detection.
 * sld_state_setup() will switch this to sld_warn on systems that support
 * split lock/bus lock detect, unless there is a command line override.
 */
static enum split_lock_detect_state sld_state __ro_after_init = sld_off;
static u64 msr_test_ctrl_cache __ro_after_init;

/*
 * With a name like MSR_TEST_CTL it should go without saying, but don't touch
 * MSR_TEST_CTL unless the CPU is one of the whitelisted models.  Writing it
 * on CPUs that do not support SLD can cause fireworks, even when writing '0'.
 */
static bool cpu_model_supports_sld __ro_after_init;

static const struct {
	const char			*option;
	enum split_lock_detect_state	state;
} sld_options[] __initconst = {
	{ "off",	sld_off   },
	{ "warn",	sld_warn  },
	{ "fatal",	sld_fatal },
	{ "ratelimit:", sld_ratelimit },
};

static struct ratelimit_state bld_ratelimit;

static unsigned int sysctl_sld_mitigate = 1;
static DEFINE_SEMAPHORE(buslock_sem, 1);

#ifdef CONFIG_PROC_SYSCTL
static const struct ctl_table sld_sysctls[] = {
	{
		.procname       = "split_lock_mitigate",
		.data           = &sysctl_sld_mitigate,
		.maxlen         = sizeof(unsigned int),
		.mode           = 0644,
		.proc_handler	= proc_douintvec_minmax,
		.extra1         = SYSCTL_ZERO,
		.extra2         = SYSCTL_ONE,
	},
};

static int __init sld_mitigate_sysctl_init(void)
{
	register_sysctl_init("kernel", sld_sysctls);
	return 0;
}

late_initcall(sld_mitigate_sysctl_init);
#endif

static inline bool match_option(const char *arg, int arglen, const char *opt)
{
	int len = strlen(opt), ratelimit;

	if (strncmp(arg, opt, len))
		return false;

	/*
	 * Min ratelimit is 1 bus lock/sec.
	 * Max ratelimit is 1000 bus locks/sec.
	 */
	if (sscanf(arg, "ratelimit:%d", &ratelimit) == 1 &&
	    ratelimit > 0 && ratelimit <= 1000) {
		ratelimit_state_init(&bld_ratelimit, HZ, ratelimit);
		ratelimit_set_flags(&bld_ratelimit, RATELIMIT_MSG_ON_RELEASE);
		return true;
	}

	return len == arglen;
}

static bool split_lock_verify_msr(bool on)
{
	u64 ctrl, tmp;

	if (rdmsrl_safe(MSR_TEST_CTRL, &ctrl))
		return false;
	if (on)
		ctrl |= MSR_TEST_CTRL_SPLIT_LOCK_DETECT;
	else
		ctrl &= ~MSR_TEST_CTRL_SPLIT_LOCK_DETECT;
	if (wrmsrl_safe(MSR_TEST_CTRL, ctrl))
		return false;
	rdmsrl(MSR_TEST_CTRL, tmp);
	return ctrl == tmp;
}

static void __init sld_state_setup(void)
{
	enum split_lock_detect_state state = sld_warn;
	char arg[20];
	int i, ret;

	if (!boot_cpu_has(X86_FEATURE_SPLIT_LOCK_DETECT) &&
	    !boot_cpu_has(X86_FEATURE_BUS_LOCK_DETECT))
		return;

	ret = cmdline_find_option(boot_command_line, "split_lock_detect",
				  arg, sizeof(arg));
	if (ret >= 0) {
		for (i = 0; i < ARRAY_SIZE(sld_options); i++) {
			if (match_option(arg, ret, sld_options[i].option)) {
				state = sld_options[i].state;
				break;
			}
		}
	}
	sld_state = state;
}

static void __init __split_lock_setup(void)
{
	if (!split_lock_verify_msr(false)) {
		pr_info("MSR access failed: Disabled\n");
		return;
	}

	rdmsrl(MSR_TEST_CTRL, msr_test_ctrl_cache);

	if (!split_lock_verify_msr(true)) {
		pr_info("MSR access failed: Disabled\n");
		return;
	}

	/* Restore the MSR to its cached value. */
	wrmsrl(MSR_TEST_CTRL, msr_test_ctrl_cache);

	setup_force_cpu_cap(X86_FEATURE_SPLIT_LOCK_DETECT);
}

/*
 * MSR_TEST_CTRL is per core, but we treat it like a per CPU MSR. Locking
 * is not implemented as one thread could undo the setting of the other
 * thread immediately after dropping the lock anyway.
 */
static void sld_update_msr(bool on)
{
	u64 test_ctrl_val = msr_test_ctrl_cache;

	if (on)
		test_ctrl_val |= MSR_TEST_CTRL_SPLIT_LOCK_DETECT;

	wrmsrl(MSR_TEST_CTRL, test_ctrl_val);
}

void split_lock_init(void)
{
	/*
	 * #DB for bus lock handles ratelimit and #AC for split lock is
	 * disabled.
	 */
	if (sld_state == sld_ratelimit) {
		split_lock_verify_msr(false);
		return;
	}

	if (cpu_model_supports_sld)
		split_lock_verify_msr(sld_state != sld_off);
}

static void __split_lock_reenable_unlock(struct work_struct *work)
{
	sld_update_msr(true);
	up(&buslock_sem);
}

static DECLARE_DELAYED_WORK(sl_reenable_unlock, __split_lock_reenable_unlock);

static void __split_lock_reenable(struct work_struct *work)
{
	sld_update_msr(true);
}
/*
 * In order for each CPU to schedule its delayed work independently of the
 * others, delayed work struct must be per-CPU. This is not required when
 * sysctl_sld_mitigate is enabled because of the semaphore that limits
 * the number of simultaneously scheduled delayed works to 1.
 */
static DEFINE_PER_CPU(struct delayed_work, sl_reenable);
<<<<<<< HEAD
=======

/*
 * Per-CPU delayed_work can't be statically initialized properly because
 * the struct address is unknown. Thus per-CPU delayed_work structures
 * have to be initialized during kernel initialization and after calling
 * setup_per_cpu_areas().
 */
static int __init setup_split_lock_delayed_work(void)
{
	unsigned int cpu;

	for_each_possible_cpu(cpu) {
		struct delayed_work *work = per_cpu_ptr(&sl_reenable, cpu);

		INIT_DELAYED_WORK(work, __split_lock_reenable);
	}

	return 0;
}
pure_initcall(setup_split_lock_delayed_work);
>>>>>>> e747403a

/*
 * If a CPU goes offline with pending delayed work to re-enable split lock
 * detection then the delayed work will be executed on some other CPU. That
 * handles releasing the buslock_sem, but because it executes on a
 * different CPU probably won't re-enable split lock detection. This is a
 * problem on HT systems since the sibling CPU on the same core may then be
 * left running with split lock detection disabled.
 *
 * Unconditionally re-enable detection here.
 */
static int splitlock_cpu_offline(unsigned int cpu)
{
	sld_update_msr(true);

	return 0;
}

static void split_lock_warn(unsigned long ip)
{
	struct delayed_work *work = NULL;
	int cpu;
	unsigned int saved_sld_mitigate = READ_ONCE(sysctl_sld_mitigate);

	if (!current->reported_split_lock)
		pr_warn_ratelimited("#AC: %s/%d took a split_lock trap at address: 0x%lx\n",
				    current->comm, current->pid, ip);
	current->reported_split_lock = 1;

	if (saved_sld_mitigate) {
		/*
		 * misery factor #1:
		 * sleep 10ms before trying to execute split lock.
		 */
		if (msleep_interruptible(10) > 0)
			return;
		/*
		 * Misery factor #2:
		 * only allow one buslocked disabled core at a time.
		 */
		if (down_interruptible(&buslock_sem) == -EINTR)
			return;
<<<<<<< HEAD
		work = &sl_reenable_unlock;
	}

	cpu = get_cpu();

	if (!work) {
		work = this_cpu_ptr(&sl_reenable);
		/* Deferred initialization of per-CPU struct */
		if (!work->work.func)
			INIT_DELAYED_WORK(work, __split_lock_reenable);
	}

=======
	}

	cpu = get_cpu();
	work = saved_sld_mitigate ? &sl_reenable_unlock : per_cpu_ptr(&sl_reenable, cpu);
>>>>>>> e747403a
	schedule_delayed_work_on(cpu, work, 2);

	/* Disable split lock detection on this CPU to make progress */
	sld_update_msr(false);
	put_cpu();
}

bool handle_guest_split_lock(unsigned long ip)
{
	if (sld_state == sld_warn) {
		split_lock_warn(ip);
		return true;
	}

	pr_warn_once("#AC: %s/%d %s split_lock trap at address: 0x%lx\n",
		     current->comm, current->pid,
		     sld_state == sld_fatal ? "fatal" : "bogus", ip);

	current->thread.error_code = 0;
	current->thread.trap_nr = X86_TRAP_AC;
	force_sig_fault(SIGBUS, BUS_ADRALN, NULL);
	return false;
}
EXPORT_SYMBOL_GPL(handle_guest_split_lock);

void bus_lock_init(void)
{
	u64 val;

	if (!boot_cpu_has(X86_FEATURE_BUS_LOCK_DETECT))
		return;

	rdmsrl(MSR_IA32_DEBUGCTLMSR, val);

	if ((boot_cpu_has(X86_FEATURE_SPLIT_LOCK_DETECT) &&
	    (sld_state == sld_warn || sld_state == sld_fatal)) ||
	    sld_state == sld_off) {
		/*
		 * Warn and fatal are handled by #AC for split lock if #AC for
		 * split lock is supported.
		 */
		val &= ~DEBUGCTLMSR_BUS_LOCK_DETECT;
	} else {
		val |= DEBUGCTLMSR_BUS_LOCK_DETECT;
	}

	wrmsrl(MSR_IA32_DEBUGCTLMSR, val);
}

bool handle_user_split_lock(struct pt_regs *regs, long error_code)
{
	if ((regs->flags & X86_EFLAGS_AC) || sld_state == sld_fatal)
		return false;
	split_lock_warn(regs->ip);
	return true;
}

void handle_bus_lock(struct pt_regs *regs)
{
	switch (sld_state) {
	case sld_off:
		break;
	case sld_ratelimit:
		/* Enforce no more than bld_ratelimit bus locks/sec. */
		while (!__ratelimit(&bld_ratelimit))
			msleep(20);
		/* Warn on the bus lock. */
		fallthrough;
	case sld_warn:
		pr_warn_ratelimited("#DB: %s/%d took a bus_lock trap at address: 0x%lx\n",
				    current->comm, current->pid, regs->ip);
		break;
	case sld_fatal:
		force_sig_fault(SIGBUS, BUS_ADRALN, NULL);
		break;
	}
}

/*
 * CPU models that are known to have the per-core split-lock detection
 * feature even though they do not enumerate IA32_CORE_CAPABILITIES.
 */
static const struct x86_cpu_id split_lock_cpu_ids[] __initconst = {
	X86_MATCH_VFM(INTEL_ICELAKE_X,	0),
	X86_MATCH_VFM(INTEL_ICELAKE_L,	0),
	X86_MATCH_VFM(INTEL_ICELAKE_D,	0),
	{}
};

static void __init split_lock_setup(struct cpuinfo_x86 *c)
{
	const struct x86_cpu_id *m;
	u64 ia32_core_caps;

	if (boot_cpu_has(X86_FEATURE_HYPERVISOR))
		return;

	/* Check for CPUs that have support but do not enumerate it: */
	m = x86_match_cpu(split_lock_cpu_ids);
	if (m)
		goto supported;

	if (!cpu_has(c, X86_FEATURE_CORE_CAPABILITIES))
		return;

	/*
	 * Not all bits in MSR_IA32_CORE_CAPS are architectural, but
	 * MSR_IA32_CORE_CAPS_SPLIT_LOCK_DETECT is.  All CPUs that set
	 * it have split lock detection.
	 */
	rdmsrl(MSR_IA32_CORE_CAPS, ia32_core_caps);
	if (ia32_core_caps & MSR_IA32_CORE_CAPS_SPLIT_LOCK_DETECT)
		goto supported;

	/* CPU is not in the model list and does not have the MSR bit: */
	return;

supported:
	cpu_model_supports_sld = true;
	__split_lock_setup();
}

static void sld_state_show(void)
{
	if (!boot_cpu_has(X86_FEATURE_BUS_LOCK_DETECT) &&
	    !boot_cpu_has(X86_FEATURE_SPLIT_LOCK_DETECT))
		return;

	switch (sld_state) {
	case sld_off:
		pr_info("disabled\n");
		break;
	case sld_warn:
		if (boot_cpu_has(X86_FEATURE_SPLIT_LOCK_DETECT)) {
			pr_info("#AC: crashing the kernel on kernel split_locks and warning on user-space split_locks\n");
			if (cpuhp_setup_state(CPUHP_AP_ONLINE_DYN,
					      "x86/splitlock", NULL, splitlock_cpu_offline) < 0)
				pr_warn("No splitlock CPU offline handler\n");
		} else if (boot_cpu_has(X86_FEATURE_BUS_LOCK_DETECT)) {
			pr_info("#DB: warning on user-space bus_locks\n");
		}
		break;
	case sld_fatal:
		if (boot_cpu_has(X86_FEATURE_SPLIT_LOCK_DETECT)) {
			pr_info("#AC: crashing the kernel on kernel split_locks and sending SIGBUS on user-space split_locks\n");
		} else if (boot_cpu_has(X86_FEATURE_BUS_LOCK_DETECT)) {
			pr_info("#DB: sending SIGBUS on user-space bus_locks%s\n",
				boot_cpu_has(X86_FEATURE_SPLIT_LOCK_DETECT) ?
				" from non-WB" : "");
		}
		break;
	case sld_ratelimit:
		if (boot_cpu_has(X86_FEATURE_BUS_LOCK_DETECT))
			pr_info("#DB: setting system wide bus lock rate limit to %u/sec\n", bld_ratelimit.burst);
		break;
	}
}

void __init sld_setup(struct cpuinfo_x86 *c)
{
	split_lock_setup(c);
	sld_state_setup();
	sld_state_show();
}<|MERGE_RESOLUTION|>--- conflicted
+++ resolved
@@ -199,8 +199,6 @@
  * the number of simultaneously scheduled delayed works to 1.
  */
 static DEFINE_PER_CPU(struct delayed_work, sl_reenable);
-<<<<<<< HEAD
-=======
 
 /*
  * Per-CPU delayed_work can't be statically initialized properly because
@@ -221,7 +219,6 @@
 	return 0;
 }
 pure_initcall(setup_split_lock_delayed_work);
->>>>>>> e747403a
 
 /*
  * If a CPU goes offline with pending delayed work to re-enable split lock
@@ -242,7 +239,7 @@
 
 static void split_lock_warn(unsigned long ip)
 {
-	struct delayed_work *work = NULL;
+	struct delayed_work *work;
 	int cpu;
 	unsigned int saved_sld_mitigate = READ_ONCE(sysctl_sld_mitigate);
 
@@ -264,25 +261,10 @@
 		 */
 		if (down_interruptible(&buslock_sem) == -EINTR)
 			return;
-<<<<<<< HEAD
-		work = &sl_reenable_unlock;
-	}
-
-	cpu = get_cpu();
-
-	if (!work) {
-		work = this_cpu_ptr(&sl_reenable);
-		/* Deferred initialization of per-CPU struct */
-		if (!work->work.func)
-			INIT_DELAYED_WORK(work, __split_lock_reenable);
-	}
-
-=======
 	}
 
 	cpu = get_cpu();
 	work = saved_sld_mitigate ? &sl_reenable_unlock : per_cpu_ptr(&sl_reenable, cpu);
->>>>>>> e747403a
 	schedule_delayed_work_on(cpu, work, 2);
 
 	/* Disable split lock detection on this CPU to make progress */
