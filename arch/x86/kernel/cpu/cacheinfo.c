--- conflicted
+++ resolved
@@ -1043,9 +1043,6 @@
 	this_cpu_ci->cpu_map_populated = true;
 
 	return 0;
-<<<<<<< HEAD
-}
-=======
 }
 
 /*
@@ -1218,5 +1215,4 @@
 				  cache_ap_init, NULL);
 	return 0;
 }
-core_initcall(cache_ap_register);
->>>>>>> eb3cdb58
+core_initcall(cache_ap_register);