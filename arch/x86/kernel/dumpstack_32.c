--- conflicted
+++ resolved
@@ -14,7 +14,6 @@
 #include <linux/bug.h>
 #include <linux/nmi.h>
 
-#include <linux/unwind.h>
 #include <asm/stacktrace.h>
 
 #include "dumpstack.h"
@@ -34,17 +33,6 @@
 	if (!task)
 		task = current;
 
-<<<<<<< HEAD
-=======
-	if (!stack) {
-		unsigned long dummy;
-
-		stack = &dummy;
-		if (task && task != current)
-			stack = (unsigned long *)task->thread.sp;
-	}
-
->>>>>>> 92dcffb9
 #ifdef CONFIG_FRAME_POINTER
 	if (!bp) {
 		if (task == current) {
