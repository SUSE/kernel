--- conflicted
+++ resolved
@@ -786,21 +786,6 @@
 		= (regs->flags & X86_EFLAGS_IF);
 }
 
-<<<<<<< HEAD
-void arch_prepare_kretprobe(struct kretprobe_instance *ri, struct pt_regs *regs)
-{
-	unsigned long *sara = stack_addr(regs);
-
-	ri->ret_addr = (kprobe_opcode_t *) *sara;
-	ri->fp = sara;
-
-	/* Replace the return addr with trampoline addr */
-	*sara = (unsigned long) &__kretprobe_trampoline;
-}
-NOKPROBE_SYMBOL(arch_prepare_kretprobe);
-
-=======
->>>>>>> eb3cdb58
 static void kprobe_post_process(struct kprobe *cur, struct pt_regs *regs,
 			       struct kprobe_ctlblk *kcb)
 {
@@ -991,103 +976,6 @@
 }
 NOKPROBE_SYMBOL(kprobe_int3_handler);
 
-<<<<<<< HEAD
-/*
- * When a retprobed function returns, this code saves registers and
- * calls trampoline_handler() runs, which calls the kretprobe's handler.
- */
-asm(
-	".text\n"
-	".global __kretprobe_trampoline\n"
-	".type __kretprobe_trampoline, @function\n"
-	"__kretprobe_trampoline:\n"
-#ifdef CONFIG_X86_64
-	/* Push a fake return address to tell the unwinder it's a kretprobe. */
-	"	pushq $__kretprobe_trampoline\n"
-	UNWIND_HINT_FUNC
-	/* Save the 'sp - 8', this will be fixed later. */
-	"	pushq %rsp\n"
-	"	pushfq\n"
-	SAVE_REGS_STRING
-	"	movq %rsp, %rdi\n"
-	"	call trampoline_handler\n"
-	RESTORE_REGS_STRING
-	/* In trampoline_handler(), 'regs->flags' is copied to 'regs->sp'. */
-	"	addq $8, %rsp\n"
-	"	popfq\n"
-#else
-	/* Push a fake return address to tell the unwinder it's a kretprobe. */
-	"	pushl $__kretprobe_trampoline\n"
-	UNWIND_HINT_FUNC
-	/* Save the 'sp - 4', this will be fixed later. */
-	"	pushl %esp\n"
-	"	pushfl\n"
-	SAVE_REGS_STRING
-	"	movl %esp, %eax\n"
-	"	call trampoline_handler\n"
-	RESTORE_REGS_STRING
-	/* In trampoline_handler(), 'regs->flags' is copied to 'regs->sp'. */
-	"	addl $4, %esp\n"
-	"	popfl\n"
-#endif
-	ASM_RET
-	".size __kretprobe_trampoline, .-__kretprobe_trampoline\n"
-);
-NOKPROBE_SYMBOL(__kretprobe_trampoline);
-/*
- * __kretprobe_trampoline() skips updating frame pointer. The frame pointer
- * saved in trampoline_handler() points to the real caller function's
- * frame pointer. Thus the __kretprobe_trampoline() doesn't have a
- * standard stack frame with CONFIG_FRAME_POINTER=y.
- * Let's mark it non-standard function. Anyway, FP unwinder can correctly
- * unwind without the hint.
- */
-STACK_FRAME_NON_STANDARD_FP(__kretprobe_trampoline);
-
-/* This is called from kretprobe_trampoline_handler(). */
-void arch_kretprobe_fixup_return(struct pt_regs *regs,
-				 kprobe_opcode_t *correct_ret_addr)
-{
-	unsigned long *frame_pointer = &regs->sp + 1;
-
-	/* Replace fake return address with real one. */
-	*frame_pointer = (unsigned long)correct_ret_addr;
-}
-
-/*
- * Called from __kretprobe_trampoline
- */
-__used __visible void trampoline_handler(struct pt_regs *regs)
-{
-	unsigned long *frame_pointer;
-
-	/* fixup registers */
-	regs->cs = __KERNEL_CS;
-#ifdef CONFIG_X86_32
-	regs->gs = 0;
-#endif
-	regs->ip = (unsigned long)&__kretprobe_trampoline;
-	regs->orig_ax = ~0UL;
-	regs->sp += sizeof(long);
-	frame_pointer = &regs->sp + 1;
-
-	/*
-	 * The return address at 'frame_pointer' is recovered by the
-	 * arch_kretprobe_fixup_return() which called from the
-	 * kretprobe_trampoline_handler().
-	 */
-	kretprobe_trampoline_handler(regs, frame_pointer);
-
-	/*
-	 * Copy FLAGS to 'pt_regs::sp' so that __kretprobe_trapmoline()
-	 * can do RET right after POPF.
-	 */
-	regs->sp = regs->flags;
-}
-NOKPROBE_SYMBOL(trampoline_handler);
-
-=======
->>>>>>> eb3cdb58
 int kprobe_fault_handler(struct pt_regs *regs, int trapnr)
 {
 	struct kprobe *cur = kprobe_running();
