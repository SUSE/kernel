// SPDX-License-Identifier: GPL-2.0
/*
 *  Copyright (C) 1991, 1992  Linus Torvalds
 *  Copyright (C) 2000, 2001, 2002 Andi Kleen SuSE Labs
 *
 *  1997-11-28  Modified for POSIX.1b signals by Richard Henderson
 *  2000-06-20  Pentium III FXSR, SSE support by Gareth Hughes
 *  2000-2002   x86-64 support by Andi Kleen
 */

#define pr_fmt(fmt) KBUILD_MODNAME ": " fmt

#include <linux/sched.h>
#include <linux/sched/task_stack.h>
#include <linux/mm.h>
#include <linux/smp.h>
#include <linux/kernel.h>
#include <linux/kstrtox.h>
#include <linux/errno.h>
#include <linux/wait.h>
#include <linux/unistd.h>
#include <linux/stddef.h>
#include <linux/personality.h>
#include <linux/uaccess.h>
#include <linux/user-return-notifier.h>
#include <linux/uprobes.h>
#include <linux/context_tracking.h>
#include <linux/entry-common.h>
#include <linux/syscalls.h>

#include <asm/processor.h>
#include <asm/ucontext.h>
#include <asm/fpu/signal.h>
#include <asm/fpu/xstate.h>
#include <asm/vdso.h>
#include <asm/mce.h>
#include <asm/sighandling.h>
#include <asm/vm86.h>

<<<<<<< HEAD
#ifdef CONFIG_X86_64
#include <linux/compat.h>
#include <asm/proto.h>
#include <asm/ia32_unistd.h>
#include <asm/fpu/xstate.h>
#endif /* CONFIG_X86_64 */

=======
>>>>>>> eb3cdb58
#include <asm/syscall.h>
#include <asm/sigframe.h>
#include <asm/signal.h>

static inline int is_ia32_compat_frame(struct ksignal *ksig)
{
	return IS_ENABLED(CONFIG_IA32_EMULATION) &&
		ksig->ka.sa.sa_flags & SA_IA32_ABI;
}

<<<<<<< HEAD
static bool restore_sigcontext(struct pt_regs *regs,
			       struct sigcontext __user *usc,
			       unsigned long uc_flags)
{
	struct sigcontext sc;

	/* Always make any pending restarted system calls return -EINTR */
	current->restart_block.fn = do_no_restart_syscall;

	if (copy_from_user(&sc, usc, CONTEXT_COPY_SIZE))
		return false;

#ifdef CONFIG_X86_32
	set_user_gs(regs, sc.gs);
	regs->fs = sc.fs;
	regs->es = sc.es;
	regs->ds = sc.ds;
#endif /* CONFIG_X86_32 */

	regs->bx = sc.bx;
	regs->cx = sc.cx;
	regs->dx = sc.dx;
	regs->si = sc.si;
	regs->di = sc.di;
	regs->bp = sc.bp;
	regs->ax = sc.ax;
	regs->sp = sc.sp;
	regs->ip = sc.ip;

#ifdef CONFIG_X86_64
	regs->r8 = sc.r8;
	regs->r9 = sc.r9;
	regs->r10 = sc.r10;
	regs->r11 = sc.r11;
	regs->r12 = sc.r12;
	regs->r13 = sc.r13;
	regs->r14 = sc.r14;
	regs->r15 = sc.r15;
#endif /* CONFIG_X86_64 */

	/* Get CS/SS and force CPL3 */
	regs->cs = sc.cs | 0x03;
	regs->ss = sc.ss | 0x03;

	regs->flags = (regs->flags & ~FIX_EFLAGS) | (sc.flags & FIX_EFLAGS);
	/* disable syscall checks */
	regs->orig_ax = -1;

#ifdef CONFIG_X86_64
	/*
	 * Fix up SS if needed for the benefit of old DOSEMU and
	 * CRIU.
	 */
	if (unlikely(!(uc_flags & UC_STRICT_RESTORE_SS) && user_64bit_mode(regs)))
		force_valid_ss(regs);
#endif

	return fpu__restore_sig((void __user *)sc.fpstate,
			       IS_ENABLED(CONFIG_X86_32));
=======
static inline int is_ia32_frame(struct ksignal *ksig)
{
	return IS_ENABLED(CONFIG_X86_32) || is_ia32_compat_frame(ksig);
>>>>>>> eb3cdb58
}

static inline int is_x32_frame(struct ksignal *ksig)
{
	return IS_ENABLED(CONFIG_X86_X32_ABI) &&
		ksig->ka.sa.sa_flags & SA_X32_ABI;
}

/*
 * Set up a signal frame.
 */

/* x86 ABI requires 16-byte alignment */
#define FRAME_ALIGNMENT	16UL

#define MAX_FRAME_PADDING	(FRAME_ALIGNMENT - 1)

/*
 * Determine which stack to use..
 */
void __user *
get_sigframe(struct ksignal *ksig, struct pt_regs *regs, size_t frame_size,
	     void __user **fpstate)
{
	struct k_sigaction *ka = &ksig->ka;
	int ia32_frame = is_ia32_frame(ksig);
	/* Default to using normal stack */
	bool nested_altstack = on_sig_stack(regs->sp);
	bool entering_altstack = false;
	unsigned long math_size = 0;
	unsigned long sp = regs->sp;
	unsigned long buf_fx = 0;

	/* redzone */
	if (!ia32_frame)
		sp -= 128;

	/* This is the X/Open sanctioned signal stack switching.  */
	if (ka->sa.sa_flags & SA_ONSTACK) {
		/*
		 * This checks nested_altstack via sas_ss_flags(). Sensible
		 * programs use SS_AUTODISARM, which disables that check, and
		 * programs that don't use SS_AUTODISARM get compatible.
		 */
		if (sas_ss_flags(sp) == 0) {
			sp = current->sas_ss_sp + current->sas_ss_size;
			entering_altstack = true;
		}
	} else if (ia32_frame &&
		   !nested_altstack &&
		   regs->ss != __USER_DS &&
		   !(ka->sa.sa_flags & SA_RESTORER) &&
		   ka->sa.sa_restorer) {
		/* This is the legacy signal stack switching. */
		sp = (unsigned long) ka->sa.sa_restorer;
		entering_altstack = true;
	}

	sp = fpu__alloc_mathframe(sp, ia32_frame, &buf_fx, &math_size);
	*fpstate = (void __user *)sp;

	sp -= frame_size;

	if (ia32_frame)
		/*
		 * Align the stack pointer according to the i386 ABI,
		 * i.e. so that on function entry ((sp + 4) & 15) == 0.
		 */
		sp = ((sp + 4) & -FRAME_ALIGNMENT) - 4;
	else
		sp = round_down(sp, FRAME_ALIGNMENT) - 8;

	/*
	 * If we are on the alternate signal stack and would overflow it, don't.
	 * Return an always-bogus address instead so we will die with SIGSEGV.
	 */
	if (unlikely((nested_altstack || entering_altstack) &&
		     !__on_sig_stack(sp))) {

		if (show_unhandled_signals && printk_ratelimit())
			pr_info("%s[%d] overflowed sigaltstack\n",
				current->comm, task_pid_nr(current));

		return (void __user *)-1L;
	}

	/* save i387 and extended state */
	if (!copy_fpstate_to_sigframe(*fpstate, (void __user *)buf_fx, math_size))
		return (void __user *)-1L;

	return (void __user *)sp;
}

<<<<<<< HEAD
#ifdef CONFIG_X86_32
static const struct {
	u16 poplmovl;
	u32 val;
	u16 int80;
} __attribute__((packed)) retcode = {
	0xb858,		/* popl %eax; movl $..., %eax */
	__NR_sigreturn,
	0x80cd,		/* int $0x80 */
};

static const struct {
	u8  movl;
	u32 val;
	u16 int80;
	u8  pad;
} __attribute__((packed)) rt_retcode = {
	0xb8,		/* movl $..., %eax */
	__NR_rt_sigreturn,
	0x80cd,		/* int $0x80 */
	0
};

static int
__setup_frame(int sig, struct ksignal *ksig, sigset_t *set,
	      struct pt_regs *regs)
{
	struct sigframe __user *frame;
	void __user *restorer;
	void __user *fp = NULL;

	frame = get_sigframe(&ksig->ka, regs, sizeof(*frame), &fp);

	if (!user_access_begin(frame, sizeof(*frame)))
		return -EFAULT;

	unsafe_put_user(sig, &frame->sig, Efault);
	unsafe_put_sigcontext(&frame->sc, fp, regs, set, Efault);
	unsafe_put_user(set->sig[1], &frame->extramask[0], Efault);
	if (current->mm->context.vdso)
		restorer = current->mm->context.vdso +
			vdso_image_32.sym___kernel_sigreturn;
	else
		restorer = &frame->retcode;
	if (ksig->ka.sa.sa_flags & SA_RESTORER)
		restorer = ksig->ka.sa.sa_restorer;

	/* Set up to return from userspace.  */
	unsafe_put_user(restorer, &frame->pretcode, Efault);

	/*
	 * This is popl %eax ; movl $__NR_sigreturn, %eax ; int $0x80
	 *
	 * WE DO NOT USE IT ANY MORE! It's only left here for historical
	 * reasons and because gdb uses it as a signature to notice
	 * signal handler stack frames.
	 */
	unsafe_put_user(*((u64 *)&retcode), (u64 *)frame->retcode, Efault);
	user_access_end();

	/* Set up registers for signal handler */
	regs->sp = (unsigned long)frame;
	regs->ip = (unsigned long)ksig->ka.sa.sa_handler;
	regs->ax = (unsigned long)sig;
	regs->dx = 0;
	regs->cx = 0;

	regs->ds = __USER_DS;
	regs->es = __USER_DS;
	regs->ss = __USER_DS;
	regs->cs = __USER_CS;

	return 0;

Efault:
	user_access_end();
	return -EFAULT;
}

static int __setup_rt_frame(int sig, struct ksignal *ksig,
			    sigset_t *set, struct pt_regs *regs)
{
	struct rt_sigframe __user *frame;
	void __user *restorer;
	void __user *fp = NULL;

	frame = get_sigframe(&ksig->ka, regs, sizeof(*frame), &fp);

	if (!user_access_begin(frame, sizeof(*frame)))
		return -EFAULT;

	unsafe_put_user(sig, &frame->sig, Efault);
	unsafe_put_user(&frame->info, &frame->pinfo, Efault);
	unsafe_put_user(&frame->uc, &frame->puc, Efault);

	/* Create the ucontext.  */
	if (static_cpu_has(X86_FEATURE_XSAVE))
		unsafe_put_user(UC_FP_XSTATE, &frame->uc.uc_flags, Efault);
	else
		unsafe_put_user(0, &frame->uc.uc_flags, Efault);
	unsafe_put_user(0, &frame->uc.uc_link, Efault);
	unsafe_save_altstack(&frame->uc.uc_stack, regs->sp, Efault);

	/* Set up to return from userspace.  */
	restorer = current->mm->context.vdso +
		vdso_image_32.sym___kernel_rt_sigreturn;
	if (ksig->ka.sa.sa_flags & SA_RESTORER)
		restorer = ksig->ka.sa.sa_restorer;
	unsafe_put_user(restorer, &frame->pretcode, Efault);

	/*
	 * This is movl $__NR_rt_sigreturn, %ax ; int $0x80
	 *
	 * WE DO NOT USE IT ANY MORE! It's only left here for historical
	 * reasons and because gdb uses it as a signature to notice
	 * signal handler stack frames.
	 */
	unsafe_put_user(*((u64 *)&rt_retcode), (u64 *)frame->retcode, Efault);
	unsafe_put_sigcontext(&frame->uc.uc_mcontext, fp, regs, set, Efault);
	unsafe_put_sigmask(set, frame, Efault);
	user_access_end();
	
	if (copy_siginfo_to_user(&frame->info, &ksig->info))
		return -EFAULT;

	/* Set up registers for signal handler */
	regs->sp = (unsigned long)frame;
	regs->ip = (unsigned long)ksig->ka.sa.sa_handler;
	regs->ax = (unsigned long)sig;
	regs->dx = (unsigned long)&frame->info;
	regs->cx = (unsigned long)&frame->uc;

	regs->ds = __USER_DS;
	regs->es = __USER_DS;
	regs->ss = __USER_DS;
	regs->cs = __USER_CS;

	return 0;
Efault:
	user_access_end();
	return -EFAULT;
}
#else /* !CONFIG_X86_32 */
static unsigned long frame_uc_flags(struct pt_regs *regs)
{
	unsigned long flags;

	if (boot_cpu_has(X86_FEATURE_XSAVE))
		flags = UC_FP_XSTATE | UC_SIGCONTEXT_SS;
	else
		flags = UC_SIGCONTEXT_SS;

	if (likely(user_64bit_mode(regs)))
		flags |= UC_STRICT_RESTORE_SS;

	return flags;
}

static int __setup_rt_frame(int sig, struct ksignal *ksig,
			    sigset_t *set, struct pt_regs *regs)
{
	struct rt_sigframe __user *frame;
	void __user *fp = NULL;
	unsigned long uc_flags;

	/* x86-64 should always use SA_RESTORER. */
	if (!(ksig->ka.sa.sa_flags & SA_RESTORER))
		return -EFAULT;

	frame = get_sigframe(&ksig->ka, regs, sizeof(struct rt_sigframe), &fp);
	uc_flags = frame_uc_flags(regs);

	if (!user_access_begin(frame, sizeof(*frame)))
		return -EFAULT;

	/* Create the ucontext.  */
	unsafe_put_user(uc_flags, &frame->uc.uc_flags, Efault);
	unsafe_put_user(0, &frame->uc.uc_link, Efault);
	unsafe_save_altstack(&frame->uc.uc_stack, regs->sp, Efault);

	/* Set up to return from userspace.  If provided, use a stub
	   already in userspace.  */
	unsafe_put_user(ksig->ka.sa.sa_restorer, &frame->pretcode, Efault);
	unsafe_put_sigcontext(&frame->uc.uc_mcontext, fp, regs, set, Efault);
	unsafe_put_sigmask(set, frame, Efault);
	user_access_end();

	if (ksig->ka.sa.sa_flags & SA_SIGINFO) {
		if (copy_siginfo_to_user(&frame->info, &ksig->info))
			return -EFAULT;
	}

	/* Set up registers for signal handler */
	regs->di = sig;
	/* In case the signal handler was declared without prototypes */
	regs->ax = 0;

	/* This also works for non SA_SIGINFO handlers because they expect the
	   next argument after the signal number on the stack. */
	regs->si = (unsigned long)&frame->info;
	regs->dx = (unsigned long)&frame->uc;
	regs->ip = (unsigned long) ksig->ka.sa.sa_handler;

	regs->sp = (unsigned long)frame;

	/*
	 * Set up the CS and SS registers to run signal handlers in
	 * 64-bit mode, even if the handler happens to be interrupting
	 * 32-bit or 16-bit code.
	 *
	 * SS is subtle.  In 64-bit mode, we don't need any particular
	 * SS descriptor, but we do need SS to be valid.  It's possible
	 * that the old SS is entirely bogus -- this can happen if the
	 * signal we're trying to deliver is #GP or #SS caused by a bad
	 * SS value.  We also have a compatibility issue here: DOSEMU
	 * relies on the contents of the SS register indicating the
	 * SS value at the time of the signal, even though that code in
	 * DOSEMU predates sigreturn's ability to restore SS.  (DOSEMU
	 * avoids relying on sigreturn to restore SS; instead it uses
	 * a trampoline.)  So we do our best: if the old SS was valid,
	 * we keep it.  Otherwise we replace it.
	 */
	regs->cs = __USER_CS;

	if (unlikely(regs->ss != __USER_DS))
		force_valid_ss(regs);

	return 0;

Efault:
	user_access_end();
	return -EFAULT;
}
#endif /* CONFIG_X86_32 */

#ifdef CONFIG_X86_X32_ABI
static int x32_copy_siginfo_to_user(struct compat_siginfo __user *to,
		const struct kernel_siginfo *from)
{
	struct compat_siginfo new;

	copy_siginfo_to_external32(&new, from);
	if (from->si_signo == SIGCHLD) {
		new._sifields._sigchld_x32._utime = from->si_utime;
		new._sifields._sigchld_x32._stime = from->si_stime;
	}
	if (copy_to_user(to, &new, sizeof(struct compat_siginfo)))
		return -EFAULT;
	return 0;
}

int copy_siginfo_to_user32(struct compat_siginfo __user *to,
			   const struct kernel_siginfo *from)
{
	if (in_x32_syscall())
		return x32_copy_siginfo_to_user(to, from);
	return __copy_siginfo_to_user32(to, from);
}
#endif /* CONFIG_X86_X32_ABI */

static int x32_setup_rt_frame(struct ksignal *ksig,
			      compat_sigset_t *set,
			      struct pt_regs *regs)
{
#ifdef CONFIG_X86_X32_ABI
	struct rt_sigframe_x32 __user *frame;
	unsigned long uc_flags;
	void __user *restorer;
	void __user *fp = NULL;

	if (!(ksig->ka.sa.sa_flags & SA_RESTORER))
		return -EFAULT;

	frame = get_sigframe(&ksig->ka, regs, sizeof(*frame), &fp);

	uc_flags = frame_uc_flags(regs);

	if (!user_access_begin(frame, sizeof(*frame)))
		return -EFAULT;

	/* Create the ucontext.  */
	unsafe_put_user(uc_flags, &frame->uc.uc_flags, Efault);
	unsafe_put_user(0, &frame->uc.uc_link, Efault);
	unsafe_compat_save_altstack(&frame->uc.uc_stack, regs->sp, Efault);
	unsafe_put_user(0, &frame->uc.uc__pad0, Efault);
	restorer = ksig->ka.sa.sa_restorer;
	unsafe_put_user(restorer, (unsigned long __user *)&frame->pretcode, Efault);
	unsafe_put_sigcontext(&frame->uc.uc_mcontext, fp, regs, set, Efault);
	unsafe_put_sigmask(set, frame, Efault);
	user_access_end();

	if (ksig->ka.sa.sa_flags & SA_SIGINFO) {
		if (x32_copy_siginfo_to_user(&frame->info, &ksig->info))
			return -EFAULT;
	}

	/* Set up registers for signal handler */
	regs->sp = (unsigned long) frame;
	regs->ip = (unsigned long) ksig->ka.sa.sa_handler;

	/* We use the x32 calling convention here... */
	regs->di = ksig->sig;
	regs->si = (unsigned long) &frame->info;
	regs->dx = (unsigned long) &frame->uc;

	loadsegment(ds, __USER_DS);
	loadsegment(es, __USER_DS);

	regs->cs = __USER_CS;
	regs->ss = __USER_DS;
#endif	/* CONFIG_X86_X32_ABI */

	return 0;
#ifdef CONFIG_X86_X32_ABI
Efault:
	user_access_end();
	return -EFAULT;
#endif
}

/*
 * Do a signal return; undo the signal stack.
 */
#ifdef CONFIG_X86_32
SYSCALL_DEFINE0(sigreturn)
{
	struct pt_regs *regs = current_pt_regs();
	struct sigframe __user *frame;
	sigset_t set;

	frame = (struct sigframe __user *)(regs->sp - 8);

	if (!access_ok(frame, sizeof(*frame)))
		goto badframe;
	if (__get_user(set.sig[0], &frame->sc.oldmask) ||
	    __get_user(set.sig[1], &frame->extramask[0]))
		goto badframe;

	set_current_blocked(&set);

	/*
	 * x86_32 has no uc_flags bits relevant to restore_sigcontext.
	 * Save a few cycles by skipping the __get_user.
	 */
	if (!restore_sigcontext(regs, &frame->sc, 0))
		goto badframe;
	return regs->ax;

badframe:
	signal_fault(regs, frame, "sigreturn");

	return 0;
}
#endif /* CONFIG_X86_32 */

SYSCALL_DEFINE0(rt_sigreturn)
{
	struct pt_regs *regs = current_pt_regs();
	struct rt_sigframe __user *frame;
	sigset_t set;
	unsigned long uc_flags;

	frame = (struct rt_sigframe __user *)(regs->sp - sizeof(long));
	if (!access_ok(frame, sizeof(*frame)))
		goto badframe;
	if (__get_user(*(__u64 *)&set, (__u64 __user *)&frame->uc.uc_sigmask))
		goto badframe;
	if (__get_user(uc_flags, &frame->uc.uc_flags))
		goto badframe;

	set_current_blocked(&set);

	if (!restore_sigcontext(regs, &frame->uc.uc_mcontext, uc_flags))
		goto badframe;

	if (restore_altstack(&frame->uc.uc_stack))
		goto badframe;

	return regs->ax;

badframe:
	signal_fault(regs, frame, "rt_sigreturn");
	return 0;
}

=======
>>>>>>> eb3cdb58
/*
 * There are four different struct types for signal frame: sigframe_ia32,
 * rt_sigframe_ia32, rt_sigframe_x32, and rt_sigframe. Use the worst case
 * -- the largest size. It means the size for 64-bit apps is a bit more
 * than needed, but this keeps the code simple.
 */
#if defined(CONFIG_X86_32) || defined(CONFIG_IA32_EMULATION)
# define MAX_FRAME_SIGINFO_UCTXT_SIZE	sizeof(struct sigframe_ia32)
#else
# define MAX_FRAME_SIGINFO_UCTXT_SIZE	sizeof(struct rt_sigframe)
#endif

/*
 * The FP state frame contains an XSAVE buffer which must be 64-byte aligned.
 * If a signal frame starts at an unaligned address, extra space is required.
 * This is the max alignment padding, conservatively.
 */
#define MAX_XSAVE_PADDING	63UL

/*
 * The frame data is composed of the following areas and laid out as:
 *
 * -------------------------
 * | alignment padding     |
 * -------------------------
 * | (f)xsave frame        |
 * -------------------------
 * | fsave header          |
 * -------------------------
 * | alignment padding     |
 * -------------------------
 * | siginfo + ucontext    |
 * -------------------------
 */

/* max_frame_size tells userspace the worst case signal stack size. */
static unsigned long __ro_after_init max_frame_size;
static unsigned int __ro_after_init fpu_default_state_size;

static int __init init_sigframe_size(void)
{
	fpu_default_state_size = fpu__get_fpstate_size();

	max_frame_size = MAX_FRAME_SIGINFO_UCTXT_SIZE + MAX_FRAME_PADDING;

	max_frame_size += fpu_default_state_size + MAX_XSAVE_PADDING;

	/* Userspace expects an aligned size. */
	max_frame_size = round_up(max_frame_size, FRAME_ALIGNMENT);

	pr_info("max sigframe size: %lu\n", max_frame_size);
	return 0;
}
early_initcall(init_sigframe_size);

unsigned long get_sigframe_size(void)
{
	return max_frame_size;
}

static int
setup_rt_frame(struct ksignal *ksig, struct pt_regs *regs)
{
	/* Perform fixup for the pre-signal frame. */
	rseq_signal_deliver(ksig, regs);

	/* Set up the stack frame */
	if (is_ia32_frame(ksig)) {
		if (ksig->ka.sa.sa_flags & SA_SIGINFO)
			return ia32_setup_rt_frame(ksig, regs);
		else
			return ia32_setup_frame(ksig, regs);
	} else if (is_x32_frame(ksig)) {
		return x32_setup_rt_frame(ksig, regs);
	} else {
		return x64_setup_rt_frame(ksig, regs);
	}
}

static void
handle_signal(struct ksignal *ksig, struct pt_regs *regs)
{
	bool stepping, failed;
	struct fpu *fpu = &current->thread.fpu;

	if (v8086_mode(regs))
		save_v86_state((struct kernel_vm86_regs *) regs, VM86_SIGNAL);

	/* Are we from a system call? */
	if (syscall_get_nr(current, regs) != -1) {
		/* If so, check system call restarting.. */
		switch (syscall_get_error(current, regs)) {
		case -ERESTART_RESTARTBLOCK:
		case -ERESTARTNOHAND:
			regs->ax = -EINTR;
			break;

		case -ERESTARTSYS:
			if (!(ksig->ka.sa.sa_flags & SA_RESTART)) {
				regs->ax = -EINTR;
				break;
			}
			fallthrough;
		case -ERESTARTNOINTR:
			regs->ax = regs->orig_ax;
			regs->ip -= 2;
			break;
		}
	}

	/*
	 * If TF is set due to a debugger (TIF_FORCED_TF), clear TF now
	 * so that register information in the sigcontext is correct and
	 * then notify the tracer before entering the signal handler.
	 */
	stepping = test_thread_flag(TIF_SINGLESTEP);
	if (stepping)
		user_disable_single_step(current);

	failed = (setup_rt_frame(ksig, regs) < 0);
	if (!failed) {
		/*
		 * Clear the direction flag as per the ABI for function entry.
		 *
		 * Clear RF when entering the signal handler, because
		 * it might disable possible debug exception from the
		 * signal handler.
		 *
		 * Clear TF for the case when it wasn't set by debugger to
		 * avoid the recursive send_sigtrap() in SIGTRAP handler.
		 */
		regs->flags &= ~(X86_EFLAGS_DF|X86_EFLAGS_RF|X86_EFLAGS_TF);
		/*
		 * Ensure the signal handler starts with the new fpu state.
		 */
		fpu__clear_user_states(fpu);
	}
	signal_setup_done(failed, ksig, stepping);
}

static inline unsigned long get_nr_restart_syscall(const struct pt_regs *regs)
{
#ifdef CONFIG_IA32_EMULATION
	if (current->restart_block.arch_data & TS_COMPAT)
		return __NR_ia32_restart_syscall;
#endif
#ifdef CONFIG_X86_X32_ABI
	return __NR_restart_syscall | (regs->orig_ax & __X32_SYSCALL_BIT);
#else
	return __NR_restart_syscall;
#endif
}

/*
 * Note that 'init' is a special process: it doesn't get signals it doesn't
 * want to handle. Thus you cannot kill init even with a SIGKILL even by
 * mistake.
 */
void arch_do_signal_or_restart(struct pt_regs *regs)
{
	struct ksignal ksig;

	if (get_signal(&ksig)) {
		/* Whee! Actually deliver the signal.  */
		handle_signal(&ksig, regs);
		return;
	}

	/* Did we come from a system call? */
	if (syscall_get_nr(current, regs) != -1) {
		/* Restart the system call - no handlers present */
		switch (syscall_get_error(current, regs)) {
		case -ERESTARTNOHAND:
		case -ERESTARTSYS:
		case -ERESTARTNOINTR:
			regs->ax = regs->orig_ax;
			regs->ip -= 2;
			break;

		case -ERESTART_RESTARTBLOCK:
			regs->ax = get_nr_restart_syscall(regs);
			regs->ip -= 2;
			break;
		}
	}

	/*
	 * If there's no signal to deliver, we just put the saved sigmask
	 * back.
	 */
	restore_saved_sigmask();
}

void signal_fault(struct pt_regs *regs, void __user *frame, char *where)
{
	struct task_struct *me = current;

	if (show_unhandled_signals && printk_ratelimit()) {
		printk("%s"
		       "%s[%d] bad frame in %s frame:%p ip:%lx sp:%lx orax:%lx",
		       task_pid_nr(current) > 1 ? KERN_INFO : KERN_EMERG,
		       me->comm, me->pid, where, frame,
		       regs->ip, regs->sp, regs->orig_ax);
		print_vma_addr(KERN_CONT " in ", regs->ip);
		pr_cont("\n");
	}

	force_sig(SIGSEGV);
}

#ifdef CONFIG_DYNAMIC_SIGFRAME
#ifdef CONFIG_STRICT_SIGALTSTACK_SIZE
static bool strict_sigaltstack_size __ro_after_init = true;
#else
static bool strict_sigaltstack_size __ro_after_init = false;
#endif

static int __init strict_sas_size(char *arg)
<<<<<<< HEAD
{
	return kstrtobool(arg, &strict_sigaltstack_size) == 0;
}
__setup("strict_sas_size", strict_sas_size);

/*
 * MINSIGSTKSZ is 2048 and can't be changed despite the fact that AVX512
 * exceeds that size already. As such programs might never use the
 * sigaltstack they just continued to work. While always checking against
 * the real size would be correct, this might be considered a regression.
 *
 * Therefore avoid the sanity check, unless enforced by kernel
 * configuration or command line option.
 *
 * When dynamic FPU features are supported, the check is also enforced when
 * the task has permissions to use dynamic features. Tasks which have no
 * permission are checked against the size of the non-dynamic feature set
 * if strict checking is enabled. This avoids forcing all tasks on the
 * system to allocate large sigaltstacks even if they are never going
 * to use a dynamic feature. As this is serialized via sighand::siglock
 * any permission request for a dynamic feature either happened already
 * or will see the newly install sigaltstack size in the permission checks.
 */
bool sigaltstack_size_valid(size_t ss_size)
{
	unsigned long fsize = max_frame_size - fpu_default_state_size;
	u64 mask;

	lockdep_assert_held(&current->sighand->siglock);

	if (!fpu_state_size_dynamic() && !strict_sigaltstack_size)
		return true;

	fsize += current->group_leader->thread.fpu.perm.__user_state_size;
	if (likely(ss_size > fsize))
		return true;

	if (strict_sigaltstack_size)
		return ss_size > fsize;

	mask = current->group_leader->thread.fpu.perm.__state_perm;
	if (mask & XFEATURE_MASK_USER_DYNAMIC)
		return ss_size > fsize;

	return true;
}
#endif /* CONFIG_DYNAMIC_SIGFRAME */

#ifdef CONFIG_X86_X32_ABI
COMPAT_SYSCALL_DEFINE0(x32_rt_sigreturn)
=======
>>>>>>> eb3cdb58
{
	return kstrtobool(arg, &strict_sigaltstack_size) == 0;
}
__setup("strict_sas_size", strict_sas_size);

/*
 * MINSIGSTKSZ is 2048 and can't be changed despite the fact that AVX512
 * exceeds that size already. As such programs might never use the
 * sigaltstack they just continued to work. While always checking against
 * the real size would be correct, this might be considered a regression.
 *
 * Therefore avoid the sanity check, unless enforced by kernel
 * configuration or command line option.
 *
 * When dynamic FPU features are supported, the check is also enforced when
 * the task has permissions to use dynamic features. Tasks which have no
 * permission are checked against the size of the non-dynamic feature set
 * if strict checking is enabled. This avoids forcing all tasks on the
 * system to allocate large sigaltstacks even if they are never going
 * to use a dynamic feature. As this is serialized via sighand::siglock
 * any permission request for a dynamic feature either happened already
 * or will see the newly install sigaltstack size in the permission checks.
 */
bool sigaltstack_size_valid(size_t ss_size)
{
	unsigned long fsize = max_frame_size - fpu_default_state_size;
	u64 mask;

	lockdep_assert_held(&current->sighand->siglock);

	if (!fpu_state_size_dynamic() && !strict_sigaltstack_size)
		return true;

<<<<<<< HEAD
	if (!restore_sigcontext(regs, &frame->uc.uc_mcontext, uc_flags))
		goto badframe;
=======
	fsize += current->group_leader->thread.fpu.perm.__user_state_size;
	if (likely(ss_size > fsize))
		return true;
>>>>>>> eb3cdb58

	if (strict_sigaltstack_size)
		return ss_size > fsize;

	mask = current->group_leader->thread.fpu.perm.__state_perm;
	if (mask & XFEATURE_MASK_USER_DYNAMIC)
		return ss_size > fsize;

	return true;
}
#endif /* CONFIG_DYNAMIC_SIGFRAME */<|MERGE_RESOLUTION|>--- conflicted
+++ resolved
@@ -37,16 +37,6 @@
 #include <asm/sighandling.h>
 #include <asm/vm86.h>
 
-<<<<<<< HEAD
-#ifdef CONFIG_X86_64
-#include <linux/compat.h>
-#include <asm/proto.h>
-#include <asm/ia32_unistd.h>
-#include <asm/fpu/xstate.h>
-#endif /* CONFIG_X86_64 */
-
-=======
->>>>>>> eb3cdb58
 #include <asm/syscall.h>
 #include <asm/sigframe.h>
 #include <asm/signal.h>
@@ -57,71 +47,9 @@
 		ksig->ka.sa.sa_flags & SA_IA32_ABI;
 }
 
-<<<<<<< HEAD
-static bool restore_sigcontext(struct pt_regs *regs,
-			       struct sigcontext __user *usc,
-			       unsigned long uc_flags)
-{
-	struct sigcontext sc;
-
-	/* Always make any pending restarted system calls return -EINTR */
-	current->restart_block.fn = do_no_restart_syscall;
-
-	if (copy_from_user(&sc, usc, CONTEXT_COPY_SIZE))
-		return false;
-
-#ifdef CONFIG_X86_32
-	set_user_gs(regs, sc.gs);
-	regs->fs = sc.fs;
-	regs->es = sc.es;
-	regs->ds = sc.ds;
-#endif /* CONFIG_X86_32 */
-
-	regs->bx = sc.bx;
-	regs->cx = sc.cx;
-	regs->dx = sc.dx;
-	regs->si = sc.si;
-	regs->di = sc.di;
-	regs->bp = sc.bp;
-	regs->ax = sc.ax;
-	regs->sp = sc.sp;
-	regs->ip = sc.ip;
-
-#ifdef CONFIG_X86_64
-	regs->r8 = sc.r8;
-	regs->r9 = sc.r9;
-	regs->r10 = sc.r10;
-	regs->r11 = sc.r11;
-	regs->r12 = sc.r12;
-	regs->r13 = sc.r13;
-	regs->r14 = sc.r14;
-	regs->r15 = sc.r15;
-#endif /* CONFIG_X86_64 */
-
-	/* Get CS/SS and force CPL3 */
-	regs->cs = sc.cs | 0x03;
-	regs->ss = sc.ss | 0x03;
-
-	regs->flags = (regs->flags & ~FIX_EFLAGS) | (sc.flags & FIX_EFLAGS);
-	/* disable syscall checks */
-	regs->orig_ax = -1;
-
-#ifdef CONFIG_X86_64
-	/*
-	 * Fix up SS if needed for the benefit of old DOSEMU and
-	 * CRIU.
-	 */
-	if (unlikely(!(uc_flags & UC_STRICT_RESTORE_SS) && user_64bit_mode(regs)))
-		force_valid_ss(regs);
-#endif
-
-	return fpu__restore_sig((void __user *)sc.fpstate,
-			       IS_ENABLED(CONFIG_X86_32));
-=======
 static inline int is_ia32_frame(struct ksignal *ksig)
 {
 	return IS_ENABLED(CONFIG_X86_32) || is_ia32_compat_frame(ksig);
->>>>>>> eb3cdb58
 }
 
 static inline int is_x32_frame(struct ksignal *ksig)
@@ -215,394 +143,6 @@
 	return (void __user *)sp;
 }
 
-<<<<<<< HEAD
-#ifdef CONFIG_X86_32
-static const struct {
-	u16 poplmovl;
-	u32 val;
-	u16 int80;
-} __attribute__((packed)) retcode = {
-	0xb858,		/* popl %eax; movl $..., %eax */
-	__NR_sigreturn,
-	0x80cd,		/* int $0x80 */
-};
-
-static const struct {
-	u8  movl;
-	u32 val;
-	u16 int80;
-	u8  pad;
-} __attribute__((packed)) rt_retcode = {
-	0xb8,		/* movl $..., %eax */
-	__NR_rt_sigreturn,
-	0x80cd,		/* int $0x80 */
-	0
-};
-
-static int
-__setup_frame(int sig, struct ksignal *ksig, sigset_t *set,
-	      struct pt_regs *regs)
-{
-	struct sigframe __user *frame;
-	void __user *restorer;
-	void __user *fp = NULL;
-
-	frame = get_sigframe(&ksig->ka, regs, sizeof(*frame), &fp);
-
-	if (!user_access_begin(frame, sizeof(*frame)))
-		return -EFAULT;
-
-	unsafe_put_user(sig, &frame->sig, Efault);
-	unsafe_put_sigcontext(&frame->sc, fp, regs, set, Efault);
-	unsafe_put_user(set->sig[1], &frame->extramask[0], Efault);
-	if (current->mm->context.vdso)
-		restorer = current->mm->context.vdso +
-			vdso_image_32.sym___kernel_sigreturn;
-	else
-		restorer = &frame->retcode;
-	if (ksig->ka.sa.sa_flags & SA_RESTORER)
-		restorer = ksig->ka.sa.sa_restorer;
-
-	/* Set up to return from userspace.  */
-	unsafe_put_user(restorer, &frame->pretcode, Efault);
-
-	/*
-	 * This is popl %eax ; movl $__NR_sigreturn, %eax ; int $0x80
-	 *
-	 * WE DO NOT USE IT ANY MORE! It's only left here for historical
-	 * reasons and because gdb uses it as a signature to notice
-	 * signal handler stack frames.
-	 */
-	unsafe_put_user(*((u64 *)&retcode), (u64 *)frame->retcode, Efault);
-	user_access_end();
-
-	/* Set up registers for signal handler */
-	regs->sp = (unsigned long)frame;
-	regs->ip = (unsigned long)ksig->ka.sa.sa_handler;
-	regs->ax = (unsigned long)sig;
-	regs->dx = 0;
-	regs->cx = 0;
-
-	regs->ds = __USER_DS;
-	regs->es = __USER_DS;
-	regs->ss = __USER_DS;
-	regs->cs = __USER_CS;
-
-	return 0;
-
-Efault:
-	user_access_end();
-	return -EFAULT;
-}
-
-static int __setup_rt_frame(int sig, struct ksignal *ksig,
-			    sigset_t *set, struct pt_regs *regs)
-{
-	struct rt_sigframe __user *frame;
-	void __user *restorer;
-	void __user *fp = NULL;
-
-	frame = get_sigframe(&ksig->ka, regs, sizeof(*frame), &fp);
-
-	if (!user_access_begin(frame, sizeof(*frame)))
-		return -EFAULT;
-
-	unsafe_put_user(sig, &frame->sig, Efault);
-	unsafe_put_user(&frame->info, &frame->pinfo, Efault);
-	unsafe_put_user(&frame->uc, &frame->puc, Efault);
-
-	/* Create the ucontext.  */
-	if (static_cpu_has(X86_FEATURE_XSAVE))
-		unsafe_put_user(UC_FP_XSTATE, &frame->uc.uc_flags, Efault);
-	else
-		unsafe_put_user(0, &frame->uc.uc_flags, Efault);
-	unsafe_put_user(0, &frame->uc.uc_link, Efault);
-	unsafe_save_altstack(&frame->uc.uc_stack, regs->sp, Efault);
-
-	/* Set up to return from userspace.  */
-	restorer = current->mm->context.vdso +
-		vdso_image_32.sym___kernel_rt_sigreturn;
-	if (ksig->ka.sa.sa_flags & SA_RESTORER)
-		restorer = ksig->ka.sa.sa_restorer;
-	unsafe_put_user(restorer, &frame->pretcode, Efault);
-
-	/*
-	 * This is movl $__NR_rt_sigreturn, %ax ; int $0x80
-	 *
-	 * WE DO NOT USE IT ANY MORE! It's only left here for historical
-	 * reasons and because gdb uses it as a signature to notice
-	 * signal handler stack frames.
-	 */
-	unsafe_put_user(*((u64 *)&rt_retcode), (u64 *)frame->retcode, Efault);
-	unsafe_put_sigcontext(&frame->uc.uc_mcontext, fp, regs, set, Efault);
-	unsafe_put_sigmask(set, frame, Efault);
-	user_access_end();
-	
-	if (copy_siginfo_to_user(&frame->info, &ksig->info))
-		return -EFAULT;
-
-	/* Set up registers for signal handler */
-	regs->sp = (unsigned long)frame;
-	regs->ip = (unsigned long)ksig->ka.sa.sa_handler;
-	regs->ax = (unsigned long)sig;
-	regs->dx = (unsigned long)&frame->info;
-	regs->cx = (unsigned long)&frame->uc;
-
-	regs->ds = __USER_DS;
-	regs->es = __USER_DS;
-	regs->ss = __USER_DS;
-	regs->cs = __USER_CS;
-
-	return 0;
-Efault:
-	user_access_end();
-	return -EFAULT;
-}
-#else /* !CONFIG_X86_32 */
-static unsigned long frame_uc_flags(struct pt_regs *regs)
-{
-	unsigned long flags;
-
-	if (boot_cpu_has(X86_FEATURE_XSAVE))
-		flags = UC_FP_XSTATE | UC_SIGCONTEXT_SS;
-	else
-		flags = UC_SIGCONTEXT_SS;
-
-	if (likely(user_64bit_mode(regs)))
-		flags |= UC_STRICT_RESTORE_SS;
-
-	return flags;
-}
-
-static int __setup_rt_frame(int sig, struct ksignal *ksig,
-			    sigset_t *set, struct pt_regs *regs)
-{
-	struct rt_sigframe __user *frame;
-	void __user *fp = NULL;
-	unsigned long uc_flags;
-
-	/* x86-64 should always use SA_RESTORER. */
-	if (!(ksig->ka.sa.sa_flags & SA_RESTORER))
-		return -EFAULT;
-
-	frame = get_sigframe(&ksig->ka, regs, sizeof(struct rt_sigframe), &fp);
-	uc_flags = frame_uc_flags(regs);
-
-	if (!user_access_begin(frame, sizeof(*frame)))
-		return -EFAULT;
-
-	/* Create the ucontext.  */
-	unsafe_put_user(uc_flags, &frame->uc.uc_flags, Efault);
-	unsafe_put_user(0, &frame->uc.uc_link, Efault);
-	unsafe_save_altstack(&frame->uc.uc_stack, regs->sp, Efault);
-
-	/* Set up to return from userspace.  If provided, use a stub
-	   already in userspace.  */
-	unsafe_put_user(ksig->ka.sa.sa_restorer, &frame->pretcode, Efault);
-	unsafe_put_sigcontext(&frame->uc.uc_mcontext, fp, regs, set, Efault);
-	unsafe_put_sigmask(set, frame, Efault);
-	user_access_end();
-
-	if (ksig->ka.sa.sa_flags & SA_SIGINFO) {
-		if (copy_siginfo_to_user(&frame->info, &ksig->info))
-			return -EFAULT;
-	}
-
-	/* Set up registers for signal handler */
-	regs->di = sig;
-	/* In case the signal handler was declared without prototypes */
-	regs->ax = 0;
-
-	/* This also works for non SA_SIGINFO handlers because they expect the
-	   next argument after the signal number on the stack. */
-	regs->si = (unsigned long)&frame->info;
-	regs->dx = (unsigned long)&frame->uc;
-	regs->ip = (unsigned long) ksig->ka.sa.sa_handler;
-
-	regs->sp = (unsigned long)frame;
-
-	/*
-	 * Set up the CS and SS registers to run signal handlers in
-	 * 64-bit mode, even if the handler happens to be interrupting
-	 * 32-bit or 16-bit code.
-	 *
-	 * SS is subtle.  In 64-bit mode, we don't need any particular
-	 * SS descriptor, but we do need SS to be valid.  It's possible
-	 * that the old SS is entirely bogus -- this can happen if the
-	 * signal we're trying to deliver is #GP or #SS caused by a bad
-	 * SS value.  We also have a compatibility issue here: DOSEMU
-	 * relies on the contents of the SS register indicating the
-	 * SS value at the time of the signal, even though that code in
-	 * DOSEMU predates sigreturn's ability to restore SS.  (DOSEMU
-	 * avoids relying on sigreturn to restore SS; instead it uses
-	 * a trampoline.)  So we do our best: if the old SS was valid,
-	 * we keep it.  Otherwise we replace it.
-	 */
-	regs->cs = __USER_CS;
-
-	if (unlikely(regs->ss != __USER_DS))
-		force_valid_ss(regs);
-
-	return 0;
-
-Efault:
-	user_access_end();
-	return -EFAULT;
-}
-#endif /* CONFIG_X86_32 */
-
-#ifdef CONFIG_X86_X32_ABI
-static int x32_copy_siginfo_to_user(struct compat_siginfo __user *to,
-		const struct kernel_siginfo *from)
-{
-	struct compat_siginfo new;
-
-	copy_siginfo_to_external32(&new, from);
-	if (from->si_signo == SIGCHLD) {
-		new._sifields._sigchld_x32._utime = from->si_utime;
-		new._sifields._sigchld_x32._stime = from->si_stime;
-	}
-	if (copy_to_user(to, &new, sizeof(struct compat_siginfo)))
-		return -EFAULT;
-	return 0;
-}
-
-int copy_siginfo_to_user32(struct compat_siginfo __user *to,
-			   const struct kernel_siginfo *from)
-{
-	if (in_x32_syscall())
-		return x32_copy_siginfo_to_user(to, from);
-	return __copy_siginfo_to_user32(to, from);
-}
-#endif /* CONFIG_X86_X32_ABI */
-
-static int x32_setup_rt_frame(struct ksignal *ksig,
-			      compat_sigset_t *set,
-			      struct pt_regs *regs)
-{
-#ifdef CONFIG_X86_X32_ABI
-	struct rt_sigframe_x32 __user *frame;
-	unsigned long uc_flags;
-	void __user *restorer;
-	void __user *fp = NULL;
-
-	if (!(ksig->ka.sa.sa_flags & SA_RESTORER))
-		return -EFAULT;
-
-	frame = get_sigframe(&ksig->ka, regs, sizeof(*frame), &fp);
-
-	uc_flags = frame_uc_flags(regs);
-
-	if (!user_access_begin(frame, sizeof(*frame)))
-		return -EFAULT;
-
-	/* Create the ucontext.  */
-	unsafe_put_user(uc_flags, &frame->uc.uc_flags, Efault);
-	unsafe_put_user(0, &frame->uc.uc_link, Efault);
-	unsafe_compat_save_altstack(&frame->uc.uc_stack, regs->sp, Efault);
-	unsafe_put_user(0, &frame->uc.uc__pad0, Efault);
-	restorer = ksig->ka.sa.sa_restorer;
-	unsafe_put_user(restorer, (unsigned long __user *)&frame->pretcode, Efault);
-	unsafe_put_sigcontext(&frame->uc.uc_mcontext, fp, regs, set, Efault);
-	unsafe_put_sigmask(set, frame, Efault);
-	user_access_end();
-
-	if (ksig->ka.sa.sa_flags & SA_SIGINFO) {
-		if (x32_copy_siginfo_to_user(&frame->info, &ksig->info))
-			return -EFAULT;
-	}
-
-	/* Set up registers for signal handler */
-	regs->sp = (unsigned long) frame;
-	regs->ip = (unsigned long) ksig->ka.sa.sa_handler;
-
-	/* We use the x32 calling convention here... */
-	regs->di = ksig->sig;
-	regs->si = (unsigned long) &frame->info;
-	regs->dx = (unsigned long) &frame->uc;
-
-	loadsegment(ds, __USER_DS);
-	loadsegment(es, __USER_DS);
-
-	regs->cs = __USER_CS;
-	regs->ss = __USER_DS;
-#endif	/* CONFIG_X86_X32_ABI */
-
-	return 0;
-#ifdef CONFIG_X86_X32_ABI
-Efault:
-	user_access_end();
-	return -EFAULT;
-#endif
-}
-
-/*
- * Do a signal return; undo the signal stack.
- */
-#ifdef CONFIG_X86_32
-SYSCALL_DEFINE0(sigreturn)
-{
-	struct pt_regs *regs = current_pt_regs();
-	struct sigframe __user *frame;
-	sigset_t set;
-
-	frame = (struct sigframe __user *)(regs->sp - 8);
-
-	if (!access_ok(frame, sizeof(*frame)))
-		goto badframe;
-	if (__get_user(set.sig[0], &frame->sc.oldmask) ||
-	    __get_user(set.sig[1], &frame->extramask[0]))
-		goto badframe;
-
-	set_current_blocked(&set);
-
-	/*
-	 * x86_32 has no uc_flags bits relevant to restore_sigcontext.
-	 * Save a few cycles by skipping the __get_user.
-	 */
-	if (!restore_sigcontext(regs, &frame->sc, 0))
-		goto badframe;
-	return regs->ax;
-
-badframe:
-	signal_fault(regs, frame, "sigreturn");
-
-	return 0;
-}
-#endif /* CONFIG_X86_32 */
-
-SYSCALL_DEFINE0(rt_sigreturn)
-{
-	struct pt_regs *regs = current_pt_regs();
-	struct rt_sigframe __user *frame;
-	sigset_t set;
-	unsigned long uc_flags;
-
-	frame = (struct rt_sigframe __user *)(regs->sp - sizeof(long));
-	if (!access_ok(frame, sizeof(*frame)))
-		goto badframe;
-	if (__get_user(*(__u64 *)&set, (__u64 __user *)&frame->uc.uc_sigmask))
-		goto badframe;
-	if (__get_user(uc_flags, &frame->uc.uc_flags))
-		goto badframe;
-
-	set_current_blocked(&set);
-
-	if (!restore_sigcontext(regs, &frame->uc.uc_mcontext, uc_flags))
-		goto badframe;
-
-	if (restore_altstack(&frame->uc.uc_stack))
-		goto badframe;
-
-	return regs->ax;
-
-badframe:
-	signal_fault(regs, frame, "rt_sigreturn");
-	return 0;
-}
-
-=======
->>>>>>> eb3cdb58
 /*
  * There are four different struct types for signal frame: sigframe_ia32,
  * rt_sigframe_ia32, rt_sigframe_x32, and rt_sigframe. Use the worst case
@@ -821,7 +361,6 @@
 #endif
 
 static int __init strict_sas_size(char *arg)
-<<<<<<< HEAD
 {
 	return kstrtobool(arg, &strict_sigaltstack_size) == 0;
 }
@@ -868,61 +407,4 @@
 
 	return true;
 }
-#endif /* CONFIG_DYNAMIC_SIGFRAME */
-
-#ifdef CONFIG_X86_X32_ABI
-COMPAT_SYSCALL_DEFINE0(x32_rt_sigreturn)
-=======
->>>>>>> eb3cdb58
-{
-	return kstrtobool(arg, &strict_sigaltstack_size) == 0;
-}
-__setup("strict_sas_size", strict_sas_size);
-
-/*
- * MINSIGSTKSZ is 2048 and can't be changed despite the fact that AVX512
- * exceeds that size already. As such programs might never use the
- * sigaltstack they just continued to work. While always checking against
- * the real size would be correct, this might be considered a regression.
- *
- * Therefore avoid the sanity check, unless enforced by kernel
- * configuration or command line option.
- *
- * When dynamic FPU features are supported, the check is also enforced when
- * the task has permissions to use dynamic features. Tasks which have no
- * permission are checked against the size of the non-dynamic feature set
- * if strict checking is enabled. This avoids forcing all tasks on the
- * system to allocate large sigaltstacks even if they are never going
- * to use a dynamic feature. As this is serialized via sighand::siglock
- * any permission request for a dynamic feature either happened already
- * or will see the newly install sigaltstack size in the permission checks.
- */
-bool sigaltstack_size_valid(size_t ss_size)
-{
-	unsigned long fsize = max_frame_size - fpu_default_state_size;
-	u64 mask;
-
-	lockdep_assert_held(&current->sighand->siglock);
-
-	if (!fpu_state_size_dynamic() && !strict_sigaltstack_size)
-		return true;
-
-<<<<<<< HEAD
-	if (!restore_sigcontext(regs, &frame->uc.uc_mcontext, uc_flags))
-		goto badframe;
-=======
-	fsize += current->group_leader->thread.fpu.perm.__user_state_size;
-	if (likely(ss_size > fsize))
-		return true;
->>>>>>> eb3cdb58
-
-	if (strict_sigaltstack_size)
-		return ss_size > fsize;
-
-	mask = current->group_leader->thread.fpu.perm.__state_perm;
-	if (mask & XFEATURE_MASK_USER_DYNAMIC)
-		return ss_size > fsize;
-
-	return true;
-}
 #endif /* CONFIG_DYNAMIC_SIGFRAME */