/*
 *  boot.c - Architecture-Specific Low-Level ACPI Boot Support
 *
 *  Copyright (C) 2001, 2002 Paul Diefenbaugh <paul.s.diefenbaugh@intel.com>
 *  Copyright (C) 2001 Jun Nakajima <jun.nakajima@intel.com>
 *
 * ~~~~~~~~~~~~~~~~~~~~~~~~~~~~~~~~~~~~~~~~~~~~~~~~~~~~~~~~~~~~~~~~~~~~~~~~~~
 *
 *  This program is free software; you can redistribute it and/or modify
 *  it under the terms of the GNU General Public License as published by
 *  the Free Software Foundation; either version 2 of the License, or
 *  (at your option) any later version.
 *
 *  This program is distributed in the hope that it will be useful,
 *  but WITHOUT ANY WARRANTY; without even the implied warranty of
 *  MERCHANTABILITY or FITNESS FOR A PARTICULAR PURPOSE.  See the
 *  GNU General Public License for more details.
 *
 *  You should have received a copy of the GNU General Public License
 *  along with this program; if not, write to the Free Software
 *  Foundation, Inc., 59 Temple Place, Suite 330, Boston, MA  02111-1307  USA
 *
 * ~~~~~~~~~~~~~~~~~~~~~~~~~~~~~~~~~~~~~~~~~~~~~~~~~~~~~~~~~~~~~~~~~~~~~~~~~~
 */

#include <linux/init.h>
#include <linux/acpi.h>
#include <linux/acpi_pmtmr.h>
#include <linux/efi.h>
#include <linux/cpumask.h>
#include <linux/module.h>
#include <linux/dmi.h>
#include <linux/irq.h>
#include <linux/bootmem.h>
#include <linux/ioport.h>

#include <asm/pgtable.h>
#include <asm/io_apic.h>
#include <asm/apic.h>
#include <asm/io.h>
#include <asm/mpspec.h>
#include <asm/smp.h>

#ifdef CONFIG_X86_LOCAL_APIC
# include <mach_apic.h>
#endif

static int __initdata acpi_force = 0;

#ifdef	CONFIG_ACPI
int acpi_disabled = 0;
#else
int acpi_disabled = 1;
#endif
EXPORT_SYMBOL(acpi_disabled);

#ifdef	CONFIG_X86_64

#include <asm/proto.h>
#include <asm/genapic.h>

#else				/* X86 */

#ifdef	CONFIG_X86_LOCAL_APIC
#include <mach_apic.h>
#include <mach_mpparse.h>
#endif				/* CONFIG_X86_LOCAL_APIC */

#endif				/* X86 */

#define BAD_MADT_ENTRY(entry, end) (					    \
		(!entry) || (unsigned long)entry + sizeof(*entry) > end ||  \
		((struct acpi_subtable_header *)entry)->length < sizeof(*entry))

#define PREFIX			"ACPI: "

int acpi_noirq;				/* skip ACPI IRQ initialization */
int acpi_pci_disabled;		/* skip ACPI PCI scan and IRQ initialization */
EXPORT_SYMBOL(acpi_pci_disabled);
int acpi_ht __initdata = 1;	/* enable HT */

int acpi_lapic;
int acpi_ioapic;
int acpi_strict;

u8 acpi_sci_flags __initdata;
int acpi_sci_override_gsi __initdata;
int acpi_skip_timer_override __initdata;
int acpi_use_timer_override __initdata;

#if defined(CONFIG_X86_LOCAL_APIC) && !defined(CONFIG_XEN)
static u64 acpi_lapic_addr __initdata = APIC_DEFAULT_PHYS_BASE;
#endif

#ifndef __HAVE_ARCH_CMPXCHG
#warning ACPI uses CMPXCHG, i486 and later hardware
#endif

/* --------------------------------------------------------------------------
                              Boot-time Configuration
   -------------------------------------------------------------------------- */

/*
 * The default interrupt routing model is PIC (8259).  This gets
 * overridden if IOAPICs are enumerated (below).
 */
enum acpi_irq_model_id acpi_irq_model = ACPI_IRQ_MODEL_PIC;

#if defined(CONFIG_X86_64) && !defined(CONFIG_XEN)

/* rely on all ACPI tables being in the direct mapping */
char *__init __acpi_map_table(unsigned long phys_addr, unsigned long size)
{
	if (!phys_addr || !size)
		return NULL;

	if (phys_addr+size <= (max_pfn_mapped << PAGE_SHIFT) + PAGE_SIZE)
		return __va(phys_addr);

	return NULL;
}

#else

/*
 * Temporarily use the virtual area starting from FIX_IO_APIC_BASE_END,
 * to map the target physical address. The problem is that set_fixmap()
 * provides a single page, and it is possible that the page is not
 * sufficient.
 * By using this area, we can map up to MAX_IO_APICS pages temporarily,
 * i.e. until the next __va_range() call.
 *
 * Important Safety Note:  The fixed I/O APIC page numbers are *subtracted*
 * from the fixed base.  That's why we start at FIX_IO_APIC_BASE_END and
 * count idx down while incrementing the phys address.
 */
char *__init __acpi_map_table(unsigned long phys, unsigned long size)
{
	unsigned long base, offset, mapped_size;
	int idx;

#ifndef CONFIG_XEN
	if (phys + size < 8 * 1024 * 1024)
		return __va(phys);
#else
	if (phys + size <= (NR_FIX_ISAMAPS << PAGE_SHIFT))
		return isa_bus_to_virt(phys);
#endif

	offset = phys & (PAGE_SIZE - 1);
	mapped_size = PAGE_SIZE - offset;
	set_fixmap(FIX_ACPI_END, phys);
	base = fix_to_virt(FIX_ACPI_END);

	/*
	 * Most cases can be covered by the below.
	 */
	idx = FIX_ACPI_END;
	while (mapped_size < size) {
		if (--idx < FIX_ACPI_BEGIN)
			return NULL;	/* cannot handle this */
		phys += PAGE_SIZE;
		set_fixmap(idx, phys);
		mapped_size += PAGE_SIZE;
	}

	return ((unsigned char *)base + offset);
}
#endif

#ifdef CONFIG_PCI_MMCONFIG
/* The physical address of the MMCONFIG aperture.  Set from ACPI tables. */
struct acpi_mcfg_allocation *pci_mmcfg_config;
int pci_mmcfg_config_num;

int __init acpi_parse_mcfg(struct acpi_table_header *header)
{
	struct acpi_table_mcfg *mcfg;
	unsigned long i;
	int config_size;

	if (!header)
		return -EINVAL;

	mcfg = (struct acpi_table_mcfg *)header;

	/* how many config structures do we have */
	pci_mmcfg_config_num = 0;
	i = header->length - sizeof(struct acpi_table_mcfg);
	while (i >= sizeof(struct acpi_mcfg_allocation)) {
		++pci_mmcfg_config_num;
		i -= sizeof(struct acpi_mcfg_allocation);
	};
	if (pci_mmcfg_config_num == 0) {
		printk(KERN_ERR PREFIX "MMCONFIG has no entries\n");
		return -ENODEV;
	}

	config_size = pci_mmcfg_config_num * sizeof(*pci_mmcfg_config);
	pci_mmcfg_config = kmalloc(config_size, GFP_KERNEL);
	if (!pci_mmcfg_config) {
		printk(KERN_WARNING PREFIX
		       "No memory for MCFG config tables\n");
		return -ENOMEM;
	}

	memcpy(pci_mmcfg_config, &mcfg[1], config_size);
	for (i = 0; i < pci_mmcfg_config_num; ++i) {
		if (pci_mmcfg_config[i].address > 0xFFFFFFFF) {
			printk(KERN_ERR PREFIX
			       "MMCONFIG not in low 4GB of memory\n");
			kfree(pci_mmcfg_config);
			pci_mmcfg_config_num = 0;
			return -ENODEV;
		}
	}

	return 0;
}
#endif				/* CONFIG_PCI_MMCONFIG */

#ifdef CONFIG_X86_LOCAL_APIC
static int __init acpi_parse_madt(struct acpi_table_header *table)
{
	struct acpi_table_madt *madt = NULL;

	if (!cpu_has_apic)
		return -EINVAL;

	madt = (struct acpi_table_madt *)table;
	if (!madt) {
		printk(KERN_WARNING PREFIX "Unable to map MADT\n");
		return -ENODEV;
	}

#ifndef CONFIG_XEN
	if (madt->address) {
		acpi_lapic_addr = (u64) madt->address;

		printk(KERN_DEBUG PREFIX "Local APIC address 0x%08x\n",
		       madt->address);
	}
#endif

	acpi_madt_oem_check(madt->header.oem_id, madt->header.oem_table_id);

	return 0;
}

static void __cpuinit acpi_register_lapic(int id, u8 enabled)
{
	unsigned int ver = 0;

	if (!enabled) {
		++disabled_cpus;
		return;
	}

#ifdef CONFIG_X86_32
	if (boot_cpu_physical_apicid != -1U)
		ver = apic_version[boot_cpu_physical_apicid];
#endif

	generic_processor_info(id, ver);
}

static int __init
acpi_parse_lapic(struct acpi_subtable_header * header, const unsigned long end)
{
	struct acpi_madt_local_apic *processor = NULL;

	processor = (struct acpi_madt_local_apic *)header;

	if (BAD_MADT_ENTRY(processor, end))
		return -EINVAL;

	acpi_table_print_madt_entry(header);

	/*
	 * We need to register disabled CPU as well to permit
	 * counting disabled CPUs. This allows us to size
	 * cpus_possible_map more accurately, to permit
	 * to not preallocating memory for all NR_CPUS
	 * when we use CPU hotplug.
	 */
	acpi_register_lapic(processor->id,	/* APIC ID */
			    processor->lapic_flags & ACPI_MADT_ENABLED);

	return 0;
}

static int __init
acpi_parse_sapic(struct acpi_subtable_header *header, const unsigned long end)
{
	struct acpi_madt_local_sapic *processor = NULL;

	processor = (struct acpi_madt_local_sapic *)header;

	if (BAD_MADT_ENTRY(processor, end))
		return -EINVAL;

	acpi_table_print_madt_entry(header);

	acpi_register_lapic((processor->id << 8) | processor->eid,/* APIC ID */
			    processor->lapic_flags & ACPI_MADT_ENABLED);

	return 0;
}

static int __init
acpi_parse_lapic_addr_ovr(struct acpi_subtable_header * header,
			  const unsigned long end)
{
#ifndef CONFIG_XEN
	struct acpi_madt_local_apic_override *lapic_addr_ovr = NULL;

	lapic_addr_ovr = (struct acpi_madt_local_apic_override *)header;

	if (BAD_MADT_ENTRY(lapic_addr_ovr, end))
		return -EINVAL;

	acpi_lapic_addr = lapic_addr_ovr->address;
#endif

	return 0;
}

static int __init
acpi_parse_lapic_nmi(struct acpi_subtable_header * header, const unsigned long end)
{
	struct acpi_madt_local_apic_nmi *lapic_nmi = NULL;

	lapic_nmi = (struct acpi_madt_local_apic_nmi *)header;

	if (BAD_MADT_ENTRY(lapic_nmi, end))
		return -EINVAL;

	acpi_table_print_madt_entry(header);

	if (lapic_nmi->lint != 1)
		printk(KERN_WARNING PREFIX "NMI not connected to LINT 1!\n");

	return 0;
}

#endif				/*CONFIG_X86_LOCAL_APIC */

#ifdef CONFIG_X86_IO_APIC

struct mp_ioapic_routing mp_ioapic_routing[MAX_IO_APICS];

static int __init
acpi_parse_ioapic(struct acpi_subtable_header * header, const unsigned long end)
{
	struct acpi_madt_io_apic *ioapic = NULL;

	ioapic = (struct acpi_madt_io_apic *)header;

	if (BAD_MADT_ENTRY(ioapic, end))
		return -EINVAL;

	acpi_table_print_madt_entry(header);

	mp_register_ioapic(ioapic->id,
			   ioapic->address, ioapic->global_irq_base);

	return 0;
}

/*
 * Parse Interrupt Source Override for the ACPI SCI
 */
static void __init acpi_sci_ioapic_setup(u32 gsi, u16 polarity, u16 trigger)
{
	if (trigger == 0)	/* compatible SCI trigger is level */
		trigger = 3;

	if (polarity == 0)	/* compatible SCI polarity is low */
		polarity = 3;

	/* Command-line over-ride via acpi_sci= */
	if (acpi_sci_flags & ACPI_MADT_TRIGGER_MASK)
		trigger = (acpi_sci_flags & ACPI_MADT_TRIGGER_MASK) >> 2;

	if (acpi_sci_flags & ACPI_MADT_POLARITY_MASK)
		polarity = acpi_sci_flags & ACPI_MADT_POLARITY_MASK;

	/*
	 * mp_config_acpi_legacy_irqs() already setup IRQs < 16
	 * If GSI is < 16, this will update its flags,
	 * else it will create a new mp_irqs[] entry.
	 */
	mp_override_legacy_irq(gsi, polarity, trigger, gsi);

	/*
	 * stash over-ride to indicate we've been here
	 * and for later update of acpi_gbl_FADT
	 */
	acpi_sci_override_gsi = gsi;
	return;
}

static int __init
acpi_parse_int_src_ovr(struct acpi_subtable_header * header,
		       const unsigned long end)
{
	struct acpi_madt_interrupt_override *intsrc = NULL;

	intsrc = (struct acpi_madt_interrupt_override *)header;

	if (BAD_MADT_ENTRY(intsrc, end))
		return -EINVAL;

	acpi_table_print_madt_entry(header);

	if (intsrc->source_irq == acpi_gbl_FADT.sci_interrupt) {
		acpi_sci_ioapic_setup(intsrc->global_irq,
				      intsrc->inti_flags & ACPI_MADT_POLARITY_MASK,
				      (intsrc->inti_flags & ACPI_MADT_TRIGGER_MASK) >> 2);
		return 0;
	}

	if (acpi_skip_timer_override &&
	    intsrc->source_irq == 0 && intsrc->global_irq == 2) {
		printk(PREFIX "BIOS IRQ0 pin2 override ignored.\n");
		return 0;
	}

	mp_override_legacy_irq(intsrc->source_irq,
				intsrc->inti_flags & ACPI_MADT_POLARITY_MASK,
				(intsrc->inti_flags & ACPI_MADT_TRIGGER_MASK) >> 2,
				intsrc->global_irq);

	return 0;
}

static int __init
acpi_parse_nmi_src(struct acpi_subtable_header * header, const unsigned long end)
{
	struct acpi_madt_nmi_source *nmi_src = NULL;

	nmi_src = (struct acpi_madt_nmi_source *)header;

	if (BAD_MADT_ENTRY(nmi_src, end))
		return -EINVAL;

	acpi_table_print_madt_entry(header);

	/* TBD: Support nimsrc entries? */

	return 0;
}

#endif				/* CONFIG_X86_IO_APIC */

/*
 * acpi_pic_sci_set_trigger()
 *
 * use ELCR to set PIC-mode trigger type for SCI
 *
 * If a PIC-mode SCI is not recognized or gives spurious IRQ7's
 * it may require Edge Trigger -- use "acpi_sci=edge"
 *
 * Port 0x4d0-4d1 are ECLR1 and ECLR2, the Edge/Level Control Registers
 * for the 8259 PIC.  bit[n] = 1 means irq[n] is Level, otherwise Edge.
 * ECLR1 is IRQs 0-7 (IRQ 0, 1, 2 must be 0)
 * ECLR2 is IRQs 8-15 (IRQ 8, 13 must be 0)
 */

void __init acpi_pic_sci_set_trigger(unsigned int irq, u16 trigger)
{
	unsigned int mask = 1 << irq;
	unsigned int old, new;

	/* Real old ELCR mask */
	old = inb(0x4d0) | (inb(0x4d1) << 8);

	/*
	 * If we use ACPI to set PCI IRQs, then we should clear ELCR
	 * since we will set it correctly as we enable the PCI irq
	 * routing.
	 */
	new = acpi_noirq ? old : 0;

	/*
	 * Update SCI information in the ELCR, it isn't in the PCI
	 * routing tables..
	 */
	switch (trigger) {
	case 1:		/* Edge - clear */
		new &= ~mask;
		break;
	case 3:		/* Level - set */
		new |= mask;
		break;
	}

	if (old == new)
		return;

	printk(PREFIX "setting ELCR to %04x (from %04x)\n", new, old);
	outb(new, 0x4d0);
	outb(new >> 8, 0x4d1);
}

int acpi_gsi_to_irq(u32 gsi, unsigned int *irq)
{
	*irq = gsi;
	return 0;
}

/*
 * success: return IRQ number (>=0)
 * failure: return < 0
 */
int acpi_register_gsi(u32 gsi, int triggering, int polarity)
{
	unsigned int irq;
	unsigned int plat_gsi = gsi;

#ifdef CONFIG_PCI
	/*
	 * Make sure all (legacy) PCI IRQs are set as level-triggered.
	 */
	if (acpi_irq_model == ACPI_IRQ_MODEL_PIC) {
		extern void eisa_set_level_irq(unsigned int irq);

		if (triggering == ACPI_LEVEL_SENSITIVE)
			eisa_set_level_irq(gsi);
	}
#endif

#ifdef CONFIG_X86_IO_APIC
	if (acpi_irq_model == ACPI_IRQ_MODEL_IOAPIC) {
		plat_gsi = mp_register_gsi(gsi, triggering, polarity);
	}
#endif
	acpi_gsi_to_irq(plat_gsi, &irq);
	return irq;
}

/*
 *  ACPI based hotplug support for CPU
 */
#ifdef CONFIG_ACPI_HOTPLUG_CPU

static int __cpuinit _acpi_map_lsapic(acpi_handle handle, int *pcpu)
{
	struct acpi_buffer buffer = { ACPI_ALLOCATE_BUFFER, NULL };
	union acpi_object *obj;
	struct acpi_madt_local_apic *lapic;
	cpumask_t tmp_map, new_map;
	u8 physid;
	int cpu;

	if (ACPI_FAILURE(acpi_evaluate_object(handle, "_MAT", NULL, &buffer)))
		return -EINVAL;

	if (!buffer.length || !buffer.pointer)
		return -EINVAL;

	obj = buffer.pointer;
	if (obj->type != ACPI_TYPE_BUFFER ||
	    obj->buffer.length < sizeof(*lapic)) {
		kfree(buffer.pointer);
		return -EINVAL;
	}

	lapic = (struct acpi_madt_local_apic *)obj->buffer.pointer;

	if (lapic->header.type != ACPI_MADT_TYPE_LOCAL_APIC ||
	    !(lapic->lapic_flags & ACPI_MADT_ENABLED)) {
		kfree(buffer.pointer);
		return -EINVAL;
	}

	physid = lapic->id;

	kfree(buffer.pointer);
	buffer.length = ACPI_ALLOCATE_BUFFER;
	buffer.pointer = NULL;

	tmp_map = cpu_present_map;
	acpi_register_lapic(physid, lapic->lapic_flags & ACPI_MADT_ENABLED);

	/*
	 * If mp_register_lapic successfully generates a new logical cpu
	 * number, then the following will get us exactly what was mapped
	 */
	cpus_andnot(new_map, cpu_present_map, tmp_map);
	if (cpus_empty(new_map)) {
		printk ("Unable to map lapic to logical cpu number\n");
		return -EINVAL;
	}

	cpu = first_cpu(new_map);

	*pcpu = cpu;
	return 0;
}

/* wrapper to silence section mismatch warning */
int __ref acpi_map_lsapic(acpi_handle handle, int *pcpu)
{
	return _acpi_map_lsapic(handle, pcpu);
}
EXPORT_SYMBOL(acpi_map_lsapic);

int acpi_unmap_lsapic(int cpu)
{
	per_cpu(x86_cpu_to_apicid, cpu) = -1;
	cpu_clear(cpu, cpu_present_map);
	num_processors--;

	return (0);
}

EXPORT_SYMBOL(acpi_unmap_lsapic);
#endif				/* CONFIG_ACPI_HOTPLUG_CPU */

int acpi_register_ioapic(acpi_handle handle, u64 phys_addr, u32 gsi_base)
{
	/* TBD */
	return -EINVAL;
}

EXPORT_SYMBOL(acpi_register_ioapic);

int acpi_unregister_ioapic(acpi_handle handle, u32 gsi_base)
{
	/* TBD */
	return -EINVAL;
}

EXPORT_SYMBOL(acpi_unregister_ioapic);

static int __init acpi_parse_sbf(struct acpi_table_header *table)
{
	struct acpi_table_boot *sb;

	sb = (struct acpi_table_boot *)table;
	if (!sb) {
		printk(KERN_WARNING PREFIX "Unable to map SBF\n");
		return -ENODEV;
	}

	sbf_port = sb->cmos_index;	/* Save CMOS port */

	return 0;
}

#ifdef CONFIG_HPET_TIMER
#include <asm/hpet.h>

static struct __initdata resource *hpet_res;

static int __init acpi_parse_hpet(struct acpi_table_header *table)
{
	struct acpi_table_hpet *hpet_tbl;

	hpet_tbl = (struct acpi_table_hpet *)table;
	if (!hpet_tbl) {
		printk(KERN_WARNING PREFIX "Unable to map HPET\n");
		return -ENODEV;
	}

	if (hpet_tbl->address.space_id != ACPI_SPACE_MEM) {
		printk(KERN_WARNING PREFIX "HPET timers must be located in "
		       "memory.\n");
		return -1;
	}

	hpet_address = hpet_tbl->address.address;

	/*
	 * Some broken BIOSes advertise HPET at 0x0. We really do not
	 * want to allocate a resource there.
	 */
	if (!hpet_address) {
		printk(KERN_WARNING PREFIX
		       "HPET id: %#x base: %#lx is invalid\n",
		       hpet_tbl->id, hpet_address);
		return 0;
	}
#ifdef CONFIG_X86_64
	/*
	 * Some even more broken BIOSes advertise HPET at
	 * 0xfed0000000000000 instead of 0xfed00000. Fix it up and add
	 * some noise:
	 */
	if (hpet_address == 0xfed0000000000000UL) {
		if (!hpet_force_user) {
			printk(KERN_WARNING PREFIX "HPET id: %#x "
			       "base: 0xfed0000000000000 is bogus\n "
			       "try hpet=force on the kernel command line to "
			       "fix it up to 0xfed00000.\n", hpet_tbl->id);
			hpet_address = 0;
			return 0;
		}
		printk(KERN_WARNING PREFIX
		       "HPET id: %#x base: 0xfed0000000000000 fixed up "
		       "to 0xfed00000.\n", hpet_tbl->id);
		hpet_address >>= 32;
	}
#endif
	printk(KERN_INFO PREFIX "HPET id: %#x base: %#lx\n",
	       hpet_tbl->id, hpet_address);

	/*
	 * Allocate and initialize the HPET firmware resource for adding into
	 * the resource tree during the lateinit timeframe.
	 */
#define HPET_RESOURCE_NAME_SIZE 9
	hpet_res = alloc_bootmem(sizeof(*hpet_res) + HPET_RESOURCE_NAME_SIZE);

	hpet_res->name = (void *)&hpet_res[1];
	hpet_res->flags = IORESOURCE_MEM;
	snprintf((char *)hpet_res->name, HPET_RESOURCE_NAME_SIZE, "HPET %u",
		 hpet_tbl->sequence);

	hpet_res->start = hpet_address;
	hpet_res->end = hpet_address + (1 * 1024) - 1;

	return 0;
}

/*
 * hpet_insert_resource inserts the HPET resources used into the resource
 * tree.
 */
static __init int hpet_insert_resource(void)
{
	if (!hpet_res)
		return 1;

	return insert_resource(&iomem_resource, hpet_res);
}

late_initcall(hpet_insert_resource);

#else
#define	acpi_parse_hpet	NULL
#endif

static int __init acpi_parse_fadt(struct acpi_table_header *table)
{

#ifdef CONFIG_X86_PM_TIMER
	/* detect the location of the ACPI PM Timer */
	if (acpi_gbl_FADT.header.revision >= FADT2_REVISION_ID) {
		/* FADT rev. 2 */
		if (acpi_gbl_FADT.xpm_timer_block.space_id !=
		    ACPI_ADR_SPACE_SYSTEM_IO)
			return 0;

		pmtmr_ioport = acpi_gbl_FADT.xpm_timer_block.address;
		/*
		 * "X" fields are optional extensions to the original V1.0
		 * fields, so we must selectively expand V1.0 fields if the
		 * corresponding X field is zero.
	 	 */
		if (!pmtmr_ioport)
			pmtmr_ioport = acpi_gbl_FADT.pm_timer_block;
	} else {
		/* FADT rev. 1 */
		pmtmr_ioport = acpi_gbl_FADT.pm_timer_block;
	}
	if (pmtmr_ioport)
		printk(KERN_INFO PREFIX "PM-Timer IO Port: %#x\n",
		       pmtmr_ioport);
#endif
	return 0;
}

#ifdef	CONFIG_X86_LOCAL_APIC
/*
 * Parse LAPIC entries in MADT
 * returns 0 on success, < 0 on error
 */

static void __init acpi_register_lapic_address(unsigned long address)
{
	mp_lapic_addr = address;

	set_fixmap_nocache(FIX_APIC_BASE, address);
	if (boot_cpu_physical_apicid == -1U) {
		boot_cpu_physical_apicid  = GET_APIC_ID(read_apic_id());
#ifdef CONFIG_X86_32
		apic_version[boot_cpu_physical_apicid] =
			 GET_APIC_VERSION(apic_read(APIC_LVR));
#endif
	}
}

static int __init early_acpi_parse_madt_lapic_addr_ovr(void)
{
	int count;

	if (!cpu_has_apic)
		return -ENODEV;

	/*
	 * Note that the LAPIC address is obtained from the MADT (32-bit value)
	 * and (optionally) overriden by a LAPIC_ADDR_OVR entry (64-bit value).
	 */

	count =
	    acpi_table_parse_madt(ACPI_MADT_TYPE_LOCAL_APIC_OVERRIDE,
				  acpi_parse_lapic_addr_ovr, 0);
	if (count < 0) {
		printk(KERN_ERR PREFIX
		       "Error parsing LAPIC address override entry\n");
		return count;
	}

	acpi_register_lapic_address(acpi_lapic_addr);

	return count;
}

static int __init acpi_parse_madt_lapic_entries(void)
{
	int count;

	if (!cpu_has_apic)
		return -ENODEV;

	/*
	 * Note that the LAPIC address is obtained from the MADT (32-bit value)
	 * and (optionally) overriden by a LAPIC_ADDR_OVR entry (64-bit value).
	 */

	count =
	    acpi_table_parse_madt(ACPI_MADT_TYPE_LOCAL_APIC_OVERRIDE,
				  acpi_parse_lapic_addr_ovr, 0);
	if (count < 0) {
		printk(KERN_ERR PREFIX
		       "Error parsing LAPIC address override entry\n");
		return count;
	}

<<<<<<< HEAD
#ifndef CONFIG_XEN
	mp_register_lapic_address(acpi_lapic_addr);
#endif
=======
	acpi_register_lapic_address(acpi_lapic_addr);
>>>>>>> 28ffb5d3

	count = acpi_table_parse_madt(ACPI_MADT_TYPE_LOCAL_SAPIC,
				      acpi_parse_sapic, MAX_APICS);

	if (!count)
		count = acpi_table_parse_madt(ACPI_MADT_TYPE_LOCAL_APIC,
					      acpi_parse_lapic, MAX_APICS);
	if (!count) {
		printk(KERN_ERR PREFIX "No LAPIC entries present\n");
		/* TBD: Cleanup to allow fallback to MPS */
		return -ENODEV;
	} else if (count < 0) {
		printk(KERN_ERR PREFIX "Error parsing LAPIC entry\n");
		/* TBD: Cleanup to allow fallback to MPS */
		return count;
	}

	count =
	    acpi_table_parse_madt(ACPI_MADT_TYPE_LOCAL_APIC_NMI, acpi_parse_lapic_nmi, 0);
	if (count < 0) {
		printk(KERN_ERR PREFIX "Error parsing LAPIC NMI entry\n");
		/* TBD: Cleanup to allow fallback to MPS */
		return count;
	}
	return 0;
}
#endif				/* CONFIG_X86_LOCAL_APIC */

#ifdef	CONFIG_X86_IO_APIC
/*
 * Parse IOAPIC related entries in MADT
 * returns 0 on success, < 0 on error
 */
static int __init acpi_parse_madt_ioapic_entries(void)
{
	int count;

	/*
	 * ACPI interpreter is required to complete interrupt setup,
	 * so if it is off, don't enumerate the io-apics with ACPI.
	 * If MPS is present, it will handle them,
	 * otherwise the system will stay in PIC mode
	 */
	if (acpi_disabled || acpi_noirq) {
		return -ENODEV;
	}

	if (!cpu_has_apic)
		return -ENODEV;

	/*
	 * if "noapic" boot option, don't look for IO-APICs
	 */
	if (skip_ioapic_setup) {
		printk(KERN_INFO PREFIX "Skipping IOAPIC probe "
		       "due to 'noapic' option.\n");
		return -ENODEV;
	}

	count =
	    acpi_table_parse_madt(ACPI_MADT_TYPE_IO_APIC, acpi_parse_ioapic,
				  MAX_IO_APICS);
	if (!count) {
		printk(KERN_ERR PREFIX "No IOAPIC entries present\n");
		return -ENODEV;
	} else if (count < 0) {
		printk(KERN_ERR PREFIX "Error parsing IOAPIC entry\n");
		return count;
	}

	count =
	    acpi_table_parse_madt(ACPI_MADT_TYPE_INTERRUPT_OVERRIDE, acpi_parse_int_src_ovr,
				  NR_IRQ_VECTORS);
	if (count < 0) {
		printk(KERN_ERR PREFIX
		       "Error parsing interrupt source overrides entry\n");
		/* TBD: Cleanup to allow fallback to MPS */
		return count;
	}

	/*
	 * If BIOS did not supply an INT_SRC_OVR for the SCI
	 * pretend we got one so we can set the SCI flags.
	 */
	if (!acpi_sci_override_gsi)
		acpi_sci_ioapic_setup(acpi_gbl_FADT.sci_interrupt, 0, 0);

	/* Fill in identity legacy mapings where no override */
	mp_config_acpi_legacy_irqs();

	count =
	    acpi_table_parse_madt(ACPI_MADT_TYPE_NMI_SOURCE, acpi_parse_nmi_src,
				  NR_IRQ_VECTORS);
	if (count < 0) {
		printk(KERN_ERR PREFIX "Error parsing NMI SRC entry\n");
		/* TBD: Cleanup to allow fallback to MPS */
		return count;
	}

	return 0;
}
#else
static inline int acpi_parse_madt_ioapic_entries(void)
{
	return -1;
}
#endif	/* !CONFIG_X86_IO_APIC */

static void __init early_acpi_process_madt(void)
{
#ifdef CONFIG_X86_LOCAL_APIC
	int error;

	if (!acpi_table_parse(ACPI_SIG_MADT, acpi_parse_madt)) {

		/*
		 * Parse MADT LAPIC entries
		 */
		error = early_acpi_parse_madt_lapic_addr_ovr();
		if (!error) {
			acpi_lapic = 1;
			smp_found_config = 1;
		}
		if (error == -EINVAL) {
			/*
			 * Dell Precision Workstation 410, 610 come here.
			 */
			printk(KERN_ERR PREFIX
			       "Invalid BIOS MADT, disabling ACPI\n");
			disable_acpi();
		}
	}
#endif
}

static void __init acpi_process_madt(void)
{
#ifdef CONFIG_X86_LOCAL_APIC
	int error;

	if (!acpi_table_parse(ACPI_SIG_MADT, acpi_parse_madt)) {

		/*
		 * Parse MADT LAPIC entries
		 */
		error = acpi_parse_madt_lapic_entries();
		if (!error) {
			acpi_lapic = 1;

#ifdef CONFIG_X86_GENERICARCH
			generic_bigsmp_probe();
#endif
			/*
			 * Parse MADT IO-APIC entries
			 */
			error = acpi_parse_madt_ioapic_entries();
			if (!error) {
				acpi_irq_model = ACPI_IRQ_MODEL_IOAPIC;
				acpi_irq_balance_set(NULL);
				acpi_ioapic = 1;

				smp_found_config = 1;
				setup_apic_routing();
			}
		}
		if (error == -EINVAL) {
			/*
			 * Dell Precision Workstation 410, 610 come here.
			 */
			printk(KERN_ERR PREFIX
			       "Invalid BIOS MADT, disabling ACPI\n");
			disable_acpi();
		}
	}
#endif
	return;
}

#ifdef __i386__

static int __init disable_acpi_irq(const struct dmi_system_id *d)
{
	if (!acpi_force) {
		printk(KERN_NOTICE "%s detected: force use of acpi=noirq\n",
		       d->ident);
		acpi_noirq_set();
	}
	return 0;
}

static int __init disable_acpi_pci(const struct dmi_system_id *d)
{
	if (!acpi_force) {
		printk(KERN_NOTICE "%s detected: force use of pci=noacpi\n",
		       d->ident);
		acpi_disable_pci();
	}
	return 0;
}

static int __init dmi_disable_acpi(const struct dmi_system_id *d)
{
	if (!acpi_force) {
		printk(KERN_NOTICE "%s detected: acpi off\n", d->ident);
		disable_acpi();
	} else {
		printk(KERN_NOTICE
		       "Warning: DMI blacklist says broken, but acpi forced\n");
	}
	return 0;
}

/*
 * Limit ACPI to CPU enumeration for HT
 */
static int __init force_acpi_ht(const struct dmi_system_id *d)
{
	if (!acpi_force) {
		printk(KERN_NOTICE "%s detected: force use of acpi=ht\n",
		       d->ident);
		disable_acpi();
		acpi_ht = 1;
	} else {
		printk(KERN_NOTICE
		       "Warning: acpi=force overrules DMI blacklist: acpi=ht\n");
	}
	return 0;
}

/*
 * If your system is blacklisted here, but you find that acpi=force
 * works for you, please contact acpi-devel@sourceforge.net
 */
static struct dmi_system_id __initdata acpi_dmi_table[] = {
	/*
	 * Boxes that need ACPI disabled
	 */
	{
	 .callback = dmi_disable_acpi,
	 .ident = "IBM Thinkpad",
	 .matches = {
		     DMI_MATCH(DMI_BOARD_VENDOR, "IBM"),
		     DMI_MATCH(DMI_BOARD_NAME, "2629H1G"),
		     },
	 },

	/*
	 * Boxes that need acpi=ht
	 */
	{
	 .callback = force_acpi_ht,
	 .ident = "FSC Primergy T850",
	 .matches = {
		     DMI_MATCH(DMI_SYS_VENDOR, "FUJITSU SIEMENS"),
		     DMI_MATCH(DMI_PRODUCT_NAME, "PRIMERGY T850"),
		     },
	 },
	{
	 .callback = force_acpi_ht,
	 .ident = "HP VISUALIZE NT Workstation",
	 .matches = {
		     DMI_MATCH(DMI_BOARD_VENDOR, "Hewlett-Packard"),
		     DMI_MATCH(DMI_PRODUCT_NAME, "HP VISUALIZE NT Workstation"),
		     },
	 },
	{
	 .callback = force_acpi_ht,
	 .ident = "Compaq Workstation W8000",
	 .matches = {
		     DMI_MATCH(DMI_SYS_VENDOR, "Compaq"),
		     DMI_MATCH(DMI_PRODUCT_NAME, "Workstation W8000"),
		     },
	 },
	{
	 .callback = force_acpi_ht,
	 .ident = "ASUS P4B266",
	 .matches = {
		     DMI_MATCH(DMI_BOARD_VENDOR, "ASUSTeK Computer INC."),
		     DMI_MATCH(DMI_BOARD_NAME, "P4B266"),
		     },
	 },
	{
	 .callback = force_acpi_ht,
	 .ident = "ASUS P2B-DS",
	 .matches = {
		     DMI_MATCH(DMI_BOARD_VENDOR, "ASUSTeK Computer INC."),
		     DMI_MATCH(DMI_BOARD_NAME, "P2B-DS"),
		     },
	 },
	{
	 .callback = force_acpi_ht,
	 .ident = "ASUS CUR-DLS",
	 .matches = {
		     DMI_MATCH(DMI_BOARD_VENDOR, "ASUSTeK Computer INC."),
		     DMI_MATCH(DMI_BOARD_NAME, "CUR-DLS"),
		     },
	 },
	{
	 .callback = force_acpi_ht,
	 .ident = "ABIT i440BX-W83977",
	 .matches = {
		     DMI_MATCH(DMI_BOARD_VENDOR, "ABIT <http://www.abit.com>"),
		     DMI_MATCH(DMI_BOARD_NAME, "i440BX-W83977 (BP6)"),
		     },
	 },
	{
	 .callback = force_acpi_ht,
	 .ident = "IBM Bladecenter",
	 .matches = {
		     DMI_MATCH(DMI_BOARD_VENDOR, "IBM"),
		     DMI_MATCH(DMI_BOARD_NAME, "IBM eServer BladeCenter HS20"),
		     },
	 },
	{
	 .callback = force_acpi_ht,
	 .ident = "IBM eServer xSeries 360",
	 .matches = {
		     DMI_MATCH(DMI_BOARD_VENDOR, "IBM"),
		     DMI_MATCH(DMI_BOARD_NAME, "eServer xSeries 360"),
		     },
	 },
	{
	 .callback = force_acpi_ht,
	 .ident = "IBM eserver xSeries 330",
	 .matches = {
		     DMI_MATCH(DMI_BOARD_VENDOR, "IBM"),
		     DMI_MATCH(DMI_BOARD_NAME, "eserver xSeries 330"),
		     },
	 },
	{
	 .callback = force_acpi_ht,
	 .ident = "IBM eserver xSeries 440",
	 .matches = {
		     DMI_MATCH(DMI_BOARD_VENDOR, "IBM"),
		     DMI_MATCH(DMI_PRODUCT_NAME, "eserver xSeries 440"),
		     },
	 },

	/*
	 * Boxes that need ACPI PCI IRQ routing disabled
	 */
	{
	 .callback = disable_acpi_irq,
	 .ident = "ASUS A7V",
	 .matches = {
		     DMI_MATCH(DMI_BOARD_VENDOR, "ASUSTeK Computer INC"),
		     DMI_MATCH(DMI_BOARD_NAME, "<A7V>"),
		     /* newer BIOS, Revision 1011, does work */
		     DMI_MATCH(DMI_BIOS_VERSION,
			       "ASUS A7V ACPI BIOS Revision 1007"),
		     },
	 },
	{
		/*
		 * Latest BIOS for IBM 600E (1.16) has bad pcinum
		 * for LPC bridge, which is needed for the PCI
		 * interrupt links to work. DSDT fix is in bug 5966.
		 * 2645, 2646 model numbers are shared with 600/600E/600X
		 */
	 .callback = disable_acpi_irq,
	 .ident = "IBM Thinkpad 600 Series 2645",
	 .matches = {
		     DMI_MATCH(DMI_BOARD_VENDOR, "IBM"),
		     DMI_MATCH(DMI_BOARD_NAME, "2645"),
		     },
	 },
	{
	 .callback = disable_acpi_irq,
	 .ident = "IBM Thinkpad 600 Series 2646",
	 .matches = {
		     DMI_MATCH(DMI_BOARD_VENDOR, "IBM"),
		     DMI_MATCH(DMI_BOARD_NAME, "2646"),
		     },
	 },
	/*
	 * Boxes that need ACPI PCI IRQ routing and PCI scan disabled
	 */
	{			/* _BBN 0 bug */
	 .callback = disable_acpi_pci,
	 .ident = "ASUS PR-DLS",
	 .matches = {
		     DMI_MATCH(DMI_BOARD_VENDOR, "ASUSTeK Computer INC."),
		     DMI_MATCH(DMI_BOARD_NAME, "PR-DLS"),
		     DMI_MATCH(DMI_BIOS_VERSION,
			       "ASUS PR-DLS ACPI BIOS Revision 1010"),
		     DMI_MATCH(DMI_BIOS_DATE, "03/21/2003")
		     },
	 },
	{
	 .callback = disable_acpi_pci,
	 .ident = "Acer TravelMate 36x Laptop",
	 .matches = {
		     DMI_MATCH(DMI_SYS_VENDOR, "Acer"),
		     DMI_MATCH(DMI_PRODUCT_NAME, "TravelMate 360"),
		     },
	 },
	{}
};

#endif				/* __i386__ */

/*
 * acpi_boot_table_init() and acpi_boot_init()
 *  called from setup_arch(), always.
 *	1. checksums all tables
 *	2. enumerates lapics
 *	3. enumerates io-apics
 *
 * acpi_table_init() is separate to allow reading SRAT without
 * other side effects.
 *
 * side effects of acpi_boot_init:
 *	acpi_lapic = 1 if LAPIC found
 *	acpi_ioapic = 1 if IOAPIC found
 *	if (acpi_lapic && acpi_ioapic) smp_found_config = 1;
 *	if acpi_blacklisted() acpi_disabled = 1;
 *	acpi_irq_model=...
 *	...
 *
 * return value: (currently ignored)
 *	0: success
 *	!0: failure
 */

int __init acpi_boot_table_init(void)
{
	int error;

#ifdef __i386__
	dmi_check_system(acpi_dmi_table);
#endif

	/*
	 * If acpi_disabled, bail out
	 * One exception: acpi=ht continues far enough to enumerate LAPICs
	 */
	if (acpi_disabled && !acpi_ht)
		return 1;

	/*
	 * Initialize the ACPI boot-time table parser.
	 */
	error = acpi_table_init();
	if (error) {
		disable_acpi();
		return error;
	}

	acpi_table_parse(ACPI_SIG_BOOT, acpi_parse_sbf);

	/*
	 * blacklist may disable ACPI entirely
	 */
	error = acpi_blacklisted();
	if (error) {
		if (acpi_force) {
			printk(KERN_WARNING PREFIX "acpi=force override\n");
		} else {
			printk(KERN_WARNING PREFIX "Disabling ACPI support\n");
			disable_acpi();
			return error;
		}
	}

	return 0;
}

int __init early_acpi_boot_init(void)
{
	/*
	 * If acpi_disabled, bail out
	 * One exception: acpi=ht continues far enough to enumerate LAPICs
	 */
	if (acpi_disabled && !acpi_ht)
		return 1;

	/*
	 * Process the Multiple APIC Description Table (MADT), if present
	 */
	early_acpi_process_madt();

	return 0;
}

int __init acpi_boot_init(void)
{
	/*
	 * If acpi_disabled, bail out
	 * One exception: acpi=ht continues far enough to enumerate LAPICs
	 */
	if (acpi_disabled && !acpi_ht)
		return 1;

	acpi_table_parse(ACPI_SIG_BOOT, acpi_parse_sbf);

	/*
	 * set sci_int and PM timer address
	 */
	acpi_table_parse(ACPI_SIG_FADT, acpi_parse_fadt);

	/*
	 * Process the Multiple APIC Description Table (MADT), if present
	 */
	acpi_process_madt();

	acpi_table_parse(ACPI_SIG_HPET, acpi_parse_hpet);

	return 0;
}

static int __init parse_acpi(char *arg)
{
	if (!arg)
		return -EINVAL;

	/* "acpi=off" disables both ACPI table parsing and interpreter */
	if (strcmp(arg, "off") == 0) {
		disable_acpi();
	}
	/* acpi=force to over-ride black-list */
	else if (strcmp(arg, "force") == 0) {
		acpi_force = 1;
		acpi_ht = 1;
		acpi_disabled = 0;
	}
	/* acpi=strict disables out-of-spec workarounds */
	else if (strcmp(arg, "strict") == 0) {
		acpi_strict = 1;
	}
	/* Limit ACPI just to boot-time to enable HT */
	else if (strcmp(arg, "ht") == 0) {
		if (!acpi_force)
			disable_acpi();
		acpi_ht = 1;
	}
	/* "acpi=noirq" disables ACPI interrupt routing */
	else if (strcmp(arg, "noirq") == 0) {
		acpi_noirq_set();
	} else {
		/* Core will printk when we return error. */
		return -EINVAL;
	}
	return 0;
}
early_param("acpi", parse_acpi);

/* FIXME: Using pci= for an ACPI parameter is a travesty. */
static int __init parse_pci(char *arg)
{
	if (arg && strcmp(arg, "noacpi") == 0)
		acpi_disable_pci();
	return 0;
}
early_param("pci", parse_pci);

#ifdef CONFIG_X86_IO_APIC
static int __init parse_acpi_skip_timer_override(char *arg)
{
	acpi_skip_timer_override = 1;
	return 0;
}
early_param("acpi_skip_timer_override", parse_acpi_skip_timer_override);

static int __init parse_acpi_use_timer_override(char *arg)
{
	acpi_use_timer_override = 1;
	return 0;
}
early_param("acpi_use_timer_override", parse_acpi_use_timer_override);
#endif /* CONFIG_X86_IO_APIC */

static int __init setup_acpi_sci(char *s)
{
	if (!s)
		return -EINVAL;
	if (!strcmp(s, "edge"))
		acpi_sci_flags =  ACPI_MADT_TRIGGER_EDGE |
			(acpi_sci_flags & ~ACPI_MADT_TRIGGER_MASK);
	else if (!strcmp(s, "level"))
		acpi_sci_flags = ACPI_MADT_TRIGGER_LEVEL |
			(acpi_sci_flags & ~ACPI_MADT_TRIGGER_MASK);
	else if (!strcmp(s, "high"))
		acpi_sci_flags = ACPI_MADT_POLARITY_ACTIVE_HIGH |
			(acpi_sci_flags & ~ACPI_MADT_POLARITY_MASK);
	else if (!strcmp(s, "low"))
		acpi_sci_flags = ACPI_MADT_POLARITY_ACTIVE_LOW |
			(acpi_sci_flags & ~ACPI_MADT_POLARITY_MASK);
	else
		return -EINVAL;
	return 0;
}
early_param("acpi_sci", setup_acpi_sci);

int __acpi_acquire_global_lock(unsigned int *lock)
{
	unsigned int old, new, val;
	do {
		old = *lock;
		new = (((old & ~0x3) + 2) + ((old >> 1) & 0x1));
		val = cmpxchg(lock, old, new);
	} while (unlikely (val != old));
	return (new < 3) ? -1 : 0;
}

int __acpi_release_global_lock(unsigned int *lock)
{
	unsigned int old, new, val;
	do {
		old = *lock;
		new = old & ~0x3;
		val = cmpxchg(lock, old, new);
	} while (unlikely (val != old));
	return old & 0x1;
}<|MERGE_RESOLUTION|>--- conflicted
+++ resolved
@@ -88,7 +88,7 @@
 int acpi_skip_timer_override __initdata;
 int acpi_use_timer_override __initdata;
 
-#if defined(CONFIG_X86_LOCAL_APIC) && !defined(CONFIG_XEN)
+#ifdef CONFIG_X86_LOCAL_APIC
 static u64 acpi_lapic_addr __initdata = APIC_DEFAULT_PHYS_BASE;
 #endif
 
@@ -106,7 +106,7 @@
  */
 enum acpi_irq_model_id acpi_irq_model = ACPI_IRQ_MODEL_PIC;
 
-#if defined(CONFIG_X86_64) && !defined(CONFIG_XEN)
+#ifdef	CONFIG_X86_64
 
 /* rely on all ACPI tables being in the direct mapping */
 char *__init __acpi_map_table(unsigned long phys_addr, unsigned long size)
@@ -139,13 +139,8 @@
 	unsigned long base, offset, mapped_size;
 	int idx;
 
-#ifndef CONFIG_XEN
 	if (phys + size < 8 * 1024 * 1024)
 		return __va(phys);
-#else
-	if (phys + size <= (NR_FIX_ISAMAPS << PAGE_SHIFT))
-		return isa_bus_to_virt(phys);
-#endif
 
 	offset = phys & (PAGE_SIZE - 1);
 	mapped_size = PAGE_SIZE - offset;
@@ -233,14 +228,12 @@
 		return -ENODEV;
 	}
 
-#ifndef CONFIG_XEN
 	if (madt->address) {
 		acpi_lapic_addr = (u64) madt->address;
 
 		printk(KERN_DEBUG PREFIX "Local APIC address 0x%08x\n",
 		       madt->address);
 	}
-#endif
 
 	acpi_madt_oem_check(madt->header.oem_id, madt->header.oem_table_id);
 
@@ -311,7 +304,6 @@
 acpi_parse_lapic_addr_ovr(struct acpi_subtable_header * header,
 			  const unsigned long end)
 {
-#ifndef CONFIG_XEN
 	struct acpi_madt_local_apic_override *lapic_addr_ovr = NULL;
 
 	lapic_addr_ovr = (struct acpi_madt_local_apic_override *)header;
@@ -320,7 +312,6 @@
 		return -EINVAL;
 
 	acpi_lapic_addr = lapic_addr_ovr->address;
-#endif
 
 	return 0;
 }
@@ -839,13 +830,7 @@
 		return count;
 	}
 
-<<<<<<< HEAD
-#ifndef CONFIG_XEN
-	mp_register_lapic_address(acpi_lapic_addr);
-#endif
-=======
 	acpi_register_lapic_address(acpi_lapic_addr);
->>>>>>> 28ffb5d3
 
 	count = acpi_table_parse_madt(ACPI_MADT_TYPE_LOCAL_SAPIC,
 				      acpi_parse_sapic, MAX_APICS);
