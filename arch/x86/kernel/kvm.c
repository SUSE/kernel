--- conflicted
+++ resolved
@@ -45,29 +45,7 @@
 #include <asm/svm.h>
 #include <asm/e820/api.h>
 
-<<<<<<< HEAD
-#ifdef CONFIG_SUSE_PRODUCT_SLE
-/*
- * SLE-specific.
- *
- * Allow disabling of PV spinlock in kernel command line (kernel param).
- * Similar idea to what Xen does. Upstream, however, uses a different
- * approach such that hypervisor admins can pass the VM_HINTS_DEDICATED
- * via qemu.
- */
-static bool kvm_pvspin = true;
-static __init int kvm_parse_nopvspin(char *arg)
-{
-	kvm_pvspin = false;
-	return 0;
-}
-early_param("kvm_nopvspin", kvm_parse_nopvspin);
-#endif
-
-DEFINE_STATIC_KEY_FALSE(kvm_async_pf_enabled);
-=======
 DEFINE_STATIC_KEY_FALSE_RO(kvm_async_pf_enabled);
->>>>>>> 2d5404ca
 
 static int kvmapf = 1;
 
@@ -1118,13 +1096,6 @@
 		goto out;
 	}
 
-	#ifdef CONFIG_SUSE_PRODUCT_SLE
-	if (!kvm_pvspin) {
-		pr_info("KVM: disabled paravirtual spinlock by kernel parameter\n");
-		goto out;
-	}
-	#endif
-
 	if (nopvspin) {
 		pr_info("PV spinlocks disabled, forced by \"nopvspin\" parameter\n");
 		goto out;
