// SPDX-License-Identifier: GPL-2.0
#include <linux/static_call.h>
#include <linux/memory.h>
#include <linux/bug.h>
#include <asm/text-patching.h>

enum insn_type {
	CALL = 0, /* site call */
	NOP = 1,  /* site cond-call */
	JMP = 2,  /* tramp / site tail-call */
	RET = 3,  /* tramp / site cond-tail-call */
	JCC = 4,
};

/*
 * ud1 %esp, %ecx - a 3 byte #UD that is unique to trampolines, chosen such
 * that there is no false-positive trampoline identification while also being a
 * speculation stop.
<<<<<<< HEAD
 */
static const u8 tramp_ud[] = { 0x0f, 0xb9, 0xcc };

/*
 * data16 data16 xorq %rax, %rax - a single 5 byte instruction that clears %rax
 * The REX.W cancels the effect of any data16.
=======
>>>>>>> eb3cdb58
 */
static const u8 tramp_ud[] = { 0x0f, 0xb9, 0xcc };

<<<<<<< HEAD
static const u8 retinsn[] = { RET_INSN_OPCODE, 0xcc, 0xcc, 0xcc, 0xcc };

=======
/*
 * cs cs cs xorl %eax, %eax - a single 5 byte instruction that clears %[er]ax
 */
static const u8 xor5rax[] = { 0x2e, 0x2e, 0x2e, 0x31, 0xc0 };

static const u8 retinsn[] = { RET_INSN_OPCODE, 0xcc, 0xcc, 0xcc, 0xcc };

static u8 __is_Jcc(u8 *insn) /* Jcc.d32 */
{
	u8 ret = 0;

	if (insn[0] == 0x0f) {
		u8 tmp = insn[1];
		if ((tmp & 0xf0) == 0x80)
			ret = tmp;
	}

	return ret;
}

extern void __static_call_return(void);

asm (".global __static_call_return\n\t"
     ".type __static_call_return, @function\n\t"
     ASM_FUNC_ALIGN "\n\t"
     "__static_call_return:\n\t"
     ANNOTATE_NOENDBR
     ANNOTATE_RETPOLINE_SAFE
     "ret; int3\n\t"
     ".size __static_call_return, . - __static_call_return \n\t");

>>>>>>> eb3cdb58
static void __ref __static_call_transform(void *insn, enum insn_type type,
					  void *func, bool modinit)
{
	const void *emulate = NULL;
	int size = CALL_INSN_SIZE;
	const void *code;
	u8 op, buf[6];

	if ((type == JMP || type == RET) && (op = __is_Jcc(insn)))
		type = JCC;

	switch (type) {
	case CALL:
		func = callthunks_translate_call_dest(func);
		code = text_gen_insn(CALL_INSN_OPCODE, insn, func);
		if (func == &__static_call_return0) {
			emulate = code;
			code = &xor5rax;
		}

		break;

	case NOP:
		code = x86_nops[5];
		break;

	case JMP:
		code = text_gen_insn(JMP32_INSN_OPCODE, insn, func);
		break;

	case RET:
		if (cpu_feature_enabled(X86_FEATURE_RETHUNK))
			code = text_gen_insn(JMP32_INSN_OPCODE, insn, x86_return_thunk);
		else
			code = &retinsn;
<<<<<<< HEAD
=======
		break;

	case JCC:
		if (!func) {
			func = __static_call_return;
			if (cpu_feature_enabled(X86_FEATURE_RETHUNK))
				func = x86_return_thunk;
		}

		buf[0] = 0x0f;
		__text_gen_insn(buf+1, op, insn+1, func, 5);
		code = buf;
		size = 6;

>>>>>>> eb3cdb58
		break;
	}

	if (memcmp(insn, code, size) == 0)
		return;

	if (system_state == SYSTEM_BOOTING || modinit)
		return text_poke_early(insn, code, size);

	text_poke_bp(insn, code, size, emulate);
}

<<<<<<< HEAD
static void __static_call_validate(void *insn, bool tail, bool tramp, bool checked)
=======
static void __static_call_validate(u8 *insn, bool tail, bool tramp)
>>>>>>> eb3cdb58
{
	u8 opcode = insn[0];

	if (tramp && memcmp(insn+5, tramp_ud, 3)) {
		pr_err("trampoline signature fail");
		BUG();
	}

	if (tramp && checked && memcmp(insn+5, tramp_ud, 3)) {
		pr_err("trampoline signature fail");
		BUG();
	}

	if (tail) {
		if (opcode == JMP32_INSN_OPCODE ||
		    opcode == RET_INSN_OPCODE ||
		    __is_Jcc(insn))
			return;
	} else {
		if (opcode == CALL_INSN_OPCODE ||
		    !memcmp(insn, x86_nops[5], 5) ||
		    !memcmp(insn, xor5rax, 5))
			return;
	}

	/*
	 * If we ever trigger this, our text is corrupt, we'll probably not live long.
	 */
	pr_err("unexpected static_call insn opcode 0x%x at %pS\n", opcode, insn);
	BUG();
}

static inline enum insn_type __sc_insn(bool null, bool tail)
{
	/*
	 * Encode the following table without branches:
	 *
	 *	tail	null	insn
	 *	-----+-------+------
	 *	  0  |   0   |  CALL
	 *	  0  |   1   |  NOP
	 *	  1  |   0   |  JMP
	 *	  1  |   1   |  RET
	 */
	return 2*tail + null;
}

void __arch_static_call_transform(void *site, void *tramp, void *func, bool tail, bool checked)
{
	mutex_lock(&text_mutex);

	if (tramp) {
<<<<<<< HEAD
		__static_call_validate(tramp, true, true, checked);
=======
		__static_call_validate(tramp, true, true);
>>>>>>> eb3cdb58
		__static_call_transform(tramp, __sc_insn(!func, true), func, false);
	}

	if (IS_ENABLED(CONFIG_HAVE_STATIC_CALL_INLINE) && site) {
<<<<<<< HEAD
		__static_call_validate(site, tail, false, checked);
=======
		__static_call_validate(site, tail, false);
>>>>>>> eb3cdb58
		__static_call_transform(site, __sc_insn(!func, tail), func, false);
	}

	mutex_unlock(&text_mutex);
}
<<<<<<< HEAD
EXPORT_SYMBOL_GPL(__arch_static_call_transform);

void arch_static_call_transform(void *site, void *tramp, void *func, bool tail)
{
	__arch_static_call_transform(site, tramp, func, tail, false);
}
EXPORT_SYMBOL_GPL(arch_static_call_transform);

#ifdef CONFIG_RETPOLINE
=======
EXPORT_SYMBOL_GPL(arch_static_call_transform);

#ifdef CONFIG_RETHUNK
>>>>>>> eb3cdb58
/*
 * This is called by apply_returns() to fix up static call trampolines,
 * specifically ARCH_DEFINE_STATIC_CALL_NULL_TRAMP which is recorded as
 * having a return trampoline.
 *
 * The problem is that static_call() is available before determining
 * X86_FEATURE_RETHUNK and, by implication, running alternatives.
 *
 * This means that __static_call_transform() above can have overwritten the
 * return trampoline and we now need to fix things up to be consistent.
 */
bool __static_call_fixup(void *tramp, u8 op, void *dest)
{
	if (memcmp(tramp+5, tramp_ud, 3)) {
		/* Not a trampoline site, not our problem. */
		return false;
	}

	mutex_lock(&text_mutex);
	if (op == RET_INSN_OPCODE || dest == &__x86_return_thunk)
		__static_call_transform(tramp, RET, NULL, true);
	mutex_unlock(&text_mutex);

	return true;
}
#endif<|MERGE_RESOLUTION|>--- conflicted
+++ resolved
@@ -16,22 +16,9 @@
  * ud1 %esp, %ecx - a 3 byte #UD that is unique to trampolines, chosen such
  * that there is no false-positive trampoline identification while also being a
  * speculation stop.
-<<<<<<< HEAD
  */
 static const u8 tramp_ud[] = { 0x0f, 0xb9, 0xcc };
 
-/*
- * data16 data16 xorq %rax, %rax - a single 5 byte instruction that clears %rax
- * The REX.W cancels the effect of any data16.
-=======
->>>>>>> eb3cdb58
- */
-static const u8 tramp_ud[] = { 0x0f, 0xb9, 0xcc };
-
-<<<<<<< HEAD
-static const u8 retinsn[] = { RET_INSN_OPCODE, 0xcc, 0xcc, 0xcc, 0xcc };
-
-=======
 /*
  * cs cs cs xorl %eax, %eax - a single 5 byte instruction that clears %[er]ax
  */
@@ -63,7 +50,6 @@
      "ret; int3\n\t"
      ".size __static_call_return, . - __static_call_return \n\t");
 
->>>>>>> eb3cdb58
 static void __ref __static_call_transform(void *insn, enum insn_type type,
 					  void *func, bool modinit)
 {
@@ -99,8 +85,6 @@
 			code = text_gen_insn(JMP32_INSN_OPCODE, insn, x86_return_thunk);
 		else
 			code = &retinsn;
-<<<<<<< HEAD
-=======
 		break;
 
 	case JCC:
@@ -115,7 +99,6 @@
 		code = buf;
 		size = 6;
 
->>>>>>> eb3cdb58
 		break;
 	}
 
@@ -128,20 +111,11 @@
 	text_poke_bp(insn, code, size, emulate);
 }
 
-<<<<<<< HEAD
-static void __static_call_validate(void *insn, bool tail, bool tramp, bool checked)
-=======
 static void __static_call_validate(u8 *insn, bool tail, bool tramp)
->>>>>>> eb3cdb58
 {
 	u8 opcode = insn[0];
 
 	if (tramp && memcmp(insn+5, tramp_ud, 3)) {
-		pr_err("trampoline signature fail");
-		BUG();
-	}
-
-	if (tramp && checked && memcmp(insn+5, tramp_ud, 3)) {
 		pr_err("trampoline signature fail");
 		BUG();
 	}
@@ -180,45 +154,25 @@
 	return 2*tail + null;
 }
 
-void __arch_static_call_transform(void *site, void *tramp, void *func, bool tail, bool checked)
+void arch_static_call_transform(void *site, void *tramp, void *func, bool tail)
 {
 	mutex_lock(&text_mutex);
 
 	if (tramp) {
-<<<<<<< HEAD
-		__static_call_validate(tramp, true, true, checked);
-=======
 		__static_call_validate(tramp, true, true);
->>>>>>> eb3cdb58
 		__static_call_transform(tramp, __sc_insn(!func, true), func, false);
 	}
 
 	if (IS_ENABLED(CONFIG_HAVE_STATIC_CALL_INLINE) && site) {
-<<<<<<< HEAD
-		__static_call_validate(site, tail, false, checked);
-=======
 		__static_call_validate(site, tail, false);
->>>>>>> eb3cdb58
 		__static_call_transform(site, __sc_insn(!func, tail), func, false);
 	}
 
 	mutex_unlock(&text_mutex);
 }
-<<<<<<< HEAD
-EXPORT_SYMBOL_GPL(__arch_static_call_transform);
-
-void arch_static_call_transform(void *site, void *tramp, void *func, bool tail)
-{
-	__arch_static_call_transform(site, tramp, func, tail, false);
-}
 EXPORT_SYMBOL_GPL(arch_static_call_transform);
 
-#ifdef CONFIG_RETPOLINE
-=======
-EXPORT_SYMBOL_GPL(arch_static_call_transform);
-
 #ifdef CONFIG_RETHUNK
->>>>>>> eb3cdb58
 /*
  * This is called by apply_returns() to fix up static call trampolines,
  * specifically ARCH_DEFINE_STATIC_CALL_NULL_TRAMP which is recorded as
