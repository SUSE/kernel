--- conflicted
+++ resolved
@@ -758,21 +758,12 @@
 	for (i = 0; i < e820_table->nr_entries; i++) {
 		struct e820_entry *entry = &e820_table->entries[i];
 
-<<<<<<< HEAD
-		if (entry->type != E820_TYPE_RAM && entry->type != E820_TYPE_RESERVED_KERN)
+		if (entry->type != E820_TYPE_RAM)
 			continue;
 
 		if (last_addr < entry->addr)
 			register_nosave_region(PFN_DOWN(last_addr), PFN_UP(entry->addr));
 
-=======
-		if (entry->type != E820_TYPE_RAM)
-			continue;
-
-		if (last_addr < entry->addr)
-			register_nosave_region(PFN_DOWN(last_addr), PFN_UP(entry->addr));
-
->>>>>>> e747403a
 		last_addr = entry->addr + entry->size;
 	}
 
