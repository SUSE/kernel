// SPDX-License-Identifier: GPL-2.0-or-later
/*  Paravirtualization interfaces
    Copyright (C) 2006 Rusty Russell IBM Corporation


    2007 - x86_64 support added by Glauber de Oliveira Costa, Red Hat Inc
*/

#include <linux/errno.h>
#include <linux/init.h>
#include <linux/export.h>
#include <linux/efi.h>
#include <linux/bcd.h>
#include <linux/highmem.h>
#include <linux/kprobes.h>
#include <linux/pgtable.h>
#include <linux/static_call.h>

#include <asm/bug.h>
#include <asm/paravirt.h>
#include <asm/debugreg.h>
#include <asm/desc.h>
#include <asm/setup.h>
#include <asm/time.h>
#include <asm/pgalloc.h>
#include <asm/irq.h>
#include <asm/delay.h>
#include <asm/fixmap.h>
#include <asm/apic.h>
#include <asm/tlbflush.h>
#include <asm/timer.h>
#include <asm/special_insns.h>
#include <asm/tlb.h>
#include <asm/io_bitmap.h>
#include <asm/gsseg.h>

/*
 * nop stub, which must not clobber anything *including the stack* to
 * avoid confusing the entry prologues.
 */
<<<<<<< HEAD
extern void _paravirt_nop(void);
asm (".pushsection .entry.text, \"ax\"\n"
     ".global _paravirt_nop\n"
     "_paravirt_nop:\n\t"
     ASM_RET
     ".size _paravirt_nop, . - _paravirt_nop\n\t"
     ".type _paravirt_nop, @function\n\t"
     ".popsection");
=======
DEFINE_PARAVIRT_ASM(_paravirt_nop, "", .entry.text);

/* stub always returning 0. */
DEFINE_PARAVIRT_ASM(paravirt_ret0, "xor %eax,%eax", .entry.text);
>>>>>>> eb3cdb58

void __init default_banner(void)
{
	printk(KERN_INFO "Booting paravirtualized kernel on %s\n",
	       pv_info.name);
}

/* Undefined instruction for dealing with missing ops pointers. */
noinstr void paravirt_BUG(void)
{
	BUG();
}

static unsigned paravirt_patch_call(void *insn_buff, const void *target,
				    unsigned long addr, unsigned len)
{
	__text_gen_insn(insn_buff, CALL_INSN_OPCODE,
			(void *)addr, target, CALL_INSN_SIZE);
	return CALL_INSN_SIZE;
}

#ifdef CONFIG_PARAVIRT_XXL
DEFINE_PARAVIRT_ASM(_paravirt_ident_64, "mov %rdi, %rax", .text);
DEFINE_PARAVIRT_ASM(pv_native_save_fl, "pushf; pop %rax", .noinstr.text);
DEFINE_PARAVIRT_ASM(pv_native_irq_disable, "cli", .noinstr.text);
DEFINE_PARAVIRT_ASM(pv_native_irq_enable, "sti", .noinstr.text);
DEFINE_PARAVIRT_ASM(pv_native_read_cr2, "mov %cr2, %rax", .noinstr.text);
#endif

DEFINE_STATIC_KEY_TRUE(virt_spin_lock_key);

void __init native_pv_lock_init(void)
{
	if (!boot_cpu_has(X86_FEATURE_HYPERVISOR))
		static_branch_disable(&virt_spin_lock_key);
}

unsigned int paravirt_patch(u8 type, void *insn_buff, unsigned long addr,
			    unsigned int len)
{
	/*
	 * Neat trick to map patch type back to the call within the
	 * corresponding structure.
	 */
	void *opfunc = *((void **)&pv_ops + type);
	unsigned ret;

	if (opfunc == NULL)
		/* If there's no function, patch it with paravirt_BUG() */
		ret = paravirt_patch_call(insn_buff, paravirt_BUG, addr, len);
	else if (opfunc == _paravirt_nop)
		ret = 0;
	else
		/* Otherwise call the function. */
		ret = paravirt_patch_call(insn_buff, opfunc, addr, len);

	return ret;
}

struct static_key paravirt_steal_enabled;
struct static_key paravirt_steal_rq_enabled;

static u64 native_steal_clock(int cpu)
{
	return 0;
}

DEFINE_STATIC_CALL(pv_steal_clock, native_steal_clock);
DEFINE_STATIC_CALL(pv_sched_clock, native_sched_clock);

void paravirt_set_sched_clock(u64 (*func)(void))
{
	static_call_update(pv_sched_clock, func);
}

/* These are in entry.S */
static struct resource reserve_ioports = {
	.start = 0,
	.end = IO_SPACE_LIMIT,
	.name = "paravirt-ioport",
	.flags = IORESOURCE_IO | IORESOURCE_BUSY,
};

/*
 * Reserve the whole legacy IO space to prevent any legacy drivers
 * from wasting time probing for their hardware.  This is a fairly
 * brute-force approach to disabling all non-virtual drivers.
 *
 * Note that this must be called very early to have any effect.
 */
int paravirt_disable_iospace(void)
{
	return request_resource(&ioport_resource, &reserve_ioports);
}

static DEFINE_PER_CPU(enum paravirt_lazy_mode, paravirt_lazy_mode) = PARAVIRT_LAZY_NONE;

static inline void enter_lazy(enum paravirt_lazy_mode mode)
{
	BUG_ON(this_cpu_read(paravirt_lazy_mode) != PARAVIRT_LAZY_NONE);

	this_cpu_write(paravirt_lazy_mode, mode);
}

static void leave_lazy(enum paravirt_lazy_mode mode)
{
	BUG_ON(this_cpu_read(paravirt_lazy_mode) != mode);

	this_cpu_write(paravirt_lazy_mode, PARAVIRT_LAZY_NONE);
}

void paravirt_enter_lazy_mmu(void)
{
	enter_lazy(PARAVIRT_LAZY_MMU);
}

void paravirt_leave_lazy_mmu(void)
{
	leave_lazy(PARAVIRT_LAZY_MMU);
}

void paravirt_flush_lazy_mmu(void)
{
	preempt_disable();

	if (paravirt_get_lazy_mode() == PARAVIRT_LAZY_MMU) {
		arch_leave_lazy_mmu_mode();
		arch_enter_lazy_mmu_mode();
	}

	preempt_enable();
}

#ifdef CONFIG_PARAVIRT_XXL
void paravirt_start_context_switch(struct task_struct *prev)
{
	BUG_ON(preemptible());

	if (this_cpu_read(paravirt_lazy_mode) == PARAVIRT_LAZY_MMU) {
		arch_leave_lazy_mmu_mode();
		set_ti_thread_flag(task_thread_info(prev), TIF_LAZY_MMU_UPDATES);
	}
	enter_lazy(PARAVIRT_LAZY_CPU);
}

void paravirt_end_context_switch(struct task_struct *next)
{
	BUG_ON(preemptible());

	leave_lazy(PARAVIRT_LAZY_CPU);

	if (test_and_clear_ti_thread_flag(task_thread_info(next), TIF_LAZY_MMU_UPDATES))
		arch_enter_lazy_mmu_mode();
}

static noinstr void pv_native_write_cr2(unsigned long val)
{
	native_write_cr2(val);
}

static noinstr unsigned long pv_native_get_debugreg(int regno)
{
	return native_get_debugreg(regno);
}

static noinstr void pv_native_set_debugreg(int regno, unsigned long val)
{
	native_set_debugreg(regno, val);
}

noinstr void pv_native_wbinvd(void)
{
	native_wbinvd();
}

static noinstr void pv_native_safe_halt(void)
{
	native_safe_halt();
}
#endif

enum paravirt_lazy_mode paravirt_get_lazy_mode(void)
{
	if (in_interrupt())
		return PARAVIRT_LAZY_NONE;

	return this_cpu_read(paravirt_lazy_mode);
}

struct pv_info pv_info = {
	.name = "bare hardware",
#ifdef CONFIG_PARAVIRT_XXL
	.extra_user_64bit_cs = __USER_CS,
#endif
};

/* 64-bit pagetable entries */
#define PTE_IDENT	__PV_IS_CALLEE_SAVE(_paravirt_ident_64)

struct paravirt_patch_template pv_ops = {
	/* Cpu ops. */
	.cpu.io_delay		= native_io_delay,

#ifdef CONFIG_PARAVIRT_XXL
	.cpu.cpuid		= native_cpuid,
	.cpu.get_debugreg	= pv_native_get_debugreg,
	.cpu.set_debugreg	= pv_native_set_debugreg,
	.cpu.read_cr0		= native_read_cr0,
	.cpu.write_cr0		= native_write_cr0,
	.cpu.write_cr4		= native_write_cr4,
	.cpu.wbinvd		= pv_native_wbinvd,
	.cpu.read_msr		= native_read_msr,
	.cpu.write_msr		= native_write_msr,
	.cpu.read_msr_safe	= native_read_msr_safe,
	.cpu.write_msr_safe	= native_write_msr_safe,
	.cpu.read_pmc		= native_read_pmc,
	.cpu.load_tr_desc	= native_load_tr_desc,
	.cpu.set_ldt		= native_set_ldt,
	.cpu.load_gdt		= native_load_gdt,
	.cpu.load_idt		= native_load_idt,
	.cpu.store_tr		= native_store_tr,
	.cpu.load_tls		= native_load_tls,
	.cpu.load_gs_index	= native_load_gs_index,
	.cpu.write_ldt_entry	= native_write_ldt_entry,
	.cpu.write_gdt_entry	= native_write_gdt_entry,
	.cpu.write_idt_entry	= native_write_idt_entry,

	.cpu.alloc_ldt		= paravirt_nop,
	.cpu.free_ldt		= paravirt_nop,

	.cpu.load_sp0		= native_load_sp0,

#ifdef CONFIG_X86_IOPL_IOPERM
	.cpu.invalidate_io_bitmap	= native_tss_invalidate_io_bitmap,
	.cpu.update_io_bitmap		= native_tss_update_io_bitmap,
#endif

	.cpu.start_context_switch	= paravirt_nop,
	.cpu.end_context_switch		= paravirt_nop,

	/* Irq ops. */
	.irq.save_fl		= __PV_IS_CALLEE_SAVE(pv_native_save_fl),
	.irq.irq_disable	= __PV_IS_CALLEE_SAVE(pv_native_irq_disable),
	.irq.irq_enable		= __PV_IS_CALLEE_SAVE(pv_native_irq_enable),
	.irq.safe_halt		= pv_native_safe_halt,
	.irq.halt		= native_halt,
#endif /* CONFIG_PARAVIRT_XXL */

	/* Mmu ops. */
	.mmu.flush_tlb_user	= native_flush_tlb_local,
	.mmu.flush_tlb_kernel	= native_flush_tlb_global,
	.mmu.flush_tlb_one_user	= native_flush_tlb_one_user,
	.mmu.flush_tlb_multi	= native_flush_tlb_multi,
	.mmu.tlb_remove_table	=
			(void (*)(struct mmu_gather *, void *))tlb_remove_page,

	.mmu.exit_mmap		= paravirt_nop,
	.mmu.notify_page_enc_status_changed	= paravirt_nop,

#ifdef CONFIG_PARAVIRT_XXL
	.mmu.read_cr2		= __PV_IS_CALLEE_SAVE(pv_native_read_cr2),
	.mmu.write_cr2		= pv_native_write_cr2,
	.mmu.read_cr3		= __native_read_cr3,
	.mmu.write_cr3		= native_write_cr3,

	.mmu.pgd_alloc		= __paravirt_pgd_alloc,
	.mmu.pgd_free		= paravirt_nop,

	.mmu.alloc_pte		= paravirt_nop,
	.mmu.alloc_pmd		= paravirt_nop,
	.mmu.alloc_pud		= paravirt_nop,
	.mmu.alloc_p4d		= paravirt_nop,
	.mmu.release_pte	= paravirt_nop,
	.mmu.release_pmd	= paravirt_nop,
	.mmu.release_pud	= paravirt_nop,
	.mmu.release_p4d	= paravirt_nop,

	.mmu.set_pte		= native_set_pte,
	.mmu.set_pmd		= native_set_pmd,

	.mmu.ptep_modify_prot_start	= __ptep_modify_prot_start,
	.mmu.ptep_modify_prot_commit	= __ptep_modify_prot_commit,

	.mmu.set_pud		= native_set_pud,

	.mmu.pmd_val		= PTE_IDENT,
	.mmu.make_pmd		= PTE_IDENT,

	.mmu.pud_val		= PTE_IDENT,
	.mmu.make_pud		= PTE_IDENT,

	.mmu.set_p4d		= native_set_p4d,

#if CONFIG_PGTABLE_LEVELS >= 5
	.mmu.p4d_val		= PTE_IDENT,
	.mmu.make_p4d		= PTE_IDENT,

	.mmu.set_pgd		= native_set_pgd,
#endif /* CONFIG_PGTABLE_LEVELS >= 5 */

	.mmu.pte_val		= PTE_IDENT,
	.mmu.pgd_val		= PTE_IDENT,

	.mmu.make_pte		= PTE_IDENT,
	.mmu.make_pgd		= PTE_IDENT,

	.mmu.enter_mmap		= paravirt_nop,

	.mmu.lazy_mode = {
		.enter		= paravirt_nop,
		.leave		= paravirt_nop,
		.flush		= paravirt_nop,
	},

	.mmu.set_fixmap		= native_set_fixmap,
#endif /* CONFIG_PARAVIRT_XXL */

#if defined(CONFIG_PARAVIRT_SPINLOCKS)
	/* Lock ops. */
#ifdef CONFIG_SMP
	.lock.queued_spin_lock_slowpath	= native_queued_spin_lock_slowpath,
	.lock.queued_spin_unlock	=
				PV_CALLEE_SAVE(__native_queued_spin_unlock),
	.lock.wait			= paravirt_nop,
	.lock.kick			= paravirt_nop,
	.lock.vcpu_is_preempted		=
				PV_CALLEE_SAVE(__native_vcpu_is_preempted),
#endif /* SMP */
#endif
};

#ifdef CONFIG_PARAVIRT_XXL
NOKPROBE_SYMBOL(native_load_idt);
#endif

EXPORT_SYMBOL(pv_ops);
EXPORT_SYMBOL_GPL(pv_info);<|MERGE_RESOLUTION|>--- conflicted
+++ resolved
@@ -38,21 +38,10 @@
  * nop stub, which must not clobber anything *including the stack* to
  * avoid confusing the entry prologues.
  */
-<<<<<<< HEAD
-extern void _paravirt_nop(void);
-asm (".pushsection .entry.text, \"ax\"\n"
-     ".global _paravirt_nop\n"
-     "_paravirt_nop:\n\t"
-     ASM_RET
-     ".size _paravirt_nop, . - _paravirt_nop\n\t"
-     ".type _paravirt_nop, @function\n\t"
-     ".popsection");
-=======
 DEFINE_PARAVIRT_ASM(_paravirt_nop, "", .entry.text);
 
 /* stub always returning 0. */
 DEFINE_PARAVIRT_ASM(paravirt_ret0, "xor %eax,%eax", .entry.text);
->>>>>>> eb3cdb58
 
 void __init default_banner(void)
 {
