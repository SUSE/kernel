--- conflicted
+++ resolved
@@ -267,12 +267,6 @@
 		goto badframe;
 
 	if (restore_signal_shadow_stack())
-<<<<<<< HEAD
-		goto badframe;
-
-	if (restore_altstack(&frame->uc.uc_stack))
-=======
->>>>>>> 2d5404ca
 		goto badframe;
 
 	return regs->ax;
