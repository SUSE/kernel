/*
 * Copyright (C) 2009 Thomas Gleixner <tglx@linutronix.de>
 *
 *  For licencing details see kernel-base/COPYING
 */
#include <linux/dmi.h>
#include <linux/init.h>
#include <linux/ioport.h>
#include <linux/export.h>
#include <linux/pci.h>
#include <linux/acpi.h>

#include <asm/acpi.h>
#include <asm/bios_ebda.h>
#include <asm/paravirt.h>
#include <asm/pci_x86.h>
#include <asm/mpspec.h>
#include <asm/setup.h>
#include <asm/apic.h>
#include <asm/e820/api.h>
#include <asm/time.h>
#include <asm/irq.h>
#include <asm/io_apic.h>
#include <asm/hpet.h>
#include <asm/memtype.h>
#include <asm/tsc.h>
#include <asm/iommu.h>
#include <asm/mach_traps.h>
#include <asm/irqdomain.h>
#include <asm/realmode.h>

void x86_init_noop(void) { }
void __init x86_init_uint_noop(unsigned int unused) { }
static int __init iommu_init_noop(void) { return 0; }
static void iommu_shutdown_noop(void) { }
bool __init bool_x86_init_noop(void) { return false; }
void x86_op_int_noop(int cpu) { }
int set_rtc_noop(const struct timespec64 *now) { return -EINVAL; }
void get_rtc_noop(struct timespec64 *now) { }

static __initconst const struct of_device_id of_cmos_match[] = {
	{ .compatible = "motorola,mc146818" },
	{}
};

/*
 * Allow devicetree configured systems to disable the RTC by setting the
 * corresponding DT node's status property to disabled. Code is optimized
 * out for CONFIG_OF=n builds.
 */
static __init void x86_wallclock_init(void)
{
	struct device_node *node = of_find_matching_node(NULL, of_cmos_match);

	if (node && !of_device_is_available(node)) {
		x86_platform.get_wallclock = get_rtc_noop;
		x86_platform.set_wallclock = set_rtc_noop;
	}
}

/*
 * The platform setup functions are preset with the default functions
 * for standard PC hardware.
 */
struct x86_init_ops x86_init __initdata = {

	.resources = {
		.probe_roms		= probe_roms,
		.reserve_resources	= reserve_standard_io_resources,
		.memory_setup		= e820__memory_setup_default,
		.dmi_setup		= dmi_setup,
	},

	.mpparse = {
		.setup_ioapic_ids	= x86_init_noop,
		.find_mptable		= mpparse_find_mptable,
		.early_parse_smp_cfg	= mpparse_parse_early_smp_config,
		.parse_smp_cfg		= mpparse_parse_smp_config,
	},

	.irqs = {
		.pre_vector_init	= init_ISA_irqs,
		.intr_init		= native_init_IRQ,
		.intr_mode_select	= apic_intr_mode_select,
		.intr_mode_init		= apic_intr_mode_init,
		.create_pci_msi_domain	= native_create_pci_msi_domain,
	},

	.oem = {
		.arch_setup		= x86_init_noop,
		.banner			= default_banner,
	},

	.paging = {
		.pagetable_init		= native_pagetable_init,
	},

	.timers = {
		.setup_percpu_clockev	= setup_boot_APIC_clock,
		.timer_init		= hpet_time_init,
		.wallclock_init		= x86_wallclock_init,
	},

	.iommu = {
		.iommu_init		= iommu_init_noop,
	},

	.pci = {
		.init			= x86_default_pci_init,
		.init_irq		= x86_default_pci_init_irq,
		.fixup_irqs		= x86_default_pci_fixup_irqs,
	},

	.hyper = {
		.init_platform		= x86_init_noop,
		.guest_late_init	= x86_init_noop,
		.x2apic_available	= bool_x86_init_noop,
		.msi_ext_dest_id	= bool_x86_init_noop,
		.init_mem_mapping	= x86_init_noop,
		.init_after_bootmem	= x86_init_noop,
	},

	.acpi = {
		.set_root_pointer	= x86_default_set_root_pointer,
		.get_root_pointer	= x86_default_get_root_pointer,
		.reduced_hw_early_init	= acpi_generic_reduced_hw_init,
	},
};

struct x86_cpuinit_ops x86_cpuinit = {
	.early_percpu_clock_init	= x86_init_noop,
	.setup_percpu_clockev		= setup_secondary_APIC_clock,
	.parallel_bringup		= true,
};

static void default_nmi_init(void) { };

<<<<<<< HEAD
static bool enc_status_change_prepare_noop(unsigned long vaddr, int npages, bool enc) { return true; }
static bool enc_status_change_finish_noop(unsigned long vaddr, int npages, bool enc) { return false; }
=======
static int enc_status_change_prepare_noop(unsigned long vaddr, int npages, bool enc) { return 0; }
static int enc_status_change_finish_noop(unsigned long vaddr, int npages, bool enc) { return 0; }
>>>>>>> 2d5404ca
static bool enc_tlb_flush_required_noop(bool enc) { return false; }
static bool enc_cache_flush_required_noop(void) { return false; }
static void enc_kexec_begin_noop(void) {}
static void enc_kexec_finish_noop(void) {}
static bool is_private_mmio_noop(u64 addr) {return false; }

struct x86_platform_ops x86_platform __ro_after_init = {
	.calibrate_cpu			= native_calibrate_cpu_early,
	.calibrate_tsc			= native_calibrate_tsc,
	.get_wallclock			= mach_get_cmos_time,
	.set_wallclock			= mach_set_cmos_time,
	.iommu_shutdown			= iommu_shutdown_noop,
	.is_untracked_pat_range		= is_ISA_range,
	.nmi_init			= default_nmi_init,
	.get_nmi_reason			= default_get_nmi_reason,
	.save_sched_clock_state		= tsc_save_sched_clock_state,
	.restore_sched_clock_state	= tsc_restore_sched_clock_state,
	.realmode_reserve		= reserve_real_mode,
	.realmode_init			= init_real_mode,
	.hyper.pin_vcpu			= x86_op_int_noop,
	.hyper.is_private_mmio		= is_private_mmio_noop,

	.guest = {
		.enc_status_change_prepare = enc_status_change_prepare_noop,
		.enc_status_change_finish  = enc_status_change_finish_noop,
		.enc_tlb_flush_required	   = enc_tlb_flush_required_noop,
		.enc_cache_flush_required  = enc_cache_flush_required_noop,
		.enc_kexec_begin	   = enc_kexec_begin_noop,
		.enc_kexec_finish	   = enc_kexec_finish_noop,
	},
};

EXPORT_SYMBOL_GPL(x86_platform);

struct x86_apic_ops x86_apic_ops __ro_after_init = {
	.io_apic_read	= native_io_apic_read,
	.restore	= native_restore_boot_irq_mode,
};<|MERGE_RESOLUTION|>--- conflicted
+++ resolved
@@ -135,13 +135,8 @@
 
 static void default_nmi_init(void) { };
 
-<<<<<<< HEAD
-static bool enc_status_change_prepare_noop(unsigned long vaddr, int npages, bool enc) { return true; }
-static bool enc_status_change_finish_noop(unsigned long vaddr, int npages, bool enc) { return false; }
-=======
 static int enc_status_change_prepare_noop(unsigned long vaddr, int npages, bool enc) { return 0; }
 static int enc_status_change_finish_noop(unsigned long vaddr, int npages, bool enc) { return 0; }
->>>>>>> 2d5404ca
 static bool enc_tlb_flush_required_noop(bool enc) { return false; }
 static bool enc_cache_flush_required_noop(void) { return false; }
 static void enc_kexec_begin_noop(void) {}
