--- conflicted
+++ resolved
@@ -129,13 +129,9 @@
 
 #ifdef CONFIG_MITIGATION_ITS
 
-<<<<<<< HEAD
-static struct module *its_mod;
-=======
 #ifdef CONFIG_MODULES
 static struct module *its_mod;
 #endif
->>>>>>> 134876e3
 static void *its_page;
 static unsigned int its_offset;
 
@@ -156,10 +152,7 @@
 	return thunk;
 }
 
-<<<<<<< HEAD
-=======
 #ifdef CONFIG_MODULES
->>>>>>> 134876e3
 void its_init_mod(struct module *mod)
 {
 	if (!cpu_feature_enabled(X86_FEATURE_INDIRECT_THUNK_ITS))
@@ -198,10 +191,7 @@
 	}
 	kfree(mod->its_page_array);
 }
-<<<<<<< HEAD
-=======
 #endif /* CONFIG_MODULES */
->>>>>>> 134876e3
 
 static void *its_alloc(void)
 {
@@ -210,10 +200,7 @@
 	if (!page)
 		return NULL;
 
-<<<<<<< HEAD
-=======
 #ifdef CONFIG_MODULES
->>>>>>> 134876e3
 	if (its_mod) {
 		void *tmp = krealloc(its_mod->its_page_array,
 				     (its_mod->its_num_pages+1) * sizeof(void *),
@@ -224,10 +211,7 @@
 		its_mod->its_page_array = tmp;
 		its_mod->its_page_array[its_mod->its_num_pages++] = page;
 	}
-<<<<<<< HEAD
-=======
 #endif /* CONFIG_MODULES */
->>>>>>> 134876e3
 
 	return no_free_ptr(page);
 }
@@ -264,8 +248,6 @@
 	return thunk;
 }
 
-<<<<<<< HEAD
-=======
 u8 *its_static_thunk(int reg)
 {
 	u8 *thunk = __x86_indirect_its_thunk_array[reg];
@@ -273,7 +255,6 @@
 	return thunk;
 }
 
->>>>>>> 134876e3
 #endif
 
 /*
