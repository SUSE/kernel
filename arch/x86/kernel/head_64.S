/* SPDX-License-Identifier: GPL-2.0 */
/*
 *  linux/arch/x86/kernel/head_64.S -- start in 32bit and switch to 64bit
 *
 *  Copyright (C) 2000 Andrea Arcangeli <andrea@suse.de> SuSE
 *  Copyright (C) 2000 Pavel Machek <pavel@suse.cz>
 *  Copyright (C) 2000 Karsten Keil <kkeil@suse.de>
 *  Copyright (C) 2001,2002 Andi Kleen <ak@suse.de>
 *  Copyright (C) 2005 Eric Biederman <ebiederm@xmission.com>
 */


#include <linux/linkage.h>
#include <linux/threads.h>
#include <linux/init.h>
#include <linux/pgtable.h>
#include <asm/segment.h>
#include <asm/page.h>
#include <asm/msr.h>
#include <asm/cache.h>
#include <asm/processor-flags.h>
#include <asm/percpu.h>
#include <asm/nops.h>
#include "../entry/calling.h"
#include <asm/export.h>
#include <asm/nospec-branch.h>
#include <asm/fixmap.h>

/*
 * We are not able to switch in one step to the final KERNEL ADDRESS SPACE
 * because we need identity-mapped pages.
 */
#define l4_index(x)	(((x) >> 39) & 511)
#define pud_index(x)	(((x) >> PUD_SHIFT) & (PTRS_PER_PUD-1))

L4_PAGE_OFFSET = l4_index(__PAGE_OFFSET_BASE_L4)
L4_START_KERNEL = l4_index(__START_KERNEL_map)

L3_START_KERNEL = pud_index(__START_KERNEL_map)

	.text
	__HEAD
	.code64
SYM_CODE_START_NOALIGN(startup_64)
	UNWIND_HINT_END_OF_STACK
	/*
	 * At this point the CPU runs in 64bit mode CS.L = 1 CS.D = 0,
	 * and someone has loaded an identity mapped page table
	 * for us.  These identity mapped page tables map all of the
	 * kernel pages and possibly all of memory.
	 *
	 * %rsi holds a physical pointer to real_mode_data.
	 *
	 * We come here either directly from a 64bit bootloader, or from
	 * arch/x86/boot/compressed/head_64.S.
	 *
	 * We only come here initially at boot nothing else comes here.
	 *
	 * Since we may be loaded at an address different from what we were
	 * compiled to run at we first fixup the physical addresses in our page
	 * tables and then reload them.
	 */

	/* Set up the stack for verify_cpu() */
	leaq	(__end_init_task - PTREGS_SIZE)(%rip), %rsp

	leaq	_text(%rip), %rdi

<<<<<<< HEAD
	/*
	 * initial_gs points to initial fixed_percpu_data struct with storage for
	 * the stack protector canary. Global pointer fixups are needed at this
	 * stage, so apply them as is done in fixup_pointer(), and initialize %gs
	 * such that the canary can be accessed at %gs:40 for subsequent C calls.
	 */
	movl	$MSR_GS_BASE, %ecx
	movq	initial_gs(%rip), %rax
	movq	$_text, %rdx
	subq	%rdx, %rax
	addq	%rdi, %rax
	movq	%rax, %rdx
=======
	/* Setup GSBASE to allow stack canary access for C code */
	movl	$MSR_GS_BASE, %ecx
	leaq	INIT_PER_CPU_VAR(fixed_percpu_data)(%rip), %rdx
	movl	%edx, %eax
>>>>>>> eb3cdb58
	shrq	$32,  %rdx
	wrmsr

	pushq	%rsi
	call	startup_64_setup_env
	popq	%rsi

#ifdef CONFIG_AMD_MEM_ENCRYPT
	/*
	 * Activate SEV/SME memory encryption if supported/enabled. This needs to
	 * be done now, since this also includes setup of the SEV-SNP CPUID table,
	 * which needs to be done before any CPUID instructions are executed in
	 * subsequent code.
	 */
	movq	%rsi, %rdi
	pushq	%rsi
	call	sme_enable
	popq	%rsi
#endif

	/* Now switch to __KERNEL_CS so IRET works reliably */
	pushq	$__KERNEL_CS
	leaq	.Lon_kernel_cs(%rip), %rax
	pushq	%rax
	lretq

.Lon_kernel_cs:
	UNWIND_HINT_END_OF_STACK

#ifdef CONFIG_AMD_MEM_ENCRYPT
	/*
	 * Activate SEV/SME memory encryption if supported/enabled. This needs to
	 * be done now, since this also includes setup of the SEV-SNP CPUID table,
	 * which needs to be done before any CPUID instructions are executed in
	 * subsequent code.
	 */
	movq	%rsi, %rdi
	pushq	%rsi
	call	sme_enable
	popq	%rsi
#endif

	/* Sanitize CPU configuration */
	call verify_cpu

	/*
	 * Perform pagetable fixups. Additionally, if SME is active, encrypt
	 * the kernel and retrieve the modifier (SME encryption mask if SME
	 * is active) to be added to the initial pgdir entry that will be
	 * programmed into CR3.
	 */
	leaq	_text(%rip), %rdi
	pushq	%rsi
	call	__startup_64
	popq	%rsi

	/* Form the CR3 value being sure to include the CR3 modifier */
	addq	$(early_top_pgt - __START_KERNEL_map), %rax
	jmp 1f
SYM_CODE_END(startup_64)

SYM_CODE_START(secondary_startup_64)
	UNWIND_HINT_END_OF_STACK
	ANNOTATE_NOENDBR
	/*
	 * At this point the CPU runs in 64bit mode CS.L = 1 CS.D = 0,
	 * and someone has loaded a mapped page table.
	 *
	 * %rsi holds a physical pointer to real_mode_data.
	 *
	 * We come here either from startup_64 (using physical addresses)
	 * or from trampoline.S (using virtual addresses).
	 *
	 * Using virtual addresses from trampoline.S removes the need
	 * to have any identity mapped pages in the kernel page table
	 * after the boot processor executes this code.
	 */

	/* Sanitize CPU configuration */
	call verify_cpu

	/*
	 * The secondary_startup_64_no_verify entry point is only used by
	 * SEV-ES guests. In those guests the call to verify_cpu() would cause
	 * #VC exceptions which can not be handled at this stage of secondary
	 * CPU bringup.
	 *
	 * All non SEV-ES systems, especially Intel systems, need to execute
	 * verify_cpu() above to make sure NX is enabled.
	 */
SYM_INNER_LABEL(secondary_startup_64_no_verify, SYM_L_GLOBAL)
	UNWIND_HINT_END_OF_STACK
	ANNOTATE_NOENDBR

	/*
	 * Retrieve the modifier (SME encryption mask if SME is active) to be
	 * added to the initial pgdir entry that will be programmed into CR3.
	 */
#ifdef CONFIG_AMD_MEM_ENCRYPT
	movq	sme_me_mask, %rax
#else
	xorq	%rax, %rax
#endif

	/* Form the CR3 value being sure to include the CR3 modifier */
	addq	$(init_top_pgt - __START_KERNEL_map), %rax
1:

#ifdef CONFIG_X86_MCE
	/*
	 * Preserve CR4.MCE if the kernel will enable #MC support.
	 * Clearing MCE may fault in some environments (that also force #MC
	 * support). Any machine check that occurs before #MC support is fully
	 * configured will crash the system regardless of the CR4.MCE value set
	 * here.
	 */
	movq	%cr4, %rcx
	andl	$X86_CR4_MCE, %ecx
#else
	movl	$0, %ecx
#endif

	/* Enable PAE mode, PGE and LA57 */
	orl	$(X86_CR4_PAE | X86_CR4_PGE), %ecx
#ifdef CONFIG_X86_5LEVEL
	testl	$1, __pgtable_l5_enabled(%rip)
	jz	1f
	orl	$X86_CR4_LA57, %ecx
1:
#endif
	movq	%rcx, %cr4

	/* Setup early boot stage 4-/5-level pagetables. */
	addq	phys_base(%rip), %rax

	/*
	 * For SEV guests: Verify that the C-bit is correct. A malicious
	 * hypervisor could lie about the C-bit position to perform a ROP
	 * attack on the guest by writing to the unencrypted stack and wait for
	 * the next RET instruction.
	 * %rsi carries pointer to realmode data and is callee-clobbered. Save
	 * and restore it.
	 */
	pushq	%rsi
	movq	%rax, %rdi
	call	sev_verify_cbit
	popq	%rsi

	/*
	 * Switch to new page-table
	 *
	 * For the boot CPU this switches to early_top_pgt which still has the
	 * indentity mappings present. The secondary CPUs will switch to the
	 * init_top_pgt here, away from the trampoline_pgd and unmap the
	 * indentity mapped ranges.
	 */
	movq	%rax, %cr3

	/*
	 * Do a global TLB flush after the CR3 switch to make sure the TLB
	 * entries from the identity mapping are flushed.
	 */
	movq	%cr4, %rcx
	movq	%rcx, %rax
	xorq	$X86_CR4_PGE, %rcx
	movq	%rcx, %cr4
	movq	%rax, %cr4

	/* Ensure I am executing from virtual addresses */
	movq	$1f, %rax
	ANNOTATE_RETPOLINE_SAFE
	jmp	*%rax
1:
	UNWIND_HINT_END_OF_STACK
	ANNOTATE_NOENDBR // above

#ifdef CONFIG_SMP
	movl	smpboot_control(%rip), %ecx

	/* Get the per cpu offset for the given CPU# which is in ECX */
	movq	__per_cpu_offset(,%rcx,8), %rdx
#else
	xorl	%edx, %edx /* zero-extended to clear all of RDX */
#endif /* CONFIG_SMP */

	/*
	 * Setup a boot time stack - Any secondary CPU will have lost its stack
	 * by now because the cr3-switch above unmaps the real-mode stack.
	 *
	 * RDX contains the per-cpu offset
	 */
	movq	pcpu_hot + X86_current_task(%rdx), %rax
	movq	TASK_threadsp(%rax), %rsp

	/*
	 * We must switch to a new descriptor in kernel space for the GDT
	 * because soon the kernel won't have access anymore to the userspace
	 * addresses where we're currently running on. We have to do that here
	 * because in 32bit we couldn't load a 64bit linear address.
	 */
	subq	$16, %rsp
	movw	$(GDT_SIZE-1), (%rsp)
	leaq	gdt_page(%rdx), %rax
	movq	%rax, 2(%rsp)
	lgdt	(%rsp)
	addq	$16, %rsp

	/* set up data segments */
	xorl %eax,%eax
	movl %eax,%ds
	movl %eax,%ss
	movl %eax,%es

	/*
	 * We don't really need to load %fs or %gs, but load them anyway
	 * to kill any stale realmode selectors.  This allows execution
	 * under VT hardware.
	 */
	movl %eax,%fs
	movl %eax,%gs

	/* Set up %gs.
	 *
	 * The base of %gs always points to fixed_percpu_data. If the
	 * stack protector canary is enabled, it is located at %gs:40.
	 * Note that, on SMP, the boot cpu uses init data section until
	 * the per cpu areas are set up.
	 */
	movl	$MSR_GS_BASE,%ecx
#ifndef CONFIG_SMP
	leaq	INIT_PER_CPU_VAR(fixed_percpu_data)(%rip), %rdx
#endif
	movl	%edx, %eax
	shrq	$32, %rdx
	wrmsr

	/* Setup and Load IDT */
	pushq	%rsi
	call	early_setup_idt
	popq	%rsi

	/* Check if nx is implemented */
	movl	$0x80000001, %eax
	cpuid
	movl	%edx,%edi

	/* Setup EFER (Extended Feature Enable Register) */
	movl	$MSR_EFER, %ecx
	rdmsr
	/*
	 * Preserve current value of EFER for comparison and to skip
	 * EFER writes if no change was made (for TDX guest)
	 */
	movl    %eax, %edx
	btsl	$_EFER_SCE, %eax	/* Enable System Call */
	btl	$20,%edi		/* No Execute supported? */
	jnc     1f
	btsl	$_EFER_NX, %eax
	btsq	$_PAGE_BIT_NX,early_pmd_flags(%rip)

	/* Avoid writing EFER if no change was made (for TDX guest) */
1:	cmpl	%edx, %eax
	je	1f
	xor	%edx, %edx
	wrmsr				/* Make changes effective */
1:
	/* Setup cr0 */
	movl	$CR0_STATE, %eax
	/* Make changes effective */
	movq	%rax, %cr0

	/* zero EFLAGS after setting rsp */
	pushq $0
	popfq

	/* rsi is pointer to real mode structure with interesting info.
	   pass it to C */
	movq	%rsi, %rdi

.Ljump_to_C_code:
	/*
	 * Jump to run C code and to be on a real kernel address.
	 * Since we are running on identity-mapped space we have to jump
	 * to the full 64bit address, this is only possible as indirect
	 * jump.  In addition we need to ensure %cs is set so we make this
	 * a far return.
	 *
	 * Note: do not change to far jump indirect with 64bit offset.
	 *
	 * AMD does not support far jump indirect with 64bit offset.
	 * AMD64 Architecture Programmer's Manual, Volume 3: states only
	 *	JMP FAR mem16:16 FF /5 Far jump indirect,
	 *		with the target specified by a far pointer in memory.
	 *	JMP FAR mem16:32 FF /5 Far jump indirect,
	 *		with the target specified by a far pointer in memory.
	 *
	 * Intel64 does support 64bit offset.
	 * Software Developer Manual Vol 2: states:
	 *	FF /5 JMP m16:16 Jump far, absolute indirect,
	 *		address given in m16:16
	 *	FF /5 JMP m16:32 Jump far, absolute indirect,
	 *		address given in m16:32.
	 *	REX.W + FF /5 JMP m16:64 Jump far, absolute indirect,
	 *		address given in m16:64.
	 */
	pushq	$.Lafter_lret	# put return address on stack for unwinder
	xorl	%ebp, %ebp	# clear frame pointer
	movq	initial_code(%rip), %rax
	pushq	$__KERNEL_CS	# set correct cs
	pushq	%rax		# target address in negative space
	lretq
.Lafter_lret:
	ANNOTATE_NOENDBR
SYM_CODE_END(secondary_startup_64)

#include "verify_cpu.S"
#include "sev_verify_cbit.S"

#ifdef CONFIG_HOTPLUG_CPU
/*
 * Boot CPU0 entry point. It's called from play_dead(). Everything has been set
 * up already except stack. We just set up stack here. Then call
 * start_secondary() via .Ljump_to_C_code.
 */
SYM_CODE_START(start_cpu0)
	ANNOTATE_NOENDBR
	UNWIND_HINT_END_OF_STACK

	/* Find the idle task stack */
	movq	PER_CPU_VAR(pcpu_hot) + X86_current_task, %rcx
	movq	TASK_threadsp(%rcx), %rsp

	jmp	.Ljump_to_C_code
SYM_CODE_END(start_cpu0)
#endif

#ifdef CONFIG_AMD_MEM_ENCRYPT
/*
 * VC Exception handler used during early boot when running on kernel
 * addresses, but before the switch to the idt_table can be made.
 * The early_idt_handler_array can't be used here because it calls into a lot
 * of __init code and this handler is also used during CPU offlining/onlining.
 * Therefore this handler ends up in the .text section so that it stays around
 * when .init.text is freed.
 */
SYM_CODE_START_NOALIGN(vc_boot_ghcb)
	UNWIND_HINT_IRET_REGS offset=8
	ENDBR

	ANNOTATE_UNRET_END

	/* Build pt_regs */
	PUSH_AND_CLEAR_REGS

	/* Call C handler */
	movq    %rsp, %rdi
	movq	ORIG_RAX(%rsp), %rsi
	movq	initial_vc_handler(%rip), %rax
	ANNOTATE_RETPOLINE_SAFE
	call	*%rax

	/* Unwind pt_regs */
	POP_REGS

	/* Remove Error Code */
	addq    $8, %rsp

	iretq
SYM_CODE_END(vc_boot_ghcb)
#endif

	/* Both SMP bootup and ACPI suspend change these variables */
	__REFDATA
	.balign	8
SYM_DATA(initial_code,	.quad x86_64_start_kernel)
#ifdef CONFIG_AMD_MEM_ENCRYPT
SYM_DATA(initial_vc_handler,	.quad handle_vc_boot_ghcb)
#endif
	__FINITDATA

	__INIT
SYM_CODE_START(early_idt_handler_array)
	i = 0
	.rept NUM_EXCEPTION_VECTORS
	.if ((EXCEPTION_ERRCODE_MASK >> i) & 1) == 0
		UNWIND_HINT_IRET_REGS
		ENDBR
		pushq $0	# Dummy error code, to make stack frame uniform
	.else
		UNWIND_HINT_IRET_REGS offset=8
		ENDBR
	.endif
	pushq $i		# 72(%rsp) Vector number
	jmp early_idt_handler_common
	UNWIND_HINT_IRET_REGS
	i = i + 1
	.fill early_idt_handler_array + i*EARLY_IDT_HANDLER_SIZE - ., 1, 0xcc
	.endr
SYM_CODE_END(early_idt_handler_array)
	ANNOTATE_NOENDBR // early_idt_handler_array[NUM_EXCEPTION_VECTORS]

SYM_CODE_START_LOCAL(early_idt_handler_common)
<<<<<<< HEAD
	ANNOTATE_UNRET_END
=======
	UNWIND_HINT_IRET_REGS offset=16
>>>>>>> eb3cdb58
	/*
	 * The stack is the hardware frame, an error code or zero, and the
	 * vector number.
	 */
	cld

	incl early_recursion_flag(%rip)

	/* The vector number is currently in the pt_regs->di slot. */
	pushq %rsi				/* pt_regs->si */
	movq 8(%rsp), %rsi			/* RSI = vector number */
	movq %rdi, 8(%rsp)			/* pt_regs->di = RDI */
	pushq %rdx				/* pt_regs->dx */
	pushq %rcx				/* pt_regs->cx */
	pushq %rax				/* pt_regs->ax */
	pushq %r8				/* pt_regs->r8 */
	pushq %r9				/* pt_regs->r9 */
	pushq %r10				/* pt_regs->r10 */
	pushq %r11				/* pt_regs->r11 */
	pushq %rbx				/* pt_regs->bx */
	pushq %rbp				/* pt_regs->bp */
	pushq %r12				/* pt_regs->r12 */
	pushq %r13				/* pt_regs->r13 */
	pushq %r14				/* pt_regs->r14 */
	pushq %r15				/* pt_regs->r15 */
	UNWIND_HINT_REGS

	movq %rsp,%rdi		/* RDI = pt_regs; RSI is already trapnr */
	call do_early_exception

	decl early_recursion_flag(%rip)
	jmp restore_regs_and_return_to_kernel
SYM_CODE_END(early_idt_handler_common)

#ifdef CONFIG_AMD_MEM_ENCRYPT
/*
 * VC Exception handler used during very early boot. The
 * early_idt_handler_array can't be used because it returns via the
 * paravirtualized INTERRUPT_RETURN and pv-ops don't work that early.
 *
 * XXX it does, fix this.
 *
 * This handler will end up in the .init.text section and not be
 * available to boot secondary CPUs.
 */
SYM_CODE_START_NOALIGN(vc_no_ghcb)
	UNWIND_HINT_IRET_REGS offset=8
	ENDBR

	/* Build pt_regs */
	PUSH_AND_CLEAR_REGS

	/* Call C handler */
	movq    %rsp, %rdi
	movq	ORIG_RAX(%rsp), %rsi
	call    do_vc_no_ghcb

	/* Unwind pt_regs */
	POP_REGS

	/* Remove Error Code */
	addq    $8, %rsp

	/* Pure iret required here - don't use INTERRUPT_RETURN */
	iretq
SYM_CODE_END(vc_no_ghcb)
#endif

#define SYM_DATA_START_PAGE_ALIGNED(name)			\
	SYM_START(name, SYM_L_GLOBAL, .balign PAGE_SIZE)

#ifdef CONFIG_PAGE_TABLE_ISOLATION
/*
 * Each PGD needs to be 8k long and 8k aligned.  We do not
 * ever go out to userspace with these, so we do not
 * strictly *need* the second page, but this allows us to
 * have a single set_pgd() implementation that does not
 * need to worry about whether it has 4k or 8k to work
 * with.
 *
 * This ensures PGDs are 8k long:
 */
#define PTI_USER_PGD_FILL	512
/* This ensures they are 8k-aligned: */
#define SYM_DATA_START_PTI_ALIGNED(name) \
	SYM_START(name, SYM_L_GLOBAL, .balign 2 * PAGE_SIZE)
#else
#define SYM_DATA_START_PTI_ALIGNED(name) \
	SYM_DATA_START_PAGE_ALIGNED(name)
#define PTI_USER_PGD_FILL	0
#endif

/* Automate the creation of 1 to 1 mapping pmd entries */
#define PMDS(START, PERM, COUNT)			\
	i = 0 ;						\
	.rept (COUNT) ;					\
	.quad	(START) + (i << PMD_SHIFT) + (PERM) ;	\
	i = i + 1 ;					\
	.endr

	__INITDATA
	.balign 4

SYM_DATA_START_PTI_ALIGNED(early_top_pgt)
	.fill	512,8,0
	.fill	PTI_USER_PGD_FILL,8,0
SYM_DATA_END(early_top_pgt)

SYM_DATA_START_PAGE_ALIGNED(early_dynamic_pgts)
	.fill	512*EARLY_DYNAMIC_PAGE_TABLES,8,0
SYM_DATA_END(early_dynamic_pgts)

SYM_DATA(early_recursion_flag, .long 0)

	.data

#if defined(CONFIG_XEN_PV) || defined(CONFIG_PVH)
SYM_DATA_START_PTI_ALIGNED(init_top_pgt)
	.quad   level3_ident_pgt - __START_KERNEL_map + _KERNPG_TABLE_NOENC
	.org    init_top_pgt + L4_PAGE_OFFSET*8, 0
	.quad   level3_ident_pgt - __START_KERNEL_map + _KERNPG_TABLE_NOENC
	.org    init_top_pgt + L4_START_KERNEL*8, 0
	/* (2^48-(2*1024*1024*1024))/(2^39) = 511 */
	.quad   level3_kernel_pgt - __START_KERNEL_map + _PAGE_TABLE_NOENC
	.fill	PTI_USER_PGD_FILL,8,0
SYM_DATA_END(init_top_pgt)

SYM_DATA_START_PAGE_ALIGNED(level3_ident_pgt)
	.quad	level2_ident_pgt - __START_KERNEL_map + _KERNPG_TABLE_NOENC
	.fill	511, 8, 0
SYM_DATA_END(level3_ident_pgt)
SYM_DATA_START_PAGE_ALIGNED(level2_ident_pgt)
	/*
	 * Since I easily can, map the first 1G.
	 * Don't set NX because code runs from these pages.
	 *
	 * Note: This sets _PAGE_GLOBAL despite whether
	 * the CPU supports it or it is enabled.  But,
	 * the CPU should ignore the bit.
	 */
	PMDS(0, __PAGE_KERNEL_IDENT_LARGE_EXEC, PTRS_PER_PMD)
SYM_DATA_END(level2_ident_pgt)
#else
SYM_DATA_START_PTI_ALIGNED(init_top_pgt)
	.fill	512,8,0
	.fill	PTI_USER_PGD_FILL,8,0
SYM_DATA_END(init_top_pgt)
#endif

#ifdef CONFIG_X86_5LEVEL
SYM_DATA_START_PAGE_ALIGNED(level4_kernel_pgt)
	.fill	511,8,0
	.quad	level3_kernel_pgt - __START_KERNEL_map + _PAGE_TABLE_NOENC
SYM_DATA_END(level4_kernel_pgt)
#endif

SYM_DATA_START_PAGE_ALIGNED(level3_kernel_pgt)
	.fill	L3_START_KERNEL,8,0
	/* (2^48-(2*1024*1024*1024)-((2^39)*511))/(2^30) = 510 */
	.quad	level2_kernel_pgt - __START_KERNEL_map + _KERNPG_TABLE_NOENC
	.quad	level2_fixmap_pgt - __START_KERNEL_map + _PAGE_TABLE_NOENC
SYM_DATA_END(level3_kernel_pgt)

SYM_DATA_START_PAGE_ALIGNED(level2_kernel_pgt)
	/*
	 * Kernel high mapping.
	 *
	 * The kernel code+data+bss must be located below KERNEL_IMAGE_SIZE in
	 * virtual address space, which is 1 GiB if RANDOMIZE_BASE is enabled,
	 * 512 MiB otherwise.
	 *
	 * (NOTE: after that starts the module area, see MODULES_VADDR.)
	 *
	 * This table is eventually used by the kernel during normal runtime.
	 * Care must be taken to clear out undesired bits later, like _PAGE_RW
	 * or _PAGE_GLOBAL in some cases.
	 */
	PMDS(0, __PAGE_KERNEL_LARGE_EXEC, KERNEL_IMAGE_SIZE/PMD_SIZE)
SYM_DATA_END(level2_kernel_pgt)

SYM_DATA_START_PAGE_ALIGNED(level2_fixmap_pgt)
	.fill	(512 - 4 - FIXMAP_PMD_NUM),8,0
	pgtno = 0
	.rept (FIXMAP_PMD_NUM)
	.quad level1_fixmap_pgt + (pgtno << PAGE_SHIFT) - __START_KERNEL_map \
		+ _PAGE_TABLE_NOENC;
	pgtno = pgtno + 1
	.endr
	/* 6 MB reserved space + a 2MB hole */
	.fill	4,8,0
SYM_DATA_END(level2_fixmap_pgt)

SYM_DATA_START_PAGE_ALIGNED(level1_fixmap_pgt)
	.rept (FIXMAP_PMD_NUM)
	.fill	512,8,0
	.endr
SYM_DATA_END(level1_fixmap_pgt)

#undef PMDS

	.data
	.align 16

SYM_DATA(smpboot_control,		.long 0)

	.align 16
/* This must match the first entry in level2_kernel_pgt */
SYM_DATA(phys_base, .quad 0x0)
EXPORT_SYMBOL(phys_base)

#include "../../x86/xen/xen-head.S"

	__PAGE_ALIGNED_BSS
SYM_DATA_START_PAGE_ALIGNED(empty_zero_page)
	.skip PAGE_SIZE
SYM_DATA_END(empty_zero_page)
EXPORT_SYMBOL(empty_zero_page)
<|MERGE_RESOLUTION|>--- conflicted
+++ resolved
@@ -66,44 +66,16 @@
 
 	leaq	_text(%rip), %rdi
 
-<<<<<<< HEAD
-	/*
-	 * initial_gs points to initial fixed_percpu_data struct with storage for
-	 * the stack protector canary. Global pointer fixups are needed at this
-	 * stage, so apply them as is done in fixup_pointer(), and initialize %gs
-	 * such that the canary can be accessed at %gs:40 for subsequent C calls.
-	 */
-	movl	$MSR_GS_BASE, %ecx
-	movq	initial_gs(%rip), %rax
-	movq	$_text, %rdx
-	subq	%rdx, %rax
-	addq	%rdi, %rax
-	movq	%rax, %rdx
-=======
 	/* Setup GSBASE to allow stack canary access for C code */
 	movl	$MSR_GS_BASE, %ecx
 	leaq	INIT_PER_CPU_VAR(fixed_percpu_data)(%rip), %rdx
 	movl	%edx, %eax
->>>>>>> eb3cdb58
 	shrq	$32,  %rdx
 	wrmsr
 
 	pushq	%rsi
 	call	startup_64_setup_env
 	popq	%rsi
-
-#ifdef CONFIG_AMD_MEM_ENCRYPT
-	/*
-	 * Activate SEV/SME memory encryption if supported/enabled. This needs to
-	 * be done now, since this also includes setup of the SEV-SNP CPUID table,
-	 * which needs to be done before any CPUID instructions are executed in
-	 * subsequent code.
-	 */
-	movq	%rsi, %rdi
-	pushq	%rsi
-	call	sme_enable
-	popq	%rsi
-#endif
 
 	/* Now switch to __KERNEL_CS so IRET works reliably */
 	pushq	$__KERNEL_CS
@@ -433,8 +405,6 @@
 SYM_CODE_START_NOALIGN(vc_boot_ghcb)
 	UNWIND_HINT_IRET_REGS offset=8
 	ENDBR
-
-	ANNOTATE_UNRET_END
 
 	/* Build pt_regs */
 	PUSH_AND_CLEAR_REGS
@@ -487,11 +457,7 @@
 	ANNOTATE_NOENDBR // early_idt_handler_array[NUM_EXCEPTION_VECTORS]
 
 SYM_CODE_START_LOCAL(early_idt_handler_common)
-<<<<<<< HEAD
-	ANNOTATE_UNRET_END
-=======
 	UNWIND_HINT_IRET_REGS offset=16
->>>>>>> eb3cdb58
 	/*
 	 * The stack is the hardware frame, an error code or zero, and the
 	 * vector number.
