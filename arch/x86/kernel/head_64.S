--- conflicted
+++ resolved
@@ -68,11 +68,7 @@
 	shrq	$32,  %rdx
 	wrmsr
 
-<<<<<<< HEAD
-	call	startup_64_setup_env
-=======
 	call	startup_64_setup_gdt_idt
->>>>>>> 2d5404ca
 
 	/* Now switch to __KERNEL_CS so IRET works reliably */
 	pushq	$__KERNEL_CS
@@ -170,15 +166,11 @@
 	ANNOTATE_NOENDBR
 
 	/* Clear %R15 which holds the boot_params pointer on the boot CPU */
-<<<<<<< HEAD
-	xorq	%r15, %r15
-=======
 	xorl	%r15d, %r15d
 
 	/* Derive the runtime physical address of init_top_pgt[] */
 	movq	phys_base(%rip), %rax
 	addq	$(init_top_pgt - __START_KERNEL_map), %rax
->>>>>>> 2d5404ca
 
 	/*
 	 * Retrieve the modifier (SME encryption mask if SME is active) to be
@@ -225,20 +217,10 @@
 	movq	%rcx, %cr4
 
 	/*
-<<<<<<< HEAD
-	 * For SEV guests: Verify that the C-bit is correct. A malicious
-	 * hypervisor could lie about the C-bit position to perform a ROP
-	 * attack on the guest by writing to the unencrypted stack and wait for
-	 * the next RET instruction.
-	 */
-	movq	%rax, %rdi
-	call	sev_verify_cbit
-=======
 	 * Set CR4.PGE to re-enable global translations.
 	 */
 	btsl	$X86_CR4_PGE_BIT, %ecx
 	movq	%rcx, %cr4
->>>>>>> 2d5404ca
 
 #ifdef CONFIG_SMP
 	/*
