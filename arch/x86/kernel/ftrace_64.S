/* SPDX-License-Identifier: GPL-2.0 */
/*
 *  Copyright (C) 2014  Steven Rostedt, Red Hat Inc
 */

#include <linux/linkage.h>
#include <asm/ptrace.h>
#include <asm/ftrace.h>
#include <asm/export.h>
#include <asm/nospec-branch.h>
#include <asm/unwind_hints.h>
#include <asm/frame.h>

	.code64
	.section .text, "ax"

#ifdef CONFIG_FRAME_POINTER
/* Save parent and function stack frames (rip and rbp) */
#  define MCOUNT_FRAME_SIZE	(8+16*2)
#else
/* No need to save a stack frame */
# define MCOUNT_FRAME_SIZE	0
#endif /* CONFIG_FRAME_POINTER */

/* Size of stack used to save mcount regs in save_mcount_regs */
#define MCOUNT_REG_SIZE		(FRAME_SIZE + MCOUNT_FRAME_SIZE)

/*
 * gcc -pg option adds a call to 'mcount' in most functions.
 * When -mfentry is used, the call is to 'fentry' and not 'mcount'
 * and is done before the function's stack frame is set up.
 * They both require a set of regs to be saved before calling
 * any C code and restored before returning back to the function.
 *
 * On boot up, all these calls are converted into nops. When tracing
 * is enabled, the call can jump to either ftrace_caller or
 * ftrace_regs_caller. Callbacks (tracing functions) that require
 * ftrace_regs_caller (like kprobes) need to have pt_regs passed to
 * it. For this reason, the size of the pt_regs structure will be
 * allocated on the stack and the required mcount registers will
 * be saved in the locations that pt_regs has them in.
 */

/*
 * @added: the amount of stack added before calling this
 *
 * After this is called, the following registers contain:
 *
 *  %rdi - holds the address that called the trampoline
 *  %rsi - holds the parent function (traced function's return address)
 *  %rdx - holds the original %rbp
 */
.macro save_mcount_regs added=0

#ifdef CONFIG_FRAME_POINTER
	/* Save the original rbp */
	pushq %rbp

	/*
	 * Stack traces will stop at the ftrace trampoline if the frame pointer
	 * is not set up properly. If fentry is used, we need to save a frame
	 * pointer for the parent as well as the function traced, because the
	 * fentry is called before the stack frame is set up, where as mcount
	 * is called afterward.
	 */

	/* Save the parent pointer (skip orig rbp and our return address) */
	pushq \added+8*2(%rsp)
	pushq %rbp
	movq %rsp, %rbp
	/* Save the return address (now skip orig rbp, rbp and parent) */
	pushq \added+8*3(%rsp)
	pushq %rbp
	movq %rsp, %rbp
#endif /* CONFIG_FRAME_POINTER */

	/*
	 * We add enough stack to save all regs.
	 */
	subq $(FRAME_SIZE), %rsp
	movq %rax, RAX(%rsp)
	movq %rcx, RCX(%rsp)
	movq %rdx, RDX(%rsp)
	movq %rsi, RSI(%rsp)
	movq %rdi, RDI(%rsp)
	movq %r8, R8(%rsp)
	movq %r9, R9(%rsp)
	movq $0, ORIG_RAX(%rsp)
	/*
	 * Save the original RBP. Even though the mcount ABI does not
	 * require this, it helps out callers.
	 */
#ifdef CONFIG_FRAME_POINTER
	movq MCOUNT_REG_SIZE-8(%rsp), %rdx
#else
	movq %rbp, %rdx
#endif
	movq %rdx, RBP(%rsp)

	/* Copy the parent address into %rsi (second parameter) */
	movq MCOUNT_REG_SIZE+8+\added(%rsp), %rsi

	 /* Move RIP to its proper location */
	movq MCOUNT_REG_SIZE+\added(%rsp), %rdi
	movq %rdi, RIP(%rsp)

	/*
	 * Now %rdi (the first parameter) has the return address of
	 * where ftrace_call returns. But the callbacks expect the
	 * address of the call itself.
	 */
	subq $MCOUNT_INSN_SIZE, %rdi
	.endm

.macro restore_mcount_regs save=0

	/* ftrace_regs_caller or frame pointers require this */
	movq RBP(%rsp), %rbp

	movq R9(%rsp), %r9
	movq R8(%rsp), %r8
	movq RDI(%rsp), %rdi
	movq RSI(%rsp), %rsi
	movq RDX(%rsp), %rdx
	movq RCX(%rsp), %rcx
	movq RAX(%rsp), %rax

	addq $MCOUNT_REG_SIZE-\save, %rsp

	.endm

#ifdef CONFIG_DYNAMIC_FTRACE

SYM_FUNC_START(__fentry__)
	retq
SYM_FUNC_END(__fentry__)
EXPORT_SYMBOL(__fentry__)

SYM_FUNC_START(ftrace_caller)
	/* save_mcount_regs fills in first two parameters */
	save_mcount_regs

	/* Stack - skipping return address of ftrace_caller */
	leaq MCOUNT_REG_SIZE+8(%rsp), %rcx
	movq %rcx, RSP(%rsp)

SYM_INNER_LABEL(ftrace_caller_op_ptr, SYM_L_GLOBAL)
	/* Load the ftrace_ops into the 3rd parameter */
	movq function_trace_op(%rip), %rdx

	/* regs go into 4th parameter */
	leaq (%rsp), %rcx

	/* Only ops with REGS flag set should have CS register set */
	movq $0, CS(%rsp)

SYM_INNER_LABEL(ftrace_call, SYM_L_GLOBAL)
	call ftrace_stub

	/* Handlers can change the RIP */
	movq RIP(%rsp), %rax
	movq %rax, MCOUNT_REG_SIZE(%rsp)

	restore_mcount_regs

	/*
	 * The code up to this label is copied into trampolines so
	 * think twice before adding any new code or changing the
	 * layout here.
	 */
SYM_INNER_LABEL(ftrace_caller_end, SYM_L_GLOBAL)

	jmp ftrace_epilogue
SYM_FUNC_END(ftrace_caller);

SYM_FUNC_START(ftrace_epilogue)
#ifdef CONFIG_FUNCTION_GRAPH_TRACER
SYM_INNER_LABEL(ftrace_graph_call, SYM_L_GLOBAL)
	jmp ftrace_stub
#endif

/*
 * This is weak to keep gas from relaxing the jumps.
 * It is also used to copy the retq for trampolines.
 */
SYM_INNER_LABEL_ALIGN(ftrace_stub, SYM_L_WEAK)
	UNWIND_HINT_FUNC
	retq
SYM_FUNC_END(ftrace_epilogue)

SYM_FUNC_START(ftrace_regs_caller)
	/* Save the current flags before any operations that can change them */
	pushfq

	UNWIND_HINT_SAVE

	/* added 8 bytes to save flags */
	save_mcount_regs 8
	/* save_mcount_regs fills in first two parameters */

SYM_INNER_LABEL(ftrace_regs_caller_op_ptr, SYM_L_GLOBAL)
	/* Load the ftrace_ops into the 3rd parameter */
	movq function_trace_op(%rip), %rdx

	/* Save the rest of pt_regs */
	movq %r15, R15(%rsp)
	movq %r14, R14(%rsp)
	movq %r13, R13(%rsp)
	movq %r12, R12(%rsp)
	movq %r11, R11(%rsp)
	movq %r10, R10(%rsp)
	movq %rbx, RBX(%rsp)
	/* Copy saved flags */
	movq MCOUNT_REG_SIZE(%rsp), %rcx
	movq %rcx, EFLAGS(%rsp)
	/* Kernel segments */
	movq $__KERNEL_DS, %rcx
	movq %rcx, SS(%rsp)
	movq $__KERNEL_CS, %rcx
	movq %rcx, CS(%rsp)
	/* Stack - skipping return address and flags */
	leaq MCOUNT_REG_SIZE+8*2(%rsp), %rcx
	movq %rcx, RSP(%rsp)

	ENCODE_FRAME_POINTER

	/* regs go into 4th parameter */
	leaq (%rsp), %rcx

SYM_INNER_LABEL(ftrace_regs_call, SYM_L_GLOBAL)
	call ftrace_stub

	/* Copy flags back to SS, to restore them */
	movq EFLAGS(%rsp), %rax
	movq %rax, MCOUNT_REG_SIZE(%rsp)

	/* Handlers can change the RIP */
	movq RIP(%rsp), %rax
	movq %rax, MCOUNT_REG_SIZE+8(%rsp)

	/* restore the rest of pt_regs */
	movq R15(%rsp), %r15
	movq R14(%rsp), %r14
	movq R13(%rsp), %r13
	movq R12(%rsp), %r12
	movq R10(%rsp), %r10
	movq RBX(%rsp), %rbx

	movq ORIG_RAX(%rsp), %rax
	movq %rax, MCOUNT_REG_SIZE-8(%rsp)
<<<<<<< HEAD

	/* If ORIG_RAX is anything but zero, make this a call to that */
	movq ORIG_RAX(%rsp), %rax
	cmpq	$0, %rax
	je	1f

	/* Swap the flags with orig_rax */
	movq MCOUNT_REG_SIZE(%rsp), %rdi
	movq %rdi, MCOUNT_REG_SIZE-8(%rsp)
	movq %rax, MCOUNT_REG_SIZE(%rsp)

	restore_mcount_regs 8

	jmp	2f

1:	restore_mcount_regs


2:
	/*
	 * The stack layout is nondetermistic here, depending on which path was
	 * taken.  This confuses objtool and ORC, rightfully so.  For now,
	 * pretend the stack always looks like the non-direct case.
	 */
	UNWIND_HINT_RESTORE
=======
>>>>>>> 7d2a07b7

	/*
	 * If ORIG_RAX is anything but zero, make this a call to that.
	 * See arch_ftrace_set_direct_caller().
	 */
	movq ORIG_RAX(%rsp), %rax
	testq	%rax, %rax
SYM_INNER_LABEL(ftrace_regs_caller_jmp, SYM_L_GLOBAL)
	jnz	1f

	restore_mcount_regs
	/* Restore flags */
	popfq

	/*
	 * As this jmp to ftrace_epilogue can be a short jump
	 * it must not be copied into the trampoline.
	 * The trampoline will add the code to jump
	 * to the return.
	 */
SYM_INNER_LABEL(ftrace_regs_caller_end, SYM_L_GLOBAL)
	jmp ftrace_epilogue

	/* Swap the flags with orig_rax */
1:	movq MCOUNT_REG_SIZE(%rsp), %rdi
	movq %rdi, MCOUNT_REG_SIZE-8(%rsp)
	movq %rax, MCOUNT_REG_SIZE(%rsp)

	restore_mcount_regs 8
	/* Restore flags */
	popfq
	UNWIND_HINT_FUNC
	jmp	ftrace_epilogue

SYM_FUNC_END(ftrace_regs_caller)


#else /* ! CONFIG_DYNAMIC_FTRACE */

SYM_FUNC_START(__fentry__)
	cmpq $ftrace_stub, ftrace_trace_function
	jnz trace

fgraph_trace:
#ifdef CONFIG_FUNCTION_GRAPH_TRACER
	cmpq $ftrace_stub, ftrace_graph_return
	jnz ftrace_graph_caller

	cmpq $ftrace_graph_entry_stub, ftrace_graph_entry
	jnz ftrace_graph_caller
#endif

SYM_INNER_LABEL(ftrace_stub, SYM_L_GLOBAL)
	retq

trace:
	/* save_mcount_regs fills in first two parameters */
	save_mcount_regs

	/*
	 * When DYNAMIC_FTRACE is not defined, ARCH_SUPPORTS_FTRACE_OPS is not
	 * set (see include/asm/ftrace.h and include/linux/ftrace.h).  Only the
	 * ip and parent ip are used and the list function is called when
	 * function tracing is enabled.
	 */
	movq ftrace_trace_function, %r8
	CALL_NOSPEC r8
	restore_mcount_regs

	jmp fgraph_trace
SYM_FUNC_END(__fentry__)
EXPORT_SYMBOL(__fentry__)
#endif /* CONFIG_DYNAMIC_FTRACE */

#ifdef CONFIG_FUNCTION_GRAPH_TRACER
SYM_FUNC_START(ftrace_graph_caller)
	/* Saves rbp into %rdx and fills first parameter  */
	save_mcount_regs

	leaq MCOUNT_REG_SIZE+8(%rsp), %rsi
	movq $0, %rdx	/* No framepointers needed */
	call	prepare_ftrace_return

	restore_mcount_regs

	retq
SYM_FUNC_END(ftrace_graph_caller)

SYM_FUNC_START(return_to_handler)
	subq  $24, %rsp

	/* Save the return values */
	movq %rax, (%rsp)
	movq %rdx, 8(%rsp)
	movq %rbp, %rdi

	call ftrace_return_to_handler

	movq %rax, %rdi
	movq 8(%rsp), %rdx
	movq (%rsp), %rax
	addq $24, %rsp
	JMP_NOSPEC rdi
SYM_FUNC_END(return_to_handler)
#endif<|MERGE_RESOLUTION|>--- conflicted
+++ resolved
@@ -191,8 +191,6 @@
 SYM_FUNC_START(ftrace_regs_caller)
 	/* Save the current flags before any operations that can change them */
 	pushfq
-
-	UNWIND_HINT_SAVE
 
 	/* added 8 bytes to save flags */
 	save_mcount_regs 8
@@ -248,34 +246,6 @@
 
 	movq ORIG_RAX(%rsp), %rax
 	movq %rax, MCOUNT_REG_SIZE-8(%rsp)
-<<<<<<< HEAD
-
-	/* If ORIG_RAX is anything but zero, make this a call to that */
-	movq ORIG_RAX(%rsp), %rax
-	cmpq	$0, %rax
-	je	1f
-
-	/* Swap the flags with orig_rax */
-	movq MCOUNT_REG_SIZE(%rsp), %rdi
-	movq %rdi, MCOUNT_REG_SIZE-8(%rsp)
-	movq %rax, MCOUNT_REG_SIZE(%rsp)
-
-	restore_mcount_regs 8
-
-	jmp	2f
-
-1:	restore_mcount_regs
-
-
-2:
-	/*
-	 * The stack layout is nondetermistic here, depending on which path was
-	 * taken.  This confuses objtool and ORC, rightfully so.  For now,
-	 * pretend the stack always looks like the non-direct case.
-	 */
-	UNWIND_HINT_RESTORE
-=======
->>>>>>> 7d2a07b7
 
 	/*
 	 * If ORIG_RAX is anything but zero, make this a call to that.
