--- conflicted
+++ resolved
@@ -575,26 +575,15 @@
 		}
 		/*
 		 * There is a small chance to interrupt at the entry of
-<<<<<<< HEAD
-		 * __kretprobe_trampoline() where the ORC info doesn't exist.
-		 * That point is right after the RET to __kretprobe_trampoline()
-		 * which was modified return address.
-		 * At that point, the @addr_p of the unwind_recover_kretprobe()
-=======
 		 * arch_rethook_trampoline() where the ORC info doesn't exist.
 		 * That point is right after the RET to arch_rethook_trampoline()
 		 * which was modified return address.
 		 * At that point, the @addr_p of the unwind_recover_rethook()
->>>>>>> eb3cdb58
 		 * (this has to point the address of the stack entry storing
 		 * the modified return address) must be "SP - (a stack entry)"
 		 * because SP is incremented by the RET.
 		 */
-<<<<<<< HEAD
-		state->ip = unwind_recover_kretprobe(state, state->ip,
-=======
 		state->ip = unwind_recover_rethook(state, state->ip,
->>>>>>> eb3cdb58
 				(unsigned long *)(state->sp - sizeof(long)));
 		state->regs = (struct pt_regs *)sp;
 		state->prev_regs = NULL;
@@ -607,13 +596,8 @@
 					 (void *)orig_ip);
 			goto err;
 		}
-<<<<<<< HEAD
-		/* See UNWIND_HINT_TYPE_REGS case comment. */
-		state->ip = unwind_recover_kretprobe(state, state->ip,
-=======
 		/* See ORC_TYPE_REGS case comment. */
 		state->ip = unwind_recover_rethook(state, state->ip,
->>>>>>> eb3cdb58
 				(unsigned long *)(state->sp - sizeof(long)));
 
 		if (state->full_regs)
