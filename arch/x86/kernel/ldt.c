// SPDX-License-Identifier: GPL-2.0
/*
 * Copyright (C) 1992 Krishna Balasubramanian and Linus Torvalds
 * Copyright (C) 1999 Ingo Molnar <mingo@redhat.com>
 * Copyright (C) 2002 Andi Kleen
 *
 * This handles calls from both 32bit and 64bit mode.
 *
 * Lock order:
 *	contex.ldt_usr_sem
 *	  mmap_sem
 *	    context.lock
 */

#include <linux/errno.h>
#include <linux/gfp.h>
#include <linux/sched.h>
#include <linux/string.h>
#include <linux/mm.h>
#include <linux/smp.h>
#include <linux/syscalls.h>
#include <linux/slab.h>
#include <linux/vmalloc.h>
#include <linux/uaccess.h>

#include <asm/ldt.h>
#include <asm/tlb.h>
#include <asm/desc.h>
#include <asm/mmu_context.h>
#include <asm/syscalls.h>

static void refresh_ldt_segments(void)
{
#ifdef CONFIG_X86_64
	unsigned short sel;

	/*
	 * Make sure that the cached DS and ES descriptors match the updated
	 * LDT.
	 */
	savesegment(ds, sel);
	if ((sel & SEGMENT_TI_MASK) == SEGMENT_LDT)
		loadsegment(ds, sel);

	savesegment(es, sel);
	if ((sel & SEGMENT_TI_MASK) == SEGMENT_LDT)
		loadsegment(es, sel);
#endif
}

/* context.lock is held by the task which issued the smp function call */
static void flush_ldt(void *__mm)
{
	struct mm_struct *mm = __mm;

	if (this_cpu_read(cpu_tlbstate.loaded_mm) != mm)
		return;

	load_mm_ldt(mm);

	refresh_ldt_segments();
}

/* The caller must call finalize_ldt_struct on the result. LDT starts zeroed. */
static struct ldt_struct *alloc_ldt_struct(unsigned int num_entries)
{
	struct ldt_struct *new_ldt;
	unsigned int alloc_size;

	if (num_entries > LDT_ENTRIES)
		return NULL;

	new_ldt = kmalloc(sizeof(struct ldt_struct), GFP_KERNEL);
	if (!new_ldt)
		return NULL;

	BUILD_BUG_ON(LDT_ENTRY_SIZE != sizeof(struct desc_struct));
	alloc_size = num_entries * LDT_ENTRY_SIZE;

	/*
	 * Xen is very picky: it requires a page-aligned LDT that has no
	 * trailing nonzero bytes in any page that contains LDT descriptors.
	 * Keep it simple: zero the whole allocation and never allocate less
	 * than PAGE_SIZE.
	 */
	if (alloc_size > PAGE_SIZE)
		new_ldt->entries = vzalloc(alloc_size);
	else
		new_ldt->entries = (void *)get_zeroed_page(GFP_KERNEL);

	if (!new_ldt->entries) {
		kfree(new_ldt);
		return NULL;
	}

	/* The new LDT isn't aliased for PTI yet. */
	new_ldt->slot = -1;

	new_ldt->nr_entries = num_entries;
	return new_ldt;
}

#ifdef CONFIG_PAGE_TABLE_ISOLATION

static void do_sanity_check(struct mm_struct *mm,
			    bool had_kernel_mapping,
			    bool had_user_mapping)
{
	if (mm->context.ldt) {
		/*
		 * We already had an LDT.  The top-level entry should already
		 * have been allocated and synchronized with the usermode
		 * tables.
		 */
		WARN_ON(!had_kernel_mapping);
		if (static_cpu_has(X86_FEATURE_PTI))
			WARN_ON(!had_user_mapping);
	} else {
		/*
		 * This is the first time we're mapping an LDT for this process.
		 * Sync the pgd to the usermode tables.
		 */
		WARN_ON(had_kernel_mapping);
		if (static_cpu_has(X86_FEATURE_PTI))
			WARN_ON(had_user_mapping);
	}
}

#ifdef CONFIG_X86_PAE

static pmd_t *pgd_to_pmd_walk(pgd_t *pgd, unsigned long va)
{
	p4d_t *p4d;
	pud_t *pud;

	if (pgd->pgd == 0)
		return NULL;

	p4d = p4d_offset(pgd, va);
	if (p4d_none(*p4d))
		return NULL;

	pud = pud_offset(p4d, va);
	if (pud_none(*pud))
		return NULL;

	return pmd_offset(pud, va);
}

static void map_ldt_struct_to_user(struct mm_struct *mm)
{
	pgd_t *k_pgd = pgd_offset(mm, LDT_BASE_ADDR);
	pgd_t *u_pgd = kernel_to_user_pgdp(k_pgd);
	pmd_t *k_pmd, *u_pmd;

	k_pmd = pgd_to_pmd_walk(k_pgd, LDT_BASE_ADDR);
	u_pmd = pgd_to_pmd_walk(u_pgd, LDT_BASE_ADDR);

	if (static_cpu_has(X86_FEATURE_PTI) && !mm->context.ldt)
		set_pmd(u_pmd, *k_pmd);
}

static void sanity_check_ldt_mapping(struct mm_struct *mm)
{
	pgd_t *k_pgd = pgd_offset(mm, LDT_BASE_ADDR);
	pgd_t *u_pgd = kernel_to_user_pgdp(k_pgd);
	bool had_kernel, had_user;
	pmd_t *k_pmd, *u_pmd;

	k_pmd      = pgd_to_pmd_walk(k_pgd, LDT_BASE_ADDR);
	u_pmd      = pgd_to_pmd_walk(u_pgd, LDT_BASE_ADDR);
	had_kernel = (k_pmd->pmd != 0);
	had_user   = (u_pmd->pmd != 0);

	do_sanity_check(mm, had_kernel, had_user);
}

#else /* !CONFIG_X86_PAE */

static void map_ldt_struct_to_user(struct mm_struct *mm)
{
	pgd_t *pgd = pgd_offset(mm, LDT_BASE_ADDR);

	if (static_cpu_has(X86_FEATURE_PTI) && !mm->context.ldt)
		set_pgd(kernel_to_user_pgdp(pgd), *pgd);
}

static void sanity_check_ldt_mapping(struct mm_struct *mm)
{
	pgd_t *pgd = pgd_offset(mm, LDT_BASE_ADDR);
	bool had_kernel = (pgd->pgd != 0);
	bool had_user   = (kernel_to_user_pgdp(pgd)->pgd != 0);

	do_sanity_check(mm, had_kernel, had_user);
}

#endif /* CONFIG_X86_PAE */

/*
 * If PTI is enabled, this maps the LDT into the kernelmode and
 * usermode tables for the given mm.
 */
static int
map_ldt_struct(struct mm_struct *mm, struct ldt_struct *ldt, int slot)
{
	unsigned long va;
	bool is_vmalloc;
	spinlock_t *ptl;
	int i, nr_pages;

	if (!static_cpu_has(X86_FEATURE_PTI))
		return 0;

	/*
	 * Any given ldt_struct should have map_ldt_struct() called at most
	 * once.
	 */
	WARN_ON(ldt->slot != -1);

	/* Check if the current mappings are sane */
	sanity_check_ldt_mapping(mm);

	is_vmalloc = is_vmalloc_addr(ldt->entries);

	nr_pages = DIV_ROUND_UP(ldt->nr_entries * LDT_ENTRY_SIZE, PAGE_SIZE);

	for (i = 0; i < nr_pages; i++) {
		unsigned long offset = i << PAGE_SHIFT;
		const void *src = (char *)ldt->entries + offset;
		unsigned long pfn;
		pgprot_t pte_prot;
		pte_t pte, *ptep;

		va = (unsigned long)ldt_slot_va(slot) + offset;
		pfn = is_vmalloc ? vmalloc_to_pfn(src) :
			page_to_pfn(virt_to_page(src));
		/*
		 * Treat the PTI LDT range as a *userspace* range.
		 * get_locked_pte() will allocate all needed pagetables
		 * and account for them in this mm.
		 */
		ptep = get_locked_pte(mm, va, &ptl);
		if (!ptep)
			return -ENOMEM;
		/*
		 * Map it RO so the easy to find address is not a primary
		 * target via some kernel interface which misses a
		 * permission check.
		 */
		pte_prot = __pgprot(__PAGE_KERNEL_RO & ~_PAGE_GLOBAL);
		/* Filter out unsuppored __PAGE_KERNEL* bits: */
		pgprot_val(pte_prot) &= __supported_pte_mask;
		pte = pfn_pte(pfn, pte_prot);
		set_pte_at(mm, va, ptep, pte);
		pte_unmap_unlock(ptep, ptl);
	}

	/* Propagate LDT mapping to the user page-table */
	map_ldt_struct_to_user(mm);

	ldt->slot = slot;
	return 0;
}

static void unmap_ldt_struct(struct mm_struct *mm, struct ldt_struct *ldt)
{
	unsigned long va;
	int i, nr_pages;

	if (!ldt)
		return;

	/* LDT map/unmap is only required for PTI */
	if (!static_cpu_has(X86_FEATURE_PTI))
		return;

	nr_pages = DIV_ROUND_UP(ldt->nr_entries * LDT_ENTRY_SIZE, PAGE_SIZE);

	for (i = 0; i < nr_pages; i++) {
		unsigned long offset = i << PAGE_SHIFT;
		spinlock_t *ptl;
		pte_t *ptep;

		va = (unsigned long)ldt_slot_va(ldt->slot) + offset;
		ptep = get_locked_pte(mm, va, &ptl);
		pte_clear(mm, va, ptep);
		pte_unmap_unlock(ptep, ptl);
	}

	va = (unsigned long)ldt_slot_va(ldt->slot);
<<<<<<< HEAD
	flush_tlb_mm_range(mm, va, va + nr_pages * PAGE_SIZE, 0);
=======
	flush_tlb_mm_range(mm, va, va + nr_pages * PAGE_SIZE, PAGE_SHIFT, false);
>>>>>>> e2afa97a
}

#else /* !CONFIG_PAGE_TABLE_ISOLATION */

static int
map_ldt_struct(struct mm_struct *mm, struct ldt_struct *ldt, int slot)
{
	return 0;
}

static void unmap_ldt_struct(struct mm_struct *mm, struct ldt_struct *ldt)
{
}
#endif /* CONFIG_PAGE_TABLE_ISOLATION */

static void free_ldt_pgtables(struct mm_struct *mm)
{
#ifdef CONFIG_PAGE_TABLE_ISOLATION
	struct mmu_gather tlb;
	unsigned long start = LDT_BASE_ADDR;
	unsigned long end = LDT_END_ADDR;

	if (!static_cpu_has(X86_FEATURE_PTI))
		return;

	tlb_gather_mmu(&tlb, mm, start, end);
	free_pgd_range(&tlb, start, end, start, end);
	tlb_finish_mmu(&tlb, start, end);
#endif
}

/* After calling this, the LDT is immutable. */
static void finalize_ldt_struct(struct ldt_struct *ldt)
{
	paravirt_alloc_ldt(ldt->entries, ldt->nr_entries);
}

static void install_ldt(struct mm_struct *mm, struct ldt_struct *ldt)
{
	mutex_lock(&mm->context.lock);

	/* Synchronizes with READ_ONCE in load_mm_ldt. */
	smp_store_release(&mm->context.ldt, ldt);

	/* Activate the LDT for all CPUs using currents mm. */
	on_each_cpu_mask(mm_cpumask(mm), flush_ldt, mm, true);

	mutex_unlock(&mm->context.lock);
}

static void free_ldt_struct(struct ldt_struct *ldt)
{
	if (likely(!ldt))
		return;

	paravirt_free_ldt(ldt->entries, ldt->nr_entries);
	if (ldt->nr_entries * LDT_ENTRY_SIZE > PAGE_SIZE)
		vfree_atomic(ldt->entries);
	else
		free_page((unsigned long)ldt->entries);
	kfree(ldt);
}

/*
 * Called on fork from arch_dup_mmap(). Just copy the current LDT state,
 * the new task is not running, so nothing can be installed.
 */
int ldt_dup_context(struct mm_struct *old_mm, struct mm_struct *mm)
{
	struct ldt_struct *new_ldt;
	int retval = 0;

	if (!old_mm)
		return 0;

	mutex_lock(&old_mm->context.lock);
	if (!old_mm->context.ldt)
		goto out_unlock;

	new_ldt = alloc_ldt_struct(old_mm->context.ldt->nr_entries);
	if (!new_ldt) {
		retval = -ENOMEM;
		goto out_unlock;
	}

	memcpy(new_ldt->entries, old_mm->context.ldt->entries,
	       new_ldt->nr_entries * LDT_ENTRY_SIZE);
	finalize_ldt_struct(new_ldt);

	retval = map_ldt_struct(mm, new_ldt, 0);
	if (retval) {
		free_ldt_pgtables(mm);
		free_ldt_struct(new_ldt);
		goto out_unlock;
	}
	mm->context.ldt = new_ldt;

out_unlock:
	mutex_unlock(&old_mm->context.lock);
	return retval;
}

/*
 * No need to lock the MM as we are the last user
 *
 * 64bit: Don't touch the LDT register - we're already in the next thread.
 */
void destroy_context_ldt(struct mm_struct *mm)
{
	free_ldt_struct(mm->context.ldt);
	mm->context.ldt = NULL;
}

void ldt_arch_exit_mmap(struct mm_struct *mm)
{
	free_ldt_pgtables(mm);
}

static int read_ldt(void __user *ptr, unsigned long bytecount)
{
	struct mm_struct *mm = current->mm;
	unsigned long entries_size;
	int retval;

	down_read(&mm->context.ldt_usr_sem);

	if (!mm->context.ldt) {
		retval = 0;
		goto out_unlock;
	}

	if (bytecount > LDT_ENTRY_SIZE * LDT_ENTRIES)
		bytecount = LDT_ENTRY_SIZE * LDT_ENTRIES;

	entries_size = mm->context.ldt->nr_entries * LDT_ENTRY_SIZE;
	if (entries_size > bytecount)
		entries_size = bytecount;

	if (copy_to_user(ptr, mm->context.ldt->entries, entries_size)) {
		retval = -EFAULT;
		goto out_unlock;
	}

	if (entries_size != bytecount) {
		/* Zero-fill the rest and pretend we read bytecount bytes. */
		if (clear_user(ptr + entries_size, bytecount - entries_size)) {
			retval = -EFAULT;
			goto out_unlock;
		}
	}
	retval = bytecount;

out_unlock:
	up_read(&mm->context.ldt_usr_sem);
	return retval;
}

static int read_default_ldt(void __user *ptr, unsigned long bytecount)
{
	/* CHECKME: Can we use _one_ random number ? */
#ifdef CONFIG_X86_32
	unsigned long size = 5 * sizeof(struct desc_struct);
#else
	unsigned long size = 128;
#endif
	if (bytecount > size)
		bytecount = size;
	if (clear_user(ptr, bytecount))
		return -EFAULT;
	return bytecount;
}

static int write_ldt(void __user *ptr, unsigned long bytecount, int oldmode)
{
	struct mm_struct *mm = current->mm;
	struct ldt_struct *new_ldt, *old_ldt;
	unsigned int old_nr_entries, new_nr_entries;
	struct user_desc ldt_info;
	struct desc_struct ldt;
	int error;

	error = -EINVAL;
	if (bytecount != sizeof(ldt_info))
		goto out;
	error = -EFAULT;
	if (copy_from_user(&ldt_info, ptr, sizeof(ldt_info)))
		goto out;

	error = -EINVAL;
	if (ldt_info.entry_number >= LDT_ENTRIES)
		goto out;
	if (ldt_info.contents == 3) {
		if (oldmode)
			goto out;
		if (ldt_info.seg_not_present == 0)
			goto out;
	}

	if ((oldmode && !ldt_info.base_addr && !ldt_info.limit) ||
	    LDT_empty(&ldt_info)) {
		/* The user wants to clear the entry. */
		memset(&ldt, 0, sizeof(ldt));
	} else {
		if (!IS_ENABLED(CONFIG_X86_16BIT) && !ldt_info.seg_32bit) {
			error = -EINVAL;
			goto out;
		}

		fill_ldt(&ldt, &ldt_info);
		if (oldmode)
			ldt.avl = 0;
	}

	if (down_write_killable(&mm->context.ldt_usr_sem))
		return -EINTR;

	old_ldt       = mm->context.ldt;
	old_nr_entries = old_ldt ? old_ldt->nr_entries : 0;
	new_nr_entries = max(ldt_info.entry_number + 1, old_nr_entries);

	error = -ENOMEM;
	new_ldt = alloc_ldt_struct(new_nr_entries);
	if (!new_ldt)
		goto out_unlock;

	if (old_ldt)
		memcpy(new_ldt->entries, old_ldt->entries, old_nr_entries * LDT_ENTRY_SIZE);

	new_ldt->entries[ldt_info.entry_number] = ldt;
	finalize_ldt_struct(new_ldt);

	/*
	 * If we are using PTI, map the new LDT into the userspace pagetables.
	 * If there is already an LDT, use the other slot so that other CPUs
	 * will continue to use the old LDT until install_ldt() switches
	 * them over to the new LDT.
	 */
	error = map_ldt_struct(mm, new_ldt, old_ldt ? !old_ldt->slot : 0);
	if (error) {
		/*
		 * This only can fail for the first LDT setup. If an LDT is
		 * already installed then the PTE page is already
		 * populated. Mop up a half populated page table.
		 */
		if (!WARN_ON_ONCE(old_ldt))
			free_ldt_pgtables(mm);
		free_ldt_struct(new_ldt);
		goto out_unlock;
	}

	install_ldt(mm, new_ldt);
	unmap_ldt_struct(mm, old_ldt);
	free_ldt_struct(old_ldt);
	error = 0;

out_unlock:
	up_write(&mm->context.ldt_usr_sem);
out:
	return error;
}

SYSCALL_DEFINE3(modify_ldt, int , func , void __user * , ptr ,
		unsigned long , bytecount)
{
	int ret = -ENOSYS;

	switch (func) {
	case 0:
		ret = read_ldt(ptr, bytecount);
		break;
	case 1:
		ret = write_ldt(ptr, bytecount, 1);
		break;
	case 2:
		ret = read_default_ldt(ptr, bytecount);
		break;
	case 0x11:
		ret = write_ldt(ptr, bytecount, 0);
		break;
	}
	/*
	 * The SYSCALL_DEFINE() macros give us an 'unsigned long'
	 * return type, but tht ABI for sys_modify_ldt() expects
	 * 'int'.  This cast gives us an int-sized value in %rax
	 * for the return code.  The 'unsigned' is necessary so
	 * the compiler does not try to sign-extend the negative
	 * return codes into the high half of the register when
	 * taking the value from int->long.
	 */
	return (unsigned int)ret;
}<|MERGE_RESOLUTION|>--- conflicted
+++ resolved
@@ -288,11 +288,7 @@
 	}
 
 	va = (unsigned long)ldt_slot_va(ldt->slot);
-<<<<<<< HEAD
-	flush_tlb_mm_range(mm, va, va + nr_pages * PAGE_SIZE, 0);
-=======
 	flush_tlb_mm_range(mm, va, va + nr_pages * PAGE_SIZE, PAGE_SHIFT, false);
->>>>>>> e2afa97a
 }
 
 #else /* !CONFIG_PAGE_TABLE_ISOLATION */
