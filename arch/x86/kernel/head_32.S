/* SPDX-License-Identifier: GPL-2.0 */
/*
 *
 *  Copyright (C) 1991, 1992  Linus Torvalds
 *
 *  Enhanced CPU detection and feature setting code by Mike Jagdis
 *  and Martin Mares, November 1997.
 */

.text
#include <linux/threads.h>
#include <linux/init.h>
#include <linux/linkage.h>
#include <asm/segment.h>
#include <asm/page_types.h>
#include <asm/pgtable_types.h>
#include <asm/cache.h>
#include <asm/thread_info.h>
#include <asm/asm-offsets.h>
#include <asm/setup.h>
#include <asm/processor-flags.h>
#include <asm/msr-index.h>
#include <asm/cpufeatures.h>
#include <asm/percpu.h>
#include <asm/nops.h>
#include <asm/nospec-branch.h>
#include <asm/bootparam.h>
#include <asm/export.h>
#include <asm/pgtable_32.h>

/* Physical address */
#define pa(X) ((X) - __PAGE_OFFSET)

/*
 * References to members of the new_cpu_data structure.
 */

#define X86		new_cpu_data+CPUINFO_x86
#define X86_VENDOR	new_cpu_data+CPUINFO_x86_vendor
#define X86_MODEL	new_cpu_data+CPUINFO_x86_model
#define X86_STEPPING	new_cpu_data+CPUINFO_x86_stepping
#define X86_HARD_MATH	new_cpu_data+CPUINFO_hard_math
#define X86_CPUID	new_cpu_data+CPUINFO_cpuid_level
#define X86_CAPABILITY	new_cpu_data+CPUINFO_x86_capability
#define X86_VENDOR_ID	new_cpu_data+CPUINFO_x86_vendor_id


#define SIZEOF_PTREGS 17*4

/*
 * Worst-case size of the kernel mapping we need to make:
 * a relocatable kernel can live anywhere in lowmem, so we need to be able
 * to map all of lowmem.
 */
KERNEL_PAGES = LOWMEM_PAGES

INIT_MAP_SIZE = PAGE_TABLE_SIZE(KERNEL_PAGES) * PAGE_SIZE
RESERVE_BRK(pagetables, INIT_MAP_SIZE)

/*
 * 32-bit kernel entrypoint; only used by the boot CPU.  On entry,
 * %esi points to the real-mode code as a 32-bit pointer.
 * CS and DS must be 4 GB flat segments, but we don't depend on
 * any particular GDT layout, because we load our own as soon as we
 * can.
 */
__HEAD
SYM_CODE_START(startup_32)
	movl pa(initial_stack),%ecx
	
/*
 * Set segments to known values.
 */
	lgdt pa(boot_gdt_descr)
	movl $(__BOOT_DS),%eax
	movl %eax,%ds
	movl %eax,%es
	movl %eax,%fs
	movl %eax,%gs
	movl %eax,%ss
	leal -__PAGE_OFFSET(%ecx),%esp

/*
 * Clear BSS first so that there are no surprises...
 */
	cld
	xorl %eax,%eax
	movl $pa(__bss_start),%edi
	movl $pa(__bss_stop),%ecx
	subl %edi,%ecx
	shrl $2,%ecx
	rep ; stosl
/*
 * Copy bootup parameters out of the way.
 * Note: %esi still has the pointer to the real-mode data.
 * With the kexec as boot loader, parameter segment might be loaded beyond
 * kernel image and might not even be addressable by early boot page tables.
 * (kexec on panic case). Hence copy out the parameters before initializing
 * page tables.
 */
	movl $pa(boot_params),%edi
	movl $(PARAM_SIZE/4),%ecx
	cld
	rep
	movsl
	movl pa(boot_params) + NEW_CL_POINTER,%esi
	andl %esi,%esi
	jz 1f			# No command line
	movl $pa(boot_command_line),%edi
	movl $(COMMAND_LINE_SIZE/4),%ecx
	rep
	movsl
1:

#ifdef CONFIG_OLPC
	/* save OFW's pgdir table for later use when calling into OFW */
	movl %cr3, %eax
	movl %eax, pa(olpc_ofw_pgd)
#endif

#ifdef CONFIG_MICROCODE
	/* Early load ucode on BSP. */
	call load_ucode_bsp
#endif

	/* Create early pagetables. */
	call  mk_early_pgtbl_32

	/* Do early initialization of the fixmap area */
	movl $pa(initial_pg_fixmap)+PDE_IDENT_ATTR,%eax
#ifdef  CONFIG_X86_PAE
#define KPMDS (((-__PAGE_OFFSET) >> 30) & 3) /* Number of kernel PMDs */
	movl %eax,pa(initial_pg_pmd+0x1000*KPMDS-8)
#else
	movl %eax,pa(initial_page_table+0xffc)
#endif

	jmp .Ldefault_entry
SYM_CODE_END(startup_32)

#ifdef CONFIG_HOTPLUG_CPU
/*
 * Boot CPU0 entry point. It's called from play_dead(). Everything has been set
 * up already except stack. We just set up stack here. Then call
 * start_secondary().
 */
SYM_FUNC_START(start_cpu0)
	movl initial_stack, %ecx
	movl %ecx, %esp
	call *(initial_code)
1:	jmp 1b
SYM_FUNC_END(start_cpu0)
#endif

/*
 * Non-boot CPU entry point; entered from trampoline.S
 * We can't lgdt here, because lgdt itself uses a data segment, but
 * we know the trampoline has already loaded the boot_gdt for us.
 *
 * If cpu hotplug is not supported then this code can go in init section
 * which will be freed later
 */
SYM_FUNC_START(startup_32_smp)
	cld
	movl $(__BOOT_DS),%eax
	movl %eax,%ds
	movl %eax,%es
	movl %eax,%fs
	movl %eax,%gs
	movl pa(initial_stack),%ecx
	movl %eax,%ss
	leal -__PAGE_OFFSET(%ecx),%esp

#ifdef CONFIG_MICROCODE
	/* Early load ucode on AP. */
	call load_ucode_ap
#endif

.Ldefault_entry:
	movl $(CR0_STATE & ~X86_CR0_PG),%eax
	movl %eax,%cr0

/*
 * We want to start out with EFLAGS unambiguously cleared. Some BIOSes leave
 * bits like NT set. This would confuse the debugger if this code is traced. So
 * initialize them properly now before switching to protected mode. That means
 * DF in particular (even though we have cleared it earlier after copying the
 * command line) because GCC expects it.
 */
	pushl $0
	popfl

/*
 * New page tables may be in 4Mbyte page mode and may be using the global pages.
 *
 * NOTE! If we are on a 486 we may have no cr4 at all! Specifically, cr4 exists
 * if and only if CPUID exists and has flags other than the FPU flag set.
 */
	movl $-1,pa(X86_CPUID)		# preset CPUID level
	movl $X86_EFLAGS_ID,%ecx
	pushl %ecx
	popfl				# set EFLAGS=ID
	pushfl
	popl %eax			# get EFLAGS
	testl $X86_EFLAGS_ID,%eax	# did EFLAGS.ID remained set?
	jz .Lenable_paging		# hw disallowed setting of ID bit
					# which means no CPUID and no CR4

	xorl %eax,%eax
	cpuid
	movl %eax,pa(X86_CPUID)		# save largest std CPUID function

	movl $1,%eax
	cpuid
	andl $~1,%edx			# Ignore CPUID.FPU
	jz .Lenable_paging		# No flags or only CPUID.FPU = no CR4

	movl pa(mmu_cr4_features),%eax
	movl %eax,%cr4

	testb $X86_CR4_PAE, %al		# check if PAE is enabled
	jz .Lenable_paging

	/* Check if extended functions are implemented */
	movl $0x80000000, %eax
	cpuid
	/* Value must be in the range 0x80000001 to 0x8000ffff */
	subl $0x80000001, %eax
	cmpl $(0x8000ffff-0x80000001), %eax
	ja .Lenable_paging

	/* Clear bogus XD_DISABLE bits */
	call verify_cpu

	mov $0x80000001, %eax
	cpuid
	/* Execute Disable bit supported? */
	btl $(X86_FEATURE_NX & 31), %edx
	jnc .Lenable_paging

	/* Setup EFER (Extended Feature Enable Register) */
	movl $MSR_EFER, %ecx
	rdmsr

	btsl $_EFER_NX, %eax
	/* Make changes effective */
	wrmsr

.Lenable_paging:

/*
 * Enable paging
 */
	movl $pa(initial_page_table), %eax
	movl %eax,%cr3		/* set the page table pointer.. */
	movl $CR0_STATE,%eax
	movl %eax,%cr0		/* ..and set paging (PG) bit */
	ljmp $__BOOT_CS,$1f	/* Clear prefetch and normalize %eip */
1:
	/* Shift the stack pointer to a virtual address */
	addl $__PAGE_OFFSET, %esp

/*
 * Check if it is 486
 */
	movb $4,X86			# at least 486
	cmpl $-1,X86_CPUID
	je .Lis486

	/* get vendor info */
	xorl %eax,%eax			# call CPUID with 0 -> return vendor ID
	cpuid
	movl %eax,X86_CPUID		# save CPUID level
	movl %ebx,X86_VENDOR_ID		# lo 4 chars
	movl %edx,X86_VENDOR_ID+4	# next 4 chars
	movl %ecx,X86_VENDOR_ID+8	# last 4 chars

	orl %eax,%eax			# do we have processor info as well?
	je .Lis486

	movl $1,%eax		# Use the CPUID instruction to get CPU type
	cpuid
	movb %al,%cl		# save reg for future use
	andb $0x0f,%ah		# mask processor family
	movb %ah,X86
	andb $0xf0,%al		# mask model
	shrb $4,%al
	movb %al,X86_MODEL
	andb $0x0f,%cl		# mask mask revision
	movb %cl,X86_STEPPING
	movl %edx,X86_CAPABILITY

.Lis486:
	movl $0x50022,%ecx	# set AM, WP, NE and MP
	movl %cr0,%eax
	andl $0x80000011,%eax	# Save PG,PE,ET
	orl %ecx,%eax
	movl %eax,%cr0

	lgdt early_gdt_descr
	ljmp $(__KERNEL_CS),$1f
1:	movl $(__KERNEL_DS),%eax	# reload all the segment registers
	movl %eax,%ss			# after changing gdt.

	movl $(__USER_DS),%eax		# DS/ES contains default USER segment
	movl %eax,%ds
	movl %eax,%es

	movl $(__KERNEL_PERCPU), %eax
	movl %eax,%fs			# set this cpu's percpu

	xorl %eax,%eax
	movl %eax,%gs			# clear possible garbage in %gs

	xorl %eax,%eax			# Clear LDT
	lldt %ax

	call *(initial_code)
1:	jmp 1b
SYM_FUNC_END(startup_32_smp)

#include "verify_cpu.S"

__INIT
<<<<<<< HEAD
setup_once:
	andl $0,setup_once_ref	/* Once is enough, thanks */
	RET

=======
>>>>>>> eb3cdb58
SYM_FUNC_START(early_idt_handler_array)
	# 36(%esp) %eflags
	# 32(%esp) %cs
	# 28(%esp) %eip
	# 24(%rsp) error code
	i = 0
	.rept NUM_EXCEPTION_VECTORS
	.if ((EXCEPTION_ERRCODE_MASK >> i) & 1) == 0
	pushl $0		# Dummy error code, to make stack frame uniform
	.endif
	pushl $i		# 20(%esp) Vector number
	jmp early_idt_handler_common
	i = i + 1
	.fill early_idt_handler_array + i*EARLY_IDT_HANDLER_SIZE - ., 1, 0xcc
	.endr
SYM_FUNC_END(early_idt_handler_array)
	
SYM_CODE_START_LOCAL(early_idt_handler_common)
	/*
	 * The stack is the hardware frame, an error code or zero, and the
	 * vector number.
	 */
	cld

	incl %ss:early_recursion_flag

	/* The vector number is in pt_regs->gs */

	cld
	pushl	%fs		/* pt_regs->fs (__fsh varies by model) */
	pushl	%es		/* pt_regs->es (__esh varies by model) */
	pushl	%ds		/* pt_regs->ds (__dsh varies by model) */
	pushl	%eax		/* pt_regs->ax */
	pushl	%ebp		/* pt_regs->bp */
	pushl	%edi		/* pt_regs->di */
	pushl	%esi		/* pt_regs->si */
	pushl	%edx		/* pt_regs->dx */
	pushl	%ecx		/* pt_regs->cx */
	pushl	%ebx		/* pt_regs->bx */

	/* Fix up DS and ES */
	movl	$(__KERNEL_DS), %ecx
	movl	%ecx, %ds
	movl	%ecx, %es

	/* Load the vector number into EDX */
	movl	PT_GS(%esp), %edx

	/* Load GS into pt_regs->gs (and maybe clobber __gsh) */
	movw	%gs, PT_GS(%esp)

	movl	%esp, %eax	/* args are pt_regs (EAX), trapnr (EDX) */
	call	early_fixup_exception

	popl	%ebx		/* pt_regs->bx */
	popl	%ecx		/* pt_regs->cx */
	popl	%edx		/* pt_regs->dx */
	popl	%esi		/* pt_regs->si */
	popl	%edi		/* pt_regs->di */
	popl	%ebp		/* pt_regs->bp */
	popl	%eax		/* pt_regs->ax */
	popl	%ds		/* pt_regs->ds (always ignores __dsh) */
	popl	%es		/* pt_regs->es (always ignores __esh) */
	popl	%fs		/* pt_regs->fs (always ignores __fsh) */
	popl	%gs		/* pt_regs->gs (always ignores __gsh) */
	decl	%ss:early_recursion_flag
	addl	$4, %esp	/* pop pt_regs->orig_ax */
	iret
SYM_CODE_END(early_idt_handler_common)

/* This is the default interrupt "handler" :-) */
SYM_FUNC_START(early_ignore_irq)
	cld
#ifdef CONFIG_PRINTK
	pushl %eax
	pushl %ecx
	pushl %edx
	pushl %es
	pushl %ds
	movl $(__KERNEL_DS),%eax
	movl %eax,%ds
	movl %eax,%es
	cmpl $2,early_recursion_flag
	je hlt_loop
	incl early_recursion_flag
	pushl 16(%esp)
	pushl 24(%esp)
	pushl 32(%esp)
	pushl 40(%esp)
	pushl $int_msg
	call _printk

	call dump_stack

	addl $(5*4),%esp
	popl %ds
	popl %es
	popl %edx
	popl %ecx
	popl %eax
#endif
	iret

hlt_loop:
	hlt
	jmp hlt_loop
SYM_FUNC_END(early_ignore_irq)

__INITDATA
	.align 4
SYM_DATA(early_recursion_flag, .long 0)

__REFDATA
	.align 4
SYM_DATA(initial_code,		.long i386_start_kernel)

#ifdef CONFIG_PAGE_TABLE_ISOLATION
#define	PGD_ALIGN	(2 * PAGE_SIZE)
#define PTI_USER_PGD_FILL	1024
#else
#define	PGD_ALIGN	(PAGE_SIZE)
#define PTI_USER_PGD_FILL	0
#endif
/*
 * BSS section
 */
__PAGE_ALIGNED_BSS
	.align PGD_ALIGN
#ifdef CONFIG_X86_PAE
.globl initial_pg_pmd
initial_pg_pmd:
	.fill 1024*KPMDS,4,0
#else
.globl initial_page_table
initial_page_table:
	.fill 1024,4,0
#endif
	.align PGD_ALIGN
initial_pg_fixmap:
	.fill 1024,4,0
.globl swapper_pg_dir
	.align PGD_ALIGN
swapper_pg_dir:
	.fill 1024,4,0
	.fill PTI_USER_PGD_FILL,4,0
.globl empty_zero_page
empty_zero_page:
	.fill 4096,1,0
EXPORT_SYMBOL(empty_zero_page)

/*
 * This starts the data section.
 */
#ifdef CONFIG_X86_PAE
__PAGE_ALIGNED_DATA
	/* Page-aligned for the benefit of paravirt? */
	.align PGD_ALIGN
SYM_DATA_START(initial_page_table)
	.long	pa(initial_pg_pmd+PGD_IDENT_ATTR),0	/* low identity map */
# if KPMDS == 3
	.long	pa(initial_pg_pmd+PGD_IDENT_ATTR),0
	.long	pa(initial_pg_pmd+PGD_IDENT_ATTR+0x1000),0
	.long	pa(initial_pg_pmd+PGD_IDENT_ATTR+0x2000),0
# elif KPMDS == 2
	.long	0,0
	.long	pa(initial_pg_pmd+PGD_IDENT_ATTR),0
	.long	pa(initial_pg_pmd+PGD_IDENT_ATTR+0x1000),0
# elif KPMDS == 1
	.long	0,0
	.long	0,0
	.long	pa(initial_pg_pmd+PGD_IDENT_ATTR),0
# else
#  error "Kernel PMDs should be 1, 2 or 3"
# endif
	.align PAGE_SIZE		/* needs to be page-sized too */

#ifdef CONFIG_PAGE_TABLE_ISOLATION
	/*
	 * PTI needs another page so sync_initial_pagetable() works correctly
	 * and does not scribble over the data which is placed behind the
	 * actual initial_page_table. See clone_pgd_range().
	 */
	.fill 1024, 4, 0
#endif

SYM_DATA_END(initial_page_table)
#endif

.data
.balign 4
/*
 * The SIZEOF_PTREGS gap is a convention which helps the in-kernel unwinder
 * reliably detect the end of the stack.
 */
SYM_DATA(initial_stack,
		.long init_thread_union + THREAD_SIZE -
		SIZEOF_PTREGS - TOP_OF_KERNEL_STACK_PADDING)

__INITRODATA
int_msg:
	.asciz "Unknown interrupt or fault at: %p %p %p\n"

#include "../../x86/xen/xen-head.S"

/*
 * The IDT and GDT 'descriptors' are a strange 48-bit object
 * only used by the lidt and lgdt instructions. They are not
 * like usual segment descriptors - they consist of a 16-bit
 * segment size, and 32-bit linear address value:
 */

	.data
	ALIGN
# early boot GDT descriptor (must use 1:1 address mapping)
	.word 0				# 32 bit align gdt_desc.address
SYM_DATA_START_LOCAL(boot_gdt_descr)
	.word __BOOT_DS+7
	.long boot_gdt - __PAGE_OFFSET
SYM_DATA_END(boot_gdt_descr)

# boot GDT descriptor (later on used by CPU#0):
	.word 0				# 32 bit align gdt_desc.address
SYM_DATA_START(early_gdt_descr)
	.word GDT_ENTRIES*8-1
	.long gdt_page			/* Overwritten for secondary CPUs */
SYM_DATA_END(early_gdt_descr)

/*
 * The boot_gdt must mirror the equivalent in setup.S and is
 * used only for booting.
 */
	.align L1_CACHE_BYTES
SYM_DATA_START(boot_gdt)
	.fill GDT_ENTRY_BOOT_CS,8,0
	.quad 0x00cf9a000000ffff	/* kernel 4GB code at 0x00000000 */
	.quad 0x00cf92000000ffff	/* kernel 4GB data at 0x00000000 */
SYM_DATA_END(boot_gdt)<|MERGE_RESOLUTION|>--- conflicted
+++ resolved
@@ -322,13 +322,6 @@
 #include "verify_cpu.S"
 
 __INIT
-<<<<<<< HEAD
-setup_once:
-	andl $0,setup_once_ref	/* Once is enough, thanks */
-	RET
-
-=======
->>>>>>> eb3cdb58
 SYM_FUNC_START(early_idt_handler_array)
 	# 36(%esp) %eflags
 	# 32(%esp) %cs
