--- conflicted
+++ resolved
@@ -374,20 +374,6 @@
 /* arch-dependent functionality related to kexec file-based syscall */
 
 #ifdef CONFIG_KEXEC_FILE
-<<<<<<< HEAD
-void *arch_kexec_kernel_image_load(struct kimage *image)
-{
-	if (!image->fops || !image->fops->load)
-		return ERR_PTR(-ENOEXEC);
-
-	return image->fops->load(image, image->kernel_buf,
-				 image->kernel_buf_len, image->initrd_buf,
-				 image->initrd_buf_len, image->cmdline_buf,
-				 image->cmdline_buf_len);
-}
-
-=======
->>>>>>> eb3cdb58
 /*
  * Apply purgatory relocations.
  *
