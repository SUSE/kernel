/* By Ross Biro 1/23/92 */
/*
 * Pentium III FXSR, SSE support
 *	Gareth Hughes <gareth@valinux.com>, May 2000
 */

#include <linux/kernel.h>
#include <linux/sched.h>
#include <linux/mm.h>
#include <linux/smp.h>
#include <linux/errno.h>
#include <linux/slab.h>
#include <linux/ptrace.h>
#include <linux/regset.h>
#include <linux/tracehook.h>
#include <linux/user.h>
#include <linux/elf.h>
#include <linux/security.h>
#include <linux/audit.h>
#include <linux/seccomp.h>
#include <linux/signal.h>
#include <linux/perf_event.h>
#include <linux/hw_breakpoint.h>
#include <linux/rcupdate.h>
#include <linux/export.h>
#include <linux/context_tracking.h>

#include <asm/uaccess.h>
#include <asm/pgtable.h>
#include <asm/processor.h>
#include <asm/i387.h>
#include <asm/fpu-internal.h>
#include <asm/debugreg.h>
#include <asm/ldt.h>
#include <asm/desc.h>
#include <asm/prctl.h>
#include <asm/proto.h>
#include <asm/hw_breakpoint.h>
#include <asm/traps.h>

#include "tls.h"

#define CREATE_TRACE_POINTS
#include <trace/events/syscalls.h>

enum x86_regset {
	REGSET_GENERAL,
	REGSET_FP,
	REGSET_XFP,
	REGSET_IOPERM64 = REGSET_XFP,
	REGSET_XSTATE,
	REGSET_TLS,
	REGSET_IOPERM32,
};

struct pt_regs_offset {
	const char *name;
	int offset;
};

#define REG_OFFSET_NAME(r) {.name = #r, .offset = offsetof(struct pt_regs, r)}
#define REG_OFFSET_END {.name = NULL, .offset = 0}

static const struct pt_regs_offset regoffset_table[] = {
#ifdef CONFIG_X86_64
	REG_OFFSET_NAME(r15),
	REG_OFFSET_NAME(r14),
	REG_OFFSET_NAME(r13),
	REG_OFFSET_NAME(r12),
	REG_OFFSET_NAME(r11),
	REG_OFFSET_NAME(r10),
	REG_OFFSET_NAME(r9),
	REG_OFFSET_NAME(r8),
#endif
	REG_OFFSET_NAME(bx),
	REG_OFFSET_NAME(cx),
	REG_OFFSET_NAME(dx),
	REG_OFFSET_NAME(si),
	REG_OFFSET_NAME(di),
	REG_OFFSET_NAME(bp),
	REG_OFFSET_NAME(ax),
#ifdef CONFIG_X86_32
	REG_OFFSET_NAME(ds),
	REG_OFFSET_NAME(es),
	REG_OFFSET_NAME(fs),
	REG_OFFSET_NAME(gs),
#endif
	REG_OFFSET_NAME(orig_ax),
	REG_OFFSET_NAME(ip),
	REG_OFFSET_NAME(cs),
	REG_OFFSET_NAME(flags),
	REG_OFFSET_NAME(sp),
	REG_OFFSET_NAME(ss),
	REG_OFFSET_END,
};

/**
 * regs_query_register_offset() - query register offset from its name
 * @name:	the name of a register
 *
 * regs_query_register_offset() returns the offset of a register in struct
 * pt_regs from its name. If the name is invalid, this returns -EINVAL;
 */
int regs_query_register_offset(const char *name)
{
	const struct pt_regs_offset *roff;
	for (roff = regoffset_table; roff->name != NULL; roff++)
		if (!strcmp(roff->name, name))
			return roff->offset;
	return -EINVAL;
}

/**
 * regs_query_register_name() - query register name from its offset
 * @offset:	the offset of a register in struct pt_regs.
 *
 * regs_query_register_name() returns the name of a register from its
 * offset in struct pt_regs. If the @offset is invalid, this returns NULL;
 */
const char *regs_query_register_name(unsigned int offset)
{
	const struct pt_regs_offset *roff;
	for (roff = regoffset_table; roff->name != NULL; roff++)
		if (roff->offset == offset)
			return roff->name;
	return NULL;
}

static const int arg_offs_table[] = {
#ifdef CONFIG_X86_32
	[0] = offsetof(struct pt_regs, ax),
	[1] = offsetof(struct pt_regs, dx),
	[2] = offsetof(struct pt_regs, cx)
#else /* CONFIG_X86_64 */
	[0] = offsetof(struct pt_regs, di),
	[1] = offsetof(struct pt_regs, si),
	[2] = offsetof(struct pt_regs, dx),
	[3] = offsetof(struct pt_regs, cx),
	[4] = offsetof(struct pt_regs, r8),
	[5] = offsetof(struct pt_regs, r9)
#endif
};

/*
 * does not yet catch signals sent when the child dies.
 * in exit.c or in signal.c.
 */

/*
 * Determines which flags the user has access to [1 = access, 0 = no access].
 */
#define FLAG_MASK_32		((unsigned long)			\
				 (X86_EFLAGS_CF | X86_EFLAGS_PF |	\
				  X86_EFLAGS_AF | X86_EFLAGS_ZF |	\
				  X86_EFLAGS_SF | X86_EFLAGS_TF |	\
				  X86_EFLAGS_DF | X86_EFLAGS_OF |	\
				  X86_EFLAGS_RF | X86_EFLAGS_AC))

/*
 * Determines whether a value may be installed in a segment register.
 */
static inline bool invalid_selector(u16 value)
{
	return unlikely(value != 0 && (value & SEGMENT_RPL_MASK) != USER_RPL);
}

#ifdef CONFIG_X86_32

#define FLAG_MASK		FLAG_MASK_32

/*
 * X86_32 CPUs don't save ss and esp if the CPU is already in kernel mode
 * when it traps.  The previous stack will be directly underneath the saved
 * registers, and 'sp/ss' won't even have been saved. Thus the '&regs->sp'.
 *
 * Now, if the stack is empty, '&regs->sp' is out of range. In this
 * case we try to take the previous stack. To always return a non-null
 * stack pointer we fall back to regs as stack if no previous stack
 * exists.
 *
 * This is valid only for kernel mode traps.
 */
unsigned long kernel_stack_pointer(struct pt_regs *regs)
{
	unsigned long context = (unsigned long)regs & ~(THREAD_SIZE - 1);
	unsigned long sp = (unsigned long)&regs->sp;
	u32 *prev_esp;

	if (context == (sp & ~(THREAD_SIZE - 1)))
		return sp;

	prev_esp = (u32 *)(context);
	if (prev_esp)
		return (unsigned long)prev_esp;

	return (unsigned long)regs;
}
EXPORT_SYMBOL_GPL(kernel_stack_pointer);

static unsigned long *pt_regs_access(struct pt_regs *regs, unsigned long regno)
{
	BUILD_BUG_ON(offsetof(struct pt_regs, bx) != 0);
	return &regs->bx + (regno >> 2);
}

static u16 get_segment_reg(struct task_struct *task, unsigned long offset)
{
	/*
	 * Returning the value truncates it to 16 bits.
	 */
	unsigned int retval;
	if (offset != offsetof(struct user_regs_struct, gs))
		retval = *pt_regs_access(task_pt_regs(task), offset);
	else {
		if (task == current)
			retval = get_user_gs(task_pt_regs(task));
		else
			retval = task_user_gs(task);
	}
	return retval;
}

static int set_segment_reg(struct task_struct *task,
			   unsigned long offset, u16 value)
{
	/*
	 * The value argument was already truncated to 16 bits.
	 */
	if (invalid_selector(value))
		return -EIO;

	/*
	 * For %cs and %ss we cannot permit a null selector.
	 * We can permit a bogus selector as long as it has USER_RPL.
	 * Null selectors are fine for other segment registers, but
	 * we will never get back to user mode with invalid %cs or %ss
	 * and will take the trap in iret instead.  Much code relies
	 * on user_mode() to distinguish a user trap frame (which can
	 * safely use invalid selectors) from a kernel trap frame.
	 */
	switch (offset) {
	case offsetof(struct user_regs_struct, cs):
	case offsetof(struct user_regs_struct, ss):
		if (unlikely(value == 0))
			return -EIO;

	default:
		*pt_regs_access(task_pt_regs(task), offset) = value;
		break;

	case offsetof(struct user_regs_struct, gs):
		if (task == current)
			set_user_gs(task_pt_regs(task), value);
		else
			task_user_gs(task) = value;
	}

	return 0;
}

#else  /* CONFIG_X86_64 */

#define FLAG_MASK		(FLAG_MASK_32 | X86_EFLAGS_NT)

static unsigned long *pt_regs_access(struct pt_regs *regs, unsigned long offset)
{
	BUILD_BUG_ON(offsetof(struct pt_regs, r15) != 0);
	return &regs->r15 + (offset / sizeof(regs->r15));
}

static u16 get_segment_reg(struct task_struct *task, unsigned long offset)
{
	/*
	 * Returning the value truncates it to 16 bits.
	 */
	unsigned int seg;

	switch (offset) {
	case offsetof(struct user_regs_struct, fs):
		if (task == current) {
			/* Older gas can't assemble movq %?s,%r?? */
			asm("movl %%fs,%0" : "=r" (seg));
			return seg;
		}
		return task->thread.fsindex;
	case offsetof(struct user_regs_struct, gs):
		if (task == current) {
			asm("movl %%gs,%0" : "=r" (seg));
			return seg;
		}
		return task->thread.gsindex;
	case offsetof(struct user_regs_struct, ds):
		if (task == current) {
			asm("movl %%ds,%0" : "=r" (seg));
			return seg;
		}
		return task->thread.ds;
	case offsetof(struct user_regs_struct, es):
		if (task == current) {
			asm("movl %%es,%0" : "=r" (seg));
			return seg;
		}
		return task->thread.es;

	case offsetof(struct user_regs_struct, cs):
	case offsetof(struct user_regs_struct, ss):
		break;
	}
	return *pt_regs_access(task_pt_regs(task), offset);
}

static int set_segment_reg(struct task_struct *task,
			   unsigned long offset, u16 value)
{
	/*
	 * The value argument was already truncated to 16 bits.
	 */
	if (invalid_selector(value))
		return -EIO;

	switch (offset) {
	case offsetof(struct user_regs_struct,fs):
		/*
		 * If this is setting fs as for normal 64-bit use but
		 * setting fs_base has implicitly changed it, leave it.
		 */
		if ((value == FS_TLS_SEL && task->thread.fsindex == 0 &&
		     task->thread.fs != 0) ||
		    (value == 0 && task->thread.fsindex == FS_TLS_SEL &&
		     task->thread.fs == 0))
			break;
		task->thread.fsindex = value;
		if (task == current)
			loadsegment(fs, task->thread.fsindex);
		break;
	case offsetof(struct user_regs_struct,gs):
		/*
		 * If this is setting gs as for normal 64-bit use but
		 * setting gs_base has implicitly changed it, leave it.
		 */
		if ((value == GS_TLS_SEL && task->thread.gsindex == 0 &&
		     task->thread.gs != 0) ||
		    (value == 0 && task->thread.gsindex == GS_TLS_SEL &&
		     task->thread.gs == 0))
			break;
		task->thread.gsindex = value;
		if (task == current)
			load_gs_index(task->thread.gsindex);
		break;
	case offsetof(struct user_regs_struct,ds):
		task->thread.ds = value;
		if (task == current)
			loadsegment(ds, task->thread.ds);
		break;
	case offsetof(struct user_regs_struct,es):
		task->thread.es = value;
		if (task == current)
			loadsegment(es, task->thread.es);
		break;

		/*
		 * Can't actually change these in 64-bit mode.
		 */
	case offsetof(struct user_regs_struct,cs):
		if (unlikely(value == 0))
			return -EIO;
#ifdef CONFIG_IA32_EMULATION
		if (test_tsk_thread_flag(task, TIF_IA32))
			task_pt_regs(task)->cs = value;
#endif
		break;
	case offsetof(struct user_regs_struct,ss):
		if (unlikely(value == 0))
			return -EIO;
#ifdef CONFIG_IA32_EMULATION
		if (test_tsk_thread_flag(task, TIF_IA32))
			task_pt_regs(task)->ss = value;
#endif
		break;
	}

	return 0;
}

#endif	/* CONFIG_X86_32 */

static unsigned long get_flags(struct task_struct *task)
{
	unsigned long retval = task_pt_regs(task)->flags;

	/*
	 * If the debugger set TF, hide it from the readout.
	 */
	if (test_tsk_thread_flag(task, TIF_FORCED_TF))
		retval &= ~X86_EFLAGS_TF;

	return retval;
}

static int set_flags(struct task_struct *task, unsigned long value)
{
	struct pt_regs *regs = task_pt_regs(task);

	/*
	 * If the user value contains TF, mark that
	 * it was not "us" (the debugger) that set it.
	 * If not, make sure it stays set if we had.
	 */
	if (value & X86_EFLAGS_TF)
		clear_tsk_thread_flag(task, TIF_FORCED_TF);
	else if (test_tsk_thread_flag(task, TIF_FORCED_TF))
		value |= X86_EFLAGS_TF;

	regs->flags = (regs->flags & ~FLAG_MASK) | (value & FLAG_MASK);

	return 0;
}

static int putreg(struct task_struct *child,
		  unsigned long offset, unsigned long value)
{
	switch (offset) {
	case offsetof(struct user_regs_struct, cs):
	case offsetof(struct user_regs_struct, ds):
	case offsetof(struct user_regs_struct, es):
	case offsetof(struct user_regs_struct, fs):
	case offsetof(struct user_regs_struct, gs):
	case offsetof(struct user_regs_struct, ss):
		return set_segment_reg(child, offset, value);

	case offsetof(struct user_regs_struct, flags):
		return set_flags(child, value);

#ifdef CONFIG_X86_64
	case offsetof(struct user_regs_struct,fs_base):
		if (value >= TASK_SIZE_OF(child))
			return -EIO;
		/*
		 * When changing the segment base, use do_arch_prctl
		 * to set either thread.fs or thread.fsindex and the
		 * corresponding GDT slot.
		 */
		if (child->thread.fs != value)
			return do_arch_prctl(child, ARCH_SET_FS, value);
		return 0;
	case offsetof(struct user_regs_struct,gs_base):
		/*
		 * Exactly the same here as the %fs handling above.
		 */
		if (value >= TASK_SIZE_OF(child))
			return -EIO;
		if (child->thread.gs != value)
			return do_arch_prctl(child, ARCH_SET_GS, value);
		return 0;
#endif
	}

	*pt_regs_access(task_pt_regs(child), offset) = value;
	return 0;
}

static unsigned long getreg(struct task_struct *task, unsigned long offset)
{
	switch (offset) {
	case offsetof(struct user_regs_struct, cs):
	case offsetof(struct user_regs_struct, ds):
	case offsetof(struct user_regs_struct, es):
	case offsetof(struct user_regs_struct, fs):
	case offsetof(struct user_regs_struct, gs):
	case offsetof(struct user_regs_struct, ss):
		return get_segment_reg(task, offset);

	case offsetof(struct user_regs_struct, flags):
		return get_flags(task);

#ifdef CONFIG_X86_64
	case offsetof(struct user_regs_struct, fs_base): {
		/*
		 * do_arch_prctl may have used a GDT slot instead of
		 * the MSR.  To userland, it appears the same either
		 * way, except the %fs segment selector might not be 0.
		 */
		unsigned int seg = task->thread.fsindex;
		if (task->thread.fs != 0)
			return task->thread.fs;
		if (task == current)
			asm("movl %%fs,%0" : "=r" (seg));
		if (seg != FS_TLS_SEL)
			return 0;
		return get_desc_base(&task->thread.tls_array[FS_TLS]);
	}
	case offsetof(struct user_regs_struct, gs_base): {
		/*
		 * Exactly the same here as the %fs handling above.
		 */
		unsigned int seg = task->thread.gsindex;
		if (task->thread.gs != 0)
			return task->thread.gs;
		if (task == current)
			asm("movl %%gs,%0" : "=r" (seg));
		if (seg != GS_TLS_SEL)
			return 0;
		return get_desc_base(&task->thread.tls_array[GS_TLS]);
	}
#endif
	}

	return *pt_regs_access(task_pt_regs(task), offset);
}

static int genregs_get(struct task_struct *target,
		       const struct user_regset *regset,
		       unsigned int pos, unsigned int count,
		       void *kbuf, void __user *ubuf)
{
	if (kbuf) {
		unsigned long *k = kbuf;
		while (count >= sizeof(*k)) {
			*k++ = getreg(target, pos);
			count -= sizeof(*k);
			pos += sizeof(*k);
		}
	} else {
		unsigned long __user *u = ubuf;
		while (count >= sizeof(*u)) {
			if (__put_user(getreg(target, pos), u++))
				return -EFAULT;
			count -= sizeof(*u);
			pos += sizeof(*u);
		}
	}

	return 0;
}

static int genregs_set(struct task_struct *target,
		       const struct user_regset *regset,
		       unsigned int pos, unsigned int count,
		       const void *kbuf, const void __user *ubuf)
{
	int ret = 0;
	if (kbuf) {
		const unsigned long *k = kbuf;
		while (count >= sizeof(*k) && !ret) {
			ret = putreg(target, pos, *k++);
			count -= sizeof(*k);
			pos += sizeof(*k);
		}
	} else {
		const unsigned long  __user *u = ubuf;
		while (count >= sizeof(*u) && !ret) {
			unsigned long word;
			ret = __get_user(word, u++);
			if (ret)
				break;
			ret = putreg(target, pos, word);
			count -= sizeof(*u);
			pos += sizeof(*u);
		}
	}
	return ret;
}

static void ptrace_triggered(struct perf_event *bp,
			     struct perf_sample_data *data,
			     struct pt_regs *regs)
{
	int i;
	struct thread_struct *thread = &(current->thread);

	/*
	 * Store in the virtual DR6 register the fact that the breakpoint
	 * was hit so the thread's debugger will see it.
	 */
	for (i = 0; i < HBP_NUM; i++) {
		if (thread->ptrace_bps[i] == bp)
			break;
	}

	thread->debugreg6 |= (DR_TRAP0 << i);
}

/*
 * Walk through every ptrace breakpoints for this thread and
 * build the dr7 value on top of their attributes.
 *
 */
static unsigned long ptrace_get_dr7(struct perf_event *bp[])
{
	int i;
	int dr7 = 0;
	struct arch_hw_breakpoint *info;

	for (i = 0; i < HBP_NUM; i++) {
		if (bp[i] && !bp[i]->attr.disabled) {
			info = counter_arch_bp(bp[i]);
			dr7 |= encode_dr7(i, info->len, info->type);
		}
	}

	return dr7;
}

static int ptrace_fill_bp_fields(struct perf_event_attr *attr,
					int len, int type, bool disabled)
{
	int err, bp_len, bp_type;

	err = arch_bp_generic_fields(len, type, &bp_len, &bp_type);
	if (!err) {
		attr->bp_len = bp_len;
		attr->bp_type = bp_type;
		attr->disabled = disabled;
	}

	return err;
}

static struct perf_event *
ptrace_register_breakpoint(struct task_struct *tsk, int len, int type,
				unsigned long addr, bool disabled)
{
	struct perf_event_attr attr;
	int err;

	ptrace_breakpoint_init(&attr);
	attr.bp_addr = addr;

	err = ptrace_fill_bp_fields(&attr, len, type, disabled);
	if (err)
		return ERR_PTR(err);

	return register_user_hw_breakpoint(&attr, ptrace_triggered,
						 NULL, tsk);
}

static int ptrace_modify_breakpoint(struct perf_event *bp, int len, int type,
					int disabled)
{
	struct perf_event_attr attr = bp->attr;
	int err;

	err = ptrace_fill_bp_fields(&attr, len, type, disabled);
	if (err)
		return err;

	return modify_user_hw_breakpoint(bp, &attr);
}

/*
 * Handle ptrace writes to debug register 7.
 */
static int ptrace_write_dr7(struct task_struct *tsk, unsigned long data)
{
	struct thread_struct *thread = &tsk->thread;
	unsigned long old_dr7;
	bool second_pass = false;
	int i, rc, ret = 0;

	data &= ~DR_CONTROL_RESERVED;
	old_dr7 = ptrace_get_dr7(thread->ptrace_bps);

restore:
	rc = 0;
	for (i = 0; i < HBP_NUM; i++) {
		unsigned len, type;
		bool disabled = !decode_dr7(data, i, &len, &type);
		struct perf_event *bp = thread->ptrace_bps[i];

		if (!bp) {
			if (disabled)
				continue;

			bp = ptrace_register_breakpoint(tsk,
					len, type, 0, disabled);
			if (IS_ERR(bp)) {
				rc = PTR_ERR(bp);
				break;
			}

			thread->ptrace_bps[i] = bp;
			continue;
		}

		rc = ptrace_modify_breakpoint(bp, len, type, disabled);
		if (rc)
			break;
	}

	/* Restore if the first pass failed, second_pass shouldn't fail. */
	if (rc && !WARN_ON(second_pass)) {
		ret = rc;
		data = old_dr7;
		second_pass = true;
		goto restore;
	}

	return ret;
}

/*
 * Handle PTRACE_PEEKUSR calls for the debug register area.
 */
static unsigned long ptrace_get_debugreg(struct task_struct *tsk, int n)
{
	struct thread_struct *thread = &tsk->thread;
	unsigned long val = 0;

	if (n < HBP_NUM) {
		struct perf_event *bp = thread->ptrace_bps[n];

		if (bp)
			val = bp->hw.info.address;
	} else if (n == 6) {
		val = thread->debugreg6;
	} else if (n == 7) {
		val = thread->ptrace_dr7;
	}
	return val;
}

static int ptrace_set_breakpoint_addr(struct task_struct *tsk, int nr,
				      unsigned long addr)
{
	struct thread_struct *t = &tsk->thread;
	struct perf_event *bp = t->ptrace_bps[nr];
	int err = 0;

	if (!bp) {
		/*
		 * Put stub len and type to create an inactive but correct bp.
		 *
		 * CHECKME: the previous code returned -EIO if the addr wasn't
		 * a valid task virtual addr. The new one will return -EINVAL in
		 *  this case.
		 * -EINVAL may be what we want for in-kernel breakpoints users,
		 * but -EIO looks better for ptrace, since we refuse a register
		 * writing for the user. And anyway this is the previous
		 * behaviour.
		 */
		bp = ptrace_register_breakpoint(tsk,
				X86_BREAKPOINT_LEN_1, X86_BREAKPOINT_WRITE,
				addr, true);
		if (IS_ERR(bp))
			err = PTR_ERR(bp);
		else
			t->ptrace_bps[nr] = bp;
	} else {
		struct perf_event_attr attr = bp->attr;

		attr.bp_addr = addr;
		err = modify_user_hw_breakpoint(bp, &attr);
	}

	return err;
}

/*
 * Handle PTRACE_POKEUSR calls for the debug register area.
 */
static int ptrace_set_debugreg(struct task_struct *tsk, int n,
			       unsigned long val)
{
	struct thread_struct *thread = &tsk->thread;
	/* There are no DR4 or DR5 registers */
	int rc = -EIO;

	if (n < HBP_NUM) {
		rc = ptrace_set_breakpoint_addr(tsk, n, val);
	} else if (n == 6) {
		thread->debugreg6 = val;
		rc = 0;
	} else if (n == 7) {
		rc = ptrace_write_dr7(tsk, val);
		if (!rc)
			thread->ptrace_dr7 = val;
	}
	return rc;
}

/*
 * These access the current or another (stopped) task's io permission
 * bitmap for debugging or core dump.
 */
static int ioperm_active(struct task_struct *target,
			 const struct user_regset *regset)
{
	return target->thread.io_bitmap_max / regset->size;
}

static int ioperm_get(struct task_struct *target,
		      const struct user_regset *regset,
		      unsigned int pos, unsigned int count,
		      void *kbuf, void __user *ubuf)
{
	if (!target->thread.io_bitmap_ptr)
		return -ENXIO;

	return user_regset_copyout(&pos, &count, &kbuf, &ubuf,
				   target->thread.io_bitmap_ptr,
				   0, IO_BITMAP_BYTES);
}

/*
 * Called by kernel/ptrace.c when detaching..
 *
 * Make sure the single step bit is not set.
 */
void ptrace_disable(struct task_struct *child)
{
	user_disable_single_step(child);
#ifdef TIF_SYSCALL_EMU
	clear_tsk_thread_flag(child, TIF_SYSCALL_EMU);
#endif
}

#if defined CONFIG_X86_32 || defined CONFIG_IA32_EMULATION
static const struct user_regset_view user_x86_32_view; /* Initialized below. */
#endif

long arch_ptrace(struct task_struct *child, long request,
		 unsigned long addr, unsigned long data)
{
	int ret;
	unsigned long __user *datap = (unsigned long __user *)data;

	switch (request) {
	/* read the word at location addr in the USER area. */
	case PTRACE_PEEKUSR: {
		unsigned long tmp;

		ret = -EIO;
		if ((addr & (sizeof(data) - 1)) || addr >= sizeof(struct user))
			break;

		tmp = 0;  /* Default return condition */
		if (addr < sizeof(struct user_regs_struct))
			tmp = getreg(child, addr);
		else if (addr >= offsetof(struct user, u_debugreg[0]) &&
			 addr <= offsetof(struct user, u_debugreg[7])) {
			addr -= offsetof(struct user, u_debugreg[0]);
			tmp = ptrace_get_debugreg(child, addr / sizeof(data));
		}
		ret = put_user(tmp, datap);
		break;
	}

	case PTRACE_POKEUSR: /* write the word at location addr in the USER area */
		ret = -EIO;
		if ((addr & (sizeof(data) - 1)) || addr >= sizeof(struct user))
			break;

		if (addr < sizeof(struct user_regs_struct))
			ret = putreg(child, addr, data);
		else if (addr >= offsetof(struct user, u_debugreg[0]) &&
			 addr <= offsetof(struct user, u_debugreg[7])) {
			addr -= offsetof(struct user, u_debugreg[0]);
			ret = ptrace_set_debugreg(child,
						  addr / sizeof(data), data);
		}
		break;

	case PTRACE_GETREGS:	/* Get all gp regs from the child. */
		return copy_regset_to_user(child,
					   task_user_regset_view(current),
					   REGSET_GENERAL,
					   0, sizeof(struct user_regs_struct),
					   datap);

	case PTRACE_SETREGS:	/* Set all gp regs in the child. */
		return copy_regset_from_user(child,
					     task_user_regset_view(current),
					     REGSET_GENERAL,
					     0, sizeof(struct user_regs_struct),
					     datap);

	case PTRACE_GETFPREGS:	/* Get the child FPU state. */
		return copy_regset_to_user(child,
					   task_user_regset_view(current),
					   REGSET_FP,
					   0, sizeof(struct user_i387_struct),
					   datap);

	case PTRACE_SETFPREGS:	/* Set the child FPU state. */
		return copy_regset_from_user(child,
					     task_user_regset_view(current),
					     REGSET_FP,
					     0, sizeof(struct user_i387_struct),
					     datap);

#ifdef CONFIG_X86_32
	case PTRACE_GETFPXREGS:	/* Get the child extended FPU state. */
		return copy_regset_to_user(child, &user_x86_32_view,
					   REGSET_XFP,
					   0, sizeof(struct user_fxsr_struct),
					   datap) ? -EIO : 0;

	case PTRACE_SETFPXREGS:	/* Set the child extended FPU state. */
		return copy_regset_from_user(child, &user_x86_32_view,
					     REGSET_XFP,
					     0, sizeof(struct user_fxsr_struct),
					     datap) ? -EIO : 0;
#endif

#if defined CONFIG_X86_32 || defined CONFIG_IA32_EMULATION
	case PTRACE_GET_THREAD_AREA:
		if ((int) addr < 0)
			return -EIO;
		ret = do_get_thread_area(child, addr,
					(struct user_desc __user *)data);
		break;

	case PTRACE_SET_THREAD_AREA:
		if ((int) addr < 0)
			return -EIO;
		ret = do_set_thread_area(child, addr,
					(struct user_desc __user *)data, 0);
		break;
#endif

#ifdef CONFIG_X86_64
		/* normal 64bit interface to access TLS data.
		   Works just like arch_prctl, except that the arguments
		   are reversed. */
	case PTRACE_ARCH_PRCTL:
		ret = do_arch_prctl(child, data, addr);
		break;
#endif

	default:
		ret = ptrace_request(child, request, addr, data);
		break;
	}

	return ret;
}

#ifdef CONFIG_IA32_EMULATION

#include <linux/compat.h>
#include <linux/syscalls.h>
#include <asm/ia32.h>
#include <asm/user32.h>

#define R32(l,q)							\
	case offsetof(struct user32, regs.l):				\
		regs->q = value; break

#define SEG32(rs)							\
	case offsetof(struct user32, regs.rs):				\
		return set_segment_reg(child,				\
				       offsetof(struct user_regs_struct, rs), \
				       value);				\
		break

static int putreg32(struct task_struct *child, unsigned regno, u32 value)
{
	struct pt_regs *regs = task_pt_regs(child);

	switch (regno) {

	SEG32(cs);
	SEG32(ds);
	SEG32(es);
	SEG32(fs);
	SEG32(gs);
	SEG32(ss);

	R32(ebx, bx);
	R32(ecx, cx);
	R32(edx, dx);
	R32(edi, di);
	R32(esi, si);
	R32(ebp, bp);
	R32(eax, ax);
	R32(eip, ip);
	R32(esp, sp);

	case offsetof(struct user32, regs.orig_eax):
		/*
		 * A 32-bit debugger setting orig_eax means to restore
		 * the state of the task restarting a 32-bit syscall.
		 * Make sure we interpret the -ERESTART* codes correctly
		 * in case the task is not actually still sitting at the
		 * exit from a 32-bit syscall with TS_COMPAT still set.
		 */
		regs->orig_ax = value;
		if (syscall_get_nr(child, regs) >= 0)
			task_thread_info(child)->status |= TS_COMPAT;
		break;

	case offsetof(struct user32, regs.eflags):
		return set_flags(child, value);

	case offsetof(struct user32, u_debugreg[0]) ...
		offsetof(struct user32, u_debugreg[7]):
		regno -= offsetof(struct user32, u_debugreg[0]);
		return ptrace_set_debugreg(child, regno / 4, value);

	default:
		if (regno > sizeof(struct user32) || (regno & 3))
			return -EIO;

		/*
		 * Other dummy fields in the virtual user structure
		 * are ignored
		 */
		break;
	}
	return 0;
}

#undef R32
#undef SEG32

#define R32(l,q)							\
	case offsetof(struct user32, regs.l):				\
		*val = regs->q; break

#define SEG32(rs)							\
	case offsetof(struct user32, regs.rs):				\
		*val = get_segment_reg(child,				\
				       offsetof(struct user_regs_struct, rs)); \
		break

static int getreg32(struct task_struct *child, unsigned regno, u32 *val)
{
	struct pt_regs *regs = task_pt_regs(child);

	switch (regno) {

	SEG32(ds);
	SEG32(es);
	SEG32(fs);
	SEG32(gs);

	R32(cs, cs);
	R32(ss, ss);
	R32(ebx, bx);
	R32(ecx, cx);
	R32(edx, dx);
	R32(edi, di);
	R32(esi, si);
	R32(ebp, bp);
	R32(eax, ax);
	R32(orig_eax, orig_ax);
	R32(eip, ip);
	R32(esp, sp);

	case offsetof(struct user32, regs.eflags):
		*val = get_flags(child);
		break;

	case offsetof(struct user32, u_debugreg[0]) ...
		offsetof(struct user32, u_debugreg[7]):
		regno -= offsetof(struct user32, u_debugreg[0]);
		*val = ptrace_get_debugreg(child, regno / 4);
		break;

	default:
		if (regno > sizeof(struct user32) || (regno & 3))
			return -EIO;

		/*
		 * Other dummy fields in the virtual user structure
		 * are ignored
		 */
		*val = 0;
		break;
	}
	return 0;
}

#undef R32
#undef SEG32

static int genregs32_get(struct task_struct *target,
			 const struct user_regset *regset,
			 unsigned int pos, unsigned int count,
			 void *kbuf, void __user *ubuf)
{
	if (kbuf) {
		compat_ulong_t *k = kbuf;
		while (count >= sizeof(*k)) {
			getreg32(target, pos, k++);
			count -= sizeof(*k);
			pos += sizeof(*k);
		}
	} else {
		compat_ulong_t __user *u = ubuf;
		while (count >= sizeof(*u)) {
			compat_ulong_t word;
			getreg32(target, pos, &word);
			if (__put_user(word, u++))
				return -EFAULT;
			count -= sizeof(*u);
			pos += sizeof(*u);
		}
	}

	return 0;
}

static int genregs32_set(struct task_struct *target,
			 const struct user_regset *regset,
			 unsigned int pos, unsigned int count,
			 const void *kbuf, const void __user *ubuf)
{
	int ret = 0;
	if (kbuf) {
		const compat_ulong_t *k = kbuf;
		while (count >= sizeof(*k) && !ret) {
			ret = putreg32(target, pos, *k++);
			count -= sizeof(*k);
			pos += sizeof(*k);
		}
	} else {
		const compat_ulong_t __user *u = ubuf;
		while (count >= sizeof(*u) && !ret) {
			compat_ulong_t word;
			ret = __get_user(word, u++);
			if (ret)
				break;
			ret = putreg32(target, pos, word);
			count -= sizeof(*u);
			pos += sizeof(*u);
		}
	}
	return ret;
}

#ifdef CONFIG_X86_X32_ABI
static long x32_arch_ptrace(struct task_struct *child,
			    compat_long_t request, compat_ulong_t caddr,
			    compat_ulong_t cdata)
{
	unsigned long addr = caddr;
	unsigned long data = cdata;
	void __user *datap = compat_ptr(data);
	int ret;

	switch (request) {
	/* Read 32bits at location addr in the USER area.  Only allow
	   to return the lower 32bits of segment and debug registers.  */
	case PTRACE_PEEKUSR: {
		u32 tmp;

		ret = -EIO;
		if ((addr & (sizeof(data) - 1)) || addr >= sizeof(struct user) ||
		    addr < offsetof(struct user_regs_struct, cs))
			break;

		tmp = 0;  /* Default return condition */
		if (addr < sizeof(struct user_regs_struct))
			tmp = getreg(child, addr);
		else if (addr >= offsetof(struct user, u_debugreg[0]) &&
			 addr <= offsetof(struct user, u_debugreg[7])) {
			addr -= offsetof(struct user, u_debugreg[0]);
			tmp = ptrace_get_debugreg(child, addr / sizeof(data));
		}
		ret = put_user(tmp, (__u32 __user *)datap);
		break;
	}

	/* Write the word at location addr in the USER area.  Only allow
	   to update segment and debug registers with the upper 32bits
	   zero-extended. */
	case PTRACE_POKEUSR:
		ret = -EIO;
		if ((addr & (sizeof(data) - 1)) || addr >= sizeof(struct user) ||
		    addr < offsetof(struct user_regs_struct, cs))
			break;

		if (addr < sizeof(struct user_regs_struct))
			ret = putreg(child, addr, data);
		else if (addr >= offsetof(struct user, u_debugreg[0]) &&
			 addr <= offsetof(struct user, u_debugreg[7])) {
			addr -= offsetof(struct user, u_debugreg[0]);
			ret = ptrace_set_debugreg(child,
						  addr / sizeof(data), data);
		}
		break;

	case PTRACE_GETREGS:	/* Get all gp regs from the child. */
		return copy_regset_to_user(child,
					   task_user_regset_view(current),
					   REGSET_GENERAL,
					   0, sizeof(struct user_regs_struct),
					   datap);

	case PTRACE_SETREGS:	/* Set all gp regs in the child. */
		return copy_regset_from_user(child,
					     task_user_regset_view(current),
					     REGSET_GENERAL,
					     0, sizeof(struct user_regs_struct),
					     datap);

	case PTRACE_GETFPREGS:	/* Get the child FPU state. */
		return copy_regset_to_user(child,
					   task_user_regset_view(current),
					   REGSET_FP,
					   0, sizeof(struct user_i387_struct),
					   datap);

	case PTRACE_SETFPREGS:	/* Set the child FPU state. */
		return copy_regset_from_user(child,
					     task_user_regset_view(current),
					     REGSET_FP,
					     0, sizeof(struct user_i387_struct),
					     datap);

	default:
		return compat_ptrace_request(child, request, addr, data);
	}

	return ret;
}
#endif

long compat_arch_ptrace(struct task_struct *child, compat_long_t request,
			compat_ulong_t caddr, compat_ulong_t cdata)
{
	unsigned long addr = caddr;
	unsigned long data = cdata;
	void __user *datap = compat_ptr(data);
	int ret;
	__u32 val;

#ifdef CONFIG_X86_X32_ABI
	if (!is_ia32_task())
		return x32_arch_ptrace(child, request, caddr, cdata);
#endif

	switch (request) {
	case PTRACE_PEEKUSR:
		ret = getreg32(child, addr, &val);
		if (ret == 0)
			ret = put_user(val, (__u32 __user *)datap);
		break;

	case PTRACE_POKEUSR:
		ret = putreg32(child, addr, data);
		break;

	case PTRACE_GETREGS:	/* Get all gp regs from the child. */
		return copy_regset_to_user(child, &user_x86_32_view,
					   REGSET_GENERAL,
					   0, sizeof(struct user_regs_struct32),
					   datap);

	case PTRACE_SETREGS:	/* Set all gp regs in the child. */
		return copy_regset_from_user(child, &user_x86_32_view,
					     REGSET_GENERAL, 0,
					     sizeof(struct user_regs_struct32),
					     datap);

	case PTRACE_GETFPREGS:	/* Get the child FPU state. */
		return copy_regset_to_user(child, &user_x86_32_view,
					   REGSET_FP, 0,
					   sizeof(struct user_i387_ia32_struct),
					   datap);

	case PTRACE_SETFPREGS:	/* Set the child FPU state. */
		return copy_regset_from_user(
			child, &user_x86_32_view, REGSET_FP,
			0, sizeof(struct user_i387_ia32_struct), datap);

	case PTRACE_GETFPXREGS:	/* Get the child extended FPU state. */
		return copy_regset_to_user(child, &user_x86_32_view,
					   REGSET_XFP, 0,
					   sizeof(struct user32_fxsr_struct),
					   datap);

	case PTRACE_SETFPXREGS:	/* Set the child extended FPU state. */
		return copy_regset_from_user(child, &user_x86_32_view,
					     REGSET_XFP, 0,
					     sizeof(struct user32_fxsr_struct),
					     datap);

	case PTRACE_GET_THREAD_AREA:
	case PTRACE_SET_THREAD_AREA:
		return arch_ptrace(child, request, addr, data);

	default:
		return compat_ptrace_request(child, request, addr, data);
	}

	return ret;
}

#endif	/* CONFIG_IA32_EMULATION */

#ifdef CONFIG_X86_64

static struct user_regset x86_64_regsets[] __read_mostly = {
	[REGSET_GENERAL] = {
		.core_note_type = NT_PRSTATUS,
		.n = sizeof(struct user_regs_struct) / sizeof(long),
		.size = sizeof(long), .align = sizeof(long),
		.get = genregs_get, .set = genregs_set
	},
	[REGSET_FP] = {
		.core_note_type = NT_PRFPREG,
		.n = sizeof(struct user_i387_struct) / sizeof(long),
		.size = sizeof(long), .align = sizeof(long),
		.active = xfpregs_active, .get = xfpregs_get, .set = xfpregs_set
	},
	[REGSET_XSTATE] = {
		.core_note_type = NT_X86_XSTATE,
		.size = sizeof(u64), .align = sizeof(u64),
		.active = xstateregs_active, .get = xstateregs_get,
		.set = xstateregs_set
	},
	[REGSET_IOPERM64] = {
		.core_note_type = NT_386_IOPERM,
		.n = IO_BITMAP_LONGS,
		.size = sizeof(long), .align = sizeof(long),
		.active = ioperm_active, .get = ioperm_get
	},
};

static const struct user_regset_view user_x86_64_view = {
	.name = "x86_64", .e_machine = EM_X86_64,
	.regsets = x86_64_regsets, .n = ARRAY_SIZE(x86_64_regsets)
};

#else  /* CONFIG_X86_32 */

#define user_regs_struct32	user_regs_struct
#define genregs32_get		genregs_get
#define genregs32_set		genregs_set

#endif	/* CONFIG_X86_64 */

#if defined CONFIG_X86_32 || defined CONFIG_IA32_EMULATION
static struct user_regset x86_32_regsets[] __read_mostly = {
	[REGSET_GENERAL] = {
		.core_note_type = NT_PRSTATUS,
		.n = sizeof(struct user_regs_struct32) / sizeof(u32),
		.size = sizeof(u32), .align = sizeof(u32),
		.get = genregs32_get, .set = genregs32_set
	},
	[REGSET_FP] = {
		.core_note_type = NT_PRFPREG,
		.n = sizeof(struct user_i387_ia32_struct) / sizeof(u32),
		.size = sizeof(u32), .align = sizeof(u32),
		.active = fpregs_active, .get = fpregs_get, .set = fpregs_set
	},
	[REGSET_XFP] = {
		.core_note_type = NT_PRXFPREG,
		.n = sizeof(struct user32_fxsr_struct) / sizeof(u32),
		.size = sizeof(u32), .align = sizeof(u32),
		.active = xfpregs_active, .get = xfpregs_get, .set = xfpregs_set
	},
	[REGSET_XSTATE] = {
		.core_note_type = NT_X86_XSTATE,
		.size = sizeof(u64), .align = sizeof(u64),
		.active = xstateregs_active, .get = xstateregs_get,
		.set = xstateregs_set
	},
	[REGSET_TLS] = {
		.core_note_type = NT_386_TLS,
		.n = GDT_ENTRY_TLS_ENTRIES, .bias = GDT_ENTRY_TLS_MIN,
		.size = sizeof(struct user_desc),
		.align = sizeof(struct user_desc),
		.active = regset_tls_active,
		.get = regset_tls_get, .set = regset_tls_set
	},
	[REGSET_IOPERM32] = {
		.core_note_type = NT_386_IOPERM,
		.n = IO_BITMAP_BYTES / sizeof(u32),
		.size = sizeof(u32), .align = sizeof(u32),
		.active = ioperm_active, .get = ioperm_get
	},
};

static const struct user_regset_view user_x86_32_view = {
	.name = "i386", .e_machine = EM_386,
	.regsets = x86_32_regsets, .n = ARRAY_SIZE(x86_32_regsets)
};
#endif

/*
 * This represents bytes 464..511 in the memory layout exported through
 * the REGSET_XSTATE interface.
 */
u64 xstate_fx_sw_bytes[USER_XSTATE_FX_SW_WORDS];

void update_regset_xstate_info(unsigned int size, u64 xstate_mask)
{
#ifdef CONFIG_X86_64
	x86_64_regsets[REGSET_XSTATE].n = size / sizeof(u64);
#endif
#if defined CONFIG_X86_32 || defined CONFIG_IA32_EMULATION
	x86_32_regsets[REGSET_XSTATE].n = size / sizeof(u64);
#endif
	xstate_fx_sw_bytes[USER_XSTATE_XCR0_WORD] = xstate_mask;
}

const struct user_regset_view *task_user_regset_view(struct task_struct *task)
{
#ifdef CONFIG_IA32_EMULATION
	if (test_tsk_thread_flag(task, TIF_IA32))
#endif
#if defined CONFIG_X86_32 || defined CONFIG_IA32_EMULATION
		return &user_x86_32_view;
#endif
#ifdef CONFIG_X86_64
	return &user_x86_64_view;
#endif
}

static void fill_sigtrap_info(struct task_struct *tsk,
				struct pt_regs *regs,
				int error_code, int si_code,
				struct siginfo *info)
{
	tsk->thread.trap_nr = X86_TRAP_DB;
	tsk->thread.error_code = error_code;

	memset(info, 0, sizeof(*info));
	info->si_signo = SIGTRAP;
	info->si_code = si_code;
	info->si_addr = user_mode_vm(regs) ? (void __user *)regs->ip : NULL;
}

void user_single_step_siginfo(struct task_struct *tsk,
				struct pt_regs *regs,
				struct siginfo *info)
{
	fill_sigtrap_info(tsk, regs, 0, TRAP_BRKPT, info);
}

void send_sigtrap(struct task_struct *tsk, struct pt_regs *regs,
					 int error_code, int si_code)
{
	struct siginfo info;

	fill_sigtrap_info(tsk, regs, error_code, si_code, &info);
	/* Send us the fake SIGTRAP */
	force_sig_info(SIGTRAP, &info, tsk);
}

<<<<<<< HEAD
=======
static void do_audit_syscall_entry(struct pt_regs *regs, u32 arch)
{
#ifdef CONFIG_X86_64
	if (arch == AUDIT_ARCH_X86_64) {
		audit_syscall_entry(regs->orig_ax, regs->di,
				    regs->si, regs->dx, regs->r10);
	} else
#endif
	{
		audit_syscall_entry(regs->orig_ax, regs->bx,
				    regs->cx, regs->dx, regs->si);
	}
}

>>>>>>> 6f566b79
/*
 * We can return 0 to resume the syscall or anything else to go to phase
 * 2.  If we resume the syscall, we need to put something appropriate in
 * regs->orig_ax.
 *
 * NB: We don't have full pt_regs here, but regs->orig_ax and regs->ax
 * are fully functional.
 *
 * For phase 2's benefit, our return value is:
 * 0:			resume the syscall
 * 1:			go to phase 2; no seccomp phase 2 needed
 * anything else:	go to phase 2; pass return value to seccomp
 */
unsigned long syscall_trace_enter_phase1(struct pt_regs *regs, u32 arch)
{
	unsigned long ret = 0;
	u32 work;

	BUG_ON(regs != task_pt_regs(current));

	work = ACCESS_ONCE(current_thread_info()->flags) &
		_TIF_WORK_SYSCALL_ENTRY;

	/*
	 * If TIF_NOHZ is set, we are required to call user_exit() before
	 * doing anything that could touch RCU.
	 */
	if (work & _TIF_NOHZ) {
		user_exit();
		work &= ~_TIF_NOHZ;
	}

#ifdef CONFIG_SECCOMP
	/*
	 * Do seccomp first -- it should minimize exposure of other
	 * code, and keeping seccomp fast is probably more valuable
	 * than the rest of this.
	 */
	if (work & _TIF_SECCOMP) {
		struct seccomp_data sd;

		sd.arch = arch;
		sd.nr = regs->orig_ax;
		sd.instruction_pointer = regs->ip;
#ifdef CONFIG_X86_64
		if (arch == AUDIT_ARCH_X86_64) {
			sd.args[0] = regs->di;
			sd.args[1] = regs->si;
			sd.args[2] = regs->dx;
			sd.args[3] = regs->r10;
			sd.args[4] = regs->r8;
			sd.args[5] = regs->r9;
		} else
#endif
		{
			sd.args[0] = regs->bx;
			sd.args[1] = regs->cx;
			sd.args[2] = regs->dx;
			sd.args[3] = regs->si;
			sd.args[4] = regs->di;
			sd.args[5] = regs->bp;
		}

		BUILD_BUG_ON(SECCOMP_PHASE1_OK != 0);
		BUILD_BUG_ON(SECCOMP_PHASE1_SKIP != 1);

		ret = seccomp_phase1(&sd);
		if (ret == SECCOMP_PHASE1_SKIP) {
			regs->orig_ax = -1;
			ret = 0;
		} else if (ret != SECCOMP_PHASE1_OK) {
			return ret;  /* Go directly to phase 2 */
		}

		work &= ~_TIF_SECCOMP;
	}
#endif

	/* Do our best to finish without phase 2. */
	if (work == 0)
		return ret;  /* seccomp and/or nohz only (ret == 0 here) */

#ifdef CONFIG_AUDITSYSCALL
	if (work == _TIF_SYSCALL_AUDIT) {
		/*
		 * If there is no more work to be done except auditing,
		 * then audit in phase 1.  Phase 2 always audits, so, if
		 * we audit here, then we can't go on to phase 2.
		 */
		do_audit_syscall_entry(regs, arch);
		return 0;
	}
#endif

	return 1;  /* Something is enabled that we can't handle in phase 1 */
}

/* Returns the syscall nr to run (which should match regs->orig_ax). */
long syscall_trace_enter_phase2(struct pt_regs *regs, u32 arch,
				unsigned long phase1_result)
{
	long ret = 0;
	u32 work = ACCESS_ONCE(current_thread_info()->flags) &
		_TIF_WORK_SYSCALL_ENTRY;

	BUG_ON(regs != task_pt_regs(current));

	/*
	 * If we stepped into a sysenter/syscall insn, it trapped in
	 * kernel mode; do_debug() cleared TF and set TIF_SINGLESTEP.
	 * If user-mode had set TF itself, then it's still clear from
	 * do_debug() and we need to set it again to restore the user
	 * state.  If we entered on the slow path, TF was already set.
	 */
	if (work & _TIF_SINGLESTEP)
		regs->flags |= X86_EFLAGS_TF;

#ifdef CONFIG_SECCOMP
	/*
	 * Call seccomp_phase2 before running the other hooks so that
	 * they can see any changes made by a seccomp tracer.
	 */
	if (phase1_result > 1 && seccomp_phase2(phase1_result)) {
		/* seccomp failures shouldn't expose any additional code. */
		return -1;
	}
#endif

	if (unlikely(work & _TIF_SYSCALL_EMU))
		ret = -1L;

	if ((ret || test_thread_flag(TIF_SYSCALL_TRACE)) &&
	    tracehook_report_syscall_entry(regs))
		ret = -1L;

	if (unlikely(test_thread_flag(TIF_SYSCALL_TRACEPOINT)))
		trace_sys_enter(regs, regs->orig_ax);

<<<<<<< HEAD
	if (is_ia32_task())
		audit_syscall_entry(AUDIT_ARCH_I386,
				    regs->orig_ax,
				    regs->bx, regs->cx,
				    regs->dx, regs->si);
#ifdef CONFIG_X86_64
	else
		audit_syscall_entry(AUDIT_ARCH_X86_64,
				    regs->orig_ax,
				    regs->di, regs->si,
				    regs->dx, regs->r10);
#endif
=======
	do_audit_syscall_entry(regs, arch);
>>>>>>> 6f566b79

	return ret ?: regs->orig_ax;
}

long syscall_trace_enter(struct pt_regs *regs)
{
	u32 arch = is_ia32_task() ? AUDIT_ARCH_I386 : AUDIT_ARCH_X86_64;
	unsigned long phase1_result = syscall_trace_enter_phase1(regs, arch);

	if (phase1_result == 0)
		return regs->orig_ax;
	else
		return syscall_trace_enter_phase2(regs, arch, phase1_result);
}

void syscall_trace_leave(struct pt_regs *regs)
{
	bool step;

	/*
	 * We may come here right after calling schedule_user()
	 * or do_notify_resume(), in which case we can be in RCU
	 * user mode.
	 */
	user_exit();

	audit_syscall_exit(regs);

	if (unlikely(test_thread_flag(TIF_SYSCALL_TRACEPOINT)))
		trace_sys_exit(regs, regs->ax);

	/*
	 * If TIF_SYSCALL_EMU is set, we only get here because of
	 * TIF_SINGLESTEP (i.e. this is PTRACE_SYSEMU_SINGLESTEP).
	 * We already reported this syscall instruction in
	 * syscall_trace_enter().
	 */
	step = unlikely(test_thread_flag(TIF_SINGLESTEP)) &&
			!test_thread_flag(TIF_SYSCALL_EMU);
	if (step || test_thread_flag(TIF_SYSCALL_TRACE))
		tracehook_report_syscall_exit(regs, step);

	user_enter();
}<|MERGE_RESOLUTION|>--- conflicted
+++ resolved
@@ -1441,8 +1441,6 @@
 	force_sig_info(SIGTRAP, &info, tsk);
 }
 
-<<<<<<< HEAD
-=======
 static void do_audit_syscall_entry(struct pt_regs *regs, u32 arch)
 {
 #ifdef CONFIG_X86_64
@@ -1457,7 +1455,6 @@
 	}
 }
 
->>>>>>> 6f566b79
 /*
  * We can return 0 to resume the syscall or anything else to go to phase
  * 2.  If we resume the syscall, we need to put something appropriate in
@@ -1596,22 +1593,7 @@
 	if (unlikely(test_thread_flag(TIF_SYSCALL_TRACEPOINT)))
 		trace_sys_enter(regs, regs->orig_ax);
 
-<<<<<<< HEAD
-	if (is_ia32_task())
-		audit_syscall_entry(AUDIT_ARCH_I386,
-				    regs->orig_ax,
-				    regs->bx, regs->cx,
-				    regs->dx, regs->si);
-#ifdef CONFIG_X86_64
-	else
-		audit_syscall_entry(AUDIT_ARCH_X86_64,
-				    regs->orig_ax,
-				    regs->di, regs->si,
-				    regs->dx, regs->r10);
-#endif
-=======
 	do_audit_syscall_entry(regs, arch);
->>>>>>> 6f566b79
 
 	return ret ?: regs->orig_ax;
 }
