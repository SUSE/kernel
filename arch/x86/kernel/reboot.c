// SPDX-License-Identifier: GPL-2.0
#define pr_fmt(fmt) KBUILD_MODNAME ": " fmt

#include <linux/export.h>
#include <linux/reboot.h>
#include <linux/init.h>
#include <linux/pm.h>
#include <linux/efi.h>
#include <linux/dmi.h>
#include <linux/sched.h>
#include <linux/tboot.h>
#include <linux/delay.h>
#include <linux/objtool.h>
#include <linux/pgtable.h>
#include <linux/kexec.h>
#include <acpi/reboot.h>
#include <asm/io.h>
#include <asm/apic.h>
#include <asm/io_apic.h>
#include <asm/desc.h>
#include <asm/hpet.h>
#include <asm/proto.h>
#include <asm/reboot_fixups.h>
#include <asm/reboot.h>
#include <asm/pci_x86.h>
#include <asm/cpu.h>
#include <asm/nmi.h>
#include <asm/smp.h>

#include <linux/ctype.h>
#include <linux/mc146818rtc.h>
#include <asm/realmode.h>
#include <asm/x86_init.h>
#include <asm/efi.h>

/*
 * Power off function, if any
 */
void (*pm_power_off)(void);
EXPORT_SYMBOL(pm_power_off);

/*
 * This is set if we need to go through the 'emergency' path.
 * When machine_emergency_restart() is called, we may be on
 * an inconsistent state and won't be able to do a clean cleanup
 */
static int reboot_emergency;

/* This is set by the PCI code if either type 1 or type 2 PCI is detected */
bool port_cf9_safe = false;

/*
 * Reboot options and system auto-detection code provided by
 * Dell Inc. so their systems "just work". :-)
 */

/*
 * Some machines require the "reboot=a" commandline options
 */
static int __init set_acpi_reboot(const struct dmi_system_id *d)
{
	if (reboot_type != BOOT_ACPI) {
		reboot_type = BOOT_ACPI;
		pr_info("%s series board detected. Selecting %s-method for reboots.\n",
			d->ident, "ACPI");
	}
	return 0;
}

/*
 * Some machines require the "reboot=b" or "reboot=k"  commandline options,
 * this quirk makes that automatic.
 */
static int __init set_bios_reboot(const struct dmi_system_id *d)
{
	if (reboot_type != BOOT_BIOS) {
		reboot_type = BOOT_BIOS;
		pr_info("%s series board detected. Selecting %s-method for reboots.\n",
			d->ident, "BIOS");
	}
	return 0;
}

/*
 * Some machines don't handle the default ACPI reboot method and
 * require the EFI reboot method:
 */
static int __init set_efi_reboot(const struct dmi_system_id *d)
{
	if (reboot_type != BOOT_EFI && !efi_runtime_disabled()) {
		reboot_type = BOOT_EFI;
		pr_info("%s series board detected. Selecting EFI-method for reboot.\n", d->ident);
	}
	return 0;
}

void __noreturn machine_real_restart(unsigned int type)
{
	local_irq_disable();

	/*
	 * Write zero to CMOS register number 0x0f, which the BIOS POST
	 * routine will recognize as telling it to do a proper reboot.  (Well
	 * that's what this book in front of me says -- it may only apply to
	 * the Phoenix BIOS though, it's not clear).  At the same time,
	 * disable NMIs by setting the top bit in the CMOS address register,
	 * as we're about to do peculiar things to the CPU.  I'm not sure if
	 * `outb_p' is needed instead of just `outb'.  Use it to be on the
	 * safe side.  (Yes, CMOS_WRITE does outb_p's. -  Paul G.)
	 */
	spin_lock(&rtc_lock);
	CMOS_WRITE(0x00, 0x8f);
	spin_unlock(&rtc_lock);

	/*
	 * Switch to the trampoline page table.
	 */
	load_trampoline_pgtable();

	/* Jump to the identity-mapped low memory code */
#ifdef CONFIG_X86_32
	asm volatile("jmpl *%0" : :
		     "rm" (real_mode_header->machine_real_restart_asm),
		     "a" (type));
#else
	asm volatile("ljmpl *%0" : :
		     "m" (real_mode_header->machine_real_restart_asm),
		     "D" (type));
#endif
	unreachable();
}
#ifdef CONFIG_APM_MODULE
EXPORT_SYMBOL(machine_real_restart);
#endif
STACK_FRAME_NON_STANDARD(machine_real_restart);

/*
 * Some Apple MacBook and MacBookPro's needs reboot=p to be able to reboot
 */
static int __init set_pci_reboot(const struct dmi_system_id *d)
{
	if (reboot_type != BOOT_CF9_FORCE) {
		reboot_type = BOOT_CF9_FORCE;
		pr_info("%s series board detected. Selecting %s-method for reboots.\n",
			d->ident, "PCI");
	}
	return 0;
}

static int __init set_kbd_reboot(const struct dmi_system_id *d)
{
	if (reboot_type != BOOT_KBD) {
		reboot_type = BOOT_KBD;
		pr_info("%s series board detected. Selecting %s-method for reboot.\n",
			d->ident, "KBD");
	}
	return 0;
}

/*
 * This is a single dmi_table handling all reboot quirks.
 */
static const struct dmi_system_id reboot_dmi_table[] __initconst = {

	/* Acer */
	{	/* Handle reboot issue on Acer Aspire one */
		.callback = set_kbd_reboot,
		.ident = "Acer Aspire One A110",
		.matches = {
			DMI_MATCH(DMI_SYS_VENDOR, "Acer"),
			DMI_MATCH(DMI_PRODUCT_NAME, "AOA110"),
		},
	},
	{	/* Handle reboot issue on Acer TravelMate X514-51T */
		.callback = set_efi_reboot,
		.ident = "Acer TravelMate X514-51T",
		.matches = {
			DMI_MATCH(DMI_SYS_VENDOR, "Acer"),
			DMI_MATCH(DMI_PRODUCT_NAME, "TravelMate X514-51T"),
		},
	},

	/* Apple */
	{	/* Handle problems with rebooting on Apple MacBook5 */
		.callback = set_pci_reboot,
		.ident = "Apple MacBook5",
		.matches = {
			DMI_MATCH(DMI_SYS_VENDOR, "Apple Inc."),
			DMI_MATCH(DMI_PRODUCT_NAME, "MacBook5"),
		},
	},
	{	/* Handle problems with rebooting on Apple MacBook6,1 */
		.callback = set_pci_reboot,
		.ident = "Apple MacBook6,1",
		.matches = {
			DMI_MATCH(DMI_SYS_VENDOR, "Apple Inc."),
			DMI_MATCH(DMI_PRODUCT_NAME, "MacBook6,1"),
		},
	},
	{	/* Handle problems with rebooting on Apple MacBookPro5 */
		.callback = set_pci_reboot,
		.ident = "Apple MacBookPro5",
		.matches = {
			DMI_MATCH(DMI_SYS_VENDOR, "Apple Inc."),
			DMI_MATCH(DMI_PRODUCT_NAME, "MacBookPro5"),
		},
	},
	{	/* Handle problems with rebooting on Apple Macmini3,1 */
		.callback = set_pci_reboot,
		.ident = "Apple Macmini3,1",
		.matches = {
			DMI_MATCH(DMI_SYS_VENDOR, "Apple Inc."),
			DMI_MATCH(DMI_PRODUCT_NAME, "Macmini3,1"),
		},
	},
	{	/* Handle problems with rebooting on the iMac9,1. */
		.callback = set_pci_reboot,
		.ident = "Apple iMac9,1",
		.matches = {
			DMI_MATCH(DMI_SYS_VENDOR, "Apple Inc."),
			DMI_MATCH(DMI_PRODUCT_NAME, "iMac9,1"),
		},
	},
	{	/* Handle problems with rebooting on the iMac10,1. */
		.callback = set_pci_reboot,
		.ident = "Apple iMac10,1",
		.matches = {
		    DMI_MATCH(DMI_SYS_VENDOR, "Apple Inc."),
		    DMI_MATCH(DMI_PRODUCT_NAME, "iMac10,1"),
		},
	},

	/* ASRock */
	{	/* Handle problems with rebooting on ASRock Q1900DC-ITX */
		.callback = set_pci_reboot,
		.ident = "ASRock Q1900DC-ITX",
		.matches = {
			DMI_MATCH(DMI_BOARD_VENDOR, "ASRock"),
			DMI_MATCH(DMI_BOARD_NAME, "Q1900DC-ITX"),
		},
	},

	/* ASUS */
	{	/* Handle problems with rebooting on ASUS P4S800 */
		.callback = set_bios_reboot,
		.ident = "ASUS P4S800",
		.matches = {
			DMI_MATCH(DMI_BOARD_VENDOR, "ASUSTeK Computer INC."),
			DMI_MATCH(DMI_BOARD_NAME, "P4S800"),
		},
	},
	{	/* Handle problems with rebooting on ASUS EeeBook X205TA */
		.callback = set_acpi_reboot,
		.ident = "ASUS EeeBook X205TA",
		.matches = {
			DMI_MATCH(DMI_SYS_VENDOR, "ASUSTeK COMPUTER INC."),
			DMI_MATCH(DMI_PRODUCT_NAME, "X205TA"),
		},
	},
	{	/* Handle problems with rebooting on ASUS EeeBook X205TAW */
		.callback = set_acpi_reboot,
		.ident = "ASUS EeeBook X205TAW",
		.matches = {
			DMI_MATCH(DMI_SYS_VENDOR, "ASUSTeK COMPUTER INC."),
			DMI_MATCH(DMI_PRODUCT_NAME, "X205TAW"),
		},
	},

	/* Certec */
	{       /* Handle problems with rebooting on Certec BPC600 */
		.callback = set_pci_reboot,
		.ident = "Certec BPC600",
		.matches = {
			DMI_MATCH(DMI_SYS_VENDOR, "Certec"),
			DMI_MATCH(DMI_PRODUCT_NAME, "BPC600"),
		},
	},

	/* Dell */
	{	/* Handle problems with rebooting on Dell DXP061 */
		.callback = set_bios_reboot,
		.ident = "Dell DXP061",
		.matches = {
			DMI_MATCH(DMI_SYS_VENDOR, "Dell Inc."),
			DMI_MATCH(DMI_PRODUCT_NAME, "Dell DXP061"),
		},
	},
	{	/* Handle problems with rebooting on Dell E520's */
		.callback = set_bios_reboot,
		.ident = "Dell E520",
		.matches = {
			DMI_MATCH(DMI_SYS_VENDOR, "Dell Inc."),
			DMI_MATCH(DMI_PRODUCT_NAME, "Dell DM061"),
		},
	},
	{	/* Handle problems with rebooting on the Latitude E5410. */
		.callback = set_pci_reboot,
		.ident = "Dell Latitude E5410",
		.matches = {
			DMI_MATCH(DMI_SYS_VENDOR, "Dell Inc."),
			DMI_MATCH(DMI_PRODUCT_NAME, "Latitude E5410"),
		},
	},
	{	/* Handle problems with rebooting on the Latitude E5420. */
		.callback = set_pci_reboot,
		.ident = "Dell Latitude E5420",
		.matches = {
			DMI_MATCH(DMI_SYS_VENDOR, "Dell Inc."),
			DMI_MATCH(DMI_PRODUCT_NAME, "Latitude E5420"),
		},
	},
	{	/* Handle problems with rebooting on the Latitude E6320. */
		.callback = set_pci_reboot,
		.ident = "Dell Latitude E6320",
		.matches = {
			DMI_MATCH(DMI_SYS_VENDOR, "Dell Inc."),
			DMI_MATCH(DMI_PRODUCT_NAME, "Latitude E6320"),
		},
	},
	{	/* Handle problems with rebooting on the Latitude E6420. */
		.callback = set_pci_reboot,
		.ident = "Dell Latitude E6420",
		.matches = {
			DMI_MATCH(DMI_SYS_VENDOR, "Dell Inc."),
			DMI_MATCH(DMI_PRODUCT_NAME, "Latitude E6420"),
		},
	},
	{	/* Handle problems with rebooting on Dell Optiplex 330 with 0KP561 */
		.callback = set_bios_reboot,
		.ident = "Dell OptiPlex 330",
		.matches = {
			DMI_MATCH(DMI_SYS_VENDOR, "Dell Inc."),
			DMI_MATCH(DMI_PRODUCT_NAME, "OptiPlex 330"),
			DMI_MATCH(DMI_BOARD_NAME, "0KP561"),
		},
	},
	{	/* Handle problems with rebooting on Dell Optiplex 360 with 0T656F */
		.callback = set_bios_reboot,
		.ident = "Dell OptiPlex 360",
		.matches = {
			DMI_MATCH(DMI_SYS_VENDOR, "Dell Inc."),
			DMI_MATCH(DMI_PRODUCT_NAME, "OptiPlex 360"),
			DMI_MATCH(DMI_BOARD_NAME, "0T656F"),
		},
	},
	{	/* Handle problems with rebooting on Dell Optiplex 745's SFF */
		.callback = set_bios_reboot,
		.ident = "Dell OptiPlex 745",
		.matches = {
			DMI_MATCH(DMI_SYS_VENDOR, "Dell Inc."),
			DMI_MATCH(DMI_PRODUCT_NAME, "OptiPlex 745"),
		},
	},
	{	/* Handle problems with rebooting on Dell Optiplex 745's DFF */
		.callback = set_bios_reboot,
		.ident = "Dell OptiPlex 745",
		.matches = {
			DMI_MATCH(DMI_SYS_VENDOR, "Dell Inc."),
			DMI_MATCH(DMI_PRODUCT_NAME, "OptiPlex 745"),
			DMI_MATCH(DMI_BOARD_NAME, "0MM599"),
		},
	},
	{	/* Handle problems with rebooting on Dell Optiplex 745 with 0KW626 */
		.callback = set_bios_reboot,
		.ident = "Dell OptiPlex 745",
		.matches = {
			DMI_MATCH(DMI_SYS_VENDOR, "Dell Inc."),
			DMI_MATCH(DMI_PRODUCT_NAME, "OptiPlex 745"),
			DMI_MATCH(DMI_BOARD_NAME, "0KW626"),
		},
	},
	{	/* Handle problems with rebooting on Dell OptiPlex 760 with 0G919G */
		.callback = set_bios_reboot,
		.ident = "Dell OptiPlex 760",
		.matches = {
			DMI_MATCH(DMI_SYS_VENDOR, "Dell Inc."),
			DMI_MATCH(DMI_PRODUCT_NAME, "OptiPlex 760"),
			DMI_MATCH(DMI_BOARD_NAME, "0G919G"),
		},
	},
	{	/* Handle problems with rebooting on the OptiPlex 990. */
		.callback = set_pci_reboot,
		.ident = "Dell OptiPlex 990 BIOS A0x",
		.matches = {
			DMI_MATCH(DMI_SYS_VENDOR, "Dell Inc."),
			DMI_MATCH(DMI_PRODUCT_NAME, "OptiPlex 990"),
			DMI_MATCH(DMI_BIOS_VERSION, "A0"),
		},
	},
	{	/* Handle problems with rebooting on Dell 300's */
		.callback = set_bios_reboot,
		.ident = "Dell PowerEdge 300",
		.matches = {
			DMI_MATCH(DMI_SYS_VENDOR, "Dell Computer Corporation"),
			DMI_MATCH(DMI_PRODUCT_NAME, "PowerEdge 300/"),
		},
	},
	{	/* Handle problems with rebooting on Dell 1300's */
		.callback = set_bios_reboot,
		.ident = "Dell PowerEdge 1300",
		.matches = {
			DMI_MATCH(DMI_SYS_VENDOR, "Dell Computer Corporation"),
			DMI_MATCH(DMI_PRODUCT_NAME, "PowerEdge 1300/"),
		},
	},
	{	/* Handle problems with rebooting on Dell 2400's */
		.callback = set_bios_reboot,
		.ident = "Dell PowerEdge 2400",
		.matches = {
			DMI_MATCH(DMI_SYS_VENDOR, "Dell Computer Corporation"),
			DMI_MATCH(DMI_PRODUCT_NAME, "PowerEdge 2400"),
		},
	},
	{	/* Handle problems with rebooting on the Dell PowerEdge C6100. */
		.callback = set_pci_reboot,
		.ident = "Dell PowerEdge C6100",
		.matches = {
			DMI_MATCH(DMI_SYS_VENDOR, "Dell"),
			DMI_MATCH(DMI_PRODUCT_NAME, "C6100"),
		},
	},
	{	/* Handle problems with rebooting on the Precision M6600. */
		.callback = set_pci_reboot,
		.ident = "Dell Precision M6600",
		.matches = {
			DMI_MATCH(DMI_SYS_VENDOR, "Dell Inc."),
			DMI_MATCH(DMI_PRODUCT_NAME, "Precision M6600"),
		},
	},
	{	/* Handle problems with rebooting on Dell T5400's */
		.callback = set_bios_reboot,
		.ident = "Dell Precision T5400",
		.matches = {
			DMI_MATCH(DMI_SYS_VENDOR, "Dell Inc."),
			DMI_MATCH(DMI_PRODUCT_NAME, "Precision WorkStation T5400"),
		},
	},
	{	/* Handle problems with rebooting on Dell T7400's */
		.callback = set_bios_reboot,
		.ident = "Dell Precision T7400",
		.matches = {
			DMI_MATCH(DMI_SYS_VENDOR, "Dell Inc."),
			DMI_MATCH(DMI_PRODUCT_NAME, "Precision WorkStation T7400"),
		},
	},
	{	/* Handle problems with rebooting on Dell XPS710 */
		.callback = set_bios_reboot,
		.ident = "Dell XPS710",
		.matches = {
			DMI_MATCH(DMI_SYS_VENDOR, "Dell Inc."),
			DMI_MATCH(DMI_PRODUCT_NAME, "Dell XPS710"),
		},
	},
	{	/* Handle problems with rebooting on Dell Optiplex 7450 AIO */
		.callback = set_acpi_reboot,
		.ident = "Dell OptiPlex 7450 AIO",
		.matches = {
			DMI_MATCH(DMI_SYS_VENDOR, "Dell Inc."),
			DMI_MATCH(DMI_PRODUCT_NAME, "OptiPlex 7450 AIO"),
		},
	},

	/* Hewlett-Packard */
	{	/* Handle problems with rebooting on HP laptops */
		.callback = set_bios_reboot,
		.ident = "HP Compaq Laptop",
		.matches = {
			DMI_MATCH(DMI_SYS_VENDOR, "Hewlett-Packard"),
			DMI_MATCH(DMI_PRODUCT_NAME, "HP Compaq"),
		},
	},

	{	/* PCIe Wifi card isn't detected after reboot otherwise */
		.callback = set_pci_reboot,
		.ident = "Zotac ZBOX CI327 nano",
		.matches = {
			DMI_MATCH(DMI_SYS_VENDOR, "NA"),
			DMI_MATCH(DMI_PRODUCT_NAME, "ZBOX-CI327NANO-GS-01"),
		},
	},

	/* Sony */
	{	/* Handle problems with rebooting on Sony VGN-Z540N */
		.callback = set_bios_reboot,
		.ident = "Sony VGN-Z540N",
		.matches = {
			DMI_MATCH(DMI_SYS_VENDOR, "Sony Corporation"),
			DMI_MATCH(DMI_PRODUCT_NAME, "VGN-Z540N"),
		},
	},

	{ }
};

static int __init reboot_init(void)
{
	int rv;

	/*
	 * Only do the DMI check if reboot_type hasn't been overridden
	 * on the command line
	 */
	if (!reboot_default)
		return 0;

	/*
	 * The DMI quirks table takes precedence. If no quirks entry
	 * matches and the ACPI Hardware Reduced bit is set and EFI
	 * runtime services are enabled, force EFI reboot.
	 */
	rv = dmi_check_system(reboot_dmi_table);

	if (!rv && efi_reboot_required() && !efi_runtime_disabled())
		reboot_type = BOOT_EFI;

	return 0;
}
core_initcall(reboot_init);

static inline void kb_wait(void)
{
	int i;

	for (i = 0; i < 0x10000; i++) {
		if ((inb(0x64) & 0x02) == 0)
			break;
		udelay(2);
	}
}

static inline void nmi_shootdown_cpus_on_restart(void);

<<<<<<< HEAD
#if IS_ENABLED(CONFIG_KVM_INTEL) || IS_ENABLED(CONFIG_KVM_AMD)
=======
#if IS_ENABLED(CONFIG_KVM_X86)
>>>>>>> 2d5404ca
/* RCU-protected callback to disable virtualization prior to reboot. */
static cpu_emergency_virt_cb __rcu *cpu_emergency_virt_callback;

void cpu_emergency_register_virt_callback(cpu_emergency_virt_cb *callback)
{
	if (WARN_ON_ONCE(rcu_access_pointer(cpu_emergency_virt_callback)))
		return;

	rcu_assign_pointer(cpu_emergency_virt_callback, callback);
}
EXPORT_SYMBOL_GPL(cpu_emergency_register_virt_callback);

void cpu_emergency_unregister_virt_callback(cpu_emergency_virt_cb *callback)
{
	if (WARN_ON_ONCE(rcu_access_pointer(cpu_emergency_virt_callback) != callback))
		return;

	rcu_assign_pointer(cpu_emergency_virt_callback, NULL);
	synchronize_rcu();
}
EXPORT_SYMBOL_GPL(cpu_emergency_unregister_virt_callback);

/*
 * Disable virtualization, i.e. VMX or SVM, to ensure INIT is recognized during
 * reboot.  VMX blocks INIT if the CPU is post-VMXON, and SVM blocks INIT if
 * GIF=0, i.e. if the crash occurred between CLGI and STGI.
 */
void cpu_emergency_disable_virtualization(void)
{
	cpu_emergency_virt_cb *callback;

	/*
	 * IRQs must be disabled as KVM enables virtualization in hardware via
	 * function call IPIs, i.e. IRQs need to be disabled to guarantee
	 * virtualization stays disabled.
	 */
	lockdep_assert_irqs_disabled();

	rcu_read_lock();
	callback = rcu_dereference(cpu_emergency_virt_callback);
	if (callback)
		callback();
	rcu_read_unlock();
}

static void emergency_reboot_disable_virtualization(void)
{
	local_irq_disable();

	/*
	 * Disable virtualization on all CPUs before rebooting to avoid hanging
	 * the system, as VMX and SVM block INIT when running in the host.
	 *
	 * We can't take any locks and we may be on an inconsistent state, so
	 * use NMIs as IPIs to tell the other CPUs to disable VMX/SVM and halt.
	 *
	 * Do the NMI shootdown even if virtualization is off on _this_ CPU, as
	 * other CPUs may have virtualization enabled.
	 */
	if (rcu_access_pointer(cpu_emergency_virt_callback)) {
		/* Safely force _this_ CPU out of VMX/SVM operation. */
		cpu_emergency_disable_virtualization();

		/* Disable VMX/SVM and halt on other CPUs. */
		nmi_shootdown_cpus_on_restart();
	}
}
#else
static void emergency_reboot_disable_virtualization(void) { }
<<<<<<< HEAD
#endif /* CONFIG_KVM_INTEL || CONFIG_KVM_AMD */
=======
#endif /* CONFIG_KVM_X86 */
>>>>>>> 2d5404ca

void __attribute__((weak)) mach_reboot_fixups(void)
{
}

/*
 * To the best of our knowledge Windows compatible x86 hardware expects
 * the following on reboot:
 *
 * 1) If the FADT has the ACPI reboot register flag set, try it
 * 2) If still alive, write to the keyboard controller
 * 3) If still alive, write to the ACPI reboot register again
 * 4) If still alive, write to the keyboard controller again
 * 5) If still alive, call the EFI runtime service to reboot
 * 6) If no EFI runtime service, call the BIOS to do a reboot
 *
 * We default to following the same pattern. We also have
 * two other reboot methods: 'triple fault' and 'PCI', which
 * can be triggered via the reboot= kernel boot option or
 * via quirks.
 *
 * This means that this function can never return, it can misbehave
 * by not rebooting properly and hanging.
 */
static void native_machine_emergency_restart(void)
{
	int i;
	int attempt = 0;
	int orig_reboot_type = reboot_type;
	unsigned short mode;

	if (reboot_emergency)
		emergency_reboot_disable_virtualization();

	tboot_shutdown(TB_SHUTDOWN_REBOOT);

	/* Tell the BIOS if we want cold or warm reboot */
	mode = reboot_mode == REBOOT_WARM ? 0x1234 : 0;
	*((unsigned short *)__va(0x472)) = mode;

	/*
	 * If an EFI capsule has been registered with the firmware then
	 * override the reboot= parameter.
	 */
	if (efi_capsule_pending(NULL)) {
		pr_info("EFI capsule is pending, forcing EFI reboot.\n");
		reboot_type = BOOT_EFI;
	}

	for (;;) {
		/* Could also try the reset bit in the Hammer NB */
		switch (reboot_type) {
		case BOOT_ACPI:
			acpi_reboot();
			reboot_type = BOOT_KBD;
			break;

		case BOOT_KBD:
			mach_reboot_fixups(); /* For board specific fixups */

			for (i = 0; i < 10; i++) {
				kb_wait();
				udelay(50);
				outb(0xfe, 0x64); /* Pulse reset low */
				udelay(50);
			}
			if (attempt == 0 && orig_reboot_type == BOOT_ACPI) {
				attempt = 1;
				reboot_type = BOOT_ACPI;
			} else {
				reboot_type = BOOT_EFI;
			}
			break;

		case BOOT_EFI:
			efi_reboot(reboot_mode, NULL);
			reboot_type = BOOT_BIOS;
			break;

		case BOOT_BIOS:
			machine_real_restart(MRR_BIOS);

			/* We're probably dead after this, but... */
			reboot_type = BOOT_CF9_SAFE;
			break;

		case BOOT_CF9_FORCE:
			port_cf9_safe = true;
			fallthrough;

		case BOOT_CF9_SAFE:
			if (port_cf9_safe) {
				u8 reboot_code = reboot_mode == REBOOT_WARM ?  0x06 : 0x0E;
				u8 cf9 = inb(0xcf9) & ~reboot_code;
				outb(cf9|2, 0xcf9); /* Request hard reset */
				udelay(50);
				/* Actually do the reset */
				outb(cf9|reboot_code, 0xcf9);
				udelay(50);
			}
			reboot_type = BOOT_TRIPLE;
			break;

		case BOOT_TRIPLE:
			idt_invalidate();
			__asm__ __volatile__("int3");

			/* We're probably dead after this, but... */
			reboot_type = BOOT_KBD;
			break;
		}
	}
}

void native_machine_shutdown(void)
{
	/*
	 * Call enc_kexec_begin() while all CPUs are still active and
	 * interrupts are enabled. This will allow all in-flight memory
	 * conversions to finish cleanly.
	 */
	if (kexec_in_progress)
		x86_platform.guest.enc_kexec_begin();

	/* Stop the cpus and apics */
#ifdef CONFIG_X86_IO_APIC
	/*
	 * Disabling IO APIC before local APIC is a workaround for
	 * erratum AVR31 in "Intel Atom Processor C2000 Product Family
	 * Specification Update". In this situation, interrupts that target
	 * a Logical Processor whose Local APIC is either in the process of
	 * being hardware disabled or software disabled are neither delivered
	 * nor discarded. When this erratum occurs, the processor may hang.
	 *
	 * Even without the erratum, it still makes sense to quiet IO APIC
	 * before disabling Local APIC.
	 */
	clear_IO_APIC();
#endif

#ifdef CONFIG_SMP
	/*
	 * Stop all of the others. Also disable the local irq to
	 * not receive the per-cpu timer interrupt which may trigger
	 * scheduler's load balance.
	 */
	local_irq_disable();
	stop_other_cpus();
#endif

	lapic_shutdown();
	restore_boot_irq_mode();

#ifdef CONFIG_HPET_TIMER
	hpet_disable();
#endif

#ifdef CONFIG_X86_64
	x86_platform.iommu_shutdown();
#endif

	if (kexec_in_progress)
		x86_platform.guest.enc_kexec_finish();
}

static void __machine_emergency_restart(int emergency)
{
	reboot_emergency = emergency;
	machine_ops.emergency_restart();
}

static void native_machine_restart(char *__unused)
{
	pr_notice("machine restart\n");

	if (!reboot_force)
		machine_shutdown();
	__machine_emergency_restart(0);
}

static void native_machine_halt(void)
{
	/* Stop other cpus and apics */
	machine_shutdown();

	tboot_shutdown(TB_SHUTDOWN_HALT);

	stop_this_cpu(NULL);
}

static void native_machine_power_off(void)
{
	if (kernel_can_power_off()) {
		if (!reboot_force)
			machine_shutdown();
		do_kernel_power_off();
	}
	/* A fallback in case there is no PM info available */
	tboot_shutdown(TB_SHUTDOWN_HALT);
}

struct machine_ops machine_ops __ro_after_init = {
	.power_off = native_machine_power_off,
	.shutdown = native_machine_shutdown,
	.emergency_restart = native_machine_emergency_restart,
	.restart = native_machine_restart,
	.halt = native_machine_halt,
#ifdef CONFIG_CRASH_DUMP
	.crash_shutdown = native_machine_crash_shutdown,
#endif
};

void machine_power_off(void)
{
	machine_ops.power_off();
}

void machine_shutdown(void)
{
	machine_ops.shutdown();
}

void machine_emergency_restart(void)
{
	__machine_emergency_restart(1);
}

void machine_restart(char *cmd)
{
	machine_ops.restart(cmd);
}

void machine_halt(void)
{
	machine_ops.halt();
}

#ifdef CONFIG_CRASH_DUMP
void machine_crash_shutdown(struct pt_regs *regs)
{
	machine_ops.crash_shutdown(regs);
}
#endif

/* This is the CPU performing the emergency shutdown work. */
int crashing_cpu = -1;

#if defined(CONFIG_SMP)

static nmi_shootdown_cb shootdown_callback;

static atomic_t waiting_for_crash_ipi;
static int crash_ipi_issued;

static int crash_nmi_callback(unsigned int val, struct pt_regs *regs)
{
	int cpu;

	cpu = raw_smp_processor_id();

	/*
	 * Don't do anything if this handler is invoked on crashing cpu.
	 * Otherwise, system will completely hang. Crashing cpu can get
	 * an NMI if system was initially booted with nmi_watchdog parameter.
	 */
	if (cpu == crashing_cpu)
		return NMI_HANDLED;
	local_irq_disable();

	if (shootdown_callback)
		shootdown_callback(cpu, regs);

	/*
	 * Prepare the CPU for reboot _after_ invoking the callback so that the
	 * callback can safely use virtualization instructions, e.g. VMCLEAR.
	 */
	cpu_emergency_disable_virtualization();

	atomic_dec(&waiting_for_crash_ipi);

	if (smp_ops.stop_this_cpu) {
		smp_ops.stop_this_cpu();
		unreachable();
	}

	/* Assume hlt works */
	halt();
	for (;;)
		cpu_relax();

	return NMI_HANDLED;
}

/**
 * nmi_shootdown_cpus - Stop other CPUs via NMI
 * @callback:	Optional callback to be invoked from the NMI handler
 *
 * The NMI handler on the remote CPUs invokes @callback, if not
 * NULL, first and then disables virtualization to ensure that
 * INIT is recognized during reboot.
 *
 * nmi_shootdown_cpus() can only be invoked once. After the first
 * invocation all other CPUs are stuck in crash_nmi_callback() and
 * cannot respond to a second NMI.
 */
void nmi_shootdown_cpus(nmi_shootdown_cb callback)
{
	unsigned long msecs;

	local_irq_disable();

	/*
	 * Avoid certain doom if a shootdown already occurred; re-registering
	 * the NMI handler will cause list corruption, modifying the callback
	 * will do who knows what, etc...
	 */
	if (WARN_ON_ONCE(crash_ipi_issued))
		return;

	/* Make a note of crashing cpu. Will be used in NMI callback. */
	crashing_cpu = safe_smp_processor_id();

	shootdown_callback = callback;

	atomic_set(&waiting_for_crash_ipi, num_online_cpus() - 1);
	/* Would it be better to replace the trap vector here? */
	if (register_nmi_handler(NMI_LOCAL, crash_nmi_callback,
				 NMI_FLAG_FIRST, "crash"))
		return;		/* Return what? */
	/*
	 * Ensure the new callback function is set before sending
	 * out the NMI
	 */
	wmb();

	apic_send_IPI_allbutself(NMI_VECTOR);

	/* Kick CPUs looping in NMI context. */
	WRITE_ONCE(crash_ipi_issued, 1);

	msecs = 1000; /* Wait at most a second for the other cpus to stop */
	while ((atomic_read(&waiting_for_crash_ipi) > 0) && msecs) {
		mdelay(1);
		msecs--;
	}

	/*
	 * Leave the nmi callback set, shootdown is a one-time thing.  Clearing
	 * the callback could result in a NULL pointer dereference if a CPU
	 * (finally) responds after the timeout expires.
	 */
}

static inline void nmi_shootdown_cpus_on_restart(void)
{
	if (!crash_ipi_issued)
		nmi_shootdown_cpus(NULL);
}

/*
 * Check if the crash dumping IPI got issued and if so, call its callback
 * directly. This function is used when we have already been in NMI handler.
 * It doesn't return.
 */
void run_crash_ipi_callback(struct pt_regs *regs)
{
	if (crash_ipi_issued)
		crash_nmi_callback(0, regs);
}

/* Override the weak function in kernel/panic.c */
void __noreturn nmi_panic_self_stop(struct pt_regs *regs)
{
	while (1) {
		/* If no CPU is preparing crash dump, we simply loop here. */
		run_crash_ipi_callback(regs);
		cpu_relax();
	}
}

#else /* !CONFIG_SMP */
void nmi_shootdown_cpus(nmi_shootdown_cb callback)
{
	/* No other CPUs to shoot down */
}

static inline void nmi_shootdown_cpus_on_restart(void) { }

void run_crash_ipi_callback(struct pt_regs *regs)
{
}
#endif<|MERGE_RESOLUTION|>--- conflicted
+++ resolved
@@ -530,11 +530,7 @@
 
 static inline void nmi_shootdown_cpus_on_restart(void);
 
-<<<<<<< HEAD
-#if IS_ENABLED(CONFIG_KVM_INTEL) || IS_ENABLED(CONFIG_KVM_AMD)
-=======
 #if IS_ENABLED(CONFIG_KVM_X86)
->>>>>>> 2d5404ca
 /* RCU-protected callback to disable virtualization prior to reboot. */
 static cpu_emergency_virt_cb __rcu *cpu_emergency_virt_callback;
 
@@ -604,11 +600,7 @@
 }
 #else
 static void emergency_reboot_disable_virtualization(void) { }
-<<<<<<< HEAD
-#endif /* CONFIG_KVM_INTEL || CONFIG_KVM_AMD */
-=======
 #endif /* CONFIG_KVM_X86 */
->>>>>>> 2d5404ca
 
 void __attribute__((weak)) mach_reboot_fixups(void)
 {
