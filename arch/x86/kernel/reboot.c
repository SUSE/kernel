--- conflicted
+++ resolved
@@ -549,11 +549,7 @@
 		/* Safely force _this_ CPU out of VMX/SVM operation. */
 		cpu_emergency_disable_virtualization();
 
-<<<<<<< HEAD
-		/* Halt and exit VMX root operation on the other CPUs. */
-=======
 		/* Disable VMX/SVM and halt on other CPUs. */
->>>>>>> eb3cdb58
 		nmi_shootdown_cpus_on_restart();
 	}
 }
