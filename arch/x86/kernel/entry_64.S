/*
 *  linux/arch/x86_64/entry.S
 *
 *  Copyright (C) 1991, 1992  Linus Torvalds
 *  Copyright (C) 2000, 2001, 2002  Andi Kleen SuSE Labs
 *  Copyright (C) 2000  Pavel Machek <pavel@suse.cz>
 */

/*
 * entry.S contains the system-call and fault low-level handling routines.
 *
 * Some of this is documented in Documentation/x86/entry_64.txt
 *
 * NOTE: This code handles signal-recognition, which happens every time
 * after an interrupt and after each system call.
 *
 * Normal syscalls and interrupts don't save a full stack frame, this is
 * only done for syscall tracing, signals or fork/exec et.al.
 *
 * A note on terminology:
 * - top of stack: Architecture defined interrupt frame from SS to RIP
 * at the top of the kernel process stack.
 * - partial stack frame: partially saved registers up to R11.
 * - full stack frame: Like partial stack frame, but all register saved.
 *
 * Some macro usage:
 * - CFI macros are used to generate dwarf2 unwind information for better
 * backtraces. They don't change any code.
 * - SAVE_ALL/RESTORE_ALL - Save/restore all registers
 * - SAVE_ARGS/RESTORE_ARGS - Save/restore registers that C functions modify.
 * There are unfortunately lots of special cases where some registers
 * not touched. The macro is a big mess that should be cleaned up.
 * - SAVE_REST/RESTORE_REST - Handle the registers not saved by SAVE_ARGS.
 * Gives a full stack frame.
 * - ENTRY/END Define functions in the symbol table.
 * - FIXUP_TOP_OF_STACK/RESTORE_TOP_OF_STACK - Fix up the hardware stack
 * frame that is otherwise undefined after a SYSCALL
 * - TRACE_IRQ_* - Trace hard interrupt state for lock debugging.
 * - errorentry/paranoidentry/zeroentry - Define exception entry points.
 */

#include <linux/linkage.h>
#include <asm/segment.h>
#include <asm/cache.h>
#include <asm/errno.h>
#include <asm/dwarf2.h>
#include <asm/calling.h>
#include <asm/asm-offsets.h>
#include <asm/msr.h>
#include <asm/unistd.h>
#include <asm/thread_info.h>
#include <asm/hw_irq.h>
#include <asm/page_types.h>
#include <asm/irqflags.h>
#include <asm/paravirt.h>
#include <asm/ftrace.h>
#include <asm/percpu.h>
#include <asm/asm.h>
#include <asm/context_tracking.h>
#include <asm/smap.h>
#include <linux/err.h>

/* Avoid __ASSEMBLER__'ifying <linux/audit.h> just for this.  */
#include <linux/elf-em.h>
#define AUDIT_ARCH_X86_64	(EM_X86_64|__AUDIT_ARCH_64BIT|__AUDIT_ARCH_LE)
#define __AUDIT_ARCH_64BIT 0x80000000
#define __AUDIT_ARCH_LE	   0x40000000

	.code64
	.section .entry.text, "ax"

#ifdef CONFIG_FUNCTION_TRACER

#ifdef CC_USING_FENTRY
# define function_hook	__fentry__
#else
# define function_hook	mcount
#endif

#ifdef CONFIG_DYNAMIC_FTRACE

ENTRY(function_hook)
	retq
END(function_hook)

/* skip is set if stack has been adjusted */
.macro ftrace_caller_setup skip=0
	MCOUNT_SAVE_FRAME \skip

	/* Load the ftrace_ops into the 3rd parameter */
	leaq function_trace_op, %rdx

	/* Load ip into the first parameter */
	movq RIP(%rsp), %rdi
	subq $MCOUNT_INSN_SIZE, %rdi
	/* Load the parent_ip into the second parameter */
#ifdef CC_USING_FENTRY
	movq SS+16(%rsp), %rsi
#else
	movq 8(%rbp), %rsi
#endif
.endm

ENTRY(ftrace_caller)
	/* Check if tracing was disabled (quick check) */
	cmpl $0, function_trace_stop
	jne  ftrace_stub

	ftrace_caller_setup
	/* regs go into 4th parameter (but make it NULL) */
	movq $0, %rcx

GLOBAL(ftrace_call)
	call ftrace_stub

	MCOUNT_RESTORE_FRAME
ftrace_return:

#ifdef CONFIG_FUNCTION_GRAPH_TRACER
GLOBAL(ftrace_graph_call)
	jmp ftrace_stub
#endif

GLOBAL(ftrace_stub)
	retq
END(ftrace_caller)

ENTRY(ftrace_regs_caller)
	/* Save the current flags before compare (in SS location)*/
	pushfq

	/* Check if tracing was disabled (quick check) */
	cmpl $0, function_trace_stop
	jne  ftrace_restore_flags

	/* skip=8 to skip flags saved in SS */
	ftrace_caller_setup 8

	/* Save the rest of pt_regs */
	movq %r15, R15(%rsp)
	movq %r14, R14(%rsp)
	movq %r13, R13(%rsp)
	movq %r12, R12(%rsp)
	movq %r11, R11(%rsp)
	movq %r10, R10(%rsp)
	movq %rbp, RBP(%rsp)
	movq %rbx, RBX(%rsp)
	/* Copy saved flags */
	movq SS(%rsp), %rcx
	movq %rcx, EFLAGS(%rsp)
	/* Kernel segments */
	movq $__KERNEL_DS, %rcx
	movq %rcx, SS(%rsp)
	movq $__KERNEL_CS, %rcx
	movq %rcx, CS(%rsp)
	/* Stack - skipping return address */
	leaq SS+16(%rsp), %rcx
	movq %rcx, RSP(%rsp)

	/* regs go into 4th parameter */
	leaq (%rsp), %rcx

GLOBAL(ftrace_regs_call)
	call ftrace_stub

	/* Copy flags back to SS, to restore them */
	movq EFLAGS(%rsp), %rax
	movq %rax, SS(%rsp)

	/* Handlers can change the RIP */
	movq RIP(%rsp), %rax
	movq %rax, SS+8(%rsp)

	/* restore the rest of pt_regs */
	movq R15(%rsp), %r15
	movq R14(%rsp), %r14
	movq R13(%rsp), %r13
	movq R12(%rsp), %r12
	movq R10(%rsp), %r10
	movq RBP(%rsp), %rbp
	movq RBX(%rsp), %rbx

	/* skip=8 to skip flags saved in SS */
	MCOUNT_RESTORE_FRAME 8

	/* Restore flags */
	popfq

	jmp ftrace_return
ftrace_restore_flags:
	popfq
	jmp  ftrace_stub

END(ftrace_regs_caller)


#else /* ! CONFIG_DYNAMIC_FTRACE */

ENTRY(function_hook)
	cmpl $0, function_trace_stop
	jne  ftrace_stub

	cmpq $ftrace_stub, ftrace_trace_function
	jnz trace

#ifdef CONFIG_FUNCTION_GRAPH_TRACER
	cmpq $ftrace_stub, ftrace_graph_return
	jnz ftrace_graph_caller

	cmpq $ftrace_graph_entry_stub, ftrace_graph_entry
	jnz ftrace_graph_caller
#endif

GLOBAL(ftrace_stub)
	retq

trace:
	MCOUNT_SAVE_FRAME

	movq RIP(%rsp), %rdi
#ifdef CC_USING_FENTRY
	movq SS+16(%rsp), %rsi
#else
	movq 8(%rbp), %rsi
#endif
	subq $MCOUNT_INSN_SIZE, %rdi

	call   *ftrace_trace_function

	MCOUNT_RESTORE_FRAME

	jmp ftrace_stub
END(function_hook)
#endif /* CONFIG_DYNAMIC_FTRACE */
#endif /* CONFIG_FUNCTION_TRACER */

#ifdef CONFIG_FUNCTION_GRAPH_TRACER
ENTRY(ftrace_graph_caller)
	MCOUNT_SAVE_FRAME

#ifdef CC_USING_FENTRY
	leaq SS+16(%rsp), %rdi
	movq $0, %rdx	/* No framepointers needed */
#else
	leaq 8(%rbp), %rdi
	movq (%rbp), %rdx
#endif
	movq RIP(%rsp), %rsi
	subq $MCOUNT_INSN_SIZE, %rsi

	call	prepare_ftrace_return

	MCOUNT_RESTORE_FRAME

	retq
END(ftrace_graph_caller)

GLOBAL(return_to_handler)
	subq  $24, %rsp

	/* Save the return values */
	movq %rax, (%rsp)
	movq %rdx, 8(%rsp)
	movq %rbp, %rdi

	call ftrace_return_to_handler

	movq %rax, %rdi
	movq 8(%rsp), %rdx
	movq (%rsp), %rax
	addq $24, %rsp
	jmp *%rdi
#endif


#ifndef CONFIG_PREEMPT
#define retint_kernel retint_restore_args
#endif

#ifdef CONFIG_PARAVIRT
ENTRY(native_usergs_sysret64)
	swapgs
	sysretq
ENDPROC(native_usergs_sysret64)
#endif /* CONFIG_PARAVIRT */


.macro TRACE_IRQS_IRETQ offset=ARGOFFSET
#ifdef CONFIG_TRACE_IRQFLAGS
	bt   $9,EFLAGS-\offset(%rsp)	/* interrupts off? */
	jnc  1f
	TRACE_IRQS_ON
1:
#endif
.endm

/*
 * When dynamic function tracer is enabled it will add a breakpoint
 * to all locations that it is about to modify, sync CPUs, update
 * all the code, sync CPUs, then remove the breakpoints. In this time
 * if lockdep is enabled, it might jump back into the debug handler
 * outside the updating of the IST protection. (TRACE_IRQS_ON/OFF).
 *
 * We need to change the IDT table before calling TRACE_IRQS_ON/OFF to
 * make sure the stack pointer does not get reset back to the top
 * of the debug stack, and instead just reuses the current stack.
 */
#if defined(CONFIG_DYNAMIC_FTRACE) && defined(CONFIG_TRACE_IRQFLAGS)

.macro TRACE_IRQS_OFF_DEBUG
	call debug_stack_set_zero
	TRACE_IRQS_OFF
	call debug_stack_reset
.endm

.macro TRACE_IRQS_ON_DEBUG
	call debug_stack_set_zero
	TRACE_IRQS_ON
	call debug_stack_reset
.endm

.macro TRACE_IRQS_IRETQ_DEBUG offset=ARGOFFSET
	bt   $9,EFLAGS-\offset(%rsp)	/* interrupts off? */
	jnc  1f
	TRACE_IRQS_ON_DEBUG
1:
.endm

#else
# define TRACE_IRQS_OFF_DEBUG		TRACE_IRQS_OFF
# define TRACE_IRQS_ON_DEBUG		TRACE_IRQS_ON
# define TRACE_IRQS_IRETQ_DEBUG		TRACE_IRQS_IRETQ
#endif

/*
 * C code is not supposed to know about undefined top of stack. Every time
 * a C function with an pt_regs argument is called from the SYSCALL based
 * fast path FIXUP_TOP_OF_STACK is needed.
 * RESTORE_TOP_OF_STACK syncs the syscall state after any possible ptregs
 * manipulation.
 */

	/* %rsp:at FRAMEEND */
	.macro FIXUP_TOP_OF_STACK tmp offset=0
	movq PER_CPU_VAR(old_rsp),\tmp
	movq \tmp,RSP+\offset(%rsp)
	movq $__USER_DS,SS+\offset(%rsp)
	movq $__USER_CS,CS+\offset(%rsp)
	movq $-1,RCX+\offset(%rsp)
	movq R11+\offset(%rsp),\tmp  /* get eflags */
	movq \tmp,EFLAGS+\offset(%rsp)
	.endm

	.macro RESTORE_TOP_OF_STACK tmp offset=0
	movq RSP+\offset(%rsp),\tmp
	movq \tmp,PER_CPU_VAR(old_rsp)
	movq EFLAGS+\offset(%rsp),\tmp
	movq \tmp,R11+\offset(%rsp)
	.endm

	.macro FAKE_STACK_FRAME child_rip
	/* push in order ss, rsp, eflags, cs, rip */
	xorl %eax, %eax
	pushq_cfi $__KERNEL_DS /* ss */
	/*CFI_REL_OFFSET	ss,0*/
	pushq_cfi %rax /* rsp */
	CFI_REL_OFFSET	rsp,0
	pushq_cfi $(X86_EFLAGS_IF|X86_EFLAGS_BIT1) /* eflags - interrupts on */
	/*CFI_REL_OFFSET	rflags,0*/
	pushq_cfi $__KERNEL_CS /* cs */
	/*CFI_REL_OFFSET	cs,0*/
	pushq_cfi \child_rip /* rip */
	CFI_REL_OFFSET	rip,0
	pushq_cfi %rax /* orig rax */
	.endm

	.macro UNFAKE_STACK_FRAME
	addq $8*6, %rsp
	CFI_ADJUST_CFA_OFFSET	-(6*8)
	.endm

/*
 * initial frame state for interrupts (and exceptions without error code)
 */
	.macro EMPTY_FRAME offset=0
	CFI_STARTPROC simple
	CFI_SIGNAL_FRAME
	CFI_DEF_CFA rsp,\offset
	.endm

/*
 * initial frame state for interrupts (and exceptions without error code)
 */
	.macro INTR_FRAME start=1 offset=0
	.if \start
	EMPTY_FRAME SS+8+\offset-RIP
	.else
	CFI_DEF_CFA_OFFSET SS+8+\offset-RIP
	.endif
	/*CFI_REL_OFFSET ss, SS+\offset-RIP*/
	CFI_REL_OFFSET rsp, RSP+\offset-RIP
	/*CFI_REL_OFFSET rflags, EFLAGS+\offset-RIP*/
	/*CFI_REL_OFFSET cs, CS+\offset-RIP*/
	CFI_REL_OFFSET rip, RIP+\offset-RIP
	.endm

/*
 * initial frame state for exceptions with error code (and interrupts
 * with vector already pushed)
 */
	.macro XCPT_FRAME start=1 offset=0
	INTR_FRAME \start, RIP+\offset-ORIG_RAX
	.endm

/*
 * frame that enables calling into C.
 */
	.macro PARTIAL_FRAME start=1 offset=0
	.if \start >= 0
	XCPT_FRAME \start, ORIG_RAX+\offset-ARGOFFSET
	.endif
	CFI_REL_OFFSET rdi, RDI+\offset-ARGOFFSET
	CFI_REL_OFFSET rsi, RSI+\offset-ARGOFFSET
	CFI_REL_OFFSET rdx, RDX+\offset-ARGOFFSET
	CFI_REL_OFFSET rcx, RCX+\offset-ARGOFFSET
	CFI_REL_OFFSET rax, RAX+\offset-ARGOFFSET
	CFI_REL_OFFSET r8, R8+\offset-ARGOFFSET
	CFI_REL_OFFSET r9, R9+\offset-ARGOFFSET
	CFI_REL_OFFSET r10, R10+\offset-ARGOFFSET
	CFI_REL_OFFSET r11, R11+\offset-ARGOFFSET
	.endm

/*
 * frame that enables passing a complete pt_regs to a C function.
 */
	.macro DEFAULT_FRAME start=1 offset=0
	.if \start >= -1
	PARTIAL_FRAME \start, R11+\offset-R15
	.endif
	CFI_REL_OFFSET rbx, RBX+\offset
	CFI_REL_OFFSET rbp, RBP+\offset
	CFI_REL_OFFSET r12, R12+\offset
	CFI_REL_OFFSET r13, R13+\offset
	CFI_REL_OFFSET r14, R14+\offset
	CFI_REL_OFFSET r15, R15+\offset
	.endm

/* save partial stack frame */
	.macro SAVE_ARGS_IRQ
	cld
	/* start from rbp in pt_regs and jump over */
	movq_cfi rdi, (RDI-RBP)
	movq_cfi rsi, (RSI-RBP)
	movq_cfi rdx, (RDX-RBP)
	movq_cfi rcx, (RCX-RBP)
	movq_cfi rax, (RAX-RBP)
	movq_cfi  r8,  (R8-RBP)
	movq_cfi  r9,  (R9-RBP)
	movq_cfi r10, (R10-RBP)
	movq_cfi r11, (R11-RBP)

	/* Save rbp so that we can unwind from get_irq_regs() */
	movq_cfi rbp, 0

	/* Save previous stack value */
	movq %rsp, %rsi

	leaq -RBP(%rsp),%rdi	/* arg1 for handler */
	testl $3, CS-RBP(%rsi)
	je 1f
	SWAPGS
	/*
	 * irq_count is used to check if a CPU is already on an interrupt stack
	 * or not. While this is essentially redundant with preempt_count it is
	 * a little cheaper to use a separate counter in the PDA (short of
	 * moving irq_enter into assembly, which would be too much work)
	 */
1:	incl PER_CPU_VAR(irq_count)
	cmovzq PER_CPU_VAR(irq_stack_ptr),%rsp
	CFI_DEF_CFA_REGISTER	rsi

	/* Store previous stack value */
	pushq %rsi
	CFI_ESCAPE	0x0f /* DW_CFA_def_cfa_expression */, 6, \
			0x77 /* DW_OP_breg7 */, 0, \
			0x06 /* DW_OP_deref */, \
			0x08 /* DW_OP_const1u */, SS+8-RBP, \
			0x22 /* DW_OP_plus */
	/* We entered an interrupt context - irqs are off: */
	TRACE_IRQS_OFF
	.endm

ENTRY(save_rest)
	CFI_STARTPROC
	movq 5*8+16(%rsp), %r11	/* save return address */
	movq %rbx, RBX+16(%rsp)
	movq %rbp, RBP+16(%rsp)
	movq %r12, R12+16(%rsp)
	movq %r13, R13+16(%rsp)
	movq %r14, R14+16(%rsp)
	movq %r15, R15+16(%rsp)
	movq %r11, 8(%rsp)	/* return address */
	FIXUP_TOP_OF_STACK %r11, 16
	ret
	CFI_ENDPROC
END(save_rest)

/* save complete stack frame */
	.pushsection .kprobes.text, "ax"
ENTRY(save_paranoid)
	XCPT_FRAME 1 (ORIG_RAX-R15+8)
	cld
	movq %rdi, RDI+8(%rsp)
	movq %rsi, RSI+8(%rsp)
	movq_cfi rdx, RDX+8
	movq_cfi rcx, RCX+8
	movq_cfi rax, RAX+8
	movq %r8, R8+8(%rsp)
	movq %r9, R9+8(%rsp)
	movq %r10, R10+8(%rsp)
	movq %r11, R11+8(%rsp)
	movq_cfi rbx, RBX+8
	movq %rbp, RBP+8(%rsp)
	movq %r12, R12+8(%rsp)
	movq %r13, R13+8(%rsp)
	movq %r14, R14+8(%rsp)
	movq %r15, R15+8(%rsp)
	movl $1,%ebx
	movl $MSR_GS_BASE,%ecx
	rdmsr
	testl %edx,%edx
	js 1f	/* negative -> in kernel */
	SWAPGS
	xorl %ebx,%ebx
1:	ret
	CFI_ENDPROC
END(save_paranoid)
	.popsection

/*
 * A newly forked process directly context switches into this address.
 *
 * rdi: prev task we switched from
 */
ENTRY(ret_from_fork)
	DEFAULT_FRAME

	LOCK ; btr $TIF_FORK,TI_flags(%r8)

	pushq_cfi $0x0002
	popfq_cfi				# reset kernel eflags

	call schedule_tail			# rdi: 'prev' task parameter

	GET_THREAD_INFO(%rcx)

	RESTORE_REST

	testl $3, CS-ARGOFFSET(%rsp)		# from kernel_thread?
	jz   1f

	testl $_TIF_IA32, TI_flags(%rcx)	# 32-bit compat task needs IRET
	jnz  int_ret_from_sys_call

	RESTORE_TOP_OF_STACK %rdi, -ARGOFFSET
	jmp ret_from_sys_call			# go to the SYSRET fastpath

1:
	subq $REST_SKIP, %rsp	# leave space for volatiles
	CFI_ADJUST_CFA_OFFSET	REST_SKIP
	movq %rbp, %rdi
	call *%rbx
	movl $0, RAX(%rsp)
	RESTORE_REST
	jmp int_ret_from_sys_call
	CFI_ENDPROC
END(ret_from_fork)

/*
 * System call entry. Up to 6 arguments in registers are supported.
 *
 * SYSCALL does not save anything on the stack and does not change the
 * stack pointer.  However, it does mask the flags register for us, so
 * CLD and CLAC are not needed.
 */

/*
 * Register setup:
 * rax  system call number
 * rdi  arg0
 * rcx  return address for syscall/sysret, C arg3
 * rsi  arg1
 * rdx  arg2
 * r10  arg3 	(--> moved to rcx for C)
 * r8   arg4
 * r9   arg5
 * r11  eflags for syscall/sysret, temporary for C
 * r12-r15,rbp,rbx saved by C code, not touched.
 *
 * Interrupts are off on entry.
 * Only called from user space.
 *
 * XXX	if we had a free scratch register we could save the RSP into the stack frame
 *      and report it properly in ps. Unfortunately we haven't.
 *
 * When user can change the frames always force IRET. That is because
 * it deals with uncanonical addresses better. SYSRET has trouble
 * with them due to bugs in both AMD and Intel CPUs.
 */

ENTRY(system_call)
	CFI_STARTPROC	simple
	CFI_SIGNAL_FRAME
	CFI_DEF_CFA	rsp,KERNEL_STACK_OFFSET
	CFI_REGISTER	rip,rcx
	/*CFI_REGISTER	rflags,r11*/
	SWAPGS_UNSAFE_STACK
	/*
	 * A hypervisor implementation might want to use a label
	 * after the swapgs, so that it can do the swapgs
	 * for the guest and jump here on syscall.
	 */
GLOBAL(system_call_after_swapgs)

	movq	%rsp,PER_CPU_VAR(old_rsp)
	movq	PER_CPU_VAR(kernel_stack),%rsp
	/*
	 * No need to follow this irqs off/on section - it's straight
	 * and short:
	 */
	ENABLE_INTERRUPTS(CLBR_NONE)
	SAVE_ARGS 8,0
	movq  %rax,ORIG_RAX-ARGOFFSET(%rsp)
	movq  %rcx,RIP-ARGOFFSET(%rsp)
	CFI_REL_OFFSET rip,RIP-ARGOFFSET
	testl $_TIF_WORK_SYSCALL_ENTRY,TI_flags+THREAD_INFO(%rsp,RIP-ARGOFFSET)
	jnz tracesys
system_call_fastpath:
#if __SYSCALL_MASK == ~0
	cmpq $__NR_syscall_max,%rax
#else
	andl $__SYSCALL_MASK,%eax
	cmpl $__NR_syscall_max,%eax
#endif
	ja badsys
	movq %r10,%rcx
	call *sys_call_table(,%rax,8)  # XXX:	 rip relative
	movq %rax,RAX-ARGOFFSET(%rsp)
/*
 * Syscall return path ending with SYSRET (fast path)
 * Has incomplete stack frame and undefined top of stack.
 */
ret_from_sys_call:
	movl $_TIF_ALLWORK_MASK,%edi
	/* edi:	flagmask */
sysret_check:
	LOCKDEP_SYS_EXIT
	DISABLE_INTERRUPTS(CLBR_NONE)
	TRACE_IRQS_OFF
	movl TI_flags+THREAD_INFO(%rsp,RIP-ARGOFFSET),%edx
	andl %edi,%edx
	jnz  sysret_careful
	CFI_REMEMBER_STATE
	/*
	 * sysretq will re-enable interrupts:
	 */
	TRACE_IRQS_ON
	movq RIP-ARGOFFSET(%rsp),%rcx
	CFI_REGISTER	rip,rcx
	RESTORE_ARGS 1,-ARG_SKIP,0
	/*CFI_REGISTER	rflags,r11*/
	movq	PER_CPU_VAR(old_rsp), %rsp
	USERGS_SYSRET64

	CFI_RESTORE_STATE
	/* Handle reschedules */
	/* edx:	work, edi: workmask */
sysret_careful:
	bt $TIF_NEED_RESCHED,%edx
	jnc sysret_signal
	TRACE_IRQS_ON
	ENABLE_INTERRUPTS(CLBR_NONE)
	pushq_cfi %rdi
	SCHEDULE_USER
	popq_cfi %rdi
	jmp sysret_check

	/* Handle a signal */
sysret_signal:
	TRACE_IRQS_ON
	ENABLE_INTERRUPTS(CLBR_NONE)
#ifdef CONFIG_AUDITSYSCALL
	bt $TIF_SYSCALL_AUDIT,%edx
	jc sysret_audit
#endif
	/*
	 * We have a signal, or exit tracing or single-step.
	 * These all wind up with the iret return path anyway,
	 * so just join that path right now.
	 */
	FIXUP_TOP_OF_STACK %r11, -ARGOFFSET
	jmp int_check_syscall_exit_work

badsys:
	movq $-ENOSYS,RAX-ARGOFFSET(%rsp)
	jmp ret_from_sys_call

#ifdef CONFIG_AUDITSYSCALL
	/*
	 * Fast path for syscall audit without full syscall trace.
	 * We just call __audit_syscall_entry() directly, and then
	 * jump back to the normal fast path.
	 */
auditsys:
	movq %r10,%r9			/* 6th arg: 4th syscall arg */
	movq %rdx,%r8			/* 5th arg: 3rd syscall arg */
	movq %rsi,%rcx			/* 4th arg: 2nd syscall arg */
	movq %rdi,%rdx			/* 3rd arg: 1st syscall arg */
	movq %rax,%rsi			/* 2nd arg: syscall number */
	movl $AUDIT_ARCH_X86_64,%edi	/* 1st arg: audit arch */
	call __audit_syscall_entry
	LOAD_ARGS 0		/* reload call-clobbered registers */
	jmp system_call_fastpath

	/*
	 * Return fast path for syscall audit.  Call __audit_syscall_exit()
	 * directly and then jump back to the fast path with TIF_SYSCALL_AUDIT
	 * masked off.
	 */
sysret_audit:
	movq RAX-ARGOFFSET(%rsp),%rsi	/* second arg, syscall return value */
	cmpq $-MAX_ERRNO,%rsi	/* is it < -MAX_ERRNO? */
	setbe %al		/* 1 if so, 0 if not */
	movzbl %al,%edi		/* zero-extend that into %edi */
	call __audit_syscall_exit
	movl $(_TIF_ALLWORK_MASK & ~_TIF_SYSCALL_AUDIT),%edi
	jmp sysret_check
#endif	/* CONFIG_AUDITSYSCALL */

	/* Do syscall tracing */
tracesys:
#ifdef CONFIG_AUDITSYSCALL
	testl $(_TIF_WORK_SYSCALL_ENTRY & ~_TIF_SYSCALL_AUDIT),TI_flags+THREAD_INFO(%rsp,RIP-ARGOFFSET)
	jz auditsys
#endif
	SAVE_REST
	movq $-ENOSYS,RAX(%rsp) /* ptrace can change this for a bad syscall */
	FIXUP_TOP_OF_STACK %rdi
	movq %rsp,%rdi
	call syscall_trace_enter
	/*
	 * Reload arg registers from stack in case ptrace changed them.
	 * We don't reload %rax because syscall_trace_enter() returned
	 * the value it wants us to use in the table lookup.
	 */
	LOAD_ARGS ARGOFFSET, 1
	RESTORE_REST
#if __SYSCALL_MASK == ~0
	cmpq $__NR_syscall_max,%rax
#else
	andl $__SYSCALL_MASK,%eax
	cmpl $__NR_syscall_max,%eax
#endif
	ja   int_ret_from_sys_call	/* RAX(%rsp) set to -ENOSYS above */
	movq %r10,%rcx	/* fixup for C */
	call *sys_call_table(,%rax,8)
	movq %rax,RAX-ARGOFFSET(%rsp)
	/* Use IRET because user could have changed frame */

/*
 * Syscall return path ending with IRET.
 * Has correct top of stack, but partial stack frame.
 */
GLOBAL(int_ret_from_sys_call)
	DISABLE_INTERRUPTS(CLBR_NONE)
	TRACE_IRQS_OFF
	movl $_TIF_ALLWORK_MASK,%edi
	/* edi:	mask to check */
GLOBAL(int_with_check)
	LOCKDEP_SYS_EXIT_IRQ
	GET_THREAD_INFO(%rcx)
	movl TI_flags(%rcx),%edx
	andl %edi,%edx
	jnz   int_careful
	andl    $~TS_COMPAT,TI_status(%rcx)
	jmp   retint_swapgs

	/* Either reschedule or signal or syscall exit tracking needed. */
	/* First do a reschedule test. */
	/* edx:	work, edi: workmask */
int_careful:
	bt $TIF_NEED_RESCHED,%edx
	jnc  int_very_careful
	TRACE_IRQS_ON
	ENABLE_INTERRUPTS(CLBR_NONE)
	pushq_cfi %rdi
	SCHEDULE_USER
	popq_cfi %rdi
	DISABLE_INTERRUPTS(CLBR_NONE)
	TRACE_IRQS_OFF
	jmp int_with_check

	/* handle signals and tracing -- both require a full stack frame */
int_very_careful:
	TRACE_IRQS_ON
	ENABLE_INTERRUPTS(CLBR_NONE)
int_check_syscall_exit_work:
	SAVE_REST
	/* Check for syscall exit trace */
	testl $_TIF_WORK_SYSCALL_EXIT,%edx
	jz int_signal
	pushq_cfi %rdi
	leaq 8(%rsp),%rdi	# &ptregs -> arg1
	call syscall_trace_leave
	popq_cfi %rdi
	andl $~(_TIF_WORK_SYSCALL_EXIT|_TIF_SYSCALL_EMU),%edi
	jmp int_restore_rest

int_signal:
	testl $_TIF_DO_NOTIFY_MASK,%edx
	jz 1f
	movq %rsp,%rdi		# &ptregs -> arg1
	xorl %esi,%esi		# oldset -> arg2
	call do_notify_resume
1:	movl $_TIF_WORK_MASK,%edi
int_restore_rest:
	RESTORE_REST
	DISABLE_INTERRUPTS(CLBR_NONE)
	TRACE_IRQS_OFF
	jmp int_with_check
	CFI_ENDPROC
END(system_call)

<<<<<<< HEAD
/*
 * Certain special system calls that need to save a complete full stack frame.
 */
	.macro PTREGSCALL label,func,arg
ENTRY(\label)
	PARTIAL_FRAME 1 8		/* offset 8: return address */
	subq $REST_SKIP, %rsp
	CFI_ADJUST_CFA_OFFSET REST_SKIP
	call save_rest
	DEFAULT_FRAME -2 8		/* offset 8: return address */
	leaq 8(%rsp), \arg	/* pt_regs pointer */
	call \func
	jmp ptregscall_common
	CFI_ENDPROC
END(\label)
	.endm

=======
>>>>>>> f6161aa1
	.macro FORK_LIKE func
ENTRY(stub_\func)
	CFI_STARTPROC
	popq	%r11			/* save return address */
	PARTIAL_FRAME 0
	SAVE_REST
	pushq	%r11			/* put it back on stack */
	FIXUP_TOP_OF_STACK %r11, 8
	DEFAULT_FRAME 0 8		/* offset 8: return address */
	call sys_\func
	RESTORE_TOP_OF_STACK %r11, 8
	ret $REST_SKIP		/* pop extended registers */
	CFI_ENDPROC
END(stub_\func)
	.endm

	.macro FIXED_FRAME label,func
ENTRY(\label)
	CFI_STARTPROC
	PARTIAL_FRAME 0 8		/* offset 8: return address */
	FIXUP_TOP_OF_STACK %r11, 8-ARGOFFSET
	call \func
	RESTORE_TOP_OF_STACK %r11, 8-ARGOFFSET
	ret
	CFI_ENDPROC
END(\label)
	.endm

	FORK_LIKE  clone
	FORK_LIKE  fork
	FORK_LIKE  vfork
	FIXED_FRAME stub_iopl, sys_iopl

ENTRY(ptregscall_common)
	DEFAULT_FRAME 1 8	/* offset 8: return address */
	RESTORE_TOP_OF_STACK %r11, 8
	movq_cfi_restore R15+8, r15
	movq_cfi_restore R14+8, r14
	movq_cfi_restore R13+8, r13
	movq_cfi_restore R12+8, r12
	movq_cfi_restore RBP+8, rbp
	movq_cfi_restore RBX+8, rbx
	ret $REST_SKIP		/* pop extended registers */
	CFI_ENDPROC
END(ptregscall_common)

ENTRY(stub_execve)
	CFI_STARTPROC
	addq $8, %rsp
	PARTIAL_FRAME 0
	SAVE_REST
	FIXUP_TOP_OF_STACK %r11
	call sys_execve
	movq %rax,RAX(%rsp)
	RESTORE_REST
	jmp int_ret_from_sys_call
	CFI_ENDPROC
END(stub_execve)

/*
 * sigreturn is special because it needs to restore all registers on return.
 * This cannot be done with SYSRET, so use the IRET return path instead.
 */
ENTRY(stub_rt_sigreturn)
	CFI_STARTPROC
	addq $8, %rsp
	PARTIAL_FRAME 0
	SAVE_REST
	FIXUP_TOP_OF_STACK %r11
	call sys_rt_sigreturn
	movq %rax,RAX(%rsp) # fixme, this could be done at the higher layer
	RESTORE_REST
	jmp int_ret_from_sys_call
	CFI_ENDPROC
END(stub_rt_sigreturn)

#ifdef CONFIG_X86_X32_ABI
ENTRY(stub_x32_rt_sigreturn)
	CFI_STARTPROC
	addq $8, %rsp
	PARTIAL_FRAME 0
	SAVE_REST
	FIXUP_TOP_OF_STACK %r11
	call sys32_x32_rt_sigreturn
	movq %rax,RAX(%rsp) # fixme, this could be done at the higher layer
	RESTORE_REST
	jmp int_ret_from_sys_call
	CFI_ENDPROC
END(stub_x32_rt_sigreturn)

ENTRY(stub_x32_execve)
	CFI_STARTPROC
	addq $8, %rsp
	PARTIAL_FRAME 0
	SAVE_REST
	FIXUP_TOP_OF_STACK %r11
	call compat_sys_execve
	RESTORE_TOP_OF_STACK %r11
	movq %rax,RAX(%rsp)
	RESTORE_REST
	jmp int_ret_from_sys_call
	CFI_ENDPROC
END(stub_x32_execve)

#endif

/*
 * Build the entry stubs and pointer table with some assembler magic.
 * We pack 7 stubs into a single 32-byte chunk, which will fit in a
 * single cache line on all modern x86 implementations.
 */
	.section .init.rodata,"a"
ENTRY(interrupt)
	.section .entry.text
	.p2align 5
	.p2align CONFIG_X86_L1_CACHE_SHIFT
ENTRY(irq_entries_start)
	INTR_FRAME
vector=FIRST_EXTERNAL_VECTOR
.rept (NR_VECTORS-FIRST_EXTERNAL_VECTOR+6)/7
	.balign 32
  .rept	7
    .if vector < NR_VECTORS
      .if vector <> FIRST_EXTERNAL_VECTOR
	CFI_ADJUST_CFA_OFFSET -8
      .endif
1:	pushq_cfi $(~vector+0x80)	/* Note: always in signed byte range */
      .if ((vector-FIRST_EXTERNAL_VECTOR)%7) <> 6
	jmp 2f
      .endif
      .previous
	.quad 1b
      .section .entry.text
vector=vector+1
    .endif
  .endr
2:	jmp common_interrupt
.endr
	CFI_ENDPROC
END(irq_entries_start)

.previous
END(interrupt)
.previous

/*
 * Interrupt entry/exit.
 *
 * Interrupt entry points save only callee clobbered registers in fast path.
 *
 * Entry runs with interrupts off.
 */

/* 0(%rsp): ~(interrupt number) */
	.macro interrupt func
	/* reserve pt_regs for scratch regs and rbp */
	subq $ORIG_RAX-RBP, %rsp
	CFI_ADJUST_CFA_OFFSET ORIG_RAX-RBP
	SAVE_ARGS_IRQ
	call \func
	.endm

/*
 * Interrupt entry/exit should be protected against kprobes
 */
	.pushsection .kprobes.text, "ax"
	/*
	 * The interrupt stubs push (~vector+0x80) onto the stack and
	 * then jump to common_interrupt.
	 */
	.p2align CONFIG_X86_L1_CACHE_SHIFT
common_interrupt:
	XCPT_FRAME
	ASM_CLAC
	addq $-0x80,(%rsp)		/* Adjust vector to [-256,-1] range */
	interrupt do_IRQ
	/* 0(%rsp): old_rsp-ARGOFFSET */
ret_from_intr:
	DISABLE_INTERRUPTS(CLBR_NONE)
	TRACE_IRQS_OFF
	decl PER_CPU_VAR(irq_count)

	/* Restore saved previous stack */
	popq %rsi
	CFI_DEF_CFA rsi,SS+8-RBP	/* reg/off reset after def_cfa_expr */
	leaq ARGOFFSET-RBP(%rsi), %rsp
	CFI_DEF_CFA_REGISTER	rsp
	CFI_ADJUST_CFA_OFFSET	RBP-ARGOFFSET

exit_intr:
	GET_THREAD_INFO(%rcx)
	testl $3,CS-ARGOFFSET(%rsp)
	je retint_kernel

	/* Interrupt came from user space */
	/*
	 * Has a correct top of stack, but a partial stack frame
	 * %rcx: thread info. Interrupts off.
	 */
retint_with_reschedule:
	movl $_TIF_WORK_MASK,%edi
retint_check:
	LOCKDEP_SYS_EXIT_IRQ
	movl TI_flags(%rcx),%edx
	andl %edi,%edx
	CFI_REMEMBER_STATE
	jnz  retint_careful

retint_swapgs:		/* return to user-space */
	/*
	 * The iretq could re-enable interrupts:
	 */
	DISABLE_INTERRUPTS(CLBR_ANY)
	TRACE_IRQS_IRETQ
	SWAPGS
	jmp restore_args

retint_restore_args:	/* return to kernel space */
	DISABLE_INTERRUPTS(CLBR_ANY)
	/*
	 * The iretq could re-enable interrupts:
	 */
	TRACE_IRQS_IRETQ
restore_args:
	RESTORE_ARGS 1,8,1

irq_return:
	INTERRUPT_RETURN
	_ASM_EXTABLE(irq_return, bad_iret)

#ifdef CONFIG_PARAVIRT
ENTRY(native_iret)
	iretq
	_ASM_EXTABLE(native_iret, bad_iret)
#endif

	.section .fixup,"ax"
bad_iret:
	/*
	 * The iret traps when the %cs or %ss being restored is bogus.
	 * We've lost the original trap vector and error code.
	 * #GPF is the most likely one to get for an invalid selector.
	 * So pretend we completed the iret and took the #GPF in user mode.
	 *
	 * We are now running with the kernel GS after exception recovery.
	 * But error_entry expects us to have user GS to match the user %cs,
	 * so swap back.
	 */
	pushq $0

	SWAPGS
	jmp general_protection

	.previous

	/* edi: workmask, edx: work */
retint_careful:
	CFI_RESTORE_STATE
	bt    $TIF_NEED_RESCHED,%edx
	jnc   retint_signal
	TRACE_IRQS_ON
	ENABLE_INTERRUPTS(CLBR_NONE)
	pushq_cfi %rdi
	SCHEDULE_USER
	popq_cfi %rdi
	GET_THREAD_INFO(%rcx)
	DISABLE_INTERRUPTS(CLBR_NONE)
	TRACE_IRQS_OFF
	jmp retint_check

retint_signal:
	testl $_TIF_DO_NOTIFY_MASK,%edx
	jz    retint_swapgs
	TRACE_IRQS_ON
	ENABLE_INTERRUPTS(CLBR_NONE)
	SAVE_REST
	movq $-1,ORIG_RAX(%rsp)
	xorl %esi,%esi		# oldset
	movq %rsp,%rdi		# &pt_regs
	call do_notify_resume
	RESTORE_REST
	DISABLE_INTERRUPTS(CLBR_NONE)
	TRACE_IRQS_OFF
	GET_THREAD_INFO(%rcx)
	jmp retint_with_reschedule

#ifdef CONFIG_PREEMPT
	/* Returning to kernel space. Check if we need preemption */
	/* rcx:	 threadinfo. interrupts off. */
ENTRY(retint_kernel)
	cmpl $0,TI_preempt_count(%rcx)
	jnz  retint_restore_args
	bt  $TIF_NEED_RESCHED,TI_flags(%rcx)
	jnc  retint_restore_args
	bt   $9,EFLAGS-ARGOFFSET(%rsp)	/* interrupts off? */
	jnc  retint_restore_args
	call preempt_schedule_irq
	jmp exit_intr
#endif

	CFI_ENDPROC
END(common_interrupt)
/*
 * End of kprobes section
 */
       .popsection

/*
 * APIC interrupts.
 */
.macro apicinterrupt num sym do_sym
ENTRY(\sym)
	INTR_FRAME
	ASM_CLAC
	pushq_cfi $~(\num)
.Lcommon_\sym:
	interrupt \do_sym
	jmp ret_from_intr
	CFI_ENDPROC
END(\sym)
.endm

#ifdef CONFIG_SMP
apicinterrupt IRQ_MOVE_CLEANUP_VECTOR \
	irq_move_cleanup_interrupt smp_irq_move_cleanup_interrupt
apicinterrupt REBOOT_VECTOR \
	reboot_interrupt smp_reboot_interrupt
#endif

#ifdef CONFIG_X86_UV
apicinterrupt UV_BAU_MESSAGE \
	uv_bau_message_intr1 uv_bau_message_interrupt
#endif
apicinterrupt LOCAL_TIMER_VECTOR \
	apic_timer_interrupt smp_apic_timer_interrupt
apicinterrupt X86_PLATFORM_IPI_VECTOR \
	x86_platform_ipi smp_x86_platform_ipi

apicinterrupt THRESHOLD_APIC_VECTOR \
	threshold_interrupt smp_threshold_interrupt
apicinterrupt THERMAL_APIC_VECTOR \
	thermal_interrupt smp_thermal_interrupt

#ifdef CONFIG_SMP
apicinterrupt CALL_FUNCTION_SINGLE_VECTOR \
	call_function_single_interrupt smp_call_function_single_interrupt
apicinterrupt CALL_FUNCTION_VECTOR \
	call_function_interrupt smp_call_function_interrupt
apicinterrupt RESCHEDULE_VECTOR \
	reschedule_interrupt smp_reschedule_interrupt
#endif

apicinterrupt ERROR_APIC_VECTOR \
	error_interrupt smp_error_interrupt
apicinterrupt SPURIOUS_APIC_VECTOR \
	spurious_interrupt smp_spurious_interrupt

#ifdef CONFIG_IRQ_WORK
apicinterrupt IRQ_WORK_VECTOR \
	irq_work_interrupt smp_irq_work_interrupt
#endif

/*
 * Exception entry points.
 */
.macro zeroentry sym do_sym
ENTRY(\sym)
	INTR_FRAME
	ASM_CLAC
	PARAVIRT_ADJUST_EXCEPTION_FRAME
	pushq_cfi $-1		/* ORIG_RAX: no syscall to restart */
	subq $ORIG_RAX-R15, %rsp
	CFI_ADJUST_CFA_OFFSET ORIG_RAX-R15
	call error_entry
	DEFAULT_FRAME -1
	movq %rsp,%rdi		/* pt_regs pointer */
	xorl %esi,%esi		/* no error code */
	call \do_sym
	jmp error_exit		/* %ebx: no swapgs flag */
	CFI_ENDPROC
END(\sym)
.endm

.macro paranoidzeroentry sym do_sym
ENTRY(\sym)
	INTR_FRAME
	ASM_CLAC
	PARAVIRT_ADJUST_EXCEPTION_FRAME
	pushq_cfi $-1		/* ORIG_RAX: no syscall to restart */
	subq $ORIG_RAX-R15, %rsp
	CFI_ADJUST_CFA_OFFSET ORIG_RAX-R15
	call save_paranoid
	DEFAULT_FRAME -1
	DEFAULT_FRAME -1
	TRACE_IRQS_OFF
	movq %rsp,%rdi		/* pt_regs pointer */
	xorl %esi,%esi		/* no error code */
	call \do_sym
	jmp paranoid_exit	/* %ebx: no swapgs flag */
	CFI_ENDPROC
END(\sym)
.endm

#define INIT_TSS_IST(x) PER_CPU_VAR(init_tss) + (TSS_ist + ((x) - 1) * 8)
.macro paranoidzeroentry_ist sym do_sym ist
ENTRY(\sym)
	INTR_FRAME
	ASM_CLAC
	PARAVIRT_ADJUST_EXCEPTION_FRAME
	pushq_cfi $-1		/* ORIG_RAX: no syscall to restart */
	subq $ORIG_RAX-R15, %rsp
	CFI_ADJUST_CFA_OFFSET ORIG_RAX-R15
	call save_paranoid
	TRACE_IRQS_OFF_DEBUG
	movq %rsp,%rdi		/* pt_regs pointer */
	xorl %esi,%esi		/* no error code */
	subq $EXCEPTION_STKSZ, INIT_TSS_IST(\ist)
	call \do_sym
	addq $EXCEPTION_STKSZ, INIT_TSS_IST(\ist)
	jmp paranoid_exit	/* %ebx: no swapgs flag */
	CFI_ENDPROC
END(\sym)
.endm

.macro errorentry sym do_sym
ENTRY(\sym)
	XCPT_FRAME
	ASM_CLAC
	PARAVIRT_ADJUST_EXCEPTION_FRAME
	subq $ORIG_RAX-R15, %rsp
	CFI_ADJUST_CFA_OFFSET ORIG_RAX-R15
	call error_entry
	DEFAULT_FRAME -1
	movq %rsp,%rdi			/* pt_regs pointer */
	movq ORIG_RAX(%rsp),%rsi	/* get error code */
	movq $-1,ORIG_RAX(%rsp)		/* no syscall to restart */
	call \do_sym
	jmp error_exit			/* %ebx: no swapgs flag */
	CFI_ENDPROC
END(\sym)
.endm

	/* error code is on the stack already */
.macro paranoiderrorentry sym do_sym
ENTRY(\sym)
	XCPT_FRAME
	ASM_CLAC
	PARAVIRT_ADJUST_EXCEPTION_FRAME
	subq $ORIG_RAX-R15, %rsp
	CFI_ADJUST_CFA_OFFSET ORIG_RAX-R15
	call save_paranoid
	DEFAULT_FRAME -1
	TRACE_IRQS_OFF
	movq %rsp,%rdi			/* pt_regs pointer */
	movq ORIG_RAX(%rsp),%rsi	/* get error code */
	movq $-1,ORIG_RAX(%rsp)		/* no syscall to restart */
	call \do_sym
	jmp paranoid_exit		/* %ebx: no swapgs flag */
	CFI_ENDPROC
END(\sym)
.endm

zeroentry divide_error do_divide_error
zeroentry overflow do_overflow
zeroentry bounds do_bounds
zeroentry invalid_op do_invalid_op
zeroentry device_not_available do_device_not_available
paranoiderrorentry double_fault do_double_fault
zeroentry coprocessor_segment_overrun do_coprocessor_segment_overrun
errorentry invalid_TSS do_invalid_TSS
errorentry segment_not_present do_segment_not_present
zeroentry spurious_interrupt_bug do_spurious_interrupt_bug
zeroentry coprocessor_error do_coprocessor_error
errorentry alignment_check do_alignment_check
zeroentry simd_coprocessor_error do_simd_coprocessor_error


	/* Reload gs selector with exception handling */
	/* edi:  new selector */
ENTRY(native_load_gs_index)
	CFI_STARTPROC
	pushfq_cfi
	DISABLE_INTERRUPTS(CLBR_ANY & ~CLBR_RDI)
	SWAPGS
gs_change:
	movl %edi,%gs
2:	mfence		/* workaround */
	SWAPGS
	popfq_cfi
	ret
	CFI_ENDPROC
END(native_load_gs_index)

	_ASM_EXTABLE(gs_change,bad_gs)
	.section .fixup,"ax"
	/* running with kernelgs */
bad_gs:
	SWAPGS			/* switch back to user gs */
	xorl %eax,%eax
	movl %eax,%gs
	jmp  2b
	.previous

/* Call softirq on interrupt stack. Interrupts are off. */
ENTRY(call_softirq)
	CFI_STARTPROC
	pushq_cfi %rbp
	CFI_REL_OFFSET rbp,0
	mov  %rsp,%rbp
	CFI_DEF_CFA_REGISTER rbp
	incl PER_CPU_VAR(irq_count)
	cmove PER_CPU_VAR(irq_stack_ptr),%rsp
	push  %rbp			# backlink for old unwinder
	call __do_softirq
	leaveq
	CFI_RESTORE		rbp
	CFI_DEF_CFA_REGISTER	rsp
	CFI_ADJUST_CFA_OFFSET   -8
	decl PER_CPU_VAR(irq_count)
	ret
	CFI_ENDPROC
END(call_softirq)

#ifdef CONFIG_STACK_UNWIND
ENTRY(arch_unwind_init_running)
	CFI_STARTPROC
	movq	%r15, R15(%rdi)
	movq	%r14, R14(%rdi)
	xchgq	%rsi, %rdx
	movq	%r13, R13(%rdi)
	movq	%r12, R12(%rdi)
	xorl	%eax, %eax
	movq	%rbp, RBP(%rdi)
	movq	%rbx, RBX(%rdi)
	movq	(%rsp), %r9
	xchgq	%rdx, %rcx
	movq	%rax, R11(%rdi)
	movq	%rax, R10(%rdi)
	movq	%rax, R9(%rdi)
	movq	%rax, R8(%rdi)
	movq	%rax, RAX(%rdi)
	movq	%rax, RCX(%rdi)
	movq	%rax, RDX(%rdi)
	movq	%rax, RSI(%rdi)
	movq	%rax, RDI(%rdi)
	movq	%rax, ORIG_RAX(%rdi)
	movq	%r9, RIP(%rdi)
	leaq	8(%rsp), %r9
	movq	$__KERNEL_CS, CS(%rdi)
	movq	%rax, EFLAGS(%rdi)
	movq	%r9, RSP(%rdi)
	movq	$__KERNEL_DS, SS(%rdi)
	jmpq	*%rcx
	CFI_ENDPROC
END(arch_unwind_init_running)
#endif

#ifdef CONFIG_PARAVIRT_XEN
zeroentry xen_hypervisor_callback xen_do_hypervisor_callback

/*
 * A note on the "critical region" in our callback handler.
 * We want to avoid stacking callback handlers due to events occurring
 * during handling of the last event. To do this, we keep events disabled
 * until we've done all processing. HOWEVER, we must enable events before
 * popping the stack frame (can't be done atomically) and so it would still
 * be possible to get enough handler activations to overflow the stack.
 * Although unlikely, bugs of that kind are hard to track down, so we'd
 * like to avoid the possibility.
 * So, on entry to the handler we detect whether we interrupted an
 * existing activation in its critical region -- if so, we pop the current
 * activation and restart the handler using the previous one.
 */
ENTRY(xen_do_hypervisor_callback)   # do_hypervisor_callback(struct *pt_regs)
	CFI_STARTPROC
/*
 * Since we don't modify %rdi, evtchn_do_upall(struct *pt_regs) will
 * see the correct pointer to the pt_regs
 */
	movq %rdi, %rsp            # we don't return, adjust the stack frame
	CFI_ENDPROC
	DEFAULT_FRAME
11:	incl PER_CPU_VAR(irq_count)
	movq %rsp,%rbp
	CFI_DEF_CFA_REGISTER rbp
	cmovzq PER_CPU_VAR(irq_stack_ptr),%rsp
	pushq %rbp			# backlink for old unwinder
	call xen_evtchn_do_upcall
	popq %rsp
	CFI_DEF_CFA_REGISTER rsp
	decl PER_CPU_VAR(irq_count)
	jmp  error_exit
	CFI_ENDPROC
END(xen_do_hypervisor_callback)

/*
 * Hypervisor uses this for application faults while it executes.
 * We get here for two reasons:
 *  1. Fault while reloading DS, ES, FS or GS
 *  2. Fault while executing IRET
 * Category 1 we do not need to fix up as Xen has already reloaded all segment
 * registers that could be reloaded and zeroed the others.
 * Category 2 we fix up by killing the current process. We cannot use the
 * normal Linux return path in this case because if we use the IRET hypercall
 * to pop the stack frame we end up in an infinite loop of failsafe callbacks.
 * We distinguish between categories by comparing each saved segment register
 * with its current contents: any discrepancy means we in category 1.
 */
ENTRY(xen_failsafe_callback)
	INTR_FRAME 1 (6*8)
	/*CFI_REL_OFFSET gs,GS*/
	/*CFI_REL_OFFSET fs,FS*/
	/*CFI_REL_OFFSET es,ES*/
	/*CFI_REL_OFFSET ds,DS*/
	CFI_REL_OFFSET r11,8
	CFI_REL_OFFSET rcx,0
	movw %ds,%cx
	cmpw %cx,0x10(%rsp)
	CFI_REMEMBER_STATE
	jne 1f
	movw %es,%cx
	cmpw %cx,0x18(%rsp)
	jne 1f
	movw %fs,%cx
	cmpw %cx,0x20(%rsp)
	jne 1f
	movw %gs,%cx
	cmpw %cx,0x28(%rsp)
	jne 1f
	/* All segments match their saved values => Category 2 (Bad IRET). */
	movq (%rsp),%rcx
	CFI_RESTORE rcx
	movq 8(%rsp),%r11
	CFI_RESTORE r11
	addq $0x30,%rsp
	CFI_ADJUST_CFA_OFFSET -0x30
	pushq_cfi $0	/* RIP */
	pushq_cfi %r11
	pushq_cfi %rcx
	jmp general_protection
	CFI_RESTORE_STATE
1:	/* Segment mismatch => Category 1 (Bad segment). Retry the IRET. */
	movq (%rsp),%rcx
	CFI_RESTORE rcx
	movq 8(%rsp),%r11
	CFI_RESTORE r11
	addq $0x30,%rsp
	CFI_ADJUST_CFA_OFFSET -0x30
	pushq_cfi $-1 /* orig_ax = -1 => not a system call */
	SAVE_ALL
	jmp error_exit
	CFI_ENDPROC
END(xen_failsafe_callback)

apicinterrupt HYPERVISOR_CALLBACK_VECTOR \
	xen_hvm_callback_vector xen_evtchn_do_upcall

#endif /* CONFIG_PARAVIRT_XEN */

#if IS_ENABLED(CONFIG_HYPERV)
apicinterrupt HYPERVISOR_CALLBACK_VECTOR \
	hyperv_callback_vector hyperv_vector_handler
#endif /* CONFIG_HYPERV */

#if IS_ENABLED(CONFIG_HYPERV)
apicinterrupt HYPERVISOR_CALLBACK_VECTOR \
	hyperv_callback_vector hyperv_vector_handler
#endif /* CONFIG_HYPERV */

/*
 * Some functions should be protected against kprobes
 */
	.pushsection .kprobes.text, "ax"

paranoidzeroentry_ist debug do_debug DEBUG_STACK
paranoidzeroentry_ist int3 do_int3 DEBUG_STACK
paranoiderrorentry stack_segment do_stack_segment
#ifdef CONFIG_PARAVIRT_XEN
zeroentry xen_debug do_debug
zeroentry xen_int3 do_int3
errorentry xen_stack_segment do_stack_segment
#endif
errorentry general_protection do_general_protection
errorentry page_fault do_page_fault
#ifdef CONFIG_KVM_GUEST
errorentry async_page_fault do_async_page_fault
#endif
#ifdef CONFIG_X86_MCE
paranoidzeroentry machine_check *machine_check_vector(%rip)
#endif

	/*
	 * "Paranoid" exit path from exception stack.
	 * Paranoid because this is used by NMIs and cannot take
	 * any kernel state for granted.
	 * We don't do kernel preemption checks here, because only
	 * NMI should be common and it does not enable IRQs and
	 * cannot get reschedule ticks.
	 *
	 * "trace" is 0 for the NMI handler only, because irq-tracing
	 * is fundamentally NMI-unsafe. (we cannot change the soft and
	 * hard flags at once, atomically)
	 */

	/* ebx:	no swapgs flag */
ENTRY(paranoid_exit)
	DEFAULT_FRAME
	DISABLE_INTERRUPTS(CLBR_NONE)
	TRACE_IRQS_OFF_DEBUG
	testl %ebx,%ebx				/* swapgs needed? */
	jnz paranoid_restore
	testl $3,CS(%rsp)
	jnz   paranoid_userspace
paranoid_swapgs:
	TRACE_IRQS_IRETQ 0
	SWAPGS_UNSAFE_STACK
	RESTORE_ALL 8
	jmp irq_return
paranoid_restore:
	TRACE_IRQS_IRETQ_DEBUG 0
	RESTORE_ALL 8
	jmp irq_return
paranoid_userspace:
	GET_THREAD_INFO(%rcx)
	movl TI_flags(%rcx),%ebx
	andl $_TIF_WORK_MASK,%ebx
	jz paranoid_swapgs
	movq %rsp,%rdi			/* &pt_regs */
	call sync_regs
	movq %rax,%rsp			/* switch stack for scheduling */
	testl $_TIF_NEED_RESCHED,%ebx
	jnz paranoid_schedule
	movl %ebx,%edx			/* arg3: thread flags */
	TRACE_IRQS_ON
	ENABLE_INTERRUPTS(CLBR_NONE)
	xorl %esi,%esi 			/* arg2: oldset */
	movq %rsp,%rdi 			/* arg1: &pt_regs */
	call do_notify_resume
	DISABLE_INTERRUPTS(CLBR_NONE)
	TRACE_IRQS_OFF
	jmp paranoid_userspace
paranoid_schedule:
	TRACE_IRQS_ON
	ENABLE_INTERRUPTS(CLBR_ANY)
	SCHEDULE_USER
	DISABLE_INTERRUPTS(CLBR_ANY)
	TRACE_IRQS_OFF
	jmp paranoid_userspace
	CFI_ENDPROC
END(paranoid_exit)

/*
 * Exception entry point. This expects an error code/orig_rax on the stack.
 * returns in "no swapgs flag" in %ebx.
 */
ENTRY(error_entry)
	XCPT_FRAME 1 (ORIG_RAX-R15+8)
	/* oldrax contains error code */
	cld
	movq %rdi, RDI+8(%rsp)
	movq %rsi, RSI+8(%rsp)
	movq %rdx, RDX+8(%rsp)
	movq %rcx, RCX+8(%rsp)
	movq %rax, RAX+8(%rsp)
	movq  %r8,  R8+8(%rsp)
	movq  %r9,  R9+8(%rsp)
	movq %r10, R10+8(%rsp)
	movq %r11, R11+8(%rsp)
	movq_cfi rbx, RBX+8
	movq %rbp, RBP+8(%rsp)
	movq %r12, R12+8(%rsp)
	movq %r13, R13+8(%rsp)
	movq %r14, R14+8(%rsp)
	movq %r15, R15+8(%rsp)
	xorl %ebx,%ebx
	testl $3,CS+8(%rsp)
	je error_kernelspace
error_swapgs:
	SWAPGS
error_sti:
	TRACE_IRQS_OFF
	ret

/*
 * There are two places in the kernel that can potentially fault with
 * usergs. Handle them here. The exception handlers after iret run with
 * kernel gs again, so don't set the user space flag. B stepping K8s
 * sometimes report an truncated RIP for IRET exceptions returning to
 * compat mode. Check for these here too.
 */
error_kernelspace:
	CFI_REL_OFFSET rcx, RCX+8
	incl %ebx
	leaq irq_return(%rip),%rcx
	cmpq %rcx,RIP+8(%rsp)
	je error_swapgs
	movl %ecx,%eax	/* zero extend */
	cmpq %rax,RIP+8(%rsp)
	je bstep_iret
	cmpq $gs_change,RIP+8(%rsp)
	je error_swapgs
	jmp error_sti

bstep_iret:
	/* Fix truncated RIP */
	movq %rcx,RIP+8(%rsp)
	jmp error_swapgs
	CFI_ENDPROC
END(error_entry)


/* ebx:	no swapgs flag (1: don't need swapgs, 0: need it) */
ENTRY(error_exit)
	DEFAULT_FRAME
	movl %ebx,%eax
	RESTORE_REST
	DISABLE_INTERRUPTS(CLBR_NONE)
	TRACE_IRQS_OFF
	GET_THREAD_INFO(%rcx)
	testl %eax,%eax
	jne retint_kernel
	LOCKDEP_SYS_EXIT_IRQ
	movl TI_flags(%rcx),%edx
	movl $_TIF_WORK_MASK,%edi
	andl %edi,%edx
	jnz retint_careful
	jmp retint_swapgs
	CFI_ENDPROC
END(error_exit)

/*
 * Test if a given stack is an NMI stack or not.
 */
	.macro test_in_nmi reg stack nmi_ret normal_ret
	cmpq %\reg, \stack
	ja \normal_ret
	subq $EXCEPTION_STKSZ, %\reg
	cmpq %\reg, \stack
	jb \normal_ret
	jmp \nmi_ret
	.endm

	/* runs on exception stack */
ENTRY(nmi)
	INTR_FRAME
	PARAVIRT_ADJUST_EXCEPTION_FRAME
	/*
	 * We allow breakpoints in NMIs. If a breakpoint occurs, then
	 * the iretq it performs will take us out of NMI context.
	 * This means that we can have nested NMIs where the next
	 * NMI is using the top of the stack of the previous NMI. We
	 * can't let it execute because the nested NMI will corrupt the
	 * stack of the previous NMI. NMI handlers are not re-entrant
	 * anyway.
	 *
	 * To handle this case we do the following:
	 *  Check the a special location on the stack that contains
	 *  a variable that is set when NMIs are executing.
	 *  The interrupted task's stack is also checked to see if it
	 *  is an NMI stack.
	 *  If the variable is not set and the stack is not the NMI
	 *  stack then:
	 *    o Set the special variable on the stack
	 *    o Copy the interrupt frame into a "saved" location on the stack
	 *    o Copy the interrupt frame into a "copy" location on the stack
	 *    o Continue processing the NMI
	 *  If the variable is set or the previous stack is the NMI stack:
	 *    o Modify the "copy" location to jump to the repeate_nmi
	 *    o return back to the first NMI
	 *
	 * Now on exit of the first NMI, we first clear the stack variable
	 * The NMI stack will tell any nested NMIs at that point that it is
	 * nested. Then we pop the stack normally with iret, and if there was
	 * a nested NMI that updated the copy interrupt stack frame, a
	 * jump will be made to the repeat_nmi code that will handle the second
	 * NMI.
	 */

	/* Use %rdx as out temp variable throughout */
	pushq_cfi %rdx
	CFI_REL_OFFSET rdx, 0

	/*
	 * If %cs was not the kernel segment, then the NMI triggered in user
	 * space, which means it is definitely not nested.
	 */
	cmpl $__KERNEL_CS, 16(%rsp)
	jne first_nmi

	/*
	 * Check the special variable on the stack to see if NMIs are
	 * executing.
	 */
	cmpl $1, -8(%rsp)
	je nested_nmi

	/*
	 * Now test if the previous stack was an NMI stack.
	 * We need the double check. We check the NMI stack to satisfy the
	 * race when the first NMI clears the variable before returning.
	 * We check the variable because the first NMI could be in a
	 * breakpoint routine using a breakpoint stack.
	 */
	lea 6*8(%rsp), %rdx
	test_in_nmi rdx, 4*8(%rsp), nested_nmi, first_nmi
	CFI_REMEMBER_STATE

nested_nmi:
	/*
	 * Do nothing if we interrupted the fixup in repeat_nmi.
	 * It's about to repeat the NMI handler, so we are fine
	 * with ignoring this one.
	 */
	movq $repeat_nmi, %rdx
	cmpq 8(%rsp), %rdx
	ja 1f
	movq $end_repeat_nmi, %rdx
	cmpq 8(%rsp), %rdx
	ja nested_nmi_out

1:
	/* Set up the interrupted NMIs stack to jump to repeat_nmi */
	leaq -1*8(%rsp), %rdx
	movq %rdx, %rsp
	CFI_ADJUST_CFA_OFFSET 1*8
	leaq -10*8(%rsp), %rdx
	pushq_cfi $__KERNEL_DS
	pushq_cfi %rdx
	pushfq_cfi
	pushq_cfi $__KERNEL_CS
	pushq_cfi $repeat_nmi

	/* Put stack back */
	addq $(6*8), %rsp
	CFI_ADJUST_CFA_OFFSET -6*8

nested_nmi_out:
	popq_cfi %rdx
	CFI_RESTORE rdx

	/* No need to check faults here */
	INTERRUPT_RETURN

	CFI_RESTORE_STATE
first_nmi:
	/*
	 * Because nested NMIs will use the pushed location that we
	 * stored in rdx, we must keep that space available.
	 * Here's what our stack frame will look like:
	 * +-------------------------+
	 * | original SS             |
	 * | original Return RSP     |
	 * | original RFLAGS         |
	 * | original CS             |
	 * | original RIP            |
	 * +-------------------------+
	 * | temp storage for rdx    |
	 * +-------------------------+
	 * | NMI executing variable  |
	 * +-------------------------+
	 * | copied SS               |
	 * | copied Return RSP       |
	 * | copied RFLAGS           |
	 * | copied CS               |
	 * | copied RIP              |
	 * +-------------------------+
	 * | Saved SS                |
	 * | Saved Return RSP        |
	 * | Saved RFLAGS            |
	 * | Saved CS                |
	 * | Saved RIP               |
	 * +-------------------------+
	 * | pt_regs                 |
	 * +-------------------------+
	 *
	 * The saved stack frame is used to fix up the copied stack frame
	 * that a nested NMI may change to make the interrupted NMI iret jump
	 * to the repeat_nmi. The original stack frame and the temp storage
	 * is also used by nested NMIs and can not be trusted on exit.
	 */
	/* Do not pop rdx, nested NMIs will corrupt that part of the stack */
	movq (%rsp), %rdx
	CFI_RESTORE rdx

	/* Set the NMI executing variable on the stack. */
	pushq_cfi $1

	/*
	 * Leave room for the "copied" frame
	 */
	subq $(5*8), %rsp
	CFI_ADJUST_CFA_OFFSET 5*8

	/* Copy the stack frame to the Saved frame */
	.rept 5
	pushq_cfi 11*8(%rsp)
	.endr
	CFI_DEF_CFA_OFFSET SS+8-RIP

	/* Everything up to here is safe from nested NMIs */

	/*
	 * If there was a nested NMI, the first NMI's iret will return
	 * here. But NMIs are still enabled and we can take another
	 * nested NMI. The nested NMI checks the interrupted RIP to see
	 * if it is between repeat_nmi and end_repeat_nmi, and if so
	 * it will just return, as we are about to repeat an NMI anyway.
	 * This makes it safe to copy to the stack frame that a nested
	 * NMI will update.
	 */
repeat_nmi:
	/*
	 * Update the stack variable to say we are still in NMI (the update
	 * is benign for the non-repeat case, where 1 was pushed just above
	 * to this very stack slot).
	 */
	movq $1, 10*8(%rsp)

	/* Make another copy, this one may be modified by nested NMIs */
	addq $(10*8), %rsp
	CFI_ADJUST_CFA_OFFSET -10*8
	.rept 5
	pushq_cfi -6*8(%rsp)
	.endr
	subq $(5*8), %rsp
	CFI_DEF_CFA_OFFSET SS+8-RIP
end_repeat_nmi:

	/*
	 * Everything below this point can be preempted by a nested
	 * NMI if the first NMI took an exception and reset our iret stack
	 * so that we repeat another NMI.
	 */
	pushq_cfi $-1		/* ORIG_RAX: no syscall to restart */
	subq $ORIG_RAX-R15, %rsp
	CFI_ADJUST_CFA_OFFSET ORIG_RAX-R15
	/*
	 * Use save_paranoid to handle SWAPGS, but no need to use paranoid_exit
	 * as we should not be calling schedule in NMI context.
	 * Even with normal interrupts enabled. An NMI should not be
	 * setting NEED_RESCHED or anything that normal interrupts and
	 * exceptions might do.
	 */
	call save_paranoid
	DEFAULT_FRAME -1

	/*
	 * Save off the CR2 register. If we take a page fault in the NMI then
	 * it could corrupt the CR2 value. If the NMI preempts a page fault
	 * handler before it was able to read the CR2 register, and then the
	 * NMI itself takes a page fault, the page fault that was preempted
	 * will read the information from the NMI page fault and not the
	 * origin fault. Save it off and restore it if it changes.
	 * Use the r12 callee-saved register.
	 */
	movq %cr2, %r12

	/* paranoidentry do_nmi, 0; without TRACE_IRQS_OFF */
	movq %rsp,%rdi
	movq $-1,%rsi
	call do_nmi

	/* Did the NMI take a page fault? Restore cr2 if it did */
	movq %cr2, %rcx
	cmpq %rcx, %r12
	je 1f
	movq %r12, %cr2
1:
	
	testl %ebx,%ebx				/* swapgs needed? */
	jnz nmi_restore
nmi_swapgs:
	SWAPGS_UNSAFE_STACK
nmi_restore:
	/* Pop the extra iret frame at once */
	RESTORE_ALL 6*8

	/* Clear the NMI executing stack variable */
	movq $0, 5*8(%rsp)
	jmp irq_return
	CFI_ENDPROC
END(nmi)

ENTRY(ignore_sysret)
	CFI_STARTPROC
	mov $-ENOSYS,%eax
	sysret
	CFI_ENDPROC
END(ignore_sysret)

/*
 * End of kprobes section
 */
	.popsection<|MERGE_RESOLUTION|>--- conflicted
+++ resolved
@@ -382,21 +382,21 @@
 /*
  * initial frame state for interrupts (and exceptions without error code)
  */
-	.macro EMPTY_FRAME offset=0
+	.macro EMPTY_FRAME start=1 offset=0
+	.if \start
 	CFI_STARTPROC simple
 	CFI_SIGNAL_FRAME
-	CFI_DEF_CFA rsp,\offset
+	CFI_DEF_CFA rsp,8+\offset
+	.else
+	CFI_DEF_CFA_OFFSET 8+\offset
+	.endif
 	.endm
 
 /*
  * initial frame state for interrupts (and exceptions without error code)
  */
 	.macro INTR_FRAME start=1 offset=0
-	.if \start
-	EMPTY_FRAME SS+8+\offset-RIP
-	.else
-	CFI_DEF_CFA_OFFSET SS+8+\offset-RIP
-	.endif
+	EMPTY_FRAME \start, SS+8+\offset-RIP
 	/*CFI_REL_OFFSET ss, SS+\offset-RIP*/
 	CFI_REL_OFFSET rsp, RSP+\offset-RIP
 	/*CFI_REL_OFFSET rflags, EFLAGS+\offset-RIP*/
@@ -410,15 +410,14 @@
  */
 	.macro XCPT_FRAME start=1 offset=0
 	INTR_FRAME \start, RIP+\offset-ORIG_RAX
+	/*CFI_REL_OFFSET orig_rax, ORIG_RAX-ORIG_RAX*/
 	.endm
 
 /*
  * frame that enables calling into C.
  */
 	.macro PARTIAL_FRAME start=1 offset=0
-	.if \start >= 0
 	XCPT_FRAME \start, ORIG_RAX+\offset-ARGOFFSET
-	.endif
 	CFI_REL_OFFSET rdi, RDI+\offset-ARGOFFSET
 	CFI_REL_OFFSET rsi, RSI+\offset-ARGOFFSET
 	CFI_REL_OFFSET rdx, RDX+\offset-ARGOFFSET
@@ -434,9 +433,7 @@
  * frame that enables passing a complete pt_regs to a C function.
  */
 	.macro DEFAULT_FRAME start=1 offset=0
-	.if \start >= -1
 	PARTIAL_FRAME \start, R11+\offset-R15
-	.endif
 	CFI_REL_OFFSET rbx, RBX+\offset
 	CFI_REL_OFFSET rbp, RBP+\offset
 	CFI_REL_OFFSET r12, R12+\offset
@@ -491,14 +488,14 @@
 	.endm
 
 ENTRY(save_rest)
-	CFI_STARTPROC
+	PARTIAL_FRAME 1 (REST_SKIP+8)
 	movq 5*8+16(%rsp), %r11	/* save return address */
-	movq %rbx, RBX+16(%rsp)
-	movq %rbp, RBP+16(%rsp)
-	movq %r12, R12+16(%rsp)
-	movq %r13, R13+16(%rsp)
-	movq %r14, R14+16(%rsp)
-	movq %r15, R15+16(%rsp)
+	movq_cfi rbx, RBX+16
+	movq_cfi rbp, RBP+16
+	movq_cfi r12, R12+16
+	movq_cfi r13, R13+16
+	movq_cfi r14, R14+16
+	movq_cfi r15, R15+16
 	movq %r11, 8(%rsp)	/* return address */
 	FIXUP_TOP_OF_STACK %r11, 16
 	ret
@@ -508,23 +505,23 @@
 /* save complete stack frame */
 	.pushsection .kprobes.text, "ax"
 ENTRY(save_paranoid)
-	XCPT_FRAME 1 (ORIG_RAX-R15+8)
+	XCPT_FRAME 1 RDI+8
 	cld
-	movq %rdi, RDI+8(%rsp)
-	movq %rsi, RSI+8(%rsp)
+	movq_cfi rdi, RDI+8
+	movq_cfi rsi, RSI+8
 	movq_cfi rdx, RDX+8
 	movq_cfi rcx, RCX+8
 	movq_cfi rax, RAX+8
-	movq %r8, R8+8(%rsp)
-	movq %r9, R9+8(%rsp)
-	movq %r10, R10+8(%rsp)
-	movq %r11, R11+8(%rsp)
+	movq_cfi r8, R8+8
+	movq_cfi r9, R9+8
+	movq_cfi r10, R10+8
+	movq_cfi r11, R11+8
 	movq_cfi rbx, RBX+8
-	movq %rbp, RBP+8(%rsp)
-	movq %r12, R12+8(%rsp)
-	movq %r13, R13+8(%rsp)
-	movq %r14, R14+8(%rsp)
-	movq %r15, R15+8(%rsp)
+	movq_cfi rbp, RBP+8
+	movq_cfi r12, R12+8
+	movq_cfi r13, R13+8
+	movq_cfi r14, R14+8
+	movq_cfi r15, R15+8
 	movl $1,%ebx
 	movl $MSR_GS_BASE,%ecx
 	rdmsr
@@ -831,26 +828,6 @@
 	CFI_ENDPROC
 END(system_call)
 
-<<<<<<< HEAD
-/*
- * Certain special system calls that need to save a complete full stack frame.
- */
-	.macro PTREGSCALL label,func,arg
-ENTRY(\label)
-	PARTIAL_FRAME 1 8		/* offset 8: return address */
-	subq $REST_SKIP, %rsp
-	CFI_ADJUST_CFA_OFFSET REST_SKIP
-	call save_rest
-	DEFAULT_FRAME -2 8		/* offset 8: return address */
-	leaq 8(%rsp), \arg	/* pt_regs pointer */
-	call \func
-	jmp ptregscall_common
-	CFI_ENDPROC
-END(\label)
-	.endm
-
-=======
->>>>>>> f6161aa1
 	.macro FORK_LIKE func
 ENTRY(stub_\func)
 	CFI_STARTPROC
@@ -1225,7 +1202,7 @@
 	subq $ORIG_RAX-R15, %rsp
 	CFI_ADJUST_CFA_OFFSET ORIG_RAX-R15
 	call error_entry
-	DEFAULT_FRAME -1
+	DEFAULT_FRAME 0
 	movq %rsp,%rdi		/* pt_regs pointer */
 	xorl %esi,%esi		/* no error code */
 	call \do_sym
@@ -1243,8 +1220,6 @@
 	subq $ORIG_RAX-R15, %rsp
 	CFI_ADJUST_CFA_OFFSET ORIG_RAX-R15
 	call save_paranoid
-	DEFAULT_FRAME -1
-	DEFAULT_FRAME -1
 	TRACE_IRQS_OFF
 	movq %rsp,%rdi		/* pt_regs pointer */
 	xorl %esi,%esi		/* no error code */
@@ -1283,7 +1258,7 @@
 	subq $ORIG_RAX-R15, %rsp
 	CFI_ADJUST_CFA_OFFSET ORIG_RAX-R15
 	call error_entry
-	DEFAULT_FRAME -1
+	DEFAULT_FRAME 0
 	movq %rsp,%rdi			/* pt_regs pointer */
 	movq ORIG_RAX(%rsp),%rsi	/* get error code */
 	movq $-1,ORIG_RAX(%rsp)		/* no syscall to restart */
@@ -1302,7 +1277,7 @@
 	subq $ORIG_RAX-R15, %rsp
 	CFI_ADJUST_CFA_OFFSET ORIG_RAX-R15
 	call save_paranoid
-	DEFAULT_FRAME -1
+	DEFAULT_FRAME 0
 	TRACE_IRQS_OFF
 	movq %rsp,%rdi			/* pt_regs pointer */
 	movq ORIG_RAX(%rsp),%rsi	/* get error code */
@@ -1408,7 +1383,7 @@
 END(arch_unwind_init_running)
 #endif
 
-#ifdef CONFIG_PARAVIRT_XEN
+#ifdef CONFIG_XEN
 zeroentry xen_hypervisor_callback xen_do_hypervisor_callback
 
 /*
@@ -1508,18 +1483,13 @@
 apicinterrupt HYPERVISOR_CALLBACK_VECTOR \
 	xen_hvm_callback_vector xen_evtchn_do_upcall
 
-#endif /* CONFIG_PARAVIRT_XEN */
+#endif /* CONFIG_XEN */
 
 #if IS_ENABLED(CONFIG_HYPERV)
 apicinterrupt HYPERVISOR_CALLBACK_VECTOR \
 	hyperv_callback_vector hyperv_vector_handler
 #endif /* CONFIG_HYPERV */
 
-#if IS_ENABLED(CONFIG_HYPERV)
-apicinterrupt HYPERVISOR_CALLBACK_VECTOR \
-	hyperv_callback_vector hyperv_vector_handler
-#endif /* CONFIG_HYPERV */
-
 /*
  * Some functions should be protected against kprobes
  */
@@ -1528,7 +1498,7 @@
 paranoidzeroentry_ist debug do_debug DEBUG_STACK
 paranoidzeroentry_ist int3 do_int3 DEBUG_STACK
 paranoiderrorentry stack_segment do_stack_segment
-#ifdef CONFIG_PARAVIRT_XEN
+#ifdef CONFIG_XEN
 zeroentry xen_debug do_debug
 zeroentry xen_int3 do_int3
 errorentry xen_stack_segment do_stack_segment
@@ -1607,24 +1577,25 @@
  * returns in "no swapgs flag" in %ebx.
  */
 ENTRY(error_entry)
-	XCPT_FRAME 1 (ORIG_RAX-R15+8)
+	XCPT_FRAME
+	CFI_ADJUST_CFA_OFFSET 15*8
 	/* oldrax contains error code */
 	cld
-	movq %rdi, RDI+8(%rsp)
-	movq %rsi, RSI+8(%rsp)
-	movq %rdx, RDX+8(%rsp)
-	movq %rcx, RCX+8(%rsp)
-	movq %rax, RAX+8(%rsp)
-	movq  %r8,  R8+8(%rsp)
-	movq  %r9,  R9+8(%rsp)
-	movq %r10, R10+8(%rsp)
-	movq %r11, R11+8(%rsp)
+	movq_cfi rdi, RDI+8
+	movq_cfi rsi, RSI+8
+	movq_cfi rdx, RDX+8
+	movq_cfi rcx, RCX+8
+	movq_cfi rax, RAX+8
+	movq_cfi  r8,  R8+8
+	movq_cfi  r9,  R9+8
+	movq_cfi r10, R10+8
+	movq_cfi r11, R11+8
 	movq_cfi rbx, RBX+8
-	movq %rbp, RBP+8(%rsp)
-	movq %r12, R12+8(%rsp)
-	movq %r13, R13+8(%rsp)
-	movq %r14, R14+8(%rsp)
-	movq %r15, R15+8(%rsp)
+	movq_cfi rbp, RBP+8
+	movq_cfi r12, R12+8
+	movq_cfi r13, R13+8
+	movq_cfi r14, R14+8
+	movq_cfi r15, R15+8
 	xorl %ebx,%ebx
 	testl $3,CS+8(%rsp)
 	je error_kernelspace
@@ -1642,7 +1613,6 @@
  * compat mode. Check for these here too.
  */
 error_kernelspace:
-	CFI_REL_OFFSET rcx, RCX+8
 	incl %ebx
 	leaq irq_return(%rip),%rcx
 	cmpq %rcx,RIP+8(%rsp)
@@ -1895,7 +1865,7 @@
 	 * exceptions might do.
 	 */
 	call save_paranoid
-	DEFAULT_FRAME -1
+	DEFAULT_FRAME 0
 
 	/*
 	 * Save off the CR2 register. If we take a page fault in the NMI then
