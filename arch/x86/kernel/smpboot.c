--- conflicted
+++ resolved
@@ -58,11 +58,8 @@
 #include <linux/pgtable.h>
 #include <linux/overflow.h>
 #include <linux/stackprotector.h>
-<<<<<<< HEAD
-=======
 #include <linux/cpuhotplug.h>
 #include <linux/mc146818rtc.h>
->>>>>>> 2d5404ca
 #include <linux/acpi.h>
 
 #include <asm/acpi.h>
@@ -119,31 +116,11 @@
 #define CPUDEAD_MWAIT_WAIT	0xDEADBEEF
 #define CPUDEAD_MWAIT_KEXEC_HLT	0x4A17DEAD
 
-<<<<<<< HEAD
-struct mwait_cpu_dead {
-	unsigned int	control;
-	unsigned int	status;
-};
-
-#define CPUDEAD_MWAIT_WAIT	0xDEADBEEF
-#define CPUDEAD_MWAIT_KEXEC_HLT	0x4A17DEAD
-
-=======
->>>>>>> 2d5404ca
 /*
  * Cache line aligned data for mwait_play_dead(). Separate on purpose so
  * that it's unlikely to be touched by other CPUs.
  */
 static DEFINE_PER_CPU_ALIGNED(struct mwait_cpu_dead, mwait_cpu_dead);
-<<<<<<< HEAD
-
-/* Logical package management. We might want to allocate that dynamically */
-unsigned int __max_logical_packages __read_mostly;
-EXPORT_SYMBOL(__max_logical_packages);
-static unsigned int logical_packages __read_mostly;
-static unsigned int logical_die __read_mostly;
-=======
->>>>>>> 2d5404ca
 
 /* Maximum number of SMT threads on any online core */
 int __read_mostly __max_smt_threads = 1;
@@ -199,17 +176,6 @@
 	/* Mop up eventual mwait_play_dead() wreckage */
 	this_cpu_write(mwait_cpu_dead.status, 0);
 	this_cpu_write(mwait_cpu_dead.control, 0);
-<<<<<<< HEAD
-
-	/*
-	 * If waken up by an INIT in an 82489DX configuration
-	 * cpu_callout_mask guarantees we don't get here before
-	 * an INIT_deassert IPI reaches our local APIC, so it is
-	 * now safe to touch our local APIC.
-	 */
-	cpuid = smp_processor_id();
-=======
->>>>>>> 2d5404ca
 
 	/*
 	 * If woken up by an INIT in an 82489DX configuration the alive
@@ -222,11 +188,7 @@
 	 */
 	apic_ap_setup();
 
-<<<<<<< HEAD
-	/* Save our processor parameters. */
-=======
 	/* Save the processor parameters. */
->>>>>>> 2d5404ca
 	smp_store_cpu_info(cpuid);
 
 	/*
@@ -263,27 +225,6 @@
 	cpu_data(smp_processor_id()).loops_per_jiffy = loops_per_jiffy;
 }
 
-<<<<<<< HEAD
-static void ap_calibrate_delay(void)
-{
-	/*
-	 * Calibrate the delay loop and update loops_per_jiffy in cpu_data.
-	 * smp_store_cpu_info() stored a value that is close but not as
-	 * accurate as the value just calculated.
-	 *
-	 * As this is invoked after the TSC synchronization check,
-	 * calibrate_delay_is_known() will skip the calibration routine
-	 * when TSC is synchronized across sockets.
-	 */
-	calibrate_delay();
-	cpu_data(smp_processor_id()).loops_per_jiffy = loops_per_jiffy;
-}
-
-static int cpu0_logical_apicid;
-static int enable_start_cpu0;
-
-=======
->>>>>>> 2d5404ca
 /*
  * Activate a secondary processor.
  */
@@ -326,19 +267,6 @@
 	 */
 	load_ucode_ap();
 
-<<<<<<< HEAD
-	/* otherwise gcc will move up smp_processor_id before the cpu_init */
-	barrier();
-	/* Check TSC synchronization with the control CPU: */
-	check_tsc_sync_target();
-
-	/*
-	 * Calibrate the delay loop after the TSC synchronization check.
-	 * This allows to skip the calibration when TSC is synchronized
-	 * across sockets.
-	 */
-	ap_calibrate_delay();
-=======
 	/*
 	 * Synchronization point with the hotplug core. Sets this CPUs
 	 * synchronization state to ALIVE and spin-waits for the control CPU to
@@ -355,7 +283,6 @@
 
 	/* Check TSC synchronization with the control CPU. */
 	check_tsc_sync_target();
->>>>>>> 2d5404ca
 
 	/*
 	 * Calibrate the delay loop after the TSC synchronization check.
@@ -387,116 +314,6 @@
 	cpu_startup_entry(CPUHP_AP_ONLINE_IDLE);
 }
 
-<<<<<<< HEAD
-/**
- * topology_is_primary_thread - Check whether CPU is the primary SMT thread
- * @cpu:	CPU to check
- */
-bool topology_is_primary_thread(unsigned int cpu)
-{
-	return apic_id_is_primary_thread(per_cpu(x86_cpu_to_apicid, cpu));
-}
-
-/**
- * topology_phys_to_logical_pkg - Map a physical package id to a logical
- *
- * Returns logical package id or -1 if not found
- */
-int topology_phys_to_logical_pkg(unsigned int phys_pkg)
-{
-	int cpu;
-
-	for_each_possible_cpu(cpu) {
-		struct cpuinfo_x86 *c = &cpu_data(cpu);
-
-		if (c->initialized && c->phys_proc_id == phys_pkg)
-			return c->logical_proc_id;
-	}
-	return -1;
-}
-EXPORT_SYMBOL(topology_phys_to_logical_pkg);
-/**
- * topology_phys_to_logical_die - Map a physical die id to logical
- *
- * Returns logical die id or -1 if not found
- */
-int topology_phys_to_logical_die(unsigned int die_id, unsigned int cur_cpu)
-{
-	int cpu;
-	int proc_id = cpu_data(cur_cpu).phys_proc_id;
-
-	for_each_possible_cpu(cpu) {
-		struct cpuinfo_x86 *c = &cpu_data(cpu);
-
-		if (c->initialized && c->cpu_die_id == die_id &&
-		    c->phys_proc_id == proc_id)
-			return c->logical_die_id;
-	}
-	return -1;
-}
-EXPORT_SYMBOL(topology_phys_to_logical_die);
-
-/**
- * topology_update_package_map - Update the physical to logical package map
- * @pkg:	The physical package id as retrieved via CPUID
- * @cpu:	The cpu for which this is updated
- */
-int topology_update_package_map(unsigned int pkg, unsigned int cpu)
-{
-	int new;
-
-	/* Already available somewhere? */
-	new = topology_phys_to_logical_pkg(pkg);
-	if (new >= 0)
-		goto found;
-
-	new = logical_packages++;
-	if (new != pkg) {
-		pr_info("CPU %u Converting physical %u to logical package %u\n",
-			cpu, pkg, new);
-	}
-found:
-	cpu_data(cpu).logical_proc_id = new;
-	return 0;
-}
-/**
- * topology_update_die_map - Update the physical to logical die map
- * @die:	The die id as retrieved via CPUID
- * @cpu:	The cpu for which this is updated
- */
-int topology_update_die_map(unsigned int die, unsigned int cpu)
-{
-	int new;
-
-	/* Already available somewhere? */
-	new = topology_phys_to_logical_die(die, cpu);
-	if (new >= 0)
-		goto found;
-
-	new = logical_die++;
-	if (new != die) {
-		pr_info("CPU %u Converting physical %u to logical die %u\n",
-			cpu, die, new);
-	}
-found:
-	cpu_data(cpu).logical_die_id = new;
-	return 0;
-}
-
-void __init smp_store_boot_cpu_info(void)
-{
-	int id = 0; /* CPU 0 */
-	struct cpuinfo_x86 *c = &cpu_data(id);
-
-	*c = boot_cpu_data;
-	c->cpu_index = id;
-	topology_update_package_map(c->phys_proc_id, id);
-	topology_update_die_map(c->cpu_die_id, id);
-	c->initialized = true;
-}
-
-=======
->>>>>>> 2d5404ca
 /*
  * The bootstrap kernel entry code has set these up. Save them for
  * a given CPU
@@ -683,18 +500,6 @@
 	if (cpu_feature_enabled(X86_FEATURE_HYBRID_CPU))
 	       return x86_sched_itmt_flags();
 
-<<<<<<< HEAD
-static struct sched_domain_topology_level x86_hybrid_topology[] = {
-#ifdef CONFIG_SCHED_SMT
-	{ cpu_smt_mask, x86_smt_flags, SD_INIT_NAME(SMT) },
-#endif
-#ifdef CONFIG_SCHED_MC
-	{ cpu_coregroup_mask, x86_core_flags, SD_INIT_NAME(MC) },
-#endif
-	{ cpu_cpu_mask, SD_INIT_NAME(PKG) },
-	{ NULL, },
-};
-=======
 	return 0;
 }
 
@@ -710,7 +515,6 @@
 static void __init build_sched_topology(void)
 {
 	int i = 0;
->>>>>>> 2d5404ca
 
 #ifdef CONFIG_SCHED_SMT
 	x86_topology[i++] = (struct sched_domain_topology_level){
@@ -727,11 +531,6 @@
 		cpu_coregroup_mask, x86_core_flags, SD_INIT_NAME(MC)
 	};
 #endif
-<<<<<<< HEAD
-	{ cpu_cpu_mask, SD_INIT_NAME(PKG) },
-	{ NULL, },
-};
-=======
 	/*
 	 * When there is NUMA topology inside the package skip the PKG domain
 	 * since the NUMA domains will auto-magically create the right spanning
@@ -742,7 +541,6 @@
 			cpu_cpu_mask, x86_die_flags, SD_INIT_NAME(PKG)
 		};
 	}
->>>>>>> 2d5404ca
 
 	/*
 	 * There must be one trailing NULL entry left.
@@ -1555,10 +1353,6 @@
 			while(1)
 				native_halt();
 		}
-<<<<<<< HEAD
-
-		cond_wakeup_cpu0();
-=======
 	}
 }
 
@@ -1588,36 +1382,6 @@
 
 		if (READ_ONCE(md->status) != newstate)
 			pr_err_once("CPU%u is stuck in mwait_play_dead()\n", cpu);
->>>>>>> 2d5404ca
-	}
-}
-
-/*
- * Kick all "offline" CPUs out of mwait on kexec(). See comment in
- * mwait_play_dead().
- */
-void smp_kick_mwait_play_dead(void)
-{
-	u32 newstate = CPUDEAD_MWAIT_KEXEC_HLT;
-	struct mwait_cpu_dead *md;
-	unsigned int cpu, i;
-
-	for_each_cpu_andnot(cpu, cpu_present_mask, cpu_online_mask) {
-		md = per_cpu_ptr(&mwait_cpu_dead, cpu);
-
-		/* Does it sit in mwait_play_dead() ? */
-		if (READ_ONCE(md->status) != CPUDEAD_MWAIT_WAIT)
-			continue;
-
-		/* Wait up to 5ms */
-		for (i = 0; READ_ONCE(md->status) != newstate && i < 1000; i++) {
-			/* Bring it out of mwait */
-			WRITE_ONCE(md->control, newstate);
-			udelay(5);
-		}
-
-		if (READ_ONCE(md->status) != newstate)
-			pr_err_once("CPU%u is stuck in mwait_play_dead()\n", cpu);
 	}
 }
 
