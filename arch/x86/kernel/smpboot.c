 /*
 *	x86 SMP booting functions
 *
 *	(c) 1995 Alan Cox, Building #3 <alan@lxorguk.ukuu.org.uk>
 *	(c) 1998, 1999, 2000, 2009 Ingo Molnar <mingo@redhat.com>
 *	Copyright 2001 Andi Kleen, SuSE Labs.
 *
 *	Much of the core SMP work is based on previous work by Thomas Radke, to
 *	whom a great many thanks are extended.
 *
 *	Thanks to Intel for making available several different Pentium,
 *	Pentium Pro and Pentium-II/Xeon MP machines.
 *	Original development of Linux SMP code supported by Caldera.
 *
 *	This code is released under the GNU General Public License version 2 or
 *	later.
 *
 *	Fixes
 *		Felix Koop	:	NR_CPUS used properly
 *		Jose Renau	:	Handle single CPU case.
 *		Alan Cox	:	By repeated request 8) - Total BogoMIPS report.
 *		Greg Wright	:	Fix for kernel stacks panic.
 *		Erich Boleyn	:	MP v1.4 and additional changes.
 *	Matthias Sattler	:	Changes for 2.1 kernel map.
 *	Michel Lespinasse	:	Changes for 2.1 kernel map.
 *	Michael Chastain	:	Change trampoline.S to gnu as.
 *		Alan Cox	:	Dumb bug: 'B' step PPro's are fine
 *		Ingo Molnar	:	Added APIC timers, based on code
 *					from Jose Renau
 *		Ingo Molnar	:	various cleanups and rewrites
 *		Tigran Aivazian	:	fixed "0.00 in /proc/uptime on SMP" bug.
 *	Maciej W. Rozycki	:	Bits for genuine 82489DX APICs
 *	Andi Kleen		:	Changed for SMP boot into long mode.
 *		Martin J. Bligh	: 	Added support for multi-quad systems
 *		Dave Jones	:	Report invalid combinations of Athlon CPUs.
 *		Rusty Russell	:	Hacked into shape for new "hotplug" boot process.
 *      Andi Kleen              :       Converted to new state machine.
 *	Ashok Raj		: 	CPU hotplug support
 *	Glauber Costa		:	i386 and x86_64 integration
 */

#define pr_fmt(fmt) KBUILD_MODNAME ": " fmt

#include <linux/init.h>
#include <linux/smp.h>
#include <linux/export.h>
#include <linux/sched.h>
#include <linux/sched/topology.h>
#include <linux/sched/hotplug.h>
#include <linux/sched/task_stack.h>
#include <linux/percpu.h>
#include <linux/bootmem.h>
#include <linux/err.h>
#include <linux/nmi.h>
#include <linux/tboot.h>
#include <linux/stackprotector.h>
#include <linux/gfp.h>
#include <linux/cpuidle.h>

#include <asm/acpi.h>
#include <asm/desc.h>
#include <asm/nmi.h>
#include <asm/irq.h>
#include <asm/realmode.h>
#include <asm/cpu.h>
#include <asm/numa.h>
#include <asm/pgtable.h>
#include <asm/tlbflush.h>
#include <asm/mtrr.h>
#include <asm/mwait.h>
#include <asm/apic.h>
#include <asm/io_apic.h>
#include <asm/fpu/internal.h>
#include <asm/setup.h>
#include <asm/uv/uv.h>
#include <linux/mc146818rtc.h>
#include <asm/i8259.h>
#include <asm/misc.h>
#include <asm/qspinlock.h>
<<<<<<< HEAD
=======
#include <asm/intel-family.h>
#include <asm/cpu_device_id.h>
>>>>>>> 144482d4
#include <asm/spec-ctrl.h>

/* Number of siblings per CPU package */
int smp_num_siblings = 1;
EXPORT_SYMBOL(smp_num_siblings);

/* Last level cache ID of each logical CPU */
DEFINE_PER_CPU_READ_MOSTLY(u16, cpu_llc_id) = BAD_APICID;

/* representing HT siblings of each logical CPU */
DEFINE_PER_CPU_READ_MOSTLY(cpumask_var_t, cpu_sibling_map);
EXPORT_PER_CPU_SYMBOL(cpu_sibling_map);

/* representing HT and core siblings of each logical CPU */
DEFINE_PER_CPU_READ_MOSTLY(cpumask_var_t, cpu_core_map);
EXPORT_PER_CPU_SYMBOL(cpu_core_map);

DEFINE_PER_CPU_READ_MOSTLY(cpumask_var_t, cpu_llc_shared_map);

/* Per CPU bogomips and other parameters */
DEFINE_PER_CPU_READ_MOSTLY(struct cpuinfo_x86, cpu_info);
EXPORT_PER_CPU_SYMBOL(cpu_info);

/* Logical package management. We might want to allocate that dynamically */
unsigned int __max_logical_packages __read_mostly;
EXPORT_SYMBOL(__max_logical_packages);
static unsigned int logical_packages __read_mostly;

/* Maximum number of SMT threads on any online core */
int __read_mostly __max_smt_threads = 1;

/* Flag to indicate if a complete sched domain rebuild is required */
bool x86_topology_update;

int arch_update_cpu_topology(void)
{
	int retval = x86_topology_update;

	x86_topology_update = false;
	return retval;
}

static inline void smpboot_setup_warm_reset_vector(unsigned long start_eip)
{
	unsigned long flags;

	spin_lock_irqsave(&rtc_lock, flags);
	CMOS_WRITE(0xa, 0xf);
	spin_unlock_irqrestore(&rtc_lock, flags);
	*((volatile unsigned short *)phys_to_virt(TRAMPOLINE_PHYS_HIGH)) =
							start_eip >> 4;
	*((volatile unsigned short *)phys_to_virt(TRAMPOLINE_PHYS_LOW)) =
							start_eip & 0xf;
}

static inline void smpboot_restore_warm_reset_vector(void)
{
	unsigned long flags;

	/*
	 * Paranoid:  Set warm reset code and vector here back
	 * to default values.
	 */
	spin_lock_irqsave(&rtc_lock, flags);
	CMOS_WRITE(0, 0xf);
	spin_unlock_irqrestore(&rtc_lock, flags);

	*((volatile u32 *)phys_to_virt(TRAMPOLINE_PHYS_LOW)) = 0;
}

/*
 * Report back to the Boot Processor during boot time or to the caller processor
 * during CPU online.
 */
static void smp_callin(void)
{
	int cpuid, phys_id;

	/*
	 * If waken up by an INIT in an 82489DX configuration
	 * cpu_callout_mask guarantees we don't get here before
	 * an INIT_deassert IPI reaches our local APIC, so it is
	 * now safe to touch our local APIC.
	 */
	cpuid = smp_processor_id();

	/*
	 * (This works even if the APIC is not enabled.)
	 */
	phys_id = read_apic_id();

	/*
	 * the boot CPU has finished the init stage and is spinning
	 * on callin_map until we finish. We are free to set up this
	 * CPU, first the APIC. (this is probably redundant on most
	 * boards)
	 */
	apic_ap_setup();

	/*
	 * Save our processor parameters. Note: this information
	 * is needed for clock calibration.
	 */
	smp_store_cpu_info(cpuid);

	/*
	 * The topology information must be up to date before
	 * calibrate_delay() and notify_cpu_starting().
	 */
	set_cpu_sibling_map(raw_smp_processor_id());

	/*
	 * Get our bogomips.
	 * Update loops_per_jiffy in cpu_data. Previous call to
	 * smp_store_cpu_info() stored a value that is close but not as
	 * accurate as the value just calculated.
	 */
	calibrate_delay();
	cpu_data(cpuid).loops_per_jiffy = loops_per_jiffy;
	pr_debug("Stack at about %p\n", &cpuid);

	wmb();

	notify_cpu_starting(cpuid);

	/*
	 * Allow the master to continue.
	 */
	cpumask_set_cpu(cpuid, cpu_callin_mask);
}

static int cpu0_logical_apicid;
static int enable_start_cpu0;
/*
 * Activate a secondary processor.
 */
static void notrace start_secondary(void *unused)
{
	/*
	 * Don't put *anything* except direct CPU state initialization
	 * before cpu_init(), SMP booting is too fragile that we want to
	 * limit the things done here to the most necessary things.
	 */
	if (boot_cpu_has(X86_FEATURE_PCID))
		__write_cr4(__read_cr4() | X86_CR4_PCIDE);

#ifdef CONFIG_X86_32
	/* switch away from the initial page table */
	load_cr3(swapper_pg_dir);
	__flush_tlb_all();
#endif
	load_current_idt();
	cpu_init();
	x86_cpuinit.early_percpu_clock_init();
	preempt_disable();
	smp_callin();

	enable_start_cpu0 = 0;

	/* otherwise gcc will move up smp_processor_id before the cpu_init */
	barrier();
	/*
	 * Check TSC synchronization with the boot CPU:
	 */
	check_tsc_sync_target();

	speculative_store_bypass_ht_init();

	/*
	 * Lock vector_lock, set CPU online and bring the vector
	 * allocator online. Online must be set with vector_lock held
	 * to prevent a concurrent irq setup/teardown from seeing a
	 * half valid vector space.
	 */
	lock_vector_lock();
	set_cpu_online(smp_processor_id(), true);
	lapic_online();
	unlock_vector_lock();
	cpu_set_state_online(smp_processor_id());
	x86_platform.nmi_init();

	/* enable local interrupts */
	local_irq_enable();

	/* to prevent fake stack check failure in clock setup */
	boot_init_stack_canary();

	x86_cpuinit.setup_percpu_clockev();

	wmb();
	cpu_startup_entry(CPUHP_AP_ONLINE_IDLE);
}

/**
 * topology_phys_to_logical_pkg - Map a physical package id to a logical
 *
 * Returns logical package id or -1 if not found
 */
int topology_phys_to_logical_pkg(unsigned int phys_pkg)
{
	int cpu;

	for_each_possible_cpu(cpu) {
		struct cpuinfo_x86 *c = &cpu_data(cpu);

		if (c->initialized && c->phys_proc_id == phys_pkg)
			return c->logical_proc_id;
	}
	return -1;
}
EXPORT_SYMBOL(topology_phys_to_logical_pkg);

/**
 * topology_update_package_map - Update the physical to logical package map
 * @pkg:	The physical package id as retrieved via CPUID
 * @cpu:	The cpu for which this is updated
 */
int topology_update_package_map(unsigned int pkg, unsigned int cpu)
{
	int new;

	/* Already available somewhere? */
	new = topology_phys_to_logical_pkg(pkg);
	if (new >= 0)
		goto found;

	new = logical_packages++;
	if (new != pkg) {
		pr_info("CPU %u Converting physical %u to logical package %u\n",
			cpu, pkg, new);
	}
found:
	cpu_data(cpu).logical_proc_id = new;
	return 0;
}

void __init smp_store_boot_cpu_info(void)
{
	int id = 0; /* CPU 0 */
	struct cpuinfo_x86 *c = &cpu_data(id);

	*c = boot_cpu_data;
	c->cpu_index = id;
	topology_update_package_map(c->phys_proc_id, id);
	c->initialized = true;
}

/*
 * The bootstrap kernel entry code has set these up. Save them for
 * a given CPU
 */
void smp_store_cpu_info(int id)
{
	struct cpuinfo_x86 *c = &cpu_data(id);

	/* Copy boot_cpu_data only on the first bringup */
	if (!c->initialized)
		*c = boot_cpu_data;
	c->cpu_index = id;
	/*
	 * During boot time, CPU0 has this setup already. Save the info when
	 * bringing up AP or offlined CPU0.
	 */
	identify_secondary_cpu(c);
	c->initialized = true;
}

static bool
topology_same_node(struct cpuinfo_x86 *c, struct cpuinfo_x86 *o)
{
	int cpu1 = c->cpu_index, cpu2 = o->cpu_index;

	return (cpu_to_node(cpu1) == cpu_to_node(cpu2));
}

static bool
topology_sane(struct cpuinfo_x86 *c, struct cpuinfo_x86 *o, const char *name)
{
	int cpu1 = c->cpu_index, cpu2 = o->cpu_index;

	return !WARN_ONCE(!topology_same_node(c, o),
		"sched: CPU #%d's %s-sibling CPU #%d is not on the same node! "
		"[node: %d != %d]. Ignoring dependency.\n",
		cpu1, name, cpu2, cpu_to_node(cpu1), cpu_to_node(cpu2));
}

#define link_mask(mfunc, c1, c2)					\
do {									\
	cpumask_set_cpu((c1), mfunc(c2));				\
	cpumask_set_cpu((c2), mfunc(c1));				\
} while (0)

static bool match_smt(struct cpuinfo_x86 *c, struct cpuinfo_x86 *o)
{
	if (boot_cpu_has(X86_FEATURE_TOPOEXT)) {
		int cpu1 = c->cpu_index, cpu2 = o->cpu_index;

		if (c->phys_proc_id == o->phys_proc_id &&
		    per_cpu(cpu_llc_id, cpu1) == per_cpu(cpu_llc_id, cpu2)) {
			if (c->cpu_core_id == o->cpu_core_id)
				return topology_sane(c, o, "smt");

			if ((c->cu_id != 0xff) &&
			    (o->cu_id != 0xff) &&
			    (c->cu_id == o->cu_id))
				return topology_sane(c, o, "smt");
		}

	} else if (c->phys_proc_id == o->phys_proc_id &&
		   c->cpu_core_id == o->cpu_core_id) {
		return topology_sane(c, o, "smt");
	}

	return false;
}

/*
 * Define snc_cpu[] for SNC (Sub-NUMA Cluster) CPUs.
 *
 * These are Intel CPUs that enumerate an LLC that is shared by
 * multiple NUMA nodes. The LLC on these systems is shared for
 * off-package data access but private to the NUMA node (half
 * of the package) for on-package access.
 *
 * CPUID (the source of the information about the LLC) can only
 * enumerate the cache as being shared *or* unshared, but not
 * this particular configuration. The CPU in this case enumerates
 * the cache to be shared across the entire package (spanning both
 * NUMA nodes).
 */

static const struct x86_cpu_id snc_cpu[] = {
	{ X86_VENDOR_INTEL, 6, INTEL_FAM6_SKYLAKE_X },
	{}
};

static bool match_llc(struct cpuinfo_x86 *c, struct cpuinfo_x86 *o)
{
	int cpu1 = c->cpu_index, cpu2 = o->cpu_index;

	/* Do not match if we do not have a valid APICID for cpu: */
	if (per_cpu(cpu_llc_id, cpu1) == BAD_APICID)
		return false;

	/* Do not match if LLC id does not match: */
	if (per_cpu(cpu_llc_id, cpu1) != per_cpu(cpu_llc_id, cpu2))
		return false;

	/*
	 * Allow the SNC topology without warning. Return of false
	 * means 'c' does not share the LLC of 'o'. This will be
	 * reflected to userspace.
	 */
	if (!topology_same_node(c, o) && x86_match_cpu(snc_cpu))
		return false;

	return topology_sane(c, o, "llc");
}

/*
 * Unlike the other levels, we do not enforce keeping a
 * multicore group inside a NUMA node.  If this happens, we will
 * discard the MC level of the topology later.
 */
static bool match_die(struct cpuinfo_x86 *c, struct cpuinfo_x86 *o)
{
	if (c->phys_proc_id == o->phys_proc_id)
		return true;
	return false;
}

#if defined(CONFIG_SCHED_SMT) || defined(CONFIG_SCHED_MC)
static inline int x86_sched_itmt_flags(void)
{
	return sysctl_sched_itmt_enabled ? SD_ASYM_PACKING : 0;
}

#ifdef CONFIG_SCHED_MC
static int x86_core_flags(void)
{
	return cpu_core_flags() | x86_sched_itmt_flags();
}
#endif
#ifdef CONFIG_SCHED_SMT
static int x86_smt_flags(void)
{
	return cpu_smt_flags() | x86_sched_itmt_flags();
}
#endif
#endif

static struct sched_domain_topology_level x86_numa_in_package_topology[] = {
#ifdef CONFIG_SCHED_SMT
	{ cpu_smt_mask, x86_smt_flags, SD_INIT_NAME(SMT) },
#endif
#ifdef CONFIG_SCHED_MC
	{ cpu_coregroup_mask, x86_core_flags, SD_INIT_NAME(MC) },
#endif
	{ NULL, },
};

static struct sched_domain_topology_level x86_topology[] = {
#ifdef CONFIG_SCHED_SMT
	{ cpu_smt_mask, x86_smt_flags, SD_INIT_NAME(SMT) },
#endif
#ifdef CONFIG_SCHED_MC
	{ cpu_coregroup_mask, x86_core_flags, SD_INIT_NAME(MC) },
#endif
	{ cpu_cpu_mask, SD_INIT_NAME(DIE) },
	{ NULL, },
};

/*
 * Set if a package/die has multiple NUMA nodes inside.
 * AMD Magny-Cours, Intel Cluster-on-Die, and Intel
 * Sub-NUMA Clustering have this.
 */
static bool x86_has_numa_in_package;

void set_cpu_sibling_map(int cpu)
{
	bool has_smt = smp_num_siblings > 1;
	bool has_mp = has_smt || boot_cpu_data.x86_max_cores > 1;
	struct cpuinfo_x86 *c = &cpu_data(cpu);
	struct cpuinfo_x86 *o;
	int i, threads;

	cpumask_set_cpu(cpu, cpu_sibling_setup_mask);

	if (!has_mp) {
		cpumask_set_cpu(cpu, topology_sibling_cpumask(cpu));
		cpumask_set_cpu(cpu, cpu_llc_shared_mask(cpu));
		cpumask_set_cpu(cpu, topology_core_cpumask(cpu));
		c->booted_cores = 1;
		return;
	}

	for_each_cpu(i, cpu_sibling_setup_mask) {
		o = &cpu_data(i);

		if ((i == cpu) || (has_smt && match_smt(c, o)))
			link_mask(topology_sibling_cpumask, cpu, i);

		if ((i == cpu) || (has_mp && match_llc(c, o)))
			link_mask(cpu_llc_shared_mask, cpu, i);

	}

	/*
	 * This needs a separate iteration over the cpus because we rely on all
	 * topology_sibling_cpumask links to be set-up.
	 */
	for_each_cpu(i, cpu_sibling_setup_mask) {
		o = &cpu_data(i);

		if ((i == cpu) || (has_mp && match_die(c, o))) {
			link_mask(topology_core_cpumask, cpu, i);

			/*
			 *  Does this new cpu bringup a new core?
			 */
			if (cpumask_weight(
			    topology_sibling_cpumask(cpu)) == 1) {
				/*
				 * for each core in package, increment
				 * the booted_cores for this new cpu
				 */
				if (cpumask_first(
				    topology_sibling_cpumask(i)) == i)
					c->booted_cores++;
				/*
				 * increment the core count for all
				 * the other cpus in this package
				 */
				if (i != cpu)
					cpu_data(i).booted_cores++;
			} else if (i != cpu && !c->booted_cores)
				c->booted_cores = cpu_data(i).booted_cores;
		}
		if (match_die(c, o) && !topology_same_node(c, o))
			x86_has_numa_in_package = true;
	}

	threads = cpumask_weight(topology_sibling_cpumask(cpu));
	if (threads > __max_smt_threads)
		__max_smt_threads = threads;
}

/* maps the cpu to the sched domain representing multi-core */
const struct cpumask *cpu_coregroup_mask(int cpu)
{
	return cpu_llc_shared_mask(cpu);
}

static void impress_friends(void)
{
	int cpu;
	unsigned long bogosum = 0;
	/*
	 * Allow the user to impress friends.
	 */
	pr_debug("Before bogomips\n");
	for_each_possible_cpu(cpu)
		if (cpumask_test_cpu(cpu, cpu_callout_mask))
			bogosum += cpu_data(cpu).loops_per_jiffy;
	pr_info("Total of %d processors activated (%lu.%02lu BogoMIPS)\n",
		num_online_cpus(),
		bogosum/(500000/HZ),
		(bogosum/(5000/HZ))%100);

	pr_debug("Before bogocount - setting activated=1\n");
}

void __inquire_remote_apic(int apicid)
{
	unsigned i, regs[] = { APIC_ID >> 4, APIC_LVR >> 4, APIC_SPIV >> 4 };
	const char * const names[] = { "ID", "VERSION", "SPIV" };
	int timeout;
	u32 status;

	pr_info("Inquiring remote APIC 0x%x...\n", apicid);

	for (i = 0; i < ARRAY_SIZE(regs); i++) {
		pr_info("... APIC 0x%x %s: ", apicid, names[i]);

		/*
		 * Wait for idle.
		 */
		status = safe_apic_wait_icr_idle();
		if (status)
			pr_cont("a previous APIC delivery may have failed\n");

		apic_icr_write(APIC_DM_REMRD | regs[i], apicid);

		timeout = 0;
		do {
			udelay(100);
			status = apic_read(APIC_ICR) & APIC_ICR_RR_MASK;
		} while (status == APIC_ICR_RR_INPROG && timeout++ < 1000);

		switch (status) {
		case APIC_ICR_RR_VALID:
			status = apic_read(APIC_RRR);
			pr_cont("%08x\n", status);
			break;
		default:
			pr_cont("failed\n");
		}
	}
}

/*
 * The Multiprocessor Specification 1.4 (1997) example code suggests
 * that there should be a 10ms delay between the BSP asserting INIT
 * and de-asserting INIT, when starting a remote processor.
 * But that slows boot and resume on modern processors, which include
 * many cores and don't require that delay.
 *
 * Cmdline "init_cpu_udelay=" is available to over-ride this delay.
 * Modern processor families are quirked to remove the delay entirely.
 */
#define UDELAY_10MS_DEFAULT 10000

static unsigned int init_udelay = UINT_MAX;

static int __init cpu_init_udelay(char *str)
{
	get_option(&str, &init_udelay);

	return 0;
}
early_param("cpu_init_udelay", cpu_init_udelay);

static void __init smp_quirk_init_udelay(void)
{
	/* if cmdline changed it from default, leave it alone */
	if (init_udelay != UINT_MAX)
		return;

	/* if modern processor, use no delay */
	if (((boot_cpu_data.x86_vendor == X86_VENDOR_INTEL) && (boot_cpu_data.x86 == 6)) ||
	    ((boot_cpu_data.x86_vendor == X86_VENDOR_AMD) && (boot_cpu_data.x86 >= 0xF))) {
		init_udelay = 0;
		return;
	}
	/* else, use legacy delay */
	init_udelay = UDELAY_10MS_DEFAULT;
}

/*
 * Poke the other CPU in the eye via NMI to wake it up. Remember that the normal
 * INIT, INIT, STARTUP sequence will reset the chip hard for us, and this
 * won't ... remember to clear down the APIC, etc later.
 */
int
wakeup_secondary_cpu_via_nmi(int apicid, unsigned long start_eip)
{
	unsigned long send_status, accept_status = 0;
	int maxlvt;

	/* Target chip */
	/* Boot on the stack */
	/* Kick the second */
	apic_icr_write(APIC_DM_NMI | apic->dest_logical, apicid);

	pr_debug("Waiting for send to finish...\n");
	send_status = safe_apic_wait_icr_idle();

	/*
	 * Give the other CPU some time to accept the IPI.
	 */
	udelay(200);
	if (APIC_INTEGRATED(boot_cpu_apic_version)) {
		maxlvt = lapic_get_maxlvt();
		if (maxlvt > 3)			/* Due to the Pentium erratum 3AP.  */
			apic_write(APIC_ESR, 0);
		accept_status = (apic_read(APIC_ESR) & 0xEF);
	}
	pr_debug("NMI sent\n");

	if (send_status)
		pr_err("APIC never delivered???\n");
	if (accept_status)
		pr_err("APIC delivery error (%lx)\n", accept_status);

	return (send_status | accept_status);
}

static int
wakeup_secondary_cpu_via_init(int phys_apicid, unsigned long start_eip)
{
	unsigned long send_status = 0, accept_status = 0;
	int maxlvt, num_starts, j;

	maxlvt = lapic_get_maxlvt();

	/*
	 * Be paranoid about clearing APIC errors.
	 */
	if (APIC_INTEGRATED(boot_cpu_apic_version)) {
		if (maxlvt > 3)		/* Due to the Pentium erratum 3AP.  */
			apic_write(APIC_ESR, 0);
		apic_read(APIC_ESR);
	}

	pr_debug("Asserting INIT\n");

	/*
	 * Turn INIT on target chip
	 */
	/*
	 * Send IPI
	 */
	apic_icr_write(APIC_INT_LEVELTRIG | APIC_INT_ASSERT | APIC_DM_INIT,
		       phys_apicid);

	pr_debug("Waiting for send to finish...\n");
	send_status = safe_apic_wait_icr_idle();

	udelay(init_udelay);

	pr_debug("Deasserting INIT\n");

	/* Target chip */
	/* Send IPI */
	apic_icr_write(APIC_INT_LEVELTRIG | APIC_DM_INIT, phys_apicid);

	pr_debug("Waiting for send to finish...\n");
	send_status = safe_apic_wait_icr_idle();

	mb();

	/*
	 * Should we send STARTUP IPIs ?
	 *
	 * Determine this based on the APIC version.
	 * If we don't have an integrated APIC, don't send the STARTUP IPIs.
	 */
	if (APIC_INTEGRATED(boot_cpu_apic_version))
		num_starts = 2;
	else
		num_starts = 0;

	/*
	 * Run STARTUP IPI loop.
	 */
	pr_debug("#startup loops: %d\n", num_starts);

	for (j = 1; j <= num_starts; j++) {
		pr_debug("Sending STARTUP #%d\n", j);
		if (maxlvt > 3)		/* Due to the Pentium erratum 3AP.  */
			apic_write(APIC_ESR, 0);
		apic_read(APIC_ESR);
		pr_debug("After apic_write\n");

		/*
		 * STARTUP IPI
		 */

		/* Target chip */
		/* Boot on the stack */
		/* Kick the second */
		apic_icr_write(APIC_DM_STARTUP | (start_eip >> 12),
			       phys_apicid);

		/*
		 * Give the other CPU some time to accept the IPI.
		 */
		if (init_udelay == 0)
			udelay(10);
		else
			udelay(300);

		pr_debug("Startup point 1\n");

		pr_debug("Waiting for send to finish...\n");
		send_status = safe_apic_wait_icr_idle();

		/*
		 * Give the other CPU some time to accept the IPI.
		 */
		if (init_udelay == 0)
			udelay(10);
		else
			udelay(200);

		if (maxlvt > 3)		/* Due to the Pentium erratum 3AP.  */
			apic_write(APIC_ESR, 0);
		accept_status = (apic_read(APIC_ESR) & 0xEF);
		if (send_status || accept_status)
			break;
	}
	pr_debug("After Startup\n");

	if (send_status)
		pr_err("APIC never delivered???\n");
	if (accept_status)
		pr_err("APIC delivery error (%lx)\n", accept_status);

	return (send_status | accept_status);
}

/* reduce the number of lines printed when booting a large cpu count system */
static void announce_cpu(int cpu, int apicid)
{
	static int current_node = -1;
	int node = early_cpu_to_node(cpu);
	static int width, node_width;

	if (!width)
		width = num_digits(num_possible_cpus()) + 1; /* + '#' sign */

	if (!node_width)
		node_width = num_digits(num_possible_nodes()) + 1; /* + '#' */

	if (cpu == 1)
		printk(KERN_INFO "x86: Booting SMP configuration:\n");

	if (system_state < SYSTEM_RUNNING) {
		if (node != current_node) {
			if (current_node > (-1))
				pr_cont("\n");
			current_node = node;

			printk(KERN_INFO ".... node %*s#%d, CPUs:  ",
			       node_width - num_digits(node), " ", node);
		}

		/* Add padding for the BSP */
		if (cpu == 1)
			pr_cont("%*s", width + 1, " ");

		pr_cont("%*s#%d", width - num_digits(cpu), " ", cpu);

	} else
		pr_info("Booting Node %d Processor %d APIC 0x%x\n",
			node, cpu, apicid);
}

static int wakeup_cpu0_nmi(unsigned int cmd, struct pt_regs *regs)
{
	int cpu;

	cpu = smp_processor_id();
	if (cpu == 0 && !cpu_online(cpu) && enable_start_cpu0)
		return NMI_HANDLED;

	return NMI_DONE;
}

/*
 * Wake up AP by INIT, INIT, STARTUP sequence.
 *
 * Instead of waiting for STARTUP after INITs, BSP will execute the BIOS
 * boot-strap code which is not a desired behavior for waking up BSP. To
 * void the boot-strap code, wake up CPU0 by NMI instead.
 *
 * This works to wake up soft offlined CPU0 only. If CPU0 is hard offlined
 * (i.e. physically hot removed and then hot added), NMI won't wake it up.
 * We'll change this code in the future to wake up hard offlined CPU0 if
 * real platform and request are available.
 */
static int
wakeup_cpu_via_init_nmi(int cpu, unsigned long start_ip, int apicid,
	       int *cpu0_nmi_registered)
{
	int id;
	int boot_error;

	preempt_disable();

	/*
	 * Wake up AP by INIT, INIT, STARTUP sequence.
	 */
	if (cpu) {
		boot_error = wakeup_secondary_cpu_via_init(apicid, start_ip);
		goto out;
	}

	/*
	 * Wake up BSP by nmi.
	 *
	 * Register a NMI handler to help wake up CPU0.
	 */
	boot_error = register_nmi_handler(NMI_LOCAL,
					  wakeup_cpu0_nmi, 0, "wake_cpu0");

	if (!boot_error) {
		enable_start_cpu0 = 1;
		*cpu0_nmi_registered = 1;
		if (apic->dest_logical == APIC_DEST_LOGICAL)
			id = cpu0_logical_apicid;
		else
			id = apicid;
		boot_error = wakeup_secondary_cpu_via_nmi(id, start_ip);
	}

out:
	preempt_enable();

	return boot_error;
}

void common_cpu_up(unsigned int cpu, struct task_struct *idle)
{
	/* Just in case we booted with a single CPU. */
	alternatives_enable_smp();

	per_cpu(current_task, cpu) = idle;

#ifdef CONFIG_X86_32
	/* Stack for startup_32 can be just as for start_secondary onwards */
	irq_ctx_init(cpu);
	per_cpu(cpu_current_top_of_stack, cpu) = task_top_of_stack(idle);
#else
	initial_gs = per_cpu_offset(cpu);
#endif
}

/*
 * NOTE - on most systems this is a PHYSICAL apic ID, but on multiquad
 * (ie clustered apic addressing mode), this is a LOGICAL apic ID.
 * Returns zero if CPU booted OK, else error code from
 * ->wakeup_secondary_cpu.
 */
static int do_boot_cpu(int apicid, int cpu, struct task_struct *idle,
		       int *cpu0_nmi_registered)
{
	volatile u32 *trampoline_status =
		(volatile u32 *) __va(real_mode_header->trampoline_status);
	/* start_ip had better be page-aligned! */
	unsigned long start_ip = real_mode_header->trampoline_start;

	unsigned long boot_error = 0;
	unsigned long timeout;

	idle->thread.sp = (unsigned long)task_pt_regs(idle);
	early_gdt_descr.address = (unsigned long)get_cpu_gdt_rw(cpu);
	initial_code = (unsigned long)start_secondary;
	initial_stack  = idle->thread.sp;

	/* Enable the espfix hack for this CPU */
	init_espfix_ap(cpu);

	/* So we see what's up */
	announce_cpu(cpu, apicid);

	/*
	 * This grunge runs the startup process for
	 * the targeted processor.
	 */

	if (x86_platform.legacy.warm_reset) {

		pr_debug("Setting warm reset code and vector.\n");

		smpboot_setup_warm_reset_vector(start_ip);
		/*
		 * Be paranoid about clearing APIC errors.
		*/
		if (APIC_INTEGRATED(boot_cpu_apic_version)) {
			apic_write(APIC_ESR, 0);
			apic_read(APIC_ESR);
		}
	}

	/*
	 * AP might wait on cpu_callout_mask in cpu_init() with
	 * cpu_initialized_mask set if previous attempt to online
	 * it timed-out. Clear cpu_initialized_mask so that after
	 * INIT/SIPI it could start with a clean state.
	 */
	cpumask_clear_cpu(cpu, cpu_initialized_mask);
	smp_mb();

	/*
	 * Wake up a CPU in difference cases:
	 * - Use the method in the APIC driver if it's defined
	 * Otherwise,
	 * - Use an INIT boot APIC message for APs or NMI for BSP.
	 */
	if (apic->wakeup_secondary_cpu)
		boot_error = apic->wakeup_secondary_cpu(apicid, start_ip);
	else
		boot_error = wakeup_cpu_via_init_nmi(cpu, start_ip, apicid,
						     cpu0_nmi_registered);

	if (!boot_error) {
		/*
		 * Wait 10s total for first sign of life from AP
		 */
		boot_error = -1;
		timeout = jiffies + 10*HZ;
		while (time_before(jiffies, timeout)) {
			if (cpumask_test_cpu(cpu, cpu_initialized_mask)) {
				/*
				 * Tell AP to proceed with initialization
				 */
				cpumask_set_cpu(cpu, cpu_callout_mask);
				boot_error = 0;
				break;
			}
			schedule();
		}
	}

	if (!boot_error) {
		/*
		 * Wait till AP completes initial initialization
		 */
		while (!cpumask_test_cpu(cpu, cpu_callin_mask)) {
			/*
			 * Allow other tasks to run while we wait for the
			 * AP to come online. This also gives a chance
			 * for the MTRR work(triggered by the AP coming online)
			 * to be completed in the stop machine context.
			 */
			schedule();
		}
	}

	/* mark "stuck" area as not stuck */
	*trampoline_status = 0;

	if (x86_platform.legacy.warm_reset) {
		/*
		 * Cleanup possible dangling ends...
		 */
		smpboot_restore_warm_reset_vector();
	}

	return boot_error;
}

int native_cpu_up(unsigned int cpu, struct task_struct *tidle)
{
	int apicid = apic->cpu_present_to_apicid(cpu);
	int cpu0_nmi_registered = 0;
	unsigned long flags;
	int err, ret = 0;

	lockdep_assert_irqs_enabled();

	pr_debug("++++++++++++++++++++=_---CPU UP  %u\n", cpu);

	if (apicid == BAD_APICID ||
	    !physid_isset(apicid, phys_cpu_present_map) ||
	    !apic->apic_id_valid(apicid)) {
		pr_err("%s: bad cpu %d\n", __func__, cpu);
		return -EINVAL;
	}

	/*
	 * Already booted CPU?
	 */
	if (cpumask_test_cpu(cpu, cpu_callin_mask)) {
		pr_debug("do_boot_cpu %d Already started\n", cpu);
		return -ENOSYS;
	}

	/*
	 * Save current MTRR state in case it was changed since early boot
	 * (e.g. by the ACPI SMI) to initialize new CPUs with MTRRs in sync:
	 */
	mtrr_save_state();

	/* x86 CPUs take themselves offline, so delayed offline is OK. */
	err = cpu_check_up_prepare(cpu);
	if (err && err != -EBUSY)
		return err;

	/* the FPU context is blank, nobody can own it */
	per_cpu(fpu_fpregs_owner_ctx, cpu) = NULL;

	common_cpu_up(cpu, tidle);

	err = do_boot_cpu(apicid, cpu, tidle, &cpu0_nmi_registered);
	if (err) {
		pr_err("do_boot_cpu failed(%d) to wakeup CPU#%u\n", err, cpu);
		ret = -EIO;
		goto unreg_nmi;
	}

	/*
	 * Check TSC synchronization with the AP (keep irqs disabled
	 * while doing so):
	 */
	local_irq_save(flags);
	check_tsc_sync_source(cpu);
	local_irq_restore(flags);

	while (!cpu_online(cpu)) {
		cpu_relax();
		touch_nmi_watchdog();
	}

unreg_nmi:
	/*
	 * Clean up the nmi handler. Do this after the callin and callout sync
	 * to avoid impact of possible long unregister time.
	 */
	if (cpu0_nmi_registered)
		unregister_nmi_handler(NMI_LOCAL, "wake_cpu0");

	return ret;
}

/**
 * arch_disable_smp_support() - disables SMP support for x86 at runtime
 */
void arch_disable_smp_support(void)
{
	disable_ioapic_support();
}

/*
 * Fall back to non SMP mode after errors.
 *
 * RED-PEN audit/test this more. I bet there is more state messed up here.
 */
static __init void disable_smp(void)
{
	pr_info("SMP disabled\n");

	disable_ioapic_support();

	init_cpu_present(cpumask_of(0));
	init_cpu_possible(cpumask_of(0));

	if (smp_found_config)
		physid_set_mask_of_physid(boot_cpu_physical_apicid, &phys_cpu_present_map);
	else
		physid_set_mask_of_physid(0, &phys_cpu_present_map);
	cpumask_set_cpu(0, topology_sibling_cpumask(0));
	cpumask_set_cpu(0, topology_core_cpumask(0));
}

/*
 * Various sanity checks.
 */
static void __init smp_sanity_check(void)
{
	preempt_disable();

#if !defined(CONFIG_X86_BIGSMP) && defined(CONFIG_X86_32)
	if (def_to_bigsmp && nr_cpu_ids > 8) {
		unsigned int cpu;
		unsigned nr;

		pr_warn("More than 8 CPUs detected - skipping them\n"
			"Use CONFIG_X86_BIGSMP\n");

		nr = 0;
		for_each_present_cpu(cpu) {
			if (nr >= 8)
				set_cpu_present(cpu, false);
			nr++;
		}

		nr = 0;
		for_each_possible_cpu(cpu) {
			if (nr >= 8)
				set_cpu_possible(cpu, false);
			nr++;
		}

		nr_cpu_ids = 8;
	}
#endif

	if (!physid_isset(hard_smp_processor_id(), phys_cpu_present_map)) {
		pr_warn("weird, boot CPU (#%d) not listed by the BIOS\n",
			hard_smp_processor_id());

		physid_set(hard_smp_processor_id(), phys_cpu_present_map);
	}

	/*
	 * Should not be necessary because the MP table should list the boot
	 * CPU too, but we do it for the sake of robustness anyway.
	 */
	if (!apic->check_phys_apicid_present(boot_cpu_physical_apicid)) {
		pr_notice("weird, boot CPU (#%d) not listed by the BIOS\n",
			  boot_cpu_physical_apicid);
		physid_set(hard_smp_processor_id(), phys_cpu_present_map);
	}
	preempt_enable();
}

static void __init smp_cpu_index_default(void)
{
	int i;
	struct cpuinfo_x86 *c;

	for_each_possible_cpu(i) {
		c = &cpu_data(i);
		/* mark all to hotplug */
		c->cpu_index = nr_cpu_ids;
	}
}

static void __init smp_get_logical_apicid(void)
{
	if (x2apic_mode)
		cpu0_logical_apicid = apic_read(APIC_LDR);
	else
		cpu0_logical_apicid = GET_APIC_LOGICAL_ID(apic_read(APIC_LDR));
}

/*
 * Prepare for SMP bootup.
 * @max_cpus: configured maximum number of CPUs, It is a legacy parameter
 *            for common interface support.
 */
void __init native_smp_prepare_cpus(unsigned int max_cpus)
{
	unsigned int i;

	smp_cpu_index_default();

	/*
	 * Setup boot CPU information
	 */
	smp_store_boot_cpu_info(); /* Final full version of the data */
	cpumask_copy(cpu_callin_mask, cpumask_of(0));
	mb();

	for_each_possible_cpu(i) {
		zalloc_cpumask_var(&per_cpu(cpu_sibling_map, i), GFP_KERNEL);
		zalloc_cpumask_var(&per_cpu(cpu_core_map, i), GFP_KERNEL);
		zalloc_cpumask_var(&per_cpu(cpu_llc_shared_map, i), GFP_KERNEL);
	}

	/*
	 * Set 'default' x86 topology, this matches default_topology() in that
	 * it has NUMA nodes as a topology level. See also
	 * native_smp_cpus_done().
	 *
	 * Must be done before set_cpus_sibling_map() is ran.
	 */
	set_sched_topology(x86_topology);

	set_cpu_sibling_map(0);

	smp_sanity_check();

	switch (apic_intr_mode) {
	case APIC_PIC:
	case APIC_VIRTUAL_WIRE_NO_CONFIG:
		disable_smp();
		return;
	case APIC_SYMMETRIC_IO_NO_ROUTING:
		disable_smp();
		/* Setup local timer */
		x86_init.timers.setup_percpu_clockev();
		return;
	case APIC_VIRTUAL_WIRE:
	case APIC_SYMMETRIC_IO:
		break;
	}

	/* Setup local timer */
	x86_init.timers.setup_percpu_clockev();

	smp_get_logical_apicid();

	pr_info("CPU0: ");
	print_cpu_info(&cpu_data(0));

	native_pv_lock_init();

	uv_system_init();

	set_mtrr_aps_delayed_init();

	smp_quirk_init_udelay();

	speculative_store_bypass_ht_init();
}

void arch_enable_nonboot_cpus_begin(void)
{
	set_mtrr_aps_delayed_init();
}

void arch_enable_nonboot_cpus_end(void)
{
	mtrr_aps_init();
}

/*
 * Early setup to make printk work.
 */
void __init native_smp_prepare_boot_cpu(void)
{
	int me = smp_processor_id();
	switch_to_new_gdt(me);
	/* already set me in cpu_online_mask in boot_cpu_init() */
	cpumask_set_cpu(me, cpu_callout_mask);
	cpu_set_state_online(me);
}

void __init calculate_max_logical_packages(void)
{
	int ncpus;

	/*
	 * Today neither Intel nor AMD support heterogenous systems so
	 * extrapolate the boot cpu's data to all packages.
	 */
	ncpus = cpu_data(0).booted_cores * topology_max_smt_threads();
	__max_logical_packages = DIV_ROUND_UP(nr_cpu_ids, ncpus);
	pr_info("Max logical packages: %u\n", __max_logical_packages);
}

void __init native_smp_cpus_done(unsigned int max_cpus)
{
	pr_debug("Boot done\n");

	calculate_max_logical_packages();

	if (x86_has_numa_in_package)
		set_sched_topology(x86_numa_in_package_topology);

	nmi_selftest();
	impress_friends();
	mtrr_aps_init();
}

static int __initdata setup_possible_cpus = -1;
static int __init _setup_possible_cpus(char *str)
{
	get_option(&str, &setup_possible_cpus);
	return 0;
}
early_param("possible_cpus", _setup_possible_cpus);


/*
 * cpu_possible_mask should be static, it cannot change as cpu's
 * are onlined, or offlined. The reason is per-cpu data-structures
 * are allocated by some modules at init time, and dont expect to
 * do this dynamically on cpu arrival/departure.
 * cpu_present_mask on the other hand can change dynamically.
 * In case when cpu_hotplug is not compiled, then we resort to current
 * behaviour, which is cpu_possible == cpu_present.
 * - Ashok Raj
 *
 * Three ways to find out the number of additional hotplug CPUs:
 * - If the BIOS specified disabled CPUs in ACPI/mptables use that.
 * - The user can overwrite it with possible_cpus=NUM
 * - Otherwise don't reserve additional CPUs.
 * We do this because additional CPUs waste a lot of memory.
 * -AK
 */
__init void prefill_possible_map(void)
{
	int i, possible;

	/* No boot processor was found in mptable or ACPI MADT */
	if (!num_processors) {
		if (boot_cpu_has(X86_FEATURE_APIC)) {
			int apicid = boot_cpu_physical_apicid;
			int cpu = hard_smp_processor_id();

			pr_warn("Boot CPU (id %d) not listed by BIOS\n", cpu);

			/* Make sure boot cpu is enumerated */
			if (apic->cpu_present_to_apicid(0) == BAD_APICID &&
			    apic->apic_id_valid(apicid))
				generic_processor_info(apicid, boot_cpu_apic_version);
		}

		if (!num_processors)
			num_processors = 1;
	}

	i = setup_max_cpus ?: 1;
	if (setup_possible_cpus == -1) {
		possible = num_processors;
#ifdef CONFIG_HOTPLUG_CPU
		if (setup_max_cpus)
			possible += disabled_cpus;
#else
		if (possible > i)
			possible = i;
#endif
	} else
		possible = setup_possible_cpus;

	total_cpus = max_t(int, possible, num_processors + disabled_cpus);

	/* nr_cpu_ids could be reduced via nr_cpus= */
	if (possible > nr_cpu_ids) {
		pr_warn("%d Processors exceeds NR_CPUS limit of %u\n",
			possible, nr_cpu_ids);
		possible = nr_cpu_ids;
	}

#ifdef CONFIG_HOTPLUG_CPU
	if (!setup_max_cpus)
#endif
	if (possible > i) {
		pr_warn("%d Processors exceeds max_cpus limit of %u\n",
			possible, setup_max_cpus);
		possible = i;
	}

	nr_cpu_ids = possible;

	pr_info("Allowing %d CPUs, %d hotplug CPUs\n",
		possible, max_t(int, possible - num_processors, 0));

	reset_cpu_possible_mask();

	for (i = 0; i < possible; i++)
		set_cpu_possible(i, true);
}

#ifdef CONFIG_HOTPLUG_CPU

/* Recompute SMT state for all CPUs on offline */
static void recompute_smt_state(void)
{
	int max_threads, cpu;

	max_threads = 0;
	for_each_online_cpu (cpu) {
		int threads = cpumask_weight(topology_sibling_cpumask(cpu));

		if (threads > max_threads)
			max_threads = threads;
	}
	__max_smt_threads = max_threads;
}

static void remove_siblinginfo(int cpu)
{
	int sibling;
	struct cpuinfo_x86 *c = &cpu_data(cpu);

	for_each_cpu(sibling, topology_core_cpumask(cpu)) {
		cpumask_clear_cpu(cpu, topology_core_cpumask(sibling));
		/*/
		 * last thread sibling in this cpu core going down
		 */
		if (cpumask_weight(topology_sibling_cpumask(cpu)) == 1)
			cpu_data(sibling).booted_cores--;
	}

	for_each_cpu(sibling, topology_sibling_cpumask(cpu))
		cpumask_clear_cpu(cpu, topology_sibling_cpumask(sibling));
	for_each_cpu(sibling, cpu_llc_shared_mask(cpu))
		cpumask_clear_cpu(cpu, cpu_llc_shared_mask(sibling));
	cpumask_clear(cpu_llc_shared_mask(cpu));
	cpumask_clear(topology_sibling_cpumask(cpu));
	cpumask_clear(topology_core_cpumask(cpu));
	c->cpu_core_id = 0;
	c->booted_cores = 0;
	cpumask_clear_cpu(cpu, cpu_sibling_setup_mask);
	recompute_smt_state();
}

static void remove_cpu_from_maps(int cpu)
{
	set_cpu_online(cpu, false);
	cpumask_clear_cpu(cpu, cpu_callout_mask);
	cpumask_clear_cpu(cpu, cpu_callin_mask);
	/* was set by cpu_init() */
	cpumask_clear_cpu(cpu, cpu_initialized_mask);
	numa_remove_cpu(cpu);
}

void cpu_disable_common(void)
{
	int cpu = smp_processor_id();

	remove_siblinginfo(cpu);

	/* It's now safe to remove this processor from the online map */
	lock_vector_lock();
	remove_cpu_from_maps(cpu);
	unlock_vector_lock();
	fixup_irqs();
	lapic_offline();
}

int native_cpu_disable(void)
{
	int ret;

	ret = lapic_can_unplug_cpu();
	if (ret)
		return ret;

	clear_local_APIC();
	cpu_disable_common();

	return 0;
}

int common_cpu_die(unsigned int cpu)
{
	int ret = 0;

	/* We don't do anything here: idle task is faking death itself. */

	/* They ack this in play_dead() by setting CPU_DEAD */
	if (cpu_wait_death(cpu, 5)) {
		if (system_state == SYSTEM_RUNNING)
			pr_info("CPU %u is now offline\n", cpu);
	} else {
		pr_err("CPU %u didn't die...\n", cpu);
		ret = -1;
	}

	return ret;
}

void native_cpu_die(unsigned int cpu)
{
	common_cpu_die(cpu);
}

void play_dead_common(void)
{
	idle_task_exit();

	/* Ack it */
	(void)cpu_report_death();

	/*
	 * With physical CPU hotplug, we should halt the cpu
	 */
	local_irq_disable();
}

static bool wakeup_cpu0(void)
{
	if (smp_processor_id() == 0 && enable_start_cpu0)
		return true;

	return false;
}

/*
 * We need to flush the caches before going to sleep, lest we have
 * dirty data in our caches when we come back up.
 */
static inline void mwait_play_dead(void)
{
	unsigned int eax, ebx, ecx, edx;
	unsigned int highest_cstate = 0;
	unsigned int highest_subcstate = 0;
	void *mwait_ptr;
	int i;

	if (boot_cpu_data.x86_vendor == X86_VENDOR_AMD)
		return;
	if (!this_cpu_has(X86_FEATURE_MWAIT))
		return;
	if (!this_cpu_has(X86_FEATURE_CLFLUSH))
		return;
	if (__this_cpu_read(cpu_info.cpuid_level) < CPUID_MWAIT_LEAF)
		return;

	eax = CPUID_MWAIT_LEAF;
	ecx = 0;
	native_cpuid(&eax, &ebx, &ecx, &edx);

	/*
	 * eax will be 0 if EDX enumeration is not valid.
	 * Initialized below to cstate, sub_cstate value when EDX is valid.
	 */
	if (!(ecx & CPUID5_ECX_EXTENSIONS_SUPPORTED)) {
		eax = 0;
	} else {
		edx >>= MWAIT_SUBSTATE_SIZE;
		for (i = 0; i < 7 && edx; i++, edx >>= MWAIT_SUBSTATE_SIZE) {
			if (edx & MWAIT_SUBSTATE_MASK) {
				highest_cstate = i;
				highest_subcstate = edx & MWAIT_SUBSTATE_MASK;
			}
		}
		eax = (highest_cstate << MWAIT_SUBSTATE_SIZE) |
			(highest_subcstate - 1);
	}

	/*
	 * This should be a memory location in a cache line which is
	 * unlikely to be touched by other processors.  The actual
	 * content is immaterial as it is not actually modified in any way.
	 */
	mwait_ptr = &current_thread_info()->flags;

	wbinvd();

	while (1) {
		/*
		 * The CLFLUSH is a workaround for erratum AAI65 for
		 * the Xeon 7400 series.  It's not clear it is actually
		 * needed, but it should be harmless in either case.
		 * The WBINVD is insufficient due to the spurious-wakeup
		 * case where we return around the loop.
		 */
		mb();
		clflush(mwait_ptr);
		mb();
		__monitor(mwait_ptr, 0, 0);
		mb();
		__mwait(eax, 0);
		/*
		 * If NMI wants to wake up CPU0, start CPU0.
		 */
		if (wakeup_cpu0())
			start_cpu0();
	}
}

void hlt_play_dead(void)
{
	if (__this_cpu_read(cpu_info.x86) >= 4)
		wbinvd();

	while (1) {
		native_halt();
		/*
		 * If NMI wants to wake up CPU0, start CPU0.
		 */
		if (wakeup_cpu0())
			start_cpu0();
	}
}

void native_play_dead(void)
{
	play_dead_common();
	tboot_shutdown(TB_SHUTDOWN_WFS);

	mwait_play_dead();	/* Only returns on failure */
	if (cpuidle_play_dead())
		hlt_play_dead();
}

#else /* ... !CONFIG_HOTPLUG_CPU */
int native_cpu_disable(void)
{
	return -ENOSYS;
}

void native_cpu_die(unsigned int cpu)
{
	/* We said "no" in __cpu_disable */
	BUG();
}

void native_play_dead(void)
{
	BUG();
}

#endif<|MERGE_RESOLUTION|>--- conflicted
+++ resolved
@@ -77,11 +77,8 @@
 #include <asm/i8259.h>
 #include <asm/misc.h>
 #include <asm/qspinlock.h>
-<<<<<<< HEAD
-=======
 #include <asm/intel-family.h>
 #include <asm/cpu_device_id.h>
->>>>>>> 144482d4
 #include <asm/spec-ctrl.h>
 
 /* Number of siblings per CPU package */
