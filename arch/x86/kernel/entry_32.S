--- conflicted
+++ resolved
@@ -281,7 +281,7 @@
 	CFI_SIGNAL_FRAME
 	CFI_DEF_CFA esp, 0
 	CFI_REGISTER esp, ebp
-	movl SYSENTER_stack_sp0(%esp),%esp
+	movl TSS_sysenter_sp0(%esp),%esp
 sysenter_past_esp:
 	/*
 	 * Interrupts are disabled here, but we can't trace it until
@@ -738,7 +738,7 @@
  * that sets up the real kernel stack. Check here, since we can't
  * allow the wrong stack to be used.
  *
- * "SYSENTER_stack_sp0+12" is because the NMI/debug handler will have
+ * "TSS_sysenter_sp0+12" is because the NMI/debug handler will have
  * already pushed 3 words if it hits on the sysenter instruction:
  * eflags, cs and eip.
  *
@@ -750,7 +750,7 @@
 	cmpw $__KERNEL_CS,4(%esp);		\
 	jne ok;					\
 label:						\
-	movl SYSENTER_stack_sp0+offset(%esp),%esp;	\
+	movl TSS_sysenter_sp0+offset(%esp),%esp;	\
 	CFI_DEF_CFA esp, 0;			\
 	CFI_UNDEFINED eip;			\
 	pushfl;					\
@@ -1068,9 +1068,6 @@
 	CFI_ENDPROC
 ENDPROC(kernel_thread_helper)
 
-<<<<<<< HEAD
-#ifdef CONFIG_PARAVIRT_XEN
-=======
 #ifdef CONFIG_XEN
 /* Xen doesn't set %esp to be precisely what the normal sysenter
    entrypoint expects, so fix it up before using the normal path. */
@@ -1079,7 +1076,6 @@
 	addl $5*4, %esp		/* remove xen-provided frame */
 	jmp sysenter_past_esp
 
->>>>>>> 28ffb5d3
 ENTRY(xen_hypervisor_callback)
 	CFI_STARTPROC
 	pushl $0
@@ -1163,7 +1159,7 @@
 .previous
 ENDPROC(xen_failsafe_callback)
 
-#endif	/* CONFIG_PARAVIRT_XEN */
+#endif	/* CONFIG_XEN */
 
 .section .rodata,"a"
 #include "syscall_table_32.S"
