--- conflicted
+++ resolved
@@ -51,11 +51,6 @@
  */
 DEFINE_PER_CPU(struct fpu *, fpu_fpregs_owner_ctx);
 
-<<<<<<< HEAD
-/*
- * Can we use the FPU in kernel mode with the
- * whole "kernel_fpu_begin/end()" sequence?
-=======
 /*
  * Can we use the FPU in kernel mode with the
  * whole "kernel_fpu_begin/end()" sequence?
@@ -93,43 +88,14 @@
 /*
  * Track AVX512 state use because it is known to slow the max clock
  * speed of the core.
->>>>>>> eb3cdb58
  */
 static void update_avx_timestamp(struct fpu *fpu)
 {
-<<<<<<< HEAD
-	if (WARN_ON_ONCE(in_nmi()))
-		return false;
-
-	/* In kernel FPU usage already active? */
-	if (this_cpu_read(in_kernel_fpu))
-		return false;
-
-	/*
-	 * When not in NMI or hard interrupt context, FPU can be used in:
-	 *
-	 * - Task context except from within fpregs_lock()'ed critical
-	 *   regions.
-	 *
-	 * - Soft interrupt processing context which cannot happen
-	 *   while in a fpregs_lock()'ed critical region.
-	 */
-	if (!in_hardirq())
-		return true;
-
-	/*
-	 * In hard interrupt context it's safe when soft interrupts
-	 * are enabled, which means the interrupt did not hit in
-	 * a fpregs_lock()'ed critical region.
-	 */
-	return !softirq_count();
-=======
 
 #define AVX512_TRACKING_MASK	(XFEATURE_MASK_ZMM_Hi256 | XFEATURE_MASK_Hi16_ZMM)
 
 	if (fpu->fpstate->regs.xsave.header.xfeatures & AVX512_TRACKING_MASK)
 		fpu->avx512_timestamp = jiffies;
->>>>>>> eb3cdb58
 }
 
 /*
@@ -150,17 +116,7 @@
 {
 	if (likely(use_xsave())) {
 		os_xsave(fpu->fpstate);
-<<<<<<< HEAD
-
-		/*
-		 * AVX512 state is tracked here because its use is
-		 * known to slow the max clock speed of the core.
-		 */
-		if (fpu->fpstate->regs.xsave.header.xfeatures & XFEATURE_MASK_AVX512)
-			fpu->avx512_timestamp = jiffies;
-=======
 		update_avx_timestamp(fpu);
->>>>>>> eb3cdb58
 		return;
 	}
 
@@ -228,111 +184,6 @@
 			fxrstor(&fpstate->regs.fxsave);
 		else
 			frstor(&fpstate->regs.fsave);
-<<<<<<< HEAD
-	}
-}
-
-void fpu_reset_from_exception_fixup(void)
-{
-	restore_fpregs_from_fpstate(&init_fpstate, XFEATURE_MASK_FPSTATE);
-}
-
-#if IS_ENABLED(CONFIG_KVM)
-static void __fpstate_reset(struct fpstate *fpstate);
-
-bool fpu_alloc_guest_fpstate(struct fpu_guest *gfpu)
-{
-	struct fpstate *fpstate;
-	unsigned int size;
-
-	size = fpu_user_cfg.default_size + ALIGN(offsetof(struct fpstate, regs), 64);
-	fpstate = vzalloc(size);
-	if (!fpstate)
-		return false;
-
-	__fpstate_reset(fpstate);
-	fpstate_init_user(fpstate);
-	fpstate->is_valloc	= true;
-	fpstate->is_guest	= true;
-
-	gfpu->fpstate = fpstate;
-	return true;
-}
-EXPORT_SYMBOL_GPL(fpu_alloc_guest_fpstate);
-
-void fpu_free_guest_fpstate(struct fpu_guest *gfpu)
-{
-	struct fpstate *fps = gfpu->fpstate;
-
-	if (!fps)
-		return;
-
-	if (WARN_ON_ONCE(!fps->is_valloc || !fps->is_guest || fps->in_use))
-		return;
-
-	gfpu->fpstate = NULL;
-	vfree(fps);
-}
-EXPORT_SYMBOL_GPL(fpu_free_guest_fpstate);
-
-int fpu_swap_kvm_fpstate(struct fpu_guest *guest_fpu, bool enter_guest)
-{
-	struct fpstate *guest_fps = guest_fpu->fpstate;
-	struct fpu *fpu = &current->thread.fpu;
-	struct fpstate *cur_fps = fpu->fpstate;
-
-	fpregs_lock();
-	if (!cur_fps->is_confidential && !test_thread_flag(TIF_NEED_FPU_LOAD))
-		save_fpregs_to_fpstate(fpu);
-
-	/* Swap fpstate */
-	if (enter_guest) {
-		fpu->__task_fpstate = cur_fps;
-		fpu->fpstate = guest_fps;
-		guest_fps->in_use = true;
-	} else {
-		guest_fps->in_use = false;
-		fpu->fpstate = fpu->__task_fpstate;
-		fpu->__task_fpstate = NULL;
-	}
-
-	cur_fps = fpu->fpstate;
-
-	if (!cur_fps->is_confidential) {
-		/* Includes XFD update */
-		restore_fpregs_from_fpstate(cur_fps, XFEATURE_MASK_FPSTATE);
-	} else {
-		/*
-		 * XSTATE is restored by firmware from encrypted
-		 * memory. Make sure XFD state is correct while
-		 * running with guest fpstate
-		 */
-		xfd_update_state(cur_fps);
-	}
-
-	fpregs_mark_activate();
-	fpregs_unlock();
-	return 0;
-}
-EXPORT_SYMBOL_GPL(fpu_swap_kvm_fpstate);
-
-void fpu_copy_guest_fpstate_to_uabi(struct fpu_guest *gfpu, void *buf,
-				    unsigned int size, u32 pkru)
-{
-	struct fpstate *kstate = gfpu->fpstate;
-	union fpregs_state *ustate = buf;
-	struct membuf mb = { .p = buf, .left = size };
-
-	if (cpu_feature_enabled(X86_FEATURE_XSAVE)) {
-		__copy_xstate_to_uabi_buf(mb, kstate, pkru, XSTATE_COPY_XSAVE);
-	} else {
-		memcpy(&ustate->fxsave, &kstate->regs.fxsave,
-		       sizeof(ustate->fxsave));
-		/* Make it restorable on a XSAVE enabled host */
-		ustate->xsave.header.xfeatures = XFEATURE_MASK_FPSSE;
-	}
-}
-=======
 	}
 }
 
@@ -533,7 +384,6 @@
 		ustate->xsave.header.xfeatures = XFEATURE_MASK_FPSSE;
 	}
 }
->>>>>>> eb3cdb58
 EXPORT_SYMBOL_GPL(fpu_copy_guest_fpstate_to_uabi);
 
 int fpu_copy_uabi_to_guest_fpstate(struct fpu_guest *gfpu, const void *buf,
@@ -541,11 +391,6 @@
 {
 	struct fpstate *kstate = gfpu->fpstate;
 	const union fpregs_state *ustate = buf;
-<<<<<<< HEAD
-	struct pkru_state *xpkru;
-	int ret;
-=======
->>>>>>> eb3cdb58
 
 	if (!cpu_feature_enabled(X86_FEATURE_XSAVE)) {
 		if (ustate->xsave.header.xfeatures & ~XFEATURE_MASK_FPSSE)
@@ -559,21 +404,6 @@
 	if (ustate->xsave.header.xfeatures & ~xcr0)
 		return -EINVAL;
 
-<<<<<<< HEAD
-	ret = copy_uabi_from_kernel_to_xstate(kstate, ustate);
-	if (ret)
-		return ret;
-
-	/* Retrieve PKRU if not in init state */
-	if (kstate->regs.xsave.header.xfeatures & XFEATURE_MASK_PKRU) {
-		xpkru = get_xsave_addr(&kstate->regs.xsave, XFEATURE_PKRU);
-		*vpkru = xpkru->pkru;
-	}
-
-	/* Ensure that XCOMP_BV is set up for XSAVES */
-	xstate_init_xcomp_bv(&kstate->regs.xsave, kstate->xfeatures);
-	return 0;
-=======
 	/*
 	 * Nullify @vpkru to preserve its current value if PKRU's bit isn't set
 	 * in the header.  KVM's odd ABI is to leave PKRU untouched in this
@@ -583,7 +413,6 @@
 		vpkru = NULL;
 
 	return copy_uabi_from_kernel_to_xstate(kstate, ustate, vpkru);
->>>>>>> eb3cdb58
 }
 EXPORT_SYMBOL_GPL(fpu_copy_uabi_to_guest_fpstate);
 #endif /* CONFIG_KVM */
@@ -686,43 +515,28 @@
 		fpstate_init_fstate(fpstate);
 }
 
-<<<<<<< HEAD
-static void __fpstate_reset(struct fpstate *fpstate)
-=======
 static void __fpstate_reset(struct fpstate *fpstate, u64 xfd)
->>>>>>> eb3cdb58
 {
 	/* Initialize sizes and feature masks */
 	fpstate->size		= fpu_kernel_cfg.default_size;
 	fpstate->user_size	= fpu_user_cfg.default_size;
 	fpstate->xfeatures	= fpu_kernel_cfg.default_features;
 	fpstate->user_xfeatures	= fpu_user_cfg.default_features;
-<<<<<<< HEAD
-	fpstate->xfd		= init_fpstate.xfd;
-=======
 	fpstate->xfd		= xfd;
->>>>>>> eb3cdb58
 }
 
 void fpstate_reset(struct fpu *fpu)
 {
 	/* Set the fpstate pointer to the default fpstate */
 	fpu->fpstate = &fpu->__fpstate;
-<<<<<<< HEAD
-	__fpstate_reset(fpu->fpstate);
-=======
 	__fpstate_reset(fpu->fpstate, init_fpstate.xfd);
->>>>>>> eb3cdb58
 
 	/* Initialize the permission related info in fpu */
 	fpu->perm.__state_perm		= fpu_kernel_cfg.default_features;
 	fpu->perm.__state_size		= fpu_kernel_cfg.default_size;
 	fpu->perm.__user_state_size	= fpu_user_cfg.default_size;
-<<<<<<< HEAD
-=======
 	/* Same defaults for guests */
 	fpu->guest_perm = fpu->perm;
->>>>>>> eb3cdb58
 }
 
 static inline void fpu_inherit_perms(struct fpu *dst_fpu)
@@ -733,20 +547,13 @@
 		spin_lock_irq(&current->sighand->siglock);
 		/* Fork also inherits the permissions of the parent */
 		dst_fpu->perm = src_fpu->perm;
-<<<<<<< HEAD
-=======
 		dst_fpu->guest_perm = src_fpu->guest_perm;
->>>>>>> eb3cdb58
 		spin_unlock_irq(&current->sighand->siglock);
 	}
 }
 
 /* Clone current's FPU state on fork */
-<<<<<<< HEAD
-int fpu_clone(struct task_struct *dst, unsigned long clone_flags)
-=======
 int fpu_clone(struct task_struct *dst, unsigned long clone_flags, bool minimal)
->>>>>>> eb3cdb58
 {
 	struct fpu *src_fpu = &current->thread.fpu;
 	struct fpu *dst_fpu = &dst->thread.fpu;
@@ -762,7 +569,6 @@
 	/*
 	 * Enforce reload for user space tasks and prevent kernel threads
 	 * from trying to save the FPU registers on context switch.
-<<<<<<< HEAD
 	 */
 	set_tsk_thread_flag(dst, TIF_NEED_FPU_LOAD);
 
@@ -770,17 +576,7 @@
 	 * No FPU state inheritance for kernel threads and IO
 	 * worker threads.
 	 */
-	if (dst->flags & (PF_KTHREAD | PF_IO_WORKER)) {
-=======
-	 */
-	set_tsk_thread_flag(dst, TIF_NEED_FPU_LOAD);
-
-	/*
-	 * No FPU state inheritance for kernel threads and IO
-	 * worker threads.
-	 */
 	if (minimal) {
->>>>>>> eb3cdb58
 		/* Clear out the minimal state */
 		memcpy(&dst_fpu->fpstate->regs, &init_fpstate.regs,
 		       init_fpstate_copy_size());
@@ -1057,20 +853,12 @@
  * Initialize register state that may prevent from entering low-power idle.
  * This function will be invoked from the cpuidle driver only when needed.
  */
-<<<<<<< HEAD
-void fpu_idle_fpregs(void)
-=======
 noinstr void fpu_idle_fpregs(void)
->>>>>>> eb3cdb58
 {
 	/* Note: AMX_TILE being enabled implies XGETBV1 support */
 	if (cpu_feature_enabled(X86_FEATURE_AMX_TILE) &&
 	    (xfeatures_in_use() & XFEATURE_MASK_XTILE)) {
 		tile_release();
-<<<<<<< HEAD
-		fpregs_deactivate(&current->thread.fpu);
-=======
 		__this_cpu_write(fpu_fpregs_owner_ctx, NULL);
->>>>>>> eb3cdb58
 	}
 }