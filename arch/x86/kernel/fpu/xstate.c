// SPDX-License-Identifier: GPL-2.0-only
/*
 * xsave/xrstor support.
 *
 * Author: Suresh Siddha <suresh.b.siddha@intel.com>
 */
#include <linux/bitops.h>
#include <linux/compat.h>
#include <linux/cpu.h>
#include <linux/mman.h>
#include <linux/nospec.h>
#include <linux/pkeys.h>
#include <linux/seq_file.h>
#include <linux/proc_fs.h>
#include <linux/vmalloc.h>

#include <asm/fpu/api.h>
#include <asm/fpu/regset.h>
#include <asm/fpu/signal.h>
#include <asm/fpu/xcr.h>

#include <asm/tlbflush.h>
#include <asm/prctl.h>
#include <asm/elf.h>

#include "context.h"
#include "internal.h"
#include "legacy.h"
#include "xstate.h"

#define for_each_extended_xfeature(bit, mask)				\
	(bit) = FIRST_EXTENDED_XFEATURE;				\
	for_each_set_bit_from(bit, (unsigned long *)&(mask), 8 * sizeof(mask))

/*
 * Although we spell it out in here, the Processor Trace
 * xfeature is completely unused.  We use other mechanisms
 * to save/restore PT state in Linux.
 */
static const char *xfeature_names[] =
{
	"x87 floating point registers"	,
	"SSE registers"			,
	"AVX registers"			,
	"MPX bounds registers"		,
	"MPX CSR"			,
	"AVX-512 opmask"		,
	"AVX-512 Hi256"			,
	"AVX-512 ZMM_Hi256"		,
	"Processor Trace (unused)"	,
	"Protection Keys User registers",
	"PASID state",
	"unknown xstate feature"	,
	"unknown xstate feature"	,
	"unknown xstate feature"	,
	"unknown xstate feature"	,
	"unknown xstate feature"	,
	"unknown xstate feature"	,
	"AMX Tile config"		,
	"AMX Tile data"			,
	"unknown xstate feature"	,
};

static unsigned short xsave_cpuid_features[] __initdata = {
	[XFEATURE_FP]				= X86_FEATURE_FPU,
	[XFEATURE_SSE]				= X86_FEATURE_XMM,
	[XFEATURE_YMM]				= X86_FEATURE_AVX,
	[XFEATURE_BNDREGS]			= X86_FEATURE_MPX,
	[XFEATURE_BNDCSR]			= X86_FEATURE_MPX,
	[XFEATURE_OPMASK]			= X86_FEATURE_AVX512F,
	[XFEATURE_ZMM_Hi256]			= X86_FEATURE_AVX512F,
	[XFEATURE_Hi16_ZMM]			= X86_FEATURE_AVX512F,
	[XFEATURE_PT_UNIMPLEMENTED_SO_FAR]	= X86_FEATURE_INTEL_PT,
	[XFEATURE_PKRU]				= X86_FEATURE_PKU,
	[XFEATURE_PASID]			= X86_FEATURE_ENQCMD,
	[XFEATURE_XTILE_CFG]			= X86_FEATURE_AMX_TILE,
	[XFEATURE_XTILE_DATA]			= X86_FEATURE_AMX_TILE,
};

static unsigned int xstate_offsets[XFEATURE_MAX] __ro_after_init =
	{ [ 0 ... XFEATURE_MAX - 1] = -1};
static unsigned int xstate_sizes[XFEATURE_MAX] __ro_after_init =
	{ [ 0 ... XFEATURE_MAX - 1] = -1};
static unsigned int xstate_flags[XFEATURE_MAX] __ro_after_init;

#define XSTATE_FLAG_SUPERVISOR	BIT(0)
#define XSTATE_FLAG_ALIGNED64	BIT(1)

/*
 * Return whether the system supports a given xfeature.
 *
 * Also return the name of the (most advanced) feature that the caller requested:
 */
int cpu_has_xfeatures(u64 xfeatures_needed, const char **feature_name)
{
	u64 xfeatures_missing = xfeatures_needed & ~fpu_kernel_cfg.max_features;

	if (unlikely(feature_name)) {
		long xfeature_idx, max_idx;
		u64 xfeatures_print;
		/*
		 * So we use FLS here to be able to print the most advanced
		 * feature that was requested but is missing. So if a driver
		 * asks about "XFEATURE_MASK_SSE | XFEATURE_MASK_YMM" we'll print the
		 * missing AVX feature - this is the most informative message
		 * to users:
		 */
		if (xfeatures_missing)
			xfeatures_print = xfeatures_missing;
		else
			xfeatures_print = xfeatures_needed;

		xfeature_idx = fls64(xfeatures_print)-1;
		max_idx = ARRAY_SIZE(xfeature_names)-1;
		xfeature_idx = min(xfeature_idx, max_idx);

		*feature_name = xfeature_names[xfeature_idx];
	}

	if (xfeatures_missing)
		return 0;

	return 1;
}
EXPORT_SYMBOL_GPL(cpu_has_xfeatures);

static bool xfeature_is_aligned64(int xfeature_nr)
{
	return xstate_flags[xfeature_nr] & XSTATE_FLAG_ALIGNED64;
}

static bool xfeature_is_supervisor(int xfeature_nr)
{
	return xstate_flags[xfeature_nr] & XSTATE_FLAG_SUPERVISOR;
}

static unsigned int xfeature_get_offset(u64 xcomp_bv, int xfeature)
{
	unsigned int offs, i;

	/*
	 * Non-compacted format and legacy features use the cached fixed
	 * offsets.
	 */
<<<<<<< HEAD
	if (!cpu_feature_enabled(X86_FEATURE_XSAVES) || xfeature <= XFEATURE_SSE)
=======
	if (!cpu_feature_enabled(X86_FEATURE_XCOMPACTED) ||
	    xfeature <= XFEATURE_SSE)
>>>>>>> eb3cdb58
		return xstate_offsets[xfeature];

	/*
	 * Compacted format offsets depend on the actual content of the
	 * compacted xsave area which is determined by the xcomp_bv header
	 * field.
	 */
	offs = FXSAVE_SIZE + XSAVE_HDR_SIZE;
	for_each_extended_xfeature(i, xcomp_bv) {
		if (xfeature_is_aligned64(i))
			offs = ALIGN(offs, 64);
		if (i == xfeature)
			break;
		offs += xstate_sizes[i];
	}
	return offs;
}

/*
 * Enable the extended processor state save/restore feature.
 * Called once per CPU onlining.
 */
void fpu__init_cpu_xstate(void)
{
	if (!boot_cpu_has(X86_FEATURE_XSAVE) || !fpu_kernel_cfg.max_features)
		return;

	cr4_set_bits(X86_CR4_OSXSAVE);

	/*
	 * Must happen after CR4 setup and before xsetbv() to allow KVM
	 * lazy passthrough.  Write independent of the dynamic state static
	 * key as that does not work on the boot CPU. This also ensures
	 * that any stale state is wiped out from XFD.
	 */
	if (cpu_feature_enabled(X86_FEATURE_XFD))
		wrmsrl(MSR_IA32_XFD, init_fpstate.xfd);

	/*
	 * XCR_XFEATURE_ENABLED_MASK (aka. XCR0) sets user features
	 * managed by XSAVE{C, OPT, S} and XRSTOR{S}.  Only XSAVE user
	 * states can be set here.
	 */
	xsetbv(XCR_XFEATURE_ENABLED_MASK, fpu_user_cfg.max_features);

	/*
	 * MSR_IA32_XSS sets supervisor states managed by XSAVES.
	 */
	if (boot_cpu_has(X86_FEATURE_XSAVES)) {
		wrmsrl(MSR_IA32_XSS, xfeatures_mask_supervisor() |
				     xfeatures_mask_independent());
	}
}

static bool xfeature_enabled(enum xfeature xfeature)
{
	return fpu_kernel_cfg.max_features & BIT_ULL(xfeature);
}

/*
 * Record the offsets and sizes of various xstates contained
 * in the XSAVE state memory layout.
 */
static void __init setup_xstate_cache(void)
{
	u32 eax, ebx, ecx, edx, i;
	/* start at the beginning of the "extended state" */
	unsigned int last_good_offset = offsetof(struct xregs_state,
						 extended_state_area);
	/*
	 * The FP xstates and SSE xstates are legacy states. They are always
	 * in the fixed offsets in the xsave area in either compacted form
	 * or standard form.
	 */
	xstate_offsets[XFEATURE_FP]	= 0;
	xstate_sizes[XFEATURE_FP]	= offsetof(struct fxregs_state,
						   xmm_space);

	xstate_offsets[XFEATURE_SSE]	= xstate_sizes[XFEATURE_FP];
	xstate_sizes[XFEATURE_SSE]	= sizeof_field(struct fxregs_state,
						       xmm_space);

	for_each_extended_xfeature(i, fpu_kernel_cfg.max_features) {
		cpuid_count(XSTATE_CPUID, i, &eax, &ebx, &ecx, &edx);

		xstate_sizes[i] = eax;
		xstate_flags[i] = ecx;

		/*
		 * If an xfeature is supervisor state, the offset in EBX is
		 * invalid, leave it to -1.
		 */
		if (xfeature_is_supervisor(i))
			continue;

		xstate_offsets[i] = ebx;

		/*
		 * In our xstate size checks, we assume that the highest-numbered
		 * xstate feature has the highest offset in the buffer.  Ensure
		 * it does.
		 */
		WARN_ONCE(last_good_offset > xstate_offsets[i],
			  "x86/fpu: misordered xstate at %d\n", last_good_offset);

		last_good_offset = xstate_offsets[i];
	}
}

static void __init print_xstate_feature(u64 xstate_mask)
{
	const char *feature_name;

	if (cpu_has_xfeatures(xstate_mask, &feature_name))
		pr_info("x86/fpu: Supporting XSAVE feature 0x%03Lx: '%s'\n", xstate_mask, feature_name);
}

/*
 * Print out all the supported xstate features:
 */
static void __init print_xstate_features(void)
{
	print_xstate_feature(XFEATURE_MASK_FP);
	print_xstate_feature(XFEATURE_MASK_SSE);
	print_xstate_feature(XFEATURE_MASK_YMM);
	print_xstate_feature(XFEATURE_MASK_BNDREGS);
	print_xstate_feature(XFEATURE_MASK_BNDCSR);
	print_xstate_feature(XFEATURE_MASK_OPMASK);
	print_xstate_feature(XFEATURE_MASK_ZMM_Hi256);
	print_xstate_feature(XFEATURE_MASK_Hi16_ZMM);
	print_xstate_feature(XFEATURE_MASK_PKRU);
	print_xstate_feature(XFEATURE_MASK_PASID);
	print_xstate_feature(XFEATURE_MASK_XTILE_CFG);
	print_xstate_feature(XFEATURE_MASK_XTILE_DATA);
}

/*
 * This check is important because it is easy to get XSTATE_*
 * confused with XSTATE_BIT_*.
 */
#define CHECK_XFEATURE(nr) do {		\
	WARN_ON(nr < FIRST_EXTENDED_XFEATURE);	\
	WARN_ON(nr >= XFEATURE_MAX);	\
} while (0)

/*
 * Print out xstate component offsets and sizes
 */
static void __init print_xstate_offset_size(void)
{
	int i;

	for_each_extended_xfeature(i, fpu_kernel_cfg.max_features) {
		pr_info("x86/fpu: xstate_offset[%d]: %4d, xstate_sizes[%d]: %4d\n",
			i, xfeature_get_offset(fpu_kernel_cfg.max_features, i),
			i, xstate_sizes[i]);
	}
}

/*
 * This function is called only during boot time when x86 caps are not set
 * up and alternative can not be used yet.
 */
static __init void os_xrstor_booting(struct xregs_state *xstate)
{
	u64 mask = fpu_kernel_cfg.max_features & XFEATURE_MASK_FPSTATE;
	u32 lmask = mask;
	u32 hmask = mask >> 32;
	int err;

	if (cpu_feature_enabled(X86_FEATURE_XSAVES))
		XSTATE_OP(XRSTORS, xstate, lmask, hmask, err);
	else
		XSTATE_OP(XRSTOR, xstate, lmask, hmask, err);

	/*
	 * We should never fault when copying from a kernel buffer, and the FPU
	 * state we set at boot time should be valid.
	 */
	WARN_ON_FPU(err);
}

/*
 * All supported features have either init state all zeros or are
 * handled in setup_init_fpu() individually. This is an explicit
 * feature list and does not use XFEATURE_MASK*SUPPORTED to catch
 * newly added supported features at build time and make people
 * actually look at the init state for the new feature.
 */
#define XFEATURES_INIT_FPSTATE_HANDLED		\
	(XFEATURE_MASK_FP |			\
	 XFEATURE_MASK_SSE |			\
	 XFEATURE_MASK_YMM |			\
	 XFEATURE_MASK_OPMASK |			\
	 XFEATURE_MASK_ZMM_Hi256 |		\
	 XFEATURE_MASK_Hi16_ZMM	 |		\
	 XFEATURE_MASK_PKRU |			\
	 XFEATURE_MASK_BNDREGS |		\
	 XFEATURE_MASK_BNDCSR |			\
	 XFEATURE_MASK_PASID |			\
	 XFEATURE_MASK_XTILE)

/*
 * setup the xstate image representing the init state
 */
static void __init setup_init_fpu_buf(void)
{
	BUILD_BUG_ON((XFEATURE_MASK_USER_SUPPORTED |
		      XFEATURE_MASK_SUPERVISOR_SUPPORTED) !=
		     XFEATURES_INIT_FPSTATE_HANDLED);

	if (!boot_cpu_has(X86_FEATURE_XSAVE))
		return;

	print_xstate_features();

	xstate_init_xcomp_bv(&init_fpstate.regs.xsave, init_fpstate.xfeatures);

	/*
	 * Init all the features state with header.xfeatures being 0x0
	 */
	os_xrstor_booting(&init_fpstate.regs.xsave);

	/*
	 * All components are now in init state. Read the state back so
	 * that init_fpstate contains all non-zero init state. This only
	 * works with XSAVE, but not with XSAVEOPT and XSAVEC/S because
	 * those use the init optimization which skips writing data for
	 * components in init state.
	 *
	 * XSAVE could be used, but that would require to reshuffle the
	 * data when XSAVEC/S is available because XSAVEC/S uses xstate
	 * compaction. But doing so is a pointless exercise because most
	 * components have an all zeros init state except for the legacy
	 * ones (FP and SSE). Those can be saved with FXSAVE into the
	 * legacy area. Adding new features requires to ensure that init
	 * state is all zeroes or if not to add the necessary handling
	 * here.
	 */
	fxsave(&init_fpstate.regs.fxsave);
<<<<<<< HEAD
}

static int xfeature_uncompacted_offset(int xfeature_nr)
{
	u32 eax, ebx, ecx, edx;

	/*
	 * Only XSAVES supports supervisor states and it uses compacted
	 * format. Checking a supervisor state's uncompacted offset is
	 * an error.
	 */
	if (XFEATURE_MASK_SUPERVISOR_ALL & BIT_ULL(xfeature_nr)) {
		WARN_ONCE(1, "No fixed offset for xstate %d\n", xfeature_nr);
		return -1;
	}

	CHECK_XFEATURE(xfeature_nr);
	cpuid_count(XSTATE_CPUID, xfeature_nr, &eax, &ebx, &ecx, &edx);
	return ebx;
=======
>>>>>>> eb3cdb58
}

int xfeature_size(int xfeature_nr)
{
	u32 eax, ebx, ecx, edx;

	CHECK_XFEATURE(xfeature_nr);
	cpuid_count(XSTATE_CPUID, xfeature_nr, &eax, &ebx, &ecx, &edx);
	return eax;
}

/* Validate an xstate header supplied by userspace (ptrace or sigreturn) */
static int validate_user_xstate_header(const struct xstate_header *hdr,
				       struct fpstate *fpstate)
{
	/* No unknown or supervisor features may be set */
	if (hdr->xfeatures & ~fpstate->user_xfeatures)
		return -EINVAL;

	/* Userspace must use the uncompacted format */
	if (hdr->xcomp_bv)
		return -EINVAL;

	/*
	 * If 'reserved' is shrunken to add a new field, make sure to validate
	 * that new field here!
	 */
	BUILD_BUG_ON(sizeof(hdr->reserved) != 48);

	/* No reserved bits may be set */
	if (memchr_inv(hdr->reserved, 0, sizeof(hdr->reserved)))
		return -EINVAL;

	return 0;
}

static void __init __xstate_dump_leaves(void)
{
	int i;
	u32 eax, ebx, ecx, edx;
	static int should_dump = 1;

	if (!should_dump)
		return;
	should_dump = 0;
	/*
	 * Dump out a few leaves past the ones that we support
	 * just in case there are some goodies up there
	 */
	for (i = 0; i < XFEATURE_MAX + 10; i++) {
		cpuid_count(XSTATE_CPUID, i, &eax, &ebx, &ecx, &edx);
		pr_warn("CPUID[%02x, %02x]: eax=%08x ebx=%08x ecx=%08x edx=%08x\n",
			XSTATE_CPUID, i, eax, ebx, ecx, edx);
	}
}

#define XSTATE_WARN_ON(x, fmt, ...) do {					\
	if (WARN_ONCE(x, "XSAVE consistency problem: " fmt, ##__VA_ARGS__)) {	\
		__xstate_dump_leaves();						\
	}									\
} while (0)

#define XCHECK_SZ(sz, nr, nr_macro, __struct) do {			\
	if ((nr == nr_macro) &&						\
	    WARN_ONCE(sz != sizeof(__struct),				\
		"%s: struct is %zu bytes, cpu state %d bytes\n",	\
		__stringify(nr_macro), sizeof(__struct), sz)) {		\
		__xstate_dump_leaves();					\
	}								\
} while (0)

/**
 * check_xtile_data_against_struct - Check tile data state size.
 *
 * Calculate the state size by multiplying the single tile size which is
 * recorded in a C struct, and the number of tiles that the CPU informs.
 * Compare the provided size with the calculation.
 *
 * @size:	The tile data state size
 *
 * Returns:	0 on success, -EINVAL on mismatch.
 */
static int __init check_xtile_data_against_struct(int size)
{
	u32 max_palid, palid, state_size;
	u32 eax, ebx, ecx, edx;
	u16 max_tile;

	/*
	 * Check the maximum palette id:
	 *   eax: the highest numbered palette subleaf.
	 */
	cpuid_count(TILE_CPUID, 0, &max_palid, &ebx, &ecx, &edx);

	/*
	 * Cross-check each tile size and find the maximum number of
	 * supported tiles.
	 */
	for (palid = 1, max_tile = 0; palid <= max_palid; palid++) {
		u16 tile_size, max;

		/*
		 * Check the tile size info:
		 *   eax[31:16]:  bytes per title
		 *   ebx[31:16]:  the max names (or max number of tiles)
		 */
		cpuid_count(TILE_CPUID, palid, &eax, &ebx, &edx, &edx);
		tile_size = eax >> 16;
		max = ebx >> 16;

		if (tile_size != sizeof(struct xtile_data)) {
			pr_err("%s: struct is %zu bytes, cpu xtile %d bytes\n",
			       __stringify(XFEATURE_XTILE_DATA),
			       sizeof(struct xtile_data), tile_size);
			__xstate_dump_leaves();
			return -EINVAL;
		}

		if (max > max_tile)
			max_tile = max;
	}

	state_size = sizeof(struct xtile_data) * max_tile;
	if (size != state_size) {
		pr_err("%s: calculated size is %u bytes, cpu state %d bytes\n",
		       __stringify(XFEATURE_XTILE_DATA), state_size, size);
		__xstate_dump_leaves();
		return -EINVAL;
	}
	return 0;
}

/*
 * We have a C struct for each 'xstate'.  We need to ensure
 * that our software representation matches what the CPU
 * tells us about the state's size.
 */
static bool __init check_xstate_against_struct(int nr)
{
	/*
	 * Ask the CPU for the size of the state.
	 */
	int sz = xfeature_size(nr);
	/*
	 * Match each CPU state with the corresponding software
	 * structure.
	 */
	XCHECK_SZ(sz, nr, XFEATURE_YMM,       struct ymmh_struct);
	XCHECK_SZ(sz, nr, XFEATURE_BNDREGS,   struct mpx_bndreg_state);
	XCHECK_SZ(sz, nr, XFEATURE_BNDCSR,    struct mpx_bndcsr_state);
	XCHECK_SZ(sz, nr, XFEATURE_OPMASK,    struct avx_512_opmask_state);
	XCHECK_SZ(sz, nr, XFEATURE_ZMM_Hi256, struct avx_512_zmm_uppers_state);
	XCHECK_SZ(sz, nr, XFEATURE_Hi16_ZMM,  struct avx_512_hi16_state);
	XCHECK_SZ(sz, nr, XFEATURE_PKRU,      struct pkru_state);
	XCHECK_SZ(sz, nr, XFEATURE_PASID,     struct ia32_pasid_state);
	XCHECK_SZ(sz, nr, XFEATURE_XTILE_CFG, struct xtile_cfg);

	/* The tile data size varies between implementations. */
	if (nr == XFEATURE_XTILE_DATA)
		check_xtile_data_against_struct(sz);

	/*
	 * Make *SURE* to add any feature numbers in below if
	 * there are "holes" in the xsave state component
	 * numbers.
	 */
	if ((nr < XFEATURE_YMM) ||
	    (nr >= XFEATURE_MAX) ||
	    (nr == XFEATURE_PT_UNIMPLEMENTED_SO_FAR) ||
	    ((nr >= XFEATURE_RSRVD_COMP_11) && (nr <= XFEATURE_RSRVD_COMP_16))) {
<<<<<<< HEAD
		WARN_ONCE(1, "no structure for xstate: %d\n", nr);
		XSTATE_WARN_ON(1);
=======
		XSTATE_WARN_ON(1, "No structure for xstate: %d\n", nr);
>>>>>>> eb3cdb58
		return false;
	}
	return true;
}

static unsigned int xstate_calculate_size(u64 xfeatures, bool compacted)
{
<<<<<<< HEAD
	unsigned int size = FXSAVE_SIZE + XSAVE_HDR_SIZE;
	int i;

	for_each_extended_xfeature(i, xfeatures) {
		/* Align from the end of the previous feature */
		if (xfeature_is_aligned64(i))
			size = ALIGN(size, 64);
		/*
		 * In compacted format the enabled features are packed,
		 * i.e. disabled features do not occupy space.
		 *
		 * In non-compacted format the offsets are fixed and
		 * disabled states still occupy space in the memory buffer.
		 */
		if (!compacted)
			size = xfeature_uncompacted_offset(i);
		/*
		 * Add the feature size even for non-compacted format
		 * to make the end result correct
		 */
		size += xfeature_size(i);
	}
	return size;
=======
	unsigned int topmost = fls64(xfeatures) -  1;
	unsigned int offset = xstate_offsets[topmost];

	if (topmost <= XFEATURE_SSE)
		return sizeof(struct xregs_state);

	if (compacted)
		offset = xfeature_get_offset(xfeatures, topmost);
	return offset + xstate_sizes[topmost];
>>>>>>> eb3cdb58
}

/*
 * This essentially double-checks what the cpu told us about
 * how large the XSAVE buffer needs to be.  We are recalculating
 * it to be safe.
 *
 * Independent XSAVE features allocate their own buffers and are not
 * covered by these checks. Only the size of the buffer for task->fpu
 * is checked here.
 */
static bool __init paranoid_xstate_size_valid(unsigned int kernel_size)
{
<<<<<<< HEAD
	bool compacted = cpu_feature_enabled(X86_FEATURE_XSAVES);
=======
	bool compacted = cpu_feature_enabled(X86_FEATURE_XCOMPACTED);
	bool xsaves = cpu_feature_enabled(X86_FEATURE_XSAVES);
>>>>>>> eb3cdb58
	unsigned int size = FXSAVE_SIZE + XSAVE_HDR_SIZE;
	int i;

	for_each_extended_xfeature(i, fpu_kernel_cfg.max_features) {
		if (!check_xstate_against_struct(i))
			return false;
		/*
		 * Supervisor state components can be managed only by
		 * XSAVES.
		 */
<<<<<<< HEAD
		if (!compacted && xfeature_is_supervisor(i)) {
			XSTATE_WARN_ON(1);
=======
		if (!xsaves && xfeature_is_supervisor(i)) {
			XSTATE_WARN_ON(1, "Got supervisor feature %d, but XSAVES not advertised\n", i);
>>>>>>> eb3cdb58
			return false;
		}
	}
	size = xstate_calculate_size(fpu_kernel_cfg.max_features, compacted);
<<<<<<< HEAD
	XSTATE_WARN_ON(size != kernel_size);
=======
	XSTATE_WARN_ON(size != kernel_size,
		       "size %u != kernel_size %u\n", size, kernel_size);
>>>>>>> eb3cdb58
	return size == kernel_size;
}

/*
 * Get total size of enabled xstates in XCR0 | IA32_XSS.
 *
 * Note the SDM's wording here.  "sub-function 0" only enumerates
 * the size of the *user* states.  If we use it to size a buffer
 * that we use 'XSAVES' on, we could potentially overflow the
 * buffer because 'XSAVES' saves system states too.
 *
 * This also takes compaction into account. So this works for
 * XSAVEC as well.
 */
static unsigned int __init get_compacted_size(void)
{
	unsigned int eax, ebx, ecx, edx;
	/*
	 * - CPUID function 0DH, sub-function 1:
	 *    EBX enumerates the size (in bytes) required by
	 *    the XSAVES instruction for an XSAVE area
	 *    containing all the state components
	 *    corresponding to bits currently set in
	 *    XCR0 | IA32_XSS.
	 *
	 * When XSAVES is not available but XSAVEC is (virt), then there
	 * are no supervisor states, but XSAVEC still uses compacted
	 * format.
	 */
	cpuid_count(XSTATE_CPUID, 1, &eax, &ebx, &ecx, &edx);
	return ebx;
}

/*
 * Get the total size of the enabled xstates without the independent supervisor
 * features.
 */
static unsigned int __init get_xsave_compacted_size(void)
{
	u64 mask = xfeatures_mask_independent();
	unsigned int size;

	if (!mask)
		return get_compacted_size();

	/* Disable independent features. */
	wrmsrl(MSR_IA32_XSS, xfeatures_mask_supervisor());

	/*
	 * Ask the hardware what size is required of the buffer.
	 * This is the size required for the task->fpu buffer.
	 */
	size = get_compacted_size();

	/* Re-enable independent features so XSAVES will work on them again. */
	wrmsrl(MSR_IA32_XSS, xfeatures_mask_supervisor() | mask);

	return size;
}

static unsigned int __init get_xsave_size_user(void)
{
	unsigned int eax, ebx, ecx, edx;
	/*
	 * - CPUID function 0DH, sub-function 0:
	 *    EBX enumerates the size (in bytes) required by
	 *    the XSAVE instruction for an XSAVE area
	 *    containing all the *user* state components
	 *    corresponding to bits currently set in XCR0.
	 */
	cpuid_count(XSTATE_CPUID, 0, &eax, &ebx, &ecx, &edx);
	return ebx;
}

static int __init init_xstate_size(void)
{
	/* Recompute the context size for enabled features: */
	unsigned int user_size, kernel_size, kernel_default_size;
<<<<<<< HEAD
	bool compacted = cpu_feature_enabled(X86_FEATURE_XSAVES);
=======
	bool compacted = cpu_feature_enabled(X86_FEATURE_XCOMPACTED);
>>>>>>> eb3cdb58

	/* Uncompacted user space size */
	user_size = get_xsave_size_user();

	/*
<<<<<<< HEAD
	 * XSAVES kernel size includes supervisor states and
	 * uses compacted format when available.
	 *
	 * XSAVE does not support supervisor states so
	 * kernel and user size is identical.
	 */
	if (compacted)
		kernel_size = get_xsaves_size_no_independent();
	else
		kernel_size = user_size;

	kernel_default_size =
		xstate_calculate_size(fpu_kernel_cfg.default_features, compacted);

=======
	 * XSAVES kernel size includes supervisor states and uses compacted
	 * format. XSAVEC uses compacted format, but does not save
	 * supervisor states.
	 *
	 * XSAVE[OPT] do not support supervisor states so kernel and user
	 * size is identical.
	 */
	if (compacted)
		kernel_size = get_xsave_compacted_size();
	else
		kernel_size = user_size;

	kernel_default_size =
		xstate_calculate_size(fpu_kernel_cfg.default_features, compacted);

>>>>>>> eb3cdb58
	if (!paranoid_xstate_size_valid(kernel_size))
		return -EINVAL;

	fpu_kernel_cfg.max_size = kernel_size;
	fpu_user_cfg.max_size = user_size;

	fpu_kernel_cfg.default_size = kernel_default_size;
	fpu_user_cfg.default_size =
		xstate_calculate_size(fpu_user_cfg.default_features, false);

	return 0;
}

/*
 * We enabled the XSAVE hardware, but something went wrong and
 * we can not use it.  Disable it.
 */
static void __init fpu__init_disable_system_xstate(unsigned int legacy_size)
{
	fpu_kernel_cfg.max_features = 0;
	cr4_clear_bits(X86_CR4_OSXSAVE);
	setup_clear_cpu_cap(X86_FEATURE_XSAVE);

	/* Restore the legacy size.*/
	fpu_kernel_cfg.max_size = legacy_size;
	fpu_kernel_cfg.default_size = legacy_size;
	fpu_user_cfg.max_size = legacy_size;
	fpu_user_cfg.default_size = legacy_size;

	/*
	 * Prevent enabling the static branch which enables writes to the
	 * XFD MSR.
	 */
	init_fpstate.xfd = 0;

	fpstate_reset(&current->thread.fpu);
}

/*
 * Enable and initialize the xsave feature.
 * Called once per system bootup.
 */
void __init fpu__init_system_xstate(unsigned int legacy_size)
{
	unsigned int eax, ebx, ecx, edx;
	u64 xfeatures;
	int err;
	int i;

	if (!boot_cpu_has(X86_FEATURE_FPU)) {
		pr_info("x86/fpu: No FPU detected\n");
		return;
	}

	if (!boot_cpu_has(X86_FEATURE_XSAVE)) {
		pr_info("x86/fpu: x87 FPU will use %s\n",
			boot_cpu_has(X86_FEATURE_FXSR) ? "FXSAVE" : "FSAVE");
		return;
	}

	if (boot_cpu_data.cpuid_level < XSTATE_CPUID) {
		WARN_ON_FPU(1);
		return;
	}

	/*
	 * Find user xstates supported by the processor.
	 */
	cpuid_count(XSTATE_CPUID, 0, &eax, &ebx, &ecx, &edx);
	fpu_kernel_cfg.max_features = eax + ((u64)edx << 32);

	/*
	 * Find supervisor xstates supported by the processor.
	 */
	cpuid_count(XSTATE_CPUID, 1, &eax, &ebx, &ecx, &edx);
	fpu_kernel_cfg.max_features |= ecx + ((u64)edx << 32);

	if ((fpu_kernel_cfg.max_features & XFEATURE_MASK_FPSSE) != XFEATURE_MASK_FPSSE) {
		/*
		 * This indicates that something really unexpected happened
		 * with the enumeration.  Disable XSAVE and try to continue
		 * booting without it.  This is too early to BUG().
		 */
		pr_err("x86/fpu: FP/SSE not present amongst the CPU's xstate features: 0x%llx.\n",
		       fpu_kernel_cfg.max_features);
		goto out_disable;
	}

	/*
	 * Clear XSAVE features that are disabled in the normal CPUID.
	 */
	for (i = 0; i < ARRAY_SIZE(xsave_cpuid_features); i++) {
		unsigned short cid = xsave_cpuid_features[i];

		/* Careful: X86_FEATURE_FPU is 0! */
		if ((i != XFEATURE_FP && !cid) || !boot_cpu_has(cid))
			fpu_kernel_cfg.max_features &= ~BIT_ULL(i);
	}

	if (!cpu_feature_enabled(X86_FEATURE_XFD))
		fpu_kernel_cfg.max_features &= ~XFEATURE_MASK_USER_DYNAMIC;

<<<<<<< HEAD
	fpu_kernel_cfg.max_features &= XFEATURE_MASK_USER_SUPPORTED |
			      XFEATURE_MASK_SUPERVISOR_SUPPORTED;
=======
	if (!cpu_feature_enabled(X86_FEATURE_XSAVES))
		fpu_kernel_cfg.max_features &= XFEATURE_MASK_USER_SUPPORTED;
	else
		fpu_kernel_cfg.max_features &= XFEATURE_MASK_USER_SUPPORTED |
					XFEATURE_MASK_SUPERVISOR_SUPPORTED;

	fpu_user_cfg.max_features = fpu_kernel_cfg.max_features;
	fpu_user_cfg.max_features &= XFEATURE_MASK_USER_SUPPORTED;

	/* Clean out dynamic features from default */
	fpu_kernel_cfg.default_features = fpu_kernel_cfg.max_features;
	fpu_kernel_cfg.default_features &= ~XFEATURE_MASK_USER_DYNAMIC;

	fpu_user_cfg.default_features = fpu_user_cfg.max_features;
	fpu_user_cfg.default_features &= ~XFEATURE_MASK_USER_DYNAMIC;
>>>>>>> eb3cdb58

	fpu_user_cfg.max_features = fpu_kernel_cfg.max_features;
	fpu_user_cfg.max_features &= XFEATURE_MASK_USER_SUPPORTED;

	/* Clean out dynamic features from default */
	fpu_kernel_cfg.default_features = fpu_kernel_cfg.max_features;
	fpu_kernel_cfg.default_features &= ~XFEATURE_MASK_USER_DYNAMIC;

	fpu_user_cfg.default_features = fpu_user_cfg.max_features;
	fpu_user_cfg.default_features &= ~XFEATURE_MASK_USER_DYNAMIC;

	/* Store it for paranoia check at the end */
	xfeatures = fpu_kernel_cfg.max_features;

	/*
	 * Initialize the default XFD state in initfp_state and enable the
	 * dynamic sizing mechanism if dynamic states are available.  The
	 * static key cannot be enabled here because this runs before
	 * jump_label_init(). This is delayed to an initcall.
	 */
	init_fpstate.xfd = fpu_user_cfg.max_features & XFEATURE_MASK_USER_DYNAMIC;
<<<<<<< HEAD
=======

	/* Set up compaction feature bit */
	if (cpu_feature_enabled(X86_FEATURE_XSAVEC) ||
	    cpu_feature_enabled(X86_FEATURE_XSAVES))
		setup_force_cpu_cap(X86_FEATURE_XCOMPACTED);
>>>>>>> eb3cdb58

	/* Enable xstate instructions to be able to continue with initialization: */
	fpu__init_cpu_xstate();

	/* Cache size, offset and flags for initialization */
	setup_xstate_cache();

	err = init_xstate_size();
	if (err)
		goto out_disable;

	/* Reset the state for the current task */
	fpstate_reset(&current->thread.fpu);

	/*
	 * Update info used for ptrace frames; use standard-format size and no
	 * supervisor xstates:
	 */
	update_regset_xstate_info(fpu_user_cfg.max_size,
				  fpu_user_cfg.max_features);

	/*
	 * init_fpstate excludes dynamic states as they are large but init
	 * state is zero.
	 */
	init_fpstate.size		= fpu_kernel_cfg.default_size;
	init_fpstate.xfeatures		= fpu_kernel_cfg.default_features;

	if (init_fpstate.size > sizeof(init_fpstate.regs)) {
		pr_warn("x86/fpu: init_fpstate buffer too small (%zu < %d), disabling XSAVE\n",
			sizeof(init_fpstate.regs), init_fpstate.size);
		goto out_disable;
	}

	setup_init_fpu_buf();

	/*
	 * Paranoia check whether something in the setup modified the
	 * xfeatures mask.
	 */
	if (xfeatures != fpu_kernel_cfg.max_features) {
		pr_err("x86/fpu: xfeatures modified from 0x%016llx to 0x%016llx during init, disabling XSAVE\n",
		       xfeatures, fpu_kernel_cfg.max_features);
		goto out_disable;
	}

	print_xstate_offset_size();
	pr_info("x86/fpu: Enabled xstate features 0x%llx, context size is %d bytes, using '%s' format.\n",
		fpu_kernel_cfg.max_features,
		fpu_kernel_cfg.max_size,
<<<<<<< HEAD
		boot_cpu_has(X86_FEATURE_XSAVES) ? "compacted" : "standard");
=======
		boot_cpu_has(X86_FEATURE_XCOMPACTED) ? "compacted" : "standard");
>>>>>>> eb3cdb58
	return;

out_disable:
	/* something went wrong, try to boot without any XSAVE support */
	fpu__init_disable_system_xstate(legacy_size);
}

/*
 * Restore minimal FPU state after suspend:
 */
void fpu__resume_cpu(void)
{
	/*
	 * Restore XCR0 on xsave capable CPUs:
	 */
	if (cpu_feature_enabled(X86_FEATURE_XSAVE))
		xsetbv(XCR_XFEATURE_ENABLED_MASK, fpu_user_cfg.max_features);

	/*
	 * Restore IA32_XSS. The same CPUID bit enumerates support
	 * of XSAVES and MSR_IA32_XSS.
	 */
	if (cpu_feature_enabled(X86_FEATURE_XSAVES)) {
		wrmsrl(MSR_IA32_XSS, xfeatures_mask_supervisor()  |
				     xfeatures_mask_independent());
	}

	if (fpu_state_size_dynamic())
		wrmsrl(MSR_IA32_XFD, current->thread.fpu.fpstate->xfd);
}

/*
 * Given an xstate feature nr, calculate where in the xsave
 * buffer the state is.  Callers should ensure that the buffer
 * is valid.
 */
static void *__raw_xsave_addr(struct xregs_state *xsave, int xfeature_nr)
{
	u64 xcomp_bv = xsave->header.xcomp_bv;

	if (WARN_ON_ONCE(!xfeature_enabled(xfeature_nr)))
		return NULL;

<<<<<<< HEAD
	if (cpu_feature_enabled(X86_FEATURE_XSAVES)) {
=======
	if (cpu_feature_enabled(X86_FEATURE_XCOMPACTED)) {
>>>>>>> eb3cdb58
		if (WARN_ON_ONCE(!(xcomp_bv & BIT_ULL(xfeature_nr))))
			return NULL;
	}

	return (void *)xsave + xfeature_get_offset(xcomp_bv, xfeature_nr);
}

/*
 * Given the xsave area and a state inside, this function returns the
 * address of the state.
 *
 * This is the API that is called to get xstate address in either
 * standard format or compacted format of xsave area.
 *
 * Note that if there is no data for the field in the xsave buffer
 * this will return NULL.
 *
 * Inputs:
 *	xstate: the thread's storage area for all FPU data
 *	xfeature_nr: state which is defined in xsave.h (e.g. XFEATURE_FP,
 *	XFEATURE_SSE, etc...)
 * Output:
 *	address of the state in the xsave area, or NULL if the
 *	field is not present in the xsave buffer.
 */
void *get_xsave_addr(struct xregs_state *xsave, int xfeature_nr)
{
	/*
	 * Do we even *have* xsave state?
	 */
	if (!boot_cpu_has(X86_FEATURE_XSAVE))
		return NULL;

	/*
	 * We should not ever be requesting features that we
	 * have not enabled.
	 */
	if (WARN_ON_ONCE(!xfeature_enabled(xfeature_nr)))
		return NULL;

	/*
	 * This assumes the last 'xsave*' instruction to
	 * have requested that 'xfeature_nr' be saved.
	 * If it did not, we might be seeing and old value
	 * of the field in the buffer.
	 *
	 * This can happen because the last 'xsave' did not
	 * request that this feature be saved (unlikely)
	 * or because the "init optimization" caused it
	 * to not be saved.
	 */
	if (!(xsave->header.xfeatures & BIT_ULL(xfeature_nr)))
		return NULL;

	return __raw_xsave_addr(xsave, xfeature_nr);
}

#ifdef CONFIG_ARCH_HAS_PKEYS

/*
 * This will go out and modify PKRU register to set the access
 * rights for @pkey to @init_val.
 */
int arch_set_user_pkey_access(struct task_struct *tsk, int pkey,
			      unsigned long init_val)
{
	u32 old_pkru, new_pkru_bits = 0;
	int pkey_shift;

	/*
	 * This check implies XSAVE support.  OSPKE only gets
	 * set if we enable XSAVE and we enable PKU in XCR0.
	 */
	if (!cpu_feature_enabled(X86_FEATURE_OSPKE))
		return -EINVAL;

	/*
	 * This code should only be called with valid 'pkey'
	 * values originating from in-kernel users.  Complain
	 * if a bad value is observed.
	 */
	if (WARN_ON_ONCE(pkey >= arch_max_pkey()))
		return -EINVAL;

	/* Set the bits we need in PKRU:  */
	if (init_val & PKEY_DISABLE_ACCESS)
		new_pkru_bits |= PKRU_AD_BIT;
	if (init_val & PKEY_DISABLE_WRITE)
		new_pkru_bits |= PKRU_WD_BIT;

	/* Shift the bits in to the correct place in PKRU for pkey: */
	pkey_shift = pkey * PKRU_BITS_PER_PKEY;
	new_pkru_bits <<= pkey_shift;

	/* Get old PKRU and mask off any old bits in place: */
	old_pkru = read_pkru();
	old_pkru &= ~((PKRU_AD_BIT|PKRU_WD_BIT) << pkey_shift);

	/* Write old part along with new part: */
	write_pkru(old_pkru | new_pkru_bits);

	return 0;
}
#endif /* ! CONFIG_ARCH_HAS_PKEYS */

static void copy_feature(bool from_xstate, struct membuf *to, void *xstate,
			 void *init_xstate, unsigned int size)
{
	membuf_write(to, from_xstate ? xstate : init_xstate, size);
}

/**
 * __copy_xstate_to_uabi_buf - Copy kernel saved xstate to a UABI buffer
 * @to:		membuf descriptor
 * @fpstate:	The fpstate buffer from which to copy
 * @pkru_val:	The PKRU value to store in the PKRU component
 * @copy_mode:	The requested copy mode
 *
 * Converts from kernel XSAVE or XSAVES compacted format to UABI conforming
 * format, i.e. from the kernel internal hardware dependent storage format
 * to the requested @mode. UABI XSTATE is always uncompacted!
 *
 * It supports partial copy but @to.pos always starts from zero.
 */
void __copy_xstate_to_uabi_buf(struct membuf to, struct fpstate *fpstate,
			       u32 pkru_val, enum xstate_copy_mode copy_mode)
{
	const unsigned int off_mxcsr = offsetof(struct fxregs_state, mxcsr);
	struct xregs_state *xinit = &init_fpstate.regs.xsave;
	struct xregs_state *xsave = &fpstate->regs.xsave;
	struct xstate_header header;
	unsigned int zerofrom;
	u64 mask;
	int i;

	memset(&header, 0, sizeof(header));
	header.xfeatures = xsave->header.xfeatures;

	/* Mask out the feature bits depending on copy mode */
	switch (copy_mode) {
	case XSTATE_COPY_FP:
		header.xfeatures &= XFEATURE_MASK_FP;
		break;

	case XSTATE_COPY_FX:
		header.xfeatures &= XFEATURE_MASK_FP | XFEATURE_MASK_SSE;
		break;

	case XSTATE_COPY_XSAVE:
		header.xfeatures &= fpstate->user_xfeatures;
		break;
	}

	/* Copy FP state up to MXCSR */
	copy_feature(header.xfeatures & XFEATURE_MASK_FP, &to, &xsave->i387,
		     &xinit->i387, off_mxcsr);

	/* Copy MXCSR when SSE or YMM are set in the feature mask */
	copy_feature(header.xfeatures & (XFEATURE_MASK_SSE | XFEATURE_MASK_YMM),
		     &to, &xsave->i387.mxcsr, &xinit->i387.mxcsr,
		     MXCSR_AND_FLAGS_SIZE);

	/* Copy the remaining FP state */
	copy_feature(header.xfeatures & XFEATURE_MASK_FP,
		     &to, &xsave->i387.st_space, &xinit->i387.st_space,
		     sizeof(xsave->i387.st_space));

	/* Copy the SSE state - shared with YMM, but independently managed */
	copy_feature(header.xfeatures & XFEATURE_MASK_SSE,
		     &to, &xsave->i387.xmm_space, &xinit->i387.xmm_space,
		     sizeof(xsave->i387.xmm_space));

	if (copy_mode != XSTATE_COPY_XSAVE)
		goto out;

	/* Zero the padding area */
	membuf_zero(&to, sizeof(xsave->i387.padding));

	/* Copy xsave->i387.sw_reserved */
	membuf_write(&to, xstate_fx_sw_bytes, sizeof(xsave->i387.sw_reserved));

	/* Copy the user space relevant state of @xsave->header */
	membuf_write(&to, &header, sizeof(header));

	zerofrom = offsetof(struct xregs_state, extended_state_area);

	/*
<<<<<<< HEAD
	 * The ptrace buffer is in non-compacted XSAVE format.  In
	 * non-compacted format disabled features still occupy state space,
	 * but there is no state to copy from in the compacted
	 * init_fpstate. The gap tracking will zero these states.
	 */
	mask = fpstate->user_xfeatures;

	/*
	 * Dynamic features are not present in init_fpstate. When they are
	 * in an all zeros init state, remove those from 'mask' to zero
	 * those features in the user buffer instead of retrieving them
	 * from init_fpstate.
	 */
	if (fpu_state_size_dynamic())
		mask &= (header.xfeatures | xinit->header.xcomp_bv);
=======
	 * This 'mask' indicates which states to copy from fpstate.
	 * Those extended states that are not present in fpstate are
	 * either disabled or initialized:
	 *
	 * In non-compacted format, disabled features still occupy
	 * state space but there is no state to copy from in the
	 * compacted init_fpstate. The gap tracking will zero these
	 * states.
	 *
	 * The extended features have an all zeroes init state. Thus,
	 * remove them from 'mask' to zero those features in the user
	 * buffer instead of retrieving them from init_fpstate.
	 */
	mask = header.xfeatures;
>>>>>>> eb3cdb58

	for_each_extended_xfeature(i, mask) {
		/*
		 * If there was a feature or alignment gap, zero the space
		 * in the destination buffer.
		 */
		if (zerofrom < xstate_offsets[i])
			membuf_zero(&to, xstate_offsets[i] - zerofrom);

		if (i == XFEATURE_PKRU) {
			struct pkru_state pkru = {0};
			/*
			 * PKRU is not necessarily up to date in the
			 * XSAVE buffer. Use the provided value.
			 */
			pkru.pkru = pkru_val;
			membuf_write(&to, &pkru, sizeof(pkru));
		} else {
			membuf_write(&to,
				     __raw_xsave_addr(xsave, i),
				     xstate_sizes[i]);
		}
		/*
		 * Keep track of the last copied state in the non-compacted
		 * target buffer for gap zeroing.
		 */
		zerofrom = xstate_offsets[i] + xstate_sizes[i];
	}

out:
	if (to.left)
		membuf_zero(&to, to.left);
}

/**
 * copy_xstate_to_uabi_buf - Copy kernel saved xstate to a UABI buffer
 * @to:		membuf descriptor
 * @tsk:	The task from which to copy the saved xstate
 * @copy_mode:	The requested copy mode
 *
 * Converts from kernel XSAVE or XSAVES compacted format to UABI conforming
 * format, i.e. from the kernel internal hardware dependent storage format
 * to the requested @mode. UABI XSTATE is always uncompacted!
 *
 * It supports partial copy but @to.pos always starts from zero.
 */
void copy_xstate_to_uabi_buf(struct membuf to, struct task_struct *tsk,
			     enum xstate_copy_mode copy_mode)
{
	__copy_xstate_to_uabi_buf(to, tsk->thread.fpu.fpstate,
				  tsk->thread.pkru, copy_mode);
}

static int copy_from_buffer(void *dst, unsigned int offset, unsigned int size,
			    const void *kbuf, const void __user *ubuf)
{
	if (kbuf) {
		memcpy(dst, kbuf + offset, size);
	} else {
		if (copy_from_user(dst, ubuf + offset, size))
			return -EFAULT;
	}
	return 0;
}


<<<<<<< HEAD
static int copy_uabi_to_xstate(struct fpstate *fpstate, const void *kbuf,
			       const void __user *ubuf)
=======
/**
 * copy_uabi_to_xstate - Copy a UABI format buffer to the kernel xstate
 * @fpstate:	The fpstate buffer to copy to
 * @kbuf:	The UABI format buffer, if it comes from the kernel
 * @ubuf:	The UABI format buffer, if it comes from userspace
 * @pkru:	The location to write the PKRU value to
 *
 * Converts from the UABI format into the kernel internal hardware
 * dependent format.
 *
 * This function ultimately has three different callers with distinct PKRU
 * behavior.
 * 1.	When called from sigreturn the PKRU register will be restored from
 *	@fpstate via an XRSTOR. Correctly copying the UABI format buffer to
 *	@fpstate is sufficient to cover this case, but the caller will also
 *	pass a pointer to the thread_struct's pkru field in @pkru and updating
 *	it is harmless.
 * 2.	When called from ptrace the PKRU register will be restored from the
 *	thread_struct's pkru field. A pointer to that is passed in @pkru.
 *	The kernel will restore it manually, so the XRSTOR behavior that resets
 *	the PKRU register to the hardware init value (0) if the corresponding
 *	xfeatures bit is not set is emulated here.
 * 3.	When called from KVM the PKRU register will be restored from the vcpu's
 *	pkru field. A pointer to that is passed in @pkru. KVM hasn't used
 *	XRSTOR and hasn't had the PKRU resetting behavior described above. To
 *	preserve that KVM behavior, it passes NULL for @pkru if the xfeatures
 *	bit is not set.
 */
static int copy_uabi_to_xstate(struct fpstate *fpstate, const void *kbuf,
			       const void __user *ubuf, u32 *pkru)
>>>>>>> eb3cdb58
{
	struct xregs_state *xsave = &fpstate->regs.xsave;
	unsigned int offset, size;
	struct xstate_header hdr;
	u64 mask;
	int i;

	offset = offsetof(struct xregs_state, header);
	if (copy_from_buffer(&hdr, offset, sizeof(hdr), kbuf, ubuf))
		return -EFAULT;

	if (validate_user_xstate_header(&hdr, fpstate))
		return -EINVAL;

	/* Validate MXCSR when any of the related features is in use */
	mask = XFEATURE_MASK_FP | XFEATURE_MASK_SSE | XFEATURE_MASK_YMM;
	if (hdr.xfeatures & mask) {
		u32 mxcsr[2];

		offset = offsetof(struct fxregs_state, mxcsr);
		if (copy_from_buffer(mxcsr, offset, sizeof(mxcsr), kbuf, ubuf))
			return -EFAULT;

		/* Reserved bits in MXCSR must be zero. */
		if (mxcsr[0] & ~mxcsr_feature_mask)
			return -EINVAL;

		/* SSE and YMM require MXCSR even when FP is not in use. */
		if (!(hdr.xfeatures & XFEATURE_MASK_FP)) {
			xsave->i387.mxcsr = mxcsr[0];
			xsave->i387.mxcsr_mask = mxcsr[1];
		}
	}

	for (i = 0; i < XFEATURE_MAX; i++) {
		mask = BIT_ULL(i);

		if (hdr.xfeatures & mask) {
			void *dst = __raw_xsave_addr(xsave, i);

			offset = xstate_offsets[i];
			size = xstate_sizes[i];

			if (copy_from_buffer(dst, offset, size, kbuf, ubuf))
				return -EFAULT;
		}
	}

	if (hdr.xfeatures & XFEATURE_MASK_PKRU) {
		struct pkru_state *xpkru;

		xpkru = __raw_xsave_addr(xsave, XFEATURE_PKRU);
		*pkru = xpkru->pkru;
	} else {
		/*
		 * KVM may pass NULL here to indicate that it does not need
		 * PKRU updated.
		 */
		if (pkru)
			*pkru = 0;
	}

	/*
	 * The state that came in from userspace was user-state only.
	 * Mask all the user states out of 'xfeatures':
	 */
	xsave->header.xfeatures &= XFEATURE_MASK_SUPERVISOR_ALL;

	/*
	 * Add back in the features that came in from userspace:
	 */
	xsave->header.xfeatures |= hdr.xfeatures;

	return 0;
}

/*
 * Convert from a ptrace standard-format kernel buffer to kernel XSAVE[S]
 * format and copy to the target thread. Used by ptrace and KVM.
 */
<<<<<<< HEAD
int copy_uabi_from_kernel_to_xstate(struct fpstate *fpstate, const void *kbuf)
{
	return copy_uabi_to_xstate(fpstate, kbuf, NULL);
=======
int copy_uabi_from_kernel_to_xstate(struct fpstate *fpstate, const void *kbuf, u32 *pkru)
{
	return copy_uabi_to_xstate(fpstate, kbuf, NULL, pkru);
>>>>>>> eb3cdb58
}

/*
 * Convert from a sigreturn standard-format user-space buffer to kernel
 * XSAVE[S] format and copy to the target thread. This is called from the
 * sigreturn() and rt_sigreturn() system calls.
 */
<<<<<<< HEAD
int copy_sigframe_from_user_to_xstate(struct fpstate *fpstate,
				      const void __user *ubuf)
{
	return copy_uabi_to_xstate(fpstate, NULL, ubuf);
=======
int copy_sigframe_from_user_to_xstate(struct task_struct *tsk,
				      const void __user *ubuf)
{
	return copy_uabi_to_xstate(tsk->thread.fpu.fpstate, NULL, ubuf, &tsk->thread.pkru);
>>>>>>> eb3cdb58
}

static bool validate_independent_components(u64 mask)
{
	u64 xchk;

	if (WARN_ON_FPU(!cpu_feature_enabled(X86_FEATURE_XSAVES)))
		return false;

	xchk = ~xfeatures_mask_independent();

	if (WARN_ON_ONCE(!mask || mask & xchk))
		return false;

	return true;
}

/**
 * xsaves - Save selected components to a kernel xstate buffer
 * @xstate:	Pointer to the buffer
 * @mask:	Feature mask to select the components to save
 *
 * The @xstate buffer must be 64 byte aligned and correctly initialized as
 * XSAVES does not write the full xstate header. Before first use the
 * buffer should be zeroed otherwise a consecutive XRSTORS from that buffer
 * can #GP.
 *
 * The feature mask must be a subset of the independent features.
 */
void xsaves(struct xregs_state *xstate, u64 mask)
{
	int err;

	if (!validate_independent_components(mask))
		return;

	XSTATE_OP(XSAVES, xstate, (u32)mask, (u32)(mask >> 32), err);
	WARN_ON_ONCE(err);
}

/**
 * xrstors - Restore selected components from a kernel xstate buffer
 * @xstate:	Pointer to the buffer
 * @mask:	Feature mask to select the components to restore
 *
 * The @xstate buffer must be 64 byte aligned and correctly initialized
 * otherwise XRSTORS from that buffer can #GP.
 *
 * Proper usage is to restore the state which was saved with
 * xsaves() into @xstate.
 *
 * The feature mask must be a subset of the independent features.
 */
void xrstors(struct xregs_state *xstate, u64 mask)
{
	int err;

	if (!validate_independent_components(mask))
		return;

	XSTATE_OP(XRSTORS, xstate, (u32)mask, (u32)(mask >> 32), err);
	WARN_ON_ONCE(err);
}

#if IS_ENABLED(CONFIG_KVM)
void fpstate_clear_xstate_component(struct fpstate *fps, unsigned int xfeature)
{
	void *addr = get_xsave_addr(&fps->regs.xsave, xfeature);

	if (addr)
		memset(addr, 0, xstate_sizes[xfeature]);
}
EXPORT_SYMBOL_GPL(fpstate_clear_xstate_component);
#endif

#ifdef CONFIG_X86_64

#ifdef CONFIG_X86_DEBUG_FPU
/*
 * Ensure that a subsequent XSAVE* or XRSTOR* instruction with RFBM=@mask
 * can safely operate on the @fpstate buffer.
 */
static bool xstate_op_valid(struct fpstate *fpstate, u64 mask, bool rstor)
{
	u64 xfd = __this_cpu_read(xfd_state);

	if (fpstate->xfd == xfd)
		return true;

	 /*
	  * The XFD MSR does not match fpstate->xfd. That's invalid when
	  * the passed in fpstate is current's fpstate.
	  */
	if (fpstate->xfd == current->thread.fpu.fpstate->xfd)
		return false;

	/*
	 * XRSTOR(S) from init_fpstate are always correct as it will just
	 * bring all components into init state and not read from the
	 * buffer. XSAVE(S) raises #PF after init.
	 */
	if (fpstate == &init_fpstate)
		return rstor;

	/*
	 * XSAVE(S): clone(), fpu_swap_kvm_fpu()
	 * XRSTORS(S): fpu_swap_kvm_fpu()
	 */

	/*
	 * No XSAVE/XRSTOR instructions (except XSAVE itself) touch
	 * the buffer area for XFD-disabled state components.
	 */
	mask &= ~xfd;

	/*
	 * Remove features which are valid in fpstate. They
	 * have space allocated in fpstate.
	 */
	mask &= ~fpstate->xfeatures;

	/*
	 * Any remaining state components in 'mask' might be written
	 * by XSAVE/XRSTOR. Fail validation it found.
	 */
	return !mask;
}

void xfd_validate_state(struct fpstate *fpstate, u64 mask, bool rstor)
{
	WARN_ON_ONCE(!xstate_op_valid(fpstate, mask, rstor));
}
#endif /* CONFIG_X86_DEBUG_FPU */

static int __init xfd_update_static_branch(void)
{
	/*
	 * If init_fpstate.xfd has bits set then dynamic features are
	 * available and the dynamic sizing must be enabled.
	 */
	if (init_fpstate.xfd)
		static_branch_enable(&__fpu_state_size_dynamic);
	return 0;
}
arch_initcall(xfd_update_static_branch)

void fpstate_free(struct fpu *fpu)
{
	if (fpu->fpstate && fpu->fpstate != &fpu->__fpstate)
		vfree(fpu->fpstate);
}

/**
<<<<<<< HEAD
 * fpu_install_fpstate - Update the active fpstate in the FPU
 *
 * @fpu:	A struct fpu * pointer
 * @newfps:	A struct fpstate * pointer
 *
 * Returns:	A null pointer if the last active fpstate is the embedded
 *		one or the new fpstate is already installed;
 *		otherwise, a pointer to the old fpstate which has to
 *		be freed by the caller.
 */
static struct fpstate *fpu_install_fpstate(struct fpu *fpu,
					   struct fpstate *newfps)
{
	struct fpstate *oldfps = fpu->fpstate;

	if (fpu->fpstate == newfps)
		return NULL;

	fpu->fpstate = newfps;
	return oldfps != &fpu->__fpstate ? oldfps : NULL;
}

/**
=======
>>>>>>> eb3cdb58
 * fpstate_realloc - Reallocate struct fpstate for the requested new features
 *
 * @xfeatures:	A bitmap of xstate features which extend the enabled features
 *		of that task
 * @ksize:	The required size for the kernel buffer
 * @usize:	The required size for user space buffers
<<<<<<< HEAD
=======
 * @guest_fpu:	Pointer to a guest FPU container. NULL for host allocations
>>>>>>> eb3cdb58
 *
 * Note vs. vmalloc(): If the task with a vzalloc()-allocated buffer
 * terminates quickly, vfree()-induced IPIs may be a concern, but tasks
 * with large states are likely to live longer.
 *
 * Returns: 0 on success, -ENOMEM on allocation error.
 */
static int fpstate_realloc(u64 xfeatures, unsigned int ksize,
<<<<<<< HEAD
			   unsigned int usize)
=======
			   unsigned int usize, struct fpu_guest *guest_fpu)
>>>>>>> eb3cdb58
{
	struct fpu *fpu = &current->thread.fpu;
	struct fpstate *curfps, *newfps = NULL;
	unsigned int fpsize;
<<<<<<< HEAD

	curfps = fpu->fpstate;
=======
	bool in_use;

>>>>>>> eb3cdb58
	fpsize = ksize + ALIGN(offsetof(struct fpstate, regs), 64);

	newfps = vzalloc(fpsize);
	if (!newfps)
		return -ENOMEM;
	newfps->size = ksize;
	newfps->user_size = usize;
	newfps->is_valloc = true;

<<<<<<< HEAD
	fpregs_lock();
	/*
	 * Ensure that the current state is in the registers before
	 * swapping fpstate as that might invalidate it due to layout
	 * changes.
	 */
	if (test_thread_flag(TIF_NEED_FPU_LOAD))
		fpregs_restore_userregs();

	newfps->xfeatures = curfps->xfeatures | xfeatures;
	newfps->user_xfeatures = curfps->user_xfeatures | xfeatures;
	newfps->xfd = curfps->xfd & ~xfeatures;

	curfps = fpu_install_fpstate(fpu, newfps);

	/* Do the final updates within the locked region */
	xstate_init_xcomp_bv(&newfps->regs.xsave, newfps->xfeatures);
	xfd_update_state(newfps);

	fpregs_unlock();

	vfree(curfps);
=======
	/*
	 * When a guest FPU is supplied, use @guest_fpu->fpstate
	 * as reference independent whether it is in use or not.
	 */
	curfps = guest_fpu ? guest_fpu->fpstate : fpu->fpstate;

	/* Determine whether @curfps is the active fpstate */
	in_use = fpu->fpstate == curfps;

	if (guest_fpu) {
		newfps->is_guest = true;
		newfps->is_confidential = curfps->is_confidential;
		newfps->in_use = curfps->in_use;
		guest_fpu->xfeatures |= xfeatures;
		guest_fpu->uabi_size = usize;
	}

	fpregs_lock();
	/*
	 * If @curfps is in use, ensure that the current state is in the
	 * registers before swapping fpstate as that might invalidate it
	 * due to layout changes.
	 */
	if (in_use && test_thread_flag(TIF_NEED_FPU_LOAD))
		fpregs_restore_userregs();

	newfps->xfeatures = curfps->xfeatures | xfeatures;

	if (!guest_fpu)
		newfps->user_xfeatures = curfps->user_xfeatures | xfeatures;

	newfps->xfd = curfps->xfd & ~xfeatures;

	/* Do the final updates within the locked region */
	xstate_init_xcomp_bv(&newfps->regs.xsave, newfps->xfeatures);

	if (guest_fpu) {
		guest_fpu->fpstate = newfps;
		/* If curfps is active, update the FPU fpstate pointer */
		if (in_use)
			fpu->fpstate = newfps;
	} else {
		fpu->fpstate = newfps;
	}

	if (in_use)
		xfd_update_state(fpu->fpstate);
	fpregs_unlock();

	/* Only free valloc'ed state */
	if (curfps && curfps->is_valloc)
		vfree(curfps);

>>>>>>> eb3cdb58
	return 0;
}

static int validate_sigaltstack(unsigned int usize)
{
	struct task_struct *thread, *leader = current->group_leader;
	unsigned long framesize = get_sigframe_size();

	lockdep_assert_held(&current->sighand->siglock);

	/* get_sigframe_size() is based on fpu_user_cfg.max_size */
	framesize -= fpu_user_cfg.max_size;
	framesize += usize;
	for_each_thread(leader, thread) {
		if (thread->sas_ss_size && thread->sas_ss_size < framesize)
			return -ENOSPC;
	}
	return 0;
}

<<<<<<< HEAD
static int __xstate_request_perm(u64 permitted, u64 requested)
=======
static int __xstate_request_perm(u64 permitted, u64 requested, bool guest)
>>>>>>> eb3cdb58
{
	/*
	 * This deliberately does not exclude !XSAVES as we still might
	 * decide to optionally context switch XCR0 or talk the silicon
	 * vendors into extending XFD for the pre AMX states, especially
	 * AVX512.
	 */
<<<<<<< HEAD
	bool compacted = cpu_feature_enabled(X86_FEATURE_XSAVES);
	struct fpu *fpu = &current->group_leader->thread.fpu;
	unsigned int ksize, usize;
	u64 mask;
	int ret;
=======
	bool compacted = cpu_feature_enabled(X86_FEATURE_XCOMPACTED);
	struct fpu *fpu = &current->group_leader->thread.fpu;
	struct fpu_state_perm *perm;
	unsigned int ksize, usize;
	u64 mask;
	int ret = 0;
>>>>>>> eb3cdb58

	/* Check whether fully enabled */
	if ((permitted & requested) == requested)
		return 0;

	/* Calculate the resulting kernel state size */
	mask = permitted | requested;
<<<<<<< HEAD
=======
	/* Take supervisor states into account on the host */
	if (!guest)
		mask |= xfeatures_mask_supervisor();
>>>>>>> eb3cdb58
	ksize = xstate_calculate_size(mask, compacted);

	/* Calculate the resulting user state size */
	mask &= XFEATURE_MASK_USER_SUPPORTED;
	usize = xstate_calculate_size(mask, false);

<<<<<<< HEAD
	ret = validate_sigaltstack(usize);
	if (ret)
		return ret;

	/* Pairs with the READ_ONCE() in xstate_get_group_perm() */
	WRITE_ONCE(fpu->perm.__state_perm, mask);
	/* Protected by sighand lock */
	fpu->perm.__state_size = ksize;
	fpu->perm.__user_state_size = usize;
=======
	if (!guest) {
		ret = validate_sigaltstack(usize);
		if (ret)
			return ret;
	}

	perm = guest ? &fpu->guest_perm : &fpu->perm;
	/* Pairs with the READ_ONCE() in xstate_get_group_perm() */
	WRITE_ONCE(perm->__state_perm, mask);
	/* Protected by sighand lock */
	perm->__state_size = ksize;
	perm->__user_state_size = usize;
>>>>>>> eb3cdb58
	return ret;
}

/*
 * Permissions array to map facilities with more than one component
 */
static const u64 xstate_prctl_req[XFEATURE_MAX] = {
	[XFEATURE_XTILE_DATA] = XFEATURE_MASK_XTILE_DATA,
};

<<<<<<< HEAD
static int xstate_request_perm(unsigned long idx)
=======
static int xstate_request_perm(unsigned long idx, bool guest)
>>>>>>> eb3cdb58
{
	u64 permitted, requested;
	int ret;

	if (idx >= XFEATURE_MAX)
		return -EINVAL;

	/*
	 * Look up the facility mask which can require more than
	 * one xstate component.
	 */
	idx = array_index_nospec(idx, ARRAY_SIZE(xstate_prctl_req));
	requested = xstate_prctl_req[idx];
	if (!requested)
		return -EOPNOTSUPP;

	if ((fpu_user_cfg.max_features & requested) != requested)
		return -EOPNOTSUPP;

	/* Lockless quick check */
<<<<<<< HEAD
	permitted = xstate_get_host_group_perm();
=======
	permitted = xstate_get_group_perm(guest);
>>>>>>> eb3cdb58
	if ((permitted & requested) == requested)
		return 0;

	/* Protect against concurrent modifications */
	spin_lock_irq(&current->sighand->siglock);
<<<<<<< HEAD
	permitted = xstate_get_host_group_perm();
	ret = __xstate_request_perm(permitted, requested);
=======
	permitted = xstate_get_group_perm(guest);

	/* First vCPU allocation locks the permissions. */
	if (guest && (permitted & FPU_GUEST_PERM_LOCKED))
		ret = -EBUSY;
	else
		ret = __xstate_request_perm(permitted, requested, guest);
>>>>>>> eb3cdb58
	spin_unlock_irq(&current->sighand->siglock);
	return ret;
}

<<<<<<< HEAD
int xfd_enable_feature(u64 xfd_err)
{
	u64 xfd_event = xfd_err & XFEATURE_MASK_USER_DYNAMIC;
=======
int __xfd_enable_feature(u64 xfd_err, struct fpu_guest *guest_fpu)
{
	u64 xfd_event = xfd_err & XFEATURE_MASK_USER_DYNAMIC;
	struct fpu_state_perm *perm;
>>>>>>> eb3cdb58
	unsigned int ksize, usize;
	struct fpu *fpu;

	if (!xfd_event) {
<<<<<<< HEAD
		pr_err_once("XFD: Invalid xfd error: %016llx\n", xfd_err);
=======
		if (!guest_fpu)
			pr_err_once("XFD: Invalid xfd error: %016llx\n", xfd_err);
>>>>>>> eb3cdb58
		return 0;
	}

	/* Protect against concurrent modifications */
	spin_lock_irq(&current->sighand->siglock);

	/* If not permitted let it die */
<<<<<<< HEAD
	if ((xstate_get_host_group_perm() & xfd_event) != xfd_event) {
=======
	if ((xstate_get_group_perm(!!guest_fpu) & xfd_event) != xfd_event) {
>>>>>>> eb3cdb58
		spin_unlock_irq(&current->sighand->siglock);
		return -EPERM;
	}

	fpu = &current->group_leader->thread.fpu;
<<<<<<< HEAD
	ksize = fpu->perm.__state_size;
	usize = fpu->perm.__user_state_size;
=======
	perm = guest_fpu ? &fpu->guest_perm : &fpu->perm;
	ksize = perm->__state_size;
	usize = perm->__user_state_size;

>>>>>>> eb3cdb58
	/*
	 * The feature is permitted. State size is sufficient.  Dropping
	 * the lock is safe here even if more features are added from
	 * another task, the retrieved buffer sizes are valid for the
	 * currently requested feature(s).
	 */
	spin_unlock_irq(&current->sighand->siglock);

	/*
	 * Try to allocate a new fpstate. If that fails there is no way
	 * out.
	 */
<<<<<<< HEAD
	if (fpstate_realloc(xfd_event, ksize, usize))
		return -EFAULT;
	return 0;
}
#else /* CONFIG_X86_64 */
static inline int xstate_request_perm(unsigned long idx)
=======
	if (fpstate_realloc(xfd_event, ksize, usize, guest_fpu))
		return -EFAULT;
	return 0;
}

int xfd_enable_feature(u64 xfd_err)
{
	return __xfd_enable_feature(xfd_err, NULL);
}

#else /* CONFIG_X86_64 */
static inline int xstate_request_perm(unsigned long idx, bool guest)
>>>>>>> eb3cdb58
{
	return -EPERM;
}
#endif  /* !CONFIG_X86_64 */

<<<<<<< HEAD
=======
u64 xstate_get_guest_group_perm(void)
{
	return xstate_get_group_perm(true);
}
EXPORT_SYMBOL_GPL(xstate_get_guest_group_perm);

>>>>>>> eb3cdb58
/**
 * fpu_xstate_prctl - xstate permission operations
 * @tsk:	Redundant pointer to current
 * @option:	A subfunction of arch_prctl()
 * @arg2:	option argument
 * Return:	0 if successful; otherwise, an error code
 *
 * Option arguments:
 *
 * ARCH_GET_XCOMP_SUPP: Pointer to user space u64 to store the info
 * ARCH_GET_XCOMP_PERM: Pointer to user space u64 to store the info
 * ARCH_REQ_XCOMP_PERM: Facility number requested
 *
 * For facilities which require more than one XSTATE component, the request
 * must be the highest state component number related to that facility,
 * e.g. for AMX which requires XFEATURE_XTILE_CFG(17) and
 * XFEATURE_XTILE_DATA(18) this would be XFEATURE_XTILE_DATA(18).
 */
<<<<<<< HEAD
long fpu_xstate_prctl(struct task_struct *tsk, int option, unsigned long arg2)
=======
long fpu_xstate_prctl(int option, unsigned long arg2)
>>>>>>> eb3cdb58
{
	u64 __user *uptr = (u64 __user *)arg2;
	u64 permitted, supported;
	unsigned long idx = arg2;
<<<<<<< HEAD

	if (tsk != current)
		return -EPERM;
=======
	bool guest = false;
>>>>>>> eb3cdb58

	switch (option) {
	case ARCH_GET_XCOMP_SUPP:
		supported = fpu_user_cfg.max_features |	fpu_user_cfg.legacy_features;
		return put_user(supported, uptr);

	case ARCH_GET_XCOMP_PERM:
		/*
		 * Lockless snapshot as it can also change right after the
		 * dropping the lock.
		 */
		permitted = xstate_get_host_group_perm();
		permitted &= XFEATURE_MASK_USER_SUPPORTED;
		return put_user(permitted, uptr);

<<<<<<< HEAD
=======
	case ARCH_GET_XCOMP_GUEST_PERM:
		permitted = xstate_get_guest_group_perm();
		permitted &= XFEATURE_MASK_USER_SUPPORTED;
		return put_user(permitted, uptr);

	case ARCH_REQ_XCOMP_GUEST_PERM:
		guest = true;
		fallthrough;

>>>>>>> eb3cdb58
	case ARCH_REQ_XCOMP_PERM:
		if (!IS_ENABLED(CONFIG_X86_64))
			return -EOPNOTSUPP;

<<<<<<< HEAD
		return xstate_request_perm(idx);
=======
		return xstate_request_perm(idx, guest);
>>>>>>> eb3cdb58

	default:
		return -EINVAL;
	}
}

#ifdef CONFIG_PROC_PID_ARCH_STATUS
/*
 * Report the amount of time elapsed in millisecond since last AVX512
 * use in the task.
 */
static void avx512_status(struct seq_file *m, struct task_struct *task)
{
	unsigned long timestamp = READ_ONCE(task->thread.fpu.avx512_timestamp);
	long delta;

	if (!timestamp) {
		/*
		 * Report -1 if no AVX512 usage
		 */
		delta = -1;
	} else {
		delta = (long)(jiffies - timestamp);
		/*
		 * Cap to LONG_MAX if time difference > LONG_MAX
		 */
		if (delta < 0)
			delta = LONG_MAX;
		delta = jiffies_to_msecs(delta);
	}

	seq_put_decimal_ll(m, "AVX512_elapsed_ms:\t", delta);
	seq_putc(m, '\n');
}

/*
 * Report architecture specific information
 */
int proc_pid_arch_status(struct seq_file *m, struct pid_namespace *ns,
			struct pid *pid, struct task_struct *task)
{
	/*
	 * Report AVX512 state if the processor and build option supported.
	 */
	if (cpu_feature_enabled(X86_FEATURE_AVX512F))
		avx512_status(m, task);

	return 0;
}
#endif /* CONFIG_PROC_PID_ARCH_STATUS */<|MERGE_RESOLUTION|>--- conflicted
+++ resolved
@@ -142,12 +142,8 @@
 	 * Non-compacted format and legacy features use the cached fixed
 	 * offsets.
 	 */
-<<<<<<< HEAD
-	if (!cpu_feature_enabled(X86_FEATURE_XSAVES) || xfeature <= XFEATURE_SSE)
-=======
 	if (!cpu_feature_enabled(X86_FEATURE_XCOMPACTED) ||
 	    xfeature <= XFEATURE_SSE)
->>>>>>> eb3cdb58
 		return xstate_offsets[xfeature];
 
 	/*
@@ -388,28 +384,6 @@
 	 * here.
 	 */
 	fxsave(&init_fpstate.regs.fxsave);
-<<<<<<< HEAD
-}
-
-static int xfeature_uncompacted_offset(int xfeature_nr)
-{
-	u32 eax, ebx, ecx, edx;
-
-	/*
-	 * Only XSAVES supports supervisor states and it uses compacted
-	 * format. Checking a supervisor state's uncompacted offset is
-	 * an error.
-	 */
-	if (XFEATURE_MASK_SUPERVISOR_ALL & BIT_ULL(xfeature_nr)) {
-		WARN_ONCE(1, "No fixed offset for xstate %d\n", xfeature_nr);
-		return -1;
-	}
-
-	CHECK_XFEATURE(xfeature_nr);
-	cpuid_count(XSTATE_CPUID, xfeature_nr, &eax, &ebx, &ecx, &edx);
-	return ebx;
-=======
->>>>>>> eb3cdb58
 }
 
 int xfeature_size(int xfeature_nr)
@@ -580,12 +554,7 @@
 	    (nr >= XFEATURE_MAX) ||
 	    (nr == XFEATURE_PT_UNIMPLEMENTED_SO_FAR) ||
 	    ((nr >= XFEATURE_RSRVD_COMP_11) && (nr <= XFEATURE_RSRVD_COMP_16))) {
-<<<<<<< HEAD
-		WARN_ONCE(1, "no structure for xstate: %d\n", nr);
-		XSTATE_WARN_ON(1);
-=======
 		XSTATE_WARN_ON(1, "No structure for xstate: %d\n", nr);
->>>>>>> eb3cdb58
 		return false;
 	}
 	return true;
@@ -593,31 +562,6 @@
 
 static unsigned int xstate_calculate_size(u64 xfeatures, bool compacted)
 {
-<<<<<<< HEAD
-	unsigned int size = FXSAVE_SIZE + XSAVE_HDR_SIZE;
-	int i;
-
-	for_each_extended_xfeature(i, xfeatures) {
-		/* Align from the end of the previous feature */
-		if (xfeature_is_aligned64(i))
-			size = ALIGN(size, 64);
-		/*
-		 * In compacted format the enabled features are packed,
-		 * i.e. disabled features do not occupy space.
-		 *
-		 * In non-compacted format the offsets are fixed and
-		 * disabled states still occupy space in the memory buffer.
-		 */
-		if (!compacted)
-			size = xfeature_uncompacted_offset(i);
-		/*
-		 * Add the feature size even for non-compacted format
-		 * to make the end result correct
-		 */
-		size += xfeature_size(i);
-	}
-	return size;
-=======
 	unsigned int topmost = fls64(xfeatures) -  1;
 	unsigned int offset = xstate_offsets[topmost];
 
@@ -627,7 +571,6 @@
 	if (compacted)
 		offset = xfeature_get_offset(xfeatures, topmost);
 	return offset + xstate_sizes[topmost];
->>>>>>> eb3cdb58
 }
 
 /*
@@ -641,12 +584,8 @@
  */
 static bool __init paranoid_xstate_size_valid(unsigned int kernel_size)
 {
-<<<<<<< HEAD
-	bool compacted = cpu_feature_enabled(X86_FEATURE_XSAVES);
-=======
 	bool compacted = cpu_feature_enabled(X86_FEATURE_XCOMPACTED);
 	bool xsaves = cpu_feature_enabled(X86_FEATURE_XSAVES);
->>>>>>> eb3cdb58
 	unsigned int size = FXSAVE_SIZE + XSAVE_HDR_SIZE;
 	int i;
 
@@ -657,23 +596,14 @@
 		 * Supervisor state components can be managed only by
 		 * XSAVES.
 		 */
-<<<<<<< HEAD
-		if (!compacted && xfeature_is_supervisor(i)) {
-			XSTATE_WARN_ON(1);
-=======
 		if (!xsaves && xfeature_is_supervisor(i)) {
 			XSTATE_WARN_ON(1, "Got supervisor feature %d, but XSAVES not advertised\n", i);
->>>>>>> eb3cdb58
 			return false;
 		}
 	}
 	size = xstate_calculate_size(fpu_kernel_cfg.max_features, compacted);
-<<<<<<< HEAD
-	XSTATE_WARN_ON(size != kernel_size);
-=======
 	XSTATE_WARN_ON(size != kernel_size,
 		       "size %u != kernel_size %u\n", size, kernel_size);
->>>>>>> eb3cdb58
 	return size == kernel_size;
 }
 
@@ -752,32 +682,12 @@
 {
 	/* Recompute the context size for enabled features: */
 	unsigned int user_size, kernel_size, kernel_default_size;
-<<<<<<< HEAD
-	bool compacted = cpu_feature_enabled(X86_FEATURE_XSAVES);
-=======
 	bool compacted = cpu_feature_enabled(X86_FEATURE_XCOMPACTED);
->>>>>>> eb3cdb58
 
 	/* Uncompacted user space size */
 	user_size = get_xsave_size_user();
 
 	/*
-<<<<<<< HEAD
-	 * XSAVES kernel size includes supervisor states and
-	 * uses compacted format when available.
-	 *
-	 * XSAVE does not support supervisor states so
-	 * kernel and user size is identical.
-	 */
-	if (compacted)
-		kernel_size = get_xsaves_size_no_independent();
-	else
-		kernel_size = user_size;
-
-	kernel_default_size =
-		xstate_calculate_size(fpu_kernel_cfg.default_features, compacted);
-
-=======
 	 * XSAVES kernel size includes supervisor states and uses compacted
 	 * format. XSAVEC uses compacted format, but does not save
 	 * supervisor states.
@@ -793,7 +703,6 @@
 	kernel_default_size =
 		xstate_calculate_size(fpu_kernel_cfg.default_features, compacted);
 
->>>>>>> eb3cdb58
 	if (!paranoid_xstate_size_valid(kernel_size))
 		return -EINVAL;
 
@@ -896,10 +805,6 @@
 	if (!cpu_feature_enabled(X86_FEATURE_XFD))
 		fpu_kernel_cfg.max_features &= ~XFEATURE_MASK_USER_DYNAMIC;
 
-<<<<<<< HEAD
-	fpu_kernel_cfg.max_features &= XFEATURE_MASK_USER_SUPPORTED |
-			      XFEATURE_MASK_SUPERVISOR_SUPPORTED;
-=======
 	if (!cpu_feature_enabled(X86_FEATURE_XSAVES))
 		fpu_kernel_cfg.max_features &= XFEATURE_MASK_USER_SUPPORTED;
 	else
@@ -915,17 +820,6 @@
 
 	fpu_user_cfg.default_features = fpu_user_cfg.max_features;
 	fpu_user_cfg.default_features &= ~XFEATURE_MASK_USER_DYNAMIC;
->>>>>>> eb3cdb58
-
-	fpu_user_cfg.max_features = fpu_kernel_cfg.max_features;
-	fpu_user_cfg.max_features &= XFEATURE_MASK_USER_SUPPORTED;
-
-	/* Clean out dynamic features from default */
-	fpu_kernel_cfg.default_features = fpu_kernel_cfg.max_features;
-	fpu_kernel_cfg.default_features &= ~XFEATURE_MASK_USER_DYNAMIC;
-
-	fpu_user_cfg.default_features = fpu_user_cfg.max_features;
-	fpu_user_cfg.default_features &= ~XFEATURE_MASK_USER_DYNAMIC;
 
 	/* Store it for paranoia check at the end */
 	xfeatures = fpu_kernel_cfg.max_features;
@@ -937,14 +831,11 @@
 	 * jump_label_init(). This is delayed to an initcall.
 	 */
 	init_fpstate.xfd = fpu_user_cfg.max_features & XFEATURE_MASK_USER_DYNAMIC;
-<<<<<<< HEAD
-=======
 
 	/* Set up compaction feature bit */
 	if (cpu_feature_enabled(X86_FEATURE_XSAVEC) ||
 	    cpu_feature_enabled(X86_FEATURE_XSAVES))
 		setup_force_cpu_cap(X86_FEATURE_XCOMPACTED);
->>>>>>> eb3cdb58
 
 	/* Enable xstate instructions to be able to continue with initialization: */
 	fpu__init_cpu_xstate();
@@ -995,11 +886,7 @@
 	pr_info("x86/fpu: Enabled xstate features 0x%llx, context size is %d bytes, using '%s' format.\n",
 		fpu_kernel_cfg.max_features,
 		fpu_kernel_cfg.max_size,
-<<<<<<< HEAD
-		boot_cpu_has(X86_FEATURE_XSAVES) ? "compacted" : "standard");
-=======
 		boot_cpu_has(X86_FEATURE_XCOMPACTED) ? "compacted" : "standard");
->>>>>>> eb3cdb58
 	return;
 
 out_disable:
@@ -1043,11 +930,7 @@
 	if (WARN_ON_ONCE(!xfeature_enabled(xfeature_nr)))
 		return NULL;
 
-<<<<<<< HEAD
-	if (cpu_feature_enabled(X86_FEATURE_XSAVES)) {
-=======
 	if (cpu_feature_enabled(X86_FEATURE_XCOMPACTED)) {
->>>>>>> eb3cdb58
 		if (WARN_ON_ONCE(!(xcomp_bv & BIT_ULL(xfeature_nr))))
 			return NULL;
 	}
@@ -1235,23 +1118,6 @@
 	zerofrom = offsetof(struct xregs_state, extended_state_area);
 
 	/*
-<<<<<<< HEAD
-	 * The ptrace buffer is in non-compacted XSAVE format.  In
-	 * non-compacted format disabled features still occupy state space,
-	 * but there is no state to copy from in the compacted
-	 * init_fpstate. The gap tracking will zero these states.
-	 */
-	mask = fpstate->user_xfeatures;
-
-	/*
-	 * Dynamic features are not present in init_fpstate. When they are
-	 * in an all zeros init state, remove those from 'mask' to zero
-	 * those features in the user buffer instead of retrieving them
-	 * from init_fpstate.
-	 */
-	if (fpu_state_size_dynamic())
-		mask &= (header.xfeatures | xinit->header.xcomp_bv);
-=======
 	 * This 'mask' indicates which states to copy from fpstate.
 	 * Those extended states that are not present in fpstate are
 	 * either disabled or initialized:
@@ -1266,7 +1132,6 @@
 	 * buffer instead of retrieving them from init_fpstate.
 	 */
 	mask = header.xfeatures;
->>>>>>> eb3cdb58
 
 	for_each_extended_xfeature(i, mask) {
 		/*
@@ -1333,10 +1198,6 @@
 }
 
 
-<<<<<<< HEAD
-static int copy_uabi_to_xstate(struct fpstate *fpstate, const void *kbuf,
-			       const void __user *ubuf)
-=======
 /**
  * copy_uabi_to_xstate - Copy a UABI format buffer to the kernel xstate
  * @fpstate:	The fpstate buffer to copy to
@@ -1367,7 +1228,6 @@
  */
 static int copy_uabi_to_xstate(struct fpstate *fpstate, const void *kbuf,
 			       const void __user *ubuf, u32 *pkru)
->>>>>>> eb3cdb58
 {
 	struct xregs_state *xsave = &fpstate->regs.xsave;
 	unsigned int offset, size;
@@ -1448,15 +1308,9 @@
  * Convert from a ptrace standard-format kernel buffer to kernel XSAVE[S]
  * format and copy to the target thread. Used by ptrace and KVM.
  */
-<<<<<<< HEAD
-int copy_uabi_from_kernel_to_xstate(struct fpstate *fpstate, const void *kbuf)
-{
-	return copy_uabi_to_xstate(fpstate, kbuf, NULL);
-=======
 int copy_uabi_from_kernel_to_xstate(struct fpstate *fpstate, const void *kbuf, u32 *pkru)
 {
 	return copy_uabi_to_xstate(fpstate, kbuf, NULL, pkru);
->>>>>>> eb3cdb58
 }
 
 /*
@@ -1464,17 +1318,10 @@
  * XSAVE[S] format and copy to the target thread. This is called from the
  * sigreturn() and rt_sigreturn() system calls.
  */
-<<<<<<< HEAD
-int copy_sigframe_from_user_to_xstate(struct fpstate *fpstate,
-				      const void __user *ubuf)
-{
-	return copy_uabi_to_xstate(fpstate, NULL, ubuf);
-=======
 int copy_sigframe_from_user_to_xstate(struct task_struct *tsk,
 				      const void __user *ubuf)
 {
 	return copy_uabi_to_xstate(tsk->thread.fpu.fpstate, NULL, ubuf, &tsk->thread.pkru);
->>>>>>> eb3cdb58
 }
 
 static bool validate_independent_components(u64 mask)
@@ -1628,42 +1475,13 @@
 }
 
 /**
-<<<<<<< HEAD
- * fpu_install_fpstate - Update the active fpstate in the FPU
- *
- * @fpu:	A struct fpu * pointer
- * @newfps:	A struct fpstate * pointer
- *
- * Returns:	A null pointer if the last active fpstate is the embedded
- *		one or the new fpstate is already installed;
- *		otherwise, a pointer to the old fpstate which has to
- *		be freed by the caller.
- */
-static struct fpstate *fpu_install_fpstate(struct fpu *fpu,
-					   struct fpstate *newfps)
-{
-	struct fpstate *oldfps = fpu->fpstate;
-
-	if (fpu->fpstate == newfps)
-		return NULL;
-
-	fpu->fpstate = newfps;
-	return oldfps != &fpu->__fpstate ? oldfps : NULL;
-}
-
-/**
-=======
->>>>>>> eb3cdb58
  * fpstate_realloc - Reallocate struct fpstate for the requested new features
  *
  * @xfeatures:	A bitmap of xstate features which extend the enabled features
  *		of that task
  * @ksize:	The required size for the kernel buffer
  * @usize:	The required size for user space buffers
-<<<<<<< HEAD
-=======
  * @guest_fpu:	Pointer to a guest FPU container. NULL for host allocations
->>>>>>> eb3cdb58
  *
  * Note vs. vmalloc(): If the task with a vzalloc()-allocated buffer
  * terminates quickly, vfree()-induced IPIs may be a concern, but tasks
@@ -1672,22 +1490,13 @@
  * Returns: 0 on success, -ENOMEM on allocation error.
  */
 static int fpstate_realloc(u64 xfeatures, unsigned int ksize,
-<<<<<<< HEAD
-			   unsigned int usize)
-=======
 			   unsigned int usize, struct fpu_guest *guest_fpu)
->>>>>>> eb3cdb58
 {
 	struct fpu *fpu = &current->thread.fpu;
 	struct fpstate *curfps, *newfps = NULL;
 	unsigned int fpsize;
-<<<<<<< HEAD
-
-	curfps = fpu->fpstate;
-=======
 	bool in_use;
 
->>>>>>> eb3cdb58
 	fpsize = ksize + ALIGN(offsetof(struct fpstate, regs), 64);
 
 	newfps = vzalloc(fpsize);
@@ -1697,30 +1506,6 @@
 	newfps->user_size = usize;
 	newfps->is_valloc = true;
 
-<<<<<<< HEAD
-	fpregs_lock();
-	/*
-	 * Ensure that the current state is in the registers before
-	 * swapping fpstate as that might invalidate it due to layout
-	 * changes.
-	 */
-	if (test_thread_flag(TIF_NEED_FPU_LOAD))
-		fpregs_restore_userregs();
-
-	newfps->xfeatures = curfps->xfeatures | xfeatures;
-	newfps->user_xfeatures = curfps->user_xfeatures | xfeatures;
-	newfps->xfd = curfps->xfd & ~xfeatures;
-
-	curfps = fpu_install_fpstate(fpu, newfps);
-
-	/* Do the final updates within the locked region */
-	xstate_init_xcomp_bv(&newfps->regs.xsave, newfps->xfeatures);
-	xfd_update_state(newfps);
-
-	fpregs_unlock();
-
-	vfree(curfps);
-=======
 	/*
 	 * When a guest FPU is supplied, use @guest_fpu->fpstate
 	 * as reference independent whether it is in use or not.
@@ -1774,7 +1559,6 @@
 	if (curfps && curfps->is_valloc)
 		vfree(curfps);
 
->>>>>>> eb3cdb58
 	return 0;
 }
 
@@ -1795,11 +1579,7 @@
 	return 0;
 }
 
-<<<<<<< HEAD
-static int __xstate_request_perm(u64 permitted, u64 requested)
-=======
 static int __xstate_request_perm(u64 permitted, u64 requested, bool guest)
->>>>>>> eb3cdb58
 {
 	/*
 	 * This deliberately does not exclude !XSAVES as we still might
@@ -1807,20 +1587,12 @@
 	 * vendors into extending XFD for the pre AMX states, especially
 	 * AVX512.
 	 */
-<<<<<<< HEAD
-	bool compacted = cpu_feature_enabled(X86_FEATURE_XSAVES);
-	struct fpu *fpu = &current->group_leader->thread.fpu;
-	unsigned int ksize, usize;
-	u64 mask;
-	int ret;
-=======
 	bool compacted = cpu_feature_enabled(X86_FEATURE_XCOMPACTED);
 	struct fpu *fpu = &current->group_leader->thread.fpu;
 	struct fpu_state_perm *perm;
 	unsigned int ksize, usize;
 	u64 mask;
 	int ret = 0;
->>>>>>> eb3cdb58
 
 	/* Check whether fully enabled */
 	if ((permitted & requested) == requested)
@@ -1828,29 +1600,15 @@
 
 	/* Calculate the resulting kernel state size */
 	mask = permitted | requested;
-<<<<<<< HEAD
-=======
 	/* Take supervisor states into account on the host */
 	if (!guest)
 		mask |= xfeatures_mask_supervisor();
->>>>>>> eb3cdb58
 	ksize = xstate_calculate_size(mask, compacted);
 
 	/* Calculate the resulting user state size */
 	mask &= XFEATURE_MASK_USER_SUPPORTED;
 	usize = xstate_calculate_size(mask, false);
 
-<<<<<<< HEAD
-	ret = validate_sigaltstack(usize);
-	if (ret)
-		return ret;
-
-	/* Pairs with the READ_ONCE() in xstate_get_group_perm() */
-	WRITE_ONCE(fpu->perm.__state_perm, mask);
-	/* Protected by sighand lock */
-	fpu->perm.__state_size = ksize;
-	fpu->perm.__user_state_size = usize;
-=======
 	if (!guest) {
 		ret = validate_sigaltstack(usize);
 		if (ret)
@@ -1863,7 +1621,6 @@
 	/* Protected by sighand lock */
 	perm->__state_size = ksize;
 	perm->__user_state_size = usize;
->>>>>>> eb3cdb58
 	return ret;
 }
 
@@ -1874,11 +1631,7 @@
 	[XFEATURE_XTILE_DATA] = XFEATURE_MASK_XTILE_DATA,
 };
 
-<<<<<<< HEAD
-static int xstate_request_perm(unsigned long idx)
-=======
 static int xstate_request_perm(unsigned long idx, bool guest)
->>>>>>> eb3cdb58
 {
 	u64 permitted, requested;
 	int ret;
@@ -1899,20 +1652,12 @@
 		return -EOPNOTSUPP;
 
 	/* Lockless quick check */
-<<<<<<< HEAD
-	permitted = xstate_get_host_group_perm();
-=======
 	permitted = xstate_get_group_perm(guest);
->>>>>>> eb3cdb58
 	if ((permitted & requested) == requested)
 		return 0;
 
 	/* Protect against concurrent modifications */
 	spin_lock_irq(&current->sighand->siglock);
-<<<<<<< HEAD
-	permitted = xstate_get_host_group_perm();
-	ret = __xstate_request_perm(permitted, requested);
-=======
 	permitted = xstate_get_group_perm(guest);
 
 	/* First vCPU allocation locks the permissions. */
@@ -1920,31 +1665,20 @@
 		ret = -EBUSY;
 	else
 		ret = __xstate_request_perm(permitted, requested, guest);
->>>>>>> eb3cdb58
 	spin_unlock_irq(&current->sighand->siglock);
 	return ret;
 }
 
-<<<<<<< HEAD
-int xfd_enable_feature(u64 xfd_err)
-{
-	u64 xfd_event = xfd_err & XFEATURE_MASK_USER_DYNAMIC;
-=======
 int __xfd_enable_feature(u64 xfd_err, struct fpu_guest *guest_fpu)
 {
 	u64 xfd_event = xfd_err & XFEATURE_MASK_USER_DYNAMIC;
 	struct fpu_state_perm *perm;
->>>>>>> eb3cdb58
 	unsigned int ksize, usize;
 	struct fpu *fpu;
 
 	if (!xfd_event) {
-<<<<<<< HEAD
-		pr_err_once("XFD: Invalid xfd error: %016llx\n", xfd_err);
-=======
 		if (!guest_fpu)
 			pr_err_once("XFD: Invalid xfd error: %016llx\n", xfd_err);
->>>>>>> eb3cdb58
 		return 0;
 	}
 
@@ -1952,25 +1686,16 @@
 	spin_lock_irq(&current->sighand->siglock);
 
 	/* If not permitted let it die */
-<<<<<<< HEAD
-	if ((xstate_get_host_group_perm() & xfd_event) != xfd_event) {
-=======
 	if ((xstate_get_group_perm(!!guest_fpu) & xfd_event) != xfd_event) {
->>>>>>> eb3cdb58
 		spin_unlock_irq(&current->sighand->siglock);
 		return -EPERM;
 	}
 
 	fpu = &current->group_leader->thread.fpu;
-<<<<<<< HEAD
-	ksize = fpu->perm.__state_size;
-	usize = fpu->perm.__user_state_size;
-=======
 	perm = guest_fpu ? &fpu->guest_perm : &fpu->perm;
 	ksize = perm->__state_size;
 	usize = perm->__user_state_size;
 
->>>>>>> eb3cdb58
 	/*
 	 * The feature is permitted. State size is sufficient.  Dropping
 	 * the lock is safe here even if more features are added from
@@ -1983,14 +1708,6 @@
 	 * Try to allocate a new fpstate. If that fails there is no way
 	 * out.
 	 */
-<<<<<<< HEAD
-	if (fpstate_realloc(xfd_event, ksize, usize))
-		return -EFAULT;
-	return 0;
-}
-#else /* CONFIG_X86_64 */
-static inline int xstate_request_perm(unsigned long idx)
-=======
 	if (fpstate_realloc(xfd_event, ksize, usize, guest_fpu))
 		return -EFAULT;
 	return 0;
@@ -2003,21 +1720,17 @@
 
 #else /* CONFIG_X86_64 */
 static inline int xstate_request_perm(unsigned long idx, bool guest)
->>>>>>> eb3cdb58
 {
 	return -EPERM;
 }
 #endif  /* !CONFIG_X86_64 */
 
-<<<<<<< HEAD
-=======
 u64 xstate_get_guest_group_perm(void)
 {
 	return xstate_get_group_perm(true);
 }
 EXPORT_SYMBOL_GPL(xstate_get_guest_group_perm);
 
->>>>>>> eb3cdb58
 /**
  * fpu_xstate_prctl - xstate permission operations
  * @tsk:	Redundant pointer to current
@@ -2036,22 +1749,12 @@
  * e.g. for AMX which requires XFEATURE_XTILE_CFG(17) and
  * XFEATURE_XTILE_DATA(18) this would be XFEATURE_XTILE_DATA(18).
  */
-<<<<<<< HEAD
-long fpu_xstate_prctl(struct task_struct *tsk, int option, unsigned long arg2)
-=======
 long fpu_xstate_prctl(int option, unsigned long arg2)
->>>>>>> eb3cdb58
 {
 	u64 __user *uptr = (u64 __user *)arg2;
 	u64 permitted, supported;
 	unsigned long idx = arg2;
-<<<<<<< HEAD
-
-	if (tsk != current)
-		return -EPERM;
-=======
 	bool guest = false;
->>>>>>> eb3cdb58
 
 	switch (option) {
 	case ARCH_GET_XCOMP_SUPP:
@@ -2067,8 +1770,6 @@
 		permitted &= XFEATURE_MASK_USER_SUPPORTED;
 		return put_user(permitted, uptr);
 
-<<<<<<< HEAD
-=======
 	case ARCH_GET_XCOMP_GUEST_PERM:
 		permitted = xstate_get_guest_group_perm();
 		permitted &= XFEATURE_MASK_USER_SUPPORTED;
@@ -2078,16 +1779,11 @@
 		guest = true;
 		fallthrough;
 
->>>>>>> eb3cdb58
 	case ARCH_REQ_XCOMP_PERM:
 		if (!IS_ENABLED(CONFIG_X86_64))
 			return -EOPNOTSUPP;
 
-<<<<<<< HEAD
-		return xstate_request_perm(idx);
-=======
 		return xstate_request_perm(idx, guest);
->>>>>>> eb3cdb58
 
 	default:
 		return -EINVAL;
