--- conflicted
+++ resolved
@@ -138,14 +138,7 @@
 		seq_printf(p, "%10u ", per_cpu(mce_poll_count, j));
 	seq_puts(p, "  Machine check polls\n");
 #endif
-<<<<<<< HEAD
 #if IS_ENABLED(CONFIG_HYPERV) || defined(CONFIG_PARAVIRT_XEN)
-	seq_printf(p, "%*s: ", prec, "HYP");
-	for_each_online_cpu(j)
-		seq_printf(p, "%10u ", irq_stats(j)->irq_hv_callback_count);
-	seq_puts(p, "  Hypervisor callback interrupts\n");
-=======
-#if IS_ENABLED(CONFIG_HYPERV) || defined(CONFIG_XEN)
 	if (test_bit(HYPERVISOR_CALLBACK_VECTOR, used_vectors)) {
 		seq_printf(p, "%*s: ", prec, "HYP");
 		for_each_online_cpu(j)
@@ -153,7 +146,6 @@
 				   irq_stats(j)->irq_hv_callback_count);
 		seq_puts(p, "  Hypervisor callback interrupts\n");
 	}
->>>>>>> 25cb62b7
 #endif
 	seq_printf(p, "%*s: %10u\n", prec, "ERR", atomic_read(&irq_err_count));
 #if defined(CONFIG_X86_IO_APIC)
