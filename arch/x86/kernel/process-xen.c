--- conflicted
+++ resolved
@@ -468,10 +468,6 @@
  *
  * idle=mwait overrides this decision and forces the usage of mwait.
  */
-<<<<<<< HEAD
-static int force_mwait;
-=======
->>>>>>> b79f924c
 
 #define MWAIT_INFO			0x05
 #define MWAIT_ECX_EXTENDED_INFO		0x01
