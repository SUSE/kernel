--- conflicted
+++ resolved
@@ -275,16 +275,10 @@
 		    const Elf_Shdr *sechdrs,
 		    struct module *me)
 {
-<<<<<<< HEAD
-	const Elf_Shdr *s, *text = NULL, *alt = NULL, *locks = NULL,
-		*para = NULL, *orc = NULL, *orc_ip = NULL,
-		*retpolines = NULL, *returns = NULL;
-=======
 	const Elf_Shdr *s, *alt = NULL, *locks = NULL,
 		*para = NULL, *orc = NULL, *orc_ip = NULL,
 		*retpolines = NULL, *returns = NULL, *ibt_endbr = NULL,
 		*calls = NULL, *cfi = NULL;
->>>>>>> eb3cdb58
 	char *secstrings = (void *)hdr + sechdrs[hdr->e_shstrndx].sh_offset;
 
 	for (s = sechdrs; s < sechdrs + hdr->e_shnum; s++) {
@@ -302,15 +296,12 @@
 			retpolines = s;
 		if (!strcmp(".return_sites", secstrings + s->sh_name))
 			returns = s;
-<<<<<<< HEAD
-=======
 		if (!strcmp(".call_sites", secstrings + s->sh_name))
 			calls = s;
 		if (!strcmp(".cfi_sites", secstrings + s->sh_name))
 			cfi = s;
 		if (!strcmp(".ibt_endbr_seal", secstrings + s->sh_name))
 			ibt_endbr = s;
->>>>>>> eb3cdb58
 	}
 
 	/*
@@ -321,8 +312,6 @@
 		void *pseg = (void *)para->sh_addr;
 		apply_paravirt(pseg, pseg + para->sh_size);
 	}
-<<<<<<< HEAD
-=======
 	if (retpolines || cfi) {
 		void *rseg = NULL, *cseg = NULL;
 		unsigned int rsize = 0, csize = 0;
@@ -339,7 +328,6 @@
 
 		apply_fineibt(rseg, rseg + rsize, cseg, cseg + csize);
 	}
->>>>>>> eb3cdb58
 	if (retpolines) {
 		void *rseg = (void *)retpolines->sh_addr;
 		apply_retpolines(rseg, rseg + retpolines->sh_size);
@@ -381,12 +369,6 @@
 					    text, text_end);
 	}
 
-<<<<<<< HEAD
-	/* make jump label nops */
-	jump_label_apply_nops(me);
-
-=======
->>>>>>> eb3cdb58
 	if (orc && orc_ip)
 		unwind_module_init(me, (void *)orc_ip->sh_addr, orc_ip->sh_size,
 				   (void *)orc->sh_addr, orc->sh_size);
