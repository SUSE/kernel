--- conflicted
+++ resolved
@@ -1799,16 +1799,12 @@
 	x2apic_mode = 0;
 	x2apic_state = X2APIC_DISABLED;
 
-<<<<<<< HEAD
-	register_lapic_address(mp_lapic_addr);
-=======
 	/*
 	 * Don't reread the APIC ID as it was already done from
 	 * check_x2apic() and the APIC driver still is a x2APIC variant,
 	 * which fails to do the read after x2APIC was disabled.
 	 */
 	apic_set_fixmap(false);
->>>>>>> 2d5404ca
 }
 
 static __init void x2apic_enable(void)
