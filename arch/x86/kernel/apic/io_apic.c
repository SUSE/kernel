--- conflicted
+++ resolved
@@ -370,27 +370,6 @@
 			kfree(entry);
 			return;
 		}
-<<<<<<< HEAD
-}
-
-/*
- * Reroute an IRQ to a different pin.
- */
-static void __init replace_pin_at_irq_node(struct mp_chip_data *data, int node,
-					   int oldapic, int oldpin,
-					   int newapic, int newpin)
-{
-	struct irq_pin_list *entry;
-
-	for_each_irq_pin(entry, data->irq_2_pin) {
-		if (entry->apic == oldapic && entry->pin == oldpin) {
-			entry->apic = newapic;
-			entry->pin = newpin;
-			/* every one is different, right? */
-			return;
-		}
-=======
->>>>>>> f87ebcb6
 	}
 }
 
