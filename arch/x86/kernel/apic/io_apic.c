--- conflicted
+++ resolved
@@ -1283,26 +1283,7 @@
 		if (index < 0)
 			panic("Failed to allocate IRTE for ioapic %d\n", apic_id);
 
-<<<<<<< HEAD
-		memset(&irte, 0, sizeof(irte));
-
-		irte.present = 1;
-		irte.dst_mode = apic->irq_dest_mode;
-		/*
-		 * Trigger mode in the IRTE will always be edge, and the
-		 * actual level or edge trigger will be setup in the IO-APIC
-		 * RTE. This will help simplify level triggered irq migration.
-		 * For more details, see the comments above explainig IO-APIC
-		 * irq migration in the presence of interrupt-remapping.
-		 */
-		irte.trigger_mode = 0;
-		irte.dlvry_mode = apic->irq_delivery_mode;
-		irte.vector = vector;
-		irte.dest_id = IRTE_DEST(destination);
-		irte.redir_hint = 1;
-=======
 		prepare_irte(&irte, vector, destination);
->>>>>>> 08eab940
 
 		/* Set source-id of interrupt request */
 		set_ioapic_sid(&irte, apic_id);
@@ -3164,19 +3145,7 @@
 		ir_index = map_irq_to_irte_handle(irq, &sub_handle);
 		BUG_ON(ir_index == -1);
 
-<<<<<<< HEAD
-		memset (&irte, 0, sizeof(irte));
-
-		irte.present = 1;
-		irte.dst_mode = apic->irq_dest_mode;
-		irte.trigger_mode = 0; /* edge */
-		irte.dlvry_mode = apic->irq_delivery_mode;
-		irte.vector = cfg->vector;
-		irte.dest_id = IRTE_DEST(dest);
-		irte.redir_hint = 1;
-=======
 		prepare_irte(&irte, cfg->vector, dest);
->>>>>>> 08eab940
 
 		/* Set source-id of interrupt request */
 		if (pdev)
