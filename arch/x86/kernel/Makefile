# SPDX-License-Identifier: GPL-2.0
#
# Makefile for the linux kernel.
#

extra-y	+= vmlinux.lds

CPPFLAGS_vmlinux.lds += -U$(UTS_MACHINE)

ifdef CONFIG_FUNCTION_TRACER
# Do not profile debug and lowlevel utilities
CFLAGS_REMOVE_tsc.o = -pg
CFLAGS_REMOVE_paravirt-spinlocks.o = -pg
CFLAGS_REMOVE_pvclock.o = -pg
CFLAGS_REMOVE_kvmclock.o = -pg
CFLAGS_REMOVE_ftrace.o = -pg
CFLAGS_REMOVE_early_printk.o = -pg
CFLAGS_REMOVE_head64.o = -pg
<<<<<<< HEAD
=======
CFLAGS_REMOVE_head32.o = -pg
CFLAGS_REMOVE_sev.o = -pg
>>>>>>> 70e82fdc
CFLAGS_REMOVE_rethook.o = -pg
endif

KASAN_SANITIZE_head$(BITS).o				:= n
KASAN_SANITIZE_dumpstack.o				:= n
KASAN_SANITIZE_dumpstack_$(BITS).o			:= n
KASAN_SANITIZE_stacktrace.o				:= n
KASAN_SANITIZE_paravirt.o				:= n
KASAN_SANITIZE_sev.o					:= n

# With some compiler versions the generated code results in boot hangs, caused
# by several compilation units. To be safe, disable all instrumentation.
KCSAN_SANITIZE := n
KMSAN_SANITIZE_head$(BITS).o				:= n
KMSAN_SANITIZE_nmi.o					:= n

# If instrumentation of this dir is enabled, boot hangs during first second.
# Probably could be more selective here, but note that files related to irqs,
# boot, dumpstack/stacktrace, etc are either non-interesting or can lead to
# non-deterministic coverage.
KCOV_INSTRUMENT		:= n

CFLAGS_irq.o := -I $(srctree)/$(src)/../include/asm/trace

obj-y			+= head_$(BITS).o
obj-y			+= head$(BITS).o
obj-y			+= ebda.o
obj-y			+= platform-quirks.o
obj-y			+= process_$(BITS).o signal.o signal_$(BITS).o
obj-y			+= traps.o idt.o irq.o irq_$(BITS).o dumpstack_$(BITS).o
obj-y			+= time.o ioport.o dumpstack.o nmi.o
obj-$(CONFIG_X86_FRED)	+= fred.o
obj-$(CONFIG_MODIFY_LDT_SYSCALL)	+= ldt.o
obj-$(CONFIG_X86_KERNEL_IBT)		+= ibt_selftest.o
obj-y			+= setup.o x86_init.o i8259.o irqinit.o
obj-$(CONFIG_JUMP_LABEL)	+= jump_label.o
obj-$(CONFIG_IRQ_WORK)  += irq_work.o
obj-y			+= probe_roms.o
obj-$(CONFIG_X86_32)	+= sys_ia32.o
obj-$(CONFIG_IA32_EMULATION)	+= sys_ia32.o signal_32.o
obj-$(CONFIG_X86_64)	+= sys_x86_64.o
obj-$(CONFIG_X86_ESPFIX64)	+= espfix_64.o
obj-$(CONFIG_SYSFS)	+= ksysfs.o
obj-y			+= bootflag.o e820.o
obj-y			+= pci-dma.o quirks.o topology.o kdebugfs.o
obj-y			+= alternative.o i8253.o hw_breakpoint.o
obj-y			+= tsc.o tsc_msr.o io_delay.o rtc.o
obj-y			+= resource.o
obj-y			+= irqflags.o
obj-y			+= static_call.o

obj-y				+= process.o
obj-y				+= fpu/
obj-y				+= ptrace.o
obj-$(CONFIG_X86_32)		+= tls.o
obj-$(CONFIG_IA32_EMULATION)	+= tls.o
obj-y				+= step.o
obj-$(CONFIG_INTEL_TXT)		+= tboot.o
obj-$(CONFIG_ISA_DMA_API)	+= i8237.o
obj-y				+= stacktrace.o
obj-y				+= cpu/
obj-y				+= acpi/
obj-y				+= reboot.o
obj-$(CONFIG_X86_MSR)		+= msr.o
obj-$(CONFIG_X86_CPUID)		+= cpuid.o
obj-$(CONFIG_PCI)		+= early-quirks.o
apm-y				:= apm_32.o
obj-$(CONFIG_APM)		+= apm.o
obj-$(CONFIG_SMP)		+= smp.o
obj-$(CONFIG_SMP)		+= smpboot.o
obj-$(CONFIG_X86_TSC)		+= tsc_sync.o
obj-$(CONFIG_SMP)		+= setup_percpu.o
obj-$(CONFIG_X86_MPPARSE)	+= mpparse.o
obj-y				+= apic/
obj-$(CONFIG_X86_REBOOTFIXUPS)	+= reboot_fixups_32.o
obj-$(CONFIG_DYNAMIC_FTRACE)	+= ftrace.o
obj-$(CONFIG_FUNCTION_TRACER)	+= ftrace_$(BITS).o
obj-$(CONFIG_FUNCTION_GRAPH_TRACER) += ftrace.o
obj-$(CONFIG_FTRACE_SYSCALLS)	+= ftrace.o
obj-$(CONFIG_X86_TSC)		+= trace_clock.o
obj-$(CONFIG_TRACING)		+= trace.o
obj-$(CONFIG_RETHOOK)		+= rethook.o
obj-$(CONFIG_CRASH_CORE)	+= crash_core_$(BITS).o
obj-$(CONFIG_KEXEC_CORE)	+= machine_kexec_$(BITS).o
obj-$(CONFIG_KEXEC_CORE)	+= relocate_kernel_$(BITS).o crash.o
obj-$(CONFIG_KEXEC_FILE)	+= kexec-bzimage64.o
obj-$(CONFIG_CRASH_DUMP)	+= crash_dump_$(BITS).o
obj-y				+= kprobes/
obj-$(CONFIG_MODULES)		+= module.o
obj-$(CONFIG_X86_32)		+= doublefault_32.o
obj-$(CONFIG_KGDB)		+= kgdb.o
obj-$(CONFIG_VM86)		+= vm86_32.o
obj-$(CONFIG_EARLY_PRINTK)	+= early_printk.o

obj-$(CONFIG_HPET_TIMER) 	+= hpet.o

obj-$(CONFIG_AMD_NB)		+= amd_nb.o
obj-$(CONFIG_DEBUG_NMI_SELFTEST) += nmi_selftest.o

obj-$(CONFIG_KVM_GUEST)		+= kvm.o kvmclock.o
obj-$(CONFIG_PARAVIRT)		+= paravirt.o
obj-$(CONFIG_PARAVIRT_SPINLOCKS)+= paravirt-spinlocks.o
obj-$(CONFIG_PARAVIRT_CLOCK)	+= pvclock.o
obj-$(CONFIG_X86_PMEM_LEGACY_DEVICE) += pmem.o

obj-$(CONFIG_JAILHOUSE_GUEST)	+= jailhouse.o

obj-$(CONFIG_EISA)		+= eisa.o
obj-$(CONFIG_PCSPKR_PLATFORM)	+= pcspeaker.o

obj-$(CONFIG_X86_CHECK_BIOS_CORRUPTION) += check.o

obj-$(CONFIG_OF)			+= devicetree.o
obj-$(CONFIG_UPROBES)			+= uprobes.o

obj-$(CONFIG_PERF_EVENTS)		+= perf_regs.o
obj-$(CONFIG_TRACING)			+= tracepoint.o
obj-$(CONFIG_SCHED_MC_PRIO)		+= itmt.o
obj-$(CONFIG_X86_UMIP)			+= umip.o

obj-$(CONFIG_UNWINDER_ORC)		+= unwind_orc.o
obj-$(CONFIG_UNWINDER_FRAME_POINTER)	+= unwind_frame.o
obj-$(CONFIG_UNWINDER_GUESS)		+= unwind_guess.o

obj-$(CONFIG_CFI_CLANG)			+= cfi.o

obj-$(CONFIG_CALL_THUNKS)		+= callthunks.o

obj-$(CONFIG_X86_CET)			+= cet.o

obj-$(CONFIG_X86_USER_SHADOW_STACK)	+= shstk.o

###
# 64 bit specific files
ifeq ($(CONFIG_X86_64),y)
	obj-$(CONFIG_AUDIT)		+= audit_64.o

	obj-$(CONFIG_GART_IOMMU)	+= amd_gart_64.o aperture_64.o

	obj-$(CONFIG_MMCONF_FAM10H)	+= mmconf-fam10h_64.o
	obj-y				+= vsmp_64.o
endif<|MERGE_RESOLUTION|>--- conflicted
+++ resolved
@@ -16,11 +16,7 @@
 CFLAGS_REMOVE_ftrace.o = -pg
 CFLAGS_REMOVE_early_printk.o = -pg
 CFLAGS_REMOVE_head64.o = -pg
-<<<<<<< HEAD
-=======
 CFLAGS_REMOVE_head32.o = -pg
-CFLAGS_REMOVE_sev.o = -pg
->>>>>>> 70e82fdc
 CFLAGS_REMOVE_rethook.o = -pg
 endif
 
