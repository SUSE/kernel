--- conflicted
+++ resolved
@@ -8,12 +8,8 @@
 #include <asm/set_memory.h>
 #include <asm/realmode.h>
 #include <asm/tlbflush.h>
-<<<<<<< HEAD
-#include <asm/sev-es.h>
-=======
 #include <asm/crash.h>
 #include <asm/sev.h>
->>>>>>> 7d2a07b7
 
 struct real_mode_header *real_mode_header;
 u32 *trampoline_cr4_features;
@@ -43,25 +39,6 @@
 	 * setup_arch().
 	 */
 	memblock_reserve(0, SZ_1M);
-}
-
-static void sme_sev_setup_real_mode(struct trampoline_header *th)
-{
-#ifdef CONFIG_AMD_MEM_ENCRYPT
-	if (sme_active())
-		th->flags |= TH_FLAGS_SME_ACTIVE;
-
-	if (sev_es_active()) {
-		/*
-		 * Skip the call to verify_cpu() in secondary_startup_64 as it
-		 * will cause #VC exceptions when the AP can't handle them yet.
-		 */
-		th->start = (u64) secondary_startup_64_no_verify;
-
-		if (sev_es_setup_ap_jump_table(real_mode_header))
-			panic("Failed to get/update SEV-ES AP Jump Table");
-	}
-#endif
 }
 
 static void sme_sev_setup_real_mode(struct trampoline_header *th)
