// SPDX-License-Identifier: GPL-2.0
#include <linux/types.h>
#include "bitops.h"

#include <asm/processor-flags.h>
#include <asm/required-features.h>
#include <asm/msr-index.h>
#include "cpuflags.h"

struct cpu_features cpu;
u32 cpu_vendor[3];

static bool loaded_flags;

static int has_fpu(void)
{
	u16 fcw = -1, fsw = -1;
	unsigned long cr0;

	asm volatile("mov %%cr0,%0" : "=r" (cr0));
	if (cr0 & (X86_CR0_EM|X86_CR0_TS)) {
		cr0 &= ~(X86_CR0_EM|X86_CR0_TS);
		asm volatile("mov %0,%%cr0" : : "r" (cr0));
	}

	asm volatile("fninit ; fnstsw %0 ; fnstcw %1"
		     : "+m" (fsw), "+m" (fcw));

	return fsw == 0 && (fcw & 0x103f) == 0x003f;
}

/*
 * For building the 16-bit code we want to explicitly specify 32-bit
 * push/pop operations, rather than just saying 'pushf' or 'popf' and
 * letting the compiler choose. But this is also included from the
 * compressed/ directory where it may be 64-bit code, and thus needs
 * to be 'pushfq' or 'popfq' in that case.
 */
#ifdef __x86_64__
#define PUSHF "pushfq"
#define POPF "popfq"
#else
#define PUSHF "pushfl"
#define POPF "popfl"
#endif

int has_eflag(unsigned long mask)
{
	unsigned long f0, f1;

	asm volatile(PUSHF "	\n\t"
		     PUSHF "	\n\t"
		     "pop %0	\n\t"
		     "mov %0,%1	\n\t"
		     "xor %2,%1	\n\t"
		     "push %1	\n\t"
		     POPF "	\n\t"
		     PUSHF "	\n\t"
		     "pop %1	\n\t"
		     POPF
		     : "=&r" (f0), "=&r" (f1)
		     : "ri" (mask));

	return !!((f0^f1) & mask);
}

<<<<<<< HEAD
/* Handle x86_32 PIC using ebx. */
#if defined(__i386__) && defined(__PIC__)
# define EBX_REG "=r"
#else
# define EBX_REG "=b"
#endif

=======
>>>>>>> eb3cdb58
void cpuid_count(u32 id, u32 count, u32 *a, u32 *b, u32 *c, u32 *d)
{
	asm volatile("cpuid"
		     : "=a" (*a), "=b" (*b), "=c" (*c), "=d" (*d)
		     : "0" (id), "2" (count)
	);
}

#define cpuid(id, a, b, c, d) cpuid_count(id, 0, a, b, c, d)

void get_cpuflags(void)
{
	u32 max_intel_level, max_amd_level;
	u32 tfms;
	u32 ignored;

	if (loaded_flags)
		return;
	loaded_flags = true;

	if (has_fpu())
		set_bit(X86_FEATURE_FPU, cpu.flags);

	if (has_eflag(X86_EFLAGS_ID)) {
		cpuid(0x0, &max_intel_level, &cpu_vendor[0], &cpu_vendor[2],
		      &cpu_vendor[1]);

		if (max_intel_level >= 0x00000001 &&
		    max_intel_level <= 0x0000ffff) {
			cpuid(0x1, &tfms, &ignored, &cpu.flags[4],
			      &cpu.flags[0]);
			cpu.level = (tfms >> 8) & 15;
			cpu.family = cpu.level;
			cpu.model = (tfms >> 4) & 15;
			if (cpu.level >= 6)
				cpu.model += ((tfms >> 16) & 0xf) << 4;
		}

		if (max_intel_level >= 0x00000007) {
			cpuid_count(0x00000007, 0, &ignored, &ignored,
					&cpu.flags[16], &ignored);
		}

		cpuid(0x80000000, &max_amd_level, &ignored, &ignored,
		      &ignored);

		if (max_amd_level >= 0x80000001 &&
		    max_amd_level <= 0x8000ffff) {
			cpuid(0x80000001, &ignored, &ignored, &cpu.flags[6],
			      &cpu.flags[1]);
		}
	}
}<|MERGE_RESOLUTION|>--- conflicted
+++ resolved
@@ -64,16 +64,6 @@
 	return !!((f0^f1) & mask);
 }
 
-<<<<<<< HEAD
-/* Handle x86_32 PIC using ebx. */
-#if defined(__i386__) && defined(__PIC__)
-# define EBX_REG "=r"
-#else
-# define EBX_REG "=b"
-#endif
-
-=======
->>>>>>> eb3cdb58
 void cpuid_count(u32 id, u32 count, u32 *a, u32 *b, u32 *c, u32 *d)
 {
 	asm volatile("cpuid"
