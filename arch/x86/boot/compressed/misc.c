--- conflicted
+++ resolved
@@ -344,10 +344,7 @@
 	return ehdr.e_entry - LOAD_PHYSICAL_ADDR;
 }
 
-<<<<<<< HEAD
-=======
 const unsigned long kernel_text_size = VO___start_rodata - VO__text;
->>>>>>> 2d5404ca
 const unsigned long kernel_total_size = VO__end - VO__text;
 
 static u8 boot_heap[BOOT_HEAP_SIZE] __aligned(4);
@@ -375,8 +372,6 @@
 	return entry;
 }
 
-<<<<<<< HEAD
-=======
 /*
  * Set the memory encryption xloadflag based on the mem_encrypt= command line
  * parameter, if provided.
@@ -390,7 +385,6 @@
 		hdr->xloadflags |= XLF_MEM_ENCRYPTION;
 }
 
->>>>>>> 2d5404ca
 /*
  * The compressed kernel image (ZO), has been moved so that its position
  * is against the end of the buffer used to hold the uncompressed kernel
@@ -517,11 +511,7 @@
 
 	if (init_unaccepted_memory()) {
 		debug_putstr("Accepting memory... ");
-<<<<<<< HEAD
-		accept_memory(__pa(output), __pa(output) + needed_size);
-=======
 		accept_memory(__pa(output), needed_size);
->>>>>>> 2d5404ca
 	}
 
 	entry_offset = decompress_kernel(output, virt_addr, error);
