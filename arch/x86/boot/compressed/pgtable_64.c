--- conflicted
+++ resolved
@@ -107,11 +107,7 @@
 	bool l5_required = false;
 
 	/* Initialize boot_params. Required for cmdline_find_option_bool(). */
-<<<<<<< HEAD
-	boot_params = bp;
-=======
 	boot_params_ptr = bp;
->>>>>>> 2d5404ca
 
 	/*
 	 * Check if LA57 is desired and supported.
