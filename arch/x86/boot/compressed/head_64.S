/* SPDX-License-Identifier: GPL-2.0 */
/*
 *  linux/boot/head.S
 *
 *  Copyright (C) 1991, 1992, 1993  Linus Torvalds
 */

/*
 *  head.S contains the 32-bit startup code.
 *
 * NOTE!!! Startup happens at absolute address 0x00001000, which is also where
 * the page directory will exist. The startup code will be overwritten by
 * the page directory. [According to comments etc elsewhere on a compressed
 * kernel it will end up at 0x1000 + 1Mb I hope so as I assume this. - AC]
 *
 * Page 0 is deliberately kept safe, since System Management Mode code in 
 * laptops may need to access the BIOS data stored there.  This is also
 * useful for future device drivers that either access the BIOS via VM86 
 * mode.
 */

/*
 * High loaded stuff by Hans Lermen & Werner Almesberger, Feb. 1996
 */
	.code32
	.text

#include <linux/init.h>
#include <linux/linkage.h>
#include <asm/segment.h>
#include <asm/boot.h>
#include <asm/msr.h>
#include <asm/processor-flags.h>
#include <asm/asm-offsets.h>
#include <asm/bootparam.h>
#include <asm/desc_defs.h>
#include <asm/trapnr.h>
#include "pgtable.h"

/*
 * Fix alignment at 16 bytes. Following CONFIG_FUNCTION_ALIGNMENT will result
 * in assembly errors due to trying to move .org backward due to the excessive
 * alignment.
 */
#undef __ALIGN
#define __ALIGN		.balign	16, 0x90

/*
 * Locally defined symbols should be marked hidden:
 */
	.hidden _bss
	.hidden _ebss
	.hidden _end

	__HEAD

/*
 * This macro gives the relative virtual address of X, i.e. the offset of X
 * from startup_32. This is the same as the link-time virtual address of X,
 * since startup_32 is at 0, but defining it this way tells the
 * assembler/linker that we do not want the actual run-time address of X. This
 * prevents the linker from trying to create unwanted run-time relocation
 * entries for the reference when the compressed kernel is linked as PIE.
 *
 * A reference X(%reg) will result in the link-time VA of X being stored with
 * the instruction, and a run-time R_X86_64_RELATIVE relocation entry that
 * adds the 64-bit base address where the kernel is loaded.
 *
 * Replacing it with (X-startup_32)(%reg) results in the offset being stored,
 * and no run-time relocation.
 *
 * The macro should be used as a displacement with a base register containing
 * the run-time address of startup_32 [i.e. rva(X)(%reg)], or as an immediate
 * [$ rva(X)].
 *
 * This macro can only be used from within the .head.text section, since the
 * expression requires startup_32 to be in the same section as the code being
 * assembled.
 */
#define rva(X) ((X) - startup_32)

	.code32
SYM_FUNC_START(startup_32)
	/*
	 * 32bit entry is 0 and it is ABI so immutable!
	 * If we come here directly from a bootloader,
	 * kernel(text+data+bss+brk) ramdisk, zero_page, command line
	 * all need to be under the 4G limit.
	 */
	cld
	cli

/*
 * Calculate the delta between where we were compiled to run
 * at and where we were actually loaded at.  This can only be done
 * with a short local call on x86.  Nothing  else will tell us what
 * address we are running at.  The reserved chunk of the real-mode
 * data at 0x1e4 (defined as a scratch field) are used as the stack
 * for this calculation. Only 4 bytes are needed.
 */
	leal	(BP_scratch+4)(%esi), %esp
	call	1f
1:	popl	%ebp
	subl	$ rva(1b), %ebp

	/* Load new GDT with the 64bit segments using 32bit descriptor */
	leal	rva(gdt)(%ebp), %eax
	movl	%eax, 2(%eax)
	lgdt	(%eax)

	/* Load segment registers with our descriptors */
	movl	$__BOOT_DS, %eax
	movl	%eax, %ds
	movl	%eax, %es
	movl	%eax, %fs
	movl	%eax, %gs
	movl	%eax, %ss

	/* Setup a stack and load CS from current GDT */
	leal	rva(boot_stack_end)(%ebp), %esp

	pushl	$__KERNEL32_CS
	leal	rva(1f)(%ebp), %eax
	pushl	%eax
	lretl
1:

	/* Setup Exception handling for SEV-ES */
#ifdef CONFIG_AMD_MEM_ENCRYPT
	call	startup32_load_idt
#endif

	/* Make sure cpu supports long mode. */
	call	verify_cpu
	testl	%eax, %eax
	jnz	.Lno_longmode

/*
 * Compute the delta between where we were compiled to run at
 * and where the code will actually run at.
 *
 * %ebp contains the address we are loaded at by the boot loader and %ebx
 * contains the address where we should move the kernel image temporarily
 * for safe in-place decompression.
 */

#ifdef CONFIG_RELOCATABLE
	movl	%ebp, %ebx

#ifdef CONFIG_EFI_STUB
/*
 * If we were loaded via the EFI LoadImage service, startup_32 will be at an
 * offset to the start of the space allocated for the image. efi_pe_entry will
 * set up image_offset to tell us where the image actually starts, so that we
 * can use the full available buffer.
 *	image_offset = startup_32 - image_base
 * Otherwise image_offset will be zero and has no effect on the calculations.
 */
	subl    rva(image_offset)(%ebp), %ebx
#endif

	movl	BP_kernel_alignment(%esi), %eax
	decl	%eax
	addl	%eax, %ebx
	notl	%eax
	andl	%eax, %ebx
	cmpl	$LOAD_PHYSICAL_ADDR, %ebx
	jae	1f
#endif
	movl	$LOAD_PHYSICAL_ADDR, %ebx
1:

	/* Target address to relocate to for decompression */
	addl	BP_init_size(%esi), %ebx
	subl	$ rva(_end), %ebx

/*
 * Prepare for entering 64 bit mode
 */

	/* Enable PAE mode */
	movl	%cr4, %eax
	orl	$X86_CR4_PAE, %eax
	movl	%eax, %cr4

 /*
  * Build early 4G boot pagetable
  */
	/*
	 * If SEV is active then set the encryption mask in the page tables.
	 * This will ensure that when the kernel is copied and decompressed
	 * it will be done so encrypted.
	 */
	xorl	%edx, %edx
#ifdef	CONFIG_AMD_MEM_ENCRYPT
	call	get_sev_encryption_bit
	xorl	%edx, %edx
	testl	%eax, %eax
	jz	1f
	subl	$32, %eax	/* Encryption bit is always above bit 31 */
	bts	%eax, %edx	/* Set encryption mask for page tables */
	/*
	 * Set MSR_AMD64_SEV_ENABLED_BIT in sev_status so that
	 * startup32_check_sev_cbit() will do a check. sev_enable() will
	 * initialize sev_status with all the bits reported by
	 * MSR_AMD_SEV_STATUS later, but only MSR_AMD64_SEV_ENABLED_BIT
	 * needs to be set for now.
	 */
	movl	$1, rva(sev_status)(%ebp)
1:
#endif

	/* Initialize Page tables to 0 */
	leal	rva(pgtable)(%ebx), %edi
	xorl	%eax, %eax
	movl	$(BOOT_INIT_PGT_SIZE/4), %ecx
	rep	stosl

	/* Build Level 4 */
	leal	rva(pgtable + 0)(%ebx), %edi
	leal	0x1007 (%edi), %eax
	movl	%eax, 0(%edi)
	addl	%edx, 4(%edi)

	/* Build Level 3 */
	leal	rva(pgtable + 0x1000)(%ebx), %edi
	leal	0x1007(%edi), %eax
	movl	$4, %ecx
1:	movl	%eax, 0x00(%edi)
	addl	%edx, 0x04(%edi)
	addl	$0x00001000, %eax
	addl	$8, %edi
	decl	%ecx
	jnz	1b

	/* Build Level 2 */
	leal	rva(pgtable + 0x2000)(%ebx), %edi
	movl	$0x00000183, %eax
	movl	$2048, %ecx
1:	movl	%eax, 0(%edi)
	addl	%edx, 4(%edi)
	addl	$0x00200000, %eax
	addl	$8, %edi
	decl	%ecx
	jnz	1b

	/* Enable the boot page tables */
	leal	rva(pgtable)(%ebx), %eax
	movl	%eax, %cr3

	/* Enable Long mode in EFER (Extended Feature Enable Register) */
	movl	$MSR_EFER, %ecx
	rdmsr
	btsl	$_EFER_LME, %eax
	wrmsr

	/* After gdt is loaded */
	xorl	%eax, %eax
	lldt	%ax
	movl    $__BOOT_TSS, %eax
	ltr	%ax

#ifdef CONFIG_AMD_MEM_ENCRYPT
	/* Check if the C-bit position is correct when SEV is active */
	call	startup32_check_sev_cbit
#endif

	/*
	 * Setup for the jump to 64bit mode
	 *
	 * When the jump is performed we will be in long mode but
	 * in 32bit compatibility mode with EFER.LME = 1, CS.L = 0, CS.D = 1
	 * (and in turn EFER.LMA = 1).	To jump into 64bit mode we use
	 * the new gdt/idt that has __KERNEL_CS with CS.L = 1.
	 * We place all of the values on our mini stack so lret can
	 * used to perform that far jump.
	 */
	leal	rva(startup_64)(%ebp), %eax
#ifdef CONFIG_EFI_MIXED
	cmpb	$1, rva(efi_is64)(%ebp)
	je	1f
	leal	rva(startup_64_mixed_mode)(%ebp), %eax
1:
#endif

	pushl	$__KERNEL_CS
	pushl	%eax

	/* Enter paged protected Mode, activating Long Mode */
	movl	$CR0_STATE, %eax
	movl	%eax, %cr0

	/* Jump from 32bit compatibility mode into 64bit mode. */
	lret
SYM_FUNC_END(startup_32)

#if IS_ENABLED(CONFIG_EFI_MIXED) && IS_ENABLED(CONFIG_EFI_HANDOVER_PROTOCOL)
	.org 0x190
SYM_FUNC_START(efi32_stub_entry)
	add	$0x4, %esp		/* Discard return address */
	popl	%ecx
	popl	%edx
	popl	%esi
	jmp	efi32_entry
SYM_FUNC_END(efi32_stub_entry)
#endif

	.code64
	.org 0x200
SYM_CODE_START(startup_64)
	/*
	 * 64bit entry is 0x200 and it is ABI so immutable!
	 * We come here either from startup_32 or directly from a
	 * 64bit bootloader.
	 * If we come here from a bootloader, kernel(text+data+bss+brk),
	 * ramdisk, zero_page, command line could be above 4G.
	 * We depend on an identity mapped page table being provided
	 * that maps our entire kernel(text+data+bss+brk), zero page
	 * and command line.
	 */

	cld
	cli

	/* Setup data segments. */
	xorl	%eax, %eax
	movl	%eax, %ds
	movl	%eax, %es
	movl	%eax, %ss
	movl	%eax, %fs
	movl	%eax, %gs

	/*
	 * Compute the decompressed kernel start address.  It is where
	 * we were loaded at aligned to a 2M boundary. %rbp contains the
	 * decompressed kernel start address.
	 *
	 * If it is a relocatable kernel then decompress and run the kernel
	 * from load address aligned to 2MB addr, otherwise decompress and
	 * run the kernel from LOAD_PHYSICAL_ADDR
	 *
	 * We cannot rely on the calculation done in 32-bit mode, since we
	 * may have been invoked via the 64-bit entry point.
	 */

	/* Start with the delta to where the kernel will run at. */
#ifdef CONFIG_RELOCATABLE
	leaq	startup_32(%rip) /* - $startup_32 */, %rbp

#ifdef CONFIG_EFI_STUB
/*
 * If we were loaded via the EFI LoadImage service, startup_32 will be at an
 * offset to the start of the space allocated for the image. efi_pe_entry will
 * set up image_offset to tell us where the image actually starts, so that we
 * can use the full available buffer.
 *	image_offset = startup_32 - image_base
 * Otherwise image_offset will be zero and has no effect on the calculations.
 */
	movl    image_offset(%rip), %eax
	subq	%rax, %rbp
#endif

	movl	BP_kernel_alignment(%rsi), %eax
	decl	%eax
	addq	%rax, %rbp
	notq	%rax
	andq	%rax, %rbp
	cmpq	$LOAD_PHYSICAL_ADDR, %rbp
	jae	1f
#endif
	movq	$LOAD_PHYSICAL_ADDR, %rbp
1:

	/* Target address to relocate to for decompression */
	movl	BP_init_size(%rsi), %ebx
	subl	$ rva(_end), %ebx
	addq	%rbp, %rbx

	/* Set up the stack */
	leaq	rva(boot_stack_end)(%rbx), %rsp

	/*
	 * At this point we are in long mode with 4-level paging enabled,
	 * but we might want to enable 5-level paging or vice versa.
	 *
	 * The problem is that we cannot do it directly. Setting or clearing
	 * CR4.LA57 in long mode would trigger #GP. So we need to switch off
	 * long mode and paging first.
	 *
	 * We also need a trampoline in lower memory to switch over from
	 * 4- to 5-level paging for cases when the bootloader puts the kernel
	 * above 4G, but didn't enable 5-level paging for us.
	 *
	 * The same trampoline can be used to switch from 5- to 4-level paging
	 * mode, like when starting 4-level paging kernel via kexec() when
	 * original kernel worked in 5-level paging mode.
	 *
	 * For the trampoline, we need the top page table to reside in lower
	 * memory as we don't have a way to load 64-bit values into CR3 in
	 * 32-bit mode.
	 *
	 * We go though the trampoline even if we don't have to: if we're
	 * already in a desired paging mode. This way the trampoline code gets
	 * tested on every boot.
	 */

	/* Make sure we have GDT with 32-bit code segment */
	leaq	gdt64(%rip), %rax
	addq	%rax, 2(%rax)
	lgdt	(%rax)

	/* Reload CS so IRET returns to a CS actually in the GDT */
	pushq	$__KERNEL_CS
	leaq	.Lon_kernel_cs(%rip), %rax
	pushq	%rax
	lretq

.Lon_kernel_cs:

	pushq	%rsi
	call	load_stage1_idt
	popq	%rsi

#ifdef CONFIG_AMD_MEM_ENCRYPT
	/*
	 * Now that the stage1 interrupt handlers are set up, #VC exceptions from
	 * CPUID instructions can be properly handled for SEV-ES guests.
	 *
	 * For SEV-SNP, the CPUID table also needs to be set up in advance of any
	 * CPUID instructions being issued, so go ahead and do that now via
	 * sev_enable(), which will also handle the rest of the SEV-related
	 * detection/setup to ensure that has been done in advance of any dependent
	 * code.
	 */
	pushq	%rsi
	movq	%rsi, %rdi		/* real mode address */
	call	sev_enable
	popq	%rsi
#endif

	/*
	 * paging_prepare() sets up the trampoline and checks if we need to
	 * enable 5-level paging.
	 *
	 * paging_prepare() returns a two-quadword structure which lands
	 * into RDX:RAX:
	 *   - Address of the trampoline is returned in RAX.
	 *   - Non zero RDX means trampoline needs to enable 5-level
	 *     paging.
	 *
	 * RSI holds real mode data and needs to be preserved across
	 * this function call.
	 */
	pushq	%rsi
	movq	%rsi, %rdi		/* real mode address */
	call	paging_prepare
	popq	%rsi

	/* Save the trampoline address in RCX */
	movq	%rax, %rcx

	/*
	 * Load the address of trampoline_return() into RDI.
	 * It will be used by the trampoline to return to the main code.
	 */
	leaq	trampoline_return(%rip), %rdi

	/* Switch to compatibility mode (CS.L = 0 CS.D = 1) via far return */
	pushq	$__KERNEL32_CS
	leaq	TRAMPOLINE_32BIT_CODE_OFFSET(%rax), %rax
	pushq	%rax
	lretq
trampoline_return:
	/* Restore the stack, the 32-bit trampoline uses its own stack */
	leaq	rva(boot_stack_end)(%rbx), %rsp

	/*
	 * cleanup_trampoline() would restore trampoline memory.
	 *
	 * RDI is address of the page table to use instead of page table
	 * in trampoline memory (if required).
	 *
	 * RSI holds real mode data and needs to be preserved across
	 * this function call.
	 */
	pushq	%rsi
	leaq	rva(top_pgtable)(%rbx), %rdi
	call	cleanup_trampoline
	popq	%rsi

	/* Zero EFLAGS */
	pushq	$0
	popfq

/*
 * Copy the compressed kernel to the end of our buffer
 * where decompression in place becomes safe.
 */
	pushq	%rsi
	leaq	(_bss-8)(%rip), %rsi
	leaq	rva(_bss-8)(%rbx), %rdi
	movl	$(_bss - startup_32), %ecx
	shrl	$3, %ecx
	std
	rep	movsq
	cld
	popq	%rsi

	/*
	 * The GDT may get overwritten either during the copy we just did or
	 * during extract_kernel below. To avoid any issues, repoint the GDTR
	 * to the new copy of the GDT.
	 */
	leaq	rva(gdt64)(%rbx), %rax
	leaq	rva(gdt)(%rbx), %rdx
	movq	%rdx, 2(%rax)
	lgdt	(%rax)

/*
 * Jump to the relocated address.
 */
	leaq	rva(.Lrelocated)(%rbx), %rax
	jmp	*%rax
SYM_CODE_END(startup_64)

#ifdef CONFIG_EFI_STUB
#ifdef CONFIG_EFI_HANDOVER_PROTOCOL
	.org 0x390
#endif
SYM_FUNC_START(efi64_stub_entry)
	and	$~0xf, %rsp			/* realign the stack */
	movq	%rdx, %rbx			/* save boot_params pointer */
	call	efi_main
	movq	%rbx,%rsi
	leaq	rva(startup_64)(%rax), %rax
	jmp	*%rax
SYM_FUNC_END(efi64_stub_entry)
SYM_FUNC_ALIAS(efi_stub_entry, efi64_stub_entry)
#endif

	.text
SYM_FUNC_START_LOCAL_NOALIGN(.Lrelocated)

/*
 * Clear BSS (stack is currently empty)
 */
	xorl	%eax, %eax
	leaq    _bss(%rip), %rdi
	leaq    _ebss(%rip), %rcx
	subq	%rdi, %rcx
	shrq	$3, %rcx
	rep	stosq

	pushq	%rsi
	call	load_stage2_idt

	/* Pass boot_params to initialize_identity_maps() */
	movq	(%rsp), %rdi
	call	initialize_identity_maps
	popq	%rsi

/*
 * Do the extraction, and jump to the new kernel..
 */
	pushq	%rsi			/* Save the real mode argument */
	movq	%rsi, %rdi		/* real mode address */
	leaq	boot_heap(%rip), %rsi	/* malloc area for uncompression */
	leaq	input_data(%rip), %rdx  /* input_data */
	movl	input_len(%rip), %ecx	/* input_len */
	movq	%rbp, %r8		/* output target address */
	movl	output_len(%rip), %r9d	/* decompressed length, end of relocs */
	call	extract_kernel		/* returns kernel entry point in %rax */
	popq	%rsi

/*
 * Jump to the decompressed kernel.
 */
	jmp	*%rax
SYM_FUNC_END(.Lrelocated)

	.code32
/*
 * This is the 32-bit trampoline that will be copied over to low memory.
 *
 * RDI contains the return address (might be above 4G).
 * ECX contains the base address of the trampoline memory.
 * Non zero RDX means trampoline needs to enable 5-level paging.
 */
SYM_CODE_START(trampoline_32bit_src)
	/* Set up data and stack segments */
	movl	$__KERNEL_DS, %eax
	movl	%eax, %ds
	movl	%eax, %ss

	/* Set up new stack */
	leal	TRAMPOLINE_32BIT_STACK_END(%ecx), %esp

	/* Disable paging */
	movl	%cr0, %eax
	btrl	$X86_CR0_PG_BIT, %eax
	movl	%eax, %cr0

	/* Check what paging mode we want to be in after the trampoline */
	testl	%edx, %edx
	jz	1f

	/* We want 5-level paging: don't touch CR3 if it already points to 5-level page tables */
	movl	%cr4, %eax
	testl	$X86_CR4_LA57, %eax
	jnz	3f
	jmp	2f
1:
	/* We want 4-level paging: don't touch CR3 if it already points to 4-level page tables */
	movl	%cr4, %eax
	testl	$X86_CR4_LA57, %eax
	jz	3f
2:
	/* Point CR3 to the trampoline's new top level page table */
	leal	TRAMPOLINE_32BIT_PGTABLE_OFFSET(%ecx), %eax
	movl	%eax, %cr3
3:
	/* Set EFER.LME=1 as a precaution in case hypervsior pulls the rug */
	pushl	%ecx
	pushl	%edx
	movl	$MSR_EFER, %ecx
	rdmsr
	btsl	$_EFER_LME, %eax
	/* Avoid writing EFER if no change was made (for TDX guest) */
	jc	1f
	wrmsr
1:	popl	%edx
	popl	%ecx

#ifdef CONFIG_X86_MCE
	/*
	 * Preserve CR4.MCE if the kernel will enable #MC support.
	 * Clearing MCE may fault in some environments (that also force #MC
	 * support). Any machine check that occurs before #MC support is fully
	 * configured will crash the system regardless of the CR4.MCE value set
	 * here.
	 */
	movl	%cr4, %eax
	andl	$X86_CR4_MCE, %eax
#else
	movl	$0, %eax
#endif

	/* Enable PAE and LA57 (if required) paging modes */
	orl	$X86_CR4_PAE, %eax
	testl	%edx, %edx
	jz	1f
	orl	$X86_CR4_LA57, %eax
1:
	movl	%eax, %cr4

	/* Calculate address of paging_enabled() once we are executing in the trampoline */
	leal	.Lpaging_enabled - trampoline_32bit_src + TRAMPOLINE_32BIT_CODE_OFFSET(%ecx), %eax

	/* Prepare the stack for far return to Long Mode */
	pushl	$__KERNEL_CS
	pushl	%eax

	/* Enable paging again. */
	movl	%cr0, %eax
	btsl	$X86_CR0_PG_BIT, %eax
	movl	%eax, %cr0

	lret
SYM_CODE_END(trampoline_32bit_src)

	.code64
SYM_FUNC_START_LOCAL_NOALIGN(.Lpaging_enabled)
	/* Return from the trampoline */
	jmp	*%rdi
SYM_FUNC_END(.Lpaging_enabled)

	/*
         * The trampoline code has a size limit.
         * Make sure we fail to compile if the trampoline code grows
         * beyond TRAMPOLINE_32BIT_CODE_SIZE bytes.
	 */
	.org	trampoline_32bit_src + TRAMPOLINE_32BIT_CODE_SIZE

	.code32
SYM_FUNC_START_LOCAL_NOALIGN(.Lno_longmode)
	/* This isn't an x86-64 CPU, so hang intentionally, we cannot continue */
1:
	hlt
	jmp     1b
SYM_FUNC_END(.Lno_longmode)

	.globl	verify_cpu
#include "../../kernel/verify_cpu.S"

	.data
SYM_DATA_START_LOCAL(gdt64)
	.word	gdt_end - gdt - 1
	.quad   gdt - gdt64
SYM_DATA_END(gdt64)
	.balign	8
SYM_DATA_START_LOCAL(gdt)
	.word	gdt_end - gdt - 1
	.long	0
	.word	0
	.quad	0x00cf9a000000ffff	/* __KERNEL32_CS */
	.quad	0x00af9a000000ffff	/* __KERNEL_CS */
	.quad	0x00cf92000000ffff	/* __KERNEL_DS */
	.quad	0x0080890000000000	/* TS descriptor */
	.quad   0x0000000000000000	/* TS continued */
SYM_DATA_END_LABEL(gdt, SYM_L_LOCAL, gdt_end)

SYM_DATA_START(boot_idt_desc)
	.word	boot_idt_end - boot_idt - 1
	.quad	0
SYM_DATA_END(boot_idt_desc)
	.balign 8
SYM_DATA_START(boot_idt)
	.rept	BOOT_IDT_ENTRIES
	.quad	0
	.quad	0
	.endr
SYM_DATA_END_LABEL(boot_idt, SYM_L_GLOBAL, boot_idt_end)

<<<<<<< HEAD
#ifdef CONFIG_AMD_MEM_ENCRYPT
SYM_DATA_START(boot32_idt_desc)
	.word   boot32_idt_end - boot32_idt - 1
	.long   0
SYM_DATA_END(boot32_idt_desc)
	.balign 8
SYM_DATA_START(boot32_idt)
	.rept 32
	.quad 0
	.endr
SYM_DATA_END_LABEL(boot32_idt, SYM_L_GLOBAL, boot32_idt_end)
#endif

#ifdef CONFIG_EFI_STUB
SYM_DATA(image_offset, .long 0)
#endif
#ifdef CONFIG_EFI_MIXED
SYM_DATA_LOCAL(efi32_boot_args, .long 0, 0, 0)
SYM_DATA(efi_is64, .byte 1)

#define ST32_boottime		60 // offsetof(efi_system_table_32_t, boottime)
#define BS32_handle_protocol	88 // offsetof(efi_boot_services_32_t, handle_protocol)
#define LI32_image_base		32 // offsetof(efi_loaded_image_32_t, image_base)

	__HEAD
	.code32
SYM_FUNC_START(efi32_pe_entry)
/*
 * efi_status_t efi32_pe_entry(efi_handle_t image_handle,
 *			       efi_system_table_32_t *sys_table)
 */

	pushl	%ebp
	movl	%esp, %ebp
	pushl	%eax				// dummy push to allocate loaded_image

	pushl	%ebx				// save callee-save registers
	pushl	%edi

	call	verify_cpu			// check for long mode support
	testl	%eax, %eax
	movl	$0x80000003, %eax		// EFI_UNSUPPORTED
	jnz	2f

	call	1f
1:	pop	%ebx
	subl	$ rva(1b), %ebx

	/* Get the loaded image protocol pointer from the image handle */
	leal	-4(%ebp), %eax
	pushl	%eax				// &loaded_image
	leal	rva(loaded_image_proto)(%ebx), %eax
	pushl	%eax				// pass the GUID address
	pushl	8(%ebp)				// pass the image handle

	/*
	 * Note the alignment of the stack frame.
	 *   sys_table
	 *   handle             <-- 16-byte aligned on entry by ABI
	 *   return address
	 *   frame pointer
	 *   loaded_image       <-- local variable
	 *   saved %ebx		<-- 16-byte aligned here
	 *   saved %edi
	 *   &loaded_image
	 *   &loaded_image_proto
	 *   handle             <-- 16-byte aligned for call to handle_protocol
	 */

	movl	12(%ebp), %eax			// sys_table
	movl	ST32_boottime(%eax), %eax	// sys_table->boottime
	call	*BS32_handle_protocol(%eax)	// sys_table->boottime->handle_protocol
	addl	$12, %esp			// restore argument space
	testl	%eax, %eax
	jnz	2f

	movl	8(%ebp), %ecx			// image_handle
	movl	12(%ebp), %edx			// sys_table
	movl	-4(%ebp), %esi			// loaded_image
	movl	LI32_image_base(%esi), %esi	// loaded_image->image_base
	movl	%ebx, %ebp			// startup_32 for efi32_pe_stub_entry
	/*
	 * We need to set the image_offset variable here since startup_32() will
	 * use it before we get to the 64-bit efi_pe_entry() in C code.
	 */
	subl	%esi, %ebx
	movl	%ebx, rva(image_offset)(%ebp)	// save image_offset
	jmp	efi32_pe_stub_entry

2:	popl	%edi				// restore callee-save registers
	popl	%ebx
	leave
	RET
SYM_FUNC_END(efi32_pe_entry)

	.section ".rodata"
	/* EFI loaded image protocol GUID */
	.balign 4
SYM_DATA_START_LOCAL(loaded_image_proto)
	.long	0x5b1b31a1
	.word	0x9562, 0x11d2
	.byte	0x8e, 0x3f, 0x00, 0xa0, 0xc9, 0x69, 0x72, 0x3b
SYM_DATA_END(loaded_image_proto)
#endif

#ifdef CONFIG_AMD_MEM_ENCRYPT
	__HEAD
	.code32
/*
 * Write an IDT entry into boot32_idt
 *
 * Parameters:
 *
 * %eax:	Handler address
 * %edx:	Vector number
 *
 * Physical offset is expected in %ebp
 */
SYM_FUNC_START(startup32_set_idt_entry)
	push    %ebx
	push    %ecx

	/* IDT entry address to %ebx */
	leal    rva(boot32_idt)(%ebp), %ebx
	shl	$3, %edx
	addl    %edx, %ebx

	/* Build IDT entry, lower 4 bytes */
	movl    %eax, %edx
	andl    $0x0000ffff, %edx	# Target code segment offset [15:0]
	movl    $__KERNEL32_CS, %ecx	# Target code segment selector
	shl     $16, %ecx
	orl     %ecx, %edx

	/* Store lower 4 bytes to IDT */
	movl    %edx, (%ebx)

	/* Build IDT entry, upper 4 bytes */
	movl    %eax, %edx
	andl    $0xffff0000, %edx	# Target code segment offset [31:16]
	orl     $0x00008e00, %edx	# Present, Type 32-bit Interrupt Gate

	/* Store upper 4 bytes to IDT */
	movl    %edx, 4(%ebx)

	pop     %ecx
	pop     %ebx
	RET
SYM_FUNC_END(startup32_set_idt_entry)
#endif

SYM_FUNC_START(startup32_load_idt)
#ifdef CONFIG_AMD_MEM_ENCRYPT
	/* #VC handler */
	leal    rva(startup32_vc_handler)(%ebp), %eax
	movl    $X86_TRAP_VC, %edx
	call    startup32_set_idt_entry

	/* Load IDT */
	leal	rva(boot32_idt)(%ebp), %eax
	movl	%eax, rva(boot32_idt_desc+2)(%ebp)
	lidt    rva(boot32_idt_desc)(%ebp)
#endif
	RET
SYM_FUNC_END(startup32_load_idt)

/*
 * Check for the correct C-bit position when the startup_32 boot-path is used.
 *
 * The check makes use of the fact that all memory is encrypted when paging is
 * disabled. The function creates 64 bits of random data using the RDRAND
 * instruction. RDRAND is mandatory for SEV guests, so always available. If the
 * hypervisor violates that the kernel will crash right here.
 *
 * The 64 bits of random data are stored to a memory location and at the same
 * time kept in the %eax and %ebx registers. Since encryption is always active
 * when paging is off the random data will be stored encrypted in main memory.
 *
 * Then paging is enabled. When the C-bit position is correct all memory is
 * still mapped encrypted and comparing the register values with memory will
 * succeed. An incorrect C-bit position will map all memory unencrypted, so that
 * the compare will use the encrypted random data and fail.
 */
SYM_FUNC_START(startup32_check_sev_cbit)
#ifdef CONFIG_AMD_MEM_ENCRYPT
	pushl	%eax
	pushl	%ebx
	pushl	%ecx
	pushl	%edx

	/* Check for non-zero sev_status */
	movl	rva(sev_status)(%ebp), %eax
	testl	%eax, %eax
	jz	4f

	/*
	 * Get two 32-bit random values - Don't bail out if RDRAND fails
	 * because it is better to prevent forward progress if no random value
	 * can be gathered.
	 */
1:	rdrand	%eax
	jnc	1b
2:	rdrand	%ebx
	jnc	2b

	/* Store to memory and keep it in the registers */
	movl	%eax, rva(sev_check_data)(%ebp)
	movl	%ebx, rva(sev_check_data+4)(%ebp)

	/* Enable paging to see if encryption is active */
	movl	%cr0, %edx			 /* Backup %cr0 in %edx */
	movl	$(X86_CR0_PG | X86_CR0_PE), %ecx /* Enable Paging and Protected mode */
	movl	%ecx, %cr0

	cmpl	%eax, rva(sev_check_data)(%ebp)
	jne	3f
	cmpl	%ebx, rva(sev_check_data+4)(%ebp)
	jne	3f

	movl	%edx, %cr0	/* Restore previous %cr0 */

	jmp	4f

3:	/* Check failed - hlt the machine */
	hlt
	jmp	3b

4:
	popl	%edx
	popl	%ecx
	popl	%ebx
	popl	%eax
#endif
	RET
SYM_FUNC_END(startup32_check_sev_cbit)

=======
>>>>>>> eb3cdb58
/*
 * Stack and heap for uncompression
 */
	.bss
	.balign 4
SYM_DATA_LOCAL(boot_heap,	.fill BOOT_HEAP_SIZE, 1, 0)

SYM_DATA_START_LOCAL(boot_stack)
	.fill BOOT_STACK_SIZE, 1, 0
	.balign 16
SYM_DATA_END_LABEL(boot_stack, SYM_L_LOCAL, boot_stack_end)

/*
 * Space for page tables (not in .bss so not zeroed)
 */
	.section ".pgtable","aw",@nobits
	.balign 4096
SYM_DATA_LOCAL(pgtable,		.fill BOOT_PGT_SIZE, 1, 0)

/*
 * The page table is going to be used instead of page table in the trampoline
 * memory.
 */
SYM_DATA_LOCAL(top_pgtable,	.fill PAGE_SIZE, 1, 0)<|MERGE_RESOLUTION|>--- conflicted
+++ resolved
@@ -721,245 +721,6 @@
 	.endr
 SYM_DATA_END_LABEL(boot_idt, SYM_L_GLOBAL, boot_idt_end)
 
-<<<<<<< HEAD
-#ifdef CONFIG_AMD_MEM_ENCRYPT
-SYM_DATA_START(boot32_idt_desc)
-	.word   boot32_idt_end - boot32_idt - 1
-	.long   0
-SYM_DATA_END(boot32_idt_desc)
-	.balign 8
-SYM_DATA_START(boot32_idt)
-	.rept 32
-	.quad 0
-	.endr
-SYM_DATA_END_LABEL(boot32_idt, SYM_L_GLOBAL, boot32_idt_end)
-#endif
-
-#ifdef CONFIG_EFI_STUB
-SYM_DATA(image_offset, .long 0)
-#endif
-#ifdef CONFIG_EFI_MIXED
-SYM_DATA_LOCAL(efi32_boot_args, .long 0, 0, 0)
-SYM_DATA(efi_is64, .byte 1)
-
-#define ST32_boottime		60 // offsetof(efi_system_table_32_t, boottime)
-#define BS32_handle_protocol	88 // offsetof(efi_boot_services_32_t, handle_protocol)
-#define LI32_image_base		32 // offsetof(efi_loaded_image_32_t, image_base)
-
-	__HEAD
-	.code32
-SYM_FUNC_START(efi32_pe_entry)
-/*
- * efi_status_t efi32_pe_entry(efi_handle_t image_handle,
- *			       efi_system_table_32_t *sys_table)
- */
-
-	pushl	%ebp
-	movl	%esp, %ebp
-	pushl	%eax				// dummy push to allocate loaded_image
-
-	pushl	%ebx				// save callee-save registers
-	pushl	%edi
-
-	call	verify_cpu			// check for long mode support
-	testl	%eax, %eax
-	movl	$0x80000003, %eax		// EFI_UNSUPPORTED
-	jnz	2f
-
-	call	1f
-1:	pop	%ebx
-	subl	$ rva(1b), %ebx
-
-	/* Get the loaded image protocol pointer from the image handle */
-	leal	-4(%ebp), %eax
-	pushl	%eax				// &loaded_image
-	leal	rva(loaded_image_proto)(%ebx), %eax
-	pushl	%eax				// pass the GUID address
-	pushl	8(%ebp)				// pass the image handle
-
-	/*
-	 * Note the alignment of the stack frame.
-	 *   sys_table
-	 *   handle             <-- 16-byte aligned on entry by ABI
-	 *   return address
-	 *   frame pointer
-	 *   loaded_image       <-- local variable
-	 *   saved %ebx		<-- 16-byte aligned here
-	 *   saved %edi
-	 *   &loaded_image
-	 *   &loaded_image_proto
-	 *   handle             <-- 16-byte aligned for call to handle_protocol
-	 */
-
-	movl	12(%ebp), %eax			// sys_table
-	movl	ST32_boottime(%eax), %eax	// sys_table->boottime
-	call	*BS32_handle_protocol(%eax)	// sys_table->boottime->handle_protocol
-	addl	$12, %esp			// restore argument space
-	testl	%eax, %eax
-	jnz	2f
-
-	movl	8(%ebp), %ecx			// image_handle
-	movl	12(%ebp), %edx			// sys_table
-	movl	-4(%ebp), %esi			// loaded_image
-	movl	LI32_image_base(%esi), %esi	// loaded_image->image_base
-	movl	%ebx, %ebp			// startup_32 for efi32_pe_stub_entry
-	/*
-	 * We need to set the image_offset variable here since startup_32() will
-	 * use it before we get to the 64-bit efi_pe_entry() in C code.
-	 */
-	subl	%esi, %ebx
-	movl	%ebx, rva(image_offset)(%ebp)	// save image_offset
-	jmp	efi32_pe_stub_entry
-
-2:	popl	%edi				// restore callee-save registers
-	popl	%ebx
-	leave
-	RET
-SYM_FUNC_END(efi32_pe_entry)
-
-	.section ".rodata"
-	/* EFI loaded image protocol GUID */
-	.balign 4
-SYM_DATA_START_LOCAL(loaded_image_proto)
-	.long	0x5b1b31a1
-	.word	0x9562, 0x11d2
-	.byte	0x8e, 0x3f, 0x00, 0xa0, 0xc9, 0x69, 0x72, 0x3b
-SYM_DATA_END(loaded_image_proto)
-#endif
-
-#ifdef CONFIG_AMD_MEM_ENCRYPT
-	__HEAD
-	.code32
-/*
- * Write an IDT entry into boot32_idt
- *
- * Parameters:
- *
- * %eax:	Handler address
- * %edx:	Vector number
- *
- * Physical offset is expected in %ebp
- */
-SYM_FUNC_START(startup32_set_idt_entry)
-	push    %ebx
-	push    %ecx
-
-	/* IDT entry address to %ebx */
-	leal    rva(boot32_idt)(%ebp), %ebx
-	shl	$3, %edx
-	addl    %edx, %ebx
-
-	/* Build IDT entry, lower 4 bytes */
-	movl    %eax, %edx
-	andl    $0x0000ffff, %edx	# Target code segment offset [15:0]
-	movl    $__KERNEL32_CS, %ecx	# Target code segment selector
-	shl     $16, %ecx
-	orl     %ecx, %edx
-
-	/* Store lower 4 bytes to IDT */
-	movl    %edx, (%ebx)
-
-	/* Build IDT entry, upper 4 bytes */
-	movl    %eax, %edx
-	andl    $0xffff0000, %edx	# Target code segment offset [31:16]
-	orl     $0x00008e00, %edx	# Present, Type 32-bit Interrupt Gate
-
-	/* Store upper 4 bytes to IDT */
-	movl    %edx, 4(%ebx)
-
-	pop     %ecx
-	pop     %ebx
-	RET
-SYM_FUNC_END(startup32_set_idt_entry)
-#endif
-
-SYM_FUNC_START(startup32_load_idt)
-#ifdef CONFIG_AMD_MEM_ENCRYPT
-	/* #VC handler */
-	leal    rva(startup32_vc_handler)(%ebp), %eax
-	movl    $X86_TRAP_VC, %edx
-	call    startup32_set_idt_entry
-
-	/* Load IDT */
-	leal	rva(boot32_idt)(%ebp), %eax
-	movl	%eax, rva(boot32_idt_desc+2)(%ebp)
-	lidt    rva(boot32_idt_desc)(%ebp)
-#endif
-	RET
-SYM_FUNC_END(startup32_load_idt)
-
-/*
- * Check for the correct C-bit position when the startup_32 boot-path is used.
- *
- * The check makes use of the fact that all memory is encrypted when paging is
- * disabled. The function creates 64 bits of random data using the RDRAND
- * instruction. RDRAND is mandatory for SEV guests, so always available. If the
- * hypervisor violates that the kernel will crash right here.
- *
- * The 64 bits of random data are stored to a memory location and at the same
- * time kept in the %eax and %ebx registers. Since encryption is always active
- * when paging is off the random data will be stored encrypted in main memory.
- *
- * Then paging is enabled. When the C-bit position is correct all memory is
- * still mapped encrypted and comparing the register values with memory will
- * succeed. An incorrect C-bit position will map all memory unencrypted, so that
- * the compare will use the encrypted random data and fail.
- */
-SYM_FUNC_START(startup32_check_sev_cbit)
-#ifdef CONFIG_AMD_MEM_ENCRYPT
-	pushl	%eax
-	pushl	%ebx
-	pushl	%ecx
-	pushl	%edx
-
-	/* Check for non-zero sev_status */
-	movl	rva(sev_status)(%ebp), %eax
-	testl	%eax, %eax
-	jz	4f
-
-	/*
-	 * Get two 32-bit random values - Don't bail out if RDRAND fails
-	 * because it is better to prevent forward progress if no random value
-	 * can be gathered.
-	 */
-1:	rdrand	%eax
-	jnc	1b
-2:	rdrand	%ebx
-	jnc	2b
-
-	/* Store to memory and keep it in the registers */
-	movl	%eax, rva(sev_check_data)(%ebp)
-	movl	%ebx, rva(sev_check_data+4)(%ebp)
-
-	/* Enable paging to see if encryption is active */
-	movl	%cr0, %edx			 /* Backup %cr0 in %edx */
-	movl	$(X86_CR0_PG | X86_CR0_PE), %ecx /* Enable Paging and Protected mode */
-	movl	%ecx, %cr0
-
-	cmpl	%eax, rva(sev_check_data)(%ebp)
-	jne	3f
-	cmpl	%ebx, rva(sev_check_data+4)(%ebp)
-	jne	3f
-
-	movl	%edx, %cr0	/* Restore previous %cr0 */
-
-	jmp	4f
-
-3:	/* Check failed - hlt the machine */
-	hlt
-	jmp	3b
-
-4:
-	popl	%edx
-	popl	%ecx
-	popl	%ebx
-	popl	%eax
-#endif
-	RET
-SYM_FUNC_END(startup32_check_sev_cbit)
-
-=======
->>>>>>> eb3cdb58
 /*
  * Stack and heap for uncompression
  */
