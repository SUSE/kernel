--- conflicted
+++ resolved
@@ -116,21 +116,12 @@
 #include "../../kernel/sev-shared.c"
 
 static inline bool sev_snp_enabled(void)
-<<<<<<< HEAD
 {
 	return sev_status & MSR_AMD64_SEV_SNP_ENABLED;
 }
 
 static void __page_state_change(unsigned long paddr, enum psc_op op)
 {
-=======
-{
-	return sev_status & MSR_AMD64_SEV_SNP_ENABLED;
-}
-
-static void __page_state_change(unsigned long paddr, enum psc_op op)
-{
->>>>>>> eb3cdb58
 	u64 val;
 
 	if (!sev_snp_enabled())
@@ -142,7 +133,6 @@
 	 */
 	if (op == SNP_PAGE_STATE_SHARED && pvalidate(paddr, RMP_PG_SIZE_4K, 0))
 		sev_es_terminate(SEV_TERM_SET_LINUX, GHCB_TERM_PVALIDATE);
-<<<<<<< HEAD
 
 	/* Issue VMGEXIT to change the page state in RMP table. */
 	sev_es_wr_ghcb_msr(GHCB_MSR_PSC_REQ_GFN(paddr >> PAGE_SHIFT, op));
@@ -161,26 +151,6 @@
 		sev_es_terminate(SEV_TERM_SET_LINUX, GHCB_TERM_PVALIDATE);
 }
 
-=======
-
-	/* Issue VMGEXIT to change the page state in RMP table. */
-	sev_es_wr_ghcb_msr(GHCB_MSR_PSC_REQ_GFN(paddr >> PAGE_SHIFT, op));
-	VMGEXIT();
-
-	/* Read the response of the VMGEXIT. */
-	val = sev_es_rd_ghcb_msr();
-	if ((GHCB_RESP_CODE(val) != GHCB_MSR_PSC_RESP) || GHCB_MSR_PSC_RESP_VAL(val))
-		sev_es_terminate(SEV_TERM_SET_LINUX, GHCB_TERM_PSC);
-
-	/*
-	 * Now that page state is changed in the RMP table, validate it so that it is
-	 * consistent with the RMP entry.
-	 */
-	if (op == SNP_PAGE_STATE_PRIVATE && pvalidate(paddr, RMP_PG_SIZE_4K, 1))
-		sev_es_terminate(SEV_TERM_SET_LINUX, GHCB_TERM_PVALIDATE);
-}
-
->>>>>>> eb3cdb58
 void snp_set_page_private(unsigned long paddr)
 {
 	__page_state_change(paddr, SNP_PAGE_STATE_PRIVATE);
@@ -383,8 +353,6 @@
 		bp->cc_blob_address = 0;
 
 	/*
-<<<<<<< HEAD
-=======
 	 * Do an initial SEV capability check before snp_init() which
 	 * loads the CPUID page and the same checks afterwards are done
 	 * without the hypervisor and are trustworthy.
@@ -416,19 +384,14 @@
 		return;
 
 	/*
->>>>>>> eb3cdb58
 	 * Setup/preliminary detection of SNP. This will be sanity-checked
 	 * against CPUID/MSR values later.
 	 */
 	snp = snp_init(bp);
 
-<<<<<<< HEAD
-	/* Check for the SME/SEV support leaf */
-=======
 	/* Now repeat the checks with the SNP CPUID table. */
 
 	/* Recheck the SME/SEV support leaf */
->>>>>>> eb3cdb58
 	eax = 0x80000000;
 	ecx = 0;
 	native_cpuid(&eax, &ebx, &ecx, &edx);
@@ -436,11 +399,7 @@
 		return;
 
 	/*
-<<<<<<< HEAD
-	 * Check for the SME/SEV feature:
-=======
 	 * Recheck for the SME/SEV feature:
->>>>>>> eb3cdb58
 	 *   CPUID Fn8000_001F[EAX]
 	 *   - Bit 0 - Secure Memory Encryption support
 	 *   - Bit 1 - Secure Encrypted Virtualization support
