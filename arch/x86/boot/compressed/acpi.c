--- conflicted
+++ resolved
@@ -280,15 +280,9 @@
  */
 #define MAX_ADDR_LEN 19
 
-<<<<<<< HEAD
-static acpi_physical_address get_cmdline_acpi_rsdp(void)
-{
-	acpi_physical_address addr = 0;
-=======
 static unsigned long get_cmdline_acpi_rsdp(void)
 {
 	unsigned long addr = 0;
->>>>>>> 7d2a07b7
 
 #ifdef CONFIG_KEXEC
 	char val[MAX_ADDR_LEN] = { };
@@ -298,11 +292,7 @@
 	if (ret < 0)
 		return 0;
 
-<<<<<<< HEAD
-	if (kstrtoull(val, 16, &addr))
-=======
 	if (boot_kstrtoul(val, 16, &addr))
->>>>>>> 7d2a07b7
 		return 0;
 #endif
 	return addr;
@@ -324,10 +314,6 @@
 	 * different ideas about whether to trust a command-line parameter.
 	 */
 	rsdp = (struct acpi_table_rsdp *)get_cmdline_acpi_rsdp();
-<<<<<<< HEAD
-
-=======
->>>>>>> 7d2a07b7
 	if (!rsdp)
 		rsdp = (struct acpi_table_rsdp *)(long)
 			boot_params->acpi_rsdp_addr;
