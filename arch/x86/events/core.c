--- conflicted
+++ resolved
@@ -1704,11 +1704,7 @@
 		perf_sample_data_init(&data, 0, event->hw.last_period);
 
 		if (has_branch_stack(event))
-<<<<<<< HEAD
-			data.br_stack = &cpuc->lbr_stack;
-=======
 			perf_sample_save_brstack(&data, event, &cpuc->lbr_stack);
->>>>>>> eb3cdb58
 
 		if (perf_event_overflow(event, &data, regs))
 			x86_pmu_stop(event, 0);
@@ -2762,15 +2758,10 @@
 void
 perf_callchain_kernel(struct perf_callchain_entry_ctx *entry, struct pt_regs *regs)
 {
-	struct perf_guest_info_callbacks *guest_cbs = perf_get_guest_cbs();
 	struct unwind_state state;
 	unsigned long addr;
 
-<<<<<<< HEAD
-	if (guest_cbs && guest_cbs->is_in_guest()) {
-=======
 	if (perf_guest_state()) {
->>>>>>> eb3cdb58
 		/* TODO: We don't support guest os callchain now */
 		return;
 	}
@@ -2870,15 +2861,10 @@
 void
 perf_callchain_user(struct perf_callchain_entry_ctx *entry, struct pt_regs *regs)
 {
-	struct perf_guest_info_callbacks *guest_cbs = perf_get_guest_cbs();
 	struct stack_frame frame;
 	const struct stack_frame __user *fp;
 
-<<<<<<< HEAD
-	if (guest_cbs && guest_cbs->is_in_guest()) {
-=======
 	if (perf_guest_state()) {
->>>>>>> eb3cdb58
 		/* TODO: We don't support guest os callchain now */
 		return;
 	}
@@ -2955,34 +2941,19 @@
 
 unsigned long perf_instruction_pointer(struct pt_regs *regs)
 {
-<<<<<<< HEAD
-	struct perf_guest_info_callbacks *guest_cbs = perf_get_guest_cbs();
-
-	if (guest_cbs && guest_cbs->is_in_guest())
-		return guest_cbs->get_guest_ip();
-=======
 	if (perf_guest_state())
 		return perf_guest_get_ip();
->>>>>>> eb3cdb58
 
 	return regs->ip + code_segment_base(regs);
 }
 
 unsigned long perf_misc_flags(struct pt_regs *regs)
 {
-<<<<<<< HEAD
-	struct perf_guest_info_callbacks *guest_cbs = perf_get_guest_cbs();
-	int misc = 0;
-
-	if (guest_cbs && guest_cbs->is_in_guest()) {
-		if (guest_cbs->is_user_mode())
-=======
 	unsigned int guest_state = perf_guest_state();
 	int misc = 0;
 
 	if (guest_state) {
 		if (guest_state & PERF_GUEST_USER)
->>>>>>> eb3cdb58
 			misc |= PERF_RECORD_MISC_GUEST_USER;
 		else
 			misc |= PERF_RECORD_MISC_GUEST_KERNEL;
