--- conflicted
+++ resolved
@@ -41,10 +41,7 @@
  *	MSR_CORE_C1_RES: CORE C1 Residency Counter
  *			 perf code: 0x00
  *			 Available model: SLM,AMT,GLM,CNL,ICX,TNT,ADL,RPL
-<<<<<<< HEAD
-=======
  *					  MTL
->>>>>>> eb3cdb58
  *			 Scope: Core (each processor core has a MSR)
  *	MSR_CORE_C3_RESIDENCY: CORE C3 Residency Counter
  *			       perf code: 0x01
@@ -55,86 +52,50 @@
  *			       perf code: 0x02
  *			       Available model: SLM,AMT,NHM,WSM,SNB,IVB,HSW,BDW,
  *						SKL,KNL,GLM,CNL,KBL,CML,ICL,ICX,
-<<<<<<< HEAD
- *						TGL,TNT,RKL,ADL,RPL,SPR
-=======
  *						TGL,TNT,RKL,ADL,RPL,SPR,MTL
->>>>>>> eb3cdb58
  *			       Scope: Core
  *	MSR_CORE_C7_RESIDENCY: CORE C7 Residency Counter
  *			       perf code: 0x03
  *			       Available model: SNB,IVB,HSW,BDW,SKL,CNL,KBL,CML,
-<<<<<<< HEAD
- *						ICL,TGL,RKL,ADL,RPL
-=======
  *						ICL,TGL,RKL,ADL,RPL,MTL
->>>>>>> eb3cdb58
  *			       Scope: Core
  *	MSR_PKG_C2_RESIDENCY:  Package C2 Residency Counter.
  *			       perf code: 0x00
  *			       Available model: SNB,IVB,HSW,BDW,SKL,KNL,GLM,CNL,
  *						KBL,CML,ICL,ICX,TGL,TNT,RKL,ADL,
-<<<<<<< HEAD
- *						RPL,SPR
-=======
  *						RPL,SPR,MTL
->>>>>>> eb3cdb58
  *			       Scope: Package (physical package)
  *	MSR_PKG_C3_RESIDENCY:  Package C3 Residency Counter.
  *			       perf code: 0x01
  *			       Available model: NHM,WSM,SNB,IVB,HSW,BDW,SKL,KNL,
  *						GLM,CNL,KBL,CML,ICL,TGL,TNT,RKL,
-<<<<<<< HEAD
- *						ADL,RPL
-=======
  *						ADL,RPL,MTL
->>>>>>> eb3cdb58
  *			       Scope: Package (physical package)
  *	MSR_PKG_C6_RESIDENCY:  Package C6 Residency Counter.
  *			       perf code: 0x02
  *			       Available model: SLM,AMT,NHM,WSM,SNB,IVB,HSW,BDW,
  *						SKL,KNL,GLM,CNL,KBL,CML,ICL,ICX,
-<<<<<<< HEAD
- *						TGL,TNT,RKL,ADL,RPL,SPR
-=======
  *						TGL,TNT,RKL,ADL,RPL,SPR,MTL
->>>>>>> eb3cdb58
  *			       Scope: Package (physical package)
  *	MSR_PKG_C7_RESIDENCY:  Package C7 Residency Counter.
  *			       perf code: 0x03
  *			       Available model: NHM,WSM,SNB,IVB,HSW,BDW,SKL,CNL,
-<<<<<<< HEAD
- *						KBL,CML,ICL,TGL,RKL,ADL,RPL
-=======
  *						KBL,CML,ICL,TGL,RKL,ADL,RPL,MTL
->>>>>>> eb3cdb58
  *			       Scope: Package (physical package)
  *	MSR_PKG_C8_RESIDENCY:  Package C8 Residency Counter.
  *			       perf code: 0x04
  *			       Available model: HSW ULT,KBL,CNL,CML,ICL,TGL,RKL,
-<<<<<<< HEAD
- *						ADL,RPL
-=======
  *						ADL,RPL,MTL
->>>>>>> eb3cdb58
  *			       Scope: Package (physical package)
  *	MSR_PKG_C9_RESIDENCY:  Package C9 Residency Counter.
  *			       perf code: 0x05
  *			       Available model: HSW ULT,KBL,CNL,CML,ICL,TGL,RKL,
-<<<<<<< HEAD
- *						ADL,RPL
-=======
  *						ADL,RPL,MTL
->>>>>>> eb3cdb58
  *			       Scope: Package (physical package)
  *	MSR_PKG_C10_RESIDENCY: Package C10 Residency Counter.
  *			       perf code: 0x06
  *			       Available model: HSW ULT,KBL,GLM,CNL,CML,ICL,TGL,
-<<<<<<< HEAD
- *						TNT,RKL,ADL,RPL
-=======
  *						TNT,RKL,ADL,RPL,MTL
->>>>>>> eb3cdb58
  *			       Scope: Package (physical package)
  *
  */
@@ -717,11 +678,8 @@
 	X86_MATCH_INTEL_FAM6_MODEL(ICELAKE_D,		&icx_cstates),
 	X86_MATCH_INTEL_FAM6_MODEL(SAPPHIRERAPIDS_X,	&icx_cstates),
 	X86_MATCH_INTEL_FAM6_MODEL(EMERALDRAPIDS_X,	&icx_cstates),
-<<<<<<< HEAD
-=======
 	X86_MATCH_INTEL_FAM6_MODEL(GRANITERAPIDS_X,	&icx_cstates),
 	X86_MATCH_INTEL_FAM6_MODEL(GRANITERAPIDS_D,	&icx_cstates),
->>>>>>> eb3cdb58
 
 	X86_MATCH_INTEL_FAM6_MODEL(TIGERLAKE_L,		&icl_cstates),
 	X86_MATCH_INTEL_FAM6_MODEL(TIGERLAKE,		&icl_cstates),
@@ -732,11 +690,8 @@
 	X86_MATCH_INTEL_FAM6_MODEL(RAPTORLAKE,		&adl_cstates),
 	X86_MATCH_INTEL_FAM6_MODEL(RAPTORLAKE_P,	&adl_cstates),
 	X86_MATCH_INTEL_FAM6_MODEL(RAPTORLAKE_S,	&adl_cstates),
-<<<<<<< HEAD
-=======
 	X86_MATCH_INTEL_FAM6_MODEL(METEORLAKE,		&adl_cstates),
 	X86_MATCH_INTEL_FAM6_MODEL(METEORLAKE_L,	&adl_cstates),
->>>>>>> eb3cdb58
 	{ },
 };
 MODULE_DEVICE_TABLE(x86cpu, intel_cstates_match);
