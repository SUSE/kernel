/*
 * Support cstate residency counters
 *
 * Copyright (C) 2015, Intel Corp.
 * Author: Kan Liang (kan.liang@intel.com)
 *
 * This library is free software; you can redistribute it and/or
 * modify it under the terms of the GNU Library General Public
 * License as published by the Free Software Foundation; either
 * version 2 of the License, or (at your option) any later version.
 *
 * This library is distributed in the hope that it will be useful,
 * but WITHOUT ANY WARRANTY; without even the implied warranty of
 * MERCHANTABILITY or FITNESS FOR A PARTICULAR PURPOSE.  See the GNU
 * Library General Public License for more details.
 *
 */

/*
 * This file export cstate related free running (read-only) counters
 * for perf. These counters may be use simultaneously by other tools,
 * such as turbostat. However, it still make sense to implement them
 * in perf. Because we can conveniently collect them together with
 * other events, and allow to use them from tools without special MSR
 * access code.
 *
 * The events only support system-wide mode counting. There is no
 * sampling support because it is not supported by the hardware.
 *
 * According to counters' scope and category, two PMUs are registered
 * with the perf_event core subsystem.
 *  - 'cstate_core': The counter is available for each physical core.
 *    The counters include CORE_C*_RESIDENCY.
 *  - 'cstate_pkg': The counter is available for each physical package.
 *    The counters include PKG_C*_RESIDENCY.
 *
 * All of these counters are specified in the Intel® 64 and IA-32
 * Architectures Software Developer.s Manual Vol3b.
 *
 * Model specific counters:
 *	MSR_CORE_C1_RES: CORE C1 Residency Counter
 *			 perf code: 0x00
 *			 Available model: SLM,AMT,GLM,CNL,ICX,TNT,ADL,RPL
<<<<<<< HEAD
 *					  MTL,SRF
=======
 *					  MTL,SRF,GRR,ARL,LNL
>>>>>>> 2d5404ca
 *			 Scope: Core (each processor core has a MSR)
 *	MSR_CORE_C3_RESIDENCY: CORE C3 Residency Counter
 *			       perf code: 0x01
 *			       Available model: NHM,WSM,SNB,IVB,HSW,BDW,SKL,GLM,
 *						CNL,KBL,CML,TNT
 *			       Scope: Core
 *	MSR_CORE_C6_RESIDENCY: CORE C6 Residency Counter
 *			       perf code: 0x02
 *			       Available model: SLM,AMT,NHM,WSM,SNB,IVB,HSW,BDW,
 *						SKL,KNL,GLM,CNL,KBL,CML,ICL,ICX,
<<<<<<< HEAD
 *						TGL,TNT,RKL,ADL,RPL,SPR,MTL,SRF
=======
 *						TGL,TNT,RKL,ADL,RPL,SPR,MTL,SRF,
 *						GRR,ARL,LNL
>>>>>>> 2d5404ca
 *			       Scope: Core
 *	MSR_CORE_C7_RESIDENCY: CORE C7 Residency Counter
 *			       perf code: 0x03
 *			       Available model: SNB,IVB,HSW,BDW,SKL,CNL,KBL,CML,
 *						ICL,TGL,RKL,ADL,RPL,MTL,ARL,LNL
 *			       Scope: Core
 *	MSR_PKG_C2_RESIDENCY:  Package C2 Residency Counter.
 *			       perf code: 0x00
 *			       Available model: SNB,IVB,HSW,BDW,SKL,KNL,GLM,CNL,
 *						KBL,CML,ICL,ICX,TGL,TNT,RKL,ADL,
<<<<<<< HEAD
 *						RPL,SPR,MTL,SRF
=======
 *						RPL,SPR,MTL,ARL,LNL,SRF
>>>>>>> 2d5404ca
 *			       Scope: Package (physical package)
 *	MSR_PKG_C3_RESIDENCY:  Package C3 Residency Counter.
 *			       perf code: 0x01
 *			       Available model: NHM,WSM,SNB,IVB,HSW,BDW,SKL,KNL,
 *						GLM,CNL,KBL,CML,ICL,TGL,TNT,RKL,
 *						ADL,RPL,MTL,ARL,LNL
 *			       Scope: Package (physical package)
 *	MSR_PKG_C6_RESIDENCY:  Package C6 Residency Counter.
 *			       perf code: 0x02
 *			       Available model: SLM,AMT,NHM,WSM,SNB,IVB,HSW,BDW,
 *						SKL,KNL,GLM,CNL,KBL,CML,ICL,ICX,
<<<<<<< HEAD
 *						TGL,TNT,RKL,ADL,RPL,SPR,MTL,SRF
=======
 *						TGL,TNT,RKL,ADL,RPL,SPR,MTL,SRF,
 *						ARL,LNL
>>>>>>> 2d5404ca
 *			       Scope: Package (physical package)
 *	MSR_PKG_C7_RESIDENCY:  Package C7 Residency Counter.
 *			       perf code: 0x03
 *			       Available model: NHM,WSM,SNB,IVB,HSW,BDW,SKL,CNL,
 *						KBL,CML,ICL,TGL,RKL
 *			       Scope: Package (physical package)
 *	MSR_PKG_C8_RESIDENCY:  Package C8 Residency Counter.
 *			       perf code: 0x04
 *			       Available model: HSW ULT,KBL,CNL,CML,ICL,TGL,RKL,
 *						ADL,RPL,MTL,ARL
 *			       Scope: Package (physical package)
 *	MSR_PKG_C9_RESIDENCY:  Package C9 Residency Counter.
 *			       perf code: 0x05
 *			       Available model: HSW ULT,KBL,CNL,CML,ICL,TGL,RKL
 *			       Scope: Package (physical package)
 *	MSR_PKG_C10_RESIDENCY: Package C10 Residency Counter.
 *			       perf code: 0x06
 *			       Available model: HSW ULT,KBL,GLM,CNL,CML,ICL,TGL,
 *						TNT,RKL,ADL,RPL,MTL,ARL,LNL
 *			       Scope: Package (physical package)
 *	MSR_MODULE_C6_RES_MS:  Module C6 Residency Counter.
 *			       perf code: 0x00
<<<<<<< HEAD
 *			       Available model: SRF
=======
 *			       Available model: SRF,GRR
>>>>>>> 2d5404ca
 *			       Scope: A cluster of cores shared L2 cache
 *
 */

#include <linux/module.h>
#include <linux/slab.h>
#include <linux/perf_event.h>
#include <linux/nospec.h>
#include <asm/cpu_device_id.h>
#include <asm/intel-family.h>
#include "../perf_event.h"
#include "../probe.h"

MODULE_DESCRIPTION("Support for Intel cstate performance events");
MODULE_LICENSE("GPL");

#define DEFINE_CSTATE_FORMAT_ATTR(_var, _name, _format)		\
static ssize_t __cstate_##_var##_show(struct device *dev,	\
				struct device_attribute *attr,	\
				char *page)			\
{								\
	BUILD_BUG_ON(sizeof(_format) >= PAGE_SIZE);		\
	return sprintf(page, _format "\n");			\
}								\
static struct device_attribute format_attr_##_var =		\
	__ATTR(_name, 0444, __cstate_##_var##_show, NULL)

/* Model -> events mapping */
struct cstate_model {
	unsigned long		core_events;
	unsigned long		pkg_events;
	unsigned long		module_events;
	unsigned long		quirks;
};

/* Quirk flags */
#define SLM_PKG_C6_USE_C7_MSR	(1UL << 0)
#define KNL_CORE_C6_MSR		(1UL << 1)

/* cstate_core PMU */
static struct pmu cstate_core_pmu;
static bool has_cstate_core;

enum perf_cstate_core_events {
	PERF_CSTATE_CORE_C1_RES = 0,
	PERF_CSTATE_CORE_C3_RES,
	PERF_CSTATE_CORE_C6_RES,
	PERF_CSTATE_CORE_C7_RES,

	PERF_CSTATE_CORE_EVENT_MAX,
};

PMU_EVENT_ATTR_STRING(c1-residency, attr_cstate_core_c1, "event=0x00");
PMU_EVENT_ATTR_STRING(c3-residency, attr_cstate_core_c3, "event=0x01");
PMU_EVENT_ATTR_STRING(c6-residency, attr_cstate_core_c6, "event=0x02");
PMU_EVENT_ATTR_STRING(c7-residency, attr_cstate_core_c7, "event=0x03");

static unsigned long core_msr_mask;

PMU_EVENT_GROUP(events, cstate_core_c1);
PMU_EVENT_GROUP(events, cstate_core_c3);
PMU_EVENT_GROUP(events, cstate_core_c6);
PMU_EVENT_GROUP(events, cstate_core_c7);

static bool test_msr(int idx, void *data)
{
	return test_bit(idx, (unsigned long *) data);
}

static struct perf_msr core_msr[] = {
	[PERF_CSTATE_CORE_C1_RES] = { MSR_CORE_C1_RES,		&group_cstate_core_c1,	test_msr },
	[PERF_CSTATE_CORE_C3_RES] = { MSR_CORE_C3_RESIDENCY,	&group_cstate_core_c3,	test_msr },
	[PERF_CSTATE_CORE_C6_RES] = { MSR_CORE_C6_RESIDENCY,	&group_cstate_core_c6,	test_msr },
	[PERF_CSTATE_CORE_C7_RES] = { MSR_CORE_C7_RESIDENCY,	&group_cstate_core_c7,	test_msr },
};

static struct attribute *attrs_empty[] = {
	NULL,
};

/*
 * There are no default events, but we need to create
 * "events" group (with empty attrs) before updating
 * it with detected events.
 */
static struct attribute_group cstate_events_attr_group = {
	.name = "events",
	.attrs = attrs_empty,
};

DEFINE_CSTATE_FORMAT_ATTR(cstate_event, event, "config:0-63");
static struct attribute *cstate_format_attrs[] = {
	&format_attr_cstate_event.attr,
	NULL,
};

static struct attribute_group cstate_format_attr_group = {
	.name = "format",
	.attrs = cstate_format_attrs,
};

<<<<<<< HEAD
static cpumask_t cstate_core_cpu_mask;
static DEVICE_ATTR(cpumask, S_IRUGO, cstate_get_attr_cpumask, NULL);

static struct attribute *cstate_cpumask_attrs[] = {
	&dev_attr_cpumask.attr,
	NULL,
};

static struct attribute_group cpumask_attr_group = {
	.attrs = cstate_cpumask_attrs,
};

static const struct attribute_group *cstate_attr_groups[] = {
	&cstate_events_attr_group,
	&cstate_format_attr_group,
	&cpumask_attr_group,
=======
static const struct attribute_group *cstate_attr_groups[] = {
	&cstate_events_attr_group,
	&cstate_format_attr_group,
>>>>>>> 2d5404ca
	NULL,
};

/* cstate_pkg PMU */
static struct pmu cstate_pkg_pmu;
static bool has_cstate_pkg;

enum perf_cstate_pkg_events {
	PERF_CSTATE_PKG_C2_RES = 0,
	PERF_CSTATE_PKG_C3_RES,
	PERF_CSTATE_PKG_C6_RES,
	PERF_CSTATE_PKG_C7_RES,
	PERF_CSTATE_PKG_C8_RES,
	PERF_CSTATE_PKG_C9_RES,
	PERF_CSTATE_PKG_C10_RES,

	PERF_CSTATE_PKG_EVENT_MAX,
};

PMU_EVENT_ATTR_STRING(c2-residency,  attr_cstate_pkg_c2,  "event=0x00");
PMU_EVENT_ATTR_STRING(c3-residency,  attr_cstate_pkg_c3,  "event=0x01");
PMU_EVENT_ATTR_STRING(c6-residency,  attr_cstate_pkg_c6,  "event=0x02");
PMU_EVENT_ATTR_STRING(c7-residency,  attr_cstate_pkg_c7,  "event=0x03");
PMU_EVENT_ATTR_STRING(c8-residency,  attr_cstate_pkg_c8,  "event=0x04");
PMU_EVENT_ATTR_STRING(c9-residency,  attr_cstate_pkg_c9,  "event=0x05");
PMU_EVENT_ATTR_STRING(c10-residency, attr_cstate_pkg_c10, "event=0x06");

static unsigned long pkg_msr_mask;

PMU_EVENT_GROUP(events, cstate_pkg_c2);
PMU_EVENT_GROUP(events, cstate_pkg_c3);
PMU_EVENT_GROUP(events, cstate_pkg_c6);
PMU_EVENT_GROUP(events, cstate_pkg_c7);
PMU_EVENT_GROUP(events, cstate_pkg_c8);
PMU_EVENT_GROUP(events, cstate_pkg_c9);
PMU_EVENT_GROUP(events, cstate_pkg_c10);

static struct perf_msr pkg_msr[] = {
	[PERF_CSTATE_PKG_C2_RES]  = { MSR_PKG_C2_RESIDENCY,	&group_cstate_pkg_c2,	test_msr },
	[PERF_CSTATE_PKG_C3_RES]  = { MSR_PKG_C3_RESIDENCY,	&group_cstate_pkg_c3,	test_msr },
	[PERF_CSTATE_PKG_C6_RES]  = { MSR_PKG_C6_RESIDENCY,	&group_cstate_pkg_c6,	test_msr },
	[PERF_CSTATE_PKG_C7_RES]  = { MSR_PKG_C7_RESIDENCY,	&group_cstate_pkg_c7,	test_msr },
	[PERF_CSTATE_PKG_C8_RES]  = { MSR_PKG_C8_RESIDENCY,	&group_cstate_pkg_c8,	test_msr },
	[PERF_CSTATE_PKG_C9_RES]  = { MSR_PKG_C9_RESIDENCY,	&group_cstate_pkg_c9,	test_msr },
	[PERF_CSTATE_PKG_C10_RES] = { MSR_PKG_C10_RESIDENCY,	&group_cstate_pkg_c10,	test_msr },
};

<<<<<<< HEAD
static cpumask_t cstate_pkg_cpu_mask;

/* cstate_module PMU */
static struct pmu cstate_module_pmu;
static bool has_cstate_module;

=======
/* cstate_module PMU */
static struct pmu cstate_module_pmu;
static bool has_cstate_module;

>>>>>>> 2d5404ca
enum perf_cstate_module_events {
	PERF_CSTATE_MODULE_C6_RES = 0,

	PERF_CSTATE_MODULE_EVENT_MAX,
};

PMU_EVENT_ATTR_STRING(c6-residency, attr_cstate_module_c6, "event=0x00");

static unsigned long module_msr_mask;
<<<<<<< HEAD

PMU_EVENT_GROUP(events, cstate_module_c6);

static struct perf_msr module_msr[] = {
	[PERF_CSTATE_MODULE_C6_RES]  = { MSR_MODULE_C6_RES_MS,	&group_cstate_module_c6,	test_msr },
};

static cpumask_t cstate_module_cpu_mask;

static ssize_t cstate_get_attr_cpumask(struct device *dev,
				       struct device_attribute *attr,
				       char *buf)
{
	struct pmu *pmu = dev_get_drvdata(dev);

	if (pmu == &cstate_core_pmu)
		return cpumap_print_to_pagebuf(true, buf, &cstate_core_cpu_mask);
	else if (pmu == &cstate_pkg_pmu)
		return cpumap_print_to_pagebuf(true, buf, &cstate_pkg_cpu_mask);
	else if (pmu == &cstate_module_pmu)
		return cpumap_print_to_pagebuf(true, buf, &cstate_module_cpu_mask);
	else
		return 0;
}
=======

PMU_EVENT_GROUP(events, cstate_module_c6);

static struct perf_msr module_msr[] = {
	[PERF_CSTATE_MODULE_C6_RES]  = { MSR_MODULE_C6_RES_MS,	&group_cstate_module_c6,	test_msr },
};
>>>>>>> 2d5404ca

static int cstate_pmu_event_init(struct perf_event *event)
{
	u64 cfg = event->attr.config;

	if (event->attr.type != event->pmu->type)
		return -ENOENT;

	/* unsupported modes and filters */
	if (event->attr.sample_period) /* no sampling */
		return -EINVAL;

	if (event->cpu < 0)
		return -EINVAL;

	if (event->pmu == &cstate_core_pmu) {
		if (cfg >= PERF_CSTATE_CORE_EVENT_MAX)
			return -EINVAL;
		cfg = array_index_nospec((unsigned long)cfg, PERF_CSTATE_CORE_EVENT_MAX);
		if (!(core_msr_mask & (1 << cfg)))
			return -EINVAL;
		event->hw.event_base = core_msr[cfg].msr;
	} else if (event->pmu == &cstate_pkg_pmu) {
		if (cfg >= PERF_CSTATE_PKG_EVENT_MAX)
			return -EINVAL;
		cfg = array_index_nospec((unsigned long)cfg, PERF_CSTATE_PKG_EVENT_MAX);
		if (!(pkg_msr_mask & (1 << cfg)))
			return -EINVAL;
		event->hw.event_base = pkg_msr[cfg].msr;
<<<<<<< HEAD
		cpu = cpumask_any_and(&cstate_pkg_cpu_mask,
				      topology_die_cpumask(event->cpu));
=======
>>>>>>> 2d5404ca
	} else if (event->pmu == &cstate_module_pmu) {
		if (cfg >= PERF_CSTATE_MODULE_EVENT_MAX)
			return -EINVAL;
		cfg = array_index_nospec((unsigned long)cfg, PERF_CSTATE_MODULE_EVENT_MAX);
		if (!(module_msr_mask & (1 << cfg)))
			return -EINVAL;
		event->hw.event_base = module_msr[cfg].msr;
<<<<<<< HEAD
		cpu = cpumask_any_and(&cstate_module_cpu_mask,
				      topology_cluster_cpumask(event->cpu));
=======
>>>>>>> 2d5404ca
	} else {
		return -ENOENT;
	}

	event->hw.config = cfg;
	event->hw.idx = -1;
	return 0;
}

static inline u64 cstate_pmu_read_counter(struct perf_event *event)
{
	u64 val;

	rdmsrl(event->hw.event_base, val);
	return val;
}

static void cstate_pmu_event_update(struct perf_event *event)
{
	struct hw_perf_event *hwc = &event->hw;
	u64 prev_raw_count, new_raw_count;

	prev_raw_count = local64_read(&hwc->prev_count);
	do {
		new_raw_count = cstate_pmu_read_counter(event);
	} while (!local64_try_cmpxchg(&hwc->prev_count,
				      &prev_raw_count, new_raw_count));

	local64_add(new_raw_count - prev_raw_count, &event->count);
}

static void cstate_pmu_event_start(struct perf_event *event, int mode)
{
	local64_set(&event->hw.prev_count, cstate_pmu_read_counter(event));
}

static void cstate_pmu_event_stop(struct perf_event *event, int mode)
{
	cstate_pmu_event_update(event);
}

static void cstate_pmu_event_del(struct perf_event *event, int mode)
{
	cstate_pmu_event_stop(event, PERF_EF_UPDATE);
}

static int cstate_pmu_event_add(struct perf_event *event, int mode)
{
	if (mode & PERF_EF_START)
		cstate_pmu_event_start(event, mode);

	return 0;
}

<<<<<<< HEAD
/*
 * Check if exiting cpu is the designated reader. If so migrate the
 * events when there is a valid target available
 */
static int cstate_cpu_exit(unsigned int cpu)
{
	unsigned int target;

	if (has_cstate_core &&
	    cpumask_test_and_clear_cpu(cpu, &cstate_core_cpu_mask)) {

		target = cpumask_any_but(topology_sibling_cpumask(cpu), cpu);
		/* Migrate events if there is a valid target */
		if (target < nr_cpu_ids) {
			cpumask_set_cpu(target, &cstate_core_cpu_mask);
			perf_pmu_migrate_context(&cstate_core_pmu, cpu, target);
		}
	}

	if (has_cstate_pkg &&
	    cpumask_test_and_clear_cpu(cpu, &cstate_pkg_cpu_mask)) {

		target = cpumask_any_but(topology_die_cpumask(cpu), cpu);
		/* Migrate events if there is a valid target */
		if (target < nr_cpu_ids) {
			cpumask_set_cpu(target, &cstate_pkg_cpu_mask);
			perf_pmu_migrate_context(&cstate_pkg_pmu, cpu, target);
		}
	}

	if (has_cstate_module &&
	    cpumask_test_and_clear_cpu(cpu, &cstate_module_cpu_mask)) {

		target = cpumask_any_but(topology_cluster_cpumask(cpu), cpu);
		/* Migrate events if there is a valid target */
		if (target < nr_cpu_ids) {
			cpumask_set_cpu(target, &cstate_module_cpu_mask);
			perf_pmu_migrate_context(&cstate_module_pmu, cpu, target);
		}
	}
	return 0;
}

static int cstate_cpu_init(unsigned int cpu)
{
	unsigned int target;

	/*
	 * If this is the first online thread of that core, set it in
	 * the core cpu mask as the designated reader.
	 */
	target = cpumask_any_and(&cstate_core_cpu_mask,
				 topology_sibling_cpumask(cpu));

	if (has_cstate_core && target >= nr_cpu_ids)
		cpumask_set_cpu(cpu, &cstate_core_cpu_mask);

	/*
	 * If this is the first online thread of that package, set it
	 * in the package cpu mask as the designated reader.
	 */
	target = cpumask_any_and(&cstate_pkg_cpu_mask,
				 topology_die_cpumask(cpu));
	if (has_cstate_pkg && target >= nr_cpu_ids)
		cpumask_set_cpu(cpu, &cstate_pkg_cpu_mask);

	/*
	 * If this is the first online thread of that cluster, set it
	 * in the cluster cpu mask as the designated reader.
	 */
	target = cpumask_any_and(&cstate_module_cpu_mask,
				 topology_cluster_cpumask(cpu));
	if (has_cstate_module && target >= nr_cpu_ids)
		cpumask_set_cpu(cpu, &cstate_module_cpu_mask);

	return 0;
}

=======
>>>>>>> 2d5404ca
static const struct attribute_group *core_attr_update[] = {
	&group_cstate_core_c1,
	&group_cstate_core_c3,
	&group_cstate_core_c6,
	&group_cstate_core_c7,
	NULL,
};

static const struct attribute_group *pkg_attr_update[] = {
	&group_cstate_pkg_c2,
	&group_cstate_pkg_c3,
	&group_cstate_pkg_c6,
	&group_cstate_pkg_c7,
	&group_cstate_pkg_c8,
	&group_cstate_pkg_c9,
	&group_cstate_pkg_c10,
	NULL,
};

static const struct attribute_group *module_attr_update[] = {
	&group_cstate_module_c6,
	NULL
};

static struct pmu cstate_core_pmu = {
	.attr_groups	= cstate_attr_groups,
	.attr_update	= core_attr_update,
	.name		= "cstate_core",
	.task_ctx_nr	= perf_invalid_context,
	.event_init	= cstate_pmu_event_init,
	.add		= cstate_pmu_event_add,
	.del		= cstate_pmu_event_del,
	.start		= cstate_pmu_event_start,
	.stop		= cstate_pmu_event_stop,
	.read		= cstate_pmu_event_update,
	.capabilities	= PERF_PMU_CAP_NO_INTERRUPT | PERF_PMU_CAP_NO_EXCLUDE,
	.scope		= PERF_PMU_SCOPE_CORE,
	.module		= THIS_MODULE,
};

static struct pmu cstate_pkg_pmu = {
	.attr_groups	= cstate_attr_groups,
	.attr_update	= pkg_attr_update,
	.name		= "cstate_pkg",
	.task_ctx_nr	= perf_invalid_context,
	.event_init	= cstate_pmu_event_init,
	.add		= cstate_pmu_event_add,
	.del		= cstate_pmu_event_del,
	.start		= cstate_pmu_event_start,
	.stop		= cstate_pmu_event_stop,
	.read		= cstate_pmu_event_update,
	.capabilities	= PERF_PMU_CAP_NO_INTERRUPT | PERF_PMU_CAP_NO_EXCLUDE,
	.scope		= PERF_PMU_SCOPE_PKG,
	.module		= THIS_MODULE,
};

static struct pmu cstate_module_pmu = {
	.attr_groups	= cstate_attr_groups,
	.attr_update	= module_attr_update,
	.name		= "cstate_module",
	.task_ctx_nr	= perf_invalid_context,
	.event_init	= cstate_pmu_event_init,
	.add		= cstate_pmu_event_add,
	.del		= cstate_pmu_event_del,
	.start		= cstate_pmu_event_start,
	.stop		= cstate_pmu_event_stop,
	.read		= cstate_pmu_event_update,
	.capabilities	= PERF_PMU_CAP_NO_INTERRUPT | PERF_PMU_CAP_NO_EXCLUDE,
	.scope		= PERF_PMU_SCOPE_CLUSTER,
	.module		= THIS_MODULE,
};

static struct pmu cstate_module_pmu = {
	.attr_groups	= cstate_attr_groups,
	.attr_update	= module_attr_update,
	.name		= "cstate_module",
	.task_ctx_nr	= perf_invalid_context,
	.event_init	= cstate_pmu_event_init,
	.add		= cstate_pmu_event_add,
	.del		= cstate_pmu_event_del,
	.start		= cstate_pmu_event_start,
	.stop		= cstate_pmu_event_stop,
	.read		= cstate_pmu_event_update,
	.capabilities	= PERF_PMU_CAP_NO_INTERRUPT | PERF_PMU_CAP_NO_EXCLUDE,
	.module		= THIS_MODULE,
};

static const struct cstate_model nhm_cstates __initconst = {
	.core_events		= BIT(PERF_CSTATE_CORE_C3_RES) |
				  BIT(PERF_CSTATE_CORE_C6_RES),

	.pkg_events		= BIT(PERF_CSTATE_PKG_C3_RES) |
				  BIT(PERF_CSTATE_PKG_C6_RES) |
				  BIT(PERF_CSTATE_PKG_C7_RES),
};

static const struct cstate_model snb_cstates __initconst = {
	.core_events		= BIT(PERF_CSTATE_CORE_C3_RES) |
				  BIT(PERF_CSTATE_CORE_C6_RES) |
				  BIT(PERF_CSTATE_CORE_C7_RES),

	.pkg_events		= BIT(PERF_CSTATE_PKG_C2_RES) |
				  BIT(PERF_CSTATE_PKG_C3_RES) |
				  BIT(PERF_CSTATE_PKG_C6_RES) |
				  BIT(PERF_CSTATE_PKG_C7_RES),
};

static const struct cstate_model hswult_cstates __initconst = {
	.core_events		= BIT(PERF_CSTATE_CORE_C3_RES) |
				  BIT(PERF_CSTATE_CORE_C6_RES) |
				  BIT(PERF_CSTATE_CORE_C7_RES),

	.pkg_events		= BIT(PERF_CSTATE_PKG_C2_RES) |
				  BIT(PERF_CSTATE_PKG_C3_RES) |
				  BIT(PERF_CSTATE_PKG_C6_RES) |
				  BIT(PERF_CSTATE_PKG_C7_RES) |
				  BIT(PERF_CSTATE_PKG_C8_RES) |
				  BIT(PERF_CSTATE_PKG_C9_RES) |
				  BIT(PERF_CSTATE_PKG_C10_RES),
};

static const struct cstate_model cnl_cstates __initconst = {
	.core_events		= BIT(PERF_CSTATE_CORE_C1_RES) |
				  BIT(PERF_CSTATE_CORE_C3_RES) |
				  BIT(PERF_CSTATE_CORE_C6_RES) |
				  BIT(PERF_CSTATE_CORE_C7_RES),

	.pkg_events		= BIT(PERF_CSTATE_PKG_C2_RES) |
				  BIT(PERF_CSTATE_PKG_C3_RES) |
				  BIT(PERF_CSTATE_PKG_C6_RES) |
				  BIT(PERF_CSTATE_PKG_C7_RES) |
				  BIT(PERF_CSTATE_PKG_C8_RES) |
				  BIT(PERF_CSTATE_PKG_C9_RES) |
				  BIT(PERF_CSTATE_PKG_C10_RES),
};

static const struct cstate_model icl_cstates __initconst = {
	.core_events		= BIT(PERF_CSTATE_CORE_C6_RES) |
				  BIT(PERF_CSTATE_CORE_C7_RES),

	.pkg_events		= BIT(PERF_CSTATE_PKG_C2_RES) |
				  BIT(PERF_CSTATE_PKG_C3_RES) |
				  BIT(PERF_CSTATE_PKG_C6_RES) |
				  BIT(PERF_CSTATE_PKG_C7_RES) |
				  BIT(PERF_CSTATE_PKG_C8_RES) |
				  BIT(PERF_CSTATE_PKG_C9_RES) |
				  BIT(PERF_CSTATE_PKG_C10_RES),
};

static const struct cstate_model icx_cstates __initconst = {
	.core_events		= BIT(PERF_CSTATE_CORE_C1_RES) |
				  BIT(PERF_CSTATE_CORE_C6_RES),

	.pkg_events		= BIT(PERF_CSTATE_PKG_C2_RES) |
				  BIT(PERF_CSTATE_PKG_C6_RES),
};

static const struct cstate_model adl_cstates __initconst = {
	.core_events		= BIT(PERF_CSTATE_CORE_C1_RES) |
				  BIT(PERF_CSTATE_CORE_C6_RES) |
				  BIT(PERF_CSTATE_CORE_C7_RES),

	.pkg_events		= BIT(PERF_CSTATE_PKG_C2_RES) |
				  BIT(PERF_CSTATE_PKG_C3_RES) |
				  BIT(PERF_CSTATE_PKG_C6_RES) |
				  BIT(PERF_CSTATE_PKG_C8_RES) |
<<<<<<< HEAD
=======
				  BIT(PERF_CSTATE_PKG_C10_RES),
};

static const struct cstate_model lnl_cstates __initconst = {
	.core_events		= BIT(PERF_CSTATE_CORE_C1_RES) |
				  BIT(PERF_CSTATE_CORE_C6_RES) |
				  BIT(PERF_CSTATE_CORE_C7_RES),

	.pkg_events		= BIT(PERF_CSTATE_PKG_C2_RES) |
				  BIT(PERF_CSTATE_PKG_C3_RES) |
				  BIT(PERF_CSTATE_PKG_C6_RES) |
>>>>>>> 2d5404ca
				  BIT(PERF_CSTATE_PKG_C10_RES),
};

static const struct cstate_model slm_cstates __initconst = {
	.core_events		= BIT(PERF_CSTATE_CORE_C1_RES) |
				  BIT(PERF_CSTATE_CORE_C6_RES),

	.pkg_events		= BIT(PERF_CSTATE_PKG_C6_RES),
	.quirks			= SLM_PKG_C6_USE_C7_MSR,
};


static const struct cstate_model knl_cstates __initconst = {
	.core_events		= BIT(PERF_CSTATE_CORE_C6_RES),

	.pkg_events		= BIT(PERF_CSTATE_PKG_C2_RES) |
				  BIT(PERF_CSTATE_PKG_C3_RES) |
				  BIT(PERF_CSTATE_PKG_C6_RES),
	.quirks			= KNL_CORE_C6_MSR,
};


static const struct cstate_model glm_cstates __initconst = {
	.core_events		= BIT(PERF_CSTATE_CORE_C1_RES) |
				  BIT(PERF_CSTATE_CORE_C3_RES) |
				  BIT(PERF_CSTATE_CORE_C6_RES),

	.pkg_events		= BIT(PERF_CSTATE_PKG_C2_RES) |
				  BIT(PERF_CSTATE_PKG_C3_RES) |
				  BIT(PERF_CSTATE_PKG_C6_RES) |
				  BIT(PERF_CSTATE_PKG_C10_RES),
};

<<<<<<< HEAD
=======
static const struct cstate_model grr_cstates __initconst = {
	.core_events		= BIT(PERF_CSTATE_CORE_C1_RES) |
				  BIT(PERF_CSTATE_CORE_C6_RES),

	.module_events		= BIT(PERF_CSTATE_MODULE_C6_RES),
};

>>>>>>> 2d5404ca
static const struct cstate_model srf_cstates __initconst = {
	.core_events		= BIT(PERF_CSTATE_CORE_C1_RES) |
				  BIT(PERF_CSTATE_CORE_C6_RES),

	.pkg_events		= BIT(PERF_CSTATE_PKG_C2_RES) |
				  BIT(PERF_CSTATE_PKG_C6_RES),

	.module_events		= BIT(PERF_CSTATE_MODULE_C6_RES),
};


static const struct x86_cpu_id intel_cstates_match[] __initconst = {
<<<<<<< HEAD
	X86_MATCH_INTEL_FAM6_MODEL(NEHALEM,		&nhm_cstates),
	X86_MATCH_INTEL_FAM6_MODEL(NEHALEM_EP,		&nhm_cstates),
	X86_MATCH_INTEL_FAM6_MODEL(NEHALEM_EX,		&nhm_cstates),

	X86_MATCH_INTEL_FAM6_MODEL(WESTMERE,		&nhm_cstates),
	X86_MATCH_INTEL_FAM6_MODEL(WESTMERE_EP,		&nhm_cstates),
	X86_MATCH_INTEL_FAM6_MODEL(WESTMERE_EX,		&nhm_cstates),

	X86_MATCH_INTEL_FAM6_MODEL(SANDYBRIDGE,		&snb_cstates),
	X86_MATCH_INTEL_FAM6_MODEL(SANDYBRIDGE_X,	&snb_cstates),

	X86_MATCH_INTEL_FAM6_MODEL(IVYBRIDGE,		&snb_cstates),
	X86_MATCH_INTEL_FAM6_MODEL(IVYBRIDGE_X,		&snb_cstates),

	X86_MATCH_INTEL_FAM6_MODEL(HASWELL,		&snb_cstates),
	X86_MATCH_INTEL_FAM6_MODEL(HASWELL_X,		&snb_cstates),
	X86_MATCH_INTEL_FAM6_MODEL(HASWELL_G,		&snb_cstates),

	X86_MATCH_INTEL_FAM6_MODEL(HASWELL_L,		&hswult_cstates),

	X86_MATCH_INTEL_FAM6_MODEL(ATOM_SILVERMONT,	&slm_cstates),
	X86_MATCH_INTEL_FAM6_MODEL(ATOM_SILVERMONT_D,	&slm_cstates),
	X86_MATCH_INTEL_FAM6_MODEL(ATOM_AIRMONT,	&slm_cstates),

	X86_MATCH_INTEL_FAM6_MODEL(BROADWELL,		&snb_cstates),
	X86_MATCH_INTEL_FAM6_MODEL(BROADWELL_D,		&snb_cstates),
	X86_MATCH_INTEL_FAM6_MODEL(BROADWELL_G,		&snb_cstates),
	X86_MATCH_INTEL_FAM6_MODEL(BROADWELL_X,		&snb_cstates),

	X86_MATCH_INTEL_FAM6_MODEL(SKYLAKE_L,		&snb_cstates),
	X86_MATCH_INTEL_FAM6_MODEL(SKYLAKE,		&snb_cstates),
	X86_MATCH_INTEL_FAM6_MODEL(SKYLAKE_X,		&snb_cstates),

	X86_MATCH_INTEL_FAM6_MODEL(KABYLAKE_L,		&hswult_cstates),
	X86_MATCH_INTEL_FAM6_MODEL(KABYLAKE,		&hswult_cstates),
	X86_MATCH_INTEL_FAM6_MODEL(COMETLAKE_L,		&hswult_cstates),
	X86_MATCH_INTEL_FAM6_MODEL(COMETLAKE,		&hswult_cstates),

	X86_MATCH_INTEL_FAM6_MODEL(CANNONLAKE_L,	&cnl_cstates),

	X86_MATCH_INTEL_FAM6_MODEL(XEON_PHI_KNL,	&knl_cstates),
	X86_MATCH_INTEL_FAM6_MODEL(XEON_PHI_KNM,	&knl_cstates),

	X86_MATCH_INTEL_FAM6_MODEL(ATOM_GOLDMONT,	&glm_cstates),
	X86_MATCH_INTEL_FAM6_MODEL(ATOM_GOLDMONT_D,	&glm_cstates),
	X86_MATCH_INTEL_FAM6_MODEL(ATOM_GOLDMONT_PLUS,	&glm_cstates),
	X86_MATCH_INTEL_FAM6_MODEL(ATOM_TREMONT_D,	&glm_cstates),
	X86_MATCH_INTEL_FAM6_MODEL(ATOM_TREMONT,	&glm_cstates),
	X86_MATCH_INTEL_FAM6_MODEL(ATOM_TREMONT_L,	&glm_cstates),
	X86_MATCH_INTEL_FAM6_MODEL(ATOM_GRACEMONT,	&adl_cstates),
	X86_MATCH_INTEL_FAM6_MODEL(ATOM_CRESTMONT_X,	&srf_cstates),

	X86_MATCH_INTEL_FAM6_MODEL(ICELAKE_L,		&icl_cstates),
	X86_MATCH_INTEL_FAM6_MODEL(ICELAKE,		&icl_cstates),
	X86_MATCH_INTEL_FAM6_MODEL(ICELAKE_X,		&icx_cstates),
	X86_MATCH_INTEL_FAM6_MODEL(ICELAKE_D,		&icx_cstates),
	X86_MATCH_INTEL_FAM6_MODEL(SAPPHIRERAPIDS_X,	&icx_cstates),
	X86_MATCH_INTEL_FAM6_MODEL(EMERALDRAPIDS_X,	&icx_cstates),
	X86_MATCH_INTEL_FAM6_MODEL(GRANITERAPIDS_X,	&icx_cstates),
	X86_MATCH_INTEL_FAM6_MODEL(GRANITERAPIDS_D,	&icx_cstates),

	X86_MATCH_INTEL_FAM6_MODEL(TIGERLAKE_L,		&icl_cstates),
	X86_MATCH_INTEL_FAM6_MODEL(TIGERLAKE,		&icl_cstates),
	X86_MATCH_INTEL_FAM6_MODEL(ROCKETLAKE,		&icl_cstates),
	X86_MATCH_INTEL_FAM6_MODEL(ALDERLAKE,		&adl_cstates),
	X86_MATCH_INTEL_FAM6_MODEL(ALDERLAKE_L,		&adl_cstates),
	X86_MATCH_INTEL_FAM6_MODEL(RAPTORLAKE,		&adl_cstates),
	X86_MATCH_INTEL_FAM6_MODEL(RAPTORLAKE_P,	&adl_cstates),
	X86_MATCH_INTEL_FAM6_MODEL(RAPTORLAKE_S,	&adl_cstates),
	X86_MATCH_INTEL_FAM6_MODEL(METEORLAKE,		&adl_cstates),
	X86_MATCH_INTEL_FAM6_MODEL(METEORLAKE_L,	&adl_cstates),
=======
	X86_MATCH_VFM(INTEL_NEHALEM,		&nhm_cstates),
	X86_MATCH_VFM(INTEL_NEHALEM_EP,		&nhm_cstates),
	X86_MATCH_VFM(INTEL_NEHALEM_EX,		&nhm_cstates),

	X86_MATCH_VFM(INTEL_WESTMERE,		&nhm_cstates),
	X86_MATCH_VFM(INTEL_WESTMERE_EP,	&nhm_cstates),
	X86_MATCH_VFM(INTEL_WESTMERE_EX,	&nhm_cstates),

	X86_MATCH_VFM(INTEL_SANDYBRIDGE,	&snb_cstates),
	X86_MATCH_VFM(INTEL_SANDYBRIDGE_X,	&snb_cstates),

	X86_MATCH_VFM(INTEL_IVYBRIDGE,		&snb_cstates),
	X86_MATCH_VFM(INTEL_IVYBRIDGE_X,	&snb_cstates),

	X86_MATCH_VFM(INTEL_HASWELL,		&snb_cstates),
	X86_MATCH_VFM(INTEL_HASWELL_X,		&snb_cstates),
	X86_MATCH_VFM(INTEL_HASWELL_G,		&snb_cstates),

	X86_MATCH_VFM(INTEL_HASWELL_L,		&hswult_cstates),

	X86_MATCH_VFM(INTEL_ATOM_SILVERMONT,	&slm_cstates),
	X86_MATCH_VFM(INTEL_ATOM_SILVERMONT_D,	&slm_cstates),
	X86_MATCH_VFM(INTEL_ATOM_AIRMONT,	&slm_cstates),

	X86_MATCH_VFM(INTEL_BROADWELL,		&snb_cstates),
	X86_MATCH_VFM(INTEL_BROADWELL_D,	&snb_cstates),
	X86_MATCH_VFM(INTEL_BROADWELL_G,	&snb_cstates),
	X86_MATCH_VFM(INTEL_BROADWELL_X,	&snb_cstates),

	X86_MATCH_VFM(INTEL_SKYLAKE_L,		&snb_cstates),
	X86_MATCH_VFM(INTEL_SKYLAKE,		&snb_cstates),
	X86_MATCH_VFM(INTEL_SKYLAKE_X,		&snb_cstates),

	X86_MATCH_VFM(INTEL_KABYLAKE_L,		&hswult_cstates),
	X86_MATCH_VFM(INTEL_KABYLAKE,		&hswult_cstates),
	X86_MATCH_VFM(INTEL_COMETLAKE_L,	&hswult_cstates),
	X86_MATCH_VFM(INTEL_COMETLAKE,		&hswult_cstates),

	X86_MATCH_VFM(INTEL_CANNONLAKE_L,	&cnl_cstates),

	X86_MATCH_VFM(INTEL_XEON_PHI_KNL,	&knl_cstates),
	X86_MATCH_VFM(INTEL_XEON_PHI_KNM,	&knl_cstates),

	X86_MATCH_VFM(INTEL_ATOM_GOLDMONT,	&glm_cstates),
	X86_MATCH_VFM(INTEL_ATOM_GOLDMONT_D,	&glm_cstates),
	X86_MATCH_VFM(INTEL_ATOM_GOLDMONT_PLUS,	&glm_cstates),
	X86_MATCH_VFM(INTEL_ATOM_TREMONT_D,	&glm_cstates),
	X86_MATCH_VFM(INTEL_ATOM_TREMONT,	&glm_cstates),
	X86_MATCH_VFM(INTEL_ATOM_TREMONT_L,	&glm_cstates),
	X86_MATCH_VFM(INTEL_ATOM_GRACEMONT,	&adl_cstates),
	X86_MATCH_VFM(INTEL_ATOM_CRESTMONT_X,	&srf_cstates),
	X86_MATCH_VFM(INTEL_ATOM_CRESTMONT,	&grr_cstates),

	X86_MATCH_VFM(INTEL_ICELAKE_L,		&icl_cstates),
	X86_MATCH_VFM(INTEL_ICELAKE,		&icl_cstates),
	X86_MATCH_VFM(INTEL_ICELAKE_X,		&icx_cstates),
	X86_MATCH_VFM(INTEL_ICELAKE_D,		&icx_cstates),
	X86_MATCH_VFM(INTEL_SAPPHIRERAPIDS_X,	&icx_cstates),
	X86_MATCH_VFM(INTEL_EMERALDRAPIDS_X,	&icx_cstates),
	X86_MATCH_VFM(INTEL_GRANITERAPIDS_X,	&icx_cstates),
	X86_MATCH_VFM(INTEL_GRANITERAPIDS_D,	&icx_cstates),

	X86_MATCH_VFM(INTEL_TIGERLAKE_L,	&icl_cstates),
	X86_MATCH_VFM(INTEL_TIGERLAKE,		&icl_cstates),
	X86_MATCH_VFM(INTEL_ROCKETLAKE,		&icl_cstates),
	X86_MATCH_VFM(INTEL_ALDERLAKE,		&adl_cstates),
	X86_MATCH_VFM(INTEL_ALDERLAKE_L,	&adl_cstates),
	X86_MATCH_VFM(INTEL_RAPTORLAKE,		&adl_cstates),
	X86_MATCH_VFM(INTEL_RAPTORLAKE_P,	&adl_cstates),
	X86_MATCH_VFM(INTEL_RAPTORLAKE_S,	&adl_cstates),
	X86_MATCH_VFM(INTEL_METEORLAKE,		&adl_cstates),
	X86_MATCH_VFM(INTEL_METEORLAKE_L,	&adl_cstates),
	X86_MATCH_VFM(INTEL_ARROWLAKE,		&adl_cstates),
	X86_MATCH_VFM(INTEL_ARROWLAKE_H,	&adl_cstates),
	X86_MATCH_VFM(INTEL_ARROWLAKE_U,	&adl_cstates),
	X86_MATCH_VFM(INTEL_LUNARLAKE_M,	&lnl_cstates),
>>>>>>> 2d5404ca
	{ },
};
MODULE_DEVICE_TABLE(x86cpu, intel_cstates_match);

static int __init cstate_probe(const struct cstate_model *cm)
{
	/* SLM has different MSR for PKG C6 */
	if (cm->quirks & SLM_PKG_C6_USE_C7_MSR)
		pkg_msr[PERF_CSTATE_PKG_C6_RES].msr = MSR_PKG_C7_RESIDENCY;

	/* KNL has different MSR for CORE C6 */
	if (cm->quirks & KNL_CORE_C6_MSR)
		pkg_msr[PERF_CSTATE_CORE_C6_RES].msr = MSR_KNL_CORE_C6_RESIDENCY;


	core_msr_mask = perf_msr_probe(core_msr, PERF_CSTATE_CORE_EVENT_MAX,
				       true, (void *) &cm->core_events);

	pkg_msr_mask = perf_msr_probe(pkg_msr, PERF_CSTATE_PKG_EVENT_MAX,
				      true, (void *) &cm->pkg_events);

	module_msr_mask = perf_msr_probe(module_msr, PERF_CSTATE_MODULE_EVENT_MAX,
				      true, (void *) &cm->module_events);

	has_cstate_core = !!core_msr_mask;
	has_cstate_pkg  = !!pkg_msr_mask;
	has_cstate_module  = !!module_msr_mask;

	return (has_cstate_core || has_cstate_pkg || has_cstate_module) ? 0 : -ENODEV;
}

static inline void cstate_cleanup(void)
{
	if (has_cstate_core)
		perf_pmu_unregister(&cstate_core_pmu);

	if (has_cstate_pkg)
		perf_pmu_unregister(&cstate_pkg_pmu);

	if (has_cstate_module)
		perf_pmu_unregister(&cstate_module_pmu);
}

static int __init cstate_init(void)
{
	int err;

	if (has_cstate_core) {
		err = perf_pmu_register(&cstate_core_pmu, cstate_core_pmu.name, -1);
		if (err) {
			has_cstate_core = false;
			pr_info("Failed to register cstate core pmu\n");
			cstate_cleanup();
			return err;
		}
	}

	if (has_cstate_pkg) {
		if (topology_max_dies_per_package() > 1) {
			/* CLX-AP is multi-die and the cstate is die-scope */
			cstate_pkg_pmu.scope = PERF_PMU_SCOPE_DIE;
			err = perf_pmu_register(&cstate_pkg_pmu,
						"cstate_die", -1);
		} else {
			err = perf_pmu_register(&cstate_pkg_pmu,
						cstate_pkg_pmu.name, -1);
		}
		if (err) {
			has_cstate_pkg = false;
			pr_info("Failed to register cstate pkg pmu\n");
			cstate_cleanup();
			return err;
		}
	}

	if (has_cstate_module) {
		err = perf_pmu_register(&cstate_module_pmu, cstate_module_pmu.name, -1);
		if (err) {
			has_cstate_module = false;
			pr_info("Failed to register cstate cluster pmu\n");
			cstate_cleanup();
			return err;
		}
	}
	return 0;
}

static int __init cstate_pmu_init(void)
{
	const struct x86_cpu_id *id;
	int err;

	if (boot_cpu_has(X86_FEATURE_HYPERVISOR))
		return -ENODEV;

	id = x86_match_cpu(intel_cstates_match);
	if (!id)
		return -ENODEV;

	err = cstate_probe((const struct cstate_model *) id->driver_data);
	if (err)
		return err;

	return cstate_init();
}
module_init(cstate_pmu_init);

static void __exit cstate_pmu_exit(void)
{
	cstate_cleanup();
}
module_exit(cstate_pmu_exit);<|MERGE_RESOLUTION|>--- conflicted
+++ resolved
@@ -41,11 +41,7 @@
  *	MSR_CORE_C1_RES: CORE C1 Residency Counter
  *			 perf code: 0x00
  *			 Available model: SLM,AMT,GLM,CNL,ICX,TNT,ADL,RPL
-<<<<<<< HEAD
- *					  MTL,SRF
-=======
  *					  MTL,SRF,GRR,ARL,LNL
->>>>>>> 2d5404ca
  *			 Scope: Core (each processor core has a MSR)
  *	MSR_CORE_C3_RESIDENCY: CORE C3 Residency Counter
  *			       perf code: 0x01
@@ -56,12 +52,8 @@
  *			       perf code: 0x02
  *			       Available model: SLM,AMT,NHM,WSM,SNB,IVB,HSW,BDW,
  *						SKL,KNL,GLM,CNL,KBL,CML,ICL,ICX,
-<<<<<<< HEAD
- *						TGL,TNT,RKL,ADL,RPL,SPR,MTL,SRF
-=======
  *						TGL,TNT,RKL,ADL,RPL,SPR,MTL,SRF,
  *						GRR,ARL,LNL
->>>>>>> 2d5404ca
  *			       Scope: Core
  *	MSR_CORE_C7_RESIDENCY: CORE C7 Residency Counter
  *			       perf code: 0x03
@@ -72,11 +64,7 @@
  *			       perf code: 0x00
  *			       Available model: SNB,IVB,HSW,BDW,SKL,KNL,GLM,CNL,
  *						KBL,CML,ICL,ICX,TGL,TNT,RKL,ADL,
-<<<<<<< HEAD
- *						RPL,SPR,MTL,SRF
-=======
  *						RPL,SPR,MTL,ARL,LNL,SRF
->>>>>>> 2d5404ca
  *			       Scope: Package (physical package)
  *	MSR_PKG_C3_RESIDENCY:  Package C3 Residency Counter.
  *			       perf code: 0x01
@@ -88,12 +76,8 @@
  *			       perf code: 0x02
  *			       Available model: SLM,AMT,NHM,WSM,SNB,IVB,HSW,BDW,
  *						SKL,KNL,GLM,CNL,KBL,CML,ICL,ICX,
-<<<<<<< HEAD
- *						TGL,TNT,RKL,ADL,RPL,SPR,MTL,SRF
-=======
  *						TGL,TNT,RKL,ADL,RPL,SPR,MTL,SRF,
  *						ARL,LNL
->>>>>>> 2d5404ca
  *			       Scope: Package (physical package)
  *	MSR_PKG_C7_RESIDENCY:  Package C7 Residency Counter.
  *			       perf code: 0x03
@@ -116,11 +100,7 @@
  *			       Scope: Package (physical package)
  *	MSR_MODULE_C6_RES_MS:  Module C6 Residency Counter.
  *			       perf code: 0x00
-<<<<<<< HEAD
- *			       Available model: SRF
-=======
  *			       Available model: SRF,GRR
->>>>>>> 2d5404ca
  *			       Scope: A cluster of cores shared L2 cache
  *
  */
@@ -222,28 +202,9 @@
 	.attrs = cstate_format_attrs,
 };
 
-<<<<<<< HEAD
-static cpumask_t cstate_core_cpu_mask;
-static DEVICE_ATTR(cpumask, S_IRUGO, cstate_get_attr_cpumask, NULL);
-
-static struct attribute *cstate_cpumask_attrs[] = {
-	&dev_attr_cpumask.attr,
-	NULL,
-};
-
-static struct attribute_group cpumask_attr_group = {
-	.attrs = cstate_cpumask_attrs,
-};
-
 static const struct attribute_group *cstate_attr_groups[] = {
 	&cstate_events_attr_group,
 	&cstate_format_attr_group,
-	&cpumask_attr_group,
-=======
-static const struct attribute_group *cstate_attr_groups[] = {
-	&cstate_events_attr_group,
-	&cstate_format_attr_group,
->>>>>>> 2d5404ca
 	NULL,
 };
 
@@ -291,19 +252,10 @@
 	[PERF_CSTATE_PKG_C10_RES] = { MSR_PKG_C10_RESIDENCY,	&group_cstate_pkg_c10,	test_msr },
 };
 
-<<<<<<< HEAD
-static cpumask_t cstate_pkg_cpu_mask;
-
 /* cstate_module PMU */
 static struct pmu cstate_module_pmu;
 static bool has_cstate_module;
 
-=======
-/* cstate_module PMU */
-static struct pmu cstate_module_pmu;
-static bool has_cstate_module;
-
->>>>>>> 2d5404ca
 enum perf_cstate_module_events {
 	PERF_CSTATE_MODULE_C6_RES = 0,
 
@@ -313,39 +265,12 @@
 PMU_EVENT_ATTR_STRING(c6-residency, attr_cstate_module_c6, "event=0x00");
 
 static unsigned long module_msr_mask;
-<<<<<<< HEAD
 
 PMU_EVENT_GROUP(events, cstate_module_c6);
 
 static struct perf_msr module_msr[] = {
 	[PERF_CSTATE_MODULE_C6_RES]  = { MSR_MODULE_C6_RES_MS,	&group_cstate_module_c6,	test_msr },
 };
-
-static cpumask_t cstate_module_cpu_mask;
-
-static ssize_t cstate_get_attr_cpumask(struct device *dev,
-				       struct device_attribute *attr,
-				       char *buf)
-{
-	struct pmu *pmu = dev_get_drvdata(dev);
-
-	if (pmu == &cstate_core_pmu)
-		return cpumap_print_to_pagebuf(true, buf, &cstate_core_cpu_mask);
-	else if (pmu == &cstate_pkg_pmu)
-		return cpumap_print_to_pagebuf(true, buf, &cstate_pkg_cpu_mask);
-	else if (pmu == &cstate_module_pmu)
-		return cpumap_print_to_pagebuf(true, buf, &cstate_module_cpu_mask);
-	else
-		return 0;
-}
-=======
-
-PMU_EVENT_GROUP(events, cstate_module_c6);
-
-static struct perf_msr module_msr[] = {
-	[PERF_CSTATE_MODULE_C6_RES]  = { MSR_MODULE_C6_RES_MS,	&group_cstate_module_c6,	test_msr },
-};
->>>>>>> 2d5404ca
 
 static int cstate_pmu_event_init(struct perf_event *event)
 {
@@ -375,11 +300,6 @@
 		if (!(pkg_msr_mask & (1 << cfg)))
 			return -EINVAL;
 		event->hw.event_base = pkg_msr[cfg].msr;
-<<<<<<< HEAD
-		cpu = cpumask_any_and(&cstate_pkg_cpu_mask,
-				      topology_die_cpumask(event->cpu));
-=======
->>>>>>> 2d5404ca
 	} else if (event->pmu == &cstate_module_pmu) {
 		if (cfg >= PERF_CSTATE_MODULE_EVENT_MAX)
 			return -EINVAL;
@@ -387,11 +307,6 @@
 		if (!(module_msr_mask & (1 << cfg)))
 			return -EINVAL;
 		event->hw.event_base = module_msr[cfg].msr;
-<<<<<<< HEAD
-		cpu = cpumask_any_and(&cstate_module_cpu_mask,
-				      topology_cluster_cpumask(event->cpu));
-=======
->>>>>>> 2d5404ca
 	} else {
 		return -ENOENT;
 	}
@@ -446,87 +361,6 @@
 	return 0;
 }
 
-<<<<<<< HEAD
-/*
- * Check if exiting cpu is the designated reader. If so migrate the
- * events when there is a valid target available
- */
-static int cstate_cpu_exit(unsigned int cpu)
-{
-	unsigned int target;
-
-	if (has_cstate_core &&
-	    cpumask_test_and_clear_cpu(cpu, &cstate_core_cpu_mask)) {
-
-		target = cpumask_any_but(topology_sibling_cpumask(cpu), cpu);
-		/* Migrate events if there is a valid target */
-		if (target < nr_cpu_ids) {
-			cpumask_set_cpu(target, &cstate_core_cpu_mask);
-			perf_pmu_migrate_context(&cstate_core_pmu, cpu, target);
-		}
-	}
-
-	if (has_cstate_pkg &&
-	    cpumask_test_and_clear_cpu(cpu, &cstate_pkg_cpu_mask)) {
-
-		target = cpumask_any_but(topology_die_cpumask(cpu), cpu);
-		/* Migrate events if there is a valid target */
-		if (target < nr_cpu_ids) {
-			cpumask_set_cpu(target, &cstate_pkg_cpu_mask);
-			perf_pmu_migrate_context(&cstate_pkg_pmu, cpu, target);
-		}
-	}
-
-	if (has_cstate_module &&
-	    cpumask_test_and_clear_cpu(cpu, &cstate_module_cpu_mask)) {
-
-		target = cpumask_any_but(topology_cluster_cpumask(cpu), cpu);
-		/* Migrate events if there is a valid target */
-		if (target < nr_cpu_ids) {
-			cpumask_set_cpu(target, &cstate_module_cpu_mask);
-			perf_pmu_migrate_context(&cstate_module_pmu, cpu, target);
-		}
-	}
-	return 0;
-}
-
-static int cstate_cpu_init(unsigned int cpu)
-{
-	unsigned int target;
-
-	/*
-	 * If this is the first online thread of that core, set it in
-	 * the core cpu mask as the designated reader.
-	 */
-	target = cpumask_any_and(&cstate_core_cpu_mask,
-				 topology_sibling_cpumask(cpu));
-
-	if (has_cstate_core && target >= nr_cpu_ids)
-		cpumask_set_cpu(cpu, &cstate_core_cpu_mask);
-
-	/*
-	 * If this is the first online thread of that package, set it
-	 * in the package cpu mask as the designated reader.
-	 */
-	target = cpumask_any_and(&cstate_pkg_cpu_mask,
-				 topology_die_cpumask(cpu));
-	if (has_cstate_pkg && target >= nr_cpu_ids)
-		cpumask_set_cpu(cpu, &cstate_pkg_cpu_mask);
-
-	/*
-	 * If this is the first online thread of that cluster, set it
-	 * in the cluster cpu mask as the designated reader.
-	 */
-	target = cpumask_any_and(&cstate_module_cpu_mask,
-				 topology_cluster_cpumask(cpu));
-	if (has_cstate_module && target >= nr_cpu_ids)
-		cpumask_set_cpu(cpu, &cstate_module_cpu_mask);
-
-	return 0;
-}
-
-=======
->>>>>>> 2d5404ca
 static const struct attribute_group *core_attr_update[] = {
 	&group_cstate_core_c1,
 	&group_cstate_core_c3,
@@ -599,21 +433,6 @@
 	.module		= THIS_MODULE,
 };
 
-static struct pmu cstate_module_pmu = {
-	.attr_groups	= cstate_attr_groups,
-	.attr_update	= module_attr_update,
-	.name		= "cstate_module",
-	.task_ctx_nr	= perf_invalid_context,
-	.event_init	= cstate_pmu_event_init,
-	.add		= cstate_pmu_event_add,
-	.del		= cstate_pmu_event_del,
-	.start		= cstate_pmu_event_start,
-	.stop		= cstate_pmu_event_stop,
-	.read		= cstate_pmu_event_update,
-	.capabilities	= PERF_PMU_CAP_NO_INTERRUPT | PERF_PMU_CAP_NO_EXCLUDE,
-	.module		= THIS_MODULE,
-};
-
 static const struct cstate_model nhm_cstates __initconst = {
 	.core_events		= BIT(PERF_CSTATE_CORE_C3_RES) |
 				  BIT(PERF_CSTATE_CORE_C6_RES),
@@ -693,8 +512,6 @@
 				  BIT(PERF_CSTATE_PKG_C3_RES) |
 				  BIT(PERF_CSTATE_PKG_C6_RES) |
 				  BIT(PERF_CSTATE_PKG_C8_RES) |
-<<<<<<< HEAD
-=======
 				  BIT(PERF_CSTATE_PKG_C10_RES),
 };
 
@@ -706,7 +523,6 @@
 	.pkg_events		= BIT(PERF_CSTATE_PKG_C2_RES) |
 				  BIT(PERF_CSTATE_PKG_C3_RES) |
 				  BIT(PERF_CSTATE_PKG_C6_RES) |
->>>>>>> 2d5404ca
 				  BIT(PERF_CSTATE_PKG_C10_RES),
 };
 
@@ -740,8 +556,6 @@
 				  BIT(PERF_CSTATE_PKG_C10_RES),
 };
 
-<<<<<<< HEAD
-=======
 static const struct cstate_model grr_cstates __initconst = {
 	.core_events		= BIT(PERF_CSTATE_CORE_C1_RES) |
 				  BIT(PERF_CSTATE_CORE_C6_RES),
@@ -749,7 +563,6 @@
 	.module_events		= BIT(PERF_CSTATE_MODULE_C6_RES),
 };
 
->>>>>>> 2d5404ca
 static const struct cstate_model srf_cstates __initconst = {
 	.core_events		= BIT(PERF_CSTATE_CORE_C1_RES) |
 				  BIT(PERF_CSTATE_CORE_C6_RES),
@@ -762,79 +575,6 @@
 
 
 static const struct x86_cpu_id intel_cstates_match[] __initconst = {
-<<<<<<< HEAD
-	X86_MATCH_INTEL_FAM6_MODEL(NEHALEM,		&nhm_cstates),
-	X86_MATCH_INTEL_FAM6_MODEL(NEHALEM_EP,		&nhm_cstates),
-	X86_MATCH_INTEL_FAM6_MODEL(NEHALEM_EX,		&nhm_cstates),
-
-	X86_MATCH_INTEL_FAM6_MODEL(WESTMERE,		&nhm_cstates),
-	X86_MATCH_INTEL_FAM6_MODEL(WESTMERE_EP,		&nhm_cstates),
-	X86_MATCH_INTEL_FAM6_MODEL(WESTMERE_EX,		&nhm_cstates),
-
-	X86_MATCH_INTEL_FAM6_MODEL(SANDYBRIDGE,		&snb_cstates),
-	X86_MATCH_INTEL_FAM6_MODEL(SANDYBRIDGE_X,	&snb_cstates),
-
-	X86_MATCH_INTEL_FAM6_MODEL(IVYBRIDGE,		&snb_cstates),
-	X86_MATCH_INTEL_FAM6_MODEL(IVYBRIDGE_X,		&snb_cstates),
-
-	X86_MATCH_INTEL_FAM6_MODEL(HASWELL,		&snb_cstates),
-	X86_MATCH_INTEL_FAM6_MODEL(HASWELL_X,		&snb_cstates),
-	X86_MATCH_INTEL_FAM6_MODEL(HASWELL_G,		&snb_cstates),
-
-	X86_MATCH_INTEL_FAM6_MODEL(HASWELL_L,		&hswult_cstates),
-
-	X86_MATCH_INTEL_FAM6_MODEL(ATOM_SILVERMONT,	&slm_cstates),
-	X86_MATCH_INTEL_FAM6_MODEL(ATOM_SILVERMONT_D,	&slm_cstates),
-	X86_MATCH_INTEL_FAM6_MODEL(ATOM_AIRMONT,	&slm_cstates),
-
-	X86_MATCH_INTEL_FAM6_MODEL(BROADWELL,		&snb_cstates),
-	X86_MATCH_INTEL_FAM6_MODEL(BROADWELL_D,		&snb_cstates),
-	X86_MATCH_INTEL_FAM6_MODEL(BROADWELL_G,		&snb_cstates),
-	X86_MATCH_INTEL_FAM6_MODEL(BROADWELL_X,		&snb_cstates),
-
-	X86_MATCH_INTEL_FAM6_MODEL(SKYLAKE_L,		&snb_cstates),
-	X86_MATCH_INTEL_FAM6_MODEL(SKYLAKE,		&snb_cstates),
-	X86_MATCH_INTEL_FAM6_MODEL(SKYLAKE_X,		&snb_cstates),
-
-	X86_MATCH_INTEL_FAM6_MODEL(KABYLAKE_L,		&hswult_cstates),
-	X86_MATCH_INTEL_FAM6_MODEL(KABYLAKE,		&hswult_cstates),
-	X86_MATCH_INTEL_FAM6_MODEL(COMETLAKE_L,		&hswult_cstates),
-	X86_MATCH_INTEL_FAM6_MODEL(COMETLAKE,		&hswult_cstates),
-
-	X86_MATCH_INTEL_FAM6_MODEL(CANNONLAKE_L,	&cnl_cstates),
-
-	X86_MATCH_INTEL_FAM6_MODEL(XEON_PHI_KNL,	&knl_cstates),
-	X86_MATCH_INTEL_FAM6_MODEL(XEON_PHI_KNM,	&knl_cstates),
-
-	X86_MATCH_INTEL_FAM6_MODEL(ATOM_GOLDMONT,	&glm_cstates),
-	X86_MATCH_INTEL_FAM6_MODEL(ATOM_GOLDMONT_D,	&glm_cstates),
-	X86_MATCH_INTEL_FAM6_MODEL(ATOM_GOLDMONT_PLUS,	&glm_cstates),
-	X86_MATCH_INTEL_FAM6_MODEL(ATOM_TREMONT_D,	&glm_cstates),
-	X86_MATCH_INTEL_FAM6_MODEL(ATOM_TREMONT,	&glm_cstates),
-	X86_MATCH_INTEL_FAM6_MODEL(ATOM_TREMONT_L,	&glm_cstates),
-	X86_MATCH_INTEL_FAM6_MODEL(ATOM_GRACEMONT,	&adl_cstates),
-	X86_MATCH_INTEL_FAM6_MODEL(ATOM_CRESTMONT_X,	&srf_cstates),
-
-	X86_MATCH_INTEL_FAM6_MODEL(ICELAKE_L,		&icl_cstates),
-	X86_MATCH_INTEL_FAM6_MODEL(ICELAKE,		&icl_cstates),
-	X86_MATCH_INTEL_FAM6_MODEL(ICELAKE_X,		&icx_cstates),
-	X86_MATCH_INTEL_FAM6_MODEL(ICELAKE_D,		&icx_cstates),
-	X86_MATCH_INTEL_FAM6_MODEL(SAPPHIRERAPIDS_X,	&icx_cstates),
-	X86_MATCH_INTEL_FAM6_MODEL(EMERALDRAPIDS_X,	&icx_cstates),
-	X86_MATCH_INTEL_FAM6_MODEL(GRANITERAPIDS_X,	&icx_cstates),
-	X86_MATCH_INTEL_FAM6_MODEL(GRANITERAPIDS_D,	&icx_cstates),
-
-	X86_MATCH_INTEL_FAM6_MODEL(TIGERLAKE_L,		&icl_cstates),
-	X86_MATCH_INTEL_FAM6_MODEL(TIGERLAKE,		&icl_cstates),
-	X86_MATCH_INTEL_FAM6_MODEL(ROCKETLAKE,		&icl_cstates),
-	X86_MATCH_INTEL_FAM6_MODEL(ALDERLAKE,		&adl_cstates),
-	X86_MATCH_INTEL_FAM6_MODEL(ALDERLAKE_L,		&adl_cstates),
-	X86_MATCH_INTEL_FAM6_MODEL(RAPTORLAKE,		&adl_cstates),
-	X86_MATCH_INTEL_FAM6_MODEL(RAPTORLAKE_P,	&adl_cstates),
-	X86_MATCH_INTEL_FAM6_MODEL(RAPTORLAKE_S,	&adl_cstates),
-	X86_MATCH_INTEL_FAM6_MODEL(METEORLAKE,		&adl_cstates),
-	X86_MATCH_INTEL_FAM6_MODEL(METEORLAKE_L,	&adl_cstates),
-=======
 	X86_MATCH_VFM(INTEL_NEHALEM,		&nhm_cstates),
 	X86_MATCH_VFM(INTEL_NEHALEM_EP,		&nhm_cstates),
 	X86_MATCH_VFM(INTEL_NEHALEM_EX,		&nhm_cstates),
@@ -911,7 +651,6 @@
 	X86_MATCH_VFM(INTEL_ARROWLAKE_H,	&adl_cstates),
 	X86_MATCH_VFM(INTEL_ARROWLAKE_U,	&adl_cstates),
 	X86_MATCH_VFM(INTEL_LUNARLAKE_M,	&lnl_cstates),
->>>>>>> 2d5404ca
 	{ },
 };
 MODULE_DEVICE_TABLE(x86cpu, intel_cstates_match);
