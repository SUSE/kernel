// SPDX-License-Identifier: GPL-2.0
#include <linux/bitops.h>
#include <linux/types.h>
#include <linux/slab.h>
#include <linux/sched/clock.h>

#include <asm/cpu_entry_area.h>
#include <asm/perf_event.h>
#include <asm/tlbflush.h>
#include <asm/insn.h>
#include <asm/io.h>
#include <asm/timer.h>

#include "../perf_event.h"

/* Waste a full page so it can be mapped into the cpu_entry_area */
DEFINE_PER_CPU_PAGE_ALIGNED(struct debug_store, cpu_debug_store);

/* The size of a BTS record in bytes: */
#define BTS_RECORD_SIZE		24

#define PEBS_FIXUP_SIZE		PAGE_SIZE

/*
 * pebs_record_32 for p4 and core not supported

struct pebs_record_32 {
	u32 flags, ip;
	u32 ax, bc, cx, dx;
	u32 si, di, bp, sp;
};

 */

union intel_x86_pebs_dse {
	u64 val;
	struct {
		unsigned int ld_dse:4;
		unsigned int ld_stlb_miss:1;
		unsigned int ld_locked:1;
		unsigned int ld_data_blk:1;
		unsigned int ld_addr_blk:1;
		unsigned int ld_reserved:24;
	};
	struct {
		unsigned int st_l1d_hit:1;
		unsigned int st_reserved1:3;
		unsigned int st_stlb_miss:1;
		unsigned int st_locked:1;
		unsigned int st_reserved2:26;
	};
	struct {
		unsigned int st_lat_dse:4;
		unsigned int st_lat_stlb_miss:1;
		unsigned int st_lat_locked:1;
		unsigned int ld_reserved3:26;
	};
	struct {
		unsigned int mtl_dse:5;
		unsigned int mtl_locked:1;
		unsigned int mtl_stlb_miss:1;
		unsigned int mtl_fwd_blk:1;
		unsigned int ld_reserved4:24;
	};
};


/*
 * Map PEBS Load Latency Data Source encodings to generic
 * memory data source information
 */
#define P(a, b) PERF_MEM_S(a, b)
#define OP_LH (P(OP, LOAD) | P(LVL, HIT))
#define LEVEL(x) P(LVLNUM, x)
#define REM P(REMOTE, REMOTE)
#define SNOOP_NONE_MISS (P(SNOOP, NONE) | P(SNOOP, MISS))

/* Version for Sandy Bridge and later */
static u64 pebs_data_source[] = {
	P(OP, LOAD) | P(LVL, MISS) | LEVEL(L3) | P(SNOOP, NA),/* 0x00:ukn L3 */
	OP_LH | P(LVL, L1)  | LEVEL(L1) | P(SNOOP, NONE),  /* 0x01: L1 local */
	OP_LH | P(LVL, LFB) | LEVEL(LFB) | P(SNOOP, NONE), /* 0x02: LFB hit */
	OP_LH | P(LVL, L2)  | LEVEL(L2) | P(SNOOP, NONE),  /* 0x03: L2 hit */
	OP_LH | P(LVL, L3)  | LEVEL(L3) | P(SNOOP, NONE),  /* 0x04: L3 hit */
	OP_LH | P(LVL, L3)  | LEVEL(L3) | P(SNOOP, MISS),  /* 0x05: L3 hit, snoop miss */
	OP_LH | P(LVL, L3)  | LEVEL(L3) | P(SNOOP, HIT),   /* 0x06: L3 hit, snoop hit */
	OP_LH | P(LVL, L3)  | LEVEL(L3) | P(SNOOP, HITM),  /* 0x07: L3 hit, snoop hitm */
	OP_LH | P(LVL, REM_CCE1) | REM | LEVEL(L3) | P(SNOOP, HIT),  /* 0x08: L3 miss snoop hit */
	OP_LH | P(LVL, REM_CCE1) | REM | LEVEL(L3) | P(SNOOP, HITM), /* 0x09: L3 miss snoop hitm*/
	OP_LH | P(LVL, LOC_RAM)  | LEVEL(RAM) | P(SNOOP, HIT),       /* 0x0a: L3 miss, shared */
	OP_LH | P(LVL, REM_RAM1) | REM | LEVEL(L3) | P(SNOOP, HIT),  /* 0x0b: L3 miss, shared */
	OP_LH | P(LVL, LOC_RAM)  | LEVEL(RAM) | SNOOP_NONE_MISS,     /* 0x0c: L3 miss, excl */
	OP_LH | P(LVL, REM_RAM1) | LEVEL(RAM) | REM | SNOOP_NONE_MISS, /* 0x0d: L3 miss, excl */
	OP_LH | P(LVL, IO)  | LEVEL(NA) | P(SNOOP, NONE), /* 0x0e: I/O */
	OP_LH | P(LVL, UNC) | LEVEL(NA) | P(SNOOP, NONE), /* 0x0f: uncached */
};

/* Patch up minor differences in the bits */
void __init intel_pmu_pebs_data_source_nhm(void)
{
	pebs_data_source[0x05] = OP_LH | P(LVL, L3) | LEVEL(L3) | P(SNOOP, HIT);
	pebs_data_source[0x06] = OP_LH | P(LVL, L3) | LEVEL(L3) | P(SNOOP, HITM);
	pebs_data_source[0x07] = OP_LH | P(LVL, L3) | LEVEL(L3) | P(SNOOP, HITM);
}

static void __init __intel_pmu_pebs_data_source_skl(bool pmem, u64 *data_source)
{
	u64 pmem_or_l4 = pmem ? LEVEL(PMEM) : LEVEL(L4);

	data_source[0x08] = OP_LH | pmem_or_l4 | P(SNOOP, HIT);
	data_source[0x09] = OP_LH | pmem_or_l4 | REM | P(SNOOP, HIT);
	data_source[0x0b] = OP_LH | LEVEL(RAM) | REM | P(SNOOP, NONE);
	data_source[0x0c] = OP_LH | LEVEL(ANY_CACHE) | REM | P(SNOOPX, FWD);
	data_source[0x0d] = OP_LH | LEVEL(ANY_CACHE) | REM | P(SNOOP, HITM);
}

void __init intel_pmu_pebs_data_source_skl(bool pmem)
{
	__intel_pmu_pebs_data_source_skl(pmem, pebs_data_source);
}

static void __init __intel_pmu_pebs_data_source_grt(u64 *data_source)
{
	data_source[0x05] = OP_LH | P(LVL, L3) | LEVEL(L3) | P(SNOOP, HIT);
	data_source[0x06] = OP_LH | P(LVL, L3) | LEVEL(L3) | P(SNOOP, HITM);
	data_source[0x08] = OP_LH | P(LVL, L3) | LEVEL(L3) | P(SNOOPX, FWD);
}

void __init intel_pmu_pebs_data_source_grt(void)
{
	__intel_pmu_pebs_data_source_grt(pebs_data_source);
}

void __init intel_pmu_pebs_data_source_adl(void)
{
	u64 *data_source;

	data_source = x86_pmu.hybrid_pmu[X86_HYBRID_PMU_CORE_IDX].pebs_data_source;
	memcpy(data_source, pebs_data_source, sizeof(pebs_data_source));
	__intel_pmu_pebs_data_source_skl(false, data_source);

	data_source = x86_pmu.hybrid_pmu[X86_HYBRID_PMU_ATOM_IDX].pebs_data_source;
	memcpy(data_source, pebs_data_source, sizeof(pebs_data_source));
	__intel_pmu_pebs_data_source_grt(data_source);
<<<<<<< HEAD
=======
}

static void __init intel_pmu_pebs_data_source_cmt(u64 *data_source)
{
	data_source[0x07] = OP_LH | P(LVL, L3) | LEVEL(L3) | P(SNOOPX, FWD);
	data_source[0x08] = OP_LH | P(LVL, L3) | LEVEL(L3) | P(SNOOP, HITM);
	data_source[0x0a] = OP_LH | P(LVL, LOC_RAM)  | LEVEL(RAM) | P(SNOOP, NONE);
	data_source[0x0b] = OP_LH | LEVEL(RAM) | REM | P(SNOOP, NONE);
	data_source[0x0c] = OP_LH | LEVEL(RAM) | REM | P(SNOOPX, FWD);
	data_source[0x0d] = OP_LH | LEVEL(RAM) | REM | P(SNOOP, HITM);
}

void __init intel_pmu_pebs_data_source_mtl(void)
{
	u64 *data_source;

	data_source = x86_pmu.hybrid_pmu[X86_HYBRID_PMU_CORE_IDX].pebs_data_source;
	memcpy(data_source, pebs_data_source, sizeof(pebs_data_source));
	__intel_pmu_pebs_data_source_skl(false, data_source);

	data_source = x86_pmu.hybrid_pmu[X86_HYBRID_PMU_ATOM_IDX].pebs_data_source;
	memcpy(data_source, pebs_data_source, sizeof(pebs_data_source));
	intel_pmu_pebs_data_source_cmt(data_source);
>>>>>>> eb3cdb58
}

static u64 precise_store_data(u64 status)
{
	union intel_x86_pebs_dse dse;
	u64 val = P(OP, STORE) | P(SNOOP, NA) | P(LVL, L1) | P(TLB, L2);

	dse.val = status;

	/*
	 * bit 4: TLB access
	 * 1 = stored missed 2nd level TLB
	 *
	 * so it either hit the walker or the OS
	 * otherwise hit 2nd level TLB
	 */
	if (dse.st_stlb_miss)
		val |= P(TLB, MISS);
	else
		val |= P(TLB, HIT);

	/*
	 * bit 0: hit L1 data cache
	 * if not set, then all we know is that
	 * it missed L1D
	 */
	if (dse.st_l1d_hit)
		val |= P(LVL, HIT);
	else
		val |= P(LVL, MISS);

	/*
	 * bit 5: Locked prefix
	 */
	if (dse.st_locked)
		val |= P(LOCK, LOCKED);

	return val;
}

static u64 precise_datala_hsw(struct perf_event *event, u64 status)
{
	union perf_mem_data_src dse;

	dse.val = PERF_MEM_NA;

	if (event->hw.flags & PERF_X86_EVENT_PEBS_ST_HSW)
		dse.mem_op = PERF_MEM_OP_STORE;
	else if (event->hw.flags & PERF_X86_EVENT_PEBS_LD_HSW)
		dse.mem_op = PERF_MEM_OP_LOAD;

	/*
	 * L1 info only valid for following events:
	 *
	 * MEM_UOPS_RETIRED.STLB_MISS_STORES
	 * MEM_UOPS_RETIRED.LOCK_STORES
	 * MEM_UOPS_RETIRED.SPLIT_STORES
	 * MEM_UOPS_RETIRED.ALL_STORES
	 */
	if (event->hw.flags & PERF_X86_EVENT_PEBS_ST_HSW) {
		if (status & 1)
			dse.mem_lvl = PERF_MEM_LVL_L1 | PERF_MEM_LVL_HIT;
		else
			dse.mem_lvl = PERF_MEM_LVL_L1 | PERF_MEM_LVL_MISS;
	}
	return dse.val;
}

static inline void pebs_set_tlb_lock(u64 *val, bool tlb, bool lock)
{
	/*
	 * TLB access
	 * 0 = did not miss 2nd level TLB
	 * 1 = missed 2nd level TLB
	 */
	if (tlb)
		*val |= P(TLB, MISS) | P(TLB, L2);
	else
		*val |= P(TLB, HIT) | P(TLB, L1) | P(TLB, L2);

	/* locked prefix */
	if (lock)
		*val |= P(LOCK, LOCKED);
}

/* Retrieve the latency data for e-core of ADL */
<<<<<<< HEAD
u64 adl_latency_data_small(struct perf_event *event, u64 status)
{
	union intel_x86_pebs_dse dse;
=======
static u64 __adl_latency_data_small(struct perf_event *event, u64 status,
				     u8 dse, bool tlb, bool lock, bool blk)
{
>>>>>>> eb3cdb58
	u64 val;

	WARN_ON_ONCE(hybrid_pmu(event->pmu)->cpu_type == hybrid_big);

<<<<<<< HEAD
	dse.val = status;

	val = hybrid_var(event->pmu, pebs_data_source)[dse.ld_dse];

	/*
	 * For the atom core on ADL,
	 * bit 4: lock, bit 5: TLB access.
	 */
	pebs_set_tlb_lock(&val, dse.ld_locked, dse.ld_stlb_miss);

	if (dse.ld_data_blk)
=======
	dse &= PERF_PEBS_DATA_SOURCE_MASK;
	val = hybrid_var(event->pmu, pebs_data_source)[dse];

	pebs_set_tlb_lock(&val, tlb, lock);

	if (blk)
>>>>>>> eb3cdb58
		val |= P(BLK, DATA);
	else
		val |= P(BLK, NA);

	return val;
}

<<<<<<< HEAD
=======
u64 adl_latency_data_small(struct perf_event *event, u64 status)
{
	union intel_x86_pebs_dse dse;

	dse.val = status;

	return __adl_latency_data_small(event, status, dse.ld_dse,
					dse.ld_locked, dse.ld_stlb_miss,
					dse.ld_data_blk);
}

/* Retrieve the latency data for e-core of MTL */
u64 mtl_latency_data_small(struct perf_event *event, u64 status)
{
	union intel_x86_pebs_dse dse;

	dse.val = status;

	return __adl_latency_data_small(event, status, dse.mtl_dse,
					dse.mtl_stlb_miss, dse.mtl_locked,
					dse.mtl_fwd_blk);
}

>>>>>>> eb3cdb58
static u64 load_latency_data(struct perf_event *event, u64 status)
{
	union intel_x86_pebs_dse dse;
	u64 val;

	dse.val = status;

	/*
	 * use the mapping table for bit 0-3
	 */
	val = hybrid_var(event->pmu, pebs_data_source)[dse.ld_dse];

	/*
	 * Nehalem models do not support TLB, Lock infos
	 */
	if (x86_pmu.pebs_no_tlb) {
		val |= P(TLB, NA) | P(LOCK, NA);
		return val;
	}

	pebs_set_tlb_lock(&val, dse.ld_stlb_miss, dse.ld_locked);

	/*
	 * Ice Lake and earlier models do not support block infos.
	 */
	if (!x86_pmu.pebs_block) {
		val |= P(BLK, NA);
		return val;
	}
	/*
	 * bit 6: load was blocked since its data could not be forwarded
	 *        from a preceding store
	 */
	if (dse.ld_data_blk)
		val |= P(BLK, DATA);

	/*
	 * bit 7: load was blocked due to potential address conflict with
	 *        a preceding store
	 */
	if (dse.ld_addr_blk)
		val |= P(BLK, ADDR);

	if (!dse.ld_data_blk && !dse.ld_addr_blk)
		val |= P(BLK, NA);

	return val;
}

static u64 store_latency_data(struct perf_event *event, u64 status)
{
	union intel_x86_pebs_dse dse;
	union perf_mem_data_src src;
	u64 val;

	dse.val = status;

	/*
	 * use the mapping table for bit 0-3
	 */
	val = hybrid_var(event->pmu, pebs_data_source)[dse.st_lat_dse];

	pebs_set_tlb_lock(&val, dse.st_lat_stlb_miss, dse.st_lat_locked);

	val |= P(BLK, NA);

	/*
	 * the pebs_data_source table is only for loads
	 * so override the mem_op to say STORE instead
	 */
	src.val = val;
	src.mem_op = P(OP,STORE);

	return src.val;
}

struct pebs_record_core {
	u64 flags, ip;
	u64 ax, bx, cx, dx;
	u64 si, di, bp, sp;
	u64 r8,  r9,  r10, r11;
	u64 r12, r13, r14, r15;
};

struct pebs_record_nhm {
	u64 flags, ip;
	u64 ax, bx, cx, dx;
	u64 si, di, bp, sp;
	u64 r8,  r9,  r10, r11;
	u64 r12, r13, r14, r15;
	u64 status, dla, dse, lat;
};

/*
 * Same as pebs_record_nhm, with two additional fields.
 */
struct pebs_record_hsw {
	u64 flags, ip;
	u64 ax, bx, cx, dx;
	u64 si, di, bp, sp;
	u64 r8,  r9,  r10, r11;
	u64 r12, r13, r14, r15;
	u64 status, dla, dse, lat;
	u64 real_ip, tsx_tuning;
};

union hsw_tsx_tuning {
	struct {
		u32 cycles_last_block     : 32,
		    hle_abort		  : 1,
		    rtm_abort		  : 1,
		    instruction_abort     : 1,
		    non_instruction_abort : 1,
		    retry		  : 1,
		    data_conflict	  : 1,
		    capacity_writes	  : 1,
		    capacity_reads	  : 1;
	};
	u64	    value;
};

#define PEBS_HSW_TSX_FLAGS	0xff00000000ULL

/* Same as HSW, plus TSC */

struct pebs_record_skl {
	u64 flags, ip;
	u64 ax, bx, cx, dx;
	u64 si, di, bp, sp;
	u64 r8,  r9,  r10, r11;
	u64 r12, r13, r14, r15;
	u64 status, dla, dse, lat;
	u64 real_ip, tsx_tuning;
	u64 tsc;
};

void init_debug_store_on_cpu(int cpu)
{
	struct debug_store *ds = per_cpu(cpu_hw_events, cpu).ds;

	if (!ds)
		return;

	wrmsr_on_cpu(cpu, MSR_IA32_DS_AREA,
		     (u32)((u64)(unsigned long)ds),
		     (u32)((u64)(unsigned long)ds >> 32));
}

void fini_debug_store_on_cpu(int cpu)
{
	if (!per_cpu(cpu_hw_events, cpu).ds)
		return;

	wrmsr_on_cpu(cpu, MSR_IA32_DS_AREA, 0, 0);
}

static DEFINE_PER_CPU(void *, insn_buffer);

static void ds_update_cea(void *cea, void *addr, size_t size, pgprot_t prot)
{
	unsigned long start = (unsigned long)cea;
	phys_addr_t pa;
	size_t msz = 0;

	pa = virt_to_phys(addr);

	preempt_disable();
	for (; msz < size; msz += PAGE_SIZE, pa += PAGE_SIZE, cea += PAGE_SIZE)
		cea_set_pte(cea, pa, prot);

	/*
	 * This is a cross-CPU update of the cpu_entry_area, we must shoot down
	 * all TLB entries for it.
	 */
	flush_tlb_kernel_range(start, start + size);
	preempt_enable();
}

static void ds_clear_cea(void *cea, size_t size)
{
	unsigned long start = (unsigned long)cea;
	size_t msz = 0;

	preempt_disable();
	for (; msz < size; msz += PAGE_SIZE, cea += PAGE_SIZE)
		cea_set_pte(cea, 0, PAGE_NONE);

	flush_tlb_kernel_range(start, start + size);
	preempt_enable();
}

static void *dsalloc_pages(size_t size, gfp_t flags, int cpu)
{
	unsigned int order = get_order(size);
	int node = cpu_to_node(cpu);
	struct page *page;

	page = __alloc_pages_node(node, flags | __GFP_ZERO, order);
	return page ? page_address(page) : NULL;
}

static void dsfree_pages(const void *buffer, size_t size)
{
	if (buffer)
		free_pages((unsigned long)buffer, get_order(size));
}

static int alloc_pebs_buffer(int cpu)
{
	struct cpu_hw_events *hwev = per_cpu_ptr(&cpu_hw_events, cpu);
	struct debug_store *ds = hwev->ds;
	size_t bsiz = x86_pmu.pebs_buffer_size;
	int max, node = cpu_to_node(cpu);
	void *buffer, *insn_buff, *cea;

	if (!x86_pmu.pebs)
		return 0;

	buffer = dsalloc_pages(bsiz, GFP_KERNEL, cpu);
	if (unlikely(!buffer))
		return -ENOMEM;

	/*
	 * HSW+ already provides us the eventing ip; no need to allocate this
	 * buffer then.
	 */
	if (x86_pmu.intel_cap.pebs_format < 2) {
		insn_buff = kzalloc_node(PEBS_FIXUP_SIZE, GFP_KERNEL, node);
		if (!insn_buff) {
			dsfree_pages(buffer, bsiz);
			return -ENOMEM;
		}
		per_cpu(insn_buffer, cpu) = insn_buff;
	}
	hwev->ds_pebs_vaddr = buffer;
	/* Update the cpu entry area mapping */
	cea = &get_cpu_entry_area(cpu)->cpu_debug_buffers.pebs_buffer;
	ds->pebs_buffer_base = (unsigned long) cea;
	ds_update_cea(cea, buffer, bsiz, PAGE_KERNEL);
	ds->pebs_index = ds->pebs_buffer_base;
	max = x86_pmu.pebs_record_size * (bsiz / x86_pmu.pebs_record_size);
	ds->pebs_absolute_maximum = ds->pebs_buffer_base + max;
	return 0;
}

static void release_pebs_buffer(int cpu)
{
	struct cpu_hw_events *hwev = per_cpu_ptr(&cpu_hw_events, cpu);
	void *cea;

	if (!x86_pmu.pebs)
		return;

	kfree(per_cpu(insn_buffer, cpu));
	per_cpu(insn_buffer, cpu) = NULL;

	/* Clear the fixmap */
	cea = &get_cpu_entry_area(cpu)->cpu_debug_buffers.pebs_buffer;
	ds_clear_cea(cea, x86_pmu.pebs_buffer_size);
	dsfree_pages(hwev->ds_pebs_vaddr, x86_pmu.pebs_buffer_size);
	hwev->ds_pebs_vaddr = NULL;
}

static int alloc_bts_buffer(int cpu)
{
	struct cpu_hw_events *hwev = per_cpu_ptr(&cpu_hw_events, cpu);
	struct debug_store *ds = hwev->ds;
	void *buffer, *cea;
	int max;

	if (!x86_pmu.bts)
		return 0;

	buffer = dsalloc_pages(BTS_BUFFER_SIZE, GFP_KERNEL | __GFP_NOWARN, cpu);
	if (unlikely(!buffer)) {
		WARN_ONCE(1, "%s: BTS buffer allocation failure\n", __func__);
		return -ENOMEM;
	}
	hwev->ds_bts_vaddr = buffer;
	/* Update the fixmap */
	cea = &get_cpu_entry_area(cpu)->cpu_debug_buffers.bts_buffer;
	ds->bts_buffer_base = (unsigned long) cea;
	ds_update_cea(cea, buffer, BTS_BUFFER_SIZE, PAGE_KERNEL);
	ds->bts_index = ds->bts_buffer_base;
	max = BTS_BUFFER_SIZE / BTS_RECORD_SIZE;
	ds->bts_absolute_maximum = ds->bts_buffer_base +
					max * BTS_RECORD_SIZE;
	ds->bts_interrupt_threshold = ds->bts_absolute_maximum -
					(max / 16) * BTS_RECORD_SIZE;
	return 0;
}

static void release_bts_buffer(int cpu)
{
	struct cpu_hw_events *hwev = per_cpu_ptr(&cpu_hw_events, cpu);
	void *cea;

	if (!x86_pmu.bts)
		return;

	/* Clear the fixmap */
	cea = &get_cpu_entry_area(cpu)->cpu_debug_buffers.bts_buffer;
	ds_clear_cea(cea, BTS_BUFFER_SIZE);
	dsfree_pages(hwev->ds_bts_vaddr, BTS_BUFFER_SIZE);
	hwev->ds_bts_vaddr = NULL;
}

static int alloc_ds_buffer(int cpu)
{
	struct debug_store *ds = &get_cpu_entry_area(cpu)->cpu_debug_store;

	memset(ds, 0, sizeof(*ds));
	per_cpu(cpu_hw_events, cpu).ds = ds;
	return 0;
}

static void release_ds_buffer(int cpu)
{
	per_cpu(cpu_hw_events, cpu).ds = NULL;
}

void release_ds_buffers(void)
{
	int cpu;

	if (!x86_pmu.bts && !x86_pmu.pebs)
		return;

	for_each_possible_cpu(cpu)
		release_ds_buffer(cpu);

	for_each_possible_cpu(cpu) {
		/*
		 * Again, ignore errors from offline CPUs, they will no longer
		 * observe cpu_hw_events.ds and not program the DS_AREA when
		 * they come up.
		 */
		fini_debug_store_on_cpu(cpu);
	}

	for_each_possible_cpu(cpu) {
		release_pebs_buffer(cpu);
		release_bts_buffer(cpu);
	}
}

void reserve_ds_buffers(void)
{
	int bts_err = 0, pebs_err = 0;
	int cpu;

	x86_pmu.bts_active = 0;
	x86_pmu.pebs_active = 0;

	if (!x86_pmu.bts && !x86_pmu.pebs)
		return;

	if (!x86_pmu.bts)
		bts_err = 1;

	if (!x86_pmu.pebs)
		pebs_err = 1;

	for_each_possible_cpu(cpu) {
		if (alloc_ds_buffer(cpu)) {
			bts_err = 1;
			pebs_err = 1;
		}

		if (!bts_err && alloc_bts_buffer(cpu))
			bts_err = 1;

		if (!pebs_err && alloc_pebs_buffer(cpu))
			pebs_err = 1;

		if (bts_err && pebs_err)
			break;
	}

	if (bts_err) {
		for_each_possible_cpu(cpu)
			release_bts_buffer(cpu);
	}

	if (pebs_err) {
		for_each_possible_cpu(cpu)
			release_pebs_buffer(cpu);
	}

	if (bts_err && pebs_err) {
		for_each_possible_cpu(cpu)
			release_ds_buffer(cpu);
	} else {
		if (x86_pmu.bts && !bts_err)
			x86_pmu.bts_active = 1;

		if (x86_pmu.pebs && !pebs_err)
			x86_pmu.pebs_active = 1;

		for_each_possible_cpu(cpu) {
			/*
			 * Ignores wrmsr_on_cpu() errors for offline CPUs they
			 * will get this call through intel_pmu_cpu_starting().
			 */
			init_debug_store_on_cpu(cpu);
		}
	}
}

/*
 * BTS
 */

struct event_constraint bts_constraint =
	EVENT_CONSTRAINT(0, 1ULL << INTEL_PMC_IDX_FIXED_BTS, 0);

void intel_pmu_enable_bts(u64 config)
{
	unsigned long debugctlmsr;

	debugctlmsr = get_debugctlmsr();

	debugctlmsr |= DEBUGCTLMSR_TR;
	debugctlmsr |= DEBUGCTLMSR_BTS;
	if (config & ARCH_PERFMON_EVENTSEL_INT)
		debugctlmsr |= DEBUGCTLMSR_BTINT;

	if (!(config & ARCH_PERFMON_EVENTSEL_OS))
		debugctlmsr |= DEBUGCTLMSR_BTS_OFF_OS;

	if (!(config & ARCH_PERFMON_EVENTSEL_USR))
		debugctlmsr |= DEBUGCTLMSR_BTS_OFF_USR;

	update_debugctlmsr(debugctlmsr);
}

void intel_pmu_disable_bts(void)
{
	struct cpu_hw_events *cpuc = this_cpu_ptr(&cpu_hw_events);
	unsigned long debugctlmsr;

	if (!cpuc->ds)
		return;

	debugctlmsr = get_debugctlmsr();

	debugctlmsr &=
		~(DEBUGCTLMSR_TR | DEBUGCTLMSR_BTS | DEBUGCTLMSR_BTINT |
		  DEBUGCTLMSR_BTS_OFF_OS | DEBUGCTLMSR_BTS_OFF_USR);

	update_debugctlmsr(debugctlmsr);
}

int intel_pmu_drain_bts_buffer(void)
{
	struct cpu_hw_events *cpuc = this_cpu_ptr(&cpu_hw_events);
	struct debug_store *ds = cpuc->ds;
	struct bts_record {
		u64	from;
		u64	to;
		u64	flags;
	};
	struct perf_event *event = cpuc->events[INTEL_PMC_IDX_FIXED_BTS];
	struct bts_record *at, *base, *top;
	struct perf_output_handle handle;
	struct perf_event_header header;
	struct perf_sample_data data;
	unsigned long skip = 0;
	struct pt_regs regs;

	if (!event)
		return 0;

	if (!x86_pmu.bts_active)
		return 0;

	base = (struct bts_record *)(unsigned long)ds->bts_buffer_base;
	top  = (struct bts_record *)(unsigned long)ds->bts_index;

	if (top <= base)
		return 0;

	memset(&regs, 0, sizeof(regs));

	ds->bts_index = ds->bts_buffer_base;

	perf_sample_data_init(&data, 0, event->hw.last_period);

	/*
	 * BTS leaks kernel addresses in branches across the cpl boundary,
	 * such as traps or system calls, so unless the user is asking for
	 * kernel tracing (and right now it's not possible), we'd need to
	 * filter them out. But first we need to count how many of those we
	 * have in the current batch. This is an extra O(n) pass, however,
	 * it's much faster than the other one especially considering that
	 * n <= 2560 (BTS_BUFFER_SIZE / BTS_RECORD_SIZE * 15/16; see the
	 * alloc_bts_buffer()).
	 */
	for (at = base; at < top; at++) {
		/*
		 * Note that right now *this* BTS code only works if
		 * attr::exclude_kernel is set, but let's keep this extra
		 * check here in case that changes.
		 */
		if (event->attr.exclude_kernel &&
		    (kernel_ip(at->from) || kernel_ip(at->to)))
			skip++;
	}

	/*
	 * Prepare a generic sample, i.e. fill in the invariant fields.
	 * We will overwrite the from and to address before we output
	 * the sample.
	 */
	rcu_read_lock();
	perf_prepare_sample(&data, event, &regs);
	perf_prepare_header(&header, &data, event, &regs);

	if (perf_output_begin(&handle, &data, event,
			      header.size * (top - base - skip)))
		goto unlock;

	for (at = base; at < top; at++) {
		/* Filter out any records that contain kernel addresses. */
		if (event->attr.exclude_kernel &&
		    (kernel_ip(at->from) || kernel_ip(at->to)))
			continue;

		data.ip		= at->from;
		data.addr	= at->to;

		perf_output_sample(&handle, &header, &data, event);
	}

	perf_output_end(&handle);

	/* There's new data available. */
	event->hw.interrupts++;
	event->pending_kill = POLL_IN;
unlock:
	rcu_read_unlock();
	return 1;
}

static inline void intel_pmu_drain_pebs_buffer(void)
{
	struct perf_sample_data data;

	x86_pmu.drain_pebs(NULL, &data);
}

/*
 * PEBS
 */
struct event_constraint intel_core2_pebs_event_constraints[] = {
	INTEL_FLAGS_UEVENT_CONSTRAINT(0x00c0, 0x1), /* INST_RETIRED.ANY */
	INTEL_FLAGS_UEVENT_CONSTRAINT(0xfec1, 0x1), /* X87_OPS_RETIRED.ANY */
	INTEL_FLAGS_UEVENT_CONSTRAINT(0x00c5, 0x1), /* BR_INST_RETIRED.MISPRED */
	INTEL_FLAGS_UEVENT_CONSTRAINT(0x1fc7, 0x1), /* SIMD_INST_RETURED.ANY */
	INTEL_FLAGS_EVENT_CONSTRAINT(0xcb, 0x1),    /* MEM_LOAD_RETIRED.* */
	/* INST_RETIRED.ANY_P, inv=1, cmask=16 (cycles:p). */
	INTEL_FLAGS_UEVENT_CONSTRAINT(0x108000c0, 0x01),
	EVENT_CONSTRAINT_END
};

struct event_constraint intel_atom_pebs_event_constraints[] = {
	INTEL_FLAGS_UEVENT_CONSTRAINT(0x00c0, 0x1), /* INST_RETIRED.ANY */
	INTEL_FLAGS_UEVENT_CONSTRAINT(0x00c5, 0x1), /* MISPREDICTED_BRANCH_RETIRED */
	INTEL_FLAGS_EVENT_CONSTRAINT(0xcb, 0x1),    /* MEM_LOAD_RETIRED.* */
	/* INST_RETIRED.ANY_P, inv=1, cmask=16 (cycles:p). */
	INTEL_FLAGS_UEVENT_CONSTRAINT(0x108000c0, 0x01),
	/* Allow all events as PEBS with no flags */
	INTEL_ALL_EVENT_CONSTRAINT(0, 0x1),
	EVENT_CONSTRAINT_END
};

struct event_constraint intel_slm_pebs_event_constraints[] = {
	/* INST_RETIRED.ANY_P, inv=1, cmask=16 (cycles:p). */
	INTEL_FLAGS_UEVENT_CONSTRAINT(0x108000c0, 0x1),
	/* Allow all events as PEBS with no flags */
	INTEL_ALL_EVENT_CONSTRAINT(0, 0x1),
	EVENT_CONSTRAINT_END
};

struct event_constraint intel_glm_pebs_event_constraints[] = {
	/* Allow all events as PEBS with no flags */
	INTEL_ALL_EVENT_CONSTRAINT(0, 0x1),
	EVENT_CONSTRAINT_END
};

struct event_constraint intel_grt_pebs_event_constraints[] = {
	/* Allow all events as PEBS with no flags */
	INTEL_HYBRID_LAT_CONSTRAINT(0x5d0, 0x3),
	INTEL_HYBRID_LAT_CONSTRAINT(0x6d0, 0xf),
	EVENT_CONSTRAINT_END
};

struct event_constraint intel_nehalem_pebs_event_constraints[] = {
	INTEL_PLD_CONSTRAINT(0x100b, 0xf),      /* MEM_INST_RETIRED.* */
	INTEL_FLAGS_EVENT_CONSTRAINT(0x0f, 0xf),    /* MEM_UNCORE_RETIRED.* */
	INTEL_FLAGS_UEVENT_CONSTRAINT(0x010c, 0xf), /* MEM_STORE_RETIRED.DTLB_MISS */
	INTEL_FLAGS_EVENT_CONSTRAINT(0xc0, 0xf),    /* INST_RETIRED.ANY */
	INTEL_EVENT_CONSTRAINT(0xc2, 0xf),    /* UOPS_RETIRED.* */
	INTEL_FLAGS_EVENT_CONSTRAINT(0xc4, 0xf),    /* BR_INST_RETIRED.* */
	INTEL_FLAGS_UEVENT_CONSTRAINT(0x02c5, 0xf), /* BR_MISP_RETIRED.NEAR_CALL */
	INTEL_FLAGS_EVENT_CONSTRAINT(0xc7, 0xf),    /* SSEX_UOPS_RETIRED.* */
	INTEL_FLAGS_UEVENT_CONSTRAINT(0x20c8, 0xf), /* ITLB_MISS_RETIRED */
	INTEL_FLAGS_EVENT_CONSTRAINT(0xcb, 0xf),    /* MEM_LOAD_RETIRED.* */
	INTEL_FLAGS_EVENT_CONSTRAINT(0xf7, 0xf),    /* FP_ASSIST.* */
	/* INST_RETIRED.ANY_P, inv=1, cmask=16 (cycles:p). */
	INTEL_FLAGS_UEVENT_CONSTRAINT(0x108000c0, 0x0f),
	EVENT_CONSTRAINT_END
};

struct event_constraint intel_westmere_pebs_event_constraints[] = {
	INTEL_PLD_CONSTRAINT(0x100b, 0xf),      /* MEM_INST_RETIRED.* */
	INTEL_FLAGS_EVENT_CONSTRAINT(0x0f, 0xf),    /* MEM_UNCORE_RETIRED.* */
	INTEL_FLAGS_UEVENT_CONSTRAINT(0x010c, 0xf), /* MEM_STORE_RETIRED.DTLB_MISS */
	INTEL_FLAGS_EVENT_CONSTRAINT(0xc0, 0xf),    /* INSTR_RETIRED.* */
	INTEL_EVENT_CONSTRAINT(0xc2, 0xf),    /* UOPS_RETIRED.* */
	INTEL_FLAGS_EVENT_CONSTRAINT(0xc4, 0xf),    /* BR_INST_RETIRED.* */
	INTEL_FLAGS_EVENT_CONSTRAINT(0xc5, 0xf),    /* BR_MISP_RETIRED.* */
	INTEL_FLAGS_EVENT_CONSTRAINT(0xc7, 0xf),    /* SSEX_UOPS_RETIRED.* */
	INTEL_FLAGS_UEVENT_CONSTRAINT(0x20c8, 0xf), /* ITLB_MISS_RETIRED */
	INTEL_FLAGS_EVENT_CONSTRAINT(0xcb, 0xf),    /* MEM_LOAD_RETIRED.* */
	INTEL_FLAGS_EVENT_CONSTRAINT(0xf7, 0xf),    /* FP_ASSIST.* */
	/* INST_RETIRED.ANY_P, inv=1, cmask=16 (cycles:p). */
	INTEL_FLAGS_UEVENT_CONSTRAINT(0x108000c0, 0x0f),
	EVENT_CONSTRAINT_END
};

struct event_constraint intel_snb_pebs_event_constraints[] = {
	INTEL_FLAGS_UEVENT_CONSTRAINT(0x01c0, 0x2), /* INST_RETIRED.PRECDIST */
	INTEL_PLD_CONSTRAINT(0x01cd, 0x8),    /* MEM_TRANS_RETIRED.LAT_ABOVE_THR */
	INTEL_PST_CONSTRAINT(0x02cd, 0x8),    /* MEM_TRANS_RETIRED.PRECISE_STORES */
	/* UOPS_RETIRED.ALL, inv=1, cmask=16 (cycles:p). */
	INTEL_FLAGS_UEVENT_CONSTRAINT(0x108001c2, 0xf),
        INTEL_EXCLEVT_CONSTRAINT(0xd0, 0xf),    /* MEM_UOP_RETIRED.* */
        INTEL_EXCLEVT_CONSTRAINT(0xd1, 0xf),    /* MEM_LOAD_UOPS_RETIRED.* */
        INTEL_EXCLEVT_CONSTRAINT(0xd2, 0xf),    /* MEM_LOAD_UOPS_LLC_HIT_RETIRED.* */
        INTEL_EXCLEVT_CONSTRAINT(0xd3, 0xf),    /* MEM_LOAD_UOPS_LLC_MISS_RETIRED.* */
	/* Allow all events as PEBS with no flags */
	INTEL_ALL_EVENT_CONSTRAINT(0, 0xf),
	EVENT_CONSTRAINT_END
};

struct event_constraint intel_ivb_pebs_event_constraints[] = {
        INTEL_FLAGS_UEVENT_CONSTRAINT(0x01c0, 0x2), /* INST_RETIRED.PRECDIST */
        INTEL_PLD_CONSTRAINT(0x01cd, 0x8),    /* MEM_TRANS_RETIRED.LAT_ABOVE_THR */
	INTEL_PST_CONSTRAINT(0x02cd, 0x8),    /* MEM_TRANS_RETIRED.PRECISE_STORES */
	/* UOPS_RETIRED.ALL, inv=1, cmask=16 (cycles:p). */
	INTEL_FLAGS_UEVENT_CONSTRAINT(0x108001c2, 0xf),
	/* INST_RETIRED.PREC_DIST, inv=1, cmask=16 (cycles:ppp). */
	INTEL_FLAGS_UEVENT_CONSTRAINT(0x108001c0, 0x2),
	INTEL_EXCLEVT_CONSTRAINT(0xd0, 0xf),    /* MEM_UOP_RETIRED.* */
	INTEL_EXCLEVT_CONSTRAINT(0xd1, 0xf),    /* MEM_LOAD_UOPS_RETIRED.* */
	INTEL_EXCLEVT_CONSTRAINT(0xd2, 0xf),    /* MEM_LOAD_UOPS_LLC_HIT_RETIRED.* */
	INTEL_EXCLEVT_CONSTRAINT(0xd3, 0xf),    /* MEM_LOAD_UOPS_LLC_MISS_RETIRED.* */
	/* Allow all events as PEBS with no flags */
	INTEL_ALL_EVENT_CONSTRAINT(0, 0xf),
        EVENT_CONSTRAINT_END
};

struct event_constraint intel_hsw_pebs_event_constraints[] = {
	INTEL_FLAGS_UEVENT_CONSTRAINT(0x01c0, 0x2), /* INST_RETIRED.PRECDIST */
	INTEL_PLD_CONSTRAINT(0x01cd, 0xf),    /* MEM_TRANS_RETIRED.* */
	/* UOPS_RETIRED.ALL, inv=1, cmask=16 (cycles:p). */
	INTEL_FLAGS_UEVENT_CONSTRAINT(0x108001c2, 0xf),
	/* INST_RETIRED.PREC_DIST, inv=1, cmask=16 (cycles:ppp). */
	INTEL_FLAGS_UEVENT_CONSTRAINT(0x108001c0, 0x2),
	INTEL_FLAGS_UEVENT_CONSTRAINT_DATALA_NA(0x01c2, 0xf), /* UOPS_RETIRED.ALL */
	INTEL_FLAGS_UEVENT_CONSTRAINT_DATALA_XLD(0x11d0, 0xf), /* MEM_UOPS_RETIRED.STLB_MISS_LOADS */
	INTEL_FLAGS_UEVENT_CONSTRAINT_DATALA_XLD(0x21d0, 0xf), /* MEM_UOPS_RETIRED.LOCK_LOADS */
	INTEL_FLAGS_UEVENT_CONSTRAINT_DATALA_XLD(0x41d0, 0xf), /* MEM_UOPS_RETIRED.SPLIT_LOADS */
	INTEL_FLAGS_UEVENT_CONSTRAINT_DATALA_XLD(0x81d0, 0xf), /* MEM_UOPS_RETIRED.ALL_LOADS */
	INTEL_FLAGS_UEVENT_CONSTRAINT_DATALA_XST(0x12d0, 0xf), /* MEM_UOPS_RETIRED.STLB_MISS_STORES */
	INTEL_FLAGS_UEVENT_CONSTRAINT_DATALA_XST(0x42d0, 0xf), /* MEM_UOPS_RETIRED.SPLIT_STORES */
	INTEL_FLAGS_UEVENT_CONSTRAINT_DATALA_XST(0x82d0, 0xf), /* MEM_UOPS_RETIRED.ALL_STORES */
	INTEL_FLAGS_EVENT_CONSTRAINT_DATALA_XLD(0xd1, 0xf),    /* MEM_LOAD_UOPS_RETIRED.* */
	INTEL_FLAGS_EVENT_CONSTRAINT_DATALA_XLD(0xd2, 0xf),    /* MEM_LOAD_UOPS_L3_HIT_RETIRED.* */
	INTEL_FLAGS_EVENT_CONSTRAINT_DATALA_XLD(0xd3, 0xf),    /* MEM_LOAD_UOPS_L3_MISS_RETIRED.* */
	/* Allow all events as PEBS with no flags */
	INTEL_ALL_EVENT_CONSTRAINT(0, 0xf),
	EVENT_CONSTRAINT_END
};

struct event_constraint intel_bdw_pebs_event_constraints[] = {
	INTEL_FLAGS_UEVENT_CONSTRAINT(0x01c0, 0x2), /* INST_RETIRED.PRECDIST */
	INTEL_PLD_CONSTRAINT(0x01cd, 0xf),    /* MEM_TRANS_RETIRED.* */
	/* UOPS_RETIRED.ALL, inv=1, cmask=16 (cycles:p). */
	INTEL_FLAGS_UEVENT_CONSTRAINT(0x108001c2, 0xf),
	/* INST_RETIRED.PREC_DIST, inv=1, cmask=16 (cycles:ppp). */
	INTEL_FLAGS_UEVENT_CONSTRAINT(0x108001c0, 0x2),
	INTEL_FLAGS_UEVENT_CONSTRAINT_DATALA_NA(0x01c2, 0xf), /* UOPS_RETIRED.ALL */
	INTEL_FLAGS_UEVENT_CONSTRAINT_DATALA_LD(0x11d0, 0xf), /* MEM_UOPS_RETIRED.STLB_MISS_LOADS */
	INTEL_FLAGS_UEVENT_CONSTRAINT_DATALA_LD(0x21d0, 0xf), /* MEM_UOPS_RETIRED.LOCK_LOADS */
	INTEL_FLAGS_UEVENT_CONSTRAINT_DATALA_LD(0x41d0, 0xf), /* MEM_UOPS_RETIRED.SPLIT_LOADS */
	INTEL_FLAGS_UEVENT_CONSTRAINT_DATALA_LD(0x81d0, 0xf), /* MEM_UOPS_RETIRED.ALL_LOADS */
	INTEL_FLAGS_UEVENT_CONSTRAINT_DATALA_ST(0x12d0, 0xf), /* MEM_UOPS_RETIRED.STLB_MISS_STORES */
	INTEL_FLAGS_UEVENT_CONSTRAINT_DATALA_ST(0x42d0, 0xf), /* MEM_UOPS_RETIRED.SPLIT_STORES */
	INTEL_FLAGS_UEVENT_CONSTRAINT_DATALA_ST(0x82d0, 0xf), /* MEM_UOPS_RETIRED.ALL_STORES */
	INTEL_FLAGS_EVENT_CONSTRAINT_DATALA_LD(0xd1, 0xf),    /* MEM_LOAD_UOPS_RETIRED.* */
	INTEL_FLAGS_EVENT_CONSTRAINT_DATALA_LD(0xd2, 0xf),    /* MEM_LOAD_UOPS_L3_HIT_RETIRED.* */
	INTEL_FLAGS_EVENT_CONSTRAINT_DATALA_LD(0xd3, 0xf),    /* MEM_LOAD_UOPS_L3_MISS_RETIRED.* */
	/* Allow all events as PEBS with no flags */
	INTEL_ALL_EVENT_CONSTRAINT(0, 0xf),
	EVENT_CONSTRAINT_END
};


struct event_constraint intel_skl_pebs_event_constraints[] = {
	INTEL_FLAGS_UEVENT_CONSTRAINT(0x1c0, 0x2),	/* INST_RETIRED.PREC_DIST */
	/* INST_RETIRED.PREC_DIST, inv=1, cmask=16 (cycles:ppp). */
	INTEL_FLAGS_UEVENT_CONSTRAINT(0x108001c0, 0x2),
	/* INST_RETIRED.TOTAL_CYCLES_PS (inv=1, cmask=16) (cycles:p). */
	INTEL_FLAGS_UEVENT_CONSTRAINT(0x108000c0, 0x0f),
	INTEL_PLD_CONSTRAINT(0x1cd, 0xf),		      /* MEM_TRANS_RETIRED.* */
	INTEL_FLAGS_UEVENT_CONSTRAINT_DATALA_LD(0x11d0, 0xf), /* MEM_INST_RETIRED.STLB_MISS_LOADS */
	INTEL_FLAGS_UEVENT_CONSTRAINT_DATALA_ST(0x12d0, 0xf), /* MEM_INST_RETIRED.STLB_MISS_STORES */
	INTEL_FLAGS_UEVENT_CONSTRAINT_DATALA_LD(0x21d0, 0xf), /* MEM_INST_RETIRED.LOCK_LOADS */
	INTEL_FLAGS_UEVENT_CONSTRAINT_DATALA_ST(0x22d0, 0xf), /* MEM_INST_RETIRED.LOCK_STORES */
	INTEL_FLAGS_UEVENT_CONSTRAINT_DATALA_LD(0x41d0, 0xf), /* MEM_INST_RETIRED.SPLIT_LOADS */
	INTEL_FLAGS_UEVENT_CONSTRAINT_DATALA_ST(0x42d0, 0xf), /* MEM_INST_RETIRED.SPLIT_STORES */
	INTEL_FLAGS_UEVENT_CONSTRAINT_DATALA_LD(0x81d0, 0xf), /* MEM_INST_RETIRED.ALL_LOADS */
	INTEL_FLAGS_UEVENT_CONSTRAINT_DATALA_ST(0x82d0, 0xf), /* MEM_INST_RETIRED.ALL_STORES */
	INTEL_FLAGS_EVENT_CONSTRAINT_DATALA_LD(0xd1, 0xf),    /* MEM_LOAD_RETIRED.* */
	INTEL_FLAGS_EVENT_CONSTRAINT_DATALA_LD(0xd2, 0xf),    /* MEM_LOAD_L3_HIT_RETIRED.* */
	INTEL_FLAGS_EVENT_CONSTRAINT_DATALA_LD(0xd3, 0xf),    /* MEM_LOAD_L3_MISS_RETIRED.* */
	/* Allow all events as PEBS with no flags */
	INTEL_ALL_EVENT_CONSTRAINT(0, 0xf),
	EVENT_CONSTRAINT_END
};

struct event_constraint intel_icl_pebs_event_constraints[] = {
	INTEL_FLAGS_UEVENT_CONSTRAINT(0x01c0, 0x100000000ULL),	/* old INST_RETIRED.PREC_DIST */
	INTEL_FLAGS_UEVENT_CONSTRAINT(0x0100, 0x100000000ULL),	/* INST_RETIRED.PREC_DIST */
	INTEL_FLAGS_UEVENT_CONSTRAINT(0x0400, 0x800000000ULL),	/* SLOTS */

	INTEL_PLD_CONSTRAINT(0x1cd, 0xff),			/* MEM_TRANS_RETIRED.LOAD_LATENCY */
	INTEL_FLAGS_UEVENT_CONSTRAINT_DATALA_LD(0x11d0, 0xf),	/* MEM_INST_RETIRED.STLB_MISS_LOADS */
	INTEL_FLAGS_UEVENT_CONSTRAINT_DATALA_ST(0x12d0, 0xf),	/* MEM_INST_RETIRED.STLB_MISS_STORES */
	INTEL_FLAGS_UEVENT_CONSTRAINT_DATALA_LD(0x21d0, 0xf),	/* MEM_INST_RETIRED.LOCK_LOADS */
	INTEL_FLAGS_UEVENT_CONSTRAINT_DATALA_LD(0x41d0, 0xf),	/* MEM_INST_RETIRED.SPLIT_LOADS */
	INTEL_FLAGS_UEVENT_CONSTRAINT_DATALA_ST(0x42d0, 0xf),	/* MEM_INST_RETIRED.SPLIT_STORES */
	INTEL_FLAGS_UEVENT_CONSTRAINT_DATALA_LD(0x81d0, 0xf),	/* MEM_INST_RETIRED.ALL_LOADS */
	INTEL_FLAGS_UEVENT_CONSTRAINT_DATALA_ST(0x82d0, 0xf),	/* MEM_INST_RETIRED.ALL_STORES */

	INTEL_FLAGS_EVENT_CONSTRAINT_DATALA_LD_RANGE(0xd1, 0xd4, 0xf), /* MEM_LOAD_*_RETIRED.* */

	INTEL_FLAGS_EVENT_CONSTRAINT(0xd0, 0xf),		/* MEM_INST_RETIRED.* */

	/*
	 * Everything else is handled by PMU_FL_PEBS_ALL, because we
	 * need the full constraints from the main table.
	 */

	EVENT_CONSTRAINT_END
};

struct event_constraint intel_spr_pebs_event_constraints[] = {
	INTEL_FLAGS_UEVENT_CONSTRAINT(0x100, 0x100000000ULL),	/* INST_RETIRED.PREC_DIST */
	INTEL_FLAGS_UEVENT_CONSTRAINT(0x0400, 0x800000000ULL),

	INTEL_FLAGS_EVENT_CONSTRAINT(0xc0, 0xfe),
	INTEL_PLD_CONSTRAINT(0x1cd, 0xfe),
	INTEL_PSD_CONSTRAINT(0x2cd, 0x1),
	INTEL_FLAGS_UEVENT_CONSTRAINT_DATALA_LD(0x11d0, 0xf),	/* MEM_INST_RETIRED.STLB_MISS_LOADS */
	INTEL_FLAGS_UEVENT_CONSTRAINT_DATALA_ST(0x12d0, 0xf),	/* MEM_INST_RETIRED.STLB_MISS_STORES */
	INTEL_FLAGS_UEVENT_CONSTRAINT_DATALA_LD(0x21d0, 0xf),	/* MEM_INST_RETIRED.LOCK_LOADS */
	INTEL_FLAGS_UEVENT_CONSTRAINT_DATALA_LD(0x41d0, 0xf),	/* MEM_INST_RETIRED.SPLIT_LOADS */
	INTEL_FLAGS_UEVENT_CONSTRAINT_DATALA_ST(0x42d0, 0xf),	/* MEM_INST_RETIRED.SPLIT_STORES */
	INTEL_FLAGS_UEVENT_CONSTRAINT_DATALA_LD(0x81d0, 0xf),	/* MEM_INST_RETIRED.ALL_LOADS */
	INTEL_FLAGS_UEVENT_CONSTRAINT_DATALA_ST(0x82d0, 0xf),	/* MEM_INST_RETIRED.ALL_STORES */

	INTEL_FLAGS_EVENT_CONSTRAINT_DATALA_LD_RANGE(0xd1, 0xd4, 0xf),

	INTEL_FLAGS_EVENT_CONSTRAINT(0xd0, 0xf),

	/*
	 * Everything else is handled by PMU_FL_PEBS_ALL, because we
	 * need the full constraints from the main table.
	 */

	EVENT_CONSTRAINT_END
};

struct event_constraint *intel_pebs_constraints(struct perf_event *event)
{
	struct event_constraint *pebs_constraints = hybrid(event->pmu, pebs_constraints);
	struct event_constraint *c;

	if (!event->attr.precise_ip)
		return NULL;

	if (pebs_constraints) {
		for_each_event_constraint(c, pebs_constraints) {
			if (constraint_match(c, event->hw.config)) {
				event->hw.flags |= c->flags;
				return c;
			}
		}
	}

	/*
	 * Extended PEBS support
	 * Makes the PEBS code search the normal constraints.
	 */
	if (x86_pmu.flags & PMU_FL_PEBS_ALL)
		return NULL;

	return &emptyconstraint;
}

/*
 * We need the sched_task callback even for per-cpu events when we use
 * the large interrupt threshold, such that we can provide PID and TID
 * to PEBS samples.
 */
static inline bool pebs_needs_sched_cb(struct cpu_hw_events *cpuc)
{
	if (cpuc->n_pebs == cpuc->n_pebs_via_pt)
		return false;

	return cpuc->n_pebs && (cpuc->n_pebs == cpuc->n_large_pebs);
}

void intel_pmu_pebs_sched_task(struct perf_event_pmu_context *pmu_ctx, bool sched_in)
{
	struct cpu_hw_events *cpuc = this_cpu_ptr(&cpu_hw_events);

	if (!sched_in && pebs_needs_sched_cb(cpuc))
		intel_pmu_drain_pebs_buffer();
}

static inline void pebs_update_threshold(struct cpu_hw_events *cpuc)
{
	struct debug_store *ds = cpuc->ds;
	int max_pebs_events = hybrid(cpuc->pmu, max_pebs_events);
	int num_counters_fixed = hybrid(cpuc->pmu, num_counters_fixed);
	u64 threshold;
	int reserved;

	if (cpuc->n_pebs_via_pt)
		return;

	if (x86_pmu.flags & PMU_FL_PEBS_ALL)
		reserved = max_pebs_events + num_counters_fixed;
	else
		reserved = max_pebs_events;

	if (cpuc->n_pebs == cpuc->n_large_pebs) {
		threshold = ds->pebs_absolute_maximum -
			reserved * cpuc->pebs_record_size;
	} else {
		threshold = ds->pebs_buffer_base + cpuc->pebs_record_size;
	}

	ds->pebs_interrupt_threshold = threshold;
}

static void adaptive_pebs_record_size_update(void)
{
	struct cpu_hw_events *cpuc = this_cpu_ptr(&cpu_hw_events);
	u64 pebs_data_cfg = cpuc->pebs_data_cfg;
	int sz = sizeof(struct pebs_basic);

	if (pebs_data_cfg & PEBS_DATACFG_MEMINFO)
		sz += sizeof(struct pebs_meminfo);
	if (pebs_data_cfg & PEBS_DATACFG_GP)
		sz += sizeof(struct pebs_gprs);
	if (pebs_data_cfg & PEBS_DATACFG_XMMS)
		sz += sizeof(struct pebs_xmm);
	if (pebs_data_cfg & PEBS_DATACFG_LBRS)
		sz += x86_pmu.lbr_nr * sizeof(struct lbr_entry);

	cpuc->pebs_record_size = sz;
}

#define PERF_PEBS_MEMINFO_TYPE	(PERF_SAMPLE_ADDR | PERF_SAMPLE_DATA_SRC |   \
				PERF_SAMPLE_PHYS_ADDR |			     \
				PERF_SAMPLE_WEIGHT_TYPE |		     \
				PERF_SAMPLE_TRANSACTION |		     \
				PERF_SAMPLE_DATA_PAGE_SIZE)

static u64 pebs_update_adaptive_cfg(struct perf_event *event)
{
	struct perf_event_attr *attr = &event->attr;
	u64 sample_type = attr->sample_type;
	u64 pebs_data_cfg = 0;
	bool gprs, tsx_weight;

	if (!(sample_type & ~(PERF_SAMPLE_IP|PERF_SAMPLE_TIME)) &&
	    attr->precise_ip > 1)
		return pebs_data_cfg;

	if (sample_type & PERF_PEBS_MEMINFO_TYPE)
		pebs_data_cfg |= PEBS_DATACFG_MEMINFO;

	/*
	 * We need GPRs when:
	 * + user requested them
	 * + precise_ip < 2 for the non event IP
	 * + For RTM TSX weight we need GPRs for the abort code.
	 */
	gprs = (sample_type & PERF_SAMPLE_REGS_INTR) &&
	       (attr->sample_regs_intr & PEBS_GP_REGS);

	tsx_weight = (sample_type & PERF_SAMPLE_WEIGHT_TYPE) &&
		     ((attr->config & INTEL_ARCH_EVENT_MASK) ==
		      x86_pmu.rtm_abort_event);

	if (gprs || (attr->precise_ip < 2) || tsx_weight)
		pebs_data_cfg |= PEBS_DATACFG_GP;

	if ((sample_type & PERF_SAMPLE_REGS_INTR) &&
	    (attr->sample_regs_intr & PERF_REG_EXTENDED_MASK))
		pebs_data_cfg |= PEBS_DATACFG_XMMS;

	if (sample_type & PERF_SAMPLE_BRANCH_STACK) {
		/*
		 * For now always log all LBRs. Could configure this
		 * later.
		 */
		pebs_data_cfg |= PEBS_DATACFG_LBRS |
			((x86_pmu.lbr_nr-1) << PEBS_DATACFG_LBR_SHIFT);
	}

	return pebs_data_cfg;
}

static void
pebs_update_state(bool needed_cb, struct cpu_hw_events *cpuc,
		  struct perf_event *event, bool add)
{
	struct pmu *pmu = event->pmu;

	/*
	 * Make sure we get updated with the first PEBS
	 * event. It will trigger also during removal, but
	 * that does not hurt:
	 */
	if (cpuc->n_pebs == 1)
		cpuc->pebs_data_cfg = PEBS_UPDATE_DS_SW;

	if (needed_cb != pebs_needs_sched_cb(cpuc)) {
		if (!needed_cb)
			perf_sched_cb_inc(pmu);
		else
			perf_sched_cb_dec(pmu);

		cpuc->pebs_data_cfg |= PEBS_UPDATE_DS_SW;
	}

	/*
	 * The PEBS record doesn't shrink on pmu::del(). Doing so would require
	 * iterating all remaining PEBS events to reconstruct the config.
	 */
	if (x86_pmu.intel_cap.pebs_baseline && add) {
		u64 pebs_data_cfg;

		pebs_data_cfg = pebs_update_adaptive_cfg(event);
		/*
		 * Be sure to update the thresholds when we change the record.
		 */
		if (pebs_data_cfg & ~cpuc->pebs_data_cfg)
			cpuc->pebs_data_cfg |= pebs_data_cfg | PEBS_UPDATE_DS_SW;
	}
}

void intel_pmu_pebs_add(struct perf_event *event)
{
	struct cpu_hw_events *cpuc = this_cpu_ptr(&cpu_hw_events);
	struct hw_perf_event *hwc = &event->hw;
	bool needed_cb = pebs_needs_sched_cb(cpuc);

	cpuc->n_pebs++;
	if (hwc->flags & PERF_X86_EVENT_LARGE_PEBS)
		cpuc->n_large_pebs++;
	if (hwc->flags & PERF_X86_EVENT_PEBS_VIA_PT)
		cpuc->n_pebs_via_pt++;

	pebs_update_state(needed_cb, cpuc, event, true);
}

static void intel_pmu_pebs_via_pt_disable(struct perf_event *event)
{
	struct cpu_hw_events *cpuc = this_cpu_ptr(&cpu_hw_events);

	if (!is_pebs_pt(event))
		return;

	if (!(cpuc->pebs_enabled & ~PEBS_VIA_PT_MASK))
		cpuc->pebs_enabled &= ~PEBS_VIA_PT_MASK;
}

static void intel_pmu_pebs_via_pt_enable(struct perf_event *event)
{
	struct cpu_hw_events *cpuc = this_cpu_ptr(&cpu_hw_events);
	struct hw_perf_event *hwc = &event->hw;
	struct debug_store *ds = cpuc->ds;
	u64 value = ds->pebs_event_reset[hwc->idx];
	u32 base = MSR_RELOAD_PMC0;
	unsigned int idx = hwc->idx;

	if (!is_pebs_pt(event))
		return;

	if (!(event->hw.flags & PERF_X86_EVENT_LARGE_PEBS))
		cpuc->pebs_enabled |= PEBS_PMI_AFTER_EACH_RECORD;

	cpuc->pebs_enabled |= PEBS_OUTPUT_PT;

	if (hwc->idx >= INTEL_PMC_IDX_FIXED) {
		base = MSR_RELOAD_FIXED_CTR0;
		idx = hwc->idx - INTEL_PMC_IDX_FIXED;
		if (x86_pmu.intel_cap.pebs_format < 5)
			value = ds->pebs_event_reset[MAX_PEBS_EVENTS_FMT4 + idx];
		else
			value = ds->pebs_event_reset[MAX_PEBS_EVENTS + idx];
	}
	wrmsrl(base + idx, value);
}

static inline void intel_pmu_drain_large_pebs(struct cpu_hw_events *cpuc)
{
	if (cpuc->n_pebs == cpuc->n_large_pebs &&
	    cpuc->n_pebs != cpuc->n_pebs_via_pt)
		intel_pmu_drain_pebs_buffer();
}

void intel_pmu_pebs_enable(struct perf_event *event)
{
	struct cpu_hw_events *cpuc = this_cpu_ptr(&cpu_hw_events);
	u64 pebs_data_cfg = cpuc->pebs_data_cfg & ~PEBS_UPDATE_DS_SW;
	struct hw_perf_event *hwc = &event->hw;
	struct debug_store *ds = cpuc->ds;
	unsigned int idx = hwc->idx;

	hwc->config &= ~ARCH_PERFMON_EVENTSEL_INT;

	cpuc->pebs_enabled |= 1ULL << hwc->idx;

	if ((event->hw.flags & PERF_X86_EVENT_PEBS_LDLAT) && (x86_pmu.version < 5))
		cpuc->pebs_enabled |= 1ULL << (hwc->idx + 32);
	else if (event->hw.flags & PERF_X86_EVENT_PEBS_ST)
		cpuc->pebs_enabled |= 1ULL << 63;

	if (x86_pmu.intel_cap.pebs_baseline) {
		hwc->config |= ICL_EVENTSEL_ADAPTIVE;
		if (pebs_data_cfg != cpuc->active_pebs_data_cfg) {
			/*
			 * drain_pebs() assumes uniform record size;
			 * hence we need to drain when changing said
			 * size.
			 */
			intel_pmu_drain_large_pebs(cpuc);
			adaptive_pebs_record_size_update();
			wrmsrl(MSR_PEBS_DATA_CFG, pebs_data_cfg);
			cpuc->active_pebs_data_cfg = pebs_data_cfg;
		}
	}
	if (cpuc->pebs_data_cfg & PEBS_UPDATE_DS_SW) {
		cpuc->pebs_data_cfg = pebs_data_cfg;
		pebs_update_threshold(cpuc);
	}

	if (idx >= INTEL_PMC_IDX_FIXED) {
		if (x86_pmu.intel_cap.pebs_format < 5)
			idx = MAX_PEBS_EVENTS_FMT4 + (idx - INTEL_PMC_IDX_FIXED);
		else
			idx = MAX_PEBS_EVENTS + (idx - INTEL_PMC_IDX_FIXED);
	}

	/*
	 * Use auto-reload if possible to save a MSR write in the PMI.
	 * This must be done in pmu::start(), because PERF_EVENT_IOC_PERIOD.
	 */
	if (hwc->flags & PERF_X86_EVENT_AUTO_RELOAD) {
		ds->pebs_event_reset[idx] =
			(u64)(-hwc->sample_period) & x86_pmu.cntval_mask;
	} else {
		ds->pebs_event_reset[idx] = 0;
	}

	intel_pmu_pebs_via_pt_enable(event);
}

void intel_pmu_pebs_del(struct perf_event *event)
{
	struct cpu_hw_events *cpuc = this_cpu_ptr(&cpu_hw_events);
	struct hw_perf_event *hwc = &event->hw;
	bool needed_cb = pebs_needs_sched_cb(cpuc);

	cpuc->n_pebs--;
	if (hwc->flags & PERF_X86_EVENT_LARGE_PEBS)
		cpuc->n_large_pebs--;
	if (hwc->flags & PERF_X86_EVENT_PEBS_VIA_PT)
		cpuc->n_pebs_via_pt--;

	pebs_update_state(needed_cb, cpuc, event, false);
}

void intel_pmu_pebs_disable(struct perf_event *event)
{
	struct cpu_hw_events *cpuc = this_cpu_ptr(&cpu_hw_events);
	struct hw_perf_event *hwc = &event->hw;

	intel_pmu_drain_large_pebs(cpuc);

	cpuc->pebs_enabled &= ~(1ULL << hwc->idx);

	if ((event->hw.flags & PERF_X86_EVENT_PEBS_LDLAT) &&
	    (x86_pmu.version < 5))
		cpuc->pebs_enabled &= ~(1ULL << (hwc->idx + 32));
	else if (event->hw.flags & PERF_X86_EVENT_PEBS_ST)
		cpuc->pebs_enabled &= ~(1ULL << 63);

	intel_pmu_pebs_via_pt_disable(event);

	if (cpuc->enabled)
		wrmsrl(MSR_IA32_PEBS_ENABLE, cpuc->pebs_enabled);

	hwc->config |= ARCH_PERFMON_EVENTSEL_INT;
}

void intel_pmu_pebs_enable_all(void)
{
	struct cpu_hw_events *cpuc = this_cpu_ptr(&cpu_hw_events);

	if (cpuc->pebs_enabled)
		wrmsrl(MSR_IA32_PEBS_ENABLE, cpuc->pebs_enabled);
}

void intel_pmu_pebs_disable_all(void)
{
	struct cpu_hw_events *cpuc = this_cpu_ptr(&cpu_hw_events);

	if (cpuc->pebs_enabled)
		__intel_pmu_pebs_disable_all();
}

static int intel_pmu_pebs_fixup_ip(struct pt_regs *regs)
{
	struct cpu_hw_events *cpuc = this_cpu_ptr(&cpu_hw_events);
	unsigned long from = cpuc->lbr_entries[0].from;
	unsigned long old_to, to = cpuc->lbr_entries[0].to;
	unsigned long ip = regs->ip;
	int is_64bit = 0;
	void *kaddr;
	int size;

	/*
	 * We don't need to fixup if the PEBS assist is fault like
	 */
	if (!x86_pmu.intel_cap.pebs_trap)
		return 1;

	/*
	 * No LBR entry, no basic block, no rewinding
	 */
	if (!cpuc->lbr_stack.nr || !from || !to)
		return 0;

	/*
	 * Basic blocks should never cross user/kernel boundaries
	 */
	if (kernel_ip(ip) != kernel_ip(to))
		return 0;

	/*
	 * unsigned math, either ip is before the start (impossible) or
	 * the basic block is larger than 1 page (sanity)
	 */
	if ((ip - to) > PEBS_FIXUP_SIZE)
		return 0;

	/*
	 * We sampled a branch insn, rewind using the LBR stack
	 */
	if (ip == to) {
		set_linear_ip(regs, from);
		return 1;
	}

	size = ip - to;
	if (!kernel_ip(ip)) {
		int bytes;
		u8 *buf = this_cpu_read(insn_buffer);

		/* 'size' must fit our buffer, see above */
		bytes = copy_from_user_nmi(buf, (void __user *)to, size);
		if (bytes != 0)
			return 0;

		kaddr = buf;
	} else {
		kaddr = (void *)to;
	}

	do {
		struct insn insn;

		old_to = to;

#ifdef CONFIG_X86_64
		is_64bit = kernel_ip(to) || any_64bit_mode(regs);
#endif
		insn_init(&insn, kaddr, size, is_64bit);

		/*
		 * Make sure there was not a problem decoding the instruction.
		 * This is doubly important because we have an infinite loop if
		 * insn.length=0.
		 */
		if (insn_get_length(&insn))
			break;

		to += insn.length;
		kaddr += insn.length;
		size -= insn.length;
	} while (to < ip);

	if (to == ip) {
		set_linear_ip(regs, old_to);
		return 1;
	}

	/*
	 * Even though we decoded the basic block, the instruction stream
	 * never matched the given IP, either the TO or the IP got corrupted.
	 */
	return 0;
}

static inline u64 intel_get_tsx_weight(u64 tsx_tuning)
{
	if (tsx_tuning) {
		union hsw_tsx_tuning tsx = { .value = tsx_tuning };
		return tsx.cycles_last_block;
	}
	return 0;
}

static inline u64 intel_get_tsx_transaction(u64 tsx_tuning, u64 ax)
{
	u64 txn = (tsx_tuning & PEBS_HSW_TSX_FLAGS) >> 32;

	/* For RTM XABORTs also log the abort code from AX */
	if ((txn & PERF_TXN_TRANSACTION) && (ax & 1))
		txn |= ((ax >> 24) & 0xff) << PERF_TXN_ABORT_SHIFT;
	return txn;
}

static inline u64 get_pebs_status(void *n)
{
	if (x86_pmu.intel_cap.pebs_format < 4)
		return ((struct pebs_record_nhm *)n)->status;
	return ((struct pebs_basic *)n)->applicable_counters;
}

#define PERF_X86_EVENT_PEBS_HSW_PREC \
		(PERF_X86_EVENT_PEBS_ST_HSW | \
		 PERF_X86_EVENT_PEBS_LD_HSW | \
		 PERF_X86_EVENT_PEBS_NA_HSW)

static u64 get_data_src(struct perf_event *event, u64 aux)
{
	u64 val = PERF_MEM_NA;
	int fl = event->hw.flags;
	bool fst = fl & (PERF_X86_EVENT_PEBS_ST | PERF_X86_EVENT_PEBS_HSW_PREC);

	if (fl & PERF_X86_EVENT_PEBS_LDLAT)
		val = load_latency_data(event, aux);
	else if (fl & PERF_X86_EVENT_PEBS_STLAT)
		val = store_latency_data(event, aux);
	else if (fl & PERF_X86_EVENT_PEBS_LAT_HYBRID)
		val = x86_pmu.pebs_latency_data(event, aux);
	else if (fst && (fl & PERF_X86_EVENT_PEBS_HSW_PREC))
		val = precise_datala_hsw(event, aux);
	else if (fst)
		val = precise_store_data(aux);
	return val;
}

static void setup_pebs_time(struct perf_event *event,
			    struct perf_sample_data *data,
			    u64 tsc)
{
	/* Converting to a user-defined clock is not supported yet. */
	if (event->attr.use_clockid != 0)
		return;

	/*
	 * Doesn't support the conversion when the TSC is unstable.
	 * The TSC unstable case is a corner case and very unlikely to
	 * happen. If it happens, the TSC in a PEBS record will be
	 * dropped and fall back to perf_event_clock().
	 */
	if (!using_native_sched_clock() || !sched_clock_stable())
		return;

	data->time = native_sched_clock_from_tsc(tsc) + __sched_clock_offset;
	data->sample_flags |= PERF_SAMPLE_TIME;
}

#define PERF_SAMPLE_ADDR_TYPE	(PERF_SAMPLE_ADDR |		\
				 PERF_SAMPLE_PHYS_ADDR |	\
				 PERF_SAMPLE_DATA_PAGE_SIZE)

static void setup_pebs_fixed_sample_data(struct perf_event *event,
				   struct pt_regs *iregs, void *__pebs,
				   struct perf_sample_data *data,
				   struct pt_regs *regs)
{
	/*
	 * We cast to the biggest pebs_record but are careful not to
	 * unconditionally access the 'extra' entries.
	 */
	struct cpu_hw_events *cpuc = this_cpu_ptr(&cpu_hw_events);
	struct pebs_record_skl *pebs = __pebs;
	u64 sample_type;
	int fll;

	if (pebs == NULL)
		return;

	sample_type = event->attr.sample_type;
	fll = event->hw.flags & PERF_X86_EVENT_PEBS_LDLAT;

	perf_sample_data_init(data, 0, event->hw.last_period);

	data->period = event->hw.last_period;

	/*
	 * Use latency for weight (only avail with PEBS-LL)
	 */
	if (fll && (sample_type & PERF_SAMPLE_WEIGHT_TYPE)) {
		data->weight.full = pebs->lat;
		data->sample_flags |= PERF_SAMPLE_WEIGHT_TYPE;
	}

	/*
	 * data.data_src encodes the data source
	 */
	if (sample_type & PERF_SAMPLE_DATA_SRC) {
		data->data_src.val = get_data_src(event, pebs->dse);
		data->sample_flags |= PERF_SAMPLE_DATA_SRC;
	}

	/*
	 * We must however always use iregs for the unwinder to stay sane; the
	 * record BP,SP,IP can point into thin air when the record is from a
	 * previous PMI context or an (I)RET happened between the record and
	 * PMI.
	 */
	if (sample_type & PERF_SAMPLE_CALLCHAIN)
		perf_sample_save_callchain(data, event, iregs);

	/*
	 * We use the interrupt regs as a base because the PEBS record does not
	 * contain a full regs set, specifically it seems to lack segment
	 * descriptors, which get used by things like user_mode().
	 *
	 * In the simple case fix up only the IP for PERF_SAMPLE_IP.
	 */
	*regs = *iregs;

	/*
	 * Initialize regs_>flags from PEBS,
	 * Clear exact bit (which uses x86 EFLAGS Reserved bit 3),
	 * i.e., do not rely on it being zero:
	 */
	regs->flags = pebs->flags & ~PERF_EFLAGS_EXACT;

	if (sample_type & PERF_SAMPLE_REGS_INTR) {
		regs->ax = pebs->ax;
		regs->bx = pebs->bx;
		regs->cx = pebs->cx;
		regs->dx = pebs->dx;
		regs->si = pebs->si;
		regs->di = pebs->di;

		regs->bp = pebs->bp;
		regs->sp = pebs->sp;

#ifndef CONFIG_X86_32
		regs->r8 = pebs->r8;
		regs->r9 = pebs->r9;
		regs->r10 = pebs->r10;
		regs->r11 = pebs->r11;
		regs->r12 = pebs->r12;
		regs->r13 = pebs->r13;
		regs->r14 = pebs->r14;
		regs->r15 = pebs->r15;
#endif
	}

	if (event->attr.precise_ip > 1) {
		/*
		 * Haswell and later processors have an 'eventing IP'
		 * (real IP) which fixes the off-by-1 skid in hardware.
		 * Use it when precise_ip >= 2 :
		 */
		if (x86_pmu.intel_cap.pebs_format >= 2) {
			set_linear_ip(regs, pebs->real_ip);
			regs->flags |= PERF_EFLAGS_EXACT;
		} else {
			/* Otherwise, use PEBS off-by-1 IP: */
			set_linear_ip(regs, pebs->ip);

			/*
			 * With precise_ip >= 2, try to fix up the off-by-1 IP
			 * using the LBR. If successful, the fixup function
			 * corrects regs->ip and calls set_linear_ip() on regs:
			 */
			if (intel_pmu_pebs_fixup_ip(regs))
				regs->flags |= PERF_EFLAGS_EXACT;
		}
	} else {
		/*
		 * When precise_ip == 1, return the PEBS off-by-1 IP,
		 * no fixup attempted:
		 */
		set_linear_ip(regs, pebs->ip);
	}


	if ((sample_type & PERF_SAMPLE_ADDR_TYPE) &&
	    x86_pmu.intel_cap.pebs_format >= 1) {
		data->addr = pebs->dla;
		data->sample_flags |= PERF_SAMPLE_ADDR;
	}

	if (x86_pmu.intel_cap.pebs_format >= 2) {
		/* Only set the TSX weight when no memory weight. */
		if ((sample_type & PERF_SAMPLE_WEIGHT_TYPE) && !fll) {
			data->weight.full = intel_get_tsx_weight(pebs->tsx_tuning);
			data->sample_flags |= PERF_SAMPLE_WEIGHT_TYPE;
		}
		if (sample_type & PERF_SAMPLE_TRANSACTION) {
			data->txn = intel_get_tsx_transaction(pebs->tsx_tuning,
							      pebs->ax);
			data->sample_flags |= PERF_SAMPLE_TRANSACTION;
		}
	}

	/*
	 * v3 supplies an accurate time stamp, so we use that
	 * for the time stamp.
	 *
	 * We can only do this for the default trace clock.
	 */
	if (x86_pmu.intel_cap.pebs_format >= 3)
		setup_pebs_time(event, data, pebs->tsc);

	if (has_branch_stack(event))
		perf_sample_save_brstack(data, event, &cpuc->lbr_stack);
}

static void adaptive_pebs_save_regs(struct pt_regs *regs,
				    struct pebs_gprs *gprs)
{
	regs->ax = gprs->ax;
	regs->bx = gprs->bx;
	regs->cx = gprs->cx;
	regs->dx = gprs->dx;
	regs->si = gprs->si;
	regs->di = gprs->di;
	regs->bp = gprs->bp;
	regs->sp = gprs->sp;
#ifndef CONFIG_X86_32
	regs->r8 = gprs->r8;
	regs->r9 = gprs->r9;
	regs->r10 = gprs->r10;
	regs->r11 = gprs->r11;
	regs->r12 = gprs->r12;
	regs->r13 = gprs->r13;
	regs->r14 = gprs->r14;
	regs->r15 = gprs->r15;
#endif
}

#define PEBS_LATENCY_MASK			0xffff
#define PEBS_CACHE_LATENCY_OFFSET		32
#define PEBS_RETIRE_LATENCY_OFFSET		32

/*
 * With adaptive PEBS the layout depends on what fields are configured.
 */

static void setup_pebs_adaptive_sample_data(struct perf_event *event,
					    struct pt_regs *iregs, void *__pebs,
					    struct perf_sample_data *data,
					    struct pt_regs *regs)
{
	struct cpu_hw_events *cpuc = this_cpu_ptr(&cpu_hw_events);
	struct pebs_basic *basic = __pebs;
	void *next_record = basic + 1;
	u64 sample_type;
	u64 format_size;
	struct pebs_meminfo *meminfo = NULL;
	struct pebs_gprs *gprs = NULL;
	struct x86_perf_regs *perf_regs;

	if (basic == NULL)
		return;

	perf_regs = container_of(regs, struct x86_perf_regs, regs);
	perf_regs->xmm_regs = NULL;

	sample_type = event->attr.sample_type;
	format_size = basic->format_size;
	perf_sample_data_init(data, 0, event->hw.last_period);
	data->period = event->hw.last_period;

	setup_pebs_time(event, data, basic->tsc);

	/*
	 * We must however always use iregs for the unwinder to stay sane; the
	 * record BP,SP,IP can point into thin air when the record is from a
	 * previous PMI context or an (I)RET happened between the record and
	 * PMI.
	 */
	if (sample_type & PERF_SAMPLE_CALLCHAIN)
		perf_sample_save_callchain(data, event, iregs);

	*regs = *iregs;
	/* The ip in basic is EventingIP */
	set_linear_ip(regs, basic->ip);
	regs->flags = PERF_EFLAGS_EXACT;

	if ((sample_type & PERF_SAMPLE_WEIGHT_STRUCT) && (x86_pmu.flags & PMU_FL_RETIRE_LATENCY))
		data->weight.var3_w = format_size >> PEBS_RETIRE_LATENCY_OFFSET & PEBS_LATENCY_MASK;

	/*
	 * The record for MEMINFO is in front of GP
	 * But PERF_SAMPLE_TRANSACTION needs gprs->ax.
	 * Save the pointer here but process later.
	 */
	if (format_size & PEBS_DATACFG_MEMINFO) {
		meminfo = next_record;
		next_record = meminfo + 1;
	}

	if (format_size & PEBS_DATACFG_GP) {
		gprs = next_record;
		next_record = gprs + 1;

		if (event->attr.precise_ip < 2) {
			set_linear_ip(regs, gprs->ip);
			regs->flags &= ~PERF_EFLAGS_EXACT;
		}

		if (sample_type & PERF_SAMPLE_REGS_INTR)
			adaptive_pebs_save_regs(regs, gprs);
	}

	if (format_size & PEBS_DATACFG_MEMINFO) {
		if (sample_type & PERF_SAMPLE_WEIGHT_TYPE) {
			u64 weight = meminfo->latency;

			if (x86_pmu.flags & PMU_FL_INSTR_LATENCY) {
				data->weight.var2_w = weight & PEBS_LATENCY_MASK;
				weight >>= PEBS_CACHE_LATENCY_OFFSET;
			}

			/*
			 * Although meminfo::latency is defined as a u64,
			 * only the lower 32 bits include the valid data
			 * in practice on Ice Lake and earlier platforms.
			 */
			if (sample_type & PERF_SAMPLE_WEIGHT) {
				data->weight.full = weight ?:
					intel_get_tsx_weight(meminfo->tsx_tuning);
			} else {
				data->weight.var1_dw = (u32)(weight & PEBS_LATENCY_MASK) ?:
					intel_get_tsx_weight(meminfo->tsx_tuning);
			}
			data->sample_flags |= PERF_SAMPLE_WEIGHT_TYPE;
		}

		if (sample_type & PERF_SAMPLE_DATA_SRC) {
			data->data_src.val = get_data_src(event, meminfo->aux);
			data->sample_flags |= PERF_SAMPLE_DATA_SRC;
		}

		if (sample_type & PERF_SAMPLE_ADDR_TYPE) {
			data->addr = meminfo->address;
			data->sample_flags |= PERF_SAMPLE_ADDR;
		}

		if (sample_type & PERF_SAMPLE_TRANSACTION) {
			data->txn = intel_get_tsx_transaction(meminfo->tsx_tuning,
							  gprs ? gprs->ax : 0);
			data->sample_flags |= PERF_SAMPLE_TRANSACTION;
		}
	}

	if (format_size & PEBS_DATACFG_XMMS) {
		struct pebs_xmm *xmm = next_record;

		next_record = xmm + 1;
		perf_regs->xmm_regs = xmm->xmm;
	}

	if (format_size & PEBS_DATACFG_LBRS) {
		struct lbr_entry *lbr = next_record;
		int num_lbr = ((format_size >> PEBS_DATACFG_LBR_SHIFT)
					& 0xff) + 1;
		next_record = next_record + num_lbr * sizeof(struct lbr_entry);

		if (has_branch_stack(event)) {
			intel_pmu_store_pebs_lbrs(lbr);
			perf_sample_save_brstack(data, event, &cpuc->lbr_stack);
		}
	}

	WARN_ONCE(next_record != __pebs + (format_size >> 48),
			"PEBS record size %llu, expected %llu, config %llx\n",
			format_size >> 48,
			(u64)(next_record - __pebs),
			basic->format_size);
}

static inline void *
get_next_pebs_record_by_bit(void *base, void *top, int bit)
{
	struct cpu_hw_events *cpuc = this_cpu_ptr(&cpu_hw_events);
	void *at;
	u64 pebs_status;

	/*
	 * fmt0 does not have a status bitfield (does not use
	 * perf_record_nhm format)
	 */
	if (x86_pmu.intel_cap.pebs_format < 1)
		return base;

	if (base == NULL)
		return NULL;

	for (at = base; at < top; at += cpuc->pebs_record_size) {
		unsigned long status = get_pebs_status(at);

		if (test_bit(bit, (unsigned long *)&status)) {
			/* PEBS v3 has accurate status bits */
			if (x86_pmu.intel_cap.pebs_format >= 3)
				return at;

			if (status == (1 << bit))
				return at;

			/* clear non-PEBS bit and re-check */
			pebs_status = status & cpuc->pebs_enabled;
			pebs_status &= PEBS_COUNTER_MASK;
			if (pebs_status == (1 << bit))
				return at;
		}
	}
	return NULL;
}

void intel_pmu_auto_reload_read(struct perf_event *event)
{
	WARN_ON(!(event->hw.flags & PERF_X86_EVENT_AUTO_RELOAD));

	perf_pmu_disable(event->pmu);
	intel_pmu_drain_pebs_buffer();
	perf_pmu_enable(event->pmu);
}

/*
 * Special variant of intel_pmu_save_and_restart() for auto-reload.
 */
static int
intel_pmu_save_and_restart_reload(struct perf_event *event, int count)
{
	struct hw_perf_event *hwc = &event->hw;
	int shift = 64 - x86_pmu.cntval_bits;
	u64 period = hwc->sample_period;
	u64 prev_raw_count, new_raw_count;
	s64 new, old;

	WARN_ON(!period);

	/*
	 * drain_pebs() only happens when the PMU is disabled.
	 */
	WARN_ON(this_cpu_read(cpu_hw_events.enabled));

	prev_raw_count = local64_read(&hwc->prev_count);
	rdpmcl(hwc->event_base_rdpmc, new_raw_count);
	local64_set(&hwc->prev_count, new_raw_count);

	/*
	 * Since the counter increments a negative counter value and
	 * overflows on the sign switch, giving the interval:
	 *
	 *   [-period, 0]
	 *
	 * the difference between two consecutive reads is:
	 *
	 *   A) value2 - value1;
	 *      when no overflows have happened in between,
	 *
	 *   B) (0 - value1) + (value2 - (-period));
	 *      when one overflow happened in between,
	 *
	 *   C) (0 - value1) + (n - 1) * (period) + (value2 - (-period));
	 *      when @n overflows happened in between.
	 *
	 * Here A) is the obvious difference, B) is the extension to the
	 * discrete interval, where the first term is to the top of the
	 * interval and the second term is from the bottom of the next
	 * interval and C) the extension to multiple intervals, where the
	 * middle term is the whole intervals covered.
	 *
	 * An equivalent of C, by reduction, is:
	 *
	 *   value2 - value1 + n * period
	 */
	new = ((s64)(new_raw_count << shift) >> shift);
	old = ((s64)(prev_raw_count << shift) >> shift);
	local64_add(new - old + count * period, &event->count);

	local64_set(&hwc->period_left, -new);

	perf_event_update_userpage(event);

	return 0;
}

static __always_inline void
__intel_pmu_pebs_event(struct perf_event *event,
		       struct pt_regs *iregs,
		       struct perf_sample_data *data,
		       void *base, void *top,
		       int bit, int count,
		       void (*setup_sample)(struct perf_event *,
					    struct pt_regs *,
					    void *,
					    struct perf_sample_data *,
					    struct pt_regs *))
{
	struct cpu_hw_events *cpuc = this_cpu_ptr(&cpu_hw_events);
	struct hw_perf_event *hwc = &event->hw;
	struct x86_perf_regs perf_regs;
	struct pt_regs *regs = &perf_regs.regs;
	void *at = get_next_pebs_record_by_bit(base, top, bit);
	static struct pt_regs dummy_iregs;

	if (hwc->flags & PERF_X86_EVENT_AUTO_RELOAD) {
		/*
		 * Now, auto-reload is only enabled in fixed period mode.
		 * The reload value is always hwc->sample_period.
		 * May need to change it, if auto-reload is enabled in
		 * freq mode later.
		 */
		intel_pmu_save_and_restart_reload(event, count);
	} else if (!intel_pmu_save_and_restart(event))
		return;

	if (!iregs)
		iregs = &dummy_iregs;

	while (count > 1) {
		setup_sample(event, iregs, at, data, regs);
		perf_event_output(event, data, regs);
		at += cpuc->pebs_record_size;
		at = get_next_pebs_record_by_bit(at, top, bit);
		count--;
	}

	setup_sample(event, iregs, at, data, regs);
	if (iregs == &dummy_iregs) {
		/*
		 * The PEBS records may be drained in the non-overflow context,
		 * e.g., large PEBS + context switch. Perf should treat the
		 * last record the same as other PEBS records, and doesn't
		 * invoke the generic overflow handler.
		 */
		perf_event_output(event, data, regs);
	} else {
		/*
		 * All but the last records are processed.
		 * The last one is left to be able to call the overflow handler.
		 */
		if (perf_event_overflow(event, data, regs))
			x86_pmu_stop(event, 0);
	}
}

static void intel_pmu_drain_pebs_core(struct pt_regs *iregs, struct perf_sample_data *data)
{
	struct cpu_hw_events *cpuc = this_cpu_ptr(&cpu_hw_events);
	struct debug_store *ds = cpuc->ds;
	struct perf_event *event = cpuc->events[0]; /* PMC0 only */
	struct pebs_record_core *at, *top;
	int n;

	if (!x86_pmu.pebs_active)
		return;

	at  = (struct pebs_record_core *)(unsigned long)ds->pebs_buffer_base;
	top = (struct pebs_record_core *)(unsigned long)ds->pebs_index;

	/*
	 * Whatever else happens, drain the thing
	 */
	ds->pebs_index = ds->pebs_buffer_base;

	if (!test_bit(0, cpuc->active_mask))
		return;

	WARN_ON_ONCE(!event);

	if (!event->attr.precise_ip)
		return;

	n = top - at;
	if (n <= 0) {
		if (event->hw.flags & PERF_X86_EVENT_AUTO_RELOAD)
			intel_pmu_save_and_restart_reload(event, 0);
		return;
	}

	__intel_pmu_pebs_event(event, iregs, data, at, top, 0, n,
			       setup_pebs_fixed_sample_data);
}

static void intel_pmu_pebs_event_update_no_drain(struct cpu_hw_events *cpuc, int size)
{
	struct perf_event *event;
	int bit;

	/*
	 * The drain_pebs() could be called twice in a short period
	 * for auto-reload event in pmu::read(). There are no
	 * overflows have happened in between.
	 * It needs to call intel_pmu_save_and_restart_reload() to
	 * update the event->count for this case.
	 */
	for_each_set_bit(bit, (unsigned long *)&cpuc->pebs_enabled, size) {
		event = cpuc->events[bit];
		if (event->hw.flags & PERF_X86_EVENT_AUTO_RELOAD)
			intel_pmu_save_and_restart_reload(event, 0);
	}
}

static void intel_pmu_drain_pebs_nhm(struct pt_regs *iregs, struct perf_sample_data *data)
{
	struct cpu_hw_events *cpuc = this_cpu_ptr(&cpu_hw_events);
	struct debug_store *ds = cpuc->ds;
	struct perf_event *event;
	void *base, *at, *top;
	short counts[INTEL_PMC_IDX_FIXED + MAX_FIXED_PEBS_EVENTS] = {};
	short error[INTEL_PMC_IDX_FIXED + MAX_FIXED_PEBS_EVENTS] = {};
	int bit, i, size;
	u64 mask;

	if (!x86_pmu.pebs_active)
		return;

	base = (struct pebs_record_nhm *)(unsigned long)ds->pebs_buffer_base;
	top = (struct pebs_record_nhm *)(unsigned long)ds->pebs_index;

	ds->pebs_index = ds->pebs_buffer_base;

	mask = (1ULL << x86_pmu.max_pebs_events) - 1;
	size = x86_pmu.max_pebs_events;
	if (x86_pmu.flags & PMU_FL_PEBS_ALL) {
		mask |= ((1ULL << x86_pmu.num_counters_fixed) - 1) << INTEL_PMC_IDX_FIXED;
		size = INTEL_PMC_IDX_FIXED + x86_pmu.num_counters_fixed;
	}

	if (unlikely(base >= top)) {
		intel_pmu_pebs_event_update_no_drain(cpuc, size);
		return;
	}

	for (at = base; at < top; at += x86_pmu.pebs_record_size) {
		struct pebs_record_nhm *p = at;
		u64 pebs_status;

		pebs_status = p->status & cpuc->pebs_enabled;
		pebs_status &= mask;

		/* PEBS v3 has more accurate status bits */
		if (x86_pmu.intel_cap.pebs_format >= 3) {
			for_each_set_bit(bit, (unsigned long *)&pebs_status, size)
				counts[bit]++;

			continue;
		}

		/*
		 * On some CPUs the PEBS status can be zero when PEBS is
		 * racing with clearing of GLOBAL_STATUS.
		 *
		 * Normally we would drop that record, but in the
		 * case when there is only a single active PEBS event
		 * we can assume it's for that event.
		 */
		if (!pebs_status && cpuc->pebs_enabled &&
			!(cpuc->pebs_enabled & (cpuc->pebs_enabled-1)))
			pebs_status = p->status = cpuc->pebs_enabled;

		bit = find_first_bit((unsigned long *)&pebs_status,
					x86_pmu.max_pebs_events);
		if (bit >= x86_pmu.max_pebs_events)
			continue;

		/*
		 * The PEBS hardware does not deal well with the situation
		 * when events happen near to each other and multiple bits
		 * are set. But it should happen rarely.
		 *
		 * If these events include one PEBS and multiple non-PEBS
		 * events, it doesn't impact PEBS record. The record will
		 * be handled normally. (slow path)
		 *
		 * If these events include two or more PEBS events, the
		 * records for the events can be collapsed into a single
		 * one, and it's not possible to reconstruct all events
		 * that caused the PEBS record. It's called collision.
		 * If collision happened, the record will be dropped.
		 */
		if (pebs_status != (1ULL << bit)) {
			for_each_set_bit(i, (unsigned long *)&pebs_status, size)
				error[i]++;
			continue;
		}

		counts[bit]++;
	}

	for_each_set_bit(bit, (unsigned long *)&mask, size) {
		if ((counts[bit] == 0) && (error[bit] == 0))
			continue;

		event = cpuc->events[bit];
		if (WARN_ON_ONCE(!event))
			continue;

		if (WARN_ON_ONCE(!event->attr.precise_ip))
			continue;

		/* log dropped samples number */
		if (error[bit]) {
			perf_log_lost_samples(event, error[bit]);

			if (iregs && perf_event_account_interrupt(event))
				x86_pmu_stop(event, 0);
		}

		if (counts[bit]) {
			__intel_pmu_pebs_event(event, iregs, data, base,
					       top, bit, counts[bit],
					       setup_pebs_fixed_sample_data);
		}
	}
}

static void intel_pmu_drain_pebs_icl(struct pt_regs *iregs, struct perf_sample_data *data)
{
	short counts[INTEL_PMC_IDX_FIXED + MAX_FIXED_PEBS_EVENTS] = {};
	struct cpu_hw_events *cpuc = this_cpu_ptr(&cpu_hw_events);
	int max_pebs_events = hybrid(cpuc->pmu, max_pebs_events);
	int num_counters_fixed = hybrid(cpuc->pmu, num_counters_fixed);
	struct debug_store *ds = cpuc->ds;
	struct perf_event *event;
	void *base, *at, *top;
	int bit, size;
	u64 mask;

	if (!x86_pmu.pebs_active)
		return;

	base = (struct pebs_basic *)(unsigned long)ds->pebs_buffer_base;
	top = (struct pebs_basic *)(unsigned long)ds->pebs_index;

	ds->pebs_index = ds->pebs_buffer_base;

	mask = ((1ULL << max_pebs_events) - 1) |
	       (((1ULL << num_counters_fixed) - 1) << INTEL_PMC_IDX_FIXED);
	size = INTEL_PMC_IDX_FIXED + num_counters_fixed;

	if (unlikely(base >= top)) {
		intel_pmu_pebs_event_update_no_drain(cpuc, size);
		return;
	}

	for (at = base; at < top; at += cpuc->pebs_record_size) {
		u64 pebs_status;

		pebs_status = get_pebs_status(at) & cpuc->pebs_enabled;
		pebs_status &= mask;

		for_each_set_bit(bit, (unsigned long *)&pebs_status, size)
			counts[bit]++;
	}

	for_each_set_bit(bit, (unsigned long *)&mask, size) {
		if (counts[bit] == 0)
			continue;

		event = cpuc->events[bit];
		if (WARN_ON_ONCE(!event))
			continue;

		if (WARN_ON_ONCE(!event->attr.precise_ip))
			continue;

		__intel_pmu_pebs_event(event, iregs, data, base,
				       top, bit, counts[bit],
				       setup_pebs_adaptive_sample_data);
	}
}

/*
 * BTS, PEBS probe and setup
 */

void __init intel_ds_init(void)
{
	/*
	 * No support for 32bit formats
	 */
	if (!boot_cpu_has(X86_FEATURE_DTES64))
		return;

	x86_pmu.bts  = boot_cpu_has(X86_FEATURE_BTS);
	x86_pmu.pebs = boot_cpu_has(X86_FEATURE_PEBS);
	x86_pmu.pebs_buffer_size = PEBS_BUFFER_SIZE;
	if (x86_pmu.version <= 4)
		x86_pmu.pebs_no_isolation = 1;

	if (x86_pmu.pebs) {
		char pebs_type = x86_pmu.intel_cap.pebs_trap ?  '+' : '-';
		char *pebs_qual = "";
		int format = x86_pmu.intel_cap.pebs_format;

		if (format < 4)
			x86_pmu.intel_cap.pebs_baseline = 0;

		switch (format) {
		case 0:
			pr_cont("PEBS fmt0%c, ", pebs_type);
			x86_pmu.pebs_record_size = sizeof(struct pebs_record_core);
			/*
			 * Using >PAGE_SIZE buffers makes the WRMSR to
			 * PERF_GLOBAL_CTRL in intel_pmu_enable_all()
			 * mysteriously hang on Core2.
			 *
			 * As a workaround, we don't do this.
			 */
			x86_pmu.pebs_buffer_size = PAGE_SIZE;
			x86_pmu.drain_pebs = intel_pmu_drain_pebs_core;
			break;

		case 1:
			pr_cont("PEBS fmt1%c, ", pebs_type);
			x86_pmu.pebs_record_size = sizeof(struct pebs_record_nhm);
			x86_pmu.drain_pebs = intel_pmu_drain_pebs_nhm;
			break;

		case 2:
			pr_cont("PEBS fmt2%c, ", pebs_type);
			x86_pmu.pebs_record_size = sizeof(struct pebs_record_hsw);
			x86_pmu.drain_pebs = intel_pmu_drain_pebs_nhm;
			break;

		case 3:
			pr_cont("PEBS fmt3%c, ", pebs_type);
			x86_pmu.pebs_record_size =
						sizeof(struct pebs_record_skl);
			x86_pmu.drain_pebs = intel_pmu_drain_pebs_nhm;
			x86_pmu.large_pebs_flags |= PERF_SAMPLE_TIME;
			break;

		case 5:
			x86_pmu.pebs_ept = 1;
			fallthrough;
		case 4:
		case 5:
			x86_pmu.drain_pebs = intel_pmu_drain_pebs_icl;
			x86_pmu.pebs_record_size = sizeof(struct pebs_basic);
			if (x86_pmu.intel_cap.pebs_baseline) {
				x86_pmu.large_pebs_flags |=
					PERF_SAMPLE_BRANCH_STACK |
					PERF_SAMPLE_TIME;
				x86_pmu.flags |= PMU_FL_PEBS_ALL;
				x86_pmu.pebs_capable = ~0ULL;
				pebs_qual = "-baseline";
				x86_get_pmu(smp_processor_id())->capabilities |= PERF_PMU_CAP_EXTENDED_REGS;
			} else {
				/* Only basic record supported */
				x86_pmu.large_pebs_flags &=
					~(PERF_SAMPLE_ADDR |
					  PERF_SAMPLE_TIME |
					  PERF_SAMPLE_DATA_SRC |
					  PERF_SAMPLE_TRANSACTION |
					  PERF_SAMPLE_REGS_USER |
					  PERF_SAMPLE_REGS_INTR);
			}
			pr_cont("PEBS fmt4%c%s, ", pebs_type, pebs_qual);

			if (!is_hybrid() && x86_pmu.intel_cap.pebs_output_pt_available) {
				pr_cont("PEBS-via-PT, ");
				x86_get_pmu(smp_processor_id())->capabilities |= PERF_PMU_CAP_AUX_OUTPUT;
			}

			break;

		default:
			pr_cont("no PEBS fmt%d%c, ", format, pebs_type);
			x86_pmu.pebs = 0;
		}
	}
}

void perf_restore_debug_store(void)
{
	struct debug_store *ds = __this_cpu_read(cpu_hw_events.ds);

	if (!x86_pmu.bts && !x86_pmu.pebs)
		return;

	wrmsrl(MSR_IA32_DS_AREA, (unsigned long)ds);
}<|MERGE_RESOLUTION|>--- conflicted
+++ resolved
@@ -142,8 +142,6 @@
 	data_source = x86_pmu.hybrid_pmu[X86_HYBRID_PMU_ATOM_IDX].pebs_data_source;
 	memcpy(data_source, pebs_data_source, sizeof(pebs_data_source));
 	__intel_pmu_pebs_data_source_grt(data_source);
-<<<<<<< HEAD
-=======
 }
 
 static void __init intel_pmu_pebs_data_source_cmt(u64 *data_source)
@@ -167,7 +165,6 @@
 	data_source = x86_pmu.hybrid_pmu[X86_HYBRID_PMU_ATOM_IDX].pebs_data_source;
 	memcpy(data_source, pebs_data_source, sizeof(pebs_data_source));
 	intel_pmu_pebs_data_source_cmt(data_source);
->>>>>>> eb3cdb58
 }
 
 static u64 precise_store_data(u64 status)
@@ -254,39 +251,19 @@
 }
 
 /* Retrieve the latency data for e-core of ADL */
-<<<<<<< HEAD
-u64 adl_latency_data_small(struct perf_event *event, u64 status)
-{
-	union intel_x86_pebs_dse dse;
-=======
 static u64 __adl_latency_data_small(struct perf_event *event, u64 status,
 				     u8 dse, bool tlb, bool lock, bool blk)
 {
->>>>>>> eb3cdb58
 	u64 val;
 
 	WARN_ON_ONCE(hybrid_pmu(event->pmu)->cpu_type == hybrid_big);
 
-<<<<<<< HEAD
-	dse.val = status;
-
-	val = hybrid_var(event->pmu, pebs_data_source)[dse.ld_dse];
-
-	/*
-	 * For the atom core on ADL,
-	 * bit 4: lock, bit 5: TLB access.
-	 */
-	pebs_set_tlb_lock(&val, dse.ld_locked, dse.ld_stlb_miss);
-
-	if (dse.ld_data_blk)
-=======
 	dse &= PERF_PEBS_DATA_SOURCE_MASK;
 	val = hybrid_var(event->pmu, pebs_data_source)[dse];
 
 	pebs_set_tlb_lock(&val, tlb, lock);
 
 	if (blk)
->>>>>>> eb3cdb58
 		val |= P(BLK, DATA);
 	else
 		val |= P(BLK, NA);
@@ -294,8 +271,6 @@
 	return val;
 }
 
-<<<<<<< HEAD
-=======
 u64 adl_latency_data_small(struct perf_event *event, u64 status)
 {
 	union intel_x86_pebs_dse dse;
@@ -319,7 +294,6 @@
 					dse.mtl_fwd_blk);
 }
 
->>>>>>> eb3cdb58
 static u64 load_latency_data(struct perf_event *event, u64 status)
 {
 	union intel_x86_pebs_dse dse;
@@ -2404,7 +2378,6 @@
 			x86_pmu.pebs_ept = 1;
 			fallthrough;
 		case 4:
-		case 5:
 			x86_pmu.drain_pebs = intel_pmu_drain_pebs_icl;
 			x86_pmu.pebs_record_size = sizeof(struct pebs_basic);
 			if (x86_pmu.intel_cap.pebs_baseline) {
