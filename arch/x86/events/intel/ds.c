--- conflicted
+++ resolved
@@ -1111,15 +1111,9 @@
 	 * We use the interrupt regs as a base because the PEBS record does not
 	 * contain a full regs set, specifically it seems to lack segment
 	 * descriptors, which get used by things like user_mode().
-<<<<<<< HEAD
 	 *
 	 * In the simple case fix up only the IP for PERF_SAMPLE_IP.
 	 *
-=======
-	 *
-	 * In the simple case fix up only the IP for PERF_SAMPLE_IP.
-	 *
->>>>>>> 2cfef0c3
 	 * We must however always use BP,SP from iregs for the unwinder to stay
 	 * sane; the record BP,SP can point into thin air when the record is
 	 * from a previous PMI context or an (I)RET happend between the record
