--- conflicted
+++ resolved
@@ -1409,11 +1409,7 @@
 	 */
 	for (i = 0; i < 8; i++) {
 		if (nodeid == GIDNIDMAP(gidnid, i)) {
-<<<<<<< HEAD
-			if (topology_max_die_per_package() > 1)
-=======
 			if (topology_max_dies_per_package() > 1)
->>>>>>> 2d5404ca
 				die_id = i;
 			else
 				die_id = topology_phys_to_logical_pkg(i);
