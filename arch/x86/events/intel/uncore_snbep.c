--- conflicted
+++ resolved
@@ -6068,8 +6068,6 @@
 	.read_counter		= uncore_mmio_read_counter,
 };
 
-<<<<<<< HEAD
-=======
 static struct uncore_event_desc spr_uncore_imc_events[] = {
 	INTEL_UNCORE_EVENT_DESC(clockticks,      "event=0x01,umask=0x00"),
 	INTEL_UNCORE_EVENT_DESC(cas_count_read,  "event=0x05,umask=0xcf"),
@@ -6081,7 +6079,6 @@
 	{ /* end: all zeroes */ },
 };
 
->>>>>>> eb3cdb58
 static struct intel_uncore_type spr_uncore_imc = {
 	SPR_UNCORE_COMMON_FORMAT(),
 	.name			= "imc",
@@ -6089,10 +6086,7 @@
 	.fixed_ctr		= SNR_IMC_MMIO_PMON_FIXED_CTR,
 	.fixed_ctl		= SNR_IMC_MMIO_PMON_FIXED_CTL,
 	.ops			= &spr_uncore_mmio_ops,
-<<<<<<< HEAD
-=======
 	.event_descs		= spr_uncore_imc_events,
->>>>>>> eb3cdb58
 };
 
 static void spr_uncore_pci_enable_event(struct intel_uncore_box *box,
@@ -6156,10 +6150,7 @@
 };
 
 #define UNCORE_SPR_NUM_UNCORE_TYPES		12
-<<<<<<< HEAD
-=======
 #define UNCORE_SPR_CHA				0
->>>>>>> eb3cdb58
 #define UNCORE_SPR_IIO				1
 #define UNCORE_SPR_IMC				6
 #define UNCORE_SPR_UPI				8
@@ -6470,10 +6461,6 @@
 	return max + 1;
 }
 
-<<<<<<< HEAD
-void spr_uncore_cpu_init(void)
-{
-=======
 #define SPR_MSR_UNC_CBO_CONFIG		0x2FFE
 
 void spr_uncore_cpu_init(void)
@@ -6481,19 +6468,15 @@
 	struct intel_uncore_type *type;
 	u64 num_cbo;
 
->>>>>>> eb3cdb58
 	uncore_msr_uncores = uncore_get_uncores(UNCORE_ACCESS_MSR,
 						UNCORE_SPR_MSR_EXTRA_UNCORES,
 						spr_msr_uncores);
 
-<<<<<<< HEAD
-=======
 	type = uncore_find_type_by_id(uncore_msr_uncores, UNCORE_SPR_CHA);
 	if (type) {
 		rdmsrl(SPR_MSR_UNC_CBO_CONFIG, num_cbo);
 		type->num_boxes = num_cbo;
 	}
->>>>>>> eb3cdb58
 	spr_uncore_iio_free_running.num_boxes = uncore_type_max_boxes(uncore_msr_uncores, UNCORE_SPR_IIO);
 }
 
