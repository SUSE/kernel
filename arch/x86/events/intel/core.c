// SPDX-License-Identifier: GPL-2.0-only
/*
 * Per core/cpu state
 *
 * Used to coordinate shared registers between HT threads or
 * among events on a single PMU.
 */

#define pr_fmt(fmt) KBUILD_MODNAME ": " fmt

#include <linux/stddef.h>
#include <linux/types.h>
#include <linux/init.h>
#include <linux/slab.h>
#include <linux/export.h>
#include <linux/nmi.h>
#include <linux/kvm_host.h>

#include <asm/cpufeature.h>
#include <asm/hardirq.h>
#include <asm/intel-family.h>
#include <asm/intel_pt.h>
#include <asm/apic.h>
#include <asm/cpu_device_id.h>

#include "../perf_event.h"

/*
 * Intel PerfMon, used on Core and later.
 */
static u64 intel_perfmon_event_map[PERF_COUNT_HW_MAX] __read_mostly =
{
	[PERF_COUNT_HW_CPU_CYCLES]		= 0x003c,
	[PERF_COUNT_HW_INSTRUCTIONS]		= 0x00c0,
	[PERF_COUNT_HW_CACHE_REFERENCES]	= 0x4f2e,
	[PERF_COUNT_HW_CACHE_MISSES]		= 0x412e,
	[PERF_COUNT_HW_BRANCH_INSTRUCTIONS]	= 0x00c4,
	[PERF_COUNT_HW_BRANCH_MISSES]		= 0x00c5,
	[PERF_COUNT_HW_BUS_CYCLES]		= 0x013c,
	[PERF_COUNT_HW_REF_CPU_CYCLES]		= 0x0300, /* pseudo-encoding */
};

static struct event_constraint intel_core_event_constraints[] __read_mostly =
{
	INTEL_EVENT_CONSTRAINT(0x11, 0x2), /* FP_ASSIST */
	INTEL_EVENT_CONSTRAINT(0x12, 0x2), /* MUL */
	INTEL_EVENT_CONSTRAINT(0x13, 0x2), /* DIV */
	INTEL_EVENT_CONSTRAINT(0x14, 0x1), /* CYCLES_DIV_BUSY */
	INTEL_EVENT_CONSTRAINT(0x19, 0x2), /* DELAYED_BYPASS */
	INTEL_EVENT_CONSTRAINT(0xc1, 0x1), /* FP_COMP_INSTR_RET */
	EVENT_CONSTRAINT_END
};

static struct event_constraint intel_core2_event_constraints[] __read_mostly =
{
	FIXED_EVENT_CONSTRAINT(0x00c0, 0), /* INST_RETIRED.ANY */
	FIXED_EVENT_CONSTRAINT(0x003c, 1), /* CPU_CLK_UNHALTED.CORE */
	FIXED_EVENT_CONSTRAINT(0x0300, 2), /* CPU_CLK_UNHALTED.REF */
	INTEL_EVENT_CONSTRAINT(0x10, 0x1), /* FP_COMP_OPS_EXE */
	INTEL_EVENT_CONSTRAINT(0x11, 0x2), /* FP_ASSIST */
	INTEL_EVENT_CONSTRAINT(0x12, 0x2), /* MUL */
	INTEL_EVENT_CONSTRAINT(0x13, 0x2), /* DIV */
	INTEL_EVENT_CONSTRAINT(0x14, 0x1), /* CYCLES_DIV_BUSY */
	INTEL_EVENT_CONSTRAINT(0x18, 0x1), /* IDLE_DURING_DIV */
	INTEL_EVENT_CONSTRAINT(0x19, 0x2), /* DELAYED_BYPASS */
	INTEL_EVENT_CONSTRAINT(0xa1, 0x1), /* RS_UOPS_DISPATCH_CYCLES */
	INTEL_EVENT_CONSTRAINT(0xc9, 0x1), /* ITLB_MISS_RETIRED (T30-9) */
	INTEL_EVENT_CONSTRAINT(0xcb, 0x1), /* MEM_LOAD_RETIRED */
	EVENT_CONSTRAINT_END
};

static struct event_constraint intel_nehalem_event_constraints[] __read_mostly =
{
	FIXED_EVENT_CONSTRAINT(0x00c0, 0), /* INST_RETIRED.ANY */
	FIXED_EVENT_CONSTRAINT(0x003c, 1), /* CPU_CLK_UNHALTED.CORE */
	FIXED_EVENT_CONSTRAINT(0x0300, 2), /* CPU_CLK_UNHALTED.REF */
	INTEL_EVENT_CONSTRAINT(0x40, 0x3), /* L1D_CACHE_LD */
	INTEL_EVENT_CONSTRAINT(0x41, 0x3), /* L1D_CACHE_ST */
	INTEL_EVENT_CONSTRAINT(0x42, 0x3), /* L1D_CACHE_LOCK */
	INTEL_EVENT_CONSTRAINT(0x43, 0x3), /* L1D_ALL_REF */
	INTEL_EVENT_CONSTRAINT(0x48, 0x3), /* L1D_PEND_MISS */
	INTEL_EVENT_CONSTRAINT(0x4e, 0x3), /* L1D_PREFETCH */
	INTEL_EVENT_CONSTRAINT(0x51, 0x3), /* L1D */
	INTEL_EVENT_CONSTRAINT(0x63, 0x3), /* CACHE_LOCK_CYCLES */
	EVENT_CONSTRAINT_END
};

static struct extra_reg intel_nehalem_extra_regs[] __read_mostly =
{
	/* must define OFFCORE_RSP_X first, see intel_fixup_er() */
	INTEL_UEVENT_EXTRA_REG(0x01b7, MSR_OFFCORE_RSP_0, 0xffff, RSP_0),
	INTEL_UEVENT_PEBS_LDLAT_EXTRA_REG(0x100b),
	EVENT_EXTRA_END
};

static struct event_constraint intel_westmere_event_constraints[] __read_mostly =
{
	FIXED_EVENT_CONSTRAINT(0x00c0, 0), /* INST_RETIRED.ANY */
	FIXED_EVENT_CONSTRAINT(0x003c, 1), /* CPU_CLK_UNHALTED.CORE */
	FIXED_EVENT_CONSTRAINT(0x0300, 2), /* CPU_CLK_UNHALTED.REF */
	INTEL_EVENT_CONSTRAINT(0x51, 0x3), /* L1D */
	INTEL_EVENT_CONSTRAINT(0x60, 0x1), /* OFFCORE_REQUESTS_OUTSTANDING */
	INTEL_EVENT_CONSTRAINT(0x63, 0x3), /* CACHE_LOCK_CYCLES */
	INTEL_EVENT_CONSTRAINT(0xb3, 0x1), /* SNOOPQ_REQUEST_OUTSTANDING */
	EVENT_CONSTRAINT_END
};

static struct event_constraint intel_snb_event_constraints[] __read_mostly =
{
	FIXED_EVENT_CONSTRAINT(0x00c0, 0), /* INST_RETIRED.ANY */
	FIXED_EVENT_CONSTRAINT(0x003c, 1), /* CPU_CLK_UNHALTED.CORE */
	FIXED_EVENT_CONSTRAINT(0x0300, 2), /* CPU_CLK_UNHALTED.REF */
	INTEL_UEVENT_CONSTRAINT(0x04a3, 0xf), /* CYCLE_ACTIVITY.CYCLES_NO_DISPATCH */
	INTEL_UEVENT_CONSTRAINT(0x05a3, 0xf), /* CYCLE_ACTIVITY.STALLS_L2_PENDING */
	INTEL_UEVENT_CONSTRAINT(0x02a3, 0x4), /* CYCLE_ACTIVITY.CYCLES_L1D_PENDING */
	INTEL_UEVENT_CONSTRAINT(0x06a3, 0x4), /* CYCLE_ACTIVITY.STALLS_L1D_PENDING */
	INTEL_EVENT_CONSTRAINT(0x48, 0x4), /* L1D_PEND_MISS.PENDING */
	INTEL_UEVENT_CONSTRAINT(0x01c0, 0x2), /* INST_RETIRED.PREC_DIST */
	INTEL_EVENT_CONSTRAINT(0xcd, 0x8), /* MEM_TRANS_RETIRED.LOAD_LATENCY */
	INTEL_UEVENT_CONSTRAINT(0x04a3, 0xf), /* CYCLE_ACTIVITY.CYCLES_NO_DISPATCH */
	INTEL_UEVENT_CONSTRAINT(0x02a3, 0x4), /* CYCLE_ACTIVITY.CYCLES_L1D_PENDING */

	/*
	 * When HT is off these events can only run on the bottom 4 counters
	 * When HT is on, they are impacted by the HT bug and require EXCL access
	 */
	INTEL_EXCLEVT_CONSTRAINT(0xd0, 0xf), /* MEM_UOPS_RETIRED.* */
	INTEL_EXCLEVT_CONSTRAINT(0xd1, 0xf), /* MEM_LOAD_UOPS_RETIRED.* */
	INTEL_EXCLEVT_CONSTRAINT(0xd2, 0xf), /* MEM_LOAD_UOPS_LLC_HIT_RETIRED.* */
	INTEL_EXCLEVT_CONSTRAINT(0xd3, 0xf), /* MEM_LOAD_UOPS_LLC_MISS_RETIRED.* */

	EVENT_CONSTRAINT_END
};

static struct event_constraint intel_ivb_event_constraints[] __read_mostly =
{
	FIXED_EVENT_CONSTRAINT(0x00c0, 0), /* INST_RETIRED.ANY */
	FIXED_EVENT_CONSTRAINT(0x003c, 1), /* CPU_CLK_UNHALTED.CORE */
	FIXED_EVENT_CONSTRAINT(0x0300, 2), /* CPU_CLK_UNHALTED.REF */
	INTEL_UEVENT_CONSTRAINT(0x0148, 0x4), /* L1D_PEND_MISS.PENDING */
	INTEL_UEVENT_CONSTRAINT(0x0279, 0xf), /* IDQ.EMPTY */
	INTEL_UEVENT_CONSTRAINT(0x019c, 0xf), /* IDQ_UOPS_NOT_DELIVERED.CORE */
	INTEL_UEVENT_CONSTRAINT(0x02a3, 0xf), /* CYCLE_ACTIVITY.CYCLES_LDM_PENDING */
	INTEL_UEVENT_CONSTRAINT(0x04a3, 0xf), /* CYCLE_ACTIVITY.CYCLES_NO_EXECUTE */
	INTEL_UEVENT_CONSTRAINT(0x05a3, 0xf), /* CYCLE_ACTIVITY.STALLS_L2_PENDING */
	INTEL_UEVENT_CONSTRAINT(0x06a3, 0xf), /* CYCLE_ACTIVITY.STALLS_LDM_PENDING */
	INTEL_UEVENT_CONSTRAINT(0x08a3, 0x4), /* CYCLE_ACTIVITY.CYCLES_L1D_PENDING */
	INTEL_UEVENT_CONSTRAINT(0x0ca3, 0x4), /* CYCLE_ACTIVITY.STALLS_L1D_PENDING */
	INTEL_UEVENT_CONSTRAINT(0x01c0, 0x2), /* INST_RETIRED.PREC_DIST */

	/*
	 * When HT is off these events can only run on the bottom 4 counters
	 * When HT is on, they are impacted by the HT bug and require EXCL access
	 */
	INTEL_EXCLEVT_CONSTRAINT(0xd0, 0xf), /* MEM_UOPS_RETIRED.* */
	INTEL_EXCLEVT_CONSTRAINT(0xd1, 0xf), /* MEM_LOAD_UOPS_RETIRED.* */
	INTEL_EXCLEVT_CONSTRAINT(0xd2, 0xf), /* MEM_LOAD_UOPS_LLC_HIT_RETIRED.* */
	INTEL_EXCLEVT_CONSTRAINT(0xd3, 0xf), /* MEM_LOAD_UOPS_LLC_MISS_RETIRED.* */

	EVENT_CONSTRAINT_END
};

static struct extra_reg intel_westmere_extra_regs[] __read_mostly =
{
	/* must define OFFCORE_RSP_X first, see intel_fixup_er() */
	INTEL_UEVENT_EXTRA_REG(0x01b7, MSR_OFFCORE_RSP_0, 0xffff, RSP_0),
	INTEL_UEVENT_EXTRA_REG(0x01bb, MSR_OFFCORE_RSP_1, 0xffff, RSP_1),
	INTEL_UEVENT_PEBS_LDLAT_EXTRA_REG(0x100b),
	EVENT_EXTRA_END
};

static struct event_constraint intel_v1_event_constraints[] __read_mostly =
{
	EVENT_CONSTRAINT_END
};

static struct event_constraint intel_gen_event_constraints[] __read_mostly =
{
	FIXED_EVENT_CONSTRAINT(0x00c0, 0), /* INST_RETIRED.ANY */
	FIXED_EVENT_CONSTRAINT(0x003c, 1), /* CPU_CLK_UNHALTED.CORE */
	FIXED_EVENT_CONSTRAINT(0x0300, 2), /* CPU_CLK_UNHALTED.REF */
	EVENT_CONSTRAINT_END
};

static struct event_constraint intel_v5_gen_event_constraints[] __read_mostly =
{
	FIXED_EVENT_CONSTRAINT(0x00c0, 0), /* INST_RETIRED.ANY */
	FIXED_EVENT_CONSTRAINT(0x003c, 1), /* CPU_CLK_UNHALTED.CORE */
	FIXED_EVENT_CONSTRAINT(0x0300, 2), /* CPU_CLK_UNHALTED.REF */
	FIXED_EVENT_CONSTRAINT(0x0400, 3), /* SLOTS */
	FIXED_EVENT_CONSTRAINT(0x0500, 4),
	FIXED_EVENT_CONSTRAINT(0x0600, 5),
	FIXED_EVENT_CONSTRAINT(0x0700, 6),
	FIXED_EVENT_CONSTRAINT(0x0800, 7),
	FIXED_EVENT_CONSTRAINT(0x0900, 8),
	FIXED_EVENT_CONSTRAINT(0x0a00, 9),
	FIXED_EVENT_CONSTRAINT(0x0b00, 10),
	FIXED_EVENT_CONSTRAINT(0x0c00, 11),
	FIXED_EVENT_CONSTRAINT(0x0d00, 12),
	FIXED_EVENT_CONSTRAINT(0x0e00, 13),
	FIXED_EVENT_CONSTRAINT(0x0f00, 14),
	FIXED_EVENT_CONSTRAINT(0x1000, 15),
	EVENT_CONSTRAINT_END
};

static struct event_constraint intel_slm_event_constraints[] __read_mostly =
{
	FIXED_EVENT_CONSTRAINT(0x00c0, 0), /* INST_RETIRED.ANY */
	FIXED_EVENT_CONSTRAINT(0x003c, 1), /* CPU_CLK_UNHALTED.CORE */
	FIXED_EVENT_CONSTRAINT(0x0300, 2), /* pseudo CPU_CLK_UNHALTED.REF */
	EVENT_CONSTRAINT_END
};

static struct event_constraint intel_skl_event_constraints[] = {
	FIXED_EVENT_CONSTRAINT(0x00c0, 0),	/* INST_RETIRED.ANY */
	FIXED_EVENT_CONSTRAINT(0x003c, 1),	/* CPU_CLK_UNHALTED.CORE */
	FIXED_EVENT_CONSTRAINT(0x0300, 2),	/* CPU_CLK_UNHALTED.REF */
	INTEL_UEVENT_CONSTRAINT(0x1c0, 0x2),	/* INST_RETIRED.PREC_DIST */

	/*
	 * when HT is off, these can only run on the bottom 4 counters
	 */
	INTEL_EVENT_CONSTRAINT(0xd0, 0xf),	/* MEM_INST_RETIRED.* */
	INTEL_EVENT_CONSTRAINT(0xd1, 0xf),	/* MEM_LOAD_RETIRED.* */
	INTEL_EVENT_CONSTRAINT(0xd2, 0xf),	/* MEM_LOAD_L3_HIT_RETIRED.* */
	INTEL_EVENT_CONSTRAINT(0xcd, 0xf),	/* MEM_TRANS_RETIRED.* */
	INTEL_EVENT_CONSTRAINT(0xc6, 0xf),	/* FRONTEND_RETIRED.* */

	EVENT_CONSTRAINT_END
};

static struct extra_reg intel_knl_extra_regs[] __read_mostly = {
	INTEL_UEVENT_EXTRA_REG(0x01b7, MSR_OFFCORE_RSP_0, 0x799ffbb6e7ull, RSP_0),
	INTEL_UEVENT_EXTRA_REG(0x02b7, MSR_OFFCORE_RSP_1, 0x399ffbffe7ull, RSP_1),
	EVENT_EXTRA_END
};

static struct extra_reg intel_snb_extra_regs[] __read_mostly = {
	/* must define OFFCORE_RSP_X first, see intel_fixup_er() */
	INTEL_UEVENT_EXTRA_REG(0x01b7, MSR_OFFCORE_RSP_0, 0x3f807f8fffull, RSP_0),
	INTEL_UEVENT_EXTRA_REG(0x01bb, MSR_OFFCORE_RSP_1, 0x3f807f8fffull, RSP_1),
	INTEL_UEVENT_PEBS_LDLAT_EXTRA_REG(0x01cd),
	EVENT_EXTRA_END
};

static struct extra_reg intel_snbep_extra_regs[] __read_mostly = {
	/* must define OFFCORE_RSP_X first, see intel_fixup_er() */
	INTEL_UEVENT_EXTRA_REG(0x01b7, MSR_OFFCORE_RSP_0, 0x3fffff8fffull, RSP_0),
	INTEL_UEVENT_EXTRA_REG(0x01bb, MSR_OFFCORE_RSP_1, 0x3fffff8fffull, RSP_1),
	INTEL_UEVENT_PEBS_LDLAT_EXTRA_REG(0x01cd),
	EVENT_EXTRA_END
};

static struct extra_reg intel_skl_extra_regs[] __read_mostly = {
	INTEL_UEVENT_EXTRA_REG(0x01b7, MSR_OFFCORE_RSP_0, 0x3fffff8fffull, RSP_0),
	INTEL_UEVENT_EXTRA_REG(0x01bb, MSR_OFFCORE_RSP_1, 0x3fffff8fffull, RSP_1),
	INTEL_UEVENT_PEBS_LDLAT_EXTRA_REG(0x01cd),
	/*
	 * Note the low 8 bits eventsel code is not a continuous field, containing
	 * some #GPing bits. These are masked out.
	 */
	INTEL_UEVENT_EXTRA_REG(0x01c6, MSR_PEBS_FRONTEND, 0x7fff17, FE),
	EVENT_EXTRA_END
};

static struct event_constraint intel_icl_event_constraints[] = {
	FIXED_EVENT_CONSTRAINT(0x00c0, 0),	/* INST_RETIRED.ANY */
	FIXED_EVENT_CONSTRAINT(0x01c0, 0),	/* old INST_RETIRED.PREC_DIST */
	FIXED_EVENT_CONSTRAINT(0x0100, 0),	/* INST_RETIRED.PREC_DIST */
	FIXED_EVENT_CONSTRAINT(0x003c, 1),	/* CPU_CLK_UNHALTED.CORE */
	FIXED_EVENT_CONSTRAINT(0x0300, 2),	/* CPU_CLK_UNHALTED.REF */
	FIXED_EVENT_CONSTRAINT(0x0400, 3),	/* SLOTS */
	METRIC_EVENT_CONSTRAINT(INTEL_TD_METRIC_RETIRING, 0),
	METRIC_EVENT_CONSTRAINT(INTEL_TD_METRIC_BAD_SPEC, 1),
	METRIC_EVENT_CONSTRAINT(INTEL_TD_METRIC_FE_BOUND, 2),
	METRIC_EVENT_CONSTRAINT(INTEL_TD_METRIC_BE_BOUND, 3),
	INTEL_EVENT_CONSTRAINT_RANGE(0x03, 0x0a, 0xf),
	INTEL_EVENT_CONSTRAINT_RANGE(0x1f, 0x28, 0xf),
	INTEL_EVENT_CONSTRAINT(0x32, 0xf),	/* SW_PREFETCH_ACCESS.* */
	INTEL_EVENT_CONSTRAINT_RANGE(0x48, 0x56, 0xf),
	INTEL_EVENT_CONSTRAINT_RANGE(0x60, 0x8b, 0xf),
	INTEL_UEVENT_CONSTRAINT(0x04a3, 0xff),  /* CYCLE_ACTIVITY.STALLS_TOTAL */
	INTEL_UEVENT_CONSTRAINT(0x10a3, 0xff),  /* CYCLE_ACTIVITY.CYCLES_MEM_ANY */
	INTEL_UEVENT_CONSTRAINT(0x14a3, 0xff),  /* CYCLE_ACTIVITY.STALLS_MEM_ANY */
	INTEL_EVENT_CONSTRAINT(0xa3, 0xf),      /* CYCLE_ACTIVITY.* */
	INTEL_EVENT_CONSTRAINT_RANGE(0xa8, 0xb0, 0xf),
	INTEL_EVENT_CONSTRAINT_RANGE(0xb7, 0xbd, 0xf),
	INTEL_EVENT_CONSTRAINT_RANGE(0xd0, 0xe6, 0xf),
	INTEL_EVENT_CONSTRAINT(0xef, 0xf),
	INTEL_EVENT_CONSTRAINT_RANGE(0xf0, 0xf4, 0xf),
	EVENT_CONSTRAINT_END
};

static struct extra_reg intel_icl_extra_regs[] __read_mostly = {
	INTEL_UEVENT_EXTRA_REG(0x01b7, MSR_OFFCORE_RSP_0, 0x3fffffbfffull, RSP_0),
	INTEL_UEVENT_EXTRA_REG(0x01bb, MSR_OFFCORE_RSP_1, 0x3fffffbfffull, RSP_1),
	INTEL_UEVENT_PEBS_LDLAT_EXTRA_REG(0x01cd),
	INTEL_UEVENT_EXTRA_REG(0x01c6, MSR_PEBS_FRONTEND, 0x7fff17, FE),
	EVENT_EXTRA_END
};

static struct extra_reg intel_spr_extra_regs[] __read_mostly = {
	INTEL_UEVENT_EXTRA_REG(0x012a, MSR_OFFCORE_RSP_0, 0x3fffffffffull, RSP_0),
	INTEL_UEVENT_EXTRA_REG(0x012b, MSR_OFFCORE_RSP_1, 0x3fffffffffull, RSP_1),
	INTEL_UEVENT_PEBS_LDLAT_EXTRA_REG(0x01cd),
	INTEL_UEVENT_EXTRA_REG(0x01c6, MSR_PEBS_FRONTEND, 0x7fff1f, FE),
	INTEL_UEVENT_EXTRA_REG(0x40ad, MSR_PEBS_FRONTEND, 0x7, FE),
	INTEL_UEVENT_EXTRA_REG(0x04c2, MSR_PEBS_FRONTEND, 0x8, FE),
	EVENT_EXTRA_END
};

static struct event_constraint intel_spr_event_constraints[] = {
	FIXED_EVENT_CONSTRAINT(0x00c0, 0),	/* INST_RETIRED.ANY */
	FIXED_EVENT_CONSTRAINT(0x0100, 0),	/* INST_RETIRED.PREC_DIST */
	FIXED_EVENT_CONSTRAINT(0x003c, 1),	/* CPU_CLK_UNHALTED.CORE */
	FIXED_EVENT_CONSTRAINT(0x0300, 2),	/* CPU_CLK_UNHALTED.REF */
	FIXED_EVENT_CONSTRAINT(0x0400, 3),	/* SLOTS */
	METRIC_EVENT_CONSTRAINT(INTEL_TD_METRIC_RETIRING, 0),
	METRIC_EVENT_CONSTRAINT(INTEL_TD_METRIC_BAD_SPEC, 1),
	METRIC_EVENT_CONSTRAINT(INTEL_TD_METRIC_FE_BOUND, 2),
	METRIC_EVENT_CONSTRAINT(INTEL_TD_METRIC_BE_BOUND, 3),
	METRIC_EVENT_CONSTRAINT(INTEL_TD_METRIC_HEAVY_OPS, 4),
	METRIC_EVENT_CONSTRAINT(INTEL_TD_METRIC_BR_MISPREDICT, 5),
	METRIC_EVENT_CONSTRAINT(INTEL_TD_METRIC_FETCH_LAT, 6),
	METRIC_EVENT_CONSTRAINT(INTEL_TD_METRIC_MEM_BOUND, 7),

	INTEL_EVENT_CONSTRAINT(0x2e, 0xff),
	INTEL_EVENT_CONSTRAINT(0x3c, 0xff),
	/*
	 * Generally event codes < 0x90 are restricted to counters 0-3.
	 * The 0x2E and 0x3C are exception, which has no restriction.
	 */
	INTEL_EVENT_CONSTRAINT_RANGE(0x01, 0x8f, 0xf),

	INTEL_UEVENT_CONSTRAINT(0x01a3, 0xf),
	INTEL_UEVENT_CONSTRAINT(0x02a3, 0xf),
	INTEL_UEVENT_CONSTRAINT(0x08a3, 0xf),
	INTEL_UEVENT_CONSTRAINT(0x04a4, 0x1),
	INTEL_UEVENT_CONSTRAINT(0x08a4, 0x1),
	INTEL_UEVENT_CONSTRAINT(0x02cd, 0x1),
	INTEL_EVENT_CONSTRAINT(0xce, 0x1),
	INTEL_EVENT_CONSTRAINT_RANGE(0xd0, 0xdf, 0xf),
	/*
	 * Generally event codes >= 0x90 are likely to have no restrictions.
	 * The exception are defined as above.
	 */
	INTEL_EVENT_CONSTRAINT_RANGE(0x90, 0xfe, 0xff),

	EVENT_CONSTRAINT_END
};

static struct extra_reg intel_gnr_extra_regs[] __read_mostly = {
	INTEL_UEVENT_EXTRA_REG(0x012a, MSR_OFFCORE_RSP_0, 0x3fffffffffull, RSP_0),
	INTEL_UEVENT_EXTRA_REG(0x012b, MSR_OFFCORE_RSP_1, 0x3fffffffffull, RSP_1),
	INTEL_UEVENT_PEBS_LDLAT_EXTRA_REG(0x01cd),
	INTEL_UEVENT_EXTRA_REG(0x02c6, MSR_PEBS_FRONTEND, 0x9, FE),
	INTEL_UEVENT_EXTRA_REG(0x03c6, MSR_PEBS_FRONTEND, 0x7fff1f, FE),
	INTEL_UEVENT_EXTRA_REG(0x40ad, MSR_PEBS_FRONTEND, 0x7, FE),
	INTEL_UEVENT_EXTRA_REG(0x04c2, MSR_PEBS_FRONTEND, 0x8, FE),
	EVENT_EXTRA_END
};

EVENT_ATTR_STR(mem-loads,	mem_ld_nhm,	"event=0x0b,umask=0x10,ldlat=3");
EVENT_ATTR_STR(mem-loads,	mem_ld_snb,	"event=0xcd,umask=0x1,ldlat=3");
EVENT_ATTR_STR(mem-stores,	mem_st_snb,	"event=0xcd,umask=0x2");

static struct attribute *nhm_mem_events_attrs[] = {
	EVENT_PTR(mem_ld_nhm),
	NULL,
};

/*
 * topdown events for Intel Core CPUs.
 *
 * The events are all in slots, which is a free slot in a 4 wide
 * pipeline. Some events are already reported in slots, for cycle
 * events we multiply by the pipeline width (4).
 *
 * With Hyper Threading on, topdown metrics are either summed or averaged
 * between the threads of a core: (count_t0 + count_t1).
 *
 * For the average case the metric is always scaled to pipeline width,
 * so we use factor 2 ((count_t0 + count_t1) / 2 * 4)
 */

EVENT_ATTR_STR_HT(topdown-total-slots, td_total_slots,
	"event=0x3c,umask=0x0",			/* cpu_clk_unhalted.thread */
	"event=0x3c,umask=0x0,any=1");		/* cpu_clk_unhalted.thread_any */
EVENT_ATTR_STR_HT(topdown-total-slots.scale, td_total_slots_scale, "4", "2");
EVENT_ATTR_STR(topdown-slots-issued, td_slots_issued,
	"event=0xe,umask=0x1");			/* uops_issued.any */
EVENT_ATTR_STR(topdown-slots-retired, td_slots_retired,
	"event=0xc2,umask=0x2");		/* uops_retired.retire_slots */
EVENT_ATTR_STR(topdown-fetch-bubbles, td_fetch_bubbles,
	"event=0x9c,umask=0x1");		/* idq_uops_not_delivered_core */
EVENT_ATTR_STR_HT(topdown-recovery-bubbles, td_recovery_bubbles,
	"event=0xd,umask=0x3,cmask=1",		/* int_misc.recovery_cycles */
	"event=0xd,umask=0x3,cmask=1,any=1");	/* int_misc.recovery_cycles_any */
EVENT_ATTR_STR_HT(topdown-recovery-bubbles.scale, td_recovery_bubbles_scale,
	"4", "2");

EVENT_ATTR_STR(slots,			slots,			"event=0x00,umask=0x4");
EVENT_ATTR_STR(topdown-retiring,	td_retiring,		"event=0x00,umask=0x80");
EVENT_ATTR_STR(topdown-bad-spec,	td_bad_spec,		"event=0x00,umask=0x81");
EVENT_ATTR_STR(topdown-fe-bound,	td_fe_bound,		"event=0x00,umask=0x82");
EVENT_ATTR_STR(topdown-be-bound,	td_be_bound,		"event=0x00,umask=0x83");
EVENT_ATTR_STR(topdown-heavy-ops,	td_heavy_ops,		"event=0x00,umask=0x84");
EVENT_ATTR_STR(topdown-br-mispredict,	td_br_mispredict,	"event=0x00,umask=0x85");
EVENT_ATTR_STR(topdown-fetch-lat,	td_fetch_lat,		"event=0x00,umask=0x86");
EVENT_ATTR_STR(topdown-mem-bound,	td_mem_bound,		"event=0x00,umask=0x87");

static struct attribute *snb_events_attrs[] = {
	EVENT_PTR(td_slots_issued),
	EVENT_PTR(td_slots_retired),
	EVENT_PTR(td_fetch_bubbles),
	EVENT_PTR(td_total_slots),
	EVENT_PTR(td_total_slots_scale),
	EVENT_PTR(td_recovery_bubbles),
	EVENT_PTR(td_recovery_bubbles_scale),
	NULL,
};

static struct attribute *snb_mem_events_attrs[] = {
	EVENT_PTR(mem_ld_snb),
	EVENT_PTR(mem_st_snb),
	NULL,
};

static struct event_constraint intel_hsw_event_constraints[] = {
	FIXED_EVENT_CONSTRAINT(0x00c0, 0), /* INST_RETIRED.ANY */
	FIXED_EVENT_CONSTRAINT(0x003c, 1), /* CPU_CLK_UNHALTED.CORE */
	FIXED_EVENT_CONSTRAINT(0x0300, 2), /* CPU_CLK_UNHALTED.REF */
	INTEL_UEVENT_CONSTRAINT(0x148, 0x4),	/* L1D_PEND_MISS.PENDING */
	INTEL_UEVENT_CONSTRAINT(0x01c0, 0x2), /* INST_RETIRED.PREC_DIST */
	INTEL_EVENT_CONSTRAINT(0xcd, 0x8), /* MEM_TRANS_RETIRED.LOAD_LATENCY */
	/* CYCLE_ACTIVITY.CYCLES_L1D_PENDING */
	INTEL_UEVENT_CONSTRAINT(0x08a3, 0x4),
	/* CYCLE_ACTIVITY.STALLS_L1D_PENDING */
	INTEL_UEVENT_CONSTRAINT(0x0ca3, 0x4),
	/* CYCLE_ACTIVITY.CYCLES_NO_EXECUTE */
	INTEL_UEVENT_CONSTRAINT(0x04a3, 0xf),

	/*
	 * When HT is off these events can only run on the bottom 4 counters
	 * When HT is on, they are impacted by the HT bug and require EXCL access
	 */
	INTEL_EXCLEVT_CONSTRAINT(0xd0, 0xf), /* MEM_UOPS_RETIRED.* */
	INTEL_EXCLEVT_CONSTRAINT(0xd1, 0xf), /* MEM_LOAD_UOPS_RETIRED.* */
	INTEL_EXCLEVT_CONSTRAINT(0xd2, 0xf), /* MEM_LOAD_UOPS_LLC_HIT_RETIRED.* */
	INTEL_EXCLEVT_CONSTRAINT(0xd3, 0xf), /* MEM_LOAD_UOPS_LLC_MISS_RETIRED.* */

	EVENT_CONSTRAINT_END
};

static struct event_constraint intel_bdw_event_constraints[] = {
	FIXED_EVENT_CONSTRAINT(0x00c0, 0),	/* INST_RETIRED.ANY */
	FIXED_EVENT_CONSTRAINT(0x003c, 1),	/* CPU_CLK_UNHALTED.CORE */
	FIXED_EVENT_CONSTRAINT(0x0300, 2),	/* CPU_CLK_UNHALTED.REF */
	INTEL_UEVENT_CONSTRAINT(0x148, 0x4),	/* L1D_PEND_MISS.PENDING */
	INTEL_UBIT_EVENT_CONSTRAINT(0x8a3, 0x4),	/* CYCLE_ACTIVITY.CYCLES_L1D_MISS */
	/*
	 * when HT is off, these can only run on the bottom 4 counters
	 */
	INTEL_EVENT_CONSTRAINT(0xd0, 0xf),	/* MEM_INST_RETIRED.* */
	INTEL_EVENT_CONSTRAINT(0xd1, 0xf),	/* MEM_LOAD_RETIRED.* */
	INTEL_EVENT_CONSTRAINT(0xd2, 0xf),	/* MEM_LOAD_L3_HIT_RETIRED.* */
	INTEL_EVENT_CONSTRAINT(0xcd, 0xf),	/* MEM_TRANS_RETIRED.* */
	EVENT_CONSTRAINT_END
};

static u64 intel_pmu_event_map(int hw_event)
{
	return intel_perfmon_event_map[hw_event];
}

static __initconst const u64 spr_hw_cache_event_ids
				[PERF_COUNT_HW_CACHE_MAX]
				[PERF_COUNT_HW_CACHE_OP_MAX]
				[PERF_COUNT_HW_CACHE_RESULT_MAX] =
{
 [ C(L1D ) ] = {
	[ C(OP_READ) ] = {
		[ C(RESULT_ACCESS) ] = 0x81d0,
		[ C(RESULT_MISS)   ] = 0xe124,
	},
	[ C(OP_WRITE) ] = {
		[ C(RESULT_ACCESS) ] = 0x82d0,
	},
 },
 [ C(L1I ) ] = {
	[ C(OP_READ) ] = {
		[ C(RESULT_MISS)   ] = 0xe424,
	},
	[ C(OP_WRITE) ] = {
		[ C(RESULT_ACCESS) ] = -1,
		[ C(RESULT_MISS)   ] = -1,
	},
 },
 [ C(LL  ) ] = {
	[ C(OP_READ) ] = {
		[ C(RESULT_ACCESS) ] = 0x12a,
		[ C(RESULT_MISS)   ] = 0x12a,
	},
	[ C(OP_WRITE) ] = {
		[ C(RESULT_ACCESS) ] = 0x12a,
		[ C(RESULT_MISS)   ] = 0x12a,
	},
 },
 [ C(DTLB) ] = {
	[ C(OP_READ) ] = {
		[ C(RESULT_ACCESS) ] = 0x81d0,
		[ C(RESULT_MISS)   ] = 0xe12,
	},
	[ C(OP_WRITE) ] = {
		[ C(RESULT_ACCESS) ] = 0x82d0,
		[ C(RESULT_MISS)   ] = 0xe13,
	},
 },
 [ C(ITLB) ] = {
	[ C(OP_READ) ] = {
		[ C(RESULT_ACCESS) ] = -1,
		[ C(RESULT_MISS)   ] = 0xe11,
	},
	[ C(OP_WRITE) ] = {
		[ C(RESULT_ACCESS) ] = -1,
		[ C(RESULT_MISS)   ] = -1,
	},
	[ C(OP_PREFETCH) ] = {
		[ C(RESULT_ACCESS) ] = -1,
		[ C(RESULT_MISS)   ] = -1,
	},
 },
 [ C(BPU ) ] = {
	[ C(OP_READ) ] = {
		[ C(RESULT_ACCESS) ] = 0x4c4,
		[ C(RESULT_MISS)   ] = 0x4c5,
	},
	[ C(OP_WRITE) ] = {
		[ C(RESULT_ACCESS) ] = -1,
		[ C(RESULT_MISS)   ] = -1,
	},
	[ C(OP_PREFETCH) ] = {
		[ C(RESULT_ACCESS) ] = -1,
		[ C(RESULT_MISS)   ] = -1,
	},
 },
 [ C(NODE) ] = {
	[ C(OP_READ) ] = {
		[ C(RESULT_ACCESS) ] = 0x12a,
		[ C(RESULT_MISS)   ] = 0x12a,
	},
 },
};

static __initconst const u64 spr_hw_cache_extra_regs
				[PERF_COUNT_HW_CACHE_MAX]
				[PERF_COUNT_HW_CACHE_OP_MAX]
				[PERF_COUNT_HW_CACHE_RESULT_MAX] =
{
 [ C(LL  ) ] = {
	[ C(OP_READ) ] = {
		[ C(RESULT_ACCESS) ] = 0x10001,
		[ C(RESULT_MISS)   ] = 0x3fbfc00001,
	},
	[ C(OP_WRITE) ] = {
		[ C(RESULT_ACCESS) ] = 0x3f3ffc0002,
		[ C(RESULT_MISS)   ] = 0x3f3fc00002,
	},
 },
 [ C(NODE) ] = {
	[ C(OP_READ) ] = {
		[ C(RESULT_ACCESS) ] = 0x10c000001,
		[ C(RESULT_MISS)   ] = 0x3fb3000001,
	},
 },
};

/*
 * Notes on the events:
 * - data reads do not include code reads (comparable to earlier tables)
 * - data counts include speculative execution (except L1 write, dtlb, bpu)
 * - remote node access includes remote memory, remote cache, remote mmio.
 * - prefetches are not included in the counts.
 * - icache miss does not include decoded icache
 */

#define SKL_DEMAND_DATA_RD		BIT_ULL(0)
#define SKL_DEMAND_RFO			BIT_ULL(1)
#define SKL_ANY_RESPONSE		BIT_ULL(16)
#define SKL_SUPPLIER_NONE		BIT_ULL(17)
#define SKL_L3_MISS_LOCAL_DRAM		BIT_ULL(26)
#define SKL_L3_MISS_REMOTE_HOP0_DRAM	BIT_ULL(27)
#define SKL_L3_MISS_REMOTE_HOP1_DRAM	BIT_ULL(28)
#define SKL_L3_MISS_REMOTE_HOP2P_DRAM	BIT_ULL(29)
#define SKL_L3_MISS			(SKL_L3_MISS_LOCAL_DRAM| \
					 SKL_L3_MISS_REMOTE_HOP0_DRAM| \
					 SKL_L3_MISS_REMOTE_HOP1_DRAM| \
					 SKL_L3_MISS_REMOTE_HOP2P_DRAM)
#define SKL_SPL_HIT			BIT_ULL(30)
#define SKL_SNOOP_NONE			BIT_ULL(31)
#define SKL_SNOOP_NOT_NEEDED		BIT_ULL(32)
#define SKL_SNOOP_MISS			BIT_ULL(33)
#define SKL_SNOOP_HIT_NO_FWD		BIT_ULL(34)
#define SKL_SNOOP_HIT_WITH_FWD		BIT_ULL(35)
#define SKL_SNOOP_HITM			BIT_ULL(36)
#define SKL_SNOOP_NON_DRAM		BIT_ULL(37)
#define SKL_ANY_SNOOP			(SKL_SPL_HIT|SKL_SNOOP_NONE| \
					 SKL_SNOOP_NOT_NEEDED|SKL_SNOOP_MISS| \
					 SKL_SNOOP_HIT_NO_FWD|SKL_SNOOP_HIT_WITH_FWD| \
					 SKL_SNOOP_HITM|SKL_SNOOP_NON_DRAM)
#define SKL_DEMAND_READ			SKL_DEMAND_DATA_RD
#define SKL_SNOOP_DRAM			(SKL_SNOOP_NONE| \
					 SKL_SNOOP_NOT_NEEDED|SKL_SNOOP_MISS| \
					 SKL_SNOOP_HIT_NO_FWD|SKL_SNOOP_HIT_WITH_FWD| \
					 SKL_SNOOP_HITM|SKL_SPL_HIT)
#define SKL_DEMAND_WRITE		SKL_DEMAND_RFO
#define SKL_LLC_ACCESS			SKL_ANY_RESPONSE
#define SKL_L3_MISS_REMOTE		(SKL_L3_MISS_REMOTE_HOP0_DRAM| \
					 SKL_L3_MISS_REMOTE_HOP1_DRAM| \
					 SKL_L3_MISS_REMOTE_HOP2P_DRAM)

static __initconst const u64 skl_hw_cache_event_ids
				[PERF_COUNT_HW_CACHE_MAX]
				[PERF_COUNT_HW_CACHE_OP_MAX]
				[PERF_COUNT_HW_CACHE_RESULT_MAX] =
{
 [ C(L1D ) ] = {
	[ C(OP_READ) ] = {
		[ C(RESULT_ACCESS) ] = 0x81d0,	/* MEM_INST_RETIRED.ALL_LOADS */
		[ C(RESULT_MISS)   ] = 0x151,	/* L1D.REPLACEMENT */
	},
	[ C(OP_WRITE) ] = {
		[ C(RESULT_ACCESS) ] = 0x82d0,	/* MEM_INST_RETIRED.ALL_STORES */
		[ C(RESULT_MISS)   ] = 0x0,
	},
	[ C(OP_PREFETCH) ] = {
		[ C(RESULT_ACCESS) ] = 0x0,
		[ C(RESULT_MISS)   ] = 0x0,
	},
 },
 [ C(L1I ) ] = {
	[ C(OP_READ) ] = {
		[ C(RESULT_ACCESS) ] = 0x0,
		[ C(RESULT_MISS)   ] = 0x283,	/* ICACHE_64B.MISS */
	},
	[ C(OP_WRITE) ] = {
		[ C(RESULT_ACCESS) ] = -1,
		[ C(RESULT_MISS)   ] = -1,
	},
	[ C(OP_PREFETCH) ] = {
		[ C(RESULT_ACCESS) ] = 0x0,
		[ C(RESULT_MISS)   ] = 0x0,
	},
 },
 [ C(LL  ) ] = {
	[ C(OP_READ) ] = {
		[ C(RESULT_ACCESS) ] = 0x1b7,	/* OFFCORE_RESPONSE */
		[ C(RESULT_MISS)   ] = 0x1b7,	/* OFFCORE_RESPONSE */
	},
	[ C(OP_WRITE) ] = {
		[ C(RESULT_ACCESS) ] = 0x1b7,	/* OFFCORE_RESPONSE */
		[ C(RESULT_MISS)   ] = 0x1b7,	/* OFFCORE_RESPONSE */
	},
	[ C(OP_PREFETCH) ] = {
		[ C(RESULT_ACCESS) ] = 0x0,
		[ C(RESULT_MISS)   ] = 0x0,
	},
 },
 [ C(DTLB) ] = {
	[ C(OP_READ) ] = {
		[ C(RESULT_ACCESS) ] = 0x81d0,	/* MEM_INST_RETIRED.ALL_LOADS */
		[ C(RESULT_MISS)   ] = 0xe08,	/* DTLB_LOAD_MISSES.WALK_COMPLETED */
	},
	[ C(OP_WRITE) ] = {
		[ C(RESULT_ACCESS) ] = 0x82d0,	/* MEM_INST_RETIRED.ALL_STORES */
		[ C(RESULT_MISS)   ] = 0xe49,	/* DTLB_STORE_MISSES.WALK_COMPLETED */
	},
	[ C(OP_PREFETCH) ] = {
		[ C(RESULT_ACCESS) ] = 0x0,
		[ C(RESULT_MISS)   ] = 0x0,
	},
 },
 [ C(ITLB) ] = {
	[ C(OP_READ) ] = {
		[ C(RESULT_ACCESS) ] = 0x2085,	/* ITLB_MISSES.STLB_HIT */
		[ C(RESULT_MISS)   ] = 0xe85,	/* ITLB_MISSES.WALK_COMPLETED */
	},
	[ C(OP_WRITE) ] = {
		[ C(RESULT_ACCESS) ] = -1,
		[ C(RESULT_MISS)   ] = -1,
	},
	[ C(OP_PREFETCH) ] = {
		[ C(RESULT_ACCESS) ] = -1,
		[ C(RESULT_MISS)   ] = -1,
	},
 },
 [ C(BPU ) ] = {
	[ C(OP_READ) ] = {
		[ C(RESULT_ACCESS) ] = 0xc4,	/* BR_INST_RETIRED.ALL_BRANCHES */
		[ C(RESULT_MISS)   ] = 0xc5,	/* BR_MISP_RETIRED.ALL_BRANCHES */
	},
	[ C(OP_WRITE) ] = {
		[ C(RESULT_ACCESS) ] = -1,
		[ C(RESULT_MISS)   ] = -1,
	},
	[ C(OP_PREFETCH) ] = {
		[ C(RESULT_ACCESS) ] = -1,
		[ C(RESULT_MISS)   ] = -1,
	},
 },
 [ C(NODE) ] = {
	[ C(OP_READ) ] = {
		[ C(RESULT_ACCESS) ] = 0x1b7,	/* OFFCORE_RESPONSE */
		[ C(RESULT_MISS)   ] = 0x1b7,	/* OFFCORE_RESPONSE */
	},
	[ C(OP_WRITE) ] = {
		[ C(RESULT_ACCESS) ] = 0x1b7,	/* OFFCORE_RESPONSE */
		[ C(RESULT_MISS)   ] = 0x1b7,	/* OFFCORE_RESPONSE */
	},
	[ C(OP_PREFETCH) ] = {
		[ C(RESULT_ACCESS) ] = 0x0,
		[ C(RESULT_MISS)   ] = 0x0,
	},
 },
};

static __initconst const u64 skl_hw_cache_extra_regs
				[PERF_COUNT_HW_CACHE_MAX]
				[PERF_COUNT_HW_CACHE_OP_MAX]
				[PERF_COUNT_HW_CACHE_RESULT_MAX] =
{
 [ C(LL  ) ] = {
	[ C(OP_READ) ] = {
		[ C(RESULT_ACCESS) ] = SKL_DEMAND_READ|
				       SKL_LLC_ACCESS|SKL_ANY_SNOOP,
		[ C(RESULT_MISS)   ] = SKL_DEMAND_READ|
				       SKL_L3_MISS|SKL_ANY_SNOOP|
				       SKL_SUPPLIER_NONE,
	},
	[ C(OP_WRITE) ] = {
		[ C(RESULT_ACCESS) ] = SKL_DEMAND_WRITE|
				       SKL_LLC_ACCESS|SKL_ANY_SNOOP,
		[ C(RESULT_MISS)   ] = SKL_DEMAND_WRITE|
				       SKL_L3_MISS|SKL_ANY_SNOOP|
				       SKL_SUPPLIER_NONE,
	},
	[ C(OP_PREFETCH) ] = {
		[ C(RESULT_ACCESS) ] = 0x0,
		[ C(RESULT_MISS)   ] = 0x0,
	},
 },
 [ C(NODE) ] = {
	[ C(OP_READ) ] = {
		[ C(RESULT_ACCESS) ] = SKL_DEMAND_READ|
				       SKL_L3_MISS_LOCAL_DRAM|SKL_SNOOP_DRAM,
		[ C(RESULT_MISS)   ] = SKL_DEMAND_READ|
				       SKL_L3_MISS_REMOTE|SKL_SNOOP_DRAM,
	},
	[ C(OP_WRITE) ] = {
		[ C(RESULT_ACCESS) ] = SKL_DEMAND_WRITE|
				       SKL_L3_MISS_LOCAL_DRAM|SKL_SNOOP_DRAM,
		[ C(RESULT_MISS)   ] = SKL_DEMAND_WRITE|
				       SKL_L3_MISS_REMOTE|SKL_SNOOP_DRAM,
	},
	[ C(OP_PREFETCH) ] = {
		[ C(RESULT_ACCESS) ] = 0x0,
		[ C(RESULT_MISS)   ] = 0x0,
	},
 },
};

#define SNB_DMND_DATA_RD	(1ULL << 0)
#define SNB_DMND_RFO		(1ULL << 1)
#define SNB_DMND_IFETCH		(1ULL << 2)
#define SNB_DMND_WB		(1ULL << 3)
#define SNB_PF_DATA_RD		(1ULL << 4)
#define SNB_PF_RFO		(1ULL << 5)
#define SNB_PF_IFETCH		(1ULL << 6)
#define SNB_LLC_DATA_RD		(1ULL << 7)
#define SNB_LLC_RFO		(1ULL << 8)
#define SNB_LLC_IFETCH		(1ULL << 9)
#define SNB_BUS_LOCKS		(1ULL << 10)
#define SNB_STRM_ST		(1ULL << 11)
#define SNB_OTHER		(1ULL << 15)
#define SNB_RESP_ANY		(1ULL << 16)
#define SNB_NO_SUPP		(1ULL << 17)
#define SNB_LLC_HITM		(1ULL << 18)
#define SNB_LLC_HITE		(1ULL << 19)
#define SNB_LLC_HITS		(1ULL << 20)
#define SNB_LLC_HITF		(1ULL << 21)
#define SNB_LOCAL		(1ULL << 22)
#define SNB_REMOTE		(0xffULL << 23)
#define SNB_SNP_NONE		(1ULL << 31)
#define SNB_SNP_NOT_NEEDED	(1ULL << 32)
#define SNB_SNP_MISS		(1ULL << 33)
#define SNB_NO_FWD		(1ULL << 34)
#define SNB_SNP_FWD		(1ULL << 35)
#define SNB_HITM		(1ULL << 36)
#define SNB_NON_DRAM		(1ULL << 37)

#define SNB_DMND_READ		(SNB_DMND_DATA_RD|SNB_LLC_DATA_RD)
#define SNB_DMND_WRITE		(SNB_DMND_RFO|SNB_LLC_RFO)
#define SNB_DMND_PREFETCH	(SNB_PF_DATA_RD|SNB_PF_RFO)

#define SNB_SNP_ANY		(SNB_SNP_NONE|SNB_SNP_NOT_NEEDED| \
				 SNB_SNP_MISS|SNB_NO_FWD|SNB_SNP_FWD| \
				 SNB_HITM)

#define SNB_DRAM_ANY		(SNB_LOCAL|SNB_REMOTE|SNB_SNP_ANY)
#define SNB_DRAM_REMOTE		(SNB_REMOTE|SNB_SNP_ANY)

#define SNB_L3_ACCESS		SNB_RESP_ANY
#define SNB_L3_MISS		(SNB_DRAM_ANY|SNB_NON_DRAM)

static __initconst const u64 snb_hw_cache_extra_regs
				[PERF_COUNT_HW_CACHE_MAX]
				[PERF_COUNT_HW_CACHE_OP_MAX]
				[PERF_COUNT_HW_CACHE_RESULT_MAX] =
{
 [ C(LL  ) ] = {
	[ C(OP_READ) ] = {
		[ C(RESULT_ACCESS) ] = SNB_DMND_READ|SNB_L3_ACCESS,
		[ C(RESULT_MISS)   ] = SNB_DMND_READ|SNB_L3_MISS,
	},
	[ C(OP_WRITE) ] = {
		[ C(RESULT_ACCESS) ] = SNB_DMND_WRITE|SNB_L3_ACCESS,
		[ C(RESULT_MISS)   ] = SNB_DMND_WRITE|SNB_L3_MISS,
	},
	[ C(OP_PREFETCH) ] = {
		[ C(RESULT_ACCESS) ] = SNB_DMND_PREFETCH|SNB_L3_ACCESS,
		[ C(RESULT_MISS)   ] = SNB_DMND_PREFETCH|SNB_L3_MISS,
	},
 },
 [ C(NODE) ] = {
	[ C(OP_READ) ] = {
		[ C(RESULT_ACCESS) ] = SNB_DMND_READ|SNB_DRAM_ANY,
		[ C(RESULT_MISS)   ] = SNB_DMND_READ|SNB_DRAM_REMOTE,
	},
	[ C(OP_WRITE) ] = {
		[ C(RESULT_ACCESS) ] = SNB_DMND_WRITE|SNB_DRAM_ANY,
		[ C(RESULT_MISS)   ] = SNB_DMND_WRITE|SNB_DRAM_REMOTE,
	},
	[ C(OP_PREFETCH) ] = {
		[ C(RESULT_ACCESS) ] = SNB_DMND_PREFETCH|SNB_DRAM_ANY,
		[ C(RESULT_MISS)   ] = SNB_DMND_PREFETCH|SNB_DRAM_REMOTE,
	},
 },
};

static __initconst const u64 snb_hw_cache_event_ids
				[PERF_COUNT_HW_CACHE_MAX]
				[PERF_COUNT_HW_CACHE_OP_MAX]
				[PERF_COUNT_HW_CACHE_RESULT_MAX] =
{
 [ C(L1D) ] = {
	[ C(OP_READ) ] = {
		[ C(RESULT_ACCESS) ] = 0xf1d0, /* MEM_UOP_RETIRED.LOADS        */
		[ C(RESULT_MISS)   ] = 0x0151, /* L1D.REPLACEMENT              */
	},
	[ C(OP_WRITE) ] = {
		[ C(RESULT_ACCESS) ] = 0xf2d0, /* MEM_UOP_RETIRED.STORES       */
		[ C(RESULT_MISS)   ] = 0x0851, /* L1D.ALL_M_REPLACEMENT        */
	},
	[ C(OP_PREFETCH) ] = {
		[ C(RESULT_ACCESS) ] = 0x0,
		[ C(RESULT_MISS)   ] = 0x024e, /* HW_PRE_REQ.DL1_MISS          */
	},
 },
 [ C(L1I ) ] = {
	[ C(OP_READ) ] = {
		[ C(RESULT_ACCESS) ] = 0x0,
		[ C(RESULT_MISS)   ] = 0x0280, /* ICACHE.MISSES */
	},
	[ C(OP_WRITE) ] = {
		[ C(RESULT_ACCESS) ] = -1,
		[ C(RESULT_MISS)   ] = -1,
	},
	[ C(OP_PREFETCH) ] = {
		[ C(RESULT_ACCESS) ] = 0x0,
		[ C(RESULT_MISS)   ] = 0x0,
	},
 },
 [ C(LL  ) ] = {
	[ C(OP_READ) ] = {
		/* OFFCORE_RESPONSE.ANY_DATA.LOCAL_CACHE */
		[ C(RESULT_ACCESS) ] = 0x01b7,
		/* OFFCORE_RESPONSE.ANY_DATA.ANY_LLC_MISS */
		[ C(RESULT_MISS)   ] = 0x01b7,
	},
	[ C(OP_WRITE) ] = {
		/* OFFCORE_RESPONSE.ANY_RFO.LOCAL_CACHE */
		[ C(RESULT_ACCESS) ] = 0x01b7,
		/* OFFCORE_RESPONSE.ANY_RFO.ANY_LLC_MISS */
		[ C(RESULT_MISS)   ] = 0x01b7,
	},
	[ C(OP_PREFETCH) ] = {
		/* OFFCORE_RESPONSE.PREFETCH.LOCAL_CACHE */
		[ C(RESULT_ACCESS) ] = 0x01b7,
		/* OFFCORE_RESPONSE.PREFETCH.ANY_LLC_MISS */
		[ C(RESULT_MISS)   ] = 0x01b7,
	},
 },
 [ C(DTLB) ] = {
	[ C(OP_READ) ] = {
		[ C(RESULT_ACCESS) ] = 0x81d0, /* MEM_UOP_RETIRED.ALL_LOADS */
		[ C(RESULT_MISS)   ] = 0x0108, /* DTLB_LOAD_MISSES.CAUSES_A_WALK */
	},
	[ C(OP_WRITE) ] = {
		[ C(RESULT_ACCESS) ] = 0x82d0, /* MEM_UOP_RETIRED.ALL_STORES */
		[ C(RESULT_MISS)   ] = 0x0149, /* DTLB_STORE_MISSES.MISS_CAUSES_A_WALK */
	},
	[ C(OP_PREFETCH) ] = {
		[ C(RESULT_ACCESS) ] = 0x0,
		[ C(RESULT_MISS)   ] = 0x0,
	},
 },
 [ C(ITLB) ] = {
	[ C(OP_READ) ] = {
		[ C(RESULT_ACCESS) ] = 0x1085, /* ITLB_MISSES.STLB_HIT         */
		[ C(RESULT_MISS)   ] = 0x0185, /* ITLB_MISSES.CAUSES_A_WALK    */
	},
	[ C(OP_WRITE) ] = {
		[ C(RESULT_ACCESS) ] = -1,
		[ C(RESULT_MISS)   ] = -1,
	},
	[ C(OP_PREFETCH) ] = {
		[ C(RESULT_ACCESS) ] = -1,
		[ C(RESULT_MISS)   ] = -1,
	},
 },
 [ C(BPU ) ] = {
	[ C(OP_READ) ] = {
		[ C(RESULT_ACCESS) ] = 0x00c4, /* BR_INST_RETIRED.ALL_BRANCHES */
		[ C(RESULT_MISS)   ] = 0x00c5, /* BR_MISP_RETIRED.ALL_BRANCHES */
	},
	[ C(OP_WRITE) ] = {
		[ C(RESULT_ACCESS) ] = -1,
		[ C(RESULT_MISS)   ] = -1,
	},
	[ C(OP_PREFETCH) ] = {
		[ C(RESULT_ACCESS) ] = -1,
		[ C(RESULT_MISS)   ] = -1,
	},
 },
 [ C(NODE) ] = {
	[ C(OP_READ) ] = {
		[ C(RESULT_ACCESS) ] = 0x01b7,
		[ C(RESULT_MISS)   ] = 0x01b7,
	},
	[ C(OP_WRITE) ] = {
		[ C(RESULT_ACCESS) ] = 0x01b7,
		[ C(RESULT_MISS)   ] = 0x01b7,
	},
	[ C(OP_PREFETCH) ] = {
		[ C(RESULT_ACCESS) ] = 0x01b7,
		[ C(RESULT_MISS)   ] = 0x01b7,
	},
 },

};

/*
 * Notes on the events:
 * - data reads do not include code reads (comparable to earlier tables)
 * - data counts include speculative execution (except L1 write, dtlb, bpu)
 * - remote node access includes remote memory, remote cache, remote mmio.
 * - prefetches are not included in the counts because they are not
 *   reliably counted.
 */

#define HSW_DEMAND_DATA_RD		BIT_ULL(0)
#define HSW_DEMAND_RFO			BIT_ULL(1)
#define HSW_ANY_RESPONSE		BIT_ULL(16)
#define HSW_SUPPLIER_NONE		BIT_ULL(17)
#define HSW_L3_MISS_LOCAL_DRAM		BIT_ULL(22)
#define HSW_L3_MISS_REMOTE_HOP0		BIT_ULL(27)
#define HSW_L3_MISS_REMOTE_HOP1		BIT_ULL(28)
#define HSW_L3_MISS_REMOTE_HOP2P	BIT_ULL(29)
#define HSW_L3_MISS			(HSW_L3_MISS_LOCAL_DRAM| \
					 HSW_L3_MISS_REMOTE_HOP0|HSW_L3_MISS_REMOTE_HOP1| \
					 HSW_L3_MISS_REMOTE_HOP2P)
#define HSW_SNOOP_NONE			BIT_ULL(31)
#define HSW_SNOOP_NOT_NEEDED		BIT_ULL(32)
#define HSW_SNOOP_MISS			BIT_ULL(33)
#define HSW_SNOOP_HIT_NO_FWD		BIT_ULL(34)
#define HSW_SNOOP_HIT_WITH_FWD		BIT_ULL(35)
#define HSW_SNOOP_HITM			BIT_ULL(36)
#define HSW_SNOOP_NON_DRAM		BIT_ULL(37)
#define HSW_ANY_SNOOP			(HSW_SNOOP_NONE| \
					 HSW_SNOOP_NOT_NEEDED|HSW_SNOOP_MISS| \
					 HSW_SNOOP_HIT_NO_FWD|HSW_SNOOP_HIT_WITH_FWD| \
					 HSW_SNOOP_HITM|HSW_SNOOP_NON_DRAM)
#define HSW_SNOOP_DRAM			(HSW_ANY_SNOOP & ~HSW_SNOOP_NON_DRAM)
#define HSW_DEMAND_READ			HSW_DEMAND_DATA_RD
#define HSW_DEMAND_WRITE		HSW_DEMAND_RFO
#define HSW_L3_MISS_REMOTE		(HSW_L3_MISS_REMOTE_HOP0|\
					 HSW_L3_MISS_REMOTE_HOP1|HSW_L3_MISS_REMOTE_HOP2P)
#define HSW_LLC_ACCESS			HSW_ANY_RESPONSE

#define BDW_L3_MISS_LOCAL		BIT(26)
#define BDW_L3_MISS			(BDW_L3_MISS_LOCAL| \
					 HSW_L3_MISS_REMOTE_HOP0|HSW_L3_MISS_REMOTE_HOP1| \
					 HSW_L3_MISS_REMOTE_HOP2P)


static __initconst const u64 hsw_hw_cache_event_ids
				[PERF_COUNT_HW_CACHE_MAX]
				[PERF_COUNT_HW_CACHE_OP_MAX]
				[PERF_COUNT_HW_CACHE_RESULT_MAX] =
{
 [ C(L1D ) ] = {
	[ C(OP_READ) ] = {
		[ C(RESULT_ACCESS) ] = 0x81d0,	/* MEM_UOPS_RETIRED.ALL_LOADS */
		[ C(RESULT_MISS)   ] = 0x151,	/* L1D.REPLACEMENT */
	},
	[ C(OP_WRITE) ] = {
		[ C(RESULT_ACCESS) ] = 0x82d0,	/* MEM_UOPS_RETIRED.ALL_STORES */
		[ C(RESULT_MISS)   ] = 0x0,
	},
	[ C(OP_PREFETCH) ] = {
		[ C(RESULT_ACCESS) ] = 0x0,
		[ C(RESULT_MISS)   ] = 0x0,
	},
 },
 [ C(L1I ) ] = {
	[ C(OP_READ) ] = {
		[ C(RESULT_ACCESS) ] = 0x0,
		[ C(RESULT_MISS)   ] = 0x280,	/* ICACHE.MISSES */
	},
	[ C(OP_WRITE) ] = {
		[ C(RESULT_ACCESS) ] = -1,
		[ C(RESULT_MISS)   ] = -1,
	},
	[ C(OP_PREFETCH) ] = {
		[ C(RESULT_ACCESS) ] = 0x0,
		[ C(RESULT_MISS)   ] = 0x0,
	},
 },
 [ C(LL  ) ] = {
	[ C(OP_READ) ] = {
		[ C(RESULT_ACCESS) ] = 0x1b7,	/* OFFCORE_RESPONSE */
		[ C(RESULT_MISS)   ] = 0x1b7,	/* OFFCORE_RESPONSE */
	},
	[ C(OP_WRITE) ] = {
		[ C(RESULT_ACCESS) ] = 0x1b7,	/* OFFCORE_RESPONSE */
		[ C(RESULT_MISS)   ] = 0x1b7,	/* OFFCORE_RESPONSE */
	},
	[ C(OP_PREFETCH) ] = {
		[ C(RESULT_ACCESS) ] = 0x0,
		[ C(RESULT_MISS)   ] = 0x0,
	},
 },
 [ C(DTLB) ] = {
	[ C(OP_READ) ] = {
		[ C(RESULT_ACCESS) ] = 0x81d0,	/* MEM_UOPS_RETIRED.ALL_LOADS */
		[ C(RESULT_MISS)   ] = 0x108,	/* DTLB_LOAD_MISSES.MISS_CAUSES_A_WALK */
	},
	[ C(OP_WRITE) ] = {
		[ C(RESULT_ACCESS) ] = 0x82d0,	/* MEM_UOPS_RETIRED.ALL_STORES */
		[ C(RESULT_MISS)   ] = 0x149,	/* DTLB_STORE_MISSES.MISS_CAUSES_A_WALK */
	},
	[ C(OP_PREFETCH) ] = {
		[ C(RESULT_ACCESS) ] = 0x0,
		[ C(RESULT_MISS)   ] = 0x0,
	},
 },
 [ C(ITLB) ] = {
	[ C(OP_READ) ] = {
		[ C(RESULT_ACCESS) ] = 0x6085,	/* ITLB_MISSES.STLB_HIT */
		[ C(RESULT_MISS)   ] = 0x185,	/* ITLB_MISSES.MISS_CAUSES_A_WALK */
	},
	[ C(OP_WRITE) ] = {
		[ C(RESULT_ACCESS) ] = -1,
		[ C(RESULT_MISS)   ] = -1,
	},
	[ C(OP_PREFETCH) ] = {
		[ C(RESULT_ACCESS) ] = -1,
		[ C(RESULT_MISS)   ] = -1,
	},
 },
 [ C(BPU ) ] = {
	[ C(OP_READ) ] = {
		[ C(RESULT_ACCESS) ] = 0xc4,	/* BR_INST_RETIRED.ALL_BRANCHES */
		[ C(RESULT_MISS)   ] = 0xc5,	/* BR_MISP_RETIRED.ALL_BRANCHES */
	},
	[ C(OP_WRITE) ] = {
		[ C(RESULT_ACCESS) ] = -1,
		[ C(RESULT_MISS)   ] = -1,
	},
	[ C(OP_PREFETCH) ] = {
		[ C(RESULT_ACCESS) ] = -1,
		[ C(RESULT_MISS)   ] = -1,
	},
 },
 [ C(NODE) ] = {
	[ C(OP_READ) ] = {
		[ C(RESULT_ACCESS) ] = 0x1b7,	/* OFFCORE_RESPONSE */
		[ C(RESULT_MISS)   ] = 0x1b7,	/* OFFCORE_RESPONSE */
	},
	[ C(OP_WRITE) ] = {
		[ C(RESULT_ACCESS) ] = 0x1b7,	/* OFFCORE_RESPONSE */
		[ C(RESULT_MISS)   ] = 0x1b7,	/* OFFCORE_RESPONSE */
	},
	[ C(OP_PREFETCH) ] = {
		[ C(RESULT_ACCESS) ] = 0x0,
		[ C(RESULT_MISS)   ] = 0x0,
	},
 },
};

static __initconst const u64 hsw_hw_cache_extra_regs
				[PERF_COUNT_HW_CACHE_MAX]
				[PERF_COUNT_HW_CACHE_OP_MAX]
				[PERF_COUNT_HW_CACHE_RESULT_MAX] =
{
 [ C(LL  ) ] = {
	[ C(OP_READ) ] = {
		[ C(RESULT_ACCESS) ] = HSW_DEMAND_READ|
				       HSW_LLC_ACCESS,
		[ C(RESULT_MISS)   ] = HSW_DEMAND_READ|
				       HSW_L3_MISS|HSW_ANY_SNOOP,
	},
	[ C(OP_WRITE) ] = {
		[ C(RESULT_ACCESS) ] = HSW_DEMAND_WRITE|
				       HSW_LLC_ACCESS,
		[ C(RESULT_MISS)   ] = HSW_DEMAND_WRITE|
				       HSW_L3_MISS|HSW_ANY_SNOOP,
	},
	[ C(OP_PREFETCH) ] = {
		[ C(RESULT_ACCESS) ] = 0x0,
		[ C(RESULT_MISS)   ] = 0x0,
	},
 },
 [ C(NODE) ] = {
	[ C(OP_READ) ] = {
		[ C(RESULT_ACCESS) ] = HSW_DEMAND_READ|
				       HSW_L3_MISS_LOCAL_DRAM|
				       HSW_SNOOP_DRAM,
		[ C(RESULT_MISS)   ] = HSW_DEMAND_READ|
				       HSW_L3_MISS_REMOTE|
				       HSW_SNOOP_DRAM,
	},
	[ C(OP_WRITE) ] = {
		[ C(RESULT_ACCESS) ] = HSW_DEMAND_WRITE|
				       HSW_L3_MISS_LOCAL_DRAM|
				       HSW_SNOOP_DRAM,
		[ C(RESULT_MISS)   ] = HSW_DEMAND_WRITE|
				       HSW_L3_MISS_REMOTE|
				       HSW_SNOOP_DRAM,
	},
	[ C(OP_PREFETCH) ] = {
		[ C(RESULT_ACCESS) ] = 0x0,
		[ C(RESULT_MISS)   ] = 0x0,
	},
 },
};

static __initconst const u64 westmere_hw_cache_event_ids
				[PERF_COUNT_HW_CACHE_MAX]
				[PERF_COUNT_HW_CACHE_OP_MAX]
				[PERF_COUNT_HW_CACHE_RESULT_MAX] =
{
 [ C(L1D) ] = {
	[ C(OP_READ) ] = {
		[ C(RESULT_ACCESS) ] = 0x010b, /* MEM_INST_RETIRED.LOADS       */
		[ C(RESULT_MISS)   ] = 0x0151, /* L1D.REPL                     */
	},
	[ C(OP_WRITE) ] = {
		[ C(RESULT_ACCESS) ] = 0x020b, /* MEM_INST_RETURED.STORES      */
		[ C(RESULT_MISS)   ] = 0x0251, /* L1D.M_REPL                   */
	},
	[ C(OP_PREFETCH) ] = {
		[ C(RESULT_ACCESS) ] = 0x014e, /* L1D_PREFETCH.REQUESTS        */
		[ C(RESULT_MISS)   ] = 0x024e, /* L1D_PREFETCH.MISS            */
	},
 },
 [ C(L1I ) ] = {
	[ C(OP_READ) ] = {
		[ C(RESULT_ACCESS) ] = 0x0380, /* L1I.READS                    */
		[ C(RESULT_MISS)   ] = 0x0280, /* L1I.MISSES                   */
	},
	[ C(OP_WRITE) ] = {
		[ C(RESULT_ACCESS) ] = -1,
		[ C(RESULT_MISS)   ] = -1,
	},
	[ C(OP_PREFETCH) ] = {
		[ C(RESULT_ACCESS) ] = 0x0,
		[ C(RESULT_MISS)   ] = 0x0,
	},
 },
 [ C(LL  ) ] = {
	[ C(OP_READ) ] = {
		/* OFFCORE_RESPONSE.ANY_DATA.LOCAL_CACHE */
		[ C(RESULT_ACCESS) ] = 0x01b7,
		/* OFFCORE_RESPONSE.ANY_DATA.ANY_LLC_MISS */
		[ C(RESULT_MISS)   ] = 0x01b7,
	},
	/*
	 * Use RFO, not WRITEBACK, because a write miss would typically occur
	 * on RFO.
	 */
	[ C(OP_WRITE) ] = {
		/* OFFCORE_RESPONSE.ANY_RFO.LOCAL_CACHE */
		[ C(RESULT_ACCESS) ] = 0x01b7,
		/* OFFCORE_RESPONSE.ANY_RFO.ANY_LLC_MISS */
		[ C(RESULT_MISS)   ] = 0x01b7,
	},
	[ C(OP_PREFETCH) ] = {
		/* OFFCORE_RESPONSE.PREFETCH.LOCAL_CACHE */
		[ C(RESULT_ACCESS) ] = 0x01b7,
		/* OFFCORE_RESPONSE.PREFETCH.ANY_LLC_MISS */
		[ C(RESULT_MISS)   ] = 0x01b7,
	},
 },
 [ C(DTLB) ] = {
	[ C(OP_READ) ] = {
		[ C(RESULT_ACCESS) ] = 0x010b, /* MEM_INST_RETIRED.LOADS       */
		[ C(RESULT_MISS)   ] = 0x0108, /* DTLB_LOAD_MISSES.ANY         */
	},
	[ C(OP_WRITE) ] = {
		[ C(RESULT_ACCESS) ] = 0x020b, /* MEM_INST_RETURED.STORES      */
		[ C(RESULT_MISS)   ] = 0x010c, /* MEM_STORE_RETIRED.DTLB_MISS  */
	},
	[ C(OP_PREFETCH) ] = {
		[ C(RESULT_ACCESS) ] = 0x0,
		[ C(RESULT_MISS)   ] = 0x0,
	},
 },
 [ C(ITLB) ] = {
	[ C(OP_READ) ] = {
		[ C(RESULT_ACCESS) ] = 0x01c0, /* INST_RETIRED.ANY_P           */
		[ C(RESULT_MISS)   ] = 0x0185, /* ITLB_MISSES.ANY              */
	},
	[ C(OP_WRITE) ] = {
		[ C(RESULT_ACCESS) ] = -1,
		[ C(RESULT_MISS)   ] = -1,
	},
	[ C(OP_PREFETCH) ] = {
		[ C(RESULT_ACCESS) ] = -1,
		[ C(RESULT_MISS)   ] = -1,
	},
 },
 [ C(BPU ) ] = {
	[ C(OP_READ) ] = {
		[ C(RESULT_ACCESS) ] = 0x00c4, /* BR_INST_RETIRED.ALL_BRANCHES */
		[ C(RESULT_MISS)   ] = 0x03e8, /* BPU_CLEARS.ANY               */
	},
	[ C(OP_WRITE) ] = {
		[ C(RESULT_ACCESS) ] = -1,
		[ C(RESULT_MISS)   ] = -1,
	},
	[ C(OP_PREFETCH) ] = {
		[ C(RESULT_ACCESS) ] = -1,
		[ C(RESULT_MISS)   ] = -1,
	},
 },
 [ C(NODE) ] = {
	[ C(OP_READ) ] = {
		[ C(RESULT_ACCESS) ] = 0x01b7,
		[ C(RESULT_MISS)   ] = 0x01b7,
	},
	[ C(OP_WRITE) ] = {
		[ C(RESULT_ACCESS) ] = 0x01b7,
		[ C(RESULT_MISS)   ] = 0x01b7,
	},
	[ C(OP_PREFETCH) ] = {
		[ C(RESULT_ACCESS) ] = 0x01b7,
		[ C(RESULT_MISS)   ] = 0x01b7,
	},
 },
};

/*
 * Nehalem/Westmere MSR_OFFCORE_RESPONSE bits;
 * See IA32 SDM Vol 3B 30.6.1.3
 */

#define NHM_DMND_DATA_RD	(1 << 0)
#define NHM_DMND_RFO		(1 << 1)
#define NHM_DMND_IFETCH		(1 << 2)
#define NHM_DMND_WB		(1 << 3)
#define NHM_PF_DATA_RD		(1 << 4)
#define NHM_PF_DATA_RFO		(1 << 5)
#define NHM_PF_IFETCH		(1 << 6)
#define NHM_OFFCORE_OTHER	(1 << 7)
#define NHM_UNCORE_HIT		(1 << 8)
#define NHM_OTHER_CORE_HIT_SNP	(1 << 9)
#define NHM_OTHER_CORE_HITM	(1 << 10)
        			/* reserved */
#define NHM_REMOTE_CACHE_FWD	(1 << 12)
#define NHM_REMOTE_DRAM		(1 << 13)
#define NHM_LOCAL_DRAM		(1 << 14)
#define NHM_NON_DRAM		(1 << 15)

#define NHM_LOCAL		(NHM_LOCAL_DRAM|NHM_REMOTE_CACHE_FWD)
#define NHM_REMOTE		(NHM_REMOTE_DRAM)

#define NHM_DMND_READ		(NHM_DMND_DATA_RD)
#define NHM_DMND_WRITE		(NHM_DMND_RFO|NHM_DMND_WB)
#define NHM_DMND_PREFETCH	(NHM_PF_DATA_RD|NHM_PF_DATA_RFO)

#define NHM_L3_HIT	(NHM_UNCORE_HIT|NHM_OTHER_CORE_HIT_SNP|NHM_OTHER_CORE_HITM)
#define NHM_L3_MISS	(NHM_NON_DRAM|NHM_LOCAL_DRAM|NHM_REMOTE_DRAM|NHM_REMOTE_CACHE_FWD)
#define NHM_L3_ACCESS	(NHM_L3_HIT|NHM_L3_MISS)

static __initconst const u64 nehalem_hw_cache_extra_regs
				[PERF_COUNT_HW_CACHE_MAX]
				[PERF_COUNT_HW_CACHE_OP_MAX]
				[PERF_COUNT_HW_CACHE_RESULT_MAX] =
{
 [ C(LL  ) ] = {
	[ C(OP_READ) ] = {
		[ C(RESULT_ACCESS) ] = NHM_DMND_READ|NHM_L3_ACCESS,
		[ C(RESULT_MISS)   ] = NHM_DMND_READ|NHM_L3_MISS,
	},
	[ C(OP_WRITE) ] = {
		[ C(RESULT_ACCESS) ] = NHM_DMND_WRITE|NHM_L3_ACCESS,
		[ C(RESULT_MISS)   ] = NHM_DMND_WRITE|NHM_L3_MISS,
	},
	[ C(OP_PREFETCH) ] = {
		[ C(RESULT_ACCESS) ] = NHM_DMND_PREFETCH|NHM_L3_ACCESS,
		[ C(RESULT_MISS)   ] = NHM_DMND_PREFETCH|NHM_L3_MISS,
	},
 },
 [ C(NODE) ] = {
	[ C(OP_READ) ] = {
		[ C(RESULT_ACCESS) ] = NHM_DMND_READ|NHM_LOCAL|NHM_REMOTE,
		[ C(RESULT_MISS)   ] = NHM_DMND_READ|NHM_REMOTE,
	},
	[ C(OP_WRITE) ] = {
		[ C(RESULT_ACCESS) ] = NHM_DMND_WRITE|NHM_LOCAL|NHM_REMOTE,
		[ C(RESULT_MISS)   ] = NHM_DMND_WRITE|NHM_REMOTE,
	},
	[ C(OP_PREFETCH) ] = {
		[ C(RESULT_ACCESS) ] = NHM_DMND_PREFETCH|NHM_LOCAL|NHM_REMOTE,
		[ C(RESULT_MISS)   ] = NHM_DMND_PREFETCH|NHM_REMOTE,
	},
 },
};

static __initconst const u64 nehalem_hw_cache_event_ids
				[PERF_COUNT_HW_CACHE_MAX]
				[PERF_COUNT_HW_CACHE_OP_MAX]
				[PERF_COUNT_HW_CACHE_RESULT_MAX] =
{
 [ C(L1D) ] = {
	[ C(OP_READ) ] = {
		[ C(RESULT_ACCESS) ] = 0x010b, /* MEM_INST_RETIRED.LOADS       */
		[ C(RESULT_MISS)   ] = 0x0151, /* L1D.REPL                     */
	},
	[ C(OP_WRITE) ] = {
		[ C(RESULT_ACCESS) ] = 0x020b, /* MEM_INST_RETURED.STORES      */
		[ C(RESULT_MISS)   ] = 0x0251, /* L1D.M_REPL                   */
	},
	[ C(OP_PREFETCH) ] = {
		[ C(RESULT_ACCESS) ] = 0x014e, /* L1D_PREFETCH.REQUESTS        */
		[ C(RESULT_MISS)   ] = 0x024e, /* L1D_PREFETCH.MISS            */
	},
 },
 [ C(L1I ) ] = {
	[ C(OP_READ) ] = {
		[ C(RESULT_ACCESS) ] = 0x0380, /* L1I.READS                    */
		[ C(RESULT_MISS)   ] = 0x0280, /* L1I.MISSES                   */
	},
	[ C(OP_WRITE) ] = {
		[ C(RESULT_ACCESS) ] = -1,
		[ C(RESULT_MISS)   ] = -1,
	},
	[ C(OP_PREFETCH) ] = {
		[ C(RESULT_ACCESS) ] = 0x0,
		[ C(RESULT_MISS)   ] = 0x0,
	},
 },
 [ C(LL  ) ] = {
	[ C(OP_READ) ] = {
		/* OFFCORE_RESPONSE.ANY_DATA.LOCAL_CACHE */
		[ C(RESULT_ACCESS) ] = 0x01b7,
		/* OFFCORE_RESPONSE.ANY_DATA.ANY_LLC_MISS */
		[ C(RESULT_MISS)   ] = 0x01b7,
	},
	/*
	 * Use RFO, not WRITEBACK, because a write miss would typically occur
	 * on RFO.
	 */
	[ C(OP_WRITE) ] = {
		/* OFFCORE_RESPONSE.ANY_RFO.LOCAL_CACHE */
		[ C(RESULT_ACCESS) ] = 0x01b7,
		/* OFFCORE_RESPONSE.ANY_RFO.ANY_LLC_MISS */
		[ C(RESULT_MISS)   ] = 0x01b7,
	},
	[ C(OP_PREFETCH) ] = {
		/* OFFCORE_RESPONSE.PREFETCH.LOCAL_CACHE */
		[ C(RESULT_ACCESS) ] = 0x01b7,
		/* OFFCORE_RESPONSE.PREFETCH.ANY_LLC_MISS */
		[ C(RESULT_MISS)   ] = 0x01b7,
	},
 },
 [ C(DTLB) ] = {
	[ C(OP_READ) ] = {
		[ C(RESULT_ACCESS) ] = 0x0f40, /* L1D_CACHE_LD.MESI   (alias)  */
		[ C(RESULT_MISS)   ] = 0x0108, /* DTLB_LOAD_MISSES.ANY         */
	},
	[ C(OP_WRITE) ] = {
		[ C(RESULT_ACCESS) ] = 0x0f41, /* L1D_CACHE_ST.MESI   (alias)  */
		[ C(RESULT_MISS)   ] = 0x010c, /* MEM_STORE_RETIRED.DTLB_MISS  */
	},
	[ C(OP_PREFETCH) ] = {
		[ C(RESULT_ACCESS) ] = 0x0,
		[ C(RESULT_MISS)   ] = 0x0,
	},
 },
 [ C(ITLB) ] = {
	[ C(OP_READ) ] = {
		[ C(RESULT_ACCESS) ] = 0x01c0, /* INST_RETIRED.ANY_P           */
		[ C(RESULT_MISS)   ] = 0x20c8, /* ITLB_MISS_RETIRED            */
	},
	[ C(OP_WRITE) ] = {
		[ C(RESULT_ACCESS) ] = -1,
		[ C(RESULT_MISS)   ] = -1,
	},
	[ C(OP_PREFETCH) ] = {
		[ C(RESULT_ACCESS) ] = -1,
		[ C(RESULT_MISS)   ] = -1,
	},
 },
 [ C(BPU ) ] = {
	[ C(OP_READ) ] = {
		[ C(RESULT_ACCESS) ] = 0x00c4, /* BR_INST_RETIRED.ALL_BRANCHES */
		[ C(RESULT_MISS)   ] = 0x03e8, /* BPU_CLEARS.ANY               */
	},
	[ C(OP_WRITE) ] = {
		[ C(RESULT_ACCESS) ] = -1,
		[ C(RESULT_MISS)   ] = -1,
	},
	[ C(OP_PREFETCH) ] = {
		[ C(RESULT_ACCESS) ] = -1,
		[ C(RESULT_MISS)   ] = -1,
	},
 },
 [ C(NODE) ] = {
	[ C(OP_READ) ] = {
		[ C(RESULT_ACCESS) ] = 0x01b7,
		[ C(RESULT_MISS)   ] = 0x01b7,
	},
	[ C(OP_WRITE) ] = {
		[ C(RESULT_ACCESS) ] = 0x01b7,
		[ C(RESULT_MISS)   ] = 0x01b7,
	},
	[ C(OP_PREFETCH) ] = {
		[ C(RESULT_ACCESS) ] = 0x01b7,
		[ C(RESULT_MISS)   ] = 0x01b7,
	},
 },
};

static __initconst const u64 core2_hw_cache_event_ids
				[PERF_COUNT_HW_CACHE_MAX]
				[PERF_COUNT_HW_CACHE_OP_MAX]
				[PERF_COUNT_HW_CACHE_RESULT_MAX] =
{
 [ C(L1D) ] = {
	[ C(OP_READ) ] = {
		[ C(RESULT_ACCESS) ] = 0x0f40, /* L1D_CACHE_LD.MESI          */
		[ C(RESULT_MISS)   ] = 0x0140, /* L1D_CACHE_LD.I_STATE       */
	},
	[ C(OP_WRITE) ] = {
		[ C(RESULT_ACCESS) ] = 0x0f41, /* L1D_CACHE_ST.MESI          */
		[ C(RESULT_MISS)   ] = 0x0141, /* L1D_CACHE_ST.I_STATE       */
	},
	[ C(OP_PREFETCH) ] = {
		[ C(RESULT_ACCESS) ] = 0x104e, /* L1D_PREFETCH.REQUESTS      */
		[ C(RESULT_MISS)   ] = 0,
	},
 },
 [ C(L1I ) ] = {
	[ C(OP_READ) ] = {
		[ C(RESULT_ACCESS) ] = 0x0080, /* L1I.READS                  */
		[ C(RESULT_MISS)   ] = 0x0081, /* L1I.MISSES                 */
	},
	[ C(OP_WRITE) ] = {
		[ C(RESULT_ACCESS) ] = -1,
		[ C(RESULT_MISS)   ] = -1,
	},
	[ C(OP_PREFETCH) ] = {
		[ C(RESULT_ACCESS) ] = 0,
		[ C(RESULT_MISS)   ] = 0,
	},
 },
 [ C(LL  ) ] = {
	[ C(OP_READ) ] = {
		[ C(RESULT_ACCESS) ] = 0x4f29, /* L2_LD.MESI                 */
		[ C(RESULT_MISS)   ] = 0x4129, /* L2_LD.ISTATE               */
	},
	[ C(OP_WRITE) ] = {
		[ C(RESULT_ACCESS) ] = 0x4f2A, /* L2_ST.MESI                 */
		[ C(RESULT_MISS)   ] = 0x412A, /* L2_ST.ISTATE               */
	},
	[ C(OP_PREFETCH) ] = {
		[ C(RESULT_ACCESS) ] = 0,
		[ C(RESULT_MISS)   ] = 0,
	},
 },
 [ C(DTLB) ] = {
	[ C(OP_READ) ] = {
		[ C(RESULT_ACCESS) ] = 0x0f40, /* L1D_CACHE_LD.MESI  (alias) */
		[ C(RESULT_MISS)   ] = 0x0208, /* DTLB_MISSES.MISS_LD        */
	},
	[ C(OP_WRITE) ] = {
		[ C(RESULT_ACCESS) ] = 0x0f41, /* L1D_CACHE_ST.MESI  (alias) */
		[ C(RESULT_MISS)   ] = 0x0808, /* DTLB_MISSES.MISS_ST        */
	},
	[ C(OP_PREFETCH) ] = {
		[ C(RESULT_ACCESS) ] = 0,
		[ C(RESULT_MISS)   ] = 0,
	},
 },
 [ C(ITLB) ] = {
	[ C(OP_READ) ] = {
		[ C(RESULT_ACCESS) ] = 0x00c0, /* INST_RETIRED.ANY_P         */
		[ C(RESULT_MISS)   ] = 0x1282, /* ITLBMISSES                 */
	},
	[ C(OP_WRITE) ] = {
		[ C(RESULT_ACCESS) ] = -1,
		[ C(RESULT_MISS)   ] = -1,
	},
	[ C(OP_PREFETCH) ] = {
		[ C(RESULT_ACCESS) ] = -1,
		[ C(RESULT_MISS)   ] = -1,
	},
 },
 [ C(BPU ) ] = {
	[ C(OP_READ) ] = {
		[ C(RESULT_ACCESS) ] = 0x00c4, /* BR_INST_RETIRED.ANY        */
		[ C(RESULT_MISS)   ] = 0x00c5, /* BP_INST_RETIRED.MISPRED    */
	},
	[ C(OP_WRITE) ] = {
		[ C(RESULT_ACCESS) ] = -1,
		[ C(RESULT_MISS)   ] = -1,
	},
	[ C(OP_PREFETCH) ] = {
		[ C(RESULT_ACCESS) ] = -1,
		[ C(RESULT_MISS)   ] = -1,
	},
 },
};

static __initconst const u64 atom_hw_cache_event_ids
				[PERF_COUNT_HW_CACHE_MAX]
				[PERF_COUNT_HW_CACHE_OP_MAX]
				[PERF_COUNT_HW_CACHE_RESULT_MAX] =
{
 [ C(L1D) ] = {
	[ C(OP_READ) ] = {
		[ C(RESULT_ACCESS) ] = 0x2140, /* L1D_CACHE.LD               */
		[ C(RESULT_MISS)   ] = 0,
	},
	[ C(OP_WRITE) ] = {
		[ C(RESULT_ACCESS) ] = 0x2240, /* L1D_CACHE.ST               */
		[ C(RESULT_MISS)   ] = 0,
	},
	[ C(OP_PREFETCH) ] = {
		[ C(RESULT_ACCESS) ] = 0x0,
		[ C(RESULT_MISS)   ] = 0,
	},
 },
 [ C(L1I ) ] = {
	[ C(OP_READ) ] = {
		[ C(RESULT_ACCESS) ] = 0x0380, /* L1I.READS                  */
		[ C(RESULT_MISS)   ] = 0x0280, /* L1I.MISSES                 */
	},
	[ C(OP_WRITE) ] = {
		[ C(RESULT_ACCESS) ] = -1,
		[ C(RESULT_MISS)   ] = -1,
	},
	[ C(OP_PREFETCH) ] = {
		[ C(RESULT_ACCESS) ] = 0,
		[ C(RESULT_MISS)   ] = 0,
	},
 },
 [ C(LL  ) ] = {
	[ C(OP_READ) ] = {
		[ C(RESULT_ACCESS) ] = 0x4f29, /* L2_LD.MESI                 */
		[ C(RESULT_MISS)   ] = 0x4129, /* L2_LD.ISTATE               */
	},
	[ C(OP_WRITE) ] = {
		[ C(RESULT_ACCESS) ] = 0x4f2A, /* L2_ST.MESI                 */
		[ C(RESULT_MISS)   ] = 0x412A, /* L2_ST.ISTATE               */
	},
	[ C(OP_PREFETCH) ] = {
		[ C(RESULT_ACCESS) ] = 0,
		[ C(RESULT_MISS)   ] = 0,
	},
 },
 [ C(DTLB) ] = {
	[ C(OP_READ) ] = {
		[ C(RESULT_ACCESS) ] = 0x2140, /* L1D_CACHE_LD.MESI  (alias) */
		[ C(RESULT_MISS)   ] = 0x0508, /* DTLB_MISSES.MISS_LD        */
	},
	[ C(OP_WRITE) ] = {
		[ C(RESULT_ACCESS) ] = 0x2240, /* L1D_CACHE_ST.MESI  (alias) */
		[ C(RESULT_MISS)   ] = 0x0608, /* DTLB_MISSES.MISS_ST        */
	},
	[ C(OP_PREFETCH) ] = {
		[ C(RESULT_ACCESS) ] = 0,
		[ C(RESULT_MISS)   ] = 0,
	},
 },
 [ C(ITLB) ] = {
	[ C(OP_READ) ] = {
		[ C(RESULT_ACCESS) ] = 0x00c0, /* INST_RETIRED.ANY_P         */
		[ C(RESULT_MISS)   ] = 0x0282, /* ITLB.MISSES                */
	},
	[ C(OP_WRITE) ] = {
		[ C(RESULT_ACCESS) ] = -1,
		[ C(RESULT_MISS)   ] = -1,
	},
	[ C(OP_PREFETCH) ] = {
		[ C(RESULT_ACCESS) ] = -1,
		[ C(RESULT_MISS)   ] = -1,
	},
 },
 [ C(BPU ) ] = {
	[ C(OP_READ) ] = {
		[ C(RESULT_ACCESS) ] = 0x00c4, /* BR_INST_RETIRED.ANY        */
		[ C(RESULT_MISS)   ] = 0x00c5, /* BP_INST_RETIRED.MISPRED    */
	},
	[ C(OP_WRITE) ] = {
		[ C(RESULT_ACCESS) ] = -1,
		[ C(RESULT_MISS)   ] = -1,
	},
	[ C(OP_PREFETCH) ] = {
		[ C(RESULT_ACCESS) ] = -1,
		[ C(RESULT_MISS)   ] = -1,
	},
 },
};

EVENT_ATTR_STR(topdown-total-slots, td_total_slots_slm, "event=0x3c");
EVENT_ATTR_STR(topdown-total-slots.scale, td_total_slots_scale_slm, "2");
/* no_alloc_cycles.not_delivered */
EVENT_ATTR_STR(topdown-fetch-bubbles, td_fetch_bubbles_slm,
	       "event=0xca,umask=0x50");
EVENT_ATTR_STR(topdown-fetch-bubbles.scale, td_fetch_bubbles_scale_slm, "2");
/* uops_retired.all */
EVENT_ATTR_STR(topdown-slots-issued, td_slots_issued_slm,
	       "event=0xc2,umask=0x10");
/* uops_retired.all */
EVENT_ATTR_STR(topdown-slots-retired, td_slots_retired_slm,
	       "event=0xc2,umask=0x10");

static struct attribute *slm_events_attrs[] = {
	EVENT_PTR(td_total_slots_slm),
	EVENT_PTR(td_total_slots_scale_slm),
	EVENT_PTR(td_fetch_bubbles_slm),
	EVENT_PTR(td_fetch_bubbles_scale_slm),
	EVENT_PTR(td_slots_issued_slm),
	EVENT_PTR(td_slots_retired_slm),
	NULL
};

static struct extra_reg intel_slm_extra_regs[] __read_mostly =
{
	/* must define OFFCORE_RSP_X first, see intel_fixup_er() */
	INTEL_UEVENT_EXTRA_REG(0x01b7, MSR_OFFCORE_RSP_0, 0x768005ffffull, RSP_0),
	INTEL_UEVENT_EXTRA_REG(0x02b7, MSR_OFFCORE_RSP_1, 0x368005ffffull, RSP_1),
	EVENT_EXTRA_END
};

#define SLM_DMND_READ		SNB_DMND_DATA_RD
#define SLM_DMND_WRITE		SNB_DMND_RFO
#define SLM_DMND_PREFETCH	(SNB_PF_DATA_RD|SNB_PF_RFO)

#define SLM_SNP_ANY		(SNB_SNP_NONE|SNB_SNP_MISS|SNB_NO_FWD|SNB_HITM)
#define SLM_LLC_ACCESS		SNB_RESP_ANY
#define SLM_LLC_MISS		(SLM_SNP_ANY|SNB_NON_DRAM)

static __initconst const u64 slm_hw_cache_extra_regs
				[PERF_COUNT_HW_CACHE_MAX]
				[PERF_COUNT_HW_CACHE_OP_MAX]
				[PERF_COUNT_HW_CACHE_RESULT_MAX] =
{
 [ C(LL  ) ] = {
	[ C(OP_READ) ] = {
		[ C(RESULT_ACCESS) ] = SLM_DMND_READ|SLM_LLC_ACCESS,
		[ C(RESULT_MISS)   ] = 0,
	},
	[ C(OP_WRITE) ] = {
		[ C(RESULT_ACCESS) ] = SLM_DMND_WRITE|SLM_LLC_ACCESS,
		[ C(RESULT_MISS)   ] = SLM_DMND_WRITE|SLM_LLC_MISS,
	},
	[ C(OP_PREFETCH) ] = {
		[ C(RESULT_ACCESS) ] = SLM_DMND_PREFETCH|SLM_LLC_ACCESS,
		[ C(RESULT_MISS)   ] = SLM_DMND_PREFETCH|SLM_LLC_MISS,
	},
 },
};

static __initconst const u64 slm_hw_cache_event_ids
				[PERF_COUNT_HW_CACHE_MAX]
				[PERF_COUNT_HW_CACHE_OP_MAX]
				[PERF_COUNT_HW_CACHE_RESULT_MAX] =
{
 [ C(L1D) ] = {
	[ C(OP_READ) ] = {
		[ C(RESULT_ACCESS) ] = 0,
		[ C(RESULT_MISS)   ] = 0x0104, /* LD_DCU_MISS */
	},
	[ C(OP_WRITE) ] = {
		[ C(RESULT_ACCESS) ] = 0,
		[ C(RESULT_MISS)   ] = 0,
	},
	[ C(OP_PREFETCH) ] = {
		[ C(RESULT_ACCESS) ] = 0,
		[ C(RESULT_MISS)   ] = 0,
	},
 },
 [ C(L1I ) ] = {
	[ C(OP_READ) ] = {
		[ C(RESULT_ACCESS) ] = 0x0380, /* ICACHE.ACCESSES */
		[ C(RESULT_MISS)   ] = 0x0280, /* ICACGE.MISSES */
	},
	[ C(OP_WRITE) ] = {
		[ C(RESULT_ACCESS) ] = -1,
		[ C(RESULT_MISS)   ] = -1,
	},
	[ C(OP_PREFETCH) ] = {
		[ C(RESULT_ACCESS) ] = 0,
		[ C(RESULT_MISS)   ] = 0,
	},
 },
 [ C(LL  ) ] = {
	[ C(OP_READ) ] = {
		/* OFFCORE_RESPONSE.ANY_DATA.LOCAL_CACHE */
		[ C(RESULT_ACCESS) ] = 0x01b7,
		[ C(RESULT_MISS)   ] = 0,
	},
	[ C(OP_WRITE) ] = {
		/* OFFCORE_RESPONSE.ANY_RFO.LOCAL_CACHE */
		[ C(RESULT_ACCESS) ] = 0x01b7,
		/* OFFCORE_RESPONSE.ANY_RFO.ANY_LLC_MISS */
		[ C(RESULT_MISS)   ] = 0x01b7,
	},
	[ C(OP_PREFETCH) ] = {
		/* OFFCORE_RESPONSE.PREFETCH.LOCAL_CACHE */
		[ C(RESULT_ACCESS) ] = 0x01b7,
		/* OFFCORE_RESPONSE.PREFETCH.ANY_LLC_MISS */
		[ C(RESULT_MISS)   ] = 0x01b7,
	},
 },
 [ C(DTLB) ] = {
	[ C(OP_READ) ] = {
		[ C(RESULT_ACCESS) ] = 0,
		[ C(RESULT_MISS)   ] = 0x0804, /* LD_DTLB_MISS */
	},
	[ C(OP_WRITE) ] = {
		[ C(RESULT_ACCESS) ] = 0,
		[ C(RESULT_MISS)   ] = 0,
	},
	[ C(OP_PREFETCH) ] = {
		[ C(RESULT_ACCESS) ] = 0,
		[ C(RESULT_MISS)   ] = 0,
	},
 },
 [ C(ITLB) ] = {
	[ C(OP_READ) ] = {
		[ C(RESULT_ACCESS) ] = 0x00c0, /* INST_RETIRED.ANY_P */
		[ C(RESULT_MISS)   ] = 0x40205, /* PAGE_WALKS.I_SIDE_WALKS */
	},
	[ C(OP_WRITE) ] = {
		[ C(RESULT_ACCESS) ] = -1,
		[ C(RESULT_MISS)   ] = -1,
	},
	[ C(OP_PREFETCH) ] = {
		[ C(RESULT_ACCESS) ] = -1,
		[ C(RESULT_MISS)   ] = -1,
	},
 },
 [ C(BPU ) ] = {
	[ C(OP_READ) ] = {
		[ C(RESULT_ACCESS) ] = 0x00c4, /* BR_INST_RETIRED.ANY */
		[ C(RESULT_MISS)   ] = 0x00c5, /* BP_INST_RETIRED.MISPRED */
	},
	[ C(OP_WRITE) ] = {
		[ C(RESULT_ACCESS) ] = -1,
		[ C(RESULT_MISS)   ] = -1,
	},
	[ C(OP_PREFETCH) ] = {
		[ C(RESULT_ACCESS) ] = -1,
		[ C(RESULT_MISS)   ] = -1,
	},
 },
};

EVENT_ATTR_STR(topdown-total-slots, td_total_slots_glm, "event=0x3c");
EVENT_ATTR_STR(topdown-total-slots.scale, td_total_slots_scale_glm, "3");
/* UOPS_NOT_DELIVERED.ANY */
EVENT_ATTR_STR(topdown-fetch-bubbles, td_fetch_bubbles_glm, "event=0x9c");
/* ISSUE_SLOTS_NOT_CONSUMED.RECOVERY */
EVENT_ATTR_STR(topdown-recovery-bubbles, td_recovery_bubbles_glm, "event=0xca,umask=0x02");
/* UOPS_RETIRED.ANY */
EVENT_ATTR_STR(topdown-slots-retired, td_slots_retired_glm, "event=0xc2");
/* UOPS_ISSUED.ANY */
EVENT_ATTR_STR(topdown-slots-issued, td_slots_issued_glm, "event=0x0e");

static struct attribute *glm_events_attrs[] = {
	EVENT_PTR(td_total_slots_glm),
	EVENT_PTR(td_total_slots_scale_glm),
	EVENT_PTR(td_fetch_bubbles_glm),
	EVENT_PTR(td_recovery_bubbles_glm),
	EVENT_PTR(td_slots_issued_glm),
	EVENT_PTR(td_slots_retired_glm),
	NULL
};

static struct extra_reg intel_glm_extra_regs[] __read_mostly = {
	/* must define OFFCORE_RSP_X first, see intel_fixup_er() */
	INTEL_UEVENT_EXTRA_REG(0x01b7, MSR_OFFCORE_RSP_0, 0x760005ffbfull, RSP_0),
	INTEL_UEVENT_EXTRA_REG(0x02b7, MSR_OFFCORE_RSP_1, 0x360005ffbfull, RSP_1),
	EVENT_EXTRA_END
};

#define GLM_DEMAND_DATA_RD		BIT_ULL(0)
#define GLM_DEMAND_RFO			BIT_ULL(1)
#define GLM_ANY_RESPONSE		BIT_ULL(16)
#define GLM_SNP_NONE_OR_MISS		BIT_ULL(33)
#define GLM_DEMAND_READ			GLM_DEMAND_DATA_RD
#define GLM_DEMAND_WRITE		GLM_DEMAND_RFO
#define GLM_DEMAND_PREFETCH		(SNB_PF_DATA_RD|SNB_PF_RFO)
#define GLM_LLC_ACCESS			GLM_ANY_RESPONSE
#define GLM_SNP_ANY			(GLM_SNP_NONE_OR_MISS|SNB_NO_FWD|SNB_HITM)
#define GLM_LLC_MISS			(GLM_SNP_ANY|SNB_NON_DRAM)

static __initconst const u64 glm_hw_cache_event_ids
				[PERF_COUNT_HW_CACHE_MAX]
				[PERF_COUNT_HW_CACHE_OP_MAX]
				[PERF_COUNT_HW_CACHE_RESULT_MAX] = {
	[C(L1D)] = {
		[C(OP_READ)] = {
			[C(RESULT_ACCESS)]	= 0x81d0,	/* MEM_UOPS_RETIRED.ALL_LOADS */
			[C(RESULT_MISS)]	= 0x0,
		},
		[C(OP_WRITE)] = {
			[C(RESULT_ACCESS)]	= 0x82d0,	/* MEM_UOPS_RETIRED.ALL_STORES */
			[C(RESULT_MISS)]	= 0x0,
		},
		[C(OP_PREFETCH)] = {
			[C(RESULT_ACCESS)]	= 0x0,
			[C(RESULT_MISS)]	= 0x0,
		},
	},
	[C(L1I)] = {
		[C(OP_READ)] = {
			[C(RESULT_ACCESS)]	= 0x0380,	/* ICACHE.ACCESSES */
			[C(RESULT_MISS)]	= 0x0280,	/* ICACHE.MISSES */
		},
		[C(OP_WRITE)] = {
			[C(RESULT_ACCESS)]	= -1,
			[C(RESULT_MISS)]	= -1,
		},
		[C(OP_PREFETCH)] = {
			[C(RESULT_ACCESS)]	= 0x0,
			[C(RESULT_MISS)]	= 0x0,
		},
	},
	[C(LL)] = {
		[C(OP_READ)] = {
			[C(RESULT_ACCESS)]	= 0x1b7,	/* OFFCORE_RESPONSE */
			[C(RESULT_MISS)]	= 0x1b7,	/* OFFCORE_RESPONSE */
		},
		[C(OP_WRITE)] = {
			[C(RESULT_ACCESS)]	= 0x1b7,	/* OFFCORE_RESPONSE */
			[C(RESULT_MISS)]	= 0x1b7,	/* OFFCORE_RESPONSE */
		},
		[C(OP_PREFETCH)] = {
			[C(RESULT_ACCESS)]	= 0x1b7,	/* OFFCORE_RESPONSE */
			[C(RESULT_MISS)]	= 0x1b7,	/* OFFCORE_RESPONSE */
		},
	},
	[C(DTLB)] = {
		[C(OP_READ)] = {
			[C(RESULT_ACCESS)]	= 0x81d0,	/* MEM_UOPS_RETIRED.ALL_LOADS */
			[C(RESULT_MISS)]	= 0x0,
		},
		[C(OP_WRITE)] = {
			[C(RESULT_ACCESS)]	= 0x82d0,	/* MEM_UOPS_RETIRED.ALL_STORES */
			[C(RESULT_MISS)]	= 0x0,
		},
		[C(OP_PREFETCH)] = {
			[C(RESULT_ACCESS)]	= 0x0,
			[C(RESULT_MISS)]	= 0x0,
		},
	},
	[C(ITLB)] = {
		[C(OP_READ)] = {
			[C(RESULT_ACCESS)]	= 0x00c0,	/* INST_RETIRED.ANY_P */
			[C(RESULT_MISS)]	= 0x0481,	/* ITLB.MISS */
		},
		[C(OP_WRITE)] = {
			[C(RESULT_ACCESS)]	= -1,
			[C(RESULT_MISS)]	= -1,
		},
		[C(OP_PREFETCH)] = {
			[C(RESULT_ACCESS)]	= -1,
			[C(RESULT_MISS)]	= -1,
		},
	},
	[C(BPU)] = {
		[C(OP_READ)] = {
			[C(RESULT_ACCESS)]	= 0x00c4,	/* BR_INST_RETIRED.ALL_BRANCHES */
			[C(RESULT_MISS)]	= 0x00c5,	/* BR_MISP_RETIRED.ALL_BRANCHES */
		},
		[C(OP_WRITE)] = {
			[C(RESULT_ACCESS)]	= -1,
			[C(RESULT_MISS)]	= -1,
		},
		[C(OP_PREFETCH)] = {
			[C(RESULT_ACCESS)]	= -1,
			[C(RESULT_MISS)]	= -1,
		},
	},
};

static __initconst const u64 glm_hw_cache_extra_regs
				[PERF_COUNT_HW_CACHE_MAX]
				[PERF_COUNT_HW_CACHE_OP_MAX]
				[PERF_COUNT_HW_CACHE_RESULT_MAX] = {
	[C(LL)] = {
		[C(OP_READ)] = {
			[C(RESULT_ACCESS)]	= GLM_DEMAND_READ|
						  GLM_LLC_ACCESS,
			[C(RESULT_MISS)]	= GLM_DEMAND_READ|
						  GLM_LLC_MISS,
		},
		[C(OP_WRITE)] = {
			[C(RESULT_ACCESS)]	= GLM_DEMAND_WRITE|
						  GLM_LLC_ACCESS,
			[C(RESULT_MISS)]	= GLM_DEMAND_WRITE|
						  GLM_LLC_MISS,
		},
		[C(OP_PREFETCH)] = {
			[C(RESULT_ACCESS)]	= GLM_DEMAND_PREFETCH|
						  GLM_LLC_ACCESS,
			[C(RESULT_MISS)]	= GLM_DEMAND_PREFETCH|
						  GLM_LLC_MISS,
		},
	},
};

static __initconst const u64 glp_hw_cache_event_ids
				[PERF_COUNT_HW_CACHE_MAX]
				[PERF_COUNT_HW_CACHE_OP_MAX]
				[PERF_COUNT_HW_CACHE_RESULT_MAX] = {
	[C(L1D)] = {
		[C(OP_READ)] = {
			[C(RESULT_ACCESS)]	= 0x81d0,	/* MEM_UOPS_RETIRED.ALL_LOADS */
			[C(RESULT_MISS)]	= 0x0,
		},
		[C(OP_WRITE)] = {
			[C(RESULT_ACCESS)]	= 0x82d0,	/* MEM_UOPS_RETIRED.ALL_STORES */
			[C(RESULT_MISS)]	= 0x0,
		},
		[C(OP_PREFETCH)] = {
			[C(RESULT_ACCESS)]	= 0x0,
			[C(RESULT_MISS)]	= 0x0,
		},
	},
	[C(L1I)] = {
		[C(OP_READ)] = {
			[C(RESULT_ACCESS)]	= 0x0380,	/* ICACHE.ACCESSES */
			[C(RESULT_MISS)]	= 0x0280,	/* ICACHE.MISSES */
		},
		[C(OP_WRITE)] = {
			[C(RESULT_ACCESS)]	= -1,
			[C(RESULT_MISS)]	= -1,
		},
		[C(OP_PREFETCH)] = {
			[C(RESULT_ACCESS)]	= 0x0,
			[C(RESULT_MISS)]	= 0x0,
		},
	},
	[C(LL)] = {
		[C(OP_READ)] = {
			[C(RESULT_ACCESS)]	= 0x1b7,	/* OFFCORE_RESPONSE */
			[C(RESULT_MISS)]	= 0x1b7,	/* OFFCORE_RESPONSE */
		},
		[C(OP_WRITE)] = {
			[C(RESULT_ACCESS)]	= 0x1b7,	/* OFFCORE_RESPONSE */
			[C(RESULT_MISS)]	= 0x1b7,	/* OFFCORE_RESPONSE */
		},
		[C(OP_PREFETCH)] = {
			[C(RESULT_ACCESS)]	= 0x0,
			[C(RESULT_MISS)]	= 0x0,
		},
	},
	[C(DTLB)] = {
		[C(OP_READ)] = {
			[C(RESULT_ACCESS)]	= 0x81d0,	/* MEM_UOPS_RETIRED.ALL_LOADS */
			[C(RESULT_MISS)]	= 0xe08,	/* DTLB_LOAD_MISSES.WALK_COMPLETED */
		},
		[C(OP_WRITE)] = {
			[C(RESULT_ACCESS)]	= 0x82d0,	/* MEM_UOPS_RETIRED.ALL_STORES */
			[C(RESULT_MISS)]	= 0xe49,	/* DTLB_STORE_MISSES.WALK_COMPLETED */
		},
		[C(OP_PREFETCH)] = {
			[C(RESULT_ACCESS)]	= 0x0,
			[C(RESULT_MISS)]	= 0x0,
		},
	},
	[C(ITLB)] = {
		[C(OP_READ)] = {
			[C(RESULT_ACCESS)]	= 0x00c0,	/* INST_RETIRED.ANY_P */
			[C(RESULT_MISS)]	= 0x0481,	/* ITLB.MISS */
		},
		[C(OP_WRITE)] = {
			[C(RESULT_ACCESS)]	= -1,
			[C(RESULT_MISS)]	= -1,
		},
		[C(OP_PREFETCH)] = {
			[C(RESULT_ACCESS)]	= -1,
			[C(RESULT_MISS)]	= -1,
		},
	},
	[C(BPU)] = {
		[C(OP_READ)] = {
			[C(RESULT_ACCESS)]	= 0x00c4,	/* BR_INST_RETIRED.ALL_BRANCHES */
			[C(RESULT_MISS)]	= 0x00c5,	/* BR_MISP_RETIRED.ALL_BRANCHES */
		},
		[C(OP_WRITE)] = {
			[C(RESULT_ACCESS)]	= -1,
			[C(RESULT_MISS)]	= -1,
		},
		[C(OP_PREFETCH)] = {
			[C(RESULT_ACCESS)]	= -1,
			[C(RESULT_MISS)]	= -1,
		},
	},
};

static __initconst const u64 glp_hw_cache_extra_regs
				[PERF_COUNT_HW_CACHE_MAX]
				[PERF_COUNT_HW_CACHE_OP_MAX]
				[PERF_COUNT_HW_CACHE_RESULT_MAX] = {
	[C(LL)] = {
		[C(OP_READ)] = {
			[C(RESULT_ACCESS)]	= GLM_DEMAND_READ|
						  GLM_LLC_ACCESS,
			[C(RESULT_MISS)]	= GLM_DEMAND_READ|
						  GLM_LLC_MISS,
		},
		[C(OP_WRITE)] = {
			[C(RESULT_ACCESS)]	= GLM_DEMAND_WRITE|
						  GLM_LLC_ACCESS,
			[C(RESULT_MISS)]	= GLM_DEMAND_WRITE|
						  GLM_LLC_MISS,
		},
		[C(OP_PREFETCH)] = {
			[C(RESULT_ACCESS)]	= 0x0,
			[C(RESULT_MISS)]	= 0x0,
		},
	},
};

#define TNT_LOCAL_DRAM			BIT_ULL(26)
#define TNT_DEMAND_READ			GLM_DEMAND_DATA_RD
#define TNT_DEMAND_WRITE		GLM_DEMAND_RFO
#define TNT_LLC_ACCESS			GLM_ANY_RESPONSE
#define TNT_SNP_ANY			(SNB_SNP_NOT_NEEDED|SNB_SNP_MISS| \
					 SNB_NO_FWD|SNB_SNP_FWD|SNB_HITM)
#define TNT_LLC_MISS			(TNT_SNP_ANY|SNB_NON_DRAM|TNT_LOCAL_DRAM)

static __initconst const u64 tnt_hw_cache_extra_regs
				[PERF_COUNT_HW_CACHE_MAX]
				[PERF_COUNT_HW_CACHE_OP_MAX]
				[PERF_COUNT_HW_CACHE_RESULT_MAX] = {
	[C(LL)] = {
		[C(OP_READ)] = {
			[C(RESULT_ACCESS)]	= TNT_DEMAND_READ|
						  TNT_LLC_ACCESS,
			[C(RESULT_MISS)]	= TNT_DEMAND_READ|
						  TNT_LLC_MISS,
		},
		[C(OP_WRITE)] = {
			[C(RESULT_ACCESS)]	= TNT_DEMAND_WRITE|
						  TNT_LLC_ACCESS,
			[C(RESULT_MISS)]	= TNT_DEMAND_WRITE|
						  TNT_LLC_MISS,
		},
		[C(OP_PREFETCH)] = {
			[C(RESULT_ACCESS)]	= 0x0,
			[C(RESULT_MISS)]	= 0x0,
		},
	},
};

EVENT_ATTR_STR(topdown-fe-bound,       td_fe_bound_tnt,        "event=0x71,umask=0x0");
EVENT_ATTR_STR(topdown-retiring,       td_retiring_tnt,        "event=0xc2,umask=0x0");
EVENT_ATTR_STR(topdown-bad-spec,       td_bad_spec_tnt,        "event=0x73,umask=0x6");
EVENT_ATTR_STR(topdown-be-bound,       td_be_bound_tnt,        "event=0x74,umask=0x0");

static struct attribute *tnt_events_attrs[] = {
	EVENT_PTR(td_fe_bound_tnt),
	EVENT_PTR(td_retiring_tnt),
	EVENT_PTR(td_bad_spec_tnt),
	EVENT_PTR(td_be_bound_tnt),
	NULL,
};

static struct extra_reg intel_tnt_extra_regs[] __read_mostly = {
	/* must define OFFCORE_RSP_X first, see intel_fixup_er() */
	INTEL_UEVENT_EXTRA_REG(0x01b7, MSR_OFFCORE_RSP_0, 0x800ff0ffffff9fffull, RSP_0),
	INTEL_UEVENT_EXTRA_REG(0x02b7, MSR_OFFCORE_RSP_1, 0xff0ffffff9fffull, RSP_1),
	EVENT_EXTRA_END
};

EVENT_ATTR_STR(mem-loads,	mem_ld_grt,	"event=0xd0,umask=0x5,ldlat=3");
EVENT_ATTR_STR(mem-stores,	mem_st_grt,	"event=0xd0,umask=0x6");

static struct attribute *grt_mem_attrs[] = {
	EVENT_PTR(mem_ld_grt),
	EVENT_PTR(mem_st_grt),
	NULL
};

static struct extra_reg intel_grt_extra_regs[] __read_mostly = {
	/* must define OFFCORE_RSP_X first, see intel_fixup_er() */
	INTEL_UEVENT_EXTRA_REG(0x01b7, MSR_OFFCORE_RSP_0, 0x3fffffffffull, RSP_0),
	INTEL_UEVENT_EXTRA_REG(0x02b7, MSR_OFFCORE_RSP_1, 0x3fffffffffull, RSP_1),
	INTEL_UEVENT_PEBS_LDLAT_EXTRA_REG(0x5d0),
	EVENT_EXTRA_END
};

static struct extra_reg intel_cmt_extra_regs[] __read_mostly = {
	/* must define OFFCORE_RSP_X first, see intel_fixup_er() */
	INTEL_UEVENT_EXTRA_REG(0x01b7, MSR_OFFCORE_RSP_0, 0x800ff3ffffffffffull, RSP_0),
	INTEL_UEVENT_EXTRA_REG(0x02b7, MSR_OFFCORE_RSP_1, 0xff3ffffffffffull, RSP_1),
	INTEL_UEVENT_PEBS_LDLAT_EXTRA_REG(0x5d0),
	INTEL_UEVENT_EXTRA_REG(0x0127, MSR_SNOOP_RSP_0, 0xffffffffffffffffull, SNOOP_0),
	INTEL_UEVENT_EXTRA_REG(0x0227, MSR_SNOOP_RSP_1, 0xffffffffffffffffull, SNOOP_1),
	EVENT_EXTRA_END
};

#define KNL_OT_L2_HITE		BIT_ULL(19) /* Other Tile L2 Hit */
#define KNL_OT_L2_HITF		BIT_ULL(20) /* Other Tile L2 Hit */
#define KNL_MCDRAM_LOCAL	BIT_ULL(21)
#define KNL_MCDRAM_FAR		BIT_ULL(22)
#define KNL_DDR_LOCAL		BIT_ULL(23)
#define KNL_DDR_FAR		BIT_ULL(24)
#define KNL_DRAM_ANY		(KNL_MCDRAM_LOCAL | KNL_MCDRAM_FAR | \
				    KNL_DDR_LOCAL | KNL_DDR_FAR)
#define KNL_L2_READ		SLM_DMND_READ
#define KNL_L2_WRITE		SLM_DMND_WRITE
#define KNL_L2_PREFETCH		SLM_DMND_PREFETCH
#define KNL_L2_ACCESS		SLM_LLC_ACCESS
#define KNL_L2_MISS		(KNL_OT_L2_HITE | KNL_OT_L2_HITF | \
				   KNL_DRAM_ANY | SNB_SNP_ANY | \
						  SNB_NON_DRAM)

static __initconst const u64 knl_hw_cache_extra_regs
				[PERF_COUNT_HW_CACHE_MAX]
				[PERF_COUNT_HW_CACHE_OP_MAX]
				[PERF_COUNT_HW_CACHE_RESULT_MAX] = {
	[C(LL)] = {
		[C(OP_READ)] = {
			[C(RESULT_ACCESS)] = KNL_L2_READ | KNL_L2_ACCESS,
			[C(RESULT_MISS)]   = 0,
		},
		[C(OP_WRITE)] = {
			[C(RESULT_ACCESS)] = KNL_L2_WRITE | KNL_L2_ACCESS,
			[C(RESULT_MISS)]   = KNL_L2_WRITE | KNL_L2_MISS,
		},
		[C(OP_PREFETCH)] = {
			[C(RESULT_ACCESS)] = KNL_L2_PREFETCH | KNL_L2_ACCESS,
			[C(RESULT_MISS)]   = KNL_L2_PREFETCH | KNL_L2_MISS,
		},
	},
};

/*
 * Used from PMIs where the LBRs are already disabled.
 *
 * This function could be called consecutively. It is required to remain in
 * disabled state if called consecutively.
 *
 * During consecutive calls, the same disable value will be written to related
 * registers, so the PMU state remains unchanged.
 *
 * intel_bts events don't coexist with intel PMU's BTS events because of
 * x86_add_exclusive(x86_lbr_exclusive_lbr); there's no need to keep them
 * disabled around intel PMU's event batching etc, only inside the PMI handler.
 *
 * Avoid PEBS_ENABLE MSR access in PMIs.
 * The GLOBAL_CTRL has been disabled. All the counters do not count anymore.
 * It doesn't matter if the PEBS is enabled or not.
 * Usually, the PEBS status are not changed in PMIs. It's unnecessary to
 * access PEBS_ENABLE MSR in disable_all()/enable_all().
 * However, there are some cases which may change PEBS status, e.g. PMI
 * throttle. The PEBS_ENABLE should be updated where the status changes.
 */
static __always_inline void __intel_pmu_disable_all(bool bts)
{
	struct cpu_hw_events *cpuc = this_cpu_ptr(&cpu_hw_events);

	wrmsrl(MSR_CORE_PERF_GLOBAL_CTRL, 0);

	if (bts && test_bit(INTEL_PMC_IDX_FIXED_BTS, cpuc->active_mask))
		intel_pmu_disable_bts();
}

static __always_inline void intel_pmu_disable_all(void)
{
	__intel_pmu_disable_all(true);
	intel_pmu_pebs_disable_all();
	intel_pmu_lbr_disable_all();
}

static void __intel_pmu_enable_all(int added, bool pmi)
{
	struct cpu_hw_events *cpuc = this_cpu_ptr(&cpu_hw_events);
	u64 intel_ctrl = hybrid(cpuc->pmu, intel_ctrl);

	intel_pmu_lbr_enable_all(pmi);

	if (cpuc->fixed_ctrl_val != cpuc->active_fixed_ctrl_val) {
		wrmsrl(MSR_ARCH_PERFMON_FIXED_CTR_CTRL, cpuc->fixed_ctrl_val);
		cpuc->active_fixed_ctrl_val = cpuc->fixed_ctrl_val;
	}

	wrmsrl(MSR_CORE_PERF_GLOBAL_CTRL,
	       intel_ctrl & ~cpuc->intel_ctrl_guest_mask);

	if (test_bit(INTEL_PMC_IDX_FIXED_BTS, cpuc->active_mask)) {
		struct perf_event *event =
			cpuc->events[INTEL_PMC_IDX_FIXED_BTS];

		if (WARN_ON_ONCE(!event))
			return;

		intel_pmu_enable_bts(event->hw.config);
	}
}

static void intel_pmu_enable_all(int added)
{
	intel_pmu_pebs_enable_all();
	__intel_pmu_enable_all(added, false);
}

static noinline int
__intel_pmu_snapshot_branch_stack(struct perf_branch_entry *entries,
				  unsigned int cnt, unsigned long flags)
{
	struct cpu_hw_events *cpuc = this_cpu_ptr(&cpu_hw_events);

	intel_pmu_lbr_read();
	cnt = min_t(unsigned int, cnt, x86_pmu.lbr_nr);

	memcpy(entries, cpuc->lbr_entries, sizeof(struct perf_branch_entry) * cnt);
	intel_pmu_enable_all(0);
	local_irq_restore(flags);
	return cnt;
}

static int
intel_pmu_snapshot_branch_stack(struct perf_branch_entry *entries, unsigned int cnt)
{
	unsigned long flags;

	/* must not have branches... */
	local_irq_save(flags);
	__intel_pmu_disable_all(false); /* we don't care about BTS */
	__intel_pmu_lbr_disable();
	/*            ... until here */
	return __intel_pmu_snapshot_branch_stack(entries, cnt, flags);
}

static int
intel_pmu_snapshot_arch_branch_stack(struct perf_branch_entry *entries, unsigned int cnt)
{
	unsigned long flags;

	/* must not have branches... */
	local_irq_save(flags);
	__intel_pmu_disable_all(false); /* we don't care about BTS */
	__intel_pmu_arch_lbr_disable();
	/*            ... until here */
	return __intel_pmu_snapshot_branch_stack(entries, cnt, flags);
}

/*
 * Workaround for:
 *   Intel Errata AAK100 (model 26)
 *   Intel Errata AAP53  (model 30)
 *   Intel Errata BD53   (model 44)
 *
 * The official story:
 *   These chips need to be 'reset' when adding counters by programming the
 *   magic three (non-counting) events 0x4300B5, 0x4300D2, and 0x4300B1 either
 *   in sequence on the same PMC or on different PMCs.
 *
 * In practice it appears some of these events do in fact count, and
 * we need to program all 4 events.
 */
static void intel_pmu_nhm_workaround(void)
{
	struct cpu_hw_events *cpuc = this_cpu_ptr(&cpu_hw_events);
	static const unsigned long nhm_magic[4] = {
		0x4300B5,
		0x4300D2,
		0x4300B1,
		0x4300B1
	};
	struct perf_event *event;
	int i;

	/*
	 * The Errata requires below steps:
	 * 1) Clear MSR_IA32_PEBS_ENABLE and MSR_CORE_PERF_GLOBAL_CTRL;
	 * 2) Configure 4 PERFEVTSELx with the magic events and clear
	 *    the corresponding PMCx;
	 * 3) set bit0~bit3 of MSR_CORE_PERF_GLOBAL_CTRL;
	 * 4) Clear MSR_CORE_PERF_GLOBAL_CTRL;
	 * 5) Clear 4 pairs of ERFEVTSELx and PMCx;
	 */

	/*
	 * The real steps we choose are a little different from above.
	 * A) To reduce MSR operations, we don't run step 1) as they
	 *    are already cleared before this function is called;
	 * B) Call x86_perf_event_update to save PMCx before configuring
	 *    PERFEVTSELx with magic number;
	 * C) With step 5), we do clear only when the PERFEVTSELx is
	 *    not used currently.
	 * D) Call x86_perf_event_set_period to restore PMCx;
	 */

	/* We always operate 4 pairs of PERF Counters */
	for (i = 0; i < 4; i++) {
		event = cpuc->events[i];
		if (event)
			static_call(x86_pmu_update)(event);
	}

	for (i = 0; i < 4; i++) {
		wrmsrl(MSR_ARCH_PERFMON_EVENTSEL0 + i, nhm_magic[i]);
		wrmsrl(MSR_ARCH_PERFMON_PERFCTR0 + i, 0x0);
	}

	wrmsrl(MSR_CORE_PERF_GLOBAL_CTRL, 0xf);
	wrmsrl(MSR_CORE_PERF_GLOBAL_CTRL, 0x0);

	for (i = 0; i < 4; i++) {
		event = cpuc->events[i];

		if (event) {
			static_call(x86_pmu_set_period)(event);
			__x86_pmu_enable_event(&event->hw,
					ARCH_PERFMON_EVENTSEL_ENABLE);
		} else
			wrmsrl(MSR_ARCH_PERFMON_EVENTSEL0 + i, 0x0);
	}
}

static void intel_pmu_nhm_enable_all(int added)
{
	if (added)
		intel_pmu_nhm_workaround();
	intel_pmu_enable_all(added);
}

static void intel_set_tfa(struct cpu_hw_events *cpuc, bool on)
{
	u64 val = on ? MSR_TFA_RTM_FORCE_ABORT : 0;

	if (cpuc->tfa_shadow != val) {
		cpuc->tfa_shadow = val;
		wrmsrl(MSR_TSX_FORCE_ABORT, val);
	}
}

static void intel_tfa_commit_scheduling(struct cpu_hw_events *cpuc, int idx, int cntr)
{
	/*
	 * We're going to use PMC3, make sure TFA is set before we touch it.
	 */
	if (cntr == 3)
		intel_set_tfa(cpuc, true);
}

static void intel_tfa_pmu_enable_all(int added)
{
	struct cpu_hw_events *cpuc = this_cpu_ptr(&cpu_hw_events);

	/*
	 * If we find PMC3 is no longer used when we enable the PMU, we can
	 * clear TFA.
	 */
	if (!test_bit(3, cpuc->active_mask))
		intel_set_tfa(cpuc, false);

	intel_pmu_enable_all(added);
}

static inline u64 intel_pmu_get_status(void)
{
	u64 status;

	rdmsrl(MSR_CORE_PERF_GLOBAL_STATUS, status);

	return status;
}

static inline void intel_pmu_ack_status(u64 ack)
{
	wrmsrl(MSR_CORE_PERF_GLOBAL_OVF_CTRL, ack);
}

static inline bool event_is_checkpointed(struct perf_event *event)
{
	return unlikely(event->hw.config & HSW_IN_TX_CHECKPOINTED) != 0;
}

static inline void intel_set_masks(struct perf_event *event, int idx)
{
	struct cpu_hw_events *cpuc = this_cpu_ptr(&cpu_hw_events);

	if (event->attr.exclude_host)
		__set_bit(idx, (unsigned long *)&cpuc->intel_ctrl_guest_mask);
	if (event->attr.exclude_guest)
		__set_bit(idx, (unsigned long *)&cpuc->intel_ctrl_host_mask);
	if (event_is_checkpointed(event))
		__set_bit(idx, (unsigned long *)&cpuc->intel_cp_status);
}

static inline void intel_clear_masks(struct perf_event *event, int idx)
{
	struct cpu_hw_events *cpuc = this_cpu_ptr(&cpu_hw_events);

	__clear_bit(idx, (unsigned long *)&cpuc->intel_ctrl_guest_mask);
	__clear_bit(idx, (unsigned long *)&cpuc->intel_ctrl_host_mask);
	__clear_bit(idx, (unsigned long *)&cpuc->intel_cp_status);
}

static void intel_pmu_disable_fixed(struct perf_event *event)
{
	struct cpu_hw_events *cpuc = this_cpu_ptr(&cpu_hw_events);
	struct hw_perf_event *hwc = &event->hw;
	int idx = hwc->idx;
	u64 mask;

	if (is_topdown_idx(idx)) {
		struct cpu_hw_events *cpuc = this_cpu_ptr(&cpu_hw_events);

		/*
		 * When there are other active TopDown events,
		 * don't disable the fixed counter 3.
		 */
		if (*(u64 *)cpuc->active_mask & INTEL_PMC_OTHER_TOPDOWN_BITS(idx))
			return;
		idx = INTEL_PMC_IDX_FIXED_SLOTS;
	}

	intel_clear_masks(event, idx);

	mask = 0xfULL << ((idx - INTEL_PMC_IDX_FIXED) * 4);
	cpuc->fixed_ctrl_val &= ~mask;
}

static void intel_pmu_disable_event(struct perf_event *event)
{
	struct hw_perf_event *hwc = &event->hw;
	int idx = hwc->idx;

	switch (idx) {
	case 0 ... INTEL_PMC_IDX_FIXED - 1:
		intel_clear_masks(event, idx);
		x86_pmu_disable_event(event);
		break;
	case INTEL_PMC_IDX_FIXED ... INTEL_PMC_IDX_FIXED_BTS - 1:
	case INTEL_PMC_IDX_METRIC_BASE ... INTEL_PMC_IDX_METRIC_END:
		intel_pmu_disable_fixed(event);
		break;
	case INTEL_PMC_IDX_FIXED_BTS:
		intel_pmu_disable_bts();
		intel_pmu_drain_bts_buffer();
		return;
	case INTEL_PMC_IDX_FIXED_VLBR:
		intel_clear_masks(event, idx);
		break;
	default:
		intel_clear_masks(event, idx);
		pr_warn("Failed to disable the event with invalid index %d\n",
			idx);
		return;
	}

	/*
	 * Needs to be called after x86_pmu_disable_event,
	 * so we don't trigger the event without PEBS bit set.
	 */
	if (unlikely(event->attr.precise_ip))
		intel_pmu_pebs_disable(event);
}

static void intel_pmu_assign_event(struct perf_event *event, int idx)
{
	if (is_pebs_pt(event))
		perf_report_aux_output_id(event, idx);
}

static void intel_pmu_del_event(struct perf_event *event)
{
	if (needs_branch_stack(event))
		intel_pmu_lbr_del(event);
	if (event->attr.precise_ip)
		intel_pmu_pebs_del(event);
}

static int icl_set_topdown_event_period(struct perf_event *event)
{
	struct hw_perf_event *hwc = &event->hw;
	s64 left = local64_read(&hwc->period_left);

	/*
	 * The values in PERF_METRICS MSR are derived from fixed counter 3.
	 * Software should start both registers, PERF_METRICS and fixed
	 * counter 3, from zero.
	 * Clear PERF_METRICS and Fixed counter 3 in initialization.
	 * After that, both MSRs will be cleared for each read.
	 * Don't need to clear them again.
	 */
	if (left == x86_pmu.max_period) {
		wrmsrl(MSR_CORE_PERF_FIXED_CTR3, 0);
		wrmsrl(MSR_PERF_METRICS, 0);
		hwc->saved_slots = 0;
		hwc->saved_metric = 0;
	}

	if ((hwc->saved_slots) && is_slots_event(event)) {
		wrmsrl(MSR_CORE_PERF_FIXED_CTR3, hwc->saved_slots);
		wrmsrl(MSR_PERF_METRICS, hwc->saved_metric);
	}

	perf_event_update_userpage(event);

	return 0;
}

static int adl_set_topdown_event_period(struct perf_event *event)
{
	struct x86_hybrid_pmu *pmu = hybrid_pmu(event->pmu);

	if (pmu->cpu_type != hybrid_big)
		return 0;

	return icl_set_topdown_event_period(event);
}

DEFINE_STATIC_CALL(intel_pmu_set_topdown_event_period, x86_perf_event_set_period);

static inline u64 icl_get_metrics_event_value(u64 metric, u64 slots, int idx)
{
	u32 val;

	/*
	 * The metric is reported as an 8bit integer fraction
	 * summing up to 0xff.
	 * slots-in-metric = (Metric / 0xff) * slots
	 */
	val = (metric >> ((idx - INTEL_PMC_IDX_METRIC_BASE) * 8)) & 0xff;
	return  mul_u64_u32_div(slots, val, 0xff);
}

static u64 icl_get_topdown_value(struct perf_event *event,
				       u64 slots, u64 metrics)
{
	int idx = event->hw.idx;
	u64 delta;

	if (is_metric_idx(idx))
		delta = icl_get_metrics_event_value(metrics, slots, idx);
	else
		delta = slots;

	return delta;
}

static void __icl_update_topdown_event(struct perf_event *event,
				       u64 slots, u64 metrics,
				       u64 last_slots, u64 last_metrics)
{
	u64 delta, last = 0;

	delta = icl_get_topdown_value(event, slots, metrics);
	if (last_slots)
		last = icl_get_topdown_value(event, last_slots, last_metrics);

	/*
	 * The 8bit integer fraction of metric may be not accurate,
	 * especially when the changes is very small.
	 * For example, if only a few bad_spec happens, the fraction
	 * may be reduced from 1 to 0. If so, the bad_spec event value
	 * will be 0 which is definitely less than the last value.
	 * Avoid update event->count for this case.
	 */
	if (delta > last) {
		delta -= last;
		local64_add(delta, &event->count);
	}
}

static void update_saved_topdown_regs(struct perf_event *event, u64 slots,
				      u64 metrics, int metric_end)
{
	struct cpu_hw_events *cpuc = this_cpu_ptr(&cpu_hw_events);
	struct perf_event *other;
	int idx;

	event->hw.saved_slots = slots;
	event->hw.saved_metric = metrics;

	for_each_set_bit(idx, cpuc->active_mask, metric_end + 1) {
		if (!is_topdown_idx(idx))
			continue;
		other = cpuc->events[idx];
		other->hw.saved_slots = slots;
		other->hw.saved_metric = metrics;
	}
}

/*
 * Update all active Topdown events.
 *
 * The PERF_METRICS and Fixed counter 3 are read separately. The values may be
 * modify by a NMI. PMU has to be disabled before calling this function.
 */

static u64 intel_update_topdown_event(struct perf_event *event, int metric_end)
{
	struct cpu_hw_events *cpuc = this_cpu_ptr(&cpu_hw_events);
	struct perf_event *other;
	u64 slots, metrics;
	bool reset = true;
	int idx;

	/* read Fixed counter 3 */
	rdpmcl((3 | INTEL_PMC_FIXED_RDPMC_BASE), slots);
	if (!slots)
		return 0;

	/* read PERF_METRICS */
	rdpmcl(INTEL_PMC_FIXED_RDPMC_METRICS, metrics);

	for_each_set_bit(idx, cpuc->active_mask, metric_end + 1) {
		if (!is_topdown_idx(idx))
			continue;
		other = cpuc->events[idx];
		__icl_update_topdown_event(other, slots, metrics,
					   event ? event->hw.saved_slots : 0,
					   event ? event->hw.saved_metric : 0);
	}

	/*
	 * Check and update this event, which may have been cleared
	 * in active_mask e.g. x86_pmu_stop()
	 */
	if (event && !test_bit(event->hw.idx, cpuc->active_mask)) {
		__icl_update_topdown_event(event, slots, metrics,
					   event->hw.saved_slots,
					   event->hw.saved_metric);

		/*
		 * In x86_pmu_stop(), the event is cleared in active_mask first,
		 * then drain the delta, which indicates context switch for
		 * counting.
		 * Save metric and slots for context switch.
		 * Don't need to reset the PERF_METRICS and Fixed counter 3.
		 * Because the values will be restored in next schedule in.
		 */
		update_saved_topdown_regs(event, slots, metrics, metric_end);
		reset = false;
	}

	if (reset) {
		/* The fixed counter 3 has to be written before the PERF_METRICS. */
		wrmsrl(MSR_CORE_PERF_FIXED_CTR3, 0);
		wrmsrl(MSR_PERF_METRICS, 0);
		if (event)
			update_saved_topdown_regs(event, 0, 0, metric_end);
	}

	return slots;
}

static u64 icl_update_topdown_event(struct perf_event *event)
{
	return intel_update_topdown_event(event, INTEL_PMC_IDX_METRIC_BASE +
						 x86_pmu.num_topdown_events - 1);
}

static u64 adl_update_topdown_event(struct perf_event *event)
{
	struct x86_hybrid_pmu *pmu = hybrid_pmu(event->pmu);

	if (pmu->cpu_type != hybrid_big)
		return 0;

	return icl_update_topdown_event(event);
}

DEFINE_STATIC_CALL(intel_pmu_update_topdown_event, x86_perf_event_update);

static void intel_pmu_read_topdown_event(struct perf_event *event)
{
	struct cpu_hw_events *cpuc = this_cpu_ptr(&cpu_hw_events);

	/* Only need to call update_topdown_event() once for group read. */
	if ((cpuc->txn_flags & PERF_PMU_TXN_READ) &&
	    !is_slots_event(event))
		return;

	perf_pmu_disable(event->pmu);
	static_call(intel_pmu_update_topdown_event)(event);
	perf_pmu_enable(event->pmu);
}

static void intel_pmu_read_event(struct perf_event *event)
{
	if (event->hw.flags & PERF_X86_EVENT_AUTO_RELOAD)
		intel_pmu_auto_reload_read(event);
	else if (is_topdown_count(event))
		intel_pmu_read_topdown_event(event);
	else
		x86_perf_event_update(event);
}

static void intel_pmu_enable_fixed(struct perf_event *event)
{
	struct cpu_hw_events *cpuc = this_cpu_ptr(&cpu_hw_events);
	struct hw_perf_event *hwc = &event->hw;
	u64 mask, bits = 0;
	int idx = hwc->idx;

	if (is_topdown_idx(idx)) {
		struct cpu_hw_events *cpuc = this_cpu_ptr(&cpu_hw_events);
		/*
		 * When there are other active TopDown events,
		 * don't enable the fixed counter 3 again.
		 */
		if (*(u64 *)cpuc->active_mask & INTEL_PMC_OTHER_TOPDOWN_BITS(idx))
			return;

		idx = INTEL_PMC_IDX_FIXED_SLOTS;
	}

	intel_set_masks(event, idx);

	/*
	 * Enable IRQ generation (0x8), if not PEBS,
	 * and enable ring-3 counting (0x2) and ring-0 counting (0x1)
	 * if requested:
	 */
	if (!event->attr.precise_ip)
		bits |= 0x8;
	if (hwc->config & ARCH_PERFMON_EVENTSEL_USR)
		bits |= 0x2;
	if (hwc->config & ARCH_PERFMON_EVENTSEL_OS)
		bits |= 0x1;

	/*
	 * ANY bit is supported in v3 and up
	 */
	if (x86_pmu.version > 2 && hwc->config & ARCH_PERFMON_EVENTSEL_ANY)
		bits |= 0x4;

	idx -= INTEL_PMC_IDX_FIXED;
	bits <<= (idx * 4);
	mask = 0xfULL << (idx * 4);

	if (x86_pmu.intel_cap.pebs_baseline && event->attr.precise_ip) {
		bits |= ICL_FIXED_0_ADAPTIVE << (idx * 4);
		mask |= ICL_FIXED_0_ADAPTIVE << (idx * 4);
	}

	cpuc->fixed_ctrl_val &= ~mask;
	cpuc->fixed_ctrl_val |= bits;
}

static void intel_pmu_enable_event(struct perf_event *event)
{
	struct hw_perf_event *hwc = &event->hw;
	int idx = hwc->idx;

	if (unlikely(event->attr.precise_ip))
		intel_pmu_pebs_enable(event);

	switch (idx) {
	case 0 ... INTEL_PMC_IDX_FIXED - 1:
		intel_set_masks(event, idx);
		__x86_pmu_enable_event(hwc, ARCH_PERFMON_EVENTSEL_ENABLE);
		break;
	case INTEL_PMC_IDX_FIXED ... INTEL_PMC_IDX_FIXED_BTS - 1:
	case INTEL_PMC_IDX_METRIC_BASE ... INTEL_PMC_IDX_METRIC_END:
		intel_pmu_enable_fixed(event);
		break;
	case INTEL_PMC_IDX_FIXED_BTS:
		if (!__this_cpu_read(cpu_hw_events.enabled))
			return;
		intel_pmu_enable_bts(hwc->config);
		break;
	case INTEL_PMC_IDX_FIXED_VLBR:
		intel_set_masks(event, idx);
		break;
	default:
		pr_warn("Failed to enable the event with invalid index %d\n",
			idx);
	}
}

static void intel_pmu_add_event(struct perf_event *event)
{
	if (event->attr.precise_ip)
		intel_pmu_pebs_add(event);
	if (needs_branch_stack(event))
		intel_pmu_lbr_add(event);
}

/*
 * Save and restart an expired event. Called by NMI contexts,
 * so it has to be careful about preempting normal event ops:
 */
int intel_pmu_save_and_restart(struct perf_event *event)
{
	static_call(x86_pmu_update)(event);
	/*
	 * For a checkpointed counter always reset back to 0.  This
	 * avoids a situation where the counter overflows, aborts the
	 * transaction and is then set back to shortly before the
	 * overflow, and overflows and aborts again.
	 */
	if (unlikely(event_is_checkpointed(event))) {
		/* No race with NMIs because the counter should not be armed */
		wrmsrl(event->hw.event_base, 0);
		local64_set(&event->hw.prev_count, 0);
	}
	return static_call(x86_pmu_set_period)(event);
}

static int intel_pmu_set_period(struct perf_event *event)
{
	if (unlikely(is_topdown_count(event)))
		return static_call(intel_pmu_set_topdown_event_period)(event);

	return x86_perf_event_set_period(event);
}

static u64 intel_pmu_update(struct perf_event *event)
{
	if (unlikely(is_topdown_count(event)))
		return static_call(intel_pmu_update_topdown_event)(event);

	return x86_perf_event_update(event);
}

static void intel_pmu_reset(void)
{
	struct debug_store *ds = __this_cpu_read(cpu_hw_events.ds);
	struct cpu_hw_events *cpuc = this_cpu_ptr(&cpu_hw_events);
	int num_counters_fixed = hybrid(cpuc->pmu, num_counters_fixed);
	int num_counters = hybrid(cpuc->pmu, num_counters);
	unsigned long flags;
	int idx;

	if (!num_counters)
		return;

	local_irq_save(flags);

	pr_info("clearing PMU state on CPU#%d\n", smp_processor_id());

	for (idx = 0; idx < num_counters; idx++) {
		wrmsrl_safe(x86_pmu_config_addr(idx), 0ull);
		wrmsrl_safe(x86_pmu_event_addr(idx),  0ull);
	}
	for (idx = 0; idx < num_counters_fixed; idx++) {
		if (fixed_counter_disabled(idx, cpuc->pmu))
			continue;
		wrmsrl_safe(MSR_ARCH_PERFMON_FIXED_CTR0 + idx, 0ull);
	}

	if (ds)
		ds->bts_index = ds->bts_buffer_base;

	/* Ack all overflows and disable fixed counters */
	if (x86_pmu.version >= 2) {
		intel_pmu_ack_status(intel_pmu_get_status());
		wrmsrl(MSR_CORE_PERF_GLOBAL_CTRL, 0);
	}

	/* Reset LBRs and LBR freezing */
	if (x86_pmu.lbr_nr) {
		update_debugctlmsr(get_debugctlmsr() &
			~(DEBUGCTLMSR_FREEZE_LBRS_ON_PMI|DEBUGCTLMSR_LBR));
	}

	local_irq_restore(flags);
}

/*
 * We may be running with guest PEBS events created by KVM, and the
 * PEBS records are logged into the guest's DS and invisible to host.
 *
 * In the case of guest PEBS overflow, we only trigger a fake event
 * to emulate the PEBS overflow PMI for guest PEBS counters in KVM.
 * The guest will then vm-entry and check the guest DS area to read
 * the guest PEBS records.
 *
 * The contents and other behavior of the guest event do not matter.
 */
static void x86_pmu_handle_guest_pebs(struct pt_regs *regs,
				      struct perf_sample_data *data)
{
	struct cpu_hw_events *cpuc = this_cpu_ptr(&cpu_hw_events);
	u64 guest_pebs_idxs = cpuc->pebs_enabled & ~cpuc->intel_ctrl_host_mask;
	struct perf_event *event = NULL;
	int bit;

	if (!unlikely(perf_guest_state()))
		return;

	if (!x86_pmu.pebs_ept || !x86_pmu.pebs_active ||
	    !guest_pebs_idxs)
		return;

	for_each_set_bit(bit, (unsigned long *)&guest_pebs_idxs,
			 INTEL_PMC_IDX_FIXED + x86_pmu.num_counters_fixed) {
		event = cpuc->events[bit];
		if (!event->attr.precise_ip)
			continue;

		perf_sample_data_init(data, 0, event->hw.last_period);
		if (perf_event_overflow(event, data, regs))
			x86_pmu_stop(event, 0);

		/* Inject one fake event is enough. */
		break;
	}
}

static int handle_pmi_common(struct pt_regs *regs, u64 status)
{
	struct perf_sample_data data;
	struct cpu_hw_events *cpuc = this_cpu_ptr(&cpu_hw_events);
	struct perf_guest_info_callbacks *guest_cbs;
	int bit;
	int handled = 0;
	u64 intel_ctrl = hybrid(cpuc->pmu, intel_ctrl);

	inc_irq_stat(apic_perf_irqs);

	/*
	 * Ignore a range of extra bits in status that do not indicate
	 * overflow by themselves.
	 */
	status &= ~(GLOBAL_STATUS_COND_CHG |
		    GLOBAL_STATUS_ASIF |
		    GLOBAL_STATUS_LBRS_FROZEN);
	if (!status)
		return 0;
	/*
	 * In case multiple PEBS events are sampled at the same time,
	 * it is possible to have GLOBAL_STATUS bit 62 set indicating
	 * PEBS buffer overflow and also seeing at most 3 PEBS counters
	 * having their bits set in the status register. This is a sign
	 * that there was at least one PEBS record pending at the time
	 * of the PMU interrupt. PEBS counters must only be processed
	 * via the drain_pebs() calls and not via the regular sample
	 * processing loop coming after that the function, otherwise
	 * phony regular samples may be generated in the sampling buffer
	 * not marked with the EXACT tag. Another possibility is to have
	 * one PEBS event and at least one non-PEBS event which overflows
	 * while PEBS has armed. In this case, bit 62 of GLOBAL_STATUS will
	 * not be set, yet the overflow status bit for the PEBS counter will
	 * be on Skylake.
	 *
	 * To avoid this problem, we systematically ignore the PEBS-enabled
	 * counters from the GLOBAL_STATUS mask and we always process PEBS
	 * events via drain_pebs().
	 */
	status &= ~(cpuc->pebs_enabled & x86_pmu.pebs_capable);

	/*
	 * PEBS overflow sets bit 62 in the global status register
	 */
	if (__test_and_clear_bit(GLOBAL_STATUS_BUFFER_OVF_BIT, (unsigned long *)&status)) {
		u64 pebs_enabled = cpuc->pebs_enabled;

		handled++;
		x86_pmu_handle_guest_pebs(regs, &data);
		x86_pmu.drain_pebs(regs, &data);
		status &= intel_ctrl | GLOBAL_STATUS_TRACE_TOPAPMI;

		/*
		 * PMI throttle may be triggered, which stops the PEBS event.
		 * Although cpuc->pebs_enabled is updated accordingly, the
		 * MSR_IA32_PEBS_ENABLE is not updated. Because the
		 * cpuc->enabled has been forced to 0 in PMI.
		 * Update the MSR if pebs_enabled is changed.
		 */
		if (pebs_enabled != cpuc->pebs_enabled)
			wrmsrl(MSR_IA32_PEBS_ENABLE, cpuc->pebs_enabled);
	}

	/*
	 * Intel PT
	 */
	if (__test_and_clear_bit(GLOBAL_STATUS_TRACE_TOPAPMI_BIT, (unsigned long *)&status)) {
		handled++;
<<<<<<< HEAD

		guest_cbs = perf_get_guest_cbs();
		if (unlikely(guest_cbs && guest_cbs->is_in_guest() &&
			     guest_cbs->handle_intel_pt_intr))
			guest_cbs->handle_intel_pt_intr();
		else
=======
		if (!perf_guest_handle_intel_pt_intr())
>>>>>>> eb3cdb58
			intel_pt_interrupt();
	}

	/*
	 * Intel Perf metrics
	 */
	if (__test_and_clear_bit(GLOBAL_STATUS_PERF_METRICS_OVF_BIT, (unsigned long *)&status)) {
		handled++;
		static_call(intel_pmu_update_topdown_event)(NULL);
	}

	/*
	 * Checkpointed counters can lead to 'spurious' PMIs because the
	 * rollback caused by the PMI will have cleared the overflow status
	 * bit. Therefore always force probe these counters.
	 */
	status |= cpuc->intel_cp_status;

	for_each_set_bit(bit, (unsigned long *)&status, X86_PMC_IDX_MAX) {
		struct perf_event *event = cpuc->events[bit];

		handled++;

		if (!test_bit(bit, cpuc->active_mask))
			continue;

		if (!intel_pmu_save_and_restart(event))
			continue;

		perf_sample_data_init(&data, 0, event->hw.last_period);

		if (has_branch_stack(event))
			perf_sample_save_brstack(&data, event, &cpuc->lbr_stack);

		if (perf_event_overflow(event, &data, regs))
			x86_pmu_stop(event, 0);
	}

	return handled;
}

/*
 * This handler is triggered by the local APIC, so the APIC IRQ handling
 * rules apply:
 */
static int intel_pmu_handle_irq(struct pt_regs *regs)
{
	struct cpu_hw_events *cpuc = this_cpu_ptr(&cpu_hw_events);
	bool late_ack = hybrid_bit(cpuc->pmu, late_ack);
	bool mid_ack = hybrid_bit(cpuc->pmu, mid_ack);
	int loops;
	u64 status;
	int handled;
	int pmu_enabled;

	/*
	 * Save the PMU state.
	 * It needs to be restored when leaving the handler.
	 */
	pmu_enabled = cpuc->enabled;
	/*
	 * In general, the early ACK is only applied for old platforms.
	 * For the big core starts from Haswell, the late ACK should be
	 * applied.
	 * For the small core after Tremont, we have to do the ACK right
	 * before re-enabling counters, which is in the middle of the
	 * NMI handler.
	 */
	if (!late_ack && !mid_ack)
		apic_write(APIC_LVTPC, APIC_DM_NMI);
	intel_bts_disable_local();
	cpuc->enabled = 0;
	__intel_pmu_disable_all(true);
	handled = intel_pmu_drain_bts_buffer();
	handled += intel_bts_interrupt();
	status = intel_pmu_get_status();
	if (!status)
		goto done;

	loops = 0;
again:
	intel_pmu_lbr_read();
	intel_pmu_ack_status(status);
	if (++loops > 100) {
		static bool warned;

		if (!warned) {
			WARN(1, "perfevents: irq loop stuck!\n");
			perf_event_print_debug();
			warned = true;
		}
		intel_pmu_reset();
		goto done;
	}

	handled += handle_pmi_common(regs, status);

	/*
	 * Repeat if there is more work to be done:
	 */
	status = intel_pmu_get_status();
	if (status)
		goto again;

done:
	if (mid_ack)
		apic_write(APIC_LVTPC, APIC_DM_NMI);
	/* Only restore PMU state when it's active. See x86_pmu_disable(). */
	cpuc->enabled = pmu_enabled;
	if (pmu_enabled)
		__intel_pmu_enable_all(0, true);
	intel_bts_enable_local();

	/*
	 * Only unmask the NMI after the overflow counters
	 * have been reset. This avoids spurious NMIs on
	 * Haswell CPUs.
	 */
	if (late_ack)
		apic_write(APIC_LVTPC, APIC_DM_NMI);
	return handled;
}

static struct event_constraint *
intel_bts_constraints(struct perf_event *event)
{
	if (unlikely(intel_pmu_has_bts(event)))
		return &bts_constraint;

	return NULL;
}

/*
 * Note: matches a fake event, like Fixed2.
 */
static struct event_constraint *
intel_vlbr_constraints(struct perf_event *event)
{
	struct event_constraint *c = &vlbr_constraint;

	if (unlikely(constraint_match(c, event->hw.config))) {
		event->hw.flags |= c->flags;
		return c;
	}

	return NULL;
}

static int intel_alt_er(struct cpu_hw_events *cpuc,
			int idx, u64 config)
{
	struct extra_reg *extra_regs = hybrid(cpuc->pmu, extra_regs);
	int alt_idx = idx;

	if (!(x86_pmu.flags & PMU_FL_HAS_RSP_1))
		return idx;

	if (idx == EXTRA_REG_RSP_0)
		alt_idx = EXTRA_REG_RSP_1;

	if (idx == EXTRA_REG_RSP_1)
		alt_idx = EXTRA_REG_RSP_0;

	if (config & ~extra_regs[alt_idx].valid_mask)
		return idx;

	return alt_idx;
}

static void intel_fixup_er(struct perf_event *event, int idx)
{
	struct extra_reg *extra_regs = hybrid(event->pmu, extra_regs);
	event->hw.extra_reg.idx = idx;

	if (idx == EXTRA_REG_RSP_0) {
		event->hw.config &= ~INTEL_ARCH_EVENT_MASK;
		event->hw.config |= extra_regs[EXTRA_REG_RSP_0].event;
		event->hw.extra_reg.reg = MSR_OFFCORE_RSP_0;
	} else if (idx == EXTRA_REG_RSP_1) {
		event->hw.config &= ~INTEL_ARCH_EVENT_MASK;
		event->hw.config |= extra_regs[EXTRA_REG_RSP_1].event;
		event->hw.extra_reg.reg = MSR_OFFCORE_RSP_1;
	}
}

/*
 * manage allocation of shared extra msr for certain events
 *
 * sharing can be:
 * per-cpu: to be shared between the various events on a single PMU
 * per-core: per-cpu + shared by HT threads
 */
static struct event_constraint *
__intel_shared_reg_get_constraints(struct cpu_hw_events *cpuc,
				   struct perf_event *event,
				   struct hw_perf_event_extra *reg)
{
	struct event_constraint *c = &emptyconstraint;
	struct er_account *era;
	unsigned long flags;
	int idx = reg->idx;

	/*
	 * reg->alloc can be set due to existing state, so for fake cpuc we
	 * need to ignore this, otherwise we might fail to allocate proper fake
	 * state for this extra reg constraint. Also see the comment below.
	 */
	if (reg->alloc && !cpuc->is_fake)
		return NULL; /* call x86_get_event_constraint() */

again:
	era = &cpuc->shared_regs->regs[idx];
	/*
	 * we use spin_lock_irqsave() to avoid lockdep issues when
	 * passing a fake cpuc
	 */
	raw_spin_lock_irqsave(&era->lock, flags);

	if (!atomic_read(&era->ref) || era->config == reg->config) {

		/*
		 * If its a fake cpuc -- as per validate_{group,event}() we
		 * shouldn't touch event state and we can avoid doing so
		 * since both will only call get_event_constraints() once
		 * on each event, this avoids the need for reg->alloc.
		 *
		 * Not doing the ER fixup will only result in era->reg being
		 * wrong, but since we won't actually try and program hardware
		 * this isn't a problem either.
		 */
		if (!cpuc->is_fake) {
			if (idx != reg->idx)
				intel_fixup_er(event, idx);

			/*
			 * x86_schedule_events() can call get_event_constraints()
			 * multiple times on events in the case of incremental
			 * scheduling(). reg->alloc ensures we only do the ER
			 * allocation once.
			 */
			reg->alloc = 1;
		}

		/* lock in msr value */
		era->config = reg->config;
		era->reg = reg->reg;

		/* one more user */
		atomic_inc(&era->ref);

		/*
		 * need to call x86_get_event_constraint()
		 * to check if associated event has constraints
		 */
		c = NULL;
	} else {
		idx = intel_alt_er(cpuc, idx, reg->config);
		if (idx != reg->idx) {
			raw_spin_unlock_irqrestore(&era->lock, flags);
			goto again;
		}
	}
	raw_spin_unlock_irqrestore(&era->lock, flags);

	return c;
}

static void
__intel_shared_reg_put_constraints(struct cpu_hw_events *cpuc,
				   struct hw_perf_event_extra *reg)
{
	struct er_account *era;

	/*
	 * Only put constraint if extra reg was actually allocated. Also takes
	 * care of event which do not use an extra shared reg.
	 *
	 * Also, if this is a fake cpuc we shouldn't touch any event state
	 * (reg->alloc) and we don't care about leaving inconsistent cpuc state
	 * either since it'll be thrown out.
	 */
	if (!reg->alloc || cpuc->is_fake)
		return;

	era = &cpuc->shared_regs->regs[reg->idx];

	/* one fewer user */
	atomic_dec(&era->ref);

	/* allocate again next time */
	reg->alloc = 0;
}

static struct event_constraint *
intel_shared_regs_constraints(struct cpu_hw_events *cpuc,
			      struct perf_event *event)
{
	struct event_constraint *c = NULL, *d;
	struct hw_perf_event_extra *xreg, *breg;

	xreg = &event->hw.extra_reg;
	if (xreg->idx != EXTRA_REG_NONE) {
		c = __intel_shared_reg_get_constraints(cpuc, event, xreg);
		if (c == &emptyconstraint)
			return c;
	}
	breg = &event->hw.branch_reg;
	if (breg->idx != EXTRA_REG_NONE) {
		d = __intel_shared_reg_get_constraints(cpuc, event, breg);
		if (d == &emptyconstraint) {
			__intel_shared_reg_put_constraints(cpuc, xreg);
			c = d;
		}
	}
	return c;
}

struct event_constraint *
x86_get_event_constraints(struct cpu_hw_events *cpuc, int idx,
			  struct perf_event *event)
{
	struct event_constraint *event_constraints = hybrid(cpuc->pmu, event_constraints);
	struct event_constraint *c;

	if (event_constraints) {
		for_each_event_constraint(c, event_constraints) {
			if (constraint_match(c, event->hw.config)) {
				event->hw.flags |= c->flags;
				return c;
			}
		}
	}

	return &hybrid_var(cpuc->pmu, unconstrained);
}

static struct event_constraint *
__intel_get_event_constraints(struct cpu_hw_events *cpuc, int idx,
			    struct perf_event *event)
{
	struct event_constraint *c;

	c = intel_vlbr_constraints(event);
	if (c)
		return c;

	c = intel_bts_constraints(event);
	if (c)
		return c;

	c = intel_shared_regs_constraints(cpuc, event);
	if (c)
		return c;

	c = intel_pebs_constraints(event);
	if (c)
		return c;

	return x86_get_event_constraints(cpuc, idx, event);
}

static void
intel_start_scheduling(struct cpu_hw_events *cpuc)
{
	struct intel_excl_cntrs *excl_cntrs = cpuc->excl_cntrs;
	struct intel_excl_states *xl;
	int tid = cpuc->excl_thread_id;

	/*
	 * nothing needed if in group validation mode
	 */
	if (cpuc->is_fake || !is_ht_workaround_enabled())
		return;

	/*
	 * no exclusion needed
	 */
	if (WARN_ON_ONCE(!excl_cntrs))
		return;

	xl = &excl_cntrs->states[tid];

	xl->sched_started = true;
	/*
	 * lock shared state until we are done scheduling
	 * in stop_event_scheduling()
	 * makes scheduling appear as a transaction
	 */
	raw_spin_lock(&excl_cntrs->lock);
}

static void intel_commit_scheduling(struct cpu_hw_events *cpuc, int idx, int cntr)
{
	struct intel_excl_cntrs *excl_cntrs = cpuc->excl_cntrs;
	struct event_constraint *c = cpuc->event_constraint[idx];
	struct intel_excl_states *xl;
	int tid = cpuc->excl_thread_id;

	if (cpuc->is_fake || !is_ht_workaround_enabled())
		return;

	if (WARN_ON_ONCE(!excl_cntrs))
		return;

	if (!(c->flags & PERF_X86_EVENT_DYNAMIC))
		return;

	xl = &excl_cntrs->states[tid];

	lockdep_assert_held(&excl_cntrs->lock);

	if (c->flags & PERF_X86_EVENT_EXCL)
		xl->state[cntr] = INTEL_EXCL_EXCLUSIVE;
	else
		xl->state[cntr] = INTEL_EXCL_SHARED;
}

static void
intel_stop_scheduling(struct cpu_hw_events *cpuc)
{
	struct intel_excl_cntrs *excl_cntrs = cpuc->excl_cntrs;
	struct intel_excl_states *xl;
	int tid = cpuc->excl_thread_id;

	/*
	 * nothing needed if in group validation mode
	 */
	if (cpuc->is_fake || !is_ht_workaround_enabled())
		return;
	/*
	 * no exclusion needed
	 */
	if (WARN_ON_ONCE(!excl_cntrs))
		return;

	xl = &excl_cntrs->states[tid];

	xl->sched_started = false;
	/*
	 * release shared state lock (acquired in intel_start_scheduling())
	 */
	raw_spin_unlock(&excl_cntrs->lock);
}

static struct event_constraint *
dyn_constraint(struct cpu_hw_events *cpuc, struct event_constraint *c, int idx)
{
	WARN_ON_ONCE(!cpuc->constraint_list);

	if (!(c->flags & PERF_X86_EVENT_DYNAMIC)) {
		struct event_constraint *cx;

		/*
		 * grab pre-allocated constraint entry
		 */
		cx = &cpuc->constraint_list[idx];

		/*
		 * initialize dynamic constraint
		 * with static constraint
		 */
		*cx = *c;

		/*
		 * mark constraint as dynamic
		 */
		cx->flags |= PERF_X86_EVENT_DYNAMIC;
		c = cx;
	}

	return c;
}

static struct event_constraint *
intel_get_excl_constraints(struct cpu_hw_events *cpuc, struct perf_event *event,
			   int idx, struct event_constraint *c)
{
	struct intel_excl_cntrs *excl_cntrs = cpuc->excl_cntrs;
	struct intel_excl_states *xlo;
	int tid = cpuc->excl_thread_id;
	int is_excl, i, w;

	/*
	 * validating a group does not require
	 * enforcing cross-thread  exclusion
	 */
	if (cpuc->is_fake || !is_ht_workaround_enabled())
		return c;

	/*
	 * no exclusion needed
	 */
	if (WARN_ON_ONCE(!excl_cntrs))
		return c;

	/*
	 * because we modify the constraint, we need
	 * to make a copy. Static constraints come
	 * from static const tables.
	 *
	 * only needed when constraint has not yet
	 * been cloned (marked dynamic)
	 */
	c = dyn_constraint(cpuc, c, idx);

	/*
	 * From here on, the constraint is dynamic.
	 * Either it was just allocated above, or it
	 * was allocated during a earlier invocation
	 * of this function
	 */

	/*
	 * state of sibling HT
	 */
	xlo = &excl_cntrs->states[tid ^ 1];

	/*
	 * event requires exclusive counter access
	 * across HT threads
	 */
	is_excl = c->flags & PERF_X86_EVENT_EXCL;
	if (is_excl && !(event->hw.flags & PERF_X86_EVENT_EXCL_ACCT)) {
		event->hw.flags |= PERF_X86_EVENT_EXCL_ACCT;
		if (!cpuc->n_excl++)
			WRITE_ONCE(excl_cntrs->has_exclusive[tid], 1);
	}

	/*
	 * Modify static constraint with current dynamic
	 * state of thread
	 *
	 * EXCLUSIVE: sibling counter measuring exclusive event
	 * SHARED   : sibling counter measuring non-exclusive event
	 * UNUSED   : sibling counter unused
	 */
	w = c->weight;
	for_each_set_bit(i, c->idxmsk, X86_PMC_IDX_MAX) {
		/*
		 * exclusive event in sibling counter
		 * our corresponding counter cannot be used
		 * regardless of our event
		 */
		if (xlo->state[i] == INTEL_EXCL_EXCLUSIVE) {
			__clear_bit(i, c->idxmsk);
			w--;
			continue;
		}
		/*
		 * if measuring an exclusive event, sibling
		 * measuring non-exclusive, then counter cannot
		 * be used
		 */
		if (is_excl && xlo->state[i] == INTEL_EXCL_SHARED) {
			__clear_bit(i, c->idxmsk);
			w--;
			continue;
		}
	}

	/*
	 * if we return an empty mask, then switch
	 * back to static empty constraint to avoid
	 * the cost of freeing later on
	 */
	if (!w)
		c = &emptyconstraint;

	c->weight = w;

	return c;
}

static struct event_constraint *
intel_get_event_constraints(struct cpu_hw_events *cpuc, int idx,
			    struct perf_event *event)
{
	struct event_constraint *c1, *c2;

	c1 = cpuc->event_constraint[idx];

	/*
	 * first time only
	 * - static constraint: no change across incremental scheduling calls
	 * - dynamic constraint: handled by intel_get_excl_constraints()
	 */
	c2 = __intel_get_event_constraints(cpuc, idx, event);
	if (c1) {
	        WARN_ON_ONCE(!(c1->flags & PERF_X86_EVENT_DYNAMIC));
		bitmap_copy(c1->idxmsk, c2->idxmsk, X86_PMC_IDX_MAX);
		c1->weight = c2->weight;
		c2 = c1;
	}

	if (cpuc->excl_cntrs)
		return intel_get_excl_constraints(cpuc, event, idx, c2);

	return c2;
}

static void intel_put_excl_constraints(struct cpu_hw_events *cpuc,
		struct perf_event *event)
{
	struct hw_perf_event *hwc = &event->hw;
	struct intel_excl_cntrs *excl_cntrs = cpuc->excl_cntrs;
	int tid = cpuc->excl_thread_id;
	struct intel_excl_states *xl;

	/*
	 * nothing needed if in group validation mode
	 */
	if (cpuc->is_fake)
		return;

	if (WARN_ON_ONCE(!excl_cntrs))
		return;

	if (hwc->flags & PERF_X86_EVENT_EXCL_ACCT) {
		hwc->flags &= ~PERF_X86_EVENT_EXCL_ACCT;
		if (!--cpuc->n_excl)
			WRITE_ONCE(excl_cntrs->has_exclusive[tid], 0);
	}

	/*
	 * If event was actually assigned, then mark the counter state as
	 * unused now.
	 */
	if (hwc->idx >= 0) {
		xl = &excl_cntrs->states[tid];

		/*
		 * put_constraint may be called from x86_schedule_events()
		 * which already has the lock held so here make locking
		 * conditional.
		 */
		if (!xl->sched_started)
			raw_spin_lock(&excl_cntrs->lock);

		xl->state[hwc->idx] = INTEL_EXCL_UNUSED;

		if (!xl->sched_started)
			raw_spin_unlock(&excl_cntrs->lock);
	}
}

static void
intel_put_shared_regs_event_constraints(struct cpu_hw_events *cpuc,
					struct perf_event *event)
{
	struct hw_perf_event_extra *reg;

	reg = &event->hw.extra_reg;
	if (reg->idx != EXTRA_REG_NONE)
		__intel_shared_reg_put_constraints(cpuc, reg);

	reg = &event->hw.branch_reg;
	if (reg->idx != EXTRA_REG_NONE)
		__intel_shared_reg_put_constraints(cpuc, reg);
}

static void intel_put_event_constraints(struct cpu_hw_events *cpuc,
					struct perf_event *event)
{
	intel_put_shared_regs_event_constraints(cpuc, event);

	/*
	 * is PMU has exclusive counter restrictions, then
	 * all events are subject to and must call the
	 * put_excl_constraints() routine
	 */
	if (cpuc->excl_cntrs)
		intel_put_excl_constraints(cpuc, event);
}

static void intel_pebs_aliases_core2(struct perf_event *event)
{
	if ((event->hw.config & X86_RAW_EVENT_MASK) == 0x003c) {
		/*
		 * Use an alternative encoding for CPU_CLK_UNHALTED.THREAD_P
		 * (0x003c) so that we can use it with PEBS.
		 *
		 * The regular CPU_CLK_UNHALTED.THREAD_P event (0x003c) isn't
		 * PEBS capable. However we can use INST_RETIRED.ANY_P
		 * (0x00c0), which is a PEBS capable event, to get the same
		 * count.
		 *
		 * INST_RETIRED.ANY_P counts the number of cycles that retires
		 * CNTMASK instructions. By setting CNTMASK to a value (16)
		 * larger than the maximum number of instructions that can be
		 * retired per cycle (4) and then inverting the condition, we
		 * count all cycles that retire 16 or less instructions, which
		 * is every cycle.
		 *
		 * Thereby we gain a PEBS capable cycle counter.
		 */
		u64 alt_config = X86_CONFIG(.event=0xc0, .inv=1, .cmask=16);

		alt_config |= (event->hw.config & ~X86_RAW_EVENT_MASK);
		event->hw.config = alt_config;
	}
}

static void intel_pebs_aliases_snb(struct perf_event *event)
{
	if ((event->hw.config & X86_RAW_EVENT_MASK) == 0x003c) {
		/*
		 * Use an alternative encoding for CPU_CLK_UNHALTED.THREAD_P
		 * (0x003c) so that we can use it with PEBS.
		 *
		 * The regular CPU_CLK_UNHALTED.THREAD_P event (0x003c) isn't
		 * PEBS capable. However we can use UOPS_RETIRED.ALL
		 * (0x01c2), which is a PEBS capable event, to get the same
		 * count.
		 *
		 * UOPS_RETIRED.ALL counts the number of cycles that retires
		 * CNTMASK micro-ops. By setting CNTMASK to a value (16)
		 * larger than the maximum number of micro-ops that can be
		 * retired per cycle (4) and then inverting the condition, we
		 * count all cycles that retire 16 or less micro-ops, which
		 * is every cycle.
		 *
		 * Thereby we gain a PEBS capable cycle counter.
		 */
		u64 alt_config = X86_CONFIG(.event=0xc2, .umask=0x01, .inv=1, .cmask=16);

		alt_config |= (event->hw.config & ~X86_RAW_EVENT_MASK);
		event->hw.config = alt_config;
	}
}

static void intel_pebs_aliases_precdist(struct perf_event *event)
{
	if ((event->hw.config & X86_RAW_EVENT_MASK) == 0x003c) {
		/*
		 * Use an alternative encoding for CPU_CLK_UNHALTED.THREAD_P
		 * (0x003c) so that we can use it with PEBS.
		 *
		 * The regular CPU_CLK_UNHALTED.THREAD_P event (0x003c) isn't
		 * PEBS capable. However we can use INST_RETIRED.PREC_DIST
		 * (0x01c0), which is a PEBS capable event, to get the same
		 * count.
		 *
		 * The PREC_DIST event has special support to minimize sample
		 * shadowing effects. One drawback is that it can be
		 * only programmed on counter 1, but that seems like an
		 * acceptable trade off.
		 */
		u64 alt_config = X86_CONFIG(.event=0xc0, .umask=0x01, .inv=1, .cmask=16);

		alt_config |= (event->hw.config & ~X86_RAW_EVENT_MASK);
		event->hw.config = alt_config;
	}
}

static void intel_pebs_aliases_ivb(struct perf_event *event)
{
	if (event->attr.precise_ip < 3)
		return intel_pebs_aliases_snb(event);
	return intel_pebs_aliases_precdist(event);
}

static void intel_pebs_aliases_skl(struct perf_event *event)
{
	if (event->attr.precise_ip < 3)
		return intel_pebs_aliases_core2(event);
	return intel_pebs_aliases_precdist(event);
}

static unsigned long intel_pmu_large_pebs_flags(struct perf_event *event)
{
	unsigned long flags = x86_pmu.large_pebs_flags;

	if (event->attr.use_clockid)
		flags &= ~PERF_SAMPLE_TIME;
	if (!event->attr.exclude_kernel)
		flags &= ~PERF_SAMPLE_REGS_USER;
	if (event->attr.sample_regs_user & ~PEBS_GP_REGS)
		flags &= ~(PERF_SAMPLE_REGS_USER | PERF_SAMPLE_REGS_INTR);
	return flags;
}

static int intel_pmu_bts_config(struct perf_event *event)
{
	struct perf_event_attr *attr = &event->attr;

	if (unlikely(intel_pmu_has_bts(event))) {
		/* BTS is not supported by this architecture. */
		if (!x86_pmu.bts_active)
			return -EOPNOTSUPP;

		/* BTS is currently only allowed for user-mode. */
		if (!attr->exclude_kernel)
			return -EOPNOTSUPP;

		/* BTS is not allowed for precise events. */
		if (attr->precise_ip)
			return -EOPNOTSUPP;

		/* disallow bts if conflicting events are present */
		if (x86_add_exclusive(x86_lbr_exclusive_lbr))
			return -EBUSY;

		event->destroy = hw_perf_lbr_event_destroy;
	}

	return 0;
}

static int core_pmu_hw_config(struct perf_event *event)
{
	int ret = x86_pmu_hw_config(event);

	if (ret)
		return ret;

	return intel_pmu_bts_config(event);
}

#define INTEL_TD_METRIC_AVAILABLE_MAX	(INTEL_TD_METRIC_RETIRING + \
					 ((x86_pmu.num_topdown_events - 1) << 8))

static bool is_available_metric_event(struct perf_event *event)
{
	return is_metric_event(event) &&
		event->attr.config <= INTEL_TD_METRIC_AVAILABLE_MAX;
}

static inline bool is_mem_loads_event(struct perf_event *event)
{
	return (event->attr.config & INTEL_ARCH_EVENT_MASK) == X86_CONFIG(.event=0xcd, .umask=0x01);
}

static inline bool is_mem_loads_aux_event(struct perf_event *event)
{
	return (event->attr.config & INTEL_ARCH_EVENT_MASK) == X86_CONFIG(.event=0x03, .umask=0x82);
}

static inline bool require_mem_loads_aux_event(struct perf_event *event)
{
	if (!(x86_pmu.flags & PMU_FL_MEM_LOADS_AUX))
		return false;

	if (is_hybrid())
		return hybrid_pmu(event->pmu)->cpu_type == hybrid_big;

	return true;
}

static inline bool intel_pmu_has_cap(struct perf_event *event, int idx)
{
	union perf_capabilities *intel_cap = &hybrid(event->pmu, intel_cap);

	return test_bit(idx, (unsigned long *)&intel_cap->capabilities);
}

static int intel_pmu_hw_config(struct perf_event *event)
{
	int ret = x86_pmu_hw_config(event);

	if (ret)
		return ret;

	ret = intel_pmu_bts_config(event);
	if (ret)
		return ret;

	if (event->attr.precise_ip) {
		if ((event->attr.config & INTEL_ARCH_EVENT_MASK) == INTEL_FIXED_VLBR_EVENT)
			return -EINVAL;

		if (!(event->attr.freq || (event->attr.wakeup_events && !event->attr.watermark))) {
			event->hw.flags |= PERF_X86_EVENT_AUTO_RELOAD;
			if (!(event->attr.sample_type &
			      ~intel_pmu_large_pebs_flags(event))) {
				event->hw.flags |= PERF_X86_EVENT_LARGE_PEBS;
				event->attach_state |= PERF_ATTACH_SCHED_CB;
			}
		}
		if (x86_pmu.pebs_aliases)
			x86_pmu.pebs_aliases(event);
	}

	if (needs_branch_stack(event)) {
		ret = intel_pmu_setup_lbr_filter(event);
		if (ret)
			return ret;
		event->attach_state |= PERF_ATTACH_SCHED_CB;

		/*
		 * BTS is set up earlier in this path, so don't account twice
		 */
		if (!unlikely(intel_pmu_has_bts(event))) {
			/* disallow lbr if conflicting events are present */
			if (x86_add_exclusive(x86_lbr_exclusive_lbr))
				return -EBUSY;

			event->destroy = hw_perf_lbr_event_destroy;
		}
	}

	if (event->attr.aux_output) {
		if (!event->attr.precise_ip)
			return -EINVAL;

		event->hw.flags |= PERF_X86_EVENT_PEBS_VIA_PT;
	}

	if ((event->attr.type == PERF_TYPE_HARDWARE) ||
	    (event->attr.type == PERF_TYPE_HW_CACHE))
		return 0;

	/*
	 * Config Topdown slots and metric events
	 *
	 * The slots event on Fixed Counter 3 can support sampling,
	 * which will be handled normally in x86_perf_event_update().
	 *
	 * Metric events don't support sampling and require being paired
	 * with a slots event as group leader. When the slots event
	 * is used in a metrics group, it too cannot support sampling.
	 */
	if (intel_pmu_has_cap(event, PERF_CAP_METRICS_IDX) && is_topdown_event(event)) {
		if (event->attr.config1 || event->attr.config2)
			return -EINVAL;

		/*
		 * The TopDown metrics events and slots event don't
		 * support any filters.
		 */
		if (event->attr.config & X86_ALL_EVENT_FLAGS)
			return -EINVAL;

		if (is_available_metric_event(event)) {
			struct perf_event *leader = event->group_leader;

			/* The metric events don't support sampling. */
			if (is_sampling_event(event))
				return -EINVAL;

			/* The metric events require a slots group leader. */
			if (!is_slots_event(leader))
				return -EINVAL;

			/*
			 * The leader/SLOTS must not be a sampling event for
			 * metric use; hardware requires it starts at 0 when used
			 * in conjunction with MSR_PERF_METRICS.
			 */
			if (is_sampling_event(leader))
				return -EINVAL;

			event->event_caps |= PERF_EV_CAP_SIBLING;
			/*
			 * Only once we have a METRICs sibling do we
			 * need TopDown magic.
			 */
			leader->hw.flags |= PERF_X86_EVENT_TOPDOWN;
			event->hw.flags  |= PERF_X86_EVENT_TOPDOWN;
		}
	}

	/*
	 * The load latency event X86_CONFIG(.event=0xcd, .umask=0x01) on SPR
	 * doesn't function quite right. As a work-around it needs to always be
	 * co-scheduled with a auxiliary event X86_CONFIG(.event=0x03, .umask=0x82).
	 * The actual count of this second event is irrelevant it just needs
	 * to be active to make the first event function correctly.
	 *
	 * In a group, the auxiliary event must be in front of the load latency
	 * event. The rule is to simplify the implementation of the check.
	 * That's because perf cannot have a complete group at the moment.
	 */
	if (require_mem_loads_aux_event(event) &&
	    (event->attr.sample_type & PERF_SAMPLE_DATA_SRC) &&
	    is_mem_loads_event(event)) {
		struct perf_event *leader = event->group_leader;
		struct perf_event *sibling = NULL;

		/*
		 * When this memload event is also the first event (no group
		 * exists yet), then there is no aux event before it.
		 */
		if (leader == event)
			return -ENODATA;

		if (!is_mem_loads_aux_event(leader)) {
			for_each_sibling_event(sibling, leader) {
				if (is_mem_loads_aux_event(sibling))
					break;
			}
			if (list_entry_is_head(sibling, &leader->sibling_list, sibling_list))
				return -ENODATA;
		}
	}

	if (!(event->attr.config & ARCH_PERFMON_EVENTSEL_ANY))
		return 0;

	if (x86_pmu.version < 3)
		return -EINVAL;

	ret = perf_allow_cpu(&event->attr);
	if (ret)
		return ret;

	event->hw.config |= ARCH_PERFMON_EVENTSEL_ANY;

	return 0;
}

/*
 * Currently, the only caller of this function is the atomic_switch_perf_msrs().
 * The host perf conext helps to prepare the values of the real hardware for
 * a set of msrs that need to be switched atomically in a vmx transaction.
 *
 * For example, the pseudocode needed to add a new msr should look like:
 *
 * arr[(*nr)++] = (struct perf_guest_switch_msr){
 *	.msr = the hardware msr address,
 *	.host = the value the hardware has when it doesn't run a guest,
 *	.guest = the value the hardware has when it runs a guest,
 * };
 *
 * These values have nothing to do with the emulated values the guest sees
 * when it uses {RD,WR}MSR, which should be handled by the KVM context,
 * specifically in the intel_pmu_{get,set}_msr().
 */
static struct perf_guest_switch_msr *intel_guest_get_msrs(int *nr, void *data)
{
	struct cpu_hw_events *cpuc = this_cpu_ptr(&cpu_hw_events);
	struct perf_guest_switch_msr *arr = cpuc->guest_switch_msrs;
	struct kvm_pmu *kvm_pmu = (struct kvm_pmu *)data;
	u64 intel_ctrl = hybrid(cpuc->pmu, intel_ctrl);
	u64 pebs_mask = cpuc->pebs_enabled & x86_pmu.pebs_capable;
	int global_ctrl, pebs_enable;

	*nr = 0;
	global_ctrl = (*nr)++;
	arr[global_ctrl] = (struct perf_guest_switch_msr){
		.msr = MSR_CORE_PERF_GLOBAL_CTRL,
		.host = intel_ctrl & ~cpuc->intel_ctrl_guest_mask,
		.guest = intel_ctrl & (~cpuc->intel_ctrl_host_mask | ~pebs_mask),
	};

	if (!x86_pmu.pebs)
		return arr;

	/*
	 * If PMU counter has PEBS enabled it is not enough to
	 * disable counter on a guest entry since PEBS memory
	 * write can overshoot guest entry and corrupt guest
	 * memory. Disabling PEBS solves the problem.
	 *
	 * Don't do this if the CPU already enforces it.
	 */
	if (x86_pmu.pebs_no_isolation) {
		arr[(*nr)++] = (struct perf_guest_switch_msr){
			.msr = MSR_IA32_PEBS_ENABLE,
			.host = cpuc->pebs_enabled,
			.guest = 0,
		};
		return arr;
	}

	if (!kvm_pmu || !x86_pmu.pebs_ept)
		return arr;

	arr[(*nr)++] = (struct perf_guest_switch_msr){
		.msr = MSR_IA32_DS_AREA,
		.host = (unsigned long)cpuc->ds,
		.guest = kvm_pmu->ds_area,
	};

	if (x86_pmu.intel_cap.pebs_baseline) {
		arr[(*nr)++] = (struct perf_guest_switch_msr){
			.msr = MSR_PEBS_DATA_CFG,
			.host = cpuc->active_pebs_data_cfg,
			.guest = kvm_pmu->pebs_data_cfg,
		};
	}

	pebs_enable = (*nr)++;
	arr[pebs_enable] = (struct perf_guest_switch_msr){
		.msr = MSR_IA32_PEBS_ENABLE,
		.host = cpuc->pebs_enabled & ~cpuc->intel_ctrl_guest_mask,
		.guest = pebs_mask & ~cpuc->intel_ctrl_host_mask,
	};

	if (arr[pebs_enable].host) {
		/* Disable guest PEBS if host PEBS is enabled. */
		arr[pebs_enable].guest = 0;
	} else {
		/* Disable guest PEBS thoroughly for cross-mapped PEBS counters. */
		arr[pebs_enable].guest &= ~kvm_pmu->host_cross_mapped_mask;
		arr[global_ctrl].guest &= ~kvm_pmu->host_cross_mapped_mask;
		/* Set hw GLOBAL_CTRL bits for PEBS counter when it runs for guest */
		arr[global_ctrl].guest |= arr[pebs_enable].guest;
	}

	return arr;
}

static struct perf_guest_switch_msr *core_guest_get_msrs(int *nr, void *data)
{
	struct cpu_hw_events *cpuc = this_cpu_ptr(&cpu_hw_events);
	struct perf_guest_switch_msr *arr = cpuc->guest_switch_msrs;
	int idx;

	for (idx = 0; idx < x86_pmu.num_counters; idx++)  {
		struct perf_event *event = cpuc->events[idx];

		arr[idx].msr = x86_pmu_config_addr(idx);
		arr[idx].host = arr[idx].guest = 0;

		if (!test_bit(idx, cpuc->active_mask))
			continue;

		arr[idx].host = arr[idx].guest =
			event->hw.config | ARCH_PERFMON_EVENTSEL_ENABLE;

		if (event->attr.exclude_host)
			arr[idx].host &= ~ARCH_PERFMON_EVENTSEL_ENABLE;
		else if (event->attr.exclude_guest)
			arr[idx].guest &= ~ARCH_PERFMON_EVENTSEL_ENABLE;
	}

	*nr = x86_pmu.num_counters;
	return arr;
}

static void core_pmu_enable_event(struct perf_event *event)
{
	if (!event->attr.exclude_host)
		x86_pmu_enable_event(event);
}

static void core_pmu_enable_all(int added)
{
	struct cpu_hw_events *cpuc = this_cpu_ptr(&cpu_hw_events);
	int idx;

	for (idx = 0; idx < x86_pmu.num_counters; idx++) {
		struct hw_perf_event *hwc = &cpuc->events[idx]->hw;

		if (!test_bit(idx, cpuc->active_mask) ||
				cpuc->events[idx]->attr.exclude_host)
			continue;

		__x86_pmu_enable_event(hwc, ARCH_PERFMON_EVENTSEL_ENABLE);
	}
}

static int hsw_hw_config(struct perf_event *event)
{
	int ret = intel_pmu_hw_config(event);

	if (ret)
		return ret;
	if (!boot_cpu_has(X86_FEATURE_RTM) && !boot_cpu_has(X86_FEATURE_HLE))
		return 0;
	event->hw.config |= event->attr.config & (HSW_IN_TX|HSW_IN_TX_CHECKPOINTED);

	/*
	 * IN_TX/IN_TX-CP filters are not supported by the Haswell PMU with
	 * PEBS or in ANY thread mode. Since the results are non-sensical forbid
	 * this combination.
	 */
	if ((event->hw.config & (HSW_IN_TX|HSW_IN_TX_CHECKPOINTED)) &&
	     ((event->hw.config & ARCH_PERFMON_EVENTSEL_ANY) ||
	      event->attr.precise_ip > 0))
		return -EOPNOTSUPP;

	if (event_is_checkpointed(event)) {
		/*
		 * Sampling of checkpointed events can cause situations where
		 * the CPU constantly aborts because of a overflow, which is
		 * then checkpointed back and ignored. Forbid checkpointing
		 * for sampling.
		 *
		 * But still allow a long sampling period, so that perf stat
		 * from KVM works.
		 */
		if (event->attr.sample_period > 0 &&
		    event->attr.sample_period < 0x7fffffff)
			return -EOPNOTSUPP;
	}
	return 0;
}

static struct event_constraint counter0_constraint =
			INTEL_ALL_EVENT_CONSTRAINT(0, 0x1);

static struct event_constraint counter1_constraint =
			INTEL_ALL_EVENT_CONSTRAINT(0, 0x2);

static struct event_constraint counter0_1_constraint =
			INTEL_ALL_EVENT_CONSTRAINT(0, 0x3);

static struct event_constraint counter2_constraint =
			EVENT_CONSTRAINT(0, 0x4, 0);

static struct event_constraint fixed0_constraint =
			FIXED_EVENT_CONSTRAINT(0x00c0, 0);

static struct event_constraint fixed0_counter0_constraint =
			INTEL_ALL_EVENT_CONSTRAINT(0, 0x100000001ULL);

static struct event_constraint fixed0_counter0_1_constraint =
			INTEL_ALL_EVENT_CONSTRAINT(0, 0x100000003ULL);

static struct event_constraint counters_1_7_constraint =
			INTEL_ALL_EVENT_CONSTRAINT(0, 0xfeULL);

static struct event_constraint *
hsw_get_event_constraints(struct cpu_hw_events *cpuc, int idx,
			  struct perf_event *event)
{
	struct event_constraint *c;

	c = intel_get_event_constraints(cpuc, idx, event);

	/* Handle special quirk on in_tx_checkpointed only in counter 2 */
	if (event->hw.config & HSW_IN_TX_CHECKPOINTED) {
		if (c->idxmsk64 & (1U << 2))
			return &counter2_constraint;
		return &emptyconstraint;
	}

	return c;
}

static struct event_constraint *
icl_get_event_constraints(struct cpu_hw_events *cpuc, int idx,
			  struct perf_event *event)
{
	/*
	 * Fixed counter 0 has less skid.
	 * Force instruction:ppp in Fixed counter 0
	 */
	if ((event->attr.precise_ip == 3) &&
	    constraint_match(&fixed0_constraint, event->hw.config))
		return &fixed0_constraint;

	return hsw_get_event_constraints(cpuc, idx, event);
}

static struct event_constraint *
spr_get_event_constraints(struct cpu_hw_events *cpuc, int idx,
			  struct perf_event *event)
{
	struct event_constraint *c;

	c = icl_get_event_constraints(cpuc, idx, event);

	/*
	 * The :ppp indicates the Precise Distribution (PDist) facility, which
	 * is only supported on the GP counter 0. If a :ppp event which is not
	 * available on the GP counter 0, error out.
	 * Exception: Instruction PDIR is only available on the fixed counter 0.
	 */
	if ((event->attr.precise_ip == 3) &&
	    !constraint_match(&fixed0_constraint, event->hw.config)) {
		if (c->idxmsk64 & BIT_ULL(0))
			return &counter0_constraint;

		return &emptyconstraint;
	}

	return c;
}

static struct event_constraint *
glp_get_event_constraints(struct cpu_hw_events *cpuc, int idx,
			  struct perf_event *event)
{
	struct event_constraint *c;

	/* :ppp means to do reduced skid PEBS which is PMC0 only. */
	if (event->attr.precise_ip == 3)
		return &counter0_constraint;

	c = intel_get_event_constraints(cpuc, idx, event);

	return c;
}

static struct event_constraint *
tnt_get_event_constraints(struct cpu_hw_events *cpuc, int idx,
			  struct perf_event *event)
{
	struct event_constraint *c;

	c = intel_get_event_constraints(cpuc, idx, event);

	/*
	 * :ppp means to do reduced skid PEBS,
	 * which is available on PMC0 and fixed counter 0.
	 */
	if (event->attr.precise_ip == 3) {
		/* Force instruction:ppp on PMC0 and Fixed counter 0 */
		if (constraint_match(&fixed0_constraint, event->hw.config))
			return &fixed0_counter0_constraint;

		return &counter0_constraint;
	}

	return c;
}

static bool allow_tsx_force_abort = true;

static struct event_constraint *
tfa_get_event_constraints(struct cpu_hw_events *cpuc, int idx,
			  struct perf_event *event)
{
	struct event_constraint *c = hsw_get_event_constraints(cpuc, idx, event);

	/*
	 * Without TFA we must not use PMC3.
	 */
	if (!allow_tsx_force_abort && test_bit(3, c->idxmsk)) {
		c = dyn_constraint(cpuc, c, idx);
		c->idxmsk64 &= ~(1ULL << 3);
		c->weight--;
	}

	return c;
}

static struct event_constraint *
adl_get_event_constraints(struct cpu_hw_events *cpuc, int idx,
			  struct perf_event *event)
{
	struct x86_hybrid_pmu *pmu = hybrid_pmu(event->pmu);

	if (pmu->cpu_type == hybrid_big)
		return spr_get_event_constraints(cpuc, idx, event);
	else if (pmu->cpu_type == hybrid_small)
		return tnt_get_event_constraints(cpuc, idx, event);

	WARN_ON(1);
	return &emptyconstraint;
}

static struct event_constraint *
cmt_get_event_constraints(struct cpu_hw_events *cpuc, int idx,
			  struct perf_event *event)
{
	struct event_constraint *c;

	c = intel_get_event_constraints(cpuc, idx, event);

	/*
	 * The :ppp indicates the Precise Distribution (PDist) facility, which
	 * is only supported on the GP counter 0 & 1 and Fixed counter 0.
	 * If a :ppp event which is not available on the above eligible counters,
	 * error out.
	 */
	if (event->attr.precise_ip == 3) {
		/* Force instruction:ppp on PMC0, 1 and Fixed counter 0 */
		if (constraint_match(&fixed0_constraint, event->hw.config))
			return &fixed0_counter0_1_constraint;

		switch (c->idxmsk64 & 0x3ull) {
		case 0x1:
			return &counter0_constraint;
		case 0x2:
			return &counter1_constraint;
		case 0x3:
			return &counter0_1_constraint;
		}
		return &emptyconstraint;
	}

	return c;
}

static struct event_constraint *
rwc_get_event_constraints(struct cpu_hw_events *cpuc, int idx,
			  struct perf_event *event)
{
	struct event_constraint *c;

	c = spr_get_event_constraints(cpuc, idx, event);

	/* The Retire Latency is not supported by the fixed counter 0. */
	if (event->attr.precise_ip &&
	    (event->attr.sample_type & PERF_SAMPLE_WEIGHT_TYPE) &&
	    constraint_match(&fixed0_constraint, event->hw.config)) {
		/*
		 * The Instruction PDIR is only available
		 * on the fixed counter 0. Error out for this case.
		 */
		if (event->attr.precise_ip == 3)
			return &emptyconstraint;
		return &counters_1_7_constraint;
	}

	return c;
}

static struct event_constraint *
mtl_get_event_constraints(struct cpu_hw_events *cpuc, int idx,
			  struct perf_event *event)
{
	struct x86_hybrid_pmu *pmu = hybrid_pmu(event->pmu);

	if (pmu->cpu_type == hybrid_big)
		return rwc_get_event_constraints(cpuc, idx, event);
	if (pmu->cpu_type == hybrid_small)
		return cmt_get_event_constraints(cpuc, idx, event);

	WARN_ON(1);
	return &emptyconstraint;
}

static int adl_hw_config(struct perf_event *event)
{
	struct x86_hybrid_pmu *pmu = hybrid_pmu(event->pmu);

	if (pmu->cpu_type == hybrid_big)
		return hsw_hw_config(event);
	else if (pmu->cpu_type == hybrid_small)
		return intel_pmu_hw_config(event);

	WARN_ON(1);
	return -EOPNOTSUPP;
}

static u8 adl_get_hybrid_cpu_type(void)
{
	return hybrid_big;
}

/*
 * Broadwell:
 *
 * The INST_RETIRED.ALL period always needs to have lowest 6 bits cleared
 * (BDM55) and it must not use a period smaller than 100 (BDM11). We combine
 * the two to enforce a minimum period of 128 (the smallest value that has bits
 * 0-5 cleared and >= 100).
 *
 * Because of how the code in x86_perf_event_set_period() works, the truncation
 * of the lower 6 bits is 'harmless' as we'll occasionally add a longer period
 * to make up for the 'lost' events due to carrying the 'error' in period_left.
 *
 * Therefore the effective (average) period matches the requested period,
 * despite coarser hardware granularity.
 */
static void bdw_limit_period(struct perf_event *event, s64 *left)
{
	if ((event->hw.config & INTEL_ARCH_EVENT_MASK) ==
			X86_CONFIG(.event=0xc0, .umask=0x01)) {
		if (*left < 128)
			*left = 128;
		*left &= ~0x3fULL;
	}
}

static void nhm_limit_period(struct perf_event *event, s64 *left)
{
	*left = max(*left, 32LL);
}

static void spr_limit_period(struct perf_event *event, s64 *left)
{
	if (event->attr.precise_ip == 3)
		*left = max(*left, 128LL);
}

PMU_FORMAT_ATTR(event,	"config:0-7"	);
PMU_FORMAT_ATTR(umask,	"config:8-15"	);
PMU_FORMAT_ATTR(edge,	"config:18"	);
PMU_FORMAT_ATTR(pc,	"config:19"	);
PMU_FORMAT_ATTR(any,	"config:21"	); /* v3 + */
PMU_FORMAT_ATTR(inv,	"config:23"	);
PMU_FORMAT_ATTR(cmask,	"config:24-31"	);
PMU_FORMAT_ATTR(in_tx,  "config:32");
PMU_FORMAT_ATTR(in_tx_cp, "config:33");

static struct attribute *intel_arch_formats_attr[] = {
	&format_attr_event.attr,
	&format_attr_umask.attr,
	&format_attr_edge.attr,
	&format_attr_pc.attr,
	&format_attr_inv.attr,
	&format_attr_cmask.attr,
	NULL,
};

ssize_t intel_event_sysfs_show(char *page, u64 config)
{
	u64 event = (config & ARCH_PERFMON_EVENTSEL_EVENT);

	return x86_event_sysfs_show(page, config, event);
}

static struct intel_shared_regs *allocate_shared_regs(int cpu)
{
	struct intel_shared_regs *regs;
	int i;

	regs = kzalloc_node(sizeof(struct intel_shared_regs),
			    GFP_KERNEL, cpu_to_node(cpu));
	if (regs) {
		/*
		 * initialize the locks to keep lockdep happy
		 */
		for (i = 0; i < EXTRA_REG_MAX; i++)
			raw_spin_lock_init(&regs->regs[i].lock);

		regs->core_id = -1;
	}
	return regs;
}

static struct intel_excl_cntrs *allocate_excl_cntrs(int cpu)
{
	struct intel_excl_cntrs *c;

	c = kzalloc_node(sizeof(struct intel_excl_cntrs),
			 GFP_KERNEL, cpu_to_node(cpu));
	if (c) {
		raw_spin_lock_init(&c->lock);
		c->core_id = -1;
	}
	return c;
}


int intel_cpuc_prepare(struct cpu_hw_events *cpuc, int cpu)
{
	cpuc->pebs_record_size = x86_pmu.pebs_record_size;

	if (is_hybrid() || x86_pmu.extra_regs || x86_pmu.lbr_sel_map) {
		cpuc->shared_regs = allocate_shared_regs(cpu);
		if (!cpuc->shared_regs)
			goto err;
	}

	if (x86_pmu.flags & (PMU_FL_EXCL_CNTRS | PMU_FL_TFA)) {
		size_t sz = X86_PMC_IDX_MAX * sizeof(struct event_constraint);

		cpuc->constraint_list = kzalloc_node(sz, GFP_KERNEL, cpu_to_node(cpu));
		if (!cpuc->constraint_list)
			goto err_shared_regs;
	}

	if (x86_pmu.flags & PMU_FL_EXCL_CNTRS) {
		cpuc->excl_cntrs = allocate_excl_cntrs(cpu);
		if (!cpuc->excl_cntrs)
			goto err_constraint_list;

		cpuc->excl_thread_id = 0;
	}

	return 0;

err_constraint_list:
	kfree(cpuc->constraint_list);
	cpuc->constraint_list = NULL;

err_shared_regs:
	kfree(cpuc->shared_regs);
	cpuc->shared_regs = NULL;

err:
	return -ENOMEM;
}

static int intel_pmu_cpu_prepare(int cpu)
{
	return intel_cpuc_prepare(&per_cpu(cpu_hw_events, cpu), cpu);
}

static void flip_smm_bit(void *data)
{
	unsigned long set = *(unsigned long *)data;

	if (set > 0) {
		msr_set_bit(MSR_IA32_DEBUGCTLMSR,
			    DEBUGCTLMSR_FREEZE_IN_SMM_BIT);
	} else {
		msr_clear_bit(MSR_IA32_DEBUGCTLMSR,
			      DEBUGCTLMSR_FREEZE_IN_SMM_BIT);
	}
}

static void intel_pmu_check_num_counters(int *num_counters,
					 int *num_counters_fixed,
					 u64 *intel_ctrl, u64 fixed_mask);

static void update_pmu_cap(struct x86_hybrid_pmu *pmu)
{
	unsigned int sub_bitmaps = cpuid_eax(ARCH_PERFMON_EXT_LEAF);
	unsigned int eax, ebx, ecx, edx;

	if (sub_bitmaps & ARCH_PERFMON_NUM_COUNTER_LEAF_BIT) {
		cpuid_count(ARCH_PERFMON_EXT_LEAF, ARCH_PERFMON_NUM_COUNTER_LEAF,
			    &eax, &ebx, &ecx, &edx);
		pmu->num_counters = fls(eax);
		pmu->num_counters_fixed = fls(ebx);
		intel_pmu_check_num_counters(&pmu->num_counters, &pmu->num_counters_fixed,
					     &pmu->intel_ctrl, ebx);
	}
}

static bool init_hybrid_pmu(int cpu)
{
	struct cpu_hw_events *cpuc = &per_cpu(cpu_hw_events, cpu);
	u8 cpu_type = get_this_hybrid_cpu_type();
	struct x86_hybrid_pmu *pmu = NULL;
	int i;

	if (!cpu_type && x86_pmu.get_hybrid_cpu_type)
		cpu_type = x86_pmu.get_hybrid_cpu_type();

	for (i = 0; i < x86_pmu.num_hybrid_pmus; i++) {
		if (x86_pmu.hybrid_pmu[i].cpu_type == cpu_type) {
			pmu = &x86_pmu.hybrid_pmu[i];
			break;
		}
	}
	if (WARN_ON_ONCE(!pmu || (pmu->pmu.type == -1))) {
		cpuc->pmu = NULL;
		return false;
	}

	/* Only check and dump the PMU information for the first CPU */
	if (!cpumask_empty(&pmu->supported_cpus))
		goto end;

	if (this_cpu_has(X86_FEATURE_ARCH_PERFMON_EXT))
		update_pmu_cap(pmu);

	if (!check_hw_exists(&pmu->pmu, pmu->num_counters, pmu->num_counters_fixed))
		return false;

	pr_info("%s PMU driver: ", pmu->name);

	if (pmu->intel_cap.pebs_output_pt_available)
		pr_cont("PEBS-via-PT ");

	pr_cont("\n");

	x86_pmu_show_pmu_cap(pmu->num_counters, pmu->num_counters_fixed,
			     pmu->intel_ctrl);

end:
	cpumask_set_cpu(cpu, &pmu->supported_cpus);
	cpuc->pmu = &pmu->pmu;

	return true;
}

static void intel_pmu_cpu_starting(int cpu)
{
	struct cpu_hw_events *cpuc = &per_cpu(cpu_hw_events, cpu);
	int core_id = topology_core_id(cpu);
	int i;

	if (is_hybrid() && !init_hybrid_pmu(cpu))
		return;

	init_debug_store_on_cpu(cpu);
	/*
	 * Deal with CPUs that don't clear their LBRs on power-up.
	 */
	intel_pmu_lbr_reset();

	cpuc->lbr_sel = NULL;

	if (x86_pmu.flags & PMU_FL_TFA) {
		WARN_ON_ONCE(cpuc->tfa_shadow);
		cpuc->tfa_shadow = ~0ULL;
		intel_set_tfa(cpuc, false);
	}

	if (x86_pmu.version > 1)
		flip_smm_bit(&x86_pmu.attr_freeze_on_smi);

	/*
	 * Disable perf metrics if any added CPU doesn't support it.
	 *
	 * Turn off the check for a hybrid architecture, because the
	 * architecture MSR, MSR_IA32_PERF_CAPABILITIES, only indicate
	 * the architecture features. The perf metrics is a model-specific
	 * feature for now. The corresponding bit should always be 0 on
	 * a hybrid platform, e.g., Alder Lake.
	 */
	if (!is_hybrid() && x86_pmu.intel_cap.perf_metrics) {
		union perf_capabilities perf_cap;

		rdmsrl(MSR_IA32_PERF_CAPABILITIES, perf_cap.capabilities);
		if (!perf_cap.perf_metrics) {
			x86_pmu.intel_cap.perf_metrics = 0;
			x86_pmu.intel_ctrl &= ~(1ULL << GLOBAL_CTRL_EN_PERF_METRICS);
		}
	}

	if (!cpuc->shared_regs)
		return;

	if (!(x86_pmu.flags & PMU_FL_NO_HT_SHARING)) {
		for_each_cpu(i, topology_sibling_cpumask(cpu)) {
			struct intel_shared_regs *pc;

			pc = per_cpu(cpu_hw_events, i).shared_regs;
			if (pc && pc->core_id == core_id) {
				cpuc->kfree_on_online[0] = cpuc->shared_regs;
				cpuc->shared_regs = pc;
				break;
			}
		}
		cpuc->shared_regs->core_id = core_id;
		cpuc->shared_regs->refcnt++;
	}

	if (x86_pmu.lbr_sel_map)
		cpuc->lbr_sel = &cpuc->shared_regs->regs[EXTRA_REG_LBR];

	if (x86_pmu.flags & PMU_FL_EXCL_CNTRS) {
		for_each_cpu(i, topology_sibling_cpumask(cpu)) {
			struct cpu_hw_events *sibling;
			struct intel_excl_cntrs *c;

			sibling = &per_cpu(cpu_hw_events, i);
			c = sibling->excl_cntrs;
			if (c && c->core_id == core_id) {
				cpuc->kfree_on_online[1] = cpuc->excl_cntrs;
				cpuc->excl_cntrs = c;
				if (!sibling->excl_thread_id)
					cpuc->excl_thread_id = 1;
				break;
			}
		}
		cpuc->excl_cntrs->core_id = core_id;
		cpuc->excl_cntrs->refcnt++;
	}
}

static void free_excl_cntrs(struct cpu_hw_events *cpuc)
{
	struct intel_excl_cntrs *c;

	c = cpuc->excl_cntrs;
	if (c) {
		if (c->core_id == -1 || --c->refcnt == 0)
			kfree(c);
		cpuc->excl_cntrs = NULL;
	}

	kfree(cpuc->constraint_list);
	cpuc->constraint_list = NULL;
}

static void intel_pmu_cpu_dying(int cpu)
{
	fini_debug_store_on_cpu(cpu);
}

void intel_cpuc_finish(struct cpu_hw_events *cpuc)
{
	struct intel_shared_regs *pc;

	pc = cpuc->shared_regs;
	if (pc) {
		if (pc->core_id == -1 || --pc->refcnt == 0)
			kfree(pc);
		cpuc->shared_regs = NULL;
	}

	free_excl_cntrs(cpuc);
}

static void intel_pmu_cpu_dead(int cpu)
{
	struct cpu_hw_events *cpuc = &per_cpu(cpu_hw_events, cpu);

	intel_cpuc_finish(cpuc);

	if (is_hybrid() && cpuc->pmu)
		cpumask_clear_cpu(cpu, &hybrid_pmu(cpuc->pmu)->supported_cpus);
}

static void intel_pmu_sched_task(struct perf_event_pmu_context *pmu_ctx,
				 bool sched_in)
{
	intel_pmu_pebs_sched_task(pmu_ctx, sched_in);
	intel_pmu_lbr_sched_task(pmu_ctx, sched_in);
}

static void intel_pmu_swap_task_ctx(struct perf_event_pmu_context *prev_epc,
				    struct perf_event_pmu_context *next_epc)
{
	intel_pmu_lbr_swap_task_ctx(prev_epc, next_epc);
}

static int intel_pmu_check_period(struct perf_event *event, u64 value)
{
	return intel_pmu_has_bts_period(event, value) ? -EINVAL : 0;
}

static void intel_aux_output_init(void)
{
	/* Refer also intel_pmu_aux_output_match() */
	if (x86_pmu.intel_cap.pebs_output_pt_available)
		x86_pmu.assign = intel_pmu_assign_event;
}

static int intel_pmu_aux_output_match(struct perf_event *event)
{
	/* intel_pmu_assign_event() is needed, refer intel_aux_output_init() */
	if (!x86_pmu.intel_cap.pebs_output_pt_available)
		return 0;

	return is_intel_pt_event(event);
}

static void intel_pmu_filter(struct pmu *pmu, int cpu, bool *ret)
{
	struct x86_hybrid_pmu *hpmu = hybrid_pmu(pmu);

	*ret = !cpumask_test_cpu(cpu, &hpmu->supported_cpus);
}

PMU_FORMAT_ATTR(offcore_rsp, "config1:0-63");

PMU_FORMAT_ATTR(ldlat, "config1:0-15");

PMU_FORMAT_ATTR(frontend, "config1:0-23");

static struct attribute *intel_arch3_formats_attr[] = {
	&format_attr_event.attr,
	&format_attr_umask.attr,
	&format_attr_edge.attr,
	&format_attr_pc.attr,
	&format_attr_any.attr,
	&format_attr_inv.attr,
	&format_attr_cmask.attr,
	NULL,
};

static struct attribute *hsw_format_attr[] = {
	&format_attr_in_tx.attr,
	&format_attr_in_tx_cp.attr,
	&format_attr_offcore_rsp.attr,
	&format_attr_ldlat.attr,
	NULL
};

static struct attribute *nhm_format_attr[] = {
	&format_attr_offcore_rsp.attr,
	&format_attr_ldlat.attr,
	NULL
};

static struct attribute *slm_format_attr[] = {
	&format_attr_offcore_rsp.attr,
	NULL
};

static struct attribute *skl_format_attr[] = {
	&format_attr_frontend.attr,
	NULL,
};

static __initconst const struct x86_pmu core_pmu = {
	.name			= "core",
	.handle_irq		= x86_pmu_handle_irq,
	.disable_all		= x86_pmu_disable_all,
	.enable_all		= core_pmu_enable_all,
	.enable			= core_pmu_enable_event,
	.disable		= x86_pmu_disable_event,
	.hw_config		= core_pmu_hw_config,
	.schedule_events	= x86_schedule_events,
	.eventsel		= MSR_ARCH_PERFMON_EVENTSEL0,
	.perfctr		= MSR_ARCH_PERFMON_PERFCTR0,
	.event_map		= intel_pmu_event_map,
	.max_events		= ARRAY_SIZE(intel_perfmon_event_map),
	.apic			= 1,
	.large_pebs_flags	= LARGE_PEBS_FLAGS,

	/*
	 * Intel PMCs cannot be accessed sanely above 32-bit width,
	 * so we install an artificial 1<<31 period regardless of
	 * the generic event period:
	 */
	.max_period		= (1ULL<<31) - 1,
	.get_event_constraints	= intel_get_event_constraints,
	.put_event_constraints	= intel_put_event_constraints,
	.event_constraints	= intel_core_event_constraints,
	.guest_get_msrs		= core_guest_get_msrs,
	.format_attrs		= intel_arch_formats_attr,
	.events_sysfs_show	= intel_event_sysfs_show,

	/*
	 * Virtual (or funny metal) CPU can define x86_pmu.extra_regs
	 * together with PMU version 1 and thus be using core_pmu with
	 * shared_regs. We need following callbacks here to allocate
	 * it properly.
	 */
	.cpu_prepare		= intel_pmu_cpu_prepare,
	.cpu_starting		= intel_pmu_cpu_starting,
	.cpu_dying		= intel_pmu_cpu_dying,
	.cpu_dead		= intel_pmu_cpu_dead,

	.check_period		= intel_pmu_check_period,

	.lbr_reset		= intel_pmu_lbr_reset_64,
	.lbr_read		= intel_pmu_lbr_read_64,
	.lbr_save		= intel_pmu_lbr_save,
	.lbr_restore		= intel_pmu_lbr_restore,
};

static __initconst const struct x86_pmu intel_pmu = {
	.name			= "Intel",
	.handle_irq		= intel_pmu_handle_irq,
	.disable_all		= intel_pmu_disable_all,
	.enable_all		= intel_pmu_enable_all,
	.enable			= intel_pmu_enable_event,
	.disable		= intel_pmu_disable_event,
	.add			= intel_pmu_add_event,
	.del			= intel_pmu_del_event,
	.read			= intel_pmu_read_event,
	.set_period		= intel_pmu_set_period,
	.update			= intel_pmu_update,
	.hw_config		= intel_pmu_hw_config,
	.schedule_events	= x86_schedule_events,
	.eventsel		= MSR_ARCH_PERFMON_EVENTSEL0,
	.perfctr		= MSR_ARCH_PERFMON_PERFCTR0,
	.event_map		= intel_pmu_event_map,
	.max_events		= ARRAY_SIZE(intel_perfmon_event_map),
	.apic			= 1,
	.large_pebs_flags	= LARGE_PEBS_FLAGS,
	/*
	 * Intel PMCs cannot be accessed sanely above 32 bit width,
	 * so we install an artificial 1<<31 period regardless of
	 * the generic event period:
	 */
	.max_period		= (1ULL << 31) - 1,
	.get_event_constraints	= intel_get_event_constraints,
	.put_event_constraints	= intel_put_event_constraints,
	.pebs_aliases		= intel_pebs_aliases_core2,

	.format_attrs		= intel_arch3_formats_attr,
	.events_sysfs_show	= intel_event_sysfs_show,

	.cpu_prepare		= intel_pmu_cpu_prepare,
	.cpu_starting		= intel_pmu_cpu_starting,
	.cpu_dying		= intel_pmu_cpu_dying,
	.cpu_dead		= intel_pmu_cpu_dead,

	.guest_get_msrs		= intel_guest_get_msrs,
	.sched_task		= intel_pmu_sched_task,
	.swap_task_ctx		= intel_pmu_swap_task_ctx,

	.check_period		= intel_pmu_check_period,

	.aux_output_match	= intel_pmu_aux_output_match,

	.lbr_reset		= intel_pmu_lbr_reset_64,
	.lbr_read		= intel_pmu_lbr_read_64,
	.lbr_save		= intel_pmu_lbr_save,
	.lbr_restore		= intel_pmu_lbr_restore,

	/*
	 * SMM has access to all 4 rings and while traditionally SMM code only
	 * ran in CPL0, 2021-era firmware is starting to make use of CPL3 in SMM.
	 *
	 * Since the EVENTSEL.{USR,OS} CPL filtering makes no distinction
	 * between SMM or not, this results in what should be pure userspace
	 * counters including SMM data.
	 *
	 * This is a clear privilege issue, therefore globally disable
	 * counting SMM by default.
	 */
	.attr_freeze_on_smi	= 1,
};

static __init void intel_clovertown_quirk(void)
{
	/*
	 * PEBS is unreliable due to:
	 *
	 *   AJ67  - PEBS may experience CPL leaks
	 *   AJ68  - PEBS PMI may be delayed by one event
	 *   AJ69  - GLOBAL_STATUS[62] will only be set when DEBUGCTL[12]
	 *   AJ106 - FREEZE_LBRS_ON_PMI doesn't work in combination with PEBS
	 *
	 * AJ67 could be worked around by restricting the OS/USR flags.
	 * AJ69 could be worked around by setting PMU_FREEZE_ON_PMI.
	 *
	 * AJ106 could possibly be worked around by not allowing LBR
	 *       usage from PEBS, including the fixup.
	 * AJ68  could possibly be worked around by always programming
	 *	 a pebs_event_reset[0] value and coping with the lost events.
	 *
	 * But taken together it might just make sense to not enable PEBS on
	 * these chips.
	 */
	pr_warn("PEBS disabled due to CPU errata\n");
	x86_pmu.pebs = 0;
	x86_pmu.pebs_constraints = NULL;
}

static const struct x86_cpu_desc isolation_ucodes[] = {
	INTEL_CPU_DESC(INTEL_FAM6_HASWELL,		 3, 0x0000001f),
	INTEL_CPU_DESC(INTEL_FAM6_HASWELL_L,		 1, 0x0000001e),
	INTEL_CPU_DESC(INTEL_FAM6_HASWELL_G,		 1, 0x00000015),
	INTEL_CPU_DESC(INTEL_FAM6_HASWELL_X,		 2, 0x00000037),
	INTEL_CPU_DESC(INTEL_FAM6_HASWELL_X,		 4, 0x0000000a),
	INTEL_CPU_DESC(INTEL_FAM6_BROADWELL,		 4, 0x00000023),
	INTEL_CPU_DESC(INTEL_FAM6_BROADWELL_G,		 1, 0x00000014),
	INTEL_CPU_DESC(INTEL_FAM6_BROADWELL_D,		 2, 0x00000010),
	INTEL_CPU_DESC(INTEL_FAM6_BROADWELL_D,		 3, 0x07000009),
	INTEL_CPU_DESC(INTEL_FAM6_BROADWELL_D,		 4, 0x0f000009),
	INTEL_CPU_DESC(INTEL_FAM6_BROADWELL_D,		 5, 0x0e000002),
	INTEL_CPU_DESC(INTEL_FAM6_BROADWELL_X,		 1, 0x0b000014),
	INTEL_CPU_DESC(INTEL_FAM6_SKYLAKE_X,		 3, 0x00000021),
	INTEL_CPU_DESC(INTEL_FAM6_SKYLAKE_X,		 4, 0x00000000),
	INTEL_CPU_DESC(INTEL_FAM6_SKYLAKE_X,		 5, 0x00000000),
	INTEL_CPU_DESC(INTEL_FAM6_SKYLAKE_X,		 6, 0x00000000),
	INTEL_CPU_DESC(INTEL_FAM6_SKYLAKE_X,		 7, 0x00000000),
	INTEL_CPU_DESC(INTEL_FAM6_SKYLAKE_X,		11, 0x00000000),
	INTEL_CPU_DESC(INTEL_FAM6_SKYLAKE_L,		 3, 0x0000007c),
	INTEL_CPU_DESC(INTEL_FAM6_SKYLAKE,		 3, 0x0000007c),
	INTEL_CPU_DESC(INTEL_FAM6_KABYLAKE,		 9, 0x0000004e),
	INTEL_CPU_DESC(INTEL_FAM6_KABYLAKE_L,		 9, 0x0000004e),
	INTEL_CPU_DESC(INTEL_FAM6_KABYLAKE_L,		10, 0x0000004e),
	INTEL_CPU_DESC(INTEL_FAM6_KABYLAKE_L,		11, 0x0000004e),
	INTEL_CPU_DESC(INTEL_FAM6_KABYLAKE_L,		12, 0x0000004e),
	INTEL_CPU_DESC(INTEL_FAM6_KABYLAKE,		10, 0x0000004e),
	INTEL_CPU_DESC(INTEL_FAM6_KABYLAKE,		11, 0x0000004e),
	INTEL_CPU_DESC(INTEL_FAM6_KABYLAKE,		12, 0x0000004e),
	INTEL_CPU_DESC(INTEL_FAM6_KABYLAKE,		13, 0x0000004e),
	{}
};

static void intel_check_pebs_isolation(void)
{
	x86_pmu.pebs_no_isolation = !x86_cpu_has_min_microcode_rev(isolation_ucodes);
}

static __init void intel_pebs_isolation_quirk(void)
{
	WARN_ON_ONCE(x86_pmu.check_microcode);
	x86_pmu.check_microcode = intel_check_pebs_isolation;
	intel_check_pebs_isolation();
}

static const struct x86_cpu_desc pebs_ucodes[] = {
	INTEL_CPU_DESC(INTEL_FAM6_SANDYBRIDGE,		7, 0x00000028),
	INTEL_CPU_DESC(INTEL_FAM6_SANDYBRIDGE_X,	6, 0x00000618),
	INTEL_CPU_DESC(INTEL_FAM6_SANDYBRIDGE_X,	7, 0x0000070c),
	{}
};

static bool intel_snb_pebs_broken(void)
{
	return !x86_cpu_has_min_microcode_rev(pebs_ucodes);
}

static void intel_snb_check_microcode(void)
{
	if (intel_snb_pebs_broken() == x86_pmu.pebs_broken)
		return;

	/*
	 * Serialized by the microcode lock..
	 */
	if (x86_pmu.pebs_broken) {
		pr_info("PEBS enabled due to microcode update\n");
		x86_pmu.pebs_broken = 0;
	} else {
		pr_info("PEBS disabled due to CPU errata, please upgrade microcode\n");
		x86_pmu.pebs_broken = 1;
	}
}

static bool is_lbr_from(unsigned long msr)
{
	unsigned long lbr_from_nr = x86_pmu.lbr_from + x86_pmu.lbr_nr;

	return x86_pmu.lbr_from <= msr && msr < lbr_from_nr;
}

/*
 * Under certain circumstances, access certain MSR may cause #GP.
 * The function tests if the input MSR can be safely accessed.
 */
static bool check_msr(unsigned long msr, u64 mask)
{
	u64 val_old, val_new, val_tmp;

	/*
	 * Disable the check for real HW, so we don't
	 * mess with potentially enabled registers:
	 */
	if (!boot_cpu_has(X86_FEATURE_HYPERVISOR))
		return true;

	/*
	 * Read the current value, change it and read it back to see if it
	 * matches, this is needed to detect certain hardware emulators
	 * (qemu/kvm) that don't trap on the MSR access and always return 0s.
	 */
	if (rdmsrl_safe(msr, &val_old))
		return false;

	/*
	 * Only change the bits which can be updated by wrmsrl.
	 */
	val_tmp = val_old ^ mask;

	if (is_lbr_from(msr))
		val_tmp = lbr_from_signext_quirk_wr(val_tmp);

	if (wrmsrl_safe(msr, val_tmp) ||
	    rdmsrl_safe(msr, &val_new))
		return false;

	/*
	 * Quirk only affects validation in wrmsr(), so wrmsrl()'s value
	 * should equal rdmsrl()'s even with the quirk.
	 */
	if (val_new != val_tmp)
		return false;

	if (is_lbr_from(msr))
		val_old = lbr_from_signext_quirk_wr(val_old);

	/* Here it's sure that the MSR can be safely accessed.
	 * Restore the old value and return.
	 */
	wrmsrl(msr, val_old);

	return true;
}

static __init void intel_sandybridge_quirk(void)
{
	x86_pmu.check_microcode = intel_snb_check_microcode;
	cpus_read_lock();
	intel_snb_check_microcode();
	cpus_read_unlock();
}

static const struct { int id; char *name; } intel_arch_events_map[] __initconst = {
	{ PERF_COUNT_HW_CPU_CYCLES, "cpu cycles" },
	{ PERF_COUNT_HW_INSTRUCTIONS, "instructions" },
	{ PERF_COUNT_HW_BUS_CYCLES, "bus cycles" },
	{ PERF_COUNT_HW_CACHE_REFERENCES, "cache references" },
	{ PERF_COUNT_HW_CACHE_MISSES, "cache misses" },
	{ PERF_COUNT_HW_BRANCH_INSTRUCTIONS, "branch instructions" },
	{ PERF_COUNT_HW_BRANCH_MISSES, "branch misses" },
};

static __init void intel_arch_events_quirk(void)
{
	int bit;

	/* disable event that reported as not present by cpuid */
	for_each_set_bit(bit, x86_pmu.events_mask, ARRAY_SIZE(intel_arch_events_map)) {
		intel_perfmon_event_map[intel_arch_events_map[bit].id] = 0;
		pr_warn("CPUID marked event: \'%s\' unavailable\n",
			intel_arch_events_map[bit].name);
	}
}

static __init void intel_nehalem_quirk(void)
{
	union cpuid10_ebx ebx;

	ebx.full = x86_pmu.events_maskl;
	if (ebx.split.no_branch_misses_retired) {
		/*
		 * Erratum AAJ80 detected, we work it around by using
		 * the BR_MISP_EXEC.ANY event. This will over-count
		 * branch-misses, but it's still much better than the
		 * architectural event which is often completely bogus:
		 */
		intel_perfmon_event_map[PERF_COUNT_HW_BRANCH_MISSES] = 0x7f89;
		ebx.split.no_branch_misses_retired = 0;
		x86_pmu.events_maskl = ebx.full;
		pr_info("CPU erratum AAJ80 worked around\n");
	}
}

/*
 * enable software workaround for errata:
 * SNB: BJ122
 * IVB: BV98
 * HSW: HSD29
 *
 * Only needed when HT is enabled. However detecting
 * if HT is enabled is difficult (model specific). So instead,
 * we enable the workaround in the early boot, and verify if
 * it is needed in a later initcall phase once we have valid
 * topology information to check if HT is actually enabled
 */
static __init void intel_ht_bug(void)
{
	x86_pmu.flags |= PMU_FL_EXCL_CNTRS | PMU_FL_EXCL_ENABLED;

	x86_pmu.start_scheduling = intel_start_scheduling;
	x86_pmu.commit_scheduling = intel_commit_scheduling;
	x86_pmu.stop_scheduling = intel_stop_scheduling;
}

EVENT_ATTR_STR(mem-loads,	mem_ld_hsw,	"event=0xcd,umask=0x1,ldlat=3");
EVENT_ATTR_STR(mem-stores,	mem_st_hsw,	"event=0xd0,umask=0x82")

/* Haswell special events */
EVENT_ATTR_STR(tx-start,	tx_start,	"event=0xc9,umask=0x1");
EVENT_ATTR_STR(tx-commit,	tx_commit,	"event=0xc9,umask=0x2");
EVENT_ATTR_STR(tx-abort,	tx_abort,	"event=0xc9,umask=0x4");
EVENT_ATTR_STR(tx-capacity,	tx_capacity,	"event=0x54,umask=0x2");
EVENT_ATTR_STR(tx-conflict,	tx_conflict,	"event=0x54,umask=0x1");
EVENT_ATTR_STR(el-start,	el_start,	"event=0xc8,umask=0x1");
EVENT_ATTR_STR(el-commit,	el_commit,	"event=0xc8,umask=0x2");
EVENT_ATTR_STR(el-abort,	el_abort,	"event=0xc8,umask=0x4");
EVENT_ATTR_STR(el-capacity,	el_capacity,	"event=0x54,umask=0x2");
EVENT_ATTR_STR(el-conflict,	el_conflict,	"event=0x54,umask=0x1");
EVENT_ATTR_STR(cycles-t,	cycles_t,	"event=0x3c,in_tx=1");
EVENT_ATTR_STR(cycles-ct,	cycles_ct,	"event=0x3c,in_tx=1,in_tx_cp=1");

static struct attribute *hsw_events_attrs[] = {
	EVENT_PTR(td_slots_issued),
	EVENT_PTR(td_slots_retired),
	EVENT_PTR(td_fetch_bubbles),
	EVENT_PTR(td_total_slots),
	EVENT_PTR(td_total_slots_scale),
	EVENT_PTR(td_recovery_bubbles),
	EVENT_PTR(td_recovery_bubbles_scale),
	NULL
};

static struct attribute *hsw_mem_events_attrs[] = {
	EVENT_PTR(mem_ld_hsw),
	EVENT_PTR(mem_st_hsw),
	NULL,
};

static struct attribute *hsw_tsx_events_attrs[] = {
	EVENT_PTR(tx_start),
	EVENT_PTR(tx_commit),
	EVENT_PTR(tx_abort),
	EVENT_PTR(tx_capacity),
	EVENT_PTR(tx_conflict),
	EVENT_PTR(el_start),
	EVENT_PTR(el_commit),
	EVENT_PTR(el_abort),
	EVENT_PTR(el_capacity),
	EVENT_PTR(el_conflict),
	EVENT_PTR(cycles_t),
	EVENT_PTR(cycles_ct),
	NULL
};

EVENT_ATTR_STR(tx-capacity-read,  tx_capacity_read,  "event=0x54,umask=0x80");
EVENT_ATTR_STR(tx-capacity-write, tx_capacity_write, "event=0x54,umask=0x2");
EVENT_ATTR_STR(el-capacity-read,  el_capacity_read,  "event=0x54,umask=0x80");
EVENT_ATTR_STR(el-capacity-write, el_capacity_write, "event=0x54,umask=0x2");

static struct attribute *icl_events_attrs[] = {
	EVENT_PTR(mem_ld_hsw),
	EVENT_PTR(mem_st_hsw),
	NULL,
};

static struct attribute *icl_td_events_attrs[] = {
	EVENT_PTR(slots),
	EVENT_PTR(td_retiring),
	EVENT_PTR(td_bad_spec),
	EVENT_PTR(td_fe_bound),
	EVENT_PTR(td_be_bound),
	NULL,
};

static struct attribute *icl_tsx_events_attrs[] = {
	EVENT_PTR(tx_start),
	EVENT_PTR(tx_abort),
	EVENT_PTR(tx_commit),
	EVENT_PTR(tx_capacity_read),
	EVENT_PTR(tx_capacity_write),
	EVENT_PTR(tx_conflict),
	EVENT_PTR(el_start),
	EVENT_PTR(el_abort),
	EVENT_PTR(el_commit),
	EVENT_PTR(el_capacity_read),
	EVENT_PTR(el_capacity_write),
	EVENT_PTR(el_conflict),
	EVENT_PTR(cycles_t),
	EVENT_PTR(cycles_ct),
	NULL,
};


EVENT_ATTR_STR(mem-stores,	mem_st_spr,	"event=0xcd,umask=0x2");
EVENT_ATTR_STR(mem-loads-aux,	mem_ld_aux,	"event=0x03,umask=0x82");

static struct attribute *spr_events_attrs[] = {
	EVENT_PTR(mem_ld_hsw),
	EVENT_PTR(mem_st_spr),
	EVENT_PTR(mem_ld_aux),
	NULL,
};

static struct attribute *spr_td_events_attrs[] = {
	EVENT_PTR(slots),
	EVENT_PTR(td_retiring),
	EVENT_PTR(td_bad_spec),
	EVENT_PTR(td_fe_bound),
	EVENT_PTR(td_be_bound),
	EVENT_PTR(td_heavy_ops),
	EVENT_PTR(td_br_mispredict),
	EVENT_PTR(td_fetch_lat),
	EVENT_PTR(td_mem_bound),
	NULL,
};

static struct attribute *spr_tsx_events_attrs[] = {
	EVENT_PTR(tx_start),
	EVENT_PTR(tx_abort),
	EVENT_PTR(tx_commit),
	EVENT_PTR(tx_capacity_read),
	EVENT_PTR(tx_capacity_write),
	EVENT_PTR(tx_conflict),
	EVENT_PTR(cycles_t),
	EVENT_PTR(cycles_ct),
	NULL,
};

static ssize_t freeze_on_smi_show(struct device *cdev,
				  struct device_attribute *attr,
				  char *buf)
{
	return sprintf(buf, "%lu\n", x86_pmu.attr_freeze_on_smi);
}

static DEFINE_MUTEX(freeze_on_smi_mutex);

static ssize_t freeze_on_smi_store(struct device *cdev,
				   struct device_attribute *attr,
				   const char *buf, size_t count)
{
	unsigned long val;
	ssize_t ret;

	ret = kstrtoul(buf, 0, &val);
	if (ret)
		return ret;

	if (val > 1)
		return -EINVAL;

	mutex_lock(&freeze_on_smi_mutex);

	if (x86_pmu.attr_freeze_on_smi == val)
		goto done;

	x86_pmu.attr_freeze_on_smi = val;

	cpus_read_lock();
	on_each_cpu(flip_smm_bit, &val, 1);
	cpus_read_unlock();
done:
	mutex_unlock(&freeze_on_smi_mutex);

	return count;
}

static void update_tfa_sched(void *ignored)
{
	struct cpu_hw_events *cpuc = this_cpu_ptr(&cpu_hw_events);

	/*
	 * check if PMC3 is used
	 * and if so force schedule out for all event types all contexts
	 */
	if (test_bit(3, cpuc->active_mask))
		perf_pmu_resched(x86_get_pmu(smp_processor_id()));
}

static ssize_t show_sysctl_tfa(struct device *cdev,
			      struct device_attribute *attr,
			      char *buf)
{
	return snprintf(buf, 40, "%d\n", allow_tsx_force_abort);
}

static ssize_t set_sysctl_tfa(struct device *cdev,
			      struct device_attribute *attr,
			      const char *buf, size_t count)
{
	bool val;
	ssize_t ret;

	ret = kstrtobool(buf, &val);
	if (ret)
		return ret;

	/* no change */
	if (val == allow_tsx_force_abort)
		return count;

	allow_tsx_force_abort = val;

	cpus_read_lock();
	on_each_cpu(update_tfa_sched, NULL, 1);
	cpus_read_unlock();

	return count;
}


static DEVICE_ATTR_RW(freeze_on_smi);

static ssize_t branches_show(struct device *cdev,
			     struct device_attribute *attr,
			     char *buf)
{
	return snprintf(buf, PAGE_SIZE, "%d\n", x86_pmu.lbr_nr);
}

static DEVICE_ATTR_RO(branches);

static struct attribute *lbr_attrs[] = {
	&dev_attr_branches.attr,
	NULL
};

static char pmu_name_str[30];

static ssize_t pmu_name_show(struct device *cdev,
			     struct device_attribute *attr,
			     char *buf)
{
	return snprintf(buf, PAGE_SIZE, "%s\n", pmu_name_str);
}

static DEVICE_ATTR_RO(pmu_name);

static struct attribute *intel_pmu_caps_attrs[] = {
       &dev_attr_pmu_name.attr,
       NULL
};

static DEVICE_ATTR(allow_tsx_force_abort, 0644,
		   show_sysctl_tfa,
		   set_sysctl_tfa);

static struct attribute *intel_pmu_attrs[] = {
	&dev_attr_freeze_on_smi.attr,
	&dev_attr_allow_tsx_force_abort.attr,
	NULL,
};

static umode_t
tsx_is_visible(struct kobject *kobj, struct attribute *attr, int i)
{
	return boot_cpu_has(X86_FEATURE_RTM) ? attr->mode : 0;
}

static umode_t
pebs_is_visible(struct kobject *kobj, struct attribute *attr, int i)
{
	return x86_pmu.pebs ? attr->mode : 0;
}

static umode_t
mem_is_visible(struct kobject *kobj, struct attribute *attr, int i)
{
	if (attr == &event_attr_mem_ld_aux.attr.attr)
		return x86_pmu.flags & PMU_FL_MEM_LOADS_AUX ? attr->mode : 0;

	return pebs_is_visible(kobj, attr, i);
}

static umode_t
lbr_is_visible(struct kobject *kobj, struct attribute *attr, int i)
{
	return x86_pmu.lbr_nr ? attr->mode : 0;
}

static umode_t
exra_is_visible(struct kobject *kobj, struct attribute *attr, int i)
{
	return x86_pmu.version >= 2 ? attr->mode : 0;
}

static umode_t
default_is_visible(struct kobject *kobj, struct attribute *attr, int i)
{
	if (attr == &dev_attr_allow_tsx_force_abort.attr)
		return x86_pmu.flags & PMU_FL_TFA ? attr->mode : 0;

	return attr->mode;
}

static struct attribute_group group_events_td  = {
	.name = "events",
};

static struct attribute_group group_events_mem = {
	.name       = "events",
	.is_visible = mem_is_visible,
};

static struct attribute_group group_events_tsx = {
	.name       = "events",
	.is_visible = tsx_is_visible,
};

static struct attribute_group group_caps_gen = {
	.name  = "caps",
	.attrs = intel_pmu_caps_attrs,
};

static struct attribute_group group_caps_lbr = {
	.name       = "caps",
	.attrs	    = lbr_attrs,
	.is_visible = lbr_is_visible,
};

static struct attribute_group group_format_extra = {
	.name       = "format",
	.is_visible = exra_is_visible,
};

static struct attribute_group group_format_extra_skl = {
	.name       = "format",
	.is_visible = exra_is_visible,
};

static struct attribute_group group_default = {
	.attrs      = intel_pmu_attrs,
	.is_visible = default_is_visible,
};

static const struct attribute_group *attr_update[] = {
	&group_events_td,
	&group_events_mem,
	&group_events_tsx,
	&group_caps_gen,
	&group_caps_lbr,
	&group_format_extra,
	&group_format_extra_skl,
	&group_default,
	NULL,
};

EVENT_ATTR_STR_HYBRID(slots,                 slots_adl,        "event=0x00,umask=0x4",                       hybrid_big);
EVENT_ATTR_STR_HYBRID(topdown-retiring,      td_retiring_adl,  "event=0xc2,umask=0x0;event=0x00,umask=0x80", hybrid_big_small);
EVENT_ATTR_STR_HYBRID(topdown-bad-spec,      td_bad_spec_adl,  "event=0x73,umask=0x0;event=0x00,umask=0x81", hybrid_big_small);
EVENT_ATTR_STR_HYBRID(topdown-fe-bound,      td_fe_bound_adl,  "event=0x71,umask=0x0;event=0x00,umask=0x82", hybrid_big_small);
EVENT_ATTR_STR_HYBRID(topdown-be-bound,      td_be_bound_adl,  "event=0x74,umask=0x0;event=0x00,umask=0x83", hybrid_big_small);
EVENT_ATTR_STR_HYBRID(topdown-heavy-ops,     td_heavy_ops_adl, "event=0x00,umask=0x84",                      hybrid_big);
EVENT_ATTR_STR_HYBRID(topdown-br-mispredict, td_br_mis_adl,    "event=0x00,umask=0x85",                      hybrid_big);
EVENT_ATTR_STR_HYBRID(topdown-fetch-lat,     td_fetch_lat_adl, "event=0x00,umask=0x86",                      hybrid_big);
EVENT_ATTR_STR_HYBRID(topdown-mem-bound,     td_mem_bound_adl, "event=0x00,umask=0x87",                      hybrid_big);

static struct attribute *adl_hybrid_events_attrs[] = {
	EVENT_PTR(slots_adl),
	EVENT_PTR(td_retiring_adl),
	EVENT_PTR(td_bad_spec_adl),
	EVENT_PTR(td_fe_bound_adl),
	EVENT_PTR(td_be_bound_adl),
	EVENT_PTR(td_heavy_ops_adl),
	EVENT_PTR(td_br_mis_adl),
	EVENT_PTR(td_fetch_lat_adl),
	EVENT_PTR(td_mem_bound_adl),
	NULL,
};

/* Must be in IDX order */
EVENT_ATTR_STR_HYBRID(mem-loads,     mem_ld_adl,     "event=0xd0,umask=0x5,ldlat=3;event=0xcd,umask=0x1,ldlat=3", hybrid_big_small);
EVENT_ATTR_STR_HYBRID(mem-stores,    mem_st_adl,     "event=0xd0,umask=0x6;event=0xcd,umask=0x2",                 hybrid_big_small);
EVENT_ATTR_STR_HYBRID(mem-loads-aux, mem_ld_aux_adl, "event=0x03,umask=0x82",                                     hybrid_big);

static struct attribute *adl_hybrid_mem_attrs[] = {
	EVENT_PTR(mem_ld_adl),
	EVENT_PTR(mem_st_adl),
	EVENT_PTR(mem_ld_aux_adl),
	NULL,
};

static struct attribute *mtl_hybrid_mem_attrs[] = {
	EVENT_PTR(mem_ld_adl),
	EVENT_PTR(mem_st_adl),
	NULL
};

EVENT_ATTR_STR_HYBRID(tx-start,          tx_start_adl,          "event=0xc9,umask=0x1",          hybrid_big);
EVENT_ATTR_STR_HYBRID(tx-commit,         tx_commit_adl,         "event=0xc9,umask=0x2",          hybrid_big);
EVENT_ATTR_STR_HYBRID(tx-abort,          tx_abort_adl,          "event=0xc9,umask=0x4",          hybrid_big);
EVENT_ATTR_STR_HYBRID(tx-conflict,       tx_conflict_adl,       "event=0x54,umask=0x1",          hybrid_big);
EVENT_ATTR_STR_HYBRID(cycles-t,          cycles_t_adl,          "event=0x3c,in_tx=1",            hybrid_big);
EVENT_ATTR_STR_HYBRID(cycles-ct,         cycles_ct_adl,         "event=0x3c,in_tx=1,in_tx_cp=1", hybrid_big);
EVENT_ATTR_STR_HYBRID(tx-capacity-read,  tx_capacity_read_adl,  "event=0x54,umask=0x80",         hybrid_big);
EVENT_ATTR_STR_HYBRID(tx-capacity-write, tx_capacity_write_adl, "event=0x54,umask=0x2",          hybrid_big);

static struct attribute *adl_hybrid_tsx_attrs[] = {
	EVENT_PTR(tx_start_adl),
	EVENT_PTR(tx_abort_adl),
	EVENT_PTR(tx_commit_adl),
	EVENT_PTR(tx_capacity_read_adl),
	EVENT_PTR(tx_capacity_write_adl),
	EVENT_PTR(tx_conflict_adl),
	EVENT_PTR(cycles_t_adl),
	EVENT_PTR(cycles_ct_adl),
	NULL,
};

FORMAT_ATTR_HYBRID(in_tx,       hybrid_big);
FORMAT_ATTR_HYBRID(in_tx_cp,    hybrid_big);
FORMAT_ATTR_HYBRID(offcore_rsp, hybrid_big_small);
FORMAT_ATTR_HYBRID(ldlat,       hybrid_big_small);
FORMAT_ATTR_HYBRID(frontend,    hybrid_big);

#define ADL_HYBRID_RTM_FORMAT_ATTR	\
	FORMAT_HYBRID_PTR(in_tx),	\
	FORMAT_HYBRID_PTR(in_tx_cp)

#define ADL_HYBRID_FORMAT_ATTR		\
	FORMAT_HYBRID_PTR(offcore_rsp),	\
	FORMAT_HYBRID_PTR(ldlat),	\
	FORMAT_HYBRID_PTR(frontend)

static struct attribute *adl_hybrid_extra_attr_rtm[] = {
	ADL_HYBRID_RTM_FORMAT_ATTR,
	ADL_HYBRID_FORMAT_ATTR,
	NULL
};

static struct attribute *adl_hybrid_extra_attr[] = {
	ADL_HYBRID_FORMAT_ATTR,
	NULL
};

PMU_FORMAT_ATTR_SHOW(snoop_rsp, "config1:0-63");
FORMAT_ATTR_HYBRID(snoop_rsp,	hybrid_small);

static struct attribute *mtl_hybrid_extra_attr_rtm[] = {
	ADL_HYBRID_RTM_FORMAT_ATTR,
	ADL_HYBRID_FORMAT_ATTR,
	FORMAT_HYBRID_PTR(snoop_rsp),
	NULL
};

static struct attribute *mtl_hybrid_extra_attr[] = {
	ADL_HYBRID_FORMAT_ATTR,
	FORMAT_HYBRID_PTR(snoop_rsp),
	NULL
};

static bool is_attr_for_this_pmu(struct kobject *kobj, struct attribute *attr)
{
	struct device *dev = kobj_to_dev(kobj);
	struct x86_hybrid_pmu *pmu =
		container_of(dev_get_drvdata(dev), struct x86_hybrid_pmu, pmu);
	struct perf_pmu_events_hybrid_attr *pmu_attr =
		container_of(attr, struct perf_pmu_events_hybrid_attr, attr.attr);

	return pmu->cpu_type & pmu_attr->pmu_type;
}

static umode_t hybrid_events_is_visible(struct kobject *kobj,
					struct attribute *attr, int i)
{
	return is_attr_for_this_pmu(kobj, attr) ? attr->mode : 0;
}

static inline int hybrid_find_supported_cpu(struct x86_hybrid_pmu *pmu)
{
	int cpu = cpumask_first(&pmu->supported_cpus);

	return (cpu >= nr_cpu_ids) ? -1 : cpu;
}

static umode_t hybrid_tsx_is_visible(struct kobject *kobj,
				     struct attribute *attr, int i)
{
	struct device *dev = kobj_to_dev(kobj);
	struct x86_hybrid_pmu *pmu =
		 container_of(dev_get_drvdata(dev), struct x86_hybrid_pmu, pmu);
	int cpu = hybrid_find_supported_cpu(pmu);

	return (cpu >= 0) && is_attr_for_this_pmu(kobj, attr) && cpu_has(&cpu_data(cpu), X86_FEATURE_RTM) ? attr->mode : 0;
}

static umode_t hybrid_format_is_visible(struct kobject *kobj,
					struct attribute *attr, int i)
{
	struct device *dev = kobj_to_dev(kobj);
	struct x86_hybrid_pmu *pmu =
		container_of(dev_get_drvdata(dev), struct x86_hybrid_pmu, pmu);
	struct perf_pmu_format_hybrid_attr *pmu_attr =
		container_of(attr, struct perf_pmu_format_hybrid_attr, attr.attr);
	int cpu = hybrid_find_supported_cpu(pmu);

	return (cpu >= 0) && (pmu->cpu_type & pmu_attr->pmu_type) ? attr->mode : 0;
}

static struct attribute_group hybrid_group_events_td  = {
	.name		= "events",
	.is_visible	= hybrid_events_is_visible,
};

static struct attribute_group hybrid_group_events_mem = {
	.name		= "events",
	.is_visible	= hybrid_events_is_visible,
};

static struct attribute_group hybrid_group_events_tsx = {
	.name		= "events",
	.is_visible	= hybrid_tsx_is_visible,
};

static struct attribute_group hybrid_group_format_extra = {
	.name		= "format",
	.is_visible	= hybrid_format_is_visible,
};

static ssize_t intel_hybrid_get_attr_cpus(struct device *dev,
					  struct device_attribute *attr,
					  char *buf)
{
	struct x86_hybrid_pmu *pmu =
		container_of(dev_get_drvdata(dev), struct x86_hybrid_pmu, pmu);

	return cpumap_print_to_pagebuf(true, buf, &pmu->supported_cpus);
}

static DEVICE_ATTR(cpus, S_IRUGO, intel_hybrid_get_attr_cpus, NULL);
static struct attribute *intel_hybrid_cpus_attrs[] = {
	&dev_attr_cpus.attr,
	NULL,
};

static struct attribute_group hybrid_group_cpus = {
	.attrs		= intel_hybrid_cpus_attrs,
};

static const struct attribute_group *hybrid_attr_update[] = {
	&hybrid_group_events_td,
	&hybrid_group_events_mem,
	&hybrid_group_events_tsx,
	&group_caps_gen,
	&group_caps_lbr,
	&hybrid_group_format_extra,
	&group_default,
	&hybrid_group_cpus,
	NULL,
};

static struct attribute *empty_attrs;

static void intel_pmu_check_num_counters(int *num_counters,
					 int *num_counters_fixed,
					 u64 *intel_ctrl, u64 fixed_mask)
{
	if (*num_counters > INTEL_PMC_MAX_GENERIC) {
		WARN(1, KERN_ERR "hw perf events %d > max(%d), clipping!",
		     *num_counters, INTEL_PMC_MAX_GENERIC);
		*num_counters = INTEL_PMC_MAX_GENERIC;
	}
	*intel_ctrl = (1ULL << *num_counters) - 1;

	if (*num_counters_fixed > INTEL_PMC_MAX_FIXED) {
		WARN(1, KERN_ERR "hw perf events fixed %d > max(%d), clipping!",
		     *num_counters_fixed, INTEL_PMC_MAX_FIXED);
		*num_counters_fixed = INTEL_PMC_MAX_FIXED;
	}

	*intel_ctrl |= fixed_mask << INTEL_PMC_IDX_FIXED;
}

static void intel_pmu_check_event_constraints(struct event_constraint *event_constraints,
					      int num_counters,
					      int num_counters_fixed,
					      u64 intel_ctrl)
{
	struct event_constraint *c;

	if (!event_constraints)
		return;

	/*
	 * event on fixed counter2 (REF_CYCLES) only works on this
	 * counter, so do not extend mask to generic counters
	 */
	for_each_event_constraint(c, event_constraints) {
		/*
		 * Don't extend the topdown slots and metrics
		 * events to the generic counters.
		 */
		if (c->idxmsk64 & INTEL_PMC_MSK_TOPDOWN) {
			/*
			 * Disable topdown slots and metrics events,
			 * if slots event is not in CPUID.
			 */
			if (!(INTEL_PMC_MSK_FIXED_SLOTS & intel_ctrl))
				c->idxmsk64 = 0;
			c->weight = hweight64(c->idxmsk64);
			continue;
		}

		if (c->cmask == FIXED_EVENT_FLAGS) {
			/* Disabled fixed counters which are not in CPUID */
			c->idxmsk64 &= intel_ctrl;

			/*
			 * Don't extend the pseudo-encoding to the
			 * generic counters
			 */
			if (!use_fixed_pseudo_encoding(c->code))
				c->idxmsk64 |= (1ULL << num_counters) - 1;
		}
		c->idxmsk64 &=
			~(~0ULL << (INTEL_PMC_IDX_FIXED + num_counters_fixed));
		c->weight = hweight64(c->idxmsk64);
	}
}

static void intel_pmu_check_extra_regs(struct extra_reg *extra_regs)
{
	struct extra_reg *er;

	/*
	 * Access extra MSR may cause #GP under certain circumstances.
	 * E.g. KVM doesn't support offcore event
	 * Check all extra_regs here.
	 */
	if (!extra_regs)
		return;

	for (er = extra_regs; er->msr; er++) {
		er->extra_msr_access = check_msr(er->msr, 0x11UL);
		/* Disable LBR select mapping */
		if ((er->idx == EXTRA_REG_LBR) && !er->extra_msr_access)
			x86_pmu.lbr_sel_map = NULL;
	}
}

static void intel_pmu_check_hybrid_pmus(u64 fixed_mask)
{
	struct x86_hybrid_pmu *pmu;
	int i;

	for (i = 0; i < x86_pmu.num_hybrid_pmus; i++) {
		pmu = &x86_pmu.hybrid_pmu[i];

		intel_pmu_check_num_counters(&pmu->num_counters,
					     &pmu->num_counters_fixed,
					     &pmu->intel_ctrl,
					     fixed_mask);

		if (pmu->intel_cap.perf_metrics) {
			pmu->intel_ctrl |= 1ULL << GLOBAL_CTRL_EN_PERF_METRICS;
			pmu->intel_ctrl |= INTEL_PMC_MSK_FIXED_SLOTS;
		}

		if (pmu->intel_cap.pebs_output_pt_available)
			pmu->pmu.capabilities |= PERF_PMU_CAP_AUX_OUTPUT;

		intel_pmu_check_event_constraints(pmu->event_constraints,
						  pmu->num_counters,
						  pmu->num_counters_fixed,
						  pmu->intel_ctrl);

		intel_pmu_check_extra_regs(pmu->extra_regs);
	}
}

static __always_inline bool is_mtl(u8 x86_model)
{
	return (x86_model == INTEL_FAM6_METEORLAKE) ||
	       (x86_model == INTEL_FAM6_METEORLAKE_L);
}

__init int intel_pmu_init(void)
{
	struct attribute **extra_skl_attr = &empty_attrs;
	struct attribute **extra_attr = &empty_attrs;
	struct attribute **td_attr    = &empty_attrs;
	struct attribute **mem_attr   = &empty_attrs;
	struct attribute **tsx_attr   = &empty_attrs;
	union cpuid10_edx edx;
	union cpuid10_eax eax;
	union cpuid10_ebx ebx;
	unsigned int fixed_mask;
	bool pmem = false;
	int version, i;
	char *name;
	struct x86_hybrid_pmu *pmu;

	if (!cpu_has(&boot_cpu_data, X86_FEATURE_ARCH_PERFMON)) {
		switch (boot_cpu_data.x86) {
		case 0x6:
			return p6_pmu_init();
		case 0xb:
			return knc_pmu_init();
		case 0xf:
			return p4_pmu_init();
		}
		return -ENODEV;
	}

	/*
	 * Check whether the Architectural PerfMon supports
	 * Branch Misses Retired hw_event or not.
	 */
	cpuid(10, &eax.full, &ebx.full, &fixed_mask, &edx.full);
	if (eax.split.mask_length < ARCH_PERFMON_EVENTS_COUNT)
		return -ENODEV;

	version = eax.split.version_id;
	if (version < 2)
		x86_pmu = core_pmu;
	else
		x86_pmu = intel_pmu;

	x86_pmu.version			= version;
	x86_pmu.num_counters		= eax.split.num_counters;
	x86_pmu.cntval_bits		= eax.split.bit_width;
	x86_pmu.cntval_mask		= (1ULL << eax.split.bit_width) - 1;

	x86_pmu.events_maskl		= ebx.full;
	x86_pmu.events_mask_len		= eax.split.mask_length;

	x86_pmu.max_pebs_events		= min_t(unsigned, MAX_PEBS_EVENTS, x86_pmu.num_counters);
	x86_pmu.pebs_capable		= PEBS_COUNTER_MASK;

	/*
	 * Quirk: v2 perfmon does not report fixed-purpose events, so
	 * assume at least 3 events, when not running in a hypervisor:
	 */
	if (version > 1 && version < 5) {
		int assume = 3 * !boot_cpu_has(X86_FEATURE_HYPERVISOR);

		x86_pmu.num_counters_fixed =
			max((int)edx.split.num_counters_fixed, assume);

		fixed_mask = (1L << x86_pmu.num_counters_fixed) - 1;
	} else if (version >= 5)
		x86_pmu.num_counters_fixed = fls(fixed_mask);

	if (boot_cpu_has(X86_FEATURE_PDCM)) {
		u64 capabilities;

		rdmsrl(MSR_IA32_PERF_CAPABILITIES, capabilities);
		x86_pmu.intel_cap.capabilities = capabilities;
	}

	if (x86_pmu.intel_cap.lbr_format == LBR_FORMAT_32) {
		x86_pmu.lbr_reset = intel_pmu_lbr_reset_32;
		x86_pmu.lbr_read = intel_pmu_lbr_read_32;
	}

	if (boot_cpu_has(X86_FEATURE_ARCH_LBR))
		intel_pmu_arch_lbr_init();

	intel_ds_init();

	x86_add_quirk(intel_arch_events_quirk); /* Install first, so it runs last */

	if (version >= 5) {
		x86_pmu.intel_cap.anythread_deprecated = edx.split.anythread_deprecated;
		if (x86_pmu.intel_cap.anythread_deprecated)
			pr_cont(" AnyThread deprecated, ");
	}

	/*
	 * Install the hw-cache-events table:
	 */
	switch (boot_cpu_data.x86_model) {
	case INTEL_FAM6_CORE_YONAH:
		pr_cont("Core events, ");
		name = "core";
		break;

	case INTEL_FAM6_CORE2_MEROM:
		x86_add_quirk(intel_clovertown_quirk);
		fallthrough;

	case INTEL_FAM6_CORE2_MEROM_L:
	case INTEL_FAM6_CORE2_PENRYN:
	case INTEL_FAM6_CORE2_DUNNINGTON:
		memcpy(hw_cache_event_ids, core2_hw_cache_event_ids,
		       sizeof(hw_cache_event_ids));

		intel_pmu_lbr_init_core();

		x86_pmu.event_constraints = intel_core2_event_constraints;
		x86_pmu.pebs_constraints = intel_core2_pebs_event_constraints;
		pr_cont("Core2 events, ");
		name = "core2";
		break;

	case INTEL_FAM6_NEHALEM:
	case INTEL_FAM6_NEHALEM_EP:
	case INTEL_FAM6_NEHALEM_EX:
		memcpy(hw_cache_event_ids, nehalem_hw_cache_event_ids,
		       sizeof(hw_cache_event_ids));
		memcpy(hw_cache_extra_regs, nehalem_hw_cache_extra_regs,
		       sizeof(hw_cache_extra_regs));

		intel_pmu_lbr_init_nhm();

		x86_pmu.event_constraints = intel_nehalem_event_constraints;
		x86_pmu.pebs_constraints = intel_nehalem_pebs_event_constraints;
		x86_pmu.enable_all = intel_pmu_nhm_enable_all;
		x86_pmu.extra_regs = intel_nehalem_extra_regs;
		x86_pmu.limit_period = nhm_limit_period;

		mem_attr = nhm_mem_events_attrs;

		/* UOPS_ISSUED.STALLED_CYCLES */
		intel_perfmon_event_map[PERF_COUNT_HW_STALLED_CYCLES_FRONTEND] =
			X86_CONFIG(.event=0x0e, .umask=0x01, .inv=1, .cmask=1);
		/* UOPS_EXECUTED.CORE_ACTIVE_CYCLES,c=1,i=1 */
		intel_perfmon_event_map[PERF_COUNT_HW_STALLED_CYCLES_BACKEND] =
			X86_CONFIG(.event=0xb1, .umask=0x3f, .inv=1, .cmask=1);

		intel_pmu_pebs_data_source_nhm();
		x86_add_quirk(intel_nehalem_quirk);
		x86_pmu.pebs_no_tlb = 1;
		extra_attr = nhm_format_attr;

		pr_cont("Nehalem events, ");
		name = "nehalem";
		break;

	case INTEL_FAM6_ATOM_BONNELL:
	case INTEL_FAM6_ATOM_BONNELL_MID:
	case INTEL_FAM6_ATOM_SALTWELL:
	case INTEL_FAM6_ATOM_SALTWELL_MID:
	case INTEL_FAM6_ATOM_SALTWELL_TABLET:
		memcpy(hw_cache_event_ids, atom_hw_cache_event_ids,
		       sizeof(hw_cache_event_ids));

		intel_pmu_lbr_init_atom();

		x86_pmu.event_constraints = intel_gen_event_constraints;
		x86_pmu.pebs_constraints = intel_atom_pebs_event_constraints;
		x86_pmu.pebs_aliases = intel_pebs_aliases_core2;
		pr_cont("Atom events, ");
		name = "bonnell";
		break;

	case INTEL_FAM6_ATOM_SILVERMONT:
	case INTEL_FAM6_ATOM_SILVERMONT_D:
	case INTEL_FAM6_ATOM_SILVERMONT_MID:
	case INTEL_FAM6_ATOM_AIRMONT:
	case INTEL_FAM6_ATOM_AIRMONT_MID:
		memcpy(hw_cache_event_ids, slm_hw_cache_event_ids,
			sizeof(hw_cache_event_ids));
		memcpy(hw_cache_extra_regs, slm_hw_cache_extra_regs,
		       sizeof(hw_cache_extra_regs));

		intel_pmu_lbr_init_slm();

		x86_pmu.event_constraints = intel_slm_event_constraints;
		x86_pmu.pebs_constraints = intel_slm_pebs_event_constraints;
		x86_pmu.extra_regs = intel_slm_extra_regs;
		x86_pmu.flags |= PMU_FL_HAS_RSP_1;
		td_attr = slm_events_attrs;
		extra_attr = slm_format_attr;
		pr_cont("Silvermont events, ");
		name = "silvermont";
		break;

	case INTEL_FAM6_ATOM_GOLDMONT:
	case INTEL_FAM6_ATOM_GOLDMONT_D:
		memcpy(hw_cache_event_ids, glm_hw_cache_event_ids,
		       sizeof(hw_cache_event_ids));
		memcpy(hw_cache_extra_regs, glm_hw_cache_extra_regs,
		       sizeof(hw_cache_extra_regs));

		intel_pmu_lbr_init_skl();

		x86_pmu.event_constraints = intel_slm_event_constraints;
		x86_pmu.pebs_constraints = intel_glm_pebs_event_constraints;
		x86_pmu.extra_regs = intel_glm_extra_regs;
		/*
		 * It's recommended to use CPU_CLK_UNHALTED.CORE_P + NPEBS
		 * for precise cycles.
		 * :pp is identical to :ppp
		 */
		x86_pmu.pebs_aliases = NULL;
		x86_pmu.pebs_prec_dist = true;
		x86_pmu.lbr_pt_coexist = true;
		x86_pmu.flags |= PMU_FL_HAS_RSP_1;
		td_attr = glm_events_attrs;
		extra_attr = slm_format_attr;
		pr_cont("Goldmont events, ");
		name = "goldmont";
		break;

	case INTEL_FAM6_ATOM_GOLDMONT_PLUS:
		memcpy(hw_cache_event_ids, glp_hw_cache_event_ids,
		       sizeof(hw_cache_event_ids));
		memcpy(hw_cache_extra_regs, glp_hw_cache_extra_regs,
		       sizeof(hw_cache_extra_regs));

		intel_pmu_lbr_init_skl();

		x86_pmu.event_constraints = intel_slm_event_constraints;
		x86_pmu.extra_regs = intel_glm_extra_regs;
		/*
		 * It's recommended to use CPU_CLK_UNHALTED.CORE_P + NPEBS
		 * for precise cycles.
		 */
		x86_pmu.pebs_aliases = NULL;
		x86_pmu.pebs_prec_dist = true;
		x86_pmu.lbr_pt_coexist = true;
		x86_pmu.pebs_capable = ~0ULL;
		x86_pmu.flags |= PMU_FL_HAS_RSP_1;
		x86_pmu.flags |= PMU_FL_PEBS_ALL;
		x86_pmu.get_event_constraints = glp_get_event_constraints;
		td_attr = glm_events_attrs;
		/* Goldmont Plus has 4-wide pipeline */
		event_attr_td_total_slots_scale_glm.event_str = "4";
		extra_attr = slm_format_attr;
		pr_cont("Goldmont plus events, ");
		name = "goldmont_plus";
		break;

	case INTEL_FAM6_ATOM_TREMONT_D:
	case INTEL_FAM6_ATOM_TREMONT:
	case INTEL_FAM6_ATOM_TREMONT_L:
		x86_pmu.late_ack = true;
		memcpy(hw_cache_event_ids, glp_hw_cache_event_ids,
		       sizeof(hw_cache_event_ids));
		memcpy(hw_cache_extra_regs, tnt_hw_cache_extra_regs,
		       sizeof(hw_cache_extra_regs));
		hw_cache_event_ids[C(ITLB)][C(OP_READ)][C(RESULT_ACCESS)] = -1;

		intel_pmu_lbr_init_skl();

		x86_pmu.event_constraints = intel_slm_event_constraints;
		x86_pmu.extra_regs = intel_tnt_extra_regs;
		/*
		 * It's recommended to use CPU_CLK_UNHALTED.CORE_P + NPEBS
		 * for precise cycles.
		 */
		x86_pmu.pebs_aliases = NULL;
		x86_pmu.pebs_prec_dist = true;
		x86_pmu.lbr_pt_coexist = true;
		x86_pmu.flags |= PMU_FL_HAS_RSP_1;
		x86_pmu.get_event_constraints = tnt_get_event_constraints;
		td_attr = tnt_events_attrs;
		extra_attr = slm_format_attr;
		pr_cont("Tremont events, ");
		name = "Tremont";
		break;

	case INTEL_FAM6_ALDERLAKE_N:
		x86_pmu.mid_ack = true;
		memcpy(hw_cache_event_ids, glp_hw_cache_event_ids,
		       sizeof(hw_cache_event_ids));
		memcpy(hw_cache_extra_regs, tnt_hw_cache_extra_regs,
		       sizeof(hw_cache_extra_regs));
		hw_cache_event_ids[C(ITLB)][C(OP_READ)][C(RESULT_ACCESS)] = -1;

		x86_pmu.event_constraints = intel_slm_event_constraints;
		x86_pmu.pebs_constraints = intel_grt_pebs_event_constraints;
		x86_pmu.extra_regs = intel_grt_extra_regs;

		x86_pmu.pebs_aliases = NULL;
		x86_pmu.pebs_prec_dist = true;
		x86_pmu.pebs_block = true;
		x86_pmu.lbr_pt_coexist = true;
		x86_pmu.flags |= PMU_FL_HAS_RSP_1;
		x86_pmu.flags |= PMU_FL_INSTR_LATENCY;

		intel_pmu_pebs_data_source_grt();
		x86_pmu.pebs_latency_data = adl_latency_data_small;
		x86_pmu.get_event_constraints = tnt_get_event_constraints;
		x86_pmu.limit_period = spr_limit_period;
		td_attr = tnt_events_attrs;
		mem_attr = grt_mem_attrs;
		extra_attr = nhm_format_attr;
		pr_cont("Gracemont events, ");
		name = "gracemont";
		break;

	case INTEL_FAM6_WESTMERE:
	case INTEL_FAM6_WESTMERE_EP:
	case INTEL_FAM6_WESTMERE_EX:
		memcpy(hw_cache_event_ids, westmere_hw_cache_event_ids,
		       sizeof(hw_cache_event_ids));
		memcpy(hw_cache_extra_regs, nehalem_hw_cache_extra_regs,
		       sizeof(hw_cache_extra_regs));

		intel_pmu_lbr_init_nhm();

		x86_pmu.event_constraints = intel_westmere_event_constraints;
		x86_pmu.enable_all = intel_pmu_nhm_enable_all;
		x86_pmu.pebs_constraints = intel_westmere_pebs_event_constraints;
		x86_pmu.extra_regs = intel_westmere_extra_regs;
		x86_pmu.flags |= PMU_FL_HAS_RSP_1;

		mem_attr = nhm_mem_events_attrs;

		/* UOPS_ISSUED.STALLED_CYCLES */
		intel_perfmon_event_map[PERF_COUNT_HW_STALLED_CYCLES_FRONTEND] =
			X86_CONFIG(.event=0x0e, .umask=0x01, .inv=1, .cmask=1);
		/* UOPS_EXECUTED.CORE_ACTIVE_CYCLES,c=1,i=1 */
		intel_perfmon_event_map[PERF_COUNT_HW_STALLED_CYCLES_BACKEND] =
			X86_CONFIG(.event=0xb1, .umask=0x3f, .inv=1, .cmask=1);

		intel_pmu_pebs_data_source_nhm();
		extra_attr = nhm_format_attr;
		pr_cont("Westmere events, ");
		name = "westmere";
		break;

	case INTEL_FAM6_SANDYBRIDGE:
	case INTEL_FAM6_SANDYBRIDGE_X:
		x86_add_quirk(intel_sandybridge_quirk);
		x86_add_quirk(intel_ht_bug);
		memcpy(hw_cache_event_ids, snb_hw_cache_event_ids,
		       sizeof(hw_cache_event_ids));
		memcpy(hw_cache_extra_regs, snb_hw_cache_extra_regs,
		       sizeof(hw_cache_extra_regs));

		intel_pmu_lbr_init_snb();

		x86_pmu.event_constraints = intel_snb_event_constraints;
		x86_pmu.pebs_constraints = intel_snb_pebs_event_constraints;
		x86_pmu.pebs_aliases = intel_pebs_aliases_snb;
		if (boot_cpu_data.x86_model == INTEL_FAM6_SANDYBRIDGE_X)
			x86_pmu.extra_regs = intel_snbep_extra_regs;
		else
			x86_pmu.extra_regs = intel_snb_extra_regs;


		/* all extra regs are per-cpu when HT is on */
		x86_pmu.flags |= PMU_FL_HAS_RSP_1;
		x86_pmu.flags |= PMU_FL_NO_HT_SHARING;

		td_attr  = snb_events_attrs;
		mem_attr = snb_mem_events_attrs;

		/* UOPS_ISSUED.ANY,c=1,i=1 to count stall cycles */
		intel_perfmon_event_map[PERF_COUNT_HW_STALLED_CYCLES_FRONTEND] =
			X86_CONFIG(.event=0x0e, .umask=0x01, .inv=1, .cmask=1);
		/* UOPS_DISPATCHED.THREAD,c=1,i=1 to count stall cycles*/
		intel_perfmon_event_map[PERF_COUNT_HW_STALLED_CYCLES_BACKEND] =
			X86_CONFIG(.event=0xb1, .umask=0x01, .inv=1, .cmask=1);

		extra_attr = nhm_format_attr;

		pr_cont("SandyBridge events, ");
		name = "sandybridge";
		break;

	case INTEL_FAM6_IVYBRIDGE:
	case INTEL_FAM6_IVYBRIDGE_X:
		x86_add_quirk(intel_ht_bug);
		memcpy(hw_cache_event_ids, snb_hw_cache_event_ids,
		       sizeof(hw_cache_event_ids));
		/* dTLB-load-misses on IVB is different than SNB */
		hw_cache_event_ids[C(DTLB)][C(OP_READ)][C(RESULT_MISS)] = 0x8108; /* DTLB_LOAD_MISSES.DEMAND_LD_MISS_CAUSES_A_WALK */

		memcpy(hw_cache_extra_regs, snb_hw_cache_extra_regs,
		       sizeof(hw_cache_extra_regs));

		intel_pmu_lbr_init_snb();

		x86_pmu.event_constraints = intel_ivb_event_constraints;
		x86_pmu.pebs_constraints = intel_ivb_pebs_event_constraints;
		x86_pmu.pebs_aliases = intel_pebs_aliases_ivb;
		x86_pmu.pebs_prec_dist = true;
		if (boot_cpu_data.x86_model == INTEL_FAM6_IVYBRIDGE_X)
			x86_pmu.extra_regs = intel_snbep_extra_regs;
		else
			x86_pmu.extra_regs = intel_snb_extra_regs;
		/* all extra regs are per-cpu when HT is on */
		x86_pmu.flags |= PMU_FL_HAS_RSP_1;
		x86_pmu.flags |= PMU_FL_NO_HT_SHARING;

		td_attr  = snb_events_attrs;
		mem_attr = snb_mem_events_attrs;

		/* UOPS_ISSUED.ANY,c=1,i=1 to count stall cycles */
		intel_perfmon_event_map[PERF_COUNT_HW_STALLED_CYCLES_FRONTEND] =
			X86_CONFIG(.event=0x0e, .umask=0x01, .inv=1, .cmask=1);

		extra_attr = nhm_format_attr;

		pr_cont("IvyBridge events, ");
		name = "ivybridge";
		break;


	case INTEL_FAM6_HASWELL:
	case INTEL_FAM6_HASWELL_X:
	case INTEL_FAM6_HASWELL_L:
	case INTEL_FAM6_HASWELL_G:
		x86_add_quirk(intel_ht_bug);
		x86_add_quirk(intel_pebs_isolation_quirk);
		x86_pmu.late_ack = true;
		memcpy(hw_cache_event_ids, hsw_hw_cache_event_ids, sizeof(hw_cache_event_ids));
		memcpy(hw_cache_extra_regs, hsw_hw_cache_extra_regs, sizeof(hw_cache_extra_regs));

		intel_pmu_lbr_init_hsw();

		x86_pmu.event_constraints = intel_hsw_event_constraints;
		x86_pmu.pebs_constraints = intel_hsw_pebs_event_constraints;
		x86_pmu.extra_regs = intel_snbep_extra_regs;
		x86_pmu.pebs_aliases = intel_pebs_aliases_ivb;
		x86_pmu.pebs_prec_dist = true;
		/* all extra regs are per-cpu when HT is on */
		x86_pmu.flags |= PMU_FL_HAS_RSP_1;
		x86_pmu.flags |= PMU_FL_NO_HT_SHARING;

		x86_pmu.hw_config = hsw_hw_config;
		x86_pmu.get_event_constraints = hsw_get_event_constraints;
		x86_pmu.lbr_double_abort = true;
		extra_attr = boot_cpu_has(X86_FEATURE_RTM) ?
			hsw_format_attr : nhm_format_attr;
		td_attr  = hsw_events_attrs;
		mem_attr = hsw_mem_events_attrs;
		tsx_attr = hsw_tsx_events_attrs;
		pr_cont("Haswell events, ");
		name = "haswell";
		break;

	case INTEL_FAM6_BROADWELL:
	case INTEL_FAM6_BROADWELL_D:
	case INTEL_FAM6_BROADWELL_G:
	case INTEL_FAM6_BROADWELL_X:
		x86_add_quirk(intel_pebs_isolation_quirk);
		x86_pmu.late_ack = true;
		memcpy(hw_cache_event_ids, hsw_hw_cache_event_ids, sizeof(hw_cache_event_ids));
		memcpy(hw_cache_extra_regs, hsw_hw_cache_extra_regs, sizeof(hw_cache_extra_regs));

		/* L3_MISS_LOCAL_DRAM is BIT(26) in Broadwell */
		hw_cache_extra_regs[C(LL)][C(OP_READ)][C(RESULT_MISS)] = HSW_DEMAND_READ |
									 BDW_L3_MISS|HSW_SNOOP_DRAM;
		hw_cache_extra_regs[C(LL)][C(OP_WRITE)][C(RESULT_MISS)] = HSW_DEMAND_WRITE|BDW_L3_MISS|
									  HSW_SNOOP_DRAM;
		hw_cache_extra_regs[C(NODE)][C(OP_READ)][C(RESULT_ACCESS)] = HSW_DEMAND_READ|
									     BDW_L3_MISS_LOCAL|HSW_SNOOP_DRAM;
		hw_cache_extra_regs[C(NODE)][C(OP_WRITE)][C(RESULT_ACCESS)] = HSW_DEMAND_WRITE|
									      BDW_L3_MISS_LOCAL|HSW_SNOOP_DRAM;

		intel_pmu_lbr_init_hsw();

		x86_pmu.event_constraints = intel_bdw_event_constraints;
		x86_pmu.pebs_constraints = intel_bdw_pebs_event_constraints;
		x86_pmu.extra_regs = intel_snbep_extra_regs;
		x86_pmu.pebs_aliases = intel_pebs_aliases_ivb;
		x86_pmu.pebs_prec_dist = true;
		/* all extra regs are per-cpu when HT is on */
		x86_pmu.flags |= PMU_FL_HAS_RSP_1;
		x86_pmu.flags |= PMU_FL_NO_HT_SHARING;

		x86_pmu.hw_config = hsw_hw_config;
		x86_pmu.get_event_constraints = hsw_get_event_constraints;
		x86_pmu.limit_period = bdw_limit_period;
		extra_attr = boot_cpu_has(X86_FEATURE_RTM) ?
			hsw_format_attr : nhm_format_attr;
		td_attr  = hsw_events_attrs;
		mem_attr = hsw_mem_events_attrs;
		tsx_attr = hsw_tsx_events_attrs;
		pr_cont("Broadwell events, ");
		name = "broadwell";
		break;

	case INTEL_FAM6_XEON_PHI_KNL:
	case INTEL_FAM6_XEON_PHI_KNM:
		memcpy(hw_cache_event_ids,
		       slm_hw_cache_event_ids, sizeof(hw_cache_event_ids));
		memcpy(hw_cache_extra_regs,
		       knl_hw_cache_extra_regs, sizeof(hw_cache_extra_regs));
		intel_pmu_lbr_init_knl();

		x86_pmu.event_constraints = intel_slm_event_constraints;
		x86_pmu.pebs_constraints = intel_slm_pebs_event_constraints;
		x86_pmu.extra_regs = intel_knl_extra_regs;

		/* all extra regs are per-cpu when HT is on */
		x86_pmu.flags |= PMU_FL_HAS_RSP_1;
		x86_pmu.flags |= PMU_FL_NO_HT_SHARING;
		extra_attr = slm_format_attr;
		pr_cont("Knights Landing/Mill events, ");
		name = "knights-landing";
		break;

	case INTEL_FAM6_SKYLAKE_X:
		pmem = true;
		fallthrough;
	case INTEL_FAM6_SKYLAKE_L:
	case INTEL_FAM6_SKYLAKE:
	case INTEL_FAM6_KABYLAKE_L:
	case INTEL_FAM6_KABYLAKE:
	case INTEL_FAM6_COMETLAKE_L:
	case INTEL_FAM6_COMETLAKE:
		x86_add_quirk(intel_pebs_isolation_quirk);
		x86_pmu.late_ack = true;
		memcpy(hw_cache_event_ids, skl_hw_cache_event_ids, sizeof(hw_cache_event_ids));
		memcpy(hw_cache_extra_regs, skl_hw_cache_extra_regs, sizeof(hw_cache_extra_regs));
		intel_pmu_lbr_init_skl();

		/* INT_MISC.RECOVERY_CYCLES has umask 1 in Skylake */
		event_attr_td_recovery_bubbles.event_str_noht =
			"event=0xd,umask=0x1,cmask=1";
		event_attr_td_recovery_bubbles.event_str_ht =
			"event=0xd,umask=0x1,cmask=1,any=1";

		x86_pmu.event_constraints = intel_skl_event_constraints;
		x86_pmu.pebs_constraints = intel_skl_pebs_event_constraints;
		x86_pmu.extra_regs = intel_skl_extra_regs;
		x86_pmu.pebs_aliases = intel_pebs_aliases_skl;
		x86_pmu.pebs_prec_dist = true;
		/* all extra regs are per-cpu when HT is on */
		x86_pmu.flags |= PMU_FL_HAS_RSP_1;
		x86_pmu.flags |= PMU_FL_NO_HT_SHARING;

		x86_pmu.hw_config = hsw_hw_config;
		x86_pmu.get_event_constraints = hsw_get_event_constraints;
		extra_attr = boot_cpu_has(X86_FEATURE_RTM) ?
			hsw_format_attr : nhm_format_attr;
		extra_skl_attr = skl_format_attr;
		td_attr  = hsw_events_attrs;
		mem_attr = hsw_mem_events_attrs;
		tsx_attr = hsw_tsx_events_attrs;
		intel_pmu_pebs_data_source_skl(pmem);

		/*
		 * Processors with CPUID.RTM_ALWAYS_ABORT have TSX deprecated by default.
		 * TSX force abort hooks are not required on these systems. Only deploy
		 * workaround when microcode has not enabled X86_FEATURE_RTM_ALWAYS_ABORT.
		 */
		if (boot_cpu_has(X86_FEATURE_TSX_FORCE_ABORT) &&
		   !boot_cpu_has(X86_FEATURE_RTM_ALWAYS_ABORT)) {
			x86_pmu.flags |= PMU_FL_TFA;
			x86_pmu.get_event_constraints = tfa_get_event_constraints;
			x86_pmu.enable_all = intel_tfa_pmu_enable_all;
			x86_pmu.commit_scheduling = intel_tfa_commit_scheduling;
		}

		pr_cont("Skylake events, ");
		name = "skylake";
		break;

	case INTEL_FAM6_ICELAKE_X:
	case INTEL_FAM6_ICELAKE_D:
		x86_pmu.pebs_ept = 1;
		pmem = true;
		fallthrough;
	case INTEL_FAM6_ICELAKE_L:
	case INTEL_FAM6_ICELAKE:
	case INTEL_FAM6_TIGERLAKE_L:
	case INTEL_FAM6_TIGERLAKE:
	case INTEL_FAM6_ROCKETLAKE:
		x86_pmu.late_ack = true;
		memcpy(hw_cache_event_ids, skl_hw_cache_event_ids, sizeof(hw_cache_event_ids));
		memcpy(hw_cache_extra_regs, skl_hw_cache_extra_regs, sizeof(hw_cache_extra_regs));
		hw_cache_event_ids[C(ITLB)][C(OP_READ)][C(RESULT_ACCESS)] = -1;
		intel_pmu_lbr_init_skl();

		x86_pmu.event_constraints = intel_icl_event_constraints;
		x86_pmu.pebs_constraints = intel_icl_pebs_event_constraints;
		x86_pmu.extra_regs = intel_icl_extra_regs;
		x86_pmu.pebs_aliases = NULL;
		x86_pmu.pebs_prec_dist = true;
		x86_pmu.flags |= PMU_FL_HAS_RSP_1;
		x86_pmu.flags |= PMU_FL_NO_HT_SHARING;

		x86_pmu.hw_config = hsw_hw_config;
		x86_pmu.get_event_constraints = icl_get_event_constraints;
		extra_attr = boot_cpu_has(X86_FEATURE_RTM) ?
			hsw_format_attr : nhm_format_attr;
		extra_skl_attr = skl_format_attr;
		mem_attr = icl_events_attrs;
		td_attr = icl_td_events_attrs;
		tsx_attr = icl_tsx_events_attrs;
		x86_pmu.rtm_abort_event = X86_CONFIG(.event=0xc9, .umask=0x04);
		x86_pmu.lbr_pt_coexist = true;
		intel_pmu_pebs_data_source_skl(pmem);
		x86_pmu.num_topdown_events = 4;
		static_call_update(intel_pmu_update_topdown_event,
				   &icl_update_topdown_event);
		static_call_update(intel_pmu_set_topdown_event_period,
				   &icl_set_topdown_event_period);
		pr_cont("Icelake events, ");
		name = "icelake";
		break;

	case INTEL_FAM6_SAPPHIRERAPIDS_X:
	case INTEL_FAM6_EMERALDRAPIDS_X:
<<<<<<< HEAD
=======
		x86_pmu.flags |= PMU_FL_MEM_LOADS_AUX;
		x86_pmu.extra_regs = intel_spr_extra_regs;
		fallthrough;
	case INTEL_FAM6_GRANITERAPIDS_X:
	case INTEL_FAM6_GRANITERAPIDS_D:
>>>>>>> eb3cdb58
		pmem = true;
		x86_pmu.late_ack = true;
		memcpy(hw_cache_event_ids, spr_hw_cache_event_ids, sizeof(hw_cache_event_ids));
		memcpy(hw_cache_extra_regs, spr_hw_cache_extra_regs, sizeof(hw_cache_extra_regs));

		x86_pmu.event_constraints = intel_spr_event_constraints;
		x86_pmu.pebs_constraints = intel_spr_pebs_event_constraints;
		if (!x86_pmu.extra_regs)
			x86_pmu.extra_regs = intel_gnr_extra_regs;
		x86_pmu.limit_period = spr_limit_period;
		x86_pmu.pebs_ept = 1;
		x86_pmu.pebs_aliases = NULL;
		x86_pmu.pebs_prec_dist = true;
		x86_pmu.pebs_block = true;
		x86_pmu.flags |= PMU_FL_HAS_RSP_1;
		x86_pmu.flags |= PMU_FL_NO_HT_SHARING;
		x86_pmu.flags |= PMU_FL_INSTR_LATENCY;

		x86_pmu.hw_config = hsw_hw_config;
		x86_pmu.get_event_constraints = spr_get_event_constraints;
		extra_attr = boot_cpu_has(X86_FEATURE_RTM) ?
			hsw_format_attr : nhm_format_attr;
		extra_skl_attr = skl_format_attr;
		mem_attr = spr_events_attrs;
		td_attr = spr_td_events_attrs;
		tsx_attr = spr_tsx_events_attrs;
		x86_pmu.rtm_abort_event = X86_CONFIG(.event=0xc9, .umask=0x04);
		x86_pmu.lbr_pt_coexist = true;
		intel_pmu_pebs_data_source_skl(pmem);
		x86_pmu.num_topdown_events = 8;
		static_call_update(intel_pmu_update_topdown_event,
				   &icl_update_topdown_event);
		static_call_update(intel_pmu_set_topdown_event_period,
				   &icl_set_topdown_event_period);
		pr_cont("Sapphire Rapids events, ");
		name = "sapphire_rapids";
		break;

	case INTEL_FAM6_ALDERLAKE:
	case INTEL_FAM6_ALDERLAKE_L:
	case INTEL_FAM6_RAPTORLAKE:
	case INTEL_FAM6_RAPTORLAKE_P:
	case INTEL_FAM6_RAPTORLAKE_S:
<<<<<<< HEAD
=======
	case INTEL_FAM6_METEORLAKE:
	case INTEL_FAM6_METEORLAKE_L:
>>>>>>> eb3cdb58
		/*
		 * Alder Lake has 2 types of CPU, core and atom.
		 *
		 * Initialize the common PerfMon capabilities here.
		 */
		x86_pmu.hybrid_pmu = kcalloc(X86_HYBRID_NUM_PMUS,
					     sizeof(struct x86_hybrid_pmu),
					     GFP_KERNEL);
		if (!x86_pmu.hybrid_pmu)
			return -ENOMEM;
		static_branch_enable(&perf_is_hybrid);
		x86_pmu.num_hybrid_pmus = X86_HYBRID_NUM_PMUS;

		x86_pmu.pebs_aliases = NULL;
		x86_pmu.pebs_prec_dist = true;
		x86_pmu.pebs_block = true;
		x86_pmu.flags |= PMU_FL_HAS_RSP_1;
		x86_pmu.flags |= PMU_FL_NO_HT_SHARING;
		x86_pmu.flags |= PMU_FL_INSTR_LATENCY;
		x86_pmu.lbr_pt_coexist = true;
<<<<<<< HEAD
		intel_pmu_pebs_data_source_adl();
=======
>>>>>>> eb3cdb58
		x86_pmu.pebs_latency_data = adl_latency_data_small;
		x86_pmu.num_topdown_events = 8;
		static_call_update(intel_pmu_update_topdown_event,
				   &adl_update_topdown_event);
		static_call_update(intel_pmu_set_topdown_event_period,
				   &adl_set_topdown_event_period);

		x86_pmu.filter = intel_pmu_filter;
		x86_pmu.get_event_constraints = adl_get_event_constraints;
		x86_pmu.hw_config = adl_hw_config;
		x86_pmu.limit_period = spr_limit_period;
		x86_pmu.get_hybrid_cpu_type = adl_get_hybrid_cpu_type;
		/*
		 * The rtm_abort_event is used to check whether to enable GPRs
		 * for the RTM abort event. Atom doesn't have the RTM abort
		 * event. There is no harmful to set it in the common
		 * x86_pmu.rtm_abort_event.
		 */
		x86_pmu.rtm_abort_event = X86_CONFIG(.event=0xc9, .umask=0x04);

		td_attr = adl_hybrid_events_attrs;
		mem_attr = adl_hybrid_mem_attrs;
		tsx_attr = adl_hybrid_tsx_attrs;
		extra_attr = boot_cpu_has(X86_FEATURE_RTM) ?
			adl_hybrid_extra_attr_rtm : adl_hybrid_extra_attr;

		/* Initialize big core specific PerfMon capabilities.*/
		pmu = &x86_pmu.hybrid_pmu[X86_HYBRID_PMU_CORE_IDX];
		pmu->name = "cpu_core";
		pmu->cpu_type = hybrid_big;
		pmu->late_ack = true;
		if (cpu_feature_enabled(X86_FEATURE_HYBRID_CPU)) {
			pmu->num_counters = x86_pmu.num_counters + 2;
			pmu->num_counters_fixed = x86_pmu.num_counters_fixed + 1;
		} else {
			pmu->num_counters = x86_pmu.num_counters;
			pmu->num_counters_fixed = x86_pmu.num_counters_fixed;
		}

		/*
		 * Quirk: For some Alder Lake machine, when all E-cores are disabled in
		 * a BIOS, the leaf 0xA will enumerate all counters of P-cores. However,
		 * the X86_FEATURE_HYBRID_CPU is still set. The above codes will
		 * mistakenly add extra counters for P-cores. Correct the number of
		 * counters here.
		 */
		if ((pmu->num_counters > 8) || (pmu->num_counters_fixed > 4)) {
			pmu->num_counters = x86_pmu.num_counters;
			pmu->num_counters_fixed = x86_pmu.num_counters_fixed;
		}

		pmu->max_pebs_events = min_t(unsigned, MAX_PEBS_EVENTS, pmu->num_counters);
		pmu->unconstrained = (struct event_constraint)
					__EVENT_CONSTRAINT(0, (1ULL << pmu->num_counters) - 1,
							   0, pmu->num_counters, 0, 0);
		pmu->intel_cap.capabilities = x86_pmu.intel_cap.capabilities;
		pmu->intel_cap.perf_metrics = 1;
		pmu->intel_cap.pebs_output_pt_available = 0;

		memcpy(pmu->hw_cache_event_ids, spr_hw_cache_event_ids, sizeof(pmu->hw_cache_event_ids));
		memcpy(pmu->hw_cache_extra_regs, spr_hw_cache_extra_regs, sizeof(pmu->hw_cache_extra_regs));
		pmu->event_constraints = intel_spr_event_constraints;
		pmu->pebs_constraints = intel_spr_pebs_event_constraints;
		pmu->extra_regs = intel_spr_extra_regs;

		/* Initialize Atom core specific PerfMon capabilities.*/
		pmu = &x86_pmu.hybrid_pmu[X86_HYBRID_PMU_ATOM_IDX];
		pmu->name = "cpu_atom";
		pmu->cpu_type = hybrid_small;
		pmu->mid_ack = true;
		pmu->num_counters = x86_pmu.num_counters;
		pmu->num_counters_fixed = x86_pmu.num_counters_fixed;
		pmu->max_pebs_events = x86_pmu.max_pebs_events;
		pmu->unconstrained = (struct event_constraint)
					__EVENT_CONSTRAINT(0, (1ULL << pmu->num_counters) - 1,
							   0, pmu->num_counters, 0, 0);
		pmu->intel_cap.capabilities = x86_pmu.intel_cap.capabilities;
		pmu->intel_cap.perf_metrics = 0;
		pmu->intel_cap.pebs_output_pt_available = 1;

		memcpy(pmu->hw_cache_event_ids, glp_hw_cache_event_ids, sizeof(pmu->hw_cache_event_ids));
		memcpy(pmu->hw_cache_extra_regs, tnt_hw_cache_extra_regs, sizeof(pmu->hw_cache_extra_regs));
		pmu->hw_cache_event_ids[C(ITLB)][C(OP_READ)][C(RESULT_ACCESS)] = -1;
		pmu->event_constraints = intel_slm_event_constraints;
		pmu->pebs_constraints = intel_grt_pebs_event_constraints;
		pmu->extra_regs = intel_grt_extra_regs;
		if (is_mtl(boot_cpu_data.x86_model)) {
			x86_pmu.hybrid_pmu[X86_HYBRID_PMU_CORE_IDX].extra_regs = intel_gnr_extra_regs;
			x86_pmu.pebs_latency_data = mtl_latency_data_small;
			extra_attr = boot_cpu_has(X86_FEATURE_RTM) ?
				mtl_hybrid_extra_attr_rtm : mtl_hybrid_extra_attr;
			mem_attr = mtl_hybrid_mem_attrs;
			intel_pmu_pebs_data_source_mtl();
			x86_pmu.get_event_constraints = mtl_get_event_constraints;
			pmu->extra_regs = intel_cmt_extra_regs;
			pr_cont("Meteorlake Hybrid events, ");
			name = "meteorlake_hybrid";
		} else {
			x86_pmu.flags |= PMU_FL_MEM_LOADS_AUX;
			intel_pmu_pebs_data_source_adl();
			pr_cont("Alderlake Hybrid events, ");
			name = "alderlake_hybrid";
		}
		break;

	default:
		switch (x86_pmu.version) {
		case 1:
			x86_pmu.event_constraints = intel_v1_event_constraints;
			pr_cont("generic architected perfmon v1, ");
			name = "generic_arch_v1";
			break;
		case 2:
		case 3:
		case 4:
			/*
			 * default constraints for v2 and up
			 */
			x86_pmu.event_constraints = intel_gen_event_constraints;
			pr_cont("generic architected perfmon, ");
			name = "generic_arch_v2+";
			break;
		default:
			/*
			 * The default constraints for v5 and up can support up to
			 * 16 fixed counters. For the fixed counters 4 and later,
			 * the pseudo-encoding is applied.
			 * The constraints may be cut according to the CPUID enumeration
			 * by inserting the EVENT_CONSTRAINT_END.
			 */
			if (x86_pmu.num_counters_fixed > INTEL_PMC_MAX_FIXED)
				x86_pmu.num_counters_fixed = INTEL_PMC_MAX_FIXED;
			intel_v5_gen_event_constraints[x86_pmu.num_counters_fixed].weight = -1;
			x86_pmu.event_constraints = intel_v5_gen_event_constraints;
			pr_cont("generic architected perfmon, ");
			name = "generic_arch_v5+";
			break;
		}
	}

	snprintf(pmu_name_str, sizeof(pmu_name_str), "%s", name);

	if (!is_hybrid()) {
		group_events_td.attrs  = td_attr;
		group_events_mem.attrs = mem_attr;
		group_events_tsx.attrs = tsx_attr;
		group_format_extra.attrs = extra_attr;
		group_format_extra_skl.attrs = extra_skl_attr;

		x86_pmu.attr_update = attr_update;
	} else {
		hybrid_group_events_td.attrs  = td_attr;
		hybrid_group_events_mem.attrs = mem_attr;
		hybrid_group_events_tsx.attrs = tsx_attr;
		hybrid_group_format_extra.attrs = extra_attr;

		x86_pmu.attr_update = hybrid_attr_update;
	}

	intel_pmu_check_num_counters(&x86_pmu.num_counters,
				     &x86_pmu.num_counters_fixed,
				     &x86_pmu.intel_ctrl,
				     (u64)fixed_mask);

	/* AnyThread may be deprecated on arch perfmon v5 or later */
	if (x86_pmu.intel_cap.anythread_deprecated)
		x86_pmu.format_attrs = intel_arch_formats_attr;

	intel_pmu_check_event_constraints(x86_pmu.event_constraints,
					  x86_pmu.num_counters,
					  x86_pmu.num_counters_fixed,
					  x86_pmu.intel_ctrl);
	/*
	 * Access LBR MSR may cause #GP under certain circumstances.
	 * Check all LBR MSR here.
	 * Disable LBR access if any LBR MSRs can not be accessed.
	 */
	if (x86_pmu.lbr_tos && !check_msr(x86_pmu.lbr_tos, 0x3UL))
		x86_pmu.lbr_nr = 0;
	for (i = 0; i < x86_pmu.lbr_nr; i++) {
		if (!(check_msr(x86_pmu.lbr_from + i, 0xffffUL) &&
		      check_msr(x86_pmu.lbr_to + i, 0xffffUL)))
			x86_pmu.lbr_nr = 0;
	}

	if (x86_pmu.lbr_nr) {
		intel_pmu_lbr_init();

		pr_cont("%d-deep LBR, ", x86_pmu.lbr_nr);

		/* only support branch_stack snapshot for perfmon >= v2 */
		if (x86_pmu.disable_all == intel_pmu_disable_all) {
			if (boot_cpu_has(X86_FEATURE_ARCH_LBR)) {
				static_call_update(perf_snapshot_branch_stack,
						   intel_pmu_snapshot_arch_branch_stack);
			} else {
				static_call_update(perf_snapshot_branch_stack,
						   intel_pmu_snapshot_branch_stack);
			}
		}
	}

	intel_pmu_check_extra_regs(x86_pmu.extra_regs);

	/* Support full width counters using alternative MSR range */
	if (x86_pmu.intel_cap.full_width_write) {
		x86_pmu.max_period = x86_pmu.cntval_mask >> 1;
		x86_pmu.perfctr = MSR_IA32_PMC0;
		pr_cont("full-width counters, ");
	}

	if (!is_hybrid() && x86_pmu.intel_cap.perf_metrics)
		x86_pmu.intel_ctrl |= 1ULL << GLOBAL_CTRL_EN_PERF_METRICS;

	if (is_hybrid())
		intel_pmu_check_hybrid_pmus((u64)fixed_mask);

	if (x86_pmu.intel_cap.pebs_timing_info)
		x86_pmu.flags |= PMU_FL_RETIRE_LATENCY;

	intel_aux_output_init();

	return 0;
}

/*
 * HT bug: phase 2 init
 * Called once we have valid topology information to check
 * whether or not HT is enabled
 * If HT is off, then we disable the workaround
 */
static __init int fixup_ht_bug(void)
{
	int c;
	/*
	 * problem not present on this CPU model, nothing to do
	 */
	if (!(x86_pmu.flags & PMU_FL_EXCL_ENABLED))
		return 0;

	if (topology_max_smt_threads() > 1) {
		pr_info("PMU erratum BJ122, BV98, HSD29 worked around, HT is on\n");
		return 0;
	}

	cpus_read_lock();

	hardlockup_detector_perf_stop();

	x86_pmu.flags &= ~(PMU_FL_EXCL_CNTRS | PMU_FL_EXCL_ENABLED);

	x86_pmu.start_scheduling = NULL;
	x86_pmu.commit_scheduling = NULL;
	x86_pmu.stop_scheduling = NULL;

	hardlockup_detector_perf_restart();

	for_each_online_cpu(c)
		free_excl_cntrs(&per_cpu(cpu_hw_events, c));

	cpus_read_unlock();
	pr_info("PMU erratum BJ122, BV98, HSD29 workaround disabled, HT off\n");
	return 0;
}
subsys_initcall(fixup_ht_bug)<|MERGE_RESOLUTION|>--- conflicted
+++ resolved
@@ -2950,7 +2950,6 @@
 {
 	struct perf_sample_data data;
 	struct cpu_hw_events *cpuc = this_cpu_ptr(&cpu_hw_events);
-	struct perf_guest_info_callbacks *guest_cbs;
 	int bit;
 	int handled = 0;
 	u64 intel_ctrl = hybrid(cpuc->pmu, intel_ctrl);
@@ -3015,16 +3014,7 @@
 	 */
 	if (__test_and_clear_bit(GLOBAL_STATUS_TRACE_TOPAPMI_BIT, (unsigned long *)&status)) {
 		handled++;
-<<<<<<< HEAD
-
-		guest_cbs = perf_get_guest_cbs();
-		if (unlikely(guest_cbs && guest_cbs->is_in_guest() &&
-			     guest_cbs->handle_intel_pt_intr))
-			guest_cbs->handle_intel_pt_intr();
-		else
-=======
 		if (!perf_guest_handle_intel_pt_intr())
->>>>>>> eb3cdb58
 			intel_pt_interrupt();
 	}
 
@@ -6522,14 +6512,11 @@
 
 	case INTEL_FAM6_SAPPHIRERAPIDS_X:
 	case INTEL_FAM6_EMERALDRAPIDS_X:
-<<<<<<< HEAD
-=======
 		x86_pmu.flags |= PMU_FL_MEM_LOADS_AUX;
 		x86_pmu.extra_regs = intel_spr_extra_regs;
 		fallthrough;
 	case INTEL_FAM6_GRANITERAPIDS_X:
 	case INTEL_FAM6_GRANITERAPIDS_D:
->>>>>>> eb3cdb58
 		pmem = true;
 		x86_pmu.late_ack = true;
 		memcpy(hw_cache_event_ids, spr_hw_cache_event_ids, sizeof(hw_cache_event_ids));
@@ -6573,11 +6560,8 @@
 	case INTEL_FAM6_RAPTORLAKE:
 	case INTEL_FAM6_RAPTORLAKE_P:
 	case INTEL_FAM6_RAPTORLAKE_S:
-<<<<<<< HEAD
-=======
 	case INTEL_FAM6_METEORLAKE:
 	case INTEL_FAM6_METEORLAKE_L:
->>>>>>> eb3cdb58
 		/*
 		 * Alder Lake has 2 types of CPU, core and atom.
 		 *
@@ -6598,10 +6582,6 @@
 		x86_pmu.flags |= PMU_FL_NO_HT_SHARING;
 		x86_pmu.flags |= PMU_FL_INSTR_LATENCY;
 		x86_pmu.lbr_pt_coexist = true;
-<<<<<<< HEAD
-		intel_pmu_pebs_data_source_adl();
-=======
->>>>>>> eb3cdb58
 		x86_pmu.pebs_latency_data = adl_latency_data_small;
 		x86_pmu.num_topdown_events = 8;
 		static_call_update(intel_pmu_update_topdown_event,
