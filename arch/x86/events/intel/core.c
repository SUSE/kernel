// SPDX-License-Identifier: GPL-2.0-only
/*
 * Per core/cpu state
 *
 * Used to coordinate shared registers between HT threads or
 * among events on a single PMU.
 */

#define pr_fmt(fmt) KBUILD_MODNAME ": " fmt

#include <linux/stddef.h>
#include <linux/types.h>
#include <linux/init.h>
#include <linux/slab.h>
#include <linux/export.h>
#include <linux/nmi.h>
#include <linux/kvm_host.h>

#include <asm/cpufeature.h>
#include <asm/hardirq.h>
#include <asm/intel-family.h>
#include <asm/intel_pt.h>
#include <asm/apic.h>
#include <asm/cpu_device_id.h>

#include "../perf_event.h"

/*
 * Intel PerfMon, used on Core and later.
 */
static u64 intel_perfmon_event_map[PERF_COUNT_HW_MAX] __read_mostly =
{
	[PERF_COUNT_HW_CPU_CYCLES]		= 0x003c,
	[PERF_COUNT_HW_INSTRUCTIONS]		= 0x00c0,
	[PERF_COUNT_HW_CACHE_REFERENCES]	= 0x4f2e,
	[PERF_COUNT_HW_CACHE_MISSES]		= 0x412e,
	[PERF_COUNT_HW_BRANCH_INSTRUCTIONS]	= 0x00c4,
	[PERF_COUNT_HW_BRANCH_MISSES]		= 0x00c5,
	[PERF_COUNT_HW_BUS_CYCLES]		= 0x013c,
	[PERF_COUNT_HW_REF_CPU_CYCLES]		= 0x0300, /* pseudo-encoding */
};

static struct event_constraint intel_core_event_constraints[] __read_mostly =
{
	INTEL_EVENT_CONSTRAINT(0x11, 0x2), /* FP_ASSIST */
	INTEL_EVENT_CONSTRAINT(0x12, 0x2), /* MUL */
	INTEL_EVENT_CONSTRAINT(0x13, 0x2), /* DIV */
	INTEL_EVENT_CONSTRAINT(0x14, 0x1), /* CYCLES_DIV_BUSY */
	INTEL_EVENT_CONSTRAINT(0x19, 0x2), /* DELAYED_BYPASS */
	INTEL_EVENT_CONSTRAINT(0xc1, 0x1), /* FP_COMP_INSTR_RET */
	EVENT_CONSTRAINT_END
};

static struct event_constraint intel_core2_event_constraints[] __read_mostly =
{
	FIXED_EVENT_CONSTRAINT(0x00c0, 0), /* INST_RETIRED.ANY */
	FIXED_EVENT_CONSTRAINT(0x003c, 1), /* CPU_CLK_UNHALTED.CORE */
	FIXED_EVENT_CONSTRAINT(0x0300, 2), /* CPU_CLK_UNHALTED.REF */
	INTEL_EVENT_CONSTRAINT(0x10, 0x1), /* FP_COMP_OPS_EXE */
	INTEL_EVENT_CONSTRAINT(0x11, 0x2), /* FP_ASSIST */
	INTEL_EVENT_CONSTRAINT(0x12, 0x2), /* MUL */
	INTEL_EVENT_CONSTRAINT(0x13, 0x2), /* DIV */
	INTEL_EVENT_CONSTRAINT(0x14, 0x1), /* CYCLES_DIV_BUSY */
	INTEL_EVENT_CONSTRAINT(0x18, 0x1), /* IDLE_DURING_DIV */
	INTEL_EVENT_CONSTRAINT(0x19, 0x2), /* DELAYED_BYPASS */
	INTEL_EVENT_CONSTRAINT(0xa1, 0x1), /* RS_UOPS_DISPATCH_CYCLES */
	INTEL_EVENT_CONSTRAINT(0xc9, 0x1), /* ITLB_MISS_RETIRED (T30-9) */
	INTEL_EVENT_CONSTRAINT(0xcb, 0x1), /* MEM_LOAD_RETIRED */
	EVENT_CONSTRAINT_END
};

static struct event_constraint intel_nehalem_event_constraints[] __read_mostly =
{
	FIXED_EVENT_CONSTRAINT(0x00c0, 0), /* INST_RETIRED.ANY */
	FIXED_EVENT_CONSTRAINT(0x003c, 1), /* CPU_CLK_UNHALTED.CORE */
	FIXED_EVENT_CONSTRAINT(0x0300, 2), /* CPU_CLK_UNHALTED.REF */
	INTEL_EVENT_CONSTRAINT(0x40, 0x3), /* L1D_CACHE_LD */
	INTEL_EVENT_CONSTRAINT(0x41, 0x3), /* L1D_CACHE_ST */
	INTEL_EVENT_CONSTRAINT(0x42, 0x3), /* L1D_CACHE_LOCK */
	INTEL_EVENT_CONSTRAINT(0x43, 0x3), /* L1D_ALL_REF */
	INTEL_EVENT_CONSTRAINT(0x48, 0x3), /* L1D_PEND_MISS */
	INTEL_EVENT_CONSTRAINT(0x4e, 0x3), /* L1D_PREFETCH */
	INTEL_EVENT_CONSTRAINT(0x51, 0x3), /* L1D */
	INTEL_EVENT_CONSTRAINT(0x63, 0x3), /* CACHE_LOCK_CYCLES */
	EVENT_CONSTRAINT_END
};

static struct extra_reg intel_nehalem_extra_regs[] __read_mostly =
{
	/* must define OFFCORE_RSP_X first, see intel_fixup_er() */
	INTEL_UEVENT_EXTRA_REG(0x01b7, MSR_OFFCORE_RSP_0, 0xffff, RSP_0),
	INTEL_UEVENT_PEBS_LDLAT_EXTRA_REG(0x100b),
	EVENT_EXTRA_END
};

static struct event_constraint intel_westmere_event_constraints[] __read_mostly =
{
	FIXED_EVENT_CONSTRAINT(0x00c0, 0), /* INST_RETIRED.ANY */
	FIXED_EVENT_CONSTRAINT(0x003c, 1), /* CPU_CLK_UNHALTED.CORE */
	FIXED_EVENT_CONSTRAINT(0x0300, 2), /* CPU_CLK_UNHALTED.REF */
	INTEL_EVENT_CONSTRAINT(0x51, 0x3), /* L1D */
	INTEL_EVENT_CONSTRAINT(0x60, 0x1), /* OFFCORE_REQUESTS_OUTSTANDING */
	INTEL_EVENT_CONSTRAINT(0x63, 0x3), /* CACHE_LOCK_CYCLES */
	INTEL_EVENT_CONSTRAINT(0xb3, 0x1), /* SNOOPQ_REQUEST_OUTSTANDING */
	EVENT_CONSTRAINT_END
};

static struct event_constraint intel_snb_event_constraints[] __read_mostly =
{
	FIXED_EVENT_CONSTRAINT(0x00c0, 0), /* INST_RETIRED.ANY */
	FIXED_EVENT_CONSTRAINT(0x003c, 1), /* CPU_CLK_UNHALTED.CORE */
	FIXED_EVENT_CONSTRAINT(0x0300, 2), /* CPU_CLK_UNHALTED.REF */
	INTEL_UEVENT_CONSTRAINT(0x04a3, 0xf), /* CYCLE_ACTIVITY.CYCLES_NO_DISPATCH */
	INTEL_UEVENT_CONSTRAINT(0x05a3, 0xf), /* CYCLE_ACTIVITY.STALLS_L2_PENDING */
	INTEL_UEVENT_CONSTRAINT(0x02a3, 0x4), /* CYCLE_ACTIVITY.CYCLES_L1D_PENDING */
	INTEL_UEVENT_CONSTRAINT(0x06a3, 0x4), /* CYCLE_ACTIVITY.STALLS_L1D_PENDING */
	INTEL_EVENT_CONSTRAINT(0x48, 0x4), /* L1D_PEND_MISS.PENDING */
	INTEL_UEVENT_CONSTRAINT(0x01c0, 0x2), /* INST_RETIRED.PREC_DIST */
	INTEL_EVENT_CONSTRAINT(0xcd, 0x8), /* MEM_TRANS_RETIRED.LOAD_LATENCY */
	INTEL_UEVENT_CONSTRAINT(0x04a3, 0xf), /* CYCLE_ACTIVITY.CYCLES_NO_DISPATCH */
	INTEL_UEVENT_CONSTRAINT(0x02a3, 0x4), /* CYCLE_ACTIVITY.CYCLES_L1D_PENDING */

	/*
	 * When HT is off these events can only run on the bottom 4 counters
	 * When HT is on, they are impacted by the HT bug and require EXCL access
	 */
	INTEL_EXCLEVT_CONSTRAINT(0xd0, 0xf), /* MEM_UOPS_RETIRED.* */
	INTEL_EXCLEVT_CONSTRAINT(0xd1, 0xf), /* MEM_LOAD_UOPS_RETIRED.* */
	INTEL_EXCLEVT_CONSTRAINT(0xd2, 0xf), /* MEM_LOAD_UOPS_LLC_HIT_RETIRED.* */
	INTEL_EXCLEVT_CONSTRAINT(0xd3, 0xf), /* MEM_LOAD_UOPS_LLC_MISS_RETIRED.* */

	EVENT_CONSTRAINT_END
};

static struct event_constraint intel_ivb_event_constraints[] __read_mostly =
{
	FIXED_EVENT_CONSTRAINT(0x00c0, 0), /* INST_RETIRED.ANY */
	FIXED_EVENT_CONSTRAINT(0x003c, 1), /* CPU_CLK_UNHALTED.CORE */
	FIXED_EVENT_CONSTRAINT(0x0300, 2), /* CPU_CLK_UNHALTED.REF */
	INTEL_UEVENT_CONSTRAINT(0x0148, 0x4), /* L1D_PEND_MISS.PENDING */
	INTEL_UEVENT_CONSTRAINT(0x0279, 0xf), /* IDQ.EMPTY */
	INTEL_UEVENT_CONSTRAINT(0x019c, 0xf), /* IDQ_UOPS_NOT_DELIVERED.CORE */
	INTEL_UEVENT_CONSTRAINT(0x02a3, 0xf), /* CYCLE_ACTIVITY.CYCLES_LDM_PENDING */
	INTEL_UEVENT_CONSTRAINT(0x04a3, 0xf), /* CYCLE_ACTIVITY.CYCLES_NO_EXECUTE */
	INTEL_UEVENT_CONSTRAINT(0x05a3, 0xf), /* CYCLE_ACTIVITY.STALLS_L2_PENDING */
	INTEL_UEVENT_CONSTRAINT(0x06a3, 0xf), /* CYCLE_ACTIVITY.STALLS_LDM_PENDING */
	INTEL_UEVENT_CONSTRAINT(0x08a3, 0x4), /* CYCLE_ACTIVITY.CYCLES_L1D_PENDING */
	INTEL_UEVENT_CONSTRAINT(0x0ca3, 0x4), /* CYCLE_ACTIVITY.STALLS_L1D_PENDING */
	INTEL_UEVENT_CONSTRAINT(0x01c0, 0x2), /* INST_RETIRED.PREC_DIST */

	/*
	 * When HT is off these events can only run on the bottom 4 counters
	 * When HT is on, they are impacted by the HT bug and require EXCL access
	 */
	INTEL_EXCLEVT_CONSTRAINT(0xd0, 0xf), /* MEM_UOPS_RETIRED.* */
	INTEL_EXCLEVT_CONSTRAINT(0xd1, 0xf), /* MEM_LOAD_UOPS_RETIRED.* */
	INTEL_EXCLEVT_CONSTRAINT(0xd2, 0xf), /* MEM_LOAD_UOPS_LLC_HIT_RETIRED.* */
	INTEL_EXCLEVT_CONSTRAINT(0xd3, 0xf), /* MEM_LOAD_UOPS_LLC_MISS_RETIRED.* */

	EVENT_CONSTRAINT_END
};

static struct extra_reg intel_westmere_extra_regs[] __read_mostly =
{
	/* must define OFFCORE_RSP_X first, see intel_fixup_er() */
	INTEL_UEVENT_EXTRA_REG(0x01b7, MSR_OFFCORE_RSP_0, 0xffff, RSP_0),
	INTEL_UEVENT_EXTRA_REG(0x01bb, MSR_OFFCORE_RSP_1, 0xffff, RSP_1),
	INTEL_UEVENT_PEBS_LDLAT_EXTRA_REG(0x100b),
	EVENT_EXTRA_END
};

static struct event_constraint intel_v1_event_constraints[] __read_mostly =
{
	EVENT_CONSTRAINT_END
};

static struct event_constraint intel_gen_event_constraints[] __read_mostly =
{
	FIXED_EVENT_CONSTRAINT(0x00c0, 0), /* INST_RETIRED.ANY */
	FIXED_EVENT_CONSTRAINT(0x003c, 1), /* CPU_CLK_UNHALTED.CORE */
	FIXED_EVENT_CONSTRAINT(0x0300, 2), /* CPU_CLK_UNHALTED.REF */
	EVENT_CONSTRAINT_END
};

static struct event_constraint intel_v5_gen_event_constraints[] __read_mostly =
{
	FIXED_EVENT_CONSTRAINT(0x00c0, 0), /* INST_RETIRED.ANY */
	FIXED_EVENT_CONSTRAINT(0x003c, 1), /* CPU_CLK_UNHALTED.CORE */
	FIXED_EVENT_CONSTRAINT(0x0300, 2), /* CPU_CLK_UNHALTED.REF */
	FIXED_EVENT_CONSTRAINT(0x0400, 3), /* SLOTS */
	FIXED_EVENT_CONSTRAINT(0x0500, 4),
	FIXED_EVENT_CONSTRAINT(0x0600, 5),
	FIXED_EVENT_CONSTRAINT(0x0700, 6),
	FIXED_EVENT_CONSTRAINT(0x0800, 7),
	FIXED_EVENT_CONSTRAINT(0x0900, 8),
	FIXED_EVENT_CONSTRAINT(0x0a00, 9),
	FIXED_EVENT_CONSTRAINT(0x0b00, 10),
	FIXED_EVENT_CONSTRAINT(0x0c00, 11),
	FIXED_EVENT_CONSTRAINT(0x0d00, 12),
	FIXED_EVENT_CONSTRAINT(0x0e00, 13),
	FIXED_EVENT_CONSTRAINT(0x0f00, 14),
	FIXED_EVENT_CONSTRAINT(0x1000, 15),
	EVENT_CONSTRAINT_END
};

static struct event_constraint intel_slm_event_constraints[] __read_mostly =
{
	FIXED_EVENT_CONSTRAINT(0x00c0, 0), /* INST_RETIRED.ANY */
	FIXED_EVENT_CONSTRAINT(0x003c, 1), /* CPU_CLK_UNHALTED.CORE */
	FIXED_EVENT_CONSTRAINT(0x0300, 2), /* pseudo CPU_CLK_UNHALTED.REF */
	EVENT_CONSTRAINT_END
};

static struct event_constraint intel_skl_event_constraints[] = {
	FIXED_EVENT_CONSTRAINT(0x00c0, 0),	/* INST_RETIRED.ANY */
	FIXED_EVENT_CONSTRAINT(0x003c, 1),	/* CPU_CLK_UNHALTED.CORE */
	FIXED_EVENT_CONSTRAINT(0x0300, 2),	/* CPU_CLK_UNHALTED.REF */
	INTEL_UEVENT_CONSTRAINT(0x1c0, 0x2),	/* INST_RETIRED.PREC_DIST */

	/*
	 * when HT is off, these can only run on the bottom 4 counters
	 */
	INTEL_EVENT_CONSTRAINT(0xd0, 0xf),	/* MEM_INST_RETIRED.* */
	INTEL_EVENT_CONSTRAINT(0xd1, 0xf),	/* MEM_LOAD_RETIRED.* */
	INTEL_EVENT_CONSTRAINT(0xd2, 0xf),	/* MEM_LOAD_L3_HIT_RETIRED.* */
	INTEL_EVENT_CONSTRAINT(0xcd, 0xf),	/* MEM_TRANS_RETIRED.* */
	INTEL_EVENT_CONSTRAINT(0xc6, 0xf),	/* FRONTEND_RETIRED.* */

	EVENT_CONSTRAINT_END
};

static struct extra_reg intel_knl_extra_regs[] __read_mostly = {
	INTEL_UEVENT_EXTRA_REG(0x01b7, MSR_OFFCORE_RSP_0, 0x799ffbb6e7ull, RSP_0),
	INTEL_UEVENT_EXTRA_REG(0x02b7, MSR_OFFCORE_RSP_1, 0x399ffbffe7ull, RSP_1),
	EVENT_EXTRA_END
};

static struct extra_reg intel_snb_extra_regs[] __read_mostly = {
	/* must define OFFCORE_RSP_X first, see intel_fixup_er() */
	INTEL_UEVENT_EXTRA_REG(0x01b7, MSR_OFFCORE_RSP_0, 0x3f807f8fffull, RSP_0),
	INTEL_UEVENT_EXTRA_REG(0x01bb, MSR_OFFCORE_RSP_1, 0x3f807f8fffull, RSP_1),
	INTEL_UEVENT_PEBS_LDLAT_EXTRA_REG(0x01cd),
	EVENT_EXTRA_END
};

static struct extra_reg intel_snbep_extra_regs[] __read_mostly = {
	/* must define OFFCORE_RSP_X first, see intel_fixup_er() */
	INTEL_UEVENT_EXTRA_REG(0x01b7, MSR_OFFCORE_RSP_0, 0x3fffff8fffull, RSP_0),
	INTEL_UEVENT_EXTRA_REG(0x01bb, MSR_OFFCORE_RSP_1, 0x3fffff8fffull, RSP_1),
	INTEL_UEVENT_PEBS_LDLAT_EXTRA_REG(0x01cd),
	EVENT_EXTRA_END
};

static struct extra_reg intel_skl_extra_regs[] __read_mostly = {
	INTEL_UEVENT_EXTRA_REG(0x01b7, MSR_OFFCORE_RSP_0, 0x3fffff8fffull, RSP_0),
	INTEL_UEVENT_EXTRA_REG(0x01bb, MSR_OFFCORE_RSP_1, 0x3fffff8fffull, RSP_1),
	INTEL_UEVENT_PEBS_LDLAT_EXTRA_REG(0x01cd),
	/*
	 * Note the low 8 bits eventsel code is not a continuous field, containing
	 * some #GPing bits. These are masked out.
	 */
	INTEL_UEVENT_EXTRA_REG(0x01c6, MSR_PEBS_FRONTEND, 0x7fff17, FE),
	EVENT_EXTRA_END
};

static struct event_constraint intel_icl_event_constraints[] = {
	FIXED_EVENT_CONSTRAINT(0x00c0, 0),	/* INST_RETIRED.ANY */
	FIXED_EVENT_CONSTRAINT(0x01c0, 0),	/* old INST_RETIRED.PREC_DIST */
	FIXED_EVENT_CONSTRAINT(0x0100, 0),	/* INST_RETIRED.PREC_DIST */
	FIXED_EVENT_CONSTRAINT(0x003c, 1),	/* CPU_CLK_UNHALTED.CORE */
	FIXED_EVENT_CONSTRAINT(0x0300, 2),	/* CPU_CLK_UNHALTED.REF */
	FIXED_EVENT_CONSTRAINT(0x0400, 3),	/* SLOTS */
	METRIC_EVENT_CONSTRAINT(INTEL_TD_METRIC_RETIRING, 0),
	METRIC_EVENT_CONSTRAINT(INTEL_TD_METRIC_BAD_SPEC, 1),
	METRIC_EVENT_CONSTRAINT(INTEL_TD_METRIC_FE_BOUND, 2),
	METRIC_EVENT_CONSTRAINT(INTEL_TD_METRIC_BE_BOUND, 3),
	INTEL_EVENT_CONSTRAINT_RANGE(0x03, 0x0a, 0xf),
	INTEL_EVENT_CONSTRAINT_RANGE(0x1f, 0x28, 0xf),
	INTEL_EVENT_CONSTRAINT(0x32, 0xf),	/* SW_PREFETCH_ACCESS.* */
	INTEL_EVENT_CONSTRAINT_RANGE(0x48, 0x56, 0xf),
	INTEL_EVENT_CONSTRAINT_RANGE(0x60, 0x8b, 0xf),
	INTEL_UEVENT_CONSTRAINT(0x04a3, 0xff),  /* CYCLE_ACTIVITY.STALLS_TOTAL */
	INTEL_UEVENT_CONSTRAINT(0x10a3, 0xff),  /* CYCLE_ACTIVITY.CYCLES_MEM_ANY */
	INTEL_UEVENT_CONSTRAINT(0x14a3, 0xff),  /* CYCLE_ACTIVITY.STALLS_MEM_ANY */
	INTEL_EVENT_CONSTRAINT(0xa3, 0xf),      /* CYCLE_ACTIVITY.* */
	INTEL_EVENT_CONSTRAINT_RANGE(0xa8, 0xb0, 0xf),
	INTEL_EVENT_CONSTRAINT_RANGE(0xb7, 0xbd, 0xf),
	INTEL_EVENT_CONSTRAINT_RANGE(0xd0, 0xe6, 0xf),
	INTEL_EVENT_CONSTRAINT(0xef, 0xf),
	INTEL_EVENT_CONSTRAINT_RANGE(0xf0, 0xf4, 0xf),
	EVENT_CONSTRAINT_END
};

static struct extra_reg intel_icl_extra_regs[] __read_mostly = {
	INTEL_UEVENT_EXTRA_REG(0x01b7, MSR_OFFCORE_RSP_0, 0x3fffffbfffull, RSP_0),
	INTEL_UEVENT_EXTRA_REG(0x01bb, MSR_OFFCORE_RSP_1, 0x3fffffbfffull, RSP_1),
	INTEL_UEVENT_PEBS_LDLAT_EXTRA_REG(0x01cd),
	INTEL_UEVENT_EXTRA_REG(0x01c6, MSR_PEBS_FRONTEND, 0x7fff17, FE),
	EVENT_EXTRA_END
};

static struct extra_reg intel_glc_extra_regs[] __read_mostly = {
	INTEL_UEVENT_EXTRA_REG(0x012a, MSR_OFFCORE_RSP_0, 0x3fffffffffull, RSP_0),
	INTEL_UEVENT_EXTRA_REG(0x012b, MSR_OFFCORE_RSP_1, 0x3fffffffffull, RSP_1),
	INTEL_UEVENT_PEBS_LDLAT_EXTRA_REG(0x01cd),
	INTEL_UEVENT_EXTRA_REG(0x01c6, MSR_PEBS_FRONTEND, 0x7fff1f, FE),
	INTEL_UEVENT_EXTRA_REG(0x40ad, MSR_PEBS_FRONTEND, 0x7, FE),
	INTEL_UEVENT_EXTRA_REG(0x04c2, MSR_PEBS_FRONTEND, 0x8, FE),
	EVENT_EXTRA_END
};

static struct event_constraint intel_glc_event_constraints[] = {
	FIXED_EVENT_CONSTRAINT(0x00c0, 0),	/* INST_RETIRED.ANY */
	FIXED_EVENT_CONSTRAINT(0x0100, 0),	/* INST_RETIRED.PREC_DIST */
	FIXED_EVENT_CONSTRAINT(0x003c, 1),	/* CPU_CLK_UNHALTED.CORE */
	FIXED_EVENT_CONSTRAINT(0x0300, 2),	/* CPU_CLK_UNHALTED.REF */
	FIXED_EVENT_CONSTRAINT(0x0400, 3),	/* SLOTS */
	METRIC_EVENT_CONSTRAINT(INTEL_TD_METRIC_RETIRING, 0),
	METRIC_EVENT_CONSTRAINT(INTEL_TD_METRIC_BAD_SPEC, 1),
	METRIC_EVENT_CONSTRAINT(INTEL_TD_METRIC_FE_BOUND, 2),
	METRIC_EVENT_CONSTRAINT(INTEL_TD_METRIC_BE_BOUND, 3),
	METRIC_EVENT_CONSTRAINT(INTEL_TD_METRIC_HEAVY_OPS, 4),
	METRIC_EVENT_CONSTRAINT(INTEL_TD_METRIC_BR_MISPREDICT, 5),
	METRIC_EVENT_CONSTRAINT(INTEL_TD_METRIC_FETCH_LAT, 6),
	METRIC_EVENT_CONSTRAINT(INTEL_TD_METRIC_MEM_BOUND, 7),

	INTEL_EVENT_CONSTRAINT(0x2e, 0xff),
	INTEL_EVENT_CONSTRAINT(0x3c, 0xff),
	/*
	 * Generally event codes < 0x90 are restricted to counters 0-3.
	 * The 0x2E and 0x3C are exception, which has no restriction.
	 */
	INTEL_EVENT_CONSTRAINT_RANGE(0x01, 0x8f, 0xf),

	INTEL_UEVENT_CONSTRAINT(0x01a3, 0xf),
	INTEL_UEVENT_CONSTRAINT(0x02a3, 0xf),
	INTEL_UEVENT_CONSTRAINT(0x08a3, 0xf),
	INTEL_UEVENT_CONSTRAINT(0x04a4, 0x1),
	INTEL_UEVENT_CONSTRAINT(0x08a4, 0x1),
	INTEL_UEVENT_CONSTRAINT(0x02cd, 0x1),
	INTEL_EVENT_CONSTRAINT(0xce, 0x1),
	INTEL_EVENT_CONSTRAINT_RANGE(0xd0, 0xdf, 0xf),
	/*
	 * Generally event codes >= 0x90 are likely to have no restrictions.
	 * The exception are defined as above.
	 */
	INTEL_EVENT_CONSTRAINT_RANGE(0x90, 0xfe, 0xff),

	EVENT_CONSTRAINT_END
};

static struct extra_reg intel_rwc_extra_regs[] __read_mostly = {
	INTEL_UEVENT_EXTRA_REG(0x012a, MSR_OFFCORE_RSP_0, 0x3fffffffffull, RSP_0),
	INTEL_UEVENT_EXTRA_REG(0x012b, MSR_OFFCORE_RSP_1, 0x3fffffffffull, RSP_1),
	INTEL_UEVENT_PEBS_LDLAT_EXTRA_REG(0x01cd),
	INTEL_UEVENT_EXTRA_REG(0x02c6, MSR_PEBS_FRONTEND, 0x9, FE),
	INTEL_UEVENT_EXTRA_REG(0x03c6, MSR_PEBS_FRONTEND, 0x7fff1f, FE),
	INTEL_UEVENT_EXTRA_REG(0x40ad, MSR_PEBS_FRONTEND, 0x7, FE),
	INTEL_UEVENT_EXTRA_REG(0x04c2, MSR_PEBS_FRONTEND, 0x8, FE),
	EVENT_EXTRA_END
};

EVENT_ATTR_STR(mem-loads,	mem_ld_nhm,	"event=0x0b,umask=0x10,ldlat=3");
EVENT_ATTR_STR(mem-loads,	mem_ld_snb,	"event=0xcd,umask=0x1,ldlat=3");
EVENT_ATTR_STR(mem-stores,	mem_st_snb,	"event=0xcd,umask=0x2");

static struct attribute *nhm_mem_events_attrs[] = {
	EVENT_PTR(mem_ld_nhm),
	NULL,
};

/*
 * topdown events for Intel Core CPUs.
 *
 * The events are all in slots, which is a free slot in a 4 wide
 * pipeline. Some events are already reported in slots, for cycle
 * events we multiply by the pipeline width (4).
 *
 * With Hyper Threading on, topdown metrics are either summed or averaged
 * between the threads of a core: (count_t0 + count_t1).
 *
 * For the average case the metric is always scaled to pipeline width,
 * so we use factor 2 ((count_t0 + count_t1) / 2 * 4)
 */

EVENT_ATTR_STR_HT(topdown-total-slots, td_total_slots,
	"event=0x3c,umask=0x0",			/* cpu_clk_unhalted.thread */
	"event=0x3c,umask=0x0,any=1");		/* cpu_clk_unhalted.thread_any */
EVENT_ATTR_STR_HT(topdown-total-slots.scale, td_total_slots_scale, "4", "2");
EVENT_ATTR_STR(topdown-slots-issued, td_slots_issued,
	"event=0xe,umask=0x1");			/* uops_issued.any */
EVENT_ATTR_STR(topdown-slots-retired, td_slots_retired,
	"event=0xc2,umask=0x2");		/* uops_retired.retire_slots */
EVENT_ATTR_STR(topdown-fetch-bubbles, td_fetch_bubbles,
	"event=0x9c,umask=0x1");		/* idq_uops_not_delivered_core */
EVENT_ATTR_STR_HT(topdown-recovery-bubbles, td_recovery_bubbles,
	"event=0xd,umask=0x3,cmask=1",		/* int_misc.recovery_cycles */
	"event=0xd,umask=0x3,cmask=1,any=1");	/* int_misc.recovery_cycles_any */
EVENT_ATTR_STR_HT(topdown-recovery-bubbles.scale, td_recovery_bubbles_scale,
	"4", "2");

EVENT_ATTR_STR(slots,			slots,			"event=0x00,umask=0x4");
EVENT_ATTR_STR(topdown-retiring,	td_retiring,		"event=0x00,umask=0x80");
EVENT_ATTR_STR(topdown-bad-spec,	td_bad_spec,		"event=0x00,umask=0x81");
EVENT_ATTR_STR(topdown-fe-bound,	td_fe_bound,		"event=0x00,umask=0x82");
EVENT_ATTR_STR(topdown-be-bound,	td_be_bound,		"event=0x00,umask=0x83");
EVENT_ATTR_STR(topdown-heavy-ops,	td_heavy_ops,		"event=0x00,umask=0x84");
EVENT_ATTR_STR(topdown-br-mispredict,	td_br_mispredict,	"event=0x00,umask=0x85");
EVENT_ATTR_STR(topdown-fetch-lat,	td_fetch_lat,		"event=0x00,umask=0x86");
EVENT_ATTR_STR(topdown-mem-bound,	td_mem_bound,		"event=0x00,umask=0x87");

static struct attribute *snb_events_attrs[] = {
	EVENT_PTR(td_slots_issued),
	EVENT_PTR(td_slots_retired),
	EVENT_PTR(td_fetch_bubbles),
	EVENT_PTR(td_total_slots),
	EVENT_PTR(td_total_slots_scale),
	EVENT_PTR(td_recovery_bubbles),
	EVENT_PTR(td_recovery_bubbles_scale),
	NULL,
};

static struct attribute *snb_mem_events_attrs[] = {
	EVENT_PTR(mem_ld_snb),
	EVENT_PTR(mem_st_snb),
	NULL,
};

static struct event_constraint intel_hsw_event_constraints[] = {
	FIXED_EVENT_CONSTRAINT(0x00c0, 0), /* INST_RETIRED.ANY */
	FIXED_EVENT_CONSTRAINT(0x003c, 1), /* CPU_CLK_UNHALTED.CORE */
	FIXED_EVENT_CONSTRAINT(0x0300, 2), /* CPU_CLK_UNHALTED.REF */
	INTEL_UEVENT_CONSTRAINT(0x148, 0x4),	/* L1D_PEND_MISS.PENDING */
	INTEL_UEVENT_CONSTRAINT(0x01c0, 0x2), /* INST_RETIRED.PREC_DIST */
	INTEL_EVENT_CONSTRAINT(0xcd, 0x8), /* MEM_TRANS_RETIRED.LOAD_LATENCY */
	/* CYCLE_ACTIVITY.CYCLES_L1D_PENDING */
	INTEL_UEVENT_CONSTRAINT(0x08a3, 0x4),
	/* CYCLE_ACTIVITY.STALLS_L1D_PENDING */
	INTEL_UEVENT_CONSTRAINT(0x0ca3, 0x4),
	/* CYCLE_ACTIVITY.CYCLES_NO_EXECUTE */
	INTEL_UEVENT_CONSTRAINT(0x04a3, 0xf),

	/*
	 * When HT is off these events can only run on the bottom 4 counters
	 * When HT is on, they are impacted by the HT bug and require EXCL access
	 */
	INTEL_EXCLEVT_CONSTRAINT(0xd0, 0xf), /* MEM_UOPS_RETIRED.* */
	INTEL_EXCLEVT_CONSTRAINT(0xd1, 0xf), /* MEM_LOAD_UOPS_RETIRED.* */
	INTEL_EXCLEVT_CONSTRAINT(0xd2, 0xf), /* MEM_LOAD_UOPS_LLC_HIT_RETIRED.* */
	INTEL_EXCLEVT_CONSTRAINT(0xd3, 0xf), /* MEM_LOAD_UOPS_LLC_MISS_RETIRED.* */

	EVENT_CONSTRAINT_END
};

static struct event_constraint intel_bdw_event_constraints[] = {
	FIXED_EVENT_CONSTRAINT(0x00c0, 0),	/* INST_RETIRED.ANY */
	FIXED_EVENT_CONSTRAINT(0x003c, 1),	/* CPU_CLK_UNHALTED.CORE */
	FIXED_EVENT_CONSTRAINT(0x0300, 2),	/* CPU_CLK_UNHALTED.REF */
	INTEL_UEVENT_CONSTRAINT(0x148, 0x4),	/* L1D_PEND_MISS.PENDING */
	INTEL_UBIT_EVENT_CONSTRAINT(0x8a3, 0x4),	/* CYCLE_ACTIVITY.CYCLES_L1D_MISS */
	/*
	 * when HT is off, these can only run on the bottom 4 counters
	 */
	INTEL_EVENT_CONSTRAINT(0xd0, 0xf),	/* MEM_INST_RETIRED.* */
	INTEL_EVENT_CONSTRAINT(0xd1, 0xf),	/* MEM_LOAD_RETIRED.* */
	INTEL_EVENT_CONSTRAINT(0xd2, 0xf),	/* MEM_LOAD_L3_HIT_RETIRED.* */
	INTEL_EVENT_CONSTRAINT(0xcd, 0xf),	/* MEM_TRANS_RETIRED.* */
	EVENT_CONSTRAINT_END
};

static u64 intel_pmu_event_map(int hw_event)
{
	return intel_perfmon_event_map[hw_event];
}

static __initconst const u64 glc_hw_cache_event_ids
				[PERF_COUNT_HW_CACHE_MAX]
				[PERF_COUNT_HW_CACHE_OP_MAX]
				[PERF_COUNT_HW_CACHE_RESULT_MAX] =
{
 [ C(L1D ) ] = {
	[ C(OP_READ) ] = {
		[ C(RESULT_ACCESS) ] = 0x81d0,
		[ C(RESULT_MISS)   ] = 0xe124,
	},
	[ C(OP_WRITE) ] = {
		[ C(RESULT_ACCESS) ] = 0x82d0,
	},
 },
 [ C(L1I ) ] = {
	[ C(OP_READ) ] = {
		[ C(RESULT_MISS)   ] = 0xe424,
	},
	[ C(OP_WRITE) ] = {
		[ C(RESULT_ACCESS) ] = -1,
		[ C(RESULT_MISS)   ] = -1,
	},
 },
 [ C(LL  ) ] = {
	[ C(OP_READ) ] = {
		[ C(RESULT_ACCESS) ] = 0x12a,
		[ C(RESULT_MISS)   ] = 0x12a,
	},
	[ C(OP_WRITE) ] = {
		[ C(RESULT_ACCESS) ] = 0x12a,
		[ C(RESULT_MISS)   ] = 0x12a,
	},
 },
 [ C(DTLB) ] = {
	[ C(OP_READ) ] = {
		[ C(RESULT_ACCESS) ] = 0x81d0,
		[ C(RESULT_MISS)   ] = 0xe12,
	},
	[ C(OP_WRITE) ] = {
		[ C(RESULT_ACCESS) ] = 0x82d0,
		[ C(RESULT_MISS)   ] = 0xe13,
	},
 },
 [ C(ITLB) ] = {
	[ C(OP_READ) ] = {
		[ C(RESULT_ACCESS) ] = -1,
		[ C(RESULT_MISS)   ] = 0xe11,
	},
	[ C(OP_WRITE) ] = {
		[ C(RESULT_ACCESS) ] = -1,
		[ C(RESULT_MISS)   ] = -1,
	},
	[ C(OP_PREFETCH) ] = {
		[ C(RESULT_ACCESS) ] = -1,
		[ C(RESULT_MISS)   ] = -1,
	},
 },
 [ C(BPU ) ] = {
	[ C(OP_READ) ] = {
		[ C(RESULT_ACCESS) ] = 0x4c4,
		[ C(RESULT_MISS)   ] = 0x4c5,
	},
	[ C(OP_WRITE) ] = {
		[ C(RESULT_ACCESS) ] = -1,
		[ C(RESULT_MISS)   ] = -1,
	},
	[ C(OP_PREFETCH) ] = {
		[ C(RESULT_ACCESS) ] = -1,
		[ C(RESULT_MISS)   ] = -1,
	},
 },
 [ C(NODE) ] = {
	[ C(OP_READ) ] = {
		[ C(RESULT_ACCESS) ] = 0x12a,
		[ C(RESULT_MISS)   ] = 0x12a,
	},
 },
};

static __initconst const u64 glc_hw_cache_extra_regs
				[PERF_COUNT_HW_CACHE_MAX]
				[PERF_COUNT_HW_CACHE_OP_MAX]
				[PERF_COUNT_HW_CACHE_RESULT_MAX] =
{
 [ C(LL  ) ] = {
	[ C(OP_READ) ] = {
		[ C(RESULT_ACCESS) ] = 0x10001,
		[ C(RESULT_MISS)   ] = 0x3fbfc00001,
	},
	[ C(OP_WRITE) ] = {
		[ C(RESULT_ACCESS) ] = 0x3f3ffc0002,
		[ C(RESULT_MISS)   ] = 0x3f3fc00002,
	},
 },
 [ C(NODE) ] = {
	[ C(OP_READ) ] = {
		[ C(RESULT_ACCESS) ] = 0x10c000001,
		[ C(RESULT_MISS)   ] = 0x3fb3000001,
	},
 },
};

/*
 * Notes on the events:
 * - data reads do not include code reads (comparable to earlier tables)
 * - data counts include speculative execution (except L1 write, dtlb, bpu)
 * - remote node access includes remote memory, remote cache, remote mmio.
 * - prefetches are not included in the counts.
 * - icache miss does not include decoded icache
 */

#define SKL_DEMAND_DATA_RD		BIT_ULL(0)
#define SKL_DEMAND_RFO			BIT_ULL(1)
#define SKL_ANY_RESPONSE		BIT_ULL(16)
#define SKL_SUPPLIER_NONE		BIT_ULL(17)
#define SKL_L3_MISS_LOCAL_DRAM		BIT_ULL(26)
#define SKL_L3_MISS_REMOTE_HOP0_DRAM	BIT_ULL(27)
#define SKL_L3_MISS_REMOTE_HOP1_DRAM	BIT_ULL(28)
#define SKL_L3_MISS_REMOTE_HOP2P_DRAM	BIT_ULL(29)
#define SKL_L3_MISS			(SKL_L3_MISS_LOCAL_DRAM| \
					 SKL_L3_MISS_REMOTE_HOP0_DRAM| \
					 SKL_L3_MISS_REMOTE_HOP1_DRAM| \
					 SKL_L3_MISS_REMOTE_HOP2P_DRAM)
#define SKL_SPL_HIT			BIT_ULL(30)
#define SKL_SNOOP_NONE			BIT_ULL(31)
#define SKL_SNOOP_NOT_NEEDED		BIT_ULL(32)
#define SKL_SNOOP_MISS			BIT_ULL(33)
#define SKL_SNOOP_HIT_NO_FWD		BIT_ULL(34)
#define SKL_SNOOP_HIT_WITH_FWD		BIT_ULL(35)
#define SKL_SNOOP_HITM			BIT_ULL(36)
#define SKL_SNOOP_NON_DRAM		BIT_ULL(37)
#define SKL_ANY_SNOOP			(SKL_SPL_HIT|SKL_SNOOP_NONE| \
					 SKL_SNOOP_NOT_NEEDED|SKL_SNOOP_MISS| \
					 SKL_SNOOP_HIT_NO_FWD|SKL_SNOOP_HIT_WITH_FWD| \
					 SKL_SNOOP_HITM|SKL_SNOOP_NON_DRAM)
#define SKL_DEMAND_READ			SKL_DEMAND_DATA_RD
#define SKL_SNOOP_DRAM			(SKL_SNOOP_NONE| \
					 SKL_SNOOP_NOT_NEEDED|SKL_SNOOP_MISS| \
					 SKL_SNOOP_HIT_NO_FWD|SKL_SNOOP_HIT_WITH_FWD| \
					 SKL_SNOOP_HITM|SKL_SPL_HIT)
#define SKL_DEMAND_WRITE		SKL_DEMAND_RFO
#define SKL_LLC_ACCESS			SKL_ANY_RESPONSE
#define SKL_L3_MISS_REMOTE		(SKL_L3_MISS_REMOTE_HOP0_DRAM| \
					 SKL_L3_MISS_REMOTE_HOP1_DRAM| \
					 SKL_L3_MISS_REMOTE_HOP2P_DRAM)

static __initconst const u64 skl_hw_cache_event_ids
				[PERF_COUNT_HW_CACHE_MAX]
				[PERF_COUNT_HW_CACHE_OP_MAX]
				[PERF_COUNT_HW_CACHE_RESULT_MAX] =
{
 [ C(L1D ) ] = {
	[ C(OP_READ) ] = {
		[ C(RESULT_ACCESS) ] = 0x81d0,	/* MEM_INST_RETIRED.ALL_LOADS */
		[ C(RESULT_MISS)   ] = 0x151,	/* L1D.REPLACEMENT */
	},
	[ C(OP_WRITE) ] = {
		[ C(RESULT_ACCESS) ] = 0x82d0,	/* MEM_INST_RETIRED.ALL_STORES */
		[ C(RESULT_MISS)   ] = 0x0,
	},
	[ C(OP_PREFETCH) ] = {
		[ C(RESULT_ACCESS) ] = 0x0,
		[ C(RESULT_MISS)   ] = 0x0,
	},
 },
 [ C(L1I ) ] = {
	[ C(OP_READ) ] = {
		[ C(RESULT_ACCESS) ] = 0x0,
		[ C(RESULT_MISS)   ] = 0x283,	/* ICACHE_64B.MISS */
	},
	[ C(OP_WRITE) ] = {
		[ C(RESULT_ACCESS) ] = -1,
		[ C(RESULT_MISS)   ] = -1,
	},
	[ C(OP_PREFETCH) ] = {
		[ C(RESULT_ACCESS) ] = 0x0,
		[ C(RESULT_MISS)   ] = 0x0,
	},
 },
 [ C(LL  ) ] = {
	[ C(OP_READ) ] = {
		[ C(RESULT_ACCESS) ] = 0x1b7,	/* OFFCORE_RESPONSE */
		[ C(RESULT_MISS)   ] = 0x1b7,	/* OFFCORE_RESPONSE */
	},
	[ C(OP_WRITE) ] = {
		[ C(RESULT_ACCESS) ] = 0x1b7,	/* OFFCORE_RESPONSE */
		[ C(RESULT_MISS)   ] = 0x1b7,	/* OFFCORE_RESPONSE */
	},
	[ C(OP_PREFETCH) ] = {
		[ C(RESULT_ACCESS) ] = 0x0,
		[ C(RESULT_MISS)   ] = 0x0,
	},
 },
 [ C(DTLB) ] = {
	[ C(OP_READ) ] = {
		[ C(RESULT_ACCESS) ] = 0x81d0,	/* MEM_INST_RETIRED.ALL_LOADS */
		[ C(RESULT_MISS)   ] = 0xe08,	/* DTLB_LOAD_MISSES.WALK_COMPLETED */
	},
	[ C(OP_WRITE) ] = {
		[ C(RESULT_ACCESS) ] = 0x82d0,	/* MEM_INST_RETIRED.ALL_STORES */
		[ C(RESULT_MISS)   ] = 0xe49,	/* DTLB_STORE_MISSES.WALK_COMPLETED */
	},
	[ C(OP_PREFETCH) ] = {
		[ C(RESULT_ACCESS) ] = 0x0,
		[ C(RESULT_MISS)   ] = 0x0,
	},
 },
 [ C(ITLB) ] = {
	[ C(OP_READ) ] = {
		[ C(RESULT_ACCESS) ] = 0x2085,	/* ITLB_MISSES.STLB_HIT */
		[ C(RESULT_MISS)   ] = 0xe85,	/* ITLB_MISSES.WALK_COMPLETED */
	},
	[ C(OP_WRITE) ] = {
		[ C(RESULT_ACCESS) ] = -1,
		[ C(RESULT_MISS)   ] = -1,
	},
	[ C(OP_PREFETCH) ] = {
		[ C(RESULT_ACCESS) ] = -1,
		[ C(RESULT_MISS)   ] = -1,
	},
 },
 [ C(BPU ) ] = {
	[ C(OP_READ) ] = {
		[ C(RESULT_ACCESS) ] = 0xc4,	/* BR_INST_RETIRED.ALL_BRANCHES */
		[ C(RESULT_MISS)   ] = 0xc5,	/* BR_MISP_RETIRED.ALL_BRANCHES */
	},
	[ C(OP_WRITE) ] = {
		[ C(RESULT_ACCESS) ] = -1,
		[ C(RESULT_MISS)   ] = -1,
	},
	[ C(OP_PREFETCH) ] = {
		[ C(RESULT_ACCESS) ] = -1,
		[ C(RESULT_MISS)   ] = -1,
	},
 },
 [ C(NODE) ] = {
	[ C(OP_READ) ] = {
		[ C(RESULT_ACCESS) ] = 0x1b7,	/* OFFCORE_RESPONSE */
		[ C(RESULT_MISS)   ] = 0x1b7,	/* OFFCORE_RESPONSE */
	},
	[ C(OP_WRITE) ] = {
		[ C(RESULT_ACCESS) ] = 0x1b7,	/* OFFCORE_RESPONSE */
		[ C(RESULT_MISS)   ] = 0x1b7,	/* OFFCORE_RESPONSE */
	},
	[ C(OP_PREFETCH) ] = {
		[ C(RESULT_ACCESS) ] = 0x0,
		[ C(RESULT_MISS)   ] = 0x0,
	},
 },
};

static __initconst const u64 skl_hw_cache_extra_regs
				[PERF_COUNT_HW_CACHE_MAX]
				[PERF_COUNT_HW_CACHE_OP_MAX]
				[PERF_COUNT_HW_CACHE_RESULT_MAX] =
{
 [ C(LL  ) ] = {
	[ C(OP_READ) ] = {
		[ C(RESULT_ACCESS) ] = SKL_DEMAND_READ|
				       SKL_LLC_ACCESS|SKL_ANY_SNOOP,
		[ C(RESULT_MISS)   ] = SKL_DEMAND_READ|
				       SKL_L3_MISS|SKL_ANY_SNOOP|
				       SKL_SUPPLIER_NONE,
	},
	[ C(OP_WRITE) ] = {
		[ C(RESULT_ACCESS) ] = SKL_DEMAND_WRITE|
				       SKL_LLC_ACCESS|SKL_ANY_SNOOP,
		[ C(RESULT_MISS)   ] = SKL_DEMAND_WRITE|
				       SKL_L3_MISS|SKL_ANY_SNOOP|
				       SKL_SUPPLIER_NONE,
	},
	[ C(OP_PREFETCH) ] = {
		[ C(RESULT_ACCESS) ] = 0x0,
		[ C(RESULT_MISS)   ] = 0x0,
	},
 },
 [ C(NODE) ] = {
	[ C(OP_READ) ] = {
		[ C(RESULT_ACCESS) ] = SKL_DEMAND_READ|
				       SKL_L3_MISS_LOCAL_DRAM|SKL_SNOOP_DRAM,
		[ C(RESULT_MISS)   ] = SKL_DEMAND_READ|
				       SKL_L3_MISS_REMOTE|SKL_SNOOP_DRAM,
	},
	[ C(OP_WRITE) ] = {
		[ C(RESULT_ACCESS) ] = SKL_DEMAND_WRITE|
				       SKL_L3_MISS_LOCAL_DRAM|SKL_SNOOP_DRAM,
		[ C(RESULT_MISS)   ] = SKL_DEMAND_WRITE|
				       SKL_L3_MISS_REMOTE|SKL_SNOOP_DRAM,
	},
	[ C(OP_PREFETCH) ] = {
		[ C(RESULT_ACCESS) ] = 0x0,
		[ C(RESULT_MISS)   ] = 0x0,
	},
 },
};

#define SNB_DMND_DATA_RD	(1ULL << 0)
#define SNB_DMND_RFO		(1ULL << 1)
#define SNB_DMND_IFETCH		(1ULL << 2)
#define SNB_DMND_WB		(1ULL << 3)
#define SNB_PF_DATA_RD		(1ULL << 4)
#define SNB_PF_RFO		(1ULL << 5)
#define SNB_PF_IFETCH		(1ULL << 6)
#define SNB_LLC_DATA_RD		(1ULL << 7)
#define SNB_LLC_RFO		(1ULL << 8)
#define SNB_LLC_IFETCH		(1ULL << 9)
#define SNB_BUS_LOCKS		(1ULL << 10)
#define SNB_STRM_ST		(1ULL << 11)
#define SNB_OTHER		(1ULL << 15)
#define SNB_RESP_ANY		(1ULL << 16)
#define SNB_NO_SUPP		(1ULL << 17)
#define SNB_LLC_HITM		(1ULL << 18)
#define SNB_LLC_HITE		(1ULL << 19)
#define SNB_LLC_HITS		(1ULL << 20)
#define SNB_LLC_HITF		(1ULL << 21)
#define SNB_LOCAL		(1ULL << 22)
#define SNB_REMOTE		(0xffULL << 23)
#define SNB_SNP_NONE		(1ULL << 31)
#define SNB_SNP_NOT_NEEDED	(1ULL << 32)
#define SNB_SNP_MISS		(1ULL << 33)
#define SNB_NO_FWD		(1ULL << 34)
#define SNB_SNP_FWD		(1ULL << 35)
#define SNB_HITM		(1ULL << 36)
#define SNB_NON_DRAM		(1ULL << 37)

#define SNB_DMND_READ		(SNB_DMND_DATA_RD|SNB_LLC_DATA_RD)
#define SNB_DMND_WRITE		(SNB_DMND_RFO|SNB_LLC_RFO)
#define SNB_DMND_PREFETCH	(SNB_PF_DATA_RD|SNB_PF_RFO)

#define SNB_SNP_ANY		(SNB_SNP_NONE|SNB_SNP_NOT_NEEDED| \
				 SNB_SNP_MISS|SNB_NO_FWD|SNB_SNP_FWD| \
				 SNB_HITM)

#define SNB_DRAM_ANY		(SNB_LOCAL|SNB_REMOTE|SNB_SNP_ANY)
#define SNB_DRAM_REMOTE		(SNB_REMOTE|SNB_SNP_ANY)

#define SNB_L3_ACCESS		SNB_RESP_ANY
#define SNB_L3_MISS		(SNB_DRAM_ANY|SNB_NON_DRAM)

static __initconst const u64 snb_hw_cache_extra_regs
				[PERF_COUNT_HW_CACHE_MAX]
				[PERF_COUNT_HW_CACHE_OP_MAX]
				[PERF_COUNT_HW_CACHE_RESULT_MAX] =
{
 [ C(LL  ) ] = {
	[ C(OP_READ) ] = {
		[ C(RESULT_ACCESS) ] = SNB_DMND_READ|SNB_L3_ACCESS,
		[ C(RESULT_MISS)   ] = SNB_DMND_READ|SNB_L3_MISS,
	},
	[ C(OP_WRITE) ] = {
		[ C(RESULT_ACCESS) ] = SNB_DMND_WRITE|SNB_L3_ACCESS,
		[ C(RESULT_MISS)   ] = SNB_DMND_WRITE|SNB_L3_MISS,
	},
	[ C(OP_PREFETCH) ] = {
		[ C(RESULT_ACCESS) ] = SNB_DMND_PREFETCH|SNB_L3_ACCESS,
		[ C(RESULT_MISS)   ] = SNB_DMND_PREFETCH|SNB_L3_MISS,
	},
 },
 [ C(NODE) ] = {
	[ C(OP_READ) ] = {
		[ C(RESULT_ACCESS) ] = SNB_DMND_READ|SNB_DRAM_ANY,
		[ C(RESULT_MISS)   ] = SNB_DMND_READ|SNB_DRAM_REMOTE,
	},
	[ C(OP_WRITE) ] = {
		[ C(RESULT_ACCESS) ] = SNB_DMND_WRITE|SNB_DRAM_ANY,
		[ C(RESULT_MISS)   ] = SNB_DMND_WRITE|SNB_DRAM_REMOTE,
	},
	[ C(OP_PREFETCH) ] = {
		[ C(RESULT_ACCESS) ] = SNB_DMND_PREFETCH|SNB_DRAM_ANY,
		[ C(RESULT_MISS)   ] = SNB_DMND_PREFETCH|SNB_DRAM_REMOTE,
	},
 },
};

static __initconst const u64 snb_hw_cache_event_ids
				[PERF_COUNT_HW_CACHE_MAX]
				[PERF_COUNT_HW_CACHE_OP_MAX]
				[PERF_COUNT_HW_CACHE_RESULT_MAX] =
{
 [ C(L1D) ] = {
	[ C(OP_READ) ] = {
		[ C(RESULT_ACCESS) ] = 0xf1d0, /* MEM_UOP_RETIRED.LOADS        */
		[ C(RESULT_MISS)   ] = 0x0151, /* L1D.REPLACEMENT              */
	},
	[ C(OP_WRITE) ] = {
		[ C(RESULT_ACCESS) ] = 0xf2d0, /* MEM_UOP_RETIRED.STORES       */
		[ C(RESULT_MISS)   ] = 0x0851, /* L1D.ALL_M_REPLACEMENT        */
	},
	[ C(OP_PREFETCH) ] = {
		[ C(RESULT_ACCESS) ] = 0x0,
		[ C(RESULT_MISS)   ] = 0x024e, /* HW_PRE_REQ.DL1_MISS          */
	},
 },
 [ C(L1I ) ] = {
	[ C(OP_READ) ] = {
		[ C(RESULT_ACCESS) ] = 0x0,
		[ C(RESULT_MISS)   ] = 0x0280, /* ICACHE.MISSES */
	},
	[ C(OP_WRITE) ] = {
		[ C(RESULT_ACCESS) ] = -1,
		[ C(RESULT_MISS)   ] = -1,
	},
	[ C(OP_PREFETCH) ] = {
		[ C(RESULT_ACCESS) ] = 0x0,
		[ C(RESULT_MISS)   ] = 0x0,
	},
 },
 [ C(LL  ) ] = {
	[ C(OP_READ) ] = {
		/* OFFCORE_RESPONSE.ANY_DATA.LOCAL_CACHE */
		[ C(RESULT_ACCESS) ] = 0x01b7,
		/* OFFCORE_RESPONSE.ANY_DATA.ANY_LLC_MISS */
		[ C(RESULT_MISS)   ] = 0x01b7,
	},
	[ C(OP_WRITE) ] = {
		/* OFFCORE_RESPONSE.ANY_RFO.LOCAL_CACHE */
		[ C(RESULT_ACCESS) ] = 0x01b7,
		/* OFFCORE_RESPONSE.ANY_RFO.ANY_LLC_MISS */
		[ C(RESULT_MISS)   ] = 0x01b7,
	},
	[ C(OP_PREFETCH) ] = {
		/* OFFCORE_RESPONSE.PREFETCH.LOCAL_CACHE */
		[ C(RESULT_ACCESS) ] = 0x01b7,
		/* OFFCORE_RESPONSE.PREFETCH.ANY_LLC_MISS */
		[ C(RESULT_MISS)   ] = 0x01b7,
	},
 },
 [ C(DTLB) ] = {
	[ C(OP_READ) ] = {
		[ C(RESULT_ACCESS) ] = 0x81d0, /* MEM_UOP_RETIRED.ALL_LOADS */
		[ C(RESULT_MISS)   ] = 0x0108, /* DTLB_LOAD_MISSES.CAUSES_A_WALK */
	},
	[ C(OP_WRITE) ] = {
		[ C(RESULT_ACCESS) ] = 0x82d0, /* MEM_UOP_RETIRED.ALL_STORES */
		[ C(RESULT_MISS)   ] = 0x0149, /* DTLB_STORE_MISSES.MISS_CAUSES_A_WALK */
	},
	[ C(OP_PREFETCH) ] = {
		[ C(RESULT_ACCESS) ] = 0x0,
		[ C(RESULT_MISS)   ] = 0x0,
	},
 },
 [ C(ITLB) ] = {
	[ C(OP_READ) ] = {
		[ C(RESULT_ACCESS) ] = 0x1085, /* ITLB_MISSES.STLB_HIT         */
		[ C(RESULT_MISS)   ] = 0x0185, /* ITLB_MISSES.CAUSES_A_WALK    */
	},
	[ C(OP_WRITE) ] = {
		[ C(RESULT_ACCESS) ] = -1,
		[ C(RESULT_MISS)   ] = -1,
	},
	[ C(OP_PREFETCH) ] = {
		[ C(RESULT_ACCESS) ] = -1,
		[ C(RESULT_MISS)   ] = -1,
	},
 },
 [ C(BPU ) ] = {
	[ C(OP_READ) ] = {
		[ C(RESULT_ACCESS) ] = 0x00c4, /* BR_INST_RETIRED.ALL_BRANCHES */
		[ C(RESULT_MISS)   ] = 0x00c5, /* BR_MISP_RETIRED.ALL_BRANCHES */
	},
	[ C(OP_WRITE) ] = {
		[ C(RESULT_ACCESS) ] = -1,
		[ C(RESULT_MISS)   ] = -1,
	},
	[ C(OP_PREFETCH) ] = {
		[ C(RESULT_ACCESS) ] = -1,
		[ C(RESULT_MISS)   ] = -1,
	},
 },
 [ C(NODE) ] = {
	[ C(OP_READ) ] = {
		[ C(RESULT_ACCESS) ] = 0x01b7,
		[ C(RESULT_MISS)   ] = 0x01b7,
	},
	[ C(OP_WRITE) ] = {
		[ C(RESULT_ACCESS) ] = 0x01b7,
		[ C(RESULT_MISS)   ] = 0x01b7,
	},
	[ C(OP_PREFETCH) ] = {
		[ C(RESULT_ACCESS) ] = 0x01b7,
		[ C(RESULT_MISS)   ] = 0x01b7,
	},
 },

};

/*
 * Notes on the events:
 * - data reads do not include code reads (comparable to earlier tables)
 * - data counts include speculative execution (except L1 write, dtlb, bpu)
 * - remote node access includes remote memory, remote cache, remote mmio.
 * - prefetches are not included in the counts because they are not
 *   reliably counted.
 */

#define HSW_DEMAND_DATA_RD		BIT_ULL(0)
#define HSW_DEMAND_RFO			BIT_ULL(1)
#define HSW_ANY_RESPONSE		BIT_ULL(16)
#define HSW_SUPPLIER_NONE		BIT_ULL(17)
#define HSW_L3_MISS_LOCAL_DRAM		BIT_ULL(22)
#define HSW_L3_MISS_REMOTE_HOP0		BIT_ULL(27)
#define HSW_L3_MISS_REMOTE_HOP1		BIT_ULL(28)
#define HSW_L3_MISS_REMOTE_HOP2P	BIT_ULL(29)
#define HSW_L3_MISS			(HSW_L3_MISS_LOCAL_DRAM| \
					 HSW_L3_MISS_REMOTE_HOP0|HSW_L3_MISS_REMOTE_HOP1| \
					 HSW_L3_MISS_REMOTE_HOP2P)
#define HSW_SNOOP_NONE			BIT_ULL(31)
#define HSW_SNOOP_NOT_NEEDED		BIT_ULL(32)
#define HSW_SNOOP_MISS			BIT_ULL(33)
#define HSW_SNOOP_HIT_NO_FWD		BIT_ULL(34)
#define HSW_SNOOP_HIT_WITH_FWD		BIT_ULL(35)
#define HSW_SNOOP_HITM			BIT_ULL(36)
#define HSW_SNOOP_NON_DRAM		BIT_ULL(37)
#define HSW_ANY_SNOOP			(HSW_SNOOP_NONE| \
					 HSW_SNOOP_NOT_NEEDED|HSW_SNOOP_MISS| \
					 HSW_SNOOP_HIT_NO_FWD|HSW_SNOOP_HIT_WITH_FWD| \
					 HSW_SNOOP_HITM|HSW_SNOOP_NON_DRAM)
#define HSW_SNOOP_DRAM			(HSW_ANY_SNOOP & ~HSW_SNOOP_NON_DRAM)
#define HSW_DEMAND_READ			HSW_DEMAND_DATA_RD
#define HSW_DEMAND_WRITE		HSW_DEMAND_RFO
#define HSW_L3_MISS_REMOTE		(HSW_L3_MISS_REMOTE_HOP0|\
					 HSW_L3_MISS_REMOTE_HOP1|HSW_L3_MISS_REMOTE_HOP2P)
#define HSW_LLC_ACCESS			HSW_ANY_RESPONSE

#define BDW_L3_MISS_LOCAL		BIT(26)
#define BDW_L3_MISS			(BDW_L3_MISS_LOCAL| \
					 HSW_L3_MISS_REMOTE_HOP0|HSW_L3_MISS_REMOTE_HOP1| \
					 HSW_L3_MISS_REMOTE_HOP2P)


static __initconst const u64 hsw_hw_cache_event_ids
				[PERF_COUNT_HW_CACHE_MAX]
				[PERF_COUNT_HW_CACHE_OP_MAX]
				[PERF_COUNT_HW_CACHE_RESULT_MAX] =
{
 [ C(L1D ) ] = {
	[ C(OP_READ) ] = {
		[ C(RESULT_ACCESS) ] = 0x81d0,	/* MEM_UOPS_RETIRED.ALL_LOADS */
		[ C(RESULT_MISS)   ] = 0x151,	/* L1D.REPLACEMENT */
	},
	[ C(OP_WRITE) ] = {
		[ C(RESULT_ACCESS) ] = 0x82d0,	/* MEM_UOPS_RETIRED.ALL_STORES */
		[ C(RESULT_MISS)   ] = 0x0,
	},
	[ C(OP_PREFETCH) ] = {
		[ C(RESULT_ACCESS) ] = 0x0,
		[ C(RESULT_MISS)   ] = 0x0,
	},
 },
 [ C(L1I ) ] = {
	[ C(OP_READ) ] = {
		[ C(RESULT_ACCESS) ] = 0x0,
		[ C(RESULT_MISS)   ] = 0x280,	/* ICACHE.MISSES */
	},
	[ C(OP_WRITE) ] = {
		[ C(RESULT_ACCESS) ] = -1,
		[ C(RESULT_MISS)   ] = -1,
	},
	[ C(OP_PREFETCH) ] = {
		[ C(RESULT_ACCESS) ] = 0x0,
		[ C(RESULT_MISS)   ] = 0x0,
	},
 },
 [ C(LL  ) ] = {
	[ C(OP_READ) ] = {
		[ C(RESULT_ACCESS) ] = 0x1b7,	/* OFFCORE_RESPONSE */
		[ C(RESULT_MISS)   ] = 0x1b7,	/* OFFCORE_RESPONSE */
	},
	[ C(OP_WRITE) ] = {
		[ C(RESULT_ACCESS) ] = 0x1b7,	/* OFFCORE_RESPONSE */
		[ C(RESULT_MISS)   ] = 0x1b7,	/* OFFCORE_RESPONSE */
	},
	[ C(OP_PREFETCH) ] = {
		[ C(RESULT_ACCESS) ] = 0x0,
		[ C(RESULT_MISS)   ] = 0x0,
	},
 },
 [ C(DTLB) ] = {
	[ C(OP_READ) ] = {
		[ C(RESULT_ACCESS) ] = 0x81d0,	/* MEM_UOPS_RETIRED.ALL_LOADS */
		[ C(RESULT_MISS)   ] = 0x108,	/* DTLB_LOAD_MISSES.MISS_CAUSES_A_WALK */
	},
	[ C(OP_WRITE) ] = {
		[ C(RESULT_ACCESS) ] = 0x82d0,	/* MEM_UOPS_RETIRED.ALL_STORES */
		[ C(RESULT_MISS)   ] = 0x149,	/* DTLB_STORE_MISSES.MISS_CAUSES_A_WALK */
	},
	[ C(OP_PREFETCH) ] = {
		[ C(RESULT_ACCESS) ] = 0x0,
		[ C(RESULT_MISS)   ] = 0x0,
	},
 },
 [ C(ITLB) ] = {
	[ C(OP_READ) ] = {
		[ C(RESULT_ACCESS) ] = 0x6085,	/* ITLB_MISSES.STLB_HIT */
		[ C(RESULT_MISS)   ] = 0x185,	/* ITLB_MISSES.MISS_CAUSES_A_WALK */
	},
	[ C(OP_WRITE) ] = {
		[ C(RESULT_ACCESS) ] = -1,
		[ C(RESULT_MISS)   ] = -1,
	},
	[ C(OP_PREFETCH) ] = {
		[ C(RESULT_ACCESS) ] = -1,
		[ C(RESULT_MISS)   ] = -1,
	},
 },
 [ C(BPU ) ] = {
	[ C(OP_READ) ] = {
		[ C(RESULT_ACCESS) ] = 0xc4,	/* BR_INST_RETIRED.ALL_BRANCHES */
		[ C(RESULT_MISS)   ] = 0xc5,	/* BR_MISP_RETIRED.ALL_BRANCHES */
	},
	[ C(OP_WRITE) ] = {
		[ C(RESULT_ACCESS) ] = -1,
		[ C(RESULT_MISS)   ] = -1,
	},
	[ C(OP_PREFETCH) ] = {
		[ C(RESULT_ACCESS) ] = -1,
		[ C(RESULT_MISS)   ] = -1,
	},
 },
 [ C(NODE) ] = {
	[ C(OP_READ) ] = {
		[ C(RESULT_ACCESS) ] = 0x1b7,	/* OFFCORE_RESPONSE */
		[ C(RESULT_MISS)   ] = 0x1b7,	/* OFFCORE_RESPONSE */
	},
	[ C(OP_WRITE) ] = {
		[ C(RESULT_ACCESS) ] = 0x1b7,	/* OFFCORE_RESPONSE */
		[ C(RESULT_MISS)   ] = 0x1b7,	/* OFFCORE_RESPONSE */
	},
	[ C(OP_PREFETCH) ] = {
		[ C(RESULT_ACCESS) ] = 0x0,
		[ C(RESULT_MISS)   ] = 0x0,
	},
 },
};

static __initconst const u64 hsw_hw_cache_extra_regs
				[PERF_COUNT_HW_CACHE_MAX]
				[PERF_COUNT_HW_CACHE_OP_MAX]
				[PERF_COUNT_HW_CACHE_RESULT_MAX] =
{
 [ C(LL  ) ] = {
	[ C(OP_READ) ] = {
		[ C(RESULT_ACCESS) ] = HSW_DEMAND_READ|
				       HSW_LLC_ACCESS,
		[ C(RESULT_MISS)   ] = HSW_DEMAND_READ|
				       HSW_L3_MISS|HSW_ANY_SNOOP,
	},
	[ C(OP_WRITE) ] = {
		[ C(RESULT_ACCESS) ] = HSW_DEMAND_WRITE|
				       HSW_LLC_ACCESS,
		[ C(RESULT_MISS)   ] = HSW_DEMAND_WRITE|
				       HSW_L3_MISS|HSW_ANY_SNOOP,
	},
	[ C(OP_PREFETCH) ] = {
		[ C(RESULT_ACCESS) ] = 0x0,
		[ C(RESULT_MISS)   ] = 0x0,
	},
 },
 [ C(NODE) ] = {
	[ C(OP_READ) ] = {
		[ C(RESULT_ACCESS) ] = HSW_DEMAND_READ|
				       HSW_L3_MISS_LOCAL_DRAM|
				       HSW_SNOOP_DRAM,
		[ C(RESULT_MISS)   ] = HSW_DEMAND_READ|
				       HSW_L3_MISS_REMOTE|
				       HSW_SNOOP_DRAM,
	},
	[ C(OP_WRITE) ] = {
		[ C(RESULT_ACCESS) ] = HSW_DEMAND_WRITE|
				       HSW_L3_MISS_LOCAL_DRAM|
				       HSW_SNOOP_DRAM,
		[ C(RESULT_MISS)   ] = HSW_DEMAND_WRITE|
				       HSW_L3_MISS_REMOTE|
				       HSW_SNOOP_DRAM,
	},
	[ C(OP_PREFETCH) ] = {
		[ C(RESULT_ACCESS) ] = 0x0,
		[ C(RESULT_MISS)   ] = 0x0,
	},
 },
};

static __initconst const u64 westmere_hw_cache_event_ids
				[PERF_COUNT_HW_CACHE_MAX]
				[PERF_COUNT_HW_CACHE_OP_MAX]
				[PERF_COUNT_HW_CACHE_RESULT_MAX] =
{
 [ C(L1D) ] = {
	[ C(OP_READ) ] = {
		[ C(RESULT_ACCESS) ] = 0x010b, /* MEM_INST_RETIRED.LOADS       */
		[ C(RESULT_MISS)   ] = 0x0151, /* L1D.REPL                     */
	},
	[ C(OP_WRITE) ] = {
		[ C(RESULT_ACCESS) ] = 0x020b, /* MEM_INST_RETURED.STORES      */
		[ C(RESULT_MISS)   ] = 0x0251, /* L1D.M_REPL                   */
	},
	[ C(OP_PREFETCH) ] = {
		[ C(RESULT_ACCESS) ] = 0x014e, /* L1D_PREFETCH.REQUESTS        */
		[ C(RESULT_MISS)   ] = 0x024e, /* L1D_PREFETCH.MISS            */
	},
 },
 [ C(L1I ) ] = {
	[ C(OP_READ) ] = {
		[ C(RESULT_ACCESS) ] = 0x0380, /* L1I.READS                    */
		[ C(RESULT_MISS)   ] = 0x0280, /* L1I.MISSES                   */
	},
	[ C(OP_WRITE) ] = {
		[ C(RESULT_ACCESS) ] = -1,
		[ C(RESULT_MISS)   ] = -1,
	},
	[ C(OP_PREFETCH) ] = {
		[ C(RESULT_ACCESS) ] = 0x0,
		[ C(RESULT_MISS)   ] = 0x0,
	},
 },
 [ C(LL  ) ] = {
	[ C(OP_READ) ] = {
		/* OFFCORE_RESPONSE.ANY_DATA.LOCAL_CACHE */
		[ C(RESULT_ACCESS) ] = 0x01b7,
		/* OFFCORE_RESPONSE.ANY_DATA.ANY_LLC_MISS */
		[ C(RESULT_MISS)   ] = 0x01b7,
	},
	/*
	 * Use RFO, not WRITEBACK, because a write miss would typically occur
	 * on RFO.
	 */
	[ C(OP_WRITE) ] = {
		/* OFFCORE_RESPONSE.ANY_RFO.LOCAL_CACHE */
		[ C(RESULT_ACCESS) ] = 0x01b7,
		/* OFFCORE_RESPONSE.ANY_RFO.ANY_LLC_MISS */
		[ C(RESULT_MISS)   ] = 0x01b7,
	},
	[ C(OP_PREFETCH) ] = {
		/* OFFCORE_RESPONSE.PREFETCH.LOCAL_CACHE */
		[ C(RESULT_ACCESS) ] = 0x01b7,
		/* OFFCORE_RESPONSE.PREFETCH.ANY_LLC_MISS */
		[ C(RESULT_MISS)   ] = 0x01b7,
	},
 },
 [ C(DTLB) ] = {
	[ C(OP_READ) ] = {
		[ C(RESULT_ACCESS) ] = 0x010b, /* MEM_INST_RETIRED.LOADS       */
		[ C(RESULT_MISS)   ] = 0x0108, /* DTLB_LOAD_MISSES.ANY         */
	},
	[ C(OP_WRITE) ] = {
		[ C(RESULT_ACCESS) ] = 0x020b, /* MEM_INST_RETURED.STORES      */
		[ C(RESULT_MISS)   ] = 0x010c, /* MEM_STORE_RETIRED.DTLB_MISS  */
	},
	[ C(OP_PREFETCH) ] = {
		[ C(RESULT_ACCESS) ] = 0x0,
		[ C(RESULT_MISS)   ] = 0x0,
	},
 },
 [ C(ITLB) ] = {
	[ C(OP_READ) ] = {
		[ C(RESULT_ACCESS) ] = 0x01c0, /* INST_RETIRED.ANY_P           */
		[ C(RESULT_MISS)   ] = 0x0185, /* ITLB_MISSES.ANY              */
	},
	[ C(OP_WRITE) ] = {
		[ C(RESULT_ACCESS) ] = -1,
		[ C(RESULT_MISS)   ] = -1,
	},
	[ C(OP_PREFETCH) ] = {
		[ C(RESULT_ACCESS) ] = -1,
		[ C(RESULT_MISS)   ] = -1,
	},
 },
 [ C(BPU ) ] = {
	[ C(OP_READ) ] = {
		[ C(RESULT_ACCESS) ] = 0x00c4, /* BR_INST_RETIRED.ALL_BRANCHES */
		[ C(RESULT_MISS)   ] = 0x03e8, /* BPU_CLEARS.ANY               */
	},
	[ C(OP_WRITE) ] = {
		[ C(RESULT_ACCESS) ] = -1,
		[ C(RESULT_MISS)   ] = -1,
	},
	[ C(OP_PREFETCH) ] = {
		[ C(RESULT_ACCESS) ] = -1,
		[ C(RESULT_MISS)   ] = -1,
	},
 },
 [ C(NODE) ] = {
	[ C(OP_READ) ] = {
		[ C(RESULT_ACCESS) ] = 0x01b7,
		[ C(RESULT_MISS)   ] = 0x01b7,
	},
	[ C(OP_WRITE) ] = {
		[ C(RESULT_ACCESS) ] = 0x01b7,
		[ C(RESULT_MISS)   ] = 0x01b7,
	},
	[ C(OP_PREFETCH) ] = {
		[ C(RESULT_ACCESS) ] = 0x01b7,
		[ C(RESULT_MISS)   ] = 0x01b7,
	},
 },
};

/*
 * Nehalem/Westmere MSR_OFFCORE_RESPONSE bits;
 * See IA32 SDM Vol 3B 30.6.1.3
 */

#define NHM_DMND_DATA_RD	(1 << 0)
#define NHM_DMND_RFO		(1 << 1)
#define NHM_DMND_IFETCH		(1 << 2)
#define NHM_DMND_WB		(1 << 3)
#define NHM_PF_DATA_RD		(1 << 4)
#define NHM_PF_DATA_RFO		(1 << 5)
#define NHM_PF_IFETCH		(1 << 6)
#define NHM_OFFCORE_OTHER	(1 << 7)
#define NHM_UNCORE_HIT		(1 << 8)
#define NHM_OTHER_CORE_HIT_SNP	(1 << 9)
#define NHM_OTHER_CORE_HITM	(1 << 10)
        			/* reserved */
#define NHM_REMOTE_CACHE_FWD	(1 << 12)
#define NHM_REMOTE_DRAM		(1 << 13)
#define NHM_LOCAL_DRAM		(1 << 14)
#define NHM_NON_DRAM		(1 << 15)

#define NHM_LOCAL		(NHM_LOCAL_DRAM|NHM_REMOTE_CACHE_FWD)
#define NHM_REMOTE		(NHM_REMOTE_DRAM)

#define NHM_DMND_READ		(NHM_DMND_DATA_RD)
#define NHM_DMND_WRITE		(NHM_DMND_RFO|NHM_DMND_WB)
#define NHM_DMND_PREFETCH	(NHM_PF_DATA_RD|NHM_PF_DATA_RFO)

#define NHM_L3_HIT	(NHM_UNCORE_HIT|NHM_OTHER_CORE_HIT_SNP|NHM_OTHER_CORE_HITM)
#define NHM_L3_MISS	(NHM_NON_DRAM|NHM_LOCAL_DRAM|NHM_REMOTE_DRAM|NHM_REMOTE_CACHE_FWD)
#define NHM_L3_ACCESS	(NHM_L3_HIT|NHM_L3_MISS)

static __initconst const u64 nehalem_hw_cache_extra_regs
				[PERF_COUNT_HW_CACHE_MAX]
				[PERF_COUNT_HW_CACHE_OP_MAX]
				[PERF_COUNT_HW_CACHE_RESULT_MAX] =
{
 [ C(LL  ) ] = {
	[ C(OP_READ) ] = {
		[ C(RESULT_ACCESS) ] = NHM_DMND_READ|NHM_L3_ACCESS,
		[ C(RESULT_MISS)   ] = NHM_DMND_READ|NHM_L3_MISS,
	},
	[ C(OP_WRITE) ] = {
		[ C(RESULT_ACCESS) ] = NHM_DMND_WRITE|NHM_L3_ACCESS,
		[ C(RESULT_MISS)   ] = NHM_DMND_WRITE|NHM_L3_MISS,
	},
	[ C(OP_PREFETCH) ] = {
		[ C(RESULT_ACCESS) ] = NHM_DMND_PREFETCH|NHM_L3_ACCESS,
		[ C(RESULT_MISS)   ] = NHM_DMND_PREFETCH|NHM_L3_MISS,
	},
 },
 [ C(NODE) ] = {
	[ C(OP_READ) ] = {
		[ C(RESULT_ACCESS) ] = NHM_DMND_READ|NHM_LOCAL|NHM_REMOTE,
		[ C(RESULT_MISS)   ] = NHM_DMND_READ|NHM_REMOTE,
	},
	[ C(OP_WRITE) ] = {
		[ C(RESULT_ACCESS) ] = NHM_DMND_WRITE|NHM_LOCAL|NHM_REMOTE,
		[ C(RESULT_MISS)   ] = NHM_DMND_WRITE|NHM_REMOTE,
	},
	[ C(OP_PREFETCH) ] = {
		[ C(RESULT_ACCESS) ] = NHM_DMND_PREFETCH|NHM_LOCAL|NHM_REMOTE,
		[ C(RESULT_MISS)   ] = NHM_DMND_PREFETCH|NHM_REMOTE,
	},
 },
};

static __initconst const u64 nehalem_hw_cache_event_ids
				[PERF_COUNT_HW_CACHE_MAX]
				[PERF_COUNT_HW_CACHE_OP_MAX]
				[PERF_COUNT_HW_CACHE_RESULT_MAX] =
{
 [ C(L1D) ] = {
	[ C(OP_READ) ] = {
		[ C(RESULT_ACCESS) ] = 0x010b, /* MEM_INST_RETIRED.LOADS       */
		[ C(RESULT_MISS)   ] = 0x0151, /* L1D.REPL                     */
	},
	[ C(OP_WRITE) ] = {
		[ C(RESULT_ACCESS) ] = 0x020b, /* MEM_INST_RETURED.STORES      */
		[ C(RESULT_MISS)   ] = 0x0251, /* L1D.M_REPL                   */
	},
	[ C(OP_PREFETCH) ] = {
		[ C(RESULT_ACCESS) ] = 0x014e, /* L1D_PREFETCH.REQUESTS        */
		[ C(RESULT_MISS)   ] = 0x024e, /* L1D_PREFETCH.MISS            */
	},
 },
 [ C(L1I ) ] = {
	[ C(OP_READ) ] = {
		[ C(RESULT_ACCESS) ] = 0x0380, /* L1I.READS                    */
		[ C(RESULT_MISS)   ] = 0x0280, /* L1I.MISSES                   */
	},
	[ C(OP_WRITE) ] = {
		[ C(RESULT_ACCESS) ] = -1,
		[ C(RESULT_MISS)   ] = -1,
	},
	[ C(OP_PREFETCH) ] = {
		[ C(RESULT_ACCESS) ] = 0x0,
		[ C(RESULT_MISS)   ] = 0x0,
	},
 },
 [ C(LL  ) ] = {
	[ C(OP_READ) ] = {
		/* OFFCORE_RESPONSE.ANY_DATA.LOCAL_CACHE */
		[ C(RESULT_ACCESS) ] = 0x01b7,
		/* OFFCORE_RESPONSE.ANY_DATA.ANY_LLC_MISS */
		[ C(RESULT_MISS)   ] = 0x01b7,
	},
	/*
	 * Use RFO, not WRITEBACK, because a write miss would typically occur
	 * on RFO.
	 */
	[ C(OP_WRITE) ] = {
		/* OFFCORE_RESPONSE.ANY_RFO.LOCAL_CACHE */
		[ C(RESULT_ACCESS) ] = 0x01b7,
		/* OFFCORE_RESPONSE.ANY_RFO.ANY_LLC_MISS */
		[ C(RESULT_MISS)   ] = 0x01b7,
	},
	[ C(OP_PREFETCH) ] = {
		/* OFFCORE_RESPONSE.PREFETCH.LOCAL_CACHE */
		[ C(RESULT_ACCESS) ] = 0x01b7,
		/* OFFCORE_RESPONSE.PREFETCH.ANY_LLC_MISS */
		[ C(RESULT_MISS)   ] = 0x01b7,
	},
 },
 [ C(DTLB) ] = {
	[ C(OP_READ) ] = {
		[ C(RESULT_ACCESS) ] = 0x0f40, /* L1D_CACHE_LD.MESI   (alias)  */
		[ C(RESULT_MISS)   ] = 0x0108, /* DTLB_LOAD_MISSES.ANY         */
	},
	[ C(OP_WRITE) ] = {
		[ C(RESULT_ACCESS) ] = 0x0f41, /* L1D_CACHE_ST.MESI   (alias)  */
		[ C(RESULT_MISS)   ] = 0x010c, /* MEM_STORE_RETIRED.DTLB_MISS  */
	},
	[ C(OP_PREFETCH) ] = {
		[ C(RESULT_ACCESS) ] = 0x0,
		[ C(RESULT_MISS)   ] = 0x0,
	},
 },
 [ C(ITLB) ] = {
	[ C(OP_READ) ] = {
		[ C(RESULT_ACCESS) ] = 0x01c0, /* INST_RETIRED.ANY_P           */
		[ C(RESULT_MISS)   ] = 0x20c8, /* ITLB_MISS_RETIRED            */
	},
	[ C(OP_WRITE) ] = {
		[ C(RESULT_ACCESS) ] = -1,
		[ C(RESULT_MISS)   ] = -1,
	},
	[ C(OP_PREFETCH) ] = {
		[ C(RESULT_ACCESS) ] = -1,
		[ C(RESULT_MISS)   ] = -1,
	},
 },
 [ C(BPU ) ] = {
	[ C(OP_READ) ] = {
		[ C(RESULT_ACCESS) ] = 0x00c4, /* BR_INST_RETIRED.ALL_BRANCHES */
		[ C(RESULT_MISS)   ] = 0x03e8, /* BPU_CLEARS.ANY               */
	},
	[ C(OP_WRITE) ] = {
		[ C(RESULT_ACCESS) ] = -1,
		[ C(RESULT_MISS)   ] = -1,
	},
	[ C(OP_PREFETCH) ] = {
		[ C(RESULT_ACCESS) ] = -1,
		[ C(RESULT_MISS)   ] = -1,
	},
 },
 [ C(NODE) ] = {
	[ C(OP_READ) ] = {
		[ C(RESULT_ACCESS) ] = 0x01b7,
		[ C(RESULT_MISS)   ] = 0x01b7,
	},
	[ C(OP_WRITE) ] = {
		[ C(RESULT_ACCESS) ] = 0x01b7,
		[ C(RESULT_MISS)   ] = 0x01b7,
	},
	[ C(OP_PREFETCH) ] = {
		[ C(RESULT_ACCESS) ] = 0x01b7,
		[ C(RESULT_MISS)   ] = 0x01b7,
	},
 },
};

static __initconst const u64 core2_hw_cache_event_ids
				[PERF_COUNT_HW_CACHE_MAX]
				[PERF_COUNT_HW_CACHE_OP_MAX]
				[PERF_COUNT_HW_CACHE_RESULT_MAX] =
{
 [ C(L1D) ] = {
	[ C(OP_READ) ] = {
		[ C(RESULT_ACCESS) ] = 0x0f40, /* L1D_CACHE_LD.MESI          */
		[ C(RESULT_MISS)   ] = 0x0140, /* L1D_CACHE_LD.I_STATE       */
	},
	[ C(OP_WRITE) ] = {
		[ C(RESULT_ACCESS) ] = 0x0f41, /* L1D_CACHE_ST.MESI          */
		[ C(RESULT_MISS)   ] = 0x0141, /* L1D_CACHE_ST.I_STATE       */
	},
	[ C(OP_PREFETCH) ] = {
		[ C(RESULT_ACCESS) ] = 0x104e, /* L1D_PREFETCH.REQUESTS      */
		[ C(RESULT_MISS)   ] = 0,
	},
 },
 [ C(L1I ) ] = {
	[ C(OP_READ) ] = {
		[ C(RESULT_ACCESS) ] = 0x0080, /* L1I.READS                  */
		[ C(RESULT_MISS)   ] = 0x0081, /* L1I.MISSES                 */
	},
	[ C(OP_WRITE) ] = {
		[ C(RESULT_ACCESS) ] = -1,
		[ C(RESULT_MISS)   ] = -1,
	},
	[ C(OP_PREFETCH) ] = {
		[ C(RESULT_ACCESS) ] = 0,
		[ C(RESULT_MISS)   ] = 0,
	},
 },
 [ C(LL  ) ] = {
	[ C(OP_READ) ] = {
		[ C(RESULT_ACCESS) ] = 0x4f29, /* L2_LD.MESI                 */
		[ C(RESULT_MISS)   ] = 0x4129, /* L2_LD.ISTATE               */
	},
	[ C(OP_WRITE) ] = {
		[ C(RESULT_ACCESS) ] = 0x4f2A, /* L2_ST.MESI                 */
		[ C(RESULT_MISS)   ] = 0x412A, /* L2_ST.ISTATE               */
	},
	[ C(OP_PREFETCH) ] = {
		[ C(RESULT_ACCESS) ] = 0,
		[ C(RESULT_MISS)   ] = 0,
	},
 },
 [ C(DTLB) ] = {
	[ C(OP_READ) ] = {
		[ C(RESULT_ACCESS) ] = 0x0f40, /* L1D_CACHE_LD.MESI  (alias) */
		[ C(RESULT_MISS)   ] = 0x0208, /* DTLB_MISSES.MISS_LD        */
	},
	[ C(OP_WRITE) ] = {
		[ C(RESULT_ACCESS) ] = 0x0f41, /* L1D_CACHE_ST.MESI  (alias) */
		[ C(RESULT_MISS)   ] = 0x0808, /* DTLB_MISSES.MISS_ST        */
	},
	[ C(OP_PREFETCH) ] = {
		[ C(RESULT_ACCESS) ] = 0,
		[ C(RESULT_MISS)   ] = 0,
	},
 },
 [ C(ITLB) ] = {
	[ C(OP_READ) ] = {
		[ C(RESULT_ACCESS) ] = 0x00c0, /* INST_RETIRED.ANY_P         */
		[ C(RESULT_MISS)   ] = 0x1282, /* ITLBMISSES                 */
	},
	[ C(OP_WRITE) ] = {
		[ C(RESULT_ACCESS) ] = -1,
		[ C(RESULT_MISS)   ] = -1,
	},
	[ C(OP_PREFETCH) ] = {
		[ C(RESULT_ACCESS) ] = -1,
		[ C(RESULT_MISS)   ] = -1,
	},
 },
 [ C(BPU ) ] = {
	[ C(OP_READ) ] = {
		[ C(RESULT_ACCESS) ] = 0x00c4, /* BR_INST_RETIRED.ANY        */
		[ C(RESULT_MISS)   ] = 0x00c5, /* BP_INST_RETIRED.MISPRED    */
	},
	[ C(OP_WRITE) ] = {
		[ C(RESULT_ACCESS) ] = -1,
		[ C(RESULT_MISS)   ] = -1,
	},
	[ C(OP_PREFETCH) ] = {
		[ C(RESULT_ACCESS) ] = -1,
		[ C(RESULT_MISS)   ] = -1,
	},
 },
};

static __initconst const u64 atom_hw_cache_event_ids
				[PERF_COUNT_HW_CACHE_MAX]
				[PERF_COUNT_HW_CACHE_OP_MAX]
				[PERF_COUNT_HW_CACHE_RESULT_MAX] =
{
 [ C(L1D) ] = {
	[ C(OP_READ) ] = {
		[ C(RESULT_ACCESS) ] = 0x2140, /* L1D_CACHE.LD               */
		[ C(RESULT_MISS)   ] = 0,
	},
	[ C(OP_WRITE) ] = {
		[ C(RESULT_ACCESS) ] = 0x2240, /* L1D_CACHE.ST               */
		[ C(RESULT_MISS)   ] = 0,
	},
	[ C(OP_PREFETCH) ] = {
		[ C(RESULT_ACCESS) ] = 0x0,
		[ C(RESULT_MISS)   ] = 0,
	},
 },
 [ C(L1I ) ] = {
	[ C(OP_READ) ] = {
		[ C(RESULT_ACCESS) ] = 0x0380, /* L1I.READS                  */
		[ C(RESULT_MISS)   ] = 0x0280, /* L1I.MISSES                 */
	},
	[ C(OP_WRITE) ] = {
		[ C(RESULT_ACCESS) ] = -1,
		[ C(RESULT_MISS)   ] = -1,
	},
	[ C(OP_PREFETCH) ] = {
		[ C(RESULT_ACCESS) ] = 0,
		[ C(RESULT_MISS)   ] = 0,
	},
 },
 [ C(LL  ) ] = {
	[ C(OP_READ) ] = {
		[ C(RESULT_ACCESS) ] = 0x4f29, /* L2_LD.MESI                 */
		[ C(RESULT_MISS)   ] = 0x4129, /* L2_LD.ISTATE               */
	},
	[ C(OP_WRITE) ] = {
		[ C(RESULT_ACCESS) ] = 0x4f2A, /* L2_ST.MESI                 */
		[ C(RESULT_MISS)   ] = 0x412A, /* L2_ST.ISTATE               */
	},
	[ C(OP_PREFETCH) ] = {
		[ C(RESULT_ACCESS) ] = 0,
		[ C(RESULT_MISS)   ] = 0,
	},
 },
 [ C(DTLB) ] = {
	[ C(OP_READ) ] = {
		[ C(RESULT_ACCESS) ] = 0x2140, /* L1D_CACHE_LD.MESI  (alias) */
		[ C(RESULT_MISS)   ] = 0x0508, /* DTLB_MISSES.MISS_LD        */
	},
	[ C(OP_WRITE) ] = {
		[ C(RESULT_ACCESS) ] = 0x2240, /* L1D_CACHE_ST.MESI  (alias) */
		[ C(RESULT_MISS)   ] = 0x0608, /* DTLB_MISSES.MISS_ST        */
	},
	[ C(OP_PREFETCH) ] = {
		[ C(RESULT_ACCESS) ] = 0,
		[ C(RESULT_MISS)   ] = 0,
	},
 },
 [ C(ITLB) ] = {
	[ C(OP_READ) ] = {
		[ C(RESULT_ACCESS) ] = 0x00c0, /* INST_RETIRED.ANY_P         */
		[ C(RESULT_MISS)   ] = 0x0282, /* ITLB.MISSES                */
	},
	[ C(OP_WRITE) ] = {
		[ C(RESULT_ACCESS) ] = -1,
		[ C(RESULT_MISS)   ] = -1,
	},
	[ C(OP_PREFETCH) ] = {
		[ C(RESULT_ACCESS) ] = -1,
		[ C(RESULT_MISS)   ] = -1,
	},
 },
 [ C(BPU ) ] = {
	[ C(OP_READ) ] = {
		[ C(RESULT_ACCESS) ] = 0x00c4, /* BR_INST_RETIRED.ANY        */
		[ C(RESULT_MISS)   ] = 0x00c5, /* BP_INST_RETIRED.MISPRED    */
	},
	[ C(OP_WRITE) ] = {
		[ C(RESULT_ACCESS) ] = -1,
		[ C(RESULT_MISS)   ] = -1,
	},
	[ C(OP_PREFETCH) ] = {
		[ C(RESULT_ACCESS) ] = -1,
		[ C(RESULT_MISS)   ] = -1,
	},
 },
};

EVENT_ATTR_STR(topdown-total-slots, td_total_slots_slm, "event=0x3c");
EVENT_ATTR_STR(topdown-total-slots.scale, td_total_slots_scale_slm, "2");
/* no_alloc_cycles.not_delivered */
EVENT_ATTR_STR(topdown-fetch-bubbles, td_fetch_bubbles_slm,
	       "event=0xca,umask=0x50");
EVENT_ATTR_STR(topdown-fetch-bubbles.scale, td_fetch_bubbles_scale_slm, "2");
/* uops_retired.all */
EVENT_ATTR_STR(topdown-slots-issued, td_slots_issued_slm,
	       "event=0xc2,umask=0x10");
/* uops_retired.all */
EVENT_ATTR_STR(topdown-slots-retired, td_slots_retired_slm,
	       "event=0xc2,umask=0x10");

static struct attribute *slm_events_attrs[] = {
	EVENT_PTR(td_total_slots_slm),
	EVENT_PTR(td_total_slots_scale_slm),
	EVENT_PTR(td_fetch_bubbles_slm),
	EVENT_PTR(td_fetch_bubbles_scale_slm),
	EVENT_PTR(td_slots_issued_slm),
	EVENT_PTR(td_slots_retired_slm),
	NULL
};

static struct extra_reg intel_slm_extra_regs[] __read_mostly =
{
	/* must define OFFCORE_RSP_X first, see intel_fixup_er() */
	INTEL_UEVENT_EXTRA_REG(0x01b7, MSR_OFFCORE_RSP_0, 0x768005ffffull, RSP_0),
	INTEL_UEVENT_EXTRA_REG(0x02b7, MSR_OFFCORE_RSP_1, 0x368005ffffull, RSP_1),
	EVENT_EXTRA_END
};

#define SLM_DMND_READ		SNB_DMND_DATA_RD
#define SLM_DMND_WRITE		SNB_DMND_RFO
#define SLM_DMND_PREFETCH	(SNB_PF_DATA_RD|SNB_PF_RFO)

#define SLM_SNP_ANY		(SNB_SNP_NONE|SNB_SNP_MISS|SNB_NO_FWD|SNB_HITM)
#define SLM_LLC_ACCESS		SNB_RESP_ANY
#define SLM_LLC_MISS		(SLM_SNP_ANY|SNB_NON_DRAM)

static __initconst const u64 slm_hw_cache_extra_regs
				[PERF_COUNT_HW_CACHE_MAX]
				[PERF_COUNT_HW_CACHE_OP_MAX]
				[PERF_COUNT_HW_CACHE_RESULT_MAX] =
{
 [ C(LL  ) ] = {
	[ C(OP_READ) ] = {
		[ C(RESULT_ACCESS) ] = SLM_DMND_READ|SLM_LLC_ACCESS,
		[ C(RESULT_MISS)   ] = 0,
	},
	[ C(OP_WRITE) ] = {
		[ C(RESULT_ACCESS) ] = SLM_DMND_WRITE|SLM_LLC_ACCESS,
		[ C(RESULT_MISS)   ] = SLM_DMND_WRITE|SLM_LLC_MISS,
	},
	[ C(OP_PREFETCH) ] = {
		[ C(RESULT_ACCESS) ] = SLM_DMND_PREFETCH|SLM_LLC_ACCESS,
		[ C(RESULT_MISS)   ] = SLM_DMND_PREFETCH|SLM_LLC_MISS,
	},
 },
};

static __initconst const u64 slm_hw_cache_event_ids
				[PERF_COUNT_HW_CACHE_MAX]
				[PERF_COUNT_HW_CACHE_OP_MAX]
				[PERF_COUNT_HW_CACHE_RESULT_MAX] =
{
 [ C(L1D) ] = {
	[ C(OP_READ) ] = {
		[ C(RESULT_ACCESS) ] = 0,
		[ C(RESULT_MISS)   ] = 0x0104, /* LD_DCU_MISS */
	},
	[ C(OP_WRITE) ] = {
		[ C(RESULT_ACCESS) ] = 0,
		[ C(RESULT_MISS)   ] = 0,
	},
	[ C(OP_PREFETCH) ] = {
		[ C(RESULT_ACCESS) ] = 0,
		[ C(RESULT_MISS)   ] = 0,
	},
 },
 [ C(L1I ) ] = {
	[ C(OP_READ) ] = {
		[ C(RESULT_ACCESS) ] = 0x0380, /* ICACHE.ACCESSES */
		[ C(RESULT_MISS)   ] = 0x0280, /* ICACGE.MISSES */
	},
	[ C(OP_WRITE) ] = {
		[ C(RESULT_ACCESS) ] = -1,
		[ C(RESULT_MISS)   ] = -1,
	},
	[ C(OP_PREFETCH) ] = {
		[ C(RESULT_ACCESS) ] = 0,
		[ C(RESULT_MISS)   ] = 0,
	},
 },
 [ C(LL  ) ] = {
	[ C(OP_READ) ] = {
		/* OFFCORE_RESPONSE.ANY_DATA.LOCAL_CACHE */
		[ C(RESULT_ACCESS) ] = 0x01b7,
		[ C(RESULT_MISS)   ] = 0,
	},
	[ C(OP_WRITE) ] = {
		/* OFFCORE_RESPONSE.ANY_RFO.LOCAL_CACHE */
		[ C(RESULT_ACCESS) ] = 0x01b7,
		/* OFFCORE_RESPONSE.ANY_RFO.ANY_LLC_MISS */
		[ C(RESULT_MISS)   ] = 0x01b7,
	},
	[ C(OP_PREFETCH) ] = {
		/* OFFCORE_RESPONSE.PREFETCH.LOCAL_CACHE */
		[ C(RESULT_ACCESS) ] = 0x01b7,
		/* OFFCORE_RESPONSE.PREFETCH.ANY_LLC_MISS */
		[ C(RESULT_MISS)   ] = 0x01b7,
	},
 },
 [ C(DTLB) ] = {
	[ C(OP_READ) ] = {
		[ C(RESULT_ACCESS) ] = 0,
		[ C(RESULT_MISS)   ] = 0x0804, /* LD_DTLB_MISS */
	},
	[ C(OP_WRITE) ] = {
		[ C(RESULT_ACCESS) ] = 0,
		[ C(RESULT_MISS)   ] = 0,
	},
	[ C(OP_PREFETCH) ] = {
		[ C(RESULT_ACCESS) ] = 0,
		[ C(RESULT_MISS)   ] = 0,
	},
 },
 [ C(ITLB) ] = {
	[ C(OP_READ) ] = {
		[ C(RESULT_ACCESS) ] = 0x00c0, /* INST_RETIRED.ANY_P */
		[ C(RESULT_MISS)   ] = 0x40205, /* PAGE_WALKS.I_SIDE_WALKS */
	},
	[ C(OP_WRITE) ] = {
		[ C(RESULT_ACCESS) ] = -1,
		[ C(RESULT_MISS)   ] = -1,
	},
	[ C(OP_PREFETCH) ] = {
		[ C(RESULT_ACCESS) ] = -1,
		[ C(RESULT_MISS)   ] = -1,
	},
 },
 [ C(BPU ) ] = {
	[ C(OP_READ) ] = {
		[ C(RESULT_ACCESS) ] = 0x00c4, /* BR_INST_RETIRED.ANY */
		[ C(RESULT_MISS)   ] = 0x00c5, /* BP_INST_RETIRED.MISPRED */
	},
	[ C(OP_WRITE) ] = {
		[ C(RESULT_ACCESS) ] = -1,
		[ C(RESULT_MISS)   ] = -1,
	},
	[ C(OP_PREFETCH) ] = {
		[ C(RESULT_ACCESS) ] = -1,
		[ C(RESULT_MISS)   ] = -1,
	},
 },
};

EVENT_ATTR_STR(topdown-total-slots, td_total_slots_glm, "event=0x3c");
EVENT_ATTR_STR(topdown-total-slots.scale, td_total_slots_scale_glm, "3");
/* UOPS_NOT_DELIVERED.ANY */
EVENT_ATTR_STR(topdown-fetch-bubbles, td_fetch_bubbles_glm, "event=0x9c");
/* ISSUE_SLOTS_NOT_CONSUMED.RECOVERY */
EVENT_ATTR_STR(topdown-recovery-bubbles, td_recovery_bubbles_glm, "event=0xca,umask=0x02");
/* UOPS_RETIRED.ANY */
EVENT_ATTR_STR(topdown-slots-retired, td_slots_retired_glm, "event=0xc2");
/* UOPS_ISSUED.ANY */
EVENT_ATTR_STR(topdown-slots-issued, td_slots_issued_glm, "event=0x0e");

static struct attribute *glm_events_attrs[] = {
	EVENT_PTR(td_total_slots_glm),
	EVENT_PTR(td_total_slots_scale_glm),
	EVENT_PTR(td_fetch_bubbles_glm),
	EVENT_PTR(td_recovery_bubbles_glm),
	EVENT_PTR(td_slots_issued_glm),
	EVENT_PTR(td_slots_retired_glm),
	NULL
};

static struct extra_reg intel_glm_extra_regs[] __read_mostly = {
	/* must define OFFCORE_RSP_X first, see intel_fixup_er() */
	INTEL_UEVENT_EXTRA_REG(0x01b7, MSR_OFFCORE_RSP_0, 0x760005ffbfull, RSP_0),
	INTEL_UEVENT_EXTRA_REG(0x02b7, MSR_OFFCORE_RSP_1, 0x360005ffbfull, RSP_1),
	EVENT_EXTRA_END
};

#define GLM_DEMAND_DATA_RD		BIT_ULL(0)
#define GLM_DEMAND_RFO			BIT_ULL(1)
#define GLM_ANY_RESPONSE		BIT_ULL(16)
#define GLM_SNP_NONE_OR_MISS		BIT_ULL(33)
#define GLM_DEMAND_READ			GLM_DEMAND_DATA_RD
#define GLM_DEMAND_WRITE		GLM_DEMAND_RFO
#define GLM_DEMAND_PREFETCH		(SNB_PF_DATA_RD|SNB_PF_RFO)
#define GLM_LLC_ACCESS			GLM_ANY_RESPONSE
#define GLM_SNP_ANY			(GLM_SNP_NONE_OR_MISS|SNB_NO_FWD|SNB_HITM)
#define GLM_LLC_MISS			(GLM_SNP_ANY|SNB_NON_DRAM)

static __initconst const u64 glm_hw_cache_event_ids
				[PERF_COUNT_HW_CACHE_MAX]
				[PERF_COUNT_HW_CACHE_OP_MAX]
				[PERF_COUNT_HW_CACHE_RESULT_MAX] = {
	[C(L1D)] = {
		[C(OP_READ)] = {
			[C(RESULT_ACCESS)]	= 0x81d0,	/* MEM_UOPS_RETIRED.ALL_LOADS */
			[C(RESULT_MISS)]	= 0x0,
		},
		[C(OP_WRITE)] = {
			[C(RESULT_ACCESS)]	= 0x82d0,	/* MEM_UOPS_RETIRED.ALL_STORES */
			[C(RESULT_MISS)]	= 0x0,
		},
		[C(OP_PREFETCH)] = {
			[C(RESULT_ACCESS)]	= 0x0,
			[C(RESULT_MISS)]	= 0x0,
		},
	},
	[C(L1I)] = {
		[C(OP_READ)] = {
			[C(RESULT_ACCESS)]	= 0x0380,	/* ICACHE.ACCESSES */
			[C(RESULT_MISS)]	= 0x0280,	/* ICACHE.MISSES */
		},
		[C(OP_WRITE)] = {
			[C(RESULT_ACCESS)]	= -1,
			[C(RESULT_MISS)]	= -1,
		},
		[C(OP_PREFETCH)] = {
			[C(RESULT_ACCESS)]	= 0x0,
			[C(RESULT_MISS)]	= 0x0,
		},
	},
	[C(LL)] = {
		[C(OP_READ)] = {
			[C(RESULT_ACCESS)]	= 0x1b7,	/* OFFCORE_RESPONSE */
			[C(RESULT_MISS)]	= 0x1b7,	/* OFFCORE_RESPONSE */
		},
		[C(OP_WRITE)] = {
			[C(RESULT_ACCESS)]	= 0x1b7,	/* OFFCORE_RESPONSE */
			[C(RESULT_MISS)]	= 0x1b7,	/* OFFCORE_RESPONSE */
		},
		[C(OP_PREFETCH)] = {
			[C(RESULT_ACCESS)]	= 0x1b7,	/* OFFCORE_RESPONSE */
			[C(RESULT_MISS)]	= 0x1b7,	/* OFFCORE_RESPONSE */
		},
	},
	[C(DTLB)] = {
		[C(OP_READ)] = {
			[C(RESULT_ACCESS)]	= 0x81d0,	/* MEM_UOPS_RETIRED.ALL_LOADS */
			[C(RESULT_MISS)]	= 0x0,
		},
		[C(OP_WRITE)] = {
			[C(RESULT_ACCESS)]	= 0x82d0,	/* MEM_UOPS_RETIRED.ALL_STORES */
			[C(RESULT_MISS)]	= 0x0,
		},
		[C(OP_PREFETCH)] = {
			[C(RESULT_ACCESS)]	= 0x0,
			[C(RESULT_MISS)]	= 0x0,
		},
	},
	[C(ITLB)] = {
		[C(OP_READ)] = {
			[C(RESULT_ACCESS)]	= 0x00c0,	/* INST_RETIRED.ANY_P */
			[C(RESULT_MISS)]	= 0x0481,	/* ITLB.MISS */
		},
		[C(OP_WRITE)] = {
			[C(RESULT_ACCESS)]	= -1,
			[C(RESULT_MISS)]	= -1,
		},
		[C(OP_PREFETCH)] = {
			[C(RESULT_ACCESS)]	= -1,
			[C(RESULT_MISS)]	= -1,
		},
	},
	[C(BPU)] = {
		[C(OP_READ)] = {
			[C(RESULT_ACCESS)]	= 0x00c4,	/* BR_INST_RETIRED.ALL_BRANCHES */
			[C(RESULT_MISS)]	= 0x00c5,	/* BR_MISP_RETIRED.ALL_BRANCHES */
		},
		[C(OP_WRITE)] = {
			[C(RESULT_ACCESS)]	= -1,
			[C(RESULT_MISS)]	= -1,
		},
		[C(OP_PREFETCH)] = {
			[C(RESULT_ACCESS)]	= -1,
			[C(RESULT_MISS)]	= -1,
		},
	},
};

static __initconst const u64 glm_hw_cache_extra_regs
				[PERF_COUNT_HW_CACHE_MAX]
				[PERF_COUNT_HW_CACHE_OP_MAX]
				[PERF_COUNT_HW_CACHE_RESULT_MAX] = {
	[C(LL)] = {
		[C(OP_READ)] = {
			[C(RESULT_ACCESS)]	= GLM_DEMAND_READ|
						  GLM_LLC_ACCESS,
			[C(RESULT_MISS)]	= GLM_DEMAND_READ|
						  GLM_LLC_MISS,
		},
		[C(OP_WRITE)] = {
			[C(RESULT_ACCESS)]	= GLM_DEMAND_WRITE|
						  GLM_LLC_ACCESS,
			[C(RESULT_MISS)]	= GLM_DEMAND_WRITE|
						  GLM_LLC_MISS,
		},
		[C(OP_PREFETCH)] = {
			[C(RESULT_ACCESS)]	= GLM_DEMAND_PREFETCH|
						  GLM_LLC_ACCESS,
			[C(RESULT_MISS)]	= GLM_DEMAND_PREFETCH|
						  GLM_LLC_MISS,
		},
	},
};

static __initconst const u64 glp_hw_cache_event_ids
				[PERF_COUNT_HW_CACHE_MAX]
				[PERF_COUNT_HW_CACHE_OP_MAX]
				[PERF_COUNT_HW_CACHE_RESULT_MAX] = {
	[C(L1D)] = {
		[C(OP_READ)] = {
			[C(RESULT_ACCESS)]	= 0x81d0,	/* MEM_UOPS_RETIRED.ALL_LOADS */
			[C(RESULT_MISS)]	= 0x0,
		},
		[C(OP_WRITE)] = {
			[C(RESULT_ACCESS)]	= 0x82d0,	/* MEM_UOPS_RETIRED.ALL_STORES */
			[C(RESULT_MISS)]	= 0x0,
		},
		[C(OP_PREFETCH)] = {
			[C(RESULT_ACCESS)]	= 0x0,
			[C(RESULT_MISS)]	= 0x0,
		},
	},
	[C(L1I)] = {
		[C(OP_READ)] = {
			[C(RESULT_ACCESS)]	= 0x0380,	/* ICACHE.ACCESSES */
			[C(RESULT_MISS)]	= 0x0280,	/* ICACHE.MISSES */
		},
		[C(OP_WRITE)] = {
			[C(RESULT_ACCESS)]	= -1,
			[C(RESULT_MISS)]	= -1,
		},
		[C(OP_PREFETCH)] = {
			[C(RESULT_ACCESS)]	= 0x0,
			[C(RESULT_MISS)]	= 0x0,
		},
	},
	[C(LL)] = {
		[C(OP_READ)] = {
			[C(RESULT_ACCESS)]	= 0x1b7,	/* OFFCORE_RESPONSE */
			[C(RESULT_MISS)]	= 0x1b7,	/* OFFCORE_RESPONSE */
		},
		[C(OP_WRITE)] = {
			[C(RESULT_ACCESS)]	= 0x1b7,	/* OFFCORE_RESPONSE */
			[C(RESULT_MISS)]	= 0x1b7,	/* OFFCORE_RESPONSE */
		},
		[C(OP_PREFETCH)] = {
			[C(RESULT_ACCESS)]	= 0x0,
			[C(RESULT_MISS)]	= 0x0,
		},
	},
	[C(DTLB)] = {
		[C(OP_READ)] = {
			[C(RESULT_ACCESS)]	= 0x81d0,	/* MEM_UOPS_RETIRED.ALL_LOADS */
			[C(RESULT_MISS)]	= 0xe08,	/* DTLB_LOAD_MISSES.WALK_COMPLETED */
		},
		[C(OP_WRITE)] = {
			[C(RESULT_ACCESS)]	= 0x82d0,	/* MEM_UOPS_RETIRED.ALL_STORES */
			[C(RESULT_MISS)]	= 0xe49,	/* DTLB_STORE_MISSES.WALK_COMPLETED */
		},
		[C(OP_PREFETCH)] = {
			[C(RESULT_ACCESS)]	= 0x0,
			[C(RESULT_MISS)]	= 0x0,
		},
	},
	[C(ITLB)] = {
		[C(OP_READ)] = {
			[C(RESULT_ACCESS)]	= 0x00c0,	/* INST_RETIRED.ANY_P */
			[C(RESULT_MISS)]	= 0x0481,	/* ITLB.MISS */
		},
		[C(OP_WRITE)] = {
			[C(RESULT_ACCESS)]	= -1,
			[C(RESULT_MISS)]	= -1,
		},
		[C(OP_PREFETCH)] = {
			[C(RESULT_ACCESS)]	= -1,
			[C(RESULT_MISS)]	= -1,
		},
	},
	[C(BPU)] = {
		[C(OP_READ)] = {
			[C(RESULT_ACCESS)]	= 0x00c4,	/* BR_INST_RETIRED.ALL_BRANCHES */
			[C(RESULT_MISS)]	= 0x00c5,	/* BR_MISP_RETIRED.ALL_BRANCHES */
		},
		[C(OP_WRITE)] = {
			[C(RESULT_ACCESS)]	= -1,
			[C(RESULT_MISS)]	= -1,
		},
		[C(OP_PREFETCH)] = {
			[C(RESULT_ACCESS)]	= -1,
			[C(RESULT_MISS)]	= -1,
		},
	},
};

static __initconst const u64 glp_hw_cache_extra_regs
				[PERF_COUNT_HW_CACHE_MAX]
				[PERF_COUNT_HW_CACHE_OP_MAX]
				[PERF_COUNT_HW_CACHE_RESULT_MAX] = {
	[C(LL)] = {
		[C(OP_READ)] = {
			[C(RESULT_ACCESS)]	= GLM_DEMAND_READ|
						  GLM_LLC_ACCESS,
			[C(RESULT_MISS)]	= GLM_DEMAND_READ|
						  GLM_LLC_MISS,
		},
		[C(OP_WRITE)] = {
			[C(RESULT_ACCESS)]	= GLM_DEMAND_WRITE|
						  GLM_LLC_ACCESS,
			[C(RESULT_MISS)]	= GLM_DEMAND_WRITE|
						  GLM_LLC_MISS,
		},
		[C(OP_PREFETCH)] = {
			[C(RESULT_ACCESS)]	= 0x0,
			[C(RESULT_MISS)]	= 0x0,
		},
	},
};

#define TNT_LOCAL_DRAM			BIT_ULL(26)
#define TNT_DEMAND_READ			GLM_DEMAND_DATA_RD
#define TNT_DEMAND_WRITE		GLM_DEMAND_RFO
#define TNT_LLC_ACCESS			GLM_ANY_RESPONSE
#define TNT_SNP_ANY			(SNB_SNP_NOT_NEEDED|SNB_SNP_MISS| \
					 SNB_NO_FWD|SNB_SNP_FWD|SNB_HITM)
#define TNT_LLC_MISS			(TNT_SNP_ANY|SNB_NON_DRAM|TNT_LOCAL_DRAM)

static __initconst const u64 tnt_hw_cache_extra_regs
				[PERF_COUNT_HW_CACHE_MAX]
				[PERF_COUNT_HW_CACHE_OP_MAX]
				[PERF_COUNT_HW_CACHE_RESULT_MAX] = {
	[C(LL)] = {
		[C(OP_READ)] = {
			[C(RESULT_ACCESS)]	= TNT_DEMAND_READ|
						  TNT_LLC_ACCESS,
			[C(RESULT_MISS)]	= TNT_DEMAND_READ|
						  TNT_LLC_MISS,
		},
		[C(OP_WRITE)] = {
			[C(RESULT_ACCESS)]	= TNT_DEMAND_WRITE|
						  TNT_LLC_ACCESS,
			[C(RESULT_MISS)]	= TNT_DEMAND_WRITE|
						  TNT_LLC_MISS,
		},
		[C(OP_PREFETCH)] = {
			[C(RESULT_ACCESS)]	= 0x0,
			[C(RESULT_MISS)]	= 0x0,
		},
	},
};

EVENT_ATTR_STR(topdown-fe-bound,       td_fe_bound_tnt,        "event=0x71,umask=0x0");
EVENT_ATTR_STR(topdown-retiring,       td_retiring_tnt,        "event=0xc2,umask=0x0");
EVENT_ATTR_STR(topdown-bad-spec,       td_bad_spec_tnt,        "event=0x73,umask=0x6");
EVENT_ATTR_STR(topdown-be-bound,       td_be_bound_tnt,        "event=0x74,umask=0x0");

static struct attribute *tnt_events_attrs[] = {
	EVENT_PTR(td_fe_bound_tnt),
	EVENT_PTR(td_retiring_tnt),
	EVENT_PTR(td_bad_spec_tnt),
	EVENT_PTR(td_be_bound_tnt),
	NULL,
};

static struct extra_reg intel_tnt_extra_regs[] __read_mostly = {
	/* must define OFFCORE_RSP_X first, see intel_fixup_er() */
	INTEL_UEVENT_EXTRA_REG(0x01b7, MSR_OFFCORE_RSP_0, 0x800ff0ffffff9fffull, RSP_0),
	INTEL_UEVENT_EXTRA_REG(0x02b7, MSR_OFFCORE_RSP_1, 0xff0ffffff9fffull, RSP_1),
	EVENT_EXTRA_END
};

EVENT_ATTR_STR(mem-loads,	mem_ld_grt,	"event=0xd0,umask=0x5,ldlat=3");
EVENT_ATTR_STR(mem-stores,	mem_st_grt,	"event=0xd0,umask=0x6");

static struct attribute *grt_mem_attrs[] = {
	EVENT_PTR(mem_ld_grt),
	EVENT_PTR(mem_st_grt),
	NULL
};

static struct extra_reg intel_grt_extra_regs[] __read_mostly = {
	/* must define OFFCORE_RSP_X first, see intel_fixup_er() */
	INTEL_UEVENT_EXTRA_REG(0x01b7, MSR_OFFCORE_RSP_0, 0x3fffffffffull, RSP_0),
	INTEL_UEVENT_EXTRA_REG(0x02b7, MSR_OFFCORE_RSP_1, 0x3fffffffffull, RSP_1),
	INTEL_UEVENT_PEBS_LDLAT_EXTRA_REG(0x5d0),
	EVENT_EXTRA_END
};

EVENT_ATTR_STR(topdown-retiring,       td_retiring_cmt,        "event=0x72,umask=0x0");
EVENT_ATTR_STR(topdown-bad-spec,       td_bad_spec_cmt,        "event=0x73,umask=0x0");

static struct attribute *cmt_events_attrs[] = {
	EVENT_PTR(td_fe_bound_tnt),
	EVENT_PTR(td_retiring_cmt),
	EVENT_PTR(td_bad_spec_cmt),
	EVENT_PTR(td_be_bound_tnt),
	NULL
};

static struct extra_reg intel_cmt_extra_regs[] __read_mostly = {
	/* must define OFFCORE_RSP_X first, see intel_fixup_er() */
	INTEL_UEVENT_EXTRA_REG(0x01b7, MSR_OFFCORE_RSP_0, 0x800ff3ffffffffffull, RSP_0),
	INTEL_UEVENT_EXTRA_REG(0x02b7, MSR_OFFCORE_RSP_1, 0xff3ffffffffffull, RSP_1),
	INTEL_UEVENT_PEBS_LDLAT_EXTRA_REG(0x5d0),
	INTEL_UEVENT_EXTRA_REG(0x0127, MSR_SNOOP_RSP_0, 0xffffffffffffffffull, SNOOP_0),
	INTEL_UEVENT_EXTRA_REG(0x0227, MSR_SNOOP_RSP_1, 0xffffffffffffffffull, SNOOP_1),
	EVENT_EXTRA_END
};

#define KNL_OT_L2_HITE		BIT_ULL(19) /* Other Tile L2 Hit */
#define KNL_OT_L2_HITF		BIT_ULL(20) /* Other Tile L2 Hit */
#define KNL_MCDRAM_LOCAL	BIT_ULL(21)
#define KNL_MCDRAM_FAR		BIT_ULL(22)
#define KNL_DDR_LOCAL		BIT_ULL(23)
#define KNL_DDR_FAR		BIT_ULL(24)
#define KNL_DRAM_ANY		(KNL_MCDRAM_LOCAL | KNL_MCDRAM_FAR | \
				    KNL_DDR_LOCAL | KNL_DDR_FAR)
#define KNL_L2_READ		SLM_DMND_READ
#define KNL_L2_WRITE		SLM_DMND_WRITE
#define KNL_L2_PREFETCH		SLM_DMND_PREFETCH
#define KNL_L2_ACCESS		SLM_LLC_ACCESS
#define KNL_L2_MISS		(KNL_OT_L2_HITE | KNL_OT_L2_HITF | \
				   KNL_DRAM_ANY | SNB_SNP_ANY | \
						  SNB_NON_DRAM)

static __initconst const u64 knl_hw_cache_extra_regs
				[PERF_COUNT_HW_CACHE_MAX]
				[PERF_COUNT_HW_CACHE_OP_MAX]
				[PERF_COUNT_HW_CACHE_RESULT_MAX] = {
	[C(LL)] = {
		[C(OP_READ)] = {
			[C(RESULT_ACCESS)] = KNL_L2_READ | KNL_L2_ACCESS,
			[C(RESULT_MISS)]   = 0,
		},
		[C(OP_WRITE)] = {
			[C(RESULT_ACCESS)] = KNL_L2_WRITE | KNL_L2_ACCESS,
			[C(RESULT_MISS)]   = KNL_L2_WRITE | KNL_L2_MISS,
		},
		[C(OP_PREFETCH)] = {
			[C(RESULT_ACCESS)] = KNL_L2_PREFETCH | KNL_L2_ACCESS,
			[C(RESULT_MISS)]   = KNL_L2_PREFETCH | KNL_L2_MISS,
		},
	},
};

/*
 * Used from PMIs where the LBRs are already disabled.
 *
 * This function could be called consecutively. It is required to remain in
 * disabled state if called consecutively.
 *
 * During consecutive calls, the same disable value will be written to related
 * registers, so the PMU state remains unchanged.
 *
 * intel_bts events don't coexist with intel PMU's BTS events because of
 * x86_add_exclusive(x86_lbr_exclusive_lbr); there's no need to keep them
 * disabled around intel PMU's event batching etc, only inside the PMI handler.
 *
 * Avoid PEBS_ENABLE MSR access in PMIs.
 * The GLOBAL_CTRL has been disabled. All the counters do not count anymore.
 * It doesn't matter if the PEBS is enabled or not.
 * Usually, the PEBS status are not changed in PMIs. It's unnecessary to
 * access PEBS_ENABLE MSR in disable_all()/enable_all().
 * However, there are some cases which may change PEBS status, e.g. PMI
 * throttle. The PEBS_ENABLE should be updated where the status changes.
 */
static __always_inline void __intel_pmu_disable_all(bool bts)
{
	struct cpu_hw_events *cpuc = this_cpu_ptr(&cpu_hw_events);

	wrmsrl(MSR_CORE_PERF_GLOBAL_CTRL, 0);

	if (bts && test_bit(INTEL_PMC_IDX_FIXED_BTS, cpuc->active_mask))
		intel_pmu_disable_bts();
}

static __always_inline void intel_pmu_disable_all(void)
{
	__intel_pmu_disable_all(true);
	intel_pmu_pebs_disable_all();
	intel_pmu_lbr_disable_all();
}

static void __intel_pmu_enable_all(int added, bool pmi)
{
	struct cpu_hw_events *cpuc = this_cpu_ptr(&cpu_hw_events);
	u64 intel_ctrl = hybrid(cpuc->pmu, intel_ctrl);

	intel_pmu_lbr_enable_all(pmi);

	if (cpuc->fixed_ctrl_val != cpuc->active_fixed_ctrl_val) {
		wrmsrl(MSR_ARCH_PERFMON_FIXED_CTR_CTRL, cpuc->fixed_ctrl_val);
		cpuc->active_fixed_ctrl_val = cpuc->fixed_ctrl_val;
	}

	wrmsrl(MSR_CORE_PERF_GLOBAL_CTRL,
	       intel_ctrl & ~cpuc->intel_ctrl_guest_mask);

	if (test_bit(INTEL_PMC_IDX_FIXED_BTS, cpuc->active_mask)) {
		struct perf_event *event =
			cpuc->events[INTEL_PMC_IDX_FIXED_BTS];

		if (WARN_ON_ONCE(!event))
			return;

		intel_pmu_enable_bts(event->hw.config);
	}
}

static void intel_pmu_enable_all(int added)
{
	intel_pmu_pebs_enable_all();
	__intel_pmu_enable_all(added, false);
}

static noinline int
__intel_pmu_snapshot_branch_stack(struct perf_branch_entry *entries,
				  unsigned int cnt, unsigned long flags)
{
	struct cpu_hw_events *cpuc = this_cpu_ptr(&cpu_hw_events);

	intel_pmu_lbr_read();
	cnt = min_t(unsigned int, cnt, x86_pmu.lbr_nr);

	memcpy(entries, cpuc->lbr_entries, sizeof(struct perf_branch_entry) * cnt);
	intel_pmu_enable_all(0);
	local_irq_restore(flags);
	return cnt;
}

static int
intel_pmu_snapshot_branch_stack(struct perf_branch_entry *entries, unsigned int cnt)
{
	unsigned long flags;

	/* must not have branches... */
	local_irq_save(flags);
	__intel_pmu_disable_all(false); /* we don't care about BTS */
	__intel_pmu_lbr_disable();
	/*            ... until here */
	return __intel_pmu_snapshot_branch_stack(entries, cnt, flags);
}

static int
intel_pmu_snapshot_arch_branch_stack(struct perf_branch_entry *entries, unsigned int cnt)
{
	unsigned long flags;

	/* must not have branches... */
	local_irq_save(flags);
	__intel_pmu_disable_all(false); /* we don't care about BTS */
	__intel_pmu_arch_lbr_disable();
	/*            ... until here */
	return __intel_pmu_snapshot_branch_stack(entries, cnt, flags);
}

/*
 * Workaround for:
 *   Intel Errata AAK100 (model 26)
 *   Intel Errata AAP53  (model 30)
 *   Intel Errata BD53   (model 44)
 *
 * The official story:
 *   These chips need to be 'reset' when adding counters by programming the
 *   magic three (non-counting) events 0x4300B5, 0x4300D2, and 0x4300B1 either
 *   in sequence on the same PMC or on different PMCs.
 *
 * In practice it appears some of these events do in fact count, and
 * we need to program all 4 events.
 */
static void intel_pmu_nhm_workaround(void)
{
	struct cpu_hw_events *cpuc = this_cpu_ptr(&cpu_hw_events);
	static const unsigned long nhm_magic[4] = {
		0x4300B5,
		0x4300D2,
		0x4300B1,
		0x4300B1
	};
	struct perf_event *event;
	int i;

	/*
	 * The Errata requires below steps:
	 * 1) Clear MSR_IA32_PEBS_ENABLE and MSR_CORE_PERF_GLOBAL_CTRL;
	 * 2) Configure 4 PERFEVTSELx with the magic events and clear
	 *    the corresponding PMCx;
	 * 3) set bit0~bit3 of MSR_CORE_PERF_GLOBAL_CTRL;
	 * 4) Clear MSR_CORE_PERF_GLOBAL_CTRL;
	 * 5) Clear 4 pairs of ERFEVTSELx and PMCx;
	 */

	/*
	 * The real steps we choose are a little different from above.
	 * A) To reduce MSR operations, we don't run step 1) as they
	 *    are already cleared before this function is called;
	 * B) Call x86_perf_event_update to save PMCx before configuring
	 *    PERFEVTSELx with magic number;
	 * C) With step 5), we do clear only when the PERFEVTSELx is
	 *    not used currently.
	 * D) Call x86_perf_event_set_period to restore PMCx;
	 */

	/* We always operate 4 pairs of PERF Counters */
	for (i = 0; i < 4; i++) {
		event = cpuc->events[i];
		if (event)
			static_call(x86_pmu_update)(event);
	}

	for (i = 0; i < 4; i++) {
		wrmsrl(MSR_ARCH_PERFMON_EVENTSEL0 + i, nhm_magic[i]);
		wrmsrl(MSR_ARCH_PERFMON_PERFCTR0 + i, 0x0);
	}

	wrmsrl(MSR_CORE_PERF_GLOBAL_CTRL, 0xf);
	wrmsrl(MSR_CORE_PERF_GLOBAL_CTRL, 0x0);

	for (i = 0; i < 4; i++) {
		event = cpuc->events[i];

		if (event) {
			static_call(x86_pmu_set_period)(event);
			__x86_pmu_enable_event(&event->hw,
					ARCH_PERFMON_EVENTSEL_ENABLE);
		} else
			wrmsrl(MSR_ARCH_PERFMON_EVENTSEL0 + i, 0x0);
	}
}

static void intel_pmu_nhm_enable_all(int added)
{
	if (added)
		intel_pmu_nhm_workaround();
	intel_pmu_enable_all(added);
}

static void intel_set_tfa(struct cpu_hw_events *cpuc, bool on)
{
	u64 val = on ? MSR_TFA_RTM_FORCE_ABORT : 0;

	if (cpuc->tfa_shadow != val) {
		cpuc->tfa_shadow = val;
		wrmsrl(MSR_TSX_FORCE_ABORT, val);
	}
}

static void intel_tfa_commit_scheduling(struct cpu_hw_events *cpuc, int idx, int cntr)
{
	/*
	 * We're going to use PMC3, make sure TFA is set before we touch it.
	 */
	if (cntr == 3)
		intel_set_tfa(cpuc, true);
}

static void intel_tfa_pmu_enable_all(int added)
{
	struct cpu_hw_events *cpuc = this_cpu_ptr(&cpu_hw_events);

	/*
	 * If we find PMC3 is no longer used when we enable the PMU, we can
	 * clear TFA.
	 */
	if (!test_bit(3, cpuc->active_mask))
		intel_set_tfa(cpuc, false);

	intel_pmu_enable_all(added);
}

static inline u64 intel_pmu_get_status(void)
{
	u64 status;

	rdmsrl(MSR_CORE_PERF_GLOBAL_STATUS, status);

	return status;
}

static inline void intel_pmu_ack_status(u64 ack)
{
	wrmsrl(MSR_CORE_PERF_GLOBAL_OVF_CTRL, ack);
}

static inline bool event_is_checkpointed(struct perf_event *event)
{
	return unlikely(event->hw.config & HSW_IN_TX_CHECKPOINTED) != 0;
}

static inline void intel_set_masks(struct perf_event *event, int idx)
{
	struct cpu_hw_events *cpuc = this_cpu_ptr(&cpu_hw_events);

	if (event->attr.exclude_host)
		__set_bit(idx, (unsigned long *)&cpuc->intel_ctrl_guest_mask);
	if (event->attr.exclude_guest)
		__set_bit(idx, (unsigned long *)&cpuc->intel_ctrl_host_mask);
	if (event_is_checkpointed(event))
		__set_bit(idx, (unsigned long *)&cpuc->intel_cp_status);
}

static inline void intel_clear_masks(struct perf_event *event, int idx)
{
	struct cpu_hw_events *cpuc = this_cpu_ptr(&cpu_hw_events);

	__clear_bit(idx, (unsigned long *)&cpuc->intel_ctrl_guest_mask);
	__clear_bit(idx, (unsigned long *)&cpuc->intel_ctrl_host_mask);
	__clear_bit(idx, (unsigned long *)&cpuc->intel_cp_status);
}

static void intel_pmu_disable_fixed(struct perf_event *event)
{
	struct cpu_hw_events *cpuc = this_cpu_ptr(&cpu_hw_events);
	struct hw_perf_event *hwc = &event->hw;
	int idx = hwc->idx;
	u64 mask;

	if (is_topdown_idx(idx)) {
		struct cpu_hw_events *cpuc = this_cpu_ptr(&cpu_hw_events);

		/*
		 * When there are other active TopDown events,
		 * don't disable the fixed counter 3.
		 */
		if (*(u64 *)cpuc->active_mask & INTEL_PMC_OTHER_TOPDOWN_BITS(idx))
			return;
		idx = INTEL_PMC_IDX_FIXED_SLOTS;
	}

	intel_clear_masks(event, idx);

	mask = intel_fixed_bits_by_idx(idx - INTEL_PMC_IDX_FIXED, INTEL_FIXED_BITS_MASK);
	cpuc->fixed_ctrl_val &= ~mask;
}

static void intel_pmu_disable_event(struct perf_event *event)
{
	struct hw_perf_event *hwc = &event->hw;
	int idx = hwc->idx;

	switch (idx) {
	case 0 ... INTEL_PMC_IDX_FIXED - 1:
		intel_clear_masks(event, idx);
		x86_pmu_disable_event(event);
		break;
	case INTEL_PMC_IDX_FIXED ... INTEL_PMC_IDX_FIXED_BTS - 1:
	case INTEL_PMC_IDX_METRIC_BASE ... INTEL_PMC_IDX_METRIC_END:
		intel_pmu_disable_fixed(event);
		break;
	case INTEL_PMC_IDX_FIXED_BTS:
		intel_pmu_disable_bts();
		intel_pmu_drain_bts_buffer();
		return;
	case INTEL_PMC_IDX_FIXED_VLBR:
		intel_clear_masks(event, idx);
		break;
	default:
		intel_clear_masks(event, idx);
		pr_warn("Failed to disable the event with invalid index %d\n",
			idx);
		return;
	}

	/*
	 * Needs to be called after x86_pmu_disable_event,
	 * so we don't trigger the event without PEBS bit set.
	 */
	if (unlikely(event->attr.precise_ip))
		intel_pmu_pebs_disable(event);
}

static void intel_pmu_assign_event(struct perf_event *event, int idx)
{
	if (is_pebs_pt(event))
		perf_report_aux_output_id(event, idx);
}

static __always_inline bool intel_pmu_needs_branch_stack(struct perf_event *event)
{
	return event->hw.flags & PERF_X86_EVENT_NEEDS_BRANCH_STACK;
}

static void intel_pmu_del_event(struct perf_event *event)
{
	if (intel_pmu_needs_branch_stack(event))
		intel_pmu_lbr_del(event);
	if (event->attr.precise_ip)
		intel_pmu_pebs_del(event);
}

static int icl_set_topdown_event_period(struct perf_event *event)
{
	struct hw_perf_event *hwc = &event->hw;
	s64 left = local64_read(&hwc->period_left);

	/*
	 * The values in PERF_METRICS MSR are derived from fixed counter 3.
	 * Software should start both registers, PERF_METRICS and fixed
	 * counter 3, from zero.
	 * Clear PERF_METRICS and Fixed counter 3 in initialization.
	 * After that, both MSRs will be cleared for each read.
	 * Don't need to clear them again.
	 */
	if (left == x86_pmu.max_period) {
		wrmsrl(MSR_CORE_PERF_FIXED_CTR3, 0);
		wrmsrl(MSR_PERF_METRICS, 0);
		hwc->saved_slots = 0;
		hwc->saved_metric = 0;
	}

	if ((hwc->saved_slots) && is_slots_event(event)) {
		wrmsrl(MSR_CORE_PERF_FIXED_CTR3, hwc->saved_slots);
		wrmsrl(MSR_PERF_METRICS, hwc->saved_metric);
	}

	perf_event_update_userpage(event);

	return 0;
}

static int adl_set_topdown_event_period(struct perf_event *event)
{
	struct x86_hybrid_pmu *pmu = hybrid_pmu(event->pmu);

	if (pmu->cpu_type != hybrid_big)
		return 0;

	return icl_set_topdown_event_period(event);
}

DEFINE_STATIC_CALL(intel_pmu_set_topdown_event_period, x86_perf_event_set_period);

static inline u64 icl_get_metrics_event_value(u64 metric, u64 slots, int idx)
{
	u32 val;

	/*
	 * The metric is reported as an 8bit integer fraction
	 * summing up to 0xff.
	 * slots-in-metric = (Metric / 0xff) * slots
	 */
	val = (metric >> ((idx - INTEL_PMC_IDX_METRIC_BASE) * 8)) & 0xff;
	return  mul_u64_u32_div(slots, val, 0xff);
}

static u64 icl_get_topdown_value(struct perf_event *event,
				       u64 slots, u64 metrics)
{
	int idx = event->hw.idx;
	u64 delta;

	if (is_metric_idx(idx))
		delta = icl_get_metrics_event_value(metrics, slots, idx);
	else
		delta = slots;

	return delta;
}

static void __icl_update_topdown_event(struct perf_event *event,
				       u64 slots, u64 metrics,
				       u64 last_slots, u64 last_metrics)
{
	u64 delta, last = 0;

	delta = icl_get_topdown_value(event, slots, metrics);
	if (last_slots)
		last = icl_get_topdown_value(event, last_slots, last_metrics);

	/*
	 * The 8bit integer fraction of metric may be not accurate,
	 * especially when the changes is very small.
	 * For example, if only a few bad_spec happens, the fraction
	 * may be reduced from 1 to 0. If so, the bad_spec event value
	 * will be 0 which is definitely less than the last value.
	 * Avoid update event->count for this case.
	 */
	if (delta > last) {
		delta -= last;
		local64_add(delta, &event->count);
	}
}

static void update_saved_topdown_regs(struct perf_event *event, u64 slots,
				      u64 metrics, int metric_end)
{
	struct cpu_hw_events *cpuc = this_cpu_ptr(&cpu_hw_events);
	struct perf_event *other;
	int idx;

	event->hw.saved_slots = slots;
	event->hw.saved_metric = metrics;

	for_each_set_bit(idx, cpuc->active_mask, metric_end + 1) {
		if (!is_topdown_idx(idx))
			continue;
		other = cpuc->events[idx];
		other->hw.saved_slots = slots;
		other->hw.saved_metric = metrics;
	}
}

/*
 * Update all active Topdown events.
 *
 * The PERF_METRICS and Fixed counter 3 are read separately. The values may be
 * modify by a NMI. PMU has to be disabled before calling this function.
 */

static u64 intel_update_topdown_event(struct perf_event *event, int metric_end)
{
	struct cpu_hw_events *cpuc = this_cpu_ptr(&cpu_hw_events);
	struct perf_event *other;
	u64 slots, metrics;
	bool reset = true;
	int idx;

	/* read Fixed counter 3 */
	rdpmcl((3 | INTEL_PMC_FIXED_RDPMC_BASE), slots);
	if (!slots)
		return 0;

	/* read PERF_METRICS */
	rdpmcl(INTEL_PMC_FIXED_RDPMC_METRICS, metrics);

	for_each_set_bit(idx, cpuc->active_mask, metric_end + 1) {
		if (!is_topdown_idx(idx))
			continue;
		other = cpuc->events[idx];
		__icl_update_topdown_event(other, slots, metrics,
					   event ? event->hw.saved_slots : 0,
					   event ? event->hw.saved_metric : 0);
	}

	/*
	 * Check and update this event, which may have been cleared
	 * in active_mask e.g. x86_pmu_stop()
	 */
	if (event && !test_bit(event->hw.idx, cpuc->active_mask)) {
		__icl_update_topdown_event(event, slots, metrics,
					   event->hw.saved_slots,
					   event->hw.saved_metric);

		/*
		 * In x86_pmu_stop(), the event is cleared in active_mask first,
		 * then drain the delta, which indicates context switch for
		 * counting.
		 * Save metric and slots for context switch.
		 * Don't need to reset the PERF_METRICS and Fixed counter 3.
		 * Because the values will be restored in next schedule in.
		 */
		update_saved_topdown_regs(event, slots, metrics, metric_end);
		reset = false;
	}

	if (reset) {
		/* The fixed counter 3 has to be written before the PERF_METRICS. */
		wrmsrl(MSR_CORE_PERF_FIXED_CTR3, 0);
		wrmsrl(MSR_PERF_METRICS, 0);
		if (event)
			update_saved_topdown_regs(event, 0, 0, metric_end);
	}

	return slots;
}

static u64 icl_update_topdown_event(struct perf_event *event)
{
	return intel_update_topdown_event(event, INTEL_PMC_IDX_METRIC_BASE +
						 x86_pmu.num_topdown_events - 1);
}

static u64 adl_update_topdown_event(struct perf_event *event)
{
	struct x86_hybrid_pmu *pmu = hybrid_pmu(event->pmu);

	if (pmu->cpu_type != hybrid_big)
		return 0;

	return icl_update_topdown_event(event);
}

DEFINE_STATIC_CALL(intel_pmu_update_topdown_event, x86_perf_event_update);

static void intel_pmu_read_topdown_event(struct perf_event *event)
{
	struct cpu_hw_events *cpuc = this_cpu_ptr(&cpu_hw_events);

	/* Only need to call update_topdown_event() once for group read. */
	if ((cpuc->txn_flags & PERF_PMU_TXN_READ) &&
	    !is_slots_event(event))
		return;

	perf_pmu_disable(event->pmu);
	static_call(intel_pmu_update_topdown_event)(event);
	perf_pmu_enable(event->pmu);
}

static void intel_pmu_read_event(struct perf_event *event)
{
	if (event->hw.flags & PERF_X86_EVENT_AUTO_RELOAD)
		intel_pmu_auto_reload_read(event);
	else if (is_topdown_count(event))
		intel_pmu_read_topdown_event(event);
	else
		x86_perf_event_update(event);
}

static void intel_pmu_enable_fixed(struct perf_event *event)
{
	struct cpu_hw_events *cpuc = this_cpu_ptr(&cpu_hw_events);
	struct hw_perf_event *hwc = &event->hw;
	u64 mask, bits = 0;
	int idx = hwc->idx;

	if (is_topdown_idx(idx)) {
		struct cpu_hw_events *cpuc = this_cpu_ptr(&cpu_hw_events);
		/*
		 * When there are other active TopDown events,
		 * don't enable the fixed counter 3 again.
		 */
		if (*(u64 *)cpuc->active_mask & INTEL_PMC_OTHER_TOPDOWN_BITS(idx))
			return;

		idx = INTEL_PMC_IDX_FIXED_SLOTS;
	}

	intel_set_masks(event, idx);

	/*
	 * Enable IRQ generation (0x8), if not PEBS,
	 * and enable ring-3 counting (0x2) and ring-0 counting (0x1)
	 * if requested:
	 */
	if (!event->attr.precise_ip)
		bits |= INTEL_FIXED_0_ENABLE_PMI;
	if (hwc->config & ARCH_PERFMON_EVENTSEL_USR)
		bits |= INTEL_FIXED_0_USER;
	if (hwc->config & ARCH_PERFMON_EVENTSEL_OS)
		bits |= INTEL_FIXED_0_KERNEL;

	/*
	 * ANY bit is supported in v3 and up
	 */
	if (x86_pmu.version > 2 && hwc->config & ARCH_PERFMON_EVENTSEL_ANY)
		bits |= INTEL_FIXED_0_ANYTHREAD;

	idx -= INTEL_PMC_IDX_FIXED;
	bits = intel_fixed_bits_by_idx(idx, bits);
	mask = intel_fixed_bits_by_idx(idx, INTEL_FIXED_BITS_MASK);

	if (x86_pmu.intel_cap.pebs_baseline && event->attr.precise_ip) {
		bits |= intel_fixed_bits_by_idx(idx, ICL_FIXED_0_ADAPTIVE);
		mask |= intel_fixed_bits_by_idx(idx, ICL_FIXED_0_ADAPTIVE);
	}

	cpuc->fixed_ctrl_val &= ~mask;
	cpuc->fixed_ctrl_val |= bits;
}

static void intel_pmu_enable_event(struct perf_event *event)
{
	u64 enable_mask = ARCH_PERFMON_EVENTSEL_ENABLE;
	struct hw_perf_event *hwc = &event->hw;
	int idx = hwc->idx;

	if (unlikely(event->attr.precise_ip))
		intel_pmu_pebs_enable(event);

	switch (idx) {
	case 0 ... INTEL_PMC_IDX_FIXED - 1:
		if (branch_sample_counters(event))
			enable_mask |= ARCH_PERFMON_EVENTSEL_BR_CNTR;
		intel_set_masks(event, idx);
		__x86_pmu_enable_event(hwc, enable_mask);
		break;
	case INTEL_PMC_IDX_FIXED ... INTEL_PMC_IDX_FIXED_BTS - 1:
	case INTEL_PMC_IDX_METRIC_BASE ... INTEL_PMC_IDX_METRIC_END:
		intel_pmu_enable_fixed(event);
		break;
	case INTEL_PMC_IDX_FIXED_BTS:
		if (!__this_cpu_read(cpu_hw_events.enabled))
			return;
		intel_pmu_enable_bts(hwc->config);
		break;
	case INTEL_PMC_IDX_FIXED_VLBR:
		intel_set_masks(event, idx);
		break;
	default:
		pr_warn("Failed to enable the event with invalid index %d\n",
			idx);
	}
}

static void intel_pmu_add_event(struct perf_event *event)
{
	if (event->attr.precise_ip)
		intel_pmu_pebs_add(event);
	if (intel_pmu_needs_branch_stack(event))
		intel_pmu_lbr_add(event);
}

/*
 * Save and restart an expired event. Called by NMI contexts,
 * so it has to be careful about preempting normal event ops:
 */
int intel_pmu_save_and_restart(struct perf_event *event)
{
	static_call(x86_pmu_update)(event);
	/*
	 * For a checkpointed counter always reset back to 0.  This
	 * avoids a situation where the counter overflows, aborts the
	 * transaction and is then set back to shortly before the
	 * overflow, and overflows and aborts again.
	 */
	if (unlikely(event_is_checkpointed(event))) {
		/* No race with NMIs because the counter should not be armed */
		wrmsrl(event->hw.event_base, 0);
		local64_set(&event->hw.prev_count, 0);
	}
	return static_call(x86_pmu_set_period)(event);
}

static int intel_pmu_set_period(struct perf_event *event)
{
	if (unlikely(is_topdown_count(event)))
		return static_call(intel_pmu_set_topdown_event_period)(event);

	return x86_perf_event_set_period(event);
}

static u64 intel_pmu_update(struct perf_event *event)
{
	if (unlikely(is_topdown_count(event)))
		return static_call(intel_pmu_update_topdown_event)(event);

	return x86_perf_event_update(event);
}

static void intel_pmu_reset(void)
{
	struct debug_store *ds = __this_cpu_read(cpu_hw_events.ds);
	struct cpu_hw_events *cpuc = this_cpu_ptr(&cpu_hw_events);
	int num_counters_fixed = hybrid(cpuc->pmu, num_counters_fixed);
	int num_counters = hybrid(cpuc->pmu, num_counters);
	unsigned long flags;
	int idx;

	if (!num_counters)
		return;

	local_irq_save(flags);

	pr_info("clearing PMU state on CPU#%d\n", smp_processor_id());

	for (idx = 0; idx < num_counters; idx++) {
		wrmsrl_safe(x86_pmu_config_addr(idx), 0ull);
		wrmsrl_safe(x86_pmu_event_addr(idx),  0ull);
	}
	for (idx = 0; idx < num_counters_fixed; idx++) {
		if (fixed_counter_disabled(idx, cpuc->pmu))
			continue;
		wrmsrl_safe(MSR_ARCH_PERFMON_FIXED_CTR0 + idx, 0ull);
	}

	if (ds)
		ds->bts_index = ds->bts_buffer_base;

	/* Ack all overflows and disable fixed counters */
	if (x86_pmu.version >= 2) {
		intel_pmu_ack_status(intel_pmu_get_status());
		wrmsrl(MSR_CORE_PERF_GLOBAL_CTRL, 0);
	}

	/* Reset LBRs and LBR freezing */
	if (x86_pmu.lbr_nr) {
		update_debugctlmsr(get_debugctlmsr() &
			~(DEBUGCTLMSR_FREEZE_LBRS_ON_PMI|DEBUGCTLMSR_LBR));
	}

	local_irq_restore(flags);
}

/*
 * We may be running with guest PEBS events created by KVM, and the
 * PEBS records are logged into the guest's DS and invisible to host.
 *
 * In the case of guest PEBS overflow, we only trigger a fake event
 * to emulate the PEBS overflow PMI for guest PEBS counters in KVM.
 * The guest will then vm-entry and check the guest DS area to read
 * the guest PEBS records.
 *
 * The contents and other behavior of the guest event do not matter.
 */
static void x86_pmu_handle_guest_pebs(struct pt_regs *regs,
				      struct perf_sample_data *data)
{
	struct cpu_hw_events *cpuc = this_cpu_ptr(&cpu_hw_events);
	u64 guest_pebs_idxs = cpuc->pebs_enabled & ~cpuc->intel_ctrl_host_mask;
	struct perf_event *event = NULL;
	int bit;

	if (!unlikely(perf_guest_state()))
		return;

	if (!x86_pmu.pebs_ept || !x86_pmu.pebs_active ||
	    !guest_pebs_idxs)
		return;

	for_each_set_bit(bit, (unsigned long *)&guest_pebs_idxs,
			 INTEL_PMC_IDX_FIXED + x86_pmu.num_counters_fixed) {
		event = cpuc->events[bit];
		if (!event->attr.precise_ip)
			continue;

		perf_sample_data_init(data, 0, event->hw.last_period);
		if (perf_event_overflow(event, data, regs))
			x86_pmu_stop(event, 0);

		/* Inject one fake event is enough. */
		break;
	}
}

static int handle_pmi_common(struct pt_regs *regs, u64 status)
{
	struct perf_sample_data data;
	struct cpu_hw_events *cpuc = this_cpu_ptr(&cpu_hw_events);
	int bit;
	int handled = 0;
	u64 intel_ctrl = hybrid(cpuc->pmu, intel_ctrl);

	inc_irq_stat(apic_perf_irqs);

	/*
	 * Ignore a range of extra bits in status that do not indicate
	 * overflow by themselves.
	 */
	status &= ~(GLOBAL_STATUS_COND_CHG |
		    GLOBAL_STATUS_ASIF |
		    GLOBAL_STATUS_LBRS_FROZEN);
	if (!status)
		return 0;
	/*
	 * In case multiple PEBS events are sampled at the same time,
	 * it is possible to have GLOBAL_STATUS bit 62 set indicating
	 * PEBS buffer overflow and also seeing at most 3 PEBS counters
	 * having their bits set in the status register. This is a sign
	 * that there was at least one PEBS record pending at the time
	 * of the PMU interrupt. PEBS counters must only be processed
	 * via the drain_pebs() calls and not via the regular sample
	 * processing loop coming after that the function, otherwise
	 * phony regular samples may be generated in the sampling buffer
	 * not marked with the EXACT tag. Another possibility is to have
	 * one PEBS event and at least one non-PEBS event which overflows
	 * while PEBS has armed. In this case, bit 62 of GLOBAL_STATUS will
	 * not be set, yet the overflow status bit for the PEBS counter will
	 * be on Skylake.
	 *
	 * To avoid this problem, we systematically ignore the PEBS-enabled
	 * counters from the GLOBAL_STATUS mask and we always process PEBS
	 * events via drain_pebs().
	 */
	status &= ~(cpuc->pebs_enabled & x86_pmu.pebs_capable);

	/*
	 * PEBS overflow sets bit 62 in the global status register
	 */
	if (__test_and_clear_bit(GLOBAL_STATUS_BUFFER_OVF_BIT, (unsigned long *)&status)) {
		u64 pebs_enabled = cpuc->pebs_enabled;

		handled++;
		x86_pmu_handle_guest_pebs(regs, &data);
		x86_pmu.drain_pebs(regs, &data);
		status &= intel_ctrl | GLOBAL_STATUS_TRACE_TOPAPMI;

		/*
		 * PMI throttle may be triggered, which stops the PEBS event.
		 * Although cpuc->pebs_enabled is updated accordingly, the
		 * MSR_IA32_PEBS_ENABLE is not updated. Because the
		 * cpuc->enabled has been forced to 0 in PMI.
		 * Update the MSR if pebs_enabled is changed.
		 */
		if (pebs_enabled != cpuc->pebs_enabled)
			wrmsrl(MSR_IA32_PEBS_ENABLE, cpuc->pebs_enabled);
	}

	/*
	 * Intel PT
	 */
	if (__test_and_clear_bit(GLOBAL_STATUS_TRACE_TOPAPMI_BIT, (unsigned long *)&status)) {
		handled++;
		if (!perf_guest_handle_intel_pt_intr())
			intel_pt_interrupt();
	}

	/*
	 * Intel Perf metrics
	 */
	if (__test_and_clear_bit(GLOBAL_STATUS_PERF_METRICS_OVF_BIT, (unsigned long *)&status)) {
		handled++;
		static_call(intel_pmu_update_topdown_event)(NULL);
	}

	/*
	 * Checkpointed counters can lead to 'spurious' PMIs because the
	 * rollback caused by the PMI will have cleared the overflow status
	 * bit. Therefore always force probe these counters.
	 */
	status |= cpuc->intel_cp_status;

	for_each_set_bit(bit, (unsigned long *)&status, X86_PMC_IDX_MAX) {
		struct perf_event *event = cpuc->events[bit];

		handled++;

		if (!test_bit(bit, cpuc->active_mask))
			continue;

		if (!intel_pmu_save_and_restart(event))
			continue;

		perf_sample_data_init(&data, 0, event->hw.last_period);

		if (has_branch_stack(event))
			intel_pmu_lbr_save_brstack(&data, cpuc, event);

		if (perf_event_overflow(event, &data, regs))
			x86_pmu_stop(event, 0);
	}

	return handled;
}

/*
 * This handler is triggered by the local APIC, so the APIC IRQ handling
 * rules apply:
 */
static int intel_pmu_handle_irq(struct pt_regs *regs)
{
	struct cpu_hw_events *cpuc = this_cpu_ptr(&cpu_hw_events);
	bool late_ack = hybrid_bit(cpuc->pmu, late_ack);
	bool mid_ack = hybrid_bit(cpuc->pmu, mid_ack);
	int loops;
	u64 status;
	int handled;
	int pmu_enabled;

	/*
	 * Save the PMU state.
	 * It needs to be restored when leaving the handler.
	 */
	pmu_enabled = cpuc->enabled;
	/*
	 * In general, the early ACK is only applied for old platforms.
	 * For the big core starts from Haswell, the late ACK should be
	 * applied.
	 * For the small core after Tremont, we have to do the ACK right
	 * before re-enabling counters, which is in the middle of the
	 * NMI handler.
	 */
	if (!late_ack && !mid_ack)
		apic_write(APIC_LVTPC, APIC_DM_NMI);
	intel_bts_disable_local();
	cpuc->enabled = 0;
	__intel_pmu_disable_all(true);
	handled = intel_pmu_drain_bts_buffer();
	handled += intel_bts_interrupt();
	status = intel_pmu_get_status();
	if (!status)
		goto done;

	loops = 0;
again:
	intel_pmu_lbr_read();
	intel_pmu_ack_status(status);
	if (++loops > 100) {
		static bool warned;

		if (!warned) {
			WARN(1, "perfevents: irq loop stuck!\n");
			perf_event_print_debug();
			warned = true;
		}
		intel_pmu_reset();
		goto done;
	}

	handled += handle_pmi_common(regs, status);

	/*
	 * Repeat if there is more work to be done:
	 */
	status = intel_pmu_get_status();
	if (status)
		goto again;

done:
	if (mid_ack)
		apic_write(APIC_LVTPC, APIC_DM_NMI);
	/* Only restore PMU state when it's active. See x86_pmu_disable(). */
	cpuc->enabled = pmu_enabled;
	if (pmu_enabled)
		__intel_pmu_enable_all(0, true);
	intel_bts_enable_local();

	/*
	 * Only unmask the NMI after the overflow counters
	 * have been reset. This avoids spurious NMIs on
	 * Haswell CPUs.
	 */
	if (late_ack)
		apic_write(APIC_LVTPC, APIC_DM_NMI);
	return handled;
}

static struct event_constraint *
intel_bts_constraints(struct perf_event *event)
{
	if (unlikely(intel_pmu_has_bts(event)))
		return &bts_constraint;

	return NULL;
}

/*
 * Note: matches a fake event, like Fixed2.
 */
static struct event_constraint *
intel_vlbr_constraints(struct perf_event *event)
{
	struct event_constraint *c = &vlbr_constraint;

	if (unlikely(constraint_match(c, event->hw.config))) {
		event->hw.flags |= c->flags;
		return c;
	}

	return NULL;
}

static int intel_alt_er(struct cpu_hw_events *cpuc,
			int idx, u64 config)
{
	struct extra_reg *extra_regs = hybrid(cpuc->pmu, extra_regs);
	int alt_idx = idx;

	if (!(x86_pmu.flags & PMU_FL_HAS_RSP_1))
		return idx;

	if (idx == EXTRA_REG_RSP_0)
		alt_idx = EXTRA_REG_RSP_1;

	if (idx == EXTRA_REG_RSP_1)
		alt_idx = EXTRA_REG_RSP_0;

	if (config & ~extra_regs[alt_idx].valid_mask)
		return idx;

	return alt_idx;
}

static void intel_fixup_er(struct perf_event *event, int idx)
{
	struct extra_reg *extra_regs = hybrid(event->pmu, extra_regs);
	event->hw.extra_reg.idx = idx;

	if (idx == EXTRA_REG_RSP_0) {
		event->hw.config &= ~INTEL_ARCH_EVENT_MASK;
		event->hw.config |= extra_regs[EXTRA_REG_RSP_0].event;
		event->hw.extra_reg.reg = MSR_OFFCORE_RSP_0;
	} else if (idx == EXTRA_REG_RSP_1) {
		event->hw.config &= ~INTEL_ARCH_EVENT_MASK;
		event->hw.config |= extra_regs[EXTRA_REG_RSP_1].event;
		event->hw.extra_reg.reg = MSR_OFFCORE_RSP_1;
	}
}

/*
 * manage allocation of shared extra msr for certain events
 *
 * sharing can be:
 * per-cpu: to be shared between the various events on a single PMU
 * per-core: per-cpu + shared by HT threads
 */
static struct event_constraint *
__intel_shared_reg_get_constraints(struct cpu_hw_events *cpuc,
				   struct perf_event *event,
				   struct hw_perf_event_extra *reg)
{
	struct event_constraint *c = &emptyconstraint;
	struct er_account *era;
	unsigned long flags;
	int idx = reg->idx;

	/*
	 * reg->alloc can be set due to existing state, so for fake cpuc we
	 * need to ignore this, otherwise we might fail to allocate proper fake
	 * state for this extra reg constraint. Also see the comment below.
	 */
	if (reg->alloc && !cpuc->is_fake)
		return NULL; /* call x86_get_event_constraint() */

again:
	era = &cpuc->shared_regs->regs[idx];
	/*
	 * we use spin_lock_irqsave() to avoid lockdep issues when
	 * passing a fake cpuc
	 */
	raw_spin_lock_irqsave(&era->lock, flags);

	if (!atomic_read(&era->ref) || era->config == reg->config) {

		/*
		 * If its a fake cpuc -- as per validate_{group,event}() we
		 * shouldn't touch event state and we can avoid doing so
		 * since both will only call get_event_constraints() once
		 * on each event, this avoids the need for reg->alloc.
		 *
		 * Not doing the ER fixup will only result in era->reg being
		 * wrong, but since we won't actually try and program hardware
		 * this isn't a problem either.
		 */
		if (!cpuc->is_fake) {
			if (idx != reg->idx)
				intel_fixup_er(event, idx);

			/*
			 * x86_schedule_events() can call get_event_constraints()
			 * multiple times on events in the case of incremental
			 * scheduling(). reg->alloc ensures we only do the ER
			 * allocation once.
			 */
			reg->alloc = 1;
		}

		/* lock in msr value */
		era->config = reg->config;
		era->reg = reg->reg;

		/* one more user */
		atomic_inc(&era->ref);

		/*
		 * need to call x86_get_event_constraint()
		 * to check if associated event has constraints
		 */
		c = NULL;
	} else {
		idx = intel_alt_er(cpuc, idx, reg->config);
		if (idx != reg->idx) {
			raw_spin_unlock_irqrestore(&era->lock, flags);
			goto again;
		}
	}
	raw_spin_unlock_irqrestore(&era->lock, flags);

	return c;
}

static void
__intel_shared_reg_put_constraints(struct cpu_hw_events *cpuc,
				   struct hw_perf_event_extra *reg)
{
	struct er_account *era;

	/*
	 * Only put constraint if extra reg was actually allocated. Also takes
	 * care of event which do not use an extra shared reg.
	 *
	 * Also, if this is a fake cpuc we shouldn't touch any event state
	 * (reg->alloc) and we don't care about leaving inconsistent cpuc state
	 * either since it'll be thrown out.
	 */
	if (!reg->alloc || cpuc->is_fake)
		return;

	era = &cpuc->shared_regs->regs[reg->idx];

	/* one fewer user */
	atomic_dec(&era->ref);

	/* allocate again next time */
	reg->alloc = 0;
}

static struct event_constraint *
intel_shared_regs_constraints(struct cpu_hw_events *cpuc,
			      struct perf_event *event)
{
	struct event_constraint *c = NULL, *d;
	struct hw_perf_event_extra *xreg, *breg;

	xreg = &event->hw.extra_reg;
	if (xreg->idx != EXTRA_REG_NONE) {
		c = __intel_shared_reg_get_constraints(cpuc, event, xreg);
		if (c == &emptyconstraint)
			return c;
	}
	breg = &event->hw.branch_reg;
	if (breg->idx != EXTRA_REG_NONE) {
		d = __intel_shared_reg_get_constraints(cpuc, event, breg);
		if (d == &emptyconstraint) {
			__intel_shared_reg_put_constraints(cpuc, xreg);
			c = d;
		}
	}
	return c;
}

struct event_constraint *
x86_get_event_constraints(struct cpu_hw_events *cpuc, int idx,
			  struct perf_event *event)
{
	struct event_constraint *event_constraints = hybrid(cpuc->pmu, event_constraints);
	struct event_constraint *c;

	if (event_constraints) {
		for_each_event_constraint(c, event_constraints) {
			if (constraint_match(c, event->hw.config)) {
				event->hw.flags |= c->flags;
				return c;
			}
		}
	}

	return &hybrid_var(cpuc->pmu, unconstrained);
}

static struct event_constraint *
__intel_get_event_constraints(struct cpu_hw_events *cpuc, int idx,
			    struct perf_event *event)
{
	struct event_constraint *c;

	c = intel_vlbr_constraints(event);
	if (c)
		return c;

	c = intel_bts_constraints(event);
	if (c)
		return c;

	c = intel_shared_regs_constraints(cpuc, event);
	if (c)
		return c;

	c = intel_pebs_constraints(event);
	if (c)
		return c;

	return x86_get_event_constraints(cpuc, idx, event);
}

static void
intel_start_scheduling(struct cpu_hw_events *cpuc)
{
	struct intel_excl_cntrs *excl_cntrs = cpuc->excl_cntrs;
	struct intel_excl_states *xl;
	int tid = cpuc->excl_thread_id;

	/*
	 * nothing needed if in group validation mode
	 */
	if (cpuc->is_fake || !is_ht_workaround_enabled())
		return;

	/*
	 * no exclusion needed
	 */
	if (WARN_ON_ONCE(!excl_cntrs))
		return;

	xl = &excl_cntrs->states[tid];

	xl->sched_started = true;
	/*
	 * lock shared state until we are done scheduling
	 * in stop_event_scheduling()
	 * makes scheduling appear as a transaction
	 */
	raw_spin_lock(&excl_cntrs->lock);
}

static void intel_commit_scheduling(struct cpu_hw_events *cpuc, int idx, int cntr)
{
	struct intel_excl_cntrs *excl_cntrs = cpuc->excl_cntrs;
	struct event_constraint *c = cpuc->event_constraint[idx];
	struct intel_excl_states *xl;
	int tid = cpuc->excl_thread_id;

	if (cpuc->is_fake || !is_ht_workaround_enabled())
		return;

	if (WARN_ON_ONCE(!excl_cntrs))
		return;

	if (!(c->flags & PERF_X86_EVENT_DYNAMIC))
		return;

	xl = &excl_cntrs->states[tid];

	lockdep_assert_held(&excl_cntrs->lock);

	if (c->flags & PERF_X86_EVENT_EXCL)
		xl->state[cntr] = INTEL_EXCL_EXCLUSIVE;
	else
		xl->state[cntr] = INTEL_EXCL_SHARED;
}

static void
intel_stop_scheduling(struct cpu_hw_events *cpuc)
{
	struct intel_excl_cntrs *excl_cntrs = cpuc->excl_cntrs;
	struct intel_excl_states *xl;
	int tid = cpuc->excl_thread_id;

	/*
	 * nothing needed if in group validation mode
	 */
	if (cpuc->is_fake || !is_ht_workaround_enabled())
		return;
	/*
	 * no exclusion needed
	 */
	if (WARN_ON_ONCE(!excl_cntrs))
		return;

	xl = &excl_cntrs->states[tid];

	xl->sched_started = false;
	/*
	 * release shared state lock (acquired in intel_start_scheduling())
	 */
	raw_spin_unlock(&excl_cntrs->lock);
}

static struct event_constraint *
dyn_constraint(struct cpu_hw_events *cpuc, struct event_constraint *c, int idx)
{
	WARN_ON_ONCE(!cpuc->constraint_list);

	if (!(c->flags & PERF_X86_EVENT_DYNAMIC)) {
		struct event_constraint *cx;

		/*
		 * grab pre-allocated constraint entry
		 */
		cx = &cpuc->constraint_list[idx];

		/*
		 * initialize dynamic constraint
		 * with static constraint
		 */
		*cx = *c;

		/*
		 * mark constraint as dynamic
		 */
		cx->flags |= PERF_X86_EVENT_DYNAMIC;
		c = cx;
	}

	return c;
}

static struct event_constraint *
intel_get_excl_constraints(struct cpu_hw_events *cpuc, struct perf_event *event,
			   int idx, struct event_constraint *c)
{
	struct intel_excl_cntrs *excl_cntrs = cpuc->excl_cntrs;
	struct intel_excl_states *xlo;
	int tid = cpuc->excl_thread_id;
	int is_excl, i, w;

	/*
	 * validating a group does not require
	 * enforcing cross-thread  exclusion
	 */
	if (cpuc->is_fake || !is_ht_workaround_enabled())
		return c;

	/*
	 * no exclusion needed
	 */
	if (WARN_ON_ONCE(!excl_cntrs))
		return c;

	/*
	 * because we modify the constraint, we need
	 * to make a copy. Static constraints come
	 * from static const tables.
	 *
	 * only needed when constraint has not yet
	 * been cloned (marked dynamic)
	 */
	c = dyn_constraint(cpuc, c, idx);

	/*
	 * From here on, the constraint is dynamic.
	 * Either it was just allocated above, or it
	 * was allocated during a earlier invocation
	 * of this function
	 */

	/*
	 * state of sibling HT
	 */
	xlo = &excl_cntrs->states[tid ^ 1];

	/*
	 * event requires exclusive counter access
	 * across HT threads
	 */
	is_excl = c->flags & PERF_X86_EVENT_EXCL;
	if (is_excl && !(event->hw.flags & PERF_X86_EVENT_EXCL_ACCT)) {
		event->hw.flags |= PERF_X86_EVENT_EXCL_ACCT;
		if (!cpuc->n_excl++)
			WRITE_ONCE(excl_cntrs->has_exclusive[tid], 1);
	}

	/*
	 * Modify static constraint with current dynamic
	 * state of thread
	 *
	 * EXCLUSIVE: sibling counter measuring exclusive event
	 * SHARED   : sibling counter measuring non-exclusive event
	 * UNUSED   : sibling counter unused
	 */
	w = c->weight;
	for_each_set_bit(i, c->idxmsk, X86_PMC_IDX_MAX) {
		/*
		 * exclusive event in sibling counter
		 * our corresponding counter cannot be used
		 * regardless of our event
		 */
		if (xlo->state[i] == INTEL_EXCL_EXCLUSIVE) {
			__clear_bit(i, c->idxmsk);
			w--;
			continue;
		}
		/*
		 * if measuring an exclusive event, sibling
		 * measuring non-exclusive, then counter cannot
		 * be used
		 */
		if (is_excl && xlo->state[i] == INTEL_EXCL_SHARED) {
			__clear_bit(i, c->idxmsk);
			w--;
			continue;
		}
	}

	/*
	 * if we return an empty mask, then switch
	 * back to static empty constraint to avoid
	 * the cost of freeing later on
	 */
	if (!w)
		c = &emptyconstraint;

	c->weight = w;

	return c;
}

static struct event_constraint *
intel_get_event_constraints(struct cpu_hw_events *cpuc, int idx,
			    struct perf_event *event)
{
	struct event_constraint *c1, *c2;

	c1 = cpuc->event_constraint[idx];

	/*
	 * first time only
	 * - static constraint: no change across incremental scheduling calls
	 * - dynamic constraint: handled by intel_get_excl_constraints()
	 */
	c2 = __intel_get_event_constraints(cpuc, idx, event);
	if (c1) {
	        WARN_ON_ONCE(!(c1->flags & PERF_X86_EVENT_DYNAMIC));
		bitmap_copy(c1->idxmsk, c2->idxmsk, X86_PMC_IDX_MAX);
		c1->weight = c2->weight;
		c2 = c1;
	}

	if (cpuc->excl_cntrs)
		return intel_get_excl_constraints(cpuc, event, idx, c2);

	/* Not all counters support the branch counter feature. */
	if (branch_sample_counters(event)) {
		c2 = dyn_constraint(cpuc, c2, idx);
		c2->idxmsk64 &= x86_pmu.lbr_counters;
		c2->weight = hweight64(c2->idxmsk64);
	}

	return c2;
}

static void intel_put_excl_constraints(struct cpu_hw_events *cpuc,
		struct perf_event *event)
{
	struct hw_perf_event *hwc = &event->hw;
	struct intel_excl_cntrs *excl_cntrs = cpuc->excl_cntrs;
	int tid = cpuc->excl_thread_id;
	struct intel_excl_states *xl;

	/*
	 * nothing needed if in group validation mode
	 */
	if (cpuc->is_fake)
		return;

	if (WARN_ON_ONCE(!excl_cntrs))
		return;

	if (hwc->flags & PERF_X86_EVENT_EXCL_ACCT) {
		hwc->flags &= ~PERF_X86_EVENT_EXCL_ACCT;
		if (!--cpuc->n_excl)
			WRITE_ONCE(excl_cntrs->has_exclusive[tid], 0);
	}

	/*
	 * If event was actually assigned, then mark the counter state as
	 * unused now.
	 */
	if (hwc->idx >= 0) {
		xl = &excl_cntrs->states[tid];

		/*
		 * put_constraint may be called from x86_schedule_events()
		 * which already has the lock held so here make locking
		 * conditional.
		 */
		if (!xl->sched_started)
			raw_spin_lock(&excl_cntrs->lock);

		xl->state[hwc->idx] = INTEL_EXCL_UNUSED;

		if (!xl->sched_started)
			raw_spin_unlock(&excl_cntrs->lock);
	}
}

static void
intel_put_shared_regs_event_constraints(struct cpu_hw_events *cpuc,
					struct perf_event *event)
{
	struct hw_perf_event_extra *reg;

	reg = &event->hw.extra_reg;
	if (reg->idx != EXTRA_REG_NONE)
		__intel_shared_reg_put_constraints(cpuc, reg);

	reg = &event->hw.branch_reg;
	if (reg->idx != EXTRA_REG_NONE)
		__intel_shared_reg_put_constraints(cpuc, reg);
}

static void intel_put_event_constraints(struct cpu_hw_events *cpuc,
					struct perf_event *event)
{
	intel_put_shared_regs_event_constraints(cpuc, event);

	/*
	 * is PMU has exclusive counter restrictions, then
	 * all events are subject to and must call the
	 * put_excl_constraints() routine
	 */
	if (cpuc->excl_cntrs)
		intel_put_excl_constraints(cpuc, event);
}

static void intel_pebs_aliases_core2(struct perf_event *event)
{
	if ((event->hw.config & X86_RAW_EVENT_MASK) == 0x003c) {
		/*
		 * Use an alternative encoding for CPU_CLK_UNHALTED.THREAD_P
		 * (0x003c) so that we can use it with PEBS.
		 *
		 * The regular CPU_CLK_UNHALTED.THREAD_P event (0x003c) isn't
		 * PEBS capable. However we can use INST_RETIRED.ANY_P
		 * (0x00c0), which is a PEBS capable event, to get the same
		 * count.
		 *
		 * INST_RETIRED.ANY_P counts the number of cycles that retires
		 * CNTMASK instructions. By setting CNTMASK to a value (16)
		 * larger than the maximum number of instructions that can be
		 * retired per cycle (4) and then inverting the condition, we
		 * count all cycles that retire 16 or less instructions, which
		 * is every cycle.
		 *
		 * Thereby we gain a PEBS capable cycle counter.
		 */
		u64 alt_config = X86_CONFIG(.event=0xc0, .inv=1, .cmask=16);

		alt_config |= (event->hw.config & ~X86_RAW_EVENT_MASK);
		event->hw.config = alt_config;
	}
}

static void intel_pebs_aliases_snb(struct perf_event *event)
{
	if ((event->hw.config & X86_RAW_EVENT_MASK) == 0x003c) {
		/*
		 * Use an alternative encoding for CPU_CLK_UNHALTED.THREAD_P
		 * (0x003c) so that we can use it with PEBS.
		 *
		 * The regular CPU_CLK_UNHALTED.THREAD_P event (0x003c) isn't
		 * PEBS capable. However we can use UOPS_RETIRED.ALL
		 * (0x01c2), which is a PEBS capable event, to get the same
		 * count.
		 *
		 * UOPS_RETIRED.ALL counts the number of cycles that retires
		 * CNTMASK micro-ops. By setting CNTMASK to a value (16)
		 * larger than the maximum number of micro-ops that can be
		 * retired per cycle (4) and then inverting the condition, we
		 * count all cycles that retire 16 or less micro-ops, which
		 * is every cycle.
		 *
		 * Thereby we gain a PEBS capable cycle counter.
		 */
		u64 alt_config = X86_CONFIG(.event=0xc2, .umask=0x01, .inv=1, .cmask=16);

		alt_config |= (event->hw.config & ~X86_RAW_EVENT_MASK);
		event->hw.config = alt_config;
	}
}

static void intel_pebs_aliases_precdist(struct perf_event *event)
{
	if ((event->hw.config & X86_RAW_EVENT_MASK) == 0x003c) {
		/*
		 * Use an alternative encoding for CPU_CLK_UNHALTED.THREAD_P
		 * (0x003c) so that we can use it with PEBS.
		 *
		 * The regular CPU_CLK_UNHALTED.THREAD_P event (0x003c) isn't
		 * PEBS capable. However we can use INST_RETIRED.PREC_DIST
		 * (0x01c0), which is a PEBS capable event, to get the same
		 * count.
		 *
		 * The PREC_DIST event has special support to minimize sample
		 * shadowing effects. One drawback is that it can be
		 * only programmed on counter 1, but that seems like an
		 * acceptable trade off.
		 */
		u64 alt_config = X86_CONFIG(.event=0xc0, .umask=0x01, .inv=1, .cmask=16);

		alt_config |= (event->hw.config & ~X86_RAW_EVENT_MASK);
		event->hw.config = alt_config;
	}
}

static void intel_pebs_aliases_ivb(struct perf_event *event)
{
	if (event->attr.precise_ip < 3)
		return intel_pebs_aliases_snb(event);
	return intel_pebs_aliases_precdist(event);
}

static void intel_pebs_aliases_skl(struct perf_event *event)
{
	if (event->attr.precise_ip < 3)
		return intel_pebs_aliases_core2(event);
	return intel_pebs_aliases_precdist(event);
}

static unsigned long intel_pmu_large_pebs_flags(struct perf_event *event)
{
	unsigned long flags = x86_pmu.large_pebs_flags;

	if (event->attr.use_clockid)
		flags &= ~PERF_SAMPLE_TIME;
	if (!event->attr.exclude_kernel)
		flags &= ~PERF_SAMPLE_REGS_USER;
	if (event->attr.sample_regs_user & ~PEBS_GP_REGS)
		flags &= ~(PERF_SAMPLE_REGS_USER | PERF_SAMPLE_REGS_INTR);
	return flags;
}

static int intel_pmu_bts_config(struct perf_event *event)
{
	struct perf_event_attr *attr = &event->attr;

	if (unlikely(intel_pmu_has_bts(event))) {
		/* BTS is not supported by this architecture. */
		if (!x86_pmu.bts_active)
			return -EOPNOTSUPP;

		/* BTS is currently only allowed for user-mode. */
		if (!attr->exclude_kernel)
			return -EOPNOTSUPP;

		/* BTS is not allowed for precise events. */
		if (attr->precise_ip)
			return -EOPNOTSUPP;

		/* disallow bts if conflicting events are present */
		if (x86_add_exclusive(x86_lbr_exclusive_lbr))
			return -EBUSY;

		event->destroy = hw_perf_lbr_event_destroy;
	}

	return 0;
}

static int core_pmu_hw_config(struct perf_event *event)
{
	int ret = x86_pmu_hw_config(event);

	if (ret)
		return ret;

	return intel_pmu_bts_config(event);
}

#define INTEL_TD_METRIC_AVAILABLE_MAX	(INTEL_TD_METRIC_RETIRING + \
					 ((x86_pmu.num_topdown_events - 1) << 8))

static bool is_available_metric_event(struct perf_event *event)
{
	return is_metric_event(event) &&
		event->attr.config <= INTEL_TD_METRIC_AVAILABLE_MAX;
}

static inline bool is_mem_loads_event(struct perf_event *event)
{
	return (event->attr.config & INTEL_ARCH_EVENT_MASK) == X86_CONFIG(.event=0xcd, .umask=0x01);
}

static inline bool is_mem_loads_aux_event(struct perf_event *event)
{
	return (event->attr.config & INTEL_ARCH_EVENT_MASK) == X86_CONFIG(.event=0x03, .umask=0x82);
}

static inline bool require_mem_loads_aux_event(struct perf_event *event)
{
	if (!(x86_pmu.flags & PMU_FL_MEM_LOADS_AUX))
		return false;

	if (is_hybrid())
		return hybrid_pmu(event->pmu)->cpu_type == hybrid_big;

	return true;
}

static inline bool intel_pmu_has_cap(struct perf_event *event, int idx)
{
	union perf_capabilities *intel_cap = &hybrid(event->pmu, intel_cap);

	return test_bit(idx, (unsigned long *)&intel_cap->capabilities);
}

static int intel_pmu_hw_config(struct perf_event *event)
{
	int ret = x86_pmu_hw_config(event);

	if (ret)
		return ret;

	ret = intel_pmu_bts_config(event);
	if (ret)
		return ret;

	if (event->attr.precise_ip) {
		if ((event->attr.config & INTEL_ARCH_EVENT_MASK) == INTEL_FIXED_VLBR_EVENT)
			return -EINVAL;

		if (!(event->attr.freq || (event->attr.wakeup_events && !event->attr.watermark))) {
			event->hw.flags |= PERF_X86_EVENT_AUTO_RELOAD;
			if (!(event->attr.sample_type &
			      ~intel_pmu_large_pebs_flags(event))) {
				event->hw.flags |= PERF_X86_EVENT_LARGE_PEBS;
				event->attach_state |= PERF_ATTACH_SCHED_CB;
			}
		}
		if (x86_pmu.pebs_aliases)
			x86_pmu.pebs_aliases(event);
	}

	if (needs_branch_stack(event) && is_sampling_event(event))
		event->hw.flags  |= PERF_X86_EVENT_NEEDS_BRANCH_STACK;

	if (branch_sample_counters(event)) {
		struct perf_event *leader, *sibling;
		int num = 0;

		if (!(x86_pmu.flags & PMU_FL_BR_CNTR) ||
		    (event->attr.config & ~INTEL_ARCH_EVENT_MASK))
			return -EINVAL;

		/*
		 * The branch counter logging is not supported in the call stack
		 * mode yet, since we cannot simply flush the LBR during e.g.,
		 * multiplexing. Also, there is no obvious usage with the call
		 * stack mode. Simply forbids it for now.
		 *
		 * If any events in the group enable the branch counter logging
		 * feature, the group is treated as a branch counter logging
		 * group, which requires the extra space to store the counters.
		 */
		leader = event->group_leader;
		if (branch_sample_call_stack(leader))
			return -EINVAL;
		if (branch_sample_counters(leader))
			num++;
		leader->hw.flags |= PERF_X86_EVENT_BRANCH_COUNTERS;

		for_each_sibling_event(sibling, leader) {
			if (branch_sample_call_stack(sibling))
				return -EINVAL;
			if (branch_sample_counters(sibling))
				num++;
		}

		if (num > fls(x86_pmu.lbr_counters))
			return -EINVAL;
		/*
		 * Only applying the PERF_SAMPLE_BRANCH_COUNTERS doesn't
		 * require any branch stack setup.
		 * Clear the bit to avoid unnecessary branch stack setup.
		 */
		if (0 == (event->attr.branch_sample_type &
			  ~(PERF_SAMPLE_BRANCH_PLM_ALL |
			    PERF_SAMPLE_BRANCH_COUNTERS)))
			event->hw.flags  &= ~PERF_X86_EVENT_NEEDS_BRANCH_STACK;

		/*
		 * Force the leader to be a LBR event. So LBRs can be reset
		 * with the leader event. See intel_pmu_lbr_del() for details.
		 */
		if (!intel_pmu_needs_branch_stack(leader))
			return -EINVAL;
	}

	if (intel_pmu_needs_branch_stack(event)) {
		ret = intel_pmu_setup_lbr_filter(event);
		if (ret)
			return ret;
		event->attach_state |= PERF_ATTACH_SCHED_CB;

		/*
		 * BTS is set up earlier in this path, so don't account twice
		 */
		if (!unlikely(intel_pmu_has_bts(event))) {
			/* disallow lbr if conflicting events are present */
			if (x86_add_exclusive(x86_lbr_exclusive_lbr))
				return -EBUSY;

			event->destroy = hw_perf_lbr_event_destroy;
		}
	}

	if (event->attr.aux_output) {
		if (!event->attr.precise_ip)
			return -EINVAL;

		event->hw.flags |= PERF_X86_EVENT_PEBS_VIA_PT;
	}

	if ((event->attr.type == PERF_TYPE_HARDWARE) ||
	    (event->attr.type == PERF_TYPE_HW_CACHE))
		return 0;

	/*
	 * Config Topdown slots and metric events
	 *
	 * The slots event on Fixed Counter 3 can support sampling,
	 * which will be handled normally in x86_perf_event_update().
	 *
	 * Metric events don't support sampling and require being paired
	 * with a slots event as group leader. When the slots event
	 * is used in a metrics group, it too cannot support sampling.
	 */
	if (intel_pmu_has_cap(event, PERF_CAP_METRICS_IDX) && is_topdown_event(event)) {
		if (event->attr.config1 || event->attr.config2)
			return -EINVAL;

		/*
		 * The TopDown metrics events and slots event don't
		 * support any filters.
		 */
		if (event->attr.config & X86_ALL_EVENT_FLAGS)
			return -EINVAL;

		if (is_available_metric_event(event)) {
			struct perf_event *leader = event->group_leader;

			/* The metric events don't support sampling. */
			if (is_sampling_event(event))
				return -EINVAL;

			/* The metric events require a slots group leader. */
			if (!is_slots_event(leader))
				return -EINVAL;

			/*
			 * The leader/SLOTS must not be a sampling event for
			 * metric use; hardware requires it starts at 0 when used
			 * in conjunction with MSR_PERF_METRICS.
			 */
			if (is_sampling_event(leader))
				return -EINVAL;

			event->event_caps |= PERF_EV_CAP_SIBLING;
			/*
			 * Only once we have a METRICs sibling do we
			 * need TopDown magic.
			 */
			leader->hw.flags |= PERF_X86_EVENT_TOPDOWN;
			event->hw.flags  |= PERF_X86_EVENT_TOPDOWN;
		}
	}

	/*
	 * The load latency event X86_CONFIG(.event=0xcd, .umask=0x01) on SPR
	 * doesn't function quite right. As a work-around it needs to always be
	 * co-scheduled with a auxiliary event X86_CONFIG(.event=0x03, .umask=0x82).
	 * The actual count of this second event is irrelevant it just needs
	 * to be active to make the first event function correctly.
	 *
	 * In a group, the auxiliary event must be in front of the load latency
	 * event. The rule is to simplify the implementation of the check.
	 * That's because perf cannot have a complete group at the moment.
	 */
	if (require_mem_loads_aux_event(event) &&
	    (event->attr.sample_type & PERF_SAMPLE_DATA_SRC) &&
	    is_mem_loads_event(event)) {
		struct perf_event *leader = event->group_leader;
		struct perf_event *sibling = NULL;

		/*
		 * When this memload event is also the first event (no group
		 * exists yet), then there is no aux event before it.
		 */
		if (leader == event)
			return -ENODATA;

		if (!is_mem_loads_aux_event(leader)) {
			for_each_sibling_event(sibling, leader) {
				if (is_mem_loads_aux_event(sibling))
					break;
			}
			if (list_entry_is_head(sibling, &leader->sibling_list, sibling_list))
				return -ENODATA;
		}
	}

	if (!(event->attr.config & ARCH_PERFMON_EVENTSEL_ANY))
		return 0;

	if (x86_pmu.version < 3)
		return -EINVAL;

	ret = perf_allow_cpu(&event->attr);
	if (ret)
		return ret;

	event->hw.config |= ARCH_PERFMON_EVENTSEL_ANY;

	return 0;
}

/*
 * Currently, the only caller of this function is the atomic_switch_perf_msrs().
 * The host perf conext helps to prepare the values of the real hardware for
 * a set of msrs that need to be switched atomically in a vmx transaction.
 *
 * For example, the pseudocode needed to add a new msr should look like:
 *
 * arr[(*nr)++] = (struct perf_guest_switch_msr){
 *	.msr = the hardware msr address,
 *	.host = the value the hardware has when it doesn't run a guest,
 *	.guest = the value the hardware has when it runs a guest,
 * };
 *
 * These values have nothing to do with the emulated values the guest sees
 * when it uses {RD,WR}MSR, which should be handled by the KVM context,
 * specifically in the intel_pmu_{get,set}_msr().
 */
static struct perf_guest_switch_msr *intel_guest_get_msrs(int *nr, void *data)
{
	struct cpu_hw_events *cpuc = this_cpu_ptr(&cpu_hw_events);
	struct perf_guest_switch_msr *arr = cpuc->guest_switch_msrs;
	struct kvm_pmu *kvm_pmu = (struct kvm_pmu *)data;
	u64 intel_ctrl = hybrid(cpuc->pmu, intel_ctrl);
	u64 pebs_mask = cpuc->pebs_enabled & x86_pmu.pebs_capable;
	int global_ctrl, pebs_enable;

	/*
	 * In addition to obeying exclude_guest/exclude_host, remove bits being
	 * used for PEBS when running a guest, because PEBS writes to virtual
	 * addresses (not physical addresses).
	 */
	*nr = 0;
	global_ctrl = (*nr)++;
	arr[global_ctrl] = (struct perf_guest_switch_msr){
		.msr = MSR_CORE_PERF_GLOBAL_CTRL,
		.host = intel_ctrl & ~cpuc->intel_ctrl_guest_mask,
		.guest = intel_ctrl & ~cpuc->intel_ctrl_host_mask & ~pebs_mask,
	};

	if (!x86_pmu.pebs)
		return arr;

	/*
	 * If PMU counter has PEBS enabled it is not enough to
	 * disable counter on a guest entry since PEBS memory
	 * write can overshoot guest entry and corrupt guest
	 * memory. Disabling PEBS solves the problem.
	 *
	 * Don't do this if the CPU already enforces it.
	 */
	if (x86_pmu.pebs_no_isolation) {
		arr[(*nr)++] = (struct perf_guest_switch_msr){
			.msr = MSR_IA32_PEBS_ENABLE,
			.host = cpuc->pebs_enabled,
			.guest = 0,
		};
		return arr;
	}

	if (!kvm_pmu || !x86_pmu.pebs_ept)
		return arr;

	arr[(*nr)++] = (struct perf_guest_switch_msr){
		.msr = MSR_IA32_DS_AREA,
		.host = (unsigned long)cpuc->ds,
		.guest = kvm_pmu->ds_area,
	};

	if (x86_pmu.intel_cap.pebs_baseline) {
		arr[(*nr)++] = (struct perf_guest_switch_msr){
			.msr = MSR_PEBS_DATA_CFG,
			.host = cpuc->active_pebs_data_cfg,
			.guest = kvm_pmu->pebs_data_cfg,
		};
	}

	pebs_enable = (*nr)++;
	arr[pebs_enable] = (struct perf_guest_switch_msr){
		.msr = MSR_IA32_PEBS_ENABLE,
		.host = cpuc->pebs_enabled & ~cpuc->intel_ctrl_guest_mask,
		.guest = pebs_mask & ~cpuc->intel_ctrl_host_mask,
	};

	if (arr[pebs_enable].host) {
		/* Disable guest PEBS if host PEBS is enabled. */
		arr[pebs_enable].guest = 0;
	} else {
		/* Disable guest PEBS thoroughly for cross-mapped PEBS counters. */
		arr[pebs_enable].guest &= ~kvm_pmu->host_cross_mapped_mask;
		arr[global_ctrl].guest &= ~kvm_pmu->host_cross_mapped_mask;
		/* Set hw GLOBAL_CTRL bits for PEBS counter when it runs for guest */
		arr[global_ctrl].guest |= arr[pebs_enable].guest;
	}

	return arr;
}

static struct perf_guest_switch_msr *core_guest_get_msrs(int *nr, void *data)
{
	struct cpu_hw_events *cpuc = this_cpu_ptr(&cpu_hw_events);
	struct perf_guest_switch_msr *arr = cpuc->guest_switch_msrs;
	int idx;

	for (idx = 0; idx < x86_pmu.num_counters; idx++)  {
		struct perf_event *event = cpuc->events[idx];

		arr[idx].msr = x86_pmu_config_addr(idx);
		arr[idx].host = arr[idx].guest = 0;

		if (!test_bit(idx, cpuc->active_mask))
			continue;

		arr[idx].host = arr[idx].guest =
			event->hw.config | ARCH_PERFMON_EVENTSEL_ENABLE;

		if (event->attr.exclude_host)
			arr[idx].host &= ~ARCH_PERFMON_EVENTSEL_ENABLE;
		else if (event->attr.exclude_guest)
			arr[idx].guest &= ~ARCH_PERFMON_EVENTSEL_ENABLE;
	}

	*nr = x86_pmu.num_counters;
	return arr;
}

static void core_pmu_enable_event(struct perf_event *event)
{
	if (!event->attr.exclude_host)
		x86_pmu_enable_event(event);
}

static void core_pmu_enable_all(int added)
{
	struct cpu_hw_events *cpuc = this_cpu_ptr(&cpu_hw_events);
	int idx;

	for (idx = 0; idx < x86_pmu.num_counters; idx++) {
		struct hw_perf_event *hwc = &cpuc->events[idx]->hw;

		if (!test_bit(idx, cpuc->active_mask) ||
				cpuc->events[idx]->attr.exclude_host)
			continue;

		__x86_pmu_enable_event(hwc, ARCH_PERFMON_EVENTSEL_ENABLE);
	}
}

static int hsw_hw_config(struct perf_event *event)
{
	int ret = intel_pmu_hw_config(event);

	if (ret)
		return ret;
	if (!boot_cpu_has(X86_FEATURE_RTM) && !boot_cpu_has(X86_FEATURE_HLE))
		return 0;
	event->hw.config |= event->attr.config & (HSW_IN_TX|HSW_IN_TX_CHECKPOINTED);

	/*
	 * IN_TX/IN_TX-CP filters are not supported by the Haswell PMU with
	 * PEBS or in ANY thread mode. Since the results are non-sensical forbid
	 * this combination.
	 */
	if ((event->hw.config & (HSW_IN_TX|HSW_IN_TX_CHECKPOINTED)) &&
	     ((event->hw.config & ARCH_PERFMON_EVENTSEL_ANY) ||
	      event->attr.precise_ip > 0))
		return -EOPNOTSUPP;

	if (event_is_checkpointed(event)) {
		/*
		 * Sampling of checkpointed events can cause situations where
		 * the CPU constantly aborts because of a overflow, which is
		 * then checkpointed back and ignored. Forbid checkpointing
		 * for sampling.
		 *
		 * But still allow a long sampling period, so that perf stat
		 * from KVM works.
		 */
		if (event->attr.sample_period > 0 &&
		    event->attr.sample_period < 0x7fffffff)
			return -EOPNOTSUPP;
	}
	return 0;
}

static struct event_constraint counter0_constraint =
			INTEL_ALL_EVENT_CONSTRAINT(0, 0x1);

static struct event_constraint counter1_constraint =
			INTEL_ALL_EVENT_CONSTRAINT(0, 0x2);

static struct event_constraint counter0_1_constraint =
			INTEL_ALL_EVENT_CONSTRAINT(0, 0x3);

static struct event_constraint counter2_constraint =
			EVENT_CONSTRAINT(0, 0x4, 0);

static struct event_constraint fixed0_constraint =
			FIXED_EVENT_CONSTRAINT(0x00c0, 0);

static struct event_constraint fixed0_counter0_constraint =
			INTEL_ALL_EVENT_CONSTRAINT(0, 0x100000001ULL);

static struct event_constraint fixed0_counter0_1_constraint =
			INTEL_ALL_EVENT_CONSTRAINT(0, 0x100000003ULL);

static struct event_constraint counters_1_7_constraint =
			INTEL_ALL_EVENT_CONSTRAINT(0, 0xfeULL);

static struct event_constraint *
hsw_get_event_constraints(struct cpu_hw_events *cpuc, int idx,
			  struct perf_event *event)
{
	struct event_constraint *c;

	c = intel_get_event_constraints(cpuc, idx, event);

	/* Handle special quirk on in_tx_checkpointed only in counter 2 */
	if (event->hw.config & HSW_IN_TX_CHECKPOINTED) {
		if (c->idxmsk64 & (1U << 2))
			return &counter2_constraint;
		return &emptyconstraint;
	}

	return c;
}

static struct event_constraint *
icl_get_event_constraints(struct cpu_hw_events *cpuc, int idx,
			  struct perf_event *event)
{
	/*
	 * Fixed counter 0 has less skid.
	 * Force instruction:ppp in Fixed counter 0
	 */
	if ((event->attr.precise_ip == 3) &&
	    constraint_match(&fixed0_constraint, event->hw.config))
		return &fixed0_constraint;

	return hsw_get_event_constraints(cpuc, idx, event);
}

static struct event_constraint *
glc_get_event_constraints(struct cpu_hw_events *cpuc, int idx,
			  struct perf_event *event)
{
	struct event_constraint *c;

	c = icl_get_event_constraints(cpuc, idx, event);

	/*
	 * The :ppp indicates the Precise Distribution (PDist) facility, which
	 * is only supported on the GP counter 0. If a :ppp event which is not
	 * available on the GP counter 0, error out.
	 * Exception: Instruction PDIR is only available on the fixed counter 0.
	 */
	if ((event->attr.precise_ip == 3) &&
	    !constraint_match(&fixed0_constraint, event->hw.config)) {
		if (c->idxmsk64 & BIT_ULL(0))
			return &counter0_constraint;

		return &emptyconstraint;
	}

	return c;
}

static struct event_constraint *
glp_get_event_constraints(struct cpu_hw_events *cpuc, int idx,
			  struct perf_event *event)
{
	struct event_constraint *c;

	/* :ppp means to do reduced skid PEBS which is PMC0 only. */
	if (event->attr.precise_ip == 3)
		return &counter0_constraint;

	c = intel_get_event_constraints(cpuc, idx, event);

	return c;
}

static struct event_constraint *
tnt_get_event_constraints(struct cpu_hw_events *cpuc, int idx,
			  struct perf_event *event)
{
	struct event_constraint *c;

	c = intel_get_event_constraints(cpuc, idx, event);

	/*
	 * :ppp means to do reduced skid PEBS,
	 * which is available on PMC0 and fixed counter 0.
	 */
	if (event->attr.precise_ip == 3) {
		/* Force instruction:ppp on PMC0 and Fixed counter 0 */
		if (constraint_match(&fixed0_constraint, event->hw.config))
			return &fixed0_counter0_constraint;

		return &counter0_constraint;
	}

	return c;
}

static bool allow_tsx_force_abort = true;

static struct event_constraint *
tfa_get_event_constraints(struct cpu_hw_events *cpuc, int idx,
			  struct perf_event *event)
{
	struct event_constraint *c = hsw_get_event_constraints(cpuc, idx, event);

	/*
	 * Without TFA we must not use PMC3.
	 */
	if (!allow_tsx_force_abort && test_bit(3, c->idxmsk)) {
		c = dyn_constraint(cpuc, c, idx);
		c->idxmsk64 &= ~(1ULL << 3);
		c->weight--;
	}

	return c;
}

static struct event_constraint *
adl_get_event_constraints(struct cpu_hw_events *cpuc, int idx,
			  struct perf_event *event)
{
	struct x86_hybrid_pmu *pmu = hybrid_pmu(event->pmu);

	if (pmu->cpu_type == hybrid_big)
		return glc_get_event_constraints(cpuc, idx, event);
	else if (pmu->cpu_type == hybrid_small)
		return tnt_get_event_constraints(cpuc, idx, event);

	WARN_ON(1);
	return &emptyconstraint;
}

static struct event_constraint *
cmt_get_event_constraints(struct cpu_hw_events *cpuc, int idx,
			  struct perf_event *event)
{
	struct event_constraint *c;

	c = intel_get_event_constraints(cpuc, idx, event);

	/*
	 * The :ppp indicates the Precise Distribution (PDist) facility, which
	 * is only supported on the GP counter 0 & 1 and Fixed counter 0.
	 * If a :ppp event which is not available on the above eligible counters,
	 * error out.
	 */
	if (event->attr.precise_ip == 3) {
		/* Force instruction:ppp on PMC0, 1 and Fixed counter 0 */
		if (constraint_match(&fixed0_constraint, event->hw.config)) {
			/* The fixed counter 0 doesn't support LBR event logging. */
			if (branch_sample_counters(event))
				return &counter0_1_constraint;
			else
				return &fixed0_counter0_1_constraint;
		}

		switch (c->idxmsk64 & 0x3ull) {
		case 0x1:
			return &counter0_constraint;
		case 0x2:
			return &counter1_constraint;
		case 0x3:
			return &counter0_1_constraint;
		}
		return &emptyconstraint;
	}

	return c;
}

static struct event_constraint *
rwc_get_event_constraints(struct cpu_hw_events *cpuc, int idx,
			  struct perf_event *event)
{
	struct event_constraint *c;

	c = glc_get_event_constraints(cpuc, idx, event);

	/* The Retire Latency is not supported by the fixed counter 0. */
	if (event->attr.precise_ip &&
	    (event->attr.sample_type & PERF_SAMPLE_WEIGHT_TYPE) &&
	    constraint_match(&fixed0_constraint, event->hw.config)) {
		/*
		 * The Instruction PDIR is only available
		 * on the fixed counter 0. Error out for this case.
		 */
		if (event->attr.precise_ip == 3)
			return &emptyconstraint;
		return &counters_1_7_constraint;
	}

	return c;
}

static struct event_constraint *
mtl_get_event_constraints(struct cpu_hw_events *cpuc, int idx,
			  struct perf_event *event)
{
	struct x86_hybrid_pmu *pmu = hybrid_pmu(event->pmu);

	if (pmu->cpu_type == hybrid_big)
		return rwc_get_event_constraints(cpuc, idx, event);
	if (pmu->cpu_type == hybrid_small)
		return cmt_get_event_constraints(cpuc, idx, event);

	WARN_ON(1);
	return &emptyconstraint;
}

static int adl_hw_config(struct perf_event *event)
{
	struct x86_hybrid_pmu *pmu = hybrid_pmu(event->pmu);

	if (pmu->cpu_type == hybrid_big)
		return hsw_hw_config(event);
	else if (pmu->cpu_type == hybrid_small)
		return intel_pmu_hw_config(event);

	WARN_ON(1);
	return -EOPNOTSUPP;
}

static u8 adl_get_hybrid_cpu_type(void)
{
	return hybrid_big;
}

static inline bool erratum_hsw11(struct perf_event *event)
{
	return (event->hw.config & INTEL_ARCH_EVENT_MASK) ==
		X86_CONFIG(.event=0xc0, .umask=0x01);
}

/*
 * The HSW11 requires a period larger than 100 which is the same as the BDM11.
 * A minimum period of 128 is enforced as well for the INST_RETIRED.ALL.
 *
 * The message 'interrupt took too long' can be observed on any counter which
 * was armed with a period < 32 and two events expired in the same NMI.
 * A minimum period of 32 is enforced for the rest of the events.
 */
static void hsw_limit_period(struct perf_event *event, s64 *left)
{
	*left = max(*left, erratum_hsw11(event) ? 128 : 32);
}

/*
 * Broadwell:
 *
 * The INST_RETIRED.ALL period always needs to have lowest 6 bits cleared
 * (BDM55) and it must not use a period smaller than 100 (BDM11). We combine
 * the two to enforce a minimum period of 128 (the smallest value that has bits
 * 0-5 cleared and >= 100).
 *
 * Because of how the code in x86_perf_event_set_period() works, the truncation
 * of the lower 6 bits is 'harmless' as we'll occasionally add a longer period
 * to make up for the 'lost' events due to carrying the 'error' in period_left.
 *
 * Therefore the effective (average) period matches the requested period,
 * despite coarser hardware granularity.
 */
static void bdw_limit_period(struct perf_event *event, s64 *left)
{
	if (erratum_hsw11(event)) {
		if (*left < 128)
			*left = 128;
		*left &= ~0x3fULL;
	}
}

static void nhm_limit_period(struct perf_event *event, s64 *left)
{
	*left = max(*left, 32LL);
}

static void glc_limit_period(struct perf_event *event, s64 *left)
{
	if (event->attr.precise_ip == 3)
		*left = max(*left, 128LL);
}

PMU_FORMAT_ATTR(event,	"config:0-7"	);
PMU_FORMAT_ATTR(umask,	"config:8-15"	);
PMU_FORMAT_ATTR(edge,	"config:18"	);
PMU_FORMAT_ATTR(pc,	"config:19"	);
PMU_FORMAT_ATTR(any,	"config:21"	); /* v3 + */
PMU_FORMAT_ATTR(inv,	"config:23"	);
PMU_FORMAT_ATTR(cmask,	"config:24-31"	);
PMU_FORMAT_ATTR(in_tx,  "config:32");
PMU_FORMAT_ATTR(in_tx_cp, "config:33");

static struct attribute *intel_arch_formats_attr[] = {
	&format_attr_event.attr,
	&format_attr_umask.attr,
	&format_attr_edge.attr,
	&format_attr_pc.attr,
	&format_attr_inv.attr,
	&format_attr_cmask.attr,
	NULL,
};

ssize_t intel_event_sysfs_show(char *page, u64 config)
{
	u64 event = (config & ARCH_PERFMON_EVENTSEL_EVENT);

	return x86_event_sysfs_show(page, config, event);
}

static struct intel_shared_regs *allocate_shared_regs(int cpu)
{
	struct intel_shared_regs *regs;
	int i;

	regs = kzalloc_node(sizeof(struct intel_shared_regs),
			    GFP_KERNEL, cpu_to_node(cpu));
	if (regs) {
		/*
		 * initialize the locks to keep lockdep happy
		 */
		for (i = 0; i < EXTRA_REG_MAX; i++)
			raw_spin_lock_init(&regs->regs[i].lock);

		regs->core_id = -1;
	}
	return regs;
}

static struct intel_excl_cntrs *allocate_excl_cntrs(int cpu)
{
	struct intel_excl_cntrs *c;

	c = kzalloc_node(sizeof(struct intel_excl_cntrs),
			 GFP_KERNEL, cpu_to_node(cpu));
	if (c) {
		raw_spin_lock_init(&c->lock);
		c->core_id = -1;
	}
	return c;
}


int intel_cpuc_prepare(struct cpu_hw_events *cpuc, int cpu)
{
	cpuc->pebs_record_size = x86_pmu.pebs_record_size;

	if (is_hybrid() || x86_pmu.extra_regs || x86_pmu.lbr_sel_map) {
		cpuc->shared_regs = allocate_shared_regs(cpu);
		if (!cpuc->shared_regs)
			goto err;
	}

	if (x86_pmu.flags & (PMU_FL_EXCL_CNTRS | PMU_FL_TFA | PMU_FL_BR_CNTR)) {
		size_t sz = X86_PMC_IDX_MAX * sizeof(struct event_constraint);

		cpuc->constraint_list = kzalloc_node(sz, GFP_KERNEL, cpu_to_node(cpu));
		if (!cpuc->constraint_list)
			goto err_shared_regs;
	}

	if (x86_pmu.flags & PMU_FL_EXCL_CNTRS) {
		cpuc->excl_cntrs = allocate_excl_cntrs(cpu);
		if (!cpuc->excl_cntrs)
			goto err_constraint_list;

		cpuc->excl_thread_id = 0;
	}

	return 0;

err_constraint_list:
	kfree(cpuc->constraint_list);
	cpuc->constraint_list = NULL;

err_shared_regs:
	kfree(cpuc->shared_regs);
	cpuc->shared_regs = NULL;

err:
	return -ENOMEM;
}

static int intel_pmu_cpu_prepare(int cpu)
{
	return intel_cpuc_prepare(&per_cpu(cpu_hw_events, cpu), cpu);
}

static void flip_smm_bit(void *data)
{
	unsigned long set = *(unsigned long *)data;

	if (set > 0) {
		msr_set_bit(MSR_IA32_DEBUGCTLMSR,
			    DEBUGCTLMSR_FREEZE_IN_SMM_BIT);
	} else {
		msr_clear_bit(MSR_IA32_DEBUGCTLMSR,
			      DEBUGCTLMSR_FREEZE_IN_SMM_BIT);
	}
}

static void intel_pmu_check_num_counters(int *num_counters,
					 int *num_counters_fixed,
					 u64 *intel_ctrl, u64 fixed_mask);

static void update_pmu_cap(struct x86_hybrid_pmu *pmu)
{
	unsigned int sub_bitmaps = cpuid_eax(ARCH_PERFMON_EXT_LEAF);
	unsigned int eax, ebx, ecx, edx;

	if (sub_bitmaps & ARCH_PERFMON_NUM_COUNTER_LEAF_BIT) {
		cpuid_count(ARCH_PERFMON_EXT_LEAF, ARCH_PERFMON_NUM_COUNTER_LEAF,
			    &eax, &ebx, &ecx, &edx);
		pmu->num_counters = fls(eax);
		pmu->num_counters_fixed = fls(ebx);
		intel_pmu_check_num_counters(&pmu->num_counters, &pmu->num_counters_fixed,
					     &pmu->intel_ctrl, ebx);
	}
}

static bool init_hybrid_pmu(int cpu)
{
	struct cpu_hw_events *cpuc = &per_cpu(cpu_hw_events, cpu);
	u8 cpu_type = get_this_hybrid_cpu_type();
	struct x86_hybrid_pmu *pmu = NULL;
	int i;

	if (!cpu_type && x86_pmu.get_hybrid_cpu_type)
		cpu_type = x86_pmu.get_hybrid_cpu_type();

	for (i = 0; i < x86_pmu.num_hybrid_pmus; i++) {
		if (x86_pmu.hybrid_pmu[i].cpu_type == cpu_type) {
			pmu = &x86_pmu.hybrid_pmu[i];
			break;
		}
	}
	if (WARN_ON_ONCE(!pmu || (pmu->pmu.type == -1))) {
		cpuc->pmu = NULL;
		return false;
	}

	/* Only check and dump the PMU information for the first CPU */
	if (!cpumask_empty(&pmu->supported_cpus))
		goto end;

	if (this_cpu_has(X86_FEATURE_ARCH_PERFMON_EXT))
		update_pmu_cap(pmu);

	if (!check_hw_exists(&pmu->pmu, pmu->num_counters, pmu->num_counters_fixed))
		return false;

	pr_info("%s PMU driver: ", pmu->name);

	if (pmu->intel_cap.pebs_output_pt_available)
		pr_cont("PEBS-via-PT ");

	pr_cont("\n");

	x86_pmu_show_pmu_cap(pmu->num_counters, pmu->num_counters_fixed,
			     pmu->intel_ctrl);

end:
	cpumask_set_cpu(cpu, &pmu->supported_cpus);
	cpuc->pmu = &pmu->pmu;

	return true;
}

static void intel_pmu_cpu_starting(int cpu)
{
	struct cpu_hw_events *cpuc = &per_cpu(cpu_hw_events, cpu);
	int core_id = topology_core_id(cpu);
	int i;

	if (is_hybrid() && !init_hybrid_pmu(cpu))
		return;

	init_debug_store_on_cpu(cpu);
	/*
	 * Deal with CPUs that don't clear their LBRs on power-up.
	 */
	intel_pmu_lbr_reset();

	cpuc->lbr_sel = NULL;

	if (x86_pmu.flags & PMU_FL_TFA) {
		WARN_ON_ONCE(cpuc->tfa_shadow);
		cpuc->tfa_shadow = ~0ULL;
		intel_set_tfa(cpuc, false);
	}

	if (x86_pmu.version > 1)
		flip_smm_bit(&x86_pmu.attr_freeze_on_smi);

	/*
	 * Disable perf metrics if any added CPU doesn't support it.
	 *
	 * Turn off the check for a hybrid architecture, because the
	 * architecture MSR, MSR_IA32_PERF_CAPABILITIES, only indicate
	 * the architecture features. The perf metrics is a model-specific
	 * feature for now. The corresponding bit should always be 0 on
	 * a hybrid platform, e.g., Alder Lake.
	 */
	if (!is_hybrid() && x86_pmu.intel_cap.perf_metrics) {
		union perf_capabilities perf_cap;

		rdmsrl(MSR_IA32_PERF_CAPABILITIES, perf_cap.capabilities);
		if (!perf_cap.perf_metrics) {
			x86_pmu.intel_cap.perf_metrics = 0;
			x86_pmu.intel_ctrl &= ~(1ULL << GLOBAL_CTRL_EN_PERF_METRICS);
		}
	}

	if (!cpuc->shared_regs)
		return;

	if (!(x86_pmu.flags & PMU_FL_NO_HT_SHARING)) {
		for_each_cpu(i, topology_sibling_cpumask(cpu)) {
			struct intel_shared_regs *pc;

			pc = per_cpu(cpu_hw_events, i).shared_regs;
			if (pc && pc->core_id == core_id) {
				cpuc->kfree_on_online[0] = cpuc->shared_regs;
				cpuc->shared_regs = pc;
				break;
			}
		}
		cpuc->shared_regs->core_id = core_id;
		cpuc->shared_regs->refcnt++;
	}

	if (x86_pmu.lbr_sel_map)
		cpuc->lbr_sel = &cpuc->shared_regs->regs[EXTRA_REG_LBR];

	if (x86_pmu.flags & PMU_FL_EXCL_CNTRS) {
		for_each_cpu(i, topology_sibling_cpumask(cpu)) {
			struct cpu_hw_events *sibling;
			struct intel_excl_cntrs *c;

			sibling = &per_cpu(cpu_hw_events, i);
			c = sibling->excl_cntrs;
			if (c && c->core_id == core_id) {
				cpuc->kfree_on_online[1] = cpuc->excl_cntrs;
				cpuc->excl_cntrs = c;
				if (!sibling->excl_thread_id)
					cpuc->excl_thread_id = 1;
				break;
			}
		}
		cpuc->excl_cntrs->core_id = core_id;
		cpuc->excl_cntrs->refcnt++;
	}
}

static void free_excl_cntrs(struct cpu_hw_events *cpuc)
{
	struct intel_excl_cntrs *c;

	c = cpuc->excl_cntrs;
	if (c) {
		if (c->core_id == -1 || --c->refcnt == 0)
			kfree(c);
		cpuc->excl_cntrs = NULL;
	}

	kfree(cpuc->constraint_list);
	cpuc->constraint_list = NULL;
}

static void intel_pmu_cpu_dying(int cpu)
{
	fini_debug_store_on_cpu(cpu);
}

void intel_cpuc_finish(struct cpu_hw_events *cpuc)
{
	struct intel_shared_regs *pc;

	pc = cpuc->shared_regs;
	if (pc) {
		if (pc->core_id == -1 || --pc->refcnt == 0)
			kfree(pc);
		cpuc->shared_regs = NULL;
	}

	free_excl_cntrs(cpuc);
}

static void intel_pmu_cpu_dead(int cpu)
{
	struct cpu_hw_events *cpuc = &per_cpu(cpu_hw_events, cpu);

	intel_cpuc_finish(cpuc);

	if (is_hybrid() && cpuc->pmu)
		cpumask_clear_cpu(cpu, &hybrid_pmu(cpuc->pmu)->supported_cpus);
}

static void intel_pmu_sched_task(struct perf_event_pmu_context *pmu_ctx,
				 bool sched_in)
{
	intel_pmu_pebs_sched_task(pmu_ctx, sched_in);
	intel_pmu_lbr_sched_task(pmu_ctx, sched_in);
}

static void intel_pmu_swap_task_ctx(struct perf_event_pmu_context *prev_epc,
				    struct perf_event_pmu_context *next_epc)
{
	intel_pmu_lbr_swap_task_ctx(prev_epc, next_epc);
}

static int intel_pmu_check_period(struct perf_event *event, u64 value)
{
	return intel_pmu_has_bts_period(event, value) ? -EINVAL : 0;
}

static void intel_aux_output_init(void)
{
	/* Refer also intel_pmu_aux_output_match() */
	if (x86_pmu.intel_cap.pebs_output_pt_available)
		x86_pmu.assign = intel_pmu_assign_event;
}

static int intel_pmu_aux_output_match(struct perf_event *event)
{
	/* intel_pmu_assign_event() is needed, refer intel_aux_output_init() */
	if (!x86_pmu.intel_cap.pebs_output_pt_available)
		return 0;

	return is_intel_pt_event(event);
}

static void intel_pmu_filter(struct pmu *pmu, int cpu, bool *ret)
{
	struct x86_hybrid_pmu *hpmu = hybrid_pmu(pmu);

	*ret = !cpumask_test_cpu(cpu, &hpmu->supported_cpus);
}

PMU_FORMAT_ATTR(offcore_rsp, "config1:0-63");

PMU_FORMAT_ATTR(ldlat, "config1:0-15");

PMU_FORMAT_ATTR(frontend, "config1:0-23");

PMU_FORMAT_ATTR(snoop_rsp, "config1:0-63");

static struct attribute *intel_arch3_formats_attr[] = {
	&format_attr_event.attr,
	&format_attr_umask.attr,
	&format_attr_edge.attr,
	&format_attr_pc.attr,
	&format_attr_any.attr,
	&format_attr_inv.attr,
	&format_attr_cmask.attr,
	NULL,
};

static struct attribute *hsw_format_attr[] = {
	&format_attr_in_tx.attr,
	&format_attr_in_tx_cp.attr,
	&format_attr_offcore_rsp.attr,
	&format_attr_ldlat.attr,
	NULL
};

static struct attribute *nhm_format_attr[] = {
	&format_attr_offcore_rsp.attr,
	&format_attr_ldlat.attr,
	NULL
};

static struct attribute *slm_format_attr[] = {
	&format_attr_offcore_rsp.attr,
	NULL
};

static struct attribute *cmt_format_attr[] = {
	&format_attr_offcore_rsp.attr,
	&format_attr_ldlat.attr,
	&format_attr_snoop_rsp.attr,
	NULL
};

static struct attribute *skl_format_attr[] = {
	&format_attr_frontend.attr,
	NULL,
};

static __initconst const struct x86_pmu core_pmu = {
	.name			= "core",
	.handle_irq		= x86_pmu_handle_irq,
	.disable_all		= x86_pmu_disable_all,
	.enable_all		= core_pmu_enable_all,
	.enable			= core_pmu_enable_event,
	.disable		= x86_pmu_disable_event,
	.hw_config		= core_pmu_hw_config,
	.schedule_events	= x86_schedule_events,
	.eventsel		= MSR_ARCH_PERFMON_EVENTSEL0,
	.perfctr		= MSR_ARCH_PERFMON_PERFCTR0,
	.event_map		= intel_pmu_event_map,
	.max_events		= ARRAY_SIZE(intel_perfmon_event_map),
	.apic			= 1,
	.large_pebs_flags	= LARGE_PEBS_FLAGS,

	/*
	 * Intel PMCs cannot be accessed sanely above 32-bit width,
	 * so we install an artificial 1<<31 period regardless of
	 * the generic event period:
	 */
	.max_period		= (1ULL<<31) - 1,
	.get_event_constraints	= intel_get_event_constraints,
	.put_event_constraints	= intel_put_event_constraints,
	.event_constraints	= intel_core_event_constraints,
	.guest_get_msrs		= core_guest_get_msrs,
	.format_attrs		= intel_arch_formats_attr,
	.events_sysfs_show	= intel_event_sysfs_show,

	/*
	 * Virtual (or funny metal) CPU can define x86_pmu.extra_regs
	 * together with PMU version 1 and thus be using core_pmu with
	 * shared_regs. We need following callbacks here to allocate
	 * it properly.
	 */
	.cpu_prepare		= intel_pmu_cpu_prepare,
	.cpu_starting		= intel_pmu_cpu_starting,
	.cpu_dying		= intel_pmu_cpu_dying,
	.cpu_dead		= intel_pmu_cpu_dead,

	.check_period		= intel_pmu_check_period,

	.lbr_reset		= intel_pmu_lbr_reset_64,
	.lbr_read		= intel_pmu_lbr_read_64,
	.lbr_save		= intel_pmu_lbr_save,
	.lbr_restore		= intel_pmu_lbr_restore,
};

static __initconst const struct x86_pmu intel_pmu = {
	.name			= "Intel",
	.handle_irq		= intel_pmu_handle_irq,
	.disable_all		= intel_pmu_disable_all,
	.enable_all		= intel_pmu_enable_all,
	.enable			= intel_pmu_enable_event,
	.disable		= intel_pmu_disable_event,
	.add			= intel_pmu_add_event,
	.del			= intel_pmu_del_event,
	.read			= intel_pmu_read_event,
	.set_period		= intel_pmu_set_period,
	.update			= intel_pmu_update,
	.hw_config		= intel_pmu_hw_config,
	.schedule_events	= x86_schedule_events,
	.eventsel		= MSR_ARCH_PERFMON_EVENTSEL0,
	.perfctr		= MSR_ARCH_PERFMON_PERFCTR0,
	.event_map		= intel_pmu_event_map,
	.max_events		= ARRAY_SIZE(intel_perfmon_event_map),
	.apic			= 1,
	.large_pebs_flags	= LARGE_PEBS_FLAGS,
	/*
	 * Intel PMCs cannot be accessed sanely above 32 bit width,
	 * so we install an artificial 1<<31 period regardless of
	 * the generic event period:
	 */
	.max_period		= (1ULL << 31) - 1,
	.get_event_constraints	= intel_get_event_constraints,
	.put_event_constraints	= intel_put_event_constraints,
	.pebs_aliases		= intel_pebs_aliases_core2,

	.format_attrs		= intel_arch3_formats_attr,
	.events_sysfs_show	= intel_event_sysfs_show,

	.cpu_prepare		= intel_pmu_cpu_prepare,
	.cpu_starting		= intel_pmu_cpu_starting,
	.cpu_dying		= intel_pmu_cpu_dying,
	.cpu_dead		= intel_pmu_cpu_dead,

	.guest_get_msrs		= intel_guest_get_msrs,
	.sched_task		= intel_pmu_sched_task,
	.swap_task_ctx		= intel_pmu_swap_task_ctx,

	.check_period		= intel_pmu_check_period,

	.aux_output_match	= intel_pmu_aux_output_match,

	.lbr_reset		= intel_pmu_lbr_reset_64,
	.lbr_read		= intel_pmu_lbr_read_64,
	.lbr_save		= intel_pmu_lbr_save,
	.lbr_restore		= intel_pmu_lbr_restore,

	/*
	 * SMM has access to all 4 rings and while traditionally SMM code only
	 * ran in CPL0, 2021-era firmware is starting to make use of CPL3 in SMM.
	 *
	 * Since the EVENTSEL.{USR,OS} CPL filtering makes no distinction
	 * between SMM or not, this results in what should be pure userspace
	 * counters including SMM data.
	 *
	 * This is a clear privilege issue, therefore globally disable
	 * counting SMM by default.
	 */
	.attr_freeze_on_smi	= 1,
};

static __init void intel_clovertown_quirk(void)
{
	/*
	 * PEBS is unreliable due to:
	 *
	 *   AJ67  - PEBS may experience CPL leaks
	 *   AJ68  - PEBS PMI may be delayed by one event
	 *   AJ69  - GLOBAL_STATUS[62] will only be set when DEBUGCTL[12]
	 *   AJ106 - FREEZE_LBRS_ON_PMI doesn't work in combination with PEBS
	 *
	 * AJ67 could be worked around by restricting the OS/USR flags.
	 * AJ69 could be worked around by setting PMU_FREEZE_ON_PMI.
	 *
	 * AJ106 could possibly be worked around by not allowing LBR
	 *       usage from PEBS, including the fixup.
	 * AJ68  could possibly be worked around by always programming
	 *	 a pebs_event_reset[0] value and coping with the lost events.
	 *
	 * But taken together it might just make sense to not enable PEBS on
	 * these chips.
	 */
	pr_warn("PEBS disabled due to CPU errata\n");
	x86_pmu.pebs = 0;
	x86_pmu.pebs_constraints = NULL;
}

static const struct x86_cpu_desc isolation_ucodes[] = {
	INTEL_CPU_DESC(INTEL_HASWELL,		 3, 0x0000001f),
	INTEL_CPU_DESC(INTEL_HASWELL_L,		 1, 0x0000001e),
	INTEL_CPU_DESC(INTEL_HASWELL_G,		 1, 0x00000015),
	INTEL_CPU_DESC(INTEL_HASWELL_X,		 2, 0x00000037),
	INTEL_CPU_DESC(INTEL_HASWELL_X,		 4, 0x0000000a),
	INTEL_CPU_DESC(INTEL_BROADWELL,		 4, 0x00000023),
	INTEL_CPU_DESC(INTEL_BROADWELL_G,	 1, 0x00000014),
	INTEL_CPU_DESC(INTEL_BROADWELL_D,	 2, 0x00000010),
	INTEL_CPU_DESC(INTEL_BROADWELL_D,	 3, 0x07000009),
	INTEL_CPU_DESC(INTEL_BROADWELL_D,	 4, 0x0f000009),
	INTEL_CPU_DESC(INTEL_BROADWELL_D,	 5, 0x0e000002),
	INTEL_CPU_DESC(INTEL_BROADWELL_X,	 1, 0x0b000014),
	INTEL_CPU_DESC(INTEL_SKYLAKE_X,		 3, 0x00000021),
	INTEL_CPU_DESC(INTEL_SKYLAKE_X,		 4, 0x00000000),
	INTEL_CPU_DESC(INTEL_SKYLAKE_X,		 5, 0x00000000),
	INTEL_CPU_DESC(INTEL_SKYLAKE_X,		 6, 0x00000000),
	INTEL_CPU_DESC(INTEL_SKYLAKE_X,		 7, 0x00000000),
	INTEL_CPU_DESC(INTEL_SKYLAKE_X,		11, 0x00000000),
	INTEL_CPU_DESC(INTEL_SKYLAKE_L,		 3, 0x0000007c),
	INTEL_CPU_DESC(INTEL_SKYLAKE,		 3, 0x0000007c),
	INTEL_CPU_DESC(INTEL_KABYLAKE,		 9, 0x0000004e),
	INTEL_CPU_DESC(INTEL_KABYLAKE_L,	 9, 0x0000004e),
	INTEL_CPU_DESC(INTEL_KABYLAKE_L,	10, 0x0000004e),
	INTEL_CPU_DESC(INTEL_KABYLAKE_L,	11, 0x0000004e),
	INTEL_CPU_DESC(INTEL_KABYLAKE_L,	12, 0x0000004e),
	INTEL_CPU_DESC(INTEL_KABYLAKE,		10, 0x0000004e),
	INTEL_CPU_DESC(INTEL_KABYLAKE,		11, 0x0000004e),
	INTEL_CPU_DESC(INTEL_KABYLAKE,		12, 0x0000004e),
	INTEL_CPU_DESC(INTEL_KABYLAKE,		13, 0x0000004e),
	{}
};

static void intel_check_pebs_isolation(void)
{
	x86_pmu.pebs_no_isolation = !x86_cpu_has_min_microcode_rev(isolation_ucodes);
}

static __init void intel_pebs_isolation_quirk(void)
{
	WARN_ON_ONCE(x86_pmu.check_microcode);
	x86_pmu.check_microcode = intel_check_pebs_isolation;
	intel_check_pebs_isolation();
}

static const struct x86_cpu_desc pebs_ucodes[] = {
	INTEL_CPU_DESC(INTEL_SANDYBRIDGE,	7, 0x00000028),
	INTEL_CPU_DESC(INTEL_SANDYBRIDGE_X,	6, 0x00000618),
	INTEL_CPU_DESC(INTEL_SANDYBRIDGE_X,	7, 0x0000070c),
	{}
};

static bool intel_snb_pebs_broken(void)
{
	return !x86_cpu_has_min_microcode_rev(pebs_ucodes);
}

static void intel_snb_check_microcode(void)
{
	if (intel_snb_pebs_broken() == x86_pmu.pebs_broken)
		return;

	/*
	 * Serialized by the microcode lock..
	 */
	if (x86_pmu.pebs_broken) {
		pr_info("PEBS enabled due to microcode update\n");
		x86_pmu.pebs_broken = 0;
	} else {
		pr_info("PEBS disabled due to CPU errata, please upgrade microcode\n");
		x86_pmu.pebs_broken = 1;
	}
}

static bool is_lbr_from(unsigned long msr)
{
	unsigned long lbr_from_nr = x86_pmu.lbr_from + x86_pmu.lbr_nr;

	return x86_pmu.lbr_from <= msr && msr < lbr_from_nr;
}

/*
 * Under certain circumstances, access certain MSR may cause #GP.
 * The function tests if the input MSR can be safely accessed.
 */
static bool check_msr(unsigned long msr, u64 mask)
{
	u64 val_old, val_new, val_tmp;

	/*
	 * Disable the check for real HW, so we don't
	 * mess with potentially enabled registers:
	 */
	if (!boot_cpu_has(X86_FEATURE_HYPERVISOR))
		return true;

	/*
	 * Read the current value, change it and read it back to see if it
	 * matches, this is needed to detect certain hardware emulators
	 * (qemu/kvm) that don't trap on the MSR access and always return 0s.
	 */
	if (rdmsrl_safe(msr, &val_old))
		return false;

	/*
	 * Only change the bits which can be updated by wrmsrl.
	 */
	val_tmp = val_old ^ mask;

	if (is_lbr_from(msr))
		val_tmp = lbr_from_signext_quirk_wr(val_tmp);

	if (wrmsrl_safe(msr, val_tmp) ||
	    rdmsrl_safe(msr, &val_new))
		return false;

	/*
	 * Quirk only affects validation in wrmsr(), so wrmsrl()'s value
	 * should equal rdmsrl()'s even with the quirk.
	 */
	if (val_new != val_tmp)
		return false;

	if (is_lbr_from(msr))
		val_old = lbr_from_signext_quirk_wr(val_old);

	/* Here it's sure that the MSR can be safely accessed.
	 * Restore the old value and return.
	 */
	wrmsrl(msr, val_old);

	return true;
}

static __init void intel_sandybridge_quirk(void)
{
	x86_pmu.check_microcode = intel_snb_check_microcode;
	cpus_read_lock();
	intel_snb_check_microcode();
	cpus_read_unlock();
}

static const struct { int id; char *name; } intel_arch_events_map[] __initconst = {
	{ PERF_COUNT_HW_CPU_CYCLES, "cpu cycles" },
	{ PERF_COUNT_HW_INSTRUCTIONS, "instructions" },
	{ PERF_COUNT_HW_BUS_CYCLES, "bus cycles" },
	{ PERF_COUNT_HW_CACHE_REFERENCES, "cache references" },
	{ PERF_COUNT_HW_CACHE_MISSES, "cache misses" },
	{ PERF_COUNT_HW_BRANCH_INSTRUCTIONS, "branch instructions" },
	{ PERF_COUNT_HW_BRANCH_MISSES, "branch misses" },
};

static __init void intel_arch_events_quirk(void)
{
	int bit;

	/* disable event that reported as not present by cpuid */
	for_each_set_bit(bit, x86_pmu.events_mask, ARRAY_SIZE(intel_arch_events_map)) {
		intel_perfmon_event_map[intel_arch_events_map[bit].id] = 0;
		pr_warn("CPUID marked event: \'%s\' unavailable\n",
			intel_arch_events_map[bit].name);
	}
}

static __init void intel_nehalem_quirk(void)
{
	union cpuid10_ebx ebx;

	ebx.full = x86_pmu.events_maskl;
	if (ebx.split.no_branch_misses_retired) {
		/*
		 * Erratum AAJ80 detected, we work it around by using
		 * the BR_MISP_EXEC.ANY event. This will over-count
		 * branch-misses, but it's still much better than the
		 * architectural event which is often completely bogus:
		 */
		intel_perfmon_event_map[PERF_COUNT_HW_BRANCH_MISSES] = 0x7f89;
		ebx.split.no_branch_misses_retired = 0;
		x86_pmu.events_maskl = ebx.full;
		pr_info("CPU erratum AAJ80 worked around\n");
	}
}

/*
 * enable software workaround for errata:
 * SNB: BJ122
 * IVB: BV98
 * HSW: HSD29
 *
 * Only needed when HT is enabled. However detecting
 * if HT is enabled is difficult (model specific). So instead,
 * we enable the workaround in the early boot, and verify if
 * it is needed in a later initcall phase once we have valid
 * topology information to check if HT is actually enabled
 */
static __init void intel_ht_bug(void)
{
	x86_pmu.flags |= PMU_FL_EXCL_CNTRS | PMU_FL_EXCL_ENABLED;

	x86_pmu.start_scheduling = intel_start_scheduling;
	x86_pmu.commit_scheduling = intel_commit_scheduling;
	x86_pmu.stop_scheduling = intel_stop_scheduling;
}

EVENT_ATTR_STR(mem-loads,	mem_ld_hsw,	"event=0xcd,umask=0x1,ldlat=3");
EVENT_ATTR_STR(mem-stores,	mem_st_hsw,	"event=0xd0,umask=0x82")

/* Haswell special events */
EVENT_ATTR_STR(tx-start,	tx_start,	"event=0xc9,umask=0x1");
EVENT_ATTR_STR(tx-commit,	tx_commit,	"event=0xc9,umask=0x2");
EVENT_ATTR_STR(tx-abort,	tx_abort,	"event=0xc9,umask=0x4");
EVENT_ATTR_STR(tx-capacity,	tx_capacity,	"event=0x54,umask=0x2");
EVENT_ATTR_STR(tx-conflict,	tx_conflict,	"event=0x54,umask=0x1");
EVENT_ATTR_STR(el-start,	el_start,	"event=0xc8,umask=0x1");
EVENT_ATTR_STR(el-commit,	el_commit,	"event=0xc8,umask=0x2");
EVENT_ATTR_STR(el-abort,	el_abort,	"event=0xc8,umask=0x4");
EVENT_ATTR_STR(el-capacity,	el_capacity,	"event=0x54,umask=0x2");
EVENT_ATTR_STR(el-conflict,	el_conflict,	"event=0x54,umask=0x1");
EVENT_ATTR_STR(cycles-t,	cycles_t,	"event=0x3c,in_tx=1");
EVENT_ATTR_STR(cycles-ct,	cycles_ct,	"event=0x3c,in_tx=1,in_tx_cp=1");

static struct attribute *hsw_events_attrs[] = {
	EVENT_PTR(td_slots_issued),
	EVENT_PTR(td_slots_retired),
	EVENT_PTR(td_fetch_bubbles),
	EVENT_PTR(td_total_slots),
	EVENT_PTR(td_total_slots_scale),
	EVENT_PTR(td_recovery_bubbles),
	EVENT_PTR(td_recovery_bubbles_scale),
	NULL
};

static struct attribute *hsw_mem_events_attrs[] = {
	EVENT_PTR(mem_ld_hsw),
	EVENT_PTR(mem_st_hsw),
	NULL,
};

static struct attribute *hsw_tsx_events_attrs[] = {
	EVENT_PTR(tx_start),
	EVENT_PTR(tx_commit),
	EVENT_PTR(tx_abort),
	EVENT_PTR(tx_capacity),
	EVENT_PTR(tx_conflict),
	EVENT_PTR(el_start),
	EVENT_PTR(el_commit),
	EVENT_PTR(el_abort),
	EVENT_PTR(el_capacity),
	EVENT_PTR(el_conflict),
	EVENT_PTR(cycles_t),
	EVENT_PTR(cycles_ct),
	NULL
};

EVENT_ATTR_STR(tx-capacity-read,  tx_capacity_read,  "event=0x54,umask=0x80");
EVENT_ATTR_STR(tx-capacity-write, tx_capacity_write, "event=0x54,umask=0x2");
EVENT_ATTR_STR(el-capacity-read,  el_capacity_read,  "event=0x54,umask=0x80");
EVENT_ATTR_STR(el-capacity-write, el_capacity_write, "event=0x54,umask=0x2");

static struct attribute *icl_events_attrs[] = {
	EVENT_PTR(mem_ld_hsw),
	EVENT_PTR(mem_st_hsw),
	NULL,
};

static struct attribute *icl_td_events_attrs[] = {
	EVENT_PTR(slots),
	EVENT_PTR(td_retiring),
	EVENT_PTR(td_bad_spec),
	EVENT_PTR(td_fe_bound),
	EVENT_PTR(td_be_bound),
	NULL,
};

static struct attribute *icl_tsx_events_attrs[] = {
	EVENT_PTR(tx_start),
	EVENT_PTR(tx_abort),
	EVENT_PTR(tx_commit),
	EVENT_PTR(tx_capacity_read),
	EVENT_PTR(tx_capacity_write),
	EVENT_PTR(tx_conflict),
	EVENT_PTR(el_start),
	EVENT_PTR(el_abort),
	EVENT_PTR(el_commit),
	EVENT_PTR(el_capacity_read),
	EVENT_PTR(el_capacity_write),
	EVENT_PTR(el_conflict),
	EVENT_PTR(cycles_t),
	EVENT_PTR(cycles_ct),
	NULL,
};


EVENT_ATTR_STR(mem-stores,	mem_st_spr,	"event=0xcd,umask=0x2");
EVENT_ATTR_STR(mem-loads-aux,	mem_ld_aux,	"event=0x03,umask=0x82");

static struct attribute *glc_events_attrs[] = {
	EVENT_PTR(mem_ld_hsw),
	EVENT_PTR(mem_st_spr),
	EVENT_PTR(mem_ld_aux),
	NULL,
};

static struct attribute *glc_td_events_attrs[] = {
	EVENT_PTR(slots),
	EVENT_PTR(td_retiring),
	EVENT_PTR(td_bad_spec),
	EVENT_PTR(td_fe_bound),
	EVENT_PTR(td_be_bound),
	EVENT_PTR(td_heavy_ops),
	EVENT_PTR(td_br_mispredict),
	EVENT_PTR(td_fetch_lat),
	EVENT_PTR(td_mem_bound),
	NULL,
};

static struct attribute *glc_tsx_events_attrs[] = {
	EVENT_PTR(tx_start),
	EVENT_PTR(tx_abort),
	EVENT_PTR(tx_commit),
	EVENT_PTR(tx_capacity_read),
	EVENT_PTR(tx_capacity_write),
	EVENT_PTR(tx_conflict),
	EVENT_PTR(cycles_t),
	EVENT_PTR(cycles_ct),
	NULL,
};

static ssize_t freeze_on_smi_show(struct device *cdev,
				  struct device_attribute *attr,
				  char *buf)
{
	return sprintf(buf, "%lu\n", x86_pmu.attr_freeze_on_smi);
}

static DEFINE_MUTEX(freeze_on_smi_mutex);

static ssize_t freeze_on_smi_store(struct device *cdev,
				   struct device_attribute *attr,
				   const char *buf, size_t count)
{
	unsigned long val;
	ssize_t ret;

	ret = kstrtoul(buf, 0, &val);
	if (ret)
		return ret;

	if (val > 1)
		return -EINVAL;

	mutex_lock(&freeze_on_smi_mutex);

	if (x86_pmu.attr_freeze_on_smi == val)
		goto done;

	x86_pmu.attr_freeze_on_smi = val;

	cpus_read_lock();
	on_each_cpu(flip_smm_bit, &val, 1);
	cpus_read_unlock();
done:
	mutex_unlock(&freeze_on_smi_mutex);

	return count;
}

static void update_tfa_sched(void *ignored)
{
	struct cpu_hw_events *cpuc = this_cpu_ptr(&cpu_hw_events);

	/*
	 * check if PMC3 is used
	 * and if so force schedule out for all event types all contexts
	 */
	if (test_bit(3, cpuc->active_mask))
		perf_pmu_resched(x86_get_pmu(smp_processor_id()));
}

static ssize_t show_sysctl_tfa(struct device *cdev,
			      struct device_attribute *attr,
			      char *buf)
{
	return snprintf(buf, 40, "%d\n", allow_tsx_force_abort);
}

static ssize_t set_sysctl_tfa(struct device *cdev,
			      struct device_attribute *attr,
			      const char *buf, size_t count)
{
	bool val;
	ssize_t ret;

	ret = kstrtobool(buf, &val);
	if (ret)
		return ret;

	/* no change */
	if (val == allow_tsx_force_abort)
		return count;

	allow_tsx_force_abort = val;

	cpus_read_lock();
	on_each_cpu(update_tfa_sched, NULL, 1);
	cpus_read_unlock();

	return count;
}


static DEVICE_ATTR_RW(freeze_on_smi);

static ssize_t branches_show(struct device *cdev,
			     struct device_attribute *attr,
			     char *buf)
{
	return snprintf(buf, PAGE_SIZE, "%d\n", x86_pmu.lbr_nr);
}

static DEVICE_ATTR_RO(branches);

static ssize_t branch_counter_nr_show(struct device *cdev,
				      struct device_attribute *attr,
				      char *buf)
{
	return snprintf(buf, PAGE_SIZE, "%d\n", fls(x86_pmu.lbr_counters));
}

static DEVICE_ATTR_RO(branch_counter_nr);

static ssize_t branch_counter_width_show(struct device *cdev,
					 struct device_attribute *attr,
					 char *buf)
{
	return snprintf(buf, PAGE_SIZE, "%d\n", LBR_INFO_BR_CNTR_BITS);
}

static DEVICE_ATTR_RO(branch_counter_width);

static struct attribute *lbr_attrs[] = {
	&dev_attr_branches.attr,
	&dev_attr_branch_counter_nr.attr,
	&dev_attr_branch_counter_width.attr,
	NULL
};

static umode_t
lbr_is_visible(struct kobject *kobj, struct attribute *attr, int i)
{
	/* branches */
	if (i == 0)
		return x86_pmu.lbr_nr ? attr->mode : 0;

	return (x86_pmu.flags & PMU_FL_BR_CNTR) ? attr->mode : 0;
}

static char pmu_name_str[30];

static ssize_t pmu_name_show(struct device *cdev,
			     struct device_attribute *attr,
			     char *buf)
{
	return snprintf(buf, PAGE_SIZE, "%s\n", pmu_name_str);
}

static DEVICE_ATTR_RO(pmu_name);

static struct attribute *intel_pmu_caps_attrs[] = {
       &dev_attr_pmu_name.attr,
       NULL
};

static DEVICE_ATTR(allow_tsx_force_abort, 0644,
		   show_sysctl_tfa,
		   set_sysctl_tfa);

static struct attribute *intel_pmu_attrs[] = {
	&dev_attr_freeze_on_smi.attr,
	&dev_attr_allow_tsx_force_abort.attr,
	NULL,
};

static umode_t
default_is_visible(struct kobject *kobj, struct attribute *attr, int i)
{
	if (attr == &dev_attr_allow_tsx_force_abort.attr)
		return x86_pmu.flags & PMU_FL_TFA ? attr->mode : 0;

	return attr->mode;
}

static umode_t
tsx_is_visible(struct kobject *kobj, struct attribute *attr, int i)
{
	return boot_cpu_has(X86_FEATURE_RTM) ? attr->mode : 0;
}

static umode_t
pebs_is_visible(struct kobject *kobj, struct attribute *attr, int i)
{
	return x86_pmu.pebs ? attr->mode : 0;
}

static umode_t
mem_is_visible(struct kobject *kobj, struct attribute *attr, int i)
{
	if (attr == &event_attr_mem_ld_aux.attr.attr)
		return x86_pmu.flags & PMU_FL_MEM_LOADS_AUX ? attr->mode : 0;

	return pebs_is_visible(kobj, attr, i);
}

static umode_t
exra_is_visible(struct kobject *kobj, struct attribute *attr, int i)
{
	return x86_pmu.version >= 2 ? attr->mode : 0;
}

static struct attribute_group group_events_td  = {
	.name = "events",
};

static struct attribute_group group_events_mem = {
	.name       = "events",
	.is_visible = mem_is_visible,
};

static struct attribute_group group_events_tsx = {
	.name       = "events",
	.is_visible = tsx_is_visible,
};

static struct attribute_group group_caps_gen = {
	.name  = "caps",
	.attrs = intel_pmu_caps_attrs,
};

static struct attribute_group group_caps_lbr = {
	.name       = "caps",
	.attrs	    = lbr_attrs,
	.is_visible = lbr_is_visible,
};

static struct attribute_group group_format_extra = {
	.name       = "format",
	.is_visible = exra_is_visible,
};

static struct attribute_group group_format_extra_skl = {
	.name       = "format",
	.is_visible = exra_is_visible,
};

static struct attribute_group group_default = {
	.attrs      = intel_pmu_attrs,
	.is_visible = default_is_visible,
};

static const struct attribute_group *attr_update[] = {
	&group_events_td,
	&group_events_mem,
	&group_events_tsx,
	&group_caps_gen,
	&group_caps_lbr,
	&group_format_extra,
	&group_format_extra_skl,
	&group_default,
	NULL,
};

EVENT_ATTR_STR_HYBRID(slots,                 slots_adl,        "event=0x00,umask=0x4",                       hybrid_big);
EVENT_ATTR_STR_HYBRID(topdown-retiring,      td_retiring_adl,  "event=0xc2,umask=0x0;event=0x00,umask=0x80", hybrid_big_small);
EVENT_ATTR_STR_HYBRID(topdown-bad-spec,      td_bad_spec_adl,  "event=0x73,umask=0x0;event=0x00,umask=0x81", hybrid_big_small);
EVENT_ATTR_STR_HYBRID(topdown-fe-bound,      td_fe_bound_adl,  "event=0x71,umask=0x0;event=0x00,umask=0x82", hybrid_big_small);
EVENT_ATTR_STR_HYBRID(topdown-be-bound,      td_be_bound_adl,  "event=0x74,umask=0x0;event=0x00,umask=0x83", hybrid_big_small);
EVENT_ATTR_STR_HYBRID(topdown-heavy-ops,     td_heavy_ops_adl, "event=0x00,umask=0x84",                      hybrid_big);
EVENT_ATTR_STR_HYBRID(topdown-br-mispredict, td_br_mis_adl,    "event=0x00,umask=0x85",                      hybrid_big);
EVENT_ATTR_STR_HYBRID(topdown-fetch-lat,     td_fetch_lat_adl, "event=0x00,umask=0x86",                      hybrid_big);
EVENT_ATTR_STR_HYBRID(topdown-mem-bound,     td_mem_bound_adl, "event=0x00,umask=0x87",                      hybrid_big);

static struct attribute *adl_hybrid_events_attrs[] = {
	EVENT_PTR(slots_adl),
	EVENT_PTR(td_retiring_adl),
	EVENT_PTR(td_bad_spec_adl),
	EVENT_PTR(td_fe_bound_adl),
	EVENT_PTR(td_be_bound_adl),
	EVENT_PTR(td_heavy_ops_adl),
	EVENT_PTR(td_br_mis_adl),
	EVENT_PTR(td_fetch_lat_adl),
	EVENT_PTR(td_mem_bound_adl),
	NULL,
};

/* Must be in IDX order */
EVENT_ATTR_STR_HYBRID(mem-loads,     mem_ld_adl,     "event=0xd0,umask=0x5,ldlat=3;event=0xcd,umask=0x1,ldlat=3", hybrid_big_small);
EVENT_ATTR_STR_HYBRID(mem-stores,    mem_st_adl,     "event=0xd0,umask=0x6;event=0xcd,umask=0x2",                 hybrid_big_small);
EVENT_ATTR_STR_HYBRID(mem-loads-aux, mem_ld_aux_adl, "event=0x03,umask=0x82",                                     hybrid_big);

static struct attribute *adl_hybrid_mem_attrs[] = {
	EVENT_PTR(mem_ld_adl),
	EVENT_PTR(mem_st_adl),
	EVENT_PTR(mem_ld_aux_adl),
	NULL,
};

static struct attribute *mtl_hybrid_mem_attrs[] = {
	EVENT_PTR(mem_ld_adl),
	EVENT_PTR(mem_st_adl),
	NULL
};

EVENT_ATTR_STR_HYBRID(tx-start,          tx_start_adl,          "event=0xc9,umask=0x1",          hybrid_big);
EVENT_ATTR_STR_HYBRID(tx-commit,         tx_commit_adl,         "event=0xc9,umask=0x2",          hybrid_big);
EVENT_ATTR_STR_HYBRID(tx-abort,          tx_abort_adl,          "event=0xc9,umask=0x4",          hybrid_big);
EVENT_ATTR_STR_HYBRID(tx-conflict,       tx_conflict_adl,       "event=0x54,umask=0x1",          hybrid_big);
EVENT_ATTR_STR_HYBRID(cycles-t,          cycles_t_adl,          "event=0x3c,in_tx=1",            hybrid_big);
EVENT_ATTR_STR_HYBRID(cycles-ct,         cycles_ct_adl,         "event=0x3c,in_tx=1,in_tx_cp=1", hybrid_big);
EVENT_ATTR_STR_HYBRID(tx-capacity-read,  tx_capacity_read_adl,  "event=0x54,umask=0x80",         hybrid_big);
EVENT_ATTR_STR_HYBRID(tx-capacity-write, tx_capacity_write_adl, "event=0x54,umask=0x2",          hybrid_big);

static struct attribute *adl_hybrid_tsx_attrs[] = {
	EVENT_PTR(tx_start_adl),
	EVENT_PTR(tx_abort_adl),
	EVENT_PTR(tx_commit_adl),
	EVENT_PTR(tx_capacity_read_adl),
	EVENT_PTR(tx_capacity_write_adl),
	EVENT_PTR(tx_conflict_adl),
	EVENT_PTR(cycles_t_adl),
	EVENT_PTR(cycles_ct_adl),
	NULL,
};

FORMAT_ATTR_HYBRID(in_tx,       hybrid_big);
FORMAT_ATTR_HYBRID(in_tx_cp,    hybrid_big);
FORMAT_ATTR_HYBRID(offcore_rsp, hybrid_big_small);
FORMAT_ATTR_HYBRID(ldlat,       hybrid_big_small);
FORMAT_ATTR_HYBRID(frontend,    hybrid_big);

#define ADL_HYBRID_RTM_FORMAT_ATTR	\
	FORMAT_HYBRID_PTR(in_tx),	\
	FORMAT_HYBRID_PTR(in_tx_cp)

#define ADL_HYBRID_FORMAT_ATTR		\
	FORMAT_HYBRID_PTR(offcore_rsp),	\
	FORMAT_HYBRID_PTR(ldlat),	\
	FORMAT_HYBRID_PTR(frontend)

static struct attribute *adl_hybrid_extra_attr_rtm[] = {
	ADL_HYBRID_RTM_FORMAT_ATTR,
	ADL_HYBRID_FORMAT_ATTR,
	NULL
};

static struct attribute *adl_hybrid_extra_attr[] = {
	ADL_HYBRID_FORMAT_ATTR,
	NULL
};

FORMAT_ATTR_HYBRID(snoop_rsp,	hybrid_small);

static struct attribute *mtl_hybrid_extra_attr_rtm[] = {
	ADL_HYBRID_RTM_FORMAT_ATTR,
	ADL_HYBRID_FORMAT_ATTR,
	FORMAT_HYBRID_PTR(snoop_rsp),
	NULL
};

static struct attribute *mtl_hybrid_extra_attr[] = {
	ADL_HYBRID_FORMAT_ATTR,
	FORMAT_HYBRID_PTR(snoop_rsp),
	NULL
};

static bool is_attr_for_this_pmu(struct kobject *kobj, struct attribute *attr)
{
	struct device *dev = kobj_to_dev(kobj);
	struct x86_hybrid_pmu *pmu =
		container_of(dev_get_drvdata(dev), struct x86_hybrid_pmu, pmu);
	struct perf_pmu_events_hybrid_attr *pmu_attr =
		container_of(attr, struct perf_pmu_events_hybrid_attr, attr.attr);

	return pmu->cpu_type & pmu_attr->pmu_type;
}

static umode_t hybrid_events_is_visible(struct kobject *kobj,
					struct attribute *attr, int i)
{
	return is_attr_for_this_pmu(kobj, attr) ? attr->mode : 0;
}

static inline int hybrid_find_supported_cpu(struct x86_hybrid_pmu *pmu)
{
	int cpu = cpumask_first(&pmu->supported_cpus);

	return (cpu >= nr_cpu_ids) ? -1 : cpu;
}

static umode_t hybrid_tsx_is_visible(struct kobject *kobj,
				     struct attribute *attr, int i)
{
	struct device *dev = kobj_to_dev(kobj);
	struct x86_hybrid_pmu *pmu =
		 container_of(dev_get_drvdata(dev), struct x86_hybrid_pmu, pmu);
	int cpu = hybrid_find_supported_cpu(pmu);

	return (cpu >= 0) && is_attr_for_this_pmu(kobj, attr) && cpu_has(&cpu_data(cpu), X86_FEATURE_RTM) ? attr->mode : 0;
}

static umode_t hybrid_format_is_visible(struct kobject *kobj,
					struct attribute *attr, int i)
{
	struct device *dev = kobj_to_dev(kobj);
	struct x86_hybrid_pmu *pmu =
		container_of(dev_get_drvdata(dev), struct x86_hybrid_pmu, pmu);
	struct perf_pmu_format_hybrid_attr *pmu_attr =
		container_of(attr, struct perf_pmu_format_hybrid_attr, attr.attr);
	int cpu = hybrid_find_supported_cpu(pmu);

	return (cpu >= 0) && (pmu->cpu_type & pmu_attr->pmu_type) ? attr->mode : 0;
}

static struct attribute_group hybrid_group_events_td  = {
	.name		= "events",
	.is_visible	= hybrid_events_is_visible,
};

static struct attribute_group hybrid_group_events_mem = {
	.name		= "events",
	.is_visible	= hybrid_events_is_visible,
};

static struct attribute_group hybrid_group_events_tsx = {
	.name		= "events",
	.is_visible	= hybrid_tsx_is_visible,
};

static struct attribute_group hybrid_group_format_extra = {
	.name		= "format",
	.is_visible	= hybrid_format_is_visible,
};

static ssize_t intel_hybrid_get_attr_cpus(struct device *dev,
					  struct device_attribute *attr,
					  char *buf)
{
	struct x86_hybrid_pmu *pmu =
		container_of(dev_get_drvdata(dev), struct x86_hybrid_pmu, pmu);

	return cpumap_print_to_pagebuf(true, buf, &pmu->supported_cpus);
}

static DEVICE_ATTR(cpus, S_IRUGO, intel_hybrid_get_attr_cpus, NULL);
static struct attribute *intel_hybrid_cpus_attrs[] = {
	&dev_attr_cpus.attr,
	NULL,
};

static struct attribute_group hybrid_group_cpus = {
	.attrs		= intel_hybrid_cpus_attrs,
};

static const struct attribute_group *hybrid_attr_update[] = {
	&hybrid_group_events_td,
	&hybrid_group_events_mem,
	&hybrid_group_events_tsx,
	&group_caps_gen,
	&group_caps_lbr,
	&hybrid_group_format_extra,
	&group_default,
	&hybrid_group_cpus,
	NULL,
};

static struct attribute *empty_attrs;

static void intel_pmu_check_num_counters(int *num_counters,
					 int *num_counters_fixed,
					 u64 *intel_ctrl, u64 fixed_mask)
{
	if (*num_counters > INTEL_PMC_MAX_GENERIC) {
		WARN(1, KERN_ERR "hw perf events %d > max(%d), clipping!",
		     *num_counters, INTEL_PMC_MAX_GENERIC);
		*num_counters = INTEL_PMC_MAX_GENERIC;
	}
	*intel_ctrl = (1ULL << *num_counters) - 1;

	if (*num_counters_fixed > INTEL_PMC_MAX_FIXED) {
		WARN(1, KERN_ERR "hw perf events fixed %d > max(%d), clipping!",
		     *num_counters_fixed, INTEL_PMC_MAX_FIXED);
		*num_counters_fixed = INTEL_PMC_MAX_FIXED;
	}

	*intel_ctrl |= fixed_mask << INTEL_PMC_IDX_FIXED;
}

static void intel_pmu_check_event_constraints(struct event_constraint *event_constraints,
					      int num_counters,
					      int num_counters_fixed,
					      u64 intel_ctrl)
{
	struct event_constraint *c;

	if (!event_constraints)
		return;

	/*
	 * event on fixed counter2 (REF_CYCLES) only works on this
	 * counter, so do not extend mask to generic counters
	 */
	for_each_event_constraint(c, event_constraints) {
		/*
		 * Don't extend the topdown slots and metrics
		 * events to the generic counters.
		 */
		if (c->idxmsk64 & INTEL_PMC_MSK_TOPDOWN) {
			/*
			 * Disable topdown slots and metrics events,
			 * if slots event is not in CPUID.
			 */
			if (!(INTEL_PMC_MSK_FIXED_SLOTS & intel_ctrl))
				c->idxmsk64 = 0;
			c->weight = hweight64(c->idxmsk64);
			continue;
		}

		if (c->cmask == FIXED_EVENT_FLAGS) {
			/* Disabled fixed counters which are not in CPUID */
			c->idxmsk64 &= intel_ctrl;

			/*
			 * Don't extend the pseudo-encoding to the
			 * generic counters
			 */
			if (!use_fixed_pseudo_encoding(c->code))
				c->idxmsk64 |= (1ULL << num_counters) - 1;
		}
		c->idxmsk64 &=
			~(~0ULL << (INTEL_PMC_IDX_FIXED + num_counters_fixed));
		c->weight = hweight64(c->idxmsk64);
	}
}

static void intel_pmu_check_extra_regs(struct extra_reg *extra_regs)
{
	struct extra_reg *er;

	/*
	 * Access extra MSR may cause #GP under certain circumstances.
	 * E.g. KVM doesn't support offcore event
	 * Check all extra_regs here.
	 */
	if (!extra_regs)
		return;

	for (er = extra_regs; er->msr; er++) {
		er->extra_msr_access = check_msr(er->msr, 0x11UL);
		/* Disable LBR select mapping */
		if ((er->idx == EXTRA_REG_LBR) && !er->extra_msr_access)
			x86_pmu.lbr_sel_map = NULL;
	}
}

static void intel_pmu_check_hybrid_pmus(u64 fixed_mask)
{
	struct x86_hybrid_pmu *pmu;
	int i;

	for (i = 0; i < x86_pmu.num_hybrid_pmus; i++) {
		pmu = &x86_pmu.hybrid_pmu[i];

		intel_pmu_check_num_counters(&pmu->num_counters,
					     &pmu->num_counters_fixed,
					     &pmu->intel_ctrl,
					     fixed_mask);

		if (pmu->intel_cap.perf_metrics) {
			pmu->intel_ctrl |= 1ULL << GLOBAL_CTRL_EN_PERF_METRICS;
			pmu->intel_ctrl |= INTEL_PMC_MSK_FIXED_SLOTS;
		}

		if (pmu->intel_cap.pebs_output_pt_available)
			pmu->pmu.capabilities |= PERF_PMU_CAP_AUX_OUTPUT;

		intel_pmu_check_event_constraints(pmu->event_constraints,
						  pmu->num_counters,
						  pmu->num_counters_fixed,
						  pmu->intel_ctrl);

		intel_pmu_check_extra_regs(pmu->extra_regs);
	}
}

static __always_inline bool is_mtl(u8 x86_model)
{
	return (x86_model == INTEL_METEORLAKE) ||
	       (x86_model == INTEL_METEORLAKE_L);
}

static __always_inline void intel_pmu_init_glc(struct pmu *pmu)
{
	x86_pmu.late_ack = true;
	x86_pmu.limit_period = glc_limit_period;
	x86_pmu.pebs_aliases = NULL;
	x86_pmu.pebs_prec_dist = true;
	x86_pmu.pebs_block = true;
	x86_pmu.flags |= PMU_FL_HAS_RSP_1;
	x86_pmu.flags |= PMU_FL_NO_HT_SHARING;
	x86_pmu.flags |= PMU_FL_INSTR_LATENCY;
	x86_pmu.rtm_abort_event = X86_CONFIG(.event=0xc9, .umask=0x04);
	x86_pmu.lbr_pt_coexist = true;
	x86_pmu.num_topdown_events = 8;
	static_call_update(intel_pmu_update_topdown_event,
			   &icl_update_topdown_event);
	static_call_update(intel_pmu_set_topdown_event_period,
			   &icl_set_topdown_event_period);

	memcpy(hybrid_var(pmu, hw_cache_event_ids), glc_hw_cache_event_ids, sizeof(hw_cache_event_ids));
	memcpy(hybrid_var(pmu, hw_cache_extra_regs), glc_hw_cache_extra_regs, sizeof(hw_cache_extra_regs));
	hybrid(pmu, event_constraints) = intel_glc_event_constraints;
	hybrid(pmu, pebs_constraints) = intel_glc_pebs_event_constraints;
}

__init int intel_pmu_init(void)
{
	struct attribute **extra_skl_attr = &empty_attrs;
	struct attribute **extra_attr = &empty_attrs;
	struct attribute **td_attr    = &empty_attrs;
	struct attribute **mem_attr   = &empty_attrs;
	struct attribute **tsx_attr   = &empty_attrs;
	union cpuid10_edx edx;
	union cpuid10_eax eax;
	union cpuid10_ebx ebx;
	unsigned int fixed_mask;
	bool pmem = false;
	int version, i;
	char *name;
	struct x86_hybrid_pmu *pmu;

	if (!cpu_has(&boot_cpu_data, X86_FEATURE_ARCH_PERFMON)) {
		switch (boot_cpu_data.x86) {
		case 0x6:
			return p6_pmu_init();
		case 0xb:
			return knc_pmu_init();
		case 0xf:
			return p4_pmu_init();
		}
		return -ENODEV;
	}

	/*
	 * Check whether the Architectural PerfMon supports
	 * Branch Misses Retired hw_event or not.
	 */
	cpuid(10, &eax.full, &ebx.full, &fixed_mask, &edx.full);
	if (eax.split.mask_length < ARCH_PERFMON_EVENTS_COUNT)
		return -ENODEV;

	version = eax.split.version_id;
	if (version < 2)
		x86_pmu = core_pmu;
	else
		x86_pmu = intel_pmu;

	x86_pmu.version			= version;
	x86_pmu.num_counters		= eax.split.num_counters;
	x86_pmu.cntval_bits		= eax.split.bit_width;
	x86_pmu.cntval_mask		= (1ULL << eax.split.bit_width) - 1;

	x86_pmu.events_maskl		= ebx.full;
	x86_pmu.events_mask_len		= eax.split.mask_length;

	x86_pmu.max_pebs_events		= min_t(unsigned, MAX_PEBS_EVENTS, x86_pmu.num_counters);
	x86_pmu.pebs_capable		= PEBS_COUNTER_MASK;

	/*
	 * Quirk: v2 perfmon does not report fixed-purpose events, so
	 * assume at least 3 events, when not running in a hypervisor:
	 */
	if (version > 1 && version < 5) {
		int assume = 3 * !boot_cpu_has(X86_FEATURE_HYPERVISOR);

		x86_pmu.num_counters_fixed =
			max((int)edx.split.num_counters_fixed, assume);

		fixed_mask = (1L << x86_pmu.num_counters_fixed) - 1;
	} else if (version >= 5)
		x86_pmu.num_counters_fixed = fls(fixed_mask);

	if (boot_cpu_has(X86_FEATURE_PDCM)) {
		u64 capabilities;

		rdmsrl(MSR_IA32_PERF_CAPABILITIES, capabilities);
		x86_pmu.intel_cap.capabilities = capabilities;
	}

	if (x86_pmu.intel_cap.lbr_format == LBR_FORMAT_32) {
		x86_pmu.lbr_reset = intel_pmu_lbr_reset_32;
		x86_pmu.lbr_read = intel_pmu_lbr_read_32;
	}

	if (boot_cpu_has(X86_FEATURE_ARCH_LBR))
		intel_pmu_arch_lbr_init();

	intel_ds_init();

	x86_add_quirk(intel_arch_events_quirk); /* Install first, so it runs last */

	if (version >= 5) {
		x86_pmu.intel_cap.anythread_deprecated = edx.split.anythread_deprecated;
		if (x86_pmu.intel_cap.anythread_deprecated)
			pr_cont(" AnyThread deprecated, ");
	}

	/*
	 * Install the hw-cache-events table:
	 */
	switch (boot_cpu_data.x86_vfm) {
	case INTEL_CORE_YONAH:
		pr_cont("Core events, ");
		name = "core";
		break;

	case INTEL_CORE2_MEROM:
		x86_add_quirk(intel_clovertown_quirk);
		fallthrough;

	case INTEL_CORE2_MEROM_L:
	case INTEL_CORE2_PENRYN:
	case INTEL_CORE2_DUNNINGTON:
		memcpy(hw_cache_event_ids, core2_hw_cache_event_ids,
		       sizeof(hw_cache_event_ids));

		intel_pmu_lbr_init_core();

		x86_pmu.event_constraints = intel_core2_event_constraints;
		x86_pmu.pebs_constraints = intel_core2_pebs_event_constraints;
		pr_cont("Core2 events, ");
		name = "core2";
		break;

	case INTEL_NEHALEM:
	case INTEL_NEHALEM_EP:
	case INTEL_NEHALEM_EX:
		memcpy(hw_cache_event_ids, nehalem_hw_cache_event_ids,
		       sizeof(hw_cache_event_ids));
		memcpy(hw_cache_extra_regs, nehalem_hw_cache_extra_regs,
		       sizeof(hw_cache_extra_regs));

		intel_pmu_lbr_init_nhm();

		x86_pmu.event_constraints = intel_nehalem_event_constraints;
		x86_pmu.pebs_constraints = intel_nehalem_pebs_event_constraints;
		x86_pmu.enable_all = intel_pmu_nhm_enable_all;
		x86_pmu.extra_regs = intel_nehalem_extra_regs;
		x86_pmu.limit_period = nhm_limit_period;

		mem_attr = nhm_mem_events_attrs;

		/* UOPS_ISSUED.STALLED_CYCLES */
		intel_perfmon_event_map[PERF_COUNT_HW_STALLED_CYCLES_FRONTEND] =
			X86_CONFIG(.event=0x0e, .umask=0x01, .inv=1, .cmask=1);
		/* UOPS_EXECUTED.CORE_ACTIVE_CYCLES,c=1,i=1 */
		intel_perfmon_event_map[PERF_COUNT_HW_STALLED_CYCLES_BACKEND] =
			X86_CONFIG(.event=0xb1, .umask=0x3f, .inv=1, .cmask=1);

		intel_pmu_pebs_data_source_nhm();
		x86_add_quirk(intel_nehalem_quirk);
		x86_pmu.pebs_no_tlb = 1;
		extra_attr = nhm_format_attr;

		pr_cont("Nehalem events, ");
		name = "nehalem";
		break;

	case INTEL_ATOM_BONNELL:
	case INTEL_ATOM_BONNELL_MID:
	case INTEL_ATOM_SALTWELL:
	case INTEL_ATOM_SALTWELL_MID:
	case INTEL_ATOM_SALTWELL_TABLET:
		memcpy(hw_cache_event_ids, atom_hw_cache_event_ids,
		       sizeof(hw_cache_event_ids));

		intel_pmu_lbr_init_atom();

		x86_pmu.event_constraints = intel_gen_event_constraints;
		x86_pmu.pebs_constraints = intel_atom_pebs_event_constraints;
		x86_pmu.pebs_aliases = intel_pebs_aliases_core2;
		pr_cont("Atom events, ");
		name = "bonnell";
		break;

	case INTEL_ATOM_SILVERMONT:
	case INTEL_ATOM_SILVERMONT_D:
	case INTEL_ATOM_SILVERMONT_MID:
	case INTEL_ATOM_AIRMONT:
	case INTEL_ATOM_AIRMONT_MID:
		memcpy(hw_cache_event_ids, slm_hw_cache_event_ids,
			sizeof(hw_cache_event_ids));
		memcpy(hw_cache_extra_regs, slm_hw_cache_extra_regs,
		       sizeof(hw_cache_extra_regs));

		intel_pmu_lbr_init_slm();

		x86_pmu.event_constraints = intel_slm_event_constraints;
		x86_pmu.pebs_constraints = intel_slm_pebs_event_constraints;
		x86_pmu.extra_regs = intel_slm_extra_regs;
		x86_pmu.flags |= PMU_FL_HAS_RSP_1;
		td_attr = slm_events_attrs;
		extra_attr = slm_format_attr;
		pr_cont("Silvermont events, ");
		name = "silvermont";
		break;

	case INTEL_ATOM_GOLDMONT:
	case INTEL_ATOM_GOLDMONT_D:
		memcpy(hw_cache_event_ids, glm_hw_cache_event_ids,
		       sizeof(hw_cache_event_ids));
		memcpy(hw_cache_extra_regs, glm_hw_cache_extra_regs,
		       sizeof(hw_cache_extra_regs));

		intel_pmu_lbr_init_skl();

		x86_pmu.event_constraints = intel_slm_event_constraints;
		x86_pmu.pebs_constraints = intel_glm_pebs_event_constraints;
		x86_pmu.extra_regs = intel_glm_extra_regs;
		/*
		 * It's recommended to use CPU_CLK_UNHALTED.CORE_P + NPEBS
		 * for precise cycles.
		 * :pp is identical to :ppp
		 */
		x86_pmu.pebs_aliases = NULL;
		x86_pmu.pebs_prec_dist = true;
		x86_pmu.lbr_pt_coexist = true;
		x86_pmu.flags |= PMU_FL_HAS_RSP_1;
		td_attr = glm_events_attrs;
		extra_attr = slm_format_attr;
		pr_cont("Goldmont events, ");
		name = "goldmont";
		break;

	case INTEL_ATOM_GOLDMONT_PLUS:
		memcpy(hw_cache_event_ids, glp_hw_cache_event_ids,
		       sizeof(hw_cache_event_ids));
		memcpy(hw_cache_extra_regs, glp_hw_cache_extra_regs,
		       sizeof(hw_cache_extra_regs));

		intel_pmu_lbr_init_skl();

		x86_pmu.event_constraints = intel_slm_event_constraints;
		x86_pmu.extra_regs = intel_glm_extra_regs;
		/*
		 * It's recommended to use CPU_CLK_UNHALTED.CORE_P + NPEBS
		 * for precise cycles.
		 */
		x86_pmu.pebs_aliases = NULL;
		x86_pmu.pebs_prec_dist = true;
		x86_pmu.lbr_pt_coexist = true;
		x86_pmu.pebs_capable = ~0ULL;
		x86_pmu.flags |= PMU_FL_HAS_RSP_1;
		x86_pmu.flags |= PMU_FL_PEBS_ALL;
		x86_pmu.get_event_constraints = glp_get_event_constraints;
		td_attr = glm_events_attrs;
		/* Goldmont Plus has 4-wide pipeline */
		event_attr_td_total_slots_scale_glm.event_str = "4";
		extra_attr = slm_format_attr;
		pr_cont("Goldmont plus events, ");
		name = "goldmont_plus";
		break;

	case INTEL_ATOM_TREMONT_D:
	case INTEL_ATOM_TREMONT:
	case INTEL_ATOM_TREMONT_L:
		x86_pmu.late_ack = true;
		memcpy(hw_cache_event_ids, glp_hw_cache_event_ids,
		       sizeof(hw_cache_event_ids));
		memcpy(hw_cache_extra_regs, tnt_hw_cache_extra_regs,
		       sizeof(hw_cache_extra_regs));
		hw_cache_event_ids[C(ITLB)][C(OP_READ)][C(RESULT_ACCESS)] = -1;

		intel_pmu_lbr_init_skl();

		x86_pmu.event_constraints = intel_slm_event_constraints;
		x86_pmu.extra_regs = intel_tnt_extra_regs;
		/*
		 * It's recommended to use CPU_CLK_UNHALTED.CORE_P + NPEBS
		 * for precise cycles.
		 */
		x86_pmu.pebs_aliases = NULL;
		x86_pmu.pebs_prec_dist = true;
		x86_pmu.lbr_pt_coexist = true;
		x86_pmu.flags |= PMU_FL_HAS_RSP_1;
		x86_pmu.get_event_constraints = tnt_get_event_constraints;
		td_attr = tnt_events_attrs;
		extra_attr = slm_format_attr;
		pr_cont("Tremont events, ");
		name = "Tremont";
		break;

	case INTEL_ATOM_GRACEMONT:
		x86_pmu.mid_ack = true;
		memcpy(hw_cache_event_ids, glp_hw_cache_event_ids,
		       sizeof(hw_cache_event_ids));
		memcpy(hw_cache_extra_regs, tnt_hw_cache_extra_regs,
		       sizeof(hw_cache_extra_regs));
		hw_cache_event_ids[C(ITLB)][C(OP_READ)][C(RESULT_ACCESS)] = -1;

		x86_pmu.event_constraints = intel_slm_event_constraints;
		x86_pmu.pebs_constraints = intel_grt_pebs_event_constraints;
		x86_pmu.extra_regs = intel_grt_extra_regs;

		x86_pmu.pebs_aliases = NULL;
		x86_pmu.pebs_prec_dist = true;
		x86_pmu.pebs_block = true;
		x86_pmu.lbr_pt_coexist = true;
		x86_pmu.flags |= PMU_FL_HAS_RSP_1;
		x86_pmu.flags |= PMU_FL_INSTR_LATENCY;

		intel_pmu_pebs_data_source_grt();
		x86_pmu.pebs_latency_data = adl_latency_data_small;
		x86_pmu.get_event_constraints = tnt_get_event_constraints;
		x86_pmu.limit_period = glc_limit_period;
		td_attr = tnt_events_attrs;
		mem_attr = grt_mem_attrs;
		extra_attr = nhm_format_attr;
		pr_cont("Gracemont events, ");
		name = "gracemont";
		break;

	case INTEL_ATOM_CRESTMONT:
	case INTEL_ATOM_CRESTMONT_X:
		x86_pmu.mid_ack = true;
		memcpy(hw_cache_event_ids, glp_hw_cache_event_ids,
		       sizeof(hw_cache_event_ids));
		memcpy(hw_cache_extra_regs, tnt_hw_cache_extra_regs,
		       sizeof(hw_cache_extra_regs));
		hw_cache_event_ids[C(ITLB)][C(OP_READ)][C(RESULT_ACCESS)] = -1;

		x86_pmu.event_constraints = intel_slm_event_constraints;
		x86_pmu.pebs_constraints = intel_grt_pebs_event_constraints;
		x86_pmu.extra_regs = intel_cmt_extra_regs;

		x86_pmu.pebs_aliases = NULL;
		x86_pmu.pebs_prec_dist = true;
		x86_pmu.lbr_pt_coexist = true;
		x86_pmu.pebs_block = true;
		x86_pmu.flags |= PMU_FL_HAS_RSP_1;
		x86_pmu.flags |= PMU_FL_INSTR_LATENCY;

		intel_pmu_pebs_data_source_cmt();
		x86_pmu.pebs_latency_data = mtl_latency_data_small;
		x86_pmu.get_event_constraints = cmt_get_event_constraints;
		x86_pmu.limit_period = glc_limit_period;
		td_attr = cmt_events_attrs;
		mem_attr = grt_mem_attrs;
		extra_attr = cmt_format_attr;
		pr_cont("Crestmont events, ");
		name = "crestmont";
		break;

	case INTEL_WESTMERE:
	case INTEL_WESTMERE_EP:
	case INTEL_WESTMERE_EX:
		memcpy(hw_cache_event_ids, westmere_hw_cache_event_ids,
		       sizeof(hw_cache_event_ids));
		memcpy(hw_cache_extra_regs, nehalem_hw_cache_extra_regs,
		       sizeof(hw_cache_extra_regs));

		intel_pmu_lbr_init_nhm();

		x86_pmu.event_constraints = intel_westmere_event_constraints;
		x86_pmu.enable_all = intel_pmu_nhm_enable_all;
		x86_pmu.pebs_constraints = intel_westmere_pebs_event_constraints;
		x86_pmu.extra_regs = intel_westmere_extra_regs;
		x86_pmu.flags |= PMU_FL_HAS_RSP_1;

		mem_attr = nhm_mem_events_attrs;

		/* UOPS_ISSUED.STALLED_CYCLES */
		intel_perfmon_event_map[PERF_COUNT_HW_STALLED_CYCLES_FRONTEND] =
			X86_CONFIG(.event=0x0e, .umask=0x01, .inv=1, .cmask=1);
		/* UOPS_EXECUTED.CORE_ACTIVE_CYCLES,c=1,i=1 */
		intel_perfmon_event_map[PERF_COUNT_HW_STALLED_CYCLES_BACKEND] =
			X86_CONFIG(.event=0xb1, .umask=0x3f, .inv=1, .cmask=1);

		intel_pmu_pebs_data_source_nhm();
		extra_attr = nhm_format_attr;
		pr_cont("Westmere events, ");
		name = "westmere";
		break;

	case INTEL_SANDYBRIDGE:
	case INTEL_SANDYBRIDGE_X:
		x86_add_quirk(intel_sandybridge_quirk);
		x86_add_quirk(intel_ht_bug);
		memcpy(hw_cache_event_ids, snb_hw_cache_event_ids,
		       sizeof(hw_cache_event_ids));
		memcpy(hw_cache_extra_regs, snb_hw_cache_extra_regs,
		       sizeof(hw_cache_extra_regs));

		intel_pmu_lbr_init_snb();

		x86_pmu.event_constraints = intel_snb_event_constraints;
		x86_pmu.pebs_constraints = intel_snb_pebs_event_constraints;
		x86_pmu.pebs_aliases = intel_pebs_aliases_snb;
		if (boot_cpu_data.x86_vfm == INTEL_SANDYBRIDGE_X)
			x86_pmu.extra_regs = intel_snbep_extra_regs;
		else
			x86_pmu.extra_regs = intel_snb_extra_regs;


		/* all extra regs are per-cpu when HT is on */
		x86_pmu.flags |= PMU_FL_HAS_RSP_1;
		x86_pmu.flags |= PMU_FL_NO_HT_SHARING;

		td_attr  = snb_events_attrs;
		mem_attr = snb_mem_events_attrs;

		/* UOPS_ISSUED.ANY,c=1,i=1 to count stall cycles */
		intel_perfmon_event_map[PERF_COUNT_HW_STALLED_CYCLES_FRONTEND] =
			X86_CONFIG(.event=0x0e, .umask=0x01, .inv=1, .cmask=1);
		/* UOPS_DISPATCHED.THREAD,c=1,i=1 to count stall cycles*/
		intel_perfmon_event_map[PERF_COUNT_HW_STALLED_CYCLES_BACKEND] =
			X86_CONFIG(.event=0xb1, .umask=0x01, .inv=1, .cmask=1);

		extra_attr = nhm_format_attr;

		pr_cont("SandyBridge events, ");
		name = "sandybridge";
		break;

	case INTEL_IVYBRIDGE:
	case INTEL_IVYBRIDGE_X:
		x86_add_quirk(intel_ht_bug);
		memcpy(hw_cache_event_ids, snb_hw_cache_event_ids,
		       sizeof(hw_cache_event_ids));
		/* dTLB-load-misses on IVB is different than SNB */
		hw_cache_event_ids[C(DTLB)][C(OP_READ)][C(RESULT_MISS)] = 0x8108; /* DTLB_LOAD_MISSES.DEMAND_LD_MISS_CAUSES_A_WALK */

		memcpy(hw_cache_extra_regs, snb_hw_cache_extra_regs,
		       sizeof(hw_cache_extra_regs));

		intel_pmu_lbr_init_snb();

		x86_pmu.event_constraints = intel_ivb_event_constraints;
		x86_pmu.pebs_constraints = intel_ivb_pebs_event_constraints;
		x86_pmu.pebs_aliases = intel_pebs_aliases_ivb;
		x86_pmu.pebs_prec_dist = true;
		if (boot_cpu_data.x86_vfm == INTEL_IVYBRIDGE_X)
			x86_pmu.extra_regs = intel_snbep_extra_regs;
		else
			x86_pmu.extra_regs = intel_snb_extra_regs;
		/* all extra regs are per-cpu when HT is on */
		x86_pmu.flags |= PMU_FL_HAS_RSP_1;
		x86_pmu.flags |= PMU_FL_NO_HT_SHARING;

		td_attr  = snb_events_attrs;
		mem_attr = snb_mem_events_attrs;

		/* UOPS_ISSUED.ANY,c=1,i=1 to count stall cycles */
		intel_perfmon_event_map[PERF_COUNT_HW_STALLED_CYCLES_FRONTEND] =
			X86_CONFIG(.event=0x0e, .umask=0x01, .inv=1, .cmask=1);

		extra_attr = nhm_format_attr;

		pr_cont("IvyBridge events, ");
		name = "ivybridge";
		break;


	case INTEL_HASWELL:
	case INTEL_HASWELL_X:
	case INTEL_HASWELL_L:
	case INTEL_HASWELL_G:
		x86_add_quirk(intel_ht_bug);
		x86_add_quirk(intel_pebs_isolation_quirk);
		x86_pmu.late_ack = true;
		memcpy(hw_cache_event_ids, hsw_hw_cache_event_ids, sizeof(hw_cache_event_ids));
		memcpy(hw_cache_extra_regs, hsw_hw_cache_extra_regs, sizeof(hw_cache_extra_regs));

		intel_pmu_lbr_init_hsw();

		x86_pmu.event_constraints = intel_hsw_event_constraints;
		x86_pmu.pebs_constraints = intel_hsw_pebs_event_constraints;
		x86_pmu.extra_regs = intel_snbep_extra_regs;
		x86_pmu.pebs_aliases = intel_pebs_aliases_ivb;
		x86_pmu.pebs_prec_dist = true;
		/* all extra regs are per-cpu when HT is on */
		x86_pmu.flags |= PMU_FL_HAS_RSP_1;
		x86_pmu.flags |= PMU_FL_NO_HT_SHARING;

		x86_pmu.hw_config = hsw_hw_config;
		x86_pmu.get_event_constraints = hsw_get_event_constraints;
		x86_pmu.limit_period = hsw_limit_period;
		x86_pmu.lbr_double_abort = true;
		extra_attr = boot_cpu_has(X86_FEATURE_RTM) ?
			hsw_format_attr : nhm_format_attr;
		td_attr  = hsw_events_attrs;
		mem_attr = hsw_mem_events_attrs;
		tsx_attr = hsw_tsx_events_attrs;
		pr_cont("Haswell events, ");
		name = "haswell";
		break;

	case INTEL_BROADWELL:
	case INTEL_BROADWELL_D:
	case INTEL_BROADWELL_G:
	case INTEL_BROADWELL_X:
		x86_add_quirk(intel_pebs_isolation_quirk);
		x86_pmu.late_ack = true;
		memcpy(hw_cache_event_ids, hsw_hw_cache_event_ids, sizeof(hw_cache_event_ids));
		memcpy(hw_cache_extra_regs, hsw_hw_cache_extra_regs, sizeof(hw_cache_extra_regs));

		/* L3_MISS_LOCAL_DRAM is BIT(26) in Broadwell */
		hw_cache_extra_regs[C(LL)][C(OP_READ)][C(RESULT_MISS)] = HSW_DEMAND_READ |
									 BDW_L3_MISS|HSW_SNOOP_DRAM;
		hw_cache_extra_regs[C(LL)][C(OP_WRITE)][C(RESULT_MISS)] = HSW_DEMAND_WRITE|BDW_L3_MISS|
									  HSW_SNOOP_DRAM;
		hw_cache_extra_regs[C(NODE)][C(OP_READ)][C(RESULT_ACCESS)] = HSW_DEMAND_READ|
									     BDW_L3_MISS_LOCAL|HSW_SNOOP_DRAM;
		hw_cache_extra_regs[C(NODE)][C(OP_WRITE)][C(RESULT_ACCESS)] = HSW_DEMAND_WRITE|
									      BDW_L3_MISS_LOCAL|HSW_SNOOP_DRAM;

		intel_pmu_lbr_init_hsw();

		x86_pmu.event_constraints = intel_bdw_event_constraints;
		x86_pmu.pebs_constraints = intel_bdw_pebs_event_constraints;
		x86_pmu.extra_regs = intel_snbep_extra_regs;
		x86_pmu.pebs_aliases = intel_pebs_aliases_ivb;
		x86_pmu.pebs_prec_dist = true;
		/* all extra regs are per-cpu when HT is on */
		x86_pmu.flags |= PMU_FL_HAS_RSP_1;
		x86_pmu.flags |= PMU_FL_NO_HT_SHARING;

		x86_pmu.hw_config = hsw_hw_config;
		x86_pmu.get_event_constraints = hsw_get_event_constraints;
		x86_pmu.limit_period = bdw_limit_period;
		extra_attr = boot_cpu_has(X86_FEATURE_RTM) ?
			hsw_format_attr : nhm_format_attr;
		td_attr  = hsw_events_attrs;
		mem_attr = hsw_mem_events_attrs;
		tsx_attr = hsw_tsx_events_attrs;
		pr_cont("Broadwell events, ");
		name = "broadwell";
		break;

	case INTEL_XEON_PHI_KNL:
	case INTEL_XEON_PHI_KNM:
		memcpy(hw_cache_event_ids,
		       slm_hw_cache_event_ids, sizeof(hw_cache_event_ids));
		memcpy(hw_cache_extra_regs,
		       knl_hw_cache_extra_regs, sizeof(hw_cache_extra_regs));
		intel_pmu_lbr_init_knl();

		x86_pmu.event_constraints = intel_slm_event_constraints;
		x86_pmu.pebs_constraints = intel_slm_pebs_event_constraints;
		x86_pmu.extra_regs = intel_knl_extra_regs;

		/* all extra regs are per-cpu when HT is on */
		x86_pmu.flags |= PMU_FL_HAS_RSP_1;
		x86_pmu.flags |= PMU_FL_NO_HT_SHARING;
		extra_attr = slm_format_attr;
		pr_cont("Knights Landing/Mill events, ");
		name = "knights-landing";
		break;

	case INTEL_SKYLAKE_X:
		pmem = true;
		fallthrough;
	case INTEL_SKYLAKE_L:
	case INTEL_SKYLAKE:
	case INTEL_KABYLAKE_L:
	case INTEL_KABYLAKE:
	case INTEL_COMETLAKE_L:
	case INTEL_COMETLAKE:
		x86_add_quirk(intel_pebs_isolation_quirk);
		x86_pmu.late_ack = true;
		memcpy(hw_cache_event_ids, skl_hw_cache_event_ids, sizeof(hw_cache_event_ids));
		memcpy(hw_cache_extra_regs, skl_hw_cache_extra_regs, sizeof(hw_cache_extra_regs));
		intel_pmu_lbr_init_skl();

		/* INT_MISC.RECOVERY_CYCLES has umask 1 in Skylake */
		event_attr_td_recovery_bubbles.event_str_noht =
			"event=0xd,umask=0x1,cmask=1";
		event_attr_td_recovery_bubbles.event_str_ht =
			"event=0xd,umask=0x1,cmask=1,any=1";

		x86_pmu.event_constraints = intel_skl_event_constraints;
		x86_pmu.pebs_constraints = intel_skl_pebs_event_constraints;
		x86_pmu.extra_regs = intel_skl_extra_regs;
		x86_pmu.pebs_aliases = intel_pebs_aliases_skl;
		x86_pmu.pebs_prec_dist = true;
		/* all extra regs are per-cpu when HT is on */
		x86_pmu.flags |= PMU_FL_HAS_RSP_1;
		x86_pmu.flags |= PMU_FL_NO_HT_SHARING;

		x86_pmu.hw_config = hsw_hw_config;
		x86_pmu.get_event_constraints = hsw_get_event_constraints;
		extra_attr = boot_cpu_has(X86_FEATURE_RTM) ?
			hsw_format_attr : nhm_format_attr;
		extra_skl_attr = skl_format_attr;
		td_attr  = hsw_events_attrs;
		mem_attr = hsw_mem_events_attrs;
		tsx_attr = hsw_tsx_events_attrs;
		intel_pmu_pebs_data_source_skl(pmem);

		/*
		 * Processors with CPUID.RTM_ALWAYS_ABORT have TSX deprecated by default.
		 * TSX force abort hooks are not required on these systems. Only deploy
		 * workaround when microcode has not enabled X86_FEATURE_RTM_ALWAYS_ABORT.
		 */
		if (boot_cpu_has(X86_FEATURE_TSX_FORCE_ABORT) &&
		   !boot_cpu_has(X86_FEATURE_RTM_ALWAYS_ABORT)) {
			x86_pmu.flags |= PMU_FL_TFA;
			x86_pmu.get_event_constraints = tfa_get_event_constraints;
			x86_pmu.enable_all = intel_tfa_pmu_enable_all;
			x86_pmu.commit_scheduling = intel_tfa_commit_scheduling;
		}

		pr_cont("Skylake events, ");
		name = "skylake";
		break;

	case INTEL_ICELAKE_X:
	case INTEL_ICELAKE_D:
		x86_pmu.pebs_ept = 1;
		pmem = true;
		fallthrough;
	case INTEL_ICELAKE_L:
	case INTEL_ICELAKE:
	case INTEL_TIGERLAKE_L:
	case INTEL_TIGERLAKE:
	case INTEL_ROCKETLAKE:
		x86_pmu.late_ack = true;
		memcpy(hw_cache_event_ids, skl_hw_cache_event_ids, sizeof(hw_cache_event_ids));
		memcpy(hw_cache_extra_regs, skl_hw_cache_extra_regs, sizeof(hw_cache_extra_regs));
		hw_cache_event_ids[C(ITLB)][C(OP_READ)][C(RESULT_ACCESS)] = -1;
		intel_pmu_lbr_init_skl();

		x86_pmu.event_constraints = intel_icl_event_constraints;
		x86_pmu.pebs_constraints = intel_icl_pebs_event_constraints;
		x86_pmu.extra_regs = intel_icl_extra_regs;
		x86_pmu.pebs_aliases = NULL;
		x86_pmu.pebs_prec_dist = true;
		x86_pmu.flags |= PMU_FL_HAS_RSP_1;
		x86_pmu.flags |= PMU_FL_NO_HT_SHARING;

		x86_pmu.hw_config = hsw_hw_config;
		x86_pmu.get_event_constraints = icl_get_event_constraints;
		extra_attr = boot_cpu_has(X86_FEATURE_RTM) ?
			hsw_format_attr : nhm_format_attr;
		extra_skl_attr = skl_format_attr;
		mem_attr = icl_events_attrs;
		td_attr = icl_td_events_attrs;
		tsx_attr = icl_tsx_events_attrs;
		x86_pmu.rtm_abort_event = X86_CONFIG(.event=0xc9, .umask=0x04);
		x86_pmu.lbr_pt_coexist = true;
		intel_pmu_pebs_data_source_skl(pmem);
		x86_pmu.num_topdown_events = 4;
		static_call_update(intel_pmu_update_topdown_event,
				   &icl_update_topdown_event);
		static_call_update(intel_pmu_set_topdown_event_period,
				   &icl_set_topdown_event_period);
		pr_cont("Icelake events, ");
		name = "icelake";
		break;

	case INTEL_SAPPHIRERAPIDS_X:
	case INTEL_EMERALDRAPIDS_X:
		x86_pmu.flags |= PMU_FL_MEM_LOADS_AUX;
<<<<<<< HEAD
		x86_pmu.extra_regs = intel_spr_extra_regs;
		fallthrough;
	case INTEL_GRANITERAPIDS_X:
	case INTEL_GRANITERAPIDS_D:
		pmem = true;
		x86_pmu.late_ack = true;
		memcpy(hw_cache_event_ids, spr_hw_cache_event_ids, sizeof(hw_cache_event_ids));
		memcpy(hw_cache_extra_regs, spr_hw_cache_extra_regs, sizeof(hw_cache_extra_regs));

		x86_pmu.event_constraints = intel_spr_event_constraints;
		x86_pmu.pebs_constraints = intel_spr_pebs_event_constraints;
		if (!x86_pmu.extra_regs)
			x86_pmu.extra_regs = intel_gnr_extra_regs;
		x86_pmu.limit_period = spr_limit_period;
		x86_pmu.pebs_ept = 1;
		x86_pmu.pebs_aliases = NULL;
		x86_pmu.pebs_prec_dist = true;
		x86_pmu.pebs_block = true;
		x86_pmu.flags |= PMU_FL_HAS_RSP_1;
		x86_pmu.flags |= PMU_FL_NO_HT_SHARING;
		x86_pmu.flags |= PMU_FL_INSTR_LATENCY;
=======
		x86_pmu.extra_regs = intel_glc_extra_regs;
		pr_cont("Sapphire Rapids events, ");
		name = "sapphire_rapids";
		goto glc_common;

	case INTEL_FAM6_GRANITERAPIDS_X:
	case INTEL_FAM6_GRANITERAPIDS_D:
		x86_pmu.extra_regs = intel_rwc_extra_regs;
		pr_cont("Granite Rapids events, ");
		name = "granite_rapids";
>>>>>>> dc404ff2

	glc_common:
		intel_pmu_init_glc(NULL);
		x86_pmu.pebs_ept = 1;
		x86_pmu.hw_config = hsw_hw_config;
		x86_pmu.get_event_constraints = glc_get_event_constraints;
		extra_attr = boot_cpu_has(X86_FEATURE_RTM) ?
			hsw_format_attr : nhm_format_attr;
		extra_skl_attr = skl_format_attr;
		mem_attr = glc_events_attrs;
		td_attr = glc_td_events_attrs;
		tsx_attr = glc_tsx_events_attrs;
		intel_pmu_pebs_data_source_skl(true);
		break;

	case INTEL_ALDERLAKE:
	case INTEL_ALDERLAKE_L:
	case INTEL_RAPTORLAKE:
	case INTEL_RAPTORLAKE_P:
	case INTEL_RAPTORLAKE_S:
	case INTEL_METEORLAKE:
	case INTEL_METEORLAKE_L:
		/*
		 * Alder Lake has 2 types of CPU, core and atom.
		 *
		 * Initialize the common PerfMon capabilities here.
		 */
		x86_pmu.hybrid_pmu = kcalloc(X86_HYBRID_NUM_PMUS,
					     sizeof(struct x86_hybrid_pmu),
					     GFP_KERNEL);
		if (!x86_pmu.hybrid_pmu)
			return -ENOMEM;
		static_branch_enable(&perf_is_hybrid);
		x86_pmu.num_hybrid_pmus = X86_HYBRID_NUM_PMUS;

		x86_pmu.pebs_aliases = NULL;
		x86_pmu.pebs_prec_dist = true;
		x86_pmu.pebs_block = true;
		x86_pmu.flags |= PMU_FL_HAS_RSP_1;
		x86_pmu.flags |= PMU_FL_NO_HT_SHARING;
		x86_pmu.flags |= PMU_FL_INSTR_LATENCY;
		x86_pmu.lbr_pt_coexist = true;
		x86_pmu.pebs_latency_data = adl_latency_data_small;
		x86_pmu.num_topdown_events = 8;
		static_call_update(intel_pmu_update_topdown_event,
				   &adl_update_topdown_event);
		static_call_update(intel_pmu_set_topdown_event_period,
				   &adl_set_topdown_event_period);

		x86_pmu.filter = intel_pmu_filter;
		x86_pmu.get_event_constraints = adl_get_event_constraints;
		x86_pmu.hw_config = adl_hw_config;
		x86_pmu.limit_period = glc_limit_period;
		x86_pmu.get_hybrid_cpu_type = adl_get_hybrid_cpu_type;
		/*
		 * The rtm_abort_event is used to check whether to enable GPRs
		 * for the RTM abort event. Atom doesn't have the RTM abort
		 * event. There is no harmful to set it in the common
		 * x86_pmu.rtm_abort_event.
		 */
		x86_pmu.rtm_abort_event = X86_CONFIG(.event=0xc9, .umask=0x04);

		td_attr = adl_hybrid_events_attrs;
		mem_attr = adl_hybrid_mem_attrs;
		tsx_attr = adl_hybrid_tsx_attrs;
		extra_attr = boot_cpu_has(X86_FEATURE_RTM) ?
			adl_hybrid_extra_attr_rtm : adl_hybrid_extra_attr;

		/* Initialize big core specific PerfMon capabilities.*/
		pmu = &x86_pmu.hybrid_pmu[X86_HYBRID_PMU_CORE_IDX];
		pmu->name = "cpu_core";
		pmu->cpu_type = hybrid_big;
		pmu->late_ack = true;
		if (cpu_feature_enabled(X86_FEATURE_HYBRID_CPU)) {
			pmu->num_counters = x86_pmu.num_counters + 2;
			pmu->num_counters_fixed = x86_pmu.num_counters_fixed + 1;
		} else {
			pmu->num_counters = x86_pmu.num_counters;
			pmu->num_counters_fixed = x86_pmu.num_counters_fixed;
		}

		/*
		 * Quirk: For some Alder Lake machine, when all E-cores are disabled in
		 * a BIOS, the leaf 0xA will enumerate all counters of P-cores. However,
		 * the X86_FEATURE_HYBRID_CPU is still set. The above codes will
		 * mistakenly add extra counters for P-cores. Correct the number of
		 * counters here.
		 */
		if ((pmu->num_counters > 8) || (pmu->num_counters_fixed > 4)) {
			pmu->num_counters = x86_pmu.num_counters;
			pmu->num_counters_fixed = x86_pmu.num_counters_fixed;
		}

		pmu->max_pebs_events = min_t(unsigned, MAX_PEBS_EVENTS, pmu->num_counters);
		pmu->unconstrained = (struct event_constraint)
					__EVENT_CONSTRAINT(0, (1ULL << pmu->num_counters) - 1,
							   0, pmu->num_counters, 0, 0);
		pmu->intel_cap.capabilities = x86_pmu.intel_cap.capabilities;
		pmu->intel_cap.perf_metrics = 1;
		pmu->intel_cap.pebs_output_pt_available = 0;

		memcpy(pmu->hw_cache_event_ids, glc_hw_cache_event_ids, sizeof(pmu->hw_cache_event_ids));
		memcpy(pmu->hw_cache_extra_regs, glc_hw_cache_extra_regs, sizeof(pmu->hw_cache_extra_regs));
		pmu->event_constraints = intel_glc_event_constraints;
		pmu->pebs_constraints = intel_glc_pebs_event_constraints;
		pmu->extra_regs = intel_glc_extra_regs;

		/* Initialize Atom core specific PerfMon capabilities.*/
		pmu = &x86_pmu.hybrid_pmu[X86_HYBRID_PMU_ATOM_IDX];
		pmu->name = "cpu_atom";
		pmu->cpu_type = hybrid_small;
		pmu->mid_ack = true;
		pmu->num_counters = x86_pmu.num_counters;
		pmu->num_counters_fixed = x86_pmu.num_counters_fixed;
		pmu->max_pebs_events = x86_pmu.max_pebs_events;
		pmu->unconstrained = (struct event_constraint)
					__EVENT_CONSTRAINT(0, (1ULL << pmu->num_counters) - 1,
							   0, pmu->num_counters, 0, 0);
		pmu->intel_cap.capabilities = x86_pmu.intel_cap.capabilities;
		pmu->intel_cap.perf_metrics = 0;
		pmu->intel_cap.pebs_output_pt_available = 1;

		memcpy(pmu->hw_cache_event_ids, glp_hw_cache_event_ids, sizeof(pmu->hw_cache_event_ids));
		memcpy(pmu->hw_cache_extra_regs, tnt_hw_cache_extra_regs, sizeof(pmu->hw_cache_extra_regs));
		pmu->hw_cache_event_ids[C(ITLB)][C(OP_READ)][C(RESULT_ACCESS)] = -1;
		pmu->event_constraints = intel_slm_event_constraints;
		pmu->pebs_constraints = intel_grt_pebs_event_constraints;
		pmu->extra_regs = intel_grt_extra_regs;
<<<<<<< HEAD
		if (is_mtl(boot_cpu_data.x86_vfm)) {
			x86_pmu.hybrid_pmu[X86_HYBRID_PMU_CORE_IDX].extra_regs = intel_gnr_extra_regs;
=======
		if (is_mtl(boot_cpu_data.x86_model)) {
			x86_pmu.hybrid_pmu[X86_HYBRID_PMU_CORE_IDX].extra_regs = intel_rwc_extra_regs;
>>>>>>> dc404ff2
			x86_pmu.pebs_latency_data = mtl_latency_data_small;
			extra_attr = boot_cpu_has(X86_FEATURE_RTM) ?
				mtl_hybrid_extra_attr_rtm : mtl_hybrid_extra_attr;
			mem_attr = mtl_hybrid_mem_attrs;
			intel_pmu_pebs_data_source_mtl();
			x86_pmu.get_event_constraints = mtl_get_event_constraints;
			pmu->extra_regs = intel_cmt_extra_regs;
			pr_cont("Meteorlake Hybrid events, ");
			name = "meteorlake_hybrid";
		} else {
			x86_pmu.flags |= PMU_FL_MEM_LOADS_AUX;
			intel_pmu_pebs_data_source_adl();
			pr_cont("Alderlake Hybrid events, ");
			name = "alderlake_hybrid";
		}
		break;

	default:
		switch (x86_pmu.version) {
		case 1:
			x86_pmu.event_constraints = intel_v1_event_constraints;
			pr_cont("generic architected perfmon v1, ");
			name = "generic_arch_v1";
			break;
		case 2:
		case 3:
		case 4:
			/*
			 * default constraints for v2 and up
			 */
			x86_pmu.event_constraints = intel_gen_event_constraints;
			pr_cont("generic architected perfmon, ");
			name = "generic_arch_v2+";
			break;
		default:
			/*
			 * The default constraints for v5 and up can support up to
			 * 16 fixed counters. For the fixed counters 4 and later,
			 * the pseudo-encoding is applied.
			 * The constraints may be cut according to the CPUID enumeration
			 * by inserting the EVENT_CONSTRAINT_END.
			 */
			if (x86_pmu.num_counters_fixed > INTEL_PMC_MAX_FIXED)
				x86_pmu.num_counters_fixed = INTEL_PMC_MAX_FIXED;
			intel_v5_gen_event_constraints[x86_pmu.num_counters_fixed].weight = -1;
			x86_pmu.event_constraints = intel_v5_gen_event_constraints;
			pr_cont("generic architected perfmon, ");
			name = "generic_arch_v5+";
			break;
		}
	}

	snprintf(pmu_name_str, sizeof(pmu_name_str), "%s", name);

	if (!is_hybrid()) {
		group_events_td.attrs  = td_attr;
		group_events_mem.attrs = mem_attr;
		group_events_tsx.attrs = tsx_attr;
		group_format_extra.attrs = extra_attr;
		group_format_extra_skl.attrs = extra_skl_attr;

		x86_pmu.attr_update = attr_update;
	} else {
		hybrid_group_events_td.attrs  = td_attr;
		hybrid_group_events_mem.attrs = mem_attr;
		hybrid_group_events_tsx.attrs = tsx_attr;
		hybrid_group_format_extra.attrs = extra_attr;

		x86_pmu.attr_update = hybrid_attr_update;
	}

	intel_pmu_check_num_counters(&x86_pmu.num_counters,
				     &x86_pmu.num_counters_fixed,
				     &x86_pmu.intel_ctrl,
				     (u64)fixed_mask);

	/* AnyThread may be deprecated on arch perfmon v5 or later */
	if (x86_pmu.intel_cap.anythread_deprecated)
		x86_pmu.format_attrs = intel_arch_formats_attr;

	intel_pmu_check_event_constraints(x86_pmu.event_constraints,
					  x86_pmu.num_counters,
					  x86_pmu.num_counters_fixed,
					  x86_pmu.intel_ctrl);
	/*
	 * Access LBR MSR may cause #GP under certain circumstances.
	 * Check all LBR MSR here.
	 * Disable LBR access if any LBR MSRs can not be accessed.
	 */
	if (x86_pmu.lbr_tos && !check_msr(x86_pmu.lbr_tos, 0x3UL))
		x86_pmu.lbr_nr = 0;
	for (i = 0; i < x86_pmu.lbr_nr; i++) {
		if (!(check_msr(x86_pmu.lbr_from + i, 0xffffUL) &&
		      check_msr(x86_pmu.lbr_to + i, 0xffffUL)))
			x86_pmu.lbr_nr = 0;
	}

	if (x86_pmu.lbr_nr) {
		intel_pmu_lbr_init();

		pr_cont("%d-deep LBR, ", x86_pmu.lbr_nr);

		/* only support branch_stack snapshot for perfmon >= v2 */
		if (x86_pmu.disable_all == intel_pmu_disable_all) {
			if (boot_cpu_has(X86_FEATURE_ARCH_LBR)) {
				static_call_update(perf_snapshot_branch_stack,
						   intel_pmu_snapshot_arch_branch_stack);
			} else {
				static_call_update(perf_snapshot_branch_stack,
						   intel_pmu_snapshot_branch_stack);
			}
		}
	}

	intel_pmu_check_extra_regs(x86_pmu.extra_regs);

	/* Support full width counters using alternative MSR range */
	if (x86_pmu.intel_cap.full_width_write) {
		x86_pmu.max_period = x86_pmu.cntval_mask >> 1;
		x86_pmu.perfctr = MSR_IA32_PMC0;
		pr_cont("full-width counters, ");
	}

	if (!is_hybrid() && x86_pmu.intel_cap.perf_metrics)
		x86_pmu.intel_ctrl |= 1ULL << GLOBAL_CTRL_EN_PERF_METRICS;

	if (is_hybrid())
		intel_pmu_check_hybrid_pmus((u64)fixed_mask);

	if (x86_pmu.intel_cap.pebs_timing_info)
		x86_pmu.flags |= PMU_FL_RETIRE_LATENCY;

	intel_aux_output_init();

	return 0;
}

/*
 * HT bug: phase 2 init
 * Called once we have valid topology information to check
 * whether or not HT is enabled
 * If HT is off, then we disable the workaround
 */
static __init int fixup_ht_bug(void)
{
	int c;
	/*
	 * problem not present on this CPU model, nothing to do
	 */
	if (!(x86_pmu.flags & PMU_FL_EXCL_ENABLED))
		return 0;

	if (topology_max_smt_threads() > 1) {
		pr_info("PMU erratum BJ122, BV98, HSD29 worked around, HT is on\n");
		return 0;
	}

	cpus_read_lock();

	hardlockup_detector_perf_stop();

	x86_pmu.flags &= ~(PMU_FL_EXCL_CNTRS | PMU_FL_EXCL_ENABLED);

	x86_pmu.start_scheduling = NULL;
	x86_pmu.commit_scheduling = NULL;
	x86_pmu.stop_scheduling = NULL;

	hardlockup_detector_perf_restart();

	for_each_online_cpu(c)
		free_excl_cntrs(&per_cpu(cpu_hw_events, c));

	cpus_read_unlock();
	pr_info("PMU erratum BJ122, BV98, HSD29 workaround disabled, HT off\n");
	return 0;
}
subsys_initcall(fixup_ht_bug)<|MERGE_RESOLUTION|>--- conflicted
+++ resolved
@@ -6710,40 +6710,16 @@
 	case INTEL_SAPPHIRERAPIDS_X:
 	case INTEL_EMERALDRAPIDS_X:
 		x86_pmu.flags |= PMU_FL_MEM_LOADS_AUX;
-<<<<<<< HEAD
-		x86_pmu.extra_regs = intel_spr_extra_regs;
-		fallthrough;
-	case INTEL_GRANITERAPIDS_X:
-	case INTEL_GRANITERAPIDS_D:
-		pmem = true;
-		x86_pmu.late_ack = true;
-		memcpy(hw_cache_event_ids, spr_hw_cache_event_ids, sizeof(hw_cache_event_ids));
-		memcpy(hw_cache_extra_regs, spr_hw_cache_extra_regs, sizeof(hw_cache_extra_regs));
-
-		x86_pmu.event_constraints = intel_spr_event_constraints;
-		x86_pmu.pebs_constraints = intel_spr_pebs_event_constraints;
-		if (!x86_pmu.extra_regs)
-			x86_pmu.extra_regs = intel_gnr_extra_regs;
-		x86_pmu.limit_period = spr_limit_period;
-		x86_pmu.pebs_ept = 1;
-		x86_pmu.pebs_aliases = NULL;
-		x86_pmu.pebs_prec_dist = true;
-		x86_pmu.pebs_block = true;
-		x86_pmu.flags |= PMU_FL_HAS_RSP_1;
-		x86_pmu.flags |= PMU_FL_NO_HT_SHARING;
-		x86_pmu.flags |= PMU_FL_INSTR_LATENCY;
-=======
 		x86_pmu.extra_regs = intel_glc_extra_regs;
 		pr_cont("Sapphire Rapids events, ");
 		name = "sapphire_rapids";
 		goto glc_common;
 
-	case INTEL_FAM6_GRANITERAPIDS_X:
-	case INTEL_FAM6_GRANITERAPIDS_D:
+	case INTEL_GRANITERAPIDS_X:
+	case INTEL_GRANITERAPIDS_D:
 		x86_pmu.extra_regs = intel_rwc_extra_regs;
 		pr_cont("Granite Rapids events, ");
 		name = "granite_rapids";
->>>>>>> dc404ff2
 
 	glc_common:
 		intel_pmu_init_glc(NULL);
@@ -6872,13 +6848,8 @@
 		pmu->event_constraints = intel_slm_event_constraints;
 		pmu->pebs_constraints = intel_grt_pebs_event_constraints;
 		pmu->extra_regs = intel_grt_extra_regs;
-<<<<<<< HEAD
 		if (is_mtl(boot_cpu_data.x86_vfm)) {
-			x86_pmu.hybrid_pmu[X86_HYBRID_PMU_CORE_IDX].extra_regs = intel_gnr_extra_regs;
-=======
-		if (is_mtl(boot_cpu_data.x86_model)) {
 			x86_pmu.hybrid_pmu[X86_HYBRID_PMU_CORE_IDX].extra_regs = intel_rwc_extra_regs;
->>>>>>> dc404ff2
 			x86_pmu.pebs_latency_data = mtl_latency_data_small;
 			extra_attr = boot_cpu_has(X86_FEATURE_RTM) ?
 				mtl_hybrid_extra_attr_rtm : mtl_hybrid_extra_attr;
