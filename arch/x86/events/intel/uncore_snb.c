--- conflicted
+++ resolved
@@ -109,8 +109,6 @@
 #define PCI_DEVICE_ID_INTEL_RPL_23_IMC		0xA728
 #define PCI_DEVICE_ID_INTEL_RPL_24_IMC		0xA729
 #define PCI_DEVICE_ID_INTEL_RPL_25_IMC		0xA72A
-<<<<<<< HEAD
-=======
 #define PCI_DEVICE_ID_INTEL_MTL_1_IMC		0x7d00
 #define PCI_DEVICE_ID_INTEL_MTL_2_IMC		0x7d01
 #define PCI_DEVICE_ID_INTEL_MTL_3_IMC		0x7d02
@@ -124,7 +122,6 @@
 #define PCI_DEVICE_ID_INTEL_MTL_11_IMC		0x7d23
 #define PCI_DEVICE_ID_INTEL_MTL_12_IMC		0x7d24
 #define PCI_DEVICE_ID_INTEL_MTL_13_IMC		0x7d28
->>>>>>> eb3cdb58
 
 
 #define IMC_UNCORE_DEV(a)						\
@@ -1415,8 +1412,6 @@
 	IMC_UNCORE_DEV(RPL_23),
 	IMC_UNCORE_DEV(RPL_24),
 	IMC_UNCORE_DEV(RPL_25),
-<<<<<<< HEAD
-=======
 	IMC_UNCORE_DEV(MTL_1),
 	IMC_UNCORE_DEV(MTL_2),
 	IMC_UNCORE_DEV(MTL_3),
@@ -1430,7 +1425,6 @@
 	IMC_UNCORE_DEV(MTL_11),
 	IMC_UNCORE_DEV(MTL_12),
 	IMC_UNCORE_DEV(MTL_13),
->>>>>>> eb3cdb58
 	{ /* end: all zeroes */ }
 };
 
