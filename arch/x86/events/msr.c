--- conflicted
+++ resolved
@@ -70,11 +70,8 @@
 	case INTEL_FAM6_BROADWELL_X:
 	case INTEL_FAM6_SAPPHIRERAPIDS_X:
 	case INTEL_FAM6_EMERALDRAPIDS_X:
-<<<<<<< HEAD
-=======
 	case INTEL_FAM6_GRANITERAPIDS_X:
 	case INTEL_FAM6_GRANITERAPIDS_D:
->>>>>>> eb3cdb58
 
 	case INTEL_FAM6_ATOM_SILVERMONT:
 	case INTEL_FAM6_ATOM_SILVERMONT_D:
@@ -113,11 +110,8 @@
 	case INTEL_FAM6_RAPTORLAKE:
 	case INTEL_FAM6_RAPTORLAKE_P:
 	case INTEL_FAM6_RAPTORLAKE_S:
-<<<<<<< HEAD
-=======
 	case INTEL_FAM6_METEORLAKE:
 	case INTEL_FAM6_METEORLAKE_L:
->>>>>>> eb3cdb58
 		if (idx == PERF_MSR_SMI || idx == PERF_MSR_PPERF)
 			return true;
 		break;
