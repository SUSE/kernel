--- conflicted
+++ resolved
@@ -930,11 +930,7 @@
 			continue;
 
 		if (has_branch_stack(event))
-<<<<<<< HEAD
-			data.br_stack = &cpuc->lbr_stack;
-=======
 			perf_sample_save_brstack(&data, event, &cpuc->lbr_stack);
->>>>>>> eb3cdb58
 
 		if (perf_event_overflow(event, &data, regs))
 			x86_pmu_stop(event, 0);
@@ -1224,25 +1220,14 @@
 	return x86_event_sysfs_show(page, config, event);
 }
 
-<<<<<<< HEAD
-static u64 amd_pmu_limit_period(struct perf_event *event, u64 left)
-=======
 static void amd_pmu_limit_period(struct perf_event *event, s64 *left)
->>>>>>> eb3cdb58
 {
 	/*
 	 * Decrease period by the depth of the BRS feature to get the last N
 	 * taken branches and approximate the desired period
 	 */
-<<<<<<< HEAD
-	if (has_branch_stack(event) && left > x86_pmu.lbr_nr)
-		left -= x86_pmu.lbr_nr;
-
-	return left;
-=======
 	if (has_branch_stack(event) && *left > x86_pmu.lbr_nr)
 		*left -= x86_pmu.lbr_nr;
->>>>>>> eb3cdb58
 }
 
 static __initconst const struct x86_pmu amd_pmu = {
