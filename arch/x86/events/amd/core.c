// SPDX-License-Identifier: GPL-2.0-only
#include <linux/perf_event.h>
#include <linux/export.h>
#include <linux/types.h>
#include <linux/init.h>
#include <linux/slab.h>
#include <linux/delay.h>
#include <linux/jiffies.h>
#include <asm/apicdef.h>
#include <asm/nmi.h>

#include "../perf_event.h"

static DEFINE_PER_CPU(unsigned long, perf_nmi_tstamp);
static unsigned long perf_nmi_window;

/* AMD Event 0xFFF: Merge.  Used with Large Increment per Cycle events */
#define AMD_MERGE_EVENT ((0xFULL << 32) | 0xFFULL)
#define AMD_MERGE_EVENT_ENABLE (AMD_MERGE_EVENT | ARCH_PERFMON_EVENTSEL_ENABLE)

static __initconst const u64 amd_hw_cache_event_ids
				[PERF_COUNT_HW_CACHE_MAX]
				[PERF_COUNT_HW_CACHE_OP_MAX]
				[PERF_COUNT_HW_CACHE_RESULT_MAX] =
{
 [ C(L1D) ] = {
	[ C(OP_READ) ] = {
		[ C(RESULT_ACCESS) ] = 0x0040, /* Data Cache Accesses        */
		[ C(RESULT_MISS)   ] = 0x0141, /* Data Cache Misses          */
	},
	[ C(OP_WRITE) ] = {
		[ C(RESULT_ACCESS) ] = 0,
		[ C(RESULT_MISS)   ] = 0,
	},
	[ C(OP_PREFETCH) ] = {
		[ C(RESULT_ACCESS) ] = 0x0267, /* Data Prefetcher :attempts  */
		[ C(RESULT_MISS)   ] = 0x0167, /* Data Prefetcher :cancelled */
	},
 },
 [ C(L1I ) ] = {
	[ C(OP_READ) ] = {
		[ C(RESULT_ACCESS) ] = 0x0080, /* Instruction cache fetches  */
		[ C(RESULT_MISS)   ] = 0x0081, /* Instruction cache misses   */
	},
	[ C(OP_WRITE) ] = {
		[ C(RESULT_ACCESS) ] = -1,
		[ C(RESULT_MISS)   ] = -1,
	},
	[ C(OP_PREFETCH) ] = {
		[ C(RESULT_ACCESS) ] = 0x014B, /* Prefetch Instructions :Load */
		[ C(RESULT_MISS)   ] = 0,
	},
 },
 [ C(LL  ) ] = {
	[ C(OP_READ) ] = {
		[ C(RESULT_ACCESS) ] = 0x037D, /* Requests to L2 Cache :IC+DC */
		[ C(RESULT_MISS)   ] = 0x037E, /* L2 Cache Misses : IC+DC     */
	},
	[ C(OP_WRITE) ] = {
		[ C(RESULT_ACCESS) ] = 0x017F, /* L2 Fill/Writeback           */
		[ C(RESULT_MISS)   ] = 0,
	},
	[ C(OP_PREFETCH) ] = {
		[ C(RESULT_ACCESS) ] = 0,
		[ C(RESULT_MISS)   ] = 0,
	},
 },
 [ C(DTLB) ] = {
	[ C(OP_READ) ] = {
		[ C(RESULT_ACCESS) ] = 0x0040, /* Data Cache Accesses        */
		[ C(RESULT_MISS)   ] = 0x0746, /* L1_DTLB_AND_L2_DLTB_MISS.ALL */
	},
	[ C(OP_WRITE) ] = {
		[ C(RESULT_ACCESS) ] = 0,
		[ C(RESULT_MISS)   ] = 0,
	},
	[ C(OP_PREFETCH) ] = {
		[ C(RESULT_ACCESS) ] = 0,
		[ C(RESULT_MISS)   ] = 0,
	},
 },
 [ C(ITLB) ] = {
	[ C(OP_READ) ] = {
		[ C(RESULT_ACCESS) ] = 0x0080, /* Instruction fecthes        */
		[ C(RESULT_MISS)   ] = 0x0385, /* L1_ITLB_AND_L2_ITLB_MISS.ALL */
	},
	[ C(OP_WRITE) ] = {
		[ C(RESULT_ACCESS) ] = -1,
		[ C(RESULT_MISS)   ] = -1,
	},
	[ C(OP_PREFETCH) ] = {
		[ C(RESULT_ACCESS) ] = -1,
		[ C(RESULT_MISS)   ] = -1,
	},
 },
 [ C(BPU ) ] = {
	[ C(OP_READ) ] = {
		[ C(RESULT_ACCESS) ] = 0x00c2, /* Retired Branch Instr.      */
		[ C(RESULT_MISS)   ] = 0x00c3, /* Retired Mispredicted BI    */
	},
	[ C(OP_WRITE) ] = {
		[ C(RESULT_ACCESS) ] = -1,
		[ C(RESULT_MISS)   ] = -1,
	},
	[ C(OP_PREFETCH) ] = {
		[ C(RESULT_ACCESS) ] = -1,
		[ C(RESULT_MISS)   ] = -1,
	},
 },
 [ C(NODE) ] = {
	[ C(OP_READ) ] = {
		[ C(RESULT_ACCESS) ] = 0xb8e9, /* CPU Request to Memory, l+r */
		[ C(RESULT_MISS)   ] = 0x98e9, /* CPU Request to Memory, r   */
	},
	[ C(OP_WRITE) ] = {
		[ C(RESULT_ACCESS) ] = -1,
		[ C(RESULT_MISS)   ] = -1,
	},
	[ C(OP_PREFETCH) ] = {
		[ C(RESULT_ACCESS) ] = -1,
		[ C(RESULT_MISS)   ] = -1,
	},
 },
};

static __initconst const u64 amd_hw_cache_event_ids_f17h
				[PERF_COUNT_HW_CACHE_MAX]
				[PERF_COUNT_HW_CACHE_OP_MAX]
				[PERF_COUNT_HW_CACHE_RESULT_MAX] = {
[C(L1D)] = {
	[C(OP_READ)] = {
		[C(RESULT_ACCESS)] = 0x0040, /* Data Cache Accesses */
		[C(RESULT_MISS)]   = 0xc860, /* L2$ access from DC Miss */
	},
	[C(OP_WRITE)] = {
		[C(RESULT_ACCESS)] = 0,
		[C(RESULT_MISS)]   = 0,
	},
	[C(OP_PREFETCH)] = {
		[C(RESULT_ACCESS)] = 0xff5a, /* h/w prefetch DC Fills */
		[C(RESULT_MISS)]   = 0,
	},
},
[C(L1I)] = {
	[C(OP_READ)] = {
		[C(RESULT_ACCESS)] = 0x0080, /* Instruction cache fetches  */
		[C(RESULT_MISS)]   = 0x0081, /* Instruction cache misses   */
	},
	[C(OP_WRITE)] = {
		[C(RESULT_ACCESS)] = -1,
		[C(RESULT_MISS)]   = -1,
	},
	[C(OP_PREFETCH)] = {
		[C(RESULT_ACCESS)] = 0,
		[C(RESULT_MISS)]   = 0,
	},
},
[C(LL)] = {
	[C(OP_READ)] = {
		[C(RESULT_ACCESS)] = 0,
		[C(RESULT_MISS)]   = 0,
	},
	[C(OP_WRITE)] = {
		[C(RESULT_ACCESS)] = 0,
		[C(RESULT_MISS)]   = 0,
	},
	[C(OP_PREFETCH)] = {
		[C(RESULT_ACCESS)] = 0,
		[C(RESULT_MISS)]   = 0,
	},
},
[C(DTLB)] = {
	[C(OP_READ)] = {
		[C(RESULT_ACCESS)] = 0xff45, /* All L2 DTLB accesses */
		[C(RESULT_MISS)]   = 0xf045, /* L2 DTLB misses (PT walks) */
	},
	[C(OP_WRITE)] = {
		[C(RESULT_ACCESS)] = 0,
		[C(RESULT_MISS)]   = 0,
	},
	[C(OP_PREFETCH)] = {
		[C(RESULT_ACCESS)] = 0,
		[C(RESULT_MISS)]   = 0,
	},
},
[C(ITLB)] = {
	[C(OP_READ)] = {
		[C(RESULT_ACCESS)] = 0x0084, /* L1 ITLB misses, L2 ITLB hits */
		[C(RESULT_MISS)]   = 0xff85, /* L1 ITLB misses, L2 misses */
	},
	[C(OP_WRITE)] = {
		[C(RESULT_ACCESS)] = -1,
		[C(RESULT_MISS)]   = -1,
	},
	[C(OP_PREFETCH)] = {
		[C(RESULT_ACCESS)] = -1,
		[C(RESULT_MISS)]   = -1,
	},
},
[C(BPU)] = {
	[C(OP_READ)] = {
		[C(RESULT_ACCESS)] = 0x00c2, /* Retired Branch Instr.      */
		[C(RESULT_MISS)]   = 0x00c3, /* Retired Mispredicted BI    */
	},
	[C(OP_WRITE)] = {
		[C(RESULT_ACCESS)] = -1,
		[C(RESULT_MISS)]   = -1,
	},
	[C(OP_PREFETCH)] = {
		[C(RESULT_ACCESS)] = -1,
		[C(RESULT_MISS)]   = -1,
	},
},
[C(NODE)] = {
	[C(OP_READ)] = {
		[C(RESULT_ACCESS)] = 0,
		[C(RESULT_MISS)]   = 0,
	},
	[C(OP_WRITE)] = {
		[C(RESULT_ACCESS)] = -1,
		[C(RESULT_MISS)]   = -1,
	},
	[C(OP_PREFETCH)] = {
		[C(RESULT_ACCESS)] = -1,
		[C(RESULT_MISS)]   = -1,
	},
},
};

/*
 * AMD Performance Monitor K7 and later, up to and including Family 16h:
 */
static const u64 amd_perfmon_event_map[PERF_COUNT_HW_MAX] =
{
	[PERF_COUNT_HW_CPU_CYCLES]		= 0x0076,
	[PERF_COUNT_HW_INSTRUCTIONS]		= 0x00c0,
	[PERF_COUNT_HW_CACHE_REFERENCES]	= 0x077d,
	[PERF_COUNT_HW_CACHE_MISSES]		= 0x077e,
	[PERF_COUNT_HW_BRANCH_INSTRUCTIONS]	= 0x00c2,
	[PERF_COUNT_HW_BRANCH_MISSES]		= 0x00c3,
	[PERF_COUNT_HW_STALLED_CYCLES_FRONTEND]	= 0x00d0, /* "Decoder empty" event */
	[PERF_COUNT_HW_STALLED_CYCLES_BACKEND]	= 0x00d1, /* "Dispatch stalls" event */
};

/*
 * AMD Performance Monitor Family 17h and later:
 */
static const u64 amd_f17h_perfmon_event_map[PERF_COUNT_HW_MAX] =
{
	[PERF_COUNT_HW_CPU_CYCLES]		= 0x0076,
	[PERF_COUNT_HW_INSTRUCTIONS]		= 0x00c0,
	[PERF_COUNT_HW_CACHE_REFERENCES]	= 0xff60,
	[PERF_COUNT_HW_CACHE_MISSES]		= 0x0964,
	[PERF_COUNT_HW_BRANCH_INSTRUCTIONS]	= 0x00c2,
	[PERF_COUNT_HW_BRANCH_MISSES]		= 0x00c3,
	[PERF_COUNT_HW_STALLED_CYCLES_FRONTEND]	= 0x0287,
	[PERF_COUNT_HW_STALLED_CYCLES_BACKEND]	= 0x0187,
};

static u64 amd_pmu_event_map(int hw_event)
{
	if (boot_cpu_data.x86 >= 0x17)
		return amd_f17h_perfmon_event_map[hw_event];

	return amd_perfmon_event_map[hw_event];
}

/*
 * Previously calculated offsets
 */
static unsigned int event_offsets[X86_PMC_IDX_MAX] __read_mostly;
static unsigned int count_offsets[X86_PMC_IDX_MAX] __read_mostly;

/*
 * Legacy CPUs:
 *   4 counters starting at 0xc0010000 each offset by 1
 *
 * CPUs with core performance counter extensions:
 *   6 counters starting at 0xc0010200 each offset by 2
 */
static inline int amd_pmu_addr_offset(int index, bool eventsel)
{
	int offset;

	if (!index)
		return index;

	if (eventsel)
		offset = event_offsets[index];
	else
		offset = count_offsets[index];

	if (offset)
		return offset;

	if (!boot_cpu_has(X86_FEATURE_PERFCTR_CORE))
		offset = index;
	else
		offset = index << 1;

	if (eventsel)
		event_offsets[index] = offset;
	else
		count_offsets[index] = offset;

	return offset;
}

/*
 * AMD64 events are detected based on their event codes.
 */
static inline unsigned int amd_get_event_code(struct hw_perf_event *hwc)
{
	return ((hwc->config >> 24) & 0x0f00) | (hwc->config & 0x00ff);
}

static inline bool amd_is_pair_event_code(struct hw_perf_event *hwc)
{
	if (!(x86_pmu.flags & PMU_FL_PAIR))
		return false;

	switch (amd_get_event_code(hwc)) {
	case 0x003:	return true;	/* Retired SSE/AVX FLOPs */
	default:	return false;
	}
}

static int amd_core_hw_config(struct perf_event *event)
{
	if (event->attr.exclude_host && event->attr.exclude_guest)
		/*
		 * When HO == GO == 1 the hardware treats that as GO == HO == 0
		 * and will count in both modes. We don't want to count in that
		 * case so we emulate no-counting by setting US = OS = 0.
		 */
		event->hw.config &= ~(ARCH_PERFMON_EVENTSEL_USR |
				      ARCH_PERFMON_EVENTSEL_OS);
	else if (event->attr.exclude_host)
		event->hw.config |= AMD64_EVENTSEL_GUESTONLY;
	else if (event->attr.exclude_guest)
		event->hw.config |= AMD64_EVENTSEL_HOSTONLY;

	if ((x86_pmu.flags & PMU_FL_PAIR) && amd_is_pair_event_code(&event->hw))
		event->hw.flags |= PERF_X86_EVENT_PAIR;

	return 0;
}

static inline int amd_is_nb_event(struct hw_perf_event *hwc)
{
	return (hwc->config & 0xe0) == 0xe0;
}

static inline int amd_has_nb(struct cpu_hw_events *cpuc)
{
	struct amd_nb *nb = cpuc->amd_nb;

	return nb && nb->nb_id != -1;
}

static int amd_pmu_hw_config(struct perf_event *event)
{
	int ret;

	/* pass precise event sampling to ibs: */
	if (event->attr.precise_ip && get_ibs_caps())
		return -ENOENT;

	if (has_branch_stack(event))
		return -EOPNOTSUPP;

	ret = x86_pmu_hw_config(event);
	if (ret)
		return ret;

	if (event->attr.type == PERF_TYPE_RAW)
		event->hw.config |= event->attr.config & AMD64_RAW_EVENT_MASK;

	return amd_core_hw_config(event);
}

static void __amd_put_nb_event_constraints(struct cpu_hw_events *cpuc,
					   struct perf_event *event)
{
	struct amd_nb *nb = cpuc->amd_nb;
	int i;

	/*
	 * need to scan whole list because event may not have
	 * been assigned during scheduling
	 *
	 * no race condition possible because event can only
	 * be removed on one CPU at a time AND PMU is disabled
	 * when we come here
	 */
	for (i = 0; i < x86_pmu.num_counters; i++) {
		if (cmpxchg(nb->owners + i, event, NULL) == event)
			break;
	}
}

 /*
  * AMD64 NorthBridge events need special treatment because
  * counter access needs to be synchronized across all cores
  * of a package. Refer to BKDG section 3.12
  *
  * NB events are events measuring L3 cache, Hypertransport
  * traffic. They are identified by an event code >= 0xe00.
  * They measure events on the NorthBride which is shared
  * by all cores on a package. NB events are counted on a
  * shared set of counters. When a NB event is programmed
  * in a counter, the data actually comes from a shared
  * counter. Thus, access to those counters needs to be
  * synchronized.
  *
  * We implement the synchronization such that no two cores
  * can be measuring NB events using the same counters. Thus,
  * we maintain a per-NB allocation table. The available slot
  * is propagated using the event_constraint structure.
  *
  * We provide only one choice for each NB event based on
  * the fact that only NB events have restrictions. Consequently,
  * if a counter is available, there is a guarantee the NB event
  * will be assigned to it. If no slot is available, an empty
  * constraint is returned and scheduling will eventually fail
  * for this event.
  *
  * Note that all cores attached the same NB compete for the same
  * counters to host NB events, this is why we use atomic ops. Some
  * multi-chip CPUs may have more than one NB.
  *
  * Given that resources are allocated (cmpxchg), they must be
  * eventually freed for others to use. This is accomplished by
  * calling __amd_put_nb_event_constraints()
  *
  * Non NB events are not impacted by this restriction.
  */
static struct event_constraint *
__amd_get_nb_event_constraints(struct cpu_hw_events *cpuc, struct perf_event *event,
			       struct event_constraint *c)
{
	struct hw_perf_event *hwc = &event->hw;
	struct amd_nb *nb = cpuc->amd_nb;
	struct perf_event *old;
	int idx, new = -1;

	if (!c)
		c = &unconstrained;

	if (cpuc->is_fake)
		return c;

	/*
	 * detect if already present, if so reuse
	 *
	 * cannot merge with actual allocation
	 * because of possible holes
	 *
	 * event can already be present yet not assigned (in hwc->idx)
	 * because of successive calls to x86_schedule_events() from
	 * hw_perf_group_sched_in() without hw_perf_enable()
	 */
	for_each_set_bit(idx, c->idxmsk, x86_pmu.num_counters) {
		if (new == -1 || hwc->idx == idx)
			/* assign free slot, prefer hwc->idx */
			old = cmpxchg(nb->owners + idx, NULL, event);
		else if (nb->owners[idx] == event)
			/* event already present */
			old = event;
		else
			continue;

		if (old && old != event)
			continue;

		/* reassign to this slot */
		if (new != -1)
			cmpxchg(nb->owners + new, event, NULL);
		new = idx;

		/* already present, reuse */
		if (old == event)
			break;
	}

	if (new == -1)
		return &emptyconstraint;

	return &nb->event_constraints[new];
}

static struct amd_nb *amd_alloc_nb(int cpu)
{
	struct amd_nb *nb;
	int i;

	nb = kzalloc_node(sizeof(struct amd_nb), GFP_KERNEL, cpu_to_node(cpu));
	if (!nb)
		return NULL;

	nb->nb_id = -1;

	/*
	 * initialize all possible NB constraints
	 */
	for (i = 0; i < x86_pmu.num_counters; i++) {
		__set_bit(i, nb->event_constraints[i].idxmsk);
		nb->event_constraints[i].weight = 1;
	}
	return nb;
}

static int amd_pmu_cpu_prepare(int cpu)
{
	struct cpu_hw_events *cpuc = &per_cpu(cpu_hw_events, cpu);

	WARN_ON_ONCE(cpuc->amd_nb);

	if (!x86_pmu.amd_nb_constraints)
		return 0;

	cpuc->amd_nb = amd_alloc_nb(cpu);
	if (!cpuc->amd_nb)
		return -ENOMEM;

	return 0;
}

static void amd_pmu_cpu_starting(int cpu)
{
	struct cpu_hw_events *cpuc = &per_cpu(cpu_hw_events, cpu);
	void **onln = &cpuc->kfree_on_online[X86_PERF_KFREE_SHARED];
	struct amd_nb *nb;
	int i, nb_id;

	cpuc->perf_ctr_virt_mask = AMD64_EVENTSEL_HOSTONLY;

	if (!x86_pmu.amd_nb_constraints)
		return;

	nb_id = topology_die_id(cpu);
	WARN_ON_ONCE(nb_id == BAD_APICID);

	for_each_online_cpu(i) {
		nb = per_cpu(cpu_hw_events, i).amd_nb;
		if (WARN_ON_ONCE(!nb))
			continue;

		if (nb->nb_id == nb_id) {
			*onln = cpuc->amd_nb;
			cpuc->amd_nb = nb;
			break;
		}
	}

	cpuc->amd_nb->nb_id = nb_id;
	cpuc->amd_nb->refcnt++;
}

static void amd_pmu_cpu_dead(int cpu)
{
	struct cpu_hw_events *cpuhw;

	if (!x86_pmu.amd_nb_constraints)
		return;

	cpuhw = &per_cpu(cpu_hw_events, cpu);

	if (cpuhw->amd_nb) {
		struct amd_nb *nb = cpuhw->amd_nb;

		if (nb->nb_id == -1 || --nb->refcnt == 0)
			kfree(nb);

		cpuhw->amd_nb = NULL;
	}
}

/*
 * When a PMC counter overflows, an NMI is used to process the event and
 * reset the counter. NMI latency can result in the counter being updated
 * before the NMI can run, which can result in what appear to be spurious
 * NMIs. This function is intended to wait for the NMI to run and reset
 * the counter to avoid possible unhandled NMI messages.
 */
#define OVERFLOW_WAIT_COUNT	50

static void amd_pmu_wait_on_overflow(int idx)
{
	unsigned int i;
	u64 counter;

	/*
	 * Wait for the counter to be reset if it has overflowed. This loop
	 * should exit very, very quickly, but just in case, don't wait
	 * forever...
	 */
	for (i = 0; i < OVERFLOW_WAIT_COUNT; i++) {
		rdmsrl(x86_pmu_event_addr(idx), counter);
		if (counter & (1ULL << (x86_pmu.cntval_bits - 1)))
			break;

		/* Might be in IRQ context, so can't sleep */
		udelay(1);
	}
}

static void amd_pmu_disable_all(void)
{
	struct cpu_hw_events *cpuc = this_cpu_ptr(&cpu_hw_events);
	int idx;

	x86_pmu_disable_all();

	/*
	 * This shouldn't be called from NMI context, but add a safeguard here
	 * to return, since if we're in NMI context we can't wait for an NMI
	 * to reset an overflowed counter value.
	 */
	if (in_nmi())
		return;

	/*
	 * Check each counter for overflow and wait for it to be reset by the
	 * NMI if it has overflowed. This relies on the fact that all active
	 * counters are always enabled when this function is called and
	 * ARCH_PERFMON_EVENTSEL_INT is always set.
	 */
	for (idx = 0; idx < x86_pmu.num_counters; idx++) {
		if (!test_bit(idx, cpuc->active_mask))
			continue;

		amd_pmu_wait_on_overflow(idx);
	}
}

static void amd_pmu_disable_event(struct perf_event *event)
{
	x86_pmu_disable_event(event);

	/*
	 * This can be called from NMI context (via x86_pmu_stop). The counter
	 * may have overflowed, but either way, we'll never see it get reset
	 * by the NMI if we're already in the NMI. And the NMI latency support
	 * below will take care of any pending NMI that might have been
	 * generated by the overflow.
	 */
	if (in_nmi())
		return;

	amd_pmu_wait_on_overflow(event->hw.idx);
}

/*
 * Because of NMI latency, if multiple PMC counters are active or other sources
 * of NMIs are received, the perf NMI handler can handle one or more overflowed
 * PMC counters outside of the NMI associated with the PMC overflow. If the NMI
 * doesn't arrive at the LAPIC in time to become a pending NMI, then the kernel
 * back-to-back NMI support won't be active. This PMC handler needs to take into
 * account that this can occur, otherwise this could result in unknown NMI
 * messages being issued. Examples of this is PMC overflow while in the NMI
 * handler when multiple PMCs are active or PMC overflow while handling some
 * other source of an NMI.
 *
 * Attempt to mitigate this by creating an NMI window in which un-handled NMIs
 * received during this window will be claimed. This prevents extending the
 * window past when it is possible that latent NMIs should be received. The
 * per-CPU perf_nmi_tstamp will be set to the window end time whenever perf has
 * handled a counter. When an un-handled NMI is received, it will be claimed
 * only if arriving within that window.
 */
static int amd_pmu_handle_irq(struct pt_regs *regs)
{
	int handled;

	/* Process any counter overflows */
	handled = x86_pmu_handle_irq(regs);

	/*
	 * If a counter was handled, record a timestamp such that un-handled
	 * NMIs will be claimed if arriving within that window.
	 */
	if (handled) {
<<<<<<< HEAD
		this_cpu_write(perf_nmi_tstamp,
			       jiffies + perf_nmi_window);
=======
		this_cpu_write(perf_nmi_tstamp, jiffies + perf_nmi_window);
>>>>>>> 7d2a07b7

		return handled;
	}

	if (time_after(jiffies, this_cpu_read(perf_nmi_tstamp)))
		return NMI_DONE;

	return NMI_HANDLED;
}

static struct event_constraint *
amd_get_event_constraints(struct cpu_hw_events *cpuc, int idx,
			  struct perf_event *event)
{
	/*
	 * if not NB event or no NB, then no constraints
	 */
	if (!(amd_has_nb(cpuc) && amd_is_nb_event(&event->hw)))
		return &unconstrained;

	return __amd_get_nb_event_constraints(cpuc, event, NULL);
}

static void amd_put_event_constraints(struct cpu_hw_events *cpuc,
				      struct perf_event *event)
{
	if (amd_has_nb(cpuc) && amd_is_nb_event(&event->hw))
		__amd_put_nb_event_constraints(cpuc, event);
}

PMU_FORMAT_ATTR(event,	"config:0-7,32-35");
PMU_FORMAT_ATTR(umask,	"config:8-15"	);
PMU_FORMAT_ATTR(edge,	"config:18"	);
PMU_FORMAT_ATTR(inv,	"config:23"	);
PMU_FORMAT_ATTR(cmask,	"config:24-31"	);

static struct attribute *amd_format_attr[] = {
	&format_attr_event.attr,
	&format_attr_umask.attr,
	&format_attr_edge.attr,
	&format_attr_inv.attr,
	&format_attr_cmask.attr,
	NULL,
};

/* AMD Family 15h */

#define AMD_EVENT_TYPE_MASK	0x000000F0ULL

#define AMD_EVENT_FP		0x00000000ULL ... 0x00000010ULL
#define AMD_EVENT_LS		0x00000020ULL ... 0x00000030ULL
#define AMD_EVENT_DC		0x00000040ULL ... 0x00000050ULL
#define AMD_EVENT_CU		0x00000060ULL ... 0x00000070ULL
#define AMD_EVENT_IC_DE		0x00000080ULL ... 0x00000090ULL
#define AMD_EVENT_EX_LS		0x000000C0ULL
#define AMD_EVENT_DE		0x000000D0ULL
#define AMD_EVENT_NB		0x000000E0ULL ... 0x000000F0ULL

/*
 * AMD family 15h event code/PMC mappings:
 *
 * type = event_code & 0x0F0:
 *
 * 0x000	FP	PERF_CTL[5:3]
 * 0x010	FP	PERF_CTL[5:3]
 * 0x020	LS	PERF_CTL[5:0]
 * 0x030	LS	PERF_CTL[5:0]
 * 0x040	DC	PERF_CTL[5:0]
 * 0x050	DC	PERF_CTL[5:0]
 * 0x060	CU	PERF_CTL[2:0]
 * 0x070	CU	PERF_CTL[2:0]
 * 0x080	IC/DE	PERF_CTL[2:0]
 * 0x090	IC/DE	PERF_CTL[2:0]
 * 0x0A0	---
 * 0x0B0	---
 * 0x0C0	EX/LS	PERF_CTL[5:0]
 * 0x0D0	DE	PERF_CTL[2:0]
 * 0x0E0	NB	NB_PERF_CTL[3:0]
 * 0x0F0	NB	NB_PERF_CTL[3:0]
 *
 * Exceptions:
 *
 * 0x000	FP	PERF_CTL[3], PERF_CTL[5:3] (*)
 * 0x003	FP	PERF_CTL[3]
 * 0x004	FP	PERF_CTL[3], PERF_CTL[5:3] (*)
 * 0x00B	FP	PERF_CTL[3]
 * 0x00D	FP	PERF_CTL[3]
 * 0x023	DE	PERF_CTL[2:0]
 * 0x02D	LS	PERF_CTL[3]
 * 0x02E	LS	PERF_CTL[3,0]
 * 0x031	LS	PERF_CTL[2:0] (**)
 * 0x043	CU	PERF_CTL[2:0]
 * 0x045	CU	PERF_CTL[2:0]
 * 0x046	CU	PERF_CTL[2:0]
 * 0x054	CU	PERF_CTL[2:0]
 * 0x055	CU	PERF_CTL[2:0]
 * 0x08F	IC	PERF_CTL[0]
 * 0x187	DE	PERF_CTL[0]
 * 0x188	DE	PERF_CTL[0]
 * 0x0DB	EX	PERF_CTL[5:0]
 * 0x0DC	LS	PERF_CTL[5:0]
 * 0x0DD	LS	PERF_CTL[5:0]
 * 0x0DE	LS	PERF_CTL[5:0]
 * 0x0DF	LS	PERF_CTL[5:0]
 * 0x1C0	EX	PERF_CTL[5:3]
 * 0x1D6	EX	PERF_CTL[5:0]
 * 0x1D8	EX	PERF_CTL[5:0]
 *
 * (*)  depending on the umask all FPU counters may be used
 * (**) only one unitmask enabled at a time
 */

static struct event_constraint amd_f15_PMC0  = EVENT_CONSTRAINT(0, 0x01, 0);
static struct event_constraint amd_f15_PMC20 = EVENT_CONSTRAINT(0, 0x07, 0);
static struct event_constraint amd_f15_PMC3  = EVENT_CONSTRAINT(0, 0x08, 0);
static struct event_constraint amd_f15_PMC30 = EVENT_CONSTRAINT_OVERLAP(0, 0x09, 0);
static struct event_constraint amd_f15_PMC50 = EVENT_CONSTRAINT(0, 0x3F, 0);
static struct event_constraint amd_f15_PMC53 = EVENT_CONSTRAINT(0, 0x38, 0);

static struct event_constraint *
amd_get_event_constraints_f15h(struct cpu_hw_events *cpuc, int idx,
			       struct perf_event *event)
{
	struct hw_perf_event *hwc = &event->hw;
	unsigned int event_code = amd_get_event_code(hwc);

	switch (event_code & AMD_EVENT_TYPE_MASK) {
	case AMD_EVENT_FP:
		switch (event_code) {
		case 0x000:
			if (!(hwc->config & 0x0000F000ULL))
				break;
			if (!(hwc->config & 0x00000F00ULL))
				break;
			return &amd_f15_PMC3;
		case 0x004:
			if (hweight_long(hwc->config & ARCH_PERFMON_EVENTSEL_UMASK) <= 1)
				break;
			return &amd_f15_PMC3;
		case 0x003:
		case 0x00B:
		case 0x00D:
			return &amd_f15_PMC3;
		}
		return &amd_f15_PMC53;
	case AMD_EVENT_LS:
	case AMD_EVENT_DC:
	case AMD_EVENT_EX_LS:
		switch (event_code) {
		case 0x023:
		case 0x043:
		case 0x045:
		case 0x046:
		case 0x054:
		case 0x055:
			return &amd_f15_PMC20;
		case 0x02D:
			return &amd_f15_PMC3;
		case 0x02E:
			return &amd_f15_PMC30;
		case 0x031:
			if (hweight_long(hwc->config & ARCH_PERFMON_EVENTSEL_UMASK) <= 1)
				return &amd_f15_PMC20;
			return &emptyconstraint;
		case 0x1C0:
			return &amd_f15_PMC53;
		default:
			return &amd_f15_PMC50;
		}
	case AMD_EVENT_CU:
	case AMD_EVENT_IC_DE:
	case AMD_EVENT_DE:
		switch (event_code) {
		case 0x08F:
		case 0x187:
		case 0x188:
			return &amd_f15_PMC0;
		case 0x0DB ... 0x0DF:
		case 0x1D6:
		case 0x1D8:
			return &amd_f15_PMC50;
		default:
			return &amd_f15_PMC20;
		}
	case AMD_EVENT_NB:
		/* moved to uncore.c */
		return &emptyconstraint;
	default:
		return &emptyconstraint;
	}
}

static struct event_constraint pair_constraint;

static struct event_constraint *
amd_get_event_constraints_f17h(struct cpu_hw_events *cpuc, int idx,
			       struct perf_event *event)
{
	struct hw_perf_event *hwc = &event->hw;

	if (amd_is_pair_event_code(hwc))
		return &pair_constraint;

	return &unconstrained;
}

static void amd_put_event_constraints_f17h(struct cpu_hw_events *cpuc,
					   struct perf_event *event)
{
	struct hw_perf_event *hwc = &event->hw;

	if (is_counter_pair(hwc))
		--cpuc->n_pair;
}

static ssize_t amd_event_sysfs_show(char *page, u64 config)
{
	u64 event = (config & ARCH_PERFMON_EVENTSEL_EVENT) |
		    (config & AMD64_EVENTSEL_EVENT) >> 24;

	return x86_event_sysfs_show(page, config, event);
}

static __initconst const struct x86_pmu amd_pmu = {
	.name			= "AMD",
	.handle_irq		= amd_pmu_handle_irq,
	.disable_all		= amd_pmu_disable_all,
	.enable_all		= x86_pmu_enable_all,
	.enable			= x86_pmu_enable_event,
	.disable		= amd_pmu_disable_event,
	.hw_config		= amd_pmu_hw_config,
	.schedule_events	= x86_schedule_events,
	.eventsel		= MSR_K7_EVNTSEL0,
	.perfctr		= MSR_K7_PERFCTR0,
	.addr_offset            = amd_pmu_addr_offset,
	.event_map		= amd_pmu_event_map,
	.max_events		= ARRAY_SIZE(amd_perfmon_event_map),
	.num_counters		= AMD64_NUM_COUNTERS,
	.cntval_bits		= 48,
	.cntval_mask		= (1ULL << 48) - 1,
	.apic			= 1,
	/* use highest bit to detect overflow */
	.max_period		= (1ULL << 47) - 1,
	.get_event_constraints	= amd_get_event_constraints,
	.put_event_constraints	= amd_put_event_constraints,

	.format_attrs		= amd_format_attr,
	.events_sysfs_show	= amd_event_sysfs_show,

	.cpu_prepare		= amd_pmu_cpu_prepare,
	.cpu_starting		= amd_pmu_cpu_starting,
	.cpu_dead		= amd_pmu_cpu_dead,

	.amd_nb_constraints	= 1,
};

static int __init amd_core_pmu_init(void)
{
	u64 even_ctr_mask = 0ULL;
	int i;

	if (!boot_cpu_has(X86_FEATURE_PERFCTR_CORE))
		return 0;

	/* Avoid calculating the value each time in the NMI handler */
	perf_nmi_window = msecs_to_jiffies(100);

	/*
	 * If core performance counter extensions exists, we must use
	 * MSR_F15H_PERF_CTL/MSR_F15H_PERF_CTR msrs. See also
	 * amd_pmu_addr_offset().
	 */
	x86_pmu.eventsel	= MSR_F15H_PERF_CTL;
	x86_pmu.perfctr		= MSR_F15H_PERF_CTR;
	x86_pmu.num_counters	= AMD64_NUM_COUNTERS_CORE;
	/*
	 * AMD Core perfctr has separate MSRs for the NB events, see
	 * the amd/uncore.c driver.
	 */
	x86_pmu.amd_nb_constraints = 0;

	if (boot_cpu_data.x86 == 0x15) {
		pr_cont("Fam15h ");
		x86_pmu.get_event_constraints = amd_get_event_constraints_f15h;
	}
	if (boot_cpu_data.x86 >= 0x17) {
		pr_cont("Fam17h+ ");
		/*
		 * Family 17h and compatibles have constraints for Large
		 * Increment per Cycle events: they may only be assigned an
		 * even numbered counter that has a consecutive adjacent odd
		 * numbered counter following it.
		 */
		for (i = 0; i < x86_pmu.num_counters - 1; i += 2)
			even_ctr_mask |= 1 << i;

		pair_constraint = (struct event_constraint)
				    __EVENT_CONSTRAINT(0, even_ctr_mask, 0,
				    x86_pmu.num_counters / 2, 0,
				    PERF_X86_EVENT_PAIR);

		x86_pmu.get_event_constraints = amd_get_event_constraints_f17h;
		x86_pmu.put_event_constraints = amd_put_event_constraints_f17h;
		x86_pmu.perf_ctr_pair_en = AMD_MERGE_EVENT_ENABLE;
		x86_pmu.flags |= PMU_FL_PAIR;
	}

	pr_cont("core perfctr, ");
	return 0;
}

__init int amd_pmu_init(void)
{
	int ret;

	/* Performance-monitoring supported from K7 and later: */
	if (boot_cpu_data.x86 < 6)
		return -ENODEV;

	x86_pmu = amd_pmu;

	ret = amd_core_pmu_init();
	if (ret)
		return ret;

	if (num_possible_cpus() == 1) {
		/*
		 * No point in allocating data structures to serialize
		 * against other CPUs, when there is only the one CPU.
		 */
		x86_pmu.amd_nb_constraints = 0;
	}

	if (boot_cpu_data.x86 >= 0x17)
		memcpy(hw_cache_event_ids, amd_hw_cache_event_ids_f17h, sizeof(hw_cache_event_ids));
	else
		memcpy(hw_cache_event_ids, amd_hw_cache_event_ids, sizeof(hw_cache_event_ids));

	return 0;
}

void amd_pmu_enable_virt(void)
{
	struct cpu_hw_events *cpuc = this_cpu_ptr(&cpu_hw_events);

	cpuc->perf_ctr_virt_mask = 0;

	/* Reload all events */
	amd_pmu_disable_all();
	x86_pmu_enable_all(0);
}
EXPORT_SYMBOL_GPL(amd_pmu_enable_virt);

void amd_pmu_disable_virt(void)
{
	struct cpu_hw_events *cpuc = this_cpu_ptr(&cpu_hw_events);

	/*
	 * We only mask out the Host-only bit so that host-only counting works
	 * when SVM is disabled. If someone sets up a guest-only counter when
	 * SVM is disabled the Guest-only bits still gets set and the counter
	 * will not count anything.
	 */
	cpuc->perf_ctr_virt_mask = AMD64_EVENTSEL_HOSTONLY;

	/* Reload all events */
	amd_pmu_disable_all();
	x86_pmu_enable_all(0);
}
EXPORT_SYMBOL_GPL(amd_pmu_disable_virt);<|MERGE_RESOLUTION|>--- conflicted
+++ resolved
@@ -681,12 +681,7 @@
 	 * NMIs will be claimed if arriving within that window.
 	 */
 	if (handled) {
-<<<<<<< HEAD
-		this_cpu_write(perf_nmi_tstamp,
-			       jiffies + perf_nmi_window);
-=======
 		this_cpu_write(perf_nmi_tstamp, jiffies + perf_nmi_window);
->>>>>>> 7d2a07b7
 
 		return handled;
 	}
