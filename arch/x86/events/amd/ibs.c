--- conflicted
+++ resolved
@@ -299,16 +299,6 @@
 	hwc->config_base = perf_ibs->msr;
 	hwc->config = config;
 
-	/*
-	 * rip recorded by IbsOpRip will not be consistent with rsp and rbp
-	 * recorded as part of interrupt regs. Thus we need to use rip from
-	 * interrupt regs while unwinding call stack. Setting _EARLY flag
-	 * makes sure we unwind call-stack before perf sample rip is set to
-	 * IbsOpRip.
-	 */
-	if (event->attr.sample_type & PERF_SAMPLE_CALLCHAIN)
-		event->attr.sample_type |= __PERF_SAMPLE_CALLCHAIN_EARLY;
-
 	return 0;
 }
 
@@ -552,7 +542,6 @@
 PMU_EVENT_ATTR_STRING(l3missonly, fetch_l3missonly, "config:59");
 PMU_EVENT_ATTR_STRING(l3missonly, op_l3missonly, "config:16");
 PMU_EVENT_ATTR_STRING(zen4_ibs_extensions, zen4_ibs_extensions, "1");
-<<<<<<< HEAD
 
 static umode_t
 zen4_ibs_extensions_is_visible(struct kobject *kobj, struct attribute *attr, int i)
@@ -560,15 +549,6 @@
 	return ibs_caps & IBS_CAPS_ZEN4 ? attr->mode : 0;
 }
 
-=======
-
-static umode_t
-zen4_ibs_extensions_is_visible(struct kobject *kobj, struct attribute *attr, int i)
-{
-	return ibs_caps & IBS_CAPS_ZEN4 ? attr->mode : 0;
-}
-
->>>>>>> eb3cdb58
 static struct attribute *rand_en_attrs[] = {
 	&format_attr_rand_en.attr,
 	NULL,
@@ -1132,23 +1112,16 @@
 		perf_sample_save_raw_data(&data, &raw);
 	}
 
-<<<<<<< HEAD
-=======
 	if (perf_ibs == &perf_ibs_op)
 		perf_ibs_parse_ld_st_data(event->attr.sample_type, &ibs_data, &data);
 
->>>>>>> eb3cdb58
 	/*
 	 * rip recorded by IbsOpRip will not be consistent with rsp and rbp
 	 * recorded as part of interrupt regs. Thus we need to use rip from
 	 * interrupt regs while unwinding call stack.
 	 */
 	if (event->attr.sample_type & PERF_SAMPLE_CALLCHAIN)
-<<<<<<< HEAD
-		data.callchain = perf_callchain(event, iregs);
-=======
 		perf_sample_save_callchain(&data, event, iregs);
->>>>>>> eb3cdb58
 
 	throttle = perf_event_overflow(event, &data, &regs);
 out:
