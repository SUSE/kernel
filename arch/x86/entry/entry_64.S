--- conflicted
+++ resolved
@@ -86,10 +86,7 @@
 
 SYM_CODE_START(entry_SYSCALL_64)
 	UNWIND_HINT_ENTRY
-<<<<<<< HEAD
-=======
 	ENDBR
->>>>>>> eb3cdb58
 
 	swapgs
 	/* tss.sp2 is scratch space. */
@@ -347,12 +344,6 @@
  */
 .macro idtentry_body cfunc has_error_code:req
 
-<<<<<<< HEAD
-	PUSH_AND_CLEAR_REGS
-	ENCODE_FRAME_POINTER
-
-=======
->>>>>>> eb3cdb58
 	/*
 	 * Call error_entry() and switch to the task stack if from userspace.
 	 *
@@ -362,11 +353,7 @@
 	 * switch the CR3.  So it can skip invoking error_entry().
 	 */
 	ALTERNATIVE "call error_entry; movq %rax, %rsp", \
-<<<<<<< HEAD
-		"", X86_FEATURE_XENPV
-=======
 		    "call xen_error_entry", X86_FEATURE_XENPV
->>>>>>> eb3cdb58
 
 	ENCODE_FRAME_POINTER
 	UNWIND_HINT_REGS
@@ -750,7 +737,6 @@
 	pushq	%rdi				/* Stash user RDI */
 	swapgs					/* to kernel GS */
 	SWITCH_TO_KERNEL_CR3 scratch_reg=%rdi	/* to kernel CR3 */
-	UNTRAIN_RET
 
 	movq	PER_CPU_VAR(espfix_waddr), %rdi
 	movq	%rax, (0*8)(%rdi)		/* user RAX */
@@ -817,11 +803,6 @@
 	swapgs
 	FRAME_END
 	RET
-<<<<<<< HEAD
-SYM_FUNC_END(asm_load_gs_index)
-EXPORT_SYMBOL(asm_load_gs_index)
-=======
->>>>>>> eb3cdb58
 
 	/* running with kernelgs */
 .Lbad_gs:
@@ -1004,11 +985,7 @@
 	 * CR3 above, keep the old value in a callee saved register.
 	 */
 	IBRS_ENTER save_reg=%r15
-<<<<<<< HEAD
-	UNTRAIN_RET
-=======
 	UNTRAIN_RET_FROM_CALL
->>>>>>> eb3cdb58
 
 	RET
 SYM_CODE_END(paranoid_entry)
@@ -1077,13 +1054,10 @@
 SYM_CODE_START(error_entry)
 	ANNOTATE_NOENDBR
 	UNWIND_HINT_FUNC
-<<<<<<< HEAD
-=======
 
 	PUSH_AND_CLEAR_REGS save_ret=1
 	ENCODE_FRAME_POINTER 8
 
->>>>>>> eb3cdb58
 	testb	$3, CS+8(%rsp)
 	jz	.Lerror_kernelspace
 
@@ -1096,22 +1070,11 @@
 	/* We have user CR3.  Change to kernel CR3. */
 	SWITCH_TO_KERNEL_CR3 scratch_reg=%rax
 	IBRS_ENTER
-<<<<<<< HEAD
-	UNTRAIN_RET
-
-	leaq	8(%rsp), %rdi			/* arg0 = pt_regs pointer */
-.Lerror_entry_from_usermode_after_swapgs:
-
-	/* Put us onto the real thread stack. */
-	call	sync_regs
-	RET
-=======
 	UNTRAIN_RET_FROM_CALL
 
 	leaq	8(%rsp), %rdi			/* arg0 = pt_regs pointer */
 	/* Put us onto the real thread stack. */
 	jmp	sync_regs
->>>>>>> eb3cdb58
 
 	/*
 	 * There are two places in the kernel that can potentially fault with
@@ -1134,11 +1097,7 @@
 	 * gsbase and proceed.  We'll fix up the exception and land in
 	 * .Lgs_change's error handler with kernel gsbase.
 	 */
-<<<<<<< HEAD
-	SWAPGS
-=======
 	swapgs
->>>>>>> eb3cdb58
 
 	/*
 	 * Issue an LFENCE to prevent GS speculation, regardless of whether it is a
@@ -1146,14 +1105,9 @@
 	 */
 .Lerror_entry_done_lfence:
 	FENCE_SWAPGS_KERNEL_ENTRY
-<<<<<<< HEAD
-	leaq	8(%rsp), %rax			/* return pt_regs pointer */
-	ANNOTATE_UNRET_END
-=======
 	CALL_DEPTH_ACCOUNT
 	leaq	8(%rsp), %rax			/* return pt_regs pointer */
 	VALIDATE_UNRET_END
->>>>>>> eb3cdb58
 	RET
 
 .Lbstep_iret:
@@ -1179,11 +1133,7 @@
 	leaq	8(%rsp), %rdi			/* arg0 = pt_regs pointer */
 	call	fixup_bad_iret
 	mov	%rax, %rdi
-<<<<<<< HEAD
-	jmp	.Lerror_entry_from_usermode_after_swapgs
-=======
 	jmp	sync_regs
->>>>>>> eb3cdb58
 SYM_CODE_END(error_entry)
 
 SYM_CODE_START_LOCAL(error_return)
@@ -1578,12 +1528,8 @@
 #endif
 
 .pushsection .text, "ax"
-<<<<<<< HEAD
-SYM_CODE_START(rewind_stack_and_make_dead)
-=======
 	__FUNC_ALIGN
 SYM_CODE_START_NOALIGN(rewind_stack_and_make_dead)
->>>>>>> eb3cdb58
 	UNWIND_HINT_FUNC
 	/* Prevent any naive code from trying to unwind to our caller. */
 	xorl	%ebp, %ebp
