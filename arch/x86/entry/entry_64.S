/* SPDX-License-Identifier: GPL-2.0 */
/*
 *  linux/arch/x86_64/entry.S
 *
 *  Copyright (C) 1991, 1992  Linus Torvalds
 *  Copyright (C) 2000, 2001, 2002  Andi Kleen SuSE Labs
 *  Copyright (C) 2000  Pavel Machek <pavel@suse.cz>
 *
 * entry.S contains the system-call and fault low-level handling routines.
 *
 * Some of this is documented in Documentation/x86/entry_64.txt
 *
 * A note on terminology:
 * - iret frame:	Architecture defined interrupt frame from SS to RIP
 *			at the top of the kernel process stack.
 *
 * Some macro usage:
 * - ENTRY/END:		Define functions in the symbol table.
 * - TRACE_IRQ_*:	Trace hardirq state for lock debugging.
 * - idtentry:		Define exception entry points.
 */
#include <linux/linkage.h>
#include <asm/segment.h>
#include <asm/cache.h>
#include <asm/errno.h>
#include <asm/asm-offsets.h>
#include <asm/msr.h>
#include <asm/unistd.h>
#include <asm/thread_info.h>
#include <asm/hw_irq.h>
#include <asm/page_types.h>
#include <asm/irqflags.h>
#include <asm/paravirt.h>
#include <asm/percpu.h>
#include <asm/asm.h>
#include <asm/smap.h>
#include <asm/pgtable_types.h>
#include <asm/export.h>
#include <asm/frame.h>
#include <asm/nospec-branch.h>
#include <linux/err.h>

#include "calling.h"

.code64
.section .entry.text, "ax"

#ifdef CONFIG_PARAVIRT
ENTRY(native_usergs_sysret64)
	UNWIND_HINT_EMPTY
	swapgs
	sysretq
END(native_usergs_sysret64)
#endif /* CONFIG_PARAVIRT */

.macro TRACE_IRQS_FLAGS flags:req
#ifdef CONFIG_TRACE_IRQFLAGS
	btl	$9, \flags		/* interrupts off? */
	jnc	1f
	TRACE_IRQS_ON
1:
#endif
.endm

.macro TRACE_IRQS_IRETQ
	TRACE_IRQS_FLAGS EFLAGS(%rsp)
.endm

/*
 * When dynamic function tracer is enabled it will add a breakpoint
 * to all locations that it is about to modify, sync CPUs, update
 * all the code, sync CPUs, then remove the breakpoints. In this time
 * if lockdep is enabled, it might jump back into the debug handler
 * outside the updating of the IST protection. (TRACE_IRQS_ON/OFF).
 *
 * We need to change the IDT table before calling TRACE_IRQS_ON/OFF to
 * make sure the stack pointer does not get reset back to the top
 * of the debug stack, and instead just reuses the current stack.
 */
#if defined(CONFIG_DYNAMIC_FTRACE) && defined(CONFIG_TRACE_IRQFLAGS)

.macro TRACE_IRQS_OFF_DEBUG
	call	debug_stack_set_zero
	TRACE_IRQS_OFF
	call	debug_stack_reset
.endm

.macro TRACE_IRQS_ON_DEBUG
	call	debug_stack_set_zero
	TRACE_IRQS_ON
	call	debug_stack_reset
.endm

.macro TRACE_IRQS_IRETQ_DEBUG
	btl	$9, EFLAGS(%rsp)		/* interrupts off? */
	jnc	1f
	TRACE_IRQS_ON_DEBUG
1:
.endm

#else
# define TRACE_IRQS_OFF_DEBUG			TRACE_IRQS_OFF
# define TRACE_IRQS_ON_DEBUG			TRACE_IRQS_ON
# define TRACE_IRQS_IRETQ_DEBUG			TRACE_IRQS_IRETQ
#endif

/*
 * 64-bit SYSCALL instruction entry. Up to 6 arguments in registers.
 *
 * This is the only entry point used for 64-bit system calls.  The
 * hardware interface is reasonably well designed and the register to
 * argument mapping Linux uses fits well with the registers that are
 * available when SYSCALL is used.
 *
 * SYSCALL instructions can be found inlined in libc implementations as
 * well as some other programs and libraries.  There are also a handful
 * of SYSCALL instructions in the vDSO used, for example, as a
 * clock_gettimeofday fallback.
 *
 * 64-bit SYSCALL saves rip to rcx, clears rflags.RF, then saves rflags to r11,
 * then loads new ss, cs, and rip from previously programmed MSRs.
 * rflags gets masked by a value from another MSR (so CLD and CLAC
 * are not needed). SYSCALL does not save anything on the stack
 * and does not change rsp.
 *
 * Registers on entry:
 * rax  system call number
 * rcx  return address
 * r11  saved rflags (note: r11 is callee-clobbered register in C ABI)
 * rdi  arg0
 * rsi  arg1
 * rdx  arg2
 * r10  arg3 (needs to be moved to rcx to conform to C ABI)
 * r8   arg4
 * r9   arg5
 * (note: r12-r15, rbp, rbx are callee-preserved in C ABI)
 *
 * Only called from user space.
 *
 * When user can change pt_regs->foo always force IRET. That is because
 * it deals with uncanonical addresses better. SYSRET has trouble
 * with them due to bugs in both AMD and Intel CPUs.
 */

	.pushsection .entry_trampoline, "ax"

/*
 * The code in here gets remapped into cpu_entry_area's trampoline.  This means
 * that the assembler and linker have the wrong idea as to where this code
 * lives (and, in fact, it's mapped more than once, so it's not even at a
 * fixed address).  So we can't reference any symbols outside the entry
 * trampoline and expect it to work.
 *
 * Instead, we carefully abuse %rip-relative addressing.
 * _entry_trampoline(%rip) refers to the start of the remapped) entry
 * trampoline.  We can thus find cpu_entry_area with this macro:
 */

#define CPU_ENTRY_AREA \
	_entry_trampoline - CPU_ENTRY_AREA_entry_trampoline(%rip)

/* The top word of the SYSENTER stack is hot and is usable as scratch space. */
#define RSP_SCRATCH	CPU_ENTRY_AREA_entry_stack + \
			SIZEOF_entry_stack - 8 + CPU_ENTRY_AREA

ENTRY(entry_SYSCALL_64_trampoline)
	UNWIND_HINT_EMPTY
	swapgs

	/* Stash the user RSP. */
	movq	%rsp, RSP_SCRATCH

	/* Note: using %rsp as a scratch reg. */
	SWITCH_TO_KERNEL_CR3 scratch_reg=%rsp

	/* Load the top of the task stack into RSP */
	movq	CPU_ENTRY_AREA_tss + TSS_sp1 + CPU_ENTRY_AREA, %rsp
	/* Restrict indirect branch speculation */
	RESTRICT_IB_SPEC

	/* Start building the simulated IRET frame. */
	pushq	$__USER_DS			/* pt_regs->ss */
	pushq	RSP_SCRATCH			/* pt_regs->sp */
	pushq	%r11				/* pt_regs->flags */
	pushq	$__USER_CS			/* pt_regs->cs */
	pushq	%rcx				/* pt_regs->ip */

	/*
	 * x86 lacks a near absolute jump, and we can't jump to the real
	 * entry text with a relative jump.  We could push the target
	 * address and then use retq, but this destroys the pipeline on
	 * many CPUs (wasting over 20 cycles on Sandy Bridge).  Instead,
	 * spill RDI and restore it in a second-stage trampoline.
	 */
	pushq	%rdi
	movq	$entry_SYSCALL_64_stage2, %rdi
	JMP_NOSPEC %rdi
END(entry_SYSCALL_64_trampoline)

	.popsection

ENTRY(entry_SYSCALL_64_stage2)
	UNWIND_HINT_EMPTY
	popq	%rdi
	jmp	entry_SYSCALL_64_after_hwframe
END(entry_SYSCALL_64_stage2)

ENTRY(entry_SYSCALL_64)
	UNWIND_HINT_EMPTY
	/*
	 * Interrupts are off on entry.
	 * We do not frame this tiny irq-off block with TRACE_IRQS_OFF/ON,
	 * it is too small to ever cause noticeable irq latency.
	 */

	swapgs
	/*
	 * This path is only taken when PAGE_TABLE_ISOLATION is disabled so it
	 * is not required to switch CR3.
	 */
	movq	%rsp, PER_CPU_VAR(rsp_scratch)
	movq	PER_CPU_VAR(cpu_current_top_of_stack), %rsp
	/* Restrict Indirect Branch Speculation */
	RESTRICT_IB_SPEC

	/* Construct struct pt_regs on stack */
	pushq	$__USER_DS			/* pt_regs->ss */
	pushq	PER_CPU_VAR(rsp_scratch)	/* pt_regs->sp */
	pushq	%r11				/* pt_regs->flags */
	pushq	$__USER_CS			/* pt_regs->cs */
	pushq	%rcx				/* pt_regs->ip */
GLOBAL(entry_SYSCALL_64_after_hwframe)
	pushq	%rax				/* pt_regs->orig_ax */

	PUSH_AND_CLEAR_REGS rax=$-ENOSYS

	TRACE_IRQS_OFF

	/* IRQs are off. */
	movq	%rax, %rdi
	movq	%rsp, %rsi
	call	do_syscall_64		/* returns with IRQs disabled */

	TRACE_IRQS_IRETQ		/* we're about to change IF */

	/*
	 * Try to use SYSRET instead of IRET if we're returning to
	 * a completely clean 64-bit userspace context.  If we're not,
	 * go to the slow exit path.
	 */
	movq	RCX(%rsp), %rcx
	movq	RIP(%rsp), %r11

	cmpq	%rcx, %r11	/* SYSRET requires RCX == RIP */
	jne	swapgs_restore_regs_and_return_to_usermode

	/*
	 * On Intel CPUs, SYSRET with non-canonical RCX/RIP will #GP
	 * in kernel space.  This essentially lets the user take over
	 * the kernel, since userspace controls RSP.
	 *
	 * If width of "canonical tail" ever becomes variable, this will need
	 * to be updated to remain correct on both old and new CPUs.
	 *
	 * Change top bits to match most significant bit (47th or 56th bit
	 * depending on paging mode) in the address.
	 */
#ifdef CONFIG_X86_5LEVEL
	ALTERNATIVE "shl $(64 - 48), %rcx; sar $(64 - 48), %rcx", \
		"shl $(64 - 57), %rcx; sar $(64 - 57), %rcx", X86_FEATURE_LA57
#else
	shl	$(64 - (__VIRTUAL_MASK_SHIFT+1)), %rcx
	sar	$(64 - (__VIRTUAL_MASK_SHIFT+1)), %rcx
#endif

	/* If this changed %rcx, it was not canonical */
	cmpq	%rcx, %r11
	jne	swapgs_restore_regs_and_return_to_usermode

	cmpq	$__USER_CS, CS(%rsp)		/* CS must match SYSRET */
	jne	swapgs_restore_regs_and_return_to_usermode

	movq	R11(%rsp), %r11
	cmpq	%r11, EFLAGS(%rsp)		/* R11 == RFLAGS */
	jne	swapgs_restore_regs_and_return_to_usermode

	/*
	 * SYSCALL clears RF when it saves RFLAGS in R11 and SYSRET cannot
	 * restore RF properly. If the slowpath sets it for whatever reason, we
	 * need to restore it correctly.
	 *
	 * SYSRET can restore TF, but unlike IRET, restoring TF results in a
	 * trap from userspace immediately after SYSRET.  This would cause an
	 * infinite loop whenever #DB happens with register state that satisfies
	 * the opportunistic SYSRET conditions.  For example, single-stepping
	 * this user code:
	 *
	 *           movq	$stuck_here, %rcx
	 *           pushfq
	 *           popq %r11
	 *   stuck_here:
	 *
	 * would never get past 'stuck_here'.
	 */
	testq	$(X86_EFLAGS_RF|X86_EFLAGS_TF), %r11
	jnz	swapgs_restore_regs_and_return_to_usermode

	/* nothing to check for RSP */

	cmpq	$__USER_DS, SS(%rsp)		/* SS must match SYSRET */
	jne	swapgs_restore_regs_and_return_to_usermode

	/*
	 * We win! This label is here just for ease of understanding
	 * perf profiles. Nothing jumps here.
	 */
syscall_return_via_sysret:
	/* rcx and r11 are already restored (see code above) */
	UNWIND_HINT_EMPTY
	POP_REGS pop_rdi=0 skip_r11rcx=1

	/*
	 * Now all regs are restored except RSP and RDI.
	 * Save old stack pointer and switch to trampoline stack.
	 */
	movq	%rsp, %rdi
	movq	PER_CPU_VAR(cpu_tss_rw + TSS_sp0), %rsp

	pushq	RSP-RDI(%rdi)	/* RSP */
	pushq	(%rdi)		/* RDI */

	/* Unrestrict Indirect Branch Speculation */
	UNRESTRICT_IB_SPEC
	/*
	 * We are on the trampoline stack.  All regs except RDI are live.
	 * We can do future final exit work right here.
	 */
	SWITCH_TO_USER_CR3_STACK scratch_reg=%rdi

	popq	%rdi
	popq	%rsp
	USERGS_SYSRET64
END(entry_SYSCALL_64)

/*
 * %rdi: prev task
 * %rsi: next task
 */
ENTRY(__switch_to_asm)
	UNWIND_HINT_FUNC
	/*
	 * Save callee-saved registers
	 * This must match the order in inactive_task_frame
	 */
	pushq	%rbp
	pushq	%rbx
	pushq	%r12
	pushq	%r13
	pushq	%r14
	pushq	%r15

	/* switch stack */
	movq	%rsp, TASK_threadsp(%rdi)
	movq	TASK_threadsp(%rsi), %rsp

#ifdef CONFIG_STACKPROTECTOR
	movq	TASK_stack_canary(%rsi), %rbx
	movq	%rbx, PER_CPU_VAR(irq_stack_union)+stack_canary_offset
#endif

#ifdef CONFIG_RETPOLINE
	/*
	 * When switching from a shallower to a deeper call stack
	 * the RSB may either underflow or use entries populated
	 * with userspace addresses. On CPUs where those concerns
	 * exist, overwrite the RSB with entries which capture
	 * speculative execution to prevent attack.
	 */
	FILL_RETURN_BUFFER %r12, RSB_CLEAR_LOOPS, X86_FEATURE_RSB_CTXSW
#endif

	/* restore callee-saved registers */
	popq	%r15
	popq	%r14
	popq	%r13
	popq	%r12
	popq	%rbx
	popq	%rbp

	jmp	__switch_to
END(__switch_to_asm)

/*
 * A newly forked process directly context switches into this address.
 *
 * rax: prev task we switched from
 * rbx: kernel thread func (NULL for user thread)
 * r12: kernel thread arg
 */
ENTRY(ret_from_fork)
	UNWIND_HINT_EMPTY
	movq	%rax, %rdi
	call	schedule_tail			/* rdi: 'prev' task parameter */

	testq	%rbx, %rbx			/* from kernel_thread? */
	jnz	1f				/* kernel threads are uncommon */

2:
	UNWIND_HINT_REGS
	movq	%rsp, %rdi
	call	syscall_return_slowpath	/* returns with IRQs disabled */
	TRACE_IRQS_ON			/* user mode is traced as IRQS on */
	jmp	swapgs_restore_regs_and_return_to_usermode

1:
	/* kernel thread */
	UNWIND_HINT_EMPTY
	movq	%r12, %rdi
	CALL_NOSPEC %rbx
	/*
	 * A kernel thread is allowed to return here after successfully
	 * calling do_execve().  Exit to userspace to complete the execve()
	 * syscall.
	 */
	movq	$0, RAX(%rsp)
	jmp	2b
END(ret_from_fork)

/*
 * Build the entry stubs with some assembler magic.
 * We pack 1 stub into every 8-byte block.
 */
	.align 8
ENTRY(irq_entries_start)
    vector=FIRST_EXTERNAL_VECTOR
    .rept (FIRST_SYSTEM_VECTOR - FIRST_EXTERNAL_VECTOR)
	UNWIND_HINT_IRET_REGS
	pushq	$(~vector+0x80)			/* Note: always in signed byte range */
	jmp	common_interrupt
	.align	8
	vector=vector+1
    .endr
END(irq_entries_start)

.macro DEBUG_ENTRY_ASSERT_IRQS_OFF
#ifdef CONFIG_DEBUG_ENTRY
	pushq %rax
	SAVE_FLAGS(CLBR_RAX)
	testl $X86_EFLAGS_IF, %eax
	jz .Lokay_\@
	ud2
.Lokay_\@:
	popq %rax
#endif
.endm

/*
 * Enters the IRQ stack if we're not already using it.  NMI-safe.  Clobbers
 * flags and puts old RSP into old_rsp, and leaves all other GPRs alone.
 * Requires kernel GSBASE.
 *
 * The invariant is that, if irq_count != -1, then the IRQ stack is in use.
 */
.macro ENTER_IRQ_STACK regs=1 old_rsp save_ret=0
	DEBUG_ENTRY_ASSERT_IRQS_OFF

	.if \save_ret
	/*
	 * If save_ret is set, the original stack contains one additional
	 * entry -- the return address. Therefore, move the address one
	 * entry below %rsp to \old_rsp.
	 */
	leaq	8(%rsp), \old_rsp
	.else
	movq	%rsp, \old_rsp
	.endif

	.if \regs
	UNWIND_HINT_REGS base=\old_rsp
	.endif

	incl	PER_CPU_VAR(irq_count)
	jnz	.Lirq_stack_push_old_rsp_\@

	/*
	 * Right now, if we just incremented irq_count to zero, we've
	 * claimed the IRQ stack but we haven't switched to it yet.
	 *
	 * If anything is added that can interrupt us here without using IST,
	 * it must be *extremely* careful to limit its stack usage.  This
	 * could include kprobes and a hypothetical future IST-less #DB
	 * handler.
	 *
	 * The OOPS unwinder relies on the word at the top of the IRQ
	 * stack linking back to the previous RSP for the entire time we're
	 * on the IRQ stack.  For this to work reliably, we need to write
	 * it before we actually move ourselves to the IRQ stack.
	 */

	movq	\old_rsp, PER_CPU_VAR(irq_stack_union + IRQ_STACK_SIZE - 8)
	movq	PER_CPU_VAR(irq_stack_ptr), %rsp

#ifdef CONFIG_DEBUG_ENTRY
	/*
	 * If the first movq above becomes wrong due to IRQ stack layout
	 * changes, the only way we'll notice is if we try to unwind right
	 * here.  Assert that we set up the stack right to catch this type
	 * of bug quickly.
	 */
	cmpq	-8(%rsp), \old_rsp
	je	.Lirq_stack_okay\@
	ud2
	.Lirq_stack_okay\@:
#endif

.Lirq_stack_push_old_rsp_\@:
	pushq	\old_rsp

	.if \regs
	UNWIND_HINT_REGS indirect=1
	.endif

	.if \save_ret
	/*
	 * Push the return address to the stack. This return address can
	 * be found at the "real" original RSP, which was offset by 8 at
	 * the beginning of this macro.
	 */
	pushq	-8(\old_rsp)
	.endif
.endm

/*
 * Undoes ENTER_IRQ_STACK.
 */
.macro LEAVE_IRQ_STACK regs=1
	DEBUG_ENTRY_ASSERT_IRQS_OFF
	/* We need to be off the IRQ stack before decrementing irq_count. */
	popq	%rsp

	.if \regs
	UNWIND_HINT_REGS
	.endif

	/*
	 * As in ENTER_IRQ_STACK, irq_count == 0, we are still claiming
	 * the irq stack but we're not on it.
	 */

	decl	PER_CPU_VAR(irq_count)
.endm

/*
 * Interrupt entry helper function.
 *
 * Entry runs with interrupts off. Stack layout at entry:
 * +----------------------------------------------------+
 * | regs->ss						|
 * | regs->rsp						|
 * | regs->eflags					|
 * | regs->cs						|
 * | regs->ip						|
 * +----------------------------------------------------+
 * | regs->orig_ax = ~(interrupt number)		|
 * +----------------------------------------------------+
 * | return address					|
 * +----------------------------------------------------+
 */
ENTRY(interrupt_entry)
	UNWIND_HINT_FUNC
	ASM_CLAC
	cld

	testb	$3, CS-ORIG_RAX+8(%rsp)
	jz	1f
	SWAPGS

	/*
	 * Switch to the thread stack. The IRET frame and orig_ax are
	 * on the stack, as well as the return address. RDI..R12 are
	 * not (yet) on the stack and space has not (yet) been
	 * allocated for them.
	 */
	pushq	%rdi

	/* Need to switch before accessing the thread stack. */
	SWITCH_TO_KERNEL_CR3 scratch_reg=%rdi
	movq	%rsp, %rdi
	movq	PER_CPU_VAR(cpu_current_top_of_stack), %rsp
	/* Restrict Indirect Branch Speculation */
	RESTRICT_IB_SPEC

	 /*
	  * We have RDI, return address, and orig_ax on the stack on
	  * top of the IRET frame. That means offset=24
	  */
	UNWIND_HINT_IRET_REGS base=%rdi offset=24

	pushq	7*8(%rdi)		/* regs->ss */
	pushq	6*8(%rdi)		/* regs->rsp */
	pushq	5*8(%rdi)		/* regs->eflags */
	pushq	4*8(%rdi)		/* regs->cs */
	pushq	3*8(%rdi)		/* regs->ip */
	pushq	2*8(%rdi)		/* regs->orig_ax */
	pushq	8(%rdi)			/* return address */
	UNWIND_HINT_FUNC

	movq	(%rdi), %rdi
1:

	PUSH_AND_CLEAR_REGS save_ret=1
	ENCODE_FRAME_POINTER 8

	testb	$3, CS+8(%rsp)
	jz	1f

	/*
	 * IRQ from user mode.
	 *
	 * We need to tell lockdep that IRQs are off.  We can't do this until
	 * we fix gsbase, and we should do it before enter_from_user_mode
	 * (which can take locks).  Since TRACE_IRQS_OFF is idempotent,
	 * the simplest way to handle it is to just call it twice if
	 * we enter from user mode.  There's no reason to optimize this since
	 * TRACE_IRQS_OFF is a no-op if lockdep is off.
	 */
	TRACE_IRQS_OFF

	CALL_enter_from_user_mode

1:
	ENTER_IRQ_STACK old_rsp=%rdi save_ret=1
	/* We entered an interrupt context - irqs are off: */
	TRACE_IRQS_OFF

	ret
END(interrupt_entry)


/* Interrupt entry/exit. */

	/*
	 * The interrupt stubs push (~vector+0x80) onto the stack and
	 * then jump to common_interrupt.
	 */
	.p2align CONFIG_X86_L1_CACHE_SHIFT
common_interrupt:
	addq	$-0x80, (%rsp)			/* Adjust vector to [-256, -1] range */
	call	interrupt_entry
	UNWIND_HINT_REGS indirect=1
	call	do_IRQ	/* rdi points to pt_regs */
	/* 0(%rsp): old RSP */
ret_from_intr:
	DISABLE_INTERRUPTS(CLBR_ANY)
	TRACE_IRQS_OFF

	LEAVE_IRQ_STACK

	testb	$3, CS(%rsp)
	jz	retint_kernel

	/* Interrupt came from user space */
GLOBAL(retint_user)
	mov	%rsp,%rdi
	call	prepare_exit_to_usermode
	TRACE_IRQS_IRETQ

GLOBAL(swapgs_restore_regs_and_return_to_usermode)
#ifdef CONFIG_DEBUG_ENTRY
	/* Assert that pt_regs indicates user mode. */
	testb	$3, CS(%rsp)
	jnz	1f
	ud2
1:
#endif
	POP_REGS pop_rdi=0

	/*
	 * The stack is now user RDI, orig_ax, RIP, CS, EFLAGS, RSP, SS.
	 * Save old stack pointer and switch to trampoline stack.
	 */
	movq	%rsp, %rdi
	movq	PER_CPU_VAR(cpu_tss_rw + TSS_sp0), %rsp

	/* Copy the IRET frame to the trampoline stack. */
	pushq	6*8(%rdi)	/* SS */
	pushq	5*8(%rdi)	/* RSP */
	pushq	4*8(%rdi)	/* EFLAGS */
	pushq	3*8(%rdi)	/* CS */
	pushq	2*8(%rdi)	/* RIP */

	/* Push user RDI on the trampoline stack. */
	pushq	(%rdi)

	/* Unrestrict Indirect Branch Speculation */
	UNRESTRICT_IB_SPEC
	/*
	 * We are on the trampoline stack.  All regs except RDI are live.
	 * We can do future final exit work right here.
	 */
	SWITCH_TO_USER_CR3_STACK scratch_reg=%rdi

	/* Restore RDI. */
	popq	%rdi
	SWAPGS
	INTERRUPT_RETURN


/* Returning to kernel space */
retint_kernel:
#ifdef CONFIG_PREEMPT
	/* Interrupts are off */
	/* Check if we need preemption */
	btl	$9, EFLAGS(%rsp)		/* were interrupts off? */
	jnc	1f
0:	cmpl	$0, PER_CPU_VAR(__preempt_count)
	jnz	1f
	call	preempt_schedule_irq
	jmp	0b
1:
#endif
	/*
	 * The iretq could re-enable interrupts:
	 */
	TRACE_IRQS_IRETQ

GLOBAL(restore_regs_and_return_to_kernel)
#ifdef CONFIG_DEBUG_ENTRY
	/* Assert that pt_regs indicates kernel mode. */
	testb	$3, CS(%rsp)
	jz	1f
	ud2
1:
#endif
	POP_REGS
	addq	$8, %rsp	/* skip regs->orig_ax */
	/*
	 * ARCH_HAS_MEMBARRIER_SYNC_CORE rely on IRET core serialization
	 * when returning from IPI handler.
	 */
	INTERRUPT_RETURN

ENTRY(native_iret)
	UNWIND_HINT_IRET_REGS
	/*
	 * Are we returning to a stack segment from the LDT?  Note: in
	 * 64-bit mode SS:RSP on the exception stack is always valid.
	 */
#ifdef CONFIG_X86_ESPFIX64
	testb	$4, (SS-RIP)(%rsp)
	jnz	native_irq_return_ldt
#endif

.global native_irq_return_iret
native_irq_return_iret:
	/*
	 * This may fault.  Non-paranoid faults on return to userspace are
	 * handled by fixup_bad_iret.  These include #SS, #GP, and #NP.
	 * Double-faults due to espfix64 are handled in do_double_fault.
	 * Other faults here are fatal.
	 */
	iretq

#ifdef CONFIG_X86_ESPFIX64
native_irq_return_ldt:
	/*
	 * We are running with user GSBASE.  All GPRs contain their user
	 * values.  We have a percpu ESPFIX stack that is eight slots
	 * long (see ESPFIX_STACK_SIZE).  espfix_waddr points to the bottom
	 * of the ESPFIX stack.
	 *
	 * We clobber RAX and RDI in this code.  We stash RDI on the
	 * normal stack and RAX on the ESPFIX stack.
	 *
	 * The ESPFIX stack layout we set up looks like this:
	 *
	 * --- top of ESPFIX stack ---
	 * SS
	 * RSP
	 * RFLAGS
	 * CS
	 * RIP  <-- RSP points here when we're done
	 * RAX  <-- espfix_waddr points here
	 * --- bottom of ESPFIX stack ---
	 */

	pushq	%rdi				/* Stash user RDI */
	SWAPGS					/* to kernel GS */
	SWITCH_TO_KERNEL_CR3 scratch_reg=%rdi	/* to kernel CR3 */

	/*
	 * There is no point in disabling Indirect Branch Speculation
	 * here as this is going to return to user space immediately
	 * after fixing ESPFIX stack.  There is no vulnerable code
	 * to protect so spare two MSR writes.
	 */

	movq	PER_CPU_VAR(espfix_waddr), %rdi
	movq	%rax, (0*8)(%rdi)		/* user RAX */
	movq	(1*8)(%rsp), %rax		/* user RIP */
	movq	%rax, (1*8)(%rdi)
	movq	(2*8)(%rsp), %rax		/* user CS */
	movq	%rax, (2*8)(%rdi)
	movq	(3*8)(%rsp), %rax		/* user RFLAGS */
	movq	%rax, (3*8)(%rdi)
	movq	(5*8)(%rsp), %rax		/* user SS */
	movq	%rax, (5*8)(%rdi)
	movq	(4*8)(%rsp), %rax		/* user RSP */
	movq	%rax, (4*8)(%rdi)
	/* Now RAX == RSP. */

	andl	$0xffff0000, %eax		/* RAX = (RSP & 0xffff0000) */

	/*
	 * espfix_stack[31:16] == 0.  The page tables are set up such that
	 * (espfix_stack | (X & 0xffff0000)) points to a read-only alias of
	 * espfix_waddr for any X.  That is, there are 65536 RO aliases of
	 * the same page.  Set up RSP so that RSP[31:16] contains the
	 * respective 16 bits of the /userspace/ RSP and RSP nonetheless
	 * still points to an RO alias of the ESPFIX stack.
	 */
	orq	PER_CPU_VAR(espfix_stack), %rax

	SWITCH_TO_USER_CR3_STACK scratch_reg=%rdi
	SWAPGS					/* to user GS */
	popq	%rdi				/* Restore user RDI */

	movq	%rax, %rsp
	UNWIND_HINT_IRET_REGS offset=8

	/*
	 * At this point, we cannot write to the stack any more, but we can
	 * still read.
	 */
	popq	%rax				/* Restore user RAX */

	/*
	 * RSP now points to an ordinary IRET frame, except that the page
	 * is read-only and RSP[31:16] are preloaded with the userspace
	 * values.  We can now IRET back to userspace.
	 */
	jmp	native_irq_return_iret
#endif
END(common_interrupt)

/*
 * APIC interrupts.
 */
.macro apicinterrupt3 num sym do_sym
ENTRY(\sym)
	UNWIND_HINT_IRET_REGS
	pushq	$~(\num)
.Lcommon_\sym:
	call	interrupt_entry
	UNWIND_HINT_REGS indirect=1
	call	\do_sym	/* rdi points to pt_regs */
	jmp	ret_from_intr
END(\sym)
.endm

/* Make sure APIC interrupt handlers end up in the irqentry section: */
#define PUSH_SECTION_IRQENTRY	.pushsection .irqentry.text, "ax"
#define POP_SECTION_IRQENTRY	.popsection

.macro apicinterrupt num sym do_sym
PUSH_SECTION_IRQENTRY
apicinterrupt3 \num \sym \do_sym
POP_SECTION_IRQENTRY
.endm

#ifdef CONFIG_SMP
apicinterrupt3 IRQ_MOVE_CLEANUP_VECTOR		irq_move_cleanup_interrupt	smp_irq_move_cleanup_interrupt
apicinterrupt3 REBOOT_VECTOR			reboot_interrupt		smp_reboot_interrupt
#endif

#ifdef CONFIG_X86_UV
apicinterrupt3 UV_BAU_MESSAGE			uv_bau_message_intr1		uv_bau_message_interrupt
#endif

apicinterrupt LOCAL_TIMER_VECTOR		apic_timer_interrupt		smp_apic_timer_interrupt
apicinterrupt X86_PLATFORM_IPI_VECTOR		x86_platform_ipi		smp_x86_platform_ipi

#ifdef CONFIG_HAVE_KVM
apicinterrupt3 POSTED_INTR_VECTOR		kvm_posted_intr_ipi		smp_kvm_posted_intr_ipi
apicinterrupt3 POSTED_INTR_WAKEUP_VECTOR	kvm_posted_intr_wakeup_ipi	smp_kvm_posted_intr_wakeup_ipi
apicinterrupt3 POSTED_INTR_NESTED_VECTOR	kvm_posted_intr_nested_ipi	smp_kvm_posted_intr_nested_ipi
#endif

#ifdef CONFIG_X86_MCE_THRESHOLD
apicinterrupt THRESHOLD_APIC_VECTOR		threshold_interrupt		smp_threshold_interrupt
#endif

#ifdef CONFIG_X86_MCE_AMD
apicinterrupt DEFERRED_ERROR_VECTOR		deferred_error_interrupt	smp_deferred_error_interrupt
#endif

#ifdef CONFIG_X86_THERMAL_VECTOR
apicinterrupt THERMAL_APIC_VECTOR		thermal_interrupt		smp_thermal_interrupt
#endif

#ifdef CONFIG_SMP
apicinterrupt CALL_FUNCTION_SINGLE_VECTOR	call_function_single_interrupt	smp_call_function_single_interrupt
apicinterrupt CALL_FUNCTION_VECTOR		call_function_interrupt		smp_call_function_interrupt
apicinterrupt RESCHEDULE_VECTOR			reschedule_interrupt		smp_reschedule_interrupt
#endif

apicinterrupt ERROR_APIC_VECTOR			error_interrupt			smp_error_interrupt
apicinterrupt SPURIOUS_APIC_VECTOR		spurious_interrupt		smp_spurious_interrupt

#ifdef CONFIG_IRQ_WORK
apicinterrupt IRQ_WORK_VECTOR			irq_work_interrupt		smp_irq_work_interrupt
#endif

/*
 * Exception entry points.
 */
#define CPU_TSS_IST(x) PER_CPU_VAR(cpu_tss_rw) + (TSS_ist + ((x) - 1) * 8)

.macro idtentry sym do_sym has_error_code:req paranoid=0 shift_ist=-1
ENTRY(\sym)
	UNWIND_HINT_IRET_REGS offset=\has_error_code*8

	/* Sanity check */
	.if \shift_ist != -1 && \paranoid == 0
	.error "using shift_ist requires paranoid=1"
	.endif

	ASM_CLAC

	.if \has_error_code == 0
	pushq	$-1				/* ORIG_RAX: no syscall to restart */
	.endif

	.if \paranoid == 1
	testb	$3, CS-ORIG_RAX(%rsp)		/* If coming from userspace, switch stacks */
	jnz	.Lfrom_usermode_switch_stack_\@
	.endif

	.if \paranoid
	call	paranoid_entry
	.else
	call	error_entry
	.endif
	UNWIND_HINT_REGS
	/* returned flag: ebx=0: need swapgs on exit, ebx=1: don't need it */

	.if \paranoid
	.if \shift_ist != -1
	TRACE_IRQS_OFF_DEBUG			/* reload IDT in case of recursion */
	.else
	TRACE_IRQS_OFF
	.endif
	.endif

	movq	%rsp, %rdi			/* pt_regs pointer */

	.if \has_error_code
	movq	ORIG_RAX(%rsp), %rsi		/* get error code */
	movq	$-1, ORIG_RAX(%rsp)		/* no syscall to restart */
	.else
	xorl	%esi, %esi			/* no error code */
	.endif

	.if \shift_ist != -1
	subq	$EXCEPTION_STKSZ, CPU_TSS_IST(\shift_ist)
	.endif

	call	\do_sym

	.if \shift_ist != -1
	addq	$EXCEPTION_STKSZ, CPU_TSS_IST(\shift_ist)
	.endif

	/* these procedures expect "no swapgs" flag in ebx */
	.if \paranoid
	jmp	paranoid_exit
	.else
	jmp	error_exit
	.endif

	.if \paranoid == 1
	/*
	 * Entry from userspace.  Switch stacks and treat it
	 * as a normal entry.  This means that paranoid handlers
	 * run in real process context if user_mode(regs).
	 */
.Lfrom_usermode_switch_stack_\@:
	call	error_entry

	movq	%rsp, %rdi			/* pt_regs pointer */

	.if \has_error_code
	movq	ORIG_RAX(%rsp), %rsi		/* get error code */
	movq	$-1, ORIG_RAX(%rsp)		/* no syscall to restart */
	.else
	xorl	%esi, %esi			/* no error code */
	.endif

	call	\do_sym

	jmp	error_exit
	.endif
END(\sym)
.endm

idtentry divide_error			do_divide_error			has_error_code=0
idtentry overflow			do_overflow			has_error_code=0
idtentry bounds				do_bounds			has_error_code=0
idtentry invalid_op			do_invalid_op			has_error_code=0
idtentry device_not_available		do_device_not_available		has_error_code=0
idtentry double_fault			do_double_fault			has_error_code=1 paranoid=2
idtentry coprocessor_segment_overrun	do_coprocessor_segment_overrun	has_error_code=0
idtentry invalid_TSS			do_invalid_TSS			has_error_code=1
idtentry segment_not_present		do_segment_not_present		has_error_code=1
idtentry spurious_interrupt_bug		do_spurious_interrupt_bug	has_error_code=0
idtentry coprocessor_error		do_coprocessor_error		has_error_code=0
idtentry alignment_check		do_alignment_check		has_error_code=1
idtentry simd_coprocessor_error		do_simd_coprocessor_error	has_error_code=0


	/*
	 * Reload gs selector with exception handling
	 * edi:  new selector
	 */
ENTRY(native_load_gs_index)
	FRAME_BEGIN
	pushfq
	DISABLE_INTERRUPTS(CLBR_ANY & ~CLBR_RDI)
	TRACE_IRQS_OFF
	SWAPGS
.Lgs_change:
	movl	%edi, %gs
2:	ALTERNATIVE "", "mfence", X86_BUG_SWAPGS_FENCE
	SWAPGS
	TRACE_IRQS_FLAGS (%rsp)
	popfq
	FRAME_END
	ret
ENDPROC(native_load_gs_index)
EXPORT_SYMBOL(native_load_gs_index)

	_ASM_EXTABLE(.Lgs_change, bad_gs)
	.section .fixup, "ax"
	/* running with kernelgs */
bad_gs:
	SWAPGS					/* switch back to user gs */
.macro ZAP_GS
	/* This can't be a string because the preprocessor needs to see it. */
	movl $__USER_DS, %eax
	movl %eax, %gs
.endm
	ALTERNATIVE "", "ZAP_GS", X86_BUG_NULL_SEG
	xorl	%eax, %eax
	movl	%eax, %gs
	jmp	2b
	.previous

/* Call softirq on interrupt stack. Interrupts are off. */
ENTRY(do_softirq_own_stack)
	pushq	%rbp
	mov	%rsp, %rbp
	ENTER_IRQ_STACK regs=0 old_rsp=%r11
	call	__do_softirq
	LEAVE_IRQ_STACK regs=0
	leaveq
	ret
ENDPROC(do_softirq_own_stack)

#ifdef CONFIG_XEN
idtentry hypervisor_callback xen_do_hypervisor_callback has_error_code=0

/*
 * A note on the "critical region" in our callback handler.
 * We want to avoid stacking callback handlers due to events occurring
 * during handling of the last event. To do this, we keep events disabled
 * until we've done all processing. HOWEVER, we must enable events before
 * popping the stack frame (can't be done atomically) and so it would still
 * be possible to get enough handler activations to overflow the stack.
 * Although unlikely, bugs of that kind are hard to track down, so we'd
 * like to avoid the possibility.
 * So, on entry to the handler we detect whether we interrupted an
 * existing activation in its critical region -- if so, we pop the current
 * activation and restart the handler using the previous one.
 */
ENTRY(xen_do_hypervisor_callback)		/* do_hypervisor_callback(struct *pt_regs) */

/*
 * Since we don't modify %rdi, evtchn_do_upall(struct *pt_regs) will
 * see the correct pointer to the pt_regs
 */
	UNWIND_HINT_FUNC
	movq	%rdi, %rsp			/* we don't return, adjust the stack frame */
	UNWIND_HINT_REGS

	ENTER_IRQ_STACK old_rsp=%r10
	call	xen_evtchn_do_upcall
	LEAVE_IRQ_STACK

#ifndef CONFIG_PREEMPT
	call	xen_maybe_preempt_hcall
#endif
	jmp	error_exit
END(xen_do_hypervisor_callback)

/*
 * Hypervisor uses this for application faults while it executes.
 * We get here for two reasons:
 *  1. Fault while reloading DS, ES, FS or GS
 *  2. Fault while executing IRET
 * Category 1 we do not need to fix up as Xen has already reloaded all segment
 * registers that could be reloaded and zeroed the others.
 * Category 2 we fix up by killing the current process. We cannot use the
 * normal Linux return path in this case because if we use the IRET hypercall
 * to pop the stack frame we end up in an infinite loop of failsafe callbacks.
 * We distinguish between categories by comparing each saved segment register
 * with its current contents: any discrepancy means we in category 1.
 */
ENTRY(xen_failsafe_callback)
	UNWIND_HINT_EMPTY
	movl	%ds, %ecx
	cmpw	%cx, 0x10(%rsp)
	jne	1f
	movl	%es, %ecx
	cmpw	%cx, 0x18(%rsp)
	jne	1f
	movl	%fs, %ecx
	cmpw	%cx, 0x20(%rsp)
	jne	1f
	movl	%gs, %ecx
	cmpw	%cx, 0x28(%rsp)
	jne	1f
	/* All segments match their saved values => Category 2 (Bad IRET). */
	movq	(%rsp), %rcx
	movq	8(%rsp), %r11
	addq	$0x30, %rsp
	pushq	$0				/* RIP */
	UNWIND_HINT_IRET_REGS offset=8
	jmp	general_protection
1:	/* Segment mismatch => Category 1 (Bad segment). Retry the IRET. */
	movq	(%rsp), %rcx
	movq	8(%rsp), %r11
	addq	$0x30, %rsp
	UNWIND_HINT_IRET_REGS
	pushq	$-1 /* orig_ax = -1 => not a system call */
	PUSH_AND_CLEAR_REGS
	ENCODE_FRAME_POINTER
	jmp	error_exit
END(xen_failsafe_callback)

apicinterrupt3 HYPERVISOR_CALLBACK_VECTOR \
	xen_hvm_callback_vector xen_evtchn_do_upcall

#endif /* CONFIG_XEN */

#if IS_ENABLED(CONFIG_HYPERV)
apicinterrupt3 HYPERVISOR_CALLBACK_VECTOR \
	hyperv_callback_vector hyperv_vector_handler

apicinterrupt3 HYPERV_REENLIGHTENMENT_VECTOR \
	hyperv_reenlightenment_vector hyperv_reenlightenment_intr

apicinterrupt3 HYPERV_STIMER0_VECTOR \
	hv_stimer0_callback_vector hv_stimer0_vector_handler
#endif /* CONFIG_HYPERV */

idtentry debug			do_debug		has_error_code=0	paranoid=1 shift_ist=DEBUG_STACK
idtentry int3			do_int3			has_error_code=0
idtentry stack_segment		do_stack_segment	has_error_code=1

#ifdef CONFIG_XEN
idtentry xennmi			do_nmi			has_error_code=0
idtentry xendebug		do_debug		has_error_code=0
idtentry xenint3		do_int3			has_error_code=0
#endif

idtentry general_protection	do_general_protection	has_error_code=1
idtentry page_fault		do_page_fault		has_error_code=1

#ifdef CONFIG_KVM_GUEST
idtentry async_page_fault	do_async_page_fault	has_error_code=1
#endif

#ifdef CONFIG_X86_MCE
idtentry machine_check		do_mce			has_error_code=0	paranoid=1
#endif

/*
 * Save all registers in pt_regs, and switch gs if needed.
 * Use slow, but surefire "are we in kernel?" check.
 * Return: ebx=0: need swapgs on exit, ebx=1: otherwise
 */
ENTRY(paranoid_entry)
	UNWIND_HINT_FUNC
	cld
	PUSH_AND_CLEAR_REGS save_ret=1
	ENCODE_FRAME_POINTER 8
	movl	$1, %ebx
	movl	$MSR_GS_BASE, %ecx
	rdmsr
	testl	%edx, %edx
	js	1f				/* negative -> in kernel */
	SWAPGS
	xorl	%ebx, %ebx

1:
	/*
	 * Always stash CR3 in %r14.  This value will be restored,
	 * verbatim, at exit.  Needed if paranoid_entry interrupted
	 * another entry that already switched to the user CR3 value
	 * but has not yet returned to userspace.
	 *
	 * This is also why CS (stashed in the "iret frame" by the
	 * hardware at entry) can not be used: this may be a return
	 * to kernel code, but with a user CR3 value.
	 */
	SAVE_AND_SWITCH_TO_KERNEL_CR3 scratch_reg=%rax save_reg=%r14
	/* Restrict Indirect Branch speculation */
	RESTRICT_IB_SPEC_SAVE_AND_CLOBBER save_reg=%r13d

	ret
END(paranoid_entry)

/*
 * "Paranoid" exit path from exception stack.  This is invoked
 * only on return from non-NMI IST interrupts that came
 * from kernel space.
 *
 * We may be returning to very strange contexts (e.g. very early
 * in syscall entry), so checking for preemption here would
 * be complicated.  Fortunately, we there's no good reason
 * to try to handle preemption here.
 *
 * On entry, ebx is "no swapgs" flag (1: don't need swapgs, 0: need it)
 */
ENTRY(paranoid_exit)
	UNWIND_HINT_REGS
	DISABLE_INTERRUPTS(CLBR_ANY)
	TRACE_IRQS_OFF_DEBUG
	testl	%ebx, %ebx			/* swapgs needed? */
	jnz	.Lparanoid_exit_no_swapgs
	TRACE_IRQS_IRETQ
<<<<<<< HEAD
	/* Restore Indirect Branch Speculation to the previous state */
	RESTORE_IB_SPEC_CLOBBER save_reg=%r13d
=======
	/* Always restore stashed CR3 value (see paranoid_entry) */
>>>>>>> 84df9525
	RESTORE_CR3	scratch_reg=%rbx save_reg=%r14
	SWAPGS_UNSAFE_STACK
	jmp	.Lparanoid_exit_restore
.Lparanoid_exit_no_swapgs:
	TRACE_IRQS_IRETQ_DEBUG
	/* Always restore stashed CR3 value (see paranoid_entry) */
	RESTORE_CR3	scratch_reg=%rbx save_reg=%r14
.Lparanoid_exit_restore:
	jmp restore_regs_and_return_to_kernel
END(paranoid_exit)

/*
 * Save all registers in pt_regs, and switch GS if needed.
 */
ENTRY(error_entry)
	UNWIND_HINT_FUNC
	cld
	PUSH_AND_CLEAR_REGS save_ret=1
	ENCODE_FRAME_POINTER 8
	testb	$3, CS+8(%rsp)
	jz	.Lerror_kernelspace

	/*
	 * We entered from user mode or we're pretending to have entered
	 * from user mode due to an IRET fault.
	 */
	SWAPGS
	/* We have user CR3.  Change to kernel CR3. */
	SWITCH_TO_KERNEL_CR3 scratch_reg=%rax
	/* Restrict Indirect Branch Speculation */
	RESTRICT_IB_SPEC_CLOBBER

.Lerror_entry_from_usermode_after_swapgs:
	/* Put us onto the real thread stack. */
	popq	%r12				/* save return addr in %12 */
	movq	%rsp, %rdi			/* arg0 = pt_regs pointer */
	call	sync_regs
	movq	%rax, %rsp			/* switch stack */
	ENCODE_FRAME_POINTER
	pushq	%r12

	/*
	 * We need to tell lockdep that IRQs are off.  We can't do this until
	 * we fix gsbase, and we should do it before enter_from_user_mode
	 * (which can take locks).
	 */
	TRACE_IRQS_OFF
	CALL_enter_from_user_mode
	ret

.Lerror_entry_done:
	TRACE_IRQS_OFF
	ret

	/*
	 * There are two places in the kernel that can potentially fault with
	 * usergs. Handle them here.  B stepping K8s sometimes report a
	 * truncated RIP for IRET exceptions returning to compat mode. Check
	 * for these here too.
	 */
.Lerror_kernelspace:
	leaq	native_irq_return_iret(%rip), %rcx
	cmpq	%rcx, RIP+8(%rsp)
	je	.Lerror_bad_iret
	movl	%ecx, %eax			/* zero extend */
	cmpq	%rax, RIP+8(%rsp)
	je	.Lbstep_iret
	cmpq	$.Lgs_change, RIP+8(%rsp)
	jne	.Lerror_entry_done

	/*
	 * hack: .Lgs_change can fail with user gsbase.  If this happens, fix up
	 * gsbase and proceed.  We'll fix up the exception and land in
	 * .Lgs_change's error handler with kernel gsbase.
	 */
	SWAPGS
	SWITCH_TO_KERNEL_CR3 scratch_reg=%rax
	/* Restrict Indirect Branch Speculation */
	RESTRICT_IB_SPEC_CLOBBER
	jmp .Lerror_entry_done

.Lbstep_iret:
	/* Fix truncated RIP */
	movq	%rcx, RIP+8(%rsp)
	/* fall through */

.Lerror_bad_iret:
	/*
	 * We came from an IRET to user mode, so we have user
	 * gsbase and CR3.  Switch to kernel gsbase and CR3:
	 */
	SWAPGS
	SWITCH_TO_KERNEL_CR3 scratch_reg=%rax
	/* Restrict Indirect Branch Speculation */
	RESTRICT_IB_SPEC

	/*
	 * Pretend that the exception came from user mode: set up pt_regs
	 * as if we faulted immediately after IRET.
	 */
	mov	%rsp, %rdi
	call	fixup_bad_iret
	mov	%rax, %rsp
	jmp	.Lerror_entry_from_usermode_after_swapgs
END(error_entry)

ENTRY(error_exit)
	UNWIND_HINT_REGS
	DISABLE_INTERRUPTS(CLBR_ANY)
	TRACE_IRQS_OFF
	testb	$3, CS(%rsp)
	jz	retint_kernel
	jmp	retint_user
END(error_exit)

/*
 * Runs on exception stack.  Xen PV does not go through this path at all,
 * so we can use real assembly here.
 *
 * Registers:
 *	%r14: Used to save/restore the CR3 of the interrupted context
 *	      when PAGE_TABLE_ISOLATION is in use.  Do not clobber.
 */
ENTRY(nmi)
	UNWIND_HINT_IRET_REGS

	/*
	 * We allow breakpoints in NMIs. If a breakpoint occurs, then
	 * the iretq it performs will take us out of NMI context.
	 * This means that we can have nested NMIs where the next
	 * NMI is using the top of the stack of the previous NMI. We
	 * can't let it execute because the nested NMI will corrupt the
	 * stack of the previous NMI. NMI handlers are not re-entrant
	 * anyway.
	 *
	 * To handle this case we do the following:
	 *  Check the a special location on the stack that contains
	 *  a variable that is set when NMIs are executing.
	 *  The interrupted task's stack is also checked to see if it
	 *  is an NMI stack.
	 *  If the variable is not set and the stack is not the NMI
	 *  stack then:
	 *    o Set the special variable on the stack
	 *    o Copy the interrupt frame into an "outermost" location on the
	 *      stack
	 *    o Copy the interrupt frame into an "iret" location on the stack
	 *    o Continue processing the NMI
	 *  If the variable is set or the previous stack is the NMI stack:
	 *    o Modify the "iret" location to jump to the repeat_nmi
	 *    o return back to the first NMI
	 *
	 * Now on exit of the first NMI, we first clear the stack variable
	 * The NMI stack will tell any nested NMIs at that point that it is
	 * nested. Then we pop the stack normally with iret, and if there was
	 * a nested NMI that updated the copy interrupt stack frame, a
	 * jump will be made to the repeat_nmi code that will handle the second
	 * NMI.
	 *
	 * However, espfix prevents us from directly returning to userspace
	 * with a single IRET instruction.  Similarly, IRET to user mode
	 * can fault.  We therefore handle NMIs from user space like
	 * other IST entries.
	 */

	ASM_CLAC

	/* Use %rdx as our temp variable throughout */
	pushq	%rdx

	testb	$3, CS-RIP+8(%rsp)
	jz	.Lnmi_from_kernel

	/*
	 * NMI from user mode.  We need to run on the thread stack, but we
	 * can't go through the normal entry paths: NMIs are masked, and
	 * we don't want to enable interrupts, because then we'll end
	 * up in an awkward situation in which IRQs are on but NMIs
	 * are off.
	 *
	 * We also must not push anything to the stack before switching
	 * stacks lest we corrupt the "NMI executing" variable.
	 */

	swapgs
	cld
	SWITCH_TO_KERNEL_CR3 scratch_reg=%rdx
	movq	%rsp, %rdx
	movq	PER_CPU_VAR(cpu_current_top_of_stack), %rsp

	/* Restrict Indirect Branch Speculation */
	RESTRICT_IB_SPEC

	UNWIND_HINT_IRET_REGS base=%rdx offset=8
	pushq	5*8(%rdx)	/* pt_regs->ss */
	pushq	4*8(%rdx)	/* pt_regs->rsp */
	pushq	3*8(%rdx)	/* pt_regs->flags */
	pushq	2*8(%rdx)	/* pt_regs->cs */
	pushq	1*8(%rdx)	/* pt_regs->rip */
	UNWIND_HINT_IRET_REGS
	pushq   $-1		/* pt_regs->orig_ax */
	PUSH_AND_CLEAR_REGS rdx=(%rdx)
	ENCODE_FRAME_POINTER

	/*
	 * At this point we no longer need to worry about stack damage
	 * due to nesting -- we're on the normal thread stack and we're
	 * done with the NMI stack.
	 */

	movq	%rsp, %rdi
	movq	$-1, %rsi
	call	do_nmi

	/*
	 * Return back to user mode.  We must *not* do the normal exit
	 * work, because we don't want to enable interrupts.
	 */
	jmp	swapgs_restore_regs_and_return_to_usermode

.Lnmi_from_kernel:
	/*
	 * Here's what our stack frame will look like:
	 * +---------------------------------------------------------+
	 * | original SS                                             |
	 * | original Return RSP                                     |
	 * | original RFLAGS                                         |
	 * | original CS                                             |
	 * | original RIP                                            |
	 * +---------------------------------------------------------+
	 * | temp storage for rdx                                    |
	 * +---------------------------------------------------------+
	 * | "NMI executing" variable                                |
	 * +---------------------------------------------------------+
	 * | iret SS          } Copied from "outermost" frame        |
	 * | iret Return RSP  } on each loop iteration; overwritten  |
	 * | iret RFLAGS      } by a nested NMI to force another     |
	 * | iret CS          } iteration if needed.                 |
	 * | iret RIP         }                                      |
	 * +---------------------------------------------------------+
	 * | outermost SS          } initialized in first_nmi;       |
	 * | outermost Return RSP  } will not be changed before      |
	 * | outermost RFLAGS      } NMI processing is done.         |
	 * | outermost CS          } Copied to "iret" frame on each  |
	 * | outermost RIP         } iteration.                      |
	 * +---------------------------------------------------------+
	 * | pt_regs                                                 |
	 * +---------------------------------------------------------+
	 *
	 * The "original" frame is used by hardware.  Before re-enabling
	 * NMIs, we need to be done with it, and we need to leave enough
	 * space for the asm code here.
	 *
	 * We return by executing IRET while RSP points to the "iret" frame.
	 * That will either return for real or it will loop back into NMI
	 * processing.
	 *
	 * The "outermost" frame is copied to the "iret" frame on each
	 * iteration of the loop, so each iteration starts with the "iret"
	 * frame pointing to the final return target.
	 */

	/*
	 * Determine whether we're a nested NMI.
	 *
	 * If we interrupted kernel code between repeat_nmi and
	 * end_repeat_nmi, then we are a nested NMI.  We must not
	 * modify the "iret" frame because it's being written by
	 * the outer NMI.  That's okay; the outer NMI handler is
	 * about to about to call do_nmi anyway, so we can just
	 * resume the outer NMI.
	 */

	movq	$repeat_nmi, %rdx
	cmpq	8(%rsp), %rdx
	ja	1f
	movq	$end_repeat_nmi, %rdx
	cmpq	8(%rsp), %rdx
	ja	nested_nmi_out
1:

	/*
	 * Now check "NMI executing".  If it's set, then we're nested.
	 * This will not detect if we interrupted an outer NMI just
	 * before IRET.
	 */
	cmpl	$1, -8(%rsp)
	je	nested_nmi

	/*
	 * Now test if the previous stack was an NMI stack.  This covers
	 * the case where we interrupt an outer NMI after it clears
	 * "NMI executing" but before IRET.  We need to be careful, though:
	 * there is one case in which RSP could point to the NMI stack
	 * despite there being no NMI active: naughty userspace controls
	 * RSP at the very beginning of the SYSCALL targets.  We can
	 * pull a fast one on naughty userspace, though: we program
	 * SYSCALL to mask DF, so userspace cannot cause DF to be set
	 * if it controls the kernel's RSP.  We set DF before we clear
	 * "NMI executing".
	 */
	lea	6*8(%rsp), %rdx
	/* Compare the NMI stack (rdx) with the stack we came from (4*8(%rsp)) */
	cmpq	%rdx, 4*8(%rsp)
	/* If the stack pointer is above the NMI stack, this is a normal NMI */
	ja	first_nmi

	subq	$EXCEPTION_STKSZ, %rdx
	cmpq	%rdx, 4*8(%rsp)
	/* If it is below the NMI stack, it is a normal NMI */
	jb	first_nmi

	/* Ah, it is within the NMI stack. */

	testb	$(X86_EFLAGS_DF >> 8), (3*8 + 1)(%rsp)
	jz	first_nmi	/* RSP was user controlled. */

	/* This is a nested NMI. */

nested_nmi:
	/*
	 * Modify the "iret" frame to point to repeat_nmi, forcing another
	 * iteration of NMI handling.
	 */
	subq	$8, %rsp
	leaq	-10*8(%rsp), %rdx
	pushq	$__KERNEL_DS
	pushq	%rdx
	pushfq
	pushq	$__KERNEL_CS
	pushq	$repeat_nmi

	/* Put stack back */
	addq	$(6*8), %rsp

nested_nmi_out:
	popq	%rdx

	/* We are returning to kernel mode, so this cannot result in a fault. */
	iretq

first_nmi:
	/* Restore rdx. */
	movq	(%rsp), %rdx

	/* Make room for "NMI executing". */
	pushq	$0

	/* Leave room for the "iret" frame */
	subq	$(5*8), %rsp

	/* Copy the "original" frame to the "outermost" frame */
	.rept 5
	pushq	11*8(%rsp)
	.endr
	UNWIND_HINT_IRET_REGS

	/* Everything up to here is safe from nested NMIs */

#ifdef CONFIG_DEBUG_ENTRY
	/*
	 * For ease of testing, unmask NMIs right away.  Disabled by
	 * default because IRET is very expensive.
	 */
	pushq	$0		/* SS */
	pushq	%rsp		/* RSP (minus 8 because of the previous push) */
	addq	$8, (%rsp)	/* Fix up RSP */
	pushfq			/* RFLAGS */
	pushq	$__KERNEL_CS	/* CS */
	pushq	$1f		/* RIP */
	iretq			/* continues at repeat_nmi below */
	UNWIND_HINT_IRET_REGS
1:
#endif

repeat_nmi:
	/*
	 * If there was a nested NMI, the first NMI's iret will return
	 * here. But NMIs are still enabled and we can take another
	 * nested NMI. The nested NMI checks the interrupted RIP to see
	 * if it is between repeat_nmi and end_repeat_nmi, and if so
	 * it will just return, as we are about to repeat an NMI anyway.
	 * This makes it safe to copy to the stack frame that a nested
	 * NMI will update.
	 *
	 * RSP is pointing to "outermost RIP".  gsbase is unknown, but, if
	 * we're repeating an NMI, gsbase has the same value that it had on
	 * the first iteration.  paranoid_entry will load the kernel
	 * gsbase if needed before we call do_nmi.  "NMI executing"
	 * is zero.
	 */
	movq	$1, 10*8(%rsp)		/* Set "NMI executing". */

	/*
	 * Copy the "outermost" frame to the "iret" frame.  NMIs that nest
	 * here must not modify the "iret" frame while we're writing to
	 * it or it will end up containing garbage.
	 */
	addq	$(10*8), %rsp
	.rept 5
	pushq	-6*8(%rsp)
	.endr
	subq	$(5*8), %rsp
end_repeat_nmi:

	/*
	 * Everything below this point can be preempted by a nested NMI.
	 * If this happens, then the inner NMI will change the "iret"
	 * frame to point back to repeat_nmi.
	 */
	pushq	$-1				/* ORIG_RAX: no syscall to restart */

	/*
	 * Use paranoid_entry to handle SWAPGS, but no need to use paranoid_exit
	 * as we should not be calling schedule in NMI context.
	 * Even with normal interrupts enabled. An NMI should not be
	 * setting NEED_RESCHED or anything that normal interrupts and
	 * exceptions might do.
	 */
	call	paranoid_entry
	UNWIND_HINT_REGS

	/* paranoidentry do_nmi, 0; without TRACE_IRQS_OFF */
	movq	%rsp, %rdi
	movq	$-1, %rsi
	call	do_nmi

<<<<<<< HEAD
	/* Restore Indirect Branch speculation to the previous state */
	RESTORE_IB_SPEC_CLOBBER save_reg=%r13d

=======
	/* Always restore stashed CR3 value (see paranoid_entry) */
>>>>>>> 84df9525
	RESTORE_CR3 scratch_reg=%r15 save_reg=%r14

	testl	%ebx, %ebx			/* swapgs needed? */
	jnz	nmi_restore
nmi_swapgs:
	SWAPGS_UNSAFE_STACK
nmi_restore:
	POP_REGS

	/*
	 * Skip orig_ax and the "outermost" frame to point RSP at the "iret"
	 * at the "iret" frame.
	 */
	addq	$6*8, %rsp

	/*
	 * Clear "NMI executing".  Set DF first so that we can easily
	 * distinguish the remaining code between here and IRET from
	 * the SYSCALL entry and exit paths.
	 *
	 * We arguably should just inspect RIP instead, but I (Andy) wrote
	 * this code when I had the misapprehension that Xen PV supported
	 * NMIs, and Xen PV would break that approach.
	 */
	std
	movq	$0, 5*8(%rsp)		/* clear "NMI executing" */

	/*
	 * iretq reads the "iret" frame and exits the NMI stack in a
	 * single instruction.  We are returning to kernel mode, so this
	 * cannot result in a fault.  Similarly, we don't need to worry
	 * about espfix64 on the way back to kernel mode.
	 */
	iretq
END(nmi)

ENTRY(ignore_sysret)
	UNWIND_HINT_EMPTY
	mov	$-ENOSYS, %eax
	sysret
END(ignore_sysret)

ENTRY(rewind_stack_do_exit)
	UNWIND_HINT_FUNC
	/* Prevent any naive code from trying to unwind to our caller. */
	xorl	%ebp, %ebp

	movq	PER_CPU_VAR(cpu_current_top_of_stack), %rax
	leaq	-PTREGS_SIZE(%rax), %rsp
	UNWIND_HINT_FUNC sp_offset=PTREGS_SIZE

	call	do_exit
END(rewind_stack_do_exit)<|MERGE_RESOLUTION|>--- conflicted
+++ resolved
@@ -1239,12 +1239,9 @@
 	testl	%ebx, %ebx			/* swapgs needed? */
 	jnz	.Lparanoid_exit_no_swapgs
 	TRACE_IRQS_IRETQ
-<<<<<<< HEAD
 	/* Restore Indirect Branch Speculation to the previous state */
 	RESTORE_IB_SPEC_CLOBBER save_reg=%r13d
-=======
 	/* Always restore stashed CR3 value (see paranoid_entry) */
->>>>>>> 84df9525
 	RESTORE_CR3	scratch_reg=%rbx save_reg=%r14
 	SWAPGS_UNSAFE_STACK
 	jmp	.Lparanoid_exit_restore
@@ -1671,13 +1668,10 @@
 	movq	$-1, %rsi
 	call	do_nmi
 
-<<<<<<< HEAD
 	/* Restore Indirect Branch speculation to the previous state */
 	RESTORE_IB_SPEC_CLOBBER save_reg=%r13d
 
-=======
 	/* Always restore stashed CR3 value (see paranoid_entry) */
->>>>>>> 84df9525
 	RESTORE_CR3 scratch_reg=%r15 save_reg=%r14
 
 	testl	%ebx, %ebx			/* swapgs needed? */
