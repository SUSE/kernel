/* SPDX-License-Identifier: GPL-2.0 */
#include <linux/jump_label.h>
#include <asm/unwind_hints.h>
#include <asm/cpufeatures.h>
#include <asm/page_types.h>
#include <asm/percpu.h>
#include <asm/asm-offsets.h>
#include <asm/processor-flags.h>
#include <asm/inst.h>
#include <asm/msr.h>
#include <asm/nospec-branch.h>

/*

 x86 function call convention, 64-bit:
 -------------------------------------
  arguments           |  callee-saved      | extra caller-saved | return
 [callee-clobbered]   |                    | [callee-clobbered] |
 ---------------------------------------------------------------------------
 rdi rsi rdx rcx r8-9 | rbx rbp [*] r12-15 | r10-11             | rax, rdx [**]

 ( rsp is obviously invariant across normal function calls. (gcc can 'merge'
   functions when it sees tail-call optimization possibilities) rflags is
   clobbered. Leftover arguments are passed over the stack frame.)

 [*]  In the frame-pointers case rbp is fixed to the stack frame.

 [**] for struct return values wider than 64 bits the return convention is a
      bit more complex: up to 128 bits width we return small structures
      straight in rax, rdx. For structures larger than that (3 words or
      larger) the caller puts a pointer to an on-stack return struct
      [allocated in the caller's stack frame] into the first argument - i.e.
      into rdi. All other arguments shift up by one in this case.
      Fortunately this case is rare in the kernel.

For 32-bit we have the following conventions - kernel is built with
-mregparm=3 and -freg-struct-return:

 x86 function calling convention, 32-bit:
 ----------------------------------------
  arguments         | callee-saved        | extra caller-saved | return
 [callee-clobbered] |                     | [callee-clobbered] |
 -------------------------------------------------------------------------
 eax edx ecx        | ebx edi esi ebp [*] | <none>             | eax, edx [**]

 ( here too esp is obviously invariant across normal function calls. eflags
   is clobbered. Leftover arguments are passed over the stack frame. )

 [*]  In the frame-pointers case ebp is fixed to the stack frame.

 [**] We build with -freg-struct-return, which on 32-bit means similar
      semantics as on 64-bit: edx can be used for a second return value
      (i.e. covering integer and structure sizes up to 64 bits) - after that
      it gets more complex and more expensive: 3-word or larger struct returns
      get done in the caller's frame and the pointer to the return struct goes
      into regparm0, i.e. eax - the other arguments shift up and the
      function's register parameters degenerate to regparm=2 in essence.

*/

#ifdef CONFIG_X86_64

/*
 * 64-bit system call stack frame layout defines and helpers,
 * for assembly code:
 */

/* The layout forms the "struct pt_regs" on the stack: */
/*
 * C ABI says these regs are callee-preserved. They aren't saved on kernel entry
 * unless syscall needs a complete, fully filled "struct pt_regs".
 */
#define R15		0*8
#define R14		1*8
#define R13		2*8
#define R12		3*8
#define RBP		4*8
#define RBX		5*8
/* These regs are callee-clobbered. Always saved on kernel entry. */
#define R11		6*8
#define R10		7*8
#define R9		8*8
#define R8		9*8
#define RAX		10*8
#define RCX		11*8
#define RDX		12*8
#define RSI		13*8
#define RDI		14*8
/*
 * On syscall entry, this is syscall#. On CPU exception, this is error code.
 * On hw interrupt, it's IRQ number:
 */
#define ORIG_RAX	15*8
/* Return frame for iretq */
#define RIP		16*8
#define CS		17*8
#define EFLAGS		18*8
#define RSP		19*8
#define SS		20*8

#define SIZEOF_PTREGS	21*8

.macro PUSH_AND_CLEAR_REGS rdx=%rdx rax=%rax save_ret=0
	.if \save_ret
	pushq	%rsi		/* pt_regs->si */
	movq	8(%rsp), %rsi	/* temporarily store the return address in %rsi */
	movq	%rdi, 8(%rsp)	/* pt_regs->di (overwriting original return address) */
	.else
	pushq   %rdi		/* pt_regs->di */
	pushq   %rsi		/* pt_regs->si */
	.endif
	pushq	\rdx		/* pt_regs->dx */
	pushq   %rcx		/* pt_regs->cx */
	pushq   \rax		/* pt_regs->ax */
	pushq   %r8		/* pt_regs->r8 */
	pushq   %r9		/* pt_regs->r9 */
	pushq   %r10		/* pt_regs->r10 */
	pushq   %r11		/* pt_regs->r11 */
	pushq	%rbx		/* pt_regs->rbx */
	pushq	%rbp		/* pt_regs->rbp */
	pushq	%r12		/* pt_regs->r12 */
	pushq	%r13		/* pt_regs->r13 */
	pushq	%r14		/* pt_regs->r14 */
	pushq	%r15		/* pt_regs->r15 */
	UNWIND_HINT_REGS

	.if \save_ret
	pushq	%rsi		/* return address on top of stack */
	.endif

	/*
	 * Sanitize registers of values that a speculation attack might
	 * otherwise want to exploit. The lower registers are likely clobbered
	 * well before they could be put to use in a speculative execution
	 * gadget.
	 */
	xorl	%edx,  %edx	/* nospec dx  */
	xorl	%ecx,  %ecx	/* nospec cx  */
	xorl	%r8d,  %r8d	/* nospec r8  */
	xorl	%r9d,  %r9d	/* nospec r9  */
	xorl	%r10d, %r10d	/* nospec r10 */
	xorl	%r11d, %r11d	/* nospec r11 */
	xorl	%ebx,  %ebx	/* nospec rbx */
	xorl	%ebp,  %ebp	/* nospec rbp */
	xorl	%r12d, %r12d	/* nospec r12 */
	xorl	%r13d, %r13d	/* nospec r13 */
	xorl	%r14d, %r14d	/* nospec r14 */
	xorl	%r15d, %r15d	/* nospec r15 */

.endm

.macro POP_REGS pop_rdi=1 skip_r11rcx=0
	popq %r15
	popq %r14
	popq %r13
	popq %r12
	popq %rbp
	popq %rbx
	.if \skip_r11rcx
	popq %rsi
	.else
	popq %r11
	.endif
	popq %r10
	popq %r9
	popq %r8
	popq %rax
	.if \skip_r11rcx
	popq %rsi
	.else
	popq %rcx
	.endif
	popq %rdx
	popq %rsi
	.if \pop_rdi
	popq %rdi
	.endif
.endm

#ifdef CONFIG_PAGE_TABLE_ISOLATION

/*
 * PAGE_TABLE_ISOLATION PGDs are 8k.  Flip bit 12 to switch between the two
 * halves:
 */
#define PTI_USER_PGTABLE_BIT		PAGE_SHIFT
#define PTI_USER_PGTABLE_MASK		(1 << PTI_USER_PGTABLE_BIT)
#define PTI_USER_PCID_BIT		X86_CR3_PTI_PCID_USER_BIT
#define PTI_USER_PCID_MASK		(1 << PTI_USER_PCID_BIT)
#define PTI_USER_PGTABLE_AND_PCID_MASK  (PTI_USER_PCID_MASK | PTI_USER_PGTABLE_MASK)

.macro SET_NOFLUSH_BIT	reg:req
	bts	$X86_CR3_PCID_NOFLUSH_BIT, \reg
.endm

.macro ADJUST_KERNEL_CR3 reg:req
	ALTERNATIVE "", "SET_NOFLUSH_BIT \reg", X86_FEATURE_PCID
	/* Clear PCID and "PAGE_TABLE_ISOLATION bit", point CR3 at kernel pagetables: */
	andq    $(~PTI_USER_PGTABLE_AND_PCID_MASK), \reg
.endm

.macro SWITCH_TO_KERNEL_CR3 scratch_reg:req
	ALTERNATIVE "jmp .Lend_\@", "", X86_FEATURE_PTI
	mov	%cr3, \scratch_reg
	ADJUST_KERNEL_CR3 \scratch_reg
	mov	\scratch_reg, %cr3
.Lend_\@:
.endm

#define THIS_CPU_user_pcid_flush_mask   \
	PER_CPU_VAR(cpu_tlbstate) + TLB_STATE_user_pcid_flush_mask

.macro SWITCH_TO_USER_CR3_NOSTACK scratch_reg:req scratch_reg2:req
	ALTERNATIVE "jmp .Lend_\@", "", X86_FEATURE_PTI
	mov	%cr3, \scratch_reg

	ALTERNATIVE "jmp .Lwrcr3_\@", "", X86_FEATURE_PCID

	/*
	 * Test if the ASID needs a flush.
	 */
	movq	\scratch_reg, \scratch_reg2
	andq	$(0x7FF), \scratch_reg		/* mask ASID */
	bt	\scratch_reg, THIS_CPU_user_pcid_flush_mask
	jnc	.Lnoflush_\@

	/* Flush needed, clear the bit */
	btr	\scratch_reg, THIS_CPU_user_pcid_flush_mask
	movq	\scratch_reg2, \scratch_reg
	jmp	.Lwrcr3_pcid_\@

.Lnoflush_\@:
	movq	\scratch_reg2, \scratch_reg
	SET_NOFLUSH_BIT \scratch_reg

.Lwrcr3_pcid_\@:
	/* Flip the ASID to the user version */
	orq	$(PTI_USER_PCID_MASK), \scratch_reg

.Lwrcr3_\@:
	/* Flip the PGD to the user version */
	orq     $(PTI_USER_PGTABLE_MASK), \scratch_reg
	mov	\scratch_reg, %cr3
.Lend_\@:
.endm

.macro SWITCH_TO_USER_CR3_STACK	scratch_reg:req
	pushq	%rax
	SWITCH_TO_USER_CR3_NOSTACK scratch_reg=\scratch_reg scratch_reg2=%rax
	popq	%rax
.endm

.macro SAVE_AND_SWITCH_TO_KERNEL_CR3 scratch_reg:req save_reg:req
	ALTERNATIVE "jmp .Ldone_\@", "", X86_FEATURE_PTI
	movq	%cr3, \scratch_reg
	movq	\scratch_reg, \save_reg
	/*
	 * Test the user pagetable bit. If set, then the user page tables
	 * are active. If clear CR3 already has the kernel page table
	 * active.
	 */
	bt	$PTI_USER_PGTABLE_BIT, \scratch_reg
	jnc	.Ldone_\@

	ADJUST_KERNEL_CR3 \scratch_reg
	movq	\scratch_reg, %cr3

.Ldone_\@:
.endm

.macro RESTORE_CR3 scratch_reg:req save_reg:req
	ALTERNATIVE "jmp .Lend_\@", "", X86_FEATURE_PTI

	ALTERNATIVE "jmp .Lwrcr3_\@", "", X86_FEATURE_PCID

	/*
	 * KERNEL pages can always resume with NOFLUSH as we do
	 * explicit flushes.
	 */
	bt	$PTI_USER_PGTABLE_BIT, \save_reg
	jnc	.Lnoflush_\@

	/*
	 * Check if there's a pending flush for the user ASID we're
	 * about to set.
	 */
	movq	\save_reg, \scratch_reg
	andq	$(0x7FF), \scratch_reg
	bt	\scratch_reg, THIS_CPU_user_pcid_flush_mask
	jnc	.Lnoflush_\@

	btr	\scratch_reg, THIS_CPU_user_pcid_flush_mask
	jmp	.Lwrcr3_\@

.Lnoflush_\@:
	SET_NOFLUSH_BIT \save_reg

.Lwrcr3_\@:
	/*
	 * The CR3 write could be avoided when not changing its value,
	 * but would require a CR3 read *and* a scratch register.
	 */
	movq	\save_reg, %cr3
.Lend_\@:
.endm

#else /* CONFIG_PAGE_TABLE_ISOLATION=n: */

.macro SWITCH_TO_KERNEL_CR3 scratch_reg:req
.endm
.macro SWITCH_TO_USER_CR3_NOSTACK scratch_reg:req scratch_reg2:req
.endm
.macro SWITCH_TO_USER_CR3_STACK scratch_reg:req
.endm
.macro SAVE_AND_SWITCH_TO_KERNEL_CR3 scratch_reg:req save_reg:req
.endm
.macro RESTORE_CR3 scratch_reg:req save_reg:req
.endm

#endif

/*
 * IBRS kernel mitigation for Spectre_v2.
 *
 * Assumes full context is established (PUSH_REGS, CR3 and GS) and it clobbers
 * the regs it uses (AX, CX, DX). Must be called before the first RET
 * instruction (NOTE! UNTRAIN_RET includes a RET instruction)
 *
 * The optional argument is used to save/restore the current value,
 * which is used on the paranoid paths.
 *
 * Assumes x86_spec_ctrl_{base,current} to have SPEC_CTRL_IBRS set.
 */
.macro IBRS_ENTER save_reg
	ALTERNATIVE "jmp .Lend_\@", "", X86_FEATURE_KERNEL_IBRS
<<<<<<< HEAD
=======

	push %rax
	push %rcx
	push %rdx

>>>>>>> 7441af1d
	movl	$MSR_IA32_SPEC_CTRL, %ecx

.ifnb \save_reg
	rdmsr
	shl	$32, %rdx
	or	%rdx, %rax
	mov	%rax, \save_reg
	test	$SPEC_CTRL_IBRS, %eax
	jz	.Ldo_wrmsr_\@
	lfence
	jmp	.Lend_\@
.Ldo_wrmsr_\@:
.endif

	movq	PER_CPU_VAR(x86_spec_ctrl_current), %rdx
	movl	%edx, %eax
	shr	$32, %rdx
	wrmsr
<<<<<<< HEAD
=======

	pop %rdx
	pop %rcx
	pop %rax

>>>>>>> 7441af1d
.Lend_\@:
.endm

/*
 * Similar to IBRS_ENTER, requires KERNEL GS,CR3 and clobbers (AX, CX, DX)
 * regs. Must be called after the last RET.
 */
.macro IBRS_EXIT save_reg
	ALTERNATIVE "jmp .Lend_\@", "", X86_FEATURE_KERNEL_IBRS
<<<<<<< HEAD
=======

	push %rax
	push %rcx
	push %rdx

>>>>>>> 7441af1d
	movl	$MSR_IA32_SPEC_CTRL, %ecx

.ifnb \save_reg
	mov	\save_reg, %rdx
.else
	movq	PER_CPU_VAR(x86_spec_ctrl_current), %rdx
	andl	$(~SPEC_CTRL_IBRS), %edx
.endif

	movl	%edx, %eax
	shr	$32, %rdx
	wrmsr
<<<<<<< HEAD
=======

	pop %rdx
	pop %rcx
	pop %rax

>>>>>>> 7441af1d
.Lend_\@:
.endm

/*
 * Mitigate Spectre v1 for conditional swapgs code paths.
 *
 * FENCE_SWAPGS_USER_ENTRY is used in the user entry swapgs code path, to
 * prevent a speculative swapgs when coming from kernel space.
 *
 * FENCE_SWAPGS_KERNEL_ENTRY is used in the kernel entry non-swapgs code path,
 * to prevent the swapgs from getting speculatively skipped when coming from
 * user space.
 */
.macro FENCE_SWAPGS_USER_ENTRY
	ALTERNATIVE "", "lfence", X86_FEATURE_FENCE_SWAPGS_USER
.endm
.macro FENCE_SWAPGS_KERNEL_ENTRY
	ALTERNATIVE "", "lfence", X86_FEATURE_FENCE_SWAPGS_KERNEL
.endm

.macro STACKLEAK_ERASE_NOCLOBBER
#ifdef CONFIG_GCC_PLUGIN_STACKLEAK
	PUSH_AND_CLEAR_REGS
	call stackleak_erase
	POP_REGS
#endif
.endm

.macro SAVE_AND_SET_GSBASE scratch_reg:req save_reg:req
	rdgsbase \save_reg
	GET_PERCPU_BASE \scratch_reg
	wrgsbase \scratch_reg
.endm

#endif /* CONFIG_X86_64 */

.macro STACKLEAK_ERASE
#ifdef CONFIG_GCC_PLUGIN_STACKLEAK
	call stackleak_erase
#endif
.endm

#ifdef CONFIG_SMP

/*
 * CPU/node NR is loaded from the limit (size) field of a special segment
 * descriptor entry in GDT.
 */
.macro LOAD_CPU_AND_NODE_SEG_LIMIT reg:req
	movq	$__CPUNODE_SEG, \reg
	lsl	\reg, \reg
.endm

/*
 * Fetch the per-CPU GSBASE value for this processor and put it in @reg.
 * We normally use %gs for accessing per-CPU data, but we are setting up
 * %gs here and obviously can not use %gs itself to access per-CPU data.
 *
 * Do not use RDPID, because KVM loads guest's TSC_AUX on vm-entry and
 * may not restore the host's value until the CPU returns to userspace.
 * Thus the kernel would consume a guest's TSC_AUX if an NMI arrives
 * while running KVM's run loop.
 */
.macro GET_PERCPU_BASE reg:req
	LOAD_CPU_AND_NODE_SEG_LIMIT \reg
	andq	$VDSO_CPUNODE_MASK, \reg
	movq	__per_cpu_offset(, \reg, 8), \reg
.endm

#else

.macro GET_PERCPU_BASE reg:req
	movq	pcpu_unit_offsets(%rip), \reg
.endm

#endif /* CONFIG_SMP */

/*
 * This does 'call enter_from_user_mode' unless we can avoid it based on
 * kernel config or using the static jump infrastructure.
 */
.macro CALL_enter_from_user_mode
#ifdef CONFIG_CONTEXT_TRACKING
#ifdef CONFIG_JUMP_LABEL
	STATIC_JUMP_IF_FALSE .Lafter_call_\@, context_tracking_enabled, def=0
#endif
	call enter_from_user_mode
.Lafter_call_\@:
#endif
.endm

#ifdef CONFIG_PARAVIRT_XXL
#define GET_CR2_INTO(reg) GET_CR2_INTO_AX ; _ASM_MOV %_ASM_AX, reg
#else
#define GET_CR2_INTO(reg) _ASM_MOV %cr2, reg
#endif<|MERGE_RESOLUTION|>--- conflicted
+++ resolved
@@ -333,14 +333,11 @@
  */
 .macro IBRS_ENTER save_reg
 	ALTERNATIVE "jmp .Lend_\@", "", X86_FEATURE_KERNEL_IBRS
-<<<<<<< HEAD
-=======
 
 	push %rax
 	push %rcx
 	push %rdx
 
->>>>>>> 7441af1d
 	movl	$MSR_IA32_SPEC_CTRL, %ecx
 
 .ifnb \save_reg
@@ -359,14 +356,11 @@
 	movl	%edx, %eax
 	shr	$32, %rdx
 	wrmsr
-<<<<<<< HEAD
-=======
 
 	pop %rdx
 	pop %rcx
 	pop %rax
 
->>>>>>> 7441af1d
 .Lend_\@:
 .endm
 
@@ -376,14 +370,11 @@
  */
 .macro IBRS_EXIT save_reg
 	ALTERNATIVE "jmp .Lend_\@", "", X86_FEATURE_KERNEL_IBRS
-<<<<<<< HEAD
-=======
 
 	push %rax
 	push %rcx
 	push %rdx
 
->>>>>>> 7441af1d
 	movl	$MSR_IA32_SPEC_CTRL, %ecx
 
 .ifnb \save_reg
@@ -396,14 +387,11 @@
 	movl	%edx, %eax
 	shr	$32, %rdx
 	wrmsr
-<<<<<<< HEAD
-=======
 
 	pop %rdx
 	pop %rcx
 	pop %rax
 
->>>>>>> 7441af1d
 .Lend_\@:
 .endm
 
