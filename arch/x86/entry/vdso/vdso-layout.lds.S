/* SPDX-License-Identifier: GPL-2.0 */
#include <asm/vdso.h>
#include <asm/vdso/vsyscall.h>
#include <vdso/datapage.h>

/*
 * Linker script for vDSO.  This is an ELF shared object prelinked to
 * its virtual address, and with only one read-only segment.
 * This script controls its layout.
 */

SECTIONS
{
	/*
	 * User/kernel shared data is before the vDSO.  This may be a little
	 * uglier than putting it after the vDSO, but it avoids issues with
	 * non-allocatable things that dangle past the end of the PT_LOAD
	 * segment.
	 */

	VDSO_VVAR_SYMS

<<<<<<< HEAD
	vdso_rng_data = vvar_page + __VDSO_RND_DATA_OFFSET;

	timens_page  = vvar_start + PAGE_SIZE;

	vclock_pages = VDSO_VCLOCK_PAGES_START(vvar_start);
=======
	vclock_pages = VDSO_VCLOCK_PAGES_START(vdso_u_data);
>>>>>>> e747403a
	pvclock_page = vclock_pages + VDSO_PAGE_PVCLOCK_OFFSET * PAGE_SIZE;
	hvclock_page = vclock_pages + VDSO_PAGE_HVCLOCK_OFFSET * PAGE_SIZE;

	. = SIZEOF_HEADERS;

	.hash		: { *(.hash) }			:text
	.gnu.hash	: { *(.gnu.hash) }
	.dynsym		: { *(.dynsym) }
	.dynstr		: { *(.dynstr) }
	.gnu.version	: { *(.gnu.version) }
	.gnu.version_d	: { *(.gnu.version_d) }
	.gnu.version_r	: { *(.gnu.version_r) }

	.dynamic	: { *(.dynamic) }		:text	:dynamic

	.rodata		: {
		*(.rodata*)
		*(.data*)
		*(.sdata*)
		*(.got.plt) *(.got)
		*(.gnu.linkonce.d.*)
		*(.bss*)
		*(.dynbss*)
		*(.gnu.linkonce.b.*)
	}						:text

	/*
	 * Discard .note.gnu.property sections which are unused and have
	 * different alignment requirement from vDSO note sections.
	 */
	/DISCARD/ : {
		*(.note.gnu.property)
	}
	.note		: { *(.note.*) }		:text	:note

	.eh_frame_hdr	: { *(.eh_frame_hdr) }		:text	:eh_frame_hdr
	.eh_frame	: { KEEP (*(.eh_frame)) }	:text


	/*
	 * Text is well-separated from actual data: there's plenty of
	 * stuff that isn't used at runtime in between.
	 */

	.text		: {
		*(.text*)
	}						:text	=0x90909090,



	.altinstructions	: { *(.altinstructions) }	:text
	.altinstr_replacement	: { *(.altinstr_replacement) }	:text

	__ex_table		: { *(__ex_table) }		:text

	/DISCARD/ : {
		*(.discard)
		*(.discard.*)
		*(__bug_table)
	}
}

/*
 * Very old versions of ld do not recognize this name token; use the constant.
 */
#define PT_GNU_EH_FRAME	0x6474e550

/*
 * We must supply the ELF program headers explicitly to get just one
 * PT_LOAD segment, and set the flags explicitly to make segments read-only.
 */
PHDRS
{
	text		PT_LOAD		FLAGS(5) FILEHDR PHDRS; /* PF_R|PF_X */
	dynamic		PT_DYNAMIC	FLAGS(4);		/* PF_R */
	note		PT_NOTE		FLAGS(4);		/* PF_R */
	eh_frame_hdr	PT_GNU_EH_FRAME;
}<|MERGE_RESOLUTION|>--- conflicted
+++ resolved
@@ -20,15 +20,7 @@
 
 	VDSO_VVAR_SYMS
 
-<<<<<<< HEAD
-	vdso_rng_data = vvar_page + __VDSO_RND_DATA_OFFSET;
-
-	timens_page  = vvar_start + PAGE_SIZE;
-
-	vclock_pages = VDSO_VCLOCK_PAGES_START(vvar_start);
-=======
 	vclock_pages = VDSO_VCLOCK_PAGES_START(vdso_u_data);
->>>>>>> e747403a
 	pvclock_page = vclock_pages + VDSO_PAGE_PVCLOCK_OFFSET * PAGE_SIZE;
 	hvclock_page = vclock_pages + VDSO_PAGE_HVCLOCK_OFFSET * PAGE_SIZE;
 
