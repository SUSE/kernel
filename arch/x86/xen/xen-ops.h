--- conflicted
+++ resolved
@@ -185,8 +185,6 @@
 
 void xen_add_extra_mem(unsigned long start_pfn, unsigned long n_pfns);
 
-<<<<<<< HEAD
-=======
 struct dentry * __init xen_init_debugfs(void);
 
 enum pt_level {
@@ -328,5 +326,4 @@
 static inline void xen_smp_count_cpus(void) { }
 #endif /* CONFIG_SMP */
 
->>>>>>> 2d5404ca
 #endif /* XEN_OPS_H */