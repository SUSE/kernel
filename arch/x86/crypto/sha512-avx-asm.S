########################################################################
# Implement fast SHA-512 with AVX instructions. (x86_64)
#
# Copyright (C) 2013 Intel Corporation.
#
# Authors:
#     James Guilford <james.guilford@intel.com>
#     Kirk Yap <kirk.s.yap@intel.com>
#     David Cote <david.m.cote@intel.com>
#     Tim Chen <tim.c.chen@linux.intel.com>
#
# This software is available to you under a choice of one of two
# licenses.  You may choose to be licensed under the terms of the GNU
# General Public License (GPL) Version 2, available from the file
# COPYING in the main directory of this source tree, or the
# OpenIB.org BSD license below:
#
#     Redistribution and use in source and binary forms, with or
#     without modification, are permitted provided that the following
#     conditions are met:
#
#      - Redistributions of source code must retain the above
#        copyright notice, this list of conditions and the following
#        disclaimer.
#
#      - Redistributions in binary form must reproduce the above
#        copyright notice, this list of conditions and the following
#        disclaimer in the documentation and/or other materials
#        provided with the distribution.
#
# THE SOFTWARE IS PROVIDED "AS IS", WITHOUT WARRANTY OF ANY KIND,
# EXPRESS OR IMPLIED, INCLUDING BUT NOT LIMITED TO THE WARRANTIES OF
# MERCHANTABILITY, FITNESS FOR A PARTICULAR PURPOSE AND
# NONINFRINGEMENT. IN NO EVENT SHALL THE AUTHORS OR COPYRIGHT HOLDERS
# BE LIABLE FOR ANY CLAIM, DAMAGES OR OTHER LIABILITY, WHETHER IN AN
# ACTION OF CONTRACT, TORT OR OTHERWISE, ARISING FROM, OUT OF OR IN
# CONNECTION WITH THE SOFTWARE OR THE USE OR OTHER DEALINGS IN THE
# SOFTWARE.
#
########################################################################
#
# This code is described in an Intel White-Paper:
# "Fast SHA-512 Implementations on Intel Architecture Processors"
#
# To find it, surf to http://www.intel.com/p/en_US/embedded
# and search for that title.
#
########################################################################

#include <linux/linkage.h>
#include <linux/cfi_types.h>

.text

# Virtual Registers
# ARG1
digest	= %rdi
# ARG2
msg	= %rsi
# ARG3
msglen	= %rdx
T1	= %rcx
T2	= %r8
a_64	= %r9
b_64	= %r10
c_64	= %r11
d_64	= %r12
e_64	= %r13
f_64	= %r14
g_64	= %r15
h_64	= %rbx
tmp0	= %rax

# Local variables (stack frame)

# Message Schedule
W_SIZE = 80*8
# W[t] + K[t] | W[t+1] + K[t+1]
WK_SIZE = 2*8

frame_W = 0
frame_WK = frame_W + W_SIZE
frame_size = frame_WK + WK_SIZE

# Useful QWORD "arrays" for simpler memory references
# MSG, DIGEST, K_t, W_t are arrays
# WK_2(t) points to 1 of 2 qwords at frame.WK depdending on t being odd/even

# Input message (arg1)
#define MSG(i)    8*i(msg)

# Output Digest (arg2)
#define DIGEST(i) 8*i(digest)

# SHA Constants (static mem)
#define K_t(i)    8*i+K512(%rip)

# Message Schedule (stack frame)
#define W_t(i)    8*i+frame_W(%rsp)

# W[t]+K[t] (stack frame)
#define WK_2(i)   8*((i%2))+frame_WK(%rsp)

.macro RotateState
	# Rotate symbols a..h right
	TMP   = h_64
	h_64  = g_64
	g_64  = f_64
	f_64  = e_64
	e_64  = d_64
	d_64  = c_64
	c_64  = b_64
	b_64  = a_64
	a_64  = TMP
.endm

.macro RORQ p1 p2
	# shld is faster than ror on Sandybridge
	shld	$(64-\p2), \p1, \p1
.endm

.macro SHA512_Round rnd
	# Compute Round %%t
	mov     f_64, T1          # T1 = f
	mov     e_64, tmp0        # tmp = e
	xor     g_64, T1          # T1 = f ^ g
	RORQ    tmp0, 23   # 41    # tmp = e ror 23
	and     e_64, T1          # T1 = (f ^ g) & e
	xor     e_64, tmp0        # tmp = (e ror 23) ^ e
	xor     g_64, T1          # T1 = ((f ^ g) & e) ^ g = CH(e,f,g)
	idx = \rnd
	add     WK_2(idx), T1     # W[t] + K[t] from message scheduler
	RORQ    tmp0, 4   # 18    # tmp = ((e ror 23) ^ e) ror 4
	xor     e_64, tmp0        # tmp = (((e ror 23) ^ e) ror 4) ^ e
	mov     a_64, T2          # T2 = a
	add     h_64, T1          # T1 = CH(e,f,g) + W[t] + K[t] + h
	RORQ    tmp0, 14  # 14    # tmp = ((((e ror23)^e)ror4)^e)ror14 = S1(e)
	add     tmp0, T1          # T1 = CH(e,f,g) + W[t] + K[t] + S1(e)
	mov     a_64, tmp0        # tmp = a
	xor     c_64, T2          # T2 = a ^ c
	and     c_64, tmp0        # tmp = a & c
	and     b_64, T2          # T2 = (a ^ c) & b
	xor     tmp0, T2          # T2 = ((a ^ c) & b) ^ (a & c) = Maj(a,b,c)
	mov     a_64, tmp0        # tmp = a
	RORQ    tmp0, 5  # 39     # tmp = a ror 5
	xor     a_64, tmp0        # tmp = (a ror 5) ^ a
	add     T1, d_64          # e(next_state) = d + T1
	RORQ    tmp0, 6  # 34     # tmp = ((a ror 5) ^ a) ror 6
	xor     a_64, tmp0        # tmp = (((a ror 5) ^ a) ror 6) ^ a
	lea     (T1, T2), h_64    # a(next_state) = T1 + Maj(a,b,c)
	RORQ    tmp0, 28  # 28    # tmp = ((((a ror5)^a)ror6)^a)ror28 = S0(a)
	add     tmp0, h_64        # a(next_state) = T1 + Maj(a,b,c) S0(a)
	RotateState
.endm

.macro SHA512_2Sched_2Round_avx rnd
	# Compute rounds t-2 and t-1
	# Compute message schedule QWORDS t and t+1

	#   Two rounds are computed based on the values for K[t-2]+W[t-2] and
	# K[t-1]+W[t-1] which were previously stored at WK_2 by the message
	# scheduler.
	#   The two new schedule QWORDS are stored at [W_t(t)] and [W_t(t+1)].
	# They are then added to their respective SHA512 constants at
	# [K_t(t)] and [K_t(t+1)] and stored at dqword [WK_2(t)]
	#   For brievity, the comments following vectored instructions only refer to
	# the first of a pair of QWORDS.
	# Eg. XMM4=W[t-2] really means XMM4={W[t-2]|W[t-1]}
	#   The computation of the message schedule and the rounds are tightly
	# stitched to take advantage of instruction-level parallelism.

	idx = \rnd - 2
	vmovdqa	W_t(idx), %xmm4		# XMM4 = W[t-2]
	idx = \rnd - 15
	vmovdqu	W_t(idx), %xmm5		# XMM5 = W[t-15]
	mov	f_64, T1
	vpsrlq	$61, %xmm4, %xmm0	# XMM0 = W[t-2]>>61
	mov	e_64, tmp0
	vpsrlq	$1, %xmm5, %xmm6	# XMM6 = W[t-15]>>1
	xor	g_64, T1
	RORQ	tmp0, 23 # 41
	vpsrlq	$19, %xmm4, %xmm1	# XMM1 = W[t-2]>>19
	and	e_64, T1
	xor	e_64, tmp0
	vpxor	%xmm1, %xmm0, %xmm0	# XMM0 = W[t-2]>>61 ^ W[t-2]>>19
	xor	g_64, T1
	idx = \rnd
	add	WK_2(idx), T1#
	vpsrlq	$8, %xmm5, %xmm7	# XMM7 = W[t-15]>>8
	RORQ	tmp0, 4 # 18
	vpsrlq	$6, %xmm4, %xmm2	# XMM2 = W[t-2]>>6
	xor	e_64, tmp0
	mov	a_64, T2
	add	h_64, T1
	vpxor	%xmm7, %xmm6, %xmm6	# XMM6 = W[t-15]>>1 ^ W[t-15]>>8
	RORQ	tmp0, 14 # 14
	add	tmp0, T1
	vpsrlq	$7, %xmm5, %xmm8	# XMM8 = W[t-15]>>7
	mov	a_64, tmp0
	xor	c_64, T2
	vpsllq	$(64-61), %xmm4, %xmm3  # XMM3 = W[t-2]<<3
	and	c_64, tmp0
	and	b_64, T2
	vpxor	%xmm3, %xmm2, %xmm2	# XMM2 = W[t-2]>>6 ^ W[t-2]<<3
	xor	tmp0, T2
	mov	a_64, tmp0
	vpsllq	$(64-1), %xmm5, %xmm9	# XMM9 = W[t-15]<<63
	RORQ	tmp0, 5 # 39
	vpxor	%xmm9, %xmm8, %xmm8	# XMM8 = W[t-15]>>7 ^ W[t-15]<<63
	xor	a_64, tmp0
	add	T1, d_64
	RORQ	tmp0, 6 # 34
	xor	a_64, tmp0
	vpxor	%xmm8, %xmm6, %xmm6	# XMM6 = W[t-15]>>1 ^ W[t-15]>>8 ^
					#  W[t-15]>>7 ^ W[t-15]<<63
	lea	(T1, T2), h_64
	RORQ	tmp0, 28 # 28
	vpsllq	$(64-19), %xmm4, %xmm4  # XMM4 = W[t-2]<<25
	add	tmp0, h_64
	RotateState
	vpxor	%xmm4, %xmm0, %xmm0     # XMM0 = W[t-2]>>61 ^ W[t-2]>>19 ^
					#        W[t-2]<<25
	mov	f_64, T1
	vpxor	%xmm2, %xmm0, %xmm0     # XMM0 = s1(W[t-2])
	mov	e_64, tmp0
	xor	g_64, T1
	idx = \rnd - 16
	vpaddq	W_t(idx), %xmm0, %xmm0  # XMM0 = s1(W[t-2]) + W[t-16]
	idx = \rnd - 7
	vmovdqu	W_t(idx), %xmm1		# XMM1 = W[t-7]
	RORQ	tmp0, 23 # 41
	and	e_64, T1
	xor	e_64, tmp0
	xor	g_64, T1
	vpsllq	$(64-8), %xmm5, %xmm5   # XMM5 = W[t-15]<<56
	idx = \rnd + 1
	add	WK_2(idx), T1
	vpxor	%xmm5, %xmm6, %xmm6     # XMM6 = s0(W[t-15])
	RORQ	tmp0, 4 # 18
	vpaddq	%xmm6, %xmm0, %xmm0     # XMM0 = s1(W[t-2]) + W[t-16] + s0(W[t-15])
	xor	e_64, tmp0
	vpaddq	%xmm1, %xmm0, %xmm0     # XMM0 = W[t] = s1(W[t-2]) + W[t-7] +
					#               s0(W[t-15]) + W[t-16]
	mov	a_64, T2
	add	h_64, T1
	RORQ	tmp0, 14 # 14
	add	tmp0, T1
	idx = \rnd
	vmovdqa	%xmm0, W_t(idx)		# Store W[t]
	vpaddq	K_t(idx), %xmm0, %xmm0  # Compute W[t]+K[t]
	vmovdqa	%xmm0, WK_2(idx)	# Store W[t]+K[t] for next rounds
	mov	a_64, tmp0
	xor	c_64, T2
	and	c_64, tmp0
	and	b_64, T2
	xor	tmp0, T2
	mov	a_64, tmp0
	RORQ	tmp0, 5 # 39
	xor	a_64, tmp0
	add	T1, d_64
	RORQ	tmp0, 6 # 34
	xor	a_64, tmp0
	lea	(T1, T2), h_64
	RORQ	tmp0, 28 # 28
	add	tmp0, h_64
	RotateState
.endm

########################################################################
# void sha512_transform_avx(sha512_state *state, const u8 *data, int blocks)
# Purpose: Updates the SHA512 digest stored at "state" with the message
# stored in "data".
# The size of the message pointed to by "data" must be an integer multiple
# of SHA512 message blocks.
# "blocks" is the message length in SHA512 blocks
########################################################################
SYM_TYPED_FUNC_START(sha512_transform_avx)
	test msglen, msglen
	je .Lnowork

	# Save GPRs
	push	%rbx
	push	%r12
	push	%r13
	push	%r14
	push	%r15

	# Allocate Stack Space
	push	%rbp
	mov	%rsp, %rbp
	sub     $frame_size, %rsp
	and	$~(0x20 - 1), %rsp

.Lupdateblock:

	# Load state variables
	mov     DIGEST(0), a_64
	mov     DIGEST(1), b_64
	mov     DIGEST(2), c_64
	mov     DIGEST(3), d_64
	mov     DIGEST(4), e_64
	mov     DIGEST(5), f_64
	mov     DIGEST(6), g_64
	mov     DIGEST(7), h_64

	t = 0
	.rept 80/2 + 1
	# (80 rounds) / (2 rounds/iteration) + (1 iteration)
	# +1 iteration because the scheduler leads hashing by 1 iteration
		.if t < 2
			# BSWAP 2 QWORDS
			vmovdqa  XMM_QWORD_BSWAP(%rip), %xmm1
			vmovdqu  MSG(t), %xmm0
			vpshufb  %xmm1, %xmm0, %xmm0    # BSWAP
			vmovdqa  %xmm0, W_t(t) # Store Scheduled Pair
			vpaddq   K_t(t), %xmm0, %xmm0 # Compute W[t]+K[t]
			vmovdqa  %xmm0, WK_2(t) # Store into WK for rounds
		.elseif t < 16
			# BSWAP 2 QWORDS# Compute 2 Rounds
			vmovdqu  MSG(t), %xmm0
			vpshufb  %xmm1, %xmm0, %xmm0    # BSWAP
			SHA512_Round t-2    # Round t-2
			vmovdqa  %xmm0, W_t(t) # Store Scheduled Pair
			vpaddq   K_t(t), %xmm0, %xmm0 # Compute W[t]+K[t]
			SHA512_Round t-1    # Round t-1
			vmovdqa  %xmm0, WK_2(t)# Store W[t]+K[t] into WK
		.elseif t < 79
			# Schedule 2 QWORDS# Compute 2 Rounds
			SHA512_2Sched_2Round_avx t
		.else
			# Compute 2 Rounds
			SHA512_Round t-2
			SHA512_Round t-1
		.endif
		t = t+2
	.endr

	# Update digest
	add     a_64, DIGEST(0)
	add     b_64, DIGEST(1)
	add     c_64, DIGEST(2)
	add     d_64, DIGEST(3)
	add     e_64, DIGEST(4)
	add     f_64, DIGEST(5)
	add     g_64, DIGEST(6)
	add     h_64, DIGEST(7)

	# Advance to next message block
	add     $16*8, msg
	dec     msglen
	jnz     .Lupdateblock

	# Restore Stack Pointer
	mov	%rbp, %rsp
	pop	%rbp

	# Restore GPRs
	pop	%r15
	pop	%r14
	pop	%r13
	pop	%r12
	pop	%rbx

<<<<<<< HEAD
nowork:
=======
.Lnowork:
>>>>>>> eb3cdb58
	RET
SYM_FUNC_END(sha512_transform_avx)

########################################################################
### Binary Data

.section	.rodata.cst16.XMM_QWORD_BSWAP, "aM", @progbits, 16
.align 16
# Mask for byte-swapping a couple of qwords in an XMM register using (v)pshufb.
XMM_QWORD_BSWAP:
	.octa 0x08090a0b0c0d0e0f0001020304050607

# Mergeable 640-byte rodata section. This allows linker to merge the table
# with other, exactly the same 640-byte fragment of another rodata section
# (if such section exists).
.section	.rodata.cst640.K512, "aM", @progbits, 640
.align 64
# K[t] used in SHA512 hashing
K512:
	.quad 0x428a2f98d728ae22,0x7137449123ef65cd
	.quad 0xb5c0fbcfec4d3b2f,0xe9b5dba58189dbbc
	.quad 0x3956c25bf348b538,0x59f111f1b605d019
	.quad 0x923f82a4af194f9b,0xab1c5ed5da6d8118
	.quad 0xd807aa98a3030242,0x12835b0145706fbe
	.quad 0x243185be4ee4b28c,0x550c7dc3d5ffb4e2
	.quad 0x72be5d74f27b896f,0x80deb1fe3b1696b1
	.quad 0x9bdc06a725c71235,0xc19bf174cf692694
	.quad 0xe49b69c19ef14ad2,0xefbe4786384f25e3
	.quad 0x0fc19dc68b8cd5b5,0x240ca1cc77ac9c65
	.quad 0x2de92c6f592b0275,0x4a7484aa6ea6e483
	.quad 0x5cb0a9dcbd41fbd4,0x76f988da831153b5
	.quad 0x983e5152ee66dfab,0xa831c66d2db43210
	.quad 0xb00327c898fb213f,0xbf597fc7beef0ee4
	.quad 0xc6e00bf33da88fc2,0xd5a79147930aa725
	.quad 0x06ca6351e003826f,0x142929670a0e6e70
	.quad 0x27b70a8546d22ffc,0x2e1b21385c26c926
	.quad 0x4d2c6dfc5ac42aed,0x53380d139d95b3df
	.quad 0x650a73548baf63de,0x766a0abb3c77b2a8
	.quad 0x81c2c92e47edaee6,0x92722c851482353b
	.quad 0xa2bfe8a14cf10364,0xa81a664bbc423001
	.quad 0xc24b8b70d0f89791,0xc76c51a30654be30
	.quad 0xd192e819d6ef5218,0xd69906245565a910
	.quad 0xf40e35855771202a,0x106aa07032bbd1b8
	.quad 0x19a4c116b8d2d0c8,0x1e376c085141ab53
	.quad 0x2748774cdf8eeb99,0x34b0bcb5e19b48a8
	.quad 0x391c0cb3c5c95a63,0x4ed8aa4ae3418acb
	.quad 0x5b9cca4f7763e373,0x682e6ff3d6b2b8a3
	.quad 0x748f82ee5defb2fc,0x78a5636f43172f60
	.quad 0x84c87814a1f0ab72,0x8cc702081a6439ec
	.quad 0x90befffa23631e28,0xa4506cebde82bde9
	.quad 0xbef9a3f7b2c67915,0xc67178f2e372532b
	.quad 0xca273eceea26619c,0xd186b8c721c0c207
	.quad 0xeada7dd6cde0eb1e,0xf57d4f7fee6ed178
	.quad 0x06f067aa72176fba,0x0a637dc5a2c898a6
	.quad 0x113f9804bef90dae,0x1b710b35131c471b
	.quad 0x28db77f523047d84,0x32caab7b40c72493
	.quad 0x3c9ebe0a15c9bebc,0x431d67c49c100d4c
	.quad 0x4cc5d4becb3e42b6,0x597f299cfc657e2a
	.quad 0x5fcb6fab3ad6faec,0x6c44198c4a475817<|MERGE_RESOLUTION|>--- conflicted
+++ resolved
@@ -361,11 +361,7 @@
 	pop	%r12
 	pop	%rbx
 
-<<<<<<< HEAD
-nowork:
-=======
 .Lnowork:
->>>>>>> eb3cdb58
 	RET
 SYM_FUNC_END(sha512_transform_avx)
 
