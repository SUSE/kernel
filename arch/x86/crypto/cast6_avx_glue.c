--- conflicted
+++ resolved
@@ -56,65 +56,10 @@
 
 static int cbc_decrypt(struct skcipher_request *req)
 {
-<<<<<<< HEAD
-	return glue_cbc_decrypt_req_128bit(&cast6_dec_cbc, req);
-}
-
-static int ctr_crypt(struct skcipher_request *req)
-{
-	return glue_ctr_req_128bit(&cast6_ctr, req);
-}
-
-struct cast6_xts_ctx {
-	struct cast6_ctx tweak_ctx;
-	struct cast6_ctx crypt_ctx;
-};
-
-static int xts_cast6_setkey(struct crypto_skcipher *tfm, const u8 *key,
-			    unsigned int keylen)
-{
-	struct cast6_xts_ctx *ctx = crypto_skcipher_ctx(tfm);
-	u32 *flags = &tfm->base.crt_flags;
-	int err;
-
-	err = xts_verify_key(tfm, key, keylen);
-	if (err)
-		return err;
-
-	/* first half of xts-key is for crypt */
-	err = __cast6_setkey(&ctx->crypt_ctx, key, keylen / 2, flags);
-	if (err)
-		return err;
-
-	/* second half of xts-key is for tweak */
-	return __cast6_setkey(&ctx->tweak_ctx, key + keylen / 2, keylen / 2,
-			      flags);
-}
-
-static int xts_encrypt(struct skcipher_request *req)
-{
-	struct crypto_skcipher *tfm = crypto_skcipher_reqtfm(req);
-	struct cast6_xts_ctx *ctx = crypto_skcipher_ctx(tfm);
-
-	return glue_xts_req_128bit(&cast6_enc_xts, req,
-				   XTS_TWEAK_CAST(__cast6_encrypt),
-				   &ctx->tweak_ctx, &ctx->crypt_ctx, false);
-}
-
-static int xts_decrypt(struct skcipher_request *req)
-{
-	struct crypto_skcipher *tfm = crypto_skcipher_reqtfm(req);
-	struct cast6_xts_ctx *ctx = crypto_skcipher_ctx(tfm);
-
-	return glue_xts_req_128bit(&cast6_dec_xts, req,
-				   XTS_TWEAK_CAST(__cast6_encrypt),
-				   &ctx->tweak_ctx, &ctx->crypt_ctx, true);
-=======
 	CBC_WALK_START(req, CAST6_BLOCK_SIZE, CAST6_PARALLEL_BLOCKS);
 	CBC_DEC_BLOCK(CAST6_PARALLEL_BLOCKS, cast6_cbc_dec_8way);
 	CBC_DEC_BLOCK(1, __cast6_decrypt);
 	CBC_WALK_END();
->>>>>>> 7d2a07b7
 }
 
 static struct skcipher_alg cast6_algs[] = {
