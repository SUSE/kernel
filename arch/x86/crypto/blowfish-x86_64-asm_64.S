/* SPDX-License-Identifier: GPL-2.0-or-later */
/*
 * Blowfish Cipher Algorithm (x86_64)
 *
 * Copyright (C) 2011 Jussi Kivilinna <jussi.kivilinna@mbnet.fi>
 */

#include <linux/linkage.h>

.file "blowfish-x86_64-asm.S"
.text

/* structure of crypto context */
#define p	0
#define s0	((16 + 2) * 4)
#define s1	((16 + 2 + (1 * 256)) * 4)
#define s2	((16 + 2 + (2 * 256)) * 4)
#define s3	((16 + 2 + (3 * 256)) * 4)

/* register macros */
#define CTX %r12
#define RIO %rsi

#define RX0 %rax
#define RX1 %rbx
#define RX2 %rcx
#define RX3 %rdx

#define RX0d %eax
#define RX1d %ebx
#define RX2d %ecx
#define RX3d %edx

#define RX0bl %al
#define RX1bl %bl
#define RX2bl %cl
#define RX3bl %dl

#define RX0bh %ah
#define RX1bh %bh
#define RX2bh %ch
#define RX3bh %dh

#define RT0 %rdi
#define RT1 %rsi
#define RT2 %r8
#define RT3 %r9

#define RT0d %edi
#define RT1d %esi
#define RT2d %r8d
#define RT3d %r9d

#define RKEY %r10

/***********************************************************************
 * 1-way blowfish
 ***********************************************************************/
#define F() \
	rorq $16,		RX0; \
	movzbl RX0bh,		RT0d; \
	movzbl RX0bl,		RT1d; \
	rolq $16,		RX0; \
	movl s0(CTX,RT0,4),	RT0d; \
	addl s1(CTX,RT1,4),	RT0d; \
	movzbl RX0bh,		RT1d; \
	movzbl RX0bl,		RT2d; \
	rolq $32,		RX0; \
	xorl s2(CTX,RT1,4),	RT0d; \
	addl s3(CTX,RT2,4),	RT0d; \
	xorq RT0,		RX0;

#define add_roundkey_enc(n) \
	xorq p+4*(n)(CTX), 	RX0;

#define round_enc(n) \
	add_roundkey_enc(n); \
	\
	F(); \
	F();

#define add_roundkey_dec(n) \
	movq p+4*(n-1)(CTX),	RT0; \
	rorq $32,		RT0; \
	xorq RT0,		RX0;

#define round_dec(n) \
	add_roundkey_dec(n); \
	\
	F(); \
	F(); \

#define read_block() \
	movq (RIO), 		RX0; \
	rorq $32, 		RX0; \
	bswapq 			RX0;

#define write_block() \
	bswapq 			RX0; \
	movq RX0, 		(RIO);

SYM_FUNC_START(blowfish_enc_blk)
	/* input:
	 *	%rdi: ctx
	 *	%rsi: dst
	 *	%rdx: src
	 */
	movq %r12, %r11;

	movq %rdi, CTX;
	movq %rsi, %r10;
	movq %rdx, RIO;

	read_block();

	round_enc(0);
	round_enc(2);
	round_enc(4);
	round_enc(6);
	round_enc(8);
	round_enc(10);
	round_enc(12);
	round_enc(14);
	add_roundkey_enc(16);

	movq %r11, %r12;
	movq %r10, RIO;

	write_block();
	RET;
<<<<<<< HEAD
.L__enc_xor:
	xor_block();
	RET;
SYM_FUNC_END(__blowfish_enc_blk)
=======
SYM_FUNC_END(blowfish_enc_blk)
>>>>>>> eb3cdb58

SYM_FUNC_START(blowfish_dec_blk)
	/* input:
	 *	%rdi: ctx
	 *	%rsi: dst
	 *	%rdx: src
	 */
	movq %r12, %r11;

	movq %rdi, CTX;
	movq %rsi, %r10;
	movq %rdx, RIO;

	read_block();

	round_dec(17);
	round_dec(15);
	round_dec(13);
	round_dec(11);
	round_dec(9);
	round_dec(7);
	round_dec(5);
	round_dec(3);
	add_roundkey_dec(1);

	movq %r10, RIO;
	write_block();

	movq %r11, %r12;

	RET;
SYM_FUNC_END(blowfish_dec_blk)

/**********************************************************************
  4-way blowfish, four blocks parallel
 **********************************************************************/

/* F() for 4-way. Slower when used alone/1-way, but faster when used
 * parallel/4-way (tested on AMD Phenom II & Intel Xeon E7330).
 */
#define F4(x) \
	movzbl x ## bh,		RT1d; \
	movzbl x ## bl,		RT3d; \
	rorq $16,		x; \
	movzbl x ## bh,		RT0d; \
	movzbl x ## bl,		RT2d; \
	rorq $16,		x; \
	movl s0(CTX,RT0,4),	RT0d; \
	addl s1(CTX,RT2,4),	RT0d; \
	xorl s2(CTX,RT1,4),	RT0d; \
	addl s3(CTX,RT3,4),	RT0d; \
	xorq RT0,		x;

#define add_preloaded_roundkey4() \
	xorq RKEY,		RX0; \
	xorq RKEY,		RX1; \
	xorq RKEY,		RX2; \
	xorq RKEY,		RX3;

#define preload_roundkey_enc(n) \
	movq p+4*(n)(CTX),	RKEY;

#define add_roundkey_enc4(n) \
	add_preloaded_roundkey4(); \
	preload_roundkey_enc(n + 2);

#define round_enc4(n) \
	add_roundkey_enc4(n); \
	\
	F4(RX0); \
	F4(RX1); \
	F4(RX2); \
	F4(RX3); \
	\
	F4(RX0); \
	F4(RX1); \
	F4(RX2); \
	F4(RX3);

#define preload_roundkey_dec(n) \
	movq p+4*((n)-1)(CTX),	RKEY; \
	rorq $32,		RKEY;

#define add_roundkey_dec4(n) \
	add_preloaded_roundkey4(); \
	preload_roundkey_dec(n - 2);

#define round_dec4(n) \
	add_roundkey_dec4(n); \
	\
	F4(RX0); \
	F4(RX1); \
	F4(RX2); \
	F4(RX3); \
	\
	F4(RX0); \
	F4(RX1); \
	F4(RX2); \
	F4(RX3);

#define read_block4() \
	movq (RIO),		RX0; \
	rorq $32,		RX0; \
	bswapq 			RX0; \
	\
	movq 8(RIO),		RX1; \
	rorq $32,		RX1; \
	bswapq 			RX1; \
	\
	movq 16(RIO),		RX2; \
	rorq $32,		RX2; \
	bswapq 			RX2; \
	\
	movq 24(RIO),		RX3; \
	rorq $32,		RX3; \
	bswapq 			RX3;

#define write_block4() \
	bswapq 			RX0; \
	movq RX0,		(RIO); \
	\
	bswapq 			RX1; \
	movq RX1,		8(RIO); \
	\
	bswapq 			RX2; \
	movq RX2,		16(RIO); \
	\
	bswapq 			RX3; \
	movq RX3,		24(RIO);

#define xor_block4() \
	movq (RIO),		RT0; \
	bswapq			RT0; \
	xorq RT0,		RX1; \
	\
	movq 8(RIO),		RT2; \
	bswapq			RT2; \
	xorq RT2,		RX2; \
	\
	movq 16(RIO),		RT3; \
	bswapq			RT3; \
	xorq RT3,		RX3;

SYM_FUNC_START(blowfish_enc_blk_4way)
	/* input:
	 *	%rdi: ctx
	 *	%rsi: dst
	 *	%rdx: src
	 */
	pushq %r12;
	pushq %rbx;

	movq %rdi, CTX
	movq %rsi, %r11;
	movq %rdx, RIO;

	preload_roundkey_enc(0);

	read_block4();

	round_enc4(0);
	round_enc4(2);
	round_enc4(4);
	round_enc4(6);
	round_enc4(8);
	round_enc4(10);
	round_enc4(12);
	round_enc4(14);
	add_preloaded_roundkey4();

	movq %r11, RIO;
	write_block4();

	popq %rbx;
	popq %r12;
	RET;
<<<<<<< HEAD

.L__enc_xor4:
	xor_block4();

	popq %rbx;
	popq %r12;
	RET;
SYM_FUNC_END(__blowfish_enc_blk_4way)

SYM_FUNC_START(blowfish_dec_blk_4way)
=======
SYM_FUNC_END(blowfish_enc_blk_4way)

SYM_FUNC_START(__blowfish_dec_blk_4way)
>>>>>>> eb3cdb58
	/* input:
	 *	%rdi: ctx
	 *	%rsi: dst
	 *	%rdx: src
	 *	%rcx: cbc (bool)
	 */
	pushq %r12;
	pushq %rbx;
	pushq %rcx;
	pushq %rdx;

	movq %rdi, CTX;
	movq %rsi, %r11;
	movq %rdx, RIO;

	preload_roundkey_dec(17);
	read_block4();

	round_dec4(17);
	round_dec4(15);
	round_dec4(13);
	round_dec4(11);
	round_dec4(9);
	round_dec4(7);
	round_dec4(5);
	round_dec4(3);
	add_preloaded_roundkey4();

	popq RIO;
	popq %r12;
	testq %r12, %r12;
	jz .L_no_cbc_xor;

	xor_block4();

.L_no_cbc_xor:
	movq %r11, RIO;
	write_block4();

	popq %rbx;
	popq %r12;

	RET;
<<<<<<< HEAD
SYM_FUNC_END(blowfish_dec_blk_4way)
=======
SYM_FUNC_END(__blowfish_dec_blk_4way)
>>>>>>> eb3cdb58
<|MERGE_RESOLUTION|>--- conflicted
+++ resolved
@@ -128,14 +128,7 @@
 
 	write_block();
 	RET;
-<<<<<<< HEAD
-.L__enc_xor:
-	xor_block();
-	RET;
-SYM_FUNC_END(__blowfish_enc_blk)
-=======
 SYM_FUNC_END(blowfish_enc_blk)
->>>>>>> eb3cdb58
 
 SYM_FUNC_START(blowfish_dec_blk)
 	/* input:
@@ -312,22 +305,9 @@
 	popq %rbx;
 	popq %r12;
 	RET;
-<<<<<<< HEAD
-
-.L__enc_xor4:
-	xor_block4();
-
-	popq %rbx;
-	popq %r12;
-	RET;
-SYM_FUNC_END(__blowfish_enc_blk_4way)
-
-SYM_FUNC_START(blowfish_dec_blk_4way)
-=======
 SYM_FUNC_END(blowfish_enc_blk_4way)
 
 SYM_FUNC_START(__blowfish_dec_blk_4way)
->>>>>>> eb3cdb58
 	/* input:
 	 *	%rdi: ctx
 	 *	%rsi: dst
@@ -371,8 +351,4 @@
 	popq %r12;
 
 	RET;
-<<<<<<< HEAD
-SYM_FUNC_END(blowfish_dec_blk_4way)
-=======
-SYM_FUNC_END(__blowfish_dec_blk_4way)
->>>>>>> eb3cdb58
+SYM_FUNC_END(__blowfish_dec_blk_4way)