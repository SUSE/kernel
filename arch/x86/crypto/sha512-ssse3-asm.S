########################################################################
# Implement fast SHA-512 with SSSE3 instructions. (x86_64)
#
# Copyright (C) 2013 Intel Corporation.
#
# Authors:
#     James Guilford <james.guilford@intel.com>
#     Kirk Yap <kirk.s.yap@intel.com>
#     David Cote <david.m.cote@intel.com>
#     Tim Chen <tim.c.chen@linux.intel.com>
#
# This software is available to you under a choice of one of two
# licenses.  You may choose to be licensed under the terms of the GNU
# General Public License (GPL) Version 2, available from the file
# COPYING in the main directory of this source tree, or the
# OpenIB.org BSD license below:
#
#     Redistribution and use in source and binary forms, with or
#     without modification, are permitted provided that the following
#     conditions are met:
#
#      - Redistributions of source code must retain the above
#        copyright notice, this list of conditions and the following
#        disclaimer.
#
#      - Redistributions in binary form must reproduce the above
#        copyright notice, this list of conditions and the following
#        disclaimer in the documentation and/or other materials
#        provided with the distribution.
#
# THE SOFTWARE IS PROVIDED "AS IS", WITHOUT WARRANTY OF ANY KIND,
# EXPRESS OR IMPLIED, INCLUDING BUT NOT LIMITED TO THE WARRANTIES OF
# MERCHANTABILITY, FITNESS FOR A PARTICULAR PURPOSE AND
# NONINFRINGEMENT. IN NO EVENT SHALL THE AUTHORS OR COPYRIGHT HOLDERS
# BE LIABLE FOR ANY CLAIM, DAMAGES OR OTHER LIABILITY, WHETHER IN AN
# ACTION OF CONTRACT, TORT OR OTHERWISE, ARISING FROM, OUT OF OR IN
# CONNECTION WITH THE SOFTWARE OR THE USE OR OTHER DEALINGS IN THE
# SOFTWARE.
#
########################################################################
#
# This code is described in an Intel White-Paper:
# "Fast SHA-512 Implementations on Intel Architecture Processors"
#
# To find it, surf to http://www.intel.com/p/en_US/embedded
# and search for that title.
#
########################################################################

#include <linux/linkage.h>
#include <linux/cfi_types.h>

.text

# Virtual Registers
# ARG1
digest =	%rdi
# ARG2
msg =		%rsi
# ARG3
msglen =	%rdx
T1 =		%rcx
T2 =		%r8
a_64 =		%r9
b_64 =		%r10
c_64 =		%r11
d_64 =		%r12
e_64 =		%r13
f_64 =		%r14
g_64 =		%r15
h_64 =		%rbx
tmp0 =		%rax

# Local variables (stack frame)

W_SIZE = 80*8
WK_SIZE = 2*8

frame_W = 0
frame_WK = frame_W + W_SIZE
frame_size = frame_WK + WK_SIZE

# Useful QWORD "arrays" for simpler memory references
# MSG, DIGEST, K_t, W_t are arrays
# WK_2(t) points to 1 of 2 qwords at frame.WK depdending on t being odd/even

# Input message (arg1)
#define MSG(i)    8*i(msg)

# Output Digest (arg2)
#define DIGEST(i) 8*i(digest)

# SHA Constants (static mem)
#define K_t(i)    8*i+K512(%rip)

# Message Schedule (stack frame)
#define W_t(i)    8*i+frame_W(%rsp)

# W[t]+K[t] (stack frame)
#define WK_2(i)   8*((i%2))+frame_WK(%rsp)

.macro RotateState
	# Rotate symbols a..h right
	TMP   = h_64
	h_64  = g_64
	g_64  = f_64
	f_64  = e_64
	e_64  = d_64
	d_64  = c_64
	c_64  = b_64
	b_64  = a_64
	a_64  = TMP
.endm

.macro SHA512_Round rnd

	# Compute Round %%t
	mov	f_64, T1          # T1 = f
	mov	e_64, tmp0        # tmp = e
	xor	g_64, T1          # T1 = f ^ g
	ror	$23, tmp0 # 41    # tmp = e ror 23
	and	e_64, T1          # T1 = (f ^ g) & e
	xor	e_64, tmp0        # tmp = (e ror 23) ^ e
	xor	g_64, T1          # T1 = ((f ^ g) & e) ^ g = CH(e,f,g)
	idx = \rnd
	add	WK_2(idx), T1     # W[t] + K[t] from message scheduler
	ror	$4, tmp0  # 18    # tmp = ((e ror 23) ^ e) ror 4
	xor	e_64, tmp0        # tmp = (((e ror 23) ^ e) ror 4) ^ e
	mov	a_64, T2          # T2 = a
	add	h_64, T1          # T1 = CH(e,f,g) + W[t] + K[t] + h
	ror	$14, tmp0 # 14    # tmp = ((((e ror23)^e)ror4)^e)ror14 = S1(e)
	add	tmp0, T1          # T1 = CH(e,f,g) + W[t] + K[t] + S1(e)
	mov	a_64, tmp0        # tmp = a
	xor	c_64, T2          # T2 = a ^ c
	and	c_64, tmp0        # tmp = a & c
	and	b_64, T2          # T2 = (a ^ c) & b
	xor	tmp0, T2          # T2 = ((a ^ c) & b) ^ (a & c) = Maj(a,b,c)
	mov	a_64, tmp0        # tmp = a
	ror	$5, tmp0 # 39     # tmp = a ror 5
	xor	a_64, tmp0        # tmp = (a ror 5) ^ a
	add	T1, d_64          # e(next_state) = d + T1
	ror	$6, tmp0 # 34     # tmp = ((a ror 5) ^ a) ror 6
	xor	a_64, tmp0        # tmp = (((a ror 5) ^ a) ror 6) ^ a
	lea	(T1, T2), h_64    # a(next_state) = T1 + Maj(a,b,c)
	ror	$28, tmp0 # 28    # tmp = ((((a ror5)^a)ror6)^a)ror28 = S0(a)
	add	tmp0, h_64        # a(next_state) = T1 + Maj(a,b,c) S0(a)
	RotateState
.endm

.macro SHA512_2Sched_2Round_sse rnd

	# Compute rounds t-2 and t-1
	# Compute message schedule QWORDS t and t+1

	#   Two rounds are computed based on the values for K[t-2]+W[t-2] and
	# K[t-1]+W[t-1] which were previously stored at WK_2 by the message
	# scheduler.
	#   The two new schedule QWORDS are stored at [W_t(%%t)] and [W_t(%%t+1)].
	# They are then added to their respective SHA512 constants at
	# [K_t(%%t)] and [K_t(%%t+1)] and stored at dqword [WK_2(%%t)]
	#   For brievity, the comments following vectored instructions only refer to
	# the first of a pair of QWORDS.
	# Eg. XMM2=W[t-2] really means XMM2={W[t-2]|W[t-1]}
	#   The computation of the message schedule and the rounds are tightly
	# stitched to take advantage of instruction-level parallelism.
	# For clarity, integer instructions (for the rounds calculation) are indented
	# by one tab. Vectored instructions (for the message scheduler) are indented
	# by two tabs.

	mov	f_64, T1
	idx = \rnd -2
	movdqa	W_t(idx), %xmm2		    # XMM2 = W[t-2]
	xor	g_64, T1
	and	e_64, T1
	movdqa	%xmm2, %xmm0	            # XMM0 = W[t-2]
	xor	g_64, T1
	idx = \rnd
	add	WK_2(idx), T1
	idx = \rnd - 15
	movdqu	W_t(idx), %xmm5		    # XMM5 = W[t-15]
	mov	e_64, tmp0
	ror	$23, tmp0 # 41
	movdqa	%xmm5, %xmm3	            # XMM3 = W[t-15]
	xor	e_64, tmp0
	ror	$4, tmp0 # 18
	psrlq	$61-19, %xmm0		    # XMM0 = W[t-2] >> 42
	xor	e_64, tmp0
	ror	$14, tmp0 # 14
	psrlq	$(8-7), %xmm3		    # XMM3 = W[t-15] >> 1
	add	tmp0, T1
	add	h_64, T1
	pxor	%xmm2, %xmm0                # XMM0 = (W[t-2] >> 42) ^ W[t-2]
	mov	a_64, T2
	xor	c_64, T2
	pxor	%xmm5, %xmm3                # XMM3 = (W[t-15] >> 1) ^ W[t-15]
	and	b_64, T2
	mov	a_64, tmp0
	psrlq	$(19-6), %xmm0		    # XMM0 = ((W[t-2]>>42)^W[t-2])>>13
	and	c_64, tmp0
	xor	tmp0, T2
	psrlq	$(7-1), %xmm3		    # XMM3 = ((W[t-15]>>1)^W[t-15])>>6
	mov	a_64, tmp0
	ror	$5, tmp0 # 39
	pxor	%xmm2, %xmm0	            # XMM0 = (((W[t-2]>>42)^W[t-2])>>13)^W[t-2]
	xor	a_64, tmp0
	ror	$6, tmp0 # 34
	pxor	%xmm5, %xmm3                # XMM3 = (((W[t-15]>>1)^W[t-15])>>6)^W[t-15]
	xor	a_64, tmp0
	ror	$28, tmp0 # 28
	psrlq	$6, %xmm0                   # XMM0 = ((((W[t-2]>>42)^W[t-2])>>13)^W[t-2])>>6
	add	tmp0, T2
	add	T1, d_64
	psrlq	$1, %xmm3                   # XMM3 = (((W[t-15]>>1)^W[t-15])>>6)^W[t-15]>>1
	lea	(T1, T2), h_64
	RotateState
	movdqa	%xmm2, %xmm1	            # XMM1 = W[t-2]
	mov	f_64, T1
	xor	g_64, T1
	movdqa	%xmm5, %xmm4		    # XMM4 = W[t-15]
	and	e_64, T1
	xor	g_64, T1
	psllq	$(64-19)-(64-61) , %xmm1    # XMM1 = W[t-2] << 42
	idx = \rnd + 1
	add	WK_2(idx), T1
	mov	e_64, tmp0
	psllq	$(64-1)-(64-8), %xmm4	    # XMM4 = W[t-15] << 7
	ror	$23, tmp0 # 41
	xor	e_64, tmp0
	pxor	%xmm2, %xmm1		    # XMM1 = (W[t-2] << 42)^W[t-2]
	ror	$4, tmp0 # 18
	xor	e_64, tmp0
	pxor	%xmm5, %xmm4		    # XMM4 = (W[t-15]<<7)^W[t-15]
	ror	$14, tmp0 # 14
	add	tmp0, T1
	psllq	$(64-61), %xmm1		    # XMM1 = ((W[t-2] << 42)^W[t-2])<<3
	add	h_64, T1
	mov	a_64, T2
	psllq	$(64-8), %xmm4		    # XMM4 = ((W[t-15]<<7)^W[t-15])<<56
	xor	c_64, T2
	and	b_64, T2
	pxor	%xmm1, %xmm0		    # XMM0 = s1(W[t-2])
	mov	a_64, tmp0
	and	c_64, tmp0
	idx = \rnd - 7
	movdqu	W_t(idx), %xmm1		    # XMM1 = W[t-7]
	xor	tmp0, T2
	pxor	%xmm4, %xmm3                # XMM3 = s0(W[t-15])
	mov	a_64, tmp0
	paddq	%xmm3, %xmm0		    # XMM0 = s1(W[t-2]) + s0(W[t-15])
	ror	$5, tmp0 # 39
	idx =\rnd-16
	paddq	W_t(idx), %xmm0		    # XMM0 = s1(W[t-2]) + s0(W[t-15]) + W[t-16]
	xor	a_64, tmp0
	paddq	%xmm1, %xmm0	            # XMM0 = s1(W[t-2]) + W[t-7] + s0(W[t-15]) + W[t-16]
	ror	$6, tmp0 # 34
	movdqa	%xmm0, W_t(\rnd)	    # Store scheduled qwords
	xor	a_64, tmp0
	paddq	K_t(\rnd), %xmm0	    # Compute W[t]+K[t]
	ror	$28, tmp0 # 28
	idx = \rnd
	movdqa	%xmm0, WK_2(idx)	    # Store W[t]+K[t] for next rounds
	add	tmp0, T2
	add	T1, d_64
	lea	(T1, T2), h_64
	RotateState
.endm

########################################################################
## void sha512_transform_ssse3(struct sha512_state *state, const u8 *data,
##			       int blocks);
# (struct sha512_state is assumed to begin with u64 state[8])
# Purpose: Updates the SHA512 digest stored at "state" with the message
# stored in "data".
# The size of the message pointed to by "data" must be an integer multiple
# of SHA512 message blocks.
# "blocks" is the message length in SHA512 blocks.
########################################################################
SYM_TYPED_FUNC_START(sha512_transform_ssse3)

	test msglen, msglen
	je .Lnowork

	# Save GPRs
	push	%rbx
	push	%r12
	push	%r13
	push	%r14
	push	%r15

	# Allocate Stack Space
	push	%rbp
	mov	%rsp, %rbp
	sub	$frame_size, %rsp
	and	$~(0x20 - 1), %rsp

.Lupdateblock:

# Load state variables
	mov	DIGEST(0), a_64
	mov	DIGEST(1), b_64
	mov	DIGEST(2), c_64
	mov	DIGEST(3), d_64
	mov	DIGEST(4), e_64
	mov	DIGEST(5), f_64
	mov	DIGEST(6), g_64
	mov	DIGEST(7), h_64

	t = 0
	.rept 80/2 + 1
	# (80 rounds) / (2 rounds/iteration) + (1 iteration)
	# +1 iteration because the scheduler leads hashing by 1 iteration
		.if t < 2
			# BSWAP 2 QWORDS
			movdqa	XMM_QWORD_BSWAP(%rip), %xmm1
			movdqu	MSG(t), %xmm0
			pshufb	%xmm1, %xmm0	# BSWAP
			movdqa	%xmm0, W_t(t)	# Store Scheduled Pair
			paddq	K_t(t), %xmm0	# Compute W[t]+K[t]
			movdqa	%xmm0, WK_2(t)	# Store into WK for rounds
		.elseif t < 16
			# BSWAP 2 QWORDS# Compute 2 Rounds
			movdqu	MSG(t), %xmm0
			pshufb	%xmm1, %xmm0	# BSWAP
			SHA512_Round t-2	# Round t-2
			movdqa	%xmm0, W_t(t)	# Store Scheduled Pair
			paddq	K_t(t), %xmm0	# Compute W[t]+K[t]
			SHA512_Round t-1	# Round t-1
			movdqa	%xmm0, WK_2(t)	# Store W[t]+K[t] into WK
		.elseif t < 79
			# Schedule 2 QWORDS# Compute 2 Rounds
			SHA512_2Sched_2Round_sse t
		.else
			# Compute 2 Rounds
			SHA512_Round t-2
			SHA512_Round t-1
		.endif
		t = t+2
	.endr

	# Update digest
	add	a_64, DIGEST(0)
	add	b_64, DIGEST(1)
	add	c_64, DIGEST(2)
	add	d_64, DIGEST(3)
	add	e_64, DIGEST(4)
	add	f_64, DIGEST(5)
	add	g_64, DIGEST(6)
	add	h_64, DIGEST(7)

	# Advance to next message block
	add	$16*8, msg
	dec	msglen
	jnz	.Lupdateblock

	# Restore Stack Pointer
	mov	%rbp, %rsp
	pop	%rbp

	# Restore GPRs
	pop	%r15
	pop	%r14
	pop	%r13
	pop	%r12
	pop	%rbx

<<<<<<< HEAD
nowork:
=======
.Lnowork:
>>>>>>> eb3cdb58
	RET
SYM_FUNC_END(sha512_transform_ssse3)

########################################################################
### Binary Data

.section	.rodata.cst16.XMM_QWORD_BSWAP, "aM", @progbits, 16
.align 16
# Mask for byte-swapping a couple of qwords in an XMM register using (v)pshufb.
XMM_QWORD_BSWAP:
	.octa 0x08090a0b0c0d0e0f0001020304050607

# Mergeable 640-byte rodata section. This allows linker to merge the table
# with other, exactly the same 640-byte fragment of another rodata section
# (if such section exists).
.section	.rodata.cst640.K512, "aM", @progbits, 640
.align 64
# K[t] used in SHA512 hashing
K512:
	.quad 0x428a2f98d728ae22,0x7137449123ef65cd
	.quad 0xb5c0fbcfec4d3b2f,0xe9b5dba58189dbbc
	.quad 0x3956c25bf348b538,0x59f111f1b605d019
	.quad 0x923f82a4af194f9b,0xab1c5ed5da6d8118
	.quad 0xd807aa98a3030242,0x12835b0145706fbe
	.quad 0x243185be4ee4b28c,0x550c7dc3d5ffb4e2
	.quad 0x72be5d74f27b896f,0x80deb1fe3b1696b1
	.quad 0x9bdc06a725c71235,0xc19bf174cf692694
	.quad 0xe49b69c19ef14ad2,0xefbe4786384f25e3
	.quad 0x0fc19dc68b8cd5b5,0x240ca1cc77ac9c65
	.quad 0x2de92c6f592b0275,0x4a7484aa6ea6e483
	.quad 0x5cb0a9dcbd41fbd4,0x76f988da831153b5
	.quad 0x983e5152ee66dfab,0xa831c66d2db43210
	.quad 0xb00327c898fb213f,0xbf597fc7beef0ee4
	.quad 0xc6e00bf33da88fc2,0xd5a79147930aa725
	.quad 0x06ca6351e003826f,0x142929670a0e6e70
	.quad 0x27b70a8546d22ffc,0x2e1b21385c26c926
	.quad 0x4d2c6dfc5ac42aed,0x53380d139d95b3df
	.quad 0x650a73548baf63de,0x766a0abb3c77b2a8
	.quad 0x81c2c92e47edaee6,0x92722c851482353b
	.quad 0xa2bfe8a14cf10364,0xa81a664bbc423001
	.quad 0xc24b8b70d0f89791,0xc76c51a30654be30
	.quad 0xd192e819d6ef5218,0xd69906245565a910
	.quad 0xf40e35855771202a,0x106aa07032bbd1b8
	.quad 0x19a4c116b8d2d0c8,0x1e376c085141ab53
	.quad 0x2748774cdf8eeb99,0x34b0bcb5e19b48a8
	.quad 0x391c0cb3c5c95a63,0x4ed8aa4ae3418acb
	.quad 0x5b9cca4f7763e373,0x682e6ff3d6b2b8a3
	.quad 0x748f82ee5defb2fc,0x78a5636f43172f60
	.quad 0x84c87814a1f0ab72,0x8cc702081a6439ec
	.quad 0x90befffa23631e28,0xa4506cebde82bde9
	.quad 0xbef9a3f7b2c67915,0xc67178f2e372532b
	.quad 0xca273eceea26619c,0xd186b8c721c0c207
	.quad 0xeada7dd6cde0eb1e,0xf57d4f7fee6ed178
	.quad 0x06f067aa72176fba,0x0a637dc5a2c898a6
	.quad 0x113f9804bef90dae,0x1b710b35131c471b
	.quad 0x28db77f523047d84,0x32caab7b40c72493
	.quad 0x3c9ebe0a15c9bebc,0x431d67c49c100d4c
	.quad 0x4cc5d4becb3e42b6,0x597f299cfc657e2a
	.quad 0x5fcb6fab3ad6faec,0x6c44198c4a475817<|MERGE_RESOLUTION|>--- conflicted
+++ resolved
@@ -363,11 +363,7 @@
 	pop	%r12
 	pop	%rbx
 
-<<<<<<< HEAD
-nowork:
-=======
 .Lnowork:
->>>>>>> eb3cdb58
 	RET
 SYM_FUNC_END(sha512_transform_ssse3)
 
