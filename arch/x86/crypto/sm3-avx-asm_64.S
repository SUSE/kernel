/* SPDX-License-Identifier: GPL-2.0-or-later */
/*
 * SM3 AVX accelerated transform.
 * specified in: https://datatracker.ietf.org/doc/html/draft-sca-cfrg-sm3-02
 *
 * Copyright (C) 2021 Jussi Kivilinna <jussi.kivilinna@iki.fi>
 * Copyright (C) 2021 Tianjia Zhang <tianjia.zhang@linux.alibaba.com>
 */

/* Based on SM3 AES/BMI2 accelerated work by libgcrypt at:
 *  https://gnupg.org/software/libgcrypt/index.html
 */

#include <linux/linkage.h>
#include <linux/cfi_types.h>
#include <asm/frame.h>

/* Context structure */

#define state_h0 0
#define state_h1 4
#define state_h2 8
#define state_h3 12
#define state_h4 16
#define state_h5 20
#define state_h6 24
#define state_h7 28

/* Constants */

/* Round constant macros */

#define K0   2043430169  /* 0x79cc4519 */
#define K1   -208106958  /* 0xf3988a32 */
#define K2   -416213915  /* 0xe7311465 */
#define K3   -832427829  /* 0xce6228cb */
#define K4  -1664855657  /* 0x9cc45197 */
#define K5    965255983  /* 0x3988a32f */
#define K6   1930511966  /* 0x7311465e */
#define K7   -433943364  /* 0xe6228cbc */
#define K8   -867886727  /* 0xcc451979 */
#define K9  -1735773453  /* 0x988a32f3 */
#define K10   823420391  /* 0x311465e7 */
#define K11  1646840782  /* 0x6228cbce */
#define K12 -1001285732  /* 0xc451979c */
#define K13 -2002571463  /* 0x88a32f39 */
#define K14   289824371  /* 0x11465e73 */
#define K15   579648742  /* 0x228cbce6 */
#define K16 -1651869049  /* 0x9d8a7a87 */
#define K17   991229199  /* 0x3b14f50f */
#define K18  1982458398  /* 0x7629ea1e */
#define K19  -330050500  /* 0xec53d43c */
#define K20  -660100999  /* 0xd8a7a879 */
#define K21 -1320201997  /* 0xb14f50f3 */
#define K22  1654563303  /* 0x629ea1e7 */
#define K23  -985840690  /* 0xc53d43ce */
#define K24 -1971681379  /* 0x8a7a879d */
#define K25   351604539  /* 0x14f50f3b */
#define K26   703209078  /* 0x29ea1e76 */
#define K27  1406418156  /* 0x53d43cec */
#define K28 -1482130984  /* 0xa7a879d8 */
#define K29  1330705329  /* 0x4f50f3b1 */
#define K30 -1633556638  /* 0x9ea1e762 */
#define K31  1027854021  /* 0x3d43cec5 */
#define K32  2055708042  /* 0x7a879d8a */
#define K33  -183551212  /* 0xf50f3b14 */
#define K34  -367102423  /* 0xea1e7629 */
#define K35  -734204845  /* 0xd43cec53 */
#define K36 -1468409689  /* 0xa879d8a7 */
#define K37  1358147919  /* 0x50f3b14f */
#define K38 -1578671458  /* 0xa1e7629e */
#define K39  1137624381  /* 0x43cec53d */
#define K40 -2019718534  /* 0x879d8a7a */
#define K41   255530229  /* 0x0f3b14f5 */
#define K42   511060458  /* 0x1e7629ea */
#define K43  1022120916  /* 0x3cec53d4 */
#define K44  2044241832  /* 0x79d8a7a8 */
#define K45  -206483632  /* 0xf3b14f50 */
#define K46  -412967263  /* 0xe7629ea1 */
#define K47  -825934525  /* 0xcec53d43 */
#define K48 -1651869049  /* 0x9d8a7a87 */
#define K49   991229199  /* 0x3b14f50f */
#define K50  1982458398  /* 0x7629ea1e */
#define K51  -330050500  /* 0xec53d43c */
#define K52  -660100999  /* 0xd8a7a879 */
#define K53 -1320201997  /* 0xb14f50f3 */
#define K54  1654563303  /* 0x629ea1e7 */
#define K55  -985840690  /* 0xc53d43ce */
#define K56 -1971681379  /* 0x8a7a879d */
#define K57   351604539  /* 0x14f50f3b */
#define K58   703209078  /* 0x29ea1e76 */
#define K59  1406418156  /* 0x53d43cec */
#define K60 -1482130984  /* 0xa7a879d8 */
#define K61  1330705329  /* 0x4f50f3b1 */
#define K62 -1633556638  /* 0x9ea1e762 */
#define K63  1027854021  /* 0x3d43cec5 */

/* Register macros */

#define RSTATE %rdi
#define RDATA  %rsi
#define RNBLKS %rdx

#define t0 %eax
#define t1 %ebx
#define t2 %ecx

#define a %r8d
#define b %r9d
#define c %r10d
#define d %r11d
#define e %r12d
#define f %r13d
#define g %r14d
#define h %r15d

#define W0 %xmm0
#define W1 %xmm1
#define W2 %xmm2
#define W3 %xmm3
#define W4 %xmm4
#define W5 %xmm5

#define XTMP0 %xmm6
#define XTMP1 %xmm7
#define XTMP2 %xmm8
#define XTMP3 %xmm9
#define XTMP4 %xmm10
#define XTMP5 %xmm11
#define XTMP6 %xmm12

#define BSWAP_REG %xmm15

/* Stack structure */

#define STACK_W_SIZE        (32 * 2 * 3)
#define STACK_REG_SAVE_SIZE (64)

#define STACK_W             (0)
#define STACK_REG_SAVE      (STACK_W + STACK_W_SIZE)
#define STACK_SIZE          (STACK_REG_SAVE + STACK_REG_SAVE_SIZE)

/* Instruction helpers. */

#define roll2(v, reg)		\
	roll $(v), reg;

#define roll3mov(v, src, dst)	\
	movl src, dst;		\
	roll $(v), dst;

#define roll3(v, src, dst)	\
	rorxl $(32-(v)), src, dst;

#define addl2(a, out)		\
	leal (a, out), out;

/* Round function macros. */

#define GG1(x, y, z, o, t)	\
	movl x, o;		\
	xorl y, o;		\
	xorl z, o;

#define FF1(x, y, z, o, t) GG1(x, y, z, o, t)

#define GG2(x, y, z, o, t)	\
	andnl z, x, o;		\
	movl y, t;		\
	andl x, t;		\
	addl2(t, o);

#define FF2(x, y, z, o, t)	\
	movl y, o;		\
	xorl x, o;		\
	movl y, t;		\
	andl x, t;		\
	andl z, o;		\
	xorl t, o;

#define R(i, a, b, c, d, e, f, g, h, round, widx, wtype)		\
	/* rol(a, 12) => t0 */						\
	roll3mov(12, a, t0); /* rorxl here would reduce perf by 6% on zen3 */ \
	/* rol (t0 + e + t), 7) => t1 */				\
	leal K##round(t0, e, 1), t1;					\
	roll2(7, t1);							\
	/* h + w1 => h */						\
	addl wtype##_W1_ADDR(round, widx), h;				\
	/* h + t1 => h */						\
	addl2(t1, h);							\
	/* t1 ^ t0 => t0 */						\
	xorl t1, t0;							\
	/* w1w2 + d => d */						\
	addl wtype##_W1W2_ADDR(round, widx), d;				\
	/* FF##i(a,b,c) => t1 */					\
	FF##i(a, b, c, t1, t2);						\
	/* d + t1 => d */						\
	addl2(t1, d);							\
	/* GG#i(e,f,g) => t2 */						\
	GG##i(e, f, g, t2, t1);						\
	/* h + t2 => h */						\
	addl2(t2, h);							\
	/* rol (f, 19) => f */						\
	roll2(19, f);							\
	/* d + t0 => d */						\
	addl2(t0, d);							\
	/* rol (b, 9) => b */						\
	roll2(9, b);							\
	/* P0(h) => h */						\
	roll3(9, h, t2);						\
	roll3(17, h, t1);						\
	xorl t2, h;							\
	xorl t1, h;

#define R1(a, b, c, d, e, f, g, h, round, widx, wtype) \
	R(1, a, b, c, d, e, f, g, h, round, widx, wtype)

#define R2(a, b, c, d, e, f, g, h, round, widx, wtype) \
	R(2, a, b, c, d, e, f, g, h, round, widx, wtype)

/* Input expansion macros. */

/* Byte-swapped input address. */
#define IW_W_ADDR(round, widx, offs) \
	(STACK_W + ((round) / 4) * 64 + (offs) + ((widx) * 4))(%rsp)

/* Expanded input address. */
#define XW_W_ADDR(round, widx, offs) \
	(STACK_W + ((((round) / 3) - 4) % 2) * 64 + (offs) + ((widx) * 4))(%rsp)

/* Rounds 1-12, byte-swapped input block addresses. */
#define IW_W1_ADDR(round, widx)   IW_W_ADDR(round, widx, 0)
#define IW_W1W2_ADDR(round, widx) IW_W_ADDR(round, widx, 32)

/* Rounds 1-12, expanded input block addresses. */
#define XW_W1_ADDR(round, widx)   XW_W_ADDR(round, widx, 0)
#define XW_W1W2_ADDR(round, widx) XW_W_ADDR(round, widx, 32)

/* Input block loading. */
#define LOAD_W_XMM_1()							\
	vmovdqu 0*16(RDATA), XTMP0; /* XTMP0: w3, w2, w1, w0 */		\
	vmovdqu 1*16(RDATA), XTMP1; /* XTMP1: w7, w6, w5, w4 */		\
	vmovdqu 2*16(RDATA), XTMP2; /* XTMP2: w11, w10, w9, w8 */	\
	vmovdqu 3*16(RDATA), XTMP3; /* XTMP3: w15, w14, w13, w12 */	\
	vpshufb BSWAP_REG, XTMP0, XTMP0;				\
	vpshufb BSWAP_REG, XTMP1, XTMP1;				\
	vpshufb BSWAP_REG, XTMP2, XTMP2;				\
	vpshufb BSWAP_REG, XTMP3, XTMP3;				\
	vpxor XTMP0, XTMP1, XTMP4;					\
	vpxor XTMP1, XTMP2, XTMP5;					\
	vpxor XTMP2, XTMP3, XTMP6;					\
	leaq 64(RDATA), RDATA;						\
	vmovdqa XTMP0, IW_W1_ADDR(0, 0);				\
	vmovdqa XTMP4, IW_W1W2_ADDR(0, 0);				\
	vmovdqa XTMP1, IW_W1_ADDR(4, 0);				\
	vmovdqa XTMP5, IW_W1W2_ADDR(4, 0);

#define LOAD_W_XMM_2()				\
	vmovdqa XTMP2, IW_W1_ADDR(8, 0);	\
	vmovdqa XTMP6, IW_W1W2_ADDR(8, 0);

#define LOAD_W_XMM_3()							\
	vpshufd $0b00000000, XTMP0, W0; /* W0: xx, w0, xx, xx */	\
	vpshufd $0b11111001, XTMP0, W1; /* W1: xx, w3, w2, w1 */	\
	vmovdqa XTMP1, W2;              /* W2: xx, w6, w5, w4 */	\
	vpalignr $12, XTMP1, XTMP2, W3; /* W3: xx, w9, w8, w7 */	\
	vpalignr $8, XTMP2, XTMP3, W4;  /* W4: xx, w12, w11, w10 */	\
	vpshufd $0b11111001, XTMP3, W5; /* W5: xx, w15, w14, w13 */

/* Message scheduling. Note: 3 words per XMM register. */
#define SCHED_W_0(round, w0, w1, w2, w3, w4, w5)			\
	/* Load (w[i - 16]) => XTMP0 */					\
	vpshufd $0b10111111, w0, XTMP0;					\
	vpalignr $12, XTMP0, w1, XTMP0; /* XTMP0: xx, w2, w1, w0 */	\
	/* Load (w[i - 13]) => XTMP1 */					\
	vpshufd $0b10111111, w1, XTMP1;					\
	vpalignr $12, XTMP1, w2, XTMP1;					\
	/* w[i - 9] == w3 */						\
	/* XMM3 ^ XTMP0 => XTMP0 */					\
	vpxor w3, XTMP0, XTMP0;

#define SCHED_W_1(round, w0, w1, w2, w3, w4, w5)	\
	/* w[i - 3] == w5 */				\
	/* rol(XMM5, 15) ^ XTMP0 => XTMP0 */		\
	vpslld $15, w5, XTMP2;				\
	vpsrld $(32-15), w5, XTMP3;			\
	vpxor XTMP2, XTMP3, XTMP3;			\
	vpxor XTMP3, XTMP0, XTMP0;			\
	/* rol(XTMP1, 7) => XTMP1 */			\
	vpslld $7, XTMP1, XTMP5;			\
	vpsrld $(32-7), XTMP1, XTMP1;			\
	vpxor XTMP5, XTMP1, XTMP1;			\
	/* XMM4 ^ XTMP1 => XTMP1 */			\
	vpxor w4, XTMP1, XTMP1;				\
	/* w[i - 6] == XMM4 */				\
	/* P1(XTMP0) ^ XTMP1 => XMM0 */			\
	vpslld $15, XTMP0, XTMP5;			\
	vpsrld $(32-15), XTMP0, XTMP6;			\
	vpslld $23, XTMP0, XTMP2;			\
	vpsrld $(32-23), XTMP0, XTMP3;			\
	vpxor XTMP0, XTMP1, XTMP1;			\
	vpxor XTMP6, XTMP5, XTMP5;			\
	vpxor XTMP3, XTMP2, XTMP2;			\
	vpxor XTMP2, XTMP5, XTMP5;			\
	vpxor XTMP5, XTMP1, w0;

#define SCHED_W_2(round, w0, w1, w2, w3, w4, w5)	\
	/* W1 in XMM12 */				\
	vpshufd $0b10111111, w4, XTMP4;			\
	vpalignr $12, XTMP4, w5, XTMP4;			\
	vmovdqa XTMP4, XW_W1_ADDR((round), 0);		\
	/* W1 ^ W2 => XTMP1 */				\
	vpxor w0, XTMP4, XTMP1;				\
	vmovdqa XTMP1, XW_W1W2_ADDR((round), 0);


.section	.rodata.cst16, "aM", @progbits, 16
.align 16

.Lbe32mask:
	.long 0x00010203, 0x04050607, 0x08090a0b, 0x0c0d0e0f

.text

/*
 * Transform nblocks*64 bytes (nblocks*16 32-bit words) at DATA.
 *
 * void sm3_transform_avx(struct sm3_state *state,
 *                        const u8 *data, int nblocks);
 */
<<<<<<< HEAD
.align 16
=======
>>>>>>> f8ca29b3
SYM_TYPED_FUNC_START(sm3_transform_avx)
	/* input:
	 *	%rdi: ctx, CTX
	 *	%rsi: data (64*nblks bytes)
	 *	%rdx: nblocks
	 */
	vzeroupper;

	pushq %rbp;
	movq %rsp, %rbp;

	movq %rdx, RNBLKS;

	subq $STACK_SIZE, %rsp;
	andq $(~63), %rsp;

	movq %rbx, (STACK_REG_SAVE + 0 * 8)(%rsp);
	movq %r15, (STACK_REG_SAVE + 1 * 8)(%rsp);
	movq %r14, (STACK_REG_SAVE + 2 * 8)(%rsp);
	movq %r13, (STACK_REG_SAVE + 3 * 8)(%rsp);
	movq %r12, (STACK_REG_SAVE + 4 * 8)(%rsp);

	vmovdqa .Lbe32mask (%rip), BSWAP_REG;

	/* Get the values of the chaining variables. */
	movl state_h0(RSTATE), a;
	movl state_h1(RSTATE), b;
	movl state_h2(RSTATE), c;
	movl state_h3(RSTATE), d;
	movl state_h4(RSTATE), e;
	movl state_h5(RSTATE), f;
	movl state_h6(RSTATE), g;
	movl state_h7(RSTATE), h;

.align 16
.Loop:
	/* Load data part1. */
	LOAD_W_XMM_1();

	leaq -1(RNBLKS), RNBLKS;

	/* Transform 0-3 + Load data part2. */
	R1(a, b, c, d, e, f, g, h, 0, 0, IW); LOAD_W_XMM_2();
	R1(d, a, b, c, h, e, f, g, 1, 1, IW);
	R1(c, d, a, b, g, h, e, f, 2, 2, IW);
	R1(b, c, d, a, f, g, h, e, 3, 3, IW); LOAD_W_XMM_3();

	/* Transform 4-7 + Precalc 12-14. */
	R1(a, b, c, d, e, f, g, h, 4, 0, IW);
	R1(d, a, b, c, h, e, f, g, 5, 1, IW);
	R1(c, d, a, b, g, h, e, f, 6, 2, IW); SCHED_W_0(12, W0, W1, W2, W3, W4, W5);
	R1(b, c, d, a, f, g, h, e, 7, 3, IW); SCHED_W_1(12, W0, W1, W2, W3, W4, W5);

	/* Transform 8-11 + Precalc 12-17. */
	R1(a, b, c, d, e, f, g, h, 8, 0, IW); SCHED_W_2(12, W0, W1, W2, W3, W4, W5);
	R1(d, a, b, c, h, e, f, g, 9, 1, IW); SCHED_W_0(15, W1, W2, W3, W4, W5, W0);
	R1(c, d, a, b, g, h, e, f, 10, 2, IW); SCHED_W_1(15, W1, W2, W3, W4, W5, W0);
	R1(b, c, d, a, f, g, h, e, 11, 3, IW); SCHED_W_2(15, W1, W2, W3, W4, W5, W0);

	/* Transform 12-14 + Precalc 18-20 */
	R1(a, b, c, d, e, f, g, h, 12, 0, XW); SCHED_W_0(18, W2, W3, W4, W5, W0, W1);
	R1(d, a, b, c, h, e, f, g, 13, 1, XW); SCHED_W_1(18, W2, W3, W4, W5, W0, W1);
	R1(c, d, a, b, g, h, e, f, 14, 2, XW); SCHED_W_2(18, W2, W3, W4, W5, W0, W1);

	/* Transform 15-17 + Precalc 21-23 */
	R1(b, c, d, a, f, g, h, e, 15, 0, XW); SCHED_W_0(21, W3, W4, W5, W0, W1, W2);
	R2(a, b, c, d, e, f, g, h, 16, 1, XW); SCHED_W_1(21, W3, W4, W5, W0, W1, W2);
	R2(d, a, b, c, h, e, f, g, 17, 2, XW); SCHED_W_2(21, W3, W4, W5, W0, W1, W2);

	/* Transform 18-20 + Precalc 24-26 */
	R2(c, d, a, b, g, h, e, f, 18, 0, XW); SCHED_W_0(24, W4, W5, W0, W1, W2, W3);
	R2(b, c, d, a, f, g, h, e, 19, 1, XW); SCHED_W_1(24, W4, W5, W0, W1, W2, W3);
	R2(a, b, c, d, e, f, g, h, 20, 2, XW); SCHED_W_2(24, W4, W5, W0, W1, W2, W3);

	/* Transform 21-23 + Precalc 27-29 */
	R2(d, a, b, c, h, e, f, g, 21, 0, XW); SCHED_W_0(27, W5, W0, W1, W2, W3, W4);
	R2(c, d, a, b, g, h, e, f, 22, 1, XW); SCHED_W_1(27, W5, W0, W1, W2, W3, W4);
	R2(b, c, d, a, f, g, h, e, 23, 2, XW); SCHED_W_2(27, W5, W0, W1, W2, W3, W4);

	/* Transform 24-26 + Precalc 30-32 */
	R2(a, b, c, d, e, f, g, h, 24, 0, XW); SCHED_W_0(30, W0, W1, W2, W3, W4, W5);
	R2(d, a, b, c, h, e, f, g, 25, 1, XW); SCHED_W_1(30, W0, W1, W2, W3, W4, W5);
	R2(c, d, a, b, g, h, e, f, 26, 2, XW); SCHED_W_2(30, W0, W1, W2, W3, W4, W5);

	/* Transform 27-29 + Precalc 33-35 */
	R2(b, c, d, a, f, g, h, e, 27, 0, XW); SCHED_W_0(33, W1, W2, W3, W4, W5, W0);
	R2(a, b, c, d, e, f, g, h, 28, 1, XW); SCHED_W_1(33, W1, W2, W3, W4, W5, W0);
	R2(d, a, b, c, h, e, f, g, 29, 2, XW); SCHED_W_2(33, W1, W2, W3, W4, W5, W0);

	/* Transform 30-32 + Precalc 36-38 */
	R2(c, d, a, b, g, h, e, f, 30, 0, XW); SCHED_W_0(36, W2, W3, W4, W5, W0, W1);
	R2(b, c, d, a, f, g, h, e, 31, 1, XW); SCHED_W_1(36, W2, W3, W4, W5, W0, W1);
	R2(a, b, c, d, e, f, g, h, 32, 2, XW); SCHED_W_2(36, W2, W3, W4, W5, W0, W1);

	/* Transform 33-35 + Precalc 39-41 */
	R2(d, a, b, c, h, e, f, g, 33, 0, XW); SCHED_W_0(39, W3, W4, W5, W0, W1, W2);
	R2(c, d, a, b, g, h, e, f, 34, 1, XW); SCHED_W_1(39, W3, W4, W5, W0, W1, W2);
	R2(b, c, d, a, f, g, h, e, 35, 2, XW); SCHED_W_2(39, W3, W4, W5, W0, W1, W2);

	/* Transform 36-38 + Precalc 42-44 */
	R2(a, b, c, d, e, f, g, h, 36, 0, XW); SCHED_W_0(42, W4, W5, W0, W1, W2, W3);
	R2(d, a, b, c, h, e, f, g, 37, 1, XW); SCHED_W_1(42, W4, W5, W0, W1, W2, W3);
	R2(c, d, a, b, g, h, e, f, 38, 2, XW); SCHED_W_2(42, W4, W5, W0, W1, W2, W3);

	/* Transform 39-41 + Precalc 45-47 */
	R2(b, c, d, a, f, g, h, e, 39, 0, XW); SCHED_W_0(45, W5, W0, W1, W2, W3, W4);
	R2(a, b, c, d, e, f, g, h, 40, 1, XW); SCHED_W_1(45, W5, W0, W1, W2, W3, W4);
	R2(d, a, b, c, h, e, f, g, 41, 2, XW); SCHED_W_2(45, W5, W0, W1, W2, W3, W4);

	/* Transform 42-44 + Precalc 48-50 */
	R2(c, d, a, b, g, h, e, f, 42, 0, XW); SCHED_W_0(48, W0, W1, W2, W3, W4, W5);
	R2(b, c, d, a, f, g, h, e, 43, 1, XW); SCHED_W_1(48, W0, W1, W2, W3, W4, W5);
	R2(a, b, c, d, e, f, g, h, 44, 2, XW); SCHED_W_2(48, W0, W1, W2, W3, W4, W5);

	/* Transform 45-47 + Precalc 51-53 */
	R2(d, a, b, c, h, e, f, g, 45, 0, XW); SCHED_W_0(51, W1, W2, W3, W4, W5, W0);
	R2(c, d, a, b, g, h, e, f, 46, 1, XW); SCHED_W_1(51, W1, W2, W3, W4, W5, W0);
	R2(b, c, d, a, f, g, h, e, 47, 2, XW); SCHED_W_2(51, W1, W2, W3, W4, W5, W0);

	/* Transform 48-50 + Precalc 54-56 */
	R2(a, b, c, d, e, f, g, h, 48, 0, XW); SCHED_W_0(54, W2, W3, W4, W5, W0, W1);
	R2(d, a, b, c, h, e, f, g, 49, 1, XW); SCHED_W_1(54, W2, W3, W4, W5, W0, W1);
	R2(c, d, a, b, g, h, e, f, 50, 2, XW); SCHED_W_2(54, W2, W3, W4, W5, W0, W1);

	/* Transform 51-53 + Precalc 57-59 */
	R2(b, c, d, a, f, g, h, e, 51, 0, XW); SCHED_W_0(57, W3, W4, W5, W0, W1, W2);
	R2(a, b, c, d, e, f, g, h, 52, 1, XW); SCHED_W_1(57, W3, W4, W5, W0, W1, W2);
	R2(d, a, b, c, h, e, f, g, 53, 2, XW); SCHED_W_2(57, W3, W4, W5, W0, W1, W2);

	/* Transform 54-56 + Precalc 60-62 */
	R2(c, d, a, b, g, h, e, f, 54, 0, XW); SCHED_W_0(60, W4, W5, W0, W1, W2, W3);
	R2(b, c, d, a, f, g, h, e, 55, 1, XW); SCHED_W_1(60, W4, W5, W0, W1, W2, W3);
	R2(a, b, c, d, e, f, g, h, 56, 2, XW); SCHED_W_2(60, W4, W5, W0, W1, W2, W3);

	/* Transform 57-59 + Precalc 63 */
	R2(d, a, b, c, h, e, f, g, 57, 0, XW); SCHED_W_0(63, W5, W0, W1, W2, W3, W4);
	R2(c, d, a, b, g, h, e, f, 58, 1, XW);
	R2(b, c, d, a, f, g, h, e, 59, 2, XW); SCHED_W_1(63, W5, W0, W1, W2, W3, W4);

	/* Transform 60-62 + Precalc 63 */
	R2(a, b, c, d, e, f, g, h, 60, 0, XW);
	R2(d, a, b, c, h, e, f, g, 61, 1, XW); SCHED_W_2(63, W5, W0, W1, W2, W3, W4);
	R2(c, d, a, b, g, h, e, f, 62, 2, XW);

	/* Transform 63 */
	R2(b, c, d, a, f, g, h, e, 63, 0, XW);

	/* Update the chaining variables. */
	xorl state_h0(RSTATE), a;
	xorl state_h1(RSTATE), b;
	xorl state_h2(RSTATE), c;
	xorl state_h3(RSTATE), d;
	movl a, state_h0(RSTATE);
	movl b, state_h1(RSTATE);
	movl c, state_h2(RSTATE);
	movl d, state_h3(RSTATE);
	xorl state_h4(RSTATE), e;
	xorl state_h5(RSTATE), f;
	xorl state_h6(RSTATE), g;
	xorl state_h7(RSTATE), h;
	movl e, state_h4(RSTATE);
	movl f, state_h5(RSTATE);
	movl g, state_h6(RSTATE);
	movl h, state_h7(RSTATE);

	cmpq $0, RNBLKS;
	jne .Loop;

	vzeroall;

	movq (STACK_REG_SAVE + 0 * 8)(%rsp), %rbx;
	movq (STACK_REG_SAVE + 1 * 8)(%rsp), %r15;
	movq (STACK_REG_SAVE + 2 * 8)(%rsp), %r14;
	movq (STACK_REG_SAVE + 3 * 8)(%rsp), %r13;
	movq (STACK_REG_SAVE + 4 * 8)(%rsp), %r12;

	vmovdqa %xmm0, IW_W1_ADDR(0, 0);
	vmovdqa %xmm0, IW_W1W2_ADDR(0, 0);
	vmovdqa %xmm0, IW_W1_ADDR(4, 0);
	vmovdqa %xmm0, IW_W1W2_ADDR(4, 0);
	vmovdqa %xmm0, IW_W1_ADDR(8, 0);
	vmovdqa %xmm0, IW_W1W2_ADDR(8, 0);

	movq %rbp, %rsp;
	popq %rbp;
	RET;
SYM_FUNC_END(sm3_transform_avx)<|MERGE_RESOLUTION|>--- conflicted
+++ resolved
@@ -328,10 +328,6 @@
  * void sm3_transform_avx(struct sm3_state *state,
  *                        const u8 *data, int nblocks);
  */
-<<<<<<< HEAD
-.align 16
-=======
->>>>>>> f8ca29b3
 SYM_TYPED_FUNC_START(sm3_transform_avx)
 	/* input:
 	 *	%rdi: ctx, CTX
