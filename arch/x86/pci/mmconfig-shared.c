--- conflicted
+++ resolved
@@ -516,11 +516,7 @@
 static bool __ref pci_mmcfg_reserved(struct device *dev,
 				     struct pci_mmcfg_region *cfg, int early)
 {
-<<<<<<< HEAD
-
-=======
 	struct resource *conflict;
->>>>>>> 2d5404ca
 
 	if (early) {
 
