--- conflicted
+++ resolved
@@ -1,14 +1,3 @@
-<<<<<<< HEAD
-ifeq ($(CONFIG_X86_32),y)
-include ${srctree}/arch/x86/pci/Makefile_32
-else
-include ${srctree}/arch/x86/pci/Makefile_64
-endif
-
-# pcifront should be after mmconfig.o and direct.o as it should only
-# take over if direct access to the PCI bus is unavailable
-obj-$(CONFIG_XEN_PCIDEV_FRONTEND)	+= pcifront.o
-=======
 obj-y				:= i386.o init.o
 
 obj-$(CONFIG_PCI_BIOS)		+= pcbios.o
@@ -25,5 +14,4 @@
 obj-$(CONFIG_X86_NUMAQ)		+= numaq_32.o
 
 obj-y				+= common.o early.o
-obj-y				+= amd_bus.o
->>>>>>> 30a2f3c6
+obj-y				+= amd_bus.o