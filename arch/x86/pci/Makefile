--- conflicted
+++ resolved
@@ -4,13 +4,7 @@
 obj-$(CONFIG_PCI_MMCONFIG)	+= mmconfig_$(BITS).o direct.o mmconfig-shared.o
 obj-$(CONFIG_PCI_DIRECT)	+= direct.o
 obj-$(CONFIG_PCI_OLPC)		+= olpc.o
-<<<<<<< HEAD
-# pcifront should be after mmconfig.o and direct.o as it should only
-# take over if direct access to the PCI bus is unavailable
-obj-$(CONFIG_XEN_PCIDEV_FRONTEND) += pcifront.o
-=======
 obj-$(CONFIG_PCI_XEN)		+= xen.o
->>>>>>> c8ddb271
 
 obj-y				+= fixup.o
 obj-$(CONFIG_ACPI)		+= acpi.o
