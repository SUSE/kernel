/*
 * x86_64 specific EFI support functions
 * Based on Extensible Firmware Interface Specification version 1.0
 *
 * Copyright (C) 2005-2008 Intel Co.
 *	Fenghua Yu <fenghua.yu@intel.com>
 *	Bibo Mao <bibo.mao@intel.com>
 *	Chandramouli Narayanan <mouli@linux.intel.com>
 *	Huang Ying <ying.huang@intel.com>
 *
 * Code to convert EFI to E820 map has been implemented in elilo bootloader
 * based on a EFI patch by Edgar Hucek. Based on the E820 map, the page table
 * is setup appropriately for EFI runtime code.
 * - mouli 06/14/2007.
 *
 */

#include <linux/kernel.h>
#include <linux/init.h>
#include <linux/mm.h>
#include <linux/types.h>
#include <linux/spinlock.h>
#include <linux/bootmem.h>
#include <linux/ioport.h>
#include <linux/module.h>
#include <linux/efi.h>
#include <linux/uaccess.h>
#include <linux/io.h>
#include <linux/reboot.h>
#include <linux/slab.h>

#include <asm/setup.h>
#include <asm/page.h>
#include <asm/e820.h>
#include <asm/pgtable.h>
#include <asm/tlbflush.h>
#include <asm/proto.h>
#include <asm/efi.h>
#include <asm/cacheflush.h>
#include <asm/fixmap.h>
#include <asm/realmode.h>
#include <asm/time.h>

static pgd_t *save_pgd __initdata;
static unsigned long efi_flags __initdata;

/*
 * We allocate runtime services regions bottom-up, starting from -4G, i.e.
 * 0xffff_ffff_0000_0000 and limit EFI VA mapping space to 64G.
 */
static u64 efi_va	= -4 * (1UL << 30);
#define EFI_VA_END	(-68 * (1UL << 30))

/*
 * Scratch space used for switching the pagetable in the EFI stub
 */
struct efi_scratch {
	u64 r15;
	u64 prev_cr3;
	pgd_t *efi_pgt;
	bool use_pgd;
	u64 phys_stack;
} __packed;

static void __init early_code_mapping_set_exec(int executable)
{
	efi_memory_desc_t *md;
	void *p;

	if (!(__supported_pte_mask & _PAGE_NX))
		return;

	/* Make EFI service code area executable */
	for (p = memmap.map; p < memmap.map_end; p += memmap.desc_size) {
		md = p;
		if (md->type == EFI_RUNTIME_SERVICES_CODE ||
		    md->type == EFI_BOOT_SERVICES_CODE)
			efi_set_executable(md, executable);
	}
}

void __init efi_call_phys_prelog(void)
{
	unsigned long vaddress;
	int pgd;
	int n_pgds;

	if (!efi_enabled(EFI_OLD_MEMMAP))
		return;

	early_code_mapping_set_exec(1);
	local_irq_save(efi_flags);

	n_pgds = DIV_ROUND_UP((max_pfn << PAGE_SHIFT), PGDIR_SIZE);
	save_pgd = kmalloc(n_pgds * sizeof(pgd_t), GFP_KERNEL);

	for (pgd = 0; pgd < n_pgds; pgd++) {
		save_pgd[pgd] = *pgd_offset_k(pgd * PGDIR_SIZE);
		vaddress = (unsigned long)__va(pgd * PGDIR_SIZE);
		set_pgd(pgd_offset_k(pgd * PGDIR_SIZE), *pgd_offset_k(vaddress));
	}
	__flush_tlb_all();
}

void __init efi_call_phys_epilog(void)
{
	/*
	 * After the lock is released, the original page table is restored.
	 */
	int pgd;
	int n_pgds = DIV_ROUND_UP((max_pfn << PAGE_SHIFT) , PGDIR_SIZE);

	if (!efi_enabled(EFI_OLD_MEMMAP))
		return;

	for (pgd = 0; pgd < n_pgds; pgd++)
		set_pgd(pgd_offset_k(pgd * PGDIR_SIZE), save_pgd[pgd]);
	kfree(save_pgd);
	__flush_tlb_all();
	local_irq_restore(efi_flags);
	early_code_mapping_set_exec(0);
}

/*
 * Add low kernel mappings for passing arguments to EFI functions.
 */
void efi_sync_low_kernel_mappings(void)
{
	unsigned num_pgds;
	pgd_t *pgd = (pgd_t *)__va(real_mode_header->trampoline_pgd);

	if (efi_enabled(EFI_OLD_MEMMAP))
		return;

	num_pgds = pgd_index(MODULES_END - 1) - pgd_index(PAGE_OFFSET);

	memcpy(pgd + pgd_index(PAGE_OFFSET),
		init_mm.pgd + pgd_index(PAGE_OFFSET),
		sizeof(pgd_t) * num_pgds);
}

int efi_setup_page_tables(unsigned long pa_memmap, unsigned num_pages)
{
<<<<<<< HEAD
=======
	unsigned long text;
	struct page *page;
	unsigned npages;
>>>>>>> d6d211db
	pgd_t *pgd;

	if (efi_enabled(EFI_OLD_MEMMAP))
		return 0;

	efi_scratch.efi_pgt = (pgd_t *)(unsigned long)real_mode_header->trampoline_pgd;
	pgd = __va(efi_scratch.efi_pgt);

	/*
	 * It can happen that the physical address of new_memmap lands in memory
	 * which is not mapped in the EFI page table. Therefore we need to go
	 * and ident-map those pages containing the map before calling
	 * phys_efi_set_virtual_address_map().
	 */
	if (kernel_map_pages_in_pgd(pgd, pa_memmap, pa_memmap, num_pages, _PAGE_NX)) {
		pr_err("Error ident-mapping new memmap (0x%lx)!\n", pa_memmap);
		return 1;
	}

	efi_scratch.use_pgd = true;

<<<<<<< HEAD
=======
	/*
	 * When making calls to the firmware everything needs to be 1:1
	 * mapped and addressable with 32-bit pointers. Map the kernel
	 * text and allocate a new stack because we can't rely on the
	 * stack pointer being < 4GB.
	 */
	if (!IS_ENABLED(CONFIG_EFI_MIXED))
		return 0;

	page = alloc_page(GFP_KERNEL|__GFP_DMA32);
	if (!page)
		panic("Unable to allocate EFI runtime stack < 4GB\n");

	efi_scratch.phys_stack = virt_to_phys(page_address(page));
	efi_scratch.phys_stack += PAGE_SIZE; /* stack grows down */

	npages = (_end - _text) >> PAGE_SHIFT;
	text = __pa(_text);

	if (kernel_map_pages_in_pgd(pgd, text >> PAGE_SHIFT, text, npages, 0)) {
		pr_err("Failed to map kernel text 1:1\n");
		return 1;
	}
>>>>>>> d6d211db

	return 0;
}

void efi_cleanup_page_tables(unsigned long pa_memmap, unsigned num_pages)
{
	pgd_t *pgd = (pgd_t *)__va(real_mode_header->trampoline_pgd);

	kernel_unmap_pages_in_pgd(pgd, pa_memmap, num_pages);
}

static void __init __map_region(efi_memory_desc_t *md, u64 va)
{
	pgd_t *pgd = (pgd_t *)__va(real_mode_header->trampoline_pgd);
	unsigned long pf = 0;

	if (!(md->attribute & EFI_MEMORY_WB))
		pf |= _PAGE_PCD;

	if (kernel_map_pages_in_pgd(pgd, md->phys_addr, va, md->num_pages, pf))
		pr_warn("Error mapping PA 0x%llx -> VA 0x%llx!\n",
			   md->phys_addr, va);
}

void __init efi_map_region(efi_memory_desc_t *md)
{
	unsigned long size = md->num_pages << PAGE_SHIFT;
	u64 pa = md->phys_addr;

	if (efi_enabled(EFI_OLD_MEMMAP))
		return old_map_region(md);

	/*
	 * Make sure the 1:1 mappings are present as a catch-all for b0rked
	 * firmware which doesn't update all internal pointers after switching
	 * to virtual mode and would otherwise crap on us.
	 */
	__map_region(md, md->phys_addr);

	/*
	 * Enforce the 1:1 mapping as the default virtual address when
	 * booting in EFI mixed mode, because even though we may be
	 * running a 64-bit kernel, the firmware may only be 32-bit.
	 */
	if (!efi_is_native () && IS_ENABLED(CONFIG_EFI_MIXED)) {
		md->virt_addr = md->phys_addr;
		return;
	}

	efi_va -= size;

	/* Is PA 2M-aligned? */
	if (!(pa & (PMD_SIZE - 1))) {
		efi_va &= PMD_MASK;
	} else {
		u64 pa_offset = pa & (PMD_SIZE - 1);
		u64 prev_va = efi_va;

		/* get us the same offset within this 2M page */
		efi_va = (efi_va & PMD_MASK) + pa_offset;

		if (efi_va > prev_va)
			efi_va -= PMD_SIZE;
	}

	if (efi_va < EFI_VA_END) {
		pr_warn(FW_WARN "VA address range overflow!\n");
		return;
	}

	/* Do the VA map */
	__map_region(md, efi_va);
	md->virt_addr = efi_va;
}

/*
 * kexec kernel will use efi_map_region_fixed to map efi runtime memory ranges.
 * md->virt_addr is the original virtual address which had been mapped in kexec
 * 1st kernel.
 */
void __init efi_map_region_fixed(efi_memory_desc_t *md)
{
	__map_region(md, md->virt_addr);
}

void __iomem *__init efi_ioremap(unsigned long phys_addr, unsigned long size,
				 u32 type, u64 attribute)
{
	unsigned long last_map_pfn;

	if (type == EFI_MEMORY_MAPPED_IO)
		return ioremap(phys_addr, size);

	last_map_pfn = init_memory_mapping(phys_addr, phys_addr + size);
	if ((last_map_pfn << PAGE_SHIFT) < phys_addr + size) {
		unsigned long top = last_map_pfn << PAGE_SHIFT;
		efi_ioremap(top, size - (top - phys_addr), type, attribute);
	}

	if (!(attribute & EFI_MEMORY_WB))
		efi_memory_uc((u64)(unsigned long)__va(phys_addr), size);

	return (void __iomem *)__va(phys_addr);
}

void __init parse_efi_setup(u64 phys_addr, u32 data_len)
{
	efi_setup = phys_addr + sizeof(struct setup_data);
}

void __init efi_runtime_mkexec(void)
{
	if (!efi_enabled(EFI_OLD_MEMMAP))
		return;

	if (__supported_pte_mask & _PAGE_NX)
		runtime_code_page_mkexec();
}

void __init efi_dump_pagetable(void)
{
#ifdef CONFIG_EFI_PGT_DUMP
	pgd_t *pgd = (pgd_t *)__va(real_mode_header->trampoline_pgd);

	ptdump_walk_pgd_level(NULL, pgd);
#endif
}

#ifdef CONFIG_EFI_MIXED
extern efi_status_t efi64_thunk(u32, ...);

#define runtime_service32(func)						 \
({									 \
	u32 table = (u32)(unsigned long)efi.systab;			 \
	u32 *rt, *___f;							 \
									 \
	rt = (u32 *)(table + offsetof(efi_system_table_32_t, runtime));	 \
	___f = (u32 *)(*rt + offsetof(efi_runtime_services_32_t, func)); \
	*___f;								 \
})

/*
 * Switch to the EFI page tables early so that we can access the 1:1
 * runtime services mappings which are not mapped in any other page
 * tables. This function must be called before runtime_service32().
 *
 * Also, disable interrupts because the IDT points to 64-bit handlers,
 * which aren't going to function correctly when we switch to 32-bit.
 */
#define efi_thunk(f, ...)						\
({									\
	efi_status_t __s;						\
	unsigned long flags;						\
	u32 func;							\
									\
	efi_sync_low_kernel_mappings();					\
	local_irq_save(flags);						\
									\
	efi_scratch.prev_cr3 = read_cr3();				\
	write_cr3((unsigned long)efi_scratch.efi_pgt);			\
	__flush_tlb_all();						\
									\
	func = runtime_service32(f);					\
	__s = efi64_thunk(func, __VA_ARGS__);			\
									\
	write_cr3(efi_scratch.prev_cr3);				\
	__flush_tlb_all();						\
	local_irq_restore(flags);					\
									\
	__s;								\
})

efi_status_t efi_thunk_set_virtual_address_map(
	void *phys_set_virtual_address_map,
	unsigned long memory_map_size,
	unsigned long descriptor_size,
	u32 descriptor_version,
	efi_memory_desc_t *virtual_map)
{
	efi_status_t status;
	unsigned long flags;
	u32 func;

	efi_sync_low_kernel_mappings();
	local_irq_save(flags);

	efi_scratch.prev_cr3 = read_cr3();
	write_cr3((unsigned long)efi_scratch.efi_pgt);
	__flush_tlb_all();

	func = (u32)(unsigned long)phys_set_virtual_address_map;
	status = efi64_thunk(func, memory_map_size, descriptor_size,
			     descriptor_version, virtual_map);

	write_cr3(efi_scratch.prev_cr3);
	__flush_tlb_all();
	local_irq_restore(flags);

	return status;
}

static efi_status_t efi_thunk_get_time(efi_time_t *tm, efi_time_cap_t *tc)
{
	efi_status_t status;
	u32 phys_tm, phys_tc;

	spin_lock(&rtc_lock);

	phys_tm = virt_to_phys(tm);
	phys_tc = virt_to_phys(tc);

	status = efi_thunk(get_time, phys_tm, phys_tc);

	spin_unlock(&rtc_lock);

	return status;
}

static efi_status_t efi_thunk_set_time(efi_time_t *tm)
{
	efi_status_t status;
	u32 phys_tm;

	spin_lock(&rtc_lock);

	phys_tm = virt_to_phys(tm);

	status = efi_thunk(set_time, phys_tm);

	spin_unlock(&rtc_lock);

	return status;
}

static efi_status_t
efi_thunk_get_wakeup_time(efi_bool_t *enabled, efi_bool_t *pending,
			  efi_time_t *tm)
{
	efi_status_t status;
	u32 phys_enabled, phys_pending, phys_tm;

	spin_lock(&rtc_lock);

	phys_enabled = virt_to_phys(enabled);
	phys_pending = virt_to_phys(pending);
	phys_tm = virt_to_phys(tm);

	status = efi_thunk(get_wakeup_time, phys_enabled,
			     phys_pending, phys_tm);

	spin_unlock(&rtc_lock);

	return status;
}

static efi_status_t
efi_thunk_set_wakeup_time(efi_bool_t enabled, efi_time_t *tm)
{
	efi_status_t status;
	u32 phys_tm;

	spin_lock(&rtc_lock);

	phys_tm = virt_to_phys(tm);

	status = efi_thunk(set_wakeup_time, enabled, phys_tm);

	spin_unlock(&rtc_lock);

	return status;
}


static efi_status_t
efi_thunk_get_variable(efi_char16_t *name, efi_guid_t *vendor,
		       u32 *attr, unsigned long *data_size, void *data)
{
	efi_status_t status;
	u32 phys_name, phys_vendor, phys_attr;
	u32 phys_data_size, phys_data;

	phys_data_size = virt_to_phys(data_size);
	phys_vendor = virt_to_phys(vendor);
	phys_name = virt_to_phys(name);
	phys_attr = virt_to_phys(attr);
	phys_data = virt_to_phys(data);

	status = efi_thunk(get_variable, phys_name, phys_vendor,
			   phys_attr, phys_data_size, phys_data);

	return status;
}

static efi_status_t
efi_thunk_set_variable(efi_char16_t *name, efi_guid_t *vendor,
		       u32 attr, unsigned long data_size, void *data)
{
	u32 phys_name, phys_vendor, phys_data;
	efi_status_t status;

	phys_name = virt_to_phys(name);
	phys_vendor = virt_to_phys(vendor);
	phys_data = virt_to_phys(data);

	/* If data_size is > sizeof(u32) we've got problems */
	status = efi_thunk(set_variable, phys_name, phys_vendor,
			   attr, data_size, phys_data);

	return status;
}

static efi_status_t
efi_thunk_get_next_variable(unsigned long *name_size,
			    efi_char16_t *name,
			    efi_guid_t *vendor)
{
	efi_status_t status;
	u32 phys_name_size, phys_name, phys_vendor;

	phys_name_size = virt_to_phys(name_size);
	phys_vendor = virt_to_phys(vendor);
	phys_name = virt_to_phys(name);

	status = efi_thunk(get_next_variable, phys_name_size,
			   phys_name, phys_vendor);

	return status;
}

static efi_status_t
efi_thunk_get_next_high_mono_count(u32 *count)
{
	efi_status_t status;
	u32 phys_count;

	phys_count = virt_to_phys(count);
	status = efi_thunk(get_next_high_mono_count, phys_count);

	return status;
}

static void
efi_thunk_reset_system(int reset_type, efi_status_t status,
		       unsigned long data_size, efi_char16_t *data)
{
	u32 phys_data;

	phys_data = virt_to_phys(data);

	efi_thunk(reset_system, reset_type, status, data_size, phys_data);
}

static efi_status_t
efi_thunk_update_capsule(efi_capsule_header_t **capsules,
			 unsigned long count, unsigned long sg_list)
{
	/*
	 * To properly support this function we would need to repackage
	 * 'capsules' because the firmware doesn't understand 64-bit
	 * pointers.
	 */
	return EFI_UNSUPPORTED;
}

static efi_status_t
efi_thunk_query_variable_info(u32 attr, u64 *storage_space,
			      u64 *remaining_space,
			      u64 *max_variable_size)
{
	efi_status_t status;
	u32 phys_storage, phys_remaining, phys_max;

	if (efi.runtime_version < EFI_2_00_SYSTEM_TABLE_REVISION)
		return EFI_UNSUPPORTED;

	phys_storage = virt_to_phys(storage_space);
	phys_remaining = virt_to_phys(remaining_space);
	phys_max = virt_to_phys(max_variable_size);

	status = efi_thunk(query_variable_info, attr, phys_storage,
			   phys_remaining, phys_max);

	return status;
}

static efi_status_t
efi_thunk_query_capsule_caps(efi_capsule_header_t **capsules,
			     unsigned long count, u64 *max_size,
			     int *reset_type)
{
	/*
	 * To properly support this function we would need to repackage
	 * 'capsules' because the firmware doesn't understand 64-bit
	 * pointers.
	 */
	return EFI_UNSUPPORTED;
}

void efi_thunk_runtime_setup(void)
{
	efi.get_time = efi_thunk_get_time;
	efi.set_time = efi_thunk_set_time;
	efi.get_wakeup_time = efi_thunk_get_wakeup_time;
	efi.set_wakeup_time = efi_thunk_set_wakeup_time;
	efi.get_variable = efi_thunk_get_variable;
	efi.get_next_variable = efi_thunk_get_next_variable;
	efi.set_variable = efi_thunk_set_variable;
	efi.get_next_high_mono_count = efi_thunk_get_next_high_mono_count;
	efi.reset_system = efi_thunk_reset_system;
	efi.query_variable_info = efi_thunk_query_variable_info;
	efi.update_capsule = efi_thunk_update_capsule;
	efi.query_capsule_caps = efi_thunk_query_capsule_caps;
}
#endif /* CONFIG_EFI_MIXED */<|MERGE_RESOLUTION|>--- conflicted
+++ resolved
@@ -141,12 +141,9 @@
 
 int efi_setup_page_tables(unsigned long pa_memmap, unsigned num_pages)
 {
-<<<<<<< HEAD
-=======
 	unsigned long text;
 	struct page *page;
 	unsigned npages;
->>>>>>> d6d211db
 	pgd_t *pgd;
 
 	if (efi_enabled(EFI_OLD_MEMMAP))
@@ -168,8 +165,6 @@
 
 	efi_scratch.use_pgd = true;
 
-<<<<<<< HEAD
-=======
 	/*
 	 * When making calls to the firmware everything needs to be 1:1
 	 * mapped and addressable with 32-bit pointers. Map the kernel
@@ -193,7 +188,6 @@
 		pr_err("Failed to map kernel text 1:1\n");
 		return 1;
 	}
->>>>>>> d6d211db
 
 	return 0;
 }
