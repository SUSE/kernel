/* SPDX-License-Identifier: GPL-2.0-only */
/*
 *  linux/arch/arm/lib/findbit.S
 *
 *  Copyright (C) 1995-2000 Russell King
 *
 * 16th March 2001 - John Ripley <jripley@sonicblue.com>
 *   Fixed so that "size" is an exclusive not an inclusive quantity.
 *   All users of these functions expect exclusive sizes, and may
 *   also call with zero size.
 * Reworked by rmk.
 */
#include <linux/linkage.h>
#include <asm/assembler.h>
#include <asm/unwind.h>
                .text

#ifdef __ARMEB__
#define SWAB_ENDIAN le
#else
#define SWAB_ENDIAN be
#endif

<<<<<<< HEAD
/*
 * Purpose  : Find next 'zero' bit
 * Prototype: int find_next_zero_bit(void *addr, unsigned int maxbit, int offset)
 */
ENTRY(_find_next_zero_bit_le)
		cmp	r2, r1
		bhs	3b
		ands	ip, r2, #7
		beq	1b			@ If new byte, goto old routine
 ARM(		ldrb	r3, [r0, r2, lsr #3]	)
 THUMB(		lsr	r3, r2, #3		)
 THUMB(		ldrb	r3, [r0, r3]		)
		eor	r3, r3, #0xff		@ now looking for a 1 bit
		movs	r3, r3, lsr ip		@ shift off unused bits
		bne	.L_found
		orr	r2, r2, #7		@ if zero, then no bits here
		add	r2, r2, #1		@ align bit pointer
		b	2b			@ loop for next bit
ENDPROC(_find_next_zero_bit_le)

/*
 * Purpose  : Find a 'one' bit
 * Prototype: int find_first_bit(const unsigned long *addr, unsigned int maxbit);
 */
ENTRY(_find_first_bit_le)
		teq	r1, #0	
=======
		.macro	find_first, endian, set, name
ENTRY(_find_first_\name\()bit_\endian)
	UNWIND(	.fnstart)
		teq	r1, #0
>>>>>>> eb3cdb58
		beq	3f
		mov	r2, #0
1:		ldr	r3, [r0], #4
		.ifeq \set
		mvns	r3, r3			@ invert/test bits
		.else
		movs	r3, r3			@ test bits
		.endif
		.ifc \endian, SWAB_ENDIAN
		bne	.L_found_swab
		.else
		bne	.L_found		@ found the bit?
		.endif
		add	r2, r2, #32		@ next index
2:		cmp	r2, r1			@ any more?
		blo	1b
3:		mov	r0, r1			@ no more bits
		ret	lr
	UNWIND(	.fnend)
ENDPROC(_find_first_\name\()bit_\endian)
		.endm

<<<<<<< HEAD
/*
 * Purpose  : Find next 'one' bit
 * Prototype: int find_next_zero_bit(void *addr, unsigned int maxbit, int offset)
 */
ENTRY(_find_next_bit_le)
		cmp	r2, r1
		bhs	3b
		ands	ip, r2, #7
		beq	1b			@ If new byte, goto old routine
 ARM(		ldrb	r3, [r0, r2, lsr #3]	)
 THUMB(		lsr	r3, r2, #3		)
 THUMB(		ldrb	r3, [r0, r3]		)
=======
		.macro	find_next, endian, set, name
ENTRY(_find_next_\name\()bit_\endian)
	UNWIND(	.fnstart)
		cmp	r2, r1
		bhs	3b
		mov	ip, r2, lsr #5		@ word index
		add	r0, r0, ip, lsl #2
		ands	ip, r2, #31		@ bit position
		beq	1b
		ldr	r3, [r0], #4
		.ifeq \set
		mvn	r3, r3			@ invert bits
		.endif
		.ifc \endian, SWAB_ENDIAN
		rev_l	r3, ip
		.if	.Lrev_l_uses_tmp
		@ we need to recompute ip because rev_l will have overwritten
		@ it.
		and	ip, r2, #31		@ bit position
		.endif
		.endif
>>>>>>> eb3cdb58
		movs	r3, r3, lsr ip		@ shift off unused bits
		bne	.L_found
		orr	r2, r2, #31		@ no zero bits
		add	r2, r2, #1		@ align bit pointer
		b	2b			@ loop for next bit
	UNWIND(	.fnend)
ENDPROC(_find_next_\name\()bit_\endian)
		.endm

		.macro	find_bit, endian, set, name
		find_first \endian, \set, \name
		find_next  \endian, \set, \name
		.endm

/* _find_first_zero_bit_le and _find_next_zero_bit_le */
		find_bit le, 0, zero_

<<<<<<< HEAD
ENTRY(_find_next_zero_bit_be)
		cmp	r2, r1
		bhs	3b
		ands	ip, r2, #7
		beq	1b			@ If new byte, goto old routine
		eor	r3, r2, #0x18		@ big endian byte ordering
 ARM(		ldrb	r3, [r0, r3, lsr #3]	)
 THUMB(		lsr	r3, #3			)
 THUMB(		ldrb	r3, [r0, r3]		)
		eor	r3, r3, #0xff		@ now looking for a 1 bit
		movs	r3, r3, lsr ip		@ shift off unused bits
		bne	.L_found
		orr	r2, r2, #7		@ if zero, then no bits here
		add	r2, r2, #1		@ align bit pointer
		b	2b			@ loop for next bit
ENDPROC(_find_next_zero_bit_be)
=======
/* _find_first_bit_le and _find_next_bit_le */
		find_bit le, 1
>>>>>>> eb3cdb58

#ifdef __ARMEB__

<<<<<<< HEAD
ENTRY(_find_next_bit_be)
		cmp	r2, r1
		bhs	3b
		ands	ip, r2, #7
		beq	1b			@ If new byte, goto old routine
		eor	r3, r2, #0x18		@ big endian byte ordering
 ARM(		ldrb	r3, [r0, r3, lsr #3]	)
 THUMB(		lsr	r3, #3			)
 THUMB(		ldrb	r3, [r0, r3]		)
		movs	r3, r3, lsr ip		@ shift off unused bits
		bne	.L_found
		orr	r2, r2, #7		@ if zero, then no bits here
		add	r2, r2, #1		@ align bit pointer
		b	2b			@ loop for next bit
ENDPROC(_find_next_bit_be)
=======
/* _find_first_zero_bit_be and _find_next_zero_bit_be */
		find_bit be, 0, zero_

/* _find_first_bit_be and _find_next_bit_be */
		find_bit be, 1
>>>>>>> eb3cdb58

#endif

/*
 * One or more bits in the LSB of r3 are assumed to be set.
 */
.L_found_swab:
	UNWIND(	.fnstart)
		rev_l	r3, ip
.L_found:
#if __LINUX_ARM_ARCH__ >= 7
		rbit	r3, r3			@ reverse bits
		clz	r3, r3			@ count high zero bits
		add	r0, r2, r3		@ add offset of first set bit
#elif __LINUX_ARM_ARCH__ >= 5
		rsb	r0, r3, #0
		and	r3, r3, r0		@ mask out lowest bit set
		clz	r3, r3			@ count high zero bits
		rsb	r3, r3, #31		@ offset of first set bit
		add	r0, r2, r3		@ add offset of first set bit
#else
		mov	ip, #~0
		tst	r3, ip, lsr #16		@ test bits 0-15
		addeq	r2, r2, #16
		moveq	r3, r3, lsr #16
		tst	r3, #0x00ff
		addeq	r2, r2, #8
		moveq	r3, r3, lsr #8
		tst	r3, #0x000f
		addeq	r2, r2, #4
		moveq	r3, r3, lsr #4
		tst	r3, #0x0003
		addeq	r2, r2, #2
		moveq	r3, r3, lsr #2
		tst	r3, #0x0001
		addeq	r2, r2, #1
		mov	r0, r2
#endif
		cmp	r1, r0			@ Clamp to maxbit
		movlo	r0, r1
		ret	lr
	UNWIND(	.fnend)<|MERGE_RESOLUTION|>--- conflicted
+++ resolved
@@ -21,39 +21,10 @@
 #define SWAB_ENDIAN be
 #endif
 
-<<<<<<< HEAD
-/*
- * Purpose  : Find next 'zero' bit
- * Prototype: int find_next_zero_bit(void *addr, unsigned int maxbit, int offset)
- */
-ENTRY(_find_next_zero_bit_le)
-		cmp	r2, r1
-		bhs	3b
-		ands	ip, r2, #7
-		beq	1b			@ If new byte, goto old routine
- ARM(		ldrb	r3, [r0, r2, lsr #3]	)
- THUMB(		lsr	r3, r2, #3		)
- THUMB(		ldrb	r3, [r0, r3]		)
-		eor	r3, r3, #0xff		@ now looking for a 1 bit
-		movs	r3, r3, lsr ip		@ shift off unused bits
-		bne	.L_found
-		orr	r2, r2, #7		@ if zero, then no bits here
-		add	r2, r2, #1		@ align bit pointer
-		b	2b			@ loop for next bit
-ENDPROC(_find_next_zero_bit_le)
-
-/*
- * Purpose  : Find a 'one' bit
- * Prototype: int find_first_bit(const unsigned long *addr, unsigned int maxbit);
- */
-ENTRY(_find_first_bit_le)
-		teq	r1, #0	
-=======
 		.macro	find_first, endian, set, name
 ENTRY(_find_first_\name\()bit_\endian)
 	UNWIND(	.fnstart)
 		teq	r1, #0
->>>>>>> eb3cdb58
 		beq	3f
 		mov	r2, #0
 1:		ldr	r3, [r0], #4
@@ -76,20 +47,6 @@
 ENDPROC(_find_first_\name\()bit_\endian)
 		.endm
 
-<<<<<<< HEAD
-/*
- * Purpose  : Find next 'one' bit
- * Prototype: int find_next_zero_bit(void *addr, unsigned int maxbit, int offset)
- */
-ENTRY(_find_next_bit_le)
-		cmp	r2, r1
-		bhs	3b
-		ands	ip, r2, #7
-		beq	1b			@ If new byte, goto old routine
- ARM(		ldrb	r3, [r0, r2, lsr #3]	)
- THUMB(		lsr	r3, r2, #3		)
- THUMB(		ldrb	r3, [r0, r3]		)
-=======
 		.macro	find_next, endian, set, name
 ENTRY(_find_next_\name\()bit_\endian)
 	UNWIND(	.fnstart)
@@ -111,7 +68,6 @@
 		and	ip, r2, #31		@ bit position
 		.endif
 		.endif
->>>>>>> eb3cdb58
 		movs	r3, r3, lsr ip		@ shift off unused bits
 		bne	.L_found
 		orr	r2, r2, #31		@ no zero bits
@@ -129,53 +85,16 @@
 /* _find_first_zero_bit_le and _find_next_zero_bit_le */
 		find_bit le, 0, zero_
 
-<<<<<<< HEAD
-ENTRY(_find_next_zero_bit_be)
-		cmp	r2, r1
-		bhs	3b
-		ands	ip, r2, #7
-		beq	1b			@ If new byte, goto old routine
-		eor	r3, r2, #0x18		@ big endian byte ordering
- ARM(		ldrb	r3, [r0, r3, lsr #3]	)
- THUMB(		lsr	r3, #3			)
- THUMB(		ldrb	r3, [r0, r3]		)
-		eor	r3, r3, #0xff		@ now looking for a 1 bit
-		movs	r3, r3, lsr ip		@ shift off unused bits
-		bne	.L_found
-		orr	r2, r2, #7		@ if zero, then no bits here
-		add	r2, r2, #1		@ align bit pointer
-		b	2b			@ loop for next bit
-ENDPROC(_find_next_zero_bit_be)
-=======
 /* _find_first_bit_le and _find_next_bit_le */
 		find_bit le, 1
->>>>>>> eb3cdb58
 
 #ifdef __ARMEB__
 
-<<<<<<< HEAD
-ENTRY(_find_next_bit_be)
-		cmp	r2, r1
-		bhs	3b
-		ands	ip, r2, #7
-		beq	1b			@ If new byte, goto old routine
-		eor	r3, r2, #0x18		@ big endian byte ordering
- ARM(		ldrb	r3, [r0, r3, lsr #3]	)
- THUMB(		lsr	r3, #3			)
- THUMB(		ldrb	r3, [r0, r3]		)
-		movs	r3, r3, lsr ip		@ shift off unused bits
-		bne	.L_found
-		orr	r2, r2, #7		@ if zero, then no bits here
-		add	r2, r2, #1		@ align bit pointer
-		b	2b			@ loop for next bit
-ENDPROC(_find_next_bit_be)
-=======
 /* _find_first_zero_bit_be and _find_next_zero_bit_be */
 		find_bit be, 0, zero_
 
 /* _find_first_bit_be and _find_next_bit_be */
 		find_bit be, 1
->>>>>>> eb3cdb58
 
 #endif
 
