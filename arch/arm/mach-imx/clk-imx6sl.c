/*
 * Copyright 2013 Freescale Semiconductor, Inc.
 *
 * This program is free software; you can redistribute it and/or modify
 * it under the terms of the GNU General Public License version 2 as
 * published by the Free Software Foundation.
 *
 */

#include <linux/clk.h>
#include <linux/clkdev.h>
#include <linux/err.h>
#include <linux/of.h>
#include <linux/of_address.h>
#include <linux/of_irq.h>
#include <dt-bindings/clock/imx6sl-clock.h>

#include "clk.h"
#include "common.h"

static const char const *step_sels[]		= { "osc", "pll2_pfd2", };
static const char const *pll1_sw_sels[]		= { "pll1_sys", "step", };
static const char const *ocram_alt_sels[]	= { "pll2_pfd2", "pll3_pfd1", };
static const char const *ocram_sels[]		= { "periph", "ocram_alt_sels", };
static const char const *pre_periph_sels[]	= { "pll2_bus", "pll2_pfd2", "pll2_pfd0", "pll2_198m", };
static const char const *periph_clk2_sels[]	= { "pll3_usb_otg", "osc", "osc", "dummy", };
static const char const *periph2_clk2_sels[]	= { "pll3_usb_otg", "pll2_bus", };
static const char const *periph_sels[]		= { "pre_periph_sel", "periph_clk2_podf", };
static const char const *periph2_sels[]		= { "pre_periph2_sel", "periph2_clk2_podf", };
static const char const *csi_lcdif_sels[]	= { "mmdc", "pll2_pfd2", "pll3_120m", "pll3_pfd1", };
static const char const *usdhc_sels[]		= { "pll2_pfd2", "pll2_pfd0", };
static const char const *ssi_sels[]		= { "pll3_pfd2", "pll3_pfd3", "pll4_audio_div", "dummy", };
static const char const *perclk_sels[]		= { "ipg", "osc", };
static const char const *epdc_pxp_sels[]	= { "mmdc", "pll3_usb_otg", "pll5_video_div", "pll2_pfd0", "pll2_pfd2", "pll3_pfd1", };
static const char const *gpu2d_ovg_sels[]	= { "pll3_pfd1", "pll3_usb_otg", "pll2_bus", "pll2_pfd2", };
static const char const *gpu2d_sels[]		= { "pll2_pfd2", "pll3_usb_otg", "pll3_pfd1", "pll2_bus", };
static const char const *lcdif_pix_sels[]	= { "pll2_bus", "pll3_usb_otg", "pll5_video_div", "pll2_pfd0", "pll3_pfd0", "pll3_pfd1", };
static const char const *epdc_pix_sels[]	= { "pll2_bus", "pll3_usb_otg", "pll5_video_div", "pll2_pfd0", "pll2_pfd1", "pll3_pfd1", };
static const char const *audio_sels[]		= { "pll4_audio_div", "pll3_pfd2", "pll3_pfd3", "pll3_usb_otg", };
static const char const *ecspi_sels[]		= { "pll3_60m", "osc", };
static const char const *uart_sels[]		= { "pll3_80m", "osc", };

static struct clk_div_table clk_enet_ref_table[] = {
	{ .val = 0, .div = 20, },
	{ .val = 1, .div = 10, },
	{ .val = 2, .div = 5, },
	{ .val = 3, .div = 4, },
	{ }
};

static struct clk_div_table post_div_table[] = {
	{ .val = 2, .div = 1, },
	{ .val = 1, .div = 2, },
	{ .val = 0, .div = 4, },
	{ }
};

static struct clk_div_table video_div_table[] = {
	{ .val = 0, .div = 1, },
	{ .val = 1, .div = 2, },
	{ .val = 2, .div = 1, },
	{ .val = 3, .div = 4, },
	{ }
};

static struct clk *clks[IMX6SL_CLK_END];
static struct clk_onecell_data clk_data;

static void __init imx6sl_clocks_init(struct device_node *ccm_node)
{
	struct device_node *np;
	void __iomem *base;
	int irq;
	int i;

	clks[IMX6SL_CLK_DUMMY] = imx_clk_fixed("dummy", 0);
	clks[IMX6SL_CLK_CKIL] = imx_obtain_fixed_clock("ckil", 0);
	clks[IMX6SL_CLK_OSC] = imx_obtain_fixed_clock("osc", 0);

	np = of_find_compatible_node(NULL, NULL, "fsl,imx6sl-anatop");
	base = of_iomap(np, 0);
	WARN_ON(!base);

	/*                                             type               name            parent  base         div_mask */
	clks[IMX6SL_CLK_PLL1_SYS]      = imx_clk_pllv3(IMX_PLLV3_SYS,	  "pll1_sys",	   "osc", base,        0x7f);
	clks[IMX6SL_CLK_PLL2_BUS]      = imx_clk_pllv3(IMX_PLLV3_GENERIC, "pll2_bus",	   "osc", base + 0x30, 0x1);
	clks[IMX6SL_CLK_PLL3_USB_OTG]  = imx_clk_pllv3(IMX_PLLV3_USB,	  "pll3_usb_otg",  "osc", base + 0x10, 0x3);
	clks[IMX6SL_CLK_PLL4_AUDIO]    = imx_clk_pllv3(IMX_PLLV3_AV,	  "pll4_audio",	   "osc", base + 0x70, 0x7f);
	clks[IMX6SL_CLK_PLL5_VIDEO]    = imx_clk_pllv3(IMX_PLLV3_AV,	  "pll5_video",	   "osc", base + 0xa0, 0x7f);
	clks[IMX6SL_CLK_PLL6_ENET]     = imx_clk_pllv3(IMX_PLLV3_ENET,	  "pll6_enet",	   "osc", base + 0xe0, 0x3);
	clks[IMX6SL_CLK_PLL7_USB_HOST] = imx_clk_pllv3(IMX_PLLV3_USB,     "pll7_usb_host", "osc", base + 0x20, 0x3);

	/*
	 * usbphy1 and usbphy2 are implemented as dummy gates using reserve
	 * bit 20.  They are used by phy driver to keep the refcount of
	 * parent PLL correct. usbphy1_gate and usbphy2_gate only needs to be
	 * turned on during boot, and software will not need to control it
	 * anymore after that.
	 */
	clks[IMX6SL_CLK_USBPHY1]      = imx_clk_gate("usbphy1",      "pll3_usb_otg",  base + 0x10, 20);
	clks[IMX6SL_CLK_USBPHY2]      = imx_clk_gate("usbphy2",      "pll7_usb_host", base + 0x20, 20);
	clks[IMX6SL_CLK_USBPHY1_GATE] = imx_clk_gate("usbphy1_gate", "dummy",         base + 0x10, 6);
	clks[IMX6SL_CLK_USBPHY2_GATE] = imx_clk_gate("usbphy2_gate", "dummy",         base + 0x20, 6);

	/*                                                           dev   name              parent_name      flags                reg        shift width div: flags, div_table lock */
	clks[IMX6SL_CLK_PLL4_POST_DIV]  = clk_register_divider_table(NULL, "pll4_post_div",  "pll4_audio",    CLK_SET_RATE_PARENT, base + 0x70,  19, 2,   0, post_div_table, &imx_ccm_lock);
	clks[IMX6SL_CLK_PLL4_AUDIO_DIV] =       clk_register_divider(NULL, "pll4_audio_div", "pll4_post_div", CLK_SET_RATE_PARENT, base + 0x170, 15, 1,   0, &imx_ccm_lock);
	clks[IMX6SL_CLK_PLL5_POST_DIV]  = clk_register_divider_table(NULL, "pll5_post_div",  "pll5_video",    CLK_SET_RATE_PARENT, base + 0xa0,  19, 2,   0, post_div_table, &imx_ccm_lock);
	clks[IMX6SL_CLK_PLL5_VIDEO_DIV] = clk_register_divider_table(NULL, "pll5_video_div", "pll5_post_div", CLK_SET_RATE_PARENT, base + 0x170, 30, 2,   0, video_div_table, &imx_ccm_lock);
	clks[IMX6SL_CLK_ENET_REF]       = clk_register_divider_table(NULL, "enet_ref",       "pll6_enet",     0,                   base + 0xe0,  0,  2,   0, clk_enet_ref_table, &imx_ccm_lock);

	/*                                       name         parent_name     reg           idx */
	clks[IMX6SL_CLK_PLL2_PFD0] = imx_clk_pfd("pll2_pfd0", "pll2_bus",     base + 0x100, 0);
	clks[IMX6SL_CLK_PLL2_PFD1] = imx_clk_pfd("pll2_pfd1", "pll2_bus",     base + 0x100, 1);
	clks[IMX6SL_CLK_PLL2_PFD2] = imx_clk_pfd("pll2_pfd2", "pll2_bus",     base + 0x100, 2);
	clks[IMX6SL_CLK_PLL3_PFD0] = imx_clk_pfd("pll3_pfd0", "pll3_usb_otg", base + 0xf0,  0);
	clks[IMX6SL_CLK_PLL3_PFD1] = imx_clk_pfd("pll3_pfd1", "pll3_usb_otg", base + 0xf0,  1);
	clks[IMX6SL_CLK_PLL3_PFD2] = imx_clk_pfd("pll3_pfd2", "pll3_usb_otg", base + 0xf0,  2);
	clks[IMX6SL_CLK_PLL3_PFD3] = imx_clk_pfd("pll3_pfd3", "pll3_usb_otg", base + 0xf0,  3);

	/*                                                name         parent_name     mult div */
	clks[IMX6SL_CLK_PLL2_198M] = imx_clk_fixed_factor("pll2_198m", "pll2_pfd2",      1, 2);
	clks[IMX6SL_CLK_PLL3_120M] = imx_clk_fixed_factor("pll3_120m", "pll3_usb_otg",   1, 4);
	clks[IMX6SL_CLK_PLL3_80M]  = imx_clk_fixed_factor("pll3_80m",  "pll3_usb_otg",   1, 6);
	clks[IMX6SL_CLK_PLL3_60M]  = imx_clk_fixed_factor("pll3_60m",  "pll3_usb_otg",   1, 8);

	np = ccm_node;
	base = of_iomap(np, 0);
	WARN_ON(!base);

	/* Reuse imx6q pm code */
	imx6q_pm_set_ccm_base(base);

	/*                                              name                reg       shift width parent_names     num_parents */
	clks[IMX6SL_CLK_STEP]             = imx_clk_mux("step",             base + 0xc,  8,  1, step_sels,         ARRAY_SIZE(step_sels));
	clks[IMX6SL_CLK_PLL1_SW]          = imx_clk_mux("pll1_sw",          base + 0xc,  2,  1, pll1_sw_sels,      ARRAY_SIZE(pll1_sw_sels));
	clks[IMX6SL_CLK_OCRAM_ALT_SEL]    = imx_clk_mux("ocram_alt_sel",    base + 0x14, 7,  1, ocram_alt_sels,    ARRAY_SIZE(ocram_alt_sels));
	clks[IMX6SL_CLK_OCRAM_SEL]        = imx_clk_mux("ocram_sel",        base + 0x14, 6,  1, ocram_sels,        ARRAY_SIZE(ocram_sels));
	clks[IMX6SL_CLK_PRE_PERIPH2_SEL]  = imx_clk_mux("pre_periph2_sel",  base + 0x18, 21, 2, pre_periph_sels,   ARRAY_SIZE(pre_periph_sels));
	clks[IMX6SL_CLK_PRE_PERIPH_SEL]   = imx_clk_mux("pre_periph_sel",   base + 0x18, 18, 2, pre_periph_sels,   ARRAY_SIZE(pre_periph_sels));
	clks[IMX6SL_CLK_PERIPH2_CLK2_SEL] = imx_clk_mux("periph2_clk2_sel", base + 0x18, 20, 1, periph2_clk2_sels, ARRAY_SIZE(periph2_clk2_sels));
	clks[IMX6SL_CLK_PERIPH_CLK2_SEL]  = imx_clk_mux("periph_clk2_sel",  base + 0x18, 12, 2, periph_clk2_sels,  ARRAY_SIZE(periph_clk2_sels));
	clks[IMX6SL_CLK_CSI_SEL]          = imx_clk_mux("csi_sel",          base + 0x3c, 9,  2, csi_lcdif_sels,    ARRAY_SIZE(csi_lcdif_sels));
	clks[IMX6SL_CLK_LCDIF_AXI_SEL]    = imx_clk_mux("lcdif_axi_sel",    base + 0x3c, 14, 2, csi_lcdif_sels,    ARRAY_SIZE(csi_lcdif_sels));
	clks[IMX6SL_CLK_USDHC1_SEL]       = imx_clk_fixup_mux("usdhc1_sel", base + 0x1c, 16, 1, usdhc_sels,        ARRAY_SIZE(usdhc_sels),  imx_cscmr1_fixup);
	clks[IMX6SL_CLK_USDHC2_SEL]       = imx_clk_fixup_mux("usdhc2_sel", base + 0x1c, 17, 1, usdhc_sels,        ARRAY_SIZE(usdhc_sels),  imx_cscmr1_fixup);
	clks[IMX6SL_CLK_USDHC3_SEL]       = imx_clk_fixup_mux("usdhc3_sel", base + 0x1c, 18, 1, usdhc_sels,        ARRAY_SIZE(usdhc_sels),  imx_cscmr1_fixup);
	clks[IMX6SL_CLK_USDHC4_SEL]       = imx_clk_fixup_mux("usdhc4_sel", base + 0x1c, 19, 1, usdhc_sels,        ARRAY_SIZE(usdhc_sels),  imx_cscmr1_fixup);
	clks[IMX6SL_CLK_SSI1_SEL]         = imx_clk_fixup_mux("ssi1_sel",   base + 0x1c, 10, 2, ssi_sels,          ARRAY_SIZE(ssi_sels),    imx_cscmr1_fixup);
	clks[IMX6SL_CLK_SSI2_SEL]         = imx_clk_fixup_mux("ssi2_sel",   base + 0x1c, 12, 2, ssi_sels,          ARRAY_SIZE(ssi_sels),    imx_cscmr1_fixup);
	clks[IMX6SL_CLK_SSI3_SEL]         = imx_clk_fixup_mux("ssi3_sel",   base + 0x1c, 14, 2, ssi_sels,          ARRAY_SIZE(ssi_sels),    imx_cscmr1_fixup);
	clks[IMX6SL_CLK_PERCLK_SEL]       = imx_clk_fixup_mux("perclk_sel", base + 0x1c, 6,  1, perclk_sels,       ARRAY_SIZE(perclk_sels), imx_cscmr1_fixup);
	clks[IMX6SL_CLK_PXP_AXI_SEL]      = imx_clk_mux("pxp_axi_sel",      base + 0x34, 6,  3, epdc_pxp_sels,     ARRAY_SIZE(epdc_pxp_sels));
	clks[IMX6SL_CLK_EPDC_AXI_SEL]     = imx_clk_mux("epdc_axi_sel",     base + 0x34, 15, 3, epdc_pxp_sels,     ARRAY_SIZE(epdc_pxp_sels));
	clks[IMX6SL_CLK_GPU2D_OVG_SEL]    = imx_clk_mux("gpu2d_ovg_sel",    base + 0x18, 4,  2, gpu2d_ovg_sels,    ARRAY_SIZE(gpu2d_ovg_sels));
	clks[IMX6SL_CLK_GPU2D_SEL]        = imx_clk_mux("gpu2d_sel",        base + 0x18, 8,  2, gpu2d_sels,        ARRAY_SIZE(gpu2d_sels));
	clks[IMX6SL_CLK_LCDIF_PIX_SEL]    = imx_clk_mux("lcdif_pix_sel",    base + 0x38, 6,  3, lcdif_pix_sels,    ARRAY_SIZE(lcdif_pix_sels));
	clks[IMX6SL_CLK_EPDC_PIX_SEL]     = imx_clk_mux("epdc_pix_sel",     base + 0x38, 15, 3, epdc_pix_sels,     ARRAY_SIZE(epdc_pix_sels));
	clks[IMX6SL_CLK_SPDIF0_SEL]       = imx_clk_mux("spdif0_sel",       base + 0x30, 20, 2, audio_sels,        ARRAY_SIZE(audio_sels));
	clks[IMX6SL_CLK_SPDIF1_SEL]       = imx_clk_mux("spdif1_sel",       base + 0x30, 7,  2, audio_sels,        ARRAY_SIZE(audio_sels));
	clks[IMX6SL_CLK_EXTERN_AUDIO_SEL] = imx_clk_mux("extern_audio_sel", base + 0x20, 19, 2, audio_sels,        ARRAY_SIZE(audio_sels));
	clks[IMX6SL_CLK_ECSPI_SEL]        = imx_clk_mux("ecspi_sel",        base + 0x38, 18, 1, ecspi_sels,        ARRAY_SIZE(ecspi_sels));
	clks[IMX6SL_CLK_UART_SEL]         = imx_clk_mux("uart_sel",         base + 0x24, 6,  1, uart_sels,         ARRAY_SIZE(uart_sels));

	/*                                          name       reg        shift width busy: reg, shift parent_names  num_parents */
	clks[IMX6SL_CLK_PERIPH]  = imx_clk_busy_mux("periph",  base + 0x14, 25,  1,   base + 0x48, 5,  periph_sels,  ARRAY_SIZE(periph_sels));
	clks[IMX6SL_CLK_PERIPH2] = imx_clk_busy_mux("periph2", base + 0x14, 26,  1,   base + 0x48, 3,  periph2_sels, ARRAY_SIZE(periph2_sels));

	/*                                                   name                 parent_name          reg       shift width */
	clks[IMX6SL_CLK_OCRAM_PODF]        = imx_clk_divider("ocram_podf",        "ocram_sel",         base + 0x14, 16, 3);
	clks[IMX6SL_CLK_PERIPH_CLK2_PODF]  = imx_clk_divider("periph_clk2_podf",  "periph_clk2_sel",   base + 0x14, 27, 3);
	clks[IMX6SL_CLK_PERIPH2_CLK2_PODF] = imx_clk_divider("periph2_clk2_podf", "periph2_clk2_sel",  base + 0x14, 0,  3);
	clks[IMX6SL_CLK_IPG]               = imx_clk_divider("ipg",               "ahb",               base + 0x14, 8,  2);
	clks[IMX6SL_CLK_CSI_PODF]          = imx_clk_divider("csi_podf",          "csi_sel",           base + 0x3c, 11, 3);
	clks[IMX6SL_CLK_LCDIF_AXI_PODF]    = imx_clk_divider("lcdif_axi_podf",    "lcdif_axi_sel",     base + 0x3c, 16, 3);
	clks[IMX6SL_CLK_USDHC1_PODF]       = imx_clk_divider("usdhc1_podf",       "usdhc1_sel",        base + 0x24, 11, 3);
	clks[IMX6SL_CLK_USDHC2_PODF]       = imx_clk_divider("usdhc2_podf",       "usdhc2_sel",        base + 0x24, 16, 3);
	clks[IMX6SL_CLK_USDHC3_PODF]       = imx_clk_divider("usdhc3_podf",       "usdhc3_sel",        base + 0x24, 19, 3);
	clks[IMX6SL_CLK_USDHC4_PODF]       = imx_clk_divider("usdhc4_podf",       "usdhc4_sel",        base + 0x24, 22, 3);
	clks[IMX6SL_CLK_SSI1_PRED]         = imx_clk_divider("ssi1_pred",         "ssi1_sel",          base + 0x28, 6,  3);
	clks[IMX6SL_CLK_SSI1_PODF]         = imx_clk_divider("ssi1_podf",         "ssi1_pred",         base + 0x28, 0,  6);
	clks[IMX6SL_CLK_SSI2_PRED]         = imx_clk_divider("ssi2_pred",         "ssi2_sel",          base + 0x2c, 6,  3);
	clks[IMX6SL_CLK_SSI2_PODF]         = imx_clk_divider("ssi2_podf",         "ssi2_pred",         base + 0x2c, 0,  6);
	clks[IMX6SL_CLK_SSI3_PRED]         = imx_clk_divider("ssi3_pred",         "ssi3_sel",          base + 0x28, 22, 3);
	clks[IMX6SL_CLK_SSI3_PODF]         = imx_clk_divider("ssi3_podf",         "ssi3_pred",         base + 0x28, 16, 6);
	clks[IMX6SL_CLK_PERCLK]            = imx_clk_fixup_divider("perclk",      "perclk_sel",        base + 0x1c, 0,  6, imx_cscmr1_fixup);
	clks[IMX6SL_CLK_PXP_AXI_PODF]      = imx_clk_divider("pxp_axi_podf",      "pxp_axi_sel",       base + 0x34, 3,  3);
	clks[IMX6SL_CLK_EPDC_AXI_PODF]     = imx_clk_divider("epdc_axi_podf",     "epdc_axi_sel",      base + 0x34, 12, 3);
	clks[IMX6SL_CLK_GPU2D_OVG_PODF]    = imx_clk_divider("gpu2d_ovg_podf",    "gpu2d_ovg_sel",     base + 0x18, 26, 3);
	clks[IMX6SL_CLK_GPU2D_PODF]        = imx_clk_divider("gpu2d_podf",        "gpu2d_sel",         base + 0x18, 29, 3);
	clks[IMX6SL_CLK_LCDIF_PIX_PRED]    = imx_clk_divider("lcdif_pix_pred",    "lcdif_pix_sel",     base + 0x38, 3,  3);
	clks[IMX6SL_CLK_EPDC_PIX_PRED]     = imx_clk_divider("epdc_pix_pred",     "epdc_pix_sel",      base + 0x38, 12, 3);
	clks[IMX6SL_CLK_LCDIF_PIX_PODF]    = imx_clk_fixup_divider("lcdif_pix_podf", "lcdif_pix_pred", base + 0x1c, 20, 3, imx_cscmr1_fixup);
	clks[IMX6SL_CLK_EPDC_PIX_PODF]     = imx_clk_divider("epdc_pix_podf",     "epdc_pix_pred",     base + 0x18, 23, 3);
	clks[IMX6SL_CLK_SPDIF0_PRED]       = imx_clk_divider("spdif0_pred",       "spdif0_sel",        base + 0x30, 25, 3);
	clks[IMX6SL_CLK_SPDIF0_PODF]       = imx_clk_divider("spdif0_podf",       "spdif0_pred",       base + 0x30, 22, 3);
	clks[IMX6SL_CLK_SPDIF1_PRED]       = imx_clk_divider("spdif1_pred",       "spdif1_sel",        base + 0x30, 12, 3);
	clks[IMX6SL_CLK_SPDIF1_PODF]       = imx_clk_divider("spdif1_podf",       "spdif1_pred",       base + 0x30, 9,  3);
	clks[IMX6SL_CLK_EXTERN_AUDIO_PRED] = imx_clk_divider("extern_audio_pred", "extern_audio_sel",  base + 0x28, 9,  3);
	clks[IMX6SL_CLK_EXTERN_AUDIO_PODF] = imx_clk_divider("extern_audio_podf", "extern_audio_pred", base + 0x28, 25, 3);
	clks[IMX6SL_CLK_ECSPI_ROOT]        = imx_clk_divider("ecspi_root",        "ecspi_sel",         base + 0x38, 19, 6);
	clks[IMX6SL_CLK_UART_ROOT]         = imx_clk_divider("uart_root",         "uart_sel",          base + 0x24, 0,  6);

	/*                                                name         parent_name reg       shift width busy: reg, shift */
	clks[IMX6SL_CLK_AHB]       = imx_clk_busy_divider("ahb",       "periph",  base + 0x14, 10, 3,    base + 0x48, 1);
	clks[IMX6SL_CLK_MMDC_ROOT] = imx_clk_busy_divider("mmdc",      "periph2", base + 0x14, 3,  3,    base + 0x48, 2);
	clks[IMX6SL_CLK_ARM]       = imx_clk_busy_divider("arm",       "pll1_sw", base + 0x10, 0,  3,    base + 0x48, 16);

	/*                                            name            parent_name          reg         shift */
	clks[IMX6SL_CLK_ECSPI1]       = imx_clk_gate2("ecspi1",       "ecspi_root",        base + 0x6c, 0);
	clks[IMX6SL_CLK_ECSPI2]       = imx_clk_gate2("ecspi2",       "ecspi_root",        base + 0x6c, 2);
	clks[IMX6SL_CLK_ECSPI3]       = imx_clk_gate2("ecspi3",       "ecspi_root",        base + 0x6c, 4);
	clks[IMX6SL_CLK_ECSPI4]       = imx_clk_gate2("ecspi4",       "ecspi_root",        base + 0x6c, 6);
	clks[IMX6SL_CLK_EPIT1]        = imx_clk_gate2("epit1",        "perclk",            base + 0x6c, 12);
	clks[IMX6SL_CLK_EPIT2]        = imx_clk_gate2("epit2",        "perclk",            base + 0x6c, 14);
	clks[IMX6SL_CLK_EXTERN_AUDIO] = imx_clk_gate2("extern_audio", "extern_audio_podf", base + 0x6c, 16);
	clks[IMX6SL_CLK_GPT]          = imx_clk_gate2("gpt",          "perclk",            base + 0x6c, 20);
	clks[IMX6SL_CLK_GPT_SERIAL]   = imx_clk_gate2("gpt_serial",   "perclk",            base + 0x6c, 22);
	clks[IMX6SL_CLK_GPU2D_OVG]    = imx_clk_gate2("gpu2d_ovg",    "gpu2d_ovg_podf",    base + 0x6c, 26);
	clks[IMX6SL_CLK_I2C1]         = imx_clk_gate2("i2c1",         "perclk",            base + 0x70, 6);
	clks[IMX6SL_CLK_I2C2]         = imx_clk_gate2("i2c2",         "perclk",            base + 0x70, 8);
	clks[IMX6SL_CLK_I2C3]         = imx_clk_gate2("i2c3",         "perclk",            base + 0x70, 10);
	clks[IMX6SL_CLK_OCOTP]        = imx_clk_gate2("ocotp",        "ipg",               base + 0x70, 12);
	clks[IMX6SL_CLK_CSI]          = imx_clk_gate2("csi",          "csi_podf",          base + 0x74, 0);
	clks[IMX6SL_CLK_PXP_AXI]      = imx_clk_gate2("pxp_axi",      "pxp_axi_podf",      base + 0x74, 2);
	clks[IMX6SL_CLK_EPDC_AXI]     = imx_clk_gate2("epdc_axi",     "epdc_axi_podf",     base + 0x74, 4);
	clks[IMX6SL_CLK_LCDIF_AXI]    = imx_clk_gate2("lcdif_axi",    "lcdif_axi_podf",    base + 0x74, 6);
	clks[IMX6SL_CLK_LCDIF_PIX]    = imx_clk_gate2("lcdif_pix",    "lcdif_pix_podf",    base + 0x74, 8);
	clks[IMX6SL_CLK_EPDC_PIX]     = imx_clk_gate2("epdc_pix",     "epdc_pix_podf",     base + 0x74, 10);
	clks[IMX6SL_CLK_OCRAM]        = imx_clk_gate2("ocram",        "ocram_podf",        base + 0x74, 28);
	clks[IMX6SL_CLK_PWM1]         = imx_clk_gate2("pwm1",         "perclk",            base + 0x78, 16);
	clks[IMX6SL_CLK_PWM2]         = imx_clk_gate2("pwm2",         "perclk",            base + 0x78, 18);
	clks[IMX6SL_CLK_PWM3]         = imx_clk_gate2("pwm3",         "perclk",            base + 0x78, 20);
	clks[IMX6SL_CLK_PWM4]         = imx_clk_gate2("pwm4",         "perclk",            base + 0x78, 22);
	clks[IMX6SL_CLK_SDMA]         = imx_clk_gate2("sdma",         "ipg",               base + 0x7c, 6);
	clks[IMX6SL_CLK_SPBA]         = imx_clk_gate2("spba",         "ipg",               base + 0x7c, 12);
	clks[IMX6SL_CLK_SPDIF]        = imx_clk_gate2("spdif",        "spdif0_podf",       base + 0x7c, 14);
	clks[IMX6SL_CLK_SSI1]         = imx_clk_gate2("ssi1",         "ssi1_podf",         base + 0x7c, 18);
	clks[IMX6SL_CLK_SSI2]         = imx_clk_gate2("ssi2",         "ssi2_podf",         base + 0x7c, 20);
	clks[IMX6SL_CLK_SSI3]         = imx_clk_gate2("ssi3",         "ssi3_podf",         base + 0x7c, 22);
	clks[IMX6SL_CLK_UART]         = imx_clk_gate2("uart",         "ipg",               base + 0x7c, 24);
	clks[IMX6SL_CLK_UART_SERIAL]  = imx_clk_gate2("uart_serial",  "uart_root",         base + 0x7c, 26);
	clks[IMX6SL_CLK_USBOH3]       = imx_clk_gate2("usboh3",       "ipg",               base + 0x80, 0);
	clks[IMX6SL_CLK_USDHC1]       = imx_clk_gate2("usdhc1",       "usdhc1_podf",       base + 0x80, 2);
	clks[IMX6SL_CLK_USDHC2]       = imx_clk_gate2("usdhc2",       "usdhc2_podf",       base + 0x80, 4);
	clks[IMX6SL_CLK_USDHC3]       = imx_clk_gate2("usdhc3",       "usdhc3_podf",       base + 0x80, 6);
	clks[IMX6SL_CLK_USDHC4]       = imx_clk_gate2("usdhc4",       "usdhc4_podf",       base + 0x80, 8);

	for (i = 0; i < ARRAY_SIZE(clks); i++)
		if (IS_ERR(clks[i]))
			pr_err("i.MX6SL clk %d: register failed with %ld\n",
				i, PTR_ERR(clks[i]));

	clk_data.clks = clks;
	clk_data.clk_num = ARRAY_SIZE(clks);
	of_clk_add_provider(np, of_clk_src_onecell_get, &clk_data);

	clk_register_clkdev(clks[IMX6SL_CLK_GPT], "ipg", "imx-gpt.0");
	clk_register_clkdev(clks[IMX6SL_CLK_GPT_SERIAL], "per", "imx-gpt.0");

	if (IS_ENABLED(CONFIG_USB_MXS_PHY)) {
		clk_prepare_enable(clks[IMX6SL_CLK_USBPHY1_GATE]);
		clk_prepare_enable(clks[IMX6SL_CLK_USBPHY2_GATE]);
	}

<<<<<<< HEAD
=======
	/* Audio-related clocks configuration */
	clk_set_parent(clks[IMX6SL_CLK_SPDIF0_SEL], clks[IMX6SL_CLK_PLL3_PFD3]);

>>>>>>> f9287c7a
	/* Set initial power mode */
	imx6q_set_lpm(WAIT_CLOCKED);

	np = of_find_compatible_node(NULL, NULL, "fsl,imx6sl-gpt");
	base = of_iomap(np, 0);
	WARN_ON(!base);
	irq = irq_of_parse_and_map(np, 0);
	mxc_timer_init(base, irq);
}
CLK_OF_DECLARE(imx6sl, "fsl,imx6sl-ccm", imx6sl_clocks_init);<|MERGE_RESOLUTION|>--- conflicted
+++ resolved
@@ -263,12 +263,9 @@
 		clk_prepare_enable(clks[IMX6SL_CLK_USBPHY2_GATE]);
 	}
 
-<<<<<<< HEAD
-=======
 	/* Audio-related clocks configuration */
 	clk_set_parent(clks[IMX6SL_CLK_SPDIF0_SEL], clks[IMX6SL_CLK_PLL3_PFD3]);
 
->>>>>>> f9287c7a
 	/* Set initial power mode */
 	imx6q_set_lpm(WAIT_CLOCKED);
 
