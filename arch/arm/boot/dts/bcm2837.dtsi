--- conflicted
+++ resolved
@@ -114,10 +114,7 @@
 		 */
 		l2: l2-cache0 {
 			compatible = "cache";
-<<<<<<< HEAD
-=======
 			cache-unified;
->>>>>>> eb3cdb58
 			cache-size = <0x80000>;
 			cache-line-size = <64>;
 			cache-sets = <512>; // 512KiB(size)/64(line-size)=8192ways/16-way set
