--- conflicted
+++ resolved
@@ -490,10 +490,6 @@
 
 			ports@6 {
 				reg = <6>;
-<<<<<<< HEAD
-				label = "cpu";
-=======
->>>>>>> eb3cdb58
 				ethernet = <&eth0>;
 				phy-mode = "rgmii-id";
 
