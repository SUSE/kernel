--- conflicted
+++ resolved
@@ -264,8 +264,6 @@
 			reg = <0x01c20ca0 0x20>;
 			interrupts = <16>;
 			clocks = <&osc32k>;
-<<<<<<< HEAD
-=======
 		};
 
 		pwm: pwm@1c21000 {
@@ -294,7 +292,6 @@
 			reg = <0x01c23400 0x400>;
 			interrupts = <22>;
 			status = "disabled";
->>>>>>> eb3cdb58
 		};
 
 		uart0: serial@1c25000 {
