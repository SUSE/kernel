--- conflicted
+++ resolved
@@ -77,13 +77,10 @@
 	};
 };
 
-<<<<<<< HEAD
-=======
 &pm8018 {
 	interrupts-extended = <&intc GIC_PPI 226 IRQ_TYPE_LEVEL_HIGH>;
 };
 
->>>>>>> d020a665
 &pm8018_gpio {
 	usb_vbus_5v_pins: usb-vbus-5v-state {
 		pins = "gpio4";
