--- conflicted
+++ resolved
@@ -15,114 +15,6 @@
 		reg = <0x40000000 0x08000000>;
 	};
 
-<<<<<<< HEAD
-	apb@80000000 {
-		apbh@80000000 {
-			pinctrl@80018000 {
-				pinctrl-names = "default";
-				pinctrl-0 = <&hog_pins_a>;
-
-				hog_pins_a: hog-gpios@0 {
-					reg = <0>;
-					fsl,pinmux-ids = <
-						MX28_PAD_GPMI_D00__GPIO_0_0
-						MX28_PAD_GPMI_D03__GPIO_0_3
-						MX28_PAD_GPMI_D06__GPIO_0_6
-					>;
-					fsl,drive-strength = <MXS_DRIVE_4mA>;
-					fsl,voltage = <MXS_VOLTAGE_HIGH>;
-					fsl,pull-up = <MXS_PULL_DISABLE>;
-				};
-
-			};
-
-			ssp0: spi@80010000 {
-				compatible = "fsl,imx28-mmc";
-				pinctrl-names = "default";
-				pinctrl-0 = <&mmc0_4bit_pins_a>;
-				bus-width = <4>;
-				status = "okay";
-			};
-
-			ssp2: spi@80014000 {
-				#address-cells = <1>;
-				#size-cells = <0>;
-				compatible = "fsl,imx28-spi";
-				pinctrl-names = "default";
-				pinctrl-0 = <&spi2_pins_a>;
-				status = "okay";
-
-				flash: flash@0 {
-					#address-cells = <1>;
-					#size-cells = <1>;
-					compatible = "everspin,mr25h256", "mr25h256";
-					spi-max-frequency = <40000000>;
-					reg = <0>;
-				};
-			};
-		};
-
-		apbx@80040000 {
-			i2c0: i2c@80058000 {
-				pinctrl-names = "default";
-				pinctrl-0 = <&i2c0_pins_a>;
-				status = "okay";
-
-				rtc: rtc@51 {
-					compatible = "nxp,pcf8563";
-					reg = <0x51>;
-				};
-
-				eeprom: eeprom@52 {
-					compatible = "atmel,24c64";
-					reg = <0x52>;
-					pagesize = <32>;
-				};
-			};
-
-			duart: serial@80074000 {
-				pinctrl-names = "default";
-				pinctrl-0 = <&duart_pins_a>;
-				status = "okay";
-			};
-
-			usbphy0: usbphy@8007c000 {
-				status = "okay";
-			};
-
-			auart0: serial@8006a000 {
-				pinctrl-names = "default";
-				pinctrl-0 = <&auart0_pins_a>;
-				status = "okay";
-			};
-		};
-	};
-
-	ahb@80080000 {
-		usb0: usb@80080000 {
-			vbus-supply = <&reg_usb0_vbus>;
-			pinctrl-names = "default";
-			pinctrl-0 = <&usb0_pins_b>;
-			status = "okay";
-		};
-
-		mac0: ethernet@800f0000 {
-			phy-mode = "rmii";
-			pinctrl-names = "default";
-			pinctrl-0 = <&mac0_pins_a>;
-			status = "okay";
-		};
-
-		mac1: ethernet@800f4000 {
-			phy-mode = "rmii";
-			pinctrl-names = "default";
-			pinctrl-0 = <&mac1_pins_a>;
-			status = "okay";
-		};
-	};
-
-=======
->>>>>>> eb3cdb58
 	regulators {
 		compatible = "simple-bus";
 		#address-cells = <1>;
