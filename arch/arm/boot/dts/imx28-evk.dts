// SPDX-License-Identifier: GPL-2.0+
//
// Copyright 2012 Freescale Semiconductor, Inc.

/dts-v1/;
#include "imx28.dtsi"

/ {
	model = "Freescale i.MX28 Evaluation Kit";
	compatible = "fsl,imx28-evk", "fsl,imx28";

	memory@40000000 {
		device_type = "memory";
		reg = <0x40000000 0x08000000>;
	};


	reg_3p3v: regulator-3p3v {
		compatible = "regulator-fixed";
		regulator-name = "3P3V";
		regulator-min-microvolt = <3300000>;
		regulator-max-microvolt = <3300000>;
		regulator-always-on;
	};

	reg_vddio_sd0: regulator-vddio-sd0 {
		compatible = "regulator-fixed";
		regulator-name = "vddio-sd0";
		regulator-min-microvolt = <3300000>;
		regulator-max-microvolt = <3300000>;
		gpio = <&gpio3 28 0>;
	};

	reg_fec_3v3: regulator-fec-3v3 {
		compatible = "regulator-fixed";
		regulator-name = "fec-3v3";
		regulator-min-microvolt = <3300000>;
		regulator-max-microvolt = <3300000>;
		gpio = <&gpio2 15 0>;
	};

	reg_usb0_vbus: regulator-usb0-vbus {
		compatible = "regulator-fixed";
		regulator-name = "usb0_vbus";
		regulator-min-microvolt = <5000000>;
		regulator-max-microvolt = <5000000>;
		gpio = <&gpio3 9 0>;
		enable-active-high;
	};

	reg_usb1_vbus: regulator-usb1-vbus {
		compatible = "regulator-fixed";
		regulator-name = "usb1_vbus";
		regulator-min-microvolt = <5000000>;
		regulator-max-microvolt = <5000000>;
		gpio = <&gpio3 8 0>;
		enable-active-high;
	};

	reg_lcd_3v3: regulator-lcd-3v3 {
		compatible = "regulator-fixed";
		regulator-name = "lcd-3v3";
		regulator-min-microvolt = <3300000>;
		regulator-max-microvolt = <3300000>;
		gpio = <&gpio3 30 0>;
		enable-active-high;
	};

	reg_can_3v3: regulator-can-3v3 {
		compatible = "regulator-fixed";
		regulator-name = "can-3v3";
		regulator-min-microvolt = <3300000>;
		regulator-max-microvolt = <3300000>;
		gpio = <&gpio2 13 0>;
		enable-active-high;
	};

	reg_lcd_5v: regulator-lcd-5v {
		compatible = "regulator-fixed";
		regulator-name = "lcd-5v";
		regulator-min-microvolt = <5000000>;
		regulator-max-microvolt = <5000000>;
	};

	panel {
		compatible = "sii,43wvf1g";
		backlight = <&backlight_display>;
		dvdd-supply = <&reg_lcd_3v3>;
		avdd-supply = <&reg_lcd_5v>;

		port {
			panel_in: endpoint {
				remote-endpoint = <&display_out>;
			};
		};
	};

<<<<<<< HEAD
	apb@80000000 {
		apbh@80000000 {
			nand-controller@8000c000 {
				pinctrl-names = "default";
				pinctrl-0 = <&gpmi_pins_a &gpmi_status_cfg
					     &gpmi_pins_evk>;
				status = "okay";
			};

			ssp0: spi@80010000 {
				compatible = "fsl,imx28-mmc";
				pinctrl-names = "default";
				pinctrl-0 = <&mmc0_8bit_pins_a
					&mmc0_cd_cfg &mmc0_sck_cfg>;
				bus-width = <8>;
				wp-gpios = <&gpio2 12 0>;
				vmmc-supply = <&reg_vddio_sd0>;
				status = "okay";
			};

			ssp1: spi@80012000 {
				compatible = "fsl,imx28-mmc";
				bus-width = <8>;
				wp-gpios = <&gpio0 28 0>;
			};

			ssp2: spi@80014000 {
				#address-cells = <1>;
				#size-cells = <0>;
				compatible = "fsl,imx28-spi";
				pinctrl-names = "default";
				pinctrl-0 = <&spi2_pins_a>;
				status = "okay";

				flash: flash@0 {
					#address-cells = <1>;
					#size-cells = <1>;
					compatible = "sst,sst25vf016b", "jedec,spi-nor";
					spi-max-frequency = <40000000>;
					reg = <0>;
				};
			};

			pinctrl@80018000 {
				pinctrl-names = "default";
				pinctrl-0 = <&hog_pins_a>;

				hog_pins_a: hog@0 {
					reg = <0>;
					fsl,pinmux-ids = <
						MX28_PAD_SSP1_CMD__GPIO_2_13
						MX28_PAD_SSP1_DATA3__GPIO_2_15
						MX28_PAD_ENET0_RX_CLK__GPIO_4_13
						MX28_PAD_SSP1_SCK__GPIO_2_12
						MX28_PAD_PWM3__GPIO_3_28
						MX28_PAD_LCD_RESET__GPIO_3_30
						MX28_PAD_AUART2_RX__GPIO_3_8
						MX28_PAD_AUART2_TX__GPIO_3_9
					>;
					fsl,drive-strength = <MXS_DRIVE_4mA>;
					fsl,voltage = <MXS_VOLTAGE_HIGH>;
					fsl,pull-up = <MXS_PULL_DISABLE>;
				};

				led_pin_gpio3_5: led_gpio3_5@0 {
					reg = <0>;
					fsl,pinmux-ids = <
						MX28_PAD_AUART1_TX__GPIO_3_5
					>;
					fsl,drive-strength = <MXS_DRIVE_4mA>;
					fsl,voltage = <MXS_VOLTAGE_HIGH>;
					fsl,pull-up = <MXS_PULL_DISABLE>;
				};

				gpmi_pins_evk: gpmi-nand-evk@0 {
					reg = <0>;
					fsl,pinmux-ids = <
						MX28_PAD_GPMI_CE1N__GPMI_CE1N
						MX28_PAD_GPMI_RDY1__GPMI_READY1
					>;
					fsl,drive-strength = <MXS_DRIVE_4mA>;
					fsl,voltage = <MXS_VOLTAGE_HIGH>;
					fsl,pull-up = <MXS_PULL_DISABLE>;
				};

				lcdif_pins_evk: lcdif-evk@0 {
					reg = <0>;
					fsl,pinmux-ids = <
						MX28_PAD_LCD_RD_E__LCD_VSYNC
						MX28_PAD_LCD_WR_RWN__LCD_HSYNC
						MX28_PAD_LCD_RS__LCD_DOTCLK
						MX28_PAD_LCD_CS__LCD_ENABLE
					>;
					fsl,drive-strength = <MXS_DRIVE_4mA>;
					fsl,voltage = <MXS_VOLTAGE_HIGH>;
					fsl,pull-up = <MXS_PULL_DISABLE>;
				};
			};

			lcdif@80030000 {
				pinctrl-names = "default";
				pinctrl-0 = <&lcdif_24bit_pins_a
					     &lcdif_pins_evk>;
				status = "okay";

				port {
					display_out: endpoint {
						remote-endpoint = <&panel_in>;
					};
				};
			};

			can0: can@80032000 {
				pinctrl-names = "default";
				pinctrl-0 = <&can0_pins_a>;
				xceiver-supply = <&reg_can_3v3>;
				status = "okay";
			};

			can1: can@80034000 {
				pinctrl-names = "default";
				pinctrl-0 = <&can1_pins_a>;
				xceiver-supply = <&reg_can_3v3>;
				status = "okay";
			};
		};

		apbx@80040000 {
			saif0: saif@80042000 {
				pinctrl-names = "default";
				pinctrl-0 = <&saif0_pins_a>;
				status = "okay";
			};

			saif1: saif@80046000 {
				pinctrl-names = "default";
				pinctrl-0 = <&saif1_pins_a>;
				fsl,saif-master = <&saif0>;
				status = "okay";
			};

			lradc@80050000 {
				status = "okay";
				fsl,lradc-touchscreen-wires = <4>;
				fsl,ave-ctrl = <4>;
				fsl,ave-delay = <2>;
				fsl,settling = <10>;
			};

			i2c0: i2c@80058000 {
				pinctrl-names = "default";
				pinctrl-0 = <&i2c0_pins_a>;
				status = "okay";

				sgtl5000: codec@a {
					compatible = "fsl,sgtl5000";
					reg = <0x0a>;
					#sound-dai-cells = <0>;
					VDDA-supply = <&reg_3p3v>;
					VDDIO-supply = <&reg_3p3v>;
					clocks = <&saif0>;
				};

				at24@51 {
					compatible = "atmel,24c32";
					pagesize = <32>;
					reg = <0x51>;
				};
			};

			pwm: pwm@80064000 {
				pinctrl-names = "default";
				pinctrl-0 = <&pwm2_pins_a>;
				status = "okay";
			};

			duart: serial@80074000 {
				pinctrl-names = "default";
				pinctrl-0 = <&duart_pins_a>;
				status = "okay";
			};

			auart0: serial@8006a000 {
				pinctrl-names = "default";
				pinctrl-0 = <&auart0_pins_a>;
				uart-has-rtscts;
				status = "okay";
			};

			auart3: serial@80070000 {
				pinctrl-names = "default";
				pinctrl-0 = <&auart3_pins_a>;
				status = "okay";
			};

			usbphy0: usbphy@8007c000 {
				status = "okay";
			};

			usbphy1: usbphy@8007e000 {
				status = "okay";
			};
		};
	};

	ahb@80080000 {
		usb0: usb@80080000 {
			pinctrl-names = "default";
			pinctrl-0 = <&usb0_id_pins_a>;
			vbus-supply = <&reg_usb0_vbus>;
			status = "okay";
		};

		usb1: usb@80090000 {
			vbus-supply = <&reg_usb1_vbus>;
			status = "okay";
		};

		mac0: ethernet@800f0000 {
			phy-mode = "rmii";
			pinctrl-names = "default";
			pinctrl-0 = <&mac0_pins_a>;
			phy-supply = <&reg_fec_3v3>;
			phy-reset-gpios = <&gpio4 13 GPIO_ACTIVE_LOW>;
			phy-reset-duration = <100>;
			status = "okay";
		};

		mac1: ethernet@800f4000 {
			phy-mode = "rmii";
			pinctrl-names = "default";
			pinctrl-0 = <&mac1_pins_a>;
			status = "okay";
		};
	};

=======
>>>>>>> eb3cdb58
	sound {
		compatible = "fsl,imx28-evk-sgtl5000",
			     "fsl,mxs-audio-sgtl5000";
		model = "imx28-evk-sgtl5000";
		saif-controllers = <&saif0 &saif1>;
		audio-codec = <&sgtl5000>;
	};

	leds {
		compatible = "gpio-leds";
		pinctrl-names = "default";
		pinctrl-0 = <&led_pin_gpio3_5>;

		user {
			label = "Heartbeat";
			gpios = <&gpio3 5 0>;
			linux,default-trigger = "heartbeat";
		};
	};

	backlight_display: backlight {
		compatible = "pwm-backlight";
		pwms = <&pwm 2 5000000>;
		brightness-levels = <0 4 8 16 32 64 128 255>;
		default-brightness-level = <6>;
	};
};

&auart0 {
	pinctrl-names = "default";
	pinctrl-0 = <&auart0_pins_a>;
	uart-has-rtscts;
	status = "okay";
};

&auart3 {
	pinctrl-names = "default";
	pinctrl-0 = <&auart3_pins_a>;
	status = "okay";
};

&can0 {
	pinctrl-names = "default";
	pinctrl-0 = <&can0_pins_a>;
	xceiver-supply = <&reg_can_3v3>;
	status = "okay";
};

&can1 {
	pinctrl-names = "default";
	pinctrl-0 = <&can1_pins_a>;
	xceiver-supply = <&reg_can_3v3>;
	status = "okay";
};

&duart {
	pinctrl-names = "default";
	pinctrl-0 = <&duart_pins_a>;
	status = "okay";
};

&gpmi {
	pinctrl-names = "default";
	pinctrl-0 = <&gpmi_pins_a &gpmi_status_cfg
		     &gpmi_pins_evk>;
	status = "okay";
};

&lcdif {
	pinctrl-names = "default";
	pinctrl-0 = <&lcdif_24bit_pins_a
		     &lcdif_pins_evk>;
	status = "okay";

	port {
		display_out: endpoint {
			remote-endpoint = <&panel_in>;
		};
	};
};

&lradc {
	fsl,lradc-touchscreen-wires = <4>;
	fsl,ave-ctrl = <4>;
	fsl,ave-delay = <2>;
	fsl,settling = <10>;
	status = "okay";
};

&i2c0 {
	pinctrl-names = "default";
	pinctrl-0 = <&i2c0_pins_a>;
	status = "okay";

	sgtl5000: codec@a {
		compatible = "fsl,sgtl5000";
		reg = <0x0a>;
		#sound-dai-cells = <0>;
		VDDA-supply = <&reg_3p3v>;
		VDDIO-supply = <&reg_3p3v>;
		clocks = <&saif0>;
	};

	at24@51 {
		compatible = "atmel,24c32";
		pagesize = <32>;
		reg = <0x51>;
	};
};

&mac0 {
	phy-mode = "rmii";
	pinctrl-names = "default";
	pinctrl-0 = <&mac0_pins_a>;
	phy-supply = <&reg_fec_3v3>;
	phy-reset-gpios = <&gpio4 13 GPIO_ACTIVE_LOW>;
	phy-reset-duration = <100>;
	status = "okay";
};

&mac1 {
	phy-mode = "rmii";
	pinctrl-names = "default";
	pinctrl-0 = <&mac1_pins_a>;
	status = "okay";
};

&pinctrl {
	pinctrl-names = "default";
	pinctrl-0 = <&hog_pins_a>;

	hog_pins_a: hog@0 {
		reg = <0>;
		fsl,pinmux-ids = <
			MX28_PAD_SSP1_CMD__GPIO_2_13
			MX28_PAD_SSP1_DATA3__GPIO_2_15
			MX28_PAD_ENET0_RX_CLK__GPIO_4_13
			MX28_PAD_SSP1_SCK__GPIO_2_12
			MX28_PAD_PWM3__GPIO_3_28
			MX28_PAD_LCD_RESET__GPIO_3_30
			MX28_PAD_AUART2_RX__GPIO_3_8
			MX28_PAD_AUART2_TX__GPIO_3_9
		>;
		fsl,drive-strength = <MXS_DRIVE_4mA>;
		fsl,voltage = <MXS_VOLTAGE_HIGH>;
		fsl,pull-up = <MXS_PULL_DISABLE>;
	};

	led_pin_gpio3_5: led_gpio3_5@0 {
		reg = <0>;
		fsl,pinmux-ids = <
			MX28_PAD_AUART1_TX__GPIO_3_5
		>;
		fsl,drive-strength = <MXS_DRIVE_4mA>;
		fsl,voltage = <MXS_VOLTAGE_HIGH>;
		fsl,pull-up = <MXS_PULL_DISABLE>;
	};

	gpmi_pins_evk: gpmi-nand-evk@0 {
		reg = <0>;
		fsl,pinmux-ids = <
			MX28_PAD_GPMI_CE1N__GPMI_CE1N
			MX28_PAD_GPMI_RDY1__GPMI_READY1
		>;
		fsl,drive-strength = <MXS_DRIVE_4mA>;
		fsl,voltage = <MXS_VOLTAGE_HIGH>;
		fsl,pull-up = <MXS_PULL_DISABLE>;
	};

	lcdif_pins_evk: lcdif-evk@0 {
		reg = <0>;
		fsl,pinmux-ids = <
			MX28_PAD_LCD_RD_E__LCD_VSYNC
			MX28_PAD_LCD_WR_RWN__LCD_HSYNC
			MX28_PAD_LCD_RS__LCD_DOTCLK
			MX28_PAD_LCD_CS__LCD_ENABLE
		>;
		fsl,drive-strength = <MXS_DRIVE_4mA>;
		fsl,voltage = <MXS_VOLTAGE_HIGH>;
		fsl,pull-up = <MXS_PULL_DISABLE>;
	};
};

&pwm {
	pinctrl-names = "default";
	pinctrl-0 = <&pwm2_pins_a>;
	status = "okay";
};

&saif0 {
	pinctrl-names = "default";
	pinctrl-0 = <&saif0_pins_a>;
	status = "okay";
};

&saif1 {
	pinctrl-names = "default";
	pinctrl-0 = <&saif1_pins_a>;
	fsl,saif-master = <&saif0>;
	status = "okay";
};

&ssp0 {
	compatible = "fsl,imx28-mmc";
	pinctrl-names = "default";
	pinctrl-0 = <&mmc0_8bit_pins_a
		&mmc0_cd_cfg &mmc0_sck_cfg>;
	bus-width = <8>;
	wp-gpios = <&gpio2 12 0>;
	vmmc-supply = <&reg_vddio_sd0>;
	status = "okay";
};

&ssp1 {
	compatible = "fsl,imx28-mmc";
	bus-width = <8>;
	wp-gpios = <&gpio0 28 0>;
};

&ssp2 {
	#address-cells = <1>;
	#size-cells = <0>;
	compatible = "fsl,imx28-spi";
	pinctrl-names = "default";
	pinctrl-0 = <&spi2_pins_a>;
	status = "okay";

	flash: flash@0 {
		reg = <0>;
		#address-cells = <1>;
		#size-cells = <1>;
		compatible = "sst,sst25vf016b", "jedec,spi-nor";
		spi-max-frequency = <40000000>;
	};
};

&usb0 {
	pinctrl-names = "default";
	pinctrl-0 = <&usb0_id_pins_a>;
	vbus-supply = <&reg_usb0_vbus>;
	status = "okay";
};

&usb1 {
	vbus-supply = <&reg_usb1_vbus>;
	status = "okay";
};

&usbphy0 {
	status = "okay";
};

&usbphy1 {
	status = "okay";
};<|MERGE_RESOLUTION|>--- conflicted
+++ resolved
@@ -95,245 +95,6 @@
 		};
 	};
 
-<<<<<<< HEAD
-	apb@80000000 {
-		apbh@80000000 {
-			nand-controller@8000c000 {
-				pinctrl-names = "default";
-				pinctrl-0 = <&gpmi_pins_a &gpmi_status_cfg
-					     &gpmi_pins_evk>;
-				status = "okay";
-			};
-
-			ssp0: spi@80010000 {
-				compatible = "fsl,imx28-mmc";
-				pinctrl-names = "default";
-				pinctrl-0 = <&mmc0_8bit_pins_a
-					&mmc0_cd_cfg &mmc0_sck_cfg>;
-				bus-width = <8>;
-				wp-gpios = <&gpio2 12 0>;
-				vmmc-supply = <&reg_vddio_sd0>;
-				status = "okay";
-			};
-
-			ssp1: spi@80012000 {
-				compatible = "fsl,imx28-mmc";
-				bus-width = <8>;
-				wp-gpios = <&gpio0 28 0>;
-			};
-
-			ssp2: spi@80014000 {
-				#address-cells = <1>;
-				#size-cells = <0>;
-				compatible = "fsl,imx28-spi";
-				pinctrl-names = "default";
-				pinctrl-0 = <&spi2_pins_a>;
-				status = "okay";
-
-				flash: flash@0 {
-					#address-cells = <1>;
-					#size-cells = <1>;
-					compatible = "sst,sst25vf016b", "jedec,spi-nor";
-					spi-max-frequency = <40000000>;
-					reg = <0>;
-				};
-			};
-
-			pinctrl@80018000 {
-				pinctrl-names = "default";
-				pinctrl-0 = <&hog_pins_a>;
-
-				hog_pins_a: hog@0 {
-					reg = <0>;
-					fsl,pinmux-ids = <
-						MX28_PAD_SSP1_CMD__GPIO_2_13
-						MX28_PAD_SSP1_DATA3__GPIO_2_15
-						MX28_PAD_ENET0_RX_CLK__GPIO_4_13
-						MX28_PAD_SSP1_SCK__GPIO_2_12
-						MX28_PAD_PWM3__GPIO_3_28
-						MX28_PAD_LCD_RESET__GPIO_3_30
-						MX28_PAD_AUART2_RX__GPIO_3_8
-						MX28_PAD_AUART2_TX__GPIO_3_9
-					>;
-					fsl,drive-strength = <MXS_DRIVE_4mA>;
-					fsl,voltage = <MXS_VOLTAGE_HIGH>;
-					fsl,pull-up = <MXS_PULL_DISABLE>;
-				};
-
-				led_pin_gpio3_5: led_gpio3_5@0 {
-					reg = <0>;
-					fsl,pinmux-ids = <
-						MX28_PAD_AUART1_TX__GPIO_3_5
-					>;
-					fsl,drive-strength = <MXS_DRIVE_4mA>;
-					fsl,voltage = <MXS_VOLTAGE_HIGH>;
-					fsl,pull-up = <MXS_PULL_DISABLE>;
-				};
-
-				gpmi_pins_evk: gpmi-nand-evk@0 {
-					reg = <0>;
-					fsl,pinmux-ids = <
-						MX28_PAD_GPMI_CE1N__GPMI_CE1N
-						MX28_PAD_GPMI_RDY1__GPMI_READY1
-					>;
-					fsl,drive-strength = <MXS_DRIVE_4mA>;
-					fsl,voltage = <MXS_VOLTAGE_HIGH>;
-					fsl,pull-up = <MXS_PULL_DISABLE>;
-				};
-
-				lcdif_pins_evk: lcdif-evk@0 {
-					reg = <0>;
-					fsl,pinmux-ids = <
-						MX28_PAD_LCD_RD_E__LCD_VSYNC
-						MX28_PAD_LCD_WR_RWN__LCD_HSYNC
-						MX28_PAD_LCD_RS__LCD_DOTCLK
-						MX28_PAD_LCD_CS__LCD_ENABLE
-					>;
-					fsl,drive-strength = <MXS_DRIVE_4mA>;
-					fsl,voltage = <MXS_VOLTAGE_HIGH>;
-					fsl,pull-up = <MXS_PULL_DISABLE>;
-				};
-			};
-
-			lcdif@80030000 {
-				pinctrl-names = "default";
-				pinctrl-0 = <&lcdif_24bit_pins_a
-					     &lcdif_pins_evk>;
-				status = "okay";
-
-				port {
-					display_out: endpoint {
-						remote-endpoint = <&panel_in>;
-					};
-				};
-			};
-
-			can0: can@80032000 {
-				pinctrl-names = "default";
-				pinctrl-0 = <&can0_pins_a>;
-				xceiver-supply = <&reg_can_3v3>;
-				status = "okay";
-			};
-
-			can1: can@80034000 {
-				pinctrl-names = "default";
-				pinctrl-0 = <&can1_pins_a>;
-				xceiver-supply = <&reg_can_3v3>;
-				status = "okay";
-			};
-		};
-
-		apbx@80040000 {
-			saif0: saif@80042000 {
-				pinctrl-names = "default";
-				pinctrl-0 = <&saif0_pins_a>;
-				status = "okay";
-			};
-
-			saif1: saif@80046000 {
-				pinctrl-names = "default";
-				pinctrl-0 = <&saif1_pins_a>;
-				fsl,saif-master = <&saif0>;
-				status = "okay";
-			};
-
-			lradc@80050000 {
-				status = "okay";
-				fsl,lradc-touchscreen-wires = <4>;
-				fsl,ave-ctrl = <4>;
-				fsl,ave-delay = <2>;
-				fsl,settling = <10>;
-			};
-
-			i2c0: i2c@80058000 {
-				pinctrl-names = "default";
-				pinctrl-0 = <&i2c0_pins_a>;
-				status = "okay";
-
-				sgtl5000: codec@a {
-					compatible = "fsl,sgtl5000";
-					reg = <0x0a>;
-					#sound-dai-cells = <0>;
-					VDDA-supply = <&reg_3p3v>;
-					VDDIO-supply = <&reg_3p3v>;
-					clocks = <&saif0>;
-				};
-
-				at24@51 {
-					compatible = "atmel,24c32";
-					pagesize = <32>;
-					reg = <0x51>;
-				};
-			};
-
-			pwm: pwm@80064000 {
-				pinctrl-names = "default";
-				pinctrl-0 = <&pwm2_pins_a>;
-				status = "okay";
-			};
-
-			duart: serial@80074000 {
-				pinctrl-names = "default";
-				pinctrl-0 = <&duart_pins_a>;
-				status = "okay";
-			};
-
-			auart0: serial@8006a000 {
-				pinctrl-names = "default";
-				pinctrl-0 = <&auart0_pins_a>;
-				uart-has-rtscts;
-				status = "okay";
-			};
-
-			auart3: serial@80070000 {
-				pinctrl-names = "default";
-				pinctrl-0 = <&auart3_pins_a>;
-				status = "okay";
-			};
-
-			usbphy0: usbphy@8007c000 {
-				status = "okay";
-			};
-
-			usbphy1: usbphy@8007e000 {
-				status = "okay";
-			};
-		};
-	};
-
-	ahb@80080000 {
-		usb0: usb@80080000 {
-			pinctrl-names = "default";
-			pinctrl-0 = <&usb0_id_pins_a>;
-			vbus-supply = <&reg_usb0_vbus>;
-			status = "okay";
-		};
-
-		usb1: usb@80090000 {
-			vbus-supply = <&reg_usb1_vbus>;
-			status = "okay";
-		};
-
-		mac0: ethernet@800f0000 {
-			phy-mode = "rmii";
-			pinctrl-names = "default";
-			pinctrl-0 = <&mac0_pins_a>;
-			phy-supply = <&reg_fec_3v3>;
-			phy-reset-gpios = <&gpio4 13 GPIO_ACTIVE_LOW>;
-			phy-reset-duration = <100>;
-			status = "okay";
-		};
-
-		mac1: ethernet@800f4000 {
-			phy-mode = "rmii";
-			pinctrl-names = "default";
-			pinctrl-0 = <&mac1_pins_a>;
-			status = "okay";
-		};
-	};
-
-=======
->>>>>>> eb3cdb58
 	sound {
 		compatible = "fsl,imx28-evk-sgtl5000",
 			     "fsl,mxs-audio-sgtl5000";
