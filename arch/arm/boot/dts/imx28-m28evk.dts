// SPDX-License-Identifier: GPL-2.0-or-later
/*

 * Copyright (C) 2012 Marek Vasut <marex@denx.de>
 */

/dts-v1/;
#include "imx28-m28.dtsi"

/ {
	model = "Aries/DENX M28EVK";
	compatible = "aries,m28evk", "denx,m28evk", "fsl,imx28";

<<<<<<< HEAD
	apb@80000000 {
		apbh@80000000 {
			ssp0: spi@80010000 {
				compatible = "fsl,imx28-mmc";
				pinctrl-names = "default";
				pinctrl-0 = <&mmc0_8bit_pins_a
					     &mmc0_cd_cfg
					     &mmc0_sck_cfg>;
				bus-width = <8>;
				wp-gpios = <&gpio3 10 0>;
				vmmc-supply = <&reg_vddio_sd0>;
				status = "okay";
			};

			ssp2: spi@80014000 {
				#address-cells = <1>;
				#size-cells = <0>;
				compatible = "fsl,imx28-spi";
				pinctrl-names = "default";
				pinctrl-0 = <&spi2_pins_a>;
				status = "okay";

				flash: flash@0 {
					#address-cells = <1>;
					#size-cells = <1>;
					compatible = "m25p80", "jedec,spi-nor";
					spi-max-frequency = <40000000>;
					reg = <0>;
				};
			};

			pinctrl@80018000 {
				pinctrl-names = "default";
				pinctrl-0 = <&hog_pins_a>;

				hog_pins_a: hog@0 {
					reg = <0>;
					fsl,pinmux-ids = <
						MX28_PAD_PWM3__GPIO_3_28
						MX28_PAD_AUART2_CTS__GPIO_3_10
						MX28_PAD_AUART2_RTS__GPIO_3_11
						MX28_PAD_AUART3_RX__GPIO_3_12
						MX28_PAD_AUART3_TX__GPIO_3_13
					>;
					fsl,drive-strength = <MXS_DRIVE_4mA>;
					fsl,voltage = <MXS_VOLTAGE_HIGH>;
					fsl,pull-up = <MXS_PULL_DISABLE>;
				};

				lcdif_pins_m28: lcdif-m28@0 {
					reg = <0>;
					fsl,pinmux-ids = <
						MX28_PAD_LCD_DOTCLK__LCD_DOTCLK
						MX28_PAD_LCD_ENABLE__LCD_ENABLE
					>;
					fsl,drive-strength = <MXS_DRIVE_4mA>;
					fsl,voltage = <MXS_VOLTAGE_HIGH>;
					fsl,pull-up = <MXS_PULL_DISABLE>;
				};
			};

			lcdif@80030000 {
				pinctrl-names = "default";
				pinctrl-0 = <&lcdif_24bit_pins_a
					     &lcdif_pins_m28>;
				display = <&display0>;
				status = "okay";

				display0: display0 {
					bits-per-pixel = <16>;
					bus-width = <18>;

					display-timings {
						native-mode = <&timing0>;
						timing0: timing0 {
							clock-frequency = <33260000>;
							hactive = <800>;
							vactive = <480>;
							hback-porch = <0>;
							hfront-porch = <256>;
							vback-porch = <0>;
							vfront-porch = <45>;
							hsync-len = <1>;
							vsync-len = <1>;
							hsync-active = <0>;
							vsync-active = <0>;
							de-active = <1>;
							pixelclk-active = <1>;
						};
					};
				};
			};

			can0: can@80032000 {
				pinctrl-names = "default";
				pinctrl-0 = <&can0_pins_a>;
				status = "okay";
			};

			can1: can@80034000 {
				pinctrl-names = "default";
				pinctrl-0 = <&can1_pins_a>;
				status = "okay";
			};
		};

		apbx@80040000 {
			saif0: saif@80042000 {
				pinctrl-names = "default";
				pinctrl-0 = <&saif0_pins_a>;
				status = "okay";
			};

			saif1: saif@80046000 {
				pinctrl-names = "default";
				pinctrl-0 = <&saif1_pins_a>;
				fsl,saif-master = <&saif0>;
				status = "okay";
			};

			i2c0: i2c@80058000 {
				sgtl5000: codec@a {
					compatible = "fsl,sgtl5000";
					reg = <0x0a>;
					#sound-dai-cells = <0>;
					VDDA-supply = <&reg_3p3v>;
					VDDIO-supply = <&reg_3p3v>;
					clocks = <&saif0>;
				};

				eeprom: eeprom@51 {
					compatible = "atmel,24c128";
					reg = <0x51>;
					pagesize = <32>;
				};
			};

			lradc@80050000 {
				status = "okay";
				fsl,lradc-touchscreen-wires = <4>;
			};

			duart: serial@80074000 {
				pinctrl-names = "default";
				pinctrl-0 = <&duart_pins_a>;
				status = "okay";
			};

			usbphy0: usbphy@8007c000 {
				status = "okay";
			};

			usbphy1: usbphy@8007e000 {
				status = "okay";
			};

			auart0: serial@8006a000 {
				pinctrl-names = "default";
				pinctrl-0 = <&auart0_pins_a>;
				status = "okay";
			};

			auart1: serial@8006c000 {
				pinctrl-names = "default";
				pinctrl-0 = <&auart1_pins_a>;
				status = "okay";
			};

			auart2: serial@8006e000 {
				pinctrl-names = "default";
				pinctrl-0 = <&auart2_2pins_b>;
				status = "okay";
			};

			pwm: pwm@80064000 {
				pinctrl-names = "default";
				pinctrl-0 = <&pwm4_pins_a>;
				status = "okay";
			};
		};
	};

	ahb@80080000 {
		usb0: usb@80080000 {
			vbus-supply = <&reg_usb0_vbus>;
			pinctrl-names = "default";
			pinctrl-0 = <&usb0_pins_a>;
			status = "okay";
		};

		usb1: usb@80090000 {
			vbus-supply = <&reg_usb1_vbus>;
			pinctrl-names = "default";
			pinctrl-0 = <&usb1_pins_a>;
			status = "okay";
		};

		mac0: ethernet@800f0000 {
			phy-mode = "rmii";
			pinctrl-names = "default";
			pinctrl-0 = <&mac0_pins_a>;
			clocks = <&clks 57>, <&clks 57>;
			clock-names = "ipg", "ahb";
			status = "okay";
		};

		mac1: ethernet@800f4000 {
			phy-mode = "rmii";
			pinctrl-names = "default";
			pinctrl-0 = <&mac1_pins_a>;
			status = "okay";
		};
	};

=======
>>>>>>> eb3cdb58
	backlight {
		compatible = "pwm-backlight";
		pwms = <&pwm 4 5000000>;
		brightness-levels = <0 4 8 16 32 64 128 255>;
		default-brightness-level = <6>;
	};

	regulators {
		reg_vddio_sd0: regulator@1 {
			compatible = "regulator-fixed";
			reg = <1>;
			regulator-name = "vddio-sd0";
			regulator-min-microvolt = <3300000>;
			regulator-max-microvolt = <3300000>;
			gpio = <&gpio3 28 0>;
		};

		reg_usb0_vbus: regulator@2 {
			compatible = "regulator-fixed";
			reg = <2>;
			regulator-name = "usb0_vbus";
			regulator-min-microvolt = <5000000>;
			regulator-max-microvolt = <5000000>;
			gpio = <&gpio3 12 0>;
		};

		reg_usb1_vbus: regulator@3 {
			compatible = "regulator-fixed";
			reg = <3>;
			regulator-name = "usb1_vbus";
			regulator-min-microvolt = <5000000>;
			regulator-max-microvolt = <5000000>;
			gpio = <&gpio3 13 0>;
		};
	};

	sound {
		compatible = "denx,m28evk-sgtl5000",
			     "fsl,mxs-audio-sgtl5000";
		model = "m28evk-sgtl5000";
		saif-controllers = <&saif0 &saif1>;
		audio-codec = <&sgtl5000>;
	};
};

&auart0 {
	pinctrl-names = "default";
	pinctrl-0 = <&auart0_pins_a>;
	status = "okay";
};

&auart1 {
	pinctrl-names = "default";
	pinctrl-0 = <&auart1_pins_a>;
	status = "okay";
};

&auart2 {
	pinctrl-names = "default";
	pinctrl-0 = <&auart2_2pins_b>;
	status = "okay";
};

&duart {
	pinctrl-names = "default";
	pinctrl-0 = <&duart_pins_a>;
	status = "okay";
};

&i2c0 {
	sgtl5000: codec@a {
		compatible = "fsl,sgtl5000";
		reg = <0x0a>;
		#sound-dai-cells = <0>;
		VDDA-supply = <&reg_3p3v>;
		VDDIO-supply = <&reg_3p3v>;
		clocks = <&saif0>;
	};

	eeprom: eeprom@51 {
		compatible = "atmel,24c128";
		reg = <0x51>;
		pagesize = <32>;
	};
};

&lcdif {
	pinctrl-names = "default";
	pinctrl-0 = <&lcdif_24bit_pins_a
		     &lcdif_pins_m28>;
	display = <&display0>;
	status = "okay";

	display0: display0 {
		bits-per-pixel = <16>;
		bus-width = <18>;

		display-timings {
			native-mode = <&timing0>;
			timing0: timing0 {
				clock-frequency = <33260000>;
				hactive = <800>;
				vactive = <480>;
				hback-porch = <0>;
				hfront-porch = <256>;
				vback-porch = <0>;
				vfront-porch = <45>;
				hsync-len = <1>;
				vsync-len = <1>;
				hsync-active = <0>;
				vsync-active = <0>;
				de-active = <1>;
				pixelclk-active = <1>;
			};
		};
	};
};

&lradc {
	status = "okay";
	fsl,lradc-touchscreen-wires = <4>;
};

&can0 {
	pinctrl-names = "default";
	pinctrl-0 = <&can0_pins_a>;
	status = "okay";
};

&can1 {
	pinctrl-names = "default";
	pinctrl-0 = <&can1_pins_a>;
	status = "okay";
};

&mac0 {
	phy-mode = "rmii";
	pinctrl-names = "default";
	pinctrl-0 = <&mac0_pins_a>;
	clocks = <&clks 57>, <&clks 57>;
	clock-names = "ipg", "ahb";
	status = "okay";
};

&mac1 {
	phy-mode = "rmii";
	pinctrl-names = "default";
	pinctrl-0 = <&mac1_pins_a>;
	status = "okay";
};

&pinctrl {
	pinctrl-names = "default";
	pinctrl-0 = <&hog_pins_a>;

	hog_pins_a: hog@0 {
		reg = <0>;
		fsl,pinmux-ids = <
			MX28_PAD_PWM3__GPIO_3_28
			MX28_PAD_AUART2_CTS__GPIO_3_10
			MX28_PAD_AUART2_RTS__GPIO_3_11
			MX28_PAD_AUART3_RX__GPIO_3_12
			MX28_PAD_AUART3_TX__GPIO_3_13
		>;
		fsl,drive-strength = <MXS_DRIVE_4mA>;
		fsl,voltage = <MXS_VOLTAGE_HIGH>;
		fsl,pull-up = <MXS_PULL_DISABLE>;
	};

	lcdif_pins_m28: lcdif-m28@0 {
		reg = <0>;
		fsl,pinmux-ids = <
			MX28_PAD_LCD_DOTCLK__LCD_DOTCLK
			MX28_PAD_LCD_ENABLE__LCD_ENABLE
		>;
		fsl,drive-strength = <MXS_DRIVE_4mA>;
		fsl,voltage = <MXS_VOLTAGE_HIGH>;
		fsl,pull-up = <MXS_PULL_DISABLE>;
	};
};

&pwm {
	pinctrl-names = "default";
	pinctrl-0 = <&pwm4_pins_a>;
	status = "okay";
};

&saif0 {
	pinctrl-names = "default";
	pinctrl-0 = <&saif0_pins_a>;
	status = "okay";
};

&saif1 {
	pinctrl-names = "default";
	pinctrl-0 = <&saif1_pins_a>;
	fsl,saif-master = <&saif0>;
	status = "okay";
};

&ssp0 {
	compatible = "fsl,imx28-mmc";
	pinctrl-names = "default";
	pinctrl-0 = <&mmc0_8bit_pins_a
		     &mmc0_cd_cfg
		     &mmc0_sck_cfg>;
	bus-width = <8>;
	wp-gpios = <&gpio3 10 0>;
	vmmc-supply = <&reg_vddio_sd0>;
	status = "okay";
};

&ssp2 {
	#address-cells = <1>;
	#size-cells = <0>;
	compatible = "fsl,imx28-spi";
	pinctrl-names = "default";
	pinctrl-0 = <&spi2_pins_a>;
	status = "okay";

	flash: flash@0 {
		#address-cells = <1>;
		#size-cells = <1>;
		compatible = "m25p80", "jedec,spi-nor";
		spi-max-frequency = <40000000>;
		reg = <0>;
	};
};

&usb0 {
	vbus-supply = <&reg_usb0_vbus>;
	pinctrl-names = "default";
	pinctrl-0 = <&usb0_pins_a>;
	status = "okay";
};

&usb1 {
	vbus-supply = <&reg_usb1_vbus>;
	pinctrl-names = "default";
	pinctrl-0 = <&usb1_pins_a>;
	status = "okay";
};

&usbphy0 {
	status = "okay";
};

&usbphy1 {
	status = "okay";
};<|MERGE_RESOLUTION|>--- conflicted
+++ resolved
@@ -11,223 +11,6 @@
 	model = "Aries/DENX M28EVK";
 	compatible = "aries,m28evk", "denx,m28evk", "fsl,imx28";
 
-<<<<<<< HEAD
-	apb@80000000 {
-		apbh@80000000 {
-			ssp0: spi@80010000 {
-				compatible = "fsl,imx28-mmc";
-				pinctrl-names = "default";
-				pinctrl-0 = <&mmc0_8bit_pins_a
-					     &mmc0_cd_cfg
-					     &mmc0_sck_cfg>;
-				bus-width = <8>;
-				wp-gpios = <&gpio3 10 0>;
-				vmmc-supply = <&reg_vddio_sd0>;
-				status = "okay";
-			};
-
-			ssp2: spi@80014000 {
-				#address-cells = <1>;
-				#size-cells = <0>;
-				compatible = "fsl,imx28-spi";
-				pinctrl-names = "default";
-				pinctrl-0 = <&spi2_pins_a>;
-				status = "okay";
-
-				flash: flash@0 {
-					#address-cells = <1>;
-					#size-cells = <1>;
-					compatible = "m25p80", "jedec,spi-nor";
-					spi-max-frequency = <40000000>;
-					reg = <0>;
-				};
-			};
-
-			pinctrl@80018000 {
-				pinctrl-names = "default";
-				pinctrl-0 = <&hog_pins_a>;
-
-				hog_pins_a: hog@0 {
-					reg = <0>;
-					fsl,pinmux-ids = <
-						MX28_PAD_PWM3__GPIO_3_28
-						MX28_PAD_AUART2_CTS__GPIO_3_10
-						MX28_PAD_AUART2_RTS__GPIO_3_11
-						MX28_PAD_AUART3_RX__GPIO_3_12
-						MX28_PAD_AUART3_TX__GPIO_3_13
-					>;
-					fsl,drive-strength = <MXS_DRIVE_4mA>;
-					fsl,voltage = <MXS_VOLTAGE_HIGH>;
-					fsl,pull-up = <MXS_PULL_DISABLE>;
-				};
-
-				lcdif_pins_m28: lcdif-m28@0 {
-					reg = <0>;
-					fsl,pinmux-ids = <
-						MX28_PAD_LCD_DOTCLK__LCD_DOTCLK
-						MX28_PAD_LCD_ENABLE__LCD_ENABLE
-					>;
-					fsl,drive-strength = <MXS_DRIVE_4mA>;
-					fsl,voltage = <MXS_VOLTAGE_HIGH>;
-					fsl,pull-up = <MXS_PULL_DISABLE>;
-				};
-			};
-
-			lcdif@80030000 {
-				pinctrl-names = "default";
-				pinctrl-0 = <&lcdif_24bit_pins_a
-					     &lcdif_pins_m28>;
-				display = <&display0>;
-				status = "okay";
-
-				display0: display0 {
-					bits-per-pixel = <16>;
-					bus-width = <18>;
-
-					display-timings {
-						native-mode = <&timing0>;
-						timing0: timing0 {
-							clock-frequency = <33260000>;
-							hactive = <800>;
-							vactive = <480>;
-							hback-porch = <0>;
-							hfront-porch = <256>;
-							vback-porch = <0>;
-							vfront-porch = <45>;
-							hsync-len = <1>;
-							vsync-len = <1>;
-							hsync-active = <0>;
-							vsync-active = <0>;
-							de-active = <1>;
-							pixelclk-active = <1>;
-						};
-					};
-				};
-			};
-
-			can0: can@80032000 {
-				pinctrl-names = "default";
-				pinctrl-0 = <&can0_pins_a>;
-				status = "okay";
-			};
-
-			can1: can@80034000 {
-				pinctrl-names = "default";
-				pinctrl-0 = <&can1_pins_a>;
-				status = "okay";
-			};
-		};
-
-		apbx@80040000 {
-			saif0: saif@80042000 {
-				pinctrl-names = "default";
-				pinctrl-0 = <&saif0_pins_a>;
-				status = "okay";
-			};
-
-			saif1: saif@80046000 {
-				pinctrl-names = "default";
-				pinctrl-0 = <&saif1_pins_a>;
-				fsl,saif-master = <&saif0>;
-				status = "okay";
-			};
-
-			i2c0: i2c@80058000 {
-				sgtl5000: codec@a {
-					compatible = "fsl,sgtl5000";
-					reg = <0x0a>;
-					#sound-dai-cells = <0>;
-					VDDA-supply = <&reg_3p3v>;
-					VDDIO-supply = <&reg_3p3v>;
-					clocks = <&saif0>;
-				};
-
-				eeprom: eeprom@51 {
-					compatible = "atmel,24c128";
-					reg = <0x51>;
-					pagesize = <32>;
-				};
-			};
-
-			lradc@80050000 {
-				status = "okay";
-				fsl,lradc-touchscreen-wires = <4>;
-			};
-
-			duart: serial@80074000 {
-				pinctrl-names = "default";
-				pinctrl-0 = <&duart_pins_a>;
-				status = "okay";
-			};
-
-			usbphy0: usbphy@8007c000 {
-				status = "okay";
-			};
-
-			usbphy1: usbphy@8007e000 {
-				status = "okay";
-			};
-
-			auart0: serial@8006a000 {
-				pinctrl-names = "default";
-				pinctrl-0 = <&auart0_pins_a>;
-				status = "okay";
-			};
-
-			auart1: serial@8006c000 {
-				pinctrl-names = "default";
-				pinctrl-0 = <&auart1_pins_a>;
-				status = "okay";
-			};
-
-			auart2: serial@8006e000 {
-				pinctrl-names = "default";
-				pinctrl-0 = <&auart2_2pins_b>;
-				status = "okay";
-			};
-
-			pwm: pwm@80064000 {
-				pinctrl-names = "default";
-				pinctrl-0 = <&pwm4_pins_a>;
-				status = "okay";
-			};
-		};
-	};
-
-	ahb@80080000 {
-		usb0: usb@80080000 {
-			vbus-supply = <&reg_usb0_vbus>;
-			pinctrl-names = "default";
-			pinctrl-0 = <&usb0_pins_a>;
-			status = "okay";
-		};
-
-		usb1: usb@80090000 {
-			vbus-supply = <&reg_usb1_vbus>;
-			pinctrl-names = "default";
-			pinctrl-0 = <&usb1_pins_a>;
-			status = "okay";
-		};
-
-		mac0: ethernet@800f0000 {
-			phy-mode = "rmii";
-			pinctrl-names = "default";
-			pinctrl-0 = <&mac0_pins_a>;
-			clocks = <&clks 57>, <&clks 57>;
-			clock-names = "ipg", "ahb";
-			status = "okay";
-		};
-
-		mac1: ethernet@800f4000 {
-			phy-mode = "rmii";
-			pinctrl-names = "default";
-			pinctrl-0 = <&mac1_pins_a>;
-			status = "okay";
-		};
-	};
-
-=======
->>>>>>> eb3cdb58
 	backlight {
 		compatible = "pwm-backlight";
 		pwms = <&pwm 4 5000000>;
