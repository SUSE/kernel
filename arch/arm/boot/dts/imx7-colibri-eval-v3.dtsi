// SPDX-License-Identifier: GPL-2.0-or-later OR MIT
/*
 * Copyright 2016-2022 Toradex
 */

/ {
<<<<<<< HEAD
	aliases {
		rtc0 = &rtc;
		rtc1 = &snvs_rtc;
	};

	chosen {
		stdout-path = "serial0:115200n8";
	};

=======
>>>>>>> eb3cdb58
	/* Fixed crystal dedicated to MCP2515. */
	clk16m: clk16m {
		compatible = "fixed-clock";
		#clock-cells = <0>;
		clock-frequency = <16000000>;
	};
};

/* Colibri AD0 to AD3 */
&adc1 {
	status = "okay";
};

/*
 * The Atmel maxtouch controller uses SODIMM 28/30, also used for PWM<B>, PWM<C>, aka pwm2, pwm3.
 * So if you enable following capacitive touch controller, disable pwm2/pwm3 first.
 */
&atmel_mxt_ts {
	interrupt-parent = <&gpio1>;
	interrupts = <9 IRQ_TYPE_EDGE_FALLING>;		/* SODIMM 28 / INT */
	pinctrl-0 = <&pinctrl_atmel_adapter>;
	reset-gpios = <&gpio1 10 GPIO_ACTIVE_LOW>;	/* SODIMM 30 / RST */
	status = "disabled";
};

/* Colibri SSP */
&ecspi3 {
	status = "okay";

	mcp2515: can@0 {
		clocks = <&clk16m>;
		compatible = "microchip,mcp2515";
		interrupt-parent = <&gpio5>;
		interrupts = <2 IRQ_TYPE_EDGE_FALLING>;
		pinctrl-names = "default";
		pinctrl-0 = <&pinctrl_can_int>;
		reg = <0>;
		spi-max-frequency = <10000000>;
		vdd-supply = <&reg_3v3>;
		xceiver-supply = <&reg_5v0>;
	};
};

/* Colibri Fast Ethernet */
&fec1 {
	status = "okay";
};

/* Colibri I2C: I2C3_SDA/SCL on SODIMM 194/196 */
&i2c4 {
	status = "okay";
};

/* Colibri PWM<A> */
&pwm1 {
	status = "okay";
};

/* Colibri PWM<B> */
&pwm2 {
	/* The pwm2 should be disabled to enable atmel_mxt_ts touchscreen for adapter. */
	status = "okay";
};

/* Colibri PWM<C> */
&pwm3 {
	/* The pwm3 should be disabled to enable atmel_mxt_ts touchscreen for adapter. */
	status = "okay";
};

/* Colibri PWM<D> */
&pwm4 {
	status = "okay";
};

/* M41T0M6 real time clock */
&rtc {
	status = "okay";
};

/* Colibri UART_A */
&uart1 {
	status = "okay";
};

/* Colibri UART_B */
&uart2 {
	status = "okay";
};

/* Colibri UART_C */
&uart3 {
	status = "okay";
};

/* Colibri USBC */
&usbotg1 {
	disable-over-current;
	status = "okay";
};

/* Colibri MMC/SD */
&usdhc1 {
	status = "okay";
};<|MERGE_RESOLUTION|>--- conflicted
+++ resolved
@@ -4,18 +4,6 @@
  */
 
 / {
-<<<<<<< HEAD
-	aliases {
-		rtc0 = &rtc;
-		rtc1 = &snvs_rtc;
-	};
-
-	chosen {
-		stdout-path = "serial0:115200n8";
-	};
-
-=======
->>>>>>> eb3cdb58
 	/* Fixed crystal dedicated to MCP2515. */
 	clk16m: clk16m {
 		compatible = "fixed-clock";
