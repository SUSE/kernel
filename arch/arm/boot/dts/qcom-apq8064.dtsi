--- conflicted
+++ resolved
@@ -1359,8 +1359,6 @@
 			clock-names = "iface", "ref";
 			clocks = <&mmcc DSI_M_AHB_CLK>,
 				 <&pxo_board>;
-<<<<<<< HEAD
-=======
 			status = "disabled";
 		};
 
@@ -1418,7 +1416,6 @@
 					};
 				};
 			};
->>>>>>> eb3cdb58
 		};
 
 
