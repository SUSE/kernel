--- conflicted
+++ resolved
@@ -693,23 +693,7 @@
 			status = "disabled";
 		};
 
-<<<<<<< HEAD
-		dp_phy: dp-video-phy {
-			compatible = "samsung,exynos5420-dp-video-phy";
-			samsung,pmu-syscon = <&pmu_system_controller>;
-			#phy-cells = <0>;
-		};
-
-		mipi_phy: mipi-video-phy {
-			compatible = "samsung,exynos5420-mipi-video-phy";
-			syscon = <&pmu_system_controller>;
-			#phy-cells = <1>;
-		};
-
-		dsi@14500000 {
-=======
 		dsi: dsi@14500000 {
->>>>>>> eb3cdb58
 			compatible = "samsung,exynos5410-mipi-dsi";
 			reg = <0x14500000 0x10000>;
 			interrupts = <GIC_SPI 82 IRQ_TYPE_LEVEL_HIGH>;
