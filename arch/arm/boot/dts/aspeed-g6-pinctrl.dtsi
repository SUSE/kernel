// SPDX-License-Identifier: GPL-2.0-or-later
// Copyright 2019 IBM Corp.

&pinctrl {
	pinctrl_adc0_default: adc0_default {
		function = "ADC0";
		groups = "ADC0";
	};

	pinctrl_adc1_default: adc1_default {
		function = "ADC1";
		groups = "ADC1";
	};

	pinctrl_adc10_default: adc10_default {
		function = "ADC10";
		groups = "ADC10";
	};

	pinctrl_adc11_default: adc11_default {
		function = "ADC11";
		groups = "ADC11";
	};

	pinctrl_adc12_default: adc12_default {
		function = "ADC12";
		groups = "ADC12";
	};

	pinctrl_adc13_default: adc13_default {
		function = "ADC13";
		groups = "ADC13";
	};

	pinctrl_adc14_default: adc14_default {
		function = "ADC14";
		groups = "ADC14";
	};

	pinctrl_adc15_default: adc15_default {
		function = "ADC15";
		groups = "ADC15";
	};

	pinctrl_adc2_default: adc2_default {
		function = "ADC2";
		groups = "ADC2";
	};

	pinctrl_adc3_default: adc3_default {
		function = "ADC3";
		groups = "ADC3";
	};

	pinctrl_adc4_default: adc4_default {
		function = "ADC4";
		groups = "ADC4";
	};

	pinctrl_adc5_default: adc5_default {
		function = "ADC5";
		groups = "ADC5";
	};

	pinctrl_adc6_default: adc6_default {
		function = "ADC6";
		groups = "ADC6";
	};

	pinctrl_adc7_default: adc7_default {
		function = "ADC7";
		groups = "ADC7";
	};

	pinctrl_adc8_default: adc8_default {
		function = "ADC8";
		groups = "ADC8";
	};

	pinctrl_adc9_default: adc9_default {
		function = "ADC9";
		groups = "ADC9";
	};

	pinctrl_bmcint_default: bmcint_default {
		function = "BMCINT";
		groups = "BMCINT";
	};

	pinctrl_espi_default: espi_default {
		function = "ESPI";
		groups = "ESPI";
	};

	pinctrl_espialt_default: espialt_default {
		function = "ESPIALT";
		groups = "ESPIALT";
	};

	pinctrl_fsi1_default: fsi1_default {
		function = "FSI1";
		groups = "FSI1";
	};

	pinctrl_fsi2_default: fsi2_default {
		function = "FSI2";
		groups = "FSI2";
	};

	pinctrl_fwspiabr_default: fwspiabr_default {
		function = "FWSPIABR";
		groups = "FWSPIABR";
	};

	pinctrl_fwspid_default: fwspid_default {
		function = "FWSPID";
		groups = "FWSPID";
	};

<<<<<<< HEAD
=======
	pinctrl_fwqspi_default: fwqspi_default {
		function = "FWQSPI";
		groups = "FWQSPI";
	};

>>>>>>> eb3cdb58
	pinctrl_fwspiwp_default: fwspiwp_default {
		function = "FWSPIWP";
		groups = "FWSPIWP";
	};

	pinctrl_gpit0_default: gpit0_default {
		function = "GPIT0";
		groups = "GPIT0";
	};

	pinctrl_gpit1_default: gpit1_default {
		function = "GPIT1";
		groups = "GPIT1";
	};

	pinctrl_gpit2_default: gpit2_default {
		function = "GPIT2";
		groups = "GPIT2";
	};

	pinctrl_gpit3_default: gpit3_default {
		function = "GPIT3";
		groups = "GPIT3";
	};

	pinctrl_gpit4_default: gpit4_default {
		function = "GPIT4";
		groups = "GPIT4";
	};

	pinctrl_gpit5_default: gpit5_default {
		function = "GPIT5";
		groups = "GPIT5";
	};

	pinctrl_gpit6_default: gpit6_default {
		function = "GPIT6";
		groups = "GPIT6";
	};

	pinctrl_gpit7_default: gpit7_default {
		function = "GPIT7";
		groups = "GPIT7";
	};

	pinctrl_gpiu0_default: gpiu0_default {
		function = "GPIU0";
		groups = "GPIU0";
	};

	pinctrl_gpiu1_default: gpiu1_default {
		function = "GPIU1";
		groups = "GPIU1";
	};

	pinctrl_gpiu2_default: gpiu2_default {
		function = "GPIU2";
		groups = "GPIU2";
	};

	pinctrl_gpiu3_default: gpiu3_default {
		function = "GPIU3";
		groups = "GPIU3";
	};

	pinctrl_gpiu4_default: gpiu4_default {
		function = "GPIU4";
		groups = "GPIU4";
	};

	pinctrl_gpiu5_default: gpiu5_default {
		function = "GPIU5";
		groups = "GPIU5";
	};

	pinctrl_gpiu6_default: gpiu6_default {
		function = "GPIU6";
		groups = "GPIU6";
	};

	pinctrl_gpiu7_default: gpiu7_default {
		function = "GPIU7";
		groups = "GPIU7";
	};

	pinctrl_hvi3c3_default: hvi3c3_default {
		function = "I3C3";
		groups = "HVI3C3";
	};

	pinctrl_hvi3c4_default: hvi3c4_default {
		function = "I3C4";
		groups = "HVI3C4";
	};

	pinctrl_i2c1_default: i2c1_default {
		function = "I2C1";
		groups = "I2C1";
	};

	pinctrl_i2c10_default: i2c10_default {
		function = "I2C10";
		groups = "I2C10";
	};

	pinctrl_i2c11_default: i2c11_default {
		function = "I2C11";
		groups = "I2C11";
	};

	pinctrl_i2c12_default: i2c12_default {
		function = "I2C12";
		groups = "I2C12";
	};

	pinctrl_i2c13_default: i2c13_default {
		function = "I2C13";
		groups = "I2C13";
	};

	pinctrl_i2c14_default: i2c14_default {
		function = "I2C14";
		groups = "I2C14";
	};

	pinctrl_i2c15_default: i2c15_default {
		function = "I2C15";
		groups = "I2C15";
	};

	pinctrl_i2c16_default: i2c16_default {
		function = "I2C16";
		groups = "I2C16";
	};

	pinctrl_i2c2_default: i2c2_default {
		function = "I2C2";
		groups = "I2C2";
	};

	pinctrl_i2c3_default: i2c3_default {
		function = "I2C3";
		groups = "I2C3";
	};

	pinctrl_i2c4_default: i2c4_default {
		function = "I2C4";
		groups = "I2C4";
	};

	pinctrl_i2c5_default: i2c5_default {
		function = "I2C5";
		groups = "I2C5";
	};

	pinctrl_i2c6_default: i2c6_default {
		function = "I2C6";
		groups = "I2C6";
	};

	pinctrl_i2c7_default: i2c7_default {
		function = "I2C7";
		groups = "I2C7";
	};

	pinctrl_i2c8_default: i2c8_default {
		function = "I2C8";
		groups = "I2C8";
	};

	pinctrl_i2c9_default: i2c9_default {
		function = "I2C9";
		groups = "I2C9";
	};

	pinctrl_i3c3_default: i3c3_default {
		function = "I3C3";
		groups = "I3C3";
	};

	pinctrl_i3c4_default: i3c4_default {
		function = "I3C4";
		groups = "I3C4";
	};

	pinctrl_i3c5_default: i3c5_default {
		function = "I3C5";
		groups = "I3C5";
	};

	pinctrl_i3c6_default: i3c6_default {
		function = "I3C6";
		groups = "I3C6";
	};

	pinctrl_jtagm_default: jtagm_default {
		function = "JTAGM";
		groups = "JTAGM";
	};

	pinctrl_lhpd_default: lhpd_default {
		function = "LHPD";
		groups = "LHPD";
	};

	pinctrl_lhsirq_default: lhsirq_default {
		function = "LHSIRQ";
		groups = "LHSIRQ";
	};

	pinctrl_lpc_default: lpc_default {
		function = "LPC";
		groups = "LPC";
	};

	pinctrl_lpchc_default: lpchc_default {
		function = "LPCHC";
		groups = "LPCHC";
	};

	pinctrl_lpcpd_default: lpcpd_default {
		function = "LPCPD";
		groups = "LPCPD";
	};

	pinctrl_lpcpme_default: lpcpme_default {
		function = "LPCPME";
		groups = "LPCPME";
	};

	pinctrl_lpcsmi_default: lpcsmi_default {
		function = "LPCSMI";
		groups = "LPCSMI";
	};

	pinctrl_lsirq_default: lsirq_default {
		function = "LSIRQ";
		groups = "LSIRQ";
	};

	pinctrl_maclink1_default: maclink1_default {
		function = "MACLINK1";
		groups = "MACLINK1";
	};

	pinctrl_maclink2_default: maclink2_default {
		function = "MACLINK2";
		groups = "MACLINK2";
	};

	pinctrl_maclink3_default: maclink3_default {
		function = "MACLINK3";
		groups = "MACLINK3";
	};

	pinctrl_maclink4_default: maclink4_default {
		function = "MACLINK4";
		groups = "MACLINK4";
	};

	pinctrl_mdio1_default: mdio1_default {
		function = "MDIO1";
		groups = "MDIO1";
	};

	pinctrl_mdio2_default: mdio2_default {
		function = "MDIO2";
		groups = "MDIO2";
	};

	pinctrl_mdio3_default: mdio3_default {
		function = "MDIO3";
		groups = "MDIO3";
	};

	pinctrl_mdio4_default: mdio4_default {
		function = "MDIO4";
		groups = "MDIO4";
	};

	pinctrl_ncts1_default: ncts1_default {
		function = "NCTS1";
		groups = "NCTS1";
	};

	pinctrl_ncts2_default: ncts2_default {
		function = "NCTS2";
		groups = "NCTS2";
	};

	pinctrl_ncts3_default: ncts3_default {
		function = "NCTS3";
		groups = "NCTS3";
	};

	pinctrl_ncts4_default: ncts4_default {
		function = "NCTS4";
		groups = "NCTS4";
	};

	pinctrl_ndcd1_default: ndcd1_default {
		function = "NDCD1";
		groups = "NDCD1";
	};

	pinctrl_ndcd2_default: ndcd2_default {
		function = "NDCD2";
		groups = "NDCD2";
	};

	pinctrl_ndcd3_default: ndcd3_default {
		function = "NDCD3";
		groups = "NDCD3";
	};

	pinctrl_ndcd4_default: ndcd4_default {
		function = "NDCD4";
		groups = "NDCD4";
	};

	pinctrl_ndsr1_default: ndsr1_default {
		function = "NDSR1";
		groups = "NDSR1";
	};

	pinctrl_ndsr2_default: ndsr2_default {
		function = "NDSR2";
		groups = "NDSR2";
	};

	pinctrl_ndsr3_default: ndsr3_default {
		function = "NDSR3";
		groups = "NDSR3";
	};

	pinctrl_ndsr4_default: ndsr4_default {
		function = "NDSR4";
		groups = "NDSR4";
	};

	pinctrl_ndtr1_default: ndtr1_default {
		function = "NDTR1";
		groups = "NDTR1";
	};

	pinctrl_ndtr2_default: ndtr2_default {
		function = "NDTR2";
		groups = "NDTR2";
	};

	pinctrl_ndtr3_default: ndtr3_default {
		function = "NDTR3";
		groups = "NDTR3";
	};

	pinctrl_ndtr4_default: ndtr4_default {
		function = "NDTR4";
		groups = "NDTR4";
	};

	pinctrl_nri1_default: nri1_default {
		function = "NRI1";
		groups = "NRI1";
	};

	pinctrl_nri2_default: nri2_default {
		function = "NRI2";
		groups = "NRI2";
	};

	pinctrl_nri3_default: nri3_default {
		function = "NRI3";
		groups = "NRI3";
	};

	pinctrl_nri4_default: nri4_default {
		function = "NRI4";
		groups = "NRI4";
	};

	pinctrl_nrts1_default: nrts1_default {
		function = "NRTS1";
		groups = "NRTS1";
	};

	pinctrl_nrts2_default: nrts2_default {
		function = "NRTS2";
		groups = "NRTS2";
	};

	pinctrl_nrts3_default: nrts3_default {
		function = "NRTS3";
		groups = "NRTS3";
	};

	pinctrl_nrts4_default: nrts4_default {
		function = "NRTS4";
		groups = "NRTS4";
	};

	pinctrl_oscclk_default: oscclk_default {
		function = "OSCCLK";
		groups = "OSCCLK";
	};

	pinctrl_pewake_default: pewake_default {
		function = "PEWAKE";
		groups = "PEWAKE";
	};

	pinctrl_pwm0_default: pwm0_default {
		function = "PWM0";
		groups = "PWM0";
	};

	pinctrl_pwm1_default: pwm1_default {
		function = "PWM1";
		groups = "PWM1";
	};

	pinctrl_pwm10g0_default: pwm10g0_default {
		function = "PWM10";
		groups = "PWM10G0";
	};

	pinctrl_pwm10g1_default: pwm10g1_default {
		function = "PWM10";
		groups = "PWM10G1";
	};

	pinctrl_pwm11g0_default: pwm11g0_default {
		function = "PWM11";
		groups = "PWM11G0";
	};

	pinctrl_pwm11g1_default: pwm11g1_default {
		function = "PWM11";
		groups = "PWM11G1";
	};

	pinctrl_pwm12g0_default: pwm12g0_default {
		function = "PWM12";
		groups = "PWM12G0";
	};

	pinctrl_pwm12g1_default: pwm12g1_default {
		function = "PWM12";
		groups = "PWM12G1";
	};

	pinctrl_pwm13g0_default: pwm13g0_default {
		function = "PWM13";
		groups = "PWM13G0";
	};

	pinctrl_pwm13g1_default: pwm13g1_default {
		function = "PWM13";
		groups = "PWM13G1";
	};

	pinctrl_pwm14g0_default: pwm14g0_default {
		function = "PWM14";
		groups = "PWM14G0";
	};

	pinctrl_pwm14g1_default: pwm14g1_default {
		function = "PWM14";
		groups = "PWM14G1";
	};

	pinctrl_pwm15g0_default: pwm15g0_default {
		function = "PWM15";
		groups = "PWM15G0";
	};

	pinctrl_pwm15g1_default: pwm15g1_default {
		function = "PWM15";
		groups = "PWM15G1";
	};

	pinctrl_pwm2_default: pwm2_default {
		function = "PWM2";
		groups = "PWM2";
	};

	pinctrl_pwm3_default: pwm3_default {
		function = "PWM3";
		groups = "PWM3";
	};

	pinctrl_pwm4_default: pwm4_default {
		function = "PWM4";
		groups = "PWM4";
	};

	pinctrl_pwm5_default: pwm5_default {
		function = "PWM5";
		groups = "PWM5";
	};

	pinctrl_pwm6_default: pwm6_default {
		function = "PWM6";
		groups = "PWM6";
	};

	pinctrl_pwm7_default: pwm7_default {
		function = "PWM7";
		groups = "PWM7";
	};

	pinctrl_pwm8g0_default: pwm8g0_default {
		function = "PWM8";
		groups = "PWM8G0";
	};

	pinctrl_pwm8g1_default: pwm8g1_default {
		function = "PWM8";
		groups = "PWM8G1";
	};

	pinctrl_pwm9g0_default: pwm9g0_default {
		function = "PWM9";
		groups = "PWM9G0";
	};

	pinctrl_pwm9g1_default: pwm9g1_default {
		function = "PWM9";
		groups = "PWM9G1";
	};

	pinctrl_qspi1_default: qspi1_default {
		function = "SPI1";
		groups = "QSPI1";
	};

	pinctrl_qspi2_default: qspi2_default {
		function = "SPI2";
		groups = "QSPI2";
	};

	pinctrl_rgmii1_default: rgmii1_default {
		function = "RGMII1";
		groups = "RGMII1";
	};

	pinctrl_rgmii2_default: rgmii2_default {
		function = "RGMII2";
		groups = "RGMII2";
	};

	pinctrl_rgmii3_default: rgmii3_default {
		function = "RGMII3";
		groups = "RGMII3";
	};

	pinctrl_rgmii4_default: rgmii4_default {
		function = "RGMII4";
		groups = "RGMII4";
	};

	pinctrl_rmii1_default: rmii1_default {
		function = "RMII1";
		groups = "RMII1";
	};

	pinctrl_rmii2_default: rmii2_default {
		function = "RMII2";
		groups = "RMII2";
	};

	pinctrl_rmii3_default: rmii3_default {
		function = "RMII3";
		groups = "RMII3";
	};

	pinctrl_rmii4_default: rmii4_default {
		function = "RMII4";
		groups = "RMII4";
	};

	pinctrl_rxd1_default: rxd1_default {
		function = "RXD1";
		groups = "RXD1";
	};

	pinctrl_rxd2_default: rxd2_default {
		function = "RXD2";
		groups = "RXD2";
	};

	pinctrl_rxd3_default: rxd3_default {
		function = "RXD3";
		groups = "RXD3";
	};

	pinctrl_rxd4_default: rxd4_default {
		function = "RXD4";
		groups = "RXD4";
	};

	pinctrl_salt1_default: salt1_default {
		function = "SALT1";
		groups = "SALT1";
	};

	pinctrl_salt10g0_default: salt10g0_default {
		function = "SALT10";
		groups = "SALT10G0";
	};

	pinctrl_salt10g1_default: salt10g1_default {
		function = "SALT10";
		groups = "SALT10G1";
	};

	pinctrl_salt11g0_default: salt11g0_default {
		function = "SALT11";
		groups = "SALT11G0";
	};

	pinctrl_salt11g1_default: salt11g1_default {
		function = "SALT11";
		groups = "SALT11G1";
	};

	pinctrl_salt12g0_default: salt12g0_default {
		function = "SALT12";
		groups = "SALT12G0";
	};

	pinctrl_salt12g1_default: salt12g1_default {
		function = "SALT12";
		groups = "SALT12G1";
	};

	pinctrl_salt13g0_default: salt13g0_default {
		function = "SALT13";
		groups = "SALT13G0";
	};

	pinctrl_salt13g1_default: salt13g1_default {
		function = "SALT13";
		groups = "SALT13G1";
	};

	pinctrl_salt14g0_default: salt14g0_default {
		function = "SALT14";
		groups = "SALT14G0";
	};

	pinctrl_salt14g1_default: salt14g1_default {
		function = "SALT14";
		groups = "SALT14G1";
	};

	pinctrl_salt15g0_default: salt15g0_default {
		function = "SALT15";
		groups = "SALT15G0";
	};

	pinctrl_salt15g1_default: salt15g1_default {
		function = "SALT15";
		groups = "SALT15G1";
	};

	pinctrl_salt16g0_default: salt16g0_default {
		function = "SALT16";
		groups = "SALT16G0";
	};

	pinctrl_salt16g1_default: salt16g1_default {
		function = "SALT16";
		groups = "SALT16G1";
	};

	pinctrl_salt2_default: salt2_default {
		function = "SALT2";
		groups = "SALT2";
	};

	pinctrl_salt3_default: salt3_default {
		function = "SALT3";
		groups = "SALT3";
	};

	pinctrl_salt4_default: salt4_default {
		function = "SALT4";
		groups = "SALT4";
	};

	pinctrl_salt5_default: salt5_default {
		function = "SALT5";
		groups = "SALT5";
	};

	pinctrl_salt6_default: salt6_default {
		function = "SALT6";
		groups = "SALT6";
	};

	pinctrl_salt7_default: salt7_default {
		function = "SALT7";
		groups = "SALT7";
	};

	pinctrl_salt8_default: salt8_default {
		function = "SALT8";
		groups = "SALT8";
	};

	pinctrl_salt9g0_default: salt9g0_default {
		function = "SALT9";
		groups = "SALT9G0";
	};

	pinctrl_salt9g1_default: salt9g1_default {
		function = "SALT9";
		groups = "SALT9G1";
	};

	pinctrl_sd1_default: sd1_default {
		function = "SD1";
		groups = "SD1";
	};

	pinctrl_sd2_default: sd2_default {
		function = "SD2";
		groups = "SD2";
	};

	pinctrl_emmc_default: emmc_default {
		function = "EMMC";
		groups = "EMMCG4";
	};

	pinctrl_sgpm1_default: sgpm1_default {
		function = "SGPM1";
		groups = "SGPM1";
	};

	pinctrl_sgpm2_default: sgpm2_default {
		function = "SGPM2";
		groups = "SGPM2";
	};

	pinctrl_sgps1_default: sgps1_default {
		function = "SGPS1";
		groups = "SGPS1";
	};

	pinctrl_sgps2_default: sgps2_default {
		function = "SGPS2";
		groups = "SGPS2";
	};

	pinctrl_sioonctrl_default: sioonctrl_default {
		function = "SIOONCTRL";
		groups = "SIOONCTRL";
	};

	pinctrl_siopbi_default: siopbi_default {
		function = "SIOPBI";
		groups = "SIOPBI";
	};

	pinctrl_siopbo_default: siopbo_default {
		function = "SIOPBO";
		groups = "SIOPBO";
	};

	pinctrl_siopwreq_default: siopwreq_default {
		function = "SIOPWREQ";
		groups = "SIOPWREQ";
	};

	pinctrl_siopwrgd_default: siopwrgd_default {
		function = "SIOPWRGD";
		groups = "SIOPWRGD";
	};

	pinctrl_sios3_default: sios3_default {
		function = "SIOS3";
		groups = "SIOS3";
	};

	pinctrl_sios5_default: sios5_default {
		function = "SIOS5";
		groups = "SIOS5";
	};

	pinctrl_siosci_default: siosci_default {
		function = "SIOSCI";
		groups = "SIOSCI";
	};

	pinctrl_spi1_default: spi1_default {
		function = "SPI1";
		groups = "SPI1";
	};

	pinctrl_spi1abr_default: spi1abr_default {
		function = "SPI1ABR";
		groups = "SPI1ABR";
	};

	pinctrl_spi1cs1_default: spi1cs1_default {
		function = "SPI1CS1";
		groups = "SPI1CS1";
	};

	pinctrl_spi1wp_default: spi1wp_default {
		function = "SPI1WP";
		groups = "SPI1WP";
	};

	pinctrl_spi2_default: spi2_default {
		function = "SPI2";
		groups = "SPI2";
	};

	pinctrl_spi2cs1_default: spi2cs1_default {
		function = "SPI2CS1";
		groups = "SPI2CS1";
	};

	pinctrl_spi2cs2_default: spi2cs2_default {
		function = "SPI2CS2";
		groups = "SPI2CS2";
	};

	pinctrl_tach0_default: tach0_default {
		function = "TACH0";
		groups = "TACH0";
	};

	pinctrl_tach1_default: tach1_default {
		function = "TACH1";
		groups = "TACH1";
	};

	pinctrl_tach10_default: tach10_default {
		function = "TACH10";
		groups = "TACH10";
	};

	pinctrl_tach11_default: tach11_default {
		function = "TACH11";
		groups = "TACH11";
	};

	pinctrl_tach12_default: tach12_default {
		function = "TACH12";
		groups = "TACH12";
	};

	pinctrl_tach13_default: tach13_default {
		function = "TACH13";
		groups = "TACH13";
	};

	pinctrl_tach14_default: tach14_default {
		function = "TACH14";
		groups = "TACH14";
	};

	pinctrl_tach15_default: tach15_default {
		function = "TACH15";
		groups = "TACH15";
	};

	pinctrl_tach2_default: tach2_default {
		function = "TACH2";
		groups = "TACH2";
	};

	pinctrl_tach3_default: tach3_default {
		function = "TACH3";
		groups = "TACH3";
	};

	pinctrl_tach4_default: tach4_default {
		function = "TACH4";
		groups = "TACH4";
	};

	pinctrl_tach5_default: tach5_default {
		function = "TACH5";
		groups = "TACH5";
	};

	pinctrl_tach6_default: tach6_default {
		function = "TACH6";
		groups = "TACH6";
	};

	pinctrl_tach7_default: tach7_default {
		function = "TACH7";
		groups = "TACH7";
	};

	pinctrl_tach8_default: tach8_default {
		function = "TACH8";
		groups = "TACH8";
	};

	pinctrl_tach9_default: tach9_default {
		function = "TACH9";
		groups = "TACH9";
	};

	pinctrl_thru0_default: thru0_default {
		function = "THRU0";
		groups = "THRU0";
	};

	pinctrl_thru1_default: thru1_default {
		function = "THRU1";
		groups = "THRU1";
	};

	pinctrl_thru2_default: thru2_default {
		function = "THRU2";
		groups = "THRU2";
	};

	pinctrl_thru3_default: thru3_default {
		function = "THRU3";
		groups = "THRU3";
	};

	pinctrl_txd1_default: txd1_default {
		function = "TXD1";
		groups = "TXD1";
	};

	pinctrl_txd2_default: txd2_default {
		function = "TXD2";
		groups = "TXD2";
	};

	pinctrl_txd3_default: txd3_default {
		function = "TXD3";
		groups = "TXD3";
	};

	pinctrl_txd4_default: txd4_default {
		function = "TXD4";
		groups = "TXD4";
	};

	pinctrl_uart10_default: uart10_default {
		function = "UART10";
		groups = "UART10";
	};

	pinctrl_uart11_default: uart11_default {
		function = "UART11";
		groups = "UART11";
	};

	pinctrl_uart12g0_default: uart12g0_default {
		function = "UART12";
		groups = "UART12G0";
	};

	pinctrl_uart12g1_default: uart12g1_default {
		function = "UART12";
		groups = "UART12G1";
	};

	pinctrl_uart13g0_default: uart13g0_default {
		function = "UART13";
		groups = "UART13G0";
	};

	pinctrl_uart13g1_default: uart13g1_default {
		function = "UART13";
		groups = "UART13G1";
	};

	pinctrl_uart6_default: uart6_default {
		function = "UART6";
		groups = "UART6";
	};

	pinctrl_uart7_default: uart7_default {
		function = "UART7";
		groups = "UART7";
	};

	pinctrl_uart8_default: uart8_default {
		function = "UART8";
		groups = "UART8";
	};

	pinctrl_uart9_default: uart9_default {
		function = "UART9";
		groups = "UART9";
	};

	pinctrl_usb2ah_default: usb2ah_default {
		function = "USB2AH";
		groups = "USBA";
	};

	pinctrl_usb2ad_default: usb2ad_default {
		function = "USB2AD";
		groups = "USBA";
	};

	pinctrl_usb2bh_default: usb2bh_default {
		function = "USB2BH";
		groups = "USBB";
	};

	pinctrl_usb2bd_default: usb2bd_default {
		function = "USB2BD";
		groups = "USBB";
	};

	pinctrl_usb11bhid_default: usb11bhid_default {
		function = "USB11BHID";
		groups = "USBB";
	};

	pinctrl_vb_default: vb_default {
		function = "VB";
		groups = "VB";
	};

	pinctrl_vgahs_default: vgahs_default {
		function = "VGAHS";
		groups = "VGAHS";
	};

	pinctrl_vgavs_default: vgavs_default {
		function = "VGAVS";
		groups = "VGAVS";
	};

	pinctrl_wdtrst1_default: wdtrst1_default {
		function = "WDTRST1";
		groups = "WDTRST1";
	};

	pinctrl_wdtrst2_default: wdtrst2_default {
		function = "WDTRST2";
		groups = "WDTRST2";
	};

	pinctrl_wdtrst3_default: wdtrst3_default {
		function = "WDTRST3";
		groups = "WDTRST3";
	};

	pinctrl_wdtrst4_default: wdtrst4_default {
		function = "WDTRST4";
		groups = "WDTRST4";
	};
};<|MERGE_RESOLUTION|>--- conflicted
+++ resolved
@@ -117,14 +117,11 @@
 		groups = "FWSPID";
 	};
 
-<<<<<<< HEAD
-=======
 	pinctrl_fwqspi_default: fwqspi_default {
 		function = "FWQSPI";
 		groups = "FWQSPI";
 	};
 
->>>>>>> eb3cdb58
 	pinctrl_fwspiwp_default: fwspiwp_default {
 		function = "FWSPIWP";
 		groups = "FWSPIWP";
