// SPDX-License-Identifier: GPL-2.0-or-later OR MIT
/*
 * Copyright 2017-2022 Toradex
 */

<<<<<<< HEAD
/ {
	reg_3v3: regulator-3v3 {
		compatible = "regulator-fixed";
		regulator-name = "3.3V";
		regulator-min-microvolt = <3300000>;
		regulator-max-microvolt = <3300000>;
	};

	reg_5v0: regulator-5v0 {
		compatible = "regulator-fixed";
		regulator-name = "5V";
		regulator-min-microvolt = <5000000>;
		regulator-max-microvolt = <5000000>;
	};

	reg_usbh_vbus: regulator-usbh-vbus {
		compatible = "regulator-fixed";
		pinctrl-names = "default";
		pinctrl-0 = <&pinctrl_usbh_reg>;
		regulator-name = "VCC_USB[1-4]";
		regulator-min-microvolt = <5000000>;
		regulator-max-microvolt = <5000000>;
		gpio = <&gpio4 7 GPIO_ACTIVE_LOW>;
		vin-supply = <&reg_5v0>;
	};
};

=======
/* Colibri AD0 to AD3 */
>>>>>>> e7c3f58a
&adc1 {
	status = "okay";
};

<<<<<<< HEAD
/*
 * ADC2 is not available on the Aster board and
 * conflicts with AD7879 resistive touchscreen.
 */
&adc2 {
	status = "disabled";
};

=======
/* Colibri SSP */
&ecspi3 {
	cs-gpios = <
		&gpio4 11 GPIO_ACTIVE_LOW /* SODIMM 86 / regular SSPFRM as UNO_SPI_CS or  */
		&gpio4 23 GPIO_ACTIVE_LOW /* SODIMM 65 / already muxed pinctrl_gpio2 as SPI_CE0_N */
		&gpio4 22 GPIO_ACTIVE_LOW /* SODIMM 85 / already muxed pinctrl_gpio2 as SPI_CE1_N */
	>;
	status = "okay";
};

/* Colibri Fast Ethernet */
>>>>>>> e7c3f58a
&fec1 {
	status = "okay";
};

/* Colibri I2C: I2C3_SDA/SCL on SODIMM 194/196 */
&i2c4 {
	status = "okay";
<<<<<<< HEAD

	/* M41T0M6 real time clock on carrier board */
	rtc: rtc@68 {
		compatible = "st,m41t0";
		reg = <0x68>;
	};
};

=======
};

/* Colibri PWM<A> */
>>>>>>> e7c3f58a
&pwm1 {
	status = "okay";
};

/* Colibri PWM<B> */
&pwm2 {
	status = "okay";
};

/* Colibri PWM<C> */
&pwm3 {
	status = "okay";
};

/* Colibri PWM<D> */
&pwm4 {
	status = "okay";
};

/* M41T0M6 real time clock */
&rtc {
	status = "okay";
};

/* Colibri UART_A */
&uart1 {
	status = "okay";
};

/* Colibri UART_B */
&uart2 {
	status = "okay";
};

/* Colibri UART_C */
&uart3 {
	status = "okay";
};

/* Colibri USBC */
&usbotg1 {
	status = "okay";
};

/* Colibri MMC/SD */
&usdhc1 {
	status = "okay";
};<|MERGE_RESOLUTION|>--- conflicted
+++ resolved
@@ -3,51 +3,11 @@
  * Copyright 2017-2022 Toradex
  */
 
-<<<<<<< HEAD
-/ {
-	reg_3v3: regulator-3v3 {
-		compatible = "regulator-fixed";
-		regulator-name = "3.3V";
-		regulator-min-microvolt = <3300000>;
-		regulator-max-microvolt = <3300000>;
-	};
-
-	reg_5v0: regulator-5v0 {
-		compatible = "regulator-fixed";
-		regulator-name = "5V";
-		regulator-min-microvolt = <5000000>;
-		regulator-max-microvolt = <5000000>;
-	};
-
-	reg_usbh_vbus: regulator-usbh-vbus {
-		compatible = "regulator-fixed";
-		pinctrl-names = "default";
-		pinctrl-0 = <&pinctrl_usbh_reg>;
-		regulator-name = "VCC_USB[1-4]";
-		regulator-min-microvolt = <5000000>;
-		regulator-max-microvolt = <5000000>;
-		gpio = <&gpio4 7 GPIO_ACTIVE_LOW>;
-		vin-supply = <&reg_5v0>;
-	};
-};
-
-=======
 /* Colibri AD0 to AD3 */
->>>>>>> e7c3f58a
 &adc1 {
 	status = "okay";
 };
 
-<<<<<<< HEAD
-/*
- * ADC2 is not available on the Aster board and
- * conflicts with AD7879 resistive touchscreen.
- */
-&adc2 {
-	status = "disabled";
-};
-
-=======
 /* Colibri SSP */
 &ecspi3 {
 	cs-gpios = <
@@ -59,7 +19,6 @@
 };
 
 /* Colibri Fast Ethernet */
->>>>>>> e7c3f58a
 &fec1 {
 	status = "okay";
 };
@@ -67,20 +26,9 @@
 /* Colibri I2C: I2C3_SDA/SCL on SODIMM 194/196 */
 &i2c4 {
 	status = "okay";
-<<<<<<< HEAD
-
-	/* M41T0M6 real time clock on carrier board */
-	rtc: rtc@68 {
-		compatible = "st,m41t0";
-		reg = <0x68>;
-	};
-};
-
-=======
 };
 
 /* Colibri PWM<A> */
->>>>>>> e7c3f58a
 &pwm1 {
 	status = "okay";
 };
