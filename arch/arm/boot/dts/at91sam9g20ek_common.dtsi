// SPDX-License-Identifier: GPL-2.0-only
/*
 * at91sam9g20ek_common.dtsi - Device Tree file for Atmel at91sam9g20ek board
 *
 * Copyright (C) 2012 Jean-Christophe PLAGNIOL-VILLARD <plagnioj@jcrosoft.com>
 */
#include "at91sam9g20.dtsi"
#include <dt-bindings/input/input.h>

/ {

	chosen {
		bootargs = "mem=64M root=/dev/mtdblock5 rw rootfstype=ubifs";
		stdout-path = "serial0:115200n8";
	};

	memory@20000000 {
		reg = <0x20000000 0x4000000>;
	};

	clocks {
		slow_xtal {
			clock-frequency = <32768>;
		};

		main_xtal {
			clock-frequency = <18432000>;
		};
	};

	ahb {
		apb {
			pinctrl@fffff400 {
				board {
					pinctrl_pck0_as_mck: pck0_as_mck {
						atmel,pins =
							<AT91_PIOC 1 AT91_PERIPH_B AT91_PINCTRL_NONE>;	/* PC1 periph B */
					};

				};

				usb1 {
					pinctrl_usb1_vbus_gpio: usb1_vbus_gpio {
						atmel,pins =
							<AT91_PIOC 5 AT91_PERIPH_GPIO AT91_PINCTRL_DEGLITCH>;	/* PC5 GPIO */
					};
				};

				mmc0_slot1 {
					pinctrl_board_mmc0_slot1: mmc0_slot1-board {
						atmel,pins =
							<AT91_PIOC 9 AT91_PERIPH_GPIO AT91_PINCTRL_PULL_UP_DEGLITCH>;	/* PC9 gpio CD pin pull up and deglitch */
					};
				};
			};

			dbgu: serial@fffff200 {
				status = "okay";
			};

			tcb0: timer@fffa0000 {
				timer@0 {
					compatible = "atmel,tcb-timer";
					reg = <0>, <1>;
				};

				timer@2 {
					compatible = "atmel,tcb-timer";
					reg = <2>;
				};
			};

			usart0: serial@fffb0000 {
				pinctrl-0 =
					<&pinctrl_usart0
					 &pinctrl_usart0_rts
					 &pinctrl_usart0_cts
					 &pinctrl_usart0_dtr_dsr
					 &pinctrl_usart0_dcd
					 &pinctrl_usart0_ri>;
				status = "okay";
			};

			usart1: serial@fffb4000 {
				status = "okay";
			};

			macb0: ethernet@fffc4000 {
				phy-mode = "rmii";
				status = "okay";
			};

			usb1: gadget@fffa4000 {
				pinctrl-0 = <&pinctrl_usb1_vbus_gpio>;
				pinctrl-names = "default";
				atmel,vbus-gpio = <&pioC 5 GPIO_ACTIVE_HIGH>;
				status = "okay";
			};

			mmc0: mmc@fffa8000 {
				pinctrl-0 = <
					&pinctrl_board_mmc0_slot1
					&pinctrl_mmc0_clk
					&pinctrl_mmc0_slot1_cmd_dat0
					&pinctrl_mmc0_slot1_dat1_3>;
				pinctrl-names = "default";
				status = "okay";
				slot@1 {
					reg = <1>;
					bus-width = <4>;
					cd-gpios = <&pioC 9 GPIO_ACTIVE_HIGH>;
				};
			};

			ssc0: ssc@fffbc000 {
				status = "okay";
				pinctrl-0 = <&pinctrl_ssc0_tx>;
			};

			spi0: spi@fffc8000 {
				cs-gpios = <0>, <&pioC 11 0>, <0>, <0>;
				flash@1 {
					compatible = "atmel,at45", "atmel,dataflash";
					spi-max-frequency = <50000000>;
					reg = <1>;
				};
			};

			shdwc: poweroff@fffffd10 {
				atmel,wakeup-counter = <10>;
				atmel,wakeup-rtt-timer;
			};

			rtc@fffffd20 {
				atmel,rtt-rtc-time-reg = <&gpbr 0x0>;
				status = "okay";
			};

			watchdog@fffffd40 {
				status = "okay";
			};

			gpbr: syscon@fffffd50 {
				status = "okay";
			};
		};

		ebi: ebi@10000000 {
			status = "okay";

			nand_controller: nand-controller {
				status = "okay";
				pinctrl-0 = <&pinctrl_nand_cs &pinctrl_nand_rb>;
				pinctrl-names = "default";

				nand@3 {
					reg = <0x3 0x0 0x800000>;
					rb-gpios = <&pioC 13 GPIO_ACTIVE_HIGH>;
					cs-gpios = <&pioC 14 GPIO_ACTIVE_HIGH>;
					nand-bus-width = <8>;
					nand-ecc-mode = "soft";
					nand-on-flash-bbt;
					label = "atmel_nand";

					partitions {
						compatible = "fixed-partitions";
						#address-cells = <1>;
						#size-cells = <1>;

						at91bootstrap@0 {
							label = "at91bootstrap";
							reg = <0x0 0x20000>;
						};

						barebox@20000 {
							label = "barebox";
							reg = <0x20000 0x40000>;
						};

						bareboxenv@60000 {
							label = "bareboxenv";
							reg = <0x60000 0x20000>;
						};

						bareboxenv2@80000 {
							label = "bareboxenv2";
							reg = <0x80000 0x20000>;
						};

						oftree@80000 {
							label = "oftree";
							reg = <0xa0000 0x20000>;
						};

						kernel@a0000 {
							label = "kernel";
							reg = <0xc0000 0x400000>;
						};

						rootfs@4a0000 {
							label = "rootfs";
							reg = <0x4c0000 0x7800000>;
						};

						data@7ca0000 {
							label = "data";
							reg = <0x7cc0000 0x8340000>;
						};
					};
				};
			};
		};

		usb0: ohci@500000 {
			num-ports = <2>;
			status = "okay";
		};
	};

	i2c-gpio-0 {
		status = "okay";

		24c512@50 {
			compatible = "atmel,24c512";
			reg = <0x50>;
			vcc-supply = <&reg_3v3>;
		};

		wm8731: wm8731@1b {
			compatible = "wm8731";
			reg = <0x1b>;

			/* PCK0 at 12MHz */
			clocks = <&pmc PMC_TYPE_SYSTEM 8>;
			clock-names = "mclk";
			assigned-clocks = <&pmc PMC_TYPE_SYSTEM 8>;
			assigned-clock-rates = <12000000>;
<<<<<<< HEAD
=======

			HPVDD-supply = <&vcc_dac>;
			AVDD-supply = <&vcc_dac>;
			DCVDD-supply = <&reg_3v3>;
			DBVDD-supply = <&reg_3v3>;
>>>>>>> eb3cdb58
		};
	};

	gpio-keys {
		compatible = "gpio-keys";

		button-3 {
			label = "Button 3";
			gpios = <&pioA 30 GPIO_ACTIVE_LOW>;
			linux,code = <0x103>;
			wakeup-source;
		};

		button-4 {
			label = "Button 4";
			gpios = <&pioA 31 GPIO_ACTIVE_LOW>;
			linux,code = <KEY_PROG1>;
			wakeup-source;
		};
	};

	sound {
		compatible = "atmel,at91sam9g20ek-wm8731-audio";
		pinctrl-names = "default";
		pinctrl-0 = <&pinctrl_pck0_as_mck>;

		atmel,model = "wm8731 @ AT91SAMG20EK";

		atmel,audio-routing =
			"Ext Spk", "LHPOUT",
			"Int Mic", "MICIN";

		atmel,ssc-controller = <&ssc0>;
		atmel,audio-codec = <&wm8731>;
	};

	reg_5v: fixedregulator0 {
		compatible = "regulator-fixed";
		regulator-name = "5V";
		regulator-min-microvolt = <5000000>;
		regulator-max-microvolt = <5000000>;
	};

	reg_3v3: fixedregulator1 {
		compatible = "regulator-fixed";
		regulator-name = "3V3";
		vin-supply = <&reg_5v>;
		regulator-min-microvolt = <3300000>;
		regulator-max-microvolt = <3300000>;
	};

	reg_1v: fixedregulator2 {
		compatible = "regulator-fixed";
		regulator-name = "1V";
		vin-supply = <&reg_5v>;
		regulator-min-microvolt = <1000000>;
		regulator-max-microvolt = <1000000>;
	};

	vcc_dac: fixedregulator3 {
		compatible = "regulator-fixed";
		regulator-name = "VCC_DAC";
		vin-supply = <&reg_3v3>;
		regulator-min-microvolt = <3300000>;
		regulator-max-microvolt = <3300000>;
	};
};<|MERGE_RESOLUTION|>--- conflicted
+++ resolved
@@ -235,14 +235,11 @@
 			clock-names = "mclk";
 			assigned-clocks = <&pmc PMC_TYPE_SYSTEM 8>;
 			assigned-clock-rates = <12000000>;
-<<<<<<< HEAD
-=======
 
 			HPVDD-supply = <&vcc_dac>;
 			AVDD-supply = <&vcc_dac>;
 			DCVDD-supply = <&reg_3v3>;
 			DBVDD-supply = <&reg_3v3>;
->>>>>>> eb3cdb58
 		};
 	};
 
