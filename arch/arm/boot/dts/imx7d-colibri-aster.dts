--- conflicted
+++ resolved
@@ -34,10 +34,7 @@
 	status = "okay";
 };
 
-<<<<<<< HEAD
-=======
 /* Colibri USBH */
->>>>>>> e7c3f58a
 &usbotg2 {
 	status = "okay";
 };