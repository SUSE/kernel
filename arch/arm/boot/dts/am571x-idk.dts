--- conflicted
+++ resolved
@@ -168,13 +168,6 @@
 &pcie1_rc {
 	status = "okay";
 	gpios = <&gpio5 18 GPIO_ACTIVE_HIGH>;
-<<<<<<< HEAD
-};
-
-&pcie1_ep {
-	gpios = <&gpio3 23 GPIO_ACTIVE_HIGH>;
-=======
->>>>>>> 0d3821eb
 };
 
 &mmc1 {
