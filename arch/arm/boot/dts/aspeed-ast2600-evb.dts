// SPDX-License-Identifier: GPL-2.0-or-later
// Copyright 2019 IBM Corp.

/dts-v1/;

#include "aspeed-g6.dtsi"
#include <dt-bindings/gpio/aspeed-gpio.h>

/ {
	model = "AST2600 EVB";
<<<<<<< HEAD
	compatible = "aspeed,ast2600-evb-a1", "aspeed,ast2600";
=======
	compatible = "aspeed,ast2600-evb", "aspeed,ast2600";
>>>>>>> eb3cdb58

	aliases {
		serial4 = &uart5;
	};

	chosen {
		bootargs = "console=ttyS4,115200n8";
	};

	memory@80000000 {
		device_type = "memory";
		reg = <0x80000000 0x80000000>;
	};

	reserved-memory {
		#address-cells = <1>;
		#size-cells = <1>;
		ranges;

		video_engine_memory: video {
			size = <0x04000000>;
			alignment = <0x01000000>;
			compatible = "shared-dma-pool";
			reusable;
		};

		gfx_memory: framebuffer {
			size = <0x01000000>;
			alignment = <0x01000000>;
			compatible = "shared-dma-pool";
			reusable;
		};
	};

	vcc_sdhci0: regulator-vcc-sdhci0 {
		compatible = "regulator-fixed";
		regulator-name = "SDHCI0 Vcc";
		regulator-min-microvolt = <3300000>;
		regulator-max-microvolt = <3300000>;
		gpios = <&gpio0 ASPEED_GPIO(V, 0) GPIO_ACTIVE_HIGH>;
		enable-active-high;
	};

	vccq_sdhci0: regulator-vccq-sdhci0 {
		compatible = "regulator-gpio";
		regulator-name = "SDHCI0 VccQ";
		regulator-min-microvolt = <1800000>;
		regulator-max-microvolt = <3300000>;
		gpios = <&gpio0 ASPEED_GPIO(V, 1) GPIO_ACTIVE_HIGH>;
		gpios-states = <1>;
		states = <3300000 1>,
			 <1800000 0>;
	};

	vcc_sdhci1: regulator-vcc-sdhci1 {
		compatible = "regulator-fixed";
		regulator-name = "SDHCI1 Vcc";
		regulator-min-microvolt = <3300000>;
		regulator-max-microvolt = <3300000>;
		gpios = <&gpio0 ASPEED_GPIO(V, 2) GPIO_ACTIVE_HIGH>;
		enable-active-high;
	};

	vccq_sdhci1: regulator-vccq-sdhci1 {
		compatible = "regulator-gpio";
		regulator-name = "SDHCI1 VccQ";
		regulator-min-microvolt = <1800000>;
		regulator-max-microvolt = <3300000>;
		gpios = <&gpio0 ASPEED_GPIO(V, 3) GPIO_ACTIVE_HIGH>;
		gpios-states = <1>;
		states = <3300000 1>,
			 <1800000 0>;
	};
};

&mdio0 {
	status = "okay";

	ethphy0: ethernet-phy@0 {
		compatible = "ethernet-phy-ieee802.3-c22";
		reg = <0>;
	};
};

&mdio1 {
	status = "okay";

	ethphy1: ethernet-phy@0 {
		compatible = "ethernet-phy-ieee802.3-c22";
		reg = <0>;
	};
};

&mdio2 {
	status = "okay";

	ethphy2: ethernet-phy@0 {
		compatible = "ethernet-phy-ieee802.3-c22";
		reg = <0>;
	};
};

&mdio3 {
	status = "okay";

	ethphy3: ethernet-phy@0 {
		compatible = "ethernet-phy-ieee802.3-c22";
		reg = <0>;
	};
};

&mac0 {
	status = "okay";

	phy-mode = "rgmii-rxid";
	phy-handle = <&ethphy0>;

	pinctrl-names = "default";
	pinctrl-0 = <&pinctrl_rgmii1_default>;
};


&mac1 {
	status = "okay";

	phy-mode = "rgmii-rxid";
	phy-handle = <&ethphy1>;

	pinctrl-names = "default";
	pinctrl-0 = <&pinctrl_rgmii2_default>;
};

&mac2 {
	status = "okay";

	phy-mode = "rgmii";
	phy-handle = <&ethphy2>;

	pinctrl-names = "default";
	pinctrl-0 = <&pinctrl_rgmii3_default>;
};

&mac3 {
	status = "okay";

	phy-mode = "rgmii";
	phy-handle = <&ethphy3>;

	pinctrl-names = "default";
	pinctrl-0 = <&pinctrl_rgmii4_default>;
};

&emmc_controller {
	status = "okay";
};

&emmc {
	non-removable;
	bus-width = <4>;
	max-frequency = <100000000>;
	clk-phase-mmc-hs200 = <9>, <225>;
};

&rtc {
	status = "okay";
};

&fmc {
	status = "okay";
	flash@0 {
		status = "okay";
		m25p,fast-read;
		label = "bmc";
		spi-rx-bus-width = <4>;
		spi-max-frequency = <50000000>;
#include "openbmc-flash-layout-64.dtsi"
	};
};

&spi1 {
	status = "okay";
	pinctrl-names = "default";
	pinctrl-0 = <&pinctrl_spi1_default>;

	flash@0 {
		status = "okay";
		m25p,fast-read;
		label = "pnor";
		spi-rx-bus-width = <4>;
		spi-max-frequency = <100000000>;
	};
};

&uart5 {
	// Workaround for A0
	compatible = "snps,dw-apb-uart";
};

&i2c0 {
	status = "okay";
};

&i2c1 {
	status = "okay";
};

&i2c2 {
	status = "okay";
};

&i2c3 {
	status = "okay";
};

&i2c4 {
	status = "okay";
};

&i2c5 {
	status = "okay";
};

&i2c6 {
	status = "okay";
};

&i2c7 {
	status = "okay";

	temp@2e {
		compatible = "adi,adt7490";
		reg = <0x2e>;
	};

	eeprom@50 {
		compatible = "atmel,24c08";
		reg = <0x50>;
		pagesize = <16>;
	};
};

&i2c8 {
	status = "okay";

	lm75@4d {
		compatible = "national,lm75";
		reg = <0x4d>;
	};
};

&i2c9 {
	status = "okay";
};

&i2c12 {
	status = "okay";
};

&i2c13 {
	status = "okay";
};

&i2c14 {
	status = "okay";
};

&i2c15 {
	status = "okay";
};

&fsim0 {
	status = "okay";
};

&ehci1 {
	status = "okay";
};

&uhci {
	status = "okay";
};

&sdc {
	status = "okay";
};

/*
 * The signal voltage of sdhci0 and sdhci1 on AST2600-A2 EVB is able to be
 * toggled by GPIO pins.
 * In the reference design, GPIOV0 of AST2600-A2 EVB is connected to the
 * power load switch that provides 3.3v to sdhci0 vdd, GPIOV1 is connected to
 * a 1.8v and a 3.3v power load switch that provides signal voltage to
 * sdhci0 bus.
 * If GPIOV0 is active high, sdhci0 is enabled, otherwise, sdhci0 is disabled.
 * If GPIOV1 is active high, 3.3v power load switch is enabled, sdhci0 signal
 * voltage is 3.3v, otherwise, 1.8v power load switch will be enabled,
 * sdhci0 signal voltage becomes 1.8v.
 * AST2600-A2 EVB also supports toggling signal voltage for sdhci1.
 * The design is the same as sdhci0, it uses GPIOV2 as power-gpio and GPIOV3
 * as power-switch-gpio.
 */
&sdhci0 {
	status = "okay";
	bus-width = <4>;
	max-frequency = <100000000>;
	sdhci-drive-type = /bits/ 8 <3>;
	sdhci-caps-mask = <0x7 0x0>;
	sdhci,wp-inverted;
	vmmc-supply = <&vcc_sdhci0>;
	vqmmc-supply = <&vccq_sdhci0>;
	clk-phase-sd-hs = <7>, <200>;
};

&sdhci1 {
	status = "okay";
	bus-width = <4>;
	max-frequency = <100000000>;
	sdhci-drive-type = /bits/ 8 <3>;
	sdhci-caps-mask = <0x7 0x0>;
	sdhci,wp-inverted;
	vmmc-supply = <&vcc_sdhci1>;
	vqmmc-supply = <&vccq_sdhci1>;
	clk-phase-sd-hs = <7>, <200>;
};

&vhub {
	status = "okay";
	pinctrl-names = "default";
};

&video {
	status = "okay";
	memory-region = <&video_engine_memory>;
};

&gfx {
	status = "okay";
	memory-region = <&gfx_memory>;
};<|MERGE_RESOLUTION|>--- conflicted
+++ resolved
@@ -8,11 +8,7 @@
 
 / {
 	model = "AST2600 EVB";
-<<<<<<< HEAD
-	compatible = "aspeed,ast2600-evb-a1", "aspeed,ast2600";
-=======
 	compatible = "aspeed,ast2600-evb", "aspeed,ast2600";
->>>>>>> eb3cdb58
 
 	aliases {
 		serial4 = &uart5;
