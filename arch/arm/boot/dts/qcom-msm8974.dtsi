// SPDX-License-Identifier: GPL-2.0
/dts-v1/;

#include <dt-bindings/interconnect/qcom,msm8974.h>
#include <dt-bindings/interrupt-controller/arm-gic.h>
#include <dt-bindings/clock/qcom,gcc-msm8974.h>
#include <dt-bindings/clock/qcom,mmcc-msm8974.h>
#include <dt-bindings/clock/qcom,rpmcc.h>
#include <dt-bindings/reset/qcom,gcc-msm8974.h>
#include <dt-bindings/gpio/gpio.h>

/ {
	#address-cells = <1>;
	#size-cells = <1>;
	interrupt-parent = <&intc>;

	clocks {
		xo_board: xo_board {
			compatible = "fixed-clock";
			#clock-cells = <0>;
			clock-frequency = <19200000>;
		};

		sleep_clk: sleep_clk {
			compatible = "fixed-clock";
			#clock-cells = <0>;
			clock-frequency = <32768>;
		};
	};

	cpus {
		#address-cells = <1>;
		#size-cells = <0>;
		interrupts = <GIC_PPI 9 0xf04>;

		CPU0: cpu@0 {
			compatible = "qcom,krait";
			enable-method = "qcom,kpss-acc-v2";
			device_type = "cpu";
			reg = <0>;
			next-level-cache = <&L2>;
			qcom,acc = <&acc0>;
			qcom,saw = <&saw0>;
			cpu-idle-states = <&CPU_SPC>;
		};

		CPU1: cpu@1 {
			compatible = "qcom,krait";
			enable-method = "qcom,kpss-acc-v2";
			device_type = "cpu";
			reg = <1>;
			next-level-cache = <&L2>;
			qcom,acc = <&acc1>;
			qcom,saw = <&saw1>;
			cpu-idle-states = <&CPU_SPC>;
		};

		CPU2: cpu@2 {
			compatible = "qcom,krait";
			enable-method = "qcom,kpss-acc-v2";
			device_type = "cpu";
			reg = <2>;
			next-level-cache = <&L2>;
			qcom,acc = <&acc2>;
			qcom,saw = <&saw2>;
			cpu-idle-states = <&CPU_SPC>;
		};

		CPU3: cpu@3 {
			compatible = "qcom,krait";
			enable-method = "qcom,kpss-acc-v2";
			device_type = "cpu";
			reg = <3>;
			next-level-cache = <&L2>;
			qcom,acc = <&acc3>;
			qcom,saw = <&saw3>;
			cpu-idle-states = <&CPU_SPC>;
		};

		L2: l2-cache {
			compatible = "cache";
			cache-level = <2>;
			cache-unified;
			qcom,saw = <&saw_l2>;
		};

		idle-states {
			CPU_SPC: spc {
				compatible = "qcom,idle-state-spc",
						"arm,idle-state";
				entry-latency-us = <150>;
				exit-latency-us = <200>;
				min-residency-us = <2000>;
			};
		};
	};

	firmware {
		scm {
			compatible = "qcom,scm-msm8974", "qcom,scm";
			clocks = <&gcc GCC_CE1_CLK>, <&gcc GCC_CE1_AXI_CLK>, <&gcc GCC_CE1_AHB_CLK>;
			clock-names = "core", "bus", "iface";
		};
	};

	memory {
		device_type = "memory";
		reg = <0x0 0x0>;
	};

	pmu {
		compatible = "qcom,krait-pmu";
		interrupts = <GIC_PPI 7 0xf04>;
	};

	reserved-memory {
		#address-cells = <1>;
		#size-cells = <1>;
		ranges;

		mpss_region: mpss@8000000 {
			reg = <0x08000000 0x5100000>;
			no-map;
		};

		mba_region: mba@d100000 {
			reg = <0x0d100000 0x100000>;
			no-map;
		};

		wcnss_region: wcnss@d200000 {
			reg = <0x0d200000 0xa00000>;
			no-map;
		};

		adsp_region: adsp@dc00000 {
			reg = <0x0dc00000 0x1900000>;
			no-map;
		};

		venus_region: memory@f500000 {
			reg = <0x0f500000 0x500000>;
			no-map;
		};

		smem_region: smem@fa00000 {
			reg = <0xfa00000 0x200000>;
			no-map;
		};

		tz_region: memory@fc00000 {
			reg = <0x0fc00000 0x160000>;
			no-map;
		};

		rfsa_mem: memory@fd60000 {
			reg = <0x0fd60000 0x20000>;
			no-map;
		};

		rmtfs@fd80000 {
			compatible = "qcom,rmtfs-mem";
			reg = <0x0fd80000 0x180000>;
			no-map;

			qcom,client-id = <1>;
		};
	};

	smem {
		compatible = "qcom,smem";

		memory-region = <&smem_region>;
		qcom,rpm-msg-ram = <&rpm_msg_ram>;

		hwlocks = <&tcsr_mutex 3>;
	};

	smp2p-adsp {
		compatible = "qcom,smp2p";
		qcom,smem = <443>, <429>;

		interrupt-parent = <&intc>;
		interrupts = <GIC_SPI 158 IRQ_TYPE_EDGE_RISING>;

		qcom,ipc = <&apcs 8 10>;

		qcom,local-pid = <0>;
		qcom,remote-pid = <2>;

		adsp_smp2p_out: master-kernel {
			qcom,entry-name = "master-kernel";
			#qcom,smem-state-cells = <1>;
		};

		adsp_smp2p_in: slave-kernel {
			qcom,entry-name = "slave-kernel";

			interrupt-controller;
			#interrupt-cells = <2>;
		};
	};

	smp2p-modem {
		compatible = "qcom,smp2p";
		qcom,smem = <435>, <428>;

		interrupt-parent = <&intc>;
		interrupts = <GIC_SPI 27 IRQ_TYPE_EDGE_RISING>;

		qcom,ipc = <&apcs 8 14>;

		qcom,local-pid = <0>;
		qcom,remote-pid = <1>;

		modem_smp2p_out: master-kernel {
			qcom,entry-name = "master-kernel";
			#qcom,smem-state-cells = <1>;
		};

		modem_smp2p_in: slave-kernel {
			qcom,entry-name = "slave-kernel";

			interrupt-controller;
			#interrupt-cells = <2>;
		};
	};

	smp2p-wcnss {
		compatible = "qcom,smp2p";
		qcom,smem = <451>, <431>;

		interrupt-parent = <&intc>;
		interrupts = <GIC_SPI 143 IRQ_TYPE_EDGE_RISING>;

		qcom,ipc = <&apcs 8 18>;

		qcom,local-pid = <0>;
		qcom,remote-pid = <4>;

		wcnss_smp2p_out: master-kernel {
			qcom,entry-name = "master-kernel";

			#qcom,smem-state-cells = <1>;
		};

		wcnss_smp2p_in: slave-kernel {
			qcom,entry-name = "slave-kernel";

			interrupt-controller;
			#interrupt-cells = <2>;
		};
	};

	smsm {
		compatible = "qcom,smsm";

		#address-cells = <1>;
		#size-cells = <0>;

		qcom,ipc-1 = <&apcs 8 13>;
		qcom,ipc-2 = <&apcs 8 9>;
		qcom,ipc-3 = <&apcs 8 19>;

		apps_smsm: apps@0 {
			reg = <0>;

			#qcom,smem-state-cells = <1>;
		};

		modem_smsm: modem@1 {
			reg = <1>;
			interrupts = <GIC_SPI 26 IRQ_TYPE_EDGE_RISING>;

			interrupt-controller;
			#interrupt-cells = <2>;
		};

		adsp_smsm: adsp@2 {
			reg = <2>;
			interrupts = <GIC_SPI 157 IRQ_TYPE_EDGE_RISING>;

			interrupt-controller;
			#interrupt-cells = <2>;
		};

		wcnss_smsm: wcnss@7 {
			reg = <7>;
			interrupts = <GIC_SPI 144 IRQ_TYPE_EDGE_RISING>;

			interrupt-controller;
			#interrupt-cells = <2>;
		};
	};

	smd {
		compatible = "qcom,smd";

		rpm {
			interrupts = <GIC_SPI 168 IRQ_TYPE_EDGE_RISING>;
			qcom,ipc = <&apcs 8 0>;
			qcom,smd-edge = <15>;

			rpm_requests: rpm-requests {
				compatible = "qcom,rpm-msm8974";
				qcom,smd-channels = "rpm_requests";

				rpmcc: clock-controller {
					compatible = "qcom,rpmcc-msm8974", "qcom,rpmcc";
					#clock-cells = <1>;
					clocks = <&xo_board>;
					clock-names = "xo";
				};
			};
		};
	};

	soc: soc {
		#address-cells = <1>;
		#size-cells = <1>;
		ranges;
		compatible = "simple-bus";

		intc: interrupt-controller@f9000000 {
			compatible = "qcom,msm-qgic2";
			interrupt-controller;
			#interrupt-cells = <3>;
			reg = <0xf9000000 0x1000>,
			      <0xf9002000 0x1000>;
		};

		apcs: syscon@f9011000 {
			compatible = "syscon";
			reg = <0xf9011000 0x1000>;
		};

		timer@f9020000 {
			#address-cells = <1>;
			#size-cells = <1>;
			ranges;
			compatible = "arm,armv7-timer-mem";
			reg = <0xf9020000 0x1000>;
			clock-frequency = <19200000>;

			frame@f9021000 {
				frame-number = <0>;
				interrupts = <GIC_SPI 8 IRQ_TYPE_LEVEL_HIGH>,
					     <GIC_SPI 7 IRQ_TYPE_LEVEL_HIGH>;
				reg = <0xf9021000 0x1000>,
				      <0xf9022000 0x1000>;
			};

			frame@f9023000 {
				frame-number = <1>;
				interrupts = <GIC_SPI 9 IRQ_TYPE_LEVEL_HIGH>;
				reg = <0xf9023000 0x1000>;
				status = "disabled";
			};

			frame@f9024000 {
				frame-number = <2>;
				interrupts = <GIC_SPI 10 IRQ_TYPE_LEVEL_HIGH>;
				reg = <0xf9024000 0x1000>;
				status = "disabled";
			};

			frame@f9025000 {
				frame-number = <3>;
				interrupts = <GIC_SPI 11 IRQ_TYPE_LEVEL_HIGH>;
				reg = <0xf9025000 0x1000>;
				status = "disabled";
			};

			frame@f9026000 {
				frame-number = <4>;
				interrupts = <GIC_SPI 12 IRQ_TYPE_LEVEL_HIGH>;
				reg = <0xf9026000 0x1000>;
				status = "disabled";
			};

			frame@f9027000 {
				frame-number = <5>;
				interrupts = <GIC_SPI 13 IRQ_TYPE_LEVEL_HIGH>;
				reg = <0xf9027000 0x1000>;
				status = "disabled";
			};

			frame@f9028000 {
				frame-number = <6>;
				interrupts = <GIC_SPI 14 IRQ_TYPE_LEVEL_HIGH>;
				reg = <0xf9028000 0x1000>;
				status = "disabled";
			};
		};

		saw0: power-controller@f9089000 {
			compatible = "qcom,msm8974-saw2-v2.1-cpu", "qcom,saw2";
			reg = <0xf9089000 0x1000>, <0xf9009000 0x1000>;
		};

		saw1: power-controller@f9099000 {
			compatible = "qcom,msm8974-saw2-v2.1-cpu", "qcom,saw2";
			reg = <0xf9099000 0x1000>, <0xf9009000 0x1000>;
		};

		saw2: power-controller@f90a9000 {
			compatible = "qcom,msm8974-saw2-v2.1-cpu", "qcom,saw2";
			reg = <0xf90a9000 0x1000>, <0xf9009000 0x1000>;
		};

		saw3: power-controller@f90b9000 {
			compatible = "qcom,msm8974-saw2-v2.1-cpu", "qcom,saw2";
			reg = <0xf90b9000 0x1000>, <0xf9009000 0x1000>;
		};

		saw_l2: power-controller@f9012000 {
			compatible = "qcom,saw2";
			reg = <0xf9012000 0x1000>;
			regulator;
		};

		acc0: power-manager@f9088000 {
			compatible = "qcom,kpss-acc-v2";
			reg = <0xf9088000 0x1000>, <0xf9008000 0x1000>;
		};

		acc1: power-manager@f9098000 {
			compatible = "qcom,kpss-acc-v2";
			reg = <0xf9098000 0x1000>, <0xf9008000 0x1000>;
		};

		acc2: power-manager@f90a8000 {
			compatible = "qcom,kpss-acc-v2";
			reg = <0xf90a8000 0x1000>, <0xf9008000 0x1000>;
		};

		acc3: power-manager@f90b8000 {
			compatible = "qcom,kpss-acc-v2";
			reg = <0xf90b8000 0x1000>, <0xf9008000 0x1000>;
		};

		sdhc_1: mmc@f9824900 {
			compatible = "qcom,msm8974-sdhci", "qcom,sdhci-msm-v4";
			reg = <0xf9824900 0x11c>, <0xf9824000 0x800>;
			reg-names = "hc", "core";
			interrupts = <GIC_SPI 123 IRQ_TYPE_LEVEL_HIGH>,
				     <GIC_SPI 138 IRQ_TYPE_LEVEL_HIGH>;
			interrupt-names = "hc_irq", "pwr_irq";
			clocks = <&gcc GCC_SDCC1_AHB_CLK>,
				 <&gcc GCC_SDCC1_APPS_CLK>,
				 <&xo_board>;
			clock-names = "iface", "core", "xo";
			bus-width = <8>;
			non-removable;

			status = "disabled";
		};

		sdhc_3: mmc@f9864900 {
			compatible = "qcom,msm8974-sdhci", "qcom,sdhci-msm-v4";
			reg = <0xf9864900 0x11c>, <0xf9864000 0x800>;
			reg-names = "hc", "core";
			interrupts = <GIC_SPI 127 IRQ_TYPE_LEVEL_HIGH>,
				     <GIC_SPI 224 IRQ_TYPE_LEVEL_HIGH>;
			interrupt-names = "hc_irq", "pwr_irq";
			clocks = <&gcc GCC_SDCC3_AHB_CLK>,
				 <&gcc GCC_SDCC3_APPS_CLK>,
				 <&xo_board>;
			clock-names = "iface", "core", "xo";
			bus-width = <4>;

			#address-cells = <1>;
			#size-cells = <0>;

			status = "disabled";
		};

		sdhc_2: mmc@f98a4900 {
			compatible = "qcom,msm8974-sdhci", "qcom,sdhci-msm-v4";
			reg = <0xf98a4900 0x11c>, <0xf98a4000 0x800>;
			reg-names = "hc", "core";
			interrupts = <GIC_SPI 125 IRQ_TYPE_LEVEL_HIGH>,
				     <GIC_SPI 221 IRQ_TYPE_LEVEL_HIGH>;
			interrupt-names = "hc_irq", "pwr_irq";
			clocks = <&gcc GCC_SDCC2_AHB_CLK>,
				 <&gcc GCC_SDCC2_APPS_CLK>,
				 <&xo_board>;
			clock-names = "iface", "core", "xo";
			bus-width = <4>;

			#address-cells = <1>;
			#size-cells = <0>;

			status = "disabled";
		};

		blsp1_uart1: serial@f991d000 {
			compatible = "qcom,msm-uartdm-v1.4", "qcom,msm-uartdm";
			reg = <0xf991d000 0x1000>;
			interrupts = <GIC_SPI 107 IRQ_TYPE_LEVEL_HIGH>;
			clocks = <&gcc GCC_BLSP1_UART1_APPS_CLK>, <&gcc GCC_BLSP1_AHB_CLK>;
			clock-names = "core", "iface";
			status = "disabled";
		};

		blsp1_uart2: serial@f991e000 {
			compatible = "qcom,msm-uartdm-v1.4", "qcom,msm-uartdm";
			reg = <0xf991e000 0x1000>;
			interrupts = <GIC_SPI 108 IRQ_TYPE_LEVEL_HIGH>;
			clocks = <&gcc GCC_BLSP1_UART2_APPS_CLK>, <&gcc GCC_BLSP1_AHB_CLK>;
			clock-names = "core", "iface";
			pinctrl-names = "default";
			pinctrl-0 = <&blsp1_uart2_default>;
			status = "disabled";
		};

		blsp1_i2c1: i2c@f9923000 {
			status = "disabled";
			compatible = "qcom,i2c-qup-v2.1.1";
			reg = <0xf9923000 0x1000>;
			interrupts = <0 95 IRQ_TYPE_LEVEL_HIGH>;
			clocks = <&gcc GCC_BLSP1_QUP1_I2C_APPS_CLK>, <&gcc GCC_BLSP1_AHB_CLK>;
			clock-names = "core", "iface";
			pinctrl-names = "default", "sleep";
			pinctrl-0 = <&blsp1_i2c1_default>;
			pinctrl-1 = <&blsp1_i2c1_sleep>;
			#address-cells = <1>;
			#size-cells = <0>;
		};

		blsp1_i2c2: i2c@f9924000 {
			status = "disabled";
			compatible = "qcom,i2c-qup-v2.1.1";
			reg = <0xf9924000 0x1000>;
			interrupts = <GIC_SPI 96 IRQ_TYPE_LEVEL_HIGH>;
			clocks = <&gcc GCC_BLSP1_QUP2_I2C_APPS_CLK>, <&gcc GCC_BLSP1_AHB_CLK>;
			clock-names = "core", "iface";
			pinctrl-names = "default", "sleep";
			pinctrl-0 = <&blsp1_i2c2_default>;
			pinctrl-1 = <&blsp1_i2c2_sleep>;
			#address-cells = <1>;
			#size-cells = <0>;
		};

		blsp1_i2c3: i2c@f9925000 {
			status = "disabled";
			compatible = "qcom,i2c-qup-v2.1.1";
			reg = <0xf9925000 0x1000>;
			interrupts = <0 97 IRQ_TYPE_LEVEL_HIGH>;
			clocks = <&gcc GCC_BLSP1_QUP3_I2C_APPS_CLK>, <&gcc GCC_BLSP1_AHB_CLK>;
			clock-names = "core", "iface";
			pinctrl-names = "default", "sleep";
			pinctrl-0 = <&blsp1_i2c3_default>;
			pinctrl-1 = <&blsp1_i2c3_sleep>;
			#address-cells = <1>;
			#size-cells = <0>;
		};

		blsp1_i2c6: i2c@f9928000 {
			status = "disabled";
			compatible = "qcom,i2c-qup-v2.1.1";
			reg = <0xf9928000 0x1000>;
			interrupts = <GIC_SPI 100 IRQ_TYPE_LEVEL_HIGH>;
			clocks = <&gcc GCC_BLSP1_QUP6_I2C_APPS_CLK>, <&gcc GCC_BLSP1_AHB_CLK>;
			clock-names = "core", "iface";
			pinctrl-names = "default", "sleep";
			pinctrl-0 = <&blsp1_i2c6_default>;
			pinctrl-1 = <&blsp1_i2c6_sleep>;
			#address-cells = <1>;
			#size-cells = <0>;
		};

		blsp2_dma: dma-controller@f9944000 {
			compatible = "qcom,bam-v1.4.0";
			reg = <0xf9944000 0x19000>;
			interrupts = <GIC_SPI 239 IRQ_TYPE_LEVEL_HIGH>;
			clocks = <&gcc GCC_BLSP2_AHB_CLK>;
			clock-names = "bam_clk";
			#dma-cells = <1>;
			qcom,ee = <0>;
		};

		blsp2_uart1: serial@f995d000 {
			compatible = "qcom,msm-uartdm-v1.4", "qcom,msm-uartdm";
			reg = <0xf995d000 0x1000>;
			interrupts = <GIC_SPI 113 IRQ_TYPE_LEVEL_HIGH>;
			clocks = <&gcc GCC_BLSP2_UART1_APPS_CLK>, <&gcc GCC_BLSP2_AHB_CLK>;
			clock-names = "core", "iface";
			pinctrl-names = "default", "sleep";
			pinctrl-0 = <&blsp2_uart1_default>;
			pinctrl-1 = <&blsp2_uart1_sleep>;
			status = "disabled";
		};

		blsp2_uart2: serial@f995e000 {
			compatible = "qcom,msm-uartdm-v1.4", "qcom,msm-uartdm";
			reg = <0xf995e000 0x1000>;
			interrupts = <GIC_SPI 114 IRQ_TYPE_LEVEL_HIGH>;
			clocks = <&gcc GCC_BLSP2_UART2_APPS_CLK>, <&gcc GCC_BLSP2_AHB_CLK>;
			clock-names = "core", "iface";
			status = "disabled";
		};

		blsp2_uart4: serial@f9960000 {
			compatible = "qcom,msm-uartdm-v1.4", "qcom,msm-uartdm";
			reg = <0xf9960000 0x1000>;
			interrupts = <GIC_SPI 116 IRQ_TYPE_LEVEL_HIGH>;
			clocks = <&gcc GCC_BLSP2_UART4_APPS_CLK>, <&gcc GCC_BLSP2_AHB_CLK>;
			clock-names = "core", "iface";
			pinctrl-names = "default";
			pinctrl-0 = <&blsp2_uart4_default>;
			status = "disabled";
		};

		blsp2_i2c2: i2c@f9964000 {
			status = "disabled";
			compatible = "qcom,i2c-qup-v2.1.1";
			reg = <0xf9964000 0x1000>;
			interrupts = <GIC_SPI 102 IRQ_TYPE_LEVEL_HIGH>;
			clocks = <&gcc GCC_BLSP2_QUP2_I2C_APPS_CLK>, <&gcc GCC_BLSP2_AHB_CLK>;
			clock-names = "core", "iface";
			pinctrl-names = "default", "sleep";
			pinctrl-0 = <&blsp2_i2c2_default>;
			pinctrl-1 = <&blsp2_i2c2_sleep>;
			#address-cells = <1>;
			#size-cells = <0>;
		};

		blsp2_i2c5: i2c@f9967000 {
			status = "disabled";
			compatible = "qcom,i2c-qup-v2.1.1";
			reg = <0xf9967000 0x1000>;
			interrupts = <GIC_SPI 105 IRQ_TYPE_LEVEL_HIGH>;
			clocks = <&gcc GCC_BLSP2_QUP5_I2C_APPS_CLK>, <&gcc GCC_BLSP2_AHB_CLK>;
			clock-names = "core", "iface";
			dmas = <&blsp2_dma 20>, <&blsp2_dma 21>;
			dma-names = "tx", "rx";
			pinctrl-names = "default", "sleep";
			pinctrl-0 = <&blsp2_i2c5_default>;
			pinctrl-1 = <&blsp2_i2c5_sleep>;
			#address-cells = <1>;
			#size-cells = <0>;
		};

		blsp2_i2c6: i2c@f9968000 {
			status = "disabled";
			compatible = "qcom,i2c-qup-v2.1.1";
			reg = <0xf9968000 0x1000>;
			interrupts = <0 106 IRQ_TYPE_LEVEL_HIGH>;
			clocks = <&gcc GCC_BLSP2_QUP6_I2C_APPS_CLK>, <&gcc GCC_BLSP2_AHB_CLK>;
			clock-names = "core", "iface";
			pinctrl-names = "default", "sleep";
			pinctrl-0 = <&blsp2_i2c6_default>;
			pinctrl-1 = <&blsp2_i2c6_sleep>;
			#address-cells = <1>;
			#size-cells = <0>;
		};

		usb: usb@f9a55000 {
			compatible = "qcom,ci-hdrc";
			reg = <0xf9a55000 0x200>,
			      <0xf9a55200 0x200>;
			interrupts = <GIC_SPI 134 IRQ_TYPE_LEVEL_HIGH>;
			clocks = <&gcc GCC_USB_HS_AHB_CLK>,
				 <&gcc GCC_USB_HS_SYSTEM_CLK>;
			clock-names = "iface", "core";
			assigned-clocks = <&gcc GCC_USB_HS_SYSTEM_CLK>;
			assigned-clock-rates = <75000000>;
			resets = <&gcc GCC_USB_HS_BCR>;
			reset-names = "core";
			phy_type = "ulpi";
			dr_mode = "otg";
			ahb-burst-config = <0>;
			phy-names = "usb-phy";
			status = "disabled";
			#reset-cells = <1>;

			ulpi {
				usb_hs1_phy: phy@a {
					compatible = "qcom,usb-hs-phy-msm8974",
						     "qcom,usb-hs-phy";
					#phy-cells = <0>;
					clocks = <&xo_board>, <&gcc GCC_USB2A_PHY_SLEEP_CLK>;
					clock-names = "ref", "sleep";
					resets = <&gcc GCC_USB2A_PHY_BCR>, <&usb 0>;
					reset-names = "phy", "por";
					status = "disabled";
				};

				usb_hs2_phy: phy@b {
					compatible = "qcom,usb-hs-phy-msm8974",
						     "qcom,usb-hs-phy";
					#phy-cells = <0>;
					clocks = <&xo_board>, <&gcc GCC_USB2B_PHY_SLEEP_CLK>;
					clock-names = "ref", "sleep";
					resets = <&gcc GCC_USB2B_PHY_BCR>, <&usb 1>;
					reset-names = "phy", "por";
					status = "disabled";
				};
			};
		};

		rng@f9bff000 {
			compatible = "qcom,prng";
			reg = <0xf9bff000 0x200>;
			clocks = <&gcc GCC_PRNG_AHB_CLK>;
			clock-names = "core";
		};

		pronto: remoteproc@fb21b000 {
			compatible = "qcom,pronto-v2-pil", "qcom,pronto";
			reg = <0xfb204000 0x2000>, <0xfb202000 0x1000>, <0xfb21b000 0x3000>;
			reg-names = "ccu", "dxe", "pmu";

			memory-region = <&wcnss_region>;

			interrupts-extended = <&intc GIC_SPI 149 IRQ_TYPE_EDGE_RISING>,
					      <&wcnss_smp2p_in 0 IRQ_TYPE_EDGE_RISING>,
					      <&wcnss_smp2p_in 1 IRQ_TYPE_EDGE_RISING>,
					      <&wcnss_smp2p_in 2 IRQ_TYPE_EDGE_RISING>,
					      <&wcnss_smp2p_in 3 IRQ_TYPE_EDGE_RISING>;
			interrupt-names = "wdog", "fatal", "ready", "handover", "stop-ack";

			qcom,smem-states = <&wcnss_smp2p_out 0>;
			qcom,smem-state-names = "stop";

			status = "disabled";

			iris {
				compatible = "qcom,wcn3680";

				clocks = <&rpmcc RPM_SMD_CXO_A2>;
				clock-names = "xo";
			};

			smd-edge {
				interrupts = <GIC_SPI 142 IRQ_TYPE_EDGE_RISING>;

				qcom,ipc = <&apcs 8 17>;
				qcom,smd-edge = <6>;

				wcnss {
					compatible = "qcom,wcnss";
					qcom,smd-channels = "WCNSS_CTRL";
					status = "disabled";

					qcom,mmio = <&pronto>;

					bt {
						compatible = "qcom,wcnss-bt";
					};

					wifi {
						compatible = "qcom,wcnss-wlan";

						interrupts = <GIC_SPI 145 IRQ_TYPE_EDGE_RISING>,
							     <GIC_SPI 146 IRQ_TYPE_EDGE_RISING>;
						interrupt-names = "tx", "rx";

						qcom,smem-states = <&apps_smsm 10>, <&apps_smsm 9>;
						qcom,smem-state-names = "tx-enable",
									"tx-rings-empty";
					};
				};
			};
		};

		sram@fc190000 {
			compatible = "qcom,msm8974-rpm-stats";
			reg = <0xfc190000 0x10000>;
		};

		etf@fc307000 {
			compatible = "arm,coresight-tmc", "arm,primecell";
			reg = <0xfc307000 0x1000>;

			clocks = <&rpmcc RPM_SMD_QDSS_CLK>, <&rpmcc RPM_SMD_QDSS_A_CLK>;
			clock-names = "apb_pclk", "atclk";

			out-ports {
				port {
					etf_out: endpoint {
						remote-endpoint = <&replicator_in>;
					};
				};
			};

			in-ports {
				port {
					etf_in: endpoint {
						remote-endpoint = <&merger_out>;
					};
				};
			};
		};

		tpiu@fc318000 {
			compatible = "arm,coresight-tpiu", "arm,primecell";
			reg = <0xfc318000 0x1000>;

			clocks = <&rpmcc RPM_SMD_QDSS_CLK>, <&rpmcc RPM_SMD_QDSS_A_CLK>;
			clock-names = "apb_pclk", "atclk";

			in-ports {
				port {
					tpiu_in: endpoint {
						remote-endpoint = <&replicator_out1>;
					};
				 };
			};
		};

		funnel@fc31a000 {
			compatible = "arm,coresight-dynamic-funnel", "arm,primecell";
			reg = <0xfc31a000 0x1000>;

			clocks = <&rpmcc RPM_SMD_QDSS_CLK>, <&rpmcc RPM_SMD_QDSS_A_CLK>;
			clock-names = "apb_pclk", "atclk";

			in-ports {
				#address-cells = <1>;
				#size-cells = <0>;

				/*
				 * Not described input ports:
				 * 0 - not-connected
				 * 1 - connected trought funnel to Multimedia CPU
				 * 2 - connected to Wireless CPU
				 * 3 - not-connected
				 * 4 - not-connected
				 * 6 - not-connected
				 * 7 - connected to STM
				 */
				port@5 {
					reg = <5>;
					funnel1_in5: endpoint {
						remote-endpoint = <&kpss_out>;
					};
				};
			};

			out-ports {
				port {
					funnel1_out: endpoint {
						remote-endpoint = <&merger_in1>;
					};
				};
			};
		};

		funnel@fc31b000 {
			compatible = "arm,coresight-dynamic-funnel", "arm,primecell";
			reg = <0xfc31b000 0x1000>;

			clocks = <&rpmcc RPM_SMD_QDSS_CLK>, <&rpmcc RPM_SMD_QDSS_A_CLK>;
			clock-names = "apb_pclk", "atclk";

			in-ports {
				#address-cells = <1>;
				#size-cells = <0>;

				/*
				 * Not described input ports:
				 * 0 - connected trought funnel to Audio, Modem and
				 *     Resource and Power Manager CPU's
				 * 2...7 - not-connected
				 */
				port@1 {
					reg = <1>;
					merger_in1: endpoint {
						remote-endpoint = <&funnel1_out>;
					};
				};
			};

			out-ports {
				port {
					merger_out: endpoint {
						remote-endpoint = <&etf_in>;
					};
				};
			};
		};

		replicator@fc31c000 {
			compatible = "arm,coresight-dynamic-replicator", "arm,primecell";
			reg = <0xfc31c000 0x1000>;

			clocks = <&rpmcc RPM_SMD_QDSS_CLK>, <&rpmcc RPM_SMD_QDSS_A_CLK>;
			clock-names = "apb_pclk", "atclk";

			out-ports {
				#address-cells = <1>;
				#size-cells = <0>;

				port@0 {
					reg = <0>;
					replicator_out0: endpoint {
						remote-endpoint = <&etr_in>;
					};
				};
				port@1 {
					reg = <1>;
					replicator_out1: endpoint {
						remote-endpoint = <&tpiu_in>;
					};
				};
			};

			in-ports {
				port {
					replicator_in: endpoint {
						remote-endpoint = <&etf_out>;
					};
				};
			};
		};

		etr@fc322000 {
			compatible = "arm,coresight-tmc", "arm,primecell";
			reg = <0xfc322000 0x1000>;

			clocks = <&rpmcc RPM_SMD_QDSS_CLK>, <&rpmcc RPM_SMD_QDSS_A_CLK>;
			clock-names = "apb_pclk", "atclk";

			in-ports {
				port {
					etr_in: endpoint {
						remote-endpoint = <&replicator_out0>;
					};
				};
			};
		};

		etm@fc33c000 {
			compatible = "arm,coresight-etm4x", "arm,primecell";
			reg = <0xfc33c000 0x1000>;

			clocks = <&rpmcc RPM_SMD_QDSS_CLK>, <&rpmcc RPM_SMD_QDSS_A_CLK>;
			clock-names = "apb_pclk", "atclk";

			cpu = <&CPU0>;

			out-ports {
				port {
					etm0_out: endpoint {
						remote-endpoint = <&kpss_in0>;
					};
				};
			};
		};

		etm@fc33d000 {
			compatible = "arm,coresight-etm4x", "arm,primecell";
			reg = <0xfc33d000 0x1000>;

			clocks = <&rpmcc RPM_SMD_QDSS_CLK>, <&rpmcc RPM_SMD_QDSS_A_CLK>;
			clock-names = "apb_pclk", "atclk";

			cpu = <&CPU1>;

			out-ports {
				port {
					etm1_out: endpoint {
						remote-endpoint = <&kpss_in1>;
					};
				};
			};
		};

		etm@fc33e000 {
			compatible = "arm,coresight-etm4x", "arm,primecell";
			reg = <0xfc33e000 0x1000>;

			clocks = <&rpmcc RPM_SMD_QDSS_CLK>, <&rpmcc RPM_SMD_QDSS_A_CLK>;
			clock-names = "apb_pclk", "atclk";

			cpu = <&CPU2>;

			out-ports {
				port {
					etm2_out: endpoint {
						remote-endpoint = <&kpss_in2>;
					};
				};
			};
		};

		etm@fc33f000 {
			compatible = "arm,coresight-etm4x", "arm,primecell";
			reg = <0xfc33f000 0x1000>;

			clocks = <&rpmcc RPM_SMD_QDSS_CLK>, <&rpmcc RPM_SMD_QDSS_A_CLK>;
			clock-names = "apb_pclk", "atclk";

			cpu = <&CPU3>;

			out-ports {
				port {
					etm3_out: endpoint {
						remote-endpoint = <&kpss_in3>;
					};
				};
			};
		};

<<<<<<< HEAD
		ocmem@fdd00000 {
			compatible = "qcom,msm8974-ocmem";
			reg = <0xfdd00000 0x2000>,
			      <0xfec00000 0x180000>;
			reg-names = "ctrl",
			            "mem";
			ranges = <0 0xfec00000 0x180000>;
			clocks = <&rpmcc RPM_SMD_OCMEMGX_CLK>,
			         <&mmcc OCMEMCX_OCMEMNOC_CLK>;
			clock-names = "core",
			              "iface";
=======
		/* KPSS funnel, only 4 inputs are used */
		funnel@fc345000 {
			compatible = "arm,coresight-dynamic-funnel", "arm,primecell";
			reg = <0xfc345000 0x1000>;
>>>>>>> eb3cdb58

			clocks = <&rpmcc RPM_SMD_QDSS_CLK>, <&rpmcc RPM_SMD_QDSS_A_CLK>;
			clock-names = "apb_pclk", "atclk";

			in-ports {
				#address-cells = <1>;
				#size-cells = <0>;

				port@0 {
					reg = <0>;
					kpss_in0: endpoint {
						remote-endpoint = <&etm0_out>;
					};
				};
				port@1 {
					reg = <1>;
					kpss_in1: endpoint {
						remote-endpoint = <&etm1_out>;
					};
				};
				port@2 {
					reg = <2>;
					kpss_in2: endpoint {
						remote-endpoint = <&etm2_out>;
					};
				};
				port@3 {
					reg = <3>;
					kpss_in3: endpoint {
						remote-endpoint = <&etm3_out>;
					};
				};
			};

			out-ports {
				port {
					kpss_out: endpoint {
						remote-endpoint = <&funnel1_in5>;
					};
				};
			};
		};

		gcc: clock-controller@fc400000 {
			compatible = "qcom,gcc-msm8974";
			#clock-cells = <1>;
			#reset-cells = <1>;
			#power-domain-cells = <1>;
			reg = <0xfc400000 0x4000>;

			clocks = <&rpmcc RPM_SMD_XO_CLK_SRC>,
				 <&sleep_clk>;
			clock-names = "xo",
				      "sleep_clk";
		};

		rpm_msg_ram: sram@fc428000 {
			compatible = "qcom,rpm-msg-ram";
			reg = <0xfc428000 0x4000>;
		};

		bimc: interconnect@fc380000 {
			reg = <0xfc380000 0x6a000>;
			compatible = "qcom,msm8974-bimc";
			#interconnect-cells = <1>;
			clock-names = "bus", "bus_a";
			clocks = <&rpmcc RPM_SMD_BIMC_CLK>,
			         <&rpmcc RPM_SMD_BIMC_A_CLK>;
		};

		snoc: interconnect@fc460000 {
			reg = <0xfc460000 0x4000>;
			compatible = "qcom,msm8974-snoc";
			#interconnect-cells = <1>;
			clock-names = "bus", "bus_a";
			clocks = <&rpmcc RPM_SMD_SNOC_CLK>,
			         <&rpmcc RPM_SMD_SNOC_A_CLK>;
		};

		pnoc: interconnect@fc468000 {
			reg = <0xfc468000 0x4000>;
			compatible = "qcom,msm8974-pnoc";
			#interconnect-cells = <1>;
			clock-names = "bus", "bus_a";
			clocks = <&rpmcc RPM_SMD_PNOC_CLK>,
			         <&rpmcc RPM_SMD_PNOC_A_CLK>;
		};

		ocmemnoc: interconnect@fc470000 {
			reg = <0xfc470000 0x4000>;
			compatible = "qcom,msm8974-ocmemnoc";
			#interconnect-cells = <1>;
			clock-names = "bus", "bus_a";
			clocks = <&rpmcc RPM_SMD_OCMEMGX_CLK>,
			         <&rpmcc RPM_SMD_OCMEMGX_A_CLK>;
		};

		mmssnoc: interconnect@fc478000 {
			reg = <0xfc478000 0x4000>;
			compatible = "qcom,msm8974-mmssnoc";
			#interconnect-cells = <1>;
			clock-names = "bus", "bus_a";
			clocks = <&mmcc MMSS_S0_AXI_CLK>,
			         <&mmcc MMSS_S0_AXI_CLK>;
		};

		cnoc: interconnect@fc480000 {
			reg = <0xfc480000 0x4000>;
			compatible = "qcom,msm8974-cnoc";
			#interconnect-cells = <1>;
			clock-names = "bus", "bus_a";
			clocks = <&rpmcc RPM_SMD_CNOC_CLK>,
			         <&rpmcc RPM_SMD_CNOC_A_CLK>;
		};

		tsens: thermal-sensor@fc4a9000 {
			compatible = "qcom,msm8974-tsens", "qcom,tsens-v0_1";
			reg = <0xfc4a9000 0x1000>, /* TM */
			      <0xfc4a8000 0x1000>; /* SROT */
			nvmem-cells = <&tsens_mode>,
				      <&tsens_base1>, <&tsens_base2>,
				      <&tsens_use_backup>,
				      <&tsens_mode_backup>,
				      <&tsens_base1_backup>, <&tsens_base2_backup>,
				      <&tsens_s0_p1>, <&tsens_s0_p2>,
				      <&tsens_s1_p1>, <&tsens_s1_p2>,
				      <&tsens_s2_p1>, <&tsens_s2_p2>,
				      <&tsens_s3_p1>, <&tsens_s3_p2>,
				      <&tsens_s4_p1>, <&tsens_s4_p2>,
				      <&tsens_s5_p1>, <&tsens_s5_p2>,
				      <&tsens_s6_p1>, <&tsens_s6_p2>,
				      <&tsens_s7_p1>, <&tsens_s7_p2>,
				      <&tsens_s8_p1>, <&tsens_s8_p2>,
				      <&tsens_s9_p1>, <&tsens_s9_p2>,
				      <&tsens_s10_p1>, <&tsens_s10_p2>,
				      <&tsens_s0_p1_backup>, <&tsens_s0_p2_backup>,
				      <&tsens_s1_p1_backup>, <&tsens_s1_p2_backup>,
				      <&tsens_s2_p1_backup>, <&tsens_s2_p2_backup>,
				      <&tsens_s3_p1_backup>, <&tsens_s3_p2_backup>,
				      <&tsens_s4_p1_backup>, <&tsens_s4_p2_backup>,
				      <&tsens_s5_p1_backup>, <&tsens_s5_p2_backup>,
				      <&tsens_s6_p1_backup>, <&tsens_s6_p2_backup>,
				      <&tsens_s7_p1_backup>, <&tsens_s7_p2_backup>,
				      <&tsens_s8_p1_backup>, <&tsens_s8_p2_backup>,
				      <&tsens_s9_p1_backup>, <&tsens_s9_p2_backup>,
				      <&tsens_s10_p1_backup>, <&tsens_s10_p2_backup>;
			nvmem-cell-names = "mode",
					   "base1", "base2",
					   "use_backup",
					   "mode_backup",
					   "base1_backup", "base2_backup",
					   "s0_p1", "s0_p2",
					   "s1_p1", "s1_p2",
					   "s2_p1", "s2_p2",
					   "s3_p1", "s3_p2",
					   "s4_p1", "s4_p2",
					   "s5_p1", "s5_p2",
					   "s6_p1", "s6_p2",
					   "s7_p1", "s7_p2",
					   "s8_p1", "s8_p2",
					   "s9_p1", "s9_p2",
					   "s10_p1", "s10_p2",
					   "s0_p1_backup", "s0_p2_backup",
					   "s1_p1_backup", "s1_p2_backup",
					   "s2_p1_backup", "s2_p2_backup",
					   "s3_p1_backup", "s3_p2_backup",
					   "s4_p1_backup", "s4_p2_backup",
					   "s5_p1_backup", "s5_p2_backup",
					   "s6_p1_backup", "s6_p2_backup",
					   "s7_p1_backup", "s7_p2_backup",
					   "s8_p1_backup", "s8_p2_backup",
					   "s9_p1_backup", "s9_p2_backup",
					   "s10_p1_backup", "s10_p2_backup";
			#qcom,sensors = <11>;
			interrupts = <GIC_SPI 184 IRQ_TYPE_LEVEL_HIGH>;
			interrupt-names = "uplow";
			#thermal-sensor-cells = <1>;
		};

		restart@fc4ab000 {
			compatible = "qcom,pshold";
			reg = <0xfc4ab000 0x4>;
		};

		qfprom: qfprom@fc4bc000 {
			compatible = "qcom,msm8974-qfprom", "qcom,qfprom";
			reg = <0xfc4bc000 0x1000>;
			#address-cells = <1>;
			#size-cells = <1>;

			tsens_base1: base1@d0 {
				reg = <0xd0 0x1>;
				bits = <0 8>;
			};

			tsens_s0_p1: s0-p1@d1 {
				reg = <0xd1 0x1>;
				bits = <0 6>;
			};

			tsens_s1_p1: s1-p1@d2 {
				reg = <0xd1 0x2>;
				bits = <6 6>;
			};

			tsens_s2_p1: s2-p1@d2 {
				reg = <0xd2 0x2>;
				bits = <4 6>;
			};

			tsens_s3_p1: s3-p1@d3 {
				reg = <0xd3 0x1>;
				bits = <2 6>;
			};

			tsens_s4_p1: s4-p1@d4 {
				reg = <0xd4 0x1>;
				bits = <0 6>;
			};

			tsens_s5_p1: s5-p1@d4 {
				reg = <0xd4 0x2>;
				bits = <6 6>;
			};

			tsens_s6_p1: s6-p1@d5 {
				reg = <0xd5 0x2>;
				bits = <4 6>;
			};

			tsens_s7_p1: s7-p1@d6 {
				reg = <0xd6 0x1>;
				bits = <2 6>;
			};

			tsens_s8_p1: s8-p1@d7 {
				reg = <0xd7 0x1>;
				bits = <0 6>;
			};

			tsens_mode: mode@d7 {
				reg = <0xd7 0x1>;
				bits = <6 2>;
			};

			tsens_s9_p1: s9-p1@d8 {
				reg = <0xd8 0x1>;
				bits = <0 6>;
			};

			tsens_s10_p1: s10_p1@d8 {
				reg = <0xd8 0x2>;
				bits = <6 6>;
			};

			tsens_base2: base2@d9 {
				reg = <0xd9 0x2>;
				bits = <4 8>;
			};

<<<<<<< HEAD
				interrupt-parent = <&mdss>;
				interrupts = <0>;
=======
			tsens_s0_p2: s0-p2@da {
				reg = <0xda 0x2>;
				bits = <4 6>;
			};
>>>>>>> eb3cdb58

			tsens_s1_p2: s1-p2@db {
				reg = <0xdb 0x1>;
				bits = <2 6>;
			};

			tsens_s2_p2: s2-p2@dc {
				reg = <0xdc 0x1>;
				bits = <0 6>;
			};

			tsens_s3_p2: s3-p2@dc {
				reg = <0xdc 0x2>;
				bits = <6 6>;
			};

			tsens_s4_p2: s4-p2@dd {
				reg = <0xdd 0x2>;
				bits = <4 6>;
			};

			tsens_s5_p2: s5-p2@de {
				reg = <0xde 0x2>;
				bits = <2 6>;
			};

			tsens_s6_p2: s6-p2@df {
				reg = <0xdf 0x1>;
				bits = <0 6>;
			};

<<<<<<< HEAD
				interrupt-parent = <&mdss>;
				interrupts = <4>;
=======
			tsens_s7_p2: s7-p2@e0 {
				reg = <0xe0 0x1>;
				bits = <0 6>;
			};
>>>>>>> eb3cdb58

			tsens_s8_p2: s8-p2@e0 {
				reg = <0xe0 0x2>;
				bits = <6 6>;
			};

			tsens_s9_p2: s9-p2@e1 {
				reg = <0xe1 0x2>;
				bits = <4 6>;
			};

			tsens_s10_p2: s10_p2@e2 {
				reg = <0xe2 0x2>;
				bits = <2 6>;
			};

			tsens_s5_p2_backup: s5-p2_backup@e3 {
				reg = <0xe3 0x2>;
				bits = <0 6>;
			};

			tsens_mode_backup: mode_backup@e3 {
				reg = <0xe3 0x1>;
				bits = <6 2>;
			};

			tsens_s6_p2_backup: s6-p2_backup@e4 {
				reg = <0xe4 0x1>;
				bits = <0 6>;
			};

			tsens_s7_p2_backup: s7-p2_backup@e4 {
				reg = <0xe4 0x2>;
				bits = <6 6>;
			};

			tsens_s8_p2_backup: s8-p2_backup@e5 {
				reg = <0xe5 0x2>;
				bits = <4 6>;
			};

			tsens_s9_p2_backup: s9-p2_backup@e6 {
				reg = <0xe6 0x2>;
				bits = <2 6>;
			};

			tsens_s10_p2_backup: s10_p2_backup@e7 {
				reg = <0xe7 0x1>;
				bits = <0 6>;
			};

			tsens_base1_backup: base1_backup@440 {
				reg = <0x440 0x1>;
				bits = <0 8>;
			};

			tsens_s0_p1_backup: s0-p1_backup@441 {
				reg = <0x441 0x1>;
				bits = <0 6>;
			};

			tsens_s1_p1_backup: s1-p1_backup@442 {
				reg = <0x441 0x2>;
				bits = <6 6>;
			};

			tsens_s2_p1_backup: s2-p1_backup@442 {
				reg = <0x442 0x2>;
				bits = <4 6>;
			};

			tsens_s3_p1_backup: s3-p1_backup@443 {
				reg = <0x443 0x1>;
				bits = <2 6>;
			};

			tsens_s4_p1_backup: s4-p1_backup@444 {
				reg = <0x444 0x1>;
				bits = <0 6>;
			};

			tsens_s5_p1_backup: s5-p1_backup@444 {
				reg = <0x444 0x2>;
				bits = <6 6>;
			};

			tsens_s6_p1_backup: s6-p1_backup@445 {
				reg = <0x445 0x2>;
				bits = <4 6>;
			};

			tsens_s7_p1_backup: s7-p1_backup@446 {
				reg = <0x446 0x1>;
				bits = <2 6>;
			};

			tsens_use_backup: use_backup@447 {
				reg = <0x447 0x1>;
				bits = <5 3>;
			};

			tsens_s8_p1_backup: s8-p1_backup@448 {
				reg = <0x448 0x1>;
				bits = <0 6>;
			};

			tsens_s9_p1_backup: s9-p1_backup@448 {
				reg = <0x448 0x2>;
				bits = <6 6>;
			};

			tsens_s10_p1_backup: s10_p1_backup@449 {
				reg = <0x449 0x2>;
				bits = <4 6>;
			};

			tsens_base2_backup: base2_backup@44a {
				reg = <0x44a 0x2>;
				bits = <2 8>;
			};

			tsens_s0_p2_backup: s0-p2_backup@44b {
				reg = <0x44b 0x3>;
				bits = <2 6>;
			};

			tsens_s1_p2_backup: s1-p2_backup@44c {
				reg = <0x44c 0x1>;
				bits = <0 6>;
			};

			tsens_s2_p2_backup: s2-p2_backup@44c {
				reg = <0x44c 0x2>;
				bits = <6 6>;
			};

			tsens_s3_p2_backup: s3-p2_backup@44d {
				reg = <0x44d 0x2>;
				bits = <4 6>;
			};

			tsens_s4_p2_backup: s4-p2_backup@44e {
				reg = <0x44e 0x1>;
				bits = <2 6>;
			};
		};

		spmi_bus: spmi@fc4cf000 {
			compatible = "qcom,spmi-pmic-arb";
			reg-names = "core", "intr", "cnfg";
			reg = <0xfc4cf000 0x1000>,
			      <0xfc4cb000 0x1000>,
			      <0xfc4ca000 0x1000>;
			interrupt-names = "periph_irq";
			interrupts = <GIC_SPI 190 IRQ_TYPE_LEVEL_HIGH>;
			qcom,ee = <0>;
			qcom,channel = <0>;
			#address-cells = <2>;
			#size-cells = <0>;
			interrupt-controller;
			#interrupt-cells = <4>;
		};

		bam_dmux_dma: dma-controller@fc834000 {
			compatible = "qcom,bam-v1.4.0";
			reg = <0xfc834000 0x7000>;
			interrupts = <GIC_SPI 29 IRQ_TYPE_LEVEL_HIGH>;
			#dma-cells = <1>;
			qcom,ee = <0>;

			num-channels = <6>;
			qcom,num-ees = <1>;
			qcom,powered-remotely;
		};

		remoteproc_mss: remoteproc@fc880000 {
			compatible = "qcom,msm8974-mss-pil";
			reg = <0xfc880000 0x100>, <0xfc820000 0x020>;
			reg-names = "qdsp6", "rmb";

			interrupts-extended = <&intc GIC_SPI 24 IRQ_TYPE_EDGE_RISING>,
					      <&modem_smp2p_in 0 IRQ_TYPE_EDGE_RISING>,
					      <&modem_smp2p_in 1 IRQ_TYPE_EDGE_RISING>,
					      <&modem_smp2p_in 2 IRQ_TYPE_EDGE_RISING>,
					      <&modem_smp2p_in 3 IRQ_TYPE_EDGE_RISING>;
			interrupt-names = "wdog", "fatal", "ready", "handover", "stop-ack";

			clocks = <&gcc GCC_MSS_Q6_BIMC_AXI_CLK>,
				 <&gcc GCC_MSS_CFG_AHB_CLK>,
				 <&gcc GCC_BOOT_ROM_AHB_CLK>,
				 <&xo_board>;
			clock-names = "iface", "bus", "mem", "xo";

			resets = <&gcc GCC_MSS_RESTART>;
			reset-names = "mss_restart";

			qcom,halt-regs = <&tcsr_mutex 0x1180 0x1200 0x1280>;

			qcom,smem-states = <&modem_smp2p_out 0>;
			qcom,smem-state-names = "stop";

			status = "disabled";

			mba {
				memory-region = <&mba_region>;
			};

			mpss {
				memory-region = <&mpss_region>;
			};

			bam_dmux: bam-dmux {
				compatible = "qcom,bam-dmux";

				interrupt-parent = <&modem_smsm>;
				interrupts = <1 IRQ_TYPE_EDGE_BOTH>, <11 IRQ_TYPE_EDGE_BOTH>;
				interrupt-names = "pc", "pc-ack";

				qcom,smem-states = <&apps_smsm 1>, <&apps_smsm 11>;
				qcom,smem-state-names = "pc", "pc-ack";

				dmas = <&bam_dmux_dma 4>, <&bam_dmux_dma 5>;
				dma-names = "tx", "rx";
			};

			smd-edge {
				interrupts = <GIC_SPI 25 IRQ_TYPE_EDGE_RISING>;

				qcom,ipc = <&apcs 8 12>;
				qcom,smd-edge = <0>;

				label = "modem";
			};
		};

		tcsr_mutex: hwlock@fd484000 {
			compatible = "qcom,msm8974-tcsr-mutex", "qcom,tcsr-mutex", "syscon";
			reg = <0xfd484000 0x2000>;
			#hwlock-cells = <1>;
		};

		tcsr: syscon@fd4a0000 {
			compatible = "qcom,tcsr-msm8974", "syscon";
			reg = <0xfd4a0000 0x10000>;
		};

		tlmm: pinctrl@fd510000 {
			compatible = "qcom,msm8974-pinctrl";
			reg = <0xfd510000 0x4000>;
			gpio-controller;
			gpio-ranges = <&tlmm 0 0 146>;
			#gpio-cells = <2>;
			interrupt-controller;
			#interrupt-cells = <2>;
			interrupts = <GIC_SPI 208 IRQ_TYPE_LEVEL_HIGH>;

			sdc1_off: sdc1-off-state {
				clk-pins {
					pins = "sdc1_clk";
					bias-disable;
					drive-strength = <2>;
				};

				cmd-pins {
					pins = "sdc1_cmd";
					bias-pull-up;
					drive-strength = <2>;
				};

				data-pins {
					pins = "sdc1_data";
					bias-pull-up;
					drive-strength = <2>;
				};
			};

			sdc2_off: sdc2-off-state {
				clk-pins {
					pins = "sdc2_clk";
					bias-disable;
					drive-strength = <2>;
				};

				cmd-pins {
					pins = "sdc2_cmd";
					bias-pull-up;
					drive-strength = <2>;
				};

				data-pins {
					pins = "sdc2_data";
					bias-pull-up;
					drive-strength = <2>;
				};

				cd-pins {
					pins = "gpio54";
					function = "gpio";
					bias-disable;
					drive-strength = <2>;
				};
			};

			blsp1_uart2_default: blsp1-uart2-default-state {
				rx-pins {
					pins = "gpio5";
					function = "blsp_uart2";
					drive-strength = <2>;
					bias-pull-up;
				};

				tx-pins {
					pins = "gpio4";
					function = "blsp_uart2";
					drive-strength = <4>;
					bias-disable;
				};
			};

			blsp2_uart1_default: blsp2-uart1-default-state {
				tx-rts-pins {
					pins = "gpio41", "gpio44";
					function = "blsp_uart7";
					drive-strength = <2>;
					bias-disable;
				};

				rx-cts-pins {
					pins = "gpio42", "gpio43";
					function = "blsp_uart7";
					drive-strength = <2>;
					bias-pull-up;
				};
			};

			blsp2_uart1_sleep: blsp2-uart1-sleep-state {
				pins = "gpio41", "gpio42", "gpio43", "gpio44";
				function = "gpio";
				drive-strength = <2>;
				bias-pull-down;
			};

			blsp2_uart4_default: blsp2-uart4-default-state {
				tx-rts-pins {
					pins = "gpio53", "gpio56";
					function = "blsp_uart10";
					drive-strength = <2>;
					bias-disable;
				};

				rx-cts-pins {
					pins = "gpio54", "gpio55";
					function = "blsp_uart10";
					drive-strength = <2>;
					bias-pull-up;
				};
			};

			blsp1_i2c1_default: blsp1-i2c1-default-state {
				pins = "gpio2", "gpio3";
				function = "blsp_i2c1";
				drive-strength = <2>;
				bias-disable;
			};

			blsp1_i2c1_sleep: blsp1-i2c1-sleep-state {
				pins = "gpio2", "gpio3";
				function = "blsp_i2c1";
				drive-strength = <2>;
				bias-pull-up;
			};

			blsp1_i2c2_default: blsp1-i2c2-default-state {
				pins = "gpio6", "gpio7";
				function = "blsp_i2c2";
				drive-strength = <2>;
				bias-disable;
			};

			blsp1_i2c2_sleep: blsp1-i2c2-sleep-state {
				pins = "gpio6", "gpio7";
				function = "blsp_i2c2";
				drive-strength = <2>;
				bias-pull-up;
			};

			blsp1_i2c3_default: blsp1-i2c3-default-state {
				pins = "gpio10", "gpio11";
				function = "blsp_i2c3";
				drive-strength = <2>;
				bias-disable;
			};

			blsp1_i2c3_sleep: blsp1-i2c3-sleep-state {
				pins = "gpio10", "gpio11";
				function = "blsp_i2c3";
				drive-strength = <2>;
				bias-pull-up;
			};

			/* BLSP1_I2C4 info is missing */

			/* BLSP1_I2C5 info is missing */

			blsp1_i2c6_default: blsp1-i2c6-default-state {
				pins = "gpio29", "gpio30";
				function = "blsp_i2c6";
				drive-strength = <2>;
				bias-disable;
			};

			blsp1_i2c6_sleep: blsp1-i2c6-sleep-state {
				pins = "gpio29", "gpio30";
				function = "blsp_i2c6";
				drive-strength = <2>;
				bias-pull-up;
			};
			/* 6 interfaces per QUP, BLSP2 indexes are numbered (n)+6 */

			/* BLSP2_I2C1 info is missing */

			blsp2_i2c2_default: blsp2-i2c2-default-state {
				pins = "gpio47", "gpio48";
				function = "blsp_i2c8";
				drive-strength = <2>;
				bias-disable;
			};

			blsp2_i2c2_sleep: blsp2-i2c2-sleep-state {
				pins = "gpio47", "gpio48";
				function = "blsp_i2c8";
				drive-strength = <2>;
				bias-pull-up;
			};

			/* BLSP2_I2C3 info is missing */

			/* BLSP2_I2C4 info is missing */

			blsp2_i2c5_default: blsp2-i2c5-default-state {
				pins = "gpio83", "gpio84";
				function = "blsp_i2c11";
				drive-strength = <2>;
				bias-disable;
			};

			blsp2_i2c5_sleep: blsp2-i2c5-sleep-state {
				pins = "gpio83", "gpio84";
				function = "blsp_i2c11";
				drive-strength = <2>;
				bias-pull-up;
			};

			blsp2_i2c6_default: blsp2-i2c6-default-state {
				pins = "gpio87", "gpio88";
				function = "blsp_i2c12";
				drive-strength = <2>;
				bias-disable;
			};

			blsp2_i2c6_sleep: blsp2-i2c6-sleep-state {
				pins = "gpio87", "gpio88";
				function = "blsp_i2c12";
				drive-strength = <2>;
				bias-pull-up;
			};

			cci_default: cci-default-state {
				cci_i2c0_default: cci-i2c0-default-pins {
					pins = "gpio19", "gpio20";
					function = "cci_i2c0";
					drive-strength = <2>;
					bias-disable;
				};

				cci_i2c1_default: cci-i2c1-default-pins {
					pins = "gpio21", "gpio22";
					function = "cci_i2c1";
					drive-strength = <2>;
					bias-disable;
				};
			};

			cci_sleep: cci-sleep-state {
				cci_i2c0_sleep: cci-i2c0-sleep-pins {
					pins = "gpio19", "gpio20";
					function = "gpio";
					drive-strength = <2>;
					bias-disable;
				};

				cci_i2c1_sleep: cci-i2c1-sleep-pins {
					pins = "gpio21", "gpio22";
					function = "gpio";
					drive-strength = <2>;
					bias-disable;
				};
			};

			spi8_default: spi8_default-state {
				mosi-pins {
					pins = "gpio45";
					function = "blsp_spi8";
				};
				miso-pins {
					pins = "gpio46";
					function = "blsp_spi8";
				};
				cs-pins {
					pins = "gpio47";
					function = "blsp_spi8";
				};
				clk-pins {
					pins = "gpio48";
					function = "blsp_spi8";
				};
			};
		};

		mmcc: clock-controller@fd8c0000 {
			compatible = "qcom,mmcc-msm8974";
			#clock-cells = <1>;
			#reset-cells = <1>;
			#power-domain-cells = <1>;
			reg = <0xfd8c0000 0x6000>;
			clocks = <&xo_board>,
				 <&gcc GCC_MMSS_GPLL0_CLK_SRC>,
				 <&gcc GPLL0_VOTE>,
				 <&gcc GPLL1_VOTE>,
				 <&rpmcc RPM_SMD_GFX3D_CLK_SRC>,
				 <&dsi0_phy 1>,
				 <&dsi0_phy 0>,
				 <&dsi1_phy 1>,
				 <&dsi1_phy 0>,
				 <0>,
				 <0>,
				 <0>;
			clock-names = "xo",
				      "mmss_gpll0_vote",
				      "gpll0_vote",
				      "gpll1_vote",
				      "gfx3d_clk_src",
				      "dsi0pll",
				      "dsi0pllbyte",
				      "dsi1pll",
				      "dsi1pllbyte",
				      "hdmipll",
				      "edp_link_clk",
				      "edp_vco_div";
		};

		mdss: display-subsystem@fd900000 {
			compatible = "qcom,mdss";
			reg = <0xfd900000 0x100>, <0xfd924000 0x1000>;
			reg-names = "mdss_phys", "vbif_phys";

			power-domains = <&mmcc MDSS_GDSC>;

			clocks = <&mmcc MDSS_AHB_CLK>,
				 <&mmcc MDSS_AXI_CLK>,
				 <&mmcc MDSS_VSYNC_CLK>;
			clock-names = "iface", "bus", "vsync";

			interrupts = <GIC_SPI 72 IRQ_TYPE_LEVEL_HIGH>;

			interrupt-controller;
			#interrupt-cells = <1>;

			status = "disabled";

			#address-cells = <1>;
			#size-cells = <1>;
			ranges;

			mdp: display-controller@fd900000 {
				compatible = "qcom,msm8974-mdp5", "qcom,mdp5";
				reg = <0xfd900100 0x22000>;
				reg-names = "mdp_phys";

				interrupt-parent = <&mdss>;
				interrupts = <0>;

				clocks = <&mmcc MDSS_AHB_CLK>,
					 <&mmcc MDSS_AXI_CLK>,
					 <&mmcc MDSS_MDP_CLK>,
					 <&mmcc MDSS_VSYNC_CLK>;
				clock-names = "iface", "bus", "core", "vsync";

				interconnects = <&mmssnoc MNOC_MAS_MDP_PORT0 &bimc BIMC_SLV_EBI_CH0>;
				interconnect-names = "mdp0-mem";

				ports {
					#address-cells = <1>;
					#size-cells = <0>;

					port@0 {
						reg = <0>;
						mdp5_intf1_out: endpoint {
							remote-endpoint = <&dsi0_in>;
						};
					};

					port@1 {
						reg = <1>;
						mdp5_intf2_out: endpoint {
							remote-endpoint = <&dsi1_in>;
						};
					};
				};
			};

			dsi0: dsi@fd922800 {
				compatible = "qcom,msm8974-dsi-ctrl",
					     "qcom,mdss-dsi-ctrl";
				reg = <0xfd922800 0x1f8>;
				reg-names = "dsi_ctrl";

				interrupt-parent = <&mdss>;
				interrupts = <4>;

				assigned-clocks = <&mmcc BYTE0_CLK_SRC>, <&mmcc PCLK0_CLK_SRC>;
				assigned-clock-parents = <&dsi0_phy 0>, <&dsi0_phy 1>;

				clocks = <&mmcc MDSS_MDP_CLK>,
					 <&mmcc MDSS_AHB_CLK>,
					 <&mmcc MDSS_AXI_CLK>,
					 <&mmcc MDSS_BYTE0_CLK>,
					 <&mmcc MDSS_PCLK0_CLK>,
					 <&mmcc MDSS_ESC0_CLK>,
					 <&mmcc MMSS_MISC_AHB_CLK>;
				clock-names = "mdp_core",
					      "iface",
					      "bus",
					      "byte",
					      "pixel",
					      "core",
					      "core_mmss";

				phys = <&dsi0_phy>;

				status = "disabled";

				#address-cells = <1>;
				#size-cells = <0>;

				ports {
					#address-cells = <1>;
					#size-cells = <0>;

					port@0 {
						reg = <0>;
						dsi0_in: endpoint {
							remote-endpoint = <&mdp5_intf1_out>;
						};
					};

					port@1 {
						reg = <1>;
						dsi0_out: endpoint {
						};
					};
				};
			};

			dsi0_phy: phy@fd922a00 {
				compatible = "qcom,dsi-phy-28nm-hpm";
				reg = <0xfd922a00 0xd4>,
				      <0xfd922b00 0x280>,
				      <0xfd922d80 0x30>;
				reg-names = "dsi_pll",
					    "dsi_phy",
					    "dsi_phy_regulator";

				#clock-cells = <1>;
				#phy-cells = <0>;

				clocks = <&mmcc MDSS_AHB_CLK>, <&xo_board>;
				clock-names = "iface", "ref";

				status = "disabled";
			};

			dsi1: dsi@fd922e00 {
				compatible = "qcom,msm8974-dsi-ctrl",
					     "qcom,mdss-dsi-ctrl";
				reg = <0xfd922e00 0x1f8>;
				reg-names = "dsi_ctrl";

				interrupt-parent = <&mdss>;
				interrupts = <4>;

				assigned-clocks = <&mmcc BYTE1_CLK_SRC>, <&mmcc PCLK1_CLK_SRC>;
				assigned-clock-parents = <&dsi1_phy 0>, <&dsi1_phy 1>;

				clocks = <&mmcc MDSS_MDP_CLK>,
					 <&mmcc MDSS_AHB_CLK>,
					 <&mmcc MDSS_AXI_CLK>,
					 <&mmcc MDSS_BYTE1_CLK>,
					 <&mmcc MDSS_PCLK1_CLK>,
					 <&mmcc MDSS_ESC1_CLK>,
					 <&mmcc MMSS_MISC_AHB_CLK>;
				clock-names = "mdp_core",
					      "iface",
					      "bus",
					      "byte",
					      "pixel",
					      "core",
					      "core_mmss";

				phys = <&dsi1_phy>;

				status = "disabled";

				#address-cells = <1>;
				#size-cells = <0>;

				ports {
					#address-cells = <1>;
					#size-cells = <0>;

					port@0 {
						reg = <0>;
						dsi1_in: endpoint {
							remote-endpoint = <&mdp5_intf2_out>;
						};
					};

					port@1 {
						reg = <1>;
						dsi1_out: endpoint {
						};
					};
				};
			};

			dsi1_phy: phy@fd923000 {
				compatible = "qcom,dsi-phy-28nm-hpm";
				reg = <0xfd923000 0xd4>,
				      <0xfd923100 0x280>,
				      <0xfd923380 0x30>;
				reg-names = "dsi_pll",
					    "dsi_phy",
					    "dsi_phy_regulator";

				#clock-cells = <1>;
				#phy-cells = <0>;

				clocks = <&mmcc MDSS_AHB_CLK>, <&xo_board>;
				clock-names = "iface", "ref";

				status = "disabled";
			};
		};

		cci: cci@fda0c000 {
			compatible = "qcom,msm8974-cci";
			#address-cells = <1>;
			#size-cells = <0>;
			reg = <0xfda0c000 0x1000>;
			interrupts = <GIC_SPI 50 IRQ_TYPE_EDGE_RISING>;
			clocks = <&mmcc CAMSS_TOP_AHB_CLK>,
				 <&mmcc CAMSS_CCI_CCI_AHB_CLK>,
				 <&mmcc CAMSS_CCI_CCI_CLK>;
			clock-names = "camss_top_ahb",
				      "cci_ahb",
				      "cci";

			pinctrl-names = "default", "sleep";
			pinctrl-0 = <&cci_default>;
			pinctrl-1 = <&cci_sleep>;

			status = "disabled";

			cci_i2c0: i2c-bus@0 {
				reg = <0>;
				clock-frequency = <100000>;
				#address-cells = <1>;
				#size-cells = <0>;
			};

			cci_i2c1: i2c-bus@1 {
				reg = <1>;
				clock-frequency = <100000>;
				#address-cells = <1>;
				#size-cells = <0>;
			};
		};

		gpu: adreno@fdb00000 {
			compatible = "qcom,adreno-330.1", "qcom,adreno";
			reg = <0xfdb00000 0x10000>;
			reg-names = "kgsl_3d0_reg_memory";

			interrupts = <GIC_SPI 33 IRQ_TYPE_LEVEL_HIGH>;
			interrupt-names = "kgsl_3d0_irq";

			clocks = <&mmcc OXILI_GFX3D_CLK>,
				 <&mmcc OXILICX_AHB_CLK>,
				 <&mmcc OXILICX_AXI_CLK>;
			clock-names = "core", "iface", "mem_iface";

			sram = <&gmu_sram>;
			power-domains = <&mmcc OXILICX_GDSC>;
			operating-points-v2 = <&gpu_opp_table>;

			interconnects = <&mmssnoc MNOC_MAS_GRAPHICS_3D &bimc BIMC_SLV_EBI_CH0>,
					<&ocmemnoc OCMEM_VNOC_MAS_GFX3D &ocmemnoc OCMEM_SLV_OCMEM>;
			interconnect-names = "gfx-mem", "ocmem";

			// iommus = <&gpu_iommu 0>;

			status = "disabled";

			gpu_opp_table: opp-table {
				compatible = "operating-points-v2";

				opp-320000000 {
					opp-hz = /bits/ 64 <320000000>;
				};

				opp-200000000 {
					opp-hz = /bits/ 64 <200000000>;
				};

				opp-27000000 {
					opp-hz = /bits/ 64 <27000000>;
				};
			};
		};

		sram@fdd00000 {
			compatible = "qcom,msm8974-ocmem";
			reg = <0xfdd00000 0x2000>,
			      <0xfec00000 0x180000>;
			reg-names = "ctrl", "mem";
			ranges = <0 0xfec00000 0x180000>;
			clocks = <&rpmcc RPM_SMD_OCMEMGX_CLK>,
				 <&mmcc OCMEMCX_OCMEMNOC_CLK>;
			clock-names = "core", "iface";

			#address-cells = <1>;
			#size-cells = <1>;

<<<<<<< HEAD
				clocks = <&mmcc MDSS_AHB_CLK>, <&xo_board>;
				clock-names = "iface", "ref";
=======
			gmu_sram: gmu-sram@0 {
				reg = <0x0 0x100000>;
>>>>>>> eb3cdb58
			};
		};

		remoteproc_adsp: remoteproc@fe200000 {
			compatible = "qcom,msm8974-adsp-pil";
			reg = <0xfe200000 0x100>;

			interrupts-extended = <&intc GIC_SPI 162 IRQ_TYPE_EDGE_RISING>,
					       <&adsp_smp2p_in 0 IRQ_TYPE_EDGE_RISING>,
					       <&adsp_smp2p_in 1 IRQ_TYPE_EDGE_RISING>,
					       <&adsp_smp2p_in 2 IRQ_TYPE_EDGE_RISING>,
					       <&adsp_smp2p_in 3 IRQ_TYPE_EDGE_RISING>;
			interrupt-names = "wdog", "fatal", "ready", "handover", "stop-ack";

			clocks = <&xo_board>;
			clock-names = "xo";

			memory-region = <&adsp_region>;

			qcom,smem-states = <&adsp_smp2p_out 0>;
			qcom,smem-state-names = "stop";

			status = "disabled";

			smd-edge {
				interrupts = <GIC_SPI 156 IRQ_TYPE_EDGE_RISING>;

				qcom,ipc = <&apcs 8 8>;
				qcom,smd-edge = <1>;
				label = "lpass";
			};
		};

		imem: sram@fe805000 {
			compatible = "qcom,msm8974-imem", "syscon", "simple-mfd";
			reg = <0xfe805000 0x1000>;

			reboot-mode {
				compatible = "syscon-reboot-mode";
				offset = <0x65c>;
			};
		};
	};

	thermal-zones {
		cpu0-thermal {
			polling-delay-passive = <250>;
			polling-delay = <1000>;

			thermal-sensors = <&tsens 5>;

			trips {
				cpu_alert0: trip0 {
					temperature = <75000>;
					hysteresis = <2000>;
					type = "passive";
				};
				cpu_crit0: trip1 {
					temperature = <110000>;
					hysteresis = <2000>;
					type = "critical";
				};
			};
		};

		cpu1-thermal {
			polling-delay-passive = <250>;
			polling-delay = <1000>;

			thermal-sensors = <&tsens 6>;

			trips {
				cpu_alert1: trip0 {
					temperature = <75000>;
					hysteresis = <2000>;
					type = "passive";
				};
				cpu_crit1: trip1 {
					temperature = <110000>;
					hysteresis = <2000>;
					type = "critical";
				};
			};
		};

		cpu2-thermal {
			polling-delay-passive = <250>;
			polling-delay = <1000>;

			thermal-sensors = <&tsens 7>;

			trips {
				cpu_alert2: trip0 {
					temperature = <75000>;
					hysteresis = <2000>;
					type = "passive";
				};
				cpu_crit2: trip1 {
					temperature = <110000>;
					hysteresis = <2000>;
					type = "critical";
				};
			};
		};

		cpu3-thermal {
			polling-delay-passive = <250>;
			polling-delay = <1000>;

			thermal-sensors = <&tsens 8>;

			trips {
				cpu_alert3: trip0 {
					temperature = <75000>;
					hysteresis = <2000>;
					type = "passive";
				};
				cpu_crit3: trip1 {
					temperature = <110000>;
					hysteresis = <2000>;
					type = "critical";
				};
			};
		};

		q6-dsp-thermal {
			polling-delay-passive = <250>;
			polling-delay = <1000>;

			thermal-sensors = <&tsens 1>;

			trips {
				q6_dsp_alert0: trip-point0 {
					temperature = <90000>;
					hysteresis = <2000>;
					type = "hot";
				};
			};
		};

		modemtx-thermal {
			polling-delay-passive = <250>;
			polling-delay = <1000>;

			thermal-sensors = <&tsens 2>;

			trips {
				modemtx_alert0: trip-point0 {
					temperature = <90000>;
					hysteresis = <2000>;
					type = "hot";
				};
			};
		};

		video-thermal {
			polling-delay-passive = <250>;
			polling-delay = <1000>;

			thermal-sensors = <&tsens 3>;

			trips {
				video_alert0: trip-point0 {
					temperature = <95000>;
					hysteresis = <2000>;
					type = "hot";
				};
			};
		};

		wlan-thermal {
			polling-delay-passive = <250>;
			polling-delay = <1000>;

			thermal-sensors = <&tsens 4>;

			trips {
				wlan_alert0: trip-point0 {
					temperature = <105000>;
					hysteresis = <2000>;
					type = "hot";
				};
			};
		};

		gpu-top-thermal {
			polling-delay-passive = <250>;
			polling-delay = <1000>;

			thermal-sensors = <&tsens 9>;

			trips {
				gpu1_alert0: trip-point0 {
					temperature = <90000>;
					hysteresis = <2000>;
					type = "hot";
				};
			};
		};

		gpu-bottom-thermal {
			polling-delay-passive = <250>;
			polling-delay = <1000>;

			thermal-sensors = <&tsens 10>;

			trips {
				gpu2_alert0: trip-point0 {
					temperature = <90000>;
					hysteresis = <2000>;
					type = "hot";
				};
			};
		};
	};

	timer {
		compatible = "arm,armv7-timer";
		interrupts = <GIC_PPI 2 0xf08>,
			     <GIC_PPI 3 0xf08>,
			     <GIC_PPI 4 0xf08>,
			     <GIC_PPI 1 0xf08>;
		clock-frequency = <19200000>;
	};

	vreg_boost: vreg-boost {
		compatible = "regulator-fixed";

		regulator-name = "vreg-boost";
		regulator-min-microvolt = <3150000>;
		regulator-max-microvolt = <3150000>;

		regulator-always-on;
		regulator-boot-on;

		gpio = <&pm8941_gpios 21 GPIO_ACTIVE_HIGH>;
		enable-active-high;

		pinctrl-names = "default";
		pinctrl-0 = <&boost_bypass_n_pin>;
	};

	vreg_vph_pwr: vreg-vph-pwr {
		compatible = "regulator-fixed";
		regulator-name = "vph-pwr";

		regulator-min-microvolt = <3600000>;
		regulator-max-microvolt = <3600000>;

		regulator-always-on;
	};
};<|MERGE_RESOLUTION|>--- conflicted
+++ resolved
@@ -1004,24 +1004,10 @@
 			};
 		};
 
-<<<<<<< HEAD
-		ocmem@fdd00000 {
-			compatible = "qcom,msm8974-ocmem";
-			reg = <0xfdd00000 0x2000>,
-			      <0xfec00000 0x180000>;
-			reg-names = "ctrl",
-			            "mem";
-			ranges = <0 0xfec00000 0x180000>;
-			clocks = <&rpmcc RPM_SMD_OCMEMGX_CLK>,
-			         <&mmcc OCMEMCX_OCMEMNOC_CLK>;
-			clock-names = "core",
-			              "iface";
-=======
 		/* KPSS funnel, only 4 inputs are used */
 		funnel@fc345000 {
 			compatible = "arm,coresight-dynamic-funnel", "arm,primecell";
 			reg = <0xfc345000 0x1000>;
->>>>>>> eb3cdb58
 
 			clocks = <&rpmcc RPM_SMD_QDSS_CLK>, <&rpmcc RPM_SMD_QDSS_A_CLK>;
 			clock-names = "apb_pclk", "atclk";
@@ -1282,15 +1268,10 @@
 				bits = <4 8>;
 			};
 
-<<<<<<< HEAD
-				interrupt-parent = <&mdss>;
-				interrupts = <0>;
-=======
 			tsens_s0_p2: s0-p2@da {
 				reg = <0xda 0x2>;
 				bits = <4 6>;
 			};
->>>>>>> eb3cdb58
 
 			tsens_s1_p2: s1-p2@db {
 				reg = <0xdb 0x1>;
@@ -1322,15 +1303,10 @@
 				bits = <0 6>;
 			};
 
-<<<<<<< HEAD
-				interrupt-parent = <&mdss>;
-				interrupts = <4>;
-=======
 			tsens_s7_p2: s7-p2@e0 {
 				reg = <0xe0 0x1>;
 				bits = <0 6>;
 			};
->>>>>>> eb3cdb58
 
 			tsens_s8_p2: s8-p2@e0 {
 				reg = <0xe0 0x2>;
@@ -2174,13 +2150,8 @@
 			#address-cells = <1>;
 			#size-cells = <1>;
 
-<<<<<<< HEAD
-				clocks = <&mmcc MDSS_AHB_CLK>, <&xo_board>;
-				clock-names = "iface", "ref";
-=======
 			gmu_sram: gmu-sram@0 {
 				reg = <0x0 0x100000>;
->>>>>>> eb3cdb58
 			};
 		};
 
