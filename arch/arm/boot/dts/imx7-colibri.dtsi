// SPDX-License-Identifier: GPL-2.0-or-later OR MIT
/*
 * Copyright 2016-2022 Toradex
 */

#include <dt-bindings/pwm/pwm.h>

/ {
	aliases {
		rtc0 = &rtc;
		rtc1 = &snvs_rtc;
	};

	backlight: backlight {
		brightness-levels = <0 45 63 88 119 158 203 255>;
		compatible = "pwm-backlight";
		default-brightness-level = <4>;
		enable-gpios = <&gpio5 1 GPIO_ACTIVE_HIGH>;
		pinctrl-names = "default";
		pinctrl-0 = <&pinctrl_gpio_bl_on>;
		power-supply = <&reg_module_3v3>;
		pwms = <&pwm1 0 6666667 PWM_POLARITY_INVERTED>;
		status = "disabled";
	};

	chosen {
		stdout-path = "serial0:115200n8";
	};

	extcon_usbc_det: usbc-det {
		compatible = "linux,extcon-usb-gpio";
		id-gpio = <&gpio7 14 GPIO_ACTIVE_HIGH>; /* SODIMM 137 / USBC_DET */
		pinctrl-names = "default";
		pinctrl-0 = <&pinctrl_usbc_det>;
	};

	gpio-keys {
		compatible = "gpio-keys";
		pinctrl-names = "default";
		pinctrl-0 = <&pinctrl_gpiokeys>;

		key-wakeup {
			debounce-interval = <10>;
			gpios = <&gpio1 1 (GPIO_ACTIVE_HIGH | GPIO_PULL_DOWN)>; /* SODIMM 45 */
			label = "Wake-Up";
			linux,code = <KEY_WAKEUP>;
			wakeup-source;
		};
	};

	panel_dpi: panel-dpi {
		backlight = <&backlight>;
		compatible = "edt,et057090dhu";
		power-supply = <&reg_3v3>;
		status = "disabled";

		port {
			lcd_panel_in: endpoint {
				remote-endpoint = <&lcdif_out>;
			};
		};
	};

	reg_3v3: regulator-3v3 {
		compatible = "regulator-fixed";
		regulator-always-on;
		regulator-max-microvolt = <3300000>;
		regulator-min-microvolt = <3300000>;
		regulator-name = "3.3V";
	};

	reg_5v0: regulator-5v0 {
		compatible = "regulator-fixed";
		regulator-always-on;
		regulator-max-microvolt = <5000000>;
		regulator-min-microvolt = <5000000>;
		regulator-name = "5V";
	};

	reg_module_3v3: regulator-module-3v3 {
		compatible = "regulator-fixed";
		regulator-always-on;
		regulator-max-microvolt = <3300000>;
		regulator-min-microvolt = <3300000>;
		regulator-name = "+V3.3";
	};

	reg_module_3v3_avdd: regulator-module-3v3-avdd {
		compatible = "regulator-fixed";
		regulator-always-on;
		regulator-max-microvolt = <3300000>;
		regulator-min-microvolt = <3300000>;
		regulator-name = "+V3.3_AVDD_AUDIO";
	};

	reg_module_3v3_eth: regulator-module-3v3-eth {
		compatible = "regulator-fixed";
		off-on-delay-us = <200000>;
		regulator-name = "+V3.3_ETH";
		regulator-min-microvolt = <3300000>;
		regulator-max-microvolt = <3300000>;
		regulator-boot-on;
		startup-delay-us = <200000>;
		vin-supply = <&reg_LDO1>;
	};

	reg_usbh_vbus: regulator-usbh-vbus {
		compatible = "regulator-fixed";
		gpio = <&gpio4 7 GPIO_ACTIVE_LOW>; /* SODIMM 129 / USBH_PEN */
		pinctrl-names = "default";
		pinctrl-0 = <&pinctrl_usbh_reg>;
		regulator-max-microvolt = <5000000>;
		regulator-min-microvolt = <5000000>;
		regulator-name = "VCC_USB[1-4]";
		vin-supply = <&reg_5v0>;
	};

	sound {
		compatible = "simple-audio-card";
		simple-audio-card,bitclock-master = <&dailink_master>;
		simple-audio-card,format = "i2s";
		simple-audio-card,frame-master = <&dailink_master>;
		simple-audio-card,name = "imx7-sgtl5000";

		simple-audio-card,cpu {
			sound-dai = <&sai1>;
		};

		dailink_master: simple-audio-card,codec {
			clocks = <&clks IMX7D_AUDIO_MCLK_ROOT_DIV>;
			sound-dai = <&codec>;
<<<<<<< HEAD
			clocks = <&clks IMX7D_AUDIO_MCLK_ROOT_DIV>;
=======
>>>>>>> eb3cdb58
		};
	};
};

/* Colibri AD0 to AD3 */
&adc1 {
	vref-supply = <&reg_DCDC3>;
};

/* ADC2 is not available as it conflicts with AD7879 resistive touchscreen. */

&cpu0 {
	cpu-supply = <&reg_DCDC2>;
};

/* Colibri SSP */
&ecspi3 {
	cs-gpios = <&gpio4 11 GPIO_ACTIVE_LOW>; /* SODIMM 86 / SSPFRM */
	pinctrl-names = "default";
	pinctrl-0 = <&pinctrl_ecspi3 &pinctrl_ecspi3_cs>;
};

/* Colibri Fast Ethernet */
&fec1 {
	assigned-clock-parents = <&clks IMX7D_PLL_ENET_MAIN_100M_CLK>;
	assigned-clock-rates = <0>, <100000000>;
	assigned-clocks = <&clks IMX7D_ENET1_TIME_ROOT_SRC>,
			  <&clks IMX7D_ENET1_TIME_ROOT_CLK>;
	clock-names = "ipg", "ahb", "ptp", "enet_clk_ref";
	clocks = <&clks IMX7D_ENET_AXI_ROOT_CLK>,
		 <&clks IMX7D_ENET_AXI_ROOT_CLK>,
		 <&clks IMX7D_ENET1_TIME_ROOT_CLK>,
		 <&clks IMX7D_PLL_ENET_MAIN_50M_CLK>;
	fsl,magic-packet;
	phy-handle = <&ethphy0>;
	phy-mode = "rmii";
	phy-supply = <&reg_module_3v3_eth>;
	pinctrl-names = "default", "sleep";
	pinctrl-0 = <&pinctrl_enet1>;
	pinctrl-1 = <&pinctrl_enet1_sleep>;

	mdio {
		#address-cells = <1>;
		#size-cells = <0>;

		/* Micrel KSZ8041RNL */
		ethphy0: ethernet-phy@0 {
			compatible = "ethernet-phy-ieee802.3-c22";
			max-speed = <100>;
			micrel,led-mode = <0>;
			reg = <0>;
		};
	};
};

&flexcan1 {
	pinctrl-names = "default";
	pinctrl-0 = <&pinctrl_flexcan1>;
};

&flexcan2 {
	pinctrl-names = "default";
	pinctrl-0 = <&pinctrl_flexcan2>;
};

&gpio1 {
	gpio-line-names = "SODIMM_43",
			  "SODIMM_45",
			  "SODIMM_135",
			  "SODIMM_22",
			  "",
			  "",
			  "SODIMM_37",
			  "SODIMM_29",
			  "SODIMM_59",
			  "SODIMM_28",
			  "SODIMM_30",
			  "SODIMM_67",
			  "",
			  "",
			  "SODIMM_188",
			  "SODIMM_178";
};

&gpio2 {
	gpio-line-names = "SODIMM_111",
			  "SODIMM_113",
			  "SODIMM_115",
			  "SODIMM_117",
			  "SODIMM_119",
			  "SODIMM_121",
			  "SODIMM_123",
			  "SODIMM_125",
			  "SODIMM_91",
			  "SODIMM_89",
			  "SODIMM_105",
			  "SODIMM_152",
			  "SODIMM_150",
			  "SODIMM_95",
			  "SODIMM_126",
			  "SODIMM_107",
			  "SODIMM_114",
			  "SODIMM_116",
			  "SODIMM_118",
			  "SODIMM_120",
			  "SODIMM_122",
			  "SODIMM_124",
			  "SODIMM_127",
			  "SODIMM_130",
			  "SODIMM_132",
			  "SODIMM_134",
			  "SODIMM_133",
			  "SODIMM_104",
			  "SODIMM_106",
			  "SODIMM_110",
			  "SODIMM_112",
			  "SODIMM_128";
};

&gpio3 {
	gpio-line-names = "SODIMM_56",
			  "SODIMM_44",
			  "SODIMM_68",
			  "SODIMM_82",
			  "SODIMM_93",
			  "SODIMM_76",
			  "SODIMM_70",
			  "SODIMM_60",
			  "SODIMM_58",
			  "SODIMM_78",
			  "SODIMM_72",
			  "SODIMM_80",
			  "SODIMM_46",
			  "SODIMM_62",
			  "SODIMM_48",
			  "SODIMM_74",
			  "SODIMM_50",
			  "SODIMM_52",
			  "SODIMM_54",
			  "SODIMM_66",
			  "SODIMM_64",
			  "SODIMM_57",
			  "SODIMM_61",
			  "SODIMM_136",
			  "SODIMM_138",
			  "SODIMM_140",
			  "SODIMM_142",
			  "SODIMM_144",
			  "SODIMM_146";
};

&gpio4 {
	gpio-line-names = "SODIMM_35",
			  "SODIMM_33",
			  "SODIMM_38",
			  "SODIMM_36",
			  "SODIMM_21",
			  "SODIMM_19",
			  "SODIMM_131",
			  "SODIMM_129",
			  "SODIMM_90",
			  "SODIMM_92",
			  "SODIMM_88",
			  "SODIMM_86",
			  "SODIMM_81",
			  "SODIMM_94",
			  "SODIMM_96",
			  "SODIMM_75",
			  "SODIMM_101",
			  "SODIMM_103",
			  "SODIMM_79",
			  "SODIMM_97",
			  "SODIMM_67",
			  "SODIMM_59",
			  "SODIMM_85",
			  "SODIMM_65";
};

&gpio5 {
	gpio-line-names = "SODIMM_69",
			  "SODIMM_71",
			  "SODIMM_73",
			  "SODIMM_47",
			  "SODIMM_190",
			  "SODIMM_192",
			  "SODIMM_49",
			  "SODIMM_51",
			  "SODIMM_53",
			  "",
			  "",
			  "SODIMM_98",
			  "SODIMM_184",
			  "SODIMM_186",
			  "SODIMM_23",
			  "SODIMM_31",
			  "SODIMM_100",
			  "SODIMM_102";
};

&gpio6 {
	gpio-line-names = "",
			  "",
			  "",
			  "",
			  "",
			  "",
			  "",
			  "",
			  "",
			  "",
			  "",
			  "",
			  "SODIMM_169",
			  "",
			  "",
			  "",
			  "SODIMM_77",
			  "SODIMM_24",
			  "",
			  "SODIMM_25",
			  "SODIMM_27",
			  "SODIMM_32",
			  "SODIMM_34";
};

&gpio7 {
	gpio-line-names = "",
			  "",
			  "SODIMM_63",
			  "SODIMM_55",
			  "",
			  "",
			  "",
			  "",
			  "SODIMM_196",
			  "SODIMM_194",
			  "",
			  "SODIMM_99",
			  "",
			  "",
			  "SODIMM_137";
};

/* NAND on such SKUs */
&gpmi {
	fsl,use-minimum-ecc;
	nand-ecc-mode = "hw";
	nand-on-flash-bbt;
	pinctrl-names = "default";
	pinctrl-0 = <&pinctrl_gpmi_nand>;
};

/* On-module Power I2C */
&i2c1 {
	clock-frequency = <100000>;
	pinctrl-names = "default", "gpio";
	pinctrl-0 = <&pinctrl_i2c1 &pinctrl_i2c1_int>;
	pinctrl-1 = <&pinctrl_i2c1_recovery &pinctrl_i2c1_int>;
	scl-gpios = <&gpio1 4 (GPIO_ACTIVE_HIGH | GPIO_OPEN_DRAIN)>;
	sda-gpios = <&gpio1 5 (GPIO_ACTIVE_HIGH | GPIO_OPEN_DRAIN)>;
	status = "okay";

	codec: sgtl5000@a {
		#sound-dai-cells = <0>;
<<<<<<< HEAD
		reg = <0x0a>;
		clocks = <&clks IMX7D_AUDIO_MCLK_ROOT_DIV>;
=======
		clocks = <&clks IMX7D_AUDIO_MCLK_ROOT_DIV>;
		compatible = "fsl,sgtl5000";
>>>>>>> eb3cdb58
		pinctrl-names = "default";
		pinctrl-0 = <&pinctrl_sai1_mclk>;
		reg = <0xa>;
		VDDA-supply = <&reg_module_3v3_avdd>;
		VDDD-supply = <&reg_DCDC3>;
		VDDIO-supply = <&reg_module_3v3>;
	};

	ad7879_ts: touchscreen@2c {
		adi,acquisition-time = /bits/ 8 <1>;
		adi,averaging = /bits/ 8 <1>;
		adi,conversion-interval = /bits/ 8 <255>;
		adi,first-conversion-delay = /bits/ 8 <3>;
		adi,median-filter-size = /bits/ 8 <2>;
		adi,resistance-plate-x = <120>;
		compatible = "adi,ad7879-1";
		interrupt-parent = <&gpio1>;
		interrupts = <13 IRQ_TYPE_EDGE_FALLING>;
		reg = <0x2c>;
		touchscreen-max-pressure = <4096>;
		status = "disabled";
	};

	pmic@33 {
		compatible = "ricoh,rn5t567";
		reg = <0x33>;

		regulators {
			reg_DCDC1: DCDC1 {
				regulator-always-on;
				regulator-boot-on;
				regulator-max-microvolt = <1100000>;
				regulator-min-microvolt = <1000000>;
				regulator-name = "+V1.0_SOC";
			};

			reg_DCDC2: DCDC2 {
				regulator-always-on;
				regulator-boot-on;
				regulator-max-microvolt = <1100000>;
				regulator-min-microvolt = <975000>;
				regulator-name = "+V1.1_ARM";
			};

			reg_DCDC3: DCDC3 {
				regulator-always-on;
				regulator-boot-on;
				regulator-max-microvolt = <1800000>;
				regulator-min-microvolt = <1800000>;
				regulator-name = "+V1.8";
			};

			reg_DCDC4: DCDC4 {
				regulator-always-on;
				regulator-boot-on;
				regulator-max-microvolt = <1350000>;
				regulator-min-microvolt = <1350000>;
				regulator-name = "+V1.35_DRAM";
			};

			reg_LDO1: LDO1 {
				regulator-boot-on;
				regulator-max-microvolt = <3300000>;
				regulator-min-microvolt = <3300000>;
				regulator-name = "PWR_EN_+V3.3_ETH";
			};

			reg_LDO2: LDO2 {
				regulator-always-on;
				regulator-boot-on;
				regulator-max-microvolt = <3300000>;
				regulator-min-microvolt = <1800000>;
				regulator-name = "+V1.8_SD";
			};

			reg_LDO3: LDO3 {
				regulator-always-on;
				regulator-boot-on;
				regulator-max-microvolt = <3300000>;
				regulator-min-microvolt = <3300000>;
				regulator-name = "PWR_EN_+V3.3_LPSR";
			};

			reg_LDO4: LDO4 {
				regulator-always-on;
				regulator-boot-on;
				regulator-max-microvolt = <1800000>;
				regulator-min-microvolt = <1800000>;
				regulator-name = "+V1.8_LPSR";
			};

			reg_LDO5: LDO5 {
				regulator-always-on;
				regulator-boot-on;
				regulator-max-microvolt = <3300000>;
				regulator-min-microvolt = <3300000>;
				regulator-name = "PWR_EN_+V3.3";
			};
		};
	};
};

/* Colibri I2C: I2C3_SDA/SCL on SODIMM 194/196 */
&i2c4 {
	clock-frequency = <100000>;
	pinctrl-names = "default", "gpio";
	pinctrl-0 = <&pinctrl_i2c4>;
	pinctrl-1 = <&pinctrl_i2c4_recovery>;
	scl-gpios = <&gpio7 8 (GPIO_ACTIVE_HIGH | GPIO_OPEN_DRAIN)>;
	sda-gpios = <&gpio7 9 (GPIO_ACTIVE_HIGH | GPIO_OPEN_DRAIN)>;
	status = "disabled";

	/* Atmel maxtouch controller */
	atmel_mxt_ts: touchscreen@4a {
		compatible = "atmel,maxtouch";
		interrupt-parent = <&gpio2>;
		interrupts = <15 IRQ_TYPE_EDGE_FALLING>;        /* SODIMM 107 / INT */
		pinctrl-names = "default";
		pinctrl-0 = <&pinctrl_atmel_connector>;
		reg = <0x4a>;
		reset-gpios = <&gpio2 28 GPIO_ACTIVE_LOW>;      /* SODIMM 106 / RST */
		status = "disabled";
	};

	/* M41T0M6 real time clock on carrier board */
	rtc: rtc@68 {
		compatible = "st,m41t0";
		reg = <0x68>;
		status = "disabled";
	};
};

&lcdif {
	assigned-clocks = <&clks IMX7D_LCDIF_PIXEL_ROOT_SRC>;
	assigned-clock-parents = <&clks IMX7D_PLL_VIDEO_POST_DIV>;
	pinctrl-names = "default";
	pinctrl-0 = <&pinctrl_lcdif_dat
		     &pinctrl_lcdif_ctrl>;
	status = "disabled";

	port {
		lcdif_out: endpoint {
			remote-endpoint = <&lcd_panel_in>;
		};
	};
};

/* Colibri PWM<A> */
&pwm1 {
	pinctrl-names = "default";
	pinctrl-0 = <&pinctrl_pwm1>;
};

/* Colibri PWM<B> */
&pwm2 {
	pinctrl-names = "default";
	pinctrl-0 = <&pinctrl_pwm2>;
};

/* Colibri PWM<C> */
&pwm3 {
	pinctrl-names = "default";
	pinctrl-0 = <&pinctrl_pwm3>;
};

/* Colibri PWM<D> */
&pwm4 {
	pinctrl-names = "default";
	pinctrl-0 = <&pinctrl_pwm4>;
};

&reg_1p0d {
	vin-supply = <&reg_DCDC3>; /* VDDA_1P8_IN */
};

&sai1 {
	pinctrl-names = "default";
	pinctrl-0 = <&pinctrl_sai1>;
	status = "okay";
};

/* Colibri UART_A */
&uart1 {
	assigned-clocks = <&clks IMX7D_UART1_ROOT_SRC>;
	assigned-clock-parents = <&clks IMX7D_OSC_24M_CLK>;
	fsl,dte-mode;
	pinctrl-names = "default";
	pinctrl-0 = <&pinctrl_uart1 &pinctrl_uart1_ctrl1 &pinctrl_uart1_ctrl2>;
	uart-has-rtscts;
};

/* Colibri UART_B */
&uart2 {
	assigned-clocks = <&clks IMX7D_UART2_ROOT_SRC>;
	assigned-clock-parents = <&clks IMX7D_OSC_24M_CLK>;
	fsl,dte-mode;
	pinctrl-names = "default";
	pinctrl-0 = <&pinctrl_uart2>;
	uart-has-rtscts;
};

/* Colibri UART_C */
&uart3 {
	assigned-clocks = <&clks IMX7D_UART3_ROOT_SRC>;
	assigned-clock-parents = <&clks IMX7D_OSC_24M_CLK>;
	fsl,dte-mode;
	pinctrl-names = "default";
	pinctrl-0 = <&pinctrl_uart3>;
};

/* Colibri USBC */
&usbotg1 {
	dr_mode = "otg";
	extcon = <0>, <&extcon_usbc_det>;
};

/* Colibri MMC/SD */
&usdhc1 {
	cd-gpios = <&gpio1 0 GPIO_ACTIVE_LOW>;
	disable-wp;
	no-1-8-v;
	pinctrl-names = "default", "state_100mhz", "state_200mhz", "sleep";
	pinctrl-0 = <&pinctrl_usdhc1 &pinctrl_cd_usdhc1>;
	pinctrl-1 = <&pinctrl_usdhc1_100mhz &pinctrl_cd_usdhc1>;
	pinctrl-2 = <&pinctrl_usdhc1_200mhz &pinctrl_cd_usdhc1>;
	pinctrl-3 = <&pinctrl_usdhc1_sleep &pinctrl_cd_usdhc1_sleep>;
	vmmc-supply = <&reg_3v3>;
	vqmmc-supply = <&reg_LDO2>;
	wakeup-source;
};

/* eMMC on 1GB (eMMC) SKUs */
&usdhc3 {
	assigned-clocks = <&clks IMX7D_USDHC3_ROOT_CLK>;
	assigned-clock-rates = <400000000>;
	bus-width = <8>;
	fsl,tuning-step = <2>;
	non-removable;
	pinctrl-names = "default", "state_100mhz", "state_200mhz";
	pinctrl-0 = <&pinctrl_usdhc3>;
	pinctrl-1 = <&pinctrl_usdhc3_100mhz>;
	pinctrl-2 = <&pinctrl_usdhc3_200mhz>;
	sdhci-caps-mask = <0x80000000 0x0>;
	vmmc-supply = <&reg_module_3v3>;
	vqmmc-supply = <&reg_DCDC3>;
};

&iomuxc {
	pinctrl-names = "default";
	pinctrl-0 = <&pinctrl_gpio1 &pinctrl_gpio2 &pinctrl_gpio3 &pinctrl_gpio4>;

	/*
	 * Atmel MXT touchsceen + Capacitive Touch Adapter
	 * NOTE: This pin group conflicts with pin groups pinctrl_pwm2/pinctrl_pwm3.
	 * Don't use them simultaneously.
	 */
	pinctrl_atmel_adapter: atmeladaptergrp {
		fsl,pins = <
			MX7D_PAD_GPIO1_IO09__GPIO1_IO9		0x74 /* SODIMM 28 / INT */
			MX7D_PAD_GPIO1_IO10__GPIO1_IO10		0x14 /* SODIMM 30 / RST */
		>;
	};

	/* Atmel MXT touchsceen + boards with built-in Capacitive Touch Connector */
	pinctrl_atmel_connector: atmelconnectorgrp {
		fsl,pins = <
			MX7D_PAD_EPDC_BDR0__GPIO2_IO28		0x14 /* SODIMM 106 / RST */
			MX7D_PAD_EPDC_DATA15__GPIO2_IO15	0x74 /* SODIMM 107 / INT */
		>;
	};

	pinctrl_can_int: canintgrp {
		fsl,pins = <
			MX7D_PAD_SD1_RESET_B__GPIO5_IO2		0X14 /* SODIMM 73 */
		>;
	};

	pinctrl_ecspi3: ecspi3grp {
		fsl,pins = <
			MX7D_PAD_I2C1_SCL__ECSPI3_MISO		0x2 /* SODIMM 90 */
			MX7D_PAD_I2C1_SDA__ECSPI3_MOSI		0x2 /* SODIMM 92 */
			MX7D_PAD_I2C2_SCL__ECSPI3_SCLK		0x2 /* SODIMM 88 */
		>;
	};

	pinctrl_ecspi3_cs: ecspi3csgrp {
		fsl,pins = <
			MX7D_PAD_I2C2_SDA__GPIO4_IO11		0x14 /* SODIMM 86 */
		>;
	};

	pinctrl_enet1: enet1grp {
		fsl,pins = <
			MX7D_PAD_ENET1_RGMII_RD0__ENET1_RGMII_RD0	0x73
			MX7D_PAD_ENET1_RGMII_RD1__ENET1_RGMII_RD1	0x73
			MX7D_PAD_ENET1_RGMII_RXC__ENET1_RX_ER		0x73
			MX7D_PAD_ENET1_RGMII_RX_CTL__ENET1_RGMII_RX_CTL	0x73
			MX7D_PAD_ENET1_RGMII_TD0__ENET1_RGMII_TD0	0x73
			MX7D_PAD_ENET1_RGMII_TD1__ENET1_RGMII_TD1	0x73
			MX7D_PAD_ENET1_RGMII_TX_CTL__ENET1_RGMII_TX_CTL	0x73
			MX7D_PAD_GPIO1_IO12__CCM_ENET_REF_CLK1		0x73
			MX7D_PAD_SD2_CD_B__ENET1_MDIO			0x3
			MX7D_PAD_SD2_WP__ENET1_MDC			0x3
		>;
	};

	pinctrl_enet1_sleep: enet1-sleepgrp {
		fsl,pins = <
			MX7D_PAD_ENET1_RGMII_RD0__GPIO7_IO0		0x0
			MX7D_PAD_ENET1_RGMII_RD1__GPIO7_IO1		0x0
			MX7D_PAD_ENET1_RGMII_RXC__GPIO7_IO5		0x0
			MX7D_PAD_ENET1_RGMII_RX_CTL__GPIO7_IO4		0x0
			MX7D_PAD_ENET1_RGMII_TD0__GPIO7_IO6		0x0
			MX7D_PAD_ENET1_RGMII_TD1__GPIO7_IO7		0x0
			MX7D_PAD_ENET1_RGMII_TX_CTL__GPIO7_IO10		0x0
			MX7D_PAD_GPIO1_IO12__GPIO1_IO12			0x0
			MX7D_PAD_SD2_CD_B__GPIO5_IO9			0x0
			MX7D_PAD_SD2_WP__GPIO5_IO10			0x0
		>;
	};

	pinctrl_flexcan1: flexcan1grp {
		fsl,pins = <
			MX7D_PAD_ENET1_RGMII_RD2__FLEXCAN1_RX	0x79 /* SODIMM 63 */
			MX7D_PAD_ENET1_RGMII_RD3__FLEXCAN1_TX	0x79 /* SODIMM 55 */
		>;
	};

	pinctrl_flexcan2: flexcan2grp {
		fsl,pins = <
			MX7D_PAD_GPIO1_IO14__FLEXCAN2_RX	0x79 /* SODIMM 188 */
			MX7D_PAD_GPIO1_IO15__FLEXCAN2_TX	0x79 /* SODIMM 178 */
		>;
	};

	pinctrl_gpio1: gpio1grp {
		fsl,pins = <
			MX7D_PAD_EPDC_BDR1__GPIO2_IO29		0x14 /* SODIMM 110 */
			MX7D_PAD_EPDC_DATA00__GPIO2_IO0		0x14 /* SODIMM 111 */
			MX7D_PAD_EPDC_DATA01__GPIO2_IO1		0x14 /* SODIMM 113 */
			MX7D_PAD_EPDC_DATA02__GPIO2_IO2		0x14 /* SODIMM 115 */
			MX7D_PAD_EPDC_DATA03__GPIO2_IO3		0x14 /* SODIMM 117 */
			MX7D_PAD_EPDC_DATA04__GPIO2_IO4		0x14 /* SODIMM 119 */
			MX7D_PAD_EPDC_DATA05__GPIO2_IO5		0x14 /* SODIMM 121 */
			MX7D_PAD_EPDC_DATA06__GPIO2_IO6		0x14 /* SODIMM 123 */
			MX7D_PAD_EPDC_DATA07__GPIO2_IO7		0x14 /* SODIMM 125 */
			MX7D_PAD_EPDC_DATA08__GPIO2_IO8		0x74 /* SODIMM 91 */
			MX7D_PAD_EPDC_DATA09__GPIO2_IO9		0x14 /* SODIMM 89 */
			MX7D_PAD_EPDC_DATA10__GPIO2_IO10	0x74 /* SODIMM 105 */
			MX7D_PAD_EPDC_DATA11__GPIO2_IO11	0x14 /* SODIMM 152 */
			MX7D_PAD_EPDC_DATA12__GPIO2_IO12	0x14 /* SODIMM 150 */
			MX7D_PAD_EPDC_DATA14__GPIO2_IO14	0x14 /* SODIMM 126 */
			MX7D_PAD_EPDC_GDCLK__GPIO2_IO24		0x14 /* SODIMM 132 */
			MX7D_PAD_EPDC_GDOE__GPIO2_IO25		0x14 /* SODIMM 134 */
			MX7D_PAD_EPDC_GDRL__GPIO2_IO26		0x14 /* SODIMM 133 */
			MX7D_PAD_EPDC_GDSP__GPIO2_IO27		0x14 /* SODIMM 104 */
			MX7D_PAD_EPDC_PWR_COM__GPIO2_IO30	0x14 /* SODIMM 112 */
			MX7D_PAD_EPDC_PWR_STAT__GPIO2_IO31	0x14 /* SODIMM 128 */
			MX7D_PAD_EPDC_SDCE0__GPIO2_IO20		0x14 /* SODIMM 122 */
			MX7D_PAD_EPDC_SDCE1__GPIO2_IO21		0x14 /* SODIMM 124 */
			MX7D_PAD_EPDC_SDCE2__GPIO2_IO22		0x14 /* SODIMM 127 */
			MX7D_PAD_EPDC_SDCE3__GPIO2_IO23		0x14 /* SODIMM 130 */
			MX7D_PAD_EPDC_SDCLK__GPIO2_IO16		0x14 /* SODIMM 114 */
			MX7D_PAD_EPDC_SDLE__GPIO2_IO17		0x14 /* SODIMM 116 */
			MX7D_PAD_EPDC_SDOE__GPIO2_IO18		0x14 /* SODIMM 118 */
			MX7D_PAD_EPDC_SDSHR__GPIO2_IO19		0x14 /* SODIMM 120 */
			MX7D_PAD_LCD_RESET__GPIO3_IO4		0x14 /* SODIMM 93 */
			MX7D_PAD_SAI1_RX_BCLK__GPIO6_IO17	0x14 /* SODIMM 24 */
			MX7D_PAD_SAI1_RX_DATA__GPIO6_IO12	0x14 /* SODIMM 169 */
			MX7D_PAD_SAI1_RX_SYNC__GPIO6_IO16	0x14 /* SODIMM 77 */
			MX7D_PAD_SD2_CLK__GPIO5_IO12		0x14 /* SODIMM 184 */
			MX7D_PAD_SD2_CMD__GPIO5_IO13		0x14 /* SODIMM 186 */
			MX7D_PAD_SD2_DATA2__GPIO5_IO16		0x14 /* SODIMM 100 */
			MX7D_PAD_SD2_DATA3__GPIO5_IO17		0x14 /* SODIMM 102 */
			MX7D_PAD_UART3_RTS_B__GPIO4_IO6		0x14 /* SODIMM 131 */
		>;
	};

	pinctrl_gpio2: gpio2grp { /* On X22 Camera interface */
		fsl,pins = <
			MX7D_PAD_ECSPI1_MISO__GPIO4_IO18	0x14 /* SODIMM 79 */
			MX7D_PAD_ECSPI1_MOSI__GPIO4_IO17	0x14 /* SODIMM 103 */
			MX7D_PAD_ECSPI1_SCLK__GPIO4_IO16	0x14 /* SODIMM 101 */
			MX7D_PAD_ECSPI1_SS0__GPIO4_IO19		0x14 /* SODIMM 97 */
			MX7D_PAD_ECSPI2_MISO__GPIO4_IO22	0x14 /* SODIMM 85 */
			MX7D_PAD_ECSPI2_SS0__GPIO4_IO23		0x14 /* SODIMM 65 */
			MX7D_PAD_I2C3_SCL__GPIO4_IO12		0x14 /* SODIMM 81 */
			MX7D_PAD_I2C3_SDA__GPIO4_IO13		0x14 /* SODIMM 94 */
			MX7D_PAD_I2C4_SCL__GPIO4_IO14		0x14 /* SODIMM 96 */
			MX7D_PAD_I2C4_SDA__GPIO4_IO15		0x14 /* SODIMM 75 */
			MX7D_PAD_SD1_CD_B__GPIO5_IO0		0x74 /* SODIMM 69 */
			MX7D_PAD_SD2_RESET_B__GPIO5_IO11	0x14 /* SODIMM 98 */
		>;
	};

	pinctrl_gpio3: gpio3grp { /* LCD 18-23 */
		fsl,pins = <
			MX7D_PAD_LCD_DATA18__GPIO3_IO23		0x14 /* SODIMM 136 */
			MX7D_PAD_LCD_DATA19__GPIO3_IO24		0x14 /* SODIMM 138 */
			MX7D_PAD_LCD_DATA20__GPIO3_IO25		0x14 /* SODIMM 140 */
			MX7D_PAD_LCD_DATA21__GPIO3_IO26		0x14 /* SODIMM 142 */
			MX7D_PAD_LCD_DATA22__GPIO3_IO27		0x74 /* SODIMM 144 */
			MX7D_PAD_LCD_DATA23__GPIO3_IO28		0x74 /* SODIMM 146 */
		>;
	};

	pinctrl_gpio4: gpio4grp { /* Alternatively CAN2 */
		fsl,pins = <
			MX7D_PAD_GPIO1_IO14__GPIO1_IO14		0x14 /* SODIMM 188 */
			MX7D_PAD_GPIO1_IO15__GPIO1_IO15		0x14 /* SODIMM 178 */
		>;
	};

	pinctrl_gpio7: gpio7grp { /* Alternatively CAN1 */
		fsl,pins = <
			MX7D_PAD_ENET1_RGMII_RD2__GPIO7_IO2	0x14 /* SODIMM 63 */
			MX7D_PAD_ENET1_RGMII_RD3__GPIO7_IO3	0x14 /* SODIMM 55 */
		>;
	};

	pinctrl_gpio_bl_on: gpioblongrp {
		fsl,pins = <
			MX7D_PAD_SD1_WP__GPIO5_IO1		0x14 /* SODIMM 71 */
		>;
	};

	pinctrl_gpmi_nand: gpminandgrp {
		fsl,pins = <
			MX7D_PAD_SAI1_TX_BCLK__NAND_CE0_B	0x71
			MX7D_PAD_SAI1_TX_DATA__NAND_READY_B	0x74
			MX7D_PAD_SD3_CLK__NAND_CLE		0x71
			MX7D_PAD_SD3_CMD__NAND_ALE		0x71
			MX7D_PAD_SD3_DATA0__NAND_DATA00		0x71
			MX7D_PAD_SD3_DATA1__NAND_DATA01		0x71
			MX7D_PAD_SD3_DATA2__NAND_DATA02		0x71
			MX7D_PAD_SD3_DATA3__NAND_DATA03		0x71
			MX7D_PAD_SD3_DATA4__NAND_DATA04		0x71
			MX7D_PAD_SD3_DATA5__NAND_DATA05		0x71
			MX7D_PAD_SD3_DATA6__NAND_DATA06		0x71
			MX7D_PAD_SD3_DATA7__NAND_DATA07		0x71
			MX7D_PAD_SD3_RESET_B__NAND_WE_B		0x71
			MX7D_PAD_SD3_STROBE__NAND_RE_B		0x71
		>;
	};

	pinctrl_i2c1_int: i2c1intgrp { /* PMIC / TOUCH */
		fsl,pins = <
			MX7D_PAD_GPIO1_IO13__GPIO1_IO13	0x79
		>;
	};

	pinctrl_i2c4: i2c4grp {
		fsl,pins = <
			MX7D_PAD_ENET1_RGMII_TD2__I2C4_SCL	0x4000007f /* SODIMM 196 */
			MX7D_PAD_ENET1_RGMII_TD3__I2C4_SDA	0x4000007f /* SODIMM 194 */
		>;
	};

	pinctrl_i2c4_recovery: i2c4-recoverygrp {
		fsl,pins = <
			MX7D_PAD_ENET1_RGMII_TD2__GPIO7_IO8	0x4000007f
			MX7D_PAD_ENET1_RGMII_TD3__GPIO7_IO9	0x4000007f
		>;
	};

	pinctrl_lcdif_dat: lcdifdatgrp {
		fsl,pins = <
			MX7D_PAD_LCD_DATA00__LCD_DATA0		0x79 /* SODIMM 76 */
			MX7D_PAD_LCD_DATA01__LCD_DATA1		0x79 /* SODIMM 70 */
			MX7D_PAD_LCD_DATA02__LCD_DATA2		0x79 /* SODIMM 60 */
			MX7D_PAD_LCD_DATA03__LCD_DATA3		0x79 /* SODIMM 58 */
			MX7D_PAD_LCD_DATA04__LCD_DATA4		0x79 /* SODIMM 78 */
			MX7D_PAD_LCD_DATA05__LCD_DATA5		0x79 /* SODIMM 72 */
			MX7D_PAD_LCD_DATA06__LCD_DATA6		0x79 /* SODIMM 80 */
			MX7D_PAD_LCD_DATA07__LCD_DATA7		0x79 /* SODIMM 46 */
			MX7D_PAD_LCD_DATA08__LCD_DATA8		0x79 /* SODIMM 62 */
			MX7D_PAD_LCD_DATA09__LCD_DATA9		0x79 /* SODIMM 48 */
			MX7D_PAD_LCD_DATA10__LCD_DATA10		0x79 /* SODIMM 74 */
			MX7D_PAD_LCD_DATA11__LCD_DATA11		0x79 /* SODIMM 50 */
			MX7D_PAD_LCD_DATA12__LCD_DATA12		0x79 /* SODIMM 52 */
			MX7D_PAD_LCD_DATA13__LCD_DATA13		0x79 /* SODIMM 54 */
			MX7D_PAD_LCD_DATA14__LCD_DATA14		0x79 /* SODIMM 66 */
			MX7D_PAD_LCD_DATA15__LCD_DATA15		0x79 /* SODIMM 64 */
			MX7D_PAD_LCD_DATA16__LCD_DATA16		0x79 /* SODIMM 57 */
			MX7D_PAD_LCD_DATA17__LCD_DATA17		0x79 /* SODIMM 61 */
		>;
	};

	pinctrl_lcdif_dat_24: lcdifdat24grp {
		fsl,pins = <
			MX7D_PAD_LCD_DATA18__LCD_DATA18		0x79 /* SODIMM 136 */
			MX7D_PAD_LCD_DATA19__LCD_DATA19		0x79 /* SODIMM 138 */
			MX7D_PAD_LCD_DATA20__LCD_DATA20		0x79 /* SODIMM 140 */
			MX7D_PAD_LCD_DATA21__LCD_DATA21		0x79 /* SODIMM 142 */
			MX7D_PAD_LCD_DATA22__LCD_DATA22		0x79 /* SODIMM 144 */
			MX7D_PAD_LCD_DATA23__LCD_DATA23		0x79 /* SODIMM 146 */
		>;
	};

	pinctrl_lcdif_ctrl: lcdifctrlgrp {
		fsl,pins = <
			MX7D_PAD_LCD_CLK__LCD_CLK		0x79 /* SODIMM 56 */
			MX7D_PAD_LCD_ENABLE__LCD_ENABLE		0x79 /* SODIMM 44 */
			MX7D_PAD_LCD_HSYNC__LCD_HSYNC		0x79 /* SODIMM 68 */
			MX7D_PAD_LCD_VSYNC__LCD_VSYNC		0x79 /* SODIMM 82 */
		>;
	};

	pinctrl_lvds_transceiver: lvdstx {
		fsl,pins = <
			MX7D_PAD_ENET1_RGMII_RD2__GPIO7_IO2     0x14 /* SODIMM 63 */
			MX7D_PAD_ENET1_RGMII_RD3__GPIO7_IO3     0x74 /* SODIMM 55 */
			MX7D_PAD_ENET1_RGMII_TXC__GPIO7_IO11    0x14 /* SODIMM 99 */
			MX7D_PAD_EPDC_DATA13__GPIO2_IO13        0x14 /* SODIMM 95 */
		>;
	};

	pinctrl_pwm1: pwm1grp {
		fsl,pins = <
			MX7D_PAD_ECSPI2_MOSI__GPIO4_IO21	0x4  /* SODIMM 59 */
			MX7D_PAD_GPIO1_IO08__PWM1_OUT		0x79 /* SODIMM 59 */
		>;
	};

	pinctrl_pwm2: pwm2grp {
		fsl,pins = <
			MX7D_PAD_GPIO1_IO09__PWM2_OUT		0x79 /* SODIMM 28 */
		>;
	};

	pinctrl_pwm3: pwm3grp {
		fsl,pins = <
			MX7D_PAD_GPIO1_IO10__PWM3_OUT		0x79 /* SODIMM 30 */
		>;
	};

	pinctrl_pwm4: pwm4grp {
		fsl,pins = <
			MX7D_PAD_ECSPI2_SCLK__GPIO4_IO20	0x4  /* SODIMM 67 */
			MX7D_PAD_GPIO1_IO11__PWM4_OUT		0x79 /* SODIMM 67 */
		>;
	};

	pinctrl_uart1: uart1grp {
		fsl,pins = <
			MX7D_PAD_SAI2_TX_BCLK__UART1_DTE_CTS	0x79 /* SODIMM 25 */
			MX7D_PAD_SAI2_TX_SYNC__UART1_DTE_RTS	0x79 /* SODIMM 27 */
			MX7D_PAD_UART1_RX_DATA__UART1_DTE_TX	0x79 /* SODIMM 35 */
			MX7D_PAD_UART1_TX_DATA__UART1_DTE_RX	0x79 /* SODIMM 33 */
		>;
	};

	pinctrl_uart1_ctrl1: uart1ctrl1grp {
		fsl,pins = <
			MX7D_PAD_SD2_DATA0__GPIO5_IO14		0x14 /* SODIMM 23 / DTR */
			MX7D_PAD_SD2_DATA1__GPIO5_IO15		0x14 /* SODIMM 31 / DCD */
		>;
	};

	pinctrl_uart2: uart2grp {
		fsl,pins = <
			MX7D_PAD_SAI2_RX_DATA__UART2_DTE_RTS	0x79 /* SODIMM 32 / CTS */
			MX7D_PAD_SAI2_TX_DATA__UART2_DTE_CTS	0x79 /* SODIMM 34 / RTS */
			MX7D_PAD_UART2_RX_DATA__UART2_DTE_TX	0x79 /* SODIMM 38 */
			MX7D_PAD_UART2_TX_DATA__UART2_DTE_RX	0x79 /* SODIMM 36 */
		>;
	};
	pinctrl_uart3: uart3grp {
		fsl,pins = <
			MX7D_PAD_UART3_RX_DATA__UART3_DTE_TX	0x79 /* SODIMM 21 */
			MX7D_PAD_UART3_TX_DATA__UART3_DTE_RX	0x79 /* SODIMM 19 */
		>;
	};

	pinctrl_usbc_det: usbcdetgrp {
		fsl,pins = <
			MX7D_PAD_ENET1_CRS__GPIO7_IO14		0x14 /* SODIMM 137 / USBC_DET */
		>;
	};

	pinctrl_usbh_reg: usbhreggrp {
		fsl,pins = <
			MX7D_PAD_UART3_CTS_B__GPIO4_IO7		0x14 /* SODIMM 129 / USBH_PEN */
		>;
	};

	pinctrl_usdhc1: usdhc1grp {
		fsl,pins = <
			MX7D_PAD_SD1_CLK__SD1_CLK		0x19 /* SODIMM 47 */
			MX7D_PAD_SD1_CMD__SD1_CMD		0x59 /* SODIMM 190 */
			MX7D_PAD_SD1_DATA0__SD1_DATA0		0x59 /* SODIMM 192 */
			MX7D_PAD_SD1_DATA1__SD1_DATA1		0x59 /* SODIMM 49 */
			MX7D_PAD_SD1_DATA2__SD1_DATA2		0x59 /* SODIMM 51 */
			MX7D_PAD_SD1_DATA3__SD1_DATA3		0x59 /* SODIMM 53 */
		>;
	};

	pinctrl_usdhc1_100mhz: usdhc1-100mhzgrp {
		fsl,pins = <
			MX7D_PAD_SD1_CLK__SD1_CLK		0x1a
			MX7D_PAD_SD1_CMD__SD1_CMD		0x5a
			MX7D_PAD_SD1_DATA0__SD1_DATA0		0x5a
			MX7D_PAD_SD1_DATA1__SD1_DATA1		0x5a
			MX7D_PAD_SD1_DATA2__SD1_DATA2		0x5a
			MX7D_PAD_SD1_DATA3__SD1_DATA3		0x5a
		>;
	};

	pinctrl_usdhc1_200mhz: usdhc1-200mhzgrp {
		fsl,pins = <
			MX7D_PAD_SD1_CLK__SD1_CLK		0x1b
			MX7D_PAD_SD1_CMD__SD1_CMD		0x5b
			MX7D_PAD_SD1_DATA0__SD1_DATA0		0x5b
			MX7D_PAD_SD1_DATA1__SD1_DATA1		0x5b
			MX7D_PAD_SD1_DATA2__SD1_DATA2		0x5b
			MX7D_PAD_SD1_DATA3__SD1_DATA3		0x5b
		>;
	};

	/* Avoid backfeeding with removed card power. */
	pinctrl_usdhc1_sleep: usdhc1-slpgrp {
		fsl,pins = <
			MX7D_PAD_SD1_CMD__SD1_CMD		0x10
			MX7D_PAD_SD1_CLK__SD1_CLK		0x10
			MX7D_PAD_SD1_DATA0__SD1_DATA0		0x10
			MX7D_PAD_SD1_DATA1__SD1_DATA1		0x10
			MX7D_PAD_SD1_DATA2__SD1_DATA2		0x10
			MX7D_PAD_SD1_DATA3__SD1_DATA3		0x10
		>;
	};

	pinctrl_usdhc3: usdhc3grp {
		fsl,pins = <
			MX7D_PAD_SD3_CLK__SD3_CLK		0x19
			MX7D_PAD_SD3_CMD__SD3_CMD		0x59
			MX7D_PAD_SD3_DATA0__SD3_DATA0		0x59
			MX7D_PAD_SD3_DATA1__SD3_DATA1		0x59
			MX7D_PAD_SD3_DATA2__SD3_DATA2		0x59
			MX7D_PAD_SD3_DATA3__SD3_DATA3		0x59
			MX7D_PAD_SD3_DATA4__SD3_DATA4		0x59
			MX7D_PAD_SD3_DATA5__SD3_DATA5		0x59
			MX7D_PAD_SD3_DATA6__SD3_DATA6		0x59
			MX7D_PAD_SD3_DATA7__SD3_DATA7		0x59
			MX7D_PAD_SD3_STROBE__SD3_STROBE         0x19
		>;
	};

	pinctrl_usdhc3_100mhz: usdhc3-100mhzgrp {
		fsl,pins = <
			MX7D_PAD_SD3_CLK__SD3_CLK		0x1a
			MX7D_PAD_SD3_CMD__SD3_CMD		0x5a
			MX7D_PAD_SD3_DATA0__SD3_DATA0		0x5a
			MX7D_PAD_SD3_DATA1__SD3_DATA1		0x5a
			MX7D_PAD_SD3_DATA2__SD3_DATA2		0x5a
			MX7D_PAD_SD3_DATA3__SD3_DATA3		0x5a
			MX7D_PAD_SD3_DATA4__SD3_DATA4		0x5a
			MX7D_PAD_SD3_DATA5__SD3_DATA5		0x5a
			MX7D_PAD_SD3_DATA6__SD3_DATA6		0x5a
			MX7D_PAD_SD3_DATA7__SD3_DATA7		0x5a
			MX7D_PAD_SD3_STROBE__SD3_STROBE         0x1a
		>;
	};

	pinctrl_usdhc3_200mhz: usdhc3-200mhzgrp {
		fsl,pins = <
			MX7D_PAD_SD3_CLK__SD3_CLK		0x1b
			MX7D_PAD_SD3_CMD__SD3_CMD		0x5b
			MX7D_PAD_SD3_DATA0__SD3_DATA0		0x5b
			MX7D_PAD_SD3_DATA1__SD3_DATA1		0x5b
			MX7D_PAD_SD3_DATA2__SD3_DATA2		0x5b
			MX7D_PAD_SD3_DATA3__SD3_DATA3		0x5b
			MX7D_PAD_SD3_DATA4__SD3_DATA4		0x5b
			MX7D_PAD_SD3_DATA5__SD3_DATA5		0x5b
			MX7D_PAD_SD3_DATA6__SD3_DATA6		0x5b
			MX7D_PAD_SD3_DATA7__SD3_DATA7		0x5b
			MX7D_PAD_SD3_STROBE__SD3_STROBE         0x1b
		>;
	};

	pinctrl_sai1: sai1grp {
		fsl,pins = <
			MX7D_PAD_ENET1_COL__SAI1_TX_DATA0	0x30
			MX7D_PAD_ENET1_RX_CLK__SAI1_TX_BCLK     0x1f
			MX7D_PAD_ENET1_TX_CLK__SAI1_RX_DATA0	0x1f
			MX7D_PAD_SAI1_TX_SYNC__SAI1_TX_SYNC	0x1f
		>;
	};

	pinctrl_sai1_mclk: sai1mclkgrp {
		fsl,pins = <
			MX7D_PAD_SAI1_MCLK__SAI1_MCLK           0x1f
		>;
	};
};

&iomuxc_lpsr {
	pinctrl-names = "default";
	pinctrl-0 = <&pinctrl_gpio_lpsr>;

	pinctrl_cd_usdhc1: cdusdhc1grp {
		fsl,pins = <
			MX7D_PAD_LPSR_GPIO1_IO00__GPIO1_IO0	0x59 /* SODIMM 43 / MMC_CD */
		>;
	};

	pinctrl_cd_usdhc1_sleep: cdusdhc1-slpgrp {
		fsl,pins = <
			MX7D_PAD_LPSR_GPIO1_IO00__GPIO1_IO0	0x0
		>;
	};

	pinctrl_gpio_lpsr: gpiolpsrgrp {
		fsl,pins = <
			MX7D_PAD_LPSR_GPIO1_IO02__GPIO1_IO2	0x59 /* SODIMM 135 */
			MX7D_PAD_LPSR_GPIO1_IO03__GPIO1_IO3	0x59 /* SODIMM 22 */
		>;
	};

	pinctrl_gpiokeys: gpiokeysgrp {
		fsl,pins = <
			MX7D_PAD_LPSR_GPIO1_IO01__GPIO1_IO1	0x19 /* SODIMM 45 / WAKE_UP */
		>;
	};

	pinctrl_i2c1: i2c1grp {
		fsl,pins = <
			MX7D_PAD_LPSR_GPIO1_IO04__I2C1_SCL	0x4000007f
			MX7D_PAD_LPSR_GPIO1_IO05__I2C1_SDA	0x4000007f
		>;
	};

	pinctrl_i2c1_recovery: i2c1-recoverygrp {
		fsl,pins = <
			MX7D_PAD_LPSR_GPIO1_IO04__GPIO1_IO4	0x4000007f
			MX7D_PAD_LPSR_GPIO1_IO05__GPIO1_IO5	0x4000007f
		>;
	};

	pinctrl_uart1_ctrl2: uart1ctrl2grp {
		fsl,pins = <
			MX7D_PAD_LPSR_GPIO1_IO06__GPIO1_IO6	0x14 /* SODIMM 37 / RI */
			MX7D_PAD_LPSR_GPIO1_IO07__GPIO1_IO7	0x14 /* SODIMM 29 / DSR */
		>;
	};
};<|MERGE_RESOLUTION|>--- conflicted
+++ resolved
@@ -129,10 +129,6 @@
 		dailink_master: simple-audio-card,codec {
 			clocks = <&clks IMX7D_AUDIO_MCLK_ROOT_DIV>;
 			sound-dai = <&codec>;
-<<<<<<< HEAD
-			clocks = <&clks IMX7D_AUDIO_MCLK_ROOT_DIV>;
-=======
->>>>>>> eb3cdb58
 		};
 	};
 };
@@ -397,13 +393,8 @@
 
 	codec: sgtl5000@a {
 		#sound-dai-cells = <0>;
-<<<<<<< HEAD
-		reg = <0x0a>;
-		clocks = <&clks IMX7D_AUDIO_MCLK_ROOT_DIV>;
-=======
 		clocks = <&clks IMX7D_AUDIO_MCLK_ROOT_DIV>;
 		compatible = "fsl,sgtl5000";
->>>>>>> eb3cdb58
 		pinctrl-names = "default";
 		pinctrl-0 = <&pinctrl_sai1_mclk>;
 		reg = <0xa>;
