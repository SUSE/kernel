#ifndef _ASMARM_SIGNAL_H
#define _ASMARM_SIGNAL_H

#include <uapi/asm/signal.h>

/* Most things should be clean enough to redefine this at will, if care
   is taken to make libc match.  */

#define _NSIG		64
#define _NSIG_BPW	32
#define _NSIG_WORDS	(_NSIG / _NSIG_BPW)

typedef unsigned long old_sigset_t;		/* at least 32 bits */

typedef struct {
	unsigned long sig[_NSIG_WORDS];
} sigset_t;

<<<<<<< HEAD
struct old_sigaction {
	__sighandler_t sa_handler;
	old_sigset_t sa_mask;
	unsigned long sa_flags;
	__sigrestore_t sa_restorer;
};

struct sigaction {
	__sighandler_t sa_handler;
	unsigned long sa_flags;
	__sigrestore_t sa_restorer;
	sigset_t sa_mask;		/* mask last for extensibility */
};
#define __ARCH_HAS_SA_RESTORER

struct k_sigaction {
	struct sigaction sa;
};
=======
#define __ARCH_HAS_SA_RESTORER
>>>>>>> 8ca7cd1b

#include <asm/sigcontext.h>
#endif<|MERGE_RESOLUTION|>--- conflicted
+++ resolved
@@ -16,28 +16,7 @@
 	unsigned long sig[_NSIG_WORDS];
 } sigset_t;
 
-<<<<<<< HEAD
-struct old_sigaction {
-	__sighandler_t sa_handler;
-	old_sigset_t sa_mask;
-	unsigned long sa_flags;
-	__sigrestore_t sa_restorer;
-};
-
-struct sigaction {
-	__sighandler_t sa_handler;
-	unsigned long sa_flags;
-	__sigrestore_t sa_restorer;
-	sigset_t sa_mask;		/* mask last for extensibility */
-};
 #define __ARCH_HAS_SA_RESTORER
-
-struct k_sigaction {
-	struct sigaction sa;
-};
-=======
-#define __ARCH_HAS_SA_RESTORER
->>>>>>> 8ca7cd1b
 
 #include <asm/sigcontext.h>
 #endif