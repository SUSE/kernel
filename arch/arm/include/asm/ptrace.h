--- conflicted
+++ resolved
@@ -163,13 +163,10 @@
 		((current_stack_pointer | (THREAD_SIZE - 1)) - 7) - 1;	\
 })
 
-<<<<<<< HEAD
-=======
 static inline void regs_set_return_value(struct pt_regs *regs, unsigned long rc)
 {
 	regs->ARM_r0 = rc;
 }
->>>>>>> eb3cdb58
 
 /*
  * Update ITSTATE after normal execution of an IT block instruction.
