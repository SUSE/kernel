/*
 * Copyright (C) 1995-2004 Russell King
 *
 * Delay routines, using a pre-computed "loops_per_second" value.
 */
#ifndef __ASM_ARM_DELAY_H
#define __ASM_ARM_DELAY_H

#include <asm/memory.h>
#include <asm/param.h>	/* HZ */

#define MAX_UDELAY_MS	2
#define UDELAY_MULT	((UL(2199023) * HZ) >> 11)
#define UDELAY_SHIFT	30

#ifndef __ASSEMBLY__

struct delay_timer {
	unsigned long (*read_current_timer)(void);
	unsigned long freq;
};

extern struct arm_delay_ops {
	void (*delay)(unsigned long);
	void (*const_udelay)(unsigned long);
	void (*udelay)(unsigned long);
<<<<<<< HEAD
	bool const_clock;
=======
	unsigned long ticks_per_jiffy;
>>>>>>> 8ca7cd1b
} arm_delay_ops;

#define __delay(n)		arm_delay_ops.delay(n)

/*
 * This function intentionally does not exist; if you see references to
 * it, it means that you're calling udelay() with an out of range value.
 *
 * With currently imposed limits, this means that we support a max delay
 * of 2000us. Further limits: HZ<=1000 and bogomips<=3355
 */
extern void __bad_udelay(void);

/*
 * division by multiplication: you don't have to worry about
 * loss of precision.
 *
 * Use only for very small delays ( < 2 msec).  Should probably use a
 * lookup table, really, as the multiplications take much too long with
 * short delays.  This is a "reasonable" implementation, though (and the
 * first constant multiplications gets optimized away if the delay is
 * a constant)
 */
#define __udelay(n)		arm_delay_ops.udelay(n)
#define __const_udelay(n)	arm_delay_ops.const_udelay(n)

#define udelay(n)							\
	(__builtin_constant_p(n) ?					\
	  ((n) > (MAX_UDELAY_MS * 1000) ? __bad_udelay() :		\
			__const_udelay((n) * UDELAY_MULT)) :		\
	  __udelay(n))

/* Loop-based definitions for assembly code. */
extern void __loop_delay(unsigned long loops);
extern void __loop_udelay(unsigned long usecs);
extern void __loop_const_udelay(unsigned long);

/* Delay-loop timer registration. */
#define ARCH_HAS_READ_CURRENT_TIMER
extern void register_current_timer_delay(const struct delay_timer *timer);

#endif /* __ASSEMBLY__ */

#endif /* defined(_ARM_DELAY_H) */
<|MERGE_RESOLUTION|>--- conflicted
+++ resolved
@@ -24,11 +24,7 @@
 	void (*delay)(unsigned long);
 	void (*const_udelay)(unsigned long);
 	void (*udelay)(unsigned long);
-<<<<<<< HEAD
-	bool const_clock;
-=======
 	unsigned long ticks_per_jiffy;
->>>>>>> 8ca7cd1b
 } arm_delay_ops;
 
 #define __delay(n)		arm_delay_ops.delay(n)
