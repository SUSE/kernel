// SPDX-License-Identifier: GPL-2.0-only
/*
 *  linux/arch/arm/mm/fault.c
 *
 *  Copyright (C) 1995  Linus Torvalds
 *  Modifications for ARM processor (c) 1995-2004 Russell King
 */
#include <linux/extable.h>
#include <linux/signal.h>
#include <linux/mm.h>
#include <linux/hardirq.h>
#include <linux/init.h>
#include <linux/kprobes.h>
#include <linux/uaccess.h>
#include <linux/page-flags.h>
#include <linux/sched/signal.h>
#include <linux/sched/debug.h>
#include <linux/highmem.h>
#include <linux/perf_event.h>
#include <linux/kfence.h>

#include <asm/system_misc.h>
#include <asm/system_info.h>
#include <asm/tlbflush.h>

#include "fault.h"

#ifdef CONFIG_MMU

bool copy_from_kernel_nofault_allowed(const void *unsafe_src, size_t size)
{
	unsigned long addr = (unsigned long)unsafe_src;

	return addr >= TASK_SIZE && ULONG_MAX - addr >= size;
}

/*
 * This is useful to dump out the page tables associated with
 * 'addr' in mm 'mm'.
 */
void show_pte(const char *lvl, struct mm_struct *mm, unsigned long addr)
{
	pgd_t *pgd;

	if (!mm)
		mm = &init_mm;

	pgd = pgd_offset(mm, addr);
	printk("%s[%08lx] *pgd=%08llx", lvl, addr, (long long)pgd_val(*pgd));

	do {
		p4d_t *p4d;
		pud_t *pud;
		pmd_t *pmd;
		pte_t *pte;

		p4d = p4d_offset(pgd, addr);
		if (p4d_none(*p4d))
			break;

		if (p4d_bad(*p4d)) {
			pr_cont("(bad)");
			break;
		}

		pud = pud_offset(p4d, addr);
		if (PTRS_PER_PUD != 1)
			pr_cont(", *pud=%08llx", (long long)pud_val(*pud));

		if (pud_none(*pud))
			break;

		if (pud_bad(*pud)) {
			pr_cont("(bad)");
			break;
		}

		pmd = pmd_offset(pud, addr);
		if (PTRS_PER_PMD != 1)
			pr_cont(", *pmd=%08llx", (long long)pmd_val(*pmd));

		if (pmd_none(*pmd))
			break;

		if (pmd_bad(*pmd)) {
			pr_cont("(bad)");
			break;
		}

		/* We must not map this if we have highmem enabled */
		if (PageHighMem(pfn_to_page(pmd_val(*pmd) >> PAGE_SHIFT)))
			break;

		pte = pte_offset_map(pmd, addr);
		if (!pte)
			break;

		pr_cont(", *pte=%08llx", (long long)pte_val(*pte));
#ifndef CONFIG_ARM_LPAE
		pr_cont(", *ppte=%08llx",
		       (long long)pte_val(pte[PTE_HWTABLE_PTRS]));
#endif
		pte_unmap(pte);
	} while(0);

	pr_cont("\n");
}
#else					/* CONFIG_MMU */
void show_pte(const char *lvl, struct mm_struct *mm, unsigned long addr)
{ }
#endif					/* CONFIG_MMU */

static inline bool is_write_fault(unsigned int fsr)
{
	return (fsr & FSR_WRITE) && !(fsr & FSR_CM);
}

static inline bool is_translation_fault(unsigned int fsr)
{
	int fs = fsr_fs(fsr);
#ifdef CONFIG_ARM_LPAE
	if ((fs & FS_MMU_NOLL_MASK) == FS_TRANS_NOLL)
		return true;
#else
	if (fs == FS_L1_TRANS || fs == FS_L2_TRANS)
		return true;
#endif
	return false;
}

static void die_kernel_fault(const char *msg, struct mm_struct *mm,
			     unsigned long addr, unsigned int fsr,
			     struct pt_regs *regs)
{
	bust_spinlocks(1);
	pr_alert("8<--- cut here ---\n");
	pr_alert("Unable to handle kernel %s at virtual address %08lx when %s\n",
		 msg, addr, fsr & FSR_LNX_PF ? "execute" :
		 fsr & FSR_WRITE ? "write" : "read");

	show_pte(KERN_ALERT, mm, addr);
	die("Oops", regs, fsr);
	bust_spinlocks(0);
	make_task_dead(SIGKILL);
}

/*
 * Oops.  The kernel tried to access some page that wasn't present.
 */
static void
__do_kernel_fault(struct mm_struct *mm, unsigned long addr, unsigned int fsr,
		  struct pt_regs *regs)
{
	const char *msg;
	/*
	 * Are we prepared to handle this kernel fault?
	 */
	if (fixup_exception(regs))
		return;

	/*
	 * No handler, we'll have to terminate things with extreme prejudice.
	 */
	if (addr < PAGE_SIZE) {
		msg = "NULL pointer dereference";
	} else {
		if (is_translation_fault(fsr) &&
		    kfence_handle_page_fault(addr, is_write_fault(fsr), regs))
			return;

		msg = "paging request";
	}

	die_kernel_fault(msg, mm, addr, fsr, regs);
}

/*
 * Something tried to access memory that isn't in our memory map..
 * User mode accesses just cause a SIGSEGV
 */
static void
__do_user_fault(unsigned long addr, unsigned int fsr, unsigned int sig,
		int code, struct pt_regs *regs)
{
	struct task_struct *tsk = current;

	if (addr > TASK_SIZE)
		harden_branch_predictor();

#ifdef CONFIG_DEBUG_USER
	if (((user_debug & UDBG_SEGV) && (sig == SIGSEGV)) ||
	    ((user_debug & UDBG_BUS)  && (sig == SIGBUS))) {
		pr_err("8<--- cut here ---\n");
		pr_err("%s: unhandled page fault (%d) at 0x%08lx, code 0x%03x\n",
		       tsk->comm, sig, addr, fsr);
		show_pte(KERN_ERR, tsk->mm, addr);
		show_regs(regs);
	}
#endif
#ifndef CONFIG_KUSER_HELPERS
	if ((sig == SIGSEGV) && ((addr & PAGE_MASK) == 0xffff0000))
		printk_ratelimited(KERN_DEBUG
				   "%s: CONFIG_KUSER_HELPERS disabled at 0x%08lx\n",
				   tsk->comm, addr);
#endif

	tsk->thread.address = addr;
	tsk->thread.error_code = fsr;
	tsk->thread.trap_no = 14;
	force_sig_fault(sig, code, (void __user *)addr);
}

void do_bad_area(unsigned long addr, unsigned int fsr, struct pt_regs *regs)
{
	struct task_struct *tsk = current;
	struct mm_struct *mm = tsk->active_mm;

	/*
	 * If we are in kernel mode at this point, we
	 * have no context to handle this fault with.
	 */
	if (user_mode(regs))
		__do_user_fault(addr, fsr, SIGSEGV, SEGV_MAPERR, regs);
	else
		__do_kernel_fault(mm, addr, fsr, regs);
}

#ifdef CONFIG_MMU
static inline bool is_permission_fault(unsigned int fsr)
{
	int fs = fsr_fs(fsr);
#ifdef CONFIG_ARM_LPAE
	if ((fs & FS_MMU_NOLL_MASK) == FS_PERM_NOLL)
		return true;
#else
	if (fs == FS_L1_PERM || fs == FS_L2_PERM)
		return true;
#endif
	return false;
}

<<<<<<< HEAD
=======
#ifdef CONFIG_CPU_TTBR0_PAN
static inline bool ttbr0_usermode_access_allowed(struct pt_regs *regs)
{
	struct svc_pt_regs *svcregs;

	/* If we are in user mode: permission granted */
	if (user_mode(regs))
		return true;

	/* uaccess state saved above pt_regs on SVC exception entry */
	svcregs = to_svc_pt_regs(regs);

	return !(svcregs->ttbcr & TTBCR_EPD0);
}
#else
static inline bool ttbr0_usermode_access_allowed(struct pt_regs *regs)
{
	return true;
}
#endif

>>>>>>> 2d5404ca
static int __kprobes
do_page_fault(unsigned long addr, unsigned int fsr, struct pt_regs *regs)
{
	struct mm_struct *mm = current->mm;
	struct vm_area_struct *vma;
	int sig, code;
	vm_fault_t fault;
	unsigned int flags = FAULT_FLAG_DEFAULT;
	unsigned long vm_flags = VM_ACCESS_FLAGS;

	if (kprobe_page_fault(regs, fsr))
		return 0;


	/* Enable interrupts if they were enabled in the parent context. */
	if (interrupts_enabled(regs))
		local_irq_enable();

	/*
	 * If we're in an interrupt or have no user
	 * context, we must not take the fault..
	 */
	if (faulthandler_disabled() || !mm)
		goto no_context;

	if (user_mode(regs))
		flags |= FAULT_FLAG_USER;

	if (is_write_fault(fsr)) {
		flags |= FAULT_FLAG_WRITE;
		vm_flags = VM_WRITE;
	}

	if (fsr & FSR_LNX_PF) {
		vm_flags = VM_EXEC;

		if (is_permission_fault(fsr) && !user_mode(regs))
			die_kernel_fault("execution of memory",
					 mm, addr, fsr, regs);
	}

	perf_sw_event(PERF_COUNT_SW_PAGE_FAULTS, 1, regs, addr);

<<<<<<< HEAD
retry:
	vma = lock_mm_and_find_vma(mm, addr, regs);
	if (unlikely(!vma)) {
		fault = VM_FAULT_BADMAP;
		goto bad_area;
	}

	/*
	 * ok, we have a good vm_area for this memory access, check the
	 * permissions on the VMA allow for the fault which occurred.
	 */
	if (!(vma->vm_flags & vm_flags))
		fault = VM_FAULT_BADACCESS;
	else
		fault = handle_mm_fault(vma, addr & PAGE_MASK, flags, regs);
=======
	/*
	 * Privileged access aborts with CONFIG_CPU_TTBR0_PAN enabled are
	 * routed via the translation fault mechanism. Check whether uaccess
	 * is disabled while in kernel mode.
	 */
	if (!ttbr0_usermode_access_allowed(regs))
		goto no_context;

	if (!(flags & FAULT_FLAG_USER))
		goto lock_mmap;

	vma = lock_vma_under_rcu(mm, addr);
	if (!vma)
		goto lock_mmap;

	if (!(vma->vm_flags & vm_flags)) {
		vma_end_read(vma);
		count_vm_vma_lock_event(VMA_LOCK_SUCCESS);
		fault = 0;
		code = SEGV_ACCERR;
		goto bad_area;
	}
	fault = handle_mm_fault(vma, addr, flags | FAULT_FLAG_VMA_LOCK, regs);
	if (!(fault & (VM_FAULT_RETRY | VM_FAULT_COMPLETED)))
		vma_end_read(vma);

	if (!(fault & VM_FAULT_RETRY)) {
		count_vm_vma_lock_event(VMA_LOCK_SUCCESS);
		goto done;
	}
	count_vm_vma_lock_event(VMA_LOCK_RETRY);
	if (fault & VM_FAULT_MAJOR)
		flags |= FAULT_FLAG_TRIED;

	/* Quick path to respond to signals */
	if (fault_signal_pending(fault, regs)) {
		if (!user_mode(regs))
			goto no_context;
		return 0;
	}
lock_mmap:

retry:
	vma = lock_mm_and_find_vma(mm, addr, regs);
	if (unlikely(!vma)) {
		fault = 0;
		code = SEGV_MAPERR;
		goto bad_area;
	}

	/*
	 * ok, we have a good vm_area for this memory access, check the
	 * permissions on the VMA allow for the fault which occurred.
	 */
	if (!(vma->vm_flags & vm_flags)) {
		mmap_read_unlock(mm);
		fault = 0;
		code = SEGV_ACCERR;
		goto bad_area;
	}

	fault = handle_mm_fault(vma, addr & PAGE_MASK, flags, regs);
>>>>>>> 2d5404ca

	/* If we need to retry but a fatal signal is pending, handle the
	 * signal first. We do not need to release the mmap_lock because
	 * it would already be released in __lock_page_or_retry in
	 * mm/filemap.c. */
	if (fault_signal_pending(fault, regs)) {
		if (!user_mode(regs))
			goto no_context;
		return 0;
	}

	/* The fault is fully completed (including releasing mmap lock) */
	if (fault & VM_FAULT_COMPLETED)
		return 0;

	if (!(fault & VM_FAULT_ERROR)) {
		if (fault & VM_FAULT_RETRY) {
			flags |= FAULT_FLAG_TRIED;
			goto retry;
		}
	}

	mmap_read_unlock(mm);
done:

	/* Handle the "normal" case first */
	if (likely(!(fault & VM_FAULT_ERROR)))
		return 0;

<<<<<<< HEAD
=======
	code = SEGV_MAPERR;
>>>>>>> 2d5404ca
bad_area:
	/*
	 * If we are in kernel mode at this point, we
	 * have no context to handle this fault with.
	 */
	if (!user_mode(regs))
		goto no_context;

	if (fault & VM_FAULT_OOM) {
		/*
		 * We ran out of memory, call the OOM killer, and return to
		 * userspace (which will retry the fault, or kill us if we
		 * got oom-killed)
		 */
		pagefault_out_of_memory();
		return 0;
	}

	if (fault & VM_FAULT_SIGBUS) {
		/*
		 * We had some memory, but were unable to
		 * successfully fix up this page fault.
		 */
		sig = SIGBUS;
		code = BUS_ADRERR;
	} else {
		/*
		 * Something tried to access memory that
		 * isn't in our memory map..
		 */
		sig = SIGSEGV;
	}

	__do_user_fault(addr, fsr, sig, code, regs);
	return 0;

no_context:
	__do_kernel_fault(mm, addr, fsr, regs);
	return 0;
}
#else					/* CONFIG_MMU */
static int
do_page_fault(unsigned long addr, unsigned int fsr, struct pt_regs *regs)
{
	return 0;
}
#endif					/* CONFIG_MMU */

/*
 * First Level Translation Fault Handler
 *
 * We enter here because the first level page table doesn't contain
 * a valid entry for the address.
 *
 * If the address is in kernel space (>= TASK_SIZE), then we are
 * probably faulting in the vmalloc() area.
 *
 * If the init_task's first level page tables contains the relevant
 * entry, we copy the it to this task.  If not, we send the process
 * a signal, fixup the exception, or oops the kernel.
 *
 * NOTE! We MUST NOT take any locks for this case. We may be in an
 * interrupt or a critical region, and should only copy the information
 * from the master page table, nothing more.
 */
#ifdef CONFIG_MMU
static int __kprobes
do_translation_fault(unsigned long addr, unsigned int fsr,
		     struct pt_regs *regs)
{
	unsigned int index;
	pgd_t *pgd, *pgd_k;
	p4d_t *p4d, *p4d_k;
	pud_t *pud, *pud_k;
	pmd_t *pmd, *pmd_k;

	if (addr < TASK_SIZE)
		return do_page_fault(addr, fsr, regs);

	if (user_mode(regs))
		goto bad_area;

	index = pgd_index(addr);

	pgd = cpu_get_pgd() + index;
	pgd_k = init_mm.pgd + index;

	p4d = p4d_offset(pgd, addr);
	p4d_k = p4d_offset(pgd_k, addr);

	if (p4d_none(*p4d_k))
		goto bad_area;
	if (!p4d_present(*p4d))
		set_p4d(p4d, *p4d_k);

	pud = pud_offset(p4d, addr);
	pud_k = pud_offset(p4d_k, addr);

	if (pud_none(*pud_k))
		goto bad_area;
	if (!pud_present(*pud))
		set_pud(pud, *pud_k);

	pmd = pmd_offset(pud, addr);
	pmd_k = pmd_offset(pud_k, addr);

#ifdef CONFIG_ARM_LPAE
	/*
	 * Only one hardware entry per PMD with LPAE.
	 */
	index = 0;
#else
	/*
	 * On ARM one Linux PGD entry contains two hardware entries (see page
	 * tables layout in pgtable.h). We normally guarantee that we always
	 * fill both L1 entries. But create_mapping() doesn't follow the rule.
	 * It can create inidividual L1 entries, so here we have to call
	 * pmd_none() check for the entry really corresponded to address, not
	 * for the first of pair.
	 */
	index = (addr >> SECTION_SHIFT) & 1;
#endif
	if (pmd_none(pmd_k[index]))
		goto bad_area;

	copy_pmd(pmd, pmd_k);
	return 0;

bad_area:
	do_bad_area(addr, fsr, regs);
	return 0;
}
#else					/* CONFIG_MMU */
static int
do_translation_fault(unsigned long addr, unsigned int fsr,
		     struct pt_regs *regs)
{
	return 0;
}
#endif					/* CONFIG_MMU */

/*
 * Some section permission faults need to be handled gracefully.
 * They can happen due to a __{get,put}_user during an oops.
 */
#ifndef CONFIG_ARM_LPAE
static int
do_sect_fault(unsigned long addr, unsigned int fsr, struct pt_regs *regs)
{
	do_bad_area(addr, fsr, regs);
	return 0;
}
#endif /* CONFIG_ARM_LPAE */

/*
 * This abort handler always returns "fault".
 */
static int
do_bad(unsigned long addr, unsigned int fsr, struct pt_regs *regs)
{
	return 1;
}

struct fsr_info {
	int	(*fn)(unsigned long addr, unsigned int fsr, struct pt_regs *regs);
	int	sig;
	int	code;
	const char *name;
};

/* FSR definition */
#ifdef CONFIG_ARM_LPAE
#include "fsr-3level.c"
#else
#include "fsr-2level.c"
#endif

void __init
hook_fault_code(int nr, int (*fn)(unsigned long, unsigned int, struct pt_regs *),
		int sig, int code, const char *name)
{
	if (nr < 0 || nr >= ARRAY_SIZE(fsr_info))
		BUG();

	fsr_info[nr].fn   = fn;
	fsr_info[nr].sig  = sig;
	fsr_info[nr].code = code;
	fsr_info[nr].name = name;
}

/*
 * Dispatch a data abort to the relevant handler.
 */
asmlinkage void
do_DataAbort(unsigned long addr, unsigned int fsr, struct pt_regs *regs)
{
	const struct fsr_info *inf = fsr_info + fsr_fs(fsr);

	if (!inf->fn(addr, fsr & ~FSR_LNX_PF, regs))
		return;

	pr_alert("8<--- cut here ---\n");
	pr_alert("Unhandled fault: %s (0x%03x) at 0x%08lx\n",
		inf->name, fsr, addr);
	show_pte(KERN_ALERT, current->mm, addr);

	arm_notify_die("", regs, inf->sig, inf->code, (void __user *)addr,
		       fsr, 0);
}

void __init
hook_ifault_code(int nr, int (*fn)(unsigned long, unsigned int, struct pt_regs *),
		 int sig, int code, const char *name)
{
	if (nr < 0 || nr >= ARRAY_SIZE(ifsr_info))
		BUG();

	ifsr_info[nr].fn   = fn;
	ifsr_info[nr].sig  = sig;
	ifsr_info[nr].code = code;
	ifsr_info[nr].name = name;
}

asmlinkage void
do_PrefetchAbort(unsigned long addr, unsigned int ifsr, struct pt_regs *regs)
{
	const struct fsr_info *inf = ifsr_info + fsr_fs(ifsr);

	if (!inf->fn(addr, ifsr | FSR_LNX_PF, regs))
		return;

	pr_alert("8<--- cut here ---\n");
	pr_alert("Unhandled prefetch abort: %s (0x%03x) at 0x%08lx\n",
		inf->name, ifsr, addr);

	arm_notify_die("", regs, inf->sig, inf->code, (void __user *)addr,
		       ifsr, 0);
}

/*
 * Abort handler to be used only during first unmasking of asynchronous aborts
 * on the boot CPU. This makes sure that the machine will not die if the
 * firmware/bootloader left an imprecise abort pending for us to trip over.
 */
static int __init early_abort_handler(unsigned long addr, unsigned int fsr,
				      struct pt_regs *regs)
{
	pr_warn("Hit pending asynchronous external abort (FSR=0x%08x) during "
		"first unmask, this is most likely caused by a "
		"firmware/bootloader bug.\n", fsr);

	return 0;
}

void __init early_abt_enable(void)
{
	fsr_info[FSR_FS_AEA].fn = early_abort_handler;
	local_abt_enable();
	fsr_info[FSR_FS_AEA].fn = do_bad;
}

#ifndef CONFIG_ARM_LPAE
static int __init exceptions_init(void)
{
	if (cpu_architecture() >= CPU_ARCH_ARMv6) {
		hook_fault_code(4, do_translation_fault, SIGSEGV, SEGV_MAPERR,
				"I-cache maintenance fault");
	}

	if (cpu_architecture() >= CPU_ARCH_ARMv7) {
		/*
		 * TODO: Access flag faults introduced in ARMv6K.
		 * Runtime check for 'K' extension is needed
		 */
		hook_fault_code(3, do_bad, SIGSEGV, SEGV_MAPERR,
				"section access flag fault");
		hook_fault_code(6, do_bad, SIGSEGV, SEGV_MAPERR,
				"section access flag fault");
	}

	return 0;
}

arch_initcall(exceptions_init);
#endif<|MERGE_RESOLUTION|>--- conflicted
+++ resolved
@@ -239,8 +239,6 @@
 	return false;
 }
 
-<<<<<<< HEAD
-=======
 #ifdef CONFIG_CPU_TTBR0_PAN
 static inline bool ttbr0_usermode_access_allowed(struct pt_regs *regs)
 {
@@ -262,7 +260,6 @@
 }
 #endif
 
->>>>>>> 2d5404ca
 static int __kprobes
 do_page_fault(unsigned long addr, unsigned int fsr, struct pt_regs *regs)
 {
@@ -306,23 +303,6 @@
 
 	perf_sw_event(PERF_COUNT_SW_PAGE_FAULTS, 1, regs, addr);
 
-<<<<<<< HEAD
-retry:
-	vma = lock_mm_and_find_vma(mm, addr, regs);
-	if (unlikely(!vma)) {
-		fault = VM_FAULT_BADMAP;
-		goto bad_area;
-	}
-
-	/*
-	 * ok, we have a good vm_area for this memory access, check the
-	 * permissions on the VMA allow for the fault which occurred.
-	 */
-	if (!(vma->vm_flags & vm_flags))
-		fault = VM_FAULT_BADACCESS;
-	else
-		fault = handle_mm_fault(vma, addr & PAGE_MASK, flags, regs);
-=======
 	/*
 	 * Privileged access aborts with CONFIG_CPU_TTBR0_PAN enabled are
 	 * routed via the translation fault mechanism. Check whether uaccess
@@ -385,7 +365,6 @@
 	}
 
 	fault = handle_mm_fault(vma, addr & PAGE_MASK, flags, regs);
->>>>>>> 2d5404ca
 
 	/* If we need to retry but a fatal signal is pending, handle the
 	 * signal first. We do not need to release the mmap_lock because
@@ -415,10 +394,7 @@
 	if (likely(!(fault & VM_FAULT_ERROR)))
 		return 0;
 
-<<<<<<< HEAD
-=======
 	code = SEGV_MAPERR;
->>>>>>> 2d5404ca
 bad_area:
 	/*
 	 * If we are in kernel mode at this point, we
