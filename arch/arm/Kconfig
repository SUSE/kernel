# SPDX-License-Identifier: GPL-2.0
config ARM
	bool
	default y
	select ARCH_32BIT_OFF_T
	select ARCH_CORRECT_STACKTRACE_ON_KRETPROBE if HAVE_KRETPROBES && FRAME_POINTER && !ARM_UNWIND
	select ARCH_HAS_BINFMT_FLAT
<<<<<<< HEAD
=======
	select ARCH_HAS_CPU_CACHE_ALIASING
>>>>>>> 2d5404ca
	select ARCH_HAS_CPU_FINALIZE_INIT if MMU
	select ARCH_HAS_CURRENT_STACK_POINTER
	select ARCH_HAS_DEBUG_VIRTUAL if MMU
	select ARCH_HAS_DMA_ALLOC if MMU
	select ARCH_HAS_DMA_OPS
	select ARCH_HAS_DMA_WRITE_COMBINE if !ARM_DMA_MEM_BUFFERABLE
	select ARCH_HAS_ELF_RANDOMIZE
	select ARCH_HAS_FORTIFY_SOURCE
	select ARCH_HAS_KEEPINITRD
	select ARCH_HAS_KCOV
	select ARCH_HAS_MEMBARRIER_SYNC_CORE
	select ARCH_HAS_NON_OVERLAPPING_ADDRESS_SPACE
	select ARCH_HAS_PTE_SPECIAL if ARM_LPAE
	select ARCH_HAS_SETUP_DMA_OPS
	select ARCH_HAS_SET_MEMORY
	select ARCH_STACKWALK
	select ARCH_HAS_STRICT_KERNEL_RWX if MMU && !XIP_KERNEL
	select ARCH_HAS_STRICT_MODULE_RWX if MMU
	select ARCH_HAS_SYNC_DMA_FOR_DEVICE
	select ARCH_HAS_SYNC_DMA_FOR_CPU
	select ARCH_HAS_TEARDOWN_DMA_OPS if MMU
	select ARCH_HAS_TICK_BROADCAST if GENERIC_CLOCKEVENTS_BROADCAST
	select ARCH_HAVE_NMI_SAFE_CMPXCHG if CPU_V7 || CPU_V7M || CPU_V6K
	select ARCH_HAS_GCOV_PROFILE_ALL
	select ARCH_KEEP_MEMBLOCK
	select ARCH_HAS_UBSAN
	select ARCH_MIGHT_HAVE_PC_PARPORT
	select ARCH_OPTIONAL_KERNEL_RWX if ARCH_HAS_STRICT_KERNEL_RWX
	select ARCH_OPTIONAL_KERNEL_RWX_DEFAULT if CPU_V7
	select ARCH_NEED_CMPXCHG_1_EMU if CPU_V6
	select ARCH_SUPPORTS_ATOMIC_RMW
	select ARCH_SUPPORTS_CFI_CLANG
	select ARCH_SUPPORTS_HUGETLBFS if ARM_LPAE
	select ARCH_SUPPORTS_PER_VMA_LOCK
	select ARCH_USE_BUILTIN_BSWAP
	select ARCH_USE_CMPXCHG_LOCKREF
	select ARCH_USE_MEMTEST
	select ARCH_WANT_DEFAULT_TOPDOWN_MMAP_LAYOUT if MMU
	select ARCH_WANT_GENERAL_HUGETLB
	select ARCH_WANT_IPC_PARSE_VERSION
	select ARCH_WANT_LD_ORPHAN_WARN
	select BINFMT_FLAT_ARGVP_ENVP_ON_STACK
	select BUILDTIME_TABLE_SORT if MMU
	select COMMON_CLK if !(ARCH_RPC || ARCH_FOOTBRIDGE)
	select CLONE_BACKWARDS
	select CPU_PM if SUSPEND || CPU_IDLE
	select DCACHE_WORD_ACCESS if HAVE_EFFICIENT_UNALIGNED_ACCESS
	select DMA_DECLARE_COHERENT
	select DMA_GLOBAL_POOL if !MMU
	select DMA_NONCOHERENT_MMAP if MMU
	select EDAC_SUPPORT
	select EDAC_ATOMIC_SCRUB
	select GENERIC_ALLOCATOR
	select GENERIC_ARCH_TOPOLOGY if ARM_CPU_TOPOLOGY
	select GENERIC_ATOMIC64 if CPU_V7M || CPU_V6 || !CPU_32v6K || !AEABI
	select GENERIC_CLOCKEVENTS_BROADCAST if SMP
	select GENERIC_IRQ_IPI if SMP
	select GENERIC_CPU_AUTOPROBE
	select GENERIC_CPU_DEVICES
	select GENERIC_EARLY_IOREMAP
	select GENERIC_IDLE_POLL_SETUP
	select GENERIC_IRQ_MULTI_HANDLER
	select GENERIC_IRQ_PROBE
	select GENERIC_IRQ_SHOW
	select GENERIC_IRQ_SHOW_LEVEL
	select GENERIC_LIB_DEVMEM_IS_ALLOWED
	select GENERIC_PCI_IOMAP
	select GENERIC_SCHED_CLOCK
	select GENERIC_SMP_IDLE_THREAD
	select HARDIRQS_SW_RESEND
	select HAS_IOPORT
	select HAVE_ARCH_AUDITSYSCALL if AEABI && !OABI_COMPAT
	select HAVE_ARCH_BITREVERSE if (CPU_32v7M || CPU_32v7) && !CPU_32v6
	select HAVE_ARCH_JUMP_LABEL if !XIP_KERNEL && !CPU_ENDIAN_BE32 && MMU
	select HAVE_ARCH_KFENCE if MMU && !XIP_KERNEL
	select HAVE_ARCH_KGDB if !CPU_ENDIAN_BE32 && MMU
	select HAVE_ARCH_KASAN if MMU && !XIP_KERNEL
	select HAVE_ARCH_KASAN_VMALLOC if HAVE_ARCH_KASAN
	select HAVE_ARCH_MMAP_RND_BITS if MMU
	select HAVE_ARCH_PFN_VALID
	select HAVE_ARCH_SECCOMP
	select HAVE_ARCH_SECCOMP_FILTER if AEABI && !OABI_COMPAT
	select HAVE_ARCH_STACKLEAK
	select HAVE_ARCH_THREAD_STRUCT_WHITELIST
	select HAVE_ARCH_TRACEHOOK
	select HAVE_ARCH_TRANSPARENT_HUGEPAGE if ARM_LPAE
	select HAVE_ARM_SMCCC if CPU_V7
	select HAVE_EBPF_JIT if !CPU_ENDIAN_BE32
	select HAVE_CONTEXT_TRACKING_USER
	select HAVE_C_RECORDMCOUNT
	select HAVE_BUILDTIME_MCOUNT_SORT
	select HAVE_DEBUG_KMEMLEAK if !XIP_KERNEL
	select HAVE_DMA_CONTIGUOUS if MMU
	select HAVE_DYNAMIC_FTRACE if !XIP_KERNEL && !CPU_ENDIAN_BE32 && MMU
	select HAVE_DYNAMIC_FTRACE_WITH_REGS if HAVE_DYNAMIC_FTRACE
	select HAVE_EFFICIENT_UNALIGNED_ACCESS if (CPU_V6 || CPU_V6K || CPU_V7) && MMU
	select HAVE_EXIT_THREAD
	select HAVE_GUP_FAST if ARM_LPAE
	select HAVE_FTRACE_MCOUNT_RECORD if !XIP_KERNEL
	select HAVE_FUNCTION_ERROR_INJECTION
	select HAVE_FUNCTION_GRAPH_TRACER
	select HAVE_FUNCTION_TRACER if !XIP_KERNEL
	select HAVE_GCC_PLUGINS
	select HAVE_HW_BREAKPOINT if PERF_EVENTS && (CPU_V6 || CPU_V6K || CPU_V7)
	select HAVE_IRQ_TIME_ACCOUNTING
	select HAVE_KERNEL_GZIP
	select HAVE_KERNEL_LZ4
	select HAVE_KERNEL_LZMA
	select HAVE_KERNEL_LZO
	select HAVE_KERNEL_XZ
	select HAVE_KPROBES if !XIP_KERNEL && !CPU_ENDIAN_BE32 && !CPU_V7M
	select HAVE_KRETPROBES if HAVE_KPROBES
	select HAVE_LD_DEAD_CODE_DATA_ELIMINATION if (LD_VERSION >= 23600 || LD_IS_LLD)
	select HAVE_MOD_ARCH_SPECIFIC
	select HAVE_NMI
	select HAVE_OPTPROBES if !THUMB2_KERNEL
	select HAVE_PAGE_SIZE_4KB
	select HAVE_PCI if MMU
	select HAVE_PERF_EVENTS
	select HAVE_PERF_REGS
	select HAVE_PERF_USER_STACK_DUMP
	select MMU_GATHER_RCU_TABLE_FREE if SMP && ARM_LPAE
	select HAVE_REGS_AND_STACK_ACCESS_API
	select HAVE_RSEQ
	select HAVE_STACKPROTECTOR
	select HAVE_SYSCALL_TRACEPOINTS
	select HAVE_UID16
	select HAVE_VIRT_CPU_ACCOUNTING_GEN
	select HOTPLUG_CORE_SYNC_DEAD if HOTPLUG_CPU
	select IRQ_FORCED_THREADING
	select LOCK_MM_AND_FIND_VMA
	select MODULES_USE_ELF_REL
	select NEED_DMA_MAP_STATE
	select OF_EARLY_FLATTREE if OF
	select OLD_SIGACTION
	select OLD_SIGSUSPEND3
	select PCI_DOMAINS_GENERIC if PCI
	select PCI_SYSCALL if PCI
	select PERF_USE_VMALLOC
	select RTC_LIB
	select SPARSE_IRQ if !(ARCH_FOOTBRIDGE || ARCH_RPC)
	select SYS_SUPPORTS_APM_EMULATION
	select THREAD_INFO_IN_TASK
	select TIMER_OF if OF
	select HAVE_ARCH_VMAP_STACK if MMU && ARM_HAS_GROUP_RELOCS
	select TRACE_IRQFLAGS_SUPPORT if !CPU_V7M
	select USE_OF if !(ARCH_FOOTBRIDGE || ARCH_RPC || ARCH_SA1100)
	# Above selects are sorted alphabetically; please add new ones
	# according to that.  Thanks.
	help
	  The ARM series is a line of low-power-consumption RISC chip designs
	  licensed by ARM Ltd and targeted at embedded applications and
	  handhelds such as the Compaq IPAQ.  ARM-based PCs are no longer
	  manufactured, but legacy ARM-based PC hardware remains popular in
	  Europe.  There is an ARM Linux project with a web page at
	  <http://www.arm.linux.org.uk/>.

config ARM_HAS_GROUP_RELOCS
	def_bool y
	depends on !LD_IS_LLD || LLD_VERSION >= 140000
	depends on !COMPILE_TEST
	help
	  Whether or not to use R_ARM_ALU_PC_Gn or R_ARM_LDR_PC_Gn group
	  relocations, which have been around for a long time, but were not
	  supported in LLD until version 14. The combined range is -/+ 256 MiB,
	  which is usually sufficient, but not for allyesconfig, so we disable
	  this feature when doing compile testing.

config ARM_DMA_USE_IOMMU
	bool
	select NEED_SG_DMA_LENGTH

if ARM_DMA_USE_IOMMU

config ARM_DMA_IOMMU_ALIGNMENT
	int "Maximum PAGE_SIZE order of alignment for DMA IOMMU buffers"
	range 4 9
	default 8
	help
	  DMA mapping framework by default aligns all buffers to the smallest
	  PAGE_SIZE order which is greater than or equal to the requested buffer
	  size. This works well for buffers up to a few hundreds kilobytes, but
	  for larger buffers it just a waste of address space. Drivers which has
	  relatively small addressing window (like 64Mib) might run out of
	  virtual space with just a few allocations.

	  With this parameter you can specify the maximum PAGE_SIZE order for
	  DMA IOMMU buffers. Larger buffers will be aligned only to this
	  specified order. The order is expressed as a power of two multiplied
	  by the PAGE_SIZE.

endif

config SYS_SUPPORTS_APM_EMULATION
	bool

config HAVE_TCM
	bool
	select GENERIC_ALLOCATOR

config HAVE_PROC_CPU
	bool

config NO_IOPORT_MAP
	bool

config SBUS
	bool

config STACKTRACE_SUPPORT
	bool
	default y

config LOCKDEP_SUPPORT
	bool
	default y

config ARCH_HAS_ILOG2_U32
	bool

config ARCH_HAS_ILOG2_U64
	bool

config ARCH_HAS_BANDGAP
	bool

config FIX_EARLYCON_MEM
	def_bool y if MMU

config GENERIC_HWEIGHT
	bool
	default y

config GENERIC_CALIBRATE_DELAY
	bool
	default y

config ARCH_MAY_HAVE_PC_FDC
	bool

config ARCH_SUPPORTS_UPROBES
	def_bool y

config GENERIC_ISA_DMA
	bool

config FIQ
	bool

config ARCH_MTD_XIP
	bool

config ARM_PATCH_PHYS_VIRT
	bool "Patch physical to virtual translations at runtime" if !ARCH_MULTIPLATFORM
	default y
	depends on MMU
	help
	  Patch phys-to-virt and virt-to-phys translation functions at
	  boot and module load time according to the position of the
	  kernel in system memory.

	  This can only be used with non-XIP MMU kernels where the base
	  of physical memory is at a 2 MiB boundary.

	  Only disable this option if you know that you do not require
	  this feature (eg, building a kernel for a single machine) and
	  you need to shrink the kernel to the minimal size.

config NEED_MACH_IO_H
	bool
	help
	  Select this when mach/io.h is required to provide special
	  definitions for this platform.  The need for mach/io.h should
	  be avoided when possible.

config NEED_MACH_MEMORY_H
	bool
	help
	  Select this when mach/memory.h is required to provide special
	  definitions for this platform.  The need for mach/memory.h should
	  be avoided when possible.

config PHYS_OFFSET
	hex "Physical address of main memory" if MMU
	depends on !ARM_PATCH_PHYS_VIRT || !AUTO_ZRELADDR
	default DRAM_BASE if !MMU
	default 0x00000000 if ARCH_FOOTBRIDGE
	default 0x10000000 if ARCH_OMAP1 || ARCH_RPC
	default 0xa0000000 if ARCH_PXA
	default 0xc0000000 if ARCH_EP93XX || ARCH_SA1100
	default 0
	help
	  Please provide the physical address corresponding to the
	  location of main memory in your system.

config GENERIC_BUG
	def_bool y
	depends on BUG

config PGTABLE_LEVELS
	int
	default 3 if ARM_LPAE
	default 2

menu "System Type"

config MMU
	bool "MMU-based Paged Memory Management Support"
	default y
	help
	  Select if you want MMU-based virtualised addressing space
	  support by paged memory management. If unsure, say 'Y'.

config ARM_SINGLE_ARMV7M
	def_bool !MMU
	select ARM_NVIC
	select CPU_V7M
	select NO_IOPORT_MAP

config ARCH_MMAP_RND_BITS_MIN
	default 8

config ARCH_MMAP_RND_BITS_MAX
	default 14 if PAGE_OFFSET=0x40000000
	default 15 if PAGE_OFFSET=0x80000000
	default 16

config ARCH_MULTIPLATFORM
	bool "Require kernel to be portable to multiple machines" if EXPERT
	depends on MMU && !(ARCH_FOOTBRIDGE || ARCH_RPC || ARCH_SA1100)
	default y
	help
	  In general, all Arm machines can be supported in a single
	  kernel image, covering either Armv4/v5 or Armv6/v7.

	  However, some configuration options require hardcoding machine
	  specific physical addresses or enable errata workarounds that may
	  break other machines.

	  Selecting N here allows using those options, including
	  DEBUG_UNCOMPRESS, XIP_KERNEL and ZBOOT_ROM. If unsure, say Y.

source "arch/arm/Kconfig.platforms"

#
# This is sorted alphabetically by mach-* pathname.  However, plat-*
# Kconfigs may be included either alphabetically (according to the
# plat- suffix) or along side the corresponding mach-* source.
#
source "arch/arm/mach-actions/Kconfig"

source "arch/arm/mach-alpine/Kconfig"

source "arch/arm/mach-artpec/Kconfig"

source "arch/arm/mach-aspeed/Kconfig"

source "arch/arm/mach-at91/Kconfig"

source "arch/arm/mach-axxia/Kconfig"

source "arch/arm/mach-bcm/Kconfig"

source "arch/arm/mach-berlin/Kconfig"

source "arch/arm/mach-clps711x/Kconfig"

source "arch/arm/mach-davinci/Kconfig"

source "arch/arm/mach-digicolor/Kconfig"

source "arch/arm/mach-dove/Kconfig"

source "arch/arm/mach-ep93xx/Kconfig"

source "arch/arm/mach-exynos/Kconfig"

source "arch/arm/mach-footbridge/Kconfig"

source "arch/arm/mach-gemini/Kconfig"

source "arch/arm/mach-highbank/Kconfig"

source "arch/arm/mach-hisi/Kconfig"

source "arch/arm/mach-hpe/Kconfig"

source "arch/arm/mach-imx/Kconfig"

source "arch/arm/mach-ixp4xx/Kconfig"

source "arch/arm/mach-keystone/Kconfig"

source "arch/arm/mach-lpc32xx/Kconfig"

source "arch/arm/mach-mediatek/Kconfig"

source "arch/arm/mach-meson/Kconfig"

source "arch/arm/mach-milbeaut/Kconfig"

source "arch/arm/mach-mmp/Kconfig"

source "arch/arm/mach-mstar/Kconfig"

source "arch/arm/mach-mv78xx0/Kconfig"

source "arch/arm/mach-mvebu/Kconfig"

source "arch/arm/mach-mxs/Kconfig"

source "arch/arm/mach-nomadik/Kconfig"

source "arch/arm/mach-npcm/Kconfig"

source "arch/arm/mach-omap1/Kconfig"

source "arch/arm/mach-omap2/Kconfig"

source "arch/arm/mach-orion5x/Kconfig"

source "arch/arm/mach-pxa/Kconfig"

source "arch/arm/mach-qcom/Kconfig"

source "arch/arm/mach-realtek/Kconfig"

source "arch/arm/mach-rpc/Kconfig"

source "arch/arm/mach-rockchip/Kconfig"

source "arch/arm/mach-s3c/Kconfig"

source "arch/arm/mach-s5pv210/Kconfig"

source "arch/arm/mach-sa1100/Kconfig"

source "arch/arm/mach-shmobile/Kconfig"

source "arch/arm/mach-socfpga/Kconfig"

source "arch/arm/mach-spear/Kconfig"

source "arch/arm/mach-sti/Kconfig"

source "arch/arm/mach-stm32/Kconfig"

source "arch/arm/mach-sunxi/Kconfig"

source "arch/arm/mach-tegra/Kconfig"

source "arch/arm/mach-ux500/Kconfig"

source "arch/arm/mach-versatile/Kconfig"

source "arch/arm/mach-vt8500/Kconfig"

source "arch/arm/mach-zynq/Kconfig"

# ARMv7-M architecture
config ARCH_LPC18XX
	bool "NXP LPC18xx/LPC43xx"
	depends on ARM_SINGLE_ARMV7M
	select ARCH_HAS_RESET_CONTROLLER
	select ARM_AMBA
	select CLKSRC_LPC32XX
	select PINCTRL
	help
	  Support for NXP's LPC18xx Cortex-M3 and LPC43xx Cortex-M4
	  high performance microcontrollers.

config ARCH_MPS2
	bool "ARM MPS2 platform"
	depends on ARM_SINGLE_ARMV7M
	select ARM_AMBA
	select CLKSRC_MPS2
	help
	  Support for Cortex-M Prototyping System (or V2M-MPS2) which comes
	  with a range of available cores like Cortex-M3/M4/M7.

	  Please, note that depends which Application Note is used memory map
	  for the platform may vary, so adjustment of RAM base might be needed.

# Definitions to make life easier
config ARCH_ACORN
	bool

config PLAT_ORION
	bool
	select CLKSRC_MMIO
	select GENERIC_IRQ_CHIP
	select IRQ_DOMAIN

config PLAT_ORION_LEGACY
	bool
	select PLAT_ORION

config PLAT_VERSATILE
	bool

source "arch/arm/mm/Kconfig"

config IWMMXT
	bool "Enable iWMMXt support"
	depends on CPU_XSCALE || CPU_XSC3 || CPU_MOHAWK
	default y if PXA27x || PXA3xx || ARCH_MMP
	help
	  Enable support for iWMMXt context switching at run time if
	  running on a CPU that supports it.

if !MMU
source "arch/arm/Kconfig-nommu"
endif

config PJ4B_ERRATA_4742
	bool "PJ4B Errata 4742: IDLE Wake Up Commands can Cause the CPU Core to Cease Operation"
	depends on CPU_PJ4B && MACH_ARMADA_370
	default y
	help
	  When coming out of either a Wait for Interrupt (WFI) or a Wait for
	  Event (WFE) IDLE states, a specific timing sensitivity exists between
	  the retiring WFI/WFE instructions and the newly issued subsequent
	  instructions.  This sensitivity can result in a CPU hang scenario.
	  Workaround:
	  The software must insert either a Data Synchronization Barrier (DSB)
	  or Data Memory Barrier (DMB) command immediately after the WFI/WFE
	  instruction

config ARM_ERRATA_326103
	bool "ARM errata: FSR write bit incorrect on a SWP to read-only memory"
	depends on CPU_V6
	help
	  Executing a SWP instruction to read-only memory does not set bit 11
	  of the FSR on the ARM 1136 prior to r1p0. This causes the kernel to
	  treat the access as a read, preventing a COW from occurring and
	  causing the faulting task to livelock.

config ARM_ERRATA_411920
	bool "ARM errata: Invalidation of the Instruction Cache operation can fail"
	depends on CPU_V6 || CPU_V6K
	help
	  Invalidation of the Instruction Cache operation can
	  fail. This erratum is present in 1136 (before r1p4), 1156 and 1176.
	  It does not affect the MPCore. This option enables the ARM Ltd.
	  recommended workaround.

config ARM_ERRATA_430973
	bool "ARM errata: Stale prediction on replaced interworking branch"
	depends on CPU_V7
	help
	  This option enables the workaround for the 430973 Cortex-A8
	  r1p* erratum. If a code sequence containing an ARM/Thumb
	  interworking branch is replaced with another code sequence at the
	  same virtual address, whether due to self-modifying code or virtual
	  to physical address re-mapping, Cortex-A8 does not recover from the
	  stale interworking branch prediction. This results in Cortex-A8
	  executing the new code sequence in the incorrect ARM or Thumb state.
	  The workaround enables the BTB/BTAC operations by setting ACTLR.IBE
	  and also flushes the branch target cache at every context switch.
	  Note that setting specific bits in the ACTLR register may not be
	  available in non-secure mode.

config ARM_ERRATA_458693
	bool "ARM errata: Processor deadlock when a false hazard is created"
	depends on CPU_V7
	depends on !ARCH_MULTIPLATFORM
	help
	  This option enables the workaround for the 458693 Cortex-A8 (r2p0)
	  erratum. For very specific sequences of memory operations, it is
	  possible for a hazard condition intended for a cache line to instead
	  be incorrectly associated with a different cache line. This false
	  hazard might then cause a processor deadlock. The workaround enables
	  the L1 caching of the NEON accesses and disables the PLD instruction
	  in the ACTLR register. Note that setting specific bits in the ACTLR
	  register may not be available in non-secure mode and thus is not
	  available on a multiplatform kernel. This should be applied by the
	  bootloader instead.

config ARM_ERRATA_460075
	bool "ARM errata: Data written to the L2 cache can be overwritten with stale data"
	depends on CPU_V7
	depends on !ARCH_MULTIPLATFORM
	help
	  This option enables the workaround for the 460075 Cortex-A8 (r2p0)
	  erratum. Any asynchronous access to the L2 cache may encounter a
	  situation in which recent store transactions to the L2 cache are lost
	  and overwritten with stale memory contents from external memory. The
	  workaround disables the write-allocate mode for the L2 cache via the
	  ACTLR register. Note that setting specific bits in the ACTLR register
	  may not be available in non-secure mode and thus is not available on
	  a multiplatform kernel. This should be applied by the bootloader
	  instead.

config ARM_ERRATA_742230
	bool "ARM errata: DMB operation may be faulty"
	depends on CPU_V7 && SMP
	depends on !ARCH_MULTIPLATFORM
	help
	  This option enables the workaround for the 742230 Cortex-A9
	  (r1p0..r2p2) erratum. Under rare circumstances, a DMB instruction
	  between two write operations may not ensure the correct visibility
	  ordering of the two writes. This workaround sets a specific bit in
	  the diagnostic register of the Cortex-A9 which causes the DMB
	  instruction to behave as a DSB, ensuring the correct behaviour of
	  the two writes. Note that setting specific bits in the diagnostics
	  register may not be available in non-secure mode and thus is not
	  available on a multiplatform kernel. This should be applied by the
	  bootloader instead.

config ARM_ERRATA_742231
	bool "ARM errata: Incorrect hazard handling in the SCU may lead to data corruption"
	depends on CPU_V7 && SMP
	depends on !ARCH_MULTIPLATFORM
	help
	  This option enables the workaround for the 742231 Cortex-A9
	  (r2p0..r2p2) erratum. Under certain conditions, specific to the
	  Cortex-A9 MPCore micro-architecture, two CPUs working in SMP mode,
	  accessing some data located in the same cache line, may get corrupted
	  data due to bad handling of the address hazard when the line gets
	  replaced from one of the CPUs at the same time as another CPU is
	  accessing it. This workaround sets specific bits in the diagnostic
	  register of the Cortex-A9 which reduces the linefill issuing
	  capabilities of the processor. Note that setting specific bits in the
	  diagnostics register may not be available in non-secure mode and thus
	  is not available on a multiplatform kernel. This should be applied by
	  the bootloader instead.

config ARM_ERRATA_643719
	bool "ARM errata: LoUIS bit field in CLIDR register is incorrect"
	depends on CPU_V7 && SMP
	default y
	help
	  This option enables the workaround for the 643719 Cortex-A9 (prior to
	  r1p0) erratum. On affected cores the LoUIS bit field of the CLIDR
	  register returns zero when it should return one. The workaround
	  corrects this value, ensuring cache maintenance operations which use
	  it behave as intended and avoiding data corruption.

config ARM_ERRATA_720789
	bool "ARM errata: TLBIASIDIS and TLBIMVAIS operations can broadcast a faulty ASID"
	depends on CPU_V7
	help
	  This option enables the workaround for the 720789 Cortex-A9 (prior to
	  r2p0) erratum. A faulty ASID can be sent to the other CPUs for the
	  broadcasted CP15 TLB maintenance operations TLBIASIDIS and TLBIMVAIS.
	  As a consequence of this erratum, some TLB entries which should be
	  invalidated are not, resulting in an incoherency in the system page
	  tables. The workaround changes the TLB flushing routines to invalidate
	  entries regardless of the ASID.

config ARM_ERRATA_743622
	bool "ARM errata: Faulty hazard checking in the Store Buffer may lead to data corruption"
	depends on CPU_V7
	depends on !ARCH_MULTIPLATFORM
	help
	  This option enables the workaround for the 743622 Cortex-A9
	  (r2p*) erratum. Under very rare conditions, a faulty
	  optimisation in the Cortex-A9 Store Buffer may lead to data
	  corruption. This workaround sets a specific bit in the diagnostic
	  register of the Cortex-A9 which disables the Store Buffer
	  optimisation, preventing the defect from occurring. This has no
	  visible impact on the overall performance or power consumption of the
	  processor. Note that setting specific bits in the diagnostics register
	  may not be available in non-secure mode and thus is not available on a
	  multiplatform kernel. This should be applied by the bootloader instead.

config ARM_ERRATA_751472
	bool "ARM errata: Interrupted ICIALLUIS may prevent completion of broadcasted operation"
	depends on CPU_V7
	depends on !ARCH_MULTIPLATFORM
	help
	  This option enables the workaround for the 751472 Cortex-A9 (prior
	  to r3p0) erratum. An interrupted ICIALLUIS operation may prevent the
	  completion of a following broadcasted operation if the second
	  operation is received by a CPU before the ICIALLUIS has completed,
	  potentially leading to corrupted entries in the cache or TLB.
	  Note that setting specific bits in the diagnostics register may
	  not be available in non-secure mode and thus is not available on
	  a multiplatform kernel. This should be applied by the bootloader
	  instead.

config ARM_ERRATA_754322
	bool "ARM errata: possible faulty MMU translations following an ASID switch"
	depends on CPU_V7
	help
	  This option enables the workaround for the 754322 Cortex-A9 (r2p*,
	  r3p*) erratum. A speculative memory access may cause a page table walk
	  which starts prior to an ASID switch but completes afterwards. This
	  can populate the micro-TLB with a stale entry which may be hit with
	  the new ASID. This workaround places two dsb instructions in the mm
	  switching code so that no page table walks can cross the ASID switch.

config ARM_ERRATA_754327
	bool "ARM errata: no automatic Store Buffer drain"
	depends on CPU_V7 && SMP
	help
	  This option enables the workaround for the 754327 Cortex-A9 (prior to
	  r2p0) erratum. The Store Buffer does not have any automatic draining
	  mechanism and therefore a livelock may occur if an external agent
	  continuously polls a memory location waiting to observe an update.
	  This workaround defines cpu_relax() as smp_mb(), preventing correctly
	  written polling loops from denying visibility of updates to memory.

config ARM_ERRATA_364296
	bool "ARM errata: Possible cache data corruption with hit-under-miss enabled"
	depends on CPU_V6
	help
	  This options enables the workaround for the 364296 ARM1136
	  r0p2 erratum (possible cache data corruption with
	  hit-under-miss enabled). It sets the undocumented bit 31 in
	  the auxiliary control register and the FI bit in the control
	  register, thus disabling hit-under-miss without putting the
	  processor into full low interrupt latency mode. ARM11MPCore
	  is not affected.

config ARM_ERRATA_764369
	bool "ARM errata: Data cache line maintenance operation by MVA may not succeed"
	depends on CPU_V7 && SMP
	help
	  This option enables the workaround for erratum 764369
	  affecting Cortex-A9 MPCore with two or more processors (all
	  current revisions). Under certain timing circumstances, a data
	  cache line maintenance operation by MVA targeting an Inner
	  Shareable memory region may fail to proceed up to either the
	  Point of Coherency or to the Point of Unification of the
	  system. This workaround adds a DSB instruction before the
	  relevant cache maintenance functions and sets a specific bit
	  in the diagnostic control register of the SCU.

config ARM_ERRATA_764319
	bool "ARM errata: Read to DBGPRSR and DBGOSLSR may generate Undefined instruction"
	depends on CPU_V7
	help
	  This option enables the workaround for the 764319 Cortex-A9 erratum.
	  CP14 read accesses to the DBGPRSR and DBGOSLSR registers generate an
	  unexpected Undefined Instruction exception when the DBGSWENABLE
	  external pin is set to 0, even when the CP14 accesses are performed
	  from a privileged mode. This work around catches the exception in a
	  way the kernel does not stop execution.

config ARM_ERRATA_775420
       bool "ARM errata: A data cache maintenance operation which aborts, might lead to deadlock"
       depends on CPU_V7
       help
	 This option enables the workaround for the 775420 Cortex-A9 (r2p2,
	 r2p6,r2p8,r2p10,r3p0) erratum. In case a data cache maintenance
	 operation aborts with MMU exception, it might cause the processor
	 to deadlock. This workaround puts DSB before executing ISB if
	 an abort may occur on cache maintenance.

config ARM_ERRATA_798181
	bool "ARM errata: TLBI/DSB failure on Cortex-A15"
	depends on CPU_V7 && SMP
	help
	  On Cortex-A15 (r0p0..r3p2) the TLBI*IS/DSB operations are not
	  adequately shooting down all use of the old entries. This
	  option enables the Linux kernel workaround for this erratum
	  which sends an IPI to the CPUs that are running the same ASID
	  as the one being invalidated.

config ARM_ERRATA_773022
	bool "ARM errata: incorrect instructions may be executed from loop buffer"
	depends on CPU_V7
	help
	  This option enables the workaround for the 773022 Cortex-A15
	  (up to r0p4) erratum. In certain rare sequences of code, the
	  loop buffer may deliver incorrect instructions. This
	  workaround disables the loop buffer to avoid the erratum.

config ARM_ERRATA_818325_852422
	bool "ARM errata: A12: some seqs of opposed cond code instrs => deadlock or corruption"
	depends on CPU_V7
	help
	  This option enables the workaround for:
	  - Cortex-A12 818325: Execution of an UNPREDICTABLE STR or STM
	    instruction might deadlock.  Fixed in r0p1.
	  - Cortex-A12 852422: Execution of a sequence of instructions might
	    lead to either a data corruption or a CPU deadlock.  Not fixed in
	    any Cortex-A12 cores yet.
	  This workaround for all both errata involves setting bit[12] of the
	  Feature Register. This bit disables an optimisation applied to a
	  sequence of 2 instructions that use opposing condition codes.

config ARM_ERRATA_821420
	bool "ARM errata: A12: sequence of VMOV to core registers might lead to a dead lock"
	depends on CPU_V7
	help
	  This option enables the workaround for the 821420 Cortex-A12
	  (all revs) erratum. In very rare timing conditions, a sequence
	  of VMOV to Core registers instructions, for which the second
	  one is in the shadow of a branch or abort, can lead to a
	  deadlock when the VMOV instructions are issued out-of-order.

config ARM_ERRATA_825619
	bool "ARM errata: A12: DMB NSHST/ISHST mixed ... might cause deadlock"
	depends on CPU_V7
	help
	  This option enables the workaround for the 825619 Cortex-A12
	  (all revs) erratum. Within rare timing constraints, executing a
	  DMB NSHST or DMB ISHST instruction followed by a mix of Cacheable
	  and Device/Strongly-Ordered loads and stores might cause deadlock

config ARM_ERRATA_857271
	bool "ARM errata: A12: CPU might deadlock under some very rare internal conditions"
	depends on CPU_V7
	help
	  This option enables the workaround for the 857271 Cortex-A12
	  (all revs) erratum. Under very rare timing conditions, the CPU might
	  hang. The workaround is expected to have a < 1% performance impact.

config ARM_ERRATA_852421
	bool "ARM errata: A17: DMB ST might fail to create order between stores"
	depends on CPU_V7
	help
	  This option enables the workaround for the 852421 Cortex-A17
	  (r1p0, r1p1, r1p2) erratum. Under very rare timing conditions,
	  execution of a DMB ST instruction might fail to properly order
	  stores from GroupA and stores from GroupB.

config ARM_ERRATA_852423
	bool "ARM errata: A17: some seqs of opposed cond code instrs => deadlock or corruption"
	depends on CPU_V7
	help
	  This option enables the workaround for:
	  - Cortex-A17 852423: Execution of a sequence of instructions might
	    lead to either a data corruption or a CPU deadlock.  Not fixed in
	    any Cortex-A17 cores yet.
	  This is identical to Cortex-A12 erratum 852422.  It is a separate
	  config option from the A12 erratum due to the way errata are checked
	  for and handled.

config ARM_ERRATA_857272
	bool "ARM errata: A17: CPU might deadlock under some very rare internal conditions"
	depends on CPU_V7
	help
	  This option enables the workaround for the 857272 Cortex-A17 erratum.
	  This erratum is not known to be fixed in any A17 revision.
	  This is identical to Cortex-A12 erratum 857271.  It is a separate
	  config option from the A12 erratum due to the way errata are checked
	  for and handled.

endmenu

source "arch/arm/common/Kconfig"

menu "Bus support"

config ISA
	bool
	help
	  Find out whether you have ISA slots on your motherboard.  ISA is the
	  name of a bus system, i.e. the way the CPU talks to the other stuff
	  inside your box.  Other bus systems are PCI, EISA, MicroChannel
	  (MCA) or VESA.  ISA is an older system, now being displaced by PCI;
	  newer boards don't support it.  If you have ISA, say Y, otherwise N.

# Select ISA DMA interface
config ISA_DMA_API
	bool

config ARM_ERRATA_814220
	bool "ARM errata: Cache maintenance by set/way operations can execute out of order"
	depends on CPU_V7
	help
	  The v7 ARM states that all cache and branch predictor maintenance
	  operations that do not specify an address execute, relative to
	  each other, in program order.
	  However, because of this erratum, an L2 set/way cache maintenance
	  operation can overtake an L1 set/way cache maintenance operation.
	  This ERRATA only affected the Cortex-A7 and present in r0p2, r0p3,
	  r0p4, r0p5.

endmenu

menu "Kernel Features"

config HAVE_SMP
	bool
	help
	  This option should be selected by machines which have an SMP-
	  capable CPU.

	  The only effect of this option is to make the SMP-related
	  options available to the user for configuration.

config SMP
	bool "Symmetric Multi-Processing"
	depends on CPU_V6K || CPU_V7
	depends on HAVE_SMP
	depends on MMU || ARM_MPU
	select IRQ_WORK
	help
	  This enables support for systems with more than one CPU. If you have
	  a system with only one CPU, say N. If you have a system with more
	  than one CPU, say Y.

	  If you say N here, the kernel will run on uni- and multiprocessor
	  machines, but will use only one CPU of a multiprocessor machine. If
	  you say Y here, the kernel will run on many, but not all,
	  uniprocessor machines. On a uniprocessor machine, the kernel
	  will run faster if you say N here.

	  See also <file:Documentation/arch/x86/i386/IO-APIC.rst>,
	  <file:Documentation/admin-guide/lockup-watchdogs.rst> and the SMP-HOWTO available at
	  <http://tldp.org/HOWTO/SMP-HOWTO.html>.

	  If you don't know what to do here, say N.

config SMP_ON_UP
	bool "Allow booting SMP kernel on uniprocessor systems"
	depends on SMP && MMU
	default y
	help
	  SMP kernels contain instructions which fail on non-SMP processors.
	  Enabling this option allows the kernel to modify itself to make
	  these instructions safe.  Disabling it allows about 1K of space
	  savings.

	  If you don't know what to do here, say Y.


config CURRENT_POINTER_IN_TPIDRURO
	def_bool y
	depends on CPU_32v6K && !CPU_V6

config IRQSTACKS
	def_bool y
	select HAVE_IRQ_EXIT_ON_IRQ_STACK
	select HAVE_SOFTIRQ_ON_OWN_STACK

config ARM_CPU_TOPOLOGY
	bool "Support cpu topology definition"
	depends on SMP && CPU_V7
	default y
	help
	  Support ARM cpu topology definition. The MPIDR register defines
	  affinity between processors which is then used to describe the cpu
	  topology of an ARM System.

config SCHED_MC
	bool "Multi-core scheduler support"
	depends on ARM_CPU_TOPOLOGY
	help
	  Multi-core scheduler support improves the CPU scheduler's decision
	  making when dealing with multi-core CPU chips at a cost of slightly
	  increased overhead in some places. If unsure say N here.

config SCHED_SMT
	bool "SMT scheduler support"
	depends on ARM_CPU_TOPOLOGY
	help
	  Improves the CPU scheduler's decision making when dealing with
	  MultiThreading at a cost of slightly increased overhead in some
	  places. If unsure say N here.

config HAVE_ARM_SCU
	bool
	help
	  This option enables support for the ARM snoop control unit

config HAVE_ARM_ARCH_TIMER
	bool "Architected timer support"
	depends on CPU_V7
	select ARM_ARCH_TIMER
	help
	  This option enables support for the ARM architected timer

config HAVE_ARM_TWD
	bool
	help
	  This options enables support for the ARM timer and watchdog unit

config MCPM
	bool "Multi-Cluster Power Management"
	depends on CPU_V7 && SMP
	help
	  This option provides the common power management infrastructure
	  for (multi-)cluster based systems, such as big.LITTLE based
	  systems.

config MCPM_QUAD_CLUSTER
	bool
	depends on MCPM
	help
	  To avoid wasting resources unnecessarily, MCPM only supports up
	  to 2 clusters by default.
	  Platforms with 3 or 4 clusters that use MCPM must select this
	  option to allow the additional clusters to be managed.

config BIG_LITTLE
	bool "big.LITTLE support (Experimental)"
	depends on CPU_V7 && SMP
	select MCPM
	help
	  This option enables support selections for the big.LITTLE
	  system architecture.

config BL_SWITCHER
	bool "big.LITTLE switcher support"
	depends on BIG_LITTLE && MCPM && HOTPLUG_CPU && ARM_GIC
	select CPU_PM
	help
	  The big.LITTLE "switcher" provides the core functionality to
	  transparently handle transition between a cluster of A15's
	  and a cluster of A7's in a big.LITTLE system.

config BL_SWITCHER_DUMMY_IF
	tristate "Simple big.LITTLE switcher user interface"
	depends on BL_SWITCHER && DEBUG_KERNEL
	help
	  This is a simple and dummy char dev interface to control
	  the big.LITTLE switcher core code.  It is meant for
	  debugging purposes only.

choice
	prompt "Memory split"
	depends on MMU
	default VMSPLIT_3G
	help
	  Select the desired split between kernel and user memory.

	  If you are not absolutely sure what you are doing, leave this
	  option alone!

	config VMSPLIT_3G
		bool "3G/1G user/kernel split"
	config VMSPLIT_3G_OPT
		depends on !ARM_LPAE
		bool "3G/1G user/kernel split (for full 1G low memory)"
	config VMSPLIT_2G
		bool "2G/2G user/kernel split"
	config VMSPLIT_1G
		bool "1G/3G user/kernel split"
endchoice

config PAGE_OFFSET
	hex
	default PHYS_OFFSET if !MMU
	default 0x40000000 if VMSPLIT_1G
	default 0x80000000 if VMSPLIT_2G
	default 0xB0000000 if VMSPLIT_3G_OPT
	default 0xC0000000

config KASAN_SHADOW_OFFSET
	hex
	depends on KASAN
	default 0x1f000000 if PAGE_OFFSET=0x40000000
	default 0x5f000000 if PAGE_OFFSET=0x80000000
	default 0x9f000000 if PAGE_OFFSET=0xC0000000
	default 0x8f000000 if PAGE_OFFSET=0xB0000000
	default 0xffffffff

config NR_CPUS
	int "Maximum number of CPUs (2-32)"
	range 2 16 if DEBUG_KMAP_LOCAL
	range 2 32 if !DEBUG_KMAP_LOCAL
	depends on SMP
	default "4"
	help
	  The maximum number of CPUs that the kernel can support.
	  Up to 32 CPUs can be supported, or up to 16 if kmap_local()
	  debugging is enabled, which uses half of the per-CPU fixmap
	  slots as guard regions.

config HOTPLUG_CPU
	bool "Support for hot-pluggable CPUs"
	depends on SMP
	select GENERIC_IRQ_MIGRATION
	help
	  Say Y here to experiment with turning CPUs off and on.  CPUs
	  can be controlled through /sys/devices/system/cpu.

config ARM_PSCI
	bool "Support for the ARM Power State Coordination Interface (PSCI)"
	depends on HAVE_ARM_SMCCC
	select ARM_PSCI_FW
	help
	  Say Y here if you want Linux to communicate with system firmware
	  implementing the PSCI specification for CPU-centric power
	  management operations described in ARM document number ARM DEN
	  0022A ("Power State Coordination Interface System Software on
	  ARM processors").

config HZ_FIXED
	int
	default 128 if SOC_AT91RM9200
	default 0

choice
	depends on HZ_FIXED = 0
	prompt "Timer frequency"

config HZ_100
	bool "100 Hz"

config HZ_200
	bool "200 Hz"

config HZ_250
	bool "250 Hz"

config HZ_300
	bool "300 Hz"

config HZ_500
	bool "500 Hz"

config HZ_1000
	bool "1000 Hz"

endchoice

config HZ
	int
	default HZ_FIXED if HZ_FIXED != 0
	default 100 if HZ_100
	default 200 if HZ_200
	default 250 if HZ_250
	default 300 if HZ_300
	default 500 if HZ_500
	default 1000

config SCHED_HRTICK
	def_bool HIGH_RES_TIMERS

config THUMB2_KERNEL
	bool "Compile the kernel in Thumb-2 mode" if !CPU_THUMBONLY
	depends on (CPU_V7 || CPU_V7M) && !CPU_V6 && !CPU_V6K
	default y if CPU_THUMBONLY
	select ARM_UNWIND
	help
	  By enabling this option, the kernel will be compiled in
	  Thumb-2 mode.

	  If unsure, say N.

config ARM_PATCH_IDIV
	bool "Runtime patch udiv/sdiv instructions into __aeabi_{u}idiv()"
	depends on CPU_32v7
	default y
	help
	  The ARM compiler inserts calls to __aeabi_idiv() and
	  __aeabi_uidiv() when it needs to perform division on signed
	  and unsigned integers. Some v7 CPUs have support for the sdiv
	  and udiv instructions that can be used to implement those
	  functions.

	  Enabling this option allows the kernel to modify itself to
	  replace the first two instructions of these library functions
	  with the sdiv or udiv plus "bx lr" instructions when the CPU
	  it is running on supports them. Typically this will be faster
	  and less power intensive than running the original library
	  code to do integer division.

config AEABI
	bool "Use the ARM EABI to compile the kernel" if !CPU_V7 && \
		!CPU_V7M && !CPU_V6 && !CPU_V6K && !CC_IS_CLANG
	default CPU_V7 || CPU_V7M || CPU_V6 || CPU_V6K || CC_IS_CLANG
	help
	  This option allows for the kernel to be compiled using the latest
	  ARM ABI (aka EABI).  This is only useful if you are using a user
	  space environment that is also compiled with EABI.

	  Since there are major incompatibilities between the legacy ABI and
	  EABI, especially with regard to structure member alignment, this
	  option also changes the kernel syscall calling convention to
	  disambiguate both ABIs and allow for backward compatibility support
	  (selected with CONFIG_OABI_COMPAT).

	  To use this you need GCC version 4.0.0 or later.

config OABI_COMPAT
	bool "Allow old ABI binaries to run with this kernel (EXPERIMENTAL)"
	depends on AEABI && !THUMB2_KERNEL
	help
	  This option preserves the old syscall interface along with the
	  new (ARM EABI) one. It also provides a compatibility layer to
	  intercept syscalls that have structure arguments which layout
	  in memory differs between the legacy ABI and the new ARM EABI
	  (only for non "thumb" binaries). This option adds a tiny
	  overhead to all syscalls and produces a slightly larger kernel.

	  The seccomp filter system will not be available when this is
	  selected, since there is no way yet to sensibly distinguish
	  between calling conventions during filtering.

	  If you know you'll be using only pure EABI user space then you
	  can say N here. If this option is not selected and you attempt
	  to execute a legacy ABI binary then the result will be
	  UNPREDICTABLE (in fact it can be predicted that it won't work
	  at all). If in doubt say N.

config ARCH_SELECT_MEMORY_MODEL
	def_bool y

config ARCH_FLATMEM_ENABLE
	def_bool !(ARCH_RPC || ARCH_SA1100)

config ARCH_SPARSEMEM_ENABLE
	def_bool !ARCH_FOOTBRIDGE
	select SPARSEMEM_STATIC if SPARSEMEM

config HIGHMEM
	bool "High Memory Support"
	depends on MMU
	select KMAP_LOCAL
	select KMAP_LOCAL_NON_LINEAR_PTE_ARRAY
	help
	  The address space of ARM processors is only 4 Gigabytes large
	  and it has to accommodate user address space, kernel address
	  space as well as some memory mapped IO. That means that, if you
	  have a large amount of physical memory and/or IO, not all of the
	  memory can be "permanently mapped" by the kernel. The physical
	  memory that is not permanently mapped is called "high memory".

	  Depending on the selected kernel/user memory split, minimum
	  vmalloc space and actual amount of RAM, you may not need this
	  option which should result in a slightly faster kernel.

	  If unsure, say n.

config HIGHPTE
	bool "Allocate 2nd-level pagetables from highmem" if EXPERT
	depends on HIGHMEM
	default y
	help
	  The VM uses one page of physical memory for each page table.
	  For systems with a lot of processes, this can use a lot of
	  precious low memory, eventually leading to low memory being
	  consumed by page tables.  Setting this option will allow
	  user-space 2nd level page tables to reside in high memory.

config ARM_PAN
	bool "Enable privileged no-access"
	depends on MMU
	default y
	help
	  Increase kernel security by ensuring that normal kernel accesses
	  are unable to access userspace addresses.  This can help prevent
	  use-after-free bugs becoming an exploitable privilege escalation
	  by ensuring that magic values (such as LIST_POISON) will always
	  fault when dereferenced.

	  The implementation uses CPU domains when !CONFIG_ARM_LPAE and
	  disabling of TTBR0 page table walks with CONFIG_ARM_LPAE.

config CPU_SW_DOMAIN_PAN
	def_bool y
	depends on ARM_PAN && !ARM_LPAE
	help
	  Enable use of CPU domains to implement privileged no-access.

	  CPUs with low-vector mappings use a best-efforts implementation.
	  Their lower 1MB needs to remain accessible for the vectors, but
	  the remainder of userspace will become appropriately inaccessible.

config CPU_TTBR0_PAN
	def_bool y
	depends on ARM_PAN && ARM_LPAE
	help
	  Enable privileged no-access by disabling TTBR0 page table walks when
	  running in kernel mode.

config HW_PERF_EVENTS
	def_bool y
	depends on ARM_PMU

config ARM_MODULE_PLTS
	bool "Use PLTs to allow module memory to spill over into vmalloc area"
	depends on MODULES
	select KASAN_VMALLOC if KASAN
	default y
	help
	  Allocate PLTs when loading modules so that jumps and calls whose
	  targets are too far away for their relative offsets to be encoded
	  in the instructions themselves can be bounced via veneers in the
	  module's PLT. This allows modules to be allocated in the generic
	  vmalloc area after the dedicated module memory area has been
	  exhausted. The modules will use slightly more memory, but after
	  rounding up to page size, the actual memory footprint is usually
	  the same.

	  Disabling this is usually safe for small single-platform
	  configurations. If unsure, say y.

config ARCH_FORCE_MAX_ORDER
	int "Order of maximal physically contiguous allocations"
	default "11" if SOC_AM33XX
	default "8" if SA1111
	default "10"
	help
	  The kernel page allocator limits the size of maximal physically
	  contiguous allocations. The limit is called MAX_PAGE_ORDER and it
	  defines the maximal power of two of number of pages that can be
	  allocated as a single contiguous block. This option allows
	  overriding the default setting when ability to allocate very
	  large blocks of physically contiguous memory is required.

	  Don't change if unsure.

config ALIGNMENT_TRAP
	def_bool CPU_CP15_MMU
	select HAVE_PROC_CPU if PROC_FS
	help
	  ARM processors cannot fetch/store information which is not
	  naturally aligned on the bus, i.e., a 4 byte fetch must start at an
	  address divisible by 4. On 32-bit ARM processors, these non-aligned
	  fetch/store instructions will be emulated in software if you say
	  here, which has a severe performance impact. This is necessary for
	  correct operation of some network protocols. With an IP-only
	  configuration it is safe to say N, otherwise say Y.

config UACCESS_WITH_MEMCPY
	bool "Use kernel mem{cpy,set}() for {copy_to,clear}_user()"
	depends on MMU
	default y if CPU_FEROCEON
	help
	  Implement faster copy_to_user and clear_user methods for CPU
	  cores where a 8-word STM instruction give significantly higher
	  memory write throughput than a sequence of individual 32bit stores.

	  A possible side effect is a slight increase in scheduling latency
	  between threads sharing the same address space if they invoke
	  such copy operations with large buffers.

	  However, if the CPU data cache is using a write-allocate mode,
	  this option is unlikely to provide any performance gain.

config PARAVIRT
	bool "Enable paravirtualization code"
	help
	  This changes the kernel so it can modify itself when it is run
	  under a hypervisor, potentially improving performance significantly
	  over full virtualization.

config PARAVIRT_TIME_ACCOUNTING
	bool "Paravirtual steal time accounting"
	select PARAVIRT
	help
	  Select this option to enable fine granularity task steal time
	  accounting. Time spent executing other tasks in parallel with
	  the current vCPU is discounted from the vCPU power. To account for
	  that, there can be a small performance impact.

	  If in doubt, say N here.

config XEN_DOM0
	def_bool y
	depends on XEN

config XEN
	bool "Xen guest support on ARM"
	depends on ARM && AEABI && OF
	depends on CPU_V7 && !CPU_V6
	depends on !GENERIC_ATOMIC64
	depends on MMU
	select ARCH_DMA_ADDR_T_64BIT
	select ARM_PSCI
	select SWIOTLB
	select SWIOTLB_XEN
	select PARAVIRT
	help
	  Say Y if you want to run Linux in a Virtual Machine on Xen on ARM.

config CC_HAVE_STACKPROTECTOR_TLS
	def_bool $(cc-option,-mtp=cp15 -mstack-protector-guard=tls -mstack-protector-guard-offset=0)

config STACKPROTECTOR_PER_TASK
	bool "Use a unique stack canary value for each task"
	depends on STACKPROTECTOR && CURRENT_POINTER_IN_TPIDRURO && !XIP_DEFLATED_DATA
	depends on GCC_PLUGINS || CC_HAVE_STACKPROTECTOR_TLS
	select GCC_PLUGIN_ARM_SSP_PER_TASK if !CC_HAVE_STACKPROTECTOR_TLS
	default y
	help
	  Due to the fact that GCC uses an ordinary symbol reference from
	  which to load the value of the stack canary, this value can only
	  change at reboot time on SMP systems, and all tasks running in the
	  kernel's address space are forced to use the same canary value for
	  the entire duration that the system is up.

	  Enable this option to switch to a different method that uses a
	  different canary value for each task.

endmenu

menu "Boot options"

config USE_OF
	bool "Flattened Device Tree support"
	select IRQ_DOMAIN
	select OF
	help
	  Include support for flattened device tree machine descriptions.

config ARCH_WANT_FLAT_DTB_INSTALL
	def_bool y

config ATAGS
	bool "Support for the traditional ATAGS boot data passing"
	default y
	help
	  This is the traditional way of passing data to the kernel at boot
	  time. If you are solely relying on the flattened device tree (or
	  the ARM_ATAG_DTB_COMPAT option) then you may unselect this option
	  to remove ATAGS support from your kernel binary.

config DEPRECATED_PARAM_STRUCT
	bool "Provide old way to pass kernel parameters"
	depends on ATAGS
	help
	  This was deprecated in 2001 and announced to live on for 5 years.
	  Some old boot loaders still use this way.

# Compressed boot loader in ROM.  Yes, we really want to ask about
# TEXT and BSS so we preserve their values in the config files.
config ZBOOT_ROM_TEXT
	hex "Compressed ROM boot loader base address"
	default 0x0
	help
	  The physical address at which the ROM-able zImage is to be
	  placed in the target.  Platforms which normally make use of
	  ROM-able zImage formats normally set this to a suitable
	  value in their defconfig file.

	  If ZBOOT_ROM is not enabled, this has no effect.

config ZBOOT_ROM_BSS
	hex "Compressed ROM boot loader BSS address"
	default 0x0
	help
	  The base address of an area of read/write memory in the target
	  for the ROM-able zImage which must be available while the
	  decompressor is running. It must be large enough to hold the
	  entire decompressed kernel plus an additional 128 KiB.
	  Platforms which normally make use of ROM-able zImage formats
	  normally set this to a suitable value in their defconfig file.

	  If ZBOOT_ROM is not enabled, this has no effect.

config ZBOOT_ROM
	bool "Compressed boot loader in ROM/flash"
	depends on ZBOOT_ROM_TEXT != ZBOOT_ROM_BSS
	depends on !ARM_APPENDED_DTB && !XIP_KERNEL && !AUTO_ZRELADDR
	help
	  Say Y here if you intend to execute your compressed kernel image
	  (zImage) directly from ROM or flash.  If unsure, say N.

config ARM_APPENDED_DTB
	bool "Use appended device tree blob to zImage (EXPERIMENTAL)"
	depends on OF
	help
	  With this option, the boot code will look for a device tree binary
	  (DTB) appended to zImage
	  (e.g. cat zImage <filename>.dtb > zImage_w_dtb).

	  This is meant as a backward compatibility convenience for those
	  systems with a bootloader that can't be upgraded to accommodate
	  the documented boot protocol using a device tree.

	  Beware that there is very little in terms of protection against
	  this option being confused by leftover garbage in memory that might
	  look like a DTB header after a reboot if no actual DTB is appended
	  to zImage.  Do not leave this option active in a production kernel
	  if you don't intend to always append a DTB.  Proper passing of the
	  location into r2 of a bootloader provided DTB is always preferable
	  to this option.

config ARM_ATAG_DTB_COMPAT
	bool "Supplement the appended DTB with traditional ATAG information"
	depends on ARM_APPENDED_DTB
	help
	  Some old bootloaders can't be updated to a DTB capable one, yet
	  they provide ATAGs with memory configuration, the ramdisk address,
	  the kernel cmdline string, etc.  Such information is dynamically
	  provided by the bootloader and can't always be stored in a static
	  DTB.  To allow a device tree enabled kernel to be used with such
	  bootloaders, this option allows zImage to extract the information
	  from the ATAG list and store it at run time into the appended DTB.

choice
	prompt "Kernel command line type"
	depends on ARM_ATAG_DTB_COMPAT
	default ARM_ATAG_DTB_COMPAT_CMDLINE_FROM_BOOTLOADER

config ARM_ATAG_DTB_COMPAT_CMDLINE_FROM_BOOTLOADER
	bool "Use bootloader kernel arguments if available"
	help
	  Uses the command-line options passed by the boot loader instead of
	  the device tree bootargs property. If the boot loader doesn't provide
	  any, the device tree bootargs property will be used.

config ARM_ATAG_DTB_COMPAT_CMDLINE_EXTEND
	bool "Extend with bootloader kernel arguments"
	help
	  The command-line arguments provided by the boot loader will be
	  appended to the the device tree bootargs property.

endchoice

config CMDLINE
	string "Default kernel command string"
	default ""
	help
	  On some architectures (e.g. CATS), there is currently no way
	  for the boot loader to pass arguments to the kernel. For these
	  architectures, you should supply some command-line options at build
	  time by entering them here. As a minimum, you should specify the
	  memory size and the root device (e.g., mem=64M root=/dev/nfs).

choice
	prompt "Kernel command line type"
	depends on CMDLINE != ""
	default CMDLINE_FROM_BOOTLOADER

config CMDLINE_FROM_BOOTLOADER
	bool "Use bootloader kernel arguments if available"
	help
	  Uses the command-line options passed by the boot loader. If
	  the boot loader doesn't provide any, the default kernel command
	  string provided in CMDLINE will be used.

config CMDLINE_EXTEND
	bool "Extend bootloader kernel arguments"
	help
	  The command-line arguments provided by the boot loader will be
	  appended to the default kernel command string.

config CMDLINE_FORCE
	bool "Always use the default kernel command string"
	help
	  Always use the default kernel command string, even if the boot
	  loader passes other arguments to the kernel.
	  This is useful if you cannot or don't want to change the
	  command-line options your boot loader passes to the kernel.
endchoice

config XIP_KERNEL
	bool "Kernel Execute-In-Place from ROM"
	depends on !ARM_LPAE && !ARCH_MULTIPLATFORM
	depends on !ARM_PATCH_IDIV && !ARM_PATCH_PHYS_VIRT && !SMP_ON_UP
	help
	  Execute-In-Place allows the kernel to run from non-volatile storage
	  directly addressable by the CPU, such as NOR flash. This saves RAM
	  space since the text section of the kernel is not loaded from flash
	  to RAM.  Read-write sections, such as the data section and stack,
	  are still copied to RAM.  The XIP kernel is not compressed since
	  it has to run directly from flash, so it will take more space to
	  store it.  The flash address used to link the kernel object files,
	  and for storing it, is configuration dependent. Therefore, if you
	  say Y here, you must know the proper physical address where to
	  store the kernel image depending on your own flash memory usage.

	  Also note that the make target becomes "make xipImage" rather than
	  "make zImage" or "make Image".  The final kernel binary to put in
	  ROM memory will be arch/arm/boot/xipImage.

	  If unsure, say N.

config XIP_PHYS_ADDR
	hex "XIP Kernel Physical Location"
	depends on XIP_KERNEL
	default "0x00080000"
	help
	  This is the physical address in your flash memory the kernel will
	  be linked for and stored to.  This address is dependent on your
	  own flash usage.

config XIP_DEFLATED_DATA
	bool "Store kernel .data section compressed in ROM"
	depends on XIP_KERNEL
	select ZLIB_INFLATE
	help
	  Before the kernel is actually executed, its .data section has to be
	  copied to RAM from ROM. This option allows for storing that data
	  in compressed form and decompressed to RAM rather than merely being
	  copied, saving some precious ROM space. A possible drawback is a
	  slightly longer boot delay.

config ARCH_SUPPORTS_KEXEC
	def_bool (!SMP || PM_SLEEP_SMP) && MMU

config ATAGS_PROC
	bool "Export atags in procfs"
	depends on ATAGS && KEXEC
	default y
	help
	  Should the atags used to boot the kernel be exported in an "atags"
	  file in procfs. Useful with kexec.

config ARCH_SUPPORTS_CRASH_DUMP
	def_bool y

config AUTO_ZRELADDR
	bool "Auto calculation of the decompressed kernel image address" if !ARCH_MULTIPLATFORM
	default !(ARCH_FOOTBRIDGE || ARCH_RPC || ARCH_SA1100)
	help
	  ZRELADDR is the physical address where the decompressed kernel
	  image will be placed. If AUTO_ZRELADDR is selected, the address
	  will be determined at run-time, either by masking the current IP
	  with 0xf8000000, or, if invalid, from the DTB passed in r2.
	  This assumes the zImage being placed in the first 128MB from
	  start of memory.

config EFI_STUB
	bool

config EFI
	bool "UEFI runtime support"
	depends on OF && !CPU_BIG_ENDIAN && MMU && AUTO_ZRELADDR && !XIP_KERNEL
	select UCS2_STRING
	select EFI_PARAMS_FROM_FDT
	select EFI_STUB
	select EFI_GENERIC_STUB
	select EFI_RUNTIME_WRAPPERS
	help
	  This option provides support for runtime services provided
	  by UEFI firmware (such as non-volatile variables, realtime
	  clock, and platform reset). A UEFI stub is also provided to
	  allow the kernel to be booted as an EFI application. This
	  is only useful for kernels that may run on systems that have
	  UEFI firmware.

config DMI
	bool "Enable support for SMBIOS (DMI) tables"
	depends on EFI
	default y
	help
	  This enables SMBIOS/DMI feature for systems.

	  This option is only useful on systems that have UEFI firmware.
	  However, even with this option, the resultant kernel should
	  continue to boot on existing non-UEFI platforms.

	  NOTE: This does *NOT* enable or encourage the use of DMI quirks,
	  i.e., the the practice of identifying the platform via DMI to
	  decide whether certain workarounds for buggy hardware and/or
	  firmware need to be enabled. This would require the DMI subsystem
	  to be enabled much earlier than we do on ARM, which is non-trivial.

endmenu

menu "CPU Power Management"

source "drivers/cpufreq/Kconfig"

source "drivers/cpuidle/Kconfig"

endmenu

menu "Floating point emulation"

comment "At least one emulation must be selected"

config FPE_NWFPE
	bool "NWFPE math emulation"
	depends on (!AEABI || OABI_COMPAT) && !THUMB2_KERNEL
	help
	  Say Y to include the NWFPE floating point emulator in the kernel.
	  This is necessary to run most binaries. Linux does not currently
	  support floating point hardware so you need to say Y here even if
	  your machine has an FPA or floating point co-processor podule.

	  You may say N here if you are going to load the Acorn FPEmulator
	  early in the bootup.

config FPE_NWFPE_XP
	bool "Support extended precision"
	depends on FPE_NWFPE
	help
	  Say Y to include 80-bit support in the kernel floating-point
	  emulator.  Otherwise, only 32 and 64-bit support is compiled in.
	  Note that gcc does not generate 80-bit operations by default,
	  so in most cases this option only enlarges the size of the
	  floating point emulator without any good reason.

	  You almost surely want to say N here.

config FPE_FASTFPE
	bool "FastFPE math emulation (EXPERIMENTAL)"
	depends on (!AEABI || OABI_COMPAT) && !CPU_32v3
	help
	  Say Y here to include the FAST floating point emulator in the kernel.
	  This is an experimental much faster emulator which now also has full
	  precision for the mantissa.  It does not support any exceptions.
	  It is very simple, and approximately 3-6 times faster than NWFPE.

	  It should be sufficient for most programs.  It may be not suitable
	  for scientific calculations, but you have to check this for yourself.
	  If you do not feel you need a faster FP emulation you should better
	  choose NWFPE.

config VFP
	bool "VFP-format floating point maths"
	depends on CPU_V6 || CPU_V6K || CPU_ARM926T || CPU_V7 || CPU_FEROCEON
	help
	  Say Y to include VFP support code in the kernel. This is needed
	  if your hardware includes a VFP unit.

	  Please see <file:Documentation/arch/arm/vfp/release-notes.rst> for
	  release notes and additional status information.

	  Say N if your target does not have VFP hardware.

config VFPv3
	bool
	depends on VFP
	default y if CPU_V7

config NEON
	bool "Advanced SIMD (NEON) Extension support"
	depends on VFPv3 && CPU_V7
	help
	  Say Y to include support code for NEON, the ARMv7 Advanced SIMD
	  Extension.

config KERNEL_MODE_NEON
	bool "Support for NEON in kernel mode"
	depends on NEON && AEABI
	help
	  Say Y to include support for NEON in kernel mode.

endmenu

menu "Power management options"

source "kernel/power/Kconfig"

config ARCH_SUSPEND_POSSIBLE
	depends on CPU_ARM920T || CPU_ARM926T || CPU_FEROCEON || CPU_SA1100 || \
		CPU_V6 || CPU_V6K || CPU_V7 || CPU_V7M || CPU_XSC3 || CPU_XSCALE || CPU_MOHAWK
	def_bool y

config ARM_CPU_SUSPEND
	def_bool PM_SLEEP || BL_SWITCHER || ARM_PSCI_FW
	depends on ARCH_SUSPEND_POSSIBLE

config ARCH_HIBERNATION_POSSIBLE
	bool
	depends on MMU
	default y if ARCH_SUSPEND_POSSIBLE

endmenu

source "arch/arm/Kconfig.assembler"<|MERGE_RESOLUTION|>--- conflicted
+++ resolved
@@ -5,10 +5,7 @@
 	select ARCH_32BIT_OFF_T
 	select ARCH_CORRECT_STACKTRACE_ON_KRETPROBE if HAVE_KRETPROBES && FRAME_POINTER && !ARM_UNWIND
 	select ARCH_HAS_BINFMT_FLAT
-<<<<<<< HEAD
-=======
 	select ARCH_HAS_CPU_CACHE_ALIASING
->>>>>>> 2d5404ca
 	select ARCH_HAS_CPU_FINALIZE_INIT if MMU
 	select ARCH_HAS_CURRENT_STACK_POINTER
 	select ARCH_HAS_DEBUG_VIRTUAL if MMU
