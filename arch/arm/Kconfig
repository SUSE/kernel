--- conflicted
+++ resolved
@@ -5,10 +5,6 @@
 	select ARCH_32BIT_OFF_T
 	select ARCH_HAS_BINFMT_FLAT
 	select ARCH_HAS_DEBUG_VIRTUAL if MMU
-<<<<<<< HEAD
-	select ARCH_HAS_DEVMEM_IS_ALLOWED
-=======
->>>>>>> 7d2a07b7
 	select ARCH_HAS_DMA_WRITE_COMBINE if !ARM_DMA_MEM_BUFFERABLE
 	select ARCH_HAS_ELF_RANDOMIZE
 	select ARCH_HAS_FORTIFY_SOURCE
@@ -86,7 +82,6 @@
 	select HAVE_ARM_SMCCC if CPU_V7
 	select HAVE_EBPF_JIT if !CPU_ENDIAN_BE32
 	select HAVE_CONTEXT_TRACKING
-	select HAVE_COPY_THREAD_TLS
 	select HAVE_C_RECORDMCOUNT
 	select HAVE_DEBUG_KMEMLEAK if !XIP_KERNEL
 	select HAVE_DMA_CONTIGUOUS if MMU
@@ -97,7 +92,7 @@
 	select HAVE_FAST_GUP if ARM_LPAE
 	select HAVE_FTRACE_MCOUNT_RECORD if !XIP_KERNEL
 	select HAVE_FUNCTION_GRAPH_TRACER if !THUMB2_KERNEL && !CC_IS_CLANG
-	select HAVE_FUNCTION_TRACER if !XIP_KERNEL && (CC_IS_GCC || CLANG_VERSION >= 100000)
+	select HAVE_FUNCTION_TRACER if !XIP_KERNEL
 	select HAVE_GCC_PLUGINS
 	select HAVE_HW_BREAKPOINT if PERF_EVENTS && (CPU_V6 || CPU_V6K || CPU_V7)
 	select HAVE_IRQ_TIME_ACCOUNTING
