# SPDX-License-Identifier: GPL-2.0
#
# Makefile for the linux kernel.
#

CPPFLAGS_vmlinux.lds := -DTEXT_OFFSET=$(TEXT_OFFSET)
AFLAGS_head.o        := -DTEXT_OFFSET=$(TEXT_OFFSET)

ifdef CONFIG_FUNCTION_TRACER
CFLAGS_REMOVE_ftrace.o = -pg
CFLAGS_REMOVE_insn.o = -pg
CFLAGS_REMOVE_patch.o = -pg
CFLAGS_REMOVE_unwind.o = -pg
endif

CFLAGS_REMOVE_return_address.o = -pg

# Object file lists.

obj-y		:= elf.o entry-common.o irq.o opcodes.o \
		   process.o ptrace.o reboot.o io.o \
		   setup.o signal.o sigreturn_codes.o \
		   stacktrace.o sys_arm.o time.o traps.o

KASAN_SANITIZE_stacktrace.o := n
KASAN_SANITIZE_traps.o := n

ifneq ($(CONFIG_ARM_UNWIND),y)
obj-$(CONFIG_FRAME_POINTER)	+= return_address.o
endif

obj-$(CONFIG_ATAGS)		+= atags_parse.o
obj-$(CONFIG_ATAGS_PROC)	+= atags_proc.o
obj-$(CONFIG_DEPRECATED_PARAM_STRUCT) += atags_compat.o

ifeq ($(CONFIG_CPU_V7M),y)
obj-y		+= entry-v7m.o v7m.o
else
obj-y		+= entry-armv.o
endif

obj-$(CONFIG_MMU)		+= bugs.o
obj-$(CONFIG_CPU_IDLE)		+= cpuidle.o
obj-$(CONFIG_ISA_DMA_API)	+= dma.o
obj-$(CONFIG_FIQ)		+= fiq.o fiqasm.o
obj-$(CONFIG_MODULES)		+= armksyms.o module.o
obj-$(CONFIG_ARM_MODULE_PLTS)	+= module-plts.o
obj-$(CONFIG_PCI)		+= bios32.o isa.o
obj-$(CONFIG_ARM_CPU_SUSPEND)	+= sleep.o suspend.o
obj-$(CONFIG_HIBERNATION)	+= hibernate.o
obj-$(CONFIG_SMP)		+= smp.o
ifdef CONFIG_MMU
obj-$(CONFIG_SMP)		+= smp_tlb.o
endif
obj-$(CONFIG_HAVE_ARM_SCU)	+= smp_scu.o
obj-$(CONFIG_HAVE_ARM_TWD)	+= smp_twd.o
obj-$(CONFIG_ARM_ARCH_TIMER)	+= arch_timer.o
obj-$(CONFIG_FUNCTION_TRACER)	+= entry-ftrace.o
obj-$(CONFIG_DYNAMIC_FTRACE)	+= ftrace.o insn.o patch.o
obj-$(CONFIG_FUNCTION_GRAPH_TRACER)	+= ftrace.o insn.o patch.o
obj-$(CONFIG_JUMP_LABEL)	+= jump_label.o insn.o patch.o
obj-$(CONFIG_KEXEC)		+= machine_kexec.o relocate_kernel.o
# Main staffs in KPROBES are in arch/arm/probes/ .
obj-$(CONFIG_KPROBES)		+= patch.o insn.o
obj-$(CONFIG_OABI_COMPAT)	+= sys_oabi-compat.o
obj-$(CONFIG_ARM_THUMBEE)	+= thumbee.o
obj-$(CONFIG_KGDB)		+= kgdb.o patch.o
obj-$(CONFIG_ARM_UNWIND)	+= unwind.o
obj-$(CONFIG_HAVE_TCM)		+= tcm.o
obj-$(CONFIG_OF)		+= devtree.o
obj-$(CONFIG_CRASH_DUMP)	+= crash_dump.o
obj-$(CONFIG_SWP_EMULATE)	+= swp_emulate.o
obj-$(CONFIG_HAVE_HW_BREAKPOINT)	+= hw_breakpoint.o

obj-$(CONFIG_CPU_XSCALE)	+= xscale-cp0.o
obj-$(CONFIG_CPU_XSC3)		+= xscale-cp0.o
obj-$(CONFIG_CPU_MOHAWK)	+= xscale-cp0.o
obj-$(CONFIG_CPU_PJ4)		+= pj4-cp0.o
obj-$(CONFIG_CPU_PJ4B)		+= pj4-cp0.o
obj-$(CONFIG_IWMMXT)		+= iwmmxt.o
obj-$(CONFIG_PERF_EVENTS)	+= perf_regs.o perf_callchain.o
obj-$(CONFIG_HW_PERF_EVENTS)	+= perf_event_xscale.o perf_event_v6.o \
				   perf_event_v7.o
AFLAGS_iwmmxt.o			:= -Wa,-mcpu=iwmmxt
obj-$(CONFIG_ARM_CPU_TOPOLOGY)  += topology.o
obj-$(CONFIG_VDSO)		+= vdso.o
obj-$(CONFIG_EFI)		+= efi.o
obj-$(CONFIG_PARAVIRT)	+= paravirt.o

obj-y			+= head$(MMUEXT).o
obj-$(CONFIG_DEBUG_LL)	+= debug.o
obj-$(CONFIG_EARLY_PRINTK)	+= early_printk.o
obj-$(CONFIG_ARM_PATCH_PHYS_VIRT)	+= phys2virt.o

# This is executed very early using a temporary stack when no memory allocator
# nor global data is available. Everything has to be allocated on the stack.
CFLAGS_head-inflate-data.o := $(call cc-option,-Wframe-larger-than=10240)
obj-$(CONFIG_XIP_DEFLATED_DATA) += head-inflate-data.o

obj-$(CONFIG_ARM_VIRT_EXT)	+= hyp-stub.o
ifeq ($(CONFIG_ARM_PSCI),y)
obj-$(CONFIG_SMP)		+= psci_smp.o
endif

obj-$(CONFIG_HAVE_ARM_SMCCC)	+= smccc-call.o

obj-$(CONFIG_GENERIC_CPU_VULNERABILITIES) += spectre.o

<<<<<<< HEAD
extra-y := $(head-y) vmlinux.lds
=======
extra-y := vmlinux.lds
>>>>>>> eb3cdb58
<|MERGE_RESOLUTION|>--- conflicted
+++ resolved
@@ -106,8 +106,4 @@
 
 obj-$(CONFIG_GENERIC_CPU_VULNERABILITIES) += spectre.o
 
-<<<<<<< HEAD
-extra-y := $(head-y) vmlinux.lds
-=======
-extra-y := vmlinux.lds
->>>>>>> eb3cdb58
+extra-y := vmlinux.lds