/*
 *  linux/arch/arm/kernel/entry-armv.S
 *
 *  Copyright (C) 1996,1997,1998 Russell King.
 *  ARM700 fix by Matthew Godbolt (linux-user@willothewisp.demon.co.uk)
 *
 * This program is free software; you can redistribute it and/or modify
 * it under the terms of the GNU General Public License version 2 as
 * published by the Free Software Foundation.
 *
 *  Low-level vector interface routines
 *
 *  Note:  there is a StrongARM bug in the STMIA rn, {regs}^ instruction that causes
 *  it to save wrong values...  Be aware!
 */
#include <linux/config.h>
#include <linux/init.h>

#include <asm/thread_info.h>
#include <asm/glue.h>
#include <asm/ptrace.h>
#include <asm/vfpmacros.h>

#include "entry-header.S"

/*
 * Invalid mode handlers
 */
	.macro	inv_entry, sym, reason
	sub	sp, sp, #S_FRAME_SIZE		@ Allocate frame size in one go
	stmia	sp, {r0 - lr}			@ Save XXX r0 - lr
	ldr	r4, .LC\sym
	mov	r1, #\reason
	.endm

__pabt_invalid:
	inv_entry abt, BAD_PREFETCH
	b	1f

__dabt_invalid:
	inv_entry abt, BAD_DATA
	b	1f

__irq_invalid:
	inv_entry irq, BAD_IRQ
	b	1f

__und_invalid:
	inv_entry und, BAD_UNDEFINSTR

1:	zero_fp
	ldmia	r4, {r5 - r7}			@ Get XXX pc, cpsr, old_r0
	add	r4, sp, #S_PC
	stmia	r4, {r5 - r7}			@ Save XXX pc, cpsr, old_r0
	mov	r0, sp
	and	r2, r6, #31			@ int mode
	b	bad_mode

/*
 * SVC mode handlers
 */
	.macro	svc_entry, sym
	sub	sp, sp, #S_FRAME_SIZE
	stmia	sp, {r0 - r12}			@ save r0 - r12
	ldr	r2, .LC\sym
	add	r0, sp, #S_FRAME_SIZE
	ldmia	r2, {r2 - r4}			@ get pc, cpsr
	add	r5, sp, #S_SP
	mov	r1, lr

	@
	@ We are now ready to fill in the remaining blanks on the stack:
	@
	@  r0 - sp_svc
	@  r1 - lr_svc
	@  r2 - lr_<exception>, already fixed up for correct return/restart
	@  r3 - spsr_<exception>
	@  r4 - orig_r0 (see pt_regs definition in ptrace.h)
	@
	stmia	r5, {r0 - r4}
	.endm

	.align	5
__dabt_svc:
	svc_entry abt

	@
	@ get ready to re-enable interrupts if appropriate
	@
	mrs	r9, cpsr
	tst	r3, #PSR_I_BIT
	biceq	r9, r9, #PSR_I_BIT

	@
	@ Call the processor-specific abort handler:
	@
	@  r2 - aborted context pc
	@  r3 - aborted context cpsr
	@
	@ The abort handler must return the aborted address in r0, and
	@ the fault status register in r1.  r9 must be preserved.
	@
#ifdef MULTI_ABORT
	ldr	r4, .LCprocfns
	mov	lr, pc
	ldr	pc, [r4]
#else
	bl	CPU_ABORT_HANDLER
#endif

	@
	@ set desired IRQ state, then call main handler
	@
	msr	cpsr_c, r9
	mov	r2, sp
	bl	do_DataAbort

	@
	@ IRQs off again before pulling preserved data off the stack
	@
	disable_irq r0

	@
	@ restore SPSR and restart the instruction
	@
	ldr	r0, [sp, #S_PSR]
	msr	spsr_cxsf, r0
	ldmia	sp, {r0 - pc}^			@ load r0 - pc, cpsr

	.align	5
__irq_svc:
	svc_entry irq
#ifdef CONFIG_PREEMPT
	get_thread_info r8
	ldr	r9, [r8, #TI_PREEMPT]		@ get preempt count
	add	r7, r9, #1			@ increment it
	str	r7, [r8, #TI_PREEMPT]
#endif
1:	get_irqnr_and_base r0, r6, r5, lr
	movne	r1, sp
	@
	@ routine called with r0 = irq number, r1 = struct pt_regs *
	@
	adrne	lr, 1b
	bne	asm_do_IRQ
#ifdef CONFIG_PREEMPT
	ldr	r0, [r8, #TI_FLAGS]		@ get flags
	tst	r0, #_TIF_NEED_RESCHED
	blne	svc_preempt
preempt_return:
	ldr	r0, [r8, #TI_PREEMPT]		@ read preempt value
	teq	r0, r7
	str	r9, [r8, #TI_PREEMPT]		@ restore preempt count
	strne	r0, [r0, -r0]			@ bug()
#endif
	ldr	r0, [sp, #S_PSR]		@ irqs are already disabled
	msr	spsr_cxsf, r0
	ldmia	sp, {r0 - pc}^			@ load r0 - pc, cpsr

	.ltorg

#ifdef CONFIG_PREEMPT
<<<<<<< HEAD
svc_preempt:	teq	r9, #0				@ was preempt count = 0
		ldreq	r6, .LCirq_stat
		movne	pc, lr				@ no
		ldr	r0, [r6, #4]			@ local_irq_count
		ldr	r1, [r6, #8]			@ local_bh_count
		adds	r0, r0, r1
		movne	pc, lr
		mov	r7, #0				@ preempt_schedule_irq
		str	r7, [r8, #TI_PREEMPT]		@ expects preempt_count == 0
1:		bl	preempt_schedule_irq		@ irq en/disable is done inside
		ldr	r0, [r8, #TI_FLAGS]		@ get new tasks TI_FLAGS
		tst	r0, #_TIF_NEED_RESCHED
		beq	preempt_return			@ go again
		b	1b
=======
svc_preempt:
	teq	r9, #0				@ was preempt count = 0
	ldreq	r6, .LCirq_stat
	movne	pc, lr				@ no
	ldr	r0, [r6, #4]			@ local_irq_count
	ldr	r1, [r6, #8]			@ local_bh_count
	adds	r0, r0, r1
	movne	pc, lr
	mov	r7, #PREEMPT_ACTIVE
	str	r7, [r8, #TI_PREEMPT]		@ set PREEMPT_ACTIVE
1:	enable_irq r2				@ enable IRQs
	bl	schedule
	disable_irq r0				@ disable IRQs
	ldr	r0, [r8, #TI_FLAGS]		@ get new tasks TI_FLAGS
	tst	r0, #_TIF_NEED_RESCHED
	beq	preempt_return			@ go again
	b	1b
>>>>>>> accf94a1
#endif

	.align	5
__und_svc:
	svc_entry und

	@
	@ call emulation code, which returns using r9 if it has emulated
	@ the instruction, or the more conventional lr if we are to treat
	@ this as a real undefined instruction
	@
	@  r0 - instruction
	@
	ldr	r0, [r2, #-4]
	adr	r9, 1f
	bl	call_fpe

	mov	r0, sp				@ struct pt_regs *regs
	bl	do_undefinstr

	@
	@ IRQs off again before pulling preserved data off the stack
	@
1:	disable_irq r0

	@
	@ restore SPSR and restart the instruction
	@
	ldr	lr, [sp, #S_PSR]		@ Get SVC cpsr
	msr	spsr_cxsf, lr
	ldmia	sp, {r0 - pc}^			@ Restore SVC registers

	.align	5
__pabt_svc:
	svc_entry abt

	@
	@ re-enable interrupts if appropriate
	@
	mrs	r9, cpsr
	tst	r3, #PSR_I_BIT
	biceq	r9, r9, #PSR_I_BIT
	msr	cpsr_c, r9

	@
	@ set args, then call main handler
	@
	@  r0 - address of faulting instruction
	@  r1 - pointer to registers on stack
	@
	mov	r0, r2				@ address (pc)
	mov	r1, sp				@ regs
	bl	do_PrefetchAbort		@ call abort handler

	@
	@ IRQs off again before pulling preserved data off the stack
	@
	disable_irq r0

	@
	@ restore SPSR and restart the instruction
	@
	ldr	r0, [sp, #S_PSR]
	msr	spsr_cxsf, r0
	ldmia	sp, {r0 - pc}^			@ load r0 - pc, cpsr

	.align	5
.LCirq:
	.word	__temp_irq
.LCund:
	.word	__temp_und
.LCabt:
	.word	__temp_abt
#ifdef MULTI_ABORT
.LCprocfns:
	.word	processor
#endif
.LCfp:
	.word	fp_enter
#ifdef CONFIG_PREEMPT
.LCirq_stat:
	.word	irq_stat
#endif

/*
 * User mode handlers
 */
	.macro	usr_entry, sym
	sub	sp, sp, #S_FRAME_SIZE		@ Allocate frame size in one go
	stmia	sp, {r0 - r12}			@ save r0 - r12
	ldr	r7, .LC\sym
	add	r5, sp, #S_PC
	ldmia	r7, {r2 - r4}			@ Get USR pc, cpsr

	@
	@ We are now ready to fill in the remaining blanks on the stack:
	@
	@  r2 - lr_<exception>, already fixed up for correct return/restart
	@  r3 - spsr_<exception>
	@  r4 - orig_r0 (see pt_regs definition in ptrace.h)
	@
	@ Also, separately save sp_usr and lr_usr
	@
	stmia	r5, {r2 - r4}
	stmdb	r5, {sp, lr}^
	.endm

	.align	5
__dabt_usr:
	usr_entry abt
	alignment_trap r7, r0, __temp_abt
	zero_fp

	@
	@ Call the processor-specific abort handler:
	@
	@  r2 - aborted context pc
	@  r3 - aborted context cpsr
	@
	@ The abort handler must return the aborted address in r0, and
	@ the fault status register in r1.
	@
#ifdef MULTI_ABORT
	ldr	r4, .LCprocfns
	mov	lr, pc
	ldr	pc, [r4]
#else
	bl	CPU_ABORT_HANDLER
#endif

	@
	@ IRQs on, then call the main handler
	@
	enable_irq r2
	mov	r2, sp
	adr	lr, ret_from_exception
	b	do_DataAbort

	.align	5
__irq_usr:
	usr_entry irq
	alignment_trap r7, r0, __temp_irq
	zero_fp
#ifdef CONFIG_PREEMPT
	get_thread_info r8
	ldr	r9, [r8, #TI_PREEMPT]		@ get preempt count
	add	r7, r9, #1			@ increment it
	str	r7, [r8, #TI_PREEMPT]
#endif
1:	get_irqnr_and_base r0, r6, r5, lr
	movne	r1, sp
	adrne	lr, 1b
	@
	@ routine called with r0 = irq number, r1 = struct pt_regs *
	@
	bne	asm_do_IRQ
#ifdef CONFIG_PREEMPT
	ldr	r0, [r8, #TI_PREEMPT]
	teq	r0, r7
	str	r9, [r8, #TI_PREEMPT]
	strne	r0, [r0, -r0]
	mov	tsk, r8
#else
	get_thread_info tsk
#endif
	mov	why, #0
	b	ret_to_user

	.ltorg

	.align	5
__und_usr:
	usr_entry und
	alignment_trap r7, r0, __temp_und
	zero_fp
	tst	r3, #PSR_T_BIT			@ Thumb mode?
	bne	fpundefinstr			@ ignore FP
	sub	r4, r2, #4

	@
	@ fall through to the emulation code, which returns using r9 if
	@ it has emulated the instruction, or the more conventional lr
	@ if we are to treat this as a real undefined instruction
	@
	@  r0 - instruction
	@
1:	ldrt	r0, [r4]
	adr	r9, ret_from_exception
	adr	lr, fpundefinstr
	@
	@ fallthrough to call_fpe
	@

/*
 * The out of line fixup for the ldrt above.
 */
	.section .fixup, "ax"
2:	mov	pc, r9
	.previous
	.section __ex_table,"a"
	.long	1b, 2b
	.previous

/*
 * r0 = instruction.
 *
 * Check whether the instruction is a co-processor instruction.
 * If yes, we need to call the relevant co-processor handler.
 *
 * Note that we don't do a full check here for the co-processor
 * instructions; all instructions with bit 27 set are well
 * defined.  The only instructions that should fault are the
 * co-processor instructions.  However, we have to watch out
 * for the ARM6/ARM7 SWI bug.
 *
 * Emulators may wish to make use of the following registers:
 *  r0  - instruction opcode.
 *  r10 - this threads thread_info structure.
 */
call_fpe:
	tst	r0, #0x08000000			@ only CDP/CPRT/LDC/STC have bit 27
#if defined(CONFIG_CPU_ARM610) || defined(CONFIG_CPU_ARM710)
	and	r8, r0, #0x0f000000		@ mask out op-code bits
	teqne	r8, #0x0f000000			@ SWI (ARM6/7 bug)?
#endif
	moveq	pc, lr
	get_thread_info r10			@ get current thread
	and	r8, r0, #0x00000f00		@ mask out CP number
	mov	r7, #1
	add	r6, r10, #TI_USED_CP
	strb	r7, [r6, r8, lsr #8]		@ set appropriate used_cp[]
#ifdef CONFIG_IWMMXT
	@ Test if we need to give access to iWMMXt coprocessors
	ldr	r5, [r10, #TI_FLAGS]
	rsbs	r7, r8, #(1 << 8)		@ CP 0 or 1 only
	movcss	r7, r5, lsr #(TIF_USING_IWMMXT + 1)
	bcs	iwmmxt_task_enable
#endif
	enable_irq r7
	add	pc, pc, r8, lsr #6
	mov	r0, r0

	mov	pc, lr				@ CP#0
	b	do_fpe				@ CP#1 (FPE)
	b	do_fpe				@ CP#2 (FPE)
	mov	pc, lr				@ CP#3
	mov	pc, lr				@ CP#4
	mov	pc, lr				@ CP#5
	mov	pc, lr				@ CP#6
	mov	pc, lr				@ CP#7
	mov	pc, lr				@ CP#8
	mov	pc, lr				@ CP#9
#ifdef CONFIG_VFP
	b	do_vfp				@ CP#10 (VFP)
	b	do_vfp				@ CP#11 (VFP)
#else
	mov	pc, lr				@ CP#10 (VFP)
	mov	pc, lr				@ CP#11 (VFP)
#endif
	mov	pc, lr				@ CP#12
	mov	pc, lr				@ CP#13
	mov	pc, lr				@ CP#14 (Debug)
	mov	pc, lr				@ CP#15 (Control)

do_fpe:
	ldr	r4, .LCfp
	add	r10, r10, #TI_FPSTATE		@ r10 = workspace
	ldr	pc, [r4]			@ Call FP module USR entry point

/*
 * The FP module is called with these registers set:
 *  r0  = instruction
 *  r5  = PC
 *  r9  = normal "successful" return address
 *  r10 = FP workspace
 *  lr  = unrecognised FP instruction return address
 */

	.data
ENTRY(fp_enter)
	.word	fpundefinstr
	.text

fpundefinstr:
	mov	r0, sp
	adr	lr, ret_from_exception
	b	do_undefinstr

	.align	5
__pabt_usr:
	usr_entry abt
	alignment_trap r7, r0, __temp_abt
	zero_fp
	enable_irq r0				@ Enable interrupts
	mov	r0, r2				@ address (pc)
	mov	r1, sp				@ regs
	bl	do_PrefetchAbort		@ call abort handler
	/* fall through */
/*
 * This is the return code to user mode for abort handlers
 */
ENTRY(ret_from_exception)
	get_thread_info tsk
	mov	why, #0
	b	ret_to_user

/*
 * Register switch for ARMv3 and ARMv4 processors
 * r0 = previous task_struct, r1 = previous thread_info, r2 = next thread_info
 * previous and next are guaranteed not to be the same.
 */
ENTRY(__switch_to)
	add	ip, r1, #TI_CPU_SAVE
	ldr	r3, [r2, #TI_TP_VALUE]
	stmia	ip!, {r4 - sl, fp, sp, lr}	@ Store most regs on stack
	ldr	r6, [r2, #TI_CPU_DOMAIN]!
#if defined(CONFIG_CPU_XSCALE) && !defined(CONFIG_IWMMXT)
	mra	r4, r5, acc0
	stmia   ip, {r4, r5}
#endif
	mov	r4, #0xffff0fff
	str	r3, [r4, #-3]			@ Set TLS ptr
	mcr	p15, 0, r6, c3, c0, 0		@ Set domain register
#ifdef CONFIG_VFP
	@ Always disable VFP so we can lazily save/restore the old
	@ state. This occurs in the context of the previous thread.
	VFPFMRX	r4, FPEXC
	bic	r4, r4, #FPEXC_ENABLE
	VFPFMXR	FPEXC, r4
#endif
#if defined(CONFIG_IWMMXT)
	bl	iwmmxt_task_switch
#elif defined(CONFIG_CPU_XSCALE)
	add	r4, r2, #40			@ cpu_context_save->extra
	ldmib	r4, {r4, r5}
	mar	acc0, r4, r5
#endif
	ldmib	r2, {r4 - sl, fp, sp, pc}	@ Load all regs saved previously

	__INIT
/*
 * Vector stubs.
 *
 * This code is copied to 0x200 or 0xffff0200 so we can use branches in the
 * vectors, rather than ldr's.
 *
 * Common stub entry macro:
 *   Enter in IRQ mode, spsr = SVC/USR CPSR, lr = SVC/USR PC
 */
	.macro	vector_stub, name, sym, correction=0
	.align	5

vector_\name:
	ldr	r13, .LCs\sym
	.if \correction
	sub	lr, lr, #\correction
	.endif
	str	lr, [r13]			@ save lr_IRQ
	mrs	lr, spsr
	str	lr, [r13, #4]			@ save spsr_IRQ
	@
	@ now branch to the relevant MODE handling routine
	@
	mrs	r13, cpsr
	bic	r13, r13, #MODE_MASK
	orr	r13, r13, #MODE_SVC
	msr	spsr_cxsf, r13			@ switch to SVC_32 mode

	and	lr, lr, #15
	ldr	lr, [pc, lr, lsl #2]
	movs	pc, lr				@ Changes mode and branches
	.endm

__stubs_start:
/*
 * Interrupt dispatcher
 */
	vector_stub	irq, irq, 4

	.long	__irq_usr			@  0  (USR_26 / USR_32)
	.long	__irq_invalid			@  1  (FIQ_26 / FIQ_32)
	.long	__irq_invalid			@  2  (IRQ_26 / IRQ_32)
	.long	__irq_svc			@  3  (SVC_26 / SVC_32)
	.long	__irq_invalid			@  4
	.long	__irq_invalid			@  5
	.long	__irq_invalid			@  6
	.long	__irq_invalid			@  7
	.long	__irq_invalid			@  8
	.long	__irq_invalid			@  9
	.long	__irq_invalid			@  a
	.long	__irq_invalid			@  b
	.long	__irq_invalid			@  c
	.long	__irq_invalid			@  d
	.long	__irq_invalid			@  e
	.long	__irq_invalid			@  f

/*
 * Data abort dispatcher
 * Enter in ABT mode, spsr = USR CPSR, lr = USR PC
 */
	vector_stub	dabt, abt, 8

	.long	__dabt_usr			@  0  (USR_26 / USR_32)
	.long	__dabt_invalid			@  1  (FIQ_26 / FIQ_32)
	.long	__dabt_invalid			@  2  (IRQ_26 / IRQ_32)
	.long	__dabt_svc			@  3  (SVC_26 / SVC_32)
	.long	__dabt_invalid			@  4
	.long	__dabt_invalid			@  5
	.long	__dabt_invalid			@  6
	.long	__dabt_invalid			@  7
	.long	__dabt_invalid			@  8
	.long	__dabt_invalid			@  9
	.long	__dabt_invalid			@  a
	.long	__dabt_invalid			@  b
	.long	__dabt_invalid			@  c
	.long	__dabt_invalid			@  d
	.long	__dabt_invalid			@  e
	.long	__dabt_invalid			@  f

/*
 * Prefetch abort dispatcher
 * Enter in ABT mode, spsr = USR CPSR, lr = USR PC
 */
	vector_stub	pabt, abt, 4

	.long	__pabt_usr			@  0 (USR_26 / USR_32)
	.long	__pabt_invalid			@  1 (FIQ_26 / FIQ_32)
	.long	__pabt_invalid			@  2 (IRQ_26 / IRQ_32)
	.long	__pabt_svc			@  3 (SVC_26 / SVC_32)
	.long	__pabt_invalid			@  4
	.long	__pabt_invalid			@  5
	.long	__pabt_invalid			@  6
	.long	__pabt_invalid			@  7
	.long	__pabt_invalid			@  8
	.long	__pabt_invalid			@  9
	.long	__pabt_invalid			@  a
	.long	__pabt_invalid			@  b
	.long	__pabt_invalid			@  c
	.long	__pabt_invalid			@  d
	.long	__pabt_invalid			@  e
	.long	__pabt_invalid			@  f

/*
 * Undef instr entry dispatcher
 * Enter in UND mode, spsr = SVC/USR CPSR, lr = SVC/USR PC
 */
	vector_stub	und, und

	.long	__und_usr			@  0 (USR_26 / USR_32)
	.long	__und_invalid			@  1 (FIQ_26 / FIQ_32)
	.long	__und_invalid			@  2 (IRQ_26 / IRQ_32)
	.long	__und_svc			@  3 (SVC_26 / SVC_32)
	.long	__und_invalid			@  4
	.long	__und_invalid			@  5
	.long	__und_invalid			@  6
	.long	__und_invalid			@  7
	.long	__und_invalid			@  8
	.long	__und_invalid			@  9
	.long	__und_invalid			@  a
	.long	__und_invalid			@  b
	.long	__und_invalid			@  c
	.long	__und_invalid			@  d
	.long	__und_invalid			@  e
	.long	__und_invalid			@  f

	.align	5

/*=============================================================================
 * Undefined FIQs
 *-----------------------------------------------------------------------------
 * Enter in FIQ mode, spsr = ANY CPSR, lr = ANY PC
 * MUST PRESERVE SVC SPSR, but need to switch to SVC mode to show our msg.
 * Basically to switch modes, we *HAVE* to clobber one register...  brain
 * damage alert!  I don't think that we can execute any code in here in any
 * other mode than FIQ...  Ok you can switch to another mode, but you can't
 * get out of that mode without clobbering one register.
 */
vector_fiq:
	disable_fiq
	subs	pc, lr, #4

/*=============================================================================
 * Address exception handler
 *-----------------------------------------------------------------------------
 * These aren't too critical.
 * (they're not supposed to happen, and won't happen in 32-bit data mode).
 */

vector_addrexcptn:
	b	vector_addrexcptn

/*
 * We group all the following data together to optimise
 * for CPUs with separate I & D caches.
 */
	.align	5

.LCvswi:
	.word	vector_swi

.LCsirq:
	.word	__temp_irq
.LCsund:
	.word	__temp_und
.LCsabt:
	.word	__temp_abt

__stubs_end:

	.equ	__real_stubs_start, .LCvectors + 0x200

.LCvectors:
	swi	SYS_ERROR0
	b	__real_stubs_start + (vector_und - __stubs_start)
	ldr	pc, __real_stubs_start + (.LCvswi - __stubs_start)
	b	__real_stubs_start + (vector_pabt - __stubs_start)
	b	__real_stubs_start + (vector_dabt - __stubs_start)
	b	__real_stubs_start + (vector_addrexcptn - __stubs_start)
	b	__real_stubs_start + (vector_irq - __stubs_start)
	b	__real_stubs_start + (vector_fiq - __stubs_start)

ENTRY(__trap_init)
	stmfd	sp!, {r4 - r6, lr}

	mov	r0, #0xff000000
	orr	r0, r0, #0x00ff0000		@ high vectors position
	adr	r1, .LCvectors			@ set up the vectors
	ldmia	r1, {r1, r2, r3, r4, r5, r6, ip, lr}
	stmia	r0, {r1, r2, r3, r4, r5, r6, ip, lr}

	add	r2, r0, #0x200
	adr	r0, __stubs_start		@ copy stubs to 0x200
	adr	r1, __stubs_end
1:	ldr	r3, [r0], #4
	str	r3, [r2], #4
	cmp	r0, r1
	blt	1b
	LOADREGS(fd, sp!, {r4 - r6, pc})

	.data

/*
 * Do not reorder these, and do not insert extra data between...
 */

__temp_irq:
	.word	0				@ saved lr_irq
	.word	0				@ saved spsr_irq
	.word	-1				@ old_r0
__temp_und:
	.word	0				@ Saved lr_und
	.word	0				@ Saved spsr_und
	.word	-1				@ old_r0
__temp_abt:
	.word	0				@ Saved lr_abt
	.word	0				@ Saved spsr_abt
	.word	-1				@ old_r0

	.globl	cr_alignment
	.globl	cr_no_alignment
cr_alignment:
	.space	4
cr_no_alignment:
	.space	4<|MERGE_RESOLUTION|>--- conflicted
+++ resolved
@@ -160,22 +160,6 @@
 	.ltorg
 
 #ifdef CONFIG_PREEMPT
-<<<<<<< HEAD
-svc_preempt:	teq	r9, #0				@ was preempt count = 0
-		ldreq	r6, .LCirq_stat
-		movne	pc, lr				@ no
-		ldr	r0, [r6, #4]			@ local_irq_count
-		ldr	r1, [r6, #8]			@ local_bh_count
-		adds	r0, r0, r1
-		movne	pc, lr
-		mov	r7, #0				@ preempt_schedule_irq
-		str	r7, [r8, #TI_PREEMPT]		@ expects preempt_count == 0
-1:		bl	preempt_schedule_irq		@ irq en/disable is done inside
-		ldr	r0, [r8, #TI_FLAGS]		@ get new tasks TI_FLAGS
-		tst	r0, #_TIF_NEED_RESCHED
-		beq	preempt_return			@ go again
-		b	1b
-=======
 svc_preempt:
 	teq	r9, #0				@ was preempt count = 0
 	ldreq	r6, .LCirq_stat
@@ -184,16 +168,13 @@
 	ldr	r1, [r6, #8]			@ local_bh_count
 	adds	r0, r0, r1
 	movne	pc, lr
-	mov	r7, #PREEMPT_ACTIVE
-	str	r7, [r8, #TI_PREEMPT]		@ set PREEMPT_ACTIVE
-1:	enable_irq r2				@ enable IRQs
-	bl	schedule
-	disable_irq r0				@ disable IRQs
+	mov	r7, #0				@ preempt_schedule_irq
+	str	r7, [r8, #TI_PREEMPT]		@ expects preempt_count == 0
+1:	bl	preempt_schedule_irq		@ irq en/disable is done inside
 	ldr	r0, [r8, #TI_FLAGS]		@ get new tasks TI_FLAGS
 	tst	r0, #_TIF_NEED_RESCHED
 	beq	preempt_return			@ go again
 	b	1b
->>>>>>> accf94a1
 #endif
 
 	.align	5
