--- conflicted
+++ resolved
@@ -41,20 +41,13 @@
 	frame.fp = (unsigned long)__builtin_frame_address(0);
 	frame.sp = current_stack_pointer;
 	frame.lr = (unsigned long)__builtin_return_address(0);
-<<<<<<< HEAD
-	frame.pc = (unsigned long)return_address;
-=======
 here:
 	frame.pc = (unsigned long)&&here;
->>>>>>> eb3cdb58
 #ifdef CONFIG_KRETPROBES
 	frame.kr_cur = NULL;
 	frame.tsk = current;
 #endif
-<<<<<<< HEAD
-=======
 	frame.ex_frame = false;
->>>>>>> eb3cdb58
 
 	walk_stackframe(&frame, save_return_addr, &data);
 
