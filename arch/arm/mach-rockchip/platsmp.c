--- conflicted
+++ resolved
@@ -149,11 +149,7 @@
 		 * The cpu0 need to wait the other cpus other than cpu0 entering
 		 * the wfe state.The wait time is affected by many aspects.
 		 * (e.g: cpu frequency, bootrom frequency, sram frequency, ...)
-<<<<<<< HEAD
-		 * */
-=======
 		 */
->>>>>>> 61328de2
 		mdelay(1); /* ensure the cpus other than cpu0 to startup */
 
 		writel(virt_to_phys(secondary_startup), sram_base_addr + 8);
