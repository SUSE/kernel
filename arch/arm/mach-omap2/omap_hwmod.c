/*
 * omap_hwmod implementation for OMAP2/3/4
 *
 * Copyright (C) 2009-2011 Nokia Corporation
 * Copyright (C) 2011-2012 Texas Instruments, Inc.
 *
 * Paul Walmsley, Benoît Cousson, Kevin Hilman
 *
 * Created in collaboration with (alphabetical order): Thara Gopinath,
 * Tony Lindgren, Rajendra Nayak, Vikram Pandita, Sakari Poussa, Anand
 * Sawant, Santosh Shilimkar, Richard Woodruff
 *
 * This program is free software; you can redistribute it and/or modify
 * it under the terms of the GNU General Public License version 2 as
 * published by the Free Software Foundation.
 *
 * Introduction
 * ------------
 * One way to view an OMAP SoC is as a collection of largely unrelated
 * IP blocks connected by interconnects.  The IP blocks include
 * devices such as ARM processors, audio serial interfaces, UARTs,
 * etc.  Some of these devices, like the DSP, are created by TI;
 * others, like the SGX, largely originate from external vendors.  In
 * TI's documentation, on-chip devices are referred to as "OMAP
 * modules."  Some of these IP blocks are identical across several
 * OMAP versions.  Others are revised frequently.
 *
 * These OMAP modules are tied together by various interconnects.
 * Most of the address and data flow between modules is via OCP-based
 * interconnects such as the L3 and L4 buses; but there are other
 * interconnects that distribute the hardware clock tree, handle idle
 * and reset signaling, supply power, and connect the modules to
 * various pads or balls on the OMAP package.
 *
 * OMAP hwmod provides a consistent way to describe the on-chip
 * hardware blocks and their integration into the rest of the chip.
 * This description can be automatically generated from the TI
 * hardware database.  OMAP hwmod provides a standard, consistent API
 * to reset, enable, idle, and disable these hardware blocks.  And
 * hwmod provides a way for other core code, such as the Linux device
 * code or the OMAP power management and address space mapping code,
 * to query the hardware database.
 *
 * Using hwmod
 * -----------
 * Drivers won't call hwmod functions directly.  That is done by the
 * omap_device code, and in rare occasions, by custom integration code
 * in arch/arm/ *omap*.  The omap_device code includes functions to
 * build a struct platform_device using omap_hwmod data, and that is
 * currently how hwmod data is communicated to drivers and to the
 * Linux driver model.  Most drivers will call omap_hwmod functions only
 * indirectly, via pm_runtime*() functions.
 *
 * From a layering perspective, here is where the OMAP hwmod code
 * fits into the kernel software stack:
 *
 *            +-------------------------------+
 *            |      Device driver code       |
 *            |      (e.g., drivers/)         |
 *            +-------------------------------+
 *            |      Linux driver model       |
 *            |     (platform_device /        |
 *            |  platform_driver data/code)   |
 *            +-------------------------------+
 *            | OMAP core-driver integration  |
 *            |(arch/arm/mach-omap2/devices.c)|
 *            +-------------------------------+
 *            |      omap_device code         |
 *            | (../plat-omap/omap_device.c)  |
 *            +-------------------------------+
 *   ---->    |    omap_hwmod code/data       |    <-----
 *            | (../mach-omap2/omap_hwmod*)   |
 *            +-------------------------------+
 *            | OMAP clock/PRCM/register fns  |
 *            | (__raw_{read,write}l, clk*)   |
 *            +-------------------------------+
 *
 * Device drivers should not contain any OMAP-specific code or data in
 * them.  They should only contain code to operate the IP block that
 * the driver is responsible for.  This is because these IP blocks can
 * also appear in other SoCs, either from TI (such as DaVinci) or from
 * other manufacturers; and drivers should be reusable across other
 * platforms.
 *
 * The OMAP hwmod code also will attempt to reset and idle all on-chip
 * devices upon boot.  The goal here is for the kernel to be
 * completely self-reliant and independent from bootloaders.  This is
 * to ensure a repeatable configuration, both to ensure consistent
 * runtime behavior, and to make it easier for others to reproduce
 * bugs.
 *
 * OMAP module activity states
 * ---------------------------
 * The hwmod code considers modules to be in one of several activity
 * states.  IP blocks start out in an UNKNOWN state, then once they
 * are registered via the hwmod code, proceed to the REGISTERED state.
 * Once their clock names are resolved to clock pointers, the module
 * enters the CLKS_INITED state; and finally, once the module has been
 * reset and the integration registers programmed, the INITIALIZED state
 * is entered.  The hwmod code will then place the module into either
 * the IDLE state to save power, or in the case of a critical system
 * module, the ENABLED state.
 *
 * OMAP core integration code can then call omap_hwmod*() functions
 * directly to move the module between the IDLE, ENABLED, and DISABLED
 * states, as needed.  This is done during both the PM idle loop, and
 * in the OMAP core integration code's implementation of the PM runtime
 * functions.
 *
 * References
 * ----------
 * This is a partial list.
 * - OMAP2420 Multimedia Processor Silicon Revision 2.1.1, 2.2 (SWPU064)
 * - OMAP2430 Multimedia Device POP Silicon Revision 2.1 (SWPU090)
 * - OMAP34xx Multimedia Device Silicon Revision 3.1 (SWPU108)
 * - OMAP4430 Multimedia Device Silicon Revision 1.0 (SWPU140)
 * - Open Core Protocol Specification 2.2
 *
 * To do:
 * - handle IO mapping
 * - bus throughput & module latency measurement code
 *
 * XXX add tests at the beginning of each function to ensure the hwmod is
 * in the appropriate state
 * XXX error return values should be checked to ensure that they are
 * appropriate
 */
#undef DEBUG

#include <linux/kernel.h>
#include <linux/errno.h>
#include <linux/io.h>
#include <linux/clk-provider.h>
#include <linux/delay.h>
#include <linux/err.h>
#include <linux/list.h>
#include <linux/mutex.h>
#include <linux/spinlock.h>
#include <linux/slab.h>
#include <linux/bootmem.h>
#include <linux/cpu.h>
#include <linux/of.h>
#include <linux/of_address.h>

#include <asm/system_misc.h>

#include "clock.h"
#include "omap_hwmod.h"

#include "soc.h"
#include "common.h"
#include "clockdomain.h"
#include "powerdomain.h"
#include "cm2xxx.h"
#include "cm3xxx.h"
#include "cminst44xx.h"
#include "cm33xx.h"
#include "prm.h"
#include "prm3xxx.h"
#include "prm44xx.h"
#include "prm33xx.h"
#include "prminst44xx.h"
#include "mux.h"
#include "pm.h"

/* Name of the OMAP hwmod for the MPU */
#define MPU_INITIATOR_NAME		"mpu"

/*
 * Number of struct omap_hwmod_link records per struct
 * omap_hwmod_ocp_if record (master->slave and slave->master)
 */
#define LINKS_PER_OCP_IF		2

/**
 * struct omap_hwmod_soc_ops - fn ptrs for some SoC-specific operations
 * @enable_module: function to enable a module (via MODULEMODE)
 * @disable_module: function to disable a module (via MODULEMODE)
 *
 * XXX Eventually this functionality will be hidden inside the PRM/CM
 * device drivers.  Until then, this should avoid huge blocks of cpu_is_*()
 * conditionals in this code.
 */
struct omap_hwmod_soc_ops {
	void (*enable_module)(struct omap_hwmod *oh);
	int (*disable_module)(struct omap_hwmod *oh);
	int (*wait_target_ready)(struct omap_hwmod *oh);
	int (*assert_hardreset)(struct omap_hwmod *oh,
				struct omap_hwmod_rst_info *ohri);
	int (*deassert_hardreset)(struct omap_hwmod *oh,
				  struct omap_hwmod_rst_info *ohri);
	int (*is_hardreset_asserted)(struct omap_hwmod *oh,
				     struct omap_hwmod_rst_info *ohri);
	int (*init_clkdm)(struct omap_hwmod *oh);
	void (*update_context_lost)(struct omap_hwmod *oh);
	int (*get_context_lost)(struct omap_hwmod *oh);
};

/* soc_ops: adapts the omap_hwmod code to the currently-booted SoC */
static struct omap_hwmod_soc_ops soc_ops;

/* omap_hwmod_list contains all registered struct omap_hwmods */
static LIST_HEAD(omap_hwmod_list);

/* mpu_oh: used to add/remove MPU initiator from sleepdep list */
static struct omap_hwmod *mpu_oh;

/* io_chain_lock: used to serialize reconfigurations of the I/O chain */
static DEFINE_SPINLOCK(io_chain_lock);

/*
 * linkspace: ptr to a buffer that struct omap_hwmod_link records are
 * allocated from - used to reduce the number of small memory
 * allocations, which has a significant impact on performance
 */
static struct omap_hwmod_link *linkspace;

/*
 * free_ls, max_ls: array indexes into linkspace; representing the
 * next free struct omap_hwmod_link index, and the maximum number of
 * struct omap_hwmod_link records allocated (respectively)
 */
static unsigned short free_ls, max_ls, ls_supp;

/* inited: set to true once the hwmod code is initialized */
static bool inited;

/* Private functions */

/**
 * _fetch_next_ocp_if - return the next OCP interface in a list
 * @p: ptr to a ptr to the list_head inside the ocp_if to return
 * @i: pointer to the index of the element pointed to by @p in the list
 *
 * Return a pointer to the struct omap_hwmod_ocp_if record
 * containing the struct list_head pointed to by @p, and increment
 * @p such that a future call to this routine will return the next
 * record.
 */
static struct omap_hwmod_ocp_if *_fetch_next_ocp_if(struct list_head **p,
						    int *i)
{
	struct omap_hwmod_ocp_if *oi;

	oi = list_entry(*p, struct omap_hwmod_link, node)->ocp_if;
	*p = (*p)->next;

	*i = *i + 1;

	return oi;
}

/**
 * _update_sysc_cache - return the module OCP_SYSCONFIG register, keep copy
 * @oh: struct omap_hwmod *
 *
 * Load the current value of the hwmod OCP_SYSCONFIG register into the
 * struct omap_hwmod for later use.  Returns -EINVAL if the hwmod has no
 * OCP_SYSCONFIG register or 0 upon success.
 */
static int _update_sysc_cache(struct omap_hwmod *oh)
{
	if (!oh->class->sysc) {
		WARN(1, "omap_hwmod: %s: cannot read OCP_SYSCONFIG: not defined on hwmod's class\n", oh->name);
		return -EINVAL;
	}

	/* XXX ensure module interface clock is up */

	oh->_sysc_cache = omap_hwmod_read(oh, oh->class->sysc->sysc_offs);

	if (!(oh->class->sysc->sysc_flags & SYSC_NO_CACHE))
		oh->_int_flags |= _HWMOD_SYSCONFIG_LOADED;

	return 0;
}

/**
 * _write_sysconfig - write a value to the module's OCP_SYSCONFIG register
 * @v: OCP_SYSCONFIG value to write
 * @oh: struct omap_hwmod *
 *
 * Write @v into the module class' OCP_SYSCONFIG register, if it has
 * one.  No return value.
 */
static void _write_sysconfig(u32 v, struct omap_hwmod *oh)
{
	if (!oh->class->sysc) {
		WARN(1, "omap_hwmod: %s: cannot write OCP_SYSCONFIG: not defined on hwmod's class\n", oh->name);
		return;
	}

	/* XXX ensure module interface clock is up */

	/* Module might have lost context, always update cache and register */
	oh->_sysc_cache = v;
	omap_hwmod_write(v, oh, oh->class->sysc->sysc_offs);
}

/**
 * _set_master_standbymode: set the OCP_SYSCONFIG MIDLEMODE field in @v
 * @oh: struct omap_hwmod *
 * @standbymode: MIDLEMODE field bits
 * @v: pointer to register contents to modify
 *
 * Update the master standby mode bits in @v to be @standbymode for
 * the @oh hwmod.  Does not write to the hardware.  Returns -EINVAL
 * upon error or 0 upon success.
 */
static int _set_master_standbymode(struct omap_hwmod *oh, u8 standbymode,
				   u32 *v)
{
	u32 mstandby_mask;
	u8 mstandby_shift;

	if (!oh->class->sysc ||
	    !(oh->class->sysc->sysc_flags & SYSC_HAS_MIDLEMODE))
		return -EINVAL;

	if (!oh->class->sysc->sysc_fields) {
		WARN(1, "omap_hwmod: %s: offset struct for sysconfig not provided in class\n", oh->name);
		return -EINVAL;
	}

	mstandby_shift = oh->class->sysc->sysc_fields->midle_shift;
	mstandby_mask = (0x3 << mstandby_shift);

	*v &= ~mstandby_mask;
	*v |= __ffs(standbymode) << mstandby_shift;

	return 0;
}

/**
 * _set_slave_idlemode: set the OCP_SYSCONFIG SIDLEMODE field in @v
 * @oh: struct omap_hwmod *
 * @idlemode: SIDLEMODE field bits
 * @v: pointer to register contents to modify
 *
 * Update the slave idle mode bits in @v to be @idlemode for the @oh
 * hwmod.  Does not write to the hardware.  Returns -EINVAL upon error
 * or 0 upon success.
 */
static int _set_slave_idlemode(struct omap_hwmod *oh, u8 idlemode, u32 *v)
{
	u32 sidle_mask;
	u8 sidle_shift;

	if (!oh->class->sysc ||
	    !(oh->class->sysc->sysc_flags & SYSC_HAS_SIDLEMODE))
		return -EINVAL;

	if (!oh->class->sysc->sysc_fields) {
		WARN(1, "omap_hwmod: %s: offset struct for sysconfig not provided in class\n", oh->name);
		return -EINVAL;
	}

	sidle_shift = oh->class->sysc->sysc_fields->sidle_shift;
	sidle_mask = (0x3 << sidle_shift);

	*v &= ~sidle_mask;
	*v |= __ffs(idlemode) << sidle_shift;

	return 0;
}

/**
 * _set_clockactivity: set OCP_SYSCONFIG.CLOCKACTIVITY bits in @v
 * @oh: struct omap_hwmod *
 * @clockact: CLOCKACTIVITY field bits
 * @v: pointer to register contents to modify
 *
 * Update the clockactivity mode bits in @v to be @clockact for the
 * @oh hwmod.  Used for additional powersaving on some modules.  Does
 * not write to the hardware.  Returns -EINVAL upon error or 0 upon
 * success.
 */
static int _set_clockactivity(struct omap_hwmod *oh, u8 clockact, u32 *v)
{
	u32 clkact_mask;
	u8  clkact_shift;

	if (!oh->class->sysc ||
	    !(oh->class->sysc->sysc_flags & SYSC_HAS_CLOCKACTIVITY))
		return -EINVAL;

	if (!oh->class->sysc->sysc_fields) {
		WARN(1, "omap_hwmod: %s: offset struct for sysconfig not provided in class\n", oh->name);
		return -EINVAL;
	}

	clkact_shift = oh->class->sysc->sysc_fields->clkact_shift;
	clkact_mask = (0x3 << clkact_shift);

	*v &= ~clkact_mask;
	*v |= clockact << clkact_shift;

	return 0;
}

/**
 * _set_softreset: set OCP_SYSCONFIG.CLOCKACTIVITY bits in @v
 * @oh: struct omap_hwmod *
 * @v: pointer to register contents to modify
 *
 * Set the SOFTRESET bit in @v for hwmod @oh.  Returns -EINVAL upon
 * error or 0 upon success.
 */
static int _set_softreset(struct omap_hwmod *oh, u32 *v)
{
	u32 softrst_mask;

	if (!oh->class->sysc ||
	    !(oh->class->sysc->sysc_flags & SYSC_HAS_SOFTRESET))
		return -EINVAL;

	if (!oh->class->sysc->sysc_fields) {
		WARN(1, "omap_hwmod: %s: offset struct for sysconfig not provided in class\n", oh->name);
		return -EINVAL;
	}

	softrst_mask = (0x1 << oh->class->sysc->sysc_fields->srst_shift);

	*v |= softrst_mask;

	return 0;
}

/**
 * _wait_softreset_complete - wait for an OCP softreset to complete
 * @oh: struct omap_hwmod * to wait on
 *
 * Wait until the IP block represented by @oh reports that its OCP
 * softreset is complete.  This can be triggered by software (see
 * _ocp_softreset()) or by hardware upon returning from off-mode (one
 * example is HSMMC).  Waits for up to MAX_MODULE_SOFTRESET_WAIT
 * microseconds.  Returns the number of microseconds waited.
 */
static int _wait_softreset_complete(struct omap_hwmod *oh)
{
	struct omap_hwmod_class_sysconfig *sysc;
	u32 softrst_mask;
	int c = 0;

	sysc = oh->class->sysc;

	if (sysc->sysc_flags & SYSS_HAS_RESET_STATUS)
		omap_test_timeout((omap_hwmod_read(oh, sysc->syss_offs)
				   & SYSS_RESETDONE_MASK),
				  MAX_MODULE_SOFTRESET_WAIT, c);
	else if (sysc->sysc_flags & SYSC_HAS_RESET_STATUS) {
		softrst_mask = (0x1 << sysc->sysc_fields->srst_shift);
		omap_test_timeout(!(omap_hwmod_read(oh, sysc->sysc_offs)
				    & softrst_mask),
				  MAX_MODULE_SOFTRESET_WAIT, c);
	}

	return c;
}

/**
 * _set_dmadisable: set OCP_SYSCONFIG.DMADISABLE bit in @v
 * @oh: struct omap_hwmod *
 *
 * The DMADISABLE bit is a semi-automatic bit present in sysconfig register
 * of some modules. When the DMA must perform read/write accesses, the
 * DMADISABLE bit is cleared by the hardware. But when the DMA must stop
 * for power management, software must set the DMADISABLE bit back to 1.
 *
 * Set the DMADISABLE bit in @v for hwmod @oh.  Returns -EINVAL upon
 * error or 0 upon success.
 */
static int _set_dmadisable(struct omap_hwmod *oh)
{
	u32 v;
	u32 dmadisable_mask;

	if (!oh->class->sysc ||
	    !(oh->class->sysc->sysc_flags & SYSC_HAS_DMADISABLE))
		return -EINVAL;

	if (!oh->class->sysc->sysc_fields) {
		WARN(1, "omap_hwmod: %s: offset struct for sysconfig not provided in class\n", oh->name);
		return -EINVAL;
	}

	/* clocks must be on for this operation */
	if (oh->_state != _HWMOD_STATE_ENABLED) {
		pr_warn("omap_hwmod: %s: dma can be disabled only from enabled state\n", oh->name);
		return -EINVAL;
	}

	pr_debug("omap_hwmod: %s: setting DMADISABLE\n", oh->name);

	v = oh->_sysc_cache;
	dmadisable_mask =
		(0x1 << oh->class->sysc->sysc_fields->dmadisable_shift);
	v |= dmadisable_mask;
	_write_sysconfig(v, oh);

	return 0;
}

/**
 * _set_module_autoidle: set the OCP_SYSCONFIG AUTOIDLE field in @v
 * @oh: struct omap_hwmod *
 * @autoidle: desired AUTOIDLE bitfield value (0 or 1)
 * @v: pointer to register contents to modify
 *
 * Update the module autoidle bit in @v to be @autoidle for the @oh
 * hwmod.  The autoidle bit controls whether the module can gate
 * internal clocks automatically when it isn't doing anything; the
 * exact function of this bit varies on a per-module basis.  This
 * function does not write to the hardware.  Returns -EINVAL upon
 * error or 0 upon success.
 */
static int _set_module_autoidle(struct omap_hwmod *oh, u8 autoidle,
				u32 *v)
{
	u32 autoidle_mask;
	u8 autoidle_shift;

	if (!oh->class->sysc ||
	    !(oh->class->sysc->sysc_flags & SYSC_HAS_AUTOIDLE))
		return -EINVAL;

	if (!oh->class->sysc->sysc_fields) {
		WARN(1, "omap_hwmod: %s: offset struct for sysconfig not provided in class\n", oh->name);
		return -EINVAL;
	}

	autoidle_shift = oh->class->sysc->sysc_fields->autoidle_shift;
	autoidle_mask = (0x1 << autoidle_shift);

	*v &= ~autoidle_mask;
	*v |= autoidle << autoidle_shift;

	return 0;
}

/**
 * _set_idle_ioring_wakeup - enable/disable IO pad wakeup on hwmod idle for mux
 * @oh: struct omap_hwmod *
 * @set_wake: bool value indicating to set (true) or clear (false) wakeup enable
 *
 * Set or clear the I/O pad wakeup flag in the mux entries for the
 * hwmod @oh.  This function changes the @oh->mux->pads_dynamic array
 * in memory.  If the hwmod is currently idled, and the new idle
 * values don't match the previous ones, this function will also
 * update the SCM PADCTRL registers.  Otherwise, if the hwmod is not
 * currently idled, this function won't touch the hardware: the new
 * mux settings are written to the SCM PADCTRL registers when the
 * hwmod is idled.  No return value.
 */
static void _set_idle_ioring_wakeup(struct omap_hwmod *oh, bool set_wake)
{
	struct omap_device_pad *pad;
	bool change = false;
	u16 prev_idle;
	int j;

	if (!oh->mux || !oh->mux->enabled)
		return;

	for (j = 0; j < oh->mux->nr_pads_dynamic; j++) {
		pad = oh->mux->pads_dynamic[j];

		if (!(pad->flags & OMAP_DEVICE_PAD_WAKEUP))
			continue;

		prev_idle = pad->idle;

		if (set_wake)
			pad->idle |= OMAP_WAKEUP_EN;
		else
			pad->idle &= ~OMAP_WAKEUP_EN;

		if (prev_idle != pad->idle)
			change = true;
	}

	if (change && oh->_state == _HWMOD_STATE_IDLE)
		omap_hwmod_mux(oh->mux, _HWMOD_STATE_IDLE);
}

/**
 * _enable_wakeup: set OCP_SYSCONFIG.ENAWAKEUP bit in the hardware
 * @oh: struct omap_hwmod *
 *
 * Allow the hardware module @oh to send wakeups.  Returns -EINVAL
 * upon error or 0 upon success.
 */
static int _enable_wakeup(struct omap_hwmod *oh, u32 *v)
{
	if (!oh->class->sysc ||
	    !((oh->class->sysc->sysc_flags & SYSC_HAS_ENAWAKEUP) ||
	      (oh->class->sysc->idlemodes & SIDLE_SMART_WKUP) ||
	      (oh->class->sysc->idlemodes & MSTANDBY_SMART_WKUP)))
		return -EINVAL;

	if (!oh->class->sysc->sysc_fields) {
		WARN(1, "omap_hwmod: %s: offset struct for sysconfig not provided in class\n", oh->name);
		return -EINVAL;
	}

	if (oh->class->sysc->sysc_flags & SYSC_HAS_ENAWAKEUP)
		*v |= 0x1 << oh->class->sysc->sysc_fields->enwkup_shift;

	if (oh->class->sysc->idlemodes & SIDLE_SMART_WKUP)
		_set_slave_idlemode(oh, HWMOD_IDLEMODE_SMART_WKUP, v);
	if (oh->class->sysc->idlemodes & MSTANDBY_SMART_WKUP)
		_set_master_standbymode(oh, HWMOD_IDLEMODE_SMART_WKUP, v);

	/* XXX test pwrdm_get_wken for this hwmod's subsystem */

	return 0;
}

/**
 * _disable_wakeup: clear OCP_SYSCONFIG.ENAWAKEUP bit in the hardware
 * @oh: struct omap_hwmod *
 *
 * Prevent the hardware module @oh to send wakeups.  Returns -EINVAL
 * upon error or 0 upon success.
 */
static int _disable_wakeup(struct omap_hwmod *oh, u32 *v)
{
	if (!oh->class->sysc ||
	    !((oh->class->sysc->sysc_flags & SYSC_HAS_ENAWAKEUP) ||
	      (oh->class->sysc->idlemodes & SIDLE_SMART_WKUP) ||
	      (oh->class->sysc->idlemodes & MSTANDBY_SMART_WKUP)))
		return -EINVAL;

	if (!oh->class->sysc->sysc_fields) {
		WARN(1, "omap_hwmod: %s: offset struct for sysconfig not provided in class\n", oh->name);
		return -EINVAL;
	}

	if (oh->class->sysc->sysc_flags & SYSC_HAS_ENAWAKEUP)
		*v &= ~(0x1 << oh->class->sysc->sysc_fields->enwkup_shift);

	if (oh->class->sysc->idlemodes & SIDLE_SMART_WKUP)
		_set_slave_idlemode(oh, HWMOD_IDLEMODE_SMART, v);
	if (oh->class->sysc->idlemodes & MSTANDBY_SMART_WKUP)
		_set_master_standbymode(oh, HWMOD_IDLEMODE_SMART, v);

	/* XXX test pwrdm_get_wken for this hwmod's subsystem */

	return 0;
}

static struct clockdomain *_get_clkdm(struct omap_hwmod *oh)
{
	struct clk_hw_omap *clk;

	if (oh->clkdm) {
		return oh->clkdm;
	} else if (oh->_clk) {
		clk = to_clk_hw_omap(__clk_get_hw(oh->_clk));
		return  clk->clkdm;
	}
	return NULL;
}

/**
 * _add_initiator_dep: prevent @oh from smart-idling while @init_oh is active
 * @oh: struct omap_hwmod *
 *
 * Prevent the hardware module @oh from entering idle while the
 * hardare module initiator @init_oh is active.  Useful when a module
 * will be accessed by a particular initiator (e.g., if a module will
 * be accessed by the IVA, there should be a sleepdep between the IVA
 * initiator and the module).  Only applies to modules in smart-idle
 * mode.  If the clockdomain is marked as not needing autodeps, return
 * 0 without doing anything.  Otherwise, returns -EINVAL upon error or
 * passes along clkdm_add_sleepdep() value upon success.
 */
static int _add_initiator_dep(struct omap_hwmod *oh, struct omap_hwmod *init_oh)
{
	struct clockdomain *clkdm, *init_clkdm;

	clkdm = _get_clkdm(oh);
	init_clkdm = _get_clkdm(init_oh);

	if (!clkdm || !init_clkdm)
		return -EINVAL;

	if (clkdm && clkdm->flags & CLKDM_NO_AUTODEPS)
		return 0;

	return clkdm_add_sleepdep(clkdm, init_clkdm);
}

/**
 * _del_initiator_dep: allow @oh to smart-idle even if @init_oh is active
 * @oh: struct omap_hwmod *
 *
 * Allow the hardware module @oh to enter idle while the hardare
 * module initiator @init_oh is active.  Useful when a module will not
 * be accessed by a particular initiator (e.g., if a module will not
 * be accessed by the IVA, there should be no sleepdep between the IVA
 * initiator and the module).  Only applies to modules in smart-idle
 * mode.  If the clockdomain is marked as not needing autodeps, return
 * 0 without doing anything.  Returns -EINVAL upon error or passes
 * along clkdm_del_sleepdep() value upon success.
 */
static int _del_initiator_dep(struct omap_hwmod *oh, struct omap_hwmod *init_oh)
{
	struct clockdomain *clkdm, *init_clkdm;

	clkdm = _get_clkdm(oh);
	init_clkdm = _get_clkdm(init_oh);

	if (!clkdm || !init_clkdm)
		return -EINVAL;

	if (clkdm && clkdm->flags & CLKDM_NO_AUTODEPS)
		return 0;

	return clkdm_del_sleepdep(clkdm, init_clkdm);
}

/**
 * _init_main_clk - get a struct clk * for the the hwmod's main functional clk
 * @oh: struct omap_hwmod *
 *
 * Called from _init_clocks().  Populates the @oh _clk (main
 * functional clock pointer) if a main_clk is present.  Returns 0 on
 * success or -EINVAL on error.
 */
static int _init_main_clk(struct omap_hwmod *oh)
{
	int ret = 0;

	if (!oh->main_clk)
		return 0;

	oh->_clk = clk_get(NULL, oh->main_clk);
	if (IS_ERR(oh->_clk)) {
		pr_warning("omap_hwmod: %s: cannot clk_get main_clk %s\n",
			   oh->name, oh->main_clk);
		return -EINVAL;
	}
	/*
	 * HACK: This needs a re-visit once clk_prepare() is implemented
	 * to do something meaningful. Today its just a no-op.
	 * If clk_prepare() is used at some point to do things like
	 * voltage scaling etc, then this would have to be moved to
	 * some point where subsystems like i2c and pmic become
	 * available.
	 */
	clk_prepare(oh->_clk);

	if (!_get_clkdm(oh))
		pr_debug("omap_hwmod: %s: missing clockdomain for %s.\n",
			   oh->name, oh->main_clk);

	return ret;
}

/**
 * _init_interface_clks - get a struct clk * for the the hwmod's interface clks
 * @oh: struct omap_hwmod *
 *
 * Called from _init_clocks().  Populates the @oh OCP slave interface
 * clock pointers.  Returns 0 on success or -EINVAL on error.
 */
static int _init_interface_clks(struct omap_hwmod *oh)
{
	struct omap_hwmod_ocp_if *os;
	struct list_head *p;
	struct clk *c;
	int i = 0;
	int ret = 0;

	p = oh->slave_ports.next;

	while (i < oh->slaves_cnt) {
		os = _fetch_next_ocp_if(&p, &i);
		if (!os->clk)
			continue;

		c = clk_get(NULL, os->clk);
		if (IS_ERR(c)) {
			pr_warning("omap_hwmod: %s: cannot clk_get interface_clk %s\n",
				   oh->name, os->clk);
			ret = -EINVAL;
		}
		os->_clk = c;
		/*
		 * HACK: This needs a re-visit once clk_prepare() is implemented
		 * to do something meaningful. Today its just a no-op.
		 * If clk_prepare() is used at some point to do things like
		 * voltage scaling etc, then this would have to be moved to
		 * some point where subsystems like i2c and pmic become
		 * available.
		 */
		clk_prepare(os->_clk);
	}

	return ret;
}

/**
 * _init_opt_clk - get a struct clk * for the the hwmod's optional clocks
 * @oh: struct omap_hwmod *
 *
 * Called from _init_clocks().  Populates the @oh omap_hwmod_opt_clk
 * clock pointers.  Returns 0 on success or -EINVAL on error.
 */
static int _init_opt_clks(struct omap_hwmod *oh)
{
	struct omap_hwmod_opt_clk *oc;
	struct clk *c;
	int i;
	int ret = 0;

	for (i = oh->opt_clks_cnt, oc = oh->opt_clks; i > 0; i--, oc++) {
		c = clk_get(NULL, oc->clk);
		if (IS_ERR(c)) {
			pr_warning("omap_hwmod: %s: cannot clk_get opt_clk %s\n",
				   oh->name, oc->clk);
			ret = -EINVAL;
		}
		oc->_clk = c;
		/*
		 * HACK: This needs a re-visit once clk_prepare() is implemented
		 * to do something meaningful. Today its just a no-op.
		 * If clk_prepare() is used at some point to do things like
		 * voltage scaling etc, then this would have to be moved to
		 * some point where subsystems like i2c and pmic become
		 * available.
		 */
		clk_prepare(oc->_clk);
	}

	return ret;
}

/**
 * _enable_clocks - enable hwmod main clock and interface clocks
 * @oh: struct omap_hwmod *
 *
 * Enables all clocks necessary for register reads and writes to succeed
 * on the hwmod @oh.  Returns 0.
 */
static int _enable_clocks(struct omap_hwmod *oh)
{
	struct omap_hwmod_ocp_if *os;
	struct list_head *p;
	int i = 0;

	pr_debug("omap_hwmod: %s: enabling clocks\n", oh->name);

	if (oh->_clk)
		clk_enable(oh->_clk);

	p = oh->slave_ports.next;

	while (i < oh->slaves_cnt) {
		os = _fetch_next_ocp_if(&p, &i);

		if (os->_clk && (os->flags & OCPIF_SWSUP_IDLE))
			clk_enable(os->_clk);
	}

	/* The opt clocks are controlled by the device driver. */

	return 0;
}

/**
 * _disable_clocks - disable hwmod main clock and interface clocks
 * @oh: struct omap_hwmod *
 *
 * Disables the hwmod @oh main functional and interface clocks.  Returns 0.
 */
static int _disable_clocks(struct omap_hwmod *oh)
{
	struct omap_hwmod_ocp_if *os;
	struct list_head *p;
	int i = 0;

	pr_debug("omap_hwmod: %s: disabling clocks\n", oh->name);

	if (oh->_clk)
		clk_disable(oh->_clk);

	p = oh->slave_ports.next;

	while (i < oh->slaves_cnt) {
		os = _fetch_next_ocp_if(&p, &i);

		if (os->_clk && (os->flags & OCPIF_SWSUP_IDLE))
			clk_disable(os->_clk);
	}

	/* The opt clocks are controlled by the device driver. */

	return 0;
}

static void _enable_optional_clocks(struct omap_hwmod *oh)
{
	struct omap_hwmod_opt_clk *oc;
	int i;

	pr_debug("omap_hwmod: %s: enabling optional clocks\n", oh->name);

	for (i = oh->opt_clks_cnt, oc = oh->opt_clks; i > 0; i--, oc++)
		if (oc->_clk) {
			pr_debug("omap_hwmod: enable %s:%s\n", oc->role,
				 __clk_get_name(oc->_clk));
			clk_enable(oc->_clk);
		}
}

static void _disable_optional_clocks(struct omap_hwmod *oh)
{
	struct omap_hwmod_opt_clk *oc;
	int i;

	pr_debug("omap_hwmod: %s: disabling optional clocks\n", oh->name);

	for (i = oh->opt_clks_cnt, oc = oh->opt_clks; i > 0; i--, oc++)
		if (oc->_clk) {
			pr_debug("omap_hwmod: disable %s:%s\n", oc->role,
				 __clk_get_name(oc->_clk));
			clk_disable(oc->_clk);
		}
}

/**
 * _omap4_enable_module - enable CLKCTRL modulemode on OMAP4
 * @oh: struct omap_hwmod *
 *
 * Enables the PRCM module mode related to the hwmod @oh.
 * No return value.
 */
static void _omap4_enable_module(struct omap_hwmod *oh)
{
	if (!oh->clkdm || !oh->prcm.omap4.modulemode)
		return;

	pr_debug("omap_hwmod: %s: %s: %d\n",
		 oh->name, __func__, oh->prcm.omap4.modulemode);

	omap4_cminst_module_enable(oh->prcm.omap4.modulemode,
				   oh->clkdm->prcm_partition,
				   oh->clkdm->cm_inst,
				   oh->clkdm->clkdm_offs,
				   oh->prcm.omap4.clkctrl_offs);
}

/**
 * _am33xx_enable_module - enable CLKCTRL modulemode on AM33XX
 * @oh: struct omap_hwmod *
 *
 * Enables the PRCM module mode related to the hwmod @oh.
 * No return value.
 */
static void _am33xx_enable_module(struct omap_hwmod *oh)
{
	if (!oh->clkdm || !oh->prcm.omap4.modulemode)
		return;

	pr_debug("omap_hwmod: %s: %s: %d\n",
		 oh->name, __func__, oh->prcm.omap4.modulemode);

	am33xx_cm_module_enable(oh->prcm.omap4.modulemode, oh->clkdm->cm_inst,
				oh->clkdm->clkdm_offs,
				oh->prcm.omap4.clkctrl_offs);
}

/**
 * _omap4_wait_target_disable - wait for a module to be disabled on OMAP4
 * @oh: struct omap_hwmod *
 *
 * Wait for a module @oh to enter slave idle.  Returns 0 if the module
 * does not have an IDLEST bit or if the module successfully enters
 * slave idle; otherwise, pass along the return value of the
 * appropriate *_cm*_wait_module_idle() function.
 */
static int _omap4_wait_target_disable(struct omap_hwmod *oh)
{
	if (!oh)
		return -EINVAL;

	if (oh->_int_flags & _HWMOD_NO_MPU_PORT || !oh->clkdm)
		return 0;

	if (oh->flags & HWMOD_NO_IDLEST)
		return 0;

	return omap4_cminst_wait_module_idle(oh->clkdm->prcm_partition,
					     oh->clkdm->cm_inst,
					     oh->clkdm->clkdm_offs,
					     oh->prcm.omap4.clkctrl_offs);
}

/**
 * _am33xx_wait_target_disable - wait for a module to be disabled on AM33XX
 * @oh: struct omap_hwmod *
 *
 * Wait for a module @oh to enter slave idle.  Returns 0 if the module
 * does not have an IDLEST bit or if the module successfully enters
 * slave idle; otherwise, pass along the return value of the
 * appropriate *_cm*_wait_module_idle() function.
 */
static int _am33xx_wait_target_disable(struct omap_hwmod *oh)
{
	if (!oh)
		return -EINVAL;

	if (oh->_int_flags & _HWMOD_NO_MPU_PORT)
		return 0;

	if (oh->flags & HWMOD_NO_IDLEST)
		return 0;

	return am33xx_cm_wait_module_idle(oh->clkdm->cm_inst,
					     oh->clkdm->clkdm_offs,
					     oh->prcm.omap4.clkctrl_offs);
}

/**
 * _count_mpu_irqs - count the number of MPU IRQ lines associated with @oh
 * @oh: struct omap_hwmod *oh
 *
 * Count and return the number of MPU IRQs associated with the hwmod
 * @oh.  Used to allocate struct resource data.  Returns 0 if @oh is
 * NULL.
 */
static int _count_mpu_irqs(struct omap_hwmod *oh)
{
	struct omap_hwmod_irq_info *ohii;
	int i = 0;

	if (!oh || !oh->mpu_irqs)
		return 0;

	do {
		ohii = &oh->mpu_irqs[i++];
	} while (ohii->irq != -1);

	return i-1;
}

/**
 * _count_sdma_reqs - count the number of SDMA request lines associated with @oh
 * @oh: struct omap_hwmod *oh
 *
 * Count and return the number of SDMA request lines associated with
 * the hwmod @oh.  Used to allocate struct resource data.  Returns 0
 * if @oh is NULL.
 */
static int _count_sdma_reqs(struct omap_hwmod *oh)
{
	struct omap_hwmod_dma_info *ohdi;
	int i = 0;

	if (!oh || !oh->sdma_reqs)
		return 0;

	do {
		ohdi = &oh->sdma_reqs[i++];
	} while (ohdi->dma_req != -1);

	return i-1;
}

/**
 * _count_ocp_if_addr_spaces - count the number of address space entries for @oh
 * @oh: struct omap_hwmod *oh
 *
 * Count and return the number of address space ranges associated with
 * the hwmod @oh.  Used to allocate struct resource data.  Returns 0
 * if @oh is NULL.
 */
static int _count_ocp_if_addr_spaces(struct omap_hwmod_ocp_if *os)
{
	struct omap_hwmod_addr_space *mem;
	int i = 0;

	if (!os || !os->addr)
		return 0;

	do {
		mem = &os->addr[i++];
	} while (mem->pa_start != mem->pa_end);

	return i-1;
}

/**
 * _get_mpu_irq_by_name - fetch MPU interrupt line number by name
 * @oh: struct omap_hwmod * to operate on
 * @name: pointer to the name of the MPU interrupt number to fetch (optional)
 * @irq: pointer to an unsigned int to store the MPU IRQ number to
 *
 * Retrieve a MPU hardware IRQ line number named by @name associated
 * with the IP block pointed to by @oh.  The IRQ number will be filled
 * into the address pointed to by @dma.  When @name is non-null, the
 * IRQ line number associated with the named entry will be returned.
 * If @name is null, the first matching entry will be returned.  Data
 * order is not meaningful in hwmod data, so callers are strongly
 * encouraged to use a non-null @name whenever possible to avoid
 * unpredictable effects if hwmod data is later added that causes data
 * ordering to change.  Returns 0 upon success or a negative error
 * code upon error.
 */
static int _get_mpu_irq_by_name(struct omap_hwmod *oh, const char *name,
				unsigned int *irq)
{
	int i;
	bool found = false;

	if (!oh->mpu_irqs)
		return -ENOENT;

	i = 0;
	while (oh->mpu_irqs[i].irq != -1) {
		if (name == oh->mpu_irqs[i].name ||
		    !strcmp(name, oh->mpu_irqs[i].name)) {
			found = true;
			break;
		}
		i++;
	}

	if (!found)
		return -ENOENT;

	*irq = oh->mpu_irqs[i].irq;

	return 0;
}

/**
 * _get_sdma_req_by_name - fetch SDMA request line ID by name
 * @oh: struct omap_hwmod * to operate on
 * @name: pointer to the name of the SDMA request line to fetch (optional)
 * @dma: pointer to an unsigned int to store the request line ID to
 *
 * Retrieve an SDMA request line ID named by @name on the IP block
 * pointed to by @oh.  The ID will be filled into the address pointed
 * to by @dma.  When @name is non-null, the request line ID associated
 * with the named entry will be returned.  If @name is null, the first
 * matching entry will be returned.  Data order is not meaningful in
 * hwmod data, so callers are strongly encouraged to use a non-null
 * @name whenever possible to avoid unpredictable effects if hwmod
 * data is later added that causes data ordering to change.  Returns 0
 * upon success or a negative error code upon error.
 */
static int _get_sdma_req_by_name(struct omap_hwmod *oh, const char *name,
				 unsigned int *dma)
{
	int i;
	bool found = false;

	if (!oh->sdma_reqs)
		return -ENOENT;

	i = 0;
	while (oh->sdma_reqs[i].dma_req != -1) {
		if (name == oh->sdma_reqs[i].name ||
		    !strcmp(name, oh->sdma_reqs[i].name)) {
			found = true;
			break;
		}
		i++;
	}

	if (!found)
		return -ENOENT;

	*dma = oh->sdma_reqs[i].dma_req;

	return 0;
}

/**
 * _get_addr_space_by_name - fetch address space start & end by name
 * @oh: struct omap_hwmod * to operate on
 * @name: pointer to the name of the address space to fetch (optional)
 * @pa_start: pointer to a u32 to store the starting address to
 * @pa_end: pointer to a u32 to store the ending address to
 *
 * Retrieve address space start and end addresses for the IP block
 * pointed to by @oh.  The data will be filled into the addresses
 * pointed to by @pa_start and @pa_end.  When @name is non-null, the
 * address space data associated with the named entry will be
 * returned.  If @name is null, the first matching entry will be
 * returned.  Data order is not meaningful in hwmod data, so callers
 * are strongly encouraged to use a non-null @name whenever possible
 * to avoid unpredictable effects if hwmod data is later added that
 * causes data ordering to change.  Returns 0 upon success or a
 * negative error code upon error.
 */
static int _get_addr_space_by_name(struct omap_hwmod *oh, const char *name,
				   u32 *pa_start, u32 *pa_end)
{
	int i, j;
	struct omap_hwmod_ocp_if *os;
	struct list_head *p = NULL;
	bool found = false;

	p = oh->slave_ports.next;

	i = 0;
	while (i < oh->slaves_cnt) {
		os = _fetch_next_ocp_if(&p, &i);

		if (!os->addr)
			return -ENOENT;

		j = 0;
		while (os->addr[j].pa_start != os->addr[j].pa_end) {
			if (name == os->addr[j].name ||
			    !strcmp(name, os->addr[j].name)) {
				found = true;
				break;
			}
			j++;
		}

		if (found)
			break;
	}

	if (!found)
		return -ENOENT;

	*pa_start = os->addr[j].pa_start;
	*pa_end = os->addr[j].pa_end;

	return 0;
}

/**
 * _save_mpu_port_index - find and save the index to @oh's MPU port
 * @oh: struct omap_hwmod *
 *
 * Determines the array index of the OCP slave port that the MPU uses
 * to address the device, and saves it into the struct omap_hwmod.
 * Intended to be called during hwmod registration only. No return
 * value.
 */
static void __init _save_mpu_port_index(struct omap_hwmod *oh)
{
	struct omap_hwmod_ocp_if *os = NULL;
	struct list_head *p;
	int i = 0;

	if (!oh)
		return;

	oh->_int_flags |= _HWMOD_NO_MPU_PORT;

	p = oh->slave_ports.next;

	while (i < oh->slaves_cnt) {
		os = _fetch_next_ocp_if(&p, &i);
		if (os->user & OCP_USER_MPU) {
			oh->_mpu_port = os;
			oh->_int_flags &= ~_HWMOD_NO_MPU_PORT;
			break;
		}
	}

	return;
}

/**
 * _find_mpu_rt_port - return omap_hwmod_ocp_if accessible by the MPU
 * @oh: struct omap_hwmod *
 *
 * Given a pointer to a struct omap_hwmod record @oh, return a pointer
 * to the struct omap_hwmod_ocp_if record that is used by the MPU to
 * communicate with the IP block.  This interface need not be directly
 * connected to the MPU (and almost certainly is not), but is directly
 * connected to the IP block represented by @oh.  Returns a pointer
 * to the struct omap_hwmod_ocp_if * upon success, or returns NULL upon
 * error or if there does not appear to be a path from the MPU to this
 * IP block.
 */
static struct omap_hwmod_ocp_if *_find_mpu_rt_port(struct omap_hwmod *oh)
{
	if (!oh || oh->_int_flags & _HWMOD_NO_MPU_PORT || oh->slaves_cnt == 0)
		return NULL;

	return oh->_mpu_port;
};

/**
 * _find_mpu_rt_addr_space - return MPU register target address space for @oh
 * @oh: struct omap_hwmod *
 *
 * Returns a pointer to the struct omap_hwmod_addr_space record representing
 * the register target MPU address space; or returns NULL upon error.
 */
static struct omap_hwmod_addr_space * __init _find_mpu_rt_addr_space(struct omap_hwmod *oh)
{
	struct omap_hwmod_ocp_if *os;
	struct omap_hwmod_addr_space *mem;
	int found = 0, i = 0;

	os = _find_mpu_rt_port(oh);
	if (!os || !os->addr)
		return NULL;

	do {
		mem = &os->addr[i++];
		if (mem->flags & ADDR_TYPE_RT)
			found = 1;
	} while (!found && mem->pa_start != mem->pa_end);

	return (found) ? mem : NULL;
}

/**
 * _enable_sysc - try to bring a module out of idle via OCP_SYSCONFIG
 * @oh: struct omap_hwmod *
 *
 * Ensure that the OCP_SYSCONFIG register for the IP block represented
 * by @oh is set to indicate to the PRCM that the IP block is active.
 * Usually this means placing the module into smart-idle mode and
 * smart-standby, but if there is a bug in the automatic idle handling
 * for the IP block, it may need to be placed into the force-idle or
 * no-idle variants of these modes.  No return value.
 */
static void _enable_sysc(struct omap_hwmod *oh)
{
	u8 idlemode, sf;
	u32 v;
	bool clkdm_act;
	struct clockdomain *clkdm;

	if (!oh->class->sysc)
		return;

	/*
	 * Wait until reset has completed, this is needed as the IP
	 * block is reset automatically by hardware in some cases
	 * (off-mode for example), and the drivers require the
	 * IP to be ready when they access it
	 */
	if (oh->flags & HWMOD_CONTROL_OPT_CLKS_IN_RESET)
		_enable_optional_clocks(oh);
	_wait_softreset_complete(oh);
	if (oh->flags & HWMOD_CONTROL_OPT_CLKS_IN_RESET)
		_disable_optional_clocks(oh);

	v = oh->_sysc_cache;
	sf = oh->class->sysc->sysc_flags;

	clkdm = _get_clkdm(oh);
	if (sf & SYSC_HAS_SIDLEMODE) {
		if (oh->flags & HWMOD_SWSUP_SIDLE ||
		    oh->flags & HWMOD_SWSUP_SIDLE_ACT) {
			idlemode = HWMOD_IDLEMODE_NO;
		} else {
			if (sf & SYSC_HAS_ENAWAKEUP)
				_enable_wakeup(oh, &v);
			if (oh->class->sysc->idlemodes & SIDLE_SMART_WKUP)
				idlemode = HWMOD_IDLEMODE_SMART_WKUP;
			else
				idlemode = HWMOD_IDLEMODE_SMART;
		}

		/*
		 * This is special handling for some IPs like
		 * 32k sync timer. Force them to idle!
		 */
		clkdm_act = (clkdm && clkdm->flags & CLKDM_ACTIVE_WITH_MPU);
		if (clkdm_act && !(oh->class->sysc->idlemodes &
				   (SIDLE_SMART | SIDLE_SMART_WKUP)))
			idlemode = HWMOD_IDLEMODE_FORCE;

		_set_slave_idlemode(oh, idlemode, &v);
	}

	if (sf & SYSC_HAS_MIDLEMODE) {
		if (oh->flags & HWMOD_FORCE_MSTANDBY) {
			idlemode = HWMOD_IDLEMODE_FORCE;
		} else if (oh->flags & HWMOD_SWSUP_MSTANDBY) {
			idlemode = HWMOD_IDLEMODE_NO;
		} else {
			if (sf & SYSC_HAS_ENAWAKEUP)
				_enable_wakeup(oh, &v);
			if (oh->class->sysc->idlemodes & MSTANDBY_SMART_WKUP)
				idlemode = HWMOD_IDLEMODE_SMART_WKUP;
			else
				idlemode = HWMOD_IDLEMODE_SMART;
		}
		_set_master_standbymode(oh, idlemode, &v);
	}

	/*
	 * XXX The clock framework should handle this, by
	 * calling into this code.  But this must wait until the
	 * clock structures are tagged with omap_hwmod entries
	 */
	if ((oh->flags & HWMOD_SET_DEFAULT_CLOCKACT) &&
	    (sf & SYSC_HAS_CLOCKACTIVITY))
		_set_clockactivity(oh, oh->class->sysc->clockact, &v);

	/* If the cached value is the same as the new value, skip the write */
	if (oh->_sysc_cache != v)
		_write_sysconfig(v, oh);

	/*
	 * Set the autoidle bit only after setting the smartidle bit
	 * Setting this will not have any impact on the other modules.
	 */
	if (sf & SYSC_HAS_AUTOIDLE) {
		idlemode = (oh->flags & HWMOD_NO_OCP_AUTOIDLE) ?
			0 : 1;
		_set_module_autoidle(oh, idlemode, &v);
		_write_sysconfig(v, oh);
	}
}

/**
 * _idle_sysc - try to put a module into idle via OCP_SYSCONFIG
 * @oh: struct omap_hwmod *
 *
 * If module is marked as SWSUP_SIDLE, force the module into slave
 * idle; otherwise, configure it for smart-idle.  If module is marked
 * as SWSUP_MSUSPEND, force the module into master standby; otherwise,
 * configure it for smart-standby.  No return value.
 */
static void _idle_sysc(struct omap_hwmod *oh)
{
	u8 idlemode, sf;
	u32 v;

	if (!oh->class->sysc)
		return;

	v = oh->_sysc_cache;
	sf = oh->class->sysc->sysc_flags;

	if (sf & SYSC_HAS_SIDLEMODE) {
		if (oh->flags & HWMOD_SWSUP_SIDLE) {
			idlemode = HWMOD_IDLEMODE_FORCE;
		} else {
			if (sf & SYSC_HAS_ENAWAKEUP)
				_enable_wakeup(oh, &v);
			if (oh->class->sysc->idlemodes & SIDLE_SMART_WKUP)
				idlemode = HWMOD_IDLEMODE_SMART_WKUP;
			else
				idlemode = HWMOD_IDLEMODE_SMART;
		}
		_set_slave_idlemode(oh, idlemode, &v);
	}

	if (sf & SYSC_HAS_MIDLEMODE) {
		if ((oh->flags & HWMOD_SWSUP_MSTANDBY) ||
		    (oh->flags & HWMOD_FORCE_MSTANDBY)) {
			idlemode = HWMOD_IDLEMODE_FORCE;
		} else {
			if (sf & SYSC_HAS_ENAWAKEUP)
				_enable_wakeup(oh, &v);
			if (oh->class->sysc->idlemodes & MSTANDBY_SMART_WKUP)
				idlemode = HWMOD_IDLEMODE_SMART_WKUP;
			else
				idlemode = HWMOD_IDLEMODE_SMART;
		}
		_set_master_standbymode(oh, idlemode, &v);
	}

	_write_sysconfig(v, oh);
}

/**
 * _shutdown_sysc - force a module into idle via OCP_SYSCONFIG
 * @oh: struct omap_hwmod *
 *
 * Force the module into slave idle and master suspend. No return
 * value.
 */
static void _shutdown_sysc(struct omap_hwmod *oh)
{
	u32 v;
	u8 sf;

	if (!oh->class->sysc)
		return;

	v = oh->_sysc_cache;
	sf = oh->class->sysc->sysc_flags;

	if (sf & SYSC_HAS_SIDLEMODE)
		_set_slave_idlemode(oh, HWMOD_IDLEMODE_FORCE, &v);

	if (sf & SYSC_HAS_MIDLEMODE)
		_set_master_standbymode(oh, HWMOD_IDLEMODE_FORCE, &v);

	if (sf & SYSC_HAS_AUTOIDLE)
		_set_module_autoidle(oh, 1, &v);

	_write_sysconfig(v, oh);
}

/**
 * _lookup - find an omap_hwmod by name
 * @name: find an omap_hwmod by name
 *
 * Return a pointer to an omap_hwmod by name, or NULL if not found.
 */
static struct omap_hwmod *_lookup(const char *name)
{
	struct omap_hwmod *oh, *temp_oh;

	oh = NULL;

	list_for_each_entry(temp_oh, &omap_hwmod_list, node) {
		if (!strcmp(name, temp_oh->name)) {
			oh = temp_oh;
			break;
		}
	}

	return oh;
}

/**
 * _init_clkdm - look up a clockdomain name, store pointer in omap_hwmod
 * @oh: struct omap_hwmod *
 *
 * Convert a clockdomain name stored in a struct omap_hwmod into a
 * clockdomain pointer, and save it into the struct omap_hwmod.
 * Return -EINVAL if the clkdm_name lookup failed.
 */
static int _init_clkdm(struct omap_hwmod *oh)
{
	if (!oh->clkdm_name) {
		pr_debug("omap_hwmod: %s: missing clockdomain\n", oh->name);
		return 0;
	}

	oh->clkdm = clkdm_lookup(oh->clkdm_name);
	if (!oh->clkdm) {
		pr_warning("omap_hwmod: %s: could not associate to clkdm %s\n",
			oh->name, oh->clkdm_name);
		return -EINVAL;
	}

	pr_debug("omap_hwmod: %s: associated to clkdm %s\n",
		oh->name, oh->clkdm_name);

	return 0;
}

/**
 * _init_clocks - clk_get() all clocks associated with this hwmod. Retrieve as
 * well the clockdomain.
 * @oh: struct omap_hwmod *
 * @data: not used; pass NULL
 *
 * Called by omap_hwmod_setup_*() (after omap2_clk_init()).
 * Resolves all clock names embedded in the hwmod.  Returns 0 on
 * success, or a negative error code on failure.
 */
static int _init_clocks(struct omap_hwmod *oh, void *data)
{
	int ret = 0;

	if (oh->_state != _HWMOD_STATE_REGISTERED)
		return 0;

	pr_debug("omap_hwmod: %s: looking up clocks\n", oh->name);

	if (soc_ops.init_clkdm)
		ret |= soc_ops.init_clkdm(oh);

	ret |= _init_main_clk(oh);
	ret |= _init_interface_clks(oh);
	ret |= _init_opt_clks(oh);

	if (!ret)
		oh->_state = _HWMOD_STATE_CLKS_INITED;
	else
		pr_warning("omap_hwmod: %s: cannot _init_clocks\n", oh->name);

	return ret;
}

/**
 * _lookup_hardreset - fill register bit info for this hwmod/reset line
 * @oh: struct omap_hwmod *
 * @name: name of the reset line in the context of this hwmod
 * @ohri: struct omap_hwmod_rst_info * that this function will fill in
 *
 * Return the bit position of the reset line that match the
 * input name. Return -ENOENT if not found.
 */
static int _lookup_hardreset(struct omap_hwmod *oh, const char *name,
			     struct omap_hwmod_rst_info *ohri)
{
	int i;

	for (i = 0; i < oh->rst_lines_cnt; i++) {
		const char *rst_line = oh->rst_lines[i].name;
		if (!strcmp(rst_line, name)) {
			ohri->rst_shift = oh->rst_lines[i].rst_shift;
			ohri->st_shift = oh->rst_lines[i].st_shift;
			pr_debug("omap_hwmod: %s: %s: %s: rst %d st %d\n",
				 oh->name, __func__, rst_line, ohri->rst_shift,
				 ohri->st_shift);

			return 0;
		}
	}

	return -ENOENT;
}

/**
 * _assert_hardreset - assert the HW reset line of submodules
 * contained in the hwmod module.
 * @oh: struct omap_hwmod *
 * @name: name of the reset line to lookup and assert
 *
 * Some IP like dsp, ipu or iva contain processor that require an HW
 * reset line to be assert / deassert in order to enable fully the IP.
 * Returns -EINVAL if @oh is null, -ENOSYS if we have no way of
 * asserting the hardreset line on the currently-booted SoC, or passes
 * along the return value from _lookup_hardreset() or the SoC's
 * assert_hardreset code.
 */
static int _assert_hardreset(struct omap_hwmod *oh, const char *name)
{
	struct omap_hwmod_rst_info ohri;
	int ret = -EINVAL;

	if (!oh)
		return -EINVAL;

	if (!soc_ops.assert_hardreset)
		return -ENOSYS;

	ret = _lookup_hardreset(oh, name, &ohri);
	if (ret < 0)
		return ret;

	ret = soc_ops.assert_hardreset(oh, &ohri);

	return ret;
}

/**
 * _deassert_hardreset - deassert the HW reset line of submodules contained
 * in the hwmod module.
 * @oh: struct omap_hwmod *
 * @name: name of the reset line to look up and deassert
 *
 * Some IP like dsp, ipu or iva contain processor that require an HW
 * reset line to be assert / deassert in order to enable fully the IP.
 * Returns -EINVAL if @oh is null, -ENOSYS if we have no way of
 * deasserting the hardreset line on the currently-booted SoC, or passes
 * along the return value from _lookup_hardreset() or the SoC's
 * deassert_hardreset code.
 */
static int _deassert_hardreset(struct omap_hwmod *oh, const char *name)
{
	struct omap_hwmod_rst_info ohri;
	int ret = -EINVAL;
	int hwsup = 0;

	if (!oh)
		return -EINVAL;

	if (!soc_ops.deassert_hardreset)
		return -ENOSYS;

	ret = _lookup_hardreset(oh, name, &ohri);
	if (ret < 0)
		return ret;

	if (oh->clkdm) {
		/*
		 * A clockdomain must be in SW_SUP otherwise reset
		 * might not be completed. The clockdomain can be set
		 * in HW_AUTO only when the module become ready.
		 */
		hwsup = clkdm_in_hwsup(oh->clkdm);
		ret = clkdm_hwmod_enable(oh->clkdm, oh);
		if (ret) {
			WARN(1, "omap_hwmod: %s: could not enable clockdomain %s: %d\n",
			     oh->name, oh->clkdm->name, ret);
			return ret;
		}
	}

	_enable_clocks(oh);
	if (soc_ops.enable_module)
		soc_ops.enable_module(oh);

	ret = soc_ops.deassert_hardreset(oh, &ohri);

	if (soc_ops.disable_module)
		soc_ops.disable_module(oh);
	_disable_clocks(oh);

	if (ret == -EBUSY)
		pr_warning("omap_hwmod: %s: failed to hardreset\n", oh->name);

	if (!ret) {
		/*
		 * Set the clockdomain to HW_AUTO, assuming that the
		 * previous state was HW_AUTO.
		 */
		if (oh->clkdm && hwsup)
			clkdm_allow_idle(oh->clkdm);
	} else {
		if (oh->clkdm)
			clkdm_hwmod_disable(oh->clkdm, oh);
	}

	return ret;
}

/**
 * _read_hardreset - read the HW reset line state of submodules
 * contained in the hwmod module
 * @oh: struct omap_hwmod *
 * @name: name of the reset line to look up and read
 *
 * Return the state of the reset line.  Returns -EINVAL if @oh is
 * null, -ENOSYS if we have no way of reading the hardreset line
 * status on the currently-booted SoC, or passes along the return
 * value from _lookup_hardreset() or the SoC's is_hardreset_asserted
 * code.
 */
static int _read_hardreset(struct omap_hwmod *oh, const char *name)
{
	struct omap_hwmod_rst_info ohri;
	int ret = -EINVAL;

	if (!oh)
		return -EINVAL;

	if (!soc_ops.is_hardreset_asserted)
		return -ENOSYS;

	ret = _lookup_hardreset(oh, name, &ohri);
	if (ret < 0)
		return ret;

	return soc_ops.is_hardreset_asserted(oh, &ohri);
}

/**
 * _are_all_hardreset_lines_asserted - return true if the @oh is hard-reset
 * @oh: struct omap_hwmod *
 *
 * If all hardreset lines associated with @oh are asserted, then return true.
 * Otherwise, if part of @oh is out hardreset or if no hardreset lines
 * associated with @oh are asserted, then return false.
 * This function is used to avoid executing some parts of the IP block
 * enable/disable sequence if its hardreset line is set.
 */
static bool _are_all_hardreset_lines_asserted(struct omap_hwmod *oh)
{
	int i, rst_cnt = 0;

	if (oh->rst_lines_cnt == 0)
		return false;

	for (i = 0; i < oh->rst_lines_cnt; i++)
		if (_read_hardreset(oh, oh->rst_lines[i].name) > 0)
			rst_cnt++;

	if (oh->rst_lines_cnt == rst_cnt)
		return true;

	return false;
}

/**
 * _are_any_hardreset_lines_asserted - return true if any part of @oh is
 * hard-reset
 * @oh: struct omap_hwmod *
 *
 * If any hardreset lines associated with @oh are asserted, then
 * return true.  Otherwise, if no hardreset lines associated with @oh
 * are asserted, or if @oh has no hardreset lines, then return false.
 * This function is used to avoid executing some parts of the IP block
 * enable/disable sequence if any hardreset line is set.
 */
static bool _are_any_hardreset_lines_asserted(struct omap_hwmod *oh)
{
	int rst_cnt = 0;
	int i;

	for (i = 0; i < oh->rst_lines_cnt && rst_cnt == 0; i++)
		if (_read_hardreset(oh, oh->rst_lines[i].name) > 0)
			rst_cnt++;

	return (rst_cnt) ? true : false;
}

/**
 * _omap4_disable_module - enable CLKCTRL modulemode on OMAP4
 * @oh: struct omap_hwmod *
 *
 * Disable the PRCM module mode related to the hwmod @oh.
 * Return EINVAL if the modulemode is not supported and 0 in case of success.
 */
static int _omap4_disable_module(struct omap_hwmod *oh)
{
	int v;

	if (!oh->clkdm || !oh->prcm.omap4.modulemode)
		return -EINVAL;

	/*
	 * Since integration code might still be doing something, only
	 * disable if all lines are under hardreset.
	 */
	if (_are_any_hardreset_lines_asserted(oh))
		return 0;

	pr_debug("omap_hwmod: %s: %s\n", oh->name, __func__);

	omap4_cminst_module_disable(oh->clkdm->prcm_partition,
				    oh->clkdm->cm_inst,
				    oh->clkdm->clkdm_offs,
				    oh->prcm.omap4.clkctrl_offs);

	v = _omap4_wait_target_disable(oh);
	if (v)
		pr_warn("omap_hwmod: %s: _wait_target_disable failed\n",
			oh->name);

	return 0;
}

/**
 * _am33xx_disable_module - enable CLKCTRL modulemode on AM33XX
 * @oh: struct omap_hwmod *
 *
 * Disable the PRCM module mode related to the hwmod @oh.
 * Return EINVAL if the modulemode is not supported and 0 in case of success.
 */
static int _am33xx_disable_module(struct omap_hwmod *oh)
{
	int v;

	if (!oh->clkdm || !oh->prcm.omap4.modulemode)
		return -EINVAL;

	pr_debug("omap_hwmod: %s: %s\n", oh->name, __func__);

	if (_are_any_hardreset_lines_asserted(oh))
		return 0;

	am33xx_cm_module_disable(oh->clkdm->cm_inst, oh->clkdm->clkdm_offs,
				 oh->prcm.omap4.clkctrl_offs);

	v = _am33xx_wait_target_disable(oh);
	if (v)
		pr_warn("omap_hwmod: %s: _wait_target_disable failed\n",
			oh->name);

	return 0;
}

/**
 * _ocp_softreset - reset an omap_hwmod via the OCP_SYSCONFIG bit
 * @oh: struct omap_hwmod *
 *
 * Resets an omap_hwmod @oh via the OCP_SYSCONFIG bit.  hwmod must be
 * enabled for this to work.  Returns -ENOENT if the hwmod cannot be
 * reset this way, -EINVAL if the hwmod is in the wrong state,
 * -ETIMEDOUT if the module did not reset in time, or 0 upon success.
 *
 * In OMAP3 a specific SYSSTATUS register is used to get the reset status.
 * Starting in OMAP4, some IPs do not have SYSSTATUS registers and instead
 * use the SYSCONFIG softreset bit to provide the status.
 *
 * Note that some IP like McBSP do have reset control but don't have
 * reset status.
 */
static int _ocp_softreset(struct omap_hwmod *oh)
{
	u32 v;
	int c = 0;
	int ret = 0;

	if (!oh->class->sysc ||
	    !(oh->class->sysc->sysc_flags & SYSC_HAS_SOFTRESET))
		return -ENOENT;

	/* clocks must be on for this operation */
	if (oh->_state != _HWMOD_STATE_ENABLED) {
		pr_warn("omap_hwmod: %s: reset can only be entered from enabled state\n",
			oh->name);
		return -EINVAL;
	}

	/* For some modules, all optionnal clocks need to be enabled as well */
	if (oh->flags & HWMOD_CONTROL_OPT_CLKS_IN_RESET)
		_enable_optional_clocks(oh);

	pr_debug("omap_hwmod: %s: resetting via OCP SOFTRESET\n", oh->name);

	v = oh->_sysc_cache;
	ret = _set_softreset(oh, &v);
	if (ret)
		goto dis_opt_clks;
	_write_sysconfig(v, oh);

	if (oh->class->sysc->srst_udelay)
		udelay(oh->class->sysc->srst_udelay);

	c = _wait_softreset_complete(oh);
	if (c == MAX_MODULE_SOFTRESET_WAIT)
		pr_warning("omap_hwmod: %s: softreset failed (waited %d usec)\n",
			   oh->name, MAX_MODULE_SOFTRESET_WAIT);
	else
		pr_debug("omap_hwmod: %s: softreset in %d usec\n", oh->name, c);

	/*
	 * XXX add _HWMOD_STATE_WEDGED for modules that don't come back from
	 * _wait_target_ready() or _reset()
	 */

	ret = (c == MAX_MODULE_SOFTRESET_WAIT) ? -ETIMEDOUT : 0;

dis_opt_clks:
	if (oh->flags & HWMOD_CONTROL_OPT_CLKS_IN_RESET)
		_disable_optional_clocks(oh);

	return ret;
}

/**
 * _reset - reset an omap_hwmod
 * @oh: struct omap_hwmod *
 *
 * Resets an omap_hwmod @oh.  If the module has a custom reset
 * function pointer defined, then call it to reset the IP block, and
 * pass along its return value to the caller.  Otherwise, if the IP
 * block has an OCP_SYSCONFIG register with a SOFTRESET bitfield
 * associated with it, call a function to reset the IP block via that
 * method, and pass along the return value to the caller.  Finally, if
 * the IP block has some hardreset lines associated with it, assert
 * all of those, but do _not_ deassert them. (This is because driver
 * authors have expressed an apparent requirement to control the
 * deassertion of the hardreset lines themselves.)
 *
 * The default software reset mechanism for most OMAP IP blocks is
 * triggered via the OCP_SYSCONFIG.SOFTRESET bit.  However, some
 * hwmods cannot be reset via this method.  Some are not targets and
 * therefore have no OCP header registers to access.  Others (like the
 * IVA) have idiosyncratic reset sequences.  So for these relatively
 * rare cases, custom reset code can be supplied in the struct
 * omap_hwmod_class .reset function pointer.
 *
 * _set_dmadisable() is called to set the DMADISABLE bit so that it
 * does not prevent idling of the system. This is necessary for cases
 * where ROMCODE/BOOTLOADER uses dma and transfers control to the
 * kernel without disabling dma.
 *
 * Passes along the return value from either _ocp_softreset() or the
 * custom reset function - these must return -EINVAL if the hwmod
 * cannot be reset this way or if the hwmod is in the wrong state,
 * -ETIMEDOUT if the module did not reset in time, or 0 upon success.
 */
static int _reset(struct omap_hwmod *oh)
{
	int i, r;

	pr_debug("omap_hwmod: %s: resetting\n", oh->name);

	if (oh->class->reset) {
		r = oh->class->reset(oh);
	} else {
		if (oh->rst_lines_cnt > 0) {
			for (i = 0; i < oh->rst_lines_cnt; i++)
				_assert_hardreset(oh, oh->rst_lines[i].name);
			return 0;
		} else {
			r = _ocp_softreset(oh);
			if (r == -ENOENT)
				r = 0;
		}
	}

	_set_dmadisable(oh);

	/*
	 * OCP_SYSCONFIG bits need to be reprogrammed after a
	 * softreset.  The _enable() function should be split to avoid
	 * the rewrite of the OCP_SYSCONFIG register.
	 */
	if (oh->class->sysc) {
		_update_sysc_cache(oh);
		_enable_sysc(oh);
	}

	return r;
}

/**
 * _reconfigure_io_chain - clear any I/O chain wakeups and reconfigure chain
 *
 * Call the appropriate PRM function to clear any logged I/O chain
 * wakeups and to reconfigure the chain.  This apparently needs to be
 * done upon every mux change.  Since hwmods can be concurrently
 * enabled and idled, hold a spinlock around the I/O chain
 * reconfiguration sequence.  No return value.
 *
 * XXX When the PRM code is moved to drivers, this function can be removed,
 * as the PRM infrastructure should abstract this.
 */
static void _reconfigure_io_chain(void)
{
	unsigned long flags;

	spin_lock_irqsave(&io_chain_lock, flags);

	if (cpu_is_omap34xx() && omap3_has_io_chain_ctrl())
		omap3xxx_prm_reconfigure_io_chain();
	else if (cpu_is_omap44xx())
		omap44xx_prm_reconfigure_io_chain();

	spin_unlock_irqrestore(&io_chain_lock, flags);
}

/**
 * _omap4_update_context_lost - increment hwmod context loss counter if
 * hwmod context was lost, and clear hardware context loss reg
 * @oh: hwmod to check for context loss
 *
 * If the PRCM indicates that the hwmod @oh lost context, increment
 * our in-memory context loss counter, and clear the RM_*_CONTEXT
 * bits. No return value.
 */
static void _omap4_update_context_lost(struct omap_hwmod *oh)
{
	if (oh->prcm.omap4.flags & HWMOD_OMAP4_NO_CONTEXT_LOSS_BIT)
		return;

	if (!prm_was_any_context_lost_old(oh->clkdm->pwrdm.ptr->prcm_partition,
					  oh->clkdm->pwrdm.ptr->prcm_offs,
					  oh->prcm.omap4.context_offs))
		return;

	oh->prcm.omap4.context_lost_counter++;
	prm_clear_context_loss_flags_old(oh->clkdm->pwrdm.ptr->prcm_partition,
					 oh->clkdm->pwrdm.ptr->prcm_offs,
					 oh->prcm.omap4.context_offs);
}

/**
 * _omap4_get_context_lost - get context loss counter for a hwmod
 * @oh: hwmod to get context loss counter for
 *
 * Returns the in-memory context loss counter for a hwmod.
 */
static int _omap4_get_context_lost(struct omap_hwmod *oh)
{
	return oh->prcm.omap4.context_lost_counter;
}

/**
 * _enable_preprogram - Pre-program an IP block during the _enable() process
 * @oh: struct omap_hwmod *
 *
 * Some IP blocks (such as AESS) require some additional programming
 * after enable before they can enter idle.  If a function pointer to
 * do so is present in the hwmod data, then call it and pass along the
 * return value; otherwise, return 0.
 */
static int _enable_preprogram(struct omap_hwmod *oh)
{
	if (!oh->class->enable_preprogram)
		return 0;

	return oh->class->enable_preprogram(oh);
}

/**
 * _enable - enable an omap_hwmod
 * @oh: struct omap_hwmod *
 *
 * Enables an omap_hwmod @oh such that the MPU can access the hwmod's
 * register target.  Returns -EINVAL if the hwmod is in the wrong
 * state or passes along the return value of _wait_target_ready().
 */
static int _enable(struct omap_hwmod *oh)
{
	int r;
	int hwsup = 0;

	pr_debug("omap_hwmod: %s: enabling\n", oh->name);

	/*
	 * hwmods with HWMOD_INIT_NO_IDLE flag set are left in enabled
	 * state at init.  Now that someone is really trying to enable
	 * them, just ensure that the hwmod mux is set.
	 */
	if (oh->_int_flags & _HWMOD_SKIP_ENABLE) {
		/*
		 * If the caller has mux data populated, do the mux'ing
		 * which wouldn't have been done as part of the _enable()
		 * done during setup.
		 */
		if (oh->mux)
			omap_hwmod_mux(oh->mux, _HWMOD_STATE_ENABLED);

		oh->_int_flags &= ~_HWMOD_SKIP_ENABLE;
		return 0;
	}

	if (oh->_state != _HWMOD_STATE_INITIALIZED &&
	    oh->_state != _HWMOD_STATE_IDLE &&
	    oh->_state != _HWMOD_STATE_DISABLED) {
		WARN(1, "omap_hwmod: %s: enabled state can only be entered from initialized, idle, or disabled state\n",
			oh->name);
		return -EINVAL;
	}

	/*
	 * If an IP block contains HW reset lines and all of them are
	 * asserted, we let integration code associated with that
	 * block handle the enable.  We've received very little
	 * information on what those driver authors need, and until
	 * detailed information is provided and the driver code is
	 * posted to the public lists, this is probably the best we
	 * can do.
	 */
	if (_are_all_hardreset_lines_asserted(oh))
		return 0;

	/* Mux pins for device runtime if populated */
	if (oh->mux && (!oh->mux->enabled ||
			((oh->_state == _HWMOD_STATE_IDLE) &&
			 oh->mux->pads_dynamic))) {
		omap_hwmod_mux(oh->mux, _HWMOD_STATE_ENABLED);
		_reconfigure_io_chain();
	}

	_add_initiator_dep(oh, mpu_oh);

	if (oh->clkdm) {
		/*
		 * A clockdomain must be in SW_SUP before enabling
		 * completely the module. The clockdomain can be set
		 * in HW_AUTO only when the module become ready.
		 */
		hwsup = clkdm_in_hwsup(oh->clkdm) &&
			!clkdm_missing_idle_reporting(oh->clkdm);
		r = clkdm_hwmod_enable(oh->clkdm, oh);
		if (r) {
			WARN(1, "omap_hwmod: %s: could not enable clockdomain %s: %d\n",
			     oh->name, oh->clkdm->name, r);
			return r;
		}
	}

	_enable_clocks(oh);
	if (soc_ops.enable_module)
		soc_ops.enable_module(oh);
	if (oh->flags & HWMOD_BLOCK_WFI)
		cpu_idle_poll_ctrl(true);

	if (soc_ops.update_context_lost)
		soc_ops.update_context_lost(oh);

	r = (soc_ops.wait_target_ready) ? soc_ops.wait_target_ready(oh) :
		-EINVAL;
	if (!r) {
		/*
		 * Set the clockdomain to HW_AUTO only if the target is ready,
		 * assuming that the previous state was HW_AUTO
		 */
		if (oh->clkdm && hwsup)
			clkdm_allow_idle(oh->clkdm);

		oh->_state = _HWMOD_STATE_ENABLED;

		/* Access the sysconfig only if the target is ready */
		if (oh->class->sysc) {
			if (!(oh->_int_flags & _HWMOD_SYSCONFIG_LOADED))
				_update_sysc_cache(oh);
			_enable_sysc(oh);
		}
		r = _enable_preprogram(oh);
	} else {
		if (soc_ops.disable_module)
			soc_ops.disable_module(oh);
		_disable_clocks(oh);
		pr_debug("omap_hwmod: %s: _wait_target_ready: %d\n",
			 oh->name, r);

		if (oh->clkdm)
			clkdm_hwmod_disable(oh->clkdm, oh);
	}

	return r;
}

/**
 * _idle - idle an omap_hwmod
 * @oh: struct omap_hwmod *
 *
 * Idles an omap_hwmod @oh.  This should be called once the hwmod has
 * no further work.  Returns -EINVAL if the hwmod is in the wrong
 * state or returns 0.
 */
static int _idle(struct omap_hwmod *oh)
{
	pr_debug("omap_hwmod: %s: idling\n", oh->name);

	if (oh->_state != _HWMOD_STATE_ENABLED) {
		WARN(1, "omap_hwmod: %s: idle state can only be entered from enabled state\n",
			oh->name);
		return -EINVAL;
	}

	if (_are_all_hardreset_lines_asserted(oh))
		return 0;

	if (oh->class->sysc)
		_idle_sysc(oh);
	_del_initiator_dep(oh, mpu_oh);

	if (oh->flags & HWMOD_BLOCK_WFI)
		cpu_idle_poll_ctrl(false);
	if (soc_ops.disable_module)
		soc_ops.disable_module(oh);

	/*
	 * The module must be in idle mode before disabling any parents
	 * clocks. Otherwise, the parent clock might be disabled before
	 * the module transition is done, and thus will prevent the
	 * transition to complete properly.
	 */
	_disable_clocks(oh);
	if (oh->clkdm)
		clkdm_hwmod_disable(oh->clkdm, oh);

	/* Mux pins for device idle if populated */
	if (oh->mux && oh->mux->pads_dynamic) {
		omap_hwmod_mux(oh->mux, _HWMOD_STATE_IDLE);
		_reconfigure_io_chain();
	}

	oh->_state = _HWMOD_STATE_IDLE;

	return 0;
}

/**
 * _shutdown - shutdown an omap_hwmod
 * @oh: struct omap_hwmod *
 *
 * Shut down an omap_hwmod @oh.  This should be called when the driver
 * used for the hwmod is removed or unloaded or if the driver is not
 * used by the system.  Returns -EINVAL if the hwmod is in the wrong
 * state or returns 0.
 */
static int _shutdown(struct omap_hwmod *oh)
{
	int ret, i;
	u8 prev_state;

	if (oh->_state != _HWMOD_STATE_IDLE &&
	    oh->_state != _HWMOD_STATE_ENABLED) {
		WARN(1, "omap_hwmod: %s: disabled state can only be entered from idle, or enabled state\n",
			oh->name);
		return -EINVAL;
	}

	if (_are_all_hardreset_lines_asserted(oh))
		return 0;

	pr_debug("omap_hwmod: %s: disabling\n", oh->name);

	if (oh->class->pre_shutdown) {
		prev_state = oh->_state;
		if (oh->_state == _HWMOD_STATE_IDLE)
			_enable(oh);
		ret = oh->class->pre_shutdown(oh);
		if (ret) {
			if (prev_state == _HWMOD_STATE_IDLE)
				_idle(oh);
			return ret;
		}
	}

	if (oh->class->sysc) {
		if (oh->_state == _HWMOD_STATE_IDLE)
			_enable(oh);
		_shutdown_sysc(oh);
	}

	/* clocks and deps are already disabled in idle */
	if (oh->_state == _HWMOD_STATE_ENABLED) {
		_del_initiator_dep(oh, mpu_oh);
		/* XXX what about the other system initiators here? dma, dsp */
		if (oh->flags & HWMOD_BLOCK_WFI)
			cpu_idle_poll_ctrl(false);
		if (soc_ops.disable_module)
			soc_ops.disable_module(oh);
		_disable_clocks(oh);
		if (oh->clkdm)
			clkdm_hwmod_disable(oh->clkdm, oh);
	}
	/* XXX Should this code also force-disable the optional clocks? */

	for (i = 0; i < oh->rst_lines_cnt; i++)
		_assert_hardreset(oh, oh->rst_lines[i].name);

	/* Mux pins to safe mode or use populated off mode values */
	if (oh->mux)
		omap_hwmod_mux(oh->mux, _HWMOD_STATE_DISABLED);

	oh->_state = _HWMOD_STATE_DISABLED;

	return 0;
}

/**
 * of_dev_hwmod_lookup - look up needed hwmod from dt blob
 * @np: struct device_node *
 * @oh: struct omap_hwmod *
 *
 * Parse the dt blob and find out needed hwmod. Recursive function is
 * implemented to take care hierarchical dt blob parsing.
 * Return: The device node on success or NULL on failure.
 */
static struct device_node *of_dev_hwmod_lookup(struct device_node *np,
						struct omap_hwmod *oh)
{
	struct device_node *np0 = NULL, *np1 = NULL;
	const char *p;

	for_each_child_of_node(np, np0) {
		if (of_find_property(np0, "ti,hwmods", NULL)) {
			p = of_get_property(np0, "ti,hwmods", NULL);
			if (!strcmp(p, oh->name))
				return np0;
			np1 = of_dev_hwmod_lookup(np0, oh);
			if (np1)
				return np1;
		}
	}
	return NULL;
}

/**
 * _init_mpu_rt_base - populate the virtual address for a hwmod
 * @oh: struct omap_hwmod * to locate the virtual address
 * @data: (unused, caller should pass NULL)
 * @np: struct device_node * of the IP block's device node in the DT data
 *
 * Cache the virtual address used by the MPU to access this IP block's
 * registers.  This address is needed early so the OCP registers that
 * are part of the device's address space can be ioremapped properly.
 *
 * Returns 0 on success, -EINVAL if an invalid hwmod is passed, and
 * -ENXIO on absent or invalid register target address space.
 */
<<<<<<< HEAD
static int __init _init_mpu_rt_base(struct omap_hwmod *oh, void *data)
=======
static int __init _init_mpu_rt_base(struct omap_hwmod *oh, void *data,
				    struct device_node *np)
>>>>>>> 6ce4eac1
{
	struct omap_hwmod_addr_space *mem;
	void __iomem *va_start = NULL;

	if (!oh)
		return -EINVAL;

	_save_mpu_port_index(oh);

	if (oh->_int_flags & _HWMOD_NO_MPU_PORT)
		return -ENXIO;

	mem = _find_mpu_rt_addr_space(oh);
	if (!mem) {
		pr_debug("omap_hwmod: %s: no MPU register target found\n",
			 oh->name);

		/* Extract the IO space from device tree blob */
<<<<<<< HEAD
		if (!of_have_populated_dt())
=======
		if (!np)
>>>>>>> 6ce4eac1
			return -ENXIO;

		va_start = of_iomap(np, oh->mpu_rt_idx);
	} else {
		va_start = ioremap(mem->pa_start, mem->pa_end - mem->pa_start);
	}

	if (!va_start) {
		pr_err("omap_hwmod: %s: Could not ioremap\n", oh->name);
		return -ENXIO;
	}

	pr_debug("omap_hwmod: %s: MPU register target at va %p\n",
		 oh->name, va_start);

	oh->_mpu_rt_va = va_start;
	return 0;
}

/**
 * _init - initialize internal data for the hwmod @oh
 * @oh: struct omap_hwmod *
 * @n: (unused)
 *
 * Look up the clocks and the address space used by the MPU to access
 * registers belonging to the hwmod @oh.  @oh must already be
 * registered at this point.  This is the first of two phases for
 * hwmod initialization.  Code called here does not touch any hardware
 * registers, it simply prepares internal data structures.  Returns 0
 * upon success or if the hwmod isn't registered or if the hwmod's
 * address space is not defined, or -EINVAL upon failure.
 */
static int __init _init(struct omap_hwmod *oh, void *data)
{
	int r;
	struct device_node *np = NULL;

	if (oh->_state != _HWMOD_STATE_REGISTERED)
		return 0;

<<<<<<< HEAD
	if (oh->class->sysc) {
		r = _init_mpu_rt_base(oh, NULL);
=======
	if (of_have_populated_dt())
		np = of_dev_hwmod_lookup(of_find_node_by_name(NULL, "ocp"), oh);

	if (oh->class->sysc) {
		r = _init_mpu_rt_base(oh, NULL, np);
>>>>>>> 6ce4eac1
		if (r < 0) {
			WARN(1, "omap_hwmod: %s: doesn't have mpu register target base\n",
			     oh->name);
			return 0;
		}
	}

	r = _init_clocks(oh, NULL);
	if (r < 0) {
		WARN(1, "omap_hwmod: %s: couldn't init clocks\n", oh->name);
		return -EINVAL;
	}

	if (np)
		if (of_find_property(np, "ti,no-reset-on-init", NULL))
			oh->flags |= HWMOD_INIT_NO_RESET;
		if (of_find_property(np, "ti,no-idle-on-init", NULL))
			oh->flags |= HWMOD_INIT_NO_IDLE;

	oh->_state = _HWMOD_STATE_INITIALIZED;

	return 0;
}

/**
 * _setup_iclk_autoidle - configure an IP block's interface clocks
 * @oh: struct omap_hwmod *
 *
 * Set up the module's interface clocks.  XXX This function is still mostly
 * a stub; implementing this properly requires iclk autoidle usecounting in
 * the clock code.   No return value.
 */
static void __init _setup_iclk_autoidle(struct omap_hwmod *oh)
{
	struct omap_hwmod_ocp_if *os;
	struct list_head *p;
	int i = 0;
	if (oh->_state != _HWMOD_STATE_INITIALIZED)
		return;

	p = oh->slave_ports.next;

	while (i < oh->slaves_cnt) {
		os = _fetch_next_ocp_if(&p, &i);
		if (!os->_clk)
			continue;

		if (os->flags & OCPIF_SWSUP_IDLE) {
			/* XXX omap_iclk_deny_idle(c); */
		} else {
			/* XXX omap_iclk_allow_idle(c); */
			clk_enable(os->_clk);
		}
	}

	return;
}

/**
 * _setup_reset - reset an IP block during the setup process
 * @oh: struct omap_hwmod *
 *
 * Reset the IP block corresponding to the hwmod @oh during the setup
 * process.  The IP block is first enabled so it can be successfully
 * reset.  Returns 0 upon success or a negative error code upon
 * failure.
 */
static int __init _setup_reset(struct omap_hwmod *oh)
{
	int r;

	if (oh->_state != _HWMOD_STATE_INITIALIZED)
		return -EINVAL;

	if (oh->flags & HWMOD_EXT_OPT_MAIN_CLK)
		return -EPERM;

	if (oh->rst_lines_cnt == 0) {
		r = _enable(oh);
		if (r) {
			pr_warning("omap_hwmod: %s: cannot be enabled for reset (%d)\n",
				   oh->name, oh->_state);
			return -EINVAL;
		}
	}

	if (!(oh->flags & HWMOD_INIT_NO_RESET))
		r = _reset(oh);

	return r;
}

/**
 * _setup_postsetup - transition to the appropriate state after _setup
 * @oh: struct omap_hwmod *
 *
 * Place an IP block represented by @oh into a "post-setup" state --
 * either IDLE, ENABLED, or DISABLED.  ("post-setup" simply means that
 * this function is called at the end of _setup().)  The postsetup
 * state for an IP block can be changed by calling
 * omap_hwmod_enter_postsetup_state() early in the boot process,
 * before one of the omap_hwmod_setup*() functions are called for the
 * IP block.
 *
 * The IP block stays in this state until a PM runtime-based driver is
 * loaded for that IP block.  A post-setup state of IDLE is
 * appropriate for almost all IP blocks with runtime PM-enabled
 * drivers, since those drivers are able to enable the IP block.  A
 * post-setup state of ENABLED is appropriate for kernels with PM
 * runtime disabled.  The DISABLED state is appropriate for unusual IP
 * blocks such as the MPU WDTIMER on kernels without WDTIMER drivers
 * included, since the WDTIMER starts running on reset and will reset
 * the MPU if left active.
 *
 * This post-setup mechanism is deprecated.  Once all of the OMAP
 * drivers have been converted to use PM runtime, and all of the IP
 * block data and interconnect data is available to the hwmod code, it
 * should be possible to replace this mechanism with a "lazy reset"
 * arrangement.  In a "lazy reset" setup, each IP block is enabled
 * when the driver first probes, then all remaining IP blocks without
 * drivers are either shut down or enabled after the drivers have
 * loaded.  However, this cannot take place until the above
 * preconditions have been met, since otherwise the late reset code
 * has no way of knowing which IP blocks are in use by drivers, and
 * which ones are unused.
 *
 * No return value.
 */
static void __init _setup_postsetup(struct omap_hwmod *oh)
{
	u8 postsetup_state;

	if (oh->rst_lines_cnt > 0)
		return;

	postsetup_state = oh->_postsetup_state;
	if (postsetup_state == _HWMOD_STATE_UNKNOWN)
		postsetup_state = _HWMOD_STATE_ENABLED;

	/*
	 * XXX HWMOD_INIT_NO_IDLE does not belong in hwmod data -
	 * it should be set by the core code as a runtime flag during startup
	 */
	if ((oh->flags & HWMOD_INIT_NO_IDLE) &&
	    (postsetup_state == _HWMOD_STATE_IDLE)) {
		oh->_int_flags |= _HWMOD_SKIP_ENABLE;
		postsetup_state = _HWMOD_STATE_ENABLED;
	}

	if (postsetup_state == _HWMOD_STATE_IDLE)
		_idle(oh);
	else if (postsetup_state == _HWMOD_STATE_DISABLED)
		_shutdown(oh);
	else if (postsetup_state != _HWMOD_STATE_ENABLED)
		WARN(1, "hwmod: %s: unknown postsetup state %d! defaulting to enabled\n",
		     oh->name, postsetup_state);

	return;
}

/**
 * _setup - prepare IP block hardware for use
 * @oh: struct omap_hwmod *
 * @n: (unused, pass NULL)
 *
 * Configure the IP block represented by @oh.  This may include
 * enabling the IP block, resetting it, and placing it into a
 * post-setup state, depending on the type of IP block and applicable
 * flags.  IP blocks are reset to prevent any previous configuration
 * by the bootloader or previous operating system from interfering
 * with power management or other parts of the system.  The reset can
 * be avoided; see omap_hwmod_no_setup_reset().  This is the second of
 * two phases for hwmod initialization.  Code called here generally
 * affects the IP block hardware, or system integration hardware
 * associated with the IP block.  Returns 0.
 */
static int __init _setup(struct omap_hwmod *oh, void *data)
{
	if (oh->_state != _HWMOD_STATE_INITIALIZED)
		return 0;

	_setup_iclk_autoidle(oh);

	if (!_setup_reset(oh))
		_setup_postsetup(oh);

	return 0;
}

/**
 * _register - register a struct omap_hwmod
 * @oh: struct omap_hwmod *
 *
 * Registers the omap_hwmod @oh.  Returns -EEXIST if an omap_hwmod
 * already has been registered by the same name; -EINVAL if the
 * omap_hwmod is in the wrong state, if @oh is NULL, if the
 * omap_hwmod's class field is NULL; if the omap_hwmod is missing a
 * name, or if the omap_hwmod's class is missing a name; or 0 upon
 * success.
 *
 * XXX The data should be copied into bootmem, so the original data
 * should be marked __initdata and freed after init.  This would allow
 * unneeded omap_hwmods to be freed on multi-OMAP configurations.  Note
 * that the copy process would be relatively complex due to the large number
 * of substructures.
 */
static int __init _register(struct omap_hwmod *oh)
{
	if (!oh || !oh->name || !oh->class || !oh->class->name ||
	    (oh->_state != _HWMOD_STATE_UNKNOWN))
		return -EINVAL;

	pr_debug("omap_hwmod: %s: registering\n", oh->name);

	if (_lookup(oh->name))
		return -EEXIST;

	list_add_tail(&oh->node, &omap_hwmod_list);

	INIT_LIST_HEAD(&oh->master_ports);
	INIT_LIST_HEAD(&oh->slave_ports);
	spin_lock_init(&oh->_lock);

	oh->_state = _HWMOD_STATE_REGISTERED;

	/*
	 * XXX Rather than doing a strcmp(), this should test a flag
	 * set in the hwmod data, inserted by the autogenerator code.
	 */
	if (!strcmp(oh->name, MPU_INITIATOR_NAME))
		mpu_oh = oh;

	return 0;
}

/**
 * _alloc_links - return allocated memory for hwmod links
 * @ml: pointer to a struct omap_hwmod_link * for the master link
 * @sl: pointer to a struct omap_hwmod_link * for the slave link
 *
 * Return pointers to two struct omap_hwmod_link records, via the
 * addresses pointed to by @ml and @sl.  Will first attempt to return
 * memory allocated as part of a large initial block, but if that has
 * been exhausted, will allocate memory itself.  Since ideally this
 * second allocation path will never occur, the number of these
 * 'supplemental' allocations will be logged when debugging is
 * enabled.  Returns 0.
 */
static int __init _alloc_links(struct omap_hwmod_link **ml,
			       struct omap_hwmod_link **sl)
{
	unsigned int sz;

	if ((free_ls + LINKS_PER_OCP_IF) <= max_ls) {
		*ml = &linkspace[free_ls++];
		*sl = &linkspace[free_ls++];
		return 0;
	}

	sz = sizeof(struct omap_hwmod_link) * LINKS_PER_OCP_IF;

	*sl = NULL;
	*ml = alloc_bootmem(sz);

	memset(*ml, 0, sz);

	*sl = (void *)(*ml) + sizeof(struct omap_hwmod_link);

	ls_supp++;
	pr_debug("omap_hwmod: supplemental link allocations needed: %d\n",
		 ls_supp * LINKS_PER_OCP_IF);

	return 0;
};

/**
 * _add_link - add an interconnect between two IP blocks
 * @oi: pointer to a struct omap_hwmod_ocp_if record
 *
 * Add struct omap_hwmod_link records connecting the master IP block
 * specified in @oi->master to @oi, and connecting the slave IP block
 * specified in @oi->slave to @oi.  This code is assumed to run before
 * preemption or SMP has been enabled, thus avoiding the need for
 * locking in this code.  Changes to this assumption will require
 * additional locking.  Returns 0.
 */
static int __init _add_link(struct omap_hwmod_ocp_if *oi)
{
	struct omap_hwmod_link *ml, *sl;

	pr_debug("omap_hwmod: %s -> %s: adding link\n", oi->master->name,
		 oi->slave->name);

	_alloc_links(&ml, &sl);

	ml->ocp_if = oi;
	INIT_LIST_HEAD(&ml->node);
	list_add(&ml->node, &oi->master->master_ports);
	oi->master->masters_cnt++;

	sl->ocp_if = oi;
	INIT_LIST_HEAD(&sl->node);
	list_add(&sl->node, &oi->slave->slave_ports);
	oi->slave->slaves_cnt++;

	return 0;
}

/**
 * _register_link - register a struct omap_hwmod_ocp_if
 * @oi: struct omap_hwmod_ocp_if *
 *
 * Registers the omap_hwmod_ocp_if record @oi.  Returns -EEXIST if it
 * has already been registered; -EINVAL if @oi is NULL or if the
 * record pointed to by @oi is missing required fields; or 0 upon
 * success.
 *
 * XXX The data should be copied into bootmem, so the original data
 * should be marked __initdata and freed after init.  This would allow
 * unneeded omap_hwmods to be freed on multi-OMAP configurations.
 */
static int __init _register_link(struct omap_hwmod_ocp_if *oi)
{
	if (!oi || !oi->master || !oi->slave || !oi->user)
		return -EINVAL;

	if (oi->_int_flags & _OCPIF_INT_FLAGS_REGISTERED)
		return -EEXIST;

	pr_debug("omap_hwmod: registering link from %s to %s\n",
		 oi->master->name, oi->slave->name);

	/*
	 * Register the connected hwmods, if they haven't been
	 * registered already
	 */
	if (oi->master->_state != _HWMOD_STATE_REGISTERED)
		_register(oi->master);

	if (oi->slave->_state != _HWMOD_STATE_REGISTERED)
		_register(oi->slave);

	_add_link(oi);

	oi->_int_flags |= _OCPIF_INT_FLAGS_REGISTERED;

	return 0;
}

/**
 * _alloc_linkspace - allocate large block of hwmod links
 * @ois: pointer to an array of struct omap_hwmod_ocp_if records to count
 *
 * Allocate a large block of struct omap_hwmod_link records.  This
 * improves boot time significantly by avoiding the need to allocate
 * individual records one by one.  If the number of records to
 * allocate in the block hasn't been manually specified, this function
 * will count the number of struct omap_hwmod_ocp_if records in @ois
 * and use that to determine the allocation size.  For SoC families
 * that require multiple list registrations, such as OMAP3xxx, this
 * estimation process isn't optimal, so manual estimation is advised
 * in those cases.  Returns -EEXIST if the allocation has already occurred
 * or 0 upon success.
 */
static int __init _alloc_linkspace(struct omap_hwmod_ocp_if **ois)
{
	unsigned int i = 0;
	unsigned int sz;

	if (linkspace) {
		WARN(1, "linkspace already allocated\n");
		return -EEXIST;
	}

	if (max_ls == 0)
		while (ois[i++])
			max_ls += LINKS_PER_OCP_IF;

	sz = sizeof(struct omap_hwmod_link) * max_ls;

	pr_debug("omap_hwmod: %s: allocating %d byte linkspace (%d links)\n",
		 __func__, sz, max_ls);

	linkspace = alloc_bootmem(sz);

	memset(linkspace, 0, sz);

	return 0;
}

/* Static functions intended only for use in soc_ops field function pointers */

/**
 * _omap2xxx_wait_target_ready - wait for a module to leave slave idle
 * @oh: struct omap_hwmod *
 *
 * Wait for a module @oh to leave slave idle.  Returns 0 if the module
 * does not have an IDLEST bit or if the module successfully leaves
 * slave idle; otherwise, pass along the return value of the
 * appropriate *_cm*_wait_module_ready() function.
 */
static int _omap2xxx_wait_target_ready(struct omap_hwmod *oh)
{
	if (!oh)
		return -EINVAL;

	if (oh->flags & HWMOD_NO_IDLEST)
		return 0;

	if (!_find_mpu_rt_port(oh))
		return 0;

	/* XXX check module SIDLEMODE, hardreset status, enabled clocks */

	return omap2xxx_cm_wait_module_ready(oh->prcm.omap2.module_offs,
					     oh->prcm.omap2.idlest_reg_id,
					     oh->prcm.omap2.idlest_idle_bit);
}

/**
 * _omap3xxx_wait_target_ready - wait for a module to leave slave idle
 * @oh: struct omap_hwmod *
 *
 * Wait for a module @oh to leave slave idle.  Returns 0 if the module
 * does not have an IDLEST bit or if the module successfully leaves
 * slave idle; otherwise, pass along the return value of the
 * appropriate *_cm*_wait_module_ready() function.
 */
static int _omap3xxx_wait_target_ready(struct omap_hwmod *oh)
{
	if (!oh)
		return -EINVAL;

	if (oh->flags & HWMOD_NO_IDLEST)
		return 0;

	if (!_find_mpu_rt_port(oh))
		return 0;

	/* XXX check module SIDLEMODE, hardreset status, enabled clocks */

	return omap3xxx_cm_wait_module_ready(oh->prcm.omap2.module_offs,
					     oh->prcm.omap2.idlest_reg_id,
					     oh->prcm.omap2.idlest_idle_bit);
}

/**
 * _omap4_wait_target_ready - wait for a module to leave slave idle
 * @oh: struct omap_hwmod *
 *
 * Wait for a module @oh to leave slave idle.  Returns 0 if the module
 * does not have an IDLEST bit or if the module successfully leaves
 * slave idle; otherwise, pass along the return value of the
 * appropriate *_cm*_wait_module_ready() function.
 */
static int _omap4_wait_target_ready(struct omap_hwmod *oh)
{
	if (!oh)
		return -EINVAL;

	if (oh->flags & HWMOD_NO_IDLEST || !oh->clkdm)
		return 0;

	if (!_find_mpu_rt_port(oh))
		return 0;

	/* XXX check module SIDLEMODE, hardreset status */

	return omap4_cminst_wait_module_ready(oh->clkdm->prcm_partition,
					      oh->clkdm->cm_inst,
					      oh->clkdm->clkdm_offs,
					      oh->prcm.omap4.clkctrl_offs);
}

/**
 * _am33xx_wait_target_ready - wait for a module to leave slave idle
 * @oh: struct omap_hwmod *
 *
 * Wait for a module @oh to leave slave idle.  Returns 0 if the module
 * does not have an IDLEST bit or if the module successfully leaves
 * slave idle; otherwise, pass along the return value of the
 * appropriate *_cm*_wait_module_ready() function.
 */
static int _am33xx_wait_target_ready(struct omap_hwmod *oh)
{
	if (!oh || !oh->clkdm)
		return -EINVAL;

	if (oh->flags & HWMOD_NO_IDLEST)
		return 0;

	if (!_find_mpu_rt_port(oh))
		return 0;

	/* XXX check module SIDLEMODE, hardreset status */

	return am33xx_cm_wait_module_ready(oh->clkdm->cm_inst,
					      oh->clkdm->clkdm_offs,
					      oh->prcm.omap4.clkctrl_offs);
}

/**
 * _omap2_assert_hardreset - call OMAP2 PRM hardreset fn with hwmod args
 * @oh: struct omap_hwmod * to assert hardreset
 * @ohri: hardreset line data
 *
 * Call omap2_prm_assert_hardreset() with parameters extracted from
 * the hwmod @oh and the hardreset line data @ohri.  Only intended for
 * use as an soc_ops function pointer.  Passes along the return value
 * from omap2_prm_assert_hardreset().  XXX This function is scheduled
 * for removal when the PRM code is moved into drivers/.
 */
static int _omap2_assert_hardreset(struct omap_hwmod *oh,
				   struct omap_hwmod_rst_info *ohri)
{
	return omap2_prm_assert_hardreset(oh->prcm.omap2.module_offs,
					  ohri->rst_shift);
}

/**
 * _omap2_deassert_hardreset - call OMAP2 PRM hardreset fn with hwmod args
 * @oh: struct omap_hwmod * to deassert hardreset
 * @ohri: hardreset line data
 *
 * Call omap2_prm_deassert_hardreset() with parameters extracted from
 * the hwmod @oh and the hardreset line data @ohri.  Only intended for
 * use as an soc_ops function pointer.  Passes along the return value
 * from omap2_prm_deassert_hardreset().  XXX This function is
 * scheduled for removal when the PRM code is moved into drivers/.
 */
static int _omap2_deassert_hardreset(struct omap_hwmod *oh,
				     struct omap_hwmod_rst_info *ohri)
{
	return omap2_prm_deassert_hardreset(oh->prcm.omap2.module_offs,
					    ohri->rst_shift,
					    ohri->st_shift);
}

/**
 * _omap2_is_hardreset_asserted - call OMAP2 PRM hardreset fn with hwmod args
 * @oh: struct omap_hwmod * to test hardreset
 * @ohri: hardreset line data
 *
 * Call omap2_prm_is_hardreset_asserted() with parameters extracted
 * from the hwmod @oh and the hardreset line data @ohri.  Only
 * intended for use as an soc_ops function pointer.  Passes along the
 * return value from omap2_prm_is_hardreset_asserted().  XXX This
 * function is scheduled for removal when the PRM code is moved into
 * drivers/.
 */
static int _omap2_is_hardreset_asserted(struct omap_hwmod *oh,
					struct omap_hwmod_rst_info *ohri)
{
	return omap2_prm_is_hardreset_asserted(oh->prcm.omap2.module_offs,
					       ohri->st_shift);
}

/**
 * _omap4_assert_hardreset - call OMAP4 PRM hardreset fn with hwmod args
 * @oh: struct omap_hwmod * to assert hardreset
 * @ohri: hardreset line data
 *
 * Call omap4_prminst_assert_hardreset() with parameters extracted
 * from the hwmod @oh and the hardreset line data @ohri.  Only
 * intended for use as an soc_ops function pointer.  Passes along the
 * return value from omap4_prminst_assert_hardreset().  XXX This
 * function is scheduled for removal when the PRM code is moved into
 * drivers/.
 */
static int _omap4_assert_hardreset(struct omap_hwmod *oh,
				   struct omap_hwmod_rst_info *ohri)
{
	if (!oh->clkdm)
		return -EINVAL;

	return omap4_prminst_assert_hardreset(ohri->rst_shift,
				oh->clkdm->pwrdm.ptr->prcm_partition,
				oh->clkdm->pwrdm.ptr->prcm_offs,
				oh->prcm.omap4.rstctrl_offs);
}

/**
 * _omap4_deassert_hardreset - call OMAP4 PRM hardreset fn with hwmod args
 * @oh: struct omap_hwmod * to deassert hardreset
 * @ohri: hardreset line data
 *
 * Call omap4_prminst_deassert_hardreset() with parameters extracted
 * from the hwmod @oh and the hardreset line data @ohri.  Only
 * intended for use as an soc_ops function pointer.  Passes along the
 * return value from omap4_prminst_deassert_hardreset().  XXX This
 * function is scheduled for removal when the PRM code is moved into
 * drivers/.
 */
static int _omap4_deassert_hardreset(struct omap_hwmod *oh,
				     struct omap_hwmod_rst_info *ohri)
{
	if (!oh->clkdm)
		return -EINVAL;

	if (ohri->st_shift)
		pr_err("omap_hwmod: %s: %s: hwmod data error: OMAP4 does not support st_shift\n",
		       oh->name, ohri->name);
	return omap4_prminst_deassert_hardreset(ohri->rst_shift,
				oh->clkdm->pwrdm.ptr->prcm_partition,
				oh->clkdm->pwrdm.ptr->prcm_offs,
				oh->prcm.omap4.rstctrl_offs);
}

/**
 * _omap4_is_hardreset_asserted - call OMAP4 PRM hardreset fn with hwmod args
 * @oh: struct omap_hwmod * to test hardreset
 * @ohri: hardreset line data
 *
 * Call omap4_prminst_is_hardreset_asserted() with parameters
 * extracted from the hwmod @oh and the hardreset line data @ohri.
 * Only intended for use as an soc_ops function pointer.  Passes along
 * the return value from omap4_prminst_is_hardreset_asserted().  XXX
 * This function is scheduled for removal when the PRM code is moved
 * into drivers/.
 */
static int _omap4_is_hardreset_asserted(struct omap_hwmod *oh,
					struct omap_hwmod_rst_info *ohri)
{
	if (!oh->clkdm)
		return -EINVAL;

	return omap4_prminst_is_hardreset_asserted(ohri->rst_shift,
				oh->clkdm->pwrdm.ptr->prcm_partition,
				oh->clkdm->pwrdm.ptr->prcm_offs,
				oh->prcm.omap4.rstctrl_offs);
}

/**
 * _am33xx_assert_hardreset - call AM33XX PRM hardreset fn with hwmod args
 * @oh: struct omap_hwmod * to assert hardreset
 * @ohri: hardreset line data
 *
 * Call am33xx_prminst_assert_hardreset() with parameters extracted
 * from the hwmod @oh and the hardreset line data @ohri.  Only
 * intended for use as an soc_ops function pointer.  Passes along the
 * return value from am33xx_prminst_assert_hardreset().  XXX This
 * function is scheduled for removal when the PRM code is moved into
 * drivers/.
 */
static int _am33xx_assert_hardreset(struct omap_hwmod *oh,
				   struct omap_hwmod_rst_info *ohri)

{
	return am33xx_prm_assert_hardreset(ohri->rst_shift,
				oh->clkdm->pwrdm.ptr->prcm_offs,
				oh->prcm.omap4.rstctrl_offs);
}

/**
 * _am33xx_deassert_hardreset - call AM33XX PRM hardreset fn with hwmod args
 * @oh: struct omap_hwmod * to deassert hardreset
 * @ohri: hardreset line data
 *
 * Call am33xx_prminst_deassert_hardreset() with parameters extracted
 * from the hwmod @oh and the hardreset line data @ohri.  Only
 * intended for use as an soc_ops function pointer.  Passes along the
 * return value from am33xx_prminst_deassert_hardreset().  XXX This
 * function is scheduled for removal when the PRM code is moved into
 * drivers/.
 */
static int _am33xx_deassert_hardreset(struct omap_hwmod *oh,
				     struct omap_hwmod_rst_info *ohri)
{
	return am33xx_prm_deassert_hardreset(ohri->rst_shift,
				ohri->st_shift,
				oh->clkdm->pwrdm.ptr->prcm_offs,
				oh->prcm.omap4.rstctrl_offs,
				oh->prcm.omap4.rstst_offs);
}

/**
 * _am33xx_is_hardreset_asserted - call AM33XX PRM hardreset fn with hwmod args
 * @oh: struct omap_hwmod * to test hardreset
 * @ohri: hardreset line data
 *
 * Call am33xx_prminst_is_hardreset_asserted() with parameters
 * extracted from the hwmod @oh and the hardreset line data @ohri.
 * Only intended for use as an soc_ops function pointer.  Passes along
 * the return value from am33xx_prminst_is_hardreset_asserted().  XXX
 * This function is scheduled for removal when the PRM code is moved
 * into drivers/.
 */
static int _am33xx_is_hardreset_asserted(struct omap_hwmod *oh,
					struct omap_hwmod_rst_info *ohri)
{
	return am33xx_prm_is_hardreset_asserted(ohri->rst_shift,
				oh->clkdm->pwrdm.ptr->prcm_offs,
				oh->prcm.omap4.rstctrl_offs);
}

/* Public functions */

u32 omap_hwmod_read(struct omap_hwmod *oh, u16 reg_offs)
{
	if (oh->flags & HWMOD_16BIT_REG)
		return __raw_readw(oh->_mpu_rt_va + reg_offs);
	else
		return __raw_readl(oh->_mpu_rt_va + reg_offs);
}

void omap_hwmod_write(u32 v, struct omap_hwmod *oh, u16 reg_offs)
{
	if (oh->flags & HWMOD_16BIT_REG)
		__raw_writew(v, oh->_mpu_rt_va + reg_offs);
	else
		__raw_writel(v, oh->_mpu_rt_va + reg_offs);
}

/**
 * omap_hwmod_softreset - reset a module via SYSCONFIG.SOFTRESET bit
 * @oh: struct omap_hwmod *
 *
 * This is a public function exposed to drivers. Some drivers may need to do
 * some settings before and after resetting the device.  Those drivers after
 * doing the necessary settings could use this function to start a reset by
 * setting the SYSCONFIG.SOFTRESET bit.
 */
int omap_hwmod_softreset(struct omap_hwmod *oh)
{
	u32 v;
	int ret;

	if (!oh || !(oh->_sysc_cache))
		return -EINVAL;

	v = oh->_sysc_cache;
	ret = _set_softreset(oh, &v);
	if (ret)
		goto error;
	_write_sysconfig(v, oh);

error:
	return ret;
}

/**
 * omap_hwmod_lookup - look up a registered omap_hwmod by name
 * @name: name of the omap_hwmod to look up
 *
 * Given a @name of an omap_hwmod, return a pointer to the registered
 * struct omap_hwmod *, or NULL upon error.
 */
struct omap_hwmod *omap_hwmod_lookup(const char *name)
{
	struct omap_hwmod *oh;

	if (!name)
		return NULL;

	oh = _lookup(name);

	return oh;
}

/**
 * omap_hwmod_for_each - call function for each registered omap_hwmod
 * @fn: pointer to a callback function
 * @data: void * data to pass to callback function
 *
 * Call @fn for each registered omap_hwmod, passing @data to each
 * function.  @fn must return 0 for success or any other value for
 * failure.  If @fn returns non-zero, the iteration across omap_hwmods
 * will stop and the non-zero return value will be passed to the
 * caller of omap_hwmod_for_each().  @fn is called with
 * omap_hwmod_for_each() held.
 */
int omap_hwmod_for_each(int (*fn)(struct omap_hwmod *oh, void *data),
			void *data)
{
	struct omap_hwmod *temp_oh;
	int ret = 0;

	if (!fn)
		return -EINVAL;

	list_for_each_entry(temp_oh, &omap_hwmod_list, node) {
		ret = (*fn)(temp_oh, data);
		if (ret)
			break;
	}

	return ret;
}

/**
 * omap_hwmod_register_links - register an array of hwmod links
 * @ois: pointer to an array of omap_hwmod_ocp_if to register
 *
 * Intended to be called early in boot before the clock framework is
 * initialized.  If @ois is not null, will register all omap_hwmods
 * listed in @ois that are valid for this chip.  Returns -EINVAL if
 * omap_hwmod_init() hasn't been called before calling this function,
 * -ENOMEM if the link memory area can't be allocated, or 0 upon
 * success.
 */
int __init omap_hwmod_register_links(struct omap_hwmod_ocp_if **ois)
{
	int r, i;

	if (!inited)
		return -EINVAL;

	if (!ois)
		return 0;

	if (!linkspace) {
		if (_alloc_linkspace(ois)) {
			pr_err("omap_hwmod: could not allocate link space\n");
			return -ENOMEM;
		}
	}

	i = 0;
	do {
		r = _register_link(ois[i]);
		WARN(r && r != -EEXIST,
		     "omap_hwmod: _register_link(%s -> %s) returned %d\n",
		     ois[i]->master->name, ois[i]->slave->name, r);
	} while (ois[++i]);

	return 0;
}

/**
 * _ensure_mpu_hwmod_is_setup - ensure the MPU SS hwmod is init'ed and set up
 * @oh: pointer to the hwmod currently being set up (usually not the MPU)
 *
 * If the hwmod data corresponding to the MPU subsystem IP block
 * hasn't been initialized and set up yet, do so now.  This must be
 * done first since sleep dependencies may be added from other hwmods
 * to the MPU.  Intended to be called only by omap_hwmod_setup*().  No
 * return value.
 */
static void __init _ensure_mpu_hwmod_is_setup(struct omap_hwmod *oh)
{
	if (!mpu_oh || mpu_oh->_state == _HWMOD_STATE_UNKNOWN)
		pr_err("omap_hwmod: %s: MPU initiator hwmod %s not yet registered\n",
		       __func__, MPU_INITIATOR_NAME);
	else if (mpu_oh->_state == _HWMOD_STATE_REGISTERED && oh != mpu_oh)
		omap_hwmod_setup_one(MPU_INITIATOR_NAME);
}

/**
 * omap_hwmod_setup_one - set up a single hwmod
 * @oh_name: const char * name of the already-registered hwmod to set up
 *
 * Initialize and set up a single hwmod.  Intended to be used for a
 * small number of early devices, such as the timer IP blocks used for
 * the scheduler clock.  Must be called after omap2_clk_init().
 * Resolves the struct clk names to struct clk pointers for each
 * registered omap_hwmod.  Also calls _setup() on each hwmod.  Returns
 * -EINVAL upon error or 0 upon success.
 */
int __init omap_hwmod_setup_one(const char *oh_name)
{
	struct omap_hwmod *oh;

	pr_debug("omap_hwmod: %s: %s\n", oh_name, __func__);

	oh = _lookup(oh_name);
	if (!oh) {
		WARN(1, "omap_hwmod: %s: hwmod not yet registered\n", oh_name);
		return -EINVAL;
	}

	_ensure_mpu_hwmod_is_setup(oh);

	_init(oh, NULL);
	_setup(oh, NULL);

	return 0;
}

/**
 * omap_hwmod_setup_all - set up all registered IP blocks
 *
 * Initialize and set up all IP blocks registered with the hwmod code.
 * Must be called after omap2_clk_init().  Resolves the struct clk
 * names to struct clk pointers for each registered omap_hwmod.  Also
 * calls _setup() on each hwmod.  Returns 0 upon success.
 */
static int __init omap_hwmod_setup_all(void)
{
	_ensure_mpu_hwmod_is_setup(NULL);

	omap_hwmod_for_each(_init, NULL);
	omap_hwmod_for_each(_setup, NULL);

	return 0;
}
omap_core_initcall(omap_hwmod_setup_all);

/**
 * omap_hwmod_enable - enable an omap_hwmod
 * @oh: struct omap_hwmod *
 *
 * Enable an omap_hwmod @oh.  Intended to be called by omap_device_enable().
 * Returns -EINVAL on error or passes along the return value from _enable().
 */
int omap_hwmod_enable(struct omap_hwmod *oh)
{
	int r;
	unsigned long flags;

	if (!oh)
		return -EINVAL;

	spin_lock_irqsave(&oh->_lock, flags);
	r = _enable(oh);
	spin_unlock_irqrestore(&oh->_lock, flags);

	return r;
}

/**
 * omap_hwmod_idle - idle an omap_hwmod
 * @oh: struct omap_hwmod *
 *
 * Idle an omap_hwmod @oh.  Intended to be called by omap_device_idle().
 * Returns -EINVAL on error or passes along the return value from _idle().
 */
int omap_hwmod_idle(struct omap_hwmod *oh)
{
	unsigned long flags;

	if (!oh)
		return -EINVAL;

	spin_lock_irqsave(&oh->_lock, flags);
	_idle(oh);
	spin_unlock_irqrestore(&oh->_lock, flags);

	return 0;
}

/**
 * omap_hwmod_shutdown - shutdown an omap_hwmod
 * @oh: struct omap_hwmod *
 *
 * Shutdown an omap_hwmod @oh.  Intended to be called by
 * omap_device_shutdown().  Returns -EINVAL on error or passes along
 * the return value from _shutdown().
 */
int omap_hwmod_shutdown(struct omap_hwmod *oh)
{
	unsigned long flags;

	if (!oh)
		return -EINVAL;

	spin_lock_irqsave(&oh->_lock, flags);
	_shutdown(oh);
	spin_unlock_irqrestore(&oh->_lock, flags);

	return 0;
}

/**
 * omap_hwmod_enable_clocks - enable main_clk, all interface clocks
 * @oh: struct omap_hwmod *oh
 *
 * Intended to be called by the omap_device code.
 */
int omap_hwmod_enable_clocks(struct omap_hwmod *oh)
{
	unsigned long flags;

	spin_lock_irqsave(&oh->_lock, flags);
	_enable_clocks(oh);
	spin_unlock_irqrestore(&oh->_lock, flags);

	return 0;
}

/**
 * omap_hwmod_disable_clocks - disable main_clk, all interface clocks
 * @oh: struct omap_hwmod *oh
 *
 * Intended to be called by the omap_device code.
 */
int omap_hwmod_disable_clocks(struct omap_hwmod *oh)
{
	unsigned long flags;

	spin_lock_irqsave(&oh->_lock, flags);
	_disable_clocks(oh);
	spin_unlock_irqrestore(&oh->_lock, flags);

	return 0;
}

/**
 * omap_hwmod_ocp_barrier - wait for posted writes against the hwmod to complete
 * @oh: struct omap_hwmod *oh
 *
 * Intended to be called by drivers and core code when all posted
 * writes to a device must complete before continuing further
 * execution (for example, after clearing some device IRQSTATUS
 * register bits)
 *
 * XXX what about targets with multiple OCP threads?
 */
void omap_hwmod_ocp_barrier(struct omap_hwmod *oh)
{
	BUG_ON(!oh);

	if (!oh->class->sysc || !oh->class->sysc->sysc_flags) {
		WARN(1, "omap_device: %s: OCP barrier impossible due to device configuration\n",
			oh->name);
		return;
	}

	/*
	 * Forces posted writes to complete on the OCP thread handling
	 * register writes
	 */
	omap_hwmod_read(oh, oh->class->sysc->sysc_offs);
}

/**
 * omap_hwmod_reset - reset the hwmod
 * @oh: struct omap_hwmod *
 *
 * Under some conditions, a driver may wish to reset the entire device.
 * Called from omap_device code.  Returns -EINVAL on error or passes along
 * the return value from _reset().
 */
int omap_hwmod_reset(struct omap_hwmod *oh)
{
	int r;
	unsigned long flags;

	if (!oh)
		return -EINVAL;

	spin_lock_irqsave(&oh->_lock, flags);
	r = _reset(oh);
	spin_unlock_irqrestore(&oh->_lock, flags);

	return r;
}

/*
 * IP block data retrieval functions
 */

/**
 * omap_hwmod_count_resources - count number of struct resources needed by hwmod
 * @oh: struct omap_hwmod *
 * @flags: Type of resources to include when counting (IRQ/DMA/MEM)
 *
 * Count the number of struct resource array elements necessary to
 * contain omap_hwmod @oh resources.  Intended to be called by code
 * that registers omap_devices.  Intended to be used to determine the
 * size of a dynamically-allocated struct resource array, before
 * calling omap_hwmod_fill_resources().  Returns the number of struct
 * resource array elements needed.
 *
 * XXX This code is not optimized.  It could attempt to merge adjacent
 * resource IDs.
 *
 */
int omap_hwmod_count_resources(struct omap_hwmod *oh, unsigned long flags)
{
	int ret = 0;

	if (flags & IORESOURCE_IRQ)
		ret += _count_mpu_irqs(oh);

	if (flags & IORESOURCE_DMA)
		ret += _count_sdma_reqs(oh);

	if (flags & IORESOURCE_MEM) {
		int i = 0;
		struct omap_hwmod_ocp_if *os;
		struct list_head *p = oh->slave_ports.next;

		while (i < oh->slaves_cnt) {
			os = _fetch_next_ocp_if(&p, &i);
			ret += _count_ocp_if_addr_spaces(os);
		}
	}

	return ret;
}

/**
 * omap_hwmod_fill_resources - fill struct resource array with hwmod data
 * @oh: struct omap_hwmod *
 * @res: pointer to the first element of an array of struct resource to fill
 *
 * Fill the struct resource array @res with resource data from the
 * omap_hwmod @oh.  Intended to be called by code that registers
 * omap_devices.  See also omap_hwmod_count_resources().  Returns the
 * number of array elements filled.
 */
int omap_hwmod_fill_resources(struct omap_hwmod *oh, struct resource *res)
{
	struct omap_hwmod_ocp_if *os;
	struct list_head *p;
	int i, j, mpu_irqs_cnt, sdma_reqs_cnt, addr_cnt;
	int r = 0;

	/* For each IRQ, DMA, memory area, fill in array.*/

	mpu_irqs_cnt = _count_mpu_irqs(oh);
	for (i = 0; i < mpu_irqs_cnt; i++) {
		(res + r)->name = (oh->mpu_irqs + i)->name;
		(res + r)->start = (oh->mpu_irqs + i)->irq;
		(res + r)->end = (oh->mpu_irqs + i)->irq;
		(res + r)->flags = IORESOURCE_IRQ;
		r++;
	}

	sdma_reqs_cnt = _count_sdma_reqs(oh);
	for (i = 0; i < sdma_reqs_cnt; i++) {
		(res + r)->name = (oh->sdma_reqs + i)->name;
		(res + r)->start = (oh->sdma_reqs + i)->dma_req;
		(res + r)->end = (oh->sdma_reqs + i)->dma_req;
		(res + r)->flags = IORESOURCE_DMA;
		r++;
	}

	p = oh->slave_ports.next;

	i = 0;
	while (i < oh->slaves_cnt) {
		os = _fetch_next_ocp_if(&p, &i);
		addr_cnt = _count_ocp_if_addr_spaces(os);

		for (j = 0; j < addr_cnt; j++) {
			(res + r)->name = (os->addr + j)->name;
			(res + r)->start = (os->addr + j)->pa_start;
			(res + r)->end = (os->addr + j)->pa_end;
			(res + r)->flags = IORESOURCE_MEM;
			r++;
		}
	}

	return r;
}

/**
 * omap_hwmod_fill_dma_resources - fill struct resource array with dma data
 * @oh: struct omap_hwmod *
 * @res: pointer to the array of struct resource to fill
 *
 * Fill the struct resource array @res with dma resource data from the
 * omap_hwmod @oh.  Intended to be called by code that registers
 * omap_devices.  See also omap_hwmod_count_resources().  Returns the
 * number of array elements filled.
 */
int omap_hwmod_fill_dma_resources(struct omap_hwmod *oh, struct resource *res)
{
	int i, sdma_reqs_cnt;
	int r = 0;

	sdma_reqs_cnt = _count_sdma_reqs(oh);
	for (i = 0; i < sdma_reqs_cnt; i++) {
		(res + r)->name = (oh->sdma_reqs + i)->name;
		(res + r)->start = (oh->sdma_reqs + i)->dma_req;
		(res + r)->end = (oh->sdma_reqs + i)->dma_req;
		(res + r)->flags = IORESOURCE_DMA;
		r++;
	}

	return r;
}

/**
 * omap_hwmod_get_resource_byname - fetch IP block integration data by name
 * @oh: struct omap_hwmod * to operate on
 * @type: one of the IORESOURCE_* constants from include/linux/ioport.h
 * @name: pointer to the name of the data to fetch (optional)
 * @rsrc: pointer to a struct resource, allocated by the caller
 *
 * Retrieve MPU IRQ, SDMA request line, or address space start/end
 * data for the IP block pointed to by @oh.  The data will be filled
 * into a struct resource record pointed to by @rsrc.  The struct
 * resource must be allocated by the caller.  When @name is non-null,
 * the data associated with the matching entry in the IRQ/SDMA/address
 * space hwmod data arrays will be returned.  If @name is null, the
 * first array entry will be returned.  Data order is not meaningful
 * in hwmod data, so callers are strongly encouraged to use a non-null
 * @name whenever possible to avoid unpredictable effects if hwmod
 * data is later added that causes data ordering to change.  This
 * function is only intended for use by OMAP core code.  Device
 * drivers should not call this function - the appropriate bus-related
 * data accessor functions should be used instead.  Returns 0 upon
 * success or a negative error code upon error.
 */
int omap_hwmod_get_resource_byname(struct omap_hwmod *oh, unsigned int type,
				   const char *name, struct resource *rsrc)
{
	int r;
	unsigned int irq, dma;
	u32 pa_start, pa_end;

	if (!oh || !rsrc)
		return -EINVAL;

	if (type == IORESOURCE_IRQ) {
		r = _get_mpu_irq_by_name(oh, name, &irq);
		if (r)
			return r;

		rsrc->start = irq;
		rsrc->end = irq;
	} else if (type == IORESOURCE_DMA) {
		r = _get_sdma_req_by_name(oh, name, &dma);
		if (r)
			return r;

		rsrc->start = dma;
		rsrc->end = dma;
	} else if (type == IORESOURCE_MEM) {
		r = _get_addr_space_by_name(oh, name, &pa_start, &pa_end);
		if (r)
			return r;

		rsrc->start = pa_start;
		rsrc->end = pa_end;
	} else {
		return -EINVAL;
	}

	rsrc->flags = type;
	rsrc->name = name;

	return 0;
}

/**
 * omap_hwmod_get_pwrdm - return pointer to this module's main powerdomain
 * @oh: struct omap_hwmod *
 *
 * Return the powerdomain pointer associated with the OMAP module
 * @oh's main clock.  If @oh does not have a main clk, return the
 * powerdomain associated with the interface clock associated with the
 * module's MPU port. (XXX Perhaps this should use the SDMA port
 * instead?)  Returns NULL on error, or a struct powerdomain * on
 * success.
 */
struct powerdomain *omap_hwmod_get_pwrdm(struct omap_hwmod *oh)
{
	struct clk *c;
	struct omap_hwmod_ocp_if *oi;
	struct clockdomain *clkdm;
	struct clk_hw_omap *clk;

	if (!oh)
		return NULL;

	if (oh->clkdm)
		return oh->clkdm->pwrdm.ptr;

	if (oh->_clk) {
		c = oh->_clk;
	} else {
		oi = _find_mpu_rt_port(oh);
		if (!oi)
			return NULL;
		c = oi->_clk;
	}

	clk = to_clk_hw_omap(__clk_get_hw(c));
	clkdm = clk->clkdm;
	if (!clkdm)
		return NULL;

	return clkdm->pwrdm.ptr;
}

/**
 * omap_hwmod_get_mpu_rt_va - return the module's base address (for the MPU)
 * @oh: struct omap_hwmod *
 *
 * Returns the virtual address corresponding to the beginning of the
 * module's register target, in the address range that is intended to
 * be used by the MPU.  Returns the virtual address upon success or NULL
 * upon error.
 */
void __iomem *omap_hwmod_get_mpu_rt_va(struct omap_hwmod *oh)
{
	if (!oh)
		return NULL;

	if (oh->_int_flags & _HWMOD_NO_MPU_PORT)
		return NULL;

	if (oh->_state == _HWMOD_STATE_UNKNOWN)
		return NULL;

	return oh->_mpu_rt_va;
}

/**
 * omap_hwmod_add_initiator_dep - add sleepdep from @init_oh to @oh
 * @oh: struct omap_hwmod *
 * @init_oh: struct omap_hwmod * (initiator)
 *
 * Add a sleep dependency between the initiator @init_oh and @oh.
 * Intended to be called by DSP/Bridge code via platform_data for the
 * DSP case; and by the DMA code in the sDMA case.  DMA code, *Bridge
 * code needs to add/del initiator dependencies dynamically
 * before/after accessing a device.  Returns the return value from
 * _add_initiator_dep().
 *
 * XXX Keep a usecount in the clockdomain code
 */
int omap_hwmod_add_initiator_dep(struct omap_hwmod *oh,
				 struct omap_hwmod *init_oh)
{
	return _add_initiator_dep(oh, init_oh);
}

/*
 * XXX what about functions for drivers to save/restore ocp_sysconfig
 * for context save/restore operations?
 */

/**
 * omap_hwmod_del_initiator_dep - remove sleepdep from @init_oh to @oh
 * @oh: struct omap_hwmod *
 * @init_oh: struct omap_hwmod * (initiator)
 *
 * Remove a sleep dependency between the initiator @init_oh and @oh.
 * Intended to be called by DSP/Bridge code via platform_data for the
 * DSP case; and by the DMA code in the sDMA case.  DMA code, *Bridge
 * code needs to add/del initiator dependencies dynamically
 * before/after accessing a device.  Returns the return value from
 * _del_initiator_dep().
 *
 * XXX Keep a usecount in the clockdomain code
 */
int omap_hwmod_del_initiator_dep(struct omap_hwmod *oh,
				 struct omap_hwmod *init_oh)
{
	return _del_initiator_dep(oh, init_oh);
}

/**
 * omap_hwmod_enable_wakeup - allow device to wake up the system
 * @oh: struct omap_hwmod *
 *
 * Sets the module OCP socket ENAWAKEUP bit to allow the module to
 * send wakeups to the PRCM, and enable I/O ring wakeup events for
 * this IP block if it has dynamic mux entries.  Eventually this
 * should set PRCM wakeup registers to cause the PRCM to receive
 * wakeup events from the module.  Does not set any wakeup routing
 * registers beyond this point - if the module is to wake up any other
 * module or subsystem, that must be set separately.  Called by
 * omap_device code.  Returns -EINVAL on error or 0 upon success.
 */
int omap_hwmod_enable_wakeup(struct omap_hwmod *oh)
{
	unsigned long flags;
	u32 v;

	spin_lock_irqsave(&oh->_lock, flags);

	if (oh->class->sysc &&
	    (oh->class->sysc->sysc_flags & SYSC_HAS_ENAWAKEUP)) {
		v = oh->_sysc_cache;
		_enable_wakeup(oh, &v);
		_write_sysconfig(v, oh);
	}

	_set_idle_ioring_wakeup(oh, true);
	spin_unlock_irqrestore(&oh->_lock, flags);

	return 0;
}

/**
 * omap_hwmod_disable_wakeup - prevent device from waking the system
 * @oh: struct omap_hwmod *
 *
 * Clears the module OCP socket ENAWAKEUP bit to prevent the module
 * from sending wakeups to the PRCM, and disable I/O ring wakeup
 * events for this IP block if it has dynamic mux entries.  Eventually
 * this should clear PRCM wakeup registers to cause the PRCM to ignore
 * wakeup events from the module.  Does not set any wakeup routing
 * registers beyond this point - if the module is to wake up any other
 * module or subsystem, that must be set separately.  Called by
 * omap_device code.  Returns -EINVAL on error or 0 upon success.
 */
int omap_hwmod_disable_wakeup(struct omap_hwmod *oh)
{
	unsigned long flags;
	u32 v;

	spin_lock_irqsave(&oh->_lock, flags);

	if (oh->class->sysc &&
	    (oh->class->sysc->sysc_flags & SYSC_HAS_ENAWAKEUP)) {
		v = oh->_sysc_cache;
		_disable_wakeup(oh, &v);
		_write_sysconfig(v, oh);
	}

	_set_idle_ioring_wakeup(oh, false);
	spin_unlock_irqrestore(&oh->_lock, flags);

	return 0;
}

/**
 * omap_hwmod_assert_hardreset - assert the HW reset line of submodules
 * contained in the hwmod module.
 * @oh: struct omap_hwmod *
 * @name: name of the reset line to lookup and assert
 *
 * Some IP like dsp, ipu or iva contain processor that require
 * an HW reset line to be assert / deassert in order to enable fully
 * the IP.  Returns -EINVAL if @oh is null or if the operation is not
 * yet supported on this OMAP; otherwise, passes along the return value
 * from _assert_hardreset().
 */
int omap_hwmod_assert_hardreset(struct omap_hwmod *oh, const char *name)
{
	int ret;
	unsigned long flags;

	if (!oh)
		return -EINVAL;

	spin_lock_irqsave(&oh->_lock, flags);
	ret = _assert_hardreset(oh, name);
	spin_unlock_irqrestore(&oh->_lock, flags);

	return ret;
}

/**
 * omap_hwmod_deassert_hardreset - deassert the HW reset line of submodules
 * contained in the hwmod module.
 * @oh: struct omap_hwmod *
 * @name: name of the reset line to look up and deassert
 *
 * Some IP like dsp, ipu or iva contain processor that require
 * an HW reset line to be assert / deassert in order to enable fully
 * the IP.  Returns -EINVAL if @oh is null or if the operation is not
 * yet supported on this OMAP; otherwise, passes along the return value
 * from _deassert_hardreset().
 */
int omap_hwmod_deassert_hardreset(struct omap_hwmod *oh, const char *name)
{
	int ret;
	unsigned long flags;

	if (!oh)
		return -EINVAL;

	spin_lock_irqsave(&oh->_lock, flags);
	ret = _deassert_hardreset(oh, name);
	spin_unlock_irqrestore(&oh->_lock, flags);

	return ret;
}

/**
 * omap_hwmod_read_hardreset - read the HW reset line state of submodules
 * contained in the hwmod module
 * @oh: struct omap_hwmod *
 * @name: name of the reset line to look up and read
 *
 * Return the current state of the hwmod @oh's reset line named @name:
 * returns -EINVAL upon parameter error or if this operation
 * is unsupported on the current OMAP; otherwise, passes along the return
 * value from _read_hardreset().
 */
int omap_hwmod_read_hardreset(struct omap_hwmod *oh, const char *name)
{
	int ret;
	unsigned long flags;

	if (!oh)
		return -EINVAL;

	spin_lock_irqsave(&oh->_lock, flags);
	ret = _read_hardreset(oh, name);
	spin_unlock_irqrestore(&oh->_lock, flags);

	return ret;
}


/**
 * omap_hwmod_for_each_by_class - call @fn for each hwmod of class @classname
 * @classname: struct omap_hwmod_class name to search for
 * @fn: callback function pointer to call for each hwmod in class @classname
 * @user: arbitrary context data to pass to the callback function
 *
 * For each omap_hwmod of class @classname, call @fn.
 * If the callback function returns something other than
 * zero, the iterator is terminated, and the callback function's return
 * value is passed back to the caller.  Returns 0 upon success, -EINVAL
 * if @classname or @fn are NULL, or passes back the error code from @fn.
 */
int omap_hwmod_for_each_by_class(const char *classname,
				 int (*fn)(struct omap_hwmod *oh,
					   void *user),
				 void *user)
{
	struct omap_hwmod *temp_oh;
	int ret = 0;

	if (!classname || !fn)
		return -EINVAL;

	pr_debug("omap_hwmod: %s: looking for modules of class %s\n",
		 __func__, classname);

	list_for_each_entry(temp_oh, &omap_hwmod_list, node) {
		if (!strcmp(temp_oh->class->name, classname)) {
			pr_debug("omap_hwmod: %s: %s: calling callback fn\n",
				 __func__, temp_oh->name);
			ret = (*fn)(temp_oh, user);
			if (ret)
				break;
		}
	}

	if (ret)
		pr_debug("omap_hwmod: %s: iterator terminated early: %d\n",
			 __func__, ret);

	return ret;
}

/**
 * omap_hwmod_set_postsetup_state - set the post-_setup() state for this hwmod
 * @oh: struct omap_hwmod *
 * @state: state that _setup() should leave the hwmod in
 *
 * Sets the hwmod state that @oh will enter at the end of _setup()
 * (called by omap_hwmod_setup_*()).  See also the documentation
 * for _setup_postsetup(), above.  Returns 0 upon success or
 * -EINVAL if there is a problem with the arguments or if the hwmod is
 * in the wrong state.
 */
int omap_hwmod_set_postsetup_state(struct omap_hwmod *oh, u8 state)
{
	int ret;
	unsigned long flags;

	if (!oh)
		return -EINVAL;

	if (state != _HWMOD_STATE_DISABLED &&
	    state != _HWMOD_STATE_ENABLED &&
	    state != _HWMOD_STATE_IDLE)
		return -EINVAL;

	spin_lock_irqsave(&oh->_lock, flags);

	if (oh->_state != _HWMOD_STATE_REGISTERED) {
		ret = -EINVAL;
		goto ohsps_unlock;
	}

	oh->_postsetup_state = state;
	ret = 0;

ohsps_unlock:
	spin_unlock_irqrestore(&oh->_lock, flags);

	return ret;
}

/**
 * omap_hwmod_get_context_loss_count - get lost context count
 * @oh: struct omap_hwmod *
 *
 * Returns the context loss count of associated @oh
 * upon success, or zero if no context loss data is available.
 *
 * On OMAP4, this queries the per-hwmod context loss register,
 * assuming one exists.  If not, or on OMAP2/3, this queries the
 * enclosing powerdomain context loss count.
 */
int omap_hwmod_get_context_loss_count(struct omap_hwmod *oh)
{
	struct powerdomain *pwrdm;
	int ret = 0;

	if (soc_ops.get_context_lost)
		return soc_ops.get_context_lost(oh);

	pwrdm = omap_hwmod_get_pwrdm(oh);
	if (pwrdm)
		ret = pwrdm_get_context_loss_count(pwrdm);

	return ret;
}

/**
 * omap_hwmod_no_setup_reset - prevent a hwmod from being reset upon setup
 * @oh: struct omap_hwmod *
 *
 * Prevent the hwmod @oh from being reset during the setup process.
 * Intended for use by board-*.c files on boards with devices that
 * cannot tolerate being reset.  Must be called before the hwmod has
 * been set up.  Returns 0 upon success or negative error code upon
 * failure.
 */
int omap_hwmod_no_setup_reset(struct omap_hwmod *oh)
{
	if (!oh)
		return -EINVAL;

	if (oh->_state != _HWMOD_STATE_REGISTERED) {
		pr_err("omap_hwmod: %s: cannot prevent setup reset; in wrong state\n",
			oh->name);
		return -EINVAL;
	}

	oh->flags |= HWMOD_INIT_NO_RESET;

	return 0;
}

/**
 * omap_hwmod_pad_route_irq - route an I/O pad wakeup to a particular MPU IRQ
 * @oh: struct omap_hwmod * containing hwmod mux entries
 * @pad_idx: array index in oh->mux of the hwmod mux entry to route wakeup
 * @irq_idx: the hwmod mpu_irqs array index of the IRQ to trigger on wakeup
 *
 * When an I/O pad wakeup arrives for the dynamic or wakeup hwmod mux
 * entry number @pad_idx for the hwmod @oh, trigger the interrupt
 * service routine for the hwmod's mpu_irqs array index @irq_idx.  If
 * this function is not called for a given pad_idx, then the ISR
 * associated with @oh's first MPU IRQ will be triggered when an I/O
 * pad wakeup occurs on that pad.  Note that @pad_idx is the index of
 * the _dynamic or wakeup_ entry: if there are other entries not
 * marked with OMAP_DEVICE_PAD_WAKEUP or OMAP_DEVICE_PAD_REMUX, these
 * entries are NOT COUNTED in the dynamic pad index.  This function
 * must be called separately for each pad that requires its interrupt
 * to be re-routed this way.  Returns -EINVAL if there is an argument
 * problem or if @oh does not have hwmod mux entries or MPU IRQs;
 * returns -ENOMEM if memory cannot be allocated; or 0 upon success.
 *
 * XXX This function interface is fragile.  Rather than using array
 * indexes, which are subject to unpredictable change, it should be
 * using hwmod IRQ names, and some other stable key for the hwmod mux
 * pad records.
 */
int omap_hwmod_pad_route_irq(struct omap_hwmod *oh, int pad_idx, int irq_idx)
{
	int nr_irqs;

	might_sleep();

	if (!oh || !oh->mux || !oh->mpu_irqs || pad_idx < 0 ||
	    pad_idx >= oh->mux->nr_pads_dynamic)
		return -EINVAL;

	/* Check the number of available mpu_irqs */
	for (nr_irqs = 0; oh->mpu_irqs[nr_irqs].irq >= 0; nr_irqs++)
		;

	if (irq_idx >= nr_irqs)
		return -EINVAL;

	if (!oh->mux->irqs) {
		/* XXX What frees this? */
		oh->mux->irqs = kzalloc(sizeof(int) * oh->mux->nr_pads_dynamic,
			GFP_KERNEL);
		if (!oh->mux->irqs)
			return -ENOMEM;
	}
	oh->mux->irqs[pad_idx] = irq_idx;

	return 0;
}

/**
 * omap_hwmod_init - initialize the hwmod code
 *
 * Sets up some function pointers needed by the hwmod code to operate on the
 * currently-booted SoC.  Intended to be called once during kernel init
 * before any hwmods are registered.  No return value.
 */
void __init omap_hwmod_init(void)
{
	if (cpu_is_omap24xx()) {
		soc_ops.wait_target_ready = _omap2xxx_wait_target_ready;
		soc_ops.assert_hardreset = _omap2_assert_hardreset;
		soc_ops.deassert_hardreset = _omap2_deassert_hardreset;
		soc_ops.is_hardreset_asserted = _omap2_is_hardreset_asserted;
	} else if (cpu_is_omap34xx()) {
		soc_ops.wait_target_ready = _omap3xxx_wait_target_ready;
		soc_ops.assert_hardreset = _omap2_assert_hardreset;
		soc_ops.deassert_hardreset = _omap2_deassert_hardreset;
		soc_ops.is_hardreset_asserted = _omap2_is_hardreset_asserted;
	} else if (cpu_is_omap44xx() || soc_is_omap54xx() || soc_is_dra7xx()) {
		soc_ops.enable_module = _omap4_enable_module;
		soc_ops.disable_module = _omap4_disable_module;
		soc_ops.wait_target_ready = _omap4_wait_target_ready;
		soc_ops.assert_hardreset = _omap4_assert_hardreset;
		soc_ops.deassert_hardreset = _omap4_deassert_hardreset;
		soc_ops.is_hardreset_asserted = _omap4_is_hardreset_asserted;
		soc_ops.init_clkdm = _init_clkdm;
		soc_ops.update_context_lost = _omap4_update_context_lost;
		soc_ops.get_context_lost = _omap4_get_context_lost;
	} else if (soc_is_am43xx()) {
		soc_ops.enable_module = _omap4_enable_module;
		soc_ops.disable_module = _omap4_disable_module;
		soc_ops.wait_target_ready = _omap4_wait_target_ready;
		soc_ops.assert_hardreset = _omap4_assert_hardreset;
		soc_ops.deassert_hardreset = _omap4_deassert_hardreset;
		soc_ops.is_hardreset_asserted = _omap4_is_hardreset_asserted;
		soc_ops.init_clkdm = _init_clkdm;
	} else if (soc_is_am33xx()) {
		soc_ops.enable_module = _am33xx_enable_module;
		soc_ops.disable_module = _am33xx_disable_module;
		soc_ops.wait_target_ready = _am33xx_wait_target_ready;
		soc_ops.assert_hardreset = _am33xx_assert_hardreset;
		soc_ops.deassert_hardreset = _am33xx_deassert_hardreset;
		soc_ops.is_hardreset_asserted = _am33xx_is_hardreset_asserted;
		soc_ops.init_clkdm = _init_clkdm;
	} else {
		WARN(1, "omap_hwmod: unknown SoC type\n");
	}

	inited = true;
}

/**
 * omap_hwmod_get_main_clk - get pointer to main clock name
 * @oh: struct omap_hwmod *
 *
 * Returns the main clock name assocated with @oh upon success,
 * or NULL if @oh is NULL.
 */
const char *omap_hwmod_get_main_clk(struct omap_hwmod *oh)
{
	if (!oh)
		return NULL;

	return oh->main_clk;
}<|MERGE_RESOLUTION|>--- conflicted
+++ resolved
@@ -2367,12 +2367,8 @@
  * Returns 0 on success, -EINVAL if an invalid hwmod is passed, and
  * -ENXIO on absent or invalid register target address space.
  */
-<<<<<<< HEAD
-static int __init _init_mpu_rt_base(struct omap_hwmod *oh, void *data)
-=======
 static int __init _init_mpu_rt_base(struct omap_hwmod *oh, void *data,
 				    struct device_node *np)
->>>>>>> 6ce4eac1
 {
 	struct omap_hwmod_addr_space *mem;
 	void __iomem *va_start = NULL;
@@ -2391,11 +2387,7 @@
 			 oh->name);
 
 		/* Extract the IO space from device tree blob */
-<<<<<<< HEAD
-		if (!of_have_populated_dt())
-=======
 		if (!np)
->>>>>>> 6ce4eac1
 			return -ENXIO;
 
 		va_start = of_iomap(np, oh->mpu_rt_idx);
@@ -2436,16 +2428,11 @@
 	if (oh->_state != _HWMOD_STATE_REGISTERED)
 		return 0;
 
-<<<<<<< HEAD
-	if (oh->class->sysc) {
-		r = _init_mpu_rt_base(oh, NULL);
-=======
 	if (of_have_populated_dt())
 		np = of_dev_hwmod_lookup(of_find_node_by_name(NULL, "ocp"), oh);
 
 	if (oh->class->sysc) {
 		r = _init_mpu_rt_base(oh, NULL, np);
->>>>>>> 6ce4eac1
 		if (r < 0) {
 			WARN(1, "omap_hwmod: %s: doesn't have mpu register target base\n",
 			     oh->name);
