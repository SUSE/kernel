--- conflicted
+++ resolved
@@ -142,12 +142,7 @@
 	.dev_id = "mmci-omap.0",
 	.table = {
 		/* Slot switch, GPIO 96 */
-<<<<<<< HEAD
-		GPIO_LOOKUP("gpio-80-111", 16,
-			    "switch", GPIO_ACTIVE_HIGH),
-=======
 		GPIO_LOOKUP("gpio-96-127", 0, "switch", GPIO_ACTIVE_HIGH),
->>>>>>> 2d5404ca
 		{ }
 	},
 };
@@ -158,17 +153,9 @@
 		/* Slot switch, GPIO 96 */
 		GPIO_LOOKUP("gpio-96-127", 0, "switch", GPIO_ACTIVE_HIGH),
 		/* Slot index 1, VSD power, GPIO 23 */
-<<<<<<< HEAD
-		GPIO_LOOKUP_IDX("gpio-16-31", 7,
-				"vsd", 1, GPIO_ACTIVE_HIGH),
-		/* Slot index 1, VIO power, GPIO 9 */
-		GPIO_LOOKUP_IDX("gpio-0-15", 9,
-				"vsd", 1, GPIO_ACTIVE_HIGH),
-=======
 		GPIO_LOOKUP_IDX("gpio-0-31", 23, "vsd", 1, GPIO_ACTIVE_HIGH),
 		/* Slot index 1, VIO power, GPIO 9 */
 		GPIO_LOOKUP_IDX("gpio-0-31", 9, "vio", 1, GPIO_ACTIVE_HIGH),
->>>>>>> 2d5404ca
 		{ }
 	},
 };
