/*
 * twl-common.c
 *
 * Copyright (C) 2011 Texas Instruments, Inc..
 * Author: Peter Ujfalusi <peter.ujfalusi@ti.com>
 *
 * This program is free software; you can redistribute it and/or
 * modify it under the terms of the GNU General Public License
 * version 2 as published by the Free Software Foundation.
 *
 * This program is distributed in the hope that it will be useful, but
 * WITHOUT ANY WARRANTY; without even the implied warranty of
 * MERCHANTABILITY or FITNESS FOR A PARTICULAR PURPOSE.  See the GNU
 * General Public License for more details.
 *
 * You should have received a copy of the GNU General Public License
 * along with this program; if not, write to the Free Software
 * Foundation, Inc., 51 Franklin St, Fifth Floor, Boston, MA
 * 02110-1301 USA
 *
 */

#include <linux/i2c.h>
#include <linux/i2c/twl.h>
#include <linux/gpio.h>
#include <linux/regulator/machine.h>
#include <linux/regulator/fixed.h>

#include <plat/i2c.h>
#include <plat/usb.h>

#include "twl-common.h"
#include "pm.h"
#include "voltage.h"
<<<<<<< HEAD
=======
#include "mux.h"
>>>>>>> 53c30a1a

static struct i2c_board_info __initdata pmic_i2c_board_info = {
	.addr		= 0x48,
	.flags		= I2C_CLIENT_WAKE,
};

static int twl_set_voltage(void *data, int target_uV)
{
	struct voltagedomain *voltdm = (struct voltagedomain *)data;
	struct omap_volt_data *volt_data = voltdm->volt_data;

	while (1) {
		if (!volt_data->volt_nominal)
			return -EINVAL;
		if (volt_data->volt_nominal >= target_uV)
			break;
		volt_data++;
	}
	return voltdm_scale(voltdm, volt_data->volt_nominal);
}

static int twl_get_voltage(void *data)
{
	struct voltagedomain *voltdm = (struct voltagedomain *)data;
	return voltdm_get_voltage(voltdm);
}

static struct i2c_board_info __initdata omap4_i2c1_board_info[] = {
	{
		.addr		= 0x48,
		.flags		= I2C_CLIENT_WAKE,
	},
	{
		I2C_BOARD_INFO("twl6040", 0x4b),
	},
};

static int twl_set_voltage(void *data, int target_uV)
{
	struct voltagedomain *voltdm = (struct voltagedomain *)data;
	return voltdm_scale(voltdm, target_uV);
}

static int twl_get_voltage(void *data)
{
	struct voltagedomain *voltdm = (struct voltagedomain *)data;
	return voltdm_get_voltage(voltdm);
}

void __init omap_pmic_init(int bus, u32 clkrate,
			   const char *pmic_type, int pmic_irq,
			   struct twl4030_platform_data *pmic_data)
{
	strncpy(pmic_i2c_board_info.type, pmic_type,
		sizeof(pmic_i2c_board_info.type));
	pmic_i2c_board_info.irq = pmic_irq;
	pmic_i2c_board_info.platform_data = pmic_data;

	omap_register_i2c_bus(bus, clkrate, &pmic_i2c_board_info, 1);
}

void __init omap4_pmic_init(const char *pmic_type,
		    struct twl4030_platform_data *pmic_data,
		    struct twl6040_platform_data *twl6040_data, int twl6040_irq)
{
	/* PMIC part*/
	omap_mux_init_signal("sys_nirq1", OMAP_PIN_INPUT_PULLUP | OMAP_PIN_OFF_WAKEUPENABLE);
	strncpy(omap4_i2c1_board_info[0].type, pmic_type,
		sizeof(omap4_i2c1_board_info[0].type));
	omap4_i2c1_board_info[0].irq = OMAP44XX_IRQ_SYS_1N;
	omap4_i2c1_board_info[0].platform_data = pmic_data;

	/* TWL6040 audio IC part */
	omap4_i2c1_board_info[1].irq = twl6040_irq;
	omap4_i2c1_board_info[1].platform_data = twl6040_data;

	omap_register_i2c_bus(1, 400, omap4_i2c1_board_info, 2);

}

void __init omap_pmic_late_init(void)
{
	/* Init the OMAP TWL parameters (if PMIC has been registerd) */
	if (!pmic_i2c_board_info.irq && !omap4_i2c1_board_info[0].irq)
		return;

	omap_twl_init();
	omap_tps6236x_init();
}

#if defined(CONFIG_ARCH_OMAP3)
static struct twl4030_usb_data omap3_usb_pdata = {
	.usb_mode	= T2_USB_MODE_ULPI,
};

static int omap3_batt_table[] = {
/* 0 C */
30800, 29500, 28300, 27100,
26000, 24900, 23900, 22900, 22000, 21100, 20300, 19400, 18700, 17900,
17200, 16500, 15900, 15300, 14700, 14100, 13600, 13100, 12600, 12100,
11600, 11200, 10800, 10400, 10000, 9630,  9280,  8950,  8620,  8310,
8020,  7730,  7460,  7200,  6950,  6710,  6470,  6250,  6040,  5830,
5640,  5450,  5260,  5090,  4920,  4760,  4600,  4450,  4310,  4170,
4040,  3910,  3790,  3670,  3550
};

static struct twl4030_bci_platform_data omap3_bci_pdata = {
	.battery_tmp_tbl	= omap3_batt_table,
	.tblsize		= ARRAY_SIZE(omap3_batt_table),
};

static struct twl4030_madc_platform_data omap3_madc_pdata = {
	.irq_line	= 1,
};

static struct twl4030_codec_data omap3_codec;

static struct twl4030_audio_data omap3_audio_pdata = {
	.audio_mclk = 26000000,
	.codec = &omap3_codec,
};

static struct regulator_consumer_supply omap3_vdda_dac_supplies[] = {
	REGULATOR_SUPPLY("vdda_dac", "omapdss_venc"),
};

static struct regulator_init_data omap3_vdac_idata = {
	.constraints = {
		.min_uV			= 1800000,
		.max_uV			= 1800000,
		.valid_modes_mask	= REGULATOR_MODE_NORMAL
					| REGULATOR_MODE_STANDBY,
		.valid_ops_mask		= REGULATOR_CHANGE_MODE
					| REGULATOR_CHANGE_STATUS,
	},
	.num_consumer_supplies	= ARRAY_SIZE(omap3_vdda_dac_supplies),
	.consumer_supplies	= omap3_vdda_dac_supplies,
};

static struct regulator_consumer_supply omap3_vpll2_supplies[] = {
	REGULATOR_SUPPLY("vdds_dsi", "omapdss"),
	REGULATOR_SUPPLY("vdds_dsi", "omapdss_dsi.0"),
};

static struct regulator_init_data omap3_vpll2_idata = {
	.constraints = {
		.min_uV                 = 1800000,
		.max_uV                 = 1800000,
		.valid_modes_mask       = REGULATOR_MODE_NORMAL
					| REGULATOR_MODE_STANDBY,
		.valid_ops_mask         = REGULATOR_CHANGE_MODE
					| REGULATOR_CHANGE_STATUS,
	},
	.num_consumer_supplies		= ARRAY_SIZE(omap3_vpll2_supplies),
	.consumer_supplies		= omap3_vpll2_supplies,
};

static struct regulator_consumer_supply omap3_vdd1_supply[] = {
	REGULATOR_SUPPLY("vcc", "mpu.0"),
};

static struct regulator_consumer_supply omap3_vdd2_supply[] = {
	REGULATOR_SUPPLY("vcc", "l3_main.0"),
};

static struct regulator_init_data omap3_vdd1 = {
	.constraints = {
		.name			= "vdd_mpu_iva",
		.min_uV			= 600000,
		.max_uV			= 1450000,
		.valid_modes_mask	= REGULATOR_MODE_NORMAL,
		.valid_ops_mask		= REGULATOR_CHANGE_VOLTAGE,
	},
	.num_consumer_supplies		= ARRAY_SIZE(omap3_vdd1_supply),
	.consumer_supplies		= omap3_vdd1_supply,
};

static struct regulator_init_data omap3_vdd2 = {
	.constraints = {
		.name			= "vdd_core",
		.min_uV			= 600000,
		.max_uV			= 1450000,
		.valid_modes_mask	= REGULATOR_MODE_NORMAL,
		.valid_ops_mask		= REGULATOR_CHANGE_VOLTAGE,
	},
	.num_consumer_supplies		= ARRAY_SIZE(omap3_vdd2_supply),
	.consumer_supplies		= omap3_vdd2_supply,
};

static struct twl_regulator_driver_data omap3_vdd1_drvdata = {
	.get_voltage = twl_get_voltage,
	.set_voltage = twl_set_voltage,
};

static struct twl_regulator_driver_data omap3_vdd2_drvdata = {
	.get_voltage = twl_get_voltage,
	.set_voltage = twl_set_voltage,
};

void __init omap3_pmic_get_config(struct twl4030_platform_data *pmic_data,
				  u32 pdata_flags, u32 regulators_flags)
{
	if (!pmic_data->irq_base)
		pmic_data->irq_base = TWL4030_IRQ_BASE;
	if (!pmic_data->irq_end)
		pmic_data->irq_end = TWL4030_IRQ_END;
	if (!pmic_data->vdd1) {
		omap3_vdd1.driver_data = &omap3_vdd1_drvdata;
		omap3_vdd1_drvdata.data = voltdm_lookup("mpu_iva");
		pmic_data->vdd1 = &omap3_vdd1;
	}
	if (!pmic_data->vdd2) {
		omap3_vdd2.driver_data = &omap3_vdd2_drvdata;
		omap3_vdd2_drvdata.data = voltdm_lookup("core");
		pmic_data->vdd2 = &omap3_vdd2;
	}

	/* Common platform data configurations */
	if (pdata_flags & TWL_COMMON_PDATA_USB && !pmic_data->usb)
		pmic_data->usb = &omap3_usb_pdata;

	if (pdata_flags & TWL_COMMON_PDATA_BCI && !pmic_data->bci)
		pmic_data->bci = &omap3_bci_pdata;

	if (pdata_flags & TWL_COMMON_PDATA_MADC && !pmic_data->madc)
		pmic_data->madc = &omap3_madc_pdata;

	if (pdata_flags & TWL_COMMON_PDATA_AUDIO && !pmic_data->audio)
		pmic_data->audio = &omap3_audio_pdata;

	/* Common regulator configurations */
	if (regulators_flags & TWL_COMMON_REGULATOR_VDAC && !pmic_data->vdac)
		pmic_data->vdac = &omap3_vdac_idata;

	if (regulators_flags & TWL_COMMON_REGULATOR_VPLL2 && !pmic_data->vpll2)
		pmic_data->vpll2 = &omap3_vpll2_idata;
}
#endif /* CONFIG_ARCH_OMAP3 */

#if defined(CONFIG_ARCH_OMAP4)
static struct twl4030_usb_data omap4_usb_pdata = {
	.phy_init	= omap4430_phy_init,
	.phy_exit	= omap4430_phy_exit,
	.phy_power	= omap4430_phy_power,
	.phy_set_clock	= omap4430_phy_set_clk,
	.phy_suspend	= omap4430_phy_suspend,
};

static struct regulator_init_data omap4_vdac_idata = {
	.constraints = {
		.min_uV			= 1800000,
		.max_uV			= 1800000,
		.valid_modes_mask	= REGULATOR_MODE_NORMAL
					| REGULATOR_MODE_STANDBY,
		.valid_ops_mask		= REGULATOR_CHANGE_MODE
					| REGULATOR_CHANGE_STATUS,
	},
	.supply_regulator	= "V2V1",
};

static struct regulator_init_data omap4_vaux2_idata = {
	.constraints = {
		.min_uV			= 1200000,
		.max_uV			= 2800000,
		.apply_uV		= true,
		.valid_modes_mask	= REGULATOR_MODE_NORMAL
					| REGULATOR_MODE_STANDBY,
		.valid_ops_mask		= REGULATOR_CHANGE_VOLTAGE
					| REGULATOR_CHANGE_MODE
					| REGULATOR_CHANGE_STATUS,
	},
};

static struct regulator_init_data omap4_vaux3_idata = {
	.constraints = {
		.min_uV			= 1000000,
		.max_uV			= 3000000,
		.apply_uV		= true,
		.valid_modes_mask	= REGULATOR_MODE_NORMAL
					| REGULATOR_MODE_STANDBY,
		.valid_ops_mask		= REGULATOR_CHANGE_VOLTAGE
					| REGULATOR_CHANGE_MODE
					| REGULATOR_CHANGE_STATUS,
	},
};

static struct regulator_consumer_supply omap4_vmmc_supply[] = {
	REGULATOR_SUPPLY("vmmc", "omap_hsmmc.0"),
};

/* VMMC1 for MMC1 card */
static struct regulator_init_data omap4_vmmc_idata = {
	.constraints = {
		.min_uV			= 1200000,
		.max_uV			= 3000000,
		.apply_uV		= true,
		.valid_modes_mask	= REGULATOR_MODE_NORMAL
					| REGULATOR_MODE_STANDBY,
		.valid_ops_mask		= REGULATOR_CHANGE_VOLTAGE
					| REGULATOR_CHANGE_MODE
					| REGULATOR_CHANGE_STATUS,
	},
	.num_consumer_supplies  = ARRAY_SIZE(omap4_vmmc_supply),
	.consumer_supplies      = omap4_vmmc_supply,
};

static struct regulator_init_data omap4_vpp_idata = {
	.constraints = {
		.min_uV			= 1800000,
		.max_uV			= 2500000,
		.apply_uV		= true,
		.valid_modes_mask	= REGULATOR_MODE_NORMAL
					| REGULATOR_MODE_STANDBY,
		.valid_ops_mask		= REGULATOR_CHANGE_VOLTAGE
					| REGULATOR_CHANGE_MODE
					| REGULATOR_CHANGE_STATUS,
	},
};

static struct regulator_init_data omap4_vana_idata = {
	.constraints = {
		.min_uV			= 2100000,
		.max_uV			= 2100000,
		.valid_modes_mask	= REGULATOR_MODE_NORMAL
					| REGULATOR_MODE_STANDBY,
		.valid_ops_mask		= REGULATOR_CHANGE_MODE
					| REGULATOR_CHANGE_STATUS,
	},
};

static struct regulator_consumer_supply omap4_vcxio_supply[] = {
	REGULATOR_SUPPLY("vdds_dsi", "omapdss_dss"),
	REGULATOR_SUPPLY("vdds_dsi", "omapdss_dsi.0"),
	REGULATOR_SUPPLY("vdds_dsi", "omapdss_dsi.1"),
};

static struct regulator_init_data omap4_vcxio_idata = {
	.constraints = {
		.min_uV			= 1800000,
		.max_uV			= 1800000,
		.valid_modes_mask	= REGULATOR_MODE_NORMAL
					| REGULATOR_MODE_STANDBY,
		.valid_ops_mask		= REGULATOR_CHANGE_MODE
					| REGULATOR_CHANGE_STATUS,
		.always_on		= true,
	},
	.num_consumer_supplies	= ARRAY_SIZE(omap4_vcxio_supply),
	.consumer_supplies	= omap4_vcxio_supply,
	.supply_regulator	= "V2V1",
};

static struct regulator_init_data omap4_vusb_idata = {
	.constraints = {
		.min_uV			= 3300000,
		.max_uV			= 3300000,
		.valid_modes_mask	= REGULATOR_MODE_NORMAL
					| REGULATOR_MODE_STANDBY,
		.valid_ops_mask		= REGULATOR_CHANGE_MODE
					| REGULATOR_CHANGE_STATUS,
	},
};

static struct regulator_init_data omap4_clk32kg_idata = {
	.constraints = {
		.valid_ops_mask		= REGULATOR_CHANGE_STATUS,
	},
};

static struct regulator_consumer_supply omap4_vdd1_supply[] = {
	REGULATOR_SUPPLY("vcc", "mpu.0"),
};

static struct regulator_consumer_supply omap4_vdd2_supply[] = {
	REGULATOR_SUPPLY("vcc", "iva.0"),
};

static struct regulator_consumer_supply omap4_vdd3_supply[] = {
	REGULATOR_SUPPLY("vcc", "l3_main.0"),
};

static struct regulator_init_data omap4_vdd1 = {
	.constraints = {
		.name			= "vdd_mpu",
		.min_uV			= 500000,
		.max_uV			= 1500000,
		.valid_modes_mask	= REGULATOR_MODE_NORMAL,
		.valid_ops_mask		= REGULATOR_CHANGE_VOLTAGE,
	},
	.num_consumer_supplies		= ARRAY_SIZE(omap4_vdd1_supply),
	.consumer_supplies		= omap4_vdd1_supply,
};

static struct regulator_init_data omap4_vdd2 = {
	.constraints = {
		.name			= "vdd_iva",
		.min_uV			= 500000,
		.max_uV			= 1500000,
		.valid_modes_mask	= REGULATOR_MODE_NORMAL,
		.valid_ops_mask		= REGULATOR_CHANGE_VOLTAGE,
	},
	.num_consumer_supplies		= ARRAY_SIZE(omap4_vdd2_supply),
	.consumer_supplies		= omap4_vdd2_supply,
};

static struct regulator_init_data omap4_vdd3 = {
	.constraints = {
		.name			= "vdd_core",
		.min_uV			= 500000,
		.max_uV			= 1500000,
		.valid_modes_mask	= REGULATOR_MODE_NORMAL,
		.valid_ops_mask		= REGULATOR_CHANGE_VOLTAGE,
	},
	.num_consumer_supplies		= ARRAY_SIZE(omap4_vdd3_supply),
	.consumer_supplies		= omap4_vdd3_supply,
};


static struct twl_regulator_driver_data omap4_vdd1_drvdata = {
	.get_voltage = twl_get_voltage,
	.set_voltage = twl_set_voltage,
};

static struct twl_regulator_driver_data omap4_vdd2_drvdata = {
	.get_voltage = twl_get_voltage,
	.set_voltage = twl_set_voltage,
};

static struct twl_regulator_driver_data omap4_vdd3_drvdata = {
	.get_voltage = twl_get_voltage,
	.set_voltage = twl_set_voltage,
};

<<<<<<< HEAD
=======
static struct regulator_consumer_supply omap4_v1v8_supply[] = {
	REGULATOR_SUPPLY("vio", "1-004b"),
};

static struct regulator_init_data omap4_v1v8_idata = {
	.constraints = {
		.min_uV			= 1800000,
		.max_uV			= 1800000,
		.valid_modes_mask	= REGULATOR_MODE_NORMAL
					| REGULATOR_MODE_STANDBY,
		.valid_ops_mask		= REGULATOR_CHANGE_MODE
					| REGULATOR_CHANGE_STATUS,
		.always_on		= true,
	},
	.num_consumer_supplies	= ARRAY_SIZE(omap4_v1v8_supply),
	.consumer_supplies	= omap4_v1v8_supply,
};

static struct regulator_consumer_supply omap4_v2v1_supply[] = {
	REGULATOR_SUPPLY("v2v1", "1-004b"),
};

static struct regulator_init_data omap4_v2v1_idata = {
	.constraints = {
		.min_uV			= 2100000,
		.max_uV			= 2100000,
		.valid_modes_mask	= REGULATOR_MODE_NORMAL
					| REGULATOR_MODE_STANDBY,
		.valid_ops_mask		= REGULATOR_CHANGE_MODE
					| REGULATOR_CHANGE_STATUS,
	},
	.num_consumer_supplies	= ARRAY_SIZE(omap4_v2v1_supply),
	.consumer_supplies	= omap4_v2v1_supply,
};

>>>>>>> 53c30a1a
void __init omap4_pmic_get_config(struct twl4030_platform_data *pmic_data,
				  u32 pdata_flags, u32 regulators_flags)
{
	if (!pmic_data->irq_base)
		pmic_data->irq_base = TWL6030_IRQ_BASE;
	if (!pmic_data->irq_end)
		pmic_data->irq_end = TWL6030_IRQ_END;

	if (!pmic_data->vdd1) {
		omap4_vdd1.driver_data = &omap4_vdd1_drvdata;
		omap4_vdd1_drvdata.data = voltdm_lookup("mpu");
		pmic_data->vdd1 = &omap4_vdd1;
	}

	if (!pmic_data->vdd2) {
		omap4_vdd2.driver_data = &omap4_vdd2_drvdata;
		omap4_vdd2_drvdata.data = voltdm_lookup("iva");
		pmic_data->vdd2 = &omap4_vdd2;
	}

	if (!pmic_data->vdd3) {
		omap4_vdd3.driver_data = &omap4_vdd3_drvdata;
		omap4_vdd3_drvdata.data = voltdm_lookup("core");
		pmic_data->vdd3 = &omap4_vdd3;
	}

	/* Common platform data configurations */
	if (pdata_flags & TWL_COMMON_PDATA_USB && !pmic_data->usb)
		pmic_data->usb = &omap4_usb_pdata;

	/* Common regulator configurations */
	if (regulators_flags & TWL_COMMON_REGULATOR_VDAC && !pmic_data->vdac)
		pmic_data->vdac = &omap4_vdac_idata;

	if (regulators_flags & TWL_COMMON_REGULATOR_VAUX2 && !pmic_data->vaux2)
		pmic_data->vaux2 = &omap4_vaux2_idata;

	if (regulators_flags & TWL_COMMON_REGULATOR_VAUX3 && !pmic_data->vaux3)
		pmic_data->vaux3 = &omap4_vaux3_idata;

	if (regulators_flags & TWL_COMMON_REGULATOR_VMMC && !pmic_data->vmmc)
		pmic_data->vmmc = &omap4_vmmc_idata;

	if (regulators_flags & TWL_COMMON_REGULATOR_VPP && !pmic_data->vpp)
		pmic_data->vpp = &omap4_vpp_idata;

	if (regulators_flags & TWL_COMMON_REGULATOR_VANA && !pmic_data->vana)
		pmic_data->vana = &omap4_vana_idata;

	if (regulators_flags & TWL_COMMON_REGULATOR_VCXIO && !pmic_data->vcxio)
		pmic_data->vcxio = &omap4_vcxio_idata;

	if (regulators_flags & TWL_COMMON_REGULATOR_VUSB && !pmic_data->vusb)
		pmic_data->vusb = &omap4_vusb_idata;

	if (regulators_flags & TWL_COMMON_REGULATOR_CLK32KG &&
	    !pmic_data->clk32kg)
		pmic_data->clk32kg = &omap4_clk32kg_idata;

	if (regulators_flags & TWL_COMMON_REGULATOR_V1V8 && !pmic_data->v1v8)
		pmic_data->v1v8 = &omap4_v1v8_idata;

	if (regulators_flags & TWL_COMMON_REGULATOR_V2V1 && !pmic_data->v2v1)
		pmic_data->v2v1 = &omap4_v2v1_idata;
}
#endif /* CONFIG_ARCH_OMAP4 */

/**
 * omap_pmic_register_data() - Register the PMIC information to OMAP mapping
 * @omap_pmic_maps:    array ending with a empty element representing the maps
 */
int __init omap_pmic_register_data(struct omap_pmic_map *map)
{
	struct voltagedomain *voltdm;
	int r;

	if (!map)
		return 0;

	while (map->name) {
		if (cpu_is_omap34xx() && !(map->cpu & PMIC_CPU_OMAP3))
			goto next;

		if (cpu_is_omap443x() && !(map->cpu & PMIC_CPU_OMAP4430))
			goto next;

		if (cpu_is_omap446x() && !(map->cpu & PMIC_CPU_OMAP4460))
			goto next;

		voltdm = voltdm_lookup(map->name);
		if (IS_ERR_OR_NULL(voltdm)) {
			pr_err("%s: unable to find map %s\n", __func__,
				map->name);
			goto next;
		}
		if (IS_ERR_OR_NULL(map->pmic_data)) {
			pr_warning("%s: domain[%s] has no pmic data\n",
					__func__, map->name);
			goto next;
		}

		r = omap_voltage_register_pmic(voltdm, map->pmic_data);
		if (r) {
			pr_warning("%s: domain[%s] register returned %d\n",
					__func__, map->name, r);
			goto next;
		}
		if (map->special_action) {
			r = map->special_action(voltdm);
			WARN(r, "%s: domain[%s] action returned %d\n", __func__,
				map->name, r);
		}
next:
		map++;
	}

	return 0;
}<|MERGE_RESOLUTION|>--- conflicted
+++ resolved
@@ -32,36 +32,12 @@
 #include "twl-common.h"
 #include "pm.h"
 #include "voltage.h"
-<<<<<<< HEAD
-=======
 #include "mux.h"
->>>>>>> 53c30a1a
 
 static struct i2c_board_info __initdata pmic_i2c_board_info = {
 	.addr		= 0x48,
 	.flags		= I2C_CLIENT_WAKE,
 };
-
-static int twl_set_voltage(void *data, int target_uV)
-{
-	struct voltagedomain *voltdm = (struct voltagedomain *)data;
-	struct omap_volt_data *volt_data = voltdm->volt_data;
-
-	while (1) {
-		if (!volt_data->volt_nominal)
-			return -EINVAL;
-		if (volt_data->volt_nominal >= target_uV)
-			break;
-		volt_data++;
-	}
-	return voltdm_scale(voltdm, volt_data->volt_nominal);
-}
-
-static int twl_get_voltage(void *data)
-{
-	struct voltagedomain *voltdm = (struct voltagedomain *)data;
-	return voltdm_get_voltage(voltdm);
-}
 
 static struct i2c_board_info __initdata omap4_i2c1_board_info[] = {
 	{
@@ -119,11 +95,10 @@
 void __init omap_pmic_late_init(void)
 {
 	/* Init the OMAP TWL parameters (if PMIC has been registerd) */
-	if (!pmic_i2c_board_info.irq && !omap4_i2c1_board_info[0].irq)
-		return;
-
-	omap_twl_init();
-	omap_tps6236x_init();
+	if (pmic_i2c_board_info.irq)
+		omap3_twl_init();
+	if (omap4_i2c1_board_info[0].irq)
+		omap4_twl_init();
 }
 
 #if defined(CONFIG_ARCH_OMAP3)
@@ -468,8 +443,6 @@
 	.set_voltage = twl_set_voltage,
 };
 
-<<<<<<< HEAD
-=======
 static struct regulator_consumer_supply omap4_v1v8_supply[] = {
 	REGULATOR_SUPPLY("vio", "1-004b"),
 };
@@ -505,7 +478,6 @@
 	.consumer_supplies	= omap4_v2v1_supply,
 };
 
->>>>>>> 53c30a1a
 void __init omap4_pmic_get_config(struct twl4030_platform_data *pmic_data,
 				  u32 pdata_flags, u32 regulators_flags)
 {
@@ -571,56 +543,4 @@
 	if (regulators_flags & TWL_COMMON_REGULATOR_V2V1 && !pmic_data->v2v1)
 		pmic_data->v2v1 = &omap4_v2v1_idata;
 }
-#endif /* CONFIG_ARCH_OMAP4 */
-
-/**
- * omap_pmic_register_data() - Register the PMIC information to OMAP mapping
- * @omap_pmic_maps:    array ending with a empty element representing the maps
- */
-int __init omap_pmic_register_data(struct omap_pmic_map *map)
-{
-	struct voltagedomain *voltdm;
-	int r;
-
-	if (!map)
-		return 0;
-
-	while (map->name) {
-		if (cpu_is_omap34xx() && !(map->cpu & PMIC_CPU_OMAP3))
-			goto next;
-
-		if (cpu_is_omap443x() && !(map->cpu & PMIC_CPU_OMAP4430))
-			goto next;
-
-		if (cpu_is_omap446x() && !(map->cpu & PMIC_CPU_OMAP4460))
-			goto next;
-
-		voltdm = voltdm_lookup(map->name);
-		if (IS_ERR_OR_NULL(voltdm)) {
-			pr_err("%s: unable to find map %s\n", __func__,
-				map->name);
-			goto next;
-		}
-		if (IS_ERR_OR_NULL(map->pmic_data)) {
-			pr_warning("%s: domain[%s] has no pmic data\n",
-					__func__, map->name);
-			goto next;
-		}
-
-		r = omap_voltage_register_pmic(voltdm, map->pmic_data);
-		if (r) {
-			pr_warning("%s: domain[%s] register returned %d\n",
-					__func__, map->name, r);
-			goto next;
-		}
-		if (map->special_action) {
-			r = map->special_action(voltdm);
-			WARN(r, "%s: domain[%s] action returned %d\n", __func__,
-				map->name, r);
-		}
-next:
-		map++;
-	}
-
-	return 0;
-}+#endif /* CONFIG_ARCH_OMAP4 */