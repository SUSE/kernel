--- conflicted
+++ resolved
@@ -603,19 +603,6 @@
 			__func__, OMAP4_SFH7741_ENABLE_GPIO, error);
 }
 
-<<<<<<< HEAD
-static void sdp4430_hdmi_mux_init(void)
-{
-	omap_mux_init_signal("hdmi_cec",
-			OMAP_PIN_INPUT_PULLUP);
-	omap_mux_init_signal("hdmi_ddc_scl",
-			OMAP_PIN_INPUT_PULLUP);
-	omap_mux_init_signal("hdmi_ddc_sda",
-			OMAP_PIN_INPUT_PULLUP);
-}
-
-=======
->>>>>>> 6f5c871d
 static struct gpio sdp4430_hdmi_gpios[] = {
 	{ HDMI_GPIO_CT_CP_HPD, GPIOF_OUT_INIT_HIGH, "hdmi_gpio_ct_cp_hpd" },
 	{ HDMI_GPIO_LS_OE,	GPIOF_OUT_INIT_HIGH,	"hdmi_gpio_ls_oe" },
@@ -840,8 +827,6 @@
 	sdp4430_lcd_init();
 	sdp4430_picodlp_init();
 	omap_display_init(&sdp4430_dss_data);
-<<<<<<< HEAD
-=======
 	/*
 	 * OMAP4460SDP/Blaze and OMAP4430 ES2.3 SDP/Blaze boards and
 	 * later have external pull up on the HDMI I2C lines
@@ -850,7 +835,6 @@
 		omap_hdmi_init(OMAP_HDMI_SDA_SCL_EXTERNAL_PULLUP);
 	else
 		omap_hdmi_init(0);
->>>>>>> 6f5c871d
 
 	omap_mux_init_gpio(HDMI_GPIO_LS_OE, OMAP_PIN_OUTPUT);
 	omap_mux_init_gpio(HDMI_GPIO_CT_CP_HPD, OMAP_PIN_OUTPUT);
