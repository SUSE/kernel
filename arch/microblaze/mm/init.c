--- conflicted
+++ resolved
@@ -267,12 +267,9 @@
 	/* CMA initialization */
 	dma_contiguous_reserve(memory_start + lowmem_size - 1);
 
-<<<<<<< HEAD
-=======
 	memblock_dump_all();
 }
 
->>>>>>> eb3cdb58
 void * __ref zalloc_maybe_bootmem(size_t size, gfp_t mask)
 {
 	void *p;
