--- conflicted
+++ resolved
@@ -384,17 +384,7 @@
 	alg = test->adult;
 
 	if (list_empty(&alg->cra_list))
-<<<<<<< HEAD
 		goto complete;
-
-	if (err == -ECANCELED)
-		alg->cra_flags |= CRYPTO_ALG_FIPS_INTERNAL;
-	else if (err)
-=======
->>>>>>> eb3cdb58
-		goto complete;
-	else
-		alg->cra_flags &= ~CRYPTO_ALG_FIPS_INTERNAL;
 
 	if (err == -ECANCELED)
 		alg->cra_flags |= CRYPTO_ALG_FIPS_INTERNAL;
@@ -650,10 +640,7 @@
 	struct crypto_larval *larval;
 	struct crypto_spawn *spawn;
 	u32 fips_internal = 0;
-<<<<<<< HEAD
-=======
 	LIST_HEAD(algs_to_put);
->>>>>>> eb3cdb58
 	int err;
 
 	err = crypto_check_alg(&inst->alg);
@@ -685,11 +672,7 @@
 
 	inst->alg.cra_flags |= (fips_internal & CRYPTO_ALG_FIPS_INTERNAL);
 
-<<<<<<< HEAD
-	larval = __crypto_register_alg(&inst->alg);
-=======
 	larval = __crypto_register_alg(&inst->alg, &algs_to_put);
->>>>>>> eb3cdb58
 	if (IS_ERR(larval))
 		goto unlock;
 	else if (larval)
