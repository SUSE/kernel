--- conflicted
+++ resolved
@@ -5831,25 +5831,14 @@
 #endif
 }
 
-#ifdef CONFIG_CRYPTO_FIPS
-static bool suse_fips_is_driver_unapproved(const char *driver)
-{
-	/*
-	 * unapproved_drivers[] contains a sorted list of
-	 * cra_driver_name's to reject in FIPS mode.
-	 */
-	static const char *unapproved_drivers[] = {
-#include "suse_fips_unapproved_drivers.h"
-	};
+static int alg_find_test(const char *alg)
+{
 	int start = 0;
-	int end = ARRAY_SIZE(unapproved_drivers);
-
-	if (!fips_enabled)
-		return false;
+	int end = ARRAY_SIZE(alg_test_descs);
 
 	while (start < end) {
 		int i = (start + end) / 2;
-		int diff = strcmp(unapproved_drivers[i], driver);
+		int diff = strcmp(alg_test_descs[i].alg, alg);
 
 		if (diff > 0) {
 			end = i;
@@ -5861,39 +5850,6 @@
 			continue;
 		}
 
-		pr_info("alg: disabling driver '%s' in FIPS mode\n", driver);
-
-		return true;
-	}
-
-	return false;
-}
-#else /* !CONFIG_CRYPTO_FIPS */
-static bool suse_fips_is_driver_unapproved(const char *driver)
-{
-	return false;
-}
-#endif /* CONFIG_CRYPTO_FIPS */
-
-static int alg_find_test(const char *alg)
-{
-	int start = 0;
-	int end = ARRAY_SIZE(alg_test_descs);
-
-	while (start < end) {
-		int i = (start + end) / 2;
-		int diff = strcmp(alg_test_descs[i].alg, alg);
-
-		if (diff > 0) {
-			end = i;
-			continue;
-		}
-
-		if (diff < 0) {
-			start = i + 1;
-			continue;
-		}
-
 		return i;
 	}
 
@@ -5930,9 +5886,6 @@
 		i = alg_find_test(nalg);
 		if (i < 0)
 			goto notest;
-
-		if (suse_fips_is_driver_unapproved(driver))
-			return -EINVAL;
 
 		if (fips_enabled && !alg_test_descs[i].fips_allowed)
 			goto non_fips_alg;
@@ -5948,8 +5901,6 @@
 
 	if (fips_enabled) {
 		if (j >= 0 && !alg_test_descs[j].fips_allowed)
-			return -EINVAL;
-		else if (suse_fips_is_driver_unapproved(driver))
 			return -EINVAL;
 
 		if (i >= 0 && !alg_test_descs[i].fips_allowed)
@@ -5986,16 +5937,6 @@
 	return rc;
 
 notest:
-<<<<<<< HEAD
-	/*
-	 * Unapproved drivers can register constructions for which
-	 * there is no matching test with ->fips_allowed == 0, check
-	 * for this.
-	 */
-	if (suse_fips_is_driver_unapproved(driver))
-		return -EINVAL;
-
-=======
 	if ((type & CRYPTO_ALG_TYPE_MASK) == CRYPTO_ALG_TYPE_LSKCIPHER) {
 		char nalg[CRYPTO_MAX_ALG_NAME];
 
@@ -6015,7 +5956,6 @@
 	}
 
 notest2:
->>>>>>> 2d5404ca
 	printk(KERN_INFO "alg: No test for %s (%s)\n", alg, driver);
 
 	if (type & CRYPTO_ALG_FIPS_INTERNAL)
