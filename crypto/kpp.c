--- conflicted
+++ resolved
@@ -114,8 +114,6 @@
 }
 EXPORT_SYMBOL_GPL(crypto_alloc_kpp);
 
-<<<<<<< HEAD
-=======
 int crypto_grab_kpp(struct crypto_kpp_spawn *spawn,
 		    struct crypto_instance *inst,
 		    const char *name, u32 type, u32 mask)
@@ -125,7 +123,6 @@
 }
 EXPORT_SYMBOL_GPL(crypto_grab_kpp);
 
->>>>>>> eb3cdb58
 int crypto_has_kpp(const char *alg_name, u32 type, u32 mask)
 {
 	return crypto_type_has_alg(alg_name, &crypto_kpp_type, type, mask);
