// SPDX-License-Identifier: GPL-2.0-or-later
/* In-software asymmetric public-key crypto subtype
 *
 * See Documentation/crypto/asymmetric-keys.rst
 *
 * Copyright (C) 2012 Red Hat, Inc. All Rights Reserved.
 * Written by David Howells (dhowells@redhat.com)
 */

#define pr_fmt(fmt) "PKEY: "fmt
#include <crypto/akcipher.h>
#include <crypto/public_key.h>
#include <crypto/sig.h>
#include <keys/asymmetric-subtype.h>
#include <linux/asn1.h>
#include <linux/err.h>
#include <linux/kernel.h>
#include <linux/module.h>
#include <linux/seq_file.h>
#include <linux/slab.h>
#include <linux/string.h>

MODULE_DESCRIPTION("In-software asymmetric public-key subtype");
MODULE_AUTHOR("Red Hat, Inc.");
MODULE_LICENSE("GPL");

/*
 * Provide a part of a description of the key for /proc/keys.
 */
static void public_key_describe(const struct key *asymmetric_key,
				struct seq_file *m)
{
	struct public_key *key = asymmetric_key->payload.data[asym_crypto];

	if (key)
		seq_printf(m, "%s.%s", key->id_type, key->pkey_algo);
}

/*
 * Destroy a public key algorithm key.
 */
void public_key_free(struct public_key *key)
{
	if (key) {
		kfree_sensitive(key->key);
		kfree(key->params);
		kfree(key);
	}
}
EXPORT_SYMBOL_GPL(public_key_free);

/*
 * Destroy a public key algorithm key.
 */
static void public_key_destroy(void *payload0, void *payload3)
{
	public_key_free(payload0);
	public_key_signature_free(payload3);
}

/*
 * Given a public_key, and an encoding and hash_algo to be used for signing
 * and/or verification with that key, determine the name of the corresponding
 * akcipher algorithm.  Also check that encoding and hash_algo are allowed.
 */
static int
software_key_determine_akcipher(const struct public_key *pkey,
				const char *encoding, const char *hash_algo,
				char alg_name[CRYPTO_MAX_ALG_NAME], bool *sig,
				enum kernel_pkey_operation op)
{
	int n;

	*sig = true;

	if (!encoding)
		return -EINVAL;

	if (strcmp(pkey->pkey_algo, "rsa") == 0) {
		/*
		 * RSA signatures usually use EMSA-PKCS1-1_5 [RFC3447 sec 8.2].
		 */
		if (strcmp(encoding, "pkcs1") == 0) {
			*sig = op == kernel_pkey_sign ||
			       op == kernel_pkey_verify;
			if (!*sig) {
				/*
				 * For encrypt/decrypt, hash_algo is not used
				 * but allowed to be set for historic reasons.
				 */
				n = snprintf(alg_name, CRYPTO_MAX_ALG_NAME,
					     "pkcs1pad(%s)",
					     pkey->pkey_algo);
			} else {
				if (!hash_algo)
					hash_algo = "none";
				n = snprintf(alg_name, CRYPTO_MAX_ALG_NAME,
					     "pkcs1(%s,%s)",
					     pkey->pkey_algo, hash_algo);
			}
			return n >= CRYPTO_MAX_ALG_NAME ? -EINVAL : 0;
		}
		if (strcmp(encoding, "raw") != 0)
			return -EINVAL;
		/*
		 * Raw RSA cannot differentiate between different hash
		 * algorithms.
		 */
		if (hash_algo)
			return -EINVAL;
		*sig = false;
	} else if (strncmp(pkey->pkey_algo, "ecdsa", 5) == 0) {
		if (strcmp(encoding, "x962") != 0 &&
		    strcmp(encoding, "p1363") != 0)
			return -EINVAL;
		/*
		 * ECDSA signatures are taken over a raw hash, so they don't
		 * differentiate between different hash algorithms.  That means
		 * that the verifier should hard-code a specific hash algorithm.
		 * Unfortunately, in practice ECDSA is used with multiple SHAs,
		 * so we have to allow all of them and not just one.
		 */
		if (!hash_algo)
			return -EINVAL;
		if (strcmp(hash_algo, "sha1") != 0 &&
		    strcmp(hash_algo, "sha224") != 0 &&
		    strcmp(hash_algo, "sha256") != 0 &&
		    strcmp(hash_algo, "sha384") != 0 &&
		    strcmp(hash_algo, "sha512") != 0 &&
		    strcmp(hash_algo, "sha3-256") != 0 &&
		    strcmp(hash_algo, "sha3-384") != 0 &&
		    strcmp(hash_algo, "sha3-512") != 0)
			return -EINVAL;
		n = snprintf(alg_name, CRYPTO_MAX_ALG_NAME, "%s(%s)",
			     encoding, pkey->pkey_algo);
		return n >= CRYPTO_MAX_ALG_NAME ? -EINVAL : 0;
	} else if (strcmp(pkey->pkey_algo, "ecrdsa") == 0) {
		if (strcmp(encoding, "raw") != 0)
			return -EINVAL;
		if (!hash_algo)
			return -EINVAL;
		if (strcmp(hash_algo, "streebog256") != 0 &&
		    strcmp(hash_algo, "streebog512") != 0)
			return -EINVAL;
	} else {
		/* Unknown public key algorithm */
		return -ENOPKG;
	}
	if (strscpy(alg_name, pkey->pkey_algo, CRYPTO_MAX_ALG_NAME) < 0)
		return -EINVAL;
	return 0;
}

static u8 *pkey_pack_u32(u8 *dst, u32 val)
{
	memcpy(dst, &val, sizeof(val));
	return dst + sizeof(val);
}

/*
 * Query information about a key.
 */
static int software_key_query(const struct kernel_pkey_params *params,
			      struct kernel_pkey_query *info)
{
	struct public_key *pkey = params->key->payload.data[asym_crypto];
	char alg_name[CRYPTO_MAX_ALG_NAME];
	u8 *key, *ptr;
	int ret, len;
	bool issig;

	ret = software_key_determine_akcipher(pkey, params->encoding,
					      params->hash_algo, alg_name,
					      &issig, kernel_pkey_sign);
	if (ret < 0)
		return ret;

	key = kmalloc(pkey->keylen + sizeof(u32) * 2 + pkey->paramlen,
		      GFP_KERNEL);
	if (!key)
		return -ENOMEM;

	memcpy(key, pkey->key, pkey->keylen);
	ptr = key + pkey->keylen;
	ptr = pkey_pack_u32(ptr, pkey->algo);
	ptr = pkey_pack_u32(ptr, pkey->paramlen);
	memcpy(ptr, pkey->params, pkey->paramlen);

	memset(info, 0, sizeof(*info));

	if (issig) {
		struct crypto_sig *sig;

		sig = crypto_alloc_sig(alg_name, 0, 0);
		if (IS_ERR(sig)) {
			ret = PTR_ERR(sig);
			goto error_free_key;
		}

		if (pkey->key_is_private)
			ret = crypto_sig_set_privkey(sig, key, pkey->keylen);
		else
			ret = crypto_sig_set_pubkey(sig, key, pkey->keylen);
		if (ret < 0)
			goto error_free_sig;

		len = crypto_sig_keysize(sig);
		info->key_size = len;
		info->max_sig_size = crypto_sig_maxsize(sig);
		info->max_data_size = crypto_sig_digestsize(sig);

		info->supported_ops = KEYCTL_SUPPORTS_VERIFY;
		if (pkey->key_is_private)
			info->supported_ops |= KEYCTL_SUPPORTS_SIGN;

		if (strcmp(params->encoding, "pkcs1") == 0) {
			info->max_enc_size = len / BITS_PER_BYTE;
			info->max_dec_size = len / BITS_PER_BYTE;

			info->supported_ops |= KEYCTL_SUPPORTS_ENCRYPT;
			if (pkey->key_is_private)
				info->supported_ops |= KEYCTL_SUPPORTS_DECRYPT;
		}

error_free_sig:
		crypto_free_sig(sig);
	} else {
		struct crypto_akcipher *tfm;

		tfm = crypto_alloc_akcipher(alg_name, 0, 0);
		if (IS_ERR(tfm)) {
			ret = PTR_ERR(tfm);
			goto error_free_key;
		}

		if (pkey->key_is_private)
			ret = crypto_akcipher_set_priv_key(tfm, key, pkey->keylen);
		else
			ret = crypto_akcipher_set_pub_key(tfm, key, pkey->keylen);
		if (ret < 0)
			goto error_free_akcipher;

		len = crypto_akcipher_maxsize(tfm);
		info->key_size = len * BITS_PER_BYTE;
		info->max_sig_size = len;
		info->max_data_size = len;
		info->max_enc_size = len;
		info->max_dec_size = len;

		info->supported_ops = KEYCTL_SUPPORTS_ENCRYPT;
		if (pkey->key_is_private)
			info->supported_ops |= KEYCTL_SUPPORTS_DECRYPT;
<<<<<<< HEAD
	}

	ret = 0;
=======
>>>>>>> 3f4ee458

error_free_akcipher:
		crypto_free_akcipher(tfm);
	}

error_free_key:
	kfree_sensitive(key);
	pr_devel("<==%s() = %d\n", __func__, ret);
	return ret;
}

/*
 * Do encryption, decryption and signing ops.
 */
static int software_key_eds_op(struct kernel_pkey_params *params,
			       const void *in, void *out)
{
	const struct public_key *pkey = params->key->payload.data[asym_crypto];
	char alg_name[CRYPTO_MAX_ALG_NAME];
	struct crypto_akcipher *tfm;
	struct crypto_sig *sig;
	char *key, *ptr;
	bool issig;
	int ret;

	pr_devel("==>%s()\n", __func__);

	ret = software_key_determine_akcipher(pkey, params->encoding,
					      params->hash_algo, alg_name,
					      &issig, params->op);
	if (ret < 0)
		return ret;

	key = kmalloc(pkey->keylen + sizeof(u32) * 2 + pkey->paramlen,
		      GFP_KERNEL);
	if (!key)
		return -ENOMEM;

	memcpy(key, pkey->key, pkey->keylen);
	ptr = key + pkey->keylen;
	ptr = pkey_pack_u32(ptr, pkey->algo);
	ptr = pkey_pack_u32(ptr, pkey->paramlen);
	memcpy(ptr, pkey->params, pkey->paramlen);

	if (issig) {
		sig = crypto_alloc_sig(alg_name, 0, 0);
		if (IS_ERR(sig)) {
			ret = PTR_ERR(sig);
			goto error_free_key;
		}

		if (pkey->key_is_private)
			ret = crypto_sig_set_privkey(sig, key, pkey->keylen);
		else
			ret = crypto_sig_set_pubkey(sig, key, pkey->keylen);
		if (ret)
			goto error_free_tfm;
	} else {
		tfm = crypto_alloc_akcipher(alg_name, 0, 0);
		if (IS_ERR(tfm)) {
			ret = PTR_ERR(tfm);
			goto error_free_key;
		}

		if (pkey->key_is_private)
			ret = crypto_akcipher_set_priv_key(tfm, key, pkey->keylen);
		else
			ret = crypto_akcipher_set_pub_key(tfm, key, pkey->keylen);
		if (ret)
			goto error_free_tfm;
	}

	ret = -EINVAL;

	/* Perform the encryption calculation. */
	switch (params->op) {
	case kernel_pkey_encrypt:
		if (issig)
			break;
		ret = crypto_akcipher_sync_encrypt(tfm, in, params->in_len,
						   out, params->out_len);
		break;
	case kernel_pkey_decrypt:
		if (issig)
			break;
		ret = crypto_akcipher_sync_decrypt(tfm, in, params->in_len,
						   out, params->out_len);
		break;
	case kernel_pkey_sign:
		if (!issig)
			break;
		ret = crypto_sig_sign(sig, in, params->in_len,
				      out, params->out_len);
		break;
	default:
		BUG();
	}

	if (!issig && ret == 0)
		ret = crypto_akcipher_maxsize(tfm);

error_free_tfm:
	if (issig)
		crypto_free_sig(sig);
	else
		crypto_free_akcipher(tfm);
error_free_key:
	kfree_sensitive(key);
	pr_devel("<==%s() = %d\n", __func__, ret);
	return ret;
}

/*
 * Verify a signature using a public key.
 */
int public_key_verify_signature(const struct public_key *pkey,
				const struct public_key_signature *sig)
{
	char alg_name[CRYPTO_MAX_ALG_NAME];
	struct crypto_sig *tfm;
	char *key, *ptr;
	bool issig;
	int ret;

	pr_devel("==>%s()\n", __func__);

	BUG_ON(!pkey);
	BUG_ON(!sig);
	BUG_ON(!sig->s);

	/*
	 * If the signature specifies a public key algorithm, it *must* match
	 * the key's actual public key algorithm.
	 *
	 * Small exception: ECDSA signatures don't specify the curve, but ECDSA
	 * keys do.  So the strings can mismatch slightly in that case:
	 * "ecdsa-nist-*" for the key, but "ecdsa" for the signature.
	 */
	if (sig->pkey_algo) {
		if (strcmp(pkey->pkey_algo, sig->pkey_algo) != 0 &&
		    (strncmp(pkey->pkey_algo, "ecdsa-", 6) != 0 ||
		     strcmp(sig->pkey_algo, "ecdsa") != 0))
			return -EKEYREJECTED;
	}

	ret = software_key_determine_akcipher(pkey, sig->encoding,
					      sig->hash_algo, alg_name,
					      &issig, kernel_pkey_verify);
	if (ret < 0)
		return ret;

	tfm = crypto_alloc_sig(alg_name, 0, 0);
	if (IS_ERR(tfm))
		return PTR_ERR(tfm);

	key = kmalloc(pkey->keylen + sizeof(u32) * 2 + pkey->paramlen,
		      GFP_KERNEL);
	if (!key) {
		ret = -ENOMEM;
		goto error_free_tfm;
	}

	memcpy(key, pkey->key, pkey->keylen);
	ptr = key + pkey->keylen;
	ptr = pkey_pack_u32(ptr, pkey->algo);
	ptr = pkey_pack_u32(ptr, pkey->paramlen);
	memcpy(ptr, pkey->params, pkey->paramlen);

	if (pkey->key_is_private)
		ret = crypto_sig_set_privkey(tfm, key, pkey->keylen);
	else
		ret = crypto_sig_set_pubkey(tfm, key, pkey->keylen);
	if (ret)
		goto error_free_key;

	ret = crypto_sig_verify(tfm, sig->s, sig->s_size,
				sig->digest, sig->digest_size);

error_free_key:
	kfree_sensitive(key);
error_free_tfm:
	crypto_free_sig(tfm);
	pr_devel("<==%s() = %d\n", __func__, ret);
	if (WARN_ON_ONCE(ret > 0))
		ret = -EINVAL;
	return ret;
}
EXPORT_SYMBOL_GPL(public_key_verify_signature);

static int public_key_verify_signature_2(const struct key *key,
					 const struct public_key_signature *sig)
{
	const struct public_key *pk = key->payload.data[asym_crypto];
	return public_key_verify_signature(pk, sig);
}

/*
 * Public key algorithm asymmetric key subtype
 */
struct asymmetric_key_subtype public_key_subtype = {
	.owner			= THIS_MODULE,
	.name			= "public_key",
	.name_len		= sizeof("public_key") - 1,
	.describe		= public_key_describe,
	.destroy		= public_key_destroy,
	.query			= software_key_query,
	.eds_op			= software_key_eds_op,
	.verify_signature	= public_key_verify_signature_2,
};
EXPORT_SYMBOL_GPL(public_key_subtype);<|MERGE_RESOLUTION|>--- conflicted
+++ resolved
@@ -250,12 +250,6 @@
 		info->supported_ops = KEYCTL_SUPPORTS_ENCRYPT;
 		if (pkey->key_is_private)
 			info->supported_ops |= KEYCTL_SUPPORTS_DECRYPT;
-<<<<<<< HEAD
-	}
-
-	ret = 0;
-=======
->>>>>>> 3f4ee458
 
 error_free_akcipher:
 		crypto_free_akcipher(tfm);
