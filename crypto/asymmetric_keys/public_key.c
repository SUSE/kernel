// SPDX-License-Identifier: GPL-2.0-or-later
/* In-software asymmetric public-key crypto subtype
 *
 * See Documentation/crypto/asymmetric-keys.rst
 *
 * Copyright (C) 2012 Red Hat, Inc. All Rights Reserved.
 * Written by David Howells (dhowells@redhat.com)
 */

#define pr_fmt(fmt) "PKEY: "fmt
#include <crypto/akcipher.h>
#include <crypto/public_key.h>
#include <crypto/sig.h>
#include <keys/asymmetric-subtype.h>
#include <linux/asn1.h>
#include <linux/err.h>
#include <linux/kernel.h>
#include <linux/module.h>
#include <linux/seq_file.h>
#include <linux/slab.h>
#include <linux/string.h>

MODULE_DESCRIPTION("In-software asymmetric public-key subtype");
MODULE_AUTHOR("Red Hat, Inc.");
MODULE_LICENSE("GPL");

/*
 * Provide a part of a description of the key for /proc/keys.
 */
static void public_key_describe(const struct key *asymmetric_key,
				struct seq_file *m)
{
	struct public_key *key = asymmetric_key->payload.data[asym_crypto];

	if (key)
		seq_printf(m, "%s.%s", key->id_type, key->pkey_algo);
}

/*
 * Destroy a public key algorithm key.
 */
void public_key_free(struct public_key *key)
{
	if (key) {
		kfree_sensitive(key->key);
		kfree(key->params);
		kfree(key);
	}
}
EXPORT_SYMBOL_GPL(public_key_free);

/*
 * Destroy a public key algorithm key.
 */
static void public_key_destroy(void *payload0, void *payload3)
{
	public_key_free(payload0);
	public_key_signature_free(payload3);
}

/*
 * Given a public_key, and an encoding and hash_algo to be used for signing
 * and/or verification with that key, determine the name of the corresponding
 * akcipher algorithm.  Also check that encoding and hash_algo are allowed.
 */
static int
software_key_determine_akcipher(const struct public_key *pkey,
				const char *encoding, const char *hash_algo,
				char alg_name[CRYPTO_MAX_ALG_NAME], bool *sig,
				enum kernel_pkey_operation op)
{
	int n;

	*sig = true;

	if (!encoding)
		return -EINVAL;

	if (strcmp(pkey->pkey_algo, "rsa") == 0) {
		/*
		 * RSA signatures usually use EMSA-PKCS1-1_5 [RFC3447 sec 8.2].
		 */
		if (strcmp(encoding, "pkcs1") == 0) {
			*sig = op == kernel_pkey_sign ||
			       op == kernel_pkey_verify;
			if (!hash_algo) {
				n = snprintf(alg_name, CRYPTO_MAX_ALG_NAME,
					     "pkcs1pad(%s)",
					     pkey->pkey_algo);
			} else {
				n = snprintf(alg_name, CRYPTO_MAX_ALG_NAME,
					     "pkcs1pad(%s,%s)",
					     pkey->pkey_algo, hash_algo);
			}
			return n >= CRYPTO_MAX_ALG_NAME ? -EINVAL : 0;
		}
		if (strcmp(encoding, "raw") != 0)
			return -EINVAL;
		/*
		 * Raw RSA cannot differentiate between different hash
		 * algorithms.
		 */
		if (hash_algo)
			return -EINVAL;
		*sig = false;
	} else if (strncmp(pkey->pkey_algo, "ecdsa", 5) == 0) {
		if (strcmp(encoding, "x962") != 0)
			return -EINVAL;
		/*
		 * ECDSA signatures are taken over a raw hash, so they don't
		 * differentiate between different hash algorithms.  That means
		 * that the verifier should hard-code a specific hash algorithm.
		 * Unfortunately, in practice ECDSA is used with multiple SHAs,
		 * so we have to allow all of them and not just one.
		 */
		if (!hash_algo)
			return -EINVAL;
		if (strcmp(hash_algo, "sha1") != 0 &&
		    strcmp(hash_algo, "sha224") != 0 &&
		    strcmp(hash_algo, "sha256") != 0 &&
		    strcmp(hash_algo, "sha384") != 0 &&
		    strcmp(hash_algo, "sha512") != 0 &&
		    strcmp(hash_algo, "sha3-256") != 0 &&
		    strcmp(hash_algo, "sha3-384") != 0 &&
		    strcmp(hash_algo, "sha3-512") != 0)
			return -EINVAL;
	} else if (strcmp(pkey->pkey_algo, "ecrdsa") == 0) {
		if (strcmp(encoding, "raw") != 0)
			return -EINVAL;
		if (!hash_algo)
			return -EINVAL;
		if (strcmp(hash_algo, "streebog256") != 0 &&
		    strcmp(hash_algo, "streebog512") != 0)
			return -EINVAL;
	} else {
		/* Unknown public key algorithm */
		return -ENOPKG;
	}
	if (strscpy(alg_name, pkey->pkey_algo, CRYPTO_MAX_ALG_NAME) < 0)
		return -EINVAL;
	return 0;
}

static u8 *pkey_pack_u32(u8 *dst, u32 val)
{
	memcpy(dst, &val, sizeof(val));
	return dst + sizeof(val);
}

/*
 * Query information about a key.
 */
static int software_key_query(const struct kernel_pkey_params *params,
			      struct kernel_pkey_query *info)
{
	struct crypto_akcipher *tfm;
	struct public_key *pkey = params->key->payload.data[asym_crypto];
	char alg_name[CRYPTO_MAX_ALG_NAME];
	struct crypto_sig *sig;
	u8 *key, *ptr;
	int ret, len;
	bool issig;

	ret = software_key_determine_akcipher(pkey, params->encoding,
					      params->hash_algo, alg_name,
					      &issig, kernel_pkey_sign);
	if (ret < 0)
		return ret;

	key = kmalloc(pkey->keylen + sizeof(u32) * 2 + pkey->paramlen,
		      GFP_KERNEL);
	if (!key)
		return -ENOMEM;

	memcpy(key, pkey->key, pkey->keylen);
	ptr = key + pkey->keylen;
	ptr = pkey_pack_u32(ptr, pkey->algo);
	ptr = pkey_pack_u32(ptr, pkey->paramlen);
	memcpy(ptr, pkey->params, pkey->paramlen);

	if (issig) {
		sig = crypto_alloc_sig(alg_name, 0, 0);
		if (IS_ERR(sig)) {
			ret = PTR_ERR(sig);
			goto error_free_key;
		}

		if (pkey->key_is_private)
			ret = crypto_sig_set_privkey(sig, key, pkey->keylen);
		else
			ret = crypto_sig_set_pubkey(sig, key, pkey->keylen);
		if (ret < 0)
			goto error_free_tfm;

		len = crypto_sig_maxsize(sig);

		info->supported_ops = KEYCTL_SUPPORTS_VERIFY;
		if (pkey->key_is_private)
			info->supported_ops |= KEYCTL_SUPPORTS_SIGN;

		if (strcmp(params->encoding, "pkcs1") == 0) {
			info->supported_ops |= KEYCTL_SUPPORTS_ENCRYPT;
			if (pkey->key_is_private)
				info->supported_ops |= KEYCTL_SUPPORTS_DECRYPT;
		}
	} else {
		tfm = crypto_alloc_akcipher(alg_name, 0, 0);
		if (IS_ERR(tfm)) {
			ret = PTR_ERR(tfm);
			goto error_free_key;
		}

		if (pkey->key_is_private)
			ret = crypto_akcipher_set_priv_key(tfm, key, pkey->keylen);
		else
			ret = crypto_akcipher_set_pub_key(tfm, key, pkey->keylen);
		if (ret < 0)
			goto error_free_tfm;

		len = crypto_akcipher_maxsize(tfm);

		info->supported_ops = KEYCTL_SUPPORTS_ENCRYPT;
		if (pkey->key_is_private)
			info->supported_ops |= KEYCTL_SUPPORTS_DECRYPT;
	}

	info->key_size = len * 8;

	if (strncmp(pkey->pkey_algo, "ecdsa", 5) == 0) {
		int slen = len;
		/*
		 * ECDSA key sizes are much smaller than RSA, and thus could
		 * operate on (hashed) inputs that are larger than key size.
		 * For example SHA384-hashed input used with secp256r1
		 * based keys.  Set max_data_size to be at least as large as
		 * the largest supported hash size (SHA512)
		 */
		info->max_data_size = 64;

		/*
		 * Verify takes ECDSA-Sig (described in RFC 5480) as input,
		 * which is actually 2 'key_size'-bit integers encoded in
		 * ASN.1.  Account for the ASN.1 encoding overhead here.
		 *
		 * NIST P192/256/384 may prepend a '0' to a coordinate to
		 * indicate a positive integer. NIST P521 never needs it.
		 */
		if (strcmp(pkey->pkey_algo, "ecdsa-nist-p521") != 0)
			slen += 1;
		/* Length of encoding the x & y coordinates */
		slen = 2 * (slen + 2);
		/*
		 * If coordinate encoding takes at least 128 bytes then an
		 * additional byte for length encoding is needed.
		 */
		info->max_sig_size = 1 + (slen >= 128) + 1 + slen;
	} else {
		info->max_data_size = len;
		info->max_sig_size = len;
	}

	info->max_enc_size = len;
	info->max_dec_size = len;

	ret = 0;

error_free_tfm:
	if (issig)
		crypto_free_sig(sig);
	else
		crypto_free_akcipher(tfm);
error_free_key:
	kfree_sensitive(key);
	pr_devel("<==%s() = %d\n", __func__, ret);
	return ret;
}

/*
 * Do encryption, decryption and signing ops.
 */
static int software_key_eds_op(struct kernel_pkey_params *params,
			       const void *in, void *out)
{
	const struct public_key *pkey = params->key->payload.data[asym_crypto];
	char alg_name[CRYPTO_MAX_ALG_NAME];
	struct crypto_akcipher *tfm;
	struct crypto_sig *sig;
	char *key, *ptr;
	bool issig;
	int ksz;
	int ret;

	pr_devel("==>%s()\n", __func__);

	ret = software_key_determine_akcipher(pkey, params->encoding,
					      params->hash_algo, alg_name,
					      &issig, params->op);
	if (ret < 0)
		return ret;

	key = kmalloc(pkey->keylen + sizeof(u32) * 2 + pkey->paramlen,
		      GFP_KERNEL);
	if (!key)
		return -ENOMEM;

	memcpy(key, pkey->key, pkey->keylen);
	ptr = key + pkey->keylen;
	ptr = pkey_pack_u32(ptr, pkey->algo);
	ptr = pkey_pack_u32(ptr, pkey->paramlen);
	memcpy(ptr, pkey->params, pkey->paramlen);

	if (issig) {
		sig = crypto_alloc_sig(alg_name, 0, 0);
		if (IS_ERR(sig)) {
			ret = PTR_ERR(sig);
			goto error_free_key;
		}
<<<<<<< HEAD

		if (pkey->key_is_private)
			ret = crypto_sig_set_privkey(sig, key, pkey->keylen);
		else
			ret = crypto_sig_set_pubkey(sig, key, pkey->keylen);
		if (ret)
			goto error_free_tfm;

		ksz = crypto_sig_maxsize(sig);
	} else {
		tfm = crypto_alloc_akcipher(alg_name, 0, 0);
		if (IS_ERR(tfm)) {
			ret = PTR_ERR(tfm);
			goto error_free_key;
		}

		if (pkey->key_is_private)
=======

		if (pkey->key_is_private)
			ret = crypto_sig_set_privkey(sig, key, pkey->keylen);
		else
			ret = crypto_sig_set_pubkey(sig, key, pkey->keylen);
		if (ret)
			goto error_free_tfm;

		ksz = crypto_sig_maxsize(sig);
	} else {
		tfm = crypto_alloc_akcipher(alg_name, 0, 0);
		if (IS_ERR(tfm)) {
			ret = PTR_ERR(tfm);
			goto error_free_key;
		}

		if (pkey->key_is_private)
>>>>>>> 2d5404ca
			ret = crypto_akcipher_set_priv_key(tfm, key, pkey->keylen);
		else
			ret = crypto_akcipher_set_pub_key(tfm, key, pkey->keylen);
		if (ret)
			goto error_free_tfm;

		ksz = crypto_akcipher_maxsize(tfm);
	}

	ret = -EINVAL;

	/* Perform the encryption calculation. */
	switch (params->op) {
	case kernel_pkey_encrypt:
		if (issig)
			break;
		ret = crypto_akcipher_sync_encrypt(tfm, in, params->in_len,
						   out, params->out_len);
		break;
	case kernel_pkey_decrypt:
		if (issig)
			break;
		ret = crypto_akcipher_sync_decrypt(tfm, in, params->in_len,
						   out, params->out_len);
		break;
	case kernel_pkey_sign:
		if (!issig)
			break;
		ret = crypto_sig_sign(sig, in, params->in_len,
				      out, params->out_len);
		break;
	default:
		BUG();
	}

	if (ret == 0)
		ret = ksz;

error_free_tfm:
	if (issig)
		crypto_free_sig(sig);
	else
		crypto_free_akcipher(tfm);
error_free_key:
	kfree_sensitive(key);
	pr_devel("<==%s() = %d\n", __func__, ret);
	return ret;
}

/*
 * Verify a signature using a public key.
 */
int public_key_verify_signature(const struct public_key *pkey,
				const struct public_key_signature *sig)
{
	char alg_name[CRYPTO_MAX_ALG_NAME];
	struct crypto_sig *tfm;
<<<<<<< HEAD
 	char *key, *ptr;
=======
	char *key, *ptr;
>>>>>>> 2d5404ca
	bool issig;
	int ret;

	pr_devel("==>%s()\n", __func__);

	BUG_ON(!pkey);
	BUG_ON(!sig);
	BUG_ON(!sig->s);

	/*
	 * If the signature specifies a public key algorithm, it *must* match
	 * the key's actual public key algorithm.
	 *
	 * Small exception: ECDSA signatures don't specify the curve, but ECDSA
	 * keys do.  So the strings can mismatch slightly in that case:
	 * "ecdsa-nist-*" for the key, but "ecdsa" for the signature.
	 */
	if (sig->pkey_algo) {
		if (strcmp(pkey->pkey_algo, sig->pkey_algo) != 0 &&
		    (strncmp(pkey->pkey_algo, "ecdsa-", 6) != 0 ||
		     strcmp(sig->pkey_algo, "ecdsa") != 0))
			return -EKEYREJECTED;
	}

	ret = software_key_determine_akcipher(pkey, sig->encoding,
					      sig->hash_algo, alg_name,
					      &issig, kernel_pkey_verify);
	if (ret < 0)
		return ret;

	tfm = crypto_alloc_sig(alg_name, 0, 0);
	if (IS_ERR(tfm))
		return PTR_ERR(tfm);

<<<<<<< HEAD
 	key = kmalloc(pkey->keylen + sizeof(u32) * 2 + pkey->paramlen,
 		      GFP_KERNEL);
=======
	key = kmalloc(pkey->keylen + sizeof(u32) * 2 + pkey->paramlen,
		      GFP_KERNEL);
>>>>>>> 2d5404ca
	if (!key) {
		ret = -ENOMEM;
		goto error_free_tfm;
	}

	memcpy(key, pkey->key, pkey->keylen);
	ptr = key + pkey->keylen;
	ptr = pkey_pack_u32(ptr, pkey->algo);
	ptr = pkey_pack_u32(ptr, pkey->paramlen);
	memcpy(ptr, pkey->params, pkey->paramlen);

	if (pkey->key_is_private)
		ret = crypto_sig_set_privkey(tfm, key, pkey->keylen);
	else
		ret = crypto_sig_set_pubkey(tfm, key, pkey->keylen);
	if (ret)
<<<<<<< HEAD
 		goto error_free_key;
=======
		goto error_free_key;
>>>>>>> 2d5404ca

	ret = crypto_sig_verify(tfm, sig->s, sig->s_size,
				sig->digest, sig->digest_size);

error_free_key:
	kfree_sensitive(key);
error_free_tfm:
	crypto_free_sig(tfm);
	pr_devel("<==%s() = %d\n", __func__, ret);
	if (WARN_ON_ONCE(ret > 0))
		ret = -EINVAL;
	return ret;
}
EXPORT_SYMBOL_GPL(public_key_verify_signature);

static int public_key_verify_signature_2(const struct key *key,
					 const struct public_key_signature *sig)
{
	const struct public_key *pk = key->payload.data[asym_crypto];
	return public_key_verify_signature(pk, sig);
}

/*
 * Public key algorithm asymmetric key subtype
 */
struct asymmetric_key_subtype public_key_subtype = {
	.owner			= THIS_MODULE,
	.name			= "public_key",
	.name_len		= sizeof("public_key") - 1,
	.describe		= public_key_describe,
	.destroy		= public_key_destroy,
	.query			= software_key_query,
	.eds_op			= software_key_eds_op,
	.verify_signature	= public_key_verify_signature_2,
};
EXPORT_SYMBOL_GPL(public_key_subtype);<|MERGE_RESOLUTION|>--- conflicted
+++ resolved
@@ -315,7 +315,6 @@
 			ret = PTR_ERR(sig);
 			goto error_free_key;
 		}
-<<<<<<< HEAD
 
 		if (pkey->key_is_private)
 			ret = crypto_sig_set_privkey(sig, key, pkey->keylen);
@@ -333,25 +332,6 @@
 		}
 
 		if (pkey->key_is_private)
-=======
-
-		if (pkey->key_is_private)
-			ret = crypto_sig_set_privkey(sig, key, pkey->keylen);
-		else
-			ret = crypto_sig_set_pubkey(sig, key, pkey->keylen);
-		if (ret)
-			goto error_free_tfm;
-
-		ksz = crypto_sig_maxsize(sig);
-	} else {
-		tfm = crypto_alloc_akcipher(alg_name, 0, 0);
-		if (IS_ERR(tfm)) {
-			ret = PTR_ERR(tfm);
-			goto error_free_key;
-		}
-
-		if (pkey->key_is_private)
->>>>>>> 2d5404ca
 			ret = crypto_akcipher_set_priv_key(tfm, key, pkey->keylen);
 		else
 			ret = crypto_akcipher_set_pub_key(tfm, key, pkey->keylen);
@@ -409,11 +389,7 @@
 {
 	char alg_name[CRYPTO_MAX_ALG_NAME];
 	struct crypto_sig *tfm;
-<<<<<<< HEAD
- 	char *key, *ptr;
-=======
 	char *key, *ptr;
->>>>>>> 2d5404ca
 	bool issig;
 	int ret;
 
@@ -448,13 +424,8 @@
 	if (IS_ERR(tfm))
 		return PTR_ERR(tfm);
 
-<<<<<<< HEAD
- 	key = kmalloc(pkey->keylen + sizeof(u32) * 2 + pkey->paramlen,
- 		      GFP_KERNEL);
-=======
 	key = kmalloc(pkey->keylen + sizeof(u32) * 2 + pkey->paramlen,
 		      GFP_KERNEL);
->>>>>>> 2d5404ca
 	if (!key) {
 		ret = -ENOMEM;
 		goto error_free_tfm;
@@ -471,11 +442,7 @@
 	else
 		ret = crypto_sig_set_pubkey(tfm, key, pkey->keylen);
 	if (ret)
-<<<<<<< HEAD
- 		goto error_free_key;
-=======
 		goto error_free_key;
->>>>>>> 2d5404ca
 
 	ret = crypto_sig_verify(tfm, sig->s, sig->s_size,
 				sig->digest, sig->digest_size);
