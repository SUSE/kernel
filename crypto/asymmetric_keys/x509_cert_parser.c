// SPDX-License-Identifier: GPL-2.0-or-later
/* X.509 certificate parser
 *
 * Copyright (C) 2012 Red Hat, Inc. All Rights Reserved.
 * Written by David Howells (dhowells@redhat.com)
 */

#define pr_fmt(fmt) "X.509: "fmt
#include <linux/kernel.h>
#include <linux/export.h>
#include <linux/slab.h>
#include <linux/err.h>
#include <linux/oid_registry.h>
#include <crypto/public_key.h>
#include "x509_parser.h"
#include "x509.asn1.h"
#include "x509_akid.asn1.h"

struct x509_parse_context {
	struct x509_certificate	*cert;		/* Certificate being constructed */
	unsigned long	data;			/* Start of data */
	const void	*key;			/* Key data */
	size_t		key_size;		/* Size of key data */
	const void	*params;		/* Key parameters */
	size_t		params_size;		/* Size of key parameters */
	enum OID	key_algo;		/* Algorithm used by the cert's key */
	enum OID	last_oid;		/* Last OID encountered */
	enum OID	sig_algo;		/* Algorithm used to sign the cert */
	u8		o_size;			/* Size of organizationName (O) */
	u8		cn_size;		/* Size of commonName (CN) */
	u8		email_size;		/* Size of emailAddress */
	u16		o_offset;		/* Offset of organizationName (O) */
	u16		cn_offset;		/* Offset of commonName (CN) */
	u16		email_offset;		/* Offset of emailAddress */
	unsigned	raw_akid_size;
	const void	*raw_akid;		/* Raw authorityKeyId in ASN.1 */
	const void	*akid_raw_issuer;	/* Raw directoryName in authorityKeyId */
	unsigned	akid_raw_issuer_size;
};

/*
 * Free an X.509 certificate
 */
void x509_free_certificate(struct x509_certificate *cert)
{
	if (cert) {
		public_key_free(cert->pub);
		public_key_signature_free(cert->sig);
		kfree(cert->issuer);
		kfree(cert->subject);
		kfree(cert->id);
		kfree(cert->skid);
		kfree(cert);
	}
}
EXPORT_SYMBOL_GPL(x509_free_certificate);

/*
 * Parse an X.509 certificate
 */
struct x509_certificate *x509_cert_parse(const void *data, size_t datalen)
{
	struct x509_certificate *cert;
	struct x509_parse_context *ctx;
	struct asymmetric_key_id *kid;
	long ret;

	ret = -ENOMEM;
	cert = kzalloc(sizeof(struct x509_certificate), GFP_KERNEL);
	if (!cert)
		goto error_no_cert;
	cert->pub = kzalloc(sizeof(struct public_key), GFP_KERNEL);
	if (!cert->pub)
		goto error_no_ctx;
	cert->sig = kzalloc(sizeof(struct public_key_signature), GFP_KERNEL);
	if (!cert->sig)
		goto error_no_ctx;
	ctx = kzalloc(sizeof(struct x509_parse_context), GFP_KERNEL);
	if (!ctx)
		goto error_no_ctx;

	ctx->cert = cert;
	ctx->data = (unsigned long)data;

	/* Attempt to decode the certificate */
	ret = asn1_ber_decoder(&x509_decoder, ctx, data, datalen);
	if (ret < 0)
		goto error_decode;

	/* Decode the AuthorityKeyIdentifier */
	if (ctx->raw_akid) {
		pr_devel("AKID: %u %*phN\n",
			 ctx->raw_akid_size, ctx->raw_akid_size, ctx->raw_akid);
		ret = asn1_ber_decoder(&x509_akid_decoder, ctx,
				       ctx->raw_akid, ctx->raw_akid_size);
		if (ret < 0) {
			pr_warn("Couldn't decode AuthKeyIdentifier\n");
			goto error_decode;
		}
	}

	ret = -ENOMEM;
	cert->pub->key = kmemdup(ctx->key, ctx->key_size, GFP_KERNEL);
	if (!cert->pub->key)
		goto error_decode;

	cert->pub->keylen = ctx->key_size;

	cert->pub->params = kmemdup(ctx->params, ctx->params_size, GFP_KERNEL);
	if (!cert->pub->params)
		goto error_decode;

	cert->pub->paramlen = ctx->params_size;
	cert->pub->algo = ctx->key_algo;

	/* Grab the signature bits */
	ret = x509_get_sig_params(cert);
	if (ret < 0)
		goto error_decode;

	/* Generate cert issuer + serial number key ID */
	kid = asymmetric_key_generate_id(cert->raw_serial,
					 cert->raw_serial_size,
					 cert->raw_issuer,
					 cert->raw_issuer_size);
	if (IS_ERR(kid)) {
		ret = PTR_ERR(kid);
		goto error_decode;
	}
	cert->id = kid;

	/* Detect self-signed certificates */
	ret = x509_check_for_self_signed(cert);
	if (ret < 0)
		goto error_decode;

	kfree(ctx);
	return cert;

error_decode:
	kfree(ctx);
error_no_ctx:
	x509_free_certificate(cert);
error_no_cert:
	return ERR_PTR(ret);
}
EXPORT_SYMBOL_GPL(x509_cert_parse);

/*
 * Note an OID when we find one for later processing when we know how
 * to interpret it.
 */
int x509_note_OID(void *context, size_t hdrlen,
	     unsigned char tag,
	     const void *value, size_t vlen)
{
	struct x509_parse_context *ctx = context;

	ctx->last_oid = look_up_OID(value, vlen);
	if (ctx->last_oid == OID__NR) {
		char buffer[50];
		sprint_oid(value, vlen, buffer, sizeof(buffer));
		pr_debug("Unknown OID: [%lu] %s\n",
			 (unsigned long)value - ctx->data, buffer);
	}
	return 0;
}

/*
 * Save the position of the TBS data so that we can check the signature over it
 * later.
 */
int x509_note_tbs_certificate(void *context, size_t hdrlen,
			      unsigned char tag,
			      const void *value, size_t vlen)
{
	struct x509_parse_context *ctx = context;

	pr_debug("x509_note_tbs_certificate(,%zu,%02x,%ld,%zu)!\n",
		 hdrlen, tag, (unsigned long)value - ctx->data, vlen);

	ctx->cert->tbs = value - hdrlen;
	ctx->cert->tbs_size = vlen + hdrlen;
	return 0;
}

/*
 * Record the algorithm that was used to sign this certificate.
 */
int x509_note_sig_algo(void *context, size_t hdrlen, unsigned char tag,
		       const void *value, size_t vlen)
{
	struct x509_parse_context *ctx = context;

	pr_debug("PubKey Algo: %u\n", ctx->last_oid);

	switch (ctx->last_oid) {
	case OID_md2WithRSAEncryption:
	case OID_md3WithRSAEncryption:
	default:
		return -ENOPKG; /* Unsupported combination */

	case OID_md4WithRSAEncryption:
		ctx->cert->sig->hash_algo = "md4";
		goto rsa_pkcs1;

	case OID_sha1WithRSAEncryption:
		ctx->cert->sig->hash_algo = "sha1";
		goto rsa_pkcs1;

	case OID_sha256WithRSAEncryption:
		ctx->cert->sig->hash_algo = "sha256";
		goto rsa_pkcs1;

	case OID_sha384WithRSAEncryption:
		ctx->cert->sig->hash_algo = "sha384";
		goto rsa_pkcs1;

	case OID_sha512WithRSAEncryption:
		ctx->cert->sig->hash_algo = "sha512";
		goto rsa_pkcs1;

	case OID_sha224WithRSAEncryption:
		ctx->cert->sig->hash_algo = "sha224";
		goto rsa_pkcs1;

	case OID_id_ecdsa_with_sha1:
		ctx->cert->sig->hash_algo = "sha1";
		goto ecdsa;

	case OID_id_ecdsa_with_sha224:
		ctx->cert->sig->hash_algo = "sha224";
		goto ecdsa;

	case OID_id_ecdsa_with_sha256:
		ctx->cert->sig->hash_algo = "sha256";
		goto ecdsa;

	case OID_id_ecdsa_with_sha384:
		ctx->cert->sig->hash_algo = "sha384";
		goto ecdsa;

	case OID_id_ecdsa_with_sha512:
		ctx->cert->sig->hash_algo = "sha512";
		goto ecdsa;

	case OID_gost2012Signature256:
		ctx->cert->sig->hash_algo = "streebog256";
		goto ecrdsa;

	case OID_gost2012Signature512:
		ctx->cert->sig->hash_algo = "streebog512";
		goto ecrdsa;

	case OID_SM2_with_SM3:
		ctx->cert->sig->hash_algo = "sm3";
		goto sm2;
	}

rsa_pkcs1:
	ctx->cert->sig->pkey_algo = "rsa";
	ctx->cert->sig->encoding = "pkcs1";
	ctx->sig_algo = ctx->last_oid;
	return 0;
ecrdsa:
	ctx->cert->sig->pkey_algo = "ecrdsa";
	ctx->cert->sig->encoding = "raw";
	ctx->sig_algo = ctx->last_oid;
	return 0;
sm2:
	ctx->cert->sig->pkey_algo = "sm2";
	ctx->cert->sig->encoding = "raw";
	ctx->sig_algo = ctx->last_oid;
	return 0;
ecdsa:
	ctx->cert->sig->pkey_algo = "ecdsa";
	ctx->cert->sig->encoding = "x962";
	ctx->sig_algo = ctx->last_oid;
	return 0;
}

/*
 * Note the whereabouts and type of the signature.
 */
int x509_note_signature(void *context, size_t hdrlen,
			unsigned char tag,
			const void *value, size_t vlen)
{
	struct x509_parse_context *ctx = context;

	pr_debug("Signature: alg=%u, size=%zu\n", ctx->last_oid, vlen);

	/*
	 * In X.509 certificates, the signature's algorithm is stored in two
	 * places: inside the TBSCertificate (the data that is signed), and
	 * alongside the signature.  These *must* match.
	 */
	if (ctx->last_oid != ctx->sig_algo) {
		pr_warn("signatureAlgorithm (%u) differs from tbsCertificate.signature (%u)\n",
			ctx->last_oid, ctx->sig_algo);
		return -EINVAL;
	}

	if (strcmp(ctx->cert->sig->pkey_algo, "rsa") == 0 ||
	    strcmp(ctx->cert->sig->pkey_algo, "ecrdsa") == 0 ||
	    strcmp(ctx->cert->sig->pkey_algo, "sm2") == 0 ||
	    strcmp(ctx->cert->sig->pkey_algo, "ecdsa") == 0) {
		/* Discard the BIT STRING metadata */
		if (vlen < 1 || *(const u8 *)value != 0)
			return -EBADMSG;

		value++;
		vlen--;
	}

	ctx->cert->raw_sig = value;
	ctx->cert->raw_sig_size = vlen;
	return 0;
}

/*
 * Note the certificate serial number
 */
int x509_note_serial(void *context, size_t hdrlen,
		     unsigned char tag,
		     const void *value, size_t vlen)
{
	struct x509_parse_context *ctx = context;
	ctx->cert->raw_serial = value;
	ctx->cert->raw_serial_size = vlen;
	return 0;
}

/*
 * Note some of the name segments from which we'll fabricate a name.
 */
int x509_extract_name_segment(void *context, size_t hdrlen,
			      unsigned char tag,
			      const void *value, size_t vlen)
{
	struct x509_parse_context *ctx = context;

	switch (ctx->last_oid) {
	case OID_commonName:
		ctx->cn_size = vlen;
		ctx->cn_offset = (unsigned long)value - ctx->data;
		break;
	case OID_organizationName:
		ctx->o_size = vlen;
		ctx->o_offset = (unsigned long)value - ctx->data;
		break;
	case OID_email_address:
		ctx->email_size = vlen;
		ctx->email_offset = (unsigned long)value - ctx->data;
		break;
	default:
		break;
	}

	return 0;
}

/*
 * Fabricate and save the issuer and subject names
 */
static int x509_fabricate_name(struct x509_parse_context *ctx, size_t hdrlen,
			       unsigned char tag,
			       char **_name, size_t vlen)
{
	const void *name, *data = (const void *)ctx->data;
	size_t namesize;
	char *buffer;

	if (*_name)
		return -EINVAL;

	/* Empty name string if no material */
	if (!ctx->cn_size && !ctx->o_size && !ctx->email_size) {
		buffer = kmalloc(1, GFP_KERNEL);
		if (!buffer)
			return -ENOMEM;
		buffer[0] = 0;
		goto done;
	}

	if (ctx->cn_size && ctx->o_size) {
		/* Consider combining O and CN, but use only the CN if it is
		 * prefixed by the O, or a significant portion thereof.
		 */
		namesize = ctx->cn_size;
		name = data + ctx->cn_offset;
		if (ctx->cn_size >= ctx->o_size &&
		    memcmp(data + ctx->cn_offset, data + ctx->o_offset,
			   ctx->o_size) == 0)
			goto single_component;
		if (ctx->cn_size >= 7 &&
		    ctx->o_size >= 7 &&
		    memcmp(data + ctx->cn_offset, data + ctx->o_offset, 7) == 0)
			goto single_component;

		buffer = kmalloc(ctx->o_size + 2 + ctx->cn_size + 1,
				 GFP_KERNEL);
		if (!buffer)
			return -ENOMEM;

		memcpy(buffer,
		       data + ctx->o_offset, ctx->o_size);
		buffer[ctx->o_size + 0] = ':';
		buffer[ctx->o_size + 1] = ' ';
		memcpy(buffer + ctx->o_size + 2,
		       data + ctx->cn_offset, ctx->cn_size);
		buffer[ctx->o_size + 2 + ctx->cn_size] = 0;
		goto done;

	} else if (ctx->cn_size) {
		namesize = ctx->cn_size;
		name = data + ctx->cn_offset;
	} else if (ctx->o_size) {
		namesize = ctx->o_size;
		name = data + ctx->o_offset;
	} else {
		namesize = ctx->email_size;
		name = data + ctx->email_offset;
	}

single_component:
	buffer = kmalloc(namesize + 1, GFP_KERNEL);
	if (!buffer)
		return -ENOMEM;
	memcpy(buffer, name, namesize);
	buffer[namesize] = 0;

done:
	*_name = buffer;
	ctx->cn_size = 0;
	ctx->o_size = 0;
	ctx->email_size = 0;
	return 0;
}

int x509_note_issuer(void *context, size_t hdrlen,
		     unsigned char tag,
		     const void *value, size_t vlen)
{
	struct x509_parse_context *ctx = context;
	struct asymmetric_key_id *kid;

	ctx->cert->raw_issuer = value;
	ctx->cert->raw_issuer_size = vlen;

	if (!ctx->cert->sig->auth_ids[2]) {
		kid = asymmetric_key_generate_id(value, vlen, "", 0);
		if (IS_ERR(kid))
			return PTR_ERR(kid);
		ctx->cert->sig->auth_ids[2] = kid;
	}

	return x509_fabricate_name(ctx, hdrlen, tag, &ctx->cert->issuer, vlen);
}

int x509_note_subject(void *context, size_t hdrlen,
		      unsigned char tag,
		      const void *value, size_t vlen)
{
	struct x509_parse_context *ctx = context;
	ctx->cert->raw_subject = value;
	ctx->cert->raw_subject_size = vlen;
	return x509_fabricate_name(ctx, hdrlen, tag, &ctx->cert->subject, vlen);
}

/*
 * Extract the parameters for the public key
 */
int x509_note_params(void *context, size_t hdrlen,
		     unsigned char tag,
		     const void *value, size_t vlen)
{
	struct x509_parse_context *ctx = context;

	/*
	 * AlgorithmIdentifier is used three times in the x509, we should skip
	 * first and ignore third, using second one which is after subject and
	 * before subjectPublicKey.
	 */
	if (!ctx->cert->raw_subject || ctx->key)
		return 0;
	ctx->params = value - hdrlen;
	ctx->params_size = vlen + hdrlen;
	return 0;
}

/*
 * Extract the data for the public key algorithm
 */
int x509_extract_key_data(void *context, size_t hdrlen,
			  unsigned char tag,
			  const void *value, size_t vlen)
{
	struct x509_parse_context *ctx = context;
	enum OID oid;

	ctx->key_algo = ctx->last_oid;
	switch (ctx->last_oid) {
	case OID_rsaEncryption:
		ctx->cert->pub->pkey_algo = "rsa";
		break;
	case OID_gost2012PKey256:
	case OID_gost2012PKey512:
		ctx->cert->pub->pkey_algo = "ecrdsa";
		break;
	case OID_sm2:
		ctx->cert->pub->pkey_algo = "sm2";
		break;
	case OID_id_ecPublicKey:
		if (parse_OID(ctx->params, ctx->params_size, &oid) != 0)
			return -EBADMSG;

		switch (oid) {
		case OID_sm2:
			ctx->cert->pub->pkey_algo = "sm2";
			break;
		case OID_id_prime192v1:
			ctx->cert->pub->pkey_algo = "ecdsa-nist-p192";
			break;
		case OID_id_prime256v1:
			ctx->cert->pub->pkey_algo = "ecdsa-nist-p256";
			break;
		case OID_id_ansip384r1:
			ctx->cert->pub->pkey_algo = "ecdsa-nist-p384";
			break;
		default:
			return -ENOPKG;
		}
		break;
	default:
		return -ENOPKG;
	}

	/* Discard the BIT STRING metadata */
	if (vlen < 1 || *(const u8 *)value != 0)
		return -EBADMSG;
	ctx->key = value + 1;
	ctx->key_size = vlen - 1;
	return 0;
}

/* The keyIdentifier in AuthorityKeyIdentifier SEQUENCE is tag(CONT,PRIM,0) */
#define SEQ_TAG_KEYID (ASN1_CONT << 6)

/*
 * Process certificate extensions that are used to qualify the certificate.
 */
int x509_process_extension(void *context, size_t hdrlen,
			   unsigned char tag,
			   const void *value, size_t vlen)
{
	struct x509_parse_context *ctx = context;
	struct asymmetric_key_id *kid;
	const unsigned char *v = value;
	int i = 0;
	enum OID oid;

	pr_debug("Extension: %u\n", ctx->last_oid);

	if (ctx->last_oid == OID_subjectKeyIdentifier) {
		/* Get hold of the key fingerprint */
		if (ctx->cert->skid || vlen < 3)
			return -EBADMSG;
		if (v[0] != ASN1_OTS || v[1] != vlen - 2)
			return -EBADMSG;
		v += 2;
		vlen -= 2;

		ctx->cert->raw_skid_size = vlen;
		ctx->cert->raw_skid = v;
		kid = asymmetric_key_generate_id(v, vlen, "", 0);
		if (IS_ERR(kid))
			return PTR_ERR(kid);
		ctx->cert->skid = kid;
		pr_debug("subjkeyid %*phN\n", kid->len, kid->data);
		return 0;
	}

	if (ctx->last_oid == OID_keyUsage) {
		/*
		 * Get hold of the keyUsage bit string
		 * v[1] is the encoding size
		 *       (Expect either 0x02 or 0x03, making it 1 or 2 bytes)
		 * v[2] is the number of unused bits in the bit string
		 *       (If >= 3 keyCertSign is missing when v[1] = 0x02)
		 * v[3] and possibly v[4] contain the bit string
		 *
		 * From RFC 5280 4.2.1.3:
		 *   0x04 is where keyCertSign lands in this bit string
		 *   0x80 is where digitalSignature lands in this bit string
		 */
		if (v[0] != ASN1_BTS)
			return -EBADMSG;
		if (vlen < 4)
			return -EBADMSG;
		if (v[2] >= 8)
			return -EBADMSG;
		if (v[3] & 0x80)
			ctx->cert->pub->key_eflags |= 1 << KEY_EFLAG_DIGITALSIG;
		if (v[1] == 0x02 && v[2] <= 2 && (v[3] & 0x04))
			ctx->cert->pub->key_eflags |= 1 << KEY_EFLAG_KEYCERTSIGN;
		else if (vlen > 4 && v[1] == 0x03 && (v[3] & 0x04))
			ctx->cert->pub->key_eflags |= 1 << KEY_EFLAG_KEYCERTSIGN;
		return 0;
	}

	if (ctx->last_oid == OID_authorityKeyIdentifier) {
		/* Get hold of the CA key fingerprint */
		ctx->raw_akid = v;
		ctx->raw_akid_size = vlen;
		return 0;
	}

<<<<<<< HEAD
	if (ctx->last_oid == OID_extKeyUsage) {
		if (v[0] != ((ASN1_UNIV << 6) | ASN1_CONS_BIT | ASN1_SEQ) ||
		    v[1] != vlen - 2)
			return -EBADMSG;
		i += 2;

		while (i < vlen) {
			/* A 10 bytes EKU OID Octet blob =
			 * ASN1_OID + size byte + 8 bytes OID */
			if (v[i] != ASN1_OID || v[i + 1] != 8 || (i + 10) > vlen)
				return -EBADMSG;

			oid = look_up_OID(v + i + 2, v[i + 1]);
			if (oid == OID_codeSigning) {
				ctx->cert->pub->eku |= EKU_codeSigning;
			}
			i += 10;
		}
		pr_debug("extKeyUsage: %d\n", ctx->cert->pub->eku);
=======
	if (ctx->last_oid == OID_basicConstraints) {
		/*
		 * Get hold of the basicConstraints
		 * v[1] is the encoding size
		 *	(Expect 0x2 or greater, making it 1 or more bytes)
		 * v[2] is the encoding type
		 *	(Expect an ASN1_BOOL for the CA)
		 * v[3] is the contents of the ASN1_BOOL
		 *      (Expect 1 if the CA is TRUE)
		 * vlen should match the entire extension size
		 */
		if (v[0] != (ASN1_CONS_BIT | ASN1_SEQ))
			return -EBADMSG;
		if (vlen < 2)
			return -EBADMSG;
		if (v[1] != vlen - 2)
			return -EBADMSG;
		if (vlen >= 4 && v[1] != 0 && v[2] == ASN1_BOOL && v[3] == 1)
			ctx->cert->pub->key_eflags |= 1 << KEY_EFLAG_CA;
>>>>>>> eb3cdb58
		return 0;
	}

	return 0;
}

/**
 * x509_decode_time - Decode an X.509 time ASN.1 object
 * @_t: The time to fill in
 * @hdrlen: The length of the object header
 * @tag: The object tag
 * @value: The object value
 * @vlen: The size of the object value
 *
 * Decode an ASN.1 universal time or generalised time field into a struct the
 * kernel can handle and check it for validity.  The time is decoded thus:
 *
 *	[RFC5280 §4.1.2.5]
 *	CAs conforming to this profile MUST always encode certificate validity
 *	dates through the year 2049 as UTCTime; certificate validity dates in
 *	2050 or later MUST be encoded as GeneralizedTime.  Conforming
 *	applications MUST be able to process validity dates that are encoded in
 *	either UTCTime or GeneralizedTime.
 */
int x509_decode_time(time64_t *_t,  size_t hdrlen,
		     unsigned char tag,
		     const unsigned char *value, size_t vlen)
{
	static const unsigned char month_lengths[] = { 31, 28, 31, 30, 31, 30,
						       31, 31, 30, 31, 30, 31 };
	const unsigned char *p = value;
	unsigned year, mon, day, hour, min, sec, mon_len;

#define dec2bin(X) ({ unsigned char x = (X) - '0'; if (x > 9) goto invalid_time; x; })
#define DD2bin(P) ({ unsigned x = dec2bin(P[0]) * 10 + dec2bin(P[1]); P += 2; x; })

	if (tag == ASN1_UNITIM) {
		/* UTCTime: YYMMDDHHMMSSZ */
		if (vlen != 13)
			goto unsupported_time;
		year = DD2bin(p);
		if (year >= 50)
			year += 1900;
		else
			year += 2000;
	} else if (tag == ASN1_GENTIM) {
		/* GenTime: YYYYMMDDHHMMSSZ */
		if (vlen != 15)
			goto unsupported_time;
		year = DD2bin(p) * 100 + DD2bin(p);
		if (year >= 1950 && year <= 2049)
			goto invalid_time;
	} else {
		goto unsupported_time;
	}

	mon  = DD2bin(p);
	day = DD2bin(p);
	hour = DD2bin(p);
	min  = DD2bin(p);
	sec  = DD2bin(p);

	if (*p != 'Z')
		goto unsupported_time;

	if (year < 1970 ||
	    mon < 1 || mon > 12)
		goto invalid_time;

	mon_len = month_lengths[mon - 1];
	if (mon == 2) {
		if (year % 4 == 0) {
			mon_len = 29;
			if (year % 100 == 0) {
				mon_len = 28;
				if (year % 400 == 0)
					mon_len = 29;
			}
		}
	}

	if (day < 1 || day > mon_len ||
	    hour > 24 || /* ISO 8601 permits 24:00:00 as midnight tomorrow */
	    min > 59 ||
	    sec > 60) /* ISO 8601 permits leap seconds [X.680 46.3] */
		goto invalid_time;

	*_t = mktime64(year, mon, day, hour, min, sec);
	return 0;

unsupported_time:
	pr_debug("Got unsupported time [tag %02x]: '%*phN'\n",
		 tag, (int)vlen, value);
	return -EBADMSG;
invalid_time:
	pr_debug("Got invalid time [tag %02x]: '%*phN'\n",
		 tag, (int)vlen, value);
	return -EBADMSG;
}
EXPORT_SYMBOL_GPL(x509_decode_time);

int x509_note_not_before(void *context, size_t hdrlen,
			 unsigned char tag,
			 const void *value, size_t vlen)
{
	struct x509_parse_context *ctx = context;
	return x509_decode_time(&ctx->cert->valid_from, hdrlen, tag, value, vlen);
}

int x509_note_not_after(void *context, size_t hdrlen,
			unsigned char tag,
			const void *value, size_t vlen)
{
	struct x509_parse_context *ctx = context;
	return x509_decode_time(&ctx->cert->valid_to, hdrlen, tag, value, vlen);
}

/*
 * Note a key identifier-based AuthorityKeyIdentifier
 */
int x509_akid_note_kid(void *context, size_t hdrlen,
		       unsigned char tag,
		       const void *value, size_t vlen)
{
	struct x509_parse_context *ctx = context;
	struct asymmetric_key_id *kid;

	pr_debug("AKID: keyid: %*phN\n", (int)vlen, value);

	if (ctx->cert->sig->auth_ids[1])
		return 0;

	kid = asymmetric_key_generate_id(value, vlen, "", 0);
	if (IS_ERR(kid))
		return PTR_ERR(kid);
	pr_debug("authkeyid %*phN\n", kid->len, kid->data);
	ctx->cert->sig->auth_ids[1] = kid;
	return 0;
}

/*
 * Note a directoryName in an AuthorityKeyIdentifier
 */
int x509_akid_note_name(void *context, size_t hdrlen,
			unsigned char tag,
			const void *value, size_t vlen)
{
	struct x509_parse_context *ctx = context;

	pr_debug("AKID: name: %*phN\n", (int)vlen, value);

	ctx->akid_raw_issuer = value;
	ctx->akid_raw_issuer_size = vlen;
	return 0;
}

/*
 * Note a serial number in an AuthorityKeyIdentifier
 */
int x509_akid_note_serial(void *context, size_t hdrlen,
			  unsigned char tag,
			  const void *value, size_t vlen)
{
	struct x509_parse_context *ctx = context;
	struct asymmetric_key_id *kid;

	pr_debug("AKID: serial: %*phN\n", (int)vlen, value);

	if (!ctx->akid_raw_issuer || ctx->cert->sig->auth_ids[0])
		return 0;

	kid = asymmetric_key_generate_id(value,
					 vlen,
					 ctx->akid_raw_issuer,
					 ctx->akid_raw_issuer_size);
	if (IS_ERR(kid))
		return PTR_ERR(kid);

	pr_debug("authkeyid %*phN\n", kid->len, kid->data);
	ctx->cert->sig->auth_ids[0] = kid;
	return 0;
}<|MERGE_RESOLUTION|>--- conflicted
+++ resolved
@@ -616,27 +616,6 @@
 		return 0;
 	}
 
-<<<<<<< HEAD
-	if (ctx->last_oid == OID_extKeyUsage) {
-		if (v[0] != ((ASN1_UNIV << 6) | ASN1_CONS_BIT | ASN1_SEQ) ||
-		    v[1] != vlen - 2)
-			return -EBADMSG;
-		i += 2;
-
-		while (i < vlen) {
-			/* A 10 bytes EKU OID Octet blob =
-			 * ASN1_OID + size byte + 8 bytes OID */
-			if (v[i] != ASN1_OID || v[i + 1] != 8 || (i + 10) > vlen)
-				return -EBADMSG;
-
-			oid = look_up_OID(v + i + 2, v[i + 1]);
-			if (oid == OID_codeSigning) {
-				ctx->cert->pub->eku |= EKU_codeSigning;
-			}
-			i += 10;
-		}
-		pr_debug("extKeyUsage: %d\n", ctx->cert->pub->eku);
-=======
 	if (ctx->last_oid == OID_basicConstraints) {
 		/*
 		 * Get hold of the basicConstraints
@@ -656,7 +635,28 @@
 			return -EBADMSG;
 		if (vlen >= 4 && v[1] != 0 && v[2] == ASN1_BOOL && v[3] == 1)
 			ctx->cert->pub->key_eflags |= 1 << KEY_EFLAG_CA;
->>>>>>> eb3cdb58
+		return 0;
+	}
+
+	if (ctx->last_oid == OID_extKeyUsage) {
+		if (v[0] != ((ASN1_UNIV << 6) | ASN1_CONS_BIT | ASN1_SEQ) ||
+		    v[1] != vlen - 2)
+			return -EBADMSG;
+		i += 2;
+
+		while (i < vlen) {
+			/* A 10 bytes EKU OID Octet blob =
+			 * ASN1_OID + size byte + 8 bytes OID */
+			if (v[i] != ASN1_OID || v[i + 1] != 8 || (i + 10) > vlen)
+				return -EBADMSG;
+
+			oid = look_up_OID(v + i + 2, v[i + 1]);
+			if (oid == OID_codeSigning) {
+				ctx->cert->pub->eku |= EKU_codeSigning;
+			}
+			i += 10;
+		}
+		pr_debug("extKeyUsage: %d\n", ctx->cert->pub->eku);
 		return 0;
 	}
 
