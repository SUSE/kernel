# SPDX-License-Identifier: GPL-2.0
menuconfig ASYMMETRIC_KEY_TYPE
	bool "Asymmetric (public-key cryptographic) key type"
	depends on KEYS
	help
	  This option provides support for a key type that holds the data for
	  the asymmetric keys used for public key cryptographic operations such
	  as encryption, decryption, signature generation and signature
	  verification.

if ASYMMETRIC_KEY_TYPE

config ASYMMETRIC_PUBLIC_KEY_SUBTYPE
	tristate "Asymmetric public-key crypto algorithm subtype"
	select MPILIB
	select CRYPTO_HASH_INFO
	select CRYPTO_AKCIPHER
	select CRYPTO_SIG
	select CRYPTO_HASH
	help
	  This option provides support for asymmetric public key type handling.
	  If signature generation and/or verification are to be used,
	  appropriate hash algorithms (such as SHA-1) must be available.
	  ENOPKG will be reported if the requisite algorithm is unavailable.

config X509_CERTIFICATE_PARSER
	tristate "X.509 certificate parser"
	depends on ASYMMETRIC_PUBLIC_KEY_SUBTYPE
	select ASN1
	select OID_REGISTRY
	help
	  This option provides support for parsing X.509 format blobs for key
	  data and provides the ability to instantiate a crypto key from a
	  public key packet found inside the certificate.

config PKCS8_PRIVATE_KEY_PARSER
	tristate "PKCS#8 private key parser"
	depends on ASYMMETRIC_PUBLIC_KEY_SUBTYPE
	select ASN1
	select OID_REGISTRY
	help
	  This option provides support for parsing PKCS#8 format blobs for
	  private key data and provides the ability to instantiate a crypto key
	  from that data.

config PKCS7_MESSAGE_PARSER
	tristate "PKCS#7 message parser"
	depends on X509_CERTIFICATE_PARSER
	select CRYPTO_HASH
	select ASN1
	select OID_REGISTRY
	help
	  This option provides support for parsing PKCS#7 format messages for
	  signature data and provides the ability to verify the signature.

config PKCS7_TEST_KEY
	tristate "PKCS#7 testing key type"
	depends on SYSTEM_DATA_VERIFICATION
	help
	  This option provides a type of key that can be loaded up from a
	  PKCS#7 message - provided the message is signed by a trusted key.  If
	  it is, the PKCS#7 wrapper is discarded and reading the key returns
	  just the payload.  If it isn't, adding the key will fail with an
	  error.

	  This is intended for testing the PKCS#7 parser.

config SIGNED_PE_FILE_VERIFICATION
	bool "Support for PE file signature verification"
	depends on PKCS7_MESSAGE_PARSER=y
	depends on SYSTEM_DATA_VERIFICATION
	select CRYPTO_HASH
	select ASN1
	select OID_REGISTRY
	help
	  This option provides support for verifying the signature(s) on a
	  signed PE binary.

config FIPS_SIGNATURE_SELFTEST
	tristate "Run FIPS selftests on the X.509+PKCS7 signature verification"
	help
	  This option causes some selftests to be run on the signature
	  verification code, using some built in data.  This is required
	  for FIPS.
	depends on KEYS
	depends on ASYMMETRIC_KEY_TYPE
	depends on PKCS7_MESSAGE_PARSER=X509_CERTIFICATE_PARSER
	depends on X509_CERTIFICATE_PARSER
<<<<<<< HEAD
=======
	depends on CRYPTO_RSA
	depends on CRYPTO_SHA256
>>>>>>> 2d5404ca

config FIPS_SIGNATURE_SELFTEST_RSA
	bool
	default y
	depends on FIPS_SIGNATURE_SELFTEST
	depends on CRYPTO_SHA256=y || CRYPTO_SHA256=FIPS_SIGNATURE_SELFTEST
	depends on CRYPTO_RSA=y || CRYPTO_RSA=FIPS_SIGNATURE_SELFTEST

config FIPS_SIGNATURE_SELFTEST_ECDSA
	bool
	default y
	depends on FIPS_SIGNATURE_SELFTEST
	depends on CRYPTO_SHA256=y || CRYPTO_SHA256=FIPS_SIGNATURE_SELFTEST
	depends on CRYPTO_ECDSA=y || CRYPTO_ECDSA=FIPS_SIGNATURE_SELFTEST
<<<<<<< HEAD

config CHECK_CODESIGN_EKU
	bool "Check codeSigning extended key usage"
	depends on PKCS7_MESSAGE_PARSER=y
	depends on SYSTEM_DATA_VERIFICATION
	help
	  This option provides support for checking the codeSigning extended
	  key usage extension when verifying the signature in PKCS#7. It
	  affects kernel module verification and kexec PE binary verification
	  now.
=======
>>>>>>> 2d5404ca

endif # ASYMMETRIC_KEY_TYPE<|MERGE_RESOLUTION|>--- conflicted
+++ resolved
@@ -86,11 +86,8 @@
 	depends on ASYMMETRIC_KEY_TYPE
 	depends on PKCS7_MESSAGE_PARSER=X509_CERTIFICATE_PARSER
 	depends on X509_CERTIFICATE_PARSER
-<<<<<<< HEAD
-=======
 	depends on CRYPTO_RSA
 	depends on CRYPTO_SHA256
->>>>>>> 2d5404ca
 
 config FIPS_SIGNATURE_SELFTEST_RSA
 	bool
@@ -105,18 +102,5 @@
 	depends on FIPS_SIGNATURE_SELFTEST
 	depends on CRYPTO_SHA256=y || CRYPTO_SHA256=FIPS_SIGNATURE_SELFTEST
 	depends on CRYPTO_ECDSA=y || CRYPTO_ECDSA=FIPS_SIGNATURE_SELFTEST
-<<<<<<< HEAD
-
-config CHECK_CODESIGN_EKU
-	bool "Check codeSigning extended key usage"
-	depends on PKCS7_MESSAGE_PARSER=y
-	depends on SYSTEM_DATA_VERIFICATION
-	help
-	  This option provides support for checking the codeSigning extended
-	  key usage extension when verifying the signature in PKCS#7. It
-	  affects kernel module verification and kexec PE binary verification
-	  now.
-=======
->>>>>>> 2d5404ca
 
 endif # ASYMMETRIC_KEY_TYPE