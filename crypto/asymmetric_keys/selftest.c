// SPDX-License-Identifier: GPL-2.0-or-later
/* Self-testing for signature checking.
 *
 * Copyright (C) 2022 Red Hat, Inc. All Rights Reserved.
 * Written by David Howells (dhowells@redhat.com)
 */

#include <crypto/pkcs7.h>
#include <linux/cred.h>
#include <linux/kernel.h>
#include <linux/key.h>
#include <linux/module.h>
#include "selftest.h"
#include "x509_parser.h"

void fips_signature_selftest(const char *name,
			     const u8 *keys, size_t keys_len,
			     const u8 *data, size_t data_len,
			     const u8 *sig, size_t sig_len)
{
	struct key *keyring;
	int ret;

	pr_notice("Running certificate verification %s selftest\n", name);

	keyring = keyring_alloc(".certs_selftest",
				GLOBAL_ROOT_UID, GLOBAL_ROOT_GID, current_cred(),
				(KEY_POS_ALL & ~KEY_POS_SETATTR) |
				KEY_USR_VIEW | KEY_USR_READ |
				KEY_USR_SEARCH,
				KEY_ALLOC_NOT_IN_QUOTA,
				NULL, NULL);
	if (IS_ERR(keyring))
		panic("Can't allocate certs %s selftest keyring: %ld\n", name, PTR_ERR(keyring));

	ret = x509_load_certificate_list(keys, keys_len, keyring);
	if (ret < 0)
		panic("Can't allocate certs %s selftest keyring: %d\n", name, ret);

	struct pkcs7_message *pkcs7;

	pkcs7 = pkcs7_parse_message(sig, sig_len);
	if (IS_ERR(pkcs7))
		panic("Certs %s selftest: pkcs7_parse_message() = %d\n", name, ret);

	pkcs7_supply_detached_data(pkcs7, data, data_len);

	ret = pkcs7_verify(pkcs7, VERIFYING_MODULE_SIGNATURE);
	if (ret < 0)
		panic("Certs %s selftest: pkcs7_verify() = %d\n", name, ret);

<<<<<<< HEAD
	ret = pkcs7_validate_trust(pkcs7, keyring, VERIFYING_UNSPECIFIED_SIGNATURE);
=======
	ret = pkcs7_validate_trust(pkcs7, keyring);
>>>>>>> 2d5404ca
	if (ret < 0)
		panic("Certs %s selftest: pkcs7_validate_trust() = %d\n", name, ret);

	pkcs7_free_message(pkcs7);

	key_put(keyring);
}

static int __init fips_signature_selftest_init(void)
{
	fips_signature_selftest_rsa();
	fips_signature_selftest_ecdsa();
	return 0;
}

late_initcall(fips_signature_selftest_init);

MODULE_DESCRIPTION("X.509 self tests");
MODULE_AUTHOR("Red Hat, Inc.");
MODULE_LICENSE("GPL");<|MERGE_RESOLUTION|>--- conflicted
+++ resolved
@@ -49,11 +49,7 @@
 	if (ret < 0)
 		panic("Certs %s selftest: pkcs7_verify() = %d\n", name, ret);
 
-<<<<<<< HEAD
-	ret = pkcs7_validate_trust(pkcs7, keyring, VERIFYING_UNSPECIFIED_SIGNATURE);
-=======
 	ret = pkcs7_validate_trust(pkcs7, keyring);
->>>>>>> 2d5404ca
 	if (ret < 0)
 		panic("Certs %s selftest: pkcs7_validate_trust() = %d\n", name, ret);
 
