--- conflicted
+++ resolved
@@ -7,10 +7,6 @@
 
 #define pr_fmt(fmt) "X.509: "fmt
 #include <crypto/hash.h>
-<<<<<<< HEAD
-#include <crypto/sm2.h>
-=======
->>>>>>> 2d5404ca
 #include <keys/asymmetric-parser.h>
 #include <keys/asymmetric-subtype.h>
 #include <keys/system_keyring.h>
@@ -67,25 +63,8 @@
 
 	desc->tfm = tfm;
 
-<<<<<<< HEAD
-	if (strcmp(cert->pub->pkey_algo, "sm2") == 0) {
-		ret = strcmp(sig->hash_algo, "sm3") != 0 ? -EINVAL :
-		      crypto_shash_init(desc) ?:
-		      sm2_compute_z_digest(desc, cert->pub->key,
-					   cert->pub->keylen, sig->digest) ?:
-		      crypto_shash_init(desc) ?:
-		      crypto_shash_update(desc, sig->digest,
-					  sig->digest_size) ?:
-		      crypto_shash_finup(desc, cert->tbs, cert->tbs_size,
-					 sig->digest);
-	} else {
-		ret = crypto_shash_digest(desc, cert->tbs, cert->tbs_size,
-					  sig->digest);
-	}
-=======
 	ret = crypto_shash_digest(desc, cert->tbs, cert->tbs_size,
 				  sig->digest);
->>>>>>> 2d5404ca
 
 	if (ret < 0)
 		goto error_2;
