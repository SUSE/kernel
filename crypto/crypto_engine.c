--- conflicted
+++ resolved
@@ -54,11 +54,7 @@
 		}
 	}
 	lockdep_assert_in_softirq();
-<<<<<<< HEAD
-	req->complete(req, err);
-=======
 	crypto_request_complete(req, err);
->>>>>>> eb3cdb58
 
 	kthread_queue_work(engine->kworker, &engine->pump_requests);
 }
