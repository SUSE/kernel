/*
 * Copyright (c) 2013, 2014 Kenneth MacKay. All rights reserved.
 * Copyright (c) 2019 Vitaly Chikunov <vt@altlinux.org>
 *
 * Redistribution and use in source and binary forms, with or without
 * modification, are permitted provided that the following conditions are
 * met:
 *  * Redistributions of source code must retain the above copyright
 *   notice, this list of conditions and the following disclaimer.
 *  * Redistributions in binary form must reproduce the above copyright
 *    notice, this list of conditions and the following disclaimer in the
 *    documentation and/or other materials provided with the distribution.
 *
 * THIS SOFTWARE IS PROVIDED BY THE COPYRIGHT HOLDERS AND CONTRIBUTORS
 * "AS IS" AND ANY EXPRESS OR IMPLIED WARRANTIES, INCLUDING, BUT NOT
 * LIMITED TO, THE IMPLIED WARRANTIES OF MERCHANTABILITY AND FITNESS FOR
 * A PARTICULAR PURPOSE ARE DISCLAIMED. IN NO EVENT SHALL THE COPYRIGHT
 * HOLDER OR CONTRIBUTORS BE LIABLE FOR ANY DIRECT, INDIRECT, INCIDENTAL,
 * SPECIAL, EXEMPLARY, OR CONSEQUENTIAL DAMAGES (INCLUDING, BUT NOT
 * LIMITED TO, PROCUREMENT OF SUBSTITUTE GOODS OR SERVICES; LOSS OF USE,
 * DATA, OR PROFITS; OR BUSINESS INTERRUPTION) HOWEVER CAUSED AND ON ANY
 * THEORY OF LIABILITY, WHETHER IN CONTRACT, STRICT LIABILITY, OR TORT
 * (INCLUDING NEGLIGENCE OR OTHERWISE) ARISING IN ANY WAY OUT OF THE USE
 * OF THIS SOFTWARE, EVEN IF ADVISED OF THE POSSIBILITY OF SUCH DAMAGE.
 */

#include <crypto/ecc_curve.h>
#include <linux/module.h>
#include <linux/random.h>
#include <linux/slab.h>
#include <linux/swab.h>
#include <linux/fips.h>
#include <crypto/ecdh.h>
#include <crypto/rng.h>
#include <crypto/internal/ecc.h>
#include <linux/unaligned.h>
#include <linux/ratelimit.h>

#include "ecc_curve_defs.h"

typedef struct {
	u64 m_low;
	u64 m_high;
} uint128_t;

/* Returns curv25519 curve param */
const struct ecc_curve *ecc_get_curve25519(void)
{
	return &ecc_25519;
}
EXPORT_SYMBOL(ecc_get_curve25519);

const struct ecc_curve *ecc_get_curve(unsigned int curve_id)
{
	switch (curve_id) {
	/* In FIPS mode only allow P256 and higher */
	case ECC_CURVE_NIST_P192:
		return fips_enabled ? NULL : &nist_p192;
	case ECC_CURVE_NIST_P256:
		return &nist_p256;
	case ECC_CURVE_NIST_P384:
		return &nist_p384;
	case ECC_CURVE_NIST_P521:
		return &nist_p521;
	default:
		return NULL;
	}
}
EXPORT_SYMBOL(ecc_get_curve);

void ecc_digits_from_bytes(const u8 *in, unsigned int nbytes,
			   u64 *out, unsigned int ndigits)
{
	int diff = ndigits - DIV_ROUND_UP(nbytes, sizeof(u64));
	unsigned int o = nbytes & 7;
	__be64 msd = 0;

	/* diff > 0: not enough input bytes: set most significant digits to 0 */
	if (diff > 0) {
		ndigits -= diff;
		memset(&out[ndigits], 0, diff * sizeof(u64));
	}

	if (o) {
		memcpy((u8 *)&msd + sizeof(msd) - o, in, o);
		out[--ndigits] = be64_to_cpu(msd);
		in += o;
	}
	ecc_swap_digits(in, out, ndigits);
}
EXPORT_SYMBOL(ecc_digits_from_bytes);

static u64 *ecc_alloc_digits_space(unsigned int ndigits)
{
	size_t len = ndigits * sizeof(u64);

	if (!len)
		return NULL;

	return kmalloc(len, GFP_KERNEL);
}

static void ecc_free_digits_space(u64 *space)
{
	kfree_sensitive(space);
}

struct ecc_point *ecc_alloc_point(unsigned int ndigits)
{
	struct ecc_point *p = kmalloc(sizeof(*p), GFP_KERNEL);

	if (!p)
		return NULL;

	p->x = ecc_alloc_digits_space(ndigits);
	if (!p->x)
		goto err_alloc_x;

	p->y = ecc_alloc_digits_space(ndigits);
	if (!p->y)
		goto err_alloc_y;

	p->ndigits = ndigits;

	return p;

err_alloc_y:
	ecc_free_digits_space(p->x);
err_alloc_x:
	kfree(p);
	return NULL;
}
EXPORT_SYMBOL(ecc_alloc_point);

void ecc_free_point(struct ecc_point *p)
{
	if (!p)
		return;

	kfree_sensitive(p->x);
	kfree_sensitive(p->y);
	kfree_sensitive(p);
}
EXPORT_SYMBOL(ecc_free_point);

static void vli_clear(u64 *vli, unsigned int ndigits)
{
	int i;

	for (i = 0; i < ndigits; i++)
		vli[i] = 0;
}

/* Returns true if vli == 0, false otherwise. */
bool vli_is_zero(const u64 *vli, unsigned int ndigits)
{
	int i;

	for (i = 0; i < ndigits; i++) {
		if (vli[i])
			return false;
	}

	return true;
}
EXPORT_SYMBOL(vli_is_zero);

/* Returns nonzero if bit of vli is set. */
static u64 vli_test_bit(const u64 *vli, unsigned int bit)
{
	return (vli[bit / 64] & ((u64)1 << (bit % 64)));
}

static bool vli_is_negative(const u64 *vli, unsigned int ndigits)
{
	return vli_test_bit(vli, ndigits * 64 - 1);
}

/* Counts the number of 64-bit "digits" in vli. */
static unsigned int vli_num_digits(const u64 *vli, unsigned int ndigits)
{
	int i;

	/* Search from the end until we find a non-zero digit.
	 * We do it in reverse because we expect that most digits will
	 * be nonzero.
	 */
	for (i = ndigits - 1; i >= 0 && vli[i] == 0; i--);

	return (i + 1);
}

/* Counts the number of bits required for vli. */
unsigned int vli_num_bits(const u64 *vli, unsigned int ndigits)
{
	unsigned int i, num_digits;
	u64 digit;

	num_digits = vli_num_digits(vli, ndigits);
	if (num_digits == 0)
		return 0;

	digit = vli[num_digits - 1];
	for (i = 0; digit; i++)
		digit >>= 1;

	return ((num_digits - 1) * 64 + i);
}
EXPORT_SYMBOL(vli_num_bits);

/* Set dest from unaligned bit string src. */
void vli_from_be64(u64 *dest, const void *src, unsigned int ndigits)
{
	int i;
	const u64 *from = src;

	for (i = 0; i < ndigits; i++)
		dest[i] = get_unaligned_be64(&from[ndigits - 1 - i]);
}
EXPORT_SYMBOL(vli_from_be64);

void vli_from_le64(u64 *dest, const void *src, unsigned int ndigits)
{
	int i;
	const u64 *from = src;

	for (i = 0; i < ndigits; i++)
		dest[i] = get_unaligned_le64(&from[i]);
}
EXPORT_SYMBOL(vli_from_le64);

/* Sets dest = src. */
static void vli_set(u64 *dest, const u64 *src, unsigned int ndigits)
{
	int i;

	for (i = 0; i < ndigits; i++)
		dest[i] = src[i];
}

/* Returns sign of left - right. */
int vli_cmp(const u64 *left, const u64 *right, unsigned int ndigits)
{
	int i;

	for (i = ndigits - 1; i >= 0; i--) {
		if (left[i] > right[i])
			return 1;
		else if (left[i] < right[i])
			return -1;
	}

	return 0;
}
EXPORT_SYMBOL(vli_cmp);

/* Computes result = in << c, returning carry. Can modify in place
 * (if result == in). 0 < shift < 64.
 */
static u64 vli_lshift(u64 *result, const u64 *in, unsigned int shift,
		      unsigned int ndigits)
{
	u64 carry = 0;
	int i;

	for (i = 0; i < ndigits; i++) {
		u64 temp = in[i];

		result[i] = (temp << shift) | carry;
		carry = temp >> (64 - shift);
	}

	return carry;
}

/* Computes vli = vli >> 1. */
static void vli_rshift1(u64 *vli, unsigned int ndigits)
{
	u64 *end = vli;
	u64 carry = 0;

	vli += ndigits;

	while (vli-- > end) {
		u64 temp = *vli;
		*vli = (temp >> 1) | carry;
		carry = temp << 63;
	}
}

/* Computes result = left + right, returning carry. Can modify in place. */
static u64 vli_add(u64 *result, const u64 *left, const u64 *right,
		   unsigned int ndigits)
{
	u64 carry = 0;
	int i;

	for (i = 0; i < ndigits; i++) {
		u64 sum;

		sum = left[i] + right[i] + carry;
		if (sum != left[i])
			carry = (sum < left[i]);

		result[i] = sum;
	}

	return carry;
}

/* Computes result = left + right, returning carry. Can modify in place. */
static u64 vli_uadd(u64 *result, const u64 *left, u64 right,
		    unsigned int ndigits)
{
	u64 carry = right;
	int i;

	for (i = 0; i < ndigits; i++) {
		u64 sum;

		sum = left[i] + carry;
		if (sum != left[i])
			carry = (sum < left[i]);
		else
			carry = !!carry;

		result[i] = sum;
	}

	return carry;
}

/* Computes result = left - right, returning borrow. Can modify in place. */
u64 vli_sub(u64 *result, const u64 *left, const u64 *right,
		   unsigned int ndigits)
{
	u64 borrow = 0;
	int i;

	for (i = 0; i < ndigits; i++) {
		u64 diff;

		diff = left[i] - right[i] - borrow;
		if (diff != left[i])
			borrow = (diff > left[i]);

		result[i] = diff;
	}

	return borrow;
}
EXPORT_SYMBOL(vli_sub);

/* Computes result = left - right, returning borrow. Can modify in place. */
static u64 vli_usub(u64 *result, const u64 *left, u64 right,
	     unsigned int ndigits)
{
	u64 borrow = right;
	int i;

	for (i = 0; i < ndigits; i++) {
		u64 diff;

		diff = left[i] - borrow;
		if (diff != left[i])
			borrow = (diff > left[i]);

		result[i] = diff;
	}

	return borrow;
}

static uint128_t mul_64_64(u64 left, u64 right)
{
	uint128_t result;
#if defined(CONFIG_ARCH_SUPPORTS_INT128)
	unsigned __int128 m = (unsigned __int128)left * right;

	result.m_low  = m;
	result.m_high = m >> 64;
#else
	u64 a0 = left & 0xffffffffull;
	u64 a1 = left >> 32;
	u64 b0 = right & 0xffffffffull;
	u64 b1 = right >> 32;
	u64 m0 = a0 * b0;
	u64 m1 = a0 * b1;
	u64 m2 = a1 * b0;
	u64 m3 = a1 * b1;

	m2 += (m0 >> 32);
	m2 += m1;

	/* Overflow */
	if (m2 < m1)
		m3 += 0x100000000ull;

	result.m_low = (m0 & 0xffffffffull) | (m2 << 32);
	result.m_high = m3 + (m2 >> 32);
#endif
	return result;
}

static uint128_t add_128_128(uint128_t a, uint128_t b)
{
	uint128_t result;

	result.m_low = a.m_low + b.m_low;
	result.m_high = a.m_high + b.m_high + (result.m_low < a.m_low);

	return result;
}

static void vli_mult(u64 *result, const u64 *left, const u64 *right,
		     unsigned int ndigits)
{
	uint128_t r01 = { 0, 0 };
	u64 r2 = 0;
	unsigned int i, k;

	/* Compute each digit of result in sequence, maintaining the
	 * carries.
	 */
	for (k = 0; k < ndigits * 2 - 1; k++) {
		unsigned int min;

		if (k < ndigits)
			min = 0;
		else
			min = (k + 1) - ndigits;

		for (i = min; i <= k && i < ndigits; i++) {
			uint128_t product;

			product = mul_64_64(left[i], right[k - i]);

			r01 = add_128_128(r01, product);
			r2 += (r01.m_high < product.m_high);
		}

		result[k] = r01.m_low;
		r01.m_low = r01.m_high;
		r01.m_high = r2;
		r2 = 0;
	}

	result[ndigits * 2 - 1] = r01.m_low;
}

/* Compute product = left * right, for a small right value. */
static void vli_umult(u64 *result, const u64 *left, u32 right,
		      unsigned int ndigits)
{
	uint128_t r01 = { 0 };
	unsigned int k;

	for (k = 0; k < ndigits; k++) {
		uint128_t product;

		product = mul_64_64(left[k], right);
		r01 = add_128_128(r01, product);
		/* no carry */
		result[k] = r01.m_low;
		r01.m_low = r01.m_high;
		r01.m_high = 0;
	}
	result[k] = r01.m_low;
	for (++k; k < ndigits * 2; k++)
		result[k] = 0;
}

static void vli_square(u64 *result, const u64 *left, unsigned int ndigits)
{
	uint128_t r01 = { 0, 0 };
	u64 r2 = 0;
	int i, k;

	for (k = 0; k < ndigits * 2 - 1; k++) {
		unsigned int min;

		if (k < ndigits)
			min = 0;
		else
			min = (k + 1) - ndigits;

		for (i = min; i <= k && i <= k - i; i++) {
			uint128_t product;

			product = mul_64_64(left[i], left[k - i]);

			if (i < k - i) {
				r2 += product.m_high >> 63;
				product.m_high = (product.m_high << 1) |
						 (product.m_low >> 63);
				product.m_low <<= 1;
			}

			r01 = add_128_128(r01, product);
			r2 += (r01.m_high < product.m_high);
		}

		result[k] = r01.m_low;
		r01.m_low = r01.m_high;
		r01.m_high = r2;
		r2 = 0;
	}

	result[ndigits * 2 - 1] = r01.m_low;
}

/* Computes result = (left + right) % mod.
 * Assumes that left < mod and right < mod, result != mod.
 */
static void vli_mod_add(u64 *result, const u64 *left, const u64 *right,
			const u64 *mod, unsigned int ndigits)
{
	u64 carry;

	carry = vli_add(result, left, right, ndigits);

	/* result > mod (result = mod + remainder), so subtract mod to
	 * get remainder.
	 */
	if (carry || vli_cmp(result, mod, ndigits) >= 0)
		vli_sub(result, result, mod, ndigits);
}

/* Computes result = (left - right) % mod.
 * Assumes that left < mod and right < mod, result != mod.
 */
static void vli_mod_sub(u64 *result, const u64 *left, const u64 *right,
			const u64 *mod, unsigned int ndigits)
{
	u64 borrow = vli_sub(result, left, right, ndigits);

	/* In this case, p_result == -diff == (max int) - diff.
	 * Since -x % d == d - x, we can get the correct result from
	 * result + mod (with overflow).
	 */
	if (borrow)
		vli_add(result, result, mod, ndigits);
}

/*
 * Computes result = product % mod
 * for special form moduli: p = 2^k-c, for small c (note the minus sign)
 *
 * References:
 * R. Crandall, C. Pomerance. Prime Numbers: A Computational Perspective.
 * 9 Fast Algorithms for Large-Integer Arithmetic. 9.2.3 Moduli of special form
 * Algorithm 9.2.13 (Fast mod operation for special-form moduli).
 */
static void vli_mmod_special(u64 *result, const u64 *product,
			      const u64 *mod, unsigned int ndigits)
{
	u64 c = -mod[0];
	u64 t[ECC_MAX_DIGITS * 2];
	u64 r[ECC_MAX_DIGITS * 2];

	vli_set(r, product, ndigits * 2);
	while (!vli_is_zero(r + ndigits, ndigits)) {
		vli_umult(t, r + ndigits, c, ndigits);
		vli_clear(r + ndigits, ndigits);
		vli_add(r, r, t, ndigits * 2);
	}
	vli_set(t, mod, ndigits);
	vli_clear(t + ndigits, ndigits);
	while (vli_cmp(r, t, ndigits * 2) >= 0)
		vli_sub(r, r, t, ndigits * 2);
	vli_set(result, r, ndigits);
}

/*
 * Computes result = product % mod
 * for special form moduli: p = 2^{k-1}+c, for small c (note the plus sign)
 * where k-1 does not fit into qword boundary by -1 bit (such as 255).

 * References (loosely based on):
 * A. Menezes, P. van Oorschot, S. Vanstone. Handbook of Applied Cryptography.
 * 14.3.4 Reduction methods for moduli of special form. Algorithm 14.47.
 * URL: http://cacr.uwaterloo.ca/hac/about/chap14.pdf
 *
 * H. Cohen, G. Frey, R. Avanzi, C. Doche, T. Lange, K. Nguyen, F. Vercauteren.
 * Handbook of Elliptic and Hyperelliptic Curve Cryptography.
 * Algorithm 10.25 Fast reduction for special form moduli
 */
static void vli_mmod_special2(u64 *result, const u64 *product,
			       const u64 *mod, unsigned int ndigits)
{
	u64 c2 = mod[0] * 2;
	u64 q[ECC_MAX_DIGITS];
	u64 r[ECC_MAX_DIGITS * 2];
	u64 m[ECC_MAX_DIGITS * 2]; /* expanded mod */
	int carry; /* last bit that doesn't fit into q */
	int i;

	vli_set(m, mod, ndigits);
	vli_clear(m + ndigits, ndigits);

	vli_set(r, product, ndigits);
	/* q and carry are top bits */
	vli_set(q, product + ndigits, ndigits);
	vli_clear(r + ndigits, ndigits);
	carry = vli_is_negative(r, ndigits);
	if (carry)
		r[ndigits - 1] &= (1ull << 63) - 1;
	for (i = 1; carry || !vli_is_zero(q, ndigits); i++) {
		u64 qc[ECC_MAX_DIGITS * 2];

		vli_umult(qc, q, c2, ndigits);
		if (carry)
			vli_uadd(qc, qc, mod[0], ndigits * 2);
		vli_set(q, qc + ndigits, ndigits);
		vli_clear(qc + ndigits, ndigits);
		carry = vli_is_negative(qc, ndigits);
		if (carry)
			qc[ndigits - 1] &= (1ull << 63) - 1;
		if (i & 1)
			vli_sub(r, r, qc, ndigits * 2);
		else
			vli_add(r, r, qc, ndigits * 2);
	}
	while (vli_is_negative(r, ndigits * 2))
		vli_add(r, r, m, ndigits * 2);
	while (vli_cmp(r, m, ndigits * 2) >= 0)
		vli_sub(r, r, m, ndigits * 2);

	vli_set(result, r, ndigits);
}

/*
 * Computes result = product % mod, where product is 2N words long.
 * Reference: Ken MacKay's micro-ecc.
 * Currently only designed to work for curve_p or curve_n.
 */
static void vli_mmod_slow(u64 *result, u64 *product, const u64 *mod,
			  unsigned int ndigits)
{
	u64 mod_m[2 * ECC_MAX_DIGITS];
	u64 tmp[2 * ECC_MAX_DIGITS];
	u64 *v[2] = { tmp, product };
	u64 carry = 0;
	unsigned int i;
	/* Shift mod so its highest set bit is at the maximum position. */
	int shift = (ndigits * 2 * 64) - vli_num_bits(mod, ndigits);
	int word_shift = shift / 64;
	int bit_shift = shift % 64;

	vli_clear(mod_m, word_shift);
	if (bit_shift > 0) {
		for (i = 0; i < ndigits; ++i) {
			mod_m[word_shift + i] = (mod[i] << bit_shift) | carry;
			carry = mod[i] >> (64 - bit_shift);
		}
	} else
		vli_set(mod_m + word_shift, mod, ndigits);

	for (i = 1; shift >= 0; --shift) {
		u64 borrow = 0;
		unsigned int j;

		for (j = 0; j < ndigits * 2; ++j) {
			u64 diff = v[i][j] - mod_m[j] - borrow;

			if (diff != v[i][j])
				borrow = (diff > v[i][j]);
			v[1 - i][j] = diff;
		}
		i = !(i ^ borrow); /* Swap the index if there was no borrow */
		vli_rshift1(mod_m, ndigits);
		mod_m[ndigits - 1] |= mod_m[ndigits] << (64 - 1);
		vli_rshift1(mod_m + ndigits, ndigits);
	}
	vli_set(result, v[i], ndigits);
}

/* Computes result = product % mod using Barrett's reduction with precomputed
 * value mu appended to the mod after ndigits, mu = (2^{2w} / mod) and have
 * length ndigits + 1, where mu * (2^w - 1) should not overflow ndigits
 * boundary.
 *
 * Reference:
 * R. Brent, P. Zimmermann. Modern Computer Arithmetic. 2010.
 * 2.4.1 Barrett's algorithm. Algorithm 2.5.
 */
static void vli_mmod_barrett(u64 *result, u64 *product, const u64 *mod,
			     unsigned int ndigits)
{
	u64 q[ECC_MAX_DIGITS * 2];
	u64 r[ECC_MAX_DIGITS * 2];
	const u64 *mu = mod + ndigits;

	vli_mult(q, product + ndigits, mu, ndigits);
	if (mu[ndigits])
		vli_add(q + ndigits, q + ndigits, product + ndigits, ndigits);
	vli_mult(r, mod, q + ndigits, ndigits);
	vli_sub(r, product, r, ndigits * 2);
	while (!vli_is_zero(r + ndigits, ndigits) ||
	       vli_cmp(r, mod, ndigits) != -1) {
		u64 carry;

		carry = vli_sub(r, r, mod, ndigits);
		vli_usub(r + ndigits, r + ndigits, carry, ndigits);
	}
	vli_set(result, r, ndigits);
}

/* Computes p_result = p_product % curve_p.
 * See algorithm 5 and 6 from
 * http://www.isys.uni-klu.ac.at/PDF/2001-0126-MT.pdf
 */
static void vli_mmod_fast_192(u64 *result, const u64 *product,
			      const u64 *curve_prime, u64 *tmp)
{
	const unsigned int ndigits = ECC_CURVE_NIST_P192_DIGITS;
	int carry;

	vli_set(result, product, ndigits);

	vli_set(tmp, &product[3], ndigits);
	carry = vli_add(result, result, tmp, ndigits);

	tmp[0] = 0;
	tmp[1] = product[3];
	tmp[2] = product[4];
	carry += vli_add(result, result, tmp, ndigits);

	tmp[0] = tmp[1] = product[5];
	tmp[2] = 0;
	carry += vli_add(result, result, tmp, ndigits);

	while (carry || vli_cmp(curve_prime, result, ndigits) != 1)
		carry -= vli_sub(result, result, curve_prime, ndigits);
}

/* Computes result = product % curve_prime
 * from http://www.nsa.gov/ia/_files/nist-routines.pdf
 */
static void vli_mmod_fast_256(u64 *result, const u64 *product,
			      const u64 *curve_prime, u64 *tmp)
{
	int carry;
	const unsigned int ndigits = ECC_CURVE_NIST_P256_DIGITS;

	/* t */
	vli_set(result, product, ndigits);

	/* s1 */
	tmp[0] = 0;
	tmp[1] = product[5] & 0xffffffff00000000ull;
	tmp[2] = product[6];
	tmp[3] = product[7];
	carry = vli_lshift(tmp, tmp, 1, ndigits);
	carry += vli_add(result, result, tmp, ndigits);

	/* s2 */
	tmp[1] = product[6] << 32;
	tmp[2] = (product[6] >> 32) | (product[7] << 32);
	tmp[3] = product[7] >> 32;
	carry += vli_lshift(tmp, tmp, 1, ndigits);
	carry += vli_add(result, result, tmp, ndigits);

	/* s3 */
	tmp[0] = product[4];
	tmp[1] = product[5] & 0xffffffff;
	tmp[2] = 0;
	tmp[3] = product[7];
	carry += vli_add(result, result, tmp, ndigits);

	/* s4 */
	tmp[0] = (product[4] >> 32) | (product[5] << 32);
	tmp[1] = (product[5] >> 32) | (product[6] & 0xffffffff00000000ull);
	tmp[2] = product[7];
	tmp[3] = (product[6] >> 32) | (product[4] << 32);
	carry += vli_add(result, result, tmp, ndigits);

	/* d1 */
	tmp[0] = (product[5] >> 32) | (product[6] << 32);
	tmp[1] = (product[6] >> 32);
	tmp[2] = 0;
	tmp[3] = (product[4] & 0xffffffff) | (product[5] << 32);
	carry -= vli_sub(result, result, tmp, ndigits);

	/* d2 */
	tmp[0] = product[6];
	tmp[1] = product[7];
	tmp[2] = 0;
	tmp[3] = (product[4] >> 32) | (product[5] & 0xffffffff00000000ull);
	carry -= vli_sub(result, result, tmp, ndigits);

	/* d3 */
	tmp[0] = (product[6] >> 32) | (product[7] << 32);
	tmp[1] = (product[7] >> 32) | (product[4] << 32);
	tmp[2] = (product[4] >> 32) | (product[5] << 32);
	tmp[3] = (product[6] << 32);
	carry -= vli_sub(result, result, tmp, ndigits);

	/* d4 */
	tmp[0] = product[7];
	tmp[1] = product[4] & 0xffffffff00000000ull;
	tmp[2] = product[5];
	tmp[3] = product[6] & 0xffffffff00000000ull;
	carry -= vli_sub(result, result, tmp, ndigits);

	if (carry < 0) {
		do {
			carry += vli_add(result, result, curve_prime, ndigits);
		} while (carry < 0);
	} else {
		while (carry || vli_cmp(curve_prime, result, ndigits) != 1)
			carry -= vli_sub(result, result, curve_prime, ndigits);
	}
}

#define SL32OR32(x32, y32) (((u64)x32 << 32) | y32)
#define AND64H(x64)  (x64 & 0xffFFffFF00000000ull)
#define AND64L(x64)  (x64 & 0x00000000ffFFffFFull)

/* Computes result = product % curve_prime
 * from "Mathematical routines for the NIST prime elliptic curves"
 */
static void vli_mmod_fast_384(u64 *result, const u64 *product,
				const u64 *curve_prime, u64 *tmp)
{
	int carry;
	const unsigned int ndigits = ECC_CURVE_NIST_P384_DIGITS;

	/* t */
	vli_set(result, product, ndigits);

	/* s1 */
	tmp[0] = 0;		// 0 || 0
	tmp[1] = 0;		// 0 || 0
	tmp[2] = SL32OR32(product[11], (product[10]>>32));	//a22||a21
	tmp[3] = product[11]>>32;	// 0 ||a23
	tmp[4] = 0;		// 0 || 0
	tmp[5] = 0;		// 0 || 0
	carry = vli_lshift(tmp, tmp, 1, ndigits);
	carry += vli_add(result, result, tmp, ndigits);

	/* s2 */
	tmp[0] = product[6];	//a13||a12
	tmp[1] = product[7];	//a15||a14
	tmp[2] = product[8];	//a17||a16
	tmp[3] = product[9];	//a19||a18
	tmp[4] = product[10];	//a21||a20
	tmp[5] = product[11];	//a23||a22
	carry += vli_add(result, result, tmp, ndigits);

	/* s3 */
	tmp[0] = SL32OR32(product[11], (product[10]>>32));	//a22||a21
	tmp[1] = SL32OR32(product[6], (product[11]>>32));	//a12||a23
	tmp[2] = SL32OR32(product[7], (product[6])>>32);	//a14||a13
	tmp[3] = SL32OR32(product[8], (product[7]>>32));	//a16||a15
	tmp[4] = SL32OR32(product[9], (product[8]>>32));	//a18||a17
	tmp[5] = SL32OR32(product[10], (product[9]>>32));	//a20||a19
	carry += vli_add(result, result, tmp, ndigits);

	/* s4 */
	tmp[0] = AND64H(product[11]);	//a23|| 0
	tmp[1] = (product[10]<<32);	//a20|| 0
	tmp[2] = product[6];	//a13||a12
	tmp[3] = product[7];	//a15||a14
	tmp[4] = product[8];	//a17||a16
	tmp[5] = product[9];	//a19||a18
	carry += vli_add(result, result, tmp, ndigits);

	/* s5 */
	tmp[0] = 0;		//  0|| 0
	tmp[1] = 0;		//  0|| 0
	tmp[2] = product[10];	//a21||a20
	tmp[3] = product[11];	//a23||a22
	tmp[4] = 0;		//  0|| 0
	tmp[5] = 0;		//  0|| 0
	carry += vli_add(result, result, tmp, ndigits);

	/* s6 */
	tmp[0] = AND64L(product[10]);	// 0 ||a20
	tmp[1] = AND64H(product[10]);	//a21|| 0
	tmp[2] = product[11];	//a23||a22
	tmp[3] = 0;		// 0 || 0
	tmp[4] = 0;		// 0 || 0
	tmp[5] = 0;		// 0 || 0
	carry += vli_add(result, result, tmp, ndigits);

	/* d1 */
	tmp[0] = SL32OR32(product[6], (product[11]>>32));	//a12||a23
	tmp[1] = SL32OR32(product[7], (product[6]>>32));	//a14||a13
	tmp[2] = SL32OR32(product[8], (product[7]>>32));	//a16||a15
	tmp[3] = SL32OR32(product[9], (product[8]>>32));	//a18||a17
	tmp[4] = SL32OR32(product[10], (product[9]>>32));	//a20||a19
	tmp[5] = SL32OR32(product[11], (product[10]>>32));	//a22||a21
	carry -= vli_sub(result, result, tmp, ndigits);

	/* d2 */
	tmp[0] = (product[10]<<32);	//a20|| 0
	tmp[1] = SL32OR32(product[11], (product[10]>>32));	//a22||a21
	tmp[2] = (product[11]>>32);	// 0 ||a23
	tmp[3] = 0;		// 0 || 0
	tmp[4] = 0;		// 0 || 0
	tmp[5] = 0;		// 0 || 0
	carry -= vli_sub(result, result, tmp, ndigits);

	/* d3 */
	tmp[0] = 0;		// 0 || 0
	tmp[1] = AND64H(product[11]);	//a23|| 0
	tmp[2] = product[11]>>32;	// 0 ||a23
	tmp[3] = 0;		// 0 || 0
	tmp[4] = 0;		// 0 || 0
	tmp[5] = 0;		// 0 || 0
	carry -= vli_sub(result, result, tmp, ndigits);

	if (carry < 0) {
		do {
			carry += vli_add(result, result, curve_prime, ndigits);
		} while (carry < 0);
	} else {
		while (carry || vli_cmp(curve_prime, result, ndigits) != 1)
			carry -= vli_sub(result, result, curve_prime, ndigits);
	}

}

#undef SL32OR32
#undef AND64H
#undef AND64L

/*
 * Computes result = product % curve_prime
 * from "Recommendations for Discrete Logarithm-Based Cryptography:
 *       Elliptic Curve Domain Parameters" section G.1.4
 */
static void vli_mmod_fast_521(u64 *result, const u64 *product,
			      const u64 *curve_prime, u64 *tmp)
{
	const unsigned int ndigits = ECC_CURVE_NIST_P521_DIGITS;
	size_t i;

	/* Initialize result with lowest 521 bits from product */
	vli_set(result, product, ndigits);
	result[8] &= 0x1ff;

	for (i = 0; i < ndigits; i++)
		tmp[i] = (product[8 + i] >> 9) | (product[9 + i] << 55);
	tmp[8] &= 0x1ff;

	vli_mod_add(result, result, tmp, curve_prime, ndigits);
}

/* Computes result = product % curve_prime for different curve_primes.
 *
 * Note that curve_primes are distinguished just by heuristic check and
 * not by complete conformance check.
 */
static bool vli_mmod_fast(u64 *result, u64 *product,
			  const struct ecc_curve *curve)
{
	u64 tmp[2 * ECC_MAX_DIGITS];
	const u64 *curve_prime = curve->p;
	const unsigned int ndigits = curve->g.ndigits;

	/* All NIST curves have name prefix 'nist_' */
	if (strncmp(curve->name, "nist_", 5) != 0) {
		/* Try to handle Pseudo-Marsenne primes. */
		if (curve_prime[ndigits - 1] == -1ull) {
			vli_mmod_special(result, product, curve_prime,
					 ndigits);
			return true;
		} else if (curve_prime[ndigits - 1] == 1ull << 63 &&
			   curve_prime[ndigits - 2] == 0) {
			vli_mmod_special2(result, product, curve_prime,
					  ndigits);
			return true;
		}
		vli_mmod_barrett(result, product, curve_prime, ndigits);
		return true;
	}

	switch (ndigits) {
	case ECC_CURVE_NIST_P192_DIGITS:
		vli_mmod_fast_192(result, product, curve_prime, tmp);
		break;
	case ECC_CURVE_NIST_P256_DIGITS:
		vli_mmod_fast_256(result, product, curve_prime, tmp);
		break;
	case ECC_CURVE_NIST_P384_DIGITS:
		vli_mmod_fast_384(result, product, curve_prime, tmp);
		break;
	case ECC_CURVE_NIST_P521_DIGITS:
		vli_mmod_fast_521(result, product, curve_prime, tmp);
		break;
	default:
		pr_err_ratelimited("ecc: unsupported digits size!\n");
		return false;
	}

	return true;
}

/* Computes result = (left * right) % mod.
 * Assumes that mod is big enough curve order.
 */
void vli_mod_mult_slow(u64 *result, const u64 *left, const u64 *right,
		       const u64 *mod, unsigned int ndigits)
{
	u64 product[ECC_MAX_DIGITS * 2];

	vli_mult(product, left, right, ndigits);
	vli_mmod_slow(result, product, mod, ndigits);
}
EXPORT_SYMBOL(vli_mod_mult_slow);

/* Computes result = (left * right) % curve_prime. */
static void vli_mod_mult_fast(u64 *result, const u64 *left, const u64 *right,
			      const struct ecc_curve *curve)
{
	u64 product[2 * ECC_MAX_DIGITS];

	vli_mult(product, left, right, curve->g.ndigits);
	vli_mmod_fast(result, product, curve);
}

/* Computes result = left^2 % curve_prime. */
static void vli_mod_square_fast(u64 *result, const u64 *left,
				const struct ecc_curve *curve)
{
	u64 product[2 * ECC_MAX_DIGITS];

	vli_square(product, left, curve->g.ndigits);
	vli_mmod_fast(result, product, curve);
}

#define EVEN(vli) (!(vli[0] & 1))
/* Computes result = (1 / p_input) % mod. All VLIs are the same size.
 * See "From Euclid's GCD to Montgomery Multiplication to the Great Divide"
 * https://labs.oracle.com/techrep/2001/smli_tr-2001-95.pdf
 */
void vli_mod_inv(u64 *result, const u64 *input, const u64 *mod,
			unsigned int ndigits)
{
	u64 a[ECC_MAX_DIGITS], b[ECC_MAX_DIGITS];
	u64 u[ECC_MAX_DIGITS], v[ECC_MAX_DIGITS];
	u64 carry;
	int cmp_result;

	if (vli_is_zero(input, ndigits)) {
		vli_clear(result, ndigits);
		return;
	}

	vli_set(a, input, ndigits);
	vli_set(b, mod, ndigits);
	vli_clear(u, ndigits);
	u[0] = 1;
	vli_clear(v, ndigits);

	while ((cmp_result = vli_cmp(a, b, ndigits)) != 0) {
		carry = 0;

		if (EVEN(a)) {
			vli_rshift1(a, ndigits);

			if (!EVEN(u))
				carry = vli_add(u, u, mod, ndigits);

			vli_rshift1(u, ndigits);
			if (carry)
				u[ndigits - 1] |= 0x8000000000000000ull;
		} else if (EVEN(b)) {
			vli_rshift1(b, ndigits);

			if (!EVEN(v))
				carry = vli_add(v, v, mod, ndigits);

			vli_rshift1(v, ndigits);
			if (carry)
				v[ndigits - 1] |= 0x8000000000000000ull;
		} else if (cmp_result > 0) {
			vli_sub(a, a, b, ndigits);
			vli_rshift1(a, ndigits);

			if (vli_cmp(u, v, ndigits) < 0)
				vli_add(u, u, mod, ndigits);

			vli_sub(u, u, v, ndigits);
			if (!EVEN(u))
				carry = vli_add(u, u, mod, ndigits);

			vli_rshift1(u, ndigits);
			if (carry)
				u[ndigits - 1] |= 0x8000000000000000ull;
		} else {
			vli_sub(b, b, a, ndigits);
			vli_rshift1(b, ndigits);

			if (vli_cmp(v, u, ndigits) < 0)
				vli_add(v, v, mod, ndigits);

			vli_sub(v, v, u, ndigits);
			if (!EVEN(v))
				carry = vli_add(v, v, mod, ndigits);

			vli_rshift1(v, ndigits);
			if (carry)
				v[ndigits - 1] |= 0x8000000000000000ull;
		}
	}

	vli_set(result, u, ndigits);
}
EXPORT_SYMBOL(vli_mod_inv);

/* ------ Point operations ------ */

/* Returns true if p_point is the point at infinity, false otherwise. */
bool ecc_point_is_zero(const struct ecc_point *point)
{
	return (vli_is_zero(point->x, point->ndigits) &&
		vli_is_zero(point->y, point->ndigits));
}
EXPORT_SYMBOL(ecc_point_is_zero);

/* Point multiplication algorithm using Montgomery's ladder with co-Z
 * coordinates. From https://eprint.iacr.org/2011/338.pdf
 */

/* Double in place */
static void ecc_point_double_jacobian(u64 *x1, u64 *y1, u64 *z1,
					const struct ecc_curve *curve)
{
	/* t1 = x, t2 = y, t3 = z */
	u64 t4[ECC_MAX_DIGITS];
	u64 t5[ECC_MAX_DIGITS];
	const u64 *curve_prime = curve->p;
	const unsigned int ndigits = curve->g.ndigits;

	if (vli_is_zero(z1, ndigits))
		return;

	/* t4 = y1^2 */
	vli_mod_square_fast(t4, y1, curve);
	/* t5 = x1*y1^2 = A */
	vli_mod_mult_fast(t5, x1, t4, curve);
	/* t4 = y1^4 */
	vli_mod_square_fast(t4, t4, curve);
	/* t2 = y1*z1 = z3 */
	vli_mod_mult_fast(y1, y1, z1, curve);
	/* t3 = z1^2 */
	vli_mod_square_fast(z1, z1, curve);

	/* t1 = x1 + z1^2 */
	vli_mod_add(x1, x1, z1, curve_prime, ndigits);
	/* t3 = 2*z1^2 */
	vli_mod_add(z1, z1, z1, curve_prime, ndigits);
	/* t3 = x1 - z1^2 */
	vli_mod_sub(z1, x1, z1, curve_prime, ndigits);
	/* t1 = x1^2 - z1^4 */
	vli_mod_mult_fast(x1, x1, z1, curve);

	/* t3 = 2*(x1^2 - z1^4) */
	vli_mod_add(z1, x1, x1, curve_prime, ndigits);
	/* t1 = 3*(x1^2 - z1^4) */
	vli_mod_add(x1, x1, z1, curve_prime, ndigits);
	if (vli_test_bit(x1, 0)) {
		u64 carry = vli_add(x1, x1, curve_prime, ndigits);

		vli_rshift1(x1, ndigits);
		x1[ndigits - 1] |= carry << 63;
	} else {
		vli_rshift1(x1, ndigits);
	}
	/* t1 = 3/2*(x1^2 - z1^4) = B */

	/* t3 = B^2 */
	vli_mod_square_fast(z1, x1, curve);
	/* t3 = B^2 - A */
	vli_mod_sub(z1, z1, t5, curve_prime, ndigits);
	/* t3 = B^2 - 2A = x3 */
	vli_mod_sub(z1, z1, t5, curve_prime, ndigits);
	/* t5 = A - x3 */
	vli_mod_sub(t5, t5, z1, curve_prime, ndigits);
	/* t1 = B * (A - x3) */
	vli_mod_mult_fast(x1, x1, t5, curve);
	/* t4 = B * (A - x3) - y1^4 = y3 */
	vli_mod_sub(t4, x1, t4, curve_prime, ndigits);

	vli_set(x1, z1, ndigits);
	vli_set(z1, y1, ndigits);
	vli_set(y1, t4, ndigits);
}

/* Modify (x1, y1) => (x1 * z^2, y1 * z^3) */
static void apply_z(u64 *x1, u64 *y1, u64 *z, const struct ecc_curve *curve)
{
	u64 t1[ECC_MAX_DIGITS];

	vli_mod_square_fast(t1, z, curve);		/* z^2 */
	vli_mod_mult_fast(x1, x1, t1, curve);	/* x1 * z^2 */
	vli_mod_mult_fast(t1, t1, z, curve);	/* z^3 */
	vli_mod_mult_fast(y1, y1, t1, curve);	/* y1 * z^3 */
}

/* P = (x1, y1) => 2P, (x2, y2) => P' */
static void xycz_initial_double(u64 *x1, u64 *y1, u64 *x2, u64 *y2,
				u64 *p_initial_z, const struct ecc_curve *curve)
{
	u64 z[ECC_MAX_DIGITS];
	const unsigned int ndigits = curve->g.ndigits;

	vli_set(x2, x1, ndigits);
	vli_set(y2, y1, ndigits);

	vli_clear(z, ndigits);
	z[0] = 1;

	if (p_initial_z)
		vli_set(z, p_initial_z, ndigits);

	apply_z(x1, y1, z, curve);

	ecc_point_double_jacobian(x1, y1, z, curve);

	apply_z(x2, y2, z, curve);
}

/* Input P = (x1, y1, Z), Q = (x2, y2, Z)
 * Output P' = (x1', y1', Z3), P + Q = (x3, y3, Z3)
 * or P => P', Q => P + Q
 */
static void xycz_add(u64 *x1, u64 *y1, u64 *x2, u64 *y2,
			const struct ecc_curve *curve)
{
	/* t1 = X1, t2 = Y1, t3 = X2, t4 = Y2 */
	u64 t5[ECC_MAX_DIGITS];
	const u64 *curve_prime = curve->p;
	const unsigned int ndigits = curve->g.ndigits;

	/* t5 = x2 - x1 */
	vli_mod_sub(t5, x2, x1, curve_prime, ndigits);
	/* t5 = (x2 - x1)^2 = A */
	vli_mod_square_fast(t5, t5, curve);
	/* t1 = x1*A = B */
	vli_mod_mult_fast(x1, x1, t5, curve);
	/* t3 = x2*A = C */
	vli_mod_mult_fast(x2, x2, t5, curve);
	/* t4 = y2 - y1 */
	vli_mod_sub(y2, y2, y1, curve_prime, ndigits);
	/* t5 = (y2 - y1)^2 = D */
	vli_mod_square_fast(t5, y2, curve);

	/* t5 = D - B */
	vli_mod_sub(t5, t5, x1, curve_prime, ndigits);
	/* t5 = D - B - C = x3 */
	vli_mod_sub(t5, t5, x2, curve_prime, ndigits);
	/* t3 = C - B */
	vli_mod_sub(x2, x2, x1, curve_prime, ndigits);
	/* t2 = y1*(C - B) */
	vli_mod_mult_fast(y1, y1, x2, curve);
	/* t3 = B - x3 */
	vli_mod_sub(x2, x1, t5, curve_prime, ndigits);
	/* t4 = (y2 - y1)*(B - x3) */
	vli_mod_mult_fast(y2, y2, x2, curve);
	/* t4 = y3 */
	vli_mod_sub(y2, y2, y1, curve_prime, ndigits);

	vli_set(x2, t5, ndigits);
}

/* Input P = (x1, y1, Z), Q = (x2, y2, Z)
 * Output P + Q = (x3, y3, Z3), P - Q = (x3', y3', Z3)
 * or P => P - Q, Q => P + Q
 */
static void xycz_add_c(u64 *x1, u64 *y1, u64 *x2, u64 *y2,
			const struct ecc_curve *curve)
{
	/* t1 = X1, t2 = Y1, t3 = X2, t4 = Y2 */
	u64 t5[ECC_MAX_DIGITS];
	u64 t6[ECC_MAX_DIGITS];
	u64 t7[ECC_MAX_DIGITS];
	const u64 *curve_prime = curve->p;
	const unsigned int ndigits = curve->g.ndigits;

	/* t5 = x2 - x1 */
	vli_mod_sub(t5, x2, x1, curve_prime, ndigits);
	/* t5 = (x2 - x1)^2 = A */
	vli_mod_square_fast(t5, t5, curve);
	/* t1 = x1*A = B */
	vli_mod_mult_fast(x1, x1, t5, curve);
	/* t3 = x2*A = C */
	vli_mod_mult_fast(x2, x2, t5, curve);
	/* t4 = y2 + y1 */
	vli_mod_add(t5, y2, y1, curve_prime, ndigits);
	/* t4 = y2 - y1 */
	vli_mod_sub(y2, y2, y1, curve_prime, ndigits);

	/* t6 = C - B */
	vli_mod_sub(t6, x2, x1, curve_prime, ndigits);
	/* t2 = y1 * (C - B) */
	vli_mod_mult_fast(y1, y1, t6, curve);
	/* t6 = B + C */
	vli_mod_add(t6, x1, x2, curve_prime, ndigits);
	/* t3 = (y2 - y1)^2 */
	vli_mod_square_fast(x2, y2, curve);
	/* t3 = x3 */
	vli_mod_sub(x2, x2, t6, curve_prime, ndigits);

	/* t7 = B - x3 */
	vli_mod_sub(t7, x1, x2, curve_prime, ndigits);
	/* t4 = (y2 - y1)*(B - x3) */
	vli_mod_mult_fast(y2, y2, t7, curve);
	/* t4 = y3 */
	vli_mod_sub(y2, y2, y1, curve_prime, ndigits);

	/* t7 = (y2 + y1)^2 = F */
	vli_mod_square_fast(t7, t5, curve);
	/* t7 = x3' */
	vli_mod_sub(t7, t7, t6, curve_prime, ndigits);
	/* t6 = x3' - B */
	vli_mod_sub(t6, t7, x1, curve_prime, ndigits);
	/* t6 = (y2 + y1)*(x3' - B) */
	vli_mod_mult_fast(t6, t6, t5, curve);
	/* t2 = y3' */
	vli_mod_sub(y1, t6, y1, curve_prime, ndigits);

	vli_set(x1, t7, ndigits);
}

static void ecc_point_mult(struct ecc_point *result,
			   const struct ecc_point *point, const u64 *scalar,
			   u64 *initial_z, const struct ecc_curve *curve,
			   unsigned int ndigits)
{
	/* R0 and R1 */
	u64 rx[2][ECC_MAX_DIGITS];
	u64 ry[2][ECC_MAX_DIGITS];
	u64 z[ECC_MAX_DIGITS];
	u64 sk[2][ECC_MAX_DIGITS];
	u64 *curve_prime = curve->p;
	int i, nb;
	int num_bits;
	int carry;

	carry = vli_add(sk[0], scalar, curve->n, ndigits);
	vli_add(sk[1], sk[0], curve->n, ndigits);
	scalar = sk[!carry];
	if (curve->nbits == 521)	/* NIST P521 */
		num_bits = curve->nbits + 2;
	else
		num_bits = sizeof(u64) * ndigits * 8 + 1;

	vli_set(rx[1], point->x, ndigits);
	vli_set(ry[1], point->y, ndigits);

	xycz_initial_double(rx[1], ry[1], rx[0], ry[0], initial_z, curve);

	for (i = num_bits - 2; i > 0; i--) {
		nb = !vli_test_bit(scalar, i);
		xycz_add_c(rx[1 - nb], ry[1 - nb], rx[nb], ry[nb], curve);
		xycz_add(rx[nb], ry[nb], rx[1 - nb], ry[1 - nb], curve);
	}

	nb = !vli_test_bit(scalar, 0);
	xycz_add_c(rx[1 - nb], ry[1 - nb], rx[nb], ry[nb], curve);

	/* Find final 1/Z value. */
	/* X1 - X0 */
	vli_mod_sub(z, rx[1], rx[0], curve_prime, ndigits);
	/* Yb * (X1 - X0) */
	vli_mod_mult_fast(z, z, ry[1 - nb], curve);
	/* xP * Yb * (X1 - X0) */
	vli_mod_mult_fast(z, z, point->x, curve);

	/* 1 / (xP * Yb * (X1 - X0)) */
	vli_mod_inv(z, z, curve_prime, point->ndigits);

	/* yP / (xP * Yb * (X1 - X0)) */
	vli_mod_mult_fast(z, z, point->y, curve);
	/* Xb * yP / (xP * Yb * (X1 - X0)) */
	vli_mod_mult_fast(z, z, rx[1 - nb], curve);
	/* End 1/Z calculation */

	xycz_add(rx[nb], ry[nb], rx[1 - nb], ry[1 - nb], curve);

	apply_z(rx[0], ry[0], z, curve);

	vli_set(result->x, rx[0], ndigits);
	vli_set(result->y, ry[0], ndigits);
}

/* Computes R = P + Q mod p */
static void ecc_point_add(const struct ecc_point *result,
		   const struct ecc_point *p, const struct ecc_point *q,
		   const struct ecc_curve *curve)
{
	u64 z[ECC_MAX_DIGITS];
	u64 px[ECC_MAX_DIGITS];
	u64 py[ECC_MAX_DIGITS];
	unsigned int ndigits = curve->g.ndigits;

	vli_set(result->x, q->x, ndigits);
	vli_set(result->y, q->y, ndigits);
	vli_mod_sub(z, result->x, p->x, curve->p, ndigits);
	vli_set(px, p->x, ndigits);
	vli_set(py, p->y, ndigits);
	xycz_add(px, py, result->x, result->y, curve);
	vli_mod_inv(z, z, curve->p, ndigits);
	apply_z(result->x, result->y, z, curve);
}

/* Computes R = u1P + u2Q mod p using Shamir's trick.
 * Based on: Kenneth MacKay's micro-ecc (2014).
 */
void ecc_point_mult_shamir(const struct ecc_point *result,
			   const u64 *u1, const struct ecc_point *p,
			   const u64 *u2, const struct ecc_point *q,
			   const struct ecc_curve *curve)
{
	u64 z[ECC_MAX_DIGITS];
	u64 sump[2][ECC_MAX_DIGITS];
	u64 *rx = result->x;
	u64 *ry = result->y;
	unsigned int ndigits = curve->g.ndigits;
	unsigned int num_bits;
	struct ecc_point sum = ECC_POINT_INIT(sump[0], sump[1], ndigits);
	const struct ecc_point *points[4];
	const struct ecc_point *point;
	unsigned int idx;
	int i;

	ecc_point_add(&sum, p, q, curve);
	points[0] = NULL;
	points[1] = p;
	points[2] = q;
	points[3] = &sum;

	num_bits = max(vli_num_bits(u1, ndigits), vli_num_bits(u2, ndigits));
	i = num_bits - 1;
	idx = !!vli_test_bit(u1, i);
	idx |= (!!vli_test_bit(u2, i)) << 1;
	point = points[idx];

	vli_set(rx, point->x, ndigits);
	vli_set(ry, point->y, ndigits);
	vli_clear(z + 1, ndigits - 1);
	z[0] = 1;

	for (--i; i >= 0; i--) {
		ecc_point_double_jacobian(rx, ry, z, curve);
		idx = !!vli_test_bit(u1, i);
		idx |= (!!vli_test_bit(u2, i)) << 1;
		point = points[idx];
		if (point) {
			u64 tx[ECC_MAX_DIGITS];
			u64 ty[ECC_MAX_DIGITS];
			u64 tz[ECC_MAX_DIGITS];

			vli_set(tx, point->x, ndigits);
			vli_set(ty, point->y, ndigits);
			apply_z(tx, ty, z, curve);
			vli_mod_sub(tz, rx, tx, curve->p, ndigits);
			xycz_add(tx, ty, rx, ry, curve);
			vli_mod_mult_fast(z, z, tz, curve);
		}
	}
	vli_mod_inv(z, z, curve->p, ndigits);
	apply_z(rx, ry, z, curve);
}
EXPORT_SYMBOL(ecc_point_mult_shamir);

/*
 * This function performs checks equivalent to Appendix A.4.2 of FIPS 186-5.
 * Whereas A.4.2 results in an integer in the interval [1, n-1], this function
 * ensures that the integer is in the range of [2, n-3]. We are slightly
 * stricter because of the currently used scalar multiplication algorithm.
 */
static int __ecc_is_key_valid(const struct ecc_curve *curve,
			      const u64 *private_key, unsigned int ndigits)
{
	u64 one[ECC_MAX_DIGITS] = { 1, };
	u64 res[ECC_MAX_DIGITS];

	if (!private_key)
		return -EINVAL;

	if (curve->g.ndigits != ndigits)
		return -EINVAL;

	/* Make sure the private key is in the range [2, n-3]. */
	if (vli_cmp(one, private_key, ndigits) != -1)
		return -EINVAL;
	vli_sub(res, curve->n, one, ndigits);
	vli_sub(res, res, one, ndigits);
	if (vli_cmp(res, private_key, ndigits) != 1)
		return -EINVAL;

	return 0;
}

int ecc_is_key_valid(unsigned int curve_id, unsigned int ndigits,
		     const u64 *private_key, unsigned int private_key_len)
{
	int nbytes;
	const struct ecc_curve *curve = ecc_get_curve(curve_id);

	nbytes = ndigits << ECC_DIGITS_TO_BYTES_SHIFT;

	if (private_key_len != nbytes)
		return -EINVAL;

	return __ecc_is_key_valid(curve, private_key, ndigits);
}
EXPORT_SYMBOL(ecc_is_key_valid);

/*
 * ECC private keys are generated using the method of rejection sampling,
 * equivalent to that described in FIPS 186-5, Appendix A.2.2.
 *
 * This method generates a private key uniformly distributed in the range
 * [2, n-3].
 */
int ecc_gen_privkey(unsigned int curve_id, unsigned int ndigits,
		    u64 *private_key)
{
	const struct ecc_curve *curve = ecc_get_curve(curve_id);
	unsigned int nbytes = ndigits << ECC_DIGITS_TO_BYTES_SHIFT;
	unsigned int nbits = vli_num_bits(curve->n, ndigits);
	int err;

	/*
	 * Step 1 & 2: check that N is included in Table 1 of FIPS 186-5,
	 * section 6.1.1.
	 */
<<<<<<< HEAD
	if (nbits < 224 || ndigits > ARRAY_SIZE(priv))
=======
	if (nbits < 224)
>>>>>>> 2d5404ca
		return -EINVAL;

	/*
	 * FIPS 186-5 recommends that the private key should be obtained from a
	 * RBG with a security strength equal to or greater than the security
	 * strength associated with N.
	 *
	 * The maximum security strength identified by NIST SP800-57pt1r4 for
	 * ECC is 256 (N >= 512).
	 *
	 * This condition is met by the default RNG because it selects a favored
	 * DRBG with a security strength of 256.
	 */
	if (crypto_get_default_rng())
		return -EFAULT;

	/* Step 3: obtain N returned_bits from the DRBG. */
<<<<<<< HEAD
	err = crypto_rng_get_bytes(crypto_default_rng, (u8 *)priv, nbytes);
=======
	err = crypto_rng_get_bytes(crypto_default_rng,
				   (u8 *)private_key, nbytes);
>>>>>>> 2d5404ca
	crypto_put_default_rng();
	if (err)
		return err;

	/* Step 4: make sure the private key is in the valid range. */
<<<<<<< HEAD
	if (__ecc_is_key_valid(curve, priv, ndigits))
=======
	if (__ecc_is_key_valid(curve, private_key, ndigits))
>>>>>>> 2d5404ca
		return -EINVAL;

	return 0;
}
EXPORT_SYMBOL(ecc_gen_privkey);

int ecc_make_pub_key(unsigned int curve_id, unsigned int ndigits,
		     const u64 *private_key, u64 *public_key)
{
	int ret = 0;
	struct ecc_point *pk;
	const struct ecc_curve *curve = ecc_get_curve(curve_id);

	if (!private_key) {
		ret = -EINVAL;
		goto out;
	}

	pk = ecc_alloc_point(ndigits);
	if (!pk) {
		ret = -ENOMEM;
		goto out;
	}

	ecc_point_mult(pk, &curve->g, private_key, NULL, curve, ndigits);

	/* SP800-56A rev 3 5.6.2.1.3 key check */
	if (ecc_is_pubkey_valid_full(curve, pk)) {
		ret = -EAGAIN;
		goto err_free_point;
	}

	ecc_swap_digits(pk->x, public_key, ndigits);
	ecc_swap_digits(pk->y, &public_key[ndigits], ndigits);

err_free_point:
	ecc_free_point(pk);
out:
	return ret;
}
EXPORT_SYMBOL(ecc_make_pub_key);

/* SP800-56A section 5.6.2.3.4 partial verification: ephemeral keys only */
int ecc_is_pubkey_valid_partial(const struct ecc_curve *curve,
				struct ecc_point *pk)
{
	u64 yy[ECC_MAX_DIGITS], xxx[ECC_MAX_DIGITS], w[ECC_MAX_DIGITS];

	if (WARN_ON(pk->ndigits != curve->g.ndigits))
		return -EINVAL;

	/* Check 1: Verify key is not the zero point. */
	if (ecc_point_is_zero(pk))
		return -EINVAL;

	/* Check 2: Verify key is in the range [1, p-1]. */
	if (vli_cmp(curve->p, pk->x, pk->ndigits) != 1)
		return -EINVAL;
	if (vli_cmp(curve->p, pk->y, pk->ndigits) != 1)
		return -EINVAL;

	/* Check 3: Verify that y^2 == (x^3 + a·x + b) mod p */
	vli_mod_square_fast(yy, pk->y, curve); /* y^2 */
	vli_mod_square_fast(xxx, pk->x, curve); /* x^2 */
	vli_mod_mult_fast(xxx, xxx, pk->x, curve); /* x^3 */
	vli_mod_mult_fast(w, curve->a, pk->x, curve); /* a·x */
	vli_mod_add(w, w, curve->b, curve->p, pk->ndigits); /* a·x + b */
	vli_mod_add(w, w, xxx, curve->p, pk->ndigits); /* x^3 + a·x + b */
	if (vli_cmp(yy, w, pk->ndigits) != 0) /* Equation */
		return -EINVAL;

	return 0;
}
EXPORT_SYMBOL(ecc_is_pubkey_valid_partial);

/* SP800-56A section 5.6.2.3.3 full verification */
int ecc_is_pubkey_valid_full(const struct ecc_curve *curve,
			     struct ecc_point *pk)
{
	struct ecc_point *nQ;

	/* Checks 1 through 3 */
	int ret = ecc_is_pubkey_valid_partial(curve, pk);

	if (ret)
		return ret;

	/* Check 4: Verify that nQ is the zero point. */
	nQ = ecc_alloc_point(pk->ndigits);
	if (!nQ)
		return -ENOMEM;

	ecc_point_mult(nQ, pk, curve->n, NULL, curve, pk->ndigits);
	if (!ecc_point_is_zero(nQ))
		ret = -EINVAL;

	ecc_free_point(nQ);

	return ret;
}
EXPORT_SYMBOL(ecc_is_pubkey_valid_full);

int crypto_ecdh_shared_secret(unsigned int curve_id, unsigned int ndigits,
			      const u64 *private_key, const u64 *public_key,
			      u64 *secret)
{
	int ret = 0;
	struct ecc_point *product, *pk;
	u64 rand_z[ECC_MAX_DIGITS];
	unsigned int nbytes;
	const struct ecc_curve *curve = ecc_get_curve(curve_id);

	if (!private_key || !public_key || ndigits > ARRAY_SIZE(rand_z)) {
		ret = -EINVAL;
		goto out;
	}

	nbytes = ndigits << ECC_DIGITS_TO_BYTES_SHIFT;

	get_random_bytes(rand_z, nbytes);

	pk = ecc_alloc_point(ndigits);
	if (!pk) {
		ret = -ENOMEM;
		goto out;
	}

	ecc_swap_digits(public_key, pk->x, ndigits);
	ecc_swap_digits(&public_key[ndigits], pk->y, ndigits);
	ret = ecc_is_pubkey_valid_partial(curve, pk);
	if (ret)
		goto err_alloc_product;

	product = ecc_alloc_point(ndigits);
	if (!product) {
		ret = -ENOMEM;
		goto err_alloc_product;
	}

	ecc_point_mult(product, pk, private_key, rand_z, curve, ndigits);

	if (ecc_point_is_zero(product)) {
		ret = -EFAULT;
		goto err_validity;
	}

	ecc_swap_digits(product->x, secret, ndigits);

err_validity:
	memzero_explicit(rand_z, sizeof(rand_z));
	ecc_free_point(product);
err_alloc_product:
	ecc_free_point(pk);
out:
	return ret;
}
EXPORT_SYMBOL(crypto_ecdh_shared_secret);

MODULE_DESCRIPTION("core elliptic curve module");
MODULE_LICENSE("Dual BSD/GPL");<|MERGE_RESOLUTION|>--- conflicted
+++ resolved
@@ -1531,11 +1531,7 @@
 	 * Step 1 & 2: check that N is included in Table 1 of FIPS 186-5,
 	 * section 6.1.1.
 	 */
-<<<<<<< HEAD
-	if (nbits < 224 || ndigits > ARRAY_SIZE(priv))
-=======
 	if (nbits < 224)
->>>>>>> 2d5404ca
 		return -EINVAL;
 
 	/*
@@ -1553,22 +1549,14 @@
 		return -EFAULT;
 
 	/* Step 3: obtain N returned_bits from the DRBG. */
-<<<<<<< HEAD
-	err = crypto_rng_get_bytes(crypto_default_rng, (u8 *)priv, nbytes);
-=======
 	err = crypto_rng_get_bytes(crypto_default_rng,
 				   (u8 *)private_key, nbytes);
->>>>>>> 2d5404ca
 	crypto_put_default_rng();
 	if (err)
 		return err;
 
 	/* Step 4: make sure the private key is in the valid range. */
-<<<<<<< HEAD
-	if (__ecc_is_key_valid(curve, priv, ndigits))
-=======
 	if (__ecc_is_key_valid(curve, private_key, ndigits))
->>>>>>> 2d5404ca
 		return -EINVAL;
 
 	return 0;
