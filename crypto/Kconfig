# SPDX-License-Identifier: GPL-2.0
#
# Generic algorithms support
#
config XOR_BLOCKS
	tristate

#
# async_tx api: hardware offloaded memory transfer/transform support
#
source "crypto/async_tx/Kconfig"

#
# Cryptographic API Configuration
#
menuconfig CRYPTO
	tristate "Cryptographic API"
	select CRYPTO_LIB_UTILS
	help
	  This option provides the core Cryptographic API.

if CRYPTO

menu "Crypto core or helper"

config CRYPTO_FIPS
	bool "FIPS 200 compliance"
	depends on (CRYPTO_ANSI_CPRNG || CRYPTO_DRBG) && !CRYPTO_MANAGER_DISABLE_TESTS
	depends on (MODULE_SIG || !MODULES)
	help
	  This option enables the fips boot option which is
	  required if you want the system to operate in a FIPS 200
	  certification.  You should say no unless you know what
	  this is.

config CRYPTO_FIPS_NAME
	string "FIPS Module Name"
	default "Linux Kernel Cryptographic API"
	depends on CRYPTO_FIPS
	help
	  This option sets the FIPS Module name reported by the Crypto API via
	  the /proc/sys/crypto/fips_name file.

config CRYPTO_FIPS_CUSTOM_VERSION
	bool "Use Custom FIPS Module Version"
	depends on CRYPTO_FIPS
	default n

config CRYPTO_FIPS_VERSION
	string "FIPS Module Version"
	default "(none)"
	depends on CRYPTO_FIPS_CUSTOM_VERSION
	help
	  This option provides the ability to override the FIPS Module Version.
	  By default the KERNELRELEASE value is used.

config CRYPTO_ALGAPI
	tristate
	select CRYPTO_ALGAPI2
	help
	  This option provides the API for cryptographic algorithms.

config CRYPTO_ALGAPI2
	tristate

config CRYPTO_AEAD
	tristate
	select CRYPTO_AEAD2
	select CRYPTO_ALGAPI

config CRYPTO_AEAD2
	tristate
	select CRYPTO_ALGAPI2

config CRYPTO_SIG
	tristate
	select CRYPTO_SIG2
	select CRYPTO_ALGAPI

config CRYPTO_SIG2
	tristate
	select CRYPTO_ALGAPI2

config CRYPTO_SIG
	tristate
	select CRYPTO_SIG2
	select CRYPTO_ALGAPI

config CRYPTO_SIG2
	tristate
	select CRYPTO_ALGAPI2

config CRYPTO_SKCIPHER
	tristate
	select CRYPTO_SKCIPHER2
	select CRYPTO_ALGAPI
	select CRYPTO_ECB

config CRYPTO_SKCIPHER2
	tristate
	select CRYPTO_ALGAPI2

config CRYPTO_HASH
	tristate
	select CRYPTO_HASH2
	select CRYPTO_ALGAPI

config CRYPTO_HASH2
	tristate
	select CRYPTO_ALGAPI2

config CRYPTO_RNG
	tristate
	select CRYPTO_RNG2
	select CRYPTO_ALGAPI

config CRYPTO_RNG2
	tristate
	select CRYPTO_ALGAPI2

config CRYPTO_RNG_DEFAULT
	tristate
	select CRYPTO_DRBG_MENU

config CRYPTO_AKCIPHER2
	tristate
	select CRYPTO_ALGAPI2

config CRYPTO_AKCIPHER
	tristate
	select CRYPTO_AKCIPHER2
	select CRYPTO_ALGAPI

config CRYPTO_KPP2
	tristate
	select CRYPTO_ALGAPI2

config CRYPTO_KPP
	tristate
	select CRYPTO_ALGAPI
	select CRYPTO_KPP2

config CRYPTO_ACOMP2
	tristate
	select CRYPTO_ALGAPI2
	select SGL_ALLOC

config CRYPTO_ACOMP
	tristate
	select CRYPTO_ALGAPI
	select CRYPTO_ACOMP2

config CRYPTO_MANAGER
	tristate "Cryptographic algorithm manager"
	select CRYPTO_MANAGER2
	help
	  Create default cryptographic template instantiations such as
	  cbc(aes).

config CRYPTO_MANAGER2
	def_tristate CRYPTO_MANAGER || (CRYPTO_MANAGER!=n && CRYPTO_ALGAPI=y)
	select CRYPTO_ACOMP2
	select CRYPTO_AEAD2
	select CRYPTO_AKCIPHER2
	select CRYPTO_SIG2
	select CRYPTO_HASH2
	select CRYPTO_KPP2
	select CRYPTO_RNG2
	select CRYPTO_SKCIPHER2

config CRYPTO_USER
	tristate "Userspace cryptographic algorithm configuration"
	depends on NET
	select CRYPTO_MANAGER
	help
	  Userspace configuration for cryptographic instantiations such as
	  cbc(aes).

config CRYPTO_MANAGER_DISABLE_TESTS
	bool "Disable run-time self tests"
	default y
	help
	  Disable run-time self tests that normally take place at
	  algorithm registration.

config CRYPTO_MANAGER_EXTRA_TESTS
	bool "Enable extra run-time crypto self tests"
	depends on DEBUG_KERNEL && !CRYPTO_MANAGER_DISABLE_TESTS && CRYPTO_MANAGER
	help
	  Enable extra run-time self tests of registered crypto algorithms,
	  including randomized fuzz tests.

	  This is intended for developer use only, as these tests take much
	  longer to run than the normal self tests.

config CRYPTO_NULL
	tristate "Null algorithms"
	select CRYPTO_NULL2
	help
	  These are 'Null' algorithms, used by IPsec, which do nothing.

config CRYPTO_NULL2
	tristate
	select CRYPTO_ALGAPI2
	select CRYPTO_SKCIPHER2
	select CRYPTO_HASH2

config CRYPTO_PCRYPT
	tristate "Parallel crypto engine"
	depends on SMP
	select PADATA
	select CRYPTO_MANAGER
	select CRYPTO_AEAD
	help
	  This converts an arbitrary crypto algorithm into a parallel
	  algorithm that executes in kernel threads.

config CRYPTO_CRYPTD
	tristate "Software async crypto daemon"
	select CRYPTO_SKCIPHER
	select CRYPTO_HASH
	select CRYPTO_MANAGER
	help
	  This is a generic software asynchronous crypto daemon that
	  converts an arbitrary synchronous software crypto algorithm
	  into an asynchronous algorithm that executes in a kernel thread.

config CRYPTO_AUTHENC
	tristate "Authenc support"
	select CRYPTO_AEAD
	select CRYPTO_SKCIPHER
	select CRYPTO_MANAGER
	select CRYPTO_HASH
	select CRYPTO_NULL
	help
	  Authenc: Combined mode wrapper for IPsec.

	  This is required for IPSec ESP (XFRM_ESP).

config CRYPTO_TEST
	tristate "Testing module"
	depends on m || EXPERT
	select CRYPTO_MANAGER
	help
	  Quick & dirty crypto test module.

config CRYPTO_SIMD
	tristate
	select CRYPTO_CRYPTD

config CRYPTO_ENGINE
	tristate

endmenu

menu "Public-key cryptography"

config CRYPTO_RSA
	tristate "RSA (Rivest-Shamir-Adleman)"
	select CRYPTO_AKCIPHER
	select CRYPTO_MANAGER
	select MPILIB
	select ASN1
	help
	  RSA (Rivest-Shamir-Adleman) public key algorithm (RFC8017)

config CRYPTO_DH
	tristate "DH (Diffie-Hellman)"
	select CRYPTO_KPP
	select MPILIB
	help
	  DH (Diffie-Hellman) key exchange algorithm

config CRYPTO_DH_RFC7919_GROUPS
	bool "RFC 7919 FFDHE groups"
	depends on CRYPTO_DH
	select CRYPTO_RNG_DEFAULT
	help
	  FFDHE (Finite-Field-based Diffie-Hellman Ephemeral) groups
	  defined in RFC7919.

	  Support these finite-field groups in DH key exchanges:
	  - ffdhe2048, ffdhe3072, ffdhe4096, ffdhe6144, ffdhe8192

	  If unsure, say N.

config CRYPTO_ECC
	tristate
	select CRYPTO_RNG_DEFAULT

config CRYPTO_ECDH
	tristate "ECDH (Elliptic Curve Diffie-Hellman)"
	select CRYPTO_ECC
	select CRYPTO_KPP
	help
	  ECDH (Elliptic Curve Diffie-Hellman) key exchange algorithm
	  using curves P-192, P-256, and P-384 (FIPS 186)

config CRYPTO_ECDSA
	tristate "ECDSA (Elliptic Curve Digital Signature Algorithm)"
	select CRYPTO_ECC
	select CRYPTO_AKCIPHER
	select ASN1
	help
	  ECDSA (Elliptic Curve Digital Signature Algorithm) (FIPS 186,
	  ISO/IEC 14888-3)
	  using curves P-192, P-256, and P-384

	  Only signature verification is implemented.

config CRYPTO_ECRDSA
	tristate "EC-RDSA (Elliptic Curve Russian Digital Signature Algorithm)"
	select CRYPTO_ECC
	select CRYPTO_AKCIPHER
	select CRYPTO_STREEBOG
	select OID_REGISTRY
	select ASN1
	help
	  Elliptic Curve Russian Digital Signature Algorithm (GOST R 34.10-2012,
	  RFC 7091, ISO/IEC 14888-3)

	  One of the Russian cryptographic standard algorithms (called GOST
	  algorithms). Only signature verification is implemented.

config CRYPTO_CURVE25519
	tristate "Curve25519"
	select CRYPTO_KPP
	select CRYPTO_LIB_CURVE25519_GENERIC
	help
	  Curve25519 elliptic curve (RFC7748)

endmenu

menu "Block ciphers"

config CRYPTO_AES
	tristate "AES (Advanced Encryption Standard)"
	select CRYPTO_ALGAPI
	select CRYPTO_LIB_AES
	help
	  AES cipher algorithms (Rijndael)(FIPS-197, ISO/IEC 18033-3)

	  Rijndael appears to be consistently a very good performer in
	  both hardware and software across a wide range of computing
	  environments regardless of its use in feedback or non-feedback
	  modes. Its key setup time is excellent, and its key agility is
	  good. Rijndael's very low memory requirements make it very well
	  suited for restricted-space environments, in which it also
	  demonstrates excellent performance. Rijndael's operations are
	  among the easiest to defend against power and timing attacks.

	  The AES specifies three key sizes: 128, 192 and 256 bits

config CRYPTO_AES_TI
	tristate "AES (Advanced Encryption Standard) (fixed time)"
	select CRYPTO_ALGAPI
	select CRYPTO_LIB_AES
	help
	  AES cipher algorithms (Rijndael)(FIPS-197, ISO/IEC 18033-3)

	  This is a generic implementation of AES that attempts to eliminate
	  data dependent latencies as much as possible without affecting
	  performance too much. It is intended for use by the generic CCM
	  and GCM drivers, and other CTR or CMAC/XCBC based modes that rely
	  solely on encryption (although decryption is supported as well, but
	  with a more dramatic performance hit)

	  Instead of using 16 lookup tables of 1 KB each, (8 for encryption and
	  8 for decryption), this implementation only uses just two S-boxes of
	  256 bytes each, and attempts to eliminate data dependent latencies by
	  prefetching the entire table into the cache at the start of each
	  block. Interrupts are also disabled to avoid races where cachelines
	  are evicted when the CPU is interrupted to do something else.

config CRYPTO_ANUBIS
	tristate "Anubis"
	depends on CRYPTO_USER_API_ENABLE_OBSOLETE
	select CRYPTO_ALGAPI
	help
	  Anubis cipher algorithm

	  Anubis is a variable key length cipher which can use keys from
	  128 bits to 320 bits in length.  It was evaluated as a entrant
	  in the NESSIE competition.

	  See https://web.archive.org/web/20160606112246/http://www.larc.usp.br/~pbarreto/AnubisPage.html
	  for further information.

config CRYPTO_ARIA
	tristate "ARIA"
	select CRYPTO_ALGAPI
	help
	  ARIA cipher algorithm (RFC5794)

	  ARIA is a standard encryption algorithm of the Republic of Korea.
	  The ARIA specifies three key sizes and rounds.
	  128-bit: 12 rounds.
	  192-bit: 14 rounds.
	  256-bit: 16 rounds.

	  See:
	  https://seed.kisa.or.kr/kisa/algorithm/EgovAriaInfo.do

config CRYPTO_BLOWFISH
	tristate "Blowfish"
	select CRYPTO_ALGAPI
	select CRYPTO_BLOWFISH_COMMON
	help
	  Blowfish cipher algorithm, by Bruce Schneier

	  This is a variable key length cipher which can use keys from 32
	  bits to 448 bits in length.  It's fast, simple and specifically
	  designed for use on "large microprocessors".

	  See https://www.schneier.com/blowfish.html for further information.

config CRYPTO_BLOWFISH_COMMON
	tristate
	help
	  Common parts of the Blowfish cipher algorithm shared by the
	  generic c and the assembler implementations.

config CRYPTO_CAMELLIA
	tristate "Camellia"
	select CRYPTO_ALGAPI
	help
	  Camellia cipher algorithms (ISO/IEC 18033-3)

	  Camellia is a symmetric key block cipher developed jointly
	  at NTT and Mitsubishi Electric Corporation.

	  The Camellia specifies three key sizes: 128, 192 and 256 bits.

	  See https://info.isl.ntt.co.jp/crypt/eng/camellia/ for further information.

config CRYPTO_CAST_COMMON
	tristate
	help
	  Common parts of the CAST cipher algorithms shared by the
	  generic c and the assembler implementations.

config CRYPTO_CAST5
	tristate "CAST5 (CAST-128)"
	select CRYPTO_ALGAPI
	select CRYPTO_CAST_COMMON
	help
	  CAST5 (CAST-128) cipher algorithm (RFC2144, ISO/IEC 18033-3)

config CRYPTO_CAST6
	tristate "CAST6 (CAST-256)"
	select CRYPTO_ALGAPI
	select CRYPTO_CAST_COMMON
	help
	  CAST6 (CAST-256) encryption algorithm (RFC2612)

config CRYPTO_DES
	tristate "DES and Triple DES EDE"
	select CRYPTO_ALGAPI
	select CRYPTO_LIB_DES
	help
	  DES (Data Encryption Standard)(FIPS 46-2, ISO/IEC 18033-3) and
	  Triple DES EDE (Encrypt/Decrypt/Encrypt) (FIPS 46-3, ISO/IEC 18033-3)
	  cipher algorithms

config CRYPTO_FCRYPT
	tristate "FCrypt"
	select CRYPTO_ALGAPI
	select CRYPTO_SKCIPHER
	help
	  FCrypt algorithm used by RxRPC

	  See https://ota.polyonymo.us/fcrypt-paper.txt

config CRYPTO_KHAZAD
	tristate "Khazad"
	depends on CRYPTO_USER_API_ENABLE_OBSOLETE
	select CRYPTO_ALGAPI
	help
	  Khazad cipher algorithm

	  Khazad was a finalist in the initial NESSIE competition.  It is
	  an algorithm optimized for 64-bit processors with good performance
	  on 32-bit processors.  Khazad uses an 128 bit key size.

	  See https://web.archive.org/web/20171011071731/http://www.larc.usp.br/~pbarreto/KhazadPage.html
	  for further information.

config CRYPTO_SEED
	tristate "SEED"
	depends on CRYPTO_USER_API_ENABLE_OBSOLETE
	select CRYPTO_ALGAPI
	help
	  SEED cipher algorithm (RFC4269, ISO/IEC 18033-3)

	  SEED is a 128-bit symmetric key block cipher that has been
	  developed by KISA (Korea Information Security Agency) as a
	  national standard encryption algorithm of the Republic of Korea.
	  It is a 16 round block cipher with the key size of 128 bit.

	  See https://seed.kisa.or.kr/kisa/algorithm/EgovSeedInfo.do
	  for further information.

config CRYPTO_SERPENT
	tristate "Serpent"
	select CRYPTO_ALGAPI
	help
	  Serpent cipher algorithm, by Anderson, Biham & Knudsen

	  Keys are allowed to be from 0 to 256 bits in length, in steps
	  of 8 bits.

	  See https://www.cl.cam.ac.uk/~rja14/serpent.html for further information.

config CRYPTO_SM4
	tristate

config CRYPTO_SM4_GENERIC
	tristate "SM4 (ShangMi 4)"
	select CRYPTO_ALGAPI
	select CRYPTO_SM4
	help
	  SM4 cipher algorithms (OSCCA GB/T 32907-2016,
	  ISO/IEC 18033-3:2010/Amd 1:2021)

	  SM4 (GBT.32907-2016) is a cryptographic standard issued by the
	  Organization of State Commercial Administration of China (OSCCA)
	  as an authorized cryptographic algorithms for the use within China.

	  SMS4 was originally created for use in protecting wireless
	  networks, and is mandated in the Chinese National Standard for
	  Wireless LAN WAPI (Wired Authentication and Privacy Infrastructure)
	  (GB.15629.11-2003).

	  The latest SM4 standard (GBT.32907-2016) was proposed by OSCCA and
	  standardized through TC 260 of the Standardization Administration
	  of the People's Republic of China (SAC).

	  The input, output, and key of SMS4 are each 128 bits.

	  See https://eprint.iacr.org/2008/329.pdf for further information.

	  If unsure, say N.

config CRYPTO_TEA
	tristate "TEA, XTEA and XETA"
	depends on CRYPTO_USER_API_ENABLE_OBSOLETE
	select CRYPTO_ALGAPI
	help
	  TEA (Tiny Encryption Algorithm) cipher algorithms

	  Tiny Encryption Algorithm is a simple cipher that uses
	  many rounds for security.  It is very fast and uses
	  little memory.

	  Xtendend Tiny Encryption Algorithm is a modification to
	  the TEA algorithm to address a potential key weakness
	  in the TEA algorithm.

	  Xtendend Encryption Tiny Algorithm is a mis-implementation
	  of the XTEA algorithm for compatibility purposes.

config CRYPTO_TWOFISH
	tristate "Twofish"
	select CRYPTO_ALGAPI
	select CRYPTO_TWOFISH_COMMON
	help
	  Twofish cipher algorithm

	  Twofish was submitted as an AES (Advanced Encryption Standard)
	  candidate cipher by researchers at CounterPane Systems.  It is a
	  16 round block cipher supporting key sizes of 128, 192, and 256
	  bits.

	  See https://www.schneier.com/twofish.html for further information.

config CRYPTO_TWOFISH_COMMON
	tristate
	help
	  Common parts of the Twofish cipher algorithm shared by the
	  generic c and the assembler implementations.

endmenu

menu "Length-preserving ciphers and modes"

config CRYPTO_ADIANTUM
	tristate "Adiantum"
	select CRYPTO_CHACHA20
	select CRYPTO_LIB_POLY1305_GENERIC
	select CRYPTO_NHPOLY1305
	select CRYPTO_MANAGER
	help
	  Adiantum tweakable, length-preserving encryption mode

	  Designed for fast and secure disk encryption, especially on
	  CPUs without dedicated crypto instructions.  It encrypts
	  each sector using the XChaCha12 stream cipher, two passes of
	  an ε-almost-∆-universal hash function, and an invocation of
	  the AES-256 block cipher on a single 16-byte block.  On CPUs
	  without AES instructions, Adiantum is much faster than
	  AES-XTS.

	  Adiantum's security is provably reducible to that of its
	  underlying stream and block ciphers, subject to a security
	  bound.  Unlike XTS, Adiantum is a true wide-block encryption
	  mode, so it actually provides an even stronger notion of
	  security than XTS, subject to the security bound.

	  If unsure, say N.

config CRYPTO_ARC4
	tristate "ARC4 (Alleged Rivest Cipher 4)"
	depends on CRYPTO_USER_API_ENABLE_OBSOLETE
	select CRYPTO_SKCIPHER
	select CRYPTO_LIB_ARC4
	help
	  ARC4 cipher algorithm

	  ARC4 is a stream cipher using keys ranging from 8 bits to 2048
	  bits in length.  This algorithm is required for driver-based
	  WEP, but it should not be for other purposes because of the
	  weakness of the algorithm.

config CRYPTO_CHACHA20
	tristate "ChaCha"
	select CRYPTO_LIB_CHACHA_GENERIC
	select CRYPTO_SKCIPHER
	help
	  The ChaCha20, XChaCha20, and XChaCha12 stream cipher algorithms

	  ChaCha20 is a 256-bit high-speed stream cipher designed by Daniel J.
	  Bernstein and further specified in RFC7539 for use in IETF protocols.
	  This is the portable C implementation of ChaCha20.  See
	  https://cr.yp.to/chacha/chacha-20080128.pdf for further information.

	  XChaCha20 is the application of the XSalsa20 construction to ChaCha20
	  rather than to Salsa20.  XChaCha20 extends ChaCha20's nonce length
	  from 64 bits (or 96 bits using the RFC7539 convention) to 192 bits,
	  while provably retaining ChaCha20's security.  See
	  https://cr.yp.to/snuffle/xsalsa-20081128.pdf for further information.

	  XChaCha12 is XChaCha20 reduced to 12 rounds, with correspondingly
	  reduced security margin but increased performance.  It can be needed
	  in some performance-sensitive scenarios.

config CRYPTO_CBC
	tristate "CBC (Cipher Block Chaining)"
	select CRYPTO_SKCIPHER
	select CRYPTO_MANAGER
	help
	  CBC (Cipher Block Chaining) mode (NIST SP800-38A)

	  This block cipher mode is required for IPSec ESP (XFRM_ESP).

config CRYPTO_CTR
	tristate "CTR (Counter)"
	select CRYPTO_SKCIPHER
	select CRYPTO_MANAGER
	help
	  CTR (Counter) mode (NIST SP800-38A)

config CRYPTO_CTS
	tristate "CTS (Cipher Text Stealing)"
	select CRYPTO_SKCIPHER
	select CRYPTO_MANAGER
	help
	  CBC-CS3 variant of CTS (Cipher Text Stealing) (NIST
	  Addendum to SP800-38A (October 2010))

	  This mode is required for Kerberos gss mechanism support
	  for AES encryption.

config CRYPTO_ECB
	tristate "ECB (Electronic Codebook)"
	select CRYPTO_SKCIPHER2
	select CRYPTO_MANAGER
	help
	  ECB (Electronic Codebook) mode (NIST SP800-38A)

config CRYPTO_HCTR2
	tristate "HCTR2"
	select CRYPTO_XCTR
	select CRYPTO_POLYVAL
	select CRYPTO_MANAGER
	help
	  HCTR2 length-preserving encryption mode

	  A mode for storage encryption that is efficient on processors with
	  instructions to accelerate AES and carryless multiplication, e.g.
	  x86 processors with AES-NI and CLMUL, and ARM processors with the
	  ARMv8 crypto extensions.

	  See https://eprint.iacr.org/2021/1441

config CRYPTO_KEYWRAP
	tristate "KW (AES Key Wrap)"
	select CRYPTO_SKCIPHER
	select CRYPTO_MANAGER
	help
	  KW (AES Key Wrap) authenticated encryption mode (NIST SP800-38F
	  and RFC3394) without padding.

config CRYPTO_LRW
	tristate "LRW (Liskov Rivest Wagner)"
	select CRYPTO_LIB_GF128MUL
	select CRYPTO_SKCIPHER
	select CRYPTO_MANAGER
	select CRYPTO_ECB
	help
	  LRW (Liskov Rivest Wagner) mode

	  A tweakable, non malleable, non movable
	  narrow block cipher mode for dm-crypt.  Use it with cipher
	  specification string aes-lrw-benbi, the key must be 256, 320 or 384.
	  The first 128, 192 or 256 bits in the key are used for AES and the
	  rest is used to tie each cipher block to its logical position.

	  See https://people.csail.mit.edu/rivest/pubs/LRW02.pdf

config CRYPTO_PCBC
	tristate "PCBC (Propagating Cipher Block Chaining)"
	select CRYPTO_SKCIPHER
	select CRYPTO_MANAGER
	help
	  PCBC (Propagating Cipher Block Chaining) mode

	  This block cipher mode is required for RxRPC.

config CRYPTO_XCTR
	tristate
	select CRYPTO_SKCIPHER
	select CRYPTO_MANAGER
	help
	  XCTR (XOR Counter) mode for HCTR2

	  This blockcipher mode is a variant of CTR mode using XORs and little-endian
	  addition rather than big-endian arithmetic.

	  XCTR mode is used to implement HCTR2.

config CRYPTO_XTS
	tristate "XTS (XOR Encrypt XOR with ciphertext stealing)"
	select CRYPTO_SKCIPHER
	select CRYPTO_MANAGER
	select CRYPTO_ECB
	help
	  XTS (XOR Encrypt XOR with ciphertext stealing) mode (NIST SP800-38E
	  and IEEE 1619)

	  Use with aes-xts-plain, key size 256, 384 or 512 bits. This
	  implementation currently can't handle a sectorsize which is not a
	  multiple of 16 bytes.

config CRYPTO_NHPOLY1305
	tristate
	select CRYPTO_HASH
	select CRYPTO_LIB_POLY1305_GENERIC

endmenu

menu "AEAD (authenticated encryption with associated data) ciphers"

config CRYPTO_AEGIS128
	tristate "AEGIS-128"
	select CRYPTO_AEAD
	select CRYPTO_AES  # for AES S-box tables
	help
	  AEGIS-128 AEAD algorithm

config CRYPTO_AEGIS128_SIMD
	bool "AEGIS-128 (arm NEON, arm64 NEON)"
	depends on CRYPTO_AEGIS128 && ((ARM || ARM64) && KERNEL_MODE_NEON)
	default y
	help
	  AEGIS-128 AEAD algorithm

	  Architecture: arm or arm64 using:
	  - NEON (Advanced SIMD) extension

config CRYPTO_CHACHA20POLY1305
	tristate "ChaCha20-Poly1305"
	select CRYPTO_CHACHA20
	select CRYPTO_POLY1305
	select CRYPTO_AEAD
	select CRYPTO_MANAGER
	help
	  ChaCha20 stream cipher and Poly1305 authenticator combined
	  mode (RFC8439)

config CRYPTO_CCM
	tristate "CCM (Counter with Cipher Block Chaining-MAC)"
	select CRYPTO_CTR
	select CRYPTO_HASH
	select CRYPTO_AEAD
	select CRYPTO_MANAGER
	help
	  CCM (Counter with Cipher Block Chaining-Message Authentication Code)
	  authenticated encryption mode (NIST SP800-38C)

config CRYPTO_GCM
	tristate "GCM (Galois/Counter Mode) and GMAC (GCM MAC)"
	select CRYPTO_CTR
	select CRYPTO_AEAD
	select CRYPTO_GHASH
	select CRYPTO_NULL
	select CRYPTO_MANAGER
	help
	  GCM (Galois/Counter Mode) authenticated encryption mode and GMAC
	  (GCM Message Authentication Code) (NIST SP800-38D)

	  This is required for IPSec ESP (XFRM_ESP).

config CRYPTO_GENIV
	tristate
	select CRYPTO_AEAD
	select CRYPTO_NULL
	select CRYPTO_MANAGER
	select CRYPTO_RNG_DEFAULT

config CRYPTO_SEQIV
	tristate "Sequence Number IV Generator"
	select CRYPTO_GENIV
	help
	  Sequence Number IV generator

	  This IV generator generates an IV based on a sequence number by
	  xoring it with a salt.  This algorithm is mainly useful for CTR.

	  This is required for IPsec ESP (XFRM_ESP).

config CRYPTO_ECHAINIV
	tristate "Encrypted Chain IV Generator"
	select CRYPTO_GENIV
	help
	  Encrypted Chain IV generator

	  This IV generator generates an IV based on the encryption of
	  a sequence number xored with a salt.  This is the default
	  algorithm for CBC.

config CRYPTO_ESSIV
	tristate "Encrypted Salt-Sector IV Generator"
	select CRYPTO_AUTHENC
	help
	  Encrypted Salt-Sector IV generator

	  This IV generator is used in some cases by fscrypt and/or
	  dm-crypt. It uses the hash of the block encryption key as the
	  symmetric key for a block encryption pass applied to the input
	  IV, making low entropy IV sources more suitable for block
	  encryption.

	  This driver implements a crypto API template that can be
	  instantiated either as an skcipher or as an AEAD (depending on the
	  type of the first template argument), and which defers encryption
	  and decryption requests to the encapsulated cipher after applying
	  ESSIV to the input IV. Note that in the AEAD case, it is assumed
	  that the keys are presented in the same format used by the authenc
	  template, and that the IV appears at the end of the authenticated
	  associated data (AAD) region (which is how dm-crypt uses it.)

	  Note that the use of ESSIV is not recommended for new deployments,
	  and so this only needs to be enabled when interoperability with
	  existing encrypted volumes of filesystems is required, or when
	  building for a particular system that requires it (e.g., when
	  the SoC in question has accelerated CBC but not XTS, making CBC
	  combined with ESSIV the only feasible mode for h/w accelerated
	  block encryption)

endmenu

menu "Hashes, digests, and MACs"

config CRYPTO_BLAKE2B
	tristate "BLAKE2b"
	select CRYPTO_HASH
	help
	  BLAKE2b cryptographic hash function (RFC 7693)

	  BLAKE2b is optimized for 64-bit platforms and can produce digests
	  of any size between 1 and 64 bytes. The keyed hash is also implemented.

	  This module provides the following algorithms:
	  - blake2b-160
	  - blake2b-256
	  - blake2b-384
	  - blake2b-512

	  Used by the btrfs filesystem.

	  See https://blake2.net for further information.

config CRYPTO_CMAC
	tristate "CMAC (Cipher-based MAC)"
	select CRYPTO_HASH
	select CRYPTO_MANAGER
	help
	  CMAC (Cipher-based Message Authentication Code) authentication
	  mode (NIST SP800-38B and IETF RFC4493)

config CRYPTO_GHASH
	tristate "GHASH"
	select CRYPTO_HASH
	select CRYPTO_LIB_GF128MUL
	help
	  GCM GHASH function (NIST SP800-38D)

config CRYPTO_HMAC
	tristate "HMAC (Keyed-Hash MAC)"
	select CRYPTO_HASH
	select CRYPTO_MANAGER
	help
	  HMAC (Keyed-Hash Message Authentication Code) (FIPS 198 and
	  RFC2104)

	  This is required for IPsec AH (XFRM_AH) and IPsec ESP (XFRM_ESP).

config CRYPTO_MD4
	tristate "MD4"
	select CRYPTO_HASH
	help
	  MD4 message digest algorithm (RFC1320)

config CRYPTO_MD5
	tristate "MD5"
	select CRYPTO_HASH
	help
	  MD5 message digest algorithm (RFC1321)

config CRYPTO_MICHAEL_MIC
	tristate "Michael MIC"
	select CRYPTO_HASH
	help
	  Michael MIC (Message Integrity Code) (IEEE 802.11i)

	  Defined by the IEEE 802.11i TKIP (Temporal Key Integrity Protocol),
	  known as WPA (Wif-Fi Protected Access).

	  This algorithm is required for TKIP, but it should not be used for
	  other purposes because of the weakness of the algorithm.

config CRYPTO_POLYVAL
	tristate
	select CRYPTO_HASH
	select CRYPTO_LIB_GF128MUL
	help
	  POLYVAL hash function for HCTR2

	  This is used in HCTR2.  It is not a general-purpose
	  cryptographic hash function.

config CRYPTO_POLY1305
	tristate "Poly1305"
	select CRYPTO_HASH
	select CRYPTO_LIB_POLY1305_GENERIC
	help
	  Poly1305 authenticator algorithm (RFC7539)

	  Poly1305 is an authenticator algorithm designed by Daniel J. Bernstein.
	  It is used for the ChaCha20-Poly1305 AEAD, specified in RFC7539 for use
	  in IETF protocols. This is the portable C implementation of Poly1305.

config CRYPTO_RMD160
	tristate "RIPEMD-160"
	select CRYPTO_HASH
	help
	  RIPEMD-160 hash function (ISO/IEC 10118-3)

	  RIPEMD-160 is a 160-bit cryptographic hash function. It is intended
	  to be used as a secure replacement for the 128-bit hash functions
	  MD4, MD5 and its predecessor RIPEMD
	  (not to be confused with RIPEMD-128).

	  Its speed is comparable to SHA-1 and there are no known attacks
	  against RIPEMD-160.

	  Developed by Hans Dobbertin, Antoon Bosselaers and Bart Preneel.
	  See https://homes.esat.kuleuven.be/~bosselae/ripemd160.html
	  for further information.

config CRYPTO_SHA1
	tristate "SHA-1"
	select CRYPTO_HASH
	select CRYPTO_LIB_SHA1
	help
	  SHA-1 secure hash algorithm (FIPS 180, ISO/IEC 10118-3)

config CRYPTO_SHA256
	tristate "SHA-224 and SHA-256"
	select CRYPTO_HASH
	select CRYPTO_LIB_SHA256
	help
	  SHA-224 and SHA-256 secure hash algorithms (FIPS 180, ISO/IEC 10118-3)

	  This is required for IPsec AH (XFRM_AH) and IPsec ESP (XFRM_ESP).
	  Used by the btrfs filesystem, Ceph, NFS, and SMB.

config CRYPTO_SHA512
	tristate "SHA-384 and SHA-512"
	select CRYPTO_HASH
	help
	  SHA-384 and SHA-512 secure hash algorithms (FIPS 180, ISO/IEC 10118-3)

config CRYPTO_SHA3
	tristate "SHA-3"
	select CRYPTO_HASH
	help
	  SHA-3 secure hash algorithms (FIPS 202, ISO/IEC 10118-3)

config CRYPTO_SM3
	tristate

config CRYPTO_SM3_GENERIC
	tristate "SM3 (ShangMi 3)"
	select CRYPTO_HASH
	select CRYPTO_SM3
	help
	  SM3 (ShangMi 3) secure hash function (OSCCA GM/T 0004-2012, ISO/IEC 10118-3)

	  This is part of the Chinese Commercial Cryptography suite.

	  References:
	  http://www.oscca.gov.cn/UpFile/20101222141857786.pdf
	  https://datatracker.ietf.org/doc/html/draft-shen-sm3-hash

config CRYPTO_STREEBOG
	tristate "Streebog"
	select CRYPTO_HASH
	help
	  Streebog Hash Function (GOST R 34.11-2012, RFC 6986, ISO/IEC 10118-3)

	  This is one of the Russian cryptographic standard algorithms (called
	  GOST algorithms). This setting enables two hash algorithms with
	  256 and 512 bits output.

	  References:
	  https://tc26.ru/upload/iblock/fed/feddbb4d26b685903faa2ba11aea43f6.pdf
	  https://tools.ietf.org/html/rfc6986

config CRYPTO_VMAC
	tristate "VMAC"
	select CRYPTO_HASH
	select CRYPTO_MANAGER
	help
	  VMAC is a message authentication algorithm designed for
	  very high speed on 64-bit architectures.

	  See https://fastcrypto.org/vmac for further information.

config CRYPTO_WP512
	tristate "Whirlpool"
	select CRYPTO_HASH
	help
	  Whirlpool hash function (ISO/IEC 10118-3)

	  512, 384 and 256-bit hashes.

	  Whirlpool-512 is part of the NESSIE cryptographic primitives.

	  See https://web.archive.org/web/20171129084214/http://www.larc.usp.br/~pbarreto/WhirlpoolPage.html
	  for further information.

config CRYPTO_XCBC
	tristate "XCBC-MAC (Extended Cipher Block Chaining MAC)"
	select CRYPTO_HASH
	select CRYPTO_MANAGER
	help
	  XCBC-MAC (Extended Cipher Block Chaining Message Authentication
	  Code) (RFC3566)

config CRYPTO_XXHASH
	tristate "xxHash"
	select CRYPTO_HASH
	select XXHASH
	help
	  xxHash non-cryptographic hash algorithm

	  Extremely fast, working at speeds close to RAM limits.

	  Used by the btrfs filesystem.

endmenu

menu "CRCs (cyclic redundancy checks)"

config CRYPTO_CRC32C
	tristate "CRC32c"
	select CRYPTO_HASH
	select CRC32
	help
	  CRC32c CRC algorithm with the iSCSI polynomial (RFC 3385 and RFC 3720)

	  A 32-bit CRC (cyclic redundancy check) with a polynomial defined
	  by G. Castagnoli, S. Braeuer and M. Herrman in "Optimization of Cyclic
	  Redundancy-Check Codes with 24 and 32 Parity Bits", IEEE Transactions
	  on Communications, Vol. 41, No. 6, June 1993, selected for use with
	  iSCSI.

	  Used by btrfs, ext4, jbd2, NVMeoF/TCP, and iSCSI.

config CRYPTO_CRC32
	tristate "CRC32"
	select CRYPTO_HASH
	select CRC32
	help
	  CRC32 CRC algorithm (IEEE 802.3)

	  Used by RoCEv2 and f2fs.

config CRYPTO_CRCT10DIF
	tristate "CRCT10DIF"
	select CRYPTO_HASH
	help
	  CRC16 CRC algorithm used for the T10 (SCSI) Data Integrity Field (DIF)

	  CRC algorithm used by the SCSI Block Commands standard.

config CRYPTO_CRC64_ROCKSOFT
	tristate "CRC64 based on Rocksoft Model algorithm"
	depends on CRC64
	select CRYPTO_HASH
	help
	  CRC64 CRC algorithm based on the Rocksoft Model CRC Algorithm

	  Used by the NVMe implementation of T10 DIF (BLK_DEV_INTEGRITY)

	  See https://zlib.net/crc_v3.txt

endmenu

menu "Compression"

config CRYPTO_DEFLATE
	tristate "Deflate"
	select CRYPTO_ALGAPI
	select CRYPTO_ACOMP2
	select ZLIB_INFLATE
	select ZLIB_DEFLATE
	help
	  Deflate compression algorithm (RFC1951)

	  Used by IPSec with the IPCOMP protocol (RFC3173, RFC2394)

config CRYPTO_LZO
	tristate "LZO"
	select CRYPTO_ALGAPI
	select CRYPTO_ACOMP2
	select LZO_COMPRESS
	select LZO_DECOMPRESS
	help
	  LZO compression algorithm

	  See https://www.oberhumer.com/opensource/lzo/ for further information.

config CRYPTO_842
	tristate "842"
	select CRYPTO_ALGAPI
	select CRYPTO_ACOMP2
	select 842_COMPRESS
	select 842_DECOMPRESS
	help
	  842 compression algorithm by IBM

	  See https://github.com/plauth/lib842 for further information.

config CRYPTO_LZ4
	tristate "LZ4"
	select CRYPTO_ALGAPI
	select CRYPTO_ACOMP2
	select LZ4_COMPRESS
	select LZ4_DECOMPRESS
	help
	  LZ4 compression algorithm

	  See https://github.com/lz4/lz4 for further information.

config CRYPTO_LZ4HC
	tristate "LZ4HC"
	select CRYPTO_ALGAPI
	select CRYPTO_ACOMP2
	select LZ4HC_COMPRESS
	select LZ4_DECOMPRESS
	help
	  LZ4 high compression mode algorithm

	  See https://github.com/lz4/lz4 for further information.

config CRYPTO_ZSTD
	tristate "Zstd"
	select CRYPTO_ALGAPI
	select CRYPTO_ACOMP2
	select ZSTD_COMPRESS
	select ZSTD_DECOMPRESS
	help
	  zstd compression algorithm

	  See https://github.com/facebook/zstd for further information.

endmenu

menu "Random number generation"

config CRYPTO_ANSI_CPRNG
	tristate "ANSI PRNG (Pseudo Random Number Generator)"
	select CRYPTO_AES
	select CRYPTO_RNG
	help
	  Pseudo RNG (random number generator) (ANSI X9.31 Appendix A.2.4)

	  This uses the AES cipher algorithm.

	  Note that this option must be enabled if CRYPTO_FIPS is selected

menuconfig CRYPTO_DRBG_MENU
	tristate "NIST SP800-90A DRBG (Deterministic Random Bit Generator)"
	help
	  DRBG (Deterministic Random Bit Generator) (NIST SP800-90A)

	  In the following submenu, one or more of the DRBG types must be selected.

if CRYPTO_DRBG_MENU

config CRYPTO_DRBG_HMAC
	bool
	default y
	select CRYPTO_HMAC
	select CRYPTO_SHA512

config CRYPTO_DRBG_HASH
	bool "Hash_DRBG"
	select CRYPTO_SHA256
	help
	  Hash_DRBG variant as defined in NIST SP800-90A.

	  This uses the SHA-1, SHA-256, SHA-384, or SHA-512 hash algorithms.

config CRYPTO_DRBG_CTR
	bool "CTR_DRBG"
	select CRYPTO_AES
	select CRYPTO_CTR
	help
	  CTR_DRBG variant as defined in NIST SP800-90A.

	  This uses the AES cipher algorithm with the counter block mode.

config CRYPTO_DRBG
	tristate
	default CRYPTO_DRBG_MENU
	select CRYPTO_RNG
	select CRYPTO_JITTERENTROPY

endif	# if CRYPTO_DRBG_MENU

config CRYPTO_JITTERENTROPY
	tristate "CPU Jitter Non-Deterministic RNG (Random Number Generator)"
	select CRYPTO_RNG
	select CRYPTO_SHA3
	help
	  CPU Jitter RNG (Random Number Generator) from the Jitterentropy library

	  A non-physical non-deterministic ("true") RNG (e.g., an entropy source
	  compliant with NIST SP800-90B) intended to provide a seed to a
	  deterministic RNG (e.g., per NIST SP800-90C).
	  This RNG does not perform any cryptographic whitening of the generated
	  random numbers.

	  See https://www.chronox.de/jent/

<<<<<<< HEAD
choice
	prompt "CPU Jitter RNG Memory Size"
	default CRYPTO_JITTERENTROPY_MEMSIZE_2
	depends on CRYPTO_JITTERENTROPY
=======
if CRYPTO_JITTERENTROPY
if CRYPTO_FIPS && EXPERT

choice
	prompt "CPU Jitter RNG Memory Size"
	default CRYPTO_JITTERENTROPY_MEMSIZE_2
>>>>>>> 2d5404ca
	help
	  The Jitter RNG measures the execution time of memory accesses.
	  Multiple consecutive memory accesses are performed. If the memory
	  size fits into a cache (e.g. L1), only the memory access timing
	  to that cache is measured. The closer the cache is to the CPU
	  the less variations are measured and thus the less entropy is
	  obtained. Thus, if the memory size fits into the L1 cache, the
	  obtained entropy is less than if the memory size fits within
	  L1 + L2, which in turn is less if the memory fits into
	  L1 + L2 + L3. Thus, by selecting a different memory size,
	  the entropy rate produced by the Jitter RNG can be modified.

	config CRYPTO_JITTERENTROPY_MEMSIZE_2
		bool "2048 Bytes (default)"

	config CRYPTO_JITTERENTROPY_MEMSIZE_128
		bool "128 kBytes"

	config CRYPTO_JITTERENTROPY_MEMSIZE_1024
		bool "1024 kBytes"

	config CRYPTO_JITTERENTROPY_MEMSIZE_8192
		bool "8192 kBytes"
endchoice

config CRYPTO_JITTERENTROPY_MEMORY_BLOCKS
	int
	default 64 if CRYPTO_JITTERENTROPY_MEMSIZE_2
	default 512 if CRYPTO_JITTERENTROPY_MEMSIZE_128
	default 1024 if CRYPTO_JITTERENTROPY_MEMSIZE_1024
	default 4096 if CRYPTO_JITTERENTROPY_MEMSIZE_8192

config CRYPTO_JITTERENTROPY_MEMORY_BLOCKSIZE
	int
	default 32 if CRYPTO_JITTERENTROPY_MEMSIZE_2
	default 256 if CRYPTO_JITTERENTROPY_MEMSIZE_128
	default 1024 if CRYPTO_JITTERENTROPY_MEMSIZE_1024
	default 2048 if CRYPTO_JITTERENTROPY_MEMSIZE_8192
<<<<<<< HEAD
=======

config CRYPTO_JITTERENTROPY_OSR
	int "CPU Jitter RNG Oversampling Rate"
	range 1 15
	default 3
	help
	  The Jitter RNG allows the specification of an oversampling rate (OSR).
	  The Jitter RNG operation requires a fixed amount of timing
	  measurements to produce one output block of random numbers. The
	  OSR value is multiplied with the amount of timing measurements to
	  generate one output block. Thus, the timing measurement is oversampled
	  by the OSR factor. The oversampling allows the Jitter RNG to operate
	  on hardware whose timers deliver limited amount of entropy (e.g.
	  the timer is coarse) by setting the OSR to a higher value. The
	  trade-off, however, is that the Jitter RNG now requires more time
	  to generate random numbers.

config CRYPTO_JITTERENTROPY_TESTINTERFACE
	bool "CPU Jitter RNG Test Interface"
	help
	  The test interface allows a privileged process to capture
	  the raw unconditioned high resolution time stamp noise that
	  is collected by the Jitter RNG for statistical analysis. As
	  this data is used at the same time to generate random bits,
	  the Jitter RNG operates in an insecure mode as long as the
	  recording is enabled. This interface therefore is only
	  intended for testing purposes and is not suitable for
	  production systems.

	  The raw noise data can be obtained using the jent_raw_hires
	  debugfs file. Using the option
	  jitterentropy_testing.boot_raw_hires_test=1 the raw noise of
	  the first 1000 entropy events since boot can be sampled.

	  If unsure, select N.

endif	# if CRYPTO_FIPS && EXPERT

if !(CRYPTO_FIPS && EXPERT)

config CRYPTO_JITTERENTROPY_MEMORY_BLOCKS
	int
	default 64

config CRYPTO_JITTERENTROPY_MEMORY_BLOCKSIZE
	int
	default 32

config CRYPTO_JITTERENTROPY_OSR
	int
	default 1

config CRYPTO_JITTERENTROPY_TESTINTERFACE
	bool

endif	# if !(CRYPTO_FIPS && EXPERT)
endif	# if CRYPTO_JITTERENTROPY
>>>>>>> 2d5404ca

config CRYPTO_KDF800108_CTR
	tristate
	select CRYPTO_HMAC
	select CRYPTO_SHA256

endmenu
menu "Userspace interface"

config CRYPTO_USER_API
	tristate

config CRYPTO_USER_API_HASH
	tristate "Hash algorithms"
	depends on NET
	select CRYPTO_HASH
	select CRYPTO_USER_API
	help
	  Enable the userspace interface for hash algorithms.

	  See Documentation/crypto/userspace-if.rst and
	  https://www.chronox.de/libkcapi/html/index.html

config CRYPTO_USER_API_SKCIPHER
	tristate "Symmetric key cipher algorithms"
	depends on NET
	select CRYPTO_SKCIPHER
	select CRYPTO_USER_API
	help
	  Enable the userspace interface for symmetric key cipher algorithms.

	  See Documentation/crypto/userspace-if.rst and
	  https://www.chronox.de/libkcapi/html/index.html

config CRYPTO_USER_API_RNG
	tristate "RNG (random number generator) algorithms"
	depends on NET
	select CRYPTO_RNG
	select CRYPTO_USER_API
	help
	  Enable the userspace interface for RNG (random number generator)
	  algorithms.

	  See Documentation/crypto/userspace-if.rst and
	  https://www.chronox.de/libkcapi/html/index.html

config CRYPTO_USER_API_RNG_CAVP
	bool "Enable CAVP testing of DRBG"
	depends on CRYPTO_USER_API_RNG && CRYPTO_DRBG
	help
	  Enable extra APIs in the userspace interface for NIST CAVP
	  (Cryptographic Algorithm Validation Program) testing:
	  - resetting DRBG entropy
	  - providing Additional Data

	  This should only be enabled for CAVP testing. You should say
	  no unless you know what this is.

config CRYPTO_USER_API_AEAD
	tristate "AEAD cipher algorithms"
	depends on NET
	select CRYPTO_AEAD
	select CRYPTO_SKCIPHER
	select CRYPTO_NULL
	select CRYPTO_USER_API
	help
	  Enable the userspace interface for AEAD cipher algorithms.

	  See Documentation/crypto/userspace-if.rst and
	  https://www.chronox.de/libkcapi/html/index.html

config CRYPTO_USER_API_ENABLE_OBSOLETE
	bool "Obsolete cryptographic algorithms"
	depends on CRYPTO_USER_API
	default y
	help
	  Allow obsolete cryptographic algorithms to be selected that have
	  already been phased out from internal use by the kernel, and are
	  only useful for userspace clients that still rely on them.

endmenu

config CRYPTO_HASH_INFO
	bool

if !KMSAN # avoid false positives from assembly
if ARM
source "arch/arm/crypto/Kconfig"
endif
if ARM64
source "arch/arm64/crypto/Kconfig"
endif
if LOONGARCH
source "arch/loongarch/crypto/Kconfig"
endif
if MIPS
source "arch/mips/crypto/Kconfig"
endif
if PPC
source "arch/powerpc/crypto/Kconfig"
endif
if RISCV
source "arch/riscv/crypto/Kconfig"
endif
if S390
source "arch/s390/crypto/Kconfig"
endif
if SPARC
source "arch/sparc/crypto/Kconfig"
endif
if X86
source "arch/x86/crypto/Kconfig"
endif
endif

source "drivers/crypto/Kconfig"
source "crypto/asymmetric_keys/Kconfig"
source "certs/Kconfig"

endif	# if CRYPTO<|MERGE_RESOLUTION|>--- conflicted
+++ resolved
@@ -69,15 +69,6 @@
 	select CRYPTO_ALGAPI
 
 config CRYPTO_AEAD2
-	tristate
-	select CRYPTO_ALGAPI2
-
-config CRYPTO_SIG
-	tristate
-	select CRYPTO_SIG2
-	select CRYPTO_ALGAPI
-
-config CRYPTO_SIG2
 	tristate
 	select CRYPTO_ALGAPI2
 
@@ -1266,19 +1257,12 @@
 
 	  See https://www.chronox.de/jent/
 
-<<<<<<< HEAD
+if CRYPTO_JITTERENTROPY
+if CRYPTO_FIPS && EXPERT
+
 choice
 	prompt "CPU Jitter RNG Memory Size"
 	default CRYPTO_JITTERENTROPY_MEMSIZE_2
-	depends on CRYPTO_JITTERENTROPY
-=======
-if CRYPTO_JITTERENTROPY
-if CRYPTO_FIPS && EXPERT
-
-choice
-	prompt "CPU Jitter RNG Memory Size"
-	default CRYPTO_JITTERENTROPY_MEMSIZE_2
->>>>>>> 2d5404ca
 	help
 	  The Jitter RNG measures the execution time of memory accesses.
 	  Multiple consecutive memory accesses are performed. If the memory
@@ -1317,8 +1301,6 @@
 	default 256 if CRYPTO_JITTERENTROPY_MEMSIZE_128
 	default 1024 if CRYPTO_JITTERENTROPY_MEMSIZE_1024
 	default 2048 if CRYPTO_JITTERENTROPY_MEMSIZE_8192
-<<<<<<< HEAD
-=======
 
 config CRYPTO_JITTERENTROPY_OSR
 	int "CPU Jitter RNG Oversampling Rate"
@@ -1376,7 +1358,6 @@
 
 endif	# if !(CRYPTO_FIPS && EXPERT)
 endif	# if CRYPTO_JITTERENTROPY
->>>>>>> 2d5404ca
 
 config CRYPTO_KDF800108_CTR
 	tristate
