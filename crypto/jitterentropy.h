// SPDX-License-Identifier: GPL-2.0-or-later

extern void *jent_kvzalloc(unsigned int len);
extern void jent_kvzfree(void *ptr, unsigned int len);
extern void *jent_zalloc(unsigned int len);
extern void jent_zfree(void *ptr);
extern void jent_get_nstime(__u64 *out);
extern int jent_hash_time(void *hash_state, __u64 time, u8 *addtl,
			  unsigned int addtl_len, __u64 hash_loop_cnt,
			  unsigned int stuck);
int jent_read_random_block(void *hash_state, char *dst, unsigned int dst_len);

struct rand_data;
extern int jent_entropy_init(unsigned int osr, unsigned int flags,
			     void *hash_state, struct rand_data *p_ec);
extern int jent_read_entropy(struct rand_data *ec, unsigned char *data,
			     unsigned int len);

extern struct rand_data *jent_entropy_collector_alloc(unsigned int osr,
						      unsigned int flags,
						      void *hash_state);
<<<<<<< HEAD
extern void jent_entropy_collector_free(struct rand_data *entropy_collector);
=======
extern void jent_entropy_collector_free(struct rand_data *entropy_collector);

#ifdef CONFIG_CRYPTO_JITTERENTROPY_TESTINTERFACE
int jent_raw_hires_entropy_store(__u32 value);
void jent_testing_init(void);
void jent_testing_exit(void);
#else /* CONFIG_CRYPTO_JITTERENTROPY_TESTINTERFACE */
static inline int jent_raw_hires_entropy_store(__u32 value) { return 0; }
static inline void jent_testing_init(void) { }
static inline void jent_testing_exit(void) { }
#endif /* CONFIG_CRYPTO_JITTERENTROPY_TESTINTERFACE */
>>>>>>> 2d5404ca
<|MERGE_RESOLUTION|>--- conflicted
+++ resolved
@@ -19,9 +19,6 @@
 extern struct rand_data *jent_entropy_collector_alloc(unsigned int osr,
 						      unsigned int flags,
 						      void *hash_state);
-<<<<<<< HEAD
-extern void jent_entropy_collector_free(struct rand_data *entropy_collector);
-=======
 extern void jent_entropy_collector_free(struct rand_data *entropy_collector);
 
 #ifdef CONFIG_CRYPTO_JITTERENTROPY_TESTINTERFACE
@@ -32,5 +29,4 @@
 static inline int jent_raw_hires_entropy_store(__u32 value) { return 0; }
 static inline void jent_testing_init(void) { }
 static inline void jent_testing_exit(void) { }
-#endif /* CONFIG_CRYPTO_JITTERENTROPY_TESTINTERFACE */
->>>>>>> 2d5404ca
+#endif /* CONFIG_CRYPTO_JITTERENTROPY_TESTINTERFACE */