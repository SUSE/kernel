// SPDX-License-Identifier: GPL-2.0-or-later

extern void *jent_zalloc(unsigned int len);
extern void jent_zfree(void *ptr);
<<<<<<< HEAD
extern void jent_panic(char *s);
=======
>>>>>>> eb3cdb58
extern void jent_memcpy(void *dest, const void *src, unsigned int n);
extern void jent_get_nstime(__u64 *out);

struct rand_data;
extern int jent_entropy_init(void);
extern int jent_read_entropy(struct rand_data *ec, unsigned char *data,
			     unsigned int len);

extern struct rand_data *jent_entropy_collector_alloc(unsigned int osr,
						      unsigned int flags);
extern void jent_entropy_collector_free(struct rand_data *entropy_collector);<|MERGE_RESOLUTION|>--- conflicted
+++ resolved
@@ -2,10 +2,6 @@
 
 extern void *jent_zalloc(unsigned int len);
 extern void jent_zfree(void *ptr);
-<<<<<<< HEAD
-extern void jent_panic(char *s);
-=======
->>>>>>> eb3cdb58
 extern void jent_memcpy(void *dest, const void *src, unsigned int n);
 extern void jent_get_nstime(__u64 *out);
 
