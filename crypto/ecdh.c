// SPDX-License-Identifier: GPL-2.0-or-later
/* ECDH key-agreement protocol
 *
 * Copyright (c) 2016, Intel Corporation
 * Authors: Salvator Benedetto <salvatore.benedetto@intel.com>
 */

#include <linux/module.h>
#include <crypto/internal/ecc.h>
#include <crypto/internal/kpp.h>
#include <crypto/kpp.h>
#include <crypto/ecdh.h>
#include <linux/scatterlist.h>
<<<<<<< HEAD
#include <linux/fips.h>
#include "ecc.h"
=======
>>>>>>> eb3cdb58

struct ecdh_ctx {
	unsigned int curve_id;
	unsigned int ndigits;
	u64 private_key[ECC_MAX_DIGITS];
};

static inline struct ecdh_ctx *ecdh_get_ctx(struct crypto_kpp *tfm)
{
	return kpp_tfm_ctx(tfm);
}

static int ecdh_set_secret(struct crypto_kpp *tfm, const void *buf,
			   unsigned int len)
{
	struct ecdh_ctx *ctx = ecdh_get_ctx(tfm);
	struct ecdh params;

	if (crypto_ecdh_decode_key(buf, len, &params) < 0 ||
	    params.key_size > sizeof(u64) * ctx->ndigits)
		return -EINVAL;

	if (!params.key || !params.key_size)
		return ecc_gen_privkey(ctx->curve_id, ctx->ndigits,
				       ctx->private_key);

	memcpy(ctx->private_key, params.key, params.key_size);

	if (ecc_is_key_valid(ctx->curve_id, ctx->ndigits,
			     ctx->private_key, params.key_size) < 0) {
		memzero_explicit(ctx->private_key, params.key_size);
		return -EINVAL;
	}
	return 0;
}

static int ecdh_compute_value(struct kpp_request *req)
{
	struct crypto_kpp *tfm = crypto_kpp_reqtfm(req);
	struct ecdh_ctx *ctx = ecdh_get_ctx(tfm);
	u64 *public_key;
	u64 *shared_secret = NULL;
	void *buf;
	size_t copied, nbytes, public_key_sz;
	int ret = -ENOMEM;

	nbytes = ctx->ndigits << ECC_DIGITS_TO_BYTES_SHIFT;
	/* Public part is a point thus it has both coordinates */
	public_key_sz = 2 * nbytes;

	public_key = kmalloc(public_key_sz, GFP_KERNEL);
	if (!public_key)
		return -ENOMEM;

	if (req->src) {
		shared_secret = kmalloc(nbytes, GFP_KERNEL);
		if (!shared_secret)
			goto free_pubkey;

		/* from here on it's invalid parameters */
		ret = -EINVAL;

		/* must have exactly two points to be on the curve */
		if (public_key_sz != req->src_len)
			goto free_all;

		copied = sg_copy_to_buffer(req->src,
					   sg_nents_for_len(req->src,
							    public_key_sz),
					   public_key, public_key_sz);
		if (copied != public_key_sz)
			goto free_all;

		ret = crypto_ecdh_shared_secret(ctx->curve_id, ctx->ndigits,
						ctx->private_key, public_key,
						shared_secret);

		buf = shared_secret;
	} else {
		ret = ecc_make_pub_key(ctx->curve_id, ctx->ndigits,
				       ctx->private_key, public_key);
		buf = public_key;
		nbytes = public_key_sz;

		/*
		 * SP800-56Arev3, 5.6.2.1.4: ("Owner Assurance of
		 * Pair-wise Consistency"): recompute the public key
		 * and check if the results match.
		 */
		if (fips_enabled) {
			u64 *public_key_pct;

			if (ret < 0)
				goto free_all;

			public_key_pct = kmalloc(public_key_sz, GFP_KERNEL);
			if (!public_key_pct) {
				ret = -ENOMEM;
				goto free_all;
			}

			ret = ecc_make_pub_key(ctx->curve_id, ctx->ndigits,
					       ctx->private_key,
					       public_key_pct);
			if (ret < 0) {
				kfree(public_key_pct);
				goto free_all;
			}

			if (memcmp(public_key, public_key_pct, public_key_sz))
				panic("ECDH PCT failed in FIPS mode");
			kfree(public_key_pct);
		}
	}

	if (ret < 0)
		goto free_all;

	/* might want less than we've got */
	nbytes = min_t(size_t, nbytes, req->dst_len);
	copied = sg_copy_from_buffer(req->dst, sg_nents_for_len(req->dst,
								nbytes),
				     buf, nbytes);
	if (copied != nbytes)
		ret = -EINVAL;

	/* fall through */
free_all:
	kfree_sensitive(shared_secret);
free_pubkey:
	kfree(public_key);
	return ret;
}

static unsigned int ecdh_max_size(struct crypto_kpp *tfm)
{
	struct ecdh_ctx *ctx = ecdh_get_ctx(tfm);

	/* Public key is made of two coordinates, add one to the left shift */
	return ctx->ndigits << (ECC_DIGITS_TO_BYTES_SHIFT + 1);
}

static int ecdh_nist_p192_init_tfm(struct crypto_kpp *tfm)
{
	struct ecdh_ctx *ctx = ecdh_get_ctx(tfm);

	ctx->curve_id = ECC_CURVE_NIST_P192;
	ctx->ndigits = ECC_CURVE_NIST_P192_DIGITS;

	return 0;
}

static struct kpp_alg ecdh_nist_p192 = {
	.set_secret = ecdh_set_secret,
	.generate_public_key = ecdh_compute_value,
	.compute_shared_secret = ecdh_compute_value,
	.max_size = ecdh_max_size,
	.init = ecdh_nist_p192_init_tfm,
	.base = {
		.cra_name = "ecdh-nist-p192",
		.cra_driver_name = "ecdh-nist-p192-generic",
		.cra_priority = 100,
		.cra_module = THIS_MODULE,
		.cra_ctxsize = sizeof(struct ecdh_ctx),
	},
};

static int ecdh_nist_p256_init_tfm(struct crypto_kpp *tfm)
{
	struct ecdh_ctx *ctx = ecdh_get_ctx(tfm);

	ctx->curve_id = ECC_CURVE_NIST_P256;
	ctx->ndigits = ECC_CURVE_NIST_P256_DIGITS;

	return 0;
}

static struct kpp_alg ecdh_nist_p256 = {
	.set_secret = ecdh_set_secret,
	.generate_public_key = ecdh_compute_value,
	.compute_shared_secret = ecdh_compute_value,
	.max_size = ecdh_max_size,
	.init = ecdh_nist_p256_init_tfm,
	.base = {
		.cra_name = "ecdh-nist-p256",
		.cra_driver_name = "ecdh-nist-p256-generic",
		.cra_priority = 100,
		.cra_module = THIS_MODULE,
		.cra_ctxsize = sizeof(struct ecdh_ctx),
	},
};

static int ecdh_nist_p384_init_tfm(struct crypto_kpp *tfm)
{
	struct ecdh_ctx *ctx = ecdh_get_ctx(tfm);

	ctx->curve_id = ECC_CURVE_NIST_P384;
	ctx->ndigits = ECC_CURVE_NIST_P384_DIGITS;

	return 0;
}

static struct kpp_alg ecdh_nist_p384 = {
	.set_secret = ecdh_set_secret,
	.generate_public_key = ecdh_compute_value,
	.compute_shared_secret = ecdh_compute_value,
	.max_size = ecdh_max_size,
	.init = ecdh_nist_p384_init_tfm,
	.base = {
		.cra_name = "ecdh-nist-p384",
		.cra_driver_name = "ecdh-nist-p384-generic",
		.cra_priority = 100,
		.cra_module = THIS_MODULE,
		.cra_ctxsize = sizeof(struct ecdh_ctx),
	},
};

static bool ecdh_nist_p192_registered;

static int __init ecdh_init(void)
{
	int ret;

	/* NIST p192 will fail to register in FIPS mode */
	ret = crypto_register_kpp(&ecdh_nist_p192);
	ecdh_nist_p192_registered = ret == 0;

	ret = crypto_register_kpp(&ecdh_nist_p256);
	if (ret)
		goto nist_p256_error;

	ret = crypto_register_kpp(&ecdh_nist_p384);
	if (ret)
		goto nist_p384_error;

	return 0;

nist_p384_error:
	crypto_unregister_kpp(&ecdh_nist_p256);

nist_p256_error:
	if (ecdh_nist_p192_registered)
		crypto_unregister_kpp(&ecdh_nist_p192);
	return ret;
}

static void __exit ecdh_exit(void)
{
	if (ecdh_nist_p192_registered)
		crypto_unregister_kpp(&ecdh_nist_p192);
	crypto_unregister_kpp(&ecdh_nist_p256);
	crypto_unregister_kpp(&ecdh_nist_p384);
}

subsys_initcall(ecdh_init);
module_exit(ecdh_exit);
MODULE_ALIAS_CRYPTO("ecdh");
MODULE_LICENSE("GPL");
MODULE_DESCRIPTION("ECDH generic algorithm");<|MERGE_RESOLUTION|>--- conflicted
+++ resolved
@@ -11,11 +11,6 @@
 #include <crypto/kpp.h>
 #include <crypto/ecdh.h>
 #include <linux/scatterlist.h>
-<<<<<<< HEAD
-#include <linux/fips.h>
-#include "ecc.h"
-=======
->>>>>>> eb3cdb58
 
 struct ecdh_ctx {
 	unsigned int curve_id;
@@ -99,36 +94,6 @@
 				       ctx->private_key, public_key);
 		buf = public_key;
 		nbytes = public_key_sz;
-
-		/*
-		 * SP800-56Arev3, 5.6.2.1.4: ("Owner Assurance of
-		 * Pair-wise Consistency"): recompute the public key
-		 * and check if the results match.
-		 */
-		if (fips_enabled) {
-			u64 *public_key_pct;
-
-			if (ret < 0)
-				goto free_all;
-
-			public_key_pct = kmalloc(public_key_sz, GFP_KERNEL);
-			if (!public_key_pct) {
-				ret = -ENOMEM;
-				goto free_all;
-			}
-
-			ret = ecc_make_pub_key(ctx->curve_id, ctx->ndigits,
-					       ctx->private_key,
-					       public_key_pct);
-			if (ret < 0) {
-				kfree(public_key_pct);
-				goto free_all;
-			}
-
-			if (memcmp(public_key, public_key_pct, public_key_sz))
-				panic("ECDH PCT failed in FIPS mode");
-			kfree(public_key_pct);
-		}
 	}
 
 	if (ret < 0)
