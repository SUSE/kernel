--- conflicted
+++ resolved
@@ -212,11 +212,7 @@
 
 static void pkcs1pad_encrypt_sign_complete_cb(void *data, int err)
 {
-<<<<<<< HEAD
-	struct akcipher_request *req = child_async_req->data;
-=======
 	struct akcipher_request *req = data;
->>>>>>> eb3cdb58
 
 	if (err == -EINPROGRESS)
 		goto out;
@@ -331,23 +327,13 @@
 
 static void pkcs1pad_decrypt_complete_cb(void *data, int err)
 {
-<<<<<<< HEAD
-	struct akcipher_request *req = child_async_req->data;
+	struct akcipher_request *req = data;
 
 	if (err == -EINPROGRESS)
 		goto out;
 
 	err = pkcs1pad_decrypt_complete(req, err);
 
-=======
-	struct akcipher_request *req = data;
-
-	if (err == -EINPROGRESS)
-		goto out;
-
-	err = pkcs1pad_decrypt_complete(req, err);
-
->>>>>>> eb3cdb58
 out:
 	akcipher_request_complete(req, err);
 }
@@ -507,11 +493,7 @@
 	sg_pcopy_to_buffer(req->src,
 			   sg_nents_for_len(req->src, sig_size + digest_size),
 			   req_ctx->out_buf + ctx->key_size,
-<<<<<<< HEAD
-			   req->dst_len, req->src_len);
-=======
 			   digest_size, sig_size);
->>>>>>> eb3cdb58
 	/* Do the actual verification step. */
 	if (memcmp(req_ctx->out_buf + ctx->key_size, out_buf + pos,
 		   digest_size) != 0)
@@ -524,11 +506,7 @@
 
 static void pkcs1pad_verify_complete_cb(void *data, int err)
 {
-<<<<<<< HEAD
-	struct akcipher_request *req = child_async_req->data;
-=======
 	struct akcipher_request *req = data;
->>>>>>> eb3cdb58
 
 	if (err == -EINPROGRESS)
 		goto out;
@@ -556,14 +534,8 @@
 	const unsigned int digest_size = req->dst_len;
 	int err;
 
-<<<<<<< HEAD
-	if (WARN_ON(req->dst) ||
-	    WARN_ON(!req->dst_len) ||
-	    !ctx->key_size || req->src_len != ctx->key_size)
-=======
 	if (WARN_ON(req->dst) || WARN_ON(!digest_size) ||
 	    !ctx->key_size || sig_size != ctx->key_size)
->>>>>>> eb3cdb58
 		return -EINVAL;
 
 	req_ctx->out_buf = kmalloc(ctx->key_size + digest_size, GFP_KERNEL);
