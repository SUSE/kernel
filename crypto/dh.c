// SPDX-License-Identifier: GPL-2.0-or-later
/*  Diffie-Hellman Key Agreement Method [RFC2631]
 *
 * Copyright (c) 2016, Intel Corporation
 * Authors: Salvatore Benedetto <salvatore.benedetto@intel.com>
 */

#include <linux/fips.h>
#include <linux/module.h>
#include <crypto/internal/kpp.h>
#include <crypto/kpp.h>
#include <crypto/dh.h>
#include <crypto/rng.h>
#include <linux/mpi.h>

struct dh_ctx {
	enum dh_group_id group_id;
	MPI p;	/* Value is guaranteed to be set. */
	MPI g;	/* Value is guaranteed to be set. */
	MPI xa;	/* Value is guaranteed to be set. */
};

static void dh_clear_ctx(struct dh_ctx *ctx)
{
	mpi_free(ctx->p);
	mpi_free(ctx->g);
	mpi_free(ctx->xa);
	memset(ctx, 0, sizeof(*ctx));
}

/*
 * If base is g we compute the public key
 *	ya = g^xa mod p; [RFC2631 sec 2.1.1]
 * else if base if the counterpart public key we compute the shared secret
 *	ZZ = yb^xa mod p; [RFC2631 sec 2.1.1]
 */
static int _compute_val(const struct dh_ctx *ctx, MPI base, MPI val)
{
	/* val = base^xa mod p */
	return mpi_powm(val, base, ctx->xa, ctx->p);
}

static inline struct dh_ctx *dh_get_ctx(struct crypto_kpp *tfm)
{
	return kpp_tfm_ctx(tfm);
}

static int dh_check_params_length(unsigned int p_len)
{
	if (fips_enabled)
		return (p_len < 2048) ? -EINVAL : 0;

	return (p_len < 1536) ? -EINVAL : 0;
}

static int dh_set_params(struct dh_ctx *ctx, struct dh *params)
{
	if (dh_check_params_length(params->p_size << 3))
		return -EINVAL;

	ctx->group_id = params->group_id;

	ctx->p = mpi_read_raw_data(params->p, params->p_size);
	if (!ctx->p)
		return -EINVAL;

	ctx->g = mpi_read_raw_data(params->g, params->g_size);
	if (!ctx->g)
		return -EINVAL;

	return 0;
}

static int dh_set_secret(struct crypto_kpp *tfm, const void *buf,
			 unsigned int len)
{
	struct dh_ctx *ctx = dh_get_ctx(tfm);
	struct dh params;
	char key[CRYPTO_DH_MAX_PRIVKEY_SIZE];
	int err;

	/* Free the old MPI key if any */
	dh_clear_ctx(ctx);

	err = crypto_dh_decode_key(buf, len, &params);
	if (err)
		goto err_clear_ctx;

	if (!params.key_size) {
		err = crypto_dh_gen_privkey(params.group_id, key,
					    &params.key_size);
		if (err)
			goto err_clear_ctx;
		params.key = key;
	}

	err = dh_set_params(ctx, &params);
	if (err)
		goto err_clear_ctx;

	ctx->xa = mpi_read_raw_data(params.key, params.key_size);
	if (!ctx->xa) {
		err = -EINVAL;
		goto err_clear_ctx;
	}

	memzero_explicit(key, sizeof(key));

	return 0;

err_clear_ctx:
	dh_clear_ctx(ctx);
	return err;
}

/*
 * SP800-56A public key verification:
 *
<<<<<<< HEAD
 * * For safe-prime groups, Q can be computed trivially from P and a
 *   full validation according to SP800-56A section 5.6.2.3.1 is
 *   performed.
=======
 * * For the safe-prime groups in FIPS mode, Q can be computed
 *   trivially from P and a full validation according to SP800-56A
 *   section 5.6.2.3.1 is performed.
>>>>>>> eb3cdb58
 *
 * * For all other sets of group parameters, only a partial validation
 *   according to SP800-56A section 5.6.2.3.2 is performed.
 */
static int dh_is_pubkey_valid(struct dh_ctx *ctx, MPI y)
{
	if (unlikely(!ctx->p))
		return -EINVAL;

	/*
	 * Step 1: Verify that 2 <= y <= p - 2.
	 *
	 * The upper limit check is actually y < p instead of y < p - 1
	 * in order to save one mpi_sub_ui() invocation here. Note that
	 * p - 1 is the non-trivial element of the subgroup of order 2 and
	 * thus, the check on y^q below would fail if y == p - 1.
	 */
	if (mpi_cmp_ui(y, 1) < 1 || mpi_cmp(y, ctx->p) >= 0)
		return -EINVAL;

	/*
	 * Step 2: Verify that 1 = y^q mod p
	 *
	 * For the safe-prime groups q = (p - 1)/2.
	 */
<<<<<<< HEAD
	if (ctx->group_id != DH_GROUP_ID_UNKNOWN) {
=======
	if (fips_enabled) {
>>>>>>> eb3cdb58
		MPI val, q;
		int ret;

		val = mpi_alloc(0);
		if (!val)
			return -ENOMEM;

		q = mpi_alloc(mpi_get_nlimbs(ctx->p));
		if (!q) {
			mpi_free(val);
			return -ENOMEM;
		}
<<<<<<< HEAD

		/*
		 * ->p is odd, so no need to explicitly subtract one
		 * from it before shifting to the right.
		 */
		mpi_rshift(q, ctx->p, 1);

=======

		/*
		 * ->p is odd, so no need to explicitly subtract one
		 * from it before shifting to the right.
		 */
		mpi_rshift(q, ctx->p, 1);

>>>>>>> eb3cdb58
		ret = mpi_powm(val, y, q, ctx->p);
		mpi_free(q);
		if (ret) {
			mpi_free(val);
			return ret;
		}

		ret = mpi_cmp_ui(val, 1);

		mpi_free(val);

		if (ret != 0)
			return -EINVAL;
	}

	return 0;
}

static int dh_compute_value(struct kpp_request *req)
{
	struct crypto_kpp *tfm = crypto_kpp_reqtfm(req);
	struct dh_ctx *ctx = dh_get_ctx(tfm);
	MPI base, val = mpi_alloc(0);
	int ret = 0;
	int sign;

	if (!val)
		return -ENOMEM;

	if (unlikely(!ctx->xa)) {
		ret = -EINVAL;
		goto err_free_val;
	}

	if (req->src) {
		base = mpi_read_raw_from_sgl(req->src, req->src_len);
		if (!base) {
			ret = -EINVAL;
			goto err_free_val;
		}
		ret = dh_is_pubkey_valid(ctx, base);
		if (ret)
			goto err_free_base;
	} else {
		base = ctx->g;
	}

	ret = _compute_val(ctx, base, val);
	if (ret)
		goto err_free_base;

	if (fips_enabled) {
		/* SP800-56A rev3 5.7.1.1 check: Validation of shared secret */
		if (req->src) {
			MPI pone;

			/* z <= 1 */
			if (mpi_cmp_ui(val, 1) < 1) {
				ret = -EBADMSG;
				goto err_free_base;
			}

			/* z == p - 1 */
			pone = mpi_alloc(0);

			if (!pone) {
				ret = -ENOMEM;
				goto err_free_base;
			}

			ret = mpi_sub_ui(pone, ctx->p, 1);
			if (!ret && !mpi_cmp(pone, val))
				ret = -EBADMSG;

			mpi_free(pone);

			if (ret)
				goto err_free_base;

		/* SP800-56A rev 3 5.6.2.1.3 key check */
		} else {
			MPI val_pct;

			if (dh_is_pubkey_valid(ctx, val)) {
				ret = -EAGAIN;
				goto err_free_val;
			}

			/*
			 * SP800-56Arev3, 5.6.2.1.4: ("Owner Assurance
			 * of Pair-wise Consistency"): recompute the
			 * public key and check if the results match.
			 */
			val_pct = mpi_alloc(0);
			if (!val_pct) {
				ret = -ENOMEM;
				goto err_free_val;
			}

			ret = _compute_val(ctx, base, val_pct);
			if (ret) {
				mpi_free(val_pct);
				goto err_free_val;
			}

			if (mpi_cmp(val, val_pct) != 0) {
				mpi_free(val_pct);
				panic("DH PCT failed in FIPS mode");
			}
			mpi_free(val_pct);
		}
	}

	ret = mpi_write_to_sgl(val, req->dst, req->dst_len, &sign);
	if (ret)
		goto err_free_base;

	if (sign < 0)
		ret = -EBADMSG;
err_free_base:
	if (req->src)
		mpi_free(base);
err_free_val:
	mpi_free(val);
	return ret;
}

static unsigned int dh_max_size(struct crypto_kpp *tfm)
{
	struct dh_ctx *ctx = dh_get_ctx(tfm);

	return mpi_get_size(ctx->p);
}

static void dh_exit_tfm(struct crypto_kpp *tfm)
{
	struct dh_ctx *ctx = dh_get_ctx(tfm);

	dh_clear_ctx(ctx);
}

static struct kpp_alg dh = {
	.set_secret = dh_set_secret,
	.generate_public_key = dh_compute_value,
	.compute_shared_secret = dh_compute_value,
	.max_size = dh_max_size,
	.exit = dh_exit_tfm,
	.base = {
		.cra_name = "dh",
		.cra_driver_name = "dh-generic",
		.cra_priority = 100,
		.cra_module = THIS_MODULE,
		.cra_ctxsize = sizeof(struct dh_ctx),
	},
};


struct dh_safe_prime {
	unsigned int max_strength;
	unsigned int p_size;
	const char *p;
};

static const char safe_prime_g[]  = { 2 };

struct dh_safe_prime_instance_ctx {
	struct crypto_kpp_spawn dh_spawn;
	const struct dh_safe_prime *safe_prime;
};

struct dh_safe_prime_tfm_ctx {
	struct crypto_kpp *dh_tfm;
};

static void dh_safe_prime_free_instance(struct kpp_instance *inst)
{
	struct dh_safe_prime_instance_ctx *ctx = kpp_instance_ctx(inst);

	crypto_drop_kpp(&ctx->dh_spawn);
	kfree(inst);
}

static inline struct dh_safe_prime_instance_ctx *dh_safe_prime_instance_ctx(
	struct crypto_kpp *tfm)
{
	return kpp_instance_ctx(kpp_alg_instance(tfm));
}

static int dh_safe_prime_init_tfm(struct crypto_kpp *tfm)
{
	struct dh_safe_prime_instance_ctx *inst_ctx =
		dh_safe_prime_instance_ctx(tfm);
	struct dh_safe_prime_tfm_ctx *tfm_ctx = kpp_tfm_ctx(tfm);

	tfm_ctx->dh_tfm = crypto_spawn_kpp(&inst_ctx->dh_spawn);
	if (IS_ERR(tfm_ctx->dh_tfm))
		return PTR_ERR(tfm_ctx->dh_tfm);

	kpp_set_reqsize(tfm, sizeof(struct kpp_request) +
			     crypto_kpp_reqsize(tfm_ctx->dh_tfm));

	return 0;
}

static void dh_safe_prime_exit_tfm(struct crypto_kpp *tfm)
{
	struct dh_safe_prime_tfm_ctx *tfm_ctx = kpp_tfm_ctx(tfm);

	crypto_free_kpp(tfm_ctx->dh_tfm);
}

static u64 __add_u64_to_be(__be64 *dst, unsigned int n, u64 val)
{
	unsigned int i;

	for (i = n; val && i > 0; --i) {
		u64 tmp = be64_to_cpu(dst[i - 1]);

		tmp += val;
		val = tmp >= val ? 0 : 1;
		dst[i - 1] = cpu_to_be64(tmp);
	}

	return val;
}

static void *dh_safe_prime_gen_privkey(const struct dh_safe_prime *safe_prime,
				       unsigned int *key_size)
{
	unsigned int n, oversampling_size;
	__be64 *key;
	int err;
	u64 h, o;

	/*
	 * Generate a private key following NIST SP800-56Ar3,
	 * sec. 5.6.1.1.1 and 5.6.1.1.3 resp..
	 *
	 * 5.6.1.1.1: choose key length N such that
	 * 2 * ->max_strength <= N <= log2(q) + 1 = ->p_size * 8 - 1
	 * with q = (p - 1) / 2 for the safe-prime groups.
	 * Choose the lower bound's next power of two for N in order to
	 * avoid excessively large private keys while still
	 * maintaining some extra reserve beyond the bare minimum in
	 * most cases. Note that for each entry in safe_prime_groups[],
	 * the following holds for such N:
	 * - N >= 256, in particular it is a multiple of 2^6 = 64
	 *   bits and
	 * - N < log2(q) + 1, i.e. N respects the upper bound.
	 */
	n = roundup_pow_of_two(2 * safe_prime->max_strength);
	WARN_ON_ONCE(n & ((1u << 6) - 1));
	n >>= 6; /* Convert N into units of u64. */

	/*
	 * Reserve one extra u64 to hold the extra random bits
	 * required as per 5.6.1.1.3.
	 */
	oversampling_size = (n + 1) * sizeof(__be64);
	key = kmalloc(oversampling_size, GFP_KERNEL);
	if (!key)
		return ERR_PTR(-ENOMEM);

	/*
	 * 5.6.1.1.3, step 3 (and implicitly step 4): obtain N + 64
	 * random bits and interpret them as a big endian integer.
	 */
	err = -EFAULT;
	if (crypto_get_default_rng())
		goto out_err;

	err = crypto_rng_get_bytes(crypto_default_rng, (u8 *)key,
				   oversampling_size);
	crypto_put_default_rng();
	if (err)
		goto out_err;

	/*
	 * 5.6.1.1.3, step 5 is implicit: 2^N < q and thus,
	 * M = min(2^N, q) = 2^N.
	 *
	 * For step 6, calculate
	 * key = (key[] mod (M - 1)) + 1 = (key[] mod (2^N - 1)) + 1.
	 *
	 * In order to avoid expensive divisions, note that
	 * 2^N mod (2^N - 1) = 1 and thus, for any integer h,
	 * 2^N * h mod (2^N - 1) = h mod (2^N - 1) always holds.
	 * The big endian integer key[] composed of n + 1 64bit words
	 * may be written as key[] = h * 2^N + l, with h = key[0]
	 * representing the 64 most significant bits and l
	 * corresponding to the remaining 2^N bits. With the remark
	 * from above,
	 * h * 2^N + l mod (2^N - 1) = l + h mod (2^N - 1).
	 * As both, l and h are less than 2^N, their sum after
	 * this first reduction is guaranteed to be <= 2^(N + 1) - 2.
	 * Or equivalently, that their sum can again be written as
	 * h' * 2^N + l' with h' now either zero or one and if one,
	 * then l' <= 2^N - 2. Thus, all bits at positions >= N will
	 * be zero after a second reduction:
	 * h' * 2^N + l' mod (2^N - 1) = l' + h' mod (2^N - 1).
	 * At this point, it is still possible that
	 * l' + h' = 2^N - 1, i.e. that l' + h' mod (2^N - 1)
	 * is zero. This condition will be detected below by means of
	 * the final increment overflowing in this case.
	 */
	h = be64_to_cpu(key[0]);
	h = __add_u64_to_be(key + 1, n, h);
	h = __add_u64_to_be(key + 1, n, h);
	WARN_ON_ONCE(h);

	/* Increment to obtain the final result. */
	o = __add_u64_to_be(key + 1, n, 1);
	/*
	 * The overflow bit o from the increment is either zero or
	 * one. If zero, key[1:n] holds the final result in big-endian
	 * order. If one, key[1:n] is zero now, but needs to be set to
	 * one, c.f. above.
	 */
	if (o)
		key[n] = cpu_to_be64(1);

	/* n is in units of u64, convert to bytes. */
	*key_size = n << 3;
	/* Strip the leading extra __be64, which is (virtually) zero by now. */
	memmove(key, &key[1], *key_size);

	return key;

out_err:
	kfree_sensitive(key);
	return ERR_PTR(err);
}

static int dh_safe_prime_set_secret(struct crypto_kpp *tfm, const void *buffer,
				    unsigned int len)
{
	struct dh_safe_prime_instance_ctx *inst_ctx =
		dh_safe_prime_instance_ctx(tfm);
	struct dh_safe_prime_tfm_ctx *tfm_ctx = kpp_tfm_ctx(tfm);
	struct dh params = {};
	void *buf = NULL, *key = NULL;
	unsigned int buf_size;
	int err;

	if (buffer) {
		err = __crypto_dh_decode_key(buffer, len, &params);
		if (err)
			return err;
		if (params.p_size || params.g_size)
			return -EINVAL;
	}

	params.p = inst_ctx->safe_prime->p;
	params.p_size = inst_ctx->safe_prime->p_size;
	params.g = safe_prime_g;
	params.g_size = sizeof(safe_prime_g);

	if (!params.key_size) {
		key = dh_safe_prime_gen_privkey(inst_ctx->safe_prime,
						&params.key_size);
		if (IS_ERR(key))
			return PTR_ERR(key);
		params.key = key;
	}

	buf_size = crypto_dh_key_len(&params);
	buf = kmalloc(buf_size, GFP_KERNEL);
	if (!buf) {
		err = -ENOMEM;
		goto out;
	}

	err = crypto_dh_encode_key(buf, buf_size, &params);
	if (err)
		goto out;

	err = crypto_kpp_set_secret(tfm_ctx->dh_tfm, buf, buf_size);
out:
	kfree_sensitive(buf);
	kfree_sensitive(key);
	return err;
}

static void dh_safe_prime_complete_req(void *data, int err)
{
	struct kpp_request *req = data;

	kpp_request_complete(req, err);
}

static struct kpp_request *dh_safe_prime_prepare_dh_req(struct kpp_request *req)
{
	struct dh_safe_prime_tfm_ctx *tfm_ctx =
		kpp_tfm_ctx(crypto_kpp_reqtfm(req));
	struct kpp_request *dh_req = kpp_request_ctx(req);

	kpp_request_set_tfm(dh_req, tfm_ctx->dh_tfm);
	kpp_request_set_callback(dh_req, req->base.flags,
				 dh_safe_prime_complete_req, req);

	kpp_request_set_input(dh_req, req->src, req->src_len);
	kpp_request_set_output(dh_req, req->dst, req->dst_len);

	return dh_req;
}

static int dh_safe_prime_generate_public_key(struct kpp_request *req)
{
	struct kpp_request *dh_req = dh_safe_prime_prepare_dh_req(req);

	return crypto_kpp_generate_public_key(dh_req);
}

static int dh_safe_prime_compute_shared_secret(struct kpp_request *req)
{
	struct kpp_request *dh_req = dh_safe_prime_prepare_dh_req(req);

	return crypto_kpp_compute_shared_secret(dh_req);
}

static unsigned int dh_safe_prime_max_size(struct crypto_kpp *tfm)
{
	struct dh_safe_prime_tfm_ctx *tfm_ctx = kpp_tfm_ctx(tfm);

	return crypto_kpp_maxsize(tfm_ctx->dh_tfm);
}

static int __maybe_unused __dh_safe_prime_create(
	struct crypto_template *tmpl, struct rtattr **tb,
	const struct dh_safe_prime *safe_prime)
{
	struct kpp_instance *inst;
	struct dh_safe_prime_instance_ctx *ctx;
	const char *dh_name;
	struct kpp_alg *dh_alg;
	u32 mask;
	int err;

	err = crypto_check_attr_type(tb, CRYPTO_ALG_TYPE_KPP, &mask);
	if (err)
		return err;

	dh_name = crypto_attr_alg_name(tb[1]);
	if (IS_ERR(dh_name))
		return PTR_ERR(dh_name);

	inst = kzalloc(sizeof(*inst) + sizeof(*ctx), GFP_KERNEL);
	if (!inst)
		return -ENOMEM;

	ctx = kpp_instance_ctx(inst);

	err = crypto_grab_kpp(&ctx->dh_spawn, kpp_crypto_instance(inst),
			      dh_name, 0, mask);
	if (err)
		goto err_free_inst;

	err = -EINVAL;
	dh_alg = crypto_spawn_kpp_alg(&ctx->dh_spawn);
	if (strcmp(dh_alg->base.cra_name, "dh"))
		goto err_free_inst;

	ctx->safe_prime = safe_prime;

	err = crypto_inst_setname(kpp_crypto_instance(inst),
				  tmpl->name, &dh_alg->base);
	if (err)
		goto err_free_inst;

	inst->alg.set_secret = dh_safe_prime_set_secret;
	inst->alg.generate_public_key = dh_safe_prime_generate_public_key;
	inst->alg.compute_shared_secret = dh_safe_prime_compute_shared_secret;
	inst->alg.max_size = dh_safe_prime_max_size;
	inst->alg.init = dh_safe_prime_init_tfm;
	inst->alg.exit = dh_safe_prime_exit_tfm;
	inst->alg.base.cra_priority = dh_alg->base.cra_priority;
	inst->alg.base.cra_module = THIS_MODULE;
	inst->alg.base.cra_ctxsize = sizeof(struct dh_safe_prime_tfm_ctx);

	inst->free = dh_safe_prime_free_instance;

	err = kpp_register_instance(tmpl, inst);
	if (err)
		goto err_free_inst;

	return 0;

err_free_inst:
	dh_safe_prime_free_instance(inst);

	return err;
}

#ifdef CONFIG_CRYPTO_DH_RFC7919_GROUPS

static const struct dh_safe_prime ffdhe2048_prime = {
	.max_strength = 112,
	.p_size = 256,
	.p =
	"\xff\xff\xff\xff\xff\xff\xff\xff\xad\xf8\x54\x58\xa2\xbb\x4a\x9a"
	"\xaf\xdc\x56\x20\x27\x3d\x3c\xf1\xd8\xb9\xc5\x83\xce\x2d\x36\x95"
	"\xa9\xe1\x36\x41\x14\x64\x33\xfb\xcc\x93\x9d\xce\x24\x9b\x3e\xf9"
	"\x7d\x2f\xe3\x63\x63\x0c\x75\xd8\xf6\x81\xb2\x02\xae\xc4\x61\x7a"
	"\xd3\xdf\x1e\xd5\xd5\xfd\x65\x61\x24\x33\xf5\x1f\x5f\x06\x6e\xd0"
	"\x85\x63\x65\x55\x3d\xed\x1a\xf3\xb5\x57\x13\x5e\x7f\x57\xc9\x35"
	"\x98\x4f\x0c\x70\xe0\xe6\x8b\x77\xe2\xa6\x89\xda\xf3\xef\xe8\x72"
	"\x1d\xf1\x58\xa1\x36\xad\xe7\x35\x30\xac\xca\x4f\x48\x3a\x79\x7a"
	"\xbc\x0a\xb1\x82\xb3\x24\xfb\x61\xd1\x08\xa9\x4b\xb2\xc8\xe3\xfb"
	"\xb9\x6a\xda\xb7\x60\xd7\xf4\x68\x1d\x4f\x42\xa3\xde\x39\x4d\xf4"
	"\xae\x56\xed\xe7\x63\x72\xbb\x19\x0b\x07\xa7\xc8\xee\x0a\x6d\x70"
	"\x9e\x02\xfc\xe1\xcd\xf7\xe2\xec\xc0\x34\x04\xcd\x28\x34\x2f\x61"
	"\x91\x72\xfe\x9c\xe9\x85\x83\xff\x8e\x4f\x12\x32\xee\xf2\x81\x83"
	"\xc3\xfe\x3b\x1b\x4c\x6f\xad\x73\x3b\xb5\xfc\xbc\x2e\xc2\x20\x05"
	"\xc5\x8e\xf1\x83\x7d\x16\x83\xb2\xc6\xf3\x4a\x26\xc1\xb2\xef\xfa"
	"\x88\x6b\x42\x38\x61\x28\x5c\x97\xff\xff\xff\xff\xff\xff\xff\xff",
};

static const struct dh_safe_prime ffdhe3072_prime = {
	.max_strength = 128,
	.p_size = 384,
	.p =
	"\xff\xff\xff\xff\xff\xff\xff\xff\xad\xf8\x54\x58\xa2\xbb\x4a\x9a"
	"\xaf\xdc\x56\x20\x27\x3d\x3c\xf1\xd8\xb9\xc5\x83\xce\x2d\x36\x95"
	"\xa9\xe1\x36\x41\x14\x64\x33\xfb\xcc\x93\x9d\xce\x24\x9b\x3e\xf9"
	"\x7d\x2f\xe3\x63\x63\x0c\x75\xd8\xf6\x81\xb2\x02\xae\xc4\x61\x7a"
	"\xd3\xdf\x1e\xd5\xd5\xfd\x65\x61\x24\x33\xf5\x1f\x5f\x06\x6e\xd0"
	"\x85\x63\x65\x55\x3d\xed\x1a\xf3\xb5\x57\x13\x5e\x7f\x57\xc9\x35"
	"\x98\x4f\x0c\x70\xe0\xe6\x8b\x77\xe2\xa6\x89\xda\xf3\xef\xe8\x72"
	"\x1d\xf1\x58\xa1\x36\xad\xe7\x35\x30\xac\xca\x4f\x48\x3a\x79\x7a"
	"\xbc\x0a\xb1\x82\xb3\x24\xfb\x61\xd1\x08\xa9\x4b\xb2\xc8\xe3\xfb"
	"\xb9\x6a\xda\xb7\x60\xd7\xf4\x68\x1d\x4f\x42\xa3\xde\x39\x4d\xf4"
	"\xae\x56\xed\xe7\x63\x72\xbb\x19\x0b\x07\xa7\xc8\xee\x0a\x6d\x70"
	"\x9e\x02\xfc\xe1\xcd\xf7\xe2\xec\xc0\x34\x04\xcd\x28\x34\x2f\x61"
	"\x91\x72\xfe\x9c\xe9\x85\x83\xff\x8e\x4f\x12\x32\xee\xf2\x81\x83"
	"\xc3\xfe\x3b\x1b\x4c\x6f\xad\x73\x3b\xb5\xfc\xbc\x2e\xc2\x20\x05"
	"\xc5\x8e\xf1\x83\x7d\x16\x83\xb2\xc6\xf3\x4a\x26\xc1\xb2\xef\xfa"
	"\x88\x6b\x42\x38\x61\x1f\xcf\xdc\xde\x35\x5b\x3b\x65\x19\x03\x5b"
	"\xbc\x34\xf4\xde\xf9\x9c\x02\x38\x61\xb4\x6f\xc9\xd6\xe6\xc9\x07"
	"\x7a\xd9\x1d\x26\x91\xf7\xf7\xee\x59\x8c\xb0\xfa\xc1\x86\xd9\x1c"
	"\xae\xfe\x13\x09\x85\x13\x92\x70\xb4\x13\x0c\x93\xbc\x43\x79\x44"
	"\xf4\xfd\x44\x52\xe2\xd7\x4d\xd3\x64\xf2\xe2\x1e\x71\xf5\x4b\xff"
	"\x5c\xae\x82\xab\x9c\x9d\xf6\x9e\xe8\x6d\x2b\xc5\x22\x36\x3a\x0d"
	"\xab\xc5\x21\x97\x9b\x0d\xea\xda\x1d\xbf\x9a\x42\xd5\xc4\x48\x4e"
	"\x0a\xbc\xd0\x6b\xfa\x53\xdd\xef\x3c\x1b\x20\xee\x3f\xd5\x9d\x7c"
	"\x25\xe4\x1d\x2b\x66\xc6\x2e\x37\xff\xff\xff\xff\xff\xff\xff\xff",
};

static const struct dh_safe_prime ffdhe4096_prime = {
	.max_strength = 152,
	.p_size = 512,
	.p =
	"\xff\xff\xff\xff\xff\xff\xff\xff\xad\xf8\x54\x58\xa2\xbb\x4a\x9a"
	"\xaf\xdc\x56\x20\x27\x3d\x3c\xf1\xd8\xb9\xc5\x83\xce\x2d\x36\x95"
	"\xa9\xe1\x36\x41\x14\x64\x33\xfb\xcc\x93\x9d\xce\x24\x9b\x3e\xf9"
	"\x7d\x2f\xe3\x63\x63\x0c\x75\xd8\xf6\x81\xb2\x02\xae\xc4\x61\x7a"
	"\xd3\xdf\x1e\xd5\xd5\xfd\x65\x61\x24\x33\xf5\x1f\x5f\x06\x6e\xd0"
	"\x85\x63\x65\x55\x3d\xed\x1a\xf3\xb5\x57\x13\x5e\x7f\x57\xc9\x35"
	"\x98\x4f\x0c\x70\xe0\xe6\x8b\x77\xe2\xa6\x89\xda\xf3\xef\xe8\x72"
	"\x1d\xf1\x58\xa1\x36\xad\xe7\x35\x30\xac\xca\x4f\x48\x3a\x79\x7a"
	"\xbc\x0a\xb1\x82\xb3\x24\xfb\x61\xd1\x08\xa9\x4b\xb2\xc8\xe3\xfb"
	"\xb9\x6a\xda\xb7\x60\xd7\xf4\x68\x1d\x4f\x42\xa3\xde\x39\x4d\xf4"
	"\xae\x56\xed\xe7\x63\x72\xbb\x19\x0b\x07\xa7\xc8\xee\x0a\x6d\x70"
	"\x9e\x02\xfc\xe1\xcd\xf7\xe2\xec\xc0\x34\x04\xcd\x28\x34\x2f\x61"
	"\x91\x72\xfe\x9c\xe9\x85\x83\xff\x8e\x4f\x12\x32\xee\xf2\x81\x83"
	"\xc3\xfe\x3b\x1b\x4c\x6f\xad\x73\x3b\xb5\xfc\xbc\x2e\xc2\x20\x05"
	"\xc5\x8e\xf1\x83\x7d\x16\x83\xb2\xc6\xf3\x4a\x26\xc1\xb2\xef\xfa"
	"\x88\x6b\x42\x38\x61\x1f\xcf\xdc\xde\x35\x5b\x3b\x65\x19\x03\x5b"
	"\xbc\x34\xf4\xde\xf9\x9c\x02\x38\x61\xb4\x6f\xc9\xd6\xe6\xc9\x07"
	"\x7a\xd9\x1d\x26\x91\xf7\xf7\xee\x59\x8c\xb0\xfa\xc1\x86\xd9\x1c"
	"\xae\xfe\x13\x09\x85\x13\x92\x70\xb4\x13\x0c\x93\xbc\x43\x79\x44"
	"\xf4\xfd\x44\x52\xe2\xd7\x4d\xd3\x64\xf2\xe2\x1e\x71\xf5\x4b\xff"
	"\x5c\xae\x82\xab\x9c\x9d\xf6\x9e\xe8\x6d\x2b\xc5\x22\x36\x3a\x0d"
	"\xab\xc5\x21\x97\x9b\x0d\xea\xda\x1d\xbf\x9a\x42\xd5\xc4\x48\x4e"
	"\x0a\xbc\xd0\x6b\xfa\x53\xdd\xef\x3c\x1b\x20\xee\x3f\xd5\x9d\x7c"
	"\x25\xe4\x1d\x2b\x66\x9e\x1e\xf1\x6e\x6f\x52\xc3\x16\x4d\xf4\xfb"
	"\x79\x30\xe9\xe4\xe5\x88\x57\xb6\xac\x7d\x5f\x42\xd6\x9f\x6d\x18"
	"\x77\x63\xcf\x1d\x55\x03\x40\x04\x87\xf5\x5b\xa5\x7e\x31\xcc\x7a"
	"\x71\x35\xc8\x86\xef\xb4\x31\x8a\xed\x6a\x1e\x01\x2d\x9e\x68\x32"
	"\xa9\x07\x60\x0a\x91\x81\x30\xc4\x6d\xc7\x78\xf9\x71\xad\x00\x38"
	"\x09\x29\x99\xa3\x33\xcb\x8b\x7a\x1a\x1d\xb9\x3d\x71\x40\x00\x3c"
	"\x2a\x4e\xce\xa9\xf9\x8d\x0a\xcc\x0a\x82\x91\xcd\xce\xc9\x7d\xcf"
	"\x8e\xc9\xb5\x5a\x7f\x88\xa4\x6b\x4d\xb5\xa8\x51\xf4\x41\x82\xe1"
	"\xc6\x8a\x00\x7e\x5e\x65\x5f\x6a\xff\xff\xff\xff\xff\xff\xff\xff",
};

static const struct dh_safe_prime ffdhe6144_prime = {
	.max_strength = 176,
	.p_size = 768,
	.p =
	"\xff\xff\xff\xff\xff\xff\xff\xff\xad\xf8\x54\x58\xa2\xbb\x4a\x9a"
	"\xaf\xdc\x56\x20\x27\x3d\x3c\xf1\xd8\xb9\xc5\x83\xce\x2d\x36\x95"
	"\xa9\xe1\x36\x41\x14\x64\x33\xfb\xcc\x93\x9d\xce\x24\x9b\x3e\xf9"
	"\x7d\x2f\xe3\x63\x63\x0c\x75\xd8\xf6\x81\xb2\x02\xae\xc4\x61\x7a"
	"\xd3\xdf\x1e\xd5\xd5\xfd\x65\x61\x24\x33\xf5\x1f\x5f\x06\x6e\xd0"
	"\x85\x63\x65\x55\x3d\xed\x1a\xf3\xb5\x57\x13\x5e\x7f\x57\xc9\x35"
	"\x98\x4f\x0c\x70\xe0\xe6\x8b\x77\xe2\xa6\x89\xda\xf3\xef\xe8\x72"
	"\x1d\xf1\x58\xa1\x36\xad\xe7\x35\x30\xac\xca\x4f\x48\x3a\x79\x7a"
	"\xbc\x0a\xb1\x82\xb3\x24\xfb\x61\xd1\x08\xa9\x4b\xb2\xc8\xe3\xfb"
	"\xb9\x6a\xda\xb7\x60\xd7\xf4\x68\x1d\x4f\x42\xa3\xde\x39\x4d\xf4"
	"\xae\x56\xed\xe7\x63\x72\xbb\x19\x0b\x07\xa7\xc8\xee\x0a\x6d\x70"
	"\x9e\x02\xfc\xe1\xcd\xf7\xe2\xec\xc0\x34\x04\xcd\x28\x34\x2f\x61"
	"\x91\x72\xfe\x9c\xe9\x85\x83\xff\x8e\x4f\x12\x32\xee\xf2\x81\x83"
	"\xc3\xfe\x3b\x1b\x4c\x6f\xad\x73\x3b\xb5\xfc\xbc\x2e\xc2\x20\x05"
	"\xc5\x8e\xf1\x83\x7d\x16\x83\xb2\xc6\xf3\x4a\x26\xc1\xb2\xef\xfa"
	"\x88\x6b\x42\x38\x61\x1f\xcf\xdc\xde\x35\x5b\x3b\x65\x19\x03\x5b"
	"\xbc\x34\xf4\xde\xf9\x9c\x02\x38\x61\xb4\x6f\xc9\xd6\xe6\xc9\x07"
	"\x7a\xd9\x1d\x26\x91\xf7\xf7\xee\x59\x8c\xb0\xfa\xc1\x86\xd9\x1c"
	"\xae\xfe\x13\x09\x85\x13\x92\x70\xb4\x13\x0c\x93\xbc\x43\x79\x44"
	"\xf4\xfd\x44\x52\xe2\xd7\x4d\xd3\x64\xf2\xe2\x1e\x71\xf5\x4b\xff"
	"\x5c\xae\x82\xab\x9c\x9d\xf6\x9e\xe8\x6d\x2b\xc5\x22\x36\x3a\x0d"
	"\xab\xc5\x21\x97\x9b\x0d\xea\xda\x1d\xbf\x9a\x42\xd5\xc4\x48\x4e"
	"\x0a\xbc\xd0\x6b\xfa\x53\xdd\xef\x3c\x1b\x20\xee\x3f\xd5\x9d\x7c"
	"\x25\xe4\x1d\x2b\x66\x9e\x1e\xf1\x6e\x6f\x52\xc3\x16\x4d\xf4\xfb"
	"\x79\x30\xe9\xe4\xe5\x88\x57\xb6\xac\x7d\x5f\x42\xd6\x9f\x6d\x18"
	"\x77\x63\xcf\x1d\x55\x03\x40\x04\x87\xf5\x5b\xa5\x7e\x31\xcc\x7a"
	"\x71\x35\xc8\x86\xef\xb4\x31\x8a\xed\x6a\x1e\x01\x2d\x9e\x68\x32"
	"\xa9\x07\x60\x0a\x91\x81\x30\xc4\x6d\xc7\x78\xf9\x71\xad\x00\x38"
	"\x09\x29\x99\xa3\x33\xcb\x8b\x7a\x1a\x1d\xb9\x3d\x71\x40\x00\x3c"
	"\x2a\x4e\xce\xa9\xf9\x8d\x0a\xcc\x0a\x82\x91\xcd\xce\xc9\x7d\xcf"
	"\x8e\xc9\xb5\x5a\x7f\x88\xa4\x6b\x4d\xb5\xa8\x51\xf4\x41\x82\xe1"
	"\xc6\x8a\x00\x7e\x5e\x0d\xd9\x02\x0b\xfd\x64\xb6\x45\x03\x6c\x7a"
	"\x4e\x67\x7d\x2c\x38\x53\x2a\x3a\x23\xba\x44\x42\xca\xf5\x3e\xa6"
	"\x3b\xb4\x54\x32\x9b\x76\x24\xc8\x91\x7b\xdd\x64\xb1\xc0\xfd\x4c"
	"\xb3\x8e\x8c\x33\x4c\x70\x1c\x3a\xcd\xad\x06\x57\xfc\xcf\xec\x71"
	"\x9b\x1f\x5c\x3e\x4e\x46\x04\x1f\x38\x81\x47\xfb\x4c\xfd\xb4\x77"
	"\xa5\x24\x71\xf7\xa9\xa9\x69\x10\xb8\x55\x32\x2e\xdb\x63\x40\xd8"
	"\xa0\x0e\xf0\x92\x35\x05\x11\xe3\x0a\xbe\xc1\xff\xf9\xe3\xa2\x6e"
	"\x7f\xb2\x9f\x8c\x18\x30\x23\xc3\x58\x7e\x38\xda\x00\x77\xd9\xb4"
	"\x76\x3e\x4e\x4b\x94\xb2\xbb\xc1\x94\xc6\x65\x1e\x77\xca\xf9\x92"
	"\xee\xaa\xc0\x23\x2a\x28\x1b\xf6\xb3\xa7\x39\xc1\x22\x61\x16\x82"
	"\x0a\xe8\xdb\x58\x47\xa6\x7c\xbe\xf9\xc9\x09\x1b\x46\x2d\x53\x8c"
	"\xd7\x2b\x03\x74\x6a\xe7\x7f\x5e\x62\x29\x2c\x31\x15\x62\xa8\x46"
	"\x50\x5d\xc8\x2d\xb8\x54\x33\x8a\xe4\x9f\x52\x35\xc9\x5b\x91\x17"
	"\x8c\xcf\x2d\xd5\xca\xce\xf4\x03\xec\x9d\x18\x10\xc6\x27\x2b\x04"
	"\x5b\x3b\x71\xf9\xdc\x6b\x80\xd6\x3f\xdd\x4a\x8e\x9a\xdb\x1e\x69"
	"\x62\xa6\x95\x26\xd4\x31\x61\xc1\xa4\x1d\x57\x0d\x79\x38\xda\xd4"
	"\xa4\x0e\x32\x9c\xd0\xe4\x0e\x65\xff\xff\xff\xff\xff\xff\xff\xff",
};

static const struct dh_safe_prime ffdhe8192_prime = {
	.max_strength = 200,
	.p_size = 1024,
	.p =
	"\xff\xff\xff\xff\xff\xff\xff\xff\xad\xf8\x54\x58\xa2\xbb\x4a\x9a"
	"\xaf\xdc\x56\x20\x27\x3d\x3c\xf1\xd8\xb9\xc5\x83\xce\x2d\x36\x95"
	"\xa9\xe1\x36\x41\x14\x64\x33\xfb\xcc\x93\x9d\xce\x24\x9b\x3e\xf9"
	"\x7d\x2f\xe3\x63\x63\x0c\x75\xd8\xf6\x81\xb2\x02\xae\xc4\x61\x7a"
	"\xd3\xdf\x1e\xd5\xd5\xfd\x65\x61\x24\x33\xf5\x1f\x5f\x06\x6e\xd0"
	"\x85\x63\x65\x55\x3d\xed\x1a\xf3\xb5\x57\x13\x5e\x7f\x57\xc9\x35"
	"\x98\x4f\x0c\x70\xe0\xe6\x8b\x77\xe2\xa6\x89\xda\xf3\xef\xe8\x72"
	"\x1d\xf1\x58\xa1\x36\xad\xe7\x35\x30\xac\xca\x4f\x48\x3a\x79\x7a"
	"\xbc\x0a\xb1\x82\xb3\x24\xfb\x61\xd1\x08\xa9\x4b\xb2\xc8\xe3\xfb"
	"\xb9\x6a\xda\xb7\x60\xd7\xf4\x68\x1d\x4f\x42\xa3\xde\x39\x4d\xf4"
	"\xae\x56\xed\xe7\x63\x72\xbb\x19\x0b\x07\xa7\xc8\xee\x0a\x6d\x70"
	"\x9e\x02\xfc\xe1\xcd\xf7\xe2\xec\xc0\x34\x04\xcd\x28\x34\x2f\x61"
	"\x91\x72\xfe\x9c\xe9\x85\x83\xff\x8e\x4f\x12\x32\xee\xf2\x81\x83"
	"\xc3\xfe\x3b\x1b\x4c\x6f\xad\x73\x3b\xb5\xfc\xbc\x2e\xc2\x20\x05"
	"\xc5\x8e\xf1\x83\x7d\x16\x83\xb2\xc6\xf3\x4a\x26\xc1\xb2\xef\xfa"
	"\x88\x6b\x42\x38\x61\x1f\xcf\xdc\xde\x35\x5b\x3b\x65\x19\x03\x5b"
	"\xbc\x34\xf4\xde\xf9\x9c\x02\x38\x61\xb4\x6f\xc9\xd6\xe6\xc9\x07"
	"\x7a\xd9\x1d\x26\x91\xf7\xf7\xee\x59\x8c\xb0\xfa\xc1\x86\xd9\x1c"
	"\xae\xfe\x13\x09\x85\x13\x92\x70\xb4\x13\x0c\x93\xbc\x43\x79\x44"
	"\xf4\xfd\x44\x52\xe2\xd7\x4d\xd3\x64\xf2\xe2\x1e\x71\xf5\x4b\xff"
	"\x5c\xae\x82\xab\x9c\x9d\xf6\x9e\xe8\x6d\x2b\xc5\x22\x36\x3a\x0d"
	"\xab\xc5\x21\x97\x9b\x0d\xea\xda\x1d\xbf\x9a\x42\xd5\xc4\x48\x4e"
	"\x0a\xbc\xd0\x6b\xfa\x53\xdd\xef\x3c\x1b\x20\xee\x3f\xd5\x9d\x7c"
	"\x25\xe4\x1d\x2b\x66\x9e\x1e\xf1\x6e\x6f\x52\xc3\x16\x4d\xf4\xfb"
	"\x79\x30\xe9\xe4\xe5\x88\x57\xb6\xac\x7d\x5f\x42\xd6\x9f\x6d\x18"
	"\x77\x63\xcf\x1d\x55\x03\x40\x04\x87\xf5\x5b\xa5\x7e\x31\xcc\x7a"
	"\x71\x35\xc8\x86\xef\xb4\x31\x8a\xed\x6a\x1e\x01\x2d\x9e\x68\x32"
	"\xa9\x07\x60\x0a\x91\x81\x30\xc4\x6d\xc7\x78\xf9\x71\xad\x00\x38"
	"\x09\x29\x99\xa3\x33\xcb\x8b\x7a\x1a\x1d\xb9\x3d\x71\x40\x00\x3c"
	"\x2a\x4e\xce\xa9\xf9\x8d\x0a\xcc\x0a\x82\x91\xcd\xce\xc9\x7d\xcf"
	"\x8e\xc9\xb5\x5a\x7f\x88\xa4\x6b\x4d\xb5\xa8\x51\xf4\x41\x82\xe1"
	"\xc6\x8a\x00\x7e\x5e\x0d\xd9\x02\x0b\xfd\x64\xb6\x45\x03\x6c\x7a"
	"\x4e\x67\x7d\x2c\x38\x53\x2a\x3a\x23\xba\x44\x42\xca\xf5\x3e\xa6"
	"\x3b\xb4\x54\x32\x9b\x76\x24\xc8\x91\x7b\xdd\x64\xb1\xc0\xfd\x4c"
	"\xb3\x8e\x8c\x33\x4c\x70\x1c\x3a\xcd\xad\x06\x57\xfc\xcf\xec\x71"
	"\x9b\x1f\x5c\x3e\x4e\x46\x04\x1f\x38\x81\x47\xfb\x4c\xfd\xb4\x77"
	"\xa5\x24\x71\xf7\xa9\xa9\x69\x10\xb8\x55\x32\x2e\xdb\x63\x40\xd8"
	"\xa0\x0e\xf0\x92\x35\x05\x11\xe3\x0a\xbe\xc1\xff\xf9\xe3\xa2\x6e"
	"\x7f\xb2\x9f\x8c\x18\x30\x23\xc3\x58\x7e\x38\xda\x00\x77\xd9\xb4"
	"\x76\x3e\x4e\x4b\x94\xb2\xbb\xc1\x94\xc6\x65\x1e\x77\xca\xf9\x92"
	"\xee\xaa\xc0\x23\x2a\x28\x1b\xf6\xb3\xa7\x39\xc1\x22\x61\x16\x82"
	"\x0a\xe8\xdb\x58\x47\xa6\x7c\xbe\xf9\xc9\x09\x1b\x46\x2d\x53\x8c"
	"\xd7\x2b\x03\x74\x6a\xe7\x7f\x5e\x62\x29\x2c\x31\x15\x62\xa8\x46"
	"\x50\x5d\xc8\x2d\xb8\x54\x33\x8a\xe4\x9f\x52\x35\xc9\x5b\x91\x17"
	"\x8c\xcf\x2d\xd5\xca\xce\xf4\x03\xec\x9d\x18\x10\xc6\x27\x2b\x04"
	"\x5b\x3b\x71\xf9\xdc\x6b\x80\xd6\x3f\xdd\x4a\x8e\x9a\xdb\x1e\x69"
	"\x62\xa6\x95\x26\xd4\x31\x61\xc1\xa4\x1d\x57\x0d\x79\x38\xda\xd4"
	"\xa4\x0e\x32\x9c\xcf\xf4\x6a\xaa\x36\xad\x00\x4c\xf6\x00\xc8\x38"
	"\x1e\x42\x5a\x31\xd9\x51\xae\x64\xfd\xb2\x3f\xce\xc9\x50\x9d\x43"
	"\x68\x7f\xeb\x69\xed\xd1\xcc\x5e\x0b\x8c\xc3\xbd\xf6\x4b\x10\xef"
	"\x86\xb6\x31\x42\xa3\xab\x88\x29\x55\x5b\x2f\x74\x7c\x93\x26\x65"
	"\xcb\x2c\x0f\x1c\xc0\x1b\xd7\x02\x29\x38\x88\x39\xd2\xaf\x05\xe4"
	"\x54\x50\x4a\xc7\x8b\x75\x82\x82\x28\x46\xc0\xba\x35\xc3\x5f\x5c"
	"\x59\x16\x0c\xc0\x46\xfd\x82\x51\x54\x1f\xc6\x8c\x9c\x86\xb0\x22"
	"\xbb\x70\x99\x87\x6a\x46\x0e\x74\x51\xa8\xa9\x31\x09\x70\x3f\xee"
	"\x1c\x21\x7e\x6c\x38\x26\xe5\x2c\x51\xaa\x69\x1e\x0e\x42\x3c\xfc"
	"\x99\xe9\xe3\x16\x50\xc1\x21\x7b\x62\x48\x16\xcd\xad\x9a\x95\xf9"
	"\xd5\xb8\x01\x94\x88\xd9\xc0\xa0\xa1\xfe\x30\x75\xa5\x77\xe2\x31"
	"\x83\xf8\x1d\x4a\x3f\x2f\xa4\x57\x1e\xfc\x8c\xe0\xba\x8a\x4f\xe8"
	"\xb6\x85\x5d\xfe\x72\xb0\xa6\x6e\xde\xd2\xfb\xab\xfb\xe5\x8a\x30"
	"\xfa\xfa\xbe\x1c\x5d\x71\xa8\x7e\x2f\x74\x1e\xf8\xc1\xfe\x86\xfe"
	"\xa6\xbb\xfd\xe5\x30\x67\x7f\x0d\x97\xd1\x1d\x49\xf7\xa8\x44\x3d"
	"\x08\x22\xe5\x06\xa9\xf4\x61\x4e\x01\x1e\x2a\x94\x83\x8f\xf8\x8c"
	"\xd6\x8c\x8b\xb7\xc5\xc6\x42\x4c\xff\xff\xff\xff\xff\xff\xff\xff",
};

static int dh_ffdhe2048_create(struct crypto_template *tmpl,
			       struct rtattr **tb)
{
	return  __dh_safe_prime_create(tmpl, tb, &ffdhe2048_prime);
}

static int dh_ffdhe3072_create(struct crypto_template *tmpl,
			       struct rtattr **tb)
{
	return  __dh_safe_prime_create(tmpl, tb, &ffdhe3072_prime);
}

static int dh_ffdhe4096_create(struct crypto_template *tmpl,
			       struct rtattr **tb)
{
	return  __dh_safe_prime_create(tmpl, tb, &ffdhe4096_prime);
}

static int dh_ffdhe6144_create(struct crypto_template *tmpl,
			       struct rtattr **tb)
{
	return  __dh_safe_prime_create(tmpl, tb, &ffdhe6144_prime);
}

static int dh_ffdhe8192_create(struct crypto_template *tmpl,
			       struct rtattr **tb)
{
	return  __dh_safe_prime_create(tmpl, tb, &ffdhe8192_prime);
}

static struct crypto_template crypto_ffdhe_templates[] = {
	{
		.name = "ffdhe2048",
		.create = dh_ffdhe2048_create,
		.module = THIS_MODULE,
	},
	{
		.name = "ffdhe3072",
		.create = dh_ffdhe3072_create,
		.module = THIS_MODULE,
	},
	{
		.name = "ffdhe4096",
		.create = dh_ffdhe4096_create,
		.module = THIS_MODULE,
	},
	{
		.name = "ffdhe6144",
		.create = dh_ffdhe6144_create,
		.module = THIS_MODULE,
	},
	{
		.name = "ffdhe8192",
		.create = dh_ffdhe8192_create,
		.module = THIS_MODULE,
	},
};

#else /* ! CONFIG_CRYPTO_DH_RFC7919_GROUPS */

static struct crypto_template crypto_ffdhe_templates[] = {};

#endif /* CONFIG_CRYPTO_DH_RFC7919_GROUPS */


static int __init dh_init(void)
{
	int err;

	err = crypto_register_kpp(&dh);
	if (err)
		return err;

	err = crypto_register_templates(crypto_ffdhe_templates,
					ARRAY_SIZE(crypto_ffdhe_templates));
	if (err) {
		crypto_unregister_kpp(&dh);
		return err;
	}

	return 0;
}

static void __exit dh_exit(void)
{
	crypto_unregister_templates(crypto_ffdhe_templates,
				    ARRAY_SIZE(crypto_ffdhe_templates));
	crypto_unregister_kpp(&dh);
}

module_init(dh_init);
module_exit(dh_exit);
MODULE_ALIAS_CRYPTO("dh");
MODULE_LICENSE("GPL");
MODULE_DESCRIPTION("DH generic algorithm");<|MERGE_RESOLUTION|>--- conflicted
+++ resolved
@@ -14,7 +14,6 @@
 #include <linux/mpi.h>
 
 struct dh_ctx {
-	enum dh_group_id group_id;
 	MPI p;	/* Value is guaranteed to be set. */
 	MPI g;	/* Value is guaranteed to be set. */
 	MPI xa;	/* Value is guaranteed to be set. */
@@ -58,8 +57,6 @@
 	if (dh_check_params_length(params->p_size << 3))
 		return -EINVAL;
 
-	ctx->group_id = params->group_id;
-
 	ctx->p = mpi_read_raw_data(params->p, params->p_size);
 	if (!ctx->p)
 		return -EINVAL;
@@ -76,55 +73,33 @@
 {
 	struct dh_ctx *ctx = dh_get_ctx(tfm);
 	struct dh params;
-	char key[CRYPTO_DH_MAX_PRIVKEY_SIZE];
-	int err;
 
 	/* Free the old MPI key if any */
 	dh_clear_ctx(ctx);
 
-	err = crypto_dh_decode_key(buf, len, &params);
-	if (err)
+	if (crypto_dh_decode_key(buf, len, &params) < 0)
 		goto err_clear_ctx;
 
-	if (!params.key_size) {
-		err = crypto_dh_gen_privkey(params.group_id, key,
-					    &params.key_size);
-		if (err)
-			goto err_clear_ctx;
-		params.key = key;
-	}
-
-	err = dh_set_params(ctx, &params);
-	if (err)
+	if (dh_set_params(ctx, &params) < 0)
 		goto err_clear_ctx;
 
 	ctx->xa = mpi_read_raw_data(params.key, params.key_size);
-	if (!ctx->xa) {
-		err = -EINVAL;
+	if (!ctx->xa)
 		goto err_clear_ctx;
-	}
-
-	memzero_explicit(key, sizeof(key));
 
 	return 0;
 
 err_clear_ctx:
 	dh_clear_ctx(ctx);
-	return err;
+	return -EINVAL;
 }
 
 /*
  * SP800-56A public key verification:
  *
-<<<<<<< HEAD
- * * For safe-prime groups, Q can be computed trivially from P and a
- *   full validation according to SP800-56A section 5.6.2.3.1 is
- *   performed.
-=======
  * * For the safe-prime groups in FIPS mode, Q can be computed
  *   trivially from P and a full validation according to SP800-56A
  *   section 5.6.2.3.1 is performed.
->>>>>>> eb3cdb58
  *
  * * For all other sets of group parameters, only a partial validation
  *   according to SP800-56A section 5.6.2.3.2 is performed.
@@ -150,11 +125,7 @@
 	 *
 	 * For the safe-prime groups q = (p - 1)/2.
 	 */
-<<<<<<< HEAD
-	if (ctx->group_id != DH_GROUP_ID_UNKNOWN) {
-=======
 	if (fips_enabled) {
->>>>>>> eb3cdb58
 		MPI val, q;
 		int ret;
 
@@ -167,7 +138,6 @@
 			mpi_free(val);
 			return -ENOMEM;
 		}
-<<<<<<< HEAD
 
 		/*
 		 * ->p is odd, so no need to explicitly subtract one
@@ -175,15 +145,6 @@
 		 */
 		mpi_rshift(q, ctx->p, 1);
 
-=======
-
-		/*
-		 * ->p is odd, so no need to explicitly subtract one
-		 * from it before shifting to the right.
-		 */
-		mpi_rshift(q, ctx->p, 1);
-
->>>>>>> eb3cdb58
 		ret = mpi_powm(val, y, q, ctx->p);
 		mpi_free(q);
 		if (ret) {
@@ -265,35 +226,10 @@
 
 		/* SP800-56A rev 3 5.6.2.1.3 key check */
 		} else {
-			MPI val_pct;
-
 			if (dh_is_pubkey_valid(ctx, val)) {
 				ret = -EAGAIN;
 				goto err_free_val;
 			}
-
-			/*
-			 * SP800-56Arev3, 5.6.2.1.4: ("Owner Assurance
-			 * of Pair-wise Consistency"): recompute the
-			 * public key and check if the results match.
-			 */
-			val_pct = mpi_alloc(0);
-			if (!val_pct) {
-				ret = -ENOMEM;
-				goto err_free_val;
-			}
-
-			ret = _compute_val(ctx, base, val_pct);
-			if (ret) {
-				mpi_free(val_pct);
-				goto err_free_val;
-			}
-
-			if (mpi_cmp(val, val_pct) != 0) {
-				mpi_free(val_pct);
-				panic("DH PCT failed in FIPS mode");
-			}
-			mpi_free(val_pct);
 		}
 	}
 
@@ -983,7 +919,7 @@
 	crypto_unregister_kpp(&dh);
 }
 
-module_init(dh_init);
+subsys_initcall(dh_init);
 module_exit(dh_exit);
 MODULE_ALIAS_CRYPTO("dh");
 MODULE_LICENSE("GPL");
