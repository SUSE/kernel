/* LRW: as defined by Cyril Guyot in
 *	http://grouper.ieee.org/groups/1619/email/pdf00017.pdf
 *
 * Copyright (c) 2006 Rik Snel <rsnel@cube.dyndns.org>
 *
 * Based on ecb.c
 * Copyright (c) 2006 Herbert Xu <herbert@gondor.apana.org.au>
 *
 * This program is free software; you can redistribute it and/or modify it
 * under the terms of the GNU General Public License as published by the Free
 * Software Foundation; either version 2 of the License, or (at your option)
 * any later version.
 */
/* This implementation is checked against the test vectors in the above
 * document and by a test vector provided by Ken Buchanan at
 * http://www.mail-archive.com/stds-p1619@listserv.ieee.org/msg00173.html
 *
 * The test vectors are included in the testing module tcrypt.[ch] */

#include <crypto/internal/skcipher.h>
#include <crypto/scatterwalk.h>
#include <linux/err.h>
#include <linux/init.h>
#include <linux/kernel.h>
#include <linux/module.h>
#include <linux/scatterlist.h>
#include <linux/slab.h>

#include <crypto/b128ops.h>
#include <crypto/gf128mul.h>
#include <crypto/lrw.h>

#define LRW_BUFFER_SIZE 128u

struct priv {
	struct crypto_skcipher *child;
	struct lrw_table_ctx table;
};

struct rctx {
	be128 buf[LRW_BUFFER_SIZE / sizeof(be128)];

	be128 t;

	be128 *ext;

	struct scatterlist srcbuf[2];
	struct scatterlist dstbuf[2];
	struct scatterlist *src;
	struct scatterlist *dst;

	unsigned int left;

	struct skcipher_request subreq;
};

static inline void setbit128_bbe(void *b, int bit)
{
	__set_bit(bit ^ (0x80 -
#ifdef __BIG_ENDIAN
			 BITS_PER_LONG
#else
			 BITS_PER_BYTE
#endif
			), b);
}

int lrw_init_table(struct lrw_table_ctx *ctx, const u8 *tweak)
{
	be128 tmp = { 0 };
	int i;

	if (ctx->table)
		gf128mul_free_64k(ctx->table);

	/* initialize multiplication table for Key2 */
	ctx->table = gf128mul_init_64k_bbe((be128 *)tweak);
	if (!ctx->table)
		return -ENOMEM;

	/* initialize optimization table */
	for (i = 0; i < 128; i++) {
		setbit128_bbe(&tmp, i);
		ctx->mulinc[i] = tmp;
		gf128mul_64k_bbe(&ctx->mulinc[i], ctx->table);
	}

	return 0;
}
EXPORT_SYMBOL_GPL(lrw_init_table);

void lrw_free_table(struct lrw_table_ctx *ctx)
{
	if (ctx->table)
		gf128mul_free_64k(ctx->table);
}
EXPORT_SYMBOL_GPL(lrw_free_table);

static int setkey(struct crypto_skcipher *parent, const u8 *key,
		  unsigned int keylen)
{
	struct priv *ctx = crypto_skcipher_ctx(parent);
	struct crypto_skcipher *child = ctx->child;
	int err, bsize = LRW_BLOCK_SIZE;
	const u8 *tweak = key + keylen - bsize;

	crypto_skcipher_clear_flags(child, CRYPTO_TFM_REQ_MASK);
	crypto_skcipher_set_flags(child, crypto_skcipher_get_flags(parent) &
					 CRYPTO_TFM_REQ_MASK);
	err = crypto_skcipher_setkey(child, key, keylen - bsize);
	crypto_skcipher_set_flags(parent, crypto_skcipher_get_flags(child) &
					  CRYPTO_TFM_RES_MASK);
	if (err)
		return err;

	return lrw_init_table(&ctx->table, tweak);
}

static inline void inc(be128 *iv)
{
	be64_add_cpu(&iv->b, 1);
	if (!iv->b)
		be64_add_cpu(&iv->a, 1);
}

/* this returns the number of consequative 1 bits starting
 * from the right, get_index128(00 00 00 00 00 00 ... 00 00 10 FB) = 2 */
static inline int get_index128(be128 *block)
{
	int x;
	__be32 *p = (__be32 *) block;

	for (p += 3, x = 0; x < 128; p--, x += 32) {
		u32 val = be32_to_cpup(p);

		if (!~val)
			continue;

		return x + ffz(val);
	}

	return x;
}

static int post_crypt(struct skcipher_request *req)
{
	struct rctx *rctx = skcipher_request_ctx(req);
	be128 *buf = rctx->ext ?: rctx->buf;
	struct skcipher_request *subreq;
	const int bs = LRW_BLOCK_SIZE;
	struct skcipher_walk w;
	struct scatterlist *sg;
	unsigned offset;
	int err;

	subreq = &rctx->subreq;
	err = skcipher_walk_virt(&w, subreq, false);

	while (w.nbytes) {
		unsigned int avail = w.nbytes;
		be128 *wdst;

		wdst = w.dst.virt.addr;

		do {
			be128_xor(wdst, buf++, wdst);
			wdst++;
		} while ((avail -= bs) >= bs);

		err = skcipher_walk_done(&w, avail);
	}

	rctx->left -= subreq->cryptlen;

	if (err || !rctx->left)
		goto out;

	rctx->dst = rctx->dstbuf;

	scatterwalk_done(&w.out, 0, 1);
	sg = w.out.sg;
	offset = w.out.offset;

	if (rctx->dst != sg) {
		rctx->dst[0] = *sg;
		sg_unmark_end(rctx->dst);
		scatterwalk_crypto_chain(rctx->dst, sg_next(sg), 0, 2);
	}
	rctx->dst[0].length -= offset - sg->offset;
	rctx->dst[0].offset = offset;

out:
	return err;
}

static int pre_crypt(struct skcipher_request *req)
{
	struct crypto_skcipher *tfm = crypto_skcipher_reqtfm(req);
	struct rctx *rctx = skcipher_request_ctx(req);
	struct priv *ctx = crypto_skcipher_ctx(tfm);
	be128 *buf = rctx->ext ?: rctx->buf;
	struct skcipher_request *subreq;
	const int bs = LRW_BLOCK_SIZE;
	struct skcipher_walk w;
	struct scatterlist *sg;
	unsigned cryptlen;
	unsigned offset;
	be128 *iv;
	bool more;
	int err;

	subreq = &rctx->subreq;
	skcipher_request_set_tfm(subreq, tfm);

	cryptlen = subreq->cryptlen;
	more = rctx->left > cryptlen;
	if (!more)
		cryptlen = rctx->left;

	skcipher_request_set_crypt(subreq, rctx->src, rctx->dst,
				   cryptlen, req->iv);

	err = skcipher_walk_virt(&w, subreq, false);
	iv = w.iv;

	while (w.nbytes) {
		unsigned int avail = w.nbytes;
		be128 *wsrc;
		be128 *wdst;

		wsrc = w.src.virt.addr;
		wdst = w.dst.virt.addr;

		do {
			*buf++ = rctx->t;
			be128_xor(wdst++, &rctx->t, wsrc++);

			/* T <- I*Key2, using the optimization
			 * discussed in the specification */
			be128_xor(&rctx->t, &rctx->t,
				  &ctx->table.mulinc[get_index128(iv)]);
			inc(iv);
		} while ((avail -= bs) >= bs);

		err = skcipher_walk_done(&w, avail);
	}

	skcipher_request_set_tfm(subreq, ctx->child);
	skcipher_request_set_crypt(subreq, rctx->dst, rctx->dst,
				   cryptlen, NULL);

	if (err || !more)
		goto out;

	rctx->src = rctx->srcbuf;

	scatterwalk_done(&w.in, 0, 1);
	sg = w.in.sg;
	offset = w.in.offset;

	if (rctx->src != sg) {
		rctx->src[0] = *sg;
		sg_unmark_end(rctx->src);
		scatterwalk_crypto_chain(rctx->src, sg_next(sg), 0, 2);
	}
	rctx->src[0].length -= offset - sg->offset;
	rctx->src[0].offset = offset;

out:
	return err;
}

static int init_crypt(struct skcipher_request *req, crypto_completion_t done)
{
	struct priv *ctx = crypto_skcipher_ctx(crypto_skcipher_reqtfm(req));
	struct rctx *rctx = skcipher_request_ctx(req);
	struct skcipher_request *subreq;
	gfp_t gfp;

	subreq = &rctx->subreq;
	skcipher_request_set_callback(subreq, req->base.flags, done, req);

	gfp = req->base.flags & CRYPTO_TFM_REQ_MAY_SLEEP ? GFP_KERNEL :
							   GFP_ATOMIC;
	rctx->ext = NULL;

	subreq->cryptlen = LRW_BUFFER_SIZE;
	if (req->cryptlen > LRW_BUFFER_SIZE) {
		unsigned int n = min(req->cryptlen, (unsigned int)PAGE_SIZE);

		rctx->ext = kmalloc(n, gfp);
		if (rctx->ext)
			subreq->cryptlen = n;
	}

	rctx->src = req->src;
	rctx->dst = req->dst;
	rctx->left = req->cryptlen;

	/* calculate first value of T */
	memcpy(&rctx->t, req->iv, sizeof(rctx->t));

	/* T <- I*Key2 */
	gf128mul_64k_bbe(&rctx->t, ctx->table.table);

	return 0;
}

static void exit_crypt(struct skcipher_request *req)
{
	struct rctx *rctx = skcipher_request_ctx(req);

	rctx->left = 0;

	if (rctx->ext)
		kfree(rctx->ext);
}

static int do_encrypt(struct skcipher_request *req, int err)
{
	struct rctx *rctx = skcipher_request_ctx(req);
	struct skcipher_request *subreq;

	subreq = &rctx->subreq;

	while (!err && rctx->left) {
		err = pre_crypt(req) ?:
		      crypto_skcipher_encrypt(subreq) ?:
		      post_crypt(req);

		if (err == -EINPROGRESS || err == -EBUSY)
			return err;
	}

	exit_crypt(req);
	return err;
}

static void encrypt_done(struct crypto_async_request *areq, int err)
{
	struct skcipher_request *req = areq->data;
	struct skcipher_request *subreq;
	struct rctx *rctx;

	rctx = skcipher_request_ctx(req);

	if (err == -EINPROGRESS) {
		if (rctx->left != req->cryptlen)
			return;
		goto out;
	}

	subreq = &rctx->subreq;
	subreq->base.flags &= CRYPTO_TFM_REQ_MAY_BACKLOG;

	err = do_encrypt(req, err ?: post_crypt(req));
	if (rctx->left)
		return;

out:
	skcipher_request_complete(req, err);
}

static int encrypt(struct skcipher_request *req)
{
	return do_encrypt(req, init_crypt(req, encrypt_done));
}

static int do_decrypt(struct skcipher_request *req, int err)
{
	struct rctx *rctx = skcipher_request_ctx(req);
	struct skcipher_request *subreq;

	subreq = &rctx->subreq;

	while (!err && rctx->left) {
		err = pre_crypt(req) ?:
		      crypto_skcipher_decrypt(subreq) ?:
		      post_crypt(req);

		if (err == -EINPROGRESS || err == -EBUSY)
			return err;
	}

	exit_crypt(req);
	return err;
}

static void decrypt_done(struct crypto_async_request *areq, int err)
{
	struct skcipher_request *req = areq->data;
	struct skcipher_request *subreq;
	struct rctx *rctx;

	rctx = skcipher_request_ctx(req);

	if (err == -EINPROGRESS) {
		if (rctx->left != req->cryptlen)
			return;
		goto out;
	}

	subreq = &rctx->subreq;
	subreq->base.flags &= CRYPTO_TFM_REQ_MAY_BACKLOG;

	err = do_decrypt(req, err ?: post_crypt(req));
	if (rctx->left)
		return;

out:
	skcipher_request_complete(req, err);
}

static int decrypt(struct skcipher_request *req)
{
	return do_decrypt(req, init_crypt(req, decrypt_done));
}

int lrw_crypt(struct blkcipher_desc *desc, struct scatterlist *sdst,
	      struct scatterlist *ssrc, unsigned int nbytes,
	      struct lrw_crypt_req *req)
{
	const unsigned int bsize = LRW_BLOCK_SIZE;
	const unsigned int max_blks = req->tbuflen / bsize;
	struct lrw_table_ctx *ctx = req->table_ctx;
	struct blkcipher_walk walk;
	unsigned int nblocks;
	be128 *iv, *src, *dst, *t;
	be128 *t_buf = req->tbuf;
	int err, i;

	BUG_ON(max_blks < 1);

	blkcipher_walk_init(&walk, sdst, ssrc, nbytes);

	err = blkcipher_walk_virt(desc, &walk);
	nbytes = walk.nbytes;
	if (!nbytes)
		return err;

	nblocks = min(walk.nbytes / bsize, max_blks);
	src = (be128 *)walk.src.virt.addr;
	dst = (be128 *)walk.dst.virt.addr;

	/* calculate first value of T */
	iv = (be128 *)walk.iv;
	t_buf[0] = *iv;

	/* T <- I*Key2 */
	gf128mul_64k_bbe(&t_buf[0], ctx->table);

	i = 0;
	goto first;

	for (;;) {
		do {
			for (i = 0; i < nblocks; i++) {
				/* T <- I*Key2, using the optimization
				 * discussed in the specification */
				be128_xor(&t_buf[i], t,
						&ctx->mulinc[get_index128(iv)]);
				inc(iv);
first:
				t = &t_buf[i];

				/* PP <- T xor P */
				be128_xor(dst + i, t, src + i);
			}

			/* CC <- E(Key2,PP) */
			req->crypt_fn(req->crypt_ctx, (u8 *)dst,
				      nblocks * bsize);

			/* C <- T xor CC */
			for (i = 0; i < nblocks; i++)
				be128_xor(dst + i, dst + i, &t_buf[i]);

			src += nblocks;
			dst += nblocks;
			nbytes -= nblocks * bsize;
			nblocks = min(nbytes / bsize, max_blks);
		} while (nblocks > 0);

		err = blkcipher_walk_done(desc, &walk, nbytes);
		nbytes = walk.nbytes;
		if (!nbytes)
			break;

		nblocks = min(nbytes / bsize, max_blks);
		src = (be128 *)walk.src.virt.addr;
		dst = (be128 *)walk.dst.virt.addr;
	}

	return err;
}
EXPORT_SYMBOL_GPL(lrw_crypt);

static int init_tfm(struct crypto_skcipher *tfm)
{
	struct skcipher_instance *inst = skcipher_alg_instance(tfm);
	struct crypto_skcipher_spawn *spawn = skcipher_instance_ctx(inst);
	struct priv *ctx = crypto_skcipher_ctx(tfm);
	struct crypto_skcipher *cipher;

	cipher = crypto_spawn_skcipher(spawn);
	if (IS_ERR(cipher))
		return PTR_ERR(cipher);

	ctx->child = cipher;

	crypto_skcipher_set_reqsize(tfm, crypto_skcipher_reqsize(cipher) +
					 sizeof(struct rctx));

	return 0;
}

static void exit_tfm(struct crypto_skcipher *tfm)
{
	struct priv *ctx = crypto_skcipher_ctx(tfm);

	lrw_free_table(&ctx->table);
	crypto_free_skcipher(ctx->child);
}

static void free(struct skcipher_instance *inst)
{
	crypto_drop_skcipher(skcipher_instance_ctx(inst));
	kfree(inst);
}

static int create(struct crypto_template *tmpl, struct rtattr **tb)
{
	struct crypto_skcipher_spawn *spawn;
	struct skcipher_instance *inst;
	struct crypto_attr_type *algt;
	struct skcipher_alg *alg;
	const char *cipher_name;
	char ecb_name[CRYPTO_MAX_ALG_NAME];
	int err;

	algt = crypto_get_attr_type(tb);
	if (IS_ERR(algt))
		return PTR_ERR(algt);

	if ((algt->type ^ CRYPTO_ALG_TYPE_SKCIPHER) & algt->mask)
		return -EINVAL;

	cipher_name = crypto_attr_alg_name(tb[1]);
	if (IS_ERR(cipher_name))
		return PTR_ERR(cipher_name);

	inst = kzalloc(sizeof(*inst) + sizeof(*spawn), GFP_KERNEL);
	if (!inst)
		return -ENOMEM;

	spawn = skcipher_instance_ctx(inst);

	crypto_set_skcipher_spawn(spawn, skcipher_crypto_instance(inst));
	err = crypto_grab_skcipher(spawn, cipher_name, 0,
				   crypto_requires_sync(algt->type,
							algt->mask));
	if (err == -ENOENT) {
		err = -ENAMETOOLONG;
		if (snprintf(ecb_name, CRYPTO_MAX_ALG_NAME, "ecb(%s)",
			     cipher_name) >= CRYPTO_MAX_ALG_NAME)
			goto err_free_inst;

		err = crypto_grab_skcipher(spawn, ecb_name, 0,
					   crypto_requires_sync(algt->type,
								algt->mask));
	}

	if (err)
		goto err_free_inst;

	alg = crypto_skcipher_spawn_alg(spawn);

	err = -EINVAL;
	if (alg->base.cra_blocksize != LRW_BLOCK_SIZE)
		goto err_drop_spawn;

	if (crypto_skcipher_alg_ivsize(alg))
		goto err_drop_spawn;

	err = crypto_inst_setname(skcipher_crypto_instance(inst), "lrw",
				  &alg->base);
	if (err)
		goto err_drop_spawn;

	err = -EINVAL;
	cipher_name = alg->base.cra_name;

	/* Alas we screwed up the naming so we have to mangle the
	 * cipher name.
	 */
	if (!strncmp(cipher_name, "ecb(", 4)) {
		unsigned len;

		len = strlcpy(ecb_name, cipher_name + 4, sizeof(ecb_name));
		if (len < 2 || len >= sizeof(ecb_name))
			goto err_drop_spawn;

		if (ecb_name[len - 1] != ')')
			goto err_drop_spawn;

		ecb_name[len - 1] = 0;

		if (snprintf(inst->alg.base.cra_name, CRYPTO_MAX_ALG_NAME,
			     "lrw(%s)", ecb_name) >= CRYPTO_MAX_ALG_NAME) {
			err = -ENAMETOOLONG;
			goto err_drop_spawn;
		}
<<<<<<< HEAD
	}
=======
	} else
		goto err_drop_spawn;
>>>>>>> 0186f2dc

	inst->alg.base.cra_flags = alg->base.cra_flags & CRYPTO_ALG_ASYNC;
	inst->alg.base.cra_priority = alg->base.cra_priority;
	inst->alg.base.cra_blocksize = LRW_BLOCK_SIZE;
	inst->alg.base.cra_alignmask = alg->base.cra_alignmask |
				       (__alignof__(u64) - 1);

	inst->alg.ivsize = LRW_BLOCK_SIZE;
	inst->alg.min_keysize = crypto_skcipher_alg_min_keysize(alg) +
				LRW_BLOCK_SIZE;
	inst->alg.max_keysize = crypto_skcipher_alg_max_keysize(alg) +
				LRW_BLOCK_SIZE;

	inst->alg.base.cra_ctxsize = sizeof(struct priv);

	inst->alg.init = init_tfm;
	inst->alg.exit = exit_tfm;

	inst->alg.setkey = setkey;
	inst->alg.encrypt = encrypt;
	inst->alg.decrypt = decrypt;

	inst->free = free;

	err = skcipher_register_instance(tmpl, inst);
	if (err)
		goto err_drop_spawn;

out:
	return err;

err_drop_spawn:
	crypto_drop_skcipher(spawn);
err_free_inst:
	kfree(inst);
	goto out;
}

static struct crypto_template crypto_tmpl = {
	.name = "lrw",
	.create = create,
	.module = THIS_MODULE,
};

static int __init crypto_module_init(void)
{
	return crypto_register_template(&crypto_tmpl);
}

static void __exit crypto_module_exit(void)
{
	crypto_unregister_template(&crypto_tmpl);
}

module_init(crypto_module_init);
module_exit(crypto_module_exit);

MODULE_LICENSE("GPL");
MODULE_DESCRIPTION("LRW block cipher mode");
MODULE_ALIAS_CRYPTO("lrw");<|MERGE_RESOLUTION|>--- conflicted
+++ resolved
@@ -610,12 +610,8 @@
 			err = -ENAMETOOLONG;
 			goto err_drop_spawn;
 		}
-<<<<<<< HEAD
-	}
-=======
 	} else
 		goto err_drop_spawn;
->>>>>>> 0186f2dc
 
 	inst->alg.base.cra_flags = alg->base.cra_flags & CRYPTO_ALG_ASYNC;
 	inst->alg.base.cra_priority = alg->base.cra_priority;
