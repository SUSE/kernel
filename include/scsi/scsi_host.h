/* SPDX-License-Identifier: GPL-2.0 */
#ifndef _SCSI_SCSI_HOST_H
#define _SCSI_SCSI_HOST_H

#include <linux/device.h>
#include <linux/list.h>
#include <linux/types.h>
#include <linux/workqueue.h>
#include <linux/mutex.h>
#include <linux/seq_file.h>
#include <linux/blk-mq.h>
#include <scsi/scsi.h>

struct block_device;
struct completion;
struct module;
struct scsi_cmnd;
struct scsi_device;
struct scsi_target;
struct Scsi_Host;
struct scsi_transport_template;


#define SG_ALL	SG_CHUNK_SIZE

#define MODE_UNKNOWN 0x00
#define MODE_INITIATOR 0x01
#define MODE_TARGET 0x02

/**
 * enum scsi_timeout_action - How to handle a command that timed out.
 * @SCSI_EH_DONE: The command has already been completed.
 * @SCSI_EH_RESET_TIMER: Reset the timer and continue waiting for completion.
 * @SCSI_EH_NOT_HANDLED: The command has not yet finished. Abort the command.
 */
enum scsi_timeout_action {
	SCSI_EH_DONE,
	SCSI_EH_RESET_TIMER,
	SCSI_EH_NOT_HANDLED,
};

struct scsi_host_template {
	/*
	 * Put fields referenced in IO submission path together in
	 * same cacheline
	 */

	/*
	 * Additional per-command data allocated for the driver.
	 */
	unsigned int cmd_size;

	/*
	 * The queuecommand function is used to queue up a scsi
	 * command block to the LLDD.  When the driver finished
	 * processing the command the done callback is invoked.
	 *
	 * If queuecommand returns 0, then the driver has accepted the
	 * command.  It must also push it to the HBA if the scsi_cmnd
	 * flag SCMD_LAST is set, or if the driver does not implement
	 * commit_rqs.  The done() function must be called on the command
	 * when the driver has finished with it. (you may call done on the
	 * command before queuecommand returns, but in this case you
	 * *must* return 0 from queuecommand).
	 *
	 * Queuecommand may also reject the command, in which case it may
	 * not touch the command and must not call done() for it.
	 *
	 * There are two possible rejection returns:
	 *
	 *   SCSI_MLQUEUE_DEVICE_BUSY: Block this device temporarily, but
	 *   allow commands to other devices serviced by this host.
	 *
	 *   SCSI_MLQUEUE_HOST_BUSY: Block all devices served by this
	 *   host temporarily.
	 *
         * For compatibility, any other non-zero return is treated the
         * same as SCSI_MLQUEUE_HOST_BUSY.
	 *
	 * NOTE: "temporarily" means either until the next command for#
	 * this device/host completes, or a period of time determined by
	 * I/O pressure in the system if there are no other outstanding
	 * commands.
	 *
	 * STATUS: REQUIRED
	 */
	int (* queuecommand)(struct Scsi_Host *, struct scsi_cmnd *);

	/*
	 * The commit_rqs function is used to trigger a hardware
	 * doorbell after some requests have been queued with
	 * queuecommand, when an error is encountered before sending
	 * the request with SCMD_LAST set.
	 *
	 * STATUS: OPTIONAL
	 */
	void (*commit_rqs)(struct Scsi_Host *, u16);

	struct module *module;
	const char *name;

	/*
	 * The info function will return whatever useful information the
	 * developer sees fit.  If not provided, then the name field will
	 * be used instead.
	 *
	 * Status: OPTIONAL
	 */
	const char *(*info)(struct Scsi_Host *);

	/*
	 * Ioctl interface
	 *
	 * Status: OPTIONAL
	 */
	int (*ioctl)(struct scsi_device *dev, unsigned int cmd,
		     void __user *arg);


#ifdef CONFIG_COMPAT
	/*
	 * Compat handler. Handle 32bit ABI.
	 * When unknown ioctl is passed return -ENOIOCTLCMD.
	 *
	 * Status: OPTIONAL
	 */
	int (*compat_ioctl)(struct scsi_device *dev, unsigned int cmd,
			    void __user *arg);
#endif

	int (*init_cmd_priv)(struct Scsi_Host *shost, struct scsi_cmnd *cmd);
	int (*exit_cmd_priv)(struct Scsi_Host *shost, struct scsi_cmnd *cmd);

	/*
	 * This is an error handling strategy routine.  You don't need to
	 * define one of these if you don't want to - there is a default
	 * routine that is present that should work in most cases.  For those
	 * driver authors that have the inclination and ability to write their
	 * own strategy routine, this is where it is specified.  Note - the
	 * strategy routine is *ALWAYS* run in the context of the kernel eh
	 * thread.  Thus you are guaranteed to *NOT* be in an interrupt
	 * handler when you execute this, and you are also guaranteed to
	 * *NOT* have any other commands being queued while you are in the
	 * strategy routine. When you return from this function, operations
	 * return to normal.
	 *
	 * See scsi_error.c scsi_unjam_host for additional comments about
	 * what this function should and should not be attempting to do.
	 *
	 * Status: REQUIRED	(at least one of them)
	 */
	int (* eh_abort_handler)(struct scsi_cmnd *);
	int (* eh_device_reset_handler)(struct scsi_cmnd *);
	int (* eh_target_reset_handler)(struct scsi_cmnd *);
	int (* eh_bus_reset_handler)(struct scsi_cmnd *);
	int (* eh_host_reset_handler)(struct scsi_cmnd *);

	/*
	 * Before the mid layer attempts to scan for a new device where none
	 * currently exists, it will call this entry in your driver.  Should
	 * your driver need to allocate any structs or perform any other init
	 * items in order to send commands to a currently unused target/lun
	 * combo, then this is where you can perform those allocations.  This
	 * is specifically so that drivers won't have to perform any kind of
	 * "is this a new device" checks in their queuecommand routine,
	 * thereby making the hot path a bit quicker.
	 *
	 * Return values: 0 on success, non-0 on failure
	 *
	 * Deallocation:  If we didn't find any devices at this ID, you will
	 * get an immediate call to slave_destroy().  If we find something
	 * here then you will get a call to slave_configure(), then the
	 * device will be used for however long it is kept around, then when
	 * the device is removed from the system (or * possibly at reboot
	 * time), you will then get a call to slave_destroy().  This is
	 * assuming you implement slave_configure and slave_destroy.
	 * However, if you allocate memory and hang it off the device struct,
	 * then you must implement the slave_destroy() routine at a minimum
	 * in order to avoid leaking memory
	 * each time a device is tore down.
	 *
	 * Status: OPTIONAL
	 */
	int (* slave_alloc)(struct scsi_device *);

	/*
	 * Once the device has responded to an INQUIRY and we know the
	 * device is online, we call into the low level driver with the
	 * struct scsi_device *.  If the low level device driver implements
	 * this function, it *must* perform the task of setting the queue
	 * depth on the device.  All other tasks are optional and depend
	 * on what the driver supports and various implementation details.
	 * 
	 * Things currently recommended to be handled at this time include:
	 *
	 * 1.  Setting the device queue depth.  Proper setting of this is
	 *     described in the comments for scsi_change_queue_depth.
	 * 2.  Determining if the device supports the various synchronous
	 *     negotiation protocols.  The device struct will already have
	 *     responded to INQUIRY and the results of the standard items
	 *     will have been shoved into the various device flag bits, eg.
	 *     device->sdtr will be true if the device supports SDTR messages.
	 * 3.  Allocating command structs that the device will need.
	 * 4.  Setting the default timeout on this device (if needed).
	 * 5.  Anything else the low level driver might want to do on a device
	 *     specific setup basis...
	 * 6.  Return 0 on success, non-0 on error.  The device will be marked
	 *     as offline on error so that no access will occur.  If you return
	 *     non-0, your slave_destroy routine will never get called for this
	 *     device, so don't leave any loose memory hanging around, clean
	 *     up after yourself before returning non-0
	 *
	 * Status: OPTIONAL
	 *
	 * Note: slave_configure is the legacy version, use device_configure for
	 * all new code.  A driver must never define both.
	 */
	int (* device_configure)(struct scsi_device *, struct queue_limits *lim);
	int (* slave_configure)(struct scsi_device *);

	/*
	 * Immediately prior to deallocating the device and after all activity
	 * has ceased the mid layer calls this point so that the low level
	 * driver may completely detach itself from the scsi device and vice
	 * versa.  The low level driver is responsible for freeing any memory
	 * it allocated in the slave_alloc or slave_configure calls. 
	 *
	 * Status: OPTIONAL
	 */
	void (* slave_destroy)(struct scsi_device *);

	/*
	 * Before the mid layer attempts to scan for a new device attached
	 * to a target where no target currently exists, it will call this
	 * entry in your driver.  Should your driver need to allocate any
	 * structs or perform any other init items in order to send commands
	 * to a currently unused target, then this is where you can perform
	 * those allocations.
	 *
	 * Return values: 0 on success, non-0 on failure
	 *
	 * Status: OPTIONAL
	 */
	int (* target_alloc)(struct scsi_target *);

	/*
	 * Immediately prior to deallocating the target structure, and
	 * after all activity to attached scsi devices has ceased, the
	 * midlayer calls this point so that the driver may deallocate
	 * and terminate any references to the target.
	 *
	 * Note: This callback is called with the host lock held and hence
	 * must not sleep.
	 *
	 * Status: OPTIONAL
	 */
	void (* target_destroy)(struct scsi_target *);

	/*
	 * If a host has the ability to discover targets on its own instead
	 * of scanning the entire bus, it can fill in this function and
	 * call scsi_scan_host().  This function will be called periodically
	 * until it returns 1 with the scsi_host and the elapsed time of
	 * the scan in jiffies.
	 *
	 * Status: OPTIONAL
	 */
	int (* scan_finished)(struct Scsi_Host *, unsigned long);

	/*
	 * If the host wants to be called before the scan starts, but
	 * after the midlayer has set up ready for the scan, it can fill
	 * in this function.
	 *
	 * Status: OPTIONAL
	 */
	void (* scan_start)(struct Scsi_Host *);

	/*
	 * Fill in this function to allow the queue depth of this host
	 * to be changeable (on a per device basis).  Returns either
	 * the current queue depth setting (may be different from what
	 * was passed in) or an error.  An error should only be
	 * returned if the requested depth is legal but the driver was
	 * unable to set it.  If the requested depth is illegal, the
	 * driver should set and return the closest legal queue depth.
	 *
	 * Status: OPTIONAL
	 */
	int (* change_queue_depth)(struct scsi_device *, int);

	/*
	 * This functions lets the driver expose the queue mapping
	 * to the block layer.
	 *
	 * Status: OPTIONAL
	 */
	void (* map_queues)(struct Scsi_Host *shost);

	/*
	 * SCSI interface of blk_poll - poll for IO completions.
	 * Only applicable if SCSI LLD exposes multiple h/w queues.
	 *
	 * Return value: Number of completed entries found.
	 *
	 * Status: OPTIONAL
	 */
	int (* mq_poll)(struct Scsi_Host *shost, unsigned int queue_num);

	/*
	 * Check if scatterlists need to be padded for DMA draining.
	 *
	 * Status: OPTIONAL
	 */
	bool (* dma_need_drain)(struct request *rq);

	/*
	 * This function determines the BIOS parameters for a given
	 * harddisk.  These tend to be numbers that are made up by
	 * the host adapter.  Parameters:
	 * size, device, list (heads, sectors, cylinders)
	 *
	 * Status: OPTIONAL
	 */
	int (* bios_param)(struct scsi_device *, struct block_device *,
			sector_t, int []);

	/*
	 * This function is called when one or more partitions on the
	 * device reach beyond the end of the device.
	 *
	 * Status: OPTIONAL
	 */
	void (*unlock_native_capacity)(struct scsi_device *);

	/*
	 * Can be used to export driver statistics and other infos to the
	 * world outside the kernel ie. userspace and it also provides an
	 * interface to feed the driver with information.
	 *
	 * Status: OBSOLETE
	 */
	int (*show_info)(struct seq_file *, struct Scsi_Host *);
	int (*write_info)(struct Scsi_Host *, char *, int);

	/*
	 * This is an optional routine that allows the transport to become
	 * involved when a scsi io timer fires. The return value tells the
	 * timer routine how to finish the io timeout handling.
	 *
	 * Status: OPTIONAL
	 */
	enum scsi_timeout_action (*eh_timed_out)(struct scsi_cmnd *);
	/*
	 * Optional routine that allows the transport to decide if a cmd
	 * is retryable. Return true if the transport is in a state the
	 * cmd should be retried on.
	 */
	bool (*eh_should_retry_cmd)(struct scsi_cmnd *scmd);

	/* This is an optional routine that allows transport to initiate
	 * LLD adapter or firmware reset using sysfs attribute.
	 *
	 * Return values: 0 on success, -ve value on failure.
	 *
	 * Status: OPTIONAL
	 */

	int (*host_reset)(struct Scsi_Host *shost, int reset_type);
#define SCSI_ADAPTER_RESET	1
#define SCSI_FIRMWARE_RESET	2


	/*
	 * Name of proc directory
	 */
	const char *proc_name;

	/*
	 * This determines if we will use a non-interrupt driven
	 * or an interrupt driven scheme.  It is set to the maximum number
	 * of simultaneous commands a single hw queue in HBA will accept.
	 */
	int can_queue;

	/*
	 * In many instances, especially where disconnect / reconnect are
	 * supported, our host also has an ID on the SCSI bus.  If this is
	 * the case, then it must be reserved.  Please set this_id to -1 if
	 * your setup is in single initiator mode, and the host lacks an
	 * ID.
	 */
	int this_id;

	/*
	 * This determines the degree to which the host adapter is capable
	 * of scatter-gather.
	 */
	unsigned short sg_tablesize;
	unsigned short sg_prot_tablesize;

	/*
	 * Set this if the host adapter has limitations beside segment count.
	 */
	unsigned int max_sectors;

	/*
	 * Maximum size in bytes of a single segment.
	 */
	unsigned int max_segment_size;

	unsigned int dma_alignment;

	/*
	 * DMA scatter gather segment boundary limit. A segment crossing this
	 * boundary will be split in two.
	 */
	unsigned long dma_boundary;

	unsigned long virt_boundary_mask;

	/*
	 * This specifies "machine infinity" for host templates which don't
	 * limit the transfer size.  Note this limit represents an absolute
	 * maximum, and may be over the transfer limits allowed for
	 * individual devices (e.g. 256 for SCSI-1).
	 */
#define SCSI_DEFAULT_MAX_SECTORS	1024

	/*
	 * True if this host adapter can make good use of linked commands.
	 * This will allow more than one command to be queued to a given
	 * unit on a given host.  Set this to the maximum number of command
	 * blocks to be provided for each device.  Set this to 1 for one
	 * command block per lun, 2 for two, etc.  Do not set this to 0.
	 * You should make sure that the host adapter will do the right thing
	 * before you try setting this above 1.
	 */
	short cmd_per_lun;

	/* If use block layer to manage tags, this is tag allocation policy */
	int tag_alloc_policy;

	/*
	 * Track QUEUE_FULL events and reduce queue depth on demand.
	 */
	unsigned track_queue_depth:1;

	/*
	 * This specifies the mode that a LLD supports.
	 */
	unsigned supported_mode:2;

	/*
	 * True for emulated SCSI host adapters (e.g. ATAPI).
	 */
	unsigned emulated:1;

	/*
	 * True if the low-level driver performs its own reset-settle delays.
	 */
	unsigned skip_settle_delay:1;

	/* True if the controller does not support WRITE SAME */
	unsigned no_write_same:1;

	/* True if the host uses host-wide tagspace */
	unsigned host_tagset:1;

	/* The queuecommand callback may block. See also BLK_MQ_F_BLOCKING. */
	unsigned queuecommand_may_block:1;

	/*
	 * Countdown for host blocking with no commands outstanding.
	 */
	unsigned int max_host_blocked;

	/*
	 * Default value for the blocking.  If the queue is empty,
	 * host_blocked counts down in the request_fn until it restarts
	 * host operations as zero is reached.  
	 *
	 * FIXME: This should probably be a value in the template
	 */
#define SCSI_DEFAULT_HOST_BLOCKED	7

	/*
	 * Pointer to the SCSI host sysfs attribute groups, NULL terminated.
	 */
	const struct attribute_group **shost_groups;

	/*
	 * Pointer to the SCSI device attribute groups for this host,
	 * NULL terminated.
	 */
	const struct attribute_group **sdev_groups;

	/*
	 * Vendor Identifier associated with the host
	 *
	 * Note: When specifying vendor_id, be sure to read the
	 *   Vendor Type and ID formatting requirements specified in
	 *   scsi_netlink.h
	 */
	u64 vendor_id;
<<<<<<< HEAD

	/* Delay for runtime autosuspend */
	int rpm_autosuspend_delay;

	void *suse_kabi_padding;
=======
>>>>>>> 2d5404ca
};

/*
 * Temporary #define for host lock push down. Can be removed when all
 * drivers have been updated to take advantage of unlocked
 * queuecommand.
 *
 */
#define DEF_SCSI_QCMD(func_name) \
	int func_name(struct Scsi_Host *shost, struct scsi_cmnd *cmd)	\
	{								\
		unsigned long irq_flags;				\
		int rc;							\
		spin_lock_irqsave(shost->host_lock, irq_flags);		\
		rc = func_name##_lck(cmd);				\
		spin_unlock_irqrestore(shost->host_lock, irq_flags);	\
		return rc;						\
	}


/*
 * shost state: If you alter this, you also need to alter scsi_sysfs.c
 * (for the ascii descriptions) and the state model enforcer:
 * scsi_host_set_state()
 */
enum scsi_host_state {
	SHOST_CREATED = 1,
	SHOST_RUNNING,
	SHOST_CANCEL,
	SHOST_DEL,
	SHOST_RECOVERY,
	SHOST_CANCEL_RECOVERY,
	SHOST_DEL_RECOVERY,
};

struct Scsi_Host {
	/*
	 * __devices is protected by the host_lock, but you should
	 * usually use scsi_device_lookup / shost_for_each_device
	 * to access it and don't care about locking yourself.
	 * In the rare case of being in irq context you can use
	 * their __ prefixed variants with the lock held. NEVER
	 * access this list directly from a driver.
	 */
	struct list_head	__devices;
	struct list_head	__targets;
	
	struct list_head	starved_list;

	spinlock_t		default_lock;
	spinlock_t		*host_lock;

	struct mutex		scan_mutex;/* serialize scanning activity */

	struct list_head	eh_abort_list;
	struct list_head	eh_cmd_q;
	struct task_struct    * ehandler;  /* Error recovery thread. */
	struct completion     * eh_action; /* Wait for specific actions on the
					      host. */
	wait_queue_head_t       host_wait;
	const struct scsi_host_template *hostt;
	struct scsi_transport_template *transportt;

	struct kref		tagset_refcnt;
	struct completion	tagset_freed;
	/* Area to keep a shared tag map */
	struct blk_mq_tag_set	tag_set;

	atomic_t host_blocked;

	unsigned int host_failed;	   /* commands that failed.
					      protected by host_lock */
	unsigned int host_eh_scheduled;    /* EH scheduled without command */
    
	unsigned int host_no;  /* Used for IOCTL_GET_IDLUN, /proc/scsi et al. */

	/* next two fields are used to bound the time spent in error handling */
	int eh_deadline;
	unsigned long last_reset;


	/*
	 * These three parameters can be used to allow for wide scsi,
	 * and for host adapters that support multiple busses
	 * The last two should be set to 1 more than the actual max id
	 * or lun (e.g. 8 for SCSI parallel systems).
	 */
	unsigned int max_channel;
	unsigned int max_id;
	u64 max_lun;

	/*
	 * This is a unique identifier that must be assigned so that we
	 * have some way of identifying each detected host adapter properly
	 * and uniquely.  For hosts that do not support more than one card
	 * in the system at one time, this does not need to be set.  It is
	 * initialized to 0 in scsi_register.
	 */
	unsigned int unique_id;

	/*
	 * The maximum length of SCSI commands that this host can accept.
	 * Probably 12 for most host adapters, but could be 16 for others.
	 * or 260 if the driver supports variable length cdbs.
	 * For drivers that don't set this field, a value of 12 is
	 * assumed.
	 */
	unsigned short max_cmd_len;

	int this_id;
	int can_queue;
	short cmd_per_lun;
	short unsigned int sg_tablesize;
	short unsigned int sg_prot_tablesize;
	unsigned int max_sectors;
	unsigned int opt_sectors;
	unsigned int max_segment_size;
	unsigned int dma_alignment;
	unsigned long dma_boundary;
	unsigned long virt_boundary_mask;
	/*
	 * In scsi-mq mode, the number of hardware queues supported by the LLD.
	 *
	 * Note: it is assumed that each hardware queue has a queue depth of
	 * can_queue. In other words, the total queue depth per host
	 * is nr_hw_queues * can_queue. However, for when host_tagset is set,
	 * the total queue depth is can_queue.
	 */
	unsigned nr_hw_queues;
	unsigned nr_maps;
	unsigned active_mode:2;

	/*
	 * Host has requested that no further requests come through for the
	 * time being.
	 */
	unsigned host_self_blocked:1;
    
	/*
	 * Host uses correct SCSI ordering not PC ordering. The bit is
	 * set for the minority of drivers whose authors actually read
	 * the spec ;).
	 */
	unsigned reverse_ordering:1;

	/* Task mgmt function in progress */
	unsigned tmf_in_progress:1;

	/* Asynchronous scan in progress */
	unsigned async_scan:1;

	/* Don't resume host in EH */
	unsigned eh_noresume:1;

	/* The controller does not support WRITE SAME */
	unsigned no_write_same:1;

	/* True if the host uses host-wide tagspace */
	unsigned host_tagset:1;

	/* The queuecommand callback may block. See also BLK_MQ_F_BLOCKING. */
	unsigned queuecommand_may_block:1;

	/* Host responded with short (<36 bytes) INQUIRY result */
	unsigned short_inquiry:1;

	/* The transport requires the LUN bits NOT to be stored in CDB[1] */
	unsigned no_scsi2_lun_in_cdb:1;

	unsigned no_highmem:1;

	/*
	 * Optional work queue to be utilized by the transport
	 */
	struct workqueue_struct *work_q;

	/*
	 * Task management function work queue
	 */
	struct workqueue_struct *tmf_work_q;

	/*
	 * Value host_blocked counts down from
	 */
	unsigned int max_host_blocked;

	/* Protection Information */
	unsigned int prot_capabilities;
	unsigned char prot_guard_type;

	/* legacy crap */
	unsigned long base;
	unsigned long io_port;
	unsigned char n_io_port;
	unsigned char dma_channel;
	unsigned int  irq;
	

	enum scsi_host_state shost_state;

	/* ldm bits */
	struct device		shost_gendev, shost_dev;

	/*
	 * Points to the transport data (if any) which is allocated
	 * separately
	 */
	void *shost_data;

	/*
	 * Points to the physical bus device we'd use to do DMA
	 * Needed just in case we have virtual hosts.
	 */
	struct device *dma_dev;

	/* Delay for runtime autosuspend */
	int rpm_autosuspend_delay;

	/*
	 * We should ensure that this is aligned, both for better performance
	 * and also because some compilers (m68k) don't automatically force
	 * alignment to a long boundary.
	 */
	unsigned long hostdata[]  /* Used for storage of host specific stuff */
		__attribute__ ((aligned (sizeof(unsigned long))));
};

#define		class_to_shost(d)	\
	container_of(d, struct Scsi_Host, shost_dev)

#define shost_printk(prefix, shost, fmt, a...)	\
	dev_printk(prefix, &(shost)->shost_gendev, fmt, ##a)

static inline void *shost_priv(struct Scsi_Host *shost)
{
	return (void *)shost->hostdata;
}

int scsi_is_host_device(const struct device *);

static inline struct Scsi_Host *dev_to_shost(struct device *dev)
{
	while (!scsi_is_host_device(dev)) {
		if (!dev->parent)
			return NULL;
		dev = dev->parent;
	}
	return container_of(dev, struct Scsi_Host, shost_gendev);
}

static inline int scsi_host_in_recovery(struct Scsi_Host *shost)
{
	return shost->shost_state == SHOST_RECOVERY ||
		shost->shost_state == SHOST_CANCEL_RECOVERY ||
		shost->shost_state == SHOST_DEL_RECOVERY ||
		shost->tmf_in_progress;
}

extern int scsi_queue_work(struct Scsi_Host *, struct work_struct *);
extern void scsi_flush_work(struct Scsi_Host *);

extern struct Scsi_Host *scsi_host_alloc(const struct scsi_host_template *, int);
extern int __must_check scsi_add_host_with_dma(struct Scsi_Host *,
					       struct device *,
					       struct device *);
#if defined(CONFIG_SCSI_PROC_FS)
struct proc_dir_entry *
scsi_template_proc_dir(const struct scsi_host_template *sht);
#else
#define scsi_template_proc_dir(sht) NULL
#endif
extern void scsi_scan_host(struct Scsi_Host *);
<<<<<<< HEAD
=======
extern int scsi_resume_device(struct scsi_device *sdev);
>>>>>>> 2d5404ca
extern int scsi_rescan_device(struct scsi_device *sdev);
extern void scsi_remove_host(struct Scsi_Host *);
extern struct Scsi_Host *scsi_host_get(struct Scsi_Host *);
extern int scsi_host_busy(struct Scsi_Host *shost);
extern void scsi_host_put(struct Scsi_Host *t);
extern struct Scsi_Host *scsi_host_lookup(unsigned int hostnum);
extern const char *scsi_host_state_name(enum scsi_host_state);
extern void scsi_host_complete_all_commands(struct Scsi_Host *shost,
					    enum scsi_host_status status);

static inline int __must_check scsi_add_host(struct Scsi_Host *host,
					     struct device *dev)
{
	return scsi_add_host_with_dma(host, dev, dev);
}

static inline struct device *scsi_get_device(struct Scsi_Host *shost)
{
        return shost->shost_gendev.parent;
}

/**
 * scsi_host_scan_allowed - Is scanning of this host allowed
 * @shost:	Pointer to Scsi_Host.
 **/
static inline int scsi_host_scan_allowed(struct Scsi_Host *shost)
{
	return shost->shost_state == SHOST_RUNNING ||
	       shost->shost_state == SHOST_RECOVERY;
}

extern void scsi_unblock_requests(struct Scsi_Host *);
extern void scsi_block_requests(struct Scsi_Host *);
extern int scsi_host_block(struct Scsi_Host *shost);
extern int scsi_host_unblock(struct Scsi_Host *shost, int new_state);

void scsi_host_busy_iter(struct Scsi_Host *,
			 bool (*fn)(struct scsi_cmnd *, void *), void *priv);

struct class_container;

/*
 * DIF defines the exchange of protection information between
 * initiator and SBC block device.
 *
 * DIX defines the exchange of protection information between OS and
 * initiator.
 */
enum scsi_host_prot_capabilities {
	SHOST_DIF_TYPE1_PROTECTION = 1 << 0, /* T10 DIF Type 1 */
	SHOST_DIF_TYPE2_PROTECTION = 1 << 1, /* T10 DIF Type 2 */
	SHOST_DIF_TYPE3_PROTECTION = 1 << 2, /* T10 DIF Type 3 */

	SHOST_DIX_TYPE0_PROTECTION = 1 << 3, /* DIX between OS and HBA only */
	SHOST_DIX_TYPE1_PROTECTION = 1 << 4, /* DIX with DIF Type 1 */
	SHOST_DIX_TYPE2_PROTECTION = 1 << 5, /* DIX with DIF Type 2 */
	SHOST_DIX_TYPE3_PROTECTION = 1 << 6, /* DIX with DIF Type 3 */
};

/*
 * SCSI hosts which support the Data Integrity Extensions must
 * indicate their capabilities by setting the prot_capabilities using
 * this call.
 */
static inline void scsi_host_set_prot(struct Scsi_Host *shost, unsigned int mask)
{
	shost->prot_capabilities = mask;
}

static inline unsigned int scsi_host_get_prot(struct Scsi_Host *shost)
{
	return shost->prot_capabilities;
}

static inline int scsi_host_prot_dma(struct Scsi_Host *shost)
{
	return shost->prot_capabilities >= SHOST_DIX_TYPE0_PROTECTION;
}

static inline unsigned int scsi_host_dif_capable(struct Scsi_Host *shost, unsigned int target_type)
{
	static unsigned char cap[] = { 0,
				       SHOST_DIF_TYPE1_PROTECTION,
				       SHOST_DIF_TYPE2_PROTECTION,
				       SHOST_DIF_TYPE3_PROTECTION };

	if (target_type >= ARRAY_SIZE(cap))
		return 0;

	return shost->prot_capabilities & cap[target_type] ? target_type : 0;
}

static inline unsigned int scsi_host_dix_capable(struct Scsi_Host *shost, unsigned int target_type)
{
#if defined(CONFIG_BLK_DEV_INTEGRITY)
	static unsigned char cap[] = { SHOST_DIX_TYPE0_PROTECTION,
				       SHOST_DIX_TYPE1_PROTECTION,
				       SHOST_DIX_TYPE2_PROTECTION,
				       SHOST_DIX_TYPE3_PROTECTION };

	if (target_type >= ARRAY_SIZE(cap))
		return 0;

	return shost->prot_capabilities & cap[target_type];
#endif
	return 0;
}

/*
 * All DIX-capable initiators must support the T10-mandated CRC
 * checksum.  Controllers can optionally implement the IP checksum
 * scheme which has much lower impact on system performance.  Note
 * that the main rationale for the checksum is to match integrity
 * metadata with data.  Detecting bit errors are a job for ECC memory
 * and buses.
 */

enum scsi_host_guard_type {
	SHOST_DIX_GUARD_CRC = 1 << 0,
	SHOST_DIX_GUARD_IP  = 1 << 1,
};

static inline void scsi_host_set_guard(struct Scsi_Host *shost, unsigned char type)
{
	shost->prot_guard_type = type;
}

static inline unsigned char scsi_host_get_guard(struct Scsi_Host *shost)
{
	return shost->prot_guard_type;
}

extern int scsi_host_set_state(struct Scsi_Host *, enum scsi_host_state);

#endif /* _SCSI_SCSI_HOST_H */<|MERGE_RESOLUTION|>--- conflicted
+++ resolved
@@ -503,14 +503,6 @@
 	 *   scsi_netlink.h
 	 */
 	u64 vendor_id;
-<<<<<<< HEAD
-
-	/* Delay for runtime autosuspend */
-	int rpm_autosuspend_delay;
-
-	void *suse_kabi_padding;
-=======
->>>>>>> 2d5404ca
 };
 
 /*
@@ -783,10 +775,7 @@
 #define scsi_template_proc_dir(sht) NULL
 #endif
 extern void scsi_scan_host(struct Scsi_Host *);
-<<<<<<< HEAD
-=======
 extern int scsi_resume_device(struct scsi_device *sdev);
->>>>>>> 2d5404ca
 extern int scsi_rescan_device(struct scsi_device *sdev);
 extern void scsi_remove_host(struct Scsi_Host *);
 extern struct Scsi_Host *scsi_host_get(struct Scsi_Host *);
