--- conflicted
+++ resolved
@@ -162,10 +162,6 @@
 				 * core. */
 	unsigned int eh_timeout; /* Error handling timeout */
 
-<<<<<<< HEAD
-	bool manage_system_start_stop; /* Let HLD (sd) manage system start/stop */
-	bool manage_runtime_start_stop; /* Let HLD (sd) manage runtime start/stop */
-=======
 	/*
 	 * If true, let the high-level device driver (sd) manage the device
 	 * power state for system suspend/resume (suspend to RAM and
@@ -184,7 +180,6 @@
 	 * power state for system shutdown (power off) operations.
 	 */
 	bool manage_shutdown;
->>>>>>> 9545bdc0
 
 	unsigned removable:1;
 	unsigned changed:1;	/* Data invalid due to media change */
