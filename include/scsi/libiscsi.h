--- conflicted
+++ resolved
@@ -64,10 +64,7 @@
 #define ISCSI_CONN_FLAG_SUSPEND_TX	0
 #define ISCSI_CONN_FLAG_SUSPEND_RX	1
 #define ISCSI_CONN_FLAG_BOUND		2
-<<<<<<< HEAD
-
-=======
->>>>>>> 67b8bdb0
+
 
 #define ISCSI_ITT_MASK			0x1fff
 #define ISCSI_TOTAL_CMDS_MAX		4096
@@ -224,17 +221,8 @@
 	struct list_head	cmdqueue;	/* data-path cmd queue */
 	struct list_head	requeue;	/* tasks needing another run */
 	struct work_struct	xmitwork;	/* per-conn. xmit workqueue */
-<<<<<<< HEAD
-=======
-
-	/*
-	 * these two fields have been removed since the "flags" field replaces
-	 * them, but are kept here for kABI compatability
-	 */
-	unsigned long		suspend_tx;	/* suspend Tx */
-	unsigned long		suspend_rx;	/* suspend Rx */
->>>>>>> 67b8bdb0
-
+	/* recv */
+	struct work_struct	recvwork;
 
 	/* negotiated params */
 	unsigned		max_recv_dlength; /* initiator_max_recv_dsl*/
@@ -280,9 +268,6 @@
 	uint32_t		fmr_unalign_cnt;
 #ifndef __GENKSYMS__
 	unsigned long		flags;		/* ISCSI_CONN_FLAGs */
-
-	/* recv */
-	struct work_struct	recvwork;
 #endif
 };
 
@@ -482,13 +467,7 @@
 extern void iscsi_suspend_rx(struct iscsi_conn *conn);
 extern void iscsi_suspend_queue(struct iscsi_conn *conn);
 extern void iscsi_conn_queue_xmit(struct iscsi_conn *conn);
-<<<<<<< HEAD
-=======
 extern void iscsi_conn_queue_recv(struct iscsi_conn *conn);
-
-/* for kABI */
-extern void iscsi_conn_queue_work(struct iscsi_conn *conn);
->>>>>>> 67b8bdb0
 
 #define iscsi_conn_printk(prefix, _c, fmt, a...) \
 	iscsi_cls_conn_printk(prefix, ((struct iscsi_conn *)_c)->cls_conn, \
