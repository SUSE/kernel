/* SPDX-License-Identifier: GPL-2.0-only */
/*
 * SAS host prototypes and structures header file
 *
 * Copyright (C) 2005 Adaptec, Inc.  All rights reserved.
 * Copyright (C) 2005 Luben Tuikov <luben_tuikov@adaptec.com>
 */

#ifndef _LIBSAS_H_
#define _LIBSAS_H_


#include <linux/timer.h>
#include <linux/pci.h>
#include <scsi/sas.h>
#include <linux/libata.h>
#include <linux/list.h>
#include <scsi/scsi_device.h>
#include <scsi/scsi_cmnd.h>
#include <scsi/scsi_transport_sas.h>
#include <linux/scatterlist.h>
#include <linux/slab.h>

struct block_device;

enum sas_class {
	SAS,
	EXPANDER
};

enum sas_phy_role {
	PHY_ROLE_NONE = 0,
	PHY_ROLE_TARGET = 0x40,
	PHY_ROLE_INITIATOR = 0x80,
};

enum sas_phy_type {
	PHY_TYPE_PHYSICAL,
	PHY_TYPE_VIRTUAL
};

/* The events are mnemonically described in sas_dump.c
 * so when updating/adding events here, please also
 * update the other file too.
 */
enum port_event {
	PORTE_BYTES_DMAED     = 0U,
	PORTE_BROADCAST_RCVD,
	PORTE_LINK_RESET_ERR,
	PORTE_TIMER_EVENT,
	PORTE_HARD_RESET,
	PORT_NUM_EVENTS,
};

enum phy_event {
	PHYE_LOSS_OF_SIGNAL   = 0U,
	PHYE_OOB_DONE,
	PHYE_OOB_ERROR,
	PHYE_SPINUP_HOLD,             /* hot plug SATA, no COMWAKE sent */
	PHYE_RESUME_TIMEOUT,
	PHYE_SHUTDOWN,
	PHY_NUM_EVENTS,
};

enum discover_event {
	DISCE_DISCOVER_DOMAIN   = 0U,
	DISCE_REVALIDATE_DOMAIN,
	DISCE_SUSPEND,
	DISCE_RESUME,
	DISC_NUM_EVENTS,
};

/* ---------- Expander Devices ---------- */

#define to_dom_device(_obj) container_of(_obj, struct domain_device, dev_obj)
#define to_dev_attr(_attr)  container_of(_attr, struct domain_dev_attribute,\
					 attr)

enum routing_attribute {
	DIRECT_ROUTING,
	SUBTRACTIVE_ROUTING,
	TABLE_ROUTING,
};

enum ex_phy_state {
	PHY_EMPTY,
	PHY_VACANT,
	PHY_NOT_PRESENT,
	PHY_DEVICE_DISCOVERED
};

struct ex_phy {
	int    phy_id;

	enum ex_phy_state phy_state;

	enum sas_device_type attached_dev_type;
	enum sas_linkrate linkrate;

	u8   attached_sata_host:1;
	u8   attached_sata_dev:1;
	u8   attached_sata_ps:1;

	enum sas_protocol attached_tproto;
	enum sas_protocol attached_iproto;

	u8   attached_sas_addr[SAS_ADDR_SIZE];
	u8   attached_phy_id;

	int phy_change_count;
	enum routing_attribute routing_attr;
	u8   virtual:1;

	int  last_da_index;

	struct sas_phy *phy;
	struct sas_port *port;
};

struct expander_device {
	struct list_head children;

	int    ex_change_count;
	u16    max_route_indexes;
	u8     num_phys;

	u8     t2t_supp:1;
	u8     configuring:1;
	u8     conf_route_table:1;

	u8     enclosure_logical_id[8];

	struct ex_phy *ex_phy;
	struct sas_port *parent_port;

	struct mutex cmd_mutex;
};

/* ---------- SATA device ---------- */
#define ATA_RESP_FIS_SIZE 24

struct sata_device {
	unsigned int class;
	u8     port_no;        /* port number, if this is a PM (Port) */

	struct ata_port *ap;
	struct ata_host *ata_host;
	struct smp_rps_resp rps_resp ____cacheline_aligned; /* report_phy_sata_resp */
	u8     fis[ATA_RESP_FIS_SIZE];
};

struct ssp_device {
	struct list_head eh_list_node; /* pending a user requested eh action */
	struct scsi_lun reset_lun;
};

enum {
	SAS_DEV_GONE,
	SAS_DEV_FOUND, /* device notified to lldd */
	SAS_DEV_DESTROY,
	SAS_DEV_EH_PENDING,
	SAS_DEV_LU_RESET,
	SAS_DEV_RESET,
};

struct domain_device {
	spinlock_t done_lock;
	enum sas_device_type dev_type;

	enum sas_linkrate linkrate;
	enum sas_linkrate min_linkrate;
	enum sas_linkrate max_linkrate;

	int  pathways;

	struct domain_device *parent;
	struct list_head siblings; /* devices on the same level */
	struct asd_sas_port *port;        /* shortcut to root of the tree */
	struct sas_phy *phy;

	struct list_head dev_list_node;
	struct list_head disco_list_node; /* awaiting probe or destruct */

	enum sas_protocol    iproto;
	enum sas_protocol    tproto;

	struct sas_rphy *rphy;

	u8  sas_addr[SAS_ADDR_SIZE];
	u8  hashed_sas_addr[HASHED_SAS_ADDR_SIZE];

	u8  frame_rcvd[32];

	union {
		struct expander_device ex_dev;
		struct sata_device     sata_dev; /* STP & directly attached */
		struct ssp_device      ssp_dev;
	};

	void *lldd_dev;
	unsigned long state;
	struct kref kref;
};

struct sas_work {
	struct list_head drain_node;
	struct work_struct work;
};

static inline bool dev_is_expander(enum sas_device_type type)
{
	return type == SAS_EDGE_EXPANDER_DEVICE ||
	       type == SAS_FANOUT_EXPANDER_DEVICE;
}

static inline void INIT_SAS_WORK(struct sas_work *sw, void (*fn)(struct work_struct *))
{
	INIT_WORK(&sw->work, fn);
	INIT_LIST_HEAD(&sw->drain_node);
}

struct sas_discovery_event {
	struct sas_work work;
	struct asd_sas_port *port;
};

static inline struct sas_discovery_event *to_sas_discovery_event(struct work_struct *work)
{
	struct sas_discovery_event *ev = container_of(work, typeof(*ev), work.work);

	return ev;
}

struct sas_discovery {
	struct sas_discovery_event disc_work[DISC_NUM_EVENTS];
	unsigned long    pending;
	u8     fanout_sas_addr[SAS_ADDR_SIZE];
	u8     eeds_a[SAS_ADDR_SIZE];
	u8     eeds_b[SAS_ADDR_SIZE];
	int    max_level;
};

/* The port struct is Class:RW, driver:RO */
struct asd_sas_port {
/* private: */
	struct sas_discovery disc;
	struct domain_device *port_dev;
	spinlock_t dev_list_lock;
	struct list_head dev_list;
	struct list_head disco_list;
	struct list_head destroy_list;
	struct list_head sas_port_del_list;
	enum   sas_linkrate linkrate;

	struct sas_work work;
	int suspended;

/* public: */
	int id;

	enum sas_class   class;
	u8               sas_addr[SAS_ADDR_SIZE];
	u8               attached_sas_addr[SAS_ADDR_SIZE];
	enum sas_protocol   iproto;
	enum sas_protocol   tproto;

	enum sas_oob_mode oob_mode;

	spinlock_t       phy_list_lock;
	struct list_head phy_list;
	int              num_phys;
	u32              phy_mask;

	struct sas_ha_struct *ha;

	struct sas_port	*port;

	void *lldd_port;	  /* not touched by the sas class code */
};

struct asd_sas_event {
	struct sas_work work;
	struct asd_sas_phy *phy;
	int event;
};

static inline struct asd_sas_event *to_asd_sas_event(struct work_struct *work)
{
	struct asd_sas_event *ev = container_of(work, typeof(*ev), work.work);

	return ev;
}

static inline void INIT_SAS_EVENT(struct asd_sas_event *ev,
		void (*fn)(struct work_struct *),
		struct asd_sas_phy *phy, int event)
{
	INIT_SAS_WORK(&ev->work, fn);
	ev->phy = phy;
	ev->event = event;
}

#define SAS_PHY_SHUTDOWN_THRES   1024

/* The phy pretty much is controlled by the LLDD.
 * The class only reads those fields.
 */
struct asd_sas_phy {
/* private: */
	atomic_t event_nr;
	int in_shutdown;
	int error;
	int suspended;

	struct sas_phy *phy;

/* public: */
	/* The following are class:RO, driver:R/W */
	int            enabled;	  /* must be set */

	int            id;	  /* must be set */
	enum sas_class class;
	enum sas_protocol iproto;
	enum sas_protocol tproto;

	enum sas_phy_type  type;
	enum sas_phy_role  role;
	enum sas_oob_mode  oob_mode;
	enum sas_linkrate linkrate;

	u8   *sas_addr;		  /* must be set */
	u8   attached_sas_addr[SAS_ADDR_SIZE]; /* class:RO, driver: R/W */

	spinlock_t     frame_rcvd_lock;
	u8             *frame_rcvd; /* must be set */
	int            frame_rcvd_size;

	spinlock_t     sas_prim_lock;
	u32            sas_prim;

	struct list_head port_phy_el; /* driver:RO */
	struct asd_sas_port      *port; /* Class:RW, driver: RO */

	struct sas_ha_struct *ha; /* may be set; the class sets it anyway */

	void *lldd_phy;		  /* not touched by the sas_class_code */
};

struct scsi_core {
	struct Scsi_Host *shost;

};

enum sas_ha_state {
	SAS_HA_REGISTERED,
	SAS_HA_DRAINING,
	SAS_HA_ATA_EH_ACTIVE,
	SAS_HA_FROZEN,
	SAS_HA_RESUMING,
};

struct sas_ha_struct {
/* private: */
	struct list_head  defer_q; /* work queued while draining */
	struct mutex	  drain_mutex;
	unsigned long	  state;
	spinlock_t	  lock;
	int		  eh_active;
	wait_queue_head_t eh_wait_q;
	struct list_head  eh_dev_q;

	struct mutex disco_mutex;

	struct scsi_core core;

/* public: */
	char *sas_ha_name;
	struct device *dev;	  /* should be set */
	struct module *lldd_module; /* should be set */

	struct workqueue_struct *event_q;
	struct workqueue_struct *disco_q;

	u8 *sas_addr;		  /* must be set */
	u8 hashed_sas_addr[HASHED_SAS_ADDR_SIZE];

	spinlock_t      phy_port_lock;
	struct asd_sas_phy  **sas_phy; /* array of valid pointers, must be set */
	struct asd_sas_port **sas_port; /* array of valid pointers, must be set */
	int             num_phys; /* must be set, gt 0, static */

	int strict_wide_ports; /* both sas_addr and attached_sas_addr must match
				* their siblings when forming wide ports */

	void *lldd_ha;		  /* not touched by sas class code */

	struct list_head eh_done_q;  /* complete via scsi_eh_flush_done_q */
	struct list_head eh_ata_q; /* scmds to promote from sas to ata eh */

	int event_thres;
};

#define SHOST_TO_SAS_HA(_shost) (*(struct sas_ha_struct **)(_shost)->hostdata)

static inline struct domain_device *
starget_to_domain_dev(struct scsi_target *starget) {
	return starget->hostdata;
}

static inline struct domain_device *
sdev_to_domain_dev(struct scsi_device *sdev) {
	return starget_to_domain_dev(sdev->sdev_target);
}

static inline struct ata_device *sas_to_ata_dev(struct domain_device *dev)
{
	return &dev->sata_dev.ap->link.device[0];
}

static inline struct domain_device *
cmd_to_domain_dev(struct scsi_cmnd *cmd)
{
	return sdev_to_domain_dev(cmd->device);
}

void sas_hash_addr(u8 *hashed, const u8 *sas_addr);

/* Before calling a notify event, LLDD should use this function
 * when the link is severed (possibly from its tasklet).
 * The idea is that the Class only reads those, while the LLDD,
 * can R/W these (thus avoiding a race).
 */
static inline void sas_phy_disconnected(struct asd_sas_phy *phy)
{
	phy->oob_mode = OOB_NOT_CONNECTED;
	phy->linkrate = SAS_LINK_RATE_UNKNOWN;
}

static inline unsigned int to_sas_gpio_od(int device, int bit)
{
	return 3 * device + bit;
}

static inline void sas_put_local_phy(struct sas_phy *phy)
{
	put_device(&phy->dev);
}

#ifdef CONFIG_SCSI_SAS_HOST_SMP
int try_test_sas_gpio_gp_bit(unsigned int od, u8 *data, u8 index, u8 count);
#else
static inline int try_test_sas_gpio_gp_bit(unsigned int od, u8 *data, u8 index, u8 count)
{
	return -1;
}
#endif

/* ---------- Tasks ---------- */
/*
      service_response |  SAS_TASK_COMPLETE  |  SAS_TASK_UNDELIVERED |
  exec_status          |                     |                       |
  ---------------------+---------------------+-----------------------+
       SAM_...         |         X           |                       |
       DEV_NO_RESPONSE |         X           |           X           |
       INTERRUPTED     |         X           |                       |
       QUEUE_FULL      |                     |           X           |
       DEVICE_UNKNOWN  |                     |           X           |
       SG_ERR          |                     |           X           |
  ---------------------+---------------------+-----------------------+
 */

enum service_response {
	SAS_TASK_COMPLETE,
	SAS_TASK_UNDELIVERED = -1,
};

enum exec_status {
	/*
	 * Values 0..0x7f are used to return the SAM_STAT_* codes.  To avoid
	 * 'case value not in enumerated type' compiler warnings every value
	 * returned through the exec_status enum needs an alias with the SAS_
	 * prefix here.
	 */
	SAS_SAM_STAT_GOOD = SAM_STAT_GOOD,
	SAS_SAM_STAT_BUSY = SAM_STAT_BUSY,
	SAS_SAM_STAT_TASK_ABORTED = SAM_STAT_TASK_ABORTED,
	SAS_SAM_STAT_CHECK_CONDITION = SAM_STAT_CHECK_CONDITION,

	SAS_DEV_NO_RESPONSE = 0x80,
	SAS_DATA_UNDERRUN,
	SAS_DATA_OVERRUN,
	SAS_INTERRUPTED,
	SAS_QUEUE_FULL,
	SAS_DEVICE_UNKNOWN,
	SAS_OPEN_REJECT,
	SAS_OPEN_TO,
	SAS_PROTO_RESPONSE,
	SAS_PHY_DOWN,
	SAS_NAK_R_ERR,
	SAS_PENDING,
	SAS_ABORTED_TASK,
};

/* When a task finishes with a response, the LLDD examines the
 * response:
 *	- For an ATA task task_status_struct::stat is set to
 * SAS_PROTO_RESPONSE, and the task_status_struct::buf is set to the
 * contents of struct ata_task_resp.
 *	- For SSP tasks, if no data is present or status/TMF response
 * is valid, task_status_struct::stat is set.  If data is present
 * (SENSE data), the LLDD copies up to SAS_STATUS_BUF_SIZE, sets
 * task_status_struct::buf_valid_size, and task_status_struct::stat is
 * set to SAM_CHECK_COND.
 *
 * "buf" has format SCSI Sense for SSP task, or struct ata_task_resp
 * for ATA task.
 *
 * "frame_len" is the total frame length, which could be more or less
 * than actually copied.
 *
 * Tasks ending with response, always set the residual field.
 */
struct ata_task_resp {
	u16  frame_len;
	u8   ending_fis[ATA_RESP_FIS_SIZE];	  /* dev to host or data-in */
};

#define SAS_STATUS_BUF_SIZE 96

struct task_status_struct {
	enum service_response resp;
	enum exec_status      stat;
	int  buf_valid_size;

	u8   buf[SAS_STATUS_BUF_SIZE];

	u32  residual;
	enum sas_open_rej_reason open_rej_reason;
};

/* ATA and ATAPI task queuable to a SAS LLDD.
 */
struct sas_ata_task {
	struct host_to_dev_fis fis;
	u8     atapi_packet[16];  /* 0 if not ATAPI task */

	u8     retry_count;	  /* hardware retry, should be > 0 */

	u8     dma_xfer:1;	  /* PIO:0 or DMA:1 */
	u8     use_ncq:1;
	u8     set_affil_pol:1;
	u8     stp_affil_pol:1;

	u8     device_control_reg_update:1;

	bool   force_phy;
	int    force_phy_id;
};

/* LLDDs rely on these values */
enum sas_internal_abort {
	SAS_INTERNAL_ABORT_SINGLE	= 0,
	SAS_INTERNAL_ABORT_DEV		= 1,
};

struct sas_internal_abort_task {
	enum sas_internal_abort type;
	unsigned int qid;
	u16 tag;
};

struct sas_smp_task {
	struct scatterlist smp_req;
	struct scatterlist smp_resp;
};

enum task_attribute {
	TASK_ATTR_SIMPLE = 0,
	TASK_ATTR_HOQ    = 1,
	TASK_ATTR_ORDERED= 2,
	TASK_ATTR_ACA    = 4,
};

struct sas_ssp_task {
	u8     retry_count;	  /* hardware retry, should be > 0 */

	u8     LUN[8];
	u8     enable_first_burst:1;
	enum   task_attribute task_attr;
	u8     task_prio;
	struct scsi_cmnd *cmd;
};

struct sas_tmf_task {
	u8 tmf;
	u16 tag_of_task_to_be_managed;
};

struct sas_task {
	struct domain_device *dev;

	spinlock_t   task_state_lock;
	unsigned     task_state_flags;

	enum   sas_protocol      task_proto;

	union {
		struct sas_ata_task ata_task;
		struct sas_smp_task smp_task;
		struct sas_ssp_task ssp_task;
		struct sas_internal_abort_task abort_task;
	};

	struct scatterlist *scatter;
	int    num_scatter;
	u32    total_xfer_len;
	u8     data_dir:2;	  /* Use PCI_DMA_... */

	struct task_status_struct task_status;
	void   (*task_done)(struct sas_task *);

	void   *lldd_task;	  /* for use by LLDDs */
	void   *uldd_task;
	struct sas_task_slow *slow_task;
	struct sas_tmf_task *tmf;
};

struct sas_task_slow {
	/* standard/extra infrastructure for slow path commands (SMP and
	 * internal lldd commands
	 */
	struct timer_list     timer;
	struct completion     completion;
	struct sas_task       *task;
};

#define SAS_TASK_STATE_PENDING      1
#define SAS_TASK_STATE_DONE         2
#define SAS_TASK_STATE_ABORTED      4
#define SAS_TASK_NEED_DEV_RESET     8

static inline bool sas_is_internal_abort(struct sas_task *task)
{
	return task->task_proto == SAS_PROTOCOL_INTERNAL_ABORT;
}

static inline struct request *sas_task_find_rq(struct sas_task *task)
{
	struct scsi_cmnd *scmd;

	if (task->task_proto & SAS_PROTOCOL_STP_ALL) {
		struct ata_queued_cmd *qc = task->uldd_task;

		scmd = qc ? qc->scsicmd : NULL;
	} else {
		scmd = task->uldd_task;
	}

	if (!scmd)
		return NULL;

	return scsi_cmd_to_rq(scmd);
}

static inline bool sas_is_internal_abort(struct sas_task *task)
{
	return task->task_proto == SAS_PROTOCOL_INTERNAL_ABORT;
}

struct sas_domain_function_template {
	/* The class calls these to notify the LLDD of an event. */
	void (*lldd_port_formed)(struct asd_sas_phy *);
	void (*lldd_port_deformed)(struct asd_sas_phy *);

	/* The class calls these when a device is found or gone. */
	int  (*lldd_dev_found)(struct domain_device *);
	void (*lldd_dev_gone)(struct domain_device *);

	int (*lldd_execute_task)(struct sas_task *, gfp_t gfp_flags);

	/* Task Management Functions. Must be called from process context. */
	int (*lldd_abort_task)(struct sas_task *);
	int (*lldd_abort_task_set)(struct domain_device *, u8 *lun);
	int (*lldd_clear_task_set)(struct domain_device *, u8 *lun);
	int (*lldd_I_T_nexus_reset)(struct domain_device *);
	int (*lldd_ata_check_ready)(struct domain_device *);
	void (*lldd_ata_set_dmamode)(struct domain_device *);
	int (*lldd_lu_reset)(struct domain_device *, u8 *lun);
	int (*lldd_query_task)(struct sas_task *);

	/* Special TMF callbacks */
	void (*lldd_tmf_exec_complete)(struct domain_device *dev);
	void (*lldd_tmf_aborted)(struct sas_task *task);
	bool (*lldd_abort_timeout)(struct sas_task *task, void *data);

	/* Port and Adapter management */
	int (*lldd_clear_nexus_port)(struct asd_sas_port *);
	int (*lldd_clear_nexus_ha)(struct sas_ha_struct *);

	/* Phy management */
	int (*lldd_control_phy)(struct asd_sas_phy *, enum phy_func, void *);

	/* GPIO support */
	int (*lldd_write_gpio)(struct sas_ha_struct *, u8 reg_type,
			       u8 reg_index, u8 reg_count, u8 *write_data);
};

extern int sas_register_ha(struct sas_ha_struct *);
extern int sas_unregister_ha(struct sas_ha_struct *);
extern void sas_prep_resume_ha(struct sas_ha_struct *sas_ha);
extern void sas_resume_ha(struct sas_ha_struct *sas_ha);
extern void sas_resume_ha_no_sync(struct sas_ha_struct *sas_ha);
extern void sas_suspend_ha(struct sas_ha_struct *sas_ha);

int sas_set_phy_speed(struct sas_phy *phy, struct sas_phy_linkrates *rates);
int sas_phy_reset(struct sas_phy *phy, int hard_reset);
int sas_phy_enable(struct sas_phy *phy, int enable);
extern int sas_queuecommand(struct Scsi_Host *, struct scsi_cmnd *);
extern int sas_target_alloc(struct scsi_target *);
extern int sas_slave_configure(struct scsi_device *);
extern int sas_change_queue_depth(struct scsi_device *, int new_depth);
extern int sas_bios_param(struct scsi_device *, struct block_device *,
			  sector_t capacity, int *hsc);
int sas_execute_internal_abort_single(struct domain_device *device,
				      u16 tag, unsigned int qid,
				      void *data);
int sas_execute_internal_abort_dev(struct domain_device *device,
				   unsigned int qid, void *data);
extern struct scsi_transport_template *
sas_domain_attach_transport(struct sas_domain_function_template *);
extern struct device_attribute dev_attr_phy_event_threshold;

int  sas_discover_root_expander(struct domain_device *);

void sas_init_ex_attr(void);

int  sas_ex_revalidate_domain(struct domain_device *);

void sas_unregister_domain_devices(struct asd_sas_port *port, int gone);
void sas_init_disc(struct sas_discovery *disc, struct asd_sas_port *);
void sas_discover_event(struct asd_sas_port *, enum discover_event ev);

int  sas_discover_end_dev(struct domain_device *);

void sas_unregister_dev(struct asd_sas_port *port, struct domain_device *);

void sas_init_dev(struct domain_device *);

void sas_task_abort(struct sas_task *);
int sas_eh_abort_handler(struct scsi_cmnd *cmd);
int sas_eh_device_reset_handler(struct scsi_cmnd *cmd);
int sas_eh_target_reset_handler(struct scsi_cmnd *cmd);

extern void sas_target_destroy(struct scsi_target *);
extern int sas_slave_alloc(struct scsi_device *);
extern int sas_ioctl(struct scsi_device *sdev, unsigned int cmd,
		     void __user *arg);
extern int sas_drain_work(struct sas_ha_struct *ha);

extern void sas_ssp_task_response(struct device *dev, struct sas_task *task,
				  struct ssp_response_iu *iu);
struct sas_phy *sas_get_local_phy(struct domain_device *dev);

int sas_request_addr(struct Scsi_Host *shost, u8 *addr);

int sas_abort_task_set(struct domain_device *dev, u8 *lun);
int sas_clear_task_set(struct domain_device *dev, u8 *lun);
int sas_lu_reset(struct domain_device *dev, u8 *lun);
int sas_query_task(struct sas_task *task, u16 tag);
int sas_abort_task(struct sas_task *task, u16 tag);
<<<<<<< HEAD

int sas_notify_port_event(struct asd_sas_phy *phy, enum port_event event,
			  gfp_t gfp_flags);
int sas_notify_phy_event(struct asd_sas_phy *phy, enum phy_event event,
			 gfp_t gfp_flags);
=======
int sas_find_attached_phy_id(struct expander_device *ex_dev,
			     struct domain_device *dev);

void sas_notify_port_event(struct asd_sas_phy *phy, enum port_event event,
			   gfp_t gfp_flags);
void sas_notify_phy_event(struct asd_sas_phy *phy, enum phy_event event,
			   gfp_t gfp_flags);
>>>>>>> eb3cdb58

#endif /* _SASLIB_H_ */<|MERGE_RESOLUTION|>--- conflicted
+++ resolved
@@ -662,11 +662,6 @@
 	return scsi_cmd_to_rq(scmd);
 }
 
-static inline bool sas_is_internal_abort(struct sas_task *task)
-{
-	return task->task_proto == SAS_PROTOCOL_INTERNAL_ABORT;
-}
-
 struct sas_domain_function_template {
 	/* The class calls these to notify the LLDD of an event. */
 	void (*lldd_port_formed)(struct asd_sas_phy *);
@@ -768,13 +763,6 @@
 int sas_lu_reset(struct domain_device *dev, u8 *lun);
 int sas_query_task(struct sas_task *task, u16 tag);
 int sas_abort_task(struct sas_task *task, u16 tag);
-<<<<<<< HEAD
-
-int sas_notify_port_event(struct asd_sas_phy *phy, enum port_event event,
-			  gfp_t gfp_flags);
-int sas_notify_phy_event(struct asd_sas_phy *phy, enum phy_event event,
-			 gfp_t gfp_flags);
-=======
 int sas_find_attached_phy_id(struct expander_device *ex_dev,
 			     struct domain_device *dev);
 
@@ -782,6 +770,5 @@
 			   gfp_t gfp_flags);
 void sas_notify_phy_event(struct asd_sas_phy *phy, enum phy_event event,
 			   gfp_t gfp_flags);
->>>>>>> eb3cdb58
 
 #endif /* _SASLIB_H_ */