/* SPDX-License-Identifier: GPL-2.0
 *
 * linux/sound/soc-dpcm.h -- ALSA SoC Dynamic PCM Support
 *
 * Author:		Liam Girdwood <lrg@ti.com>
 */

#ifndef __LINUX_SND_SOC_DPCM_H
#define __LINUX_SND_SOC_DPCM_H

#include <linux/slab.h>
#include <linux/list.h>
#include <sound/pcm.h>

struct snd_soc_pcm_runtime;

/*
 * Types of runtime_update to perform. e.g. originated from FE PCM ops
 * or audio route changes triggered by muxes/mixers.
 */
enum snd_soc_dpcm_update {
	SND_SOC_DPCM_UPDATE_NO	= 0,
	SND_SOC_DPCM_UPDATE_BE,
	SND_SOC_DPCM_UPDATE_FE,
};

/*
 * Dynamic PCM Frontend -> Backend link management states.
 */
enum snd_soc_dpcm_link_state {
	SND_SOC_DPCM_LINK_STATE_NEW	= 0,	/* newly created link */
	SND_SOC_DPCM_LINK_STATE_FREE,		/* link to be dismantled */
};

/*
 * Dynamic PCM Frontend -> Backend link PCM states.
 */
enum snd_soc_dpcm_state {
	SND_SOC_DPCM_STATE_NEW	= 0,
	SND_SOC_DPCM_STATE_OPEN,
	SND_SOC_DPCM_STATE_HW_PARAMS,
	SND_SOC_DPCM_STATE_PREPARE,
	SND_SOC_DPCM_STATE_START,
	SND_SOC_DPCM_STATE_STOP,
	SND_SOC_DPCM_STATE_PAUSED,
	SND_SOC_DPCM_STATE_SUSPEND,
	SND_SOC_DPCM_STATE_HW_FREE,
	SND_SOC_DPCM_STATE_CLOSE,
};

/*
 * Dynamic PCM trigger ordering. Triggering flexibility is required as some
 * DSPs require triggering before/after their CPU platform and DAIs.
 *
 * i.e. some clients may want to manually order this call in their PCM
 * trigger() whilst others will just use the regular core ordering.
 */
enum snd_soc_dpcm_trigger {
	SND_SOC_DPCM_TRIGGER_PRE		= 0,
	SND_SOC_DPCM_TRIGGER_POST,
	SND_SOC_DPCM_TRIGGER_BESPOKE,
};

/*
 * Dynamic PCM link
 * This links together a FE and BE DAI at runtime and stores the link
 * state information and the hw_params configuration.
 */
struct snd_soc_dpcm {
	/* FE and BE DAIs*/
	struct snd_soc_pcm_runtime *be;
	struct snd_soc_pcm_runtime *fe;

	/* link state */
	enum snd_soc_dpcm_link_state state;

	/* list of BE and FE for this DPCM link */
	struct list_head list_be;
	struct list_head list_fe;

#ifdef CONFIG_DEBUG_FS
	struct dentry *debugfs_state;
#endif
};

/*
 * Dynamic PCM runtime data.
 */
struct snd_soc_dpcm_runtime {
	struct list_head be_clients;
	struct list_head fe_clients;

	int users;
	struct snd_pcm_hw_params hw_params;

	/* state and update */
	enum snd_soc_dpcm_update runtime_update;
	enum snd_soc_dpcm_state state;

	int trigger_pending; /* trigger cmd + 1 if pending, 0 if not */

	int be_start; /* refcount protected by BE stream pcm lock */
	int be_pause; /* refcount protected by BE stream pcm lock */
	bool fe_pause; /* used to track STOP after PAUSE */
};

#define for_each_dpcm_fe(be, stream, _dpcm)				\
	list_for_each_entry(_dpcm, &(be)->dpcm[stream].fe_clients, list_fe)

#define for_each_dpcm_be(fe, stream, _dpcm)				\
	list_for_each_entry(_dpcm, &(fe)->dpcm[stream].be_clients, list_be)
#define for_each_dpcm_be_safe(fe, stream, _dpcm, __dpcm)			\
	list_for_each_entry_safe(_dpcm, __dpcm, &(fe)->dpcm[stream].be_clients, list_be)
#define for_each_dpcm_be_rollback(fe, stream, _dpcm)			\
	list_for_each_entry_continue_reverse(_dpcm, &(fe)->dpcm[stream].be_clients, list_be)

/* can this BE stop and free */
int snd_soc_dpcm_can_be_free_stop(struct snd_soc_pcm_runtime *fe,
		struct snd_soc_pcm_runtime *be, int stream);

/* can this BE perform a hw_params() */
int snd_soc_dpcm_can_be_params(struct snd_soc_pcm_runtime *fe,
		struct snd_soc_pcm_runtime *be, int stream);

/* can this BE perform prepare */
int snd_soc_dpcm_can_be_prepared(struct snd_soc_pcm_runtime *fe,
				 struct snd_soc_pcm_runtime *be, int stream);

/* is the current PCM operation for this FE ? */
int snd_soc_dpcm_fe_can_update(struct snd_soc_pcm_runtime *fe, int stream);

/* is the current PCM operation for this BE ? */
int snd_soc_dpcm_be_can_update(struct snd_soc_pcm_runtime *fe,
		struct snd_soc_pcm_runtime *be, int stream);

/* get the substream for this BE */
struct snd_pcm_substream *
	snd_soc_dpcm_get_substream(struct snd_soc_pcm_runtime *be, int stream);

/* update audio routing between PCMs and any DAI links */
int snd_soc_dpcm_runtime_update(struct snd_soc_card *card);

#ifdef CONFIG_DEBUG_FS
void soc_dpcm_debugfs_add(struct snd_soc_pcm_runtime *rtd);
#else
static inline void soc_dpcm_debugfs_add(struct snd_soc_pcm_runtime *rtd)
{
}
#endif

int dpcm_path_get(struct snd_soc_pcm_runtime *fe,
	int stream, struct snd_soc_dapm_widget_list **list_);
void dpcm_path_put(struct snd_soc_dapm_widget_list **list);
int dpcm_process_paths(struct snd_soc_pcm_runtime *fe,
	int stream, struct snd_soc_dapm_widget_list **list, int new);
int dpcm_be_dai_startup(struct snd_soc_pcm_runtime *fe, int stream);
void dpcm_be_dai_stop(struct snd_soc_pcm_runtime *fe, int stream,
		      int do_hw_free, struct snd_soc_dpcm *last);
void dpcm_be_disconnect(struct snd_soc_pcm_runtime *fe, int stream);
void dpcm_clear_pending_state(struct snd_soc_pcm_runtime *fe, int stream);
void dpcm_be_dai_hw_free(struct snd_soc_pcm_runtime *fe, int stream);
int dpcm_be_dai_hw_params(struct snd_soc_pcm_runtime *fe, int tream);
int dpcm_be_dai_trigger(struct snd_soc_pcm_runtime *fe, int stream, int cmd);
int dpcm_be_dai_prepare(struct snd_soc_pcm_runtime *fe, int stream);
int dpcm_dapm_stream_event(struct snd_soc_pcm_runtime *fe, int dir,
	int event);
bool dpcm_end_walk_at_be(struct snd_soc_dapm_widget *widget, enum snd_soc_dapm_direction dir);
<<<<<<< HEAD
=======
int widget_in_list(struct snd_soc_dapm_widget_list *list,
		   struct snd_soc_dapm_widget *widget);
>>>>>>> eb3cdb58

#define dpcm_be_dai_startup_rollback(fe, stream, last)	\
						dpcm_be_dai_stop(fe, stream, 0, last)
#define dpcm_be_dai_startup_unwind(fe, stream)	dpcm_be_dai_stop(fe, stream, 0, NULL)
#define dpcm_be_dai_shutdown(fe, stream)	dpcm_be_dai_stop(fe, stream, 1, NULL)

#endif<|MERGE_RESOLUTION|>--- conflicted
+++ resolved
@@ -165,11 +165,8 @@
 int dpcm_dapm_stream_event(struct snd_soc_pcm_runtime *fe, int dir,
 	int event);
 bool dpcm_end_walk_at_be(struct snd_soc_dapm_widget *widget, enum snd_soc_dapm_direction dir);
-<<<<<<< HEAD
-=======
 int widget_in_list(struct snd_soc_dapm_widget_list *list,
 		   struct snd_soc_dapm_widget *widget);
->>>>>>> eb3cdb58
 
 #define dpcm_be_dai_startup_rollback(fe, stream, last)	\
 						dpcm_be_dai_stop(fe, stream, 0, last)
