/* SPDX-License-Identifier: GPL-2.0 */
#ifndef __SOUND_HDAUDIO_EXT_H
#define __SOUND_HDAUDIO_EXT_H

#include <linux/io-64-nonatomic-lo-hi.h>
#include <linux/iopoll.h>
#include <sound/hdaudio.h>

int snd_hdac_ext_bus_init(struct hdac_bus *bus, struct device *dev,
		      const struct hdac_bus_ops *ops,
		      const struct hdac_ext_bus_ops *ext_ops);

void snd_hdac_ext_bus_exit(struct hdac_bus *bus);
void snd_hdac_ext_bus_device_remove(struct hdac_bus *bus);

#define HDA_CODEC_REV_EXT_ENTRY(_vid, _rev, _name, drv_data) \
	{ .vendor_id = (_vid), .rev_id = (_rev), .name = (_name), \
	  .api_version = HDA_DEV_ASOC, \
	  .driver_data = (unsigned long)(drv_data) }
#define HDA_CODEC_EXT_ENTRY(_vid, _revid, _name, _drv_data) \
	HDA_CODEC_REV_EXT_ENTRY(_vid, _revid, _name, _drv_data)

void snd_hdac_ext_bus_ppcap_enable(struct hdac_bus *chip, bool enable);
void snd_hdac_ext_bus_ppcap_int_enable(struct hdac_bus *chip, bool enable);

int snd_hdac_ext_bus_get_ml_capabilities(struct hdac_bus *bus);
<<<<<<< HEAD
struct hdac_ext_link *snd_hdac_ext_bus_link_at(struct hdac_bus *bus, int addr);
struct hdac_ext_link *snd_hdac_ext_bus_get_link(struct hdac_bus *bus,
						const char *codec_name);
=======
struct hdac_ext_link *snd_hdac_ext_bus_get_hlink_by_addr(struct hdac_bus *bus, int addr);
struct hdac_ext_link *snd_hdac_ext_bus_get_hlink_by_name(struct hdac_bus *bus,
							 const char *codec_name);
>>>>>>> eb3cdb58

enum hdac_ext_stream_type {
	HDAC_EXT_STREAM_TYPE_COUPLED = 0,
	HDAC_EXT_STREAM_TYPE_HOST,
	HDAC_EXT_STREAM_TYPE_LINK
};

/**
 * hdac_ext_stream: HDAC extended stream for extended HDA caps
 *
 * @hstream: hdac_stream
 * @pphc_addr: processing pipe host stream pointer
 * @pplc_addr: processing pipe link stream pointer
 * @decoupled: stream host and link is decoupled
 * @link_locked: link is locked
 * @link_prepared: link is prepared
 * @link_substream: link substream
 */
struct hdac_ext_stream {
	struct hdac_stream hstream;

	void __iomem *pphc_addr;
	void __iomem *pplc_addr;

	u32 pphcllpl;
	u32 pphcllpu;
	u32 pphcldpl;
	u32 pphcldpu;

	bool decoupled:1;
	bool link_locked:1;
	bool link_prepared;

	struct snd_pcm_substream *link_substream;
};

#define hdac_stream(s)		(&(s)->hstream)
#define stream_to_hdac_ext_stream(s) \
	container_of(s, struct hdac_ext_stream, hstream)

<<<<<<< HEAD
void snd_hdac_ext_stream_init(struct hdac_bus *bus,
			      struct hdac_ext_stream *hext_stream, int idx,
			      int direction, int tag);
int snd_hdac_ext_stream_init_all(struct hdac_bus *bus, int start_idx,
				 int num_stream, int dir);
void snd_hdac_stream_free_all(struct hdac_bus *bus);
void snd_hdac_link_free_all(struct hdac_bus *bus);
=======
int snd_hdac_ext_stream_init_all(struct hdac_bus *bus, int start_idx,
				 int num_stream, int dir);
void snd_hdac_ext_stream_free_all(struct hdac_bus *bus);
void snd_hdac_ext_link_free_all(struct hdac_bus *bus);
>>>>>>> eb3cdb58
struct hdac_ext_stream *snd_hdac_ext_stream_assign(struct hdac_bus *bus,
					   struct snd_pcm_substream *substream,
					   int type);
void snd_hdac_ext_stream_release(struct hdac_ext_stream *hext_stream, int type);
<<<<<<< HEAD
=======
struct hdac_ext_stream *snd_hdac_ext_cstream_assign(struct hdac_bus *bus,
						    struct snd_compr_stream *cstream);
>>>>>>> eb3cdb58
void snd_hdac_ext_stream_decouple_locked(struct hdac_bus *bus,
					 struct hdac_ext_stream *hext_stream, bool decouple);
void snd_hdac_ext_stream_decouple(struct hdac_bus *bus,
				struct hdac_ext_stream *azx_dev, bool decouple);

<<<<<<< HEAD
int snd_hdac_ext_stream_set_spib(struct hdac_bus *bus,
				 struct hdac_ext_stream *hext_stream, u32 value);
int snd_hdac_ext_stream_get_spbmaxfifo(struct hdac_bus *bus,
				       struct hdac_ext_stream *hext_stream);
void snd_hdac_ext_stream_drsm_enable(struct hdac_bus *bus,
				bool enable, int index);
int snd_hdac_ext_stream_set_dpibr(struct hdac_bus *bus,
				struct hdac_ext_stream *hext_stream, u32 value);
int snd_hdac_ext_stream_set_lpib(struct hdac_ext_stream *hext_stream, u32 value);

void snd_hdac_ext_link_stream_start(struct hdac_ext_stream *hext_stream);
void snd_hdac_ext_link_stream_clear(struct hdac_ext_stream *hext_stream);
void snd_hdac_ext_link_stream_reset(struct hdac_ext_stream *hext_stream);
int snd_hdac_ext_link_stream_setup(struct hdac_ext_stream *hext_stream, int fmt);
=======
void snd_hdac_ext_stream_start(struct hdac_ext_stream *hext_stream);
void snd_hdac_ext_stream_clear(struct hdac_ext_stream *hext_stream);
void snd_hdac_ext_stream_reset(struct hdac_ext_stream *hext_stream);
int snd_hdac_ext_stream_setup(struct hdac_ext_stream *hext_stream, int fmt);
>>>>>>> eb3cdb58

struct hdac_ext_link {
	struct hdac_bus *bus;
	int index;
	void __iomem *ml_addr; /* link output stream reg pointer */
	u32 lcaps;   /* link capablities */
	u16 lsdiid;  /* link sdi identifier */

	int ref_count;

	struct list_head list;
};

int snd_hdac_ext_bus_link_power_up(struct hdac_ext_link *hlink);
int snd_hdac_ext_bus_link_power_down(struct hdac_ext_link *hlink);
int snd_hdac_ext_bus_link_power_up_all(struct hdac_bus *bus);
int snd_hdac_ext_bus_link_power_down_all(struct hdac_bus *bus);
void snd_hdac_ext_bus_link_set_stream_id(struct hdac_ext_link *hlink,
					 int stream);
void snd_hdac_ext_bus_link_clear_stream_id(struct hdac_ext_link *hlink,
					   int stream);

int snd_hdac_ext_bus_link_get(struct hdac_bus *bus, struct hdac_ext_link *hlink);
int snd_hdac_ext_bus_link_put(struct hdac_bus *bus, struct hdac_ext_link *hlink);

void snd_hdac_ext_bus_link_power(struct hdac_device *codec, bool enable);

<<<<<<< HEAD
/* update register macro */
#define snd_hdac_updatel(addr, reg, mask, val)		\
	writel(((readl(addr + reg) & ~(mask)) | (val)), \
		addr + reg)

#define snd_hdac_updatew(addr, reg, mask, val)		\
	writew(((readw(addr + reg) & ~(mask)) | (val)), \
		addr + reg)

=======
>>>>>>> eb3cdb58
#define snd_hdac_adsp_writeb(chip, reg, value) \
	snd_hdac_reg_writeb(chip, (chip)->dsp_ba + (reg), value)
#define snd_hdac_adsp_readb(chip, reg) \
	snd_hdac_reg_readb(chip, (chip)->dsp_ba + (reg))
#define snd_hdac_adsp_writew(chip, reg, value) \
	snd_hdac_reg_writew(chip, (chip)->dsp_ba + (reg), value)
#define snd_hdac_adsp_readw(chip, reg) \
	snd_hdac_reg_readw(chip, (chip)->dsp_ba + (reg))
#define snd_hdac_adsp_writel(chip, reg, value) \
	snd_hdac_reg_writel(chip, (chip)->dsp_ba + (reg), value)
#define snd_hdac_adsp_readl(chip, reg) \
	snd_hdac_reg_readl(chip, (chip)->dsp_ba + (reg))
#define snd_hdac_adsp_writeq(chip, reg, value) \
	snd_hdac_reg_writeq(chip, (chip)->dsp_ba + (reg), value)
#define snd_hdac_adsp_readq(chip, reg) \
	snd_hdac_reg_readq(chip, (chip)->dsp_ba + (reg))

#define snd_hdac_adsp_updateb(chip, reg, mask, val) \
	snd_hdac_adsp_writeb(chip, reg, \
			(snd_hdac_adsp_readb(chip, reg) & ~(mask)) | (val))
#define snd_hdac_adsp_updatew(chip, reg, mask, val) \
	snd_hdac_adsp_writew(chip, reg, \
			(snd_hdac_adsp_readw(chip, reg) & ~(mask)) | (val))
#define snd_hdac_adsp_updatel(chip, reg, mask, val) \
	snd_hdac_adsp_writel(chip, reg, \
			(snd_hdac_adsp_readl(chip, reg) & ~(mask)) | (val))
#define snd_hdac_adsp_updateq(chip, reg, mask, val) \
	snd_hdac_adsp_writeq(chip, reg, \
			(snd_hdac_adsp_readq(chip, reg) & ~(mask)) | (val))

#define snd_hdac_adsp_readb_poll(chip, reg, val, cond, delay_us, timeout_us) \
	readb_poll_timeout((chip)->dsp_ba + (reg), val, cond, \
			   delay_us, timeout_us)
#define snd_hdac_adsp_readw_poll(chip, reg, val, cond, delay_us, timeout_us) \
	readw_poll_timeout((chip)->dsp_ba + (reg), val, cond, \
			   delay_us, timeout_us)
#define snd_hdac_adsp_readl_poll(chip, reg, val, cond, delay_us, timeout_us) \
	readl_poll_timeout((chip)->dsp_ba + (reg), val, cond, \
			   delay_us, timeout_us)
#define snd_hdac_adsp_readq_poll(chip, reg, val, cond, delay_us, timeout_us) \
	readq_poll_timeout((chip)->dsp_ba + (reg), val, cond, \
			   delay_us, timeout_us)
<<<<<<< HEAD
#define snd_hdac_stream_readb_poll(strm, reg, val, cond, delay_us, timeout_us) \
	readb_poll_timeout((strm)->sd_addr + AZX_REG_ ## reg, val, cond, \
			   delay_us, timeout_us)
#define snd_hdac_stream_readl_poll(strm, reg, val, cond, delay_us, timeout_us) \
	readl_poll_timeout((strm)->sd_addr + AZX_REG_ ## reg, val, cond, \
			   delay_us, timeout_us)
=======
>>>>>>> eb3cdb58

struct hdac_ext_device;

/* ops common to all codec drivers */
struct hdac_ext_codec_ops {
	int (*build_controls)(struct hdac_ext_device *dev);
	int (*init)(struct hdac_ext_device *dev);
	void (*free)(struct hdac_ext_device *dev);
};

struct hda_dai_map {
	char *dai_name;
	hda_nid_t nid;
	u32	maxbps;
};

struct hdac_ext_dma_params {
	u32 format;
	u8 stream_tag;
};

int snd_hda_ext_driver_register(struct hdac_driver *drv);
void snd_hda_ext_driver_unregister(struct hdac_driver *drv);

#endif /* __SOUND_HDAUDIO_EXT_H */<|MERGE_RESOLUTION|>--- conflicted
+++ resolved
@@ -24,15 +24,9 @@
 void snd_hdac_ext_bus_ppcap_int_enable(struct hdac_bus *chip, bool enable);
 
 int snd_hdac_ext_bus_get_ml_capabilities(struct hdac_bus *bus);
-<<<<<<< HEAD
-struct hdac_ext_link *snd_hdac_ext_bus_link_at(struct hdac_bus *bus, int addr);
-struct hdac_ext_link *snd_hdac_ext_bus_get_link(struct hdac_bus *bus,
-						const char *codec_name);
-=======
 struct hdac_ext_link *snd_hdac_ext_bus_get_hlink_by_addr(struct hdac_bus *bus, int addr);
 struct hdac_ext_link *snd_hdac_ext_bus_get_hlink_by_name(struct hdac_bus *bus,
 							 const char *codec_name);
->>>>>>> eb3cdb58
 
 enum hdac_ext_stream_type {
 	HDAC_EXT_STREAM_TYPE_COUPLED = 0,
@@ -73,55 +67,25 @@
 #define stream_to_hdac_ext_stream(s) \
 	container_of(s, struct hdac_ext_stream, hstream)
 
-<<<<<<< HEAD
-void snd_hdac_ext_stream_init(struct hdac_bus *bus,
-			      struct hdac_ext_stream *hext_stream, int idx,
-			      int direction, int tag);
-int snd_hdac_ext_stream_init_all(struct hdac_bus *bus, int start_idx,
-				 int num_stream, int dir);
-void snd_hdac_stream_free_all(struct hdac_bus *bus);
-void snd_hdac_link_free_all(struct hdac_bus *bus);
-=======
 int snd_hdac_ext_stream_init_all(struct hdac_bus *bus, int start_idx,
 				 int num_stream, int dir);
 void snd_hdac_ext_stream_free_all(struct hdac_bus *bus);
 void snd_hdac_ext_link_free_all(struct hdac_bus *bus);
->>>>>>> eb3cdb58
 struct hdac_ext_stream *snd_hdac_ext_stream_assign(struct hdac_bus *bus,
 					   struct snd_pcm_substream *substream,
 					   int type);
 void snd_hdac_ext_stream_release(struct hdac_ext_stream *hext_stream, int type);
-<<<<<<< HEAD
-=======
 struct hdac_ext_stream *snd_hdac_ext_cstream_assign(struct hdac_bus *bus,
 						    struct snd_compr_stream *cstream);
->>>>>>> eb3cdb58
 void snd_hdac_ext_stream_decouple_locked(struct hdac_bus *bus,
 					 struct hdac_ext_stream *hext_stream, bool decouple);
 void snd_hdac_ext_stream_decouple(struct hdac_bus *bus,
 				struct hdac_ext_stream *azx_dev, bool decouple);
 
-<<<<<<< HEAD
-int snd_hdac_ext_stream_set_spib(struct hdac_bus *bus,
-				 struct hdac_ext_stream *hext_stream, u32 value);
-int snd_hdac_ext_stream_get_spbmaxfifo(struct hdac_bus *bus,
-				       struct hdac_ext_stream *hext_stream);
-void snd_hdac_ext_stream_drsm_enable(struct hdac_bus *bus,
-				bool enable, int index);
-int snd_hdac_ext_stream_set_dpibr(struct hdac_bus *bus,
-				struct hdac_ext_stream *hext_stream, u32 value);
-int snd_hdac_ext_stream_set_lpib(struct hdac_ext_stream *hext_stream, u32 value);
-
-void snd_hdac_ext_link_stream_start(struct hdac_ext_stream *hext_stream);
-void snd_hdac_ext_link_stream_clear(struct hdac_ext_stream *hext_stream);
-void snd_hdac_ext_link_stream_reset(struct hdac_ext_stream *hext_stream);
-int snd_hdac_ext_link_stream_setup(struct hdac_ext_stream *hext_stream, int fmt);
-=======
 void snd_hdac_ext_stream_start(struct hdac_ext_stream *hext_stream);
 void snd_hdac_ext_stream_clear(struct hdac_ext_stream *hext_stream);
 void snd_hdac_ext_stream_reset(struct hdac_ext_stream *hext_stream);
 int snd_hdac_ext_stream_setup(struct hdac_ext_stream *hext_stream, int fmt);
->>>>>>> eb3cdb58
 
 struct hdac_ext_link {
 	struct hdac_bus *bus;
@@ -149,18 +113,6 @@
 
 void snd_hdac_ext_bus_link_power(struct hdac_device *codec, bool enable);
 
-<<<<<<< HEAD
-/* update register macro */
-#define snd_hdac_updatel(addr, reg, mask, val)		\
-	writel(((readl(addr + reg) & ~(mask)) | (val)), \
-		addr + reg)
-
-#define snd_hdac_updatew(addr, reg, mask, val)		\
-	writew(((readw(addr + reg) & ~(mask)) | (val)), \
-		addr + reg)
-
-=======
->>>>>>> eb3cdb58
 #define snd_hdac_adsp_writeb(chip, reg, value) \
 	snd_hdac_reg_writeb(chip, (chip)->dsp_ba + (reg), value)
 #define snd_hdac_adsp_readb(chip, reg) \
@@ -203,15 +155,6 @@
 #define snd_hdac_adsp_readq_poll(chip, reg, val, cond, delay_us, timeout_us) \
 	readq_poll_timeout((chip)->dsp_ba + (reg), val, cond, \
 			   delay_us, timeout_us)
-<<<<<<< HEAD
-#define snd_hdac_stream_readb_poll(strm, reg, val, cond, delay_us, timeout_us) \
-	readb_poll_timeout((strm)->sd_addr + AZX_REG_ ## reg, val, cond, \
-			   delay_us, timeout_us)
-#define snd_hdac_stream_readl_poll(strm, reg, val, cond, delay_us, timeout_us) \
-	readl_poll_timeout((strm)->sd_addr + AZX_REG_ ## reg, val, cond, \
-			   delay_us, timeout_us)
-=======
->>>>>>> eb3cdb58
 
 struct hdac_ext_device;
 
