/* SPDX-License-Identifier: GPL-2.0 */
//
// ALSA SoC Texas Instruments TAS2563/TAS2781 Audio Smart Amplifier
//
// Copyright (C) 2022 - 2024 Texas Instruments Incorporated
// https://www.ti.com
//
// The TAS2563/TAS2781 driver implements a flexible and configurable
// algo coefficient setting for one, two, or even multiple
// TAS2563/TAS2781 chips.
//
// Author: Shenghao Ding <shenghao-ding@ti.com>
// Author: Kevin Lu <kevin-lu@ti.com>
//

#ifndef __TAS2781_H__
#define __TAS2781_H__

#include "tas2781-dsp.h"

/* version number */
#define TAS2781_DRV_VER			1
#define SMARTAMP_MODULE_NAME		"tas2781"
#define TAS2781_GLOBAL_ADDR	0x40
#define TAS2563_GLOBAL_ADDR	0x48
#define TASDEVICE_RATES			(SNDRV_PCM_RATE_44100 |\
	SNDRV_PCM_RATE_48000 | SNDRV_PCM_RATE_96000 |\
	SNDRV_PCM_RATE_88200)

#define TASDEVICE_FORMATS		(SNDRV_PCM_FMTBIT_S16_LE | \
	SNDRV_PCM_FMTBIT_S24_LE | \
	SNDRV_PCM_FMTBIT_S32_LE)

/*PAGE Control Register (available in page0 of each book) */
#define TASDEVICE_PAGE_SELECT		0x00
#define TASDEVICE_BOOKCTL_PAGE		0x00
#define TASDEVICE_BOOKCTL_REG		127
#define TASDEVICE_BOOK_ID(reg)		(reg / (256 * 128))
#define TASDEVICE_PAGE_ID(reg)		((reg % (256 * 128)) / 128)
#define TASDEVICE_PAGE_REG(reg)		((reg % (256 * 128)) % 128)
#define TASDEVICE_PGRG(reg)		(reg % (256 * 128))
#define TASDEVICE_REG(book, page, reg)	(((book * 256 * 128) + \
					(page * 128)) + reg)

/*Software Reset */
#define TASDEVICE_REG_SWRESET		TASDEVICE_REG(0x0, 0X0, 0x01)
#define TASDEVICE_REG_SWRESET_RESET	BIT(0)

/*I2C Checksum */
#define TASDEVICE_I2CChecksum		TASDEVICE_REG(0x0, 0x0, 0x7E)

/* XM_340 */
#define	TASDEVICE_XM_A1_REG	TASDEVICE_REG(0x64, 0x63, 0x3c)
/* XM_341 */
#define	TASDEVICE_XM_A2_REG	TASDEVICE_REG(0x64, 0x63, 0x38)

/* Volume control */
#define TAS2563_DVC_LVL			TASDEVICE_REG(0x00, 0x02, 0x0C)
#define TAS2781_DVC_LVL			TASDEVICE_REG(0x0, 0x0, 0x1A)
#define TAS2781_AMP_LEVEL		TASDEVICE_REG(0x0, 0x0, 0x03)
#define TAS2781_AMP_LEVEL_MASK		GENMASK(5, 1)

#define TAS2563_IDLE		TASDEVICE_REG(0x00, 0x00, 0x3e)
#define TAS2563_PRM_R0_REG		TASDEVICE_REG(0x00, 0x0f, 0x34)

#define TAS2563_RUNTIME_RE_REG_TF	TASDEVICE_REG(0x64, 0x02, 0x70)
#define TAS2563_RUNTIME_RE_REG		TASDEVICE_REG(0x64, 0x02, 0x48)

#define TAS2563_PRM_ENFF_REG		TASDEVICE_REG(0x00, 0x0d, 0x54)
#define TAS2563_PRM_DISTCK_REG		TASDEVICE_REG(0x00, 0x0d, 0x58)
#define TAS2563_PRM_TE_SCTHR_REG	TASDEVICE_REG(0x00, 0x0f, 0x60)
#define TAS2563_PRM_PLT_FLAG_REG	TASDEVICE_REG(0x00, 0x0d, 0x74)
#define TAS2563_PRM_SINEGAIN_REG	TASDEVICE_REG(0x00, 0x0d, 0x7c)
/* prm_Int_B0 */
#define TAS2563_TE_TA1_REG		TASDEVICE_REG(0x00, 0x10, 0x0c)
/* prm_Int_A1 */
#define TAS2563_TE_TA1_AT_REG		TASDEVICE_REG(0x00, 0x10, 0x10)
/* prm_TE_Beta */
#define TAS2563_TE_TA2_REG		TASDEVICE_REG(0x00, 0x0f, 0x64)
/* prm_TE_Beta1 */
#define TAS2563_TE_AT_REG		TASDEVICE_REG(0x00, 0x0f, 0x68)
/* prm_TE_1_Beta1 */
#define TAS2563_TE_DT_REG		TASDEVICE_REG(0x00, 0x0f, 0x70)

#define TAS2781_PRM_INT_MASK_REG	TASDEVICE_REG(0x00, 0x00, 0x3b)
#define TAS2781_PRM_CLK_CFG_REG		TASDEVICE_REG(0x00, 0x00, 0x5c)
#define TAS2781_PRM_RSVD_REG		TASDEVICE_REG(0x00, 0x01, 0x19)
#define TAS2781_PRM_TEST_57_REG		TASDEVICE_REG(0x00, 0xfd, 0x39)
#define TAS2781_PRM_TEST_62_REG		TASDEVICE_REG(0x00, 0xfd, 0x3e)
#define TAS2781_PRM_PVDD_UVLO_REG	TASDEVICE_REG(0x00, 0x00, 0x71)
#define TAS2781_PRM_CHNL_0_REG		TASDEVICE_REG(0x00, 0x00, 0x03)
#define TAS2781_PRM_NG_CFG0_REG		TASDEVICE_REG(0x00, 0x00, 0x35)
#define TAS2781_PRM_IDLE_CH_DET_REG	TASDEVICE_REG(0x00, 0x00, 0x66)
#define TAS2781_PRM_PLT_FLAG_REG	TASDEVICE_REG(0x00, 0x14, 0x38)
#define TAS2781_PRM_SINEGAIN_REG	TASDEVICE_REG(0x00, 0x14, 0x40)
#define TAS2781_PRM_SINEGAIN2_REG	TASDEVICE_REG(0x00, 0x14, 0x44)

#define TAS2781_TEST_UNLOCK_REG		TASDEVICE_REG(0x00, 0xFD, 0x0D)
#define TAS2781_TEST_PAGE_UNLOCK	0x0D

#define TAS2781_RUNTIME_LATCH_RE_REG	TASDEVICE_REG(0x00, 0x00, 0x49)
#define TAS2781_RUNTIME_RE_REG_TF	TASDEVICE_REG(0x64, 0x62, 0x48)
#define TAS2781_RUNTIME_RE_REG		TASDEVICE_REG(0x64, 0x63, 0x44)

#define TASDEVICE_CMD_SING_W		0x1
#define TASDEVICE_CMD_BURST		0x2
#define TASDEVICE_CMD_DELAY		0x3
#define TASDEVICE_CMD_FIELD_W		0x4

enum audio_device {
	TAS2563,
	TAS2781,
};

enum device_catlog_id {
	LENOVO = 0,
	OTHERS
};

struct bulk_reg_val {
	int reg;
	unsigned char val[4];
	unsigned char val_len;
	bool is_locked;
};

struct tasdevice {
	struct bulk_reg_val *cali_data_backup;
	struct tasdevice_fw *cali_data_fmw;
	unsigned int dev_addr;
	unsigned int err_code;
	unsigned char cur_book;
	short cur_prog;
	short cur_conf;
	bool is_loading;
	bool is_loaderr;
};

<<<<<<< HEAD
=======
struct cali_reg {
	unsigned int r0_reg;
	unsigned int r0_low_reg;
	unsigned int invr0_reg;
	unsigned int pow_reg;
	unsigned int tlimit_reg;
};

>>>>>>> f87ebcb6
struct calidata {
	unsigned char *data;
	unsigned long total_sz;
	struct cali_reg cali_reg_array;
	unsigned int cali_dat_sz_per_dev;
};

struct tasdevice_priv {
	struct tasdevice tasdevice[TASDEVICE_MAX_CHANNELS];
	struct tasdevice_rca rcabin;
	struct calidata cali_data;
	struct tasdevice_fw *fmw;
	struct gpio_desc *reset;
	struct mutex codec_lock;
	struct regmap *regmap;
	struct device *dev;
	struct tm tm;

	enum device_catlog_id catlog_id;
	unsigned char cal_binaryname[TASDEVICE_MAX_CHANNELS][64];
	unsigned char crc8_lkp_tbl[CRC8_TABLE_SIZE];
	unsigned char coef_binaryname[64];
	unsigned char rca_binaryname[64];
	unsigned char dev_name[32];
	const char *name_prefix;
	unsigned char ndev;
	unsigned int magic_num;
	unsigned int chip_id;
	unsigned int sysclk;

	int irq;
	int cur_prog;
	int cur_conf;
	int fw_state;
	int index;
	void *client;
	void *codec;
	bool force_fwload_status;
	bool playback_started;
	bool isacpi;
	bool is_user_space_calidata;
	unsigned int global_addr;

	int (*fw_parse_variable_header)(struct tasdevice_priv *tas_priv,
		const struct firmware *fmw, int offset);
	int (*fw_parse_program_data)(struct tasdevice_priv *tas_priv,
		struct tasdevice_fw *tas_fmw,
		const struct firmware *fmw, int offset);
	int (*fw_parse_configuration_data)(struct tasdevice_priv *tas_priv,
		struct tasdevice_fw *tas_fmw,
		const struct firmware *fmw, int offset);
	int (*tasdevice_load_block)(struct tasdevice_priv *tas_priv,
		struct tasdev_blk *block);

	int (*save_calibration)(struct tasdevice_priv *tas_priv);
	void (*apply_calibration)(struct tasdevice_priv *tas_priv);
};

void tasdevice_reset(struct tasdevice_priv *tas_dev);
int tascodec_init(struct tasdevice_priv *tas_priv, void *codec,
	struct module *module,
	void (*cont)(const struct firmware *fw, void *context));
struct tasdevice_priv *tasdevice_kzalloc(struct i2c_client *i2c);
int tasdevice_init(struct tasdevice_priv *tas_priv);
void tasdevice_remove(struct tasdevice_priv *tas_priv);
int tasdevice_save_calibration(struct tasdevice_priv *tas_priv);
void tasdevice_apply_calibration(struct tasdevice_priv *tas_priv);
int tasdev_chn_switch(struct tasdevice_priv *tas_priv,
	unsigned short chn);
int tasdevice_dev_read(struct tasdevice_priv *tas_priv,
	unsigned short chn, unsigned int reg, unsigned int *value);
int tasdevice_dev_write(struct tasdevice_priv *tas_priv,
	unsigned short chn, unsigned int reg, unsigned int value);
int tasdevice_dev_bulk_write(
	struct tasdevice_priv *tas_priv, unsigned short chn,
	unsigned int reg, unsigned char *p_data, unsigned int n_length);
int tasdevice_dev_bulk_read(struct tasdevice_priv *tas_priv,
	unsigned short chn, unsigned int reg, unsigned char *p_data,
	unsigned int n_length);
int tasdevice_dev_update_bits(
	struct tasdevice_priv *tasdevice, unsigned short chn,
	unsigned int reg, unsigned int mask, unsigned int value);
int tasdevice_amp_putvol(struct tasdevice_priv *tas_priv,
	struct snd_ctl_elem_value *ucontrol, struct soc_mixer_control *mc);
int tasdevice_amp_getvol(struct tasdevice_priv *tas_priv,
	struct snd_ctl_elem_value *ucontrol, struct soc_mixer_control *mc);
int tasdevice_digital_putvol(struct tasdevice_priv *tas_priv,
	struct snd_ctl_elem_value *ucontrol, struct soc_mixer_control *mc);
int tasdevice_digital_getvol(struct tasdevice_priv *tas_priv,
	struct snd_ctl_elem_value *ucontrol, struct soc_mixer_control *mc);

#endif /* __TAS2781_H__ */<|MERGE_RESOLUTION|>--- conflicted
+++ resolved
@@ -136,8 +136,6 @@
 	bool is_loaderr;
 };
 
-<<<<<<< HEAD
-=======
 struct cali_reg {
 	unsigned int r0_reg;
 	unsigned int r0_low_reg;
@@ -146,7 +144,6 @@
 	unsigned int tlimit_reg;
 };
 
->>>>>>> f87ebcb6
 struct calidata {
 	unsigned char *data;
 	unsigned long total_sz;
