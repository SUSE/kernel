/* SPDX-License-Identifier: GPL-2.0
 *
 * linux/sound/soc.h -- ALSA SoC Layer
 *
 * Author:	Liam Girdwood
 * Created:	Aug 11th 2005
 * Copyright:	Wolfson Microelectronics. PLC.
 */

#ifndef __LINUX_SND_SOC_H
#define __LINUX_SND_SOC_H

#include <linux/args.h>
#include <linux/array_size.h>
#include <linux/device.h>
#include <linux/errno.h>
#include <linux/interrupt.h>
#include <linux/lockdep.h>
#include <linux/log2.h>
#include <linux/mutex.h>
#include <linux/notifier.h>
#include <linux/of.h>
#include <linux/types.h>
#include <linux/workqueue.h>

#include <sound/ac97_codec.h>
#include <sound/compress_driver.h>
#include <sound/control.h>
#include <sound/core.h>
#include <sound/pcm.h>

struct module;
struct platform_device;

/* For the current users of sound/soc.h to avoid build issues */
#include <linux/platform_device.h>
#include <linux/regmap.h>

/*
 * Convenience kcontrol builders
 */
#define SOC_DOUBLE_VALUE(xreg, shift_left, shift_right, xmax, xinvert, xautodisable) \
	((unsigned long)&(struct soc_mixer_control) \
	{.reg = xreg, .rreg = xreg, .shift = shift_left, \
	.rshift = shift_right, .max = xmax, \
	.invert = xinvert, .autodisable = xautodisable})
#define SOC_DOUBLE_S_VALUE(xreg, shift_left, shift_right, xmin, xmax, xsign_bit, xinvert, xautodisable) \
	((unsigned long)&(struct soc_mixer_control) \
	{.reg = xreg, .rreg = xreg, .shift = shift_left, \
	.rshift = shift_right, .min = xmin, .max = xmax, \
	.sign_bit = xsign_bit, .invert = xinvert, .autodisable = xautodisable})
#define SOC_SINGLE_VALUE(xreg, xshift, xmax, xinvert, xautodisable) \
	SOC_DOUBLE_VALUE(xreg, xshift, xshift, xmax, xinvert, xautodisable)
#define SOC_SINGLE_VALUE_EXT(xreg, xmax, xinvert) \
	((unsigned long)&(struct soc_mixer_control) \
	{.reg = xreg, .max = xmax, .invert = xinvert})
#define SOC_DOUBLE_R_VALUE(xlreg, xrreg, xshift, xmax, xinvert) \
	((unsigned long)&(struct soc_mixer_control) \
	{.reg = xlreg, .rreg = xrreg, .shift = xshift, .rshift = xshift, \
	.max = xmax, .invert = xinvert})
#define SOC_DOUBLE_R_S_VALUE(xlreg, xrreg, xshift, xmin, xmax, xsign_bit, xinvert) \
	((unsigned long)&(struct soc_mixer_control) \
	{.reg = xlreg, .rreg = xrreg, .shift = xshift, .rshift = xshift, \
	.max = xmax, .min = xmin, .sign_bit = xsign_bit, \
	.invert = xinvert})
#define SOC_DOUBLE_R_RANGE_VALUE(xlreg, xrreg, xshift, xmin, xmax, xinvert) \
	((unsigned long)&(struct soc_mixer_control) \
	{.reg = xlreg, .rreg = xrreg, .shift = xshift, .rshift = xshift, \
	.min = xmin, .max = xmax, .invert = xinvert})
#define SOC_SINGLE(xname, reg, shift, max, invert) \
{	.iface = SNDRV_CTL_ELEM_IFACE_MIXER, .name = xname, \
	.info = snd_soc_info_volsw, .get = snd_soc_get_volsw,\
	.put = snd_soc_put_volsw, \
	.private_value = SOC_SINGLE_VALUE(reg, shift, max, invert, 0) }
#define SOC_SINGLE_RANGE(xname, xreg, xshift, xmin, xmax, xinvert) \
{	.iface = SNDRV_CTL_ELEM_IFACE_MIXER, .name = (xname),\
	.info = snd_soc_info_volsw_range, .get = snd_soc_get_volsw_range, \
	.put = snd_soc_put_volsw_range, \
	.private_value = (unsigned long)&(struct soc_mixer_control) \
		{.reg = xreg, .rreg = xreg, .shift = xshift, \
		 .rshift = xshift,  .min = xmin, .max = xmax, \
		 .invert = xinvert} }
#define SOC_SINGLE_TLV(xname, reg, shift, max, invert, tlv_array) \
{	.iface = SNDRV_CTL_ELEM_IFACE_MIXER, .name = xname, \
	.access = SNDRV_CTL_ELEM_ACCESS_TLV_READ |\
		 SNDRV_CTL_ELEM_ACCESS_READWRITE,\
	.tlv.p = (tlv_array), \
	.info = snd_soc_info_volsw, .get = snd_soc_get_volsw,\
	.put = snd_soc_put_volsw, \
	.private_value = SOC_SINGLE_VALUE(reg, shift, max, invert, 0) }
#define SOC_SINGLE_SX_TLV(xname, xreg, xshift, xmin, xmax, tlv_array) \
{       .iface = SNDRV_CTL_ELEM_IFACE_MIXER, .name = xname, \
	.access = SNDRV_CTL_ELEM_ACCESS_TLV_READ | \
	SNDRV_CTL_ELEM_ACCESS_READWRITE, \
	.tlv.p  = (tlv_array),\
	.info = snd_soc_info_volsw_sx, \
	.get = snd_soc_get_volsw_sx,\
	.put = snd_soc_put_volsw_sx, \
	.private_value = (unsigned long)&(struct soc_mixer_control) \
		{.reg = xreg, .rreg = xreg, \
		.shift = xshift, .rshift = xshift, \
		.max = xmax, .min = xmin} }
#define SOC_SINGLE_RANGE_TLV(xname, xreg, xshift, xmin, xmax, xinvert, tlv_array) \
{	.iface = SNDRV_CTL_ELEM_IFACE_MIXER, .name = (xname),\
	.access = SNDRV_CTL_ELEM_ACCESS_TLV_READ |\
		 SNDRV_CTL_ELEM_ACCESS_READWRITE,\
	.tlv.p = (tlv_array), \
	.info = snd_soc_info_volsw_range, \
	.get = snd_soc_get_volsw_range, .put = snd_soc_put_volsw_range, \
	.private_value = (unsigned long)&(struct soc_mixer_control) \
		{.reg = xreg, .rreg = xreg, .shift = xshift, \
		 .rshift = xshift, .min = xmin, .max = xmax, \
		 .invert = xinvert} }
#define SOC_DOUBLE(xname, reg, shift_left, shift_right, max, invert) \
{	.iface = SNDRV_CTL_ELEM_IFACE_MIXER, .name = (xname),\
	.info = snd_soc_info_volsw, .get = snd_soc_get_volsw, \
	.put = snd_soc_put_volsw, \
	.private_value = SOC_DOUBLE_VALUE(reg, shift_left, shift_right, \
					  max, invert, 0) }
#define SOC_DOUBLE_STS(xname, reg, shift_left, shift_right, max, invert) \
{									\
	.iface = SNDRV_CTL_ELEM_IFACE_MIXER, .name = (xname),		\
	.info = snd_soc_info_volsw, .get = snd_soc_get_volsw,		\
	.access = SNDRV_CTL_ELEM_ACCESS_READ |				\
		SNDRV_CTL_ELEM_ACCESS_VOLATILE,				\
	.private_value = SOC_DOUBLE_VALUE(reg, shift_left, shift_right,	\
					  max, invert, 0) }
#define SOC_DOUBLE_R(xname, reg_left, reg_right, xshift, xmax, xinvert) \
{	.iface = SNDRV_CTL_ELEM_IFACE_MIXER, .name = (xname), \
	.info = snd_soc_info_volsw, \
	.get = snd_soc_get_volsw, .put = snd_soc_put_volsw, \
	.private_value = SOC_DOUBLE_R_VALUE(reg_left, reg_right, xshift, \
					    xmax, xinvert) }
#define SOC_DOUBLE_R_RANGE(xname, reg_left, reg_right, xshift, xmin, \
			   xmax, xinvert)		\
{	.iface = SNDRV_CTL_ELEM_IFACE_MIXER, .name = (xname),\
	.info = snd_soc_info_volsw_range, \
	.get = snd_soc_get_volsw_range, .put = snd_soc_put_volsw_range, \
	.private_value = SOC_DOUBLE_R_RANGE_VALUE(reg_left, reg_right, \
					    xshift, xmin, xmax, xinvert) }
#define SOC_DOUBLE_TLV(xname, reg, shift_left, shift_right, max, invert, tlv_array) \
{	.iface = SNDRV_CTL_ELEM_IFACE_MIXER, .name = (xname),\
	.access = SNDRV_CTL_ELEM_ACCESS_TLV_READ |\
		 SNDRV_CTL_ELEM_ACCESS_READWRITE,\
	.tlv.p = (tlv_array), \
	.info = snd_soc_info_volsw, .get = snd_soc_get_volsw, \
	.put = snd_soc_put_volsw, \
	.private_value = SOC_DOUBLE_VALUE(reg, shift_left, shift_right, \
					  max, invert, 0) }
#define SOC_DOUBLE_SX_TLV(xname, xreg, shift_left, shift_right, xmin, xmax, tlv_array) \
{       .iface = SNDRV_CTL_ELEM_IFACE_MIXER, .name = (xname), \
	.access = SNDRV_CTL_ELEM_ACCESS_TLV_READ | \
	SNDRV_CTL_ELEM_ACCESS_READWRITE, \
	.tlv.p  = (tlv_array), \
	.info = snd_soc_info_volsw_sx, \
	.get = snd_soc_get_volsw_sx, \
	.put = snd_soc_put_volsw_sx, \
	.private_value = (unsigned long)&(struct soc_mixer_control) \
		{.reg = xreg, .rreg = xreg, \
		.shift = shift_left, .rshift = shift_right, \
		.max = xmax, .min = xmin} }
#define SOC_DOUBLE_RANGE_TLV(xname, xreg, xshift_left, xshift_right, xmin, xmax, \
			     xinvert, tlv_array) \
{	.iface = SNDRV_CTL_ELEM_IFACE_MIXER, .name = (xname),\
	.access = SNDRV_CTL_ELEM_ACCESS_TLV_READ |\
		  SNDRV_CTL_ELEM_ACCESS_READWRITE,\
	.tlv.p = (tlv_array), \
	.info = snd_soc_info_volsw, \
	.get = snd_soc_get_volsw, .put = snd_soc_put_volsw, \
	.private_value = (unsigned long)&(struct soc_mixer_control) \
		{.reg = xreg, .rreg = xreg, \
		 .shift = xshift_left, .rshift = xshift_right, \
		 .min = xmin, .max = xmax, .invert = xinvert} }
#define SOC_DOUBLE_R_TLV(xname, reg_left, reg_right, xshift, xmax, xinvert, tlv_array) \
{	.iface = SNDRV_CTL_ELEM_IFACE_MIXER, .name = (xname),\
	.access = SNDRV_CTL_ELEM_ACCESS_TLV_READ |\
		 SNDRV_CTL_ELEM_ACCESS_READWRITE,\
	.tlv.p = (tlv_array), \
	.info = snd_soc_info_volsw, \
	.get = snd_soc_get_volsw, .put = snd_soc_put_volsw, \
	.private_value = SOC_DOUBLE_R_VALUE(reg_left, reg_right, xshift, \
					    xmax, xinvert) }
#define SOC_DOUBLE_R_RANGE_TLV(xname, reg_left, reg_right, xshift, xmin, \
			       xmax, xinvert, tlv_array)		\
{	.iface = SNDRV_CTL_ELEM_IFACE_MIXER, .name = (xname),\
	.access = SNDRV_CTL_ELEM_ACCESS_TLV_READ |\
		 SNDRV_CTL_ELEM_ACCESS_READWRITE,\
	.tlv.p = (tlv_array), \
	.info = snd_soc_info_volsw_range, \
	.get = snd_soc_get_volsw_range, .put = snd_soc_put_volsw_range, \
	.private_value = SOC_DOUBLE_R_RANGE_VALUE(reg_left, reg_right, \
					    xshift, xmin, xmax, xinvert) }
#define SOC_DOUBLE_R_SX_TLV(xname, xreg, xrreg, xshift, xmin, xmax, tlv_array) \
{       .iface = SNDRV_CTL_ELEM_IFACE_MIXER, .name = (xname), \
	.access = SNDRV_CTL_ELEM_ACCESS_TLV_READ | \
	SNDRV_CTL_ELEM_ACCESS_READWRITE, \
	.tlv.p  = (tlv_array), \
	.info = snd_soc_info_volsw_sx, \
	.get = snd_soc_get_volsw_sx, \
	.put = snd_soc_put_volsw_sx, \
	.private_value = (unsigned long)&(struct soc_mixer_control) \
		{.reg = xreg, .rreg = xrreg, \
		.shift = xshift, .rshift = xshift, \
		.max = xmax, .min = xmin} }
#define SOC_DOUBLE_R_S_TLV(xname, reg_left, reg_right, xshift, xmin, xmax, xsign_bit, xinvert, tlv_array) \
{	.iface = SNDRV_CTL_ELEM_IFACE_MIXER, .name = (xname),\
	.access = SNDRV_CTL_ELEM_ACCESS_TLV_READ |\
		 SNDRV_CTL_ELEM_ACCESS_READWRITE,\
	.tlv.p = (tlv_array), \
	.info = snd_soc_info_volsw, \
	.get = snd_soc_get_volsw, .put = snd_soc_put_volsw, \
	.private_value = SOC_DOUBLE_R_S_VALUE(reg_left, reg_right, xshift, \
					    xmin, xmax, xsign_bit, xinvert) }
#define SOC_SINGLE_S_TLV(xname, xreg, xshift, xmin, xmax, xsign_bit, xinvert, tlv_array) \
	SOC_DOUBLE_R_S_TLV(xname, xreg, xreg, xshift, xmin, xmax, xsign_bit, xinvert, tlv_array)
#define SOC_SINGLE_S8_TLV(xname, xreg, xmin, xmax, tlv_array) \
{	.iface  = SNDRV_CTL_ELEM_IFACE_MIXER, .name = (xname), \
	.access = SNDRV_CTL_ELEM_ACCESS_TLV_READ | \
		  SNDRV_CTL_ELEM_ACCESS_READWRITE, \
	.tlv.p  = (tlv_array), \
	.info = snd_soc_info_volsw, .get = snd_soc_get_volsw,\
	.put = snd_soc_put_volsw, \
	.private_value = (unsigned long)&(struct soc_mixer_control) \
	{.reg = xreg, .rreg = xreg,  \
	 .min = xmin, .max = xmax, \
	.sign_bit = 7,} }
#define SOC_DOUBLE_S8_TLV(xname, xreg, xmin, xmax, tlv_array) \
{	.iface  = SNDRV_CTL_ELEM_IFACE_MIXER, .name = (xname), \
	.access = SNDRV_CTL_ELEM_ACCESS_TLV_READ | \
		  SNDRV_CTL_ELEM_ACCESS_READWRITE, \
	.tlv.p  = (tlv_array), \
	.info = snd_soc_info_volsw, .get = snd_soc_get_volsw,\
	.put = snd_soc_put_volsw, \
	.private_value = SOC_DOUBLE_S_VALUE(xreg, 0, 8, xmin, xmax, 7, 0, 0) }
#define SOC_ENUM_DOUBLE(xreg, xshift_l, xshift_r, xitems, xtexts) \
{	.reg = xreg, .shift_l = xshift_l, .shift_r = xshift_r, \
	.items = xitems, .texts = xtexts, \
	.mask = xitems ? roundup_pow_of_two(xitems) - 1 : 0}
#define SOC_ENUM_SINGLE(xreg, xshift, xitems, xtexts) \
	SOC_ENUM_DOUBLE(xreg, xshift, xshift, xitems, xtexts)
#define SOC_ENUM_SINGLE_EXT(xitems, xtexts) \
{	.items = xitems, .texts = xtexts }
#define SOC_VALUE_ENUM_DOUBLE(xreg, xshift_l, xshift_r, xmask, xitems, xtexts, xvalues) \
{	.reg = xreg, .shift_l = xshift_l, .shift_r = xshift_r, \
	.mask = xmask, .items = xitems, .texts = xtexts, .values = xvalues}
#define SOC_VALUE_ENUM_SINGLE(xreg, xshift, xmask, xitems, xtexts, xvalues) \
	SOC_VALUE_ENUM_DOUBLE(xreg, xshift, xshift, xmask, xitems, xtexts, xvalues)
#define SOC_VALUE_ENUM_SINGLE_AUTODISABLE(xreg, xshift, xmask, xitems, xtexts, xvalues) \
{	.reg = xreg, .shift_l = xshift, .shift_r = xshift, \
	.mask = xmask, .items = xitems, .texts = xtexts, \
	.values = xvalues, .autodisable = 1}
#define SOC_ENUM_SINGLE_VIRT(xitems, xtexts) \
	SOC_ENUM_SINGLE(SND_SOC_NOPM, 0, xitems, xtexts)
#define SOC_ENUM(xname, xenum) \
{	.iface = SNDRV_CTL_ELEM_IFACE_MIXER, .name = xname,\
	.info = snd_soc_info_enum_double, \
	.get = snd_soc_get_enum_double, .put = snd_soc_put_enum_double, \
	.private_value = (unsigned long)&xenum }
#define SOC_SINGLE_EXT(xname, xreg, xshift, xmax, xinvert,\
	 xhandler_get, xhandler_put) \
{	.iface = SNDRV_CTL_ELEM_IFACE_MIXER, .name = xname, \
	.info = snd_soc_info_volsw, \
	.get = xhandler_get, .put = xhandler_put, \
	.private_value = SOC_SINGLE_VALUE(xreg, xshift, xmax, xinvert, 0) }
#define SOC_DOUBLE_EXT(xname, reg, shift_left, shift_right, max, invert,\
	 xhandler_get, xhandler_put) \
{	.iface = SNDRV_CTL_ELEM_IFACE_MIXER, .name = (xname),\
	.info = snd_soc_info_volsw, \
	.get = xhandler_get, .put = xhandler_put, \
	.private_value = \
		SOC_DOUBLE_VALUE(reg, shift_left, shift_right, max, invert, 0) }
#define SOC_DOUBLE_R_EXT(xname, reg_left, reg_right, xshift, xmax, xinvert,\
	 xhandler_get, xhandler_put) \
{	.iface = SNDRV_CTL_ELEM_IFACE_MIXER, .name = (xname), \
	.info = snd_soc_info_volsw, \
	.get = xhandler_get, .put = xhandler_put, \
	.private_value = SOC_DOUBLE_R_VALUE(reg_left, reg_right, xshift, \
					    xmax, xinvert) }
#define SOC_SINGLE_EXT_TLV(xname, xreg, xshift, xmax, xinvert,\
	 xhandler_get, xhandler_put, tlv_array) \
{	.iface = SNDRV_CTL_ELEM_IFACE_MIXER, .name = xname, \
	.access = SNDRV_CTL_ELEM_ACCESS_TLV_READ |\
		 SNDRV_CTL_ELEM_ACCESS_READWRITE,\
	.tlv.p = (tlv_array), \
	.info = snd_soc_info_volsw, \
	.get = xhandler_get, .put = xhandler_put, \
	.private_value = SOC_SINGLE_VALUE(xreg, xshift, xmax, xinvert, 0) }
#define SOC_SINGLE_RANGE_EXT_TLV(xname, xreg, xshift, xmin, xmax, xinvert, \
				 xhandler_get, xhandler_put, tlv_array) \
{	.iface = SNDRV_CTL_ELEM_IFACE_MIXER, .name = (xname),\
	.access = SNDRV_CTL_ELEM_ACCESS_TLV_READ |\
		 SNDRV_CTL_ELEM_ACCESS_READWRITE,\
	.tlv.p = (tlv_array), \
	.info = snd_soc_info_volsw_range, \
	.get = xhandler_get, .put = xhandler_put, \
	.private_value = (unsigned long)&(struct soc_mixer_control) \
		{.reg = xreg, .rreg = xreg, .shift = xshift, \
		 .rshift = xshift, .min = xmin, .max = xmax, \
		 .invert = xinvert} }
#define SOC_DOUBLE_EXT_TLV(xname, xreg, shift_left, shift_right, xmax, xinvert,\
	 xhandler_get, xhandler_put, tlv_array) \
{	.iface = SNDRV_CTL_ELEM_IFACE_MIXER, .name = (xname), \
	.access = SNDRV_CTL_ELEM_ACCESS_TLV_READ | \
		 SNDRV_CTL_ELEM_ACCESS_READWRITE, \
	.tlv.p = (tlv_array), \
	.info = snd_soc_info_volsw, \
	.get = xhandler_get, .put = xhandler_put, \
	.private_value = SOC_DOUBLE_VALUE(xreg, shift_left, shift_right, \
					  xmax, xinvert, 0) }
#define SOC_DOUBLE_R_EXT_TLV(xname, reg_left, reg_right, xshift, xmax, xinvert,\
	 xhandler_get, xhandler_put, tlv_array) \
{	.iface = SNDRV_CTL_ELEM_IFACE_MIXER, .name = (xname), \
	.access = SNDRV_CTL_ELEM_ACCESS_TLV_READ | \
		 SNDRV_CTL_ELEM_ACCESS_READWRITE, \
	.tlv.p = (tlv_array), \
	.info = snd_soc_info_volsw, \
	.get = xhandler_get, .put = xhandler_put, \
	.private_value = SOC_DOUBLE_R_VALUE(reg_left, reg_right, xshift, \
					    xmax, xinvert) }
#define SOC_DOUBLE_R_S_EXT_TLV(xname, reg_left, reg_right, xshift, xmin, xmax, \
			       xsign_bit, xinvert, xhandler_get, xhandler_put, \
			       tlv_array) \
{	.iface = SNDRV_CTL_ELEM_IFACE_MIXER, .name = (xname), \
	.access = SNDRV_CTL_ELEM_ACCESS_TLV_READ | \
		  SNDRV_CTL_ELEM_ACCESS_READWRITE, \
	.tlv.p = (tlv_array), \
	.info = snd_soc_info_volsw, \
	.get = xhandler_get, .put = xhandler_put, \
	.private_value = SOC_DOUBLE_R_S_VALUE(reg_left, reg_right, xshift, \
					      xmin, xmax, xsign_bit, xinvert) }
#define SOC_SINGLE_S_EXT_TLV(xname, xreg, xshift, xmin, xmax, \
			     xsign_bit, xinvert, xhandler_get, xhandler_put, \
			     tlv_array) \
	SOC_DOUBLE_R_S_EXT_TLV(xname, xreg, xreg, xshift, xmin, xmax, \
			       xsign_bit, xinvert, xhandler_get, xhandler_put, \
			       tlv_array)
#define SOC_SINGLE_BOOL_EXT(xname, xdata, xhandler_get, xhandler_put) \
{	.iface = SNDRV_CTL_ELEM_IFACE_MIXER, .name = xname, \
	.info = snd_soc_info_bool_ext, \
	.get = xhandler_get, .put = xhandler_put, \
	.private_value = xdata }
#define SOC_ENUM_EXT(xname, xenum, xhandler_get, xhandler_put) \
{	.iface = SNDRV_CTL_ELEM_IFACE_MIXER, .name = xname, \
	.info = snd_soc_info_enum_double, \
	.get = xhandler_get, .put = xhandler_put, \
	.private_value = (unsigned long)&xenum }
#define SOC_VALUE_ENUM_EXT(xname, xenum, xhandler_get, xhandler_put) \
	SOC_ENUM_EXT(xname, xenum, xhandler_get, xhandler_put)

#define SND_SOC_BYTES(xname, xbase, xregs)		      \
{	.iface = SNDRV_CTL_ELEM_IFACE_MIXER, .name = xname,   \
	.info = snd_soc_bytes_info, .get = snd_soc_bytes_get, \
	.put = snd_soc_bytes_put, .private_value =	      \
		((unsigned long)&(struct soc_bytes)           \
		{.base = xbase, .num_regs = xregs }) }
#define SND_SOC_BYTES_E(xname, xbase, xregs, xhandler_get, xhandler_put) \
{	.iface = SNDRV_CTL_ELEM_IFACE_MIXER, .name = xname, \
	.info = snd_soc_bytes_info, .get = xhandler_get, \
	.put = xhandler_put, .private_value = \
		((unsigned long)&(struct soc_bytes) \
		{.base = xbase, .num_regs = xregs }) }

#define SND_SOC_BYTES_MASK(xname, xbase, xregs, xmask)	      \
{	.iface = SNDRV_CTL_ELEM_IFACE_MIXER, .name = xname,   \
	.info = snd_soc_bytes_info, .get = snd_soc_bytes_get, \
	.put = snd_soc_bytes_put, .private_value =	      \
		((unsigned long)&(struct soc_bytes)           \
		{.base = xbase, .num_regs = xregs,	      \
		 .mask = xmask }) }

/*
 * SND_SOC_BYTES_EXT is deprecated, please USE SND_SOC_BYTES_TLV instead
 */
#define SND_SOC_BYTES_EXT(xname, xcount, xhandler_get, xhandler_put) \
{	.iface = SNDRV_CTL_ELEM_IFACE_MIXER, .name = xname, \
	.info = snd_soc_bytes_info_ext, \
	.get = xhandler_get, .put = xhandler_put, \
	.private_value = (unsigned long)&(struct soc_bytes_ext) \
		{.max = xcount} }
#define SND_SOC_BYTES_TLV(xname, xcount, xhandler_get, xhandler_put) \
{	.iface = SNDRV_CTL_ELEM_IFACE_MIXER, .name = xname, \
	.access = SNDRV_CTL_ELEM_ACCESS_TLV_READWRITE | \
		  SNDRV_CTL_ELEM_ACCESS_TLV_CALLBACK, \
	.tlv.c = (snd_soc_bytes_tlv_callback), \
	.info = snd_soc_bytes_info_ext, \
	.private_value = (unsigned long)&(struct soc_bytes_ext) \
		{.max = xcount, .get = xhandler_get, .put = xhandler_put, } }
#define SOC_SINGLE_XR_SX(xname, xregbase, xregcount, xnbits, \
		xmin, xmax, xinvert) \
{	.iface = SNDRV_CTL_ELEM_IFACE_MIXER, .name = (xname), \
	.info = snd_soc_info_xr_sx, .get = snd_soc_get_xr_sx, \
	.put = snd_soc_put_xr_sx, \
	.private_value = (unsigned long)&(struct soc_mreg_control) \
		{.regbase = xregbase, .regcount = xregcount, .nbits = xnbits, \
		.invert = xinvert, .min = xmin, .max = xmax} }

#define SOC_SINGLE_STROBE(xname, xreg, xshift, xinvert) \
	SOC_SINGLE_EXT(xname, xreg, xshift, 1, xinvert, \
		snd_soc_get_strobe, snd_soc_put_strobe)

/*
 * Simplified versions of above macros, declaring a struct and calculating
 * ARRAY_SIZE internally
 */
#define SOC_ENUM_DOUBLE_DECL(name, xreg, xshift_l, xshift_r, xtexts) \
	const struct soc_enum name = SOC_ENUM_DOUBLE(xreg, xshift_l, xshift_r, \
						ARRAY_SIZE(xtexts), xtexts)
#define SOC_ENUM_SINGLE_DECL(name, xreg, xshift, xtexts) \
	SOC_ENUM_DOUBLE_DECL(name, xreg, xshift, xshift, xtexts)
#define SOC_ENUM_SINGLE_EXT_DECL(name, xtexts) \
	const struct soc_enum name = SOC_ENUM_SINGLE_EXT(ARRAY_SIZE(xtexts), xtexts)
#define SOC_VALUE_ENUM_DOUBLE_DECL(name, xreg, xshift_l, xshift_r, xmask, xtexts, xvalues) \
	const struct soc_enum name = SOC_VALUE_ENUM_DOUBLE(xreg, xshift_l, xshift_r, xmask, \
							ARRAY_SIZE(xtexts), xtexts, xvalues)
#define SOC_VALUE_ENUM_SINGLE_DECL(name, xreg, xshift, xmask, xtexts, xvalues) \
	SOC_VALUE_ENUM_DOUBLE_DECL(name, xreg, xshift, xshift, xmask, xtexts, xvalues)

#define SOC_VALUE_ENUM_SINGLE_AUTODISABLE_DECL(name, xreg, xshift, xmask, xtexts, xvalues) \
	const struct soc_enum name = SOC_VALUE_ENUM_SINGLE_AUTODISABLE(xreg, \
		xshift, xmask, ARRAY_SIZE(xtexts), xtexts, xvalues)

#define SOC_ENUM_SINGLE_VIRT_DECL(name, xtexts) \
	const struct soc_enum name = SOC_ENUM_SINGLE_VIRT(ARRAY_SIZE(xtexts), xtexts)

struct snd_jack;
struct snd_soc_card;
struct snd_soc_pcm_stream;
struct snd_soc_ops;
struct snd_soc_pcm_runtime;
struct snd_soc_dai;
struct snd_soc_dai_driver;
struct snd_soc_dai_link;
struct snd_soc_component;
struct snd_soc_component_driver;
struct soc_enum;
struct snd_soc_jack;
struct snd_soc_jack_zone;
struct snd_soc_jack_pin;

#include <sound/soc-dapm.h>
#include <sound/soc-dpcm.h>
#include <sound/soc-topology.h>

struct snd_soc_jack_gpio;

enum snd_soc_pcm_subclass {
	SND_SOC_PCM_CLASS_PCM	= 0,
	SND_SOC_PCM_CLASS_BE	= 1,
};

int snd_soc_register_card(struct snd_soc_card *card);
void snd_soc_unregister_card(struct snd_soc_card *card);
int devm_snd_soc_register_card(struct device *dev, struct snd_soc_card *card);
#ifdef CONFIG_PM_SLEEP
int snd_soc_suspend(struct device *dev);
int snd_soc_resume(struct device *dev);
#else
static inline int snd_soc_suspend(struct device *dev)
{
	return 0;
}

static inline int snd_soc_resume(struct device *dev)
{
	return 0;
}
#endif
int snd_soc_poweroff(struct device *dev);
int snd_soc_component_initialize(struct snd_soc_component *component,
				 const struct snd_soc_component_driver *driver,
				 struct device *dev);
int snd_soc_add_component(struct snd_soc_component *component,
			  struct snd_soc_dai_driver *dai_drv,
			  int num_dai);
int snd_soc_register_component(struct device *dev,
			 const struct snd_soc_component_driver *component_driver,
			 struct snd_soc_dai_driver *dai_drv, int num_dai);
int devm_snd_soc_register_component(struct device *dev,
			 const struct snd_soc_component_driver *component_driver,
			 struct snd_soc_dai_driver *dai_drv, int num_dai);
void snd_soc_unregister_component(struct device *dev);
void snd_soc_unregister_component_by_driver(struct device *dev,
			 const struct snd_soc_component_driver *component_driver);
struct snd_soc_component *snd_soc_lookup_component_nolocked(struct device *dev,
							    const char *driver_name);
struct snd_soc_component *snd_soc_lookup_component(struct device *dev,
						   const char *driver_name);

int soc_new_pcm(struct snd_soc_pcm_runtime *rtd, int num);
#ifdef CONFIG_SND_SOC_COMPRESS
int snd_soc_new_compress(struct snd_soc_pcm_runtime *rtd, int num);
#else
static inline int snd_soc_new_compress(struct snd_soc_pcm_runtime *rtd, int num)
{
	return 0;
}
#endif

void snd_soc_disconnect_sync(struct device *dev);

struct snd_soc_pcm_runtime *snd_soc_get_pcm_runtime(struct snd_soc_card *card,
				struct snd_soc_dai_link *dai_link);

bool snd_soc_runtime_ignore_pmdown_time(struct snd_soc_pcm_runtime *rtd);

void snd_soc_runtime_action(struct snd_soc_pcm_runtime *rtd,
			    int stream, int action);
static inline void snd_soc_runtime_activate(struct snd_soc_pcm_runtime *rtd,
				     int stream)
{
	snd_soc_runtime_action(rtd, stream, 1);
}
static inline void snd_soc_runtime_deactivate(struct snd_soc_pcm_runtime *rtd,
				       int stream)
{
	snd_soc_runtime_action(rtd, stream, -1);
}

int snd_soc_runtime_calc_hw(struct snd_soc_pcm_runtime *rtd,
			    struct snd_pcm_hardware *hw, int stream);

int snd_soc_runtime_set_dai_fmt(struct snd_soc_pcm_runtime *rtd,
	unsigned int dai_fmt);

#ifdef CONFIG_DMI
int snd_soc_set_dmi_name(struct snd_soc_card *card, const char *flavour);
#else
static inline int snd_soc_set_dmi_name(struct snd_soc_card *card,
				       const char *flavour)
{
	return 0;
}
#endif

/* Utility functions to get clock rates from various things */
int snd_soc_calc_frame_size(int sample_size, int channels, int tdm_slots);
int snd_soc_params_to_frame_size(const struct snd_pcm_hw_params *params);
int snd_soc_calc_bclk(int fs, int sample_size, int channels, int tdm_slots);
int snd_soc_params_to_bclk(const struct snd_pcm_hw_params *parms);
int snd_soc_tdm_params_to_bclk(const struct snd_pcm_hw_params *params,
			       int tdm_width, int tdm_slots, int slot_multiple);

/* set runtime hw params */
int snd_soc_set_runtime_hwparams(struct snd_pcm_substream *substream,
	const struct snd_pcm_hardware *hw);

struct snd_ac97 *snd_soc_alloc_ac97_component(struct snd_soc_component *component);
struct snd_ac97 *snd_soc_new_ac97_component(struct snd_soc_component *component,
	unsigned int id, unsigned int id_mask);
void snd_soc_free_ac97_component(struct snd_ac97 *ac97);

#ifdef CONFIG_SND_SOC_AC97_BUS
int snd_soc_set_ac97_ops(struct snd_ac97_bus_ops *ops);
int snd_soc_set_ac97_ops_of_reset(struct snd_ac97_bus_ops *ops,
		struct platform_device *pdev);

extern struct snd_ac97_bus_ops *soc_ac97_ops;
#else
static inline int snd_soc_set_ac97_ops_of_reset(struct snd_ac97_bus_ops *ops,
	struct platform_device *pdev)
{
	return 0;
}

static inline int snd_soc_set_ac97_ops(struct snd_ac97_bus_ops *ops)
{
	return 0;
}
#endif

/*
 *Controls
 */
struct snd_kcontrol *snd_soc_cnew(const struct snd_kcontrol_new *_template,
				  void *data, const char *long_name,
				  const char *prefix);
int snd_soc_add_component_controls(struct snd_soc_component *component,
	const struct snd_kcontrol_new *controls, unsigned int num_controls);
int snd_soc_add_card_controls(struct snd_soc_card *soc_card,
	const struct snd_kcontrol_new *controls, int num_controls);
int snd_soc_add_dai_controls(struct snd_soc_dai *dai,
	const struct snd_kcontrol_new *controls, int num_controls);
int snd_soc_info_enum_double(struct snd_kcontrol *kcontrol,
	struct snd_ctl_elem_info *uinfo);
int snd_soc_get_enum_double(struct snd_kcontrol *kcontrol,
	struct snd_ctl_elem_value *ucontrol);
int snd_soc_put_enum_double(struct snd_kcontrol *kcontrol,
	struct snd_ctl_elem_value *ucontrol);
int snd_soc_info_volsw(struct snd_kcontrol *kcontrol,
	struct snd_ctl_elem_info *uinfo);
int snd_soc_info_volsw_sx(struct snd_kcontrol *kcontrol,
			  struct snd_ctl_elem_info *uinfo);
#define snd_soc_info_bool_ext		snd_ctl_boolean_mono_info
int snd_soc_get_volsw(struct snd_kcontrol *kcontrol,
	struct snd_ctl_elem_value *ucontrol);
int snd_soc_put_volsw(struct snd_kcontrol *kcontrol,
	struct snd_ctl_elem_value *ucontrol);
#define snd_soc_get_volsw_2r snd_soc_get_volsw
#define snd_soc_put_volsw_2r snd_soc_put_volsw
int snd_soc_get_volsw_sx(struct snd_kcontrol *kcontrol,
	struct snd_ctl_elem_value *ucontrol);
int snd_soc_put_volsw_sx(struct snd_kcontrol *kcontrol,
	struct snd_ctl_elem_value *ucontrol);
int snd_soc_info_volsw_range(struct snd_kcontrol *kcontrol,
	struct snd_ctl_elem_info *uinfo);
int snd_soc_put_volsw_range(struct snd_kcontrol *kcontrol,
	struct snd_ctl_elem_value *ucontrol);
int snd_soc_get_volsw_range(struct snd_kcontrol *kcontrol,
	struct snd_ctl_elem_value *ucontrol);
int snd_soc_limit_volume(struct snd_soc_card *card,
	const char *name, int max);
int snd_soc_bytes_info(struct snd_kcontrol *kcontrol,
		       struct snd_ctl_elem_info *uinfo);
int snd_soc_bytes_get(struct snd_kcontrol *kcontrol,
		      struct snd_ctl_elem_value *ucontrol);
int snd_soc_bytes_put(struct snd_kcontrol *kcontrol,
		      struct snd_ctl_elem_value *ucontrol);
int snd_soc_bytes_info_ext(struct snd_kcontrol *kcontrol,
	struct snd_ctl_elem_info *ucontrol);
int snd_soc_bytes_tlv_callback(struct snd_kcontrol *kcontrol, int op_flag,
	unsigned int size, unsigned int __user *tlv);
int snd_soc_info_xr_sx(struct snd_kcontrol *kcontrol,
	struct snd_ctl_elem_info *uinfo);
int snd_soc_get_xr_sx(struct snd_kcontrol *kcontrol,
	struct snd_ctl_elem_value *ucontrol);
int snd_soc_put_xr_sx(struct snd_kcontrol *kcontrol,
	struct snd_ctl_elem_value *ucontrol);
int snd_soc_get_strobe(struct snd_kcontrol *kcontrol,
	struct snd_ctl_elem_value *ucontrol);
int snd_soc_put_strobe(struct snd_kcontrol *kcontrol,
	struct snd_ctl_elem_value *ucontrol);

enum snd_soc_trigger_order {
						/* start			stop		     */
	SND_SOC_TRIGGER_ORDER_DEFAULT	= 0,	/* Link->Component->DAI		DAI->Component->Link */
	SND_SOC_TRIGGER_ORDER_LDC,		/* Link->DAI->Component		Component->DAI->Link */

	SND_SOC_TRIGGER_ORDER_MAX,
};

/* SoC PCM stream information */
struct snd_soc_pcm_stream {
	const char *stream_name;
	u64 formats;			/* SNDRV_PCM_FMTBIT_* */
	u32 subformats;			/* for S32_LE format, SNDRV_PCM_SUBFMTBIT_* */
	unsigned int rates;		/* SNDRV_PCM_RATE_* */
	unsigned int rate_min;		/* min rate */
	unsigned int rate_max;		/* max rate */
	unsigned int channels_min;	/* min channels */
	unsigned int channels_max;	/* max channels */
	unsigned int sig_bits;		/* number of bits of content */
};

/* SoC audio ops */
struct snd_soc_ops {
	int (*startup)(struct snd_pcm_substream *);
	void (*shutdown)(struct snd_pcm_substream *);
	int (*hw_params)(struct snd_pcm_substream *, struct snd_pcm_hw_params *);
	int (*hw_free)(struct snd_pcm_substream *);
	int (*prepare)(struct snd_pcm_substream *);
	int (*trigger)(struct snd_pcm_substream *, int);
};

struct snd_soc_compr_ops {
	int (*startup)(struct snd_compr_stream *);
	void (*shutdown)(struct snd_compr_stream *);
	int (*set_params)(struct snd_compr_stream *);
};

struct snd_soc_component*
snd_soc_rtdcom_lookup(struct snd_soc_pcm_runtime *rtd,
		       const char *driver_name);

struct snd_soc_dai_link_component {
	const char *name;
	struct device_node *of_node;
	const char *dai_name;
	const struct of_phandle_args *dai_args;
};

/*
 * [dai_link->ch_maps Image sample]
 *
 *-------------------------
 * CPU0 <---> Codec0
 *
 * ch-map[0].cpu = 0	ch-map[0].codec = 0
 *
 *-------------------------
 * CPU0 <---> Codec0
 * CPU1 <---> Codec1
 * CPU2 <---> Codec2
 *
 * ch-map[0].cpu = 0	ch-map[0].codec = 0
 * ch-map[1].cpu = 1	ch-map[1].codec = 1
 * ch-map[2].cpu = 2	ch-map[2].codec = 2
 *
 *-------------------------
 * CPU0 <---> Codec0
 * CPU1 <-+-> Codec1
 * CPU2 <-/
 *
 * ch-map[0].cpu = 0	ch-map[0].codec = 0
 * ch-map[1].cpu = 1	ch-map[1].codec = 1
 * ch-map[2].cpu = 2	ch-map[2].codec = 1
 *
 *-------------------------
 * CPU0 <---> Codec0
 * CPU1 <-+-> Codec1
 *	  \-> Codec2
 *
 * ch-map[0].cpu = 0	ch-map[0].codec = 0
 * ch-map[1].cpu = 1	ch-map[1].codec = 1
 * ch-map[2].cpu = 1	ch-map[2].codec = 2
 *
 */
struct snd_soc_dai_link_ch_map {
	unsigned int cpu;
	unsigned int codec;
	unsigned int ch_mask;
};

struct snd_soc_dai_link_codec_ch_map {
	unsigned int connected_cpu_id;
	unsigned int ch_mask;
};

struct snd_soc_dai_link {
	/* config - must be set by machine driver */
	const char *name;			/* Codec name */
	const char *stream_name;		/* Stream name */

	/*
	 * You MAY specify the link's CPU-side device, either by device name,
	 * or by DT/OF node, but not both. If this information is omitted,
	 * the CPU-side DAI is matched using .cpu_dai_name only, which hence
	 * must be globally unique. These fields are currently typically used
	 * only for codec to codec links, or systems using device tree.
	 */
	/*
	 * You MAY specify the DAI name of the CPU DAI. If this information is
	 * omitted, the CPU-side DAI is matched using .cpu_name/.cpu_of_node
	 * only, which only works well when that device exposes a single DAI.
	 */
	struct snd_soc_dai_link_component *cpus;
	unsigned int num_cpus;

	/*
	 * You MUST specify the link's codec, either by device name, or by
	 * DT/OF node, but not both.
	 */
	/* You MUST specify the DAI name within the codec */
	struct snd_soc_dai_link_component *codecs;
	unsigned int num_codecs;

<<<<<<< HEAD
	struct snd_soc_dai_link_codec_ch_map *codec_ch_maps;
=======
	/* num_ch_maps = max(num_cpu, num_codecs) */
	struct snd_soc_dai_link_ch_map *ch_maps;

>>>>>>> 2d5404ca
	/*
	 * You MAY specify the link's platform/PCM/DMA driver, either by
	 * device name, or by DT/OF node, but not both. Some forms of link
	 * do not need a platform. In such case, platforms are not mandatory.
	 */
	struct snd_soc_dai_link_component *platforms;
	unsigned int num_platforms;

	int id;	/* optional ID for machine driver link identification */

	/*
	 * for Codec2Codec
	 */
	const struct snd_soc_pcm_stream *c2c_params;
	unsigned int num_c2c_params;

	unsigned int dai_fmt;           /* format to set on init */

	enum snd_soc_dpcm_trigger trigger[2]; /* trigger type for DPCM */

	/* codec/machine specific init - e.g. add machine controls */
	int (*init)(struct snd_soc_pcm_runtime *rtd);

	/* codec/machine specific exit - dual of init() */
	void (*exit)(struct snd_soc_pcm_runtime *rtd);

	/* optional hw_params re-writing for BE and FE sync */
	int (*be_hw_params_fixup)(struct snd_soc_pcm_runtime *rtd,
			struct snd_pcm_hw_params *params);

	/* machine stream operations */
	const struct snd_soc_ops *ops;
	const struct snd_soc_compr_ops *compr_ops;

	/*
	 * soc_pcm_trigger() start/stop sequence.
	 * see also
	 *	snd_soc_component_driver
	 *	soc_pcm_trigger()
	 */
	enum snd_soc_trigger_order trigger_start;
	enum snd_soc_trigger_order trigger_stop;

	/* Mark this pcm with non atomic ops */
	unsigned int nonatomic:1;

	/* For unidirectional dai links */
	unsigned int playback_only:1;
	unsigned int capture_only:1;

	/* Keep DAI active over suspend */
	unsigned int ignore_suspend:1;

	/* Symmetry requirements */
	unsigned int symmetric_rate:1;
	unsigned int symmetric_channels:1;
	unsigned int symmetric_sample_bits:1;

	/* Do not create a PCM for this DAI link (Backend link) */
	unsigned int no_pcm:1;

	/* This DAI link can route to other DAI links at runtime (Frontend)*/
	unsigned int dynamic:1;

	/* REMOVE ME */
	/* DPCM capture and Playback support */
	unsigned int dpcm_capture:1;
	unsigned int dpcm_playback:1;

	/* DPCM used FE & BE merged format */
	unsigned int dpcm_merged_format:1;
	/* DPCM used FE & BE merged channel */
	unsigned int dpcm_merged_chan:1;
	/* DPCM used FE & BE merged rate */
	unsigned int dpcm_merged_rate:1;

	/* pmdown_time is ignored at stop */
	unsigned int ignore_pmdown_time:1;

	/* Do not create a PCM for this DAI link (Backend link) */
	unsigned int ignore:1;

#ifdef CONFIG_SND_SOC_TOPOLOGY
	struct snd_soc_dobj dobj; /* For topology */
#endif
};

static inline int snd_soc_link_num_ch_map(const struct snd_soc_dai_link *link)
{
	return max(link->num_cpus, link->num_codecs);
}

static inline struct snd_soc_dai_link_component*
snd_soc_link_to_cpu(struct snd_soc_dai_link *link, int n) {
	return &(link)->cpus[n];
}

static inline struct snd_soc_dai_link_component*
snd_soc_link_to_codec(struct snd_soc_dai_link *link, int n) {
	return &(link)->codecs[n];
}

static inline struct snd_soc_dai_link_component*
snd_soc_link_to_platform(struct snd_soc_dai_link *link, int n) {
	return &(link)->platforms[n];
}

#define for_each_link_codecs(link, i, codec)				\
	for ((i) = 0;							\
	     ((i) < link->num_codecs) &&				\
		     ((codec) = snd_soc_link_to_codec(link, i));		\
	     (i)++)

#define for_each_link_platforms(link, i, platform)			\
	for ((i) = 0;							\
	     ((i) < link->num_platforms) &&				\
		     ((platform) = snd_soc_link_to_platform(link, i));	\
	     (i)++)

#define for_each_link_cpus(link, i, cpu)				\
	for ((i) = 0;							\
	     ((i) < link->num_cpus) &&					\
		     ((cpu) = snd_soc_link_to_cpu(link, i));		\
	     (i)++)

#define for_each_link_ch_maps(link, i, ch_map)			\
	for ((i) = 0;						\
	     ((i) < snd_soc_link_num_ch_map(link) &&		\
		      ((ch_map) = link->ch_maps + i));		\
	     (i)++)

/*
 * Sample 1 : Single CPU/Codec/Platform
 *
 * SND_SOC_DAILINK_DEFS(test,
 *	DAILINK_COMP_ARRAY(COMP_CPU("cpu_dai")),
 *	DAILINK_COMP_ARRAY(COMP_CODEC("codec", "codec_dai")),
 *	DAILINK_COMP_ARRAY(COMP_PLATFORM("platform")));
 *
 * struct snd_soc_dai_link link = {
 *	...
 *	SND_SOC_DAILINK_REG(test),
 * };
 *
 * Sample 2 : Multi CPU/Codec, no Platform
 *
 * SND_SOC_DAILINK_DEFS(test,
 *	DAILINK_COMP_ARRAY(COMP_CPU("cpu_dai1"),
 *			   COMP_CPU("cpu_dai2")),
 *	DAILINK_COMP_ARRAY(COMP_CODEC("codec1", "codec_dai1"),
 *			   COMP_CODEC("codec2", "codec_dai2")));
 *
 * struct snd_soc_dai_link link = {
 *	...
 *	SND_SOC_DAILINK_REG(test),
 * };
 *
 * Sample 3 : Define each CPU/Codec/Platform manually
 *
 * SND_SOC_DAILINK_DEF(test_cpu,
 *		DAILINK_COMP_ARRAY(COMP_CPU("cpu_dai1"),
 *				   COMP_CPU("cpu_dai2")));
 * SND_SOC_DAILINK_DEF(test_codec,
 *		DAILINK_COMP_ARRAY(COMP_CODEC("codec1", "codec_dai1"),
 *				   COMP_CODEC("codec2", "codec_dai2")));
 * SND_SOC_DAILINK_DEF(test_platform,
 *		DAILINK_COMP_ARRAY(COMP_PLATFORM("platform")));
 *
 * struct snd_soc_dai_link link = {
 *	...
 *	SND_SOC_DAILINK_REG(test_cpu,
 *			    test_codec,
 *			    test_platform),
 * };
 *
 * Sample 4 : Sample3 without platform
 *
 * struct snd_soc_dai_link link = {
 *	...
 *	SND_SOC_DAILINK_REG(test_cpu,
 *			    test_codec);
 * };
 */

#define SND_SOC_DAILINK_REG1(name)	 SND_SOC_DAILINK_REG3(name##_cpus, name##_codecs, name##_platforms)
#define SND_SOC_DAILINK_REG2(cpu, codec) SND_SOC_DAILINK_REG3(cpu, codec, null_dailink_component)
#define SND_SOC_DAILINK_REG3(cpu, codec, platform)	\
	.cpus		= cpu,				\
	.num_cpus	= ARRAY_SIZE(cpu),		\
	.codecs		= codec,			\
	.num_codecs	= ARRAY_SIZE(codec),		\
	.platforms	= platform,			\
	.num_platforms	= ARRAY_SIZE(platform)

#define SND_SOC_DAILINK_REG(...) \
	CONCATENATE(SND_SOC_DAILINK_REG, COUNT_ARGS(__VA_ARGS__))(__VA_ARGS__)

#define SND_SOC_DAILINK_DEF(name, def...)		\
	static struct snd_soc_dai_link_component name[]	= { def }

#define SND_SOC_DAILINK_DEFS(name, cpu, codec, platform...)	\
	SND_SOC_DAILINK_DEF(name##_cpus, cpu);			\
	SND_SOC_DAILINK_DEF(name##_codecs, codec);		\
	SND_SOC_DAILINK_DEF(name##_platforms, platform)

#define DAILINK_COMP_ARRAY(param...)	param
#define COMP_EMPTY()			{ }
#define COMP_CPU(_dai)			{ .dai_name = _dai, }
#define COMP_CODEC(_name, _dai)		{ .name = _name, .dai_name = _dai, }
#define COMP_PLATFORM(_name)		{ .name = _name }
#define COMP_AUX(_name)			{ .name = _name }
#define COMP_CODEC_CONF(_name)		{ .name = _name }
#define COMP_DUMMY()			/* see snd_soc_fill_dummy_dai() */

extern struct snd_soc_dai_link_component null_dailink_component[0];
<<<<<<< HEAD
extern struct snd_soc_dai_link_component asoc_dummy_dlc;
=======
extern struct snd_soc_dai_link_component snd_soc_dummy_dlc;
>>>>>>> 2d5404ca


struct snd_soc_codec_conf {
	/*
	 * specify device either by device name, or by
	 * DT/OF node, but not both.
	 */
	struct snd_soc_dai_link_component dlc;

	/*
	 * optional map of kcontrol, widget and path name prefixes that are
	 * associated per device
	 */
	const char *name_prefix;
};

struct snd_soc_aux_dev {
	/*
	 * specify multi-codec either by device name, or by
	 * DT/OF node, but not both.
	 */
	struct snd_soc_dai_link_component dlc;

	/* codec/machine specific init - e.g. add machine controls */
	int (*init)(struct snd_soc_component *component);

	void *suse_kabi_padding;	/* XXX SLE-specific kABI placeholder */
};

/* SoC card */
struct snd_soc_card {
	const char *name;
	const char *long_name;
	const char *driver_name;
	const char *components;
#ifdef CONFIG_DMI
	char dmi_longname[80];
#endif /* CONFIG_DMI */

#ifdef CONFIG_PCI
	/*
	 * PCI does not define 0 as invalid, so pci_subsystem_set indicates
	 * whether a value has been written to these fields.
	 */
	unsigned short pci_subsystem_vendor;
	unsigned short pci_subsystem_device;
	bool pci_subsystem_set;
#endif /* CONFIG_PCI */

	char topology_shortname[32];

	struct device *dev;
	struct snd_card *snd_card;
	struct module *owner;

	struct mutex mutex;
	struct mutex dapm_mutex;

	/* Mutex for PCM operations */
	struct mutex pcm_mutex;
	enum snd_soc_pcm_subclass pcm_subclass;

	int (*probe)(struct snd_soc_card *card);
	int (*late_probe)(struct snd_soc_card *card);
	void (*fixup_controls)(struct snd_soc_card *card);
	int (*remove)(struct snd_soc_card *card);

	/* the pre and post PM functions are used to do any PM work before and
	 * after the codec and DAI's do any PM work. */
	int (*suspend_pre)(struct snd_soc_card *card);
	int (*suspend_post)(struct snd_soc_card *card);
	int (*resume_pre)(struct snd_soc_card *card);
	int (*resume_post)(struct snd_soc_card *card);

	/* callbacks */
	int (*set_bias_level)(struct snd_soc_card *,
			      struct snd_soc_dapm_context *dapm,
			      enum snd_soc_bias_level level);
	int (*set_bias_level_post)(struct snd_soc_card *,
				   struct snd_soc_dapm_context *dapm,
				   enum snd_soc_bias_level level);

	int (*add_dai_link)(struct snd_soc_card *,
			    struct snd_soc_dai_link *link);
	void (*remove_dai_link)(struct snd_soc_card *,
			    struct snd_soc_dai_link *link);

	long pmdown_time;

	/* CPU <--> Codec DAI links  */
	struct snd_soc_dai_link *dai_link;  /* predefined links only */
	int num_links;  /* predefined links only */

	struct list_head rtd_list;
	int num_rtd;

	/* optional codec specific configuration */
	struct snd_soc_codec_conf *codec_conf;
	int num_configs;

	/*
	 * optional auxiliary devices such as amplifiers or codecs with DAI
	 * link unused
	 */
	struct snd_soc_aux_dev *aux_dev;
	int num_aux_devs;
	struct list_head aux_comp_list;

	const struct snd_kcontrol_new *controls;
	int num_controls;

	/*
	 * Card-specific routes and widgets.
	 * Note: of_dapm_xxx for Device Tree; Otherwise for driver build-in.
	 */
	const struct snd_soc_dapm_widget *dapm_widgets;
	int num_dapm_widgets;
	const struct snd_soc_dapm_route *dapm_routes;
	int num_dapm_routes;
	const struct snd_soc_dapm_widget *of_dapm_widgets;
	int num_of_dapm_widgets;
	const struct snd_soc_dapm_route *of_dapm_routes;
	int num_of_dapm_routes;

	/* lists of probed devices belonging to this card */
	struct list_head component_dev_list;
	struct list_head list;

	struct list_head widgets;
	struct list_head paths;
	struct list_head dapm_list;
	struct list_head dapm_dirty;

	/* attached dynamic objects */
	struct list_head dobj_list;

	/* Generic DAPM context for the card */
	struct snd_soc_dapm_context dapm;
	struct snd_soc_dapm_stats dapm_stats;
	struct snd_soc_dapm_update *update;

#ifdef CONFIG_DEBUG_FS
	struct dentry *debugfs_card_root;
#endif
#ifdef CONFIG_PM_SLEEP
	struct work_struct deferred_resume_work;
#endif
	u32 pop_time;

	/* bit field */
	unsigned int instantiated:1;
	unsigned int topology_shortname_created:1;
	unsigned int fully_routed:1;
	unsigned int disable_route_checks:1;
	unsigned int probed:1;
	unsigned int component_chaining:1;

	void *drvdata;

	void *suse_kabi_padding;	/* XXX SLE-specific kABI placeholder */
};
#define for_each_card_prelinks(card, i, link)				\
	for ((i) = 0;							\
	     ((i) < (card)->num_links) && ((link) = &(card)->dai_link[i]); \
	     (i)++)
#define for_each_card_pre_auxs(card, i, aux)				\
	for ((i) = 0;							\
	     ((i) < (card)->num_aux_devs) && ((aux) = &(card)->aux_dev[i]); \
	     (i)++)

#define for_each_card_rtds(card, rtd)			\
	list_for_each_entry(rtd, &(card)->rtd_list, list)
#define for_each_card_rtds_safe(card, rtd, _rtd)	\
	list_for_each_entry_safe(rtd, _rtd, &(card)->rtd_list, list)

#define for_each_card_auxs(card, component)			\
	list_for_each_entry(component, &card->aux_comp_list, card_aux_list)
#define for_each_card_auxs_safe(card, component, _comp)	\
	list_for_each_entry_safe(component, _comp,	\
				 &card->aux_comp_list, card_aux_list)

#define for_each_card_components(card, component)			\
	list_for_each_entry(component, &(card)->component_dev_list, card_list)

#define for_each_card_dapms(card, dapm)					\
	list_for_each_entry(dapm, &card->dapm_list, list)

#define for_each_card_widgets(card, w)\
	list_for_each_entry(w, &card->widgets, list)
#define for_each_card_widgets_safe(card, w, _w)	\
	list_for_each_entry_safe(w, _w, &card->widgets, list)


static inline int snd_soc_card_is_instantiated(struct snd_soc_card *card)
{
	return card && card->instantiated;
}

/* SoC machine DAI configuration, glues a codec and cpu DAI together */
struct snd_soc_pcm_runtime {
	struct device *dev;
	struct snd_soc_card *card;
	struct snd_soc_dai_link *dai_link;
	struct snd_pcm_ops ops;

	unsigned int c2c_params_select; /* currently selected c2c_param for dai link */

	/* Dynamic PCM BE runtime data */
	struct snd_soc_dpcm_runtime dpcm[SNDRV_PCM_STREAM_LAST + 1];
	struct snd_soc_dapm_widget *c2c_widget[SNDRV_PCM_STREAM_LAST + 1];

	long pmdown_time;

	/* runtime devices */
	struct snd_pcm *pcm;
	struct snd_compr *compr;

	/*
	 * dais = cpu_dai + codec_dai
	 * see
	 *	soc_new_pcm_runtime()
	 *	snd_soc_rtd_to_cpu()
	 *	snd_soc_rtd_to_codec()
	 */
	struct snd_soc_dai **dais;

	struct delayed_work delayed_work;
	void (*close_delayed_work_func)(struct snd_soc_pcm_runtime *rtd);
#ifdef CONFIG_DEBUG_FS
	struct dentry *debugfs_dpcm_root;
#endif

	unsigned int num; /* 0-based and monotonic increasing */
	struct list_head list; /* rtd list of the soc card */

	/* function mark */
	struct snd_pcm_substream *mark_startup;
	struct snd_pcm_substream *mark_hw_params;
	struct snd_pcm_substream *mark_trigger;
	struct snd_compr_stream  *mark_compr_startup;

	/* bit field */
	unsigned int pop_wait:1;
	unsigned int fe_compr:1; /* for Dynamic PCM */
	unsigned int initialized:1;

<<<<<<< HEAD
	bool initialized;

	void *suse_kabi_padding;	/* XXX SLE-specific kABI placeholder */

=======
	/* CPU/Codec/Platform */
>>>>>>> 2d5404ca
	int num_components;
	struct snd_soc_component *components[] __counted_by(num_components);
};

/* see soc_new_pcm_runtime()  */
#define snd_soc_rtd_to_cpu(rtd, n)   (rtd)->dais[n]
#define snd_soc_rtd_to_codec(rtd, n) (rtd)->dais[n + (rtd)->dai_link->num_cpus]

static inline struct snd_soc_pcm_runtime *
snd_soc_substream_to_rtd(const struct snd_pcm_substream *substream)
{
	return snd_pcm_substream_chip(substream);
}

#define for_each_rtd_components(rtd, i, component)			\
	for ((i) = 0, component = NULL;					\
	     ((i) < rtd->num_components) && ((component) = rtd->components[i]);\
	     (i)++)
#define for_each_rtd_cpu_dais(rtd, i, dai)				\
	for ((i) = 0;							\
	     ((i) < rtd->dai_link->num_cpus) && ((dai) = snd_soc_rtd_to_cpu(rtd, i)); \
	     (i)++)
#define for_each_rtd_codec_dais(rtd, i, dai)				\
	for ((i) = 0;							\
	     ((i) < rtd->dai_link->num_codecs) && ((dai) = snd_soc_rtd_to_codec(rtd, i)); \
	     (i)++)
#define for_each_rtd_dais(rtd, i, dai)					\
	for ((i) = 0;							\
	     ((i) < (rtd)->dai_link->num_cpus + (rtd)->dai_link->num_codecs) &&	\
		     ((dai) = (rtd)->dais[i]);				\
	     (i)++)
#define for_each_rtd_dais_reverse(rtd, i, dai)					\
	for ((i) = (rtd)->dai_link->num_cpus + (rtd)->dai_link->num_codecs - 1;	\
	     (i) >= 0 && ((dai) = (rtd)->dais[i]);				\
	     (i)--)
#define for_each_rtd_ch_maps(rtd, i, ch_maps) for_each_link_ch_maps(rtd->dai_link, i, ch_maps)

void snd_soc_close_delayed_work(struct snd_soc_pcm_runtime *rtd);

/* mixer control */
struct soc_mixer_control {
	int min, max, platform_max;
	int reg, rreg;
	unsigned int shift, rshift;
	unsigned int sign_bit;
	unsigned int invert:1;
	unsigned int autodisable:1;
#ifdef CONFIG_SND_SOC_TOPOLOGY
	struct snd_soc_dobj dobj;
#endif
};

struct soc_bytes {
	int base;
	int num_regs;
	u32 mask;
};

struct soc_bytes_ext {
	int max;
#ifdef CONFIG_SND_SOC_TOPOLOGY
	struct snd_soc_dobj dobj;
#endif
	/* used for TLV byte control */
	int (*get)(struct snd_kcontrol *kcontrol, unsigned int __user *bytes,
			unsigned int size);
	int (*put)(struct snd_kcontrol *kcontrol, const unsigned int __user *bytes,
			unsigned int size);
};

/* multi register control */
struct soc_mreg_control {
	long min, max;
	unsigned int regbase, regcount, nbits, invert;
};

/* enumerated kcontrol */
struct soc_enum {
	int reg;
	unsigned char shift_l;
	unsigned char shift_r;
	unsigned int items;
	unsigned int mask;
	const char * const *texts;
	const unsigned int *values;
	unsigned int autodisable:1;
#ifdef CONFIG_SND_SOC_TOPOLOGY
	struct snd_soc_dobj dobj;
#endif
};

static inline bool snd_soc_volsw_is_stereo(const struct soc_mixer_control *mc)
{
	if (mc->reg == mc->rreg && mc->shift == mc->rshift)
		return false;
	/*
	 * mc->reg == mc->rreg && mc->shift != mc->rshift, or
	 * mc->reg != mc->rreg means that the control is
	 * stereo (bits in one register or in two registers)
	 */
	return true;
}

static inline unsigned int snd_soc_enum_val_to_item(const struct soc_enum *e,
	unsigned int val)
{
	unsigned int i;

	if (!e->values)
		return val;

	for (i = 0; i < e->items; i++)
		if (val == e->values[i])
			return i;

	return 0;
}

static inline unsigned int snd_soc_enum_item_to_val(const struct soc_enum *e,
	unsigned int item)
{
	if (!e->values)
		return item;

	return e->values[item];
}

/**
 * snd_soc_kcontrol_component() - Returns the component that registered the
 *  control
 * @kcontrol: The control for which to get the component
 *
 * Note: This function will work correctly if the control has been registered
 * for a component. With snd_soc_add_codec_controls() or via table based
 * setup for either a CODEC or component driver. Otherwise the behavior is
 * undefined.
 */
static inline struct snd_soc_component *snd_soc_kcontrol_component(
	struct snd_kcontrol *kcontrol)
{
	return snd_kcontrol_chip(kcontrol);
}

int snd_soc_util_init(void);
void snd_soc_util_exit(void);

int snd_soc_of_parse_card_name(struct snd_soc_card *card,
			       const char *propname);
int snd_soc_of_parse_audio_simple_widgets(struct snd_soc_card *card,
					  const char *propname);
int snd_soc_of_parse_pin_switches(struct snd_soc_card *card, const char *prop);
int snd_soc_of_get_slot_mask(struct device_node *np,
			     const char *prop_name,
			     unsigned int *mask);
int snd_soc_of_parse_tdm_slot(struct device_node *np,
			      unsigned int *tx_mask,
			      unsigned int *rx_mask,
			      unsigned int *slots,
			      unsigned int *slot_width);
void snd_soc_of_parse_node_prefix(struct device_node *np,
				   struct snd_soc_codec_conf *codec_conf,
				   struct device_node *of_node,
				   const char *propname);
static inline
void snd_soc_of_parse_audio_prefix(struct snd_soc_card *card,
				   struct snd_soc_codec_conf *codec_conf,
				   struct device_node *of_node,
				   const char *propname)
{
	snd_soc_of_parse_node_prefix(card->dev->of_node,
				     codec_conf, of_node, propname);
}

int snd_soc_of_parse_audio_routing(struct snd_soc_card *card,
				   const char *propname);
int snd_soc_of_parse_aux_devs(struct snd_soc_card *card, const char *propname);

unsigned int snd_soc_daifmt_clock_provider_flipped(unsigned int dai_fmt);
unsigned int snd_soc_daifmt_clock_provider_from_bitmap(unsigned int bit_frame);

unsigned int snd_soc_daifmt_parse_format(struct device_node *np, const char *prefix);
unsigned int snd_soc_daifmt_parse_clock_provider_raw(struct device_node *np,
						     const char *prefix,
						     struct device_node **bitclkmaster,
						     struct device_node **framemaster);
#define snd_soc_daifmt_parse_clock_provider_as_bitmap(np, prefix)	\
	snd_soc_daifmt_parse_clock_provider_raw(np, prefix, NULL, NULL)
#define snd_soc_daifmt_parse_clock_provider_as_phandle			\
	snd_soc_daifmt_parse_clock_provider_raw
#define snd_soc_daifmt_parse_clock_provider_as_flag(np, prefix)		\
	snd_soc_daifmt_clock_provider_from_bitmap(			\
		snd_soc_daifmt_parse_clock_provider_as_bitmap(np, prefix))

<<<<<<< HEAD
int snd_soc_get_stream_cpu(struct snd_soc_dai_link *dai_link, int stream);
=======
int snd_soc_get_stream_cpu(const struct snd_soc_dai_link *dai_link, int stream);
>>>>>>> 2d5404ca
int snd_soc_get_dlc(const struct of_phandle_args *args,
		    struct snd_soc_dai_link_component *dlc);
int snd_soc_of_get_dlc(struct device_node *of_node,
		       struct of_phandle_args *args,
		       struct snd_soc_dai_link_component *dlc,
		       int index);
int snd_soc_get_dai_id(struct device_node *ep);
int snd_soc_get_dai_name(const struct of_phandle_args *args,
			 const char **dai_name);
int snd_soc_of_get_dai_name(struct device_node *of_node,
			    const char **dai_name, int index);
int snd_soc_of_get_dai_link_codecs(struct device *dev,
				   struct device_node *of_node,
				   struct snd_soc_dai_link *dai_link);
void snd_soc_of_put_dai_link_codecs(struct snd_soc_dai_link *dai_link);
int snd_soc_of_get_dai_link_cpus(struct device *dev,
				 struct device_node *of_node,
				 struct snd_soc_dai_link *dai_link);
void snd_soc_of_put_dai_link_cpus(struct snd_soc_dai_link *dai_link);

int snd_soc_add_pcm_runtimes(struct snd_soc_card *card,
			     struct snd_soc_dai_link *dai_link,
			     int num_dai_link);
void snd_soc_remove_pcm_runtime(struct snd_soc_card *card,
				struct snd_soc_pcm_runtime *rtd);

void snd_soc_dlc_use_cpu_as_platform(struct snd_soc_dai_link_component *platforms,
				     struct snd_soc_dai_link_component *cpus);
struct of_phandle_args *snd_soc_copy_dai_args(struct device *dev,
					      const struct of_phandle_args *args);
struct snd_soc_dai *snd_soc_get_dai_via_args(const struct of_phandle_args *dai_args);
struct snd_soc_dai *snd_soc_register_dai(struct snd_soc_component *component,
					 struct snd_soc_dai_driver *dai_drv,
					 bool legacy_dai_naming);
struct snd_soc_dai *devm_snd_soc_register_dai(struct device *dev,
					      struct snd_soc_component *component,
					      struct snd_soc_dai_driver *dai_drv,
					      bool legacy_dai_naming);
void snd_soc_unregister_dai(struct snd_soc_dai *dai);

struct snd_soc_dai *snd_soc_find_dai(
	const struct snd_soc_dai_link_component *dlc);
struct snd_soc_dai *snd_soc_find_dai_with_mutex(
	const struct snd_soc_dai_link_component *dlc);

#include <sound/soc-dai.h>

static inline
int snd_soc_fixup_dai_links_platform_name(struct snd_soc_card *card,
					  const char *platform_name)
{
	struct snd_soc_dai_link *dai_link;
	const char *name;
	int i;

	if (!platform_name) /* nothing to do */
		return 0;

	/* set platform name for each dailink */
	for_each_card_prelinks(card, i, dai_link) {
		/* only single platform is supported for now */
		if (dai_link->num_platforms != 1)
			return -EINVAL;

		if (!dai_link->platforms)
			return -EINVAL;

		name = devm_kstrdup(card->dev, platform_name, GFP_KERNEL);
		if (!name)
			return -ENOMEM;

		/* only single platform is supported for now */
		dai_link->platforms->name = name;
	}

	return 0;
}

#ifdef CONFIG_DEBUG_FS
extern struct dentry *snd_soc_debugfs_root;
#endif

extern const struct dev_pm_ops snd_soc_pm_ops;

/*
 *	DAPM helper functions
 */
enum snd_soc_dapm_subclass {
	SND_SOC_DAPM_CLASS_ROOT		= 0,
	SND_SOC_DAPM_CLASS_RUNTIME	= 1,
};

static inline void _snd_soc_dapm_mutex_lock_root_c(struct snd_soc_card *card)
{
	mutex_lock_nested(&card->dapm_mutex, SND_SOC_DAPM_CLASS_ROOT);
}

static inline void _snd_soc_dapm_mutex_lock_c(struct snd_soc_card *card)
{
	mutex_lock_nested(&card->dapm_mutex, SND_SOC_DAPM_CLASS_RUNTIME);
}

static inline void _snd_soc_dapm_mutex_unlock_c(struct snd_soc_card *card)
{
	mutex_unlock(&card->dapm_mutex);
}

static inline void _snd_soc_dapm_mutex_assert_held_c(struct snd_soc_card *card)
{
	lockdep_assert_held(&card->dapm_mutex);
}

static inline void _snd_soc_dapm_mutex_lock_root_d(struct snd_soc_dapm_context *dapm)
{
	_snd_soc_dapm_mutex_lock_root_c(dapm->card);
}

static inline void _snd_soc_dapm_mutex_lock_d(struct snd_soc_dapm_context *dapm)
{
	_snd_soc_dapm_mutex_lock_c(dapm->card);
}

static inline void _snd_soc_dapm_mutex_unlock_d(struct snd_soc_dapm_context *dapm)
{
	_snd_soc_dapm_mutex_unlock_c(dapm->card);
}

static inline void _snd_soc_dapm_mutex_assert_held_d(struct snd_soc_dapm_context *dapm)
{
	_snd_soc_dapm_mutex_assert_held_c(dapm->card);
}

#define snd_soc_dapm_mutex_lock_root(x) _Generic((x),			\
	struct snd_soc_card * :		_snd_soc_dapm_mutex_lock_root_c, \
	struct snd_soc_dapm_context * :	_snd_soc_dapm_mutex_lock_root_d)(x)
#define snd_soc_dapm_mutex_lock(x) _Generic((x),			\
	struct snd_soc_card * :		_snd_soc_dapm_mutex_lock_c,	\
	struct snd_soc_dapm_context * :	_snd_soc_dapm_mutex_lock_d)(x)
#define snd_soc_dapm_mutex_unlock(x) _Generic((x),			\
	struct snd_soc_card * :		_snd_soc_dapm_mutex_unlock_c,	\
	struct snd_soc_dapm_context * :	_snd_soc_dapm_mutex_unlock_d)(x)
#define snd_soc_dapm_mutex_assert_held(x) _Generic((x),			\
	struct snd_soc_card * :		_snd_soc_dapm_mutex_assert_held_c, \
	struct snd_soc_dapm_context * :	_snd_soc_dapm_mutex_assert_held_d)(x)

/*
 *	PCM helper functions
 */
static inline void _snd_soc_dpcm_mutex_lock_c(struct snd_soc_card *card)
{
	mutex_lock_nested(&card->pcm_mutex, card->pcm_subclass);
}

static inline void _snd_soc_dpcm_mutex_unlock_c(struct snd_soc_card *card)
{
	mutex_unlock(&card->pcm_mutex);
}

static inline void _snd_soc_dpcm_mutex_assert_held_c(struct snd_soc_card *card)
{
	lockdep_assert_held(&card->pcm_mutex);
}

static inline void _snd_soc_dpcm_mutex_lock_r(struct snd_soc_pcm_runtime *rtd)
{
	_snd_soc_dpcm_mutex_lock_c(rtd->card);
}

static inline void _snd_soc_dpcm_mutex_unlock_r(struct snd_soc_pcm_runtime *rtd)
{
	_snd_soc_dpcm_mutex_unlock_c(rtd->card);
}

static inline void _snd_soc_dpcm_mutex_assert_held_r(struct snd_soc_pcm_runtime *rtd)
{
	_snd_soc_dpcm_mutex_assert_held_c(rtd->card);
}

#define snd_soc_dpcm_mutex_lock(x) _Generic((x),			\
	 struct snd_soc_card * :	_snd_soc_dpcm_mutex_lock_c,	\
	 struct snd_soc_pcm_runtime * :	_snd_soc_dpcm_mutex_lock_r)(x)

#define snd_soc_dpcm_mutex_unlock(x) _Generic((x),			\
	 struct snd_soc_card * :	_snd_soc_dpcm_mutex_unlock_c,	\
	 struct snd_soc_pcm_runtime * :	_snd_soc_dpcm_mutex_unlock_r)(x)

#define snd_soc_dpcm_mutex_assert_held(x) _Generic((x),		\
	struct snd_soc_card * :		_snd_soc_dpcm_mutex_assert_held_c, \
	struct snd_soc_pcm_runtime * :	_snd_soc_dpcm_mutex_assert_held_r)(x)

#include <sound/soc-component.h>
#include <sound/soc-card.h>
#include <sound/soc-jack.h>

#endif<|MERGE_RESOLUTION|>--- conflicted
+++ resolved
@@ -720,11 +720,6 @@
 	unsigned int ch_mask;
 };
 
-struct snd_soc_dai_link_codec_ch_map {
-	unsigned int connected_cpu_id;
-	unsigned int ch_mask;
-};
-
 struct snd_soc_dai_link {
 	/* config - must be set by machine driver */
 	const char *name;			/* Codec name */
@@ -753,13 +748,9 @@
 	struct snd_soc_dai_link_component *codecs;
 	unsigned int num_codecs;
 
-<<<<<<< HEAD
-	struct snd_soc_dai_link_codec_ch_map *codec_ch_maps;
-=======
 	/* num_ch_maps = max(num_cpu, num_codecs) */
 	struct snd_soc_dai_link_ch_map *ch_maps;
 
->>>>>>> 2d5404ca
 	/*
 	 * You MAY specify the link's platform/PCM/DMA driver, either by
 	 * device name, or by DT/OF node, but not both. Some forms of link
@@ -975,11 +966,7 @@
 #define COMP_DUMMY()			/* see snd_soc_fill_dummy_dai() */
 
 extern struct snd_soc_dai_link_component null_dailink_component[0];
-<<<<<<< HEAD
-extern struct snd_soc_dai_link_component asoc_dummy_dlc;
-=======
 extern struct snd_soc_dai_link_component snd_soc_dummy_dlc;
->>>>>>> 2d5404ca
 
 
 struct snd_soc_codec_conf {
@@ -1005,8 +992,6 @@
 
 	/* codec/machine specific init - e.g. add machine controls */
 	int (*init)(struct snd_soc_component *component);
-
-	void *suse_kabi_padding;	/* XXX SLE-specific kABI placeholder */
 };
 
 /* SoC card */
@@ -1138,8 +1123,6 @@
 	unsigned int component_chaining:1;
 
 	void *drvdata;
-
-	void *suse_kabi_padding;	/* XXX SLE-specific kABI placeholder */
 };
 #define for_each_card_prelinks(card, i, link)				\
 	for ((i) = 0;							\
@@ -1226,14 +1209,7 @@
 	unsigned int fe_compr:1; /* for Dynamic PCM */
 	unsigned int initialized:1;
 
-<<<<<<< HEAD
-	bool initialized;
-
-	void *suse_kabi_padding;	/* XXX SLE-specific kABI placeholder */
-
-=======
 	/* CPU/Codec/Platform */
->>>>>>> 2d5404ca
 	int num_components;
 	struct snd_soc_component *components[] __counted_by(num_components);
 };
@@ -1427,11 +1403,7 @@
 	snd_soc_daifmt_clock_provider_from_bitmap(			\
 		snd_soc_daifmt_parse_clock_provider_as_bitmap(np, prefix))
 
-<<<<<<< HEAD
-int snd_soc_get_stream_cpu(struct snd_soc_dai_link *dai_link, int stream);
-=======
 int snd_soc_get_stream_cpu(const struct snd_soc_dai_link *dai_link, int stream);
->>>>>>> 2d5404ca
 int snd_soc_get_dlc(const struct of_phandle_args *args,
 		    struct snd_soc_dai_link_component *dlc);
 int snd_soc_of_get_dlc(struct device_node *of_node,
