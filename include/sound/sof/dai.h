--- conflicted
+++ resolved
@@ -89,10 +89,7 @@
 	SOF_DAI_AMD_SP_VIRTUAL,		/**< AMD ACP SP VIRTUAL */
 	SOF_DAI_AMD_HS_VIRTUAL,		/**< AMD ACP HS VIRTUAL */
 	SOF_DAI_IMX_MICFIL,		/** < i.MX MICFIL PDM */
-<<<<<<< HEAD
-=======
 	SOF_DAI_AMD_SDW,		/**< AMD ACP SDW */
->>>>>>> 2d5404ca
 };
 
 /* general purpose DAI configuration */
@@ -123,10 +120,7 @@
 		struct sof_ipc_dai_acp_params acphs;
 		struct sof_ipc_dai_mtk_afe_params afe;
 		struct sof_ipc_dai_micfil_params micfil;
-<<<<<<< HEAD
-=======
 		struct sof_ipc_dai_acp_sdw_params acp_sdw;
->>>>>>> 2d5404ca
 	};
 } __packed;
 
