/* SPDX-License-Identifier: GPL-2.0-only */
/*
 *  intel-nhlt.h - Intel HDA Platform NHLT header
 *
 *  Copyright (c) 2015-2019 Intel Corporation
 */

#ifndef __INTEL_NHLT_H__
#define __INTEL_NHLT_H__

#include <linux/acpi.h>

enum nhlt_link_type {
	NHLT_LINK_HDA = 0,
	NHLT_LINK_DSP = 1,
	NHLT_LINK_DMIC = 2,
	NHLT_LINK_SSP = 3,
	NHLT_LINK_INVALID
};

enum nhlt_device_type {
	NHLT_DEVICE_BT = 0,
	NHLT_DEVICE_DMIC = 1,
	NHLT_DEVICE_I2S = 4,
	NHLT_DEVICE_INVALID
};

struct wav_fmt {
	u16 fmt_tag;
	u16 channels;
	u32 samples_per_sec;
	u32 avg_bytes_per_sec;
	u16 block_align;
	u16 bits_per_sample;
	u16 cb_size;
} __packed;

struct wav_fmt_ext {
	struct wav_fmt fmt;
	union samples {
		u16 valid_bits_per_sample;
		u16 samples_per_block;
		u16 reserved;
	} sample;
	u32 channel_mask;
	u8 sub_fmt[16];
} __packed;

struct nhlt_specific_cfg {
	u32 size;
	u8 caps[];
} __packed;

struct nhlt_fmt_cfg {
	struct wav_fmt_ext fmt_ext;
	struct nhlt_specific_cfg config;
} __packed;

struct nhlt_fmt {
	u8 fmt_count;
	struct nhlt_fmt_cfg fmt_config[];
} __packed;

struct nhlt_endpoint {
	u32  length;
	u8   linktype;
	u8   instance_id;
	u16  vendor_id;
	u16  device_id;
	u16  revision_id;
	u32  subsystem_id;
	u8   device_type;
	u8   direction;
	u8   virtual_bus_id;
	struct nhlt_specific_cfg config;
} __packed;

struct nhlt_acpi_table {
	struct acpi_table_header header;
	u8 endpoint_count;
	struct nhlt_endpoint desc[];
} __packed;

struct nhlt_resource_desc  {
	u32 extra;
	u16 flags;
	u64 addr_spc_gra;
	u64 min_addr;
	u64 max_addr;
	u64 addr_trans_offset;
	u64 length;
} __packed;

#define MIC_ARRAY_2CH 2
#define MIC_ARRAY_4CH 4

struct nhlt_device_specific_config {
	u8 virtual_slot;
	u8 config_type;
} __packed;

struct nhlt_dmic_array_config {
	struct nhlt_device_specific_config device_config;
	u8 array_type;
} __packed;

struct nhlt_vendor_dmic_array_config {
	struct nhlt_dmic_array_config dmic_config;
	u8 nb_mics;
	/* TODO add vendor mic config */
} __packed;

enum {
	NHLT_CONFIG_TYPE_GENERIC = 0,
	NHLT_CONFIG_TYPE_MIC_ARRAY = 1
};

enum {
	NHLT_MIC_ARRAY_2CH_SMALL = 0xa,
	NHLT_MIC_ARRAY_2CH_BIG = 0xb,
	NHLT_MIC_ARRAY_4CH_1ST_GEOM = 0xc,
	NHLT_MIC_ARRAY_4CH_L_SHAPED = 0xd,
	NHLT_MIC_ARRAY_4CH_2ND_GEOM = 0xe,
	NHLT_MIC_ARRAY_VENDOR_DEFINED = 0xf,
};

#if IS_ENABLED(CONFIG_ACPI) && IS_ENABLED(CONFIG_SND_INTEL_NHLT)

struct nhlt_acpi_table *intel_nhlt_init(struct device *dev);

void intel_nhlt_free(struct nhlt_acpi_table *addr);

int intel_nhlt_get_dmic_geo(struct device *dev, struct nhlt_acpi_table *nhlt);

bool intel_nhlt_has_endpoint_type(struct nhlt_acpi_table *nhlt, u8 link_type);
<<<<<<< HEAD

int intel_nhlt_ssp_endpoint_mask(struct nhlt_acpi_table *nhlt, u8 device_type);
=======

int intel_nhlt_ssp_endpoint_mask(struct nhlt_acpi_table *nhlt, u8 device_type);

int intel_nhlt_ssp_mclk_mask(struct nhlt_acpi_table *nhlt, int ssp_num);
>>>>>>> eb3cdb58

struct nhlt_specific_cfg *
intel_nhlt_get_endpoint_blob(struct device *dev, struct nhlt_acpi_table *nhlt,
			     u32 bus_id, u8 link_type, u8 vbps, u8 bps,
			     u8 num_ch, u32 rate, u8 dir, u8 dev_type);

#else

static inline struct nhlt_acpi_table *intel_nhlt_init(struct device *dev)
{
	return NULL;
}

static inline void intel_nhlt_free(struct nhlt_acpi_table *addr)
{
}

static inline int intel_nhlt_get_dmic_geo(struct device *dev,
					  struct nhlt_acpi_table *nhlt)
{
	return 0;
}

static inline bool intel_nhlt_has_endpoint_type(struct nhlt_acpi_table *nhlt,
						u8 link_type)
{
	return false;
}

static inline int intel_nhlt_ssp_endpoint_mask(struct nhlt_acpi_table *nhlt, u8 device_type)
{
	return 0;
}

<<<<<<< HEAD
=======
static inline int intel_nhlt_ssp_mclk_mask(struct nhlt_acpi_table *nhlt, int ssp_num)
{
	return 0;
}

>>>>>>> eb3cdb58
static inline struct nhlt_specific_cfg *
intel_nhlt_get_endpoint_blob(struct device *dev, struct nhlt_acpi_table *nhlt,
			     u32 bus_id, u8 link_type, u8 vbps, u8 bps,
			     u8 num_ch, u32 rate, u8 dir, u8 dev_type)
{
	return NULL;
}

#endif

#endif<|MERGE_RESOLUTION|>--- conflicted
+++ resolved
@@ -133,15 +133,10 @@
 int intel_nhlt_get_dmic_geo(struct device *dev, struct nhlt_acpi_table *nhlt);
 
 bool intel_nhlt_has_endpoint_type(struct nhlt_acpi_table *nhlt, u8 link_type);
-<<<<<<< HEAD
-
-int intel_nhlt_ssp_endpoint_mask(struct nhlt_acpi_table *nhlt, u8 device_type);
-=======
 
 int intel_nhlt_ssp_endpoint_mask(struct nhlt_acpi_table *nhlt, u8 device_type);
 
 int intel_nhlt_ssp_mclk_mask(struct nhlt_acpi_table *nhlt, int ssp_num);
->>>>>>> eb3cdb58
 
 struct nhlt_specific_cfg *
 intel_nhlt_get_endpoint_blob(struct device *dev, struct nhlt_acpi_table *nhlt,
@@ -176,14 +171,11 @@
 	return 0;
 }
 
-<<<<<<< HEAD
-=======
 static inline int intel_nhlt_ssp_mclk_mask(struct nhlt_acpi_table *nhlt, int ssp_num)
 {
 	return 0;
 }
 
->>>>>>> eb3cdb58
 static inline struct nhlt_specific_cfg *
 intel_nhlt_get_endpoint_blob(struct device *dev, struct nhlt_acpi_table *nhlt,
 			     u32 bus_id, u8 link_type, u8 vbps, u8 bps,
