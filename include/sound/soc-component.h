--- conflicted
+++ resolved
@@ -254,8 +254,6 @@
 
 	struct dentry *debugfs_root;
 	const char *debugfs_prefix;
-
-	void *suse_kabi_padding;	/* XXX SLE-specific kABI placeholder */
 };
 
 #define for_each_component_dais(component, dai)\
@@ -464,11 +462,8 @@
 	const char *pin);
 
 /* component controls */
-<<<<<<< HEAD
-=======
 struct snd_kcontrol *snd_soc_component_get_kcontrol(struct snd_soc_component *component,
 						    const char * const ctl);
->>>>>>> 2d5404ca
 int snd_soc_component_notify_control(struct snd_soc_component *component,
 				     const char * const ctl);
 
