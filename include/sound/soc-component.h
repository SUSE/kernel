/* SPDX-License-Identifier: GPL-2.0
 *
 * soc-component.h
 *
 * Copyright (C) 2019 Renesas Electronics Corp.
 * Kuninori Morimoto <kuninori.morimoto.gx@renesas.com>
 */
#ifndef __SOC_COMPONENT_H
#define __SOC_COMPONENT_H

#include <sound/soc.h>

/*
 * Component probe and remove ordering levels for components with runtime
 * dependencies.
 */
#define SND_SOC_COMP_ORDER_FIRST	-2
#define SND_SOC_COMP_ORDER_EARLY	-1
#define SND_SOC_COMP_ORDER_NORMAL	 0
#define SND_SOC_COMP_ORDER_LATE		 1
#define SND_SOC_COMP_ORDER_LAST		 2

#define for_each_comp_order(order)		\
	for (order  = SND_SOC_COMP_ORDER_FIRST;	\
	     order <= SND_SOC_COMP_ORDER_LAST;	\
	     order++)

/* component interface */
struct snd_compress_ops {
	int (*open)(struct snd_soc_component *component,
		    struct snd_compr_stream *stream);
	int (*free)(struct snd_soc_component *component,
		    struct snd_compr_stream *stream);
	int (*set_params)(struct snd_soc_component *component,
			  struct snd_compr_stream *stream,
			  struct snd_compr_params *params);
	int (*get_params)(struct snd_soc_component *component,
			  struct snd_compr_stream *stream,
			  struct snd_codec *params);
	int (*set_metadata)(struct snd_soc_component *component,
			    struct snd_compr_stream *stream,
			    struct snd_compr_metadata *metadata);
	int (*get_metadata)(struct snd_soc_component *component,
			    struct snd_compr_stream *stream,
			    struct snd_compr_metadata *metadata);
	int (*trigger)(struct snd_soc_component *component,
		       struct snd_compr_stream *stream, int cmd);
	int (*pointer)(struct snd_soc_component *component,
		       struct snd_compr_stream *stream,
		       struct snd_compr_tstamp *tstamp);
	int (*copy)(struct snd_soc_component *component,
		    struct snd_compr_stream *stream, char __user *buf,
		    size_t count);
	int (*mmap)(struct snd_soc_component *component,
		    struct snd_compr_stream *stream,
		    struct vm_area_struct *vma);
	int (*ack)(struct snd_soc_component *component,
		   struct snd_compr_stream *stream, size_t bytes);
	int (*get_caps)(struct snd_soc_component *component,
			struct snd_compr_stream *stream,
			struct snd_compr_caps *caps);
	int (*get_codec_caps)(struct snd_soc_component *component,
			      struct snd_compr_stream *stream,
			      struct snd_compr_codec_caps *codec);
};

struct snd_soc_component_driver {
	const char *name;

	/* Default control and setup, added after probe() is run */
	const struct snd_kcontrol_new *controls;
	unsigned int num_controls;
	const struct snd_soc_dapm_widget *dapm_widgets;
	unsigned int num_dapm_widgets;
	const struct snd_soc_dapm_route *dapm_routes;
	unsigned int num_dapm_routes;

	int (*probe)(struct snd_soc_component *component);
	void (*remove)(struct snd_soc_component *component);
	int (*suspend)(struct snd_soc_component *component);
	int (*resume)(struct snd_soc_component *component);

	unsigned int (*read)(struct snd_soc_component *component,
			     unsigned int reg);
	int (*write)(struct snd_soc_component *component,
		     unsigned int reg, unsigned int val);

	/* pcm creation and destruction */
	int (*pcm_construct)(struct snd_soc_component *component,
			     struct snd_soc_pcm_runtime *rtd);
	void (*pcm_destruct)(struct snd_soc_component *component,
			     struct snd_pcm *pcm);

	/* component wide operations */
	int (*set_sysclk)(struct snd_soc_component *component,
			  int clk_id, int source, unsigned int freq, int dir);
	int (*set_pll)(struct snd_soc_component *component, int pll_id,
		       int source, unsigned int freq_in, unsigned int freq_out);
	int (*set_jack)(struct snd_soc_component *component,
			struct snd_soc_jack *jack,  void *data);
	int (*get_jack_type)(struct snd_soc_component *component);

	/* DT */
	int (*of_xlate_dai_name)(struct snd_soc_component *component,
				 const struct of_phandle_args *args,
				 const char **dai_name);
	int (*of_xlate_dai_id)(struct snd_soc_component *comment,
			       struct device_node *endpoint);
	void (*seq_notifier)(struct snd_soc_component *component,
			     enum snd_soc_dapm_type type, int subseq);
	int (*stream_event)(struct snd_soc_component *component, int event);
	int (*set_bias_level)(struct snd_soc_component *component,
			      enum snd_soc_bias_level level);

	int (*open)(struct snd_soc_component *component,
		    struct snd_pcm_substream *substream);
	int (*close)(struct snd_soc_component *component,
		     struct snd_pcm_substream *substream);
	int (*ioctl)(struct snd_soc_component *component,
		     struct snd_pcm_substream *substream,
		     unsigned int cmd, void *arg);
	int (*hw_params)(struct snd_soc_component *component,
			 struct snd_pcm_substream *substream,
			 struct snd_pcm_hw_params *params);
	int (*hw_free)(struct snd_soc_component *component,
		       struct snd_pcm_substream *substream);
	int (*prepare)(struct snd_soc_component *component,
		       struct snd_pcm_substream *substream);
	int (*trigger)(struct snd_soc_component *component,
		       struct snd_pcm_substream *substream, int cmd);
	int (*sync_stop)(struct snd_soc_component *component,
			 struct snd_pcm_substream *substream);
	snd_pcm_uframes_t (*pointer)(struct snd_soc_component *component,
				     struct snd_pcm_substream *substream);
	int (*get_time_info)(struct snd_soc_component *component,
		struct snd_pcm_substream *substream, struct timespec64 *system_ts,
		struct timespec64 *audio_ts,
		struct snd_pcm_audio_tstamp_config *audio_tstamp_config,
		struct snd_pcm_audio_tstamp_report *audio_tstamp_report);
	int (*copy_user)(struct snd_soc_component *component,
			 struct snd_pcm_substream *substream, int channel,
			 unsigned long pos, void __user *buf,
			 unsigned long bytes);
	struct page *(*page)(struct snd_soc_component *component,
			     struct snd_pcm_substream *substream,
			     unsigned long offset);
	int (*mmap)(struct snd_soc_component *component,
		    struct snd_pcm_substream *substream,
		    struct vm_area_struct *vma);
	int (*ack)(struct snd_soc_component *component,
		   struct snd_pcm_substream *substream);
	snd_pcm_sframes_t (*delay)(struct snd_soc_component *component,
				   struct snd_pcm_substream *substream);

	const struct snd_compress_ops *compress_ops;

	/* probe ordering - for components with runtime dependencies */
	int probe_order;
	int remove_order;

	/*
	 * signal if the module handling the component should not be removed
	 * if a pcm is open. Setting this would prevent the module
	 * refcount being incremented in probe() but allow it be incremented
	 * when a pcm is opened and decremented when it is closed.
	 */
	unsigned int module_get_upon_open:1;

	/* bits */
	unsigned int idle_bias_on:1;
	unsigned int suspend_bias_off:1;
	unsigned int use_pmdown_time:1; /* care pmdown_time at stop */
	/*
	 * Indicates that the component does not care about the endianness of
	 * PCM audio data and the core will ensure that both LE and BE variants
	 * of each used format are present. Typically this is because the
	 * component sits behind a bus that abstracts away the endian of the
	 * original data, ie. one for which the transmission endian is defined
	 * (I2S/SLIMbus/SoundWire), or the concept of endian doesn't exist (PDM,
	 * analogue).
	 */
	unsigned int endianness:1;
	unsigned int legacy_dai_naming:1;
<<<<<<< HEAD
	unsigned int non_legacy_dai_naming:1;
=======
>>>>>>> eb3cdb58

	/* this component uses topology and ignore machine driver FEs */
	const char *ignore_machine;
	const char *topology_name_prefix;
	int (*be_hw_params_fixup)(struct snd_soc_pcm_runtime *rtd,
				  struct snd_pcm_hw_params *params);
	bool use_dai_pcm_id;	/* use DAI link PCM ID as PCM device number */
	int be_pcm_base;	/* base device ID for all BE PCMs */

<<<<<<< HEAD
=======
	unsigned int start_dma_last;

>>>>>>> eb3cdb58
#ifdef CONFIG_DEBUG_FS
	const char *debugfs_prefix;
#endif
};

struct snd_soc_component {
	const char *name;
	int id;
	const char *name_prefix;
	struct device *dev;
	struct snd_soc_card *card;

	unsigned int active;

	unsigned int suspended:1; /* is in suspend PM state */

	struct list_head list;
	struct list_head card_aux_list; /* for auxiliary bound components */
	struct list_head card_list;

	const struct snd_soc_component_driver *driver;

	struct list_head dai_list;
	int num_dai;

	struct regmap *regmap;
	int val_bytes;

	struct mutex io_mutex;

	/* attached dynamic objects */
	struct list_head dobj_list;

	/*
	 * DO NOT use any of the fields below in drivers, they are temporary and
	 * are going to be removed again soon. If you use them in driver code
	 * the driver will be marked as BROKEN when these fields are removed.
	 */

	/* Don't use these, use snd_soc_component_get_dapm() */
	struct snd_soc_dapm_context dapm;

	/* machine specific init */
	int (*init)(struct snd_soc_component *component);

	/* function mark */
	void *mark_module;
	struct snd_pcm_substream *mark_open;
	struct snd_pcm_substream *mark_hw_params;
	struct snd_pcm_substream *mark_trigger;
	struct snd_compr_stream  *mark_compr_open;
	void *mark_pm;

	struct dentry *debugfs_root;
	const char *debugfs_prefix;
<<<<<<< HEAD

	void *suse_kabi_padding;	/* XXX SLE-specific kABI placeholder */
=======
>>>>>>> eb3cdb58
};

#define for_each_component_dais(component, dai)\
	list_for_each_entry(dai, &(component)->dai_list, list)
#define for_each_component_dais_safe(component, dai, _dai)\
	list_for_each_entry_safe(dai, _dai, &(component)->dai_list, list)

/**
 * snd_soc_dapm_to_component() - Casts a DAPM context to the component it is
 *  embedded in
 * @dapm: The DAPM context to cast to the component
 *
 * This function must only be used on DAPM contexts that are known to be part of
 * a component (e.g. in a component driver). Otherwise the behavior is
 * undefined.
 */
static inline struct snd_soc_component *snd_soc_dapm_to_component(
	struct snd_soc_dapm_context *dapm)
{
	return container_of(dapm, struct snd_soc_component, dapm);
}

/**
 * snd_soc_component_get_dapm() - Returns the DAPM context associated with a
 *  component
 * @component: The component for which to get the DAPM context
 */
static inline struct snd_soc_dapm_context *snd_soc_component_get_dapm(
	struct snd_soc_component *component)
{
	return &component->dapm;
}

/**
 * snd_soc_component_init_bias_level() - Initialize COMPONENT DAPM bias level
 * @component: The COMPONENT for which to initialize the DAPM bias level
 * @level: The DAPM level to initialize to
 *
 * Initializes the COMPONENT DAPM bias level. See snd_soc_dapm_init_bias_level()
 */
static inline void
snd_soc_component_init_bias_level(struct snd_soc_component *component,
				  enum snd_soc_bias_level level)
{
	snd_soc_dapm_init_bias_level(
		snd_soc_component_get_dapm(component), level);
}

/**
 * snd_soc_component_get_bias_level() - Get current COMPONENT DAPM bias level
 * @component: The COMPONENT for which to get the DAPM bias level
 *
 * Returns: The current DAPM bias level of the COMPONENT.
 */
static inline enum snd_soc_bias_level
snd_soc_component_get_bias_level(struct snd_soc_component *component)
{
	return snd_soc_dapm_get_bias_level(
		snd_soc_component_get_dapm(component));
}

/**
 * snd_soc_component_force_bias_level() - Set the COMPONENT DAPM bias level
 * @component: The COMPONENT for which to set the level
 * @level: The level to set to
 *
 * Forces the COMPONENT bias level to a specific state. See
 * snd_soc_dapm_force_bias_level().
 */
static inline int
snd_soc_component_force_bias_level(struct snd_soc_component *component,
				   enum snd_soc_bias_level level)
{
	return snd_soc_dapm_force_bias_level(
		snd_soc_component_get_dapm(component),
		level);
}

/**
 * snd_soc_dapm_kcontrol_component() - Returns the component associated to a
 * kcontrol
 * @kcontrol: The kcontrol
 *
 * This function must only be used on DAPM contexts that are known to be part of
 * a COMPONENT (e.g. in a COMPONENT driver). Otherwise the behavior is undefined
 */
static inline struct snd_soc_component *snd_soc_dapm_kcontrol_component(
	struct snd_kcontrol *kcontrol)
{
	return snd_soc_dapm_to_component(snd_soc_dapm_kcontrol_dapm(kcontrol));
}

/**
 * snd_soc_component_cache_sync() - Sync the register cache with the hardware
 * @component: COMPONENT to sync
 *
 * Note: This function will call regcache_sync()
 */
static inline int snd_soc_component_cache_sync(
	struct snd_soc_component *component)
{
	return regcache_sync(component->regmap);
}

static inline int snd_soc_component_is_codec(struct snd_soc_component *component)
{
	return component->driver->non_legacy_dai_naming;
}

void snd_soc_component_set_aux(struct snd_soc_component *component,
			       struct snd_soc_aux_dev *aux);
int snd_soc_component_init(struct snd_soc_component *component);
int snd_soc_component_is_dummy(struct snd_soc_component *component);

/* component IO */
unsigned int snd_soc_component_read(struct snd_soc_component *component,
				      unsigned int reg);
int snd_soc_component_write(struct snd_soc_component *component,
			    unsigned int reg, unsigned int val);
int snd_soc_component_update_bits(struct snd_soc_component *component,
				  unsigned int reg, unsigned int mask,
				  unsigned int val);
int snd_soc_component_update_bits_async(struct snd_soc_component *component,
					unsigned int reg, unsigned int mask,
					unsigned int val);
void snd_soc_component_async_complete(struct snd_soc_component *component);
int snd_soc_component_test_bits(struct snd_soc_component *component,
				unsigned int reg, unsigned int mask,
				unsigned int value);

unsigned int snd_soc_component_read_field(struct snd_soc_component *component,
					  unsigned int reg, unsigned int mask);
int snd_soc_component_write_field(struct snd_soc_component *component,
				  unsigned int reg, unsigned int mask,
				  unsigned int val);

/* component wide operations */
int snd_soc_component_set_sysclk(struct snd_soc_component *component,
				 int clk_id, int source,
				 unsigned int freq, int dir);
int snd_soc_component_set_pll(struct snd_soc_component *component, int pll_id,
			      int source, unsigned int freq_in,
			      unsigned int freq_out);
int snd_soc_component_set_jack(struct snd_soc_component *component,
			       struct snd_soc_jack *jack, void *data);
int snd_soc_component_get_jack_type(struct snd_soc_component *component);

void snd_soc_component_seq_notifier(struct snd_soc_component *component,
				    enum snd_soc_dapm_type type, int subseq);
int snd_soc_component_stream_event(struct snd_soc_component *component,
				   int event);
int snd_soc_component_set_bias_level(struct snd_soc_component *component,
				     enum snd_soc_bias_level level);

void snd_soc_component_setup_regmap(struct snd_soc_component *component);
#ifdef CONFIG_REGMAP
void snd_soc_component_init_regmap(struct snd_soc_component *component,
				   struct regmap *regmap);
void snd_soc_component_exit_regmap(struct snd_soc_component *component);
#endif

#define snd_soc_component_module_get_when_probe(component)\
	snd_soc_component_module_get(component, NULL, 0)
#define snd_soc_component_module_get_when_open(component, substream)	\
	snd_soc_component_module_get(component, substream, 1)
int snd_soc_component_module_get(struct snd_soc_component *component,
				 void *mark, int upon_open);
#define snd_soc_component_module_put_when_remove(component)	\
	snd_soc_component_module_put(component, NULL, 0, 0)
#define snd_soc_component_module_put_when_close(component, substream, rollback) \
	snd_soc_component_module_put(component, substream, 1, rollback)
void snd_soc_component_module_put(struct snd_soc_component *component,
				  void *mark, int upon_open, int rollback);

static inline void snd_soc_component_set_drvdata(struct snd_soc_component *c,
						 void *data)
{
	dev_set_drvdata(c->dev, data);
}

static inline void *snd_soc_component_get_drvdata(struct snd_soc_component *c)
{
	return dev_get_drvdata(c->dev);
}

static inline unsigned int
snd_soc_component_active(struct snd_soc_component *component)
{
	return component->active;
}

/* component pin */
int snd_soc_component_enable_pin(struct snd_soc_component *component,
				 const char *pin);
int snd_soc_component_enable_pin_unlocked(struct snd_soc_component *component,
					  const char *pin);
int snd_soc_component_disable_pin(struct snd_soc_component *component,
				  const char *pin);
int snd_soc_component_disable_pin_unlocked(struct snd_soc_component *component,
					   const char *pin);
int snd_soc_component_nc_pin(struct snd_soc_component *component,
			     const char *pin);
int snd_soc_component_nc_pin_unlocked(struct snd_soc_component *component,
				      const char *pin);
int snd_soc_component_get_pin_status(struct snd_soc_component *component,
				     const char *pin);
int snd_soc_component_force_enable_pin(struct snd_soc_component *component,
				       const char *pin);
int snd_soc_component_force_enable_pin_unlocked(
	struct snd_soc_component *component,
	const char *pin);

/* component driver ops */
int snd_soc_component_open(struct snd_soc_component *component,
			   struct snd_pcm_substream *substream);
int snd_soc_component_close(struct snd_soc_component *component,
			    struct snd_pcm_substream *substream,
			    int rollback);
void snd_soc_component_suspend(struct snd_soc_component *component);
void snd_soc_component_resume(struct snd_soc_component *component);
int snd_soc_component_is_suspended(struct snd_soc_component *component);
int snd_soc_component_probe(struct snd_soc_component *component);
void snd_soc_component_remove(struct snd_soc_component *component);
int snd_soc_component_of_xlate_dai_id(struct snd_soc_component *component,
				      struct device_node *ep);
int snd_soc_component_of_xlate_dai_name(struct snd_soc_component *component,
					const struct of_phandle_args *args,
					const char **dai_name);
int snd_soc_component_compr_open(struct snd_soc_component *component,
				 struct snd_compr_stream *cstream);
void snd_soc_component_compr_free(struct snd_soc_component *component,
				  struct snd_compr_stream *cstream,
				  int rollback);
int snd_soc_component_compr_trigger(struct snd_compr_stream *cstream, int cmd);
int snd_soc_component_compr_set_params(struct snd_compr_stream *cstream,
				       struct snd_compr_params *params);
int snd_soc_component_compr_get_params(struct snd_compr_stream *cstream,
				       struct snd_codec *params);
int snd_soc_component_compr_get_caps(struct snd_compr_stream *cstream,
				     struct snd_compr_caps *caps);
int snd_soc_component_compr_get_codec_caps(struct snd_compr_stream *cstream,
					   struct snd_compr_codec_caps *codec);
int snd_soc_component_compr_ack(struct snd_compr_stream *cstream, size_t bytes);
int snd_soc_component_compr_pointer(struct snd_compr_stream *cstream,
				    struct snd_compr_tstamp *tstamp);
int snd_soc_component_compr_copy(struct snd_compr_stream *cstream,
				 char __user *buf, size_t count);
int snd_soc_component_compr_set_metadata(struct snd_compr_stream *cstream,
					 struct snd_compr_metadata *metadata);
int snd_soc_component_compr_get_metadata(struct snd_compr_stream *cstream,
					 struct snd_compr_metadata *metadata);

int snd_soc_pcm_component_pointer(struct snd_pcm_substream *substream);
int snd_soc_pcm_component_ioctl(struct snd_pcm_substream *substream,
				unsigned int cmd, void *arg);
int snd_soc_pcm_component_sync_stop(struct snd_pcm_substream *substream);
int snd_soc_pcm_component_copy_user(struct snd_pcm_substream *substream,
				    int channel, unsigned long pos,
				    void __user *buf, unsigned long bytes);
struct page *snd_soc_pcm_component_page(struct snd_pcm_substream *substream,
					unsigned long offset);
int snd_soc_pcm_component_mmap(struct snd_pcm_substream *substream,
			       struct vm_area_struct *vma);
int snd_soc_pcm_component_new(struct snd_soc_pcm_runtime *rtd);
void snd_soc_pcm_component_free(struct snd_soc_pcm_runtime *rtd);
int snd_soc_pcm_component_prepare(struct snd_pcm_substream *substream);
int snd_soc_pcm_component_hw_params(struct snd_pcm_substream *substream,
				    struct snd_pcm_hw_params *params);
void snd_soc_pcm_component_hw_free(struct snd_pcm_substream *substream,
				   int rollback);
int snd_soc_pcm_component_trigger(struct snd_pcm_substream *substream,
				  int cmd, int rollback);
int snd_soc_pcm_component_pm_runtime_get(struct snd_soc_pcm_runtime *rtd,
					 void *stream);
void snd_soc_pcm_component_pm_runtime_put(struct snd_soc_pcm_runtime *rtd,
					  void *stream, int rollback);
int snd_soc_pcm_component_ack(struct snd_pcm_substream *substream);
void snd_soc_pcm_component_delay(struct snd_pcm_substream *substream,
				 snd_pcm_sframes_t *cpu_delay, snd_pcm_sframes_t *codec_delay);

#endif /* __SOC_COMPONENT_H */<|MERGE_RESOLUTION|>--- conflicted
+++ resolved
@@ -181,10 +181,6 @@
 	 */
 	unsigned int endianness:1;
 	unsigned int legacy_dai_naming:1;
-<<<<<<< HEAD
-	unsigned int non_legacy_dai_naming:1;
-=======
->>>>>>> eb3cdb58
 
 	/* this component uses topology and ignore machine driver FEs */
 	const char *ignore_machine;
@@ -194,11 +190,8 @@
 	bool use_dai_pcm_id;	/* use DAI link PCM ID as PCM device number */
 	int be_pcm_base;	/* base device ID for all BE PCMs */
 
-<<<<<<< HEAD
-=======
 	unsigned int start_dma_last;
 
->>>>>>> eb3cdb58
 #ifdef CONFIG_DEBUG_FS
 	const char *debugfs_prefix;
 #endif
@@ -254,11 +247,6 @@
 
 	struct dentry *debugfs_root;
 	const char *debugfs_prefix;
-<<<<<<< HEAD
-
-	void *suse_kabi_padding;	/* XXX SLE-specific kABI placeholder */
-=======
->>>>>>> eb3cdb58
 };
 
 #define for_each_component_dais(component, dai)\
@@ -361,11 +349,6 @@
 	struct snd_soc_component *component)
 {
 	return regcache_sync(component->regmap);
-}
-
-static inline int snd_soc_component_is_codec(struct snd_soc_component *component)
-{
-	return component->driver->non_legacy_dai_naming;
 }
 
 void snd_soc_component_set_aux(struct snd_soc_component *component,
