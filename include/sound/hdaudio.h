--- conflicted
+++ resolved
@@ -96,8 +96,6 @@
 	bool caps_overwriting:1; /* caps overwrite being in process */
 	bool cache_coef:1;	/* cache COEF read/write too */
 	unsigned int registered:1; /* codec was registered */
-
-	void *suse_kabi_padding;	/* XXX SLE-specific kABI placeholder */
 };
 
 /* device/driver type used for matching */
@@ -353,10 +351,7 @@
 	bool needs_damn_long_delay:1;
 	bool not_use_interrupts:1;	/* prohibiting the RIRB IRQ */
 	bool access_sdnctl_in_dword:1;	/* accessing the sdnctl register by dword */
-<<<<<<< HEAD
-=======
 	bool use_pio_for_commands:1;	/* Use PIO instead of CORB for commands */
->>>>>>> 2d5404ca
 
 	int poll_count;
 
@@ -385,8 +380,6 @@
 
 	/* factor used to derive STRIPE control value */
 	unsigned int sdo_limit;
-
-	void *suse_kabi_padding;	/* XXX SLE-specific kABI placeholder */
 };
 
 int snd_hdac_bus_init(struct hdac_bus *bus, struct device *dev,
@@ -571,8 +564,6 @@
 	/* DSP access mutex */
 	struct mutex dsp_mutex;
 #endif
-
-	void *suse_kabi_padding;	/* XXX SLE-specific kABI placeholder */
 };
 
 void snd_hdac_stream_init(struct hdac_bus *bus, struct hdac_stream *azx_dev,
