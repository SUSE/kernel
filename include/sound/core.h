--- conflicted
+++ resolved
@@ -134,10 +134,6 @@
 	wait_queue_head_t shutdown_sleep;
 	struct work_struct free_workq;	/* for free in workqueue */
 	struct device *dev;
-<<<<<<< HEAD
-	struct class_device *parent_device;
-=======
->>>>>>> 593195f9
 
 #ifdef CONFIG_PM
 	unsigned int power_state;	/* power state */
