--- conflicted
+++ resolved
@@ -65,81 +65,6 @@
 	return (size + PAGE_SIZE - 1) >> PAGE_SHIFT;
 }
 
-<<<<<<< HEAD
-#ifdef CONFIG_SND_DMA_SGBUF
-/*
- * Scatter-Gather generic device pages
- */
-void *snd_malloc_sgbuf_pages(struct device *device,
-			     size_t size, struct snd_dma_buffer *dmab,
-			     size_t *res_size);
-int snd_free_sgbuf_pages(struct snd_dma_buffer *dmab);
-
-struct snd_sg_page {
-	void *buf;
-	dma_addr_t addr;
-};
-
-struct snd_sg_buf {
-	int size;	/* allocated byte size */
-	int pages;	/* allocated pages */
-	int tblsize;	/* allocated table size */
-	struct snd_sg_page *table;	/* address table */
-	struct page **page_table;	/* page table (for vmap/vunmap) */
-	struct device *dev;
-};
-
-/*
- * return the physical address at the corresponding offset
- */
-static inline dma_addr_t snd_sgbuf_get_addr(struct snd_dma_buffer *dmab,
-					   size_t offset)
-{
-	struct snd_sg_buf *sgbuf = dmab->private_data;
-	dma_addr_t addr;
-
-	if (!sgbuf)
-		return dmab->addr + offset;
-	addr = sgbuf->table[offset >> PAGE_SHIFT].addr;
-	addr &= ~((dma_addr_t)PAGE_SIZE - 1);
-	return addr + offset % PAGE_SIZE;
-}
-
-/*
- * return the virtual address at the corresponding offset
- */
-static inline void *snd_sgbuf_get_ptr(struct snd_dma_buffer *dmab,
-				     size_t offset)
-{
-	struct snd_sg_buf *sgbuf = dmab->private_data;
-
-	if (!sgbuf)
-		return dmab->area + offset;
-	return sgbuf->table[offset >> PAGE_SHIFT].buf + offset % PAGE_SIZE;
-}
-
-unsigned int snd_sgbuf_get_chunk_size(struct snd_dma_buffer *dmab,
-				      unsigned int ofs, unsigned int size);
-#else
-/* non-SG versions */
-static inline dma_addr_t snd_sgbuf_get_addr(struct snd_dma_buffer *dmab,
-					    size_t offset)
-{
-	return dmab->addr + offset;
-}
-
-static inline void *snd_sgbuf_get_ptr(struct snd_dma_buffer *dmab,
-				      size_t offset)
-{
-	return dmab->area + offset;
-}
-
-#define snd_sgbuf_get_chunk_size(dmab, ofs, size)	(size)
-
-#endif /* CONFIG_SND_DMA_SGBUF */
-
-=======
->>>>>>> 7d2a07b7
 /* allocate/release a buffer */
 int snd_dma_alloc_pages(int type, struct device *dev, size_t size,
 			struct snd_dma_buffer *dmab);
