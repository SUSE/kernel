--- conflicted
+++ resolved
@@ -21,10 +21,7 @@
 /**
  * enum sof_fw_state - DSP firmware state definitions
  * @SOF_FW_BOOT_NOT_STARTED:	firmware boot is not yet started
-<<<<<<< HEAD
-=======
  * @SOF_DSPLESS_MODE:		DSP is not used
->>>>>>> eb3cdb58
  * @SOF_FW_BOOT_PREPARE:	preparing for boot (firmware loading for exaqmple)
  * @SOF_FW_BOOT_IN_PROGRESS:	firmware boot is in progress
  * @SOF_FW_BOOT_FAILED:		firmware boot failed
@@ -35,10 +32,7 @@
  */
 enum sof_fw_state {
 	SOF_FW_BOOT_NOT_STARTED = 0,
-<<<<<<< HEAD
-=======
 	SOF_DSPLESS_MODE,
->>>>>>> eb3cdb58
 	SOF_FW_BOOT_PREPARE,
 	SOF_FW_BOOT_IN_PROGRESS,
 	SOF_FW_BOOT_FAILED,
@@ -138,17 +132,12 @@
 	unsigned int ipc_supported_mask;
 	enum sof_ipc_type ipc_default;
 
-<<<<<<< HEAD
-	/* defaults paths for firmware and topology files */
-	const char *default_fw_path[SOF_IPC_TYPE_COUNT];
-=======
 	/* The platform supports DSPless mode */
 	bool dspless_mode_supported;
 
 	/* defaults paths for firmware, library and topology files */
 	const char *default_fw_path[SOF_IPC_TYPE_COUNT];
 	const char *default_lib_path[SOF_IPC_TYPE_COUNT];
->>>>>>> eb3cdb58
 	const char *default_tplg_path[SOF_IPC_TYPE_COUNT];
 
 	/* default firmware name */
