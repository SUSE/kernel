--- conflicted
+++ resolved
@@ -22,9 +22,6 @@
 #define PHY_TYPE_QSGMII		9
 #define PHY_TYPE_DPHY		10
 #define PHY_TYPE_CPHY		11
-<<<<<<< HEAD
-=======
 #define PHY_TYPE_USXGMII	12
->>>>>>> eb3cdb58
 
 #endif /* _DT_BINDINGS_PHY */