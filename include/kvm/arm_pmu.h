--- conflicted
+++ resolved
@@ -166,9 +166,6 @@
 {
 	return 0;
 }
-<<<<<<< HEAD
-static inline void kvm_vcpu_pmu_resync_el0(void) {}
-=======
 static inline u64 kvm_pmu_evtyper_mask(struct kvm *kvm)
 {
 	return 0;
@@ -189,7 +186,6 @@
 {
 	return 0;
 }
->>>>>>> 2d5404ca
 
 #endif
 
