/* SPDX-License-Identifier: GPL-2.0-only */
/*
 * Copyright (C) 2015 Linaro Ltd.
 * Author: Shannon Zhao <shannon.zhao@linaro.org>
 */

#ifndef __ASM_ARM_KVM_PMU_H
#define __ASM_ARM_KVM_PMU_H

#include <linux/perf_event.h>
#include <linux/perf/arm_pmuv3.h>

#define ARMV8_PMU_CYCLE_IDX		(ARMV8_PMU_MAX_COUNTERS - 1)

#ifdef CONFIG_HW_PERF_EVENTS

struct kvm_pmc {
	u8 idx;	/* index into the pmu->pmc array */
	struct perf_event *perf_event;
};

struct kvm_pmu_events {
	u32 events_host;
	u32 events_guest;
};

struct kvm_pmu {
	struct irq_work overflow_work;
	struct kvm_pmu_events events;
	struct kvm_pmc pmc[ARMV8_PMU_MAX_COUNTERS];
	int irq_num;
	bool created;
	bool irq_level;
};

struct arm_pmu_entry {
	struct list_head entry;
	struct arm_pmu *arm_pmu;
};

DECLARE_STATIC_KEY_FALSE(kvm_arm_pmu_available);

static __always_inline bool kvm_arm_support_pmu_v3(void)
{
	return static_branch_likely(&kvm_arm_pmu_available);
}

#define kvm_arm_pmu_irq_initialized(v)	((v)->arch.pmu.irq_num >= VGIC_NR_SGIS)
u64 kvm_pmu_get_counter_value(struct kvm_vcpu *vcpu, u64 select_idx);
void kvm_pmu_set_counter_value(struct kvm_vcpu *vcpu, u64 select_idx, u64 val);
u64 kvm_pmu_valid_counter_mask(struct kvm_vcpu *vcpu);
u64 kvm_pmu_get_pmceid(struct kvm_vcpu *vcpu, bool pmceid1);
void kvm_pmu_vcpu_init(struct kvm_vcpu *vcpu);
void kvm_pmu_vcpu_reset(struct kvm_vcpu *vcpu);
void kvm_pmu_vcpu_destroy(struct kvm_vcpu *vcpu);
void kvm_pmu_disable_counter_mask(struct kvm_vcpu *vcpu, u64 val);
void kvm_pmu_enable_counter_mask(struct kvm_vcpu *vcpu, u64 val);
void kvm_pmu_flush_hwstate(struct kvm_vcpu *vcpu);
void kvm_pmu_sync_hwstate(struct kvm_vcpu *vcpu);
bool kvm_pmu_should_notify_user(struct kvm_vcpu *vcpu);
void kvm_pmu_update_run(struct kvm_vcpu *vcpu);
void kvm_pmu_software_increment(struct kvm_vcpu *vcpu, u64 val);
void kvm_pmu_handle_pmcr(struct kvm_vcpu *vcpu, u64 val);
void kvm_pmu_set_counter_event_type(struct kvm_vcpu *vcpu, u64 data,
				    u64 select_idx);
int kvm_arm_pmu_v3_set_attr(struct kvm_vcpu *vcpu,
			    struct kvm_device_attr *attr);
int kvm_arm_pmu_v3_get_attr(struct kvm_vcpu *vcpu,
			    struct kvm_device_attr *attr);
int kvm_arm_pmu_v3_has_attr(struct kvm_vcpu *vcpu,
			    struct kvm_device_attr *attr);
int kvm_arm_pmu_v3_enable(struct kvm_vcpu *vcpu);
<<<<<<< HEAD
=======

struct kvm_pmu_events *kvm_get_pmu_events(void);
void kvm_vcpu_pmu_restore_guest(struct kvm_vcpu *vcpu);
void kvm_vcpu_pmu_restore_host(struct kvm_vcpu *vcpu);

#define kvm_vcpu_has_pmu(vcpu)					\
	(test_bit(KVM_ARM_VCPU_PMU_V3, (vcpu)->arch.features))

/*
 * Updates the vcpu's view of the pmu events for this cpu.
 * Must be called before every vcpu run after disabling interrupts, to ensure
 * that an interrupt cannot fire and update the structure.
 */
#define kvm_pmu_update_vcpu_events(vcpu)				\
	do {								\
		if (!has_vhe() && kvm_vcpu_has_pmu(vcpu))		\
			vcpu->arch.pmu.events = *kvm_get_pmu_events();	\
	} while (0)

/*
 * Evaluates as true when emulating PMUv3p5, and false otherwise.
 */
#define kvm_pmu_is_3p5(vcpu)						\
	(vcpu->kvm->arch.dfr0_pmuver.imp >= ID_AA64DFR0_EL1_PMUVer_V3P5)

u8 kvm_arm_pmu_get_pmuver_limit(void);

>>>>>>> eb3cdb58
#else
struct kvm_pmu {
};

static inline bool kvm_arm_support_pmu_v3(void)
{
	return false;
}

#define kvm_arm_pmu_irq_initialized(v)	(false)
static inline u64 kvm_pmu_get_counter_value(struct kvm_vcpu *vcpu,
					    u64 select_idx)
{
	return 0;
}
static inline void kvm_pmu_set_counter_value(struct kvm_vcpu *vcpu,
					     u64 select_idx, u64 val) {}
static inline u64 kvm_pmu_valid_counter_mask(struct kvm_vcpu *vcpu)
{
	return 0;
}
static inline void kvm_pmu_vcpu_init(struct kvm_vcpu *vcpu) {}
static inline void kvm_pmu_vcpu_reset(struct kvm_vcpu *vcpu) {}
static inline void kvm_pmu_vcpu_destroy(struct kvm_vcpu *vcpu) {}
static inline void kvm_pmu_disable_counter_mask(struct kvm_vcpu *vcpu, u64 val) {}
static inline void kvm_pmu_enable_counter_mask(struct kvm_vcpu *vcpu, u64 val) {}
static inline void kvm_pmu_flush_hwstate(struct kvm_vcpu *vcpu) {}
static inline void kvm_pmu_sync_hwstate(struct kvm_vcpu *vcpu) {}
static inline bool kvm_pmu_should_notify_user(struct kvm_vcpu *vcpu)
{
	return false;
}
static inline void kvm_pmu_update_run(struct kvm_vcpu *vcpu) {}
static inline void kvm_pmu_software_increment(struct kvm_vcpu *vcpu, u64 val) {}
static inline void kvm_pmu_handle_pmcr(struct kvm_vcpu *vcpu, u64 val) {}
static inline void kvm_pmu_set_counter_event_type(struct kvm_vcpu *vcpu,
						  u64 data, u64 select_idx) {}
static inline int kvm_arm_pmu_v3_set_attr(struct kvm_vcpu *vcpu,
					  struct kvm_device_attr *attr)
{
	return -ENXIO;
}
static inline int kvm_arm_pmu_v3_get_attr(struct kvm_vcpu *vcpu,
					  struct kvm_device_attr *attr)
{
	return -ENXIO;
}
static inline int kvm_arm_pmu_v3_has_attr(struct kvm_vcpu *vcpu,
					  struct kvm_device_attr *attr)
{
	return -ENXIO;
}
static inline int kvm_arm_pmu_v3_enable(struct kvm_vcpu *vcpu)
{
	return 0;
}
static inline u64 kvm_pmu_get_pmceid(struct kvm_vcpu *vcpu, bool pmceid1)
{
	return 0;
}

<<<<<<< HEAD
=======
#define kvm_vcpu_has_pmu(vcpu)		({ false; })
#define kvm_pmu_is_3p5(vcpu)		({ false; })
static inline void kvm_pmu_update_vcpu_events(struct kvm_vcpu *vcpu) {}
static inline void kvm_vcpu_pmu_restore_guest(struct kvm_vcpu *vcpu) {}
static inline void kvm_vcpu_pmu_restore_host(struct kvm_vcpu *vcpu) {}
static inline u8 kvm_arm_pmu_get_pmuver_limit(void)
{
	return 0;
}

>>>>>>> eb3cdb58
#endif

#endif<|MERGE_RESOLUTION|>--- conflicted
+++ resolved
@@ -70,8 +70,6 @@
 int kvm_arm_pmu_v3_has_attr(struct kvm_vcpu *vcpu,
 			    struct kvm_device_attr *attr);
 int kvm_arm_pmu_v3_enable(struct kvm_vcpu *vcpu);
-<<<<<<< HEAD
-=======
 
 struct kvm_pmu_events *kvm_get_pmu_events(void);
 void kvm_vcpu_pmu_restore_guest(struct kvm_vcpu *vcpu);
@@ -99,7 +97,6 @@
 
 u8 kvm_arm_pmu_get_pmuver_limit(void);
 
->>>>>>> eb3cdb58
 #else
 struct kvm_pmu {
 };
@@ -161,8 +158,6 @@
 	return 0;
 }
 
-<<<<<<< HEAD
-=======
 #define kvm_vcpu_has_pmu(vcpu)		({ false; })
 #define kvm_pmu_is_3p5(vcpu)		({ false; })
 static inline void kvm_pmu_update_vcpu_events(struct kvm_vcpu *vcpu) {}
@@ -173,7 +168,6 @@
 	return 0;
 }
 
->>>>>>> eb3cdb58
 #endif
 
 #endif