/*
 * Machine vector for IA-64.
 *
 * Copyright (C) 1999 Silicon Graphics, Inc.
 * Copyright (C) Srinivasa Thirumalachar <sprasad@engr.sgi.com>
 * Copyright (C) Vijay Chander <vijay@engr.sgi.com>
 * Copyright (C) 1999-2001, 2003-2004 Hewlett-Packard Co.
 *	David Mosberger-Tang <davidm@hpl.hp.com>
 */
#ifndef _ASM_IA64_MACHVEC_H
#define _ASM_IA64_MACHVEC_H

#include <linux/config.h>
#include <linux/types.h>

/* forward declarations: */
struct device;
struct pt_regs;
struct scatterlist;
struct irq_desc;
struct page;
struct mm_struct;

typedef void ia64_mv_setup_t (char **);
typedef void ia64_mv_cpu_init_t (void);
typedef void ia64_mv_irq_init_t (void);
typedef void ia64_mv_send_ipi_t (int, int, int, int);
typedef void ia64_mv_timer_interrupt_t (int, void *, struct pt_regs *);
typedef void ia64_mv_global_tlb_purge_t (unsigned long, unsigned long, unsigned long);
typedef void ia64_mv_tlb_migrate_finish_t (struct mm_struct *);
typedef struct irq_desc *ia64_mv_irq_desc (unsigned int);
typedef u8 ia64_mv_irq_to_vector (u8);
typedef unsigned int ia64_mv_local_vector_to_irq (u8 vector);

/* DMA-mapping interface: */
typedef void ia64_mv_dma_init (void);
typedef void *ia64_mv_dma_alloc_coherent (struct device *, size_t, dma_addr_t *, int);
typedef void ia64_mv_dma_free_coherent (struct device *, size_t, void *, dma_addr_t);
typedef dma_addr_t ia64_mv_dma_map_single (struct device *, void *, size_t, int);
typedef void ia64_mv_dma_unmap_single (struct device *, dma_addr_t, size_t, int);
typedef int ia64_mv_dma_map_sg (struct device *, struct scatterlist *, int, int);
typedef void ia64_mv_dma_unmap_sg (struct device *, struct scatterlist *, int, int);
typedef void ia64_mv_dma_sync_single_for_cpu (struct device *, dma_addr_t, size_t, int);
typedef void ia64_mv_dma_sync_sg_for_cpu (struct device *, struct scatterlist *, int, int);
typedef void ia64_mv_dma_sync_single_for_device (struct device *, dma_addr_t, size_t, int);
typedef void ia64_mv_dma_sync_sg_for_device (struct device *, struct scatterlist *, int, int);
typedef int ia64_mv_dma_mapping_error (dma_addr_t dma_addr);
typedef int ia64_mv_dma_supported (struct device *, u64);

/*
 * WARNING: The legacy I/O space is _architected_.  Platforms are
 * expected to follow this architected model (see Section 10.7 in the
 * IA-64 Architecture Software Developer's Manual).  Unfortunately,
 * some broken machines do not follow that model, which is why we have
 * to make the inX/outX operations part of the machine vector.
 * Platform designers should follow the architected model whenever
 * possible.
 */
typedef unsigned int ia64_mv_inb_t (unsigned long);
typedef unsigned int ia64_mv_inw_t (unsigned long);
typedef unsigned int ia64_mv_inl_t (unsigned long);
typedef void ia64_mv_outb_t (unsigned char, unsigned long);
typedef void ia64_mv_outw_t (unsigned short, unsigned long);
typedef void ia64_mv_outl_t (unsigned int, unsigned long);
typedef unsigned char ia64_mv_readb_t (void *);
typedef unsigned short ia64_mv_readw_t (void *);
typedef unsigned int ia64_mv_readl_t (void *);
typedef unsigned long ia64_mv_readq_t (void *);
typedef unsigned char ia64_mv_readb_relaxed_t (void *);
typedef unsigned short ia64_mv_readw_relaxed_t (void *);
typedef unsigned int ia64_mv_readl_relaxed_t (void *);
typedef unsigned long ia64_mv_readq_relaxed_t (void *);

static inline void
<<<<<<< HEAD
=======
machvec_noop (void)
{
}

static inline void
>>>>>>> 30e74fea
machvec_noop_mm (struct mm_struct *mm)
{
}

<<<<<<< HEAD
extern void machvec_noop (void);
=======
>>>>>>> 30e74fea
extern void machvec_setup (char **);
extern void machvec_timer_interrupt (int, void *, struct pt_regs *);
extern void machvec_dma_sync_single (struct device *, dma_addr_t, size_t, int);
extern void machvec_dma_sync_sg (struct device *, struct scatterlist *, int, int);
extern void machvec_tlb_migrate_finish (struct mm_struct *);

# if defined (CONFIG_IA64_HP_SIM)
#  include <asm/machvec_hpsim.h>
# elif defined (CONFIG_IA64_DIG)
#  include <asm/machvec_dig.h>
# elif defined (CONFIG_IA64_HP_ZX1)
#  include <asm/machvec_hpzx1.h>
# elif defined (CONFIG_IA64_SGI_SN2)
#  include <asm/machvec_sn2.h>
# elif defined (CONFIG_IA64_GENERIC)

# ifdef MACHVEC_PLATFORM_HEADER
#  include MACHVEC_PLATFORM_HEADER
# else
#  define platform_name		ia64_mv.name
#  define platform_setup	ia64_mv.setup
#  define platform_cpu_init	ia64_mv.cpu_init
#  define platform_irq_init	ia64_mv.irq_init
#  define platform_send_ipi	ia64_mv.send_ipi
#  define platform_timer_interrupt	ia64_mv.timer_interrupt
#  define platform_global_tlb_purge	ia64_mv.global_tlb_purge
#  define platform_tlb_migrate_finish	ia64_mv.tlb_migrate_finish
#  define platform_dma_init		ia64_mv.dma_init
#  define platform_dma_alloc_coherent	ia64_mv.dma_alloc_coherent
#  define platform_dma_free_coherent	ia64_mv.dma_free_coherent
#  define platform_dma_map_single	ia64_mv.dma_map_single
#  define platform_dma_unmap_single	ia64_mv.dma_unmap_single
#  define platform_dma_map_sg		ia64_mv.dma_map_sg
#  define platform_dma_unmap_sg		ia64_mv.dma_unmap_sg
#  define platform_dma_sync_single_for_cpu ia64_mv.dma_sync_single_for_cpu
#  define platform_dma_sync_sg_for_cpu	ia64_mv.dma_sync_sg_for_cpu
#  define platform_dma_sync_single_for_device ia64_mv.dma_sync_single_for_device
#  define platform_dma_sync_sg_for_device ia64_mv.dma_sync_sg_for_device
#  define platform_dma_mapping_error		ia64_mv.dma_mapping_error
#  define platform_dma_supported	ia64_mv.dma_supported
#  define platform_irq_desc		ia64_mv.irq_desc
#  define platform_irq_to_vector	ia64_mv.irq_to_vector
#  define platform_local_vector_to_irq	ia64_mv.local_vector_to_irq
#  define platform_inb		ia64_mv.inb
#  define platform_inw		ia64_mv.inw
#  define platform_inl		ia64_mv.inl
#  define platform_outb		ia64_mv.outb
#  define platform_outw		ia64_mv.outw
#  define platform_outl		ia64_mv.outl
#  define platform_readb        ia64_mv.readb
#  define platform_readw        ia64_mv.readw
#  define platform_readl        ia64_mv.readl
#  define platform_readq        ia64_mv.readq
#  define platform_readb_relaxed        ia64_mv.readb_relaxed
#  define platform_readw_relaxed        ia64_mv.readw_relaxed
#  define platform_readl_relaxed        ia64_mv.readl_relaxed
#  define platform_readq_relaxed        ia64_mv.readq_relaxed
# endif

/* __attribute__((__aligned__(16))) is required to make size of the
 * structure multiple of 16 bytes.
 * This will fillup the holes created because of section 3.3.1 in
 * Software Conventions guide.
 */
struct ia64_machine_vector {
	const char *name;
	ia64_mv_setup_t *setup;
	ia64_mv_cpu_init_t *cpu_init;
	ia64_mv_irq_init_t *irq_init;
	ia64_mv_send_ipi_t *send_ipi;
	ia64_mv_timer_interrupt_t *timer_interrupt;
	ia64_mv_global_tlb_purge_t *global_tlb_purge;
	ia64_mv_tlb_migrate_finish_t *tlb_migrate_finish;
	ia64_mv_dma_init *dma_init;
	ia64_mv_dma_alloc_coherent *dma_alloc_coherent;
	ia64_mv_dma_free_coherent *dma_free_coherent;
	ia64_mv_dma_map_single *dma_map_single;
	ia64_mv_dma_unmap_single *dma_unmap_single;
	ia64_mv_dma_map_sg *dma_map_sg;
	ia64_mv_dma_unmap_sg *dma_unmap_sg;
	ia64_mv_dma_sync_single_for_cpu *dma_sync_single_for_cpu;
	ia64_mv_dma_sync_sg_for_cpu *dma_sync_sg_for_cpu;
	ia64_mv_dma_sync_single_for_device *dma_sync_single_for_device;
	ia64_mv_dma_sync_sg_for_device *dma_sync_sg_for_device;
	ia64_mv_dma_mapping_error *dma_mapping_error;
	ia64_mv_dma_supported *dma_supported;
	ia64_mv_irq_desc *irq_desc;
	ia64_mv_irq_to_vector *irq_to_vector;
	ia64_mv_local_vector_to_irq *local_vector_to_irq;
	ia64_mv_inb_t *inb;
	ia64_mv_inw_t *inw;
	ia64_mv_inl_t *inl;
	ia64_mv_outb_t *outb;
	ia64_mv_outw_t *outw;
	ia64_mv_outl_t *outl;
	ia64_mv_readb_t *readb;
	ia64_mv_readw_t *readw;
	ia64_mv_readl_t *readl;
	ia64_mv_readq_t *readq;
	ia64_mv_readb_relaxed_t *readb_relaxed;
	ia64_mv_readw_relaxed_t *readw_relaxed;
	ia64_mv_readl_relaxed_t *readl_relaxed;
	ia64_mv_readq_relaxed_t *readq_relaxed;
} __attribute__((__aligned__(16))); /* align attrib? see above comment */

#define MACHVEC_INIT(name)			\
{						\
	#name,					\
	platform_setup,				\
	platform_cpu_init,			\
	platform_irq_init,			\
	platform_send_ipi,			\
	platform_timer_interrupt,		\
	platform_global_tlb_purge,		\
	platform_tlb_migrate_finish,		\
	platform_dma_init,			\
	platform_dma_alloc_coherent,		\
	platform_dma_free_coherent,		\
	platform_dma_map_single,		\
	platform_dma_unmap_single,		\
	platform_dma_map_sg,			\
	platform_dma_unmap_sg,			\
	platform_dma_sync_single_for_cpu,	\
	platform_dma_sync_sg_for_cpu,		\
	platform_dma_sync_single_for_device,	\
	platform_dma_sync_sg_for_device,	\
	platform_dma_mapping_error,			\
	platform_dma_supported,			\
	platform_irq_desc,			\
	platform_irq_to_vector,			\
	platform_local_vector_to_irq,		\
	platform_inb,				\
	platform_inw,				\
	platform_inl,				\
	platform_outb,				\
	platform_outw,				\
	platform_outl,				\
	platform_readb,				\
	platform_readw,				\
	platform_readl,				\
	platform_readq,				\
	platform_readb_relaxed,			\
	platform_readw_relaxed,			\
	platform_readl_relaxed,			\
	platform_readq_relaxed,			\
}

extern struct ia64_machine_vector ia64_mv;
extern void machvec_init (const char *name);

# else
#  error Unknown configuration.  Update asm-ia64/machvec.h.
# endif /* CONFIG_IA64_GENERIC */

/*
 * Declare default routines which aren't declared anywhere else:
 */
extern ia64_mv_dma_init			swiotlb_init;
extern ia64_mv_dma_alloc_coherent	swiotlb_alloc_coherent;
extern ia64_mv_dma_free_coherent	swiotlb_free_coherent;
extern ia64_mv_dma_map_single		swiotlb_map_single;
extern ia64_mv_dma_unmap_single		swiotlb_unmap_single;
extern ia64_mv_dma_map_sg		swiotlb_map_sg;
extern ia64_mv_dma_unmap_sg		swiotlb_unmap_sg;
extern ia64_mv_dma_sync_single_for_cpu	swiotlb_sync_single_for_cpu;
extern ia64_mv_dma_sync_sg_for_cpu	swiotlb_sync_sg_for_cpu;
extern ia64_mv_dma_sync_single_for_device swiotlb_sync_single_for_device;
extern ia64_mv_dma_sync_sg_for_device	swiotlb_sync_sg_for_device;
extern ia64_mv_dma_mapping_error	swiotlb_dma_mapping_error;
extern ia64_mv_dma_supported		swiotlb_dma_supported;

/*
 * Define default versions so we can extend machvec for new platforms without having
 * to update the machvec files for all existing platforms.
 */
#ifndef platform_setup
# define platform_setup			machvec_setup
#endif
#ifndef platform_cpu_init
# define platform_cpu_init		machvec_noop
#endif
#ifndef platform_irq_init
# define platform_irq_init		machvec_noop
#endif

#ifndef platform_send_ipi
# define platform_send_ipi		ia64_send_ipi	/* default to architected version */
#endif
#ifndef platform_timer_interrupt
# define platform_timer_interrupt 	machvec_timer_interrupt
#endif
#ifndef platform_global_tlb_purge
# define platform_global_tlb_purge	ia64_global_tlb_purge /* default to architected version */
#endif
#ifndef platform_tlb_migrate_finish
# define platform_tlb_migrate_finish	machvec_noop_mm
#endif
#ifndef platform_dma_init
# define platform_dma_init		swiotlb_init
#endif
#ifndef platform_dma_alloc_coherent
# define platform_dma_alloc_coherent	swiotlb_alloc_coherent
#endif
#ifndef platform_dma_free_coherent
# define platform_dma_free_coherent	swiotlb_free_coherent
#endif
#ifndef platform_dma_map_single
# define platform_dma_map_single	swiotlb_map_single
#endif
#ifndef platform_dma_unmap_single
# define platform_dma_unmap_single	swiotlb_unmap_single
#endif
#ifndef platform_dma_map_sg
# define platform_dma_map_sg		swiotlb_map_sg
#endif
#ifndef platform_dma_unmap_sg
# define platform_dma_unmap_sg		swiotlb_unmap_sg
#endif
#ifndef platform_dma_sync_single_for_cpu
# define platform_dma_sync_single_for_cpu	swiotlb_sync_single_for_cpu
#endif
#ifndef platform_dma_sync_sg_for_cpu
# define platform_dma_sync_sg_for_cpu		swiotlb_sync_sg_for_cpu
#endif
#ifndef platform_dma_sync_single_for_device
# define platform_dma_sync_single_for_device	swiotlb_sync_single_for_device
#endif
#ifndef platform_dma_sync_sg_for_device
# define platform_dma_sync_sg_for_device	swiotlb_sync_sg_for_device
#endif
#ifndef platform_dma_mapping_error
# define platform_dma_mapping_error		swiotlb_dma_mapping_error
#endif
#ifndef platform_dma_supported
# define  platform_dma_supported	swiotlb_dma_supported
#endif
#ifndef platform_irq_desc
# define platform_irq_desc		__ia64_irq_desc
#endif
#ifndef platform_irq_to_vector
# define platform_irq_to_vector		__ia64_irq_to_vector
#endif
#ifndef platform_local_vector_to_irq
# define platform_local_vector_to_irq	__ia64_local_vector_to_irq
#endif
#ifndef platform_inb
# define platform_inb		__ia64_inb
#endif
#ifndef platform_inw
# define platform_inw		__ia64_inw
#endif
#ifndef platform_inl
# define platform_inl		__ia64_inl
#endif
#ifndef platform_outb
# define platform_outb		__ia64_outb
#endif
#ifndef platform_outw
# define platform_outw		__ia64_outw
#endif
#ifndef platform_outl
# define platform_outl		__ia64_outl
#endif
#ifndef platform_readb
# define platform_readb		__ia64_readb
#endif
#ifndef platform_readw
# define platform_readw		__ia64_readw
#endif
#ifndef platform_readl
# define platform_readl		__ia64_readl
#endif
#ifndef platform_readq
# define platform_readq		__ia64_readq
#endif
#ifndef platform_readb_relaxed
# define platform_readb_relaxed	__ia64_readb_relaxed
#endif
#ifndef platform_readw_relaxed
# define platform_readw_relaxed	__ia64_readw_relaxed
#endif
#ifndef platform_readl_relaxed
# define platform_readl_relaxed	__ia64_readl_relaxed
#endif
#ifndef platform_readq_relaxed
# define platform_readq_relaxed	__ia64_readq_relaxed
#endif

#endif /* _ASM_IA64_MACHVEC_H */<|MERGE_RESOLUTION|>--- conflicted
+++ resolved
@@ -72,22 +72,15 @@
 typedef unsigned long ia64_mv_readq_relaxed_t (void *);
 
 static inline void
-<<<<<<< HEAD
-=======
 machvec_noop (void)
 {
 }
 
 static inline void
->>>>>>> 30e74fea
 machvec_noop_mm (struct mm_struct *mm)
 {
 }
 
-<<<<<<< HEAD
-extern void machvec_noop (void);
-=======
->>>>>>> 30e74fea
 extern void machvec_setup (char **);
 extern void machvec_timer_interrupt (int, void *, struct pt_regs *);
 extern void machvec_dma_sync_single (struct device *, dma_addr_t, size_t, int);
