--- conflicted
+++ resolved
@@ -1,7 +1,5 @@
 #ifndef _ASM_X86_APICDEF_H
 #define _ASM_X86_APICDEF_H
-
-#ifndef CONFIG_XEN
 
 /*
  * Constants for various Intel APICs. (local APIC, IOAPIC, etc.)
@@ -131,24 +129,12 @@
 
 #define APIC_BASE (fix_to_virt(FIX_APIC_BASE))
 
-#else /* CONFIG_XEN */
-
-enum {
-	APIC_DEST_ALLBUT = 0x1,
-	APIC_DEST_SELF,
-	APIC_DEST_ALLINC
-};
-
-#endif /* CONFIG_XEN */
-
 #ifdef CONFIG_X86_32
 # define MAX_IO_APICS 64
 #else
 # define MAX_IO_APICS 128
 # define MAX_LOCAL_APIC 32768
 #endif
-
-#ifndef CONFIG_XEN
 
 /*
  * All x86-64 systems are xAPIC compatible.
@@ -420,16 +406,9 @@
 
 #undef u32
 
-<<<<<<< HEAD
-#endif /* CONFIG_XEN */
-
-#define BAD_APICID 0xFFu
-
-=======
 #ifdef CONFIG_X86_32
  #define BAD_APICID 0xFFu
 #else
  #define BAD_APICID 0xFFFFu
 #endif
->>>>>>> 28ffb5d3
 #endif