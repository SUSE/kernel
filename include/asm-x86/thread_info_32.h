/* thread_info.h: i386 low-level thread information
 *
 * Copyright (C) 2002  David Howells (dhowells@redhat.com)
 * - Incorporating suggestions made by Linus Torvalds and Dave Miller
 */

#ifndef _ASM_THREAD_INFO_H
#define _ASM_THREAD_INFO_H

#ifdef __KERNEL__

#include <linux/compiler.h>
#include <asm/page.h>

#ifndef __ASSEMBLY__
#include <asm/processor.h>
#endif

/*
 * low level task data that entry.S needs immediate access to
 * - this struct should fit entirely inside of one cache line
 * - this struct shares the supervisor stack pages
 * - if the contents of this structure are changed,
 *   the assembly constants must also be changed
 */
#ifndef __ASSEMBLY__

struct thread_info {
	struct task_struct	*task;		/* main task structure */
	struct exec_domain	*exec_domain;	/* execution domain */
	unsigned long		flags;		/* low level flags */
	unsigned long		status;		/* thread-synchronous flags */
	__u32			cpu;		/* current CPU */
	int			preempt_count;	/* 0 => preemptable,
						   <0 => BUG */
	mm_segment_t		addr_limit;	/* thread address space:
						   0-0xBFFFFFFF user-thread
						   0-0xFFFFFFFF kernel-thread
						*/
	void			*sysenter_return;
	struct restart_block    restart_block;
	unsigned long           previous_esp;   /* ESP of the previous stack in
						   case of nested (IRQ) stacks
						*/
	__u8			supervisor_stack[0];
};

#else /* !__ASSEMBLY__ */

#include <asm/asm-offsets.h>

#endif

#define PREEMPT_ACTIVE		0x10000000
#ifdef CONFIG_4KSTACKS
#define THREAD_SIZE            (4096)
#else
#define THREAD_SIZE		(8192)
#endif

#define STACK_WARN             (THREAD_SIZE/8)
/*
 * macros/functions for gaining access to the thread information structure
 *
 * preempt_count needs to be 1 initially, until the scheduler is functional.
 */
#ifndef __ASSEMBLY__

#define INIT_THREAD_INFO(tsk)			\
{						\
	.task		= &tsk,			\
	.exec_domain	= &default_exec_domain,	\
	.flags		= 0,			\
	.cpu		= 0,			\
	.preempt_count	= 1,			\
	.addr_limit	= KERNEL_DS,		\
	.restart_block = {			\
		.fn = do_no_restart_syscall,	\
	},					\
}

#define init_thread_info	(init_thread_union.thread_info)
#define init_stack		(init_thread_union.stack)


/* how to get the current stack pointer from C */
register unsigned long current_stack_pointer asm("esp") __used;

/* how to get the thread information struct from C */
static inline struct thread_info *current_thread_info(void)
{
	return (struct thread_info *)
		(current_stack_pointer & ~(THREAD_SIZE - 1));
}

/* thread information allocation */
#ifdef CONFIG_DEBUG_STACK_USAGE
#define alloc_thread_info(tsk) ((struct thread_info *)			\
	__get_free_pages(GFP_KERNEL | __GFP_ZERO, get_order(THREAD_SIZE)))
#else
#define alloc_thread_info(tsk) ((struct thread_info *)			\
	__get_free_pages(GFP_KERNEL, get_order(THREAD_SIZE)))
#endif

#else /* !__ASSEMBLY__ */

/* how to get the thread information struct from ASM */
#define GET_THREAD_INFO(reg)	 \
	movl $-THREAD_SIZE, reg; \
	andl %esp, reg

/* use this one if reg already contains %esp */
#define GET_THREAD_INFO_WITH_ESP(reg) \
	andl $-THREAD_SIZE, reg

#endif

/*
 * thread information flags
 * - these are process state flags that various
 *   assembly files may need to access
 * - pending work-to-be-done flags are in LSW
 * - other flags in MSW
 */
#define TIF_SYSCALL_TRACE	0	/* syscall trace active */
#define TIF_SIGPENDING		1	/* signal pending */
#define TIF_NEED_RESCHED	2	/* rescheduling necessary */
#define TIF_SINGLESTEP		3	/* restore singlestep on return to
					   user mode */
#define TIF_IRET		4	/* return with iret */
#define TIF_SYSCALL_EMU		5	/* syscall emulation active */
#define TIF_SYSCALL_AUDIT	6	/* syscall auditing active */
#define TIF_SECCOMP		7	/* secure computing */
#define TIF_HRTICK_RESCHED	9	/* reprogram hrtick timer */
#define TIF_MEMDIE		16
#define TIF_DEBUG		17	/* uses debug registers */
#define TIF_IO_BITMAP		18	/* uses I/O bitmap */
#define TIF_FREEZE		19	/* is freezing for suspend */
#define TIF_NOTSC		20	/* TSC is not accessible in userland */
#define TIF_FORCED_TF		21	/* true if TF in eflags artificially */
#define TIF_DEBUGCTLMSR		22	/* uses thread_struct.debugctlmsr */
#define TIF_DS_AREA_MSR 	23      /* uses thread_struct.ds_area_msr */
#define TIF_BTS_TRACE_TS        24      /* record scheduling event timestamps */

#define _TIF_SYSCALL_TRACE	(1 << TIF_SYSCALL_TRACE)
#define _TIF_SIGPENDING		(1 << TIF_SIGPENDING)
#define _TIF_NEED_RESCHED	(1 << TIF_NEED_RESCHED)
#define _TIF_SINGLESTEP		(1 << TIF_SINGLESTEP)
#define _TIF_IRET		(1 << TIF_IRET)
#define _TIF_SYSCALL_EMU	(1 << TIF_SYSCALL_EMU)
#define _TIF_SYSCALL_AUDIT	(1 << TIF_SYSCALL_AUDIT)
#define _TIF_SECCOMP		(1 << TIF_SECCOMP)
#define _TIF_HRTICK_RESCHED	(1 << TIF_HRTICK_RESCHED)
#define _TIF_DEBUG		(1 << TIF_DEBUG)
#define _TIF_IO_BITMAP		(1 << TIF_IO_BITMAP)
#define _TIF_FREEZE		(1 << TIF_FREEZE)
#define _TIF_NOTSC		(1 << TIF_NOTSC)
#define _TIF_FORCED_TF		(1 << TIF_FORCED_TF)
#define _TIF_DEBUGCTLMSR	(1 << TIF_DEBUGCTLMSR)
#define _TIF_DS_AREA_MSR	(1 << TIF_DS_AREA_MSR)
#define _TIF_BTS_TRACE_TS	(1 << TIF_BTS_TRACE_TS)

/* work to do on interrupt/exception return */
#define _TIF_WORK_MASK							\
	(0x0000FFFF & ~(_TIF_SYSCALL_TRACE | _TIF_SYSCALL_AUDIT |	\
			_TIF_SECCOMP | _TIF_SYSCALL_EMU))
/* work to do on any return to u-space */
#define _TIF_ALLWORK_MASK	(0x0000FFFF & ~_TIF_SECCOMP)

/* flags to check in __switch_to() */
<<<<<<< HEAD
#ifndef CONFIG_XEN
#define _TIF_WORK_CTXSW \
    (_TIF_IO_BITMAP | _TIF_NOTSC | _TIF_DEBUGCTLMSR | \
     _TIF_DS_AREA_MSR | _TIF_BTS_TRACE_TS)
#else
#define _TIF_WORK_CTXSW (_TIF_NOTSC \
     /*todo | _TIF_DEBUGCTLMSR | _TIF_DS_AREA_MSR | _TIF_BTS_TRACE_TS*/)
#endif
=======
#define _TIF_WORK_CTXSW						\
	(_TIF_IO_BITMAP | _TIF_NOTSC | _TIF_DEBUGCTLMSR |	\
	 _TIF_DS_AREA_MSR | _TIF_BTS_TRACE_TS)
>>>>>>> 28ffb5d3
#define _TIF_WORK_CTXSW_PREV _TIF_WORK_CTXSW
#define _TIF_WORK_CTXSW_NEXT (_TIF_WORK_CTXSW | _TIF_DEBUG)


/*
 * Thread-synchronous status.
 *
 * This is different from the flags in that nobody else
 * ever touches our thread-synchronous status, so we don't
 * have to worry about atomic accesses.
 */
#define TS_USEDFPU		0x0001	/* FPU was used by this task
					   this quantum (SMP) */
#define TS_POLLING		0x0002	/* True if in idle loop
					   and not sleeping */
#define TS_RESTORE_SIGMASK	0x0004	/* restore signal mask in do_signal() */

#define tsk_is_polling(t) (task_thread_info(t)->status & TS_POLLING)

#ifndef __ASSEMBLY__
#define HAVE_SET_RESTORE_SIGMASK	1
static inline void set_restore_sigmask(void)
{
	struct thread_info *ti = current_thread_info();
	ti->status |= TS_RESTORE_SIGMASK;
	set_bit(TIF_SIGPENDING, &ti->flags);
}
#endif	/* !__ASSEMBLY__ */

#endif /* __KERNEL__ */

#endif /* _ASM_THREAD_INFO_H */<|MERGE_RESOLUTION|>--- conflicted
+++ resolved
@@ -168,20 +168,9 @@
 #define _TIF_ALLWORK_MASK	(0x0000FFFF & ~_TIF_SECCOMP)
 
 /* flags to check in __switch_to() */
-<<<<<<< HEAD
-#ifndef CONFIG_XEN
-#define _TIF_WORK_CTXSW \
-    (_TIF_IO_BITMAP | _TIF_NOTSC | _TIF_DEBUGCTLMSR | \
-     _TIF_DS_AREA_MSR | _TIF_BTS_TRACE_TS)
-#else
-#define _TIF_WORK_CTXSW (_TIF_NOTSC \
-     /*todo | _TIF_DEBUGCTLMSR | _TIF_DS_AREA_MSR | _TIF_BTS_TRACE_TS*/)
-#endif
-=======
 #define _TIF_WORK_CTXSW						\
 	(_TIF_IO_BITMAP | _TIF_NOTSC | _TIF_DEBUGCTLMSR |	\
 	 _TIF_DS_AREA_MSR | _TIF_BTS_TRACE_TS)
->>>>>>> 28ffb5d3
 #define _TIF_WORK_CTXSW_PREV _TIF_WORK_CTXSW
 #define _TIF_WORK_CTXSW_NEXT (_TIF_WORK_CTXSW | _TIF_DEBUG)
 
