/*
 * This program is free software; you can redistribute it and/or
 * modify it under the terms of the GNU General Public License
 * as published by the Free Software Foundation; either version
 * 2 of the License, or (at your option) any later version.
 */
#ifndef _ASM_POWERPC_SERIAL_H
#define _ASM_POWERPC_SERIAL_H

/*
 * Serial ports are not listed here, because they are discovered
 * through the device tree.
 */

/* Default baud base if not found in device-tree */
#define BASE_BAUD ( 1843200 / 16 )

<<<<<<< HEAD
extern void find_legacy_serial_ports(void);

#if defined(SUPPORT_SYSRQ) && defined(CONFIG_PPC_PSERIES)
#undef arch_8250_sysrq_via_ctrl_o
extern int power4_sysrq_via_ctrl_o;
#define arch_8250_sysrq_via_ctrl_o(ch, port) ((ch) == '\x0f' && power4_sysrq_via_ctrl_o && uart_handle_break((port)))
=======
#ifdef CONFIG_PPC_UDBG_16550
extern void find_legacy_serial_ports(void);
#else
#define find_legacy_serial_ports()	do { } while (0)
>>>>>>> 593195f9
#endif

#endif /* _PPC64_SERIAL_H */<|MERGE_RESOLUTION|>--- conflicted
+++ resolved
@@ -15,19 +15,16 @@
 /* Default baud base if not found in device-tree */
 #define BASE_BAUD ( 1843200 / 16 )
 
-<<<<<<< HEAD
+#ifdef CONFIG_PPC_UDBG_16550
 extern void find_legacy_serial_ports(void);
+#else
+#define find_legacy_serial_ports()	do { } while (0)
+#endif
 
 #if defined(SUPPORT_SYSRQ) && defined(CONFIG_PPC_PSERIES)
 #undef arch_8250_sysrq_via_ctrl_o
 extern int power4_sysrq_via_ctrl_o;
 #define arch_8250_sysrq_via_ctrl_o(ch, port) ((ch) == '\x0f' && power4_sysrq_via_ctrl_o && uart_handle_break((port)))
-=======
-#ifdef CONFIG_PPC_UDBG_16550
-extern void find_legacy_serial_ports(void);
-#else
-#define find_legacy_serial_ports()	do { } while (0)
->>>>>>> 593195f9
 #endif
 
 #endif /* _PPC64_SERIAL_H */