/* SPDX-License-Identifier: GPL-2.0 */
#undef TRACE_SYSTEM
#define TRACE_SYSTEM btrfs

#if !defined(_TRACE_BTRFS_H) || defined(TRACE_HEADER_MULTI_READ)
#define _TRACE_BTRFS_H

#include <linux/writeback.h>
#include <linux/tracepoint.h>
#include <trace/events/mmflags.h>

struct btrfs_root;
struct btrfs_fs_info;
struct btrfs_inode;
struct extent_map;
struct btrfs_file_extent_item;
struct btrfs_ordered_extent;
struct btrfs_delayed_ref_node;
struct btrfs_delayed_ref_head;
struct btrfs_block_group;
struct btrfs_free_cluster;
struct btrfs_chunk_map;
struct extent_buffer;
struct btrfs_work;
struct btrfs_workqueue;
struct btrfs_qgroup_extent_record;
struct btrfs_qgroup;
struct extent_io_tree;
struct prelim_ref;
struct btrfs_space_info;
struct btrfs_raid_bio;
struct raid56_bio_trace_info;
struct find_free_extent_ctl;

#define show_ref_type(type)						\
	__print_symbolic(type,						\
		{ BTRFS_TREE_BLOCK_REF_KEY, 	"TREE_BLOCK_REF" },	\
		{ BTRFS_EXTENT_DATA_REF_KEY, 	"EXTENT_DATA_REF" },	\
		{ BTRFS_SHARED_BLOCK_REF_KEY, 	"SHARED_BLOCK_REF" },	\
		{ BTRFS_SHARED_DATA_REF_KEY, 	"SHARED_DATA_REF" })

#define __show_root_type(obj)						\
	__print_symbolic_u64(obj,					\
		{ BTRFS_ROOT_TREE_OBJECTID, 	"ROOT_TREE"	},	\
		{ BTRFS_EXTENT_TREE_OBJECTID, 	"EXTENT_TREE"	},	\
		{ BTRFS_CHUNK_TREE_OBJECTID, 	"CHUNK_TREE"	},	\
		{ BTRFS_DEV_TREE_OBJECTID, 	"DEV_TREE"	},	\
		{ BTRFS_FS_TREE_OBJECTID, 	"FS_TREE"	},	\
		{ BTRFS_ROOT_TREE_DIR_OBJECTID, "ROOT_TREE_DIR"	},	\
		{ BTRFS_CSUM_TREE_OBJECTID, 	"CSUM_TREE"	},	\
		{ BTRFS_TREE_LOG_OBJECTID,	"TREE_LOG"	},	\
		{ BTRFS_QUOTA_TREE_OBJECTID,	"QUOTA_TREE"	},	\
		{ BTRFS_TREE_RELOC_OBJECTID,	"TREE_RELOC"	},	\
		{ BTRFS_UUID_TREE_OBJECTID,	"UUID_TREE"	},	\
		{ BTRFS_FREE_SPACE_TREE_OBJECTID, "FREE_SPACE_TREE" },	\
		{ BTRFS_BLOCK_GROUP_TREE_OBJECTID, "BLOCK_GROUP_TREE" },\
		{ BTRFS_DATA_RELOC_TREE_OBJECTID, "DATA_RELOC_TREE" })

#define show_root_type(obj)						\
	obj, ((obj >= BTRFS_DATA_RELOC_TREE_OBJECTID) ||		\
	      (obj >= BTRFS_ROOT_TREE_OBJECTID &&			\
	       obj <= BTRFS_QUOTA_TREE_OBJECTID)) ? __show_root_type(obj) : "-"

#define FLUSH_ACTIONS								\
	EM( BTRFS_RESERVE_NO_FLUSH,		"BTRFS_RESERVE_NO_FLUSH")	\
	EM( BTRFS_RESERVE_FLUSH_LIMIT,		"BTRFS_RESERVE_FLUSH_LIMIT")	\
	EM( BTRFS_RESERVE_FLUSH_ALL,		"BTRFS_RESERVE_FLUSH_ALL")	\
	EMe(BTRFS_RESERVE_FLUSH_ALL_STEAL,	"BTRFS_RESERVE_FLUSH_ALL_STEAL")

#define FI_TYPES							\
	EM( BTRFS_FILE_EXTENT_INLINE,		"INLINE")		\
	EM( BTRFS_FILE_EXTENT_REG,		"REG")			\
	EMe(BTRFS_FILE_EXTENT_PREALLOC,		"PREALLOC")

#define QGROUP_RSV_TYPES						\
	EM( BTRFS_QGROUP_RSV_DATA,		"DATA")			\
	EM( BTRFS_QGROUP_RSV_META_PERTRANS,	"META_PERTRANS")	\
	EMe(BTRFS_QGROUP_RSV_META_PREALLOC,	"META_PREALLOC")

#define IO_TREE_OWNER						    \
	EM( IO_TREE_FS_PINNED_EXTENTS, 	  "PINNED_EXTENTS")	    \
	EM( IO_TREE_FS_EXCLUDED_EXTENTS,  "EXCLUDED_EXTENTS")	    \
	EM( IO_TREE_BTREE_INODE_IO,	  "BTREE_INODE_IO")	    \
	EM( IO_TREE_INODE_IO,		  "INODE_IO")		    \
	EM( IO_TREE_RELOC_BLOCKS,	  "RELOC_BLOCKS")	    \
	EM( IO_TREE_TRANS_DIRTY_PAGES,	  "TRANS_DIRTY_PAGES")      \
	EM( IO_TREE_ROOT_DIRTY_LOG_PAGES, "ROOT_DIRTY_LOG_PAGES")   \
	EM( IO_TREE_INODE_FILE_EXTENT,	  "INODE_FILE_EXTENT")      \
	EM( IO_TREE_LOG_CSUM_RANGE,	  "LOG_CSUM_RANGE")         \
	EMe(IO_TREE_SELFTEST,		  "SELFTEST")

#define FLUSH_STATES							\
	EM( FLUSH_DELAYED_ITEMS_NR,	"FLUSH_DELAYED_ITEMS_NR")	\
	EM( FLUSH_DELAYED_ITEMS,	"FLUSH_DELAYED_ITEMS")		\
	EM( FLUSH_DELALLOC,		"FLUSH_DELALLOC")		\
	EM( FLUSH_DELALLOC_WAIT,	"FLUSH_DELALLOC_WAIT")		\
	EM( FLUSH_DELALLOC_FULL,	"FLUSH_DELALLOC_FULL")		\
	EM( FLUSH_DELAYED_REFS_NR,	"FLUSH_DELAYED_REFS_NR")	\
	EM( FLUSH_DELAYED_REFS,		"FLUSH_DELAYED_REFS")		\
	EM( ALLOC_CHUNK,		"ALLOC_CHUNK")			\
	EM( ALLOC_CHUNK_FORCE,		"ALLOC_CHUNK_FORCE")		\
	EM( RUN_DELAYED_IPUTS,		"RUN_DELAYED_IPUTS")		\
	EMe(COMMIT_TRANS,		"COMMIT_TRANS")

/*
 * First define the enums in the above macros to be exported to userspace via
 * TRACE_DEFINE_ENUM().
 */

#undef EM
#undef EMe
#define EM(a, b)	TRACE_DEFINE_ENUM(a);
#define EMe(a, b)	TRACE_DEFINE_ENUM(a);

FLUSH_ACTIONS
FI_TYPES
QGROUP_RSV_TYPES
IO_TREE_OWNER
FLUSH_STATES

/*
 * Now redefine the EM and EMe macros to map the enums to the strings that will
 * be printed in the output
 */

#undef EM
#undef EMe
#define EM(a, b)        {a, b},
#define EMe(a, b)       {a, b}


#define BTRFS_GROUP_FLAGS	\
	{ BTRFS_BLOCK_GROUP_DATA,	"DATA"},	\
	{ BTRFS_BLOCK_GROUP_SYSTEM,	"SYSTEM"},	\
	{ BTRFS_BLOCK_GROUP_METADATA,	"METADATA"},	\
	{ BTRFS_BLOCK_GROUP_RAID0,	"RAID0"}, 	\
	{ BTRFS_BLOCK_GROUP_RAID1,	"RAID1"}, 	\
	{ BTRFS_BLOCK_GROUP_DUP,	"DUP"}, 	\
	{ BTRFS_BLOCK_GROUP_RAID10,	"RAID10"}, 	\
	{ BTRFS_BLOCK_GROUP_RAID5,	"RAID5"},	\
	{ BTRFS_BLOCK_GROUP_RAID6,	"RAID6"}

#define EXTENT_FLAGS						\
	{ EXTENT_DIRTY,			"DIRTY"},		\
	{ EXTENT_UPTODATE,		"UPTODATE"},		\
	{ EXTENT_LOCKED,		"LOCKED"},		\
	{ EXTENT_NEW,			"NEW"},			\
	{ EXTENT_DELALLOC,		"DELALLOC"},		\
	{ EXTENT_DEFRAG,		"DEFRAG"},		\
	{ EXTENT_BOUNDARY,		"BOUNDARY"},		\
	{ EXTENT_NODATASUM,		"NODATASUM"},		\
	{ EXTENT_CLEAR_META_RESV,	"CLEAR_META_RESV"},	\
	{ EXTENT_NEED_WAIT,		"NEED_WAIT"},		\
	{ EXTENT_NORESERVE,		"NORESERVE"},		\
	{ EXTENT_QGROUP_RESERVED,	"QGROUP_RESERVED"},	\
	{ EXTENT_CLEAR_DATA_RESV,	"CLEAR_DATA_RESV"},	\
	{ EXTENT_DELALLOC_NEW,		"DELALLOC_NEW"}

#define BTRFS_FSID_SIZE 16
#define TP_STRUCT__entry_fsid __array(u8, fsid, BTRFS_FSID_SIZE)

#define TP_fast_assign_fsid(fs_info)					\
({									\
	if (fs_info)							\
		memcpy(__entry->fsid, fs_info->fs_devices->fsid,	\
		       BTRFS_FSID_SIZE);				\
	else								\
		memset(__entry->fsid, 0, BTRFS_FSID_SIZE);		\
})

#define TP_STRUCT__entry_btrfs(args...)					\
	TP_STRUCT__entry(						\
		TP_STRUCT__entry_fsid					\
		args)
#define TP_fast_assign_btrfs(fs_info, args...)				\
	TP_fast_assign(							\
		TP_fast_assign_fsid(fs_info);				\
		args)
#define TP_printk_btrfs(fmt, args...) \
	TP_printk("%pU: " fmt, __entry->fsid, args)

TRACE_EVENT(btrfs_transaction_commit,

	TP_PROTO(const struct btrfs_fs_info *fs_info),

	TP_ARGS(fs_info),

	TP_STRUCT__entry_btrfs(
		__field(	u64,  generation		)
		__field(	u64,  root_objectid		)
	),

	TP_fast_assign_btrfs(fs_info,
		__entry->generation	= fs_info->generation;
		__entry->root_objectid	= BTRFS_ROOT_TREE_OBJECTID;
	),

	TP_printk_btrfs("root=%llu(%s) gen=%llu",
		  show_root_type(__entry->root_objectid),
		  __entry->generation)
);

DECLARE_EVENT_CLASS(btrfs__inode,

	TP_PROTO(const struct inode *inode),

	TP_ARGS(inode),

	TP_STRUCT__entry_btrfs(
		__field(	u64,  ino			)
		__field(	u64,  blocks			)
		__field(	u64,  disk_i_size		)
		__field(	u64,  generation		)
		__field(	u64,  last_trans		)
		__field(	u64,  logged_trans		)
		__field(	u64,  root_objectid		)
	),

	TP_fast_assign_btrfs(btrfs_sb(inode->i_sb),
		__entry->ino	= btrfs_ino(BTRFS_I(inode));
		__entry->blocks	= inode->i_blocks;
		__entry->disk_i_size  = BTRFS_I(inode)->disk_i_size;
		__entry->generation = BTRFS_I(inode)->generation;
		__entry->last_trans = BTRFS_I(inode)->last_trans;
		__entry->logged_trans = BTRFS_I(inode)->logged_trans;
		__entry->root_objectid =
				BTRFS_I(inode)->root->root_key.objectid;
	),

	TP_printk_btrfs("root=%llu(%s) gen=%llu ino=%llu blocks=%llu "
		  "disk_i_size=%llu last_trans=%llu logged_trans=%llu",
		  show_root_type(__entry->root_objectid),
		  __entry->generation,
		  __entry->ino,
		  __entry->blocks,
		  __entry->disk_i_size,
		  __entry->last_trans,
		  __entry->logged_trans)
);

DEFINE_EVENT(btrfs__inode, btrfs_inode_new,

	TP_PROTO(const struct inode *inode),

	TP_ARGS(inode)
);

DEFINE_EVENT(btrfs__inode, btrfs_inode_request,

	TP_PROTO(const struct inode *inode),

	TP_ARGS(inode)
);

DEFINE_EVENT(btrfs__inode, btrfs_inode_evict,

	TP_PROTO(const struct inode *inode),

	TP_ARGS(inode)
);

#define __show_map_type(type)						\
	__print_symbolic_u64(type,					\
		{ EXTENT_MAP_LAST_BYTE, "LAST_BYTE" 	},		\
		{ EXTENT_MAP_HOLE, 	"HOLE" 		},		\
		{ EXTENT_MAP_INLINE,	"INLINE"	})

#define show_map_type(type)			\
	type, (type >= EXTENT_MAP_LAST_BYTE) ? "-" :  __show_map_type(type)

#define show_map_flags(flag)						\
	__print_flags(flag, "|",					\
<<<<<<< HEAD
		{ (1 << EXTENT_FLAG_PINNED), 		"PINNED" 	},\
		{ (1 << EXTENT_FLAG_COMPRESSED), 	"COMPRESSED" 	},\
		{ (1 << EXTENT_FLAG_PREALLOC), 		"PREALLOC" 	},\
		{ (1 << EXTENT_FLAG_LOGGING),	 	"LOGGING" 	},\
		{ (1 << EXTENT_FLAG_FILLING),		"FILLING"	})
=======
		{ EXTENT_FLAG_PINNED,		"PINNED"	},\
		{ EXTENT_FLAG_COMPRESS_ZLIB,	"COMPRESS_ZLIB"	},\
		{ EXTENT_FLAG_COMPRESS_LZO,	"COMPRESS_LZO"	},\
		{ EXTENT_FLAG_COMPRESS_ZSTD,	"COMPRESS_ZSTD"	},\
		{ EXTENT_FLAG_PREALLOC,		"PREALLOC"	},\
		{ EXTENT_FLAG_LOGGING,		"LOGGING"	})
>>>>>>> 2d5404ca

TRACE_EVENT_CONDITION(btrfs_get_extent,

	TP_PROTO(const struct btrfs_root *root, const struct btrfs_inode *inode,
		 const struct extent_map *map),

	TP_ARGS(root, inode, map),

	TP_CONDITION(map),

	TP_STRUCT__entry_btrfs(
		__field(	u64,  root_objectid	)
		__field(	u64,  ino		)
		__field(	u64,  start		)
		__field(	u64,  len		)
		__field(	u32,  flags		)
		__field(	int,  refs		)
	),

	TP_fast_assign_btrfs(root->fs_info,
		__entry->root_objectid	= root->root_key.objectid;
		__entry->ino		= btrfs_ino(inode);
		__entry->start		= map->start;
		__entry->len		= map->len;
		__entry->flags		= map->flags;
		__entry->refs		= refcount_read(&map->refs);
	),

	TP_printk_btrfs("root=%llu(%s) ino=%llu start=%llu len=%llu flags=%s refs=%u",
		  show_root_type(__entry->root_objectid),
		  __entry->ino,
		  __entry->start,
		  __entry->len,
		  show_map_flags(__entry->flags),
		  __entry->refs)
);

TRACE_EVENT(btrfs_handle_em_exist,

	TP_PROTO(const struct btrfs_fs_info *fs_info,
		const struct extent_map *existing, const struct extent_map *map,
		u64 start, u64 len),

	TP_ARGS(fs_info, existing, map, start, len),

	TP_STRUCT__entry_btrfs(
		__field(	u64,  e_start		)
		__field(	u64,  e_len		)
		__field(	u64,  map_start		)
		__field(	u64,  map_len		)
		__field(	u64,  start		)
		__field(	u64,  len		)
	),

	TP_fast_assign_btrfs(fs_info,
		__entry->e_start	= existing->start;
		__entry->e_len		= existing->len;
		__entry->map_start	= map->start;
		__entry->map_len	= map->len;
		__entry->start		= start;
		__entry->len		= len;
	),

	TP_printk_btrfs("start=%llu len=%llu "
		  "existing(start=%llu len=%llu) "
		  "em(start=%llu len=%llu)",
		  __entry->start,
		  __entry->len,
		  __entry->e_start,
		  __entry->e_len,
		  __entry->map_start,
		  __entry->map_len)
);

/* file extent item */
DECLARE_EVENT_CLASS(btrfs__file_extent_item_regular,

	TP_PROTO(const struct btrfs_inode *bi, const struct extent_buffer *l,
		 const struct btrfs_file_extent_item *fi, u64 start),

	TP_ARGS(bi, l, fi, start),

	TP_STRUCT__entry_btrfs(
		__field(	u64,	root_obj	)
		__field(	u64,	ino		)
		__field(	loff_t,	isize		)
		__field(	u64,	disk_isize	)
		__field(	u64,	num_bytes	)
		__field(	u64,	ram_bytes	)
		__field(	u64,	disk_bytenr	)
		__field(	u64,	disk_num_bytes	)
		__field(	u64,	extent_offset	)
		__field(	u8,	extent_type	)
		__field(	u8,	compression	)
		__field(	u64,	extent_start	)
		__field(	u64,	extent_end	)
	),

	TP_fast_assign_btrfs(bi->root->fs_info,
		__entry->root_obj	= bi->root->root_key.objectid;
		__entry->ino		= btrfs_ino(bi);
		__entry->isize		= bi->vfs_inode.i_size;
		__entry->disk_isize	= bi->disk_i_size;
		__entry->num_bytes	= btrfs_file_extent_num_bytes(l, fi);
		__entry->ram_bytes	= btrfs_file_extent_ram_bytes(l, fi);
		__entry->disk_bytenr	= btrfs_file_extent_disk_bytenr(l, fi);
		__entry->disk_num_bytes	= btrfs_file_extent_disk_num_bytes(l, fi);
		__entry->extent_offset	= btrfs_file_extent_offset(l, fi);
		__entry->extent_type	= btrfs_file_extent_type(l, fi);
		__entry->compression	= btrfs_file_extent_compression(l, fi);
		__entry->extent_start	= start;
		__entry->extent_end	= (start + __entry->num_bytes);
	),

	TP_printk_btrfs(
		"root=%llu(%s) inode=%llu size=%llu disk_isize=%llu "
		"file extent range=[%llu %llu] "
		"(num_bytes=%llu ram_bytes=%llu disk_bytenr=%llu "
		"disk_num_bytes=%llu extent_offset=%llu type=%s "
		"compression=%u",
		show_root_type(__entry->root_obj), __entry->ino,
		__entry->isize,
		__entry->disk_isize, __entry->extent_start,
		__entry->extent_end, __entry->num_bytes, __entry->ram_bytes,
		__entry->disk_bytenr, __entry->disk_num_bytes,
		__entry->extent_offset, __print_symbolic(__entry->extent_type, FI_TYPES),
		__entry->compression)
);

DECLARE_EVENT_CLASS(
	btrfs__file_extent_item_inline,

	TP_PROTO(const struct btrfs_inode *bi, const struct extent_buffer *l,
		 const struct btrfs_file_extent_item *fi, int slot, u64 start),

	TP_ARGS(bi, l, fi, slot,  start),

	TP_STRUCT__entry_btrfs(
		__field(	u64,	root_obj	)
		__field(	u64,	ino		)
		__field(	loff_t,	isize		)
		__field(	u64,	disk_isize	)
		__field(	u8,	extent_type	)
		__field(	u8,	compression	)
		__field(	u64,	extent_start	)
		__field(	u64,	extent_end	)
	),

	TP_fast_assign_btrfs(
		bi->root->fs_info,
		__entry->root_obj	= bi->root->root_key.objectid;
		__entry->ino		= btrfs_ino(bi);
		__entry->isize		= bi->vfs_inode.i_size;
		__entry->disk_isize	= bi->disk_i_size;
		__entry->extent_type	= btrfs_file_extent_type(l, fi);
		__entry->compression	= btrfs_file_extent_compression(l, fi);
		__entry->extent_start	= start;
		__entry->extent_end	= (start + btrfs_file_extent_ram_bytes(l, fi));
	),

	TP_printk_btrfs(
		"root=%llu(%s) inode=%llu size=%llu disk_isize=%llu "
		"file extent range=[%llu %llu] "
		"extent_type=%s compression=%u",
		show_root_type(__entry->root_obj), __entry->ino, __entry->isize,
		__entry->disk_isize, __entry->extent_start,
		__entry->extent_end, __print_symbolic(__entry->extent_type, FI_TYPES),
		__entry->compression)
);

DEFINE_EVENT(
	btrfs__file_extent_item_regular, btrfs_get_extent_show_fi_regular,

	TP_PROTO(const struct btrfs_inode *bi, const struct extent_buffer *l,
		 const struct btrfs_file_extent_item *fi, u64 start),

	TP_ARGS(bi, l, fi, start)
);

DEFINE_EVENT(
	btrfs__file_extent_item_regular, btrfs_truncate_show_fi_regular,

	TP_PROTO(const struct btrfs_inode *bi, const struct extent_buffer *l,
		 const struct btrfs_file_extent_item *fi, u64 start),

	TP_ARGS(bi, l, fi, start)
);

DEFINE_EVENT(
	btrfs__file_extent_item_inline, btrfs_get_extent_show_fi_inline,

	TP_PROTO(const struct btrfs_inode *bi, const struct extent_buffer *l,
		 const struct btrfs_file_extent_item *fi, int slot, u64 start),

	TP_ARGS(bi, l, fi, slot, start)
);

DEFINE_EVENT(
	btrfs__file_extent_item_inline, btrfs_truncate_show_fi_inline,

	TP_PROTO(const struct btrfs_inode *bi, const struct extent_buffer *l,
		 const struct btrfs_file_extent_item *fi, int slot, u64 start),

	TP_ARGS(bi, l, fi, slot, start)
);

#define show_ordered_flags(flags)					   \
	__print_flags(flags, "|",					   \
		{ (1 << BTRFS_ORDERED_REGULAR), 	"REGULAR" 	}, \
		{ (1 << BTRFS_ORDERED_NOCOW), 		"NOCOW" 	}, \
		{ (1 << BTRFS_ORDERED_PREALLOC), 	"PREALLOC" 	}, \
		{ (1 << BTRFS_ORDERED_COMPRESSED), 	"COMPRESSED" 	}, \
		{ (1 << BTRFS_ORDERED_DIRECT),	 	"DIRECT" 	}, \
		{ (1 << BTRFS_ORDERED_IO_DONE), 	"IO_DONE" 	}, \
		{ (1 << BTRFS_ORDERED_COMPLETE), 	"COMPLETE" 	}, \
		{ (1 << BTRFS_ORDERED_IOERR), 		"IOERR" 	}, \
		{ (1 << BTRFS_ORDERED_TRUNCATED), 	"TRUNCATED"	})


DECLARE_EVENT_CLASS(btrfs__ordered_extent,

	TP_PROTO(const struct btrfs_inode *inode,
		 const struct btrfs_ordered_extent *ordered),

	TP_ARGS(inode, ordered),

	TP_STRUCT__entry_btrfs(
		__field(	u64,  ino		)
		__field(	u64,  file_offset	)
		__field(	u64,  start		)
		__field(	u64,  len		)
		__field(	u64,  disk_len		)
		__field(	u64,  bytes_left	)
		__field(	unsigned long,  flags	)
		__field(	int,  compress_type	)
		__field(	int,  refs		)
		__field(	u64,  root_objectid	)
		__field(	u64,  truncated_len	)
	),

	TP_fast_assign_btrfs(inode->root->fs_info,
		__entry->ino 		= btrfs_ino(inode);
		__entry->file_offset	= ordered->file_offset;
		__entry->start		= ordered->disk_bytenr;
		__entry->len		= ordered->num_bytes;
		__entry->disk_len	= ordered->disk_num_bytes;
		__entry->bytes_left	= ordered->bytes_left;
		__entry->flags		= ordered->flags;
		__entry->compress_type	= ordered->compress_type;
		__entry->refs		= refcount_read(&ordered->refs);
		__entry->root_objectid	= inode->root->root_key.objectid;
		__entry->truncated_len	= ordered->truncated_len;
	),

	TP_printk_btrfs("root=%llu(%s) ino=%llu file_offset=%llu "
		  "start=%llu len=%llu disk_len=%llu "
		  "truncated_len=%llu "
		  "bytes_left=%llu flags=%s compress_type=%d "
		  "refs=%d",
		  show_root_type(__entry->root_objectid),
		  __entry->ino,
		  __entry->file_offset,
		  __entry->start,
		  __entry->len,
		  __entry->disk_len,
		  __entry->truncated_len,
		  __entry->bytes_left,
		  show_ordered_flags(__entry->flags),
		  __entry->compress_type, __entry->refs)
);

DEFINE_EVENT(btrfs__ordered_extent, btrfs_ordered_extent_add,

	TP_PROTO(const struct btrfs_inode *inode,
		 const struct btrfs_ordered_extent *ordered),

	TP_ARGS(inode, ordered)
);

DEFINE_EVENT(btrfs__ordered_extent, btrfs_ordered_extent_remove,

	TP_PROTO(const struct btrfs_inode *inode,
		 const struct btrfs_ordered_extent *ordered),

	TP_ARGS(inode, ordered)
);

DEFINE_EVENT(btrfs__ordered_extent, btrfs_ordered_extent_start,

	TP_PROTO(const struct btrfs_inode *inode,
		 const struct btrfs_ordered_extent *ordered),

	TP_ARGS(inode, ordered)
);

DEFINE_EVENT(btrfs__ordered_extent, btrfs_ordered_extent_put,

	TP_PROTO(const struct btrfs_inode *inode,
		 const struct btrfs_ordered_extent *ordered),

	TP_ARGS(inode, ordered)
);

DEFINE_EVENT(btrfs__ordered_extent, btrfs_ordered_extent_lookup,

	     TP_PROTO(const struct btrfs_inode *inode,
		      const struct btrfs_ordered_extent *ordered),

	     TP_ARGS(inode, ordered)
);

DEFINE_EVENT(btrfs__ordered_extent, btrfs_ordered_extent_lookup_range,

	     TP_PROTO(const struct btrfs_inode *inode,
		      const struct btrfs_ordered_extent *ordered),

	     TP_ARGS(inode, ordered)
);

DEFINE_EVENT(btrfs__ordered_extent, btrfs_ordered_extent_lookup_first_range,

	     TP_PROTO(const struct btrfs_inode *inode,
		      const struct btrfs_ordered_extent *ordered),

	     TP_ARGS(inode, ordered)
);

DEFINE_EVENT(btrfs__ordered_extent, btrfs_ordered_extent_lookup_for_logging,

	     TP_PROTO(const struct btrfs_inode *inode,
		      const struct btrfs_ordered_extent *ordered),

	     TP_ARGS(inode, ordered)
);

DEFINE_EVENT(btrfs__ordered_extent, btrfs_ordered_extent_lookup_first,

	     TP_PROTO(const struct btrfs_inode *inode,
		      const struct btrfs_ordered_extent *ordered),

	     TP_ARGS(inode, ordered)
);

DEFINE_EVENT(btrfs__ordered_extent, btrfs_ordered_extent_split,

	     TP_PROTO(const struct btrfs_inode *inode,
		      const struct btrfs_ordered_extent *ordered),

	     TP_ARGS(inode, ordered)
);

DEFINE_EVENT(btrfs__ordered_extent, btrfs_ordered_extent_dec_test_pending,

	     TP_PROTO(const struct btrfs_inode *inode,
		      const struct btrfs_ordered_extent *ordered),

	     TP_ARGS(inode, ordered)
);

DEFINE_EVENT(btrfs__ordered_extent, btrfs_ordered_extent_mark_finished,

	     TP_PROTO(const struct btrfs_inode *inode,
		      const struct btrfs_ordered_extent *ordered),

	     TP_ARGS(inode, ordered)
);

TRACE_EVENT(btrfs_finish_ordered_extent,

	TP_PROTO(const struct btrfs_inode *inode, u64 start, u64 len,
		 bool uptodate),

	TP_ARGS(inode, start, len, uptodate),

	TP_STRUCT__entry_btrfs(
		__field(	u64,	 ino		)
		__field(	u64,	 start		)
		__field(	u64,	 len		)
		__field(	bool,	 uptodate	)
		__field(	u64,	 root_objectid	)
	),

	TP_fast_assign_btrfs(inode->root->fs_info,
		__entry->ino	= btrfs_ino(inode);
		__entry->start	= start;
		__entry->len	= len;
		__entry->uptodate = uptodate;
		__entry->root_objectid = inode->root->root_key.objectid;
	),

	TP_printk_btrfs("root=%llu(%s) ino=%llu start=%llu len=%llu uptodate=%d",
		  show_root_type(__entry->root_objectid),
		  __entry->ino, __entry->start,
		  __entry->len, !!__entry->uptodate)
);

DECLARE_EVENT_CLASS(btrfs__writepage,

	TP_PROTO(const struct folio *folio, const struct inode *inode,
		 const struct writeback_control *wbc),

	TP_ARGS(folio, inode, wbc),

	TP_STRUCT__entry_btrfs(
		__field(	u64,	ino			)
		__field(	pgoff_t,  index			)
		__field(	long,   nr_to_write		)
		__field(	long,   pages_skipped		)
		__field(	loff_t, range_start		)
		__field(	loff_t, range_end		)
		__field(	char,   for_kupdate		)
		__field(	char,   for_reclaim		)
		__field(	char,   range_cyclic		)
		__field(	unsigned long,  writeback_index	)
		__field(	u64,    root_objectid		)
	),

	TP_fast_assign_btrfs(btrfs_sb(inode->i_sb),
		__entry->ino		= btrfs_ino(BTRFS_I(inode));
		__entry->index		= folio->index;
		__entry->nr_to_write	= wbc->nr_to_write;
		__entry->pages_skipped	= wbc->pages_skipped;
		__entry->range_start	= wbc->range_start;
		__entry->range_end	= wbc->range_end;
		__entry->for_kupdate	= wbc->for_kupdate;
		__entry->for_reclaim	= wbc->for_reclaim;
		__entry->range_cyclic	= wbc->range_cyclic;
		__entry->writeback_index = inode->i_mapping->writeback_index;
		__entry->root_objectid	=
				 BTRFS_I(inode)->root->root_key.objectid;
	),

	TP_printk_btrfs("root=%llu(%s) ino=%llu page_index=%lu "
		  "nr_to_write=%ld pages_skipped=%ld range_start=%llu "
		  "range_end=%llu for_kupdate=%d "
		  "for_reclaim=%d range_cyclic=%d writeback_index=%lu",
		  show_root_type(__entry->root_objectid),
		  __entry->ino, __entry->index,
		  __entry->nr_to_write, __entry->pages_skipped,
		  __entry->range_start, __entry->range_end,
		  __entry->for_kupdate,
		  __entry->for_reclaim, __entry->range_cyclic,
		  __entry->writeback_index)
);

DEFINE_EVENT(btrfs__writepage, extent_writepage,

	TP_PROTO(const struct folio *folio, const struct inode *inode,
		 const struct writeback_control *wbc),

	TP_ARGS(folio, inode, wbc)
);

TRACE_EVENT(btrfs_writepage_end_io_hook,

	TP_PROTO(const struct btrfs_inode *inode, u64 start, u64 end,
		 int uptodate),

	TP_ARGS(inode, start, end, uptodate),

	TP_STRUCT__entry_btrfs(
		__field(	u64,	 ino		)
		__field(	u64,	 start		)
		__field(	u64,	 end		)
		__field(	int,	 uptodate	)
		__field(	u64,    root_objectid	)
	),

	TP_fast_assign_btrfs(inode->root->fs_info,
		__entry->ino	= btrfs_ino(inode);
		__entry->start	= start;
		__entry->end	= end;
		__entry->uptodate = uptodate;
		__entry->root_objectid = inode->root->root_key.objectid;
	),

	TP_printk_btrfs("root=%llu(%s) ino=%llu start=%llu end=%llu uptodate=%d",
		  show_root_type(__entry->root_objectid),
		  __entry->ino, __entry->start,
		  __entry->end, __entry->uptodate)
);

TRACE_EVENT(btrfs_sync_file,

	TP_PROTO(const struct file *file, int datasync),

	TP_ARGS(file, datasync),

	TP_STRUCT__entry_btrfs(
		__field(	u64,	ino		)
		__field(	u64,	parent		)
		__field(	int,    datasync	)
		__field(	u64,    root_objectid	)
	),

	TP_fast_assign(
		const struct dentry *dentry = file->f_path.dentry;
		const struct inode *inode = d_inode(dentry);

		TP_fast_assign_fsid(btrfs_sb(file->f_path.dentry->d_sb));
		__entry->ino		= btrfs_ino(BTRFS_I(inode));
		__entry->parent		= btrfs_ino(BTRFS_I(d_inode(dentry->d_parent)));
		__entry->datasync	= datasync;
		__entry->root_objectid	=
				 BTRFS_I(inode)->root->root_key.objectid;
	),

	TP_printk_btrfs("root=%llu(%s) ino=%llu parent=%llu datasync=%d",
		  show_root_type(__entry->root_objectid),
		  __entry->ino,
		  __entry->parent,
		  __entry->datasync)
);

TRACE_EVENT(btrfs_sync_fs,

	TP_PROTO(const struct btrfs_fs_info *fs_info, int wait),

	TP_ARGS(fs_info, wait),

	TP_STRUCT__entry_btrfs(
		__field(	int,  wait		)
	),

	TP_fast_assign_btrfs(fs_info,
		__entry->wait	= wait;
	),

	TP_printk_btrfs("wait=%d", __entry->wait)
);

TRACE_EVENT(btrfs_add_block_group,

	TP_PROTO(const struct btrfs_fs_info *fs_info,
		 const struct btrfs_block_group *block_group, int create),

	TP_ARGS(fs_info, block_group, create),

	TP_STRUCT__entry_btrfs(
		__field(	u64,	offset			)
		__field(	u64,	size			)
		__field(	u64,	flags			)
		__field(	u64,	bytes_used		)
		__field(	u64,	bytes_super		)
		__field(	int,	create			)
	),

	TP_fast_assign_btrfs(fs_info,
		__entry->offset		= block_group->start;
		__entry->size		= block_group->length;
		__entry->flags		= block_group->flags;
		__entry->bytes_used	= block_group->used;
		__entry->bytes_super	= block_group->bytes_super;
		__entry->create		= create;
	),

	TP_printk_btrfs("block_group offset=%llu size=%llu "
		  "flags=%llu(%s) bytes_used=%llu bytes_super=%llu "
		  "create=%d",
		  __entry->offset,
		  __entry->size,
		  __entry->flags,
		  __print_flags((unsigned long)__entry->flags, "|",
				BTRFS_GROUP_FLAGS),
		  __entry->bytes_used,
		  __entry->bytes_super, __entry->create)
);

#define show_ref_action(action)						\
	__print_symbolic(action,					\
		{ BTRFS_ADD_DELAYED_REF,    "ADD_DELAYED_REF" },	\
		{ BTRFS_DROP_DELAYED_REF,   "DROP_DELAYED_REF" },	\
		{ BTRFS_ADD_DELAYED_EXTENT, "ADD_DELAYED_EXTENT" }, 	\
		{ BTRFS_UPDATE_DELAYED_HEAD, "UPDATE_DELAYED_HEAD" })
			

DECLARE_EVENT_CLASS(btrfs_delayed_tree_ref,

	TP_PROTO(const struct btrfs_fs_info *fs_info,
		 const struct btrfs_delayed_ref_node *ref),

	TP_ARGS(fs_info, ref),

	TP_STRUCT__entry_btrfs(
		__field(	u64,  bytenr		)
		__field(	u64,  num_bytes		)
		__field(	int,  action		) 
		__field(	u64,  parent		)
		__field(	u64,  ref_root		)
		__field(	int,  level		)
		__field(	int,  type		)
		__field(	u64,  seq		)
	),

	TP_fast_assign_btrfs(fs_info,
		__entry->bytenr		= ref->bytenr;
		__entry->num_bytes	= ref->num_bytes;
		__entry->action		= ref->action;
		__entry->parent		= ref->parent;
		__entry->ref_root	= ref->ref_root;
		__entry->level		= ref->tree_ref.level;
		__entry->type		= ref->type;
		__entry->seq		= ref->seq;
	),

	TP_printk_btrfs("bytenr=%llu num_bytes=%llu action=%s "
		  "parent=%llu(%s) ref_root=%llu(%s) level=%d "
		  "type=%s seq=%llu",
		  __entry->bytenr,
		  __entry->num_bytes,
		  show_ref_action(__entry->action),
		  show_root_type(__entry->parent),
		  show_root_type(__entry->ref_root),
		  __entry->level, show_ref_type(__entry->type),
		  __entry->seq)
);

DEFINE_EVENT(btrfs_delayed_tree_ref,  add_delayed_tree_ref,

	TP_PROTO(const struct btrfs_fs_info *fs_info,
		 const struct btrfs_delayed_ref_node *ref),

	TP_ARGS(fs_info, ref)
);

DEFINE_EVENT(btrfs_delayed_tree_ref,  run_delayed_tree_ref,

	TP_PROTO(const struct btrfs_fs_info *fs_info,
		 const struct btrfs_delayed_ref_node *ref),

	TP_ARGS(fs_info, ref)
);

DECLARE_EVENT_CLASS(btrfs_delayed_data_ref,

	TP_PROTO(const struct btrfs_fs_info *fs_info,
		 const struct btrfs_delayed_ref_node *ref),

	TP_ARGS(fs_info, ref),

	TP_STRUCT__entry_btrfs(
		__field(	u64,  bytenr		)
		__field(	u64,  num_bytes		)
		__field(	int,  action		) 
		__field(	u64,  parent		)
		__field(	u64,  ref_root		)
		__field(	u64,  owner		)
		__field(	u64,  offset		)
		__field(	int,  type		)
		__field(	u64,  seq		)
	),

	TP_fast_assign_btrfs(fs_info,
		__entry->bytenr		= ref->bytenr;
		__entry->num_bytes	= ref->num_bytes;
		__entry->action		= ref->action;
		__entry->parent		= ref->parent;
		__entry->ref_root	= ref->ref_root;
		__entry->owner		= ref->data_ref.objectid;
		__entry->offset		= ref->data_ref.offset;
		__entry->type		= ref->type;
		__entry->seq		= ref->seq;
	),

	TP_printk_btrfs("bytenr=%llu num_bytes=%llu action=%s "
		  "parent=%llu(%s) ref_root=%llu(%s) owner=%llu "
		  "offset=%llu type=%s seq=%llu",
		  __entry->bytenr,
		  __entry->num_bytes,
		  show_ref_action(__entry->action),
		  show_root_type(__entry->parent),
		  show_root_type(__entry->ref_root),
		  __entry->owner,
		  __entry->offset,
		  show_ref_type(__entry->type),
		  __entry->seq)
);

DEFINE_EVENT(btrfs_delayed_data_ref,  add_delayed_data_ref,

	TP_PROTO(const struct btrfs_fs_info *fs_info,
		 const struct btrfs_delayed_ref_node *ref),

	TP_ARGS(fs_info, ref)
);

DEFINE_EVENT(btrfs_delayed_data_ref,  run_delayed_data_ref,

	TP_PROTO(const struct btrfs_fs_info *fs_info,
		 const struct btrfs_delayed_ref_node *ref),

	TP_ARGS(fs_info, ref)
);

DECLARE_EVENT_CLASS(btrfs_delayed_ref_head,

	TP_PROTO(const struct btrfs_fs_info *fs_info,
		 const struct btrfs_delayed_ref_head *head_ref,
		 int action),

	TP_ARGS(fs_info, head_ref, action),

	TP_STRUCT__entry_btrfs(
		__field(	u64,  bytenr		)
		__field(	u64,  num_bytes		)
		__field(	int,  action		) 
		__field(	int,  is_data		)
	),

	TP_fast_assign_btrfs(fs_info,
		__entry->bytenr		= head_ref->bytenr;
		__entry->num_bytes	= head_ref->num_bytes;
		__entry->action		= action;
		__entry->is_data	= head_ref->is_data;
	),

	TP_printk_btrfs("bytenr=%llu num_bytes=%llu action=%s is_data=%d",
		  __entry->bytenr,
		  __entry->num_bytes,
		  show_ref_action(__entry->action),
		  __entry->is_data)
);

DEFINE_EVENT(btrfs_delayed_ref_head,  add_delayed_ref_head,

	TP_PROTO(const struct btrfs_fs_info *fs_info,
		 const struct btrfs_delayed_ref_head *head_ref,
		 int action),

	TP_ARGS(fs_info, head_ref, action)
);

DEFINE_EVENT(btrfs_delayed_ref_head,  run_delayed_ref_head,

	TP_PROTO(const struct btrfs_fs_info *fs_info,
		 const struct btrfs_delayed_ref_head *head_ref,
		 int action),

	TP_ARGS(fs_info, head_ref, action)
);

#define show_chunk_type(type)					\
	__print_flags(type, "|",				\
		{ BTRFS_BLOCK_GROUP_DATA, 	"DATA"	},	\
		{ BTRFS_BLOCK_GROUP_SYSTEM, 	"SYSTEM"},	\
		{ BTRFS_BLOCK_GROUP_METADATA, 	"METADATA"},	\
		{ BTRFS_BLOCK_GROUP_RAID0, 	"RAID0" },	\
		{ BTRFS_BLOCK_GROUP_RAID1, 	"RAID1" },	\
		{ BTRFS_BLOCK_GROUP_DUP, 	"DUP"	},	\
		{ BTRFS_BLOCK_GROUP_RAID10, 	"RAID10"},	\
		{ BTRFS_BLOCK_GROUP_RAID5, 	"RAID5"	},	\
		{ BTRFS_BLOCK_GROUP_RAID6, 	"RAID6"	})

DECLARE_EVENT_CLASS(btrfs__chunk,

	TP_PROTO(const struct btrfs_fs_info *fs_info,
		 const struct btrfs_chunk_map *map, u64 offset, u64 size),

	TP_ARGS(fs_info, map, offset, size),

	TP_STRUCT__entry_btrfs(
		__field(	int,  num_stripes		)
		__field(	u64,  type			)
		__field(	int,  sub_stripes		)
		__field(	u64,  offset			)
		__field(	u64,  size			)
		__field(	u64,  root_objectid		)
	),

	TP_fast_assign_btrfs(fs_info,
		__entry->num_stripes	= map->num_stripes;
		__entry->type		= map->type;
		__entry->sub_stripes	= map->sub_stripes;
		__entry->offset		= offset;
		__entry->size		= size;
		__entry->root_objectid	= fs_info->chunk_root->root_key.objectid;
	),

	TP_printk_btrfs("root=%llu(%s) offset=%llu size=%llu "
		  "num_stripes=%d sub_stripes=%d type=%s",
		  show_root_type(__entry->root_objectid),
		  __entry->offset,
		  __entry->size,
		  __entry->num_stripes, __entry->sub_stripes,
		  show_chunk_type(__entry->type))
);

DEFINE_EVENT(btrfs__chunk,  btrfs_chunk_alloc,

	TP_PROTO(const struct btrfs_fs_info *fs_info,
		 const struct btrfs_chunk_map *map, u64 offset, u64 size),

	TP_ARGS(fs_info, map, offset, size)
);

DEFINE_EVENT(btrfs__chunk,  btrfs_chunk_free,

	TP_PROTO(const struct btrfs_fs_info *fs_info,
		 const struct btrfs_chunk_map *map, u64 offset, u64 size),

	TP_ARGS(fs_info, map, offset, size)
);

TRACE_EVENT(btrfs_cow_block,

	TP_PROTO(const struct btrfs_root *root, const struct extent_buffer *buf,
		 const struct extent_buffer *cow),

	TP_ARGS(root, buf, cow),

	TP_STRUCT__entry_btrfs(
		__field(	u64,  root_objectid		)
		__field(	u64,  buf_start			)
		__field(	int,  refs			)
		__field(	u64,  cow_start			)
		__field(	int,  buf_level			)
		__field(	int,  cow_level			)
	),

	TP_fast_assign_btrfs(root->fs_info,
		__entry->root_objectid	= root->root_key.objectid;
		__entry->buf_start	= buf->start;
		__entry->refs		= atomic_read(&buf->refs);
		__entry->cow_start	= cow->start;
		__entry->buf_level	= btrfs_header_level(buf);
		__entry->cow_level	= btrfs_header_level(cow);
	),

	TP_printk_btrfs("root=%llu(%s) refs=%d orig_buf=%llu "
		  "(orig_level=%d) cow_buf=%llu (cow_level=%d)",
		  show_root_type(__entry->root_objectid),
		  __entry->refs,
		  __entry->buf_start,
		  __entry->buf_level,
		  __entry->cow_start,
		  __entry->cow_level)
);

TRACE_EVENT(btrfs_space_reservation,

	TP_PROTO(const struct btrfs_fs_info *fs_info, const char *type, u64 val,
		 u64 bytes, int reserve),

	TP_ARGS(fs_info, type, val, bytes, reserve),

	TP_STRUCT__entry_btrfs(
		__string(	type,	type			)
		__field(	u64,	val			)
		__field(	u64,	bytes			)
		__field(	int,	reserve			)
	),

	TP_fast_assign_btrfs(fs_info,
		__assign_str(type);
		__entry->val		= val;
		__entry->bytes		= bytes;
		__entry->reserve	= reserve;
	),

	TP_printk_btrfs("%s: %llu %s %llu", __get_str(type), __entry->val,
			__entry->reserve ? "reserve" : "release",
			__entry->bytes)
);

TRACE_EVENT(btrfs_trigger_flush,

	TP_PROTO(const struct btrfs_fs_info *fs_info, u64 flags, u64 bytes,
		 int flush, const char *reason),

	TP_ARGS(fs_info, flags, bytes, flush, reason),

	TP_STRUCT__entry_btrfs(
		__field(	u64,	flags			)
		__field(	u64,	bytes			)
		__field(	int,	flush			)
		__string(	reason,	reason			)
	),

	TP_fast_assign_btrfs(fs_info,
		__entry->flags	= flags;
		__entry->bytes	= bytes;
		__entry->flush	= flush;
		__assign_str(reason);
	),

	TP_printk_btrfs("%s: flush=%d(%s) flags=%llu(%s) bytes=%llu",
		  __get_str(reason), __entry->flush,
		  __print_symbolic(__entry->flush, FLUSH_ACTIONS),
		  __entry->flags,
		  __print_flags((unsigned long)__entry->flags, "|",
				BTRFS_GROUP_FLAGS),
		  __entry->bytes)
);


TRACE_EVENT(btrfs_flush_space,

	TP_PROTO(const struct btrfs_fs_info *fs_info, u64 flags, u64 num_bytes,
		 int state, int ret, bool for_preempt),

	TP_ARGS(fs_info, flags, num_bytes, state, ret, for_preempt),

	TP_STRUCT__entry_btrfs(
		__field(	u64,	flags			)
		__field(	u64,	num_bytes		)
		__field(	int,	state			)
		__field(	int,	ret			)
		__field(       bool,	for_preempt		)
	),

	TP_fast_assign_btrfs(fs_info,
		__entry->flags		=	flags;
		__entry->num_bytes	=	num_bytes;
		__entry->state		=	state;
		__entry->ret		=	ret;
		__entry->for_preempt	=	for_preempt;
	),

	TP_printk_btrfs("state=%d(%s) flags=%llu(%s) num_bytes=%llu ret=%d for_preempt=%d",
		  __entry->state,
		  __print_symbolic(__entry->state, FLUSH_STATES),
		  __entry->flags,
		  __print_flags((unsigned long)__entry->flags, "|",
				BTRFS_GROUP_FLAGS),
		  __entry->num_bytes, __entry->ret, __entry->for_preempt)
);

DECLARE_EVENT_CLASS(btrfs__reserved_extent,

	TP_PROTO(const struct btrfs_fs_info *fs_info, u64 start, u64 len),

	TP_ARGS(fs_info, start, len),

	TP_STRUCT__entry_btrfs(
		__field(	u64,  start			)
		__field(	u64,  len			)
	),

	TP_fast_assign_btrfs(fs_info,
		__entry->start		= start;
		__entry->len		= len;
	),

	TP_printk_btrfs("root=%llu(%s) start=%llu len=%llu",
		  show_root_type(BTRFS_EXTENT_TREE_OBJECTID),
		  __entry->start,
		  __entry->len)
);

DEFINE_EVENT(btrfs__reserved_extent,  btrfs_reserved_extent_alloc,

	TP_PROTO(const struct btrfs_fs_info *fs_info, u64 start, u64 len),

	TP_ARGS(fs_info, start, len)
);

DEFINE_EVENT(btrfs__reserved_extent,  btrfs_reserved_extent_free,

	TP_PROTO(const struct btrfs_fs_info *fs_info, u64 start, u64 len),

	TP_ARGS(fs_info, start, len)
);

TRACE_EVENT(find_free_extent,

	TP_PROTO(const struct btrfs_root *root,
		 const struct find_free_extent_ctl *ffe_ctl),

	TP_ARGS(root, ffe_ctl),

	TP_STRUCT__entry_btrfs(
		__field(	u64,	root_objectid		)
		__field(	u64,	num_bytes		)
		__field(	u64,	empty_size		)
		__field(	u64,	flags			)
	),

	TP_fast_assign_btrfs(root->fs_info,
		__entry->root_objectid	= root->root_key.objectid;
		__entry->num_bytes	= ffe_ctl->num_bytes;
		__entry->empty_size	= ffe_ctl->empty_size;
		__entry->flags		= ffe_ctl->flags;
	),

	TP_printk_btrfs("root=%llu(%s) len=%llu empty_size=%llu flags=%llu(%s)",
		  show_root_type(__entry->root_objectid),
		  __entry->num_bytes, __entry->empty_size, __entry->flags,
		  __print_flags((unsigned long)__entry->flags, "|",
				 BTRFS_GROUP_FLAGS))
);

TRACE_EVENT(find_free_extent_search_loop,

	TP_PROTO(const struct btrfs_root *root,
		 const struct find_free_extent_ctl *ffe_ctl),

	TP_ARGS(root, ffe_ctl),

	TP_STRUCT__entry_btrfs(
		__field(	u64,	root_objectid		)
		__field(	u64,	num_bytes		)
		__field(	u64,	empty_size		)
		__field(	u64,	flags			)
		__field(	u64,	loop			)
	),

	TP_fast_assign_btrfs(root->fs_info,
		__entry->root_objectid	= root->root_key.objectid;
		__entry->num_bytes	= ffe_ctl->num_bytes;
		__entry->empty_size	= ffe_ctl->empty_size;
		__entry->flags		= ffe_ctl->flags;
		__entry->loop		= ffe_ctl->loop;
	),

	TP_printk_btrfs("root=%llu(%s) len=%llu empty_size=%llu flags=%llu(%s) loop=%llu",
		  show_root_type(__entry->root_objectid),
		  __entry->num_bytes, __entry->empty_size, __entry->flags,
		  __print_flags((unsigned long)__entry->flags, "|", BTRFS_GROUP_FLAGS),
		  __entry->loop)
);

TRACE_EVENT(find_free_extent_have_block_group,

	TP_PROTO(const struct btrfs_root *root,
		 const struct find_free_extent_ctl *ffe_ctl,
		 const struct btrfs_block_group *block_group),

	TP_ARGS(root, ffe_ctl, block_group),

	TP_STRUCT__entry_btrfs(
		__field(	u64,	root_objectid		)
		__field(	u64,	num_bytes		)
		__field(	u64,	empty_size		)
		__field(	u64,	flags			)
		__field(	u64,	loop			)
		__field(	bool,	hinted			)
		__field(	u64,	bg_start		)
		__field(	u64,	bg_flags		)
	),

	TP_fast_assign_btrfs(root->fs_info,
		__entry->root_objectid	= root->root_key.objectid;
		__entry->num_bytes	= ffe_ctl->num_bytes;
		__entry->empty_size	= ffe_ctl->empty_size;
		__entry->flags		= ffe_ctl->flags;
		__entry->loop		= ffe_ctl->loop;
		__entry->hinted		= ffe_ctl->hinted;
		__entry->bg_start	= block_group->start;
		__entry->bg_flags	= block_group->flags;
	),

	TP_printk_btrfs(
"root=%llu(%s) len=%llu empty_size=%llu flags=%llu(%s) loop=%llu hinted=%d block_group=%llu bg_flags=%llu(%s)",
		  show_root_type(__entry->root_objectid),
		  __entry->num_bytes, __entry->empty_size, __entry->flags,
		  __print_flags((unsigned long)__entry->flags, "|", BTRFS_GROUP_FLAGS),
		  __entry->loop, __entry->hinted,
		  __entry->bg_start, __entry->bg_flags,
		  __print_flags((unsigned long)__entry->bg_flags, "|",
				 BTRFS_GROUP_FLAGS))
);

DECLARE_EVENT_CLASS(btrfs__reserve_extent,

	TP_PROTO(const struct btrfs_block_group *block_group,
		 const struct find_free_extent_ctl *ffe_ctl),

	TP_ARGS(block_group, ffe_ctl),

	TP_STRUCT__entry_btrfs(
		__field(	u64,	bg_objectid		)
		__field(	u64,	flags			)
		__field(	int,	bg_size_class		)
		__field(	u64,	start			)
		__field(	u64,	len			)
		__field(	u64,	loop			)
		__field(	bool,	hinted			)
		__field(	int,	size_class		)
	),

	TP_fast_assign_btrfs(block_group->fs_info,
		__entry->bg_objectid	= block_group->start;
		__entry->flags		= block_group->flags;
		__entry->bg_size_class	= block_group->size_class;
		__entry->start		= ffe_ctl->search_start;
		__entry->len		= ffe_ctl->num_bytes;
		__entry->loop		= ffe_ctl->loop;
		__entry->hinted		= ffe_ctl->hinted;
		__entry->size_class	= ffe_ctl->size_class;
	),

	TP_printk_btrfs(
"root=%llu(%s) block_group=%llu flags=%llu(%s) bg_size_class=%d start=%llu len=%llu loop=%llu hinted=%d size_class=%d",
		  show_root_type(BTRFS_EXTENT_TREE_OBJECTID),
		  __entry->bg_objectid,
		  __entry->flags, __print_flags((unsigned long)__entry->flags,
						"|", BTRFS_GROUP_FLAGS),
		  __entry->bg_size_class, __entry->start, __entry->len,
		  __entry->loop, __entry->hinted, __entry->size_class)
);

DEFINE_EVENT(btrfs__reserve_extent, btrfs_reserve_extent,

	TP_PROTO(const struct btrfs_block_group *block_group,
		 const struct find_free_extent_ctl *ffe_ctl),

	TP_ARGS(block_group, ffe_ctl)
);

DEFINE_EVENT(btrfs__reserve_extent, btrfs_reserve_extent_cluster,

	TP_PROTO(const struct btrfs_block_group *block_group,
		 const struct find_free_extent_ctl *ffe_ctl),

	TP_ARGS(block_group, ffe_ctl)
);

TRACE_EVENT(btrfs_find_cluster,

	TP_PROTO(const struct btrfs_block_group *block_group, u64 start,
		 u64 bytes, u64 empty_size, u64 min_bytes),

	TP_ARGS(block_group, start, bytes, empty_size, min_bytes),

	TP_STRUCT__entry_btrfs(
		__field(	u64,	bg_objectid		)
		__field(	u64,	flags			)
		__field(	u64,	start			)
		__field(	u64,	bytes			)
		__field(	u64,	empty_size		)
		__field(	u64,	min_bytes		)
	),

	TP_fast_assign_btrfs(block_group->fs_info,
		__entry->bg_objectid	= block_group->start;
		__entry->flags		= block_group->flags;
		__entry->start		= start;
		__entry->bytes		= bytes;
		__entry->empty_size	= empty_size;
		__entry->min_bytes	= min_bytes;
	),

	TP_printk_btrfs("block_group=%llu flags=%llu(%s) start=%llu len=%llu "
		  "empty_size=%llu min_bytes=%llu", __entry->bg_objectid,
		  __entry->flags,
		  __print_flags((unsigned long)__entry->flags, "|",
				BTRFS_GROUP_FLAGS), __entry->start,
		  __entry->bytes, __entry->empty_size,  __entry->min_bytes)
);

TRACE_EVENT(btrfs_failed_cluster_setup,

	TP_PROTO(const struct btrfs_block_group *block_group),

	TP_ARGS(block_group),

	TP_STRUCT__entry_btrfs(
		__field(	u64,	bg_objectid		)
	),

	TP_fast_assign_btrfs(block_group->fs_info,
		__entry->bg_objectid	= block_group->start;
	),

	TP_printk_btrfs("block_group=%llu", __entry->bg_objectid)
);

TRACE_EVENT(btrfs_setup_cluster,

	TP_PROTO(const struct btrfs_block_group *block_group,
		 const struct btrfs_free_cluster *cluster,
		 u64 size, int bitmap),

	TP_ARGS(block_group, cluster, size, bitmap),

	TP_STRUCT__entry_btrfs(
		__field(	u64,	bg_objectid		)
		__field(	u64,	flags			)
		__field(	u64,	start			)
		__field(	u64,	max_size		)
		__field(	u64,	size			)
		__field(	int,	bitmap			)
	),

	TP_fast_assign_btrfs(block_group->fs_info,
		__entry->bg_objectid	= block_group->start;
		__entry->flags		= block_group->flags;
		__entry->start		= cluster->window_start;
		__entry->max_size	= cluster->max_size;
		__entry->size		= size;
		__entry->bitmap		= bitmap;
	),

	TP_printk_btrfs("block_group=%llu flags=%llu(%s) window_start=%llu "
		  "size=%llu max_size=%llu bitmap=%d",
		  __entry->bg_objectid,
		  __entry->flags,
		  __print_flags((unsigned long)__entry->flags, "|",
				BTRFS_GROUP_FLAGS), __entry->start,
		  __entry->size, __entry->max_size, __entry->bitmap)
);

struct extent_state;
TRACE_EVENT(alloc_extent_state,

	TP_PROTO(const struct extent_state *state,
		 gfp_t mask, unsigned long IP),

	TP_ARGS(state, mask, IP),

	TP_STRUCT__entry(
		__field(const struct extent_state *, state)
		__field(unsigned long, mask)
		__field(const void*, ip)
	),

	TP_fast_assign(
		__entry->state	= state,
		__entry->mask	= (__force unsigned long)mask,
		__entry->ip	= (const void *)IP
	),

	TP_printk("state=%p mask=%s caller=%pS", __entry->state,
		  show_gfp_flags(__entry->mask), __entry->ip)
);

TRACE_EVENT(free_extent_state,

	TP_PROTO(const struct extent_state *state, unsigned long IP),

	TP_ARGS(state, IP),

	TP_STRUCT__entry(
		__field(const struct extent_state *, state)
		__field(const void*, ip)
	),

	TP_fast_assign(
		__entry->state	= state,
		__entry->ip = (const void *)IP
	),

	TP_printk("state=%p caller=%pS", __entry->state, __entry->ip)
);

DECLARE_EVENT_CLASS(btrfs__work,

	TP_PROTO(const struct btrfs_work *work),

	TP_ARGS(work),

	TP_STRUCT__entry_btrfs(
		__field(	const void *,	work			)
		__field(	const void *,	wq			)
		__field(	const void *,	func			)
		__field(	const void *,	ordered_func		)
		__field(	const void *,	normal_work		)
	),

	TP_fast_assign_btrfs(btrfs_work_owner(work),
		__entry->work		= work;
		__entry->wq		= work->wq;
		__entry->func		= work->func;
		__entry->ordered_func	= work->ordered_func;
		__entry->normal_work	= &work->normal_work;
	),

	TP_printk_btrfs("work=%p (normal_work=%p) wq=%p func=%ps ordered_func=%p",
		  __entry->work, __entry->normal_work, __entry->wq,
		   __entry->func, __entry->ordered_func)
);

/*
 * For situations when the work is freed, we pass fs_info and a tag that matches
 * the address of the work structure so it can be paired with the scheduling
 * event. DO NOT add anything here that dereferences wtag.
 */
DECLARE_EVENT_CLASS(btrfs__work__done,

	TP_PROTO(const struct btrfs_fs_info *fs_info, const void *wtag),

	TP_ARGS(fs_info, wtag),

	TP_STRUCT__entry_btrfs(
		__field(	const void *,	wtag			)
	),

	TP_fast_assign_btrfs(fs_info,
		__entry->wtag		= wtag;
	),

	TP_printk_btrfs("work->%p", __entry->wtag)
);

DEFINE_EVENT(btrfs__work, btrfs_work_queued,

	TP_PROTO(const struct btrfs_work *work),

	TP_ARGS(work)
);

DEFINE_EVENT(btrfs__work, btrfs_work_sched,

	TP_PROTO(const struct btrfs_work *work),

	TP_ARGS(work)
);

DEFINE_EVENT(btrfs__work__done, btrfs_all_work_done,

	TP_PROTO(const struct btrfs_fs_info *fs_info, const void *wtag),

	TP_ARGS(fs_info, wtag)
);

DEFINE_EVENT(btrfs__work, btrfs_ordered_sched,

	TP_PROTO(const struct btrfs_work *work),

	TP_ARGS(work)
);

DECLARE_EVENT_CLASS(btrfs_workqueue,

	TP_PROTO(const struct btrfs_workqueue *wq, const char *name),

	TP_ARGS(wq, name),

	TP_STRUCT__entry_btrfs(
		__field(	const void *,	wq			)
		__string(	name,	name			)
	),

	TP_fast_assign_btrfs(btrfs_workqueue_owner(wq),
		__entry->wq		= wq;
		__assign_str(name);
	),

	TP_printk_btrfs("name=%s wq=%p", __get_str(name),
		  __entry->wq)
);

DEFINE_EVENT(btrfs_workqueue, btrfs_workqueue_alloc,

	TP_PROTO(const struct btrfs_workqueue *wq, const char *name),

	TP_ARGS(wq, name)
);

DECLARE_EVENT_CLASS(btrfs_workqueue_done,

	TP_PROTO(const struct btrfs_workqueue *wq),

	TP_ARGS(wq),

	TP_STRUCT__entry_btrfs(
		__field(	const void *,	wq		)
	),

	TP_fast_assign_btrfs(btrfs_workqueue_owner(wq),
		__entry->wq		= wq;
	),

	TP_printk_btrfs("wq=%p", __entry->wq)
);

DEFINE_EVENT(btrfs_workqueue_done, btrfs_workqueue_destroy,

	TP_PROTO(const struct btrfs_workqueue *wq),

	TP_ARGS(wq)
);

#define BTRFS_QGROUP_OPERATIONS				\
	{ QGROUP_RESERVE,	"reserve"	},	\
	{ QGROUP_RELEASE,	"release"	},	\
	{ QGROUP_FREE,		"free"		}

DECLARE_EVENT_CLASS(btrfs__qgroup_rsv_data,

	TP_PROTO(const struct inode *inode, u64 start, u64 len,
		 u64 reserved, int op),

	TP_ARGS(inode, start, len, reserved, op),

	TP_STRUCT__entry_btrfs(
		__field(	u64,		rootid		)
		__field(	u64,		ino		)
		__field(	u64,		start		)
		__field(	u64,		len		)
		__field(	u64,		reserved	)
		__field(	int,		op		)
	),

	TP_fast_assign_btrfs(btrfs_sb(inode->i_sb),
		__entry->rootid		=
			BTRFS_I(inode)->root->root_key.objectid;
		__entry->ino		= btrfs_ino(BTRFS_I(inode));
		__entry->start		= start;
		__entry->len		= len;
		__entry->reserved	= reserved;
		__entry->op		= op;
	),

	TP_printk_btrfs("root=%llu ino=%llu start=%llu len=%llu reserved=%llu op=%s",
		  __entry->rootid, __entry->ino, __entry->start, __entry->len,
		  __entry->reserved,
		  __print_flags((unsigned long)__entry->op, "",
				BTRFS_QGROUP_OPERATIONS)
	)
);

DEFINE_EVENT(btrfs__qgroup_rsv_data, btrfs_qgroup_reserve_data,

	TP_PROTO(const struct inode *inode, u64 start, u64 len,
		 u64 reserved, int op),

	TP_ARGS(inode, start, len, reserved, op)
);

DEFINE_EVENT(btrfs__qgroup_rsv_data, btrfs_qgroup_release_data,

	TP_PROTO(const struct inode *inode, u64 start, u64 len,
		 u64 reserved, int op),

	TP_ARGS(inode, start, len, reserved, op)
);

DECLARE_EVENT_CLASS(btrfs_qgroup_extent,
	TP_PROTO(const struct btrfs_fs_info *fs_info,
		 const struct btrfs_qgroup_extent_record *rec),

	TP_ARGS(fs_info, rec),

	TP_STRUCT__entry_btrfs(
		__field(	u64,  bytenr		)
		__field(	u64,  num_bytes		)
	),

	TP_fast_assign_btrfs(fs_info,
		__entry->bytenr		= rec->bytenr;
		__entry->num_bytes	= rec->num_bytes;
	),

	TP_printk_btrfs("bytenr=%llu num_bytes=%llu",
		  __entry->bytenr, __entry->num_bytes)
);

DEFINE_EVENT(btrfs_qgroup_extent, btrfs_qgroup_account_extents,

	TP_PROTO(const struct btrfs_fs_info *fs_info,
		 const struct btrfs_qgroup_extent_record *rec),

	TP_ARGS(fs_info, rec)
);

DEFINE_EVENT(btrfs_qgroup_extent, btrfs_qgroup_trace_extent,

	TP_PROTO(const struct btrfs_fs_info *fs_info,
		 const struct btrfs_qgroup_extent_record *rec),

	TP_ARGS(fs_info, rec)
);

TRACE_EVENT(qgroup_num_dirty_extents,

	TP_PROTO(const struct btrfs_fs_info *fs_info, u64 transid,
		 u64 num_dirty_extents),

	TP_ARGS(fs_info, transid, num_dirty_extents),

	TP_STRUCT__entry_btrfs(
		__field(	u64, transid			)
		__field(	u64, num_dirty_extents		)
	),

	TP_fast_assign_btrfs(fs_info,
		__entry->transid	   = transid;
		__entry->num_dirty_extents = num_dirty_extents;
	),

	TP_printk_btrfs("transid=%llu num_dirty_extents=%llu",
		__entry->transid, __entry->num_dirty_extents)
);

TRACE_EVENT(btrfs_qgroup_account_extent,

	TP_PROTO(const struct btrfs_fs_info *fs_info, u64 transid, u64 bytenr,
		 u64 num_bytes, u64 nr_old_roots, u64 nr_new_roots),

	TP_ARGS(fs_info, transid, bytenr, num_bytes, nr_old_roots,
		nr_new_roots),

	TP_STRUCT__entry_btrfs(
		__field(	u64,  transid			)
		__field(	u64,  bytenr			)
		__field(	u64,  num_bytes			)
		__field(	u64,  nr_old_roots		)
		__field(	u64,  nr_new_roots		)
	),

	TP_fast_assign_btrfs(fs_info,
		__entry->transid	= transid;
		__entry->bytenr		= bytenr;
		__entry->num_bytes	= num_bytes;
		__entry->nr_old_roots	= nr_old_roots;
		__entry->nr_new_roots	= nr_new_roots;
	),

	TP_printk_btrfs(
"transid=%llu bytenr=%llu num_bytes=%llu nr_old_roots=%llu nr_new_roots=%llu",
		__entry->transid,
		__entry->bytenr,
		__entry->num_bytes,
		__entry->nr_old_roots,
		__entry->nr_new_roots)
);

TRACE_EVENT(qgroup_update_counters,

	TP_PROTO(const struct btrfs_fs_info *fs_info,
		 const struct btrfs_qgroup *qgroup,
		 u64 cur_old_count, u64 cur_new_count),

	TP_ARGS(fs_info, qgroup, cur_old_count, cur_new_count),

	TP_STRUCT__entry_btrfs(
		__field(	u64,  qgid			)
		__field(	u64,  old_rfer			)
		__field(	u64,  old_excl			)
		__field(	u64,  cur_old_count		)
		__field(	u64,  cur_new_count		)
	),

	TP_fast_assign_btrfs(fs_info,
		__entry->qgid		= qgroup->qgroupid;
		__entry->old_rfer	= qgroup->rfer;
		__entry->old_excl	= qgroup->excl;
		__entry->cur_old_count	= cur_old_count;
		__entry->cur_new_count	= cur_new_count;
	),

	TP_printk_btrfs("qgid=%llu old_rfer=%llu old_excl=%llu cur_old_count=%llu cur_new_count=%llu",
		  __entry->qgid, __entry->old_rfer, __entry->old_excl,
		  __entry->cur_old_count, __entry->cur_new_count)
);

TRACE_EVENT(qgroup_update_reserve,

	TP_PROTO(const struct btrfs_fs_info *fs_info, const struct btrfs_qgroup *qgroup,
		 s64 diff, int type),

	TP_ARGS(fs_info, qgroup, diff, type),

	TP_STRUCT__entry_btrfs(
		__field(	u64,	qgid			)
		__field(	u64,	cur_reserved		)
		__field(	s64,	diff			)
		__field(	int,	type			)
	),

	TP_fast_assign_btrfs(fs_info,
		__entry->qgid		= qgroup->qgroupid;
		__entry->cur_reserved	= qgroup->rsv.values[type];
		__entry->diff		= diff;
		__entry->type		= type;
	),

	TP_printk_btrfs("qgid=%llu type=%s cur_reserved=%llu diff=%lld",
		__entry->qgid, __print_symbolic(__entry->type, QGROUP_RSV_TYPES),
		__entry->cur_reserved, __entry->diff)
);

TRACE_EVENT(qgroup_meta_reserve,

	TP_PROTO(const struct btrfs_root *root, s64 diff, int type),

	TP_ARGS(root, diff, type),

	TP_STRUCT__entry_btrfs(
		__field(	u64,	refroot			)
		__field(	s64,	diff			)
		__field(	int,	type			)
	),

	TP_fast_assign_btrfs(root->fs_info,
		__entry->refroot	= root->root_key.objectid;
		__entry->diff		= diff;
		__entry->type		= type;
	),

	TP_printk_btrfs("refroot=%llu(%s) type=%s diff=%lld",
		show_root_type(__entry->refroot),
		__print_symbolic(__entry->type, QGROUP_RSV_TYPES), __entry->diff)
);

TRACE_EVENT(qgroup_meta_convert,

	TP_PROTO(const struct btrfs_root *root, s64 diff),

	TP_ARGS(root, diff),

	TP_STRUCT__entry_btrfs(
		__field(	u64,	refroot			)
		__field(	s64,	diff			)
	),

	TP_fast_assign_btrfs(root->fs_info,
		__entry->refroot	= root->root_key.objectid;
		__entry->diff		= diff;
	),

	TP_printk_btrfs("refroot=%llu(%s) type=%s->%s diff=%lld",
		show_root_type(__entry->refroot),
		__print_symbolic(BTRFS_QGROUP_RSV_META_PREALLOC, QGROUP_RSV_TYPES),
		__print_symbolic(BTRFS_QGROUP_RSV_META_PERTRANS, QGROUP_RSV_TYPES),
		__entry->diff)
);

TRACE_EVENT(qgroup_meta_free_all_pertrans,

	TP_PROTO(struct btrfs_root *root),

	TP_ARGS(root),

	TP_STRUCT__entry_btrfs(
		__field(	u64,	refroot			)
		__field(	s64,	diff			)
		__field(	int,	type			)
	),

	TP_fast_assign_btrfs(root->fs_info,
		__entry->refroot	= root->root_key.objectid;
		spin_lock(&root->qgroup_meta_rsv_lock);
		__entry->diff		= -(s64)root->qgroup_meta_rsv_pertrans;
		spin_unlock(&root->qgroup_meta_rsv_lock);
		__entry->type		= BTRFS_QGROUP_RSV_META_PERTRANS;
	),

	TP_printk_btrfs("refroot=%llu(%s) type=%s diff=%lld",
		show_root_type(__entry->refroot),
		__print_symbolic(__entry->type, QGROUP_RSV_TYPES), __entry->diff)
);

DECLARE_EVENT_CLASS(btrfs__prelim_ref,
	TP_PROTO(const struct btrfs_fs_info *fs_info,
		 const struct prelim_ref *oldref,
		 const struct prelim_ref *newref, u64 tree_size),
	TP_ARGS(fs_info, newref, oldref, tree_size),

	TP_STRUCT__entry_btrfs(
		__field(	u64,  root_id		)
		__field(	u64,  objectid		)
		__field(	 u8,  type		)
		__field(	u64,  offset		)
		__field(	int,  level		)
		__field(	int,  old_count		)
		__field(	u64,  parent		)
		__field(	u64,  bytenr		)
		__field(	int,  mod_count		)
		__field(	u64,  tree_size		)
	),

	TP_fast_assign_btrfs(fs_info,
		__entry->root_id	= oldref->root_id;
		__entry->objectid	= oldref->key_for_search.objectid;
		__entry->type		= oldref->key_for_search.type;
		__entry->offset		= oldref->key_for_search.offset;
		__entry->level		= oldref->level;
		__entry->old_count	= oldref->count;
		__entry->parent		= oldref->parent;
		__entry->bytenr		= oldref->wanted_disk_byte;
		__entry->mod_count	= newref ? newref->count : 0;
		__entry->tree_size	= tree_size;
	),

	TP_printk_btrfs("root_id=%llu key=[%llu,%u,%llu] level=%d count=[%d+%d=%d] parent=%llu wanted_disk_byte=%llu nodes=%llu",
			__entry->root_id,
			__entry->objectid, __entry->type,
			__entry->offset, __entry->level,
			__entry->old_count, __entry->mod_count,
			__entry->old_count + __entry->mod_count,
			__entry->parent,
			__entry->bytenr,
			__entry->tree_size)
);

DEFINE_EVENT(btrfs__prelim_ref, btrfs_prelim_ref_merge,
	TP_PROTO(const struct btrfs_fs_info *fs_info,
		 const struct prelim_ref *oldref,
		 const struct prelim_ref *newref, u64 tree_size),
	TP_ARGS(fs_info, oldref, newref, tree_size)
);

DEFINE_EVENT(btrfs__prelim_ref, btrfs_prelim_ref_insert,
	TP_PROTO(const struct btrfs_fs_info *fs_info,
		 const struct prelim_ref *oldref,
		 const struct prelim_ref *newref, u64 tree_size),
	TP_ARGS(fs_info, oldref, newref, tree_size)
);

TRACE_EVENT(btrfs_inode_mod_outstanding_extents,
	TP_PROTO(const struct btrfs_root *root, u64 ino, int mod, unsigned outstanding),

	TP_ARGS(root, ino, mod, outstanding),

	TP_STRUCT__entry_btrfs(
		__field(	u64, root_objectid	)
		__field(	u64, ino		)
		__field(	int, mod		)
		__field(	unsigned, outstanding	)
	),

	TP_fast_assign_btrfs(root->fs_info,
		__entry->root_objectid	= root->root_key.objectid;
		__entry->ino		= ino;
		__entry->mod		= mod;
		__entry->outstanding    = outstanding;
	),

	TP_printk_btrfs("root=%llu(%s) ino=%llu mod=%d outstanding=%u",
			show_root_type(__entry->root_objectid),
			__entry->ino, __entry->mod, __entry->outstanding)
);

DECLARE_EVENT_CLASS(btrfs__block_group,
	TP_PROTO(const struct btrfs_block_group *bg_cache),

	TP_ARGS(bg_cache),

	TP_STRUCT__entry_btrfs(
		__field(	u64,	bytenr		)
		__field(	u64,	len		)
		__field(	u64,	used		)
		__field(	u64,	flags		)
	),

	TP_fast_assign_btrfs(bg_cache->fs_info,
		__entry->bytenr = bg_cache->start,
		__entry->len	= bg_cache->length,
		__entry->used	= bg_cache->used;
		__entry->flags	= bg_cache->flags;
	),

	TP_printk_btrfs("bg bytenr=%llu len=%llu used=%llu flags=%llu(%s)",
		__entry->bytenr, __entry->len, __entry->used, __entry->flags,
		__print_flags(__entry->flags, "|", BTRFS_GROUP_FLAGS))
);

DEFINE_EVENT(btrfs__block_group, btrfs_remove_block_group,
	TP_PROTO(const struct btrfs_block_group *bg_cache),

	TP_ARGS(bg_cache)
);

DEFINE_EVENT(btrfs__block_group, btrfs_add_unused_block_group,
	TP_PROTO(const struct btrfs_block_group *bg_cache),

	TP_ARGS(bg_cache)
);

DEFINE_EVENT(btrfs__block_group, btrfs_add_reclaim_block_group,
	TP_PROTO(const struct btrfs_block_group *bg_cache),

	TP_ARGS(bg_cache)
);

DEFINE_EVENT(btrfs__block_group, btrfs_reclaim_block_group,
	TP_PROTO(const struct btrfs_block_group *bg_cache),

	TP_ARGS(bg_cache)
);

DEFINE_EVENT(btrfs__block_group, btrfs_skip_unused_block_group,
	TP_PROTO(const struct btrfs_block_group *bg_cache),

	TP_ARGS(bg_cache)
);

TRACE_EVENT(btrfs_set_extent_bit,
	TP_PROTO(const struct extent_io_tree *tree,
		 u64 start, u64 len, unsigned set_bits),

	TP_ARGS(tree, start, len, set_bits),

	TP_STRUCT__entry_btrfs(
		__field(	unsigned,	owner	)
		__field(	u64,		ino	)
		__field(	u64,		rootid	)
		__field(	u64,		start	)
		__field(	u64,		len	)
		__field(	unsigned,	set_bits)
	),

	TP_fast_assign_btrfs(extent_io_tree_to_fs_info(tree),
		const struct btrfs_inode *inode = extent_io_tree_to_inode_const(tree);

		__entry->owner		= tree->owner;
		__entry->ino		= inode ? btrfs_ino(inode) : 0;
		__entry->rootid		= inode ? inode->root->root_key.objectid : 0;
		__entry->start		= start;
		__entry->len		= len;
		__entry->set_bits	= set_bits;
	),

	TP_printk_btrfs(
		"io_tree=%s ino=%llu root=%llu start=%llu len=%llu set_bits=%s",
		__print_symbolic(__entry->owner, IO_TREE_OWNER), __entry->ino,
		__entry->rootid, __entry->start, __entry->len,
		__print_flags(__entry->set_bits, "|", EXTENT_FLAGS))
);

TRACE_EVENT(btrfs_clear_extent_bit,
	TP_PROTO(const struct extent_io_tree *tree,
		 u64 start, u64 len, unsigned clear_bits),

	TP_ARGS(tree, start, len, clear_bits),

	TP_STRUCT__entry_btrfs(
		__field(	unsigned,	owner	)
		__field(	u64,		ino	)
		__field(	u64,		rootid	)
		__field(	u64,		start	)
		__field(	u64,		len	)
		__field(	unsigned,	clear_bits)
	),

	TP_fast_assign_btrfs(extent_io_tree_to_fs_info(tree),
		const struct btrfs_inode *inode = extent_io_tree_to_inode_const(tree);

		__entry->owner		= tree->owner;
		__entry->ino		= inode ? btrfs_ino(inode) : 0;
		__entry->rootid		= inode ? inode->root->root_key.objectid : 0;
		__entry->start		= start;
		__entry->len		= len;
		__entry->clear_bits	= clear_bits;
	),

	TP_printk_btrfs(
		"io_tree=%s ino=%llu root=%llu start=%llu len=%llu clear_bits=%s",
		__print_symbolic(__entry->owner, IO_TREE_OWNER), __entry->ino,
		__entry->rootid, __entry->start, __entry->len,
		__print_flags(__entry->clear_bits, "|", EXTENT_FLAGS))
);

TRACE_EVENT(btrfs_convert_extent_bit,
	TP_PROTO(const struct extent_io_tree *tree,
		 u64 start, u64 len, unsigned set_bits, unsigned clear_bits),

	TP_ARGS(tree, start, len, set_bits, clear_bits),

	TP_STRUCT__entry_btrfs(
		__field(	unsigned,	owner	)
		__field(	u64,		ino	)
		__field(	u64,		rootid	)
		__field(	u64,		start	)
		__field(	u64,		len	)
		__field(	unsigned,	set_bits)
		__field(	unsigned,	clear_bits)
	),

	TP_fast_assign_btrfs(extent_io_tree_to_fs_info(tree),
		const struct btrfs_inode *inode = extent_io_tree_to_inode_const(tree);

		__entry->owner		= tree->owner;
		__entry->ino		= inode ? btrfs_ino(inode) : 0;
		__entry->rootid		= inode ? inode->root->root_key.objectid : 0;
		__entry->start		= start;
		__entry->len		= len;
		__entry->set_bits	= set_bits;
		__entry->clear_bits	= clear_bits;
	),

	TP_printk_btrfs(
"io_tree=%s ino=%llu root=%llu start=%llu len=%llu set_bits=%s clear_bits=%s",
		  __print_symbolic(__entry->owner, IO_TREE_OWNER), __entry->ino,
		  __entry->rootid, __entry->start, __entry->len,
		  __print_flags(__entry->set_bits , "|", EXTENT_FLAGS),
		  __print_flags(__entry->clear_bits, "|", EXTENT_FLAGS))
);

DECLARE_EVENT_CLASS(btrfs_dump_space_info,
	TP_PROTO(struct btrfs_fs_info *fs_info,
		 const struct btrfs_space_info *sinfo),

	TP_ARGS(fs_info, sinfo),

	TP_STRUCT__entry_btrfs(
		__field(	u64,	flags			)
		__field(	u64,	total_bytes		)
		__field(	u64,	bytes_used		)
		__field(	u64,	bytes_pinned		)
		__field(	u64,	bytes_reserved		)
		__field(	u64,	bytes_may_use		)
		__field(	u64,	bytes_readonly		)
		__field(	u64,	reclaim_size		)
		__field(	int,	clamp			)
		__field(	u64,	global_reserved		)
		__field(	u64,	trans_reserved		)
		__field(	u64,	delayed_refs_reserved	)
		__field(	u64,	delayed_reserved	)
		__field(	u64,	free_chunk_space	)
		__field(	u64,	delalloc_bytes		)
		__field(	u64,	ordered_bytes		)
	),

	TP_fast_assign_btrfs(fs_info,
		__entry->flags			=	sinfo->flags;
		__entry->total_bytes		=	sinfo->total_bytes;
		__entry->bytes_used		=	sinfo->bytes_used;
		__entry->bytes_pinned		=	sinfo->bytes_pinned;
		__entry->bytes_reserved		=	sinfo->bytes_reserved;
		__entry->bytes_may_use		=	sinfo->bytes_may_use;
		__entry->bytes_readonly		=	sinfo->bytes_readonly;
		__entry->reclaim_size		=	sinfo->reclaim_size;
		__entry->clamp			=	sinfo->clamp;
		__entry->global_reserved	=	fs_info->global_block_rsv.reserved;
		__entry->trans_reserved		=	fs_info->trans_block_rsv.reserved;
		__entry->delayed_refs_reserved	=	fs_info->delayed_refs_rsv.reserved;
		__entry->delayed_reserved	=	fs_info->delayed_block_rsv.reserved;
		__entry->free_chunk_space	=	atomic64_read(&fs_info->free_chunk_space);
		__entry->delalloc_bytes		=	percpu_counter_sum_positive(&fs_info->delalloc_bytes);
		__entry->ordered_bytes		=	percpu_counter_sum_positive(&fs_info->ordered_bytes);
	),

	TP_printk_btrfs("flags=%s total_bytes=%llu bytes_used=%llu "
			"bytes_pinned=%llu bytes_reserved=%llu "
			"bytes_may_use=%llu bytes_readonly=%llu "
			"reclaim_size=%llu clamp=%d global_reserved=%llu "
			"trans_reserved=%llu delayed_refs_reserved=%llu "
			"delayed_reserved=%llu chunk_free_space=%llu "
			"delalloc_bytes=%llu ordered_bytes=%llu",
			__print_flags(__entry->flags, "|", BTRFS_GROUP_FLAGS),
			__entry->total_bytes, __entry->bytes_used,
			__entry->bytes_pinned, __entry->bytes_reserved,
			__entry->bytes_may_use, __entry->bytes_readonly,
			__entry->reclaim_size, __entry->clamp,
			__entry->global_reserved, __entry->trans_reserved,
			__entry->delayed_refs_reserved,
			__entry->delayed_reserved, __entry->free_chunk_space,
			__entry->delalloc_bytes, __entry->ordered_bytes)
);

DEFINE_EVENT(btrfs_dump_space_info, btrfs_done_preemptive_reclaim,
	TP_PROTO(struct btrfs_fs_info *fs_info,
		 const struct btrfs_space_info *sinfo),
	TP_ARGS(fs_info, sinfo)
);

DEFINE_EVENT(btrfs_dump_space_info, btrfs_fail_all_tickets,
	TP_PROTO(struct btrfs_fs_info *fs_info,
		 const struct btrfs_space_info *sinfo),
	TP_ARGS(fs_info, sinfo)
);

TRACE_EVENT(btrfs_reserve_ticket,
	TP_PROTO(const struct btrfs_fs_info *fs_info, u64 flags, u64 bytes,
		 u64 start_ns, int flush, int error),

	TP_ARGS(fs_info, flags, bytes, start_ns, flush, error),

	TP_STRUCT__entry_btrfs(
		__field(	u64,	flags		)
		__field(	u64,	bytes		)
		__field(	u64,	start_ns	)
		__field(	int,	flush		)
		__field(	int,	error		)
	),

	TP_fast_assign_btrfs(fs_info,
		__entry->flags		= flags;
		__entry->bytes		= bytes;
		__entry->start_ns	= start_ns;
		__entry->flush		= flush;
		__entry->error		= error;
	),

	TP_printk_btrfs("flags=%s bytes=%llu start_ns=%llu flush=%s error=%d",
			__print_flags(__entry->flags, "|", BTRFS_GROUP_FLAGS),
			__entry->bytes, __entry->start_ns,
			__print_symbolic(__entry->flush, FLUSH_ACTIONS),
			__entry->error)
);

DECLARE_EVENT_CLASS(btrfs_sleep_tree_lock,
	TP_PROTO(const struct extent_buffer *eb, u64 start_ns),

	TP_ARGS(eb, start_ns),

	TP_STRUCT__entry_btrfs(
		__field(	u64,	block		)
		__field(	u64,	generation	)
		__field(	u64,	start_ns	)
		__field(	u64,	end_ns		)
		__field(	u64,	diff_ns		)
		__field(	u64,	owner		)
		__field(	int,	is_log_tree	)
	),

	TP_fast_assign_btrfs(eb->fs_info,
		__entry->block		= eb->start;
		__entry->generation	= btrfs_header_generation(eb);
		__entry->start_ns	= start_ns;
		__entry->end_ns		= ktime_get_ns();
		__entry->diff_ns	= __entry->end_ns - start_ns;
		__entry->owner		= btrfs_header_owner(eb);
		__entry->is_log_tree	= (eb->log_index >= 0);
	),

	TP_printk_btrfs(
"block=%llu generation=%llu start_ns=%llu end_ns=%llu diff_ns=%llu owner=%llu is_log_tree=%d",
		__entry->block, __entry->generation,
		__entry->start_ns, __entry->end_ns, __entry->diff_ns,
		__entry->owner, __entry->is_log_tree)
);

DEFINE_EVENT(btrfs_sleep_tree_lock, btrfs_tree_read_lock,
	TP_PROTO(const struct extent_buffer *eb, u64 start_ns),

	TP_ARGS(eb, start_ns)
);

DEFINE_EVENT(btrfs_sleep_tree_lock, btrfs_tree_lock,
	TP_PROTO(const struct extent_buffer *eb, u64 start_ns),

	TP_ARGS(eb, start_ns)
);

DECLARE_EVENT_CLASS(btrfs_locking_events,
	TP_PROTO(const struct extent_buffer *eb),

	TP_ARGS(eb),

	TP_STRUCT__entry_btrfs(
		__field(	u64,	block		)
		__field(	u64,	generation	)
		__field(	u64,	owner		)
		__field(	int,	is_log_tree	)
	),

	TP_fast_assign_btrfs(eb->fs_info,
		__entry->block		= eb->start;
		__entry->generation	= btrfs_header_generation(eb);
		__entry->owner		= btrfs_header_owner(eb);
		__entry->is_log_tree	= (eb->log_index >= 0);
	),

	TP_printk_btrfs("block=%llu generation=%llu owner=%llu is_log_tree=%d",
		__entry->block, __entry->generation,
		__entry->owner, __entry->is_log_tree)
);

#define DEFINE_BTRFS_LOCK_EVENT(name)				\
DEFINE_EVENT(btrfs_locking_events, name,			\
		TP_PROTO(const struct extent_buffer *eb),	\
								\
		TP_ARGS(eb)					\
)

DEFINE_BTRFS_LOCK_EVENT(btrfs_tree_unlock);
DEFINE_BTRFS_LOCK_EVENT(btrfs_tree_read_unlock);
DEFINE_BTRFS_LOCK_EVENT(btrfs_tree_read_unlock_blocking);
DEFINE_BTRFS_LOCK_EVENT(btrfs_set_lock_blocking_read);
DEFINE_BTRFS_LOCK_EVENT(btrfs_set_lock_blocking_write);
DEFINE_BTRFS_LOCK_EVENT(btrfs_try_tree_read_lock);
DEFINE_BTRFS_LOCK_EVENT(btrfs_try_tree_write_lock);
DEFINE_BTRFS_LOCK_EVENT(btrfs_tree_read_lock_atomic);

DECLARE_EVENT_CLASS(btrfs__space_info_update,

	TP_PROTO(const struct btrfs_fs_info *fs_info,
		 const struct btrfs_space_info *sinfo, u64 old, s64 diff),

	TP_ARGS(fs_info, sinfo, old, diff),

	TP_STRUCT__entry_btrfs(
		__field(	u64,	type		)
		__field(	u64,	old		)
		__field(	s64,	diff		)
	),

	TP_fast_assign_btrfs(fs_info,
		__entry->type	= sinfo->flags;
		__entry->old	= old;
		__entry->diff	= diff;
	),
	TP_printk_btrfs("type=%s old=%llu diff=%lld",
		__print_flags(__entry->type, "|", BTRFS_GROUP_FLAGS),
		__entry->old, __entry->diff)
);

DEFINE_EVENT(btrfs__space_info_update, update_bytes_may_use,

	TP_PROTO(const struct btrfs_fs_info *fs_info,
		 const struct btrfs_space_info *sinfo, u64 old, s64 diff),

	TP_ARGS(fs_info, sinfo, old, diff)
);

DEFINE_EVENT(btrfs__space_info_update, update_bytes_pinned,

	TP_PROTO(const struct btrfs_fs_info *fs_info,
		 const struct btrfs_space_info *sinfo, u64 old, s64 diff),

	TP_ARGS(fs_info, sinfo, old, diff)
);

DEFINE_EVENT(btrfs__space_info_update, update_bytes_zone_unusable,

	TP_PROTO(const struct btrfs_fs_info *fs_info,
		 const struct btrfs_space_info *sinfo, u64 old, s64 diff),

	TP_ARGS(fs_info, sinfo, old, diff)
);

DECLARE_EVENT_CLASS(btrfs_raid56_bio,

	TP_PROTO(const struct btrfs_raid_bio *rbio,
		 const struct bio *bio,
		 const struct raid56_bio_trace_info *trace_info),

	TP_ARGS(rbio, bio, trace_info),

	TP_STRUCT__entry_btrfs(
		__field(	u64,	full_stripe	)
		__field(	u64,	physical	)
		__field(	u64,	devid		)
		__field(	u32,	offset		)
		__field(	u32,	len		)
		__field(	u8,	opf		)
		__field(	u8,	total_stripes	)
		__field(	u8,	real_stripes	)
		__field(	u8,	nr_data		)
		__field(	u8,	stripe_nr	)
	),

	TP_fast_assign_btrfs(rbio->bioc->fs_info,
		__entry->full_stripe	= rbio->bioc->full_stripe_logical;
		__entry->physical	= bio->bi_iter.bi_sector << SECTOR_SHIFT;
		__entry->len		= bio->bi_iter.bi_size;
		__entry->opf		= bio_op(bio);
		__entry->devid		= trace_info->devid;
		__entry->offset		= trace_info->offset;
		__entry->stripe_nr	= trace_info->stripe_nr;
		__entry->total_stripes	= rbio->bioc->num_stripes;
		__entry->real_stripes	= rbio->real_stripes;
		__entry->nr_data	= rbio->nr_data;
	),
	/*
	 * For type output, we need to output things like "DATA1"
	 * (the first data stripe), "DATA2" (the second data stripe),
	 * "PQ1" (P stripe),"PQ2" (Q stripe), "REPLACE0" (replace target device).
	 */
	TP_printk_btrfs(
"full_stripe=%llu devid=%lld type=%s%d offset=%d opf=0x%x physical=%llu len=%u",
		__entry->full_stripe, __entry->devid,
		(__entry->stripe_nr < __entry->nr_data) ? "DATA" :
			((__entry->stripe_nr < __entry->real_stripes) ? "PQ" :
			 "REPLACE"),
		(__entry->stripe_nr < __entry->nr_data) ?
			(__entry->stripe_nr + 1) :
			((__entry->stripe_nr < __entry->real_stripes) ?
			 (__entry->stripe_nr - __entry->nr_data + 1) : 0),
		__entry->offset, __entry->opf, __entry->physical, __entry->len)
);

DEFINE_EVENT(btrfs_raid56_bio, raid56_read,
	TP_PROTO(const struct btrfs_raid_bio *rbio,
		 const struct bio *bio,
		 const struct raid56_bio_trace_info *trace_info),

	TP_ARGS(rbio, bio, trace_info)
);

DEFINE_EVENT(btrfs_raid56_bio, raid56_write,
	TP_PROTO(const struct btrfs_raid_bio *rbio,
		 const struct bio *bio,
		 const struct raid56_bio_trace_info *trace_info),

	TP_ARGS(rbio, bio, trace_info)
);

TRACE_EVENT(btrfs_insert_one_raid_extent,

	TP_PROTO(const struct btrfs_fs_info *fs_info, u64 logical, u64 length,
		 int num_stripes),

	TP_ARGS(fs_info, logical, length, num_stripes),

	TP_STRUCT__entry_btrfs(
		__field(	u64,	logical		)
		__field(	u64,	length		)
		__field(	int,	num_stripes	)
	),

	TP_fast_assign_btrfs(fs_info,
		__entry->logical	= logical;
		__entry->length		= length;
		__entry->num_stripes	= num_stripes;
	),

	TP_printk_btrfs("logical=%llu length=%llu num_stripes=%d",
			__entry->logical, __entry->length,
			__entry->num_stripes)
);

TRACE_EVENT(btrfs_raid_extent_delete,

	TP_PROTO(const struct btrfs_fs_info *fs_info, u64 start, u64 end,
		 u64 found_start, u64 found_end),

	TP_ARGS(fs_info, start, end, found_start, found_end),

	TP_STRUCT__entry_btrfs(
		__field(	u64,	start		)
		__field(	u64,	end		)
		__field(	u64,	found_start	)
		__field(	u64,	found_end	)
	),

	TP_fast_assign_btrfs(fs_info,
		__entry->start		= start;
		__entry->end		= end;
		__entry->found_start	= found_start;
		__entry->found_end	= found_end;
	),

	TP_printk_btrfs("start=%llu end=%llu found_start=%llu found_end=%llu",
			__entry->start, __entry->end, __entry->found_start,
			__entry->found_end)
);

TRACE_EVENT(btrfs_get_raid_extent_offset,

	TP_PROTO(const struct btrfs_fs_info *fs_info, u64 logical, u64 length,
		 u64 physical, u64 devid),

	TP_ARGS(fs_info, logical, length, physical, devid),

	TP_STRUCT__entry_btrfs(
		__field(	u64,	logical		)
		__field(	u64,	length		)
		__field(	u64,	physical	)
		__field(	u64,	devid		)
	),

	TP_fast_assign_btrfs(fs_info,
		__entry->logical	= logical;
		__entry->length		= length;
		__entry->physical	= physical;
		__entry->devid		= devid;
	),

	TP_printk_btrfs("logical=%llu length=%llu physical=%llu devid=%llu",
			__entry->logical, __entry->length, __entry->physical,
			__entry->devid)
);

TRACE_EVENT(btrfs_extent_map_shrinker_count,

	TP_PROTO(const struct btrfs_fs_info *fs_info, long nr),

	TP_ARGS(fs_info, nr),

	TP_STRUCT__entry_btrfs(
		__field(	long,	nr	)
	),

	TP_fast_assign_btrfs(fs_info,
		__entry->nr		= nr;
	),

	TP_printk_btrfs("nr=%ld", __entry->nr)
);

TRACE_EVENT(btrfs_extent_map_shrinker_scan_enter,

	TP_PROTO(const struct btrfs_fs_info *fs_info, long nr_to_scan, long nr,
		 u64 last_root_id, u64 last_ino),

	TP_ARGS(fs_info, nr_to_scan, nr, last_root_id, last_ino),

	TP_STRUCT__entry_btrfs(
		__field(	long,	nr_to_scan	)
		__field(	long,	nr		)
		__field(	u64,	last_root_id	)
		__field(	u64,	last_ino	)
	),

	TP_fast_assign_btrfs(fs_info,
		__entry->nr_to_scan	= nr_to_scan;
		__entry->nr		= nr;
		__entry->last_root_id	= last_root_id;
		__entry->last_ino	= last_ino;
	),

	TP_printk_btrfs("nr_to_scan=%ld nr=%ld last_root=%llu(%s) last_ino=%llu",
			__entry->nr_to_scan, __entry->nr,
			show_root_type(__entry->last_root_id), __entry->last_ino)
);

TRACE_EVENT(btrfs_extent_map_shrinker_scan_exit,

	TP_PROTO(const struct btrfs_fs_info *fs_info, long nr_dropped, long nr,
		 u64 last_root_id, u64 last_ino),

	TP_ARGS(fs_info, nr_dropped, nr, last_root_id, last_ino),

	TP_STRUCT__entry_btrfs(
		__field(	long,	nr_dropped	)
		__field(	long,	nr		)
		__field(	u64,	last_root_id	)
		__field(	u64,	last_ino	)
	),

	TP_fast_assign_btrfs(fs_info,
		__entry->nr_dropped	= nr_dropped;
		__entry->nr		= nr;
		__entry->last_root_id	= last_root_id;
		__entry->last_ino	= last_ino;
	),

	TP_printk_btrfs("nr_dropped=%ld nr=%ld last_root=%llu(%s) last_ino=%llu",
			__entry->nr_dropped, __entry->nr,
			show_root_type(__entry->last_root_id), __entry->last_ino)
);

TRACE_EVENT(btrfs_extent_map_shrinker_remove_em,

	TP_PROTO(const struct btrfs_inode *inode, const struct extent_map *em),

	TP_ARGS(inode, em),

	TP_STRUCT__entry_btrfs(
		__field(	u64,	ino		)
		__field(	u64,	root_id		)
		__field(	u64,	start		)
		__field(	u64,	len		)
		__field(	u32,	flags		)
	),

	TP_fast_assign_btrfs(inode->root->fs_info,
		__entry->ino		= btrfs_ino(inode);
		__entry->root_id	= inode->root->root_key.objectid;
		__entry->start		= em->start;
		__entry->len		= em->len;
		__entry->flags		= em->flags;
	),

	TP_printk_btrfs("ino=%llu root=%llu(%s) start=%llu len=%llu flags=%s",
			__entry->ino, show_root_type(__entry->root_id),
			__entry->start, __entry->len,
			show_map_flags(__entry->flags))
);

#endif /* _TRACE_BTRFS_H */

/* This part must be outside protection */
#include <trace/define_trace.h><|MERGE_RESOLUTION|>--- conflicted
+++ resolved
@@ -270,20 +270,12 @@
 
 #define show_map_flags(flag)						\
 	__print_flags(flag, "|",					\
-<<<<<<< HEAD
-		{ (1 << EXTENT_FLAG_PINNED), 		"PINNED" 	},\
-		{ (1 << EXTENT_FLAG_COMPRESSED), 	"COMPRESSED" 	},\
-		{ (1 << EXTENT_FLAG_PREALLOC), 		"PREALLOC" 	},\
-		{ (1 << EXTENT_FLAG_LOGGING),	 	"LOGGING" 	},\
-		{ (1 << EXTENT_FLAG_FILLING),		"FILLING"	})
-=======
 		{ EXTENT_FLAG_PINNED,		"PINNED"	},\
 		{ EXTENT_FLAG_COMPRESS_ZLIB,	"COMPRESS_ZLIB"	},\
 		{ EXTENT_FLAG_COMPRESS_LZO,	"COMPRESS_LZO"	},\
 		{ EXTENT_FLAG_COMPRESS_ZSTD,	"COMPRESS_ZSTD"	},\
 		{ EXTENT_FLAG_PREALLOC,		"PREALLOC"	},\
 		{ EXTENT_FLAG_LOGGING,		"LOGGING"	})
->>>>>>> 2d5404ca
 
 TRACE_EVENT_CONDITION(btrfs_get_extent,
 
