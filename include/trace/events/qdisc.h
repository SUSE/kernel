--- conflicted
+++ resolved
@@ -88,13 +88,8 @@
 	),
 
 	TP_fast_assign(
-<<<<<<< HEAD
-		__assign_str(dev, qdisc_dev(q) ? qdisc_dev(q)->name : "(null)");
-		__assign_str(kind, q->ops->id);
-=======
 		__assign_str(dev);
 		__assign_str(kind);
->>>>>>> 5f59ab93
 		__entry->parent = q->parent;
 		__entry->handle = q->handle;
 	),
