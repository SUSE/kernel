/* SPDX-License-Identifier: GPL-2.0 */
#undef TRACE_SYSTEM
#define TRACE_SYSTEM writeback

#if !defined(_TRACE_WRITEBACK_H) || defined(TRACE_HEADER_MULTI_READ)
#define _TRACE_WRITEBACK_H

#include <linux/tracepoint.h>
#include <linux/backing-dev.h>
#include <linux/writeback.h>

#define show_inode_state(state)					\
	__print_flags(state, "|",				\
		{I_DIRTY_SYNC,		"I_DIRTY_SYNC"},	\
		{I_DIRTY_DATASYNC,	"I_DIRTY_DATASYNC"},	\
		{I_DIRTY_PAGES,		"I_DIRTY_PAGES"},	\
		{I_NEW,			"I_NEW"},		\
		{I_WILL_FREE,		"I_WILL_FREE"},		\
		{I_FREEING,		"I_FREEING"},		\
		{I_CLEAR,		"I_CLEAR"},		\
		{I_SYNC,		"I_SYNC"},		\
		{I_DIRTY_TIME,		"I_DIRTY_TIME"},	\
		{I_REFERENCED,		"I_REFERENCED"}		\
	)

/* enums need to be exported to user space */
#undef EM
#undef EMe
#define EM(a,b) 	TRACE_DEFINE_ENUM(a);
#define EMe(a,b)	TRACE_DEFINE_ENUM(a);

#define WB_WORK_REASON							\
	EM( WB_REASON_BACKGROUND,		"background")		\
	EM( WB_REASON_VMSCAN,			"vmscan")		\
	EM( WB_REASON_SYNC,			"sync")			\
	EM( WB_REASON_PERIODIC,			"periodic")		\
	EM( WB_REASON_LAPTOP_TIMER,		"laptop_timer")		\
	EM( WB_REASON_FS_FREE_SPACE,		"fs_free_space")	\
	EM( WB_REASON_FORKER_THREAD,		"forker_thread")	\
	EMe(WB_REASON_FOREIGN_FLUSH,		"foreign_flush")

WB_WORK_REASON

/*
 * Now redefine the EM() and EMe() macros to map the enums to the strings
 * that will be printed in the output.
 */
#undef EM
#undef EMe
#define EM(a,b)		{ a, b },
#define EMe(a,b)	{ a, b }

struct wb_writeback_work;

DECLARE_EVENT_CLASS(writeback_folio_template,

	TP_PROTO(struct folio *folio, struct address_space *mapping),

	TP_ARGS(folio, mapping),

	TP_STRUCT__entry (
		__array(char, name, 32)
		__field(ino_t, ino)
		__field(pgoff_t, index)
	),

	TP_fast_assign(
		strscpy_pad(__entry->name,
			    bdi_dev_name(mapping ? inode_to_bdi(mapping->host) :
					 NULL), 32);
		__entry->ino = (mapping && mapping->host) ? mapping->host->i_ino : 0;
<<<<<<< HEAD
		__entry->index = page->index;
=======
		__entry->index = folio->index;
>>>>>>> eb3cdb58
	),

	TP_printk("bdi %s: ino=%lu index=%lu",
		__entry->name,
		(unsigned long)__entry->ino,
		__entry->index
	)
);

DEFINE_EVENT(writeback_folio_template, writeback_dirty_folio,

	TP_PROTO(struct folio *folio, struct address_space *mapping),

	TP_ARGS(folio, mapping)
);

DEFINE_EVENT(writeback_folio_template, folio_wait_writeback,

	TP_PROTO(struct folio *folio, struct address_space *mapping),

	TP_ARGS(folio, mapping)
);

DECLARE_EVENT_CLASS(writeback_dirty_inode_template,

	TP_PROTO(struct inode *inode, int flags),

	TP_ARGS(inode, flags),

	TP_STRUCT__entry (
		__array(char, name, 32)
		__field(ino_t, ino)
		__field(unsigned long, state)
		__field(unsigned long, flags)
	),

	TP_fast_assign(
		struct backing_dev_info *bdi = inode_to_bdi(inode);

		/* may be called for files on pseudo FSes w/ unregistered bdi */
		strscpy_pad(__entry->name, bdi_dev_name(bdi), 32);
		__entry->ino		= inode->i_ino;
		__entry->state		= inode->i_state;
		__entry->flags		= flags;
	),

	TP_printk("bdi %s: ino=%lu state=%s flags=%s",
		__entry->name,
		(unsigned long)__entry->ino,
		show_inode_state(__entry->state),
		show_inode_state(__entry->flags)
	)
);

DEFINE_EVENT(writeback_dirty_inode_template, writeback_mark_inode_dirty,

	TP_PROTO(struct inode *inode, int flags),

	TP_ARGS(inode, flags)
);

DEFINE_EVENT(writeback_dirty_inode_template, writeback_dirty_inode_start,

	TP_PROTO(struct inode *inode, int flags),

	TP_ARGS(inode, flags)
);

DEFINE_EVENT(writeback_dirty_inode_template, writeback_dirty_inode,

	TP_PROTO(struct inode *inode, int flags),

	TP_ARGS(inode, flags)
);

#ifdef CREATE_TRACE_POINTS
#ifdef CONFIG_CGROUP_WRITEBACK

static inline ino_t __trace_wb_assign_cgroup(struct bdi_writeback *wb)
{
	return cgroup_ino(wb->memcg_css->cgroup);
}

static inline ino_t __trace_wbc_assign_cgroup(struct writeback_control *wbc)
{
	if (wbc->wb)
		return __trace_wb_assign_cgroup(wbc->wb);
	else
		return 1;
}
#else	/* CONFIG_CGROUP_WRITEBACK */

static inline ino_t __trace_wb_assign_cgroup(struct bdi_writeback *wb)
{
	return 1;
}

static inline ino_t __trace_wbc_assign_cgroup(struct writeback_control *wbc)
{
	return 1;
}

#endif	/* CONFIG_CGROUP_WRITEBACK */
#endif	/* CREATE_TRACE_POINTS */

#ifdef CONFIG_CGROUP_WRITEBACK
TRACE_EVENT(inode_foreign_history,

	TP_PROTO(struct inode *inode, struct writeback_control *wbc,
		 unsigned int history),

	TP_ARGS(inode, wbc, history),

	TP_STRUCT__entry(
		__array(char,		name, 32)
		__field(ino_t,		ino)
		__field(ino_t,		cgroup_ino)
		__field(unsigned int,	history)
	),

	TP_fast_assign(
		strscpy_pad(__entry->name, bdi_dev_name(inode_to_bdi(inode)), 32);
		__entry->ino		= inode->i_ino;
		__entry->cgroup_ino	= __trace_wbc_assign_cgroup(wbc);
		__entry->history	= history;
	),

	TP_printk("bdi %s: ino=%lu cgroup_ino=%lu history=0x%x",
		__entry->name,
		(unsigned long)__entry->ino,
		(unsigned long)__entry->cgroup_ino,
		__entry->history
	)
);

TRACE_EVENT(inode_switch_wbs,

	TP_PROTO(struct inode *inode, struct bdi_writeback *old_wb,
		 struct bdi_writeback *new_wb),

	TP_ARGS(inode, old_wb, new_wb),

	TP_STRUCT__entry(
		__array(char,		name, 32)
		__field(ino_t,		ino)
		__field(ino_t,		old_cgroup_ino)
		__field(ino_t,		new_cgroup_ino)
	),

	TP_fast_assign(
		strscpy_pad(__entry->name, bdi_dev_name(old_wb->bdi), 32);
		__entry->ino		= inode->i_ino;
		__entry->old_cgroup_ino	= __trace_wb_assign_cgroup(old_wb);
		__entry->new_cgroup_ino	= __trace_wb_assign_cgroup(new_wb);
	),

	TP_printk("bdi %s: ino=%lu old_cgroup_ino=%lu new_cgroup_ino=%lu",
		__entry->name,
		(unsigned long)__entry->ino,
		(unsigned long)__entry->old_cgroup_ino,
		(unsigned long)__entry->new_cgroup_ino
	)
);

TRACE_EVENT(track_foreign_dirty,

	TP_PROTO(struct folio *folio, struct bdi_writeback *wb),

	TP_ARGS(folio, wb),

	TP_STRUCT__entry(
		__array(char,		name, 32)
		__field(u64,		bdi_id)
		__field(ino_t,		ino)
		__field(unsigned int,	memcg_id)
		__field(ino_t,		cgroup_ino)
		__field(ino_t,		page_cgroup_ino)
	),

	TP_fast_assign(
		struct address_space *mapping = folio_mapping(folio);
		struct inode *inode = mapping ? mapping->host : NULL;

		strscpy_pad(__entry->name, bdi_dev_name(wb->bdi), 32);
		__entry->bdi_id		= wb->bdi->id;
		__entry->ino		= inode ? inode->i_ino : 0;
		__entry->memcg_id	= wb->memcg_css->id;
		__entry->cgroup_ino	= __trace_wb_assign_cgroup(wb);
		__entry->page_cgroup_ino = cgroup_ino(folio_memcg(folio)->css.cgroup);
	),

	TP_printk("bdi %s[%llu]: ino=%lu memcg_id=%u cgroup_ino=%lu page_cgroup_ino=%lu",
		__entry->name,
		__entry->bdi_id,
		(unsigned long)__entry->ino,
		__entry->memcg_id,
		(unsigned long)__entry->cgroup_ino,
		(unsigned long)__entry->page_cgroup_ino
	)
);

TRACE_EVENT(flush_foreign,

	TP_PROTO(struct bdi_writeback *wb, unsigned int frn_bdi_id,
		 unsigned int frn_memcg_id),

	TP_ARGS(wb, frn_bdi_id, frn_memcg_id),

	TP_STRUCT__entry(
		__array(char,		name, 32)
		__field(ino_t,		cgroup_ino)
		__field(unsigned int,	frn_bdi_id)
		__field(unsigned int,	frn_memcg_id)
	),

	TP_fast_assign(
		strscpy_pad(__entry->name, bdi_dev_name(wb->bdi), 32);
		__entry->cgroup_ino	= __trace_wb_assign_cgroup(wb);
		__entry->frn_bdi_id	= frn_bdi_id;
		__entry->frn_memcg_id	= frn_memcg_id;
	),

	TP_printk("bdi %s: cgroup_ino=%lu frn_bdi_id=%u frn_memcg_id=%u",
		__entry->name,
		(unsigned long)__entry->cgroup_ino,
		__entry->frn_bdi_id,
		__entry->frn_memcg_id
	)
);
#endif

DECLARE_EVENT_CLASS(writeback_write_inode_template,

	TP_PROTO(struct inode *inode, struct writeback_control *wbc),

	TP_ARGS(inode, wbc),

	TP_STRUCT__entry (
		__array(char, name, 32)
		__field(ino_t, ino)
		__field(int, sync_mode)
		__field(ino_t, cgroup_ino)
	),

	TP_fast_assign(
		strscpy_pad(__entry->name,
			    bdi_dev_name(inode_to_bdi(inode)), 32);
		__entry->ino		= inode->i_ino;
		__entry->sync_mode	= wbc->sync_mode;
		__entry->cgroup_ino	= __trace_wbc_assign_cgroup(wbc);
	),

	TP_printk("bdi %s: ino=%lu sync_mode=%d cgroup_ino=%lu",
		__entry->name,
		(unsigned long)__entry->ino,
		__entry->sync_mode,
		(unsigned long)__entry->cgroup_ino
	)
);

DEFINE_EVENT(writeback_write_inode_template, writeback_write_inode_start,

	TP_PROTO(struct inode *inode, struct writeback_control *wbc),

	TP_ARGS(inode, wbc)
);

DEFINE_EVENT(writeback_write_inode_template, writeback_write_inode,

	TP_PROTO(struct inode *inode, struct writeback_control *wbc),

	TP_ARGS(inode, wbc)
);

DECLARE_EVENT_CLASS(writeback_work_class,
	TP_PROTO(struct bdi_writeback *wb, struct wb_writeback_work *work),
	TP_ARGS(wb, work),
	TP_STRUCT__entry(
		__array(char, name, 32)
		__field(long, nr_pages)
		__field(dev_t, sb_dev)
		__field(int, sync_mode)
		__field(int, for_kupdate)
		__field(int, range_cyclic)
		__field(int, for_background)
		__field(int, reason)
		__field(ino_t, cgroup_ino)
	),
	TP_fast_assign(
		strscpy_pad(__entry->name, bdi_dev_name(wb->bdi), 32);
		__entry->nr_pages = work->nr_pages;
		__entry->sb_dev = work->sb ? work->sb->s_dev : 0;
		__entry->sync_mode = work->sync_mode;
		__entry->for_kupdate = work->for_kupdate;
		__entry->range_cyclic = work->range_cyclic;
		__entry->for_background	= work->for_background;
		__entry->reason = work->reason;
		__entry->cgroup_ino = __trace_wb_assign_cgroup(wb);
	),
	TP_printk("bdi %s: sb_dev %d:%d nr_pages=%ld sync_mode=%d "
		  "kupdate=%d range_cyclic=%d background=%d reason=%s cgroup_ino=%lu",
		  __entry->name,
		  MAJOR(__entry->sb_dev), MINOR(__entry->sb_dev),
		  __entry->nr_pages,
		  __entry->sync_mode,
		  __entry->for_kupdate,
		  __entry->range_cyclic,
		  __entry->for_background,
		  __print_symbolic(__entry->reason, WB_WORK_REASON),
		  (unsigned long)__entry->cgroup_ino
	)
);
#define DEFINE_WRITEBACK_WORK_EVENT(name) \
DEFINE_EVENT(writeback_work_class, name, \
	TP_PROTO(struct bdi_writeback *wb, struct wb_writeback_work *work), \
	TP_ARGS(wb, work))
DEFINE_WRITEBACK_WORK_EVENT(writeback_queue);
DEFINE_WRITEBACK_WORK_EVENT(writeback_exec);
DEFINE_WRITEBACK_WORK_EVENT(writeback_start);
DEFINE_WRITEBACK_WORK_EVENT(writeback_written);
DEFINE_WRITEBACK_WORK_EVENT(writeback_wait);

TRACE_EVENT(writeback_pages_written,
	TP_PROTO(long pages_written),
	TP_ARGS(pages_written),
	TP_STRUCT__entry(
		__field(long,		pages)
	),
	TP_fast_assign(
		__entry->pages		= pages_written;
	),
	TP_printk("%ld", __entry->pages)
);

DECLARE_EVENT_CLASS(writeback_class,
	TP_PROTO(struct bdi_writeback *wb),
	TP_ARGS(wb),
	TP_STRUCT__entry(
		__array(char, name, 32)
		__field(ino_t, cgroup_ino)
	),
	TP_fast_assign(
		strscpy_pad(__entry->name, bdi_dev_name(wb->bdi), 32);
		__entry->cgroup_ino = __trace_wb_assign_cgroup(wb);
	),
	TP_printk("bdi %s: cgroup_ino=%lu",
		  __entry->name,
		  (unsigned long)__entry->cgroup_ino
	)
);
#define DEFINE_WRITEBACK_EVENT(name) \
DEFINE_EVENT(writeback_class, name, \
	TP_PROTO(struct bdi_writeback *wb), \
	TP_ARGS(wb))

DEFINE_WRITEBACK_EVENT(writeback_wake_background);

TRACE_EVENT(writeback_bdi_register,
	TP_PROTO(struct backing_dev_info *bdi),
	TP_ARGS(bdi),
	TP_STRUCT__entry(
		__array(char, name, 32)
	),
	TP_fast_assign(
		strscpy_pad(__entry->name, bdi_dev_name(bdi), 32);
	),
	TP_printk("bdi %s",
		__entry->name
	)
);

DECLARE_EVENT_CLASS(wbc_class,
	TP_PROTO(struct writeback_control *wbc, struct backing_dev_info *bdi),
	TP_ARGS(wbc, bdi),
	TP_STRUCT__entry(
		__array(char, name, 32)
		__field(long, nr_to_write)
		__field(long, pages_skipped)
		__field(int, sync_mode)
		__field(int, for_kupdate)
		__field(int, for_background)
		__field(int, for_reclaim)
		__field(int, range_cyclic)
		__field(long, range_start)
		__field(long, range_end)
		__field(ino_t, cgroup_ino)
	),

	TP_fast_assign(
		strscpy_pad(__entry->name, bdi_dev_name(bdi), 32);
		__entry->nr_to_write	= wbc->nr_to_write;
		__entry->pages_skipped	= wbc->pages_skipped;
		__entry->sync_mode	= wbc->sync_mode;
		__entry->for_kupdate	= wbc->for_kupdate;
		__entry->for_background	= wbc->for_background;
		__entry->for_reclaim	= wbc->for_reclaim;
		__entry->range_cyclic	= wbc->range_cyclic;
		__entry->range_start	= (long)wbc->range_start;
		__entry->range_end	= (long)wbc->range_end;
		__entry->cgroup_ino	= __trace_wbc_assign_cgroup(wbc);
	),

	TP_printk("bdi %s: towrt=%ld skip=%ld mode=%d kupd=%d "
		"bgrd=%d reclm=%d cyclic=%d "
		"start=0x%lx end=0x%lx cgroup_ino=%lu",
		__entry->name,
		__entry->nr_to_write,
		__entry->pages_skipped,
		__entry->sync_mode,
		__entry->for_kupdate,
		__entry->for_background,
		__entry->for_reclaim,
		__entry->range_cyclic,
		__entry->range_start,
		__entry->range_end,
		(unsigned long)__entry->cgroup_ino
	)
)

#define DEFINE_WBC_EVENT(name) \
DEFINE_EVENT(wbc_class, name, \
	TP_PROTO(struct writeback_control *wbc, struct backing_dev_info *bdi), \
	TP_ARGS(wbc, bdi))
DEFINE_WBC_EVENT(wbc_writepage);

TRACE_EVENT(writeback_queue_io,
	TP_PROTO(struct bdi_writeback *wb,
		 struct wb_writeback_work *work,
		 unsigned long dirtied_before,
		 int moved),
	TP_ARGS(wb, work, dirtied_before, moved),
	TP_STRUCT__entry(
		__array(char,		name, 32)
		__field(unsigned long,	older)
		__field(long,		age)
		__field(int,		moved)
		__field(int,		reason)
		__field(ino_t,		cgroup_ino)
	),
	TP_fast_assign(
		strscpy_pad(__entry->name, bdi_dev_name(wb->bdi), 32);
		__entry->older	= dirtied_before;
		__entry->age	= (jiffies - dirtied_before) * 1000 / HZ;
		__entry->moved	= moved;
		__entry->reason	= work->reason;
		__entry->cgroup_ino	= __trace_wb_assign_cgroup(wb);
	),
	TP_printk("bdi %s: older=%lu age=%ld enqueue=%d reason=%s cgroup_ino=%lu",
		__entry->name,
		__entry->older,	/* dirtied_before in jiffies */
		__entry->age,	/* dirtied_before in relative milliseconds */
		__entry->moved,
		__print_symbolic(__entry->reason, WB_WORK_REASON),
		(unsigned long)__entry->cgroup_ino
	)
);

TRACE_EVENT(global_dirty_state,

	TP_PROTO(unsigned long background_thresh,
		 unsigned long dirty_thresh
	),

	TP_ARGS(background_thresh,
		dirty_thresh
	),

	TP_STRUCT__entry(
		__field(unsigned long,	nr_dirty)
		__field(unsigned long,	nr_writeback)
		__field(unsigned long,	background_thresh)
		__field(unsigned long,	dirty_thresh)
		__field(unsigned long,	dirty_limit)
		__field(unsigned long,	nr_dirtied)
		__field(unsigned long,	nr_written)
	),

	TP_fast_assign(
		__entry->nr_dirty	= global_node_page_state(NR_FILE_DIRTY);
		__entry->nr_writeback	= global_node_page_state(NR_WRITEBACK);
		__entry->nr_dirtied	= global_node_page_state(NR_DIRTIED);
		__entry->nr_written	= global_node_page_state(NR_WRITTEN);
		__entry->background_thresh = background_thresh;
		__entry->dirty_thresh	= dirty_thresh;
		__entry->dirty_limit	= global_wb_domain.dirty_limit;
	),

	TP_printk("dirty=%lu writeback=%lu "
		  "bg_thresh=%lu thresh=%lu limit=%lu "
		  "dirtied=%lu written=%lu",
		  __entry->nr_dirty,
		  __entry->nr_writeback,
		  __entry->background_thresh,
		  __entry->dirty_thresh,
		  __entry->dirty_limit,
		  __entry->nr_dirtied,
		  __entry->nr_written
	)
);

#define KBps(x)			((x) << (PAGE_SHIFT - 10))

TRACE_EVENT(bdi_dirty_ratelimit,

	TP_PROTO(struct bdi_writeback *wb,
		 unsigned long dirty_rate,
		 unsigned long task_ratelimit),

	TP_ARGS(wb, dirty_rate, task_ratelimit),

	TP_STRUCT__entry(
		__array(char,		bdi, 32)
		__field(unsigned long,	write_bw)
		__field(unsigned long,	avg_write_bw)
		__field(unsigned long,	dirty_rate)
		__field(unsigned long,	dirty_ratelimit)
		__field(unsigned long,	task_ratelimit)
		__field(unsigned long,	balanced_dirty_ratelimit)
		__field(ino_t,		cgroup_ino)
	),

	TP_fast_assign(
		strscpy_pad(__entry->bdi, bdi_dev_name(wb->bdi), 32);
		__entry->write_bw	= KBps(wb->write_bandwidth);
		__entry->avg_write_bw	= KBps(wb->avg_write_bandwidth);
		__entry->dirty_rate	= KBps(dirty_rate);
		__entry->dirty_ratelimit = KBps(wb->dirty_ratelimit);
		__entry->task_ratelimit	= KBps(task_ratelimit);
		__entry->balanced_dirty_ratelimit =
					KBps(wb->balanced_dirty_ratelimit);
		__entry->cgroup_ino	= __trace_wb_assign_cgroup(wb);
	),

	TP_printk("bdi %s: "
		  "write_bw=%lu awrite_bw=%lu dirty_rate=%lu "
		  "dirty_ratelimit=%lu task_ratelimit=%lu "
		  "balanced_dirty_ratelimit=%lu cgroup_ino=%lu",
		  __entry->bdi,
		  __entry->write_bw,		/* write bandwidth */
		  __entry->avg_write_bw,	/* avg write bandwidth */
		  __entry->dirty_rate,		/* bdi dirty rate */
		  __entry->dirty_ratelimit,	/* base ratelimit */
		  __entry->task_ratelimit, /* ratelimit with position control */
		  __entry->balanced_dirty_ratelimit, /* the balanced ratelimit */
		  (unsigned long)__entry->cgroup_ino
	)
);

TRACE_EVENT(balance_dirty_pages,

	TP_PROTO(struct bdi_writeback *wb,
		 unsigned long thresh,
		 unsigned long bg_thresh,
		 unsigned long dirty,
		 unsigned long bdi_thresh,
		 unsigned long bdi_dirty,
		 unsigned long dirty_ratelimit,
		 unsigned long task_ratelimit,
		 unsigned long dirtied,
		 unsigned long period,
		 long pause,
		 unsigned long start_time),

	TP_ARGS(wb, thresh, bg_thresh, dirty, bdi_thresh, bdi_dirty,
		dirty_ratelimit, task_ratelimit,
		dirtied, period, pause, start_time),

	TP_STRUCT__entry(
		__array(	 char,	bdi, 32)
		__field(unsigned long,	limit)
		__field(unsigned long,	setpoint)
		__field(unsigned long,	dirty)
		__field(unsigned long,	bdi_setpoint)
		__field(unsigned long,	bdi_dirty)
		__field(unsigned long,	dirty_ratelimit)
		__field(unsigned long,	task_ratelimit)
		__field(unsigned int,	dirtied)
		__field(unsigned int,	dirtied_pause)
		__field(unsigned long,	paused)
		__field(	 long,	pause)
		__field(unsigned long,	period)
		__field(	 long,	think)
		__field(ino_t,		cgroup_ino)
	),

	TP_fast_assign(
		unsigned long freerun = (thresh + bg_thresh) / 2;
		strscpy_pad(__entry->bdi, bdi_dev_name(wb->bdi), 32);

		__entry->limit		= global_wb_domain.dirty_limit;
		__entry->setpoint	= (global_wb_domain.dirty_limit +
						freerun) / 2;
		__entry->dirty		= dirty;
		__entry->bdi_setpoint	= __entry->setpoint *
						bdi_thresh / (thresh + 1);
		__entry->bdi_dirty	= bdi_dirty;
		__entry->dirty_ratelimit = KBps(dirty_ratelimit);
		__entry->task_ratelimit	= KBps(task_ratelimit);
		__entry->dirtied	= dirtied;
		__entry->dirtied_pause	= current->nr_dirtied_pause;
		__entry->think		= current->dirty_paused_when == 0 ? 0 :
			 (long)(jiffies - current->dirty_paused_when) * 1000/HZ;
		__entry->period		= period * 1000 / HZ;
		__entry->pause		= pause * 1000 / HZ;
		__entry->paused		= (jiffies - start_time) * 1000 / HZ;
		__entry->cgroup_ino	= __trace_wb_assign_cgroup(wb);
	),


	TP_printk("bdi %s: "
		  "limit=%lu setpoint=%lu dirty=%lu "
		  "bdi_setpoint=%lu bdi_dirty=%lu "
		  "dirty_ratelimit=%lu task_ratelimit=%lu "
		  "dirtied=%u dirtied_pause=%u "
		  "paused=%lu pause=%ld period=%lu think=%ld cgroup_ino=%lu",
		  __entry->bdi,
		  __entry->limit,
		  __entry->setpoint,
		  __entry->dirty,
		  __entry->bdi_setpoint,
		  __entry->bdi_dirty,
		  __entry->dirty_ratelimit,
		  __entry->task_ratelimit,
		  __entry->dirtied,
		  __entry->dirtied_pause,
		  __entry->paused,	/* ms */
		  __entry->pause,	/* ms */
		  __entry->period,	/* ms */
		  __entry->think,	/* ms */
		  (unsigned long)__entry->cgroup_ino
	  )
);

TRACE_EVENT(writeback_sb_inodes_requeue,

	TP_PROTO(struct inode *inode),
	TP_ARGS(inode),

	TP_STRUCT__entry(
		__array(char, name, 32)
		__field(ino_t, ino)
		__field(unsigned long, state)
		__field(unsigned long, dirtied_when)
		__field(ino_t, cgroup_ino)
	),

	TP_fast_assign(
		strscpy_pad(__entry->name,
			    bdi_dev_name(inode_to_bdi(inode)), 32);
		__entry->ino		= inode->i_ino;
		__entry->state		= inode->i_state;
		__entry->dirtied_when	= inode->dirtied_when;
		__entry->cgroup_ino	= __trace_wb_assign_cgroup(inode_to_wb(inode));
	),

	TP_printk("bdi %s: ino=%lu state=%s dirtied_when=%lu age=%lu cgroup_ino=%lu",
		  __entry->name,
		  (unsigned long)__entry->ino,
		  show_inode_state(__entry->state),
		  __entry->dirtied_when,
		  (jiffies - __entry->dirtied_when) / HZ,
		  (unsigned long)__entry->cgroup_ino
	)
);

<<<<<<< HEAD
DECLARE_EVENT_CLASS(writeback_congest_waited_template,

	TP_PROTO(unsigned int usec_timeout, unsigned int usec_delayed),

	TP_ARGS(usec_timeout, usec_delayed),

	TP_STRUCT__entry(
		__field(	unsigned int,	usec_timeout	)
		__field(	unsigned int,	usec_delayed	)
	),

	TP_fast_assign(
		__entry->usec_timeout	= usec_timeout;
		__entry->usec_delayed	= usec_delayed;
	),

	TP_printk("usec_timeout=%u usec_delayed=%u",
			__entry->usec_timeout,
			__entry->usec_delayed)
);

DEFINE_EVENT(writeback_congest_waited_template, writeback_congestion_wait,

	TP_PROTO(unsigned int usec_timeout, unsigned int usec_delayed),

	TP_ARGS(usec_timeout, usec_delayed)
);

=======
>>>>>>> eb3cdb58
DECLARE_EVENT_CLASS(writeback_single_inode_template,

	TP_PROTO(struct inode *inode,
		 struct writeback_control *wbc,
		 unsigned long nr_to_write
	),

	TP_ARGS(inode, wbc, nr_to_write),

	TP_STRUCT__entry(
		__array(char, name, 32)
		__field(ino_t, ino)
		__field(unsigned long, state)
		__field(unsigned long, dirtied_when)
		__field(unsigned long, writeback_index)
		__field(long, nr_to_write)
		__field(unsigned long, wrote)
		__field(ino_t, cgroup_ino)
	),

	TP_fast_assign(
		strscpy_pad(__entry->name,
			    bdi_dev_name(inode_to_bdi(inode)), 32);
		__entry->ino		= inode->i_ino;
		__entry->state		= inode->i_state;
		__entry->dirtied_when	= inode->dirtied_when;
		__entry->writeback_index = inode->i_mapping->writeback_index;
		__entry->nr_to_write	= nr_to_write;
		__entry->wrote		= nr_to_write - wbc->nr_to_write;
		__entry->cgroup_ino	= __trace_wbc_assign_cgroup(wbc);
	),

	TP_printk("bdi %s: ino=%lu state=%s dirtied_when=%lu age=%lu "
		  "index=%lu to_write=%ld wrote=%lu cgroup_ino=%lu",
		  __entry->name,
		  (unsigned long)__entry->ino,
		  show_inode_state(__entry->state),
		  __entry->dirtied_when,
		  (jiffies - __entry->dirtied_when) / HZ,
		  __entry->writeback_index,
		  __entry->nr_to_write,
		  __entry->wrote,
		  (unsigned long)__entry->cgroup_ino
	)
);

DEFINE_EVENT(writeback_single_inode_template, writeback_single_inode_start,
	TP_PROTO(struct inode *inode,
		 struct writeback_control *wbc,
		 unsigned long nr_to_write),
	TP_ARGS(inode, wbc, nr_to_write)
);

DEFINE_EVENT(writeback_single_inode_template, writeback_single_inode,
	TP_PROTO(struct inode *inode,
		 struct writeback_control *wbc,
		 unsigned long nr_to_write),
	TP_ARGS(inode, wbc, nr_to_write)
);

DECLARE_EVENT_CLASS(writeback_inode_template,
	TP_PROTO(struct inode *inode),

	TP_ARGS(inode),

	TP_STRUCT__entry(
		__field(	dev_t,	dev			)
		__field(	ino_t,	ino			)
		__field(unsigned long,	state			)
		__field(	__u16, mode			)
		__field(unsigned long, dirtied_when		)
	),

	TP_fast_assign(
		__entry->dev	= inode_get_dev(inode);
		__entry->ino	= inode->i_ino;
		__entry->state	= inode->i_state;
		__entry->mode	= inode->i_mode;
		__entry->dirtied_when = inode->dirtied_when;
	),

	TP_printk("dev %d,%d ino %lu dirtied %lu state %s mode 0%o",
		  MAJOR(__entry->dev), MINOR(__entry->dev),
		  (unsigned long)__entry->ino, __entry->dirtied_when,
		  show_inode_state(__entry->state), __entry->mode)
);

DEFINE_EVENT(writeback_inode_template, writeback_lazytime,
	TP_PROTO(struct inode *inode),

	TP_ARGS(inode)
);

DEFINE_EVENT(writeback_inode_template, writeback_lazytime_iput,
	TP_PROTO(struct inode *inode),

	TP_ARGS(inode)
);

DEFINE_EVENT(writeback_inode_template, writeback_dirty_inode_enqueue,

	TP_PROTO(struct inode *inode),

	TP_ARGS(inode)
);

/*
 * Inode writeback list tracking.
 */

DEFINE_EVENT(writeback_inode_template, sb_mark_inode_writeback,
	TP_PROTO(struct inode *inode),
	TP_ARGS(inode)
);

DEFINE_EVENT(writeback_inode_template, sb_clear_inode_writeback,
	TP_PROTO(struct inode *inode),
	TP_ARGS(inode)
);

#endif /* _TRACE_WRITEBACK_H */

/* This part must be outside protection */
#include <trace/define_trace.h><|MERGE_RESOLUTION|>--- conflicted
+++ resolved
@@ -69,11 +69,7 @@
 			    bdi_dev_name(mapping ? inode_to_bdi(mapping->host) :
 					 NULL), 32);
 		__entry->ino = (mapping && mapping->host) ? mapping->host->i_ino : 0;
-<<<<<<< HEAD
-		__entry->index = page->index;
-=======
 		__entry->index = folio->index;
->>>>>>> eb3cdb58
 	),
 
 	TP_printk("bdi %s: ino=%lu index=%lu",
@@ -739,37 +735,6 @@
 	)
 );
 
-<<<<<<< HEAD
-DECLARE_EVENT_CLASS(writeback_congest_waited_template,
-
-	TP_PROTO(unsigned int usec_timeout, unsigned int usec_delayed),
-
-	TP_ARGS(usec_timeout, usec_delayed),
-
-	TP_STRUCT__entry(
-		__field(	unsigned int,	usec_timeout	)
-		__field(	unsigned int,	usec_delayed	)
-	),
-
-	TP_fast_assign(
-		__entry->usec_timeout	= usec_timeout;
-		__entry->usec_delayed	= usec_delayed;
-	),
-
-	TP_printk("usec_timeout=%u usec_delayed=%u",
-			__entry->usec_timeout,
-			__entry->usec_delayed)
-);
-
-DEFINE_EVENT(writeback_congest_waited_template, writeback_congestion_wait,
-
-	TP_PROTO(unsigned int usec_timeout, unsigned int usec_delayed),
-
-	TP_ARGS(usec_timeout, usec_delayed)
-);
-
-=======
->>>>>>> eb3cdb58
 DECLARE_EVENT_CLASS(writeback_single_inode_template,
 
 	TP_PROTO(struct inode *inode,
