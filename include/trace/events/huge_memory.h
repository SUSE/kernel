/* SPDX-License-Identifier: GPL-2.0 */
#undef TRACE_SYSTEM
#define TRACE_SYSTEM huge_memory

#if !defined(__HUGE_MEMORY_H) || defined(TRACE_HEADER_MULTI_READ)
#define __HUGE_MEMORY_H

#include  <linux/tracepoint.h>

#define SCAN_STATUS							\
	EM( SCAN_FAIL,			"failed")			\
	EM( SCAN_SUCCEED,		"succeeded")			\
	EM( SCAN_PMD_NULL,		"pmd_null")			\
	EM( SCAN_PMD_NONE,		"pmd_none")			\
	EM( SCAN_PMD_MAPPED,		"page_pmd_mapped")		\
	EM( SCAN_EXCEED_NONE_PTE,	"exceed_none_pte")		\
	EM( SCAN_EXCEED_SWAP_PTE,	"exceed_swap_pte")		\
	EM( SCAN_EXCEED_SHARED_PTE,	"exceed_shared_pte")		\
	EM( SCAN_PTE_NON_PRESENT,	"pte_non_present")		\
	EM( SCAN_PTE_UFFD_WP,		"pte_uffd_wp")			\
	EM( SCAN_PTE_MAPPED_HUGEPAGE,	"pte_mapped_hugepage")		\
	EM( SCAN_PAGE_RO,		"no_writable_page")		\
	EM( SCAN_LACK_REFERENCED_PAGE,	"lack_referenced_page")		\
	EM( SCAN_PAGE_NULL,		"page_null")			\
	EM( SCAN_SCAN_ABORT,		"scan_aborted")			\
	EM( SCAN_PAGE_COUNT,		"not_suitable_page_count")	\
	EM( SCAN_PAGE_LRU,		"page_not_in_lru")		\
	EM( SCAN_PAGE_LOCK,		"page_locked")			\
	EM( SCAN_PAGE_ANON,		"page_not_anon")		\
	EM( SCAN_PAGE_COMPOUND,		"page_compound")		\
	EM( SCAN_ANY_PROCESS,		"no_process_for_page")		\
	EM( SCAN_VMA_NULL,		"vma_null")			\
	EM( SCAN_VMA_CHECK,		"vma_check_failed")		\
	EM( SCAN_ADDRESS_RANGE,		"not_suitable_address_range")	\
	EM( SCAN_DEL_PAGE_LRU,		"could_not_delete_page_from_lru")\
	EM( SCAN_ALLOC_HUGE_PAGE_FAIL,	"alloc_huge_page_failed")	\
	EM( SCAN_CGROUP_CHARGE_FAIL,	"ccgroup_charge_failed")	\
	EM( SCAN_TRUNCATED,		"truncated")			\
	EM( SCAN_PAGE_HAS_PRIVATE,	"page_has_private")		\
	EM( SCAN_STORE_FAILED,		"store_failed")			\
	EM( SCAN_COPY_MC,		"copy_poisoned_page")		\
	EMe(SCAN_PAGE_FILLED,		"page_filled")

#undef EM
#undef EMe
#define EM(a, b)	TRACE_DEFINE_ENUM(a);
#define EMe(a, b)	TRACE_DEFINE_ENUM(a);

SCAN_STATUS

#undef EM
#undef EMe
#define EM(a, b)	{a, b},
#define EMe(a, b)	{a, b}

TRACE_EVENT(mm_khugepaged_scan_pmd,

	TP_PROTO(struct mm_struct *mm, struct page *page, bool writable,
		 int referenced, int none_or_zero, int status, int unmapped),

	TP_ARGS(mm, page, writable, referenced, none_or_zero, status, unmapped),

	TP_STRUCT__entry(
		__field(struct mm_struct *, mm)
		__field(unsigned long, pfn)
		__field(bool, writable)
		__field(int, referenced)
		__field(int, none_or_zero)
		__field(int, status)
		__field(int, unmapped)
	),

	TP_fast_assign(
		__entry->mm = mm;
		__entry->pfn = page ? page_to_pfn(page) : -1;
		__entry->writable = writable;
		__entry->referenced = referenced;
		__entry->none_or_zero = none_or_zero;
		__entry->status = status;
		__entry->unmapped = unmapped;
	),

	TP_printk("mm=%p, scan_pfn=0x%lx, writable=%d, referenced=%d, none_or_zero=%d, status=%s, unmapped=%d",
		__entry->mm,
		__entry->pfn,
		__entry->writable,
		__entry->referenced,
		__entry->none_or_zero,
		__print_symbolic(__entry->status, SCAN_STATUS),
		__entry->unmapped)
);

TRACE_EVENT(mm_collapse_huge_page,

	TP_PROTO(struct mm_struct *mm, int isolated, int status),

	TP_ARGS(mm, isolated, status),

	TP_STRUCT__entry(
		__field(struct mm_struct *, mm)
		__field(int, isolated)
		__field(int, status)
	),

	TP_fast_assign(
		__entry->mm = mm;
		__entry->isolated = isolated;
		__entry->status = status;
	),

	TP_printk("mm=%p, isolated=%d, status=%s",
		__entry->mm,
		__entry->isolated,
		__print_symbolic(__entry->status, SCAN_STATUS))
);

TRACE_EVENT(mm_collapse_huge_page_isolate,

	TP_PROTO(struct page *page, int none_or_zero,
		 int referenced, bool  writable, int status),

	TP_ARGS(page, none_or_zero, referenced, writable, status),

	TP_STRUCT__entry(
		__field(unsigned long, pfn)
		__field(int, none_or_zero)
		__field(int, referenced)
		__field(bool, writable)
		__field(int, status)
	),

	TP_fast_assign(
		__entry->pfn = page ? page_to_pfn(page) : -1;
		__entry->none_or_zero = none_or_zero;
		__entry->referenced = referenced;
		__entry->writable = writable;
		__entry->status = status;
	),

	TP_printk("scan_pfn=0x%lx, none_or_zero=%d, referenced=%d, writable=%d, status=%s",
		__entry->pfn,
		__entry->none_or_zero,
		__entry->referenced,
		__entry->writable,
		__print_symbolic(__entry->status, SCAN_STATUS))
);

TRACE_EVENT(mm_collapse_huge_page_swapin,

	TP_PROTO(struct mm_struct *mm, int swapped_in, int referenced, int ret),

	TP_ARGS(mm, swapped_in, referenced, ret),

	TP_STRUCT__entry(
		__field(struct mm_struct *, mm)
		__field(int, swapped_in)
		__field(int, referenced)
		__field(int, ret)
	),

	TP_fast_assign(
		__entry->mm = mm;
		__entry->swapped_in = swapped_in;
		__entry->referenced = referenced;
		__entry->ret = ret;
	),

	TP_printk("mm=%p, swapped_in=%d, referenced=%d, ret=%d",
		__entry->mm,
		__entry->swapped_in,
		__entry->referenced,
		__entry->ret)
);

TRACE_EVENT(mm_khugepaged_scan_file,

	TP_PROTO(struct mm_struct *mm, struct folio *folio, struct file *file,
		 int present, int swap, int result),

	TP_ARGS(mm, folio, file, present, swap, result),

	TP_STRUCT__entry(
		__field(struct mm_struct *, mm)
		__field(unsigned long, pfn)
		__string(filename, file->f_path.dentry->d_iname)
		__field(int, present)
		__field(int, swap)
		__field(int, result)
	),

	TP_fast_assign(
		__entry->mm = mm;
		__entry->pfn = folio ? folio_pfn(folio) : -1;
		__assign_str(filename);
		__entry->present = present;
		__entry->swap = swap;
		__entry->result = result;
	),

	TP_printk("mm=%p, scan_pfn=0x%lx, filename=%s, present=%d, swap=%d, result=%s",
		__entry->mm,
		__entry->pfn,
		__get_str(filename),
		__entry->present,
		__entry->swap,
		__print_symbolic(__entry->result, SCAN_STATUS))
);

TRACE_EVENT(mm_khugepaged_collapse_file,
<<<<<<< HEAD
	TP_PROTO(struct mm_struct *mm, struct page *hpage, pgoff_t index,
=======
	TP_PROTO(struct mm_struct *mm, struct folio *new_folio, pgoff_t index,
>>>>>>> 2d5404ca
			unsigned long addr, bool is_shmem, struct file *file,
			int nr, int result),
	TP_ARGS(mm, new_folio, index, addr, is_shmem, file, nr, result),
	TP_STRUCT__entry(
		__field(struct mm_struct *, mm)
		__field(unsigned long, hpfn)
		__field(pgoff_t, index)
		__field(unsigned long, addr)
		__field(bool, is_shmem)
		__string(filename, file->f_path.dentry->d_iname)
		__field(int, nr)
		__field(int, result)
	),

	TP_fast_assign(
		__entry->mm = mm;
		__entry->hpfn = new_folio ? folio_pfn(new_folio) : -1;
		__entry->index = index;
		__entry->addr = addr;
		__entry->is_shmem = is_shmem;
		__assign_str(filename);
		__entry->nr = nr;
		__entry->result = result;
	),

	TP_printk("mm=%p, hpage_pfn=0x%lx, index=%ld, addr=%lx, is_shmem=%d, filename=%s, nr=%d, result=%s",
		__entry->mm,
		__entry->hpfn,
		__entry->index,
		__entry->addr,
		__entry->is_shmem,
		__get_str(filename),
		__entry->nr,
		__print_symbolic(__entry->result, SCAN_STATUS))
);

#endif /* __HUGE_MEMORY_H */
#include <trace/define_trace.h><|MERGE_RESOLUTION|>--- conflicted
+++ resolved
@@ -207,11 +207,7 @@
 );
 
 TRACE_EVENT(mm_khugepaged_collapse_file,
-<<<<<<< HEAD
-	TP_PROTO(struct mm_struct *mm, struct page *hpage, pgoff_t index,
-=======
 	TP_PROTO(struct mm_struct *mm, struct folio *new_folio, pgoff_t index,
->>>>>>> 2d5404ca
 			unsigned long addr, bool is_shmem, struct file *file,
 			int nr, int result),
 	TP_ARGS(mm, new_folio, index, addr, is_shmem, file, nr, result),
