/* SPDX-License-Identifier: GPL-2.0 */
#undef TRACE_SYSTEM
#define TRACE_SYSTEM block

#if !defined(_TRACE_BLOCK_H) || defined(TRACE_HEADER_MULTI_READ)
#define _TRACE_BLOCK_H

#include <linux/blktrace_api.h>
#include <linux/blkdev.h>
#include <linux/buffer_head.h>
#include <linux/tracepoint.h>
#include <uapi/linux/ioprio.h>

#define RWBS_LEN	8

<<<<<<< HEAD
=======
#define IOPRIO_CLASS_STRINGS \
	{ IOPRIO_CLASS_NONE,	"none" }, \
	{ IOPRIO_CLASS_RT,	"rt" }, \
	{ IOPRIO_CLASS_BE,	"be" }, \
	{ IOPRIO_CLASS_IDLE,	"idle" }, \
	{ IOPRIO_CLASS_INVALID,	"invalid"}

>>>>>>> 2d5404ca
#ifdef CONFIG_BUFFER_HEAD
DECLARE_EVENT_CLASS(block_buffer,

	TP_PROTO(struct buffer_head *bh),

	TP_ARGS(bh),

	TP_STRUCT__entry (
		__field(  dev_t,	dev			)
		__field(  sector_t,	sector			)
		__field(  size_t,	size			)
	),

	TP_fast_assign(
		__entry->dev		= bh->b_bdev->bd_dev;
		__entry->sector		= bh->b_blocknr;
		__entry->size		= bh->b_size;
	),

	TP_printk("%d,%d sector=%llu size=%zu",
		MAJOR(__entry->dev), MINOR(__entry->dev),
		(unsigned long long)__entry->sector, __entry->size
	)
);

/**
 * block_touch_buffer - mark a buffer accessed
 * @bh: buffer_head being touched
 *
 * Called from touch_buffer().
 */
DEFINE_EVENT(block_buffer, block_touch_buffer,

	TP_PROTO(struct buffer_head *bh),

	TP_ARGS(bh)
);

/**
 * block_dirty_buffer - mark a buffer dirty
 * @bh: buffer_head being dirtied
 *
 * Called from mark_buffer_dirty().
 */
DEFINE_EVENT(block_buffer, block_dirty_buffer,

	TP_PROTO(struct buffer_head *bh),

	TP_ARGS(bh)
);
#endif /* CONFIG_BUFFER_HEAD */

/**
 * block_rq_requeue - place block IO request back on a queue
 * @rq: block IO operation request
 *
 * The block operation request @rq is being placed back into queue
 * @q.  For some reason the request was not completed and needs to be
 * put back in the queue.
 */
TRACE_EVENT(block_rq_requeue,

	TP_PROTO(struct request *rq),

	TP_ARGS(rq),

	TP_STRUCT__entry(
		__field(  dev_t,	dev			)
		__field(  sector_t,	sector			)
		__field(  unsigned int,	nr_sector		)
		__field(  unsigned short, ioprio		)
		__array(  char,		rwbs,	RWBS_LEN	)
		__dynamic_array( char,	cmd,	1		)
	),

	TP_fast_assign(
		__entry->dev	   = rq->q->disk ? disk_devt(rq->q->disk) : 0;
		__entry->sector    = blk_rq_trace_sector(rq);
		__entry->nr_sector = blk_rq_trace_nr_sectors(rq);
		__entry->ioprio    = rq->ioprio;

		blk_fill_rwbs(__entry->rwbs, rq->cmd_flags);
		__get_str(cmd)[0] = '\0';
	),

	TP_printk("%d,%d %s (%s) %llu + %u %s,%u,%u [%d]",
		  MAJOR(__entry->dev), MINOR(__entry->dev),
		  __entry->rwbs, __get_str(cmd),
		  (unsigned long long)__entry->sector, __entry->nr_sector,
		  __print_symbolic(IOPRIO_PRIO_CLASS(__entry->ioprio),
				   IOPRIO_CLASS_STRINGS),
		  IOPRIO_PRIO_HINT(__entry->ioprio),
		  IOPRIO_PRIO_LEVEL(__entry->ioprio),  0)
);

DECLARE_EVENT_CLASS(block_rq_completion,

	TP_PROTO(struct request *rq, blk_status_t error, unsigned int nr_bytes),

	TP_ARGS(rq, error, nr_bytes),

	TP_STRUCT__entry(
		__field(  dev_t,	dev			)
		__field(  sector_t,	sector			)
		__field(  unsigned int,	nr_sector		)
		__field(  int	,	error			)
		__field(  unsigned short, ioprio		)
		__array(  char,		rwbs,	RWBS_LEN	)
		__dynamic_array( char,	cmd,	1		)
	),

	TP_fast_assign(
		__entry->dev	   = rq->q->disk ? disk_devt(rq->q->disk) : 0;
		__entry->sector    = blk_rq_pos(rq);
		__entry->nr_sector = nr_bytes >> 9;
		__entry->error     = blk_status_to_errno(error);
		__entry->ioprio    = rq->ioprio;

		blk_fill_rwbs(__entry->rwbs, rq->cmd_flags);
		__get_str(cmd)[0] = '\0';
	),

	TP_printk("%d,%d %s (%s) %llu + %u %s,%u,%u [%d]",
		  MAJOR(__entry->dev), MINOR(__entry->dev),
		  __entry->rwbs, __get_str(cmd),
		  (unsigned long long)__entry->sector, __entry->nr_sector,
		  __print_symbolic(IOPRIO_PRIO_CLASS(__entry->ioprio),
				   IOPRIO_CLASS_STRINGS),
		  IOPRIO_PRIO_HINT(__entry->ioprio),
		  IOPRIO_PRIO_LEVEL(__entry->ioprio), __entry->error)
);

/**
 * block_rq_complete - block IO operation completed by device driver
 * @rq: block operations request
 * @error: status code
 * @nr_bytes: number of completed bytes
 *
 * The block_rq_complete tracepoint event indicates that some portion
 * of operation request has been completed by the device driver.  If
 * the @rq->bio is %NULL, then there is absolutely no additional work to
 * do for the request. If @rq->bio is non-NULL then there is
 * additional work required to complete the request.
 */
DEFINE_EVENT(block_rq_completion, block_rq_complete,

	TP_PROTO(struct request *rq, blk_status_t error, unsigned int nr_bytes),

	TP_ARGS(rq, error, nr_bytes)
);

/**
 * block_rq_error - block IO operation error reported by device driver
 * @rq: block operations request
 * @error: status code
 * @nr_bytes: number of completed bytes
 *
 * The block_rq_error tracepoint event indicates that some portion
 * of operation request has failed as reported by the device driver.
 */
DEFINE_EVENT(block_rq_completion, block_rq_error,

	TP_PROTO(struct request *rq, blk_status_t error, unsigned int nr_bytes),

	TP_ARGS(rq, error, nr_bytes)
);

DECLARE_EVENT_CLASS(block_rq,

	TP_PROTO(struct request *rq),

	TP_ARGS(rq),

	TP_STRUCT__entry(
		__field(  dev_t,	dev			)
		__field(  sector_t,	sector			)
		__field(  unsigned int,	nr_sector		)
		__field(  unsigned int,	bytes			)
		__field(  unsigned short, ioprio		)
		__array(  char,		rwbs,	RWBS_LEN	)
		__array(  char,         comm,   TASK_COMM_LEN   )
		__dynamic_array( char,	cmd,	1		)
	),

	TP_fast_assign(
		__entry->dev	   = rq->q->disk ? disk_devt(rq->q->disk) : 0;
		__entry->sector    = blk_rq_trace_sector(rq);
		__entry->nr_sector = blk_rq_trace_nr_sectors(rq);
		__entry->bytes     = blk_rq_bytes(rq);
		__entry->ioprio	   = rq->ioprio;

		blk_fill_rwbs(__entry->rwbs, rq->cmd_flags);
		__get_str(cmd)[0] = '\0';
		memcpy(__entry->comm, current->comm, TASK_COMM_LEN);
	),

	TP_printk("%d,%d %s %u (%s) %llu + %u %s,%u,%u [%s]",
		  MAJOR(__entry->dev), MINOR(__entry->dev),
		  __entry->rwbs, __entry->bytes, __get_str(cmd),
		  (unsigned long long)__entry->sector, __entry->nr_sector,
		  __print_symbolic(IOPRIO_PRIO_CLASS(__entry->ioprio),
				   IOPRIO_CLASS_STRINGS),
		  IOPRIO_PRIO_HINT(__entry->ioprio),
		  IOPRIO_PRIO_LEVEL(__entry->ioprio), __entry->comm)
);

/**
 * block_rq_insert - insert block operation request into queue
 * @rq: block IO operation request
 *
 * Called immediately before block operation request @rq is inserted
 * into queue @q.  The fields in the operation request @rq struct can
 * be examined to determine which device and sectors the pending
 * operation would access.
 */
DEFINE_EVENT(block_rq, block_rq_insert,

	TP_PROTO(struct request *rq),

	TP_ARGS(rq)
);

/**
 * block_rq_issue - issue pending block IO request operation to device driver
 * @rq: block IO operation request
 *
 * Called when block operation request @rq from queue @q is sent to a
 * device driver for processing.
 */
DEFINE_EVENT(block_rq, block_rq_issue,

	TP_PROTO(struct request *rq),

	TP_ARGS(rq)
);

/**
 * block_rq_merge - merge request with another one in the elevator
 * @rq: block IO operation request
 *
 * Called when block operation request @rq from queue @q is merged to another
 * request queued in the elevator.
 */
DEFINE_EVENT(block_rq, block_rq_merge,

	TP_PROTO(struct request *rq),

	TP_ARGS(rq)
);

/**
 * block_io_start - insert a request for execution
 * @rq: block IO operation request
 *
 * Called when block operation request @rq is queued for execution
 */
DEFINE_EVENT(block_rq, block_io_start,

	TP_PROTO(struct request *rq),

	TP_ARGS(rq)
);

/**
 * block_io_done - block IO operation request completed
 * @rq: block IO operation request
 *
 * Called when block operation request @rq is completed
 */
DEFINE_EVENT(block_rq, block_io_done,

	TP_PROTO(struct request *rq),

	TP_ARGS(rq)
);

/**
 * block_bio_complete - completed all work on the block operation
 * @q: queue holding the block operation
 * @bio: block operation completed
 *
 * This tracepoint indicates there is no further work to do on this
 * block IO operation @bio.
 */
TRACE_EVENT(block_bio_complete,

	TP_PROTO(struct request_queue *q, struct bio *bio),

	TP_ARGS(q, bio),

	TP_STRUCT__entry(
		__field( dev_t,		dev		)
		__field( sector_t,	sector		)
		__field( unsigned,	nr_sector	)
		__field( int,		error		)
		__array( char,		rwbs,	RWBS_LEN)
	),

	TP_fast_assign(
		__entry->dev		= bio_dev(bio);
		__entry->sector		= bio->bi_iter.bi_sector;
		__entry->nr_sector	= bio_sectors(bio);
		__entry->error		= blk_status_to_errno(bio->bi_status);
		blk_fill_rwbs(__entry->rwbs, bio->bi_opf);
	),

	TP_printk("%d,%d %s %llu + %u [%d]",
		  MAJOR(__entry->dev), MINOR(__entry->dev), __entry->rwbs,
		  (unsigned long long)__entry->sector,
		  __entry->nr_sector, __entry->error)
);

DECLARE_EVENT_CLASS(block_bio,

	TP_PROTO(struct bio *bio),

	TP_ARGS(bio),

	TP_STRUCT__entry(
		__field( dev_t,		dev			)
		__field( sector_t,	sector			)
		__field( unsigned int,	nr_sector		)
		__array( char,		rwbs,	RWBS_LEN	)
		__array( char,		comm,	TASK_COMM_LEN	)
	),

	TP_fast_assign(
		__entry->dev		= bio_dev(bio);
		__entry->sector		= bio->bi_iter.bi_sector;
		__entry->nr_sector	= bio_sectors(bio);
		blk_fill_rwbs(__entry->rwbs, bio->bi_opf);
		memcpy(__entry->comm, current->comm, TASK_COMM_LEN);
	),

	TP_printk("%d,%d %s %llu + %u [%s]",
		  MAJOR(__entry->dev), MINOR(__entry->dev), __entry->rwbs,
		  (unsigned long long)__entry->sector,
		  __entry->nr_sector, __entry->comm)
);

/**
 * block_bio_bounce - used bounce buffer when processing block operation
 * @bio: block operation
 *
 * A bounce buffer was used to handle the block operation @bio in @q.
 * This occurs when hardware limitations prevent a direct transfer of
 * data between the @bio data memory area and the IO device.  Use of a
 * bounce buffer requires extra copying of data and decreases
 * performance.
 */
DEFINE_EVENT(block_bio, block_bio_bounce,
	TP_PROTO(struct bio *bio),
	TP_ARGS(bio)
);

/**
 * block_bio_backmerge - merging block operation to the end of an existing operation
 * @bio: new block operation to merge
 *
 * Merging block request @bio to the end of an existing block request.
 */
DEFINE_EVENT(block_bio, block_bio_backmerge,
	TP_PROTO(struct bio *bio),
	TP_ARGS(bio)
);

/**
 * block_bio_frontmerge - merging block operation to the beginning of an existing operation
 * @bio: new block operation to merge
 *
 * Merging block IO operation @bio to the beginning of an existing block request.
 */
DEFINE_EVENT(block_bio, block_bio_frontmerge,
	TP_PROTO(struct bio *bio),
	TP_ARGS(bio)
);

/**
 * block_bio_queue - putting new block IO operation in queue
 * @bio: new block operation
 *
 * About to place the block IO operation @bio into queue @q.
 */
DEFINE_EVENT(block_bio, block_bio_queue,
	TP_PROTO(struct bio *bio),
	TP_ARGS(bio)
);

/**
 * block_getrq - get a free request entry in queue for block IO operations
 * @bio: pending block IO operation (can be %NULL)
 *
 * A request struct has been allocated to handle the block IO operation @bio.
 */
DEFINE_EVENT(block_bio, block_getrq,
	TP_PROTO(struct bio *bio),
	TP_ARGS(bio)
);

/**
 * block_plug - keep operations requests in request queue
 * @q: request queue to plug
 *
 * Plug the request queue @q.  Do not allow block operation requests
 * to be sent to the device driver. Instead, accumulate requests in
 * the queue to improve throughput performance of the block device.
 */
TRACE_EVENT(block_plug,

	TP_PROTO(struct request_queue *q),

	TP_ARGS(q),

	TP_STRUCT__entry(
		__array( char,		comm,	TASK_COMM_LEN	)
	),

	TP_fast_assign(
		memcpy(__entry->comm, current->comm, TASK_COMM_LEN);
	),

	TP_printk("[%s]", __entry->comm)
);

DECLARE_EVENT_CLASS(block_unplug,

	TP_PROTO(struct request_queue *q, unsigned int depth, bool explicit),

	TP_ARGS(q, depth, explicit),

	TP_STRUCT__entry(
		__field( int,		nr_rq			)
		__array( char,		comm,	TASK_COMM_LEN	)
	),

	TP_fast_assign(
		__entry->nr_rq = depth;
		memcpy(__entry->comm, current->comm, TASK_COMM_LEN);
	),

	TP_printk("[%s] %d", __entry->comm, __entry->nr_rq)
);

/**
 * block_unplug - release of operations requests in request queue
 * @q: request queue to unplug
 * @depth: number of requests just added to the queue
 * @explicit: whether this was an explicit unplug, or one from schedule()
 *
 * Unplug request queue @q because device driver is scheduled to work
 * on elements in the request queue.
 */
DEFINE_EVENT(block_unplug, block_unplug,

	TP_PROTO(struct request_queue *q, unsigned int depth, bool explicit),

	TP_ARGS(q, depth, explicit)
);

/**
 * block_split - split a single bio struct into two bio structs
 * @bio: block operation being split
 * @new_sector: The starting sector for the new bio
 *
 * The bio request @bio needs to be split into two bio requests.  The newly
 * created @bio request starts at @new_sector. This split may be required due to
 * hardware limitations such as operation crossing device boundaries in a RAID
 * system.
 */
TRACE_EVENT(block_split,

	TP_PROTO(struct bio *bio, unsigned int new_sector),

	TP_ARGS(bio, new_sector),

	TP_STRUCT__entry(
		__field( dev_t,		dev				)
		__field( sector_t,	sector				)
		__field( sector_t,	new_sector			)
		__array( char,		rwbs,		RWBS_LEN	)
		__array( char,		comm,		TASK_COMM_LEN	)
	),

	TP_fast_assign(
		__entry->dev		= bio_dev(bio);
		__entry->sector		= bio->bi_iter.bi_sector;
		__entry->new_sector	= new_sector;
		blk_fill_rwbs(__entry->rwbs, bio->bi_opf);
		memcpy(__entry->comm, current->comm, TASK_COMM_LEN);
	),

	TP_printk("%d,%d %s %llu / %llu [%s]",
		  MAJOR(__entry->dev), MINOR(__entry->dev), __entry->rwbs,
		  (unsigned long long)__entry->sector,
		  (unsigned long long)__entry->new_sector,
		  __entry->comm)
);

/**
 * block_bio_remap - map request for a logical device to the raw device
 * @bio: revised operation
 * @dev: original device for the operation
 * @from: original sector for the operation
 *
 * An operation for a logical device has been mapped to the
 * raw block device.
 */
TRACE_EVENT(block_bio_remap,

	TP_PROTO(struct bio *bio, dev_t dev, sector_t from),

	TP_ARGS(bio, dev, from),

	TP_STRUCT__entry(
		__field( dev_t,		dev		)
		__field( sector_t,	sector		)
		__field( unsigned int,	nr_sector	)
		__field( dev_t,		old_dev		)
		__field( sector_t,	old_sector	)
		__array( char,		rwbs,	RWBS_LEN)
	),

	TP_fast_assign(
		__entry->dev		= bio_dev(bio);
		__entry->sector		= bio->bi_iter.bi_sector;
		__entry->nr_sector	= bio_sectors(bio);
		__entry->old_dev	= dev;
		__entry->old_sector	= from;
		blk_fill_rwbs(__entry->rwbs, bio->bi_opf);
	),

	TP_printk("%d,%d %s %llu + %u <- (%d,%d) %llu",
		  MAJOR(__entry->dev), MINOR(__entry->dev), __entry->rwbs,
		  (unsigned long long)__entry->sector,
		  __entry->nr_sector,
		  MAJOR(__entry->old_dev), MINOR(__entry->old_dev),
		  (unsigned long long)__entry->old_sector)
);

/**
 * block_rq_remap - map request for a block operation request
 * @rq: block IO operation request
 * @dev: device for the operation
 * @from: original sector for the operation
 *
 * The block operation request @rq in @q has been remapped.  The block
 * operation request @rq holds the current information and @from hold
 * the original sector.
 */
TRACE_EVENT(block_rq_remap,

	TP_PROTO(struct request *rq, dev_t dev, sector_t from),

	TP_ARGS(rq, dev, from),

	TP_STRUCT__entry(
		__field( dev_t,		dev		)
		__field( sector_t,	sector		)
		__field( unsigned int,	nr_sector	)
		__field( dev_t,		old_dev		)
		__field( sector_t,	old_sector	)
		__field( unsigned int,	nr_bios		)
		__array( char,		rwbs,	RWBS_LEN)
	),

	TP_fast_assign(
		__entry->dev		= disk_devt(rq->q->disk);
		__entry->sector		= blk_rq_pos(rq);
		__entry->nr_sector	= blk_rq_sectors(rq);
		__entry->old_dev	= dev;
		__entry->old_sector	= from;
		__entry->nr_bios	= blk_rq_count_bios(rq);
		blk_fill_rwbs(__entry->rwbs, rq->cmd_flags);
	),

	TP_printk("%d,%d %s %llu + %u <- (%d,%d) %llu %u",
		  MAJOR(__entry->dev), MINOR(__entry->dev), __entry->rwbs,
		  (unsigned long long)__entry->sector,
		  __entry->nr_sector,
		  MAJOR(__entry->old_dev), MINOR(__entry->old_dev),
		  (unsigned long long)__entry->old_sector, __entry->nr_bios)
);

#endif /* _TRACE_BLOCK_H */

/* This part must be outside protection */
#include <trace/define_trace.h>
<|MERGE_RESOLUTION|>--- conflicted
+++ resolved
@@ -13,8 +13,6 @@
 
 #define RWBS_LEN	8
 
-<<<<<<< HEAD
-=======
 #define IOPRIO_CLASS_STRINGS \
 	{ IOPRIO_CLASS_NONE,	"none" }, \
 	{ IOPRIO_CLASS_RT,	"rt" }, \
@@ -22,7 +20,6 @@
 	{ IOPRIO_CLASS_IDLE,	"idle" }, \
 	{ IOPRIO_CLASS_INVALID,	"invalid"}
 
->>>>>>> 2d5404ca
 #ifdef CONFIG_BUFFER_HEAD
 DECLARE_EVENT_CLASS(block_buffer,
 
