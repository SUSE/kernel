--- conflicted
+++ resolved
@@ -220,10 +220,6 @@
 	TP_ARGS(r_xprt, rc),
 
 	TP_STRUCT__entry(
-<<<<<<< HEAD
-		__field(const void *, r_xprt)
-=======
->>>>>>> 7d2a07b7
 		__field(int, rc)
 		__field(int, connect_status)
 		__string(addr, rpcrdma_addrstr(r_xprt))
@@ -231,25 +227,14 @@
 	),
 
 	TP_fast_assign(
-<<<<<<< HEAD
-		__entry->r_xprt = r_xprt;
-		__entry->rc = rc;
-		__entry->connect_status = r_xprt->rx_ep.rep_connected;
-=======
 		__entry->rc = rc;
 		__entry->connect_status = r_xprt->rx_ep->re_connect_status;
->>>>>>> 7d2a07b7
 		__assign_str(addr, rpcrdma_addrstr(r_xprt));
 		__assign_str(port, rpcrdma_portstr(r_xprt));
 	),
 
-<<<<<<< HEAD
-	TP_printk("peer=[%s]:%s r_xprt=%p: rc=%d connect status=%d",
-		__get_str(addr), __get_str(port), __entry->r_xprt,
-=======
 	TP_printk("peer=[%s]:%s rc=%d connection status=%d",
 		__get_str(addr), __get_str(port),
->>>>>>> 7d2a07b7
 		__entry->rc, __entry->connect_status
 	)
 );
@@ -532,21 +517,6 @@
 	)
 );
 
-<<<<<<< HEAD
-TRACE_EVENT(xprtrdma_inline_thresh,
-	TP_PROTO(
-		const struct rpcrdma_xprt *r_xprt
-	),
-
-	TP_ARGS(r_xprt),
-
-	TP_STRUCT__entry(
-		__field(const void *, r_xprt)
-		__field(unsigned int, inline_send)
-		__field(unsigned int, inline_recv)
-		__field(unsigned int, max_send)
-		__field(unsigned int, max_recv)
-=======
 DEFINE_CONN_EVENT(connect);
 DEFINE_CONN_EVENT(disconnect);
 
@@ -561,82 +531,22 @@
 	TP_ARGS(r_xprt, delay),
 
 	TP_STRUCT__entry(
-		__field(unsigned long, delay)
->>>>>>> 7d2a07b7
-		__string(addr, rpcrdma_addrstr(r_xprt))
-		__string(port, rpcrdma_portstr(r_xprt))
-	),
-
-	TP_fast_assign(
-<<<<<<< HEAD
-		const struct rpcrdma_ep *ep = &r_xprt->rx_ep;
-
-		__entry->r_xprt = r_xprt;
-		__entry->inline_send = ep->rep_inline_send;
-		__entry->inline_recv = ep->rep_inline_recv;
-		__entry->max_send = ep->rep_max_inline_send;
-		__entry->max_recv = ep->rep_max_inline_recv;
-=======
-		__entry->delay = delay;
->>>>>>> 7d2a07b7
-		__assign_str(addr, rpcrdma_addrstr(r_xprt));
-		__assign_str(port, rpcrdma_portstr(r_xprt));
-	),
-
-<<<<<<< HEAD
-	TP_printk("peer=[%s]:%s r_xprt=%p neg send/recv=%u/%u, calc send/recv=%u/%u",
-		__get_str(addr), __get_str(port), __entry->r_xprt,
-		__entry->inline_send, __entry->inline_recv,
-		__entry->max_send, __entry->max_recv
-	)
-);
-
-DEFINE_CONN_EVENT(connect);
-DEFINE_CONN_EVENT(disconnect);
-
-DEFINE_RXPRT_EVENT(xprtrdma_create);
-DEFINE_RXPRT_EVENT(xprtrdma_op_destroy);
-DEFINE_RXPRT_EVENT(xprtrdma_remove);
-DEFINE_RXPRT_EVENT(xprtrdma_reinsert);
-DEFINE_RXPRT_EVENT(xprtrdma_op_inject_dsc);
-DEFINE_RXPRT_EVENT(xprtrdma_op_close);
-DEFINE_RXPRT_EVENT(xprtrdma_op_setport);
-
-TRACE_EVENT(xprtrdma_op_connect,
-	TP_PROTO(
-		const struct rpcrdma_xprt *r_xprt,
-		unsigned long delay
-	),
-
-	TP_ARGS(r_xprt, delay),
-
-	TP_STRUCT__entry(
-		__field(const void *, r_xprt)
 		__field(unsigned long, delay)
 		__string(addr, rpcrdma_addrstr(r_xprt))
 		__string(port, rpcrdma_portstr(r_xprt))
 	),
 
 	TP_fast_assign(
-		__entry->r_xprt = r_xprt;
 		__entry->delay = delay;
 		__assign_str(addr, rpcrdma_addrstr(r_xprt));
 		__assign_str(port, rpcrdma_portstr(r_xprt));
 	),
 
-	TP_printk("peer=[%s]:%s r_xprt=%p delay=%lu",
-		__get_str(addr), __get_str(port), __entry->r_xprt,
-		__entry->delay
-	)
-);
-
-=======
 	TP_printk("peer=[%s]:%s delay=%lu",
 		__get_str(addr), __get_str(port), __entry->delay
 	)
 );
 
->>>>>>> 7d2a07b7
 
 TRACE_EVENT(xprtrdma_op_set_cto,
 	TP_PROTO(
@@ -705,17 +615,6 @@
 	TP_ARGS(r_xprt, req),
 
 	TP_STRUCT__entry(
-<<<<<<< HEAD
-		__field(const void *, r_xprt)
-		__string(addr, rpcrdma_addrstr(r_xprt))
-		__string(port, rpcrdma_portstr(r_xprt))
-		__field(unsigned int, count)
-	),
-
-	TP_fast_assign(
-		__entry->r_xprt = r_xprt;
-		__entry->count = count;
-=======
 		__field(unsigned int, task_id)
 		__field(unsigned int, client_id)
 		__string(addr, rpcrdma_addrstr(r_xprt))
@@ -727,84 +626,16 @@
 
 		__entry->task_id = rqst->rq_task->tk_pid;
 		__entry->client_id = rqst->rq_task->tk_client->cl_clid;
->>>>>>> 7d2a07b7
 		__assign_str(addr, rpcrdma_addrstr(r_xprt));
 		__assign_str(port, rpcrdma_portstr(r_xprt));
 	),
 
-<<<<<<< HEAD
-	TP_printk("peer=[%s]:%s r_xprt=%p: created %u MRs",
-		__get_str(addr), __get_str(port), __entry->r_xprt,
-		__entry->count
-	)
-);
-
-TRACE_EVENT(xprtrdma_mr_get,
-	TP_PROTO(
-		const struct rpcrdma_req *req
-	),
-
-	TP_ARGS(req),
-
-	TP_STRUCT__entry(
-		__field(const void *, req)
-		__field(unsigned int, task_id)
-		__field(unsigned int, client_id)
-		__field(u32, xid)
-	),
-
-	TP_fast_assign(
-		const struct rpc_rqst *rqst = &req->rl_slot;
-
-		__entry->req = req;
-		__entry->task_id = rqst->rq_task->tk_pid;
-		__entry->client_id = rqst->rq_task->tk_client->cl_clid;
-		__entry->xid = be32_to_cpu(rqst->rq_xid);
-	),
-
-	TP_printk("task:%u@%u xid=0x%08x req=%p",
-		__entry->task_id, __entry->client_id, __entry->xid,
-		__entry->req
-	)
-);
-
-TRACE_EVENT(xprtrdma_nomrs,
-	TP_PROTO(
-		const struct rpcrdma_req *req
-	),
-
-	TP_ARGS(req),
-
-	TP_STRUCT__entry(
-		__field(const void *, req)
-		__field(unsigned int, task_id)
-		__field(unsigned int, client_id)
-		__field(u32, xid)
-	),
-
-	TP_fast_assign(
-		const struct rpc_rqst *rqst = &req->rl_slot;
-
-		__entry->req = req;
-		__entry->task_id = rqst->rq_task->tk_pid;
-		__entry->client_id = rqst->rq_task->tk_client->cl_clid;
-		__entry->xid = be32_to_cpu(rqst->rq_xid);
-	),
-
-	TP_printk("task:%u@%u xid=0x%08x req=%p",
-		__entry->task_id, __entry->client_id, __entry->xid,
-		__entry->req
-	)
-);
-
-=======
 	TP_printk("peer=[%s]:%s task:%u@%u",
 		__get_str(addr), __get_str(port),
 		__entry->task_id, __entry->client_id
 	)
 );
 
->>>>>>> 7d2a07b7
 DEFINE_RDCH_EVENT(read);
 DEFINE_WRCH_EVENT(write);
 DEFINE_WRCH_EVENT(reply);
@@ -950,27 +781,15 @@
 		__entry->task_id = rqst->rq_task->tk_pid;
 		__entry->client_id = rqst->rq_task->tk_client ?
 				     rqst->rq_task->tk_client->cl_clid : -1;
-<<<<<<< HEAD
-		__entry->req = req;
-=======
->>>>>>> 7d2a07b7
 		__entry->num_sge = req->rl_wr.num_sge;
 		__entry->signaled = req->rl_wr.send_flags & IB_SEND_SIGNALED;
 	),
 
-<<<<<<< HEAD
-	TP_printk("task:%u@%u req=%p (%d SGE%s) %s",
-		__entry->task_id, __entry->client_id,
-		__entry->req, __entry->num_sge,
-		(__entry->num_sge == 1 ? "" : "s"),
-		(__entry->signaled ? "signaled " : "")
-=======
 	TP_printk("task:%u@%u cq.id=%u cid=%d (%d SGE%s) %s",
 		__entry->task_id, __entry->client_id,
 		__entry->cq_id, __entry->completion_id,
 		__entry->num_sge, (__entry->num_sge == 1 ? "" : "s"),
 		(__entry->signaled ? "signaled" : "")
->>>>>>> 7d2a07b7
 	)
 );
 
@@ -982,17 +801,6 @@
 	TP_ARGS(rep),
 
 	TP_STRUCT__entry(
-<<<<<<< HEAD
-		__field(const void *, rep)
-	),
-
-	TP_fast_assign(
-		__entry->rep = rep;
-	),
-
-	TP_printk("rep=%p",
-		__entry->rep
-=======
 		__field(u32, cq_id)
 		__field(int, completion_id)
 	),
@@ -1004,7 +812,6 @@
 
 	TP_printk("cq.id=%d cid=%d",
 		__entry->cq_id, __entry->completion_id
->>>>>>> 7d2a07b7
 	)
 );
 
@@ -1043,8 +850,7 @@
 	)
 );
 
-<<<<<<< HEAD
-TRACE_EVENT(xprtrdma_post_linv,
+TRACE_EVENT(xprtrdma_post_linv_err,
 	TP_PROTO(
 		const struct rpcrdma_req *req,
 		int status
@@ -1053,19 +859,21 @@
 	TP_ARGS(req, status),
 
 	TP_STRUCT__entry(
-		__field(const void *, req)
+		__field(unsigned int, task_id)
+		__field(unsigned int, client_id)
 		__field(int, status)
-		__field(u32, xid)
-	),
-
-	TP_fast_assign(
-		__entry->req = req;
+	),
+
+	TP_fast_assign(
+		const struct rpc_task *task = req->rl_slot.rq_task;
+
+		__entry->task_id = task->tk_pid;
+		__entry->client_id = task->tk_client->cl_clid;
 		__entry->status = status;
-		__entry->xid = be32_to_cpu(req->rl_slot.rq_xid);
-	),
-
-	TP_printk("req=%p xid=0x%08x status=%d",
-		__entry->req, __entry->xid, __entry->status
+	),
+
+	TP_printk("task:%u@%u status=%d",
+		__entry->task_id, __entry->client_id, __entry->status
 	)
 );
 
@@ -1073,77 +881,7 @@
  ** Completion events
  **/
 
-TRACE_EVENT(xprtrdma_wc_send,
-=======
-TRACE_EVENT(xprtrdma_post_linv_err,
->>>>>>> 7d2a07b7
-	TP_PROTO(
-		const struct rpcrdma_req *req,
-		int status
-	),
-
-	TP_ARGS(req, status),
-
-	TP_STRUCT__entry(
-		__field(unsigned int, task_id)
-		__field(unsigned int, client_id)
-		__field(int, status)
-	),
-
-	TP_fast_assign(
-		const struct rpc_task *task = req->rl_slot.rq_task;
-
-		__entry->task_id = task->tk_pid;
-		__entry->client_id = task->tk_client->cl_clid;
-		__entry->status = status;
-	),
-
-	TP_printk("task:%u@%u status=%d",
-		__entry->task_id, __entry->client_id, __entry->status
-	)
-);
-
-<<<<<<< HEAD
-TRACE_EVENT(xprtrdma_wc_receive,
-	TP_PROTO(
-		const struct ib_wc *wc
-	),
-
-	TP_ARGS(wc),
-
-	TP_STRUCT__entry(
-		__field(const void *, rep)
-		__field(u32, byte_len)
-		__field(unsigned int, status)
-		__field(u32, vendor_err)
-	),
-
-	TP_fast_assign(
-		__entry->rep = container_of(wc->wr_cqe, struct rpcrdma_rep,
-					    rr_cqe);
-		__entry->status = wc->status;
-		if (wc->status) {
-			__entry->byte_len = 0;
-			__entry->vendor_err = wc->vendor_err;
-		} else {
-			__entry->byte_len = wc->byte_len;
-			__entry->vendor_err = 0;
-		}
-	),
-
-	TP_printk("rep=%p %u bytes: %s (%u/0x%x)",
-		__entry->rep, __entry->byte_len,
-		rdma_show_wc_status(__entry->status),
-		__entry->status, __entry->vendor_err
-	)
-);
-=======
-/**
- ** Completion events
- **/
-
 DEFINE_RECEIVE_COMPLETION_EVENT(xprtrdma_wc_receive);
->>>>>>> 7d2a07b7
 
 DEFINE_COMPLETION_EVENT(xprtrdma_wc_send);
 DEFINE_MR_COMPLETION_EVENT(xprtrdma_wc_fastreg);
@@ -1391,23 +1129,14 @@
 TRACE_EVENT(xprtrdma_err_unrecognized,
 	TP_PROTO(
 		const struct rpc_rqst *rqst,
-<<<<<<< HEAD
-		unsigned long fixup
-	),
-
-	TP_ARGS(rqst, fixup),
-=======
 		__be32 *procedure
 	),
 
 	TP_ARGS(rqst, procedure),
->>>>>>> 7d2a07b7
 
 	TP_STRUCT__entry(
 		__field(unsigned int, task_id)
 		__field(unsigned int, client_id)
-<<<<<<< HEAD
-=======
 		__field(u32, xid)
 		__field(u32, procedure)
 	),
@@ -1435,7 +1164,6 @@
 	TP_STRUCT__entry(
 		__field(unsigned int, task_id)
 		__field(unsigned int, client_id)
->>>>>>> 7d2a07b7
 		__field(unsigned long, fixup)
 		__field(size_t, headlen)
 		__field(unsigned int, pagelen)
@@ -1880,16 +1608,10 @@
 				TP_ARGS(rdma, dma_addr, length))
 
 DEFINE_SVC_DMA_EVENT(dma_map_page);
-<<<<<<< HEAD
-DEFINE_SVC_DMA_EVENT(dma_unmap_page);
-
-TRACE_EVENT(svcrdma_dma_map_rwctx,
-=======
 DEFINE_SVC_DMA_EVENT(dma_map_err);
 DEFINE_SVC_DMA_EVENT(dma_unmap_page);
 
 TRACE_EVENT(svcrdma_dma_map_rw_err,
->>>>>>> 7d2a07b7
 	TP_PROTO(
 		const struct svcxprt_rdma *rdma,
 		unsigned int nents,
@@ -2033,29 +1755,6 @@
 
 TRACE_EVENT(svcrdma_send_err,
 	TP_PROTO(
-<<<<<<< HEAD
-		const struct ib_send_wr *wr
-	),
-
-	TP_ARGS(wr),
-
-	TP_STRUCT__entry(
-		__field(const void *, cqe)
-		__field(unsigned int, num_sge)
-		__field(u32, inv_rkey)
-	),
-
-	TP_fast_assign(
-		__entry->cqe = wr->wr_cqe;
-		__entry->num_sge = wr->num_sge;
-		__entry->inv_rkey = (wr->opcode == IB_WR_SEND_WITH_INV) ?
-					wr->ex.invalidate_rkey : 0;
-	),
-
-	TP_printk("cqe=%p num_sge=%u inv_rkey=0x%08x",
-		__entry->cqe, __entry->num_sge,
-		__entry->inv_rkey
-=======
 		const struct svc_rqst *rqst,
 		int status
 	),
@@ -2076,7 +1775,6 @@
 
 	TP_printk("addr=%s xid=0x%08x status=%d", __get_str(addr),
 		__entry->xid, __entry->status
->>>>>>> 7d2a07b7
 	)
 );
 
@@ -2138,26 +1836,6 @@
 
 TRACE_EVENT(svcrdma_rq_post_err,
 	TP_PROTO(
-<<<<<<< HEAD
-		const void *cqe,
-		int sqecount
-	),
-
-	TP_ARGS(cqe, sqecount),
-
-	TP_STRUCT__entry(
-		__field(const void *, cqe)
-		__field(int, sqecount)
-	),
-
-	TP_fast_assign(
-		__entry->cqe = cqe;
-		__entry->sqecount = sqecount;
-	),
-
-	TP_printk("cqe=%p sqecount=%d",
-		__entry->cqe, __entry->sqecount
-=======
 		const struct svcxprt_rdma *rdma,
 		int status
 	),
@@ -2176,7 +1854,6 @@
 
 	TP_printk("addr=%s status=%d",
 		__get_str(addr), __entry->status
->>>>>>> 7d2a07b7
 	)
 );
 
