--- conflicted
+++ resolved
@@ -7,10 +7,7 @@
 
 #include <linux/tracepoint.h>
 #include <uapi/linux/io_uring.h>
-<<<<<<< HEAD
-=======
 #include <linux/io_uring_types.h>
->>>>>>> eb3cdb58
 #include <linux/io_uring.h>
 
 struct io_wq_work;
@@ -101,13 +98,7 @@
 /**
  * io_uring_file_get - called before getting references to an SQE file
  *
-<<<<<<< HEAD
- * @ctx:	pointer to a ring context structure
  * @req:	pointer to a submitted request
- * @user_data:	user data associated with the request
-=======
- * @req:	pointer to a submitted request
->>>>>>> eb3cdb58
  * @fd:		SQE file descriptor
  *
  * Allows to trace out how often an SQE file reference is obtained, which can
@@ -116,15 +107,9 @@
  */
 TRACE_EVENT(io_uring_file_get,
 
-<<<<<<< HEAD
-	TP_PROTO(void *ctx, void *req, unsigned long long user_data, int fd),
-
-	TP_ARGS(ctx, req, user_data, fd),
-=======
 	TP_PROTO(struct io_kiocb *req, int fd),
 
 	TP_ARGS(req, fd),
->>>>>>> eb3cdb58
 
 	TP_STRUCT__entry (
 		__field(  void *,	ctx		)
@@ -134,15 +119,9 @@
 	),
 
 	TP_fast_assign(
-<<<<<<< HEAD
-		__entry->ctx		= ctx;
-		__entry->req		= req;
-		__entry->user_data	= user_data;
-=======
 		__entry->ctx		= req->ctx;
 		__entry->req		= req;
 		__entry->user_data	= req->cqe.user_data;
->>>>>>> eb3cdb58
 		__entry->fd		= fd;
 	),
 
@@ -153,32 +132,16 @@
 /**
  * io_uring_queue_async_work - called before submitting a new async work
  *
-<<<<<<< HEAD
- * @ctx:	pointer to a ring context structure
  * @req:	pointer to a submitted request
- * @user_data:	user data associated with the request
- * @opcode:	opcode of request
- * @flags	request flags
- * @work:	pointer to a submitted io_wq_work
-=======
- * @req:	pointer to a submitted request
->>>>>>> eb3cdb58
  * @rw:		type of workqueue, hashed or normal
  *
  * Allows to trace asynchronous work submission.
  */
 TRACE_EVENT(io_uring_queue_async_work,
 
-<<<<<<< HEAD
-	TP_PROTO(void *ctx, void * req, unsigned long long user_data, u8 opcode,
-		unsigned int flags, struct io_wq_work *work, int rw),
-
-	TP_ARGS(ctx, req, user_data, opcode, flags, work, rw),
-=======
 	TP_PROTO(struct io_kiocb *req, int rw),
 
 	TP_ARGS(req, rw),
->>>>>>> eb3cdb58
 
 	TP_STRUCT__entry (
 		__field(  void *,			ctx		)
@@ -189,21 +152,6 @@
 		__field(  struct io_wq_work *,		work		)
 		__field(  int,				rw		)
 
-<<<<<<< HEAD
-		__string( op_str, io_uring_get_opcode(opcode)	)
-	),
-
-	TP_fast_assign(
-		__entry->ctx		= ctx;
-		__entry->req		= req;
-		__entry->user_data	= user_data;
-		__entry->flags		= flags;
-		__entry->opcode		= opcode;
-		__entry->work		= work;
-		__entry->rw		= rw;
-
-		__assign_str(op_str, io_uring_get_opcode(opcode));
-=======
 		__string( op_str, io_uring_get_opcode(req->opcode)	)
 	),
 
@@ -217,7 +165,6 @@
 		__entry->rw		= rw;
 
 		__assign_str(op_str, io_uring_get_opcode(req->opcode));
->>>>>>> eb3cdb58
 	),
 
 	TP_printk("ring %p, request %p, user_data 0x%llx, opcode %s, flags 0x%x, %s queue, work %p",
@@ -230,26 +177,15 @@
  * io_uring_defer - called when an io_uring request is deferred
  *
  * @req:	pointer to a deferred request
-<<<<<<< HEAD
- * @user_data:	user data associated with the request
- * @opcode:	opcode of request
-=======
->>>>>>> eb3cdb58
  *
  * Allows to track deferred requests, to get an insight about what requests are
  * not started immediately.
  */
 TRACE_EVENT(io_uring_defer,
 
-<<<<<<< HEAD
-	TP_PROTO(void *ctx, void *req, unsigned long long user_data, u8 opcode),
-
-	TP_ARGS(ctx, req, user_data, opcode),
-=======
 	TP_PROTO(struct io_kiocb *req),
 
 	TP_ARGS(req),
->>>>>>> eb3cdb58
 
 	TP_STRUCT__entry (
 		__field(  void *,		ctx	)
@@ -257,27 +193,16 @@
 		__field(  unsigned long long,	data	)
 		__field(  u8,			opcode	)
 
-<<<<<<< HEAD
-		__string( op_str, io_uring_get_opcode(opcode) )
-=======
 		__string( op_str, io_uring_get_opcode(req->opcode) )
->>>>>>> eb3cdb58
 	),
 
 	TP_fast_assign(
 		__entry->ctx	= req->ctx;
 		__entry->req	= req;
-<<<<<<< HEAD
-		__entry->data	= user_data;
-		__entry->opcode	= opcode;
-
-		__assign_str(op_str, io_uring_get_opcode(opcode));
-=======
 		__entry->data	= req->cqe.user_data;
 		__entry->opcode	= req->opcode;
 
 		__assign_str(op_str, io_uring_get_opcode(req->opcode));
->>>>>>> eb3cdb58
 	),
 
 	TP_printk("ring %p, request %p, user_data 0x%llx, opcode %s",
@@ -349,10 +274,7 @@
 /**
  * io_uring_fail_link - called before failing a linked request
  *
- * @ctx:	pointer to a ring context structure
  * @req:	request, which links were cancelled
- * @user_data:	user data associated with the request
- * @opcode:	opcode of request
  * @link:	cancelled link
  *
  * Allows to track linked requests cancellation, to see not only that some work
@@ -360,13 +282,9 @@
  */
 TRACE_EVENT(io_uring_fail_link,
 
-<<<<<<< HEAD
-	TP_PROTO(void *ctx, void *req, unsigned long long user_data, u8 opcode, void *link),
-=======
 	TP_PROTO(struct io_kiocb *req, struct io_kiocb *link),
->>>>>>> eb3cdb58
-
-	TP_ARGS(ctx, req, user_data, opcode, link),
+
+	TP_ARGS(req, link),
 
 	TP_STRUCT__entry (
 		__field(  void *,		ctx		)
@@ -375,19 +293,6 @@
 		__field(  u8,			opcode		)
 		__field(  void *,		link		)
 
-<<<<<<< HEAD
-		__string( op_str, io_uring_get_opcode(opcode) )
-	),
-
-	TP_fast_assign(
-		__entry->ctx		= ctx;
-		__entry->req		= req;
-		__entry->user_data	= user_data;
-		__entry->opcode		= opcode;
-		__entry->link		= link;
-
-		__assign_str(op_str, io_uring_get_opcode(opcode));
-=======
 		__string( op_str, io_uring_get_opcode(req->opcode) )
 	),
 
@@ -399,7 +304,6 @@
 		__entry->link		= link;
 
 		__assign_str(op_str, io_uring_get_opcode(req->opcode));
->>>>>>> eb3cdb58
 	),
 
 	TP_printk("ring %p, request %p, user_data 0x%llx, opcode %s, link %p",
@@ -459,30 +363,15 @@
  * io_uring_submit_req - called before submitting a request
  *
  * @req:		pointer to a submitted request
-<<<<<<< HEAD
- * @user_data:		user data associated with the request
- * @opcode:		opcode of request
- * @flags		request flags
- * @force_nonblock:	whether a context blocking or not
- * @sq_thread:		true if sq_thread has submitted this SQE
-=======
->>>>>>> eb3cdb58
  *
  * Allows to track SQE submitting, to understand what was the source of it, SQ
  * thread or io_uring_enter call.
  */
 TRACE_EVENT(io_uring_submit_req,
 
-<<<<<<< HEAD
-	TP_PROTO(void *ctx, void *req, unsigned long long user_data, u8 opcode, u32 flags,
-		 bool force_nonblock, bool sq_thread),
-
-	TP_ARGS(ctx, req, user_data, opcode, flags, force_nonblock, sq_thread),
-=======
 	TP_PROTO(struct io_kiocb *req),
 
 	TP_ARGS(req),
->>>>>>> eb3cdb58
 
 	TP_STRUCT__entry (
 		__field(  void *,		ctx		)
@@ -490,36 +379,14 @@
 		__field(  unsigned long long,	user_data	)
 		__field(  u8,			opcode		)
 		__field(  u32,			flags		)
-<<<<<<< HEAD
-		__field(  bool,			force_nonblock	)
 		__field(  bool,			sq_thread	)
 
-		__string( op_str, io_uring_get_opcode(opcode) )
-=======
-		__field(  bool,			sq_thread	)
-
 		__string( op_str, io_uring_get_opcode(req->opcode) )
->>>>>>> eb3cdb58
-	),
-
-	TP_fast_assign(
-		__entry->ctx		= req->ctx;
-		__entry->req		= req;
-<<<<<<< HEAD
-		__entry->user_data	= user_data;
-		__entry->opcode		= opcode;
-		__entry->flags		= flags;
-		__entry->force_nonblock	= force_nonblock;
-		__entry->sq_thread	= sq_thread;
-
-		__assign_str(op_str, io_uring_get_opcode(opcode));
-	),
-
-	TP_printk("ring %p, req %p, user_data 0x%llx, opcode %s, flags 0x%x, "
-		  "non block %d, sq_thread %d", __entry->ctx, __entry->req,
-		  __entry->user_data, __get_str(op_str),
-		  __entry->flags, __entry->force_nonblock, __entry->sq_thread)
-=======
+	),
+
+	TP_fast_assign(
+		__entry->ctx		= req->ctx;
+		__entry->req		= req;
 		__entry->user_data	= req->cqe.user_data;
 		__entry->opcode		= req->opcode;
 		__entry->flags		= req->flags;
@@ -532,18 +399,12 @@
 		  "sq_thread %d", __entry->ctx, __entry->req,
 		  __entry->user_data, __get_str(op_str),
 		  __entry->flags, __entry->sq_thread)
->>>>>>> eb3cdb58
 );
 
 /*
  * io_uring_poll_arm - called after arming a poll wait if successful
  *
  * @req:		pointer to the armed request
-<<<<<<< HEAD
- * @user_data:		user data associated with the request
- * @opcode:		opcode of request
-=======
->>>>>>> eb3cdb58
  * @mask:		request poll events mask
  * @events:		registered events of interest
  *
@@ -552,16 +413,9 @@
  */
 TRACE_EVENT(io_uring_poll_arm,
 
-<<<<<<< HEAD
-	TP_PROTO(void *ctx, void *req, u64 user_data, u8 opcode,
-		 int mask, int events),
-
-	TP_ARGS(ctx, req, user_data, opcode, mask, events),
-=======
 	TP_PROTO(struct io_kiocb *req, int mask, int events),
 
 	TP_ARGS(req, mask, events),
->>>>>>> eb3cdb58
 
 	TP_STRUCT__entry (
 		__field(  void *,		ctx		)
@@ -571,31 +425,18 @@
 		__field(  int,			mask		)
 		__field(  int,			events		)
 
-<<<<<<< HEAD
-		__string( op_str, io_uring_get_opcode(opcode) )
-=======
 		__string( op_str, io_uring_get_opcode(req->opcode) )
->>>>>>> eb3cdb58
-	),
-
-	TP_fast_assign(
-		__entry->ctx		= req->ctx;
-		__entry->req		= req;
-<<<<<<< HEAD
-		__entry->user_data	= user_data;
-		__entry->opcode		= opcode;
-		__entry->mask		= mask;
-		__entry->events		= events;
-
-		__assign_str(op_str, io_uring_get_opcode(opcode));
-=======
+	),
+
+	TP_fast_assign(
+		__entry->ctx		= req->ctx;
+		__entry->req		= req;
 		__entry->user_data	= req->cqe.user_data;
 		__entry->opcode		= req->opcode;
 		__entry->mask		= mask;
 		__entry->events		= events;
 
 		__assign_str(op_str, io_uring_get_opcode(req->opcode));
->>>>>>> eb3cdb58
 	),
 
 	TP_printk("ring %p, req %p, user_data 0x%llx, opcode %s, mask 0x%x, events 0x%x",
@@ -607,28 +448,15 @@
 /*
  * io_uring_task_add - called after adding a task
  *
-<<<<<<< HEAD
- * @ctx:		pointer to a ring context structure
  * @req:		pointer to request
- * @user_data:		user data associated with the request
- * @opcode:		opcode of request
-=======
- * @req:		pointer to request
->>>>>>> eb3cdb58
  * @mask:		request poll events mask
  *
  */
 TRACE_EVENT(io_uring_task_add,
 
-<<<<<<< HEAD
-	TP_PROTO(void *ctx, void *req, unsigned long long user_data, u8 opcode, int mask),
-
-	TP_ARGS(ctx, req, user_data, opcode, mask),
-=======
 	TP_PROTO(struct io_kiocb *req, int mask),
 
 	TP_ARGS(req, mask),
->>>>>>> eb3cdb58
 
 	TP_STRUCT__entry (
 		__field(  void *,		ctx		)
@@ -637,19 +465,6 @@
 		__field(  u8,			opcode		)
 		__field(  int,			mask		)
 
-<<<<<<< HEAD
-		__string( op_str, io_uring_get_opcode(opcode) )
-	),
-
-	TP_fast_assign(
-		__entry->ctx		= ctx;
-		__entry->req		= req;
-		__entry->user_data	= user_data;
-		__entry->opcode		= opcode;
-		__entry->mask		= mask;
-
-		__assign_str(op_str, io_uring_get_opcode(opcode));
-=======
 		__string( op_str, io_uring_get_opcode(req->opcode) )
 	),
 
@@ -661,7 +476,6 @@
 		__entry->mask		= mask;
 
 		__assign_str(op_str, io_uring_get_opcode(req->opcode));
->>>>>>> eb3cdb58
 	),
 
 	TP_printk("ring %p, req %p, user_data 0x%llx, opcode %s, mask %x",
@@ -674,10 +488,6 @@
  * io_uring_req_failed - called when an sqe is errored dring submission
  *
  * @sqe:		pointer to the io_uring_sqe that failed
-<<<<<<< HEAD
- * @ctx:		pointer to a ring context structure
-=======
->>>>>>> eb3cdb58
  * @req:		pointer to request
  * @error:		error it failed with
  *
@@ -685,15 +495,9 @@
  */
 TRACE_EVENT(io_uring_req_failed,
 
-<<<<<<< HEAD
-	TP_PROTO(const struct io_uring_sqe *sqe, void *ctx, void *req, int error),
-
-	TP_ARGS(sqe, ctx, req, error),
-=======
 	TP_PROTO(const struct io_uring_sqe *sqe, struct io_kiocb *req, int error),
 
 	TP_ARGS(sqe, req, error),
->>>>>>> eb3cdb58
 
 	TP_STRUCT__entry (
 		__field(  void *,		ctx		)
@@ -710,22 +514,14 @@
 		__field( u16,			personality	)
 		__field( u32,			file_index	)
 		__field( u64,			pad1		)
-<<<<<<< HEAD
-		__field( u64,			pad2		)
-=======
 		__field( u64,			addr3		)
->>>>>>> eb3cdb58
 		__field( int,			error		)
 
 		__string( op_str, io_uring_get_opcode(sqe->opcode) )
 	),
 
 	TP_fast_assign(
-<<<<<<< HEAD
-		__entry->ctx		= ctx;
-=======
-		__entry->ctx		= req->ctx;
->>>>>>> eb3cdb58
+		__entry->ctx		= req->ctx;
 		__entry->req		= req;
 		__entry->user_data	= sqe->user_data;
 		__entry->opcode		= sqe->opcode;
@@ -739,11 +535,7 @@
 		__entry->personality	= sqe->personality;
 		__entry->file_index	= sqe->file_index;
 		__entry->pad1		= sqe->__pad2[0];
-<<<<<<< HEAD
-		__entry->pad2		= sqe->__pad2[1];
-=======
 		__entry->addr3		= sqe->addr3;
->>>>>>> eb3cdb58
 		__entry->error		= error;
 
 		__assign_str(op_str, io_uring_get_opcode(sqe->opcode));
@@ -752,12 +544,8 @@
 	TP_printk("ring %p, req %p, user_data 0x%llx, "
 		  "opcode %s, flags 0x%x, prio=%d, off=%llu, addr=%llu, "
 		  "len=%u, rw_flags=0x%x, buf_index=%d, "
-<<<<<<< HEAD
-		  "personality=%d, file_index=%d, pad=0x%llx/%llx, error=%d",
-=======
 		  "personality=%d, file_index=%d, pad=0x%llx, addr3=%llx, "
 		  "error=%d",
->>>>>>> eb3cdb58
 		  __entry->ctx, __entry->req, __entry->user_data,
 		  __get_str(op_str),
 		  __entry->flags, __entry->ioprio,
@@ -766,11 +554,7 @@
 		  __entry->op_flags,
 		  __entry->buf_index, __entry->personality, __entry->file_index,
 		  (unsigned long long) __entry->pad1,
-<<<<<<< HEAD
-		  (unsigned long long) __entry->pad2, __entry->error)
-=======
 		  (unsigned long long) __entry->addr3, __entry->error)
->>>>>>> eb3cdb58
 );
 
 
@@ -805,14 +589,6 @@
 		__entry->res		= res;
 		__entry->cflags		= cflags;
 		__entry->ocqe		= ocqe;
-<<<<<<< HEAD
-	),
-
-	TP_printk("ring %p, user_data 0x%llx, res %d, flags %x, "
-		  "overflow_cqe %p",
-		  __entry->ctx, __entry->user_data, __entry->res,
-		  __entry->cflags, __entry->ocqe)
-=======
 	),
 
 	TP_printk("ring %p, user_data 0x%llx, res %d, cflags 0x%x, "
@@ -903,7 +679,6 @@
 	),
 
 	TP_printk("ring %p, count %d, loops %u", __entry->ctx, __entry->count, __entry->loops)
->>>>>>> eb3cdb58
 );
 
 #endif /* _TRACE_IO_URING_H */
