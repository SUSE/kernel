--- conflicted
+++ resolved
@@ -385,8 +385,6 @@
 		    __field(enum cachefiles_coherency_trace,	why	)
 		    __field(enum cachefiles_content,		content	)
 		    __field(u64,				ino	)
-<<<<<<< HEAD
-=======
 			     ),
 
 	    TP_fast_assign(
@@ -484,104 +482,6 @@
 		    __field(unsigned int,			backer	)
 		    __field(size_t,				len	)
 		    __field(loff_t,				start	)
->>>>>>> eb3cdb58
-			     ),
-
-	    TP_fast_assign(
-		    __entry->obj	= obj->debug_id;
-<<<<<<< HEAD
-		    __entry->why	= why;
-		    __entry->content	= content;
-		    __entry->ino	= ino;
-			   ),
-
-	    TP_printk("o=%08x %s B=%llx c=%u",
-		      __entry->obj,
-		      __print_symbolic(__entry->why, cachefiles_coherency_traces),
-		      __entry->ino,
-		      __entry->content)
-	    );
-
-TRACE_EVENT(cachefiles_vol_coherency,
-	    TP_PROTO(struct cachefiles_volume *volume,
-		     ino_t ino,
-		     enum cachefiles_coherency_trace why),
-
-	    TP_ARGS(volume, ino, why),
-
-	    /* Note that obj may be NULL */
-	    TP_STRUCT__entry(
-		    __field(unsigned int,			vol	)
-		    __field(enum cachefiles_coherency_trace,	why	)
-		    __field(u64,				ino	)
-			     ),
-
-	    TP_fast_assign(
-		    __entry->vol	= volume->vcookie->debug_id;
-		    __entry->why	= why;
-		    __entry->ino	= ino;
-			   ),
-
-	    TP_printk("V=%08x %s B=%llx",
-		      __entry->vol,
-		      __print_symbolic(__entry->why, cachefiles_coherency_traces),
-		      __entry->ino)
-	    );
-
-TRACE_EVENT(cachefiles_prep_read,
-	    TP_PROTO(struct netfs_io_subrequest *sreq,
-		     enum netfs_io_source source,
-		     enum cachefiles_prepare_read_trace why,
-		     ino_t cache_inode),
-
-	    TP_ARGS(sreq, source, why, cache_inode),
-
-	    TP_STRUCT__entry(
-		    __field(unsigned int,		rreq		)
-		    __field(unsigned short,		index		)
-		    __field(unsigned short,		flags		)
-		    __field(enum netfs_io_source,	source		)
-		    __field(enum cachefiles_prepare_read_trace,	why	)
-		    __field(size_t,			len		)
-		    __field(loff_t,			start		)
-		    __field(unsigned int,		netfs_inode	)
-		    __field(unsigned int,		cache_inode	)
-			     ),
-
-	    TP_fast_assign(
-		    __entry->rreq	= sreq->rreq->debug_id;
-		    __entry->index	= sreq->debug_index;
-		    __entry->flags	= sreq->flags;
-		    __entry->source	= source;
-		    __entry->why	= why;
-		    __entry->len	= sreq->len;
-		    __entry->start	= sreq->start;
-		    __entry->netfs_inode = sreq->rreq->inode->i_ino;
-		    __entry->cache_inode = cache_inode;
-			   ),
-
-	    TP_printk("R=%08x[%u] %s %s f=%02x s=%llx %zx ni=%x B=%x",
-		      __entry->rreq, __entry->index,
-		      __print_symbolic(__entry->source, netfs_sreq_sources),
-		      __print_symbolic(__entry->why, cachefiles_prepare_read_traces),
-		      __entry->flags,
-		      __entry->start, __entry->len,
-		      __entry->netfs_inode, __entry->cache_inode)
-	    );
-
-TRACE_EVENT(cachefiles_read,
-	    TP_PROTO(struct cachefiles_object *obj,
-		     struct inode *backer,
-		     loff_t start,
-		     size_t len),
-
-	    TP_ARGS(obj, backer, start, len),
-
-	    TP_STRUCT__entry(
-		    __field(unsigned int,			obj	)
-		    __field(unsigned int,			backer	)
-		    __field(size_t,				len	)
-		    __field(loff_t,				start	)
 			     ),
 
 	    TP_fast_assign(
@@ -661,83 +561,6 @@
 	    TP_PROTO(struct cachefiles_object *obj,
 		     struct inode *inode),
 
-=======
-		    __entry->backer	= backer->i_ino;
-		    __entry->start	= start;
-		    __entry->len	= len;
-			   ),
-
-	    TP_printk("o=%08x B=%x s=%llx l=%zx",
-		      __entry->obj,
-		      __entry->backer,
-		      __entry->start,
-		      __entry->len)
-	    );
-
-TRACE_EVENT(cachefiles_write,
-	    TP_PROTO(struct cachefiles_object *obj,
-		     struct inode *backer,
-		     loff_t start,
-		     size_t len),
-
-	    TP_ARGS(obj, backer, start, len),
-
-	    TP_STRUCT__entry(
-		    __field(unsigned int,			obj	)
-		    __field(unsigned int,			backer	)
-		    __field(size_t,				len	)
-		    __field(loff_t,				start	)
-			     ),
-
-	    TP_fast_assign(
-		    __entry->obj	= obj->debug_id;
-		    __entry->backer	= backer->i_ino;
-		    __entry->start	= start;
-		    __entry->len	= len;
-			   ),
-
-	    TP_printk("o=%08x B=%x s=%llx l=%zx",
-		      __entry->obj,
-		      __entry->backer,
-		      __entry->start,
-		      __entry->len)
-	    );
-
-TRACE_EVENT(cachefiles_trunc,
-	    TP_PROTO(struct cachefiles_object *obj, struct inode *backer,
-		     loff_t from, loff_t to, enum cachefiles_trunc_trace why),
-
-	    TP_ARGS(obj, backer, from, to, why),
-
-	    TP_STRUCT__entry(
-		    __field(unsigned int,			obj	)
-		    __field(unsigned int,			backer	)
-		    __field(enum cachefiles_trunc_trace,	why	)
-		    __field(loff_t,				from	)
-		    __field(loff_t,				to	)
-			     ),
-
-	    TP_fast_assign(
-		    __entry->obj	= obj->debug_id;
-		    __entry->backer	= backer->i_ino;
-		    __entry->from	= from;
-		    __entry->to		= to;
-		    __entry->why	= why;
-			   ),
-
-	    TP_printk("o=%08x B=%x %s l=%llx->%llx",
-		      __entry->obj,
-		      __entry->backer,
-		      __print_symbolic(__entry->why, cachefiles_trunc_traces),
-		      __entry->from,
-		      __entry->to)
-	    );
-
-TRACE_EVENT(cachefiles_mark_active,
-	    TP_PROTO(struct cachefiles_object *obj,
-		     struct inode *inode),
-
->>>>>>> eb3cdb58
 	    TP_ARGS(obj, inode),
 
 	    /* Note that obj may be NULL */
