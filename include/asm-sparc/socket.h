--- conflicted
+++ resolved
@@ -48,10 +48,7 @@
 #define SCM_TIMESTAMP		SO_TIMESTAMP
 
 #define SO_PEERSEC		0x001e
-<<<<<<< HEAD
-=======
 #define SO_PASSSEC		0x001f
->>>>>>> 120bda20
 
 /* Security levels - as per NRL IPv6 - don't actually do anything */
 #define SO_SECURITY_AUTHENTICATION		0x5001
