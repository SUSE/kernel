--- conflicted
+++ resolved
@@ -5,11 +5,7 @@
  *                    interfaces must be implemented by OSL to interface the
  *                    ACPI components to the host operating system.
  *
-<<<<<<< HEAD
- * Copyright (C) 2000 - 2022, Intel Corp.
-=======
  * Copyright (C) 2000 - 2023, Intel Corp.
->>>>>>> eb3cdb58
  *
  *****************************************************************************/
 
