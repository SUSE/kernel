/* SPDX-License-Identifier: BSD-3-Clause OR GPL-2.0 */
/******************************************************************************
 *
 * Name: actbl1.h - Additional ACPI table definitions
 *
<<<<<<< HEAD
 * Copyright (C) 2000 - 2022, Intel Corp.
=======
 * Copyright (C) 2000 - 2023, Intel Corp.
>>>>>>> eb3cdb58
 *
 *****************************************************************************/

#ifndef __ACTBL1_H__
#define __ACTBL1_H__

/*******************************************************************************
 *
 * Additional ACPI Tables
 *
 * These tables are not consumed directly by the ACPICA subsystem, but are
 * included here to support device drivers and the AML disassembler.
 *
 ******************************************************************************/

/*
 * Values for description table header signatures for tables defined in this
 * file. Useful because they make it more difficult to inadvertently type in
 * the wrong signature.
 */
#define ACPI_SIG_AEST           "AEST"	/* Arm Error Source Table */
#define ACPI_SIG_ASF            "ASF!"	/* Alert Standard Format table */
#define ACPI_SIG_ASPT           "ASPT"	/* AMD Secure Processor Table */
#define ACPI_SIG_BERT           "BERT"	/* Boot Error Record Table */
#define ACPI_SIG_BGRT           "BGRT"	/* Boot Graphics Resource Table */
#define ACPI_SIG_BOOT           "BOOT"	/* Simple Boot Flag Table */
#define ACPI_SIG_CEDT           "CEDT"	/* CXL Early Discovery Table */
#define ACPI_SIG_CPEP           "CPEP"	/* Corrected Platform Error Polling table */
#define ACPI_SIG_CSRT           "CSRT"	/* Core System Resource Table */
#define ACPI_SIG_DBG2           "DBG2"	/* Debug Port table type 2 */
#define ACPI_SIG_DBGP           "DBGP"	/* Debug Port table */
#define ACPI_SIG_DMAR           "DMAR"	/* DMA Remapping table */
#define ACPI_SIG_DRTM           "DRTM"	/* Dynamic Root of Trust for Measurement table */
#define ACPI_SIG_ECDT           "ECDT"	/* Embedded Controller Boot Resources Table */
#define ACPI_SIG_EINJ           "EINJ"	/* Error Injection table */
#define ACPI_SIG_ERST           "ERST"	/* Error Record Serialization Table */
#define ACPI_SIG_FPDT           "FPDT"	/* Firmware Performance Data Table */
#define ACPI_SIG_GTDT           "GTDT"	/* Generic Timer Description Table */
#define ACPI_SIG_HEST           "HEST"	/* Hardware Error Source Table */
#define ACPI_SIG_HMAT           "HMAT"	/* Heterogeneous Memory Attributes Table */
#define ACPI_SIG_HPET           "HPET"	/* High Precision Event Timer table */
#define ACPI_SIG_IBFT           "IBFT"	/* iSCSI Boot Firmware Table */
#define ACPI_SIG_MSCT           "MSCT"	/* Maximum System Characteristics Table */

#define ACPI_SIG_S3PT           "S3PT"	/* S3 Performance (sub)Table */
#define ACPI_SIG_PCCS           "PCC"	/* PCC Shared Memory Region */

#define ACPI_SIG_NBFT		"NBFT"	/* NVMe Boot Firmware Table */

/* Reserved table signatures */

#define ACPI_SIG_MATR           "MATR"	/* Memory Address Translation Table */
#define ACPI_SIG_MSDM           "MSDM"	/* Microsoft Data Management Table */

/*
 * These tables have been seen in the field, but no definition has been found
 */
#ifdef ACPI_UNDEFINED_TABLES
#define ACPI_SIG_ATKG           "ATKG"
#define ACPI_SIG_GSCI           "GSCI"	/* GMCH SCI table */
#define ACPI_SIG_IEIT           "IEIT"
#endif

/*
 * All tables must be byte-packed to match the ACPI specification, since
 * the tables are provided by the system BIOS.
 */
#pragma pack(1)

/*
 * Note: C bitfields are not used for this reason:
 *
 * "Bitfields are great and easy to read, but unfortunately the C language
 * does not specify the layout of bitfields in memory, which means they are
 * essentially useless for dealing with packed data in on-disk formats or
 * binary wire protocols." (Or ACPI tables and buffers.) "If you ask me,
 * this decision was a design error in C. Ritchie could have picked an order
 * and stuck with it." Norman Ramsey.
 * See http://stackoverflow.com/a/1053662/41661
 */

/*******************************************************************************
 *
 * Common subtable headers
 *
 ******************************************************************************/

/* Generic subtable header (used in MADT, SRAT, etc.) */

struct acpi_subtable_header {
	u8 type;
	u8 length;
};

/* Subtable header for WHEA tables (EINJ, ERST, WDAT) */

struct acpi_whea_header {
	u8 action;
	u8 instruction;
	u8 flags;
	u8 reserved;
	struct acpi_generic_address register_region;
	u64 value;		/* Value used with Read/Write register */
	u64 mask;		/* Bitmask required for this register instruction */
};

/* https://docs.microsoft.com/en-us/windows-hardware/drivers/ddi/acpitabl/ns-acpitabl-aspt_table */
#define ASPT_REVISION_ID 0x01
struct acpi_table_aspt {
	struct acpi_table_header header;
	u32 num_entries;
};

struct acpi_aspt_header {
	u16 type;
	u16 length;
};

enum acpi_aspt_type {
	ACPI_ASPT_TYPE_GLOBAL_REGS = 0,
	ACPI_ASPT_TYPE_SEV_MBOX_REGS = 1,
	ACPI_ASPT_TYPE_ACPI_MBOX_REGS = 2,
};

/* 0: ASPT Global Registers */
struct acpi_aspt_global_regs {
	struct acpi_aspt_header header;
	u32 reserved;
	u64 feature_reg_addr;
	u64 irq_en_reg_addr;
	u64 irq_st_reg_addr;
};

/* 1: ASPT SEV Mailbox Registers */
struct acpi_aspt_sev_mbox_regs {
	struct acpi_aspt_header header;
	u8 mbox_irq_id;
	u8 reserved[3];
	u64 cmd_resp_reg_addr;
	u64 cmd_buf_lo_reg_addr;
	u64 cmd_buf_hi_reg_addr;
};

/* 2: ASPT ACPI Mailbox Registers */
struct acpi_aspt_acpi_mbox_regs {
	struct acpi_aspt_header header;
	u32 reserved1;
	u64 cmd_resp_reg_addr;
	u64 reserved2[2];
};

/*******************************************************************************
 *
 * ASF - Alert Standard Format table (Signature "ASF!")
 *       Revision 0x10
 *
 * Conforms to the Alert Standard Format Specification V2.0, 23 April 2003
 *
 ******************************************************************************/

struct acpi_table_asf {
	struct acpi_table_header header;	/* Common ACPI table header */
};

/* ASF subtable header */

struct acpi_asf_header {
	u8 type;
	u8 reserved;
	u16 length;
};

/* Values for Type field above */

enum acpi_asf_type {
	ACPI_ASF_TYPE_INFO = 0,
	ACPI_ASF_TYPE_ALERT = 1,
	ACPI_ASF_TYPE_CONTROL = 2,
	ACPI_ASF_TYPE_BOOT = 3,
	ACPI_ASF_TYPE_ADDRESS = 4,
	ACPI_ASF_TYPE_RESERVED = 5
};

/*
 * ASF subtables
 */

/* 0: ASF Information */

struct acpi_asf_info {
	struct acpi_asf_header header;
	u8 min_reset_value;
	u8 min_poll_interval;
	u16 system_id;
	u32 mfg_id;
	u8 flags;
	u8 reserved2[3];
};

/* Masks for Flags field above */

#define ACPI_ASF_SMBUS_PROTOCOLS    (1)

/* 1: ASF Alerts */

struct acpi_asf_alert {
	struct acpi_asf_header header;
	u8 assert_mask;
	u8 deassert_mask;
	u8 alerts;
	u8 data_length;
};

struct acpi_asf_alert_data {
	u8 address;
	u8 command;
	u8 mask;
	u8 value;
	u8 sensor_type;
	u8 type;
	u8 offset;
	u8 source_type;
	u8 severity;
	u8 sensor_number;
	u8 entity;
	u8 instance;
};

/* 2: ASF Remote Control */

struct acpi_asf_remote {
	struct acpi_asf_header header;
	u8 controls;
	u8 data_length;
	u16 reserved2;
};

struct acpi_asf_control_data {
	u8 function;
	u8 address;
	u8 command;
	u8 value;
};

/* 3: ASF RMCP Boot Options */

struct acpi_asf_rmcp {
	struct acpi_asf_header header;
	u8 capabilities[7];
	u8 completion_code;
	u32 enterprise_id;
	u8 command;
	u16 parameter;
	u16 boot_options;
	u16 oem_parameters;
};

/* 4: ASF Address */

struct acpi_asf_address {
	struct acpi_asf_header header;
	u8 eprom_address;
	u8 devices;
};

/*******************************************************************************
 *
 * BERT - Boot Error Record Table (ACPI 4.0)
 *        Version 1
 *
 ******************************************************************************/

struct acpi_table_bert {
	struct acpi_table_header header;	/* Common ACPI table header */
	u32 region_length;	/* Length of the boot error region */
	u64 address;		/* Physical address of the error region */
};

/* Boot Error Region (not a subtable, pointed to by Address field above) */

struct acpi_bert_region {
	u32 block_status;	/* Type of error information */
	u32 raw_data_offset;	/* Offset to raw error data */
	u32 raw_data_length;	/* Length of raw error data */
	u32 data_length;	/* Length of generic error data */
	u32 error_severity;	/* Severity code */
};

/* Values for block_status flags above */

#define ACPI_BERT_UNCORRECTABLE             (1)
#define ACPI_BERT_CORRECTABLE               (1<<1)
#define ACPI_BERT_MULTIPLE_UNCORRECTABLE    (1<<2)
#define ACPI_BERT_MULTIPLE_CORRECTABLE      (1<<3)
#define ACPI_BERT_ERROR_ENTRY_COUNT         (0xFF<<4)	/* 8 bits, error count */

/* Values for error_severity above */

enum acpi_bert_error_severity {
	ACPI_BERT_ERROR_CORRECTABLE = 0,
	ACPI_BERT_ERROR_FATAL = 1,
	ACPI_BERT_ERROR_CORRECTED = 2,
	ACPI_BERT_ERROR_NONE = 3,
	ACPI_BERT_ERROR_RESERVED = 4	/* 4 and greater are reserved */
};

/*
 * Note: The generic error data that follows the error_severity field above
 * uses the struct acpi_hest_generic_data defined under the HEST table below
 */

/*******************************************************************************
 *
 * BGRT - Boot Graphics Resource Table (ACPI 5.0)
 *        Version 1
 *
 ******************************************************************************/

struct acpi_table_bgrt {
	struct acpi_table_header header;	/* Common ACPI table header */
	u16 version;
	u8 status;
	u8 image_type;
	u64 image_address;
	u32 image_offset_x;
	u32 image_offset_y;
};

/* Flags for Status field above */

#define ACPI_BGRT_DISPLAYED                 (1)
#define ACPI_BGRT_ORIENTATION_OFFSET        (3 << 1)

/*******************************************************************************
 *
 * BOOT - Simple Boot Flag Table
 *        Version 1
 *
 * Conforms to the "Simple Boot Flag Specification", Version 2.1
 *
 ******************************************************************************/

struct acpi_table_boot {
	struct acpi_table_header header;	/* Common ACPI table header */
	u8 cmos_index;		/* Index in CMOS RAM for the boot register */
	u8 reserved[3];
};

/*******************************************************************************
 *
 * CDAT - Coherent Device Attribute Table
 *        Version 1
 *
 * Conforms to the "Coherent Device Attribute Table (CDAT) Specification
 " (Revision 1.01, October 2020.)
 *
 ******************************************************************************/

struct acpi_table_cdat {
	u32 length;		/* Length of table in bytes, including this header */
	u8 revision;		/* ACPI Specification minor version number */
	u8 checksum;		/* To make sum of entire table == 0 */
	u8 reserved[6];
	u32 sequence;		/* Used to detect runtime CDAT table changes */
};

/* CDAT common subtable header */

struct acpi_cdat_header {
	u8 type;
	u8 reserved;
	u16 length;
};

/* Values for Type field above */

enum acpi_cdat_type {
	ACPI_CDAT_TYPE_DSMAS = 0,
	ACPI_CDAT_TYPE_DSLBIS = 1,
	ACPI_CDAT_TYPE_DSMSCIS = 2,
	ACPI_CDAT_TYPE_DSIS = 3,
	ACPI_CDAT_TYPE_DSEMTS = 4,
	ACPI_CDAT_TYPE_SSLBIS = 5,
	ACPI_CDAT_TYPE_RESERVED = 6	/* 6 through 0xFF are reserved */
};

/* Subtable 0: Device Scoped Memory Affinity Structure (DSMAS) */

struct acpi_cdat_dsmas {
	u8 dsmad_handle;
	u8 flags;
	u16 reserved;
	u64 dpa_base_address;
	u64 dpa_length;
};

/* Flags for subtable above */

#define ACPI_CEDT_DSMAS_NON_VOLATILE        (1 << 2)

/* Subtable 1: Device scoped Latency and Bandwidth Information Structure (DSLBIS) */

struct acpi_cdat_dslbis {
	u8 handle;
	u8 flags;		/* If Handle matches a DSMAS handle, the definition of this field matches
				 * Flags field in HMAT System Locality Latency */
	u8 data_type;
	u8 reserved;
	u64 entry_base_unit;
	u16 entry[3];
	u16 reserved2;
};

/* Subtable 2: Device Scoped Memory Side Cache Information Structure (DSMSCIS) */

struct acpi_cdat_dsmscis {
	u8 dsmas_handle;
	u8 reserved[3];
	u64 side_cache_size;
	u32 cache_attributes;
};

/* Subtable 3: Device Scoped Initiator Structure (DSIS) */

struct acpi_cdat_dsis {
	u8 flags;
	u8 handle;
	u16 reserved;
};

/* Flags for above subtable */

#define ACPI_CDAT_DSIS_MEM_ATTACHED         (1 << 0)

/* Subtable 4: Device Scoped EFI Memory Type Structure (DSEMTS) */

struct acpi_cdat_dsemts {
	u8 dsmas_handle;
	u8 memory_type;
	u16 reserved;
	u64 dpa_offset;
	u64 range_length;
};

/* Subtable 5: Switch Scoped Latency and Bandwidth Information Structure (SSLBIS) */

struct acpi_cdat_sslbis {
	u8 data_type;
	u8 reserved[3];
	u64 entry_base_unit;
};

/* Sub-subtable for above, sslbe_entries field */

struct acpi_cdat_sslbe {
	u16 portx_id;
	u16 porty_id;
	u16 latency_or_bandwidth;
	u16 reserved;
};

/*******************************************************************************
 *
 * CEDT - CXL Early Discovery Table
 *        Version 1
 *
 * Conforms to the "CXL Early Discovery Table" (CXL 2.0, October 2020)
 *
 ******************************************************************************/

struct acpi_table_cedt {
	struct acpi_table_header header;	/* Common ACPI table header */
};

/* CEDT subtable header (Performance Record Structure) */

struct acpi_cedt_header {
	u8 type;
	u8 reserved;
	u16 length;
};

/* Values for Type field above */

enum acpi_cedt_type {
	ACPI_CEDT_TYPE_CHBS = 0,
	ACPI_CEDT_TYPE_CFMWS = 1,
	ACPI_CEDT_TYPE_CXIMS = 2,
	ACPI_CEDT_TYPE_RDPAS = 3,
	ACPI_CEDT_TYPE_RESERVED = 4,
};

/* Values for version field above */

#define ACPI_CEDT_CHBS_VERSION_CXL11    (0)
#define ACPI_CEDT_CHBS_VERSION_CXL20    (1)

/* Values for length field above */

#define ACPI_CEDT_CHBS_LENGTH_CXL11     (0x2000)
#define ACPI_CEDT_CHBS_LENGTH_CXL20     (0x10000)

/*
 * CEDT subtables
 */

/* 0: CXL Host Bridge Structure */

struct acpi_cedt_chbs {
	struct acpi_cedt_header header;
	u32 uid;
	u32 cxl_version;
	u32 reserved;
	u64 base;
	u64 length;
};

/* 1: CXL Fixed Memory Window Structure */

struct acpi_cedt_cfmws {
	struct acpi_cedt_header header;
	u32 reserved1;
	u64 base_hpa;
	u64 window_size;
	u8 interleave_ways;
	u8 interleave_arithmetic;
	u16 reserved2;
	u32 granularity;
	u16 restrictions;
	u16 qtg_id;
	u32 interleave_targets[];
};

struct acpi_cedt_cfmws_target_element {
	u32 interleave_target;
};

/* Values for Interleave Arithmetic field above */

#define ACPI_CEDT_CFMWS_ARITHMETIC_MODULO   (0)
<<<<<<< HEAD
=======
#define ACPI_CEDT_CFMWS_ARITHMETIC_XOR      (1)
>>>>>>> eb3cdb58

/* Values for Restrictions field above */

#define ACPI_CEDT_CFMWS_RESTRICT_TYPE2      (1)
#define ACPI_CEDT_CFMWS_RESTRICT_TYPE3      (1<<1)
#define ACPI_CEDT_CFMWS_RESTRICT_VOLATILE   (1<<2)
#define ACPI_CEDT_CFMWS_RESTRICT_PMEM       (1<<3)
#define ACPI_CEDT_CFMWS_RESTRICT_FIXED      (1<<4)
<<<<<<< HEAD
=======

/* 2: CXL XOR Interleave Math Structure */

struct acpi_cedt_cxims {
	struct acpi_cedt_header header;
	u16 reserved1;
	u8 hbig;
	u8 nr_xormaps;
	u64 xormap_list[];
};

/* 3: CXL RCEC Downstream Port Association Structure */

struct acpi_cedt_rdpas {
	struct acpi_cedt_header header;
	u8 reserved1;
	u16 length;
	u16 segment;
	u16 bdf;
	u8 protocol;
	u64 address;
};

/* Masks for bdf field above */
#define ACPI_CEDT_RDPAS_BUS_MASK            0xff00
#define ACPI_CEDT_RDPAS_DEVICE_MASK         0x00f8
#define ACPI_CEDT_RDPAS_FUNCTION_MASK       0x0007

#define ACPI_CEDT_RDPAS_PROTOCOL_IO        (0)
#define ACPI_CEDT_RDPAS_PROTOCOL_CACHEMEM  (1)
>>>>>>> eb3cdb58

/*******************************************************************************
 *
 * CPEP - Corrected Platform Error Polling table (ACPI 4.0)
 *        Version 1
 *
 ******************************************************************************/

struct acpi_table_cpep {
	struct acpi_table_header header;	/* Common ACPI table header */
	u64 reserved;
};

/* Subtable */

struct acpi_cpep_polling {
	struct acpi_subtable_header header;
	u8 id;			/* Processor ID */
	u8 eid;			/* Processor EID */
	u32 interval;		/* Polling interval (msec) */
};

/*******************************************************************************
 *
 * CSRT - Core System Resource Table
 *        Version 0
 *
 * Conforms to the "Core System Resource Table (CSRT)", November 14, 2011
 *
 ******************************************************************************/

struct acpi_table_csrt {
	struct acpi_table_header header;	/* Common ACPI table header */
};

/* Resource Group subtable */

struct acpi_csrt_group {
	u32 length;
	u32 vendor_id;
	u32 subvendor_id;
	u16 device_id;
	u16 subdevice_id;
	u16 revision;
	u16 reserved;
	u32 shared_info_length;

	/* Shared data immediately follows (Length = shared_info_length) */
};

/* Shared Info subtable */

struct acpi_csrt_shared_info {
	u16 major_version;
	u16 minor_version;
	u32 mmio_base_low;
	u32 mmio_base_high;
	u32 gsi_interrupt;
	u8 interrupt_polarity;
	u8 interrupt_mode;
	u8 num_channels;
	u8 dma_address_width;
	u16 base_request_line;
	u16 num_handshake_signals;
	u32 max_block_size;

	/* Resource descriptors immediately follow (Length = Group length - shared_info_length) */
};

/* Resource Descriptor subtable */

struct acpi_csrt_descriptor {
	u32 length;
	u16 type;
	u16 subtype;
	u32 uid;

	/* Resource-specific information immediately follows */
};

/* Resource Types */

#define ACPI_CSRT_TYPE_INTERRUPT    0x0001
#define ACPI_CSRT_TYPE_TIMER        0x0002
#define ACPI_CSRT_TYPE_DMA          0x0003

/* Resource Subtypes */

#define ACPI_CSRT_XRUPT_LINE        0x0000
#define ACPI_CSRT_XRUPT_CONTROLLER  0x0001
#define ACPI_CSRT_TIMER             0x0000
#define ACPI_CSRT_DMA_CHANNEL       0x0000
#define ACPI_CSRT_DMA_CONTROLLER    0x0001

/*******************************************************************************
 *
 * DBG2 - Debug Port Table 2
 *        Version 0 (Both main table and subtables)
 *
 * Conforms to "Microsoft Debug Port Table 2 (DBG2)", September 21, 2020
 *
 ******************************************************************************/

struct acpi_table_dbg2 {
	struct acpi_table_header header;	/* Common ACPI table header */
	u32 info_offset;
	u32 info_count;
};

struct acpi_dbg2_header {
	u32 info_offset;
	u32 info_count;
};

/* Debug Device Information Subtable */

struct acpi_dbg2_device {
	u8 revision;
	u16 length;
	u8 register_count;	/* Number of base_address registers */
	u16 namepath_length;
	u16 namepath_offset;
	u16 oem_data_length;
	u16 oem_data_offset;
	u16 port_type;
	u16 port_subtype;
	u16 reserved;
	u16 base_address_offset;
	u16 address_size_offset;
	/*
	 * Data that follows:
	 *    base_address (required) - Each in 12-byte Generic Address Structure format.
	 *    address_size (required) - Array of u32 sizes corresponding to each base_address register.
	 *    Namepath    (required) - Null terminated string. Single dot if not supported.
	 *    oem_data    (optional) - Length is oem_data_length.
	 */
};

/* Types for port_type field above */

#define ACPI_DBG2_SERIAL_PORT       0x8000
#define ACPI_DBG2_1394_PORT         0x8001
#define ACPI_DBG2_USB_PORT          0x8002
#define ACPI_DBG2_NET_PORT          0x8003

/* Subtypes for port_subtype field above */

#define ACPI_DBG2_16550_COMPATIBLE  0x0000
#define ACPI_DBG2_16550_SUBSET      0x0001
#define ACPI_DBG2_MAX311XE_SPI      0x0002
#define ACPI_DBG2_ARM_PL011         0x0003
#define ACPI_DBG2_MSM8X60           0x0004
#define ACPI_DBG2_16550_NVIDIA      0x0005
#define ACPI_DBG2_TI_OMAP           0x0006
#define ACPI_DBG2_APM88XXXX         0x0008
#define ACPI_DBG2_MSM8974           0x0009
#define ACPI_DBG2_SAM5250           0x000A
#define ACPI_DBG2_INTEL_USIF        0x000B
#define ACPI_DBG2_IMX6              0x000C
#define ACPI_DBG2_ARM_SBSA_32BIT    0x000D
#define ACPI_DBG2_ARM_SBSA_GENERIC  0x000E
#define ACPI_DBG2_ARM_DCC           0x000F
#define ACPI_DBG2_BCM2835           0x0010
#define ACPI_DBG2_SDM845_1_8432MHZ  0x0011
#define ACPI_DBG2_16550_WITH_GAS    0x0012
#define ACPI_DBG2_SDM845_7_372MHZ   0x0013
#define ACPI_DBG2_INTEL_LPSS        0x0014

#define ACPI_DBG2_1394_STANDARD     0x0000

#define ACPI_DBG2_USB_XHCI          0x0000
#define ACPI_DBG2_USB_EHCI          0x0001

/*******************************************************************************
 *
 * DBGP - Debug Port table
 *        Version 1
 *
 * Conforms to the "Debug Port Specification", Version 1.00, 2/9/2000
 *
 ******************************************************************************/

struct acpi_table_dbgp {
	struct acpi_table_header header;	/* Common ACPI table header */
	u8 type;		/* 0=full 16550, 1=subset of 16550 */
	u8 reserved[3];
	struct acpi_generic_address debug_port;
};

/*******************************************************************************
 *
 * DMAR - DMA Remapping table
 *        Version 1
 *
 * Conforms to "Intel Virtualization Technology for Directed I/O",
 * Version 2.3, October 2014
 *
 ******************************************************************************/

struct acpi_table_dmar {
	struct acpi_table_header header;	/* Common ACPI table header */
	u8 width;		/* Host Address Width */
	u8 flags;
	u8 reserved[10];
};

/* Masks for Flags field above */

#define ACPI_DMAR_INTR_REMAP        (1)
#define ACPI_DMAR_X2APIC_OPT_OUT    (1<<1)
#define ACPI_DMAR_X2APIC_MODE       (1<<2)

/* DMAR subtable header */

struct acpi_dmar_header {
	u16 type;
	u16 length;
};

/* Values for subtable type in struct acpi_dmar_header */

enum acpi_dmar_type {
	ACPI_DMAR_TYPE_HARDWARE_UNIT = 0,
	ACPI_DMAR_TYPE_RESERVED_MEMORY = 1,
	ACPI_DMAR_TYPE_ROOT_ATS = 2,
	ACPI_DMAR_TYPE_HARDWARE_AFFINITY = 3,
	ACPI_DMAR_TYPE_NAMESPACE = 4,
	ACPI_DMAR_TYPE_SATC = 5,
	ACPI_DMAR_TYPE_RESERVED = 6	/* 6 and greater are reserved */
};

/* DMAR Device Scope structure */

struct acpi_dmar_device_scope {
	u8 entry_type;
	u8 length;
	u16 reserved;
	u8 enumeration_id;
	u8 bus;
};

/* Values for entry_type in struct acpi_dmar_device_scope - device types */

enum acpi_dmar_scope_type {
	ACPI_DMAR_SCOPE_TYPE_NOT_USED = 0,
	ACPI_DMAR_SCOPE_TYPE_ENDPOINT = 1,
	ACPI_DMAR_SCOPE_TYPE_BRIDGE = 2,
	ACPI_DMAR_SCOPE_TYPE_IOAPIC = 3,
	ACPI_DMAR_SCOPE_TYPE_HPET = 4,
	ACPI_DMAR_SCOPE_TYPE_NAMESPACE = 5,
	ACPI_DMAR_SCOPE_TYPE_RESERVED = 6	/* 6 and greater are reserved */
};

struct acpi_dmar_pci_path {
	u8 device;
	u8 function;
};

/*
 * DMAR Subtables, correspond to Type in struct acpi_dmar_header
 */

/* 0: Hardware Unit Definition */

struct acpi_dmar_hardware_unit {
	struct acpi_dmar_header header;
	u8 flags;
	u8 size;		/* Size of the register set */
	u16 segment;
	u64 address;		/* Register Base Address */
};

/* Masks for Flags field above */

#define ACPI_DMAR_INCLUDE_ALL       (1)

/* 1: Reserved Memory Definition */

struct acpi_dmar_reserved_memory {
	struct acpi_dmar_header header;
	u16 reserved;
	u16 segment;
	u64 base_address;	/* 4K aligned base address */
	u64 end_address;	/* 4K aligned limit address */
};

/* Masks for Flags field above */

#define ACPI_DMAR_ALLOW_ALL         (1)

/* 2: Root Port ATS Capability Reporting Structure */

struct acpi_dmar_atsr {
	struct acpi_dmar_header header;
	u8 flags;
	u8 reserved;
	u16 segment;
};

/* Masks for Flags field above */

#define ACPI_DMAR_ALL_PORTS         (1)

/* 3: Remapping Hardware Static Affinity Structure */

struct acpi_dmar_rhsa {
	struct acpi_dmar_header header;
	u32 reserved;
	u64 base_address;
	u32 proximity_domain;
};

/* 4: ACPI Namespace Device Declaration Structure */

struct acpi_dmar_andd {
	struct acpi_dmar_header header;
	u8 reserved[3];
	u8 device_number;
	union {
		char __pad;
		 ACPI_FLEX_ARRAY(char, device_name);
	};
};

/* 5: SOC Integrated Address Translation Cache Reporting Structure */

struct acpi_dmar_satc {
	struct acpi_dmar_header header;
	u8 flags;
	u8 reserved;
	u16 segment;
};
/*******************************************************************************
 *
 * DRTM - Dynamic Root of Trust for Measurement table
 * Conforms to "TCG D-RTM Architecture" June 17 2013, Version 1.0.0
 * Table version 1
 *
 ******************************************************************************/

struct acpi_table_drtm {
	struct acpi_table_header header;	/* Common ACPI table header */
	u64 entry_base_address;
	u64 entry_length;
	u32 entry_address32;
	u64 entry_address64;
	u64 exit_address;
	u64 log_area_address;
	u32 log_area_length;
	u64 arch_dependent_address;
	u32 flags;
};

/* Flag Definitions for above */

#define ACPI_DRTM_ACCESS_ALLOWED            (1)
#define ACPI_DRTM_ENABLE_GAP_CODE           (1<<1)
#define ACPI_DRTM_INCOMPLETE_MEASUREMENTS   (1<<2)
#define ACPI_DRTM_AUTHORITY_ORDER           (1<<3)

/* 1) Validated Tables List (64-bit addresses) */

struct acpi_drtm_vtable_list {
	u32 validated_table_count;
	u64 validated_tables[];
};

/* 2) Resources List (of Resource Descriptors) */

/* Resource Descriptor */

struct acpi_drtm_resource {
	u8 size[7];
	u8 type;
	u64 address;
};

struct acpi_drtm_resource_list {
	u32 resource_count;
	struct acpi_drtm_resource resources[];
};

/* 3) Platform-specific Identifiers List */

struct acpi_drtm_dps_id {
	u32 dps_id_length;
	u8 dps_id[16];
};

/*******************************************************************************
 *
 * ECDT - Embedded Controller Boot Resources Table
 *        Version 1
 *
 ******************************************************************************/

struct acpi_table_ecdt {
	struct acpi_table_header header;	/* Common ACPI table header */
	struct acpi_generic_address control;	/* Address of EC command/status register */
	struct acpi_generic_address data;	/* Address of EC data register */
	u32 uid;		/* Unique ID - must be same as the EC _UID method */
	u8 gpe;			/* The GPE for the EC */
	u8 id[];		/* Full namepath of the EC in the ACPI namespace */
};

/*******************************************************************************
 *
 * EINJ - Error Injection Table (ACPI 4.0)
 *        Version 1
 *
 ******************************************************************************/

struct acpi_table_einj {
	struct acpi_table_header header;	/* Common ACPI table header */
	u32 header_length;
	u8 flags;
	u8 reserved[3];
	u32 entries;
};

/* EINJ Injection Instruction Entries (actions) */

struct acpi_einj_entry {
	struct acpi_whea_header whea_header;	/* Common header for WHEA tables */
};

/* Masks for Flags field above */

#define ACPI_EINJ_PRESERVE          (1)

/* Values for Action field above */

enum acpi_einj_actions {
	ACPI_EINJ_BEGIN_OPERATION = 0,
	ACPI_EINJ_GET_TRIGGER_TABLE = 1,
	ACPI_EINJ_SET_ERROR_TYPE = 2,
	ACPI_EINJ_GET_ERROR_TYPE = 3,
	ACPI_EINJ_END_OPERATION = 4,
	ACPI_EINJ_EXECUTE_OPERATION = 5,
	ACPI_EINJ_CHECK_BUSY_STATUS = 6,
	ACPI_EINJ_GET_COMMAND_STATUS = 7,
	ACPI_EINJ_SET_ERROR_TYPE_WITH_ADDRESS = 8,
	ACPI_EINJ_GET_EXECUTE_TIMINGS = 9,
	ACPI_EINJ_ACTION_RESERVED = 10,	/* 10 and greater are reserved */
	ACPI_EINJ_TRIGGER_ERROR = 0xFF	/* Except for this value */
};

/* Values for Instruction field above */

enum acpi_einj_instructions {
	ACPI_EINJ_READ_REGISTER = 0,
	ACPI_EINJ_READ_REGISTER_VALUE = 1,
	ACPI_EINJ_WRITE_REGISTER = 2,
	ACPI_EINJ_WRITE_REGISTER_VALUE = 3,
	ACPI_EINJ_NOOP = 4,
	ACPI_EINJ_FLUSH_CACHELINE = 5,
	ACPI_EINJ_INSTRUCTION_RESERVED = 6	/* 6 and greater are reserved */
};

struct acpi_einj_error_type_with_addr {
	u32 error_type;
	u32 vendor_struct_offset;
	u32 flags;
	u32 apic_id;
	u64 address;
	u64 range;
	u32 pcie_id;
};

struct acpi_einj_vendor {
	u32 length;
	u32 pcie_id;
	u16 vendor_id;
	u16 device_id;
	u8 revision_id;
	u8 reserved[3];
};

/* EINJ Trigger Error Action Table */

struct acpi_einj_trigger {
	u32 header_size;
	u32 revision;
	u32 table_size;
	u32 entry_count;
};

/* Command status return values */

enum acpi_einj_command_status {
	ACPI_EINJ_SUCCESS = 0,
	ACPI_EINJ_FAILURE = 1,
	ACPI_EINJ_INVALID_ACCESS = 2,
	ACPI_EINJ_STATUS_RESERVED = 3	/* 3 and greater are reserved */
};

/* Error types returned from ACPI_EINJ_GET_ERROR_TYPE (bitfield) */

#define ACPI_EINJ_PROCESSOR_CORRECTABLE     (1)
#define ACPI_EINJ_PROCESSOR_UNCORRECTABLE   (1<<1)
#define ACPI_EINJ_PROCESSOR_FATAL           (1<<2)
#define ACPI_EINJ_MEMORY_CORRECTABLE        (1<<3)
#define ACPI_EINJ_MEMORY_UNCORRECTABLE      (1<<4)
#define ACPI_EINJ_MEMORY_FATAL              (1<<5)
#define ACPI_EINJ_PCIX_CORRECTABLE          (1<<6)
#define ACPI_EINJ_PCIX_UNCORRECTABLE        (1<<7)
#define ACPI_EINJ_PCIX_FATAL                (1<<8)
#define ACPI_EINJ_PLATFORM_CORRECTABLE      (1<<9)
#define ACPI_EINJ_PLATFORM_UNCORRECTABLE    (1<<10)
#define ACPI_EINJ_PLATFORM_FATAL            (1<<11)
#define ACPI_EINJ_VENDOR_DEFINED            (1<<31)

/*******************************************************************************
 *
 * ERST - Error Record Serialization Table (ACPI 4.0)
 *        Version 1
 *
 ******************************************************************************/

struct acpi_table_erst {
	struct acpi_table_header header;	/* Common ACPI table header */
	u32 header_length;
	u32 reserved;
	u32 entries;
};

/* ERST Serialization Entries (actions) */

struct acpi_erst_entry {
	struct acpi_whea_header whea_header;	/* Common header for WHEA tables */
};

/* Masks for Flags field above */

#define ACPI_ERST_PRESERVE          (1)

/* Values for Action field above */

enum acpi_erst_actions {
	ACPI_ERST_BEGIN_WRITE = 0,
	ACPI_ERST_BEGIN_READ = 1,
	ACPI_ERST_BEGIN_CLEAR = 2,
	ACPI_ERST_END = 3,
	ACPI_ERST_SET_RECORD_OFFSET = 4,
	ACPI_ERST_EXECUTE_OPERATION = 5,
	ACPI_ERST_CHECK_BUSY_STATUS = 6,
	ACPI_ERST_GET_COMMAND_STATUS = 7,
	ACPI_ERST_GET_RECORD_ID = 8,
	ACPI_ERST_SET_RECORD_ID = 9,
	ACPI_ERST_GET_RECORD_COUNT = 10,
	ACPI_ERST_BEGIN_DUMMY_WRIITE = 11,
	ACPI_ERST_NOT_USED = 12,
	ACPI_ERST_GET_ERROR_RANGE = 13,
	ACPI_ERST_GET_ERROR_LENGTH = 14,
	ACPI_ERST_GET_ERROR_ATTRIBUTES = 15,
	ACPI_ERST_EXECUTE_TIMINGS = 16,
	ACPI_ERST_ACTION_RESERVED = 17	/* 17 and greater are reserved */
};

/* Values for Instruction field above */

enum acpi_erst_instructions {
	ACPI_ERST_READ_REGISTER = 0,
	ACPI_ERST_READ_REGISTER_VALUE = 1,
	ACPI_ERST_WRITE_REGISTER = 2,
	ACPI_ERST_WRITE_REGISTER_VALUE = 3,
	ACPI_ERST_NOOP = 4,
	ACPI_ERST_LOAD_VAR1 = 5,
	ACPI_ERST_LOAD_VAR2 = 6,
	ACPI_ERST_STORE_VAR1 = 7,
	ACPI_ERST_ADD = 8,
	ACPI_ERST_SUBTRACT = 9,
	ACPI_ERST_ADD_VALUE = 10,
	ACPI_ERST_SUBTRACT_VALUE = 11,
	ACPI_ERST_STALL = 12,
	ACPI_ERST_STALL_WHILE_TRUE = 13,
	ACPI_ERST_SKIP_NEXT_IF_TRUE = 14,
	ACPI_ERST_GOTO = 15,
	ACPI_ERST_SET_SRC_ADDRESS_BASE = 16,
	ACPI_ERST_SET_DST_ADDRESS_BASE = 17,
	ACPI_ERST_MOVE_DATA = 18,
	ACPI_ERST_INSTRUCTION_RESERVED = 19	/* 19 and greater are reserved */
};

/* Command status return values */

enum acpi_erst_command_status {
	ACPI_ERST_SUCCESS = 0,
	ACPI_ERST_NO_SPACE = 1,
	ACPI_ERST_NOT_AVAILABLE = 2,
	ACPI_ERST_FAILURE = 3,
	ACPI_ERST_RECORD_EMPTY = 4,
	ACPI_ERST_NOT_FOUND = 5,
	ACPI_ERST_STATUS_RESERVED = 6	/* 6 and greater are reserved */
};

/* Error Record Serialization Information */

struct acpi_erst_info {
	u16 signature;		/* Should be "ER" */
	u8 data[48];
};

/*******************************************************************************
 *
 * FPDT - Firmware Performance Data Table (ACPI 5.0)
 *        Version 1
 *
 ******************************************************************************/

struct acpi_table_fpdt {
	struct acpi_table_header header;	/* Common ACPI table header */
};

/* FPDT subtable header (Performance Record Structure) */

struct acpi_fpdt_header {
	u16 type;
	u8 length;
	u8 revision;
};

/* Values for Type field above */

enum acpi_fpdt_type {
	ACPI_FPDT_TYPE_BOOT = 0,
	ACPI_FPDT_TYPE_S3PERF = 1
};

/*
 * FPDT subtables
 */

/* 0: Firmware Basic Boot Performance Record */

struct acpi_fpdt_boot_pointer {
	struct acpi_fpdt_header header;
	u8 reserved[4];
	u64 address;
};

/* 1: S3 Performance Table Pointer Record */

struct acpi_fpdt_s3pt_pointer {
	struct acpi_fpdt_header header;
	u8 reserved[4];
	u64 address;
};

/*
 * S3PT - S3 Performance Table. This table is pointed to by the
 * S3 Pointer Record above.
 */
struct acpi_table_s3pt {
	u8 signature[4];	/* "S3PT" */
	u32 length;
};

/*
 * S3PT Subtables (Not part of the actual FPDT)
 */

/* Values for Type field in S3PT header */

enum acpi_s3pt_type {
	ACPI_S3PT_TYPE_RESUME = 0,
	ACPI_S3PT_TYPE_SUSPEND = 1,
	ACPI_FPDT_BOOT_PERFORMANCE = 2
};

struct acpi_s3pt_resume {
	struct acpi_fpdt_header header;
	u32 resume_count;
	u64 full_resume;
	u64 average_resume;
};

struct acpi_s3pt_suspend {
	struct acpi_fpdt_header header;
	u64 suspend_start;
	u64 suspend_end;
};

/*
 * FPDT Boot Performance Record (Not part of the actual FPDT)
 */
struct acpi_fpdt_boot {
	struct acpi_fpdt_header header;
	u8 reserved[4];
	u64 reset_end;
	u64 load_start;
	u64 startup_start;
	u64 exit_services_entry;
	u64 exit_services_exit;
};

/*******************************************************************************
 *
 * GTDT - Generic Timer Description Table (ACPI 5.1)
 *        Version 2
 *
 ******************************************************************************/

struct acpi_table_gtdt {
	struct acpi_table_header header;	/* Common ACPI table header */
	u64 counter_block_addresss;
	u32 reserved;
	u32 secure_el1_interrupt;
	u32 secure_el1_flags;
	u32 non_secure_el1_interrupt;
	u32 non_secure_el1_flags;
	u32 virtual_timer_interrupt;
	u32 virtual_timer_flags;
	u32 non_secure_el2_interrupt;
	u32 non_secure_el2_flags;
	u64 counter_read_block_address;
	u32 platform_timer_count;
	u32 platform_timer_offset;
};

/* Flag Definitions: Timer Block Physical Timers and Virtual timers */

#define ACPI_GTDT_INTERRUPT_MODE        (1)
#define ACPI_GTDT_INTERRUPT_POLARITY    (1<<1)
#define ACPI_GTDT_ALWAYS_ON             (1<<2)

struct acpi_gtdt_el2 {
	u32 virtual_el2_timer_gsiv;
	u32 virtual_el2_timer_flags;
};

/* Common GTDT subtable header */

struct acpi_gtdt_header {
	u8 type;
	u16 length;
};

/* Values for GTDT subtable type above */

enum acpi_gtdt_type {
	ACPI_GTDT_TYPE_TIMER_BLOCK = 0,
	ACPI_GTDT_TYPE_WATCHDOG = 1,
	ACPI_GTDT_TYPE_RESERVED = 2	/* 2 and greater are reserved */
};

/* GTDT Subtables, correspond to Type in struct acpi_gtdt_header */

/* 0: Generic Timer Block */

struct acpi_gtdt_timer_block {
	struct acpi_gtdt_header header;
	u8 reserved;
	u64 block_address;
	u32 timer_count;
	u32 timer_offset;
};

/* Timer Sub-Structure, one per timer */

struct acpi_gtdt_timer_entry {
	u8 frame_number;
	u8 reserved[3];
	u64 base_address;
	u64 el0_base_address;
	u32 timer_interrupt;
	u32 timer_flags;
	u32 virtual_timer_interrupt;
	u32 virtual_timer_flags;
	u32 common_flags;
};

/* Flag Definitions: timer_flags and virtual_timer_flags above */

#define ACPI_GTDT_GT_IRQ_MODE               (1)
#define ACPI_GTDT_GT_IRQ_POLARITY           (1<<1)

/* Flag Definitions: common_flags above */

#define ACPI_GTDT_GT_IS_SECURE_TIMER        (1)
#define ACPI_GTDT_GT_ALWAYS_ON              (1<<1)

/* 1: SBSA Generic Watchdog Structure */

struct acpi_gtdt_watchdog {
	struct acpi_gtdt_header header;
	u8 reserved;
	u64 refresh_frame_address;
	u64 control_frame_address;
	u32 timer_interrupt;
	u32 timer_flags;
};

/* Flag Definitions: timer_flags above */

#define ACPI_GTDT_WATCHDOG_IRQ_MODE         (1)
#define ACPI_GTDT_WATCHDOG_IRQ_POLARITY     (1<<1)
#define ACPI_GTDT_WATCHDOG_SECURE           (1<<2)

/*******************************************************************************
 *
 * HEST - Hardware Error Source Table (ACPI 4.0)
 *        Version 1
 *
 ******************************************************************************/

struct acpi_table_hest {
	struct acpi_table_header header;	/* Common ACPI table header */
	u32 error_source_count;
};

/* HEST subtable header */

struct acpi_hest_header {
	u16 type;
	u16 source_id;
};

/* Values for Type field above for subtables */

enum acpi_hest_types {
	ACPI_HEST_TYPE_IA32_CHECK = 0,
	ACPI_HEST_TYPE_IA32_CORRECTED_CHECK = 1,
	ACPI_HEST_TYPE_IA32_NMI = 2,
	ACPI_HEST_TYPE_NOT_USED3 = 3,
	ACPI_HEST_TYPE_NOT_USED4 = 4,
	ACPI_HEST_TYPE_NOT_USED5 = 5,
	ACPI_HEST_TYPE_AER_ROOT_PORT = 6,
	ACPI_HEST_TYPE_AER_ENDPOINT = 7,
	ACPI_HEST_TYPE_AER_BRIDGE = 8,
	ACPI_HEST_TYPE_GENERIC_ERROR = 9,
	ACPI_HEST_TYPE_GENERIC_ERROR_V2 = 10,
	ACPI_HEST_TYPE_IA32_DEFERRED_CHECK = 11,
	ACPI_HEST_TYPE_RESERVED = 12	/* 12 and greater are reserved */
};

/*
 * HEST substructures contained in subtables
 */

/*
 * IA32 Error Bank(s) - Follows the struct acpi_hest_ia_machine_check and
 * struct acpi_hest_ia_corrected structures.
 */
struct acpi_hest_ia_error_bank {
	u8 bank_number;
	u8 clear_status_on_init;
	u8 status_format;
	u8 reserved;
	u32 control_register;
	u64 control_data;
	u32 status_register;
	u32 address_register;
	u32 misc_register;
};

/* Common HEST sub-structure for PCI/AER structures below (6,7,8) */

struct acpi_hest_aer_common {
	u16 reserved1;
	u8 flags;
	u8 enabled;
	u32 records_to_preallocate;
	u32 max_sections_per_record;
	u32 bus;		/* Bus and Segment numbers */
	u16 device;
	u16 function;
	u16 device_control;
	u16 reserved2;
	u32 uncorrectable_mask;
	u32 uncorrectable_severity;
	u32 correctable_mask;
	u32 advanced_capabilities;
};

/* Masks for HEST Flags fields */

#define ACPI_HEST_FIRMWARE_FIRST        (1)
#define ACPI_HEST_GLOBAL                (1<<1)
#define ACPI_HEST_GHES_ASSIST           (1<<2)

/*
 * Macros to access the bus/segment numbers in Bus field above:
 *  Bus number is encoded in bits 7:0
 *  Segment number is encoded in bits 23:8
 */
#define ACPI_HEST_BUS(bus)              ((bus) & 0xFF)
#define ACPI_HEST_SEGMENT(bus)          (((bus) >> 8) & 0xFFFF)

/* Hardware Error Notification */

struct acpi_hest_notify {
	u8 type;
	u8 length;
	u16 config_write_enable;
	u32 poll_interval;
	u32 vector;
	u32 polling_threshold_value;
	u32 polling_threshold_window;
	u32 error_threshold_value;
	u32 error_threshold_window;
};

/* Values for Notify Type field above */

enum acpi_hest_notify_types {
	ACPI_HEST_NOTIFY_POLLED = 0,
	ACPI_HEST_NOTIFY_EXTERNAL = 1,
	ACPI_HEST_NOTIFY_LOCAL = 2,
	ACPI_HEST_NOTIFY_SCI = 3,
	ACPI_HEST_NOTIFY_NMI = 4,
	ACPI_HEST_NOTIFY_CMCI = 5,	/* ACPI 5.0 */
	ACPI_HEST_NOTIFY_MCE = 6,	/* ACPI 5.0 */
	ACPI_HEST_NOTIFY_GPIO = 7,	/* ACPI 6.0 */
	ACPI_HEST_NOTIFY_SEA = 8,	/* ACPI 6.1 */
	ACPI_HEST_NOTIFY_SEI = 9,	/* ACPI 6.1 */
	ACPI_HEST_NOTIFY_GSIV = 10,	/* ACPI 6.1 */
	ACPI_HEST_NOTIFY_SOFTWARE_DELEGATED = 11,	/* ACPI 6.2 */
	ACPI_HEST_NOTIFY_RESERVED = 12	/* 12 and greater are reserved */
};

/* Values for config_write_enable bitfield above */

#define ACPI_HEST_TYPE                  (1)
#define ACPI_HEST_POLL_INTERVAL         (1<<1)
#define ACPI_HEST_POLL_THRESHOLD_VALUE  (1<<2)
#define ACPI_HEST_POLL_THRESHOLD_WINDOW (1<<3)
#define ACPI_HEST_ERR_THRESHOLD_VALUE   (1<<4)
#define ACPI_HEST_ERR_THRESHOLD_WINDOW  (1<<5)

/*
 * HEST subtables
 */

/* 0: IA32 Machine Check Exception */

struct acpi_hest_ia_machine_check {
	struct acpi_hest_header header;
	u16 reserved1;
	u8 flags;		/* See flags ACPI_HEST_GLOBAL, etc. above */
	u8 enabled;
	u32 records_to_preallocate;
	u32 max_sections_per_record;
	u64 global_capability_data;
	u64 global_control_data;
	u8 num_hardware_banks;
	u8 reserved3[7];
};

/* 1: IA32 Corrected Machine Check */

struct acpi_hest_ia_corrected {
	struct acpi_hest_header header;
	u16 reserved1;
	u8 flags;		/* See flags ACPI_HEST_GLOBAL, etc. above */
	u8 enabled;
	u32 records_to_preallocate;
	u32 max_sections_per_record;
	struct acpi_hest_notify notify;
	u8 num_hardware_banks;
	u8 reserved2[3];
};

/* 2: IA32 Non-Maskable Interrupt */

struct acpi_hest_ia_nmi {
	struct acpi_hest_header header;
	u32 reserved;
	u32 records_to_preallocate;
	u32 max_sections_per_record;
	u32 max_raw_data_length;
};

/* 3,4,5: Not used */

/* 6: PCI Express Root Port AER */

struct acpi_hest_aer_root {
	struct acpi_hest_header header;
	struct acpi_hest_aer_common aer;
	u32 root_error_command;
};

/* 7: PCI Express AER (AER Endpoint) */

struct acpi_hest_aer {
	struct acpi_hest_header header;
	struct acpi_hest_aer_common aer;
};

/* 8: PCI Express/PCI-X Bridge AER */

struct acpi_hest_aer_bridge {
	struct acpi_hest_header header;
	struct acpi_hest_aer_common aer;
	u32 uncorrectable_mask2;
	u32 uncorrectable_severity2;
	u32 advanced_capabilities2;
};

/* 9: Generic Hardware Error Source */

struct acpi_hest_generic {
	struct acpi_hest_header header;
	u16 related_source_id;
	u8 reserved;
	u8 enabled;
	u32 records_to_preallocate;
	u32 max_sections_per_record;
	u32 max_raw_data_length;
	struct acpi_generic_address error_status_address;
	struct acpi_hest_notify notify;
	u32 error_block_length;
};

/* 10: Generic Hardware Error Source, version 2 */

struct acpi_hest_generic_v2 {
	struct acpi_hest_header header;
	u16 related_source_id;
	u8 reserved;
	u8 enabled;
	u32 records_to_preallocate;
	u32 max_sections_per_record;
	u32 max_raw_data_length;
	struct acpi_generic_address error_status_address;
	struct acpi_hest_notify notify;
	u32 error_block_length;
	struct acpi_generic_address read_ack_register;
	u64 read_ack_preserve;
	u64 read_ack_write;
};

/* Generic Error Status block */

struct acpi_hest_generic_status {
	u32 block_status;
	u32 raw_data_offset;
	u32 raw_data_length;
	u32 data_length;
	u32 error_severity;
};

/* Values for block_status flags above */

#define ACPI_HEST_UNCORRECTABLE             (1)
#define ACPI_HEST_CORRECTABLE               (1<<1)
#define ACPI_HEST_MULTIPLE_UNCORRECTABLE    (1<<2)
#define ACPI_HEST_MULTIPLE_CORRECTABLE      (1<<3)
#define ACPI_HEST_ERROR_ENTRY_COUNT         (0xFF<<4)	/* 8 bits, error count */

/* Generic Error Data entry */

struct acpi_hest_generic_data {
	u8 section_type[16];
	u32 error_severity;
	u16 revision;
	u8 validation_bits;
	u8 flags;
	u32 error_data_length;
	u8 fru_id[16];
	u8 fru_text[20];
};

/* Extension for revision 0x0300 */

struct acpi_hest_generic_data_v300 {
	u8 section_type[16];
	u32 error_severity;
	u16 revision;
	u8 validation_bits;
	u8 flags;
	u32 error_data_length;
	u8 fru_id[16];
	u8 fru_text[20];
	u64 time_stamp;
};

/* Values for error_severity above */

#define ACPI_HEST_GEN_ERROR_RECOVERABLE     0
#define ACPI_HEST_GEN_ERROR_FATAL           1
#define ACPI_HEST_GEN_ERROR_CORRECTED       2
#define ACPI_HEST_GEN_ERROR_NONE            3

/* Flags for validation_bits above */

#define ACPI_HEST_GEN_VALID_FRU_ID          (1)
#define ACPI_HEST_GEN_VALID_FRU_STRING      (1<<1)
#define ACPI_HEST_GEN_VALID_TIMESTAMP       (1<<2)

/* 11: IA32 Deferred Machine Check Exception (ACPI 6.2) */

struct acpi_hest_ia_deferred_check {
	struct acpi_hest_header header;
	u16 reserved1;
	u8 flags;		/* See flags ACPI_HEST_GLOBAL, etc. above */
	u8 enabled;
	u32 records_to_preallocate;
	u32 max_sections_per_record;
	struct acpi_hest_notify notify;
	u8 num_hardware_banks;
	u8 reserved2[3];
};

/*******************************************************************************
 *
 * HMAT - Heterogeneous Memory Attributes Table (ACPI 6.2)
 *        Version 1
 *
 ******************************************************************************/

struct acpi_table_hmat {
	struct acpi_table_header header;	/* Common ACPI table header */
	u32 reserved;
};

/* Values for HMAT structure types */

enum acpi_hmat_type {
	ACPI_HMAT_TYPE_PROXIMITY = 0,	/* Memory proximity domain attributes */
	ACPI_HMAT_TYPE_LOCALITY = 1,	/* System locality latency and bandwidth information */
	ACPI_HMAT_TYPE_CACHE = 2,	/* Memory side cache information */
	ACPI_HMAT_TYPE_RESERVED = 3	/* 3 and greater are reserved */
};

struct acpi_hmat_structure {
	u16 type;
	u16 reserved;
	u32 length;
};

/*
 * HMAT Structures, correspond to Type in struct acpi_hmat_structure
 */

/* 0: Memory proximity domain attributes */

struct acpi_hmat_proximity_domain {
	struct acpi_hmat_structure header;
	u16 flags;
	u16 reserved1;
	u32 processor_PD;	/* Processor proximity domain */
	u32 memory_PD;		/* Memory proximity domain */
	u32 reserved2;
	u64 reserved3;
	u64 reserved4;
};

/* Masks for Flags field above */

#define ACPI_HMAT_PROCESSOR_PD_VALID    (1)	/* 1: processor_PD field is valid */
#define ACPI_HMAT_MEMORY_PD_VALID       (1<<1)	/* 1: memory_PD field is valid */
#define ACPI_HMAT_RESERVATION_HINT      (1<<2)	/* 1: Reservation hint */

/* 1: System locality latency and bandwidth information */

struct acpi_hmat_locality {
	struct acpi_hmat_structure header;
	u8 flags;
	u8 data_type;
	u8 min_transfer_size;
	u8 reserved1;
	u32 number_of_initiator_Pds;
	u32 number_of_target_Pds;
	u32 reserved2;
	u64 entry_base_unit;
};

/* Masks for Flags field above */

#define ACPI_HMAT_MEMORY_HIERARCHY  (0x0F)     /* Bits 0-3 */

/* Values for Memory Hierarchy flags */

#define ACPI_HMAT_MEMORY            0
#define ACPI_HMAT_LAST_LEVEL_CACHE  1
#define ACPI_HMAT_1ST_LEVEL_CACHE   2
#define ACPI_HMAT_2ND_LEVEL_CACHE   3
#define ACPI_HMAT_3RD_LEVEL_CACHE   4
#define ACPI_HMAT_MINIMUM_XFER_SIZE 0x10       /* Bit 4: ACPI 6.4 */
#define ACPI_HMAT_NON_SEQUENTIAL_XFERS 0x20    /* Bit 5: ACPI 6.4 */


/* Values for data_type field above */

#define ACPI_HMAT_ACCESS_LATENCY    0
#define ACPI_HMAT_READ_LATENCY      1
#define ACPI_HMAT_WRITE_LATENCY     2
#define ACPI_HMAT_ACCESS_BANDWIDTH  3
#define ACPI_HMAT_READ_BANDWIDTH    4
#define ACPI_HMAT_WRITE_BANDWIDTH   5

/* 2: Memory side cache information */

struct acpi_hmat_cache {
	struct acpi_hmat_structure header;
	u32 memory_PD;
	u32 reserved1;
	u64 cache_size;
	u32 cache_attributes;
	u16 reserved2;
	u16 number_of_SMBIOShandles;
};

/* Masks for cache_attributes field above */

#define ACPI_HMAT_TOTAL_CACHE_LEVEL     (0x0000000F)
#define ACPI_HMAT_CACHE_LEVEL           (0x000000F0)
#define ACPI_HMAT_CACHE_ASSOCIATIVITY   (0x00000F00)
#define ACPI_HMAT_WRITE_POLICY          (0x0000F000)
#define ACPI_HMAT_CACHE_LINE_SIZE       (0xFFFF0000)

/* Values for cache associativity flag */

#define ACPI_HMAT_CA_NONE                     (0)
#define ACPI_HMAT_CA_DIRECT_MAPPED            (1)
#define ACPI_HMAT_CA_COMPLEX_CACHE_INDEXING   (2)

/* Values for write policy flag */

#define ACPI_HMAT_CP_NONE   (0)
#define ACPI_HMAT_CP_WB     (1)
#define ACPI_HMAT_CP_WT     (2)

/*******************************************************************************
 *
 * HPET - High Precision Event Timer table
 *        Version 1
 *
 * Conforms to "IA-PC HPET (High Precision Event Timers) Specification",
 * Version 1.0a, October 2004
 *
 ******************************************************************************/

struct acpi_table_hpet {
	struct acpi_table_header header;	/* Common ACPI table header */
	u32 id;			/* Hardware ID of event timer block */
	struct acpi_generic_address address;	/* Address of event timer block */
	u8 sequence;		/* HPET sequence number */
	u16 minimum_tick;	/* Main counter min tick, periodic mode */
	u8 flags;
};

/* Masks for Flags field above */

#define ACPI_HPET_PAGE_PROTECT_MASK (3)

/* Values for Page Protect flags */

enum acpi_hpet_page_protect {
	ACPI_HPET_NO_PAGE_PROTECT = 0,
	ACPI_HPET_PAGE_PROTECT4 = 1,
	ACPI_HPET_PAGE_PROTECT64 = 2
};

/*******************************************************************************
 *
 * IBFT - Boot Firmware Table
 *        Version 1
 *
 * Conforms to "iSCSI Boot Firmware Table (iBFT) as Defined in ACPI 3.0b
 * Specification", Version 1.01, March 1, 2007
 *
 * Note: It appears that this table is not intended to appear in the RSDT/XSDT.
 * Therefore, it is not currently supported by the disassembler.
 *
 ******************************************************************************/

struct acpi_table_ibft {
	struct acpi_table_header header;	/* Common ACPI table header */
	u8 reserved[12];
};

/* IBFT common subtable header */

struct acpi_ibft_header {
	u8 type;
	u8 version;
	u16 length;
	u8 index;
	u8 flags;
};

/* Values for Type field above */

enum acpi_ibft_type {
	ACPI_IBFT_TYPE_NOT_USED = 0,
	ACPI_IBFT_TYPE_CONTROL = 1,
	ACPI_IBFT_TYPE_INITIATOR = 2,
	ACPI_IBFT_TYPE_NIC = 3,
	ACPI_IBFT_TYPE_TARGET = 4,
	ACPI_IBFT_TYPE_EXTENSIONS = 5,
	ACPI_IBFT_TYPE_RESERVED = 6	/* 6 and greater are reserved */
};

/* IBFT subtables */

struct acpi_ibft_control {
	struct acpi_ibft_header header;
	u16 extensions;
	u16 initiator_offset;
	u16 nic0_offset;
	u16 target0_offset;
	u16 nic1_offset;
	u16 target1_offset;
};

struct acpi_ibft_initiator {
	struct acpi_ibft_header header;
	u8 sns_server[16];
	u8 slp_server[16];
	u8 primary_server[16];
	u8 secondary_server[16];
	u16 name_length;
	u16 name_offset;
};

struct acpi_ibft_nic {
	struct acpi_ibft_header header;
	u8 ip_address[16];
	u8 subnet_mask_prefix;
	u8 origin;
	u8 gateway[16];
	u8 primary_dns[16];
	u8 secondary_dns[16];
	u8 dhcp[16];
	u16 vlan;
	u8 mac_address[6];
	u16 pci_address;
	u16 name_length;
	u16 name_offset;
};

struct acpi_ibft_target {
	struct acpi_ibft_header header;
	u8 target_ip_address[16];
	u16 target_ip_socket;
	u8 target_boot_lun[8];
	u8 chap_type;
	u8 nic_association;
	u16 target_name_length;
	u16 target_name_offset;
	u16 chap_name_length;
	u16 chap_name_offset;
	u16 chap_secret_length;
	u16 chap_secret_offset;
	u16 reverse_chap_name_length;
	u16 reverse_chap_name_offset;
	u16 reverse_chap_secret_length;
	u16 reverse_chap_secret_offset;
};

/* Reset to default packing */

#pragma pack()

#endif				/* __ACTBL1_H__ */<|MERGE_RESOLUTION|>--- conflicted
+++ resolved
@@ -3,11 +3,7 @@
  *
  * Name: actbl1.h - Additional ACPI table definitions
  *
-<<<<<<< HEAD
- * Copyright (C) 2000 - 2022, Intel Corp.
-=======
  * Copyright (C) 2000 - 2023, Intel Corp.
->>>>>>> eb3cdb58
  *
  *****************************************************************************/
 
@@ -548,10 +544,7 @@
 /* Values for Interleave Arithmetic field above */
 
 #define ACPI_CEDT_CFMWS_ARITHMETIC_MODULO   (0)
-<<<<<<< HEAD
-=======
 #define ACPI_CEDT_CFMWS_ARITHMETIC_XOR      (1)
->>>>>>> eb3cdb58
 
 /* Values for Restrictions field above */
 
@@ -560,8 +553,6 @@
 #define ACPI_CEDT_CFMWS_RESTRICT_VOLATILE   (1<<2)
 #define ACPI_CEDT_CFMWS_RESTRICT_PMEM       (1<<3)
 #define ACPI_CEDT_CFMWS_RESTRICT_FIXED      (1<<4)
-<<<<<<< HEAD
-=======
 
 /* 2: CXL XOR Interleave Math Structure */
 
@@ -592,7 +583,6 @@
 
 #define ACPI_CEDT_RDPAS_PROTOCOL_IO        (0)
 #define ACPI_CEDT_RDPAS_PROTOCOL_CACHEMEM  (1)
->>>>>>> eb3cdb58
 
 /*******************************************************************************
  *
