/* SPDX-License-Identifier: BSD-3-Clause OR GPL-2.0 */
/******************************************************************************
 *
 * Name: acpixf.h - External interfaces to the ACPI subsystem
 *
 * Copyright (C) 2000 - 2023, Intel Corp.
 *
 *****************************************************************************/

#ifndef __ACXFACE_H__
#define __ACXFACE_H__

/* Current ACPICA subsystem version in YYYYMMDD format */

<<<<<<< HEAD
#define ACPI_CA_VERSION                 0x20230628
=======
#define ACPI_CA_VERSION                 0x20240827
>>>>>>> 2d5404ca

#include <acpi/acconfig.h>
#include <acpi/actypes.h>
#include <acpi/actbl.h>
#include <acpi/acbuffer.h>

/*****************************************************************************
 *
 * Macros used for ACPICA globals and configuration
 *
 ****************************************************************************/

/*
 * Ensure that global variables are defined and initialized only once.
 *
 * The use of these macros allows for a single list of globals (here)
 * in order to simplify maintenance of the code.
 */
#ifdef DEFINE_ACPI_GLOBALS
#define ACPI_GLOBAL(type,name) \
	extern type name; \
	type name

#define ACPI_INIT_GLOBAL(type,name,value) \
	type name=value

#else
#ifndef ACPI_GLOBAL
#define ACPI_GLOBAL(type,name) \
	extern type name
#endif

#ifndef ACPI_INIT_GLOBAL
#define ACPI_INIT_GLOBAL(type,name,value) \
	extern type name
#endif
#endif

/*
 * These macros configure the various ACPICA interfaces. They are
 * useful for generating stub inline functions for features that are
 * configured out of the current kernel or ACPICA application.
 */
#ifndef ACPI_EXTERNAL_RETURN_STATUS
#define ACPI_EXTERNAL_RETURN_STATUS(prototype) \
	prototype;
#endif

#ifndef ACPI_EXTERNAL_RETURN_OK
#define ACPI_EXTERNAL_RETURN_OK(prototype) \
	prototype;
#endif

#ifndef ACPI_EXTERNAL_RETURN_VOID
#define ACPI_EXTERNAL_RETURN_VOID(prototype) \
	prototype;
#endif

#ifndef ACPI_EXTERNAL_RETURN_UINT32
#define ACPI_EXTERNAL_RETURN_UINT32(prototype) \
	prototype;
#endif

#ifndef ACPI_EXTERNAL_RETURN_PTR
#define ACPI_EXTERNAL_RETURN_PTR(prototype) \
	prototype;
#endif

/*****************************************************************************
 *
 * Public globals and runtime configuration options
 *
 ****************************************************************************/

/*
 * Enable "slack mode" of the AML interpreter?  Default is FALSE, and the
 * interpreter strictly follows the ACPI specification. Setting to TRUE
 * allows the interpreter to ignore certain errors and/or bad AML constructs.
 *
 * Currently, these features are enabled by this flag:
 *
 * 1) Allow "implicit return" of last value in a control method
 * 2) Allow access beyond the end of an operation region
 * 3) Allow access to uninitialized locals/args (auto-init to integer 0)
 * 4) Allow ANY object type to be a source operand for the Store() operator
 * 5) Allow unresolved references (invalid target name) in package objects
 * 6) Enable warning messages for behavior that is not ACPI spec compliant
 */
ACPI_INIT_GLOBAL(u8, acpi_gbl_enable_interpreter_slack, FALSE);

/*
 * Automatically serialize all methods that create named objects? Default
 * is TRUE, meaning that all non_serialized methods are scanned once at
 * table load time to determine those that create named objects. Methods
 * that create named objects are marked Serialized in order to prevent
 * possible run-time problems if they are entered by more than one thread.
 */
ACPI_INIT_GLOBAL(u8, acpi_gbl_auto_serialize_methods, TRUE);

/*
 * Create the predefined _OSI method in the namespace? Default is TRUE
 * because ACPICA is fully compatible with other ACPI implementations.
 * Changing this will revert ACPICA (and machine ASL) to pre-OSI behavior.
 */
ACPI_INIT_GLOBAL(u8, acpi_gbl_create_osi_method, TRUE);

/*
 * Optionally use default values for the ACPI register widths. Set this to
 * TRUE to use the defaults, if an FADT contains incorrect widths/lengths.
 */
ACPI_INIT_GLOBAL(u8, acpi_gbl_use_default_register_widths, TRUE);

/*
 * Whether or not to validate (map) an entire table to verify
 * checksum/duplication in early stage before install. Set this to TRUE to
 * allow early table validation before install it to the table manager.
 * Note that enabling this option causes errors to happen in some OSPMs
 * during early initialization stages. Default behavior is to allow such
 * validation.
 */
ACPI_INIT_GLOBAL(u8, acpi_gbl_enable_table_validation, TRUE);

/*
 * Optionally enable output from the AML Debug Object.
 */
ACPI_INIT_GLOBAL(u8, acpi_gbl_enable_aml_debug_object, FALSE);

/*
 * Optionally copy the entire DSDT to local memory (instead of simply
 * mapping it.) There are some BIOSs that corrupt or replace the original
 * DSDT, creating the need for this option. Default is FALSE, do not copy
 * the DSDT.
 */
ACPI_INIT_GLOBAL(u8, acpi_gbl_copy_dsdt_locally, FALSE);

/*
 * Optionally ignore an XSDT if present and use the RSDT instead.
 * Although the ACPI specification requires that an XSDT be used instead
 * of the RSDT, the XSDT has been found to be corrupt or ill-formed on
 * some machines. Default behavior is to use the XSDT if present.
 */
ACPI_INIT_GLOBAL(u8, acpi_gbl_do_not_use_xsdt, FALSE);

/*
 * Optionally use 32-bit FADT addresses if and when there is a conflict
 * (address mismatch) between the 32-bit and 64-bit versions of the
 * address. Although ACPICA adheres to the ACPI specification which
 * requires the use of the corresponding 64-bit address if it is non-zero,
 * some machines have been found to have a corrupted non-zero 64-bit
 * address. Default is FALSE, do not favor the 32-bit addresses.
 */
ACPI_INIT_GLOBAL(u8, acpi_gbl_use32_bit_fadt_addresses, FALSE);

/*
 * Optionally use 32-bit FACS table addresses.
 * It is reported that some platforms fail to resume from system suspending
 * if 64-bit FACS table address is selected:
 * https://bugzilla.kernel.org/show_bug.cgi?id=74021
 * Default is TRUE, favor the 32-bit addresses.
 */
ACPI_INIT_GLOBAL(u8, acpi_gbl_use32_bit_facs_addresses, TRUE);

/*
 * Optionally truncate I/O addresses to 16 bits. Provides compatibility
 * with other ACPI implementations. NOTE: During ACPICA initialization,
 * this value is set to TRUE if any Windows OSI strings have been
 * requested by the BIOS.
 */
ACPI_INIT_GLOBAL(u8, acpi_gbl_truncate_io_addresses, FALSE);

/*
 * Disable runtime checking and repair of values returned by control methods.
 * Use only if the repair is causing a problem on a particular machine.
 */
ACPI_INIT_GLOBAL(u8, acpi_gbl_disable_auto_repair, FALSE);

/*
 * Optionally do not install any SSDTs from the RSDT/XSDT during initialization.
 * This can be useful for debugging ACPI problems on some machines.
 */
ACPI_INIT_GLOBAL(u8, acpi_gbl_disable_ssdt_table_install, FALSE);

/*
 * Optionally enable runtime namespace override.
 */
ACPI_INIT_GLOBAL(u8, acpi_gbl_runtime_namespace_override, TRUE);

/*
 * We keep track of the latest version of Windows that has been requested by
 * the BIOS. ACPI 5.0.
 */
ACPI_INIT_GLOBAL(u8, acpi_gbl_osi_data, 0);

/*
 * ACPI 5.0 introduces the concept of a "reduced hardware platform", meaning
 * that the ACPI hardware is no longer required. A flag in the FADT indicates
 * a reduced HW machine, and that flag is duplicated here for convenience.
 */
ACPI_INIT_GLOBAL(u8, acpi_gbl_reduced_hardware, FALSE);

/*
 * Maximum timeout for While() loop iterations before forced method abort.
 * This mechanism is intended to prevent infinite loops during interpreter
 * execution within a host kernel.
 */
ACPI_INIT_GLOBAL(u32, acpi_gbl_max_loop_iterations, ACPI_MAX_LOOP_TIMEOUT);

/*
 * Optionally ignore AE_NOT_FOUND errors from named reference package elements
 * during DSDT/SSDT table loading. This reduces error "noise" in platforms
 * whose firmware is carrying around a bunch of unused package objects that
 * refer to non-existent named objects. However, If the AML actually tries to
 * use such a package, the unresolved element(s) will be replaced with NULL
 * elements.
 */
ACPI_INIT_GLOBAL(u8, acpi_gbl_ignore_package_resolution_errors, FALSE);

/*
 * This mechanism is used to trace a specified AML method. The method is
 * traced each time it is executed.
 */
ACPI_INIT_GLOBAL(u32, acpi_gbl_trace_flags, 0);
ACPI_INIT_GLOBAL(const char *, acpi_gbl_trace_method_name, NULL);
ACPI_INIT_GLOBAL(u32, acpi_gbl_trace_dbg_level, ACPI_TRACE_LEVEL_DEFAULT);
ACPI_INIT_GLOBAL(u32, acpi_gbl_trace_dbg_layer, ACPI_TRACE_LAYER_DEFAULT);

/*
 * Runtime configuration of debug output control masks. We want the debug
 * switches statically initialized so they are already set when the debugger
 * is entered.
 */
ACPI_INIT_GLOBAL(u32, acpi_dbg_level, ACPI_DEBUG_DEFAULT);
ACPI_INIT_GLOBAL(u32, acpi_dbg_layer, 0);

/* Optionally enable timer output with Debug Object output */

ACPI_INIT_GLOBAL(u8, acpi_gbl_display_debug_timer, FALSE);

/*
 * Debugger command handshake globals. Host OSes need to access these
 * variables to implement their own command handshake mechanism.
 */
#ifdef ACPI_DEBUGGER
ACPI_INIT_GLOBAL(u8, acpi_gbl_method_executing, FALSE);
ACPI_GLOBAL(char, acpi_gbl_db_line_buf[ACPI_DB_LINE_BUFFER_SIZE]);
#endif

/*
 * Other miscellaneous globals
 */
ACPI_GLOBAL(struct acpi_table_fadt, acpi_gbl_FADT);
ACPI_GLOBAL(u32, acpi_current_gpe_count);
ACPI_GLOBAL(u8, acpi_gbl_system_awake_and_running);

/*****************************************************************************
 *
 * ACPICA public interface configuration.
 *
 * Interfaces that are configured out of the ACPICA build are replaced
 * by inlined stubs by default.
 *
 ****************************************************************************/

/*
 * Hardware-reduced prototypes (default: Not hardware reduced).
 *
 * All ACPICA hardware-related interfaces that use these macros will be
 * configured out of the ACPICA build if the ACPI_REDUCED_HARDWARE flag
 * is set to TRUE.
 *
 * Note: This static build option for reduced hardware is intended to
 * reduce ACPICA code size if desired or necessary. However, even if this
 * option is not specified, the runtime behavior of ACPICA is dependent
 * on the actual FADT reduced hardware flag (HW_REDUCED_ACPI). If set,
 * the flag will enable similar behavior -- ACPICA will not attempt
 * to access any ACPI-relate hardware (SCI, GPEs, Fixed Events, etc.)
 */
#if (!ACPI_REDUCED_HARDWARE)
#define ACPI_HW_DEPENDENT_RETURN_STATUS(prototype) \
	ACPI_EXTERNAL_RETURN_STATUS(prototype)

#define ACPI_HW_DEPENDENT_RETURN_OK(prototype) \
	ACPI_EXTERNAL_RETURN_OK(prototype)

#define ACPI_HW_DEPENDENT_RETURN_UINT32(prototype) \
	ACPI_EXTERNAL_RETURN_UINT32(prototype)

#define ACPI_HW_DEPENDENT_RETURN_VOID(prototype) \
	ACPI_EXTERNAL_RETURN_VOID(prototype)

#else
#define ACPI_HW_DEPENDENT_RETURN_STATUS(prototype) \
	static ACPI_INLINE prototype {return(AE_NOT_CONFIGURED);}

#define ACPI_HW_DEPENDENT_RETURN_OK(prototype) \
	static ACPI_INLINE prototype {return(AE_OK);}

#define ACPI_HW_DEPENDENT_RETURN_UINT32(prototype) \
	static ACPI_INLINE prototype {return(0);}

#define ACPI_HW_DEPENDENT_RETURN_VOID(prototype) \
	static ACPI_INLINE prototype {return;}

#endif				/* !ACPI_REDUCED_HARDWARE */

/*
 * Error message prototypes (default: error messages enabled).
 *
 * All interfaces related to error and warning messages
 * will be configured out of the ACPICA build if the
 * ACPI_NO_ERROR_MESSAGE flag is defined.
 */
#ifndef ACPI_NO_ERROR_MESSAGES
#define ACPI_MSG_DEPENDENT_RETURN_VOID(prototype) \
	prototype;

#else
#define ACPI_MSG_DEPENDENT_RETURN_VOID(prototype) \
	static ACPI_INLINE prototype {return;}

#endif				/* ACPI_NO_ERROR_MESSAGES */

/*
 * Debugging output prototypes (default: no debug output).
 *
 * All interfaces related to debug output messages
 * will be configured out of the ACPICA build unless the
 * ACPI_DEBUG_OUTPUT flag is defined.
 */
#ifdef ACPI_DEBUG_OUTPUT
#define ACPI_DBG_DEPENDENT_RETURN_VOID(prototype) \
	prototype;

#else
#define ACPI_DBG_DEPENDENT_RETURN_VOID(prototype) \
	static ACPI_INLINE prototype {return;}

#endif				/* ACPI_DEBUG_OUTPUT */

/*
 * Application prototypes
 *
 * All interfaces used by application will be configured
 * out of the ACPICA build unless the ACPI_APPLICATION
 * flag is defined.
 */
#ifdef ACPI_APPLICATION
#define ACPI_APP_DEPENDENT_RETURN_VOID(prototype) \
	prototype;

#else
#define ACPI_APP_DEPENDENT_RETURN_VOID(prototype) \
	static ACPI_INLINE prototype {return;}

#endif				/* ACPI_APPLICATION */

/*
 * Debugger prototypes
 *
 * All interfaces used by debugger will be configured
 * out of the ACPICA build unless the ACPI_DEBUGGER
 * flag is defined.
 */
#ifdef ACPI_DEBUGGER
#define ACPI_DBR_DEPENDENT_RETURN_OK(prototype) \
	ACPI_EXTERNAL_RETURN_OK(prototype)

#define ACPI_DBR_DEPENDENT_RETURN_VOID(prototype) \
	ACPI_EXTERNAL_RETURN_VOID(prototype)

#else
#define ACPI_DBR_DEPENDENT_RETURN_OK(prototype) \
	static ACPI_INLINE prototype {return(AE_OK);}

#define ACPI_DBR_DEPENDENT_RETURN_VOID(prototype) \
	static ACPI_INLINE prototype {return;}

#endif				/* ACPI_DEBUGGER */

/*****************************************************************************
 *
 * ACPICA public interface prototypes
 *
 ****************************************************************************/

/*
 * Initialization
 */
ACPI_EXTERNAL_RETURN_STATUS(acpi_status ACPI_INIT_FUNCTION
			    acpi_initialize_tables(struct acpi_table_desc
						   *initial_storage,
						   u32 initial_table_count,
						   u8 allow_resize))
ACPI_EXTERNAL_RETURN_STATUS(acpi_status ACPI_INIT_FUNCTION
			     acpi_initialize_subsystem(void))
ACPI_EXTERNAL_RETURN_STATUS(acpi_status ACPI_INIT_FUNCTION
			     acpi_enable_subsystem(u32 flags))
ACPI_EXTERNAL_RETURN_STATUS(acpi_status ACPI_INIT_FUNCTION
			     acpi_initialize_objects(u32 flags))
ACPI_EXTERNAL_RETURN_STATUS(acpi_status ACPI_INIT_FUNCTION
			     acpi_terminate(void))

/*
 * Miscellaneous global interfaces
 */
ACPI_HW_DEPENDENT_RETURN_STATUS(acpi_status acpi_enable(void))
ACPI_HW_DEPENDENT_RETURN_STATUS(acpi_status acpi_disable(void))
ACPI_EXTERNAL_RETURN_STATUS(acpi_status acpi_subsystem_status(void))

ACPI_EXTERNAL_RETURN_STATUS(acpi_status
			    acpi_get_system_info(struct acpi_buffer
						 *ret_buffer))
ACPI_EXTERNAL_RETURN_STATUS(acpi_status
			     acpi_get_statistics(struct acpi_statistics *stats))
ACPI_EXTERNAL_RETURN_PTR(const char
			  *acpi_format_exception(acpi_status exception))
ACPI_EXTERNAL_RETURN_STATUS(acpi_status acpi_purge_cached_objects(void))

ACPI_EXTERNAL_RETURN_STATUS(acpi_status
			    acpi_install_interface(acpi_string interface_name))

ACPI_EXTERNAL_RETURN_STATUS(acpi_status
			    acpi_remove_interface(acpi_string interface_name))
ACPI_EXTERNAL_RETURN_STATUS(acpi_status acpi_update_interfaces(u8 action))

ACPI_EXTERNAL_RETURN_UINT32(u32
			    acpi_check_address_range(acpi_adr_space_type
						     space_id,
						     acpi_physical_address
						     address, acpi_size length,
						     u8 warn))
ACPI_EXTERNAL_RETURN_STATUS(acpi_status
			     acpi_decode_pld_buffer(u8 *in_buffer,
						    acpi_size length,
						    struct acpi_pld_info
						    **return_buffer))

/*
 * ACPI table load/unload interfaces
 */
ACPI_EXTERNAL_RETURN_STATUS(acpi_status ACPI_INIT_FUNCTION
			    acpi_install_table(struct acpi_table_header *table))

ACPI_EXTERNAL_RETURN_STATUS(acpi_status ACPI_INIT_FUNCTION
			    acpi_install_physical_table(acpi_physical_address
							address))
ACPI_EXTERNAL_RETURN_STATUS(acpi_status
			    acpi_load_table(struct acpi_table_header *table,
					    u32 *table_idx))

ACPI_EXTERNAL_RETURN_STATUS(acpi_status
			    acpi_unload_table(u32 table_index))

ACPI_EXTERNAL_RETURN_STATUS(acpi_status
			    acpi_unload_parent_table(acpi_handle object))

ACPI_EXTERNAL_RETURN_STATUS(acpi_status ACPI_INIT_FUNCTION
			    acpi_load_tables(void))

/*
 * ACPI table manipulation interfaces
 */
ACPI_EXTERNAL_RETURN_STATUS(acpi_status ACPI_INIT_FUNCTION
			    acpi_reallocate_root_table(void))

ACPI_EXTERNAL_RETURN_STATUS(acpi_status ACPI_INIT_FUNCTION
			    acpi_find_root_pointer(acpi_physical_address
						   *rsdp_address))
ACPI_EXTERNAL_RETURN_STATUS(acpi_status
			     acpi_get_table_header(acpi_string signature,
						   u32 instance,
						   struct acpi_table_header
						   *out_table_header))
ACPI_EXTERNAL_RETURN_STATUS(acpi_status
			     acpi_get_table(acpi_string signature, u32 instance,
					    struct acpi_table_header
					    **out_table))
ACPI_EXTERNAL_RETURN_VOID(void acpi_put_table(struct acpi_table_header *table))

ACPI_EXTERNAL_RETURN_STATUS(acpi_status
			    acpi_get_table_by_index(u32 table_index,
						    struct acpi_table_header
						    **out_table))
ACPI_EXTERNAL_RETURN_STATUS(acpi_status
			     acpi_install_table_handler(acpi_table_handler
							handler, void *context))
ACPI_EXTERNAL_RETURN_STATUS(acpi_status
			     acpi_remove_table_handler(acpi_table_handler
						       handler))

/*
 * Namespace and name interfaces
 */
ACPI_EXTERNAL_RETURN_STATUS(acpi_status
			    acpi_walk_namespace(acpi_object_type type,
						acpi_handle start_object,
						u32 max_depth,
						acpi_walk_callback
						descending_callback,
						acpi_walk_callback
						ascending_callback,
						void *context,
						void **return_value))
ACPI_EXTERNAL_RETURN_STATUS(acpi_status
			     acpi_get_devices(const char *HID,
					      acpi_walk_callback user_function,
					      void *context,
					      void **return_value))
ACPI_EXTERNAL_RETURN_STATUS(acpi_status
			     acpi_get_name(acpi_handle object, u32 name_type,
					   struct acpi_buffer *ret_path_ptr))
ACPI_EXTERNAL_RETURN_STATUS(acpi_status
			     acpi_get_handle(acpi_handle parent,
					     const char *pathname,
					     acpi_handle *ret_handle))
ACPI_EXTERNAL_RETURN_STATUS(acpi_status
			     acpi_attach_data(acpi_handle object,
					      acpi_object_handler handler,
					      void *data))
ACPI_EXTERNAL_RETURN_STATUS(acpi_status
			     acpi_detach_data(acpi_handle object,
					      acpi_object_handler handler))
ACPI_EXTERNAL_RETURN_STATUS(acpi_status
			     acpi_get_data(acpi_handle object,
					   acpi_object_handler handler,
					   void **data))
ACPI_EXTERNAL_RETURN_STATUS(acpi_status
			     acpi_debug_trace(const char *name, u32 debug_level,
					      u32 debug_layer, u32 flags))

/*
 * Object manipulation and enumeration
 */
ACPI_EXTERNAL_RETURN_STATUS(acpi_status
			    acpi_evaluate_object(acpi_handle object,
						 acpi_string pathname,
						 struct acpi_object_list
						 *parameter_objects,
						 struct acpi_buffer
						 *return_object_buffer))
ACPI_EXTERNAL_RETURN_STATUS(acpi_status
			     acpi_evaluate_object_typed(acpi_handle object,
							acpi_string pathname,
							struct acpi_object_list
							*external_params,
							struct acpi_buffer
							*return_buffer,
							acpi_object_type
							return_type))
ACPI_EXTERNAL_RETURN_STATUS(acpi_status
			     acpi_get_object_info(acpi_handle object,
						  struct acpi_device_info
						  **return_buffer))
ACPI_EXTERNAL_RETURN_STATUS(acpi_status acpi_install_method(u8 *buffer))

ACPI_EXTERNAL_RETURN_STATUS(acpi_status
			    acpi_get_next_object(acpi_object_type type,
						 acpi_handle parent,
						 acpi_handle child,
						 acpi_handle *out_handle))

ACPI_EXTERNAL_RETURN_STATUS(acpi_status
			    acpi_get_type(acpi_handle object,
					  acpi_object_type *out_type))

ACPI_EXTERNAL_RETURN_STATUS(acpi_status
			    acpi_get_parent(acpi_handle object,
					    acpi_handle *out_handle))

/*
 * Handler interfaces
 */
ACPI_EXTERNAL_RETURN_STATUS(acpi_status
			    acpi_install_initialization_handler
			    (acpi_init_handler handler, u32 function))
ACPI_HW_DEPENDENT_RETURN_STATUS(acpi_status
				acpi_install_sci_handler(acpi_sci_handler
							 address,
							 void *context))
ACPI_HW_DEPENDENT_RETURN_STATUS(acpi_status
				acpi_remove_sci_handler(acpi_sci_handler
							address))
ACPI_HW_DEPENDENT_RETURN_STATUS(acpi_status
				acpi_install_global_event_handler
				(acpi_gbl_event_handler handler,
				 void *context))
ACPI_HW_DEPENDENT_RETURN_STATUS(acpi_status
				acpi_install_fixed_event_handler(u32
								 acpi_event,
								 acpi_event_handler
								 handler,
								 void
								 *context))
ACPI_HW_DEPENDENT_RETURN_STATUS(acpi_status
				acpi_remove_fixed_event_handler(u32 acpi_event,
								acpi_event_handler
								handler))
ACPI_HW_DEPENDENT_RETURN_STATUS(acpi_status
				acpi_install_gpe_handler(acpi_handle
							 gpe_device,
							 u32 gpe_number,
							 u32 type,
							 acpi_gpe_handler
							 address,
							 void *context))
ACPI_HW_DEPENDENT_RETURN_STATUS(acpi_status
				acpi_install_gpe_raw_handler(acpi_handle
							     gpe_device,
							     u32 gpe_number,
							     u32 type,
							     acpi_gpe_handler
							     address,
							     void *context))
ACPI_HW_DEPENDENT_RETURN_STATUS(acpi_status
				acpi_remove_gpe_handler(acpi_handle gpe_device,
							u32 gpe_number,
							acpi_gpe_handler
							address))
ACPI_EXTERNAL_RETURN_STATUS(acpi_status
			    acpi_install_notify_handler(acpi_handle device,
							u32 handler_type,
							acpi_notify_handler
							handler,
							void *context))
ACPI_EXTERNAL_RETURN_STATUS(acpi_status
			    acpi_remove_notify_handler(acpi_handle device,
						       u32 handler_type,
						       acpi_notify_handler
						       handler))
ACPI_EXTERNAL_RETURN_STATUS(acpi_status
			    acpi_install_address_space_handler(acpi_handle
							       device,
							       acpi_adr_space_type
							       space_id,
							       acpi_adr_space_handler
							       handler,
							       acpi_adr_space_setup
							       setup,
							       void *context))
ACPI_EXTERNAL_RETURN_STATUS(acpi_status
			    acpi_install_address_space_handler_no_reg
			    (acpi_handle device, acpi_adr_space_type space_id,
			     acpi_adr_space_handler handler,
			     acpi_adr_space_setup setup,
			     void *context))
ACPI_EXTERNAL_RETURN_STATUS(acpi_status
			    acpi_execute_reg_methods(acpi_handle device,
						     u32 nax_depth,
						     acpi_adr_space_type
						     space_id))
ACPI_EXTERNAL_RETURN_STATUS(acpi_status
			    acpi_execute_orphan_reg_method(acpi_handle device,
							   acpi_adr_space_type
							   space_id))
ACPI_EXTERNAL_RETURN_STATUS(acpi_status
			    acpi_remove_address_space_handler(acpi_handle
							      device,
							      acpi_adr_space_type
							      space_id,
							      acpi_adr_space_handler
							      handler))
ACPI_EXTERNAL_RETURN_STATUS(acpi_status
			    acpi_install_exception_handler
			    (acpi_exception_handler handler))
ACPI_EXTERNAL_RETURN_STATUS(acpi_status
			    acpi_install_interface_handler
			    (acpi_interface_handler handler))

/*
 * Global Lock interfaces
 */
ACPI_HW_DEPENDENT_RETURN_STATUS(acpi_status
				acpi_acquire_global_lock(u16 timeout,
							 u32 *handle))

ACPI_HW_DEPENDENT_RETURN_STATUS(acpi_status
				acpi_release_global_lock(u32 handle))

/*
 * Interfaces to AML mutex objects
 */
ACPI_EXTERNAL_RETURN_STATUS(acpi_status
			    acpi_acquire_mutex(acpi_handle handle,
					       acpi_string pathname,
					       u16 timeout))

ACPI_EXTERNAL_RETURN_STATUS(acpi_status
			    acpi_release_mutex(acpi_handle handle,
					       acpi_string pathname))

/*
 * Fixed Event interfaces
 */
ACPI_HW_DEPENDENT_RETURN_STATUS(acpi_status
				acpi_enable_event(u32 event, u32 flags))

ACPI_HW_DEPENDENT_RETURN_STATUS(acpi_status
				acpi_disable_event(u32 event, u32 flags))
ACPI_HW_DEPENDENT_RETURN_STATUS(acpi_status acpi_clear_event(u32 event))

ACPI_HW_DEPENDENT_RETURN_STATUS(acpi_status
				acpi_get_event_status(u32 event,
						      acpi_event_status
						      *event_status))

/*
 * General Purpose Event (GPE) Interfaces
 */
ACPI_HW_DEPENDENT_RETURN_STATUS(acpi_status acpi_update_all_gpes(void))

ACPI_HW_DEPENDENT_RETURN_STATUS(acpi_status
				acpi_enable_gpe(acpi_handle gpe_device,
						u32 gpe_number))

ACPI_HW_DEPENDENT_RETURN_STATUS(acpi_status
				acpi_disable_gpe(acpi_handle gpe_device,
						 u32 gpe_number))

ACPI_HW_DEPENDENT_RETURN_STATUS(acpi_status
				acpi_clear_gpe(acpi_handle gpe_device,
					       u32 gpe_number))

ACPI_HW_DEPENDENT_RETURN_STATUS(acpi_status
				acpi_set_gpe(acpi_handle gpe_device,
					     u32 gpe_number, u8 action))

ACPI_HW_DEPENDENT_RETURN_STATUS(acpi_status
				acpi_finish_gpe(acpi_handle gpe_device,
						u32 gpe_number))

ACPI_HW_DEPENDENT_RETURN_STATUS(acpi_status
				acpi_mask_gpe(acpi_handle gpe_device,
					      u32 gpe_number, u8 is_masked))

ACPI_HW_DEPENDENT_RETURN_STATUS(acpi_status
				acpi_mark_gpe_for_wake(acpi_handle gpe_device,
						       u32 gpe_number))

ACPI_HW_DEPENDENT_RETURN_STATUS(acpi_status
				acpi_setup_gpe_for_wake(acpi_handle
							parent_device,
							acpi_handle gpe_device,
							u32 gpe_number))
ACPI_HW_DEPENDENT_RETURN_STATUS(acpi_status
				 acpi_set_gpe_wake_mask(acpi_handle gpe_device,
							u32 gpe_number,
							u8 action))
ACPI_HW_DEPENDENT_RETURN_STATUS(acpi_status
				 acpi_get_gpe_status(acpi_handle gpe_device,
						     u32 gpe_number,
						     acpi_event_status
						     *event_status))
ACPI_HW_DEPENDENT_RETURN_UINT32(u32 acpi_dispatch_gpe(acpi_handle gpe_device, u32 gpe_number))
ACPI_HW_DEPENDENT_RETURN_STATUS(acpi_status acpi_hw_disable_all_gpes(void))
ACPI_HW_DEPENDENT_RETURN_STATUS(acpi_status acpi_disable_all_gpes(void))
ACPI_HW_DEPENDENT_RETURN_STATUS(acpi_status acpi_enable_all_runtime_gpes(void))
ACPI_HW_DEPENDENT_RETURN_STATUS(acpi_status acpi_enable_all_wakeup_gpes(void))
ACPI_HW_DEPENDENT_RETURN_UINT32(u32 acpi_any_gpe_status_set(u32 gpe_skip_number))
ACPI_HW_DEPENDENT_RETURN_UINT32(u32 acpi_any_fixed_event_status_set(void))

ACPI_HW_DEPENDENT_RETURN_STATUS(acpi_status
				acpi_get_gpe_device(u32 gpe_index,
						    acpi_handle *gpe_device))

ACPI_HW_DEPENDENT_RETURN_STATUS(acpi_status
				acpi_install_gpe_block(acpi_handle gpe_device,
						       struct
						       acpi_generic_address
						       *gpe_block_address,
						       u32 register_count,
						       u32 interrupt_number))
ACPI_HW_DEPENDENT_RETURN_STATUS(acpi_status
				 acpi_remove_gpe_block(acpi_handle gpe_device))

/*
 * Resource interfaces
 */
typedef
acpi_status (*acpi_walk_resource_callback) (struct acpi_resource * resource,
					    void *context);

ACPI_EXTERNAL_RETURN_STATUS(acpi_status
			    acpi_get_vendor_resource(acpi_handle device,
						     char *name,
						     struct acpi_vendor_uuid
						     *uuid,
						     struct acpi_buffer
						     *ret_buffer))
ACPI_EXTERNAL_RETURN_STATUS(acpi_status
			     acpi_get_current_resources(acpi_handle device,
							struct acpi_buffer
							*ret_buffer))
ACPI_EXTERNAL_RETURN_STATUS(acpi_status
			     acpi_get_possible_resources(acpi_handle device,
							 struct acpi_buffer
							 *ret_buffer))
ACPI_EXTERNAL_RETURN_STATUS(acpi_status
			     acpi_get_event_resources(acpi_handle device_handle,
						      struct acpi_buffer
						      *ret_buffer))
ACPI_EXTERNAL_RETURN_STATUS(acpi_status
			     acpi_walk_resource_buffer(struct acpi_buffer
						       *buffer,
						       acpi_walk_resource_callback
						       user_function,
						       void *context))
ACPI_EXTERNAL_RETURN_STATUS(acpi_status
			     acpi_walk_resources(acpi_handle device, char *name,
						 acpi_walk_resource_callback
						 user_function, void *context))
ACPI_EXTERNAL_RETURN_STATUS(acpi_status
			     acpi_set_current_resources(acpi_handle device,
							struct acpi_buffer
							*in_buffer))
ACPI_EXTERNAL_RETURN_STATUS(acpi_status
			     acpi_get_irq_routing_table(acpi_handle device,
							struct acpi_buffer
							*ret_buffer))
ACPI_EXTERNAL_RETURN_STATUS(acpi_status
			     acpi_resource_to_address64(struct acpi_resource
							*resource,
							struct
							acpi_resource_address64
							*out))
ACPI_EXTERNAL_RETURN_STATUS(acpi_status
			     acpi_buffer_to_resource(u8 *aml_buffer,
						     u16 aml_buffer_length,
						     struct acpi_resource
						     **resource_ptr))

/*
 * Hardware (ACPI device) interfaces
 */
ACPI_EXTERNAL_RETURN_STATUS(acpi_status acpi_reset(void))

ACPI_EXTERNAL_RETURN_STATUS(acpi_status
			    acpi_read(u64 *value,
				      struct acpi_generic_address *reg))

ACPI_EXTERNAL_RETURN_STATUS(acpi_status
			    acpi_write(u64 value,
				       struct acpi_generic_address *reg))

ACPI_HW_DEPENDENT_RETURN_STATUS(acpi_status
				acpi_read_bit_register(u32 register_id,
						       u32 *return_value))

ACPI_HW_DEPENDENT_RETURN_STATUS(acpi_status
				acpi_write_bit_register(u32 register_id,
							u32 value))

/*
 * Sleep/Wake interfaces
 */
ACPI_EXTERNAL_RETURN_STATUS(acpi_status
			    acpi_get_sleep_type_data(u8 sleep_state,
						     u8 *slp_typ_a,
						     u8 *slp_typ_b))

ACPI_EXTERNAL_RETURN_STATUS(acpi_status
			    acpi_enter_sleep_state_prep(u8 sleep_state))
ACPI_EXTERNAL_RETURN_STATUS(acpi_status acpi_enter_sleep_state(u8 sleep_state))

ACPI_HW_DEPENDENT_RETURN_STATUS(acpi_status acpi_enter_sleep_state_s4bios(void))

ACPI_EXTERNAL_RETURN_STATUS(acpi_status
			    acpi_leave_sleep_state_prep(u8 sleep_state))
ACPI_EXTERNAL_RETURN_STATUS(acpi_status acpi_leave_sleep_state(u8 sleep_state))

ACPI_EXTERNAL_RETURN_STATUS(acpi_status
			    acpi_set_firmware_waking_vector
			    (acpi_physical_address physical_address,
			     acpi_physical_address physical_address64))
/*
 * ACPI Timer interfaces
 */
ACPI_HW_DEPENDENT_RETURN_STATUS(acpi_status
				acpi_get_timer_resolution(u32 *resolution))
ACPI_HW_DEPENDENT_RETURN_STATUS(acpi_status acpi_get_timer(u32 *ticks))

ACPI_HW_DEPENDENT_RETURN_STATUS(acpi_status
				acpi_get_timer_duration(u32 start_ticks,
							u32 end_ticks,
							u32 *time_elapsed))

/*
 * Error/Warning output
 */
ACPI_MSG_DEPENDENT_RETURN_VOID(ACPI_PRINTF_LIKE(3)
			       void ACPI_INTERNAL_VAR_XFACE
			       acpi_error(const char *module_name,
					  u32 line_number,
					  const char *format, ...))
ACPI_MSG_DEPENDENT_RETURN_VOID(ACPI_PRINTF_LIKE(4)
				void ACPI_INTERNAL_VAR_XFACE
				acpi_exception(const char *module_name,
					       u32 line_number,
					       acpi_status status,
					       const char *format, ...))
ACPI_MSG_DEPENDENT_RETURN_VOID(ACPI_PRINTF_LIKE(3)
				void ACPI_INTERNAL_VAR_XFACE
				acpi_warning(const char *module_name,
					     u32 line_number,
					     const char *format, ...))
ACPI_MSG_DEPENDENT_RETURN_VOID(ACPI_PRINTF_LIKE(1)
				void ACPI_INTERNAL_VAR_XFACE
				acpi_info(const char *format, ...))
ACPI_MSG_DEPENDENT_RETURN_VOID(ACPI_PRINTF_LIKE(3)
				void ACPI_INTERNAL_VAR_XFACE
				acpi_bios_error(const char *module_name,
						u32 line_number,
						const char *format, ...))
ACPI_MSG_DEPENDENT_RETURN_VOID(ACPI_PRINTF_LIKE(4)
				void ACPI_INTERNAL_VAR_XFACE
				acpi_bios_exception(const char *module_name,
						    u32 line_number,
						    acpi_status status,
						    const char *format, ...))
ACPI_MSG_DEPENDENT_RETURN_VOID(ACPI_PRINTF_LIKE(3)
				void ACPI_INTERNAL_VAR_XFACE
				acpi_bios_warning(const char *module_name,
						  u32 line_number,
						  const char *format, ...))

/*
 * Debug output
 */
ACPI_DBG_DEPENDENT_RETURN_VOID(ACPI_PRINTF_LIKE(6)
			       void ACPI_INTERNAL_VAR_XFACE
			       acpi_debug_print(u32 requested_debug_level,
						u32 line_number,
						const char *function_name,
						const char *module_name,
						u32 component_id,
						const char *format, ...))
ACPI_DBG_DEPENDENT_RETURN_VOID(ACPI_PRINTF_LIKE(6)
				void ACPI_INTERNAL_VAR_XFACE
				acpi_debug_print_raw(u32 requested_debug_level,
						     u32 line_number,
						     const char *function_name,
						     const char *module_name,
						     u32 component_id,
						     const char *format, ...))

ACPI_DBG_DEPENDENT_RETURN_VOID(void
			       acpi_trace_point(acpi_trace_event_type type,
						u8 begin,
						u8 *aml, char *pathname))

acpi_status acpi_initialize_debugger(void);

void acpi_terminate_debugger(void);

/*
 * Divergences
 */
ACPI_EXTERNAL_RETURN_STATUS(acpi_status
			    acpi_get_data_full(acpi_handle object,
					       acpi_object_handler handler,
					       void **data,
					       void (*callback)(void *)))

void acpi_set_debugger_thread_id(acpi_thread_id thread_id);

#endif				/* __ACXFACE_H__ */<|MERGE_RESOLUTION|>--- conflicted
+++ resolved
@@ -12,11 +12,7 @@
 
 /* Current ACPICA subsystem version in YYYYMMDD format */
 
-<<<<<<< HEAD
-#define ACPI_CA_VERSION                 0x20230628
-=======
 #define ACPI_CA_VERSION                 0x20240827
->>>>>>> 2d5404ca
 
 #include <acpi/acconfig.h>
 #include <acpi/actypes.h>
@@ -667,10 +663,6 @@
 						     u32 nax_depth,
 						     acpi_adr_space_type
 						     space_id))
-ACPI_EXTERNAL_RETURN_STATUS(acpi_status
-			    acpi_execute_orphan_reg_method(acpi_handle device,
-							   acpi_adr_space_type
-							   space_id))
 ACPI_EXTERNAL_RETURN_STATUS(acpi_status
 			    acpi_remove_address_space_handler(acpi_handle
 							      device,
