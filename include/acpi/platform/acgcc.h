/* SPDX-License-Identifier: BSD-3-Clause OR GPL-2.0 */
/******************************************************************************
 *
 * Name: acgcc.h - GCC specific defines, etc.
 *
<<<<<<< HEAD
 * Copyright (C) 2000 - 2022, Intel Corp.
=======
 * Copyright (C) 2000 - 2023, Intel Corp.
>>>>>>> eb3cdb58
 *
 *****************************************************************************/

#ifndef __ACGCC_H__
#define __ACGCC_H__

#ifndef va_arg
#ifdef __KERNEL__
#include <linux/stdarg.h>
#else
#include <stdarg.h>
#endif /* __KERNEL__ */
#endif /* ! va_arg */
<<<<<<< HEAD
 
=======

>>>>>>> eb3cdb58
#define ACPI_INLINE             __inline__

/* Function name is used for debug output. Non-ANSI, compiler-dependent */

#define ACPI_GET_FUNCTION_NAME          __func__

/*
 * This macro is used to tag functions as "printf-like" because
 * some compilers (like GCC) can catch printf format string problems.
 */
#define ACPI_PRINTF_LIKE(c) __attribute__ ((__format__ (__printf__, c, c+1)))

/*
 * Some compilers complain about unused variables. Sometimes we don't want to
 * use all the variables (for example, _acpi_module_name). This allows us
 * to tell the compiler warning in a per-variable manner that a variable
 * is unused.
 */
#define ACPI_UNUSED_VAR __attribute__ ((unused))

/* GCC supports __VA_ARGS__ in macros */

#define COMPILER_VA_MACRO               1

/* GCC supports native multiply/shift on 32-bit platforms */

#define ACPI_USE_NATIVE_MATH64

/* GCC did not support __has_attribute until 5.1. */

#ifndef __has_attribute
#define __has_attribute(x) 0
#endif

/*
 * Explicitly mark intentional explicit fallthrough to silence
 * -Wimplicit-fallthrough in GCC 7.1+.
 */

#if __has_attribute(__fallthrough__)
#define ACPI_FALLTHROUGH __attribute__((__fallthrough__))
#endif

/*
 * Flexible array members are not allowed to be part of a union under
 * C99, but this is not for any technical reason. Work around the
 * limitation.
 */
#define ACPI_FLEX_ARRAY(TYPE, NAME)             \
        struct {                                \
                struct { } __Empty_ ## NAME;    \
                TYPE NAME[];                    \
        }

#endif				/* __ACGCC_H__ */<|MERGE_RESOLUTION|>--- conflicted
+++ resolved
@@ -3,11 +3,7 @@
  *
  * Name: acgcc.h - GCC specific defines, etc.
  *
-<<<<<<< HEAD
- * Copyright (C) 2000 - 2022, Intel Corp.
-=======
  * Copyright (C) 2000 - 2023, Intel Corp.
->>>>>>> eb3cdb58
  *
  *****************************************************************************/
 
@@ -21,11 +17,7 @@
 #include <stdarg.h>
 #endif /* __KERNEL__ */
 #endif /* ! va_arg */
-<<<<<<< HEAD
- 
-=======
 
->>>>>>> eb3cdb58
 #define ACPI_INLINE             __inline__
 
 /* Function name is used for debug output. Non-ANSI, compiler-dependent */
