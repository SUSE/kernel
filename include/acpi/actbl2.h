/* SPDX-License-Identifier: BSD-3-Clause OR GPL-2.0 */
/******************************************************************************
 *
 * Name: actbl2.h - ACPI Table Definitions (tables not in ACPI spec)
 *
<<<<<<< HEAD
 * Copyright (C) 2000 - 2022, Intel Corp.
=======
 * Copyright (C) 2000 - 2023, Intel Corp.
>>>>>>> eb3cdb58
 *
 *****************************************************************************/

#ifndef __ACTBL2_H__
#define __ACTBL2_H__

/*******************************************************************************
 *
 * Additional ACPI Tables (2)
 *
 * These tables are not consumed directly by the ACPICA subsystem, but are
 * included here to support device drivers and the AML disassembler.
 *
 ******************************************************************************/

/*
 * Values for description table header signatures for tables defined in this
 * file. Useful because they make it more difficult to inadvertently type in
 * the wrong signature.
 */
#define ACPI_SIG_AGDI           "AGDI"	/* Arm Generic Diagnostic Dump and Reset Device Interface */
#define ACPI_SIG_APMT           "APMT"	/* Arm Performance Monitoring Unit table */
#define ACPI_SIG_BDAT           "BDAT"	/* BIOS Data ACPI Table */
#define ACPI_SIG_CCEL           "CCEL"	/* CC Event Log Table */
#define ACPI_SIG_CDAT           "CDAT"	/* Coherent Device Attribute Table */
#define ACPI_SIG_IORT           "IORT"	/* IO Remapping Table */
#define ACPI_SIG_IVRS           "IVRS"	/* I/O Virtualization Reporting Structure */
#define ACPI_SIG_LPIT           "LPIT"	/* Low Power Idle Table */
#define ACPI_SIG_MADT           "APIC"	/* Multiple APIC Description Table */
#define ACPI_SIG_MCFG           "MCFG"	/* PCI Memory Mapped Configuration table */
#define ACPI_SIG_MCHI           "MCHI"	/* Management Controller Host Interface table */
#define ACPI_SIG_MPAM           "MPAM"	/* Memory System Resource Partitioning and Monitoring Table */
#define ACPI_SIG_MPST           "MPST"	/* Memory Power State Table */
#define ACPI_SIG_MSDM           "MSDM"	/* Microsoft Data Management Table */
#define ACPI_SIG_NFIT           "NFIT"	/* NVDIMM Firmware Interface Table */
#define ACPI_SIG_NHLT           "NHLT"	/* Non HD Audio Link Table */
#define ACPI_SIG_PCCT           "PCCT"	/* Platform Communications Channel Table */
#define ACPI_SIG_PDTT           "PDTT"	/* Platform Debug Trigger Table */
#define ACPI_SIG_PHAT           "PHAT"	/* Platform Health Assessment Table */
#define ACPI_SIG_PMTT           "PMTT"	/* Platform Memory Topology Table */
#define ACPI_SIG_PPTT           "PPTT"	/* Processor Properties Topology Table */
#define ACPI_SIG_PRMT           "PRMT"	/* Platform Runtime Mechanism Table */
#define ACPI_SIG_RASF           "RASF"	/* RAS Feature table */
#define ACPI_SIG_RGRT           "RGRT"	/* Regulatory Graphics Resource Table */
#define ACPI_SIG_RHCT           "RHCT"	/* RISC-V Hart Capabilities Table */
#define ACPI_SIG_SBST           "SBST"	/* Smart Battery Specification Table */
#define ACPI_SIG_SDEI           "SDEI"	/* Software Delegated Exception Interface Table */
#define ACPI_SIG_SDEV           "SDEV"	/* Secure Devices table */
#define ACPI_SIG_SVKL           "SVKL"	/* Storage Volume Key Location Table */
#define ACPI_SIG_TDEL           "TDEL"	/* TD Event Log Table */

/*
 * All tables must be byte-packed to match the ACPI specification, since
 * the tables are provided by the system BIOS.
 */
#pragma pack(1)

/*
 * Note: C bitfields are not used for this reason:
 *
 * "Bitfields are great and easy to read, but unfortunately the C language
 * does not specify the layout of bitfields in memory, which means they are
 * essentially useless for dealing with packed data in on-disk formats or
 * binary wire protocols." (Or ACPI tables and buffers.) "If you ask me,
 * this decision was a design error in C. Ritchie could have picked an order
 * and stuck with it." Norman Ramsey.
 * See http://stackoverflow.com/a/1053662/41661
 */

/*******************************************************************************
 *
 * AEST - Arm Error Source Table
 *
 * Conforms to: ACPI for the Armv8 RAS Extensions 1.1 Platform Design Document
 * September 2020.
 *
 ******************************************************************************/

struct acpi_table_aest {
	struct acpi_table_header header;
<<<<<<< HEAD
	void *node_array[];
=======
>>>>>>> eb3cdb58
};

/* Common Subtable header - one per Node Structure (Subtable) */

struct acpi_aest_hdr {
	u8 type;
	u16 length;
	u8 reserved;
	u32 node_specific_offset;
	u32 node_interface_offset;
	u32 node_interrupt_offset;
	u32 node_interrupt_count;
	u64 timestamp_rate;
	u64 reserved1;
	u64 error_injection_rate;
};

/* Values for Type above */

#define ACPI_AEST_PROCESSOR_ERROR_NODE      0
#define ACPI_AEST_MEMORY_ERROR_NODE         1
#define ACPI_AEST_SMMU_ERROR_NODE           2
#define ACPI_AEST_VENDOR_ERROR_NODE         3
#define ACPI_AEST_GIC_ERROR_NODE            4
#define ACPI_AEST_NODE_TYPE_RESERVED        5	/* 5 and above are reserved */

/*
 * AEST subtables (Error nodes)
 */

/* 0: Processor Error */

typedef struct acpi_aest_processor {
	u32 processor_id;
	u8 resource_type;
	u8 reserved;
	u8 flags;
	u8 revision;
	u64 processor_affinity;

} acpi_aest_processor;

/* Values for resource_type above, related structs below */

#define ACPI_AEST_CACHE_RESOURCE            0
#define ACPI_AEST_TLB_RESOURCE              1
#define ACPI_AEST_GENERIC_RESOURCE          2
#define ACPI_AEST_RESOURCE_RESERVED         3	/* 3 and above are reserved */

/* 0R: Processor Cache Resource Substructure */

typedef struct acpi_aest_processor_cache {
	u32 cache_reference;
	u32 reserved;

} acpi_aest_processor_cache;

/* Values for cache_type above */

#define ACPI_AEST_CACHE_DATA                0
#define ACPI_AEST_CACHE_INSTRUCTION         1
#define ACPI_AEST_CACHE_UNIFIED             2
#define ACPI_AEST_CACHE_RESERVED            3	/* 3 and above are reserved */

/* 1R: Processor TLB Resource Substructure */

typedef struct acpi_aest_processor_tlb {
	u32 tlb_level;
	u32 reserved;

} acpi_aest_processor_tlb;

/* 2R: Processor Generic Resource Substructure */

typedef struct acpi_aest_processor_generic {
	u32 resource;

} acpi_aest_processor_generic;

/* 1: Memory Error */

typedef struct acpi_aest_memory {
	u32 srat_proximity_domain;

} acpi_aest_memory;

/* 2: Smmu Error */

typedef struct acpi_aest_smmu {
	u32 iort_node_reference;
	u32 subcomponent_reference;

} acpi_aest_smmu;

/* 3: Vendor Defined */

typedef struct acpi_aest_vendor {
	u32 acpi_hid;
	u32 acpi_uid;
	u8 vendor_specific_data[16];

} acpi_aest_vendor;

/* 4: Gic Error */

typedef struct acpi_aest_gic {
	u32 interface_type;
	u32 instance_id;

} acpi_aest_gic;

/* Values for interface_type above */

#define ACPI_AEST_GIC_CPU                   0
#define ACPI_AEST_GIC_DISTRIBUTOR           1
#define ACPI_AEST_GIC_REDISTRIBUTOR         2
#define ACPI_AEST_GIC_ITS                   3
#define ACPI_AEST_GIC_RESERVED              4	/* 4 and above are reserved */

/* Node Interface Structure */

typedef struct acpi_aest_node_interface {
	u8 type;
	u8 reserved[3];
	u32 flags;
	u64 address;
	u32 error_record_index;
	u32 error_record_count;
	u64 error_record_implemented;
	u64 error_status_reporting;
	u64 addressing_mode;

} acpi_aest_node_interface;

/* Values for Type field above */

#define ACPI_AEST_NODE_SYSTEM_REGISTER      0
#define ACPI_AEST_NODE_MEMORY_MAPPED        1
#define ACPI_AEST_XFACE_RESERVED            2	/* 2 and above are reserved */

/* Node Interrupt Structure */

typedef struct acpi_aest_node_interrupt {
	u8 type;
	u8 reserved[2];
	u8 flags;
	u32 gsiv;
	u8 iort_id;
	u8 reserved1[3];

} acpi_aest_node_interrupt;

/* Values for Type field above */

#define ACPI_AEST_NODE_FAULT_HANDLING       0
#define ACPI_AEST_NODE_ERROR_RECOVERY       1
#define ACPI_AEST_XRUPT_RESERVED            2	/* 2 and above are reserved */

/*******************************************************************************
 * AGDI - Arm Generic Diagnostic Dump and Reset Device Interface
 *
 * Conforms to "ACPI for Arm Components 1.1, Platform Design Document"
 * ARM DEN0093 v1.1
 *
 ******************************************************************************/
struct acpi_table_agdi {
	struct acpi_table_header header;	/* Common ACPI table header */
	u8 flags;
	u8 reserved[3];
	u32 sdei_event;
	u32 gsiv;
};

/* Mask for Flags field above */

#define ACPI_AGDI_SIGNALING_MODE (1)

/*******************************************************************************
 *
 * APMT - ARM Performance Monitoring Unit Table
 *
 * Conforms to:
 * ARM Performance Monitoring Unit Architecture 1.0 Platform Design Document
 * ARM DEN0117 v1.0 November 25, 2021
 *
 ******************************************************************************/

struct acpi_table_apmt {
	struct acpi_table_header header;	/* Common ACPI table header */
};

#define ACPI_APMT_NODE_ID_LENGTH                4

/*
 * APMT subtables
 */
struct acpi_apmt_node {
	u16 length;
	u8 flags;
	u8 type;
	u32 id;
	u64 inst_primary;
	u32 inst_secondary;
	u64 base_address0;
	u64 base_address1;
	u32 ovflw_irq;
	u32 reserved;
	u32 ovflw_irq_flags;
	u32 proc_affinity;
	u32 impl_id;
};

/* Masks for Flags field above */

#define ACPI_APMT_FLAGS_DUAL_PAGE               (1<<0)
#define ACPI_APMT_FLAGS_AFFINITY                (1<<1)
#define ACPI_APMT_FLAGS_ATOMIC                  (1<<2)

/* Values for Flags dual page field above */

#define ACPI_APMT_FLAGS_DUAL_PAGE_NSUPP         (0<<0)
#define ACPI_APMT_FLAGS_DUAL_PAGE_SUPP          (1<<0)

/* Values for Flags processor affinity field above */
#define ACPI_APMT_FLAGS_AFFINITY_PROC           (0<<1)
#define ACPI_APMT_FLAGS_AFFINITY_PROC_CONTAINER (1<<1)

/* Values for Flags 64-bit atomic field above */
#define ACPI_APMT_FLAGS_ATOMIC_NSUPP            (0<<2)
#define ACPI_APMT_FLAGS_ATOMIC_SUPP             (1<<2)

/* Values for Type field above */

enum acpi_apmt_node_type {
	ACPI_APMT_NODE_TYPE_MC = 0x00,
	ACPI_APMT_NODE_TYPE_SMMU = 0x01,
	ACPI_APMT_NODE_TYPE_PCIE_ROOT = 0x02,
	ACPI_APMT_NODE_TYPE_ACPI = 0x03,
	ACPI_APMT_NODE_TYPE_CACHE = 0x04,
	ACPI_APMT_NODE_TYPE_COUNT
};

/* Masks for ovflw_irq_flags field above */

#define ACPI_APMT_OVFLW_IRQ_FLAGS_MODE          (1<<0)
#define ACPI_APMT_OVFLW_IRQ_FLAGS_TYPE          (1<<1)

/* Values for ovflw_irq_flags mode field above */

#define ACPI_APMT_OVFLW_IRQ_FLAGS_MODE_LEVEL    (0<<0)
#define ACPI_APMT_OVFLW_IRQ_FLAGS_MODE_EDGE     (1<<0)

/* Values for ovflw_irq_flags type field above */

#define ACPI_APMT_OVFLW_IRQ_FLAGS_TYPE_WIRED    (0<<1)

/*******************************************************************************
 *
 * BDAT - BIOS Data ACPI Table
 *
 * Conforms to "BIOS Data ACPI Table", Interface Specification v4.0 Draft 5
 * Nov 2020
 *
 ******************************************************************************/

struct acpi_table_bdat {
	struct acpi_table_header header;
	struct acpi_generic_address gas;
};

/*******************************************************************************
 *
 * CCEL - CC-Event Log
 *        From: "Guest-Host-Communication Interface (GHCI) for Intel
 *        Trust Domain Extensions (Intel TDX)". Feb 2022
 *
 ******************************************************************************/

struct acpi_table_ccel {
	struct acpi_table_header header;	/* Common ACPI table header */
	u8 CCtype;
	u8 Ccsub_type;
	u16 reserved;
	u64 log_area_minimum_length;
	u64 log_area_start_address;
};

/*******************************************************************************
 *
 * IORT - IO Remapping Table
 *
 * Conforms to "IO Remapping Table System Software on ARM Platforms",
<<<<<<< HEAD
 * Document number: ARM DEN 0049E.d, Feb 2022
=======
 * Document number: ARM DEN 0049E.e, Sep 2022
>>>>>>> eb3cdb58
 *
 ******************************************************************************/

struct acpi_table_iort {
	struct acpi_table_header header;
	u32 node_count;
	u32 node_offset;
	u32 reserved;
};

/*
 * IORT subtables
 */
struct acpi_iort_node {
	u8 type;
	u16 length;
	u8 revision;
	u32 identifier;
	u32 mapping_count;
	u32 mapping_offset;
	char node_data[];
};

/* Values for subtable Type above */

enum acpi_iort_node_type {
	ACPI_IORT_NODE_ITS_GROUP = 0x00,
	ACPI_IORT_NODE_NAMED_COMPONENT = 0x01,
	ACPI_IORT_NODE_PCI_ROOT_COMPLEX = 0x02,
	ACPI_IORT_NODE_SMMU = 0x03,
	ACPI_IORT_NODE_SMMU_V3 = 0x04,
	ACPI_IORT_NODE_PMCG = 0x05,
	ACPI_IORT_NODE_RMR = 0x06,
};

struct acpi_iort_id_mapping {
	u32 input_base;		/* Lowest value in input range */
	u32 id_count;		/* Number of IDs */
	u32 output_base;	/* Lowest value in output range */
	u32 output_reference;	/* A reference to the output node */
	u32 flags;
};

/* Masks for Flags field above for IORT subtable */

#define ACPI_IORT_ID_SINGLE_MAPPING (1)

struct acpi_iort_memory_access {
	u32 cache_coherency;
	u8 hints;
	u16 reserved;
	u8 memory_flags;
};

/* Values for cache_coherency field above */

#define ACPI_IORT_NODE_COHERENT         0x00000001	/* The device node is fully coherent */
#define ACPI_IORT_NODE_NOT_COHERENT     0x00000000	/* The device node is not coherent */

/* Masks for Hints field above */

#define ACPI_IORT_HT_TRANSIENT          (1)
#define ACPI_IORT_HT_WRITE              (1<<1)
#define ACPI_IORT_HT_READ               (1<<2)
#define ACPI_IORT_HT_OVERRIDE           (1<<3)

/* Masks for memory_flags field above */

#define ACPI_IORT_MF_COHERENCY          (1)
#define ACPI_IORT_MF_ATTRIBUTES         (1<<1)

/*
 * IORT node specific subtables
 */
struct acpi_iort_its_group {
	u32 its_count;
	u32 identifiers[];	/* GIC ITS identifier array */
};

struct acpi_iort_named_component {
	u32 node_flags;
	u64 memory_properties;	/* Memory access properties */
	u8 memory_address_limit;	/* Memory address size limit */
	char device_name[];	/* Path of namespace object */
};

/* Masks for Flags field above */

#define ACPI_IORT_NC_STALL_SUPPORTED    (1)
#define ACPI_IORT_NC_PASID_BITS         (31<<1)

struct acpi_iort_root_complex {
	u64 memory_properties;	/* Memory access properties */
	u32 ats_attribute;
	u32 pci_segment_number;
	u8 memory_address_limit;	/* Memory address size limit */
	u16 pasid_capabilities;	/* PASID Capabilities */
<<<<<<< HEAD
	u8 reserved[1];		/* Reserved, must be zero */
=======
	u8 reserved[];		/* Reserved, must be zero */
>>>>>>> eb3cdb58
};

/* Masks for ats_attribute field above */

#define ACPI_IORT_ATS_SUPPORTED         (1)	/* The root complex ATS support */
#define ACPI_IORT_PRI_SUPPORTED         (1<<1)	/* The root complex PRI support */
#define ACPI_IORT_PASID_FWD_SUPPORTED   (1<<2)	/* The root complex PASID forward support */

/* Masks for pasid_capabilities field above */
#define ACPI_IORT_PASID_MAX_WIDTH       (0x1F)	/* Bits 0-4 */

struct acpi_iort_smmu {
	u64 base_address;	/* SMMU base address */
	u64 span;		/* Length of memory range */
	u32 model;
	u32 flags;
	u32 global_interrupt_offset;
	u32 context_interrupt_count;
	u32 context_interrupt_offset;
	u32 pmu_interrupt_count;
	u32 pmu_interrupt_offset;
	u64 interrupts[];	/* Interrupt array */
};

/* Values for Model field above */

#define ACPI_IORT_SMMU_V1               0x00000000	/* Generic SMMUv1 */
#define ACPI_IORT_SMMU_V2               0x00000001	/* Generic SMMUv2 */
#define ACPI_IORT_SMMU_CORELINK_MMU400  0x00000002	/* ARM Corelink MMU-400 */
#define ACPI_IORT_SMMU_CORELINK_MMU500  0x00000003	/* ARM Corelink MMU-500 */
#define ACPI_IORT_SMMU_CORELINK_MMU401  0x00000004	/* ARM Corelink MMU-401 */
#define ACPI_IORT_SMMU_CAVIUM_THUNDERX  0x00000005	/* Cavium thunder_x SMMUv2 */

/* Masks for Flags field above */

#define ACPI_IORT_SMMU_DVM_SUPPORTED    (1)
#define ACPI_IORT_SMMU_COHERENT_WALK    (1<<1)

/* Global interrupt format */

struct acpi_iort_smmu_gsi {
	u32 nsg_irpt;
	u32 nsg_irpt_flags;
	u32 nsg_cfg_irpt;
	u32 nsg_cfg_irpt_flags;
};

struct acpi_iort_smmu_v3 {
	u64 base_address;	/* SMMUv3 base address */
	u32 flags;
	u32 reserved;
	u64 vatos_address;
	u32 model;
	u32 event_gsiv;
	u32 pri_gsiv;
	u32 gerr_gsiv;
	u32 sync_gsiv;
	u32 pxm;
	u32 id_mapping_index;
};

/* Values for Model field above */

#define ACPI_IORT_SMMU_V3_GENERIC           0x00000000	/* Generic SMMUv3 */
#define ACPI_IORT_SMMU_V3_HISILICON_HI161X  0x00000001	/* hi_silicon Hi161x SMMUv3 */
#define ACPI_IORT_SMMU_V3_CAVIUM_CN99XX     0x00000002	/* Cavium CN99xx SMMUv3 */

/* Masks for Flags field above */

#define ACPI_IORT_SMMU_V3_COHACC_OVERRIDE   (1)
#define ACPI_IORT_SMMU_V3_HTTU_OVERRIDE     (3<<1)
#define ACPI_IORT_SMMU_V3_PXM_VALID         (1<<3)
#define ACPI_IORT_SMMU_V3_DEVICEID_VALID    (1<<4)

struct acpi_iort_pmcg {
	u64 page0_base_address;
	u32 overflow_gsiv;
	u32 node_reference;
	u64 page1_base_address;
};

struct acpi_iort_rmr {
	u32 flags;
	u32 rmr_count;
	u32 rmr_offset;
};

/* Masks for Flags field above */
#define ACPI_IORT_RMR_REMAP_PERMITTED      (1)
#define ACPI_IORT_RMR_ACCESS_PRIVILEGE     (1<<1)

/*
 * Macro to access the Access Attributes in flags field above:
 *  Access Attributes is encoded in bits 9:2
 */
#define ACPI_IORT_RMR_ACCESS_ATTRIBUTES(flags)          (((flags) >> 2) & 0xFF)

/* Values for above Access Attributes */

#define ACPI_IORT_RMR_ATTR_DEVICE_NGNRNE   0x00
#define ACPI_IORT_RMR_ATTR_DEVICE_NGNRE    0x01
#define ACPI_IORT_RMR_ATTR_DEVICE_NGRE     0x02
#define ACPI_IORT_RMR_ATTR_DEVICE_GRE      0x03
#define ACPI_IORT_RMR_ATTR_NORMAL_NC       0x04
#define ACPI_IORT_RMR_ATTR_NORMAL_IWB_OWB  0x05

struct acpi_iort_rmr_desc {
	u64 base_address;
	u64 length;
	u32 reserved;
};

/*******************************************************************************
 *
 * IVRS - I/O Virtualization Reporting Structure
 *        Version 1
 *
 * Conforms to "AMD I/O Virtualization Technology (IOMMU) Specification",
 * Revision 1.26, February 2009.
 *
 ******************************************************************************/

struct acpi_table_ivrs {
	struct acpi_table_header header;	/* Common ACPI table header */
	u32 info;		/* Common virtualization info */
	u64 reserved;
};

/* Values for Info field above */

#define ACPI_IVRS_PHYSICAL_SIZE     0x00007F00	/* 7 bits, physical address size */
#define ACPI_IVRS_VIRTUAL_SIZE      0x003F8000	/* 7 bits, virtual address size */
#define ACPI_IVRS_ATS_RESERVED      0x00400000	/* ATS address translation range reserved */

/* IVRS subtable header */

struct acpi_ivrs_header {
	u8 type;		/* Subtable type */
	u8 flags;
	u16 length;		/* Subtable length */
	u16 device_id;		/* ID of IOMMU */
};

/* Values for subtable Type above */

enum acpi_ivrs_type {
	ACPI_IVRS_TYPE_HARDWARE1 = 0x10,
	ACPI_IVRS_TYPE_HARDWARE2 = 0x11,
	ACPI_IVRS_TYPE_HARDWARE3 = 0x40,
	ACPI_IVRS_TYPE_MEMORY1 = 0x20,
	ACPI_IVRS_TYPE_MEMORY2 = 0x21,
	ACPI_IVRS_TYPE_MEMORY3 = 0x22
};

/* Masks for Flags field above for IVHD subtable */

#define ACPI_IVHD_TT_ENABLE         (1)
#define ACPI_IVHD_PASS_PW           (1<<1)
#define ACPI_IVHD_RES_PASS_PW       (1<<2)
#define ACPI_IVHD_ISOC              (1<<3)
#define ACPI_IVHD_IOTLB             (1<<4)

/* Masks for Flags field above for IVMD subtable */

#define ACPI_IVMD_UNITY             (1)
#define ACPI_IVMD_READ              (1<<1)
#define ACPI_IVMD_WRITE             (1<<2)
#define ACPI_IVMD_EXCLUSION_RANGE   (1<<3)

/*
 * IVRS subtables, correspond to Type in struct acpi_ivrs_header
 */

/* 0x10: I/O Virtualization Hardware Definition Block (IVHD) */

struct acpi_ivrs_hardware_10 {
	struct acpi_ivrs_header header;
	u16 capability_offset;	/* Offset for IOMMU control fields */
	u64 base_address;	/* IOMMU control registers */
	u16 pci_segment_group;
	u16 info;		/* MSI number and unit ID */
	u32 feature_reporting;
};

/* 0x11: I/O Virtualization Hardware Definition Block (IVHD) */

struct acpi_ivrs_hardware_11 {
	struct acpi_ivrs_header header;
	u16 capability_offset;	/* Offset for IOMMU control fields */
	u64 base_address;	/* IOMMU control registers */
	u16 pci_segment_group;
	u16 info;		/* MSI number and unit ID */
	u32 attributes;
	u64 efr_register_image;
	u64 reserved;
};

/* Masks for Info field above */

#define ACPI_IVHD_MSI_NUMBER_MASK   0x001F	/* 5 bits, MSI message number */
#define ACPI_IVHD_UNIT_ID_MASK      0x1F00	/* 5 bits, unit_ID */

/*
 * Device Entries for IVHD subtable, appear after struct acpi_ivrs_hardware structure.
 * Upper two bits of the Type field are the (encoded) length of the structure.
 * Currently, only 4 and 8 byte entries are defined. 16 and 32 byte entries
 * are reserved for future use but not defined.
 */
struct acpi_ivrs_de_header {
	u8 type;
	u16 id;
	u8 data_setting;
};

/* Length of device entry is in the top two bits of Type field above */

#define ACPI_IVHD_ENTRY_LENGTH      0xC0

/* Values for device entry Type field above */

enum acpi_ivrs_device_entry_type {
	/* 4-byte device entries, all use struct acpi_ivrs_device4 */

	ACPI_IVRS_TYPE_PAD4 = 0,
	ACPI_IVRS_TYPE_ALL = 1,
	ACPI_IVRS_TYPE_SELECT = 2,
	ACPI_IVRS_TYPE_START = 3,
	ACPI_IVRS_TYPE_END = 4,

	/* 8-byte device entries */

	ACPI_IVRS_TYPE_PAD8 = 64,
	ACPI_IVRS_TYPE_NOT_USED = 65,
	ACPI_IVRS_TYPE_ALIAS_SELECT = 66,	/* Uses struct acpi_ivrs_device8a */
	ACPI_IVRS_TYPE_ALIAS_START = 67,	/* Uses struct acpi_ivrs_device8a */
	ACPI_IVRS_TYPE_EXT_SELECT = 70,	/* Uses struct acpi_ivrs_device8b */
	ACPI_IVRS_TYPE_EXT_START = 71,	/* Uses struct acpi_ivrs_device8b */
	ACPI_IVRS_TYPE_SPECIAL = 72,	/* Uses struct acpi_ivrs_device8c */

	/* Variable-length device entries */

	ACPI_IVRS_TYPE_HID = 240	/* Uses ACPI_IVRS_DEVICE_HID */
};

/* Values for Data field above */

#define ACPI_IVHD_INIT_PASS         (1)
#define ACPI_IVHD_EINT_PASS         (1<<1)
#define ACPI_IVHD_NMI_PASS          (1<<2)
#define ACPI_IVHD_SYSTEM_MGMT       (3<<4)
#define ACPI_IVHD_LINT0_PASS        (1<<6)
#define ACPI_IVHD_LINT1_PASS        (1<<7)

/* Types 0-4: 4-byte device entry */

struct acpi_ivrs_device4 {
	struct acpi_ivrs_de_header header;
};

/* Types 66-67: 8-byte device entry */

struct acpi_ivrs_device8a {
	struct acpi_ivrs_de_header header;
	u8 reserved1;
	u16 used_id;
	u8 reserved2;
};

/* Types 70-71: 8-byte device entry */

struct acpi_ivrs_device8b {
	struct acpi_ivrs_de_header header;
	u32 extended_data;
};

/* Values for extended_data above */

#define ACPI_IVHD_ATS_DISABLED      (1<<31)

/* Type 72: 8-byte device entry */

struct acpi_ivrs_device8c {
	struct acpi_ivrs_de_header header;
	u8 handle;
	u16 used_id;
	u8 variety;
};

/* Values for Variety field above */

#define ACPI_IVHD_IOAPIC            1
#define ACPI_IVHD_HPET              2

/* Type 240: variable-length device entry */

struct acpi_ivrs_device_hid {
	struct acpi_ivrs_de_header header;
	u64 acpi_hid;
	u64 acpi_cid;
	u8 uid_type;
	u8 uid_length;
};

/* Values for uid_type above */

#define ACPI_IVRS_UID_NOT_PRESENT   0
#define ACPI_IVRS_UID_IS_INTEGER    1
#define ACPI_IVRS_UID_IS_STRING     2

/* 0x20, 0x21, 0x22: I/O Virtualization Memory Definition Block (IVMD) */

struct acpi_ivrs_memory {
	struct acpi_ivrs_header header;
	u16 aux_data;
	u64 reserved;
	u64 start_address;
	u64 memory_length;
};

/*******************************************************************************
 *
 * LPIT - Low Power Idle Table
 *
 * Conforms to "ACPI Low Power Idle Table (LPIT)" July 2014.
 *
 ******************************************************************************/

struct acpi_table_lpit {
	struct acpi_table_header header;	/* Common ACPI table header */
};

/* LPIT subtable header */

struct acpi_lpit_header {
	u32 type;		/* Subtable type */
	u32 length;		/* Subtable length */
	u16 unique_id;
	u16 reserved;
	u32 flags;
};

/* Values for subtable Type above */

enum acpi_lpit_type {
	ACPI_LPIT_TYPE_NATIVE_CSTATE = 0x00,
	ACPI_LPIT_TYPE_RESERVED = 0x01	/* 1 and above are reserved */
};

/* Masks for Flags field above  */

#define ACPI_LPIT_STATE_DISABLED    (1)
#define ACPI_LPIT_NO_COUNTER        (1<<1)

/*
 * LPIT subtables, correspond to Type in struct acpi_lpit_header
 */

/* 0x00: Native C-state instruction based LPI structure */

struct acpi_lpit_native {
	struct acpi_lpit_header header;
	struct acpi_generic_address entry_trigger;
	u32 residency;
	u32 latency;
	struct acpi_generic_address residency_counter;
	u64 counter_frequency;
};

/*******************************************************************************
 *
 * MADT - Multiple APIC Description Table
 *        Version 3
 *
 ******************************************************************************/

struct acpi_table_madt {
	struct acpi_table_header header;	/* Common ACPI table header */
	u32 address;		/* Physical address of local APIC */
	u32 flags;
};

/* Masks for Flags field above */

#define ACPI_MADT_PCAT_COMPAT       (1)	/* 00: System also has dual 8259s */

/* Values for PCATCompat flag */

#define ACPI_MADT_DUAL_PIC          1
#define ACPI_MADT_MULTIPLE_APIC     0

/* Values for MADT subtable type in struct acpi_subtable_header */

enum acpi_madt_type {
	ACPI_MADT_TYPE_LOCAL_APIC = 0,
	ACPI_MADT_TYPE_IO_APIC = 1,
	ACPI_MADT_TYPE_INTERRUPT_OVERRIDE = 2,
	ACPI_MADT_TYPE_NMI_SOURCE = 3,
	ACPI_MADT_TYPE_LOCAL_APIC_NMI = 4,
	ACPI_MADT_TYPE_LOCAL_APIC_OVERRIDE = 5,
	ACPI_MADT_TYPE_IO_SAPIC = 6,
	ACPI_MADT_TYPE_LOCAL_SAPIC = 7,
	ACPI_MADT_TYPE_INTERRUPT_SOURCE = 8,
	ACPI_MADT_TYPE_LOCAL_X2APIC = 9,
	ACPI_MADT_TYPE_LOCAL_X2APIC_NMI = 10,
	ACPI_MADT_TYPE_GENERIC_INTERRUPT = 11,
	ACPI_MADT_TYPE_GENERIC_DISTRIBUTOR = 12,
	ACPI_MADT_TYPE_GENERIC_MSI_FRAME = 13,
	ACPI_MADT_TYPE_GENERIC_REDISTRIBUTOR = 14,
	ACPI_MADT_TYPE_GENERIC_TRANSLATOR = 15,
	ACPI_MADT_TYPE_MULTIPROC_WAKEUP = 16,
<<<<<<< HEAD
	ACPI_MADT_TYPE_RESERVED = 17,	/* 17 to 0x7F are reserved */
=======
	ACPI_MADT_TYPE_CORE_PIC = 17,
	ACPI_MADT_TYPE_LIO_PIC = 18,
	ACPI_MADT_TYPE_HT_PIC = 19,
	ACPI_MADT_TYPE_EIO_PIC = 20,
	ACPI_MADT_TYPE_MSI_PIC = 21,
	ACPI_MADT_TYPE_BIO_PIC = 22,
	ACPI_MADT_TYPE_LPC_PIC = 23,
	ACPI_MADT_TYPE_RINTC = 24,
	ACPI_MADT_TYPE_RESERVED = 25,	/* 25 to 0x7F are reserved */
>>>>>>> eb3cdb58
	ACPI_MADT_TYPE_OEM_RESERVED = 0x80	/* 0x80 to 0xFF are reserved for OEM use */
};

/*
 * MADT Subtables, correspond to Type in struct acpi_subtable_header
 */

/* 0: Processor Local APIC */

struct acpi_madt_local_apic {
	struct acpi_subtable_header header;
	u8 processor_id;	/* ACPI processor id */
	u8 id;			/* Processor's local APIC id */
	u32 lapic_flags;
};

/* 1: IO APIC */

struct acpi_madt_io_apic {
	struct acpi_subtable_header header;
	u8 id;			/* I/O APIC ID */
	u8 reserved;		/* reserved - must be zero */
	u32 address;		/* APIC physical address */
	u32 global_irq_base;	/* Global system interrupt where INTI lines start */
};

/* 2: Interrupt Override */

struct acpi_madt_interrupt_override {
	struct acpi_subtable_header header;
	u8 bus;			/* 0 - ISA */
	u8 source_irq;		/* Interrupt source (IRQ) */
	u32 global_irq;		/* Global system interrupt */
	u16 inti_flags;
};

/* 3: NMI Source */

struct acpi_madt_nmi_source {
	struct acpi_subtable_header header;
	u16 inti_flags;
	u32 global_irq;		/* Global system interrupt */
};

/* 4: Local APIC NMI */

struct acpi_madt_local_apic_nmi {
	struct acpi_subtable_header header;
	u8 processor_id;	/* ACPI processor id */
	u16 inti_flags;
	u8 lint;		/* LINTn to which NMI is connected */
};

/* 5: Address Override */

struct acpi_madt_local_apic_override {
	struct acpi_subtable_header header;
	u16 reserved;		/* Reserved, must be zero */
	u64 address;		/* APIC physical address */
};

/* 6: I/O Sapic */

struct acpi_madt_io_sapic {
	struct acpi_subtable_header header;
	u8 id;			/* I/O SAPIC ID */
	u8 reserved;		/* Reserved, must be zero */
	u32 global_irq_base;	/* Global interrupt for SAPIC start */
	u64 address;		/* SAPIC physical address */
};

/* 7: Local Sapic */

struct acpi_madt_local_sapic {
	struct acpi_subtable_header header;
	u8 processor_id;	/* ACPI processor id */
	u8 id;			/* SAPIC ID */
	u8 eid;			/* SAPIC EID */
	u8 reserved[3];		/* Reserved, must be zero */
	u32 lapic_flags;
	u32 uid;		/* Numeric UID - ACPI 3.0 */
	char uid_string[];	/* String UID  - ACPI 3.0 */
};

/* 8: Platform Interrupt Source */

struct acpi_madt_interrupt_source {
	struct acpi_subtable_header header;
	u16 inti_flags;
	u8 type;		/* 1=PMI, 2=INIT, 3=corrected */
	u8 id;			/* Processor ID */
	u8 eid;			/* Processor EID */
	u8 io_sapic_vector;	/* Vector value for PMI interrupts */
	u32 global_irq;		/* Global system interrupt */
	u32 flags;		/* Interrupt Source Flags */
};

/* Masks for Flags field above */

#define ACPI_MADT_CPEI_OVERRIDE     (1)

/* 9: Processor Local X2APIC (ACPI 4.0) */

struct acpi_madt_local_x2apic {
	struct acpi_subtable_header header;
	u16 reserved;		/* reserved - must be zero */
	u32 local_apic_id;	/* Processor x2APIC ID  */
	u32 lapic_flags;
	u32 uid;		/* ACPI processor UID */
};

/* 10: Local X2APIC NMI (ACPI 4.0) */

struct acpi_madt_local_x2apic_nmi {
	struct acpi_subtable_header header;
	u16 inti_flags;
	u32 uid;		/* ACPI processor UID */
	u8 lint;		/* LINTn to which NMI is connected */
	u8 reserved[3];		/* reserved - must be zero */
};

/* 11: Generic interrupt - GICC (ACPI 5.0 + ACPI 6.0 + ACPI 6.3 + ACPI 6.5 changes) */

struct acpi_madt_generic_interrupt {
	struct acpi_subtable_header header;
	u16 reserved;		/* reserved - must be zero */
	u32 cpu_interface_number;
	u32 uid;
	u32 flags;
	u32 parking_version;
	u32 performance_interrupt;
	u64 parked_address;
	u64 base_address;
	u64 gicv_base_address;
	u64 gich_base_address;
	u32 vgic_interrupt;
	u64 gicr_base_address;
	u64 arm_mpidr;
	u8 efficiency_class;
	u8 reserved2[1];
	u16 spe_interrupt;	/* ACPI 6.3 */
	u16 trbe_interrupt;	/* ACPI 6.5 */
};

/* Masks for Flags field above */

/* ACPI_MADT_ENABLED                    (1)      Processor is usable if set */
#define ACPI_MADT_PERFORMANCE_IRQ_MODE  (1<<1)	/* 01: Performance Interrupt Mode */
#define ACPI_MADT_VGIC_IRQ_MODE         (1<<2)	/* 02: VGIC Maintenance Interrupt mode */

/* 12: Generic Distributor (ACPI 5.0 + ACPI 6.0 changes) */

struct acpi_madt_generic_distributor {
	struct acpi_subtable_header header;
	u16 reserved;		/* reserved - must be zero */
	u32 gic_id;
	u64 base_address;
	u32 global_irq_base;
	u8 version;
	u8 reserved2[3];	/* reserved - must be zero */
};

/* Values for Version field above */

enum acpi_madt_gic_version {
	ACPI_MADT_GIC_VERSION_NONE = 0,
	ACPI_MADT_GIC_VERSION_V1 = 1,
	ACPI_MADT_GIC_VERSION_V2 = 2,
	ACPI_MADT_GIC_VERSION_V3 = 3,
	ACPI_MADT_GIC_VERSION_V4 = 4,
	ACPI_MADT_GIC_VERSION_RESERVED = 5	/* 5 and greater are reserved */
};

/* 13: Generic MSI Frame (ACPI 5.1) */

struct acpi_madt_generic_msi_frame {
	struct acpi_subtable_header header;
	u16 reserved;		/* reserved - must be zero */
	u32 msi_frame_id;
	u64 base_address;
	u32 flags;
	u16 spi_count;
	u16 spi_base;
};

/* Masks for Flags field above */

#define ACPI_MADT_OVERRIDE_SPI_VALUES   (1)

/* 14: Generic Redistributor (ACPI 5.1) */

struct acpi_madt_generic_redistributor {
	struct acpi_subtable_header header;
	u16 reserved;		/* reserved - must be zero */
	u64 base_address;
	u32 length;
};

/* 15: Generic Translator (ACPI 6.0) */

struct acpi_madt_generic_translator {
	struct acpi_subtable_header header;
	u16 reserved;		/* reserved - must be zero */
	u32 translation_id;
	u64 base_address;
	u32 reserved2;
};

/* 16: Multiprocessor wakeup (ACPI 6.4) */

struct acpi_madt_multiproc_wakeup {
	struct acpi_subtable_header header;
	u16 mailbox_version;
	u32 reserved;		/* reserved - must be zero */
	u64 base_address;
};

#define ACPI_MULTIPROC_WAKEUP_MB_OS_SIZE        2032
#define ACPI_MULTIPROC_WAKEUP_MB_FIRMWARE_SIZE  2048

struct acpi_madt_multiproc_wakeup_mailbox {
	u16 command;
	u16 reserved;		/* reserved - must be zero */
	u32 apic_id;
	u64 wakeup_vector;
	u8 reserved_os[ACPI_MULTIPROC_WAKEUP_MB_OS_SIZE];	/* reserved for OS use */
	u8 reserved_firmware[ACPI_MULTIPROC_WAKEUP_MB_FIRMWARE_SIZE];	/* reserved for firmware use */
};

#define ACPI_MP_WAKE_COMMAND_WAKEUP    1

<<<<<<< HEAD
/* 17: OEM data */

struct acpi_madt_oem_data {
	u8 oem_data[0];
=======
/* 17: CPU Core Interrupt Controller (ACPI 6.5) */

struct acpi_madt_core_pic {
	struct acpi_subtable_header header;
	u8 version;
	u32 processor_id;
	u32 core_id;
	u32 flags;
};

/* Values for Version field above */

enum acpi_madt_core_pic_version {
	ACPI_MADT_CORE_PIC_VERSION_NONE = 0,
	ACPI_MADT_CORE_PIC_VERSION_V1 = 1,
	ACPI_MADT_CORE_PIC_VERSION_RESERVED = 2	/* 2 and greater are reserved */
};

/* 18: Legacy I/O Interrupt Controller (ACPI 6.5) */

struct acpi_madt_lio_pic {
	struct acpi_subtable_header header;
	u8 version;
	u64 address;
	u16 size;
	u8 cascade[2];
	u32 cascade_map[2];
};

/* Values for Version field above */

enum acpi_madt_lio_pic_version {
	ACPI_MADT_LIO_PIC_VERSION_NONE = 0,
	ACPI_MADT_LIO_PIC_VERSION_V1 = 1,
	ACPI_MADT_LIO_PIC_VERSION_RESERVED = 2	/* 2 and greater are reserved */
};

/* 19: HT Interrupt Controller (ACPI 6.5) */

struct acpi_madt_ht_pic {
	struct acpi_subtable_header header;
	u8 version;
	u64 address;
	u16 size;
	u8 cascade[8];
};

/* Values for Version field above */

enum acpi_madt_ht_pic_version {
	ACPI_MADT_HT_PIC_VERSION_NONE = 0,
	ACPI_MADT_HT_PIC_VERSION_V1 = 1,
	ACPI_MADT_HT_PIC_VERSION_RESERVED = 2	/* 2 and greater are reserved */
};

/* 20: Extend I/O Interrupt Controller (ACPI 6.5) */

struct acpi_madt_eio_pic {
	struct acpi_subtable_header header;
	u8 version;
	u8 cascade;
	u8 node;
	u64 node_map;
};

/* Values for Version field above */

enum acpi_madt_eio_pic_version {
	ACPI_MADT_EIO_PIC_VERSION_NONE = 0,
	ACPI_MADT_EIO_PIC_VERSION_V1 = 1,
	ACPI_MADT_EIO_PIC_VERSION_RESERVED = 2	/* 2 and greater are reserved */
};

/* 21: MSI Interrupt Controller (ACPI 6.5) */

struct acpi_madt_msi_pic {
	struct acpi_subtable_header header;
	u8 version;
	u64 msg_address;
	u32 start;
	u32 count;
};

/* Values for Version field above */

enum acpi_madt_msi_pic_version {
	ACPI_MADT_MSI_PIC_VERSION_NONE = 0,
	ACPI_MADT_MSI_PIC_VERSION_V1 = 1,
	ACPI_MADT_MSI_PIC_VERSION_RESERVED = 2	/* 2 and greater are reserved */
};

/* 22: Bridge I/O Interrupt Controller (ACPI 6.5) */

struct acpi_madt_bio_pic {
	struct acpi_subtable_header header;
	u8 version;
	u64 address;
	u16 size;
	u16 id;
	u16 gsi_base;
};

/* Values for Version field above */

enum acpi_madt_bio_pic_version {
	ACPI_MADT_BIO_PIC_VERSION_NONE = 0,
	ACPI_MADT_BIO_PIC_VERSION_V1 = 1,
	ACPI_MADT_BIO_PIC_VERSION_RESERVED = 2	/* 2 and greater are reserved */
};

/* 23: LPC Interrupt Controller (ACPI 6.5) */

struct acpi_madt_lpc_pic {
	struct acpi_subtable_header header;
	u8 version;
	u64 address;
	u16 size;
	u8 cascade;
};

/* Values for Version field above */

enum acpi_madt_lpc_pic_version {
	ACPI_MADT_LPC_PIC_VERSION_NONE = 0,
	ACPI_MADT_LPC_PIC_VERSION_V1 = 1,
	ACPI_MADT_LPC_PIC_VERSION_RESERVED = 2	/* 2 and greater are reserved */
};

/* 24: RISC-V INTC */
struct acpi_madt_rintc {
	struct acpi_subtable_header header;
	u8 version;
	u8 reserved;
	u32 flags;
	u64 hart_id;
	u32 uid;		/* ACPI processor UID */
};

/* Values for RISC-V INTC Version field above */

enum acpi_madt_rintc_version {
	ACPI_MADT_RINTC_VERSION_NONE = 0,
	ACPI_MADT_RINTC_VERSION_V1 = 1,
	ACPI_MADT_RINTC_VERSION_RESERVED = 2	/* 2 and greater are reserved */
};

/* 80: OEM data */

struct acpi_madt_oem_data {
	ACPI_FLEX_ARRAY(u8, oem_data);
>>>>>>> eb3cdb58
};

/*
 * Common flags fields for MADT subtables
 */

/* MADT Local APIC flags */

#define ACPI_MADT_ENABLED           (1)	/* 00: Processor is usable if set */
#define ACPI_MADT_ONLINE_CAPABLE    (2)	/* 01: System HW supports enabling processor at runtime */

/* MADT MPS INTI flags (inti_flags) */

#define ACPI_MADT_POLARITY_MASK     (3)	/* 00-01: Polarity of APIC I/O input signals */
#define ACPI_MADT_TRIGGER_MASK      (3<<2)	/* 02-03: Trigger mode of APIC input signals */

/* Values for MPS INTI flags */

#define ACPI_MADT_POLARITY_CONFORMS       0
#define ACPI_MADT_POLARITY_ACTIVE_HIGH    1
#define ACPI_MADT_POLARITY_RESERVED       2
#define ACPI_MADT_POLARITY_ACTIVE_LOW     3

#define ACPI_MADT_TRIGGER_CONFORMS        (0)
#define ACPI_MADT_TRIGGER_EDGE            (1<<2)
#define ACPI_MADT_TRIGGER_RESERVED        (2<<2)
#define ACPI_MADT_TRIGGER_LEVEL           (3<<2)

/*******************************************************************************
 *
 * MCFG - PCI Memory Mapped Configuration table and subtable
 *        Version 1
 *
 * Conforms to "PCI Firmware Specification", Revision 3.0, June 20, 2005
 *
 ******************************************************************************/

struct acpi_table_mcfg {
	struct acpi_table_header header;	/* Common ACPI table header */
	u8 reserved[8];
};

/* Subtable */

struct acpi_mcfg_allocation {
	u64 address;		/* Base address, processor-relative */
	u16 pci_segment;	/* PCI segment group number */
	u8 start_bus_number;	/* Starting PCI Bus number */
	u8 end_bus_number;	/* Final PCI Bus number */
	u32 reserved;
};

/*******************************************************************************
 *
 * MCHI - Management Controller Host Interface Table
 *        Version 1
 *
 * Conforms to "Management Component Transport Protocol (MCTP) Host
 * Interface Specification", Revision 1.0.0a, October 13, 2009
 *
 ******************************************************************************/

struct acpi_table_mchi {
	struct acpi_table_header header;	/* Common ACPI table header */
	u8 interface_type;
	u8 protocol;
	u64 protocol_data;
	u8 interrupt_type;
	u8 gpe;
	u8 pci_device_flag;
	u32 global_interrupt;
	struct acpi_generic_address control_register;
	u8 pci_segment;
	u8 pci_bus;
	u8 pci_device;
	u8 pci_function;
};

/*******************************************************************************
 *
 * MPAM - Memory System Resource Partitioning and Monitoring
 *
 * Conforms to "ACPI for Memory System Resource Partitioning and Monitoring 2.0"
 * Document number: ARM DEN 0065, December, 2022.
 *
 ******************************************************************************/

/* MPAM RIS locator types. Table 11, Location types */
enum acpi_mpam_locator_type {
	ACPI_MPAM_LOCATION_TYPE_PROCESSOR_CACHE = 0,
	ACPI_MPAM_LOCATION_TYPE_MEMORY = 1,
	ACPI_MPAM_LOCATION_TYPE_SMMU = 2,
	ACPI_MPAM_LOCATION_TYPE_MEMORY_CACHE = 3,
	ACPI_MPAM_LOCATION_TYPE_ACPI_DEVICE = 4,
	ACPI_MPAM_LOCATION_TYPE_INTERCONNECT = 5,
	ACPI_MPAM_LOCATION_TYPE_UNKNOWN = 0xFF
};

/* MPAM Functional dependency descriptor. Table 10 */
struct acpi_mpam_func_deps {
	u32 producer;
	u32 reserved;
};

/* MPAM Processor cache locator descriptor. Table 13 */
struct acpi_mpam_resource_cache_locator {
	u64 cache_reference;
	u32 reserved;
};

/* MPAM Memory locator descriptor. Table 14 */
struct acpi_mpam_resource_memory_locator {
	u64 proximity_domain;
	u32 reserved;
};

/* MPAM SMMU locator descriptor. Table 15 */
struct acpi_mpam_resource_smmu_locator {
	u64 smmu_interface;
	u32 reserved;
};

/* MPAM Memory-side cache locator descriptor. Table 16 */
struct acpi_mpam_resource_memcache_locator {
	u8 reserved[7];
	u8 level;
	u32 reference;
};

/* MPAM ACPI device locator descriptor. Table 17 */
struct acpi_mpam_resource_acpi_locator {
	u64 acpi_hw_id;
	u32 acpi_unique_id;
};

/* MPAM Interconnect locator descriptor. Table 18 */
struct acpi_mpam_resource_interconnect_locator {
	u64 inter_connect_desc_tbl_off;
	u32 reserved;
};

/* MPAM Locator structure. Table 12 */
struct acpi_mpam_resource_generic_locator {
	u64 descriptor1;
	u32 descriptor2;
};

union acpi_mpam_resource_locator {
	struct acpi_mpam_resource_cache_locator cache_locator;
	struct acpi_mpam_resource_memory_locator memory_locator;
	struct acpi_mpam_resource_smmu_locator smmu_locator;
	struct acpi_mpam_resource_memcache_locator mem_cache_locator;
	struct acpi_mpam_resource_acpi_locator acpi_locator;
	struct acpi_mpam_resource_interconnect_locator interconnect_ifc_locator;
	struct acpi_mpam_resource_generic_locator generic_locator;
};

/* Memory System Component Resource Node Structure Table 9 */
struct acpi_mpam_resource_node {
	u32 identifier;
	u8 ris_index;
	u16 reserved1;
	u8 locator_type;
	union acpi_mpam_resource_locator locator;
	u32 num_functional_deps;
};

/* Memory System Component (MSC) Node Structure. Table 4 */
struct acpi_mpam_msc_node {
	u16 length;
	u8 interface_type;
	u8 reserved;
	u32 identifier;
	u64 base_address;
	u32 mmio_size;
	u32 overflow_interrupt;
	u32 overflow_interrupt_flags;
	u32 reserved1;
	u32 overflow_interrupt_affinity;
	u32 error_interrupt;
	u32 error_interrupt_flags;
	u32 reserved2;
	u32 error_interrupt_affinity;
	u32 max_nrdy_usec;
	u64 hardware_id_linked_device;
	u32 instance_id_linked_device;
	u32 num_resouce_nodes;
};

struct acpi_table_mpam {
	struct acpi_table_header header;	/* Common ACPI table header */
};

/*******************************************************************************
 *
 * MPST - Memory Power State Table (ACPI 5.0)
 *        Version 1
 *
 ******************************************************************************/

#define ACPI_MPST_CHANNEL_INFO \
	u8                              channel_id; \
	u8                              reserved1[3]; \
	u16                             power_node_count; \
	u16                             reserved2;

/* Main table */

struct acpi_table_mpst {
	struct acpi_table_header header;	/* Common ACPI table header */
	 ACPI_MPST_CHANNEL_INFO	/* Platform Communication Channel */
};

/* Memory Platform Communication Channel Info */

struct acpi_mpst_channel {
	ACPI_MPST_CHANNEL_INFO	/* Platform Communication Channel */
};

/* Memory Power Node Structure */

struct acpi_mpst_power_node {
	u8 flags;
	u8 reserved1;
	u16 node_id;
	u32 length;
	u64 range_address;
	u64 range_length;
	u32 num_power_states;
	u32 num_physical_components;
};

/* Values for Flags field above */

#define ACPI_MPST_ENABLED               1
#define ACPI_MPST_POWER_MANAGED         2
#define ACPI_MPST_HOT_PLUG_CAPABLE      4

/* Memory Power State Structure (follows POWER_NODE above) */

struct acpi_mpst_power_state {
	u8 power_state;
	u8 info_index;
};

/* Physical Component ID Structure (follows POWER_STATE above) */

struct acpi_mpst_component {
	u16 component_id;
};

/* Memory Power State Characteristics Structure (follows all POWER_NODEs) */

struct acpi_mpst_data_hdr {
	u16 characteristics_count;
	u16 reserved;
};

struct acpi_mpst_power_data {
	u8 structure_id;
	u8 flags;
	u16 reserved1;
	u32 average_power;
	u32 power_saving;
	u64 exit_latency;
	u64 reserved2;
};

/* Values for Flags field above */

#define ACPI_MPST_PRESERVE              1
#define ACPI_MPST_AUTOENTRY             2
#define ACPI_MPST_AUTOEXIT              4

/* Shared Memory Region (not part of an ACPI table) */

struct acpi_mpst_shared {
	u32 signature;
	u16 pcc_command;
	u16 pcc_status;
	u32 command_register;
	u32 status_register;
	u32 power_state_id;
	u32 power_node_id;
	u64 energy_consumed;
	u64 average_power;
};

/*******************************************************************************
 *
 * MSCT - Maximum System Characteristics Table (ACPI 4.0)
 *        Version 1
 *
 ******************************************************************************/

struct acpi_table_msct {
	struct acpi_table_header header;	/* Common ACPI table header */
	u32 proximity_offset;	/* Location of proximity info struct(s) */
	u32 max_proximity_domains;	/* Max number of proximity domains */
	u32 max_clock_domains;	/* Max number of clock domains */
	u64 max_address;	/* Max physical address in system */
};

/* subtable - Maximum Proximity Domain Information. Version 1 */

struct acpi_msct_proximity {
	u8 revision;
	u8 length;
	u32 range_start;	/* Start of domain range */
	u32 range_end;		/* End of domain range */
	u32 processor_capacity;
	u64 memory_capacity;	/* In bytes */
};

/*******************************************************************************
 *
 * MSDM - Microsoft Data Management table
 *
 * Conforms to "Microsoft Software Licensing Tables (SLIC and MSDM)",
 * November 29, 2011. Copyright 2011 Microsoft
 *
 ******************************************************************************/

/* Basic MSDM table is only the common ACPI header */

struct acpi_table_msdm {
	struct acpi_table_header header;	/* Common ACPI table header */
};

/*******************************************************************************
 *
 * NFIT - NVDIMM Interface Table (ACPI 6.0+)
 *        Version 1
 *
 ******************************************************************************/

struct acpi_table_nfit {
	struct acpi_table_header header;	/* Common ACPI table header */
	u32 reserved;		/* Reserved, must be zero */
};

/* Subtable header for NFIT */

struct acpi_nfit_header {
	u16 type;
	u16 length;
};

/* Values for subtable type in struct acpi_nfit_header */

enum acpi_nfit_type {
	ACPI_NFIT_TYPE_SYSTEM_ADDRESS = 0,
	ACPI_NFIT_TYPE_MEMORY_MAP = 1,
	ACPI_NFIT_TYPE_INTERLEAVE = 2,
	ACPI_NFIT_TYPE_SMBIOS = 3,
	ACPI_NFIT_TYPE_CONTROL_REGION = 4,
	ACPI_NFIT_TYPE_DATA_REGION = 5,
	ACPI_NFIT_TYPE_FLUSH_ADDRESS = 6,
	ACPI_NFIT_TYPE_CAPABILITIES = 7,
	ACPI_NFIT_TYPE_RESERVED = 8	/* 8 and greater are reserved */
};

/*
 * NFIT Subtables
 */

/* 0: System Physical Address Range Structure */

struct acpi_nfit_system_address {
	struct acpi_nfit_header header;
	u16 range_index;
	u16 flags;
	u32 reserved;		/* Reserved, must be zero */
	u32 proximity_domain;
	u8 range_guid[16];
	u64 address;
	u64 length;
	u64 memory_mapping;
	u64 location_cookie;	/* ACPI 6.4 */
};

/* Flags */

#define ACPI_NFIT_ADD_ONLINE_ONLY       (1)	/* 00: Add/Online Operation Only */
#define ACPI_NFIT_PROXIMITY_VALID       (1<<1)	/* 01: Proximity Domain Valid */
#define ACPI_NFIT_LOCATION_COOKIE_VALID (1<<2)	/* 02: SPA location cookie valid (ACPI 6.4) */

/* Range Type GUIDs appear in the include/acuuid.h file */

/* 1: Memory Device to System Address Range Map Structure */

struct acpi_nfit_memory_map {
	struct acpi_nfit_header header;
	u32 device_handle;
	u16 physical_id;
	u16 region_id;
	u16 range_index;
	u16 region_index;
	u64 region_size;
	u64 region_offset;
	u64 address;
	u16 interleave_index;
	u16 interleave_ways;
	u16 flags;
	u16 reserved;		/* Reserved, must be zero */
};

/* Flags */

#define ACPI_NFIT_MEM_SAVE_FAILED       (1)	/* 00: Last SAVE to Memory Device failed */
#define ACPI_NFIT_MEM_RESTORE_FAILED    (1<<1)	/* 01: Last RESTORE from Memory Device failed */
#define ACPI_NFIT_MEM_FLUSH_FAILED      (1<<2)	/* 02: Platform flush failed */
#define ACPI_NFIT_MEM_NOT_ARMED         (1<<3)	/* 03: Memory Device is not armed */
#define ACPI_NFIT_MEM_HEALTH_OBSERVED   (1<<4)	/* 04: Memory Device observed SMART/health events */
#define ACPI_NFIT_MEM_HEALTH_ENABLED    (1<<5)	/* 05: SMART/health events enabled */
#define ACPI_NFIT_MEM_MAP_FAILED        (1<<6)	/* 06: Mapping to SPA failed */

/* 2: Interleave Structure */

struct acpi_nfit_interleave {
	struct acpi_nfit_header header;
	u16 interleave_index;
	u16 reserved;		/* Reserved, must be zero */
	u32 line_count;
	u32 line_size;
	u32 line_offset[];	/* Variable length */
};

/* 3: SMBIOS Management Information Structure */

struct acpi_nfit_smbios {
	struct acpi_nfit_header header;
	u32 reserved;		/* Reserved, must be zero */
	u8 data[];		/* Variable length */
};

/* 4: NVDIMM Control Region Structure */

struct acpi_nfit_control_region {
	struct acpi_nfit_header header;
	u16 region_index;
	u16 vendor_id;
	u16 device_id;
	u16 revision_id;
	u16 subsystem_vendor_id;
	u16 subsystem_device_id;
	u16 subsystem_revision_id;
	u8 valid_fields;
	u8 manufacturing_location;
	u16 manufacturing_date;
	u8 reserved[2];		/* Reserved, must be zero */
	u32 serial_number;
	u16 code;
	u16 windows;
	u64 window_size;
	u64 command_offset;
	u64 command_size;
	u64 status_offset;
	u64 status_size;
	u16 flags;
	u8 reserved1[6];	/* Reserved, must be zero */
};

/* Flags */

#define ACPI_NFIT_CONTROL_BUFFERED          (1)	/* Block Data Windows implementation is buffered */

/* valid_fields bits */

#define ACPI_NFIT_CONTROL_MFG_INFO_VALID    (1)	/* Manufacturing fields are valid */

/* 5: NVDIMM Block Data Window Region Structure */

struct acpi_nfit_data_region {
	struct acpi_nfit_header header;
	u16 region_index;
	u16 windows;
	u64 offset;
	u64 size;
	u64 capacity;
	u64 start_address;
};

/* 6: Flush Hint Address Structure */

struct acpi_nfit_flush_address {
	struct acpi_nfit_header header;
	u32 device_handle;
	u16 hint_count;
	u8 reserved[6];		/* Reserved, must be zero */
	u64 hint_address[];	/* Variable length */
};

/* 7: Platform Capabilities Structure */

struct acpi_nfit_capabilities {
	struct acpi_nfit_header header;
	u8 highest_capability;
	u8 reserved[3];		/* Reserved, must be zero */
	u32 capabilities;
	u32 reserved2;
};

/* Capabilities Flags */

#define ACPI_NFIT_CAPABILITY_CACHE_FLUSH       (1)	/* 00: Cache Flush to NVDIMM capable */
#define ACPI_NFIT_CAPABILITY_MEM_FLUSH         (1<<1)	/* 01: Memory Flush to NVDIMM capable */
#define ACPI_NFIT_CAPABILITY_MEM_MIRRORING     (1<<2)	/* 02: Memory Mirroring capable */

/*
 * NFIT/DVDIMM device handle support - used as the _ADR for each NVDIMM
 */
struct nfit_device_handle {
	u32 handle;
};

/* Device handle construction and extraction macros */

#define ACPI_NFIT_DIMM_NUMBER_MASK              0x0000000F
#define ACPI_NFIT_CHANNEL_NUMBER_MASK           0x000000F0
#define ACPI_NFIT_MEMORY_ID_MASK                0x00000F00
#define ACPI_NFIT_SOCKET_ID_MASK                0x0000F000
#define ACPI_NFIT_NODE_ID_MASK                  0x0FFF0000

#define ACPI_NFIT_DIMM_NUMBER_OFFSET            0
#define ACPI_NFIT_CHANNEL_NUMBER_OFFSET         4
#define ACPI_NFIT_MEMORY_ID_OFFSET              8
#define ACPI_NFIT_SOCKET_ID_OFFSET              12
#define ACPI_NFIT_NODE_ID_OFFSET                16

/* Macro to construct a NFIT/NVDIMM device handle */

#define ACPI_NFIT_BUILD_DEVICE_HANDLE(dimm, channel, memory, socket, node) \
	((dimm)                                         | \
	((channel) << ACPI_NFIT_CHANNEL_NUMBER_OFFSET)  | \
	((memory)  << ACPI_NFIT_MEMORY_ID_OFFSET)       | \
	((socket)  << ACPI_NFIT_SOCKET_ID_OFFSET)       | \
	((node)    << ACPI_NFIT_NODE_ID_OFFSET))

/* Macros to extract individual fields from a NFIT/NVDIMM device handle */

#define ACPI_NFIT_GET_DIMM_NUMBER(handle) \
	((handle) & ACPI_NFIT_DIMM_NUMBER_MASK)

#define ACPI_NFIT_GET_CHANNEL_NUMBER(handle) \
	(((handle) & ACPI_NFIT_CHANNEL_NUMBER_MASK) >> ACPI_NFIT_CHANNEL_NUMBER_OFFSET)

#define ACPI_NFIT_GET_MEMORY_ID(handle) \
	(((handle) & ACPI_NFIT_MEMORY_ID_MASK)      >> ACPI_NFIT_MEMORY_ID_OFFSET)

#define ACPI_NFIT_GET_SOCKET_ID(handle) \
	(((handle) & ACPI_NFIT_SOCKET_ID_MASK)      >> ACPI_NFIT_SOCKET_ID_OFFSET)

#define ACPI_NFIT_GET_NODE_ID(handle) \
	(((handle) & ACPI_NFIT_NODE_ID_MASK)        >> ACPI_NFIT_NODE_ID_OFFSET)

/*******************************************************************************
 *
 * NHLT - Non HD Audio Link Table
 *
 * Conforms to: Intel Smart Sound Technology NHLT Specification
 * Version 0.8.1, January 2020.
 *
 ******************************************************************************/

/* Main table */

struct acpi_table_nhlt {
	struct acpi_table_header header;	/* Common ACPI table header */
	u8 endpoint_count;
};

struct acpi_nhlt_endpoint {
	u32 descriptor_length;
	u8 link_type;
	u8 instance_id;
	u16 vendor_id;
	u16 device_id;
	u16 revision_id;
	u32 subsystem_id;
	u8 device_type;
	u8 direction;
	u8 virtual_bus_id;
};

/* Types for link_type field above */

#define ACPI_NHLT_RESERVED_HD_AUDIO         0
#define ACPI_NHLT_RESERVED_DSP              1
#define ACPI_NHLT_PDM                       2
#define ACPI_NHLT_SSP                       3
#define ACPI_NHLT_RESERVED_SLIMBUS          4
#define ACPI_NHLT_RESERVED_SOUNDWIRE        5
#define ACPI_NHLT_TYPE_RESERVED             6	/* 6 and above are reserved */

/* All other values above are reserved */

/* Values for device_id field above */

#define ACPI_NHLT_PDM_DMIC                  0xAE20
#define ACPI_NHLT_BT_SIDEBAND               0xAE30
#define ACPI_NHLT_I2S_TDM_CODECS            0xAE23

/* Values for device_type field above */

/* SSP Link */

#define ACPI_NHLT_LINK_BT_SIDEBAND          0
#define ACPI_NHLT_LINK_FM                   1
#define ACPI_NHLT_LINK_MODEM                2
/* 3 is reserved */
#define ACPI_NHLT_LINK_SSP_ANALOG_CODEC     4

/* PDM Link */

#define ACPI_NHLT_PDM_ON_CAVS_1P8           0
#define ACPI_NHLT_PDM_ON_CAVS_1P5           1

/* Values for Direction field above */

#define ACPI_NHLT_DIR_RENDER                0
#define ACPI_NHLT_DIR_CAPTURE               1
#define ACPI_NHLT_DIR_RENDER_LOOPBACK       2
#define ACPI_NHLT_DIR_RENDER_FEEDBACK       3
#define ACPI_NHLT_DIR_RESERVED              4	/* 4 and above are reserved */

struct acpi_nhlt_device_specific_config {
	u32 capabilities_size;
	u8 virtual_slot;
	u8 config_type;
};

struct acpi_nhlt_device_specific_config_a {
	u32 capabilities_size;
	u8 virtual_slot;
	u8 config_type;
	u8 array_type;
};

/* Values for Config Type above */

#define ACPI_NHLT_CONFIG_TYPE_GENERIC              0x00
#define ACPI_NHLT_CONFIG_TYPE_MIC_ARRAY            0x01
#define ACPI_NHLT_CONFIG_TYPE_RENDER_FEEDBACK      0x03
#define ACPI_NHLT_CONFIG_TYPE_RESERVED             0x04	/* 4 and above are reserved */

struct acpi_nhlt_device_specific_config_b {
	u32 capabilities_size;
};

struct acpi_nhlt_device_specific_config_c {
	u32 capabilities_size;
	u8 virtual_slot;
};

struct acpi_nhlt_render_device_specific_config {
	u32 capabilities_size;
	u8 virtual_slot;
};

struct acpi_nhlt_wave_extensible {
	u16 format_tag;
	u16 channel_count;
	u32 samples_per_sec;
	u32 avg_bytes_per_sec;
	u16 block_align;
	u16 bits_per_sample;
	u16 extra_format_size;
	u16 valid_bits_per_sample;
	u32 channel_mask;
	u8 sub_format_guid[16];
};

/* Values for channel_mask above */

#define ACPI_NHLT_SPKR_FRONT_LEFT             0x1
#define ACPI_NHLT_SPKR_FRONT_RIGHT            0x2
#define ACPI_NHLT_SPKR_FRONT_CENTER           0x4
#define ACPI_NHLT_SPKR_LOW_FREQ               0x8
#define ACPI_NHLT_SPKR_BACK_LEFT              0x10
#define ACPI_NHLT_SPKR_BACK_RIGHT             0x20
#define ACPI_NHLT_SPKR_FRONT_LEFT_OF_CENTER   0x40
#define ACPI_NHLT_SPKR_FRONT_RIGHT_OF_CENTER  0x80
#define ACPI_NHLT_SPKR_BACK_CENTER            0x100
#define ACPI_NHLT_SPKR_SIDE_LEFT              0x200
#define ACPI_NHLT_SPKR_SIDE_RIGHT             0x400
#define ACPI_NHLT_SPKR_TOP_CENTER             0x800
#define ACPI_NHLT_SPKR_TOP_FRONT_LEFT         0x1000
#define ACPI_NHLT_SPKR_TOP_FRONT_CENTER       0x2000
#define ACPI_NHLT_SPKR_TOP_FRONT_RIGHT        0x4000
#define ACPI_NHLT_SPKR_TOP_BACK_LEFT          0x8000
#define ACPI_NHLT_SPKR_TOP_BACK_CENTER        0x10000
#define ACPI_NHLT_SPKR_TOP_BACK_RIGHT         0x20000

struct acpi_nhlt_format_config {
	struct acpi_nhlt_wave_extensible format;
	u32 capability_size;
	u8 capabilities[];
};

struct acpi_nhlt_formats_config {
	u8 formats_count;
};

struct acpi_nhlt_device_specific_hdr {
	u8 virtual_slot;
	u8 config_type;
};

/* Types for config_type above */

#define ACPI_NHLT_GENERIC                   0
#define ACPI_NHLT_MIC                       1
#define ACPI_NHLT_RENDER                    3

struct acpi_nhlt_mic_device_specific_config {
	struct acpi_nhlt_device_specific_hdr device_config;
	u8 array_type_ext;
};

/* Values for array_type_ext above */

#define ACPI_NHLT_ARRAY_TYPE_RESERVED               0x09	/* 9 and below are reserved */
#define ACPI_NHLT_SMALL_LINEAR_2ELEMENT             0x0A
#define ACPI_NHLT_BIG_LINEAR_2ELEMENT               0x0B
#define ACPI_NHLT_FIRST_GEOMETRY_LINEAR_4ELEMENT    0x0C
#define ACPI_NHLT_PLANAR_LSHAPED_4ELEMENT           0x0D
#define ACPI_NHLT_SECOND_GEOMETRY_LINEAR_4ELEMENT   0x0E
#define ACPI_NHLT_VENDOR_DEFINED                    0x0F
#define ACPI_NHLT_ARRAY_TYPE_MASK                   0x0F
#define ACPI_NHLT_ARRAY_TYPE_EXT_MASK               0x10

#define ACPI_NHLT_NO_EXTENSION                      0x0
#define ACPI_NHLT_MIC_SNR_SENSITIVITY_EXT           (1<<4)

struct acpi_nhlt_vendor_mic_count {
	u8 microphone_count;
};

struct acpi_nhlt_vendor_mic_config {
	u8 type;
	u8 panel;
	u16 speaker_position_distance;	/* mm */
	u16 horizontal_offset;	/* mm */
	u16 vertical_offset;	/* mm */
	u8 frequency_low_band;	/* 5*Hz */
	u8 frequency_high_band;	/* 500*Hz */
	u16 direction_angle;	/* -180 - + 180 */
	u16 elevation_angle;	/* -180 - + 180 */
	u16 work_vertical_angle_begin;	/* -180 - + 180 with 2 deg step */
	u16 work_vertical_angle_end;	/* -180 - + 180 with 2 deg step */
	u16 work_horizontal_angle_begin;	/* -180 - + 180 with 2 deg step */
	u16 work_horizontal_angle_end;	/* -180 - + 180 with 2 deg step */
};

/* Values for Type field above */

#define ACPI_NHLT_MIC_OMNIDIRECTIONAL       0
#define ACPI_NHLT_MIC_SUBCARDIOID           1
#define ACPI_NHLT_MIC_CARDIOID              2
#define ACPI_NHLT_MIC_SUPER_CARDIOID        3
#define ACPI_NHLT_MIC_HYPER_CARDIOID        4
#define ACPI_NHLT_MIC_8_SHAPED              5
#define ACPI_NHLT_MIC_RESERVED6             6	/* 6 is reserved */
#define ACPI_NHLT_MIC_VENDOR_DEFINED        7
#define ACPI_NHLT_MIC_RESERVED              8	/* 8 and above are reserved */

/* Values for Panel field above */

#define ACPI_NHLT_MIC_POSITION_TOP          0
#define ACPI_NHLT_MIC_POSITION_BOTTOM       1
#define ACPI_NHLT_MIC_POSITION_LEFT         2
#define ACPI_NHLT_MIC_POSITION_RIGHT        3
#define ACPI_NHLT_MIC_POSITION_FRONT        4
#define ACPI_NHLT_MIC_POSITION_BACK         5
#define ACPI_NHLT_MIC_POSITION_RESERVED     6	/* 6 and above are reserved */

struct acpi_nhlt_vendor_mic_device_specific_config {
	struct acpi_nhlt_mic_device_specific_config mic_array_device_config;
	u8 number_of_microphones;
	struct acpi_nhlt_vendor_mic_config mic_config[];	/* Indexed by number_of_microphones */
};

/* Microphone SNR and Sensitivity extension */

struct acpi_nhlt_mic_snr_sensitivity_extension {
	u32 SNR;
	u32 sensitivity;
};

/* Render device with feedback */

struct acpi_nhlt_render_feedback_device_specific_config {
	u8 feedback_virtual_slot;	/* Render slot in case of capture */
	u16 feedback_channels;	/* Informative only */
	u16 feedback_valid_bits_per_sample;
};

/* Non documented structures */

struct acpi_nhlt_device_info_count {
	u8 structure_count;
};

struct acpi_nhlt_device_info {
	u8 device_id[16];
	u8 device_instance_id;
	u8 device_port_id;
};

/*******************************************************************************
 *
 * PCCT - Platform Communications Channel Table (ACPI 5.0)
 *        Version 2 (ACPI 6.2)
 *
 ******************************************************************************/

struct acpi_table_pcct {
	struct acpi_table_header header;	/* Common ACPI table header */
	u32 flags;
	u64 reserved;
};

/* Values for Flags field above */

#define ACPI_PCCT_DOORBELL              1

/* Values for subtable type in struct acpi_subtable_header */

enum acpi_pcct_type {
	ACPI_PCCT_TYPE_GENERIC_SUBSPACE = 0,
	ACPI_PCCT_TYPE_HW_REDUCED_SUBSPACE = 1,
	ACPI_PCCT_TYPE_HW_REDUCED_SUBSPACE_TYPE2 = 2,	/* ACPI 6.1 */
	ACPI_PCCT_TYPE_EXT_PCC_MASTER_SUBSPACE = 3,	/* ACPI 6.2 */
	ACPI_PCCT_TYPE_EXT_PCC_SLAVE_SUBSPACE = 4,	/* ACPI 6.2 */
	ACPI_PCCT_TYPE_HW_REG_COMM_SUBSPACE = 5,	/* ACPI 6.4 */
	ACPI_PCCT_TYPE_RESERVED = 6	/* 6 and greater are reserved */
};

/*
 * PCCT Subtables, correspond to Type in struct acpi_subtable_header
 */

/* 0: Generic Communications Subspace */

struct acpi_pcct_subspace {
	struct acpi_subtable_header header;
	u8 reserved[6];
	u64 base_address;
	u64 length;
	struct acpi_generic_address doorbell_register;
	u64 preserve_mask;
	u64 write_mask;
	u32 latency;
	u32 max_access_rate;
	u16 min_turnaround_time;
};

/* 1: HW-reduced Communications Subspace (ACPI 5.1) */

struct acpi_pcct_hw_reduced {
	struct acpi_subtable_header header;
	u32 platform_interrupt;
	u8 flags;
	u8 reserved;
	u64 base_address;
	u64 length;
	struct acpi_generic_address doorbell_register;
	u64 preserve_mask;
	u64 write_mask;
	u32 latency;
	u32 max_access_rate;
	u16 min_turnaround_time;
};

/* 2: HW-reduced Communications Subspace Type 2 (ACPI 6.1) */

struct acpi_pcct_hw_reduced_type2 {
	struct acpi_subtable_header header;
	u32 platform_interrupt;
	u8 flags;
	u8 reserved;
	u64 base_address;
	u64 length;
	struct acpi_generic_address doorbell_register;
	u64 preserve_mask;
	u64 write_mask;
	u32 latency;
	u32 max_access_rate;
	u16 min_turnaround_time;
	struct acpi_generic_address platform_ack_register;
	u64 ack_preserve_mask;
	u64 ack_write_mask;
};

/* 3: Extended PCC Master Subspace Type 3 (ACPI 6.2) */

struct acpi_pcct_ext_pcc_master {
	struct acpi_subtable_header header;
	u32 platform_interrupt;
	u8 flags;
	u8 reserved1;
	u64 base_address;
	u32 length;
	struct acpi_generic_address doorbell_register;
	u64 preserve_mask;
	u64 write_mask;
	u32 latency;
	u32 max_access_rate;
	u32 min_turnaround_time;
	struct acpi_generic_address platform_ack_register;
	u64 ack_preserve_mask;
	u64 ack_set_mask;
	u64 reserved2;
	struct acpi_generic_address cmd_complete_register;
	u64 cmd_complete_mask;
	struct acpi_generic_address cmd_update_register;
	u64 cmd_update_preserve_mask;
	u64 cmd_update_set_mask;
	struct acpi_generic_address error_status_register;
	u64 error_status_mask;
};

/* 4: Extended PCC Slave Subspace Type 4 (ACPI 6.2) */

struct acpi_pcct_ext_pcc_slave {
	struct acpi_subtable_header header;
	u32 platform_interrupt;
	u8 flags;
	u8 reserved1;
	u64 base_address;
	u32 length;
	struct acpi_generic_address doorbell_register;
	u64 preserve_mask;
	u64 write_mask;
	u32 latency;
	u32 max_access_rate;
	u32 min_turnaround_time;
	struct acpi_generic_address platform_ack_register;
	u64 ack_preserve_mask;
	u64 ack_set_mask;
	u64 reserved2;
	struct acpi_generic_address cmd_complete_register;
	u64 cmd_complete_mask;
	struct acpi_generic_address cmd_update_register;
	u64 cmd_update_preserve_mask;
	u64 cmd_update_set_mask;
	struct acpi_generic_address error_status_register;
	u64 error_status_mask;
};

/* 5: HW Registers based Communications Subspace */

struct acpi_pcct_hw_reg {
	struct acpi_subtable_header header;
	u16 version;
	u64 base_address;
	u64 length;
	struct acpi_generic_address doorbell_register;
	u64 doorbell_preserve;
	u64 doorbell_write;
	struct acpi_generic_address cmd_complete_register;
	u64 cmd_complete_mask;
	struct acpi_generic_address error_status_register;
	u64 error_status_mask;
	u32 nominal_latency;
	u32 min_turnaround_time;
};

/* Values for doorbell flags above */

#define ACPI_PCCT_INTERRUPT_POLARITY    (1)
#define ACPI_PCCT_INTERRUPT_MODE        (1<<1)

/*
 * PCC memory structures (not part of the ACPI table)
 */

/* Shared Memory Region */

struct acpi_pcct_shared_memory {
	u32 signature;
	u16 command;
	u16 status;
};

/* Extended PCC Subspace Shared Memory Region (ACPI 6.2) */

struct acpi_pcct_ext_pcc_shared_memory {
	u32 signature;
	u32 flags;
	u32 length;
	u32 command;
};

/*******************************************************************************
 *
 * PDTT - Platform Debug Trigger Table (ACPI 6.2)
 *        Version 0
 *
 ******************************************************************************/

struct acpi_table_pdtt {
	struct acpi_table_header header;	/* Common ACPI table header */
	u8 trigger_count;
	u8 reserved[3];
	u32 array_offset;
};

/*
 * PDTT Communication Channel Identifier Structure.
 * The number of these structures is defined by trigger_count above,
 * starting at array_offset.
 */
struct acpi_pdtt_channel {
	u8 subchannel_id;
	u8 flags;
};

/* Flags for above */

#define ACPI_PDTT_RUNTIME_TRIGGER           (1)
#define ACPI_PDTT_WAIT_COMPLETION           (1<<1)
#define ACPI_PDTT_TRIGGER_ORDER             (1<<2)

/*******************************************************************************
 *
 * PHAT - Platform Health Assessment Table (ACPI 6.4)
 *        Version 1
 *
 ******************************************************************************/

struct acpi_table_phat {
	struct acpi_table_header header;	/* Common ACPI table header */
};

/* Common header for PHAT subtables that follow main table */

struct acpi_phat_header {
	u16 type;
	u16 length;
	u8 revision;
};

/* Values for Type field above */

#define ACPI_PHAT_TYPE_FW_VERSION_DATA  0
#define ACPI_PHAT_TYPE_FW_HEALTH_DATA   1
#define ACPI_PHAT_TYPE_RESERVED         2	/* 0x02-0xFFFF are reserved */

/*
 * PHAT subtables, correspond to Type in struct acpi_phat_header
 */

/* 0: Firmware Version Data Record */

struct acpi_phat_version_data {
	struct acpi_phat_header header;
	u8 reserved[3];
	u32 element_count;
};

struct acpi_phat_version_element {
	u8 guid[16];
	u64 version_value;
	u32 producer_id;
};

/* 1: Firmware Health Data Record */

struct acpi_phat_health_data {
	struct acpi_phat_header header;
	u8 reserved[2];
	u8 health;
	u8 device_guid[16];
	u32 device_specific_offset;	/* Zero if no Device-specific data */
};

/* Values for Health field above */

#define ACPI_PHAT_ERRORS_FOUND          0
#define ACPI_PHAT_NO_ERRORS             1
#define ACPI_PHAT_UNKNOWN_ERRORS        2
#define ACPI_PHAT_ADVISORY              3

/*******************************************************************************
 *
 * PMTT - Platform Memory Topology Table (ACPI 5.0)
 *        Version 1
 *
 ******************************************************************************/

struct acpi_table_pmtt {
	struct acpi_table_header header;	/* Common ACPI table header */
	u32 memory_device_count;
	/*
	 * Immediately followed by:
	 * MEMORY_DEVICE memory_device_struct[memory_device_count];
	 */
};

/* Common header for PMTT subtables that follow main table */

struct acpi_pmtt_header {
	u8 type;
	u8 reserved1;
	u16 length;
	u16 flags;
	u16 reserved2;
	u32 memory_device_count;	/* Zero means no memory device structs follow */
	/*
	 * Immediately followed by:
	 * u8 type_specific_data[]
	 * MEMORY_DEVICE memory_device_struct[memory_device_count];
	 */
};

/* Values for Type field above */

#define ACPI_PMTT_TYPE_SOCKET           0
#define ACPI_PMTT_TYPE_CONTROLLER       1
#define ACPI_PMTT_TYPE_DIMM             2
#define ACPI_PMTT_TYPE_RESERVED         3	/* 0x03-0xFE are reserved */
#define ACPI_PMTT_TYPE_VENDOR           0xFF

/* Values for Flags field above */

#define ACPI_PMTT_TOP_LEVEL             0x0001
#define ACPI_PMTT_PHYSICAL              0x0002
#define ACPI_PMTT_MEMORY_TYPE           0x000C

/*
 * PMTT subtables, correspond to Type in struct acpi_pmtt_header
 */

/* 0: Socket Structure */

struct acpi_pmtt_socket {
	struct acpi_pmtt_header header;
	u16 socket_id;
	u16 reserved;
};
	/*
	 * Immediately followed by:
	 * MEMORY_DEVICE memory_device_struct[memory_device_count];
	 */

/* 1: Memory Controller subtable */

struct acpi_pmtt_controller {
	struct acpi_pmtt_header header;
	u16 controller_id;
	u16 reserved;
};
	/*
	 * Immediately followed by:
	 * MEMORY_DEVICE memory_device_struct[memory_device_count];
	 */

/* 2: Physical Component Identifier (DIMM) */

struct acpi_pmtt_physical_component {
	struct acpi_pmtt_header header;
	u32 bios_handle;
};

/* 0xFF: Vendor Specific Data */

struct acpi_pmtt_vendor_specific {
	struct acpi_pmtt_header header;
	u8 type_uuid[16];
	u8 specific[];
	/*
	 * Immediately followed by:
	 * u8 vendor_specific_data[];
	 * MEMORY_DEVICE memory_device_struct[memory_device_count];
	 */
};

/*******************************************************************************
 *
 * PPTT - Processor Properties Topology Table (ACPI 6.2)
 *        Version 1
 *
 ******************************************************************************/

struct acpi_table_pptt {
	struct acpi_table_header header;	/* Common ACPI table header */
};

/* Values for Type field above */

enum acpi_pptt_type {
	ACPI_PPTT_TYPE_PROCESSOR = 0,
	ACPI_PPTT_TYPE_CACHE = 1,
	ACPI_PPTT_TYPE_ID = 2,
	ACPI_PPTT_TYPE_RESERVED = 3
};

/* 0: Processor Hierarchy Node Structure */

struct acpi_pptt_processor {
	struct acpi_subtable_header header;
	u16 reserved;
	u32 flags;
	u32 parent;
	u32 acpi_processor_id;
	u32 number_of_priv_resources;
};

/* Flags */

#define ACPI_PPTT_PHYSICAL_PACKAGE          (1)
#define ACPI_PPTT_ACPI_PROCESSOR_ID_VALID   (1<<1)
#define ACPI_PPTT_ACPI_PROCESSOR_IS_THREAD  (1<<2)	/* ACPI 6.3 */
#define ACPI_PPTT_ACPI_LEAF_NODE            (1<<3)	/* ACPI 6.3 */
#define ACPI_PPTT_ACPI_IDENTICAL            (1<<4)	/* ACPI 6.3 */

/* 1: Cache Type Structure */

struct acpi_pptt_cache {
	struct acpi_subtable_header header;
	u16 reserved;
	u32 flags;
	u32 next_level_of_cache;
	u32 size;
	u32 number_of_sets;
	u8 associativity;
	u8 attributes;
	u16 line_size;
};

/* 1: Cache Type Structure for PPTT version 3 */

struct acpi_pptt_cache_v1 {
	u32 cache_id;
};

/* Flags */

#define ACPI_PPTT_SIZE_PROPERTY_VALID       (1)	/* Physical property valid */
#define ACPI_PPTT_NUMBER_OF_SETS_VALID      (1<<1)	/* Number of sets valid */
#define ACPI_PPTT_ASSOCIATIVITY_VALID       (1<<2)	/* Associativity valid */
#define ACPI_PPTT_ALLOCATION_TYPE_VALID     (1<<3)	/* Allocation type valid */
#define ACPI_PPTT_CACHE_TYPE_VALID          (1<<4)	/* Cache type valid */
#define ACPI_PPTT_WRITE_POLICY_VALID        (1<<5)	/* Write policy valid */
#define ACPI_PPTT_LINE_SIZE_VALID           (1<<6)	/* Line size valid */
#define ACPI_PPTT_CACHE_ID_VALID            (1<<7)	/* Cache ID valid */

/* Masks for Attributes */

#define ACPI_PPTT_MASK_ALLOCATION_TYPE      (0x03)	/* Allocation type */
#define ACPI_PPTT_MASK_CACHE_TYPE           (0x0C)	/* Cache type */
#define ACPI_PPTT_MASK_WRITE_POLICY         (0x10)	/* Write policy */

/* Attributes describing cache */
#define ACPI_PPTT_CACHE_READ_ALLOCATE       (0x0)	/* Cache line is allocated on read */
#define ACPI_PPTT_CACHE_WRITE_ALLOCATE      (0x01)	/* Cache line is allocated on write */
#define ACPI_PPTT_CACHE_RW_ALLOCATE         (0x02)	/* Cache line is allocated on read and write */
#define ACPI_PPTT_CACHE_RW_ALLOCATE_ALT     (0x03)	/* Alternate representation of above */

#define ACPI_PPTT_CACHE_TYPE_DATA           (0x0)	/* Data cache */
#define ACPI_PPTT_CACHE_TYPE_INSTR          (1<<2)	/* Instruction cache */
#define ACPI_PPTT_CACHE_TYPE_UNIFIED        (2<<2)	/* Unified I & D cache */
#define ACPI_PPTT_CACHE_TYPE_UNIFIED_ALT    (3<<2)	/* Alternate representation of above */

#define ACPI_PPTT_CACHE_POLICY_WB           (0x0)	/* Cache is write back */
#define ACPI_PPTT_CACHE_POLICY_WT           (1<<4)	/* Cache is write through */

/* 2: ID Structure */

struct acpi_pptt_id {
	struct acpi_subtable_header header;
	u16 reserved;
	u32 vendor_id;
	u64 level1_id;
	u64 level2_id;
	u16 major_rev;
	u16 minor_rev;
	u16 spin_rev;
};

/*******************************************************************************
 *
 * PRMT - Platform Runtime Mechanism Table
 *        Version 1
 *
 ******************************************************************************/

struct acpi_table_prmt {
	struct acpi_table_header header;	/* Common ACPI table header */
};

struct acpi_table_prmt_header {
	u8 platform_guid[16];
	u32 module_info_offset;
	u32 module_info_count;
};

struct acpi_prmt_module_header {
	u16 revision;
	u16 length;
};

struct acpi_prmt_module_info {
	u16 revision;
	u16 length;
	u8 module_guid[16];
	u16 major_rev;
	u16 minor_rev;
	u16 handler_info_count;
	u32 handler_info_offset;
	u64 mmio_list_pointer;
};

struct acpi_prmt_handler_info {
	u16 revision;
	u16 length;
	u8 handler_guid[16];
	u64 handler_address;
	u64 static_data_buffer_address;
	u64 acpi_param_buffer_address;
};

/*******************************************************************************
 *
 * RASF - RAS Feature Table (ACPI 5.0)
 *        Version 1
 *
 ******************************************************************************/

struct acpi_table_rasf {
	struct acpi_table_header header;	/* Common ACPI table header */
	u8 channel_id[12];
};

/* RASF Platform Communication Channel Shared Memory Region */

struct acpi_rasf_shared_memory {
	u32 signature;
	u16 command;
	u16 status;
	u16 version;
	u8 capabilities[16];
	u8 set_capabilities[16];
	u16 num_parameter_blocks;
	u32 set_capabilities_status;
};

/* RASF Parameter Block Structure Header */

struct acpi_rasf_parameter_block {
	u16 type;
	u16 version;
	u16 length;
};

/* RASF Parameter Block Structure for PATROL_SCRUB */

struct acpi_rasf_patrol_scrub_parameter {
	struct acpi_rasf_parameter_block header;
	u16 patrol_scrub_command;
	u64 requested_address_range[2];
	u64 actual_address_range[2];
	u16 flags;
	u8 requested_speed;
};

/* Masks for Flags and Speed fields above */

#define ACPI_RASF_SCRUBBER_RUNNING      1
#define ACPI_RASF_SPEED                 (7<<1)
#define ACPI_RASF_SPEED_SLOW            (0<<1)
#define ACPI_RASF_SPEED_MEDIUM          (4<<1)
#define ACPI_RASF_SPEED_FAST            (7<<1)

/* Channel Commands */

enum acpi_rasf_commands {
	ACPI_RASF_EXECUTE_RASF_COMMAND = 1
};

/* Platform RAS Capabilities */

enum acpi_rasf_capabiliities {
	ACPI_HW_PATROL_SCRUB_SUPPORTED = 0,
	ACPI_SW_PATROL_SCRUB_EXPOSED = 1
};

/* Patrol Scrub Commands */

enum acpi_rasf_patrol_scrub_commands {
	ACPI_RASF_GET_PATROL_PARAMETERS = 1,
	ACPI_RASF_START_PATROL_SCRUBBER = 2,
	ACPI_RASF_STOP_PATROL_SCRUBBER = 3
};

/* Channel Command flags */

#define ACPI_RASF_GENERATE_SCI          (1<<15)

/* Status values */

enum acpi_rasf_status {
	ACPI_RASF_SUCCESS = 0,
	ACPI_RASF_NOT_VALID = 1,
	ACPI_RASF_NOT_SUPPORTED = 2,
	ACPI_RASF_BUSY = 3,
	ACPI_RASF_FAILED = 4,
	ACPI_RASF_ABORTED = 5,
	ACPI_RASF_INVALID_DATA = 6
};

/* Status flags */

#define ACPI_RASF_COMMAND_COMPLETE      (1)
#define ACPI_RASF_SCI_DOORBELL          (1<<1)
#define ACPI_RASF_ERROR                 (1<<2)
#define ACPI_RASF_STATUS                (0x1F<<3)

/*******************************************************************************
 *
 * RGRT - Regulatory Graphics Resource Table
 *        Version 1
 *
 * Conforms to "ACPI RGRT" available at:
 * https://microsoft.github.io/mu/dyn/mu_plus/ms_core_pkg/acpi_RGRT/feature_acpi_rgrt/
 *
 ******************************************************************************/

struct acpi_table_rgrt {
	struct acpi_table_header header;	/* Common ACPI table header */
	u16 version;
	u8 image_type;
	u8 reserved;
	u8 image[];
};

/* image_type values */

enum acpi_rgrt_image_type {
	ACPI_RGRT_TYPE_RESERVED0 = 0,
	ACPI_RGRT_IMAGE_TYPE_PNG = 1,
	ACPI_RGRT_TYPE_RESERVED = 2	/* 2 and greater are reserved */
};

/*******************************************************************************
 *
 * RHCT - RISC-V Hart Capabilities Table
 *        Version 1
 *
 ******************************************************************************/

struct acpi_table_rhct {
	struct acpi_table_header header;	/* Common ACPI table header */
	u32 reserved;
	u64 time_base_freq;
	u32 node_count;
	u32 node_offset;
};

/*
 * RHCT subtables
 */
struct acpi_rhct_node_header {
	u16 type;
	u16 length;
	u16 revision;
};

/* Values for RHCT subtable Type above */

enum acpi_rhct_node_type {
	ACPI_RHCT_NODE_TYPE_ISA_STRING = 0x0000,
	ACPI_RHCT_NODE_TYPE_HART_INFO = 0xFFFF,
};

/*
 * RHCT node specific subtables
 */

/* ISA string node structure */
struct acpi_rhct_isa_string {
	u16 isa_length;
	char isa[];
};

/* Hart Info node structure */
struct acpi_rhct_hart_info {
	u16 num_offsets;
	u32 uid;		/* ACPI processor UID */
};

/*******************************************************************************
 *
 * SBST - Smart Battery Specification Table
 *        Version 1
 *
 ******************************************************************************/

struct acpi_table_sbst {
	struct acpi_table_header header;	/* Common ACPI table header */
	u32 warning_level;
	u32 low_level;
	u32 critical_level;
};

/*******************************************************************************
 *
 * SDEI - Software Delegated Exception Interface Descriptor Table
 *
 * Conforms to "Software Delegated Exception Interface (SDEI)" ARM DEN0054A,
 * May 8th, 2017. Copyright 2017 ARM Ltd.
 *
 ******************************************************************************/

struct acpi_table_sdei {
	struct acpi_table_header header;	/* Common ACPI table header */
};

/*******************************************************************************
 *
 * SDEV - Secure Devices Table (ACPI 6.2)
 *        Version 1
 *
 ******************************************************************************/

struct acpi_table_sdev {
	struct acpi_table_header header;	/* Common ACPI table header */
};

struct acpi_sdev_header {
	u8 type;
	u8 flags;
	u16 length;
};

/* Values for subtable type above */

enum acpi_sdev_type {
	ACPI_SDEV_TYPE_NAMESPACE_DEVICE = 0,
	ACPI_SDEV_TYPE_PCIE_ENDPOINT_DEVICE = 1,
	ACPI_SDEV_TYPE_RESERVED = 2	/* 2 and greater are reserved */
};

/* Values for flags above */

#define ACPI_SDEV_HANDOFF_TO_UNSECURE_OS    (1)
#define ACPI_SDEV_SECURE_COMPONENTS_PRESENT (1<<1)

/*
 * SDEV subtables
 */

/* 0: Namespace Device Based Secure Device Structure */

struct acpi_sdev_namespace {
	struct acpi_sdev_header header;
	u16 device_id_offset;
	u16 device_id_length;
	u16 vendor_data_offset;
	u16 vendor_data_length;
};

struct acpi_sdev_secure_component {
	u16 secure_component_offset;
	u16 secure_component_length;
};

/*
 * SDEV sub-subtables ("Components") for above
 */
struct acpi_sdev_component {
	struct acpi_sdev_header header;
};

/* Values for sub-subtable type above */

enum acpi_sac_type {
	ACPI_SDEV_TYPE_ID_COMPONENT = 0,
	ACPI_SDEV_TYPE_MEM_COMPONENT = 1
};

struct acpi_sdev_id_component {
	struct acpi_sdev_header header;
	u16 hardware_id_offset;
	u16 hardware_id_length;
	u16 subsystem_id_offset;
	u16 subsystem_id_length;
	u16 hardware_revision;
	u8 hardware_rev_present;
	u8 class_code_present;
	u8 pci_base_class;
	u8 pci_sub_class;
	u8 pci_programming_xface;
};

struct acpi_sdev_mem_component {
	struct acpi_sdev_header header;
	u32 reserved;
	u64 memory_base_address;
	u64 memory_length;
};

/* 1: PCIe Endpoint Device Based Device Structure */

struct acpi_sdev_pcie {
	struct acpi_sdev_header header;
	u16 segment;
	u16 start_bus;
	u16 path_offset;
	u16 path_length;
	u16 vendor_data_offset;
	u16 vendor_data_length;
};

/* 1a: PCIe Endpoint path entry */

struct acpi_sdev_pcie_path {
	u8 device;
	u8 function;
};

/*******************************************************************************
 *
 * SVKL - Storage Volume Key Location Table (ACPI 6.4)
 *        From: "Guest-Host-Communication Interface (GHCI) for Intel
 *        Trust Domain Extensions (Intel TDX)".
 *        Version 1
 *
 ******************************************************************************/

struct acpi_table_svkl {
	struct acpi_table_header header;	/* Common ACPI table header */
	u32 count;
};

struct acpi_svkl_key {
	u16 type;
	u16 format;
	u32 size;
	u64 address;
};

enum acpi_svkl_type {
	ACPI_SVKL_TYPE_MAIN_STORAGE = 0,
	ACPI_SVKL_TYPE_RESERVED = 1	/* 1 and greater are reserved */
};

enum acpi_svkl_format {
	ACPI_SVKL_FORMAT_RAW_BINARY = 0,
	ACPI_SVKL_FORMAT_RESERVED = 1	/* 1 and greater are reserved */
};

/*******************************************************************************
 *
 * TDEL - TD-Event Log
 *        From: "Guest-Host-Communication Interface (GHCI) for Intel
 *        Trust Domain Extensions (Intel TDX)".
 *        September 2020
 *
 ******************************************************************************/

struct acpi_table_tdel {
	struct acpi_table_header header;	/* Common ACPI table header */
	u32 reserved;
	u64 log_area_minimum_length;
	u64 log_area_start_address;
};

/* Reset to default packing */

#pragma pack()

#endif				/* __ACTBL2_H__ */<|MERGE_RESOLUTION|>--- conflicted
+++ resolved
@@ -3,11 +3,7 @@
  *
  * Name: actbl2.h - ACPI Table Definitions (tables not in ACPI spec)
  *
-<<<<<<< HEAD
- * Copyright (C) 2000 - 2022, Intel Corp.
-=======
  * Copyright (C) 2000 - 2023, Intel Corp.
->>>>>>> eb3cdb58
  *
  *****************************************************************************/
 
@@ -88,10 +84,6 @@
 
 struct acpi_table_aest {
 	struct acpi_table_header header;
-<<<<<<< HEAD
-	void *node_array[];
-=======
->>>>>>> eb3cdb58
 };
 
 /* Common Subtable header - one per Node Structure (Subtable) */
@@ -384,11 +376,7 @@
  * IORT - IO Remapping Table
  *
  * Conforms to "IO Remapping Table System Software on ARM Platforms",
-<<<<<<< HEAD
- * Document number: ARM DEN 0049E.d, Feb 2022
-=======
  * Document number: ARM DEN 0049E.e, Sep 2022
->>>>>>> eb3cdb58
  *
  ******************************************************************************/
 
@@ -486,11 +474,7 @@
 	u32 pci_segment_number;
 	u8 memory_address_limit;	/* Memory address size limit */
 	u16 pasid_capabilities;	/* PASID Capabilities */
-<<<<<<< HEAD
-	u8 reserved[1];		/* Reserved, must be zero */
-=======
 	u8 reserved[];		/* Reserved, must be zero */
->>>>>>> eb3cdb58
 };
 
 /* Masks for ats_attribute field above */
@@ -901,9 +885,6 @@
 	ACPI_MADT_TYPE_GENERIC_REDISTRIBUTOR = 14,
 	ACPI_MADT_TYPE_GENERIC_TRANSLATOR = 15,
 	ACPI_MADT_TYPE_MULTIPROC_WAKEUP = 16,
-<<<<<<< HEAD
-	ACPI_MADT_TYPE_RESERVED = 17,	/* 17 to 0x7F are reserved */
-=======
 	ACPI_MADT_TYPE_CORE_PIC = 17,
 	ACPI_MADT_TYPE_LIO_PIC = 18,
 	ACPI_MADT_TYPE_HT_PIC = 19,
@@ -913,7 +894,6 @@
 	ACPI_MADT_TYPE_LPC_PIC = 23,
 	ACPI_MADT_TYPE_RINTC = 24,
 	ACPI_MADT_TYPE_RESERVED = 25,	/* 25 to 0x7F are reserved */
->>>>>>> eb3cdb58
 	ACPI_MADT_TYPE_OEM_RESERVED = 0x80	/* 0x80 to 0xFF are reserved for OEM use */
 };
 
@@ -1145,12 +1125,6 @@
 
 #define ACPI_MP_WAKE_COMMAND_WAKEUP    1
 
-<<<<<<< HEAD
-/* 17: OEM data */
-
-struct acpi_madt_oem_data {
-	u8 oem_data[0];
-=======
 /* 17: CPU Core Interrupt Controller (ACPI 6.5) */
 
 struct acpi_madt_core_pic {
@@ -1301,7 +1275,6 @@
 
 struct acpi_madt_oem_data {
 	ACPI_FLEX_ARRAY(u8, oem_data);
->>>>>>> eb3cdb58
 };
 
 /*
