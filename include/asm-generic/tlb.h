/* SPDX-License-Identifier: GPL-2.0-or-later */
/* include/asm-generic/tlb.h
 *
 *	Generic TLB shootdown code
 *
 * Copyright 2001 Red Hat, Inc.
 * Based on code from mm/memory.c Copyright Linus Torvalds and others.
 *
 * Copyright 2011 Red Hat, Inc., Peter Zijlstra
 */
#ifndef _ASM_GENERIC__TLB_H
#define _ASM_GENERIC__TLB_H

#include <linux/mmu_notifier.h>
#include <linux/swap.h>
#include <linux/hugetlb_inline.h>
#include <asm/tlbflush.h>
#include <asm/cacheflush.h>

/*
 * Blindly accessing user memory from NMI context can be dangerous
 * if we're in the middle of switching the current user task or switching
 * the loaded mm.
 */
#ifndef nmi_uaccess_okay
# define nmi_uaccess_okay() true
#endif

#ifdef CONFIG_MMU

/*
 * Generic MMU-gather implementation.
 *
 * The mmu_gather data structure is used by the mm code to implement the
 * correct and efficient ordering of freeing pages and TLB invalidations.
 *
 * This correct ordering is:
 *
 *  1) unhook page
 *  2) TLB invalidate page
 *  3) free page
 *
 * That is, we must never free a page before we have ensured there are no live
 * translations left to it. Otherwise it might be possible to observe (or
 * worse, change) the page content after it has been reused.
 *
 * The mmu_gather API consists of:
 *
 *  - tlb_gather_mmu() / tlb_gather_mmu_fullmm() / tlb_finish_mmu()
 *
 *    start and finish a mmu_gather
 *
 *    Finish in particular will issue a (final) TLB invalidate and free
 *    all (remaining) queued pages.
 *
 *  - tlb_start_vma() / tlb_end_vma(); marks the start / end of a VMA
 *
 *    Defaults to flushing at tlb_end_vma() to reset the range; helps when
 *    there's large holes between the VMAs.
 *
 *  - tlb_remove_table()
 *
 *    tlb_remove_table() is the basic primitive to free page-table directories
 *    (__p*_free_tlb()).  In it's most primitive form it is an alias for
 *    tlb_remove_page() below, for when page directories are pages and have no
 *    additional constraints.
 *
 *    See also MMU_GATHER_TABLE_FREE and MMU_GATHER_RCU_TABLE_FREE.
 *
 *  - tlb_remove_page() / __tlb_remove_page()
 *  - tlb_remove_page_size() / __tlb_remove_page_size()
 *
 *    __tlb_remove_page_size() is the basic primitive that queues a page for
 *    freeing. __tlb_remove_page() assumes PAGE_SIZE. Both will return a
 *    boolean indicating if the queue is (now) full and a call to
 *    tlb_flush_mmu() is required.
 *
 *    tlb_remove_page() and tlb_remove_page_size() imply the call to
 *    tlb_flush_mmu() when required and has no return value.
 *
 *  - tlb_change_page_size()
 *
 *    call before __tlb_remove_page*() to set the current page-size; implies a
 *    possible tlb_flush_mmu() call.
 *
 *  - tlb_flush_mmu() / tlb_flush_mmu_tlbonly()
 *
 *    tlb_flush_mmu_tlbonly() - does the TLB invalidate (and resets
 *                              related state, like the range)
 *
 *    tlb_flush_mmu() - in addition to the above TLB invalidate, also frees
 *			whatever pages are still batched.
 *
 *  - mmu_gather::fullmm
 *
 *    A flag set by tlb_gather_mmu_fullmm() to indicate we're going to free
 *    the entire mm; this allows a number of optimizations.
 *
 *    - We can ignore tlb_{start,end}_vma(); because we don't
 *      care about ranges. Everything will be shot down.
 *
 *    - (RISC) architectures that use ASIDs can cycle to a new ASID
 *      and delay the invalidation until ASID space runs out.
 *
 *  - mmu_gather::need_flush_all
 *
 *    A flag that can be set by the arch code if it wants to force
 *    flush the entire TLB irrespective of the range. For instance
 *    x86-PAE needs this when changing top-level entries.
 *
 * And allows the architecture to provide and implement tlb_flush():
 *
 * tlb_flush() may, in addition to the above mentioned mmu_gather fields, make
 * use of:
 *
 *  - mmu_gather::start / mmu_gather::end
 *
 *    which provides the range that needs to be flushed to cover the pages to
 *    be freed.
 *
 *  - mmu_gather::freed_tables
 *
 *    set when we freed page table pages
 *
 *  - tlb_get_unmap_shift() / tlb_get_unmap_size()
 *
 *    returns the smallest TLB entry size unmapped in this range.
 *
 * If an architecture does not provide tlb_flush() a default implementation
 * based on flush_tlb_range() will be used, unless MMU_GATHER_NO_RANGE is
 * specified, in which case we'll default to flush_tlb_mm().
 *
 * Additionally there are a few opt-in features:
 *
 *  MMU_GATHER_PAGE_SIZE
 *
 *  This ensures we call tlb_flush() every time tlb_change_page_size() actually
 *  changes the size and provides mmu_gather::page_size to tlb_flush().
 *
 *  This might be useful if your architecture has size specific TLB
 *  invalidation instructions.
 *
 *  MMU_GATHER_TABLE_FREE
 *
 *  This provides tlb_remove_table(), to be used instead of tlb_remove_page()
 *  for page directores (__p*_free_tlb()).
 *
 *  Useful if your architecture has non-page page directories.
 *
 *  When used, an architecture is expected to provide __tlb_remove_table()
 *  which does the actual freeing of these pages.
 *
 *  MMU_GATHER_RCU_TABLE_FREE
 *
 *  Like MMU_GATHER_TABLE_FREE, and adds semi-RCU semantics to the free (see
 *  comment below).
 *
 *  Useful if your architecture doesn't use IPIs for remote TLB invalidates
 *  and therefore doesn't naturally serialize with software page-table walkers.
 *
 *  MMU_GATHER_NO_FLUSH_CACHE
 *
 *  Indicates the architecture has flush_cache_range() but it needs *NOT* be called
 *  before unmapping a VMA.
 *
 *  NOTE: strictly speaking we shouldn't have this knob and instead rely on
 *	  flush_cache_range() being a NOP, except Sparc64 seems to be
 *	  different here.
 *
 *  MMU_GATHER_MERGE_VMAS
 *
 *  Indicates the architecture wants to merge ranges over VMAs; typical when
 *  multiple range invalidates are more expensive than a full invalidate.
 *
 *  MMU_GATHER_NO_RANGE
 *
 *  Use this if your architecture lacks an efficient flush_tlb_range(). This
 *  option implies MMU_GATHER_MERGE_VMAS above.
 *
 *  MMU_GATHER_NO_GATHER
 *
 *  If the option is set the mmu_gather will not track individual pages for
 *  delayed page free anymore. A platform that enables the option needs to
 *  provide its own implementation of the __tlb_remove_page_size() function to
 *  free pages.
 *
 *  This is useful if your architecture already flushes TLB entries in the
 *  various ptep_get_and_clear() functions.
 */

#ifdef CONFIG_MMU_GATHER_TABLE_FREE

struct mmu_table_batch {
#ifdef CONFIG_MMU_GATHER_RCU_TABLE_FREE
	struct rcu_head		rcu;
#endif
	unsigned int		nr;
	void			*tables[];
};

#define MAX_TABLE_BATCH		\
	((PAGE_SIZE - sizeof(struct mmu_table_batch)) / sizeof(void *))

extern void tlb_remove_table(struct mmu_gather *tlb, void *table);

#else /* !CONFIG_MMU_GATHER_HAVE_TABLE_FREE */

/*
 * Without MMU_GATHER_TABLE_FREE the architecture is assumed to have page based
 * page directories and we can use the normal page batching to free them.
 */
#define tlb_remove_table(tlb, page) tlb_remove_page((tlb), (page))

#endif /* CONFIG_MMU_GATHER_TABLE_FREE */

#ifdef CONFIG_MMU_GATHER_RCU_TABLE_FREE
/*
 * This allows an architecture that does not use the linux page-tables for
 * hardware to skip the TLBI when freeing page tables.
 */
#ifndef tlb_needs_table_invalidate
#define tlb_needs_table_invalidate() (true)
#endif

void tlb_remove_table_sync_one(void);

#else

#ifdef tlb_needs_table_invalidate
#error tlb_needs_table_invalidate() requires MMU_GATHER_RCU_TABLE_FREE
#endif

static inline void tlb_remove_table_sync_one(void) { }

#endif /* CONFIG_MMU_GATHER_RCU_TABLE_FREE */


#ifndef CONFIG_MMU_GATHER_NO_GATHER
/*
 * If we can't allocate a page to make a big batch of page pointers
 * to work on, then just handle a few from the on-stack structure.
 */
#define MMU_GATHER_BUNDLE	8

struct mmu_gather_batch {
	struct mmu_gather_batch	*next;
	unsigned int		nr;
	unsigned int		max;
<<<<<<< HEAD
	struct page		*pages[];
=======
	struct encoded_page	*encoded_pages[];
>>>>>>> eb3cdb58
};

#define MAX_GATHER_BATCH	\
	((PAGE_SIZE - sizeof(struct mmu_gather_batch)) / sizeof(void *))

/*
 * Limit the maximum number of mmu_gather batches to reduce a risk of soft
 * lockups for non-preemptible kernels on huge machines when a lot of memory
 * is zapped during unmapping.
 * 10K pages freed at once should be safe even without a preemption point.
 */
#define MAX_GATHER_BATCH_COUNT	(10000UL/MAX_GATHER_BATCH)

extern bool __tlb_remove_page_size(struct mmu_gather *tlb,
				   struct encoded_page *page,
				   int page_size);

#ifdef CONFIG_SMP
/*
 * This both sets 'delayed_rmap', and returns true. It would be an inline
 * function, except we define it before the 'struct mmu_gather'.
 */
#define tlb_delay_rmap(tlb) (((tlb)->delayed_rmap = 1), true)
extern void tlb_flush_rmaps(struct mmu_gather *tlb, struct vm_area_struct *vma);
#endif

#endif

/*
 * We have a no-op version of the rmap removal that doesn't
 * delay anything. That is used on S390, which flushes remote
 * TLBs synchronously, and on UP, which doesn't have any
 * remote TLBs to flush and is not preemptible due to this
 * all happening under the page table lock.
 */
#ifndef tlb_delay_rmap
#define tlb_delay_rmap(tlb) (false)
static inline void tlb_flush_rmaps(struct mmu_gather *tlb, struct vm_area_struct *vma) { }
#endif

/*
 * struct mmu_gather is an opaque type used by the mm code for passing around
 * any data needed by arch specific code for tlb_remove_page.
 */
struct mmu_gather {
	struct mm_struct	*mm;

#ifdef CONFIG_MMU_GATHER_TABLE_FREE
	struct mmu_table_batch	*batch;
#endif

	unsigned long		start;
	unsigned long		end;
	/*
	 * we are in the middle of an operation to clear
	 * a full mm and can make some optimizations
	 */
	unsigned int		fullmm : 1;

	/*
	 * we have performed an operation which
	 * requires a complete flush of the tlb
	 */
	unsigned int		need_flush_all : 1;

	/*
	 * we have removed page directories
	 */
	unsigned int		freed_tables : 1;

	/*
	 * Do we have pending delayed rmap removals?
	 */
	unsigned int		delayed_rmap : 1;

	/*
	 * at which levels have we cleared entries?
	 */
	unsigned int		cleared_ptes : 1;
	unsigned int		cleared_pmds : 1;
	unsigned int		cleared_puds : 1;
	unsigned int		cleared_p4ds : 1;

	/*
	 * tracks VM_EXEC | VM_HUGETLB in tlb_start_vma
	 */
	unsigned int		vma_exec : 1;
	unsigned int		vma_huge : 1;
	unsigned int		vma_pfn  : 1;

	unsigned int		batch_count;

#ifndef CONFIG_MMU_GATHER_NO_GATHER
	struct mmu_gather_batch *active;
	struct mmu_gather_batch	local;
	struct page		*__pages[MMU_GATHER_BUNDLE];

#ifdef CONFIG_MMU_GATHER_PAGE_SIZE
	unsigned int page_size;
#endif
#endif
};

void tlb_flush_mmu(struct mmu_gather *tlb);

static inline void __tlb_adjust_range(struct mmu_gather *tlb,
				      unsigned long address,
				      unsigned int range_size)
{
	tlb->start = min(tlb->start, address);
	tlb->end = max(tlb->end, address + range_size);
}

static inline void __tlb_reset_range(struct mmu_gather *tlb)
{
	if (tlb->fullmm) {
		tlb->start = tlb->end = ~0;
	} else {
		tlb->start = TASK_SIZE;
		tlb->end = 0;
	}
	tlb->freed_tables = 0;
	tlb->cleared_ptes = 0;
	tlb->cleared_pmds = 0;
	tlb->cleared_puds = 0;
	tlb->cleared_p4ds = 0;
	/*
	 * Do not reset mmu_gather::vma_* fields here, we do not
	 * call into tlb_start_vma() again to set them if there is an
	 * intermediate flush.
	 */
}

#ifdef CONFIG_MMU_GATHER_NO_RANGE

#if defined(tlb_flush)
#error MMU_GATHER_NO_RANGE relies on default tlb_flush()
#endif

/*
 * When an architecture does not have efficient means of range flushing TLBs
 * there is no point in doing intermediate flushes on tlb_end_vma() to keep the
 * range small. We equally don't have to worry about page granularity or other
 * things.
 *
 * All we need to do is issue a full flush for any !0 range.
 */
static inline void tlb_flush(struct mmu_gather *tlb)
{
	if (tlb->end)
		flush_tlb_mm(tlb->mm);
}

#else /* CONFIG_MMU_GATHER_NO_RANGE */

#ifndef tlb_flush
/*
 * When an architecture does not provide its own tlb_flush() implementation
 * but does have a reasonably efficient flush_vma_range() implementation
 * use that.
 */
static inline void tlb_flush(struct mmu_gather *tlb)
{
	if (tlb->fullmm || tlb->need_flush_all) {
		flush_tlb_mm(tlb->mm);
	} else if (tlb->end) {
		struct vm_area_struct vma = {
			.vm_mm = tlb->mm,
			.vm_flags = (tlb->vma_exec ? VM_EXEC    : 0) |
				    (tlb->vma_huge ? VM_HUGETLB : 0),
		};

		flush_tlb_range(&vma, tlb->start, tlb->end);
	}
}
#endif

#endif /* CONFIG_MMU_GATHER_NO_RANGE */

static inline void
tlb_update_vma_flags(struct mmu_gather *tlb, struct vm_area_struct *vma)
{
	/*
	 * flush_tlb_range() implementations that look at VM_HUGETLB (tile,
	 * mips-4k) flush only large pages.
	 *
	 * flush_tlb_range() implementations that flush I-TLB also flush D-TLB
	 * (tile, xtensa, arm), so it's ok to just add VM_EXEC to an existing
	 * range.
	 *
	 * We rely on tlb_end_vma() to issue a flush, such that when we reset
	 * these values the batch is empty.
	 */
	tlb->vma_huge = is_vm_hugetlb_page(vma);
	tlb->vma_exec = !!(vma->vm_flags & VM_EXEC);
	tlb->vma_pfn  = !!(vma->vm_flags & (VM_PFNMAP|VM_MIXEDMAP));
}

static inline void tlb_flush_mmu_tlbonly(struct mmu_gather *tlb)
{
	/*
	 * Anything calling __tlb_adjust_range() also sets at least one of
	 * these bits.
	 */
	if (!(tlb->freed_tables || tlb->cleared_ptes || tlb->cleared_pmds ||
	      tlb->cleared_puds || tlb->cleared_p4ds))
		return;

	tlb_flush(tlb);
	mmu_notifier_invalidate_range(tlb->mm, tlb->start, tlb->end);
	__tlb_reset_range(tlb);
}

static inline void tlb_remove_page_size(struct mmu_gather *tlb,
					struct page *page, int page_size)
{
	if (__tlb_remove_page_size(tlb, encode_page(page, 0), page_size))
		tlb_flush_mmu(tlb);
}

static __always_inline bool __tlb_remove_page(struct mmu_gather *tlb, struct page *page, unsigned int flags)
{
	return __tlb_remove_page_size(tlb, encode_page(page, flags), PAGE_SIZE);
}

/* tlb_remove_page
 *	Similar to __tlb_remove_page but will call tlb_flush_mmu() itself when
 *	required.
 */
static inline void tlb_remove_page(struct mmu_gather *tlb, struct page *page)
{
	return tlb_remove_page_size(tlb, page, PAGE_SIZE);
}

static inline void tlb_change_page_size(struct mmu_gather *tlb,
						     unsigned int page_size)
{
#ifdef CONFIG_MMU_GATHER_PAGE_SIZE
	if (tlb->page_size && tlb->page_size != page_size) {
		if (!tlb->fullmm && !tlb->need_flush_all)
			tlb_flush_mmu(tlb);
	}

	tlb->page_size = page_size;
#endif
}

static inline unsigned long tlb_get_unmap_shift(struct mmu_gather *tlb)
{
	if (tlb->cleared_ptes)
		return PAGE_SHIFT;
	if (tlb->cleared_pmds)
		return PMD_SHIFT;
	if (tlb->cleared_puds)
		return PUD_SHIFT;
	if (tlb->cleared_p4ds)
		return P4D_SHIFT;

	return PAGE_SHIFT;
}

static inline unsigned long tlb_get_unmap_size(struct mmu_gather *tlb)
{
	return 1UL << tlb_get_unmap_shift(tlb);
}

/*
 * In the case of tlb vma handling, we can optimise these away in the
 * case where we're doing a full MM flush.  When we're doing a munmap,
 * the vmas are adjusted to only cover the region to be torn down.
 */
static inline void tlb_start_vma(struct mmu_gather *tlb, struct vm_area_struct *vma)
{
	if (tlb->fullmm)
		return;

	tlb_update_vma_flags(tlb, vma);
#ifndef CONFIG_MMU_GATHER_NO_FLUSH_CACHE
	flush_cache_range(vma, vma->vm_start, vma->vm_end);
#endif
}

static inline void tlb_end_vma(struct mmu_gather *tlb, struct vm_area_struct *vma)
{
	if (tlb->fullmm)
		return;

	/*
	 * VM_PFNMAP is more fragile because the core mm will not track the
	 * page mapcount -- there might not be page-frames for these PFNs after
	 * all. Force flush TLBs for such ranges to avoid munmap() vs
	 * unmap_mapping_range() races.
	 */
	if (tlb->vma_pfn || !IS_ENABLED(CONFIG_MMU_GATHER_MERGE_VMAS)) {
		/*
		 * Do a TLB flush and reset the range at VMA boundaries; this avoids
		 * the ranges growing with the unused space between consecutive VMAs.
		 */
		tlb_flush_mmu_tlbonly(tlb);
	}
}

/*
 * tlb_flush_{pte|pmd|pud|p4d}_range() adjust the tlb->start and tlb->end,
 * and set corresponding cleared_*.
 */
static inline void tlb_flush_pte_range(struct mmu_gather *tlb,
				     unsigned long address, unsigned long size)
{
	__tlb_adjust_range(tlb, address, size);
	tlb->cleared_ptes = 1;
}

static inline void tlb_flush_pmd_range(struct mmu_gather *tlb,
				     unsigned long address, unsigned long size)
{
	__tlb_adjust_range(tlb, address, size);
	tlb->cleared_pmds = 1;
}

static inline void tlb_flush_pud_range(struct mmu_gather *tlb,
				     unsigned long address, unsigned long size)
{
	__tlb_adjust_range(tlb, address, size);
	tlb->cleared_puds = 1;
}

static inline void tlb_flush_p4d_range(struct mmu_gather *tlb,
				     unsigned long address, unsigned long size)
{
	__tlb_adjust_range(tlb, address, size);
	tlb->cleared_p4ds = 1;
}

#ifndef __tlb_remove_tlb_entry
#define __tlb_remove_tlb_entry(tlb, ptep, address) do { } while (0)
#endif

/**
 * tlb_remove_tlb_entry - remember a pte unmapping for later tlb invalidation.
 *
 * Record the fact that pte's were really unmapped by updating the range,
 * so we can later optimise away the tlb invalidate.   This helps when
 * userspace is unmapping already-unmapped pages, which happens quite a lot.
 */
#define tlb_remove_tlb_entry(tlb, ptep, address)		\
	do {							\
		tlb_flush_pte_range(tlb, address, PAGE_SIZE);	\
		__tlb_remove_tlb_entry(tlb, ptep, address);	\
	} while (0)

#define tlb_remove_huge_tlb_entry(h, tlb, ptep, address)	\
	do {							\
		unsigned long _sz = huge_page_size(h);		\
		if (_sz >= P4D_SIZE)				\
			tlb_flush_p4d_range(tlb, address, _sz);	\
		else if (_sz >= PUD_SIZE)			\
			tlb_flush_pud_range(tlb, address, _sz);	\
		else if (_sz >= PMD_SIZE)			\
			tlb_flush_pmd_range(tlb, address, _sz);	\
		else						\
			tlb_flush_pte_range(tlb, address, _sz);	\
		__tlb_remove_tlb_entry(tlb, ptep, address);	\
	} while (0)

/**
 * tlb_remove_pmd_tlb_entry - remember a pmd mapping for later tlb invalidation
 * This is a nop so far, because only x86 needs it.
 */
#ifndef __tlb_remove_pmd_tlb_entry
#define __tlb_remove_pmd_tlb_entry(tlb, pmdp, address) do {} while (0)
#endif

#define tlb_remove_pmd_tlb_entry(tlb, pmdp, address)			\
	do {								\
		tlb_flush_pmd_range(tlb, address, HPAGE_PMD_SIZE);	\
		__tlb_remove_pmd_tlb_entry(tlb, pmdp, address);		\
	} while (0)

/**
 * tlb_remove_pud_tlb_entry - remember a pud mapping for later tlb
 * invalidation. This is a nop so far, because only x86 needs it.
 */
#ifndef __tlb_remove_pud_tlb_entry
#define __tlb_remove_pud_tlb_entry(tlb, pudp, address) do {} while (0)
#endif

#define tlb_remove_pud_tlb_entry(tlb, pudp, address)			\
	do {								\
		tlb_flush_pud_range(tlb, address, HPAGE_PUD_SIZE);	\
		__tlb_remove_pud_tlb_entry(tlb, pudp, address);		\
	} while (0)

/*
 * For things like page tables caches (ie caching addresses "inside" the
 * page tables, like x86 does), for legacy reasons, flushing an
 * individual page had better flush the page table caches behind it. This
 * is definitely how x86 works, for example. And if you have an
 * architected non-legacy page table cache (which I'm not aware of
 * anybody actually doing), you're going to have some architecturally
 * explicit flushing for that, likely *separate* from a regular TLB entry
 * flush, and thus you'd need more than just some range expansion..
 *
 * So if we ever find an architecture
 * that would want something that odd, I think it is up to that
 * architecture to do its own odd thing, not cause pain for others
 * http://lkml.kernel.org/r/CA+55aFzBggoXtNXQeng5d_mRoDnaMBE5Y+URs+PHR67nUpMtaw@mail.gmail.com
 *
 * For now w.r.t page table cache, mark the range_size as PAGE_SIZE
 */

#ifndef pte_free_tlb
#define pte_free_tlb(tlb, ptep, address)			\
	do {							\
		tlb_flush_pmd_range(tlb, address, PAGE_SIZE);	\
		tlb->freed_tables = 1;				\
		__pte_free_tlb(tlb, ptep, address);		\
	} while (0)
#endif

#ifndef pmd_free_tlb
#define pmd_free_tlb(tlb, pmdp, address)			\
	do {							\
		tlb_flush_pud_range(tlb, address, PAGE_SIZE);	\
		tlb->freed_tables = 1;				\
		__pmd_free_tlb(tlb, pmdp, address);		\
	} while (0)
#endif

#ifndef pud_free_tlb
#define pud_free_tlb(tlb, pudp, address)			\
	do {							\
		tlb_flush_p4d_range(tlb, address, PAGE_SIZE);	\
		tlb->freed_tables = 1;				\
		__pud_free_tlb(tlb, pudp, address);		\
	} while (0)
#endif

#ifndef p4d_free_tlb
#define p4d_free_tlb(tlb, pudp, address)			\
	do {							\
		__tlb_adjust_range(tlb, address, PAGE_SIZE);	\
		tlb->freed_tables = 1;				\
		__p4d_free_tlb(tlb, pudp, address);		\
	} while (0)
#endif

#ifndef pte_needs_flush
static inline bool pte_needs_flush(pte_t oldpte, pte_t newpte)
{
	return true;
}
#endif

#ifndef huge_pmd_needs_flush
static inline bool huge_pmd_needs_flush(pmd_t oldpmd, pmd_t newpmd)
{
	return true;
}
#endif

#endif /* CONFIG_MMU */

#endif /* _ASM_GENERIC__TLB_H */<|MERGE_RESOLUTION|>--- conflicted
+++ resolved
@@ -246,11 +246,7 @@
 	struct mmu_gather_batch	*next;
 	unsigned int		nr;
 	unsigned int		max;
-<<<<<<< HEAD
-	struct page		*pages[];
-=======
 	struct encoded_page	*encoded_pages[];
->>>>>>> eb3cdb58
 };
 
 #define MAX_GATHER_BATCH	\
