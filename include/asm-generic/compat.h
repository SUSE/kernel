--- conflicted
+++ resolved
@@ -48,14 +48,11 @@
 typedef u32 compat_aio_context_t;
 typedef u32 compat_old_sigset_t;
 
-<<<<<<< HEAD
-=======
 #ifndef __compat_uid_t
 typedef u32 __compat_uid_t;
 typedef u32 __compat_gid_t;
 #endif
 
->>>>>>> eb3cdb58
 #ifndef __compat_uid32_t
 typedef u32 __compat_uid32_t;
 typedef u32 __compat_gid32_t;
@@ -79,8 +76,6 @@
 #define _COMPAT_NSIG_BPW 32
 #endif
 
-<<<<<<< HEAD
-=======
 #ifndef compat_dev_t
 typedef u32 compat_dev_t;
 #endif
@@ -170,5 +165,4 @@
 };
 #endif
 
->>>>>>> eb3cdb58
 #endif