/*
 * Helper macros to support writing architecture specific
 * linker scripts.
 *
 * A minimal linker scripts has following content:
 * [This is a sample, architectures may have special requiriements]
 *
 * OUTPUT_FORMAT(...)
 * OUTPUT_ARCH(...)
 * ENTRY(...)
 * SECTIONS
 * {
 *	. = START;
 *	__init_begin = .;
 *	HEAD_TEXT_SECTION
 *	INIT_TEXT_SECTION(PAGE_SIZE)
 *	INIT_DATA_SECTION(...)
 *	PERCPU(PAGE_SIZE)
 *	__init_end = .;
 *
 *	_stext = .;
 *	TEXT_SECTION = 0
 *	_etext = .;
 *
 *      _sdata = .;
 *	RO_DATA_SECTION(PAGE_SIZE)
 *	RW_DATA_SECTION(...)
 *	_edata = .;
 *
 *	EXCEPTION_TABLE(...)
 *	NOTES
 *
 *	__bss_start = .;
 *	BSS_SECTION(0, 0)
 *	__bss_stop = .;
 *	_end = .;
 *
 *	/DISCARD/ : {
 *		EXIT_TEXT
 *		EXIT_DATA
 *		EXIT_CALL
 *	}
 *	STABS_DEBUG
 *	DWARF_DEBUG
 * }
 *
 * [__init_begin, __init_end] is the init section that may be freed after init
 * [_stext, _etext] is the text section
 * [_sdata, _edata] is the data section
 *
 * Some of the included output section have their own set of constants.
 * Examples are: [__initramfs_start, __initramfs_end] for initramfs and
 *               [__nosave_begin, __nosave_end] for the nosave data
 */

#ifndef LOAD_OFFSET
#define LOAD_OFFSET 0
#endif

#ifndef VMLINUX_SYMBOL
#define VMLINUX_SYMBOL(_sym_) _sym_
#endif

/* Align . to a 8 byte boundary equals to maximum function alignment. */
#define ALIGN_FUNCTION()  . = ALIGN(8)

/* The actual configuration determine if the init/exit sections
 * are handled as text/data or they can be discarded (which
 * often happens at runtime)
 */
#ifdef CONFIG_HOTPLUG
#define DEV_KEEP(sec)    *(.dev##sec)
#define DEV_DISCARD(sec)
#else
#define DEV_KEEP(sec)
#define DEV_DISCARD(sec) *(.dev##sec)
#endif

#ifdef CONFIG_HOTPLUG_CPU
#define CPU_KEEP(sec)    *(.cpu##sec)
#define CPU_DISCARD(sec)
#else
#define CPU_KEEP(sec)
#define CPU_DISCARD(sec) *(.cpu##sec)
#endif

#if defined(CONFIG_MEMORY_HOTPLUG)
#define MEM_KEEP(sec)    *(.mem##sec)
#define MEM_DISCARD(sec)
#else
#define MEM_KEEP(sec)
#define MEM_DISCARD(sec) *(.mem##sec)
#endif

#ifdef CONFIG_FTRACE_MCOUNT_RECORD
#define MCOUNT_REC()	VMLINUX_SYMBOL(__start_mcount_loc) = .; \
			*(__mcount_loc)				\
			VMLINUX_SYMBOL(__stop_mcount_loc) = .;
#else
#define MCOUNT_REC()
#endif

#ifdef CONFIG_TRACE_BRANCH_PROFILING
#define LIKELY_PROFILE()	VMLINUX_SYMBOL(__start_annotated_branch_profile) = .; \
				*(_ftrace_annotated_branch)			      \
				VMLINUX_SYMBOL(__stop_annotated_branch_profile) = .;
#else
#define LIKELY_PROFILE()
#endif

#ifdef CONFIG_PROFILE_ALL_BRANCHES
#define BRANCH_PROFILE()	VMLINUX_SYMBOL(__start_branch_profile) = .;   \
				*(_ftrace_branch)			      \
				VMLINUX_SYMBOL(__stop_branch_profile) = .;
#else
#define BRANCH_PROFILE()
#endif

#ifdef CONFIG_EVENT_TRACING
#define FTRACE_EVENTS()	VMLINUX_SYMBOL(__start_ftrace_events) = .;	\
			*(_ftrace_events)				\
			VMLINUX_SYMBOL(__stop_ftrace_events) = .;
#else
#define FTRACE_EVENTS()
#endif

#ifdef CONFIG_TRACING
#define TRACE_PRINTKS() VMLINUX_SYMBOL(__start___trace_bprintk_fmt) = .;      \
			 *(__trace_printk_fmt) /* Trace_printk fmt' pointer */ \
			 VMLINUX_SYMBOL(__stop___trace_bprintk_fmt) = .;
#else
#define TRACE_PRINTKS()
#endif

#ifdef CONFIG_FTRACE_SYSCALLS
#define TRACE_SYSCALLS() VMLINUX_SYMBOL(__start_syscalls_metadata) = .;	\
			 *(__syscalls_metadata)				\
			 VMLINUX_SYMBOL(__stop_syscalls_metadata) = .;
#else
#define TRACE_SYSCALLS()
#endif

/* .data section */
#define DATA_DATA							\
	*(.data)							\
	*(.ref.data)							\
	DEV_KEEP(init.data)						\
	DEV_KEEP(exit.data)						\
	CPU_KEEP(init.data)						\
	CPU_KEEP(exit.data)						\
	MEM_KEEP(init.data)						\
	MEM_KEEP(exit.data)						\
	. = ALIGN(8);							\
	VMLINUX_SYMBOL(__start___markers) = .;				\
	*(__markers)							\
	VMLINUX_SYMBOL(__stop___markers) = .;				\
	. = ALIGN(32);							\
	VMLINUX_SYMBOL(__start___tracepoints) = .;			\
	*(__tracepoints)						\
	VMLINUX_SYMBOL(__stop___tracepoints) = .;			\
	/* implement dynamic printk debug */				\
	. = ALIGN(8);							\
	VMLINUX_SYMBOL(__start___verbose) = .;                          \
	*(__verbose)                                                    \
	VMLINUX_SYMBOL(__stop___verbose) = .;				\
	LIKELY_PROFILE()		       				\
	BRANCH_PROFILE()						\
	TRACE_PRINTKS()							\
	FTRACE_EVENTS()							\
	TRACE_SYSCALLS()

/*
 * Data section helpers
 */
#define NOSAVE_DATA							\
	. = ALIGN(PAGE_SIZE);						\
	VMLINUX_SYMBOL(__nosave_begin) = .;				\
	*(.data.nosave)							\
	. = ALIGN(PAGE_SIZE);						\
	VMLINUX_SYMBOL(__nosave_end) = .;

#define PAGE_ALIGNED_DATA(page_align)					\
	. = ALIGN(page_align);						\
	*(.data.page_aligned)

#define READ_MOSTLY_DATA(align)						\
	. = ALIGN(align);						\
	*(.data.read_mostly)

#define CACHELINE_ALIGNED_DATA(align)					\
	. = ALIGN(align);						\
	*(.data.cacheline_aligned)

#define INIT_TASK(align)						\
	. = ALIGN(align);						\
	*(.data.init_task)

/*
 * Read only Data
 */
#define RO_DATA_SECTION(align)						\
	. = ALIGN((align));						\
	.rodata           : AT(ADDR(.rodata) - LOAD_OFFSET) {		\
		VMLINUX_SYMBOL(__start_rodata) = .;			\
		*(.rodata) *(.rodata.*)					\
		*(__vermagic)		/* Kernel version magic */	\
		*(__markers_strings)	/* Markers: strings */		\
		*(__tracepoints_strings)/* Tracepoints: strings */	\
	}								\
									\
	.rodata1          : AT(ADDR(.rodata1) - LOAD_OFFSET) {		\
		*(.rodata1)						\
	}								\
									\
	BUG_TABLE							\
									\
	/* PCI quirks */						\
	.pci_fixup        : AT(ADDR(.pci_fixup) - LOAD_OFFSET) {	\
		VMLINUX_SYMBOL(__start_pci_fixups_early) = .;		\
		*(.pci_fixup_early)					\
		VMLINUX_SYMBOL(__end_pci_fixups_early) = .;		\
		VMLINUX_SYMBOL(__start_pci_fixups_header) = .;		\
		*(.pci_fixup_header)					\
		VMLINUX_SYMBOL(__end_pci_fixups_header) = .;		\
		VMLINUX_SYMBOL(__start_pci_fixups_final) = .;		\
		*(.pci_fixup_final)					\
		VMLINUX_SYMBOL(__end_pci_fixups_final) = .;		\
		VMLINUX_SYMBOL(__start_pci_fixups_enable) = .;		\
		*(.pci_fixup_enable)					\
		VMLINUX_SYMBOL(__end_pci_fixups_enable) = .;		\
		VMLINUX_SYMBOL(__start_pci_fixups_resume) = .;		\
		*(.pci_fixup_resume)					\
		VMLINUX_SYMBOL(__end_pci_fixups_resume) = .;		\
		VMLINUX_SYMBOL(__start_pci_fixups_resume_early) = .;	\
		*(.pci_fixup_resume_early)				\
		VMLINUX_SYMBOL(__end_pci_fixups_resume_early) = .;	\
		VMLINUX_SYMBOL(__start_pci_fixups_suspend) = .;		\
		*(.pci_fixup_suspend)					\
		VMLINUX_SYMBOL(__end_pci_fixups_suspend) = .;		\
	}								\
									\
	/* Built-in firmware blobs */					\
	.builtin_fw        : AT(ADDR(.builtin_fw) - LOAD_OFFSET) {	\
		VMLINUX_SYMBOL(__start_builtin_fw) = .;			\
		*(.builtin_fw)						\
		VMLINUX_SYMBOL(__end_builtin_fw) = .;			\
	}								\
									\
	/* RapidIO route ops */						\
	.rio_route        : AT(ADDR(.rio_route) - LOAD_OFFSET) {	\
		VMLINUX_SYMBOL(__start_rio_route_ops) = .;		\
		*(.rio_route_ops)					\
		VMLINUX_SYMBOL(__end_rio_route_ops) = .;		\
	}								\
									\
	TRACEDATA							\
									\
	/* Kernel symbol table: Normal symbols */			\
	__ksymtab         : AT(ADDR(__ksymtab) - LOAD_OFFSET) {		\
		VMLINUX_SYMBOL(__start___ksymtab) = .;			\
		*(__ksymtab)						\
		VMLINUX_SYMBOL(__stop___ksymtab) = .;			\
	}								\
									\
	/* Kernel symbol table: GPL-only symbols */			\
	__ksymtab_gpl     : AT(ADDR(__ksymtab_gpl) - LOAD_OFFSET) {	\
		VMLINUX_SYMBOL(__start___ksymtab_gpl) = .;		\
		*(__ksymtab_gpl)					\
		VMLINUX_SYMBOL(__stop___ksymtab_gpl) = .;		\
	}								\
									\
	/* Kernel symbol table: Normal unused symbols */		\
	__ksymtab_unused  : AT(ADDR(__ksymtab_unused) - LOAD_OFFSET) {	\
		VMLINUX_SYMBOL(__start___ksymtab_unused) = .;		\
		*(__ksymtab_unused)					\
		VMLINUX_SYMBOL(__stop___ksymtab_unused) = .;		\
	}								\
									\
	/* Kernel symbol table: GPL-only unused symbols */		\
	__ksymtab_unused_gpl : AT(ADDR(__ksymtab_unused_gpl) - LOAD_OFFSET) { \
		VMLINUX_SYMBOL(__start___ksymtab_unused_gpl) = .;	\
		*(__ksymtab_unused_gpl)					\
		VMLINUX_SYMBOL(__stop___ksymtab_unused_gpl) = .;	\
	}								\
									\
	/* Kernel symbol table: GPL-future-only symbols */		\
	__ksymtab_gpl_future : AT(ADDR(__ksymtab_gpl_future) - LOAD_OFFSET) { \
		VMLINUX_SYMBOL(__start___ksymtab_gpl_future) = .;	\
		*(__ksymtab_gpl_future)					\
		VMLINUX_SYMBOL(__stop___ksymtab_gpl_future) = .;	\
	}								\
									\
	/* Kernel symbol table: Normal symbols */			\
	__kcrctab         : AT(ADDR(__kcrctab) - LOAD_OFFSET) {		\
		VMLINUX_SYMBOL(__start___kcrctab) = .;			\
		*(__kcrctab)						\
		VMLINUX_SYMBOL(__stop___kcrctab) = .;			\
	}								\
									\
	/* Kernel symbol table: GPL-only symbols */			\
	__kcrctab_gpl     : AT(ADDR(__kcrctab_gpl) - LOAD_OFFSET) {	\
		VMLINUX_SYMBOL(__start___kcrctab_gpl) = .;		\
		*(__kcrctab_gpl)					\
		VMLINUX_SYMBOL(__stop___kcrctab_gpl) = .;		\
	}								\
									\
	/* Kernel symbol table: Normal unused symbols */		\
	__kcrctab_unused  : AT(ADDR(__kcrctab_unused) - LOAD_OFFSET) {	\
		VMLINUX_SYMBOL(__start___kcrctab_unused) = .;		\
		*(__kcrctab_unused)					\
		VMLINUX_SYMBOL(__stop___kcrctab_unused) = .;		\
	}								\
									\
	/* Kernel symbol table: GPL-only unused symbols */		\
	__kcrctab_unused_gpl : AT(ADDR(__kcrctab_unused_gpl) - LOAD_OFFSET) { \
		VMLINUX_SYMBOL(__start___kcrctab_unused_gpl) = .;	\
		*(__kcrctab_unused_gpl)					\
		VMLINUX_SYMBOL(__stop___kcrctab_unused_gpl) = .;	\
	}								\
									\
	/* Kernel symbol table: GPL-future-only symbols */		\
	__kcrctab_gpl_future : AT(ADDR(__kcrctab_gpl_future) - LOAD_OFFSET) { \
		VMLINUX_SYMBOL(__start___kcrctab_gpl_future) = .;	\
		*(__kcrctab_gpl_future)					\
		VMLINUX_SYMBOL(__stop___kcrctab_gpl_future) = .;	\
	}								\
									\
	/* Kernel symbol table: strings */				\
        __ksymtab_strings : AT(ADDR(__ksymtab_strings) - LOAD_OFFSET) {	\
		*(__ksymtab_strings)					\
	}								\
									\
	/* __*init sections */						\
	__init_rodata : AT(ADDR(__init_rodata) - LOAD_OFFSET) {		\
		*(.ref.rodata)						\
		MCOUNT_REC()						\
		DEV_KEEP(init.rodata)					\
		DEV_KEEP(exit.rodata)					\
		CPU_KEEP(init.rodata)					\
		CPU_KEEP(exit.rodata)					\
		MEM_KEEP(init.rodata)					\
		MEM_KEEP(exit.rodata)					\
	}								\
									\
	EH_FRAME							\
									\
	/* Built-in module parameters. */				\
	__param : AT(ADDR(__param) - LOAD_OFFSET) {			\
		VMLINUX_SYMBOL(__start___param) = .;			\
		*(__param)						\
		VMLINUX_SYMBOL(__stop___param) = .;			\
		. = ALIGN((align));					\
		VMLINUX_SYMBOL(__end_rodata) = .;			\
	}								\
	. = ALIGN((align));

/* RODATA & RO_DATA provided for backward compatibility.
 * All archs are supposed to use RO_DATA() */
#define RODATA          RO_DATA_SECTION(4096)
#define RO_DATA(align)  RO_DATA_SECTION(align)

#define SECURITY_INIT							\
	.security_initcall.init : AT(ADDR(.security_initcall.init) - LOAD_OFFSET) { \
		VMLINUX_SYMBOL(__security_initcall_start) = .;		\
		*(.security_initcall.init) 				\
		VMLINUX_SYMBOL(__security_initcall_end) = .;		\
	}

/* .text section. Map to function alignment to avoid address changes
 * during second ld run in second ld pass when generating System.map */
#define TEXT_TEXT							\
		ALIGN_FUNCTION();					\
		*(.text.hot)						\
		*(.text)						\
		*(.ref.text)						\
	DEV_KEEP(init.text)						\
	DEV_KEEP(exit.text)						\
	CPU_KEEP(init.text)						\
	CPU_KEEP(exit.text)						\
	MEM_KEEP(init.text)						\
	MEM_KEEP(exit.text)						\
		*(.text.unlikely)


/* sched.text is aling to function alignment to secure we have same
 * address even at second ld pass when generating System.map */
#define SCHED_TEXT							\
		ALIGN_FUNCTION();					\
		VMLINUX_SYMBOL(__sched_text_start) = .;			\
		*(.sched.text)						\
		VMLINUX_SYMBOL(__sched_text_end) = .;

/* spinlock.text is aling to function alignment to secure we have same
 * address even at second ld pass when generating System.map */
#define LOCK_TEXT							\
		ALIGN_FUNCTION();					\
		VMLINUX_SYMBOL(__lock_text_start) = .;			\
		*(.spinlock.text)					\
		VMLINUX_SYMBOL(__lock_text_end) = .;

#define KPROBES_TEXT							\
		ALIGN_FUNCTION();					\
		VMLINUX_SYMBOL(__kprobes_text_start) = .;		\
		*(.kprobes.text)					\
		VMLINUX_SYMBOL(__kprobes_text_end) = .;

#ifdef CONFIG_FUNCTION_GRAPH_TRACER
#define IRQENTRY_TEXT							\
		ALIGN_FUNCTION();					\
		VMLINUX_SYMBOL(__irqentry_text_start) = .;		\
		*(.irqentry.text)					\
		VMLINUX_SYMBOL(__irqentry_text_end) = .;
#else
#define IRQENTRY_TEXT
#endif

/* Section used for early init (in .S files) */
#define HEAD_TEXT  *(.head.text)

#define HEAD_TEXT_SECTION							\
	.head.text : AT(ADDR(.head.text) - LOAD_OFFSET) {		\
		HEAD_TEXT						\
	}

/*
 * Exception table
 */
#define EXCEPTION_TABLE(align)						\
	. = ALIGN(align);						\
	__ex_table : AT(ADDR(__ex_table) - LOAD_OFFSET) {		\
		VMLINUX_SYMBOL(__start___ex_table) = .;			\
		*(__ex_table)						\
		VMLINUX_SYMBOL(__stop___ex_table) = .;			\
	}

/*
 * Init task
 */
#define INIT_TASK_DATA(align)						\
	. = ALIGN(align);						\
	.data.init_task : {						\
		INIT_TASK						\
	}

#ifdef CONFIG_CONSTRUCTORS
#define KERNEL_CTORS()	. = ALIGN(8);			   \
			VMLINUX_SYMBOL(__ctors_start) = .; \
			*(.ctors)			   \
			VMLINUX_SYMBOL(__ctors_end) = .;
#else
#define KERNEL_CTORS()
#endif

/* init and exit section handling */
#define INIT_DATA							\
	*(.init.data)							\
	DEV_DISCARD(init.data)						\
	CPU_DISCARD(init.data)						\
	MEM_DISCARD(init.data)						\
	KERNEL_CTORS()							\
	*(.init.rodata)							\
	DEV_DISCARD(init.rodata)					\
	CPU_DISCARD(init.rodata)					\
	MEM_DISCARD(init.rodata)

#define INIT_TEXT							\
	*(.init.text)							\
	DEV_DISCARD(init.text)						\
	CPU_DISCARD(init.text)						\
	MEM_DISCARD(init.text)

#define EXIT_DATA							\
	*(.exit.data)							\
	DEV_DISCARD(exit.data)						\
	DEV_DISCARD(exit.rodata)					\
	CPU_DISCARD(exit.data)						\
	CPU_DISCARD(exit.rodata)					\
	MEM_DISCARD(exit.data)						\
	MEM_DISCARD(exit.rodata)

#define EXIT_TEXT							\
	*(.exit.text)							\
	DEV_DISCARD(exit.text)						\
	CPU_DISCARD(exit.text)						\
	MEM_DISCARD(exit.text)

<<<<<<< HEAD
#ifdef CONFIG_STACK_UNWIND
#define EH_FRAME							\
		/* Unwind data binary search table */			\
		. = ALIGN(8);						\
        	.eh_frame_hdr : AT(ADDR(.eh_frame_hdr) - LOAD_OFFSET) {	\
			VMLINUX_SYMBOL(__start_unwind_hdr) = .;		\
			*(.eh_frame_hdr)				\
			VMLINUX_SYMBOL(__end_unwind_hdr) = .;		\
		}							\
		/* Unwind data */					\
		. = ALIGN(8);						\
		.eh_frame : AT(ADDR(.eh_frame) - LOAD_OFFSET) {		\
			VMLINUX_SYMBOL(__start_unwind) = .;		\
		  	*(.eh_frame)					\
			VMLINUX_SYMBOL(__end_unwind) = .;		\
		}
#else
#define EH_FRAME
#endif

		/* DWARF debug sections.
		Symbols in the DWARF debugging sections are relative to
		the beginning of the section so we begin them at 0.  */
=======
#define EXIT_CALL							\
	*(.exitcall.exit)

/*
 * bss (Block Started by Symbol) - uninitialized data
 * zeroed during startup
 */
#define SBSS								\
	.sbss : AT(ADDR(.sbss) - LOAD_OFFSET) {				\
		*(.sbss)						\
		*(.scommon)						\
	}

#define BSS(bss_align)							\
	. = ALIGN(bss_align);						\
	.bss : AT(ADDR(.bss) - LOAD_OFFSET) {				\
		VMLINUX_SYMBOL(__bss_start) = .;			\
		*(.bss.page_aligned)					\
		*(.dynbss)						\
		*(.bss)							\
		*(COMMON)						\
		VMLINUX_SYMBOL(__bss_stop) = .;				\
	}

/*
 * DWARF debug sections.
 * Symbols in the DWARF debugging sections are relative to
 * the beginning of the section so we begin them at 0.
 */
>>>>>>> 7c5371c4
#define DWARF_DEBUG							\
		/* DWARF 1 */						\
		.debug          0 : { *(.debug) }			\
		.line           0 : { *(.line) }			\
		/* GNU DWARF 1 extensions */				\
		.debug_srcinfo  0 : { *(.debug_srcinfo) }		\
		.debug_sfnames  0 : { *(.debug_sfnames) }		\
		/* DWARF 1.1 and DWARF 2 */				\
		.debug_aranges  0 : { *(.debug_aranges) }		\
		.debug_pubnames 0 : { *(.debug_pubnames) }		\
		/* DWARF 2 */						\
		.debug_info     0 : { *(.debug_info			\
				.gnu.linkonce.wi.*) }			\
		.debug_abbrev   0 : { *(.debug_abbrev) }		\
		.debug_line     0 : { *(.debug_line) }			\
		.debug_frame    0 : { *(.debug_frame) }			\
		.debug_str      0 : { *(.debug_str) }			\
		.debug_loc      0 : { *(.debug_loc) }			\
		.debug_macinfo  0 : { *(.debug_macinfo) }		\
		/* SGI/MIPS DWARF 2 extensions */			\
		.debug_weaknames 0 : { *(.debug_weaknames) }		\
		.debug_funcnames 0 : { *(.debug_funcnames) }		\
		.debug_typenames 0 : { *(.debug_typenames) }		\
		.debug_varnames  0 : { *(.debug_varnames) }		\

		/* Stabs debugging sections.  */
#define STABS_DEBUG							\
		.stab 0 : { *(.stab) }					\
		.stabstr 0 : { *(.stabstr) }				\
		.stab.excl 0 : { *(.stab.excl) }			\
		.stab.exclstr 0 : { *(.stab.exclstr) }			\
		.stab.index 0 : { *(.stab.index) }			\
		.stab.indexstr 0 : { *(.stab.indexstr) }		\
		.comment 0 : { *(.comment) }

#ifdef CONFIG_GENERIC_BUG
#define BUG_TABLE							\
	. = ALIGN(8);							\
	__bug_table : AT(ADDR(__bug_table) - LOAD_OFFSET) {		\
		VMLINUX_SYMBOL(__start___bug_table) = .;		\
		*(__bug_table)						\
		VMLINUX_SYMBOL(__stop___bug_table) = .;			\
	}
#else
#define BUG_TABLE
#endif

#ifdef CONFIG_PM_TRACE
#define TRACEDATA							\
	. = ALIGN(4);							\
	.tracedata : AT(ADDR(.tracedata) - LOAD_OFFSET) {		\
		VMLINUX_SYMBOL(__tracedata_start) = .;			\
		*(.tracedata)						\
		VMLINUX_SYMBOL(__tracedata_end) = .;			\
	}
#else
#define TRACEDATA
#endif

#define NOTES								\
	.notes : AT(ADDR(.notes) - LOAD_OFFSET) {			\
		VMLINUX_SYMBOL(__start_notes) = .;			\
		*(.note.*)						\
		VMLINUX_SYMBOL(__stop_notes) = .;			\
	}

#define INIT_SETUP(initsetup_align)					\
		. = ALIGN(initsetup_align);				\
		VMLINUX_SYMBOL(__setup_start) = .;			\
		*(.init.setup)						\
		VMLINUX_SYMBOL(__setup_end) = .;

#define INITCALLS							\
	*(.initcallearly.init)						\
	VMLINUX_SYMBOL(__early_initcall_end) = .;			\
  	*(.initcall0.init)						\
  	*(.initcall0s.init)						\
  	*(.initcall1.init)						\
  	*(.initcall1s.init)						\
  	*(.initcall2.init)						\
  	*(.initcall2s.init)						\
  	*(.initcall3.init)						\
  	*(.initcall3s.init)						\
  	*(.initcall4.init)						\
  	*(.initcall4s.init)						\
  	*(.initcall5.init)						\
  	*(.initcall5s.init)						\
	*(.initcallrootfs.init)						\
  	*(.initcall6.init)						\
  	*(.initcall6s.init)						\
  	*(.initcall7.init)						\
  	*(.initcall7s.init)

#define INIT_CALLS							\
		VMLINUX_SYMBOL(__initcall_start) = .;			\
		INITCALLS						\
		VMLINUX_SYMBOL(__initcall_end) = .;

#define CON_INITCALL							\
		VMLINUX_SYMBOL(__con_initcall_start) = .;		\
		*(.con_initcall.init)					\
		VMLINUX_SYMBOL(__con_initcall_end) = .;

#define SECURITY_INITCALL						\
		VMLINUX_SYMBOL(__security_initcall_start) = .;		\
		*(.security_initcall.init)				\
		VMLINUX_SYMBOL(__security_initcall_end) = .;

#ifdef CONFIG_BLK_DEV_INITRD
#define INIT_RAM_FS							\
	. = ALIGN(PAGE_SIZE);						\
	VMLINUX_SYMBOL(__initramfs_start) = .;				\
	*(.init.ramfs)							\
	VMLINUX_SYMBOL(__initramfs_end) = .;
#else
#define INIT_RAM_FS
#endif

/**
 * PERCPU_VADDR - define output section for percpu area
 * @vaddr: explicit base address (optional)
 * @phdr: destination PHDR (optional)
 *
 * Macro which expands to output section for percpu area.  If @vaddr
 * is not blank, it specifies explicit base address and all percpu
 * symbols will be offset from the given address.  If blank, @vaddr
 * always equals @laddr + LOAD_OFFSET.
 *
 * @phdr defines the output PHDR to use if not blank.  Be warned that
 * output PHDR is sticky.  If @phdr is specified, the next output
 * section in the linker script will go there too.  @phdr should have
 * a leading colon.
 *
 * Note that this macros defines __per_cpu_load as an absolute symbol.
 * If there is no need to put the percpu section at a predetermined
 * address, use PERCPU().
 */
#define PERCPU_VADDR(vaddr, phdr)					\
	VMLINUX_SYMBOL(__per_cpu_load) = .;				\
	.data.percpu vaddr : AT(VMLINUX_SYMBOL(__per_cpu_load)		\
				- LOAD_OFFSET) {			\
		VMLINUX_SYMBOL(__per_cpu_start) = .;			\
		*(.data.percpu.first)					\
		*(.data.percpu.page_aligned)				\
		*(.data.percpu)						\
		*(.data.percpu.shared_aligned)				\
		VMLINUX_SYMBOL(__per_cpu_end) = .;			\
	} phdr								\
	. = VMLINUX_SYMBOL(__per_cpu_load) + SIZEOF(.data.percpu);

/**
 * PERCPU - define output section for percpu area, simple version
 * @align: required alignment
 *
 * Align to @align and outputs output section for percpu area.  This
 * macro doesn't maniuplate @vaddr or @phdr and __per_cpu_load and
 * __per_cpu_start will be identical.
 *
 * This macro is equivalent to ALIGN(align); PERCPU_VADDR( , ) except
 * that __per_cpu_load is defined as a relative symbol against
 * .data.percpu which is required for relocatable x86_32
 * configuration.
 */
#define PERCPU(align)							\
	. = ALIGN(align);						\
	.data.percpu	: AT(ADDR(.data.percpu) - LOAD_OFFSET) {	\
		VMLINUX_SYMBOL(__per_cpu_load) = .;			\
		VMLINUX_SYMBOL(__per_cpu_start) = .;			\
		*(.data.percpu.first)					\
		*(.data.percpu.page_aligned)				\
		*(.data.percpu)						\
		*(.data.percpu.shared_aligned)				\
		VMLINUX_SYMBOL(__per_cpu_end) = .;			\
	}


/*
 * Definition of the high level *_SECTION macros
 * They will fit only a subset of the architectures
 */


/*
 * Writeable data.
 * All sections are combined in a single .data section.
 * The sections following CONSTRUCTORS are arranged so their
 * typical alignment matches.
 * A cacheline is typical/always less than a PAGE_SIZE so
 * the sections that has this restriction (or similar)
 * is located before the ones requiring PAGE_SIZE alignment.
 * NOSAVE_DATA starts and ends with a PAGE_SIZE alignment which
 * matches the requirment of PAGE_ALIGNED_DATA.
 *
 * use 0 as page_align if page_aligned data is not used */
#define RW_DATA_SECTION(cacheline, nosave, pagealigned, inittask)	\
	. = ALIGN(PAGE_SIZE);						\
	.data : AT(ADDR(.data) - LOAD_OFFSET) {				\
		INIT_TASK(inittask)					\
		CACHELINE_ALIGNED_DATA(cacheline)			\
		READ_MOSTLY_DATA(cacheline)				\
		DATA_DATA						\
		CONSTRUCTORS						\
		NOSAVE_DATA(nosave)					\
		PAGE_ALIGNED_DATA(pagealigned)				\
	}

#define INIT_TEXT_SECTION(inittext_align)				\
	. = ALIGN(inittext_align);					\
	.init.text : AT(ADDR(.init.text) - LOAD_OFFSET) {		\
		VMLINUX_SYMBOL(_sinittext) = .;				\
		INIT_TEXT						\
		VMLINUX_SYMBOL(_einittext) = .;				\
	}

#define INIT_DATA_SECTION(initsetup_align)				\
	.init.data : AT(ADDR(.init.data) - LOAD_OFFSET) {		\
		INIT_DATA						\
		INIT_SETUP(initsetup_align)				\
		INIT_CALLS						\
		CON_INITCALL						\
		SECURITY_INITCALL					\
		INIT_RAM_FS						\
	}

#define BSS_SECTION(sbss_align, bss_align)				\
	SBSS								\
	BSS(bss_align)							\
	. = ALIGN(4);
<|MERGE_RESOLUTION|>--- conflicted
+++ resolved
@@ -484,7 +484,30 @@
 	CPU_DISCARD(exit.text)						\
 	MEM_DISCARD(exit.text)
 
-<<<<<<< HEAD
+#define EXIT_CALL							\
+	*(.exitcall.exit)
+
+/*
+ * bss (Block Started by Symbol) - uninitialized data
+ * zeroed during startup
+ */
+#define SBSS								\
+	.sbss : AT(ADDR(.sbss) - LOAD_OFFSET) {				\
+		*(.sbss)						\
+		*(.scommon)						\
+	}
+
+#define BSS(bss_align)							\
+	. = ALIGN(bss_align);						\
+	.bss : AT(ADDR(.bss) - LOAD_OFFSET) {				\
+		VMLINUX_SYMBOL(__bss_start) = .;			\
+		*(.bss.page_aligned)					\
+		*(.dynbss)						\
+		*(.bss)							\
+		*(COMMON)						\
+		VMLINUX_SYMBOL(__bss_stop) = .;				\
+	}
+
 #ifdef CONFIG_STACK_UNWIND
 #define EH_FRAME							\
 		/* Unwind data binary search table */			\
@@ -505,40 +528,11 @@
 #define EH_FRAME
 #endif
 
-		/* DWARF debug sections.
-		Symbols in the DWARF debugging sections are relative to
-		the beginning of the section so we begin them at 0.  */
-=======
-#define EXIT_CALL							\
-	*(.exitcall.exit)
-
-/*
- * bss (Block Started by Symbol) - uninitialized data
- * zeroed during startup
- */
-#define SBSS								\
-	.sbss : AT(ADDR(.sbss) - LOAD_OFFSET) {				\
-		*(.sbss)						\
-		*(.scommon)						\
-	}
-
-#define BSS(bss_align)							\
-	. = ALIGN(bss_align);						\
-	.bss : AT(ADDR(.bss) - LOAD_OFFSET) {				\
-		VMLINUX_SYMBOL(__bss_start) = .;			\
-		*(.bss.page_aligned)					\
-		*(.dynbss)						\
-		*(.bss)							\
-		*(COMMON)						\
-		VMLINUX_SYMBOL(__bss_stop) = .;				\
-	}
-
 /*
  * DWARF debug sections.
  * Symbols in the DWARF debugging sections are relative to
  * the beginning of the section so we begin them at 0.
  */
->>>>>>> 7c5371c4
 #define DWARF_DEBUG							\
 		/* DWARF 1 */						\
 		.debug          0 : { *(.debug) }			\
