/* SPDX-License-Identifier: GPL-2.0 */
#ifndef _ASM_GENERIC_BITOPS_NON_ATOMIC_H_
#define _ASM_GENERIC_BITOPS_NON_ATOMIC_H_

#include <asm-generic/bitops/generic-non-atomic.h>

<<<<<<< HEAD
/**
 * arch___set_bit - Set a bit in memory
 * @nr: the bit to set
 * @addr: the address to start counting from
 *
 * Unlike set_bit(), this function is non-atomic and may be reordered.
 * If it's called on the same region of memory simultaneously, the effect
 * may be that only one operation succeeds.
 */
static __always_inline void
arch___set_bit(int nr, volatile unsigned long *addr)
{
	unsigned long mask = BIT_MASK(nr);
	unsigned long *p = ((unsigned long *)addr) + BIT_WORD(nr);

	*p  |= mask;
}
#define arch___set_bit_uses_plain_access

static __always_inline void
arch___clear_bit(int nr, volatile unsigned long *addr)
{
	unsigned long mask = BIT_MASK(nr);
	unsigned long *p = ((unsigned long *)addr) + BIT_WORD(nr);

	*p &= ~mask;
}
#define arch___clear_bit_uses_plain_access

/**
 * arch___change_bit - Toggle a bit in memory
 * @nr: the bit to change
 * @addr: the address to start counting from
 *
 * Unlike change_bit(), this function is non-atomic and may be reordered.
 * If it's called on the same region of memory simultaneously, the effect
 * may be that only one operation succeeds.
 */
static __always_inline
void arch___change_bit(int nr, volatile unsigned long *addr)
{
	unsigned long mask = BIT_MASK(nr);
	unsigned long *p = ((unsigned long *)addr) + BIT_WORD(nr);

	*p ^= mask;
}
#define arch___change_bit_uses_plain_access

/**
 * arch___test_and_set_bit - Set a bit and return its old value
 * @nr: Bit to set
 * @addr: Address to count from
 *
 * This operation is non-atomic and can be reordered.
 * If two examples of this operation race, one can appear to succeed
 * but actually fail.  You must protect multiple accesses with a lock.
 */
static __always_inline int
arch___test_and_set_bit(int nr, volatile unsigned long *addr)
{
	unsigned long mask = BIT_MASK(nr);
	unsigned long *p = ((unsigned long *)addr) + BIT_WORD(nr);
	unsigned long old = *p;

	*p = old | mask;
	return (old & mask) != 0;
}
#define arch___test_and_set_bit_uses_plain_access

/**
 * arch___test_and_clear_bit - Clear a bit and return its old value
 * @nr: Bit to clear
 * @addr: Address to count from
 *
 * This operation is non-atomic and can be reordered.
 * If two examples of this operation race, one can appear to succeed
 * but actually fail.  You must protect multiple accesses with a lock.
 */
static __always_inline int
arch___test_and_clear_bit(int nr, volatile unsigned long *addr)
{
	unsigned long mask = BIT_MASK(nr);
	unsigned long *p = ((unsigned long *)addr) + BIT_WORD(nr);
	unsigned long old = *p;

	*p = old & ~mask;
	return (old & mask) != 0;
}
#define arch___test_and_clear_bit_uses_plain_access

/* WARNING: non atomic and it can be reordered! */
static __always_inline int
arch___test_and_change_bit(int nr, volatile unsigned long *addr)
{
	unsigned long mask = BIT_MASK(nr);
	unsigned long *p = ((unsigned long *)addr) + BIT_WORD(nr);
	unsigned long old = *p;

	*p = old ^ mask;
	return (old & mask) != 0;
}
#define arch___test_and_change_bit_uses_plain_access

/**
 * arch_test_bit - Determine whether a bit is set
 * @nr: bit number to test
 * @addr: Address to start counting from
 */
static __always_inline int
arch_test_bit(int nr, const volatile unsigned long *addr)
{
	return 1UL & (addr[BIT_WORD(nr)] >> (nr & (BITS_PER_LONG-1)));
}
#define arch_test_bit_uses_plain_access

#include <asm-generic/bitops/instrumented-non-atomic.h>
=======
#define arch___set_bit generic___set_bit
#define arch___clear_bit generic___clear_bit
#define arch___change_bit generic___change_bit

#define arch___test_and_set_bit generic___test_and_set_bit
#define arch___test_and_clear_bit generic___test_and_clear_bit
#define arch___test_and_change_bit generic___test_and_change_bit

#define arch_test_bit generic_test_bit
#define arch_test_bit_acquire generic_test_bit_acquire

#include <asm-generic/bitops/non-instrumented-non-atomic.h>
>>>>>>> eb3cdb58

#endif /* _ASM_GENERIC_BITOPS_NON_ATOMIC_H_ */<|MERGE_RESOLUTION|>--- conflicted
+++ resolved
@@ -4,124 +4,6 @@
 
 #include <asm-generic/bitops/generic-non-atomic.h>
 
-<<<<<<< HEAD
-/**
- * arch___set_bit - Set a bit in memory
- * @nr: the bit to set
- * @addr: the address to start counting from
- *
- * Unlike set_bit(), this function is non-atomic and may be reordered.
- * If it's called on the same region of memory simultaneously, the effect
- * may be that only one operation succeeds.
- */
-static __always_inline void
-arch___set_bit(int nr, volatile unsigned long *addr)
-{
-	unsigned long mask = BIT_MASK(nr);
-	unsigned long *p = ((unsigned long *)addr) + BIT_WORD(nr);
-
-	*p  |= mask;
-}
-#define arch___set_bit_uses_plain_access
-
-static __always_inline void
-arch___clear_bit(int nr, volatile unsigned long *addr)
-{
-	unsigned long mask = BIT_MASK(nr);
-	unsigned long *p = ((unsigned long *)addr) + BIT_WORD(nr);
-
-	*p &= ~mask;
-}
-#define arch___clear_bit_uses_plain_access
-
-/**
- * arch___change_bit - Toggle a bit in memory
- * @nr: the bit to change
- * @addr: the address to start counting from
- *
- * Unlike change_bit(), this function is non-atomic and may be reordered.
- * If it's called on the same region of memory simultaneously, the effect
- * may be that only one operation succeeds.
- */
-static __always_inline
-void arch___change_bit(int nr, volatile unsigned long *addr)
-{
-	unsigned long mask = BIT_MASK(nr);
-	unsigned long *p = ((unsigned long *)addr) + BIT_WORD(nr);
-
-	*p ^= mask;
-}
-#define arch___change_bit_uses_plain_access
-
-/**
- * arch___test_and_set_bit - Set a bit and return its old value
- * @nr: Bit to set
- * @addr: Address to count from
- *
- * This operation is non-atomic and can be reordered.
- * If two examples of this operation race, one can appear to succeed
- * but actually fail.  You must protect multiple accesses with a lock.
- */
-static __always_inline int
-arch___test_and_set_bit(int nr, volatile unsigned long *addr)
-{
-	unsigned long mask = BIT_MASK(nr);
-	unsigned long *p = ((unsigned long *)addr) + BIT_WORD(nr);
-	unsigned long old = *p;
-
-	*p = old | mask;
-	return (old & mask) != 0;
-}
-#define arch___test_and_set_bit_uses_plain_access
-
-/**
- * arch___test_and_clear_bit - Clear a bit and return its old value
- * @nr: Bit to clear
- * @addr: Address to count from
- *
- * This operation is non-atomic and can be reordered.
- * If two examples of this operation race, one can appear to succeed
- * but actually fail.  You must protect multiple accesses with a lock.
- */
-static __always_inline int
-arch___test_and_clear_bit(int nr, volatile unsigned long *addr)
-{
-	unsigned long mask = BIT_MASK(nr);
-	unsigned long *p = ((unsigned long *)addr) + BIT_WORD(nr);
-	unsigned long old = *p;
-
-	*p = old & ~mask;
-	return (old & mask) != 0;
-}
-#define arch___test_and_clear_bit_uses_plain_access
-
-/* WARNING: non atomic and it can be reordered! */
-static __always_inline int
-arch___test_and_change_bit(int nr, volatile unsigned long *addr)
-{
-	unsigned long mask = BIT_MASK(nr);
-	unsigned long *p = ((unsigned long *)addr) + BIT_WORD(nr);
-	unsigned long old = *p;
-
-	*p = old ^ mask;
-	return (old & mask) != 0;
-}
-#define arch___test_and_change_bit_uses_plain_access
-
-/**
- * arch_test_bit - Determine whether a bit is set
- * @nr: bit number to test
- * @addr: Address to start counting from
- */
-static __always_inline int
-arch_test_bit(int nr, const volatile unsigned long *addr)
-{
-	return 1UL & (addr[BIT_WORD(nr)] >> (nr & (BITS_PER_LONG-1)));
-}
-#define arch_test_bit_uses_plain_access
-
-#include <asm-generic/bitops/instrumented-non-atomic.h>
-=======
 #define arch___set_bit generic___set_bit
 #define arch___clear_bit generic___clear_bit
 #define arch___change_bit generic___change_bit
@@ -134,6 +16,5 @@
 #define arch_test_bit_acquire generic_test_bit_acquire
 
 #include <asm-generic/bitops/non-instrumented-non-atomic.h>
->>>>>>> eb3cdb58
 
 #endif /* _ASM_GENERIC_BITOPS_NON_ATOMIC_H_ */