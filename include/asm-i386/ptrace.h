--- conflicted
+++ resolved
@@ -24,23 +24,6 @@
 	int  xss;
 };
 
-<<<<<<< HEAD
-/* Arbitrarily choose the same ptrace numbers as used by the Sparc code. */
-#define PTRACE_GETREGS            12
-#define PTRACE_SETREGS            13
-#define PTRACE_GETFPREGS          14
-#define PTRACE_SETFPREGS          15
-#define PTRACE_GETFPXREGS         18
-#define PTRACE_SETFPXREGS         19
-
-#define PTRACE_OLDSETOPTIONS         21
-
-#define PTRACE_GET_THREAD_AREA    25
-#define PTRACE_SET_THREAD_AREA    26
-
-#define PTRACE_SYSEMU		  31
-#define PTRACE_SYSEMU_SINGLESTEP  32
-
 enum EFLAGS {
         EF_CF   = 0x00000001,
         EF_PF   = 0x00000004,
@@ -64,8 +47,6 @@
         EF_ID   = 0x00200000,   /* id */
 };
 
-=======
->>>>>>> 0215ffb0
 #ifdef __KERNEL__
 
 #include <asm/vm86.h>
