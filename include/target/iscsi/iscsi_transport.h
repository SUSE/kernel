/* SPDX-License-Identifier: GPL-2.0 */
#include "iscsi_target_core.h" /* struct iscsit_cmd */

struct sockaddr_storage;

struct iscsit_transport {
#define ISCSIT_TRANSPORT_NAME	16
	char name[ISCSIT_TRANSPORT_NAME];
	int transport_type;
	bool rdma_shutdown;
	int priv_size;
	struct module *owner;
	struct list_head t_node;
	int (*iscsit_setup_np)(struct iscsi_np *, struct sockaddr_storage *);
	int (*iscsit_accept_np)(struct iscsi_np *, struct iscsit_conn *);
	void (*iscsit_free_np)(struct iscsi_np *);
	void (*iscsit_wait_conn)(struct iscsit_conn *);
	void (*iscsit_free_conn)(struct iscsit_conn *);
	int (*iscsit_get_login_rx)(struct iscsit_conn *, struct iscsi_login *);
	int (*iscsit_put_login_tx)(struct iscsit_conn *, struct iscsi_login *, u32);
	int (*iscsit_immediate_queue)(struct iscsit_conn *, struct iscsit_cmd *, int);
	int (*iscsit_response_queue)(struct iscsit_conn *, struct iscsit_cmd *, int);
	int (*iscsit_get_dataout)(struct iscsit_conn *, struct iscsit_cmd *, bool);
	int (*iscsit_queue_data_in)(struct iscsit_conn *, struct iscsit_cmd *);
	int (*iscsit_queue_status)(struct iscsit_conn *, struct iscsit_cmd *);
	void (*iscsit_aborted_task)(struct iscsit_conn *, struct iscsit_cmd *);
	int (*iscsit_xmit_pdu)(struct iscsit_conn *, struct iscsit_cmd *,
			       struct iscsi_datain_req *, const void *, u32);
	void (*iscsit_unmap_cmd)(struct iscsit_conn *, struct iscsit_cmd *);
	void (*iscsit_get_rx_pdu)(struct iscsit_conn *);
	int (*iscsit_validate_params)(struct iscsit_conn *);
	void (*iscsit_get_r2t_ttt)(struct iscsit_conn *, struct iscsit_cmd *,
				   struct iscsi_r2t *);
	enum target_prot_op (*iscsit_get_sup_prot_ops)(struct iscsit_conn *);
};

static inline void *iscsit_priv_cmd(struct iscsit_cmd *cmd)
{
	return (void *)(cmd + 1);
}

/*
 * From iscsi_target_transport.c
 */

extern void iscsit_register_transport(struct iscsit_transport *);
extern void iscsit_unregister_transport(struct iscsit_transport *);
extern struct iscsit_transport *iscsit_get_transport(int);
extern void iscsit_put_transport(struct iscsit_transport *);

/*
 * From iscsi_target.c
 */
extern int iscsit_setup_scsi_cmd(struct iscsit_conn *, struct iscsit_cmd *,
				unsigned char *);
extern void iscsit_set_unsolicited_dataout(struct iscsit_cmd *);
extern int iscsit_process_scsi_cmd(struct iscsit_conn *, struct iscsit_cmd *,
				struct iscsi_scsi_req *);
extern int
__iscsit_check_dataout_hdr(struct iscsit_conn *, void *,
			   struct iscsit_cmd *, u32, bool *);
extern int
iscsit_check_dataout_hdr(struct iscsit_conn *conn, void *buf,
			 struct iscsit_cmd **out_cmd);
extern int iscsit_check_dataout_payload(struct iscsit_cmd *, struct iscsi_data *,
				bool);
extern int iscsit_setup_nop_out(struct iscsit_conn *, struct iscsit_cmd *,
				struct iscsi_nopout *);
extern int iscsit_process_nop_out(struct iscsit_conn *, struct iscsit_cmd *,
				struct iscsi_nopout *);
extern int iscsit_handle_logout_cmd(struct iscsit_conn *, struct iscsit_cmd *,
				unsigned char *);
extern int iscsit_handle_task_mgt_cmd(struct iscsit_conn *, struct iscsit_cmd *,
				unsigned char *);
extern int iscsit_setup_text_cmd(struct iscsit_conn *, struct iscsit_cmd *,
				 struct iscsi_text *);
extern int iscsit_process_text_cmd(struct iscsit_conn *, struct iscsit_cmd *,
				   struct iscsi_text *);
extern void iscsit_build_rsp_pdu(struct iscsit_cmd *, struct iscsit_conn *,
				bool, struct iscsi_scsi_rsp *);
extern void iscsit_build_nopin_rsp(struct iscsit_cmd *, struct iscsit_conn *,
				struct iscsi_nopin *, bool);
extern void iscsit_build_task_mgt_rsp(struct iscsit_cmd *, struct iscsit_conn *,
				struct iscsi_tm_rsp *);
extern int iscsit_build_text_rsp(struct iscsit_cmd *, struct iscsit_conn *,
				struct iscsi_text_rsp *,
				enum iscsit_transport_type);
extern void iscsit_build_reject(struct iscsit_cmd *, struct iscsit_conn *,
				struct iscsi_reject *);
extern int iscsit_build_logout_rsp(struct iscsit_cmd *, struct iscsit_conn *,
				struct iscsi_logout_rsp *);
extern int iscsit_logout_post_handler(struct iscsit_cmd *, struct iscsit_conn *);
extern int iscsit_queue_rsp(struct iscsit_conn *, struct iscsit_cmd *);
extern void iscsit_aborted_task(struct iscsit_conn *, struct iscsit_cmd *);
extern int iscsit_add_reject(struct iscsit_conn *, u8, unsigned char *);
extern int iscsit_reject_cmd(struct iscsit_cmd *, u8, unsigned char *);
extern int iscsit_handle_snack(struct iscsit_conn *, unsigned char *);
extern void iscsit_build_datain_pdu(struct iscsit_cmd *, struct iscsit_conn *,
				    struct iscsi_datain *,
				    struct iscsi_data_rsp *, bool);
extern int iscsit_build_r2ts_for_cmd(struct iscsit_conn *, struct iscsit_cmd *,
				     bool);
extern int iscsit_immediate_queue(struct iscsit_conn *, struct iscsit_cmd *, int);
extern int iscsit_response_queue(struct iscsit_conn *, struct iscsit_cmd *, int);
/*
 * From iscsi_target_device.c
 */
<<<<<<< HEAD
extern void iscsit_increment_maxcmdsn(struct iscsit_cmd *, struct iscsi_session *);
=======
extern void iscsit_increment_maxcmdsn(struct iscsit_cmd *, struct iscsit_session *);
>>>>>>> eb3cdb58
/*
 * From iscsi_target_erl0.c
 */
extern void iscsit_cause_connection_reinstatement(struct iscsit_conn *, int);
/*
 * From iscsi_target_erl1.c
 */
extern void iscsit_stop_dataout_timer(struct iscsit_cmd *);

/*
 * From iscsi_target_tmr.c
 */
extern int iscsit_tmr_post_handler(struct iscsit_cmd *, struct iscsit_conn *);

/*
 * From iscsi_target_util.c
 */
extern struct iscsit_cmd *iscsit_allocate_cmd(struct iscsit_conn *, int);
extern int iscsit_sequence_cmd(struct iscsit_conn *, struct iscsit_cmd *,
			       unsigned char *, __be32);
extern void iscsit_release_cmd(struct iscsit_cmd *);
extern void iscsit_free_cmd(struct iscsit_cmd *, bool);
extern void iscsit_add_cmd_to_immediate_queue(struct iscsit_cmd *,
					      struct iscsit_conn *, u8);
extern struct iscsit_cmd *
iscsit_find_cmd_from_itt_or_dump(struct iscsit_conn *conn,
				 itt_t init_task_tag, u32 length);

/*
 * From iscsi_target_nego.c
 */
extern int iscsi_target_check_login_request(struct iscsit_conn *,
					    struct iscsi_login *);

/*
 * From iscsi_target_login.c
 */
extern __printf(2, 3) int iscsi_change_param_sprintf(
	struct iscsit_conn *, const char *, ...);

/*
 * From iscsi_target_parameters.c
 */
extern struct iscsi_param *iscsi_find_param_from_key(
	char *, struct iscsi_param_list *);<|MERGE_RESOLUTION|>--- conflicted
+++ resolved
@@ -105,11 +105,7 @@
 /*
  * From iscsi_target_device.c
  */
-<<<<<<< HEAD
-extern void iscsit_increment_maxcmdsn(struct iscsit_cmd *, struct iscsi_session *);
-=======
 extern void iscsit_increment_maxcmdsn(struct iscsit_cmd *, struct iscsit_session *);
->>>>>>> eb3cdb58
 /*
  * From iscsi_target_erl0.c
  */
