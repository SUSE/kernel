--- conflicted
+++ resolved
@@ -28,14 +28,11 @@
 	bool key_is_private;
 	const char *id_type;
 	const char *pkey_algo;
-<<<<<<< HEAD
-	unsigned int eku : 9;      /* Extended Key Usage (9-bit) */
-=======
 	unsigned long key_eflags;	/* key extension flags */
 #define KEY_EFLAG_CA		0	/* set if the CA basic constraints is set */
 #define KEY_EFLAG_DIGITALSIG	1	/* set if the digitalSignature usage is set */
 #define KEY_EFLAG_KEYCERTSIGN	2	/* set if the keyCertSign usage is set */
->>>>>>> eb3cdb58
+	unsigned int eku : 9;      /* Extended Key Usage (9-bit) */
 };
 
 extern void public_key_free(struct public_key *key);
