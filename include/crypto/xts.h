--- conflicted
+++ resolved
@@ -26,19 +26,9 @@
 		return -EINVAL;
 
 	/*
-<<<<<<< HEAD
-	 * In FIPS mode only a combined key length of either 256 or
-	 * 512 bits is allowed, c.f. FIPS 140-3 IG C.I.
-	 */
-	if (fips_enabled && keylen != 32 && keylen != 64)
-		return -EINVAL;
-
-	/* ensure that the AES and tweak key are not identical */
-=======
 	 * Ensure that the AES and tweak key are not identical when
 	 * in FIPS mode or the FORBID_WEAK_KEYS flag is set.
 	 */
->>>>>>> eb3cdb58
 	if ((fips_enabled || (crypto_skcipher_get_flags(tfm) &
 			      CRYPTO_TFM_REQ_FORBID_WEAK_KEYS)) &&
 	    !crypto_memneq(key, key + (keylen / 2), keylen / 2))
