/* SPDX-License-Identifier: GPL-2.0-or-later */
/*
 * Hash: Hash algorithms under the crypto API
 * 
 * Copyright (c) 2008 Herbert Xu <herbert@gondor.apana.org.au>
 */

#ifndef _CRYPTO_HASH_H
#define _CRYPTO_HASH_H

#include <linux/atomic.h>
#include <linux/crypto.h>
#include <linux/string.h>

struct crypto_ahash;

/**
 * DOC: Message Digest Algorithm Definitions
 *
 * These data structures define modular message digest algorithm
 * implementations, managed via crypto_register_ahash(),
 * crypto_register_shash(), crypto_unregister_ahash() and
 * crypto_unregister_shash().
 */

/*
 * struct crypto_istat_hash - statistics for has algorithm
 * @hash_cnt:		number of hash requests
 * @hash_tlen:		total data size hashed
 * @err_cnt:		number of error for hash requests
 */
struct crypto_istat_hash {
	atomic64_t hash_cnt;
	atomic64_t hash_tlen;
	atomic64_t err_cnt;
};

#ifdef CONFIG_CRYPTO_STATS
#define HASH_ALG_COMMON_STAT struct crypto_istat_hash stat;
#else
#define HASH_ALG_COMMON_STAT
#endif

/*
 * struct hash_alg_common - define properties of message digest
 * @stat: Statistics for hash algorithm.
 * @digestsize: Size of the result of the transformation. A buffer of this size
 *	        must be available to the @final and @finup calls, so they can
 *	        store the resulting hash into it. For various predefined sizes,
 *	        search include/crypto/ using
 *	        git grep _DIGEST_SIZE include/crypto.
 * @statesize: Size of the block for partial state of the transformation. A
 *	       buffer of this size must be passed to the @export function as it
 *	       will save the partial state of the transformation into it. On the
 *	       other side, the @import function will load the state from a
 *	       buffer of this size as well.
 * @base: Start of data structure of cipher algorithm. The common data
 *	  structure of crypto_alg contains information common to all ciphers.
 *	  The hash_alg_common data structure now adds the hash-specific
 *	  information.
 */
#define HASH_ALG_COMMON {		\
	HASH_ALG_COMMON_STAT		\
					\
	unsigned int digestsize;	\
	unsigned int statesize;		\
					\
	struct crypto_alg base;		\
}
struct hash_alg_common HASH_ALG_COMMON;

struct ahash_request {
	struct crypto_async_request base;

	unsigned int nbytes;
	struct scatterlist *src;
	u8 *result;

	/* This field may only be used by the ahash API code. */
	void *priv;

	void *__ctx[] CRYPTO_MINALIGN_ATTR;
};

/**
 * struct ahash_alg - asynchronous message digest definition
 * @init: **[mandatory]** Initialize the transformation context. Intended only to initialize the
 *	  state of the HASH transformation at the beginning. This shall fill in
 *	  the internal structures used during the entire duration of the whole
 *	  transformation. No data processing happens at this point. Driver code
 *	  implementation must not use req->result.
 * @update: **[mandatory]** Push a chunk of data into the driver for transformation. This
 *	   function actually pushes blocks of data from upper layers into the
 *	   driver, which then passes those to the hardware as seen fit. This
 *	   function must not finalize the HASH transformation by calculating the
 *	   final message digest as this only adds more data into the
 *	   transformation. This function shall not modify the transformation
 *	   context, as this function may be called in parallel with the same
 *	   transformation object. Data processing can happen synchronously
 *	   [SHASH] or asynchronously [AHASH] at this point. Driver must not use
 *	   req->result.
 * @final: **[mandatory]** Retrieve result from the driver. This function finalizes the
 *	   transformation and retrieves the resulting hash from the driver and
 *	   pushes it back to upper layers. No data processing happens at this
 *	   point unless hardware requires it to finish the transformation
 *	   (then the data buffered by the device driver is processed).
 * @finup: **[optional]** Combination of @update and @final. This function is effectively a
 *	   combination of @update and @final calls issued in sequence. As some
 *	   hardware cannot do @update and @final separately, this callback was
 *	   added to allow such hardware to be used at least by IPsec. Data
 *	   processing can happen synchronously [SHASH] or asynchronously [AHASH]
 *	   at this point.
 * @digest: Combination of @init and @update and @final. This function
 *	    effectively behaves as the entire chain of operations, @init,
 *	    @update and @final issued in sequence. Just like @finup, this was
 *	    added for hardware which cannot do even the @finup, but can only do
 *	    the whole transformation in one run. Data processing can happen
 *	    synchronously [SHASH] or asynchronously [AHASH] at this point.
 * @setkey: Set optional key used by the hashing algorithm. Intended to push
 *	    optional key used by the hashing algorithm from upper layers into
 *	    the driver. This function can store the key in the transformation
 *	    context or can outright program it into the hardware. In the former
 *	    case, one must be careful to program the key into the hardware at
 *	    appropriate time and one must be careful that .setkey() can be
 *	    called multiple times during the existence of the transformation
 *	    object. Not  all hashing algorithms do implement this function as it
 *	    is only needed for keyed message digests. SHAx/MDx/CRCx do NOT
 *	    implement this function. HMAC(MDx)/HMAC(SHAx)/CMAC(AES) do implement
 *	    this function. This function must be called before any other of the
 *	    @init, @update, @final, @finup, @digest is called. No data
 *	    processing happens at this point.
 * @export: Export partial state of the transformation. This function dumps the
 *	    entire state of the ongoing transformation into a provided block of
 *	    data so it can be @import 'ed back later on. This is useful in case
 *	    you want to save partial result of the transformation after
 *	    processing certain amount of data and reload this partial result
 *	    multiple times later on for multiple re-use. No data processing
 *	    happens at this point. Driver must not use req->result.
 * @import: Import partial state of the transformation. This function loads the
 *	    entire state of the ongoing transformation from a provided block of
 *	    data so the transformation can continue from this point onward. No
 *	    data processing happens at this point. Driver must not use
 *	    req->result.
 * @init_tfm: Initialize the cryptographic transformation object.
 *	      This function is called only once at the instantiation
 *	      time, right after the transformation context was
 *	      allocated. In case the cryptographic hardware has
 *	      some special requirements which need to be handled
 *	      by software, this function shall check for the precise
 *	      requirement of the transformation and put any software
 *	      fallbacks in place.
 * @exit_tfm: Deinitialize the cryptographic transformation object.
 *	      This is a counterpart to @init_tfm, used to remove
 *	      various changes set in @init_tfm.
 * @clone_tfm: Copy transform into new object, may allocate memory.
 * @halg: see struct hash_alg_common
 */
struct ahash_alg {
	int (*init)(struct ahash_request *req);
	int (*update)(struct ahash_request *req);
	int (*final)(struct ahash_request *req);
	int (*finup)(struct ahash_request *req);
	int (*digest)(struct ahash_request *req);
	int (*export)(struct ahash_request *req, void *out);
	int (*import)(struct ahash_request *req, const void *in);
	int (*setkey)(struct crypto_ahash *tfm, const u8 *key,
		      unsigned int keylen);
	int (*init_tfm)(struct crypto_ahash *tfm);
	void (*exit_tfm)(struct crypto_ahash *tfm);
	int (*clone_tfm)(struct crypto_ahash *dst, struct crypto_ahash *src);

	struct hash_alg_common halg;
};

struct shash_desc {
	struct crypto_shash *tfm;
	void *__ctx[] __aligned(ARCH_SLAB_MINALIGN);
};

#define HASH_MAX_DIGESTSIZE	 64

/*
 * Worst case is hmac(sha3-224-generic).  Its context is a nested 'shash_desc'
 * containing a 'struct sha3_state'.
 */
#define HASH_MAX_DESCSIZE	(sizeof(struct shash_desc) + 360)

#define SHASH_DESC_ON_STACK(shash, ctx)					     \
	char __##shash##_desc[sizeof(struct shash_desc) + HASH_MAX_DESCSIZE] \
		__aligned(__alignof__(struct shash_desc));		     \
	struct shash_desc *shash = (struct shash_desc *)__##shash##_desc

/**
 * struct shash_alg - synchronous message digest definition
 * @init: see struct ahash_alg
 * @update: see struct ahash_alg
 * @final: see struct ahash_alg
 * @finup: see struct ahash_alg
 * @digest: see struct ahash_alg
 * @export: see struct ahash_alg
 * @import: see struct ahash_alg
 * @setkey: see struct ahash_alg
 * @init_tfm: Initialize the cryptographic transformation object.
 *	      This function is called only once at the instantiation
 *	      time, right after the transformation context was
 *	      allocated. In case the cryptographic hardware has
 *	      some special requirements which need to be handled
 *	      by software, this function shall check for the precise
 *	      requirement of the transformation and put any software
 *	      fallbacks in place.
 * @exit_tfm: Deinitialize the cryptographic transformation object.
 *	      This is a counterpart to @init_tfm, used to remove
 *	      various changes set in @init_tfm.
 * @clone_tfm: Copy transform into new object, may allocate memory.
 * @digestsize: see struct ahash_alg
 * @statesize: see struct ahash_alg
 * @descsize: Size of the operational state for the message digest. This state
 * 	      size is the memory size that needs to be allocated for
 *	      shash_desc.__ctx
 * @stat: Statistics for hash algorithm.
 * @base: internally used
 * @halg: see struct hash_alg_common
 * @HASH_ALG_COMMON: see struct hash_alg_common
 */
struct shash_alg {
	int (*init)(struct shash_desc *desc);
	int (*update)(struct shash_desc *desc, const u8 *data,
		      unsigned int len);
	int (*final)(struct shash_desc *desc, u8 *out);
	int (*finup)(struct shash_desc *desc, const u8 *data,
		     unsigned int len, u8 *out);
	int (*digest)(struct shash_desc *desc, const u8 *data,
		      unsigned int len, u8 *out);
	int (*export)(struct shash_desc *desc, void *out);
	int (*import)(struct shash_desc *desc, const void *in);
	int (*setkey)(struct crypto_shash *tfm, const u8 *key,
		      unsigned int keylen);
	int (*init_tfm)(struct crypto_shash *tfm);
	void (*exit_tfm)(struct crypto_shash *tfm);
	int (*clone_tfm)(struct crypto_shash *dst, struct crypto_shash *src);

	unsigned int descsize;

	union {
		struct HASH_ALG_COMMON;
		struct hash_alg_common halg;
	};
};
#undef HASH_ALG_COMMON
#undef HASH_ALG_COMMON_STAT

struct crypto_ahash {
	int (*init)(struct ahash_request *req);
	int (*update)(struct ahash_request *req);
	int (*final)(struct ahash_request *req);
	int (*finup)(struct ahash_request *req);
	int (*digest)(struct ahash_request *req);
	int (*export)(struct ahash_request *req, void *out);
	int (*import)(struct ahash_request *req, const void *in);
	int (*setkey)(struct crypto_ahash *tfm, const u8 *key,
		      unsigned int keylen);

	unsigned int reqsize;
	struct crypto_tfm base;
};

struct crypto_shash {
	unsigned int descsize;
	struct crypto_tfm base;
};

/**
 * DOC: Asynchronous Message Digest API
 *
 * The asynchronous message digest API is used with the ciphers of type
 * CRYPTO_ALG_TYPE_AHASH (listed as type "ahash" in /proc/crypto)
 *
 * The asynchronous cipher operation discussion provided for the
 * CRYPTO_ALG_TYPE_SKCIPHER API applies here as well.
 */

static inline struct crypto_ahash *__crypto_ahash_cast(struct crypto_tfm *tfm)
{
	return container_of(tfm, struct crypto_ahash, base);
}

/**
 * crypto_alloc_ahash() - allocate ahash cipher handle
 * @alg_name: is the cra_name / name or cra_driver_name / driver name of the
 *	      ahash cipher
 * @type: specifies the type of the cipher
 * @mask: specifies the mask for the cipher
 *
 * Allocate a cipher handle for an ahash. The returned struct
 * crypto_ahash is the cipher handle that is required for any subsequent
 * API invocation for that ahash.
 *
 * Return: allocated cipher handle in case of success; IS_ERR() is true in case
 *	   of an error, PTR_ERR() returns the error code.
 */
struct crypto_ahash *crypto_alloc_ahash(const char *alg_name, u32 type,
					u32 mask);

struct crypto_ahash *crypto_clone_ahash(struct crypto_ahash *tfm);

static inline struct crypto_tfm *crypto_ahash_tfm(struct crypto_ahash *tfm)
{
	return &tfm->base;
}

/**
 * crypto_free_ahash() - zeroize and free the ahash handle
 * @tfm: cipher handle to be freed
 *
 * If @tfm is a NULL or error pointer, this function does nothing.
 */
static inline void crypto_free_ahash(struct crypto_ahash *tfm)
{
	crypto_destroy_tfm(tfm, crypto_ahash_tfm(tfm));
}

/**
 * crypto_has_ahash() - Search for the availability of an ahash.
 * @alg_name: is the cra_name / name or cra_driver_name / driver name of the
 *	      ahash
 * @type: specifies the type of the ahash
 * @mask: specifies the mask for the ahash
 *
 * Return: true when the ahash is known to the kernel crypto API; false
 *	   otherwise
 */
int crypto_has_ahash(const char *alg_name, u32 type, u32 mask);

static inline const char *crypto_ahash_alg_name(struct crypto_ahash *tfm)
{
	return crypto_tfm_alg_name(crypto_ahash_tfm(tfm));
}

static inline const char *crypto_ahash_driver_name(struct crypto_ahash *tfm)
{
	return crypto_tfm_alg_driver_name(crypto_ahash_tfm(tfm));
}

static inline unsigned int crypto_ahash_alignmask(
	struct crypto_ahash *tfm)
{
	return crypto_tfm_alg_alignmask(crypto_ahash_tfm(tfm));
}

/**
 * crypto_ahash_blocksize() - obtain block size for cipher
 * @tfm: cipher handle
 *
 * The block size for the message digest cipher referenced with the cipher
 * handle is returned.
 *
 * Return: block size of cipher
 */
static inline unsigned int crypto_ahash_blocksize(struct crypto_ahash *tfm)
{
	return crypto_tfm_alg_blocksize(crypto_ahash_tfm(tfm));
}

static inline struct hash_alg_common *__crypto_hash_alg_common(
	struct crypto_alg *alg)
{
	return container_of(alg, struct hash_alg_common, base);
}

static inline struct hash_alg_common *crypto_hash_alg_common(
	struct crypto_ahash *tfm)
{
	return __crypto_hash_alg_common(crypto_ahash_tfm(tfm)->__crt_alg);
}

/**
 * crypto_ahash_digestsize() - obtain message digest size
 * @tfm: cipher handle
 *
 * The size for the message digest created by the message digest cipher
 * referenced with the cipher handle is returned.
 *
 *
 * Return: message digest size of cipher
 */
static inline unsigned int crypto_ahash_digestsize(struct crypto_ahash *tfm)
{
	return crypto_hash_alg_common(tfm)->digestsize;
}

/**
 * crypto_ahash_statesize() - obtain size of the ahash state
 * @tfm: cipher handle
 *
 * Return the size of the ahash state. With the crypto_ahash_export()
 * function, the caller can export the state into a buffer whose size is
 * defined with this function.
 *
 * Return: size of the ahash state
 */
static inline unsigned int crypto_ahash_statesize(struct crypto_ahash *tfm)
{
	return crypto_hash_alg_common(tfm)->statesize;
}

static inline u32 crypto_ahash_get_flags(struct crypto_ahash *tfm)
{
	return crypto_tfm_get_flags(crypto_ahash_tfm(tfm));
}

static inline void crypto_ahash_set_flags(struct crypto_ahash *tfm, u32 flags)
{
	crypto_tfm_set_flags(crypto_ahash_tfm(tfm), flags);
}

static inline void crypto_ahash_clear_flags(struct crypto_ahash *tfm, u32 flags)
{
	crypto_tfm_clear_flags(crypto_ahash_tfm(tfm), flags);
}

/**
 * crypto_ahash_reqtfm() - obtain cipher handle from request
 * @req: asynchronous request handle that contains the reference to the ahash
 *	 cipher handle
 *
 * Return the ahash cipher handle that is registered with the asynchronous
 * request handle ahash_request.
 *
 * Return: ahash cipher handle
 */
static inline struct crypto_ahash *crypto_ahash_reqtfm(
	struct ahash_request *req)
{
	return __crypto_ahash_cast(req->base.tfm);
}

/**
 * crypto_ahash_reqsize() - obtain size of the request data structure
 * @tfm: cipher handle
 *
 * Return: size of the request data
 */
static inline unsigned int crypto_ahash_reqsize(struct crypto_ahash *tfm)
{
	return tfm->reqsize;
}

static inline void *ahash_request_ctx(struct ahash_request *req)
{
	return req->__ctx;
}

/**
 * crypto_ahash_setkey - set key for cipher handle
 * @tfm: cipher handle
 * @key: buffer holding the key
 * @keylen: length of the key in bytes
 *
 * The caller provided key is set for the ahash cipher. The cipher
 * handle must point to a keyed hash in order for this function to succeed.
 *
 * Return: 0 if the setting of the key was successful; < 0 if an error occurred
 */
int crypto_ahash_setkey(struct crypto_ahash *tfm, const u8 *key,
			unsigned int keylen);

/**
 * crypto_ahash_finup() - update and finalize message digest
 * @req: reference to the ahash_request handle that holds all information
 *	 needed to perform the cipher operation
 *
 * This function is a "short-hand" for the function calls of
 * crypto_ahash_update and crypto_ahash_final. The parameters have the same
 * meaning as discussed for those separate functions.
 *
 * Return: see crypto_ahash_final()
 */
int crypto_ahash_finup(struct ahash_request *req);

/**
 * crypto_ahash_final() - calculate message digest
 * @req: reference to the ahash_request handle that holds all information
 *	 needed to perform the cipher operation
 *
 * Finalize the message digest operation and create the message digest
 * based on all data added to the cipher handle. The message digest is placed
 * into the output buffer registered with the ahash_request handle.
 *
 * Return:
 * 0		if the message digest was successfully calculated;
 * -EINPROGRESS	if data is fed into hardware (DMA) or queued for later;
 * -EBUSY	if queue is full and request should be resubmitted later;
 * other < 0	if an error occurred
 */
int crypto_ahash_final(struct ahash_request *req);

/**
 * crypto_ahash_digest() - calculate message digest for a buffer
 * @req: reference to the ahash_request handle that holds all information
 *	 needed to perform the cipher operation
 *
 * This function is a "short-hand" for the function calls of crypto_ahash_init,
 * crypto_ahash_update and crypto_ahash_final. The parameters have the same
 * meaning as discussed for those separate three functions.
 *
 * Return: see crypto_ahash_final()
 */
int crypto_ahash_digest(struct ahash_request *req);

/**
 * crypto_ahash_export() - extract current message digest state
 * @req: reference to the ahash_request handle whose state is exported
 * @out: output buffer of sufficient size that can hold the hash state
 *
 * This function exports the hash state of the ahash_request handle into the
 * caller-allocated output buffer out which must have sufficient size (e.g. by
 * calling crypto_ahash_statesize()).
 *
 * Return: 0 if the export was successful; < 0 if an error occurred
 */
static inline int crypto_ahash_export(struct ahash_request *req, void *out)
{
	return crypto_ahash_reqtfm(req)->export(req, out);
}

/**
 * crypto_ahash_import() - import message digest state
 * @req: reference to ahash_request handle the state is imported into
 * @in: buffer holding the state
 *
 * This function imports the hash state into the ahash_request handle from the
 * input buffer. That buffer should have been generated with the
 * crypto_ahash_export function.
 *
 * Return: 0 if the import was successful; < 0 if an error occurred
 */
static inline int crypto_ahash_import(struct ahash_request *req, const void *in)
{
	struct crypto_ahash *tfm = crypto_ahash_reqtfm(req);

	if (crypto_ahash_get_flags(tfm) & CRYPTO_TFM_NEED_KEY)
		return -ENOKEY;

	return tfm->import(req, in);
}

/**
 * crypto_ahash_init() - (re)initialize message digest handle
 * @req: ahash_request handle that already is initialized with all necessary
 *	 data using the ahash_request_* API functions
 *
 * The call (re-)initializes the message digest referenced by the ahash_request
 * handle. Any potentially existing state created by previous operations is
 * discarded.
 *
 * Return: see crypto_ahash_final()
 */
static inline int crypto_ahash_init(struct ahash_request *req)
{
	struct crypto_ahash *tfm = crypto_ahash_reqtfm(req);

	if (crypto_ahash_get_flags(tfm) & CRYPTO_TFM_NEED_KEY)
		return -ENOKEY;

	return tfm->init(req);
}

static inline struct crypto_istat_hash *hash_get_stat(
	struct hash_alg_common *alg)
{
#ifdef CONFIG_CRYPTO_STATS
	return &alg->stat;
#else
	return NULL;
#endif
}

static inline int crypto_hash_errstat(struct hash_alg_common *alg, int err)
{
	if (!IS_ENABLED(CONFIG_CRYPTO_STATS))
		return err;

	if (err && err != -EINPROGRESS && err != -EBUSY)
		atomic64_inc(&hash_get_stat(alg)->err_cnt);

	return err;
}

/**
 * crypto_ahash_update() - add data to message digest for processing
 * @req: ahash_request handle that was previously initialized with the
 *	 crypto_ahash_init call.
 *
 * Updates the message digest state of the &ahash_request handle. The input data
 * is pointed to by the scatter/gather list registered in the &ahash_request
 * handle
 *
 * Return: see crypto_ahash_final()
 */
static inline int crypto_ahash_update(struct ahash_request *req)
{
	struct crypto_ahash *tfm = crypto_ahash_reqtfm(req);
	struct hash_alg_common *alg = crypto_hash_alg_common(tfm);

	if (IS_ENABLED(CONFIG_CRYPTO_STATS))
		atomic64_add(req->nbytes, &hash_get_stat(alg)->hash_tlen);

	return crypto_hash_errstat(alg, tfm->update(req));
}

/**
 * DOC: Asynchronous Hash Request Handle
 *
 * The &ahash_request data structure contains all pointers to data
 * required for the asynchronous cipher operation. This includes the cipher
 * handle (which can be used by multiple &ahash_request instances), pointer
 * to plaintext and the message digest output buffer, asynchronous callback
 * function, etc. It acts as a handle to the ahash_request_* API calls in a
 * similar way as ahash handle to the crypto_ahash_* API calls.
 */

/**
 * ahash_request_set_tfm() - update cipher handle reference in request
 * @req: request handle to be modified
 * @tfm: cipher handle that shall be added to the request handle
 *
 * Allow the caller to replace the existing ahash handle in the request
 * data structure with a different one.
 */
static inline void ahash_request_set_tfm(struct ahash_request *req,
					 struct crypto_ahash *tfm)
{
	req->base.tfm = crypto_ahash_tfm(tfm);
}

/**
 * ahash_request_alloc() - allocate request data structure
 * @tfm: cipher handle to be registered with the request
 * @gfp: memory allocation flag that is handed to kmalloc by the API call.
 *
 * Allocate the request data structure that must be used with the ahash
 * message digest API calls. During
 * the allocation, the provided ahash handle
 * is registered in the request data structure.
 *
 * Return: allocated request handle in case of success, or NULL if out of memory
 */
static inline struct ahash_request *ahash_request_alloc(
	struct crypto_ahash *tfm, gfp_t gfp)
{
	struct ahash_request *req;

	req = kmalloc(sizeof(struct ahash_request) +
		      crypto_ahash_reqsize(tfm), gfp);

	if (likely(req))
		ahash_request_set_tfm(req, tfm);

	return req;
}

/**
 * ahash_request_free() - zeroize and free the request data structure
 * @req: request data structure cipher handle to be freed
 */
static inline void ahash_request_free(struct ahash_request *req)
{
	kfree_sensitive(req);
}

static inline void ahash_request_zero(struct ahash_request *req)
{
	memzero_explicit(req, sizeof(*req) +
			      crypto_ahash_reqsize(crypto_ahash_reqtfm(req)));
}

static inline struct ahash_request *ahash_request_cast(
	struct crypto_async_request *req)
{
	return container_of(req, struct ahash_request, base);
}

/**
 * ahash_request_set_callback() - set asynchronous callback function
 * @req: request handle
 * @flags: specify zero or an ORing of the flags
 *	   CRYPTO_TFM_REQ_MAY_BACKLOG the request queue may back log and
 *	   increase the wait queue beyond the initial maximum size;
 *	   CRYPTO_TFM_REQ_MAY_SLEEP the request processing may sleep
 * @compl: callback function pointer to be registered with the request handle
 * @data: The data pointer refers to memory that is not used by the kernel
 *	  crypto API, but provided to the callback function for it to use. Here,
 *	  the caller can provide a reference to memory the callback function can
 *	  operate on. As the callback function is invoked asynchronously to the
 *	  related functionality, it may need to access data structures of the
 *	  related functionality which can be referenced using this pointer. The
 *	  callback function can access the memory via the "data" field in the
 *	  &crypto_async_request data structure provided to the callback function.
 *
 * This function allows setting the callback function that is triggered once
 * the cipher operation completes.
 *
 * The callback function is registered with the &ahash_request handle and
 * must comply with the following template::
 *
 *	void callback_function(struct crypto_async_request *req, int error)
 */
static inline void ahash_request_set_callback(struct ahash_request *req,
					      u32 flags,
					      crypto_completion_t compl,
					      void *data)
{
	req->base.complete = compl;
	req->base.data = data;
	req->base.flags = flags;
}

/**
 * ahash_request_set_crypt() - set data buffers
 * @req: ahash_request handle to be updated
 * @src: source scatter/gather list
 * @result: buffer that is filled with the message digest -- the caller must
 *	    ensure that the buffer has sufficient space by, for example, calling
 *	    crypto_ahash_digestsize()
 * @nbytes: number of bytes to process from the source scatter/gather list
 *
 * By using this call, the caller references the source scatter/gather list.
 * The source scatter/gather list points to the data the message digest is to
 * be calculated for.
 */
static inline void ahash_request_set_crypt(struct ahash_request *req,
					   struct scatterlist *src, u8 *result,
					   unsigned int nbytes)
{
	req->src = src;
	req->nbytes = nbytes;
	req->result = result;
}

/**
 * DOC: Synchronous Message Digest API
 *
 * The synchronous message digest API is used with the ciphers of type
 * CRYPTO_ALG_TYPE_SHASH (listed as type "shash" in /proc/crypto)
 *
 * The message digest API is able to maintain state information for the
 * caller.
 *
 * The synchronous message digest API can store user-related context in its
 * shash_desc request data structure.
 */

/**
 * crypto_alloc_shash() - allocate message digest handle
 * @alg_name: is the cra_name / name or cra_driver_name / driver name of the
 *	      message digest cipher
 * @type: specifies the type of the cipher
 * @mask: specifies the mask for the cipher
 *
 * Allocate a cipher handle for a message digest. The returned &struct
 * crypto_shash is the cipher handle that is required for any subsequent
 * API invocation for that message digest.
 *
 * Return: allocated cipher handle in case of success; IS_ERR() is true in case
 *	   of an error, PTR_ERR() returns the error code.
 */
struct crypto_shash *crypto_alloc_shash(const char *alg_name, u32 type,
					u32 mask);

<<<<<<< HEAD
=======
struct crypto_shash *crypto_clone_shash(struct crypto_shash *tfm);

>>>>>>> eb3cdb58
int crypto_has_shash(const char *alg_name, u32 type, u32 mask);

static inline struct crypto_tfm *crypto_shash_tfm(struct crypto_shash *tfm)
{
	return &tfm->base;
}

/**
 * crypto_free_shash() - zeroize and free the message digest handle
 * @tfm: cipher handle to be freed
 *
 * If @tfm is a NULL or error pointer, this function does nothing.
 */
static inline void crypto_free_shash(struct crypto_shash *tfm)
{
	crypto_destroy_tfm(tfm, crypto_shash_tfm(tfm));
}

static inline const char *crypto_shash_alg_name(struct crypto_shash *tfm)
{
	return crypto_tfm_alg_name(crypto_shash_tfm(tfm));
}

static inline const char *crypto_shash_driver_name(struct crypto_shash *tfm)
{
	return crypto_tfm_alg_driver_name(crypto_shash_tfm(tfm));
}

static inline unsigned int crypto_shash_alignmask(
	struct crypto_shash *tfm)
{
	return crypto_tfm_alg_alignmask(crypto_shash_tfm(tfm));
}

/**
 * crypto_shash_blocksize() - obtain block size for cipher
 * @tfm: cipher handle
 *
 * The block size for the message digest cipher referenced with the cipher
 * handle is returned.
 *
 * Return: block size of cipher
 */
static inline unsigned int crypto_shash_blocksize(struct crypto_shash *tfm)
{
	return crypto_tfm_alg_blocksize(crypto_shash_tfm(tfm));
}

static inline struct shash_alg *__crypto_shash_alg(struct crypto_alg *alg)
{
	return container_of(alg, struct shash_alg, base);
}

static inline struct shash_alg *crypto_shash_alg(struct crypto_shash *tfm)
{
	return __crypto_shash_alg(crypto_shash_tfm(tfm)->__crt_alg);
}

/**
 * crypto_shash_digestsize() - obtain message digest size
 * @tfm: cipher handle
 *
 * The size for the message digest created by the message digest cipher
 * referenced with the cipher handle is returned.
 *
 * Return: digest size of cipher
 */
static inline unsigned int crypto_shash_digestsize(struct crypto_shash *tfm)
{
	return crypto_shash_alg(tfm)->digestsize;
}

static inline unsigned int crypto_shash_statesize(struct crypto_shash *tfm)
{
	return crypto_shash_alg(tfm)->statesize;
}

static inline u32 crypto_shash_get_flags(struct crypto_shash *tfm)
{
	return crypto_tfm_get_flags(crypto_shash_tfm(tfm));
}

static inline void crypto_shash_set_flags(struct crypto_shash *tfm, u32 flags)
{
	crypto_tfm_set_flags(crypto_shash_tfm(tfm), flags);
}

static inline void crypto_shash_clear_flags(struct crypto_shash *tfm, u32 flags)
{
	crypto_tfm_clear_flags(crypto_shash_tfm(tfm), flags);
}

/**
 * crypto_shash_descsize() - obtain the operational state size
 * @tfm: cipher handle
 *
 * The size of the operational state the cipher needs during operation is
 * returned for the hash referenced with the cipher handle. This size is
 * required to calculate the memory requirements to allow the caller allocating
 * sufficient memory for operational state.
 *
 * The operational state is defined with struct shash_desc where the size of
 * that data structure is to be calculated as
 * sizeof(struct shash_desc) + crypto_shash_descsize(alg)
 *
 * Return: size of the operational state
 */
static inline unsigned int crypto_shash_descsize(struct crypto_shash *tfm)
{
	return tfm->descsize;
}

static inline void *shash_desc_ctx(struct shash_desc *desc)
{
	return desc->__ctx;
}

/**
 * crypto_shash_setkey() - set key for message digest
 * @tfm: cipher handle
 * @key: buffer holding the key
 * @keylen: length of the key in bytes
 *
 * The caller provided key is set for the keyed message digest cipher. The
 * cipher handle must point to a keyed message digest cipher in order for this
 * function to succeed.
 *
 * Context: Any context.
 * Return: 0 if the setting of the key was successful; < 0 if an error occurred
 */
int crypto_shash_setkey(struct crypto_shash *tfm, const u8 *key,
			unsigned int keylen);

/**
 * crypto_shash_digest() - calculate message digest for buffer
 * @desc: see crypto_shash_final()
 * @data: see crypto_shash_update()
 * @len: see crypto_shash_update()
 * @out: see crypto_shash_final()
 *
 * This function is a "short-hand" for the function calls of crypto_shash_init,
 * crypto_shash_update and crypto_shash_final. The parameters have the same
 * meaning as discussed for those separate three functions.
 *
 * Context: Any context.
 * Return: 0 if the message digest creation was successful; < 0 if an error
 *	   occurred
 */
int crypto_shash_digest(struct shash_desc *desc, const u8 *data,
			unsigned int len, u8 *out);

/**
 * crypto_shash_tfm_digest() - calculate message digest for buffer
 * @tfm: hash transformation object
 * @data: see crypto_shash_update()
 * @len: see crypto_shash_update()
 * @out: see crypto_shash_final()
 *
 * This is a simplified version of crypto_shash_digest() for users who don't
 * want to allocate their own hash descriptor (shash_desc).  Instead,
 * crypto_shash_tfm_digest() takes a hash transformation object (crypto_shash)
 * directly, and it allocates a hash descriptor on the stack internally.
 * Note that this stack allocation may be fairly large.
 *
 * Context: Any context.
 * Return: 0 on success; < 0 if an error occurred.
 */
int crypto_shash_tfm_digest(struct crypto_shash *tfm, const u8 *data,
			    unsigned int len, u8 *out);

/**
 * crypto_shash_export() - extract operational state for message digest
 * @desc: reference to the operational state handle whose state is exported
 * @out: output buffer of sufficient size that can hold the hash state
 *
 * This function exports the hash state of the operational state handle into the
 * caller-allocated output buffer out which must have sufficient size (e.g. by
 * calling crypto_shash_descsize).
 *
 * Context: Any context.
 * Return: 0 if the export creation was successful; < 0 if an error occurred
 */
static inline int crypto_shash_export(struct shash_desc *desc, void *out)
{
	return crypto_shash_alg(desc->tfm)->export(desc, out);
}

/**
 * crypto_shash_import() - import operational state
 * @desc: reference to the operational state handle the state imported into
 * @in: buffer holding the state
 *
 * This function imports the hash state into the operational state handle from
 * the input buffer. That buffer should have been generated with the
 * crypto_ahash_export function.
 *
 * Context: Any context.
 * Return: 0 if the import was successful; < 0 if an error occurred
 */
static inline int crypto_shash_import(struct shash_desc *desc, const void *in)
{
	struct crypto_shash *tfm = desc->tfm;

	if (crypto_shash_get_flags(tfm) & CRYPTO_TFM_NEED_KEY)
		return -ENOKEY;

	return crypto_shash_alg(tfm)->import(desc, in);
}

/**
 * crypto_shash_init() - (re)initialize message digest
 * @desc: operational state handle that is already filled
 *
 * The call (re-)initializes the message digest referenced by the
 * operational state handle. Any potentially existing state created by
 * previous operations is discarded.
 *
 * Context: Any context.
 * Return: 0 if the message digest initialization was successful; < 0 if an
 *	   error occurred
 */
static inline int crypto_shash_init(struct shash_desc *desc)
{
	struct crypto_shash *tfm = desc->tfm;

	if (crypto_shash_get_flags(tfm) & CRYPTO_TFM_NEED_KEY)
		return -ENOKEY;

	return crypto_shash_alg(tfm)->init(desc);
}

/**
 * crypto_shash_update() - add data to message digest for processing
 * @desc: operational state handle that is already initialized
 * @data: input data to be added to the message digest
 * @len: length of the input data
 *
 * Updates the message digest state of the operational state handle.
 *
 * Context: Any context.
 * Return: 0 if the message digest update was successful; < 0 if an error
 *	   occurred
 */
int crypto_shash_update(struct shash_desc *desc, const u8 *data,
			unsigned int len);

/**
 * crypto_shash_final() - calculate message digest
 * @desc: operational state handle that is already filled with data
 * @out: output buffer filled with the message digest
 *
 * Finalize the message digest operation and create the message digest
 * based on all data added to the cipher handle. The message digest is placed
 * into the output buffer. The caller must ensure that the output buffer is
 * large enough by using crypto_shash_digestsize.
 *
 * Context: Any context.
 * Return: 0 if the message digest creation was successful; < 0 if an error
 *	   occurred
 */
int crypto_shash_final(struct shash_desc *desc, u8 *out);

/**
 * crypto_shash_finup() - calculate message digest of buffer
 * @desc: see crypto_shash_final()
 * @data: see crypto_shash_update()
 * @len: see crypto_shash_update()
 * @out: see crypto_shash_final()
 *
 * This function is a "short-hand" for the function calls of
 * crypto_shash_update and crypto_shash_final. The parameters have the same
 * meaning as discussed for those separate functions.
 *
 * Context: Any context.
 * Return: 0 if the message digest creation was successful; < 0 if an error
 *	   occurred
 */
int crypto_shash_finup(struct shash_desc *desc, const u8 *data,
		       unsigned int len, u8 *out);

static inline void shash_desc_zero(struct shash_desc *desc)
{
	memzero_explicit(desc,
			 sizeof(*desc) + crypto_shash_descsize(desc->tfm));
}

#endif	/* _CRYPTO_HASH_H */<|MERGE_RESOLUTION|>--- conflicted
+++ resolved
@@ -767,11 +767,8 @@
 struct crypto_shash *crypto_alloc_shash(const char *alg_name, u32 type,
 					u32 mask);
 
-<<<<<<< HEAD
-=======
 struct crypto_shash *crypto_clone_shash(struct crypto_shash *tfm);
 
->>>>>>> eb3cdb58
 int crypto_has_shash(const char *alg_name, u32 type, u32 mask);
 
 static inline struct crypto_tfm *crypto_shash_tfm(struct crypto_shash *tfm)
