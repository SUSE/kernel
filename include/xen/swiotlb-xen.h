/* SPDX-License-Identifier: GPL-2.0 */
#ifndef __LINUX_SWIOTLB_XEN_H
#define __LINUX_SWIOTLB_XEN_H

#include <linux/swiotlb.h>
#include <asm/xen/swiotlb-xen.h>

void xen_dma_sync_for_cpu(struct device *dev, dma_addr_t handle,
			  size_t size, enum dma_data_direction dir);
void xen_dma_sync_for_device(struct device *dev, dma_addr_t handle,
			     size_t size, enum dma_data_direction dir);

<<<<<<< HEAD
#ifdef CONFIG_SWIOTLB_XEN
int xen_swiotlb_fixup(void *buf, unsigned long nslabs);
#else
#define xen_swiotlb_fixup NULL
#endif

=======
>>>>>>> eb3cdb58
extern const struct dma_map_ops xen_swiotlb_dma_ops;

#endif /* __LINUX_SWIOTLB_XEN_H */<|MERGE_RESOLUTION|>--- conflicted
+++ resolved
@@ -10,15 +10,6 @@
 void xen_dma_sync_for_device(struct device *dev, dma_addr_t handle,
 			     size_t size, enum dma_data_direction dir);
 
-<<<<<<< HEAD
-#ifdef CONFIG_SWIOTLB_XEN
-int xen_swiotlb_fixup(void *buf, unsigned long nslabs);
-#else
-#define xen_swiotlb_fixup NULL
-#endif
-
-=======
->>>>>>> eb3cdb58
 extern const struct dma_map_ops xen_swiotlb_dma_ops;
 
 #endif /* __LINUX_SWIOTLB_XEN_H */