--- conflicted
+++ resolved
@@ -71,7 +71,7 @@
 #define XEN_ELFNOTE_VIRT_BASE      3
 
 /*
- * The offset of the ELF paddr field from the acutal required
+ * The offset of the ELF paddr field from the actual required
  * pseudo-physical address (numeric).
  *
  * This is used to maintain backwards compatibility with older kernels
@@ -170,7 +170,6 @@
 #define XEN_ELFNOTE_SUSPEND_CANCEL 14
 
 /*
-<<<<<<< HEAD
  * The (non-default) location the initial phys-to-machine map should be
  * placed at by the hypervisor (Dom0) or the tools (DomU).
  * The kernel must be prepared for this mapping to be established using
@@ -188,8 +187,6 @@
 #define XEN_ELFNOTE_MOD_START_PFN 16
 
 /*
-=======
->>>>>>> cfbf8d48
  * The features supported by this kernel (numeric).
  *
  * Other than XEN_ELFNOTE_FEATURES on pre-4.2 Xen, this note allows a
@@ -202,7 +199,6 @@
  */
 #define XEN_ELFNOTE_SUPPORTED_FEATURES 17
 
-<<<<<<< HEAD
 /*
  * The number of the highest elfnote defined.
  */
@@ -262,8 +258,6 @@
  */
 #define XEN_ELFNOTE_DUMPCORE_FORMAT_VERSION     0x2000003
 
-=======
->>>>>>> cfbf8d48
 #endif /* __XEN_PUBLIC_ELFNOTE_H__ */
 
 /*
