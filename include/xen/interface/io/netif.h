/******************************************************************************
 * netif.h
 *
 * Unified network-device I/O interface for Xen guest OSes.
 *
 * Permission is hereby granted, free of charge, to any person obtaining a copy
 * of this software and associated documentation files (the "Software"), to
 * deal in the Software without restriction, including without limitation the
 * rights to use, copy, modify, merge, publish, distribute, sublicense, and/or
 * sell copies of the Software, and to permit persons to whom the Software is
 * furnished to do so, subject to the following conditions:
 *
 * The above copyright notice and this permission notice shall be included in
 * all copies or substantial portions of the Software.
 *
 * THE SOFTWARE IS PROVIDED "AS IS", WITHOUT WARRANTY OF ANY KIND, EXPRESS OR
 * IMPLIED, INCLUDING BUT NOT LIMITED TO THE WARRANTIES OF MERCHANTABILITY,
 * FITNESS FOR A PARTICULAR PURPOSE AND NONINFRINGEMENT. IN NO EVENT SHALL THE
 * AUTHORS OR COPYRIGHT HOLDERS BE LIABLE FOR ANY CLAIM, DAMAGES OR OTHER
 * LIABILITY, WHETHER IN AN ACTION OF CONTRACT, TORT OR OTHERWISE, ARISING
 * FROM, OUT OF OR IN CONNECTION WITH THE SOFTWARE OR THE USE OR OTHER
 * DEALINGS IN THE SOFTWARE.
 *
 * Copyright (c) 2003-2004, Keir Fraser
 */

#ifndef __XEN_PUBLIC_IO_NETIF_H__
#define __XEN_PUBLIC_IO_NETIF_H__

#include "ring.h"
#include "../grant_table.h"

/*
 * Older implementation of Xen network frontend / backend has an
 * implicit dependency on the MAX_SKB_FRAGS as the maximum number of
 * ring slots a skb can use. Netfront / netback may not work as
 * expected when frontend and backend have different MAX_SKB_FRAGS.
 *
 * A better approach is to add mechanism for netfront / netback to
 * negotiate this value. However we cannot fix all possible
 * frontends, so we need to define a value which states the minimum
 * slots backend must support.
 *
 * The minimum value derives from older Linux kernel's MAX_SKB_FRAGS
 * (18), which is proved to work with most frontends. Any new backend
 * which doesn't negotiate with frontend should expect frontend to
 * send a valid packet using slots up to this value.
 */
#define XEN_NETIF_NR_SLOTS_MIN 18

/*
 * Notifications after enqueuing any type of message should be conditional on
 * the appropriate req_event or rsp_event field in the shared ring.
 * If the client sends notification for rx requests then it should specify
 * feature 'feature-rx-notify' via xenbus. Otherwise the backend will assume
 * that it cannot safely queue packets (as it may not be kicked to send them).
 */

/*
 * This is the 'wire' format for packets:
 *  Request 1: xen_netif_tx_request  -- XEN_NETTXF_* (any flags)
 * [Request 2: xen_netif_extra_info]    (only if request 1 has XEN_NETTXF_extra_info)
 * [Request 3: xen_netif_extra_info]    (only if request 2 has XEN_NETIF_EXTRA_MORE)
 *  Request 4: xen_netif_tx_request  -- XEN_NETTXF_more_data
 *  Request 5: xen_netif_tx_request  -- XEN_NETTXF_more_data
 *  ...
 *  Request N: xen_netif_tx_request  -- 0
 */

/* Protocol checksum field is blank in the packet (hardware offload)? */
#define _XEN_NETTXF_csum_blank		(0)
#define  XEN_NETTXF_csum_blank		(1U<<_XEN_NETTXF_csum_blank)

/* Packet data has been validated against protocol checksum. */
#define _XEN_NETTXF_data_validated	(1)
#define  XEN_NETTXF_data_validated	(1U<<_XEN_NETTXF_data_validated)

/* Packet continues in the next request descriptor. */
#define _XEN_NETTXF_more_data		(2)
#define  XEN_NETTXF_more_data		(1U<<_XEN_NETTXF_more_data)

/* Packet to be followed by extra descriptor(s). */
#define _XEN_NETTXF_extra_info		(3)
#define  XEN_NETTXF_extra_info		(1U<<_XEN_NETTXF_extra_info)

<<<<<<< HEAD
struct netif_tx_request {
=======
#define XEN_NETIF_MAX_TX_SIZE 0xFFFF
struct xen_netif_tx_request {
>>>>>>> 5dd2e986
    grant_ref_t gref;      /* Reference to buffer page */
    uint16_t offset;       /* Offset within buffer page */
    uint16_t flags;        /* XEN_NETTXF_* */
    uint16_t id;           /* Echoed in response message. */
    uint16_t size;         /* Packet size in bytes.       */
#define XEN_NETIF_MAX_TX_SIZE 0xFFFF
};
typedef struct netif_tx_request netif_tx_request_t;

/* Types of netif_extra_info descriptors. */
#define XEN_NETIF_EXTRA_TYPE_NONE	(0)  /* Never used - invalid */
#define XEN_NETIF_EXTRA_TYPE_GSO	(1)  /* u.gso */
#define XEN_NETIF_EXTRA_TYPE_MCAST_ADD	(2)  /* u.mcast */
#define XEN_NETIF_EXTRA_TYPE_MCAST_DEL	(3)  /* u.mcast */
#define XEN_NETIF_EXTRA_TYPE_MAX	(4)

/* xen_netif_extra_info flags. */
#define _XEN_NETIF_EXTRA_FLAG_MORE	(0)
#define  XEN_NETIF_EXTRA_FLAG_MORE	(1U<<_XEN_NETIF_EXTRA_FLAG_MORE)

/* GSO types - only TCPv4 currently supported. */
#define XEN_NETIF_GSO_TYPE_TCPV4	(1)

/*
 * This structure needs to fit within both netif_tx_request and
 * netif_rx_response for compatibility.
 */
struct netif_extra_info {
	uint8_t type;  /* XEN_NETIF_EXTRA_TYPE_* */
	uint8_t flags; /* XEN_NETIF_EXTRA_FLAG_* */

	union {
		/*
		 * XEN_NETIF_EXTRA_TYPE_GSO:
		 */
		struct {
			/*
			 * Maximum payload size of each segment. For
			 * example, for TCP this is just the path MSS.
			 */
			uint16_t size;

			/*
			 * GSO type. This determines the protocol of
			 * the packet and any extra features required
			 * to segment the packet properly.
			 */
			uint8_t type; /* XEN_NETIF_GSO_TYPE_* */

			/* Future expansion. */
			uint8_t pad;

			/*
			 * GSO features. This specifies any extra GSO
			 * features required to process this packet,
			 * such as ECN support for TCPv4.
			 */
			uint16_t features; /* XEN_NETIF_GSO_FEAT_* */
		} gso;

		/*
		 * XEN_NETIF_EXTRA_TYPE_MCAST_{ADD,DEL}:
		 * Backend advertises availability via
		 * 'feature-multicast-control' xenbus node containing value
		 * '1'.
		 * Frontend requests this feature by advertising
		 * 'request-multicast-control' xenbus node containing value
		 * '1'. If multicast control is requested then multicast
		 * flooding is disabled and the frontend must explicitly
		 * register its interest in multicast groups using dummy
		 * transmit requests containing MCAST_{ADD,DEL} extra-info
		 * fragments.
		 */
		struct {
			uint8_t addr[6]; /* Address to add/remove. */
		} mcast;

		uint16_t pad[3];
	} u;
};
typedef struct netif_extra_info netif_extra_info_t;

struct netif_tx_response {
	uint16_t id;
	int16_t  status;       /* XEN_NETIF_RSP_* */
};
typedef struct netif_tx_response netif_tx_response_t;

struct netif_rx_request {
	uint16_t    id;        /* Echoed in response message.        */
	grant_ref_t gref;      /* Reference to incoming granted frame */
};
typedef struct netif_rx_request netif_rx_request_t;

/* Packet data has been validated against protocol checksum. */
#define _XEN_NETRXF_data_validated	(0)
#define  XEN_NETRXF_data_validated	(1U<<_XEN_NETRXF_data_validated)

/* Protocol checksum field is blank in the packet (hardware offload)? */
#define _XEN_NETRXF_csum_blank		(1)
#define  XEN_NETRXF_csum_blank		(1U<<_XEN_NETRXF_csum_blank)

/* Packet continues in the next request descriptor. */
#define _XEN_NETRXF_more_data		(2)
#define  XEN_NETRXF_more_data		(1U<<_XEN_NETRXF_more_data)

/* Packet to be followed by extra descriptor(s). */
#define _XEN_NETRXF_extra_info		(3)
#define  XEN_NETRXF_extra_info		(1U<<_XEN_NETRXF_extra_info)

/* GSO Prefix descriptor. */
#define _XEN_NETRXF_gso_prefix		(4)
#define  XEN_NETRXF_gso_prefix		(1U<<_XEN_NETRXF_gso_prefix)

struct netif_rx_response {
    uint16_t id;
    uint16_t offset;       /* Offset in page of start of received packet  */
    uint16_t flags;        /* XEN_NETRXF_* */
    int16_t  status;       /* -ve: BLKIF_RSP_* ; +ve: Rx'ed pkt size. */
};
typedef struct netif_rx_response netif_rx_response_t;

/*
 * Generate netif ring structures and types.
 */

#if defined(CONFIG_XEN) || defined(HAVE_XEN_PLATFORM_COMPAT_H)
DEFINE_RING_TYPES(netif_tx, struct netif_tx_request, struct netif_tx_response);
DEFINE_RING_TYPES(netif_rx, struct netif_rx_request, struct netif_rx_response);
#else
#define xen_netif_tx_request netif_tx_request
#define xen_netif_rx_request netif_rx_request
#define xen_netif_tx_response netif_tx_response
#define xen_netif_rx_response netif_rx_response
DEFINE_RING_TYPES(xen_netif_tx,
		  struct xen_netif_tx_request,
		  struct xen_netif_tx_response);
DEFINE_RING_TYPES(xen_netif_rx,
		  struct xen_netif_rx_request,
		  struct xen_netif_rx_response);
#define xen_netif_extra_info netif_extra_info
#endif

#define XEN_NETIF_RSP_DROPPED	-2
#define XEN_NETIF_RSP_ERROR	-1
#define XEN_NETIF_RSP_OKAY	 0
/* No response: used for auxiliary requests (e.g., netif_tx_extra). */
#define XEN_NETIF_RSP_NULL	 1

#endif<|MERGE_RESOLUTION|>--- conflicted
+++ resolved
@@ -83,12 +83,8 @@
 #define _XEN_NETTXF_extra_info		(3)
 #define  XEN_NETTXF_extra_info		(1U<<_XEN_NETTXF_extra_info)
 
-<<<<<<< HEAD
+#define XEN_NETIF_MAX_TX_SIZE 0xFFFF
 struct netif_tx_request {
-=======
-#define XEN_NETIF_MAX_TX_SIZE 0xFFFF
-struct xen_netif_tx_request {
->>>>>>> 5dd2e986
     grant_ref_t gref;      /* Reference to buffer page */
     uint16_t offset;       /* Offset within buffer page */
     uint16_t flags;        /* XEN_NETTXF_* */
