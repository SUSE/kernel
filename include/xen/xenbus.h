/******************************************************************************
 * xenbus.h
 *
 * Talks to Xen Store to figure out what devices we have.
 *
 * Copyright (C) 2005 Rusty Russell, IBM Corporation
 * Copyright (C) 2005 XenSource Ltd.
 *
 * This program is free software; you can redistribute it and/or
 * modify it under the terms of the GNU General Public License version 2
 * as published by the Free Software Foundation; or, when distributed
 * separately from the Linux kernel or incorporated into other
 * software packages, subject to the following license:
 *
 * Permission is hereby granted, free of charge, to any person obtaining a copy
 * of this source file (the "Software"), to deal in the Software without
 * restriction, including without limitation the rights to use, copy, modify,
 * merge, publish, distribute, sublicense, and/or sell copies of the Software,
 * and to permit persons to whom the Software is furnished to do so, subject to
 * the following conditions:
 *
 * The above copyright notice and this permission notice shall be included in
 * all copies or substantial portions of the Software.
 *
 * THE SOFTWARE IS PROVIDED "AS IS", WITHOUT WARRANTY OF ANY KIND, EXPRESS OR
 * IMPLIED, INCLUDING BUT NOT LIMITED TO THE WARRANTIES OF MERCHANTABILITY,
 * FITNESS FOR A PARTICULAR PURPOSE AND NONINFRINGEMENT. IN NO EVENT SHALL THE
 * AUTHORS OR COPYRIGHT HOLDERS BE LIABLE FOR ANY CLAIM, DAMAGES OR OTHER
 * LIABILITY, WHETHER IN AN ACTION OF CONTRACT, TORT OR OTHERWISE, ARISING
 * FROM, OUT OF OR IN CONNECTION WITH THE SOFTWARE OR THE USE OR OTHER DEALINGS
 * IN THE SOFTWARE.
 */

#ifndef _XEN_XENBUS_H
#define _XEN_XENBUS_H

#include <linux/device.h>
#include <linux/notifier.h>
#include <linux/mutex.h>
#include <linux/export.h>
#include <linux/fs.h>
#include <linux/completion.h>
#include <linux/init.h>
#include <linux/slab.h>
#include <linux/semaphore.h>
#include <xen/interface/xen.h>
#include <xen/interface/grant_table.h>
#include <xen/interface/io/xenbus.h>
#include <xen/interface/io/xs_wire.h>
#include <xen/interface/event_channel.h>

#define XENBUS_MAX_RING_GRANT_ORDER 4
#define XENBUS_MAX_RING_GRANTS      (1U << XENBUS_MAX_RING_GRANT_ORDER)

/* Register callback to watch this node. */
struct xenbus_watch
{
	struct list_head list;

	/* Path being watched. */
	const char *node;

	unsigned int nr_pending;

	/*
	 * Called just before enqueing new event while a spinlock is held.
	 * The event will be discarded if this callback returns false.
	 */
	bool (*will_handle)(struct xenbus_watch *,
			      const char *path, const char *token);

	/* Callback (executed in a process context with no locks held). */
	void (*callback)(struct xenbus_watch *,
			 const char *path, const char *token);
};


/* A xenbus device. */
struct xenbus_device {
	const char *devicetype;
	const char *nodename;
	const char *otherend;
	int otherend_id;
	struct xenbus_watch otherend_watch;
	struct device dev;
	enum xenbus_state state;
	struct completion down;
	struct work_struct work;
	struct semaphore reclaim_sem;

	/* Event channel based statistics and settings. */
	atomic_t event_channels;
	atomic_t events;
	atomic_t spurious_events;
	atomic_t jiffies_eoi_delayed;
	unsigned int spurious_threshold;
};

#define to_xenbus_device(__dev)	container_of_const(__dev, struct xenbus_device, dev)

struct xenbus_device_id
{
	/* .../device/<device_type>/<identifier> */
	char devicetype[32]; 	/* General class of device. */
};

/* A xenbus driver. */
struct xenbus_driver {
	const char *name;       /* defaults to ids[0].devicetype */
	const struct xenbus_device_id *ids;
	bool allow_rebind; /* avoid setting xenstore closed during remove */
	bool not_essential;     /* is not mandatory for boot progress */
	int (*probe)(struct xenbus_device *dev,
		     const struct xenbus_device_id *id);
	void (*otherend_changed)(struct xenbus_device *dev,
				 enum xenbus_state backend_state);
	void (*remove)(struct xenbus_device *dev);
	int (*suspend)(struct xenbus_device *dev);
	int (*resume)(struct xenbus_device *dev);
	int (*uevent)(const struct xenbus_device *, struct kobj_uevent_env *);
	struct device_driver driver;
	int (*read_otherend_details)(struct xenbus_device *dev);
	int (*is_ready)(struct xenbus_device *dev);
	void (*reclaim_memory)(struct xenbus_device *dev);
};

static inline struct xenbus_driver *to_xenbus_driver(struct device_driver *drv)
{
	return container_of(drv, struct xenbus_driver, driver);
}

int __must_check __xenbus_register_frontend(struct xenbus_driver *drv,
					    struct module *owner,
					    const char *mod_name);
int __must_check __xenbus_register_backend(struct xenbus_driver *drv,
					   struct module *owner,
					   const char *mod_name);

#define xenbus_register_frontend(drv) \
	__xenbus_register_frontend(drv, THIS_MODULE, KBUILD_MODNAME)
#define xenbus_register_backend(drv) \
	__xenbus_register_backend(drv, THIS_MODULE, KBUILD_MODNAME)

void xenbus_unregister_driver(struct xenbus_driver *drv);

struct xenbus_transaction
{
	u32 id;
};

/* Nil transaction ID. */
#define XBT_NIL ((struct xenbus_transaction) { 0 })

char **xenbus_directory(struct xenbus_transaction t,
			const char *dir, const char *node, unsigned int *num);
void *xenbus_read(struct xenbus_transaction t,
		  const char *dir, const char *node, unsigned int *len);
int xenbus_write(struct xenbus_transaction t,
		 const char *dir, const char *node, const char *string);
int xenbus_mkdir(struct xenbus_transaction t,
		 const char *dir, const char *node);
int xenbus_exists(struct xenbus_transaction t,
		  const char *dir, const char *node);
int xenbus_rm(struct xenbus_transaction t, const char *dir, const char *node);
int xenbus_transaction_start(struct xenbus_transaction *t);
int xenbus_transaction_end(struct xenbus_transaction t, int abort);

/* Single read and scanf: returns -errno or num scanned if > 0. */
__scanf(4, 5)
int xenbus_scanf(struct xenbus_transaction t,
		 const char *dir, const char *node, const char *fmt, ...);

/* Read an (optional) unsigned value. */
unsigned int xenbus_read_unsigned(const char *dir, const char *node,
				  unsigned int default_val);

/* Single printf and write: returns -errno or 0. */
__printf(4, 5)
int xenbus_printf(struct xenbus_transaction t,
		  const char *dir, const char *node, const char *fmt, ...);

/* Generic read function: NULL-terminated triples of name,
 * sprintf-style type string, and pointer. Returns 0 or errno.*/
int xenbus_gather(struct xenbus_transaction t, const char *dir, ...);

/* notifer routines for when the xenstore comes up */
extern int xenstored_ready;
int register_xenstore_notifier(struct notifier_block *nb);
void unregister_xenstore_notifier(struct notifier_block *nb);

int register_xenbus_watch(struct xenbus_watch *watch);
void unregister_xenbus_watch(struct xenbus_watch *watch);
void xs_suspend(void);
void xs_resume(void);
void xs_suspend_cancel(void);

struct work_struct;

#define XENBUS_IS_ERR_READ(str) ({			\
	if (!IS_ERR(str) && strlen(str) == 0) {		\
		kfree(str);				\
		str = ERR_PTR(-ERANGE);			\
	}						\
	IS_ERR(str);					\
})

#define XENBUS_EXIST_ERR(err) ((err) == -ENOENT || (err) == -ERANGE)

int xenbus_watch_path(struct xenbus_device *dev, const char *path,
		      struct xenbus_watch *watch,
		      bool (*will_handle)(struct xenbus_watch *,
					  const char *, const char *),
		      void (*callback)(struct xenbus_watch *,
				       const char *, const char *));
__printf(5, 6)
int xenbus_watch_pathfmt(struct xenbus_device *dev, struct xenbus_watch *watch,
			 bool (*will_handle)(struct xenbus_watch *,
					     const char *, const char *),
			 void (*callback)(struct xenbus_watch *,
					  const char *, const char *),
			 const char *pathfmt, ...);

int xenbus_switch_state(struct xenbus_device *dev, enum xenbus_state new_state);
int xenbus_setup_ring(struct xenbus_device *dev, gfp_t gfp, void **vaddr,
		      unsigned int nr_pages, grant_ref_t *grefs);
<<<<<<< HEAD
int xenbus_setup_ring(struct xenbus_device *dev, gfp_t gfp, void **vaddr,
		      unsigned int nr_pages, grant_ref_t *grefs);
=======
>>>>>>> eb3cdb58
void xenbus_teardown_ring(void **vaddr, unsigned int nr_pages,
			  grant_ref_t *grefs);
int xenbus_map_ring_valloc(struct xenbus_device *dev, grant_ref_t *gnt_refs,
			   unsigned int nr_grefs, void **vaddr);

int xenbus_unmap_ring_vfree(struct xenbus_device *dev, void *vaddr);

int xenbus_alloc_evtchn(struct xenbus_device *dev, evtchn_port_t *port);
int xenbus_free_evtchn(struct xenbus_device *dev, evtchn_port_t port);

enum xenbus_state xenbus_read_driver_state(const char *path);

__printf(3, 4)
void xenbus_dev_error(struct xenbus_device *dev, int err, const char *fmt, ...);
__printf(3, 4)
void xenbus_dev_fatal(struct xenbus_device *dev, int err, const char *fmt, ...);

const char *xenbus_strstate(enum xenbus_state state);
int xenbus_dev_is_online(struct xenbus_device *dev);
int xenbus_frontend_closed(struct xenbus_device *dev);

extern const struct file_operations xen_xenbus_fops;
extern struct xenstore_domain_interface *xen_store_interface;
extern int xen_store_evtchn;

#endif /* _XEN_XENBUS_H */<|MERGE_RESOLUTION|>--- conflicted
+++ resolved
@@ -223,11 +223,6 @@
 int xenbus_switch_state(struct xenbus_device *dev, enum xenbus_state new_state);
 int xenbus_setup_ring(struct xenbus_device *dev, gfp_t gfp, void **vaddr,
 		      unsigned int nr_pages, grant_ref_t *grefs);
-<<<<<<< HEAD
-int xenbus_setup_ring(struct xenbus_device *dev, gfp_t gfp, void **vaddr,
-		      unsigned int nr_pages, grant_ref_t *grefs);
-=======
->>>>>>> eb3cdb58
 void xenbus_teardown_ring(void **vaddr, unsigned int nr_pages,
 			  grant_ref_t *grefs);
 int xenbus_map_ring_valloc(struct xenbus_device *dev, grant_ref_t *gnt_refs,
