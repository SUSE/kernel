/* SPDX-License-Identifier: GPL-2.0-or-later */
/*
 *  Copyright 2003-2005 Red Hat, Inc.  All rights reserved.
 *  Copyright 2003-2005 Jeff Garzik
 *
 *  libata documentation is available via 'make {ps|pdf}docs',
 *  as Documentation/driver-api/libata.rst
 */

#ifndef __LINUX_LIBATA_H__
#define __LINUX_LIBATA_H__

#include <linux/delay.h>
#include <linux/jiffies.h>
#include <linux/interrupt.h>
#include <linux/dma-mapping.h>
#include <linux/scatterlist.h>
#include <linux/io.h>
#include <linux/ata.h>
#include <linux/workqueue.h>
#include <scsi/scsi_host.h>
#include <linux/acpi.h>
#include <linux/cdrom.h>
#include <linux/sched.h>
#include <linux/async.h>

/*
 * Define if arch has non-standard setup.  This is a _PCI_ standard
 * not a legacy or ISA standard.
 */
#ifdef CONFIG_ATA_NONSTANDARD
#include <asm/libata-portmap.h>
#else
#define ATA_PRIMARY_IRQ(dev)	14
#define ATA_SECONDARY_IRQ(dev)	15
#endif

/*
 * compile-time options: to be removed as soon as all the drivers are
 * converted to the new debugging mechanism
 */
#undef ATA_IRQ_TRAP		/* define to ack screaming irqs */


#define ata_print_version_once(dev, version)			\
({								\
	static bool __print_once;				\
								\
	if (!__print_once) {					\
		__print_once = true;				\
		ata_print_version(dev, version);		\
	}							\
})

/* defines only for the constants which don't work well as enums */
#define ATA_TAG_POISON		0xfafbfcfdU

/*
 * Quirk flags bits.
 * ata_device->quirks is an unsigned int, so __ATA_QUIRK_MAX must not exceed 32.
 */
enum ata_quirks {
	__ATA_QUIRK_DIAGNOSTIC,		/* Failed boot diag */
	__ATA_QUIRK_NODMA,		/* DMA problems */
	__ATA_QUIRK_NONCQ,		/* Don't use NCQ */
	__ATA_QUIRK_MAX_SEC_128,	/* Limit max sects to 128 */
	__ATA_QUIRK_BROKEN_HPA,		/* Broken HPA */
	__ATA_QUIRK_DISABLE,		/* Disable it */
	__ATA_QUIRK_HPA_SIZE,		/* Native size off by one */
	__ATA_QUIRK_IVB,		/* cbl det validity bit bugs */
	__ATA_QUIRK_STUCK_ERR,		/* Stuck ERR on next PACKET */
	__ATA_QUIRK_BRIDGE_OK,		/* No bridge limits */
	__ATA_QUIRK_ATAPI_MOD16_DMA,	/* Use ATAPI DMA for commands that */
					/* are not a multiple of 16 bytes */
	__ATA_QUIRK_FIRMWARE_WARN,	/* Firmware update warning */
	__ATA_QUIRK_1_5_GBPS,		/* Force 1.5 Gbps */
	__ATA_QUIRK_NOSETXFER,		/* Skip SETXFER, SATA only */
	__ATA_QUIRK_BROKEN_FPDMA_AA,	/* Skip AA */
	__ATA_QUIRK_DUMP_ID,		/* Dump IDENTIFY data */
	__ATA_QUIRK_MAX_SEC_LBA48,	/* Set max sects to 65535 */
	__ATA_QUIRK_ATAPI_DMADIR,	/* Device requires dmadir */
	__ATA_QUIRK_NO_NCQ_TRIM,	/* Do not use queued TRIM */
	__ATA_QUIRK_NOLPM,		/* Do not use LPM */
	__ATA_QUIRK_WD_BROKEN_LPM,	/* Some WDs have broken LPM */
	__ATA_QUIRK_ZERO_AFTER_TRIM,	/* Guarantees zero after trim */
	__ATA_QUIRK_NO_DMA_LOG,		/* Do not use DMA for log read */
	__ATA_QUIRK_NOTRIM,		/* Do not use TRIM */
	__ATA_QUIRK_MAX_SEC_1024,	/* Limit max sects to 1024 */
	__ATA_QUIRK_MAX_TRIM_128M,	/* Limit max trim size to 128M */
	__ATA_QUIRK_NO_NCQ_ON_ATI,	/* Disable NCQ on ATI chipset */
	__ATA_QUIRK_NO_ID_DEV_LOG,	/* Identify device log missing */
	__ATA_QUIRK_NO_LOG_DIR,		/* Do not read log directory */
	__ATA_QUIRK_NO_FUA,		/* Do not use FUA */

	__ATA_QUIRK_MAX,
};

enum {
	/* various global constants */
	LIBATA_MAX_PRD		= ATA_MAX_PRD / 2,
	LIBATA_DUMB_MAX_PRD	= ATA_MAX_PRD / 4,	/* Worst case */
	ATA_DEF_QUEUE		= 1,
	ATA_MAX_QUEUE		= 32,
	ATA_TAG_INTERNAL	= ATA_MAX_QUEUE,
	ATA_SHORT_PAUSE		= 16,

	ATAPI_MAX_DRAIN		= 16 << 10,

	ATA_ALL_DEVICES		= (1 << ATA_MAX_DEVICES) - 1,

	ATA_SHT_EMULATED	= 1,
	ATA_SHT_THIS_ID		= -1,

	/* struct ata_taskfile flags */
	ATA_TFLAG_LBA48		= (1 << 0), /* enable 48-bit LBA and "HOB" */
	ATA_TFLAG_ISADDR	= (1 << 1), /* enable r/w to nsect/lba regs */
	ATA_TFLAG_DEVICE	= (1 << 2), /* enable r/w to device reg */
	ATA_TFLAG_WRITE		= (1 << 3), /* data dir: host->dev==1 (write) */
	ATA_TFLAG_LBA		= (1 << 4), /* enable LBA */
	ATA_TFLAG_FUA		= (1 << 5), /* enable FUA */
	ATA_TFLAG_POLLING	= (1 << 6), /* set nIEN to 1 and use polling */

	/* struct ata_device stuff */
	ATA_DFLAG_LBA		= (1 << 0), /* device supports LBA */
	ATA_DFLAG_LBA48		= (1 << 1), /* device supports LBA48 */
	ATA_DFLAG_CDB_INTR	= (1 << 2), /* device asserts INTRQ when ready for CDB */
	ATA_DFLAG_NCQ		= (1 << 3), /* device supports NCQ */
	ATA_DFLAG_FLUSH_EXT	= (1 << 4), /* do FLUSH_EXT instead of FLUSH */
	ATA_DFLAG_ACPI_PENDING	= (1 << 5), /* ACPI resume action pending */
	ATA_DFLAG_ACPI_FAILED	= (1 << 6), /* ACPI on devcfg has failed */
	ATA_DFLAG_AN		= (1 << 7), /* AN configured */
	ATA_DFLAG_TRUSTED	= (1 << 8), /* device supports trusted send/recv */
	ATA_DFLAG_FUA		= (1 << 9), /* device supports FUA */
	ATA_DFLAG_DMADIR	= (1 << 10), /* device requires DMADIR */
	ATA_DFLAG_NCQ_SEND_RECV = (1 << 11), /* device supports NCQ SEND and RECV */
	ATA_DFLAG_NCQ_PRIO	= (1 << 12), /* device supports NCQ priority */
	ATA_DFLAG_CDL		= (1 << 13), /* supports cmd duration limits */
	ATA_DFLAG_CFG_MASK	= (1 << 14) - 1,

	ATA_DFLAG_PIO		= (1 << 14), /* device limited to PIO mode */
	ATA_DFLAG_NCQ_OFF	= (1 << 15), /* device limited to non-NCQ mode */
	ATA_DFLAG_SLEEPING	= (1 << 16), /* device is sleeping */
	ATA_DFLAG_DUBIOUS_XFER	= (1 << 17), /* data transfer not verified */
	ATA_DFLAG_NO_UNLOAD	= (1 << 18), /* device doesn't support unload */
	ATA_DFLAG_UNLOCK_HPA	= (1 << 19), /* unlock HPA */
	ATA_DFLAG_INIT_MASK	= (1 << 20) - 1,

	ATA_DFLAG_NCQ_PRIO_ENABLED = (1 << 20), /* Priority cmds sent to dev */
	ATA_DFLAG_CDL_ENABLED	= (1 << 21), /* cmd duration limits is enabled */
<<<<<<< HEAD
=======
	ATA_DFLAG_RESUMING	= (1 << 22),  /* Device is resuming */
>>>>>>> 2d5404ca
	ATA_DFLAG_DETACH	= (1 << 24),
	ATA_DFLAG_DETACHED	= (1 << 25),
	ATA_DFLAG_DA		= (1 << 26), /* device supports Device Attention */
	ATA_DFLAG_DEVSLP	= (1 << 27), /* device supports Device Sleep */
	ATA_DFLAG_ACPI_DISABLED = (1 << 28), /* ACPI for the device is disabled */
	ATA_DFLAG_D_SENSE	= (1 << 29), /* Descriptor sense requested */
	ATA_DFLAG_ZAC		= (1 << 30), /* ZAC device */

	ATA_DFLAG_FEATURES_MASK	= (ATA_DFLAG_TRUSTED | ATA_DFLAG_DA |	\
				   ATA_DFLAG_DEVSLP | ATA_DFLAG_NCQ_SEND_RECV | \
				   ATA_DFLAG_NCQ_PRIO | ATA_DFLAG_FUA | \
				   ATA_DFLAG_CDL),

	ATA_DEV_UNKNOWN		= 0,	/* unknown device */
	ATA_DEV_ATA		= 1,	/* ATA device */
	ATA_DEV_ATA_UNSUP	= 2,	/* ATA device (unsupported) */
	ATA_DEV_ATAPI		= 3,	/* ATAPI device */
	ATA_DEV_ATAPI_UNSUP	= 4,	/* ATAPI device (unsupported) */
	ATA_DEV_PMP		= 5,	/* SATA port multiplier */
	ATA_DEV_PMP_UNSUP	= 6,	/* SATA port multiplier (unsupported) */
	ATA_DEV_SEMB		= 7,	/* SEMB */
	ATA_DEV_SEMB_UNSUP	= 8,	/* SEMB (unsupported) */
	ATA_DEV_ZAC		= 9,	/* ZAC device */
	ATA_DEV_ZAC_UNSUP	= 10,	/* ZAC device (unsupported) */
	ATA_DEV_NONE		= 11,	/* no device */

	/* struct ata_link flags */
	/* NOTE: struct ata_force_param currently stores lflags in u16 */
	ATA_LFLAG_NO_HRST	= (1 << 1), /* avoid hardreset */
	ATA_LFLAG_NO_SRST	= (1 << 2), /* avoid softreset */
	ATA_LFLAG_ASSUME_ATA	= (1 << 3), /* assume ATA class */
	ATA_LFLAG_ASSUME_SEMB	= (1 << 4), /* assume SEMB class */
	ATA_LFLAG_ASSUME_CLASS	= ATA_LFLAG_ASSUME_ATA | ATA_LFLAG_ASSUME_SEMB,
	ATA_LFLAG_NO_RETRY	= (1 << 5), /* don't retry this link */
	ATA_LFLAG_DISABLED	= (1 << 6), /* link is disabled */
	ATA_LFLAG_SW_ACTIVITY	= (1 << 7), /* keep activity stats */
	ATA_LFLAG_NO_LPM	= (1 << 8), /* disable LPM on this link */
	ATA_LFLAG_RST_ONCE	= (1 << 9), /* limit recovery to one reset */
	ATA_LFLAG_CHANGED	= (1 << 10), /* LPM state changed on this link */
	ATA_LFLAG_NO_DEBOUNCE_DELAY = (1 << 11), /* no debounce delay on link resume */

	/* struct ata_port flags */
	ATA_FLAG_SLAVE_POSS	= (1 << 0), /* host supports slave dev */
					    /* (doesn't imply presence) */
	ATA_FLAG_SATA		= (1 << 1),
	ATA_FLAG_NO_LPM		= (1 << 2), /* host not happy with LPM */
	ATA_FLAG_NO_LOG_PAGE	= (1 << 5), /* do not issue log page read */
	ATA_FLAG_NO_ATAPI	= (1 << 6), /* No ATAPI support */
	ATA_FLAG_PIO_DMA	= (1 << 7), /* PIO cmds via DMA */
	ATA_FLAG_PIO_LBA48	= (1 << 8), /* Host DMA engine is LBA28 only */
	ATA_FLAG_PIO_POLLING	= (1 << 9), /* use polling PIO if LLD
					     * doesn't handle PIO interrupts */
	ATA_FLAG_NCQ		= (1 << 10), /* host supports NCQ */
	ATA_FLAG_NO_POWEROFF_SPINDOWN = (1 << 11), /* don't spindown before poweroff */
	ATA_FLAG_NO_HIBERNATE_SPINDOWN = (1 << 12), /* don't spindown before hibernation */
	ATA_FLAG_DEBUGMSG	= (1 << 13),
	ATA_FLAG_FPDMA_AA		= (1 << 14), /* driver supports Auto-Activate */
	ATA_FLAG_IGN_SIMPLEX	= (1 << 15), /* ignore SIMPLEX */
	ATA_FLAG_NO_IORDY	= (1 << 16), /* controller lacks iordy */
	ATA_FLAG_ACPI_SATA	= (1 << 17), /* need native SATA ACPI layout */
	ATA_FLAG_AN		= (1 << 18), /* controller supports AN */
	ATA_FLAG_PMP		= (1 << 19), /* controller supports PMP */
	ATA_FLAG_FPDMA_AUX	= (1 << 20), /* controller supports H2DFIS aux field */
	ATA_FLAG_EM		= (1 << 21), /* driver supports enclosure
					      * management */
	ATA_FLAG_SW_ACTIVITY	= (1 << 22), /* driver supports sw activity
					      * led */
	ATA_FLAG_NO_DIPM	= (1 << 23), /* host not happy with DIPM */
	ATA_FLAG_SAS_HOST	= (1 << 24), /* SAS host */

	/* bits 24:31 of ap->flags are reserved for LLD specific flags */


	/* struct ata_port pflags */
	ATA_PFLAG_EH_PENDING	= (1 << 0), /* EH pending */
	ATA_PFLAG_EH_IN_PROGRESS = (1 << 1), /* EH in progress */
	ATA_PFLAG_FROZEN	= (1 << 2), /* port is frozen */
	ATA_PFLAG_RECOVERED	= (1 << 3), /* recovery action performed */
	ATA_PFLAG_LOADING	= (1 << 4), /* boot/loading probe */
	ATA_PFLAG_SCSI_HOTPLUG	= (1 << 6), /* SCSI hotplug scheduled */
	ATA_PFLAG_INITIALIZING	= (1 << 7), /* being initialized, don't touch */
	ATA_PFLAG_RESETTING	= (1 << 8), /* reset in progress */
	ATA_PFLAG_UNLOADING	= (1 << 9), /* driver is being unloaded */
	ATA_PFLAG_UNLOADED	= (1 << 10), /* driver is unloaded */

	ATA_PFLAG_RESUMING	= (1 << 16),  /* port is being resumed */
	ATA_PFLAG_SUSPENDED	= (1 << 17), /* port is suspended (power) */
	ATA_PFLAG_PM_PENDING	= (1 << 18), /* PM operation pending */
	ATA_PFLAG_INIT_GTM_VALID = (1 << 19), /* initial gtm data valid */

	ATA_PFLAG_PIO32		= (1 << 20),  /* 32bit PIO */
	ATA_PFLAG_PIO32CHANGE	= (1 << 21),  /* 32bit PIO can be turned on/off */
	ATA_PFLAG_EXTERNAL	= (1 << 22),  /* eSATA/external port */

	/* struct ata_queued_cmd flags */
	ATA_QCFLAG_ACTIVE	= (1 << 0), /* cmd not yet ack'd to scsi lyer */
	ATA_QCFLAG_DMAMAP	= (1 << 1), /* SG table is DMA mapped */
	ATA_QCFLAG_RTF_FILLED	= (1 << 2), /* result TF has been filled */
	ATA_QCFLAG_IO		= (1 << 3), /* standard IO command */
	ATA_QCFLAG_RESULT_TF	= (1 << 4), /* result TF requested */
	ATA_QCFLAG_CLEAR_EXCL	= (1 << 5), /* clear excl_link on completion */
	ATA_QCFLAG_QUIET	= (1 << 6), /* don't report device error */
	ATA_QCFLAG_RETRY	= (1 << 7), /* retry after failure */
	ATA_QCFLAG_HAS_CDL	= (1 << 8), /* qc has CDL a descriptor set */

	ATA_QCFLAG_EH		= (1 << 16), /* cmd aborted and owned by EH */
	ATA_QCFLAG_SENSE_VALID	= (1 << 17), /* sense data valid */
	ATA_QCFLAG_EH_SCHEDULED = (1 << 18), /* EH scheduled (obsolete) */
	ATA_QCFLAG_EH_SUCCESS_CMD = (1 << 19), /* EH should fetch sense for this successful cmd */

	/* host set flags */
	ATA_HOST_SIMPLEX	= (1 << 0),	/* Host is simplex, one DMA channel per host only */
	ATA_HOST_STARTED	= (1 << 1),	/* Host started */
	ATA_HOST_PARALLEL_SCAN	= (1 << 2),	/* Ports on this host can be scanned in parallel */
	ATA_HOST_IGNORE_ATA	= (1 << 3),	/* Ignore ATA devices on this host. */

	ATA_HOST_NO_PART	= (1 << 4), /* Host does not support partial */
	ATA_HOST_NO_SSC		= (1 << 5), /* Host does not support slumber */
	ATA_HOST_NO_DEVSLP	= (1 << 6), /* Host does not support devslp */

	/* bits 24:31 of host->flags are reserved for LLD specific flags */

	/* various lengths of time */
	ATA_TMOUT_BOOT		= 30000,	/* heuristic */
	ATA_TMOUT_BOOT_QUICK	=  7000,	/* heuristic */
	ATA_TMOUT_INTERNAL_QUICK = 5000,
	ATA_TMOUT_MAX_PARK	= 30000,

	/*
	 * GoVault needs 2s and iVDR disk HHD424020F7SV00 800ms.  2s
	 * is too much without parallel probing.  Use 2s if parallel
	 * probing is available, 800ms otherwise.
	 */
	ATA_TMOUT_FF_WAIT_LONG	=  2000,
	ATA_TMOUT_FF_WAIT	=   800,

	/* Spec mandates to wait for ">= 2ms" before checking status
	 * after reset.  We wait 150ms, because that was the magic
	 * delay used for ATAPI devices in Hale Landis's ATADRVR, for
	 * the period of time between when the ATA command register is
	 * written, and then status is checked.  Because waiting for
	 * "a while" before checking status is fine, post SRST, we
	 * perform this magic delay here as well.
	 *
	 * Old drivers/ide uses the 2mS rule and then waits for ready.
	 */
	ATA_WAIT_AFTER_RESET	=  150,

	/* If PMP is supported, we have to do follow-up SRST.  As some
	 * PMPs don't send D2H Reg FIS after hardreset, LLDs are
	 * advised to wait only for the following duration before
	 * doing SRST.
	 */
	ATA_TMOUT_PMP_SRST_WAIT	= 10000,

	/* When the LPM policy is set to ATA_LPM_MAX_POWER, there might
	 * be a spurious PHY event, so ignore the first PHY event that
	 * occurs within 10s after the policy change.
	 */
	ATA_TMOUT_SPURIOUS_PHY	= 10000,

	/* ATA bus states */
	BUS_UNKNOWN		= 0,
	BUS_DMA			= 1,
	BUS_IDLE		= 2,
	BUS_NOINTR		= 3,
	BUS_NODATA		= 4,
	BUS_TIMER		= 5,
	BUS_PIO			= 6,
	BUS_EDD			= 7,
	BUS_IDENTIFY		= 8,
	BUS_PACKET		= 9,

	/* SATA port states */
	PORT_UNKNOWN		= 0,
	PORT_ENABLED		= 1,
	PORT_DISABLED		= 2,

	/* encoding various smaller bitmaps into a single
	 * unsigned int bitmap
	 */
	ATA_NR_PIO_MODES	= 7,
	ATA_NR_MWDMA_MODES	= 5,
	ATA_NR_UDMA_MODES	= 8,

	ATA_SHIFT_PIO		= 0,
	ATA_SHIFT_MWDMA		= ATA_SHIFT_PIO + ATA_NR_PIO_MODES,
	ATA_SHIFT_UDMA		= ATA_SHIFT_MWDMA + ATA_NR_MWDMA_MODES,
	ATA_SHIFT_PRIO		= 6,

	ATA_PRIO_HIGH		= 2,
	/* size of buffer to pad xfers ending on unaligned boundaries */
	ATA_DMA_PAD_SZ		= 4,

	/* ering size */
	ATA_ERING_SIZE		= 32,

	/* return values for ->qc_defer */
	ATA_DEFER_LINK		= 1,
	ATA_DEFER_PORT		= 2,

	/* desc_len for ata_eh_info and context */
	ATA_EH_DESC_LEN		= 80,

	/* reset / recovery action types */
	ATA_EH_REVALIDATE	= (1 << 0),
	ATA_EH_SOFTRESET	= (1 << 1), /* meaningful only in ->prereset */
	ATA_EH_HARDRESET	= (1 << 2), /* meaningful only in ->prereset */
	ATA_EH_RESET		= ATA_EH_SOFTRESET | ATA_EH_HARDRESET,
	ATA_EH_ENABLE_LINK	= (1 << 3),
	ATA_EH_PARK		= (1 << 5), /* unload heads and stop I/O */
	ATA_EH_GET_SUCCESS_SENSE = (1 << 6), /* Get sense data for successful cmd */
	ATA_EH_SET_ACTIVE	= (1 << 7), /* Set a device to active power mode */

	ATA_EH_PERDEV_MASK	= ATA_EH_REVALIDATE | ATA_EH_PARK |
				  ATA_EH_GET_SUCCESS_SENSE | ATA_EH_SET_ACTIVE,
	ATA_EH_ALL_ACTIONS	= ATA_EH_REVALIDATE | ATA_EH_RESET |
				  ATA_EH_ENABLE_LINK,

	/* ata_eh_info->flags */
	ATA_EHI_HOTPLUGGED	= (1 << 0),  /* could have been hotplugged */
	ATA_EHI_NO_AUTOPSY	= (1 << 2),  /* no autopsy */
	ATA_EHI_QUIET		= (1 << 3),  /* be quiet */
	ATA_EHI_NO_RECOVERY	= (1 << 4),  /* no recovery */

	ATA_EHI_DID_SOFTRESET	= (1 << 16), /* already soft-reset this port */
	ATA_EHI_DID_HARDRESET	= (1 << 17), /* already soft-reset this port */
	ATA_EHI_PRINTINFO	= (1 << 18), /* print configuration info */
	ATA_EHI_SETMODE		= (1 << 19), /* configure transfer mode */
	ATA_EHI_POST_SETMODE	= (1 << 20), /* revalidating after setmode */
	ATA_EHI_DID_PRINT_QUIRKS = (1 << 21), /* already printed quirks info */

	ATA_EHI_DID_RESET	= ATA_EHI_DID_SOFTRESET | ATA_EHI_DID_HARDRESET,

	/* mask of flags to transfer *to* the slave link */
	ATA_EHI_TO_SLAVE_MASK	= ATA_EHI_NO_AUTOPSY | ATA_EHI_QUIET,

	/* max tries if error condition is still set after ->error_handler */
	ATA_EH_MAX_TRIES	= 5,

	/* sometimes resuming a link requires several retries */
	ATA_LINK_RESUME_TRIES	= 5,

	/* how hard are we gonna try to probe/recover devices */
	ATA_EH_DEV_TRIES	= 3,
	ATA_EH_PMP_TRIES	= 5,
	ATA_EH_PMP_LINK_TRIES	= 3,

	SATA_PMP_RW_TIMEOUT	= 3000,		/* PMP read/write timeout */

	/* This should match the actual table size of
	 * ata_eh_cmd_timeout_table in libata-eh.c.
	 */
	ATA_EH_CMD_TIMEOUT_TABLE_SIZE = 8,

<<<<<<< HEAD
	/* Horkage types. May be set by libata or controller on drives
	   (some horkage may be drive/controller pair dependent */

	ATA_HORKAGE_DIAGNOSTIC	= (1 << 0),	/* Failed boot diag */
	ATA_HORKAGE_NODMA	= (1 << 1),	/* DMA problems */
	ATA_HORKAGE_NONCQ	= (1 << 2),	/* Don't use NCQ */
	ATA_HORKAGE_MAX_SEC_128	= (1 << 3),	/* Limit max sects to 128 */
	ATA_HORKAGE_BROKEN_HPA	= (1 << 4),	/* Broken HPA */
	ATA_HORKAGE_DISABLE	= (1 << 5),	/* Disable it */
	ATA_HORKAGE_HPA_SIZE	= (1 << 6),	/* native size off by one */
	ATA_HORKAGE_IVB		= (1 << 8),	/* cbl det validity bit bugs */
	ATA_HORKAGE_STUCK_ERR	= (1 << 9),	/* stuck ERR on next PACKET */
	ATA_HORKAGE_BRIDGE_OK	= (1 << 10),	/* no bridge limits */
	ATA_HORKAGE_ATAPI_MOD16_DMA = (1 << 11), /* use ATAPI DMA for commands
						    not multiple of 16 bytes */
	ATA_HORKAGE_FIRMWARE_WARN = (1 << 12),	/* firmware update warning */
	ATA_HORKAGE_1_5_GBPS	= (1 << 13),	/* force 1.5 Gbps */
	ATA_HORKAGE_NOSETXFER	= (1 << 14),	/* skip SETXFER, SATA only */
	ATA_HORKAGE_BROKEN_FPDMA_AA	= (1 << 15),	/* skip AA */
	ATA_HORKAGE_DUMP_ID	= (1 << 16),	/* dump IDENTIFY data */
	ATA_HORKAGE_MAX_SEC_LBA48 = (1 << 17),	/* Set max sects to 65535 */
	ATA_HORKAGE_ATAPI_DMADIR = (1 << 18),	/* device requires dmadir */
	ATA_HORKAGE_NO_NCQ_TRIM	= (1 << 19),	/* don't use queued TRIM */
	ATA_HORKAGE_NOLPM	= (1 << 20),	/* don't use LPM */
	ATA_HORKAGE_WD_BROKEN_LPM = (1 << 21),	/* some WDs have broken LPM */
	ATA_HORKAGE_ZERO_AFTER_TRIM = (1 << 22),/* guarantees zero after trim */
	ATA_HORKAGE_NO_DMA_LOG	= (1 << 23),	/* don't use DMA for log read */
	ATA_HORKAGE_NOTRIM	= (1 << 24),	/* don't use TRIM */
	ATA_HORKAGE_MAX_SEC_1024 = (1 << 25),	/* Limit max sects to 1024 */
	ATA_HORKAGE_MAX_TRIM_128M = (1 << 26),	/* Limit max trim size to 128M */
	ATA_HORKAGE_NO_NCQ_ON_ATI = (1 << 27),	/* Disable NCQ on ATI chipset */
	ATA_HORKAGE_NO_ID_DEV_LOG = (1 << 28),	/* Identify device log missing */
	ATA_HORKAGE_NO_LOG_DIR	= (1 << 29),	/* Do not read log directory */
	ATA_HORKAGE_NO_FUA	= (1 << 30),	/* Do not use FUA */

	 /* DMA mask for user DMA control: User visible values; DO NOT
	    renumber */
=======
	/*
	 * Quirk flags: may be set by libata or controller drivers on drives.
	 * Some quirks may be drive/controller pair dependent.
	 */
	ATA_QUIRK_DIAGNOSTIC		= (1U << __ATA_QUIRK_DIAGNOSTIC),
	ATA_QUIRK_NODMA			= (1U << __ATA_QUIRK_NODMA),
	ATA_QUIRK_NONCQ			= (1U << __ATA_QUIRK_NONCQ),
	ATA_QUIRK_MAX_SEC_128		= (1U << __ATA_QUIRK_MAX_SEC_128),
	ATA_QUIRK_BROKEN_HPA		= (1U << __ATA_QUIRK_BROKEN_HPA),
	ATA_QUIRK_DISABLE		= (1U << __ATA_QUIRK_DISABLE),
	ATA_QUIRK_HPA_SIZE		= (1U << __ATA_QUIRK_HPA_SIZE),
	ATA_QUIRK_IVB			= (1U << __ATA_QUIRK_IVB),
	ATA_QUIRK_STUCK_ERR		= (1U << __ATA_QUIRK_STUCK_ERR),
	ATA_QUIRK_BRIDGE_OK		= (1U << __ATA_QUIRK_BRIDGE_OK),
	ATA_QUIRK_ATAPI_MOD16_DMA	= (1U << __ATA_QUIRK_ATAPI_MOD16_DMA),
	ATA_QUIRK_FIRMWARE_WARN		= (1U << __ATA_QUIRK_FIRMWARE_WARN),
	ATA_QUIRK_1_5_GBPS		= (1U << __ATA_QUIRK_1_5_GBPS),
	ATA_QUIRK_NOSETXFER		= (1U << __ATA_QUIRK_NOSETXFER),
	ATA_QUIRK_BROKEN_FPDMA_AA	= (1U << __ATA_QUIRK_BROKEN_FPDMA_AA),
	ATA_QUIRK_DUMP_ID		= (1U << __ATA_QUIRK_DUMP_ID),
	ATA_QUIRK_MAX_SEC_LBA48		= (1U << __ATA_QUIRK_MAX_SEC_LBA48),
	ATA_QUIRK_ATAPI_DMADIR		= (1U << __ATA_QUIRK_ATAPI_DMADIR),
	ATA_QUIRK_NO_NCQ_TRIM		= (1U << __ATA_QUIRK_NO_NCQ_TRIM),
	ATA_QUIRK_NOLPM			= (1U << __ATA_QUIRK_NOLPM),
	ATA_QUIRK_WD_BROKEN_LPM		= (1U << __ATA_QUIRK_WD_BROKEN_LPM),
	ATA_QUIRK_ZERO_AFTER_TRIM	= (1U << __ATA_QUIRK_ZERO_AFTER_TRIM),
	ATA_QUIRK_NO_DMA_LOG		= (1U << __ATA_QUIRK_NO_DMA_LOG),
	ATA_QUIRK_NOTRIM		= (1U << __ATA_QUIRK_NOTRIM),
	ATA_QUIRK_MAX_SEC_1024		= (1U << __ATA_QUIRK_MAX_SEC_1024),
	ATA_QUIRK_MAX_TRIM_128M		= (1U << __ATA_QUIRK_MAX_TRIM_128M),
	ATA_QUIRK_NO_NCQ_ON_ATI		= (1U << __ATA_QUIRK_NO_NCQ_ON_ATI),
	ATA_QUIRK_NO_ID_DEV_LOG		= (1U << __ATA_QUIRK_NO_ID_DEV_LOG),
	ATA_QUIRK_NO_LOG_DIR		= (1U << __ATA_QUIRK_NO_LOG_DIR),
	ATA_QUIRK_NO_FUA		= (1U << __ATA_QUIRK_NO_FUA),

	/* User visible DMA mask for DMA control. DO NOT renumber. */
>>>>>>> 2d5404ca
	ATA_DMA_MASK_ATA	= (1 << 0),	/* DMA on ATA Disk */
	ATA_DMA_MASK_ATAPI	= (1 << 1),	/* DMA on ATAPI */
	ATA_DMA_MASK_CFA	= (1 << 2),	/* DMA on CF Card */

	/* ATAPI command types */
	ATAPI_READ		= 0,		/* READs */
	ATAPI_WRITE		= 1,		/* WRITEs */
	ATAPI_READ_CD		= 2,		/* READ CD [MSF] */
	ATAPI_PASS_THRU		= 3,		/* SAT pass-thru */
	ATAPI_MISC		= 4,		/* the rest */

	/* Timing constants */
	ATA_TIMING_SETUP	= (1 << 0),
	ATA_TIMING_ACT8B	= (1 << 1),
	ATA_TIMING_REC8B	= (1 << 2),
	ATA_TIMING_CYC8B	= (1 << 3),
	ATA_TIMING_8BIT		= ATA_TIMING_ACT8B | ATA_TIMING_REC8B |
				  ATA_TIMING_CYC8B,
	ATA_TIMING_ACTIVE	= (1 << 4),
	ATA_TIMING_RECOVER	= (1 << 5),
	ATA_TIMING_DMACK_HOLD	= (1 << 6),
	ATA_TIMING_CYCLE	= (1 << 7),
	ATA_TIMING_UDMA		= (1 << 8),
	ATA_TIMING_ALL		= ATA_TIMING_SETUP | ATA_TIMING_ACT8B |
				  ATA_TIMING_REC8B | ATA_TIMING_CYC8B |
				  ATA_TIMING_ACTIVE | ATA_TIMING_RECOVER |
				  ATA_TIMING_DMACK_HOLD | ATA_TIMING_CYCLE |
				  ATA_TIMING_UDMA,

	/* ACPI constants */
	ATA_ACPI_FILTER_SETXFER	= 1 << 0,
	ATA_ACPI_FILTER_LOCK	= 1 << 1,
	ATA_ACPI_FILTER_DIPM	= 1 << 2,
	ATA_ACPI_FILTER_FPDMA_OFFSET = 1 << 3,	/* FPDMA non-zero offset */
	ATA_ACPI_FILTER_FPDMA_AA = 1 << 4,	/* FPDMA auto activate */

	ATA_ACPI_FILTER_DEFAULT	= ATA_ACPI_FILTER_SETXFER |
				  ATA_ACPI_FILTER_LOCK |
				  ATA_ACPI_FILTER_DIPM,
};

enum ata_xfer_mask {
	ATA_MASK_PIO		= ((1U << ATA_NR_PIO_MODES) - 1) << ATA_SHIFT_PIO,
	ATA_MASK_MWDMA		= ((1U << ATA_NR_MWDMA_MODES) - 1) << ATA_SHIFT_MWDMA,
	ATA_MASK_UDMA		= ((1U << ATA_NR_UDMA_MODES) - 1) << ATA_SHIFT_UDMA,
};

enum hsm_task_states {
	HSM_ST_IDLE,		/* no command on going */
	HSM_ST_FIRST,		/* (waiting the device to)
				   write CDB or first data block */
	HSM_ST,			/* (waiting the device to) transfer data */
	HSM_ST_LAST,		/* (waiting the device to) complete command */
	HSM_ST_ERR,		/* error */
};

enum ata_completion_errors {
	AC_ERR_OK		= 0,	    /* no error */
	AC_ERR_DEV		= (1 << 0), /* device reported error */
	AC_ERR_HSM		= (1 << 1), /* host state machine violation */
	AC_ERR_TIMEOUT		= (1 << 2), /* timeout */
	AC_ERR_MEDIA		= (1 << 3), /* media error */
	AC_ERR_ATA_BUS		= (1 << 4), /* ATA bus error */
	AC_ERR_HOST_BUS		= (1 << 5), /* host bus error */
	AC_ERR_SYSTEM		= (1 << 6), /* system error */
	AC_ERR_INVALID		= (1 << 7), /* invalid argument */
	AC_ERR_OTHER		= (1 << 8), /* unknown */
	AC_ERR_NODEV_HINT	= (1 << 9), /* polling device detection hint */
	AC_ERR_NCQ		= (1 << 10), /* marker for offending NCQ qc */
};

/*
 * Link power management policy: If you alter this, you also need to
 * alter libata-sata.c (for the ascii descriptions)
 */
enum ata_lpm_policy {
	ATA_LPM_UNKNOWN,
	ATA_LPM_MAX_POWER,
	ATA_LPM_MED_POWER,
	ATA_LPM_MED_POWER_WITH_DIPM, /* Med power + DIPM as win IRST does */
	ATA_LPM_MIN_POWER_WITH_PARTIAL, /* Min Power + partial and slumber */
	ATA_LPM_MIN_POWER, /* Min power + no partial (slumber only) */
};

enum ata_lpm_hints {
	ATA_LPM_EMPTY		= (1 << 0), /* port empty/probing */
	ATA_LPM_HIPM		= (1 << 1), /* may use HIPM */
	ATA_LPM_WAKE_ONLY	= (1 << 2), /* only wake up link */
};

/* forward declarations */
struct scsi_device;
struct ata_port_operations;
struct ata_port;
struct ata_link;
struct ata_queued_cmd;

/* typedefs */
typedef void (*ata_qc_cb_t) (struct ata_queued_cmd *qc);
typedef int (*ata_prereset_fn_t)(struct ata_link *link, unsigned long deadline);
typedef int (*ata_reset_fn_t)(struct ata_link *link, unsigned int *classes,
			      unsigned long deadline);
typedef void (*ata_postreset_fn_t)(struct ata_link *link, unsigned int *classes);

extern struct device_attribute dev_attr_unload_heads;
#ifdef CONFIG_SATA_HOST
extern struct device_attribute dev_attr_link_power_management_policy;
extern struct device_attribute dev_attr_ncq_prio_supported;
extern struct device_attribute dev_attr_ncq_prio_enable;
extern struct device_attribute dev_attr_em_message_type;
extern struct device_attribute dev_attr_em_message;
extern struct device_attribute dev_attr_sw_activity;
#endif

enum sw_activity {
	OFF,
	BLINK_ON,
	BLINK_OFF,
};

struct ata_taskfile {
	unsigned long		flags;		/* ATA_TFLAG_xxx */
	u8			protocol;	/* ATA_PROT_xxx */

	u8			ctl;		/* control reg */

	u8			hob_feature;	/* additional data */
	u8			hob_nsect;	/* to support LBA48 */
	u8			hob_lbal;
	u8			hob_lbam;
	u8			hob_lbah;

	union {
		u8		error;
		u8		feature;
	};
	u8			nsect;
	u8			lbal;
	u8			lbam;
	u8			lbah;

	u8			device;

	union {
		u8		status;
		u8		command;
	};

	u32			auxiliary;	/* auxiliary field */
						/* from SATA 3.1 and */
						/* ATA-8 ACS-3 */
};

#ifdef CONFIG_ATA_SFF
struct ata_ioports {
	void __iomem		*cmd_addr;
	void __iomem		*data_addr;
	void __iomem		*error_addr;
	void __iomem		*feature_addr;
	void __iomem		*nsect_addr;
	void __iomem		*lbal_addr;
	void __iomem		*lbam_addr;
	void __iomem		*lbah_addr;
	void __iomem		*device_addr;
	void __iomem		*status_addr;
	void __iomem		*command_addr;
	void __iomem		*altstatus_addr;
	void __iomem		*ctl_addr;
#ifdef CONFIG_ATA_BMDMA
	void __iomem		*bmdma_addr;
#endif /* CONFIG_ATA_BMDMA */
	void __iomem		*scr_addr;
};
#endif /* CONFIG_ATA_SFF */

struct ata_host {
	spinlock_t		lock;
	struct device 		*dev;
	void __iomem * const	*iomap;
	unsigned int		n_ports;
	unsigned int		n_tags;			/* nr of NCQ tags */
	void			*private_data;
	struct ata_port_operations *ops;
	unsigned long		flags;
	struct kref		kref;

	struct mutex		eh_mutex;
	struct task_struct	*eh_owner;

	struct ata_port		*simplex_claimed;	/* channel owning the DMA */
	struct ata_port		*ports[];
};

struct ata_queued_cmd {
	struct ata_port		*ap;
	struct ata_device	*dev;

	struct scsi_cmnd	*scsicmd;
	void			(*scsidone)(struct scsi_cmnd *);

	struct ata_taskfile	tf;
	u8			cdb[ATAPI_CDB_LEN];

	unsigned long		flags;		/* ATA_QCFLAG_xxx */
	unsigned int		tag;		/* libata core tag */
	unsigned int		hw_tag;		/* driver tag */
	unsigned int		n_elem;
	unsigned int		orig_n_elem;

	int			dma_dir;

	unsigned int		sect_size;

	unsigned int		nbytes;
	unsigned int		extrabytes;
	unsigned int		curbytes;

	struct scatterlist	sgent;

	struct scatterlist	*sg;

	struct scatterlist	*cursg;
	unsigned int		cursg_ofs;

	unsigned int		err_mask;
	struct ata_taskfile	result_tf;
	ata_qc_cb_t		complete_fn;

	void			*private_data;
	void			*lldd_task;
};

struct ata_port_stats {
	unsigned long		unhandled_irq;
	unsigned long		idle_irq;
	unsigned long		rw_reqbuf;
};

struct ata_ering_entry {
	unsigned int		eflags;
	unsigned int		err_mask;
	u64			timestamp;
};

struct ata_ering {
	int			cursor;
	struct ata_ering_entry	ring[ATA_ERING_SIZE];
};

struct ata_cpr {
	u8			num;
	u8			num_storage_elements;
	u64			start_lba;
	u64			num_lbas;
};

struct ata_cpr_log {
	u8			nr_cpr;
	struct ata_cpr		cpr[] __counted_by(nr_cpr);
};

struct ata_cdl {
	/*
	 * Buffer to cache the CDL log page 18h (command duration descriptors)
	 * for SCSI-ATA translation.
	 */
	u8			desc_log_buf[ATA_LOG_CDL_SIZE];

	/*
	 * Buffer to handle reading the sense data for successful NCQ Commands
	 * log page for commands using a CDL with one of the limits policy set
	 * to 0xD (successful completion with sense data available bit set).
	 */
	u8			ncq_sense_log_buf[ATA_LOG_SENSE_NCQ_SIZE];
};

struct ata_device {
	struct ata_link		*link;
	unsigned int		devno;		/* 0 or 1 */
	unsigned int		quirks;		/* List of broken features */
	unsigned long		flags;		/* ATA_DFLAG_xxx */
	struct scsi_device	*sdev;		/* attached SCSI device */
	void			*private_data;
#ifdef CONFIG_ATA_ACPI
	union acpi_object	*gtf_cache;
	unsigned int		gtf_filter;
#endif
#ifdef CONFIG_SATA_ZPODD
	void			*zpodd;
#endif
	struct device		tdev;
	/* n_sector is CLEAR_BEGIN, read comment above CLEAR_BEGIN */
	u64			n_sectors;	/* size of device, if ATA */
	u64			n_native_sectors; /* native size, if ATA */
	unsigned int		class;		/* ATA_DEV_xxx */
	unsigned long		unpark_deadline;

	u8			pio_mode;
	u8			dma_mode;
	u8			xfer_mode;
	unsigned int		xfer_shift;	/* ATA_SHIFT_xxx */

	unsigned int		multi_count;	/* sectors count for
						   READ/WRITE MULTIPLE */
	unsigned int		max_sectors;	/* per-device max sectors */
	unsigned int		cdb_len;

	/* per-dev xfer mask */
	unsigned int		pio_mask;
	unsigned int		mwdma_mask;
	unsigned int		udma_mask;

	/* for CHS addressing */
	u16			cylinders;	/* Number of cylinders */
	u16			heads;		/* Number of heads */
	u16			sectors;	/* Number of sectors per track */

	union {
		u16		id[ATA_ID_WORDS]; /* IDENTIFY xxx DEVICE data */
		u32		gscr[SATA_PMP_GSCR_DWORDS]; /* PMP GSCR block */
	} ____cacheline_aligned;

	/* DEVSLP Timing Variables from Identify Device Data Log */
	u8			devslp_timing[ATA_LOG_DEVSLP_SIZE];

	/* NCQ send and receive log subcommand support */
	u8			ncq_send_recv_cmds[ATA_LOG_NCQ_SEND_RECV_SIZE];
	u8			ncq_non_data_cmds[ATA_LOG_NCQ_NON_DATA_SIZE];

	/* ZAC zone configuration */
	u32			zac_zoned_cap;
	u32			zac_zones_optimal_open;
	u32			zac_zones_optimal_nonseq;
	u32			zac_zones_max_open;

	/* Concurrent positioning ranges */
	struct ata_cpr_log	*cpr_log;

<<<<<<< HEAD
	/* Command Duration Limits log support */
	u8			cdl[ATA_LOG_CDL_SIZE];
=======
	/* Command Duration Limits support */
	struct ata_cdl		*cdl;
>>>>>>> 2d5404ca

	/* error history */
	int			spdn_cnt;
	/* ering is CLEAR_END, read comment above CLEAR_END */
	struct ata_ering	ering;

	/* For EH */
	u8			sector_buf[ATA_SECT_SIZE] ____cacheline_aligned;
};

/* Fields between ATA_DEVICE_CLEAR_BEGIN and ATA_DEVICE_CLEAR_END are
 * cleared to zero on ata_dev_init().
 */
#define ATA_DEVICE_CLEAR_BEGIN		offsetof(struct ata_device, n_sectors)
#define ATA_DEVICE_CLEAR_END		offsetof(struct ata_device, ering)

struct ata_eh_info {
	struct ata_device	*dev;		/* offending device */
	u32			serror;		/* SError from LLDD */
	unsigned int		err_mask;	/* port-wide err_mask */
	unsigned int		action;		/* ATA_EH_* action mask */
	unsigned int		dev_action[ATA_MAX_DEVICES]; /* dev EH action */
	unsigned int		flags;		/* ATA_EHI_* flags */

	unsigned int		probe_mask;

	char			desc[ATA_EH_DESC_LEN];
	int			desc_len;
};

struct ata_eh_context {
	struct ata_eh_info	i;
	int			tries[ATA_MAX_DEVICES];
	int			cmd_timeout_idx[ATA_MAX_DEVICES]
					       [ATA_EH_CMD_TIMEOUT_TABLE_SIZE];
	unsigned int		classes[ATA_MAX_DEVICES];
	unsigned int		did_probe_mask;
	unsigned int		unloaded_mask;
	unsigned int		saved_ncq_enabled;
	u8			saved_xfer_mode[ATA_MAX_DEVICES];
	/* timestamp for the last reset attempt or success */
	unsigned long		last_reset;
};

struct ata_acpi_drive
{
	u32 pio;
	u32 dma;
} __packed;

struct ata_acpi_gtm {
	struct ata_acpi_drive drive[2];
	u32 flags;
} __packed;

struct ata_link {
	struct ata_port		*ap;
	int			pmp;		/* port multiplier port # */

	struct device		tdev;
	unsigned int		active_tag;	/* active tag on this link */
	u32			sactive;	/* active NCQ commands */

	unsigned int		flags;		/* ATA_LFLAG_xxx */

	u32			saved_scontrol;	/* SControl on probe */
	unsigned int		hw_sata_spd_limit;
	unsigned int		sata_spd_limit;
	unsigned int		sata_spd;	/* current SATA PHY speed */
	enum ata_lpm_policy	lpm_policy;

	/* record runtime error info, protected by host_set lock */
	struct ata_eh_info	eh_info;
	/* EH context */
	struct ata_eh_context	eh_context;

	struct ata_device	device[ATA_MAX_DEVICES];

	unsigned long		last_lpm_change; /* when last LPM change happened */
};
#define ATA_LINK_CLEAR_BEGIN		offsetof(struct ata_link, active_tag)
#define ATA_LINK_CLEAR_END		offsetof(struct ata_link, device[0])

struct ata_port {
	struct Scsi_Host	*scsi_host; /* our co-allocated scsi host */
	struct ata_port_operations *ops;
	spinlock_t		*lock;
	/* Flags owned by the EH context. Only EH should touch these once the
	   port is active */
	unsigned long		flags;	/* ATA_FLAG_xxx */
	/* Flags that change dynamically, protected by ap->lock */
	unsigned int		pflags; /* ATA_PFLAG_xxx */
	unsigned int		print_id; /* user visible unique port ID */
	unsigned int		port_no; /* 0 based port no. inside the host */

#ifdef CONFIG_ATA_SFF
	struct ata_ioports	ioaddr;	/* ATA cmd/ctl/dma register blocks */
	u8			ctl;	/* cache of ATA control register */
	u8			last_ctl;	/* Cache last written value */
	struct ata_link*	sff_pio_task_link; /* link currently used */
	struct delayed_work	sff_pio_task;
#ifdef CONFIG_ATA_BMDMA
	struct ata_bmdma_prd	*bmdma_prd;	/* BMDMA SG list */
	dma_addr_t		bmdma_prd_dma;	/* and its DMA mapping */
#endif /* CONFIG_ATA_BMDMA */
#endif /* CONFIG_ATA_SFF */

	unsigned int		pio_mask;
	unsigned int		mwdma_mask;
	unsigned int		udma_mask;
	unsigned int		cbl;	/* cable type; ATA_CBL_xxx */

	struct ata_queued_cmd	qcmd[ATA_MAX_QUEUE + 1];
	u64			qc_active;
	int			nr_active_links; /* #links with active qcs */

	struct ata_link		link;		/* host default link */
	struct ata_link		*slave_link;	/* see ata_slave_link_init() */

	int			nr_pmp_links;	/* nr of available PMP links */
	struct ata_link		*pmp_link;	/* array of PMP links */
	struct ata_link		*excl_link;	/* for PMP qc exclusion */

	struct ata_port_stats	stats;
	struct ata_host		*host;
	struct device 		*dev;
	struct device		tdev;

	struct mutex		scsi_scan_mutex;
	struct delayed_work	hotplug_task;
	struct delayed_work	scsi_rescan_task;

	unsigned int		hsm_task_state;

	struct list_head	eh_done_q;
	wait_queue_head_t	eh_wait_q;
	int			eh_tries;
	struct completion	park_req_pending;

	pm_message_t		pm_mesg;
	enum ata_lpm_policy	target_lpm_policy;

	struct timer_list	fastdrain_timer;
	unsigned int		fastdrain_cnt;

	async_cookie_t		cookie;

	int			em_message_type;
	void			*private_data;

#ifdef CONFIG_ATA_ACPI
	struct ata_acpi_gtm	__acpi_init_gtm; /* use ata_acpi_init_gtm() */
#endif
<<<<<<< HEAD
	/* owned by EH */
	u8			*ncq_sense_buf;
	u8			sector_buf[ATA_SECT_SIZE] ____cacheline_aligned;
=======
>>>>>>> 2d5404ca
};

/* The following initializer overrides a method to NULL whether one of
 * its parent has the method defined or not.  This is equivalent to
 * ERR_PTR(-ENOENT).  Unfortunately, ERR_PTR doesn't render a constant
 * expression and thus can't be used as an initializer.
 */
#define ATA_OP_NULL		(void *)(unsigned long)(-ENOENT)

struct ata_port_operations {
	/*
	 * Command execution
	 */
	int (*qc_defer)(struct ata_queued_cmd *qc);
	int (*check_atapi_dma)(struct ata_queued_cmd *qc);
	enum ata_completion_errors (*qc_prep)(struct ata_queued_cmd *qc);
	unsigned int (*qc_issue)(struct ata_queued_cmd *qc);
	void (*qc_fill_rtf)(struct ata_queued_cmd *qc);
	void (*qc_ncq_fill_rtf)(struct ata_port *ap, u64 done_mask);

	/*
	 * Configuration and exception handling
	 */
	int  (*cable_detect)(struct ata_port *ap);
	unsigned int (*mode_filter)(struct ata_device *dev, unsigned int xfer_mask);
	void (*set_piomode)(struct ata_port *ap, struct ata_device *dev);
	void (*set_dmamode)(struct ata_port *ap, struct ata_device *dev);
	int  (*set_mode)(struct ata_link *link, struct ata_device **r_failed_dev);
	unsigned int (*read_id)(struct ata_device *dev, struct ata_taskfile *tf,
				__le16 *id);

	void (*dev_config)(struct ata_device *dev);

	void (*freeze)(struct ata_port *ap);
	void (*thaw)(struct ata_port *ap);
	ata_prereset_fn_t	prereset;
	ata_reset_fn_t		softreset;
	ata_reset_fn_t		hardreset;
	ata_postreset_fn_t	postreset;
	ata_prereset_fn_t	pmp_prereset;
	ata_reset_fn_t		pmp_softreset;
	ata_reset_fn_t		pmp_hardreset;
	ata_postreset_fn_t	pmp_postreset;
	void (*error_handler)(struct ata_port *ap);
	void (*lost_interrupt)(struct ata_port *ap);
	void (*post_internal_cmd)(struct ata_queued_cmd *qc);
	void (*sched_eh)(struct ata_port *ap);
	void (*end_eh)(struct ata_port *ap);

	/*
	 * Optional features
	 */
	int  (*scr_read)(struct ata_link *link, unsigned int sc_reg, u32 *val);
	int  (*scr_write)(struct ata_link *link, unsigned int sc_reg, u32 val);
	void (*pmp_attach)(struct ata_port *ap);
	void (*pmp_detach)(struct ata_port *ap);
	int  (*set_lpm)(struct ata_link *link, enum ata_lpm_policy policy,
			unsigned hints);

	/*
	 * Start, stop, suspend and resume
	 */
	int  (*port_suspend)(struct ata_port *ap, pm_message_t mesg);
	int  (*port_resume)(struct ata_port *ap);
	int  (*port_start)(struct ata_port *ap);
	void (*port_stop)(struct ata_port *ap);
	void (*host_stop)(struct ata_host *host);

#ifdef CONFIG_ATA_SFF
	/*
	 * SFF / taskfile oriented ops
	 */
	void (*sff_dev_select)(struct ata_port *ap, unsigned int device);
	void (*sff_set_devctl)(struct ata_port *ap, u8 ctl);
	u8   (*sff_check_status)(struct ata_port *ap);
	u8   (*sff_check_altstatus)(struct ata_port *ap);
	void (*sff_tf_load)(struct ata_port *ap, const struct ata_taskfile *tf);
	void (*sff_tf_read)(struct ata_port *ap, struct ata_taskfile *tf);
	void (*sff_exec_command)(struct ata_port *ap,
				 const struct ata_taskfile *tf);
	unsigned int (*sff_data_xfer)(struct ata_queued_cmd *qc,
			unsigned char *buf, unsigned int buflen, int rw);
	void (*sff_irq_on)(struct ata_port *);
	bool (*sff_irq_check)(struct ata_port *);
	void (*sff_irq_clear)(struct ata_port *);
	void (*sff_drain_fifo)(struct ata_queued_cmd *qc);

#ifdef CONFIG_ATA_BMDMA
	void (*bmdma_setup)(struct ata_queued_cmd *qc);
	void (*bmdma_start)(struct ata_queued_cmd *qc);
	void (*bmdma_stop)(struct ata_queued_cmd *qc);
	u8   (*bmdma_status)(struct ata_port *ap);
#endif /* CONFIG_ATA_BMDMA */
#endif /* CONFIG_ATA_SFF */

	ssize_t (*em_show)(struct ata_port *ap, char *buf);
	ssize_t (*em_store)(struct ata_port *ap, const char *message,
			    size_t size);
	ssize_t (*sw_activity_show)(struct ata_device *dev, char *buf);
	ssize_t (*sw_activity_store)(struct ata_device *dev,
				     enum sw_activity val);
	ssize_t (*transmit_led_message)(struct ata_port *ap, u32 state,
					ssize_t size);

	/*
	 * ->inherits must be the last field and all the preceding
	 * fields must be pointers.
	 */
	const struct ata_port_operations	*inherits;
};

struct ata_port_info {
	unsigned long		flags;
	unsigned long		link_flags;
	unsigned int		pio_mask;
	unsigned int		mwdma_mask;
	unsigned int		udma_mask;
	struct ata_port_operations *port_ops;
	void 			*private_data;
};

struct ata_timing {
	unsigned short mode;		/* ATA mode */
	unsigned short setup;		/* t1 */
	unsigned short act8b;		/* t2 for 8-bit I/O */
	unsigned short rec8b;		/* t2i for 8-bit I/O */
	unsigned short cyc8b;		/* t0 for 8-bit I/O */
	unsigned short active;		/* t2 or tD */
	unsigned short recover;		/* t2i or tK */
	unsigned short dmack_hold;	/* tj */
	unsigned short cycle;		/* t0 */
	unsigned short udma;		/* t2CYCTYP/2 */
};

/*
 * Core layer - drivers/ata/libata-core.c
 */
extern struct ata_port_operations ata_dummy_port_ops;
extern const struct ata_port_info ata_dummy_port_info;

static inline bool ata_is_atapi(u8 prot)
{
	return prot & ATA_PROT_FLAG_ATAPI;
}

static inline bool ata_is_pio(u8 prot)
{
	return prot & ATA_PROT_FLAG_PIO;
}

static inline bool ata_is_dma(u8 prot)
{
	return prot & ATA_PROT_FLAG_DMA;
}

static inline bool ata_is_ncq(u8 prot)
{
	return prot & ATA_PROT_FLAG_NCQ;
}

static inline bool ata_is_data(u8 prot)
{
	return prot & (ATA_PROT_FLAG_PIO | ATA_PROT_FLAG_DMA);
}

static inline int is_multi_taskfile(struct ata_taskfile *tf)
{
	return (tf->command == ATA_CMD_READ_MULTI) ||
	       (tf->command == ATA_CMD_WRITE_MULTI) ||
	       (tf->command == ATA_CMD_READ_MULTI_EXT) ||
	       (tf->command == ATA_CMD_WRITE_MULTI_EXT) ||
	       (tf->command == ATA_CMD_WRITE_MULTI_FUA_EXT);
}

static inline int ata_port_is_dummy(struct ata_port *ap)
{
	return ap->ops == &ata_dummy_port_ops;
}

static inline bool ata_port_is_frozen(const struct ata_port *ap)
{
	return ap->pflags & ATA_PFLAG_FROZEN;
}

extern int ata_std_prereset(struct ata_link *link, unsigned long deadline);
extern int ata_wait_after_reset(struct ata_link *link, unsigned long deadline,
				int (*check_ready)(struct ata_link *link));
extern void ata_std_postreset(struct ata_link *link, unsigned int *classes);

extern struct ata_host *ata_host_alloc(struct device *dev, int n_ports);
extern struct ata_host *ata_host_alloc_pinfo(struct device *dev,
			const struct ata_port_info * const * ppi, int n_ports);
extern void ata_host_get(struct ata_host *host);
extern void ata_host_put(struct ata_host *host);
extern int ata_host_start(struct ata_host *host);
extern int ata_host_register(struct ata_host *host,
			     const struct scsi_host_template *sht);
extern int ata_host_activate(struct ata_host *host, int irq,
			     irq_handler_t irq_handler, unsigned long irq_flags,
			     const struct scsi_host_template *sht);
extern void ata_host_detach(struct ata_host *host);
extern void ata_host_init(struct ata_host *, struct device *, struct ata_port_operations *);
extern int ata_scsi_ioctl(struct scsi_device *dev, unsigned int cmd,
			  void __user *arg);
#ifdef CONFIG_COMPAT
#define ATA_SCSI_COMPAT_IOCTL .compat_ioctl = ata_scsi_ioctl,
#else
#define ATA_SCSI_COMPAT_IOCTL /* empty */
#endif
extern int ata_scsi_queuecmd(struct Scsi_Host *h, struct scsi_cmnd *cmd);
#if IS_REACHABLE(CONFIG_ATA)
bool ata_scsi_dma_need_drain(struct request *rq);
#else
#define ata_scsi_dma_need_drain NULL
#endif
extern int ata_sas_scsi_ioctl(struct ata_port *ap, struct scsi_device *dev,
			    unsigned int cmd, void __user *arg);
extern bool ata_link_online(struct ata_link *link);
extern bool ata_link_offline(struct ata_link *link);
#ifdef CONFIG_PM
extern void ata_host_suspend(struct ata_host *host, pm_message_t mesg);
extern void ata_host_resume(struct ata_host *host);
extern void ata_sas_port_suspend(struct ata_port *ap);
extern void ata_sas_port_resume(struct ata_port *ap);
#else
static inline void ata_sas_port_suspend(struct ata_port *ap)
{
}
static inline void ata_sas_port_resume(struct ata_port *ap)
{
}
#endif
extern int ata_ratelimit(void);
extern void ata_msleep(struct ata_port *ap, unsigned int msecs);
extern u32 ata_wait_register(struct ata_port *ap, void __iomem *reg, u32 mask,
			     u32 val, unsigned int interval, unsigned int timeout);
extern int atapi_cmd_type(u8 opcode);
extern unsigned int ata_pack_xfermask(unsigned int pio_mask,
				      unsigned int mwdma_mask,
				      unsigned int udma_mask);
extern void ata_unpack_xfermask(unsigned int xfer_mask,
				unsigned int *pio_mask,
				unsigned int *mwdma_mask,
				unsigned int *udma_mask);
extern u8 ata_xfer_mask2mode(unsigned int xfer_mask);
extern unsigned int ata_xfer_mode2mask(u8 xfer_mode);
extern int ata_xfer_mode2shift(u8 xfer_mode);
extern const char *ata_mode_string(unsigned int xfer_mask);
extern unsigned int ata_id_xfermask(const u16 *id);
extern int ata_std_qc_defer(struct ata_queued_cmd *qc);
extern void ata_sg_init(struct ata_queued_cmd *qc, struct scatterlist *sg,
		 unsigned int n_elem);
extern unsigned int ata_dev_classify(const struct ata_taskfile *tf);
extern unsigned int ata_port_classify(struct ata_port *ap,
				      const struct ata_taskfile *tf);
extern void ata_dev_disable(struct ata_device *adev);
extern void ata_id_string(const u16 *id, unsigned char *s,
			  unsigned int ofs, unsigned int len);
extern void ata_id_c_string(const u16 *id, unsigned char *s,
			    unsigned int ofs, unsigned int len);
extern unsigned int ata_do_dev_read_id(struct ata_device *dev,
				       struct ata_taskfile *tf, __le16 *id);
extern void ata_qc_complete(struct ata_queued_cmd *qc);
extern u64 ata_qc_get_active(struct ata_port *ap);
extern void ata_scsi_simulate(struct ata_device *dev, struct scsi_cmnd *cmd);
extern int ata_std_bios_param(struct scsi_device *sdev,
			      struct block_device *bdev,
			      sector_t capacity, int geom[]);
extern void ata_scsi_unlock_native_capacity(struct scsi_device *sdev);
extern int ata_scsi_slave_alloc(struct scsi_device *sdev);
<<<<<<< HEAD
extern int ata_scsi_slave_config(struct scsi_device *sdev);
=======
int ata_scsi_device_configure(struct scsi_device *sdev,
		struct queue_limits *lim);
>>>>>>> 2d5404ca
extern void ata_scsi_slave_destroy(struct scsi_device *sdev);
extern int ata_scsi_change_queue_depth(struct scsi_device *sdev,
				       int queue_depth);
extern int ata_change_queue_depth(struct ata_port *ap, struct scsi_device *sdev,
				  int queue_depth);
<<<<<<< HEAD
=======
extern int ata_ncq_prio_supported(struct ata_port *ap, struct scsi_device *sdev,
				  bool *supported);
extern int ata_ncq_prio_enabled(struct ata_port *ap, struct scsi_device *sdev,
				bool *enabled);
extern int ata_ncq_prio_enable(struct ata_port *ap, struct scsi_device *sdev,
			       bool enable);
>>>>>>> 2d5404ca
extern struct ata_device *ata_dev_pair(struct ata_device *adev);
extern int ata_do_set_mode(struct ata_link *link, struct ata_device **r_failed_dev);
extern void ata_scsi_port_error_handler(struct Scsi_Host *host, struct ata_port *ap);
extern void ata_scsi_cmd_error_handler(struct Scsi_Host *host, struct ata_port *ap, struct list_head *eh_q);

/*
 * SATA specific code - drivers/ata/libata-sata.c
 */
#ifdef CONFIG_SATA_HOST
extern const unsigned int sata_deb_timing_normal[];
extern const unsigned int sata_deb_timing_hotplug[];
extern const unsigned int sata_deb_timing_long[];

static inline const unsigned int *
sata_ehc_deb_timing(struct ata_eh_context *ehc)
{
	if (ehc->i.flags & ATA_EHI_HOTPLUGGED)
		return sata_deb_timing_hotplug;
	else
		return sata_deb_timing_normal;
}

extern int sata_scr_valid(struct ata_link *link);
extern int sata_scr_read(struct ata_link *link, int reg, u32 *val);
extern int sata_scr_write(struct ata_link *link, int reg, u32 val);
extern int sata_scr_write_flush(struct ata_link *link, int reg, u32 val);
extern int sata_set_spd(struct ata_link *link);
int sata_std_hardreset(struct ata_link *link, unsigned int *class,
		       unsigned long deadline);
extern int sata_link_hardreset(struct ata_link *link,
			const unsigned int *timing, unsigned long deadline,
			bool *online, int (*check_ready)(struct ata_link *));
extern int sata_link_resume(struct ata_link *link, const unsigned int *params,
			    unsigned long deadline);
extern int ata_eh_read_sense_success_ncq_log(struct ata_link *link);
extern void ata_eh_analyze_ncq_error(struct ata_link *link);
#else
static inline const unsigned int *
sata_ehc_deb_timing(struct ata_eh_context *ehc)
{
	return NULL;
}
static inline int sata_scr_valid(struct ata_link *link) { return 0; }
static inline int sata_scr_read(struct ata_link *link, int reg, u32 *val)
{
	return -EOPNOTSUPP;
}
static inline int sata_scr_write(struct ata_link *link, int reg, u32 val)
{
	return -EOPNOTSUPP;
}
static inline int sata_scr_write_flush(struct ata_link *link, int reg, u32 val)
{
	return -EOPNOTSUPP;
}
static inline int sata_set_spd(struct ata_link *link) { return -EOPNOTSUPP; }
static inline int sata_std_hardreset(struct ata_link *link, unsigned int *class,
				     unsigned long deadline)
{
	return -EOPNOTSUPP;
}
static inline int sata_link_hardreset(struct ata_link *link,
				      const unsigned int *timing,
				      unsigned long deadline,
				      bool *online,
				      int (*check_ready)(struct ata_link *))
{
	if (online)
		*online = false;
	return -EOPNOTSUPP;
}
static inline int sata_link_resume(struct ata_link *link,
				   const unsigned int *params,
				   unsigned long deadline)
{
	return -EOPNOTSUPP;
}
static inline int ata_eh_read_sense_success_ncq_log(struct ata_link *link)
{
	return -EOPNOTSUPP;
}
static inline void ata_eh_analyze_ncq_error(struct ata_link *link) { }
#endif
extern int sata_link_debounce(struct ata_link *link,
			      const unsigned int *params, unsigned long deadline);
extern int sata_link_scr_lpm(struct ata_link *link, enum ata_lpm_policy policy,
			     bool spm_wakeup);
extern int ata_slave_link_init(struct ata_port *ap);
<<<<<<< HEAD
extern struct ata_port *ata_sas_port_alloc(struct ata_host *,
					   struct ata_port_info *, struct Scsi_Host *);
extern void ata_port_probe(struct ata_port *ap);
extern void ata_port_free(struct ata_port *ap);
extern int ata_sas_tport_add(struct device *parent, struct ata_port *ap);
extern void ata_sas_tport_delete(struct ata_port *ap);
extern int ata_sas_slave_configure(struct scsi_device *, struct ata_port *);
=======
extern void ata_port_probe(struct ata_port *ap);
extern struct ata_port *ata_port_alloc(struct ata_host *host);
extern void ata_port_free(struct ata_port *ap);
extern int ata_tport_add(struct device *parent, struct ata_port *ap);
extern void ata_tport_delete(struct ata_port *ap);
int ata_sas_device_configure(struct scsi_device *sdev, struct queue_limits *lim,
		struct ata_port *ap);
>>>>>>> 2d5404ca
extern int ata_sas_queuecmd(struct scsi_cmnd *cmd, struct ata_port *ap);
extern void ata_tf_to_fis(const struct ata_taskfile *tf,
			  u8 pmp, int is_cmd, u8 *fis);
extern void ata_tf_from_fis(const u8 *fis, struct ata_taskfile *tf);
extern int ata_qc_complete_multiple(struct ata_port *ap, u64 qc_active);
extern bool sata_lpm_ignore_phy_events(struct ata_link *link);
extern int sata_async_notification(struct ata_port *ap);

extern int ata_cable_40wire(struct ata_port *ap);
extern int ata_cable_80wire(struct ata_port *ap);
extern int ata_cable_sata(struct ata_port *ap);
extern int ata_cable_ignore(struct ata_port *ap);
extern int ata_cable_unknown(struct ata_port *ap);

/* Timing helpers */
extern unsigned int ata_pio_need_iordy(const struct ata_device *);
extern u8 ata_timing_cycle2mode(unsigned int xfer_shift, int cycle);

/* PCI */
#ifdef CONFIG_PCI
struct pci_dev;

struct pci_bits {
	unsigned int		reg;	/* PCI config register to read */
	unsigned int		width;	/* 1 (8 bit), 2 (16 bit), 4 (32 bit) */
	unsigned long		mask;
	unsigned long		val;
};

extern int pci_test_config_bits(struct pci_dev *pdev, const struct pci_bits *bits);
extern void ata_pci_shutdown_one(struct pci_dev *pdev);
extern void ata_pci_remove_one(struct pci_dev *pdev);

#ifdef CONFIG_PM
extern void ata_pci_device_do_suspend(struct pci_dev *pdev, pm_message_t mesg);
extern int __must_check ata_pci_device_do_resume(struct pci_dev *pdev);
extern int ata_pci_device_suspend(struct pci_dev *pdev, pm_message_t mesg);
extern int ata_pci_device_resume(struct pci_dev *pdev);
#endif /* CONFIG_PM */
#endif /* CONFIG_PCI */

struct platform_device;

extern void ata_platform_remove_one(struct platform_device *pdev);

/*
 * ACPI - drivers/ata/libata-acpi.c
 */
#ifdef CONFIG_ATA_ACPI
static inline const struct ata_acpi_gtm *ata_acpi_init_gtm(struct ata_port *ap)
{
	if (ap->pflags & ATA_PFLAG_INIT_GTM_VALID)
		return &ap->__acpi_init_gtm;
	return NULL;
}
int ata_acpi_stm(struct ata_port *ap, const struct ata_acpi_gtm *stm);
int ata_acpi_gtm(struct ata_port *ap, struct ata_acpi_gtm *stm);
unsigned int ata_acpi_gtm_xfermask(struct ata_device *dev,
				   const struct ata_acpi_gtm *gtm);
int ata_acpi_cbl_80wire(struct ata_port *ap, const struct ata_acpi_gtm *gtm);
#else
static inline const struct ata_acpi_gtm *ata_acpi_init_gtm(struct ata_port *ap)
{
	return NULL;
}

static inline int ata_acpi_stm(const struct ata_port *ap,
			       struct ata_acpi_gtm *stm)
{
	return -ENOSYS;
}

static inline int ata_acpi_gtm(const struct ata_port *ap,
			       struct ata_acpi_gtm *stm)
{
	return -ENOSYS;
}

static inline unsigned int ata_acpi_gtm_xfermask(struct ata_device *dev,
					const struct ata_acpi_gtm *gtm)
{
	return 0;
}

static inline int ata_acpi_cbl_80wire(struct ata_port *ap,
				      const struct ata_acpi_gtm *gtm)
{
	return 0;
}
#endif

/*
 * EH - drivers/ata/libata-eh.c
 */
extern void ata_port_schedule_eh(struct ata_port *ap);
extern void ata_port_wait_eh(struct ata_port *ap);
extern int ata_link_abort(struct ata_link *link);
extern int ata_port_abort(struct ata_port *ap);
extern int ata_port_freeze(struct ata_port *ap);

extern void ata_eh_freeze_port(struct ata_port *ap);
extern void ata_eh_thaw_port(struct ata_port *ap);

extern void ata_eh_qc_complete(struct ata_queued_cmd *qc);
extern void ata_eh_qc_retry(struct ata_queued_cmd *qc);

extern void ata_do_eh(struct ata_port *ap, ata_prereset_fn_t prereset,
		      ata_reset_fn_t softreset, ata_reset_fn_t hardreset,
		      ata_postreset_fn_t postreset);
extern void ata_std_error_handler(struct ata_port *ap);
extern void ata_std_sched_eh(struct ata_port *ap);
extern void ata_std_end_eh(struct ata_port *ap);
extern int ata_link_nr_enabled(struct ata_link *link);

/*
 * Base operations to inherit from and initializers for sht
 *
 * Operations
 *
 * base  : Common to all libata drivers.
 * sata  : SATA controllers w/ native interface.
 * pmp   : SATA controllers w/ PMP support.
 * sff   : SFF ATA controllers w/o BMDMA support.
 * bmdma : SFF ATA controllers w/ BMDMA support.
 *
 * sht initializers
 *
 * BASE  : Common to all libata drivers.  The user must set
 *	   sg_tablesize and dma_boundary.
 * PIO   : SFF ATA controllers w/ only PIO support.
 * BMDMA : SFF ATA controllers w/ BMDMA support.  sg_tablesize and
 *	   dma_boundary are set to BMDMA limits.
 * NCQ   : SATA controllers supporting NCQ.  The user must set
 *	   sg_tablesize, dma_boundary and can_queue.
 */
extern const struct ata_port_operations ata_base_port_ops;
extern const struct ata_port_operations sata_port_ops;
extern const struct attribute_group *ata_common_sdev_groups[];

/*
 * All sht initializers (BASE, PIO, BMDMA, NCQ) must be instantiated
 * by the edge drivers.  Because the 'module' field of sht must be the
 * edge driver's module reference, otherwise the driver can be unloaded
 * even if the scsi_device is being accessed.
 */
#define __ATA_BASE_SHT(drv_name)				\
	.module			= THIS_MODULE,			\
	.name			= drv_name,			\
	.ioctl			= ata_scsi_ioctl,		\
	ATA_SCSI_COMPAT_IOCTL					\
	.queuecommand		= ata_scsi_queuecmd,		\
	.dma_need_drain		= ata_scsi_dma_need_drain,	\
	.this_id		= ATA_SHT_THIS_ID,		\
	.emulated		= ATA_SHT_EMULATED,		\
	.proc_name		= drv_name,			\
	.slave_alloc		= ata_scsi_slave_alloc,		\
	.slave_destroy		= ata_scsi_slave_destroy,	\
	.bios_param		= ata_std_bios_param,		\
	.unlock_native_capacity	= ata_scsi_unlock_native_capacity,\
	.max_sectors		= ATA_MAX_SECTORS_LBA48

#define ATA_SUBBASE_SHT(drv_name)				\
	__ATA_BASE_SHT(drv_name),				\
	.can_queue		= ATA_DEF_QUEUE,		\
	.tag_alloc_policy	= BLK_TAG_ALLOC_RR,		\
	.device_configure	= ata_scsi_device_configure

#define ATA_SUBBASE_SHT_QD(drv_name, drv_qd)			\
	__ATA_BASE_SHT(drv_name),				\
	.can_queue		= drv_qd,			\
	.tag_alloc_policy	= BLK_TAG_ALLOC_RR,		\
	.device_configure	= ata_scsi_device_configure

#define ATA_BASE_SHT(drv_name)					\
	ATA_SUBBASE_SHT(drv_name),				\
	.sdev_groups		= ata_common_sdev_groups

#ifdef CONFIG_SATA_HOST
extern const struct attribute_group *ata_ncq_sdev_groups[];

#define ATA_NCQ_SHT(drv_name)					\
	ATA_SUBBASE_SHT(drv_name),				\
	.sdev_groups		= ata_ncq_sdev_groups,		\
	.change_queue_depth	= ata_scsi_change_queue_depth

#define ATA_NCQ_SHT_QD(drv_name, drv_qd)			\
	ATA_SUBBASE_SHT_QD(drv_name, drv_qd),			\
	.sdev_groups		= ata_ncq_sdev_groups,		\
	.change_queue_depth	= ata_scsi_change_queue_depth
#endif

/*
 * PMP helpers
 */
#ifdef CONFIG_SATA_PMP
static inline bool sata_pmp_supported(struct ata_port *ap)
{
	return ap->flags & ATA_FLAG_PMP;
}

static inline bool sata_pmp_attached(struct ata_port *ap)
{
	return ap->nr_pmp_links != 0;
}

static inline bool ata_is_host_link(const struct ata_link *link)
{
	return link == &link->ap->link || link == link->ap->slave_link;
}
#else /* CONFIG_SATA_PMP */
static inline bool sata_pmp_supported(struct ata_port *ap)
{
	return false;
}

static inline bool sata_pmp_attached(struct ata_port *ap)
{
	return false;
}

static inline bool ata_is_host_link(const struct ata_link *link)
{
	return true;
}
#endif /* CONFIG_SATA_PMP */

static inline int sata_srst_pmp(struct ata_link *link)
{
	if (sata_pmp_supported(link->ap) && ata_is_host_link(link))
		return SATA_PMP_CTRL_PORT;
	return link->pmp;
}

#define ata_port_printk(level, ap, fmt, ...)			\
	pr_ ## level ("ata%u: " fmt, (ap)->print_id, ##__VA_ARGS__)

#define ata_port_err(ap, fmt, ...)				\
	ata_port_printk(err, ap, fmt, ##__VA_ARGS__)
#define ata_port_warn(ap, fmt, ...)				\
	ata_port_printk(warn, ap, fmt, ##__VA_ARGS__)
#define ata_port_notice(ap, fmt, ...)				\
	ata_port_printk(notice, ap, fmt, ##__VA_ARGS__)
#define ata_port_info(ap, fmt, ...)				\
	ata_port_printk(info, ap, fmt, ##__VA_ARGS__)
#define ata_port_dbg(ap, fmt, ...)				\
	ata_port_printk(debug, ap, fmt, ##__VA_ARGS__)

#define ata_link_printk(level, link, fmt, ...)			\
do {								\
	if (sata_pmp_attached((link)->ap) ||			\
	    (link)->ap->slave_link)				\
		pr_ ## level ("ata%u.%02u: " fmt,		\
			      (link)->ap->print_id,		\
			      (link)->pmp,			\
			      ##__VA_ARGS__);			\
        else							\
		pr_ ## level ("ata%u: " fmt,			\
			      (link)->ap->print_id,		\
			      ##__VA_ARGS__);			\
} while (0)

#define ata_link_err(link, fmt, ...)				\
	ata_link_printk(err, link, fmt, ##__VA_ARGS__)
#define ata_link_warn(link, fmt, ...)				\
	ata_link_printk(warn, link, fmt, ##__VA_ARGS__)
#define ata_link_notice(link, fmt, ...)				\
	ata_link_printk(notice, link, fmt, ##__VA_ARGS__)
#define ata_link_info(link, fmt, ...)				\
	ata_link_printk(info, link, fmt, ##__VA_ARGS__)
#define ata_link_dbg(link, fmt, ...)				\
	ata_link_printk(debug, link, fmt, ##__VA_ARGS__)

#define ata_dev_printk(level, dev, fmt, ...)			\
        pr_ ## level("ata%u.%02u: " fmt,			\
               (dev)->link->ap->print_id,			\
	       (dev)->link->pmp + (dev)->devno,			\
	       ##__VA_ARGS__)

#define ata_dev_err(dev, fmt, ...)				\
	ata_dev_printk(err, dev, fmt, ##__VA_ARGS__)
#define ata_dev_warn(dev, fmt, ...)				\
	ata_dev_printk(warn, dev, fmt, ##__VA_ARGS__)
#define ata_dev_notice(dev, fmt, ...)				\
	ata_dev_printk(notice, dev, fmt, ##__VA_ARGS__)
#define ata_dev_info(dev, fmt, ...)				\
	ata_dev_printk(info, dev, fmt, ##__VA_ARGS__)
#define ata_dev_dbg(dev, fmt, ...)				\
	ata_dev_printk(debug, dev, fmt, ##__VA_ARGS__)

void ata_print_version(const struct device *dev, const char *version);

/*
 * ata_eh_info helpers
 */
extern __printf(2, 3)
void __ata_ehi_push_desc(struct ata_eh_info *ehi, const char *fmt, ...);
extern __printf(2, 3)
void ata_ehi_push_desc(struct ata_eh_info *ehi, const char *fmt, ...);
extern void ata_ehi_clear_desc(struct ata_eh_info *ehi);

static inline void ata_ehi_hotplugged(struct ata_eh_info *ehi)
{
	ehi->probe_mask |= (1 << ATA_MAX_DEVICES) - 1;
	ehi->flags |= ATA_EHI_HOTPLUGGED;
	ehi->action |= ATA_EH_RESET | ATA_EH_ENABLE_LINK;
	ehi->err_mask |= AC_ERR_ATA_BUS;
}

/*
 * port description helpers
 */
extern __printf(2, 3)
void ata_port_desc(struct ata_port *ap, const char *fmt, ...);
#ifdef CONFIG_PCI
extern void ata_port_pbar_desc(struct ata_port *ap, int bar, ssize_t offset,
			       const char *name);
#endif
static inline void ata_port_desc_misc(struct ata_port *ap, int irq)
{
	ata_port_desc(ap, "irq %d", irq);
	ata_port_desc(ap, "lpm-pol %d", ap->target_lpm_policy);
}

static inline bool ata_tag_internal(unsigned int tag)
{
	return tag == ATA_TAG_INTERNAL;
}

static inline bool ata_tag_valid(unsigned int tag)
{
	return tag < ATA_MAX_QUEUE || ata_tag_internal(tag);
}

#define __ata_qc_for_each(ap, qc, tag, max_tag, fn)		\
	for ((tag) = 0; (tag) < (max_tag) &&			\
	     ({ qc = fn((ap), (tag)); 1; }); (tag)++)		\

/*
 * Internal use only, iterate commands ignoring error handling and
 * status of 'qc'.
 */
#define ata_qc_for_each_raw(ap, qc, tag)					\
	__ata_qc_for_each(ap, qc, tag, ATA_MAX_QUEUE, __ata_qc_from_tag)

/*
 * Iterate all potential commands that can be queued
 */
#define ata_qc_for_each(ap, qc, tag)					\
	__ata_qc_for_each(ap, qc, tag, ATA_MAX_QUEUE, ata_qc_from_tag)

/*
 * Like ata_qc_for_each, but with the internal tag included
 */
#define ata_qc_for_each_with_internal(ap, qc, tag)			\
	__ata_qc_for_each(ap, qc, tag, ATA_MAX_QUEUE + 1, ata_qc_from_tag)

/*
 * device helpers
 */
static inline unsigned int ata_class_enabled(unsigned int class)
{
	return class == ATA_DEV_ATA || class == ATA_DEV_ATAPI ||
		class == ATA_DEV_PMP || class == ATA_DEV_SEMB ||
		class == ATA_DEV_ZAC;
}

static inline unsigned int ata_class_disabled(unsigned int class)
{
	return class == ATA_DEV_ATA_UNSUP || class == ATA_DEV_ATAPI_UNSUP ||
		class == ATA_DEV_PMP_UNSUP || class == ATA_DEV_SEMB_UNSUP ||
		class == ATA_DEV_ZAC_UNSUP;
}

static inline unsigned int ata_class_absent(unsigned int class)
{
	return !ata_class_enabled(class) && !ata_class_disabled(class);
}

static inline unsigned int ata_dev_enabled(const struct ata_device *dev)
{
	return ata_class_enabled(dev->class);
}

static inline unsigned int ata_dev_disabled(const struct ata_device *dev)
{
	return ata_class_disabled(dev->class);
}

static inline unsigned int ata_dev_absent(const struct ata_device *dev)
{
	return ata_class_absent(dev->class);
}

/*
 * link helpers
 */
static inline int ata_link_max_devices(const struct ata_link *link)
{
	if (ata_is_host_link(link) && link->ap->flags & ATA_FLAG_SLAVE_POSS)
		return 2;
	return 1;
}

static inline int ata_link_active(struct ata_link *link)
{
	return ata_tag_valid(link->active_tag) || link->sactive;
}

/*
 * Iterators
 *
 * ATA_LITER_* constants are used to select link iteration mode and
 * ATA_DITER_* device iteration mode.
 *
 * For a custom iteration directly using ata_{link|dev}_next(), if
 * @link or @dev, respectively, is NULL, the first element is
 * returned.  @dev and @link can be any valid device or link and the
 * next element according to the iteration mode will be returned.
 * After the last element, NULL is returned.
 */
enum ata_link_iter_mode {
	ATA_LITER_EDGE,		/* if present, PMP links only; otherwise,
				 * host link.  no slave link */
	ATA_LITER_HOST_FIRST,	/* host link followed by PMP or slave links */
	ATA_LITER_PMP_FIRST,	/* PMP links followed by host link,
				 * slave link still comes after host link */
};

enum ata_dev_iter_mode {
	ATA_DITER_ENABLED,
	ATA_DITER_ENABLED_REVERSE,
	ATA_DITER_ALL,
	ATA_DITER_ALL_REVERSE,
};

extern struct ata_link *ata_link_next(struct ata_link *link,
				      struct ata_port *ap,
				      enum ata_link_iter_mode mode);

extern struct ata_device *ata_dev_next(struct ata_device *dev,
				       struct ata_link *link,
				       enum ata_dev_iter_mode mode);

/*
 * Shortcut notation for iterations
 *
 * ata_for_each_link() iterates over each link of @ap according to
 * @mode.  @link points to the current link in the loop.  @link is
 * NULL after loop termination.  ata_for_each_dev() works the same way
 * except that it iterates over each device of @link.
 *
 * Note that the mode prefixes ATA_{L|D}ITER_ shouldn't need to be
 * specified when using the following shorthand notations.  Only the
 * mode itself (EDGE, HOST_FIRST, ENABLED, etc...) should be
 * specified.  This not only increases brevity but also makes it
 * impossible to use ATA_LITER_* for device iteration or vice-versa.
 */
#define ata_for_each_link(link, ap, mode) \
	for ((link) = ata_link_next(NULL, (ap), ATA_LITER_##mode); (link); \
	     (link) = ata_link_next((link), (ap), ATA_LITER_##mode))

#define ata_for_each_dev(dev, link, mode) \
	for ((dev) = ata_dev_next(NULL, (link), ATA_DITER_##mode); (dev); \
	     (dev) = ata_dev_next((dev), (link), ATA_DITER_##mode))

/**
 *	ata_ncq_supported - Test whether NCQ is supported
 *	@dev: ATA device to test
 *
 *	LOCKING:
 *	spin_lock_irqsave(host lock)
 *
 *	RETURNS:
 *	true if @dev supports NCQ, false otherwise.
 */
static inline bool ata_ncq_supported(struct ata_device *dev)
{
	if (!IS_ENABLED(CONFIG_SATA_HOST))
		return false;
	return (dev->flags & (ATA_DFLAG_PIO | ATA_DFLAG_NCQ)) == ATA_DFLAG_NCQ;
}

/**
 *	ata_ncq_enabled - Test whether NCQ is enabled
 *	@dev: ATA device to test
 *
 *	LOCKING:
 *	spin_lock_irqsave(host lock)
 *
 *	RETURNS:
 *	true if NCQ is enabled for @dev, false otherwise.
 */
static inline bool ata_ncq_enabled(struct ata_device *dev)
{
	return ata_ncq_supported(dev) && !(dev->flags & ATA_DFLAG_NCQ_OFF);
}

static inline bool ata_fpdma_dsm_supported(struct ata_device *dev)
{
	return (dev->flags & ATA_DFLAG_NCQ_SEND_RECV) &&
		(dev->ncq_send_recv_cmds[ATA_LOG_NCQ_SEND_RECV_DSM_OFFSET] &
		 ATA_LOG_NCQ_SEND_RECV_DSM_TRIM);
}

static inline bool ata_fpdma_read_log_supported(struct ata_device *dev)
{
	return (dev->flags & ATA_DFLAG_NCQ_SEND_RECV) &&
		(dev->ncq_send_recv_cmds[ATA_LOG_NCQ_SEND_RECV_RD_LOG_OFFSET] &
		 ATA_LOG_NCQ_SEND_RECV_RD_LOG_SUPPORTED);
}

static inline bool ata_fpdma_zac_mgmt_in_supported(struct ata_device *dev)
{
	return (dev->flags & ATA_DFLAG_NCQ_SEND_RECV) &&
		(dev->ncq_send_recv_cmds[ATA_LOG_NCQ_SEND_RECV_ZAC_MGMT_OFFSET] &
		ATA_LOG_NCQ_SEND_RECV_ZAC_MGMT_IN_SUPPORTED);
}

static inline bool ata_fpdma_zac_mgmt_out_supported(struct ata_device *dev)
{
	return (dev->ncq_non_data_cmds[ATA_LOG_NCQ_NON_DATA_ZAC_MGMT_OFFSET] &
		ATA_LOG_NCQ_NON_DATA_ZAC_MGMT_OUT);
}

static inline void ata_qc_set_polling(struct ata_queued_cmd *qc)
{
	qc->tf.ctl |= ATA_NIEN;
}

static inline struct ata_queued_cmd *__ata_qc_from_tag(struct ata_port *ap,
						       unsigned int tag)
{
	if (ata_tag_valid(tag))
		return &ap->qcmd[tag];
	return NULL;
}

static inline struct ata_queued_cmd *ata_qc_from_tag(struct ata_port *ap,
						     unsigned int tag)
{
	struct ata_queued_cmd *qc = __ata_qc_from_tag(ap, tag);

	if (unlikely(!qc))
		return qc;

	if ((qc->flags & (ATA_QCFLAG_ACTIVE |
			  ATA_QCFLAG_EH)) == ATA_QCFLAG_ACTIVE)
		return qc;

	return NULL;
}

static inline unsigned int ata_qc_raw_nbytes(struct ata_queued_cmd *qc)
{
	return qc->nbytes - min(qc->extrabytes, qc->nbytes);
}

static inline void ata_tf_init(struct ata_device *dev, struct ata_taskfile *tf)
{
	memset(tf, 0, sizeof(*tf));

#ifdef CONFIG_ATA_SFF
	tf->ctl = dev->link->ap->ctl;
#else
	tf->ctl = ATA_DEVCTL_OBS;
#endif
	if (dev->devno == 0)
		tf->device = ATA_DEVICE_OBS;
	else
		tf->device = ATA_DEVICE_OBS | ATA_DEV1;
}

static inline void ata_qc_reinit(struct ata_queued_cmd *qc)
{
	qc->dma_dir = DMA_NONE;
	qc->sg = NULL;
	qc->flags = 0;
	qc->cursg = NULL;
	qc->cursg_ofs = 0;
	qc->nbytes = qc->extrabytes = qc->curbytes = 0;
	qc->n_elem = 0;
	qc->err_mask = 0;
	qc->sect_size = ATA_SECT_SIZE;

	ata_tf_init(qc->dev, &qc->tf);

	/* init result_tf such that it indicates normal completion */
	qc->result_tf.command = ATA_DRDY;
	qc->result_tf.feature = 0;
}

static inline int ata_try_flush_cache(const struct ata_device *dev)
{
	return ata_id_wcache_enabled(dev->id) ||
	       ata_id_has_flush(dev->id) ||
	       ata_id_has_flush_ext(dev->id);
}

static inline unsigned int ac_err_mask(u8 status)
{
	if (status & (ATA_BUSY | ATA_DRQ))
		return AC_ERR_HSM;
	if (status & (ATA_ERR | ATA_DF))
		return AC_ERR_DEV;
	return 0;
}

static inline unsigned int __ac_err_mask(u8 status)
{
	unsigned int mask = ac_err_mask(status);
	if (mask == 0)
		return AC_ERR_OTHER;
	return mask;
}

static inline struct ata_port *ata_shost_to_port(struct Scsi_Host *host)
{
	return *(struct ata_port **)&host->hostdata[0];
}

static inline int ata_check_ready(u8 status)
{
	if (!(status & ATA_BUSY))
		return 1;

	/* 0xff indicates either no device or device not ready */
	if (status == 0xff)
		return -ENODEV;

	return 0;
}

static inline unsigned long ata_deadline(unsigned long from_jiffies,
					 unsigned int timeout_msecs)
{
	return from_jiffies + msecs_to_jiffies(timeout_msecs);
}

/* Don't open code these in drivers as there are traps. Firstly the range may
   change in future hardware and specs, secondly 0xFF means 'no DMA' but is
   > UDMA_0. Dyma ddreigiau */

static inline bool ata_using_mwdma(struct ata_device *adev)
{
	return adev->dma_mode >= XFER_MW_DMA_0 &&
		adev->dma_mode <= XFER_MW_DMA_4;
}

static inline bool ata_using_udma(struct ata_device *adev)
{
	return adev->dma_mode >= XFER_UDMA_0 &&
		adev->dma_mode <= XFER_UDMA_7;
}

static inline bool ata_dma_enabled(struct ata_device *adev)
{
	return adev->dma_mode != 0xFF;
}

/**************************************************************************
 * PATA timings - drivers/ata/libata-pata-timings.c
 */
extern const struct ata_timing *ata_timing_find_mode(u8 xfer_mode);
extern int ata_timing_compute(struct ata_device *, unsigned short,
			      struct ata_timing *, int, int);
extern void ata_timing_merge(const struct ata_timing *,
			     const struct ata_timing *, struct ata_timing *,
			     unsigned int);

/**************************************************************************
 * PMP - drivers/ata/libata-pmp.c
 */
#ifdef CONFIG_SATA_PMP

extern const struct ata_port_operations sata_pmp_port_ops;

extern int sata_pmp_qc_defer_cmd_switch(struct ata_queued_cmd *qc);
extern void sata_pmp_error_handler(struct ata_port *ap);

#else /* CONFIG_SATA_PMP */

#define sata_pmp_port_ops		sata_port_ops
#define sata_pmp_qc_defer_cmd_switch	ata_std_qc_defer
#define sata_pmp_error_handler		ata_std_error_handler

#endif /* CONFIG_SATA_PMP */


/**************************************************************************
 * SFF - drivers/ata/libata-sff.c
 */
#ifdef CONFIG_ATA_SFF

extern const struct ata_port_operations ata_sff_port_ops;
extern const struct ata_port_operations ata_bmdma32_port_ops;

/* PIO only, sg_tablesize and dma_boundary limits can be removed */
#define ATA_PIO_SHT(drv_name)					\
	ATA_BASE_SHT(drv_name),					\
	.sg_tablesize		= LIBATA_MAX_PRD,		\
	.dma_boundary		= ATA_DMA_BOUNDARY

extern void ata_sff_dev_select(struct ata_port *ap, unsigned int device);
extern u8 ata_sff_check_status(struct ata_port *ap);
extern void ata_sff_pause(struct ata_port *ap);
extern void ata_sff_dma_pause(struct ata_port *ap);
extern int ata_sff_wait_ready(struct ata_link *link, unsigned long deadline);
extern void ata_sff_tf_load(struct ata_port *ap, const struct ata_taskfile *tf);
extern void ata_sff_tf_read(struct ata_port *ap, struct ata_taskfile *tf);
extern void ata_sff_exec_command(struct ata_port *ap,
				 const struct ata_taskfile *tf);
extern unsigned int ata_sff_data_xfer(struct ata_queued_cmd *qc,
			unsigned char *buf, unsigned int buflen, int rw);
extern unsigned int ata_sff_data_xfer32(struct ata_queued_cmd *qc,
			unsigned char *buf, unsigned int buflen, int rw);
extern void ata_sff_irq_on(struct ata_port *ap);
extern int ata_sff_hsm_move(struct ata_port *ap, struct ata_queued_cmd *qc,
			    u8 status, int in_wq);
extern void ata_sff_queue_work(struct work_struct *work);
extern void ata_sff_queue_delayed_work(struct delayed_work *dwork,
		unsigned long delay);
extern void ata_sff_queue_pio_task(struct ata_link *link, unsigned long delay);
extern unsigned int ata_sff_qc_issue(struct ata_queued_cmd *qc);
extern void ata_sff_qc_fill_rtf(struct ata_queued_cmd *qc);
extern unsigned int ata_sff_port_intr(struct ata_port *ap,
				      struct ata_queued_cmd *qc);
extern irqreturn_t ata_sff_interrupt(int irq, void *dev_instance);
extern void ata_sff_lost_interrupt(struct ata_port *ap);
extern void ata_sff_freeze(struct ata_port *ap);
extern void ata_sff_thaw(struct ata_port *ap);
extern int ata_sff_prereset(struct ata_link *link, unsigned long deadline);
extern unsigned int ata_sff_dev_classify(struct ata_device *dev, int present,
					  u8 *r_err);
extern int ata_sff_wait_after_reset(struct ata_link *link, unsigned int devmask,
				    unsigned long deadline);
extern int ata_sff_softreset(struct ata_link *link, unsigned int *classes,
			     unsigned long deadline);
extern int sata_sff_hardreset(struct ata_link *link, unsigned int *class,
			       unsigned long deadline);
extern void ata_sff_postreset(struct ata_link *link, unsigned int *classes);
extern void ata_sff_drain_fifo(struct ata_queued_cmd *qc);
extern void ata_sff_error_handler(struct ata_port *ap);
extern void ata_sff_std_ports(struct ata_ioports *ioaddr);
#ifdef CONFIG_PCI
extern int ata_pci_sff_init_host(struct ata_host *host);
extern int ata_pci_sff_prepare_host(struct pci_dev *pdev,
				    const struct ata_port_info * const * ppi,
				    struct ata_host **r_host);
extern int ata_pci_sff_activate_host(struct ata_host *host,
				     irq_handler_t irq_handler,
				     const struct scsi_host_template *sht);
extern int ata_pci_sff_init_one(struct pci_dev *pdev,
		const struct ata_port_info * const * ppi,
		const struct scsi_host_template *sht, void *host_priv, int hflags);
#endif /* CONFIG_PCI */

#ifdef CONFIG_ATA_BMDMA

extern const struct ata_port_operations ata_bmdma_port_ops;

#define ATA_BMDMA_SHT(drv_name)					\
	ATA_BASE_SHT(drv_name),					\
	.sg_tablesize		= LIBATA_MAX_PRD,		\
	.dma_boundary		= ATA_DMA_BOUNDARY

extern enum ata_completion_errors ata_bmdma_qc_prep(struct ata_queued_cmd *qc);
extern unsigned int ata_bmdma_qc_issue(struct ata_queued_cmd *qc);
extern enum ata_completion_errors ata_bmdma_dumb_qc_prep(struct ata_queued_cmd *qc);
extern unsigned int ata_bmdma_port_intr(struct ata_port *ap,
				      struct ata_queued_cmd *qc);
extern irqreturn_t ata_bmdma_interrupt(int irq, void *dev_instance);
extern void ata_bmdma_error_handler(struct ata_port *ap);
extern void ata_bmdma_post_internal_cmd(struct ata_queued_cmd *qc);
extern void ata_bmdma_irq_clear(struct ata_port *ap);
extern void ata_bmdma_setup(struct ata_queued_cmd *qc);
extern void ata_bmdma_start(struct ata_queued_cmd *qc);
extern void ata_bmdma_stop(struct ata_queued_cmd *qc);
extern u8 ata_bmdma_status(struct ata_port *ap);
extern int ata_bmdma_port_start(struct ata_port *ap);
extern int ata_bmdma_port_start32(struct ata_port *ap);

#ifdef CONFIG_PCI
extern int ata_pci_bmdma_clear_simplex(struct pci_dev *pdev);
extern void ata_pci_bmdma_init(struct ata_host *host);
extern int ata_pci_bmdma_prepare_host(struct pci_dev *pdev,
				      const struct ata_port_info * const * ppi,
				      struct ata_host **r_host);
extern int ata_pci_bmdma_init_one(struct pci_dev *pdev,
				  const struct ata_port_info * const * ppi,
				  const struct scsi_host_template *sht,
				  void *host_priv, int hflags);
#endif /* CONFIG_PCI */
#endif /* CONFIG_ATA_BMDMA */

/**
 *	ata_sff_busy_wait - Wait for a port status register
 *	@ap: Port to wait for.
 *	@bits: bits that must be clear
 *	@max: number of 10uS waits to perform
 *
 *	Waits up to max*10 microseconds for the selected bits in the port's
 *	status register to be cleared.
 *	Returns final value of status register.
 *
 *	LOCKING:
 *	Inherited from caller.
 */
static inline u8 ata_sff_busy_wait(struct ata_port *ap, unsigned int bits,
				   unsigned int max)
{
	u8 status;

	do {
		udelay(10);
		status = ap->ops->sff_check_status(ap);
		max--;
	} while (status != 0xff && (status & bits) && (max > 0));

	return status;
}

/**
 *	ata_wait_idle - Wait for a port to be idle.
 *	@ap: Port to wait for.
 *
 *	Waits up to 10ms for port's BUSY and DRQ signals to clear.
 *	Returns final value of status register.
 *
 *	LOCKING:
 *	Inherited from caller.
 */
static inline u8 ata_wait_idle(struct ata_port *ap)
{
	u8 status = ata_sff_busy_wait(ap, ATA_BUSY | ATA_DRQ, 1000);

	if (status != 0xff && (status & (ATA_BUSY | ATA_DRQ)))
		ata_port_dbg(ap, "abnormal Status 0x%X\n", status);

	return status;
}
#endif /* CONFIG_ATA_SFF */

#endif /* __LINUX_LIBATA_H__ */<|MERGE_RESOLUTION|>--- conflicted
+++ resolved
@@ -147,10 +147,7 @@
 
 	ATA_DFLAG_NCQ_PRIO_ENABLED = (1 << 20), /* Priority cmds sent to dev */
 	ATA_DFLAG_CDL_ENABLED	= (1 << 21), /* cmd duration limits is enabled */
-<<<<<<< HEAD
-=======
 	ATA_DFLAG_RESUMING	= (1 << 22),  /* Device is resuming */
->>>>>>> 2d5404ca
 	ATA_DFLAG_DETACH	= (1 << 24),
 	ATA_DFLAG_DETACHED	= (1 << 25),
 	ATA_DFLAG_DA		= (1 << 26), /* device supports Device Attention */
@@ -406,45 +403,6 @@
 	 */
 	ATA_EH_CMD_TIMEOUT_TABLE_SIZE = 8,
 
-<<<<<<< HEAD
-	/* Horkage types. May be set by libata or controller on drives
-	   (some horkage may be drive/controller pair dependent */
-
-	ATA_HORKAGE_DIAGNOSTIC	= (1 << 0),	/* Failed boot diag */
-	ATA_HORKAGE_NODMA	= (1 << 1),	/* DMA problems */
-	ATA_HORKAGE_NONCQ	= (1 << 2),	/* Don't use NCQ */
-	ATA_HORKAGE_MAX_SEC_128	= (1 << 3),	/* Limit max sects to 128 */
-	ATA_HORKAGE_BROKEN_HPA	= (1 << 4),	/* Broken HPA */
-	ATA_HORKAGE_DISABLE	= (1 << 5),	/* Disable it */
-	ATA_HORKAGE_HPA_SIZE	= (1 << 6),	/* native size off by one */
-	ATA_HORKAGE_IVB		= (1 << 8),	/* cbl det validity bit bugs */
-	ATA_HORKAGE_STUCK_ERR	= (1 << 9),	/* stuck ERR on next PACKET */
-	ATA_HORKAGE_BRIDGE_OK	= (1 << 10),	/* no bridge limits */
-	ATA_HORKAGE_ATAPI_MOD16_DMA = (1 << 11), /* use ATAPI DMA for commands
-						    not multiple of 16 bytes */
-	ATA_HORKAGE_FIRMWARE_WARN = (1 << 12),	/* firmware update warning */
-	ATA_HORKAGE_1_5_GBPS	= (1 << 13),	/* force 1.5 Gbps */
-	ATA_HORKAGE_NOSETXFER	= (1 << 14),	/* skip SETXFER, SATA only */
-	ATA_HORKAGE_BROKEN_FPDMA_AA	= (1 << 15),	/* skip AA */
-	ATA_HORKAGE_DUMP_ID	= (1 << 16),	/* dump IDENTIFY data */
-	ATA_HORKAGE_MAX_SEC_LBA48 = (1 << 17),	/* Set max sects to 65535 */
-	ATA_HORKAGE_ATAPI_DMADIR = (1 << 18),	/* device requires dmadir */
-	ATA_HORKAGE_NO_NCQ_TRIM	= (1 << 19),	/* don't use queued TRIM */
-	ATA_HORKAGE_NOLPM	= (1 << 20),	/* don't use LPM */
-	ATA_HORKAGE_WD_BROKEN_LPM = (1 << 21),	/* some WDs have broken LPM */
-	ATA_HORKAGE_ZERO_AFTER_TRIM = (1 << 22),/* guarantees zero after trim */
-	ATA_HORKAGE_NO_DMA_LOG	= (1 << 23),	/* don't use DMA for log read */
-	ATA_HORKAGE_NOTRIM	= (1 << 24),	/* don't use TRIM */
-	ATA_HORKAGE_MAX_SEC_1024 = (1 << 25),	/* Limit max sects to 1024 */
-	ATA_HORKAGE_MAX_TRIM_128M = (1 << 26),	/* Limit max trim size to 128M */
-	ATA_HORKAGE_NO_NCQ_ON_ATI = (1 << 27),	/* Disable NCQ on ATI chipset */
-	ATA_HORKAGE_NO_ID_DEV_LOG = (1 << 28),	/* Identify device log missing */
-	ATA_HORKAGE_NO_LOG_DIR	= (1 << 29),	/* Do not read log directory */
-	ATA_HORKAGE_NO_FUA	= (1 << 30),	/* Do not use FUA */
-
-	 /* DMA mask for user DMA control: User visible values; DO NOT
-	    renumber */
-=======
 	/*
 	 * Quirk flags: may be set by libata or controller drivers on drives.
 	 * Some quirks may be drive/controller pair dependent.
@@ -481,7 +439,6 @@
 	ATA_QUIRK_NO_FUA		= (1U << __ATA_QUIRK_NO_FUA),
 
 	/* User visible DMA mask for DMA control. DO NOT renumber. */
->>>>>>> 2d5404ca
 	ATA_DMA_MASK_ATA	= (1 << 0),	/* DMA on ATA Disk */
 	ATA_DMA_MASK_ATAPI	= (1 << 1),	/* DMA on ATAPI */
 	ATA_DMA_MASK_CFA	= (1 << 2),	/* DMA on CF Card */
@@ -820,13 +777,8 @@
 	/* Concurrent positioning ranges */
 	struct ata_cpr_log	*cpr_log;
 
-<<<<<<< HEAD
-	/* Command Duration Limits log support */
-	u8			cdl[ATA_LOG_CDL_SIZE];
-=======
 	/* Command Duration Limits support */
 	struct ata_cdl		*cdl;
->>>>>>> 2d5404ca
 
 	/* error history */
 	int			spdn_cnt;
@@ -980,12 +932,6 @@
 #ifdef CONFIG_ATA_ACPI
 	struct ata_acpi_gtm	__acpi_init_gtm; /* use ata_acpi_init_gtm() */
 #endif
-<<<<<<< HEAD
-	/* owned by EH */
-	u8			*ncq_sense_buf;
-	u8			sector_buf[ATA_SECT_SIZE] ____cacheline_aligned;
-=======
->>>>>>> 2d5404ca
 };
 
 /* The following initializer overrides a method to NULL whether one of
@@ -1256,26 +1202,19 @@
 			      sector_t capacity, int geom[]);
 extern void ata_scsi_unlock_native_capacity(struct scsi_device *sdev);
 extern int ata_scsi_slave_alloc(struct scsi_device *sdev);
-<<<<<<< HEAD
-extern int ata_scsi_slave_config(struct scsi_device *sdev);
-=======
 int ata_scsi_device_configure(struct scsi_device *sdev,
 		struct queue_limits *lim);
->>>>>>> 2d5404ca
 extern void ata_scsi_slave_destroy(struct scsi_device *sdev);
 extern int ata_scsi_change_queue_depth(struct scsi_device *sdev,
 				       int queue_depth);
 extern int ata_change_queue_depth(struct ata_port *ap, struct scsi_device *sdev,
 				  int queue_depth);
-<<<<<<< HEAD
-=======
 extern int ata_ncq_prio_supported(struct ata_port *ap, struct scsi_device *sdev,
 				  bool *supported);
 extern int ata_ncq_prio_enabled(struct ata_port *ap, struct scsi_device *sdev,
 				bool *enabled);
 extern int ata_ncq_prio_enable(struct ata_port *ap, struct scsi_device *sdev,
 			       bool enable);
->>>>>>> 2d5404ca
 extern struct ata_device *ata_dev_pair(struct ata_device *adev);
 extern int ata_do_set_mode(struct ata_link *link, struct ata_device **r_failed_dev);
 extern void ata_scsi_port_error_handler(struct Scsi_Host *host, struct ata_port *ap);
@@ -1310,7 +1249,6 @@
 			bool *online, int (*check_ready)(struct ata_link *));
 extern int sata_link_resume(struct ata_link *link, const unsigned int *params,
 			    unsigned long deadline);
-extern int ata_eh_read_sense_success_ncq_log(struct ata_link *link);
 extern void ata_eh_analyze_ncq_error(struct ata_link *link);
 #else
 static inline const unsigned int *
@@ -1350,10 +1288,6 @@
 static inline int sata_link_resume(struct ata_link *link,
 				   const unsigned int *params,
 				   unsigned long deadline)
-{
-	return -EOPNOTSUPP;
-}
-static inline int ata_eh_read_sense_success_ncq_log(struct ata_link *link)
 {
 	return -EOPNOTSUPP;
 }
@@ -1364,15 +1298,6 @@
 extern int sata_link_scr_lpm(struct ata_link *link, enum ata_lpm_policy policy,
 			     bool spm_wakeup);
 extern int ata_slave_link_init(struct ata_port *ap);
-<<<<<<< HEAD
-extern struct ata_port *ata_sas_port_alloc(struct ata_host *,
-					   struct ata_port_info *, struct Scsi_Host *);
-extern void ata_port_probe(struct ata_port *ap);
-extern void ata_port_free(struct ata_port *ap);
-extern int ata_sas_tport_add(struct device *parent, struct ata_port *ap);
-extern void ata_sas_tport_delete(struct ata_port *ap);
-extern int ata_sas_slave_configure(struct scsi_device *, struct ata_port *);
-=======
 extern void ata_port_probe(struct ata_port *ap);
 extern struct ata_port *ata_port_alloc(struct ata_host *host);
 extern void ata_port_free(struct ata_port *ap);
@@ -1380,7 +1305,6 @@
 extern void ata_tport_delete(struct ata_port *ap);
 int ata_sas_device_configure(struct scsi_device *sdev, struct queue_limits *lim,
 		struct ata_port *ap);
->>>>>>> 2d5404ca
 extern int ata_sas_queuecmd(struct scsi_cmnd *cmd, struct ata_port *ap);
 extern void ata_tf_to_fis(const struct ata_taskfile *tf,
 			  u8 pmp, int is_cmd, u8 *fis);
