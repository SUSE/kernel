--- conflicted
+++ resolved
@@ -52,21 +52,6 @@
 	}							\
 })
 
-<<<<<<< HEAD
-/* NEW: debug levels */
-#define HAVE_LIBATA_MSG 1
-
-static inline u32 ata_msg_init(int dval, int default_msg_enable_bits)
-{
-	if (dval < 0 || dval >= (sizeof(u32) * 8))
-		return default_msg_enable_bits; /* should be 0x1 - only driver info msgs */
-	if (!dval)
-		return 0;
-	return (1 << dval) - 1;
-}
-
-=======
->>>>>>> eb3cdb58
 /* defines only for the constants which don't work well as enums */
 #define ATA_TAG_POISON		0xfafbfcfdU
 
@@ -128,15 +113,9 @@
 	ATA_DFLAG_D_SENSE	= (1 << 29), /* Descriptor sense requested */
 	ATA_DFLAG_ZAC		= (1 << 30), /* ZAC device */
 
-<<<<<<< HEAD
-	ATA_DFLAG_FEATURES_MASK	= ATA_DFLAG_TRUSTED | ATA_DFLAG_DA | \
-				  ATA_DFLAG_DEVSLP | ATA_DFLAG_NCQ_SEND_RECV | \
-				  ATA_DFLAG_NCQ_PRIO,
-=======
 	ATA_DFLAG_FEATURES_MASK	= (ATA_DFLAG_TRUSTED | ATA_DFLAG_DA |	\
 				   ATA_DFLAG_DEVSLP | ATA_DFLAG_NCQ_SEND_RECV | \
 				   ATA_DFLAG_NCQ_PRIO | ATA_DFLAG_FUA),
->>>>>>> eb3cdb58
 
 	ATA_DEV_UNKNOWN		= 0,	/* unknown device */
 	ATA_DEV_ATA		= 1,	/* ATA device */
@@ -403,10 +382,7 @@
 	ATA_HORKAGE_NO_NCQ_ON_ATI = (1 << 27),	/* Disable NCQ on ATI chipset */
 	ATA_HORKAGE_NO_ID_DEV_LOG = (1 << 28),	/* Identify device log missing */
 	ATA_HORKAGE_NO_LOG_DIR	= (1 << 29),	/* Do not read log directory */
-<<<<<<< HEAD
-=======
 	ATA_HORKAGE_NO_FUA	= (1 << 30),	/* Do not use FUA */
->>>>>>> eb3cdb58
 
 	 /* DMA mask for user DMA control: User visible values; DO NOT
 	    renumber */
@@ -1439,14 +1415,11 @@
 #define ATA_NCQ_SHT(drv_name)					\
 	ATA_SUBBASE_SHT(drv_name),				\
 	.sdev_groups		= ata_ncq_sdev_groups,		\
-<<<<<<< HEAD
-=======
 	.change_queue_depth	= ata_scsi_change_queue_depth
 
 #define ATA_NCQ_SHT_QD(drv_name, drv_qd)			\
 	ATA_SUBBASE_SHT_QD(drv_name, drv_qd),			\
 	.sdev_groups		= ata_ncq_sdev_groups,		\
->>>>>>> eb3cdb58
 	.change_queue_depth	= ata_scsi_change_queue_depth
 #endif
 
