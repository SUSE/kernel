--- conflicted
+++ resolved
@@ -62,11 +62,7 @@
 #include <linux/seqlock.h>
 
 struct u64_stats_sync {
-<<<<<<< HEAD
-#if BITS_PER_LONG == 32 && (defined(CONFIG_SMP) || defined(CONFIG_PREEMPT_RT))
-=======
 #if BITS_PER_LONG == 32
->>>>>>> eb3cdb58
 	seqcount_t	seq;
 #endif
 };
@@ -139,12 +135,6 @@
 	p->v++;
 }
 
-<<<<<<< HEAD
-#if BITS_PER_LONG == 32 && (defined(CONFIG_SMP) || defined(CONFIG_PREEMPT_RT))
-#define u64_stats_init(syncp)	seqcount_init(&(syncp)->seq)
-#else
-=======
->>>>>>> eb3cdb58
 static inline void u64_stats_init(struct u64_stats_sync *syncp)
 {
 	seqcount_init(&syncp->seq);
@@ -152,109 +142,49 @@
 
 static inline void __u64_stats_update_begin(struct u64_stats_sync *syncp)
 {
-<<<<<<< HEAD
-#if BITS_PER_LONG == 32 && (defined(CONFIG_SMP) || defined(CONFIG_PREEMPT_RT))
-	if (IS_ENABLED(CONFIG_PREEMPT_RT))
-		preempt_disable();
-=======
 	preempt_disable_nested();
->>>>>>> eb3cdb58
 	write_seqcount_begin(&syncp->seq);
 }
 
 static inline void __u64_stats_update_end(struct u64_stats_sync *syncp)
 {
-<<<<<<< HEAD
-#if BITS_PER_LONG == 32 && (defined(CONFIG_SMP) || defined(CONFIG_PREEMPT_RT))
-	write_seqcount_end(&syncp->seq);
-	if (IS_ENABLED(CONFIG_PREEMPT_RT))
-		preempt_enable();
-#endif
-=======
 	write_seqcount_end(&syncp->seq);
 	preempt_enable_nested();
->>>>>>> eb3cdb58
 }
 
 static inline unsigned long __u64_stats_irqsave(void)
 {
 	unsigned long flags;
 
-<<<<<<< HEAD
-#if BITS_PER_LONG == 32 && (defined(CONFIG_SMP) || defined(CONFIG_PREEMPT_RT))
-	if (IS_ENABLED(CONFIG_PREEMPT_RT))
-		preempt_disable();
-	else
-		local_irq_save(flags);
-	write_seqcount_begin(&syncp->seq);
-#endif
-=======
 	local_irq_save(flags);
->>>>>>> eb3cdb58
 	return flags;
 }
 
 static inline void __u64_stats_irqrestore(unsigned long flags)
 {
-<<<<<<< HEAD
-#if BITS_PER_LONG == 32 && (defined(CONFIG_SMP) || defined(CONFIG_PREEMPT_RT))
-	write_seqcount_end(&syncp->seq);
-	if (IS_ENABLED(CONFIG_PREEMPT_RT))
-		preempt_enable();
-	else
-		local_irq_restore(flags);
-#endif
-=======
 	local_irq_restore(flags);
->>>>>>> eb3cdb58
 }
 
 static inline unsigned int __u64_stats_fetch_begin(const struct u64_stats_sync *syncp)
 {
-<<<<<<< HEAD
-#if BITS_PER_LONG == 32 && (defined(CONFIG_SMP) || defined(CONFIG_PREEMPT_RT))
-=======
->>>>>>> eb3cdb58
 	return read_seqcount_begin(&syncp->seq);
 }
 
 static inline bool __u64_stats_fetch_retry(const struct u64_stats_sync *syncp,
 					   unsigned int start)
 {
-<<<<<<< HEAD
-#if BITS_PER_LONG == 32 && (!defined(CONFIG_SMP) && !defined(CONFIG_PREEMPT_RT))
-	preempt_disable();
-#endif
-	return __u64_stats_fetch_begin(syncp);
-=======
 	return read_seqcount_retry(&syncp->seq, start);
->>>>>>> eb3cdb58
 }
 #endif /* !64 bit */
 
 static inline void u64_stats_update_begin(struct u64_stats_sync *syncp)
 {
-<<<<<<< HEAD
-#if BITS_PER_LONG == 32 && (defined(CONFIG_SMP) || defined(CONFIG_PREEMPT_RT))
-	return read_seqcount_retry(&syncp->seq, start);
-#else
-	return false;
-#endif
-=======
 	__u64_stats_update_begin(syncp);
->>>>>>> eb3cdb58
 }
 
 static inline void u64_stats_update_end(struct u64_stats_sync *syncp)
 {
-<<<<<<< HEAD
-#if BITS_PER_LONG == 32 && (!defined(CONFIG_SMP) && !defined(CONFIG_PREEMPT_RT))
-	preempt_enable();
-#endif
-	return __u64_stats_fetch_retry(syncp, start);
-=======
 	__u64_stats_update_end(syncp);
->>>>>>> eb3cdb58
 }
 
 static inline unsigned long u64_stats_update_begin_irqsave(struct u64_stats_sync *syncp)
@@ -274,28 +204,12 @@
 
 static inline unsigned int u64_stats_fetch_begin(const struct u64_stats_sync *syncp)
 {
-<<<<<<< HEAD
-#if BITS_PER_LONG == 32 && defined(CONFIG_PREEMPT_RT)
-	preempt_disable();
-#elif BITS_PER_LONG == 32 && !defined(CONFIG_SMP)
-	local_irq_disable();
-#endif
-=======
->>>>>>> eb3cdb58
 	return __u64_stats_fetch_begin(syncp);
 }
 
 static inline bool u64_stats_fetch_retry(const struct u64_stats_sync *syncp,
 					 unsigned int start)
 {
-<<<<<<< HEAD
-#if BITS_PER_LONG == 32 && defined(CONFIG_PREEMPT_RT)
-	preempt_enable();
-#elif BITS_PER_LONG == 32 && !defined(CONFIG_SMP)
-	local_irq_enable();
-#endif
-=======
->>>>>>> eb3cdb58
 	return __u64_stats_fetch_retry(syncp, start);
 }
 
