--- conflicted
+++ resolved
@@ -62,11 +62,8 @@
 					      implementation              */
 #define __IOMMU_DOMAIN_PT	(1U << 2)  /* Domain is identity mapped   */
 #define __IOMMU_DOMAIN_DMA_FQ	(1U << 3)  /* DMA-API uses flush queue    */
-<<<<<<< HEAD
-=======
 
 #define __IOMMU_DOMAIN_SVA	(1U << 4)  /* Shared process address space */
->>>>>>> eb3cdb58
 
 /*
  * This are the possible domain-types
@@ -81,11 +78,8 @@
  *				  certain optimizations for these domains
  *	IOMMU_DOMAIN_DMA_FQ	- As above, but definitely using batched TLB
  *				  invalidation.
-<<<<<<< HEAD
-=======
  *	IOMMU_DOMAIN_SVA	- DMA addresses are shared process addresses
  *				  represented by mm_struct's.
->>>>>>> eb3cdb58
  */
 #define IOMMU_DOMAIN_BLOCKED	(0U)
 #define IOMMU_DOMAIN_IDENTITY	(__IOMMU_DOMAIN_PT)
@@ -95,10 +89,7 @@
 #define IOMMU_DOMAIN_DMA_FQ	(__IOMMU_DOMAIN_PAGING |	\
 				 __IOMMU_DOMAIN_DMA_API |	\
 				 __IOMMU_DOMAIN_DMA_FQ)
-<<<<<<< HEAD
-=======
 #define IOMMU_DOMAIN_SVA	(__IOMMU_DOMAIN_SVA)
->>>>>>> eb3cdb58
 
 struct iommu_domain {
 	unsigned type;
@@ -106,8 +97,6 @@
 	unsigned long pgsize_bitmap;	/* Bitmap of page sizes in use */
 	struct iommu_domain_geometry geometry;
 	struct iommu_dma_cookie *iova_cookie;
-<<<<<<< HEAD
-=======
 	enum iommu_page_response_code (*iopf_handler)(struct iommu_fault *fault,
 						      void *data);
 	void *fault_data;
@@ -121,7 +110,6 @@
 			int users;
 		};
 	};
->>>>>>> eb3cdb58
 };
 
 static inline bool iommu_is_dma_domain(struct iommu_domain *domain)
@@ -131,12 +119,6 @@
 
 enum iommu_cap {
 	IOMMU_CAP_CACHE_COHERENCY,	/* IOMMU_CACHE is supported */
-<<<<<<< HEAD
-	IOMMU_CAP_INTR_REMAP,		/* IOMMU supports interrupt isolation */
-	IOMMU_CAP_NOEXEC,		/* IOMMU_NOEXEC flag */
-	IOMMU_CAP_PRE_BOOT_PROTECTION,	/* Firmware says it used the IOMMU for
-					   DMA protection and we should too */
-=======
 	IOMMU_CAP_NOEXEC,		/* IOMMU_NOEXEC flag */
 	IOMMU_CAP_PRE_BOOT_PROTECTION,	/* Firmware says it used the IOMMU for
 					   DMA protection and we should too */
@@ -145,7 +127,6 @@
 	 * this device.
 	 */
 	IOMMU_CAP_ENFORCE_CACHE_COHERENCY,
->>>>>>> eb3cdb58
 };
 
 /* These are the possible reserved region types */
@@ -256,24 +237,15 @@
  *                      driver init to device driver init (default no)
  * @dev_enable/disable_feat: per device entries to enable/disable
  *                               iommu specific features.
-<<<<<<< HEAD
- * @sva_bind: Bind process address space to device
- * @sva_unbind: Unbind process address space from device
- * @sva_get_pasid: Get PASID associated to a SVA handle
-=======
->>>>>>> eb3cdb58
  * @page_response: handle page request response
  * @def_domain_type: device default domain type, return value:
  *		- IOMMU_DOMAIN_IDENTITY: must use an identity domain
  *		- IOMMU_DOMAIN_DMA: must use a dma domain
  *		- 0: use the default setting
  * @default_domain_ops: the default ops for domains
-<<<<<<< HEAD
-=======
  * @remove_dev_pasid: Remove any translation configurations of a specific
  *                    pasid, so that any DMA transactions with this pasid
  *                    will be blocked by the hardware.
->>>>>>> eb3cdb58
  * @pgsize_bitmap: bitmap of all possible supported page sizes
  * @owner: Driver module providing these ops
  */
@@ -299,14 +271,6 @@
 	int (*dev_enable_feat)(struct device *dev, enum iommu_dev_features f);
 	int (*dev_disable_feat)(struct device *dev, enum iommu_dev_features f);
 
-<<<<<<< HEAD
-	struct iommu_sva *(*sva_bind)(struct device *dev, struct mm_struct *mm,
-				      void *drvdata);
-	void (*sva_unbind)(struct iommu_sva *handle);
-	u32 (*sva_get_pasid)(struct iommu_sva *handle);
-
-=======
->>>>>>> eb3cdb58
 	int (*page_response)(struct device *dev,
 			     struct iommu_fault_event *evt,
 			     struct iommu_page_response *msg);
@@ -322,9 +286,6 @@
 /**
  * struct iommu_domain_ops - domain specific operations
  * @attach_dev: attach an iommu domain to a device
-<<<<<<< HEAD
- * @detach_dev: detach an iommu domain from a device
-=======
  *  Return:
  * * 0		- success
  * * EINVAL	- can indicate that device and domain are incompatible due to
@@ -338,7 +299,6 @@
  * * ENODEV	- device specific errors, not able to be attached
  * * <others>	- treated as ENODEV by the caller. Use is discouraged
  * @set_dev_pasid: set an iommu domain to a pasid of device
->>>>>>> eb3cdb58
  * @map: map a physically contiguous memory region to an iommu domain
  * @map_pages: map a physically contiguous set of pages of the same size to
  *             an iommu domain.
@@ -358,12 +318,8 @@
  */
 struct iommu_domain_ops {
 	int (*attach_dev)(struct iommu_domain *domain, struct device *dev);
-<<<<<<< HEAD
-	void (*detach_dev)(struct iommu_domain *domain, struct device *dev);
-=======
 	int (*set_dev_pasid)(struct iommu_domain *domain, struct device *dev,
 			     ioasid_t pasid);
->>>>>>> eb3cdb58
 
 	int (*map)(struct iommu_domain *domain, unsigned long iova,
 		   phys_addr_t paddr, size_t size, int prot, gfp_t gfp);
@@ -499,21 +455,11 @@
 	return dev->iommu->iommu_dev->ops;
 }
 
-<<<<<<< HEAD
-extern int bus_set_iommu(struct bus_type *bus, const struct iommu_ops *ops);
-extern int bus_iommu_probe(struct bus_type *bus);
-extern bool iommu_present(struct bus_type *bus);
-extern bool device_iommu_capable(struct device *dev, enum iommu_cap cap);
-extern bool iommu_capable(struct bus_type *bus, enum iommu_cap cap);
-extern struct iommu_domain *iommu_domain_alloc(struct bus_type *bus);
-extern struct iommu_group *iommu_group_get_by_id(int id);
-=======
 extern int bus_iommu_probe(const struct bus_type *bus);
 extern bool iommu_present(const struct bus_type *bus);
 extern bool device_iommu_capable(struct device *dev, enum iommu_cap cap);
 extern bool iommu_group_has_isolated_msi(struct iommu_group *group);
 extern struct iommu_domain *iommu_domain_alloc(const struct bus_type *bus);
->>>>>>> eb3cdb58
 extern void iommu_domain_free(struct iommu_domain *domain);
 extern int iommu_attach_device(struct iommu_domain *domain,
 			       struct device *dev);
@@ -531,15 +477,8 @@
 			       unsigned long iova, size_t size,
 			       struct iommu_iotlb_gather *iotlb_gather);
 extern ssize_t iommu_map_sg(struct iommu_domain *domain, unsigned long iova,
-<<<<<<< HEAD
-		struct scatterlist *sg, unsigned int nents, int prot);
-extern ssize_t iommu_map_sg_atomic(struct iommu_domain *domain,
-				   unsigned long iova, struct scatterlist *sg,
-				   unsigned int nents, int prot);
-=======
 			    struct scatterlist *sg, unsigned int nents,
 			    int prot, gfp_t gfp);
->>>>>>> eb3cdb58
 extern phys_addr_t iommu_iova_to_phys(struct iommu_domain *domain, dma_addr_t iova);
 extern void iommu_set_fault_handler(struct iommu_domain *domain,
 			iommu_fault_handler_t handler, void *token);
@@ -762,15 +701,6 @@
 
 int iommu_dev_enable_feature(struct device *dev, enum iommu_dev_features f);
 int iommu_dev_disable_feature(struct device *dev, enum iommu_dev_features f);
-<<<<<<< HEAD
-
-struct iommu_sva *iommu_sva_bind_device(struct device *dev,
-					struct mm_struct *mm,
-					void *drvdata);
-void iommu_sva_unbind_device(struct iommu_sva *handle);
-u32 iommu_sva_get_pasid(struct iommu_sva *handle);
-=======
->>>>>>> eb3cdb58
 
 int iommu_device_use_default_domain(struct device *dev);
 void iommu_device_unuse_default_domain(struct device *dev);
@@ -779,8 +709,6 @@
 void iommu_group_release_dma_owner(struct iommu_group *group);
 bool iommu_group_dma_owner_claimed(struct iommu_group *group);
 
-<<<<<<< HEAD
-=======
 int iommu_device_claim_dma_owner(struct device *dev, void *owner);
 void iommu_device_release_dma_owner(struct device *dev);
 
@@ -793,7 +721,6 @@
 struct iommu_domain *
 iommu_get_domain_for_dev_pasid(struct device *dev, ioasid_t pasid,
 			       unsigned int type);
->>>>>>> eb3cdb58
 #else /* CONFIG_IOMMU_API */
 
 struct iommu_ops {};
@@ -809,14 +736,6 @@
 }
 
 static inline bool device_iommu_capable(struct device *dev, enum iommu_cap cap)
-<<<<<<< HEAD
-{
-	return false;
-}
-
-static inline bool iommu_capable(struct bus_type *bus, enum iommu_cap cap)
-=======
->>>>>>> eb3cdb58
 {
 	return false;
 }
@@ -867,18 +786,7 @@
 
 static inline ssize_t iommu_map_sg(struct iommu_domain *domain,
 				   unsigned long iova, struct scatterlist *sg,
-<<<<<<< HEAD
-				   unsigned int nents, int prot)
-{
-	return -ENODEV;
-}
-
-static inline ssize_t iommu_map_sg_atomic(struct iommu_domain *domain,
-				  unsigned long iova, struct scatterlist *sg,
-				  unsigned int nents, int prot)
-=======
 				   unsigned int nents, int prot, gfp_t gfp)
->>>>>>> eb3cdb58
 {
 	return -ENODEV;
 }
@@ -1113,10 +1021,6 @@
 	return -ENODEV;
 }
 
-<<<<<<< HEAD
-static inline struct iommu_sva *
-iommu_sva_bind_device(struct device *dev, struct mm_struct *mm, void *drvdata)
-=======
 static inline struct iommu_fwspec *dev_iommu_fwspec_get(struct device *dev)
 {
 	return NULL;
@@ -1138,7 +1042,6 @@
 }
 
 static inline void iommu_group_release_dma_owner(struct iommu_group *group)
->>>>>>> eb3cdb58
 {
 }
 
@@ -1151,23 +1054,11 @@
 {
 }
 
-<<<<<<< HEAD
-static inline struct iommu_fwspec *dev_iommu_fwspec_get(struct device *dev)
-=======
 static inline int iommu_device_claim_dma_owner(struct device *dev, void *owner)
->>>>>>> eb3cdb58
-{
-	return NULL;
-}
-
-<<<<<<< HEAD
-static inline int iommu_device_use_default_domain(struct device *dev)
-{
-	return 0;
-}
-
-static inline void iommu_device_unuse_default_domain(struct device *dev)
-=======
+{
+	return -ENODEV;
+}
+
 static inline struct iommu_domain *
 iommu_sva_domain_alloc(struct device *dev, struct mm_struct *mm)
 {
@@ -1176,33 +1067,20 @@
 
 static inline int iommu_attach_device_pasid(struct iommu_domain *domain,
 					    struct device *dev, ioasid_t pasid)
->>>>>>> eb3cdb58
-{
-}
-
-<<<<<<< HEAD
-static inline int
-iommu_group_claim_dma_owner(struct iommu_group *group, void *owner)
-=======
+{
+	return -ENODEV;
+}
+
 static inline void iommu_detach_device_pasid(struct iommu_domain *domain,
 					     struct device *dev, ioasid_t pasid)
->>>>>>> eb3cdb58
-{
-}
-
-<<<<<<< HEAD
-static inline void iommu_group_release_dma_owner(struct iommu_group *group)
-=======
+{
+}
+
 static inline struct iommu_domain *
 iommu_get_domain_for_dev_pasid(struct device *dev, ioasid_t pasid,
 			       unsigned int type)
->>>>>>> eb3cdb58
-{
-}
-
-static inline bool iommu_group_dma_owner_claimed(struct iommu_group *group)
-{
-	return false;
+{
+	return NULL;
 }
 #endif /* CONFIG_IOMMU_API */
 
@@ -1230,8 +1108,6 @@
 static inline void iommu_debugfs_setup(void) {}
 #endif
 
-<<<<<<< HEAD
-=======
 #ifdef CONFIG_IOMMU_DMA
 #include <linux/msi.h>
 
@@ -1268,7 +1144,6 @@
 
 #endif	/* CONFIG_IOMMU_DMA */
 
->>>>>>> eb3cdb58
 /*
  * Newer generations of Tegra SoCs require devices' stream IDs to be directly programmed into
  * some registers. These are always paired with a Tegra SMMU or ARM SMMU, for which the contents
@@ -1290,8 +1165,6 @@
 	return false;
 }
 
-<<<<<<< HEAD
-=======
 #ifdef CONFIG_IOMMU_SVA
 static inline void mm_pasid_init(struct mm_struct *mm)
 {
@@ -1326,5 +1199,4 @@
 static inline void mm_pasid_drop(struct mm_struct *mm) {}
 #endif /* CONFIG_IOMMU_SVA */
 
->>>>>>> eb3cdb58
 #endif /* __LINUX_IOMMU_H */