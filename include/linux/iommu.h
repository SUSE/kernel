/* SPDX-License-Identifier: GPL-2.0-only */
/*
 * Copyright (C) 2007-2008 Advanced Micro Devices, Inc.
 * Author: Joerg Roedel <joerg.roedel@amd.com>
 */

#ifndef __LINUX_IOMMU_H
#define __LINUX_IOMMU_H

#include <linux/scatterlist.h>
#include <linux/device.h>
#include <linux/types.h>
#include <linux/errno.h>
#include <linux/err.h>
#include <linux/of.h>
#include <linux/iova_bitmap.h>
<<<<<<< HEAD
#include <uapi/linux/iommu.h>
=======
>>>>>>> 2d5404ca

#define IOMMU_READ	(1 << 0)
#define IOMMU_WRITE	(1 << 1)
#define IOMMU_CACHE	(1 << 2) /* DMA cache coherency */
#define IOMMU_NOEXEC	(1 << 3)
#define IOMMU_MMIO	(1 << 4) /* e.g. things like MSI doorbells */
/*
 * Where the bus hardware includes a privilege level as part of its access type
 * markings, and certain devices are capable of issuing transactions marked as
 * either 'supervisor' or 'user', the IOMMU_PRIV flag requests that the other
 * given permission flags only apply to accesses at the higher privilege level,
 * and that unprivileged transactions should have as little access as possible.
 * This would usually imply the same permissions as kernel mappings on the CPU,
 * if the IOMMU page table format is equivalent.
 */
#define IOMMU_PRIV	(1 << 5)

struct iommu_ops;
struct iommu_group;
struct bus_type;
struct device;
struct iommu_domain;
struct iommu_domain_ops;
struct iommu_dirty_ops;
struct notifier_block;
struct iommu_sva;
struct iommu_dma_cookie;
struct iommu_fault_param;

#define IOMMU_FAULT_PERM_READ	(1 << 0) /* read */
#define IOMMU_FAULT_PERM_WRITE	(1 << 1) /* write */
#define IOMMU_FAULT_PERM_EXEC	(1 << 2) /* exec */
#define IOMMU_FAULT_PERM_PRIV	(1 << 3) /* privileged */

/* Generic fault types, can be expanded IRQ remapping fault */
enum iommu_fault_type {
	IOMMU_FAULT_PAGE_REQ = 1,	/* page request fault */
};

/**
 * struct iommu_fault_page_request - Page Request data
 * @flags: encodes whether the corresponding fields are valid and whether this
 *         is the last page in group (IOMMU_FAULT_PAGE_REQUEST_* values).
 *         When IOMMU_FAULT_PAGE_RESPONSE_NEEDS_PASID is set, the page response
 *         must have the same PASID value as the page request. When it is clear,
 *         the page response should not have a PASID.
 * @pasid: Process Address Space ID
 * @grpid: Page Request Group Index
 * @perm: requested page permissions (IOMMU_FAULT_PERM_* values)
 * @addr: page address
 * @private_data: device-specific private information
 */
struct iommu_fault_page_request {
#define IOMMU_FAULT_PAGE_REQUEST_PASID_VALID	(1 << 0)
#define IOMMU_FAULT_PAGE_REQUEST_LAST_PAGE	(1 << 1)
#define IOMMU_FAULT_PAGE_RESPONSE_NEEDS_PASID	(1 << 2)
	u32	flags;
	u32	pasid;
	u32	grpid;
	u32	perm;
	u64	addr;
	u64	private_data[2];
};

/**
 * struct iommu_fault - Generic fault data
 * @type: fault type from &enum iommu_fault_type
 * @prm: Page Request message, when @type is %IOMMU_FAULT_PAGE_REQ
 */
struct iommu_fault {
	u32 type;
	struct iommu_fault_page_request prm;
};

/**
 * enum iommu_page_response_code - Return status of fault handlers
 * @IOMMU_PAGE_RESP_SUCCESS: Fault has been handled and the page tables
 *	populated, retry the access. This is "Success" in PCI PRI.
 * @IOMMU_PAGE_RESP_FAILURE: General error. Drop all subsequent faults from
 *	this device if possible. This is "Response Failure" in PCI PRI.
 * @IOMMU_PAGE_RESP_INVALID: Could not handle this fault, don't retry the
 *	access. This is "Invalid Request" in PCI PRI.
 */
enum iommu_page_response_code {
	IOMMU_PAGE_RESP_SUCCESS = 0,
	IOMMU_PAGE_RESP_INVALID,
	IOMMU_PAGE_RESP_FAILURE,
};

/**
 * struct iommu_page_response - Generic page response information
 * @pasid: Process Address Space ID
 * @grpid: Page Request Group Index
 * @code: response code from &enum iommu_page_response_code
 */
struct iommu_page_response {
	u32	pasid;
	u32	grpid;
	u32	code;
};

struct iopf_fault {
	struct iommu_fault fault;
	/* node for pending lists */
	struct list_head list;
};

struct iopf_group {
	struct iopf_fault last_fault;
	struct list_head faults;
	size_t fault_count;
	/* list node for iommu_fault_param::faults */
	struct list_head pending_node;
	struct work_struct work;
	struct iommu_attach_handle *attach_handle;
	/* The device's fault data parameter. */
	struct iommu_fault_param *fault_param;
	/* Used by handler provider to hook the group on its own lists. */
	struct list_head node;
	u32 cookie;
};

/**
 * struct iopf_queue - IO Page Fault queue
 * @wq: the fault workqueue
 * @devices: devices attached to this queue
 * @lock: protects the device list
 */
struct iopf_queue {
	struct workqueue_struct *wq;
	struct list_head devices;
	struct mutex lock;
};

/* iommu fault flags */
#define IOMMU_FAULT_READ	0x0
#define IOMMU_FAULT_WRITE	0x1

typedef int (*iommu_fault_handler_t)(struct iommu_domain *,
			struct device *, unsigned long, int, void *);

struct iommu_domain_geometry {
	dma_addr_t aperture_start; /* First address that can be mapped    */
	dma_addr_t aperture_end;   /* Last address that can be mapped     */
	bool force_aperture;       /* DMA only allowed in mappable range? */
};

/* Domain feature flags */
#define __IOMMU_DOMAIN_PAGING	(1U << 0)  /* Support for iommu_map/unmap */
#define __IOMMU_DOMAIN_DMA_API	(1U << 1)  /* Domain for use in DMA-API
					      implementation              */
#define __IOMMU_DOMAIN_PT	(1U << 2)  /* Domain is identity mapped   */
#define __IOMMU_DOMAIN_DMA_FQ	(1U << 3)  /* DMA-API uses flush queue    */

#define __IOMMU_DOMAIN_SVA	(1U << 4)  /* Shared process address space */
#define __IOMMU_DOMAIN_PLATFORM	(1U << 5)

#define __IOMMU_DOMAIN_NESTED	(1U << 6)  /* User-managed address space nested
					      on a stage-2 translation        */

#define IOMMU_DOMAIN_ALLOC_FLAGS ~__IOMMU_DOMAIN_DMA_FQ
/*
 * This are the possible domain-types
 *
 *	IOMMU_DOMAIN_BLOCKED	- All DMA is blocked, can be used to isolate
 *				  devices
 *	IOMMU_DOMAIN_IDENTITY	- DMA addresses are system physical addresses
 *	IOMMU_DOMAIN_UNMANAGED	- DMA mappings managed by IOMMU-API user, used
 *				  for VMs
 *	IOMMU_DOMAIN_DMA	- Internally used for DMA-API implementations.
 *				  This flag allows IOMMU drivers to implement
 *				  certain optimizations for these domains
 *	IOMMU_DOMAIN_DMA_FQ	- As above, but definitely using batched TLB
 *				  invalidation.
 *	IOMMU_DOMAIN_SVA	- DMA addresses are shared process addresses
 *				  represented by mm_struct's.
 *	IOMMU_DOMAIN_PLATFORM	- Legacy domain for drivers that do their own
 *				  dma_api stuff. Do not use in new drivers.
 */
#define IOMMU_DOMAIN_BLOCKED	(0U)
#define IOMMU_DOMAIN_IDENTITY	(__IOMMU_DOMAIN_PT)
#define IOMMU_DOMAIN_UNMANAGED	(__IOMMU_DOMAIN_PAGING)
#define IOMMU_DOMAIN_DMA	(__IOMMU_DOMAIN_PAGING |	\
				 __IOMMU_DOMAIN_DMA_API)
#define IOMMU_DOMAIN_DMA_FQ	(__IOMMU_DOMAIN_PAGING |	\
				 __IOMMU_DOMAIN_DMA_API |	\
				 __IOMMU_DOMAIN_DMA_FQ)
#define IOMMU_DOMAIN_SVA	(__IOMMU_DOMAIN_SVA)
#define IOMMU_DOMAIN_PLATFORM	(__IOMMU_DOMAIN_PLATFORM)
#define IOMMU_DOMAIN_NESTED	(__IOMMU_DOMAIN_NESTED)

struct iommu_domain {
	unsigned type;
	const struct iommu_domain_ops *ops;
	const struct iommu_dirty_ops *dirty_ops;
<<<<<<< HEAD

=======
	const struct iommu_ops *owner; /* Whose domain_alloc we came from */
>>>>>>> 2d5404ca
	unsigned long pgsize_bitmap;	/* Bitmap of page sizes in use */
	struct iommu_domain_geometry geometry;
	struct iommu_dma_cookie *iova_cookie;
	int (*iopf_handler)(struct iopf_group *group);
	void *fault_data;
	union {
		struct {
			iommu_fault_handler_t handler;
			void *handler_token;
		};
		struct {	/* IOMMU_DOMAIN_SVA */
			struct mm_struct *mm;
			int users;
			/*
			 * Next iommu_domain in mm->iommu_mm->sva-domains list
			 * protected by iommu_sva_lock.
			 */
			struct list_head next;
		};
	};
};

static inline bool iommu_is_dma_domain(struct iommu_domain *domain)
{
	return domain->type & __IOMMU_DOMAIN_DMA_API;
}

enum iommu_cap {
	IOMMU_CAP_CACHE_COHERENCY,	/* IOMMU_CACHE is supported */
	IOMMU_CAP_NOEXEC,		/* IOMMU_NOEXEC flag */
	IOMMU_CAP_PRE_BOOT_PROTECTION,	/* Firmware says it used the IOMMU for
					   DMA protection and we should too */
	/*
	 * Per-device flag indicating if enforce_cache_coherency() will work on
	 * this device.
	 */
	IOMMU_CAP_ENFORCE_CACHE_COHERENCY,
	/*
	 * IOMMU driver does not issue TLB maintenance during .unmap, so can
	 * usefully support the non-strict DMA flush queue.
	 */
	IOMMU_CAP_DEFERRED_FLUSH,
	IOMMU_CAP_DIRTY_TRACKING,	/* IOMMU supports dirty tracking */
};

/* These are the possible reserved region types */
enum iommu_resv_type {
	/* Memory regions which must be mapped 1:1 at all times */
	IOMMU_RESV_DIRECT,
	/*
	 * Memory regions which are advertised to be 1:1 but are
	 * commonly considered relaxable in some conditions,
	 * for instance in device assignment use case (USB, Graphics)
	 */
	IOMMU_RESV_DIRECT_RELAXABLE,
	/* Arbitrary "never map this or give it to a device" address ranges */
	IOMMU_RESV_RESERVED,
	/* Hardware MSI region (untranslated) */
	IOMMU_RESV_MSI,
	/* Software-managed MSI translation window */
	IOMMU_RESV_SW_MSI,
};

/**
 * struct iommu_resv_region - descriptor for a reserved memory region
 * @list: Linked list pointers
 * @start: System physical start address of the region
 * @length: Length of the region in bytes
 * @prot: IOMMU Protection flags (READ/WRITE/...)
 * @type: Type of the reserved region
 * @free: Callback to free associated memory allocations
 */
struct iommu_resv_region {
	struct list_head	list;
	phys_addr_t		start;
	size_t			length;
	int			prot;
	enum iommu_resv_type	type;
	void (*free)(struct device *dev, struct iommu_resv_region *region);
};

struct iommu_iort_rmr_data {
	struct iommu_resv_region rr;

	/* Stream IDs associated with IORT RMR entry */
	const u32 *sids;
	u32 num_sids;
};

/**
 * enum iommu_dev_features - Per device IOMMU features
 * @IOMMU_DEV_FEAT_SVA: Shared Virtual Addresses
 * @IOMMU_DEV_FEAT_IOPF: I/O Page Faults such as PRI or Stall. Generally
 *			 enabling %IOMMU_DEV_FEAT_SVA requires
 *			 %IOMMU_DEV_FEAT_IOPF, but some devices manage I/O Page
 *			 Faults themselves instead of relying on the IOMMU. When
 *			 supported, this feature must be enabled before and
 *			 disabled after %IOMMU_DEV_FEAT_SVA.
 *
 * Device drivers enable a feature using iommu_dev_enable_feature().
 */
enum iommu_dev_features {
	IOMMU_DEV_FEAT_SVA,
	IOMMU_DEV_FEAT_IOPF,
};

#define IOMMU_NO_PASID	(0U) /* Reserved for DMA w/o PASID */
#define IOMMU_FIRST_GLOBAL_PASID	(1U) /*starting range for allocation */
#define IOMMU_PASID_INVALID	(-1U)
typedef unsigned int ioasid_t;

/* Read but do not clear any dirty bits */
#define IOMMU_DIRTY_NO_CLEAR (1 << 0)

#ifdef CONFIG_IOMMU_API

/**
 * struct iommu_iotlb_gather - Range information for a pending IOTLB flush
 *
 * @start: IOVA representing the start of the range to be flushed
 * @end: IOVA representing the end of the range to be flushed (inclusive)
 * @pgsize: The interval at which to perform the flush
 * @freelist: Removed pages to free after sync
 * @queued: Indicates that the flush will be queued
 *
 * This structure is intended to be updated by multiple calls to the
 * ->unmap() function in struct iommu_ops before eventually being passed
 * into ->iotlb_sync(). Drivers can add pages to @freelist to be freed after
 * ->iotlb_sync() or ->iotlb_flush_all() have cleared all cached references to
 * them. @queued is set to indicate when ->iotlb_flush_all() will be called
 * later instead of ->iotlb_sync(), so drivers may optimise accordingly.
 */
struct iommu_iotlb_gather {
	unsigned long		start;
	unsigned long		end;
	size_t			pgsize;
	struct list_head	freelist;
	bool			queued;
};

/**
 * struct iommu_dirty_bitmap - Dirty IOVA bitmap state
 * @bitmap: IOVA bitmap
 * @gather: Range information for a pending IOTLB flush
 */
struct iommu_dirty_bitmap {
	struct iova_bitmap *bitmap;
	struct iommu_iotlb_gather *gather;
};

<<<<<<< HEAD
/* Read but do not clear any dirty bits */
#define IOMMU_DIRTY_NO_CLEAR (1 << 0)

=======
>>>>>>> 2d5404ca
/**
 * struct iommu_dirty_ops - domain specific dirty tracking operations
 * @set_dirty_tracking: Enable or Disable dirty tracking on the iommu domain
 * @read_and_clear_dirty: Walk IOMMU page tables for dirtied PTEs marshalled
 *                        into a bitmap, with a bit represented as a page.
 *                        Reads the dirty PTE bits and clears it from IO
 *                        pagetables.
 */
struct iommu_dirty_ops {
	int (*set_dirty_tracking)(struct iommu_domain *domain, bool enabled);
	int (*read_and_clear_dirty)(struct iommu_domain *domain,
				    unsigned long iova, size_t size,
				    unsigned long flags,
				    struct iommu_dirty_bitmap *dirty);
};

/**
 * struct iommu_user_data - iommu driver specific user space data info
 * @type: The data type of the user buffer
 * @uptr: Pointer to the user buffer for copy_from_user()
 * @len: The length of the user buffer in bytes
 *
 * A user space data is an uAPI that is defined in include/uapi/linux/iommufd.h
 * @type, @uptr and @len should be just copied from an iommufd core uAPI struct.
 */
struct iommu_user_data {
	unsigned int type;
	void __user *uptr;
	size_t len;
};

/**
<<<<<<< HEAD
=======
 * struct iommu_user_data_array - iommu driver specific user space data array
 * @type: The data type of all the entries in the user buffer array
 * @uptr: Pointer to the user buffer array
 * @entry_len: The fixed-width length of an entry in the array, in bytes
 * @entry_num: The number of total entries in the array
 *
 * The user buffer includes an array of requests with format defined in
 * include/uapi/linux/iommufd.h
 */
struct iommu_user_data_array {
	unsigned int type;
	void __user *uptr;
	size_t entry_len;
	u32 entry_num;
};

/**
>>>>>>> 2d5404ca
 * __iommu_copy_struct_from_user - Copy iommu driver specific user space data
 * @dst_data: Pointer to an iommu driver specific user data that is defined in
 *            include/uapi/linux/iommufd.h
 * @src_data: Pointer to a struct iommu_user_data for user space data info
 * @data_type: The data type of the @dst_data. Must match with @src_data.type
 * @data_len: Length of current user data structure, i.e. sizeof(struct _dst)
 * @min_len: Initial length of user data structure for backward compatibility.
 *           This should be offsetofend using the last member in the user data
 *           struct that was initially added to include/uapi/linux/iommufd.h
 */
static inline int __iommu_copy_struct_from_user(
	void *dst_data, const struct iommu_user_data *src_data,
	unsigned int data_type, size_t data_len, size_t min_len)
{
	if (src_data->type != data_type)
		return -EINVAL;
	if (WARN_ON(!dst_data || !src_data))
		return -EINVAL;
	if (src_data->len < min_len || data_len < src_data->len)
		return -EINVAL;
	return copy_struct_from_user(dst_data, data_len, src_data->uptr,
				     src_data->len);
}

/**
 * iommu_copy_struct_from_user - Copy iommu driver specific user space data
 * @kdst: Pointer to an iommu driver specific user data that is defined in
 *        include/uapi/linux/iommufd.h
 * @user_data: Pointer to a struct iommu_user_data for user space data info
 * @data_type: The data type of the @kdst. Must match with @user_data->type
 * @min_last: The last memember of the data structure @kdst points in the
 *            initial version.
 * Return 0 for success, otherwise -error.
 */
#define iommu_copy_struct_from_user(kdst, user_data, data_type, min_last) \
	__iommu_copy_struct_from_user(kdst, user_data, data_type,         \
				      sizeof(*kdst),                      \
				      offsetofend(typeof(*kdst), min_last))

/**
<<<<<<< HEAD
=======
 * __iommu_copy_struct_from_user_array - Copy iommu driver specific user space
 *                                       data from an iommu_user_data_array
 * @dst_data: Pointer to an iommu driver specific user data that is defined in
 *            include/uapi/linux/iommufd.h
 * @src_array: Pointer to a struct iommu_user_data_array for a user space array
 * @data_type: The data type of the @dst_data. Must match with @src_array.type
 * @index: Index to the location in the array to copy user data from
 * @data_len: Length of current user data structure, i.e. sizeof(struct _dst)
 * @min_len: Initial length of user data structure for backward compatibility.
 *           This should be offsetofend using the last member in the user data
 *           struct that was initially added to include/uapi/linux/iommufd.h
 */
static inline int __iommu_copy_struct_from_user_array(
	void *dst_data, const struct iommu_user_data_array *src_array,
	unsigned int data_type, unsigned int index, size_t data_len,
	size_t min_len)
{
	struct iommu_user_data src_data;

	if (WARN_ON(!src_array || index >= src_array->entry_num))
		return -EINVAL;
	if (!src_array->entry_num)
		return -EINVAL;
	src_data.uptr = src_array->uptr + src_array->entry_len * index;
	src_data.len = src_array->entry_len;
	src_data.type = src_array->type;

	return __iommu_copy_struct_from_user(dst_data, &src_data, data_type,
					     data_len, min_len);
}

/**
 * iommu_copy_struct_from_user_array - Copy iommu driver specific user space
 *                                     data from an iommu_user_data_array
 * @kdst: Pointer to an iommu driver specific user data that is defined in
 *        include/uapi/linux/iommufd.h
 * @user_array: Pointer to a struct iommu_user_data_array for a user space
 *              array
 * @data_type: The data type of the @kdst. Must match with @user_array->type
 * @index: Index to the location in the array to copy user data from
 * @min_last: The last member of the data structure @kdst points in the
 *            initial version.
 * Return 0 for success, otherwise -error.
 */
#define iommu_copy_struct_from_user_array(kdst, user_array, data_type, index, \
					  min_last)                           \
	__iommu_copy_struct_from_user_array(                                  \
		kdst, user_array, data_type, index, sizeof(*(kdst)),          \
		offsetofend(typeof(*(kdst)), min_last))

/**
>>>>>>> 2d5404ca
 * struct iommu_ops - iommu ops and capabilities
 * @capable: check capability
 * @hw_info: report iommu hardware information. The data buffer returned by this
 *           op is allocated in the iommu driver and freed by the caller after
 *           use. The information type is one of enum iommu_hw_info_type defined
 *           in include/uapi/linux/iommufd.h.
 * @domain_alloc: allocate and return an iommu domain if success. Otherwise
 *                NULL is returned. The domain is not fully initialized until
 *                the caller iommu_domain_alloc() returns.
<<<<<<< HEAD
 * @domain_alloc_paging: Allocate an iommu_domain that can be used for
 *                       UNMANAGED, DMA, and DMA_FQ domain types.
=======
>>>>>>> 2d5404ca
 * @domain_alloc_user: Allocate an iommu domain corresponding to the input
 *                     parameters as defined in include/uapi/linux/iommufd.h.
 *                     Unlike @domain_alloc, it is called only by IOMMUFD and
 *                     must fully initialize the new domain before return.
 *                     Upon success, if the @user_data is valid and the @parent
 *                     points to a kernel-managed domain, the new domain must be
 *                     IOMMU_DOMAIN_NESTED type; otherwise, the @parent must be
 *                     NULL while the @user_data can be optionally provided, the
 *                     new domain must support __IOMMU_DOMAIN_PAGING.
 *                     Upon failure, ERR_PTR must be returned.
<<<<<<< HEAD
=======
 * @domain_alloc_paging: Allocate an iommu_domain that can be used for
 *                       UNMANAGED, DMA, and DMA_FQ domain types.
 * @domain_alloc_sva: Allocate an iommu_domain for Shared Virtual Addressing.
>>>>>>> 2d5404ca
 * @probe_device: Add device to iommu driver handling
 * @release_device: Remove device from iommu driver handling
 * @probe_finalize: Do final setup work after the device is added to an IOMMU
 *                  group and attached to the groups domain
 * @device_group: find iommu group for a particular device
 * @get_resv_regions: Request list of reserved regions for a device
 * @of_xlate: add OF master IDs to iommu grouping
 * @is_attach_deferred: Check if domain attach should be deferred from iommu
 *                      driver init to device driver init (default no)
 * @dev_enable/disable_feat: per device entries to enable/disable
 *                               iommu specific features.
 * @page_response: handle page request response
 * @def_domain_type: device default domain type, return value:
 *		- IOMMU_DOMAIN_IDENTITY: must use an identity domain
 *		- IOMMU_DOMAIN_DMA: must use a dma domain
 *		- 0: use the default setting
 * @default_domain_ops: the default ops for domains
 * @remove_dev_pasid: Remove any translation configurations of a specific
 *                    pasid, so that any DMA transactions with this pasid
 *                    will be blocked by the hardware.
 * @pgsize_bitmap: bitmap of all possible supported page sizes
 * @owner: Driver module providing these ops
 * @identity_domain: An always available, always attachable identity
 *                   translation.
 * @blocked_domain: An always available, always attachable blocking
 *                  translation.
 * @default_domain: If not NULL this will always be set as the default domain.
 *                  This should be an IDENTITY/BLOCKED/PLATFORM domain.
 *                  Do not use in new drivers.
<<<<<<< HEAD
=======
 * @user_pasid_table: IOMMU driver supports user-managed PASID table. There is
 *                    no user domain for each PASID and the I/O page faults are
 *                    forwarded through the user domain attached to the device
 *                    RID.
>>>>>>> 2d5404ca
 */
struct iommu_ops {
	bool (*capable)(struct device *dev, enum iommu_cap);
	void *(*hw_info)(struct device *dev, u32 *length, u32 *type);

	/* Domain allocation and freeing by the iommu driver */
	struct iommu_domain *(*domain_alloc)(unsigned iommu_domain_type);
<<<<<<< HEAD
	struct iommu_domain *(*domain_alloc_paging)(struct device *dev);
	struct iommu_domain *(*domain_alloc_user)(
		struct device *dev, u32 flags, struct iommu_domain *parent,
		const struct iommu_user_data *user_data);
=======
	struct iommu_domain *(*domain_alloc_user)(
		struct device *dev, u32 flags, struct iommu_domain *parent,
		const struct iommu_user_data *user_data);
	struct iommu_domain *(*domain_alloc_paging)(struct device *dev);
	struct iommu_domain *(*domain_alloc_sva)(struct device *dev,
						 struct mm_struct *mm);
>>>>>>> 2d5404ca

	struct iommu_device *(*probe_device)(struct device *dev);
	void (*release_device)(struct device *dev);
	void (*probe_finalize)(struct device *dev);
	struct iommu_group *(*device_group)(struct device *dev);

	/* Request/Free a list of reserved regions for a device */
	void (*get_resv_regions)(struct device *dev, struct list_head *list);

	int (*of_xlate)(struct device *dev, const struct of_phandle_args *args);
	bool (*is_attach_deferred)(struct device *dev);

	/* Per device IOMMU features */
	int (*dev_enable_feat)(struct device *dev, enum iommu_dev_features f);
	int (*dev_disable_feat)(struct device *dev, enum iommu_dev_features f);

	void (*page_response)(struct device *dev, struct iopf_fault *evt,
			      struct iommu_page_response *msg);

	int (*def_domain_type)(struct device *dev);
	void (*remove_dev_pasid)(struct device *dev, ioasid_t pasid,
				 struct iommu_domain *domain);

	const struct iommu_domain_ops *default_domain_ops;
	unsigned long pgsize_bitmap;
	struct module *owner;
	struct iommu_domain *identity_domain;
	struct iommu_domain *blocked_domain;
<<<<<<< HEAD
	struct iommu_domain *default_domain;
#ifndef __GENKSYMS__
	struct iommu_domain *release_domain;
#endif
=======
	struct iommu_domain *release_domain;
	struct iommu_domain *default_domain;
	u8 user_pasid_table:1;
>>>>>>> 2d5404ca
};

/**
 * struct iommu_domain_ops - domain specific operations
 * @attach_dev: attach an iommu domain to a device
 *  Return:
 * * 0		- success
 * * EINVAL	- can indicate that device and domain are incompatible due to
 *		  some previous configuration of the domain, in which case the
 *		  driver shouldn't log an error, since it is legitimate for a
 *		  caller to test reuse of existing domains. Otherwise, it may
 *		  still represent some other fundamental problem
 * * ENOMEM	- out of memory
 * * ENOSPC	- non-ENOMEM type of resource allocation failures
 * * EBUSY	- device is attached to a domain and cannot be changed
 * * ENODEV	- device specific errors, not able to be attached
 * * <others>	- treated as ENODEV by the caller. Use is discouraged
 * @set_dev_pasid: set an iommu domain to a pasid of device
 * @map_pages: map a physically contiguous set of pages of the same size to
 *             an iommu domain.
 * @unmap_pages: unmap a number of pages of the same size from an iommu domain
 * @flush_iotlb_all: Synchronously flush all hardware TLBs for this domain
 * @iotlb_sync_map: Sync mappings created recently using @map to the hardware
 * @iotlb_sync: Flush all queued ranges from the hardware TLBs and empty flush
 *            queue
 * @cache_invalidate_user: Flush hardware cache for user space IO page table.
 *                         The @domain must be IOMMU_DOMAIN_NESTED. The @array
 *                         passes in the cache invalidation requests, in form
 *                         of a driver data structure. The driver must update
 *                         array->entry_num to report the number of handled
 *                         invalidation requests. The driver data structure
 *                         must be defined in include/uapi/linux/iommufd.h
 * @iova_to_phys: translate iova to physical address
 * @enforce_cache_coherency: Prevent any kind of DMA from bypassing IOMMU_CACHE,
 *                           including no-snoop TLPs on PCIe or other platform
 *                           specific mechanisms.
 * @enable_nesting: Enable nesting
 * @set_pgtable_quirks: Set io page table quirks (IO_PGTABLE_QUIRK_*)
 * @free: Release the domain after use.
 */
struct iommu_domain_ops {
	int (*attach_dev)(struct iommu_domain *domain, struct device *dev);
	int (*set_dev_pasid)(struct iommu_domain *domain, struct device *dev,
			     ioasid_t pasid);

	int (*map_pages)(struct iommu_domain *domain, unsigned long iova,
			 phys_addr_t paddr, size_t pgsize, size_t pgcount,
			 int prot, gfp_t gfp, size_t *mapped);
	size_t (*unmap_pages)(struct iommu_domain *domain, unsigned long iova,
			      size_t pgsize, size_t pgcount,
			      struct iommu_iotlb_gather *iotlb_gather);

	void (*flush_iotlb_all)(struct iommu_domain *domain);
	int (*iotlb_sync_map)(struct iommu_domain *domain, unsigned long iova,
			      size_t size);
	void (*iotlb_sync)(struct iommu_domain *domain,
			   struct iommu_iotlb_gather *iotlb_gather);
	int (*cache_invalidate_user)(struct iommu_domain *domain,
				     struct iommu_user_data_array *array);

	phys_addr_t (*iova_to_phys)(struct iommu_domain *domain,
				    dma_addr_t iova);

	bool (*enforce_cache_coherency)(struct iommu_domain *domain);
	int (*enable_nesting)(struct iommu_domain *domain);
	int (*set_pgtable_quirks)(struct iommu_domain *domain,
				  unsigned long quirks);

	void (*free)(struct iommu_domain *domain);
};

/**
 * struct iommu_device - IOMMU core representation of one IOMMU hardware
 *			 instance
 * @list: Used by the iommu-core to keep a list of registered iommus
 * @ops: iommu-ops for talking to this iommu
 * @dev: struct device for sysfs handling
 * @singleton_group: Used internally for drivers that have only one group
 * @max_pasids: number of supported PASIDs
 */
struct iommu_device {
	struct list_head list;
	const struct iommu_ops *ops;
	struct fwnode_handle *fwnode;
	struct device *dev;
	struct iommu_group *singleton_group;
	u32 max_pasids;
};

/**
 * struct iommu_fault_param - per-device IOMMU fault data
 * @lock: protect pending faults list
 * @users: user counter to manage the lifetime of the data
 * @rcu: rcu head for kfree_rcu()
 * @dev: the device that owns this param
 * @queue: IOPF queue
 * @queue_list: index into queue->devices
 * @partial: faults that are part of a Page Request Group for which the last
 *           request hasn't been submitted yet.
 * @faults: holds the pending faults which need response
 */
struct iommu_fault_param {
	struct mutex lock;
	refcount_t users;
	struct rcu_head rcu;

	struct device *dev;
	struct iopf_queue *queue;
	struct list_head queue_list;

	struct list_head partial;
	struct list_head faults;
};

/**
 * struct dev_iommu - Collection of per-device IOMMU data
 *
 * @fault_param: IOMMU detected device fault reporting data
 * @fwspec:	 IOMMU fwspec data
 * @iommu_dev:	 IOMMU device this device is linked to
 * @priv:	 IOMMU Driver private data
 * @max_pasids:  number of PASIDs this device can consume
 * @attach_deferred: the dma domain attachment is deferred
<<<<<<< HEAD
 * @require_direct: device requires IOMMU_RESV_DIRECT regions
 * @shadow_on_flush: IOTLB flushes are used to sync shadow tables
 * @pci_32bit_workaround: Limit DMA allocations to 32-bit IOVAs
=======
 * @pci_32bit_workaround: Limit DMA allocations to 32-bit IOVAs
 * @require_direct: device requires IOMMU_RESV_DIRECT regions
 * @shadow_on_flush: IOTLB flushes are used to sync shadow tables
>>>>>>> 2d5404ca
 *
 * TODO: migrate other per device data pointers under iommu_dev_data, e.g.
 *	struct iommu_group	*iommu_group;
 */
struct dev_iommu {
	struct mutex lock;
	struct iommu_fault_param __rcu	*fault_param;
	struct iommu_fwspec		*fwspec;
	struct iommu_device		*iommu_dev;
	void				*priv;
	u32				max_pasids;
	u32				attach_deferred:1;
<<<<<<< HEAD
	u32				require_direct:1;
	u32				shadow_on_flush:1;
	u32				pci_32bit_workaround:1;
=======
	u32				pci_32bit_workaround:1;
	u32				require_direct:1;
	u32				shadow_on_flush:1;
>>>>>>> 2d5404ca
};

int iommu_device_register(struct iommu_device *iommu,
			  const struct iommu_ops *ops,
			  struct device *hwdev);
void iommu_device_unregister(struct iommu_device *iommu);
int  iommu_device_sysfs_add(struct iommu_device *iommu,
			    struct device *parent,
			    const struct attribute_group **groups,
			    const char *fmt, ...) __printf(4, 5);
void iommu_device_sysfs_remove(struct iommu_device *iommu);
int  iommu_device_link(struct iommu_device   *iommu, struct device *link);
void iommu_device_unlink(struct iommu_device *iommu, struct device *link);
int iommu_deferred_attach(struct device *dev, struct iommu_domain *domain);

static inline struct iommu_device *dev_to_iommu_device(struct device *dev)
{
	return (struct iommu_device *)dev_get_drvdata(dev);
}

/**
 * iommu_get_iommu_dev - Get iommu_device for a device
 * @dev: an end-point device
 *
 * Note that this function must be called from the iommu_ops
 * to retrieve the iommu_device for a device, which the core code
 * guarentees it will not invoke the op without an attached iommu.
 */
static inline struct iommu_device *__iommu_get_iommu_dev(struct device *dev)
{
	return dev->iommu->iommu_dev;
}

#define iommu_get_iommu_dev(dev, type, member) \
	container_of(__iommu_get_iommu_dev(dev), type, member)

static inline void iommu_iotlb_gather_init(struct iommu_iotlb_gather *gather)
{
	*gather = (struct iommu_iotlb_gather) {
		.start	= ULONG_MAX,
		.freelist = LIST_HEAD_INIT(gather->freelist),
	};
}

extern int bus_iommu_probe(const struct bus_type *bus);
extern bool iommu_present(const struct bus_type *bus);
extern bool device_iommu_capable(struct device *dev, enum iommu_cap cap);
extern bool iommu_group_has_isolated_msi(struct iommu_group *group);
extern struct iommu_domain *iommu_domain_alloc(const struct bus_type *bus);
struct iommu_domain *iommu_paging_domain_alloc(struct device *dev);
extern void iommu_domain_free(struct iommu_domain *domain);
extern int iommu_attach_device(struct iommu_domain *domain,
			       struct device *dev);
extern void iommu_detach_device(struct iommu_domain *domain,
				struct device *dev);
extern struct iommu_domain *iommu_get_domain_for_dev(struct device *dev);
extern struct iommu_domain *iommu_get_dma_domain(struct device *dev);
extern int iommu_map(struct iommu_domain *domain, unsigned long iova,
		     phys_addr_t paddr, size_t size, int prot, gfp_t gfp);
extern size_t iommu_unmap(struct iommu_domain *domain, unsigned long iova,
			  size_t size);
extern size_t iommu_unmap_fast(struct iommu_domain *domain,
			       unsigned long iova, size_t size,
			       struct iommu_iotlb_gather *iotlb_gather);
extern ssize_t iommu_map_sg(struct iommu_domain *domain, unsigned long iova,
			    struct scatterlist *sg, unsigned int nents,
			    int prot, gfp_t gfp);
extern phys_addr_t iommu_iova_to_phys(struct iommu_domain *domain, dma_addr_t iova);
extern void iommu_set_fault_handler(struct iommu_domain *domain,
			iommu_fault_handler_t handler, void *token);

extern void iommu_get_resv_regions(struct device *dev, struct list_head *list);
extern void iommu_put_resv_regions(struct device *dev, struct list_head *list);
extern void iommu_set_default_passthrough(bool cmd_line);
extern void iommu_set_default_translated(bool cmd_line);
extern bool iommu_default_passthrough(void);
extern struct iommu_resv_region *
iommu_alloc_resv_region(phys_addr_t start, size_t length, int prot,
			enum iommu_resv_type type, gfp_t gfp);
extern int iommu_get_group_resv_regions(struct iommu_group *group,
					struct list_head *head);

extern int iommu_attach_group(struct iommu_domain *domain,
			      struct iommu_group *group);
extern void iommu_detach_group(struct iommu_domain *domain,
			       struct iommu_group *group);
extern struct iommu_group *iommu_group_alloc(void);
extern void *iommu_group_get_iommudata(struct iommu_group *group);
extern void iommu_group_set_iommudata(struct iommu_group *group,
				      void *iommu_data,
				      void (*release)(void *iommu_data));
extern int iommu_group_set_name(struct iommu_group *group, const char *name);
extern int iommu_group_add_device(struct iommu_group *group,
				  struct device *dev);
extern void iommu_group_remove_device(struct device *dev);
extern int iommu_group_for_each_dev(struct iommu_group *group, void *data,
				    int (*fn)(struct device *, void *));
extern struct iommu_group *iommu_group_get(struct device *dev);
extern struct iommu_group *iommu_group_ref_get(struct iommu_group *group);
extern void iommu_group_put(struct iommu_group *group);

extern int iommu_group_id(struct iommu_group *group);
extern struct iommu_domain *iommu_group_default_domain(struct iommu_group *);

int iommu_enable_nesting(struct iommu_domain *domain);
int iommu_set_pgtable_quirks(struct iommu_domain *domain,
		unsigned long quirks);

void iommu_set_dma_strict(void);

extern int report_iommu_fault(struct iommu_domain *domain, struct device *dev,
			      unsigned long iova, int flags);

static inline void iommu_flush_iotlb_all(struct iommu_domain *domain)
{
	if (domain->ops->flush_iotlb_all)
		domain->ops->flush_iotlb_all(domain);
}

static inline void iommu_iotlb_sync(struct iommu_domain *domain,
				  struct iommu_iotlb_gather *iotlb_gather)
{
	if (domain->ops->iotlb_sync)
		domain->ops->iotlb_sync(domain, iotlb_gather);

	iommu_iotlb_gather_init(iotlb_gather);
}

/**
 * iommu_iotlb_gather_is_disjoint - Checks whether a new range is disjoint
 *
 * @gather: TLB gather data
 * @iova: start of page to invalidate
 * @size: size of page to invalidate
 *
 * Helper for IOMMU drivers to check whether a new range and the gathered range
 * are disjoint. For many IOMMUs, flushing the IOMMU in this case is better
 * than merging the two, which might lead to unnecessary invalidations.
 */
static inline
bool iommu_iotlb_gather_is_disjoint(struct iommu_iotlb_gather *gather,
				    unsigned long iova, size_t size)
{
	unsigned long start = iova, end = start + size - 1;

	return gather->end != 0 &&
		(end + 1 < gather->start || start > gather->end + 1);
}


/**
 * iommu_iotlb_gather_add_range - Gather for address-based TLB invalidation
 * @gather: TLB gather data
 * @iova: start of page to invalidate
 * @size: size of page to invalidate
 *
 * Helper for IOMMU drivers to build arbitrarily-sized invalidation commands
 * where only the address range matters, and simply minimising intermediate
 * syncs is preferred.
 */
static inline void iommu_iotlb_gather_add_range(struct iommu_iotlb_gather *gather,
						unsigned long iova, size_t size)
{
	unsigned long end = iova + size - 1;

	if (gather->start > iova)
		gather->start = iova;
	if (gather->end < end)
		gather->end = end;
}

/**
 * iommu_iotlb_gather_add_page - Gather for page-based TLB invalidation
 * @domain: IOMMU domain to be invalidated
 * @gather: TLB gather data
 * @iova: start of page to invalidate
 * @size: size of page to invalidate
 *
 * Helper for IOMMU drivers to build invalidation commands based on individual
 * pages, or with page size/table level hints which cannot be gathered if they
 * differ.
 */
static inline void iommu_iotlb_gather_add_page(struct iommu_domain *domain,
					       struct iommu_iotlb_gather *gather,
					       unsigned long iova, size_t size)
{
	/*
	 * If the new page is disjoint from the current range or is mapped at
	 * a different granularity, then sync the TLB so that the gather
	 * structure can be rewritten.
	 */
	if ((gather->pgsize && gather->pgsize != size) ||
	    iommu_iotlb_gather_is_disjoint(gather, iova, size))
		iommu_iotlb_sync(domain, gather);

	gather->pgsize = size;
	iommu_iotlb_gather_add_range(gather, iova, size);
}

static inline bool iommu_iotlb_gather_queued(struct iommu_iotlb_gather *gather)
{
	return gather && gather->queued;
}

static inline void iommu_dirty_bitmap_init(struct iommu_dirty_bitmap *dirty,
					   struct iova_bitmap *bitmap,
					   struct iommu_iotlb_gather *gather)
{
	if (gather)
		iommu_iotlb_gather_init(gather);

	dirty->bitmap = bitmap;
	dirty->gather = gather;
}

static inline void iommu_dirty_bitmap_record(struct iommu_dirty_bitmap *dirty,
					     unsigned long iova,
					     unsigned long length)
{
	if (dirty->bitmap)
		iova_bitmap_set(dirty->bitmap, iova, length);

	if (dirty->gather)
		iommu_iotlb_gather_add_range(dirty->gather, iova, length);
}

/* PCI device grouping function */
extern struct iommu_group *pci_device_group(struct device *dev);
/* Generic device grouping function */
extern struct iommu_group *generic_device_group(struct device *dev);
/* FSL-MC device grouping function */
struct iommu_group *fsl_mc_device_group(struct device *dev);
extern struct iommu_group *generic_single_device_group(struct device *dev);

/**
 * struct iommu_fwspec - per-device IOMMU instance data
 * @iommu_fwnode: firmware handle for this device's IOMMU
 * @flags: IOMMU_FWSPEC_* flags
 * @num_ids: number of associated device IDs
 * @ids: IDs which this device may present to the IOMMU
 *
 * Note that the IDs (and any other information, really) stored in this structure should be
 * considered private to the IOMMU device driver and are not to be used directly by IOMMU
 * consumers.
 */
struct iommu_fwspec {
	struct fwnode_handle	*iommu_fwnode;
	u32			flags;
	unsigned int		num_ids;
	u32			ids[];
};

/* ATS is supported */
#define IOMMU_FWSPEC_PCI_RC_ATS			(1 << 0)

/*
 * An iommu attach handle represents a relationship between an iommu domain
 * and a PASID or RID of a device. It is allocated and managed by the component
 * that manages the domain and is stored in the iommu group during the time the
 * domain is attached.
 */
struct iommu_attach_handle {
	struct iommu_domain		*domain;
};

/**
 * struct iommu_sva - handle to a device-mm bond
 */
struct iommu_sva {
	struct iommu_attach_handle	handle;
	struct device			*dev;
	refcount_t			users;
};

struct iommu_mm_data {
	u32			pasid;
	struct list_head	sva_domains;
};

int iommu_fwspec_init(struct device *dev, struct fwnode_handle *iommu_fwnode);
void iommu_fwspec_free(struct device *dev);
int iommu_fwspec_add_ids(struct device *dev, const u32 *ids, int num_ids);

static inline struct iommu_fwspec *dev_iommu_fwspec_get(struct device *dev)
{
	if (dev->iommu)
		return dev->iommu->fwspec;
	else
		return NULL;
}

static inline void dev_iommu_fwspec_set(struct device *dev,
					struct iommu_fwspec *fwspec)
{
	dev->iommu->fwspec = fwspec;
}

static inline void *dev_iommu_priv_get(struct device *dev)
{
	if (dev->iommu)
		return dev->iommu->priv;
	else
		return NULL;
}

void dev_iommu_priv_set(struct device *dev, void *priv);

extern struct mutex iommu_probe_device_lock;
int iommu_probe_device(struct device *dev);

int iommu_dev_enable_feature(struct device *dev, enum iommu_dev_features f);
int iommu_dev_disable_feature(struct device *dev, enum iommu_dev_features f);

int iommu_device_use_default_domain(struct device *dev);
void iommu_device_unuse_default_domain(struct device *dev);

int iommu_group_claim_dma_owner(struct iommu_group *group, void *owner);
void iommu_group_release_dma_owner(struct iommu_group *group);
bool iommu_group_dma_owner_claimed(struct iommu_group *group);

int iommu_device_claim_dma_owner(struct device *dev, void *owner);
void iommu_device_release_dma_owner(struct device *dev);

int iommu_attach_device_pasid(struct iommu_domain *domain,
			      struct device *dev, ioasid_t pasid,
			      struct iommu_attach_handle *handle);
void iommu_detach_device_pasid(struct iommu_domain *domain,
			       struct device *dev, ioasid_t pasid);
<<<<<<< HEAD
struct iommu_domain *
iommu_get_domain_for_dev_pasid(struct device *dev, ioasid_t pasid,
			       unsigned int type);
=======
>>>>>>> 2d5404ca
ioasid_t iommu_alloc_global_pasid(struct device *dev);
void iommu_free_global_pasid(ioasid_t pasid);
#else /* CONFIG_IOMMU_API */

struct iommu_ops {};
struct iommu_group {};
struct iommu_fwspec {};
struct iommu_device {};
struct iommu_fault_param {};
struct iommu_iotlb_gather {};
struct iommu_dirty_bitmap {};
struct iommu_dirty_ops {};

static inline bool iommu_present(const struct bus_type *bus)
{
	return false;
}

static inline bool device_iommu_capable(struct device *dev, enum iommu_cap cap)
{
	return false;
}

static inline struct iommu_domain *iommu_domain_alloc(const struct bus_type *bus)
{
	return NULL;
}

static inline struct iommu_domain *iommu_paging_domain_alloc(struct device *dev)
{
	return ERR_PTR(-ENODEV);
}

static inline void iommu_domain_free(struct iommu_domain *domain)
{
}

static inline int iommu_attach_device(struct iommu_domain *domain,
				      struct device *dev)
{
	return -ENODEV;
}

static inline void iommu_detach_device(struct iommu_domain *domain,
				       struct device *dev)
{
}

static inline struct iommu_domain *iommu_get_domain_for_dev(struct device *dev)
{
	return NULL;
}

static inline int iommu_map(struct iommu_domain *domain, unsigned long iova,
			    phys_addr_t paddr, size_t size, int prot, gfp_t gfp)
{
	return -ENODEV;
}

static inline size_t iommu_unmap(struct iommu_domain *domain,
				 unsigned long iova, size_t size)
{
	return 0;
}

static inline size_t iommu_unmap_fast(struct iommu_domain *domain,
				      unsigned long iova, int gfp_order,
				      struct iommu_iotlb_gather *iotlb_gather)
{
	return 0;
}

static inline ssize_t iommu_map_sg(struct iommu_domain *domain,
				   unsigned long iova, struct scatterlist *sg,
				   unsigned int nents, int prot, gfp_t gfp)
{
	return -ENODEV;
}

static inline void iommu_flush_iotlb_all(struct iommu_domain *domain)
{
}

static inline void iommu_iotlb_sync(struct iommu_domain *domain,
				  struct iommu_iotlb_gather *iotlb_gather)
{
}

static inline phys_addr_t iommu_iova_to_phys(struct iommu_domain *domain, dma_addr_t iova)
{
	return 0;
}

static inline void iommu_set_fault_handler(struct iommu_domain *domain,
				iommu_fault_handler_t handler, void *token)
{
}

static inline void iommu_get_resv_regions(struct device *dev,
					struct list_head *list)
{
}

static inline void iommu_put_resv_regions(struct device *dev,
					struct list_head *list)
{
}

static inline int iommu_get_group_resv_regions(struct iommu_group *group,
					       struct list_head *head)
{
	return -ENODEV;
}

static inline void iommu_set_default_passthrough(bool cmd_line)
{
}

static inline void iommu_set_default_translated(bool cmd_line)
{
}

static inline bool iommu_default_passthrough(void)
{
	return true;
}

static inline int iommu_attach_group(struct iommu_domain *domain,
				     struct iommu_group *group)
{
	return -ENODEV;
}

static inline void iommu_detach_group(struct iommu_domain *domain,
				      struct iommu_group *group)
{
}

static inline struct iommu_group *iommu_group_alloc(void)
{
	return ERR_PTR(-ENODEV);
}

static inline void *iommu_group_get_iommudata(struct iommu_group *group)
{
	return NULL;
}

static inline void iommu_group_set_iommudata(struct iommu_group *group,
					     void *iommu_data,
					     void (*release)(void *iommu_data))
{
}

static inline int iommu_group_set_name(struct iommu_group *group,
				       const char *name)
{
	return -ENODEV;
}

static inline int iommu_group_add_device(struct iommu_group *group,
					 struct device *dev)
{
	return -ENODEV;
}

static inline void iommu_group_remove_device(struct device *dev)
{
}

static inline int iommu_group_for_each_dev(struct iommu_group *group,
					   void *data,
					   int (*fn)(struct device *, void *))
{
	return -ENODEV;
}

static inline struct iommu_group *iommu_group_get(struct device *dev)
{
	return NULL;
}

static inline void iommu_group_put(struct iommu_group *group)
{
}

static inline int iommu_group_id(struct iommu_group *group)
{
	return -ENODEV;
}

static inline int iommu_set_pgtable_quirks(struct iommu_domain *domain,
		unsigned long quirks)
{
	return 0;
}

static inline int iommu_device_register(struct iommu_device *iommu,
					const struct iommu_ops *ops,
					struct device *hwdev)
{
	return -ENODEV;
}

static inline struct iommu_device *dev_to_iommu_device(struct device *dev)
{
	return NULL;
}

static inline void iommu_iotlb_gather_init(struct iommu_iotlb_gather *gather)
{
}

static inline void iommu_iotlb_gather_add_page(struct iommu_domain *domain,
					       struct iommu_iotlb_gather *gather,
					       unsigned long iova, size_t size)
{
}

static inline bool iommu_iotlb_gather_queued(struct iommu_iotlb_gather *gather)
{
	return false;
}

static inline void iommu_dirty_bitmap_init(struct iommu_dirty_bitmap *dirty,
					   struct iova_bitmap *bitmap,
					   struct iommu_iotlb_gather *gather)
{
}

static inline void iommu_dirty_bitmap_record(struct iommu_dirty_bitmap *dirty,
					     unsigned long iova,
					     unsigned long length)
{
}

static inline void iommu_device_unregister(struct iommu_device *iommu)
{
}

static inline int  iommu_device_sysfs_add(struct iommu_device *iommu,
					  struct device *parent,
					  const struct attribute_group **groups,
					  const char *fmt, ...)
{
	return -ENODEV;
}

static inline void iommu_device_sysfs_remove(struct iommu_device *iommu)
{
}

static inline int iommu_device_link(struct device *dev, struct device *link)
{
	return -EINVAL;
}

static inline void iommu_device_unlink(struct device *dev, struct device *link)
{
}

static inline int iommu_fwspec_init(struct device *dev,
				    struct fwnode_handle *iommu_fwnode)
{
	return -ENODEV;
}

static inline void iommu_fwspec_free(struct device *dev)
{
}

static inline int iommu_fwspec_add_ids(struct device *dev, u32 *ids,
				       int num_ids)
{
	return -ENODEV;
}

static inline int
iommu_dev_enable_feature(struct device *dev, enum iommu_dev_features feat)
{
	return -ENODEV;
}

static inline int
iommu_dev_disable_feature(struct device *dev, enum iommu_dev_features feat)
{
	return -ENODEV;
}

static inline struct iommu_fwspec *dev_iommu_fwspec_get(struct device *dev)
{
	return NULL;
}

static inline int iommu_device_use_default_domain(struct device *dev)
{
	return 0;
}

static inline void iommu_device_unuse_default_domain(struct device *dev)
{
}

static inline int
iommu_group_claim_dma_owner(struct iommu_group *group, void *owner)
{
	return -ENODEV;
}

static inline void iommu_group_release_dma_owner(struct iommu_group *group)
{
}

static inline bool iommu_group_dma_owner_claimed(struct iommu_group *group)
{
	return false;
}

static inline void iommu_device_release_dma_owner(struct device *dev)
{
}

static inline int iommu_device_claim_dma_owner(struct device *dev, void *owner)
{
	return -ENODEV;
}

static inline int iommu_attach_device_pasid(struct iommu_domain *domain,
					    struct device *dev, ioasid_t pasid,
					    struct iommu_attach_handle *handle)
{
	return -ENODEV;
}

static inline void iommu_detach_device_pasid(struct iommu_domain *domain,
					     struct device *dev, ioasid_t pasid)
{
}

static inline ioasid_t iommu_alloc_global_pasid(struct device *dev)
{
	return IOMMU_PASID_INVALID;
}

<<<<<<< HEAD
static inline ioasid_t iommu_alloc_global_pasid(struct device *dev)
{
	return IOMMU_PASID_INVALID;
}

=======
>>>>>>> 2d5404ca
static inline void iommu_free_global_pasid(ioasid_t pasid) {}
#endif /* CONFIG_IOMMU_API */

#if IS_ENABLED(CONFIG_LOCKDEP) && IS_ENABLED(CONFIG_IOMMU_API)
void iommu_group_mutex_assert(struct device *dev);
#else
static inline void iommu_group_mutex_assert(struct device *dev)
{
}
#endif

/**
 * iommu_map_sgtable - Map the given buffer to the IOMMU domain
 * @domain:	The IOMMU domain to perform the mapping
 * @iova:	The start address to map the buffer
 * @sgt:	The sg_table object describing the buffer
 * @prot:	IOMMU protection bits
 *
 * Creates a mapping at @iova for the buffer described by a scatterlist
 * stored in the given sg_table object in the provided IOMMU domain.
 */
static inline ssize_t iommu_map_sgtable(struct iommu_domain *domain,
			unsigned long iova, struct sg_table *sgt, int prot)
{
	return iommu_map_sg(domain, iova, sgt->sgl, sgt->orig_nents, prot,
			    GFP_KERNEL);
}

#ifdef CONFIG_IOMMU_DEBUGFS
extern	struct dentry *iommu_debugfs_dir;
void iommu_debugfs_setup(void);
#else
static inline void iommu_debugfs_setup(void) {}
#endif

#ifdef CONFIG_IOMMU_DMA
#include <linux/msi.h>

int iommu_get_msi_cookie(struct iommu_domain *domain, dma_addr_t base);

int iommu_dma_prepare_msi(struct msi_desc *desc, phys_addr_t msi_addr);
void iommu_dma_compose_msi_msg(struct msi_desc *desc, struct msi_msg *msg);

#else /* CONFIG_IOMMU_DMA */

struct msi_desc;
struct msi_msg;

static inline int iommu_get_msi_cookie(struct iommu_domain *domain, dma_addr_t base)
{
	return -ENODEV;
}

static inline int iommu_dma_prepare_msi(struct msi_desc *desc, phys_addr_t msi_addr)
{
	return 0;
}

static inline void iommu_dma_compose_msi_msg(struct msi_desc *desc, struct msi_msg *msg)
{
}

#endif	/* CONFIG_IOMMU_DMA */

/*
 * Newer generations of Tegra SoCs require devices' stream IDs to be directly programmed into
 * some registers. These are always paired with a Tegra SMMU or ARM SMMU, for which the contents
 * of the struct iommu_fwspec are known. Use this helper to formalize access to these internals.
 */
#define TEGRA_STREAM_ID_BYPASS 0x7f

static inline bool tegra_dev_iommu_get_stream_id(struct device *dev, u32 *stream_id)
{
#ifdef CONFIG_IOMMU_API
	struct iommu_fwspec *fwspec = dev_iommu_fwspec_get(dev);

	if (fwspec && fwspec->num_ids == 1) {
		*stream_id = fwspec->ids[0] & 0xffff;
		return true;
	}
#endif

	return false;
}

#ifdef CONFIG_IOMMU_MM_DATA
static inline void mm_pasid_init(struct mm_struct *mm)
{
	/*
	 * During dup_mm(), a new mm will be memcpy'd from an old one and that makes
	 * the new mm and the old one point to a same iommu_mm instance. When either
	 * one of the two mms gets released, the iommu_mm instance is freed, leaving
	 * the other mm running into a use-after-free/double-free problem. To avoid
	 * the problem, zeroing the iommu_mm pointer of a new mm is needed here.
	 */
	mm->iommu_mm = NULL;
}

static inline bool mm_valid_pasid(struct mm_struct *mm)
{
	return READ_ONCE(mm->iommu_mm);
}

static inline u32 mm_get_enqcmd_pasid(struct mm_struct *mm)
{
	struct iommu_mm_data *iommu_mm = READ_ONCE(mm->iommu_mm);

	if (!iommu_mm)
		return IOMMU_PASID_INVALID;
	return iommu_mm->pasid;
}

void mm_pasid_drop(struct mm_struct *mm);
struct iommu_sva *iommu_sva_bind_device(struct device *dev,
					struct mm_struct *mm);
void iommu_sva_unbind_device(struct iommu_sva *handle);
u32 iommu_sva_get_pasid(struct iommu_sva *handle);
#else
static inline struct iommu_sva *
iommu_sva_bind_device(struct device *dev, struct mm_struct *mm)
{
	return ERR_PTR(-ENODEV);
}

static inline void iommu_sva_unbind_device(struct iommu_sva *handle)
{
}

static inline u32 iommu_sva_get_pasid(struct iommu_sva *handle)
{
	return IOMMU_PASID_INVALID;
}
static inline void mm_pasid_init(struct mm_struct *mm) {}
static inline bool mm_valid_pasid(struct mm_struct *mm) { return false; }

static inline u32 mm_get_enqcmd_pasid(struct mm_struct *mm)
{
	return IOMMU_PASID_INVALID;
}

static inline void mm_pasid_drop(struct mm_struct *mm) {}
#endif /* CONFIG_IOMMU_SVA */

#ifdef CONFIG_IOMMU_IOPF
int iopf_queue_add_device(struct iopf_queue *queue, struct device *dev);
void iopf_queue_remove_device(struct iopf_queue *queue, struct device *dev);
int iopf_queue_flush_dev(struct device *dev);
struct iopf_queue *iopf_queue_alloc(const char *name);
void iopf_queue_free(struct iopf_queue *queue);
int iopf_queue_discard_partial(struct iopf_queue *queue);
void iopf_free_group(struct iopf_group *group);
int iommu_report_device_fault(struct device *dev, struct iopf_fault *evt);
void iopf_group_response(struct iopf_group *group,
			 enum iommu_page_response_code status);
#else
static inline int
iopf_queue_add_device(struct iopf_queue *queue, struct device *dev)
{
	return -ENODEV;
}

static inline void
iopf_queue_remove_device(struct iopf_queue *queue, struct device *dev)
{
}

static inline int iopf_queue_flush_dev(struct device *dev)
{
	return -ENODEV;
}

static inline struct iopf_queue *iopf_queue_alloc(const char *name)
{
	return NULL;
}

static inline void iopf_queue_free(struct iopf_queue *queue)
{
}

static inline int iopf_queue_discard_partial(struct iopf_queue *queue)
{
	return -ENODEV;
}

static inline void iopf_free_group(struct iopf_group *group)
{
}

static inline int
iommu_report_device_fault(struct device *dev, struct iopf_fault *evt)
{
	return -ENODEV;
}

static inline void iopf_group_response(struct iopf_group *group,
				       enum iommu_page_response_code status)
{
}
#endif /* CONFIG_IOMMU_IOPF */
#endif /* __LINUX_IOMMU_H */<|MERGE_RESOLUTION|>--- conflicted
+++ resolved
@@ -14,10 +14,6 @@
 #include <linux/err.h>
 #include <linux/of.h>
 #include <linux/iova_bitmap.h>
-<<<<<<< HEAD
-#include <uapi/linux/iommu.h>
-=======
->>>>>>> 2d5404ca
 
 #define IOMMU_READ	(1 << 0)
 #define IOMMU_WRITE	(1 << 1)
@@ -213,11 +209,7 @@
 	unsigned type;
 	const struct iommu_domain_ops *ops;
 	const struct iommu_dirty_ops *dirty_ops;
-<<<<<<< HEAD
-
-=======
 	const struct iommu_ops *owner; /* Whose domain_alloc we came from */
->>>>>>> 2d5404ca
 	unsigned long pgsize_bitmap;	/* Bitmap of page sizes in use */
 	struct iommu_domain_geometry geometry;
 	struct iommu_dma_cookie *iova_cookie;
@@ -368,12 +360,6 @@
 	struct iommu_iotlb_gather *gather;
 };
 
-<<<<<<< HEAD
-/* Read but do not clear any dirty bits */
-#define IOMMU_DIRTY_NO_CLEAR (1 << 0)
-
-=======
->>>>>>> 2d5404ca
 /**
  * struct iommu_dirty_ops - domain specific dirty tracking operations
  * @set_dirty_tracking: Enable or Disable dirty tracking on the iommu domain
@@ -406,8 +392,6 @@
 };
 
 /**
-<<<<<<< HEAD
-=======
  * struct iommu_user_data_array - iommu driver specific user space data array
  * @type: The data type of all the entries in the user buffer array
  * @uptr: Pointer to the user buffer array
@@ -425,7 +409,6 @@
 };
 
 /**
->>>>>>> 2d5404ca
  * __iommu_copy_struct_from_user - Copy iommu driver specific user space data
  * @dst_data: Pointer to an iommu driver specific user data that is defined in
  *            include/uapi/linux/iommufd.h
@@ -466,8 +449,6 @@
 				      offsetofend(typeof(*kdst), min_last))
 
 /**
-<<<<<<< HEAD
-=======
  * __iommu_copy_struct_from_user_array - Copy iommu driver specific user space
  *                                       data from an iommu_user_data_array
  * @dst_data: Pointer to an iommu driver specific user data that is defined in
@@ -519,7 +500,6 @@
 		offsetofend(typeof(*(kdst)), min_last))
 
 /**
->>>>>>> 2d5404ca
  * struct iommu_ops - iommu ops and capabilities
  * @capable: check capability
  * @hw_info: report iommu hardware information. The data buffer returned by this
@@ -529,11 +509,6 @@
  * @domain_alloc: allocate and return an iommu domain if success. Otherwise
  *                NULL is returned. The domain is not fully initialized until
  *                the caller iommu_domain_alloc() returns.
-<<<<<<< HEAD
- * @domain_alloc_paging: Allocate an iommu_domain that can be used for
- *                       UNMANAGED, DMA, and DMA_FQ domain types.
-=======
->>>>>>> 2d5404ca
  * @domain_alloc_user: Allocate an iommu domain corresponding to the input
  *                     parameters as defined in include/uapi/linux/iommufd.h.
  *                     Unlike @domain_alloc, it is called only by IOMMUFD and
@@ -544,12 +519,9 @@
  *                     NULL while the @user_data can be optionally provided, the
  *                     new domain must support __IOMMU_DOMAIN_PAGING.
  *                     Upon failure, ERR_PTR must be returned.
-<<<<<<< HEAD
-=======
  * @domain_alloc_paging: Allocate an iommu_domain that can be used for
  *                       UNMANAGED, DMA, and DMA_FQ domain types.
  * @domain_alloc_sva: Allocate an iommu_domain for Shared Virtual Addressing.
->>>>>>> 2d5404ca
  * @probe_device: Add device to iommu driver handling
  * @release_device: Remove device from iommu driver handling
  * @probe_finalize: Do final setup work after the device is added to an IOMMU
@@ -579,13 +551,10 @@
  * @default_domain: If not NULL this will always be set as the default domain.
  *                  This should be an IDENTITY/BLOCKED/PLATFORM domain.
  *                  Do not use in new drivers.
-<<<<<<< HEAD
-=======
  * @user_pasid_table: IOMMU driver supports user-managed PASID table. There is
  *                    no user domain for each PASID and the I/O page faults are
  *                    forwarded through the user domain attached to the device
  *                    RID.
->>>>>>> 2d5404ca
  */
 struct iommu_ops {
 	bool (*capable)(struct device *dev, enum iommu_cap);
@@ -593,19 +562,12 @@
 
 	/* Domain allocation and freeing by the iommu driver */
 	struct iommu_domain *(*domain_alloc)(unsigned iommu_domain_type);
-<<<<<<< HEAD
-	struct iommu_domain *(*domain_alloc_paging)(struct device *dev);
-	struct iommu_domain *(*domain_alloc_user)(
-		struct device *dev, u32 flags, struct iommu_domain *parent,
-		const struct iommu_user_data *user_data);
-=======
 	struct iommu_domain *(*domain_alloc_user)(
 		struct device *dev, u32 flags, struct iommu_domain *parent,
 		const struct iommu_user_data *user_data);
 	struct iommu_domain *(*domain_alloc_paging)(struct device *dev);
 	struct iommu_domain *(*domain_alloc_sva)(struct device *dev,
 						 struct mm_struct *mm);
->>>>>>> 2d5404ca
 
 	struct iommu_device *(*probe_device)(struct device *dev);
 	void (*release_device)(struct device *dev);
@@ -634,16 +596,9 @@
 	struct module *owner;
 	struct iommu_domain *identity_domain;
 	struct iommu_domain *blocked_domain;
-<<<<<<< HEAD
-	struct iommu_domain *default_domain;
-#ifndef __GENKSYMS__
-	struct iommu_domain *release_domain;
-#endif
-=======
 	struct iommu_domain *release_domain;
 	struct iommu_domain *default_domain;
 	u8 user_pasid_table:1;
->>>>>>> 2d5404ca
 };
 
 /**
@@ -767,15 +722,9 @@
  * @priv:	 IOMMU Driver private data
  * @max_pasids:  number of PASIDs this device can consume
  * @attach_deferred: the dma domain attachment is deferred
-<<<<<<< HEAD
- * @require_direct: device requires IOMMU_RESV_DIRECT regions
- * @shadow_on_flush: IOTLB flushes are used to sync shadow tables
- * @pci_32bit_workaround: Limit DMA allocations to 32-bit IOVAs
-=======
  * @pci_32bit_workaround: Limit DMA allocations to 32-bit IOVAs
  * @require_direct: device requires IOMMU_RESV_DIRECT regions
  * @shadow_on_flush: IOTLB flushes are used to sync shadow tables
->>>>>>> 2d5404ca
  *
  * TODO: migrate other per device data pointers under iommu_dev_data, e.g.
  *	struct iommu_group	*iommu_group;
@@ -788,15 +737,9 @@
 	void				*priv;
 	u32				max_pasids;
 	u32				attach_deferred:1;
-<<<<<<< HEAD
-	u32				require_direct:1;
-	u32				shadow_on_flush:1;
-	u32				pci_32bit_workaround:1;
-=======
 	u32				pci_32bit_workaround:1;
 	u32				require_direct:1;
 	u32				shadow_on_flush:1;
->>>>>>> 2d5404ca
 };
 
 int iommu_device_register(struct iommu_device *iommu,
@@ -1125,12 +1068,6 @@
 			      struct iommu_attach_handle *handle);
 void iommu_detach_device_pasid(struct iommu_domain *domain,
 			       struct device *dev, ioasid_t pasid);
-<<<<<<< HEAD
-struct iommu_domain *
-iommu_get_domain_for_dev_pasid(struct device *dev, ioasid_t pasid,
-			       unsigned int type);
-=======
->>>>>>> 2d5404ca
 ioasid_t iommu_alloc_global_pasid(struct device *dev);
 void iommu_free_global_pasid(ioasid_t pasid);
 #else /* CONFIG_IOMMU_API */
@@ -1475,14 +1412,6 @@
 	return IOMMU_PASID_INVALID;
 }
 
-<<<<<<< HEAD
-static inline ioasid_t iommu_alloc_global_pasid(struct device *dev)
-{
-	return IOMMU_PASID_INVALID;
-}
-
-=======
->>>>>>> 2d5404ca
 static inline void iommu_free_global_pasid(ioasid_t pasid) {}
 #endif /* CONFIG_IOMMU_API */
 
