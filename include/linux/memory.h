/* SPDX-License-Identifier: GPL-2.0 */
/*
 * include/linux/memory.h - generic memory definition
 *
 * This is mainly for topological representation. We define the
 * basic "struct memory_block" here, which can be embedded in per-arch
 * definitions or NUMA information.
 *
 * Basic handling of the devices is done in drivers/base/memory.c
 * and system devices are handled in drivers/base/sys.c.
 *
 * Memory block are exported via sysfs in the class/memory/devices/
 * directory.
 *
 */
#ifndef _LINUX_MEMORY_H_
#define _LINUX_MEMORY_H_

#include <linux/node.h>
#include <linux/compiler.h>
#include <linux/mutex.h>

#define MIN_MEMORY_BLOCK_SIZE     (1UL << SECTION_SIZE_BITS)

/**
 * struct memory_group - a logical group of memory blocks
 * @nid: The node id for all memory blocks inside the memory group.
 * @blocks: List of all memory blocks belonging to this memory group.
 * @present_kernel_pages: Present (online) memory outside ZONE_MOVABLE of this
 *			  memory group.
 * @present_movable_pages: Present (online) memory in ZONE_MOVABLE of this
 *			   memory group.
 * @is_dynamic: The memory group type: static vs. dynamic
 * @s.max_pages: Valid with &memory_group.is_dynamic == false. The maximum
 *		 number of pages we'll have in this static memory group.
 * @d.unit_pages: Valid with &memory_group.is_dynamic == true. Unit in pages
 *		  in which memory is added/removed in this dynamic memory group.
 *		  This granularity defines the alignment of a unit in physical
 *		  address space; it has to be at least as big as a single
 *		  memory block.
 *
 * A memory group logically groups memory blocks; each memory block
 * belongs to at most one memory group. A memory group corresponds to
 * a memory device, such as a DIMM or a NUMA node, which spans multiple
 * memory blocks and might even span multiple non-contiguous physical memory
 * ranges.
 *
 * Modification of members after registration is serialized by memory
 * hot(un)plug code.
 */
struct memory_group {
	int nid;
	struct list_head memory_blocks;
	unsigned long present_kernel_pages;
	unsigned long present_movable_pages;
	bool is_dynamic;
	union {
		struct {
			unsigned long max_pages;
		} s;
		struct {
			unsigned long unit_pages;
		} d;
	};
};

struct memory_block {
	unsigned long start_section_nr;
	unsigned long state;		/* serialized by the dev->lock */
	int online_type;		/* for passing data to online routine */
	int nid;			/* NID for this memory block */
	/*
	 * The single zone of this memory block if all PFNs of this memory block
	 * that are System RAM (not a memory hole, not ZONE_DEVICE ranges) are
	 * managed by a single zone. NULL if multiple zones (including nodes)
	 * apply.
	 */
	struct zone *zone;
	struct device dev;
	/*
	 * Number of vmemmap pages. These pages
	 * lay at the beginning of the memory block.
	 */
	unsigned long nr_vmemmap_pages;
	struct memory_group *group;	/* group (if any) for this block */
	struct list_head group_next;	/* next block inside memory group */
#if defined(CONFIG_MEMORY_FAILURE) && defined(CONFIG_MEMORY_HOTPLUG)
	atomic_long_t nr_hwpoison;
#endif
};

int arch_get_memory_phys_device(unsigned long start_pfn);
unsigned long memory_block_size_bytes(void);
int set_memory_block_size_order(unsigned int order);

/* These states are exposed to userspace as text strings in sysfs */
#define	MEM_ONLINE		(1<<0) /* exposed to userspace */
#define	MEM_GOING_OFFLINE	(1<<1) /* exposed to userspace */
#define	MEM_OFFLINE		(1<<2) /* exposed to userspace */
#define	MEM_GOING_ONLINE	(1<<3)
#define	MEM_CANCEL_ONLINE	(1<<4)
#define	MEM_CANCEL_OFFLINE	(1<<5)

struct memory_notify {
	unsigned long start_pfn;
	unsigned long nr_pages;
	int status_change_nid_normal;
	int status_change_nid;
};

struct notifier_block;
struct mem_section;

/*
 * Priorities for the hotplug memory callback routines (stored in decreasing
 * order in the callback chain)
 */
#define DEFAULT_CALLBACK_PRI	0
#define SLAB_CALLBACK_PRI	1
#define HMAT_CALLBACK_PRI	2
#define MM_COMPUTE_BATCH_PRI	10
#define CPUSET_CALLBACK_PRI	10
#define MEMTIER_HOTPLUG_PRI	100
#define KSM_CALLBACK_PRI	100

#ifndef CONFIG_MEMORY_HOTPLUG
static inline void memory_dev_init(void)
{
	return;
}
static inline int register_memory_notifier(struct notifier_block *nb)
{
	return 0;
}
static inline void unregister_memory_notifier(struct notifier_block *nb)
{
}
static inline int memory_notify(unsigned long val, void *v)
{
	return 0;
}
static inline int hotplug_memory_notifier(notifier_fn_t fn, int pri)
{
	return 0;
}
#else /* CONFIG_MEMORY_HOTPLUG */
extern int register_memory_notifier(struct notifier_block *nb);
extern void unregister_memory_notifier(struct notifier_block *nb);
int create_memory_block_devices(unsigned long start, unsigned long size,
				unsigned long vmemmap_pages,
				struct memory_group *group);
void remove_memory_block_devices(unsigned long start, unsigned long size);
extern void memory_dev_init(void);
extern int memory_notify(unsigned long val, void *v);
extern struct memory_block *find_memory_block(unsigned long section_nr);
typedef int (*walk_memory_blocks_func_t)(struct memory_block *, void *);
extern int walk_memory_blocks(unsigned long start, unsigned long size,
			      void *arg, walk_memory_blocks_func_t func);
extern int for_each_memory_block(void *arg, walk_memory_blocks_func_t func);

extern int memory_group_register_static(int nid, unsigned long max_pages);
extern int memory_group_register_dynamic(int nid, unsigned long unit_pages);
extern int memory_group_unregister(int mgid);
struct memory_group *memory_group_find_by_id(int mgid);
typedef int (*walk_memory_groups_func_t)(struct memory_group *, void *);
int walk_dynamic_memory_groups(int nid, walk_memory_groups_func_t func,
			       struct memory_group *excluded, void *arg);
#define hotplug_memory_notifier(fn, pri) ({		\
	static __meminitdata struct notifier_block fn##_mem_nb =\
		{ .notifier_call = fn, .priority = pri };\
	register_memory_notifier(&fn##_mem_nb);			\
})
<<<<<<< HEAD
#define register_hotmemory_notifier(nb)		register_memory_notifier(nb)
#define unregister_hotmemory_notifier(nb) 	unregister_memory_notifier(nb)
#else
static inline int hotplug_memory_notifier(notifier_fn_t fn, int pri)
{
	return 0;
}
/* These aren't inline functions due to a GCC bug. */
#define register_hotmemory_notifier(nb)    ({ (void)(nb); 0; })
#define unregister_hotmemory_notifier(nb)  ({ (void)(nb); })
#endif
=======

#ifdef CONFIG_NUMA
void memory_block_add_nid(struct memory_block *mem, int nid,
			  enum meminit_context context);
#endif /* CONFIG_NUMA */
#endif	/* CONFIG_MEMORY_HOTPLUG */
>>>>>>> eb3cdb58

/*
 * Kernel text modification mutex, used for code patching. Users of this lock
 * can sleep.
 */
extern struct mutex text_mutex;

#endif /* _LINUX_MEMORY_H_ */<|MERGE_RESOLUTION|>--- conflicted
+++ resolved
@@ -170,26 +170,12 @@
 		{ .notifier_call = fn, .priority = pri };\
 	register_memory_notifier(&fn##_mem_nb);			\
 })
-<<<<<<< HEAD
-#define register_hotmemory_notifier(nb)		register_memory_notifier(nb)
-#define unregister_hotmemory_notifier(nb) 	unregister_memory_notifier(nb)
-#else
-static inline int hotplug_memory_notifier(notifier_fn_t fn, int pri)
-{
-	return 0;
-}
-/* These aren't inline functions due to a GCC bug. */
-#define register_hotmemory_notifier(nb)    ({ (void)(nb); 0; })
-#define unregister_hotmemory_notifier(nb)  ({ (void)(nb); })
-#endif
-=======
 
 #ifdef CONFIG_NUMA
 void memory_block_add_nid(struct memory_block *mem, int nid,
 			  enum meminit_context context);
 #endif /* CONFIG_NUMA */
 #endif	/* CONFIG_MEMORY_HOTPLUG */
->>>>>>> eb3cdb58
 
 /*
  * Kernel text modification mutex, used for code patching. Users of this lock
