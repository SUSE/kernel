--- conflicted
+++ resolved
@@ -17,13 +17,6 @@
 struct iommufd_ctx;
 struct iommufd_device;
 struct page;
-<<<<<<< HEAD
-struct iommufd_ctx;
-struct iommufd_access;
-struct file;
-struct iommu_group;
-=======
->>>>>>> 2d5404ca
 
 struct iommufd_device *iommufd_device_bind(struct iommufd_ctx *ictx,
 					   struct device *dev, u32 *id);
