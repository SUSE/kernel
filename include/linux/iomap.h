/* SPDX-License-Identifier: GPL-2.0 */
#ifndef LINUX_IOMAP_H
#define LINUX_IOMAP_H 1

#include <linux/atomic.h>
#include <linux/bitmap.h>
#include <linux/blk_types.h>
#include <linux/mm.h>
#include <linux/types.h>
#include <linux/mm_types.h>
#include <linux/blkdev.h>

struct address_space;
struct fiemap_extent_info;
struct inode;
struct iomap_iter;
struct iomap_dio;
struct iomap_writepage_ctx;
struct iov_iter;
struct kiocb;
struct page;
struct vm_area_struct;
struct vm_fault;

/*
 * Types of block ranges for iomap mappings:
 */
#define IOMAP_HOLE	0	/* no blocks allocated, need allocation */
#define IOMAP_DELALLOC	1	/* delayed allocation blocks */
#define IOMAP_MAPPED	2	/* blocks allocated at @addr */
#define IOMAP_UNWRITTEN	3	/* blocks allocated at @addr in unwritten state */
#define IOMAP_INLINE	4	/* data inline in the inode */

/*
 * Flags reported by the file system from iomap_begin:
 *
 * IOMAP_F_NEW indicates that the blocks have been newly allocated and need
 * zeroing for areas that no data is copied to.
 *
 * IOMAP_F_DIRTY indicates the inode has uncommitted metadata needed to access
 * written data and requires fdatasync to commit them to persistent storage.
 * This needs to take into account metadata changes that *may* be made at IO
 * completion, such as file size updates from direct IO.
 *
 * IOMAP_F_SHARED indicates that the blocks are shared, and will need to be
 * unshared as part a write.
 *
 * IOMAP_F_MERGED indicates that the iomap contains the merge of multiple block
 * mappings.
 *
 * IOMAP_F_BUFFER_HEAD indicates that the file system requires the use of
 * buffer heads for this mapping.
 *
 * IOMAP_F_XATTR indicates that the iomap is for an extended attribute extent
 * rather than a file data extent.
 */
#define IOMAP_F_NEW		(1U << 0)
#define IOMAP_F_DIRTY		(1U << 1)
#define IOMAP_F_SHARED		(1U << 2)
#define IOMAP_F_MERGED		(1U << 3)
#define IOMAP_F_BUFFER_HEAD	(1U << 4)
#define IOMAP_F_XATTR		(1U << 5)

/*
 * Flags set by the core iomap code during operations:
 *
 * IOMAP_F_SIZE_CHANGED indicates to the iomap_end method that the file size
 * has changed as the result of this write operation.
 *
 * IOMAP_F_STALE indicates that the iomap is not valid any longer and the file
 * range it covers needs to be remapped by the high level before the operation
 * can proceed.
 */
#define IOMAP_F_SIZE_CHANGED	(1U << 8)
#define IOMAP_F_STALE		(1U << 9)

/*
 * Flags from 0x1000 up are for file system specific usage:
 */
#define IOMAP_F_PRIVATE		(1U << 12)


/*
 * Magic value for addr:
 */
#define IOMAP_NULL_ADDR -1ULL	/* addr is not valid */

struct iomap_folio_ops;

struct iomap {
	u64			addr; /* disk offset of mapping, bytes */
	loff_t			offset;	/* file offset of mapping, bytes */
	u64			length;	/* length of mapping, bytes */
	u16			type;	/* type of mapping */
	u16			flags;	/* flags for mapping */
	struct block_device	*bdev;	/* block device for I/O */
	struct dax_device	*dax_dev; /* dax_dev for dax operations */
	void			*inline_data;
	void			*private; /* filesystem private */
	const struct iomap_folio_ops *folio_ops;
	u64			validity_cookie; /* used with .iomap_valid() */
};

static inline sector_t iomap_sector(const struct iomap *iomap, loff_t pos)
{
	return (iomap->addr + pos - iomap->offset) >> SECTOR_SHIFT;
}

/*
 * Returns the inline data pointer for logical offset @pos.
 */
static inline void *iomap_inline_data(const struct iomap *iomap, loff_t pos)
{
	return iomap->inline_data + pos - iomap->offset;
}

/*
 * Check if the mapping's length is within the valid range for inline data.
 * This is used to guard against accessing data beyond the page inline_data
 * points at.
 */
static inline bool iomap_inline_data_valid(const struct iomap *iomap)
{
	return iomap->length <= PAGE_SIZE - offset_in_page(iomap->inline_data);
}

/*
<<<<<<< HEAD
 * When a filesystem sets page_ops in an iomap mapping it returns, page_prepare
 * and page_done will be called for each page written to.  This only applies to
 * buffered writes as unbuffered writes will not typically have pages
=======
 * When a filesystem sets folio_ops in an iomap mapping it returns, get_folio
 * and put_folio will be called for each folio written to.  This only applies
 * to buffered writes as unbuffered writes will not typically have folios
>>>>>>> eb3cdb58
 * associated with them.
 *
 * When get_folio succeeds, put_folio will always be called to do any
 * cleanup work necessary.  put_folio is responsible for unlocking and putting
 * @folio.
 */
<<<<<<< HEAD
struct iomap_page_ops {
	int (*page_prepare)(struct inode *inode, loff_t pos, unsigned len);
	void (*page_done)(struct inode *inode, loff_t pos, unsigned copied,
			struct page *page);
=======
struct iomap_folio_ops {
	struct folio *(*get_folio)(struct iomap_iter *iter, loff_t pos,
			unsigned len);
	void (*put_folio)(struct inode *inode, loff_t pos, unsigned copied,
			struct folio *folio);

	/*
	 * Check that the cached iomap still maps correctly to the filesystem's
	 * internal extent map. FS internal extent maps can change while iomap
	 * is iterating a cached iomap, so this hook allows iomap to detect that
	 * the iomap needs to be refreshed during a long running write
	 * operation.
	 *
	 * The filesystem can store internal state (e.g. a sequence number) in
	 * iomap->validity_cookie when the iomap is first mapped to be able to
	 * detect changes between mapping time and whenever .iomap_valid() is
	 * called.
	 *
	 * This is called with the folio over the specified file position held
	 * locked by the iomap code.
	 */
	bool (*iomap_valid)(struct inode *inode, const struct iomap *iomap);
>>>>>>> eb3cdb58
};

/*
 * Flags for iomap_begin / iomap_end.  No flag implies a read.
 */
#define IOMAP_WRITE		(1 << 0) /* writing, must allocate blocks */
#define IOMAP_ZERO		(1 << 1) /* zeroing operation, may skip holes */
#define IOMAP_REPORT		(1 << 2) /* report extent status, e.g. FIEMAP */
#define IOMAP_FAULT		(1 << 3) /* mapping for page fault */
#define IOMAP_DIRECT		(1 << 4) /* direct I/O */
#define IOMAP_NOWAIT		(1 << 5) /* do not block */
#define IOMAP_OVERWRITE_ONLY	(1 << 6) /* only pure overwrites allowed */
#define IOMAP_UNSHARE		(1 << 7) /* unshare_file_range */
#ifdef CONFIG_FS_DAX
#define IOMAP_DAX		(1 << 8) /* DAX mapping */
#else
#define IOMAP_DAX		0
#endif /* CONFIG_FS_DAX */

struct iomap_ops {
	/*
	 * Return the existing mapping at pos, or reserve space starting at
	 * pos for up to length, as long as we can do it as a single mapping.
	 * The actual length is returned in iomap->length.
	 */
	int (*iomap_begin)(struct inode *inode, loff_t pos, loff_t length,
			unsigned flags, struct iomap *iomap,
			struct iomap *srcmap);

	/*
	 * Commit and/or unreserve space previous allocated using iomap_begin.
	 * Written indicates the length of the successful write operation which
	 * needs to be commited, while the rest needs to be unreserved.
	 * Written might be zero if no data was written.
	 */
	int (*iomap_end)(struct inode *inode, loff_t pos, loff_t length,
			ssize_t written, unsigned flags, struct iomap *iomap);
};

/**
 * struct iomap_iter - Iterate through a range of a file
 * @inode: Set at the start of the iteration and should not change.
 * @pos: The current file position we are operating on.  It is updated by
 *	calls to iomap_iter().  Treat as read-only in the body.
 * @len: The remaining length of the file segment we're operating on.
 *	It is updated at the same time as @pos.
 * @processed: The number of bytes processed by the body in the most recent
 *	iteration, or a negative errno. 0 causes the iteration to stop.
 * @flags: Zero or more of the iomap_begin flags above.
 * @iomap: Map describing the I/O iteration
 * @srcmap: Source map for COW operations
 */
struct iomap_iter {
	struct inode *inode;
	loff_t pos;
	u64 len;
	s64 processed;
	unsigned flags;
	struct iomap iomap;
	struct iomap srcmap;
<<<<<<< HEAD
=======
	void *private;
>>>>>>> eb3cdb58
};

int iomap_iter(struct iomap_iter *iter, const struct iomap_ops *ops);

/**
 * iomap_length - length of the current iomap iteration
 * @iter: iteration structure
 *
 * Returns the length that the operation applies to for the current iteration.
<<<<<<< HEAD
 */
static inline u64 iomap_length(const struct iomap_iter *iter)
{
	u64 end = iter->iomap.offset + iter->iomap.length;

	if (iter->srcmap.type != IOMAP_HOLE)
		end = min(end, iter->srcmap.offset + iter->srcmap.length);
	return min(iter->len, end - iter->pos);
}

/**
 * iomap_iter_srcmap - return the source map for the current iomap iteration
 * @i: iteration structure
 *
 * Write operations on file systems with reflink support might require a
 * source and a destination map.  This function retourns the source map
 * for a given operation, which may or may no be identical to the destination
 * map in &i->iomap.
 */
static inline struct iomap *iomap_iter_srcmap(struct iomap_iter *i)
{
	if (i->srcmap.type != IOMAP_HOLE)
		return &i->srcmap;
	return &i->iomap;
}

/*
 * Main iomap iterator function.
=======
>>>>>>> eb3cdb58
 */
static inline u64 iomap_length(const struct iomap_iter *iter)
{
	u64 end = iter->iomap.offset + iter->iomap.length;

	if (iter->srcmap.type != IOMAP_HOLE)
		end = min(end, iter->srcmap.offset + iter->srcmap.length);
	return min(iter->len, end - iter->pos);
}

/**
 * iomap_iter_srcmap - return the source map for the current iomap iteration
 * @i: iteration structure
 *
 * Write operations on file systems with reflink support might require a
 * source and a destination map.  This function retourns the source map
 * for a given operation, which may or may no be identical to the destination
 * map in &i->iomap.
 */
static inline const struct iomap *iomap_iter_srcmap(const struct iomap_iter *i)
{
	if (i->srcmap.type != IOMAP_HOLE)
		return &i->srcmap;
	return &i->iomap;
}

ssize_t iomap_file_buffered_write(struct kiocb *iocb, struct iov_iter *from,
		const struct iomap_ops *ops);
int iomap_file_buffered_write_punch_delalloc(struct inode *inode,
		struct iomap *iomap, loff_t pos, loff_t length, ssize_t written,
		int (*punch)(struct inode *inode, loff_t pos, loff_t length));

int iomap_read_folio(struct folio *folio, const struct iomap_ops *ops);
void iomap_readahead(struct readahead_control *, const struct iomap_ops *ops);
bool iomap_is_partially_uptodate(struct folio *, size_t from, size_t count);
struct folio *iomap_get_folio(struct iomap_iter *iter, loff_t pos);
bool iomap_release_folio(struct folio *folio, gfp_t gfp_flags);
void iomap_invalidate_folio(struct folio *folio, size_t offset, size_t len);
int iomap_file_unshare(struct inode *inode, loff_t pos, loff_t len,
		const struct iomap_ops *ops);
int iomap_zero_range(struct inode *inode, loff_t pos, loff_t len,
		bool *did_zero, const struct iomap_ops *ops);
int iomap_truncate_page(struct inode *inode, loff_t pos, bool *did_zero,
		const struct iomap_ops *ops);
vm_fault_t iomap_page_mkwrite(struct vm_fault *vmf,
			const struct iomap_ops *ops);
int iomap_fiemap(struct inode *inode, struct fiemap_extent_info *fieinfo,
		u64 start, u64 len, const struct iomap_ops *ops);
loff_t iomap_seek_hole(struct inode *inode, loff_t offset,
		const struct iomap_ops *ops);
loff_t iomap_seek_data(struct inode *inode, loff_t offset,
		const struct iomap_ops *ops);
sector_t iomap_bmap(struct address_space *mapping, sector_t bno,
		const struct iomap_ops *ops);

/*
 * Structure for writeback I/O completions.
 */
struct iomap_ioend {
	struct list_head	io_list;	/* next ioend in chain */
	u16			io_type;
	u16			io_flags;	/* IOMAP_F_* */
	u32			io_folios;	/* folios added to ioend */
	struct inode		*io_inode;	/* file being written to */
	size_t			io_size;	/* size of the extent */
	loff_t			io_offset;	/* offset in the file */
	sector_t		io_sector;	/* start sector of ioend */
	struct bio		*io_bio;	/* bio being built */
	struct bio		io_inline_bio;	/* MUST BE LAST! */
};

struct iomap_writeback_ops {
	/*
	 * Required, maps the blocks so that writeback can be performed on
	 * the range starting at offset.
	 */
	int (*map_blocks)(struct iomap_writepage_ctx *wpc, struct inode *inode,
				loff_t offset);

	/*
	 * Optional, allows the file systems to perform actions just before
	 * submitting the bio and/or override the bio end_io handler for complex
	 * operations like copy on write extent manipulation or unwritten extent
	 * conversions.
	 */
	int (*prepare_ioend)(struct iomap_ioend *ioend, int status);

	/*
	 * Optional, allows the file system to discard state on a page where
	 * we failed to submit any I/O.
	 */
	void (*discard_folio)(struct folio *folio, loff_t pos);
};

struct iomap_writepage_ctx {
	struct iomap		iomap;
	struct iomap_ioend	*ioend;
	const struct iomap_writeback_ops *ops;
};

void iomap_finish_ioends(struct iomap_ioend *ioend, int error);
void iomap_ioend_try_merge(struct iomap_ioend *ioend,
		struct list_head *more_ioends);
void iomap_sort_ioends(struct list_head *ioend_list);
int iomap_writepages(struct address_space *mapping,
		struct writeback_control *wbc, struct iomap_writepage_ctx *wpc,
		const struct iomap_writeback_ops *ops);

/*
 * Flags for direct I/O ->end_io:
 */
#define IOMAP_DIO_UNWRITTEN	(1 << 0)	/* covers unwritten extent(s) */
#define IOMAP_DIO_COW		(1 << 1)	/* covers COW extent(s) */

struct iomap_dio_ops {
	int (*end_io)(struct kiocb *iocb, ssize_t size, int error,
		      unsigned flags);
	void (*submit_io)(const struct iomap_iter *iter, struct bio *bio,
		          loff_t file_offset);
<<<<<<< HEAD
=======

	/*
	 * Filesystems wishing to attach private information to a direct io bio
	 * must provide a ->submit_io method that attaches the additional
	 * information to the bio and changes the ->bi_end_io callback to a
	 * custom function.  This function should, at a minimum, perform any
	 * relevant post-processing of the bio and end with a call to
	 * iomap_dio_bio_end_io.
	 */
	struct bio_set *bio_set;
>>>>>>> eb3cdb58
};

/*
 * Wait for the I/O to complete in iomap_dio_rw even if the kiocb is not
 * synchronous.
 */
#define IOMAP_DIO_FORCE_WAIT	(1 << 0)

/*
 * Do not allocate blocks or zero partial blocks, but instead fall back to
 * the caller by returning -EAGAIN.  Used to optimize direct I/O writes that
 * are not aligned to the file system block size.
  */
#define IOMAP_DIO_OVERWRITE_ONLY	(1 << 1)

/*
 * When a page fault occurs, return a partial synchronous result and allow
 * the caller to retry the rest of the operation after dealing with the page
 * fault.
 */
#define IOMAP_DIO_PARTIAL		(1 << 2)

ssize_t iomap_dio_rw(struct kiocb *iocb, struct iov_iter *iter,
		const struct iomap_ops *ops, const struct iomap_dio_ops *dops,
		unsigned int dio_flags, void *private, size_t done_before);
struct iomap_dio *__iomap_dio_rw(struct kiocb *iocb, struct iov_iter *iter,
		const struct iomap_ops *ops, const struct iomap_dio_ops *dops,
		unsigned int dio_flags, void *private, size_t done_before);
ssize_t iomap_dio_complete(struct iomap_dio *dio);
<<<<<<< HEAD
=======
void iomap_dio_bio_end_io(struct bio *bio);
>>>>>>> eb3cdb58

#ifdef CONFIG_SWAP
struct file;
struct swap_info_struct;

int iomap_swapfile_activate(struct swap_info_struct *sis,
		struct file *swap_file, sector_t *pagespan,
		const struct iomap_ops *ops);
#else
# define iomap_swapfile_activate(sis, swapfile, pagespan, ops)	(-EIO)
#endif /* CONFIG_SWAP */

#endif /* LINUX_IOMAP_H */<|MERGE_RESOLUTION|>--- conflicted
+++ resolved
@@ -125,27 +125,15 @@
 }
 
 /*
-<<<<<<< HEAD
- * When a filesystem sets page_ops in an iomap mapping it returns, page_prepare
- * and page_done will be called for each page written to.  This only applies to
- * buffered writes as unbuffered writes will not typically have pages
-=======
  * When a filesystem sets folio_ops in an iomap mapping it returns, get_folio
  * and put_folio will be called for each folio written to.  This only applies
  * to buffered writes as unbuffered writes will not typically have folios
->>>>>>> eb3cdb58
  * associated with them.
  *
  * When get_folio succeeds, put_folio will always be called to do any
  * cleanup work necessary.  put_folio is responsible for unlocking and putting
  * @folio.
  */
-<<<<<<< HEAD
-struct iomap_page_ops {
-	int (*page_prepare)(struct inode *inode, loff_t pos, unsigned len);
-	void (*page_done)(struct inode *inode, loff_t pos, unsigned copied,
-			struct page *page);
-=======
 struct iomap_folio_ops {
 	struct folio *(*get_folio)(struct iomap_iter *iter, loff_t pos,
 			unsigned len);
@@ -168,7 +156,6 @@
 	 * locked by the iomap code.
 	 */
 	bool (*iomap_valid)(struct inode *inode, const struct iomap *iomap);
->>>>>>> eb3cdb58
 };
 
 /*
@@ -229,10 +216,7 @@
 	unsigned flags;
 	struct iomap iomap;
 	struct iomap srcmap;
-<<<<<<< HEAD
-=======
 	void *private;
->>>>>>> eb3cdb58
 };
 
 int iomap_iter(struct iomap_iter *iter, const struct iomap_ops *ops);
@@ -242,37 +226,6 @@
  * @iter: iteration structure
  *
  * Returns the length that the operation applies to for the current iteration.
-<<<<<<< HEAD
- */
-static inline u64 iomap_length(const struct iomap_iter *iter)
-{
-	u64 end = iter->iomap.offset + iter->iomap.length;
-
-	if (iter->srcmap.type != IOMAP_HOLE)
-		end = min(end, iter->srcmap.offset + iter->srcmap.length);
-	return min(iter->len, end - iter->pos);
-}
-
-/**
- * iomap_iter_srcmap - return the source map for the current iomap iteration
- * @i: iteration structure
- *
- * Write operations on file systems with reflink support might require a
- * source and a destination map.  This function retourns the source map
- * for a given operation, which may or may no be identical to the destination
- * map in &i->iomap.
- */
-static inline struct iomap *iomap_iter_srcmap(struct iomap_iter *i)
-{
-	if (i->srcmap.type != IOMAP_HOLE)
-		return &i->srcmap;
-	return &i->iomap;
-}
-
-/*
- * Main iomap iterator function.
-=======
->>>>>>> eb3cdb58
  */
 static inline u64 iomap_length(const struct iomap_iter *iter)
 {
@@ -392,8 +345,6 @@
 		      unsigned flags);
 	void (*submit_io)(const struct iomap_iter *iter, struct bio *bio,
 		          loff_t file_offset);
-<<<<<<< HEAD
-=======
 
 	/*
 	 * Filesystems wishing to attach private information to a direct io bio
@@ -404,7 +355,6 @@
 	 * iomap_dio_bio_end_io.
 	 */
 	struct bio_set *bio_set;
->>>>>>> eb3cdb58
 };
 
 /*
@@ -434,10 +384,7 @@
 		const struct iomap_ops *ops, const struct iomap_dio_ops *dops,
 		unsigned int dio_flags, void *private, size_t done_before);
 ssize_t iomap_dio_complete(struct iomap_dio *dio);
-<<<<<<< HEAD
-=======
 void iomap_dio_bio_end_io(struct bio *bio);
->>>>>>> eb3cdb58
 
 #ifdef CONFIG_SWAP
 struct file;
