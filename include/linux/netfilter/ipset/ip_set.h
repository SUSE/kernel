/* SPDX-License-Identifier: GPL-2.0-only */
/* Copyright (C) 2000-2002 Joakim Axelsson <gozem@linux.nu>
 *                         Patrick Schaaf <bof@bof.de>
 *                         Martin Josefsson <gandalf@wlug.westbo.se>
 * Copyright (C) 2003-2013 Jozsef Kadlecsik <kadlec@netfilter.org>
 */
#ifndef _IP_SET_H
#define _IP_SET_H

#include <linux/ip.h>
#include <linux/ipv6.h>
#include <linux/netlink.h>
#include <linux/netfilter.h>
#include <linux/netfilter/x_tables.h>
#include <linux/stringify.h>
#include <linux/vmalloc.h>
#include <net/netlink.h>
#include <uapi/linux/netfilter/ipset/ip_set.h>

#define _IP_SET_MODULE_DESC(a, b, c)		\
	MODULE_DESCRIPTION(a " type of IP sets, revisions " b "-" c)
#define IP_SET_MODULE_DESC(a, b, c)		\
	_IP_SET_MODULE_DESC(a, __stringify(b), __stringify(c))

/* Set features */
enum ip_set_feature {
	IPSET_TYPE_IP_FLAG = 0,
	IPSET_TYPE_IP = (1 << IPSET_TYPE_IP_FLAG),
	IPSET_TYPE_PORT_FLAG = 1,
	IPSET_TYPE_PORT = (1 << IPSET_TYPE_PORT_FLAG),
	IPSET_TYPE_MAC_FLAG = 2,
	IPSET_TYPE_MAC = (1 << IPSET_TYPE_MAC_FLAG),
	IPSET_TYPE_IP2_FLAG = 3,
	IPSET_TYPE_IP2 = (1 << IPSET_TYPE_IP2_FLAG),
	IPSET_TYPE_NAME_FLAG = 4,
	IPSET_TYPE_NAME = (1 << IPSET_TYPE_NAME_FLAG),
	IPSET_TYPE_IFACE_FLAG = 5,
	IPSET_TYPE_IFACE = (1 << IPSET_TYPE_IFACE_FLAG),
	IPSET_TYPE_MARK_FLAG = 6,
	IPSET_TYPE_MARK = (1 << IPSET_TYPE_MARK_FLAG),
	IPSET_TYPE_NOMATCH_FLAG = 7,
	IPSET_TYPE_NOMATCH = (1 << IPSET_TYPE_NOMATCH_FLAG),
	/* Strictly speaking not a feature, but a flag for dumping:
	 * this settype must be dumped last */
	IPSET_DUMP_LAST_FLAG = 8,
	IPSET_DUMP_LAST = (1 << IPSET_DUMP_LAST_FLAG),
};

/* Set extensions */
enum ip_set_extension {
	IPSET_EXT_BIT_TIMEOUT = 0,
	IPSET_EXT_TIMEOUT = (1 << IPSET_EXT_BIT_TIMEOUT),
	IPSET_EXT_BIT_COUNTER = 1,
	IPSET_EXT_COUNTER = (1 << IPSET_EXT_BIT_COUNTER),
	IPSET_EXT_BIT_COMMENT = 2,
	IPSET_EXT_COMMENT = (1 << IPSET_EXT_BIT_COMMENT),
	IPSET_EXT_BIT_SKBINFO = 3,
	IPSET_EXT_SKBINFO = (1 << IPSET_EXT_BIT_SKBINFO),
	/* Mark set with an extension which needs to call destroy */
	IPSET_EXT_BIT_DESTROY = 7,
	IPSET_EXT_DESTROY = (1 << IPSET_EXT_BIT_DESTROY),
};

#define SET_WITH_TIMEOUT(s)	((s)->extensions & IPSET_EXT_TIMEOUT)
#define SET_WITH_COUNTER(s)	((s)->extensions & IPSET_EXT_COUNTER)
#define SET_WITH_COMMENT(s)	((s)->extensions & IPSET_EXT_COMMENT)
#define SET_WITH_SKBINFO(s)	((s)->extensions & IPSET_EXT_SKBINFO)
#define SET_WITH_FORCEADD(s)	((s)->flags & IPSET_CREATE_FLAG_FORCEADD)

/* Extension id, in size order */
enum ip_set_ext_id {
	IPSET_EXT_ID_COUNTER = 0,
	IPSET_EXT_ID_TIMEOUT,
	IPSET_EXT_ID_SKBINFO,
	IPSET_EXT_ID_COMMENT,
	IPSET_EXT_ID_MAX,
};

struct ip_set;

/* Extension type */
struct ip_set_ext_type {
	/* Destroy extension private data (can be NULL) */
	void (*destroy)(struct ip_set *set, void *ext);
	enum ip_set_extension type;
	enum ipset_cadt_flags flag;
	/* Size and minimal alignment */
	u8 len;
	u8 align;
};

extern const struct ip_set_ext_type ip_set_extensions[];

struct ip_set_counter {
	atomic64_t bytes;
	atomic64_t packets;
};

struct ip_set_comment_rcu {
	struct rcu_head rcu;
	char str[];
};

struct ip_set_comment {
	struct ip_set_comment_rcu __rcu *c;
};

struct ip_set_skbinfo {
	u32 skbmark;
	u32 skbmarkmask;
	u32 skbprio;
	u16 skbqueue;
	u16 __pad;
};

struct ip_set_ext {
	struct ip_set_skbinfo skbinfo;
	u64 packets;
	u64 bytes;
	char *comment;
	u32 timeout;
	u8 packets_op;
	u8 bytes_op;
	bool target;
};

#define ext_timeout(e, s)	\
((unsigned long *)(((void *)(e)) + (s)->offset[IPSET_EXT_ID_TIMEOUT]))
#define ext_counter(e, s)	\
((struct ip_set_counter *)(((void *)(e)) + (s)->offset[IPSET_EXT_ID_COUNTER]))
#define ext_comment(e, s)	\
((struct ip_set_comment *)(((void *)(e)) + (s)->offset[IPSET_EXT_ID_COMMENT]))
#define ext_skbinfo(e, s)	\
((struct ip_set_skbinfo *)(((void *)(e)) + (s)->offset[IPSET_EXT_ID_SKBINFO]))

typedef int (*ipset_adtfn)(struct ip_set *set, void *value,
			   const struct ip_set_ext *ext,
			   struct ip_set_ext *mext, u32 cmdflags);

/* Kernel API function options */
struct ip_set_adt_opt {
	u8 family;		/* Actual protocol family */
	u8 dim;			/* Dimension of match/target */
	u8 flags;		/* Direction and negation flags */
	u32 cmdflags;		/* Command-like flags */
	struct ip_set_ext ext;	/* Extensions */
};

/* Set type, variant-specific part */
struct ip_set_type_variant {
	/* Kernelspace: test/add/del entries
	 *		returns negative error code,
	 *			zero for no match/success to add/delete
	 *			positive for matching element */
	int (*kadt)(struct ip_set *set, const struct sk_buff *skb,
		    const struct xt_action_param *par,
		    enum ipset_adt adt, struct ip_set_adt_opt *opt);

	/* Userspace: test/add/del entries
	 *		returns negative error code,
	 *			zero for no match/success to add/delete
	 *			positive for matching element */
	int (*uadt)(struct ip_set *set, struct nlattr *tb[],
		    enum ipset_adt adt, u32 *lineno, u32 flags, bool retried);

	/* Low level add/del/test functions */
	ipset_adtfn adt[IPSET_ADT_MAX];

	/* When adding entries and set is full, try to resize the set */
	int (*resize)(struct ip_set *set, bool retried);
	/* Destroy the set */
	void (*destroy)(struct ip_set *set);
	/* Flush the elements */
	void (*flush)(struct ip_set *set);
	/* Expire entries before listing */
	void (*expire)(struct ip_set *set);
	/* List set header data */
	int (*head)(struct ip_set *set, struct sk_buff *skb);
	/* List elements */
	int (*list)(const struct ip_set *set, struct sk_buff *skb,
		    struct netlink_callback *cb);
	/* Keep listing private when resizing runs parallel */
	void (*uref)(struct ip_set *set, struct netlink_callback *cb,
		     bool start);

	/* Return true if "b" set is the same as "a"
	 * according to the create set parameters */
	bool (*same_set)(const struct ip_set *a, const struct ip_set *b);
	/* Region-locking is used */
	bool region_lock;
<<<<<<< HEAD
};

struct ip_set_region {
	spinlock_t lock;	/* Region lock */
	size_t ext_size;	/* Size of the dynamic extensions */
	u32 elements;		/* Number of elements vs timeout */
=======
>>>>>>> 7d2a07b7
};

struct ip_set_region {
	spinlock_t lock;	/* Region lock */
	size_t ext_size;	/* Size of the dynamic extensions */
	u32 elements;		/* Number of elements vs timeout */
};

/* Max range where every element is added/deleted in one step */
#define IPSET_MAX_RANGE		(1<<20)

/* The max revision number supported by any set type + 1 */
#define IPSET_REVISION_MAX	9

/* The core set type structure */
struct ip_set_type {
	struct list_head list;

	/* Typename */
	char name[IPSET_MAXNAMELEN];
	/* Protocol version */
	u8 protocol;
	/* Set type dimension */
	u8 dimension;
	/*
	 * Supported family: may be NFPROTO_UNSPEC for both
	 * NFPROTO_IPV4/NFPROTO_IPV6.
	 */
	u8 family;
	/* Type revisions */
	u8 revision_min, revision_max;
	/* Revision-specific supported (create) flags */
	u8 create_flags[IPSET_REVISION_MAX+1];
	/* Set features to control swapping */
	u16 features;

	/* Create set */
	int (*create)(struct net *net, struct ip_set *set,
		      struct nlattr *tb[], u32 flags);

	/* Attribute policies */
	const struct nla_policy create_policy[IPSET_ATTR_CREATE_MAX + 1];
	const struct nla_policy adt_policy[IPSET_ATTR_ADT_MAX + 1];

	/* Set this to THIS_MODULE if you are a module, otherwise NULL */
	struct module *me;
};

/* register and unregister set type */
extern int ip_set_type_register(struct ip_set_type *set_type);
extern void ip_set_type_unregister(struct ip_set_type *set_type);

/* A generic IP set */
struct ip_set {
	/* The name of the set */
	char name[IPSET_MAXNAMELEN];
	/* Lock protecting the set data */
	spinlock_t lock;
	/* References to the set */
	u32 ref;
	/* References to the set for netlink events like dump,
	 * ref can be swapped out by ip_set_swap
	 */
	u32 ref_netlink;
	/* The core set type */
	struct ip_set_type *type;
	/* The type variant doing the real job */
	const struct ip_set_type_variant *variant;
	/* The actual INET family of the set */
	u8 family;
	/* The type revision */
	u8 revision;
	/* Extensions */
	u8 extensions;
	/* Create flags */
	u8 flags;
	/* Default timeout value, if enabled */
	u32 timeout;
	/* Number of elements (vs timeout) */
	u32 elements;
	/* Size of the dynamic extensions (vs timeout) */
	size_t ext_size;
	/* Element data size */
	size_t dsize;
	/* Offsets to extensions in elements */
	size_t offset[IPSET_EXT_ID_MAX];
	/* The type specific data */
	void *data;
};

static inline void
ip_set_ext_destroy(struct ip_set *set, void *data)
{
	/* Check that the extension is enabled for the set and
	 * call it's destroy function for its extension part in data.
	 */
	if (SET_WITH_COMMENT(set)) {
		struct ip_set_comment *c = ext_comment(data, set);

<<<<<<< HEAD
int ip_set_put_flags(struct sk_buff *skb, struct ip_set *set);
=======
		ip_set_extensions[IPSET_EXT_ID_COMMENT].destroy(set, c);
	}
}
>>>>>>> 7d2a07b7

int ip_set_put_flags(struct sk_buff *skb, struct ip_set *set);

/* Netlink CB args */
enum {
	IPSET_CB_NET = 0,	/* net namespace */
	IPSET_CB_PROTO,		/* ipset protocol */
	IPSET_CB_DUMP,		/* dump single set/all sets */
	IPSET_CB_INDEX,		/* set index */
	IPSET_CB_PRIVATE,	/* set private data */
	IPSET_CB_ARG0,		/* type specific */
};

/* register and unregister set references */
extern ip_set_id_t ip_set_get_byname(struct net *net,
				     const char *name, struct ip_set **set);
extern void ip_set_put_byindex(struct net *net, ip_set_id_t index);
extern void ip_set_name_byindex(struct net *net, ip_set_id_t index, char *name);
extern ip_set_id_t ip_set_nfnl_get_byindex(struct net *net, ip_set_id_t index);
extern void ip_set_nfnl_put(struct net *net, ip_set_id_t index);

/* API for iptables set match, and SET target */

extern int ip_set_add(ip_set_id_t id, const struct sk_buff *skb,
		      const struct xt_action_param *par,
		      struct ip_set_adt_opt *opt);
extern int ip_set_del(ip_set_id_t id, const struct sk_buff *skb,
		      const struct xt_action_param *par,
		      struct ip_set_adt_opt *opt);
extern int ip_set_test(ip_set_id_t id, const struct sk_buff *skb,
		       const struct xt_action_param *par,
		       struct ip_set_adt_opt *opt);

/* Utility functions */
extern void *ip_set_alloc(size_t size);
extern void ip_set_free(void *members);
extern int ip_set_get_ipaddr4(struct nlattr *nla,  __be32 *ipaddr);
extern int ip_set_get_ipaddr6(struct nlattr *nla, union nf_inet_addr *ipaddr);
extern size_t ip_set_elem_len(struct ip_set *set, struct nlattr *tb[],
			      size_t len, size_t align);
extern int ip_set_get_extensions(struct ip_set *set, struct nlattr *tb[],
				 struct ip_set_ext *ext);
extern int ip_set_put_extensions(struct sk_buff *skb, const struct ip_set *set,
				 const void *e, bool active);
extern bool ip_set_match_extensions(struct ip_set *set,
				    const struct ip_set_ext *ext,
				    struct ip_set_ext *mext,
				    u32 flags, void *data);

static inline int
ip_set_get_hostipaddr4(struct nlattr *nla, u32 *ipaddr)
{
	__be32 ip;
	int ret = ip_set_get_ipaddr4(nla, &ip);

	if (ret)
		return ret;
	*ipaddr = ntohl(ip);
	return 0;
}

/* Ignore IPSET_ERR_EXIST errors if asked to do so? */
static inline bool
ip_set_eexist(int ret, u32 flags)
{
	return ret == -IPSET_ERR_EXIST && (flags & IPSET_FLAG_EXIST);
}

/* Match elements marked with nomatch */
static inline bool
ip_set_enomatch(int ret, u32 flags, enum ipset_adt adt, struct ip_set *set)
{
	return adt == IPSET_TEST &&
	       (set->type->features & IPSET_TYPE_NOMATCH) &&
	       ((flags >> 16) & IPSET_FLAG_NOMATCH) &&
	       (ret > 0 || ret == -ENOTEMPTY);
}

/* Check the NLA_F_NET_BYTEORDER flag */
static inline bool
ip_set_attr_netorder(struct nlattr *tb[], int type)
{
	return tb[type] && (tb[type]->nla_type & NLA_F_NET_BYTEORDER);
}

static inline bool
ip_set_optattr_netorder(struct nlattr *tb[], int type)
{
	return !tb[type] || (tb[type]->nla_type & NLA_F_NET_BYTEORDER);
}

/* Useful converters */
static inline u32
ip_set_get_h32(const struct nlattr *attr)
{
	return ntohl(nla_get_be32(attr));
}

static inline u16
ip_set_get_h16(const struct nlattr *attr)
{
	return ntohs(nla_get_be16(attr));
}

static inline int nla_put_ipaddr4(struct sk_buff *skb, int type, __be32 ipaddr)
{
	struct nlattr *__nested = nla_nest_start(skb, type);
	int ret;

	if (!__nested)
		return -EMSGSIZE;
	ret = nla_put_in_addr(skb, IPSET_ATTR_IPADDR_IPV4, ipaddr);
	if (!ret)
		nla_nest_end(skb, __nested);
	return ret;
}

static inline int nla_put_ipaddr6(struct sk_buff *skb, int type,
				  const struct in6_addr *ipaddrptr)
{
	struct nlattr *__nested = nla_nest_start(skb, type);
	int ret;

	if (!__nested)
		return -EMSGSIZE;
	ret = nla_put_in6_addr(skb, IPSET_ATTR_IPADDR_IPV6, ipaddrptr);
	if (!ret)
		nla_nest_end(skb, __nested);
	return ret;
}

/* Get address from skbuff */
static inline __be32
ip4addr(const struct sk_buff *skb, bool src)
{
	return src ? ip_hdr(skb)->saddr : ip_hdr(skb)->daddr;
}

static inline void
ip4addrptr(const struct sk_buff *skb, bool src, __be32 *addr)
{
	*addr = src ? ip_hdr(skb)->saddr : ip_hdr(skb)->daddr;
}

static inline void
ip6addrptr(const struct sk_buff *skb, bool src, struct in6_addr *addr)
{
	memcpy(addr, src ? &ipv6_hdr(skb)->saddr : &ipv6_hdr(skb)->daddr,
	       sizeof(*addr));
}

/* How often should the gc be run by default */
#define IPSET_GC_TIME			(3 * 60)

/* Timeout period depending on the timeout value of the given set */
#define IPSET_GC_PERIOD(timeout) \
	((timeout/3) ? min_t(u32, (timeout)/3, IPSET_GC_TIME) : 1)

/* Entry is set with no timeout value */
#define IPSET_ELEM_PERMANENT	0

/* Set is defined with timeout support: timeout value may be 0 */
#define IPSET_NO_TIMEOUT	UINT_MAX

/* Max timeout value, see msecs_to_jiffies() in jiffies.h */
#define IPSET_MAX_TIMEOUT	(UINT_MAX >> 1)/MSEC_PER_SEC

#define ip_set_adt_opt_timeout(opt, set)	\
((opt)->ext.timeout != IPSET_NO_TIMEOUT ? (opt)->ext.timeout : (set)->timeout)

static inline unsigned int
ip_set_timeout_uget(struct nlattr *tb)
{
	unsigned int timeout = ip_set_get_h32(tb);

	/* Normalize to fit into jiffies */
	if (timeout > IPSET_MAX_TIMEOUT)
		timeout = IPSET_MAX_TIMEOUT;

	return timeout;
<<<<<<< HEAD
}

static inline bool
ip_set_timeout_expired(const unsigned long *t)
{
	return *t != IPSET_ELEM_PERMANENT && time_is_before_jiffies(*t);
}

static inline void
ip_set_timeout_set(unsigned long *timeout, u32 value)
{
	unsigned long t;

	if (!value) {
		*timeout = IPSET_ELEM_PERMANENT;
		return;
	}

	t = msecs_to_jiffies(value * MSEC_PER_SEC) + jiffies;
	if (t == IPSET_ELEM_PERMANENT)
		/* Bingo! :-) */
		t--;
	*timeout = t;
}

=======
}

static inline bool
ip_set_timeout_expired(const unsigned long *t)
{
	return *t != IPSET_ELEM_PERMANENT && time_is_before_jiffies(*t);
}

static inline void
ip_set_timeout_set(unsigned long *timeout, u32 value)
{
	unsigned long t;

	if (!value) {
		*timeout = IPSET_ELEM_PERMANENT;
		return;
	}

	t = msecs_to_jiffies(value * MSEC_PER_SEC) + jiffies;
	if (t == IPSET_ELEM_PERMANENT)
		/* Bingo! :-) */
		t--;
	*timeout = t;
}

>>>>>>> 7d2a07b7
void ip_set_init_comment(struct ip_set *set, struct ip_set_comment *comment,
			 const struct ip_set_ext *ext);

static inline void
ip_set_init_counter(struct ip_set_counter *counter,
		    const struct ip_set_ext *ext)
{
	if (ext->bytes != ULLONG_MAX)
		atomic64_set(&(counter)->bytes, (long long)(ext->bytes));
	if (ext->packets != ULLONG_MAX)
		atomic64_set(&(counter)->packets, (long long)(ext->packets));
}

static inline void
ip_set_init_skbinfo(struct ip_set_skbinfo *skbinfo,
		    const struct ip_set_ext *ext)
{
	*skbinfo = ext->skbinfo;
}

#define IP_SET_INIT_KEXT(skb, opt, set)			\
	{ .bytes = (skb)->len, .packets = 1, .target = true,\
	  .timeout = ip_set_adt_opt_timeout(opt, set) }

#define IP_SET_INIT_UEXT(set)				\
	{ .bytes = ULLONG_MAX, .packets = ULLONG_MAX,	\
	  .timeout = (set)->timeout }

#define IPSET_CONCAT(a, b)		a##b
#define IPSET_TOKEN(a, b)		IPSET_CONCAT(a, b)

#endif /*_IP_SET_H */<|MERGE_RESOLUTION|>--- conflicted
+++ resolved
@@ -188,15 +188,6 @@
 	bool (*same_set)(const struct ip_set *a, const struct ip_set *b);
 	/* Region-locking is used */
 	bool region_lock;
-<<<<<<< HEAD
-};
-
-struct ip_set_region {
-	spinlock_t lock;	/* Region lock */
-	size_t ext_size;	/* Size of the dynamic extensions */
-	u32 elements;		/* Number of elements vs timeout */
-=======
->>>>>>> 7d2a07b7
 };
 
 struct ip_set_region {
@@ -296,13 +287,9 @@
 	if (SET_WITH_COMMENT(set)) {
 		struct ip_set_comment *c = ext_comment(data, set);
 
-<<<<<<< HEAD
-int ip_set_put_flags(struct sk_buff *skb, struct ip_set *set);
-=======
 		ip_set_extensions[IPSET_EXT_ID_COMMENT].destroy(set, c);
 	}
 }
->>>>>>> 7d2a07b7
 
 int ip_set_put_flags(struct sk_buff *skb, struct ip_set *set);
 
@@ -483,7 +470,6 @@
 		timeout = IPSET_MAX_TIMEOUT;
 
 	return timeout;
-<<<<<<< HEAD
 }
 
 static inline bool
@@ -509,33 +495,6 @@
 	*timeout = t;
 }
 
-=======
-}
-
-static inline bool
-ip_set_timeout_expired(const unsigned long *t)
-{
-	return *t != IPSET_ELEM_PERMANENT && time_is_before_jiffies(*t);
-}
-
-static inline void
-ip_set_timeout_set(unsigned long *timeout, u32 value)
-{
-	unsigned long t;
-
-	if (!value) {
-		*timeout = IPSET_ELEM_PERMANENT;
-		return;
-	}
-
-	t = msecs_to_jiffies(value * MSEC_PER_SEC) + jiffies;
-	if (t == IPSET_ELEM_PERMANENT)
-		/* Bingo! :-) */
-		t--;
-	*timeout = t;
-}
-
->>>>>>> 7d2a07b7
 void ip_set_init_comment(struct ip_set *set, struct ip_set_comment *comment,
 			 const struct ip_set_ext *ext);
 
