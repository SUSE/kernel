--- conflicted
+++ resolved
@@ -521,12 +521,9 @@
 				struct led_trigger **trigger);
 void led_trigger_unregister_simple(struct led_trigger *trigger);
 void led_trigger_event(struct led_trigger *trigger,  enum led_brightness event);
-<<<<<<< HEAD
-=======
 void led_mc_trigger_event(struct led_trigger *trig,
 			  unsigned int *intensity_value, unsigned int num_colors,
 			  enum led_brightness brightness);
->>>>>>> 2d5404ca
 void led_trigger_blink(struct led_trigger *trigger, unsigned long delay_on,
 		       unsigned long delay_off);
 void led_trigger_blink_oneshot(struct led_trigger *trigger,
