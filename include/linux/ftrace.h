/* SPDX-License-Identifier: GPL-2.0 */
/*
 * Ftrace header.  For implementation details beyond the random comments
 * scattered below, see: Documentation/trace/ftrace-design.rst
 */

#ifndef _LINUX_FTRACE_H
#define _LINUX_FTRACE_H

#include <linux/trace_recursion.h>
#include <linux/trace_clock.h>
#include <linux/kallsyms.h>
#include <linux/linkage.h>
#include <linux/bitops.h>
#include <linux/ptrace.h>
#include <linux/ktime.h>
#include <linux/sched.h>
#include <linux/types.h>
#include <linux/init.h>
#include <linux/fs.h>

#include <asm/ftrace.h>

/*
 * If the arch supports passing the variable contents of
 * function_trace_op as the third parameter back from the
 * mcount call, then the arch should define this as 1.
 */
#ifndef ARCH_SUPPORTS_FTRACE_OPS
#define ARCH_SUPPORTS_FTRACE_OPS 0
#endif

/*
 * If the arch's mcount caller does not support all of ftrace's
 * features, then it must call an indirect function that
 * does. Or at least does enough to prevent any unwelcome side effects.
 */
#if !ARCH_SUPPORTS_FTRACE_OPS
# define FTRACE_FORCE_LIST_FUNC 1
#else
# define FTRACE_FORCE_LIST_FUNC 0
#endif

/* Main tracing buffer and events set up */
#ifdef CONFIG_TRACING
void trace_init(void);
void early_trace_init(void);
#else
static inline void trace_init(void) { }
static inline void early_trace_init(void) { }
#endif

struct module;
struct ftrace_hash;
struct ftrace_direct_func;

#if defined(CONFIG_FUNCTION_TRACER) && defined(CONFIG_MODULES) && \
	defined(CONFIG_DYNAMIC_FTRACE)
const char *
ftrace_mod_address_lookup(unsigned long addr, unsigned long *size,
		   unsigned long *off, char **modname, char *sym);
#else
static inline const char *
ftrace_mod_address_lookup(unsigned long addr, unsigned long *size,
		   unsigned long *off, char **modname, char *sym)
{
	return NULL;
}
#endif

#if defined(CONFIG_FUNCTION_TRACER) && defined(CONFIG_DYNAMIC_FTRACE)
int ftrace_mod_get_kallsym(unsigned int symnum, unsigned long *value,
			   char *type, char *name,
			   char *module_name, int *exported);
#else
static inline int ftrace_mod_get_kallsym(unsigned int symnum, unsigned long *value,
					 char *type, char *name,
					 char *module_name, int *exported)
{
	return -1;
}
#endif

#ifdef CONFIG_FUNCTION_TRACER

extern int ftrace_enabled;
extern int
ftrace_enable_sysctl(struct ctl_table *table, int write,
		     void *buffer, size_t *lenp, loff_t *ppos);

struct ftrace_ops;

#ifndef CONFIG_HAVE_DYNAMIC_FTRACE_WITH_ARGS

struct ftrace_regs {
	struct pt_regs		regs;
};
#define arch_ftrace_get_regs(fregs) (&(fregs)->regs)

/*
 * ftrace_instruction_pointer_set() is to be defined by the architecture
 * if to allow setting of the instruction pointer from the ftrace_regs
 * when HAVE_DYNAMIC_FTRACE_WITH_ARGS is set and it supports
 * live kernel patching.
 */
#define ftrace_instruction_pointer_set(fregs, ip) do { } while (0)
#endif /* CONFIG_HAVE_DYNAMIC_FTRACE_WITH_ARGS */

static __always_inline struct pt_regs *ftrace_get_regs(struct ftrace_regs *fregs)
{
	if (!fregs)
		return NULL;

	return arch_ftrace_get_regs(fregs);
}

typedef void (*ftrace_func_t)(unsigned long ip, unsigned long parent_ip,
			      struct ftrace_ops *op, struct ftrace_regs *fregs);

ftrace_func_t ftrace_ops_get_func(struct ftrace_ops *ops);

/*
 * FTRACE_OPS_FL_* bits denote the state of ftrace_ops struct and are
 * set in the flags member.
 * CONTROL, SAVE_REGS, SAVE_REGS_IF_SUPPORTED, RECURSION, STUB and
 * IPMODIFY are a kind of attribute flags which can be set only before
 * registering the ftrace_ops, and can not be modified while registered.
 * Changing those attribute flags after registering ftrace_ops will
 * cause unexpected results.
 *
 * ENABLED - set/unset when ftrace_ops is registered/unregistered
 * DYNAMIC - set when ftrace_ops is registered to denote dynamically
 *           allocated ftrace_ops which need special care
 * SAVE_REGS - The ftrace_ops wants regs saved at each function called
 *            and passed to the callback. If this flag is set, but the
 *            architecture does not support passing regs
 *            (CONFIG_DYNAMIC_FTRACE_WITH_REGS is not defined), then the
 *            ftrace_ops will fail to register, unless the next flag
 *            is set.
 * SAVE_REGS_IF_SUPPORTED - This is the same as SAVE_REGS, but if the
 *            handler can handle an arch that does not save regs
 *            (the handler tests if regs == NULL), then it can set
 *            this flag instead. It will not fail registering the ftrace_ops
 *            but, the regs field will be NULL if the arch does not support
 *            passing regs to the handler.
 *            Note, if this flag is set, the SAVE_REGS flag will automatically
 *            get set upon registering the ftrace_ops, if the arch supports it.
 * RECURSION - The ftrace_ops can set this to tell the ftrace infrastructure
 *            that the call back needs recursion protection. If it does
 *            not set this, then the ftrace infrastructure will assume
 *            that the callback can handle recursion on its own.
 * STUB   - The ftrace_ops is just a place holder.
 * INITIALIZED - The ftrace_ops has already been initialized (first use time
 *            register_ftrace_function() is called, it will initialized the ops)
 * DELETED - The ops are being deleted, do not let them be registered again.
 * ADDING  - The ops is in the process of being added.
 * REMOVING - The ops is in the process of being removed.
 * MODIFYING - The ops is in the process of changing its filter functions.
 * ALLOC_TRAMP - A dynamic trampoline was allocated by the core code.
 *            The arch specific code sets this flag when it allocated a
 *            trampoline. This lets the arch know that it can update the
 *            trampoline in case the callback function changes.
 *            The ftrace_ops trampoline can be set by the ftrace users, and
 *            in such cases the arch must not modify it. Only the arch ftrace
 *            core code should set this flag.
 * IPMODIFY - The ops can modify the IP register. This can only be set with
 *            SAVE_REGS. If another ops with this flag set is already registered
 *            for any of the functions that this ops will be registered for, then
 *            this ops will fail to register or set_filter_ip.
 * PID     - Is affected by set_ftrace_pid (allows filtering on those pids)
 * RCU     - Set when the ops can only be called when RCU is watching.
 * TRACE_ARRAY - The ops->private points to a trace_array descriptor.
 * PERMANENT - Set when the ops is permanent and should not be affected by
 *             ftrace_enabled.
 * DIRECT - Used by the direct ftrace_ops helper for direct functions
 *            (internal ftrace only, should not be used by others)
 */
enum {
<<<<<<< HEAD
	FTRACE_OPS_FL_ENABLED			= 1 << 0,
	FTRACE_OPS_FL_DYNAMIC			= 1 << 1,
	FTRACE_OPS_FL_SAVE_REGS			= 1 << 2,
	FTRACE_OPS_FL_SAVE_REGS_IF_SUPPORTED	= 1 << 3,
	FTRACE_OPS_FL_RECURSION_SAFE		= 1 << 4,
	FTRACE_OPS_FL_STUB			= 1 << 5,
	FTRACE_OPS_FL_INITIALIZED		= 1 << 6,
	FTRACE_OPS_FL_DELETED			= 1 << 7,
	FTRACE_OPS_FL_ADDING			= 1 << 8,
	FTRACE_OPS_FL_REMOVING			= 1 << 9,
	FTRACE_OPS_FL_MODIFYING			= 1 << 10,
	FTRACE_OPS_FL_ALLOC_TRAMP		= 1 << 11,
	FTRACE_OPS_FL_IPMODIFY			= 1 << 12,
	FTRACE_OPS_FL_PID			= 1 << 13,
	FTRACE_OPS_FL_RCU			= 1 << 14,
	FTRACE_OPS_FL_TRACE_ARRAY		= 1 << 15,
	FTRACE_OPS_FL_PERMANENT                 = 1 << 16,
	FTRACE_OPS_FL_DIRECT			= 1 << 17,
=======
	FTRACE_OPS_FL_ENABLED			= BIT(0),
	FTRACE_OPS_FL_DYNAMIC			= BIT(1),
	FTRACE_OPS_FL_SAVE_REGS			= BIT(2),
	FTRACE_OPS_FL_SAVE_REGS_IF_SUPPORTED	= BIT(3),
	FTRACE_OPS_FL_RECURSION			= BIT(4),
	FTRACE_OPS_FL_STUB			= BIT(5),
	FTRACE_OPS_FL_INITIALIZED		= BIT(6),
	FTRACE_OPS_FL_DELETED			= BIT(7),
	FTRACE_OPS_FL_ADDING			= BIT(8),
	FTRACE_OPS_FL_REMOVING			= BIT(9),
	FTRACE_OPS_FL_MODIFYING			= BIT(10),
	FTRACE_OPS_FL_ALLOC_TRAMP		= BIT(11),
	FTRACE_OPS_FL_IPMODIFY			= BIT(12),
	FTRACE_OPS_FL_PID			= BIT(13),
	FTRACE_OPS_FL_RCU			= BIT(14),
	FTRACE_OPS_FL_TRACE_ARRAY		= BIT(15),
	FTRACE_OPS_FL_PERMANENT                 = BIT(16),
	FTRACE_OPS_FL_DIRECT			= BIT(17),
>>>>>>> 7d2a07b7
};

#ifdef CONFIG_DYNAMIC_FTRACE
/* The hash used to know what functions callbacks trace */
struct ftrace_ops_hash {
	struct ftrace_hash __rcu	*notrace_hash;
	struct ftrace_hash __rcu	*filter_hash;
	struct mutex			regex_lock;
};

void ftrace_free_init_mem(void);
void ftrace_free_mem(struct module *mod, void *start, void *end);
#else
static inline void ftrace_free_init_mem(void) { }
static inline void ftrace_free_mem(struct module *mod, void *start, void *end) { }
#endif

/*
 * Note, ftrace_ops can be referenced outside of RCU protection, unless
 * the RCU flag is set. If ftrace_ops is allocated and not part of kernel
 * core data, the unregistering of it will perform a scheduling on all CPUs
 * to make sure that there are no more users. Depending on the load of the
 * system that may take a bit of time.
 *
 * Any private data added must also take care not to be freed and if private
 * data is added to a ftrace_ops that is in core code, the user of the
 * ftrace_ops must perform a schedule_on_each_cpu() before freeing it.
 */
struct ftrace_ops {
	ftrace_func_t			func;
	struct ftrace_ops __rcu		*next;
	unsigned long			flags;
	void				*private;
	ftrace_func_t			saved_func;
#ifdef CONFIG_DYNAMIC_FTRACE
	struct ftrace_ops_hash		local_hash;
	struct ftrace_ops_hash		*func_hash;
	struct ftrace_ops_hash		old_hash;
	unsigned long			trampoline;
	unsigned long			trampoline_size;
	struct list_head		list;
#endif
};

extern struct ftrace_ops __rcu *ftrace_ops_list;
extern struct ftrace_ops ftrace_list_end;

/*
 * Traverse the ftrace_ops_list, invoking all entries.  The reason that we
 * can use rcu_dereference_raw_check() is that elements removed from this list
 * are simply leaked, so there is no need to interact with a grace-period
 * mechanism.  The rcu_dereference_raw_check() calls are needed to handle
 * concurrent insertions into the ftrace_ops_list.
 *
 * Silly Alpha and silly pointer-speculation compiler optimizations!
 */
#define do_for_each_ftrace_op(op, list)			\
	op = rcu_dereference_raw_check(list);			\
	do

/*
 * Optimized for just a single item in the list (as that is the normal case).
 */
#define while_for_each_ftrace_op(op)				\
	while (likely(op = rcu_dereference_raw_check((op)->next)) &&	\
	       unlikely((op) != &ftrace_list_end))

/*
 * Type of the current tracing.
 */
enum ftrace_tracing_type_t {
	FTRACE_TYPE_ENTER = 0, /* Hook the call of the function */
	FTRACE_TYPE_RETURN,	/* Hook the return of the function */
};

/* Current tracing type, default is FTRACE_TYPE_ENTER */
extern enum ftrace_tracing_type_t ftrace_tracing_type;

/*
 * The ftrace_ops must be a static and should also
 * be read_mostly.  These functions do modify read_mostly variables
 * so use them sparely. Never free an ftrace_op or modify the
 * next pointer after it has been registered. Even after unregistering
 * it, the next pointer may still be used internally.
 */
int register_ftrace_function(struct ftrace_ops *ops);
int unregister_ftrace_function(struct ftrace_ops *ops);

extern void ftrace_stub(unsigned long a0, unsigned long a1,
			struct ftrace_ops *op, struct ftrace_regs *fregs);

#else /* !CONFIG_FUNCTION_TRACER */
/*
 * (un)register_ftrace_function must be a macro since the ops parameter
 * must not be evaluated.
 */
#define register_ftrace_function(ops) ({ 0; })
#define unregister_ftrace_function(ops) ({ 0; })
static inline void ftrace_kill(void) { }
static inline void ftrace_free_init_mem(void) { }
static inline void ftrace_free_mem(struct module *mod, void *start, void *end) { }
#endif /* CONFIG_FUNCTION_TRACER */

<<<<<<< HEAD
=======
struct ftrace_func_entry {
	struct hlist_node hlist;
	unsigned long ip;
	unsigned long direct; /* for direct lookup only */
};

struct dyn_ftrace;

>>>>>>> 7d2a07b7
#ifdef CONFIG_DYNAMIC_FTRACE_WITH_DIRECT_CALLS
extern int ftrace_direct_func_count;
int register_ftrace_direct(unsigned long ip, unsigned long addr);
int unregister_ftrace_direct(unsigned long ip, unsigned long addr);
int modify_ftrace_direct(unsigned long ip, unsigned long old_addr, unsigned long new_addr);
struct ftrace_direct_func *ftrace_find_direct_func(unsigned long addr);
<<<<<<< HEAD
=======
int ftrace_modify_direct_caller(struct ftrace_func_entry *entry,
				struct dyn_ftrace *rec,
				unsigned long old_addr,
				unsigned long new_addr);
unsigned long ftrace_find_rec_direct(unsigned long ip);
>>>>>>> 7d2a07b7
#else
# define ftrace_direct_func_count 0
static inline int register_ftrace_direct(unsigned long ip, unsigned long addr)
{
<<<<<<< HEAD
	return -ENODEV;
}
static inline int unregister_ftrace_direct(unsigned long ip, unsigned long addr)
{
	return -ENODEV;
=======
	return -ENOTSUPP;
}
static inline int unregister_ftrace_direct(unsigned long ip, unsigned long addr)
{
	return -ENOTSUPP;
>>>>>>> 7d2a07b7
}
static inline int modify_ftrace_direct(unsigned long ip,
				       unsigned long old_addr, unsigned long new_addr)
{
<<<<<<< HEAD
	return -ENODEV;
=======
	return -ENOTSUPP;
>>>>>>> 7d2a07b7
}
static inline struct ftrace_direct_func *ftrace_find_direct_func(unsigned long addr)
{
	return NULL;
}
<<<<<<< HEAD
=======
static inline int ftrace_modify_direct_caller(struct ftrace_func_entry *entry,
					      struct dyn_ftrace *rec,
					      unsigned long old_addr,
					      unsigned long new_addr)
{
	return -ENODEV;
}
static inline unsigned long ftrace_find_rec_direct(unsigned long ip)
{
	return 0;
}
>>>>>>> 7d2a07b7
#endif /* CONFIG_DYNAMIC_FTRACE_WITH_DIRECT_CALLS */

#ifndef CONFIG_HAVE_DYNAMIC_FTRACE_WITH_DIRECT_CALLS
/*
 * This must be implemented by the architecture.
 * It is the way the ftrace direct_ops helper, when called
 * via ftrace (because there's other callbacks besides the
 * direct call), can inform the architecture's trampoline that this
 * routine has a direct caller, and what the caller is.
 *
 * For example, in x86, it returns the direct caller
 * callback function via the regs->orig_ax parameter.
 * Then in the ftrace trampoline, if this is set, it makes
 * the return from the trampoline jump to the direct caller
 * instead of going back to the function it just traced.
 */
static inline void arch_ftrace_set_direct_caller(struct pt_regs *regs,
						 unsigned long addr) { }
#endif /* CONFIG_HAVE_DYNAMIC_FTRACE_WITH_DIRECT_CALLS */

#ifdef CONFIG_STACK_TRACER

extern int stack_tracer_enabled;

int stack_trace_sysctl(struct ctl_table *table, int write, void *buffer,
		       size_t *lenp, loff_t *ppos);

/* DO NOT MODIFY THIS VARIABLE DIRECTLY! */
DECLARE_PER_CPU(int, disable_stack_tracer);

/**
 * stack_tracer_disable - temporarily disable the stack tracer
 *
 * There's a few locations (namely in RCU) where stack tracing
 * cannot be executed. This function is used to disable stack
 * tracing during those critical sections.
 *
 * This function must be called with preemption or interrupts
 * disabled and stack_tracer_enable() must be called shortly after
 * while preemption or interrupts are still disabled.
 */
static inline void stack_tracer_disable(void)
{
	/* Preemption or interrupts must be disabled */
	if (IS_ENABLED(CONFIG_DEBUG_PREEMPT))
		WARN_ON_ONCE(!preempt_count() || !irqs_disabled());
	this_cpu_inc(disable_stack_tracer);
}

/**
 * stack_tracer_enable - re-enable the stack tracer
 *
 * After stack_tracer_disable() is called, stack_tracer_enable()
 * must be called shortly afterward.
 */
static inline void stack_tracer_enable(void)
{
	if (IS_ENABLED(CONFIG_DEBUG_PREEMPT))
		WARN_ON_ONCE(!preempt_count() || !irqs_disabled());
	this_cpu_dec(disable_stack_tracer);
}
#else
static inline void stack_tracer_disable(void) { }
static inline void stack_tracer_enable(void) { }
#endif

#ifdef CONFIG_DYNAMIC_FTRACE

int ftrace_arch_code_modify_prepare(void);
int ftrace_arch_code_modify_post_process(void);

enum ftrace_bug_type {
	FTRACE_BUG_UNKNOWN,
	FTRACE_BUG_INIT,
	FTRACE_BUG_NOP,
	FTRACE_BUG_CALL,
	FTRACE_BUG_UPDATE,
};
extern enum ftrace_bug_type ftrace_bug_type;

/*
 * Archs can set this to point to a variable that holds the value that was
 * expected at the call site before calling ftrace_bug().
 */
extern const void *ftrace_expected;

void ftrace_bug(int err, struct dyn_ftrace *rec);

struct seq_file;

extern int ftrace_text_reserved(const void *start, const void *end);

struct ftrace_ops *ftrace_ops_trampoline(unsigned long addr);

bool is_ftrace_trampoline(unsigned long addr);

/*
 * The dyn_ftrace record's flags field is split into two parts.
 * the first part which is '0-FTRACE_REF_MAX' is a counter of
 * the number of callbacks that have registered the function that
 * the dyn_ftrace descriptor represents.
 *
 * The second part is a mask:
 *  ENABLED - the function is being traced
 *  REGS    - the record wants the function to save regs
 *  REGS_EN - the function is set up to save regs.
 *  IPMODIFY - the record allows for the IP address to be changed.
 *  DISABLED - the record is not ready to be touched yet
 *  DIRECT   - there is a direct function to call
 *
 * When a new ftrace_ops is registered and wants a function to save
 * pt_regs, the rec->flags REGS is set. When the function has been
 * set up to save regs, the REG_EN flag is set. Once a function
 * starts saving regs it will do so until all ftrace_ops are removed
 * from tracing that function.
 */
enum {
	FTRACE_FL_ENABLED	= (1UL << 31),
	FTRACE_FL_REGS		= (1UL << 30),
	FTRACE_FL_REGS_EN	= (1UL << 29),
	FTRACE_FL_TRAMP		= (1UL << 28),
	FTRACE_FL_TRAMP_EN	= (1UL << 27),
	FTRACE_FL_IPMODIFY	= (1UL << 26),
	FTRACE_FL_DISABLED	= (1UL << 25),
	FTRACE_FL_DIRECT	= (1UL << 24),
	FTRACE_FL_DIRECT_EN	= (1UL << 23),
};

#define FTRACE_REF_MAX_SHIFT	23
<<<<<<< HEAD
#define FTRACE_FL_BITS		9
#define FTRACE_FL_MASKED_BITS	((1UL << FTRACE_FL_BITS) - 1)
#define FTRACE_FL_MASK		(FTRACE_FL_MASKED_BITS << FTRACE_REF_MAX_SHIFT)
=======
>>>>>>> 7d2a07b7
#define FTRACE_REF_MAX		((1UL << FTRACE_REF_MAX_SHIFT) - 1)

#define ftrace_rec_count(rec)	((rec)->flags & FTRACE_REF_MAX)

struct dyn_ftrace {
	unsigned long		ip; /* address of mcount call-site */
	unsigned long		flags;
	struct dyn_arch_ftrace	arch;
};

int ftrace_set_filter_ip(struct ftrace_ops *ops, unsigned long ip,
			 int remove, int reset);
int ftrace_set_filter(struct ftrace_ops *ops, unsigned char *buf,
		       int len, int reset);
int ftrace_set_notrace(struct ftrace_ops *ops, unsigned char *buf,
			int len, int reset);
void ftrace_set_global_filter(unsigned char *buf, int len, int reset);
void ftrace_set_global_notrace(unsigned char *buf, int len, int reset);
void ftrace_free_filter(struct ftrace_ops *ops);
void ftrace_ops_set_global_filter(struct ftrace_ops *ops);

enum {
	FTRACE_UPDATE_CALLS		= (1 << 0),
	FTRACE_DISABLE_CALLS		= (1 << 1),
	FTRACE_UPDATE_TRACE_FUNC	= (1 << 2),
	FTRACE_START_FUNC_RET		= (1 << 3),
	FTRACE_STOP_FUNC_RET		= (1 << 4),
	FTRACE_MAY_SLEEP		= (1 << 5),
};

/*
 * The FTRACE_UPDATE_* enum is used to pass information back
 * from the ftrace_update_record() and ftrace_test_record()
 * functions. These are called by the code update routines
 * to find out what is to be done for a given function.
 *
 *  IGNORE           - The function is already what we want it to be
 *  MAKE_CALL        - Start tracing the function
 *  MODIFY_CALL      - Stop saving regs for the function
 *  MAKE_NOP         - Stop tracing the function
 */
enum {
	FTRACE_UPDATE_IGNORE,
	FTRACE_UPDATE_MAKE_CALL,
	FTRACE_UPDATE_MODIFY_CALL,
	FTRACE_UPDATE_MAKE_NOP,
};

enum {
	FTRACE_ITER_FILTER	= (1 << 0),
	FTRACE_ITER_NOTRACE	= (1 << 1),
	FTRACE_ITER_PRINTALL	= (1 << 2),
	FTRACE_ITER_DO_PROBES	= (1 << 3),
	FTRACE_ITER_PROBE	= (1 << 4),
	FTRACE_ITER_MOD		= (1 << 5),
	FTRACE_ITER_ENABLED	= (1 << 6),
};

void arch_ftrace_update_code(int command);
void arch_ftrace_update_trampoline(struct ftrace_ops *ops);
void *arch_ftrace_trampoline_func(struct ftrace_ops *ops, struct dyn_ftrace *rec);
void arch_ftrace_trampoline_free(struct ftrace_ops *ops);

struct ftrace_rec_iter;

struct ftrace_rec_iter *ftrace_rec_iter_start(void);
struct ftrace_rec_iter *ftrace_rec_iter_next(struct ftrace_rec_iter *iter);
struct dyn_ftrace *ftrace_rec_iter_record(struct ftrace_rec_iter *iter);

#define for_ftrace_rec_iter(iter)		\
	for (iter = ftrace_rec_iter_start();	\
	     iter;				\
	     iter = ftrace_rec_iter_next(iter))


int ftrace_update_record(struct dyn_ftrace *rec, bool enable);
int ftrace_test_record(struct dyn_ftrace *rec, bool enable);
void ftrace_run_stop_machine(int command);
unsigned long ftrace_location(unsigned long ip);
unsigned long ftrace_location_range(unsigned long start, unsigned long end);
unsigned long ftrace_get_addr_new(struct dyn_ftrace *rec);
unsigned long ftrace_get_addr_curr(struct dyn_ftrace *rec);

extern ftrace_func_t ftrace_trace_function;

int ftrace_regex_open(struct ftrace_ops *ops, int flag,
		  struct inode *inode, struct file *file);
ssize_t ftrace_filter_write(struct file *file, const char __user *ubuf,
			    size_t cnt, loff_t *ppos);
ssize_t ftrace_notrace_write(struct file *file, const char __user *ubuf,
			     size_t cnt, loff_t *ppos);
int ftrace_regex_release(struct inode *inode, struct file *file);

void __init
ftrace_set_early_filter(struct ftrace_ops *ops, char *buf, int enable);

/* defined in arch */
extern int ftrace_ip_converted(unsigned long ip);
extern int ftrace_dyn_arch_init(void);
extern void ftrace_replace_code(int enable);
extern int ftrace_update_ftrace_func(ftrace_func_t func);
extern void ftrace_caller(void);
extern void ftrace_regs_caller(void);
extern void ftrace_call(void);
extern void ftrace_regs_call(void);
extern void mcount_call(void);

void ftrace_modify_all_code(int command);

#ifndef FTRACE_ADDR
#define FTRACE_ADDR ((unsigned long)ftrace_caller)
#endif

#ifndef FTRACE_GRAPH_ADDR
#define FTRACE_GRAPH_ADDR ((unsigned long)ftrace_graph_caller)
#endif

#ifndef FTRACE_REGS_ADDR
#ifdef CONFIG_DYNAMIC_FTRACE_WITH_REGS
# define FTRACE_REGS_ADDR ((unsigned long)ftrace_regs_caller)
#else
# define FTRACE_REGS_ADDR FTRACE_ADDR
#endif
#endif

/*
 * If an arch would like functions that are only traced
 * by the function graph tracer to jump directly to its own
 * trampoline, then they can define FTRACE_GRAPH_TRAMP_ADDR
 * to be that address to jump to.
 */
#ifndef FTRACE_GRAPH_TRAMP_ADDR
#define FTRACE_GRAPH_TRAMP_ADDR ((unsigned long) 0)
#endif

#ifdef CONFIG_FUNCTION_GRAPH_TRACER
extern void ftrace_graph_caller(void);
extern int ftrace_enable_ftrace_graph_caller(void);
extern int ftrace_disable_ftrace_graph_caller(void);
#else
static inline int ftrace_enable_ftrace_graph_caller(void) { return 0; }
static inline int ftrace_disable_ftrace_graph_caller(void) { return 0; }
#endif

/**
 * ftrace_make_nop - convert code into nop
 * @mod: module structure if called by module load initialization
 * @rec: the call site record (e.g. mcount/fentry)
 * @addr: the address that the call site should be calling
 *
 * This is a very sensitive operation and great care needs
 * to be taken by the arch.  The operation should carefully
 * read the location, check to see if what is read is indeed
 * what we expect it to be, and then on success of the compare,
 * it should write to the location.
 *
 * The code segment at @rec->ip should be a caller to @addr
 *
 * Return must be:
 *  0 on success
 *  -EFAULT on error reading the location
 *  -EINVAL on a failed compare of the contents
 *  -EPERM  on error writing to the location
 * Any other value will be considered a failure.
 */
extern int ftrace_make_nop(struct module *mod,
			   struct dyn_ftrace *rec, unsigned long addr);


/**
 * ftrace_init_nop - initialize a nop call site
 * @mod: module structure if called by module load initialization
 * @rec: the call site record (e.g. mcount/fentry)
 *
 * This is a very sensitive operation and great care needs
 * to be taken by the arch.  The operation should carefully
 * read the location, check to see if what is read is indeed
 * what we expect it to be, and then on success of the compare,
 * it should write to the location.
 *
 * The code segment at @rec->ip should contain the contents created by
 * the compiler
 *
 * Return must be:
 *  0 on success
 *  -EFAULT on error reading the location
 *  -EINVAL on a failed compare of the contents
 *  -EPERM  on error writing to the location
 * Any other value will be considered a failure.
 */
#ifndef ftrace_init_nop
static inline int ftrace_init_nop(struct module *mod, struct dyn_ftrace *rec)
{
	return ftrace_make_nop(mod, rec, MCOUNT_ADDR);
}
#endif

/**
 * ftrace_make_call - convert a nop call site into a call to addr
 * @rec: the call site record (e.g. mcount/fentry)
 * @addr: the address that the call site should call
 *
 * This is a very sensitive operation and great care needs
 * to be taken by the arch.  The operation should carefully
 * read the location, check to see if what is read is indeed
 * what we expect it to be, and then on success of the compare,
 * it should write to the location.
 *
 * The code segment at @rec->ip should be a nop
 *
 * Return must be:
 *  0 on success
 *  -EFAULT on error reading the location
 *  -EINVAL on a failed compare of the contents
 *  -EPERM  on error writing to the location
 * Any other value will be considered a failure.
 */
extern int ftrace_make_call(struct dyn_ftrace *rec, unsigned long addr);

#ifdef CONFIG_DYNAMIC_FTRACE_WITH_REGS
/**
 * ftrace_modify_call - convert from one addr to another (no nop)
 * @rec: the call site record (e.g. mcount/fentry)
 * @old_addr: the address expected to be currently called to
 * @addr: the address to change to
 *
 * This is a very sensitive operation and great care needs
 * to be taken by the arch.  The operation should carefully
 * read the location, check to see if what is read is indeed
 * what we expect it to be, and then on success of the compare,
 * it should write to the location.
 *
 * The code segment at @rec->ip should be a caller to @old_addr
 *
 * Return must be:
 *  0 on success
 *  -EFAULT on error reading the location
 *  -EINVAL on a failed compare of the contents
 *  -EPERM  on error writing to the location
 * Any other value will be considered a failure.
 */
extern int ftrace_modify_call(struct dyn_ftrace *rec, unsigned long old_addr,
			      unsigned long addr);
#else
/* Should never be called */
static inline int ftrace_modify_call(struct dyn_ftrace *rec, unsigned long old_addr,
				     unsigned long addr)
{
	return -EINVAL;
}
#endif

/* May be defined in arch */
extern int ftrace_arch_read_dyn_info(char *buf, int size);

extern int skip_trace(unsigned long ip);
extern void ftrace_module_init(struct module *mod);
extern void ftrace_module_enable(struct module *mod);
extern void ftrace_release_mod(struct module *mod);

extern void ftrace_disable_daemon(void);
extern void ftrace_enable_daemon(void);
#else /* CONFIG_DYNAMIC_FTRACE */
static inline int skip_trace(unsigned long ip) { return 0; }
static inline void ftrace_disable_daemon(void) { }
static inline void ftrace_enable_daemon(void) { }
static inline void ftrace_module_init(struct module *mod) { }
static inline void ftrace_module_enable(struct module *mod) { }
static inline void ftrace_release_mod(struct module *mod) { }
static inline int ftrace_text_reserved(const void *start, const void *end)
{
	return 0;
}
static inline unsigned long ftrace_location(unsigned long ip)
{
	return 0;
}

/*
 * Again users of functions that have ftrace_ops may not
 * have them defined when ftrace is not enabled, but these
 * functions may still be called. Use a macro instead of inline.
 */
#define ftrace_regex_open(ops, flag, inod, file) ({ -ENODEV; })
#define ftrace_set_early_filter(ops, buf, enable) do { } while (0)
#define ftrace_set_filter_ip(ops, ip, remove, reset) ({ -ENODEV; })
#define ftrace_set_filter(ops, buf, len, reset) ({ -ENODEV; })
#define ftrace_set_notrace(ops, buf, len, reset) ({ -ENODEV; })
#define ftrace_free_filter(ops) do { } while (0)
#define ftrace_ops_set_global_filter(ops) do { } while (0)

static inline ssize_t ftrace_filter_write(struct file *file, const char __user *ubuf,
			    size_t cnt, loff_t *ppos) { return -ENODEV; }
static inline ssize_t ftrace_notrace_write(struct file *file, const char __user *ubuf,
			     size_t cnt, loff_t *ppos) { return -ENODEV; }
static inline int
ftrace_regex_release(struct inode *inode, struct file *file) { return -ENODEV; }

static inline bool is_ftrace_trampoline(unsigned long addr)
{
	return false;
}
#endif /* CONFIG_DYNAMIC_FTRACE */

/* totally disable ftrace - can not re-enable after this */
void ftrace_kill(void);

static inline void tracer_disable(void)
{
#ifdef CONFIG_FUNCTION_TRACER
	ftrace_enabled = 0;
#endif
}

/*
 * Ftrace disable/restore without lock. Some synchronization mechanism
 * must be used to prevent ftrace_enabled to be changed between
 * disable/restore.
 */
static inline int __ftrace_enabled_save(void)
{
#ifdef CONFIG_FUNCTION_TRACER
	int saved_ftrace_enabled = ftrace_enabled;
	ftrace_enabled = 0;
	return saved_ftrace_enabled;
#else
	return 0;
#endif
}

static inline void __ftrace_enabled_restore(int enabled)
{
#ifdef CONFIG_FUNCTION_TRACER
	ftrace_enabled = enabled;
#endif
}

/* All archs should have this, but we define it for consistency */
#ifndef ftrace_return_address0
# define ftrace_return_address0 __builtin_return_address(0)
#endif

/* Archs may use other ways for ADDR1 and beyond */
#ifndef ftrace_return_address
# ifdef CONFIG_FRAME_POINTER
#  define ftrace_return_address(n) __builtin_return_address(n)
# else
#  define ftrace_return_address(n) 0UL
# endif
#endif

#define CALLER_ADDR0 ((unsigned long)ftrace_return_address0)
#define CALLER_ADDR1 ((unsigned long)ftrace_return_address(1))
#define CALLER_ADDR2 ((unsigned long)ftrace_return_address(2))
#define CALLER_ADDR3 ((unsigned long)ftrace_return_address(3))
#define CALLER_ADDR4 ((unsigned long)ftrace_return_address(4))
#define CALLER_ADDR5 ((unsigned long)ftrace_return_address(5))
#define CALLER_ADDR6 ((unsigned long)ftrace_return_address(6))

static inline unsigned long get_lock_parent_ip(void)
{
	unsigned long addr = CALLER_ADDR0;

	if (!in_lock_functions(addr))
		return addr;
	addr = CALLER_ADDR1;
	if (!in_lock_functions(addr))
		return addr;
	return CALLER_ADDR2;
}

#ifdef CONFIG_TRACE_PREEMPT_TOGGLE
  extern void trace_preempt_on(unsigned long a0, unsigned long a1);
  extern void trace_preempt_off(unsigned long a0, unsigned long a1);
#else
/*
 * Use defines instead of static inlines because some arches will make code out
 * of the CALLER_ADDR, when we really want these to be a real nop.
 */
# define trace_preempt_on(a0, a1) do { } while (0)
# define trace_preempt_off(a0, a1) do { } while (0)
#endif

#ifdef CONFIG_FTRACE_MCOUNT_RECORD
extern void ftrace_init(void);
#ifdef CC_USING_PATCHABLE_FUNCTION_ENTRY
#define FTRACE_CALLSITE_SECTION	"__patchable_function_entries"
#else
#define FTRACE_CALLSITE_SECTION	"__mcount_loc"
#endif
#else
static inline void ftrace_init(void) { }
#endif

/*
 * Structure that defines an entry function trace.
 * It's already packed but the attribute "packed" is needed
 * to remove extra padding at the end.
 */
struct ftrace_graph_ent {
	unsigned long func; /* Current function */
	int depth;
} __packed;

/*
 * Structure that defines a return function trace.
 * It's already packed but the attribute "packed" is needed
 * to remove extra padding at the end.
 */
struct ftrace_graph_ret {
	unsigned long func; /* Current function */
	int depth;
	/* Number of functions that overran the depth limit for current task */
	unsigned int overrun;
	unsigned long long calltime;
	unsigned long long rettime;
} __packed;

/* Type of the callback handlers for tracing function graph*/
typedef void (*trace_func_graph_ret_t)(struct ftrace_graph_ret *); /* return */
typedef int (*trace_func_graph_ent_t)(struct ftrace_graph_ent *); /* entry */

extern int ftrace_graph_entry_stub(struct ftrace_graph_ent *trace);

#ifdef CONFIG_FUNCTION_GRAPH_TRACER

struct fgraph_ops {
	trace_func_graph_ent_t		entryfunc;
	trace_func_graph_ret_t		retfunc;
};

/*
 * Stack of return addresses for functions
 * of a thread.
 * Used in struct thread_info
 */
struct ftrace_ret_stack {
	unsigned long ret;
	unsigned long func;
	unsigned long long calltime;
#ifdef CONFIG_FUNCTION_PROFILER
	unsigned long long subtime;
#endif
#ifdef HAVE_FUNCTION_GRAPH_FP_TEST
	unsigned long fp;
#endif
#ifdef HAVE_FUNCTION_GRAPH_RET_ADDR_PTR
	unsigned long *retp;
#endif
};

/*
 * Primary handler of a function return.
 * It relays on ftrace_return_to_handler.
 * Defined in entry_32/64.S
 */
extern void return_to_handler(void);

extern int
function_graph_enter(unsigned long ret, unsigned long func,
		     unsigned long frame_pointer, unsigned long *retp);

struct ftrace_ret_stack *
ftrace_graph_get_ret_stack(struct task_struct *task, int idx);

unsigned long ftrace_graph_ret_addr(struct task_struct *task, int *idx,
				    unsigned long ret, unsigned long *retp);

/*
 * Sometimes we don't want to trace a function with the function
 * graph tracer but we want them to keep traced by the usual function
 * tracer if the function graph tracer is not configured.
 */
#define __notrace_funcgraph		notrace

#define FTRACE_RETFUNC_DEPTH 50
#define FTRACE_RETSTACK_ALLOC_SIZE 32

extern int register_ftrace_graph(struct fgraph_ops *ops);
extern void unregister_ftrace_graph(struct fgraph_ops *ops);

extern bool ftrace_graph_is_dead(void);
extern void ftrace_graph_stop(void);

/* The current handlers in use */
extern trace_func_graph_ret_t ftrace_graph_return;
extern trace_func_graph_ent_t ftrace_graph_entry;

extern void ftrace_graph_init_task(struct task_struct *t);
extern void ftrace_graph_exit_task(struct task_struct *t);
extern void ftrace_graph_init_idle_task(struct task_struct *t, int cpu);

static inline void pause_graph_tracing(void)
{
	atomic_inc(&current->tracing_graph_pause);
}

static inline void unpause_graph_tracing(void)
{
	atomic_dec(&current->tracing_graph_pause);
}
#else /* !CONFIG_FUNCTION_GRAPH_TRACER */

#define __notrace_funcgraph

static inline void ftrace_graph_init_task(struct task_struct *t) { }
static inline void ftrace_graph_exit_task(struct task_struct *t) { }
static inline void ftrace_graph_init_idle_task(struct task_struct *t, int cpu) { }

/* Define as macros as fgraph_ops may not be defined */
#define register_ftrace_graph(ops) ({ -1; })
#define unregister_ftrace_graph(ops) do { } while (0)

static inline unsigned long
ftrace_graph_ret_addr(struct task_struct *task, int *idx, unsigned long ret,
		      unsigned long *retp)
{
	return ret;
}

static inline void pause_graph_tracing(void) { }
static inline void unpause_graph_tracing(void) { }
#endif /* CONFIG_FUNCTION_GRAPH_TRACER */

#ifdef CONFIG_TRACING

/* flags for current->trace */
enum {
	TSK_TRACE_FL_TRACE_BIT	= 0,
	TSK_TRACE_FL_GRAPH_BIT	= 1,
};
enum {
	TSK_TRACE_FL_TRACE	= 1 << TSK_TRACE_FL_TRACE_BIT,
	TSK_TRACE_FL_GRAPH	= 1 << TSK_TRACE_FL_GRAPH_BIT,
};

static inline void set_tsk_trace_trace(struct task_struct *tsk)
{
	set_bit(TSK_TRACE_FL_TRACE_BIT, &tsk->trace);
}

static inline void clear_tsk_trace_trace(struct task_struct *tsk)
{
	clear_bit(TSK_TRACE_FL_TRACE_BIT, &tsk->trace);
}

static inline int test_tsk_trace_trace(struct task_struct *tsk)
{
	return tsk->trace & TSK_TRACE_FL_TRACE;
}

static inline void set_tsk_trace_graph(struct task_struct *tsk)
{
	set_bit(TSK_TRACE_FL_GRAPH_BIT, &tsk->trace);
}

static inline void clear_tsk_trace_graph(struct task_struct *tsk)
{
	clear_bit(TSK_TRACE_FL_GRAPH_BIT, &tsk->trace);
}

static inline int test_tsk_trace_graph(struct task_struct *tsk)
{
	return tsk->trace & TSK_TRACE_FL_GRAPH;
}

enum ftrace_dump_mode;

extern enum ftrace_dump_mode ftrace_dump_on_oops;
extern int tracepoint_printk;

extern void disable_trace_on_warning(void);
extern int __disable_trace_on_warning;

int tracepoint_printk_sysctl(struct ctl_table *table, int write,
			     void *buffer, size_t *lenp, loff_t *ppos);

#else /* CONFIG_TRACING */
static inline void  disable_trace_on_warning(void) { }
#endif /* CONFIG_TRACING */

#ifdef CONFIG_FTRACE_SYSCALLS

unsigned long arch_syscall_addr(int nr);

#endif /* CONFIG_FTRACE_SYSCALLS */

#endif /* _LINUX_FTRACE_H */<|MERGE_RESOLUTION|>--- conflicted
+++ resolved
@@ -176,26 +176,6 @@
  *            (internal ftrace only, should not be used by others)
  */
 enum {
-<<<<<<< HEAD
-	FTRACE_OPS_FL_ENABLED			= 1 << 0,
-	FTRACE_OPS_FL_DYNAMIC			= 1 << 1,
-	FTRACE_OPS_FL_SAVE_REGS			= 1 << 2,
-	FTRACE_OPS_FL_SAVE_REGS_IF_SUPPORTED	= 1 << 3,
-	FTRACE_OPS_FL_RECURSION_SAFE		= 1 << 4,
-	FTRACE_OPS_FL_STUB			= 1 << 5,
-	FTRACE_OPS_FL_INITIALIZED		= 1 << 6,
-	FTRACE_OPS_FL_DELETED			= 1 << 7,
-	FTRACE_OPS_FL_ADDING			= 1 << 8,
-	FTRACE_OPS_FL_REMOVING			= 1 << 9,
-	FTRACE_OPS_FL_MODIFYING			= 1 << 10,
-	FTRACE_OPS_FL_ALLOC_TRAMP		= 1 << 11,
-	FTRACE_OPS_FL_IPMODIFY			= 1 << 12,
-	FTRACE_OPS_FL_PID			= 1 << 13,
-	FTRACE_OPS_FL_RCU			= 1 << 14,
-	FTRACE_OPS_FL_TRACE_ARRAY		= 1 << 15,
-	FTRACE_OPS_FL_PERMANENT                 = 1 << 16,
-	FTRACE_OPS_FL_DIRECT			= 1 << 17,
-=======
 	FTRACE_OPS_FL_ENABLED			= BIT(0),
 	FTRACE_OPS_FL_DYNAMIC			= BIT(1),
 	FTRACE_OPS_FL_SAVE_REGS			= BIT(2),
@@ -214,7 +194,6 @@
 	FTRACE_OPS_FL_TRACE_ARRAY		= BIT(15),
 	FTRACE_OPS_FL_PERMANENT                 = BIT(16),
 	FTRACE_OPS_FL_DIRECT			= BIT(17),
->>>>>>> 7d2a07b7
 };
 
 #ifdef CONFIG_DYNAMIC_FTRACE
@@ -318,8 +297,6 @@
 static inline void ftrace_free_mem(struct module *mod, void *start, void *end) { }
 #endif /* CONFIG_FUNCTION_TRACER */
 
-<<<<<<< HEAD
-=======
 struct ftrace_func_entry {
 	struct hlist_node hlist;
 	unsigned long ip;
@@ -328,54 +305,36 @@
 
 struct dyn_ftrace;
 
->>>>>>> 7d2a07b7
 #ifdef CONFIG_DYNAMIC_FTRACE_WITH_DIRECT_CALLS
 extern int ftrace_direct_func_count;
 int register_ftrace_direct(unsigned long ip, unsigned long addr);
 int unregister_ftrace_direct(unsigned long ip, unsigned long addr);
 int modify_ftrace_direct(unsigned long ip, unsigned long old_addr, unsigned long new_addr);
 struct ftrace_direct_func *ftrace_find_direct_func(unsigned long addr);
-<<<<<<< HEAD
-=======
 int ftrace_modify_direct_caller(struct ftrace_func_entry *entry,
 				struct dyn_ftrace *rec,
 				unsigned long old_addr,
 				unsigned long new_addr);
 unsigned long ftrace_find_rec_direct(unsigned long ip);
->>>>>>> 7d2a07b7
 #else
 # define ftrace_direct_func_count 0
 static inline int register_ftrace_direct(unsigned long ip, unsigned long addr)
 {
-<<<<<<< HEAD
-	return -ENODEV;
+	return -ENOTSUPP;
 }
 static inline int unregister_ftrace_direct(unsigned long ip, unsigned long addr)
 {
-	return -ENODEV;
-=======
 	return -ENOTSUPP;
-}
-static inline int unregister_ftrace_direct(unsigned long ip, unsigned long addr)
-{
-	return -ENOTSUPP;
->>>>>>> 7d2a07b7
 }
 static inline int modify_ftrace_direct(unsigned long ip,
 				       unsigned long old_addr, unsigned long new_addr)
 {
-<<<<<<< HEAD
-	return -ENODEV;
-=======
 	return -ENOTSUPP;
->>>>>>> 7d2a07b7
 }
 static inline struct ftrace_direct_func *ftrace_find_direct_func(unsigned long addr)
 {
 	return NULL;
 }
-<<<<<<< HEAD
-=======
 static inline int ftrace_modify_direct_caller(struct ftrace_func_entry *entry,
 					      struct dyn_ftrace *rec,
 					      unsigned long old_addr,
@@ -387,7 +346,6 @@
 {
 	return 0;
 }
->>>>>>> 7d2a07b7
 #endif /* CONFIG_DYNAMIC_FTRACE_WITH_DIRECT_CALLS */
 
 #ifndef CONFIG_HAVE_DYNAMIC_FTRACE_WITH_DIRECT_CALLS
@@ -517,12 +475,6 @@
 };
 
 #define FTRACE_REF_MAX_SHIFT	23
-<<<<<<< HEAD
-#define FTRACE_FL_BITS		9
-#define FTRACE_FL_MASKED_BITS	((1UL << FTRACE_FL_BITS) - 1)
-#define FTRACE_FL_MASK		(FTRACE_FL_MASKED_BITS << FTRACE_REF_MAX_SHIFT)
-=======
->>>>>>> 7d2a07b7
 #define FTRACE_REF_MAX		((1UL << FTRACE_REF_MAX_SHIFT) - 1)
 
 #define ftrace_rec_count(rec)	((rec)->flags & FTRACE_REF_MAX)
