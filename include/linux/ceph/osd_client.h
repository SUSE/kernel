--- conflicted
+++ resolved
@@ -571,18 +571,12 @@
  */
 #define CEPH_SPARSE_EXT_ARRAY_INITIAL  16
 
-<<<<<<< HEAD
-static inline int ceph_alloc_sparse_ext_map(struct ceph_osd_req_op *op)
-{
-	return __ceph_alloc_sparse_ext_map(op, CEPH_SPARSE_EXT_ARRAY_INITIAL);
-=======
 static inline int ceph_alloc_sparse_ext_map(struct ceph_osd_req_op *op, int cnt)
 {
 	if (!cnt)
 		cnt = CEPH_SPARSE_EXT_ARRAY_INITIAL;
 
 	return __ceph_alloc_sparse_ext_map(op, cnt);
->>>>>>> 2d5404ca
 }
 
 extern void ceph_osdc_get_request(struct ceph_osd_request *req);
