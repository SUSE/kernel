/* SPDX-License-Identifier: GPL-2.0 */
#ifndef _FS_CEPH_LIBCEPH_H
#define _FS_CEPH_LIBCEPH_H

#include <linux/ceph/ceph_debug.h>

#include <asm/unaligned.h>
#include <linux/backing-dev.h>
#include <linux/completion.h>
#include <linux/exportfs.h>
#include <linux/bug.h>
#include <linux/fs.h>
#include <linux/mempool.h>
#include <linux/pagemap.h>
#include <linux/wait.h>
#include <linux/writeback.h>
#include <linux/slab.h>
#include <linux/refcount.h>

#include <linux/ceph/types.h>
#include <linux/ceph/messenger.h>
#include <linux/ceph/msgpool.h>
#include <linux/ceph/mon_client.h>
#include <linux/ceph/osd_client.h>
#include <linux/ceph/ceph_fs.h>
#include <linux/ceph/string_table.h>

/*
 * mount options
 */
#define CEPH_OPT_FSID             (1<<0)
#define CEPH_OPT_NOSHARE          (1<<1) /* don't share client with other sbs */
#define CEPH_OPT_MYIP             (1<<2) /* specified my ip */
#define CEPH_OPT_NOCRC            (1<<3) /* no data crc on writes (msgr1) */
#define CEPH_OPT_TCP_NODELAY      (1<<4) /* TCP_NODELAY on TCP sockets */
#define CEPH_OPT_NOMSGSIGN        (1<<5) /* don't sign msgs (msgr1) */
#define CEPH_OPT_ABORT_ON_FULL    (1<<6) /* abort w/ ENOSPC when full */
#define CEPH_OPT_RXBOUNCE         (1<<7) /* double-buffer read data */

#define CEPH_OPT_DEFAULT   (CEPH_OPT_TCP_NODELAY)

#define ceph_set_opt(client, opt) \
	(client)->options->flags |= CEPH_OPT_##opt;
#define ceph_test_opt(client, opt) \
	(!!((client)->options->flags & CEPH_OPT_##opt))

struct ceph_options {
	int flags;
	struct ceph_fsid fsid;
	struct ceph_entity_addr my_addr;
	unsigned long mount_timeout;		/* jiffies */
	unsigned long osd_idle_ttl;		/* jiffies */
	unsigned long osd_keepalive_timeout;	/* jiffies */
	unsigned long osd_request_timeout;	/* jiffies */
	u32 read_from_replica;  /* CEPH_OSD_FLAG_BALANCE/LOCALIZE_READS */
	int con_modes[2];  /* CEPH_CON_MODE_* */

	/*
	 * any type that can't be simply compared or doesn't need
	 * to be compared should go beyond this point,
	 * ceph_compare_options() should be updated accordingly
	 */

	struct ceph_entity_addr *mon_addr; /* should be the first
					      pointer type of args */
	int num_mon;
	char *name;
	struct ceph_crypto_key *key;
	struct rb_root crush_locs;
};

/*
 * defaults
 */
#define CEPH_MOUNT_TIMEOUT_DEFAULT	msecs_to_jiffies(60 * 1000)
#define CEPH_OSD_KEEPALIVE_DEFAULT	msecs_to_jiffies(5 * 1000)
#define CEPH_OSD_IDLE_TTL_DEFAULT	msecs_to_jiffies(60 * 1000)
#define CEPH_OSD_REQUEST_TIMEOUT_DEFAULT 0  /* no timeout */
#define CEPH_READ_FROM_REPLICA_DEFAULT	0  /* read from primary */

#define CEPH_MONC_HUNT_INTERVAL		msecs_to_jiffies(3 * 1000)
#define CEPH_MONC_PING_INTERVAL		msecs_to_jiffies(10 * 1000)
#define CEPH_MONC_PING_TIMEOUT		msecs_to_jiffies(30 * 1000)
#define CEPH_MONC_HUNT_BACKOFF		2
#define CEPH_MONC_HUNT_MAX_MULT		10

#define CEPH_MSG_MAX_CONTROL_LEN (16*1024*1024)
#define CEPH_MSG_MAX_FRONT_LEN	(16*1024*1024)
#define CEPH_MSG_MAX_MIDDLE_LEN	(16*1024*1024)

/*
 * The largest possible rbd data object is 32M.
 * The largest possible rbd object map object is 64M.
 *
 * There is no limit on the size of cephfs objects, but it has to obey
 * rsize and wsize mount options anyway.
 */
#define CEPH_MSG_MAX_DATA_LEN	(64*1024*1024)

#define CEPH_AUTH_NAME_DEFAULT   "guest"

static inline unsigned long ceph_timeout_jiffies(unsigned long timeout)
{
	return timeout ?: MAX_SCHEDULE_TIMEOUT;
}

struct ceph_mds_client;

/*
 * per client state
 *
 * possibly shared by multiple mount points, if they are
 * mounting the same ceph filesystem/cluster.
 */
struct ceph_client {
	struct ceph_fsid fsid;
	bool have_fsid;

	void *private;

	struct ceph_options *options;

	struct mutex mount_mutex;      /* serialize mount attempts */
	wait_queue_head_t auth_wq;
	int auth_err;

	int (*extra_mon_dispatch)(struct ceph_client *, struct ceph_msg *);

	u64 supported_features;
	u64 required_features;

	struct ceph_messenger msgr;   /* messenger instance */
	struct ceph_mon_client monc;
	struct ceph_osd_client osdc;

#ifdef CONFIG_DEBUG_FS
	struct dentry *debugfs_dir;
	struct dentry *debugfs_monmap;
	struct dentry *debugfs_osdmap;
	struct dentry *debugfs_options;
#endif
};

#define from_msgr(ms)	container_of(ms, struct ceph_client, msgr)

static inline bool ceph_msgr2(struct ceph_client *client)
{
	return client->options->con_modes[0] != CEPH_CON_MODE_UNKNOWN;
}

/*
 * snapshots
 */

/*
 * A "snap context" is the set of existing snapshots when we
 * write data.  It is used by the OSD to guide its COW behavior.
 *
 * The ceph_snap_context is refcounted, and attached to each dirty
 * page, indicating which context the dirty data belonged when it was
 * dirtied.
 */
struct ceph_snap_context {
	refcount_t nref;
	u64 seq;
	u32 num_snaps;
	u64 snaps[];
};

extern struct ceph_snap_context *ceph_create_snap_context(u32 snap_count,
					gfp_t gfp_flags);
extern struct ceph_snap_context *ceph_get_snap_context(
					struct ceph_snap_context *sc);
extern void ceph_put_snap_context(struct ceph_snap_context *sc);

/*
 * calculate the number of pages a given length and offset map onto,
 * if we align the data.
 */
static inline int calc_pages_for(u64 off, u64 len)
{
	return ((off+len+PAGE_SIZE-1) >> PAGE_SHIFT) -
		(off >> PAGE_SHIFT);
}

#define RB_BYVAL(a)      (a)
#define RB_BYPTR(a)      (&(a))
#define RB_CMP3WAY(a, b) ((a) < (b) ? -1 : (a) > (b))

#define DEFINE_RB_INSDEL_FUNCS2(name, type, keyfld, cmpexp, keyexp, nodefld) \
static bool __insert_##name(struct rb_root *root, type *t)		\
{									\
	struct rb_node **n = &root->rb_node;				\
	struct rb_node *parent = NULL;					\
									\
	BUG_ON(!RB_EMPTY_NODE(&t->nodefld));				\
									\
	while (*n) {							\
		type *cur = rb_entry(*n, type, nodefld);		\
		int cmp;						\
									\
		parent = *n;						\
		cmp = cmpexp(keyexp(t->keyfld), keyexp(cur->keyfld));	\
		if (cmp < 0)						\
			n = &(*n)->rb_left;				\
		else if (cmp > 0)					\
			n = &(*n)->rb_right;				\
		else							\
			return false;					\
	}								\
									\
	rb_link_node(&t->nodefld, parent, n);				\
	rb_insert_color(&t->nodefld, root);				\
	return true;							\
}									\
static void __maybe_unused insert_##name(struct rb_root *root, type *t)	\
{									\
	if (!__insert_##name(root, t))					\
		BUG();							\
}									\
static void erase_##name(struct rb_root *root, type *t)			\
{									\
	BUG_ON(RB_EMPTY_NODE(&t->nodefld));				\
	rb_erase(&t->nodefld, root);					\
	RB_CLEAR_NODE(&t->nodefld);					\
}

/*
 * @lookup_param_type is a parameter and not constructed from (@type,
 * @keyfld) with typeof() because adding const is too unwieldy.
 */
#define DEFINE_RB_LOOKUP_FUNC2(name, type, keyfld, cmpexp, keyexp,	\
			       lookup_param_type, nodefld)		\
static type *lookup_##name(struct rb_root *root, lookup_param_type key)	\
{									\
	struct rb_node *n = root->rb_node;				\
									\
	while (n) {							\
		type *cur = rb_entry(n, type, nodefld);			\
		int cmp;						\
									\
		cmp = cmpexp(key, keyexp(cur->keyfld));			\
		if (cmp < 0)						\
			n = n->rb_left;					\
		else if (cmp > 0)					\
			n = n->rb_right;				\
		else							\
			return cur;					\
	}								\
									\
	return NULL;							\
}

#define DEFINE_RB_FUNCS2(name, type, keyfld, cmpexp, keyexp,		\
			 lookup_param_type, nodefld)			\
DEFINE_RB_INSDEL_FUNCS2(name, type, keyfld, cmpexp, keyexp, nodefld)	\
DEFINE_RB_LOOKUP_FUNC2(name, type, keyfld, cmpexp, keyexp,		\
		       lookup_param_type, nodefld)

/*
 * Shorthands for integer keys.
 */
#define DEFINE_RB_INSDEL_FUNCS(name, type, keyfld, nodefld)		\
DEFINE_RB_INSDEL_FUNCS2(name, type, keyfld, RB_CMP3WAY, RB_BYVAL, nodefld)

#define DEFINE_RB_LOOKUP_FUNC(name, type, keyfld, nodefld)		\
extern type __lookup_##name##_key;					\
DEFINE_RB_LOOKUP_FUNC2(name, type, keyfld, RB_CMP3WAY, RB_BYVAL,	\
		       typeof(__lookup_##name##_key.keyfld), nodefld)

#define DEFINE_RB_FUNCS(name, type, keyfld, nodefld)			\
DEFINE_RB_INSDEL_FUNCS(name, type, keyfld, nodefld)			\
DEFINE_RB_LOOKUP_FUNC(name, type, keyfld, nodefld)

extern struct kmem_cache *ceph_inode_cachep;
extern struct kmem_cache *ceph_cap_cachep;
extern struct kmem_cache *ceph_cap_snap_cachep;
extern struct kmem_cache *ceph_cap_flush_cachep;
extern struct kmem_cache *ceph_dentry_cachep;
extern struct kmem_cache *ceph_file_cachep;
extern struct kmem_cache *ceph_dir_file_cachep;
extern struct kmem_cache *ceph_mds_request_cachep;
extern mempool_t *ceph_wb_pagevec_pool;

/* ceph_common.c */
extern bool libceph_compatible(void *data);

extern const char *ceph_msg_type_name(int type);
extern int ceph_check_fsid(struct ceph_client *client, struct ceph_fsid *fsid);
<<<<<<< HEAD
extern void *ceph_kvmalloc(size_t size, gfp_t flags);
=======
>>>>>>> eb3cdb58
extern int ceph_parse_fsid(const char *str, struct ceph_fsid *fsid);

struct fs_parameter;
struct fc_log;
struct ceph_options *ceph_alloc_options(void);
int ceph_parse_mon_ips(const char *buf, size_t len, struct ceph_options *opt,
		       struct fc_log *l, char delim);
int ceph_parse_param(struct fs_parameter *param, struct ceph_options *opt,
		     struct fc_log *l);
int ceph_print_client_options(struct seq_file *m, struct ceph_client *client,
			      bool show_all);
extern void ceph_destroy_options(struct ceph_options *opt);
extern int ceph_compare_options(struct ceph_options *new_opt,
				struct ceph_client *client);
struct ceph_client *ceph_create_client(struct ceph_options *opt, void *private);
struct ceph_entity_addr *ceph_client_addr(struct ceph_client *client);
u64 ceph_client_gid(struct ceph_client *client);
extern void ceph_destroy_client(struct ceph_client *client);
extern void ceph_reset_client_addr(struct ceph_client *client);
extern int __ceph_open_session(struct ceph_client *client,
			       unsigned long started);
extern int ceph_open_session(struct ceph_client *client);
int ceph_wait_for_latest_osdmap(struct ceph_client *client,
				unsigned long timeout);

/* pagevec.c */
extern void ceph_release_page_vector(struct page **pages, int num_pages);
extern void ceph_put_page_vector(struct page **pages, int num_pages,
				 bool dirty);
extern struct page **ceph_alloc_page_vector(int num_pages, gfp_t flags);
extern int ceph_copy_user_to_page_vector(struct page **pages,
					 const void __user *data,
					 loff_t off, size_t len);
extern void ceph_copy_to_page_vector(struct page **pages,
				    const void *data,
				    loff_t off, size_t len);
extern void ceph_copy_from_page_vector(struct page **pages,
				    void *data,
				    loff_t off, size_t len);
extern void ceph_zero_page_vector_range(int off, int len, struct page **pages);


#endif /* _FS_CEPH_SUPER_H */<|MERGE_RESOLUTION|>--- conflicted
+++ resolved
@@ -287,10 +287,6 @@
 
 extern const char *ceph_msg_type_name(int type);
 extern int ceph_check_fsid(struct ceph_client *client, struct ceph_fsid *fsid);
-<<<<<<< HEAD
-extern void *ceph_kvmalloc(size_t size, gfp_t flags);
-=======
->>>>>>> eb3cdb58
 extern int ceph_parse_fsid(const char *str, struct ceph_fsid *fsid);
 
 struct fs_parameter;
