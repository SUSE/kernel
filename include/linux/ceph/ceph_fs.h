/* SPDX-License-Identifier: GPL-2.0 */
/*
 * ceph_fs.h - Ceph constants and data types to share between kernel and
 * user space.
 *
 * Most types in this file are defined as little-endian, and are
 * primarily intended to describe data structures that pass over the
 * wire or that are stored on disk.
 *
 * LGPL2
 */

#ifndef CEPH_FS_H
#define CEPH_FS_H

#include <linux/ceph/msgr.h>
#include <linux/ceph/rados.h>

/*
 * subprotocol versions.  when specific messages types or high-level
 * protocols change, bump the affected components.  we keep rev
 * internal cluster protocols separately from the public,
 * client-facing protocol.
 */
#define CEPH_OSDC_PROTOCOL   24 /* server/client */
#define CEPH_MDSC_PROTOCOL   32 /* server/client */
#define CEPH_MONC_PROTOCOL   15 /* server/client */


#define CEPH_INO_ROOT   1
#define CEPH_INO_CEPH   2            /* hidden .ceph dir */
#define CEPH_INO_GLOBAL_SNAPREALM  3 /* global dummy snaprealm */

/* arbitrary limit on max # of monitors (cluster of 3 is typical) */
#define CEPH_MAX_MON   31

/*
 * legacy ceph_file_layoute
 */
struct ceph_file_layout_legacy {
	/* file -> object mapping */
	__le32 fl_stripe_unit;     /* stripe unit, in bytes.  must be multiple
				      of page size. */
	__le32 fl_stripe_count;    /* over this many objects */
	__le32 fl_object_size;     /* until objects are this big, then move to
				      new objects */
	__le32 fl_cas_hash;        /* UNUSED.  0 = none; 1 = sha256 */

	/* pg -> disk layout */
	__le32 fl_object_stripe_unit;  /* UNUSED.  for per-object parity, if any */

	/* object -> pg layout */
	__le32 fl_unused;       /* unused; used to be preferred primary for pg (-1 for none) */
	__le32 fl_pg_pool;      /* namespace, crush ruleset, rep level */
} __attribute__ ((packed));

struct ceph_string;
/*
 * ceph_file_layout - describe data layout for a file/inode
 */
struct ceph_file_layout {
	/* file -> object mapping */
	u32 stripe_unit;   /* stripe unit, in bytes */
	u32 stripe_count;  /* over this many objects */
	u32 object_size;   /* until objects are this big */
	s64 pool_id;        /* rados pool id */
	struct ceph_string __rcu *pool_ns; /* rados pool namespace */
};

extern int ceph_file_layout_is_valid(const struct ceph_file_layout *layout);
extern void ceph_file_layout_from_legacy(struct ceph_file_layout *fl,
				struct ceph_file_layout_legacy *legacy);
extern void ceph_file_layout_to_legacy(struct ceph_file_layout *fl,
				struct ceph_file_layout_legacy *legacy);

#define CEPH_MIN_STRIPE_UNIT 65536

struct ceph_dir_layout {
	__u8   dl_dir_hash;   /* see ceph_hash.h for ids */
	__u8   dl_unused1;
	__u16  dl_unused2;
	__u32  dl_unused3;
} __attribute__ ((packed));

/* crypto algorithms */
#define CEPH_CRYPTO_NONE 0x0
#define CEPH_CRYPTO_AES  0x1

#define CEPH_AES_IV "cephsageyudagreg"

/* security/authentication protocols */
#define CEPH_AUTH_UNKNOWN	0x0
#define CEPH_AUTH_NONE	 	0x1
#define CEPH_AUTH_CEPHX	 	0x2

#define CEPH_AUTH_MODE_NONE		0
#define CEPH_AUTH_MODE_AUTHORIZER	1
#define CEPH_AUTH_MODE_MON		10

/* msgr2 protocol modes */
#define CEPH_CON_MODE_UNKNOWN	0x0
#define CEPH_CON_MODE_CRC	0x1
#define CEPH_CON_MODE_SECURE	0x2

#define CEPH_AUTH_UID_DEFAULT ((__u64) -1)

const char *ceph_auth_proto_name(int proto);
const char *ceph_con_mode_name(int mode);

/*********************************************
 * message layer
 */

/*
 * message types
 */

/* misc */
#define CEPH_MSG_SHUTDOWN               1
#define CEPH_MSG_PING                   2

/* client <-> monitor */
#define CEPH_MSG_MON_MAP                4
#define CEPH_MSG_MON_GET_MAP            5
#define CEPH_MSG_STATFS                 13
#define CEPH_MSG_STATFS_REPLY           14
#define CEPH_MSG_MON_SUBSCRIBE          15
#define CEPH_MSG_MON_SUBSCRIBE_ACK      16
#define CEPH_MSG_AUTH			17
#define CEPH_MSG_AUTH_REPLY		18
#define CEPH_MSG_MON_GET_VERSION        19
#define CEPH_MSG_MON_GET_VERSION_REPLY  20

/* client <-> mds */
#define CEPH_MSG_MDS_MAP                21
#define CEPH_MSG_FS_MAP_USER            103

#define CEPH_MSG_CLIENT_SESSION         22
#define CEPH_MSG_CLIENT_RECONNECT       23

#define CEPH_MSG_CLIENT_REQUEST         24
#define CEPH_MSG_CLIENT_REQUEST_FORWARD 25
#define CEPH_MSG_CLIENT_REPLY           26
#define CEPH_MSG_CLIENT_METRICS         29
#define CEPH_MSG_CLIENT_CAPS            0x310
#define CEPH_MSG_CLIENT_LEASE           0x311
#define CEPH_MSG_CLIENT_SNAP            0x312
#define CEPH_MSG_CLIENT_CAPRELEASE      0x313
#define CEPH_MSG_CLIENT_QUOTA           0x314

/* pool ops */
#define CEPH_MSG_POOLOP_REPLY           48
#define CEPH_MSG_POOLOP                 49

/* mon commands */
#define CEPH_MSG_MON_COMMAND            50
#define CEPH_MSG_MON_COMMAND_ACK        51

/* osd */
#define CEPH_MSG_OSD_MAP                41
#define CEPH_MSG_OSD_OP                 42
#define CEPH_MSG_OSD_OPREPLY            43
#define CEPH_MSG_WATCH_NOTIFY           44
#define CEPH_MSG_OSD_BACKOFF            61


/* watch-notify operations */
enum {
	CEPH_WATCH_EVENT_NOTIFY		  = 1, /* notifying watcher */
	CEPH_WATCH_EVENT_NOTIFY_COMPLETE  = 2, /* notifier notified when done */
	CEPH_WATCH_EVENT_DISCONNECT       = 3, /* we were disconnected */
};


struct ceph_mon_request_header {
	__le64 have_version;
	__le16 session_mon;
	__le64 session_mon_tid;
} __attribute__ ((packed));

struct ceph_mon_statfs {
	struct ceph_mon_request_header monhdr;
	struct ceph_fsid fsid;
	__u8 contains_data_pool;
	__le64 data_pool;
} __attribute__ ((packed));

struct ceph_statfs {
	__le64 kb, kb_used, kb_avail;
	__le64 num_objects;
} __attribute__ ((packed));

struct ceph_mon_statfs_reply {
	struct ceph_fsid fsid;
	__le64 version;
	struct ceph_statfs st;
} __attribute__ ((packed));

struct ceph_mon_command {
	struct ceph_mon_request_header monhdr;
	struct ceph_fsid fsid;
	__le32 num_strs;         /* always 1 */
	__le32 str_len;
	char str[];
} __attribute__ ((packed));

struct ceph_osd_getmap {
	struct ceph_mon_request_header monhdr;
	struct ceph_fsid fsid;
	__le32 start;
} __attribute__ ((packed));

struct ceph_mds_getmap {
	struct ceph_mon_request_header monhdr;
	struct ceph_fsid fsid;
} __attribute__ ((packed));

struct ceph_client_mount {
	struct ceph_mon_request_header monhdr;
} __attribute__ ((packed));

#define CEPH_SUBSCRIBE_ONETIME    1  /* i want only 1 update after have */

struct ceph_mon_subscribe_item {
	__le64 start;
	__u8 flags;
} __attribute__ ((packed));

struct ceph_mon_subscribe_ack {
	__le32 duration;         /* seconds */
	struct ceph_fsid fsid;
} __attribute__ ((packed));

#define CEPH_FS_CLUSTER_ID_NONE  -1

/*
 * mdsmap flags
 */
#define CEPH_MDSMAP_DOWN    (1<<0)  /* cluster deliberately down */

/*
 * mds states
 *   > 0 -> in
 *  <= 0 -> out
 */
#define CEPH_MDS_STATE_DNE          0  /* down, does not exist. */
#define CEPH_MDS_STATE_STOPPED     -1  /* down, once existed, but no subtrees.
					  empty log. */
#define CEPH_MDS_STATE_BOOT        -4  /* up, boot announcement. */
#define CEPH_MDS_STATE_STANDBY     -5  /* up, idle.  waiting for assignment. */
#define CEPH_MDS_STATE_CREATING    -6  /* up, creating MDS instance. */
#define CEPH_MDS_STATE_STARTING    -7  /* up, starting previously stopped mds */
#define CEPH_MDS_STATE_STANDBY_REPLAY -8 /* up, tailing active node's journal */
#define CEPH_MDS_STATE_REPLAYONCE   -9 /* up, replaying an active node's journal */

#define CEPH_MDS_STATE_REPLAY       8  /* up, replaying journal. */
#define CEPH_MDS_STATE_RESOLVE      9  /* up, disambiguating distributed
					  operations (import, rename, etc.) */
#define CEPH_MDS_STATE_RECONNECT    10 /* up, reconnect to clients */
#define CEPH_MDS_STATE_REJOIN       11 /* up, rejoining distributed cache */
#define CEPH_MDS_STATE_CLIENTREPLAY 12 /* up, replaying client operations */
#define CEPH_MDS_STATE_ACTIVE       13 /* up, active */
#define CEPH_MDS_STATE_STOPPING     14 /* up, but exporting metadata */

extern const char *ceph_mds_state_name(int s);


/*
 * metadata lock types.
 *  - these are bitmasks.. we can compose them
 *  - they also define the lock ordering by the MDS
 *  - a few of these are internal to the mds
 */
#define CEPH_LOCK_DVERSION    1
#define CEPH_LOCK_DN          2
#define CEPH_LOCK_ISNAP       16
#define CEPH_LOCK_IVERSION    32    /* mds internal */
#define CEPH_LOCK_IFILE       64
#define CEPH_LOCK_IAUTH       128
#define CEPH_LOCK_ILINK       256
#define CEPH_LOCK_IDFT        512   /* dir frag tree */
#define CEPH_LOCK_INEST       1024  /* mds internal */
#define CEPH_LOCK_IXATTR      2048
#define CEPH_LOCK_IFLOCK      4096  /* advisory file locks */
#define CEPH_LOCK_INO         8192  /* immutable inode bits; not a lock */
#define CEPH_LOCK_IPOLICY     16384 /* policy lock on dirs. MDS internal */

/* client_session ops */
enum {
	CEPH_SESSION_REQUEST_OPEN,
	CEPH_SESSION_OPEN,
	CEPH_SESSION_REQUEST_CLOSE,
	CEPH_SESSION_CLOSE,
	CEPH_SESSION_REQUEST_RENEWCAPS,
	CEPH_SESSION_RENEWCAPS,
	CEPH_SESSION_STALE,
	CEPH_SESSION_RECALL_STATE,
	CEPH_SESSION_FLUSHMSG,
	CEPH_SESSION_FLUSHMSG_ACK,
	CEPH_SESSION_FORCE_RO,
	CEPH_SESSION_REJECT,
	CEPH_SESSION_REQUEST_FLUSH_MDLOG,
};

#define CEPH_SESSION_BLOCKLISTED	(1 << 0)  /* session blocklisted */

extern const char *ceph_session_op_name(int op);

struct ceph_mds_session_head {
	__le32 op;
	__le64 seq;
	struct ceph_timespec stamp;
	__le32 max_caps, max_leases;
} __attribute__ ((packed));

/* client_request */
/*
 * metadata ops.
 *  & 0x001000 -> write op
 *  & 0x010000 -> follow symlink (e.g. stat(), not lstat()).
 &  & 0x100000 -> use weird ino/path trace
 */
#define CEPH_MDS_OP_WRITE        0x001000
enum {
	CEPH_MDS_OP_LOOKUP     = 0x00100,
	CEPH_MDS_OP_GETATTR    = 0x00101,
	CEPH_MDS_OP_LOOKUPHASH = 0x00102,
	CEPH_MDS_OP_LOOKUPPARENT = 0x00103,
	CEPH_MDS_OP_LOOKUPINO  = 0x00104,
	CEPH_MDS_OP_LOOKUPNAME = 0x00105,
	CEPH_MDS_OP_GETVXATTR  = 0x00106,

	CEPH_MDS_OP_SETXATTR   = 0x01105,
	CEPH_MDS_OP_RMXATTR    = 0x01106,
	CEPH_MDS_OP_SETLAYOUT  = 0x01107,
	CEPH_MDS_OP_SETATTR    = 0x01108,
	CEPH_MDS_OP_SETFILELOCK= 0x01109,
	CEPH_MDS_OP_GETFILELOCK= 0x00110,
	CEPH_MDS_OP_SETDIRLAYOUT=0x0110a,

	CEPH_MDS_OP_MKNOD      = 0x01201,
	CEPH_MDS_OP_LINK       = 0x01202,
	CEPH_MDS_OP_UNLINK     = 0x01203,
	CEPH_MDS_OP_RENAME     = 0x01204,
	CEPH_MDS_OP_MKDIR      = 0x01220,
	CEPH_MDS_OP_RMDIR      = 0x01221,
	CEPH_MDS_OP_SYMLINK    = 0x01222,

	CEPH_MDS_OP_CREATE     = 0x01301,
	CEPH_MDS_OP_OPEN       = 0x00302,
	CEPH_MDS_OP_READDIR    = 0x00305,

	CEPH_MDS_OP_LOOKUPSNAP = 0x00400,
	CEPH_MDS_OP_MKSNAP     = 0x01400,
	CEPH_MDS_OP_RMSNAP     = 0x01401,
	CEPH_MDS_OP_LSSNAP     = 0x00402,
	CEPH_MDS_OP_RENAMESNAP = 0x01403,
};

#define IS_CEPH_MDS_OP_NEWINODE(op) (op == CEPH_MDS_OP_CREATE     || \
				     op == CEPH_MDS_OP_MKNOD      || \
				     op == CEPH_MDS_OP_MKDIR      || \
				     op == CEPH_MDS_OP_SYMLINK)

<<<<<<< HEAD
=======
extern const char *ceph_mds_op_name(int op);

>>>>>>> 2d5404ca
#define CEPH_SETATTR_MODE              (1 << 0)
#define CEPH_SETATTR_UID               (1 << 1)
#define CEPH_SETATTR_GID               (1 << 2)
#define CEPH_SETATTR_MTIME             (1 << 3)
#define CEPH_SETATTR_ATIME             (1 << 4)
#define CEPH_SETATTR_SIZE              (1 << 5)
#define CEPH_SETATTR_CTIME             (1 << 6)
#define CEPH_SETATTR_MTIME_NOW         (1 << 7)
#define CEPH_SETATTR_ATIME_NOW         (1 << 8)
#define CEPH_SETATTR_BTIME             (1 << 9)
#define CEPH_SETATTR_KILL_SGUID        (1 << 10)
#define CEPH_SETATTR_FSCRYPT_AUTH      (1 << 11)
#define CEPH_SETATTR_FSCRYPT_FILE      (1 << 12)

/*
 * Ceph setxattr request flags.
 */
#define CEPH_XATTR_CREATE  (1 << 0)
#define CEPH_XATTR_REPLACE (1 << 1)
#define CEPH_XATTR_REMOVE  (1 << 31)

/*
 * readdir request flags;
 */
#define CEPH_READDIR_REPLY_BITFLAGS	(1<<0)

/*
 * readdir reply flags.
 */
#define CEPH_READDIR_FRAG_END		(1<<0)
#define CEPH_READDIR_FRAG_COMPLETE	(1<<8)
#define CEPH_READDIR_HASH_ORDER		(1<<9)
#define CEPH_READDIR_OFFSET_HASH	(1<<10)

/*
 * open request flags
 */
#define CEPH_O_RDONLY		00000000
#define CEPH_O_WRONLY		00000001
#define CEPH_O_RDWR		00000002
#define CEPH_O_CREAT		00000100
#define CEPH_O_EXCL		00000200
#define CEPH_O_TRUNC		00001000
#define CEPH_O_DIRECTORY	00200000
#define CEPH_O_NOFOLLOW		00400000

union ceph_mds_request_args {
	struct {
		__le32 mask;                 /* CEPH_CAP_* */
	} __attribute__ ((packed)) getattr;
	struct {
		__le32 mode;
		__le32 uid;
		__le32 gid;
		struct ceph_timespec mtime;
		struct ceph_timespec atime;
		__le64 size, old_size;       /* old_size needed by truncate */
		__le32 mask;                 /* CEPH_SETATTR_* */
	} __attribute__ ((packed)) setattr;
	struct {
		__le32 frag;                 /* which dir fragment */
		__le32 max_entries;          /* how many dentries to grab */
		__le32 max_bytes;
		__le16 flags;
		__le32 offset_hash;
	} __attribute__ ((packed)) readdir;
	struct {
		__le32 mode;
		__le32 rdev;
	} __attribute__ ((packed)) mknod;
	struct {
		__le32 mode;
	} __attribute__ ((packed)) mkdir;
	struct {
		__le32 flags;
		__le32 mode;
		__le32 stripe_unit;          /* layout for newly created file */
		__le32 stripe_count;         /* ... */
		__le32 object_size;
		__le32 pool;
		__le32 mask;                 /* CEPH_CAP_* */
		__le64 old_size;
	} __attribute__ ((packed)) open;
	struct {
		__le32 flags;
		__le32 osdmap_epoch; /* used for setting file/dir layouts */
	} __attribute__ ((packed)) setxattr;
	struct {
		struct ceph_file_layout_legacy layout;
	} __attribute__ ((packed)) setlayout;
	struct {
		__u8 rule; /* currently fcntl or flock */
		__u8 type; /* shared, exclusive, remove*/
		__le64 owner; /* owner of the lock */
		__le64 pid; /* process id requesting the lock */
		__le64 start; /* initial location to lock */
		__le64 length; /* num bytes to lock from start */
		__u8 wait; /* will caller wait for lock to become available? */
	} __attribute__ ((packed)) filelock_change;
	struct {
		__le32 mask;                 /* CEPH_CAP_* */
		__le64 snapid;
		__le64 parent;
		__le32 hash;
	} __attribute__ ((packed)) lookupino;
} __attribute__ ((packed));

union ceph_mds_request_args_ext {
	union ceph_mds_request_args old;
	struct {
		__le32 mode;
		__le32 uid;
		__le32 gid;
		struct ceph_timespec mtime;
		struct ceph_timespec atime;
		__le64 size, old_size;       /* old_size needed by truncate */
		__le32 mask;                 /* CEPH_SETATTR_* */
		struct ceph_timespec btime;
	} __attribute__ ((packed)) setattr_ext;
};

#define CEPH_MDS_FLAG_REPLAY		1 /* this is a replayed op */
#define CEPH_MDS_FLAG_WANT_DENTRY	2 /* want dentry in reply */
#define CEPH_MDS_FLAG_ASYNC		4 /* request is asynchronous */

struct ceph_mds_request_head_legacy {
	__le64 oldest_client_tid;
	__le32 mdsmap_epoch;           /* on client */
	__le32 flags;                  /* CEPH_MDS_FLAG_* */
	__u8 num_retry, num_fwd;       /* count retry, fwd attempts */
	__le16 num_releases;           /* # include cap/lease release records */
	__le32 op;                     /* mds op code */
	__le32 caller_uid, caller_gid;
	__le64 ino;                    /* use this ino for openc, mkdir, mknod,
					  etc. (if replaying) */
	union ceph_mds_request_args args;
} __attribute__ ((packed));

<<<<<<< HEAD
#define CEPH_MDS_REQUEST_HEAD_VERSION  2
=======
#define CEPH_MDS_REQUEST_HEAD_VERSION  3
>>>>>>> 2d5404ca

struct ceph_mds_request_head_old {
	__le16 version;                /* struct version */
	__le64 oldest_client_tid;
	__le32 mdsmap_epoch;           /* on client */
	__le32 flags;                  /* CEPH_MDS_FLAG_* */
	__u8 num_retry, num_fwd;       /* count retry, fwd attempts */
	__le16 num_releases;           /* # include cap/lease release records */
	__le32 op;                     /* mds op code */
	__le32 caller_uid, caller_gid;
	__le64 ino;                    /* use this ino for openc, mkdir, mknod,
					  etc. (if replaying) */
	union ceph_mds_request_args_ext args;
} __attribute__ ((packed));

struct ceph_mds_request_head {
	__le16 version;                /* struct version */
	__le64 oldest_client_tid;
	__le32 mdsmap_epoch;           /* on client */
	__le32 flags;                  /* CEPH_MDS_FLAG_* */
	__u8 num_retry, num_fwd;       /* legacy count retry and fwd attempts */
	__le16 num_releases;           /* # include cap/lease release records */
	__le32 op;                     /* mds op code */
	__le32 caller_uid, caller_gid;
	__le64 ino;                    /* use this ino for openc, mkdir, mknod,
					  etc. (if replaying) */
	union ceph_mds_request_args_ext args;

	__le32 ext_num_retry;          /* new count retry attempts */
	__le32 ext_num_fwd;            /* new count fwd attempts */
<<<<<<< HEAD
=======

	__le32 struct_len;             /* to store size of struct ceph_mds_request_head */
	__le32 owner_uid, owner_gid;   /* used for OPs which create inodes */
>>>>>>> 2d5404ca
} __attribute__ ((packed));

/* cap/lease release record */
struct ceph_mds_request_release {
	__le64 ino, cap_id;            /* ino and unique cap id */
	__le32 caps, wanted;           /* new issued, wanted */
	__le32 seq, issue_seq, mseq;
	__le32 dname_seq;              /* if releasing a dentry lease, a */
	__le32 dname_len;              /* string follows. */
} __attribute__ ((packed));

/* client reply */
struct ceph_mds_reply_head {
	__le32 op;
	__le32 result;
	__le32 mdsmap_epoch;
	__u8 safe;                     /* true if committed to disk */
	__u8 is_dentry, is_target;     /* true if dentry, target inode records
					  are included with reply */
} __attribute__ ((packed));

/* one for each node split */
struct ceph_frag_tree_split {
	__le32 frag;                   /* this frag splits... */
	__le32 by;                     /* ...by this many bits */
} __attribute__ ((packed));

struct ceph_frag_tree_head {
	__le32 nsplits;                /* num ceph_frag_tree_split records */
	struct ceph_frag_tree_split splits[];
} __attribute__ ((packed));

/* capability issue, for bundling with mds reply */
struct ceph_mds_reply_cap {
	__le32 caps, wanted;           /* caps issued, wanted */
	__le64 cap_id;
	__le32 seq, mseq;
	__le64 realm;                  /* snap realm */
	__u8 flags;                    /* CEPH_CAP_FLAG_* */
} __attribute__ ((packed));

#define CEPH_CAP_FLAG_AUTH	(1 << 0)  /* cap is issued by auth mds */
#define CEPH_CAP_FLAG_RELEASE	(1 << 1)  /* release the cap */

/* inode record, for bundling with mds reply */
struct ceph_mds_reply_inode {
	__le64 ino;
	__le64 snapid;
	__le32 rdev;
	__le64 version;                /* inode version */
	__le64 xattr_version;          /* version for xattr blob */
	struct ceph_mds_reply_cap cap; /* caps issued for this inode */
	struct ceph_file_layout_legacy layout;
	struct ceph_timespec ctime, mtime, atime;
	__le32 time_warp_seq;
	__le64 size, max_size, truncate_size;
	__le32 truncate_seq;
	__le32 mode, uid, gid;
	__le32 nlink;
	__le64 files, subdirs, rbytes, rfiles, rsubdirs;  /* dir stats */
	struct ceph_timespec rctime;
	struct ceph_frag_tree_head fragtree;  /* (must be at end of struct) */
} __attribute__ ((packed));
/* followed by frag array, symlink string, dir layout, xattr blob */

/* reply_lease follows dname, and reply_inode */
struct ceph_mds_reply_lease {
	__le16 mask;            /* lease type(s) */
	__le32 duration_ms;     /* lease duration */
	__le32 seq;
} __attribute__ ((packed));

#define CEPH_LEASE_VALID        (1 | 2) /* old and new bit values */
#define CEPH_LEASE_PRIMARY_LINK 4       /* primary linkage */

struct ceph_mds_reply_dirfrag {
	__le32 frag;            /* fragment */
	__le32 auth;            /* auth mds, if this is a delegation point */
	__le32 ndist;           /* number of mds' this is replicated on */
	__le32 dist[];
} __attribute__ ((packed));

#define CEPH_LOCK_FCNTL		1
#define CEPH_LOCK_FLOCK		2
#define CEPH_LOCK_FCNTL_INTR    3
#define CEPH_LOCK_FLOCK_INTR    4


#define CEPH_LOCK_SHARED   1
#define CEPH_LOCK_EXCL     2
#define CEPH_LOCK_UNLOCK   4

struct ceph_filelock {
	__le64 start;/* file offset to start lock at */
	__le64 length; /* num bytes to lock; 0 for all following start */
	__le64 client; /* which client holds the lock */
	__le64 owner; /* owner the lock */
	__le64 pid; /* process id holding the lock on the client */
	__u8 type; /* shared lock, exclusive lock, or unlock */
} __attribute__ ((packed));


/* file access modes */
#define CEPH_FILE_MODE_PIN        0
#define CEPH_FILE_MODE_RD         1
#define CEPH_FILE_MODE_WR         2
#define CEPH_FILE_MODE_RDWR       3  /* RD | WR */
#define CEPH_FILE_MODE_LAZY       4  /* lazy io */
#define CEPH_FILE_MODE_BITS       4
#define CEPH_FILE_MODE_MASK       ((1 << CEPH_FILE_MODE_BITS) - 1)

int ceph_flags_to_mode(int flags);

#define CEPH_INLINE_NONE	((__u64)-1)

/* capability bits */
#define CEPH_CAP_PIN         1  /* no specific capabilities beyond the pin */

/* generic cap bits */
#define CEPH_CAP_GSHARED     1  /* client can reads */
#define CEPH_CAP_GEXCL       2  /* client can read and update */
#define CEPH_CAP_GCACHE      4  /* (file) client can cache reads */
#define CEPH_CAP_GRD         8  /* (file) client can read */
#define CEPH_CAP_GWR        16  /* (file) client can write */
#define CEPH_CAP_GBUFFER    32  /* (file) client can buffer writes */
#define CEPH_CAP_GWREXTEND  64  /* (file) client can extend EOF */
#define CEPH_CAP_GLAZYIO   128  /* (file) client can perform lazy io */

#define CEPH_CAP_SIMPLE_BITS  2
#define CEPH_CAP_FILE_BITS    8

/* per-lock shift */
#define CEPH_CAP_SAUTH      2
#define CEPH_CAP_SLINK      4
#define CEPH_CAP_SXATTR     6
#define CEPH_CAP_SFILE      8
#define CEPH_CAP_SFLOCK    20

#define CEPH_CAP_BITS      22

/* composed values */
#define CEPH_CAP_AUTH_SHARED  (CEPH_CAP_GSHARED  << CEPH_CAP_SAUTH)
#define CEPH_CAP_AUTH_EXCL     (CEPH_CAP_GEXCL     << CEPH_CAP_SAUTH)
#define CEPH_CAP_LINK_SHARED  (CEPH_CAP_GSHARED  << CEPH_CAP_SLINK)
#define CEPH_CAP_LINK_EXCL     (CEPH_CAP_GEXCL     << CEPH_CAP_SLINK)
#define CEPH_CAP_XATTR_SHARED (CEPH_CAP_GSHARED  << CEPH_CAP_SXATTR)
#define CEPH_CAP_XATTR_EXCL    (CEPH_CAP_GEXCL     << CEPH_CAP_SXATTR)
#define CEPH_CAP_FILE(x)    (x << CEPH_CAP_SFILE)
#define CEPH_CAP_FILE_SHARED   (CEPH_CAP_GSHARED   << CEPH_CAP_SFILE)
#define CEPH_CAP_FILE_EXCL     (CEPH_CAP_GEXCL     << CEPH_CAP_SFILE)
#define CEPH_CAP_FILE_CACHE    (CEPH_CAP_GCACHE    << CEPH_CAP_SFILE)
#define CEPH_CAP_FILE_RD       (CEPH_CAP_GRD       << CEPH_CAP_SFILE)
#define CEPH_CAP_FILE_WR       (CEPH_CAP_GWR       << CEPH_CAP_SFILE)
#define CEPH_CAP_FILE_BUFFER   (CEPH_CAP_GBUFFER   << CEPH_CAP_SFILE)
#define CEPH_CAP_FILE_WREXTEND (CEPH_CAP_GWREXTEND << CEPH_CAP_SFILE)
#define CEPH_CAP_FILE_LAZYIO   (CEPH_CAP_GLAZYIO   << CEPH_CAP_SFILE)
#define CEPH_CAP_FLOCK_SHARED  (CEPH_CAP_GSHARED   << CEPH_CAP_SFLOCK)
#define CEPH_CAP_FLOCK_EXCL    (CEPH_CAP_GEXCL     << CEPH_CAP_SFLOCK)


/* cap masks (for getattr) */
#define CEPH_STAT_CAP_INODE    CEPH_CAP_PIN
#define CEPH_STAT_CAP_TYPE     CEPH_CAP_PIN  /* mode >> 12 */
#define CEPH_STAT_CAP_SYMLINK  CEPH_CAP_PIN
#define CEPH_STAT_CAP_UID      CEPH_CAP_AUTH_SHARED
#define CEPH_STAT_CAP_GID      CEPH_CAP_AUTH_SHARED
#define CEPH_STAT_CAP_MODE     CEPH_CAP_AUTH_SHARED
#define CEPH_STAT_CAP_NLINK    CEPH_CAP_LINK_SHARED
#define CEPH_STAT_CAP_LAYOUT   CEPH_CAP_FILE_SHARED
#define CEPH_STAT_CAP_MTIME    CEPH_CAP_FILE_SHARED
#define CEPH_STAT_CAP_SIZE     CEPH_CAP_FILE_SHARED
#define CEPH_STAT_CAP_ATIME    CEPH_CAP_FILE_SHARED  /* fixme */
#define CEPH_STAT_CAP_XATTR    CEPH_CAP_XATTR_SHARED
#define CEPH_STAT_CAP_INODE_ALL (CEPH_CAP_PIN |			\
				 CEPH_CAP_AUTH_SHARED |	\
				 CEPH_CAP_LINK_SHARED |	\
				 CEPH_CAP_FILE_SHARED |	\
				 CEPH_CAP_XATTR_SHARED)
#define CEPH_STAT_CAP_INLINE_DATA (CEPH_CAP_FILE_SHARED | \
				   CEPH_CAP_FILE_RD)
#define CEPH_STAT_RSTAT CEPH_CAP_FILE_WREXTEND

#define CEPH_CAP_ANY_SHARED (CEPH_CAP_AUTH_SHARED |			\
			      CEPH_CAP_LINK_SHARED |			\
			      CEPH_CAP_XATTR_SHARED |			\
			      CEPH_CAP_FILE_SHARED)
#define CEPH_CAP_ANY_RD   (CEPH_CAP_ANY_SHARED | CEPH_CAP_FILE_RD |	\
			   CEPH_CAP_FILE_CACHE)

#define CEPH_CAP_ANY_EXCL (CEPH_CAP_AUTH_EXCL |		\
			   CEPH_CAP_LINK_EXCL |		\
			   CEPH_CAP_XATTR_EXCL |	\
			   CEPH_CAP_FILE_EXCL)
#define CEPH_CAP_ANY_FILE_RD (CEPH_CAP_FILE_RD | CEPH_CAP_FILE_CACHE | \
			      CEPH_CAP_FILE_SHARED)
#define CEPH_CAP_ANY_FILE_WR (CEPH_CAP_FILE_WR | CEPH_CAP_FILE_BUFFER |	\
			      CEPH_CAP_FILE_EXCL)
#define CEPH_CAP_ANY_WR   (CEPH_CAP_ANY_EXCL | CEPH_CAP_ANY_FILE_WR)
#define CEPH_CAP_ANY      (CEPH_CAP_ANY_RD | CEPH_CAP_ANY_EXCL | \
			   CEPH_CAP_ANY_FILE_WR | CEPH_CAP_FILE_LAZYIO | \
			   CEPH_CAP_PIN)
#define CEPH_CAP_ALL_FILE (CEPH_CAP_PIN | CEPH_CAP_ANY_SHARED | \
			   CEPH_CAP_AUTH_EXCL | CEPH_CAP_XATTR_EXCL | \
			   CEPH_CAP_ANY_FILE_RD | CEPH_CAP_ANY_FILE_WR)

#define CEPH_CAP_LOCKS (CEPH_LOCK_IFILE | CEPH_LOCK_IAUTH | CEPH_LOCK_ILINK | \
			CEPH_LOCK_IXATTR)

/* cap masks async dir operations */
#define CEPH_CAP_DIR_CREATE	CEPH_CAP_FILE_CACHE
#define CEPH_CAP_DIR_UNLINK	CEPH_CAP_FILE_RD
#define CEPH_CAP_ANY_DIR_OPS	(CEPH_CAP_FILE_CACHE | CEPH_CAP_FILE_RD | \
				 CEPH_CAP_FILE_WREXTEND | CEPH_CAP_FILE_LAZYIO)

int ceph_caps_for_mode(int mode);

enum {
	CEPH_CAP_OP_GRANT,         /* mds->client grant */
	CEPH_CAP_OP_REVOKE,        /* mds->client revoke */
	CEPH_CAP_OP_TRUNC,         /* mds->client trunc notify */
	CEPH_CAP_OP_EXPORT,        /* mds has exported the cap */
	CEPH_CAP_OP_IMPORT,        /* mds has imported the cap */
	CEPH_CAP_OP_UPDATE,        /* client->mds update */
	CEPH_CAP_OP_DROP,          /* client->mds drop cap bits */
	CEPH_CAP_OP_FLUSH,         /* client->mds cap writeback */
	CEPH_CAP_OP_FLUSH_ACK,     /* mds->client flushed */
	CEPH_CAP_OP_FLUSHSNAP,     /* client->mds flush snapped metadata */
	CEPH_CAP_OP_FLUSHSNAP_ACK, /* mds->client flushed snapped metadata */
	CEPH_CAP_OP_RELEASE,       /* client->mds release (clean) cap */
	CEPH_CAP_OP_RENEW,         /* client->mds renewal request */
};

extern const char *ceph_cap_op_name(int op);

/* flags field in client cap messages (version >= 10) */
#define CEPH_CLIENT_CAPS_SYNC			(1<<0)
#define CEPH_CLIENT_CAPS_NO_CAPSNAP		(1<<1)
#define CEPH_CLIENT_CAPS_PENDING_CAPSNAP	(1<<2)

/*
 * caps message, used for capability callbacks, acks, requests, etc.
 */
struct ceph_mds_caps {
	__le32 op;                  /* CEPH_CAP_OP_* */
	__le64 ino, realm;
	__le64 cap_id;
	__le32 seq, issue_seq;
	__le32 caps, wanted, dirty; /* latest issued/wanted/dirty */
	__le32 migrate_seq;
	__le64 snap_follows;
	__le32 snap_trace_len;

	/* authlock */
	__le32 uid, gid, mode;

	/* linklock */
	__le32 nlink;

	/* xattrlock */
	__le32 xattr_len;
	__le64 xattr_version;

	/* a union of non-export and export bodies. */
	__le64 size, max_size, truncate_size;
	__le32 truncate_seq;
	struct ceph_timespec mtime, atime, ctime;
	struct ceph_file_layout_legacy layout;
	__le32 time_warp_seq;
} __attribute__ ((packed));

struct ceph_mds_cap_peer {
	__le64 cap_id;
	__le32 seq;
	__le32 mseq;
	__le32 mds;
	__u8   flags;
} __attribute__ ((packed));

/* cap release msg head */
struct ceph_mds_cap_release {
	__le32 num;                /* number of cap_items that follow */
} __attribute__ ((packed));

struct ceph_mds_cap_item {
	__le64 ino;
	__le64 cap_id;
	__le32 migrate_seq, seq;
} __attribute__ ((packed));

#define CEPH_MDS_LEASE_REVOKE           1  /*    mds  -> client */
#define CEPH_MDS_LEASE_RELEASE          2  /* client  -> mds    */
#define CEPH_MDS_LEASE_RENEW            3  /* client <-> mds    */
#define CEPH_MDS_LEASE_REVOKE_ACK       4  /* client  -> mds    */

extern const char *ceph_lease_op_name(int o);

/* lease msg header */
struct ceph_mds_lease {
	__u8 action;            /* CEPH_MDS_LEASE_* */
	__le16 mask;            /* which lease */
	__le64 ino;
	__le64 first, last;     /* snap range */
	__le32 seq;
	__le32 duration_ms;     /* duration of renewal */
} __attribute__ ((packed));
/* followed by a __le32+string for dname */

/* client reconnect */
struct ceph_mds_cap_reconnect {
	__le64 cap_id;
	__le32 wanted;
	__le32 issued;
	__le64 snaprealm;
	__le64 pathbase;        /* base ino for our path to this ino */
	__le32 flock_len;       /* size of flock state blob, if any */
} __attribute__ ((packed));
/* followed by flock blob */

struct ceph_mds_cap_reconnect_v1 {
	__le64 cap_id;
	__le32 wanted;
	__le32 issued;
	__le64 size;
	struct ceph_timespec mtime, atime;
	__le64 snaprealm;
	__le64 pathbase;        /* base ino for our path to this ino */
} __attribute__ ((packed));

struct ceph_mds_snaprealm_reconnect {
	__le64 ino;     /* snap realm base */
	__le64 seq;     /* snap seq for this snap realm */
	__le64 parent;  /* parent realm */
} __attribute__ ((packed));

/*
 * snaps
 */
enum {
	CEPH_SNAP_OP_UPDATE,  /* CREATE or DESTROY */
	CEPH_SNAP_OP_CREATE,
	CEPH_SNAP_OP_DESTROY,
	CEPH_SNAP_OP_SPLIT,
};

extern const char *ceph_snap_op_name(int o);

/* snap msg header */
struct ceph_mds_snap_head {
	__le32 op;                /* CEPH_SNAP_OP_* */
	__le64 split;             /* ino to split off, if any */
	__le32 num_split_inos;    /* # inos belonging to new child realm */
	__le32 num_split_realms;  /* # child realms udner new child realm */
	__le32 trace_len;         /* size of snap trace blob */
} __attribute__ ((packed));
/* followed by split ino list, then split realms, then the trace blob */

/*
 * encode info about a snaprealm, as viewed by a client
 */
struct ceph_mds_snap_realm {
	__le64 ino;           /* ino */
	__le64 created;       /* snap: when created */
	__le64 parent;        /* ino: parent realm */
	__le64 parent_since;  /* snap: same parent since */
	__le64 seq;           /* snap: version */
	__le32 num_snaps;
	__le32 num_prior_parent_snaps;
} __attribute__ ((packed));
/* followed by my snap list, then prior parent snap list */

/*
 * quotas
 */
struct ceph_mds_quota {
	__le64 ino;		/* ino */
	struct ceph_timespec rctime;
	__le64 rbytes;		/* dir stats */
	__le64 rfiles;
	__le64 rsubdirs;
	__u8 struct_v;		/* compat */
	__u8 struct_compat;
	__le32 struct_len;
	__le64 max_bytes;	/* quota max. bytes */
	__le64 max_files;	/* quota max. files */
} __attribute__ ((packed));

#endif<|MERGE_RESOLUTION|>--- conflicted
+++ resolved
@@ -362,11 +362,8 @@
 				     op == CEPH_MDS_OP_MKDIR      || \
 				     op == CEPH_MDS_OP_SYMLINK)
 
-<<<<<<< HEAD
-=======
 extern const char *ceph_mds_op_name(int op);
 
->>>>>>> 2d5404ca
 #define CEPH_SETATTR_MODE              (1 << 0)
 #define CEPH_SETATTR_UID               (1 << 1)
 #define CEPH_SETATTR_GID               (1 << 2)
@@ -505,11 +502,7 @@
 	union ceph_mds_request_args args;
 } __attribute__ ((packed));
 
-<<<<<<< HEAD
-#define CEPH_MDS_REQUEST_HEAD_VERSION  2
-=======
 #define CEPH_MDS_REQUEST_HEAD_VERSION  3
->>>>>>> 2d5404ca
 
 struct ceph_mds_request_head_old {
 	__le16 version;                /* struct version */
@@ -540,12 +533,9 @@
 
 	__le32 ext_num_retry;          /* new count retry attempts */
 	__le32 ext_num_fwd;            /* new count fwd attempts */
-<<<<<<< HEAD
-=======
 
 	__le32 struct_len;             /* to store size of struct ceph_mds_request_head */
 	__le32 owner_uid, owner_gid;   /* used for OPs which create inodes */
->>>>>>> 2d5404ca
 } __attribute__ ((packed));
 
 /* cap/lease release record */
