/* SPDX-License-Identifier: GPL-2.0 */
/*
 * Thunderbolt service API
 *
 * Copyright (C) 2014 Andreas Noever <andreas.noever@gmail.com>
 * Copyright (C) 2017, Intel Corporation
 * Authors: Michael Jamet <michael.jamet@intel.com>
 *          Mika Westerberg <mika.westerberg@linux.intel.com>
 */

#ifndef THUNDERBOLT_H_
#define THUNDERBOLT_H_

#include <linux/device.h>
#include <linux/idr.h>
#include <linux/list.h>
#include <linux/mutex.h>
#include <linux/mod_devicetable.h>
#include <linux/pci.h>
#include <linux/uuid.h>
#include <linux/workqueue.h>

enum tb_cfg_pkg_type {
	TB_CFG_PKG_READ = 1,
	TB_CFG_PKG_WRITE = 2,
	TB_CFG_PKG_ERROR = 3,
	TB_CFG_PKG_NOTIFY_ACK = 4,
	TB_CFG_PKG_EVENT = 5,
	TB_CFG_PKG_XDOMAIN_REQ = 6,
	TB_CFG_PKG_XDOMAIN_RESP = 7,
	TB_CFG_PKG_OVERRIDE = 8,
	TB_CFG_PKG_RESET = 9,
	TB_CFG_PKG_ICM_EVENT = 10,
	TB_CFG_PKG_ICM_CMD = 11,
	TB_CFG_PKG_ICM_RESP = 12,
};

/**
 * enum tb_security_level - Thunderbolt security level
 * @TB_SECURITY_NONE: No security, legacy mode
 * @TB_SECURITY_USER: User approval required at minimum
 * @TB_SECURITY_SECURE: One time saved key required at minimum
 * @TB_SECURITY_DPONLY: Only tunnel Display port (and USB)
 * @TB_SECURITY_USBONLY: Only tunnel USB controller of the connected
 *			 Thunderbolt dock (and Display Port). All PCIe
 *			 links downstream of the dock are removed.
 * @TB_SECURITY_NOPCIE: For USB4 systems this level is used when the
 *			PCIe tunneling is disabled from the BIOS.
 */
enum tb_security_level {
	TB_SECURITY_NONE,
	TB_SECURITY_USER,
	TB_SECURITY_SECURE,
	TB_SECURITY_DPONLY,
	TB_SECURITY_USBONLY,
	TB_SECURITY_NOPCIE,
};

/**
 * struct tb - main thunderbolt bus structure
 * @dev: Domain device
 * @lock: Big lock. Must be held when accessing any struct
 *	  tb_switch / struct tb_port.
 * @nhi: Pointer to the NHI structure
 * @ctl: Control channel for this domain
 * @wq: Ordered workqueue for all domain specific work
 * @root_switch: Root switch of this domain
 * @cm_ops: Connection manager specific operations vector
 * @index: Linux assigned domain number
 * @security_level: Current security level
 * @nboot_acl: Number of boot ACLs the domain supports
 * @privdata: Private connection manager specific data
 */
struct tb {
	struct device dev;
	struct mutex lock;
	struct tb_nhi *nhi;
	struct tb_ctl *ctl;
	struct workqueue_struct *wq;
	struct tb_switch *root_switch;
	const struct tb_cm_ops *cm_ops;
	int index;
	enum tb_security_level security_level;
	size_t nboot_acl;

	void *suse_kabi_padding;

	unsigned long privdata[];
};

extern const struct bus_type tb_bus_type;
extern const struct device_type tb_service_type;
extern const struct device_type tb_xdomain_type;

#define TB_LINKS_PER_PHY_PORT	2

static inline unsigned int tb_phy_port_from_link(unsigned int link)
{
	return (link - 1) / TB_LINKS_PER_PHY_PORT;
}

/**
 * struct tb_property_dir - XDomain property directory
 * @uuid: Directory UUID or %NULL if root directory
 * @properties: List of properties in this directory
 *
 * User needs to provide serialization if needed.
 */
struct tb_property_dir {
	const uuid_t *uuid;
	struct list_head properties;
	void *suse_kabi_padding;
};

enum tb_property_type {
	TB_PROPERTY_TYPE_UNKNOWN = 0x00,
	TB_PROPERTY_TYPE_DIRECTORY = 0x44,
	TB_PROPERTY_TYPE_DATA = 0x64,
	TB_PROPERTY_TYPE_TEXT = 0x74,
	TB_PROPERTY_TYPE_VALUE = 0x76,
};

#define TB_PROPERTY_KEY_SIZE	8

/**
 * struct tb_property - XDomain property
 * @list: Used to link properties together in a directory
 * @key: Key for the property (always terminated).
 * @type: Type of the property
 * @length: Length of the property data in dwords
 * @value: Property value
 *
 * Users use @type to determine which field in @value is filled.
 */
struct tb_property {
	struct list_head list;
	char key[TB_PROPERTY_KEY_SIZE + 1];
	enum tb_property_type type;
	size_t length;
	union {
		struct tb_property_dir *dir;
		u8 *data;
		char *text;
		u32 immediate;
	} value;

	void *suse_kabi_padding;
};

struct tb_property_dir *tb_property_parse_dir(const u32 *block,
					      size_t block_len);
ssize_t tb_property_format_dir(const struct tb_property_dir *dir, u32 *block,
			       size_t block_len);
struct tb_property_dir *tb_property_copy_dir(const struct tb_property_dir *dir);
struct tb_property_dir *tb_property_create_dir(const uuid_t *uuid);
void tb_property_free_dir(struct tb_property_dir *dir);
int tb_property_add_immediate(struct tb_property_dir *parent, const char *key,
			      u32 value);
int tb_property_add_data(struct tb_property_dir *parent, const char *key,
			 const void *buf, size_t buflen);
int tb_property_add_text(struct tb_property_dir *parent, const char *key,
			 const char *text);
int tb_property_add_dir(struct tb_property_dir *parent, const char *key,
			struct tb_property_dir *dir);
void tb_property_remove(struct tb_property *tb_property);
struct tb_property *tb_property_find(struct tb_property_dir *dir,
			const char *key, enum tb_property_type type);
struct tb_property *tb_property_get_next(struct tb_property_dir *dir,
					 struct tb_property *prev);

#define tb_property_for_each(dir, property)			\
	for (property = tb_property_get_next(dir, NULL);	\
	     property;						\
	     property = tb_property_get_next(dir, property))

int tb_register_property_dir(const char *key, struct tb_property_dir *dir);
void tb_unregister_property_dir(const char *key, struct tb_property_dir *dir);

/**
 * enum tb_link_width - Thunderbolt/USB4 link width
 * @TB_LINK_WIDTH_SINGLE: Single lane link
 * @TB_LINK_WIDTH_DUAL: Dual lane symmetric link
<<<<<<< HEAD
 * @TB_LINK_WIDTH_ASYM_TX: Dual lane asymmetric Gen 4 link with 3 trasmitters
=======
 * @TB_LINK_WIDTH_ASYM_TX: Dual lane asymmetric Gen 4 link with 3 transmitters
>>>>>>> 2d5404ca
 * @TB_LINK_WIDTH_ASYM_RX: Dual lane asymmetric Gen 4 link with 3 receivers
 */
enum tb_link_width {
	TB_LINK_WIDTH_SINGLE = BIT(0),
	TB_LINK_WIDTH_DUAL = BIT(1),
	TB_LINK_WIDTH_ASYM_TX = BIT(2),
	TB_LINK_WIDTH_ASYM_RX = BIT(3),
};

/**
 * struct tb_xdomain - Cross-domain (XDomain) connection
 * @dev: XDomain device
 * @tb: Pointer to the domain
 * @remote_uuid: UUID of the remote domain (host)
 * @local_uuid: Cached local UUID
 * @route: Route string the other domain can be reached
 * @vendor: Vendor ID of the remote domain
 * @device: Device ID of the demote domain
 * @local_max_hopid: Maximum input HopID of this host
 * @remote_max_hopid: Maximum input HopID of the remote host
 * @lock: Lock to serialize access to the following fields of this structure
 * @vendor_name: Name of the vendor (or %NULL if not known)
 * @device_name: Name of the device (or %NULL if not known)
 * @link_speed: Speed of the link in Gb/s
 * @link_width: Width of the downstream facing link
 * @link_usb4: Downstream link is USB4
 * @is_unplugged: The XDomain is unplugged
 * @needs_uuid: If the XDomain does not have @remote_uuid it will be
 *		queried first
 * @service_ids: Used to generate IDs for the services
 * @in_hopids: Input HopIDs for DMA tunneling
 * @out_hopids; Output HopIDs for DMA tunneling
 * @local_property_block: Local block of properties
 * @local_property_block_gen: Generation of @local_property_block
 * @local_property_block_len: Length of the @local_property_block in dwords
 * @remote_properties: Properties exported by the remote domain
 * @remote_property_block_gen: Generation of @remote_properties
 * @state: Next XDomain discovery state to run
 * @state_work: Work used to run the next state
 * @state_retries: Number of retries remain for the state
 * @properties_changed_work: Work used to notify the remote domain that
 *			     our properties have changed
 * @properties_changed_retries: Number of times left to send properties
 *				changed notification
 * @bonding_possible: True if lane bonding is possible on local side
 * @target_link_width: Target link width from the remote host
 * @link: Root switch link the remote domain is connected (ICM only)
 * @depth: Depth in the chain the remote domain is connected (ICM only)
 *
 * This structure represents connection across two domains (hosts).
 * Each XDomain contains zero or more services which are exposed as
 * &struct tb_service objects.
 *
 * Service drivers may access this structure if they need to enumerate
 * non-standard properties but they need hold @lock when doing so
 * because properties can be changed asynchronously in response to
 * changes in the remote domain.
 */
struct tb_xdomain {
	struct device dev;
	struct tb *tb;
	uuid_t *remote_uuid;
	const uuid_t *local_uuid;
	u64 route;
	u16 vendor;
	u16 device;
	unsigned int local_max_hopid;
	unsigned int remote_max_hopid;
	struct mutex lock;
	const char *vendor_name;
	const char *device_name;
	unsigned int link_speed;
	enum tb_link_width link_width;
	bool link_usb4;
	bool is_unplugged;
	bool needs_uuid;
	struct ida service_ids;
	struct ida in_hopids;
	struct ida out_hopids;
	u32 *local_property_block;
	u32 local_property_block_gen;
	u32 local_property_block_len;
	struct tb_property_dir *remote_properties;
	u32 remote_property_block_gen;
	int state;
	struct delayed_work state_work;
	int state_retries;
	struct delayed_work properties_changed_work;
	int properties_changed_retries;
	bool bonding_possible;
	u8 target_link_width;
	u8 link;
	u8 depth;

	void *suse_kabi_padding;
};

int tb_xdomain_lane_bonding_enable(struct tb_xdomain *xd);
void tb_xdomain_lane_bonding_disable(struct tb_xdomain *xd);
int tb_xdomain_alloc_in_hopid(struct tb_xdomain *xd, int hopid);
void tb_xdomain_release_in_hopid(struct tb_xdomain *xd, int hopid);
int tb_xdomain_alloc_out_hopid(struct tb_xdomain *xd, int hopid);
void tb_xdomain_release_out_hopid(struct tb_xdomain *xd, int hopid);
int tb_xdomain_enable_paths(struct tb_xdomain *xd, int transmit_path,
			    int transmit_ring, int receive_path,
			    int receive_ring);
int tb_xdomain_disable_paths(struct tb_xdomain *xd, int transmit_path,
			     int transmit_ring, int receive_path,
			     int receive_ring);

static inline int tb_xdomain_disable_all_paths(struct tb_xdomain *xd)
{
	return tb_xdomain_disable_paths(xd, -1, -1, -1, -1);
}

struct tb_xdomain *tb_xdomain_find_by_uuid(struct tb *tb, const uuid_t *uuid);
struct tb_xdomain *tb_xdomain_find_by_route(struct tb *tb, u64 route);

static inline struct tb_xdomain *
tb_xdomain_find_by_uuid_locked(struct tb *tb, const uuid_t *uuid)
{
	struct tb_xdomain *xd;

	mutex_lock(&tb->lock);
	xd = tb_xdomain_find_by_uuid(tb, uuid);
	mutex_unlock(&tb->lock);

	return xd;
}

static inline struct tb_xdomain *
tb_xdomain_find_by_route_locked(struct tb *tb, u64 route)
{
	struct tb_xdomain *xd;

	mutex_lock(&tb->lock);
	xd = tb_xdomain_find_by_route(tb, route);
	mutex_unlock(&tb->lock);

	return xd;
}

static inline struct tb_xdomain *tb_xdomain_get(struct tb_xdomain *xd)
{
	if (xd)
		get_device(&xd->dev);
	return xd;
}

static inline void tb_xdomain_put(struct tb_xdomain *xd)
{
	if (xd)
		put_device(&xd->dev);
}

static inline bool tb_is_xdomain(const struct device *dev)
{
	return dev->type == &tb_xdomain_type;
}

static inline struct tb_xdomain *tb_to_xdomain(struct device *dev)
{
	if (tb_is_xdomain(dev))
		return container_of(dev, struct tb_xdomain, dev);
	return NULL;
}

int tb_xdomain_response(struct tb_xdomain *xd, const void *response,
			size_t size, enum tb_cfg_pkg_type type);
int tb_xdomain_request(struct tb_xdomain *xd, const void *request,
		       size_t request_size, enum tb_cfg_pkg_type request_type,
		       void *response, size_t response_size,
		       enum tb_cfg_pkg_type response_type,
		       unsigned int timeout_msec);

/**
 * tb_protocol_handler - Protocol specific handler
 * @uuid: XDomain messages with this UUID are dispatched to this handler
 * @callback: Callback called with the XDomain message. Returning %1
 *	      here tells the XDomain core that the message was handled
 *	      by this handler and should not be forwared to other
 *	      handlers.
 * @data: Data passed with the callback
 * @list: Handlers are linked using this
 *
 * Thunderbolt services can hook into incoming XDomain requests by
 * registering protocol handler. Only limitation is that the XDomain
 * discovery protocol UUID cannot be registered since it is handled by
 * the core XDomain code.
 *
 * The @callback must check that the message is really directed to the
 * service the driver implements.
 */
struct tb_protocol_handler {
	const uuid_t *uuid;
	int (*callback)(const void *buf, size_t size, void *data);
	void *data;
	struct list_head list;

	void *suse_kabi_padding;
};

int tb_register_protocol_handler(struct tb_protocol_handler *handler);
void tb_unregister_protocol_handler(struct tb_protocol_handler *handler);

/**
 * struct tb_service - Thunderbolt service
 * @dev: XDomain device
 * @id: ID of the service (shown in sysfs)
 * @key: Protocol key from the properties directory
 * @prtcid: Protocol ID from the properties directory
 * @prtcvers: Protocol version from the properties directory
 * @prtcrevs: Protocol software revision from the properties directory
 * @prtcstns: Protocol settings mask from the properties directory
 * @debugfs_dir: Pointer to the service debugfs directory. Always created
 *		 when debugfs is enabled. Can be used by service drivers to
 *		 add their own entries under the service.
 *
 * Each domain exposes set of services it supports as collection of
 * properties. For each service there will be one corresponding
 * &struct tb_service. Service drivers are bound to these.
 */
struct tb_service {
	struct device dev;
	int id;
	const char *key;
	u32 prtcid;
	u32 prtcvers;
	u32 prtcrevs;
	u32 prtcstns;
	struct dentry *debugfs_dir;

	void *suse_kabi_padding;
};

static inline struct tb_service *tb_service_get(struct tb_service *svc)
{
	if (svc)
		get_device(&svc->dev);
	return svc;
}

static inline void tb_service_put(struct tb_service *svc)
{
	if (svc)
		put_device(&svc->dev);
}

static inline bool tb_is_service(const struct device *dev)
{
	return dev->type == &tb_service_type;
}

static inline struct tb_service *tb_to_service(struct device *dev)
{
	if (tb_is_service(dev))
		return container_of(dev, struct tb_service, dev);
	return NULL;
}

/**
 * tb_service_driver - Thunderbolt service driver
 * @driver: Driver structure
 * @probe: Called when the driver is probed
 * @remove: Called when the driver is removed (optional)
 * @shutdown: Called at shutdown time to stop the service (optional)
 * @id_table: Table of service identifiers the driver supports
 */
struct tb_service_driver {
	struct device_driver driver;
	int (*probe)(struct tb_service *svc, const struct tb_service_id *id);
	void (*remove)(struct tb_service *svc);
	void (*shutdown)(struct tb_service *svc);
	const struct tb_service_id *id_table;

	void *suse_kabi_padding;
};

#define TB_SERVICE(key, id)				\
	.match_flags = TBSVC_MATCH_PROTOCOL_KEY |	\
		       TBSVC_MATCH_PROTOCOL_ID,		\
	.protocol_key = (key),				\
	.protocol_id = (id)

int tb_register_service_driver(struct tb_service_driver *drv);
void tb_unregister_service_driver(struct tb_service_driver *drv);

static inline void *tb_service_get_drvdata(const struct tb_service *svc)
{
	return dev_get_drvdata(&svc->dev);
}

static inline void tb_service_set_drvdata(struct tb_service *svc, void *data)
{
	dev_set_drvdata(&svc->dev, data);
}

static inline struct tb_xdomain *tb_service_parent(struct tb_service *svc)
{
	return tb_to_xdomain(svc->dev.parent);
}

/**
 * struct tb_nhi - thunderbolt native host interface
 * @lock: Must be held during ring creation/destruction. Is acquired by
 *	  interrupt_work when dispatching interrupts to individual rings.
 * @pdev: Pointer to the PCI device
 * @ops: NHI specific optional ops
 * @iobase: MMIO space of the NHI
 * @tx_rings: All Tx rings available on this host controller
 * @rx_rings: All Rx rings available on this host controller
 * @msix_ida: Used to allocate MSI-X vectors for rings
 * @going_away: The host controller device is about to disappear so when
 *		this flag is set, avoid touching the hardware anymore.
 * @iommu_dma_protection: An IOMMU will isolate external-facing ports.
 * @interrupt_work: Work scheduled to handle ring interrupt when no
 *		    MSI-X is used.
 * @hop_count: Number of rings (end point hops) supported by NHI.
 * @quirks: NHI specific quirks if any
 */
struct tb_nhi {
	spinlock_t lock;
	struct pci_dev *pdev;
	const struct tb_nhi_ops *ops;
	void __iomem *iobase;
	struct tb_ring **tx_rings;
	struct tb_ring **rx_rings;
	struct ida msix_ida;
	bool going_away;
	bool iommu_dma_protection;
	struct work_struct interrupt_work;
	u32 hop_count;
	unsigned long quirks;

	void *suse_kabi_padding;
};

/**
 * struct tb_ring - thunderbolt TX or RX ring associated with a NHI
 * @lock: Lock serializing actions to this ring. Must be acquired after
 *	  nhi->lock.
 * @nhi: Pointer to the native host controller interface
 * @size: Size of the ring
 * @hop: Hop (DMA channel) associated with this ring
 * @head: Head of the ring (write next descriptor here)
 * @tail: Tail of the ring (complete next descriptor here)
 * @descriptors: Allocated descriptors for this ring
 * @queue: Queue holding frames to be transferred over this ring
 * @in_flight: Queue holding frames that are currently in flight
 * @work: Interrupt work structure
 * @is_tx: Is the ring Tx or Rx
 * @running: Is the ring running
 * @irq: MSI-X irq number if the ring uses MSI-X. %0 otherwise.
 * @vector: MSI-X vector number the ring uses (only set if @irq is > 0)
 * @flags: Ring specific flags
 * @e2e_tx_hop: Transmit HopID when E2E is enabled. Only applicable to
 *		RX ring. For TX ring this should be set to %0.
 * @sof_mask: Bit mask used to detect start of frame PDF
 * @eof_mask: Bit mask used to detect end of frame PDF
 * @start_poll: Called when ring interrupt is triggered to start
 *		polling. Passing %NULL keeps the ring in interrupt mode.
 * @poll_data: Data passed to @start_poll
 */
struct tb_ring {
	spinlock_t lock;
	struct tb_nhi *nhi;
	int size;
	int hop;
	int head;
	int tail;
	struct ring_desc *descriptors;
	dma_addr_t descriptors_dma;
	struct list_head queue;
	struct list_head in_flight;
	struct work_struct work;
	bool is_tx:1;
	bool running:1;
	int irq;
	u8 vector;
	unsigned int flags;
	int e2e_tx_hop;
	u16 sof_mask;
	u16 eof_mask;
	void (*start_poll)(void *data);
	void *poll_data;

	void *suse_kabi_padding;
};

/* Leave ring interrupt enabled on suspend */
#define RING_FLAG_NO_SUSPEND	BIT(0)
/* Configure the ring to be in frame mode */
#define RING_FLAG_FRAME		BIT(1)
/* Enable end-to-end flow control */
#define RING_FLAG_E2E		BIT(2)

struct ring_frame;
typedef void (*ring_cb)(struct tb_ring *, struct ring_frame *, bool canceled);

/**
 * enum ring_desc_flags - Flags for DMA ring descriptor
 * %RING_DESC_ISOCH: Enable isonchronous DMA (Tx only)
 * %RING_DESC_CRC_ERROR: In frame mode CRC check failed for the frame (Rx only)
 * %RING_DESC_COMPLETED: Descriptor completed (set by NHI)
 * %RING_DESC_POSTED: Always set this
 * %RING_DESC_BUFFER_OVERRUN: RX buffer overrun
 * %RING_DESC_INTERRUPT: Request an interrupt on completion
 */
enum ring_desc_flags {
	RING_DESC_ISOCH = 0x1,
	RING_DESC_CRC_ERROR = 0x1,
	RING_DESC_COMPLETED = 0x2,
	RING_DESC_POSTED = 0x4,
	RING_DESC_BUFFER_OVERRUN = 0x04,
	RING_DESC_INTERRUPT = 0x8,
};

/**
 * struct ring_frame - For use with ring_rx/ring_tx
 * @buffer_phy: DMA mapped address of the frame
 * @callback: Callback called when the frame is finished (optional)
 * @list: Frame is linked to a queue using this
 * @size: Size of the frame in bytes (%0 means %4096)
 * @flags: Flags for the frame (see &enum ring_desc_flags)
 * @eof: End of frame protocol defined field
 * @sof: Start of frame protocol defined field
 */
struct ring_frame {
	dma_addr_t buffer_phy;
	ring_cb callback;
	struct list_head list;
	u32 size:12;
	u32 flags:12;
	u32 eof:4;
	u32 sof:4;
};

/* Minimum size for ring_rx */
#define TB_FRAME_SIZE		0x100

struct tb_ring *tb_ring_alloc_tx(struct tb_nhi *nhi, int hop, int size,
				 unsigned int flags);
struct tb_ring *tb_ring_alloc_rx(struct tb_nhi *nhi, int hop, int size,
				 unsigned int flags, int e2e_tx_hop,
				 u16 sof_mask, u16 eof_mask,
				 void (*start_poll)(void *), void *poll_data);
void tb_ring_start(struct tb_ring *ring);
void tb_ring_stop(struct tb_ring *ring);
void tb_ring_free(struct tb_ring *ring);

int __tb_ring_enqueue(struct tb_ring *ring, struct ring_frame *frame);

/**
 * tb_ring_rx() - enqueue a frame on an RX ring
 * @ring: Ring to enqueue the frame
 * @frame: Frame to enqueue
 *
 * @frame->buffer, @frame->buffer_phy have to be set. The buffer must
 * contain at least %TB_FRAME_SIZE bytes.
 *
 * @frame->callback will be invoked with @frame->size, @frame->flags,
 * @frame->eof, @frame->sof set once the frame has been received.
 *
 * If ring_stop() is called after the packet has been enqueued
 * @frame->callback will be called with canceled set to true.
 *
 * Return: Returns %-ESHUTDOWN if ring_stop has been called. Zero otherwise.
 */
static inline int tb_ring_rx(struct tb_ring *ring, struct ring_frame *frame)
{
	WARN_ON(ring->is_tx);
	return __tb_ring_enqueue(ring, frame);
}

/**
 * tb_ring_tx() - enqueue a frame on an TX ring
 * @ring: Ring the enqueue the frame
 * @frame: Frame to enqueue
 *
 * @frame->buffer, @frame->buffer_phy, @frame->size, @frame->eof and
 * @frame->sof have to be set.
 *
 * @frame->callback will be invoked with once the frame has been transmitted.
 *
 * If ring_stop() is called after the packet has been enqueued @frame->callback
 * will be called with canceled set to true.
 *
 * Return: Returns %-ESHUTDOWN if ring_stop has been called. Zero otherwise.
 */
static inline int tb_ring_tx(struct tb_ring *ring, struct ring_frame *frame)
{
	WARN_ON(!ring->is_tx);
	return __tb_ring_enqueue(ring, frame);
}

/* Used only when the ring is in polling mode */
struct ring_frame *tb_ring_poll(struct tb_ring *ring);
void tb_ring_poll_complete(struct tb_ring *ring);

/**
 * tb_ring_dma_device() - Return device used for DMA mapping
 * @ring: Ring whose DMA device is retrieved
 *
 * Use this function when you are mapping DMA for buffers that are
 * passed to the ring for sending/receiving.
 */
static inline struct device *tb_ring_dma_device(struct tb_ring *ring)
{
	return &ring->nhi->pdev->dev;
}

#endif /* THUNDERBOLT_H_ */<|MERGE_RESOLUTION|>--- conflicted
+++ resolved
@@ -82,9 +82,6 @@
 	int index;
 	enum tb_security_level security_level;
 	size_t nboot_acl;
-
-	void *suse_kabi_padding;
-
 	unsigned long privdata[];
 };
 
@@ -109,7 +106,6 @@
 struct tb_property_dir {
 	const uuid_t *uuid;
 	struct list_head properties;
-	void *suse_kabi_padding;
 };
 
 enum tb_property_type {
@@ -143,8 +139,6 @@
 		char *text;
 		u32 immediate;
 	} value;
-
-	void *suse_kabi_padding;
 };
 
 struct tb_property_dir *tb_property_parse_dir(const u32 *block,
@@ -180,11 +174,7 @@
  * enum tb_link_width - Thunderbolt/USB4 link width
  * @TB_LINK_WIDTH_SINGLE: Single lane link
  * @TB_LINK_WIDTH_DUAL: Dual lane symmetric link
-<<<<<<< HEAD
- * @TB_LINK_WIDTH_ASYM_TX: Dual lane asymmetric Gen 4 link with 3 trasmitters
-=======
  * @TB_LINK_WIDTH_ASYM_TX: Dual lane asymmetric Gen 4 link with 3 transmitters
->>>>>>> 2d5404ca
  * @TB_LINK_WIDTH_ASYM_RX: Dual lane asymmetric Gen 4 link with 3 receivers
  */
 enum tb_link_width {
@@ -278,8 +268,6 @@
 	u8 target_link_width;
 	u8 link;
 	u8 depth;
-
-	void *suse_kabi_padding;
 };
 
 int tb_xdomain_lane_bonding_enable(struct tb_xdomain *xd);
@@ -383,8 +371,6 @@
 	int (*callback)(const void *buf, size_t size, void *data);
 	void *data;
 	struct list_head list;
-
-	void *suse_kabi_padding;
 };
 
 int tb_register_protocol_handler(struct tb_protocol_handler *handler);
@@ -416,8 +402,6 @@
 	u32 prtcrevs;
 	u32 prtcstns;
 	struct dentry *debugfs_dir;
-
-	void *suse_kabi_padding;
 };
 
 static inline struct tb_service *tb_service_get(struct tb_service *svc)
@@ -459,8 +443,6 @@
 	void (*remove)(struct tb_service *svc);
 	void (*shutdown)(struct tb_service *svc);
 	const struct tb_service_id *id_table;
-
-	void *suse_kabi_padding;
 };
 
 #define TB_SERVICE(key, id)				\
@@ -518,8 +500,6 @@
 	struct work_struct interrupt_work;
 	u32 hop_count;
 	unsigned long quirks;
-
-	void *suse_kabi_padding;
 };
 
 /**
@@ -570,8 +550,6 @@
 	u16 eof_mask;
 	void (*start_poll)(void *data);
 	void *poll_data;
-
-	void *suse_kabi_padding;
 };
 
 /* Leave ring interrupt enabled on suspend */
