/* SPDX-License-Identifier: GPL-2.0-only */
/*
 * Header file for dma buffer sharing framework.
 *
 * Copyright(C) 2011 Linaro Limited. All rights reserved.
 * Author: Sumit Semwal <sumit.semwal@ti.com>
 *
 * Many thanks to linaro-mm-sig list, and specially
 * Arnd Bergmann <arnd@arndb.de>, Rob Clark <rob@ti.com> and
 * Daniel Vetter <daniel@ffwll.ch> for their support in creation and
 * refining of this idea.
 */
#ifndef __DMA_BUF_H__
#define __DMA_BUF_H__

#include <linux/iosys-map.h>
#include <linux/file.h>
#include <linux/err.h>
#include <linux/scatterlist.h>
#include <linux/list.h>
#include <linux/dma-mapping.h>
#include <linux/fs.h>
#include <linux/dma-fence.h>
#include <linux/wait.h>

struct device;
struct dma_buf;
struct dma_buf_attachment;

/**
 * struct dma_buf_ops - operations possible on struct dma_buf
 * @vmap: [optional] creates a virtual mapping for the buffer into kernel
 *	  address space. Same restrictions as for vmap and friends apply.
 * @vunmap: [optional] unmaps a vmap from the buffer
 */
struct dma_buf_ops {
	/**
	  * @cache_sgt_mapping:
	  *
	  * If true the framework will cache the first mapping made for each
	  * attachment. This avoids creating mappings for attachments multiple
	  * times.
	  */
	bool cache_sgt_mapping;

	/**
	 * @attach:
	 *
	 * This is called from dma_buf_attach() to make sure that a given
	 * &dma_buf_attachment.dev can access the provided &dma_buf. Exporters
	 * which support buffer objects in special locations like VRAM or
	 * device-specific carveout areas should check whether the buffer could
	 * be move to system memory (or directly accessed by the provided
	 * device), and otherwise need to fail the attach operation.
	 *
	 * The exporter should also in general check whether the current
	 * allocation fulfills the DMA constraints of the new device. If this
	 * is not the case, and the allocation cannot be moved, it should also
	 * fail the attach operation.
	 *
	 * Any exporter-private housekeeping data can be stored in the
	 * &dma_buf_attachment.priv pointer.
	 *
	 * This callback is optional.
	 *
	 * Returns:
	 *
	 * 0 on success, negative error code on failure. It might return -EBUSY
	 * to signal that backing storage is already allocated and incompatible
	 * with the requirements of requesting device.
	 */
	int (*attach)(struct dma_buf *, struct dma_buf_attachment *);

	/**
	 * @detach:
	 *
	 * This is called by dma_buf_detach() to release a &dma_buf_attachment.
	 * Provided so that exporters can clean up any housekeeping for an
	 * &dma_buf_attachment.
	 *
	 * This callback is optional.
	 */
	void (*detach)(struct dma_buf *, struct dma_buf_attachment *);

	/**
	 * @pin:
	 *
	 * This is called by dma_buf_pin() and lets the exporter know that the
	 * DMA-buf can't be moved any more. Ideally, the exporter should
	 * pin the buffer so that it is generally accessible by all
	 * devices.
	 *
	 * This is called with the &dmabuf.resv object locked and is mutual
	 * exclusive with @cache_sgt_mapping.
	 *
	 * This is called automatically for non-dynamic importers from
	 * dma_buf_attach().
	 *
	 * Note that similar to non-dynamic exporters in their @map_dma_buf
	 * callback the driver must guarantee that the memory is available for
	 * use and cleared of any old data by the time this function returns.
	 * Drivers which pipeline their buffer moves internally must wait for
	 * all moves and clears to complete.
	 *
	 * Returns:
	 *
	 * 0 on success, negative error code on failure.
	 */
	int (*pin)(struct dma_buf_attachment *attach);

	/**
	 * @unpin:
	 *
	 * This is called by dma_buf_unpin() and lets the exporter know that the
	 * DMA-buf can be moved again.
	 *
	 * This is called with the dmabuf->resv object locked and is mutual
	 * exclusive with @cache_sgt_mapping.
	 *
	 * This callback is optional.
	 */
	void (*unpin)(struct dma_buf_attachment *attach);

	/**
	 * @map_dma_buf:
	 *
	 * This is called by dma_buf_map_attachment() and is used to map a
	 * shared &dma_buf into device address space, and it is mandatory. It
	 * can only be called if @attach has been called successfully.
	 *
	 * This call may sleep, e.g. when the backing storage first needs to be
	 * allocated, or moved to a location suitable for all currently attached
	 * devices.
	 *
	 * Note that any specific buffer attributes required for this function
	 * should get added to device_dma_parameters accessible via
	 * &device.dma_params from the &dma_buf_attachment. The @attach callback
	 * should also check these constraints.
	 *
	 * If this is being called for the first time, the exporter can now
	 * choose to scan through the list of attachments for this buffer,
	 * collate the requirements of the attached devices, and choose an
	 * appropriate backing storage for the buffer.
	 *
	 * Based on enum dma_data_direction, it might be possible to have
	 * multiple users accessing at the same time (for reading, maybe), or
	 * any other kind of sharing that the exporter might wish to make
	 * available to buffer-users.
	 *
	 * This is always called with the dmabuf->resv object locked when
	 * the dynamic_mapping flag is true.
	 *
	 * Note that for non-dynamic exporters the driver must guarantee that
	 * that the memory is available for use and cleared of any old data by
	 * the time this function returns.  Drivers which pipeline their buffer
	 * moves internally must wait for all moves and clears to complete.
	 * Dynamic exporters do not need to follow this rule: For non-dynamic
	 * importers the buffer is already pinned through @pin, which has the
	 * same requirements. Dynamic importers otoh are required to obey the
	 * dma_resv fences.
	 *
	 * Returns:
	 *
	 * A &sg_table scatter list of the backing storage of the DMA buffer,
	 * already mapped into the device address space of the &device attached
	 * with the provided &dma_buf_attachment. The addresses and lengths in
	 * the scatter list are PAGE_SIZE aligned.
	 *
	 * On failure, returns a negative error value wrapped into a pointer.
	 * May also return -EINTR when a signal was received while being
	 * blocked.
	 *
	 * Note that exporters should not try to cache the scatter list, or
	 * return the same one for multiple calls. Caching is done either by the
	 * DMA-BUF code (for non-dynamic importers) or the importer. Ownership
	 * of the scatter list is transferred to the caller, and returned by
	 * @unmap_dma_buf.
	 */
	struct sg_table * (*map_dma_buf)(struct dma_buf_attachment *,
					 enum dma_data_direction);
	/**
	 * @unmap_dma_buf:
	 *
	 * This is called by dma_buf_unmap_attachment() and should unmap and
	 * release the &sg_table allocated in @map_dma_buf, and it is mandatory.
	 * For static dma_buf handling this might also unpin the backing
	 * storage if this is the last mapping of the DMA buffer.
	 */
	void (*unmap_dma_buf)(struct dma_buf_attachment *,
			      struct sg_table *,
			      enum dma_data_direction);

	/* TODO: Add try_map_dma_buf version, to return immed with -EBUSY
	 * if the call would block.
	 */

	/**
	 * @release:
	 *
	 * Called after the last dma_buf_put to release the &dma_buf, and
	 * mandatory.
	 */
	void (*release)(struct dma_buf *);

	/**
	 * @begin_cpu_access:
	 *
	 * This is called from dma_buf_begin_cpu_access() and allows the
	 * exporter to ensure that the memory is actually coherent for cpu
	 * access. The exporter also needs to ensure that cpu access is coherent
	 * for the access direction. The direction can be used by the exporter
	 * to optimize the cache flushing, i.e. access with a different
	 * direction (read instead of write) might return stale or even bogus
	 * data (e.g. when the exporter needs to copy the data to temporary
	 * storage).
	 *
	 * Note that this is both called through the DMA_BUF_IOCTL_SYNC IOCTL
	 * command for userspace mappings established through @mmap, and also
	 * for kernel mappings established with @vmap.
	 *
	 * This callback is optional.
	 *
	 * Returns:
	 *
	 * 0 on success or a negative error code on failure. This can for
	 * example fail when the backing storage can't be allocated. Can also
	 * return -ERESTARTSYS or -EINTR when the call has been interrupted and
	 * needs to be restarted.
	 */
	int (*begin_cpu_access)(struct dma_buf *, enum dma_data_direction);

	/**
	 * @end_cpu_access:
	 *
	 * This is called from dma_buf_end_cpu_access() when the importer is
	 * done accessing the CPU. The exporter can use this to flush caches and
	 * undo anything else done in @begin_cpu_access.
	 *
	 * This callback is optional.
	 *
	 * Returns:
	 *
	 * 0 on success or a negative error code on failure. Can return
	 * -ERESTARTSYS or -EINTR when the call has been interrupted and needs
	 * to be restarted.
	 */
	int (*end_cpu_access)(struct dma_buf *, enum dma_data_direction);

	/**
	 * @mmap:
	 *
	 * This callback is used by the dma_buf_mmap() function
	 *
	 * Note that the mapping needs to be incoherent, userspace is expected
	 * to bracket CPU access using the DMA_BUF_IOCTL_SYNC interface.
	 *
	 * Because dma-buf buffers have invariant size over their lifetime, the
	 * dma-buf core checks whether a vma is too large and rejects such
	 * mappings. The exporter hence does not need to duplicate this check.
	 * Drivers do not need to check this themselves.
	 *
	 * If an exporter needs to manually flush caches and hence needs to fake
	 * coherency for mmap support, it needs to be able to zap all the ptes
	 * pointing at the backing storage. Now linux mm needs a struct
	 * address_space associated with the struct file stored in vma->vm_file
	 * to do that with the function unmap_mapping_range. But the dma_buf
	 * framework only backs every dma_buf fd with the anon_file struct file,
	 * i.e. all dma_bufs share the same file.
	 *
	 * Hence exporters need to setup their own file (and address_space)
	 * association by setting vma->vm_file and adjusting vma->vm_pgoff in
	 * the dma_buf mmap callback. In the specific case of a gem driver the
	 * exporter could use the shmem file already provided by gem (and set
	 * vm_pgoff = 0). Exporters can then zap ptes by unmapping the
	 * corresponding range of the struct address_space associated with their
	 * own file.
	 *
	 * This callback is optional.
	 *
	 * Returns:
	 *
	 * 0 on success or a negative error code on failure.
	 */
	int (*mmap)(struct dma_buf *, struct vm_area_struct *vma);

	int (*vmap)(struct dma_buf *dmabuf, struct iosys_map *map);
	void (*vunmap)(struct dma_buf *dmabuf, struct iosys_map *map);
};

/**
 * struct dma_buf - shared buffer object
 *
 * This represents a shared buffer, created by calling dma_buf_export(). The
 * userspace representation is a normal file descriptor, which can be created by
 * calling dma_buf_fd().
 *
 * Shared dma buffers are reference counted using dma_buf_put() and
 * get_dma_buf().
 *
 * Device DMA access is handled by the separate &struct dma_buf_attachment.
 */
struct dma_buf {
	/**
	 * @size:
	 *
	 * Size of the buffer; invariant over the lifetime of the buffer.
	 */
	size_t size;

	/**
	 * @file:
	 *
	 * File pointer used for sharing buffers across, and for refcounting.
	 * See dma_buf_get() and dma_buf_put().
	 */
	struct file *file;

	/**
	 * @attachments:
	 *
	 * List of dma_buf_attachment that denotes all devices attached,
	 * protected by &dma_resv lock @resv.
	 */
	struct list_head attachments;

	/** @ops: dma_buf_ops associated with this buffer object. */
	const struct dma_buf_ops *ops;

	/**
<<<<<<< HEAD
	 * @lock:
	 *
	 * Used internally to serialize list manipulation, attach/detach and
	 * vmap/unmap. Note that in many cases this is superseeded by
	 * dma_resv_lock() on @resv.
	 */
	struct mutex lock;

	/**
=======
>>>>>>> eb3cdb58
	 * @vmapping_counter:
	 *
	 * Used internally to refcnt the vmaps returned by dma_buf_vmap().
	 * Protected by @lock.
	 */
	unsigned vmapping_counter;

	/**
	 * @vmap_ptr:
	 * The current vmap ptr if @vmapping_counter > 0. Protected by @lock.
	 */
	struct iosys_map vmap_ptr;

	/**
	 * @exp_name:
	 *
	 * Name of the exporter; useful for debugging. See the
	 * DMA_BUF_SET_NAME IOCTL.
	 */
	const char *exp_name;

	/**
	 * @name:
	 *
	 * Userspace-provided name; useful for accounting and debugging,
	 * protected by dma_resv_lock() on @resv and @name_lock for read access.
	 */
	const char *name;

<<<<<<< HEAD
	/** @name_lock: Spinlock to protect name acces for read access. */
=======
	/** @name_lock: Spinlock to protect name access for read access. */
>>>>>>> eb3cdb58
	spinlock_t name_lock;

	/**
	 * @owner:
	 *
	 * Pointer to exporter module; used for refcounting when exporter is a
	 * kernel module.
	 */
	struct module *owner;

	/** @list_node: node for dma_buf accounting and debugging. */
	struct list_head list_node;

	/** @priv: exporter specific private data for this buffer object. */
	void *priv;

	/**
	 * @resv:
	 *
	 * Reservation object linked to this dma-buf.
	 *
	 * IMPLICIT SYNCHRONIZATION RULES:
	 *
	 * Drivers which support implicit synchronization of buffer access as
	 * e.g. exposed in `Implicit Fence Poll Support`_ must follow the
	 * below rules.
	 *
	 * - Drivers must add a read fence through dma_resv_add_fence() with the
	 *   DMA_RESV_USAGE_READ flag for anything the userspace API considers a
	 *   read access. This highly depends upon the API and window system.
	 *
	 * - Similarly drivers must add a write fence through
	 *   dma_resv_add_fence() with the DMA_RESV_USAGE_WRITE flag for
	 *   anything the userspace API considers write access.
	 *
	 * - Drivers may just always add a write fence, since that only
<<<<<<< HEAD
	 *   causes unecessarily synchronization, but no correctness issues.
=======
	 *   causes unnecessary synchronization, but no correctness issues.
>>>>>>> eb3cdb58
	 *
	 * - Some drivers only expose a synchronous userspace API with no
	 *   pipelining across drivers. These do not set any fences for their
	 *   access. An example here is v4l.
	 *
	 * - Driver should use dma_resv_usage_rw() when retrieving fences as
	 *   dependency for implicit synchronization.
	 *
	 * DYNAMIC IMPORTER RULES:
	 *
	 * Dynamic importers, see dma_buf_attachment_is_dynamic(), have
	 * additional constraints on how they set up fences:
	 *
	 * - Dynamic importers must obey the write fences and wait for them to
	 *   signal before allowing access to the buffer's underlying storage
	 *   through the device.
	 *
	 * - Dynamic importers should set fences for any access that they can't
	 *   disable immediately from their &dma_buf_attach_ops.move_notify
	 *   callback.
	 *
	 * IMPORTANT:
	 *
	 * All drivers and memory management related functions must obey the
	 * struct dma_resv rules, specifically the rules for updating and
	 * obeying fences. See enum dma_resv_usage for further descriptions.
	 */
	struct dma_resv *resv;

	/** @poll: for userspace poll support */
	wait_queue_head_t poll;

	/** @cb_in: for userspace poll support */
	/** @cb_out: for userspace poll support */
	struct dma_buf_poll_cb_t {
		struct dma_fence_cb cb;
		wait_queue_head_t *poll;

		__poll_t active;
	} cb_in, cb_out;
#ifdef CONFIG_DMABUF_SYSFS_STATS
	/**
	 * @sysfs_entry:
	 *
	 * For exposing information about this buffer in sysfs. See also
	 * `DMA-BUF statistics`_ for the uapi this enables.
	 */
	struct dma_buf_sysfs_entry {
		struct kobject kobj;
		struct dma_buf *dmabuf;
	} *sysfs_entry;
#endif
};

/**
 * struct dma_buf_attach_ops - importer operations for an attachment
 *
 * Attachment operations implemented by the importer.
 */
struct dma_buf_attach_ops {
	/**
	 * @allow_peer2peer:
	 *
	 * If this is set to true the importer must be able to handle peer
	 * resources without struct pages.
	 */
	bool allow_peer2peer;

	/**
	 * @move_notify: [optional] notification that the DMA-buf is moving
	 *
	 * If this callback is provided the framework can avoid pinning the
	 * backing store while mappings exists.
	 *
	 * This callback is called with the lock of the reservation object
	 * associated with the dma_buf held and the mapping function must be
	 * called with this lock held as well. This makes sure that no mapping
	 * is created concurrently with an ongoing move operation.
	 *
	 * Mappings stay valid and are not directly affected by this callback.
	 * But the DMA-buf can now be in a different physical location, so all
	 * mappings should be destroyed and re-created as soon as possible.
	 *
	 * New mappings can be created after this callback returns, and will
	 * point to the new location of the DMA-buf.
	 */
	void (*move_notify)(struct dma_buf_attachment *attach);
};

/**
 * struct dma_buf_attachment - holds device-buffer attachment data
 * @dmabuf: buffer for this attachment.
 * @dev: device attached to the buffer.
 * @node: list of dma_buf_attachment, protected by dma_resv lock of the dmabuf.
 * @sgt: cached mapping.
 * @dir: direction of cached mapping.
 * @peer2peer: true if the importer can handle peer resources without pages.
 * @priv: exporter specific attachment data.
 * @importer_ops: importer operations for this attachment, if provided
 * dma_buf_map/unmap_attachment() must be called with the dma_resv lock held.
 * @importer_priv: importer specific attachment data.
 *
 * This structure holds the attachment information between the dma_buf buffer
 * and its user device(s). The list contains one attachment struct per device
 * attached to the buffer.
 *
 * An attachment is created by calling dma_buf_attach(), and released again by
 * calling dma_buf_detach(). The DMA mapping itself needed to initiate a
 * transfer is created by dma_buf_map_attachment() and freed again by calling
 * dma_buf_unmap_attachment().
 */
struct dma_buf_attachment {
	struct dma_buf *dmabuf;
	struct device *dev;
	struct list_head node;
	struct sg_table *sgt;
	enum dma_data_direction dir;
	bool peer2peer;
	const struct dma_buf_attach_ops *importer_ops;
	void *importer_priv;
	void *priv;
};

/**
 * struct dma_buf_export_info - holds information needed to export a dma_buf
 * @exp_name:	name of the exporter - useful for debugging.
 * @owner:	pointer to exporter module - used for refcounting kernel module
 * @ops:	Attach allocator-defined dma buf ops to the new buffer
 * @size:	Size of the buffer - invariant over the lifetime of the buffer
 * @flags:	mode flags for the file
 * @resv:	reservation-object, NULL to allocate default one
 * @priv:	Attach private data of allocator to this buffer
 *
 * This structure holds the information required to export the buffer. Used
 * with dma_buf_export() only.
 */
struct dma_buf_export_info {
	const char *exp_name;
	struct module *owner;
	const struct dma_buf_ops *ops;
	size_t size;
	int flags;
	struct dma_resv *resv;
	void *priv;
};

/**
 * DEFINE_DMA_BUF_EXPORT_INFO - helper macro for exporters
 * @name: export-info name
 *
 * DEFINE_DMA_BUF_EXPORT_INFO macro defines the &struct dma_buf_export_info,
 * zeroes it out and pre-populates exp_name in it.
 */
#define DEFINE_DMA_BUF_EXPORT_INFO(name)	\
	struct dma_buf_export_info name = { .exp_name = KBUILD_MODNAME, \
					 .owner = THIS_MODULE }

/**
 * get_dma_buf - convenience wrapper for get_file.
 * @dmabuf:	[in]	pointer to dma_buf
 *
 * Increments the reference count on the dma-buf, needed in case of drivers
 * that either need to create additional references to the dmabuf on the
 * kernel side.  For example, an exporter that needs to keep a dmabuf ptr
 * so that subsequent exports don't create a new dmabuf.
 */
static inline void get_dma_buf(struct dma_buf *dmabuf)
{
	get_file(dmabuf->file);
}

/**
 * dma_buf_is_dynamic - check if a DMA-buf uses dynamic mappings.
 * @dmabuf: the DMA-buf to check
 *
 * Returns true if a DMA-buf exporter wants to be called with the dma_resv
 * locked for the map/unmap callbacks, false if it doesn't wants to be called
 * with the lock held.
 */
static inline bool dma_buf_is_dynamic(struct dma_buf *dmabuf)
{
	return !!dmabuf->ops->pin;
}

/**
 * dma_buf_attachment_is_dynamic - check if a DMA-buf attachment uses dynamic
 * mappings
 * @attach: the DMA-buf attachment to check
 *
 * Returns true if a DMA-buf importer wants to call the map/unmap functions with
 * the dma_resv lock held.
 */
static inline bool
dma_buf_attachment_is_dynamic(struct dma_buf_attachment *attach)
{
	return !!attach->importer_ops;
}

struct dma_buf_attachment *dma_buf_attach(struct dma_buf *dmabuf,
					  struct device *dev);
struct dma_buf_attachment *
dma_buf_dynamic_attach(struct dma_buf *dmabuf, struct device *dev,
		       const struct dma_buf_attach_ops *importer_ops,
		       void *importer_priv);
void dma_buf_detach(struct dma_buf *dmabuf,
		    struct dma_buf_attachment *attach);
int dma_buf_pin(struct dma_buf_attachment *attach);
void dma_buf_unpin(struct dma_buf_attachment *attach);

struct dma_buf *dma_buf_export(const struct dma_buf_export_info *exp_info);

int dma_buf_fd(struct dma_buf *dmabuf, int flags);
struct dma_buf *dma_buf_get(int fd);
void dma_buf_put(struct dma_buf *dmabuf);

struct sg_table *dma_buf_map_attachment(struct dma_buf_attachment *,
					enum dma_data_direction);
void dma_buf_unmap_attachment(struct dma_buf_attachment *, struct sg_table *,
				enum dma_data_direction);
void dma_buf_move_notify(struct dma_buf *dma_buf);
int dma_buf_begin_cpu_access(struct dma_buf *dma_buf,
			     enum dma_data_direction dir);
int dma_buf_end_cpu_access(struct dma_buf *dma_buf,
			   enum dma_data_direction dir);
struct sg_table *
dma_buf_map_attachment_unlocked(struct dma_buf_attachment *attach,
				enum dma_data_direction direction);
void dma_buf_unmap_attachment_unlocked(struct dma_buf_attachment *attach,
				       struct sg_table *sg_table,
				       enum dma_data_direction direction);

int dma_buf_mmap(struct dma_buf *, struct vm_area_struct *,
		 unsigned long);
int dma_buf_vmap(struct dma_buf *dmabuf, struct iosys_map *map);
void dma_buf_vunmap(struct dma_buf *dmabuf, struct iosys_map *map);
<<<<<<< HEAD
=======
int dma_buf_vmap_unlocked(struct dma_buf *dmabuf, struct iosys_map *map);
void dma_buf_vunmap_unlocked(struct dma_buf *dmabuf, struct iosys_map *map);
>>>>>>> eb3cdb58
#endif /* __DMA_BUF_H__ */<|MERGE_RESOLUTION|>--- conflicted
+++ resolved
@@ -327,18 +327,6 @@
 	const struct dma_buf_ops *ops;
 
 	/**
-<<<<<<< HEAD
-	 * @lock:
-	 *
-	 * Used internally to serialize list manipulation, attach/detach and
-	 * vmap/unmap. Note that in many cases this is superseeded by
-	 * dma_resv_lock() on @resv.
-	 */
-	struct mutex lock;
-
-	/**
-=======
->>>>>>> eb3cdb58
 	 * @vmapping_counter:
 	 *
 	 * Used internally to refcnt the vmaps returned by dma_buf_vmap().
@@ -368,11 +356,7 @@
 	 */
 	const char *name;
 
-<<<<<<< HEAD
-	/** @name_lock: Spinlock to protect name acces for read access. */
-=======
 	/** @name_lock: Spinlock to protect name access for read access. */
->>>>>>> eb3cdb58
 	spinlock_t name_lock;
 
 	/**
@@ -409,11 +393,7 @@
 	 *   anything the userspace API considers write access.
 	 *
 	 * - Drivers may just always add a write fence, since that only
-<<<<<<< HEAD
-	 *   causes unecessarily synchronization, but no correctness issues.
-=======
 	 *   causes unnecessary synchronization, but no correctness issues.
->>>>>>> eb3cdb58
 	 *
 	 * - Some drivers only expose a synchronous userspace API with no
 	 *   pipelining across drivers. These do not set any fences for their
@@ -649,9 +629,6 @@
 		 unsigned long);
 int dma_buf_vmap(struct dma_buf *dmabuf, struct iosys_map *map);
 void dma_buf_vunmap(struct dma_buf *dmabuf, struct iosys_map *map);
-<<<<<<< HEAD
-=======
 int dma_buf_vmap_unlocked(struct dma_buf *dmabuf, struct iosys_map *map);
 void dma_buf_vunmap_unlocked(struct dma_buf *dmabuf, struct iosys_map *map);
->>>>>>> eb3cdb58
 #endif /* __DMA_BUF_H__ */