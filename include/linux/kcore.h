--- conflicted
+++ resolved
@@ -38,15 +38,12 @@
 
 #ifdef CONFIG_PROC_KCORE
 void __init kclist_add(struct kcore_list *, void *, size_t, int type);
-<<<<<<< HEAD
-=======
 static inline
 void kclist_add_remap(struct kcore_list *m, void *addr, void *vaddr, size_t sz)
 {
 	m->vaddr = (unsigned long)vaddr;
 	kclist_add(m, addr, sz, KCORE_REMAP);
 }
->>>>>>> 5b394b2d
 #else
 static inline
 void kclist_add(struct kcore_list *new, void *addr, size_t size, int type)
