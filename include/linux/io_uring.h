--- conflicted
+++ resolved
@@ -6,84 +6,12 @@
 #include <linux/xarray.h>
 #include <uapi/linux/io_uring.h>
 
-<<<<<<< HEAD
-enum io_uring_cmd_flags {
-	IO_URING_F_COMPLETE_DEFER	= 1,
-	IO_URING_F_UNLOCKED		= 2,
-	/* the request is executed from poll, it should not be freed */
-	IO_URING_F_MULTISHOT		= 4,
-	/* executed by io-wq */
-	IO_URING_F_IOWQ			= 8,
-	/* int's last bit, sign checks are usually faster than a bit test */
-	IO_URING_F_NONBLOCK		= INT_MIN,
-
-	/* ctx state flags, for URING_CMD */
-	IO_URING_F_SQE128		= (1 << 8),
-	IO_URING_F_CQE32		= (1 << 9),
-	IO_URING_F_IOPOLL		= (1 << 10),
-
-	/* set when uring wants to cancel a previously issued command */
-	IO_URING_F_CANCEL		= (1 << 11),
-	IO_URING_F_COMPAT		= (1 << 12),
-};
-
-/* only top 8 bits of sqe->uring_cmd_flags for kernel internal use */
-#define IORING_URING_CMD_CANCELABLE	(1U << 30)
-
-struct io_uring_cmd {
-	struct file	*file;
- 	const struct io_uring_sqe *sqe;
-#ifdef __GENKSYMS__
-	union {
-		/* callback to defer completions to task context */
-		void (*task_work_cb)(struct io_uring_cmd *cmd, unsigned);
-		/* used for polled completion */
-		void *cookie;
-	};
-#else
-	/* callback to defer completions to task context */
-	void (*task_work_cb)(struct io_uring_cmd *cmd, unsigned);
-#endif
-	u32		cmd_op;
-	u32		flags;
-	u8		pdu[32]; /* available inline for free use */
-};
-
-static inline const void *io_uring_sqe_cmd(const struct io_uring_sqe *sqe)
-{
-	return sqe->cmd;
-}
-
 #if defined(CONFIG_IO_URING)
-int io_uring_cmd_import_fixed(u64 ubuf, unsigned long len, int rw,
-			      struct iov_iter *iter, void *ioucmd);
-void io_uring_cmd_done(struct io_uring_cmd *cmd, ssize_t ret, ssize_t res2,
-			unsigned issue_flags);
-struct sock *io_uring_get_socket(struct file *file);
-=======
-#if defined(CONFIG_IO_URING)
->>>>>>> 2d5404ca
 void __io_uring_cancel(bool cancel_all);
 void __io_uring_free(struct task_struct *tsk);
 void io_uring_unreg_ringfd(void);
 const char *io_uring_get_opcode(u8 opcode);
 bool io_is_uring_fops(struct file *file);
-<<<<<<< HEAD
-
-void __io_uring_cmd_do_in_task(struct io_uring_cmd *ioucmd,
-			    void (*task_work_cb)(struct io_uring_cmd *, unsigned),
-			    unsigned flags);
-/* users should follow semantics of IOU_F_TWQ_LAZY_WAKE */
-void io_uring_cmd_do_in_task_lazy(struct io_uring_cmd *ioucmd,
-			void (*task_work_cb)(struct io_uring_cmd *, unsigned));
-
-static inline void io_uring_cmd_complete_in_task(struct io_uring_cmd *ioucmd,
-			void (*task_work_cb)(struct io_uring_cmd *, unsigned))
-{
-	__io_uring_cmd_do_in_task(ioucmd, task_work_cb, 0);
-}
-=======
->>>>>>> 2d5404ca
 
 static inline void io_uring_files_cancel(void)
 {
@@ -103,30 +31,6 @@
 		__io_uring_free(tsk);
 }
 #else
-<<<<<<< HEAD
-static inline int io_uring_cmd_import_fixed(u64 ubuf, unsigned long len, int rw,
-			      struct iov_iter *iter, void *ioucmd)
-{
-	return -EOPNOTSUPP;
-}
-static inline void io_uring_cmd_done(struct io_uring_cmd *cmd, ssize_t ret,
-		ssize_t ret2, unsigned issue_flags)
-{
-}
-static inline void io_uring_cmd_complete_in_task(struct io_uring_cmd *ioucmd,
-			void (*task_work_cb)(struct io_uring_cmd *, unsigned))
-{
-}
-static inline void io_uring_cmd_do_in_task_lazy(struct io_uring_cmd *ioucmd,
-			void (*task_work_cb)(struct io_uring_cmd *, unsigned))
-{
-}
-static inline struct sock *io_uring_get_socket(struct file *file)
-{
-	return NULL;
-}
-=======
->>>>>>> 2d5404ca
 static inline void io_uring_task_cancel(void)
 {
 }
@@ -140,17 +44,6 @@
 {
 	return "";
 }
-<<<<<<< HEAD
-static inline void io_uring_cmd_mark_cancelable(struct io_uring_cmd *cmd,
-		unsigned int issue_flags)
-{
-}
-static inline struct task_struct *io_uring_cmd_get_task(struct io_uring_cmd *cmd)
-{
-	return NULL;
-}
-=======
->>>>>>> 2d5404ca
 static inline bool io_is_uring_fops(struct file *file)
 {
 	return false;
