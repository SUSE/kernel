/* SPDX-License-Identifier: GPL-2.0 */

#ifndef __USB_TYPEC_ALTMODE_H
#define __USB_TYPEC_ALTMODE_H

#include <linux/mod_devicetable.h>
#include <linux/usb/typec.h>
#include <linux/device.h>

#define MODE_DISCOVERY_MAX	6

struct typec_altmode_ops;

/**
 * struct typec_altmode - USB Type-C alternate mode device
 * @dev: Driver model's view of this device
 * @svid: Standard or Vendor ID (SVID) of the alternate mode
 * @mode: Index of the Mode
 * @vdo: VDO returned by Discover Modes USB PD command
 * @active: Tells has the mode been entered or not
 * @desc: Optional human readable description of the mode
 * @ops: Operations vector from the driver
 * @cable_ops: Cable operations vector from the driver.
 */
struct typec_altmode {
	struct device			dev;
	u16				svid;
	int				mode;
	u32				vdo;
	unsigned int			active:1;

	char				*desc;
	const struct typec_altmode_ops	*ops;
<<<<<<< HEAD

	void *suse_kabi_padding;
=======
	const struct typec_cable_ops	*cable_ops;
>>>>>>> 2d5404ca
};

#define to_typec_altmode(d) container_of(d, struct typec_altmode, dev)

static inline void typec_altmode_set_drvdata(struct typec_altmode *altmode,
					     void *data)
{
	dev_set_drvdata(&altmode->dev, data);
}

static inline void *typec_altmode_get_drvdata(struct typec_altmode *altmode)
{
	return dev_get_drvdata(&altmode->dev);
}

/**
 * struct typec_altmode_ops - Alternate mode specific operations vector
 * @enter: Operations to be executed with Enter Mode Command
 * @exit: Operations to be executed with Exit Mode Command
 * @attention: Callback for Attention Command
 * @vdm: Callback for SVID specific commands
 * @notify: Communication channel for platform and the alternate mode
 * @activate: User callback for Enter/Exit Mode
 */
struct typec_altmode_ops {
	int (*enter)(struct typec_altmode *altmode, u32 *vdo);
	int (*exit)(struct typec_altmode *altmode);
	void (*attention)(struct typec_altmode *altmode, u32 vdo);
	int (*vdm)(struct typec_altmode *altmode, const u32 hdr,
		   const u32 *vdo, int cnt);
	int (*notify)(struct typec_altmode *altmode, unsigned long conf,
		      void *data);
	int (*activate)(struct typec_altmode *altmode, int activate);

	void *suse_kabi_padding;
};

int typec_altmode_enter(struct typec_altmode *altmode, u32 *vdo);
int typec_altmode_exit(struct typec_altmode *altmode);
int typec_altmode_attention(struct typec_altmode *altmode, u32 vdo);
int typec_altmode_vdm(struct typec_altmode *altmode,
		      const u32 header, const u32 *vdo, int count);
int typec_altmode_notify(struct typec_altmode *altmode, unsigned long conf,
			 void *data);
const struct typec_altmode *
typec_altmode_get_partner(struct typec_altmode *altmode);

/**
 * struct typec_cable_ops - Cable alternate mode operations vector
 * @enter: Operations to be executed with Enter Mode Command
 * @exit: Operations to be executed with Exit Mode Command
 * @vdm: Callback for SVID specific commands
 */
struct typec_cable_ops {
	int (*enter)(struct typec_altmode *altmode, enum typec_plug_index sop, u32 *vdo);
	int (*exit)(struct typec_altmode *altmode, enum typec_plug_index sop);
	int (*vdm)(struct typec_altmode *altmode, enum typec_plug_index sop,
		   const u32 hdr, const u32 *vdo, int cnt);
};

int typec_cable_altmode_enter(struct typec_altmode *altmode, enum typec_plug_index sop, u32 *vdo);
int typec_cable_altmode_exit(struct typec_altmode *altmode, enum typec_plug_index sop);
int typec_cable_altmode_vdm(struct typec_altmode *altmode, enum typec_plug_index sop,
			    const u32 header, const u32 *vdo, int count);

/**
 * typec_altmode_get_cable_svdm_version - Get negotiated SVDM version for cable plug
 * @altmode: Handle to the alternate mode
 */
static inline int
typec_altmode_get_cable_svdm_version(struct typec_altmode *altmode)
{
	return typec_get_cable_svdm_version(typec_altmode2port(altmode));
}

/*
 * These are the connector states (USB, Safe and Alt Mode) defined in USB Type-C
 * Specification. SVID specific connector states are expected to follow and
 * start from the value TYPEC_STATE_MODAL.
 */
enum {
	TYPEC_STATE_SAFE,	/* USB Safe State */
	TYPEC_STATE_USB,	/* USB Operation */
	TYPEC_STATE_MODAL,	/* Alternate Modes */
};

/*
 * For the muxes there is no difference between Accessory Modes and Alternate
 * Modes, so the Accessory Modes are supplied with specific modal state values
 * here. Unlike with Alternate Modes, where the mux will be linked with the
 * alternate mode device, the mux for Accessory Modes will be linked with the
 * port device instead.
 *
 * Port drivers can use TYPEC_MODE_AUDIO and TYPEC_MODE_DEBUG as the mode
 * value for typec_set_mode() when accessory modes are supported.
 *
 * USB4 also requires that the pins on the connector are repurposed, just like
 * Alternate Modes. USB4 mode is however not entered with the Enter Mode Command
 * like the Alternate Modes are, but instead with a special Enter_USB Message.
 * The Enter_USB Message can also be used for setting to connector to operate in
 * USB 3.2 or in USB 2.0 mode instead of USB4.
 *
 * The Enter_USB specific "USB Modes" are also supplied here as special modal
 * state values, just like the Accessory Modes.
 */
enum {
	TYPEC_MODE_USB2 = TYPEC_STATE_MODAL,	/* USB 2.0 mode */
	TYPEC_MODE_USB3,			/* USB 3.2 mode */
	TYPEC_MODE_USB4,			/* USB4 mode */
	TYPEC_MODE_AUDIO,			/* Audio Accessory */
	TYPEC_MODE_DEBUG,			/* Debug Accessory */
};

#define TYPEC_MODAL_STATE(_state_)	((_state_) + TYPEC_STATE_MODAL)

struct typec_altmode *typec_altmode_get_plug(struct typec_altmode *altmode,
					     enum typec_plug_index index);
void typec_altmode_put_plug(struct typec_altmode *plug);

struct typec_altmode *typec_match_altmode(struct typec_altmode **altmodes,
					  size_t n, u16 svid, u8 mode);

/**
 * typec_altmode_get_orientation - Get cable plug orientation
 * @altmode: Handle to the alternate mode
 */
static inline enum typec_orientation
typec_altmode_get_orientation(struct typec_altmode *altmode)
{
	return typec_get_orientation(typec_altmode2port(altmode));
}

/**
 * typec_altmode_get_svdm_version - Get negotiated SVDM version
 * @altmode: Handle to the alternate mode
 */
static inline int
typec_altmode_get_svdm_version(struct typec_altmode *altmode)
{
	return typec_get_negotiated_svdm_version(typec_altmode2port(altmode));
}

/**
 * struct typec_altmode_driver - USB Type-C alternate mode device driver
 * @id_table: Null terminated array of SVIDs
 * @probe: Callback for device binding
 * @remove: Callback for device unbinding
 * @driver: Device driver model driver
 *
 * These drivers will be bind to the partner alternate mode devices. They will
 * handle all SVID specific communication.
 */
struct typec_altmode_driver {
	const struct typec_device_id *id_table;
	int (*probe)(struct typec_altmode *altmode);
	void (*remove)(struct typec_altmode *altmode);

	void *suse_kabi_padding;

	struct device_driver driver;
};

#define to_altmode_driver(d) container_of(d, struct typec_altmode_driver, \
					  driver)

/**
 * typec_altmode_register_driver - registers a USB Type-C alternate mode
 * 				   device driver
 * @drv: pointer to struct typec_altmode_driver
 *
 * These drivers will be bind to the partner alternate mode devices. They will
 * handle all SVID specific communication.
 */
#define typec_altmode_register_driver(drv) \
		__typec_altmode_register_driver(drv, THIS_MODULE)
int __typec_altmode_register_driver(struct typec_altmode_driver *drv,
				    struct module *module);
/**
 * typec_altmode_unregister_driver - unregisters a USB Type-C alternate mode
 * 				     device driver
 * @drv: pointer to struct typec_altmode_driver
 *
 * These drivers will be bind to the partner alternate mode devices. They will
 * handle all SVID specific communication.
 */
void typec_altmode_unregister_driver(struct typec_altmode_driver *drv);

#define module_typec_altmode_driver(__typec_altmode_driver) \
	module_driver(__typec_altmode_driver, typec_altmode_register_driver, \
		      typec_altmode_unregister_driver)

#endif /* __USB_TYPEC_ALTMODE_H */<|MERGE_RESOLUTION|>--- conflicted
+++ resolved
@@ -31,12 +31,7 @@
 
 	char				*desc;
 	const struct typec_altmode_ops	*ops;
-<<<<<<< HEAD
-
-	void *suse_kabi_padding;
-=======
 	const struct typec_cable_ops	*cable_ops;
->>>>>>> 2d5404ca
 };
 
 #define to_typec_altmode(d) container_of(d, struct typec_altmode, dev)
@@ -70,8 +65,6 @@
 	int (*notify)(struct typec_altmode *altmode, unsigned long conf,
 		      void *data);
 	int (*activate)(struct typec_altmode *altmode, int activate);
-
-	void *suse_kabi_padding;
 };
 
 int typec_altmode_enter(struct typec_altmode *altmode, u32 *vdo);
@@ -193,9 +186,6 @@
 	const struct typec_device_id *id_table;
 	int (*probe)(struct typec_altmode *altmode);
 	void (*remove)(struct typec_altmode *altmode);
-
-	void *suse_kabi_padding;
-
 	struct device_driver driver;
 };
 
