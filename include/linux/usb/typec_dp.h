/* SPDX-License-Identifier: GPL-2.0 */
#ifndef __USB_TYPEC_DP_H
#define __USB_TYPEC_DP_H

#include <linux/usb/typec_altmode.h>
#include <linux/bitfield.h>

#define USB_TYPEC_DP_SID	0xff01
/* USB IF has not assigned a Standard ID (SID) for VirtualLink,
 * so the manufacturers of VirtualLink adapters use their Vendor
 * IDs as the SVID.
 */
#define USB_TYPEC_NVIDIA_VLINK_SID	0x955	/* NVIDIA VirtualLink */
#define USB_TYPEC_DP_MODE	1

/*
 * Connector states matching the pin assignments in DisplayPort Alt Mode
 * Specification.
 *
 * These values are meant primarily to be used by the mux drivers, but they are
 * also used as the "value" part in the alternate mode notification chain, so
 * receivers of those notifications will always see them.
 *
 * Note. DisplayPort USB Type-C Alt Mode Specification version 1.0b deprecated
 * pin assignments A, B and F, but they are still defined here for legacy
 * purposes.
 */
enum {
	TYPEC_DP_STATE_A = TYPEC_STATE_MODAL,	/* Not supported after v1.0b */
	TYPEC_DP_STATE_B,			/* Not supported after v1.0b */
	TYPEC_DP_STATE_C,
	TYPEC_DP_STATE_D,
	TYPEC_DP_STATE_E,
	TYPEC_DP_STATE_F,			/* Not supported after v1.0b */
};

/*
 * struct typec_displayport_data - DisplayPort Alt Mode specific data
 * @status: Status Update command VDO content
 * @conf: Configure command VDO content
 *
 * This structure is delivered as the data part with the notifications. It
 * contains the VDOs from the two DisplayPort Type-C alternate mode specific
 * commands: Status Update and Configure.
 *
 * @status will show for example the status of the HPD signal.
 */
struct typec_displayport_data {
	u32 status;
	u32 conf;
};

enum {
	DP_PIN_ASSIGN_A, /* Not supported after v1.0b */
	DP_PIN_ASSIGN_B, /* Not supported after v1.0b */
	DP_PIN_ASSIGN_C,
	DP_PIN_ASSIGN_D,
	DP_PIN_ASSIGN_E,
	DP_PIN_ASSIGN_F, /* Not supported after v1.0b */
};

/* DisplayPort alt mode specific commands */
#define DP_CMD_STATUS_UPDATE		VDO_CMD_VENDOR(0)
#define DP_CMD_CONFIGURE		VDO_CMD_VENDOR(1)

/* DisplayPort Capabilities VDO bits (returned with Discover Modes) */
#define DP_CAP_CAPABILITY(_cap_)	((_cap_) & 3)
#define   DP_CAP_UFP_D			1
#define   DP_CAP_DFP_D			2
#define   DP_CAP_DFP_D_AND_UFP_D	3
<<<<<<< HEAD
#define DP_CAP_DP_SIGNALLING(_cap_)	(((_cap_) & GENMASK(5, 2)) >> 2)
=======
#define DP_CAP_DP_SIGNALLING(_cap_)	FIELD_GET(GENMASK(5, 2), _cap_)
>>>>>>> 2d5404ca
#define   DP_CAP_SIGNALLING_HBR3	1
#define   DP_CAP_SIGNALLING_UHBR10	2
#define   DP_CAP_SIGNALLING_UHBR20	3
#define DP_CAP_RECEPTACLE		BIT(6)
#define DP_CAP_USB			BIT(7)
#define DP_CAP_DFP_D_PIN_ASSIGN(_cap_)	FIELD_GET(GENMASK(15, 8), _cap_)
#define DP_CAP_UFP_D_PIN_ASSIGN(_cap_)	FIELD_GET(GENMASK(23, 16), _cap_)
/* Get pin assignment taking plug & receptacle into consideration */
#define DP_CAP_PIN_ASSIGN_UFP_D(_cap_) ((_cap_ & DP_CAP_RECEPTACLE) ? \
			DP_CAP_UFP_D_PIN_ASSIGN(_cap_) : DP_CAP_DFP_D_PIN_ASSIGN(_cap_))
#define DP_CAP_PIN_ASSIGN_DFP_D(_cap_) ((_cap_ & DP_CAP_RECEPTACLE) ? \
			DP_CAP_DFP_D_PIN_ASSIGN(_cap_) : DP_CAP_UFP_D_PIN_ASSIGN(_cap_))
#define DP_CAP_UHBR_13_5_SUPPORT	BIT(26)
<<<<<<< HEAD
#define DP_CAP_CABLE_TYPE(_cap_)	(((_cap_) & GENMASK(29, 28)) >> 28)
=======
#define DP_CAP_CABLE_TYPE(_cap_)	FIELD_GET(GENMASK(29, 28), _cap_)
>>>>>>> 2d5404ca
#define   DP_CAP_CABLE_TYPE_PASSIVE	0
#define   DP_CAP_CABLE_TYPE_RE_TIMER	1
#define   DP_CAP_CABLE_TYPE_RE_DRIVER	2
#define   DP_CAP_CABLE_TYPE_OPTICAL	3
#define DP_CAP_DPAM_VERSION		BIT(30)

/* DisplayPort Status Update VDO bits */
#define DP_STATUS_CONNECTION(_status_)	((_status_) & 3)
#define   DP_STATUS_CON_DISABLED	0
#define   DP_STATUS_CON_DFP_D		1
#define   DP_STATUS_CON_UFP_D		2
#define   DP_STATUS_CON_BOTH		3
#define DP_STATUS_POWER_LOW		BIT(2)
#define DP_STATUS_ENABLED		BIT(3)
#define DP_STATUS_PREFER_MULTI_FUNC	BIT(4)
#define DP_STATUS_SWITCH_TO_USB		BIT(5)
#define DP_STATUS_EXIT_DP_MODE		BIT(6)
#define DP_STATUS_HPD_STATE		BIT(7) /* 0 = HPD_Low, 1 = HPD_High */
#define DP_STATUS_IRQ_HPD		BIT(8)

/* DisplayPort Configurations VDO bits */
#define DP_CONF_CURRENTLY(_conf_)	((_conf_) & 3)
#define DP_CONF_UFP_U_AS_DFP_D		BIT(0)
#define DP_CONF_UFP_U_AS_UFP_D		BIT(1)
#define DP_CONF_SIGNALLING_MASK		GENMASK(5, 2)
#define DP_CONF_SIGNALLING_SHIFT	2
#define   DP_CONF_SIGNALLING_HBR3	1
#define   DP_CONF_SIGNALLING_UHBR10	2
#define   DP_CONF_SIGNALLING_UHBR20	3
#define DP_CONF_PIN_ASSIGNEMENT_SHIFT	8
#define DP_CONF_PIN_ASSIGNEMENT_MASK	GENMASK(15, 8)

/* Helper for setting/getting the pin assignment value to the configuration */
#define DP_CONF_SET_PIN_ASSIGN(_a_)	((_a_) << 8)
<<<<<<< HEAD
#define DP_CONF_GET_PIN_ASSIGN(_conf_)	(((_conf_) & GENMASK(15, 8)) >> 8)
=======
#define DP_CONF_GET_PIN_ASSIGN(_conf_)	FIELD_GET(GENMASK(15, 8), _conf_)
>>>>>>> 2d5404ca
#define DP_CONF_UHBR13_5_SUPPORT	BIT(26)
#define DP_CONF_CABLE_TYPE_MASK		GENMASK(29, 28)
#define DP_CONF_CABLE_TYPE_SHIFT	28
#define   DP_CONF_CABLE_TYPE_PASSIVE	0
#define   DP_CONF_CABLE_TYPE_RE_TIMER	1
#define   DP_CONF_CABLE_TYPE_RE_DRIVER	2
#define   DP_CONF_CABLE_TYPE_OPTICAL	3
#define DP_CONF_DPAM_VERSION		BIT(30)

#endif /* __USB_TYPEC_DP_H */<|MERGE_RESOLUTION|>--- conflicted
+++ resolved
@@ -68,11 +68,7 @@
 #define   DP_CAP_UFP_D			1
 #define   DP_CAP_DFP_D			2
 #define   DP_CAP_DFP_D_AND_UFP_D	3
-<<<<<<< HEAD
-#define DP_CAP_DP_SIGNALLING(_cap_)	(((_cap_) & GENMASK(5, 2)) >> 2)
-=======
 #define DP_CAP_DP_SIGNALLING(_cap_)	FIELD_GET(GENMASK(5, 2), _cap_)
->>>>>>> 2d5404ca
 #define   DP_CAP_SIGNALLING_HBR3	1
 #define   DP_CAP_SIGNALLING_UHBR10	2
 #define   DP_CAP_SIGNALLING_UHBR20	3
@@ -86,11 +82,7 @@
 #define DP_CAP_PIN_ASSIGN_DFP_D(_cap_) ((_cap_ & DP_CAP_RECEPTACLE) ? \
 			DP_CAP_DFP_D_PIN_ASSIGN(_cap_) : DP_CAP_UFP_D_PIN_ASSIGN(_cap_))
 #define DP_CAP_UHBR_13_5_SUPPORT	BIT(26)
-<<<<<<< HEAD
-#define DP_CAP_CABLE_TYPE(_cap_)	(((_cap_) & GENMASK(29, 28)) >> 28)
-=======
 #define DP_CAP_CABLE_TYPE(_cap_)	FIELD_GET(GENMASK(29, 28), _cap_)
->>>>>>> 2d5404ca
 #define   DP_CAP_CABLE_TYPE_PASSIVE	0
 #define   DP_CAP_CABLE_TYPE_RE_TIMER	1
 #define   DP_CAP_CABLE_TYPE_RE_DRIVER	2
@@ -125,11 +117,7 @@
 
 /* Helper for setting/getting the pin assignment value to the configuration */
 #define DP_CONF_SET_PIN_ASSIGN(_a_)	((_a_) << 8)
-<<<<<<< HEAD
-#define DP_CONF_GET_PIN_ASSIGN(_conf_)	(((_conf_) & GENMASK(15, 8)) >> 8)
-=======
 #define DP_CONF_GET_PIN_ASSIGN(_conf_)	FIELD_GET(GENMASK(15, 8), _conf_)
->>>>>>> 2d5404ca
 #define DP_CONF_UHBR13_5_SUPPORT	BIT(26)
 #define DP_CONF_CABLE_TYPE_MASK		GENMASK(29, 28)
 #define DP_CONF_CABLE_TYPE_SHIFT	28
