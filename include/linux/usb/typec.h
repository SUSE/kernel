--- conflicted
+++ resolved
@@ -201,7 +201,6 @@
 	struct usb_pd_identity	*identity;
 	u16			pd_revision; /* 0300H = "3.0" */
 
-	void *suse_kabi_padding;
 };
 
 /*
@@ -230,11 +229,6 @@
 
 	void (*attach)(struct typec_partner *partner, struct device *dev);
 	void (*deattach)(struct typec_partner *partner, struct device *dev);
-<<<<<<< HEAD
-
-	void			*suse_kabi_padding;
-=======
->>>>>>> 2d5404ca
 };
 
 /**
@@ -256,8 +250,6 @@
 			     enum typec_port_type type);
 	struct usb_power_delivery **(*pd_get)(struct typec_port *port);
 	int (*pd_set)(struct typec_port *port, struct usb_power_delivery *pd);
-
-	void *suse_kabi_padding;
 };
 
 enum usb_pd_svdm_ver {
@@ -298,8 +290,6 @@
 	struct usb_power_delivery *pd;
 
 	const struct typec_operations	*ops;
-
-	void *suse_kabi_padding;
 };
 
 /* Specific to try_role(). Indicates the user want's to clear the preference. */
@@ -378,10 +368,6 @@
 struct typec_connector {
 	void (*attach)(struct typec_connector *con, struct device *dev);
 	void (*deattach)(struct typec_connector *con, struct device *dev);
-<<<<<<< HEAD
-	void *suse_kabi_padding;
-=======
->>>>>>> 2d5404ca
 };
 
 static inline void typec_attach(struct typec_connector *con, struct device *dev)
