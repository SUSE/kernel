--- conflicted
+++ resolved
@@ -123,8 +123,6 @@
 
 	int			status;
 	unsigned		actual;
-
-	void *suse_kabi_padding;
 };
 
 /*-------------------------------------------------------------------------*/
@@ -155,8 +153,6 @@
 
 	int (*fifo_status) (struct usb_ep *ep);
 	void (*fifo_flush) (struct usb_ep *ep);
-
-	void *suse_kabi_padding;
 };
 
 /**
@@ -242,16 +238,9 @@
 	unsigned		mult:2;
 	unsigned		maxburst:5;
 	u8			address;
-<<<<<<< HEAD
-	const struct usb_endpoint_descriptor	*desc;
-	const struct usb_ss_ep_comp_descriptor	*comp_desc;
-
-	void *suse_kabi_padding;
-=======
 	u16			maxpacket;
 	u16			maxpacket_limit;
 	u16			max_streams;
->>>>>>> 2d5404ca
 };
 
 /*-------------------------------------------------------------------------*/
@@ -344,8 +333,6 @@
 			struct usb_endpoint_descriptor *,
 			struct usb_ss_ep_comp_descriptor *);
 	int	(*check_config)(struct usb_gadget *gadget);
-
-	void *suse_kabi_padding;
 };
 
 /**
@@ -468,8 +455,6 @@
 	unsigned			wakeup_armed:1;
 	int				irq;
 	int				id_number;
-
-	void *suse_kabi_padding;
 };
 #define work_to_gadget(w)	(container_of((w), struct usb_gadget, work))
 
@@ -767,8 +752,6 @@
 	char			*udc_name;
 	unsigned                match_existing_only:1;
 	bool			is_bound:1;
-
-	void *suse_kabi_padding;
 };
 
 
