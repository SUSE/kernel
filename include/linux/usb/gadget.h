// SPDX-License-Identifier: GPL-2.0
/*
 * <linux/usb/gadget.h>
 *
 * We call the USB code inside a Linux-based peripheral device a "gadget"
 * driver, except for the hardware-specific bus glue.  One USB host can
 * talk to many USB gadgets, but the gadgets are only able to communicate
 * to one host.
 *
 *
 * (C) Copyright 2002-2004 by David Brownell
 * All Rights Reserved.
 */

#ifndef __LINUX_USB_GADGET_H
#define __LINUX_USB_GADGET_H

#include <linux/configfs.h>
#include <linux/device.h>
#include <linux/errno.h>
#include <linux/init.h>
#include <linux/list.h>
#include <linux/slab.h>
#include <linux/scatterlist.h>
#include <linux/types.h>
#include <linux/workqueue.h>
#include <linux/usb/ch9.h>

#define UDC_TRACE_STR_MAX	512

struct usb_ep;

/**
 * struct usb_request - describes one i/o request
 * @buf: Buffer used for data.  Always provide this; some controllers
 *	only use PIO, or don't use DMA for some endpoints.
 * @dma: DMA address corresponding to 'buf'.  If you don't set this
 *	field, and the usb controller needs one, it is responsible
 *	for mapping and unmapping the buffer.
 * @sg: a scatterlist for SG-capable controllers.
 * @num_sgs: number of SG entries
 * @num_mapped_sgs: number of SG entries mapped to DMA (internal)
 * @length: Length of that data
 * @stream_id: The stream id, when USB3.0 bulk streams are being used
 * @is_last: Indicates if this is the last request of a stream_id before
 *	switching to a different stream (required for DWC3 controllers).
 * @no_interrupt: If true, hints that no completion irq is needed.
 *	Helpful sometimes with deep request queues that are handled
 *	directly by DMA controllers.
 * @zero: If true, when writing data, makes the last packet be "short"
 *     by adding a zero length packet as needed;
 * @short_not_ok: When reading data, makes short packets be
 *     treated as errors (queue stops advancing till cleanup).
 * @dma_mapped: Indicates if request has been mapped to DMA (internal)
 * @complete: Function called when request completes, so this request and
 *	its buffer may be re-used.  The function will always be called with
 *	interrupts disabled, and it must not sleep.
 *	Reads terminate with a short packet, or when the buffer fills,
 *	whichever comes first.  When writes terminate, some data bytes
 *	will usually still be in flight (often in a hardware fifo).
 *	Errors (for reads or writes) stop the queue from advancing
 *	until the completion function returns, so that any transfers
 *	invalidated by the error may first be dequeued.
 * @context: For use by the completion callback
 * @list: For use by the gadget driver.
 * @frame_number: Reports the interval number in (micro)frame in which the
 *	isochronous transfer was transmitted or received.
 * @status: Reports completion code, zero or a negative errno.
 *	Normally, faults block the transfer queue from advancing until
 *	the completion callback returns.
 *	Code "-ESHUTDOWN" indicates completion caused by device disconnect,
 *	or when the driver disabled the endpoint.
 * @actual: Reports bytes transferred to/from the buffer.  For reads (OUT
 *	transfers) this may be less than the requested length.  If the
 *	short_not_ok flag is set, short reads are treated as errors
 *	even when status otherwise indicates successful completion.
 *	Note that for writes (IN transfers) some data bytes may still
 *	reside in a device-side FIFO when the request is reported as
 *	complete.
 *
 * These are allocated/freed through the endpoint they're used with.  The
 * hardware's driver can add extra per-request data to the memory it returns,
 * which often avoids separate memory allocations (potential failures),
 * later when the request is queued.
 *
 * Request flags affect request handling, such as whether a zero length
 * packet is written (the "zero" flag), whether a short read should be
 * treated as an error (blocking request queue advance, the "short_not_ok"
 * flag), or hinting that an interrupt is not required (the "no_interrupt"
 * flag, for use with deep request queues).
 *
 * Bulk endpoints can use any size buffers, and can also be used for interrupt
 * transfers. interrupt-only endpoints can be much less functional.
 *
 * NOTE:  this is analogous to 'struct urb' on the host side, except that
 * it's thinner and promotes more pre-allocation.
 */

struct usb_request {
	void			*buf;
	unsigned		length;
	dma_addr_t		dma;

	struct scatterlist	*sg;
	unsigned		num_sgs;
	unsigned		num_mapped_sgs;

	unsigned		stream_id:16;
	unsigned		is_last:1;
	unsigned		no_interrupt:1;
	unsigned		zero:1;
	unsigned		short_not_ok:1;
	unsigned		dma_mapped:1;

	void			(*complete)(struct usb_ep *ep,
					struct usb_request *req);
	void			*context;
	struct list_head	list;

	unsigned		frame_number;		/* ISO ONLY */

	int			status;
	unsigned		actual;

	void *suse_kabi_padding;
};

/*-------------------------------------------------------------------------*/

/* endpoint-specific parts of the api to the usb controller hardware.
 * unlike the urb model, (de)multiplexing layers are not required.
 * (so this api could slash overhead if used on the host side...)
 *
 * note that device side usb controllers commonly differ in how many
 * endpoints they support, as well as their capabilities.
 */
struct usb_ep_ops {
	int (*enable) (struct usb_ep *ep,
		const struct usb_endpoint_descriptor *desc);
	int (*disable) (struct usb_ep *ep);
	void (*dispose) (struct usb_ep *ep);

	struct usb_request *(*alloc_request) (struct usb_ep *ep,
		gfp_t gfp_flags);
	void (*free_request) (struct usb_ep *ep, struct usb_request *req);

	int (*queue) (struct usb_ep *ep, struct usb_request *req,
		gfp_t gfp_flags);
	int (*dequeue) (struct usb_ep *ep, struct usb_request *req);

	int (*set_halt) (struct usb_ep *ep, int value);
	int (*set_wedge) (struct usb_ep *ep);

	int (*fifo_status) (struct usb_ep *ep);
	void (*fifo_flush) (struct usb_ep *ep);

	void *suse_kabi_padding;
};

/**
 * struct usb_ep_caps - endpoint capabilities description
 * @type_control:Endpoint supports control type (reserved for ep0).
 * @type_iso:Endpoint supports isochronous transfers.
 * @type_bulk:Endpoint supports bulk transfers.
 * @type_int:Endpoint supports interrupt transfers.
 * @dir_in:Endpoint supports IN direction.
 * @dir_out:Endpoint supports OUT direction.
 */
struct usb_ep_caps {
	unsigned type_control:1;
	unsigned type_iso:1;
	unsigned type_bulk:1;
	unsigned type_int:1;
	unsigned dir_in:1;
	unsigned dir_out:1;
};

#define USB_EP_CAPS_TYPE_CONTROL     0x01
#define USB_EP_CAPS_TYPE_ISO         0x02
#define USB_EP_CAPS_TYPE_BULK        0x04
#define USB_EP_CAPS_TYPE_INT         0x08
#define USB_EP_CAPS_TYPE_ALL \
	(USB_EP_CAPS_TYPE_ISO | USB_EP_CAPS_TYPE_BULK | USB_EP_CAPS_TYPE_INT)
#define USB_EP_CAPS_DIR_IN           0x01
#define USB_EP_CAPS_DIR_OUT          0x02
#define USB_EP_CAPS_DIR_ALL  (USB_EP_CAPS_DIR_IN | USB_EP_CAPS_DIR_OUT)

#define USB_EP_CAPS(_type, _dir) \
	{ \
		.type_control = !!(_type & USB_EP_CAPS_TYPE_CONTROL), \
		.type_iso = !!(_type & USB_EP_CAPS_TYPE_ISO), \
		.type_bulk = !!(_type & USB_EP_CAPS_TYPE_BULK), \
		.type_int = !!(_type & USB_EP_CAPS_TYPE_INT), \
		.dir_in = !!(_dir & USB_EP_CAPS_DIR_IN), \
		.dir_out = !!(_dir & USB_EP_CAPS_DIR_OUT), \
	}

/**
 * struct usb_ep - device side representation of USB endpoint
 * @name:identifier for the endpoint, such as "ep-a" or "ep9in-bulk"
 * @ops: Function pointers used to access hardware-specific operations.
 * @ep_list:the gadget's ep_list holds all of its endpoints
 * @caps:The structure describing types and directions supported by endpoint.
 * @enabled: The current endpoint enabled/disabled state.
 * @claimed: True if this endpoint is claimed by a function.
 * @maxpacket:The maximum packet size used on this endpoint.  The initial
 *	value can sometimes be reduced (hardware allowing), according to
 *	the endpoint descriptor used to configure the endpoint.
 * @maxpacket_limit:The maximum packet size value which can be handled by this
 *	endpoint. It's set once by UDC driver when endpoint is initialized, and
 *	should not be changed. Should not be confused with maxpacket.
 * @max_streams: The maximum number of streams supported
 *	by this EP (0 - 16, actual number is 2^n)
 * @mult: multiplier, 'mult' value for SS Isoc EPs
 * @maxburst: the maximum number of bursts supported by this EP (for usb3)
 * @driver_data:for use by the gadget driver.
 * @address: used to identify the endpoint when finding descriptor that
 *	matches connection speed
 * @desc: endpoint descriptor.  This pointer is set before the endpoint is
 *	enabled and remains valid until the endpoint is disabled.
 * @comp_desc: In case of SuperSpeed support, this is the endpoint companion
 *	descriptor that is used to configure the endpoint
 *
 * the bus controller driver lists all the general purpose endpoints in
 * gadget->ep_list.  the control endpoint (gadget->ep0) is not in that list,
 * and is accessed only in response to a driver setup() callback.
 */

struct usb_ep {
	void			*driver_data;

	const char		*name;
	const struct usb_ep_ops	*ops;
	struct list_head	ep_list;
	struct usb_ep_caps	caps;
	bool			claimed;
	bool			enabled;
	unsigned		maxpacket:16;
	unsigned		maxpacket_limit:16;
	unsigned		max_streams:16;
	unsigned		mult:2;
	unsigned		maxburst:5;
	u8			address;
	const struct usb_endpoint_descriptor	*desc;
	const struct usb_ss_ep_comp_descriptor	*comp_desc;

	void *suse_kabi_padding;
};

/*-------------------------------------------------------------------------*/

#if IS_ENABLED(CONFIG_USB_GADGET)
void usb_ep_set_maxpacket_limit(struct usb_ep *ep, unsigned maxpacket_limit);
int usb_ep_enable(struct usb_ep *ep);
int usb_ep_disable(struct usb_ep *ep);
struct usb_request *usb_ep_alloc_request(struct usb_ep *ep, gfp_t gfp_flags);
void usb_ep_free_request(struct usb_ep *ep, struct usb_request *req);
int usb_ep_queue(struct usb_ep *ep, struct usb_request *req, gfp_t gfp_flags);
int usb_ep_dequeue(struct usb_ep *ep, struct usb_request *req);
int usb_ep_set_halt(struct usb_ep *ep);
int usb_ep_clear_halt(struct usb_ep *ep);
int usb_ep_set_wedge(struct usb_ep *ep);
int usb_ep_fifo_status(struct usb_ep *ep);
void usb_ep_fifo_flush(struct usb_ep *ep);
#else
static inline void usb_ep_set_maxpacket_limit(struct usb_ep *ep,
		unsigned maxpacket_limit)
{ }
static inline int usb_ep_enable(struct usb_ep *ep)
{ return 0; }
static inline int usb_ep_disable(struct usb_ep *ep)
{ return 0; }
static inline struct usb_request *usb_ep_alloc_request(struct usb_ep *ep,
		gfp_t gfp_flags)
{ return NULL; }
static inline void usb_ep_free_request(struct usb_ep *ep,
		struct usb_request *req)
{ }
static inline int usb_ep_queue(struct usb_ep *ep, struct usb_request *req,
		gfp_t gfp_flags)
{ return 0; }
static inline int usb_ep_dequeue(struct usb_ep *ep, struct usb_request *req)
{ return 0; }
static inline int usb_ep_set_halt(struct usb_ep *ep)
{ return 0; }
static inline int usb_ep_clear_halt(struct usb_ep *ep)
{ return 0; }
static inline int usb_ep_set_wedge(struct usb_ep *ep)
{ return 0; }
static inline int usb_ep_fifo_status(struct usb_ep *ep)
{ return 0; }
static inline void usb_ep_fifo_flush(struct usb_ep *ep)
{ }
#endif /* USB_GADGET */

/*-------------------------------------------------------------------------*/

struct usb_dcd_config_params {
	__u8  bU1devExitLat;	/* U1 Device exit Latency */
#define USB_DEFAULT_U1_DEV_EXIT_LAT	0x01	/* Less then 1 microsec */
	__le16 bU2DevExitLat;	/* U2 Device exit Latency */
#define USB_DEFAULT_U2_DEV_EXIT_LAT	0x1F4	/* Less then 500 microsec */
	__u8 besl_baseline;	/* Recommended baseline BESL (0-15) */
	__u8 besl_deep;		/* Recommended deep BESL (0-15) */
#define USB_DEFAULT_BESL_UNSPECIFIED	0xFF	/* No recommended value */
};


struct usb_gadget;
struct usb_gadget_driver;
struct usb_udc;

/* the rest of the api to the controller hardware: device operations,
 * which don't involve endpoints (or i/o).
 */
struct usb_gadget_ops {
	int	(*get_frame)(struct usb_gadget *);
	int	(*wakeup)(struct usb_gadget *);
	int	(*func_wakeup)(struct usb_gadget *gadget, int intf_id);
	int	(*set_remote_wakeup)(struct usb_gadget *, int set);
	int	(*set_selfpowered) (struct usb_gadget *, int is_selfpowered);
	int	(*vbus_session) (struct usb_gadget *, int is_active);
	int	(*vbus_draw) (struct usb_gadget *, unsigned mA);
	int	(*pullup) (struct usb_gadget *, int is_on);
	int	(*ioctl)(struct usb_gadget *,
				unsigned code, unsigned long param);
	void	(*get_config_params)(struct usb_gadget *,
				     struct usb_dcd_config_params *);
	int	(*udc_start)(struct usb_gadget *,
			struct usb_gadget_driver *);
	int	(*udc_stop)(struct usb_gadget *);
	void	(*udc_set_speed)(struct usb_gadget *, enum usb_device_speed);
	void	(*udc_set_ssp_rate)(struct usb_gadget *gadget,
			enum usb_ssp_rate rate);
	void	(*udc_async_callbacks)(struct usb_gadget *gadget, bool enable);
	struct usb_ep *(*match_ep)(struct usb_gadget *,
			struct usb_endpoint_descriptor *,
			struct usb_ss_ep_comp_descriptor *);
	int	(*check_config)(struct usb_gadget *gadget);
<<<<<<< HEAD

	void *suse_kabi_padding;
=======
>>>>>>> eb3cdb58
};

/**
 * struct usb_gadget - represents a usb device
 * @work: (internal use) Workqueue to be used for sysfs_notify()
 * @udc: struct usb_udc pointer for this gadget
 * @ops: Function pointers used to access hardware-specific operations.
 * @ep0: Endpoint zero, used when reading or writing responses to
 *	driver setup() requests
 * @ep_list: List of other endpoints supported by the device.
 * @speed: Speed of current connection to USB host.
 * @max_speed: Maximal speed the UDC can handle.  UDC must support this
 *      and all slower speeds.
 * @ssp_rate: Current connected SuperSpeed Plus signaling rate and lane count.
 * @max_ssp_rate: Maximum SuperSpeed Plus signaling rate and lane count the UDC
 *	can handle. The UDC must support this and all slower speeds and lower
 *	number of lanes.
 * @state: the state we are now (attached, suspended, configured, etc)
 * @name: Identifies the controller hardware type.  Used in diagnostics
 *	and sometimes configuration.
 * @dev: Driver model state for this abstract device.
 * @isoch_delay: value from Set Isoch Delay request. Only valid on SS/SSP
 * @out_epnum: last used out ep number
 * @in_epnum: last used in ep number
 * @mA: last set mA value
 * @otg_caps: OTG capabilities of this gadget.
 * @sg_supported: true if we can handle scatter-gather
 * @is_otg: True if the USB device port uses a Mini-AB jack, so that the
 *	gadget driver must provide a USB OTG descriptor.
 * @is_a_peripheral: False unless is_otg, the "A" end of a USB cable
 *	is in the Mini-AB jack, and HNP has been used to switch roles
 *	so that the "A" device currently acts as A-Peripheral, not A-Host.
 * @a_hnp_support: OTG device feature flag, indicating that the A-Host
 *	supports HNP at this port.
 * @a_alt_hnp_support: OTG device feature flag, indicating that the A-Host
 *	only supports HNP on a different root port.
 * @b_hnp_enable: OTG device feature flag, indicating that the A-Host
 *	enabled HNP support.
 * @hnp_polling_support: OTG device feature flag, indicating if the OTG device
 *	in peripheral mode can support HNP polling.
 * @host_request_flag: OTG device feature flag, indicating if A-Peripheral
 *	or B-Peripheral wants to take host role.
 * @quirk_ep_out_aligned_size: epout requires buffer size to be aligned to
 *	MaxPacketSize.
 * @quirk_altset_not_supp: UDC controller doesn't support alt settings.
 * @quirk_stall_not_supp: UDC controller doesn't support stalling.
 * @quirk_zlp_not_supp: UDC controller doesn't support ZLP.
 * @quirk_avoids_skb_reserve: udc/platform wants to avoid skb_reserve() in
 *	u_ether.c to improve performance.
 * @is_selfpowered: if the gadget is self-powered.
 * @deactivated: True if gadget is deactivated - in deactivated state it cannot
 *	be connected.
 * @connected: True if gadget is connected.
 * @lpm_capable: If the gadget max_speed is FULL or HIGH, this flag
 *	indicates that it supports LPM as per the LPM ECN & errata.
 * @wakeup_capable: True if gadget is capable of sending remote wakeup.
 * @wakeup_armed: True if gadget is armed by the host for remote wakeup.
 * @irq: the interrupt number for device controller.
 * @id_number: a unique ID number for ensuring that gadget names are distinct
 *
 * Gadgets have a mostly-portable "gadget driver" implementing device
 * functions, handling all usb configurations and interfaces.  Gadget
 * drivers talk to hardware-specific code indirectly, through ops vectors.
 * That insulates the gadget driver from hardware details, and packages
 * the hardware endpoints through generic i/o queues.  The "usb_gadget"
 * and "usb_ep" interfaces provide that insulation from the hardware.
 *
 * Except for the driver data, all fields in this structure are
 * read-only to the gadget driver.  That driver data is part of the
 * "driver model" infrastructure in 2.6 (and later) kernels, and for
 * earlier systems is grouped in a similar structure that's not known
 * to the rest of the kernel.
 *
 * Values of the three OTG device feature flags are updated before the
 * setup() call corresponding to USB_REQ_SET_CONFIGURATION, and before
 * driver suspend() calls.  They are valid only when is_otg, and when the
 * device is acting as a B-Peripheral (so is_a_peripheral is false).
 */
struct usb_gadget {
	struct work_struct		work;
	struct usb_udc			*udc;
	/* readonly to gadget driver */
	const struct usb_gadget_ops	*ops;
	struct usb_ep			*ep0;
	struct list_head		ep_list;	/* of usb_ep */
	enum usb_device_speed		speed;
	enum usb_device_speed		max_speed;

	/* USB SuperSpeed Plus only */
	enum usb_ssp_rate		ssp_rate;
	enum usb_ssp_rate		max_ssp_rate;

	enum usb_device_state		state;
	const char			*name;
	struct device			dev;
	unsigned			isoch_delay;
	unsigned			out_epnum;
	unsigned			in_epnum;
	unsigned			mA;
	struct usb_otg_caps		*otg_caps;

	unsigned			sg_supported:1;
	unsigned			is_otg:1;
	unsigned			is_a_peripheral:1;
	unsigned			b_hnp_enable:1;
	unsigned			a_hnp_support:1;
	unsigned			a_alt_hnp_support:1;
	unsigned			hnp_polling_support:1;
	unsigned			host_request_flag:1;
	unsigned			quirk_ep_out_aligned_size:1;
	unsigned			quirk_altset_not_supp:1;
	unsigned			quirk_stall_not_supp:1;
	unsigned			quirk_zlp_not_supp:1;
	unsigned			quirk_avoids_skb_reserve:1;
	unsigned			is_selfpowered:1;
	unsigned			deactivated:1;
	unsigned			connected:1;
	unsigned			lpm_capable:1;
	unsigned			wakeup_capable:1;
	unsigned			wakeup_armed:1;
	int				irq;
	int				id_number;
<<<<<<< HEAD

	void *suse_kabi_padding;
=======
>>>>>>> eb3cdb58
};
#define work_to_gadget(w)	(container_of((w), struct usb_gadget, work))

/* Interface to the device model */
static inline void set_gadget_data(struct usb_gadget *gadget, void *data)
	{ dev_set_drvdata(&gadget->dev, data); }
static inline void *get_gadget_data(struct usb_gadget *gadget)
	{ return dev_get_drvdata(&gadget->dev); }
static inline struct usb_gadget *dev_to_usb_gadget(struct device *dev)
{
	return container_of(dev, struct usb_gadget, dev);
}
static inline struct usb_gadget *usb_get_gadget(struct usb_gadget *gadget)
{
	get_device(&gadget->dev);
	return gadget;
}
static inline void usb_put_gadget(struct usb_gadget *gadget)
{
	put_device(&gadget->dev);
}
extern void usb_initialize_gadget(struct device *parent,
		struct usb_gadget *gadget, void (*release)(struct device *dev));
extern int usb_add_gadget(struct usb_gadget *gadget);
extern void usb_del_gadget(struct usb_gadget *gadget);

/* Legacy device-model interface */
extern int usb_add_gadget_udc_release(struct device *parent,
		struct usb_gadget *gadget, void (*release)(struct device *dev));
extern int usb_add_gadget_udc(struct device *parent, struct usb_gadget *gadget);
extern void usb_del_gadget_udc(struct usb_gadget *gadget);
extern char *usb_get_gadget_udc_name(void);

/* iterates the non-control endpoints; 'tmp' is a struct usb_ep pointer */
#define gadget_for_each_ep(tmp, gadget) \
	list_for_each_entry(tmp, &(gadget)->ep_list, ep_list)

/**
 * usb_ep_align - returns @len aligned to ep's maxpacketsize.
 * @ep: the endpoint whose maxpacketsize is used to align @len
 * @len: buffer size's length to align to @ep's maxpacketsize
 *
 * This helper is used to align buffer's size to an ep's maxpacketsize.
 */
static inline size_t usb_ep_align(struct usb_ep *ep, size_t len)
{
	int max_packet_size = (size_t)usb_endpoint_maxp(ep->desc);

	return round_up(len, max_packet_size);
}

/**
 * usb_ep_align_maybe - returns @len aligned to ep's maxpacketsize if gadget
 *	requires quirk_ep_out_aligned_size, otherwise returns len.
 * @g: controller to check for quirk
 * @ep: the endpoint whose maxpacketsize is used to align @len
 * @len: buffer size's length to align to @ep's maxpacketsize
 *
 * This helper is used in case it's required for any reason to check and maybe
 * align buffer's size to an ep's maxpacketsize.
 */
static inline size_t
usb_ep_align_maybe(struct usb_gadget *g, struct usb_ep *ep, size_t len)
{
	return g->quirk_ep_out_aligned_size ? usb_ep_align(ep, len) : len;
}

/**
 * gadget_is_altset_supported - return true iff the hardware supports
 *	altsettings
 * @g: controller to check for quirk
 */
static inline int gadget_is_altset_supported(struct usb_gadget *g)
{
	return !g->quirk_altset_not_supp;
}

/**
 * gadget_is_stall_supported - return true iff the hardware supports stalling
 * @g: controller to check for quirk
 */
static inline int gadget_is_stall_supported(struct usb_gadget *g)
{
	return !g->quirk_stall_not_supp;
}

/**
 * gadget_is_zlp_supported - return true iff the hardware supports zlp
 * @g: controller to check for quirk
 */
static inline int gadget_is_zlp_supported(struct usb_gadget *g)
{
	return !g->quirk_zlp_not_supp;
}

/**
 * gadget_avoids_skb_reserve - return true iff the hardware would like to avoid
 *	skb_reserve to improve performance.
 * @g: controller to check for quirk
 */
static inline int gadget_avoids_skb_reserve(struct usb_gadget *g)
{
	return g->quirk_avoids_skb_reserve;
}

/**
 * gadget_is_dualspeed - return true iff the hardware handles high speed
 * @g: controller that might support both high and full speeds
 */
static inline int gadget_is_dualspeed(struct usb_gadget *g)
{
	return g->max_speed >= USB_SPEED_HIGH;
}

/**
 * gadget_is_superspeed() - return true if the hardware handles superspeed
 * @g: controller that might support superspeed
 */
static inline int gadget_is_superspeed(struct usb_gadget *g)
{
	return g->max_speed >= USB_SPEED_SUPER;
}

/**
 * gadget_is_superspeed_plus() - return true if the hardware handles
 *	superspeed plus
 * @g: controller that might support superspeed plus
 */
static inline int gadget_is_superspeed_plus(struct usb_gadget *g)
{
	return g->max_speed >= USB_SPEED_SUPER_PLUS;
}

/**
 * gadget_is_otg - return true iff the hardware is OTG-ready
 * @g: controller that might have a Mini-AB connector
 *
 * This is a runtime test, since kernels with a USB-OTG stack sometimes
 * run on boards which only have a Mini-B (or Mini-A) connector.
 */
static inline int gadget_is_otg(struct usb_gadget *g)
{
#ifdef CONFIG_USB_OTG
	return g->is_otg;
#else
	return 0;
#endif
}

/*-------------------------------------------------------------------------*/

#if IS_ENABLED(CONFIG_USB_GADGET)
int usb_gadget_frame_number(struct usb_gadget *gadget);
int usb_gadget_wakeup(struct usb_gadget *gadget);
int usb_gadget_set_remote_wakeup(struct usb_gadget *gadget, int set);
int usb_gadget_set_selfpowered(struct usb_gadget *gadget);
int usb_gadget_clear_selfpowered(struct usb_gadget *gadget);
int usb_gadget_vbus_connect(struct usb_gadget *gadget);
int usb_gadget_vbus_draw(struct usb_gadget *gadget, unsigned mA);
int usb_gadget_vbus_disconnect(struct usb_gadget *gadget);
int usb_gadget_connect(struct usb_gadget *gadget);
int usb_gadget_disconnect(struct usb_gadget *gadget);
int usb_gadget_deactivate(struct usb_gadget *gadget);
int usb_gadget_activate(struct usb_gadget *gadget);
int usb_gadget_check_config(struct usb_gadget *gadget);
#else
static inline int usb_gadget_frame_number(struct usb_gadget *gadget)
{ return 0; }
static inline int usb_gadget_wakeup(struct usb_gadget *gadget)
{ return 0; }
static inline int usb_gadget_set_remote_wakeup(struct usb_gadget *gadget, int set)
{ return 0; }
static inline int usb_gadget_set_selfpowered(struct usb_gadget *gadget)
{ return 0; }
static inline int usb_gadget_clear_selfpowered(struct usb_gadget *gadget)
{ return 0; }
static inline int usb_gadget_vbus_connect(struct usb_gadget *gadget)
{ return 0; }
static inline int usb_gadget_vbus_draw(struct usb_gadget *gadget, unsigned mA)
{ return 0; }
static inline int usb_gadget_vbus_disconnect(struct usb_gadget *gadget)
{ return 0; }
static inline int usb_gadget_connect(struct usb_gadget *gadget)
{ return 0; }
static inline int usb_gadget_disconnect(struct usb_gadget *gadget)
{ return 0; }
static inline int usb_gadget_deactivate(struct usb_gadget *gadget)
{ return 0; }
static inline int usb_gadget_activate(struct usb_gadget *gadget)
{ return 0; }
static inline int usb_gadget_check_config(struct usb_gadget *gadget)
{ return 0; }
#endif /* CONFIG_USB_GADGET */

/*-------------------------------------------------------------------------*/

/**
 * struct usb_gadget_driver - driver for usb gadget devices
 * @function: String describing the gadget's function
 * @max_speed: Highest speed the driver handles.
 * @setup: Invoked for ep0 control requests that aren't handled by
 *	the hardware level driver. Most calls must be handled by
 *	the gadget driver, including descriptor and configuration
 *	management.  The 16 bit members of the setup data are in
 *	USB byte order. Called in_interrupt; this may not sleep.  Driver
 *	queues a response to ep0, or returns negative to stall.
 * @disconnect: Invoked after all transfers have been stopped,
 *	when the host is disconnected.  May be called in_interrupt; this
 *	may not sleep.  Some devices can't detect disconnect, so this might
 *	not be called except as part of controller shutdown.
 * @bind: the driver's bind callback
 * @unbind: Invoked when the driver is unbound from a gadget,
 *	usually from rmmod (after a disconnect is reported).
 *	Called in a context that permits sleeping.
 * @suspend: Invoked on USB suspend.  May be called in_interrupt.
 * @resume: Invoked on USB resume.  May be called in_interrupt.
 * @reset: Invoked on USB bus reset. It is mandatory for all gadget drivers
 *	and should be called in_interrupt.
 * @driver: Driver model state for this driver.
 * @udc_name: A name of UDC this driver should be bound to. If udc_name is NULL,
 *	this driver will be bound to any available UDC.
 * @match_existing_only: If udc is not found, return an error and fail
 *	the driver registration
 * @is_bound: Allow a driver to be bound to only one gadget
 *
 * Devices are disabled till a gadget driver successfully bind()s, which
 * means the driver will handle setup() requests needed to enumerate (and
 * meet "chapter 9" requirements) then do some useful work.
 *
 * If gadget->is_otg is true, the gadget driver must provide an OTG
 * descriptor during enumeration, or else fail the bind() call.  In such
 * cases, no USB traffic may flow until both bind() returns without
 * having called usb_gadget_disconnect(), and the USB host stack has
 * initialized.
 *
 * Drivers use hardware-specific knowledge to configure the usb hardware.
 * endpoint addressing is only one of several hardware characteristics that
 * are in descriptors the ep0 implementation returns from setup() calls.
 *
 * Except for ep0 implementation, most driver code shouldn't need change to
 * run on top of different usb controllers.  It'll use endpoints set up by
 * that ep0 implementation.
 *
 * The usb controller driver handles a few standard usb requests.  Those
 * include set_address, and feature flags for devices, interfaces, and
 * endpoints (the get_status, set_feature, and clear_feature requests).
 *
 * Accordingly, the driver's setup() callback must always implement all
 * get_descriptor requests, returning at least a device descriptor and
 * a configuration descriptor.  Drivers must make sure the endpoint
 * descriptors match any hardware constraints. Some hardware also constrains
 * other descriptors. (The pxa250 allows only configurations 1, 2, or 3).
 *
 * The driver's setup() callback must also implement set_configuration,
 * and should also implement set_interface, get_configuration, and
 * get_interface.  Setting a configuration (or interface) is where
 * endpoints should be activated or (config 0) shut down.
 *
 * (Note that only the default control endpoint is supported.  Neither
 * hosts nor devices generally support control traffic except to ep0.)
 *
 * Most devices will ignore USB suspend/resume operations, and so will
 * not provide those callbacks.  However, some may need to change modes
 * when the host is not longer directing those activities.  For example,
 * local controls (buttons, dials, etc) may need to be re-enabled since
 * the (remote) host can't do that any longer; or an error state might
 * be cleared, to make the device behave identically whether or not
 * power is maintained.
 */
struct usb_gadget_driver {
	char			*function;
	enum usb_device_speed	max_speed;
	int			(*bind)(struct usb_gadget *gadget,
					struct usb_gadget_driver *driver);
	void			(*unbind)(struct usb_gadget *);
	int			(*setup)(struct usb_gadget *,
					const struct usb_ctrlrequest *);
	void			(*disconnect)(struct usb_gadget *);
	void			(*suspend)(struct usb_gadget *);
	void			(*resume)(struct usb_gadget *);
	void			(*reset)(struct usb_gadget *);

	/* FIXME support safe rmmod */
	struct device_driver	driver;

	char			*udc_name;
	unsigned                match_existing_only:1;
	bool			is_bound:1;
<<<<<<< HEAD

	void *suse_kabi_padding;
=======
>>>>>>> eb3cdb58
};



/*-------------------------------------------------------------------------*/

/* driver modules register and unregister, as usual.
 * these calls must be made in a context that can sleep.
 *
 * A gadget driver can be bound to only one gadget at a time.
 */

/**
 * usb_gadget_register_driver_owner - register a gadget driver
 * @driver: the driver being registered
 * @owner: the driver module
 * @mod_name: the driver module's build name
 * Context: can sleep
 *
 * Call this in your gadget driver's module initialization function,
 * to tell the underlying UDC controller driver about your driver.
 * The @bind() function will be called to bind it to a gadget before this
 * registration call returns.  It's expected that the @bind() function will
 * be in init sections.
 *
 * Use the macro defined below instead of calling this directly.
 */
int usb_gadget_register_driver_owner(struct usb_gadget_driver *driver,
		struct module *owner, const char *mod_name);

/* use a define to avoid include chaining to get THIS_MODULE & friends */
#define usb_gadget_register_driver(driver) \
	usb_gadget_register_driver_owner(driver, THIS_MODULE, KBUILD_MODNAME)

/**
 * usb_gadget_unregister_driver - unregister a gadget driver
 * @driver:the driver being unregistered
 * Context: can sleep
 *
 * Call this in your gadget driver's module cleanup function,
 * to tell the underlying usb controller that your driver is
 * going away.  If the controller is connected to a USB host,
 * it will first disconnect().  The driver is also requested
 * to unbind() and clean up any device state, before this procedure
 * finally returns.  It's expected that the unbind() functions
 * will be in exit sections, so may not be linked in some kernels.
 */
int usb_gadget_unregister_driver(struct usb_gadget_driver *driver);

/*-------------------------------------------------------------------------*/

/* utility to simplify dealing with string descriptors */

/**
 * struct usb_string - wraps a C string and its USB id
 * @id:the (nonzero) ID for this string
 * @s:the string, in UTF-8 encoding
 *
 * If you're using usb_gadget_get_string(), use this to wrap a string
 * together with its ID.
 */
struct usb_string {
	u8			id;
	const char		*s;
};

/**
 * struct usb_gadget_strings - a set of USB strings in a given language
 * @language:identifies the strings' language (0x0409 for en-us)
 * @strings:array of strings with their ids
 *
 * If you're using usb_gadget_get_string(), use this to wrap all the
 * strings for a given language.
 */
struct usb_gadget_strings {
	u16			language;	/* 0x0409 for en-us */
	struct usb_string	*strings;
};

struct usb_gadget_string_container {
	struct list_head        list;
	u8                      *stash[];
};

/* put descriptor for string with that id into buf (buflen >= 256) */
int usb_gadget_get_string(const struct usb_gadget_strings *table, int id, u8 *buf);

/* check if the given language identifier is valid */
bool usb_validate_langid(u16 langid);

struct gadget_string {
	struct config_item item;
	struct list_head list;
	char string[USB_MAX_STRING_LEN];
	struct usb_string usb_string;
};

#define to_gadget_string(str_item)\
container_of(str_item, struct gadget_string, item)

/*-------------------------------------------------------------------------*/

/* utility to simplify managing config descriptors */

/* write vector of descriptors into buffer */
int usb_descriptor_fillbuf(void *, unsigned,
		const struct usb_descriptor_header **);

/* build config descriptor from single descriptor vector */
int usb_gadget_config_buf(const struct usb_config_descriptor *config,
	void *buf, unsigned buflen, const struct usb_descriptor_header **desc);

/* copy a NULL-terminated vector of descriptors */
struct usb_descriptor_header **usb_copy_descriptors(
		struct usb_descriptor_header **);

/**
 * usb_free_descriptors - free descriptors returned by usb_copy_descriptors()
 * @v: vector of descriptors
 */
static inline void usb_free_descriptors(struct usb_descriptor_header **v)
{
	kfree(v);
}

struct usb_function;
int usb_assign_descriptors(struct usb_function *f,
		struct usb_descriptor_header **fs,
		struct usb_descriptor_header **hs,
		struct usb_descriptor_header **ss,
		struct usb_descriptor_header **ssp);
void usb_free_all_descriptors(struct usb_function *f);

struct usb_descriptor_header *usb_otg_descriptor_alloc(
				struct usb_gadget *gadget);
int usb_otg_descriptor_init(struct usb_gadget *gadget,
		struct usb_descriptor_header *otg_desc);
/*-------------------------------------------------------------------------*/

/* utility to simplify map/unmap of usb_requests to/from DMA */

#ifdef	CONFIG_HAS_DMA
extern int usb_gadget_map_request_by_dev(struct device *dev,
		struct usb_request *req, int is_in);
extern int usb_gadget_map_request(struct usb_gadget *gadget,
		struct usb_request *req, int is_in);

extern void usb_gadget_unmap_request_by_dev(struct device *dev,
		struct usb_request *req, int is_in);
extern void usb_gadget_unmap_request(struct usb_gadget *gadget,
		struct usb_request *req, int is_in);
#else /* !CONFIG_HAS_DMA */
static inline int usb_gadget_map_request_by_dev(struct device *dev,
		struct usb_request *req, int is_in) { return -ENOSYS; }
static inline int usb_gadget_map_request(struct usb_gadget *gadget,
		struct usb_request *req, int is_in) { return -ENOSYS; }

static inline void usb_gadget_unmap_request_by_dev(struct device *dev,
		struct usb_request *req, int is_in) { }
static inline void usb_gadget_unmap_request(struct usb_gadget *gadget,
		struct usb_request *req, int is_in) { }
#endif /* !CONFIG_HAS_DMA */

/*-------------------------------------------------------------------------*/

/* utility to set gadget state properly */

extern void usb_gadget_set_state(struct usb_gadget *gadget,
		enum usb_device_state state);

/*-------------------------------------------------------------------------*/

/* utility to tell udc core that the bus reset occurs */
extern void usb_gadget_udc_reset(struct usb_gadget *gadget,
		struct usb_gadget_driver *driver);

/*-------------------------------------------------------------------------*/

/* utility to give requests back to the gadget layer */

extern void usb_gadget_giveback_request(struct usb_ep *ep,
		struct usb_request *req);

/*-------------------------------------------------------------------------*/

/* utility to find endpoint by name */

extern struct usb_ep *gadget_find_ep_by_name(struct usb_gadget *g,
		const char *name);

/*-------------------------------------------------------------------------*/

/* utility to check if endpoint caps match descriptor needs */

extern int usb_gadget_ep_match_desc(struct usb_gadget *gadget,
		struct usb_ep *ep, struct usb_endpoint_descriptor *desc,
		struct usb_ss_ep_comp_descriptor *ep_comp);

/*-------------------------------------------------------------------------*/

/* utility to update vbus status for udc core, it may be scheduled */
extern void usb_udc_vbus_handler(struct usb_gadget *gadget, bool status);

/*-------------------------------------------------------------------------*/

/* utility wrapping a simple endpoint selection policy */

extern struct usb_ep *usb_ep_autoconfig(struct usb_gadget *,
			struct usb_endpoint_descriptor *);


extern struct usb_ep *usb_ep_autoconfig_ss(struct usb_gadget *,
			struct usb_endpoint_descriptor *,
			struct usb_ss_ep_comp_descriptor *);

extern void usb_ep_autoconfig_release(struct usb_ep *);

extern void usb_ep_autoconfig_reset(struct usb_gadget *);

#endif /* __LINUX_USB_GADGET_H */<|MERGE_RESOLUTION|>--- conflicted
+++ resolved
@@ -121,8 +121,6 @@
 
 	int			status;
 	unsigned		actual;
-
-	void *suse_kabi_padding;
 };
 
 /*-------------------------------------------------------------------------*/
@@ -153,8 +151,6 @@
 
 	int (*fifo_status) (struct usb_ep *ep);
 	void (*fifo_flush) (struct usb_ep *ep);
-
-	void *suse_kabi_padding;
 };
 
 /**
@@ -243,8 +239,6 @@
 	u8			address;
 	const struct usb_endpoint_descriptor	*desc;
 	const struct usb_ss_ep_comp_descriptor	*comp_desc;
-
-	void *suse_kabi_padding;
 };
 
 /*-------------------------------------------------------------------------*/
@@ -337,11 +331,6 @@
 			struct usb_endpoint_descriptor *,
 			struct usb_ss_ep_comp_descriptor *);
 	int	(*check_config)(struct usb_gadget *gadget);
-<<<<<<< HEAD
-
-	void *suse_kabi_padding;
-=======
->>>>>>> eb3cdb58
 };
 
 /**
@@ -464,11 +453,6 @@
 	unsigned			wakeup_armed:1;
 	int				irq;
 	int				id_number;
-<<<<<<< HEAD
-
-	void *suse_kabi_padding;
-=======
->>>>>>> eb3cdb58
 };
 #define work_to_gadget(w)	(container_of((w), struct usb_gadget, work))
 
@@ -757,11 +741,6 @@
 	char			*udc_name;
 	unsigned                match_existing_only:1;
 	bool			is_bound:1;
-<<<<<<< HEAD
-
-	void *suse_kabi_padding;
-=======
->>>>>>> eb3cdb58
 };
 
 
