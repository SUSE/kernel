#ifndef __KERNEL_PRINTK__
#define __KERNEL_PRINTK__

#include <stdarg.h>
#include <linux/init.h>
#include <linux/kern_levels.h>
#include <linux/linkage.h>
#include <linux/cache.h>

extern const char linux_banner[];
extern const char linux_proc_banner[];

static inline int printk_get_level(const char *buffer)
{
	if (buffer[0] == KERN_SOH_ASCII && buffer[1]) {
		switch (buffer[1]) {
		case '0' ... '7':
		case 'd':	/* KERN_DEFAULT */
			return buffer[1];
		}
	}
	return 0;
}

static inline const char *printk_skip_level(const char *buffer)
{
	if (printk_get_level(buffer))
		return buffer + 2;

	return buffer;
}

#define CONSOLE_EXT_LOG_MAX	8192

/* printk's without a loglevel use this.. */
#define MESSAGE_LOGLEVEL_DEFAULT CONFIG_MESSAGE_LOGLEVEL_DEFAULT

/* We show everything that is MORE important than this.. */
#define CONSOLE_LOGLEVEL_SILENT  0 /* Mum's the word */
#define CONSOLE_LOGLEVEL_MIN	 1 /* Minimum loglevel we let people use */
#define CONSOLE_LOGLEVEL_QUIET	 4 /* Shhh ..., when booted with "quiet" */
#define CONSOLE_LOGLEVEL_DEFAULT 7 /* anything MORE serious than KERN_DEBUG */
#define CONSOLE_LOGLEVEL_DEBUG	10 /* issue debug messages */
#define CONSOLE_LOGLEVEL_MOTORMOUTH 15	/* You can't shut this one up */

extern int console_printk[];

#define console_loglevel (console_printk[0])
#define default_message_loglevel (console_printk[1])
#define minimum_console_loglevel (console_printk[2])
#define default_console_loglevel (console_printk[3])

static inline void console_silent(void)
{
	console_loglevel = CONSOLE_LOGLEVEL_SILENT;
}

static inline void console_verbose(void)
{
	if (console_loglevel)
		console_loglevel = CONSOLE_LOGLEVEL_MOTORMOUTH;
}

/* strlen("ratelimit") + 1 */
#define DEVKMSG_STR_MAX_SIZE 10
extern char devkmsg_log_str[];
struct ctl_table;

struct va_format {
	const char *fmt;
	va_list *va;
};

/*
 * FW_BUG
 * Add this to a message where you are sure the firmware is buggy or behaves
 * really stupid or out of spec. Be aware that the responsible BIOS developer
 * should be able to fix this issue or at least get a concrete idea of the
 * problem by reading your message without the need of looking at the kernel
 * code.
 *
 * Use it for definite and high priority BIOS bugs.
 *
 * FW_WARN
 * Use it for not that clear (e.g. could the kernel messed up things already?)
 * and medium priority BIOS bugs.
 *
 * FW_INFO
 * Use this one if you want to tell the user or vendor about something
 * suspicious, but generally harmless related to the firmware.
 *
 * Use it for information or very low priority BIOS bugs.
 */
#define FW_BUG		"[Firmware Bug]: "
#define FW_WARN		"[Firmware Warn]: "
#define FW_INFO		"[Firmware Info]: "

/*
 * HW_ERR
 * Add this to a message for hardware errors, so that user can report
 * it to hardware vendor instead of LKML or software vendor.
 */
#define HW_ERR		"[Hardware Error]: "

/*
 * DEPRECATED
 * Add this to a message whenever you want to warn user space about the use
 * of a deprecated aspect of an API so they can stop using it
 */
#define DEPRECATED	"[Deprecated]: "

/*
 * Dummy printk for disabled debugging statements to use whilst maintaining
 * gcc's format checking.
 */
#define no_printk(fmt, ...)				\
({							\
	do {						\
		if (0)					\
			printk(fmt, ##__VA_ARGS__);	\
	} while (0);					\
	0;						\
})

#ifdef CONFIG_EARLY_PRINTK
extern asmlinkage __printf(1, 2)
void early_printk(const char *fmt, ...);
#else
static inline __printf(1, 2) __cold
void early_printk(const char *s, ...) { }
#endif

#ifdef CONFIG_PRINTK_NMI
extern void printk_nmi_init(void);
extern void printk_nmi_enter(void);
extern void printk_nmi_exit(void);
extern void printk_nmi_flush(void);
extern void printk_nmi_flush_on_panic(void);
#else
static inline void printk_nmi_init(void) { }
static inline void printk_nmi_enter(void) { }
static inline void printk_nmi_exit(void) { }
static inline void printk_nmi_flush(void) { }
static inline void printk_nmi_flush_on_panic(void) { }
#endif /* PRINTK_NMI */

#ifdef CONFIG_PRINTK
asmlinkage __printf(5, 0)
int vprintk_emit(int facility, int level,
		 const char *dict, size_t dictlen,
		 const char *fmt, va_list args);

asmlinkage __printf(1, 0)
int vprintk(const char *fmt, va_list args);

asmlinkage __printf(5, 6) __cold
int printk_emit(int facility, int level,
		const char *dict, size_t dictlen,
		const char *fmt, ...);

asmlinkage __printf(1, 2) __cold
int printk(const char *fmt, ...);

/*
 * Special printk facility for scheduler/timekeeping use only, _DO_NOT_USE_ !
 */
__printf(1, 2) __cold int printk_deferred(const char *fmt, ...);

/*
 * Please don't use printk_ratelimit(), because it shares ratelimiting state
 * with all other unrelated printk_ratelimit() callsites.  Instead use
 * printk_ratelimited() or plain old __ratelimit().
 */
extern int __printk_ratelimit(const char *func);
#define printk_ratelimit() __printk_ratelimit(__func__)
extern bool printk_timed_ratelimit(unsigned long *caller_jiffies,
				   unsigned int interval_msec);

extern int printk_delay_msec;
extern int dmesg_restrict;
extern int kptr_restrict;

extern int
devkmsg_sysctl_set_loglvl(struct ctl_table *table, int write, void __user *buf,
			  size_t *lenp, loff_t *ppos);

extern void wake_up_klogd(void);

char *log_buf_addr_get(void);
u32 log_buf_len_get(void);
void log_buf_kexec_setup(void);
void __init setup_log_buf(int early);
__printf(1, 2) void dump_stack_set_arch_desc(const char *fmt, ...);
void dump_stack_print_info(const char *log_lvl);
void show_regs_print_info(const char *log_lvl);
#else
static inline __printf(1, 0)
int vprintk(const char *s, va_list args)
{
	return 0;
}
static inline __printf(1, 2) __cold
int printk(const char *s, ...)
{
	return 0;
}
static inline __printf(1, 2) __cold
int printk_deferred(const char *s, ...)
{
	return 0;
}
static inline int printk_ratelimit(void)
{
	return 0;
}
static inline bool printk_timed_ratelimit(unsigned long *caller_jiffies,
					  unsigned int interval_msec)
{
	return false;
}

static inline void wake_up_klogd(void)
{
}

static inline char *log_buf_addr_get(void)
{
	return NULL;
}

static inline u32 log_buf_len_get(void)
{
	return 0;
}

static inline void log_buf_kexec_setup(void)
{
}

static inline void setup_log_buf(int early)
{
}

static inline __printf(1, 2) void dump_stack_set_arch_desc(const char *fmt, ...)
{
}

static inline void dump_stack_print_info(const char *log_lvl)
{
}

static inline void show_regs_print_info(const char *log_lvl)
{
}
#endif

extern asmlinkage void dump_stack(void) __cold;

#ifndef pr_fmt
#define pr_fmt(fmt) fmt
#endif

/*
 * These can be used to print at the various log levels.
 * All of these will print unconditionally, although note that pr_debug()
 * and other debug macros are compiled out unless either DEBUG is defined
 * or CONFIG_DYNAMIC_DEBUG is set.
 */

<<<<<<< HEAD
#if defined(__KMSG_CHECKER) && defined(KMSG_COMPONENT)

/* generate magic string for scripts/kmsg-doc to parse */
#define pr_printk_hash(level, format, ...) \
	__KMSG_PRINT(level _FMT_ format _ARGS_ #__VA_ARGS__ _END_)
#define __pr_printk_hash pr_printk_hash

#elif defined(CONFIG_KMSG_IDS) && defined(KMSG_COMPONENT)

int printk_hash(const char *, const char *, ...);
#define pr_printk_hash(level, format, ...) \
	printk_hash(level KMSG_COMPONENT ".%06x" ": ", format, ##__VA_ARGS__)
#define __pr_printk_hash(level, format, ...) \
	printk_hash(level, format, ##__VA_ARGS__)

#else /* !defined(CONFIG_KMSG_IDS) */

#define pr_printk_hash(level, format, ...) \
	printk(level pr_fmt(format), ##__VA_ARGS__)
#define __pr_printk_hash(level, format, ...) \
	printk(level format, ##__VA_ARGS__)

#endif

#define pr_emerg(fmt, ...) \
	pr_printk_hash(KERN_EMERG, fmt, ##__VA_ARGS__)
#define pr_alert(fmt, ...) \
	pr_printk_hash(KERN_ALERT, fmt, ##__VA_ARGS__)
#define pr_crit(fmt, ...) \
	pr_printk_hash(KERN_CRIT, fmt, ##__VA_ARGS__)
#define pr_err(fmt, ...) \
	pr_printk_hash(KERN_ERR, fmt, ##__VA_ARGS__)
#define pr_warning(fmt, ...) \
	pr_printk_hash(KERN_WARNING, fmt, ##__VA_ARGS__)
#define pr_warn pr_warning
#define pr_notice(fmt, ...) \
	pr_printk_hash(KERN_NOTICE, fmt, ##__VA_ARGS__)
#define pr_info(fmt, ...) \
	pr_printk_hash(KERN_INFO, fmt, ##__VA_ARGS__)
=======
#ifdef CONFIG_PRINTK

asmlinkage __printf(1, 2) __cold void __pr_emerg(const char *fmt, ...);
asmlinkage __printf(1, 2) __cold void __pr_alert(const char *fmt, ...);
asmlinkage __printf(1, 2) __cold void __pr_crit(const char *fmt, ...);
asmlinkage __printf(1, 2) __cold void __pr_err(const char *fmt, ...);
asmlinkage __printf(1, 2) __cold void __pr_warn(const char *fmt, ...);
asmlinkage __printf(1, 2) __cold void __pr_notice(const char *fmt, ...);
asmlinkage __printf(1, 2) __cold void __pr_info(const char *fmt, ...);

#define pr_emerg(fmt, ...)	__pr_emerg(pr_fmt(fmt), ##__VA_ARGS__)
#define pr_alert(fmt, ...)	__pr_alert(pr_fmt(fmt), ##__VA_ARGS__)
#define pr_crit(fmt, ...)	__pr_crit(pr_fmt(fmt), ##__VA_ARGS__)
#define pr_err(fmt, ...)	__pr_err(pr_fmt(fmt), ##__VA_ARGS__)
#define pr_warn(fmt, ...)	__pr_warn(pr_fmt(fmt), ##__VA_ARGS__)
#define pr_notice(fmt, ...)	__pr_notice(pr_fmt(fmt), ##__VA_ARGS__)
#define pr_info(fmt, ...)	__pr_info(pr_fmt(fmt), ##__VA_ARGS__)

#else

#define pr_emerg(fmt, ...)	printk(KERN_EMERG pr_fmt(fmt), ##__VA_ARGS__)
#define pr_alert(fmt, ...)	printk(KERN_ALERT pr_fmt(fmt), ##__VA_ARGS__)
#define pr_crit(fmt, ...)	printk(KERN_CRIT pr_fmt(fmt), ##__VA_ARGS__)
#define pr_err(fmt, ...)	printk(KERN_ERR pr_fmt(fmt), ##__VA_ARGS__)
#define pr_warn(fmt, ...)	printk(KERN_WARNING pr_fmt(fmt), ##__VA_ARGS__)
#define pr_notice(fmt, ...)	printk(KERN_NOTICE pr_fmt(fmt), ##__VA_ARGS__)
#define pr_info(fmt, ...)	printk(KERN_INFO pr_fmt(fmt), ##__VA_ARGS__)

#endif

#define pr_warning pr_warn

>>>>>>> 29b4817d
/*
 * Like KERN_CONT, pr_cont() should only be used when continuing
 * a line with no newline ('\n') enclosed. Otherwise it defaults
 * back to KERN_DEFAULT.
 */
#define pr_cont(fmt, ...) \
	__pr_printk_hash(KERN_CONT, fmt, ##__VA_ARGS__)

/* pr_devel() should produce zero code unless DEBUG is defined */
#ifdef DEBUG
#define pr_devel(fmt, ...) \
	printk(KERN_DEBUG pr_fmt(fmt), ##__VA_ARGS__)
#else
#define pr_devel(fmt, ...) \
	no_printk(KERN_DEBUG pr_fmt(fmt), ##__VA_ARGS__)
#endif


/* If you are writing a driver, please use dev_dbg instead */
#if defined(CONFIG_DYNAMIC_DEBUG)
#include <linux/dynamic_debug.h>

/* dynamic_pr_debug() uses pr_fmt() internally so we don't need it here */
#define pr_debug(fmt, ...) \
	dynamic_pr_debug(fmt, ##__VA_ARGS__)
#elif defined(DEBUG)
#define pr_debug(fmt, ...) \
	printk(KERN_DEBUG pr_fmt(fmt), ##__VA_ARGS__)
#else
#define pr_debug(fmt, ...) \
	no_printk(KERN_DEBUG pr_fmt(fmt), ##__VA_ARGS__)
#endif

/*
 * Print a one-time message (analogous to WARN_ONCE() et al):
 */

#ifdef CONFIG_PRINTK
#define printk_once(fmt, ...)					\
({								\
	static bool __print_once __read_mostly;			\
	bool __ret_print_once = !__print_once;			\
								\
	if (!__print_once) {					\
		__print_once = true;				\
		printk(fmt, ##__VA_ARGS__);			\
	}							\
	unlikely(__ret_print_once);				\
})
#define printk_deferred_once(fmt, ...)				\
({								\
	static bool __print_once __read_mostly;			\
	bool __ret_print_once = !__print_once;			\
								\
	if (!__print_once) {					\
		__print_once = true;				\
		printk_deferred(fmt, ##__VA_ARGS__);		\
	}							\
	unlikely(__ret_print_once);				\
})
#else
#define printk_once(fmt, ...)					\
	no_printk(fmt, ##__VA_ARGS__)
#define printk_deferred_once(fmt, ...)				\
	no_printk(fmt, ##__VA_ARGS__)
#endif

#define pr_emerg_once(fmt, ...)					\
	printk_once(KERN_EMERG pr_fmt(fmt), ##__VA_ARGS__)
#define pr_alert_once(fmt, ...)					\
	printk_once(KERN_ALERT pr_fmt(fmt), ##__VA_ARGS__)
#define pr_crit_once(fmt, ...)					\
	printk_once(KERN_CRIT pr_fmt(fmt), ##__VA_ARGS__)
#define pr_err_once(fmt, ...)					\
	printk_once(KERN_ERR pr_fmt(fmt), ##__VA_ARGS__)
#define pr_warn_once(fmt, ...)					\
	printk_once(KERN_WARNING pr_fmt(fmt), ##__VA_ARGS__)
#define pr_notice_once(fmt, ...)				\
	printk_once(KERN_NOTICE pr_fmt(fmt), ##__VA_ARGS__)
#define pr_info_once(fmt, ...)					\
	printk_once(KERN_INFO pr_fmt(fmt), ##__VA_ARGS__)
#define pr_cont_once(fmt, ...)					\
	printk_once(KERN_CONT pr_fmt(fmt), ##__VA_ARGS__)

#if defined(DEBUG)
#define pr_devel_once(fmt, ...)					\
	printk_once(KERN_DEBUG pr_fmt(fmt), ##__VA_ARGS__)
#else
#define pr_devel_once(fmt, ...)					\
	no_printk(KERN_DEBUG pr_fmt(fmt), ##__VA_ARGS__)
#endif

/* If you are writing a driver, please use dev_dbg instead */
#if defined(DEBUG)
#define pr_debug_once(fmt, ...)					\
	printk_once(KERN_DEBUG pr_fmt(fmt), ##__VA_ARGS__)
#else
#define pr_debug_once(fmt, ...)					\
	no_printk(KERN_DEBUG pr_fmt(fmt), ##__VA_ARGS__)
#endif

/*
 * ratelimited messages with local ratelimit_state,
 * no local ratelimit_state used in the !PRINTK case
 */
#ifdef CONFIG_PRINTK
#define printk_ratelimited(fmt, ...)					\
({									\
	static DEFINE_RATELIMIT_STATE(_rs,				\
				      DEFAULT_RATELIMIT_INTERVAL,	\
				      DEFAULT_RATELIMIT_BURST);		\
									\
	if (__ratelimit(&_rs))						\
		printk(fmt, ##__VA_ARGS__);				\
})
#else
#define printk_ratelimited(fmt, ...)					\
	no_printk(fmt, ##__VA_ARGS__)
#endif

#define pr_emerg_ratelimited(fmt, ...)					\
	printk_ratelimited(KERN_EMERG pr_fmt(fmt), ##__VA_ARGS__)
#define pr_alert_ratelimited(fmt, ...)					\
	printk_ratelimited(KERN_ALERT pr_fmt(fmt), ##__VA_ARGS__)
#define pr_crit_ratelimited(fmt, ...)					\
	printk_ratelimited(KERN_CRIT pr_fmt(fmt), ##__VA_ARGS__)
#define pr_err_ratelimited(fmt, ...)					\
	printk_ratelimited(KERN_ERR pr_fmt(fmt), ##__VA_ARGS__)
#define pr_warn_ratelimited(fmt, ...)					\
	printk_ratelimited(KERN_WARNING pr_fmt(fmt), ##__VA_ARGS__)
#define pr_notice_ratelimited(fmt, ...)					\
	printk_ratelimited(KERN_NOTICE pr_fmt(fmt), ##__VA_ARGS__)
#define pr_info_ratelimited(fmt, ...)					\
	printk_ratelimited(KERN_INFO pr_fmt(fmt), ##__VA_ARGS__)
/* no pr_cont_ratelimited, don't do that... */

#if defined(DEBUG)
#define pr_devel_ratelimited(fmt, ...)					\
	printk_ratelimited(KERN_DEBUG pr_fmt(fmt), ##__VA_ARGS__)
#else
#define pr_devel_ratelimited(fmt, ...)					\
	no_printk(KERN_DEBUG pr_fmt(fmt), ##__VA_ARGS__)
#endif

/* If you are writing a driver, please use dev_dbg instead */
#if defined(CONFIG_DYNAMIC_DEBUG)
/* descriptor check is first to prevent flooding with "callbacks suppressed" */
#define pr_debug_ratelimited(fmt, ...)					\
do {									\
	static DEFINE_RATELIMIT_STATE(_rs,				\
				      DEFAULT_RATELIMIT_INTERVAL,	\
				      DEFAULT_RATELIMIT_BURST);		\
	DEFINE_DYNAMIC_DEBUG_METADATA(descriptor, pr_fmt(fmt));		\
	if (unlikely(descriptor.flags & _DPRINTK_FLAGS_PRINT) &&	\
	    __ratelimit(&_rs))						\
		__dynamic_pr_debug(&descriptor, pr_fmt(fmt), ##__VA_ARGS__);	\
} while (0)
#elif defined(DEBUG)
#define pr_debug_ratelimited(fmt, ...)					\
	printk_ratelimited(KERN_DEBUG pr_fmt(fmt), ##__VA_ARGS__)
#else
#define pr_debug_ratelimited(fmt, ...) \
	no_printk(KERN_DEBUG pr_fmt(fmt), ##__VA_ARGS__)
#endif

extern const struct file_operations kmsg_fops;

enum {
	DUMP_PREFIX_NONE,
	DUMP_PREFIX_ADDRESS,
	DUMP_PREFIX_OFFSET
};
extern int hex_dump_to_buffer(const void *buf, size_t len, int rowsize,
			      int groupsize, char *linebuf, size_t linebuflen,
			      bool ascii);
#ifdef CONFIG_PRINTK
extern void print_hex_dump(const char *level, const char *prefix_str,
			   int prefix_type, int rowsize, int groupsize,
			   const void *buf, size_t len, bool ascii);
#if defined(CONFIG_DYNAMIC_DEBUG)
#define print_hex_dump_bytes(prefix_str, prefix_type, buf, len)	\
	dynamic_hex_dump(prefix_str, prefix_type, 16, 1, buf, len, true)
#else
extern void print_hex_dump_bytes(const char *prefix_str, int prefix_type,
				 const void *buf, size_t len);
#endif /* defined(CONFIG_DYNAMIC_DEBUG) */
#else
static inline void print_hex_dump(const char *level, const char *prefix_str,
				  int prefix_type, int rowsize, int groupsize,
				  const void *buf, size_t len, bool ascii)
{
}
static inline void print_hex_dump_bytes(const char *prefix_str, int prefix_type,
					const void *buf, size_t len)
{
}

#endif

#if defined(CONFIG_DYNAMIC_DEBUG)
#define print_hex_dump_debug(prefix_str, prefix_type, rowsize,	\
			     groupsize, buf, len, ascii)	\
	dynamic_hex_dump(prefix_str, prefix_type, rowsize,	\
			 groupsize, buf, len, ascii)
#elif defined(DEBUG)
#define print_hex_dump_debug(prefix_str, prefix_type, rowsize,		\
			     groupsize, buf, len, ascii)		\
	print_hex_dump(KERN_DEBUG, prefix_str, prefix_type, rowsize,	\
		       groupsize, buf, len, ascii)
#else
static inline void print_hex_dump_debug(const char *prefix_str, int prefix_type,
					int rowsize, int groupsize,
					const void *buf, size_t len, bool ascii)
{
}
#endif

#endif<|MERGE_RESOLUTION|>--- conflicted
+++ resolved
@@ -267,47 +267,6 @@
  * or CONFIG_DYNAMIC_DEBUG is set.
  */
 
-<<<<<<< HEAD
-#if defined(__KMSG_CHECKER) && defined(KMSG_COMPONENT)
-
-/* generate magic string for scripts/kmsg-doc to parse */
-#define pr_printk_hash(level, format, ...) \
-	__KMSG_PRINT(level _FMT_ format _ARGS_ #__VA_ARGS__ _END_)
-#define __pr_printk_hash pr_printk_hash
-
-#elif defined(CONFIG_KMSG_IDS) && defined(KMSG_COMPONENT)
-
-int printk_hash(const char *, const char *, ...);
-#define pr_printk_hash(level, format, ...) \
-	printk_hash(level KMSG_COMPONENT ".%06x" ": ", format, ##__VA_ARGS__)
-#define __pr_printk_hash(level, format, ...) \
-	printk_hash(level, format, ##__VA_ARGS__)
-
-#else /* !defined(CONFIG_KMSG_IDS) */
-
-#define pr_printk_hash(level, format, ...) \
-	printk(level pr_fmt(format), ##__VA_ARGS__)
-#define __pr_printk_hash(level, format, ...) \
-	printk(level format, ##__VA_ARGS__)
-
-#endif
-
-#define pr_emerg(fmt, ...) \
-	pr_printk_hash(KERN_EMERG, fmt, ##__VA_ARGS__)
-#define pr_alert(fmt, ...) \
-	pr_printk_hash(KERN_ALERT, fmt, ##__VA_ARGS__)
-#define pr_crit(fmt, ...) \
-	pr_printk_hash(KERN_CRIT, fmt, ##__VA_ARGS__)
-#define pr_err(fmt, ...) \
-	pr_printk_hash(KERN_ERR, fmt, ##__VA_ARGS__)
-#define pr_warning(fmt, ...) \
-	pr_printk_hash(KERN_WARNING, fmt, ##__VA_ARGS__)
-#define pr_warn pr_warning
-#define pr_notice(fmt, ...) \
-	pr_printk_hash(KERN_NOTICE, fmt, ##__VA_ARGS__)
-#define pr_info(fmt, ...) \
-	pr_printk_hash(KERN_INFO, fmt, ##__VA_ARGS__)
-=======
 #ifdef CONFIG_PRINTK
 
 asmlinkage __printf(1, 2) __cold void __pr_emerg(const char *fmt, ...);
@@ -340,14 +299,13 @@
 
 #define pr_warning pr_warn
 
->>>>>>> 29b4817d
 /*
  * Like KERN_CONT, pr_cont() should only be used when continuing
  * a line with no newline ('\n') enclosed. Otherwise it defaults
  * back to KERN_DEFAULT.
  */
 #define pr_cont(fmt, ...) \
-	__pr_printk_hash(KERN_CONT, fmt, ##__VA_ARGS__)
+	printk(KERN_CONT fmt, ##__VA_ARGS__)
 
 /* pr_devel() should produce zero code unless DEBUG is defined */
 #ifdef DEBUG
