/*
 * Performance events:
 *
 *    Copyright (C) 2008-2009, Thomas Gleixner <tglx@linutronix.de>
 *    Copyright (C) 2008-2011, Red Hat, Inc., Ingo Molnar
 *    Copyright (C) 2008-2011, Red Hat, Inc., Peter Zijlstra
 *
 * Data type definitions, declarations, prototypes.
 *
 *    Started by: Thomas Gleixner and Ingo Molnar
 *
 * For licencing details see kernel-base/COPYING
 */
#ifndef _LINUX_PERF_EVENT_H
#define _LINUX_PERF_EVENT_H

#include <uapi/linux/perf_event.h>
#include <uapi/linux/bpf_perf_event.h>

/*
 * Kernel-internal data types and definitions:
 */

#ifdef CONFIG_PERF_EVENTS
# include <asm/perf_event.h>
# include <asm/local64.h>
#endif

struct perf_guest_info_callbacks {
	int				(*is_in_guest)(void);
	int				(*is_user_mode)(void);
	unsigned long			(*get_guest_ip)(void);
	void				(*handle_intel_pt_intr)(void);
};

#ifdef CONFIG_HAVE_HW_BREAKPOINT
#include <asm/hw_breakpoint.h>
#endif

#include <linux/list.h>
#include <linux/mutex.h>
#include <linux/rculist.h>
#include <linux/rcupdate.h>
#include <linux/spinlock.h>
#include <linux/hrtimer.h>
#include <linux/fs.h>
#include <linux/pid_namespace.h>
#include <linux/workqueue.h>
#include <linux/ftrace.h>
#include <linux/cpu.h>
#include <linux/irq_work.h>
#include <linux/static_key.h>
#include <linux/jump_label_ratelimit.h>
#include <linux/atomic.h>
#include <linux/sysfs.h>
#include <linux/perf_regs.h>
#include <linux/cgroup.h>
#include <linux/refcount.h>
#include <linux/security.h>
#include <asm/local.h>

struct perf_callchain_entry {
	__u64				nr;
	__u64				ip[]; /* /proc/sys/kernel/perf_event_max_stack */
};

struct perf_callchain_entry_ctx {
	struct perf_callchain_entry *entry;
	u32			    max_stack;
	u32			    nr;
	short			    contexts;
	bool			    contexts_maxed;
};

typedef unsigned long (*perf_copy_f)(void *dst, const void *src,
				     unsigned long off, unsigned long len);

struct perf_raw_frag {
	union {
		struct perf_raw_frag	*next;
		unsigned long		pad;
	};
	perf_copy_f			copy;
	void				*data;
	u32				size;
} __packed;

struct perf_raw_record {
	struct perf_raw_frag		frag;
	u32				size;
};

/*
 * branch stack layout:
 *  nr: number of taken branches stored in entries[]
 *  hw_idx: The low level index of raw branch records
 *          for the most recent branch.
 *          -1ULL means invalid/unknown.
 *
 * Note that nr can vary from sample to sample
 * branches (to, from) are stored from most recent
 * to least recent, i.e., entries[0] contains the most
 * recent branch.
 * The entries[] is an abstraction of raw branch records,
 * which may not be stored in age order in HW, e.g. Intel LBR.
 * The hw_idx is to expose the low level index of raw
 * branch record for the most recent branch aka entries[0].
 * The hw_idx index is between -1 (unknown) and max depth,
 * which can be retrieved in /sys/devices/cpu/caps/branches.
 * For the architectures whose raw branch records are
 * already stored in age order, the hw_idx should be 0.
 */
struct perf_branch_stack {
	__u64				nr;
	__u64				hw_idx;
<<<<<<< HEAD
	struct perf_branch_entry	entries[0];
=======
	struct perf_branch_entry	entries[];
>>>>>>> 7d2a07b7
};

struct task_struct;

/*
 * extra PMU register associated with an event
 */
struct hw_perf_event_extra {
	u64		config;	/* register value */
	unsigned int	reg;	/* register address or index */
	int		alloc;	/* extra register already allocated */
	int		idx;	/* index in shared_regs->regs[] */
};

/**
 * struct hw_perf_event - performance event hardware details:
 */
struct hw_perf_event {
#ifdef CONFIG_PERF_EVENTS
	union {
		struct { /* hardware */
			u64		config;
			u64		last_tag;
			unsigned long	config_base;
			unsigned long	event_base;
			int		event_base_rdpmc;
			int		idx;
			int		last_cpu;
			int		flags;

			struct hw_perf_event_extra extra_reg;
			struct hw_perf_event_extra branch_reg;
		};
		struct { /* software */
			struct hrtimer	hrtimer;
		};
		struct { /* tracepoint */
			/* for tp_event->class */
			struct list_head	tp_list;
		};
		struct { /* amd_power */
			u64	pwr_acc;
			u64	ptsc;
		};
#ifdef CONFIG_HAVE_HW_BREAKPOINT
		struct { /* breakpoint */
			/*
			 * Crufty hack to avoid the chicken and egg
			 * problem hw_breakpoint has with context
			 * creation and event initalization.
			 */
			struct arch_hw_breakpoint	info;
			struct list_head		bp_list;
		};
#endif
		struct { /* amd_iommu */
			u8	iommu_bank;
			u8	iommu_cntr;
			u16	padding;
			u64	conf;
			u64	conf1;
		};
	};
	/*
	 * If the event is a per task event, this will point to the task in
	 * question. See the comment in perf_event_alloc().
	 */
	struct task_struct		*target;

	/*
	 * PMU would store hardware filter configuration
	 * here.
	 */
	void				*addr_filters;

	/* Last sync'ed generation of filters */
	unsigned long			addr_filters_gen;

/*
 * hw_perf_event::state flags; used to track the PERF_EF_* state.
 */
#define PERF_HES_STOPPED	0x01 /* the counter is stopped */
#define PERF_HES_UPTODATE	0x02 /* event->count up-to-date */
#define PERF_HES_ARCH		0x04

	int				state;

	/*
	 * The last observed hardware counter value, updated with a
	 * local64_cmpxchg() such that pmu::read() can be called nested.
	 */
	local64_t			prev_count;

	/*
	 * The period to start the next sample with.
	 */
	u64				sample_period;

	union {
		struct { /* Sampling */
			/*
			 * The period we started this sample with.
			 */
			u64				last_period;

			/*
			 * However much is left of the current period;
			 * note that this is a full 64bit value and
			 * allows for generation of periods longer
			 * than hardware might allow.
			 */
			local64_t			period_left;
		};
		struct { /* Topdown events counting for context switch */
			u64				saved_metric;
			u64				saved_slots;
		};
	};

	/*
	 * State for throttling the event, see __perf_event_overflow() and
	 * perf_adjust_freq_unthr_context().
	 */
	u64                             interrupts_seq;
	u64				interrupts;

	/*
	 * State for freq target events, see __perf_event_overflow() and
	 * perf_adjust_freq_unthr_context().
	 */
	u64				freq_time_stamp;
	u64				freq_count_stamp;
#endif
};

struct perf_event;

/*
 * Common implementation detail of pmu::{start,commit,cancel}_txn
 */
#define PERF_PMU_TXN_ADD  0x1		/* txn to add/schedule event on PMU */
#define PERF_PMU_TXN_READ 0x2		/* txn to read event group from PMU */

/**
 * pmu::capabilities flags
 */
<<<<<<< HEAD
#define PERF_PMU_CAP_NO_INTERRUPT		0x01
#define PERF_PMU_CAP_NO_NMI			0x02
#define PERF_PMU_CAP_AUX_NO_SG			0x04
#define PERF_PMU_CAP_EXTENDED_REGS		0x08
#define PERF_PMU_CAP_EXCLUSIVE			0x10
#define PERF_PMU_CAP_ITRACE			0x20
#define PERF_PMU_CAP_HETEROGENEOUS_CPUS		0x40
#define PERF_PMU_CAP_NO_EXCLUDE			0x80
#define PERF_PMU_CAP_AUX_OUTPUT			0x100
=======
#define PERF_PMU_CAP_NO_INTERRUPT		0x0001
#define PERF_PMU_CAP_NO_NMI			0x0002
#define PERF_PMU_CAP_AUX_NO_SG			0x0004
#define PERF_PMU_CAP_EXTENDED_REGS		0x0008
#define PERF_PMU_CAP_EXCLUSIVE			0x0010
#define PERF_PMU_CAP_ITRACE			0x0020
#define PERF_PMU_CAP_HETEROGENEOUS_CPUS		0x0040
#define PERF_PMU_CAP_NO_EXCLUDE			0x0080
#define PERF_PMU_CAP_AUX_OUTPUT			0x0100
#define PERF_PMU_CAP_EXTENDED_HW_TYPE		0x0200

struct perf_output_handle;
>>>>>>> 7d2a07b7

/**
 * struct pmu - generic performance monitoring unit
 */
struct pmu {
	struct list_head		entry;

	struct module			*module;
	struct device			*dev;
	const struct attribute_group	**attr_groups;
	const struct attribute_group	**attr_update;
	const char			*name;
	int				type;

	/*
	 * various common per-pmu feature flags
	 */
	int				capabilities;

	int __percpu			*pmu_disable_count;
	struct perf_cpu_context __percpu *pmu_cpu_context;
	atomic_t			exclusive_cnt; /* < 0: cpu; > 0: tsk */
	int				task_ctx_nr;
	int				hrtimer_interval_ms;

	/* number of address filters this PMU can do */
	unsigned int			nr_addr_filters;

	/*
	 * Fully disable/enable this PMU, can be used to protect from the PMI
	 * as well as for lazy/batch writing of the MSRs.
	 */
	void (*pmu_enable)		(struct pmu *pmu); /* optional */
	void (*pmu_disable)		(struct pmu *pmu); /* optional */

	/*
	 * Try and initialize the event for this PMU.
	 *
	 * Returns:
	 *  -ENOENT	-- @event is not for this PMU
	 *
	 *  -ENODEV	-- @event is for this PMU but PMU not present
	 *  -EBUSY	-- @event is for this PMU but PMU temporarily unavailable
	 *  -EINVAL	-- @event is for this PMU but @event is not valid
	 *  -EOPNOTSUPP -- @event is for this PMU, @event is valid, but not supported
	 *  -EACCES	-- @event is for this PMU, @event is valid, but no privileges
	 *
	 *  0		-- @event is for this PMU and valid
	 *
	 * Other error return values are allowed.
	 */
	int (*event_init)		(struct perf_event *event);

	/*
	 * Notification that the event was mapped or unmapped.  Called
	 * in the context of the mapping task.
	 */
	void (*event_mapped)		(struct perf_event *event, struct mm_struct *mm); /* optional */
	void (*event_unmapped)		(struct perf_event *event, struct mm_struct *mm); /* optional */

	/*
	 * Flags for ->add()/->del()/ ->start()/->stop(). There are
	 * matching hw_perf_event::state flags.
	 */
#define PERF_EF_START	0x01		/* start the counter when adding    */
#define PERF_EF_RELOAD	0x02		/* reload the counter when starting */
#define PERF_EF_UPDATE	0x04		/* update the counter when stopping */

	/*
	 * Adds/Removes a counter to/from the PMU, can be done inside a
	 * transaction, see the ->*_txn() methods.
	 *
	 * The add/del callbacks will reserve all hardware resources required
	 * to service the event, this includes any counter constraint
	 * scheduling etc.
	 *
	 * Called with IRQs disabled and the PMU disabled on the CPU the event
	 * is on.
	 *
	 * ->add() called without PERF_EF_START should result in the same state
	 *  as ->add() followed by ->stop().
	 *
	 * ->del() must always PERF_EF_UPDATE stop an event. If it calls
	 *  ->stop() that must deal with already being stopped without
	 *  PERF_EF_UPDATE.
	 */
	int  (*add)			(struct perf_event *event, int flags);
	void (*del)			(struct perf_event *event, int flags);

	/*
	 * Starts/Stops a counter present on the PMU.
	 *
	 * The PMI handler should stop the counter when perf_event_overflow()
	 * returns !0. ->start() will be used to continue.
	 *
	 * Also used to change the sample period.
	 *
	 * Called with IRQs disabled and the PMU disabled on the CPU the event
	 * is on -- will be called from NMI context with the PMU generates
	 * NMIs.
	 *
	 * ->stop() with PERF_EF_UPDATE will read the counter and update
	 *  period/count values like ->read() would.
	 *
	 * ->start() with PERF_EF_RELOAD will reprogram the counter
	 *  value, must be preceded by a ->stop() with PERF_EF_UPDATE.
	 */
	void (*start)			(struct perf_event *event, int flags);
	void (*stop)			(struct perf_event *event, int flags);

	/*
	 * Updates the counter value of the event.
	 *
	 * For sampling capable PMUs this will also update the software period
	 * hw_perf_event::period_left field.
	 */
	void (*read)			(struct perf_event *event);

	/*
	 * Group events scheduling is treated as a transaction, add
	 * group events as a whole and perform one schedulability test.
	 * If the test fails, roll back the whole group
	 *
	 * Start the transaction, after this ->add() doesn't need to
	 * do schedulability tests.
	 *
	 * Optional.
	 */
	void (*start_txn)		(struct pmu *pmu, unsigned int txn_flags);
	/*
	 * If ->start_txn() disabled the ->add() schedulability test
	 * then ->commit_txn() is required to perform one. On success
	 * the transaction is closed. On error the transaction is kept
	 * open until ->cancel_txn() is called.
	 *
	 * Optional.
	 */
	int  (*commit_txn)		(struct pmu *pmu);
	/*
	 * Will cancel the transaction, assumes ->del() is called
	 * for each successful ->add() during the transaction.
	 *
	 * Optional.
	 */
	void (*cancel_txn)		(struct pmu *pmu);

	/*
	 * Will return the value for perf_event_mmap_page::index for this event,
	 * if no implementation is provided it will default to: event->hw.idx + 1.
	 */
	int (*event_idx)		(struct perf_event *event); /*optional */

	/*
	 * context-switches callback
	 */
	void (*sched_task)		(struct perf_event_context *ctx,
					bool sched_in);

	/*
	 * Kmem cache of PMU specific data
	 */
	struct kmem_cache		*task_ctx_cache;

	/*
	 * PMU specific parts of task perf event context (i.e. ctx->task_ctx_data)
	 * can be synchronized using this function. See Intel LBR callstack support
	 * implementation and Perf core context switch handling callbacks for usage
	 * examples.
	 */
	void (*swap_task_ctx)		(struct perf_event_context *prev,
					 struct perf_event_context *next);
					/* optional */

	/*
	 * Set up pmu-private data structures for an AUX area
	 */
	void *(*setup_aux)		(struct perf_event *event, void **pages,
					 int nr_pages, bool overwrite);
					/* optional */

	/*
	 * Free pmu-private AUX data structures
	 */
	void (*free_aux)		(void *aux); /* optional */

	/*
	 * Take a snapshot of the AUX buffer without touching the event
	 * state, so that preempting ->start()/->stop() callbacks does
	 * not interfere with their logic. Called in PMI context.
	 *
	 * Returns the size of AUX data copied to the output handle.
	 *
	 * Optional.
	 */
	long (*snapshot_aux)		(struct perf_event *event,
					 struct perf_output_handle *handle,
					 unsigned long size);

	/*
	 * Validate address range filters: make sure the HW supports the
	 * requested configuration and number of filters; return 0 if the
	 * supplied filters are valid, -errno otherwise.
	 *
	 * Runs in the context of the ioctl()ing process and is not serialized
	 * with the rest of the PMU callbacks.
	 */
	int (*addr_filters_validate)	(struct list_head *filters);
					/* optional */

	/*
	 * Synchronize address range filter configuration:
	 * translate hw-agnostic filters into hardware configuration in
	 * event::hw::addr_filters.
	 *
	 * Runs as a part of filter sync sequence that is done in ->start()
	 * callback by calling perf_event_addr_filters_sync().
	 *
	 * May (and should) traverse event::addr_filters::list, for which its
	 * caller provides necessary serialization.
	 */
	void (*addr_filters_sync)	(struct perf_event *event);
					/* optional */

	/*
	 * Check if event can be used for aux_output purposes for
	 * events of this PMU.
	 *
	 * Runs from perf_event_open(). Should return 0 for "no match"
	 * or non-zero for "match".
	 */
	int (*aux_output_match)		(struct perf_event *event);
					/* optional */

	/*
	 * Filter events for PMU-specific reasons.
	 */
	int (*filter_match)		(struct perf_event *event); /* optional */

	/*
	 * Check period value for PERF_EVENT_IOC_PERIOD ioctl.
	 */
	int (*check_period)		(struct perf_event *event, u64 value); /* optional */
};

enum perf_addr_filter_action_t {
	PERF_ADDR_FILTER_ACTION_STOP = 0,
	PERF_ADDR_FILTER_ACTION_START,
	PERF_ADDR_FILTER_ACTION_FILTER,
};

/**
 * struct perf_addr_filter - address range filter definition
 * @entry:	event's filter list linkage
 * @path:	object file's path for file-based filters
 * @offset:	filter range offset
 * @size:	filter range size (size==0 means single address trigger)
 * @action:	filter/start/stop
 *
 * This is a hardware-agnostic filter configuration as specified by the user.
 */
struct perf_addr_filter {
	struct list_head	entry;
	struct path		path;
	unsigned long		offset;
	unsigned long		size;
	enum perf_addr_filter_action_t	action;
};

/**
 * struct perf_addr_filters_head - container for address range filters
 * @list:	list of filters for this event
 * @lock:	spinlock that serializes accesses to the @list and event's
 *		(and its children's) filter generations.
 * @nr_file_filters:	number of file-based filters
 *
 * A child event will use parent's @list (and therefore @lock), so they are
 * bundled together; see perf_event_addr_filters().
 */
struct perf_addr_filters_head {
	struct list_head	list;
	raw_spinlock_t		lock;
	unsigned int		nr_file_filters;
};

struct perf_addr_filter_range {
	unsigned long		start;
	unsigned long		size;
};

/**
 * enum perf_event_state - the states of an event:
 */
enum perf_event_state {
	PERF_EVENT_STATE_DEAD		= -4,
	PERF_EVENT_STATE_EXIT		= -3,
	PERF_EVENT_STATE_ERROR		= -2,
	PERF_EVENT_STATE_OFF		= -1,
	PERF_EVENT_STATE_INACTIVE	=  0,
	PERF_EVENT_STATE_ACTIVE		=  1,
};

struct file;
struct perf_sample_data;

typedef void (*perf_overflow_handler_t)(struct perf_event *,
					struct perf_sample_data *,
					struct pt_regs *regs);

/*
 * Event capabilities. For event_caps and groups caps.
 *
 * PERF_EV_CAP_SOFTWARE: Is a software event.
 * PERF_EV_CAP_READ_ACTIVE_PKG: A CPU event (or cgroup event) that can be read
 * from any CPU in the package where it is active.
 * PERF_EV_CAP_SIBLING: An event with this flag must be a group sibling and
 * cannot be a group leader. If an event with this flag is detached from the
 * group it is scheduled out and moved into an unrecoverable ERROR state.
 */
#define PERF_EV_CAP_SOFTWARE		BIT(0)
#define PERF_EV_CAP_READ_ACTIVE_PKG	BIT(1)
#define PERF_EV_CAP_SIBLING		BIT(2)

#define SWEVENT_HLIST_BITS		8
#define SWEVENT_HLIST_SIZE		(1 << SWEVENT_HLIST_BITS)

struct swevent_hlist {
	struct hlist_head		heads[SWEVENT_HLIST_SIZE];
	struct rcu_head			rcu_head;
};

#define PERF_ATTACH_CONTEXT	0x01
#define PERF_ATTACH_GROUP	0x02
#define PERF_ATTACH_TASK	0x04
#define PERF_ATTACH_TASK_DATA	0x08
#define PERF_ATTACH_ITRACE	0x10
#define PERF_ATTACH_SCHED_CB	0x20
#define PERF_ATTACH_CHILD	0x40

struct perf_cgroup;
struct perf_buffer;

struct pmu_event_list {
	raw_spinlock_t		lock;
	struct list_head	list;
};

#define for_each_sibling_event(sibling, event)			\
	if ((event)->group_leader == (event))			\
		list_for_each_entry((sibling), &(event)->sibling_list, sibling_list)

/**
 * struct perf_event - performance event kernel representation:
 */
struct perf_event {
#ifdef CONFIG_PERF_EVENTS
	/*
	 * entry onto perf_event_context::event_list;
	 *   modifications require ctx->lock
	 *   RCU safe iterations.
	 */
	struct list_head		event_entry;

	/*
	 * Locked for modification by both ctx->mutex and ctx->lock; holding
	 * either sufficies for read.
	 */
	struct list_head		sibling_list;
	struct list_head		active_list;
	/*
	 * Node on the pinned or flexible tree located at the event context;
	 */
	struct rb_node			group_node;
	u64				group_index;
	/*
	 * We need storage to track the entries in perf_pmu_migrate_context; we
	 * cannot use the event_entry because of RCU and we want to keep the
	 * group in tact which avoids us using the other two entries.
	 */
	struct list_head		migrate_entry;

	struct hlist_node		hlist_entry;
	struct list_head		active_entry;
	int				nr_siblings;

	/* Not serialized. Only written during event initialization. */
	int				event_caps;
	/* The cumulative AND of all event_caps for events in this group. */
	int				group_caps;

	struct perf_event		*group_leader;
	struct pmu			*pmu;
	void				*pmu_private;

	enum perf_event_state		state;
	unsigned int			attach_state;
	local64_t			count;
	atomic64_t			child_count;

	/*
	 * These are the total time in nanoseconds that the event
	 * has been enabled (i.e. eligible to run, and the task has
	 * been scheduled in, if this is a per-task event)
	 * and running (scheduled onto the CPU), respectively.
	 */
	u64				total_time_enabled;
	u64				total_time_running;
	u64				tstamp;

	/*
	 * timestamp shadows the actual context timing but it can
	 * be safely used in NMI interrupt context. It reflects the
	 * context time as it was when the event was last scheduled in.
	 *
	 * ctx_time already accounts for ctx->timestamp. Therefore to
	 * compute ctx_time for a sample, simply add perf_clock().
	 */
	u64				shadow_ctx_time;

	struct perf_event_attr		attr;
	u16				header_size;
	u16				id_header_size;
	u16				read_size;
	struct hw_perf_event		hw;

	struct perf_event_context	*ctx;
	atomic_long_t			refcount;

	/*
	 * These accumulate total time (in nanoseconds) that children
	 * events have been enabled and running, respectively.
	 */
	atomic64_t			child_total_time_enabled;
	atomic64_t			child_total_time_running;

	/*
	 * Protect attach/detach and child_list:
	 */
	struct mutex			child_mutex;
	struct list_head		child_list;
	struct perf_event		*parent;

	int				oncpu;
	int				cpu;

	struct list_head		owner_entry;
	struct task_struct		*owner;

	/* mmap bits */
	struct mutex			mmap_mutex;
	atomic_t			mmap_count;

	struct perf_buffer		*rb;
	struct list_head		rb_entry;
	unsigned long			rcu_batches;
	int				rcu_pending;

	/* poll related */
	wait_queue_head_t		waitq;
	struct fasync_struct		*fasync;

	/* delayed work for NMIs and such */
	int				pending_wakeup;
	int				pending_kill;
	int				pending_disable;
	unsigned long			pending_addr;	/* SIGTRAP */
	struct irq_work			pending;

	atomic_t			event_limit;

	/* address range filters */
	struct perf_addr_filters_head	addr_filters;
	/* vma address array for file-based filders */
	struct perf_addr_filter_range	*addr_filter_ranges;
	unsigned long			addr_filters_gen;

	/* for aux_output events */
	struct perf_event		*aux_event;

	void (*destroy)(struct perf_event *);
	struct rcu_head			rcu_head;

	struct pid_namespace		*ns;
	u64				id;

	u64				(*clock)(void);
	perf_overflow_handler_t		overflow_handler;
	void				*overflow_handler_context;
#ifdef CONFIG_BPF_SYSCALL
	perf_overflow_handler_t		orig_overflow_handler;
	struct bpf_prog			*prog;
#endif

#ifdef CONFIG_EVENT_TRACING
	struct trace_event_call		*tp_event;
	struct event_filter		*filter;
#ifdef CONFIG_FUNCTION_TRACER
	struct ftrace_ops               ftrace_ops;
#endif
#endif

#ifdef CONFIG_CGROUP_PERF
	struct perf_cgroup		*cgrp; /* cgroup event is attach to */
#endif

#ifdef CONFIG_SECURITY
	void *security;
#endif
	struct list_head		sb_list;
#endif /* CONFIG_PERF_EVENTS */
};


struct perf_event_groups {
	struct rb_root	tree;
	u64		index;
};

/**
 * struct perf_event_context - event context structure
 *
 * Used as a container for task events and CPU events as well:
 */
struct perf_event_context {
	struct pmu			*pmu;
	/*
	 * Protect the states of the events in the list,
	 * nr_active, and the list:
	 */
	raw_spinlock_t			lock;
	/*
	 * Protect the list of events.  Locking either mutex or lock
	 * is sufficient to ensure the list doesn't change; to change
	 * the list you need to lock both the mutex and the spinlock.
	 */
	struct mutex			mutex;

	struct list_head		active_ctx_list;
	struct perf_event_groups	pinned_groups;
	struct perf_event_groups	flexible_groups;
	struct list_head		event_list;

	struct list_head		pinned_active;
	struct list_head		flexible_active;

	int				nr_events;
	int				nr_active;
	int				is_active;
	int				nr_stat;
	int				nr_freq;
	int				rotate_disable;
	/*
	 * Set when nr_events != nr_active, except tolerant to events not
	 * necessary to be active due to scheduling constraints, such as cgroups.
	 */
	int				rotate_necessary;
	refcount_t			refcount;
	struct task_struct		*task;

	/*
	 * Context clock, runs when context enabled.
	 */
	u64				time;
	u64				timestamp;

	/*
	 * These fields let us detect when two contexts have both
	 * been cloned (inherited) from a common ancestor.
	 */
	struct perf_event_context	*parent_ctx;
	u64				parent_gen;
	u64				generation;
	int				pin_count;
#ifdef CONFIG_CGROUP_PERF
	int				nr_cgroups;	 /* cgroup evts */
#endif
	void				*task_ctx_data; /* pmu specific data */
	struct rcu_head			rcu_head;
};

/*
 * Number of contexts where an event can trigger:
 *	task, softirq, hardirq, nmi.
 */
#define PERF_NR_CONTEXTS	4

/**
 * struct perf_event_cpu_context - per cpu event context structure
 */
struct perf_cpu_context {
	struct perf_event_context	ctx;
	struct perf_event_context	*task_ctx;
	int				active_oncpu;
	int				exclusive;

	raw_spinlock_t			hrtimer_lock;
	struct hrtimer			hrtimer;
	ktime_t				hrtimer_interval;
	unsigned int			hrtimer_active;

#ifdef CONFIG_CGROUP_PERF
	struct perf_cgroup		*cgrp;
	struct list_head		cgrp_cpuctx_entry;
#endif

	struct list_head		sched_cb_entry;
	int				sched_cb_usage;

	int				online;
	/*
	 * Per-CPU storage for iterators used in visit_groups_merge. The default
	 * storage is of size 2 to hold the CPU and any CPU event iterators.
	 */
	int				heap_size;
	struct perf_event		**heap;
	struct perf_event		*heap_default[2];
};

struct perf_output_handle {
	struct perf_event		*event;
	struct perf_buffer		*rb;
	unsigned long			wakeup;
	unsigned long			size;
	u64				aux_flags;
	union {
		void			*addr;
		unsigned long		head;
	};
	int				page;
};

struct bpf_perf_event_data_kern {
	bpf_user_pt_regs_t *regs;
	struct perf_sample_data *data;
	struct perf_event *event;
};

#ifdef CONFIG_CGROUP_PERF

/*
 * perf_cgroup_info keeps track of time_enabled for a cgroup.
 * This is a per-cpu dynamically allocated data structure.
 */
struct perf_cgroup_info {
	u64				time;
	u64				timestamp;
};

struct perf_cgroup {
	struct cgroup_subsys_state	css;
	struct perf_cgroup_info	__percpu *info;
};

/*
 * Must ensure cgroup is pinned (css_get) before calling
 * this function. In other words, we cannot call this function
 * if there is no cgroup event for the current CPU context.
 */
static inline struct perf_cgroup *
perf_cgroup_from_task(struct task_struct *task, struct perf_event_context *ctx)
{
	return container_of(task_css_check(task, perf_event_cgrp_id,
					   ctx ? lockdep_is_held(&ctx->lock)
					       : true),
			    struct perf_cgroup, css);
}
#endif /* CONFIG_CGROUP_PERF */

#ifdef CONFIG_PERF_EVENTS

extern void *perf_aux_output_begin(struct perf_output_handle *handle,
				   struct perf_event *event);
extern void perf_aux_output_end(struct perf_output_handle *handle,
				unsigned long size);
extern int perf_aux_output_skip(struct perf_output_handle *handle,
				unsigned long size);
extern void *perf_get_aux(struct perf_output_handle *handle);
extern void perf_aux_output_flag(struct perf_output_handle *handle, u64 flags);
extern void perf_event_itrace_started(struct perf_event *event);

extern int perf_pmu_register(struct pmu *pmu, const char *name, int type);
extern void perf_pmu_unregister(struct pmu *pmu);

extern void __perf_event_task_sched_in(struct task_struct *prev,
				       struct task_struct *task);
extern void __perf_event_task_sched_out(struct task_struct *prev,
					struct task_struct *next);
extern int perf_event_init_task(struct task_struct *child, u64 clone_flags);
extern void perf_event_exit_task(struct task_struct *child);
extern void perf_event_free_task(struct task_struct *task);
extern void perf_event_delayed_put(struct task_struct *task);
extern struct file *perf_event_get(unsigned int fd);
extern const struct perf_event *perf_get_event(struct file *file);
extern const struct perf_event_attr *perf_event_attrs(struct perf_event *event);
extern void perf_event_print_debug(void);
extern void perf_pmu_disable(struct pmu *pmu);
extern void perf_pmu_enable(struct pmu *pmu);
extern void perf_sched_cb_dec(struct pmu *pmu);
extern void perf_sched_cb_inc(struct pmu *pmu);
extern int perf_event_task_disable(void);
extern int perf_event_task_enable(void);

extern void perf_pmu_resched(struct pmu *pmu);

extern int perf_event_refresh(struct perf_event *event, int refresh);
extern void perf_event_update_userpage(struct perf_event *event);
extern int perf_event_release_kernel(struct perf_event *event);
extern struct perf_event *
perf_event_create_kernel_counter(struct perf_event_attr *attr,
				int cpu,
				struct task_struct *task,
				perf_overflow_handler_t callback,
				void *context);
extern void perf_pmu_migrate_context(struct pmu *pmu,
				int src_cpu, int dst_cpu);
int perf_event_read_local(struct perf_event *event, u64 *value,
			  u64 *enabled, u64 *running);
extern u64 perf_event_read_value(struct perf_event *event,
				 u64 *enabled, u64 *running);


struct perf_sample_data {
	/*
	 * Fields set by perf_sample_data_init(), group so as to
	 * minimize the cachelines touched.
	 */
	u64				addr;
	struct perf_raw_record		*raw;
	struct perf_branch_stack	*br_stack;
	u64				period;
	union perf_sample_weight	weight;
	u64				txn;
	union  perf_mem_data_src	data_src;

	/*
	 * The other fields, optionally {set,used} by
	 * perf_{prepare,output}_sample().
	 */
	u64				type;
	u64				ip;
	struct {
		u32	pid;
		u32	tid;
	}				tid_entry;
	u64				time;
	u64				id;
	u64				stream_id;
	struct {
		u32	cpu;
		u32	reserved;
	}				cpu_entry;
	struct perf_callchain_entry	*callchain;
	u64				aux_size;

	struct perf_regs		regs_user;
	struct perf_regs		regs_intr;
	u64				stack_user_size;

	u64				phys_addr;
	u64				cgroup;
	u64				data_page_size;
	u64				code_page_size;
} ____cacheline_aligned;

/* default value for data source */
#define PERF_MEM_NA (PERF_MEM_S(OP, NA)   |\
		    PERF_MEM_S(LVL, NA)   |\
		    PERF_MEM_S(SNOOP, NA) |\
		    PERF_MEM_S(LOCK, NA)  |\
		    PERF_MEM_S(TLB, NA))

static inline void perf_sample_data_init(struct perf_sample_data *data,
					 u64 addr, u64 period)
{
	/* remaining struct members initialized in perf_prepare_sample() */
	data->addr = addr;
	data->raw  = NULL;
	data->br_stack = NULL;
	data->period = period;
	data->weight.full = 0;
	data->data_src.val = PERF_MEM_NA;
	data->txn = 0;
}

extern void perf_output_sample(struct perf_output_handle *handle,
			       struct perf_event_header *header,
			       struct perf_sample_data *data,
			       struct perf_event *event);
extern void perf_prepare_sample(struct perf_event_header *header,
				struct perf_sample_data *data,
				struct perf_event *event,
				struct pt_regs *regs);

extern int perf_event_overflow(struct perf_event *event,
				 struct perf_sample_data *data,
				 struct pt_regs *regs);

extern void perf_event_output_forward(struct perf_event *event,
				     struct perf_sample_data *data,
				     struct pt_regs *regs);
extern void perf_event_output_backward(struct perf_event *event,
				       struct perf_sample_data *data,
				       struct pt_regs *regs);
extern int perf_event_output(struct perf_event *event,
			     struct perf_sample_data *data,
			     struct pt_regs *regs);

static inline bool
is_default_overflow_handler(struct perf_event *event)
{
	if (likely(event->overflow_handler == perf_event_output_forward))
		return true;
	if (unlikely(event->overflow_handler == perf_event_output_backward))
		return true;
	return false;
}

extern void
perf_event_header__init_id(struct perf_event_header *header,
			   struct perf_sample_data *data,
			   struct perf_event *event);
extern void
perf_event__output_id_sample(struct perf_event *event,
			     struct perf_output_handle *handle,
			     struct perf_sample_data *sample);

extern void
perf_log_lost_samples(struct perf_event *event, u64 lost);

static inline bool event_has_any_exclude_flag(struct perf_event *event)
{
	struct perf_event_attr *attr = &event->attr;

	return attr->exclude_idle || attr->exclude_user ||
	       attr->exclude_kernel || attr->exclude_hv ||
	       attr->exclude_guest || attr->exclude_host;
}

static inline bool is_sampling_event(struct perf_event *event)
{
	return event->attr.sample_period != 0;
}

/*
 * Return 1 for a software event, 0 for a hardware event
 */
static inline int is_software_event(struct perf_event *event)
{
	return event->event_caps & PERF_EV_CAP_SOFTWARE;
}

/*
 * Return 1 for event in sw context, 0 for event in hw context
 */
static inline int in_software_context(struct perf_event *event)
{
	return event->ctx->pmu->task_ctx_nr == perf_sw_context;
}

static inline int is_exclusive_pmu(struct pmu *pmu)
{
	return pmu->capabilities & PERF_PMU_CAP_EXCLUSIVE;
}

extern struct static_key perf_swevent_enabled[PERF_COUNT_SW_MAX];

extern void ___perf_sw_event(u32, u64, struct pt_regs *, u64);
extern void __perf_sw_event(u32, u64, struct pt_regs *, u64);

#ifndef perf_arch_fetch_caller_regs
static inline void perf_arch_fetch_caller_regs(struct pt_regs *regs, unsigned long ip) { }
#endif

/*
 * When generating a perf sample in-line, instead of from an interrupt /
 * exception, we lack a pt_regs. This is typically used from software events
 * like: SW_CONTEXT_SWITCHES, SW_MIGRATIONS and the tie-in with tracepoints.
 *
 * We typically don't need a full set, but (for x86) do require:
 * - ip for PERF_SAMPLE_IP
 * - cs for user_mode() tests
 * - sp for PERF_SAMPLE_CALLCHAIN
 * - eflags for MISC bits and CALLCHAIN (see: perf_hw_regs())
 *
 * NOTE: assumes @regs is otherwise already 0 filled; this is important for
 * things like PERF_SAMPLE_REGS_INTR.
 */
static inline void perf_fetch_caller_regs(struct pt_regs *regs)
{
	perf_arch_fetch_caller_regs(regs, CALLER_ADDR0);
}

static __always_inline void
perf_sw_event(u32 event_id, u64 nr, struct pt_regs *regs, u64 addr)
{
	if (static_key_false(&perf_swevent_enabled[event_id]))
		__perf_sw_event(event_id, nr, regs, addr);
}

DECLARE_PER_CPU(struct pt_regs, __perf_regs[4]);

/*
 * 'Special' version for the scheduler, it hard assumes no recursion,
 * which is guaranteed by us not actually scheduling inside other swevents
 * because those disable preemption.
 */
static __always_inline void __perf_sw_event_sched(u32 event_id, u64 nr, u64 addr)
{
	struct pt_regs *regs = this_cpu_ptr(&__perf_regs[0]);

	perf_fetch_caller_regs(regs);
	___perf_sw_event(event_id, nr, regs, addr);
}

extern struct static_key_false perf_sched_events;

static __always_inline bool __perf_sw_enabled(int swevt)
{
	return static_key_false(&perf_swevent_enabled[swevt]);
}

static inline void perf_event_task_migrate(struct task_struct *task)
{
	if (__perf_sw_enabled(PERF_COUNT_SW_CPU_MIGRATIONS))
		task->sched_migrated = 1;
}

static inline void perf_event_task_sched_in(struct task_struct *prev,
					    struct task_struct *task)
{
	if (static_branch_unlikely(&perf_sched_events))
		__perf_event_task_sched_in(prev, task);

	if (__perf_sw_enabled(PERF_COUNT_SW_CPU_MIGRATIONS) &&
	    task->sched_migrated) {
		__perf_sw_event_sched(PERF_COUNT_SW_CPU_MIGRATIONS, 1, 0);
		task->sched_migrated = 0;
	}
}

static inline void perf_event_task_sched_out(struct task_struct *prev,
					     struct task_struct *next)
{
	if (__perf_sw_enabled(PERF_COUNT_SW_CONTEXT_SWITCHES))
		__perf_sw_event_sched(PERF_COUNT_SW_CONTEXT_SWITCHES, 1, 0);

#ifdef CONFIG_CGROUP_PERF
	if (__perf_sw_enabled(PERF_COUNT_SW_CGROUP_SWITCHES) &&
	    perf_cgroup_from_task(prev, NULL) !=
	    perf_cgroup_from_task(next, NULL))
		__perf_sw_event_sched(PERF_COUNT_SW_CGROUP_SWITCHES, 1, 0);
#endif

	if (static_branch_unlikely(&perf_sched_events))
		__perf_event_task_sched_out(prev, next);
}

extern void perf_event_mmap(struct vm_area_struct *vma);

extern void perf_event_ksymbol(u16 ksym_type, u64 addr, u32 len,
			       bool unregister, const char *sym);
extern void perf_event_bpf_event(struct bpf_prog *prog,
				 enum perf_bpf_event_type type,
				 u16 flags);

extern struct perf_guest_info_callbacks *perf_guest_cbs;
extern int perf_register_guest_info_callbacks(struct perf_guest_info_callbacks *callbacks);
extern int perf_unregister_guest_info_callbacks(struct perf_guest_info_callbacks *callbacks);

extern void perf_event_exec(void);
extern void perf_event_comm(struct task_struct *tsk, bool exec);
extern void perf_event_namespaces(struct task_struct *tsk);
extern void perf_event_fork(struct task_struct *tsk);
extern void perf_event_text_poke(const void *addr,
				 const void *old_bytes, size_t old_len,
				 const void *new_bytes, size_t new_len);

/* Callchains */
DECLARE_PER_CPU(struct perf_callchain_entry, perf_callchain_entry);

extern void perf_callchain_user(struct perf_callchain_entry_ctx *entry, struct pt_regs *regs);
extern void perf_callchain_kernel(struct perf_callchain_entry_ctx *entry, struct pt_regs *regs);
extern struct perf_callchain_entry *
get_perf_callchain(struct pt_regs *regs, u32 init_nr, bool kernel, bool user,
		   u32 max_stack, bool crosstask, bool add_mark);
extern struct perf_callchain_entry *perf_callchain(struct perf_event *event, struct pt_regs *regs);
extern int get_callchain_buffers(int max_stack);
extern void put_callchain_buffers(void);
extern struct perf_callchain_entry *get_callchain_entry(int *rctx);
extern void put_callchain_entry(int rctx);

extern int sysctl_perf_event_max_stack;
extern int sysctl_perf_event_max_contexts_per_stack;

static inline int perf_callchain_store_context(struct perf_callchain_entry_ctx *ctx, u64 ip)
{
	if (ctx->contexts < sysctl_perf_event_max_contexts_per_stack) {
		struct perf_callchain_entry *entry = ctx->entry;
		entry->ip[entry->nr++] = ip;
		++ctx->contexts;
		return 0;
	} else {
		ctx->contexts_maxed = true;
		return -1; /* no more room, stop walking the stack */
	}
}

static inline int perf_callchain_store(struct perf_callchain_entry_ctx *ctx, u64 ip)
{
	if (ctx->nr < ctx->max_stack && !ctx->contexts_maxed) {
		struct perf_callchain_entry *entry = ctx->entry;
		entry->ip[entry->nr++] = ip;
		++ctx->nr;
		return 0;
	} else {
		return -1; /* no more room, stop walking the stack */
	}
}

extern int sysctl_perf_event_paranoid;
extern int sysctl_perf_event_mlock;
extern int sysctl_perf_event_sample_rate;
extern int sysctl_perf_cpu_time_max_percent;

extern void perf_sample_event_took(u64 sample_len_ns);

int perf_proc_update_handler(struct ctl_table *table, int write,
		void *buffer, size_t *lenp, loff_t *ppos);
int perf_cpu_time_max_percent_handler(struct ctl_table *table, int write,
		void *buffer, size_t *lenp, loff_t *ppos);
int perf_event_max_stack_handler(struct ctl_table *table, int write,
		void *buffer, size_t *lenp, loff_t *ppos);

/* Access to perf_event_open(2) syscall. */
#define PERF_SECURITY_OPEN		0

<<<<<<< HEAD
/* Access to perf_event_open(2) syscall. */
#define PERF_SECURITY_OPEN		0

=======
>>>>>>> 7d2a07b7
/* Finer grained perf_event_open(2) access control. */
#define PERF_SECURITY_CPU		1
#define PERF_SECURITY_KERNEL		2
#define PERF_SECURITY_TRACEPOINT	3

static inline int perf_is_paranoid(void)
{
	return sysctl_perf_event_paranoid > -1;
}

static inline int perf_allow_kernel(struct perf_event_attr *attr)
{
<<<<<<< HEAD
	if (sysctl_perf_event_paranoid > 1 && !capable(CAP_SYS_ADMIN))
=======
	if (sysctl_perf_event_paranoid > 1 && !perfmon_capable())
>>>>>>> 7d2a07b7
		return -EACCES;

	return security_perf_event_open(attr, PERF_SECURITY_KERNEL);
}

static inline int perf_allow_cpu(struct perf_event_attr *attr)
{
<<<<<<< HEAD
	if (sysctl_perf_event_paranoid > 0 && !capable(CAP_SYS_ADMIN))
=======
	if (sysctl_perf_event_paranoid > 0 && !perfmon_capable())
>>>>>>> 7d2a07b7
		return -EACCES;

	return security_perf_event_open(attr, PERF_SECURITY_CPU);
}

static inline int perf_allow_tracepoint(struct perf_event_attr *attr)
{
<<<<<<< HEAD
	if (sysctl_perf_event_paranoid > -1 && !capable(CAP_SYS_ADMIN))
=======
	if (sysctl_perf_event_paranoid > -1 && !perfmon_capable())
>>>>>>> 7d2a07b7
		return -EPERM;

	return security_perf_event_open(attr, PERF_SECURITY_TRACEPOINT);
}

extern void perf_event_init(void);
extern void perf_tp_event(u16 event_type, u64 count, void *record,
			  int entry_size, struct pt_regs *regs,
			  struct hlist_head *head, int rctx,
			  struct task_struct *task);
extern void perf_bp_event(struct perf_event *event, void *data);

#ifndef perf_misc_flags
# define perf_misc_flags(regs) \
		(user_mode(regs) ? PERF_RECORD_MISC_USER : PERF_RECORD_MISC_KERNEL)
# define perf_instruction_pointer(regs)	instruction_pointer(regs)
#endif
#ifndef perf_arch_bpf_user_pt_regs
# define perf_arch_bpf_user_pt_regs(regs) regs
#endif

static inline bool has_branch_stack(struct perf_event *event)
{
	return event->attr.sample_type & PERF_SAMPLE_BRANCH_STACK;
}

static inline bool needs_branch_stack(struct perf_event *event)
{
	return event->attr.branch_sample_type != 0;
}

static inline bool has_aux(struct perf_event *event)
{
	return event->pmu->setup_aux;
}

static inline bool is_write_backward(struct perf_event *event)
{
	return !!event->attr.write_backward;
}

static inline bool has_addr_filter(struct perf_event *event)
{
	return event->pmu->nr_addr_filters;
}

/*
 * An inherited event uses parent's filters
 */
static inline struct perf_addr_filters_head *
perf_event_addr_filters(struct perf_event *event)
{
	struct perf_addr_filters_head *ifh = &event->addr_filters;

	if (event->parent)
		ifh = &event->parent->addr_filters;

	return ifh;
}

extern void perf_event_addr_filters_sync(struct perf_event *event);

extern int perf_output_begin(struct perf_output_handle *handle,
			     struct perf_sample_data *data,
			     struct perf_event *event, unsigned int size);
extern int perf_output_begin_forward(struct perf_output_handle *handle,
				     struct perf_sample_data *data,
				     struct perf_event *event,
				     unsigned int size);
extern int perf_output_begin_backward(struct perf_output_handle *handle,
				      struct perf_sample_data *data,
				      struct perf_event *event,
				      unsigned int size);

extern void perf_output_end(struct perf_output_handle *handle);
extern unsigned int perf_output_copy(struct perf_output_handle *handle,
			     const void *buf, unsigned int len);
extern unsigned int perf_output_skip(struct perf_output_handle *handle,
				     unsigned int len);
extern long perf_output_copy_aux(struct perf_output_handle *aux_handle,
				 struct perf_output_handle *handle,
				 unsigned long from, unsigned long to);
extern int perf_swevent_get_recursion_context(void);
extern void perf_swevent_put_recursion_context(int rctx);
extern u64 perf_swevent_set_period(struct perf_event *event);
extern void perf_event_enable(struct perf_event *event);
extern void perf_event_disable(struct perf_event *event);
extern void perf_event_disable_local(struct perf_event *event);
extern void perf_event_disable_inatomic(struct perf_event *event);
extern void perf_event_task_tick(void);
extern int perf_event_account_interrupt(struct perf_event *event);
extern int perf_event_period(struct perf_event *event, u64 value);
extern u64 perf_event_pause(struct perf_event *event, bool reset);
#else /* !CONFIG_PERF_EVENTS: */
static inline void *
perf_aux_output_begin(struct perf_output_handle *handle,
		      struct perf_event *event)				{ return NULL; }
static inline void
perf_aux_output_end(struct perf_output_handle *handle, unsigned long size)
									{ }
static inline int
perf_aux_output_skip(struct perf_output_handle *handle,
		     unsigned long size)				{ return -EINVAL; }
static inline void *
perf_get_aux(struct perf_output_handle *handle)				{ return NULL; }
static inline void
perf_event_task_migrate(struct task_struct *task)			{ }
static inline void
perf_event_task_sched_in(struct task_struct *prev,
			 struct task_struct *task)			{ }
static inline void
perf_event_task_sched_out(struct task_struct *prev,
			  struct task_struct *next)			{ }
static inline int perf_event_init_task(struct task_struct *child,
				       u64 clone_flags)			{ return 0; }
static inline void perf_event_exit_task(struct task_struct *child)	{ }
static inline void perf_event_free_task(struct task_struct *task)	{ }
static inline void perf_event_delayed_put(struct task_struct *task)	{ }
static inline struct file *perf_event_get(unsigned int fd)	{ return ERR_PTR(-EINVAL); }
static inline const struct perf_event *perf_get_event(struct file *file)
{
	return ERR_PTR(-EINVAL);
}
static inline const struct perf_event_attr *perf_event_attrs(struct perf_event *event)
{
	return ERR_PTR(-EINVAL);
}
static inline int perf_event_read_local(struct perf_event *event, u64 *value,
					u64 *enabled, u64 *running)
{
	return -EINVAL;
}
static inline void perf_event_print_debug(void)				{ }
static inline int perf_event_task_disable(void)				{ return -EINVAL; }
static inline int perf_event_task_enable(void)				{ return -EINVAL; }
static inline int perf_event_refresh(struct perf_event *event, int refresh)
{
	return -EINVAL;
}

static inline void
perf_sw_event(u32 event_id, u64 nr, struct pt_regs *regs, u64 addr)	{ }
static inline void
perf_bp_event(struct perf_event *event, void *data)			{ }

static inline int perf_register_guest_info_callbacks
(struct perf_guest_info_callbacks *callbacks)				{ return 0; }
static inline int perf_unregister_guest_info_callbacks
(struct perf_guest_info_callbacks *callbacks)				{ return 0; }

static inline void perf_event_mmap(struct vm_area_struct *vma)		{ }

typedef int (perf_ksymbol_get_name_f)(char *name, int name_len, void *data);
static inline void perf_event_ksymbol(u16 ksym_type, u64 addr, u32 len,
				      bool unregister, const char *sym)	{ }
static inline void perf_event_bpf_event(struct bpf_prog *prog,
					enum perf_bpf_event_type type,
					u16 flags)			{ }
static inline void perf_event_exec(void)				{ }
static inline void perf_event_comm(struct task_struct *tsk, bool exec)	{ }
static inline void perf_event_namespaces(struct task_struct *tsk)	{ }
static inline void perf_event_fork(struct task_struct *tsk)		{ }
static inline void perf_event_text_poke(const void *addr,
					const void *old_bytes,
					size_t old_len,
					const void *new_bytes,
					size_t new_len)			{ }
static inline void perf_event_init(void)				{ }
static inline int  perf_swevent_get_recursion_context(void)		{ return -1; }
static inline void perf_swevent_put_recursion_context(int rctx)		{ }
static inline u64 perf_swevent_set_period(struct perf_event *event)	{ return 0; }
static inline void perf_event_enable(struct perf_event *event)		{ }
static inline void perf_event_disable(struct perf_event *event)		{ }
static inline int __perf_event_disable(void *info)			{ return -1; }
static inline void perf_event_task_tick(void)				{ }
static inline int perf_event_release_kernel(struct perf_event *event)	{ return 0; }
static inline int perf_event_period(struct perf_event *event, u64 value)
{
	return -EINVAL;
}
static inline u64 perf_event_pause(struct perf_event *event, bool reset)
{
	return 0;
}
#endif

#if defined(CONFIG_PERF_EVENTS) && defined(CONFIG_CPU_SUP_INTEL)
extern void perf_restore_debug_store(void);
#else
static inline void perf_restore_debug_store(void)			{ }
#endif

static __always_inline bool perf_raw_frag_last(const struct perf_raw_frag *frag)
{
	return frag->pad < sizeof(u64);
}

#define perf_output_put(handle, x) perf_output_copy((handle), &(x), sizeof(x))

struct perf_pmu_events_attr {
	struct device_attribute attr;
	u64 id;
	const char *event_str;
};

struct perf_pmu_events_ht_attr {
	struct device_attribute			attr;
	u64					id;
	const char				*event_str_ht;
	const char				*event_str_noht;
};

struct perf_pmu_events_hybrid_attr {
	struct device_attribute			attr;
	u64					id;
	const char				*event_str;
	u64					pmu_type;
};

struct perf_pmu_format_hybrid_attr {
	struct device_attribute			attr;
	u64					pmu_type;
};

ssize_t perf_event_sysfs_show(struct device *dev, struct device_attribute *attr,
			      char *page);

#define PMU_EVENT_ATTR(_name, _var, _id, _show)				\
static struct perf_pmu_events_attr _var = {				\
	.attr = __ATTR(_name, 0444, _show, NULL),			\
	.id   =  _id,							\
};

#define PMU_EVENT_ATTR_STRING(_name, _var, _str)			    \
static struct perf_pmu_events_attr _var = {				    \
	.attr		= __ATTR(_name, 0444, perf_event_sysfs_show, NULL), \
	.id		= 0,						    \
	.event_str	= _str,						    \
};

#define PMU_EVENT_ATTR_ID(_name, _show, _id)				\
	(&((struct perf_pmu_events_attr[]) {				\
		{ .attr = __ATTR(_name, 0444, _show, NULL),		\
		  .id = _id, }						\
	})[0].attr.attr)

#define PMU_FORMAT_ATTR(_name, _format)					\
static ssize_t								\
_name##_show(struct device *dev,					\
			       struct device_attribute *attr,		\
			       char *page)				\
{									\
	BUILD_BUG_ON(sizeof(_format) >= PAGE_SIZE);			\
	return sprintf(page, _format "\n");				\
}									\
									\
static struct device_attribute format_attr_##_name = __ATTR_RO(_name)

/* Performance counter hotplug functions */
#ifdef CONFIG_PERF_EVENTS
int perf_event_init_cpu(unsigned int cpu);
int perf_event_exit_cpu(unsigned int cpu);
#else
#define perf_event_init_cpu	NULL
#define perf_event_exit_cpu	NULL
#endif

extern void __weak arch_perf_update_userpage(struct perf_event *event,
					     struct perf_event_mmap_page *userpg,
					     u64 now);

#ifdef CONFIG_MMU
extern __weak u64 arch_perf_get_page_size(struct mm_struct *mm, unsigned long addr);
#endif

#endif /* _LINUX_PERF_EVENT_H */<|MERGE_RESOLUTION|>--- conflicted
+++ resolved
@@ -113,11 +113,7 @@
 struct perf_branch_stack {
 	__u64				nr;
 	__u64				hw_idx;
-<<<<<<< HEAD
-	struct perf_branch_entry	entries[0];
-=======
 	struct perf_branch_entry	entries[];
->>>>>>> 7d2a07b7
 };
 
 struct task_struct;
@@ -264,17 +260,6 @@
 /**
  * pmu::capabilities flags
  */
-<<<<<<< HEAD
-#define PERF_PMU_CAP_NO_INTERRUPT		0x01
-#define PERF_PMU_CAP_NO_NMI			0x02
-#define PERF_PMU_CAP_AUX_NO_SG			0x04
-#define PERF_PMU_CAP_EXTENDED_REGS		0x08
-#define PERF_PMU_CAP_EXCLUSIVE			0x10
-#define PERF_PMU_CAP_ITRACE			0x20
-#define PERF_PMU_CAP_HETEROGENEOUS_CPUS		0x40
-#define PERF_PMU_CAP_NO_EXCLUDE			0x80
-#define PERF_PMU_CAP_AUX_OUTPUT			0x100
-=======
 #define PERF_PMU_CAP_NO_INTERRUPT		0x0001
 #define PERF_PMU_CAP_NO_NMI			0x0002
 #define PERF_PMU_CAP_AUX_NO_SG			0x0004
@@ -287,7 +272,6 @@
 #define PERF_PMU_CAP_EXTENDED_HW_TYPE		0x0200
 
 struct perf_output_handle;
->>>>>>> 7d2a07b7
 
 /**
  * struct pmu - generic performance monitoring unit
@@ -1323,12 +1307,6 @@
 /* Access to perf_event_open(2) syscall. */
 #define PERF_SECURITY_OPEN		0
 
-<<<<<<< HEAD
-/* Access to perf_event_open(2) syscall. */
-#define PERF_SECURITY_OPEN		0
-
-=======
->>>>>>> 7d2a07b7
 /* Finer grained perf_event_open(2) access control. */
 #define PERF_SECURITY_CPU		1
 #define PERF_SECURITY_KERNEL		2
@@ -1341,11 +1319,7 @@
 
 static inline int perf_allow_kernel(struct perf_event_attr *attr)
 {
-<<<<<<< HEAD
-	if (sysctl_perf_event_paranoid > 1 && !capable(CAP_SYS_ADMIN))
-=======
 	if (sysctl_perf_event_paranoid > 1 && !perfmon_capable())
->>>>>>> 7d2a07b7
 		return -EACCES;
 
 	return security_perf_event_open(attr, PERF_SECURITY_KERNEL);
@@ -1353,11 +1327,7 @@
 
 static inline int perf_allow_cpu(struct perf_event_attr *attr)
 {
-<<<<<<< HEAD
-	if (sysctl_perf_event_paranoid > 0 && !capable(CAP_SYS_ADMIN))
-=======
 	if (sysctl_perf_event_paranoid > 0 && !perfmon_capable())
->>>>>>> 7d2a07b7
 		return -EACCES;
 
 	return security_perf_event_open(attr, PERF_SECURITY_CPU);
@@ -1365,11 +1335,7 @@
 
 static inline int perf_allow_tracepoint(struct perf_event_attr *attr)
 {
-<<<<<<< HEAD
-	if (sysctl_perf_event_paranoid > -1 && !capable(CAP_SYS_ADMIN))
-=======
 	if (sysctl_perf_event_paranoid > -1 && !perfmon_capable())
->>>>>>> 7d2a07b7
 		return -EPERM;
 
 	return security_perf_event_open(attr, PERF_SECURITY_TRACEPOINT);
