/* SPDX-License-Identifier: GPL-2.0 */
/*
 * linux/include/linux/lockd/xdr4.h
 *
 * XDR types for the NLM protocol
 *
 * Copyright (C) 1996 Olaf Kirch <okir@monad.swb.de>
 */

#ifndef LOCKD_XDR4_H
#define LOCKD_XDR4_H

#include <linux/fs.h>
#include <linux/nfs.h>
#include <linux/sunrpc/xdr.h>
#include <linux/lockd/xdr.h>

/* error codes new to NLMv4 */
#define	nlm4_deadlock		cpu_to_be32(NLM_DEADLCK)
#define	nlm4_rofs		cpu_to_be32(NLM_ROFS)
#define	nlm4_stale_fh		cpu_to_be32(NLM_STALE_FH)
#define	nlm4_fbig		cpu_to_be32(NLM_FBIG)
#define	nlm4_failed		cpu_to_be32(NLM_FAILED)

void	nlm4svc_set_file_lock_range(struct file_lock *fl, u64 off, u64 len);
<<<<<<< HEAD
int	nlm4svc_decode_testargs(struct svc_rqst *, __be32 *);
int	nlm4svc_encode_testres(struct svc_rqst *, __be32 *);
int	nlm4svc_decode_lockargs(struct svc_rqst *, __be32 *);
int	nlm4svc_decode_cancargs(struct svc_rqst *, __be32 *);
int	nlm4svc_decode_unlockargs(struct svc_rqst *, __be32 *);
int	nlm4svc_encode_res(struct svc_rqst *, __be32 *);
int	nlm4svc_decode_res(struct svc_rqst *, __be32 *);
int	nlm4svc_encode_void(struct svc_rqst *, __be32 *);
int	nlm4svc_decode_void(struct svc_rqst *, __be32 *);
int	nlm4svc_decode_shareargs(struct svc_rqst *, __be32 *);
int	nlm4svc_encode_shareres(struct svc_rqst *, __be32 *);
int	nlm4svc_decode_notify(struct svc_rqst *, __be32 *);
int	nlm4svc_decode_reboot(struct svc_rqst *, __be32 *);
=======
bool	nlm4svc_decode_void(struct svc_rqst *rqstp, struct xdr_stream *xdr);
bool	nlm4svc_decode_testargs(struct svc_rqst *rqstp, struct xdr_stream *xdr);
bool	nlm4svc_decode_lockargs(struct svc_rqst *rqstp, struct xdr_stream *xdr);
bool	nlm4svc_decode_cancargs(struct svc_rqst *rqstp, struct xdr_stream *xdr);
bool	nlm4svc_decode_unlockargs(struct svc_rqst *rqstp, struct xdr_stream *xdr);
bool	nlm4svc_decode_res(struct svc_rqst *rqstp, struct xdr_stream *xdr);
bool	nlm4svc_decode_reboot(struct svc_rqst *rqstp, struct xdr_stream *xdr);
bool	nlm4svc_decode_shareargs(struct svc_rqst *rqstp, struct xdr_stream *xdr);
bool	nlm4svc_decode_notify(struct svc_rqst *rqstp, struct xdr_stream *xdr);

bool	nlm4svc_encode_testres(struct svc_rqst *rqstp, struct xdr_stream *xdr);
bool	nlm4svc_encode_res(struct svc_rqst *rqstp, struct xdr_stream *xdr);
bool	nlm4svc_encode_void(struct svc_rqst *rqstp, struct xdr_stream *xdr);
bool	nlm4svc_encode_shareres(struct svc_rqst *rqstp, struct xdr_stream *xdr);
>>>>>>> eb3cdb58

extern const struct rpc_version nlm_version4;

#endif /* LOCKD_XDR4_H */<|MERGE_RESOLUTION|>--- conflicted
+++ resolved
@@ -23,21 +23,6 @@
 #define	nlm4_failed		cpu_to_be32(NLM_FAILED)
 
 void	nlm4svc_set_file_lock_range(struct file_lock *fl, u64 off, u64 len);
-<<<<<<< HEAD
-int	nlm4svc_decode_testargs(struct svc_rqst *, __be32 *);
-int	nlm4svc_encode_testres(struct svc_rqst *, __be32 *);
-int	nlm4svc_decode_lockargs(struct svc_rqst *, __be32 *);
-int	nlm4svc_decode_cancargs(struct svc_rqst *, __be32 *);
-int	nlm4svc_decode_unlockargs(struct svc_rqst *, __be32 *);
-int	nlm4svc_encode_res(struct svc_rqst *, __be32 *);
-int	nlm4svc_decode_res(struct svc_rqst *, __be32 *);
-int	nlm4svc_encode_void(struct svc_rqst *, __be32 *);
-int	nlm4svc_decode_void(struct svc_rqst *, __be32 *);
-int	nlm4svc_decode_shareargs(struct svc_rqst *, __be32 *);
-int	nlm4svc_encode_shareres(struct svc_rqst *, __be32 *);
-int	nlm4svc_decode_notify(struct svc_rqst *, __be32 *);
-int	nlm4svc_decode_reboot(struct svc_rqst *, __be32 *);
-=======
 bool	nlm4svc_decode_void(struct svc_rqst *rqstp, struct xdr_stream *xdr);
 bool	nlm4svc_decode_testargs(struct svc_rqst *rqstp, struct xdr_stream *xdr);
 bool	nlm4svc_decode_lockargs(struct svc_rqst *rqstp, struct xdr_stream *xdr);
@@ -52,7 +37,6 @@
 bool	nlm4svc_encode_res(struct svc_rqst *rqstp, struct xdr_stream *xdr);
 bool	nlm4svc_encode_void(struct svc_rqst *rqstp, struct xdr_stream *xdr);
 bool	nlm4svc_encode_shareres(struct svc_rqst *rqstp, struct xdr_stream *xdr);
->>>>>>> eb3cdb58
 
 extern const struct rpc_version nlm_version4;
 
