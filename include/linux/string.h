--- conflicted
+++ resolved
@@ -7,12 +7,8 @@
 #include <linux/stddef.h>	/* for NULL */
 #include <linux/err.h>		/* for ERR_PTR() */
 #include <linux/errno.h>	/* for E2BIG */
-<<<<<<< HEAD
+#include <linux/overflow.h>	/* for check_mul_overflow() */
 #include <linux/stdarg.h>
-=======
-#include <linux/overflow.h>	/* for check_mul_overflow() */
-#include <stdarg.h>
->>>>>>> 7c92ec09
 #include <uapi/linux/string.h>
 
 extern char *strndup_user(const char __user *, long);
