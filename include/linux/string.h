--- conflicted
+++ resolved
@@ -27,12 +27,8 @@
  * Return: an ERR_PTR() on failure. Result is physically
  * contiguous, to be freed by kfree().
  */
-<<<<<<< HEAD
-static inline void *memdup_array_user(const void __user *src, size_t n, size_t size)
-=======
 static inline __realloc_size(2, 3)
 void *memdup_array_user(const void __user *src, size_t n, size_t size)
->>>>>>> 2d5404ca
 {
 	size_t nbytes;
 
@@ -51,12 +47,8 @@
  * Return: an ERR_PTR() on failure. Result may be not
  * physically contiguous. Use kvfree() to free.
  */
-<<<<<<< HEAD
-static inline void *vmemdup_array_user(const void __user *src, size_t n, size_t size)
-=======
 static inline __realloc_size(2, 3)
 void *vmemdup_array_user(const void __user *src, size_t n, size_t size)
->>>>>>> 2d5404ca
 {
 	size_t nbytes;
 
@@ -290,8 +282,6 @@
 
 void *memchr_inv(const void *s, int c, size_t n);
 char *strreplace(char *str, char old, char new);
-<<<<<<< HEAD
-=======
 
 /**
  * mem_is_zero - Check if an area of memory is all 0's.
@@ -304,7 +294,6 @@
 {
 	return !memchr_inv(s, 0, n);
 }
->>>>>>> 2d5404ca
 
 extern void kfree_const(const void *x);
 
