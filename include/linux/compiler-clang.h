#ifndef __LINUX_COMPILER_H
#error "Please don't include <linux/compiler-clang.h> directly, include <linux/compiler.h> instead."
#endif

/* Some compiler specific definitions are overwritten here
 * for Clang compiler
 */

#ifdef uninitialized_var
#undef uninitialized_var
#define uninitialized_var(x) x = *(&(x))
#endif

/* same as gcc, this was present in clang-2.6 so we can assume it works
 * with any version that can compile the kernel
 */
#define __UNIQUE_ID(prefix) __PASTE(__PASTE(__UNIQUE_ID_, prefix), __COUNTER__)

/*
 * GCC does not warn about unused static inline functions for
 * -Wunused-function.  This turns out to avoid the need for complex #ifdef
 * directives.  Suppress the warning in clang as well.
 */
<<<<<<< HEAD
#define inline inline __attribute__((unused))
=======
#undef inline
#define inline inline __attribute__((unused)) notrace
>>>>>>> 32c1431e
<|MERGE_RESOLUTION|>--- conflicted
+++ resolved
@@ -21,9 +21,5 @@
  * -Wunused-function.  This turns out to avoid the need for complex #ifdef
  * directives.  Suppress the warning in clang as well.
  */
-<<<<<<< HEAD
-#define inline inline __attribute__((unused))
-=======
 #undef inline
-#define inline inline __attribute__((unused)) notrace
->>>>>>> 32c1431e
+#define inline inline __attribute__((unused)) notrace