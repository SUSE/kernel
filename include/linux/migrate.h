--- conflicted
+++ resolved
@@ -18,8 +18,6 @@
  * - zero on page migration success;
  */
 #define MIGRATEPAGE_SUCCESS		0
-<<<<<<< HEAD
-=======
 #define MIGRATEPAGE_UNMAP		1
 
 /**
@@ -58,36 +56,12 @@
 			enum migrate_mode);
 	void (*putback_page)(struct page *);
 };
->>>>>>> eb3cdb58
 
 /* Defined in mm/debug.c: */
 extern const char *migrate_reason_names[MR_TYPES];
 
 #ifdef CONFIG_MIGRATION
 
-<<<<<<< HEAD
-extern void putback_movable_pages(struct list_head *l);
-int migrate_page_extra(struct address_space *mapping, struct page *newpage,
-			struct page *page, enum migrate_mode mode,
-			int extra_count);
-extern int migrate_page(struct address_space *mapping,
-			struct page *newpage, struct page *page,
-			enum migrate_mode mode);
-extern int migrate_pages(struct list_head *l, new_page_t new, free_page_t free,
-		unsigned long private, enum migrate_mode mode, int reason,
-		unsigned int *ret_succeeded);
-extern struct page *alloc_migration_target(struct page *page, unsigned long private);
-extern int isolate_movable_page(struct page *page, isolate_mode_t mode);
-
-extern void migrate_page_states(struct page *newpage, struct page *page);
-extern void migrate_page_copy(struct page *newpage, struct page *page);
-extern int migrate_huge_page_move_mapping(struct address_space *mapping,
-				  struct page *newpage, struct page *page);
-extern int migrate_page_move_mapping(struct address_space *mapping,
-		struct page *newpage, struct page *page, int extra_count);
-void migration_entry_wait_on_locked(swp_entry_t entry, pte_t *ptep,
-				spinlock_t *ptl);
-=======
 void putback_movable_pages(struct list_head *l);
 int migrate_folio_extra(struct address_space *mapping, struct folio *dst,
 		struct folio *src, enum migrate_mode mode, int extra_count);
@@ -107,7 +81,6 @@
 void folio_migrate_copy(struct folio *newfolio, struct folio *folio);
 int folio_migrate_mapping(struct address_space *mapping,
 		struct folio *newfolio, struct folio *folio, int extra_count);
->>>>>>> eb3cdb58
 
 #else
 
