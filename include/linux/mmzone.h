--- conflicted
+++ resolved
@@ -78,12 +78,6 @@
 #define NR_MIGRATETYPE_BITS (PB_migrate_end - PB_migrate + 1)
 #define MIGRATETYPE_MASK ((1UL << NR_MIGRATETYPE_BITS) - 1)
 
-<<<<<<< HEAD
-static inline int get_pageblock_migratetype(struct page *page)
-{
-	BUILD_BUG_ON(PB_migrate_end - PB_migrate != 2);
-	return get_pageblock_flags_mask(page, PB_migrate_end, MIGRATETYPE_MASK);
-=======
 #define get_pageblock_migratetype(page)					\
 	get_pfnblock_flags_mask(page, page_to_pfn(page),		\
 			PB_migrate_end, MIGRATETYPE_MASK)
@@ -93,7 +87,6 @@
 	BUILD_BUG_ON(PB_migrate_end - PB_migrate != 2);
 	return get_pfnblock_flags_mask(page, pfn, PB_migrate_end,
 					MIGRATETYPE_MASK);
->>>>>>> 1ebcafff
 }
 
 struct free_area {
