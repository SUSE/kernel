--- conflicted
+++ resolved
@@ -199,10 +199,7 @@
 #endif
 #ifdef CONFIG_NUMA_BALANCING
 	PGPROMOTE_SUCCESS,	/* promote successfully */
-<<<<<<< HEAD
-=======
 	PGPROMOTE_CANDIDATE,	/* candidate pages to promote */
->>>>>>> eb3cdb58
 #endif
 	NR_VM_NODE_STAT_ITEMS
 };
@@ -961,7 +958,6 @@
 	/* Zone statistics */
 	atomic_long_t		vm_stat[NR_VM_ZONE_STAT_ITEMS];
 	atomic_long_t		vm_numa_event[NR_VM_NUMA_EVENT_ITEMS];
-	void *suse_kabi_padding;
 } ____cacheline_internodealigned_in_smp;
 
 enum pgdat_flags {
@@ -1028,11 +1024,8 @@
 #define ZONES_PGOFF		(NODES_PGOFF - ZONES_WIDTH)
 #define LAST_CPUPID_PGOFF	(ZONES_PGOFF - LAST_CPUPID_WIDTH)
 #define KASAN_TAG_PGOFF		(LAST_CPUPID_PGOFF - KASAN_TAG_WIDTH)
-<<<<<<< HEAD
-=======
 #define LRU_GEN_PGOFF		(KASAN_TAG_PGOFF - LRU_GEN_WIDTH)
 #define LRU_REFS_PGOFF		(LRU_GEN_PGOFF - LRU_REFS_WIDTH)
->>>>>>> eb3cdb58
 
 /*
  * Define the bit shifts to access each section.  For non-existent
@@ -1071,21 +1064,16 @@
 	return (page->flags >> ZONES_PGSHIFT) & ZONES_MASK;
 }
 
-<<<<<<< HEAD
-=======
 static inline enum zone_type folio_zonenum(const struct folio *folio)
 {
 	return page_zonenum(&folio->page);
 }
 
->>>>>>> eb3cdb58
 #ifdef CONFIG_ZONE_DEVICE
 static inline bool is_zone_device_page(const struct page *page)
 {
 	return page_zonenum(page) == ZONE_DEVICE;
 }
-<<<<<<< HEAD
-=======
 
 /*
  * Consecutive zone device pages should not be merged into the same sgl
@@ -1105,7 +1093,6 @@
 	return a->pgmap == b->pgmap;
 }
 
->>>>>>> eb3cdb58
 extern void memmap_init_zone_device(struct zone *, unsigned long,
 				    unsigned long, struct dev_pagemap *);
 #else
@@ -1113,10 +1100,6 @@
 {
 	return false;
 }
-<<<<<<< HEAD
-#endif
-
-=======
 static inline bool zone_device_pages_have_same_pgmap(const struct page *a,
 						     const struct page *b)
 {
@@ -1129,7 +1112,6 @@
 	return is_zone_device_page(&folio->page);
 }
 
->>>>>>> eb3cdb58
 static inline bool is_zone_movable_page(const struct page *page)
 {
 	return page_zonenum(page) == ZONE_MOVABLE;
@@ -1300,15 +1282,10 @@
 	atomic_t nr_writeback_throttled;/* nr of writeback-throttled tasks */
 	unsigned long nr_reclaim_start;	/* nr pages written while throttled
 					 * when throttling started. */
-<<<<<<< HEAD
-	struct task_struct *kswapd;	/* Protected by
-					   mem_hotplug_begin/end() */
-=======
 #ifdef CONFIG_MEMORY_HOTPLUG
 	struct mutex kswapd_lock;
 #endif
 	struct task_struct *kswapd;	/* Protected by kswapd_lock */
->>>>>>> eb3cdb58
 	int kswapd_order;
 	enum zone_type kswapd_highest_zoneidx;
 
@@ -1391,12 +1368,9 @@
 #ifdef CONFIG_NUMA
 	struct memory_tier __rcu *memtier;
 #endif
-<<<<<<< HEAD
-=======
 #ifdef CONFIG_MEMORY_FAILURE
 	struct memory_failure_stats mf_stats;
 #endif
->>>>>>> eb3cdb58
 } pg_data_t;
 
 #define node_present_pages(nid)	(NODE_DATA(nid)->node_present_pages)
@@ -1516,15 +1490,6 @@
 	return 0;
 #endif
 }
-
-#ifdef CONFIG_ZONE_DMA
-bool has_managed_dma(void);
-#else
-static inline bool has_managed_dma(void)
-{
-	return false;
-}
-#endif
 
 /**
  * is_highmem - helper function to quickly check if a struct zone is a
@@ -1893,16 +1858,6 @@
  * with the worst case of 64K pages on arm64) if we make sure the
  * exceeded bit is not applicable to powerpc.
  */
-<<<<<<< HEAD
-#define SECTION_MARKED_PRESENT		(1UL<<0)
-#define SECTION_HAS_MEM_MAP		(1UL<<1)
-#define SECTION_IS_ONLINE		(1UL<<2)
-#define SECTION_IS_EARLY		(1UL<<3)
-#define SECTION_TAINT_ZONE_DEVICE	(1UL<<4)
-#define SECTION_MAP_LAST_BIT		(1UL<<5)
-#define SECTION_MAP_MASK		(~(SECTION_MAP_LAST_BIT-1))
-#define SECTION_NID_SHIFT		6
-=======
 enum {
 	SECTION_MARKED_PRESENT_BIT,
 	SECTION_HAS_MEM_MAP_BIT,
@@ -1923,7 +1878,6 @@
 #endif
 #define SECTION_MAP_MASK		(~(BIT(SECTION_MAP_LAST_BIT) - 1))
 #define SECTION_NID_SHIFT		SECTION_MAP_LAST_BIT
->>>>>>> eb3cdb58
 
 static inline struct page *__section_mem_map_addr(struct mem_section *section)
 {
