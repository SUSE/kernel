/* SPDX-License-Identifier: GPL-2.0 */
/*
 * PCI Endpoint *Function* (EPF) header file
 *
 * Copyright (C) 2017 Texas Instruments
 * Author: Kishon Vijay Abraham I <kishon@ti.com>
 */

#ifndef __LINUX_PCI_EPF_H
#define __LINUX_PCI_EPF_H

#include <linux/configfs.h>
#include <linux/device.h>
#include <linux/mod_devicetable.h>
#include <linux/pci.h>

struct pci_epf;
enum pci_epc_interface_type;

enum pci_notify_event {
	CORE_INIT,
	LINK_UP,
};

enum pci_notify_event {
	CORE_INIT,
	LINK_UP,
};

enum pci_barno {
	NO_BAR = -1,
	BAR_0,
	BAR_1,
	BAR_2,
	BAR_3,
	BAR_4,
	BAR_5,
};

/**
 * struct pci_epf_header - represents standard configuration header
 * @vendorid: identifies device manufacturer
 * @deviceid: identifies a particular device
 * @revid: specifies a device-specific revision identifier
 * @progif_code: identifies a specific register-level programming interface
 * @subclass_code: identifies more specifically the function of the device
 * @baseclass_code: broadly classifies the type of function the device performs
 * @cache_line_size: specifies the system cacheline size in units of DWORDs
 * @subsys_vendor_id: vendor of the add-in card or subsystem
 * @subsys_id: id specific to vendor
 * @interrupt_pin: interrupt pin the device (or device function) uses
 */
struct pci_epf_header {
	u16	vendorid;
	u16	deviceid;
	u8	revid;
	u8	progif_code;
	u8	subclass_code;
	u8	baseclass_code;
	u8	cache_line_size;
	u16	subsys_vendor_id;
	u16	subsys_id;
	enum pci_interrupt_pin interrupt_pin;
};

/**
 * struct pci_epf_ops - set of function pointers for performing EPF operations
 * @bind: ops to perform when a EPC device has been bound to EPF device
 * @unbind: ops to perform when a binding has been lost between a EPC device
 *	    and EPF device
<<<<<<< HEAD
=======
 * @add_cfs: ops to initialize function specific configfs attributes
>>>>>>> 7d2a07b7
 */
struct pci_epf_ops {
	int	(*bind)(struct pci_epf *epf);
	void	(*unbind)(struct pci_epf *epf);
<<<<<<< HEAD
=======
	struct config_group *(*add_cfs)(struct pci_epf *epf,
					struct config_group *group);
>>>>>>> 7d2a07b7
};

/**
 * struct pci_epf_driver - represents the PCI EPF driver
 * @probe: ops to perform when a new EPF device has been bound to the EPF driver
 * @remove: ops to perform when the binding between the EPF device and EPF
 *	    driver is broken
 * @driver: PCI EPF driver
 * @ops: set of function pointers for performing EPF operations
 * @owner: the owner of the module that registers the PCI EPF driver
 * @epf_group: list of configfs group corresponding to the PCI EPF driver
 * @id_table: identifies EPF devices for probing
 */
struct pci_epf_driver {
	int	(*probe)(struct pci_epf *epf);
	int	(*remove)(struct pci_epf *epf);

	struct device_driver	driver;
	struct pci_epf_ops	*ops;
	struct module		*owner;
	struct list_head	epf_group;
	const struct pci_epf_device_id	*id_table;
};

#define to_pci_epf_driver(drv) (container_of((drv), struct pci_epf_driver, \
				driver))

/**
 * struct pci_epf_bar - represents the BAR of EPF device
 * @phys_addr: physical address that should be mapped to the BAR
 * @addr: virtual address corresponding to the @phys_addr
 * @size: the size of the address space present in BAR
 * @barno: BAR number
 * @flags: flags that are set for the BAR
 */
struct pci_epf_bar {
	dma_addr_t	phys_addr;
	void		*addr;
	size_t		size;
	enum pci_barno	barno;
	int		flags;
};

/**
 * struct pci_epf - represents the PCI EPF device
 * @dev: the PCI EPF device
 * @name: the name of the PCI EPF device
 * @header: represents standard configuration header
 * @bar: represents the BAR of EPF device
 * @msi_interrupts: number of MSI interrupts required by this function
 * @msix_interrupts: number of MSI-X interrupts required by this function
 * @func_no: unique function number within this endpoint device
 * @epc: the EPC device to which this EPF device is bound
 * @driver: the EPF driver to which this EPF device is bound
 * @list: to add pci_epf as a list of PCI endpoint functions to pci_epc
 * @nb: notifier block to notify EPF of any EPC events (like linkup)
 * @lock: mutex to protect pci_epf_ops
<<<<<<< HEAD
=======
 * @sec_epc: the secondary EPC device to which this EPF device is bound
 * @sec_epc_list: to add pci_epf as list of PCI endpoint functions to secondary
 *   EPC device
 * @sec_epc_bar: represents the BAR of EPF device associated with secondary EPC
 * @sec_epc_func_no: unique (physical) function number within the secondary EPC
 * @group: configfs group associated with the EPF device
>>>>>>> 7d2a07b7
 */
struct pci_epf {
	struct device		dev;
	const char		*name;
	struct pci_epf_header	*header;
	struct pci_epf_bar	bar[6];
	u8			msi_interrupts;
	u16			msix_interrupts;
	u8			func_no;

	struct pci_epc		*epc;
	struct pci_epf_driver	*driver;
	struct list_head	list;
	struct notifier_block   nb;
	/* mutex to protect against concurrent access of pci_epf_ops */
	struct mutex		lock;
<<<<<<< HEAD
=======

	/* Below members are to attach secondary EPC to an endpoint function */
	struct pci_epc		*sec_epc;
	struct list_head	sec_epc_list;
	struct pci_epf_bar	sec_epc_bar[6];
	u8			sec_epc_func_no;
	struct config_group	*group;
>>>>>>> 7d2a07b7
};

/**
 * struct pci_epf_msix_tbl - represents the MSIX table entry structure
 * @msg_addr: Writes to this address will trigger MSIX interrupt in host
 * @msg_data: Data that should be written to @msg_addr to trigger MSIX interrupt
 * @vector_ctrl: Identifies if the function is prohibited from sending a message
 * using this MSIX table entry
 */
struct pci_epf_msix_tbl {
	u64 msg_addr;
	u32 msg_data;
	u32 vector_ctrl;
};

#define to_pci_epf(epf_dev) container_of((epf_dev), struct pci_epf, dev)

#define pci_epf_register_driver(driver)    \
		__pci_epf_register_driver((driver), THIS_MODULE)

static inline void epf_set_drvdata(struct pci_epf *epf, void *data)
{
	dev_set_drvdata(&epf->dev, data);
}

static inline void *epf_get_drvdata(struct pci_epf *epf)
{
	return dev_get_drvdata(&epf->dev);
}

struct pci_epf *pci_epf_create(const char *name);
void pci_epf_destroy(struct pci_epf *epf);
int __pci_epf_register_driver(struct pci_epf_driver *driver,
			      struct module *owner);
void pci_epf_unregister_driver(struct pci_epf_driver *driver);
void *pci_epf_alloc_space(struct pci_epf *epf, size_t size, enum pci_barno bar,
			  size_t align, enum pci_epc_interface_type type);
void pci_epf_free_space(struct pci_epf *epf, void *addr, enum pci_barno bar,
			enum pci_epc_interface_type type);
int pci_epf_bind(struct pci_epf *epf);
void pci_epf_unbind(struct pci_epf *epf);
<<<<<<< HEAD
=======
struct config_group *pci_epf_type_add_cfs(struct pci_epf *epf,
					  struct config_group *group);
>>>>>>> 7d2a07b7
#endif /* __LINUX_PCI_EPF_H */<|MERGE_RESOLUTION|>--- conflicted
+++ resolved
@@ -16,11 +16,6 @@
 
 struct pci_epf;
 enum pci_epc_interface_type;
-
-enum pci_notify_event {
-	CORE_INIT,
-	LINK_UP,
-};
 
 enum pci_notify_event {
 	CORE_INIT,
@@ -68,19 +63,13 @@
  * @bind: ops to perform when a EPC device has been bound to EPF device
  * @unbind: ops to perform when a binding has been lost between a EPC device
  *	    and EPF device
-<<<<<<< HEAD
-=======
  * @add_cfs: ops to initialize function specific configfs attributes
->>>>>>> 7d2a07b7
  */
 struct pci_epf_ops {
 	int	(*bind)(struct pci_epf *epf);
 	void	(*unbind)(struct pci_epf *epf);
-<<<<<<< HEAD
-=======
 	struct config_group *(*add_cfs)(struct pci_epf *epf,
 					struct config_group *group);
->>>>>>> 7d2a07b7
 };
 
 /**
@@ -138,15 +127,12 @@
  * @list: to add pci_epf as a list of PCI endpoint functions to pci_epc
  * @nb: notifier block to notify EPF of any EPC events (like linkup)
  * @lock: mutex to protect pci_epf_ops
-<<<<<<< HEAD
-=======
  * @sec_epc: the secondary EPC device to which this EPF device is bound
  * @sec_epc_list: to add pci_epf as list of PCI endpoint functions to secondary
  *   EPC device
  * @sec_epc_bar: represents the BAR of EPF device associated with secondary EPC
  * @sec_epc_func_no: unique (physical) function number within the secondary EPC
  * @group: configfs group associated with the EPF device
->>>>>>> 7d2a07b7
  */
 struct pci_epf {
 	struct device		dev;
@@ -163,8 +149,6 @@
 	struct notifier_block   nb;
 	/* mutex to protect against concurrent access of pci_epf_ops */
 	struct mutex		lock;
-<<<<<<< HEAD
-=======
 
 	/* Below members are to attach secondary EPC to an endpoint function */
 	struct pci_epc		*sec_epc;
@@ -172,7 +156,6 @@
 	struct pci_epf_bar	sec_epc_bar[6];
 	u8			sec_epc_func_no;
 	struct config_group	*group;
->>>>>>> 7d2a07b7
 };
 
 /**
@@ -214,9 +197,6 @@
 			enum pci_epc_interface_type type);
 int pci_epf_bind(struct pci_epf *epf);
 void pci_epf_unbind(struct pci_epf *epf);
-<<<<<<< HEAD
-=======
 struct config_group *pci_epf_type_add_cfs(struct pci_epf *epf,
 					  struct config_group *group);
->>>>>>> 7d2a07b7
 #endif /* __LINUX_PCI_EPF_H */