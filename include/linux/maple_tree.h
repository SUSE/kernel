/* SPDX-License-Identifier: GPL-2.0+ */
#ifndef _LINUX_MAPLE_TREE_H
#define _LINUX_MAPLE_TREE_H
/*
 * Maple Tree - An RCU-safe adaptive tree for storing ranges
 * Copyright (c) 2018-2022 Oracle
 * Authors:     Liam R. Howlett <Liam.Howlett@Oracle.com>
 *              Matthew Wilcox <willy@infradead.org>
 */

#include <linux/kernel.h>
#include <linux/rcupdate.h>
#include <linux/spinlock.h>
/* #define CONFIG_MAPLE_RCU_DISABLED */

/*
 * Allocated nodes are mutable until they have been inserted into the tree,
 * at which time they cannot change their type until they have been removed
 * from the tree and an RCU grace period has passed.
 *
 * Removed nodes have their ->parent set to point to themselves.  RCU readers
 * check ->parent before relying on the value that they loaded from the
 * slots array.  This lets us reuse the slots array for the RCU head.
 *
 * Nodes in the tree point to their parent unless bit 0 is set.
 */
#if defined(CONFIG_64BIT) || defined(BUILD_VDSO32_64)
/* 64bit sizes */
#define MAPLE_NODE_SLOTS	31	/* 256 bytes including ->parent */
#define MAPLE_RANGE64_SLOTS	16	/* 256 bytes */
#define MAPLE_ARANGE64_SLOTS	10	/* 240 bytes */
#define MAPLE_ALLOC_SLOTS	(MAPLE_NODE_SLOTS - 1)
#else
/* 32bit sizes */
#define MAPLE_NODE_SLOTS	63	/* 256 bytes including ->parent */
#define MAPLE_RANGE64_SLOTS	32	/* 256 bytes */
#define MAPLE_ARANGE64_SLOTS	21	/* 240 bytes */
#define MAPLE_ALLOC_SLOTS	(MAPLE_NODE_SLOTS - 2)
#endif /* defined(CONFIG_64BIT) || defined(BUILD_VDSO32_64) */

#define MAPLE_NODE_MASK		255UL

/*
 * The node->parent of the root node has bit 0 set and the rest of the pointer
 * is a pointer to the tree itself.  No more bits are available in this pointer
 * (on m68k, the data structure may only be 2-byte aligned).
 *
 * Internal non-root nodes can only have maple_range_* nodes as parents.  The
 * parent pointer is 256B aligned like all other tree nodes.  When storing a 32
 * or 64 bit values, the offset can fit into 4 bits.  The 16 bit values need an
 * extra bit to store the offset.  This extra bit comes from a reuse of the last
 * bit in the node type.  This is possible by using bit 1 to indicate if bit 2
 * is part of the type or the slot.
 *
 * Once the type is decided, the decision of an allocation range type or a
 * range type is done by examining the immutable tree flag for the
 * MT_FLAGS_ALLOC_RANGE flag.
 *
 *  Node types:
 *   0x??1 = Root
 *   0x?00 = 16 bit nodes
 *   0x010 = 32 bit nodes
 *   0x110 = 64 bit nodes
 *
 *  Slot size and location in the parent pointer:
 *   type  : slot location
 *   0x??1 : Root
 *   0x?00 : 16 bit values, type in 0-1, slot in 2-6
 *   0x010 : 32 bit values, type in 0-2, slot in 3-6
 *   0x110 : 64 bit values, type in 0-2, slot in 3-6
 */

/*
 * This metadata is used to optimize the gap updating code and in reverse
 * searching for gaps or any other code that needs to find the end of the data.
 */
struct maple_metadata {
	unsigned char end;
	unsigned char gap;
};

/*
 * Leaf nodes do not store pointers to nodes, they store user data.  Users may
 * store almost any bit pattern.  As noted above, the optimisation of storing an
 * entry at 0 in the root pointer cannot be done for data which have the bottom
 * two bits set to '10'.  We also reserve values with the bottom two bits set to
 * '10' which are below 4096 (ie 2, 6, 10 .. 4094) for internal use.  Some APIs
 * return errnos as a negative errno shifted right by two bits and the bottom
 * two bits set to '10', and while choosing to store these values in the array
 * is not an error, it may lead to confusion if you're testing for an error with
 * mas_is_err().
 *
 * Non-leaf nodes store the type of the node pointed to (enum maple_type in bits
 * 3-6), bit 2 is reserved.  That leaves bits 0-1 unused for now.
 *
 * In regular B-Tree terms, pivots are called keys.  The term pivot is used to
 * indicate that the tree is specifying ranges,  Pivots may appear in the
 * subtree with an entry attached to the value whereas keys are unique to a
 * specific position of a B-tree.  Pivot values are inclusive of the slot with
 * the same index.
 */

struct maple_range_64 {
	struct maple_pnode *parent;
	unsigned long pivot[MAPLE_RANGE64_SLOTS - 1];
	union {
		void __rcu *slot[MAPLE_RANGE64_SLOTS];
		struct {
			void __rcu *pad[MAPLE_RANGE64_SLOTS - 1];
			struct maple_metadata meta;
		};
	};
};

/*
 * At tree creation time, the user can specify that they're willing to trade off
 * storing fewer entries in a tree in return for storing more information in
 * each node.
 *
 * The maple tree supports recording the largest range of NULL entries available
 * in this node, also called gaps.  This optimises the tree for allocating a
 * range.
 */
struct maple_arange_64 {
	struct maple_pnode *parent;
	unsigned long pivot[MAPLE_ARANGE64_SLOTS - 1];
	void __rcu *slot[MAPLE_ARANGE64_SLOTS];
	unsigned long gap[MAPLE_ARANGE64_SLOTS];
	struct maple_metadata meta;
};

struct maple_alloc {
	unsigned long total;
	unsigned char node_count;
	unsigned int request_count;
	struct maple_alloc *slot[MAPLE_ALLOC_SLOTS];
};

struct maple_topiary {
	struct maple_pnode *parent;
	struct maple_enode *next; /* Overlaps the pivot */
};

enum maple_type {
	maple_dense,
	maple_leaf_64,
	maple_range_64,
	maple_arange_64,
};

enum store_type {
	wr_invalid,
	wr_new_root,
	wr_store_root,
	wr_exact_fit,
	wr_spanning_store,
	wr_split_store,
	wr_rebalance,
	wr_append,
	wr_node_store,
	wr_slot_store,
};

/**
 * DOC: Maple tree flags
 *
 * * MT_FLAGS_ALLOC_RANGE	- Track gaps in this tree
 * * MT_FLAGS_USE_RCU		- Operate in RCU mode
 * * MT_FLAGS_HEIGHT_OFFSET	- The position of the tree height in the flags
 * * MT_FLAGS_HEIGHT_MASK	- The mask for the maple tree height value
 * * MT_FLAGS_LOCK_MASK		- How the mt_lock is used
 * * MT_FLAGS_LOCK_IRQ		- Acquired irq-safe
 * * MT_FLAGS_LOCK_BH		- Acquired bh-safe
 * * MT_FLAGS_LOCK_EXTERN	- mt_lock is not used
 *
 * MAPLE_HEIGHT_MAX	The largest height that can be stored
 */
#define MT_FLAGS_ALLOC_RANGE	0x01
#define MT_FLAGS_USE_RCU	0x02
#define MT_FLAGS_HEIGHT_OFFSET	0x02
#define MT_FLAGS_HEIGHT_MASK	0x7C
#define MT_FLAGS_LOCK_MASK	0x300
#define MT_FLAGS_LOCK_IRQ	0x100
#define MT_FLAGS_LOCK_BH	0x200
#define MT_FLAGS_LOCK_EXTERN	0x300
#define MT_FLAGS_ALLOC_WRAPPED	0x0800

#define MAPLE_HEIGHT_MAX	31


#define MAPLE_NODE_TYPE_MASK	0x0F
#define MAPLE_NODE_TYPE_SHIFT	0x03

#define MAPLE_RESERVED_RANGE	4096

#ifdef CONFIG_LOCKDEP
typedef struct lockdep_map *lockdep_map_p;
#define mt_lock_is_held(mt)                                             \
	(!(mt)->ma_external_lock || lock_is_held((mt)->ma_external_lock))

#define mt_write_lock_is_held(mt)					\
	(!(mt)->ma_external_lock ||					\
	 lock_is_held_type((mt)->ma_external_lock, 0))

#define mt_set_external_lock(mt, lock)					\
	(mt)->ma_external_lock = &(lock)->dep_map

#define mt_on_stack(mt)			(mt).ma_external_lock = NULL
#else
typedef struct { /* nothing */ } lockdep_map_p;
#define mt_lock_is_held(mt)		1
#define mt_write_lock_is_held(mt)	1
#define mt_set_external_lock(mt, lock)	do { } while (0)
#define mt_on_stack(mt)			do { } while (0)
#endif

/*
 * If the tree contains a single entry at index 0, it is usually stored in
 * tree->ma_root.  To optimise for the page cache, an entry which ends in '00',
 * '01' or '11' is stored in the root, but an entry which ends in '10' will be
 * stored in a node.  Bits 3-6 are used to store enum maple_type.
 *
 * The flags are used both to store some immutable information about this tree
 * (set at tree creation time) and dynamic information set under the spinlock.
 *
 * Another use of flags are to indicate global states of the tree.  This is the
 * case with the MAPLE_USE_RCU flag, which indicates the tree is currently in
 * RCU mode.  This mode was added to allow the tree to reuse nodes instead of
 * re-allocating and RCU freeing nodes when there is a single user.
 */
struct maple_tree {
	union {
		spinlock_t	ma_lock;
		lockdep_map_p	ma_external_lock;
	};
	unsigned int	ma_flags;
	void __rcu      *ma_root;
};

/**
 * MTREE_INIT() - Initialize a maple tree
 * @name: The maple tree name
 * @__flags: The maple tree flags
 *
 */
#define MTREE_INIT(name, __flags) {					\
	.ma_lock = __SPIN_LOCK_UNLOCKED((name).ma_lock),		\
	.ma_flags = __flags,						\
	.ma_root = NULL,						\
}

/**
 * MTREE_INIT_EXT() - Initialize a maple tree with an external lock.
 * @name: The tree name
 * @__flags: The maple tree flags
 * @__lock: The external lock
 */
#ifdef CONFIG_LOCKDEP
#define MTREE_INIT_EXT(name, __flags, __lock) {				\
	.ma_external_lock = &(__lock).dep_map,				\
	.ma_flags = (__flags),						\
	.ma_root = NULL,						\
}
#else
#define MTREE_INIT_EXT(name, __flags, __lock)	MTREE_INIT(name, __flags)
#endif

#define DEFINE_MTREE(name)						\
	struct maple_tree name = MTREE_INIT(name, 0)

#define mtree_lock(mt)		spin_lock((&(mt)->ma_lock))
#define mtree_lock_nested(mas, subclass) \
		spin_lock_nested((&(mt)->ma_lock), subclass)
#define mtree_unlock(mt)	spin_unlock((&(mt)->ma_lock))

/*
 * The Maple Tree squeezes various bits in at various points which aren't
 * necessarily obvious.  Usually, this is done by observing that pointers are
 * N-byte aligned and thus the bottom log_2(N) bits are available for use.  We
 * don't use the high bits of pointers to store additional information because
 * we don't know what bits are unused on any given architecture.
 *
 * Nodes are 256 bytes in size and are also aligned to 256 bytes, giving us 8
 * low bits for our own purposes.  Nodes are currently of 4 types:
 * 1. Single pointer (Range is 0-0)
 * 2. Non-leaf Allocation Range nodes
 * 3. Non-leaf Range nodes
 * 4. Leaf Range nodes All nodes consist of a number of node slots,
 *    pivots, and a parent pointer.
 */

struct maple_node {
	union {
		struct {
			struct maple_pnode *parent;
			void __rcu *slot[MAPLE_NODE_SLOTS];
		};
		struct {
			void *pad;
			struct rcu_head rcu;
			struct maple_enode *piv_parent;
			unsigned char parent_slot;
			enum maple_type type;
			unsigned char slot_len;
			unsigned int ma_flags;
		};
		struct maple_range_64 mr64;
		struct maple_arange_64 ma64;
		struct maple_alloc alloc;
	};
};

/*
 * More complicated stores can cause two nodes to become one or three and
 * potentially alter the height of the tree.  Either half of the tree may need
 * to be rebalanced against the other.  The ma_topiary struct is used to track
 * which nodes have been 'cut' from the tree so that the change can be done
 * safely at a later date.  This is done to support RCU.
 */
struct ma_topiary {
	struct maple_enode *head;
	struct maple_enode *tail;
	struct maple_tree *mtree;
};

void *mtree_load(struct maple_tree *mt, unsigned long index);

int mtree_insert(struct maple_tree *mt, unsigned long index,
		void *entry, gfp_t gfp);
int mtree_insert_range(struct maple_tree *mt, unsigned long first,
		unsigned long last, void *entry, gfp_t gfp);
int mtree_alloc_range(struct maple_tree *mt, unsigned long *startp,
		void *entry, unsigned long size, unsigned long min,
		unsigned long max, gfp_t gfp);
int mtree_alloc_cyclic(struct maple_tree *mt, unsigned long *startp,
		void *entry, unsigned long range_lo, unsigned long range_hi,
		unsigned long *next, gfp_t gfp);
int mtree_alloc_rrange(struct maple_tree *mt, unsigned long *startp,
		void *entry, unsigned long size, unsigned long min,
		unsigned long max, gfp_t gfp);

int mtree_store_range(struct maple_tree *mt, unsigned long first,
		      unsigned long last, void *entry, gfp_t gfp);
int mtree_store(struct maple_tree *mt, unsigned long index,
		void *entry, gfp_t gfp);
void *mtree_erase(struct maple_tree *mt, unsigned long index);

int mtree_dup(struct maple_tree *mt, struct maple_tree *new, gfp_t gfp);
int __mt_dup(struct maple_tree *mt, struct maple_tree *new, gfp_t gfp);

void mtree_destroy(struct maple_tree *mt);
void __mt_destroy(struct maple_tree *mt);

/**
 * mtree_empty() - Determine if a tree has any present entries.
 * @mt: Maple Tree.
 *
 * Context: Any context.
 * Return: %true if the tree contains only NULL pointers.
 */
static inline bool mtree_empty(const struct maple_tree *mt)
{
	return mt->ma_root == NULL;
}

/* Advanced API */

/*
 * Maple State Status
 * ma_active means the maple state is pointing to a node and offset and can
 * continue operating on the tree.
 * ma_start means we have not searched the tree.
 * ma_root means we have searched the tree and the entry we found lives in
 * the root of the tree (ie it has index 0, length 1 and is the only entry in
 * the tree).
 * ma_none means we have searched the tree and there is no node in the
 * tree for this entry.  For example, we searched for index 1 in an empty
 * tree.  Or we have a tree which points to a full leaf node and we
 * searched for an entry which is larger than can be contained in that
 * leaf node.
 * ma_pause means the data within the maple state may be stale, restart the
 * operation
 * ma_overflow means the search has reached the upper limit of the search
 * ma_underflow means the search has reached the lower limit of the search
 * ma_error means there was an error, check the node for the error number.
 */
enum maple_status {
	ma_active,
	ma_start,
	ma_root,
	ma_none,
	ma_pause,
	ma_overflow,
	ma_underflow,
	ma_error,
};

/*
 * The maple state is defined in the struct ma_state and is used to keep track
 * of information during operations, and even between operations when using the
 * advanced API.
 *
 * If state->node has bit 0 set then it references a tree location which is not
 * a node (eg the root).  If bit 1 is set, the rest of the bits are a negative
 * errno.  Bit 2 (the 'unallocated slots' bit) is clear.  Bits 3-6 indicate the
 * node type.
 *
 * state->alloc either has a request number of nodes or an allocated node.  If
 * stat->alloc has a requested number of nodes, the first bit will be set (0x1)
 * and the remaining bits are the value.  If state->alloc is a node, then the
 * node will be of type maple_alloc.  maple_alloc has MAPLE_NODE_SLOTS - 1 for
 * storing more allocated nodes, a total number of nodes allocated, and the
 * node_count in this node.  node_count is the number of allocated nodes in this
 * node.  The scaling beyond MAPLE_NODE_SLOTS - 1 is handled by storing further
 * nodes into state->alloc->slot[0]'s node.  Nodes are taken from state->alloc
 * by removing a node from the state->alloc node until state->alloc->node_count
 * is 1, when state->alloc is returned and the state->alloc->slot[0] is promoted
 * to state->alloc.  Nodes are pushed onto state->alloc by putting the current
 * state->alloc into the pushed node's slot[0].
 *
 * The state also contains the implied min/max of the state->node, the depth of
 * this search, and the offset. The implied min/max are either from the parent
 * node or are 0-oo for the root node.  The depth is incremented or decremented
 * every time a node is walked down or up.  The offset is the slot/pivot of
 * interest in the node - either for reading or writing.
 *
 * When returning a value the maple state index and last respectively contain
 * the start and end of the range for the entry.  Ranges are inclusive in the
 * Maple Tree.
 *
 * The status of the state is used to determine how the next action should treat
 * the state.  For instance, if the status is ma_start then the next action
 * should start at the root of the tree and walk down.  If the status is
 * ma_pause then the node may be stale data and should be discarded.  If the
 * status is ma_overflow, then the last action hit the upper limit.
 *
 */
struct ma_state {
	struct maple_tree *tree;	/* The tree we're operating in */
	unsigned long index;		/* The index we're operating on - range start */
	unsigned long last;		/* The last index we're operating on - range end */
	struct maple_enode *node;	/* The node containing this entry */
	unsigned long min;		/* The minimum index of this node - implied pivot min */
	unsigned long max;		/* The maximum index of this node - implied pivot max */
	struct maple_alloc *alloc;	/* Allocated nodes for this operation */
	enum maple_status status;	/* The status of the state (active, start, none, etc) */
	unsigned char depth;		/* depth of tree descent during write */
	unsigned char offset;
	unsigned char mas_flags;
	unsigned char end;		/* The end of the node */
	enum store_type store_type;	/* The type of store needed for this operation */
};

struct ma_wr_state {
	struct ma_state *mas;
	struct maple_node *node;	/* Decoded mas->node */
	unsigned long r_min;		/* range min */
	unsigned long r_max;		/* range max */
	enum maple_type type;		/* mas->node type */
	unsigned char offset_end;	/* The offset where the write ends */
	unsigned long *pivots;		/* mas->node->pivots pointer */
	unsigned long end_piv;		/* The pivot at the offset end */
	void __rcu **slots;		/* mas->node->slots pointer */
	void *entry;			/* The entry to write */
	void *content;			/* The existing entry that is being overwritten */
};

#define mas_lock(mas)           spin_lock(&((mas)->tree->ma_lock))
#define mas_lock_nested(mas, subclass) \
		spin_lock_nested(&((mas)->tree->ma_lock), subclass)
#define mas_unlock(mas)         spin_unlock(&((mas)->tree->ma_lock))

/*
 * Special values for ma_state.node.
 * MA_ERROR represents an errno.  After dropping the lock and attempting
 * to resolve the error, the walk would have to be restarted from the
 * top of the tree as the tree may have been modified.
 */
<<<<<<< HEAD
#define MAS_START	((struct maple_enode *)1UL)
#define MAS_ROOT	((struct maple_enode *)5UL)
#define MAS_NONE	((struct maple_enode *)9UL)
#define MAS_PAUSE	((struct maple_enode *)17UL)
#define MAS_OVERFLOW	((struct maple_enode *)33UL)
#define MAS_UNDERFLOW	((struct maple_enode *)65UL)
=======
>>>>>>> 2d5404ca
#define MA_ERROR(err) \
		((struct maple_enode *)(((unsigned long)err << 2) | 2UL))

#define MA_STATE(name, mt, first, end)					\
	struct ma_state name = {					\
		.tree = mt,						\
		.index = first,						\
		.last = end,						\
		.node = NULL,						\
		.status = ma_start,					\
		.min = 0,						\
		.max = ULONG_MAX,					\
		.alloc = NULL,						\
		.mas_flags = 0,						\
		.store_type = wr_invalid,				\
	}

#define MA_WR_STATE(name, ma_state, wr_entry)				\
	struct ma_wr_state name = {					\
		.mas = ma_state,					\
		.content = NULL,					\
		.entry = wr_entry,					\
	}

#define MA_TOPIARY(name, tree)						\
	struct ma_topiary name = {					\
		.head = NULL,						\
		.tail = NULL,						\
		.mtree = tree,						\
	}

void *mas_walk(struct ma_state *mas);
void *mas_store(struct ma_state *mas, void *entry);
void *mas_erase(struct ma_state *mas);
int mas_store_gfp(struct ma_state *mas, void *entry, gfp_t gfp);
void mas_store_prealloc(struct ma_state *mas, void *entry);
void *mas_find(struct ma_state *mas, unsigned long max);
void *mas_find_range(struct ma_state *mas, unsigned long max);
void *mas_find_rev(struct ma_state *mas, unsigned long min);
void *mas_find_range_rev(struct ma_state *mas, unsigned long max);
int mas_preallocate(struct ma_state *mas, void *entry, gfp_t gfp);
<<<<<<< HEAD
bool mas_is_err(struct ma_state *mas);
=======
int mas_alloc_cyclic(struct ma_state *mas, unsigned long *startp,
		void *entry, unsigned long range_lo, unsigned long range_hi,
		unsigned long *next, gfp_t gfp);
>>>>>>> 2d5404ca

bool mas_nomem(struct ma_state *mas, gfp_t gfp);
void mas_pause(struct ma_state *mas);
void maple_tree_init(void);
void mas_destroy(struct ma_state *mas);
int mas_expected_entries(struct ma_state *mas, unsigned long nr_entries);

void *mas_prev(struct ma_state *mas, unsigned long min);
void *mas_prev_range(struct ma_state *mas, unsigned long max);
void *mas_next(struct ma_state *mas, unsigned long max);
void *mas_next_range(struct ma_state *mas, unsigned long max);

int mas_empty_area(struct ma_state *mas, unsigned long min, unsigned long max,
		   unsigned long size);
/*
 * This finds an empty area from the highest address to the lowest.
 * AKA "Topdown" version,
 */
int mas_empty_area_rev(struct ma_state *mas, unsigned long min,
		       unsigned long max, unsigned long size);

static inline void mas_init(struct ma_state *mas, struct maple_tree *tree,
			    unsigned long addr)
{
	memset(mas, 0, sizeof(struct ma_state));
	mas->tree = tree;
	mas->index = mas->last = addr;
	mas->max = ULONG_MAX;
	mas->status = ma_start;
	mas->node = NULL;
}

<<<<<<< HEAD
/* Checks if a mas has not found anything */
static inline bool mas_is_none(const struct ma_state *mas)
=======
static inline bool mas_is_active(struct ma_state *mas)
>>>>>>> 2d5404ca
{
	return mas->status == ma_active;
}

<<<<<<< HEAD
/* Checks if a mas has been paused */
static inline bool mas_is_paused(const struct ma_state *mas)
=======
static inline bool mas_is_err(struct ma_state *mas)
>>>>>>> 2d5404ca
{
	return mas->status == ma_error;
}

<<<<<<< HEAD
/* Check if the mas is pointing to a node or not */
static inline bool mas_is_active(struct ma_state *mas)
{
	if ((unsigned long)mas->node >= MAPLE_RESERVED_RANGE)
		return true;

	return false;
}

=======
>>>>>>> 2d5404ca
/**
 * mas_reset() - Reset a Maple Tree operation state.
 * @mas: Maple Tree operation state.
 *
 * Resets the error or walk state of the @mas so future walks of the
 * array will start from the root.  Use this if you have dropped the
 * lock and want to reuse the ma_state.
 *
 * Context: Any context.
 */
static __always_inline void mas_reset(struct ma_state *mas)
{
	mas->status = ma_start;
	mas->node = NULL;
}

/**
 * mas_for_each() - Iterate over a range of the maple tree.
 * @__mas: Maple Tree operation state (maple_state)
 * @__entry: Entry retrieved from the tree
 * @__max: maximum index to retrieve from the tree
 *
 * When returned, mas->index and mas->last will hold the entire range for the
 * entry.
 *
 * Note: may return the zero entry.
 */
#define mas_for_each(__mas, __entry, __max) \
	while (((__entry) = mas_find((__mas), (__max))) != NULL)
<<<<<<< HEAD
=======

#ifdef CONFIG_DEBUG_MAPLE_TREE
enum mt_dump_format {
	mt_dump_dec,
	mt_dump_hex,
};

extern atomic_t maple_tree_tests_run;
extern atomic_t maple_tree_tests_passed;

void mt_dump(const struct maple_tree *mt, enum mt_dump_format format);
void mas_dump(const struct ma_state *mas);
void mas_wr_dump(const struct ma_wr_state *wr_mas);
void mt_validate(struct maple_tree *mt);
void mt_cache_shrink(void);
#define MT_BUG_ON(__tree, __x) do {					\
	atomic_inc(&maple_tree_tests_run);				\
	if (__x) {							\
		pr_info("BUG at %s:%d (%u)\n",				\
		__func__, __LINE__, __x);				\
		mt_dump(__tree, mt_dump_hex);				\
		pr_info("Pass: %u Run:%u\n",				\
			atomic_read(&maple_tree_tests_passed),		\
			atomic_read(&maple_tree_tests_run));		\
		dump_stack();						\
	} else {							\
		atomic_inc(&maple_tree_tests_passed);			\
	}								\
} while (0)

#define MAS_BUG_ON(__mas, __x) do {					\
	atomic_inc(&maple_tree_tests_run);				\
	if (__x) {							\
		pr_info("BUG at %s:%d (%u)\n",				\
		__func__, __LINE__, __x);				\
		mas_dump(__mas);					\
		mt_dump((__mas)->tree, mt_dump_hex);			\
		pr_info("Pass: %u Run:%u\n",				\
			atomic_read(&maple_tree_tests_passed),		\
			atomic_read(&maple_tree_tests_run));		\
		dump_stack();						\
	} else {							\
		atomic_inc(&maple_tree_tests_passed);			\
	}								\
} while (0)

#define MAS_WR_BUG_ON(__wrmas, __x) do {				\
	atomic_inc(&maple_tree_tests_run);				\
	if (__x) {							\
		pr_info("BUG at %s:%d (%u)\n",				\
		__func__, __LINE__, __x);				\
		mas_wr_dump(__wrmas);					\
		mas_dump((__wrmas)->mas);				\
		mt_dump((__wrmas)->mas->tree, mt_dump_hex);		\
		pr_info("Pass: %u Run:%u\n",				\
			atomic_read(&maple_tree_tests_passed),		\
			atomic_read(&maple_tree_tests_run));		\
		dump_stack();						\
	} else {							\
		atomic_inc(&maple_tree_tests_passed);			\
	}								\
} while (0)

#define MT_WARN_ON(__tree, __x)  ({					\
	int ret = !!(__x);						\
	atomic_inc(&maple_tree_tests_run);				\
	if (ret) {							\
		pr_info("WARN at %s:%d (%u)\n",				\
		__func__, __LINE__, __x);				\
		mt_dump(__tree, mt_dump_hex);				\
		pr_info("Pass: %u Run:%u\n",				\
			atomic_read(&maple_tree_tests_passed),		\
			atomic_read(&maple_tree_tests_run));		\
		dump_stack();						\
	} else {							\
		atomic_inc(&maple_tree_tests_passed);			\
	}								\
	unlikely(ret);							\
})

#define MAS_WARN_ON(__mas, __x) ({					\
	int ret = !!(__x);						\
	atomic_inc(&maple_tree_tests_run);				\
	if (ret) {							\
		pr_info("WARN at %s:%d (%u)\n",				\
		__func__, __LINE__, __x);				\
		mas_dump(__mas);					\
		mt_dump((__mas)->tree, mt_dump_hex);			\
		pr_info("Pass: %u Run:%u\n",				\
			atomic_read(&maple_tree_tests_passed),		\
			atomic_read(&maple_tree_tests_run));		\
		dump_stack();						\
	} else {							\
		atomic_inc(&maple_tree_tests_passed);			\
	}								\
	unlikely(ret);							\
})

#define MAS_WR_WARN_ON(__wrmas, __x) ({					\
	int ret = !!(__x);						\
	atomic_inc(&maple_tree_tests_run);				\
	if (ret) {							\
		pr_info("WARN at %s:%d (%u)\n",				\
		__func__, __LINE__, __x);				\
		mas_wr_dump(__wrmas);					\
		mas_dump((__wrmas)->mas);				\
		mt_dump((__wrmas)->mas->tree, mt_dump_hex);		\
		pr_info("Pass: %u Run:%u\n",				\
			atomic_read(&maple_tree_tests_passed),		\
			atomic_read(&maple_tree_tests_run));		\
		dump_stack();						\
	} else {							\
		atomic_inc(&maple_tree_tests_passed);			\
	}								\
	unlikely(ret);							\
})
#else
#define MT_BUG_ON(__tree, __x)		BUG_ON(__x)
#define MAS_BUG_ON(__mas, __x)		BUG_ON(__x)
#define MAS_WR_BUG_ON(__mas, __x)	BUG_ON(__x)
#define MT_WARN_ON(__tree, __x)		WARN_ON(__x)
#define MAS_WARN_ON(__mas, __x)		WARN_ON(__x)
#define MAS_WR_WARN_ON(__mas, __x)	WARN_ON(__x)
#endif /* CONFIG_DEBUG_MAPLE_TREE */

>>>>>>> 2d5404ca
/**
 * __mas_set_range() - Set up Maple Tree operation state to a sub-range of the
 * current location.
 * @mas: Maple Tree operation state.
 * @start: New start of range in the Maple Tree.
 * @last: New end of range in the Maple Tree.
 *
 * set the internal maple state values to a sub-range.
 * Please use mas_set_range() if you do not know where you are in the tree.
 */
static inline void __mas_set_range(struct ma_state *mas, unsigned long start,
		unsigned long last)
{
<<<<<<< HEAD
=======
	/* Ensure the range starts within the current slot */
	MAS_WARN_ON(mas, mas_is_active(mas) &&
		   (mas->index > start || mas->last < start));
>>>>>>> 2d5404ca
	mas->index = start;
	mas->last = last;
}

/**
 * mas_set_range() - Set up Maple Tree operation state for a different index.
 * @mas: Maple Tree operation state.
 * @start: New start of range in the Maple Tree.
 * @last: New end of range in the Maple Tree.
 *
 * Move the operation state to refer to a different range.  This will
 * have the effect of starting a walk from the top; see mas_next()
 * to move to an adjacent index.
 */
static inline
void mas_set_range(struct ma_state *mas, unsigned long start, unsigned long last)
{
<<<<<<< HEAD
	__mas_set_range(mas, start, last);
	mas->node = MAS_START;
=======
	mas_reset(mas);
	__mas_set_range(mas, start, last);
>>>>>>> 2d5404ca
}

/**
 * mas_set() - Set up Maple Tree operation state for a different index.
 * @mas: Maple Tree operation state.
 * @index: New index into the Maple Tree.
 *
 * Move the operation state to refer to a different index.  This will
 * have the effect of starting a walk from the top; see mas_next()
 * to move to an adjacent index.
 */
static inline void mas_set(struct ma_state *mas, unsigned long index)
{

	mas_set_range(mas, index, index);
}

static inline bool mt_external_lock(const struct maple_tree *mt)
{
	return (mt->ma_flags & MT_FLAGS_LOCK_MASK) == MT_FLAGS_LOCK_EXTERN;
}

/**
 * mt_init_flags() - Initialise an empty maple tree with flags.
 * @mt: Maple Tree
 * @flags: maple tree flags.
 *
 * If you need to initialise a Maple Tree with special flags (eg, an
 * allocation tree), use this function.
 *
 * Context: Any context.
 */
static inline void mt_init_flags(struct maple_tree *mt, unsigned int flags)
{
	mt->ma_flags = flags;
	if (!mt_external_lock(mt))
		spin_lock_init(&mt->ma_lock);
	rcu_assign_pointer(mt->ma_root, NULL);
}

/**
 * mt_init() - Initialise an empty maple tree.
 * @mt: Maple Tree
 *
 * An empty Maple Tree.
 *
 * Context: Any context.
 */
static inline void mt_init(struct maple_tree *mt)
{
	mt_init_flags(mt, 0);
}

static inline bool mt_in_rcu(struct maple_tree *mt)
{
#ifdef CONFIG_MAPLE_RCU_DISABLED
	return false;
#endif
	return mt->ma_flags & MT_FLAGS_USE_RCU;
}

/**
 * mt_clear_in_rcu() - Switch the tree to non-RCU mode.
 * @mt: The Maple Tree
 */
static inline void mt_clear_in_rcu(struct maple_tree *mt)
{
	if (!mt_in_rcu(mt))
		return;

	if (mt_external_lock(mt)) {
		WARN_ON(!mt_lock_is_held(mt));
		mt->ma_flags &= ~MT_FLAGS_USE_RCU;
	} else {
		mtree_lock(mt);
		mt->ma_flags &= ~MT_FLAGS_USE_RCU;
		mtree_unlock(mt);
	}
}

/**
 * mt_set_in_rcu() - Switch the tree to RCU safe mode.
 * @mt: The Maple Tree
 */
static inline void mt_set_in_rcu(struct maple_tree *mt)
{
	if (mt_in_rcu(mt))
		return;

	if (mt_external_lock(mt)) {
		WARN_ON(!mt_lock_is_held(mt));
		mt->ma_flags |= MT_FLAGS_USE_RCU;
	} else {
		mtree_lock(mt);
		mt->ma_flags |= MT_FLAGS_USE_RCU;
		mtree_unlock(mt);
	}
}

static inline unsigned int mt_height(const struct maple_tree *mt)
{
	return (mt->ma_flags & MT_FLAGS_HEIGHT_MASK) >> MT_FLAGS_HEIGHT_OFFSET;
}

void *mt_find(struct maple_tree *mt, unsigned long *index, unsigned long max);
void *mt_find_after(struct maple_tree *mt, unsigned long *index,
		    unsigned long max);
void *mt_prev(struct maple_tree *mt, unsigned long index,  unsigned long min);
void *mt_next(struct maple_tree *mt, unsigned long index, unsigned long max);

/**
 * mt_for_each - Iterate over each entry starting at index until max.
 * @__tree: The Maple Tree
 * @__entry: The current entry
 * @__index: The index to start the search from. Subsequently used as iterator.
 * @__max: The maximum limit for @index
 *
 * This iterator skips all entries, which resolve to a NULL pointer,
 * e.g. entries which has been reserved with XA_ZERO_ENTRY.
 */
#define mt_for_each(__tree, __entry, __index, __max) \
	for (__entry = mt_find(__tree, &(__index), __max); \
		__entry; __entry = mt_find_after(__tree, &(__index), __max))

<<<<<<< HEAD

#ifdef CONFIG_DEBUG_MAPLE_TREE
enum mt_dump_format {
	mt_dump_dec,
	mt_dump_hex,
};

extern atomic_t maple_tree_tests_run;
extern atomic_t maple_tree_tests_passed;

void mt_dump(const struct maple_tree *mt, enum mt_dump_format format);
void mas_dump(const struct ma_state *mas);
void mas_wr_dump(const struct ma_wr_state *wr_mas);
void mt_validate(struct maple_tree *mt);
void mt_cache_shrink(void);
#define MT_BUG_ON(__tree, __x) do {					\
	atomic_inc(&maple_tree_tests_run);				\
	if (__x) {							\
		pr_info("BUG at %s:%d (%u)\n",				\
		__func__, __LINE__, __x);				\
		mt_dump(__tree, mt_dump_hex);				\
		pr_info("Pass: %u Run:%u\n",				\
			atomic_read(&maple_tree_tests_passed),		\
			atomic_read(&maple_tree_tests_run));		\
		dump_stack();						\
	} else {							\
		atomic_inc(&maple_tree_tests_passed);			\
	}								\
} while (0)

#define MAS_BUG_ON(__mas, __x) do {					\
	atomic_inc(&maple_tree_tests_run);				\
	if (__x) {							\
		pr_info("BUG at %s:%d (%u)\n",				\
		__func__, __LINE__, __x);				\
		mas_dump(__mas);					\
		mt_dump((__mas)->tree, mt_dump_hex);			\
		pr_info("Pass: %u Run:%u\n",				\
			atomic_read(&maple_tree_tests_passed),		\
			atomic_read(&maple_tree_tests_run));		\
		dump_stack();						\
	} else {							\
		atomic_inc(&maple_tree_tests_passed);			\
	}								\
} while (0)

#define MAS_WR_BUG_ON(__wrmas, __x) do {				\
	atomic_inc(&maple_tree_tests_run);				\
	if (__x) {							\
		pr_info("BUG at %s:%d (%u)\n",				\
		__func__, __LINE__, __x);				\
		mas_wr_dump(__wrmas);					\
		mas_dump((__wrmas)->mas);				\
		mt_dump((__wrmas)->mas->tree, mt_dump_hex);		\
		pr_info("Pass: %u Run:%u\n",				\
			atomic_read(&maple_tree_tests_passed),		\
			atomic_read(&maple_tree_tests_run));		\
		dump_stack();						\
	} else {							\
		atomic_inc(&maple_tree_tests_passed);			\
	}								\
} while (0)

#define MT_WARN_ON(__tree, __x)  ({					\
	int ret = !!(__x);						\
	atomic_inc(&maple_tree_tests_run);				\
	if (ret) {							\
		pr_info("WARN at %s:%d (%u)\n",				\
		__func__, __LINE__, __x);				\
		mt_dump(__tree, mt_dump_hex);				\
		pr_info("Pass: %u Run:%u\n",				\
			atomic_read(&maple_tree_tests_passed),		\
			atomic_read(&maple_tree_tests_run));		\
		dump_stack();						\
	} else {							\
		atomic_inc(&maple_tree_tests_passed);			\
	}								\
	unlikely(ret);							\
})

#define MAS_WARN_ON(__mas, __x) ({					\
	int ret = !!(__x);						\
	atomic_inc(&maple_tree_tests_run);				\
	if (ret) {							\
		pr_info("WARN at %s:%d (%u)\n",				\
		__func__, __LINE__, __x);				\
		mas_dump(__mas);					\
		mt_dump((__mas)->tree, mt_dump_hex);			\
		pr_info("Pass: %u Run:%u\n",				\
			atomic_read(&maple_tree_tests_passed),		\
			atomic_read(&maple_tree_tests_run));		\
		dump_stack();						\
	} else {							\
		atomic_inc(&maple_tree_tests_passed);			\
	}								\
	unlikely(ret);							\
})

#define MAS_WR_WARN_ON(__wrmas, __x) ({					\
	int ret = !!(__x);						\
	atomic_inc(&maple_tree_tests_run);				\
	if (ret) {							\
		pr_info("WARN at %s:%d (%u)\n",				\
		__func__, __LINE__, __x);				\
		mas_wr_dump(__wrmas);					\
		mas_dump((__wrmas)->mas);				\
		mt_dump((__wrmas)->mas->tree, mt_dump_hex);		\
		pr_info("Pass: %u Run:%u\n",				\
			atomic_read(&maple_tree_tests_passed),		\
			atomic_read(&maple_tree_tests_run));		\
		dump_stack();						\
	} else {							\
		atomic_inc(&maple_tree_tests_passed);			\
	}								\
	unlikely(ret);							\
})
#else
#define MT_BUG_ON(__tree, __x)		BUG_ON(__x)
#define MAS_BUG_ON(__mas, __x)		BUG_ON(__x)
#define MAS_WR_BUG_ON(__mas, __x)	BUG_ON(__x)
#define MT_WARN_ON(__tree, __x)		WARN_ON(__x)
#define MAS_WARN_ON(__mas, __x)		WARN_ON(__x)
#define MAS_WR_WARN_ON(__mas, __x)	WARN_ON(__x)
#endif /* CONFIG_DEBUG_MAPLE_TREE */

=======
>>>>>>> 2d5404ca
#endif /*_LINUX_MAPLE_TREE_H */<|MERGE_RESOLUTION|>--- conflicted
+++ resolved
@@ -476,15 +476,6 @@
  * to resolve the error, the walk would have to be restarted from the
  * top of the tree as the tree may have been modified.
  */
-<<<<<<< HEAD
-#define MAS_START	((struct maple_enode *)1UL)
-#define MAS_ROOT	((struct maple_enode *)5UL)
-#define MAS_NONE	((struct maple_enode *)9UL)
-#define MAS_PAUSE	((struct maple_enode *)17UL)
-#define MAS_OVERFLOW	((struct maple_enode *)33UL)
-#define MAS_UNDERFLOW	((struct maple_enode *)65UL)
-=======
->>>>>>> 2d5404ca
 #define MA_ERROR(err) \
 		((struct maple_enode *)(((unsigned long)err << 2) | 2UL))
 
@@ -526,13 +517,9 @@
 void *mas_find_rev(struct ma_state *mas, unsigned long min);
 void *mas_find_range_rev(struct ma_state *mas, unsigned long max);
 int mas_preallocate(struct ma_state *mas, void *entry, gfp_t gfp);
-<<<<<<< HEAD
-bool mas_is_err(struct ma_state *mas);
-=======
 int mas_alloc_cyclic(struct ma_state *mas, unsigned long *startp,
 		void *entry, unsigned long range_lo, unsigned long range_hi,
 		unsigned long *next, gfp_t gfp);
->>>>>>> 2d5404ca
 
 bool mas_nomem(struct ma_state *mas, gfp_t gfp);
 void mas_pause(struct ma_state *mas);
@@ -565,38 +552,16 @@
 	mas->node = NULL;
 }
 
-<<<<<<< HEAD
-/* Checks if a mas has not found anything */
-static inline bool mas_is_none(const struct ma_state *mas)
-=======
 static inline bool mas_is_active(struct ma_state *mas)
->>>>>>> 2d5404ca
 {
 	return mas->status == ma_active;
 }
 
-<<<<<<< HEAD
-/* Checks if a mas has been paused */
-static inline bool mas_is_paused(const struct ma_state *mas)
-=======
 static inline bool mas_is_err(struct ma_state *mas)
->>>>>>> 2d5404ca
 {
 	return mas->status == ma_error;
 }
 
-<<<<<<< HEAD
-/* Check if the mas is pointing to a node or not */
-static inline bool mas_is_active(struct ma_state *mas)
-{
-	if ((unsigned long)mas->node >= MAPLE_RESERVED_RANGE)
-		return true;
-
-	return false;
-}
-
-=======
->>>>>>> 2d5404ca
 /**
  * mas_reset() - Reset a Maple Tree operation state.
  * @mas: Maple Tree operation state.
@@ -626,8 +591,6 @@
  */
 #define mas_for_each(__mas, __entry, __max) \
 	while (((__entry) = mas_find((__mas), (__max))) != NULL)
-<<<<<<< HEAD
-=======
 
 #ifdef CONFIG_DEBUG_MAPLE_TREE
 enum mt_dump_format {
@@ -753,7 +716,6 @@
 #define MAS_WR_WARN_ON(__mas, __x)	WARN_ON(__x)
 #endif /* CONFIG_DEBUG_MAPLE_TREE */
 
->>>>>>> 2d5404ca
 /**
  * __mas_set_range() - Set up Maple Tree operation state to a sub-range of the
  * current location.
@@ -767,12 +729,9 @@
 static inline void __mas_set_range(struct ma_state *mas, unsigned long start,
 		unsigned long last)
 {
-<<<<<<< HEAD
-=======
 	/* Ensure the range starts within the current slot */
 	MAS_WARN_ON(mas, mas_is_active(mas) &&
 		   (mas->index > start || mas->last < start));
->>>>>>> 2d5404ca
 	mas->index = start;
 	mas->last = last;
 }
@@ -790,13 +749,8 @@
 static inline
 void mas_set_range(struct ma_state *mas, unsigned long start, unsigned long last)
 {
-<<<<<<< HEAD
-	__mas_set_range(mas, start, last);
-	mas->node = MAS_START;
-=======
 	mas_reset(mas);
 	__mas_set_range(mas, start, last);
->>>>>>> 2d5404ca
 }
 
 /**
@@ -921,132 +875,4 @@
 	for (__entry = mt_find(__tree, &(__index), __max); \
 		__entry; __entry = mt_find_after(__tree, &(__index), __max))
 
-<<<<<<< HEAD
-
-#ifdef CONFIG_DEBUG_MAPLE_TREE
-enum mt_dump_format {
-	mt_dump_dec,
-	mt_dump_hex,
-};
-
-extern atomic_t maple_tree_tests_run;
-extern atomic_t maple_tree_tests_passed;
-
-void mt_dump(const struct maple_tree *mt, enum mt_dump_format format);
-void mas_dump(const struct ma_state *mas);
-void mas_wr_dump(const struct ma_wr_state *wr_mas);
-void mt_validate(struct maple_tree *mt);
-void mt_cache_shrink(void);
-#define MT_BUG_ON(__tree, __x) do {					\
-	atomic_inc(&maple_tree_tests_run);				\
-	if (__x) {							\
-		pr_info("BUG at %s:%d (%u)\n",				\
-		__func__, __LINE__, __x);				\
-		mt_dump(__tree, mt_dump_hex);				\
-		pr_info("Pass: %u Run:%u\n",				\
-			atomic_read(&maple_tree_tests_passed),		\
-			atomic_read(&maple_tree_tests_run));		\
-		dump_stack();						\
-	} else {							\
-		atomic_inc(&maple_tree_tests_passed);			\
-	}								\
-} while (0)
-
-#define MAS_BUG_ON(__mas, __x) do {					\
-	atomic_inc(&maple_tree_tests_run);				\
-	if (__x) {							\
-		pr_info("BUG at %s:%d (%u)\n",				\
-		__func__, __LINE__, __x);				\
-		mas_dump(__mas);					\
-		mt_dump((__mas)->tree, mt_dump_hex);			\
-		pr_info("Pass: %u Run:%u\n",				\
-			atomic_read(&maple_tree_tests_passed),		\
-			atomic_read(&maple_tree_tests_run));		\
-		dump_stack();						\
-	} else {							\
-		atomic_inc(&maple_tree_tests_passed);			\
-	}								\
-} while (0)
-
-#define MAS_WR_BUG_ON(__wrmas, __x) do {				\
-	atomic_inc(&maple_tree_tests_run);				\
-	if (__x) {							\
-		pr_info("BUG at %s:%d (%u)\n",				\
-		__func__, __LINE__, __x);				\
-		mas_wr_dump(__wrmas);					\
-		mas_dump((__wrmas)->mas);				\
-		mt_dump((__wrmas)->mas->tree, mt_dump_hex);		\
-		pr_info("Pass: %u Run:%u\n",				\
-			atomic_read(&maple_tree_tests_passed),		\
-			atomic_read(&maple_tree_tests_run));		\
-		dump_stack();						\
-	} else {							\
-		atomic_inc(&maple_tree_tests_passed);			\
-	}								\
-} while (0)
-
-#define MT_WARN_ON(__tree, __x)  ({					\
-	int ret = !!(__x);						\
-	atomic_inc(&maple_tree_tests_run);				\
-	if (ret) {							\
-		pr_info("WARN at %s:%d (%u)\n",				\
-		__func__, __LINE__, __x);				\
-		mt_dump(__tree, mt_dump_hex);				\
-		pr_info("Pass: %u Run:%u\n",				\
-			atomic_read(&maple_tree_tests_passed),		\
-			atomic_read(&maple_tree_tests_run));		\
-		dump_stack();						\
-	} else {							\
-		atomic_inc(&maple_tree_tests_passed);			\
-	}								\
-	unlikely(ret);							\
-})
-
-#define MAS_WARN_ON(__mas, __x) ({					\
-	int ret = !!(__x);						\
-	atomic_inc(&maple_tree_tests_run);				\
-	if (ret) {							\
-		pr_info("WARN at %s:%d (%u)\n",				\
-		__func__, __LINE__, __x);				\
-		mas_dump(__mas);					\
-		mt_dump((__mas)->tree, mt_dump_hex);			\
-		pr_info("Pass: %u Run:%u\n",				\
-			atomic_read(&maple_tree_tests_passed),		\
-			atomic_read(&maple_tree_tests_run));		\
-		dump_stack();						\
-	} else {							\
-		atomic_inc(&maple_tree_tests_passed);			\
-	}								\
-	unlikely(ret);							\
-})
-
-#define MAS_WR_WARN_ON(__wrmas, __x) ({					\
-	int ret = !!(__x);						\
-	atomic_inc(&maple_tree_tests_run);				\
-	if (ret) {							\
-		pr_info("WARN at %s:%d (%u)\n",				\
-		__func__, __LINE__, __x);				\
-		mas_wr_dump(__wrmas);					\
-		mas_dump((__wrmas)->mas);				\
-		mt_dump((__wrmas)->mas->tree, mt_dump_hex);		\
-		pr_info("Pass: %u Run:%u\n",				\
-			atomic_read(&maple_tree_tests_passed),		\
-			atomic_read(&maple_tree_tests_run));		\
-		dump_stack();						\
-	} else {							\
-		atomic_inc(&maple_tree_tests_passed);			\
-	}								\
-	unlikely(ret);							\
-})
-#else
-#define MT_BUG_ON(__tree, __x)		BUG_ON(__x)
-#define MAS_BUG_ON(__mas, __x)		BUG_ON(__x)
-#define MAS_WR_BUG_ON(__mas, __x)	BUG_ON(__x)
-#define MT_WARN_ON(__tree, __x)		WARN_ON(__x)
-#define MAS_WARN_ON(__mas, __x)		WARN_ON(__x)
-#define MAS_WR_WARN_ON(__mas, __x)	WARN_ON(__x)
-#endif /* CONFIG_DEBUG_MAPLE_TREE */
-
-=======
->>>>>>> 2d5404ca
 #endif /*_LINUX_MAPLE_TREE_H */