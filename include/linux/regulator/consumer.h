--- conflicted
+++ resolved
@@ -329,15 +329,12 @@
 						     const char *id)
 {
 	return 0;
-<<<<<<< HEAD
-=======
 }
 
 static inline int devm_regulator_get_enable_read_voltage(struct device *dev,
 							 const char *id)
 {
 	return -ENODEV;
->>>>>>> 2d5404ca
 }
 
 static inline struct regulator *__must_check
