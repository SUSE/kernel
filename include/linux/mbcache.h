--- conflicted
+++ resolved
@@ -32,17 +32,7 @@
 	atomic_t		e_refcnt;
 	/* Key in hash - stable during lifetime of the entry */
 	u32			e_key;
-<<<<<<< HEAD
-#ifdef __GENKSYMS__
-	u32			e_referenced:1;
-	u32			e_reusable:1;
-	/* 4-byte hole here on 64-bit */
-#else
 	unsigned long		e_flags;
-#endif
-=======
-	unsigned long		e_flags;
->>>>>>> eb3cdb58
 	/* User provided value - stable during lifetime of the entry */
 	u64			e_value;
 };
@@ -52,44 +42,24 @@
 
 int mb_cache_entry_create(struct mb_cache *cache, gfp_t mask, u32 key,
 			  u64 value, bool reusable);
-<<<<<<< HEAD
-void __mb_cache_entry_free(struct mb_cache_entry *entry);
-void mb_cache_entry_wait_unused(struct mb_cache_entry *entry);
-static inline int mb_cache_entry_put(struct mb_cache *cache,
-				     struct mb_cache_entry *entry)
-=======
 void __mb_cache_entry_free(struct mb_cache *cache,
 			   struct mb_cache_entry *entry);
 void mb_cache_entry_wait_unused(struct mb_cache_entry *entry);
 static inline void mb_cache_entry_put(struct mb_cache *cache,
 				      struct mb_cache_entry *entry)
->>>>>>> eb3cdb58
 {
 	unsigned int cnt = atomic_dec_return(&entry->e_refcnt);
 
 	if (cnt > 0) {
-<<<<<<< HEAD
-		if (cnt <= 3)
-			wake_up_var(&entry->e_refcnt);
-		return 0;
-	}
-	__mb_cache_entry_free(entry);
-	return 1;
-=======
 		if (cnt <= 2)
 			wake_up_var(&entry->e_refcnt);
 		return;
 	}
 	__mb_cache_entry_free(cache, entry);
->>>>>>> eb3cdb58
 }
 
 struct mb_cache_entry *mb_cache_entry_delete_or_get(struct mb_cache *cache,
 						    u32 key, u64 value);
-<<<<<<< HEAD
-void mb_cache_entry_delete(struct mb_cache *cache, u32 key, u64 value);
-=======
->>>>>>> eb3cdb58
 struct mb_cache_entry *mb_cache_entry_get(struct mb_cache *cache, u32 key,
 					  u64 value);
 struct mb_cache_entry *mb_cache_entry_find_first(struct mb_cache *cache,
