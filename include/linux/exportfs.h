--- conflicted
+++ resolved
@@ -220,12 +220,7 @@
 #define EXPORT_OP_NOATOMIC_ATTR		(0x10) /* Filesystem cannot supply
 						  atomic attribute updates
 						*/
-<<<<<<< HEAD
-#define EXPORT_OP_SYNC_LOCKS		(0x20) /* Filesystem can't do
-						  asychronous blocking locks */
-=======
 #define EXPORT_OP_FLUSH_ON_CLOSE	(0x20) /* fs flushes file data on close */
->>>>>>> eb3cdb58
 	unsigned long	flags;
 };
 
