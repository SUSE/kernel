--- conflicted
+++ resolved
@@ -44,15 +44,9 @@
 }
 #else /* CONFIG_DEBUG_LOCK_ALLOC */
 # define LOCAL_LOCK_DEBUG_INIT(lockname)
-<<<<<<< HEAD
-# define local_lock_acquire(__ll)  do { typecheck(local_lock_t *, __ll); } while (0)
-# define local_lock_release(__ll)  do { typecheck(local_lock_t *, __ll); } while (0)
-# define local_lock_debug_init(__ll)  do { typecheck(local_lock_t *, __ll); } while (0)
-=======
 static inline void local_lock_acquire(local_lock_t *l) { }
 static inline void local_lock_release(local_lock_t *l) { }
 static inline void local_lock_debug_init(local_lock_t *l) { }
->>>>>>> eb3cdb58
 #endif /* !CONFIG_DEBUG_LOCK_ALLOC */
 
 #define INIT_LOCAL_LOCK(lockname)	{ LOCAL_LOCK_DEBUG_INIT(lockname) }
