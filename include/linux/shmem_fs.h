/* SPDX-License-Identifier: GPL-2.0 */
#ifndef __SHMEM_FS_H
#define __SHMEM_FS_H

#include <linux/file.h>
#include <linux/swap.h>
#include <linux/mempolicy.h>
#include <linux/pagemap.h>
#include <linux/percpu_counter.h>
#include <linux/xattr.h>
#include <linux/fs_parser.h>
#include <linux/userfaultfd_k.h>

/* inode in-kernel data */

#ifdef CONFIG_TMPFS_QUOTA
#define SHMEM_MAXQUOTAS 2
#endif

struct shmem_inode_info {
	spinlock_t		lock;
	unsigned int		seals;		/* shmem seals */
	unsigned long		flags;
	unsigned long		alloced;	/* data pages alloced to file */
	unsigned long		swapped;	/* subtotal assigned to swap */
	union {
	    struct offset_ctx	dir_offsets;	/* stable directory offsets */
	    struct {
		struct list_head shrinklist;	/* shrinkable hpage inodes */
		struct list_head swaplist;	/* chain of maybes on swap */
	    };
	};
	struct timespec64	i_crtime;	/* file creation time */
	struct shared_policy	policy;		/* NUMA memory alloc policy */
	struct simple_xattrs	xattrs;		/* list of xattrs */
	pgoff_t			fallocend;	/* highest fallocate endindex */
	unsigned int		fsflags;	/* for FS_IOC_[SG]ETFLAGS */
	atomic_t		stop_eviction;	/* hold when working on inode */
#ifdef CONFIG_TMPFS_QUOTA
	struct dquot __rcu	*i_dquot[MAXQUOTAS];
#endif
	struct inode		vfs_inode;
};

#define SHMEM_FL_USER_VISIBLE		FS_FL_USER_VISIBLE
#define SHMEM_FL_USER_MODIFIABLE \
	(FS_IMMUTABLE_FL | FS_APPEND_FL | FS_NODUMP_FL | FS_NOATIME_FL)
#define SHMEM_FL_INHERITED		(FS_NODUMP_FL | FS_NOATIME_FL)

struct shmem_quota_limits {
	qsize_t usrquota_bhardlimit; /* Default user quota block hard limit */
	qsize_t usrquota_ihardlimit; /* Default user quota inode hard limit */
	qsize_t grpquota_bhardlimit; /* Default group quota block hard limit */
	qsize_t grpquota_ihardlimit; /* Default group quota inode hard limit */
};

struct shmem_sb_info {
	unsigned long max_blocks;   /* How many blocks are allowed */
	struct percpu_counter used_blocks;  /* How many are allocated */
	unsigned long max_inodes;   /* How many inodes are allowed */
	unsigned long free_ispace;  /* How much ispace left for allocation */
	raw_spinlock_t stat_lock;   /* Serialize shmem_sb_info changes */
	umode_t mode;		    /* Mount mode for root directory */
	unsigned char huge;	    /* Whether to try for hugepages */
	kuid_t uid;		    /* Mount uid for root directory */
	kgid_t gid;		    /* Mount gid for root directory */
	bool full_inums;	    /* If i_ino should be uint or ino_t */
	bool noswap;		    /* ignores VM reclaim / swap requests */
	ino_t next_ino;		    /* The next per-sb inode number to use */
	ino_t __percpu *ino_batch;  /* The next per-cpu inode number to use */
	struct mempolicy *mpol;     /* default memory policy for mappings */
	spinlock_t shrinklist_lock;   /* Protects shrinklist */
	struct list_head shrinklist;  /* List of shinkable inodes */
	unsigned long shrinklist_len; /* Length of shrinklist */
	struct shmem_quota_limits qlimits; /* Default quota limits */
};

static inline struct shmem_inode_info *SHMEM_I(struct inode *inode)
{
	return container_of(inode, struct shmem_inode_info, vfs_inode);
}

/*
 * Functions in mm/shmem.c called directly from elsewhere:
 */
extern const struct fs_parameter_spec shmem_fs_parameters[];
extern void shmem_init(void);
extern int shmem_init_fs_context(struct fs_context *fc);
extern struct file *shmem_file_setup(const char *name,
					loff_t size, unsigned long flags);
extern struct file *shmem_kernel_file_setup(const char *name, loff_t size,
					    unsigned long flags);
extern struct file *shmem_file_setup_with_mnt(struct vfsmount *mnt,
		const char *name, loff_t size, unsigned long flags);
extern int shmem_zero_setup(struct vm_area_struct *);
extern unsigned long shmem_get_unmapped_area(struct file *, unsigned long addr,
		unsigned long len, unsigned long pgoff, unsigned long flags);
extern int shmem_lock(struct file *file, int lock, struct ucounts *ucounts);
#ifdef CONFIG_SHMEM
bool shmem_mapping(struct address_space *mapping);
#else
static inline bool shmem_mapping(struct address_space *mapping)
{
	return false;
}
#endif /* CONFIG_SHMEM */
extern void shmem_unlock_mapping(struct address_space *mapping);
extern struct page *shmem_read_mapping_page_gfp(struct address_space *mapping,
					pgoff_t index, gfp_t gfp_mask);
extern void shmem_truncate_range(struct inode *inode, loff_t start, loff_t end);
int shmem_unuse(unsigned int type);

#ifdef CONFIG_TRANSPARENT_HUGEPAGE
unsigned long shmem_allowable_huge_orders(struct inode *inode,
				struct vm_area_struct *vma, pgoff_t index,
<<<<<<< HEAD
				bool shmem_huge_force);
#else
static inline unsigned long shmem_allowable_huge_orders(struct inode *inode,
				struct vm_area_struct *vma, pgoff_t index,
				bool shmem_huge_force)
=======
				loff_t write_end, bool shmem_huge_force);
#else
static inline unsigned long shmem_allowable_huge_orders(struct inode *inode,
				struct vm_area_struct *vma, pgoff_t index,
				loff_t write_end, bool shmem_huge_force)
>>>>>>> f87ebcb6
{
	return 0;
}
#endif

#ifdef CONFIG_SHMEM
extern unsigned long shmem_swap_usage(struct vm_area_struct *vma);
#else
static inline unsigned long shmem_swap_usage(struct vm_area_struct *vma)
{
	return 0;
}
#endif
extern unsigned long shmem_partial_swap_usage(struct address_space *mapping,
						pgoff_t start, pgoff_t end);

/* Flag allocation requirements to shmem_get_folio */
enum sgp_type {
	SGP_READ,	/* don't exceed i_size, don't allocate page */
	SGP_NOALLOC,	/* similar, but fail on hole or use fallocated page */
	SGP_CACHE,	/* don't exceed i_size, may allocate page */
	SGP_WRITE,	/* may exceed i_size, may allocate !Uptodate page */
	SGP_FALLOC,	/* like SGP_WRITE, but make existing page Uptodate */
};

int shmem_get_folio(struct inode *inode, pgoff_t index, loff_t write_end,
		struct folio **foliop, enum sgp_type sgp);
struct folio *shmem_read_folio_gfp(struct address_space *mapping,
		pgoff_t index, gfp_t gfp);

static inline struct folio *shmem_read_folio(struct address_space *mapping,
		pgoff_t index)
{
	return shmem_read_folio_gfp(mapping, index, mapping_gfp_mask(mapping));
}

static inline struct page *shmem_read_mapping_page(
				struct address_space *mapping, pgoff_t index)
{
	return shmem_read_mapping_page_gfp(mapping, index,
					mapping_gfp_mask(mapping));
}

static inline bool shmem_file(struct file *file)
{
	if (!IS_ENABLED(CONFIG_SHMEM))
		return false;
	if (!file || !file->f_mapping)
		return false;
	return shmem_mapping(file->f_mapping);
}

/*
 * If fallocate(FALLOC_FL_KEEP_SIZE) has been used, there may be pages
 * beyond i_size's notion of EOF, which fallocate has committed to reserving:
 * which split_huge_page() must therefore not delete.  This use of a single
 * "fallocend" per inode errs on the side of not deleting a reservation when
 * in doubt: there are plenty of cases when it preserves unreserved pages.
 */
static inline pgoff_t shmem_fallocend(struct inode *inode, pgoff_t eof)
{
	return max(eof, SHMEM_I(inode)->fallocend);
}

extern bool shmem_charge(struct inode *inode, long pages);
extern void shmem_uncharge(struct inode *inode, long pages);

#ifdef CONFIG_USERFAULTFD
#ifdef CONFIG_SHMEM
extern int shmem_mfill_atomic_pte(pmd_t *dst_pmd,
				  struct vm_area_struct *dst_vma,
				  unsigned long dst_addr,
				  unsigned long src_addr,
				  uffd_flags_t flags,
				  struct folio **foliop);
#else /* !CONFIG_SHMEM */
#define shmem_mfill_atomic_pte(dst_pmd, dst_vma, dst_addr, \
			       src_addr, flags, foliop) ({ BUG(); 0; })
#endif /* CONFIG_SHMEM */
#endif /* CONFIG_USERFAULTFD */

/*
 * Used space is stored as unsigned 64-bit value in bytes but
 * quota core supports only signed 64-bit values so use that
 * as a limit
 */
#define SHMEM_QUOTA_MAX_SPC_LIMIT 0x7fffffffffffffffLL /* 2^63-1 */
#define SHMEM_QUOTA_MAX_INO_LIMIT 0x7fffffffffffffffLL

#ifdef CONFIG_TMPFS_QUOTA
extern const struct dquot_operations shmem_quota_operations;
extern struct quota_format_type shmem_quota_format;
#endif /* CONFIG_TMPFS_QUOTA */

#endif<|MERGE_RESOLUTION|>--- conflicted
+++ resolved
@@ -113,19 +113,11 @@
 #ifdef CONFIG_TRANSPARENT_HUGEPAGE
 unsigned long shmem_allowable_huge_orders(struct inode *inode,
 				struct vm_area_struct *vma, pgoff_t index,
-<<<<<<< HEAD
-				bool shmem_huge_force);
-#else
-static inline unsigned long shmem_allowable_huge_orders(struct inode *inode,
-				struct vm_area_struct *vma, pgoff_t index,
-				bool shmem_huge_force)
-=======
 				loff_t write_end, bool shmem_huge_force);
 #else
 static inline unsigned long shmem_allowable_huge_orders(struct inode *inode,
 				struct vm_area_struct *vma, pgoff_t index,
 				loff_t write_end, bool shmem_huge_force)
->>>>>>> f87ebcb6
 {
 	return 0;
 }
