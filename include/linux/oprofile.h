--- conflicted
+++ resolved
@@ -57,17 +57,13 @@
 struct oprofile_operations {
 	/* create any necessary configuration files in the oprofile fs.
 	 * Optional. */
-<<<<<<< HEAD
-	int (*create_files)(struct super_block * sb, struct dentry * root);
+	int (*create_files)(struct dentry * root);
 #ifdef CONFIG_XEN
 	/* setup active domains with Xen */
 	int (*set_active)(int *active_domains, unsigned int adomains);
 	/* setup passive domains with Xen */
 	int (*set_passive)(int *passive_domains, unsigned int pdomains);
 #endif
-=======
-	int (*create_files)(struct dentry * root);
->>>>>>> 61e6cfa8
 	/* Do any necessary interrupt setup. Optional. */
 	int (*setup)(void);
 	/* Do any necessary interrupt shutdown. Optional. */
