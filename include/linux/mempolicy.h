/* SPDX-License-Identifier: GPL-2.0 */
/*
 * NUMA memory policies for Linux.
 * Copyright 2003,2004 Andi Kleen SuSE Labs
 */
#ifndef _LINUX_MEMPOLICY_H
#define _LINUX_MEMPOLICY_H 1

#include <linux/sched.h>
#include <linux/mmzone.h>
#include <linux/slab.h>
#include <linux/rbtree.h>
#include <linux/spinlock.h>
#include <linux/nodemask.h>
#include <linux/pagemap.h>
#include <uapi/linux/mempolicy.h>

struct mm_struct;

#ifdef CONFIG_NUMA

/*
 * Describe a memory policy.
 *
 * A mempolicy can be either associated with a process or with a VMA.
 * For VMA related allocations the VMA policy is preferred, otherwise
 * the process policy is used. Interrupts ignore the memory policy
 * of the current process.
 *
 * Locking policy for interleave:
 * In process context there is no locking because only the process accesses
 * its own state. All vma manipulation is somewhat protected by a down_read on
 * mmap_lock.
 *
 * Freeing policy:
 * Mempolicy objects are reference counted.  A mempolicy will be freed when
 * mpol_put() decrements the reference count to zero.
 *
 * Duplicating policy objects:
 * mpol_dup() allocates a new mempolicy and copies the specified mempolicy
 * to the new storage.  The reference count of the new object is initialized
 * to 1, representing the caller of mpol_dup().
 */
struct mempolicy {
	atomic_t refcnt;
	unsigned short mode; 	/* See MPOL_* above */
	unsigned short flags;	/* See set_mempolicy() MPOL_F_* above */
	nodemask_t nodes;	/* interleave/bind/perfer */
	int home_node;		/* Home node to use for MPOL_BIND and MPOL_PREFERRED_MANY */

	union {
		nodemask_t cpuset_mems_allowed;	/* relative to these nodes */
		nodemask_t user_nodemask;	/* nodemask passed by user */
	} w;
};

/*
 * Support for managing mempolicy data objects (clone, copy, destroy)
 * The default fast path of a NULL MPOL_DEFAULT policy is always inlined.
 */

extern void __mpol_put(struct mempolicy *pol);
static inline void mpol_put(struct mempolicy *pol)
{
	if (pol)
		__mpol_put(pol);
}

/*
 * Does mempolicy pol need explicit unref after use?
 * Currently only needed for shared policies.
 */
static inline int mpol_needs_cond_ref(struct mempolicy *pol)
{
	return (pol && (pol->flags & MPOL_F_SHARED));
}

static inline void mpol_cond_put(struct mempolicy *pol)
{
	if (mpol_needs_cond_ref(pol))
		__mpol_put(pol);
}

extern struct mempolicy *__mpol_dup(struct mempolicy *pol);
static inline struct mempolicy *mpol_dup(struct mempolicy *pol)
{
	if (pol)
		pol = __mpol_dup(pol);
	return pol;
}

#define vma_policy(vma) ((vma)->vm_policy)

static inline void mpol_get(struct mempolicy *pol)
{
	if (pol)
		atomic_inc(&pol->refcnt);
}

extern bool __mpol_equal(struct mempolicy *a, struct mempolicy *b);
static inline bool mpol_equal(struct mempolicy *a, struct mempolicy *b)
{
	if (a == b)
		return true;
	return __mpol_equal(a, b);
}

/*
 * Tree of shared policies for a shared memory region.
 * Maintain the policies in a pseudo mm that contains vmas. The vmas
 * carry the policy. As a special twist the pseudo mm is indexed in pages, not
 * bytes, so that we can work with shared memory segments bigger than
 * unsigned long.
 */

struct sp_node {
	struct rb_node nd;
	unsigned long start, end;
	struct mempolicy *policy;
};

struct shared_policy {
	struct rb_root root;
	rwlock_t lock;
};

int vma_dup_policy(struct vm_area_struct *src, struct vm_area_struct *dst);
void mpol_shared_policy_init(struct shared_policy *sp, struct mempolicy *mpol);
int mpol_set_shared_policy(struct shared_policy *info,
				struct vm_area_struct *vma,
				struct mempolicy *new);
void mpol_free_shared_policy(struct shared_policy *p);
struct mempolicy *mpol_shared_policy_lookup(struct shared_policy *sp,
					    unsigned long idx);

struct mempolicy *get_task_policy(struct task_struct *p);
struct mempolicy *__get_vma_policy(struct vm_area_struct *vma,
		unsigned long addr);
bool vma_policy_mof(struct vm_area_struct *vma);

extern void numa_default_policy(void);
extern void numa_policy_init(void);
extern void mpol_rebind_task(struct task_struct *tsk, const nodemask_t *new);
extern void mpol_rebind_mm(struct mm_struct *mm, nodemask_t *new);

extern int huge_node(struct vm_area_struct *vma,
				unsigned long addr, gfp_t gfp_flags,
				struct mempolicy **mpol, nodemask_t **nodemask);
extern bool init_nodemask_of_mempolicy(nodemask_t *mask);
extern bool mempolicy_in_oom_domain(struct task_struct *tsk,
				const nodemask_t *mask);
extern nodemask_t *policy_nodemask(gfp_t gfp, struct mempolicy *policy);

extern unsigned int mempolicy_slab_node(void);

extern enum zone_type policy_zone;

static inline void check_highest_zone(enum zone_type k)
{
	if (k > policy_zone && k != ZONE_MOVABLE)
		policy_zone = k;
}

int do_migrate_pages(struct mm_struct *mm, const nodemask_t *from,
		     const nodemask_t *to, int flags);


#ifdef CONFIG_TMPFS
extern int mpol_parse_str(char *str, struct mempolicy **mpol);
#endif

extern void mpol_to_str(char *buffer, int maxlen, struct mempolicy *pol);

/* Check if a vma is migratable */
extern bool vma_migratable(struct vm_area_struct *vma);

extern int mpol_misplaced(struct page *, struct vm_area_struct *, unsigned long);
extern void mpol_put_task_policy(struct task_struct *);

static inline bool mpol_is_preferred_many(struct mempolicy *pol)
{
	return  (pol->mode == MPOL_PREFERRED_MANY);
}

<<<<<<< HEAD
=======
extern bool apply_policy_zone(struct mempolicy *policy, enum zone_type zone);
>>>>>>> eb3cdb58

#else

struct mempolicy {};

static inline bool mpol_equal(struct mempolicy *a, struct mempolicy *b)
{
	return true;
}

static inline void mpol_put(struct mempolicy *p)
{
}

static inline void mpol_cond_put(struct mempolicy *pol)
{
}

static inline void mpol_get(struct mempolicy *pol)
{
}

struct shared_policy {};

static inline void mpol_shared_policy_init(struct shared_policy *sp,
						struct mempolicy *mpol)
{
}

static inline void mpol_free_shared_policy(struct shared_policy *p)
{
}

static inline struct mempolicy *
mpol_shared_policy_lookup(struct shared_policy *sp, unsigned long idx)
{
	return NULL;
}

#define vma_policy(vma) NULL

static inline int
vma_dup_policy(struct vm_area_struct *src, struct vm_area_struct *dst)
{
	return 0;
}

static inline void numa_policy_init(void)
{
}

static inline void numa_default_policy(void)
{
}

static inline void mpol_rebind_task(struct task_struct *tsk,
				const nodemask_t *new)
{
}

static inline void mpol_rebind_mm(struct mm_struct *mm, nodemask_t *new)
{
}

static inline int huge_node(struct vm_area_struct *vma,
				unsigned long addr, gfp_t gfp_flags,
				struct mempolicy **mpol, nodemask_t **nodemask)
{
	*mpol = NULL;
	*nodemask = NULL;
	return 0;
}

static inline bool init_nodemask_of_mempolicy(nodemask_t *m)
{
	return false;
}

static inline int do_migrate_pages(struct mm_struct *mm, const nodemask_t *from,
				   const nodemask_t *to, int flags)
{
	return 0;
}

static inline void check_highest_zone(int k)
{
}

#ifdef CONFIG_TMPFS
static inline int mpol_parse_str(char *str, struct mempolicy **mpol)
{
	return 1;	/* error */
}
#endif

static inline int mpol_misplaced(struct page *page, struct vm_area_struct *vma,
				 unsigned long address)
{
	return -1; /* no node preference */
}

static inline void mpol_put_task_policy(struct task_struct *task)
{
}

static inline bool mpol_is_preferred_many(struct mempolicy *pol)
{
	return  false;
}

<<<<<<< HEAD
static inline bool mpol_is_preferred_many(struct mempolicy *pol)
{
	return  false;
}

=======
>>>>>>> eb3cdb58
#endif /* CONFIG_NUMA */
#endif<|MERGE_RESOLUTION|>--- conflicted
+++ resolved
@@ -182,10 +182,7 @@
 	return  (pol->mode == MPOL_PREFERRED_MANY);
 }
 
-<<<<<<< HEAD
-=======
 extern bool apply_policy_zone(struct mempolicy *policy, enum zone_type zone);
->>>>>>> eb3cdb58
 
 #else
 
@@ -296,13 +293,5 @@
 	return  false;
 }
 
-<<<<<<< HEAD
-static inline bool mpol_is_preferred_many(struct mempolicy *pol)
-{
-	return  false;
-}
-
-=======
->>>>>>> eb3cdb58
 #endif /* CONFIG_NUMA */
 #endif