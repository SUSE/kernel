/* SPDX-License-Identifier: GPL-2.0 */
#ifndef IOPRIO_H
#define IOPRIO_H

#include <linux/sched.h>
#include <linux/sched/rt.h>
#include <linux/iocontext.h>

#include <uapi/linux/ioprio.h>

/*
 * Default IO priority.
 */
#define IOPRIO_DEFAULT	IOPRIO_PRIO_VALUE(IOPRIO_CLASS_NONE, 0)

/*
 * Check that a priority value has a valid class.
 */
static inline bool ioprio_valid(unsigned short ioprio)
{
	unsigned short class = IOPRIO_PRIO_CLASS(ioprio);

	return class > IOPRIO_CLASS_NONE && class <= IOPRIO_CLASS_IDLE;
}

/*
 * if process has set io priority explicitly, use that. if not, convert
 * the cpu scheduler nice value to an io priority
 */
static inline int task_nice_ioprio(struct task_struct *task)
{
	return (task_nice(task) + 20) / 5;
}

/*
 * This is for the case where the task hasn't asked for a specific IO class.
 * Check for idle and rt task process, and return appropriate IO class.
 */
static inline int task_nice_ioclass(struct task_struct *task)
{
	if (task->policy == SCHED_IDLE)
		return IOPRIO_CLASS_IDLE;
	else if (task_is_realtime(task))
		return IOPRIO_CLASS_RT;
	else
		return IOPRIO_CLASS_BE;
}

#ifdef CONFIG_BLOCK
int __get_task_ioprio(struct task_struct *p);
#else
static inline int __get_task_ioprio(struct task_struct *p)
{
<<<<<<< HEAD
	struct io_context *ioc = current->io_context;

	if (ioc)
		return ioc->ioprio;
=======
>>>>>>> eb3cdb58
	return IOPRIO_DEFAULT;
}
#endif /* CONFIG_BLOCK */

static inline int get_current_ioprio(void)
{
	return __get_task_ioprio(current);
}

extern int set_task_ioprio(struct task_struct *task, int ioprio);

#ifdef CONFIG_BLOCK
extern int ioprio_check_cap(int ioprio);
#else
static inline int ioprio_check_cap(int ioprio)
{
	return -ENOTBLK;
}
#endif /* CONFIG_BLOCK */

#endif<|MERGE_RESOLUTION|>--- conflicted
+++ resolved
@@ -51,13 +51,6 @@
 #else
 static inline int __get_task_ioprio(struct task_struct *p)
 {
-<<<<<<< HEAD
-	struct io_context *ioc = current->io_context;
-
-	if (ioc)
-		return ioc->ioprio;
-=======
->>>>>>> eb3cdb58
 	return IOPRIO_DEFAULT;
 }
 #endif /* CONFIG_BLOCK */
