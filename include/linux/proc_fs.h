--- conflicted
+++ resolved
@@ -196,11 +196,6 @@
 	return res;
 }
 
-<<<<<<< HEAD
-extern struct proc_dir_entry *proc_net_create(struct net *net,
-	const char *name, mode_t mode, get_info_t *get_info);
-=======
->>>>>>> 9418d5dc
 extern struct proc_dir_entry *proc_net_fops_create(struct net *net,
 	const char *name, mode_t mode, const struct file_operations *fops);
 extern void proc_net_remove(struct net *net, const char *name);
@@ -211,10 +206,6 @@
 #define proc_bus NULL
 
 #define proc_net_fops_create(net, name, mode, fops)  ({ (void)(mode), NULL; })
-<<<<<<< HEAD
-#define proc_net_create(net, name, mode, info)	({ (void)(mode), NULL; })
-=======
->>>>>>> 9418d5dc
 static inline void proc_net_remove(struct net *net, const char *name) {}
 
 static inline void proc_flush_task(struct task_struct *task)
