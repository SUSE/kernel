--- conflicted
+++ resolved
@@ -482,11 +482,7 @@
 static inline int remove_inode_buffers(struct inode *inode) { return 1; }
 static inline int sync_mapping_buffers(struct address_space *mapping) { return 0; }
 static inline void invalidate_bh_lrus_cpu(void) {}
-<<<<<<< HEAD
-static inline bool has_bh_in_lru(int cpu, void *dummy) { return 0; }
-=======
 static inline bool has_bh_in_lru(int cpu, void *dummy) { return false; }
->>>>>>> eb3cdb58
 #define buffer_heads_over_limit 0
 
 #endif /* CONFIG_BLOCK */
