/* SPDX-License-Identifier: GPL-2.0 */
/*
 * include/linux/buffer_head.h
 *
 * Everything to do with buffer_heads.
 */

#ifndef _LINUX_BUFFER_HEAD_H
#define _LINUX_BUFFER_HEAD_H

#include <linux/types.h>
#include <linux/blk_types.h>
#include <linux/fs.h>
#include <linux/linkage.h>
#include <linux/pagemap.h>
#include <linux/wait.h>
#include <linux/atomic.h>

enum bh_state_bits {
	BH_Uptodate,	/* Contains valid data */
	BH_Dirty,	/* Is dirty */
	BH_Lock,	/* Is locked */
	BH_Req,		/* Has been submitted for I/O */

	BH_Mapped,	/* Has a disk mapping */
	BH_New,		/* Disk mapping was newly created by get_block */
	BH_Async_Read,	/* Is under end_buffer_async_read I/O */
	BH_Async_Write,	/* Is under end_buffer_async_write I/O */
	BH_Delay,	/* Buffer is not yet allocated on disk */
	BH_Boundary,	/* Block is followed by a discontiguity */
	BH_Write_EIO,	/* I/O error on write */
	BH_Unwritten,	/* Buffer is allocated on disk but not written */
	BH_Quiet,	/* Buffer Error Prinks to be quiet */
	BH_Meta,	/* Buffer contains metadata */
	BH_Prio,	/* Buffer should be submitted with REQ_PRIO */
	BH_Defer_Completion, /* Defer AIO completion to workqueue */

	BH_PrivateStart,/* not a state bit, but the first bit available
			 * for private allocation by other entities
			 */
};

#define MAX_BUF_PER_PAGE (PAGE_SIZE / 512)

struct page;
struct buffer_head;
struct address_space;
typedef void (bh_end_io_t)(struct buffer_head *bh, int uptodate);

/*
 * Historically, a buffer_head was used to map a single block
 * within a page, and of course as the unit of I/O through the
 * filesystem and block layers.  Nowadays the basic I/O unit
 * is the bio, and buffer_heads are used for extracting block
 * mappings (via a get_block_t call), for tracking state within
 * a folio (via a folio_mapping) and for wrapping bio submission
 * for backward compatibility reasons (e.g. submit_bh).
 */
struct buffer_head {
	unsigned long b_state;		/* buffer state bitmap (see above) */
	struct buffer_head *b_this_page;/* circular list of page's buffers */
	union {
		struct page *b_page;	/* the page this bh is mapped to */
		struct folio *b_folio;	/* the folio this bh is mapped to */
	};

	sector_t b_blocknr;		/* start block number */
	size_t b_size;			/* size of mapping */
	char *b_data;			/* pointer to data within the page */

	struct block_device *b_bdev;
	bh_end_io_t *b_end_io;		/* I/O completion */
 	void *b_private;		/* reserved for b_end_io */
	struct list_head b_assoc_buffers; /* associated with another mapping */
	struct address_space *b_assoc_map;	/* mapping this buffer is
						   associated with */
	atomic_t b_count;		/* users using this buffer_head */
	spinlock_t b_uptodate_lock;	/* Used by the first bh in a page, to
					 * serialise IO completion of other
					 * buffers in the page */
};

/*
 * macro tricks to expand the set_buffer_foo(), clear_buffer_foo()
 * and buffer_foo() functions.
 * To avoid reset buffer flags that are already set, because that causes
 * a costly cache line transition, check the flag first.
 */
#define BUFFER_FNS(bit, name)						\
static __always_inline void set_buffer_##name(struct buffer_head *bh)	\
{									\
	if (!test_bit(BH_##bit, &(bh)->b_state))			\
		set_bit(BH_##bit, &(bh)->b_state);			\
}									\
static __always_inline void clear_buffer_##name(struct buffer_head *bh)	\
{									\
	clear_bit(BH_##bit, &(bh)->b_state);				\
}									\
static __always_inline int buffer_##name(const struct buffer_head *bh)	\
{									\
	return test_bit(BH_##bit, &(bh)->b_state);			\
}

/*
 * test_set_buffer_foo() and test_clear_buffer_foo()
 */
#define TAS_BUFFER_FNS(bit, name)					\
static __always_inline int test_set_buffer_##name(struct buffer_head *bh) \
{									\
	return test_and_set_bit(BH_##bit, &(bh)->b_state);		\
}									\
static __always_inline int test_clear_buffer_##name(struct buffer_head *bh) \
{									\
	return test_and_clear_bit(BH_##bit, &(bh)->b_state);		\
}									\

/*
 * Emit the buffer bitops functions.   Note that there are also functions
 * of the form "mark_buffer_foo()".  These are higher-level functions which
 * do something in addition to setting a b_state bit.
 */
BUFFER_FNS(Dirty, dirty)
TAS_BUFFER_FNS(Dirty, dirty)
BUFFER_FNS(Lock, locked)
BUFFER_FNS(Req, req)
TAS_BUFFER_FNS(Req, req)
BUFFER_FNS(Mapped, mapped)
BUFFER_FNS(New, new)
BUFFER_FNS(Async_Read, async_read)
BUFFER_FNS(Async_Write, async_write)
BUFFER_FNS(Delay, delay)
BUFFER_FNS(Boundary, boundary)
BUFFER_FNS(Write_EIO, write_io_error)
BUFFER_FNS(Unwritten, unwritten)
BUFFER_FNS(Meta, meta)
BUFFER_FNS(Prio, prio)
BUFFER_FNS(Defer_Completion, defer_completion)

static __always_inline void set_buffer_uptodate(struct buffer_head *bh)
{
	/*
	 * If somebody else already set this uptodate, they will
	 * have done the memory barrier, and a reader will thus
	 * see *some* valid buffer state.
	 *
	 * Any other serialization (with IO errors or whatever that
	 * might clear the bit) has to come from other state (eg BH_Lock).
	 */
	if (test_bit(BH_Uptodate, &bh->b_state))
		return;

	/*
	 * make it consistent with folio_mark_uptodate
	 * pairs with smp_load_acquire in buffer_uptodate
	 */
	smp_mb__before_atomic();
	set_bit(BH_Uptodate, &bh->b_state);
}

static __always_inline void clear_buffer_uptodate(struct buffer_head *bh)
{
	clear_bit(BH_Uptodate, &bh->b_state);
}

static __always_inline int buffer_uptodate(const struct buffer_head *bh)
{
	/*
	 * make it consistent with folio_test_uptodate
	 * pairs with smp_mb__before_atomic in set_buffer_uptodate
	 */
	return test_bit_acquire(BH_Uptodate, &bh->b_state);
}

static inline unsigned long bh_offset(const struct buffer_head *bh)
{
	return (unsigned long)(bh)->b_data & (page_size(bh->b_page) - 1);
}

/* If we *know* page->private refers to buffer_heads */
#define page_buffers(page)					\
	({							\
		BUG_ON(!PagePrivate(page));			\
		((struct buffer_head *)page_private(page));	\
	})
#define page_has_buffers(page)	PagePrivate(page)
#define folio_buffers(folio)		folio_get_private(folio)

void buffer_check_dirty_writeback(struct folio *folio,
				     bool *dirty, bool *writeback);

/*
 * Declarations
 */

void mark_buffer_dirty(struct buffer_head *bh);
void mark_buffer_write_io_error(struct buffer_head *bh);
void touch_buffer(struct buffer_head *bh);
void folio_set_bh(struct buffer_head *bh, struct folio *folio,
		  unsigned long offset);
struct buffer_head *folio_alloc_buffers(struct folio *folio, unsigned long size,
					gfp_t gfp);
struct buffer_head *alloc_page_buffers(struct page *page, unsigned long size);
struct buffer_head *create_empty_buffers(struct folio *folio,
		unsigned long blocksize, unsigned long b_state);
void end_buffer_read_sync(struct buffer_head *bh, int uptodate);
void end_buffer_write_sync(struct buffer_head *bh, int uptodate);

/* Things to do with buffers at mapping->private_list */
void mark_buffer_dirty_inode(struct buffer_head *bh, struct inode *inode);
int generic_buffers_fsync_noflush(struct file *file, loff_t start, loff_t end,
				  bool datasync);
int generic_buffers_fsync(struct file *file, loff_t start, loff_t end,
			  bool datasync);
void clean_bdev_aliases(struct block_device *bdev, sector_t block,
			sector_t len);
static inline void clean_bdev_bh_alias(struct buffer_head *bh)
{
	clean_bdev_aliases(bh->b_bdev, bh->b_blocknr, 1);
}

void mark_buffer_async_write(struct buffer_head *bh);
void __wait_on_buffer(struct buffer_head *);
wait_queue_head_t *bh_waitq_head(struct buffer_head *bh);
struct buffer_head *__find_get_block(struct block_device *bdev, sector_t block,
			unsigned size);
struct buffer_head *bdev_getblk(struct block_device *bdev, sector_t block,
		unsigned size, gfp_t gfp);
void __brelse(struct buffer_head *);
void __bforget(struct buffer_head *);
void __breadahead(struct block_device *, sector_t block, unsigned int size);
struct buffer_head *__bread_gfp(struct block_device *,
				sector_t block, unsigned size, gfp_t gfp);
struct buffer_head *alloc_buffer_head(gfp_t gfp_flags);
void free_buffer_head(struct buffer_head * bh);
void unlock_buffer(struct buffer_head *bh);
void __lock_buffer(struct buffer_head *bh);
int sync_dirty_buffer(struct buffer_head *bh);
int __sync_dirty_buffer(struct buffer_head *bh, blk_opf_t op_flags);
void write_dirty_buffer(struct buffer_head *bh, blk_opf_t op_flags);
void submit_bh(blk_opf_t, struct buffer_head *);
void write_boundary_block(struct block_device *bdev,
			sector_t bblock, unsigned blocksize);
int bh_uptodate_or_lock(struct buffer_head *bh);
int __bh_read(struct buffer_head *bh, blk_opf_t op_flags, bool wait);
void __bh_read_batch(int nr, struct buffer_head *bhs[],
		     blk_opf_t op_flags, bool force_lock);

/*
 * Generic address_space_operations implementations for buffer_head-backed
 * address_spaces.
 */
void block_invalidate_folio(struct folio *folio, size_t offset, size_t length);
<<<<<<< HEAD
int block_write_full_page(struct page *page, get_block_t *get_block,
				struct writeback_control *wbc);
int __block_write_full_folio(struct inode *inode, struct folio *folio,
			get_block_t *get_block, struct writeback_control *wbc,
			bh_end_io_t *handler);
=======
int block_write_full_folio(struct folio *folio, struct writeback_control *wbc,
		void *get_block);
int __block_write_full_folio(struct inode *inode, struct folio *folio,
		get_block_t *get_block, struct writeback_control *wbc);
>>>>>>> 2d5404ca
int block_read_full_folio(struct folio *, get_block_t *);
bool block_is_partially_uptodate(struct folio *, size_t from, size_t count);
int block_write_begin(struct address_space *mapping, loff_t pos, unsigned len,
		struct folio **foliop, get_block_t *get_block);
int __block_write_begin(struct folio *folio, loff_t pos, unsigned len,
		get_block_t *get_block);
int block_write_end(struct file *, struct address_space *,
				loff_t, unsigned len, unsigned copied,
				struct folio *, void *);
int generic_write_end(struct file *, struct address_space *,
<<<<<<< HEAD
				loff_t, unsigned, unsigned,
				struct page *, void *);
void folio_zero_new_buffers(struct folio *folio, size_t from, size_t to);
void clean_page_buffers(struct page *page);
=======
				loff_t, unsigned len, unsigned copied,
				struct folio *, void *);
void folio_zero_new_buffers(struct folio *folio, size_t from, size_t to);
>>>>>>> 2d5404ca
int cont_write_begin(struct file *, struct address_space *, loff_t,
			unsigned, struct folio **, void **,
			get_block_t *, loff_t *);
int generic_cont_expand_simple(struct inode *inode, loff_t size);
void block_commit_write(struct page *page, unsigned int from, unsigned int to);
int block_page_mkwrite(struct vm_area_struct *vma, struct vm_fault *vmf,
				get_block_t get_block);
sector_t generic_block_bmap(struct address_space *, sector_t, get_block_t *);
int block_truncate_page(struct address_space *, loff_t, get_block_t *);

#ifdef CONFIG_MIGRATION
extern int buffer_migrate_folio(struct address_space *,
		struct folio *dst, struct folio *src, enum migrate_mode);
extern int buffer_migrate_folio_norefs(struct address_space *,
		struct folio *dst, struct folio *src, enum migrate_mode);
#else
#define buffer_migrate_folio NULL
#define buffer_migrate_folio_norefs NULL
#endif

/*
 * inline definitions
 */

static inline void get_bh(struct buffer_head *bh)
{
        atomic_inc(&bh->b_count);
}

static inline void put_bh(struct buffer_head *bh)
{
        smp_mb__before_atomic();
        atomic_dec(&bh->b_count);
}

/**
 * brelse - Release a buffer.
 * @bh: The buffer to release.
 *
 * Decrement a buffer_head's reference count.  If @bh is NULL, this
 * function is a no-op.
 *
 * If all buffers on a folio have zero reference count, are clean
 * and unlocked, and if the folio is unlocked and not under writeback
 * then try_to_free_buffers() may strip the buffers from the folio in
 * preparation for freeing it (sometimes, rarely, buffers are removed
 * from a folio but it ends up not being freed, and buffers may later
 * be reattached).
 *
 * Context: Any context.
 */
static inline void brelse(struct buffer_head *bh)
{
	if (bh)
		__brelse(bh);
}

/**
 * bforget - Discard any dirty data in a buffer.
 * @bh: The buffer to forget.
 *
 * Call this function instead of brelse() if the data written to a buffer
 * no longer needs to be written back.  It will clear the buffer's dirty
 * flag so writeback of this buffer will be skipped.
 *
 * Context: Any context.
 */
static inline void bforget(struct buffer_head *bh)
{
	if (bh)
		__bforget(bh);
}

static inline struct buffer_head *
sb_bread(struct super_block *sb, sector_t block)
{
	return __bread_gfp(sb->s_bdev, block, sb->s_blocksize, __GFP_MOVABLE);
}

static inline struct buffer_head *
sb_bread_unmovable(struct super_block *sb, sector_t block)
{
	return __bread_gfp(sb->s_bdev, block, sb->s_blocksize, 0);
}

static inline void
sb_breadahead(struct super_block *sb, sector_t block)
{
	__breadahead(sb->s_bdev, block, sb->s_blocksize);
}

static inline struct buffer_head *getblk_unmovable(struct block_device *bdev,
		sector_t block, unsigned size)
{
	gfp_t gfp;

	gfp = mapping_gfp_constraint(bdev->bd_mapping, ~__GFP_FS);
	gfp |= __GFP_NOFAIL;

	return bdev_getblk(bdev, block, size, gfp);
}

static inline struct buffer_head *__getblk(struct block_device *bdev,
		sector_t block, unsigned size)
{
	gfp_t gfp;

	gfp = mapping_gfp_constraint(bdev->bd_mapping, ~__GFP_FS);
	gfp |= __GFP_MOVABLE | __GFP_NOFAIL;

	return bdev_getblk(bdev, block, size, gfp);
}

static inline struct buffer_head *sb_getblk(struct super_block *sb,
		sector_t block)
{
	return __getblk(sb->s_bdev, block, sb->s_blocksize);
}

static inline struct buffer_head *sb_getblk_gfp(struct super_block *sb,
		sector_t block, gfp_t gfp)
{
	return bdev_getblk(sb->s_bdev, block, sb->s_blocksize, gfp);
}

static inline struct buffer_head *
sb_find_get_block(struct super_block *sb, sector_t block)
{
	return __find_get_block(sb->s_bdev, block, sb->s_blocksize);
}

static inline void
map_bh(struct buffer_head *bh, struct super_block *sb, sector_t block)
{
	set_buffer_mapped(bh);
	bh->b_bdev = sb->s_bdev;
	bh->b_blocknr = block;
	bh->b_size = sb->s_blocksize;
}

static inline void wait_on_buffer(struct buffer_head *bh)
{
	might_sleep();
	if (buffer_locked(bh))
		__wait_on_buffer(bh);
}

static inline int trylock_buffer(struct buffer_head *bh)
{
	return likely(!test_and_set_bit_lock(BH_Lock, &bh->b_state));
}

static inline void lock_buffer(struct buffer_head *bh)
{
	might_sleep();
	if (!trylock_buffer(bh))
		__lock_buffer(bh);
}

static inline void bh_readahead(struct buffer_head *bh, blk_opf_t op_flags)
{
	if (!buffer_uptodate(bh) && trylock_buffer(bh)) {
		if (!buffer_uptodate(bh))
			__bh_read(bh, op_flags, false);
		else
			unlock_buffer(bh);
	}
}

static inline void bh_read_nowait(struct buffer_head *bh, blk_opf_t op_flags)
{
	if (!bh_uptodate_or_lock(bh))
		__bh_read(bh, op_flags, false);
}

/* Returns 1 if buffer uptodated, 0 on success, and -EIO on error. */
static inline int bh_read(struct buffer_head *bh, blk_opf_t op_flags)
{
	if (bh_uptodate_or_lock(bh))
		return 1;
	return __bh_read(bh, op_flags, true);
}

static inline void bh_read_batch(int nr, struct buffer_head *bhs[])
{
	__bh_read_batch(nr, bhs, 0, true);
}

static inline void bh_readahead_batch(int nr, struct buffer_head *bhs[],
				      blk_opf_t op_flags)
{
	__bh_read_batch(nr, bhs, op_flags, false);
}

/**
 * __bread() - Read a block.
 * @bdev: The block device to read from.
 * @block: Block number in units of block size.
 * @size: The block size of this device in bytes.
 *
 * Read a specified block, and return the buffer head that refers
 * to it.  The memory is allocated from the movable area so that it can
 * be migrated.  The returned buffer head has its refcount increased.
 * The caller should call brelse() when it has finished with the buffer.
 *
 * Context: May sleep waiting for I/O.
 * Return: NULL if the block was unreadable.
 */
static inline struct buffer_head *__bread(struct block_device *bdev,
		sector_t block, unsigned size)
{
	return __bread_gfp(bdev, block, size, __GFP_MOVABLE);
}

/**
 * get_nth_bh - Get a reference on the n'th buffer after this one.
 * @bh: The buffer to start counting from.
 * @count: How many buffers to skip.
 *
 * This is primarily useful for finding the nth buffer in a folio; in
 * that case you pass the head buffer and the byte offset in the folio
 * divided by the block size.  It can be used for other purposes, but
 * it will wrap at the end of the folio rather than returning NULL or
 * proceeding to the next folio for you.
 *
 * Return: The requested buffer with an elevated refcount.
 */
static inline __must_check
struct buffer_head *get_nth_bh(struct buffer_head *bh, unsigned int count)
{
	while (count--)
		bh = bh->b_this_page;
	get_bh(bh);
	return bh;
}

bool block_dirty_folio(struct address_space *mapping, struct folio *folio);

#ifdef CONFIG_BUFFER_HEAD

void buffer_init(void);
bool try_to_free_buffers(struct folio *folio);
int inode_has_buffers(struct inode *inode);
void invalidate_inode_buffers(struct inode *inode);
int remove_inode_buffers(struct inode *inode);
int sync_mapping_buffers(struct address_space *mapping);
void invalidate_bh_lrus(void);
void invalidate_bh_lrus_cpu(void);
bool has_bh_in_lru(int cpu, void *dummy);
extern int buffer_heads_over_limit;

#else /* CONFIG_BUFFER_HEAD */

static inline void buffer_init(void) {}
static inline bool try_to_free_buffers(struct folio *folio) { return true; }
static inline int inode_has_buffers(struct inode *inode) { return 0; }
static inline void invalidate_inode_buffers(struct inode *inode) {}
static inline int remove_inode_buffers(struct inode *inode) { return 1; }
static inline int sync_mapping_buffers(struct address_space *mapping) { return 0; }
static inline void invalidate_bh_lrus(void) {}
static inline void invalidate_bh_lrus_cpu(void) {}
static inline bool has_bh_in_lru(int cpu, void *dummy) { return false; }
#define buffer_heads_over_limit 0

#endif /* CONFIG_BUFFER_HEAD */
#endif /* _LINUX_BUFFER_HEAD_H */<|MERGE_RESOLUTION|>--- conflicted
+++ resolved
@@ -250,18 +250,10 @@
  * address_spaces.
  */
 void block_invalidate_folio(struct folio *folio, size_t offset, size_t length);
-<<<<<<< HEAD
-int block_write_full_page(struct page *page, get_block_t *get_block,
-				struct writeback_control *wbc);
-int __block_write_full_folio(struct inode *inode, struct folio *folio,
-			get_block_t *get_block, struct writeback_control *wbc,
-			bh_end_io_t *handler);
-=======
 int block_write_full_folio(struct folio *folio, struct writeback_control *wbc,
 		void *get_block);
 int __block_write_full_folio(struct inode *inode, struct folio *folio,
 		get_block_t *get_block, struct writeback_control *wbc);
->>>>>>> 2d5404ca
 int block_read_full_folio(struct folio *, get_block_t *);
 bool block_is_partially_uptodate(struct folio *, size_t from, size_t count);
 int block_write_begin(struct address_space *mapping, loff_t pos, unsigned len,
@@ -272,16 +264,9 @@
 				loff_t, unsigned len, unsigned copied,
 				struct folio *, void *);
 int generic_write_end(struct file *, struct address_space *,
-<<<<<<< HEAD
-				loff_t, unsigned, unsigned,
-				struct page *, void *);
-void folio_zero_new_buffers(struct folio *folio, size_t from, size_t to);
-void clean_page_buffers(struct page *page);
-=======
 				loff_t, unsigned len, unsigned copied,
 				struct folio *, void *);
 void folio_zero_new_buffers(struct folio *folio, size_t from, size_t to);
->>>>>>> 2d5404ca
 int cont_write_begin(struct file *, struct address_space *, loff_t,
 			unsigned, struct folio **, void **,
 			get_block_t *, loff_t *);
