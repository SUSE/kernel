--- conflicted
+++ resolved
@@ -1511,12 +1511,6 @@
 {
 	return -EOPNOTSUPP;
 }
-<<<<<<< HEAD
-static inline int security_lock_kernel_down(const char *where, enum lockdown_reason level)
-{
-	return 0;
-}
-=======
 
 static inline int security_bdev_alloc(struct block_device *bdev)
 {
@@ -1534,7 +1528,11 @@
 	return 0;
 }
 
->>>>>>> 9852d85e
+static inline int security_lock_kernel_down(const char *where, enum lockdown_reason level)
+{
+	return 0;
+}
+
 #endif	/* CONFIG_SECURITY */
 
 #if defined(CONFIG_SECURITY) && defined(CONFIG_WATCH_QUEUE)
