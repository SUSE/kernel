--- conflicted
+++ resolved
@@ -124,10 +124,7 @@
 	LOCKDOWN_XMON_WR,
 	LOCKDOWN_BPF_WRITE_USER,
 	LOCKDOWN_DBG_WRITE_KERNEL,
-<<<<<<< HEAD
-=======
 	LOCKDOWN_RTAS_ERROR_INJECTION,
->>>>>>> eb3cdb58
 	LOCKDOWN_INTEGRITY_MAX,
 	LOCKDOWN_KCORE,
 	LOCKDOWN_KPROBES,
@@ -2096,35 +2093,6 @@
 #endif /* CONFIG_SECURITY */
 #endif /* CONFIG_PERF_EVENTS */
 
-<<<<<<< HEAD
-#ifdef CONFIG_HIDDEN_AREA
-extern void __init hidden_area_init(void);
-extern void * memcpy_to_hidden_area(const void *source, unsigned long size);
-extern bool page_is_hidden(struct page *page);
-extern void clean_hidden_area(void);
-extern int encrypt_backup_hidden_area(void *key, unsigned long key_len);
-extern int decrypt_restore_hidden_area(void *key, unsigned long key_len);
-#else
-static inline void __init hidden_area_init(void) {}
-static inline void * memcpy_to_hidden_area(const void *source, unsigned long size)
-{
-	return NULL;
-}
-static inline bool page_is_hidden(struct page *page)
-{
-	return false;
-}
-static inline void clean_hidden_area(void) {}
-static inline int encrypt_backup_hidden_area(void *key, unsigned long key_len)
-{
-	return 0;
-}
-static inline int decrypt_restore_hidden_area(void *key, unsigned long key_len)
-{
-	return 0;
-}
-#endif
-=======
 #ifdef CONFIG_IO_URING
 #ifdef CONFIG_SECURITY
 extern int security_uring_override_creds(const struct cred *new);
@@ -2145,6 +2113,5 @@
 }
 #endif /* CONFIG_SECURITY */
 #endif /* CONFIG_IO_URING */
->>>>>>> eb3cdb58
 
 #endif /* ! __LINUX_SECURITY_H */