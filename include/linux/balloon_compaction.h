--- conflicted
+++ resolved
@@ -67,18 +67,12 @@
 extern struct page *balloon_page_enqueue(struct balloon_dev_info *b_dev_info);
 extern struct page *balloon_page_dequeue(struct balloon_dev_info *b_dev_info);
 
-<<<<<<< HEAD
-static inline void balloon_devinfo_free(struct balloon_dev_info *b_dev_info)
-{
-	kfree(b_dev_info);
-=======
 static inline void balloon_devinfo_init(struct balloon_dev_info *balloon)
 {
 	balloon->isolated_pages = 0;
 	spin_lock_init(&balloon->pages_lock);
 	INIT_LIST_HEAD(&balloon->pages);
 	balloon->migratepage = NULL;
->>>>>>> 6f566b79
 }
 
 #ifdef CONFIG_BALLOON_COMPACTION
@@ -131,13 +125,8 @@
 {
 	__SetPageBalloon(page);
 	SetPagePrivate(page);
-<<<<<<< HEAD
-	page->mapping = mapping;
-	list_add(&page->lru, head);
-=======
 	set_page_private(page, (unsigned long)balloon);
 	list_add(&page->lru, &balloon->pages);
->>>>>>> 6f566b79
 }
 
 /*
@@ -151,11 +140,7 @@
 static inline void balloon_page_delete(struct page *page)
 {
 	__ClearPageBalloon(page);
-<<<<<<< HEAD
-	page->mapping = NULL;
-=======
 	set_page_private(page, 0);
->>>>>>> 6f566b79
 	if (PagePrivate(page)) {
 		ClearPagePrivate(page);
 		list_del(&page->lru);
@@ -196,11 +181,6 @@
 	return false;
 }
 
-static inline bool __is_movable_balloon_page(struct page *page)
-{
-	return false;
-}
-
 static inline bool balloon_page_movable(struct page *page)
 {
 	return false;
