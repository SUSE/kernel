--- conflicted
+++ resolved
@@ -302,11 +302,6 @@
 				    struct fscrypt_dummy_policy *dummy_policy);
 bool fscrypt_dummy_policies_equal(const struct fscrypt_dummy_policy *p1,
 				  const struct fscrypt_dummy_policy *p2);
-<<<<<<< HEAD
-int fscrypt_set_test_dummy_encryption(struct super_block *sb, const char *arg,
-				struct fscrypt_dummy_policy *dummy_policy);
-=======
->>>>>>> eb3cdb58
 void fscrypt_show_test_dummy_encryption(struct seq_file *seq, char sep,
 					struct super_block *sb);
 static inline bool
@@ -324,8 +319,6 @@
 /* keyring.c */
 void fscrypt_destroy_keyring(struct super_block *sb);
 int fscrypt_ioctl_add_key(struct file *filp, void __user *arg);
-int fscrypt_add_test_dummy_key(struct super_block *sb,
-			       const struct fscrypt_dummy_policy *dummy_policy);
 int fscrypt_ioctl_remove_key(struct file *filp, void __user *arg);
 int fscrypt_ioctl_remove_key_all_users(struct file *filp, void __user *arg);
 int fscrypt_ioctl_get_key_status(struct file *filp, void __user *arg);
@@ -556,13 +549,6 @@
 	return -EOPNOTSUPP;
 }
 
-static inline int
-fscrypt_add_test_dummy_key(struct super_block *sb,
-			   const struct fscrypt_dummy_policy *dummy_policy)
-{
-	return 0;
-}
-
 static inline int fscrypt_ioctl_remove_key(struct file *filp, void __user *arg)
 {
 	return -EOPNOTSUPP;
