--- conflicted
+++ resolved
@@ -15,11 +15,6 @@
 
 typedef u32 depot_stack_handle_t;
 
-<<<<<<< HEAD
-depot_stack_handle_t __stack_depot_save(unsigned long *entries,
-					unsigned int nr_entries,
-					gfp_t gfp_flags, bool can_alloc);
-=======
 /*
  * Every user of stack depot has to call this during its own init when it's
  * decided that it will be calling stack_depot_save() later.
@@ -35,7 +30,10 @@
 #else
 static inline int stack_depot_early_init(void)	{ return 0; }
 #endif
->>>>>>> ed3e2782
+
+depot_stack_handle_t __stack_depot_save(unsigned long *entries,
+					unsigned int nr_entries,
+					gfp_t gfp_flags, bool can_alloc);
 
 depot_stack_handle_t stack_depot_save(unsigned long *entries,
 				      unsigned int nr_entries, gfp_t gfp_flags);
