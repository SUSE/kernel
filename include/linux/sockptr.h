/* SPDX-License-Identifier: GPL-2.0-only */
/*
 * Copyright (c) 2020 Christoph Hellwig.
 *
 * Support for "universal" pointers that can point to either kernel or userspace
 * memory.
 */
#ifndef _LINUX_SOCKPTR_H
#define _LINUX_SOCKPTR_H

#include <linux/slab.h>
#include <linux/uaccess.h>

typedef struct {
	union {
		void		*kernel;
		void __user	*user;
	};
	bool		is_kernel : 1;
} sockptr_t;

static inline bool sockptr_is_kernel(sockptr_t sockptr)
{
	return sockptr.is_kernel;
}

static inline sockptr_t KERNEL_SOCKPTR(void *p)
{
	return (sockptr_t) { .kernel = p, .is_kernel = true };
}

static inline sockptr_t USER_SOCKPTR(void __user *p)
{
	return (sockptr_t) { .user = p };
}

static inline bool sockptr_is_null(sockptr_t sockptr)
{
	if (sockptr_is_kernel(sockptr))
		return !sockptr.kernel;
	return !sockptr.user;
}

static inline int copy_from_sockptr_offset(void *dst, sockptr_t src,
		size_t offset, size_t size)
{
	if (!sockptr_is_kernel(src))
		return copy_from_user(dst, src.user + offset, size);
	memcpy(dst, src.kernel + offset, size);
	return 0;
}

/* Deprecated.
 * This is unsafe, unless caller checked user provided optlen.
 * Prefer copy_safe_from_sockptr() instead.
 */
static inline int copy_from_sockptr(void *dst, sockptr_t src, size_t size)
{
	return copy_from_sockptr_offset(dst, src, 0, size);
}

/**
 * copy_safe_from_sockptr: copy a struct from sockptr
 * @dst:   Destination address, in kernel space. This buffer must be @ksize
 *         bytes long.
 * @ksize: Size of @dst struct.
 * @optval: Source address. (in user or kernel space)
 * @optlen: Size of @optval data.
 *
 * Returns:
 *  * -EINVAL: @optlen < @ksize
 *  * -EFAULT: access to userspace failed.
 *  * 0 : @ksize bytes were copied
 */
static inline int copy_safe_from_sockptr(void *dst, size_t ksize,
					 sockptr_t optval, unsigned int optlen)
{
	if (optlen < ksize)
		return -EINVAL;
	return copy_from_sockptr(dst, optval, ksize);
}

<<<<<<< HEAD
=======
static inline int copy_struct_from_sockptr(void *dst, size_t ksize,
		sockptr_t src, size_t usize)
{
	size_t size = min(ksize, usize);
	size_t rest = max(ksize, usize) - size;

	if (!sockptr_is_kernel(src))
		return copy_struct_from_user(dst, ksize, src.user, size);

	if (usize < ksize) {
		memset(dst + size, 0, rest);
	} else if (usize > ksize) {
		char *p = src.kernel;

		while (rest--) {
			if (*p++)
				return -E2BIG;
		}
	}
	memcpy(dst, src.kernel, size);
	return 0;
}

>>>>>>> 2d5404ca
static inline int copy_to_sockptr_offset(sockptr_t dst, size_t offset,
		const void *src, size_t size)
{
	if (!sockptr_is_kernel(dst))
		return copy_to_user(dst.user + offset, src, size);
	memcpy(dst.kernel + offset, src, size);
	return 0;
}

static inline int copy_to_sockptr(sockptr_t dst, const void *src, size_t size)
{
	return copy_to_sockptr_offset(dst, 0, src, size);
}

static inline void *memdup_sockptr_noprof(sockptr_t src, size_t len)
{
	void *p = kmalloc_track_caller_noprof(len, GFP_USER | __GFP_NOWARN);

	if (!p)
		return ERR_PTR(-ENOMEM);
	if (copy_from_sockptr(p, src, len)) {
		kfree(p);
		return ERR_PTR(-EFAULT);
	}
	return p;
}
#define memdup_sockptr(...)	alloc_hooks(memdup_sockptr_noprof(__VA_ARGS__))

static inline void *memdup_sockptr_nul_noprof(sockptr_t src, size_t len)
{
	char *p = kmalloc_track_caller_noprof(len + 1, GFP_KERNEL);

	if (!p)
		return ERR_PTR(-ENOMEM);
	if (copy_from_sockptr(p, src, len)) {
		kfree(p);
		return ERR_PTR(-EFAULT);
	}
	p[len] = '\0';
	return p;
}
#define memdup_sockptr_nul(...)	alloc_hooks(memdup_sockptr_nul_noprof(__VA_ARGS__))

static inline long strncpy_from_sockptr(char *dst, sockptr_t src, size_t count)
{
	if (sockptr_is_kernel(src)) {
		size_t len = min(strnlen(src.kernel, count - 1) + 1, count);

		memcpy(dst, src.kernel, len);
		return len;
	}
	return strncpy_from_user(dst, src.user, count);
}

static inline int check_zeroed_sockptr(sockptr_t src, size_t offset,
				       size_t size)
{
	if (!sockptr_is_kernel(src))
		return check_zeroed_user(src.user + offset, size);
	return memchr_inv(src.kernel + offset, 0, size) == NULL;
}

#endif /* _LINUX_SOCKPTR_H */<|MERGE_RESOLUTION|>--- conflicted
+++ resolved
@@ -80,8 +80,6 @@
 	return copy_from_sockptr(dst, optval, ksize);
 }
 
-<<<<<<< HEAD
-=======
 static inline int copy_struct_from_sockptr(void *dst, size_t ksize,
 		sockptr_t src, size_t usize)
 {
@@ -105,7 +103,6 @@
 	return 0;
 }
 
->>>>>>> 2d5404ca
 static inline int copy_to_sockptr_offset(sockptr_t dst, size_t offset,
 		const void *src, size_t size)
 {
