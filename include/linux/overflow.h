--- conflicted
+++ resolved
@@ -141,17 +141,6 @@
 })
 
 /**
-<<<<<<< HEAD
- * size_mul() - Calculate size_t multiplication with saturation at SIZE_MAX
- *
- * @factor1: first factor
- * @factor2: second factor
- *
- * Returns: calculate @factor1 * @factor2, both promoted to size_t,
- * with any overflow causing the return value to be SIZE_MAX. The
- * lvalue must be size_t to avoid implicit type conversion.
- */
-=======
  * overflows_type - helper for checking the overflows between value, variables,
  *		    or data type
  *
@@ -195,7 +184,6 @@
  * with any overflow causing the return value to be SIZE_MAX. The
  * lvalue must be size_t to avoid implicit type conversion.
  */
->>>>>>> eb3cdb58
 static inline size_t __must_check size_mul(size_t factor1, size_t factor2)
 {
 	size_t bytes;
@@ -208,10 +196,6 @@
 
 /**
  * size_add() - Calculate size_t addition with saturation at SIZE_MAX
-<<<<<<< HEAD
- *
-=======
->>>>>>> eb3cdb58
  * @addend1: first addend
  * @addend2: second addend
  *
@@ -231,10 +215,6 @@
 
 /**
  * size_sub() - Calculate size_t subtraction with saturation at SIZE_MAX
-<<<<<<< HEAD
- *
-=======
->>>>>>> eb3cdb58
  * @minuend: value to subtract from
  * @subtrahend: value to subtract from @minuend
  *
@@ -257,20 +237,11 @@
 
 /**
  * array_size() - Calculate size of 2-dimensional array.
-<<<<<<< HEAD
- *
  * @a: dimension one
  * @b: dimension two
  *
  * Calculates size of 2-dimensional array: @a * @b.
  *
-=======
- * @a: dimension one
- * @b: dimension two
- *
- * Calculates size of 2-dimensional array: @a * @b.
- *
->>>>>>> eb3cdb58
  * Returns: number of bytes needed to represent the array or SIZE_MAX on
  * overflow.
  */
@@ -278,10 +249,6 @@
 
 /**
  * array3_size() - Calculate size of 3-dimensional array.
-<<<<<<< HEAD
- *
-=======
->>>>>>> eb3cdb58
  * @a: dimension one
  * @b: dimension two
  * @c: dimension three
@@ -306,21 +273,12 @@
  * Return: number of bytes needed or SIZE_MAX on overflow.
  */
 #define flex_array_size(p, member, count)				\
-<<<<<<< HEAD
-	size_mul(count,							\
-		 sizeof(*(p)->member) + __must_be_array((p)->member))
-
-/**
- * struct_size() - Calculate size of structure with trailing flexible array.
- *
-=======
 	__builtin_choose_expr(__is_constexpr(count),			\
 		(count) * sizeof(*(p)->member) + __must_be_array((p)->member),	\
 		size_mul(count, sizeof(*(p)->member) + __must_be_array((p)->member)))
 
 /**
  * struct_size() - Calculate size of structure with trailing flexible array.
->>>>>>> eb3cdb58
  * @p: Pointer to the structure.
  * @member: Name of the array member.
  * @count: Number of elements in the array.
@@ -331,12 +289,8 @@
  * Return: number of bytes needed or SIZE_MAX on overflow.
  */
 #define struct_size(p, member, count)					\
-<<<<<<< HEAD
-	size_add(sizeof(*(p)), flex_array_size(p, member, count))
-=======
 	__builtin_choose_expr(__is_constexpr(count),			\
 		sizeof(*(p)) + flex_array_size(p, member, count),	\
 		size_add(sizeof(*(p)), flex_array_size(p, member, count)))
->>>>>>> eb3cdb58
 
 #endif /* __LINUX_OVERFLOW_H */