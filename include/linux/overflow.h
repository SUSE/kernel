--- conflicted
+++ resolved
@@ -398,11 +398,7 @@
  * @count: Number of elements in the array; must be compile-time const.
  * @initializer: initializer expression (could be empty for no init).
  */
-<<<<<<< HEAD
-#define _DEFINE_FLEX(type, name, member, count, initializer)			\
-=======
 #define _DEFINE_FLEX(type, name, member, count, initializer...)			\
->>>>>>> 2d5404ca
 	_Static_assert(__builtin_constant_p(count),				\
 		       "onstack flex array members require compile-time const count"); \
 	union {									\
@@ -412,13 +408,8 @@
 	type *name = (type *)&name##_u
 
 /**
-<<<<<<< HEAD
- * DEFINE_FLEX() - Define an on-stack instance of structure with a trailing
- * flexible array member.
-=======
  * DEFINE_RAW_FLEX() - Define an on-stack instance of structure with a trailing
  * flexible array member, when it does not have a __counted_by annotation.
->>>>>>> 2d5404ca
  *
  * @type: structure type name, including "struct" keyword.
  * @name: Name for a variable to define.
@@ -429,11 +420,6 @@
  * flexible array member.
  * Use __struct_size(@name) to get compile-time size of it afterwards.
  */
-<<<<<<< HEAD
-#define DEFINE_FLEX(type, name, member, count)			\
-	_DEFINE_FLEX(type, name, member, count, = {})
-
-=======
 #define DEFINE_RAW_FLEX(type, name, member, count)	\
 	_DEFINE_FLEX(type, name, member, count, = {})
 
@@ -454,5 +440,4 @@
 #define DEFINE_FLEX(TYPE, NAME, MEMBER, COUNTER, COUNT)	\
 	_DEFINE_FLEX(TYPE, NAME, MEMBER, COUNT, = { .obj.COUNTER = COUNT, })
 
->>>>>>> 2d5404ca
 #endif /* __LINUX_OVERFLOW_H */