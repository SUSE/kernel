--- conflicted
+++ resolved
@@ -458,8 +458,6 @@
  */
 #define DEFINE_FLEX(TYPE, NAME, MEMBER, COUNTER, COUNT)	\
 	_DEFINE_FLEX(TYPE, NAME, MEMBER, COUNT, = { .COUNTER = COUNT, })
-<<<<<<< HEAD
-=======
 
 /**
  * STACK_FLEX_ARRAY_SIZE() - helper macro for DEFINE_FLEX() family.
@@ -471,6 +469,5 @@
 #define STACK_FLEX_ARRAY_SIZE(name, array)						\
 	(__member_size((name)->array) / sizeof(*(name)->array) +			\
 						__must_be_array((name)->array))
->>>>>>> 3f4ee458
 
 #endif /* __LINUX_OVERFLOW_H */