/* SPDX-License-Identifier: GPL-2.0 */
#ifndef __LINUX_CACHE_H
#define __LINUX_CACHE_H

#include <uapi/linux/kernel.h>
#include <asm/cache.h>

#ifndef L1_CACHE_ALIGN
#define L1_CACHE_ALIGN(x) __ALIGN_KERNEL(x, L1_CACHE_BYTES)
#endif

#ifndef SMP_CACHE_BYTES
#define SMP_CACHE_BYTES L1_CACHE_BYTES
#endif

/**
 * SMP_CACHE_ALIGN - align a value to the L2 cacheline size
 * @x: value to align
 *
 * On some architectures, L2 ("SMP") CL size is bigger than L1, and sometimes,
 * this needs to be accounted.
 *
 * Return: aligned value.
 */
#ifndef SMP_CACHE_ALIGN
#define SMP_CACHE_ALIGN(x)	ALIGN(x, SMP_CACHE_BYTES)
#endif

/*
 * ``__aligned_largest`` aligns a field to the value most optimal for the
 * target architecture to perform memory operations. Get the actual value
 * to be able to use it anywhere else.
 */
#ifndef __LARGEST_ALIGN
#define __LARGEST_ALIGN		sizeof(struct { long x; } __aligned_largest)
#endif

#ifndef LARGEST_ALIGN
#define LARGEST_ALIGN(x)	ALIGN(x, __LARGEST_ALIGN)
#endif

/*
 * __read_mostly is used to keep rarely changing variables out of frequently
 * updated cachelines. Its use should be reserved for data that is used
 * frequently in hot paths. Performance traces can help decide when to use
 * this. You want __read_mostly data to be tightly packed, so that in the
 * best case multiple frequently read variables for a hot path will be next
 * to each other in order to reduce the number of cachelines needed to
 * execute a critical path. We should be mindful and selective of its use.
 * ie: if you're going to use it please supply a *good* justification in your
 * commit log
 */
#ifndef __read_mostly
#define __read_mostly
#endif

/*
 * __ro_after_init is used to mark things that are read-only after init (i.e.
 * after mark_rodata_ro() has been called). These are effectively read-only,
 * but may get written to during init, so can't live in .rodata (via "const").
 */
#ifndef __ro_after_init
#define __ro_after_init __section(".data..ro_after_init")
#endif

#ifndef ____cacheline_aligned
#define ____cacheline_aligned __attribute__((__aligned__(SMP_CACHE_BYTES)))
#endif

#ifndef ____cacheline_aligned_in_smp
#ifdef CONFIG_SMP
#define ____cacheline_aligned_in_smp ____cacheline_aligned
#else
#define ____cacheline_aligned_in_smp
#endif /* CONFIG_SMP */
#endif

#ifndef __cacheline_aligned
#define __cacheline_aligned					\
  __attribute__((__aligned__(SMP_CACHE_BYTES),			\
		 __section__(".data..cacheline_aligned")))
#endif /* __cacheline_aligned */

#ifndef __cacheline_aligned_in_smp
#ifdef CONFIG_SMP
#define __cacheline_aligned_in_smp __cacheline_aligned
#else
#define __cacheline_aligned_in_smp
#endif /* CONFIG_SMP */
#endif

/*
 * The maximum alignment needed for some critical structures
 * These could be inter-node cacheline sizes/L3 cacheline
 * size etc.  Define this in asm/cache.h for your arch
 */
#ifndef INTERNODE_CACHE_SHIFT
#define INTERNODE_CACHE_SHIFT L1_CACHE_SHIFT
#endif

#if !defined(____cacheline_internodealigned_in_smp)
#if defined(CONFIG_SMP)
#define ____cacheline_internodealigned_in_smp \
	__attribute__((__aligned__(1 << (INTERNODE_CACHE_SHIFT))))
#else
#define ____cacheline_internodealigned_in_smp
#endif
#endif

#ifndef CONFIG_ARCH_HAS_CACHE_LINE_SIZE
#define cache_line_size()	L1_CACHE_BYTES
#endif

#ifndef __cacheline_group_begin
#define __cacheline_group_begin(GROUP) \
	__u8 __cacheline_group_begin__##GROUP[0]
#endif

#ifndef __cacheline_group_end
#define __cacheline_group_end(GROUP) \
	__u8 __cacheline_group_end__##GROUP[0]
#endif

<<<<<<< HEAD
=======
/**
 * __cacheline_group_begin_aligned - declare an aligned group start
 * @GROUP: name of the group
 * @...: optional group alignment
 *
 * The following block inside a struct:
 *
 *	__cacheline_group_begin_aligned(grp);
 *	field a;
 *	field b;
 *	__cacheline_group_end_aligned(grp);
 *
 * will always be aligned to either the specified alignment or
 * ``SMP_CACHE_BYTES``.
 */
#define __cacheline_group_begin_aligned(GROUP, ...)		\
	__cacheline_group_begin(GROUP)				\
	__aligned((__VA_ARGS__ + 0) ? : SMP_CACHE_BYTES)

/**
 * __cacheline_group_end_aligned - declare an aligned group end
 * @GROUP: name of the group
 * @...: optional alignment (same as was in __cacheline_group_begin_aligned())
 *
 * Note that the end marker is aligned to sizeof(long) to allow more precise
 * size assertion. It also declares a padding at the end to avoid next field
 * falling into this cacheline.
 */
#define __cacheline_group_end_aligned(GROUP, ...)		\
	__cacheline_group_end(GROUP) __aligned(sizeof(long));	\
	struct { } __cacheline_group_pad__##GROUP		\
	__aligned((__VA_ARGS__ + 0) ? : SMP_CACHE_BYTES)

>>>>>>> 2d5404ca
#ifndef CACHELINE_ASSERT_GROUP_MEMBER
#define CACHELINE_ASSERT_GROUP_MEMBER(TYPE, GROUP, MEMBER) \
	BUILD_BUG_ON(!(offsetof(TYPE, MEMBER) >= \
		       offsetofend(TYPE, __cacheline_group_begin__##GROUP) && \
		       offsetofend(TYPE, MEMBER) <= \
		       offsetof(TYPE, __cacheline_group_end__##GROUP)))
#endif

#ifndef CACHELINE_ASSERT_GROUP_SIZE
#define CACHELINE_ASSERT_GROUP_SIZE(TYPE, GROUP, SIZE) \
	BUILD_BUG_ON(offsetof(TYPE, __cacheline_group_end__##GROUP) - \
		     offsetofend(TYPE, __cacheline_group_begin__##GROUP) > \
		     SIZE)
#endif

/*
 * Helper to add padding within a struct to ensure data fall into separate
 * cachelines.
 */
#if defined(CONFIG_SMP)
struct cacheline_padding {
	char x[0];
} ____cacheline_internodealigned_in_smp;
#define CACHELINE_PADDING(name)		struct cacheline_padding name
#else
#define CACHELINE_PADDING(name)
#endif

#ifdef ARCH_DMA_MINALIGN
#define ARCH_HAS_DMA_MINALIGN
#else
#define ARCH_DMA_MINALIGN __alignof__(unsigned long long)
#endif

#endif /* __LINUX_CACHE_H */<|MERGE_RESOLUTION|>--- conflicted
+++ resolved
@@ -121,8 +121,6 @@
 	__u8 __cacheline_group_end__##GROUP[0]
 #endif
 
-<<<<<<< HEAD
-=======
 /**
  * __cacheline_group_begin_aligned - declare an aligned group start
  * @GROUP: name of the group
@@ -156,7 +154,6 @@
 	struct { } __cacheline_group_pad__##GROUP		\
 	__aligned((__VA_ARGS__ + 0) ? : SMP_CACHE_BYTES)
 
->>>>>>> 2d5404ca
 #ifndef CACHELINE_ASSERT_GROUP_MEMBER
 #define CACHELINE_ASSERT_GROUP_MEMBER(TYPE, GROUP, MEMBER) \
 	BUILD_BUG_ON(!(offsetof(TYPE, MEMBER) >= \
