--- conflicted
+++ resolved
@@ -152,8 +152,6 @@
 		pfn_t *pfn);
 typedef int (*dm_dax_zero_page_range_fn)(struct dm_target *ti, pgoff_t pgoff,
 		size_t nr_pages);
-<<<<<<< HEAD
-=======
 
 /*
  * Returns:
@@ -162,7 +160,6 @@
  */
 typedef size_t (*dm_dax_recovery_write_fn)(struct dm_target *ti, pgoff_t pgoff,
 		void *addr, size_t bytes, struct iov_iter *i);
->>>>>>> eb3cdb58
 
 void dm_error(const char *message);
 
@@ -329,11 +326,7 @@
 	 * The number of secure erase bios that will be submitted to the target.
 	 * The bio number can be accessed with dm_bio_get_target_bio_nr.
 	 */
-<<<<<<< HEAD
-	unsigned num_secure_erase_bios;
-=======
 	unsigned int num_secure_erase_bios;
->>>>>>> eb3cdb58
 
 	/*
 	 * The number of WRITE ZEROES bios that will be submitted to the target.
@@ -509,11 +502,7 @@
 int dm_suspended(struct dm_target *ti);
 int dm_post_suspending(struct dm_target *ti);
 int dm_noflush_suspending(struct dm_target *ti);
-<<<<<<< HEAD
-void dm_accept_partial_bio(struct bio *bio, unsigned n_sectors);
-=======
 void dm_accept_partial_bio(struct bio *bio, unsigned int n_sectors);
->>>>>>> eb3cdb58
 void dm_submit_bio_remap(struct bio *clone, struct bio *tgt_clone);
 union map_info *dm_get_rq_mapinfo(struct request *rq);
 
@@ -672,10 +661,6 @@
 } \
 module_exit(dm_##name##_exit)
 
-#define DMEMIT_TARGET_NAME_VERSION(y) \
-		DMEMIT("target_name=%s,target_version=%u.%u.%u", \
-		       (y)->name, (y)->version[0], (y)->version[1], (y)->version[2])
-
 /*
  * Definitions of return values from target end_io function.
  */
