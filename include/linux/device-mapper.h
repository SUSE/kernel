/*
 * Copyright (C) 2001 Sistina Software (UK) Limited.
 * Copyright (C) 2004-2008 Red Hat, Inc. All rights reserved.
 *
 * This file is released under the LGPL.
 */

#ifndef _LINUX_DEVICE_MAPPER_H
#define _LINUX_DEVICE_MAPPER_H

#include <linux/bio.h>
#include <linux/blkdev.h>

struct dm_dev;
struct dm_target;
struct dm_table;
struct mapped_device;
struct bio_vec;

typedef enum { STATUSTYPE_INFO, STATUSTYPE_TABLE } status_type_t;

union map_info {
	void *ptr;
	unsigned long long ll;
	unsigned flush_request;
};

/*
 * In the constructor the target parameter will already have the
 * table, type, begin and len fields filled in.
 */
typedef int (*dm_ctr_fn) (struct dm_target *target,
			  unsigned int argc, char **argv);

/*
 * The destructor doesn't need to free the dm_target, just
 * anything hidden ti->private.
 */
typedef void (*dm_dtr_fn) (struct dm_target *ti);

/*
 * The map function must return:
 * < 0: error
 * = 0: The target will handle the io by resubmitting it later
 * = 1: simple remap complete
 * = 2: The target wants to push back the io
 */
typedef int (*dm_map_fn) (struct dm_target *ti, struct bio *bio,
			  union map_info *map_context);
typedef int (*dm_map_request_fn) (struct dm_target *ti, struct request *clone,
				  union map_info *map_context);

/*
 * Returns:
 * < 0 : error (currently ignored)
 * 0   : ended successfully
 * 1   : for some reason the io has still not completed (eg,
 *       multipath target might want to requeue a failed io).
 * 2   : The target wants to push back the io
 */
typedef int (*dm_endio_fn) (struct dm_target *ti,
			    struct bio *bio, int error,
			    union map_info *map_context);
typedef int (*dm_request_endio_fn) (struct dm_target *ti,
				    struct request *clone, int error,
				    union map_info *map_context);

typedef void (*dm_flush_fn) (struct dm_target *ti);
typedef void (*dm_presuspend_fn) (struct dm_target *ti);
typedef void (*dm_postsuspend_fn) (struct dm_target *ti);
typedef int (*dm_preresume_fn) (struct dm_target *ti);
typedef void (*dm_resume_fn) (struct dm_target *ti);

typedef int (*dm_status_fn) (struct dm_target *ti, status_type_t status_type,
			     char *result, unsigned int maxlen);

typedef int (*dm_message_fn) (struct dm_target *ti, unsigned argc, char **argv);

typedef int (*dm_ioctl_fn) (struct dm_target *ti, unsigned int cmd,
			    unsigned long arg);

typedef int (*dm_merge_fn) (struct dm_target *ti, struct bvec_merge_data *bvm,
			    struct bio_vec *biovec, int max_size);

typedef int (*iterate_devices_callout_fn) (struct dm_target *ti,
					   struct dm_dev *dev,
					   sector_t physical_start,
					   void *data);

typedef int (*dm_iterate_devices_fn) (struct dm_target *ti,
				      iterate_devices_callout_fn fn,
				      void *data);

/*
 * Returns:
 *    0: The target can handle the next I/O immediately.
 *    1: The target can't handle the next I/O immediately.
 */
typedef int (*dm_busy_fn) (struct dm_target *ti);

void dm_error(const char *message);

/*
 * Combine device limits.
 */
int dm_set_device_limits(struct dm_target *ti, struct dm_dev *dev,
			 sector_t start, void *data);

struct dm_dev {
	struct block_device *bdev;
	fmode_t mode;
	char name[16];
};

/*
 * Constructors should call these functions to ensure destination devices
 * are opened/closed correctly.
 * FIXME: too many arguments.
 */
int dm_get_device(struct dm_target *ti, const char *path, sector_t start,
		  sector_t len, fmode_t mode, struct dm_dev **result);
void dm_put_device(struct dm_target *ti, struct dm_dev *d);

/*
 * Information about a target type
 */

/*
 * Target features
 */

struct target_type {
	uint64_t features;
	const char *name;
	struct module *module;
	unsigned version[3];
	dm_ctr_fn ctr;
	dm_dtr_fn dtr;
	dm_map_fn map;
	dm_map_request_fn map_rq;
	dm_endio_fn end_io;
	dm_request_endio_fn rq_end_io;
	dm_flush_fn flush;
	dm_presuspend_fn presuspend;
	dm_postsuspend_fn postsuspend;
	dm_preresume_fn preresume;
	dm_resume_fn resume;
	dm_status_fn status;
	dm_message_fn message;
	dm_ioctl_fn ioctl;
	dm_merge_fn merge;
	dm_busy_fn busy;
	dm_iterate_devices_fn iterate_devices;

	/* For internal device-mapper use. */
	struct list_head list;
};

<<<<<<< HEAD
struct io_restrictions {
	unsigned long bounce_pfn;
	unsigned long seg_boundary_mask;
	unsigned max_hw_sectors;
	unsigned max_sectors;
	unsigned max_segment_size;
	unsigned short hardsect_size;
	unsigned short max_hw_segments;
	unsigned short max_phys_segments;
	unsigned char no_cluster; /* inverted so that 0 is default */
	unsigned char no_request_stacking;
};

=======
>>>>>>> 7c5371c4
struct dm_target {
	struct dm_table *table;
	struct target_type *type;

	/* target limits */
	sector_t begin;
	sector_t len;

	/* Always a power of 2 */
	sector_t split_io;

	/*
	 * A number of zero-length barrier requests that will be submitted
	 * to the target for the purpose of flushing cache.
	 *
	 * The request number will be placed in union map_info->flush_request.
	 * It is a responsibility of the target driver to remap these requests
	 * to the real underlying devices.
	 */
	unsigned num_flush_requests;

	/* target specific data */
	void *private;

	/* Used to provide an error string from the ctr */
	char *error;
};

int dm_register_target(struct target_type *t);
void dm_unregister_target(struct target_type *t);

/*-----------------------------------------------------------------
 * Functions for creating and manipulating mapped devices.
 * Drop the reference with dm_put when you finish with the object.
 *---------------------------------------------------------------*/

/*
 * DM_ANY_MINOR chooses the next available minor number.
 */
#define DM_ANY_MINOR (-1)
int dm_create(int minor, struct mapped_device **md);

/*
 * Reference counting for md.
 */
struct mapped_device *dm_get_md(dev_t dev);
void dm_get(struct mapped_device *md);
void dm_put(struct mapped_device *md);

/*
 * An arbitrary pointer may be stored alongside a mapped device.
 */
void dm_set_mdptr(struct mapped_device *md, void *ptr);
void *dm_get_mdptr(struct mapped_device *md);

/*
 * A device can still be used while suspended, but I/O is deferred.
 */
int dm_suspend(struct mapped_device *md, unsigned suspend_flags);
int dm_resume(struct mapped_device *md);

/*
 * Event functions.
 */
uint32_t dm_get_event_nr(struct mapped_device *md);
int dm_wait_event(struct mapped_device *md, int event_nr);
uint32_t dm_next_uevent_seq(struct mapped_device *md);
void dm_uevent_add(struct mapped_device *md, struct list_head *elist);

/*
 * Info functions.
 */
const char *dm_device_name(struct mapped_device *md);
int dm_copy_name_and_uuid(struct mapped_device *md, char *name, char *uuid);
struct gendisk *dm_disk(struct mapped_device *md);
int dm_suspended(struct mapped_device *md);
int dm_noflush_suspending(struct dm_target *ti);
union map_info *dm_get_mapinfo(struct bio *bio);
union map_info *dm_get_rq_mapinfo(struct request *rq);

/*
 * Geometry functions.
 */
int dm_get_geometry(struct mapped_device *md, struct hd_geometry *geo);
int dm_set_geometry(struct mapped_device *md, struct hd_geometry *geo);


/*-----------------------------------------------------------------
 * Functions for manipulating device-mapper tables.
 *---------------------------------------------------------------*/

/*
 * First create an empty table.
 */
int dm_table_create(struct dm_table **result, fmode_t mode,
		    unsigned num_targets, struct mapped_device *md);

/*
 * Then call this once for each target.
 */
int dm_table_add_target(struct dm_table *t, const char *type,
			sector_t start, sector_t len, char *params);

/*
 * Finally call this to make the table ready for use.
 */
int dm_table_complete(struct dm_table *t);

/*
 * Unplug all devices in a table.
 */
void dm_table_unplug_all(struct dm_table *t);

/*
 * Table reference counting.
 */
struct dm_table *dm_get_table(struct mapped_device *md);
void dm_table_get(struct dm_table *t);
void dm_table_put(struct dm_table *t);

/*
 * Queries
 */
sector_t dm_table_get_size(struct dm_table *t);
unsigned int dm_table_get_num_targets(struct dm_table *t);
fmode_t dm_table_get_mode(struct dm_table *t);
struct mapped_device *dm_table_get_md(struct dm_table *t);

/*
 * Trigger an event.
 */
void dm_table_event(struct dm_table *t);

/*
 * The device must be suspended before calling this method.
 */
int dm_swap_table(struct mapped_device *md, struct dm_table *t);

/*
 * A wrapper around vmalloc.
 */
void *dm_vcalloc(unsigned long nmemb, unsigned long elem_size);

/*-----------------------------------------------------------------
 * Macros.
 *---------------------------------------------------------------*/
#define DM_NAME "device-mapper"

#define DMCRIT(f, arg...) \
	printk(KERN_CRIT DM_NAME ": " DM_MSG_PREFIX ": " f "\n", ## arg)

#define DMERR(f, arg...) \
	printk(KERN_ERR DM_NAME ": " DM_MSG_PREFIX ": " f "\n", ## arg)
#define DMERR_LIMIT(f, arg...) \
	do { \
		if (printk_ratelimit())	\
			printk(KERN_ERR DM_NAME ": " DM_MSG_PREFIX ": " \
			       f "\n", ## arg); \
	} while (0)

#define DMWARN(f, arg...) \
	printk(KERN_WARNING DM_NAME ": " DM_MSG_PREFIX ": " f "\n", ## arg)
#define DMWARN_LIMIT(f, arg...) \
	do { \
		if (printk_ratelimit())	\
			printk(KERN_WARNING DM_NAME ": " DM_MSG_PREFIX ": " \
			       f "\n", ## arg); \
	} while (0)

#define DMINFO(f, arg...) \
	printk(KERN_INFO DM_NAME ": " DM_MSG_PREFIX ": " f "\n", ## arg)
#define DMINFO_LIMIT(f, arg...) \
	do { \
		if (printk_ratelimit())	\
			printk(KERN_INFO DM_NAME ": " DM_MSG_PREFIX ": " f \
			       "\n", ## arg); \
	} while (0)

#ifdef CONFIG_DM_DEBUG
#  define DMDEBUG(f, arg...) \
	printk(KERN_DEBUG DM_NAME ": " DM_MSG_PREFIX " DEBUG: " f "\n", ## arg)
#  define DMDEBUG_LIMIT(f, arg...) \
	do { \
		if (printk_ratelimit())	\
			printk(KERN_DEBUG DM_NAME ": " DM_MSG_PREFIX ": " f \
			       "\n", ## arg); \
	} while (0)
#else
#  define DMDEBUG(f, arg...) do {} while (0)
#  define DMDEBUG_LIMIT(f, arg...) do {} while (0)
#endif

#define DMEMIT(x...) sz += ((sz >= maxlen) ? \
			  0 : scnprintf(result + sz, maxlen - sz, x))

#define SECTOR_SHIFT 9

/*
 * Definitions of return values from target end_io function.
 */
#define DM_ENDIO_INCOMPLETE	1
#define DM_ENDIO_REQUEUE	2

/*
 * Definitions of return values from target map function.
 */
#define DM_MAPIO_SUBMITTED	0
#define DM_MAPIO_REMAPPED	1
#define DM_MAPIO_REQUEUE	DM_ENDIO_REQUEUE

/*
 * Ceiling(n / sz)
 */
#define dm_div_up(n, sz) (((n) + (sz) - 1) / (sz))

#define dm_sector_div_up(n, sz) ( \
{ \
	sector_t _r = ((n) + (sz) - 1); \
	sector_div(_r, (sz)); \
	_r; \
} \
)

/*
 * ceiling(n / size) * size
 */
#define dm_round_up(n, sz) (dm_div_up((n), (sz)) * (sz))

#define dm_array_too_big(fixed, obj, num) \
	((num) > (UINT_MAX - (fixed)) / (obj))

static inline sector_t to_sector(unsigned long n)
{
	return (n >> SECTOR_SHIFT);
}

static inline unsigned long to_bytes(sector_t n)
{
	return (n << SECTOR_SHIFT);
}

/*-----------------------------------------------------------------
 * Helper for block layer and dm core operations
 *---------------------------------------------------------------*/
void dm_dispatch_request(struct request *rq);
<<<<<<< HEAD
void dm_requeue_request(struct request *rq);
void dm_kill_request(struct request *rq, int error);
=======
void dm_requeue_unmapped_request(struct request *rq);
void dm_kill_unmapped_request(struct request *rq, int error);
>>>>>>> 7c5371c4
int dm_underlying_device_busy(struct request_queue *q);

#endif	/* _LINUX_DEVICE_MAPPER_H */<|MERGE_RESOLUTION|>--- conflicted
+++ resolved
@@ -156,22 +156,6 @@
 	struct list_head list;
 };
 
-<<<<<<< HEAD
-struct io_restrictions {
-	unsigned long bounce_pfn;
-	unsigned long seg_boundary_mask;
-	unsigned max_hw_sectors;
-	unsigned max_sectors;
-	unsigned max_segment_size;
-	unsigned short hardsect_size;
-	unsigned short max_hw_segments;
-	unsigned short max_phys_segments;
-	unsigned char no_cluster; /* inverted so that 0 is default */
-	unsigned char no_request_stacking;
-};
-
-=======
->>>>>>> 7c5371c4
 struct dm_target {
 	struct dm_table *table;
 	struct target_type *type;
@@ -417,13 +401,8 @@
  * Helper for block layer and dm core operations
  *---------------------------------------------------------------*/
 void dm_dispatch_request(struct request *rq);
-<<<<<<< HEAD
-void dm_requeue_request(struct request *rq);
-void dm_kill_request(struct request *rq, int error);
-=======
 void dm_requeue_unmapped_request(struct request *rq);
 void dm_kill_unmapped_request(struct request *rq, int error);
->>>>>>> 7c5371c4
 int dm_underlying_device_busy(struct request_queue *q);
 
 #endif	/* _LINUX_DEVICE_MAPPER_H */