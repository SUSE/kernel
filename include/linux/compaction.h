/* SPDX-License-Identifier: GPL-2.0 */
#ifndef _LINUX_COMPACTION_H
#define _LINUX_COMPACTION_H

/*
 * Determines how hard direct compaction should try to succeed.
 * Lower value means higher priority, analogically to reclaim priority.
 */
enum compact_priority {
	COMPACT_PRIO_SYNC_FULL,
	MIN_COMPACT_PRIORITY = COMPACT_PRIO_SYNC_FULL,
	COMPACT_PRIO_SYNC_LIGHT,
	MIN_COMPACT_COSTLY_PRIORITY = COMPACT_PRIO_SYNC_LIGHT,
	DEF_COMPACT_PRIORITY = COMPACT_PRIO_SYNC_LIGHT,
	COMPACT_PRIO_ASYNC,
	INIT_COMPACT_PRIORITY = COMPACT_PRIO_ASYNC
};

/* Return values for compact_zone() and try_to_compact_pages() */
/* When adding new states, please adjust include/trace/events/compaction.h */
enum compact_result {
	/* For more detailed tracepoint output - internal to compaction */
	COMPACT_NOT_SUITABLE_ZONE,
	/*
	 * compaction didn't start as it was not possible or direct reclaim
	 * was more suitable
	 */
	COMPACT_SKIPPED,
	/* compaction didn't start as it was deferred due to past failures */
	COMPACT_DEFERRED,

	/* For more detailed tracepoint output - internal to compaction */
	COMPACT_NO_SUITABLE_PAGE,
	/* compaction should continue to another pageblock */
	COMPACT_CONTINUE,

	/*
	 * The full zone was compacted scanned but wasn't successful to compact
	 * suitable pages.
	 */
	COMPACT_COMPLETE,
	/*
	 * direct compaction has scanned part of the zone but wasn't successful
	 * to compact suitable pages.
	 */
	COMPACT_PARTIAL_SKIPPED,

	/* compaction terminated prematurely due to lock contentions */
	COMPACT_CONTENDED,

	/*
	 * direct compaction terminated after concluding that the allocation
	 * should now succeed
	 */
	COMPACT_SUCCESS,
};

struct alloc_context; /* in mm/internal.h */

/*
 * Number of free order-0 pages that should be available above given watermark
 * to make sure compaction has reasonable chance of not running out of free
 * pages that it needs to isolate as migration target during its work.
 */
static inline unsigned long compact_gap(unsigned int order)
{
	/*
	 * Although all the isolations for migration are temporary, compaction
	 * free scanner may have up to 1 << order pages on its list and then
	 * try to split an (order - 1) free page. At that point, a gap of
	 * 1 << order might not be enough, so it's safer to require twice that
	 * amount. Note that the number of pages on the list is also
	 * effectively limited by COMPACT_CLUSTER_MAX, as that's the maximum
	 * that the migrate scanner can have isolated on migrate list, and free
	 * scanner is only invoked when the number of isolated free pages is
	 * lower than that. But it's not worth to complicate the formula here
	 * as a bigger gap for higher orders than strictly necessary can also
	 * improve chances of compaction success.
	 */
	return 2UL << order;
}

#ifdef CONFIG_COMPACTION
<<<<<<< HEAD
extern unsigned int sysctl_compaction_proactiveness;
extern int sysctl_compaction_handler(struct ctl_table *table, int write,
			void *buffer, size_t *length, loff_t *ppos);
extern int compaction_proactiveness_sysctl_handler(struct ctl_table *table,
		int write, void *buffer, size_t *length, loff_t *ppos);
extern int sysctl_extfrag_threshold;
extern int sysctl_compact_unevictable_allowed;
=======
>>>>>>> eb3cdb58

extern unsigned int extfrag_for_order(struct zone *zone, unsigned int order);
extern int fragmentation_index(struct zone *zone, unsigned int order);
extern enum compact_result try_to_compact_pages(gfp_t gfp_mask,
		unsigned int order, unsigned int alloc_flags,
		const struct alloc_context *ac, enum compact_priority prio,
		struct page **page);
extern void reset_isolation_suitable(pg_data_t *pgdat);
extern enum compact_result compaction_suitable(struct zone *zone, int order,
		unsigned int alloc_flags, int highest_zoneidx);

extern void compaction_defer_reset(struct zone *zone, int order,
				bool alloc_success);

/* Compaction has made some progress and retrying makes sense */
static inline bool compaction_made_progress(enum compact_result result)
{
	/*
	 * Even though this might sound confusing this in fact tells us
	 * that the compaction successfully isolated and migrated some
	 * pageblocks.
	 */
	if (result == COMPACT_SUCCESS)
		return true;

	return false;
}

/* Compaction has failed and it doesn't make much sense to keep retrying. */
static inline bool compaction_failed(enum compact_result result)
{
	/* All zones were scanned completely and still not result. */
	if (result == COMPACT_COMPLETE)
		return true;

	return false;
}

/* Compaction needs reclaim to be performed first, so it can continue. */
static inline bool compaction_needs_reclaim(enum compact_result result)
{
	/*
	 * Compaction backed off due to watermark checks for order-0
	 * so the regular reclaim has to try harder and reclaim something.
	 */
	if (result == COMPACT_SKIPPED)
		return true;

	return false;
}

/*
 * Compaction has backed off for some reason after doing some work or none
 * at all. It might be throttling or lock contention. Retrying might be still
 * worthwhile, but with a higher priority if allowed.
 */
static inline bool compaction_withdrawn(enum compact_result result)
{
	/*
	 * If compaction is deferred for high-order allocations, it is
	 * because sync compaction recently failed. If this is the case
	 * and the caller requested a THP allocation, we do not want
	 * to heavily disrupt the system, so we fail the allocation
	 * instead of entering direct reclaim.
	 */
	if (result == COMPACT_DEFERRED)
		return true;

	/*
	 * If compaction in async mode encounters contention or blocks higher
	 * priority task we back off early rather than cause stalls.
	 */
	if (result == COMPACT_CONTENDED)
		return true;

	/*
	 * Page scanners have met but we haven't scanned full zones so this
	 * is a back off in fact.
	 */
	if (result == COMPACT_PARTIAL_SKIPPED)
		return true;

	return false;
}


bool compaction_zonelist_suitable(struct alloc_context *ac, int order,
					int alloc_flags);

extern void kcompactd_run(int nid);
extern void kcompactd_stop(int nid);
extern void wakeup_kcompactd(pg_data_t *pgdat, int order, int highest_zoneidx);

#else
static inline void reset_isolation_suitable(pg_data_t *pgdat)
{
}

static inline enum compact_result compaction_suitable(struct zone *zone, int order,
					int alloc_flags, int highest_zoneidx)
{
	return COMPACT_SKIPPED;
}

static inline bool compaction_made_progress(enum compact_result result)
{
	return false;
}

static inline bool compaction_failed(enum compact_result result)
{
	return false;
}

static inline bool compaction_needs_reclaim(enum compact_result result)
{
	return false;
}

static inline bool compaction_withdrawn(enum compact_result result)
{
	return true;
}

static inline void kcompactd_run(int nid)
{
}
static inline void kcompactd_stop(int nid)
{
}

static inline void wakeup_kcompactd(pg_data_t *pgdat,
				int order, int highest_zoneidx)
{
}

#endif /* CONFIG_COMPACTION */

struct node;
#if defined(CONFIG_COMPACTION) && defined(CONFIG_SYSFS) && defined(CONFIG_NUMA)
extern int compaction_register_node(struct node *node);
extern void compaction_unregister_node(struct node *node);

#else

static inline int compaction_register_node(struct node *node)
{
	return 0;
}

static inline void compaction_unregister_node(struct node *node)
{
}
#endif /* CONFIG_COMPACTION && CONFIG_SYSFS && CONFIG_NUMA */

#endif /* _LINUX_COMPACTION_H */<|MERGE_RESOLUTION|>--- conflicted
+++ resolved
@@ -81,16 +81,6 @@
 }
 
 #ifdef CONFIG_COMPACTION
-<<<<<<< HEAD
-extern unsigned int sysctl_compaction_proactiveness;
-extern int sysctl_compaction_handler(struct ctl_table *table, int write,
-			void *buffer, size_t *length, loff_t *ppos);
-extern int compaction_proactiveness_sysctl_handler(struct ctl_table *table,
-		int write, void *buffer, size_t *length, loff_t *ppos);
-extern int sysctl_extfrag_threshold;
-extern int sysctl_compact_unevictable_allowed;
-=======
->>>>>>> eb3cdb58
 
 extern unsigned int extfrag_for_order(struct zone *zone, unsigned int order);
 extern int fragmentation_index(struct zone *zone, unsigned int order);
