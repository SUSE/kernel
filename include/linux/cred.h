--- conflicted
+++ resolved
@@ -195,12 +195,7 @@
  */
 static inline struct cred *get_new_cred(struct cred *cred)
 {
-<<<<<<< HEAD
-	atomic_long_inc(&cred->usage);
-	return cred;
-=======
 	return get_new_cred_many(cred, 1);
->>>>>>> 05b5b70f
 }
 
 /**
@@ -268,11 +263,7 @@
 	struct cred *cred = (struct cred *) _cred;
 
 	if (cred) {
-<<<<<<< HEAD
-		if (atomic_long_dec_and_test(&(cred)->usage))
-=======
 		if (atomic_long_sub_and_test(nr, &cred->usage))
->>>>>>> 05b5b70f
 			__put_cred(cred);
 	}
 }
