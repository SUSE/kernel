/* SPDX-License-Identifier: GPL-2.0
 * Copyright 2019-2021 NXP
 */

#ifndef _NET_DSA_TAG_OCELOT_H
#define _NET_DSA_TAG_OCELOT_H

#include <linux/kthread.h>
#include <linux/packing.h>
#include <linux/skbuff.h>
<<<<<<< HEAD
=======
#include <net/dsa.h>
>>>>>>> eb3cdb58

struct ocelot_skb_cb {
	struct sk_buff *clone;
	unsigned int ptp_class; /* valid only for clones */
	u32 tstamp_lo;
	u8 ptp_cmd;
	u8 ts_id;
};

#define OCELOT_SKB_CB(skb) \
	((struct ocelot_skb_cb *)((skb)->cb))

#define IFH_TAG_TYPE_C			0
#define IFH_TAG_TYPE_S			1

#define IFH_REW_OP_NOOP			0x0
#define IFH_REW_OP_DSCP			0x1
#define IFH_REW_OP_ONE_STEP_PTP		0x2
#define IFH_REW_OP_TWO_STEP_PTP		0x3
#define IFH_REW_OP_ORIGIN_PTP		0x5

#define OCELOT_TAG_LEN			16
#define OCELOT_SHORT_PREFIX_LEN		4
#define OCELOT_LONG_PREFIX_LEN		16
#define OCELOT_TOTAL_TAG_LEN	(OCELOT_SHORT_PREFIX_LEN + OCELOT_TAG_LEN)

/* The CPU injection header and the CPU extraction header can have 3 types of
 * prefixes: long, short and no prefix. The format of the header itself is the
 * same in all 3 cases.
 *
 * Extraction with long prefix:
 *
 * +-------------------+-------------------+------+------+------------+-------+
 * | ff:ff:ff:ff:ff:ff | fe:ff:ff:ff:ff:ff | 8880 | 000a | extraction | frame |
 * |                   |                   |      |      |   header   |       |
 * +-------------------+-------------------+------+------+------------+-------+
 *        48 bits             48 bits      16 bits 16 bits  128 bits
 *
 * Extraction with short prefix:
 *
 *                                         +------+------+------------+-------+
 *                                         | 8880 | 000a | extraction | frame |
 *                                         |      |      |   header   |       |
 *                                         +------+------+------------+-------+
 *                                         16 bits 16 bits  128 bits
 *
 * Extraction with no prefix:
 *
 *                                                       +------------+-------+
 *                                                       | extraction | frame |
 *                                                       |   header   |       |
 *                                                       +------------+-------+
 *                                                          128 bits
 *
 *
 * Injection with long prefix:
 *
 * +-------------------+-------------------+------+------+------------+-------+
 * |      any dmac     |      any smac     | 8880 | 000a | injection  | frame |
 * |                   |                   |      |      |   header   |       |
 * +-------------------+-------------------+------+------+------------+-------+
 *        48 bits             48 bits      16 bits 16 bits  128 bits
 *
 * Injection with short prefix:
 *
 *                                         +------+------+------------+-------+
 *                                         | 8880 | 000a | injection  | frame |
 *                                         |      |      |   header   |       |
 *                                         +------+------+------------+-------+
 *                                         16 bits 16 bits  128 bits
 *
 * Injection with no prefix:
 *
 *                                                       +------------+-------+
 *                                                       | injection  | frame |
 *                                                       |   header   |       |
 *                                                       +------------+-------+
 *                                                          128 bits
 *
 * The injection header looks like this (network byte order, bit 127
 * is part of lowest address byte in memory, bit 0 is part of highest
 * address byte):
 *
 *         +------+------+------+------+------+------+------+------+
 * 127:120 |BYPASS| MASQ |          MASQ_PORT        |REW_OP|REW_OP|
 *         +------+------+------+------+------+------+------+------+
 * 119:112 |                         REW_OP                        |
 *         +------+------+------+------+------+------+------+------+
 * 111:104 |                         REW_VAL                       |
 *         +------+------+------+------+------+------+------+------+
 * 103: 96 |                         REW_VAL                       |
 *         +------+------+------+------+------+------+------+------+
 *  95: 88 |                         REW_VAL                       |
 *         +------+------+------+------+------+------+------+------+
 *  87: 80 |                         REW_VAL                       |
 *         +------+------+------+------+------+------+------+------+
 *  79: 72 |                          RSV                          |
 *         +------+------+------+------+------+------+------+------+
 *  71: 64 |            RSV            |           DEST            |
 *         +------+------+------+------+------+------+------+------+
 *  63: 56 |                         DEST                          |
 *         +------+------+------+------+------+------+------+------+
 *  55: 48 |                          RSV                          |
 *         +------+------+------+------+------+------+------+------+
 *  47: 40 |  RSV |         SRC_PORT          |     RSV     |TFRM_TIMER|
 *         +------+------+------+------+------+------+------+------+
 *  39: 32 |     TFRM_TIMER     |               RSV                |
 *         +------+------+------+------+------+------+------+------+
 *  31: 24 |  RSV |  DP  |   POP_CNT   |           CPUQ            |
 *         +------+------+------+------+------+------+------+------+
 *  23: 16 |           CPUQ            |      QOS_CLASS     |TAG_TYPE|
 *         +------+------+------+------+------+------+------+------+
 *  15:  8 |         PCP        |  DEI |            VID            |
 *         +------+------+------+------+------+------+------+------+
 *   7:  0 |                          VID                          |
 *         +------+------+------+------+------+------+------+------+
 *
 * And the extraction header looks like this:
 *
 *         +------+------+------+------+------+------+------+------+
 * 127:120 |  RSV |                  REW_OP                        |
 *         +------+------+------+------+------+------+------+------+
 * 119:112 |       REW_OP       |              REW_VAL             |
 *         +------+------+------+------+------+------+------+------+
 * 111:104 |                         REW_VAL                       |
 *         +------+------+------+------+------+------+------+------+
 * 103: 96 |                         REW_VAL                       |
 *         +------+------+------+------+------+------+------+------+
 *  95: 88 |                         REW_VAL                       |
 *         +------+------+------+------+------+------+------+------+
 *  87: 80 |       REW_VAL      |               LLEN               |
 *         +------+------+------+------+------+------+------+------+
 *  79: 72 | LLEN |                      WLEN                      |
 *         +------+------+------+------+------+------+------+------+
 *  71: 64 | WLEN |                      RSV                       |
 *         +------+------+------+------+------+------+------+------+
 *  63: 56 |                          RSV                          |
 *         +------+------+------+------+------+------+------+------+
 *  55: 48 |                          RSV                          |
 *         +------+------+------+------+------+------+------+------+
 *  47: 40 | RSV  |          SRC_PORT         |       ACL_ID       |
 *         +------+------+------+------+------+------+------+------+
 *  39: 32 |       ACL_ID       |  RSV |         SFLOW_ID          |
 *         +------+------+------+------+------+------+------+------+
 *  31: 24 |ACL_HIT| DP  |  LRN_FLAGS  |           CPUQ            |
 *         +------+------+------+------+------+------+------+------+
 *  23: 16 |           CPUQ            |      QOS_CLASS     |TAG_TYPE|
 *         +------+------+------+------+------+------+------+------+
 *  15:  8 |         PCP        |  DEI |            VID            |
 *         +------+------+------+------+------+------+------+------+
 *   7:  0 |                          VID                          |
 *         +------+------+------+------+------+------+------+------+
 */

struct felix_deferred_xmit_work {
	struct dsa_port *dp;
	struct sk_buff *skb;
	struct kthread_work work;
};

<<<<<<< HEAD
struct felix_port {
	void (*xmit_work_fn)(struct kthread_work *work);
	struct kthread_worker *xmit_worker;
};

=======
struct ocelot_8021q_tagger_data {
	void (*xmit_work_fn)(struct kthread_work *work);
};

static inline struct ocelot_8021q_tagger_data *
ocelot_8021q_tagger_data(struct dsa_switch *ds)
{
	BUG_ON(ds->dst->tag_ops->proto != DSA_TAG_PROTO_OCELOT_8021Q);

	return ds->tagger_data;
}

>>>>>>> eb3cdb58
static inline void ocelot_xfh_get_rew_val(void *extraction, u64 *rew_val)
{
	packing(extraction, rew_val, 116, 85, OCELOT_TAG_LEN, UNPACK, 0);
}

static inline void ocelot_xfh_get_len(void *extraction, u64 *len)
{
	u64 llen, wlen;

	packing(extraction, &llen, 84, 79, OCELOT_TAG_LEN, UNPACK, 0);
	packing(extraction, &wlen, 78, 71, OCELOT_TAG_LEN, UNPACK, 0);

	*len = 60 * wlen + llen - 80;
}

static inline void ocelot_xfh_get_src_port(void *extraction, u64 *src_port)
{
	packing(extraction, src_port, 46, 43, OCELOT_TAG_LEN, UNPACK, 0);
}

static inline void ocelot_xfh_get_qos_class(void *extraction, u64 *qos_class)
{
	packing(extraction, qos_class, 19, 17, OCELOT_TAG_LEN, UNPACK, 0);
}

static inline void ocelot_xfh_get_tag_type(void *extraction, u64 *tag_type)
{
	packing(extraction, tag_type, 16, 16, OCELOT_TAG_LEN, UNPACK, 0);
}

static inline void ocelot_xfh_get_vlan_tci(void *extraction, u64 *vlan_tci)
{
	packing(extraction, vlan_tci, 15, 0, OCELOT_TAG_LEN, UNPACK, 0);
}

static inline void ocelot_ifh_set_bypass(void *injection, u64 bypass)
{
	packing(injection, &bypass, 127, 127, OCELOT_TAG_LEN, PACK, 0);
}

static inline void ocelot_ifh_set_rew_op(void *injection, u64 rew_op)
{
	packing(injection, &rew_op, 125, 117, OCELOT_TAG_LEN, PACK, 0);
}

static inline void ocelot_ifh_set_dest(void *injection, u64 dest)
{
	packing(injection, &dest, 67, 56, OCELOT_TAG_LEN, PACK, 0);
}

static inline void ocelot_ifh_set_qos_class(void *injection, u64 qos_class)
{
	packing(injection, &qos_class, 19, 17, OCELOT_TAG_LEN, PACK, 0);
}

static inline void seville_ifh_set_dest(void *injection, u64 dest)
{
	packing(injection, &dest, 67, 57, OCELOT_TAG_LEN, PACK, 0);
}

static inline void ocelot_ifh_set_src(void *injection, u64 src)
{
	packing(injection, &src, 46, 43, OCELOT_TAG_LEN, PACK, 0);
}

static inline void ocelot_ifh_set_tag_type(void *injection, u64 tag_type)
{
	packing(injection, &tag_type, 16, 16, OCELOT_TAG_LEN, PACK, 0);
}

static inline void ocelot_ifh_set_vlan_tci(void *injection, u64 vlan_tci)
{
	packing(injection, &vlan_tci, 15, 0, OCELOT_TAG_LEN, PACK, 0);
}

/* Determine the PTP REW_OP to use for injecting the given skb */
static inline u32 ocelot_ptp_rew_op(struct sk_buff *skb)
{
	struct sk_buff *clone = OCELOT_SKB_CB(skb)->clone;
	u8 ptp_cmd = OCELOT_SKB_CB(skb)->ptp_cmd;
	u32 rew_op = 0;

	if (ptp_cmd == IFH_REW_OP_TWO_STEP_PTP && clone) {
		rew_op = ptp_cmd;
		rew_op |= OCELOT_SKB_CB(clone)->ts_id << 3;
	} else if (ptp_cmd == IFH_REW_OP_ORIGIN_PTP) {
		rew_op = ptp_cmd;
	}

	return rew_op;
}

/* Determine the PTP REW_OP to use for injecting the given skb */
static inline u32 ocelot_ptp_rew_op(struct sk_buff *skb)
{
	struct sk_buff *clone = OCELOT_SKB_CB(skb)->clone;
	u8 ptp_cmd = OCELOT_SKB_CB(skb)->ptp_cmd;
	u32 rew_op = 0;

	if (ptp_cmd == IFH_REW_OP_TWO_STEP_PTP && clone) {
		rew_op = ptp_cmd;
		rew_op |= OCELOT_SKB_CB(clone)->ts_id << 3;
	} else if (ptp_cmd == IFH_REW_OP_ORIGIN_PTP) {
		rew_op = ptp_cmd;
	}

	return rew_op;
}

#endif<|MERGE_RESOLUTION|>--- conflicted
+++ resolved
@@ -8,10 +8,7 @@
 #include <linux/kthread.h>
 #include <linux/packing.h>
 #include <linux/skbuff.h>
-<<<<<<< HEAD
-=======
 #include <net/dsa.h>
->>>>>>> eb3cdb58
 
 struct ocelot_skb_cb {
 	struct sk_buff *clone;
@@ -172,13 +169,6 @@
 	struct kthread_work work;
 };
 
-<<<<<<< HEAD
-struct felix_port {
-	void (*xmit_work_fn)(struct kthread_work *work);
-	struct kthread_worker *xmit_worker;
-};
-
-=======
 struct ocelot_8021q_tagger_data {
 	void (*xmit_work_fn)(struct kthread_work *work);
 };
@@ -191,7 +181,6 @@
 	return ds->tagger_data;
 }
 
->>>>>>> eb3cdb58
 static inline void ocelot_xfh_get_rew_val(void *extraction, u64 *rew_val)
 {
 	packing(extraction, rew_val, 116, 85, OCELOT_TAG_LEN, UNPACK, 0);
@@ -284,21 +273,4 @@
 	return rew_op;
 }
 
-/* Determine the PTP REW_OP to use for injecting the given skb */
-static inline u32 ocelot_ptp_rew_op(struct sk_buff *skb)
-{
-	struct sk_buff *clone = OCELOT_SKB_CB(skb)->clone;
-	u8 ptp_cmd = OCELOT_SKB_CB(skb)->ptp_cmd;
-	u32 rew_op = 0;
-
-	if (ptp_cmd == IFH_REW_OP_TWO_STEP_PTP && clone) {
-		rew_op = ptp_cmd;
-		rew_op |= OCELOT_SKB_CB(clone)->ts_id << 3;
-	} else if (ptp_cmd == IFH_REW_OP_ORIGIN_PTP) {
-		rew_op = ptp_cmd;
-	}
-
-	return rew_op;
-}
-
 #endif