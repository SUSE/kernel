/* SPDX-License-Identifier: GPL-2.0
 * Copyright (c) 2019, Vladimir Oltean <olteanv@gmail.com>
 */

/* Included by drivers/net/dsa/sja1105/sja1105.h and net/dsa/tag_sja1105.c */

#ifndef _NET_DSA_SJA1105_H
#define _NET_DSA_SJA1105_H

#include <linux/skbuff.h>
#include <linux/etherdevice.h>
#include <linux/dsa/8021q.h>
#include <net/dsa.h>

#define ETH_P_SJA1105				ETH_P_DSA_8021Q
#define ETH_P_SJA1105_META			0x0008
#define ETH_P_SJA1110				0xdadc

/* IEEE 802.3 Annex 57A: Slow Protocols PDUs (01:80:C2:xx:xx:xx) */
#define SJA1105_LINKLOCAL_FILTER_A		0x0180C2000000ull
#define SJA1105_LINKLOCAL_FILTER_A_MASK		0xFFFFFF000000ull
/* IEEE 1588 Annex F: Transport of PTP over Ethernet (01:1B:19:xx:xx:xx) */
#define SJA1105_LINKLOCAL_FILTER_B		0x011B19000000ull
#define SJA1105_LINKLOCAL_FILTER_B_MASK		0xFFFFFF000000ull

/* Source and Destination MAC of follow-up meta frames.
 * Whereas the choice of SMAC only affects the unique identification of the
 * switch as sender of meta frames, the DMAC must be an address that is present
 * in the DSA master port's multicast MAC filter.
 * 01-80-C2-00-00-0E is a good choice for this, as all profiles of IEEE 1588
 * over L2 use this address for some purpose already.
 */
#define SJA1105_META_SMAC			0x222222222222ull
#define SJA1105_META_DMAC			0x0180C200000Eull

#define SJA1105_HWTS_RX_EN			0

/* Global tagger data: each struct sja1105_port has a reference to
 * the structure defined in struct sja1105_private.
 */
struct sja1105_tagger_data {
	struct sk_buff *stampable_skb;
	/* Protects concurrent access to the meta state machine
	 * from taggers running on multiple ports on SMP systems
	 */
	spinlock_t meta_lock;
	unsigned long state;
<<<<<<< HEAD
=======
	u8 ts_id;
>>>>>>> 7d2a07b7
};

struct sja1105_skb_cb {
	struct sk_buff *clone;
	u64 tstamp;
	/* Only valid for packets cloned for 2-step TX timestamping */
	u8 ts_id;
};

#define SJA1105_SKB_CB(skb) \
	((struct sja1105_skb_cb *)((skb)->cb))

struct sja1105_port {
	u16 subvlan_map[DSA_8021Q_N_SUBVLAN];
	struct kthread_worker *xmit_worker;
	struct kthread_work xmit_work;
	struct sk_buff_head xmit_queue;
	struct sja1105_tagger_data *data;
	struct dsa_port *dp;
	bool hwts_tx_en;
	u16 xmit_tpid;
};

enum sja1110_meta_tstamp {
	SJA1110_META_TSTAMP_TX = 0,
	SJA1110_META_TSTAMP_RX = 1,
};

#if IS_ENABLED(CONFIG_NET_DSA_SJA1105_PTP)

void sja1110_process_meta_tstamp(struct dsa_switch *ds, int port, u8 ts_id,
				 enum sja1110_meta_tstamp dir, u64 tstamp);

#else

static inline void sja1110_process_meta_tstamp(struct dsa_switch *ds, int port,
					       u8 ts_id, enum sja1110_meta_tstamp dir,
					       u64 tstamp)
{
}

#endif /* IS_ENABLED(CONFIG_NET_DSA_SJA1105_PTP) */

#endif /* _NET_DSA_SJA1105_H */<|MERGE_RESOLUTION|>--- conflicted
+++ resolved
@@ -45,10 +45,7 @@
 	 */
 	spinlock_t meta_lock;
 	unsigned long state;
-<<<<<<< HEAD
-=======
 	u8 ts_id;
->>>>>>> 7d2a07b7
 };
 
 struct sja1105_skb_cb {
