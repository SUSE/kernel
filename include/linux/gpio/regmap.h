--- conflicted
+++ resolved
@@ -45,11 +45,8 @@
  * @drvdata:		(Optional) Pointer to driver specific data which is
  *			not used by gpio-remap but is provided "as is" to the
  *			driver callback(s).
-<<<<<<< HEAD
-=======
  * @init_valid_mask:	(Optional) Routine to initialize @valid_mask, to be used
  *			if not all GPIOs are valid.
->>>>>>> b35fc656
  * @regmap_irq_chip:	(Optional) Pointer on an regmap_irq_chip structure. If
  *			set, a regmap-irq device will be created and the IRQ
  *			domain will be set accordingly.
