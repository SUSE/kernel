--- conflicted
+++ resolved
@@ -2,11 +2,7 @@
 #ifndef __LINUX_GPIO_CONSUMER_H
 #define __LINUX_GPIO_CONSUMER_H
 
-<<<<<<< HEAD
-#include <linux/jump_label.h>
-=======
 #include <linux/bits.h>
->>>>>>> 7d2a07b7
 #include <linux/bug.h>
 #include <linux/compiler_types.h>
 #include <linux/err.h>
@@ -187,19 +183,11 @@
 					 const char *con_id, int index,
 					 enum gpiod_flags flags,
 					 const char *label);
-<<<<<<< HEAD
-struct gpio_desc *devm_fwnode_get_index_gpiod_from_child(struct device *dev,
-						const char *con_id, int index,
-						struct fwnode_handle *child,
-						enum gpiod_flags flags,
-						const char *label);
-=======
 struct gpio_desc *devm_fwnode_gpiod_get_index(struct device *dev,
 					      struct fwnode_handle *child,
 					      const char *con_id, int index,
 					      enum gpiod_flags flags,
 					      const char *label);
->>>>>>> 7d2a07b7
 
 #else /* CONFIG_GPIOLIB */
 
@@ -570,8 +558,6 @@
 					 const char *con_id, int index,
 					 enum gpiod_flags flags,
 					 const char *label)
-<<<<<<< HEAD
-=======
 {
 	return ERR_PTR(-ENOSYS);
 }
@@ -582,7 +568,6 @@
 					      const char *con_id, int index,
 					      enum gpiod_flags flags,
 					      const char *label)
->>>>>>> 7d2a07b7
 {
 	return ERR_PTR(-ENOSYS);
 }
@@ -642,30 +627,6 @@
 	return ERR_PTR(-ENOSYS);
 }
 
-<<<<<<< HEAD
-#if IS_ENABLED(CONFIG_GPIOLIB) && IS_ENABLED(CONFIG_OF_GPIO)
-struct device_node;
-
-struct gpio_desc *gpiod_get_from_of_node(struct device_node *node,
-					 const char *propname, int index,
-					 enum gpiod_flags dflags,
-					 const char *label);
-
-#else  /* CONFIG_GPIOLIB && CONFIG_OF_GPIO */
-
-struct device_node;
-
-static inline
-struct gpio_desc *gpiod_get_from_of_node(struct device_node *node,
-					 const char *propname, int index,
-					 enum gpiod_flags dflags,
-					 const char *label)
-{
-	return ERR_PTR(-ENOSYS);
-}
-
-=======
->>>>>>> 7d2a07b7
 #endif /* CONFIG_GPIOLIB && CONFIG_OF_GPIO */
 
 #ifdef CONFIG_GPIOLIB
@@ -731,11 +692,8 @@
 				   const struct acpi_gpio_mapping *gpios);
 void devm_acpi_dev_remove_driver_gpios(struct device *dev);
 
-<<<<<<< HEAD
-=======
 struct gpio_desc *acpi_get_and_request_gpiod(char *path, int pin, char *label);
 
->>>>>>> 7d2a07b7
 #else  /* CONFIG_GPIOLIB && CONFIG_ACPI */
 
 struct acpi_device;
