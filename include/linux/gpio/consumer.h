--- conflicted
+++ resolved
@@ -7,12 +7,8 @@
 
 struct acpi_device;
 struct device;
-<<<<<<< HEAD
-struct gpio_desc;
-=======
 struct fwnode_handle;
 
->>>>>>> eb3cdb58
 struct gpio_array;
 struct gpio_desc;
 
