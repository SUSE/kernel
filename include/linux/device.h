// SPDX-License-Identifier: GPL-2.0
/*
 * device.h - generic, centralized driver model
 *
 * Copyright (c) 2001-2003 Patrick Mochel <mochel@osdl.org>
 * Copyright (c) 2004-2009 Greg Kroah-Hartman <gregkh@suse.de>
 * Copyright (c) 2008-2009 Novell Inc.
 *
 * See Documentation/driver-api/driver-model/ for more information.
 */

#ifndef _DEVICE_H_
#define _DEVICE_H_

#include <linux/dev_printk.h>
#include <linux/energy_model.h>
#include <linux/ioport.h>
#include <linux/kobject.h>
#include <linux/klist.h>
#include <linux/list.h>
#include <linux/lockdep.h>
#include <linux/compiler.h>
#include <linux/types.h>
#include <linux/mutex.h>
#include <linux/pm.h>
#include <linux/atomic.h>
#include <linux/uidgid.h>
#include <linux/gfp.h>
#include <linux/overflow.h>
#include <linux/device/bus.h>
#include <linux/device/class.h>
#include <linux/device/driver.h>
#include <asm/device.h>

struct device;
struct device_private;
struct device_driver;
struct driver_private;
struct module;
struct class;
struct subsys_private;
struct device_node;
struct fwnode_handle;
struct iommu_ops;
struct iommu_group;
struct dev_pin_info;
struct dev_iommu;

/**
 * struct subsys_interface - interfaces to device functions
 * @name:       name of the device function
 * @subsys:     subsystem of the devices to attach to
 * @node:       the list of functions registered at the subsystem
 * @add_dev:    device hookup to device function handler
 * @remove_dev: device hookup to device function handler
 *
 * Simple interfaces attached to a subsystem. Multiple interfaces can
 * attach to a subsystem and its devices. Unlike drivers, they do not
 * exclusively claim or control devices. Interfaces usually represent
 * a specific functionality of a subsystem/class of devices.
 */
struct subsys_interface {
	const char *name;
	struct bus_type *subsys;
	struct list_head node;
	int (*add_dev)(struct device *dev, struct subsys_interface *sif);
	void (*remove_dev)(struct device *dev, struct subsys_interface *sif);
};

int subsys_interface_register(struct subsys_interface *sif);
void subsys_interface_unregister(struct subsys_interface *sif);

int subsys_system_register(struct bus_type *subsys,
			   const struct attribute_group **groups);
int subsys_virtual_register(struct bus_type *subsys,
			    const struct attribute_group **groups);

/*
 * The type of device, "struct device" is embedded in. A class
 * or bus can contain devices of different types
 * like "partitions" and "disks", "mouse" and "event".
 * This identifies the device type and carries type-specific
 * information, equivalent to the kobj_type of a kobject.
 * If "name" is specified, the uevent will contain it in
 * the DEVTYPE variable.
 */
struct device_type {
	const char *name;
	const struct attribute_group **groups;
	int (*uevent)(struct device *dev, struct kobj_uevent_env *env);
	char *(*devnode)(struct device *dev, umode_t *mode,
			 kuid_t *uid, kgid_t *gid);
	void (*release)(struct device *dev);

	const struct dev_pm_ops *pm;
};

/* interface for exporting device attributes */
struct device_attribute {
	struct attribute	attr;
	ssize_t (*show)(struct device *dev, struct device_attribute *attr,
			char *buf);
	ssize_t (*store)(struct device *dev, struct device_attribute *attr,
			 const char *buf, size_t count);
};

struct dev_ext_attribute {
	struct device_attribute attr;
	void *var;
};

ssize_t device_show_ulong(struct device *dev, struct device_attribute *attr,
			  char *buf);
ssize_t device_store_ulong(struct device *dev, struct device_attribute *attr,
			   const char *buf, size_t count);
ssize_t device_show_int(struct device *dev, struct device_attribute *attr,
			char *buf);
ssize_t device_store_int(struct device *dev, struct device_attribute *attr,
			 const char *buf, size_t count);
ssize_t device_show_bool(struct device *dev, struct device_attribute *attr,
			char *buf);
ssize_t device_store_bool(struct device *dev, struct device_attribute *attr,
			 const char *buf, size_t count);

#define DEVICE_ATTR(_name, _mode, _show, _store) \
	struct device_attribute dev_attr_##_name = __ATTR(_name, _mode, _show, _store)
#define DEVICE_ATTR_PREALLOC(_name, _mode, _show, _store) \
	struct device_attribute dev_attr_##_name = \
		__ATTR_PREALLOC(_name, _mode, _show, _store)
#define DEVICE_ATTR_RW(_name) \
	struct device_attribute dev_attr_##_name = __ATTR_RW(_name)
#define DEVICE_ATTR_ADMIN_RW(_name) \
	struct device_attribute dev_attr_##_name = __ATTR_RW_MODE(_name, 0600)
#define DEVICE_ATTR_RO(_name) \
	struct device_attribute dev_attr_##_name = __ATTR_RO(_name)
#define DEVICE_ATTR_ADMIN_RO(_name) \
	struct device_attribute dev_attr_##_name = __ATTR_RO_MODE(_name, 0400)
#define DEVICE_ATTR_WO(_name) \
	struct device_attribute dev_attr_##_name = __ATTR_WO(_name)
#define DEVICE_ULONG_ATTR(_name, _mode, _var) \
	struct dev_ext_attribute dev_attr_##_name = \
		{ __ATTR(_name, _mode, device_show_ulong, device_store_ulong), &(_var) }
#define DEVICE_INT_ATTR(_name, _mode, _var) \
	struct dev_ext_attribute dev_attr_##_name = \
		{ __ATTR(_name, _mode, device_show_int, device_store_int), &(_var) }
#define DEVICE_BOOL_ATTR(_name, _mode, _var) \
	struct dev_ext_attribute dev_attr_##_name = \
		{ __ATTR(_name, _mode, device_show_bool, device_store_bool), &(_var) }
#define DEVICE_ATTR_IGNORE_LOCKDEP(_name, _mode, _show, _store) \
	struct device_attribute dev_attr_##_name =		\
		__ATTR_IGNORE_LOCKDEP(_name, _mode, _show, _store)

int device_create_file(struct device *device,
		       const struct device_attribute *entry);
void device_remove_file(struct device *dev,
			const struct device_attribute *attr);
bool device_remove_file_self(struct device *dev,
			     const struct device_attribute *attr);
int __must_check device_create_bin_file(struct device *dev,
					const struct bin_attribute *attr);
void device_remove_bin_file(struct device *dev,
			    const struct bin_attribute *attr);

/* device resource management */
typedef void (*dr_release_t)(struct device *dev, void *res);
typedef int (*dr_match_t)(struct device *dev, void *res, void *match_data);

void *__devres_alloc_node(dr_release_t release, size_t size, gfp_t gfp,
			  int nid, const char *name) __malloc;
#define devres_alloc(release, size, gfp) \
	__devres_alloc_node(release, size, gfp, NUMA_NO_NODE, #release)
#define devres_alloc_node(release, size, gfp, nid) \
	__devres_alloc_node(release, size, gfp, nid, #release)

void devres_for_each_res(struct device *dev, dr_release_t release,
			 dr_match_t match, void *match_data,
			 void (*fn)(struct device *, void *, void *),
			 void *data);
void devres_free(void *res);
void devres_add(struct device *dev, void *res);
void *devres_find(struct device *dev, dr_release_t release,
		  dr_match_t match, void *match_data);
void *devres_get(struct device *dev, void *new_res,
		 dr_match_t match, void *match_data);
void *devres_remove(struct device *dev, dr_release_t release,
		    dr_match_t match, void *match_data);
int devres_destroy(struct device *dev, dr_release_t release,
		   dr_match_t match, void *match_data);
int devres_release(struct device *dev, dr_release_t release,
		   dr_match_t match, void *match_data);

/* devres group */
void * __must_check devres_open_group(struct device *dev, void *id, gfp_t gfp);
void devres_close_group(struct device *dev, void *id);
void devres_remove_group(struct device *dev, void *id);
int devres_release_group(struct device *dev, void *id);

/* managed devm_k.alloc/kfree for device drivers */
void *devm_kmalloc(struct device *dev, size_t size, gfp_t gfp) __malloc;
void *devm_krealloc(struct device *dev, void *ptr, size_t size,
		    gfp_t gfp) __must_check;
__printf(3, 0) char *devm_kvasprintf(struct device *dev, gfp_t gfp,
				     const char *fmt, va_list ap) __malloc;
__printf(3, 4) char *devm_kasprintf(struct device *dev, gfp_t gfp,
				    const char *fmt, ...) __malloc;
static inline void *devm_kzalloc(struct device *dev, size_t size, gfp_t gfp)
{
	return devm_kmalloc(dev, size, gfp | __GFP_ZERO);
}
static inline void *devm_kmalloc_array(struct device *dev,
				       size_t n, size_t size, gfp_t flags)
{
	size_t bytes;

	if (unlikely(check_mul_overflow(n, size, &bytes)))
		return NULL;

	return devm_kmalloc(dev, bytes, flags);
}
static inline void *devm_kcalloc(struct device *dev,
				 size_t n, size_t size, gfp_t flags)
{
	return devm_kmalloc_array(dev, n, size, flags | __GFP_ZERO);
}
void devm_kfree(struct device *dev, const void *p);
char *devm_kstrdup(struct device *dev, const char *s, gfp_t gfp) __malloc;
const char *devm_kstrdup_const(struct device *dev, const char *s, gfp_t gfp);
void *devm_kmemdup(struct device *dev, const void *src, size_t len, gfp_t gfp);

unsigned long devm_get_free_pages(struct device *dev,
				  gfp_t gfp_mask, unsigned int order);
void devm_free_pages(struct device *dev, unsigned long addr);

void __iomem *devm_ioremap_resource(struct device *dev,
				    const struct resource *res);
void __iomem *devm_ioremap_resource_wc(struct device *dev,
				       const struct resource *res);

void __iomem *devm_of_iomap(struct device *dev,
			    struct device_node *node, int index,
			    resource_size_t *size);

/* allows to add/remove a custom action to devres stack */
int devm_add_action(struct device *dev, void (*action)(void *), void *data);
void devm_remove_action(struct device *dev, void (*action)(void *), void *data);
void devm_release_action(struct device *dev, void (*action)(void *), void *data);

static inline int devm_add_action_or_reset(struct device *dev,
					   void (*action)(void *), void *data)
{
	int ret;

	ret = devm_add_action(dev, action, data);
	if (ret)
		action(data);

	return ret;
}

/**
 * devm_alloc_percpu - Resource-managed alloc_percpu
 * @dev: Device to allocate per-cpu memory for
 * @type: Type to allocate per-cpu memory for
 *
 * Managed alloc_percpu. Per-cpu memory allocated with this function is
 * automatically freed on driver detach.
 *
 * RETURNS:
 * Pointer to allocated memory on success, NULL on failure.
 */
#define devm_alloc_percpu(dev, type)      \
	((typeof(type) __percpu *)__devm_alloc_percpu((dev), sizeof(type), \
						      __alignof__(type)))

void __percpu *__devm_alloc_percpu(struct device *dev, size_t size,
				   size_t align);
void devm_free_percpu(struct device *dev, void __percpu *pdata);

struct device_dma_parameters {
	/*
	 * a low level driver may set these to teach IOMMU code about
	 * sg limitations.
	 */
	unsigned int max_segment_size;
	unsigned int min_align_mask;
	unsigned long segment_boundary_mask;
};

/**
 * enum device_link_state - Device link states.
 * @DL_STATE_NONE: The presence of the drivers is not being tracked.
 * @DL_STATE_DORMANT: None of the supplier/consumer drivers is present.
 * @DL_STATE_AVAILABLE: The supplier driver is present, but the consumer is not.
 * @DL_STATE_CONSUMER_PROBE: The consumer is probing (supplier driver present).
 * @DL_STATE_ACTIVE: Both the supplier and consumer drivers are present.
 * @DL_STATE_SUPPLIER_UNBIND: The supplier driver is unbinding.
 */
enum device_link_state {
	DL_STATE_NONE = -1,
	DL_STATE_DORMANT = 0,
	DL_STATE_AVAILABLE,
	DL_STATE_CONSUMER_PROBE,
	DL_STATE_ACTIVE,
	DL_STATE_SUPPLIER_UNBIND,
};

/*
 * Device link flags.
 *
 * STATELESS: The core will not remove this link automatically.
 * AUTOREMOVE_CONSUMER: Remove the link automatically on consumer driver unbind.
 * PM_RUNTIME: If set, the runtime PM framework will use this link.
 * RPM_ACTIVE: Run pm_runtime_get_sync() on the supplier during link creation.
 * AUTOREMOVE_SUPPLIER: Remove the link automatically on supplier driver unbind.
 * AUTOPROBE_CONSUMER: Probe consumer driver automatically after supplier binds.
 * MANAGED: The core tracks presence of supplier/consumer drivers (internal).
 * SYNC_STATE_ONLY: Link only affects sync_state() behavior.
 * INFERRED: Inferred from data (eg: firmware) and not from driver actions.
 */
#define DL_FLAG_STATELESS		BIT(0)
#define DL_FLAG_AUTOREMOVE_CONSUMER	BIT(1)
#define DL_FLAG_PM_RUNTIME		BIT(2)
#define DL_FLAG_RPM_ACTIVE		BIT(3)
#define DL_FLAG_AUTOREMOVE_SUPPLIER	BIT(4)
#define DL_FLAG_AUTOPROBE_CONSUMER	BIT(5)
#define DL_FLAG_MANAGED			BIT(6)
#define DL_FLAG_SYNC_STATE_ONLY		BIT(7)
#define DL_FLAG_INFERRED		BIT(8)

/**
 * enum dl_dev_state - Device driver presence tracking information.
 * @DL_DEV_NO_DRIVER: There is no driver attached to the device.
 * @DL_DEV_PROBING: A driver is probing.
 * @DL_DEV_DRIVER_BOUND: The driver has been bound to the device.
 * @DL_DEV_UNBINDING: The driver is unbinding from the device.
 */
enum dl_dev_state {
	DL_DEV_NO_DRIVER = 0,
	DL_DEV_PROBING,
	DL_DEV_DRIVER_BOUND,
	DL_DEV_UNBINDING,
};

/**
 * enum device_removable - Whether the device is removable. The criteria for a
 * device to be classified as removable is determined by its subsystem or bus.
 * @DEVICE_REMOVABLE_NOT_SUPPORTED: This attribute is not supported for this
 *				    device (default).
 * @DEVICE_REMOVABLE_UNKNOWN:  Device location is Unknown.
 * @DEVICE_FIXED: Device is not removable by the user.
 * @DEVICE_REMOVABLE: Device is removable by the user.
 */
enum device_removable {
	DEVICE_REMOVABLE_NOT_SUPPORTED = 0, /* must be 0 */
	DEVICE_REMOVABLE_UNKNOWN,
	DEVICE_FIXED,
	DEVICE_REMOVABLE,
};

/**
 * struct dev_links_info - Device data related to device links.
 * @suppliers: List of links to supplier devices.
 * @consumers: List of links to consumer devices.
 * @defer_sync: Hook to global list of devices that have deferred sync_state.
 * @status: Driver status information.
 */
struct dev_links_info {
	struct list_head suppliers;
	struct list_head consumers;
	struct list_head defer_sync;
	enum dl_dev_state status;
};

/**
 * struct device - The basic device structure
 * @parent:	The device's "parent" device, the device to which it is attached.
 * 		In most cases, a parent device is some sort of bus or host
 * 		controller. If parent is NULL, the device, is a top-level device,
 * 		which is not usually what you want.
 * @p:		Holds the private data of the driver core portions of the device.
 * 		See the comment of the struct device_private for detail.
 * @kobj:	A top-level, abstract class from which other classes are derived.
 * @init_name:	Initial name of the device.
 * @type:	The type of device.
 * 		This identifies the device type and carries type-specific
 * 		information.
 * @mutex:	Mutex to synchronize calls to its driver.
 * @lockdep_mutex: An optional debug lock that a subsystem can use as a
 * 		peer lock to gain localized lockdep coverage of the device_lock.
 * @bus:	Type of bus device is on.
 * @driver:	Which driver has allocated this
 * @platform_data: Platform data specific to the device.
 * 		Example: For devices on custom boards, as typical of embedded
 * 		and SOC based hardware, Linux often uses platform_data to point
 * 		to board-specific structures describing devices and how they
 * 		are wired.  That can include what ports are available, chip
 * 		variants, which GPIO pins act in what additional roles, and so
 * 		on.  This shrinks the "Board Support Packages" (BSPs) and
 * 		minimizes board-specific #ifdefs in drivers.
 * @driver_data: Private pointer for driver specific info.
 * @links:	Links to suppliers and consumers of this device.
 * @power:	For device power management.
 *		See Documentation/driver-api/pm/devices.rst for details.
 * @pm_domain:	Provide callbacks that are executed during system suspend,
 * 		hibernation, system resume and during runtime PM transitions
 * 		along with subsystem-level and driver-level callbacks.
 * @em_pd:	device's energy model performance domain
 * @pins:	For device pin management.
<<<<<<< HEAD
 *		See Documentation/driver-api/pinctl.rst for details.
=======
 *		See Documentation/driver-api/pin-control.rst for details.
>>>>>>> f20ef843
 * @msi_lock:	Lock to protect MSI mask cache and mask register
 * @msi_list:	Hosts MSI descriptors
 * @msi_domain: The generic MSI domain this device is using.
 * @numa_node:	NUMA node this device is close to.
 * @dma_ops:    DMA mapping operations for this device.
 * @dma_mask:	Dma mask (if dma'ble device).
 * @coherent_dma_mask: Like dma_mask, but for alloc_coherent mapping as not all
 * 		hardware supports 64-bit addresses for consistent allocations
 * 		such descriptors.
 * @bus_dma_limit: Limit of an upstream bridge or bus which imposes a smaller
 *		DMA limit than the device itself supports.
 * @dma_range_map: map for DMA memory ranges relative to that of RAM
 * @dma_parms:	A low level driver may set these to teach IOMMU code about
 * 		segment limitations.
 * @dma_pools:	Dma pools (if dma'ble device).
 * @dma_mem:	Internal for coherent mem override.
 * @cma_area:	Contiguous memory area for dma allocations
 * @archdata:	For arch-specific additions.
 * @of_node:	Associated device tree node.
 * @fwnode:	Associated device node supplied by platform firmware.
 * @devt:	For creating the sysfs "dev".
 * @id:		device instance
 * @devres_lock: Spinlock to protect the resource of the device.
 * @devres_head: The resources list of the device.
 * @knode_class: The node used to add the device to the class list.
 * @class:	The class of the device.
 * @groups:	Optional attribute groups.
 * @release:	Callback to free the device after all references have
 * 		gone away. This should be set by the allocator of the
 * 		device (i.e. the bus driver that discovered the device).
 * @iommu_group: IOMMU group the device belongs to.
 * @iommu:	Per device generic IOMMU runtime data
 * @removable:  Whether the device can be removed from the system. This
 *              should be set by the subsystem / bus driver that discovered
 *              the device.
 *
 * @offline_disabled: If set, the device is permanently online.
 * @offline:	Set after successful invocation of bus type's .offline().
 * @of_node_reused: Set if the device-tree node is shared with an ancestor
 *              device.
 * @state_synced: The hardware state of this device has been synced to match
 *		  the software state of this device by calling the driver/bus
 *		  sync_state() callback.
 * @can_match:	The device has matched with a driver at least once or it is in
 *		a bus (like AMBA) which can't check for matching drivers until
 *		other devices probe successfully.
 * @dma_coherent: this particular device is dma coherent, even if the
 *		architecture supports non-coherent devices.
 * @dma_ops_bypass: If set to %true then the dma_ops are bypassed for the
 *		streaming DMA operations (->map_* / ->unmap_* / ->sync_*),
 *		and optionall (if the coherent mask is large enough) also
 *		for dma allocations.  This flag is managed by the dma ops
 *		instance from ->dma_supported.
 *
 * At the lowest level, every device in a Linux system is represented by an
 * instance of struct device. The device structure contains the information
 * that the device model core needs to model the system. Most subsystems,
 * however, track additional information about the devices they host. As a
 * result, it is rare for devices to be represented by bare device structures;
 * instead, that structure, like kobject structures, is usually embedded within
 * a higher-level representation of the device.
 */
struct device {
	struct kobject kobj;
	struct device		*parent;

	struct device_private	*p;

	const char		*init_name; /* initial name of the device */
	const struct device_type *type;

	struct bus_type	*bus;		/* type of bus device is on */
	struct device_driver *driver;	/* which driver has allocated this
					   device */
	void		*platform_data;	/* Platform specific data, device
					   core doesn't touch it */
	void		*driver_data;	/* Driver data, set and get with
					   dev_set_drvdata/dev_get_drvdata */
#ifdef CONFIG_PROVE_LOCKING
	struct mutex		lockdep_mutex;
#endif
	struct mutex		mutex;	/* mutex to synchronize calls to
					 * its driver.
					 */

	struct dev_links_info	links;
	struct dev_pm_info	power;
	struct dev_pm_domain	*pm_domain;

#ifdef CONFIG_ENERGY_MODEL
	struct em_perf_domain	*em_pd;
#endif

#ifdef CONFIG_GENERIC_MSI_IRQ_DOMAIN
	struct irq_domain	*msi_domain;
#endif
#ifdef CONFIG_PINCTRL
	struct dev_pin_info	*pins;
#endif
#ifdef CONFIG_GENERIC_MSI_IRQ
	raw_spinlock_t		msi_lock;
	struct list_head	msi_list;
#endif
#ifdef CONFIG_DMA_OPS
	const struct dma_map_ops *dma_ops;
#endif
	u64		*dma_mask;	/* dma mask (if dma'able device) */
	u64		coherent_dma_mask;/* Like dma_mask, but for
					     alloc_coherent mappings as
					     not all hardware supports
					     64 bit addresses for consistent
					     allocations such descriptors. */
	u64		bus_dma_limit;	/* upstream dma constraint */
	const struct bus_dma_region *dma_range_map;

	struct device_dma_parameters *dma_parms;

	struct list_head	dma_pools;	/* dma pools (if dma'ble) */

#ifdef CONFIG_DMA_DECLARE_COHERENT
	struct dma_coherent_mem	*dma_mem; /* internal for coherent mem
					     override */
#endif
#ifdef CONFIG_DMA_CMA
	struct cma *cma_area;		/* contiguous memory area for dma
					   allocations */
#endif
	/* arch specific additions */
	struct dev_archdata	archdata;

	struct device_node	*of_node; /* associated device tree node */
	struct fwnode_handle	*fwnode; /* firmware device node */

#ifdef CONFIG_NUMA
	int		numa_node;	/* NUMA node this device is close to */
#endif
	dev_t			devt;	/* dev_t, creates the sysfs "dev" */
	u32			id;	/* device instance */

	spinlock_t		devres_lock;
	struct list_head	devres_head;

	struct class		*class;
	const struct attribute_group **groups;	/* optional groups */

	void	(*release)(struct device *dev);
	struct iommu_group	*iommu_group;
	struct dev_iommu	*iommu;

	enum device_removable	removable;

	bool			offline_disabled:1;
	bool			offline:1;
	bool			of_node_reused:1;
	bool			state_synced:1;
	bool			can_match:1;
#if defined(CONFIG_ARCH_HAS_SYNC_DMA_FOR_DEVICE) || \
    defined(CONFIG_ARCH_HAS_SYNC_DMA_FOR_CPU) || \
    defined(CONFIG_ARCH_HAS_SYNC_DMA_FOR_CPU_ALL)
	bool			dma_coherent:1;
#endif
#ifdef CONFIG_DMA_OPS_BYPASS
	bool			dma_ops_bypass : 1;
#endif
};

/**
 * struct device_link - Device link representation.
 * @supplier: The device on the supplier end of the link.
 * @s_node: Hook to the supplier device's list of links to consumers.
 * @consumer: The device on the consumer end of the link.
 * @c_node: Hook to the consumer device's list of links to suppliers.
 * @link_dev: device used to expose link details in sysfs
 * @status: The state of the link (with respect to the presence of drivers).
 * @flags: Link flags.
 * @rpm_active: Whether or not the consumer device is runtime-PM-active.
 * @kref: Count repeated addition of the same link.
 * @rm_work: Work structure used for removing the link.
 * @supplier_preactivated: Supplier has been made active before consumer probe.
 */
struct device_link {
	struct device *supplier;
	struct list_head s_node;
	struct device *consumer;
	struct list_head c_node;
	struct device link_dev;
	enum device_link_state status;
	u32 flags;
	refcount_t rpm_active;
	struct kref kref;
	struct work_struct rm_work;
	bool supplier_preactivated; /* Owned by consumer probe. */
};

static inline struct device *kobj_to_dev(struct kobject *kobj)
{
	return container_of(kobj, struct device, kobj);
}

/**
 * device_iommu_mapped - Returns true when the device DMA is translated
 *			 by an IOMMU
 * @dev: Device to perform the check on
 */
static inline bool device_iommu_mapped(struct device *dev)
{
	return (dev->iommu_group != NULL);
}

/* Get the wakeup routines, which depend on struct device */
#include <linux/pm_wakeup.h>

static inline const char *dev_name(const struct device *dev)
{
	/* Use the init name until the kobject becomes available */
	if (dev->init_name)
		return dev->init_name;

	return kobject_name(&dev->kobj);
}

/**
 * dev_bus_name - Return a device's bus/class name, if at all possible
 * @dev: struct device to get the bus/class name of
 *
 * Will return the name of the bus/class the device is attached to.  If it is
 * not attached to a bus/class, an empty string will be returned.
 */
static inline const char *dev_bus_name(const struct device *dev)
{
	return dev->bus ? dev->bus->name : (dev->class ? dev->class->name : "");
}

__printf(2, 3) int dev_set_name(struct device *dev, const char *name, ...);

#ifdef CONFIG_NUMA
static inline int dev_to_node(struct device *dev)
{
	return dev->numa_node;
}
static inline void set_dev_node(struct device *dev, int node)
{
	dev->numa_node = node;
}
#else
static inline int dev_to_node(struct device *dev)
{
	return NUMA_NO_NODE;
}
static inline void set_dev_node(struct device *dev, int node)
{
}
#endif

static inline struct irq_domain *dev_get_msi_domain(const struct device *dev)
{
#ifdef CONFIG_GENERIC_MSI_IRQ_DOMAIN
	return dev->msi_domain;
#else
	return NULL;
#endif
}

static inline void dev_set_msi_domain(struct device *dev, struct irq_domain *d)
{
#ifdef CONFIG_GENERIC_MSI_IRQ_DOMAIN
	dev->msi_domain = d;
#endif
}

static inline void *dev_get_drvdata(const struct device *dev)
{
	return dev->driver_data;
}

static inline void dev_set_drvdata(struct device *dev, void *data)
{
	dev->driver_data = data;
}

static inline struct pm_subsys_data *dev_to_psd(struct device *dev)
{
	return dev ? dev->power.subsys_data : NULL;
}

static inline unsigned int dev_get_uevent_suppress(const struct device *dev)
{
	return dev->kobj.uevent_suppress;
}

static inline void dev_set_uevent_suppress(struct device *dev, int val)
{
	dev->kobj.uevent_suppress = val;
}

static inline int device_is_registered(struct device *dev)
{
	return dev->kobj.state_in_sysfs;
}

static inline void device_enable_async_suspend(struct device *dev)
{
	if (!dev->power.is_prepared)
		dev->power.async_suspend = true;
}

static inline void device_disable_async_suspend(struct device *dev)
{
	if (!dev->power.is_prepared)
		dev->power.async_suspend = false;
}

static inline bool device_async_suspend_enabled(struct device *dev)
{
	return !!dev->power.async_suspend;
}

static inline bool device_pm_not_required(struct device *dev)
{
	return dev->power.no_pm;
}

static inline void device_set_pm_not_required(struct device *dev)
{
	dev->power.no_pm = true;
}

static inline void dev_pm_syscore_device(struct device *dev, bool val)
{
#ifdef CONFIG_PM_SLEEP
	dev->power.syscore = val;
#endif
}

static inline void dev_pm_set_driver_flags(struct device *dev, u32 flags)
{
	dev->power.driver_flags = flags;
}

static inline bool dev_pm_test_driver_flags(struct device *dev, u32 flags)
{
	return !!(dev->power.driver_flags & flags);
}

static inline void device_lock(struct device *dev)
{
	mutex_lock(&dev->mutex);
}

static inline int device_lock_interruptible(struct device *dev)
{
	return mutex_lock_interruptible(&dev->mutex);
}

static inline int device_trylock(struct device *dev)
{
	return mutex_trylock(&dev->mutex);
}

static inline void device_unlock(struct device *dev)
{
	mutex_unlock(&dev->mutex);
}

static inline void device_lock_assert(struct device *dev)
{
	lockdep_assert_held(&dev->mutex);
}

static inline struct device_node *dev_of_node(struct device *dev)
{
	if (!IS_ENABLED(CONFIG_OF) || !dev)
		return NULL;
	return dev->of_node;
}

static inline bool dev_has_sync_state(struct device *dev)
{
	if (!dev)
		return false;
	if (dev->driver && dev->driver->sync_state)
		return true;
	if (dev->bus && dev->bus->sync_state)
		return true;
	return false;
}

static inline void dev_set_removable(struct device *dev,
				     enum device_removable removable)
{
	dev->removable = removable;
}

static inline bool dev_is_removable(struct device *dev)
{
	return dev->removable == DEVICE_REMOVABLE;
}

static inline bool dev_removable_is_valid(struct device *dev)
{
	return dev->removable != DEVICE_REMOVABLE_NOT_SUPPORTED;
}

/*
 * High level routines for use by the bus drivers
 */
int __must_check device_register(struct device *dev);
void device_unregister(struct device *dev);
void device_initialize(struct device *dev);
int __must_check device_add(struct device *dev);
void device_del(struct device *dev);
int device_for_each_child(struct device *dev, void *data,
			  int (*fn)(struct device *dev, void *data));
int device_for_each_child_reverse(struct device *dev, void *data,
				  int (*fn)(struct device *dev, void *data));
struct device *device_find_child(struct device *dev, void *data,
				 int (*match)(struct device *dev, void *data));
struct device *device_find_child_by_name(struct device *parent,
					 const char *name);
int device_rename(struct device *dev, const char *new_name);
int device_move(struct device *dev, struct device *new_parent,
		enum dpm_order dpm_order);
int device_change_owner(struct device *dev, kuid_t kuid, kgid_t kgid);
const char *device_get_devnode(struct device *dev, umode_t *mode, kuid_t *uid,
			       kgid_t *gid, const char **tmp);
int device_is_dependent(struct device *dev, void *target);

static inline bool device_supports_offline(struct device *dev)
{
	return dev->bus && dev->bus->offline && dev->bus->online;
}

void lock_device_hotplug(void);
void unlock_device_hotplug(void);
int lock_device_hotplug_sysfs(void);
int device_offline(struct device *dev);
int device_online(struct device *dev);
void set_primary_fwnode(struct device *dev, struct fwnode_handle *fwnode);
void set_secondary_fwnode(struct device *dev, struct fwnode_handle *fwnode);
void device_set_of_node_from_dev(struct device *dev, const struct device *dev2);
void device_set_node(struct device *dev, struct fwnode_handle *fwnode);

static inline int dev_num_vf(struct device *dev)
{
	if (dev->bus && dev->bus->num_vf)
		return dev->bus->num_vf(dev);
	return 0;
}

/*
 * Root device objects for grouping under /sys/devices
 */
struct device *__root_device_register(const char *name, struct module *owner);

/* This is a macro to avoid include problems with THIS_MODULE */
#define root_device_register(name) \
	__root_device_register(name, THIS_MODULE)

void root_device_unregister(struct device *root);

static inline void *dev_get_platdata(const struct device *dev)
{
	return dev->platform_data;
}

/*
 * Manual binding of a device to driver. See drivers/base/bus.c
 * for information on use.
 */
int __must_check device_driver_attach(struct device_driver *drv,
				      struct device *dev);
int __must_check device_bind_driver(struct device *dev);
void device_release_driver(struct device *dev);
int  __must_check device_attach(struct device *dev);
int __must_check driver_attach(struct device_driver *drv);
void device_initial_probe(struct device *dev);
int __must_check device_reprobe(struct device *dev);

bool device_is_bound(struct device *dev);

/*
 * Easy functions for dynamically creating devices on the fly
 */
__printf(5, 6) struct device *
device_create(struct class *cls, struct device *parent, dev_t devt,
	      void *drvdata, const char *fmt, ...);
__printf(6, 7) struct device *
device_create_with_groups(struct class *cls, struct device *parent, dev_t devt,
			  void *drvdata, const struct attribute_group **groups,
			  const char *fmt, ...);
void device_destroy(struct class *cls, dev_t devt);

int __must_check device_add_groups(struct device *dev,
				   const struct attribute_group **groups);
void device_remove_groups(struct device *dev,
			  const struct attribute_group **groups);

static inline int __must_check device_add_group(struct device *dev,
					const struct attribute_group *grp)
{
	const struct attribute_group *groups[] = { grp, NULL };

	return device_add_groups(dev, groups);
}

static inline void device_remove_group(struct device *dev,
				       const struct attribute_group *grp)
{
	const struct attribute_group *groups[] = { grp, NULL };

	return device_remove_groups(dev, groups);
}

int __must_check devm_device_add_groups(struct device *dev,
					const struct attribute_group **groups);
void devm_device_remove_groups(struct device *dev,
			       const struct attribute_group **groups);
int __must_check devm_device_add_group(struct device *dev,
				       const struct attribute_group *grp);
void devm_device_remove_group(struct device *dev,
			      const struct attribute_group *grp);

/*
 * Platform "fixup" functions - allow the platform to have their say
 * about devices and actions that the general device layer doesn't
 * know about.
 */
/* Notify platform of device discovery */
extern int (*platform_notify)(struct device *dev);

extern int (*platform_notify_remove)(struct device *dev);


/*
 * get_device - atomically increment the reference count for the device.
 *
 */
struct device *get_device(struct device *dev);
void put_device(struct device *dev);
bool kill_device(struct device *dev);

#ifdef CONFIG_DEVTMPFS
int devtmpfs_mount(void);
#else
static inline int devtmpfs_mount(void) { return 0; }
#endif

/* drivers/base/power/shutdown.c */
void device_shutdown(void);

/* debugging and troubleshooting/diagnostic helpers. */
const char *dev_driver_string(const struct device *dev);

/* Device links interface. */
struct device_link *device_link_add(struct device *consumer,
				    struct device *supplier, u32 flags);
void device_link_del(struct device_link *link);
void device_link_remove(void *consumer, struct device *supplier);
void device_links_supplier_sync_state_pause(void);
void device_links_supplier_sync_state_resume(void);

extern __printf(3, 4)
int dev_err_probe(const struct device *dev, int err, const char *fmt, ...);

/* Create alias, so I can be autoloaded. */
#define MODULE_ALIAS_CHARDEV(major,minor) \
	MODULE_ALIAS("char-major-" __stringify(major) "-" __stringify(minor))
#define MODULE_ALIAS_CHARDEV_MAJOR(major) \
	MODULE_ALIAS("char-major-" __stringify(major) "-*")

#ifdef CONFIG_SYSFS_DEPRECATED
extern long sysfs_deprecated;
#else
#define sysfs_deprecated 0
#endif

#endif /* _DEVICE_H_ */<|MERGE_RESOLUTION|>--- conflicted
+++ resolved
@@ -406,11 +406,7 @@
  * 		along with subsystem-level and driver-level callbacks.
  * @em_pd:	device's energy model performance domain
  * @pins:	For device pin management.
-<<<<<<< HEAD
- *		See Documentation/driver-api/pinctl.rst for details.
-=======
  *		See Documentation/driver-api/pin-control.rst for details.
->>>>>>> f20ef843
  * @msi_lock:	Lock to protect MSI mask cache and mask register
  * @msi_list:	Hosts MSI descriptors
  * @msi_domain: The generic MSI domain this device is using.
