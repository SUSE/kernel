// SPDX-License-Identifier: GPL-2.0
/*
 * device.h - generic, centralized driver model
 *
 * Copyright (c) 2001-2003 Patrick Mochel <mochel@osdl.org>
 * Copyright (c) 2004-2009 Greg Kroah-Hartman <gregkh@suse.de>
 * Copyright (c) 2008-2009 Novell Inc.
 *
 * See Documentation/driver-api/driver-model/ for more information.
 */

#ifndef _DEVICE_H_
#define _DEVICE_H_

#include <linux/dev_printk.h>
#include <linux/energy_model.h>
#include <linux/ioport.h>
#include <linux/kobject.h>
#include <linux/klist.h>
#include <linux/list.h>
#include <linux/lockdep.h>
#include <linux/compiler.h>
#include <linux/types.h>
#include <linux/mutex.h>
#include <linux/pm.h>
#include <linux/atomic.h>
#include <linux/uidgid.h>
#include <linux/gfp.h>
#include <linux/overflow.h>
#include <linux/device/bus.h>
#include <linux/device/class.h>
#include <linux/device/driver.h>
#include <linux/cleanup.h>
#include <asm/device.h>

struct device;
struct device_private;
struct device_driver;
struct driver_private;
struct module;
struct class;
struct subsys_private;
struct device_node;
struct fwnode_handle;
struct iommu_group;
struct dev_pin_info;
struct dev_iommu;
struct msi_device_data;

/**
 * struct subsys_interface - interfaces to device functions
 * @name:       name of the device function
 * @subsys:     subsystem of the devices to attach to
 * @node:       the list of functions registered at the subsystem
 * @add_dev:    device hookup to device function handler
 * @remove_dev: device hookup to device function handler
 *
 * Simple interfaces attached to a subsystem. Multiple interfaces can
 * attach to a subsystem and its devices. Unlike drivers, they do not
 * exclusively claim or control devices. Interfaces usually represent
 * a specific functionality of a subsystem/class of devices.
 */
struct subsys_interface {
	const char *name;
	const struct bus_type *subsys;
	struct list_head node;
	int (*add_dev)(struct device *dev, struct subsys_interface *sif);
	void (*remove_dev)(struct device *dev, struct subsys_interface *sif);
};

int subsys_interface_register(struct subsys_interface *sif);
void subsys_interface_unregister(struct subsys_interface *sif);

int subsys_system_register(const struct bus_type *subsys,
			   const struct attribute_group **groups);
int subsys_virtual_register(const struct bus_type *subsys,
			    const struct attribute_group **groups);

/*
 * The type of device, "struct device" is embedded in. A class
 * or bus can contain devices of different types
 * like "partitions" and "disks", "mouse" and "event".
 * This identifies the device type and carries type-specific
 * information, equivalent to the kobj_type of a kobject.
 * If "name" is specified, the uevent will contain it in
 * the DEVTYPE variable.
 */
struct device_type {
	const char *name;
	const struct attribute_group **groups;
	int (*uevent)(const struct device *dev, struct kobj_uevent_env *env);
	char *(*devnode)(const struct device *dev, umode_t *mode,
			 kuid_t *uid, kgid_t *gid);
	void (*release)(struct device *dev);

	const struct dev_pm_ops *pm;
};

/**
 * struct device_attribute - Interface for exporting device attributes.
 * @attr: sysfs attribute definition.
 * @show: Show handler.
 * @store: Store handler.
 */
struct device_attribute {
	struct attribute	attr;
	ssize_t (*show)(struct device *dev, struct device_attribute *attr,
			char *buf);
	ssize_t (*store)(struct device *dev, struct device_attribute *attr,
			 const char *buf, size_t count);
};

/**
 * struct dev_ext_attribute - Exported device attribute with extra context.
 * @attr: Exported device attribute.
 * @var: Pointer to context.
 */
struct dev_ext_attribute {
	struct device_attribute attr;
	void *var;
};

ssize_t device_show_ulong(struct device *dev, struct device_attribute *attr,
			  char *buf);
ssize_t device_store_ulong(struct device *dev, struct device_attribute *attr,
			   const char *buf, size_t count);
ssize_t device_show_int(struct device *dev, struct device_attribute *attr,
			char *buf);
ssize_t device_store_int(struct device *dev, struct device_attribute *attr,
			 const char *buf, size_t count);
ssize_t device_show_bool(struct device *dev, struct device_attribute *attr,
			char *buf);
ssize_t device_store_bool(struct device *dev, struct device_attribute *attr,
			 const char *buf, size_t count);
ssize_t device_show_string(struct device *dev, struct device_attribute *attr,
			   char *buf);

/**
 * DEVICE_ATTR - Define a device attribute.
 * @_name: Attribute name.
 * @_mode: File mode.
 * @_show: Show handler. Optional, but mandatory if attribute is readable.
 * @_store: Store handler. Optional, but mandatory if attribute is writable.
 *
 * Convenience macro for defining a struct device_attribute.
 *
 * For example, ``DEVICE_ATTR(foo, 0644, foo_show, foo_store);`` expands to:
 *
 * .. code-block:: c
 *
 *	struct device_attribute dev_attr_foo = {
 *		.attr	= { .name = "foo", .mode = 0644 },
 *		.show	= foo_show,
 *		.store	= foo_store,
 *	};
 */
#define DEVICE_ATTR(_name, _mode, _show, _store) \
	struct device_attribute dev_attr_##_name = __ATTR(_name, _mode, _show, _store)

/**
 * DEVICE_ATTR_PREALLOC - Define a preallocated device attribute.
 * @_name: Attribute name.
 * @_mode: File mode.
 * @_show: Show handler. Optional, but mandatory if attribute is readable.
 * @_store: Store handler. Optional, but mandatory if attribute is writable.
 *
 * Like DEVICE_ATTR(), but ``SYSFS_PREALLOC`` is set on @_mode.
 */
#define DEVICE_ATTR_PREALLOC(_name, _mode, _show, _store) \
	struct device_attribute dev_attr_##_name = \
		__ATTR_PREALLOC(_name, _mode, _show, _store)

/**
 * DEVICE_ATTR_RW - Define a read-write device attribute.
 * @_name: Attribute name.
 *
 * Like DEVICE_ATTR(), but @_mode is 0644, @_show is <_name>_show,
 * and @_store is <_name>_store.
 */
#define DEVICE_ATTR_RW(_name) \
	struct device_attribute dev_attr_##_name = __ATTR_RW(_name)

/**
 * DEVICE_ATTR_ADMIN_RW - Define an admin-only read-write device attribute.
 * @_name: Attribute name.
 *
 * Like DEVICE_ATTR_RW(), but @_mode is 0600.
 */
#define DEVICE_ATTR_ADMIN_RW(_name) \
	struct device_attribute dev_attr_##_name = __ATTR_RW_MODE(_name, 0600)

/**
 * DEVICE_ATTR_RO - Define a readable device attribute.
 * @_name: Attribute name.
 *
 * Like DEVICE_ATTR(), but @_mode is 0444 and @_show is <_name>_show.
 */
#define DEVICE_ATTR_RO(_name) \
	struct device_attribute dev_attr_##_name = __ATTR_RO(_name)

/**
 * DEVICE_ATTR_ADMIN_RO - Define an admin-only readable device attribute.
 * @_name: Attribute name.
 *
 * Like DEVICE_ATTR_RO(), but @_mode is 0400.
 */
#define DEVICE_ATTR_ADMIN_RO(_name) \
	struct device_attribute dev_attr_##_name = __ATTR_RO_MODE(_name, 0400)

/**
 * DEVICE_ATTR_WO - Define an admin-only writable device attribute.
 * @_name: Attribute name.
 *
 * Like DEVICE_ATTR(), but @_mode is 0200 and @_store is <_name>_store.
 */
#define DEVICE_ATTR_WO(_name) \
	struct device_attribute dev_attr_##_name = __ATTR_WO(_name)

/**
 * DEVICE_ULONG_ATTR - Define a device attribute backed by an unsigned long.
 * @_name: Attribute name.
 * @_mode: File mode.
 * @_var: Identifier of unsigned long.
 *
 * Like DEVICE_ATTR(), but @_show and @_store are automatically provided
 * such that reads and writes to the attribute from userspace affect @_var.
 */
#define DEVICE_ULONG_ATTR(_name, _mode, _var) \
	struct dev_ext_attribute dev_attr_##_name = \
		{ __ATTR(_name, _mode, device_show_ulong, device_store_ulong), &(_var) }

/**
 * DEVICE_INT_ATTR - Define a device attribute backed by an int.
 * @_name: Attribute name.
 * @_mode: File mode.
 * @_var: Identifier of int.
 *
 * Like DEVICE_ULONG_ATTR(), but @_var is an int.
 */
#define DEVICE_INT_ATTR(_name, _mode, _var) \
	struct dev_ext_attribute dev_attr_##_name = \
		{ __ATTR(_name, _mode, device_show_int, device_store_int), &(_var) }

/**
 * DEVICE_BOOL_ATTR - Define a device attribute backed by a bool.
 * @_name: Attribute name.
 * @_mode: File mode.
 * @_var: Identifier of bool.
 *
 * Like DEVICE_ULONG_ATTR(), but @_var is a bool.
 */
#define DEVICE_BOOL_ATTR(_name, _mode, _var) \
	struct dev_ext_attribute dev_attr_##_name = \
		{ __ATTR(_name, _mode, device_show_bool, device_store_bool), &(_var) }

/**
 * DEVICE_STRING_ATTR_RO - Define a device attribute backed by a r/o string.
 * @_name: Attribute name.
 * @_mode: File mode.
 * @_var: Identifier of string.
 *
 * Like DEVICE_ULONG_ATTR(), but @_var is a string. Because the length of the
 * string allocation is unknown, the attribute must be read-only.
 */
#define DEVICE_STRING_ATTR_RO(_name, _mode, _var) \
	struct dev_ext_attribute dev_attr_##_name = \
		{ __ATTR(_name, (_mode) & ~0222, device_show_string, NULL), (_var) }

#define DEVICE_ATTR_IGNORE_LOCKDEP(_name, _mode, _show, _store) \
	struct device_attribute dev_attr_##_name =		\
		__ATTR_IGNORE_LOCKDEP(_name, _mode, _show, _store)

int device_create_file(struct device *device,
		       const struct device_attribute *entry);
void device_remove_file(struct device *dev,
			const struct device_attribute *attr);
bool device_remove_file_self(struct device *dev,
			     const struct device_attribute *attr);
int __must_check device_create_bin_file(struct device *dev,
					const struct bin_attribute *attr);
void device_remove_bin_file(struct device *dev,
			    const struct bin_attribute *attr);

/* device resource management */
typedef void (*dr_release_t)(struct device *dev, void *res);
typedef int (*dr_match_t)(struct device *dev, void *res, void *match_data);

void *__devres_alloc_node(dr_release_t release, size_t size, gfp_t gfp,
			  int nid, const char *name) __malloc;
#define devres_alloc(release, size, gfp) \
	__devres_alloc_node(release, size, gfp, NUMA_NO_NODE, #release)
#define devres_alloc_node(release, size, gfp, nid) \
	__devres_alloc_node(release, size, gfp, nid, #release)

void devres_for_each_res(struct device *dev, dr_release_t release,
			 dr_match_t match, void *match_data,
			 void (*fn)(struct device *, void *, void *),
			 void *data);
void devres_free(void *res);
void devres_add(struct device *dev, void *res);
void *devres_find(struct device *dev, dr_release_t release,
		  dr_match_t match, void *match_data);
void *devres_get(struct device *dev, void *new_res,
		 dr_match_t match, void *match_data);
void *devres_remove(struct device *dev, dr_release_t release,
		    dr_match_t match, void *match_data);
int devres_destroy(struct device *dev, dr_release_t release,
		   dr_match_t match, void *match_data);
int devres_release(struct device *dev, dr_release_t release,
		   dr_match_t match, void *match_data);

/* devres group */
void * __must_check devres_open_group(struct device *dev, void *id, gfp_t gfp);
void devres_close_group(struct device *dev, void *id);
void devres_remove_group(struct device *dev, void *id);
int devres_release_group(struct device *dev, void *id);

/* managed devm_k.alloc/kfree for device drivers */
void *devm_kmalloc(struct device *dev, size_t size, gfp_t gfp) __alloc_size(2);
void *devm_krealloc(struct device *dev, void *ptr, size_t size,
		    gfp_t gfp) __must_check __realloc_size(3);
__printf(3, 0) char *devm_kvasprintf(struct device *dev, gfp_t gfp,
				     const char *fmt, va_list ap) __malloc;
__printf(3, 4) char *devm_kasprintf(struct device *dev, gfp_t gfp,
				    const char *fmt, ...) __malloc;
static inline void *devm_kzalloc(struct device *dev, size_t size, gfp_t gfp)
{
	return devm_kmalloc(dev, size, gfp | __GFP_ZERO);
}
static inline void *devm_kmalloc_array(struct device *dev,
				       size_t n, size_t size, gfp_t flags)
{
	size_t bytes;

	if (unlikely(check_mul_overflow(n, size, &bytes)))
		return NULL;

	return devm_kmalloc(dev, bytes, flags);
}
static inline void *devm_kcalloc(struct device *dev,
				 size_t n, size_t size, gfp_t flags)
{
	return devm_kmalloc_array(dev, n, size, flags | __GFP_ZERO);
}
static inline __realloc_size(3, 4) void * __must_check
devm_krealloc_array(struct device *dev, void *p, size_t new_n, size_t new_size, gfp_t flags)
{
	size_t bytes;

	if (unlikely(check_mul_overflow(new_n, new_size, &bytes)))
		return NULL;

	return devm_krealloc(dev, p, bytes, flags);
}

void devm_kfree(struct device *dev, const void *p);
char *devm_kstrdup(struct device *dev, const char *s, gfp_t gfp) __malloc;
const char *devm_kstrdup_const(struct device *dev, const char *s, gfp_t gfp);
void *devm_kmemdup(struct device *dev, const void *src, size_t len, gfp_t gfp)
	__realloc_size(3);

unsigned long devm_get_free_pages(struct device *dev,
				  gfp_t gfp_mask, unsigned int order);
void devm_free_pages(struct device *dev, unsigned long addr);

#ifdef CONFIG_HAS_IOMEM
void __iomem *devm_ioremap_resource(struct device *dev,
				    const struct resource *res);
void __iomem *devm_ioremap_resource_wc(struct device *dev,
				       const struct resource *res);

void __iomem *devm_of_iomap(struct device *dev,
			    struct device_node *node, int index,
			    resource_size_t *size);
#else

static inline
void __iomem *devm_ioremap_resource(struct device *dev,
				    const struct resource *res)
{
	return ERR_PTR(-EINVAL);
}

static inline
void __iomem *devm_ioremap_resource_wc(struct device *dev,
				       const struct resource *res)
{
	return ERR_PTR(-EINVAL);
}

static inline
void __iomem *devm_of_iomap(struct device *dev,
			    struct device_node *node, int index,
			    resource_size_t *size)
{
	return ERR_PTR(-EINVAL);
}

#endif

/* allows to add/remove a custom action to devres stack */
void devm_remove_action(struct device *dev, void (*action)(void *), void *data);
void devm_release_action(struct device *dev, void (*action)(void *), void *data);

int __devm_add_action(struct device *dev, void (*action)(void *), void *data, const char *name);
#define devm_add_action(dev, action, data) \
	__devm_add_action(dev, action, data, #action)

static inline int __devm_add_action_or_reset(struct device *dev, void (*action)(void *),
					     void *data, const char *name)
{
	int ret;

	ret = __devm_add_action(dev, action, data, name);
	if (ret)
		action(data);

	return ret;
}
#define devm_add_action_or_reset(dev, action, data) \
	__devm_add_action_or_reset(dev, action, data, #action)

/**
 * devm_alloc_percpu - Resource-managed alloc_percpu
 * @dev: Device to allocate per-cpu memory for
 * @type: Type to allocate per-cpu memory for
 *
 * Managed alloc_percpu. Per-cpu memory allocated with this function is
 * automatically freed on driver detach.
 *
 * RETURNS:
 * Pointer to allocated memory on success, NULL on failure.
 */
#define devm_alloc_percpu(dev, type)      \
	((typeof(type) __percpu *)__devm_alloc_percpu((dev), sizeof(type), \
						      __alignof__(type)))

void __percpu *__devm_alloc_percpu(struct device *dev, size_t size,
				   size_t align);
void devm_free_percpu(struct device *dev, void __percpu *pdata);

struct device_dma_parameters {
	/*
	 * a low level driver may set these to teach IOMMU code about
	 * sg limitations.
	 */
	unsigned int max_segment_size;
	unsigned int min_align_mask;
	unsigned long segment_boundary_mask;
};

/**
 * enum device_link_state - Device link states.
 * @DL_STATE_NONE: The presence of the drivers is not being tracked.
 * @DL_STATE_DORMANT: None of the supplier/consumer drivers is present.
 * @DL_STATE_AVAILABLE: The supplier driver is present, but the consumer is not.
 * @DL_STATE_CONSUMER_PROBE: The consumer is probing (supplier driver present).
 * @DL_STATE_ACTIVE: Both the supplier and consumer drivers are present.
 * @DL_STATE_SUPPLIER_UNBIND: The supplier driver is unbinding.
 */
enum device_link_state {
	DL_STATE_NONE = -1,
	DL_STATE_DORMANT = 0,
	DL_STATE_AVAILABLE,
	DL_STATE_CONSUMER_PROBE,
	DL_STATE_ACTIVE,
	DL_STATE_SUPPLIER_UNBIND,
};

/*
 * Device link flags.
 *
 * STATELESS: The core will not remove this link automatically.
 * AUTOREMOVE_CONSUMER: Remove the link automatically on consumer driver unbind.
 * PM_RUNTIME: If set, the runtime PM framework will use this link.
 * RPM_ACTIVE: Run pm_runtime_get_sync() on the supplier during link creation.
 * AUTOREMOVE_SUPPLIER: Remove the link automatically on supplier driver unbind.
 * AUTOPROBE_CONSUMER: Probe consumer driver automatically after supplier binds.
 * MANAGED: The core tracks presence of supplier/consumer drivers (internal).
 * SYNC_STATE_ONLY: Link only affects sync_state() behavior.
 * INFERRED: Inferred from data (eg: firmware) and not from driver actions.
 */
#define DL_FLAG_STATELESS		BIT(0)
#define DL_FLAG_AUTOREMOVE_CONSUMER	BIT(1)
#define DL_FLAG_PM_RUNTIME		BIT(2)
#define DL_FLAG_RPM_ACTIVE		BIT(3)
#define DL_FLAG_AUTOREMOVE_SUPPLIER	BIT(4)
#define DL_FLAG_AUTOPROBE_CONSUMER	BIT(5)
#define DL_FLAG_MANAGED			BIT(6)
#define DL_FLAG_SYNC_STATE_ONLY		BIT(7)
#define DL_FLAG_INFERRED		BIT(8)
#define DL_FLAG_CYCLE			BIT(9)

/**
 * enum dl_dev_state - Device driver presence tracking information.
 * @DL_DEV_NO_DRIVER: There is no driver attached to the device.
 * @DL_DEV_PROBING: A driver is probing.
 * @DL_DEV_DRIVER_BOUND: The driver has been bound to the device.
 * @DL_DEV_UNBINDING: The driver is unbinding from the device.
 */
enum dl_dev_state {
	DL_DEV_NO_DRIVER = 0,
	DL_DEV_PROBING,
	DL_DEV_DRIVER_BOUND,
	DL_DEV_UNBINDING,
};

/**
 * enum device_removable - Whether the device is removable. The criteria for a
 * device to be classified as removable is determined by its subsystem or bus.
 * @DEVICE_REMOVABLE_NOT_SUPPORTED: This attribute is not supported for this
 *				    device (default).
 * @DEVICE_REMOVABLE_UNKNOWN:  Device location is Unknown.
 * @DEVICE_FIXED: Device is not removable by the user.
 * @DEVICE_REMOVABLE: Device is removable by the user.
 */
enum device_removable {
	DEVICE_REMOVABLE_NOT_SUPPORTED = 0, /* must be 0 */
	DEVICE_REMOVABLE_UNKNOWN,
	DEVICE_FIXED,
	DEVICE_REMOVABLE,
};

/**
 * struct dev_links_info - Device data related to device links.
 * @suppliers: List of links to supplier devices.
 * @consumers: List of links to consumer devices.
 * @defer_sync: Hook to global list of devices that have deferred sync_state.
 * @status: Driver status information.
 */
struct dev_links_info {
	struct list_head suppliers;
	struct list_head consumers;
	struct list_head defer_sync;
	enum dl_dev_state status;
};

/**
 * struct dev_msi_info - Device data related to MSI
 * @domain:	The MSI interrupt domain associated to the device
 * @data:	Pointer to MSI device data
 */
struct dev_msi_info {
#ifdef CONFIG_GENERIC_MSI_IRQ
	struct irq_domain	*domain;
	struct msi_device_data	*data;
#endif
};

/**
 * enum device_physical_location_panel - Describes which panel surface of the
 * system's housing the device connection point resides on.
 * @DEVICE_PANEL_TOP: Device connection point is on the top panel.
 * @DEVICE_PANEL_BOTTOM: Device connection point is on the bottom panel.
 * @DEVICE_PANEL_LEFT: Device connection point is on the left panel.
 * @DEVICE_PANEL_RIGHT: Device connection point is on the right panel.
 * @DEVICE_PANEL_FRONT: Device connection point is on the front panel.
 * @DEVICE_PANEL_BACK: Device connection point is on the back panel.
 * @DEVICE_PANEL_UNKNOWN: The panel with device connection point is unknown.
 */
enum device_physical_location_panel {
	DEVICE_PANEL_TOP,
	DEVICE_PANEL_BOTTOM,
	DEVICE_PANEL_LEFT,
	DEVICE_PANEL_RIGHT,
	DEVICE_PANEL_FRONT,
	DEVICE_PANEL_BACK,
	DEVICE_PANEL_UNKNOWN,
};

/**
 * enum device_physical_location_vertical_position - Describes vertical
 * position of the device connection point on the panel surface.
 * @DEVICE_VERT_POS_UPPER: Device connection point is at upper part of panel.
 * @DEVICE_VERT_POS_CENTER: Device connection point is at center part of panel.
 * @DEVICE_VERT_POS_LOWER: Device connection point is at lower part of panel.
 */
enum device_physical_location_vertical_position {
	DEVICE_VERT_POS_UPPER,
	DEVICE_VERT_POS_CENTER,
	DEVICE_VERT_POS_LOWER,
};

/**
 * enum device_physical_location_horizontal_position - Describes horizontal
 * position of the device connection point on the panel surface.
 * @DEVICE_HORI_POS_LEFT: Device connection point is at left part of panel.
 * @DEVICE_HORI_POS_CENTER: Device connection point is at center part of panel.
 * @DEVICE_HORI_POS_RIGHT: Device connection point is at right part of panel.
 */
enum device_physical_location_horizontal_position {
	DEVICE_HORI_POS_LEFT,
	DEVICE_HORI_POS_CENTER,
	DEVICE_HORI_POS_RIGHT,
};

/**
 * struct device_physical_location - Device data related to physical location
 * of the device connection point.
 * @panel: Panel surface of the system's housing that the device connection
 *         point resides on.
 * @vertical_position: Vertical position of the device connection point within
 *                     the panel.
 * @horizontal_position: Horizontal position of the device connection point
 *                       within the panel.
 * @dock: Set if the device connection point resides in a docking station or
 *        port replicator.
 * @lid: Set if this device connection point resides on the lid of laptop
 *       system.
 */
struct device_physical_location {
	enum device_physical_location_panel panel;
	enum device_physical_location_vertical_position vertical_position;
	enum device_physical_location_horizontal_position horizontal_position;
	bool dock;
	bool lid;
};

/**
 * struct device - The basic device structure
 * @parent:	The device's "parent" device, the device to which it is attached.
 * 		In most cases, a parent device is some sort of bus or host
 * 		controller. If parent is NULL, the device, is a top-level device,
 * 		which is not usually what you want.
 * @p:		Holds the private data of the driver core portions of the device.
 * 		See the comment of the struct device_private for detail.
 * @kobj:	A top-level, abstract class from which other classes are derived.
 * @init_name:	Initial name of the device.
 * @type:	The type of device.
 * 		This identifies the device type and carries type-specific
 * 		information.
 * @mutex:	Mutex to synchronize calls to its driver.
 * @bus:	Type of bus device is on.
 * @driver:	Which driver has allocated this
 * @platform_data: Platform data specific to the device.
 * 		Example: For devices on custom boards, as typical of embedded
 * 		and SOC based hardware, Linux often uses platform_data to point
 * 		to board-specific structures describing devices and how they
 * 		are wired.  That can include what ports are available, chip
 * 		variants, which GPIO pins act in what additional roles, and so
 * 		on.  This shrinks the "Board Support Packages" (BSPs) and
 * 		minimizes board-specific #ifdefs in drivers.
 * @driver_data: Private pointer for driver specific info.
 * @links:	Links to suppliers and consumers of this device.
 * @power:	For device power management.
 *		See Documentation/driver-api/pm/devices.rst for details.
 * @pm_domain:	Provide callbacks that are executed during system suspend,
 * 		hibernation, system resume and during runtime PM transitions
 * 		along with subsystem-level and driver-level callbacks.
 * @em_pd:	device's energy model performance domain
 * @pins:	For device pin management.
 *		See Documentation/driver-api/pin-control.rst for details.
 * @msi:	MSI related data
 * @numa_node:	NUMA node this device is close to.
 * @dma_ops:    DMA mapping operations for this device.
 * @dma_mask:	Dma mask (if dma'ble device).
 * @coherent_dma_mask: Like dma_mask, but for alloc_coherent mapping as not all
 * 		hardware supports 64-bit addresses for consistent allocations
 * 		such descriptors.
 * @bus_dma_limit: Limit of an upstream bridge or bus which imposes a smaller
 *		DMA limit than the device itself supports.
 * @dma_range_map: map for DMA memory ranges relative to that of RAM
 * @dma_parms:	A low level driver may set these to teach IOMMU code about
 * 		segment limitations.
 * @dma_pools:	Dma pools (if dma'ble device).
 * @dma_mem:	Internal for coherent mem override.
 * @cma_area:	Contiguous memory area for dma allocations
 * @dma_io_tlb_mem: Software IO TLB allocator.  Not for driver use.
 * @dma_io_tlb_pools:	List of transient swiotlb memory pools.
 * @dma_io_tlb_lock:	Protects changes to the list of active pools.
 * @dma_uses_io_tlb: %true if device has used the software IO TLB.
 * @archdata:	For arch-specific additions.
 * @of_node:	Associated device tree node.
 * @fwnode:	Associated device node supplied by platform firmware.
 * @devt:	For creating the sysfs "dev".
 * @id:		device instance
 * @devres_lock: Spinlock to protect the resource of the device.
 * @devres_head: The resources list of the device.
 * @class:	The class of the device.
 * @groups:	Optional attribute groups.
 * @release:	Callback to free the device after all references have
 * 		gone away. This should be set by the allocator of the
 * 		device (i.e. the bus driver that discovered the device).
 * @iommu_group: IOMMU group the device belongs to.
 * @iommu:	Per device generic IOMMU runtime data
 * @physical_location: Describes physical location of the device connection
 *		point in the system housing.
 * @removable:  Whether the device can be removed from the system. This
 *              should be set by the subsystem / bus driver that discovered
 *              the device.
 *
 * @offline_disabled: If set, the device is permanently online.
 * @offline:	Set after successful invocation of bus type's .offline().
 * @of_node_reused: Set if the device-tree node is shared with an ancestor
 *              device.
 * @state_synced: The hardware state of this device has been synced to match
 *		  the software state of this device by calling the driver/bus
 *		  sync_state() callback.
 * @can_match:	The device has matched with a driver at least once or it is in
 *		a bus (like AMBA) which can't check for matching drivers until
 *		other devices probe successfully.
 * @dma_coherent: this particular device is dma coherent, even if the
 *		architecture supports non-coherent devices.
 * @dma_ops_bypass: If set to %true then the dma_ops are bypassed for the
 *		streaming DMA operations (->map_* / ->unmap_* / ->sync_*),
 *		and optionall (if the coherent mask is large enough) also
 *		for dma allocations.  This flag is managed by the dma ops
 *		instance from ->dma_supported.
 * @dma_skip_sync: DMA sync operations can be skipped for coherent buffers.
 * @dma_iommu: Device is using default IOMMU implementation for DMA and
 *		doesn't rely on dma_ops structure.
 *
 * At the lowest level, every device in a Linux system is represented by an
 * instance of struct device. The device structure contains the information
 * that the device model core needs to model the system. Most subsystems,
 * however, track additional information about the devices they host. As a
 * result, it is rare for devices to be represented by bare device structures;
 * instead, that structure, like kobject structures, is usually embedded within
 * a higher-level representation of the device.
 */
struct device {
	struct kobject kobj;
	struct device		*parent;

	struct device_private	*p;

	const char		*init_name; /* initial name of the device */
	const struct device_type *type;

	const struct bus_type	*bus;	/* type of bus device is on */
	struct device_driver *driver;	/* which driver has allocated this
					   device */
	void		*platform_data;	/* Platform specific data, device
					   core doesn't touch it */
	void		*driver_data;	/* Driver data, set and get with
					   dev_set_drvdata/dev_get_drvdata */
	struct mutex		mutex;	/* mutex to synchronize calls to
					 * its driver.
					 */

	struct dev_links_info	links;
	struct dev_pm_info	power;
	struct dev_pm_domain	*pm_domain;

#ifdef CONFIG_ENERGY_MODEL
	struct em_perf_domain	*em_pd;
#endif

#ifdef CONFIG_PINCTRL
	struct dev_pin_info	*pins;
#endif
	struct dev_msi_info	msi;
#ifdef CONFIG_ARCH_HAS_DMA_OPS
	const struct dma_map_ops *dma_ops;
#endif
	u64		*dma_mask;	/* dma mask (if dma'able device) */
	u64		coherent_dma_mask;/* Like dma_mask, but for
					     alloc_coherent mappings as
					     not all hardware supports
					     64 bit addresses for consistent
					     allocations such descriptors. */
	u64		bus_dma_limit;	/* upstream dma constraint */
	const struct bus_dma_region *dma_range_map;

	struct device_dma_parameters *dma_parms;

	struct list_head	dma_pools;	/* dma pools (if dma'ble) */

#ifdef CONFIG_DMA_DECLARE_COHERENT
	struct dma_coherent_mem	*dma_mem; /* internal for coherent mem
					     override */
#endif
#ifdef CONFIG_DMA_CMA
	struct cma *cma_area;		/* contiguous memory area for dma
					   allocations */
#endif
#ifdef CONFIG_SWIOTLB
	struct io_tlb_mem *dma_io_tlb_mem;
#endif
#ifdef CONFIG_SWIOTLB_DYNAMIC
	struct list_head dma_io_tlb_pools;
	spinlock_t dma_io_tlb_lock;
	bool dma_uses_io_tlb;
#endif
	/* arch specific additions */
	struct dev_archdata	archdata;

	struct device_node	*of_node; /* associated device tree node */
	struct fwnode_handle	*fwnode; /* firmware device node */

#ifdef CONFIG_NUMA
	int		numa_node;	/* NUMA node this device is close to */
#endif
	dev_t			devt;	/* dev_t, creates the sysfs "dev" */
	u32			id;	/* device instance */

	spinlock_t		devres_lock;
	struct list_head	devres_head;

	const struct class	*class;
	const struct attribute_group **groups;	/* optional groups */

	void	(*release)(struct device *dev);
	struct iommu_group	*iommu_group;
	struct dev_iommu	*iommu;

	struct device_physical_location *physical_location;

	enum device_removable	removable;

	bool			offline_disabled:1;
	bool			offline:1;
	bool			of_node_reused:1;
	bool			state_synced:1;
	bool			can_match:1;
#if defined(CONFIG_ARCH_HAS_SYNC_DMA_FOR_DEVICE) || \
    defined(CONFIG_ARCH_HAS_SYNC_DMA_FOR_CPU) || \
    defined(CONFIG_ARCH_HAS_SYNC_DMA_FOR_CPU_ALL)
	bool			dma_coherent:1;
#endif
#ifdef CONFIG_DMA_OPS_BYPASS
	bool			dma_ops_bypass : 1;
#endif
<<<<<<< HEAD
	void			*suse_kabi_padding;
=======
#ifdef CONFIG_DMA_NEED_SYNC
	bool			dma_skip_sync:1;
#endif
#ifdef CONFIG_IOMMU_DMA
	bool			dma_iommu:1;
#endif
>>>>>>> 2d5404ca
};

/**
 * struct device_link - Device link representation.
 * @supplier: The device on the supplier end of the link.
 * @s_node: Hook to the supplier device's list of links to consumers.
 * @consumer: The device on the consumer end of the link.
 * @c_node: Hook to the consumer device's list of links to suppliers.
 * @link_dev: device used to expose link details in sysfs
 * @status: The state of the link (with respect to the presence of drivers).
 * @flags: Link flags.
 * @rpm_active: Whether or not the consumer device is runtime-PM-active.
 * @kref: Count repeated addition of the same link.
 * @rm_work: Work structure used for removing the link.
 * @supplier_preactivated: Supplier has been made active before consumer probe.
 */
struct device_link {
	struct device *supplier;
	struct list_head s_node;
	struct device *consumer;
	struct list_head c_node;
	struct device link_dev;
	enum device_link_state status;
	u32 flags;
	refcount_t rpm_active;
	struct kref kref;
	struct work_struct rm_work;
	bool supplier_preactivated; /* Owned by consumer probe. */
};

#define kobj_to_dev(__kobj)	container_of_const(__kobj, struct device, kobj)

/**
 * device_iommu_mapped - Returns true when the device DMA is translated
 *			 by an IOMMU
 * @dev: Device to perform the check on
 */
static inline bool device_iommu_mapped(struct device *dev)
{
	return (dev->iommu_group != NULL);
}

/* Get the wakeup routines, which depend on struct device */
#include <linux/pm_wakeup.h>

/**
 * dev_name - Return a device's name.
 * @dev: Device with name to get.
 * Return: The kobject name of the device, or its initial name if unavailable.
 */
static inline const char *dev_name(const struct device *dev)
{
	/* Use the init name until the kobject becomes available */
	if (dev->init_name)
		return dev->init_name;

	return kobject_name(&dev->kobj);
}

/**
 * dev_bus_name - Return a device's bus/class name, if at all possible
 * @dev: struct device to get the bus/class name of
 *
 * Will return the name of the bus/class the device is attached to.  If it is
 * not attached to a bus/class, an empty string will be returned.
 */
static inline const char *dev_bus_name(const struct device *dev)
{
	return dev->bus ? dev->bus->name : (dev->class ? dev->class->name : "");
}

__printf(2, 3) int dev_set_name(struct device *dev, const char *name, ...);

#ifdef CONFIG_NUMA
static inline int dev_to_node(struct device *dev)
{
	return dev->numa_node;
}
static inline void set_dev_node(struct device *dev, int node)
{
	dev->numa_node = node;
}
#else
static inline int dev_to_node(struct device *dev)
{
	return NUMA_NO_NODE;
}
static inline void set_dev_node(struct device *dev, int node)
{
}
#endif

static inline struct irq_domain *dev_get_msi_domain(const struct device *dev)
{
#ifdef CONFIG_GENERIC_MSI_IRQ
	return dev->msi.domain;
#else
	return NULL;
#endif
}

static inline void dev_set_msi_domain(struct device *dev, struct irq_domain *d)
{
#ifdef CONFIG_GENERIC_MSI_IRQ
	dev->msi.domain = d;
#endif
}

static inline void *dev_get_drvdata(const struct device *dev)
{
	return dev->driver_data;
}

static inline void dev_set_drvdata(struct device *dev, void *data)
{
	dev->driver_data = data;
}

static inline struct pm_subsys_data *dev_to_psd(struct device *dev)
{
	return dev ? dev->power.subsys_data : NULL;
}

static inline unsigned int dev_get_uevent_suppress(const struct device *dev)
{
	return dev->kobj.uevent_suppress;
}

static inline void dev_set_uevent_suppress(struct device *dev, int val)
{
	dev->kobj.uevent_suppress = val;
}

static inline int device_is_registered(struct device *dev)
{
	return dev->kobj.state_in_sysfs;
}

static inline void device_enable_async_suspend(struct device *dev)
{
	if (!dev->power.is_prepared)
		dev->power.async_suspend = true;
}

static inline void device_disable_async_suspend(struct device *dev)
{
	if (!dev->power.is_prepared)
		dev->power.async_suspend = false;
}

static inline bool device_async_suspend_enabled(struct device *dev)
{
	return !!dev->power.async_suspend;
}

static inline bool device_pm_not_required(struct device *dev)
{
	return dev->power.no_pm;
}

static inline void device_set_pm_not_required(struct device *dev)
{
	dev->power.no_pm = true;
}

static inline void dev_pm_syscore_device(struct device *dev, bool val)
{
#ifdef CONFIG_PM_SLEEP
	dev->power.syscore = val;
#endif
}

static inline void dev_pm_set_driver_flags(struct device *dev, u32 flags)
{
	dev->power.driver_flags = flags;
}

static inline bool dev_pm_test_driver_flags(struct device *dev, u32 flags)
{
	return !!(dev->power.driver_flags & flags);
}

static inline void device_lock(struct device *dev)
{
	mutex_lock(&dev->mutex);
}

static inline int device_lock_interruptible(struct device *dev)
{
	return mutex_lock_interruptible(&dev->mutex);
}

static inline int device_trylock(struct device *dev)
{
	return mutex_trylock(&dev->mutex);
}

static inline void device_unlock(struct device *dev)
{
	mutex_unlock(&dev->mutex);
}

DEFINE_GUARD(device, struct device *, device_lock(_T), device_unlock(_T))

static inline void device_lock_assert(struct device *dev)
{
	lockdep_assert_held(&dev->mutex);
}

static inline bool dev_has_sync_state(struct device *dev)
{
	if (!dev)
		return false;
	if (dev->driver && dev->driver->sync_state)
		return true;
	if (dev->bus && dev->bus->sync_state)
		return true;
	return false;
}

static inline void dev_set_removable(struct device *dev,
				     enum device_removable removable)
{
	dev->removable = removable;
}

static inline bool dev_is_removable(struct device *dev)
{
	return dev->removable == DEVICE_REMOVABLE;
}

static inline bool dev_removable_is_valid(struct device *dev)
{
	return dev->removable != DEVICE_REMOVABLE_NOT_SUPPORTED;
}

/*
 * High level routines for use by the bus drivers
 */
int __must_check device_register(struct device *dev);
void device_unregister(struct device *dev);
void device_initialize(struct device *dev);
int __must_check device_add(struct device *dev);
void device_del(struct device *dev);

DEFINE_FREE(device_del, struct device *, if (_T) device_del(_T))

int device_for_each_child(struct device *dev, void *data,
			  int (*fn)(struct device *dev, void *data));
int device_for_each_child_reverse(struct device *dev, void *data,
				  int (*fn)(struct device *dev, void *data));
int device_for_each_child_reverse_from(struct device *parent,
				       struct device *from, const void *data,
				       int (*fn)(struct device *, const void *));
struct device *device_find_child(struct device *dev, void *data,
				 int (*match)(struct device *dev, void *data));
struct device *device_find_child_by_name(struct device *parent,
					 const char *name);
struct device *device_find_any_child(struct device *parent);

int device_rename(struct device *dev, const char *new_name);
int device_move(struct device *dev, struct device *new_parent,
		enum dpm_order dpm_order);
int device_change_owner(struct device *dev, kuid_t kuid, kgid_t kgid);

static inline bool device_supports_offline(struct device *dev)
{
	return dev->bus && dev->bus->offline && dev->bus->online;
}

#define __device_lock_set_class(dev, name, key)                        \
do {                                                                   \
	struct device *__d2 __maybe_unused = dev;                      \
	lock_set_class(&__d2->mutex.dep_map, name, key, 0, _THIS_IP_); \
} while (0)

/**
 * device_lock_set_class - Specify a temporary lock class while a device
 *			   is attached to a driver
 * @dev: device to modify
 * @key: lock class key data
 *
 * This must be called with the device_lock() already held, for example
 * from driver ->probe(). Take care to only override the default
 * lockdep_no_validate class.
 */
#ifdef CONFIG_LOCKDEP
#define device_lock_set_class(dev, key)                                    \
do {                                                                       \
	struct device *__d = dev;                                          \
	dev_WARN_ONCE(__d, !lockdep_match_class(&__d->mutex,               \
						&__lockdep_no_validate__), \
		 "overriding existing custom lock class\n");               \
	__device_lock_set_class(__d, #key, key);                           \
} while (0)
#else
#define device_lock_set_class(dev, key) __device_lock_set_class(dev, #key, key)
#endif

/**
 * device_lock_reset_class - Return a device to the default lockdep novalidate state
 * @dev: device to modify
 *
 * This must be called with the device_lock() already held, for example
 * from driver ->remove().
 */
#define device_lock_reset_class(dev) \
do { \
	struct device *__d __maybe_unused = dev;                       \
	lock_set_novalidate_class(&__d->mutex.dep_map, "&dev->mutex",  \
				  _THIS_IP_);                          \
} while (0)

void lock_device_hotplug(void);
void unlock_device_hotplug(void);
int lock_device_hotplug_sysfs(void);
int device_offline(struct device *dev);
int device_online(struct device *dev);

void set_primary_fwnode(struct device *dev, struct fwnode_handle *fwnode);
void set_secondary_fwnode(struct device *dev, struct fwnode_handle *fwnode);
void device_set_node(struct device *dev, struct fwnode_handle *fwnode);
void device_set_of_node_from_dev(struct device *dev, const struct device *dev2);

static inline struct device_node *dev_of_node(struct device *dev)
{
	if (!IS_ENABLED(CONFIG_OF) || !dev)
		return NULL;
	return dev->of_node;
}

static inline int dev_num_vf(struct device *dev)
{
	if (dev->bus && dev->bus->num_vf)
		return dev->bus->num_vf(dev);
	return 0;
}

/*
 * Root device objects for grouping under /sys/devices
 */
struct device *__root_device_register(const char *name, struct module *owner);

/* This is a macro to avoid include problems with THIS_MODULE */
#define root_device_register(name) \
	__root_device_register(name, THIS_MODULE)

void root_device_unregister(struct device *root);

static inline void *dev_get_platdata(const struct device *dev)
{
	return dev->platform_data;
}

/*
 * Manual binding of a device to driver. See drivers/base/bus.c
 * for information on use.
 */
int __must_check device_driver_attach(const struct device_driver *drv,
				      struct device *dev);
int __must_check device_bind_driver(struct device *dev);
void device_release_driver(struct device *dev);
int  __must_check device_attach(struct device *dev);
int __must_check driver_attach(const struct device_driver *drv);
void device_initial_probe(struct device *dev);
int __must_check device_reprobe(struct device *dev);

bool device_is_bound(struct device *dev);

/*
 * Easy functions for dynamically creating devices on the fly
 */
__printf(5, 6) struct device *
device_create(const struct class *cls, struct device *parent, dev_t devt,
	      void *drvdata, const char *fmt, ...);
__printf(6, 7) struct device *
device_create_with_groups(const struct class *cls, struct device *parent, dev_t devt,
			  void *drvdata, const struct attribute_group **groups,
			  const char *fmt, ...);
void device_destroy(const struct class *cls, dev_t devt);

int __must_check device_add_groups(struct device *dev,
				   const struct attribute_group **groups);
void device_remove_groups(struct device *dev,
			  const struct attribute_group **groups);

static inline int __must_check device_add_group(struct device *dev,
					const struct attribute_group *grp)
{
	const struct attribute_group *groups[] = { grp, NULL };

	return device_add_groups(dev, groups);
}

static inline void device_remove_group(struct device *dev,
				       const struct attribute_group *grp)
{
	const struct attribute_group *groups[] = { grp, NULL };

	return device_remove_groups(dev, groups);
}

int __must_check devm_device_add_group(struct device *dev,
				       const struct attribute_group *grp);

/*
 * get_device - atomically increment the reference count for the device.
 *
 */
struct device *get_device(struct device *dev);
void put_device(struct device *dev);

DEFINE_FREE(put_device, struct device *, if (_T) put_device(_T))

bool kill_device(struct device *dev);

#ifdef CONFIG_DEVTMPFS
int devtmpfs_mount(void);
#else
static inline int devtmpfs_mount(void) { return 0; }
#endif

/* drivers/base/power/shutdown.c */
void device_shutdown(void);

/* debugging and troubleshooting/diagnostic helpers. */
const char *dev_driver_string(const struct device *dev);

/* Device links interface. */
struct device_link *device_link_add(struct device *consumer,
				    struct device *supplier, u32 flags);
void device_link_del(struct device_link *link);
void device_link_remove(void *consumer, struct device *supplier);
void device_links_supplier_sync_state_pause(void);
void device_links_supplier_sync_state_resume(void);
void device_link_wait_removal(void);
<<<<<<< HEAD

__printf(3, 4) int dev_err_probe(const struct device *dev, int err, const char *fmt, ...);
=======
>>>>>>> 2d5404ca

/* Create alias, so I can be autoloaded. */
#define MODULE_ALIAS_CHARDEV(major,minor) \
	MODULE_ALIAS("char-major-" __stringify(major) "-" __stringify(minor))
#define MODULE_ALIAS_CHARDEV_MAJOR(major) \
	MODULE_ALIAS("char-major-" __stringify(major) "-*")

#endif /* _DEVICE_H_ */<|MERGE_RESOLUTION|>--- conflicted
+++ resolved
@@ -821,16 +821,12 @@
 #ifdef CONFIG_DMA_OPS_BYPASS
 	bool			dma_ops_bypass : 1;
 #endif
-<<<<<<< HEAD
-	void			*suse_kabi_padding;
-=======
 #ifdef CONFIG_DMA_NEED_SYNC
 	bool			dma_skip_sync:1;
 #endif
 #ifdef CONFIG_IOMMU_DMA
 	bool			dma_iommu:1;
 #endif
->>>>>>> 2d5404ca
 };
 
 /**
@@ -1267,11 +1263,6 @@
 void device_links_supplier_sync_state_pause(void);
 void device_links_supplier_sync_state_resume(void);
 void device_link_wait_removal(void);
-<<<<<<< HEAD
-
-__printf(3, 4) int dev_err_probe(const struct device *dev, int err, const char *fmt, ...);
-=======
->>>>>>> 2d5404ca
 
 /* Create alias, so I can be autoloaded. */
 #define MODULE_ALIAS_CHARDEV(major,minor) \
