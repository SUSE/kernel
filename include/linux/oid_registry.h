/* SPDX-License-Identifier: GPL-2.0-or-later */
/* ASN.1 Object identifier (OID) registry
 *
 * Copyright (C) 2012 Red Hat, Inc. All Rights Reserved.
 * Written by David Howells (dhowells@redhat.com)
 */

#ifndef _LINUX_OID_REGISTRY_H
#define _LINUX_OID_REGISTRY_H

#include <linux/types.h>

/*
 * OIDs are turned into these values if possible, or OID__NR if not held here.
 *
 * NOTE!  Do not mess with the format of each line as this is read by
 *	  build_OID_registry.pl to generate the data for look_up_OID().
 */
enum OID {
	OID_id_dsa_with_sha1,		/* 1.2.840.10030.4.3 */
	OID_id_dsa,			/* 1.2.840.10040.4.1 */
	OID_id_ecPublicKey,		/* 1.2.840.10045.2.1 */
	OID_id_prime192v1,		/* 1.2.840.10045.3.1.1 */
	OID_id_prime256v1,		/* 1.2.840.10045.3.1.7 */
	OID_id_ecdsa_with_sha1,		/* 1.2.840.10045.4.1 */
	OID_id_ecdsa_with_sha224,	/* 1.2.840.10045.4.3.1 */
	OID_id_ecdsa_with_sha256,	/* 1.2.840.10045.4.3.2 */
	OID_id_ecdsa_with_sha384,	/* 1.2.840.10045.4.3.3 */
	OID_id_ecdsa_with_sha512,	/* 1.2.840.10045.4.3.4 */

	/* PKCS#1 {iso(1) member-body(2) us(840) rsadsi(113549) pkcs(1) pkcs-1(1)} */
	OID_rsaEncryption,		/* 1.2.840.113549.1.1.1 */
	OID_sha1WithRSAEncryption,	/* 1.2.840.113549.1.1.5 */
	OID_sha256WithRSAEncryption,	/* 1.2.840.113549.1.1.11 */
	OID_sha384WithRSAEncryption,	/* 1.2.840.113549.1.1.12 */
	OID_sha512WithRSAEncryption,	/* 1.2.840.113549.1.1.13 */
	OID_sha224WithRSAEncryption,	/* 1.2.840.113549.1.1.14 */
	/* PKCS#7 {iso(1) member-body(2) us(840) rsadsi(113549) pkcs(1) pkcs-7(7)} */
	OID_data,			/* 1.2.840.113549.1.7.1 */
	OID_signed_data,		/* 1.2.840.113549.1.7.2 */
	/* PKCS#9 {iso(1) member-body(2) us(840) rsadsi(113549) pkcs(1) pkcs-9(9)} */
	OID_email_address,		/* 1.2.840.113549.1.9.1 */
	OID_contentType,		/* 1.2.840.113549.1.9.3 */
	OID_messageDigest,		/* 1.2.840.113549.1.9.4 */
	OID_signingTime,		/* 1.2.840.113549.1.9.5 */
	OID_smimeCapabilites,		/* 1.2.840.113549.1.9.15 */
	OID_smimeAuthenticatedAttrs,	/* 1.2.840.113549.1.9.16.2.11 */

	OID_mskrb5,			/* 1.2.840.48018.1.2.2 */
	OID_krb5,			/* 1.2.840.113554.1.2.2 */
	OID_krb5u2u,			/* 1.2.840.113554.1.2.2.3 */

	/* Microsoft Authenticode & Software Publishing */
	OID_msIndirectData,		/* 1.3.6.1.4.1.311.2.1.4 */
	OID_msStatementType,		/* 1.3.6.1.4.1.311.2.1.11 */
	OID_msSpOpusInfo,		/* 1.3.6.1.4.1.311.2.1.12 */
	OID_msPeImageDataObjId,		/* 1.3.6.1.4.1.311.2.1.15 */
	OID_msIndividualSPKeyPurpose,	/* 1.3.6.1.4.1.311.2.1.21 */
	OID_msOutlookExpress,		/* 1.3.6.1.4.1.311.16.4 */

	OID_ntlmssp,			/* 1.3.6.1.4.1.311.2.2.10 */
	OID_negoex,			/* 1.3.6.1.4.1.311.2.2.30 */

	OID_spnego,			/* 1.3.6.1.5.5.2 */

	OID_IAKerb,			/* 1.3.6.1.5.2.5 */
	OID_PKU2U,			/* 1.3.5.1.5.2.7 */
	OID_Scram,			/* 1.3.6.1.5.5.14 */
	OID_certAuthInfoAccess,		/* 1.3.6.1.5.5.7.1.1 */
	OID_sha1,			/* 1.3.14.3.2.26 */
	OID_id_ansip384r1,		/* 1.3.132.0.34 */
	OID_id_ansip521r1,		/* 1.3.132.0.35 */
	OID_sha256,			/* 2.16.840.1.101.3.4.2.1 */
	OID_sha384,			/* 2.16.840.1.101.3.4.2.2 */
	OID_sha512,			/* 2.16.840.1.101.3.4.2.3 */
	OID_sha224,			/* 2.16.840.1.101.3.4.2.4 */

	/* Distinguished Name attribute IDs [RFC 2256] */
	OID_commonName,			/* 2.5.4.3 */
	OID_surname,			/* 2.5.4.4 */
	OID_countryName,		/* 2.5.4.6 */
	OID_locality,			/* 2.5.4.7 */
	OID_stateOrProvinceName,	/* 2.5.4.8 */
	OID_organizationName,		/* 2.5.4.10 */
	OID_organizationUnitName,	/* 2.5.4.11 */
	OID_title,			/* 2.5.4.12 */
	OID_description,		/* 2.5.4.13 */
	OID_name,			/* 2.5.4.41 */
	OID_givenName,			/* 2.5.4.42 */
	OID_initials,			/* 2.5.4.43 */
	OID_generationalQualifier,	/* 2.5.4.44 */

	/* Certificate extension IDs */
	OID_subjectKeyIdentifier,	/* 2.5.29.14 */
	OID_keyUsage,			/* 2.5.29.15 */
	OID_subjectAltName,		/* 2.5.29.17 */
	OID_issuerAltName,		/* 2.5.29.18 */
	OID_basicConstraints,		/* 2.5.29.19 */
	OID_crlDistributionPoints,	/* 2.5.29.31 */
	OID_certPolicies,		/* 2.5.29.32 */
	OID_authorityKeyIdentifier,	/* 2.5.29.35 */
	OID_extKeyUsage,		/* 2.5.29.37 */

	/* Heimdal mechanisms */
	OID_NetlogonMechanism,		/* 1.2.752.43.14.2 */
	OID_appleLocalKdcSupported,	/* 1.2.752.43.14.3 */

	/* EC-RDSA */
	OID_gostCPSignA,		/* 1.2.643.2.2.35.1 */
	OID_gostCPSignB,		/* 1.2.643.2.2.35.2 */
	OID_gostCPSignC,		/* 1.2.643.2.2.35.3 */
	OID_gost2012PKey256,		/* 1.2.643.7.1.1.1.1 */
	OID_gost2012PKey512,		/* 1.2.643.7.1.1.1.2 */
	OID_gost2012Digest256,		/* 1.2.643.7.1.1.2.2 */
	OID_gost2012Digest512,		/* 1.2.643.7.1.1.2.3 */
	OID_gost2012Signature256,	/* 1.2.643.7.1.1.3.2 */
	OID_gost2012Signature512,	/* 1.2.643.7.1.1.3.3 */
	OID_gostTC26Sign256A,		/* 1.2.643.7.1.2.1.1.1 */
	OID_gostTC26Sign256B,		/* 1.2.643.7.1.2.1.1.2 */
	OID_gostTC26Sign256C,		/* 1.2.643.7.1.2.1.1.3 */
	OID_gostTC26Sign256D,		/* 1.2.643.7.1.2.1.1.4 */
	OID_gostTC26Sign512A,		/* 1.2.643.7.1.2.1.2.1 */
	OID_gostTC26Sign512B,		/* 1.2.643.7.1.2.1.2.2 */
	OID_gostTC26Sign512C,		/* 1.2.643.7.1.2.1.2.3 */

	/* OSCCA */
	OID_sm2,			/* 1.2.156.10197.1.301 */
	OID_sm3,			/* 1.2.156.10197.1.401 */
	OID_SM2_with_SM3,		/* 1.2.156.10197.1.501 */
	OID_sm3WithRSAEncryption,	/* 1.2.156.10197.1.504 */

	/* TCG defined OIDS for TPM based keys */
	OID_TPMLoadableKey,		/* 2.23.133.10.1.3 */
	OID_TPMImportableKey,		/* 2.23.133.10.1.4 */
	OID_TPMSealedData,		/* 2.23.133.10.1.5 */

<<<<<<< HEAD
	/* Extended key purpose OIDs [RFC 5280] */
	OID_codeSigning,		/* 1.3.6.1.5.5.7.3.3 */
=======
	/* CSOR FIPS-202 SHA-3 */
	OID_sha3_256,                           /* 2.16.840.1.101.3.4.2.8 */
	OID_sha3_384,                           /* 2.16.840.1.101.3.4.2.9 */
	OID_sha3_512,                           /* 2.16.840.1.101.3.4.2.10 */
	OID_id_ecdsa_with_sha3_256,             /* 2.16.840.1.101.3.4.3.10 */
	OID_id_ecdsa_with_sha3_384,             /* 2.16.840.1.101.3.4.3.11 */
	OID_id_ecdsa_with_sha3_512,             /* 2.16.840.1.101.3.4.3.12 */
	OID_id_rsassa_pkcs1_v1_5_with_sha3_256, /* 2.16.840.1.101.3.4.3.14 */
	OID_id_rsassa_pkcs1_v1_5_with_sha3_384, /* 2.16.840.1.101.3.4.3.15 */
	OID_id_rsassa_pkcs1_v1_5_with_sha3_512, /* 2.16.840.1.101.3.4.3.16 */
>>>>>>> 2d5404ca

	OID__NR
};

#define EKU_codeSigning	(1 << 2)

extern enum OID look_up_OID(const void *data, size_t datasize);
extern int parse_OID(const void *data, size_t datasize, enum OID *oid);
extern int sprint_oid(const void *, size_t, char *, size_t);
extern int sprint_OID(enum OID, char *, size_t);

#endif /* _LINUX_OID_REGISTRY_H */<|MERGE_RESOLUTION|>--- conflicted
+++ resolved
@@ -134,10 +134,6 @@
 	OID_TPMImportableKey,		/* 2.23.133.10.1.4 */
 	OID_TPMSealedData,		/* 2.23.133.10.1.5 */
 
-<<<<<<< HEAD
-	/* Extended key purpose OIDs [RFC 5280] */
-	OID_codeSigning,		/* 1.3.6.1.5.5.7.3.3 */
-=======
 	/* CSOR FIPS-202 SHA-3 */
 	OID_sha3_256,                           /* 2.16.840.1.101.3.4.2.8 */
 	OID_sha3_384,                           /* 2.16.840.1.101.3.4.2.9 */
@@ -148,12 +144,9 @@
 	OID_id_rsassa_pkcs1_v1_5_with_sha3_256, /* 2.16.840.1.101.3.4.3.14 */
 	OID_id_rsassa_pkcs1_v1_5_with_sha3_384, /* 2.16.840.1.101.3.4.3.15 */
 	OID_id_rsassa_pkcs1_v1_5_with_sha3_512, /* 2.16.840.1.101.3.4.3.16 */
->>>>>>> 2d5404ca
 
 	OID__NR
 };
-
-#define EKU_codeSigning	(1 << 2)
 
 extern enum OID look_up_OID(const void *data, size_t datasize);
 extern int parse_OID(const void *data, size_t datasize, enum OID *oid);
