--- conflicted
+++ resolved
@@ -275,19 +275,11 @@
 					  unsigned int count, unsigned int size)
 {
 	unsigned int copy = BITS_TO_LONGS(count);
-<<<<<<< HEAD
-	size_t bitmap_size = ALIGN(size, BITS_PER_LONG) / BITS_PER_BYTE;
-=======
->>>>>>> 2d5404ca
 
 	memcpy(to, from, copy * sizeof(long));
 	if (count % BITS_PER_LONG)
 		to[copy - 1] &= BITMAP_LAST_WORD_MASK(count);
-<<<<<<< HEAD
-	memset(to + copy, 0, bitmap_size - copy * sizeof(long));
-=======
 	memset(to + copy, 0, bitmap_size(size) - copy * sizeof(long));
->>>>>>> 2d5404ca
 }
 
 /*
