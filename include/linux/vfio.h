/* SPDX-License-Identifier: GPL-2.0-only */
/*
 * VFIO API definition
 *
 * Copyright (C) 2012 Red Hat, Inc.  All rights reserved.
 *     Author: Alex Williamson <alex.williamson@redhat.com>
 */
#ifndef VFIO_H
#define VFIO_H


#include <linux/iommu.h>
#include <linux/mm.h>
#include <linux/workqueue.h>
#include <linux/poll.h>
#include <linux/cdev.h>
#include <uapi/linux/vfio.h>
#include <linux/iova_bitmap.h>

struct kvm;
struct iommufd_ctx;
struct iommufd_device;
struct iommufd_access;

/*
 * VFIO devices can be placed in a set, this allows all devices to share this
 * structure and the VFIO core will provide a lock that is held around
 * open_device()/close_device() for all devices in the set.
 */
struct vfio_device_set {
	void *set_id;
	struct mutex lock;
	struct list_head device_list;
	unsigned int device_count;
};

struct vfio_device {
	struct device *dev;
	const struct vfio_device_ops *ops;
	/*
	 * mig_ops/log_ops is a static property of the vfio_device which must
	 * be set prior to registering the vfio_device.
	 */
	const struct vfio_migration_ops *mig_ops;
	const struct vfio_log_ops *log_ops;
#if IS_ENABLED(CONFIG_VFIO_GROUP)
	struct vfio_group *group;
	struct list_head group_next;
	struct list_head iommu_entry;
#endif
	struct vfio_device_set *dev_set;
	struct list_head dev_set_list;
	unsigned int migration_flags;
	struct kvm *kvm;

	/* Members below here are private, not for driver use */
	unsigned int index;
	struct device device;	/* device.kref covers object life circle */
#if IS_ENABLED(CONFIG_VFIO_DEVICE_CDEV)
	struct cdev cdev;
#endif
	refcount_t refcount;	/* user count on registered device*/
	unsigned int open_count;
	struct completion comp;
	struct iommufd_access *iommufd_access;
	void (*put_kvm)(struct kvm *kvm);
	struct inode *inode;
#if IS_ENABLED(CONFIG_IOMMUFD)
	struct iommufd_device *iommufd_device;
	u8 iommufd_attached:1;
<<<<<<< HEAD
=======
#endif
	u8 cdev_opened:1;
#ifdef CONFIG_DEBUG_FS
	/*
	 * debug_root is a static property of the vfio_device
	 * which must be set prior to registering the vfio_device.
	 */
	struct dentry *debug_root;
>>>>>>> 2d5404ca
#endif
	u8 cdev_opened:1;
};

/**
 * struct vfio_device_ops - VFIO bus driver device callbacks
 *
 * @name: Name of the device driver.
 * @init: initialize private fields in device structure
 * @release: Reclaim private fields in device structure
 * @bind_iommufd: Called when binding the device to an iommufd
 * @unbind_iommufd: Opposite of bind_iommufd
 * @attach_ioas: Called when attaching device to an IOAS/HWPT managed by the
 *		 bound iommufd. Undo in unbind_iommufd if @detach_ioas is not
 *		 called.
 * @detach_ioas: Opposite of attach_ioas
 * @open_device: Called when the first file descriptor is opened for this device
 * @close_device: Opposite of open_device
 * @read: Perform read(2) on device file descriptor
 * @write: Perform write(2) on device file descriptor
 * @ioctl: Perform ioctl(2) on device file descriptor, supporting VFIO_DEVICE_*
 *         operations documented below
 * @mmap: Perform mmap(2) on a region of the device file descriptor
 * @request: Request for the bus driver to release the device
 * @match: Optional device name match callback (return: 0 for no-match, >0 for
 *         match, -errno for abort (ex. match with insufficient or incorrect
 *         additional args)
 * @dma_unmap: Called when userspace unmaps IOVA from the container
 *             this device is attached to.
 * @device_feature: Optional, fill in the VFIO_DEVICE_FEATURE ioctl
 */
struct vfio_device_ops {
	char	*name;
	int	(*init)(struct vfio_device *vdev);
	void	(*release)(struct vfio_device *vdev);
	int	(*bind_iommufd)(struct vfio_device *vdev,
				struct iommufd_ctx *ictx, u32 *out_device_id);
	void	(*unbind_iommufd)(struct vfio_device *vdev);
	int	(*attach_ioas)(struct vfio_device *vdev, u32 *pt_id);
	void	(*detach_ioas)(struct vfio_device *vdev);
	int	(*open_device)(struct vfio_device *vdev);
	void	(*close_device)(struct vfio_device *vdev);
	ssize_t	(*read)(struct vfio_device *vdev, char __user *buf,
			size_t count, loff_t *ppos);
	ssize_t	(*write)(struct vfio_device *vdev, const char __user *buf,
			 size_t count, loff_t *size);
	long	(*ioctl)(struct vfio_device *vdev, unsigned int cmd,
			 unsigned long arg);
	int	(*mmap)(struct vfio_device *vdev, struct vm_area_struct *vma);
	void	(*request)(struct vfio_device *vdev, unsigned int count);
	int	(*match)(struct vfio_device *vdev, char *buf);
	void	(*dma_unmap)(struct vfio_device *vdev, u64 iova, u64 length);
	int	(*device_feature)(struct vfio_device *device, u32 flags,
				  void __user *arg, size_t argsz);
};

#if IS_ENABLED(CONFIG_IOMMUFD)
struct iommufd_ctx *vfio_iommufd_device_ictx(struct vfio_device *vdev);
int vfio_iommufd_get_dev_id(struct vfio_device *vdev, struct iommufd_ctx *ictx);
int vfio_iommufd_physical_bind(struct vfio_device *vdev,
			       struct iommufd_ctx *ictx, u32 *out_device_id);
void vfio_iommufd_physical_unbind(struct vfio_device *vdev);
int vfio_iommufd_physical_attach_ioas(struct vfio_device *vdev, u32 *pt_id);
void vfio_iommufd_physical_detach_ioas(struct vfio_device *vdev);
int vfio_iommufd_emulated_bind(struct vfio_device *vdev,
			       struct iommufd_ctx *ictx, u32 *out_device_id);
void vfio_iommufd_emulated_unbind(struct vfio_device *vdev);
int vfio_iommufd_emulated_attach_ioas(struct vfio_device *vdev, u32 *pt_id);
void vfio_iommufd_emulated_detach_ioas(struct vfio_device *vdev);
#else
static inline struct iommufd_ctx *
vfio_iommufd_device_ictx(struct vfio_device *vdev)
{
	return NULL;
}

static inline int
vfio_iommufd_get_dev_id(struct vfio_device *vdev, struct iommufd_ctx *ictx)
{
	return VFIO_PCI_DEVID_NOT_OWNED;
}

#define vfio_iommufd_physical_bind                                      \
	((int (*)(struct vfio_device *vdev, struct iommufd_ctx *ictx,   \
		  u32 *out_device_id)) NULL)
#define vfio_iommufd_physical_unbind \
	((void (*)(struct vfio_device *vdev)) NULL)
#define vfio_iommufd_physical_attach_ioas \
	((int (*)(struct vfio_device *vdev, u32 *pt_id)) NULL)
#define vfio_iommufd_physical_detach_ioas \
	((void (*)(struct vfio_device *vdev)) NULL)
#define vfio_iommufd_emulated_bind                                      \
	((int (*)(struct vfio_device *vdev, struct iommufd_ctx *ictx,   \
		  u32 *out_device_id)) NULL)
#define vfio_iommufd_emulated_unbind \
	((void (*)(struct vfio_device *vdev)) NULL)
#define vfio_iommufd_emulated_attach_ioas \
	((int (*)(struct vfio_device *vdev, u32 *pt_id)) NULL)
#define vfio_iommufd_emulated_detach_ioas \
	((void (*)(struct vfio_device *vdev)) NULL)
#endif

static inline bool vfio_device_cdev_opened(struct vfio_device *device)
{
	return device->cdev_opened;
}

/**
 * struct vfio_migration_ops - VFIO bus device driver migration callbacks
 *
 * @migration_set_state: Optional callback to change the migration state for
 *         devices that support migration. It's mandatory for
 *         VFIO_DEVICE_FEATURE_MIGRATION migration support.
 *         The returned FD is used for data transfer according to the FSM
 *         definition. The driver is responsible to ensure that FD reaches end
 *         of stream or error whenever the migration FSM leaves a data transfer
 *         state or before close_device() returns.
 * @migration_get_state: Optional callback to get the migration state for
 *         devices that support migration. It's mandatory for
 *         VFIO_DEVICE_FEATURE_MIGRATION migration support.
 * @migration_get_data_size: Optional callback to get the estimated data
 *          length that will be required to complete stop copy. It's mandatory for
 *          VFIO_DEVICE_FEATURE_MIGRATION migration support.
 */
struct vfio_migration_ops {
	struct file *(*migration_set_state)(
		struct vfio_device *device,
		enum vfio_device_mig_state new_state);
	int (*migration_get_state)(struct vfio_device *device,
				   enum vfio_device_mig_state *curr_state);
	int (*migration_get_data_size)(struct vfio_device *device,
				       unsigned long *stop_copy_length);
};

/**
 * struct vfio_log_ops - VFIO bus device driver logging callbacks
 *
 * @log_start: Optional callback to ask the device start DMA logging.
 * @log_stop: Optional callback to ask the device stop DMA logging.
 * @log_read_and_clear: Optional callback to ask the device read
 *         and clear the dirty DMAs in some given range.
 *
 * The vfio core implementation of the DEVICE_FEATURE_DMA_LOGGING_ set
 * of features does not track logging state relative to the device,
 * therefore the device implementation of vfio_log_ops must handle
 * arbitrary user requests. This includes rejecting subsequent calls
 * to log_start without an intervening log_stop, as well as graceful
 * handling of log_stop and log_read_and_clear from invalid states.
 */
struct vfio_log_ops {
	int (*log_start)(struct vfio_device *device,
		struct rb_root_cached *ranges, u32 nnodes, u64 *page_size);
	int (*log_stop)(struct vfio_device *device);
	int (*log_read_and_clear)(struct vfio_device *device,
		unsigned long iova, unsigned long length,
		struct iova_bitmap *dirty);
};

/**
 * vfio_check_feature - Validate user input for the VFIO_DEVICE_FEATURE ioctl
 * @flags: Arg from the device_feature op
 * @argsz: Arg from the device_feature op
 * @supported_ops: Combination of VFIO_DEVICE_FEATURE_GET and SET the driver
 *                 supports
 * @minsz: Minimum data size the driver accepts
 *
 * For use in a driver's device_feature op. Checks that the inputs to the
 * VFIO_DEVICE_FEATURE ioctl are correct for the driver's feature. Returns 1 if
 * the driver should execute the get or set, otherwise the relevant
 * value should be returned.
 */
static inline int vfio_check_feature(u32 flags, size_t argsz, u32 supported_ops,
				    size_t minsz)
{
	if ((flags & (VFIO_DEVICE_FEATURE_GET | VFIO_DEVICE_FEATURE_SET)) &
	    ~supported_ops)
		return -EINVAL;
	if (flags & VFIO_DEVICE_FEATURE_PROBE)
		return 0;
	/* Without PROBE one of GET or SET must be requested */
	if (!(flags & (VFIO_DEVICE_FEATURE_GET | VFIO_DEVICE_FEATURE_SET)))
		return -EINVAL;
	if (argsz < minsz)
		return -EINVAL;
	return 1;
}

struct vfio_device *_vfio_alloc_device(size_t size, struct device *dev,
				       const struct vfio_device_ops *ops);
#define vfio_alloc_device(dev_struct, member, dev, ops)				\
	container_of(_vfio_alloc_device(sizeof(struct dev_struct) +		\
					BUILD_BUG_ON_ZERO(offsetof(		\
						struct dev_struct, member)),	\
					dev, ops),				\
		     struct dev_struct, member)

static inline void vfio_put_device(struct vfio_device *device)
{
	put_device(&device->device);
}

int vfio_register_group_dev(struct vfio_device *device);
int vfio_register_emulated_iommu_dev(struct vfio_device *device);
void vfio_unregister_group_dev(struct vfio_device *device);

int vfio_assign_device_set(struct vfio_device *device, void *set_id);
unsigned int vfio_device_set_open_count(struct vfio_device_set *dev_set);
struct vfio_device *
vfio_find_device_in_devset(struct vfio_device_set *dev_set,
			   struct device *dev);

int vfio_mig_get_next_state(struct vfio_device *device,
			    enum vfio_device_mig_state cur_fsm,
			    enum vfio_device_mig_state new_fsm,
			    enum vfio_device_mig_state *next_fsm);

void vfio_combine_iova_ranges(struct rb_root_cached *root, u32 cur_nodes,
			      u32 req_nodes);

/*
 * External user API
 */
struct iommu_group *vfio_file_iommu_group(struct file *file);

#if IS_ENABLED(CONFIG_VFIO_GROUP)
bool vfio_file_is_group(struct file *file);
bool vfio_file_has_dev(struct file *file, struct vfio_device *device);
#else
static inline bool vfio_file_is_group(struct file *file)
{
	return false;
}

static inline bool vfio_file_has_dev(struct file *file, struct vfio_device *device)
{
	return false;
}
#endif
bool vfio_file_is_valid(struct file *file);
bool vfio_file_enforced_coherent(struct file *file);
void vfio_file_set_kvm(struct file *file, struct kvm *kvm);

#define VFIO_PIN_PAGES_MAX_ENTRIES	(PAGE_SIZE/sizeof(unsigned long))

int vfio_pin_pages(struct vfio_device *device, dma_addr_t iova,
		   int npage, int prot, struct page **pages);
void vfio_unpin_pages(struct vfio_device *device, dma_addr_t iova, int npage);
int vfio_dma_rw(struct vfio_device *device, dma_addr_t iova,
		void *data, size_t len, bool write);

/*
 * Sub-module helpers
 */
struct vfio_info_cap {
	struct vfio_info_cap_header *buf;
	size_t size;
};
struct vfio_info_cap_header *vfio_info_cap_add(struct vfio_info_cap *caps,
					       size_t size, u16 id,
					       u16 version);
void vfio_info_cap_shift(struct vfio_info_cap *caps, size_t offset);

int vfio_info_add_capability(struct vfio_info_cap *caps,
			     struct vfio_info_cap_header *cap, size_t size);

int vfio_set_irqs_validate_and_prepare(struct vfio_irq_set *hdr,
				       int num_irqs, int max_irq_type,
				       size_t *data_size);

/*
 * IRQfd - generic
 */
struct virqfd {
	void			*opaque;
	struct eventfd_ctx	*eventfd;
	int			(*handler)(void *, void *);
	void			(*thread)(void *, void *);
	void			*data;
	struct work_struct	inject;
	wait_queue_entry_t		wait;
	poll_table		pt;
	struct work_struct	shutdown;
	struct work_struct	flush_inject;
	struct virqfd		**pvirqfd;
#ifndef __GENKSYMS__
	struct work_struct	flush_inject;
#endif
};

int vfio_virqfd_enable(void *opaque, int (*handler)(void *, void *),
		       void (*thread)(void *, void *), void *data,
		       struct virqfd **pvirqfd, int fd);
void vfio_virqfd_disable(struct virqfd **pvirqfd);
void vfio_virqfd_flush_thread(struct virqfd **pvirqfd);

#endif /* VFIO_H */<|MERGE_RESOLUTION|>--- conflicted
+++ resolved
@@ -68,8 +68,6 @@
 #if IS_ENABLED(CONFIG_IOMMUFD)
 	struct iommufd_device *iommufd_device;
 	u8 iommufd_attached:1;
-<<<<<<< HEAD
-=======
 #endif
 	u8 cdev_opened:1;
 #ifdef CONFIG_DEBUG_FS
@@ -78,9 +76,7 @@
 	 * which must be set prior to registering the vfio_device.
 	 */
 	struct dentry *debug_root;
->>>>>>> 2d5404ca
-#endif
-	u8 cdev_opened:1;
+#endif
 };
 
 /**
@@ -363,9 +359,6 @@
 	struct work_struct	shutdown;
 	struct work_struct	flush_inject;
 	struct virqfd		**pvirqfd;
-#ifndef __GENKSYMS__
-	struct work_struct	flush_inject;
-#endif
 };
 
 int vfio_virqfd_enable(void *opaque, int (*handler)(void *, void *),
