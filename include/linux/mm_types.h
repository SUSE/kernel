--- conflicted
+++ resolved
@@ -125,39 +125,6 @@
 			struct page_pool *pp;
 			unsigned long _pp_mapping_pad;
 			unsigned long dma_addr;
-<<<<<<< HEAD
-			union {
-				/**
-				 * dma_addr_upper: might require a 64-bit
-				 * value on 32-bit architectures.
-				 */
-				unsigned long dma_addr_upper;
-				/**
-				 * For frag page support, not supported in
-				 * 32-bit architectures with 64-bit DMA.
-				 */
-				atomic_long_t pp_frag_count;
-			};
-		};
-		struct {	/* slab, slob and slub */
-			union {
-				struct list_head slab_list;
-				struct {	/* Partial pages */
-					struct page *next;
-#ifdef CONFIG_64BIT
-					int pages;	/* Nr of pages left */
-					int pobjects;	/* Approximate count */
-#else
-					short int pages;
-					short int pobjects;
-#endif
-				};
-			};
-			struct kmem_cache *slab_cache; /* not slob */
-			/* Double-word boundary */
-			void *freelist;		/* first free object */
-=======
->>>>>>> eb3cdb58
 			union {
 				/**
 				 * dma_addr_upper: might require a 64-bit
@@ -618,7 +585,6 @@
 	struct vma_numab_state *numab_state;	/* NUMA Balancing state */
 #endif
 	struct vm_userfaultfd_ctx vm_userfaultfd_ctx;
-	void *suse_kabi_padding;
 } __randomize_layout;
 
 #ifdef CONFIG_SCHED_MM_CID
@@ -840,12 +806,6 @@
 #endif
 		struct work_struct async_put_work;
 
-<<<<<<< HEAD
-#if defined(CONFIG_IOMMU_SUPPORT) || defined(CONFIG_IOMMU_SVA)
-		u32 pasid;
-#endif
-		void *suse_kabi_padding;
-=======
 #ifdef CONFIG_IOMMU_SVA
 		u32 pasid;
 #endif
@@ -877,7 +837,6 @@
 #endif
 		} lru_gen;
 #endif /* CONFIG_LRU_GEN */
->>>>>>> eb3cdb58
 	} __randomize_layout;
 
 	/*
