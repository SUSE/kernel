--- conflicted
+++ resolved
@@ -979,8 +979,6 @@
 #endif /* CONFIG_COMPAT */
 
 /*
-<<<<<<< HEAD
-=======
  * Some legacy ABIs like the i386 one use less than natural alignment for 64-bit
  * types, and will need special compat treatment for that.  Most architectures
  * don't need that special handling even for compat syscalls.
@@ -990,7 +988,6 @@
 #endif
 
 /*
->>>>>>> 7d2a07b7
  * A pointer passed in from user mode. This should not
  * be used for syscall parameters, just declare them
  * as pointers because the syscall entry code will have
