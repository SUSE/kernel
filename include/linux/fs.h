--- conflicted
+++ resolved
@@ -122,9 +122,6 @@
 /* file can be accessed using pwrite */
 #define FMODE_PWRITE		((__force fmode_t)(1 << 4))
 /* File is opened for execution with sys_execve / sys_uselib */
-<<<<<<< HEAD
-#define FMODE_EXEC		((__force fmode_t)0x20)
-=======
 #define FMODE_EXEC		((__force fmode_t)(1 << 5))
 /* File writes are restricted (block device specific) */
 #define FMODE_WRITE_RESTRICTED	((__force fmode_t)(1 << 6))
@@ -133,7 +130,6 @@
 
 /* FMODE_* bit 8 */
 
->>>>>>> 2d5404ca
 /* 32bit hashes as llseek() offset (for directories) */
 #define FMODE_32BITHASH         ((__force fmode_t)(1 << 9))
 /* 64bit hashes as llseek() offset (for directories) */
@@ -1589,30 +1585,6 @@
 struct timespec64 current_time(struct inode *inode);
 struct timespec64 inode_set_ctime_current(struct inode *inode);
 
-<<<<<<< HEAD
-/**
- * inode_get_ctime - fetch the current ctime from the inode
- * @inode: inode from which to fetch ctime
- *
- * Grab the current ctime from the inode and return it.
- */
-static inline struct timespec64 inode_get_ctime(const struct inode *inode)
-{
-	return inode->i_ctime;
-}
-
-/**
- * inode_set_ctime_to_ts - set the ctime in the inode
- * @inode: inode in which to set the ctime
- * @ts: value to set in the ctime field
- *
- * Set the ctime in @inode to @ts
- */
-static inline struct timespec64 inode_set_ctime_to_ts(struct inode *inode,
-						      struct timespec64 ts)
-{
-	inode->i_ctime = ts;
-=======
 static inline time64_t inode_get_atime_sec(const struct inode *inode)
 {
 	return inode->i_atime_sec;
@@ -1704,7 +1676,6 @@
 {
 	inode->i_ctime_sec = ts.tv_sec;
 	inode->i_ctime_nsec = ts.tv_nsec;
->>>>>>> 2d5404ca
 	return ts;
 }
 
@@ -1724,11 +1695,8 @@
 
 	return inode_set_ctime_to_ts(inode, ts);
 }
-<<<<<<< HEAD
-=======
 
 struct timespec64 simple_inode_init_ts(struct inode *inode);
->>>>>>> 2d5404ca
 
 /*
  * Snapshotting support.
@@ -2118,11 +2086,7 @@
 	ssize_t (*splice_write)(struct pipe_inode_info *, struct file *, loff_t *, size_t, unsigned int);
 	ssize_t (*splice_read)(struct file *, loff_t *, struct pipe_inode_info *, size_t, unsigned int);
 	void (*splice_eof)(struct file *file);
-<<<<<<< HEAD
-	int (*setlease)(struct file *, long, struct file_lock **, void **);
-=======
 	int (*setlease)(struct file *, int, struct file_lease **, void **);
->>>>>>> 2d5404ca
 	long (*fallocate)(struct file *file, int mode, loff_t offset,
 			  loff_t len);
 	void (*show_fdinfo)(struct seq_file *m, struct file *f);
@@ -2282,10 +2246,6 @@
 	long (*free_cached_objects)(struct super_block *,
 				    struct shrink_control *);
 	void (*shutdown)(struct super_block *sb);
-<<<<<<< HEAD
-	dev_t (*get_inode_dev)(const struct inode *);
-=======
->>>>>>> 2d5404ca
 };
 
 /*
@@ -2497,23 +2457,12 @@
 #define I_REFERENCED		(1 << 9)
 #define I_LINKABLE		(1 << 10)
 #define I_DIRTY_TIME		(1 << 11)
-<<<<<<< HEAD
-#define I_WB_SWITCH		(1 << 13)
-#define I_OVL_INUSE		(1 << 14)
-#define I_CREATING		(1 << 15)
-#define I_DONTCACHE		(1 << 16)
-#define I_SYNC_QUEUED		(1 << 17)
-#define I_PINNING_FSCACHE_WB	(1 << 18)
-#define __I_LRU_ISOLATING	19
-#define I_LRU_ISOLATING		(1 << __I_LRU_ISOLATING)
-=======
 #define I_WB_SWITCH		(1 << 12)
 #define I_OVL_INUSE		(1 << 13)
 #define I_CREATING		(1 << 14)
 #define I_DONTCACHE		(1 << 15)
 #define I_SYNC_QUEUED		(1 << 16)
 #define I_PINNING_NETFS_WB	(1 << 17)
->>>>>>> 2d5404ca
 
 #define I_DIRTY_INODE (I_DIRTY_SYNC | I_DIRTY_DATASYNC)
 #define I_DIRTY (I_DIRTY_INODE | I_DIRTY_PAGES)
@@ -3285,11 +3234,6 @@
 			 size_t len, unsigned int flags);
 extern ssize_t iter_file_splice_write(struct pipe_inode_info *,
 		struct file *, loff_t *, size_t, unsigned int);
-<<<<<<< HEAD
-extern long do_splice_direct(struct file *in, loff_t *ppos, struct file *out,
-		loff_t *opos, size_t len, unsigned int flags);
-=======
->>>>>>> 2d5404ca
 
 
 extern void
@@ -3765,16 +3709,6 @@
 extern int generic_fadvise(struct file *file, loff_t offset, loff_t len,
 			   int advice);
 
-<<<<<<< HEAD
-static inline dev_t inode_get_dev(const struct inode *inode)
-{
-	if (inode->i_sb->s_op->get_inode_dev)
-		return inode->i_sb->s_op->get_inode_dev(inode);
-
-	return inode->i_sb->s_dev;
-}
-
-=======
 static inline bool vfs_empty_path(int dfd, const char __user *path)
 {
 	char c;
@@ -3794,5 +3728,4 @@
 
 bool generic_atomic_write_valid(struct iov_iter *iter, loff_t pos);
 
->>>>>>> 2d5404ca
 #endif /* _LINUX_FS_H */