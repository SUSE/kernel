#ifndef _LINUX_FS_H
#define _LINUX_FS_H


#include <linux/linkage.h>
#include <linux/wait.h>
#include <linux/kdev_t.h>
#include <linux/dcache.h>
#include <linux/path.h>
#include <linux/stat.h>
#include <linux/cache.h>
#include <linux/list.h>
#include <linux/list_lru.h>
#include <linux/llist.h>
#include <linux/radix-tree.h>
#include <linux/rbtree.h>
#include <linux/init.h>
#include <linux/pid.h>
#include <linux/bug.h>
#include <linux/mutex.h>
#include <linux/capability.h>
#include <linux/semaphore.h>
#include <linux/fiemap.h>
#include <linux/rculist_bl.h>
#include <linux/atomic.h>
#include <linux/shrinker.h>
#include <linux/migrate_mode.h>
#include <linux/uidgid.h>
#include <linux/lockdep.h>
#include <linux/percpu-rwsem.h>
#include <linux/blk_types.h>

#include <asm/byteorder.h>
#include <uapi/linux/fs.h>

struct export_operations;
struct hd_geometry;
struct iovec;
struct nameidata;
struct kiocb;
struct kobject;
struct pipe_inode_info;
struct poll_table_struct;
struct kstatfs;
struct vm_area_struct;
struct vfsmount;
struct cred;
struct swap_info_struct;
struct seq_file;
struct workqueue_struct;

extern void __init inode_init(void);
extern void __init inode_init_early(void);
extern void __init files_init(unsigned long);

extern struct files_stat_struct files_stat;
extern unsigned long get_max_files(void);
extern int sysctl_nr_open;
extern struct inodes_stat_t inodes_stat;
extern int leases_enable, lease_break_time;
extern int sysctl_protected_symlinks;
extern int sysctl_protected_hardlinks;

struct buffer_head;
typedef int (get_block_t)(struct inode *inode, sector_t iblock,
			struct buffer_head *bh_result, int create);
typedef void (dio_iodone_t)(struct kiocb *iocb, loff_t offset,
			ssize_t bytes, void *private);

#define MAY_EXEC		0x00000001
#define MAY_WRITE		0x00000002
#define MAY_READ		0x00000004
#define MAY_APPEND		0x00000008
#define MAY_ACCESS		0x00000010
#define MAY_OPEN		0x00000020
#define MAY_CHDIR		0x00000040
/* called from RCU mode, don't block */
#define MAY_NOT_BLOCK		0x00000080

/*
 * flags in file.f_mode.  Note that FMODE_READ and FMODE_WRITE must correspond
 * to O_WRONLY and O_RDWR via the strange trick in __dentry_open()
 */

/* file is open for reading */
#define FMODE_READ		((__force fmode_t)0x1)
/* file is open for writing */
#define FMODE_WRITE		((__force fmode_t)0x2)
/* file is seekable */
#define FMODE_LSEEK		((__force fmode_t)0x4)
/* file can be accessed using pread */
#define FMODE_PREAD		((__force fmode_t)0x8)
/* file can be accessed using pwrite */
#define FMODE_PWRITE		((__force fmode_t)0x10)
/* File is opened for execution with sys_execve / sys_uselib */
#define FMODE_EXEC		((__force fmode_t)0x20)
/* File is opened with O_NDELAY (only set for block devices) */
#define FMODE_NDELAY		((__force fmode_t)0x40)
/* File is opened with O_EXCL (only set for block devices) */
#define FMODE_EXCL		((__force fmode_t)0x80)
/* File is opened using open(.., 3, ..) and is writeable only for ioctls
   (specialy hack for floppy.c) */
#define FMODE_WRITE_IOCTL	((__force fmode_t)0x100)
/* 32bit hashes as llseek() offset (for directories) */
#define FMODE_32BITHASH         ((__force fmode_t)0x200)
/* 64bit hashes as llseek() offset (for directories) */
#define FMODE_64BITHASH         ((__force fmode_t)0x400)

/*
 * Don't update ctime and mtime.
 *
 * Currently a special hack for the XFS open_by_handle ioctl, but we'll
 * hopefully graduate it to a proper O_CMTIME flag supported by open(2) soon.
 */
#define FMODE_NOCMTIME		((__force fmode_t)0x800)

/* Expect random access pattern */
#define FMODE_RANDOM		((__force fmode_t)0x1000)

/* File is huge (eg. /dev/kmem): treat loff_t as unsigned */
#define FMODE_UNSIGNED_OFFSET	((__force fmode_t)0x2000)

/* File is opened with O_PATH; almost nothing can be done with it */
#define FMODE_PATH		((__force fmode_t)0x4000)

/* File was opened by fanotify and shouldn't generate fanotify events */
#define FMODE_NONOTIFY		((__force fmode_t)0x1000000)

/*
 * Flag for rw_copy_check_uvector and compat_rw_copy_check_uvector
 * that indicates that they should check the contents of the iovec are
 * valid, but not check the memory that the iovec elements
 * points too.
 */
#define CHECK_IOVEC_ONLY -1

/*
 * The below are the various read and write types that we support. Some of
 * them include behavioral modifiers that send information down to the
 * block layer and IO scheduler. Terminology:
 *
 *	The block layer uses device plugging to defer IO a little bit, in
 *	the hope that we will see more IO very shortly. This increases
 *	coalescing of adjacent IO and thus reduces the number of IOs we
 *	have to send to the device. It also allows for better queuing,
 *	if the IO isn't mergeable. If the caller is going to be waiting
 *	for the IO, then he must ensure that the device is unplugged so
 *	that the IO is dispatched to the driver.
 *
 *	All IO is handled async in Linux. This is fine for background
 *	writes, but for reads or writes that someone waits for completion
 *	on, we want to notify the block layer and IO scheduler so that they
 *	know about it. That allows them to make better scheduling
 *	decisions. So when the below references 'sync' and 'async', it
 *	is referencing this priority hint.
 *
 * With that in mind, the available types are:
 *
 * READ			A normal read operation. Device will be plugged.
 * READ_SYNC		A synchronous read. Device is not plugged, caller can
 *			immediately wait on this read without caring about
 *			unplugging.
 * READA		Used for read-ahead operations. Lower priority, and the
 *			block layer could (in theory) choose to ignore this
 *			request if it runs into resource problems.
 * WRITE		A normal async write. Device will be plugged.
 * WRITE_SYNC		Synchronous write. Identical to WRITE, but passes down
 *			the hint that someone will be waiting on this IO
 *			shortly. The write equivalent of READ_SYNC.
 * WRITE_ODIRECT	Special case write for O_DIRECT only.
 * WRITE_FLUSH		Like WRITE_SYNC but with preceding cache flush.
 * WRITE_FUA		Like WRITE_SYNC but data is guaranteed to be on
 *			non-volatile media on completion.
 * WRITE_FLUSH_FUA	Combination of WRITE_FLUSH and FUA. The IO is preceded
 *			by a cache flush and data is guaranteed to be on
 *			non-volatile media on completion.
 *
 */
#define RW_MASK			REQ_WRITE
#define RWA_MASK		REQ_RAHEAD

#define READ			0
#define WRITE			RW_MASK
#define READA			RWA_MASK
#define KERNEL_READ		(READ|REQ_KERNEL)
#define KERNEL_WRITE		(WRITE|REQ_KERNEL)

#define READ_SYNC		(READ | REQ_SYNC)
#define WRITE_SYNC		(WRITE | REQ_SYNC | REQ_NOIDLE)
#define WRITE_ODIRECT		(WRITE | REQ_SYNC)
#define WRITE_FLUSH		(WRITE | REQ_SYNC | REQ_NOIDLE | REQ_FLUSH)
#define WRITE_FUA		(WRITE | REQ_SYNC | REQ_NOIDLE | REQ_FUA)
#define WRITE_FLUSH_FUA		(WRITE | REQ_SYNC | REQ_NOIDLE | REQ_FLUSH | REQ_FUA)

/*
 * Attribute flags.  These should be or-ed together to figure out what
 * has been changed!
 */
#define ATTR_MODE	(1 << 0)
#define ATTR_UID	(1 << 1)
#define ATTR_GID	(1 << 2)
#define ATTR_SIZE	(1 << 3)
#define ATTR_ATIME	(1 << 4)
#define ATTR_MTIME	(1 << 5)
#define ATTR_CTIME	(1 << 6)
#define ATTR_ATIME_SET	(1 << 7)
#define ATTR_MTIME_SET	(1 << 8)
#define ATTR_FORCE	(1 << 9) /* Not a change, but a change it */
#define ATTR_ATTR_FLAG	(1 << 10)
#define ATTR_KILL_SUID	(1 << 11)
#define ATTR_KILL_SGID	(1 << 12)
#define ATTR_FILE	(1 << 13)
#define ATTR_KILL_PRIV	(1 << 14)
#define ATTR_OPEN	(1 << 15) /* Truncating from open(O_TRUNC) */
#define ATTR_TIMES_SET	(1 << 16)

/*
 * This is the Inode Attributes structure, used for notify_change().  It
 * uses the above definitions as flags, to know which values have changed.
 * Also, in this manner, a Filesystem can look at only the values it cares
 * about.  Basically, these are the attributes that the VFS layer can
 * request to change from the FS layer.
 *
 * Derek Atkins <warlord@MIT.EDU> 94-10-20
 */
struct iattr {
	unsigned int	ia_valid;
	umode_t		ia_mode;
	kuid_t		ia_uid;
	kgid_t		ia_gid;
	loff_t		ia_size;
	struct timespec	ia_atime;
	struct timespec	ia_mtime;
	struct timespec	ia_ctime;

	/*
	 * Not an attribute, but an auxiliary info for filesystems wanting to
	 * implement an ftruncate() like method.  NOTE: filesystem should
	 * check for (ia_valid & ATTR_FILE), and not for (ia_file != NULL).
	 */
	struct file	*ia_file;
};

/*
 * Includes for diskquotas.
 */
#include <linux/quota.h>

/*
 * Maximum number of layers of fs stack.  Needs to be limited to
 * prevent kernel stack overflow
 */
#define FILESYSTEM_MAX_STACK_DEPTH 2

/** 
 * enum positive_aop_returns - aop return codes with specific semantics
 *
 * @AOP_WRITEPAGE_ACTIVATE: Informs the caller that page writeback has
 * 			    completed, that the page is still locked, and
 * 			    should be considered active.  The VM uses this hint
 * 			    to return the page to the active list -- it won't
 * 			    be a candidate for writeback again in the near
 * 			    future.  Other callers must be careful to unlock
 * 			    the page if they get this return.  Returned by
 * 			    writepage(); 
 *
 * @AOP_TRUNCATED_PAGE: The AOP method that was handed a locked page has
 *  			unlocked it and the page might have been truncated.
 *  			The caller should back up to acquiring a new page and
 *  			trying again.  The aop will be taking reasonable
 *  			precautions not to livelock.  If the caller held a page
 *  			reference, it should drop it before retrying.  Returned
 *  			by readpage().
 *
 * address_space_operation functions return these large constants to indicate
 * special semantics to the caller.  These are much larger than the bytes in a
 * page to allow for functions that return the number of bytes operated on in a
 * given page.
 */

enum positive_aop_returns {
	AOP_WRITEPAGE_ACTIVATE	= 0x80000,
	AOP_TRUNCATED_PAGE	= 0x80001,
};

#define AOP_FLAG_UNINTERRUPTIBLE	0x0001 /* will not do a short write */
#define AOP_FLAG_CONT_EXPAND		0x0002 /* called from cont_expand */
#define AOP_FLAG_NOFS			0x0004 /* used by filesystem to direct
						* helper code (eg buffer layer)
						* to clear GFP_FS from alloc */

/*
 * oh the beauties of C type declarations.
 */
struct page;
struct address_space;
struct writeback_control;

struct iov_iter {
	const struct iovec *iov;
	unsigned long nr_segs;
	size_t iov_offset;
	size_t count;
};

size_t iov_iter_copy_from_user_atomic(struct page *page,
		struct iov_iter *i, unsigned long offset, size_t bytes);
size_t iov_iter_copy_from_user(struct page *page,
		struct iov_iter *i, unsigned long offset, size_t bytes);
void iov_iter_advance(struct iov_iter *i, size_t bytes);
int iov_iter_fault_in_readable(struct iov_iter *i, size_t bytes);
size_t iov_iter_single_seg_count(const struct iov_iter *i);

static inline void iov_iter_init(struct iov_iter *i,
			const struct iovec *iov, unsigned long nr_segs,
			size_t count, size_t written)
{
	i->iov = iov;
	i->nr_segs = nr_segs;
	i->iov_offset = 0;
	i->count = count + written;

	iov_iter_advance(i, written);
}

static inline size_t iov_iter_count(struct iov_iter *i)
{
	return i->count;
}

/*
 * "descriptor" for what we're up to with a read.
 * This allows us to use the same read code yet
 * have multiple different users of the data that
 * we read from a file.
 *
 * The simplest case just copies the data to user
 * mode.
 */
typedef struct {
	size_t written;
	size_t count;
	union {
		char __user *buf;
		void *data;
	} arg;
	int error;
} read_descriptor_t;

typedef int (*read_actor_t)(read_descriptor_t *, struct page *,
		unsigned long, unsigned long);

struct address_space_operations {
	int (*writepage)(struct page *page, struct writeback_control *wbc);
	int (*readpage)(struct file *, struct page *);

	/* Write back some dirty pages from this mapping. */
	int (*writepages)(struct address_space *, struct writeback_control *);

	/* Set a page dirty.  Return true if this dirtied it */
	int (*set_page_dirty)(struct page *page);

	int (*readpages)(struct file *filp, struct address_space *mapping,
			struct list_head *pages, unsigned nr_pages);

	int (*write_begin)(struct file *, struct address_space *mapping,
				loff_t pos, unsigned len, unsigned flags,
				struct page **pagep, void **fsdata);
	int (*write_end)(struct file *, struct address_space *mapping,
				loff_t pos, unsigned len, unsigned copied,
				struct page *page, void *fsdata);

	/* Unfortunately this kludge is needed for FIBMAP. Don't use it */
	sector_t (*bmap)(struct address_space *, sector_t);
	void (*invalidatepage) (struct page *, unsigned int, unsigned int);
	int (*releasepage) (struct page *, gfp_t);
	void (*freepage)(struct page *);
	ssize_t (*direct_IO)(int, struct kiocb *, const struct iovec *iov,
			loff_t offset, unsigned long nr_segs);
	int (*get_xip_mem)(struct address_space *, pgoff_t, int,
						void **, unsigned long *);
	/*
	 * migrate the contents of a page to the specified target. If
	 * migrate_mode is MIGRATE_ASYNC, it must not block.
	 */
	int (*migratepage) (struct address_space *,
			struct page *, struct page *, enum migrate_mode);
	int (*launder_page) (struct page *);
	int (*is_partially_uptodate) (struct page *, read_descriptor_t *,
					unsigned long);
	void (*is_dirty_writeback) (struct page *, bool *, bool *);
	int (*error_remove_page)(struct address_space *, struct page *);

	/* swapfile support */
	int (*swap_activate)(struct swap_info_struct *sis, struct file *file,
				sector_t *span);
	void (*swap_deactivate)(struct file *file);
};

extern const struct address_space_operations empty_aops;

/*
 * pagecache_write_begin/pagecache_write_end must be used by general code
 * to write into the pagecache.
 */
int pagecache_write_begin(struct file *, struct address_space *mapping,
				loff_t pos, unsigned len, unsigned flags,
				struct page **pagep, void **fsdata);

int pagecache_write_end(struct file *, struct address_space *mapping,
				loff_t pos, unsigned len, unsigned copied,
				struct page *page, void *fsdata);

struct backing_dev_info;
struct address_space {
	struct inode		*host;		/* owner: inode, block_device */
	struct radix_tree_root	page_tree;	/* radix tree of all pages */
	spinlock_t		tree_lock;	/* and lock protecting it */
	unsigned int		i_mmap_writable;/* count VM_SHARED mappings */
	struct rb_root		i_mmap;		/* tree of private and shared mappings */
	struct list_head	i_mmap_nonlinear;/*list VM_NONLINEAR mappings */
	struct mutex		i_mmap_mutex;	/* protect tree, count, list */
	/* Protected by tree_lock together with the radix tree */
	unsigned long		nrpages;	/* number of total pages */
	pgoff_t			writeback_index;/* writeback starts here */
	const struct address_space_operations *a_ops;	/* methods */
	unsigned long		flags;		/* error bits/gfp mask */
	struct backing_dev_info *backing_dev_info; /* device readahead, etc */
	spinlock_t		private_lock;	/* for use by the address_space */
	struct list_head	private_list;	/* ditto */
	void			*private_data;	/* ditto */
} __attribute__((aligned(sizeof(long))));
	/*
	 * On most architectures that alignment is already the case; but
	 * must be enforced here for CRIS, to let the least significant bit
	 * of struct page's "mapping" pointer be used for PAGE_MAPPING_ANON.
	 */
struct request_queue;

struct block_device {
	dev_t			bd_dev;  /* not a kdev_t - it's a search key */
	int			bd_openers;
	struct inode *		bd_inode;	/* will die */
	struct super_block *	bd_super;
	struct mutex		bd_mutex;	/* open/close mutex */
	struct list_head	bd_inodes;
	void *			bd_claiming;
	void *			bd_holder;
	int			bd_holders;
	bool			bd_write_holder;
#ifdef CONFIG_SYSFS
	struct list_head	bd_holder_disks;
#endif
	struct block_device *	bd_contains;
	unsigned		bd_block_size;
	struct hd_struct *	bd_part;
	/* number of times partitions within this device have been opened. */
	unsigned		bd_part_count;
	int			bd_invalidated;
	struct gendisk *	bd_disk;
	struct request_queue *  bd_queue;
	struct list_head	bd_list;
	/*
	 * Private data.  You must have bd_claim'ed the block_device
	 * to use this.  NOTE:  bd_claim allows an owner to claim
	 * the same device multiple times, the owner must take special
	 * care to not mess up bd_private for that case.
	 */
	unsigned long		bd_private;

	/* The counter of freeze processes */
	int			bd_fsfreeze_count;
	/* Mutex for freeze */
	struct mutex		bd_fsfreeze_mutex;
};

/*
 * Radix-tree tags, for tagging dirty and writeback pages within the pagecache
 * radix trees
 */
#define PAGECACHE_TAG_DIRTY	0
#define PAGECACHE_TAG_WRITEBACK	1
#define PAGECACHE_TAG_TOWRITE	2

int mapping_tagged(struct address_space *mapping, int tag);

/*
 * Might pages of this file be mapped into userspace?
 */
static inline int mapping_mapped(struct address_space *mapping)
{
	return	!RB_EMPTY_ROOT(&mapping->i_mmap) ||
		!list_empty(&mapping->i_mmap_nonlinear);
}

/*
 * Might pages of this file have been modified in userspace?
 * Note that i_mmap_writable counts all VM_SHARED vmas: do_mmap_pgoff
 * marks vma as VM_SHARED if it is shared, and the file was opened for
 * writing i.e. vma may be mprotected writable even if now readonly.
 */
static inline int mapping_writably_mapped(struct address_space *mapping)
{
	return mapping->i_mmap_writable != 0;
}

/*
 * Use sequence counter to get consistent i_size on 32-bit processors.
 */
#if BITS_PER_LONG==32 && defined(CONFIG_SMP)
#include <linux/seqlock.h>
#define __NEED_I_SIZE_ORDERED
#define i_size_ordered_init(inode) seqcount_init(&inode->i_size_seqcount)
#else
#define i_size_ordered_init(inode) do { } while (0)
#endif

struct posix_acl;
#define ACL_NOT_CACHED ((void *)(-1))

#define IOP_FASTPERM	0x0001
#define IOP_LOOKUP	0x0002
#define IOP_NOFOLLOW	0x0004

/*
 * Keep mostly read-only and often accessed (especially for
 * the RCU path lookup and 'stat' data) fields at the beginning
 * of the 'struct inode'
 */
struct inode {
	umode_t			i_mode;
	unsigned short		i_opflags;
	kuid_t			i_uid;
	kgid_t			i_gid;
	unsigned int		i_flags;

#ifdef CONFIG_FS_POSIX_ACL
	struct posix_acl	*i_acl;
	struct posix_acl	*i_default_acl;
#endif

	const struct inode_operations	*i_op;
	struct super_block	*i_sb;
	struct address_space	*i_mapping;

#ifdef CONFIG_SECURITY
	void			*i_security;
#endif

	/* Stat data, not accessed from path walking */
	unsigned long		i_ino;
	/*
	 * Filesystems may only read i_nlink directly.  They shall use the
	 * following functions for modification:
	 *
	 *    (set|clear|inc|drop)_nlink
	 *    inode_(inc|dec)_link_count
	 */
	union {
		const unsigned int i_nlink;
		unsigned int __i_nlink;
	};
	dev_t			i_rdev;
	loff_t			i_size;
	struct timespec		i_atime;
	struct timespec		i_mtime;
	struct timespec		i_ctime;
	spinlock_t		i_lock;	/* i_blocks, i_bytes, maybe i_size */
	unsigned short          i_bytes;
	unsigned int		i_blkbits;
	blkcnt_t		i_blocks;

#ifdef __NEED_I_SIZE_ORDERED
	seqcount_t		i_size_seqcount;
#endif

	/* Misc */
	unsigned long		i_state;
	struct mutex		i_mutex;

	unsigned long		dirtied_when;	/* jiffies of first dirtying */

	struct hlist_node	i_hash;
	struct list_head	i_wb_list;	/* backing dev IO list */
	struct list_head	i_lru;		/* inode LRU list */
	struct list_head	i_sb_list;
	union {
		struct hlist_head	i_dentry;
		struct rcu_head		i_rcu;
	};
	u64			i_version;
	atomic_t		i_count;
	atomic_t		i_dio_count;
	atomic_t		i_writecount;
	const struct file_operations	*i_fop;	/* former ->i_op->default_file_ops */
	struct file_lock	*i_flock;
	struct address_space	i_data;
#ifdef CONFIG_QUOTA
	struct dquot		*i_dquot[MAXQUOTAS];
#endif
	struct list_head	i_devices;
	union {
		struct pipe_inode_info	*i_pipe;
		struct block_device	*i_bdev;
		struct cdev		*i_cdev;
	};

	__u32			i_generation;

#ifdef CONFIG_FSNOTIFY
	__u32			i_fsnotify_mask; /* all events this inode cares about */
	struct hlist_head	i_fsnotify_marks;
#endif

#ifdef CONFIG_IMA
	atomic_t		i_readcount; /* struct files open RO */
#endif
	void			*i_private; /* fs or device private pointer */
};

static inline int inode_unhashed(struct inode *inode)
{
	return hlist_unhashed(&inode->i_hash);
}

/*
 * inode->i_mutex nesting subclasses for the lock validator:
 *
 * 0: the object of the current VFS operation
 * 1: parent
 * 2: child/target
 * 3: xattr
 * 4: second non-directory
 * The last is for certain operations (such as rename) which lock two
 * non-directories at once.
 *
 * The locking order between these classes is
 * parent -> child -> normal -> xattr -> second non-directory
 */
enum inode_i_mutex_lock_class
{
	I_MUTEX_NORMAL,
	I_MUTEX_PARENT,
	I_MUTEX_CHILD,
	I_MUTEX_XATTR,
	I_MUTEX_NONDIR2
};

void lock_two_nondirectories(struct inode *, struct inode*);
void unlock_two_nondirectories(struct inode *, struct inode*);

/*
 * NOTE: in a 32bit arch with a preemptable kernel and
 * an UP compile the i_size_read/write must be atomic
 * with respect to the local cpu (unlike with preempt disabled),
 * but they don't need to be atomic with respect to other cpus like in
 * true SMP (so they need either to either locally disable irq around
 * the read or for example on x86 they can be still implemented as a
 * cmpxchg8b without the need of the lock prefix). For SMP compiles
 * and 64bit archs it makes no difference if preempt is enabled or not.
 */
static inline loff_t i_size_read(const struct inode *inode)
{
#if BITS_PER_LONG==32 && defined(CONFIG_SMP)
	loff_t i_size;
	unsigned int seq;

	do {
		seq = read_seqcount_begin(&inode->i_size_seqcount);
		i_size = inode->i_size;
	} while (read_seqcount_retry(&inode->i_size_seqcount, seq));
	return i_size;
#elif BITS_PER_LONG==32 && defined(CONFIG_PREEMPT)
	loff_t i_size;

	preempt_disable();
	i_size = inode->i_size;
	preempt_enable();
	return i_size;
#else
	return inode->i_size;
#endif
}

/*
 * NOTE: unlike i_size_read(), i_size_write() does need locking around it
 * (normally i_mutex), otherwise on 32bit/SMP an update of i_size_seqcount
 * can be lost, resulting in subsequent i_size_read() calls spinning forever.
 */
static inline void i_size_write(struct inode *inode, loff_t i_size)
{
#if BITS_PER_LONG==32 && defined(CONFIG_SMP)
	preempt_disable();
	write_seqcount_begin(&inode->i_size_seqcount);
	inode->i_size = i_size;
	write_seqcount_end(&inode->i_size_seqcount);
	preempt_enable();
#elif BITS_PER_LONG==32 && defined(CONFIG_PREEMPT)
	preempt_disable();
	inode->i_size = i_size;
	preempt_enable();
#else
	inode->i_size = i_size;
#endif
}

/* Helper functions so that in most cases filesystems will
 * not need to deal directly with kuid_t and kgid_t and can
 * instead deal with the raw numeric values that are stored
 * in the filesystem.
 */
static inline uid_t i_uid_read(const struct inode *inode)
{
	return from_kuid(&init_user_ns, inode->i_uid);
}

static inline gid_t i_gid_read(const struct inode *inode)
{
	return from_kgid(&init_user_ns, inode->i_gid);
}

static inline void i_uid_write(struct inode *inode, uid_t uid)
{
	inode->i_uid = make_kuid(&init_user_ns, uid);
}

static inline void i_gid_write(struct inode *inode, gid_t gid)
{
	inode->i_gid = make_kgid(&init_user_ns, gid);
}

static inline unsigned iminor(const struct inode *inode)
{
	return MINOR(inode->i_rdev);
}

static inline unsigned imajor(const struct inode *inode)
{
	return MAJOR(inode->i_rdev);
}

extern struct block_device *I_BDEV(struct inode *inode);

struct fown_struct {
	rwlock_t lock;          /* protects pid, uid, euid fields */
	struct pid *pid;	/* pid or -pgrp where SIGIO should be sent */
	enum pid_type pid_type;	/* Kind of process group SIGIO should be sent to */
	kuid_t uid, euid;	/* uid/euid of process setting the owner */
	int signum;		/* posix.1b rt signal to be delivered on IO */
};

/*
 * Track a single file's readahead state
 */
struct file_ra_state {
	pgoff_t start;			/* where readahead started */
	unsigned int size;		/* # of readahead pages */
	unsigned int async_size;	/* do asynchronous readahead when
					   there are only # of pages ahead */

	unsigned int ra_pages;		/* Maximum readahead window */
	unsigned int mmap_miss;		/* Cache miss stat for mmap accesses */
	loff_t prev_pos;		/* Cache last read() position */
};

/*
 * Check if @index falls in the readahead windows.
 */
static inline int ra_has_index(struct file_ra_state *ra, pgoff_t index)
{
	return (index >= ra->start &&
		index <  ra->start + ra->size);
}

#define FILE_MNT_WRITE_TAKEN	1
#define FILE_MNT_WRITE_RELEASED	2

struct file {
	union {
		struct llist_node	fu_llist;
		struct rcu_head 	fu_rcuhead;
	} f_u;
	struct path		f_path;
#define f_dentry	f_path.dentry
	struct inode		*f_inode;	/* cached value */
	const struct file_operations	*f_op;

	/*
	 * Protects f_ep_links, f_flags, f_pos vs i_size in lseek SEEK_CUR.
	 * Must not be taken from IRQ context.
	 */
	spinlock_t		f_lock;
	atomic_long_t		f_count;
	unsigned int 		f_flags;
	fmode_t			f_mode;
	loff_t			f_pos;
	struct fown_struct	f_owner;
	const struct cred	*f_cred;
	struct file_ra_state	f_ra;

	u64			f_version;
#ifdef CONFIG_SECURITY
	void			*f_security;
#endif
	/* needed for tty driver, and maybe others */
	void			*private_data;

#ifdef CONFIG_EPOLL
	/* Used by fs/eventpoll.c to link all the hooks to this file */
	struct list_head	f_ep_links;
	struct list_head	f_tfile_llink;
#endif /* #ifdef CONFIG_EPOLL */
	struct address_space	*f_mapping;
#ifdef CONFIG_DEBUG_WRITECOUNT
	unsigned long f_mnt_write_state;
#endif
};

struct file_handle {
	__u32 handle_bytes;
	int handle_type;
	/* file identifier */
	unsigned char f_handle[0];
};

static inline struct file *get_file(struct file *f)
{
	atomic_long_inc(&f->f_count);
	return f;
}
#define fput_atomic(x)	atomic_long_add_unless(&(x)->f_count, -1, 1)
#define file_count(x)	atomic_long_read(&(x)->f_count)

#ifdef CONFIG_DEBUG_WRITECOUNT
static inline void file_take_write(struct file *f)
{
	WARN_ON(f->f_mnt_write_state != 0);
	f->f_mnt_write_state = FILE_MNT_WRITE_TAKEN;
}
static inline void file_release_write(struct file *f)
{
	f->f_mnt_write_state |= FILE_MNT_WRITE_RELEASED;
}
static inline void file_reset_write(struct file *f)
{
	f->f_mnt_write_state = 0;
}
static inline void file_check_state(struct file *f)
{
	/*
	 * At this point, either both or neither of these bits
	 * should be set.
	 */
	WARN_ON(f->f_mnt_write_state == FILE_MNT_WRITE_TAKEN);
	WARN_ON(f->f_mnt_write_state == FILE_MNT_WRITE_RELEASED);
}
static inline int file_check_writeable(struct file *f)
{
	if (f->f_mnt_write_state == FILE_MNT_WRITE_TAKEN)
		return 0;
	printk(KERN_WARNING "writeable file with no "
			    "mnt_want_write()\n");
	WARN_ON(1);
	return -EINVAL;
}
#else /* !CONFIG_DEBUG_WRITECOUNT */
static inline void file_take_write(struct file *filp) {}
static inline void file_release_write(struct file *filp) {}
static inline void file_reset_write(struct file *filp) {}
static inline void file_check_state(struct file *filp) {}
static inline int file_check_writeable(struct file *filp)
{
	return 0;
}
#endif /* CONFIG_DEBUG_WRITECOUNT */

#define	MAX_NON_LFS	((1UL<<31) - 1)

/* Page cache limit. The filesystems should put that into their s_maxbytes 
   limits, otherwise bad things can happen in VM. */ 
#if BITS_PER_LONG==32
#define MAX_LFS_FILESIZE	(((loff_t)PAGE_CACHE_SIZE << (BITS_PER_LONG-1))-1) 
#elif BITS_PER_LONG==64
#define MAX_LFS_FILESIZE 	((loff_t)0x7fffffffffffffffLL)
#endif

#define FL_POSIX	1
#define FL_FLOCK	2
#define FL_DELEG	4	/* NFSv4 delegation */
#define FL_ACCESS	8	/* not trying to lock, just looking */
#define FL_EXISTS	16	/* when unlocking, test for existence */
#define FL_LEASE	32	/* lease held on this file */
#define FL_CLOSE	64	/* unlock on close */
#define FL_SLEEP	128	/* A blocking lock */
#define FL_DOWNGRADE_PENDING	256 /* Lease is being downgraded */
#define FL_UNLOCK_PENDING	512 /* Lease is being broken */

/*
 * Special return value from posix_lock_file() and vfs_lock_file() for
 * asynchronous locking.
 */
#define FILE_LOCK_DEFERRED 1

/*
 * The POSIX file lock owner is determined by
 * the "struct files_struct" in the thread group
 * (or NULL for no owner - BSD locks).
 *
 * Lockd stuffs a "host" pointer into this.
 */
typedef struct files_struct *fl_owner_t;

struct file_lock_operations {
	void (*fl_copy_lock)(struct file_lock *, struct file_lock *);
	void (*fl_release_private)(struct file_lock *);
};

struct lock_manager_operations {
	int (*lm_compare_owner)(struct file_lock *, struct file_lock *);
	unsigned long (*lm_owner_key)(struct file_lock *);
	void (*lm_notify)(struct file_lock *);	/* unblock callback */
	int (*lm_grant)(struct file_lock *, struct file_lock *, int);
	void (*lm_break)(struct file_lock *);
	int (*lm_change)(struct file_lock **, int);
};

struct lock_manager {
	struct list_head list;
};

struct net;
void locks_start_grace(struct net *, struct lock_manager *);
void locks_end_grace(struct lock_manager *);
int locks_in_grace(struct net *);

/* that will die - we need it for nfs_lock_info */
#include <linux/nfs_fs_i.h>

/*
 * struct file_lock represents a generic "file lock". It's used to represent
 * POSIX byte range locks, BSD (flock) locks, and leases. It's important to
 * note that the same struct is used to represent both a request for a lock and
 * the lock itself, but the same object is never used for both.
 *
 * FIXME: should we create a separate "struct lock_request" to help distinguish
 * these two uses?
 *
 * The i_flock list is ordered by:
 *
 * 1) lock type -- FL_LEASEs first, then FL_FLOCK, and finally FL_POSIX
 * 2) lock owner
 * 3) lock range start
 * 4) lock range end
 *
 * Obviously, the last two criteria only matter for POSIX locks.
 */
struct file_lock {
	struct file_lock *fl_next;	/* singly linked list for this inode  */
	struct hlist_node fl_link;	/* node in global lists */
	struct list_head fl_block;	/* circular list of blocked processes */
	fl_owner_t fl_owner;
	unsigned int fl_flags;
	unsigned char fl_type;
	unsigned int fl_pid;
	int fl_link_cpu;		/* what cpu's list is this on? */
	struct pid *fl_nspid;
	wait_queue_head_t fl_wait;
	struct file *fl_file;
	loff_t fl_start;
	loff_t fl_end;

	struct fasync_struct *	fl_fasync; /* for lease break notifications */
	/* for lease breaks: */
	unsigned long fl_break_time;
	unsigned long fl_downgrade_time;

	const struct file_lock_operations *fl_ops;	/* Callbacks for filesystems */
	const struct lock_manager_operations *fl_lmops;	/* Callbacks for lockmanagers */
	union {
		struct nfs_lock_info	nfs_fl;
		struct nfs4_lock_info	nfs4_fl;
		struct {
			struct list_head link;	/* link in AFS vnode's pending_locks list */
			int state;		/* state of grant or error if -ve */
		} afs;
	} fl_u;
};

/* The following constant reflects the upper bound of the file/locking space */
#ifndef OFFSET_MAX
#define INT_LIMIT(x)	(~((x)1 << (sizeof(x)*8 - 1)))
#define OFFSET_MAX	INT_LIMIT(loff_t)
#define OFFT_OFFSET_MAX	INT_LIMIT(off_t)
#endif

#include <linux/fcntl.h>

extern void send_sigio(struct fown_struct *fown, int fd, int band);

#ifdef CONFIG_FILE_LOCKING
extern int fcntl_getlk(struct file *, struct flock __user *);
extern int fcntl_setlk(unsigned int, struct file *, unsigned int,
			struct flock __user *);

#if BITS_PER_LONG == 32
extern int fcntl_getlk64(struct file *, struct flock64 __user *);
extern int fcntl_setlk64(unsigned int, struct file *, unsigned int,
			struct flock64 __user *);
#endif

extern int fcntl_setlease(unsigned int fd, struct file *filp, long arg);
extern int fcntl_getlease(struct file *filp);

/* fs/locks.c */
void locks_free_lock(struct file_lock *fl);
extern void locks_init_lock(struct file_lock *);
extern struct file_lock * locks_alloc_lock(void);
extern void locks_copy_lock(struct file_lock *, struct file_lock *);
extern void __locks_copy_lock(struct file_lock *, const struct file_lock *);
extern void locks_remove_posix(struct file *, fl_owner_t);
extern void locks_remove_flock(struct file *);
extern void locks_release_private(struct file_lock *);
extern void posix_test_lock(struct file *, struct file_lock *);
extern int posix_lock_file(struct file *, struct file_lock *, struct file_lock *);
extern int posix_lock_file_wait(struct file *, struct file_lock *);
extern int posix_unblock_lock(struct file_lock *);
extern int vfs_test_lock(struct file *, struct file_lock *);
extern int vfs_lock_file(struct file *, unsigned int, struct file_lock *, struct file_lock *);
extern int vfs_cancel_lock(struct file *filp, struct file_lock *fl);
extern int flock_lock_file_wait(struct file *filp, struct file_lock *fl);
extern int __break_lease(struct inode *inode, unsigned int flags, unsigned int type);
extern void lease_get_mtime(struct inode *, struct timespec *time);
extern int generic_setlease(struct file *, long, struct file_lock **);
extern int vfs_setlease(struct file *, long, struct file_lock **);
extern int lease_modify(struct file_lock **, int);
extern int lock_may_read(struct inode *, loff_t start, unsigned long count);
extern int lock_may_write(struct inode *, loff_t start, unsigned long count);
#else /* !CONFIG_FILE_LOCKING */
static inline int fcntl_getlk(struct file *file, struct flock __user *user)
{
	return -EINVAL;
}

static inline int fcntl_setlk(unsigned int fd, struct file *file,
			      unsigned int cmd, struct flock __user *user)
{
	return -EACCES;
}

#if BITS_PER_LONG == 32
static inline int fcntl_getlk64(struct file *file, struct flock64 __user *user)
{
	return -EINVAL;
}

static inline int fcntl_setlk64(unsigned int fd, struct file *file,
				unsigned int cmd, struct flock64 __user *user)
{
	return -EACCES;
}
#endif
static inline int fcntl_setlease(unsigned int fd, struct file *filp, long arg)
{
	return 0;
}

static inline int fcntl_getlease(struct file *filp)
{
	return 0;
}

static inline void locks_init_lock(struct file_lock *fl)
{
	return;
}

static inline void __locks_copy_lock(struct file_lock *new, struct file_lock *fl)
{
	return;
}

static inline void locks_copy_lock(struct file_lock *new, struct file_lock *fl)
{
	return;
}

static inline void locks_remove_posix(struct file *filp, fl_owner_t owner)
{
	return;
}

static inline void locks_remove_flock(struct file *filp)
{
	return;
}

static inline void posix_test_lock(struct file *filp, struct file_lock *fl)
{
	return;
}

static inline int posix_lock_file(struct file *filp, struct file_lock *fl,
				  struct file_lock *conflock)
{
	return -ENOLCK;
}

static inline int posix_lock_file_wait(struct file *filp, struct file_lock *fl)
{
	return -ENOLCK;
}

static inline int posix_unblock_lock(struct file_lock *waiter)
{
	return -ENOENT;
}

static inline int vfs_test_lock(struct file *filp, struct file_lock *fl)
{
	return 0;
}

static inline int vfs_lock_file(struct file *filp, unsigned int cmd,
				struct file_lock *fl, struct file_lock *conf)
{
	return -ENOLCK;
}

static inline int vfs_cancel_lock(struct file *filp, struct file_lock *fl)
{
	return 0;
}

static inline int flock_lock_file_wait(struct file *filp,
				       struct file_lock *request)
{
	return -ENOLCK;
}

static inline int __break_lease(struct inode *inode, unsigned int mode, unsigned int type)
{
	return 0;
}

static inline void lease_get_mtime(struct inode *inode, struct timespec *time)
{
	return;
}

static inline int generic_setlease(struct file *filp, long arg,
				    struct file_lock **flp)
{
	return -EINVAL;
}

static inline int vfs_setlease(struct file *filp, long arg,
			       struct file_lock **lease)
{
	return -EINVAL;
}

static inline int lease_modify(struct file_lock **before, int arg)
{
	return -EINVAL;
}

static inline int lock_may_read(struct inode *inode, loff_t start,
				unsigned long len)
{
	return 1;
}

static inline int lock_may_write(struct inode *inode, loff_t start,
				 unsigned long len)
{
	return 1;
}
#endif /* !CONFIG_FILE_LOCKING */


struct fasync_struct {
	spinlock_t		fa_lock;
	int			magic;
	int			fa_fd;
	struct fasync_struct	*fa_next; /* singly linked list */
	struct file		*fa_file;
	struct rcu_head		fa_rcu;
};

#define FASYNC_MAGIC 0x4601

/* SMP safe fasync helpers: */
extern int fasync_helper(int, struct file *, int, struct fasync_struct **);
extern struct fasync_struct *fasync_insert_entry(int, struct file *, struct fasync_struct **, struct fasync_struct *);
extern int fasync_remove_entry(struct file *, struct fasync_struct **);
extern struct fasync_struct *fasync_alloc(void);
extern void fasync_free(struct fasync_struct *);

/* can be called from interrupts */
extern void kill_fasync(struct fasync_struct **, int, int);

extern int __f_setown(struct file *filp, struct pid *, enum pid_type, int force);
extern int f_setown(struct file *filp, unsigned long arg, int force);
extern void f_delown(struct file *filp);
extern pid_t f_getown(struct file *filp);
extern int send_sigurg(struct fown_struct *fown);

struct mm_struct;

/*
 *	Umount options
 */

#define MNT_FORCE	0x00000001	/* Attempt to forcibily umount */
#define MNT_DETACH	0x00000002	/* Just detach from the tree */
#define MNT_EXPIRE	0x00000004	/* Mark for expiry */
#define UMOUNT_NOFOLLOW	0x00000008	/* Don't follow symlink on umount */
#define UMOUNT_UNUSED	0x80000000	/* Flag guaranteed to be unused */

extern struct list_head super_blocks;
extern spinlock_t sb_lock;

/* Possible states of 'frozen' field */
enum {
	SB_UNFROZEN = 0,		/* FS is unfrozen */
	SB_FREEZE_WRITE	= 1,		/* Writes, dir ops, ioctls frozen */
	SB_FREEZE_PAGEFAULT = 2,	/* Page faults stopped as well */
	SB_FREEZE_FS = 3,		/* For internal FS use (e.g. to stop
					 * internal threads if needed) */
	SB_FREEZE_COMPLETE = 4,		/* ->freeze_fs finished successfully */
};

#define SB_FREEZE_LEVELS (SB_FREEZE_COMPLETE - 1)

struct sb_writers {
	/* Counters for counting writers at each level */
	struct percpu_counter	counter[SB_FREEZE_LEVELS];
	wait_queue_head_t	wait;		/* queue for waiting for
						   writers / faults to finish */
	int			frozen;		/* Is sb frozen? */
	wait_queue_head_t	wait_unfrozen;	/* queue for waiting for
						   sb to be thawed */
#ifdef CONFIG_DEBUG_LOCK_ALLOC
	struct lockdep_map	lock_map[SB_FREEZE_LEVELS];
#endif
};

struct super_block {
	struct list_head	s_list;		/* Keep this first */
	dev_t			s_dev;		/* search index; _not_ kdev_t */
	unsigned char		s_blocksize_bits;
	unsigned long		s_blocksize;
	loff_t			s_maxbytes;	/* Max file size */
	struct file_system_type	*s_type;
	const struct super_operations	*s_op;
	const struct dquot_operations	*dq_op;
	const struct quotactl_ops	*s_qcop;
	const struct export_operations *s_export_op;
	unsigned long		s_flags;
	unsigned long		s_magic;
	struct dentry		*s_root;
	struct rw_semaphore	s_umount;
	int			s_count;
	atomic_t		s_active;
#ifdef CONFIG_SECURITY
	void                    *s_security;
#endif
	const struct xattr_handler **s_xattr;

	struct list_head	s_inodes;	/* all inodes */
	struct hlist_bl_head	s_anon;		/* anonymous dentries for (nfs) exporting */
	struct list_head	s_mounts;	/* list of mounts; _not_ for fs use */
	struct block_device	*s_bdev;
	struct backing_dev_info *s_bdi;
	struct mtd_info		*s_mtd;
	struct hlist_node	s_instances;
	struct quota_info	s_dquot;	/* Diskquota specific options */

	struct sb_writers	s_writers;

	char s_id[32];				/* Informational name */
	u8 s_uuid[16];				/* UUID */

	void 			*s_fs_info;	/* Filesystem private info */
	unsigned int		s_max_links;
	fmode_t			s_mode;

	/* Granularity of c/m/atime in ns.
	   Cannot be worse than a second */
	u32		   s_time_gran;

	/*
	 * The next field is for VFS *only*. No filesystems have any business
	 * even looking at it. You had been warned.
	 */
	struct mutex s_vfs_rename_mutex;	/* Kludge */

	/*
	 * Filesystem subtype.  If non-empty the filesystem type field
	 * in /proc/mounts will be "type.subtype"
	 */
	char *s_subtype;

	/*
	 * Saved mount options for lazy filesystems using
	 * generic_show_options()
	 */
	char __rcu *s_options;
	const struct dentry_operations *s_d_op; /* default d_op for dentries */

	/*
	 * Saved pool identifier for cleancache (-1 means none)
	 */
	int cleancache_poolid;

	struct shrinker s_shrink;	/* per-sb shrinker handle */

	/* Number of inodes with nlink == 0 but still referenced */
	atomic_long_t s_remove_count;

	/* Being remounted read-only */
	int s_readonly_remount;

	/* AIO completions deferred from interrupt context */
	struct workqueue_struct *s_dio_done_wq;

	/*
	 * Indicates how deep in a filesystem stack this SB is
	 */
	int s_stack_depth;

	/*
	 * Keep the lru lists last in the structure so they always sit on their
	 * own individual cachelines.
	 */
	struct list_lru		s_dentry_lru ____cacheline_aligned_in_smp;
	struct list_lru		s_inode_lru ____cacheline_aligned_in_smp;
	struct rcu_head		rcu;
};

extern struct timespec current_fs_time(struct super_block *sb);

/*
 * Snapshotting support.
 */

void __sb_end_write(struct super_block *sb, int level);
int __sb_start_write(struct super_block *sb, int level, bool wait);

/**
 * sb_end_write - drop write access to a superblock
 * @sb: the super we wrote to
 *
 * Decrement number of writers to the filesystem. Wake up possible waiters
 * wanting to freeze the filesystem.
 */
static inline void sb_end_write(struct super_block *sb)
{
	__sb_end_write(sb, SB_FREEZE_WRITE);
}

/**
 * sb_end_pagefault - drop write access to a superblock from a page fault
 * @sb: the super we wrote to
 *
 * Decrement number of processes handling write page fault to the filesystem.
 * Wake up possible waiters wanting to freeze the filesystem.
 */
static inline void sb_end_pagefault(struct super_block *sb)
{
	__sb_end_write(sb, SB_FREEZE_PAGEFAULT);
}

/**
 * sb_end_intwrite - drop write access to a superblock for internal fs purposes
 * @sb: the super we wrote to
 *
 * Decrement fs-internal number of writers to the filesystem.  Wake up possible
 * waiters wanting to freeze the filesystem.
 */
static inline void sb_end_intwrite(struct super_block *sb)
{
	__sb_end_write(sb, SB_FREEZE_FS);
}

/**
 * sb_start_write - get write access to a superblock
 * @sb: the super we write to
 *
 * When a process wants to write data or metadata to a file system (i.e. dirty
 * a page or an inode), it should embed the operation in a sb_start_write() -
 * sb_end_write() pair to get exclusion against file system freezing. This
 * function increments number of writers preventing freezing. If the file
 * system is already frozen, the function waits until the file system is
 * thawed.
 *
 * Since freeze protection behaves as a lock, users have to preserve
 * ordering of freeze protection and other filesystem locks. Generally,
 * freeze protection should be the outermost lock. In particular, we have:
 *
 * sb_start_write
 *   -> i_mutex			(write path, truncate, directory ops, ...)
 *   -> s_umount		(freeze_super, thaw_super)
 */
static inline void sb_start_write(struct super_block *sb)
{
	__sb_start_write(sb, SB_FREEZE_WRITE, true);
}

static inline int sb_start_write_trylock(struct super_block *sb)
{
	return __sb_start_write(sb, SB_FREEZE_WRITE, false);
}

/**
 * sb_start_pagefault - get write access to a superblock from a page fault
 * @sb: the super we write to
 *
 * When a process starts handling write page fault, it should embed the
 * operation into sb_start_pagefault() - sb_end_pagefault() pair to get
 * exclusion against file system freezing. This is needed since the page fault
 * is going to dirty a page. This function increments number of running page
 * faults preventing freezing. If the file system is already frozen, the
 * function waits until the file system is thawed.
 *
 * Since page fault freeze protection behaves as a lock, users have to preserve
 * ordering of freeze protection and other filesystem locks. It is advised to
 * put sb_start_pagefault() close to mmap_sem in lock ordering. Page fault
 * handling code implies lock dependency:
 *
 * mmap_sem
 *   -> sb_start_pagefault
 */
static inline void sb_start_pagefault(struct super_block *sb)
{
	__sb_start_write(sb, SB_FREEZE_PAGEFAULT, true);
}

/*
 * sb_start_intwrite - get write access to a superblock for internal fs purposes
 * @sb: the super we write to
 *
 * This is the third level of protection against filesystem freezing. It is
 * free for use by a filesystem. The only requirement is that it must rank
 * below sb_start_pagefault.
 *
 * For example filesystem can call sb_start_intwrite() when starting a
 * transaction which somewhat eases handling of freezing for internal sources
 * of filesystem changes (internal fs threads, discarding preallocation on file
 * close, etc.).
 */
static inline void sb_start_intwrite(struct super_block *sb)
{
	__sb_start_write(sb, SB_FREEZE_FS, true);
}


extern bool inode_owner_or_capable(const struct inode *inode);

/*
 * VFS helper functions..
 */
extern int vfs_create(struct inode *, struct dentry *, umode_t, bool);
extern int vfs_mkdir(struct inode *, struct dentry *, umode_t);
extern int vfs_mknod(struct inode *, struct dentry *, umode_t, dev_t);
extern int vfs_symlink(struct inode *, struct dentry *, const char *);
extern int vfs_link(struct dentry *, struct inode *, struct dentry *, struct inode **);
extern int vfs_rmdir(struct inode *, struct dentry *);
extern int vfs_unlink(struct inode *, struct dentry *, struct inode **);
extern int vfs_rename(struct inode *, struct dentry *, struct inode *, struct dentry *, struct inode **);

/*
 * VFS dentry helper functions.
 */
extern void dentry_unhash(struct dentry *dentry);

/*
 * VFS file helper functions.
 */
extern void inode_init_owner(struct inode *inode, const struct inode *dir,
			umode_t mode);
/*
 * VFS FS_IOC_FIEMAP helper definitions.
 */
struct fiemap_extent_info {
	unsigned int fi_flags;		/* Flags as passed from user */
	unsigned int fi_extents_mapped;	/* Number of mapped extents */
	unsigned int fi_extents_max;	/* Size of fiemap_extent array */
	struct fiemap_extent __user *fi_extents_start; /* Start of
							fiemap_extent array */
};
int fiemap_fill_next_extent(struct fiemap_extent_info *info, u64 logical,
			    u64 phys, u64 len, u32 flags);
int fiemap_check_flags(struct fiemap_extent_info *fieinfo, u32 fs_flags);

/*
 * File types
 *
 * NOTE! These match bits 12..15 of stat.st_mode
 * (ie "(i_mode >> 12) & 15").
 */
#define DT_UNKNOWN	0
#define DT_FIFO		1
#define DT_CHR		2
#define DT_DIR		4
#define DT_BLK		6
#define DT_REG		8
#define DT_LNK		10
#define DT_SOCK		12
#define DT_WHT		14

/*
 * This is the "filldir" function type, used by readdir() to let
 * the kernel specify what kind of dirent layout it wants to have.
 * This allows the kernel to read directories into kernel space or
 * to have different dirent layouts depending on the binary type.
 */
typedef int (*filldir_t)(void *, const char *, int, loff_t, u64, unsigned);
struct dir_context {
	const filldir_t actor;
	loff_t pos;
};

struct block_device_operations;

/* These macros are for out of kernel modules to test that
 * the kernel supports the unlocked_ioctl and compat_ioctl
 * fields in struct file_operations. */
#define HAVE_COMPAT_IOCTL 1
#define HAVE_UNLOCKED_IOCTL 1

struct file_operations {
	struct module *owner;
	loff_t (*llseek) (struct file *, loff_t, int);
	ssize_t (*read) (struct file *, char __user *, size_t, loff_t *);
	ssize_t (*write) (struct file *, const char __user *, size_t, loff_t *);
	ssize_t (*aio_read) (struct kiocb *, const struct iovec *, unsigned long, loff_t);
	ssize_t (*aio_write) (struct kiocb *, const struct iovec *, unsigned long, loff_t);
	int (*iterate) (struct file *, struct dir_context *);
	unsigned int (*poll) (struct file *, struct poll_table_struct *);
	long (*unlocked_ioctl) (struct file *, unsigned int, unsigned long);
	long (*compat_ioctl) (struct file *, unsigned int, unsigned long);
	int (*mmap) (struct file *, struct vm_area_struct *);
	int (*open) (struct inode *, struct file *);
	int (*flush) (struct file *, fl_owner_t id);
	int (*release) (struct inode *, struct file *);
	int (*fsync) (struct file *, loff_t, loff_t, int datasync);
	int (*aio_fsync) (struct kiocb *, int datasync);
	int (*fasync) (int, struct file *, int);
	int (*lock) (struct file *, int, struct file_lock *);
	ssize_t (*sendpage) (struct file *, struct page *, int, size_t, loff_t *, int);
	unsigned long (*get_unmapped_area)(struct file *, unsigned long, unsigned long, unsigned long, unsigned long);
	int (*check_flags)(int);
	int (*flock) (struct file *, int, struct file_lock *);
	ssize_t (*splice_write)(struct pipe_inode_info *, struct file *, loff_t *, size_t, unsigned int);
	ssize_t (*splice_read)(struct file *, loff_t *, struct pipe_inode_info *, size_t, unsigned int);
	int (*setlease)(struct file *, long, struct file_lock **);
	long (*fallocate)(struct file *file, int mode, loff_t offset,
			  loff_t len);
	int (*show_fdinfo)(struct seq_file *m, struct file *f);
};

struct inode_operations {
	struct dentry * (*lookup) (struct inode *,struct dentry *, unsigned int);
	void * (*follow_link) (struct dentry *, struct nameidata *);
	int (*permission) (struct inode *, int);
	struct posix_acl * (*get_acl)(struct inode *, int);

	int (*readlink) (struct dentry *, char __user *,int);
	void (*put_link) (struct dentry *, struct nameidata *, void *);

	int (*create) (struct inode *,struct dentry *, umode_t, bool);
	int (*link) (struct dentry *,struct inode *,struct dentry *);
	int (*unlink) (struct inode *,struct dentry *);
	int (*symlink) (struct inode *,struct dentry *,const char *);
	int (*mkdir) (struct inode *,struct dentry *,umode_t);
	int (*rmdir) (struct inode *,struct dentry *);
	int (*mknod) (struct inode *,struct dentry *,umode_t,dev_t);
	int (*rename) (struct inode *, struct dentry *,
			struct inode *, struct dentry *);
	int (*setattr) (struct dentry *, struct iattr *);
	int (*getattr) (struct vfsmount *mnt, struct dentry *, struct kstat *);
	int (*setxattr) (struct dentry *, const char *,const void *,size_t,int);
	ssize_t (*getxattr) (struct dentry *, const char *, void *, size_t);
	ssize_t (*listxattr) (struct dentry *, char *, size_t);
	int (*removexattr) (struct dentry *, const char *);
	int (*fiemap)(struct inode *, struct fiemap_extent_info *, u64 start,
		      u64 len);
	int (*update_time)(struct inode *, struct timespec *, int);
	int (*atomic_open)(struct inode *, struct dentry *,
			   struct file *, unsigned open_flag,
			   umode_t create_mode, int *opened);
	int (*tmpfile) (struct inode *, struct dentry *, umode_t);
	int (*dentry_open)(struct dentry *, struct file *, const struct cred *);
	int (*may_create) (struct inode *, int);
	int (*may_delete) (struct inode *, struct inode *, int);


} ____cacheline_aligned;

ssize_t rw_copy_check_uvector(int type, const struct iovec __user * uvector,
			      unsigned long nr_segs, unsigned long fast_segs,
			      struct iovec *fast_pointer,
			      struct iovec **ret_pointer);

extern ssize_t vfs_read(struct file *, char __user *, size_t, loff_t *);
extern ssize_t vfs_write(struct file *, const char __user *, size_t, loff_t *);
extern ssize_t vfs_readv(struct file *, const struct iovec __user *,
		unsigned long, loff_t *);
extern ssize_t vfs_writev(struct file *, const struct iovec __user *,
		unsigned long, loff_t *);

struct super_operations {
   	struct inode *(*alloc_inode)(struct super_block *sb);
	void (*destroy_inode)(struct inode *);

   	void (*dirty_inode) (struct inode *, int flags);
	int (*write_inode) (struct inode *, struct writeback_control *wbc);
	int (*drop_inode) (struct inode *);
	void (*evict_inode) (struct inode *);
	void (*put_super) (struct super_block *);
	int (*sync_fs)(struct super_block *sb, int wait);
	int (*freeze_fs) (struct super_block *);
	int (*unfreeze_fs) (struct super_block *);
	int (*statfs) (struct dentry *, struct kstatfs *);
	int (*remount_fs) (struct super_block *, int *, char *);
	void (*umount_begin) (struct super_block *);

	int (*show_options)(struct seq_file *, struct dentry *);
	int (*show_devname)(struct seq_file *, struct dentry *);
	int (*show_path)(struct seq_file *, struct dentry *);
	int (*show_stats)(struct seq_file *, struct dentry *);
#ifdef CONFIG_QUOTA
	ssize_t (*quota_read)(struct super_block *, int, char *, size_t, loff_t);
	ssize_t (*quota_write)(struct super_block *, int, const char *, size_t, loff_t);
#endif
	int (*bdev_try_to_free_page)(struct super_block*, struct page*, gfp_t);
	long (*nr_cached_objects)(struct super_block *, int);
	long (*free_cached_objects)(struct super_block *, long, int);
};

/*
 * Inode flags - they have no relation to superblock flags now
 */
#define S_SYNC		1	/* Writes are synced at once */
#define S_NOATIME	2	/* Do not update access times */
#define S_APPEND	4	/* Append-only file */
#define S_IMMUTABLE	8	/* Immutable file */
#define S_DEAD		16	/* removed, but still open directory */
#define S_NOQUOTA	32	/* Inode is not counted to quota */
#define S_DIRSYNC	64	/* Directory modifications are synchronous */
#define S_NOCMTIME	128	/* Do not update file c/mtime */
#define S_SWAPFILE	256	/* Do not truncate: swapon got its bmaps */
#define S_PRIVATE	512	/* Inode is fs-internal */
#define S_IMA		1024	/* Inode has an associated IMA struct */
#define S_AUTOMOUNT	2048	/* Automount/referral quasi-directory */
#define S_NOSEC		4096	/* no suid or xattr security attributes */

/*
 * Note that nosuid etc flags are inode-specific: setting some file-system
 * flags just means all the inodes inherit those flags by default. It might be
 * possible to override it selectively if you really wanted to with some
 * ioctl() that is not currently implemented.
 *
 * Exception: MS_RDONLY is always applied to the entire file system.
 *
 * Unfortunately, it is possible to change a filesystems flags with it mounted
 * with files in use.  This means that all of the inodes will not have their
 * i_flags updated.  Hence, i_flags no longer inherit the superblock mount
 * flags, so these have to be checked separately. -- rmk@arm.uk.linux.org
 */
#define __IS_FLG(inode, flg)	((inode)->i_sb->s_flags & (flg))

#define IS_RDONLY(inode)	((inode)->i_sb->s_flags & MS_RDONLY)
#define IS_SYNC(inode)		(__IS_FLG(inode, MS_SYNCHRONOUS) || \
					((inode)->i_flags & S_SYNC))
#define IS_DIRSYNC(inode)	(__IS_FLG(inode, MS_SYNCHRONOUS|MS_DIRSYNC) || \
					((inode)->i_flags & (S_SYNC|S_DIRSYNC)))
#define IS_MANDLOCK(inode)	__IS_FLG(inode, MS_MANDLOCK)
#define IS_NOATIME(inode)	__IS_FLG(inode, MS_RDONLY|MS_NOATIME)
#define IS_I_VERSION(inode)	__IS_FLG(inode, MS_I_VERSION)

#define IS_NOQUOTA(inode)	((inode)->i_flags & S_NOQUOTA)
#define IS_APPEND(inode)	((inode)->i_flags & S_APPEND)
#define IS_IMMUTABLE(inode)	((inode)->i_flags & S_IMMUTABLE)
#define IS_POSIXACL(inode)	__IS_FLG(inode, MS_POSIXACL)
#define IS_RICHACL(inode)	__IS_FLG(inode, MS_RICHACL)

#define IS_DEADDIR(inode)	((inode)->i_flags & S_DEAD)
#define IS_NOCMTIME(inode)	((inode)->i_flags & S_NOCMTIME)
#define IS_SWAPFILE(inode)	((inode)->i_flags & S_SWAPFILE)
#define IS_PRIVATE(inode)	((inode)->i_flags & S_PRIVATE)
#define IS_IMA(inode)		((inode)->i_flags & S_IMA)
#define IS_AUTOMOUNT(inode)	((inode)->i_flags & S_AUTOMOUNT)
#define IS_NOSEC(inode)		((inode)->i_flags & S_NOSEC)

/*
 * IS_ACL() tells the VFS to not apply the umask
 * and use iop->check_acl for acl permission checks when defined.
 */
#define IS_ACL(inode)		__IS_FLG(inode, MS_POSIXACL | MS_RICHACL)

/*
 * Inode state bits.  Protected by inode->i_lock
 *
 * Three bits determine the dirty state of the inode, I_DIRTY_SYNC,
 * I_DIRTY_DATASYNC and I_DIRTY_PAGES.
 *
 * Four bits define the lifetime of an inode.  Initially, inodes are I_NEW,
 * until that flag is cleared.  I_WILL_FREE, I_FREEING and I_CLEAR are set at
 * various stages of removing an inode.
 *
 * Two bits are used for locking and completion notification, I_NEW and I_SYNC.
 *
 * I_DIRTY_SYNC		Inode is dirty, but doesn't have to be written on
 *			fdatasync().  i_atime is the usual cause.
 * I_DIRTY_DATASYNC	Data-related inode changes pending. We keep track of
 *			these changes separately from I_DIRTY_SYNC so that we
 *			don't have to write inode on fdatasync() when only
 *			mtime has changed in it.
 * I_DIRTY_PAGES	Inode has dirty pages.  Inode itself may be clean.
 * I_NEW		Serves as both a mutex and completion notification.
 *			New inodes set I_NEW.  If two processes both create
 *			the same inode, one of them will release its inode and
 *			wait for I_NEW to be released before returning.
 *			Inodes in I_WILL_FREE, I_FREEING or I_CLEAR state can
 *			also cause waiting on I_NEW, without I_NEW actually
 *			being set.  find_inode() uses this to prevent returning
 *			nearly-dead inodes.
 * I_WILL_FREE		Must be set when calling write_inode_now() if i_count
 *			is zero.  I_FREEING must be set when I_WILL_FREE is
 *			cleared.
 * I_FREEING		Set when inode is about to be freed but still has dirty
 *			pages or buffers attached or the inode itself is still
 *			dirty.
 * I_CLEAR		Added by clear_inode().  In this state the inode is
 *			clean and can be destroyed.  Inode keeps I_FREEING.
 *
 *			Inodes that are I_WILL_FREE, I_FREEING or I_CLEAR are
 *			prohibited for many purposes.  iget() must wait for
 *			the inode to be completely released, then create it
 *			anew.  Other functions will just ignore such inodes,
 *			if appropriate.  I_NEW is used for waiting.
 *
 * I_SYNC		Writeback of inode is running. The bit is set during
 *			data writeback, and cleared with a wakeup on the bit
 *			address once it is done. The bit is also used to pin
 *			the inode in memory for flusher thread.
 *
 * I_REFERENCED		Marks the inode as recently references on the LRU list.
 *
 * I_DIO_WAKEUP		Never set.  Only used as a key for wait_on_bit().
 *
 * Q: What is the difference between I_WILL_FREE and I_FREEING?
 */
#define I_DIRTY_SYNC		(1 << 0)
#define I_DIRTY_DATASYNC	(1 << 1)
#define I_DIRTY_PAGES		(1 << 2)
#define __I_NEW			3
#define I_NEW			(1 << __I_NEW)
#define I_WILL_FREE		(1 << 4)
#define I_FREEING		(1 << 5)
#define I_CLEAR			(1 << 6)
#define __I_SYNC		7
#define I_SYNC			(1 << __I_SYNC)
#define I_REFERENCED		(1 << 8)
#define __I_DIO_WAKEUP		9
#define I_DIO_WAKEUP		(1 << I_DIO_WAKEUP)
#define I_LINKABLE		(1 << 10)

#define I_DIRTY (I_DIRTY_SYNC | I_DIRTY_DATASYNC | I_DIRTY_PAGES)

extern void __mark_inode_dirty(struct inode *, int);
static inline void mark_inode_dirty(struct inode *inode)
{
	__mark_inode_dirty(inode, I_DIRTY);
}

static inline void mark_inode_dirty_sync(struct inode *inode)
{
	__mark_inode_dirty(inode, I_DIRTY_SYNC);
}

extern void inc_nlink(struct inode *inode);
extern void drop_nlink(struct inode *inode);
extern void clear_nlink(struct inode *inode);
extern void set_nlink(struct inode *inode, unsigned int nlink);

static inline void inode_inc_link_count(struct inode *inode)
{
	inc_nlink(inode);
	mark_inode_dirty(inode);
}

static inline void inode_dec_link_count(struct inode *inode)
{
	drop_nlink(inode);
	mark_inode_dirty(inode);
}

/**
 * inode_inc_iversion - increments i_version
 * @inode: inode that need to be updated
 *
 * Every time the inode is modified, the i_version field will be incremented.
 * The filesystem has to be mounted with i_version flag
 */

static inline void inode_inc_iversion(struct inode *inode)
{
       spin_lock(&inode->i_lock);
       inode->i_version++;
       spin_unlock(&inode->i_lock);
}

enum file_time_flags {
	S_ATIME = 1,
	S_MTIME = 2,
	S_CTIME = 4,
	S_VERSION = 8,
};

extern void touch_atime(const struct path *);
static inline void file_accessed(struct file *file)
{
	if (!(file->f_flags & O_NOATIME))
		touch_atime(&file->f_path);
}

int sync_inode(struct inode *inode, struct writeback_control *wbc);
int sync_inode_metadata(struct inode *inode, int wait);

struct file_system_type {
	const char *name;
	int fs_flags;
#define FS_REQUIRES_DEV		1 
#define FS_BINARY_MOUNTDATA	2
#define FS_HAS_SUBTYPE		4
#define FS_USERNS_MOUNT		8	/* Can be mounted by userns root */
#define FS_USERNS_DEV_MOUNT	16 /* A userns mount does not imply MNT_NODEV */
#define FS_RENAME_DOES_D_MOVE	32768	/* FS will handle d_move() during rename() internally. */
	struct dentry *(*mount) (struct file_system_type *, int,
		       const char *, void *);
	void (*kill_sb) (struct super_block *);
	struct module *owner;
	struct file_system_type * next;
	struct hlist_head fs_supers;

	struct lock_class_key s_lock_key;
	struct lock_class_key s_umount_key;
	struct lock_class_key s_vfs_rename_key;
	struct lock_class_key s_writers_key[SB_FREEZE_LEVELS];

	struct lock_class_key i_lock_key;
	struct lock_class_key i_mutex_key;
	struct lock_class_key i_mutex_dir_key;
};

#define MODULE_ALIAS_FS(NAME) MODULE_ALIAS("fs-" NAME)

extern struct dentry *mount_ns(struct file_system_type *fs_type, int flags,
	void *data, int (*fill_super)(struct super_block *, void *, int));
extern struct dentry *mount_bdev(struct file_system_type *fs_type,
	int flags, const char *dev_name, void *data,
	int (*fill_super)(struct super_block *, void *, int));
extern struct dentry *mount_single(struct file_system_type *fs_type,
	int flags, void *data,
	int (*fill_super)(struct super_block *, void *, int));
extern struct dentry *mount_nodev(struct file_system_type *fs_type,
	int flags, void *data,
	int (*fill_super)(struct super_block *, void *, int));
extern struct dentry *mount_subtree(struct vfsmount *mnt, const char *path);
void generic_shutdown_super(struct super_block *sb);
void kill_block_super(struct super_block *sb);
void kill_anon_super(struct super_block *sb);
void kill_litter_super(struct super_block *sb);
void deactivate_super(struct super_block *sb);
void deactivate_locked_super(struct super_block *sb);
int set_anon_super(struct super_block *s, void *data);
int get_anon_bdev(dev_t *);
void free_anon_bdev(dev_t);
struct super_block *sget(struct file_system_type *type,
			int (*test)(struct super_block *,void *),
			int (*set)(struct super_block *,void *),
			int flags, void *data);
extern struct dentry *mount_pseudo(struct file_system_type *, char *,
	const struct super_operations *ops,
	const struct dentry_operations *dops,
	unsigned long);

/* Alas, no aliases. Too much hassle with bringing module.h everywhere */
#define fops_get(fops) \
	(((fops) && try_module_get((fops)->owner) ? (fops) : NULL))
#define fops_put(fops) \
	do { if (fops) module_put((fops)->owner); } while(0)
/*
 * This one is to be used *ONLY* from ->open() instances.
 * fops must be non-NULL, pinned down *and* module dependencies
 * should be sufficient to pin the caller down as well.
 */
#define replace_fops(f, fops) \
	do {	\
		struct file *__file = (f); \
		fops_put(__file->f_op); \
		BUG_ON(!(__file->f_op = (fops))); \
	} while(0)

extern int register_filesystem(struct file_system_type *);
extern int unregister_filesystem(struct file_system_type *);
extern struct vfsmount *kern_mount_data(struct file_system_type *, void *data);
#define kern_mount(type) kern_mount_data(type, NULL)
extern void kern_unmount(struct vfsmount *mnt);
extern int may_umount_tree(struct vfsmount *);
extern int may_umount(struct vfsmount *);
extern long do_mount(const char *, const char *, const char *, unsigned long, void *);
extern struct vfsmount *collect_mounts(struct path *);
extern void drop_collected_mounts(struct vfsmount *);
extern int iterate_mounts(int (*)(struct vfsmount *, void *), void *,
			  struct vfsmount *);
extern int vfs_statfs(struct path *, struct kstatfs *);
extern int user_statfs(const char __user *, struct kstatfs *);
extern int fd_statfs(int, struct kstatfs *);
extern int vfs_ustat(dev_t, struct kstatfs *);
extern int freeze_super(struct super_block *super);
extern int thaw_super(struct super_block *super);
extern bool our_mnt(struct vfsmount *mnt);
extern bool fs_fully_visible(struct file_system_type *);

extern int current_umask(void);

extern void ihold(struct inode * inode);
extern void iput(struct inode *);

/* /sys/fs */
extern struct kobject *fs_kobj;

#define MAX_RW_COUNT (INT_MAX & PAGE_CACHE_MASK)

#define FLOCK_VERIFY_READ  1
#define FLOCK_VERIFY_WRITE 2

#ifdef CONFIG_FILE_LOCKING
extern int locks_mandatory_locked(struct inode *);
extern int locks_mandatory_area(int, struct inode *, struct file *, loff_t, size_t);

/*
 * Candidates for mandatory locking have the setgid bit set
 * but no group execute bit -  an otherwise meaningless combination.
 */

static inline int __mandatory_lock(struct inode *ino)
{
	return (ino->i_mode & (S_ISGID | S_IXGRP)) == S_ISGID;
}

/*
 * ... and these candidates should be on MS_MANDLOCK mounted fs,
 * otherwise these will be advisory locks
 */

static inline int mandatory_lock(struct inode *ino)
{
	return IS_MANDLOCK(ino) && __mandatory_lock(ino);
}

static inline int locks_verify_locked(struct inode *inode)
{
	if (mandatory_lock(inode))
		return locks_mandatory_locked(inode);
	return 0;
}

static inline int locks_verify_truncate(struct inode *inode,
				    struct file *filp,
				    loff_t size)
{
	if (inode->i_flock && mandatory_lock(inode))
		return locks_mandatory_area(
			FLOCK_VERIFY_WRITE, inode, filp,
			size < inode->i_size ? size : inode->i_size,
			(size < inode->i_size ? inode->i_size - size
			 : size - inode->i_size)
		);
	return 0;
}

static inline int break_lease(struct inode *inode, unsigned int mode)
{
	if (inode->i_flock)
		return __break_lease(inode, mode, FL_LEASE);
	return 0;
}

static inline int break_deleg(struct inode *inode, unsigned int mode)
{
	if (inode->i_flock)
		return __break_lease(inode, mode, FL_DELEG);
	return 0;
}

static inline int try_break_deleg(struct inode *inode, struct inode **delegated_inode)
{
	int ret;

	ret = break_deleg(inode, O_WRONLY|O_NONBLOCK);
	if (ret == -EWOULDBLOCK && delegated_inode) {
		*delegated_inode = inode;
		ihold(inode);
	}
	return ret;
}

static inline int break_deleg_wait(struct inode **delegated_inode)
{
	int ret;

	ret = break_deleg(*delegated_inode, O_WRONLY);
	iput(*delegated_inode);
	*delegated_inode = NULL;
	return ret;
}

#else /* !CONFIG_FILE_LOCKING */
static inline int locks_mandatory_locked(struct inode *inode)
{
	return 0;
}

static inline int locks_mandatory_area(int rw, struct inode *inode,
				       struct file *filp, loff_t offset,
				       size_t count)
{
	return 0;
}

static inline int __mandatory_lock(struct inode *inode)
{
	return 0;
}

static inline int mandatory_lock(struct inode *inode)
{
	return 0;
}

static inline int locks_verify_locked(struct inode *inode)
{
	return 0;
}

static inline int locks_verify_truncate(struct inode *inode, struct file *filp,
					size_t size)
{
	return 0;
}

static inline int break_lease(struct inode *inode, unsigned int mode)
{
	return 0;
}

static inline int break_deleg(struct inode *inode, unsigned int mode)
{
	return 0;
}

static inline int try_break_deleg(struct inode *inode, struct inode **delegated_inode)
{
	return 0;
}

static inline int break_deleg_wait(struct inode **delegated_inode)
{
	BUG();
	return 0;
}

#endif /* CONFIG_FILE_LOCKING */

/* fs/open.c */
struct audit_names;
struct filename {
	const char		*name;	/* pointer to actual string */
	const __user char	*uptr;	/* original userland pointer */
	struct audit_names	*aname;
	bool			separate; /* should "name" be freed? */
};

extern long vfs_truncate(struct path *, loff_t);
extern int do_truncate(struct dentry *, loff_t start, unsigned int time_attrs,
		       struct file *filp);
extern int do_fallocate(struct file *file, int mode, loff_t offset,
			loff_t len);
extern long do_sys_open(int dfd, const char __user *filename, int flags,
			umode_t mode);
extern struct file *file_open_name(struct filename *, int, umode_t);
extern struct file *filp_open(const char *, int, umode_t);
extern struct file *file_open_root(struct dentry *, struct vfsmount *,
				   const char *, int);
extern int vfs_open(const struct path *, struct file *, const struct cred *);
extern struct file * dentry_open(const struct path *, int, const struct cred *);
extern int filp_close(struct file *, fl_owner_t id);

extern struct filename *getname(const char __user *);

enum {
	FILE_CREATED = 1,
	FILE_OPENED = 2
};
extern int finish_open(struct file *file, struct dentry *dentry,
			int (*open)(struct inode *, struct file *),
			int *opened);
extern int finish_no_open(struct file *file, struct dentry *dentry);

/* fs/ioctl.c */

extern int ioctl_preallocate(struct file *filp, void __user *argp);

/* fs/dcache.c */
extern void __init vfs_caches_init_early(void);
extern void __init vfs_caches_init(unsigned long);

extern struct kmem_cache *names_cachep;

extern void final_putname(struct filename *name);

#define __getname()		kmem_cache_alloc(names_cachep, GFP_KERNEL)
#define __putname(name)		kmem_cache_free(names_cachep, (void *)(name))
#ifndef CONFIG_AUDITSYSCALL
#define putname(name)		final_putname(name)
#else
extern void putname(struct filename *name);
#endif

#ifdef CONFIG_BLOCK
extern int register_blkdev(unsigned int, const char *);
extern void unregister_blkdev(unsigned int, const char *);
extern struct block_device *bdget(dev_t);
extern struct block_device *bdgrab(struct block_device *bdev);
extern void bd_set_size(struct block_device *, loff_t size);
extern void bd_forget(struct inode *inode);
extern void bdput(struct block_device *);
extern void invalidate_bdev(struct block_device *);
extern void iterate_bdevs(void (*)(struct block_device *, void *), void *);
extern int sync_blockdev(struct block_device *bdev);
extern void kill_bdev(struct block_device *);
extern struct super_block *freeze_bdev(struct block_device *);
extern void emergency_thaw_all(void);
extern int thaw_bdev(struct block_device *bdev, struct super_block *sb);
extern int fsync_bdev(struct block_device *);
extern int sb_is_blkdev_sb(struct super_block *sb);
#else
static inline void bd_forget(struct inode *inode) {}
static inline int sync_blockdev(struct block_device *bdev) { return 0; }
static inline void kill_bdev(struct block_device *bdev) {}
static inline void invalidate_bdev(struct block_device *bdev) {}

static inline struct super_block *freeze_bdev(struct block_device *sb)
{
	return NULL;
}

static inline int thaw_bdev(struct block_device *bdev, struct super_block *sb)
{
	return 0;
}

static inline void iterate_bdevs(void (*f)(struct block_device *, void *), void *arg)
{
}

static inline int sb_is_blkdev_sb(struct super_block *sb)
{
	return 0;
}
#endif
extern int sync_filesystem(struct super_block *);
extern const struct file_operations def_blk_fops;
extern const struct file_operations def_chr_fops;
extern const struct file_operations bad_sock_fops;
#ifdef CONFIG_BLOCK
extern int ioctl_by_bdev(struct block_device *, unsigned, unsigned long);
extern int blkdev_ioctl(struct block_device *, fmode_t, unsigned, unsigned long);
extern long compat_blkdev_ioctl(struct file *, unsigned, unsigned long);
extern int blkdev_get(struct block_device *bdev, fmode_t mode, void *holder);
extern struct block_device *blkdev_get_by_path(const char *path, fmode_t mode,
					       void *holder);
extern struct block_device *blkdev_get_by_dev(dev_t dev, fmode_t mode,
					      void *holder);
extern void blkdev_put(struct block_device *bdev, fmode_t mode);
#ifdef CONFIG_SYSFS
extern int bd_link_disk_holder(struct block_device *bdev, struct gendisk *disk);
extern void bd_unlink_disk_holder(struct block_device *bdev,
				  struct gendisk *disk);
#else
static inline int bd_link_disk_holder(struct block_device *bdev,
				      struct gendisk *disk)
{
	return 0;
}
static inline void bd_unlink_disk_holder(struct block_device *bdev,
					 struct gendisk *disk)
{
}
#endif
#endif

/* fs/char_dev.c */
#define CHRDEV_MAJOR_HASH_SIZE	255
extern int alloc_chrdev_region(dev_t *, unsigned, unsigned, const char *);
extern int register_chrdev_region(dev_t, unsigned, const char *);
extern int __register_chrdev(unsigned int major, unsigned int baseminor,
			     unsigned int count, const char *name,
			     const struct file_operations *fops);
extern void __unregister_chrdev(unsigned int major, unsigned int baseminor,
				unsigned int count, const char *name);
extern void unregister_chrdev_region(dev_t, unsigned);
extern void chrdev_show(struct seq_file *,off_t);

static inline int register_chrdev(unsigned int major, const char *name,
				  const struct file_operations *fops)
{
	return __register_chrdev(major, 0, 256, name, fops);
}

static inline void unregister_chrdev(unsigned int major, const char *name)
{
	__unregister_chrdev(major, 0, 256, name);
}

/* fs/block_dev.c */
#define BDEVNAME_SIZE	32	/* Largest string for a blockdev identifier */
#define BDEVT_SIZE	10	/* Largest string for MAJ:MIN for blkdev */

#ifdef CONFIG_BLOCK
#define BLKDEV_MAJOR_HASH_SIZE	255
extern const char *__bdevname(dev_t, char *buffer);
extern const char *bdevname(struct block_device *bdev, char *buffer);
extern struct block_device *lookup_bdev(const char *);
extern void blkdev_show(struct seq_file *,off_t);

#else
#define BLKDEV_MAJOR_HASH_SIZE	0
#endif

extern void init_special_inode(struct inode *, umode_t, dev_t);

/* Invalid inode operations -- fs/bad_inode.c */
extern void make_bad_inode(struct inode *);
extern int is_bad_inode(struct inode *);

#ifdef CONFIG_BLOCK
/*
 * return READ, READA, or WRITE
 */
#define bio_rw(bio)		((bio)->bi_rw & (RW_MASK | RWA_MASK))

/*
 * return data direction, READ or WRITE
 */
#define bio_data_dir(bio)	((bio)->bi_rw & 1)

extern void check_disk_size_change(struct gendisk *disk,
				   struct block_device *bdev);
extern int revalidate_disk(struct gendisk *);
extern int check_disk_change(struct block_device *);
extern int __invalidate_device(struct block_device *, bool);
extern int invalidate_partition(struct gendisk *, int);
#endif
unsigned long invalidate_mapping_pages(struct address_space *mapping,
					pgoff_t start, pgoff_t end);

static inline void invalidate_remote_inode(struct inode *inode)
{
	if (S_ISREG(inode->i_mode) || S_ISDIR(inode->i_mode) ||
	    S_ISLNK(inode->i_mode))
		invalidate_mapping_pages(inode->i_mapping, 0, -1);
}
extern int invalidate_inode_pages2(struct address_space *mapping);
extern int invalidate_inode_pages2_range(struct address_space *mapping,
					 pgoff_t start, pgoff_t end);
extern int write_inode_now(struct inode *, int);
extern int filemap_fdatawrite(struct address_space *);
extern int filemap_flush(struct address_space *);
extern int filemap_fdatawait(struct address_space *);
extern int filemap_fdatawait_range(struct address_space *, loff_t lstart,
				   loff_t lend);
extern int filemap_write_and_wait(struct address_space *mapping);
extern int filemap_write_and_wait_range(struct address_space *mapping,
				        loff_t lstart, loff_t lend);
extern int __filemap_fdatawrite_range(struct address_space *mapping,
				loff_t start, loff_t end, int sync_mode);
extern int filemap_fdatawrite_range(struct address_space *mapping,
				loff_t start, loff_t end);

extern int vfs_fsync_range(struct file *file, loff_t start, loff_t end,
			   int datasync);
extern int vfs_fsync(struct file *file, int datasync);
extern int generic_write_sync(struct file *file, loff_t pos, loff_t count);
extern void emergency_sync(void);
extern void emergency_remount(void);
#ifdef CONFIG_BLOCK
extern sector_t bmap(struct inode *, sector_t);
#endif
extern int notify_change(struct dentry *, struct iattr *, struct inode **);
extern int inode_permission(struct inode *, int);
extern int __inode_permission(struct inode *, int);
extern int generic_permission(struct inode *, int);

static inline bool execute_ok(struct inode *inode)
{
	return (inode->i_mode & S_IXUGO) || S_ISDIR(inode->i_mode);
}

static inline struct inode *file_inode(struct file *f)
{
	return f->f_inode;
}

static inline void file_start_write(struct file *file)
{
	if (!S_ISREG(file_inode(file)->i_mode))
		return;
	__sb_start_write(file_inode(file)->i_sb, SB_FREEZE_WRITE, true);
}

static inline bool file_start_write_trylock(struct file *file)
{
	if (!S_ISREG(file_inode(file)->i_mode))
		return true;
	return __sb_start_write(file_inode(file)->i_sb, SB_FREEZE_WRITE, false);
}

static inline void file_end_write(struct file *file)
{
	if (!S_ISREG(file_inode(file)->i_mode))
		return;
	__sb_end_write(file_inode(file)->i_sb, SB_FREEZE_WRITE);
}

/*
 * get_write_access() gets write permission for a file.
 * put_write_access() releases this write permission.
 * This is used for regular files.
 * We cannot support write (and maybe mmap read-write shared) accesses and
 * MAP_DENYWRITE mmappings simultaneously. The i_writecount field of an inode
 * can have the following values:
 * 0: no writers, no VM_DENYWRITE mappings
 * < 0: (-i_writecount) vm_area_structs with VM_DENYWRITE set exist
 * > 0: (i_writecount) users are writing to the file.
 *
 * Normally we operate on that counter with atomic_{inc,dec} and it's safe
 * except for the cases where we don't hold i_writecount yet. Then we need to
 * use {get,deny}_write_access() - these functions check the sign and refuse
 * to do the change if sign is wrong.
 */
static inline int get_write_access(struct inode *inode)
{
	return atomic_inc_unless_negative(&inode->i_writecount) ? 0 : -ETXTBSY;
}
static inline int deny_write_access(struct file *file)
{
	struct inode *inode = file_inode(file);
	return atomic_dec_unless_positive(&inode->i_writecount) ? 0 : -ETXTBSY;
}
static inline void put_write_access(struct inode * inode)
{
	atomic_dec(&inode->i_writecount);
}
static inline void allow_write_access(struct file *file)
{
	if (file)
		atomic_inc(&file_inode(file)->i_writecount);
}
static inline bool inode_is_open_for_write(const struct inode *inode)
{
	return atomic_read(&inode->i_writecount) > 0;
}

#ifdef CONFIG_IMA
static inline void i_readcount_dec(struct inode *inode)
{
	BUG_ON(!atomic_read(&inode->i_readcount));
	atomic_dec(&inode->i_readcount);
}
static inline void i_readcount_inc(struct inode *inode)
{
	atomic_inc(&inode->i_readcount);
}
#else
static inline void i_readcount_dec(struct inode *inode)
{
	return;
}
static inline void i_readcount_inc(struct inode *inode)
{
	return;
}
#endif
extern int do_pipe_flags(int *, int);

extern int kernel_read(struct file *, loff_t, char *, unsigned long);
extern ssize_t kernel_write(struct file *, const char *, size_t, loff_t);
extern struct file * open_exec(const char *);
 
/* fs/dcache.c -- generic fs support functions */
extern int is_subdir(struct dentry *, struct dentry *);
extern int path_is_under(struct path *, struct path *);

#include <linux/err.h>

/* needed for stackable file system support */
extern loff_t default_llseek(struct file *file, loff_t offset, int whence);

extern loff_t vfs_llseek(struct file *file, loff_t offset, int whence);

extern int inode_init_always(struct super_block *, struct inode *);
extern void inode_init_once(struct inode *);
extern void address_space_init_once(struct address_space *mapping);
extern struct inode * igrab(struct inode *);
extern ino_t iunique(struct super_block *, ino_t);
extern int inode_needs_sync(struct inode *inode);
extern int generic_delete_inode(struct inode *inode);
static inline int generic_drop_inode(struct inode *inode)
{
	return !inode->i_nlink || inode_unhashed(inode);
}

extern struct inode *ilookup5_nowait(struct super_block *sb,
		unsigned long hashval, int (*test)(struct inode *, void *),
		void *data);
extern struct inode *ilookup5(struct super_block *sb, unsigned long hashval,
		int (*test)(struct inode *, void *), void *data);
extern struct inode *ilookup(struct super_block *sb, unsigned long ino);

extern struct inode * iget5_locked(struct super_block *, unsigned long, int (*test)(struct inode *, void *), int (*set)(struct inode *, void *), void *);
extern struct inode * iget_locked(struct super_block *, unsigned long);
extern int insert_inode_locked4(struct inode *, unsigned long, int (*test)(struct inode *, void *), void *);
extern int insert_inode_locked(struct inode *);
#ifdef CONFIG_DEBUG_LOCK_ALLOC
extern void lockdep_annotate_inode_mutex_key(struct inode *inode);
#else
static inline void lockdep_annotate_inode_mutex_key(struct inode *inode) { };
#endif
extern void unlock_new_inode(struct inode *);
extern unsigned int get_next_ino(void);

extern void __iget(struct inode * inode);
extern void iget_failed(struct inode *);
extern void clear_inode(struct inode *);
extern void __destroy_inode(struct inode *);
extern struct inode *new_inode_pseudo(struct super_block *sb);
extern struct inode *new_inode(struct super_block *sb);
extern void free_inode_nonrcu(struct inode *inode);
extern int should_remove_suid(struct dentry *);
extern int file_remove_suid(struct file *);

extern void __insert_inode_hash(struct inode *, unsigned long hashval);
static inline void insert_inode_hash(struct inode *inode)
{
	__insert_inode_hash(inode, inode->i_ino);
}

extern void __remove_inode_hash(struct inode *);
static inline void remove_inode_hash(struct inode *inode)
{
	if (!inode_unhashed(inode))
		__remove_inode_hash(inode);
}

extern void inode_sb_list_add(struct inode *inode);

#ifdef CONFIG_BLOCK
extern void submit_bio(int, struct bio *);
extern int bdev_read_only(struct block_device *);
#endif
extern int set_blocksize(struct block_device *, int);
extern int sb_set_blocksize(struct super_block *, int);
extern int sb_min_blocksize(struct super_block *, int);

extern int generic_file_mmap(struct file *, struct vm_area_struct *);
extern int generic_file_readonly_mmap(struct file *, struct vm_area_struct *);
extern int generic_file_remap_pages(struct vm_area_struct *, unsigned long addr,
		unsigned long size, pgoff_t pgoff);
extern int file_read_actor(read_descriptor_t * desc, struct page *page, unsigned long offset, unsigned long size);
int generic_write_checks(struct file *file, loff_t *pos, size_t *count, int isblk);
extern ssize_t generic_file_aio_read(struct kiocb *, const struct iovec *, unsigned long, loff_t);
extern ssize_t __generic_file_aio_write(struct kiocb *, const struct iovec *, unsigned long,
		loff_t *);
extern ssize_t generic_file_aio_write(struct kiocb *, const struct iovec *, unsigned long, loff_t);
extern ssize_t generic_file_direct_write(struct kiocb *, const struct iovec *,
		unsigned long *, loff_t, loff_t *, size_t, size_t);
extern ssize_t generic_file_buffered_write(struct kiocb *, const struct iovec *,
		unsigned long, loff_t, loff_t *, size_t, ssize_t);
extern ssize_t do_sync_read(struct file *filp, char __user *buf, size_t len, loff_t *ppos);
extern ssize_t do_sync_write(struct file *filp, const char __user *buf, size_t len, loff_t *ppos);
extern int generic_segment_checks(const struct iovec *iov,
		unsigned long *nr_segs, size_t *count, int access_flags);

/* fs/block_dev.c */
extern ssize_t blkdev_aio_write(struct kiocb *iocb, const struct iovec *iov,
				unsigned long nr_segs, loff_t pos);
extern int blkdev_fsync(struct file *filp, loff_t start, loff_t end,
			int datasync);
extern void block_sync_page(struct page *page);

/* fs/splice.c */
extern ssize_t generic_file_splice_read(struct file *, loff_t *,
		struct pipe_inode_info *, size_t, unsigned int);
extern ssize_t default_file_splice_read(struct file *, loff_t *,
		struct pipe_inode_info *, size_t, unsigned int);
extern ssize_t generic_file_splice_write(struct pipe_inode_info *,
		struct file *, loff_t *, size_t, unsigned int);
extern ssize_t generic_splice_sendpage(struct pipe_inode_info *pipe,
		struct file *out, loff_t *, size_t len, unsigned int flags);
extern long do_splice_direct(struct file *in, loff_t *ppos, struct file *out,
		loff_t *opos, size_t len, unsigned int flags);


extern void
file_ra_state_init(struct file_ra_state *ra, struct address_space *mapping);
extern loff_t noop_llseek(struct file *file, loff_t offset, int whence);
extern loff_t no_llseek(struct file *file, loff_t offset, int whence);
extern loff_t vfs_setpos(struct file *file, loff_t offset, loff_t maxsize);
extern loff_t generic_file_llseek(struct file *file, loff_t offset, int whence);
extern loff_t generic_file_llseek_size(struct file *file, loff_t offset,
		int whence, loff_t maxsize, loff_t eof);
extern loff_t fixed_size_llseek(struct file *file, loff_t offset,
		int whence, loff_t size);
extern int generic_file_open(struct inode * inode, struct file * filp);
extern int nonseekable_open(struct inode * inode, struct file * filp);

#ifdef CONFIG_FS_XIP
extern ssize_t xip_file_read(struct file *filp, char __user *buf, size_t len,
			     loff_t *ppos);
extern int xip_file_mmap(struct file * file, struct vm_area_struct * vma);
extern ssize_t xip_file_write(struct file *filp, const char __user *buf,
			      size_t len, loff_t *ppos);
extern int xip_truncate_page(struct address_space *mapping, loff_t from);
#else
static inline int xip_truncate_page(struct address_space *mapping, loff_t from)
{
	return 0;
}
#endif

#ifdef CONFIG_BLOCK
typedef void (dio_submit_t)(int rw, struct bio *bio, struct inode *inode,
			    loff_t file_offset);

enum {
	/* need locking between buffered and direct access */
	DIO_LOCKING	= 0x01,

	/* filesystem does not support filling holes */
	DIO_SKIP_HOLES	= 0x02,
};

void dio_end_io(struct bio *bio, int error);

ssize_t __blockdev_direct_IO(int rw, struct kiocb *iocb, struct inode *inode,
	struct block_device *bdev, const struct iovec *iov, loff_t offset,
	unsigned long nr_segs, get_block_t get_block, dio_iodone_t end_io,
	dio_submit_t submit_io,	int flags);

static inline ssize_t blockdev_direct_IO(int rw, struct kiocb *iocb,
		struct inode *inode, const struct iovec *iov, loff_t offset,
		unsigned long nr_segs, get_block_t get_block)
{
	return __blockdev_direct_IO(rw, iocb, inode, inode->i_sb->s_bdev, iov,
				    offset, nr_segs, get_block, NULL, NULL,
				    DIO_LOCKING | DIO_SKIP_HOLES);
}
#endif

void inode_dio_wait(struct inode *inode);
void inode_dio_done(struct inode *inode);

extern const struct file_operations generic_ro_fops;

#define special_file(m) (S_ISCHR(m)||S_ISBLK(m)||S_ISFIFO(m)||S_ISSOCK(m))

extern int vfs_readlink(struct dentry *, char __user *, int, const char *);
extern int page_readlink(struct dentry *, char __user *, int);
extern void *page_follow_link_light(struct dentry *, struct nameidata *);
extern void page_put_link(struct dentry *, struct nameidata *, void *);
extern int __page_symlink(struct inode *inode, const char *symname, int len,
		int nofs);
extern int page_symlink(struct inode *inode, const char *symname, int len);
extern const struct inode_operations page_symlink_inode_operations;
extern void kfree_put_link(struct dentry *, struct nameidata *, void *);
extern int generic_readlink(struct dentry *, char __user *, int);
extern void generic_fillattr(struct inode *, struct kstat *);
int vfs_getattr_nosec(struct path *path, struct kstat *stat);
extern int vfs_getattr(struct path *, struct kstat *);
void __inode_add_bytes(struct inode *inode, loff_t bytes);
void inode_add_bytes(struct inode *inode, loff_t bytes);
void __inode_sub_bytes(struct inode *inode, loff_t bytes);
void inode_sub_bytes(struct inode *inode, loff_t bytes);
loff_t inode_get_bytes(struct inode *inode);
void inode_set_bytes(struct inode *inode, loff_t bytes);

extern int vfs_readdir(struct file *, filldir_t, void *);
extern int iterate_dir(struct file *, struct dir_context *);

extern int vfs_stat(const char __user *, struct kstat *);
extern int vfs_lstat(const char __user *, struct kstat *);
extern int vfs_fstat(unsigned int, struct kstat *);
extern int vfs_fstatat(int , const char __user *, struct kstat *, int);

extern int do_vfs_ioctl(struct file *filp, unsigned int fd, unsigned int cmd,
		    unsigned long arg);
extern int __generic_block_fiemap(struct inode *inode,
				  struct fiemap_extent_info *fieinfo,
				  loff_t start, loff_t len,
				  get_block_t *get_block);
extern int generic_block_fiemap(struct inode *inode,
				struct fiemap_extent_info *fieinfo, u64 start,
				u64 len, get_block_t *get_block);

extern void get_filesystem(struct file_system_type *fs);
extern void put_filesystem(struct file_system_type *fs);
extern struct file_system_type *get_fs_type(const char *name);
extern struct super_block *get_super(struct block_device *);
extern struct super_block *get_super_thawed(struct block_device *);
extern struct super_block *get_active_super(struct block_device *bdev);
extern void drop_super(struct super_block *sb);
extern void iterate_supers(void (*)(struct super_block *, void *), void *);
extern void iterate_supers_type(struct file_system_type *,
			        void (*)(struct super_block *, void *), void *);

extern int dcache_dir_open(struct inode *, struct file *);
extern int dcache_dir_close(struct inode *, struct file *);
extern loff_t dcache_dir_lseek(struct file *, loff_t, int);
extern int dcache_readdir(struct file *, struct dir_context *);
extern int simple_setattr(struct dentry *, struct iattr *);
extern int simple_getattr(struct vfsmount *, struct dentry *, struct kstat *);
extern int simple_statfs(struct dentry *, struct kstatfs *);
extern int simple_open(struct inode *inode, struct file *file);
extern int simple_link(struct dentry *, struct inode *, struct dentry *);
extern int simple_unlink(struct inode *, struct dentry *);
extern int simple_rmdir(struct inode *, struct dentry *);
extern int simple_rename(struct inode *, struct dentry *, struct inode *, struct dentry *);
extern int noop_fsync(struct file *, loff_t, loff_t, int);
extern int simple_empty(struct dentry *);
extern int simple_readpage(struct file *file, struct page *page);
extern int simple_write_begin(struct file *file, struct address_space *mapping,
			loff_t pos, unsigned len, unsigned flags,
			struct page **pagep, void **fsdata);
extern int simple_write_end(struct file *file, struct address_space *mapping,
			loff_t pos, unsigned len, unsigned copied,
			struct page *page, void *fsdata);
<<<<<<< HEAD
extern struct inode *alloc_anon_inode(struct super_block *);
=======
extern int always_delete_dentry(const struct dentry *);
extern struct inode *alloc_anon_inode(struct super_block *);
extern const struct dentry_operations simple_dentry_operations;
>>>>>>> 5da42cf7

extern struct dentry *simple_lookup(struct inode *, struct dentry *, unsigned int flags);
extern ssize_t generic_read_dir(struct file *, char __user *, size_t, loff_t *);
extern const struct file_operations simple_dir_operations;
extern const struct inode_operations simple_dir_inode_operations;
struct tree_descr { char *name; const struct file_operations *ops; int mode; };
struct dentry *d_alloc_name(struct dentry *, const char *);
extern int simple_fill_super(struct super_block *, unsigned long, struct tree_descr *);
extern int simple_pin_fs(struct file_system_type *, struct vfsmount **mount, int *count);
extern void simple_release_fs(struct vfsmount **mount, int *count);

extern ssize_t simple_read_from_buffer(void __user *to, size_t count,
			loff_t *ppos, const void *from, size_t available);
extern ssize_t simple_write_to_buffer(void *to, size_t available, loff_t *ppos,
		const void __user *from, size_t count);

extern int generic_file_fsync(struct file *, loff_t, loff_t, int);

extern int generic_check_addressable(unsigned, u64);

#ifdef CONFIG_MIGRATION
extern int buffer_migrate_page(struct address_space *,
				struct page *, struct page *,
				enum migrate_mode);
#else
#define buffer_migrate_page NULL
#endif

extern int inode_change_ok(const struct inode *, struct iattr *);
extern int inode_newsize_ok(const struct inode *, loff_t offset);
extern void setattr_copy(struct inode *inode, const struct iattr *attr);

extern int file_update_time(struct file *file);

extern int generic_show_options(struct seq_file *m, struct dentry *root);
extern void save_mount_options(struct super_block *sb, char *options);
extern void replace_mount_options(struct super_block *sb, char *options);

static inline ino_t parent_ino(struct dentry *dentry)
{
	ino_t res;

	/*
	 * Don't strictly need d_lock here? If the parent ino could change
	 * then surely we'd have a deeper race in the caller?
	 */
	spin_lock(&dentry->d_lock);
	res = dentry->d_parent->d_inode->i_ino;
	spin_unlock(&dentry->d_lock);
	return res;
}

/* Transaction based IO helpers */

/*
 * An argresp is stored in an allocated page and holds the
 * size of the argument or response, along with its content
 */
struct simple_transaction_argresp {
	ssize_t size;
	char data[0];
};

#define SIMPLE_TRANSACTION_LIMIT (PAGE_SIZE - sizeof(struct simple_transaction_argresp))

char *simple_transaction_get(struct file *file, const char __user *buf,
				size_t size);
ssize_t simple_transaction_read(struct file *file, char __user *buf,
				size_t size, loff_t *pos);
int simple_transaction_release(struct inode *inode, struct file *file);

void simple_transaction_set(struct file *file, size_t n);

/*
 * simple attribute files
 *
 * These attributes behave similar to those in sysfs:
 *
 * Writing to an attribute immediately sets a value, an open file can be
 * written to multiple times.
 *
 * Reading from an attribute creates a buffer from the value that might get
 * read with multiple read calls. When the attribute has been read
 * completely, no further read calls are possible until the file is opened
 * again.
 *
 * All attributes contain a text representation of a numeric value
 * that are accessed with the get() and set() functions.
 */
#define DEFINE_SIMPLE_ATTRIBUTE(__fops, __get, __set, __fmt)		\
static int __fops ## _open(struct inode *inode, struct file *file)	\
{									\
	__simple_attr_check_format(__fmt, 0ull);			\
	return simple_attr_open(inode, file, __get, __set, __fmt);	\
}									\
static const struct file_operations __fops = {				\
	.owner	 = THIS_MODULE,						\
	.open	 = __fops ## _open,					\
	.release = simple_attr_release,					\
	.read	 = simple_attr_read,					\
	.write	 = simple_attr_write,					\
	.llseek	 = generic_file_llseek,					\
};

static inline __printf(1, 2)
void __simple_attr_check_format(const char *fmt, ...)
{
	/* don't do anything, just let the compiler check the arguments; */
}

int simple_attr_open(struct inode *inode, struct file *file,
		     int (*get)(void *, u64 *), int (*set)(void *, u64),
		     const char *fmt);
int simple_attr_release(struct inode *inode, struct file *file);
ssize_t simple_attr_read(struct file *file, char __user *buf,
			 size_t len, loff_t *ppos);
ssize_t simple_attr_write(struct file *file, const char __user *buf,
			  size_t len, loff_t *ppos);

struct ctl_table;
int proc_nr_files(struct ctl_table *table, int write,
		  void __user *buffer, size_t *lenp, loff_t *ppos);
int proc_nr_dentry(struct ctl_table *table, int write,
		  void __user *buffer, size_t *lenp, loff_t *ppos);
int proc_nr_inodes(struct ctl_table *table, int write,
		   void __user *buffer, size_t *lenp, loff_t *ppos);
int __init get_filesystem_list(char *buf);

#define __FMODE_EXEC		((__force int) FMODE_EXEC)
#define __FMODE_NONOTIFY	((__force int) FMODE_NONOTIFY)

#define ACC_MODE(x) ("\004\002\006\006"[(x)&O_ACCMODE])
#define OPEN_FMODE(flag) ((__force fmode_t)(((flag + 1) & O_ACCMODE) | \
					    (flag & __FMODE_NONOTIFY)))

static inline int is_sxid(umode_t mode)
{
	return (mode & S_ISUID) || ((mode & S_ISGID) && (mode & S_IXGRP));
}

static inline void inode_has_no_xattr(struct inode *inode)
{
	if (!is_sxid(inode->i_mode) && (inode->i_sb->s_flags & MS_NOSEC))
		inode->i_flags |= S_NOSEC;
}

static inline bool dir_emit(struct dir_context *ctx,
			    const char *name, int namelen,
			    u64 ino, unsigned type)
{
	return ctx->actor(ctx, name, namelen, ctx->pos, ino, type) == 0;
}
static inline bool dir_emit_dot(struct file *file, struct dir_context *ctx)
{
	return ctx->actor(ctx, ".", 1, ctx->pos,
			  file->f_path.dentry->d_inode->i_ino, DT_DIR) == 0;
}
static inline bool dir_emit_dotdot(struct file *file, struct dir_context *ctx)
{
	return ctx->actor(ctx, "..", 2, ctx->pos,
			  parent_ino(file->f_path.dentry), DT_DIR) == 0;
}
static inline bool dir_emit_dots(struct file *file, struct dir_context *ctx)
{
	if (ctx->pos == 0) {
		if (!dir_emit_dot(file, ctx))
			return false;
		ctx->pos = 1;
	}
	if (ctx->pos == 1) {
		if (!dir_emit_dotdot(file, ctx))
			return false;
		ctx->pos = 2;
	}
	return true;
}
static inline bool dir_relax(struct inode *inode)
{
	mutex_unlock(&inode->i_mutex);
	mutex_lock(&inode->i_mutex);
	return !IS_DEADDIR(inode);
}

#endif /* _LINUX_FS_H */<|MERGE_RESOLUTION|>--- conflicted
+++ resolved
@@ -2650,13 +2650,9 @@
 extern int simple_write_end(struct file *file, struct address_space *mapping,
 			loff_t pos, unsigned len, unsigned copied,
 			struct page *page, void *fsdata);
-<<<<<<< HEAD
-extern struct inode *alloc_anon_inode(struct super_block *);
-=======
 extern int always_delete_dentry(const struct dentry *);
 extern struct inode *alloc_anon_inode(struct super_block *);
 extern const struct dentry_operations simple_dentry_operations;
->>>>>>> 5da42cf7
 
 extern struct dentry *simple_lookup(struct inode *, struct dentry *, unsigned int flags);
 extern ssize_t generic_read_dir(struct file *, char __user *, size_t, loff_t *);
