/* SPDX-License-Identifier: GPL-2.0 */
#ifndef _LINUX_FS_H
#define _LINUX_FS_H

#include <linux/linkage.h>
#include <linux/wait_bit.h>
#include <linux/kdev_t.h>
#include <linux/dcache.h>
#include <linux/path.h>
#include <linux/stat.h>
#include <linux/cache.h>
#include <linux/list.h>
#include <linux/list_lru.h>
#include <linux/llist.h>
#include <linux/radix-tree.h>
#include <linux/xarray.h>
#include <linux/rbtree.h>
#include <linux/init.h>
#include <linux/pid.h>
#include <linux/bug.h>
#include <linux/mutex.h>
#include <linux/rwsem.h>
#include <linux/mm_types.h>
#include <linux/capability.h>
#include <linux/semaphore.h>
#include <linux/fcntl.h>
#include <linux/rculist_bl.h>
#include <linux/atomic.h>
#include <linux/shrinker.h>
#include <linux/migrate_mode.h>
#include <linux/uidgid.h>
#include <linux/lockdep.h>
#include <linux/percpu-rwsem.h>
#include <linux/workqueue.h>
#include <linux/delayed_call.h>
#include <linux/uuid.h>
#include <linux/errseq.h>
#include <linux/ioprio.h>
#include <linux/fs_types.h>
#include <linux/build_bug.h>
#include <linux/stddef.h>
#include <linux/mount.h>
#include <linux/cred.h>
#include <linux/mnt_idmapping.h>
<<<<<<< HEAD
=======
#include <linux/slab.h>
>>>>>>> eb3cdb58

#include <asm/byteorder.h>
#include <uapi/linux/fs.h>

struct backing_dev_info;
struct bdi_writeback;
struct bio;
struct io_comp_batch;
struct export_operations;
struct fiemap_extent_info;
struct hd_geometry;
struct iovec;
struct kiocb;
struct kobject;
struct pipe_inode_info;
struct poll_table_struct;
struct kstatfs;
struct vm_area_struct;
struct vfsmount;
struct cred;
struct swap_info_struct;
struct seq_file;
struct workqueue_struct;
struct iov_iter;
struct fscrypt_info;
struct fscrypt_operations;
struct fsverity_info;
struct fsverity_operations;
struct fs_context;
struct fs_parameter_spec;
struct fileattr;
struct iomap_ops;

extern void __init inode_init(void);
extern void __init inode_init_early(void);
extern void __init files_init(void);
extern void __init files_maxfiles_init(void);

extern unsigned long get_max_files(void);
extern unsigned int sysctl_nr_open;

typedef __kernel_rwf_t rwf_t;

struct buffer_head;
typedef int (get_block_t)(struct inode *inode, sector_t iblock,
			struct buffer_head *bh_result, int create);
typedef int (dio_iodone_t)(struct kiocb *iocb, loff_t offset,
			ssize_t bytes, void *private);

#define MAY_EXEC		0x00000001
#define MAY_WRITE		0x00000002
#define MAY_READ		0x00000004
#define MAY_APPEND		0x00000008
#define MAY_ACCESS		0x00000010
#define MAY_OPEN		0x00000020
#define MAY_CHDIR		0x00000040
/* called from RCU mode, don't block */
#define MAY_NOT_BLOCK		0x00000080

/*
 * flags in file.f_mode.  Note that FMODE_READ and FMODE_WRITE must correspond
 * to O_WRONLY and O_RDWR via the strange trick in do_dentry_open()
 */

/* file is open for reading */
#define FMODE_READ		((__force fmode_t)0x1)
/* file is open for writing */
#define FMODE_WRITE		((__force fmode_t)0x2)
/* file is seekable */
#define FMODE_LSEEK		((__force fmode_t)0x4)
/* file can be accessed using pread */
#define FMODE_PREAD		((__force fmode_t)0x8)
/* file can be accessed using pwrite */
#define FMODE_PWRITE		((__force fmode_t)0x10)
/* File is opened for execution with sys_execve / sys_uselib */
#define FMODE_EXEC		((__force fmode_t)0x20)
/* File is opened with O_NDELAY (only set for block devices) */
#define FMODE_NDELAY		((__force fmode_t)0x40)
/* File is opened with O_EXCL (only set for block devices) */
#define FMODE_EXCL		((__force fmode_t)0x80)
/* File is opened using open(.., 3, ..) and is writeable only for ioctls
   (specialy hack for floppy.c) */
#define FMODE_WRITE_IOCTL	((__force fmode_t)0x100)
/* 32bit hashes as llseek() offset (for directories) */
#define FMODE_32BITHASH         ((__force fmode_t)0x200)
/* 64bit hashes as llseek() offset (for directories) */
#define FMODE_64BITHASH         ((__force fmode_t)0x400)

/*
 * Don't update ctime and mtime.
 *
 * Currently a special hack for the XFS open_by_handle ioctl, but we'll
 * hopefully graduate it to a proper O_CMTIME flag supported by open(2) soon.
 */
#define FMODE_NOCMTIME		((__force fmode_t)0x800)

/* Expect random access pattern */
#define FMODE_RANDOM		((__force fmode_t)0x1000)

/* File is huge (eg. /dev/mem): treat loff_t as unsigned */
#define FMODE_UNSIGNED_OFFSET	((__force fmode_t)0x2000)

/* File is opened with O_PATH; almost nothing can be done with it */
#define FMODE_PATH		((__force fmode_t)0x4000)

/* File needs atomic accesses to f_pos */
#define FMODE_ATOMIC_POS	((__force fmode_t)0x8000)
/* Write access to underlying fs */
#define FMODE_WRITER		((__force fmode_t)0x10000)
/* Has read method(s) */
#define FMODE_CAN_READ          ((__force fmode_t)0x20000)
/* Has write method(s) */
#define FMODE_CAN_WRITE         ((__force fmode_t)0x40000)

#define FMODE_OPENED		((__force fmode_t)0x80000)
#define FMODE_CREATED		((__force fmode_t)0x100000)

/* File is stream-like */
#define FMODE_STREAM		((__force fmode_t)0x200000)

/* File supports DIRECT IO */
#define	FMODE_CAN_ODIRECT	((__force fmode_t)0x400000)

#define	FMODE_NOREUSE		((__force fmode_t)0x800000)

/* File supports non-exclusive O_DIRECT writes from multiple threads */
#define FMODE_DIO_PARALLEL_WRITE	((__force fmode_t)0x1000000)

/* File was opened by fanotify and shouldn't generate fanotify events */
#define FMODE_NONOTIFY		((__force fmode_t)0x4000000)

/* File is capable of returning -EAGAIN if I/O will block */
#define FMODE_NOWAIT		((__force fmode_t)0x8000000)

/* File represents mount that needs unmounting */
#define FMODE_NEED_UNMOUNT	((__force fmode_t)0x10000000)

/* File does not contribute to nr_files count */
#define FMODE_NOACCOUNT		((__force fmode_t)0x20000000)

/* File supports async buffered reads */
#define FMODE_BUF_RASYNC	((__force fmode_t)0x40000000)

/* File supports async nowait buffered writes */
#define FMODE_BUF_WASYNC	((__force fmode_t)0x80000000)

/*
 * Attribute flags.  These should be or-ed together to figure out what
 * has been changed!
 */
#define ATTR_MODE	(1 << 0)
#define ATTR_UID	(1 << 1)
#define ATTR_GID	(1 << 2)
#define ATTR_SIZE	(1 << 3)
#define ATTR_ATIME	(1 << 4)
#define ATTR_MTIME	(1 << 5)
#define ATTR_CTIME	(1 << 6)
#define ATTR_ATIME_SET	(1 << 7)
#define ATTR_MTIME_SET	(1 << 8)
#define ATTR_FORCE	(1 << 9) /* Not a change, but a change it */
#define ATTR_KILL_SUID	(1 << 11)
#define ATTR_KILL_SGID	(1 << 12)
#define ATTR_FILE	(1 << 13)
#define ATTR_KILL_PRIV	(1 << 14)
#define ATTR_OPEN	(1 << 15) /* Truncating from open(O_TRUNC) */
#define ATTR_TIMES_SET	(1 << 16)
#define ATTR_TOUCH	(1 << 17)

/*
 * Whiteout is represented by a char device.  The following constants define the
 * mode and device number to use.
 */
#define WHITEOUT_MODE 0
#define WHITEOUT_DEV 0

/*
 * This is the Inode Attributes structure, used for notify_change().  It
 * uses the above definitions as flags, to know which values have changed.
 * Also, in this manner, a Filesystem can look at only the values it cares
 * about.  Basically, these are the attributes that the VFS layer can
 * request to change from the FS layer.
 *
 * Derek Atkins <warlord@MIT.EDU> 94-10-20
 */
struct iattr {
	unsigned int	ia_valid;
	umode_t		ia_mode;
	/*
	 * The two anonymous unions wrap structures with the same member.
	 *
	 * Filesystems raising FS_ALLOW_IDMAP need to use ia_vfs{g,u}id which
	 * are a dedicated type requiring the filesystem to use the dedicated
	 * helpers. Other filesystem can continue to use ia_{g,u}id until they
	 * have been ported.
	 *
	 * They always contain the same value. In other words FS_ALLOW_IDMAP
	 * pass down the same value on idmapped mounts as they would on regular
	 * mounts.
	 */
	union {
		kuid_t		ia_uid;
		vfsuid_t	ia_vfsuid;
	};
	union {
		kgid_t		ia_gid;
		vfsgid_t	ia_vfsgid;
	};
	loff_t		ia_size;
	struct timespec64 ia_atime;
	struct timespec64 ia_mtime;
	struct timespec64 ia_ctime;

	/*
	 * Not an attribute, but an auxiliary info for filesystems wanting to
	 * implement an ftruncate() like method.  NOTE: filesystem should
	 * check for (ia_valid & ATTR_FILE), and not for (ia_file != NULL).
	 */
	struct file	*ia_file;
};

/*
 * Includes for diskquotas.
 */
#include <linux/quota.h>

/*
 * Maximum number of layers of fs stack.  Needs to be limited to
 * prevent kernel stack overflow
 */
#define FILESYSTEM_MAX_STACK_DEPTH 2

/** 
 * enum positive_aop_returns - aop return codes with specific semantics
 *
 * @AOP_WRITEPAGE_ACTIVATE: Informs the caller that page writeback has
 * 			    completed, that the page is still locked, and
 * 			    should be considered active.  The VM uses this hint
 * 			    to return the page to the active list -- it won't
 * 			    be a candidate for writeback again in the near
 * 			    future.  Other callers must be careful to unlock
 * 			    the page if they get this return.  Returned by
 * 			    writepage(); 
 *
 * @AOP_TRUNCATED_PAGE: The AOP method that was handed a locked page has
 *  			unlocked it and the page might have been truncated.
 *  			The caller should back up to acquiring a new page and
 *  			trying again.  The aop will be taking reasonable
 *  			precautions not to livelock.  If the caller held a page
 *  			reference, it should drop it before retrying.  Returned
 *  			by read_folio().
 *
 * address_space_operation functions return these large constants to indicate
 * special semantics to the caller.  These are much larger than the bytes in a
 * page to allow for functions that return the number of bytes operated on in a
 * given page.
 */

enum positive_aop_returns {
	AOP_WRITEPAGE_ACTIVATE	= 0x80000,
	AOP_TRUNCATED_PAGE	= 0x80001,
};

/*
 * oh the beauties of C type declarations.
 */
struct page;
struct address_space;
struct writeback_control;
struct readahead_control;

/*
 * Write life time hint values.
 * Stored in struct inode as u8.
 */
enum rw_hint {
	WRITE_LIFE_NOT_SET	= 0,
	WRITE_LIFE_NONE		= RWH_WRITE_LIFE_NONE,
	WRITE_LIFE_SHORT	= RWH_WRITE_LIFE_SHORT,
	WRITE_LIFE_MEDIUM	= RWH_WRITE_LIFE_MEDIUM,
	WRITE_LIFE_LONG		= RWH_WRITE_LIFE_LONG,
	WRITE_LIFE_EXTREME	= RWH_WRITE_LIFE_EXTREME,
};

/* Match RWF_* bits to IOCB bits */
#define IOCB_HIPRI		(__force int) RWF_HIPRI
#define IOCB_DSYNC		(__force int) RWF_DSYNC
#define IOCB_SYNC		(__force int) RWF_SYNC
#define IOCB_NOWAIT		(__force int) RWF_NOWAIT
#define IOCB_APPEND		(__force int) RWF_APPEND

/* non-RWF related bits - start at 16 */
#define IOCB_EVENTFD		(1 << 16)
#define IOCB_DIRECT		(1 << 17)
#define IOCB_WRITE		(1 << 18)
/* iocb->ki_waitq is valid */
#define IOCB_WAITQ		(1 << 19)
#define IOCB_NOIO		(1 << 20)
/* can use bio alloc cache */
#define IOCB_ALLOC_CACHE	(1 << 21)
<<<<<<< HEAD
=======

/* for use in trace events */
#define TRACE_IOCB_STRINGS \
	{ IOCB_HIPRI,		"HIPRI" }, \
	{ IOCB_DSYNC,		"DSYNC" }, \
	{ IOCB_SYNC,		"SYNC" }, \
	{ IOCB_NOWAIT,		"NOWAIT" }, \
	{ IOCB_APPEND,		"APPEND" }, \
	{ IOCB_EVENTFD,		"EVENTFD"}, \
	{ IOCB_DIRECT,		"DIRECT" }, \
	{ IOCB_WRITE,		"WRITE" }, \
	{ IOCB_WAITQ,		"WAITQ" }, \
	{ IOCB_NOIO,		"NOIO" }, \
	{ IOCB_ALLOC_CACHE,	"ALLOC_CACHE" }
>>>>>>> eb3cdb58

struct kiocb {
	struct file		*ki_filp;
	loff_t			ki_pos;
	void (*ki_complete)(struct kiocb *iocb, long ret);
	void			*private;
	int			ki_flags;
	u16			ki_ioprio; /* See linux/ioprio.h */
	struct wait_page_queue	*ki_waitq; /* for async buffered IO */
<<<<<<< HEAD
	randomized_struct_fields_end
=======
>>>>>>> eb3cdb58
};

static inline bool is_sync_kiocb(struct kiocb *kiocb)
{
	return kiocb->ki_complete == NULL;
}

struct address_space_operations {
	int (*writepage)(struct page *page, struct writeback_control *wbc);
	int (*read_folio)(struct file *, struct folio *);

	/* Write back some dirty pages from this mapping. */
	int (*writepages)(struct address_space *, struct writeback_control *);

	/* Mark a folio dirty.  Return true if this dirtied it */
	bool (*dirty_folio)(struct address_space *, struct folio *);

	void (*readahead)(struct readahead_control *);

	int (*write_begin)(struct file *, struct address_space *mapping,
				loff_t pos, unsigned len,
				struct page **pagep, void **fsdata);
	int (*write_end)(struct file *, struct address_space *mapping,
				loff_t pos, unsigned len, unsigned copied,
				struct page *page, void *fsdata);

	/* Unfortunately this kludge is needed for FIBMAP. Don't use it */
	sector_t (*bmap)(struct address_space *, sector_t);
	void (*invalidate_folio) (struct folio *, size_t offset, size_t len);
	bool (*release_folio)(struct folio *, gfp_t);
	void (*free_folio)(struct folio *folio);
	ssize_t (*direct_IO)(struct kiocb *, struct iov_iter *iter);
	/*
	 * migrate the contents of a folio to the specified target. If
	 * migrate_mode is MIGRATE_ASYNC, it must not block.
	 */
	int (*migrate_folio)(struct address_space *, struct folio *dst,
			struct folio *src, enum migrate_mode);
	int (*launder_folio)(struct folio *);
	bool (*is_partially_uptodate) (struct folio *, size_t from,
			size_t count);
	void (*is_dirty_writeback) (struct folio *, bool *dirty, bool *wb);
	int (*error_remove_page)(struct address_space *, struct page *);

	/* swapfile support */
	int (*swap_activate)(struct swap_info_struct *sis, struct file *file,
				sector_t *span);
	void (*swap_deactivate)(struct file *file);
	int (*swap_rw)(struct kiocb *iocb, struct iov_iter *iter);
};

extern const struct address_space_operations empty_aops;

/**
 * struct address_space - Contents of a cacheable, mappable object.
 * @host: Owner, either the inode or the block_device.
 * @i_pages: Cached pages.
 * @invalidate_lock: Guards coherency between page cache contents and
 *   file offset->disk block mappings in the filesystem during invalidates.
 *   It is also used to block modification of page cache contents through
 *   memory mappings.
 * @gfp_mask: Memory allocation flags to use for allocating pages.
 * @i_mmap_writable: Number of VM_SHARED mappings.
 * @nr_thps: Number of THPs in the pagecache (non-shmem only).
 * @i_mmap: Tree of private and shared mappings.
 * @i_mmap_rwsem: Protects @i_mmap and @i_mmap_writable.
 * @nrpages: Number of page entries, protected by the i_pages lock.
 * @writeback_index: Writeback starts here.
 * @a_ops: Methods.
 * @flags: Error bits and flags (AS_*).
 * @wb_err: The most recent error which has occurred.
 * @private_lock: For use by the owner of the address_space.
 * @private_list: For use by the owner of the address_space.
 * @private_data: For use by the owner of the address_space.
 */
struct address_space {
	struct inode		*host;
	struct xarray		i_pages;
	struct rw_semaphore	invalidate_lock;
	gfp_t			gfp_mask;
	atomic_t		i_mmap_writable;
#ifdef CONFIG_READ_ONLY_THP_FOR_FS
	/* number of thp, only for non-shmem files */
	atomic_t		nr_thps;
#endif
	struct rb_root_cached	i_mmap;
	struct rw_semaphore	i_mmap_rwsem;
	unsigned long		nrpages;
	pgoff_t			writeback_index;
	const struct address_space_operations *a_ops;
	unsigned long		flags;
	errseq_t		wb_err;
	spinlock_t		private_lock;
	struct list_head	private_list;
	void			*private_data;
} __attribute__((aligned(sizeof(long)))) __randomize_layout;
	/*
	 * On most architectures that alignment is already the case; but
	 * must be enforced here for CRIS, to let the least significant bit
	 * of struct page's "mapping" pointer be used for PAGE_MAPPING_ANON.
	 */

/* XArray tags, for tagging dirty and writeback pages in the pagecache. */
#define PAGECACHE_TAG_DIRTY	XA_MARK_0
#define PAGECACHE_TAG_WRITEBACK	XA_MARK_1
#define PAGECACHE_TAG_TOWRITE	XA_MARK_2

/*
 * Returns true if any of the pages in the mapping are marked with the tag.
 */
static inline bool mapping_tagged(struct address_space *mapping, xa_mark_t tag)
{
	return xa_marked(&mapping->i_pages, tag);
}

static inline void i_mmap_lock_write(struct address_space *mapping)
{
	down_write(&mapping->i_mmap_rwsem);
}

static inline int i_mmap_trylock_write(struct address_space *mapping)
{
	return down_write_trylock(&mapping->i_mmap_rwsem);
}

static inline void i_mmap_unlock_write(struct address_space *mapping)
{
	up_write(&mapping->i_mmap_rwsem);
}

static inline int i_mmap_trylock_read(struct address_space *mapping)
{
	return down_read_trylock(&mapping->i_mmap_rwsem);
}

static inline void i_mmap_lock_read(struct address_space *mapping)
{
	down_read(&mapping->i_mmap_rwsem);
}

static inline void i_mmap_unlock_read(struct address_space *mapping)
{
	up_read(&mapping->i_mmap_rwsem);
}

static inline void i_mmap_assert_locked(struct address_space *mapping)
{
	lockdep_assert_held(&mapping->i_mmap_rwsem);
}

static inline void i_mmap_assert_write_locked(struct address_space *mapping)
{
	lockdep_assert_held_write(&mapping->i_mmap_rwsem);
}

/*
 * Might pages of this file be mapped into userspace?
 */
static inline int mapping_mapped(struct address_space *mapping)
{
	return	!RB_EMPTY_ROOT(&mapping->i_mmap.rb_root);
}

/*
 * Might pages of this file have been modified in userspace?
 * Note that i_mmap_writable counts all VM_SHARED vmas: do_mmap
 * marks vma as VM_SHARED if it is shared, and the file was opened for
 * writing i.e. vma may be mprotected writable even if now readonly.
 *
 * If i_mmap_writable is negative, no new writable mappings are allowed. You
 * can only deny writable mappings, if none exists right now.
 */
static inline int mapping_writably_mapped(struct address_space *mapping)
{
	return atomic_read(&mapping->i_mmap_writable) > 0;
}

static inline int mapping_map_writable(struct address_space *mapping)
{
	return atomic_inc_unless_negative(&mapping->i_mmap_writable) ?
		0 : -EPERM;
}

static inline void mapping_unmap_writable(struct address_space *mapping)
{
	atomic_dec(&mapping->i_mmap_writable);
}

static inline int mapping_deny_writable(struct address_space *mapping)
{
	return atomic_dec_unless_positive(&mapping->i_mmap_writable) ?
		0 : -EBUSY;
}

static inline void mapping_allow_writable(struct address_space *mapping)
{
	atomic_inc(&mapping->i_mmap_writable);
}

/*
 * Use sequence counter to get consistent i_size on 32-bit processors.
 */
#if BITS_PER_LONG==32 && defined(CONFIG_SMP)
#include <linux/seqlock.h>
#define __NEED_I_SIZE_ORDERED
#define i_size_ordered_init(inode) seqcount_init(&inode->i_size_seqcount)
#else
#define i_size_ordered_init(inode) do { } while (0)
#endif

struct posix_acl;
#define ACL_NOT_CACHED ((void *)(-1))
/*
 * ACL_DONT_CACHE is for stacked filesystems, that rely on underlying fs to
 * cache the ACL.  This also means that ->get_inode_acl() can be called in RCU
 * mode with the LOOKUP_RCU flag.
 */
#define ACL_DONT_CACHE ((void *)(-3))

static inline struct posix_acl *
uncached_acl_sentinel(struct task_struct *task)
{
	return (void *)task + 1;
}

static inline bool
is_uncached_acl(struct posix_acl *acl)
{
	return (long)acl & 1;
}

#define IOP_FASTPERM	0x0001
#define IOP_LOOKUP	0x0002
#define IOP_NOFOLLOW	0x0004
#define IOP_XATTR	0x0008
#define IOP_DEFAULT_READLINK	0x0010

struct fsnotify_mark_connector;

/*
 * Keep mostly read-only and often accessed (especially for
 * the RCU path lookup and 'stat' data) fields at the beginning
 * of the 'struct inode'
 */
struct inode {
	umode_t			i_mode;
	unsigned short		i_opflags;
	kuid_t			i_uid;
	kgid_t			i_gid;
	unsigned int		i_flags;

#ifdef CONFIG_FS_POSIX_ACL
	struct posix_acl	*i_acl;
	struct posix_acl	*i_default_acl;
#endif

	const struct inode_operations	*i_op;
	struct super_block	*i_sb;
	struct address_space	*i_mapping;

#ifdef CONFIG_SECURITY
	void			*i_security;
#endif

	/* Stat data, not accessed from path walking */
	unsigned long		i_ino;
	/*
	 * Filesystems may only read i_nlink directly.  They shall use the
	 * following functions for modification:
	 *
	 *    (set|clear|inc|drop)_nlink
	 *    inode_(inc|dec)_link_count
	 */
	union {
		const unsigned int i_nlink;
		unsigned int __i_nlink;
	};
	dev_t			i_rdev;
	loff_t			i_size;
	struct timespec64	i_atime;
	struct timespec64	i_mtime;
	struct timespec64	i_ctime;
	spinlock_t		i_lock;	/* i_blocks, i_bytes, maybe i_size */
	unsigned short          i_bytes;
	u8			i_blkbits;
	u8			i_write_hint;
	blkcnt_t		i_blocks;

#ifdef __NEED_I_SIZE_ORDERED
	seqcount_t		i_size_seqcount;
#endif

	/* Misc */
	unsigned long		i_state;
	struct rw_semaphore	i_rwsem;

	unsigned long		dirtied_when;	/* jiffies of first dirtying */
	unsigned long		dirtied_time_when;

	struct hlist_node	i_hash;
	struct list_head	i_io_list;	/* backing dev IO list */
#ifdef CONFIG_CGROUP_WRITEBACK
	struct bdi_writeback	*i_wb;		/* the associated cgroup wb */

	/* foreign inode detection, see wbc_detach_inode() */
	int			i_wb_frn_winner;
	u16			i_wb_frn_avg_time;
	u16			i_wb_frn_history;
#endif
	struct list_head	i_lru;		/* inode LRU list */
	struct list_head	i_sb_list;
	struct list_head	i_wb_list;	/* backing dev writeback list */
	union {
		struct hlist_head	i_dentry;
		struct rcu_head		i_rcu;
	};
	atomic64_t		i_version;
	atomic64_t		i_sequence; /* see futex */
	atomic_t		i_count;
	atomic_t		i_dio_count;
	atomic_t		i_writecount;
#if defined(CONFIG_IMA) || defined(CONFIG_FILE_LOCKING)
	atomic_t		i_readcount; /* struct files open RO */
#endif
	union {
		const struct file_operations	*i_fop;	/* former ->i_op->default_file_ops */
		void (*free_inode)(struct inode *);
	};
	struct file_lock_context	*i_flctx;
	struct address_space	i_data;
	struct list_head	i_devices;
	union {
		struct pipe_inode_info	*i_pipe;
		struct cdev		*i_cdev;
		char			*i_link;
		unsigned		i_dir_seq;
	};

	__u32			i_generation;

#ifdef CONFIG_FSNOTIFY
	__u32			i_fsnotify_mask; /* all events this inode cares about */
	struct fsnotify_mark_connector __rcu	*i_fsnotify_marks;
#endif

#ifdef CONFIG_FS_ENCRYPTION
	struct fscrypt_info	*i_crypt_info;
#endif

#ifdef CONFIG_FS_VERITY
	struct fsverity_info	*i_verity_info;
#endif

	void			*i_private; /* fs or device private pointer */
} __randomize_layout;

struct timespec64 timestamp_truncate(struct timespec64 t, struct inode *inode);

static inline unsigned int i_blocksize(const struct inode *node)
{
	return (1 << node->i_blkbits);
}

static inline int inode_unhashed(struct inode *inode)
{
	return hlist_unhashed(&inode->i_hash);
}

/*
 * __mark_inode_dirty expects inodes to be hashed.  Since we don't
 * want special inodes in the fileset inode space, we make them
 * appear hashed, but do not put on any lists.  hlist_del()
 * will work fine and require no locking.
 */
static inline void inode_fake_hash(struct inode *inode)
{
	hlist_add_fake(&inode->i_hash);
}

/*
 * inode->i_mutex nesting subclasses for the lock validator:
 *
 * 0: the object of the current VFS operation
 * 1: parent
 * 2: child/target
 * 3: xattr
 * 4: second non-directory
 * 5: second parent (when locking independent directories in rename)
 *
 * I_MUTEX_NONDIR2 is for certain operations (such as rename) which lock two
 * non-directories at once.
 *
 * The locking order between these classes is
 * parent[2] -> child -> grandchild -> normal -> xattr -> second non-directory
 */
enum inode_i_mutex_lock_class
{
	I_MUTEX_NORMAL,
	I_MUTEX_PARENT,
	I_MUTEX_CHILD,
	I_MUTEX_XATTR,
	I_MUTEX_NONDIR2,
	I_MUTEX_PARENT2,
};

static inline void inode_lock(struct inode *inode)
{
	down_write(&inode->i_rwsem);
}

static inline void inode_unlock(struct inode *inode)
{
	up_write(&inode->i_rwsem);
}

static inline void inode_lock_shared(struct inode *inode)
{
	down_read(&inode->i_rwsem);
}

static inline void inode_unlock_shared(struct inode *inode)
{
	up_read(&inode->i_rwsem);
}

static inline int inode_trylock(struct inode *inode)
{
	return down_write_trylock(&inode->i_rwsem);
}

static inline int inode_trylock_shared(struct inode *inode)
{
	return down_read_trylock(&inode->i_rwsem);
}

static inline int inode_is_locked(struct inode *inode)
{
	return rwsem_is_locked(&inode->i_rwsem);
}

static inline void inode_lock_nested(struct inode *inode, unsigned subclass)
{
	down_write_nested(&inode->i_rwsem, subclass);
}

static inline void inode_lock_shared_nested(struct inode *inode, unsigned subclass)
{
	down_read_nested(&inode->i_rwsem, subclass);
}

static inline void filemap_invalidate_lock(struct address_space *mapping)
{
	down_write(&mapping->invalidate_lock);
}

static inline void filemap_invalidate_unlock(struct address_space *mapping)
{
	up_write(&mapping->invalidate_lock);
}

static inline void filemap_invalidate_lock_shared(struct address_space *mapping)
{
	down_read(&mapping->invalidate_lock);
}

static inline int filemap_invalidate_trylock_shared(
					struct address_space *mapping)
{
	return down_read_trylock(&mapping->invalidate_lock);
}

static inline void filemap_invalidate_unlock_shared(
					struct address_space *mapping)
{
	up_read(&mapping->invalidate_lock);
}

void lock_two_nondirectories(struct inode *, struct inode*);
void unlock_two_nondirectories(struct inode *, struct inode*);

void filemap_invalidate_lock_two(struct address_space *mapping1,
				 struct address_space *mapping2);
void filemap_invalidate_unlock_two(struct address_space *mapping1,
				   struct address_space *mapping2);


/*
 * NOTE: in a 32bit arch with a preemptable kernel and
 * an UP compile the i_size_read/write must be atomic
 * with respect to the local cpu (unlike with preempt disabled),
 * but they don't need to be atomic with respect to other cpus like in
 * true SMP (so they need either to either locally disable irq around
 * the read or for example on x86 they can be still implemented as a
 * cmpxchg8b without the need of the lock prefix). For SMP compiles
 * and 64bit archs it makes no difference if preempt is enabled or not.
 */
static inline loff_t i_size_read(const struct inode *inode)
{
#if BITS_PER_LONG==32 && defined(CONFIG_SMP)
	loff_t i_size;
	unsigned int seq;

	do {
		seq = read_seqcount_begin(&inode->i_size_seqcount);
		i_size = inode->i_size;
	} while (read_seqcount_retry(&inode->i_size_seqcount, seq));
	return i_size;
#elif BITS_PER_LONG==32 && defined(CONFIG_PREEMPTION)
	loff_t i_size;

	preempt_disable();
	i_size = inode->i_size;
	preempt_enable();
	return i_size;
#else
	return inode->i_size;
#endif
}

/*
 * NOTE: unlike i_size_read(), i_size_write() does need locking around it
 * (normally i_mutex), otherwise on 32bit/SMP an update of i_size_seqcount
 * can be lost, resulting in subsequent i_size_read() calls spinning forever.
 */
static inline void i_size_write(struct inode *inode, loff_t i_size)
{
#if BITS_PER_LONG==32 && defined(CONFIG_SMP)
	preempt_disable();
	write_seqcount_begin(&inode->i_size_seqcount);
	inode->i_size = i_size;
	write_seqcount_end(&inode->i_size_seqcount);
	preempt_enable();
#elif BITS_PER_LONG==32 && defined(CONFIG_PREEMPTION)
	preempt_disable();
	inode->i_size = i_size;
	preempt_enable();
#else
	inode->i_size = i_size;
#endif
}

static inline unsigned iminor(const struct inode *inode)
{
	return MINOR(inode->i_rdev);
}

static inline unsigned imajor(const struct inode *inode)
{
	return MAJOR(inode->i_rdev);
}

struct fown_struct {
	rwlock_t lock;          /* protects pid, uid, euid fields */
	struct pid *pid;	/* pid or -pgrp where SIGIO should be sent */
	enum pid_type pid_type;	/* Kind of process group SIGIO should be sent to */
	kuid_t uid, euid;	/* uid/euid of process setting the owner */
	int signum;		/* posix.1b rt signal to be delivered on IO */
};

/**
 * struct file_ra_state - Track a file's readahead state.
 * @start: Where the most recent readahead started.
 * @size: Number of pages read in the most recent readahead.
 * @async_size: Numer of pages that were/are not needed immediately
 *      and so were/are genuinely "ahead".  Start next readahead when
 *      the first of these pages is accessed.
 * @ra_pages: Maximum size of a readahead request, copied from the bdi.
 * @mmap_miss: How many mmap accesses missed in the page cache.
 * @prev_pos: The last byte in the most recent read request.
 *
 * When this structure is passed to ->readahead(), the "most recent"
 * readahead means the current readahead.
 */
struct file_ra_state {
	pgoff_t start;
	unsigned int size;
	unsigned int async_size;
	unsigned int ra_pages;
	unsigned int mmap_miss;
	loff_t prev_pos;
};

/*
 * Check if @index falls in the readahead windows.
 */
static inline int ra_has_index(struct file_ra_state *ra, pgoff_t index)
{
	return (index >= ra->start &&
		index <  ra->start + ra->size);
}

struct file {
	union {
		struct llist_node	f_llist;
		struct rcu_head 	f_rcuhead;
		unsigned int 		f_iocb_flags;
	};
	struct path		f_path;
	struct inode		*f_inode;	/* cached value */
	const struct file_operations	*f_op;

	/*
	 * Protects f_ep, f_flags.
	 * Must not be taken from IRQ context.
	 */
	spinlock_t		f_lock;
	atomic_long_t		f_count;
	unsigned int 		f_flags;
	fmode_t			f_mode;
	struct mutex		f_pos_lock;
	loff_t			f_pos;
	struct fown_struct	f_owner;
	const struct cred	*f_cred;
	struct file_ra_state	f_ra;

	u64			f_version;
#ifdef CONFIG_SECURITY
	void			*f_security;
#endif
	/* needed for tty driver, and maybe others */
	void			*private_data;

#ifdef CONFIG_EPOLL
	/* Used by fs/eventpoll.c to link all the hooks to this file */
	struct hlist_head	*f_ep;
#endif /* #ifdef CONFIG_EPOLL */
	struct address_space	*f_mapping;
	errseq_t		f_wb_err;
	errseq_t		f_sb_err; /* for syncfs */
} __randomize_layout
  __attribute__((aligned(4)));	/* lest something weird decides that 2 is OK */

struct file_handle {
	__u32 handle_bytes;
	int handle_type;
	/* file identifier */
	unsigned char f_handle[];
};

static inline struct file *get_file(struct file *f)
{
	atomic_long_inc(&f->f_count);
	return f;
}
#define get_file_rcu(x) atomic_long_inc_not_zero(&(x)->f_count)
#define file_count(x)	atomic_long_read(&(x)->f_count)

#define	MAX_NON_LFS	((1UL<<31) - 1)

/* Page cache limit. The filesystems should put that into their s_maxbytes 
   limits, otherwise bad things can happen in VM. */ 
#if BITS_PER_LONG==32
#define MAX_LFS_FILESIZE	((loff_t)ULONG_MAX << PAGE_SHIFT)
#elif BITS_PER_LONG==64
#define MAX_LFS_FILESIZE 	((loff_t)LLONG_MAX)
#endif

/* legacy typedef, should eventually be removed */
typedef void *fl_owner_t;

struct file_lock;

<<<<<<< HEAD
struct file_lock_operations {
	void (*fl_copy_lock)(struct file_lock *, struct file_lock *);
	void (*fl_release_private)(struct file_lock *);
};

struct lock_manager_operations {
	fl_owner_t (*lm_get_owner)(fl_owner_t);
	void (*lm_put_owner)(fl_owner_t);
	void (*lm_notify)(struct file_lock *);	/* unblock callback */
	int (*lm_grant)(struct file_lock *, int);
	bool (*lm_break)(struct file_lock *);
	int (*lm_change)(struct file_lock *, int, struct list_head *);
	void (*lm_setup)(struct file_lock *, void **);
	bool (*lm_breaker_owns_lease)(struct file_lock *);
};

struct lock_manager {
	struct list_head list;
	/*
	 * NFSv4 and up also want opens blocked during the grace period;
	 * NLM doesn't care:
	 */
	bool block_opens;
};

struct net;
void locks_start_grace(struct net *, struct lock_manager *);
void locks_end_grace(struct lock_manager *);
bool locks_in_grace(struct net *);
bool opens_in_grace(struct net *);

/* that will die - we need it for nfs_lock_info */
#include <linux/nfs_fs_i.h>

/*
 * struct file_lock represents a generic "file lock". It's used to represent
 * POSIX byte range locks, BSD (flock) locks, and leases. It's important to
 * note that the same struct is used to represent both a request for a lock and
 * the lock itself, but the same object is never used for both.
 *
 * FIXME: should we create a separate "struct lock_request" to help distinguish
 * these two uses?
 *
 * The varous i_flctx lists are ordered by:
 *
 * 1) lock owner
 * 2) lock range start
 * 3) lock range end
 *
 * Obviously, the last two criteria only matter for POSIX locks.
 */
struct file_lock {
	struct file_lock *fl_blocker;	/* The lock, that is blocking us */
	struct list_head fl_list;	/* link into file_lock_context */
	struct hlist_node fl_link;	/* node in global lists */
	struct list_head fl_blocked_requests;	/* list of requests with
						 * ->fl_blocker pointing here
						 */
	struct list_head fl_blocked_member;	/* node in
						 * ->fl_blocker->fl_blocked_requests
						 */
	fl_owner_t fl_owner;
	unsigned int fl_flags;
	unsigned char fl_type;
	unsigned int fl_pid;
	int fl_link_cpu;		/* what cpu's list is this on? */
	wait_queue_head_t fl_wait;
	struct file *fl_file;
	loff_t fl_start;
	loff_t fl_end;

	struct fasync_struct *	fl_fasync; /* for lease break notifications */
	/* for lease breaks: */
	unsigned long fl_break_time;
	unsigned long fl_downgrade_time;

	const struct file_lock_operations *fl_ops;	/* Callbacks for filesystems */
	const struct lock_manager_operations *fl_lmops;	/* Callbacks for lockmanagers */
	union {
		struct nfs_lock_info	nfs_fl;
		struct nfs4_lock_info	nfs4_fl;
		struct {
			struct list_head link;	/* link in AFS vnode's pending_locks list */
			int state;		/* state of grant or error if -ve */
			unsigned int	debug_id;
		} afs;
#ifndef __GENKSYMS__
		struct {
			struct inode *inode;
		} ceph;
#endif
	} fl_u;
} __randomize_layout;

struct file_lock_context {
	spinlock_t		flc_lock;
	struct list_head	flc_flock;
	struct list_head	flc_posix;
	struct list_head	flc_lease;
};

=======
>>>>>>> eb3cdb58
/* The following constant reflects the upper bound of the file/locking space */
#ifndef OFFSET_MAX
#define OFFSET_MAX	type_max(loff_t)
#define OFFT_OFFSET_MAX	type_max(off_t)
#endif

extern void send_sigio(struct fown_struct *fown, int fd, int band);

<<<<<<< HEAD
#define locks_inode(f) file_inode(f)

#ifdef CONFIG_FILE_LOCKING
extern int fcntl_getlk(struct file *, unsigned int, struct flock *);
extern int fcntl_setlk(unsigned int, struct file *, unsigned int,
			struct flock *);

#if BITS_PER_LONG == 32
extern int fcntl_getlk64(struct file *, unsigned int, struct flock64 *);
extern int fcntl_setlk64(unsigned int, struct file *, unsigned int,
			struct flock64 *);
#endif

extern int fcntl_setlease(unsigned int fd, struct file *filp, long arg);
extern int fcntl_getlease(struct file *filp);

/* fs/locks.c */
void locks_free_lock_context(struct inode *inode);
void locks_free_lock(struct file_lock *fl);
extern void locks_init_lock(struct file_lock *);
extern struct file_lock * locks_alloc_lock(void);
extern void locks_copy_lock(struct file_lock *, struct file_lock *);
extern void locks_copy_conflock(struct file_lock *, struct file_lock *);
extern void locks_remove_posix(struct file *, fl_owner_t);
extern void locks_remove_file(struct file *);
extern void locks_release_private(struct file_lock *);
extern void posix_test_lock(struct file *, struct file_lock *);
extern int posix_lock_file(struct file *, struct file_lock *, struct file_lock *);
extern int locks_delete_block(struct file_lock *);
extern int vfs_test_lock(struct file *, struct file_lock *);
extern int vfs_lock_file(struct file *, unsigned int, struct file_lock *, struct file_lock *);
extern int vfs_cancel_lock(struct file *filp, struct file_lock *fl);
bool vfs_inode_has_locks(struct inode *inode);
extern int locks_lock_inode_wait(struct inode *inode, struct file_lock *fl);
extern int __break_lease(struct inode *inode, unsigned int flags, unsigned int type);
extern void lease_get_mtime(struct inode *, struct timespec64 *time);
extern int generic_setlease(struct file *, long, struct file_lock **, void **priv);
extern int vfs_setlease(struct file *, long, struct file_lock **, void **);
extern int lease_modify(struct file_lock *, int, struct list_head *);

struct notifier_block;
extern int lease_register_notifier(struct notifier_block *);
extern void lease_unregister_notifier(struct notifier_block *);

struct files_struct;
extern void show_fd_locks(struct seq_file *f,
			 struct file *filp, struct files_struct *files);
#else /* !CONFIG_FILE_LOCKING */
static inline int fcntl_getlk(struct file *file, unsigned int cmd,
			      struct flock __user *user)
{
	return -EINVAL;
}

static inline int fcntl_setlk(unsigned int fd, struct file *file,
			      unsigned int cmd, struct flock __user *user)
{
	return -EACCES;
}

#if BITS_PER_LONG == 32
static inline int fcntl_getlk64(struct file *file, unsigned int cmd,
				struct flock64 __user *user)
{
	return -EINVAL;
}

static inline int fcntl_setlk64(unsigned int fd, struct file *file,
				unsigned int cmd, struct flock64 __user *user)
{
	return -EACCES;
}
#endif
static inline int fcntl_setlease(unsigned int fd, struct file *filp, long arg)
{
	return -EINVAL;
}

static inline int fcntl_getlease(struct file *filp)
{
	return F_UNLCK;
}

static inline void
locks_free_lock_context(struct inode *inode)
{
}

static inline void locks_init_lock(struct file_lock *fl)
{
	return;
}

static inline void locks_copy_conflock(struct file_lock *new, struct file_lock *fl)
{
	return;
}

static inline void locks_copy_lock(struct file_lock *new, struct file_lock *fl)
{
	return;
}

static inline void locks_remove_posix(struct file *filp, fl_owner_t owner)
{
	return;
}

static inline void locks_remove_file(struct file *filp)
{
	return;
}

static inline void posix_test_lock(struct file *filp, struct file_lock *fl)
{
	return;
}

static inline int posix_lock_file(struct file *filp, struct file_lock *fl,
				  struct file_lock *conflock)
{
	return -ENOLCK;
}

static inline int locks_delete_block(struct file_lock *waiter)
{
	return -ENOENT;
}

static inline int vfs_test_lock(struct file *filp, struct file_lock *fl)
{
	return 0;
}

static inline int vfs_lock_file(struct file *filp, unsigned int cmd,
				struct file_lock *fl, struct file_lock *conf)
{
	return -ENOLCK;
}

static inline int vfs_cancel_lock(struct file *filp, struct file_lock *fl)
{
	return 0;
}

static inline bool vfs_inode_has_locks(struct inode *inode)
{
	return false;
}

static inline int locks_lock_inode_wait(struct inode *inode, struct file_lock *fl)
{
	return -ENOLCK;
}

static inline int __break_lease(struct inode *inode, unsigned int mode, unsigned int type)
{
	return 0;
}

static inline void lease_get_mtime(struct inode *inode,
				   struct timespec64 *time)
{
	return;
}

static inline int generic_setlease(struct file *filp, long arg,
				    struct file_lock **flp, void **priv)
{
	return -EINVAL;
}

static inline int vfs_setlease(struct file *filp, long arg,
			       struct file_lock **lease, void **priv)
{
	return -EINVAL;
}

static inline int lease_modify(struct file_lock *fl, int arg,
			       struct list_head *dispose)
{
	return -EINVAL;
}

struct files_struct;
static inline void show_fd_locks(struct seq_file *f,
			struct file *filp, struct files_struct *files) {}
#endif /* !CONFIG_FILE_LOCKING */

=======
>>>>>>> eb3cdb58
static inline struct inode *file_inode(const struct file *f)
{
	return f->f_inode;
}

static inline struct dentry *file_dentry(const struct file *file)
{
	return d_real(file->f_path.dentry, file_inode(file));
}

struct fasync_struct {
	rwlock_t		fa_lock;
	int			magic;
	int			fa_fd;
	struct fasync_struct	*fa_next; /* singly linked list */
	struct file		*fa_file;
	struct rcu_head		fa_rcu;
};

#define FASYNC_MAGIC 0x4601

/* SMP safe fasync helpers: */
extern int fasync_helper(int, struct file *, int, struct fasync_struct **);
extern struct fasync_struct *fasync_insert_entry(int, struct file *, struct fasync_struct **, struct fasync_struct *);
extern int fasync_remove_entry(struct file *, struct fasync_struct **);
extern struct fasync_struct *fasync_alloc(void);
extern void fasync_free(struct fasync_struct *);

/* can be called from interrupts */
extern void kill_fasync(struct fasync_struct **, int, int);

extern void __f_setown(struct file *filp, struct pid *, enum pid_type, int force);
extern int f_setown(struct file *filp, unsigned long arg, int force);
extern void f_delown(struct file *filp);
extern pid_t f_getown(struct file *filp);
extern int send_sigurg(struct fown_struct *fown);

/*
 * sb->s_flags.  Note that these mirror the equivalent MS_* flags where
 * represented in both.
 */
#define SB_RDONLY       BIT(0)	/* Mount read-only */
#define SB_NOSUID       BIT(1)	/* Ignore suid and sgid bits */
#define SB_NODEV        BIT(2)	/* Disallow access to device special files */
#define SB_NOEXEC       BIT(3)	/* Disallow program execution */
#define SB_SYNCHRONOUS  BIT(4)	/* Writes are synced at once */
#define SB_MANDLOCK     BIT(6)	/* Allow mandatory locks on an FS */
#define SB_DIRSYNC      BIT(7)	/* Directory modifications are synchronous */
#define SB_NOATIME      BIT(10)	/* Do not update access times. */
#define SB_NODIRATIME   BIT(11)	/* Do not update directory access times */
#define SB_SILENT       BIT(15)
#define SB_POSIXACL     BIT(16)	/* VFS does not apply the umask */
#define SB_INLINECRYPT  BIT(17)	/* Use blk-crypto for encrypted files */
#define SB_KERNMOUNT    BIT(22)	/* this is a kern_mount call */
#define SB_I_VERSION    BIT(23)	/* Update inode I_version field */
#define SB_LAZYTIME     BIT(25)	/* Update the on-disk [acm]times lazily */

/* These sb flags are internal to the kernel */
#define SB_SUBMOUNT     BIT(26)
#define SB_FORCE        BIT(27)
#define SB_NOSEC        BIT(28)
#define SB_BORN         BIT(29)
#define SB_ACTIVE       BIT(30)
#define SB_NOUSER       BIT(31)

/* These flags relate to encoding and casefolding */
#define SB_ENC_STRICT_MODE_FL	(1 << 0)

#define sb_has_strict_encoding(sb) \
	(sb->s_encoding_flags & SB_ENC_STRICT_MODE_FL)

/*
 *	Umount options
 */

#define MNT_FORCE	0x00000001	/* Attempt to forcibily umount */
#define MNT_DETACH	0x00000002	/* Just detach from the tree */
#define MNT_EXPIRE	0x00000004	/* Mark for expiry */
#define UMOUNT_NOFOLLOW	0x00000008	/* Don't follow symlink on umount */
#define UMOUNT_UNUSED	0x80000000	/* Flag guaranteed to be unused */

/* sb->s_iflags */
#define SB_I_CGROUPWB	0x00000001	/* cgroup-aware writeback enabled */
#define SB_I_NOEXEC	0x00000002	/* Ignore executables on this fs */
#define SB_I_NODEV	0x00000004	/* Ignore devices on this fs */
#define SB_I_STABLE_WRITES 0x00000008	/* don't modify blks until WB is done */

/* sb->s_iflags to limit user namespace mounts */
#define SB_I_USERNS_VISIBLE		0x00000010 /* fstype already mounted */
#define SB_I_IMA_UNVERIFIABLE_SIGNATURE	0x00000020
#define SB_I_UNTRUSTED_MOUNTER		0x00000040

#define SB_I_SKIP_SYNC	0x00000100	/* Skip superblock at global sync */
<<<<<<< HEAD
#define SB_I_TS_EXPIRY_WARNED 0x00000400 /* warned about timestamp range expiry */
=======
#define SB_I_PERSB_BDI	0x00000200	/* has a per-sb bdi */
#define SB_I_TS_EXPIRY_WARNED 0x00000400 /* warned about timestamp range expiry */
#define SB_I_RETIRED	0x00000800	/* superblock shouldn't be reused */
>>>>>>> eb3cdb58

/* Possible states of 'frozen' field */
enum {
	SB_UNFROZEN = 0,		/* FS is unfrozen */
	SB_FREEZE_WRITE	= 1,		/* Writes, dir ops, ioctls frozen */
	SB_FREEZE_PAGEFAULT = 2,	/* Page faults stopped as well */
	SB_FREEZE_FS = 3,		/* For internal FS use (e.g. to stop
					 * internal threads if needed) */
	SB_FREEZE_COMPLETE = 4,		/* ->freeze_fs finished successfully */
};

#define SB_FREEZE_LEVELS (SB_FREEZE_COMPLETE - 1)

struct sb_writers {
	int				frozen;		/* Is sb frozen? */
	wait_queue_head_t		wait_unfrozen;	/* wait for thaw */
	struct percpu_rw_semaphore	rw_sem[SB_FREEZE_LEVELS];
};

struct super_block {
	struct list_head	s_list;		/* Keep this first */
	dev_t			s_dev;		/* search index; _not_ kdev_t */
	unsigned char		s_blocksize_bits;
	unsigned long		s_blocksize;
	loff_t			s_maxbytes;	/* Max file size */
	struct file_system_type	*s_type;
	const struct super_operations	*s_op;
	const struct dquot_operations	*dq_op;
	const struct quotactl_ops	*s_qcop;
	const struct export_operations *s_export_op;
	unsigned long		s_flags;
	unsigned long		s_iflags;	/* internal SB_I_* flags */
	unsigned long		s_magic;
	struct dentry		*s_root;
	struct rw_semaphore	s_umount;
	int			s_count;
	atomic_t		s_active;
#ifdef CONFIG_SECURITY
	void                    *s_security;
#endif
	const struct xattr_handler **s_xattr;
#ifdef CONFIG_FS_ENCRYPTION
	const struct fscrypt_operations	*s_cop;
	struct fscrypt_keyring	*s_master_keys; /* master crypto keys in use */
#endif
#ifdef CONFIG_FS_VERITY
	const struct fsverity_operations *s_vop;
#endif
#if IS_ENABLED(CONFIG_UNICODE)
	struct unicode_map *s_encoding;
	__u16 s_encoding_flags;
#endif
	struct hlist_bl_head	s_roots;	/* alternate root dentries for NFS */
	struct list_head	s_mounts;	/* list of mounts; _not_ for fs use */
	struct block_device	*s_bdev;
	struct backing_dev_info *s_bdi;
	struct mtd_info		*s_mtd;
	struct hlist_node	s_instances;
	unsigned int		s_quota_types;	/* Bitmask of supported quota types */
	struct quota_info	s_dquot;	/* Diskquota specific options */

	struct sb_writers	s_writers;

	/*
	 * Keep s_fs_info, s_time_gran, s_fsnotify_mask, and
	 * s_fsnotify_marks together for cache efficiency. They are frequently
	 * accessed and rarely modified.
	 */
	void			*s_fs_info;	/* Filesystem private info */

	/* Granularity of c/m/atime in ns (cannot be worse than a second) */
	u32			s_time_gran;
	/* Time limits for c/m/atime in seconds */
	time64_t		   s_time_min;
	time64_t		   s_time_max;
#ifdef CONFIG_FSNOTIFY
	__u32			s_fsnotify_mask;
	struct fsnotify_mark_connector __rcu	*s_fsnotify_marks;
#endif

	char			s_id[32];	/* Informational name */
	uuid_t			s_uuid;		/* UUID */

	unsigned int		s_max_links;
	fmode_t			s_mode;

	/*
	 * The next field is for VFS *only*. No filesystems have any business
	 * even looking at it. You had been warned.
	 */
	struct mutex s_vfs_rename_mutex;	/* Kludge */

	/*
	 * Filesystem subtype.  If non-empty the filesystem type field
	 * in /proc/mounts will be "type.subtype"
	 */
	const char *s_subtype;

	const struct dentry_operations *s_d_op; /* default d_op for dentries */

	struct shrinker s_shrink;	/* per-sb shrinker handle */

	/* Number of inodes with nlink == 0 but still referenced */
	atomic_long_t s_remove_count;

	/*
	 * Number of inode/mount/sb objects that are being watched, note that
	 * inodes objects are currently double-accounted.
	 */
	atomic_long_t s_fsnotify_connectors;

	/* Being remounted read-only */
	int s_readonly_remount;

	/* per-sb errseq_t for reporting writeback errors via syncfs */
	errseq_t s_wb_err;

	/* AIO completions deferred from interrupt context */
	struct workqueue_struct *s_dio_done_wq;
	struct hlist_head s_pins;

	/*
	 * Owning user namespace and default context in which to
	 * interpret filesystem uids, gids, quotas, device nodes,
	 * xattrs and security labels.
	 */
	struct user_namespace *s_user_ns;

	/*
	 * The list_lru structure is essentially just a pointer to a table
	 * of per-node lru lists, each of which has its own spinlock.
	 * There is no need to put them into separate cachelines.
	 */
	struct list_lru		s_dentry_lru;
	struct list_lru		s_inode_lru;
	struct rcu_head		rcu;
	struct work_struct	destroy_work;

	struct mutex		s_sync_lock;	/* sync serialisation lock */

	/*
	 * Indicates how deep in a filesystem stack this SB is
	 */
	int s_stack_depth;

	/* s_inode_list_lock protects s_inodes */
	spinlock_t		s_inode_list_lock ____cacheline_aligned_in_smp;
	struct list_head	s_inodes;	/* all inodes */

	spinlock_t		s_inode_wblist_lock;
	struct list_head	s_inodes_wb;	/* writeback inodes */
} __randomize_layout;

static inline struct user_namespace *i_user_ns(const struct inode *inode)
{
	return inode->i_sb->s_user_ns;
}

/* Helper functions so that in most cases filesystems will
 * not need to deal directly with kuid_t and kgid_t and can
 * instead deal with the raw numeric values that are stored
 * in the filesystem.
 */
static inline uid_t i_uid_read(const struct inode *inode)
{
	return from_kuid(i_user_ns(inode), inode->i_uid);
}

static inline gid_t i_gid_read(const struct inode *inode)
{
	return from_kgid(i_user_ns(inode), inode->i_gid);
}

static inline void i_uid_write(struct inode *inode, uid_t uid)
{
	inode->i_uid = make_kuid(i_user_ns(inode), uid);
}

static inline void i_gid_write(struct inode *inode, gid_t gid)
{
	inode->i_gid = make_kgid(i_user_ns(inode), gid);
}

/**
 * i_uid_into_vfsuid - map an inode's i_uid down according to an idmapping
 * @idmap: idmap of the mount the inode was found from
 * @inode: inode to map
 *
 * Return: whe inode's i_uid mapped down according to @idmap.
 * If the inode's i_uid has no mapping INVALID_VFSUID is returned.
 */
static inline vfsuid_t i_uid_into_vfsuid(struct mnt_idmap *idmap,
					 const struct inode *inode)
{
<<<<<<< HEAD
	return mapped_kuid_fs(mnt_userns, &init_user_ns, inode->i_uid);
=======
	return make_vfsuid(idmap, i_user_ns(inode), inode->i_uid);
>>>>>>> eb3cdb58
}

/**
 * i_uid_needs_update - check whether inode's i_uid needs to be updated
 * @idmap: idmap of the mount the inode was found from
 * @attr: the new attributes of @inode
 * @inode: the inode to update
 *
 * Check whether the $inode's i_uid field needs to be updated taking idmapped
 * mounts into account if the filesystem supports it.
 *
 * Return: true if @inode's i_uid field needs to be updated, false if not.
 */
static inline bool i_uid_needs_update(struct mnt_idmap *idmap,
				      const struct iattr *attr,
				      const struct inode *inode)
{
<<<<<<< HEAD
	return mapped_kgid_fs(mnt_userns, &init_user_ns, inode->i_gid);
=======
	return ((attr->ia_valid & ATTR_UID) &&
		!vfsuid_eq(attr->ia_vfsuid,
			   i_uid_into_vfsuid(idmap, inode)));
}

/**
 * i_uid_update - update @inode's i_uid field
 * @idmap: idmap of the mount the inode was found from
 * @attr: the new attributes of @inode
 * @inode: the inode to update
 *
 * Safely update @inode's i_uid field translating the vfsuid of any idmapped
 * mount into the filesystem kuid.
 */
static inline void i_uid_update(struct mnt_idmap *idmap,
				const struct iattr *attr,
				struct inode *inode)
{
	if (attr->ia_valid & ATTR_UID)
		inode->i_uid = from_vfsuid(idmap, i_user_ns(inode),
					   attr->ia_vfsuid);
}

/**
 * i_gid_into_vfsgid - map an inode's i_gid down according to an idmapping
 * @idmap: idmap of the mount the inode was found from
 * @inode: inode to map
 *
 * Return: the inode's i_gid mapped down according to @idmap.
 * If the inode's i_gid has no mapping INVALID_VFSGID is returned.
 */
static inline vfsgid_t i_gid_into_vfsgid(struct mnt_idmap *idmap,
					 const struct inode *inode)
{
	return make_vfsgid(idmap, i_user_ns(inode), inode->i_gid);
}

/**
 * i_gid_needs_update - check whether inode's i_gid needs to be updated
 * @idmap: idmap of the mount the inode was found from
 * @attr: the new attributes of @inode
 * @inode: the inode to update
 *
 * Check whether the $inode's i_gid field needs to be updated taking idmapped
 * mounts into account if the filesystem supports it.
 *
 * Return: true if @inode's i_gid field needs to be updated, false if not.
 */
static inline bool i_gid_needs_update(struct mnt_idmap *idmap,
				      const struct iattr *attr,
				      const struct inode *inode)
{
	return ((attr->ia_valid & ATTR_GID) &&
		!vfsgid_eq(attr->ia_vfsgid,
			   i_gid_into_vfsgid(idmap, inode)));
}

/**
 * i_gid_update - update @inode's i_gid field
 * @idmap: idmap of the mount the inode was found from
 * @attr: the new attributes of @inode
 * @inode: the inode to update
 *
 * Safely update @inode's i_gid field translating the vfsgid of any idmapped
 * mount into the filesystem kgid.
 */
static inline void i_gid_update(struct mnt_idmap *idmap,
				const struct iattr *attr,
				struct inode *inode)
{
	if (attr->ia_valid & ATTR_GID)
		inode->i_gid = from_vfsgid(idmap, i_user_ns(inode),
					   attr->ia_vfsgid);
>>>>>>> eb3cdb58
}

/**
 * inode_fsuid_set - initialize inode's i_uid field with callers fsuid
 * @inode: inode to initialize
 * @idmap: idmap of the mount the inode was found from
 *
 * Initialize the i_uid field of @inode. If the inode was found/created via
 * an idmapped mount map the caller's fsuid according to @idmap.
 */
static inline void inode_fsuid_set(struct inode *inode,
				   struct mnt_idmap *idmap)
{
	inode->i_uid = mapped_fsuid(idmap, i_user_ns(inode));
}

/**
 * inode_fsgid_set - initialize inode's i_gid field with callers fsgid
 * @inode: inode to initialize
 * @idmap: idmap of the mount the inode was found from
 *
 * Initialize the i_gid field of @inode. If the inode was found/created via
 * an idmapped mount map the caller's fsgid according to @idmap.
 */
static inline void inode_fsgid_set(struct inode *inode,
				   struct mnt_idmap *idmap)
{
	inode->i_gid = mapped_fsgid(idmap, i_user_ns(inode));
}

/**
 * fsuidgid_has_mapping() - check whether caller's fsuid/fsgid is mapped
 * @sb: the superblock we want a mapping in
 * @idmap: idmap of the relevant mount
 *
 * Check whether the caller's fsuid and fsgid have a valid mapping in the
 * s_user_ns of the superblock @sb. If the caller is on an idmapped mount map
 * the caller's fsuid and fsgid according to the @idmap first.
 *
 * Return: true if fsuid and fsgid is mapped, false if not.
 */
static inline bool fsuidgid_has_mapping(struct super_block *sb,
					struct mnt_idmap *idmap)
{
	struct user_namespace *fs_userns = sb->s_user_ns;
	kuid_t kuid;
	kgid_t kgid;

<<<<<<< HEAD
	kuid = mapped_fsuid(mnt_userns);
	if (!uid_valid(kuid))
		return false;
	kgid = mapped_fsgid(mnt_userns);
=======
	kuid = mapped_fsuid(idmap, fs_userns);
	if (!uid_valid(kuid))
		return false;
	kgid = mapped_fsgid(idmap, fs_userns);
>>>>>>> eb3cdb58
	if (!gid_valid(kgid))
		return false;
	return kuid_has_mapping(fs_userns, kuid) &&
	       kgid_has_mapping(fs_userns, kgid);
}

extern struct timespec64 current_time(struct inode *inode);

/*
 * Snapshotting support.
 */

/*
 * These are internal functions, please use sb_start_{write,pagefault,intwrite}
 * instead.
 */
static inline void __sb_end_write(struct super_block *sb, int level)
{
	percpu_up_read(sb->s_writers.rw_sem + level-1);
}

static inline void __sb_start_write(struct super_block *sb, int level)
{
	percpu_down_read(sb->s_writers.rw_sem + level - 1);
}

static inline bool __sb_start_write_trylock(struct super_block *sb, int level)
{
	return percpu_down_read_trylock(sb->s_writers.rw_sem + level - 1);
}

#define __sb_writers_acquired(sb, lev)	\
	percpu_rwsem_acquire(&(sb)->s_writers.rw_sem[(lev)-1], 1, _THIS_IP_)
#define __sb_writers_release(sb, lev)	\
	percpu_rwsem_release(&(sb)->s_writers.rw_sem[(lev)-1], 1, _THIS_IP_)

static inline bool sb_write_started(const struct super_block *sb)
{
	return lockdep_is_held_type(sb->s_writers.rw_sem + SB_FREEZE_WRITE - 1, 1);
}

/**
 * sb_end_write - drop write access to a superblock
 * @sb: the super we wrote to
 *
 * Decrement number of writers to the filesystem. Wake up possible waiters
 * wanting to freeze the filesystem.
 */
static inline void sb_end_write(struct super_block *sb)
{
	__sb_end_write(sb, SB_FREEZE_WRITE);
}

/**
 * sb_end_pagefault - drop write access to a superblock from a page fault
 * @sb: the super we wrote to
 *
 * Decrement number of processes handling write page fault to the filesystem.
 * Wake up possible waiters wanting to freeze the filesystem.
 */
static inline void sb_end_pagefault(struct super_block *sb)
{
	__sb_end_write(sb, SB_FREEZE_PAGEFAULT);
}

/**
 * sb_end_intwrite - drop write access to a superblock for internal fs purposes
 * @sb: the super we wrote to
 *
 * Decrement fs-internal number of writers to the filesystem.  Wake up possible
 * waiters wanting to freeze the filesystem.
 */
static inline void sb_end_intwrite(struct super_block *sb)
{
	__sb_end_write(sb, SB_FREEZE_FS);
}

/**
 * sb_start_write - get write access to a superblock
 * @sb: the super we write to
 *
 * When a process wants to write data or metadata to a file system (i.e. dirty
 * a page or an inode), it should embed the operation in a sb_start_write() -
 * sb_end_write() pair to get exclusion against file system freezing. This
 * function increments number of writers preventing freezing. If the file
 * system is already frozen, the function waits until the file system is
 * thawed.
 *
 * Since freeze protection behaves as a lock, users have to preserve
 * ordering of freeze protection and other filesystem locks. Generally,
 * freeze protection should be the outermost lock. In particular, we have:
 *
 * sb_start_write
 *   -> i_mutex			(write path, truncate, directory ops, ...)
 *   -> s_umount		(freeze_super, thaw_super)
 */
static inline void sb_start_write(struct super_block *sb)
{
	__sb_start_write(sb, SB_FREEZE_WRITE);
}

static inline bool sb_start_write_trylock(struct super_block *sb)
{
	return __sb_start_write_trylock(sb, SB_FREEZE_WRITE);
}

/**
 * sb_start_pagefault - get write access to a superblock from a page fault
 * @sb: the super we write to
 *
 * When a process starts handling write page fault, it should embed the
 * operation into sb_start_pagefault() - sb_end_pagefault() pair to get
 * exclusion against file system freezing. This is needed since the page fault
 * is going to dirty a page. This function increments number of running page
 * faults preventing freezing. If the file system is already frozen, the
 * function waits until the file system is thawed.
 *
 * Since page fault freeze protection behaves as a lock, users have to preserve
 * ordering of freeze protection and other filesystem locks. It is advised to
 * put sb_start_pagefault() close to mmap_lock in lock ordering. Page fault
 * handling code implies lock dependency:
 *
 * mmap_lock
 *   -> sb_start_pagefault
 */
static inline void sb_start_pagefault(struct super_block *sb)
{
	__sb_start_write(sb, SB_FREEZE_PAGEFAULT);
}

/**
 * sb_start_intwrite - get write access to a superblock for internal fs purposes
 * @sb: the super we write to
 *
 * This is the third level of protection against filesystem freezing. It is
 * free for use by a filesystem. The only requirement is that it must rank
 * below sb_start_pagefault.
 *
 * For example filesystem can call sb_start_intwrite() when starting a
 * transaction which somewhat eases handling of freezing for internal sources
 * of filesystem changes (internal fs threads, discarding preallocation on file
 * close, etc.).
 */
static inline void sb_start_intwrite(struct super_block *sb)
{
	__sb_start_write(sb, SB_FREEZE_FS);
}

static inline bool sb_start_intwrite_trylock(struct super_block *sb)
{
	return __sb_start_write_trylock(sb, SB_FREEZE_FS);
}

bool inode_owner_or_capable(struct mnt_idmap *idmap,
			    const struct inode *inode);

/*
 * VFS helper functions..
 */
int vfs_create(struct mnt_idmap *, struct inode *,
	       struct dentry *, umode_t, bool);
int vfs_mkdir(struct mnt_idmap *, struct inode *,
	      struct dentry *, umode_t);
int vfs_mknod(struct mnt_idmap *, struct inode *, struct dentry *,
              umode_t, dev_t);
int vfs_symlink(struct mnt_idmap *, struct inode *,
		struct dentry *, const char *);
int vfs_link(struct dentry *, struct mnt_idmap *, struct inode *,
	     struct dentry *, struct inode **);
int vfs_rmdir(struct mnt_idmap *, struct inode *, struct dentry *);
int vfs_unlink(struct mnt_idmap *, struct inode *, struct dentry *,
	       struct inode **);

/**
 * struct renamedata - contains all information required for renaming
 * @old_mnt_idmap:     idmap of the old mount the inode was found from
 * @old_dir:           parent of source
 * @old_dentry:                source
 * @new_mnt_idmap:     idmap of the new mount the inode was found from
 * @new_dir:           parent of destination
 * @new_dentry:                destination
 * @delegated_inode:   returns an inode needing a delegation break
 * @flags:             rename flags
 */
struct renamedata {
	struct mnt_idmap *old_mnt_idmap;
	struct inode *old_dir;
	struct dentry *old_dentry;
	struct mnt_idmap *new_mnt_idmap;
	struct inode *new_dir;
	struct dentry *new_dentry;
	struct inode **delegated_inode;
	unsigned int flags;
} __randomize_layout;

int vfs_rename(struct renamedata *);

static inline int vfs_whiteout(struct mnt_idmap *idmap,
			       struct inode *dir, struct dentry *dentry)
{
	return vfs_mknod(idmap, dir, dentry, S_IFCHR | WHITEOUT_MODE,
			 WHITEOUT_DEV);
}

struct file *vfs_tmpfile_open(struct mnt_idmap *idmap,
			const struct path *parentpath,
			umode_t mode, int open_flag, const struct cred *cred);

int vfs_mkobj(struct dentry *, umode_t,
		int (*f)(struct dentry *, umode_t, void *),
		void *);

int vfs_fchown(struct file *file, uid_t user, gid_t group);
int vfs_fchmod(struct file *file, umode_t mode);
int vfs_utimes(const struct path *path, struct timespec64 *times);

extern long vfs_ioctl(struct file *file, unsigned int cmd, unsigned long arg);

#ifdef CONFIG_COMPAT
extern long compat_ptr_ioctl(struct file *file, unsigned int cmd,
					unsigned long arg);
#else
#define compat_ptr_ioctl NULL
#endif

/*
 * VFS file helper functions.
 */
void inode_init_owner(struct mnt_idmap *idmap, struct inode *inode,
		      const struct inode *dir, umode_t mode);
extern bool may_open_dev(const struct path *path);
<<<<<<< HEAD
umode_t mode_strip_sgid(struct user_namespace *mnt_userns,
=======
umode_t mode_strip_sgid(struct mnt_idmap *idmap,
>>>>>>> eb3cdb58
			const struct inode *dir, umode_t mode);

/*
 * This is the "filldir" function type, used by readdir() to let
 * the kernel specify what kind of dirent layout it wants to have.
 * This allows the kernel to read directories into kernel space or
 * to have different dirent layouts depending on the binary type.
 * Return 'true' to keep going and 'false' if there are no more entries.
 */
struct dir_context;
typedef bool (*filldir_t)(struct dir_context *, const char *, int, loff_t, u64,
			 unsigned);

struct dir_context {
	filldir_t actor;
	loff_t pos;
};

/*
 * These flags let !MMU mmap() govern direct device mapping vs immediate
 * copying more easily for MAP_PRIVATE, especially for ROM filesystems.
 *
 * NOMMU_MAP_COPY:	Copy can be mapped (MAP_PRIVATE)
 * NOMMU_MAP_DIRECT:	Can be mapped directly (MAP_SHARED)
 * NOMMU_MAP_READ:	Can be mapped for reading
 * NOMMU_MAP_WRITE:	Can be mapped for writing
 * NOMMU_MAP_EXEC:	Can be mapped for execution
 */
#define NOMMU_MAP_COPY		0x00000001
#define NOMMU_MAP_DIRECT	0x00000008
#define NOMMU_MAP_READ		VM_MAYREAD
#define NOMMU_MAP_WRITE		VM_MAYWRITE
#define NOMMU_MAP_EXEC		VM_MAYEXEC

#define NOMMU_VMFLAGS \
	(NOMMU_MAP_READ | NOMMU_MAP_WRITE | NOMMU_MAP_EXEC)

/*
 * These flags control the behavior of the remap_file_range function pointer.
 * If it is called with len == 0 that means "remap to end of source file".
 * See Documentation/filesystems/vfs.rst for more details about this call.
 *
 * REMAP_FILE_DEDUP: only remap if contents identical (i.e. deduplicate)
 * REMAP_FILE_CAN_SHORTEN: caller can handle a shortened request
 */
#define REMAP_FILE_DEDUP		(1 << 0)
#define REMAP_FILE_CAN_SHORTEN		(1 << 1)

/*
 * These flags signal that the caller is ok with altering various aspects of
 * the behavior of the remap operation.  The changes must be made by the
 * implementation; the vfs remap helper functions can take advantage of them.
 * Flags in this category exist to preserve the quirky behavior of the hoisted
 * btrfs clone/dedupe ioctls.
 */
#define REMAP_FILE_ADVISORY		(REMAP_FILE_CAN_SHORTEN)

/*
 * These flags control the behavior of vfs_copy_file_range().
 * They are not available to the user via syscall.
 *
 * COPY_FILE_SPLICE: call splice direct instead of fs clone/copy ops
 */
#define COPY_FILE_SPLICE		(1 << 0)

struct iov_iter;
struct io_uring_cmd;

struct file_operations {
	struct module *owner;
	loff_t (*llseek) (struct file *, loff_t, int);
	ssize_t (*read) (struct file *, char __user *, size_t, loff_t *);
	ssize_t (*write) (struct file *, const char __user *, size_t, loff_t *);
	ssize_t (*read_iter) (struct kiocb *, struct iov_iter *);
	ssize_t (*write_iter) (struct kiocb *, struct iov_iter *);
	int (*iopoll)(struct kiocb *kiocb, struct io_comp_batch *,
			unsigned int flags);
	int (*iterate) (struct file *, struct dir_context *);
	int (*iterate_shared) (struct file *, struct dir_context *);
	__poll_t (*poll) (struct file *, struct poll_table_struct *);
	long (*unlocked_ioctl) (struct file *, unsigned int, unsigned long);
	long (*compat_ioctl) (struct file *, unsigned int, unsigned long);
	int (*mmap) (struct file *, struct vm_area_struct *);
	unsigned long mmap_supported_flags;
	int (*open) (struct inode *, struct file *);
	int (*flush) (struct file *, fl_owner_t id);
	int (*release) (struct inode *, struct file *);
	int (*fsync) (struct file *, loff_t, loff_t, int datasync);
	int (*fasync) (int, struct file *, int);
	int (*lock) (struct file *, int, struct file_lock *);
	ssize_t (*sendpage) (struct file *, struct page *, int, size_t, loff_t *, int);
	unsigned long (*get_unmapped_area)(struct file *, unsigned long, unsigned long, unsigned long, unsigned long);
	int (*check_flags)(int);
	int (*flock) (struct file *, int, struct file_lock *);
	ssize_t (*splice_write)(struct pipe_inode_info *, struct file *, loff_t *, size_t, unsigned int);
	ssize_t (*splice_read)(struct file *, loff_t *, struct pipe_inode_info *, size_t, unsigned int);
	int (*setlease)(struct file *, long, struct file_lock **, void **);
	long (*fallocate)(struct file *file, int mode, loff_t offset,
			  loff_t len);
	void (*show_fdinfo)(struct seq_file *m, struct file *f);
#ifndef CONFIG_MMU
	unsigned (*mmap_capabilities)(struct file *);
#endif
	ssize_t (*copy_file_range)(struct file *, loff_t, struct file *,
			loff_t, size_t, unsigned int);
	loff_t (*remap_file_range)(struct file *file_in, loff_t pos_in,
				   struct file *file_out, loff_t pos_out,
				   loff_t len, unsigned int remap_flags);
	int (*fadvise)(struct file *, loff_t, loff_t, int);
	int (*uring_cmd)(struct io_uring_cmd *ioucmd, unsigned int issue_flags);
<<<<<<< HEAD
=======
	int (*uring_cmd_iopoll)(struct io_uring_cmd *, struct io_comp_batch *,
				unsigned int poll_flags);
>>>>>>> eb3cdb58
} __randomize_layout;

struct inode_operations {
	struct dentry * (*lookup) (struct inode *,struct dentry *, unsigned int);
	const char * (*get_link) (struct dentry *, struct inode *, struct delayed_call *);
	int (*permission) (struct mnt_idmap *, struct inode *, int);
	struct posix_acl * (*get_inode_acl)(struct inode *, int, bool);

	int (*readlink) (struct dentry *, char __user *,int);

	int (*create) (struct mnt_idmap *, struct inode *,struct dentry *,
		       umode_t, bool);
	int (*link) (struct dentry *,struct inode *,struct dentry *);
	int (*unlink) (struct inode *,struct dentry *);
	int (*symlink) (struct mnt_idmap *, struct inode *,struct dentry *,
			const char *);
	int (*mkdir) (struct mnt_idmap *, struct inode *,struct dentry *,
		      umode_t);
	int (*rmdir) (struct inode *,struct dentry *);
	int (*mknod) (struct mnt_idmap *, struct inode *,struct dentry *,
		      umode_t,dev_t);
	int (*rename) (struct mnt_idmap *, struct inode *, struct dentry *,
			struct inode *, struct dentry *, unsigned int);
	int (*setattr) (struct mnt_idmap *, struct dentry *, struct iattr *);
	int (*getattr) (struct mnt_idmap *, const struct path *,
			struct kstat *, u32, unsigned int);
	ssize_t (*listxattr) (struct dentry *, char *, size_t);
	int (*fiemap)(struct inode *, struct fiemap_extent_info *, u64 start,
		      u64 len);
	int (*update_time)(struct inode *, struct timespec64 *, int);
	int (*atomic_open)(struct inode *, struct dentry *,
			   struct file *, unsigned open_flag,
			   umode_t create_mode);
	int (*tmpfile) (struct mnt_idmap *, struct inode *,
			struct file *, umode_t);
	struct posix_acl *(*get_acl)(struct mnt_idmap *, struct dentry *,
				     int);
	int (*set_acl)(struct mnt_idmap *, struct dentry *,
		       struct posix_acl *, int);
	int (*fileattr_set)(struct mnt_idmap *idmap,
			    struct dentry *dentry, struct fileattr *fa);
	int (*fileattr_get)(struct dentry *dentry, struct fileattr *fa);
} ____cacheline_aligned;

static inline ssize_t call_read_iter(struct file *file, struct kiocb *kio,
				     struct iov_iter *iter)
{
	return file->f_op->read_iter(kio, iter);
}

static inline ssize_t call_write_iter(struct file *file, struct kiocb *kio,
				      struct iov_iter *iter)
{
	return file->f_op->write_iter(kio, iter);
}

static inline int call_mmap(struct file *file, struct vm_area_struct *vma)
{
	return file->f_op->mmap(file, vma);
}

extern ssize_t vfs_read(struct file *, char __user *, size_t, loff_t *);
extern ssize_t vfs_write(struct file *, const char __user *, size_t, loff_t *);
extern ssize_t vfs_copy_file_range(struct file *, loff_t , struct file *,
				   loff_t, size_t, unsigned int);
extern ssize_t generic_copy_file_range(struct file *file_in, loff_t pos_in,
				       struct file *file_out, loff_t pos_out,
				       size_t len, unsigned int flags);
int __generic_remap_file_range_prep(struct file *file_in, loff_t pos_in,
				    struct file *file_out, loff_t pos_out,
				    loff_t *len, unsigned int remap_flags,
				    const struct iomap_ops *dax_read_ops);
int generic_remap_file_range_prep(struct file *file_in, loff_t pos_in,
				  struct file *file_out, loff_t pos_out,
				  loff_t *count, unsigned int remap_flags);
extern loff_t do_clone_file_range(struct file *file_in, loff_t pos_in,
				  struct file *file_out, loff_t pos_out,
				  loff_t len, unsigned int remap_flags);
extern loff_t vfs_clone_file_range(struct file *file_in, loff_t pos_in,
				   struct file *file_out, loff_t pos_out,
				   loff_t len, unsigned int remap_flags);
extern int vfs_dedupe_file_range(struct file *file,
				 struct file_dedupe_range *same);
extern loff_t vfs_dedupe_file_range_one(struct file *src_file, loff_t src_pos,
					struct file *dst_file, loff_t dst_pos,
					loff_t len, unsigned int remap_flags);


struct super_operations {
   	struct inode *(*alloc_inode)(struct super_block *sb);
	void (*destroy_inode)(struct inode *);
	void (*free_inode)(struct inode *);

   	void (*dirty_inode) (struct inode *, int flags);
	int (*write_inode) (struct inode *, struct writeback_control *wbc);
	int (*drop_inode) (struct inode *);
	void (*evict_inode) (struct inode *);
	void (*put_super) (struct super_block *);
	int (*sync_fs)(struct super_block *sb, int wait);
	int (*freeze_super) (struct super_block *);
	int (*freeze_fs) (struct super_block *);
	int (*thaw_super) (struct super_block *);
	int (*unfreeze_fs) (struct super_block *);
	int (*statfs) (struct dentry *, struct kstatfs *);
	int (*remount_fs) (struct super_block *, int *, char *);
	void (*umount_begin) (struct super_block *);

	int (*show_options)(struct seq_file *, struct dentry *);
	int (*show_devname)(struct seq_file *, struct dentry *);
	int (*show_path)(struct seq_file *, struct dentry *);
	int (*show_stats)(struct seq_file *, struct dentry *);
#ifdef CONFIG_QUOTA
	ssize_t (*quota_read)(struct super_block *, int, char *, size_t, loff_t);
	ssize_t (*quota_write)(struct super_block *, int, const char *, size_t, loff_t);
	struct dquot **(*get_dquots)(struct inode *);
#endif
	long (*nr_cached_objects)(struct super_block *,
				  struct shrink_control *);
	long (*free_cached_objects)(struct super_block *,
				    struct shrink_control *);
	dev_t (*get_inode_dev)(const struct inode *);
};

/*
 * Inode flags - they have no relation to superblock flags now
 */
#define S_SYNC		(1 << 0)  /* Writes are synced at once */
#define S_NOATIME	(1 << 1)  /* Do not update access times */
#define S_APPEND	(1 << 2)  /* Append-only file */
#define S_IMMUTABLE	(1 << 3)  /* Immutable file */
#define S_DEAD		(1 << 4)  /* removed, but still open directory */
#define S_NOQUOTA	(1 << 5)  /* Inode is not counted to quota */
#define S_DIRSYNC	(1 << 6)  /* Directory modifications are synchronous */
#define S_NOCMTIME	(1 << 7)  /* Do not update file c/mtime */
#define S_SWAPFILE	(1 << 8)  /* Do not truncate: swapon got its bmaps */
#define S_PRIVATE	(1 << 9)  /* Inode is fs-internal */
#define S_IMA		(1 << 10) /* Inode has an associated IMA struct */
#define S_AUTOMOUNT	(1 << 11) /* Automount/referral quasi-directory */
#define S_NOSEC		(1 << 12) /* no suid or xattr security attributes */
#ifdef CONFIG_FS_DAX
#define S_DAX		(1 << 13) /* Direct Access, avoiding the page cache */
#else
#define S_DAX		0	  /* Make all the DAX code disappear */
#endif
#define S_ENCRYPTED	(1 << 14) /* Encrypted file (using fs/crypto/) */
#define S_CASEFOLD	(1 << 15) /* Casefolded file */
#define S_VERITY	(1 << 16) /* Verity file (using fs/verity/) */
#define S_KERNEL_FILE	(1 << 17) /* File is in use by the kernel (eg. fs/cachefiles) */

/*
 * Note that nosuid etc flags are inode-specific: setting some file-system
 * flags just means all the inodes inherit those flags by default. It might be
 * possible to override it selectively if you really wanted to with some
 * ioctl() that is not currently implemented.
 *
 * Exception: SB_RDONLY is always applied to the entire file system.
 *
 * Unfortunately, it is possible to change a filesystems flags with it mounted
 * with files in use.  This means that all of the inodes will not have their
 * i_flags updated.  Hence, i_flags no longer inherit the superblock mount
 * flags, so these have to be checked separately. -- rmk@arm.uk.linux.org
 */
#define __IS_FLG(inode, flg)	((inode)->i_sb->s_flags & (flg))

static inline bool sb_rdonly(const struct super_block *sb) { return sb->s_flags & SB_RDONLY; }
#define IS_RDONLY(inode)	sb_rdonly((inode)->i_sb)
#define IS_SYNC(inode)		(__IS_FLG(inode, SB_SYNCHRONOUS) || \
					((inode)->i_flags & S_SYNC))
#define IS_DIRSYNC(inode)	(__IS_FLG(inode, SB_SYNCHRONOUS|SB_DIRSYNC) || \
					((inode)->i_flags & (S_SYNC|S_DIRSYNC)))
#define IS_MANDLOCK(inode)	__IS_FLG(inode, SB_MANDLOCK)
#define IS_NOATIME(inode)	__IS_FLG(inode, SB_RDONLY|SB_NOATIME)
#define IS_I_VERSION(inode)	__IS_FLG(inode, SB_I_VERSION)

#define IS_NOQUOTA(inode)	((inode)->i_flags & S_NOQUOTA)
#define IS_APPEND(inode)	((inode)->i_flags & S_APPEND)
#define IS_IMMUTABLE(inode)	((inode)->i_flags & S_IMMUTABLE)
#define IS_POSIXACL(inode)	__IS_FLG(inode, SB_POSIXACL)

#define IS_DEADDIR(inode)	((inode)->i_flags & S_DEAD)
#define IS_NOCMTIME(inode)	((inode)->i_flags & S_NOCMTIME)
#define IS_SWAPFILE(inode)	((inode)->i_flags & S_SWAPFILE)
#define IS_PRIVATE(inode)	((inode)->i_flags & S_PRIVATE)
#define IS_IMA(inode)		((inode)->i_flags & S_IMA)
#define IS_AUTOMOUNT(inode)	((inode)->i_flags & S_AUTOMOUNT)
#define IS_NOSEC(inode)		((inode)->i_flags & S_NOSEC)
#define IS_DAX(inode)		((inode)->i_flags & S_DAX)
#define IS_ENCRYPTED(inode)	((inode)->i_flags & S_ENCRYPTED)
#define IS_CASEFOLDED(inode)	((inode)->i_flags & S_CASEFOLD)
#define IS_VERITY(inode)	((inode)->i_flags & S_VERITY)

#define IS_WHITEOUT(inode)	(S_ISCHR(inode->i_mode) && \
				 (inode)->i_rdev == WHITEOUT_DEV)

static inline bool HAS_UNMAPPED_ID(struct mnt_idmap *idmap,
				   struct inode *inode)
{
	return !vfsuid_valid(i_uid_into_vfsuid(idmap, inode)) ||
	       !vfsgid_valid(i_gid_into_vfsgid(idmap, inode));
}

static inline void init_sync_kiocb(struct kiocb *kiocb, struct file *filp)
{
	*kiocb = (struct kiocb) {
		.ki_filp = filp,
		.ki_flags = filp->f_iocb_flags,
		.ki_ioprio = get_current_ioprio(),
	};
}

static inline void kiocb_clone(struct kiocb *kiocb, struct kiocb *kiocb_src,
			       struct file *filp)
{
	*kiocb = (struct kiocb) {
		.ki_filp = filp,
		.ki_flags = kiocb_src->ki_flags,
		.ki_ioprio = kiocb_src->ki_ioprio,
		.ki_pos = kiocb_src->ki_pos,
	};
}

/*
 * Inode state bits.  Protected by inode->i_lock
 *
 * Four bits determine the dirty state of the inode: I_DIRTY_SYNC,
 * I_DIRTY_DATASYNC, I_DIRTY_PAGES, and I_DIRTY_TIME.
 *
 * Four bits define the lifetime of an inode.  Initially, inodes are I_NEW,
 * until that flag is cleared.  I_WILL_FREE, I_FREEING and I_CLEAR are set at
 * various stages of removing an inode.
 *
 * Two bits are used for locking and completion notification, I_NEW and I_SYNC.
 *
 * I_DIRTY_SYNC		Inode is dirty, but doesn't have to be written on
 *			fdatasync() (unless I_DIRTY_DATASYNC is also set).
 *			Timestamp updates are the usual cause.
 * I_DIRTY_DATASYNC	Data-related inode changes pending.  We keep track of
 *			these changes separately from I_DIRTY_SYNC so that we
 *			don't have to write inode on fdatasync() when only
 *			e.g. the timestamps have changed.
 * I_DIRTY_PAGES	Inode has dirty pages.  Inode itself may be clean.
 * I_DIRTY_TIME		The inode itself has dirty timestamps, and the
 *			lazytime mount option is enabled.  We keep track of this
 *			separately from I_DIRTY_SYNC in order to implement
 *			lazytime.  This gets cleared if I_DIRTY_INODE
 *			(I_DIRTY_SYNC and/or I_DIRTY_DATASYNC) gets set. But
 *			I_DIRTY_TIME can still be set if I_DIRTY_SYNC is already
 *			in place because writeback might already be in progress
 *			and we don't want to lose the time update
 * I_NEW		Serves as both a mutex and completion notification.
 *			New inodes set I_NEW.  If two processes both create
 *			the same inode, one of them will release its inode and
 *			wait for I_NEW to be released before returning.
 *			Inodes in I_WILL_FREE, I_FREEING or I_CLEAR state can
 *			also cause waiting on I_NEW, without I_NEW actually
 *			being set.  find_inode() uses this to prevent returning
 *			nearly-dead inodes.
 * I_WILL_FREE		Must be set when calling write_inode_now() if i_count
 *			is zero.  I_FREEING must be set when I_WILL_FREE is
 *			cleared.
 * I_FREEING		Set when inode is about to be freed but still has dirty
 *			pages or buffers attached or the inode itself is still
 *			dirty.
 * I_CLEAR		Added by clear_inode().  In this state the inode is
 *			clean and can be destroyed.  Inode keeps I_FREEING.
 *
 *			Inodes that are I_WILL_FREE, I_FREEING or I_CLEAR are
 *			prohibited for many purposes.  iget() must wait for
 *			the inode to be completely released, then create it
 *			anew.  Other functions will just ignore such inodes,
 *			if appropriate.  I_NEW is used for waiting.
 *
 * I_SYNC		Writeback of inode is running. The bit is set during
 *			data writeback, and cleared with a wakeup on the bit
 *			address once it is done. The bit is also used to pin
 *			the inode in memory for flusher thread.
 *
 * I_REFERENCED		Marks the inode as recently references on the LRU list.
 *
 * I_DIO_WAKEUP		Never set.  Only used as a key for wait_on_bit().
 *
 * I_WB_SWITCH		Cgroup bdi_writeback switching in progress.  Used to
 *			synchronize competing switching instances and to tell
 *			wb stat updates to grab the i_pages lock.  See
 *			inode_switch_wbs_work_fn() for details.
 *
 * I_OVL_INUSE		Used by overlayfs to get exclusive ownership on upper
 *			and work dirs among overlayfs mounts.
 *
 * I_CREATING		New object's inode in the middle of setting up.
 *
 * I_DONTCACHE		Evict inode as soon as it is not used anymore.
 *
 * I_SYNC_QUEUED	Inode is queued in b_io or b_more_io writeback lists.
 *			Used to detect that mark_inode_dirty() should not move
 * 			inode between dirty lists.
 *
 * I_PINNING_FSCACHE_WB	Inode is pinning an fscache object for writeback.
 *
 * Q: What is the difference between I_WILL_FREE and I_FREEING?
 */
#define I_DIRTY_SYNC		(1 << 0)
#define I_DIRTY_DATASYNC	(1 << 1)
#define I_DIRTY_PAGES		(1 << 2)
#define __I_NEW			3
#define I_NEW			(1 << __I_NEW)
#define I_WILL_FREE		(1 << 4)
#define I_FREEING		(1 << 5)
#define I_CLEAR			(1 << 6)
#define __I_SYNC		7
#define I_SYNC			(1 << __I_SYNC)
#define I_REFERENCED		(1 << 8)
#define __I_DIO_WAKEUP		9
#define I_DIO_WAKEUP		(1 << __I_DIO_WAKEUP)
#define I_LINKABLE		(1 << 10)
#define I_DIRTY_TIME		(1 << 11)
#define I_WB_SWITCH		(1 << 13)
#define I_OVL_INUSE		(1 << 14)
#define I_CREATING		(1 << 15)
#define I_DONTCACHE		(1 << 16)
#define I_SYNC_QUEUED		(1 << 17)
#define I_PINNING_FSCACHE_WB	(1 << 18)

#define I_DIRTY_INODE (I_DIRTY_SYNC | I_DIRTY_DATASYNC)
#define I_DIRTY (I_DIRTY_INODE | I_DIRTY_PAGES)
#define I_DIRTY_ALL (I_DIRTY | I_DIRTY_TIME)

extern void __mark_inode_dirty(struct inode *, int);
static inline void mark_inode_dirty(struct inode *inode)
{
	__mark_inode_dirty(inode, I_DIRTY);
}

static inline void mark_inode_dirty_sync(struct inode *inode)
{
	__mark_inode_dirty(inode, I_DIRTY_SYNC);
}

/*
 * Returns true if the given inode itself only has dirty timestamps (its pages
 * may still be dirty) and isn't currently being allocated or freed.
 * Filesystems should call this if when writing an inode when lazytime is
 * enabled, they want to opportunistically write the timestamps of other inodes
 * located very nearby on-disk, e.g. in the same inode block.  This returns true
 * if the given inode is in need of such an opportunistic update.  Requires
 * i_lock, or at least later re-checking under i_lock.
 */
static inline bool inode_is_dirtytime_only(struct inode *inode)
{
	return (inode->i_state & (I_DIRTY_TIME | I_NEW |
				  I_FREEING | I_WILL_FREE)) == I_DIRTY_TIME;
}

extern void inc_nlink(struct inode *inode);
extern void drop_nlink(struct inode *inode);
extern void clear_nlink(struct inode *inode);
extern void set_nlink(struct inode *inode, unsigned int nlink);

static inline void inode_inc_link_count(struct inode *inode)
{
	inc_nlink(inode);
	mark_inode_dirty(inode);
}

static inline void inode_dec_link_count(struct inode *inode)
{
	drop_nlink(inode);
	mark_inode_dirty(inode);
}

enum file_time_flags {
	S_ATIME = 1,
	S_MTIME = 2,
	S_CTIME = 4,
	S_VERSION = 8,
};

extern bool atime_needs_update(const struct path *, struct inode *);
extern void touch_atime(const struct path *);
int inode_update_time(struct inode *inode, struct timespec64 *time, int flags);

static inline void file_accessed(struct file *file)
{
	if (!(file->f_flags & O_NOATIME))
		touch_atime(&file->f_path);
}

extern int file_modified(struct file *file);
int kiocb_modified(struct kiocb *iocb);

int sync_inode_metadata(struct inode *inode, int wait);

struct file_system_type {
	const char *name;
	int fs_flags;
#define FS_REQUIRES_DEV		1 
#define FS_BINARY_MOUNTDATA	2
#define FS_HAS_SUBTYPE		4
#define FS_USERNS_MOUNT		8	/* Can be mounted by userns root */
#define FS_DISALLOW_NOTIFY_PERM	16	/* Disable fanotify permission events */
#define FS_ALLOW_IDMAP         32      /* FS has been updated to handle vfs idmappings. */
#define FS_RENAME_DOES_D_MOVE	32768	/* FS will handle d_move() during rename() internally. */
	int (*init_fs_context)(struct fs_context *);
	const struct fs_parameter_spec *parameters;
	struct dentry *(*mount) (struct file_system_type *, int,
		       const char *, void *);
	void (*kill_sb) (struct super_block *);
	struct module *owner;
	struct file_system_type * next;
	struct hlist_head fs_supers;

	struct lock_class_key s_lock_key;
	struct lock_class_key s_umount_key;
	struct lock_class_key s_vfs_rename_key;
	struct lock_class_key s_writers_key[SB_FREEZE_LEVELS];

	struct lock_class_key i_lock_key;
	struct lock_class_key i_mutex_key;
	struct lock_class_key invalidate_lock_key;
	struct lock_class_key i_mutex_dir_key;
};

#define MODULE_ALIAS_FS(NAME) MODULE_ALIAS("fs-" NAME)

extern struct dentry *mount_bdev(struct file_system_type *fs_type,
	int flags, const char *dev_name, void *data,
	int (*fill_super)(struct super_block *, void *, int));
extern struct dentry *mount_single(struct file_system_type *fs_type,
	int flags, void *data,
	int (*fill_super)(struct super_block *, void *, int));
extern struct dentry *mount_nodev(struct file_system_type *fs_type,
	int flags, void *data,
	int (*fill_super)(struct super_block *, void *, int));
extern struct dentry *mount_subtree(struct vfsmount *mnt, const char *path);
void retire_super(struct super_block *sb);
void generic_shutdown_super(struct super_block *sb);
void kill_block_super(struct super_block *sb);
void kill_anon_super(struct super_block *sb);
void kill_litter_super(struct super_block *sb);
void deactivate_super(struct super_block *sb);
void deactivate_locked_super(struct super_block *sb);
int set_anon_super(struct super_block *s, void *data);
int set_anon_super_fc(struct super_block *s, struct fs_context *fc);
int get_anon_bdev(dev_t *);
void free_anon_bdev(dev_t);
struct super_block *sget_fc(struct fs_context *fc,
			    int (*test)(struct super_block *, struct fs_context *),
			    int (*set)(struct super_block *, struct fs_context *));
struct super_block *sget(struct file_system_type *type,
			int (*test)(struct super_block *,void *),
			int (*set)(struct super_block *,void *),
			int flags, void *data);

/* Alas, no aliases. Too much hassle with bringing module.h everywhere */
#define fops_get(fops) \
	(((fops) && try_module_get((fops)->owner) ? (fops) : NULL))
#define fops_put(fops) \
	do { if (fops) module_put((fops)->owner); } while(0)
/*
 * This one is to be used *ONLY* from ->open() instances.
 * fops must be non-NULL, pinned down *and* module dependencies
 * should be sufficient to pin the caller down as well.
 */
#define replace_fops(f, fops) \
	do {	\
		struct file *__file = (f); \
		fops_put(__file->f_op); \
		BUG_ON(!(__file->f_op = (fops))); \
	} while(0)

extern int register_filesystem(struct file_system_type *);
extern int unregister_filesystem(struct file_system_type *);
extern int vfs_statfs(const struct path *, struct kstatfs *);
extern int user_statfs(const char __user *, struct kstatfs *);
extern int fd_statfs(int, struct kstatfs *);
extern int freeze_super(struct super_block *super);
extern int thaw_super(struct super_block *super);
extern __printf(2, 3)
int super_setup_bdi_name(struct super_block *sb, char *fmt, ...);
extern int super_setup_bdi(struct super_block *sb);

extern int current_umask(void);

extern void ihold(struct inode * inode);
extern void iput(struct inode *);
extern int generic_update_time(struct inode *, struct timespec64 *, int);

/* /sys/fs */
extern struct kobject *fs_kobj;

#define MAX_RW_COUNT (INT_MAX & PAGE_MASK)

/* fs/open.c */
struct audit_names;
struct filename {
	const char		*name;	/* pointer to actual string */
	const __user char	*uptr;	/* original userland pointer */
	int			refcnt;
	struct audit_names	*aname;
	const char		iname[];
};
static_assert(offsetof(struct filename, iname) % sizeof(long) == 0);

static inline struct mnt_idmap *file_mnt_idmap(struct file *file)
{
	return mnt_idmap(file->f_path.mnt);
}

/**
 * is_idmapped_mnt - check whether a mount is mapped
 * @mnt: the mount to check
 *
<<<<<<< HEAD
 * If @mnt has an idmapping attached to it @mnt is mapped.
=======
 * If @mnt has an non @nop_mnt_idmap attached to it then @mnt is mapped.
>>>>>>> eb3cdb58
 *
 * Return: true if mount is mapped, false if not.
 */
static inline bool is_idmapped_mnt(const struct vfsmount *mnt)
{
<<<<<<< HEAD
	return mnt_user_ns(mnt) != &init_user_ns;
=======
	return mnt_idmap(mnt) != &nop_mnt_idmap;
>>>>>>> eb3cdb58
}

extern long vfs_truncate(const struct path *, loff_t);
int do_truncate(struct mnt_idmap *, struct dentry *, loff_t start,
		unsigned int time_attrs, struct file *filp);
extern int vfs_fallocate(struct file *file, int mode, loff_t offset,
			loff_t len);
extern long do_sys_open(int dfd, const char __user *filename, int flags,
			umode_t mode);
extern struct file *file_open_name(struct filename *, int, umode_t);
extern struct file *filp_open(const char *, int, umode_t);
extern struct file *file_open_root(const struct path *,
				   const char *, int, umode_t);
static inline struct file *file_open_root_mnt(struct vfsmount *mnt,
				   const char *name, int flags, umode_t mode)
{
	return file_open_root(&(struct path){.mnt = mnt, .dentry = mnt->mnt_root},
			      name, flags, mode);
}
extern struct file * dentry_open(const struct path *, int, const struct cred *);
extern struct file *dentry_create(const struct path *path, int flags,
				  umode_t mode, const struct cred *cred);
extern struct file * open_with_fake_path(const struct path *, int,
					 struct inode*, const struct cred *);
static inline struct file *file_clone_open(struct file *file)
{
	return dentry_open(&file->f_path, file->f_flags, file->f_cred);
}
extern int filp_close(struct file *, fl_owner_t id);

extern struct filename *getname_flags(const char __user *, int, int *);
extern struct filename *getname_uflags(const char __user *, int);
extern struct filename *getname(const char __user *);
extern struct filename *getname_kernel(const char *);
extern void putname(struct filename *name);

extern int finish_open(struct file *file, struct dentry *dentry,
			int (*open)(struct inode *, struct file *));
extern int finish_no_open(struct file *file, struct dentry *dentry);

/* Helper for the simple case when original dentry is used */
static inline int finish_open_simple(struct file *file, int error)
{
	if (error)
		return error;

	return finish_open(file, file->f_path.dentry, NULL);
}

/* fs/dcache.c */
extern void __init vfs_caches_init_early(void);
extern void __init vfs_caches_init(void);

extern struct kmem_cache *names_cachep;

#define __getname()		kmem_cache_alloc(names_cachep, GFP_KERNEL)
#define __putname(name)		kmem_cache_free(names_cachep, (void *)(name))

extern struct super_block *blockdev_superblock;
static inline bool sb_is_blkdev_sb(struct super_block *sb)
{
	return IS_ENABLED(CONFIG_BLOCK) && sb == blockdev_superblock;
}

void emergency_thaw_all(void);
extern int sync_filesystem(struct super_block *);
extern const struct file_operations def_blk_fops;
extern const struct file_operations def_chr_fops;

/* fs/char_dev.c */
#define CHRDEV_MAJOR_MAX 512
/* Marks the bottom of the first segment of free char majors */
#define CHRDEV_MAJOR_DYN_END 234
/* Marks the top and bottom of the second segment of free char majors */
#define CHRDEV_MAJOR_DYN_EXT_START 511
#define CHRDEV_MAJOR_DYN_EXT_END 384

extern int alloc_chrdev_region(dev_t *, unsigned, unsigned, const char *);
extern int register_chrdev_region(dev_t, unsigned, const char *);
extern int __register_chrdev(unsigned int major, unsigned int baseminor,
			     unsigned int count, const char *name,
			     const struct file_operations *fops);
extern void __unregister_chrdev(unsigned int major, unsigned int baseminor,
				unsigned int count, const char *name);
extern void unregister_chrdev_region(dev_t, unsigned);
extern void chrdev_show(struct seq_file *,off_t);

static inline int register_chrdev(unsigned int major, const char *name,
				  const struct file_operations *fops)
{
	return __register_chrdev(major, 0, 256, name, fops);
}

static inline void unregister_chrdev(unsigned int major, const char *name)
{
	__unregister_chrdev(major, 0, 256, name);
}

extern void init_special_inode(struct inode *, umode_t, dev_t);

/* Invalid inode operations -- fs/bad_inode.c */
extern void make_bad_inode(struct inode *);
extern bool is_bad_inode(struct inode *);

<<<<<<< HEAD
unsigned long invalidate_mapping_pages(struct address_space *mapping,
					pgoff_t start, pgoff_t end);

void invalidate_mapping_pagevec(struct address_space *mapping,
				pgoff_t start, pgoff_t end,
				unsigned long *nr_pagevec);

static inline void invalidate_remote_inode(struct inode *inode)
{
	if (S_ISREG(inode->i_mode) || S_ISDIR(inode->i_mode) ||
	    S_ISLNK(inode->i_mode))
		invalidate_mapping_pages(inode->i_mapping, 0, -1);
}
extern int invalidate_inode_pages2(struct address_space *mapping);
extern int invalidate_inode_pages2_range(struct address_space *mapping,
					 pgoff_t start, pgoff_t end);
extern int write_inode_now(struct inode *, int);
extern int filemap_fdatawrite(struct address_space *);
extern int filemap_flush(struct address_space *);
extern int filemap_fdatawait_keep_errors(struct address_space *mapping);
extern int filemap_fdatawait_range(struct address_space *, loff_t lstart,
				   loff_t lend);
extern int filemap_fdatawait_range_keep_errors(struct address_space *mapping,
		loff_t start_byte, loff_t end_byte);

static inline int filemap_fdatawait(struct address_space *mapping)
{
	return filemap_fdatawait_range(mapping, 0, LLONG_MAX);
}

extern bool filemap_range_has_page(struct address_space *, loff_t lstart,
				  loff_t lend);
extern int filemap_write_and_wait_range(struct address_space *mapping,
				        loff_t lstart, loff_t lend);
extern int __filemap_fdatawrite_range(struct address_space *mapping,
				loff_t start, loff_t end, int sync_mode);
extern int filemap_fdatawrite_range(struct address_space *mapping,
				loff_t start, loff_t end);
extern int filemap_check_errors(struct address_space *mapping);
extern void __filemap_set_wb_err(struct address_space *mapping, int err);

static inline int filemap_write_and_wait(struct address_space *mapping)
{
	return filemap_write_and_wait_range(mapping, 0, LLONG_MAX);
}

=======
>>>>>>> eb3cdb58
extern int __must_check file_fdatawait_range(struct file *file, loff_t lstart,
						loff_t lend);
extern int __must_check file_check_and_advance_wb_err(struct file *file);
extern int __must_check file_write_and_wait_range(struct file *file,
						loff_t start, loff_t end);

static inline int file_write_and_wait(struct file *file)
{
	return file_write_and_wait_range(file, 0, LLONG_MAX);
}

extern int vfs_fsync_range(struct file *file, loff_t start, loff_t end,
			   int datasync);
extern int vfs_fsync(struct file *file, int datasync);

extern int sync_file_range(struct file *file, loff_t offset, loff_t nbytes,
				unsigned int flags);

static inline bool iocb_is_dsync(const struct kiocb *iocb)
{
	return (iocb->ki_flags & IOCB_DSYNC) ||
		IS_SYNC(iocb->ki_filp->f_mapping->host);
}

/*
 * Sync the bytes written if this was a synchronous write.  Expect ki_pos
 * to already be updated for the write, and will return either the amount
 * of bytes passed in, or an error if syncing the file failed.
 */
static inline ssize_t generic_write_sync(struct kiocb *iocb, ssize_t count)
{
	if (iocb_is_dsync(iocb)) {
		int ret = vfs_fsync_range(iocb->ki_filp,
				iocb->ki_pos - count, iocb->ki_pos - 1,
				(iocb->ki_flags & IOCB_SYNC) ? 0 : 1);
		if (ret)
			return ret;
	}

	return count;
}

extern void emergency_sync(void);
extern void emergency_remount(void);

#ifdef CONFIG_BLOCK
extern int bmap(struct inode *inode, sector_t *block);
#else
static inline int bmap(struct inode *inode,  sector_t *block)
{
	return -EINVAL;
}
#endif

int notify_change(struct mnt_idmap *, struct dentry *,
		  struct iattr *, struct inode **);
int inode_permission(struct mnt_idmap *, struct inode *, int);
int generic_permission(struct mnt_idmap *, struct inode *, int);
static inline int file_permission(struct file *file, int mask)
{
	return inode_permission(file_mnt_idmap(file),
				file_inode(file), mask);
}
static inline int path_permission(const struct path *path, int mask)
{
	return inode_permission(mnt_idmap(path->mnt),
				d_inode(path->dentry), mask);
}
int __check_sticky(struct mnt_idmap *idmap, struct inode *dir,
		   struct inode *inode);

static inline bool execute_ok(struct inode *inode)
{
	return (inode->i_mode & S_IXUGO) || S_ISDIR(inode->i_mode);
}

static inline bool inode_wrong_type(const struct inode *inode, umode_t mode)
{
	return (inode->i_mode ^ mode) & S_IFMT;
}

static inline void file_start_write(struct file *file)
{
	if (!S_ISREG(file_inode(file)->i_mode))
		return;
	sb_start_write(file_inode(file)->i_sb);
}

static inline bool file_start_write_trylock(struct file *file)
{
	if (!S_ISREG(file_inode(file)->i_mode))
		return true;
	return sb_start_write_trylock(file_inode(file)->i_sb);
}

static inline void file_end_write(struct file *file)
{
	if (!S_ISREG(file_inode(file)->i_mode))
		return;
	__sb_end_write(file_inode(file)->i_sb, SB_FREEZE_WRITE);
}

/*
 * This is used for regular files where some users -- especially the
 * currently executed binary in a process, previously handled via
 * VM_DENYWRITE -- cannot handle concurrent write (and maybe mmap
 * read-write shared) accesses.
 *
 * get_write_access() gets write permission for a file.
 * put_write_access() releases this write permission.
 * deny_write_access() denies write access to a file.
 * allow_write_access() re-enables write access to a file.
 *
 * The i_writecount field of an inode can have the following values:
 * 0: no write access, no denied write access
 * < 0: (-i_writecount) users that denied write access to the file.
 * > 0: (i_writecount) users that have write access to the file.
 *
 * Normally we operate on that counter with atomic_{inc,dec} and it's safe
 * except for the cases where we don't hold i_writecount yet. Then we need to
 * use {get,deny}_write_access() - these functions check the sign and refuse
 * to do the change if sign is wrong.
 */
static inline int get_write_access(struct inode *inode)
{
	return atomic_inc_unless_negative(&inode->i_writecount) ? 0 : -ETXTBSY;
}
static inline int deny_write_access(struct file *file)
{
	struct inode *inode = file_inode(file);
	return atomic_dec_unless_positive(&inode->i_writecount) ? 0 : -ETXTBSY;
}
static inline void put_write_access(struct inode * inode)
{
	atomic_dec(&inode->i_writecount);
}
static inline void allow_write_access(struct file *file)
{
	if (file)
		atomic_inc(&file_inode(file)->i_writecount);
}
static inline bool inode_is_open_for_write(const struct inode *inode)
{
	return atomic_read(&inode->i_writecount) > 0;
}

#if defined(CONFIG_IMA) || defined(CONFIG_FILE_LOCKING)
static inline void i_readcount_dec(struct inode *inode)
{
	BUG_ON(!atomic_read(&inode->i_readcount));
	atomic_dec(&inode->i_readcount);
}
static inline void i_readcount_inc(struct inode *inode)
{
	atomic_inc(&inode->i_readcount);
}
#else
static inline void i_readcount_dec(struct inode *inode)
{
	return;
}
static inline void i_readcount_inc(struct inode *inode)
{
	return;
}
#endif
extern int do_pipe_flags(int *, int);

extern ssize_t kernel_read(struct file *, void *, size_t, loff_t *);
ssize_t __kernel_read(struct file *file, void *buf, size_t count, loff_t *pos);
extern ssize_t kernel_write(struct file *, const void *, size_t, loff_t *);
extern ssize_t __kernel_write(struct file *, const void *, size_t, loff_t *);
extern struct file * open_exec(const char *);
 
/* fs/dcache.c -- generic fs support functions */
extern bool is_subdir(struct dentry *, struct dentry *);
extern bool path_is_under(const struct path *, const struct path *);

extern char *file_path(struct file *, char *, int);

#include <linux/err.h>

/* needed for stackable file system support */
extern loff_t default_llseek(struct file *file, loff_t offset, int whence);

extern loff_t vfs_llseek(struct file *file, loff_t offset, int whence);

extern int inode_init_always(struct super_block *, struct inode *);
extern void inode_init_once(struct inode *);
extern void address_space_init_once(struct address_space *mapping);
extern struct inode * igrab(struct inode *);
extern ino_t iunique(struct super_block *, ino_t);
extern int inode_needs_sync(struct inode *inode);
extern int generic_delete_inode(struct inode *inode);
static inline int generic_drop_inode(struct inode *inode)
{
	return !inode->i_nlink || inode_unhashed(inode);
}
extern void d_mark_dontcache(struct inode *inode);

extern struct inode *ilookup5_nowait(struct super_block *sb,
		unsigned long hashval, int (*test)(struct inode *, void *),
		void *data);
extern struct inode *ilookup5(struct super_block *sb, unsigned long hashval,
		int (*test)(struct inode *, void *), void *data);
extern struct inode *ilookup(struct super_block *sb, unsigned long ino);

extern struct inode *inode_insert5(struct inode *inode, unsigned long hashval,
		int (*test)(struct inode *, void *),
		int (*set)(struct inode *, void *),
		void *data);
extern struct inode * iget5_locked(struct super_block *, unsigned long, int (*test)(struct inode *, void *), int (*set)(struct inode *, void *), void *);
extern struct inode * iget_locked(struct super_block *, unsigned long);
extern struct inode *find_inode_nowait(struct super_block *,
				       unsigned long,
				       int (*match)(struct inode *,
						    unsigned long, void *),
				       void *data);
extern struct inode *find_inode_rcu(struct super_block *, unsigned long,
				    int (*)(struct inode *, void *), void *);
extern struct inode *find_inode_by_ino_rcu(struct super_block *, unsigned long);
extern int insert_inode_locked4(struct inode *, unsigned long, int (*test)(struct inode *, void *), void *);
extern int insert_inode_locked(struct inode *);
#ifdef CONFIG_DEBUG_LOCK_ALLOC
extern void lockdep_annotate_inode_mutex_key(struct inode *inode);
#else
static inline void lockdep_annotate_inode_mutex_key(struct inode *inode) { };
#endif
extern void unlock_new_inode(struct inode *);
extern void discard_new_inode(struct inode *);
extern unsigned int get_next_ino(void);
extern void evict_inodes(struct super_block *sb);
void dump_mapping(const struct address_space *);

/*
 * Userspace may rely on the the inode number being non-zero. For example, glibc
 * simply ignores files with zero i_ino in unlink() and other places.
 *
 * As an additional complication, if userspace was compiled with
 * _FILE_OFFSET_BITS=32 on a 64-bit kernel we'll only end up reading out the
 * lower 32 bits, so we need to check that those aren't zero explicitly. With
 * _FILE_OFFSET_BITS=64, this may cause some harmless false-negatives, but
 * better safe than sorry.
 */
static inline bool is_zero_ino(ino_t ino)
{
	return (u32)ino == 0;
}

extern void __iget(struct inode * inode);
extern void iget_failed(struct inode *);
extern void clear_inode(struct inode *);
extern void __destroy_inode(struct inode *);
extern struct inode *new_inode_pseudo(struct super_block *sb);
extern struct inode *new_inode(struct super_block *sb);
extern void free_inode_nonrcu(struct inode *inode);
extern int setattr_should_drop_suidgid(struct mnt_idmap *, struct inode *);
extern int file_remove_privs(struct file *);
int setattr_should_drop_sgid(struct mnt_idmap *idmap,
			     const struct inode *inode);

/*
 * This must be used for allocating filesystems specific inodes to set
 * up the inode reclaim context correctly.
 */
static inline void *
alloc_inode_sb(struct super_block *sb, struct kmem_cache *cache, gfp_t gfp)
{
	return kmem_cache_alloc_lru(cache, &sb->s_inode_lru, gfp);
}

extern void __insert_inode_hash(struct inode *, unsigned long hashval);
static inline void insert_inode_hash(struct inode *inode)
{
	__insert_inode_hash(inode, inode->i_ino);
}

extern void __remove_inode_hash(struct inode *);
static inline void remove_inode_hash(struct inode *inode)
{
	if (!inode_unhashed(inode) && !hlist_fake(&inode->i_hash))
		__remove_inode_hash(inode);
}

extern void inode_sb_list_add(struct inode *inode);
extern void inode_add_lru(struct inode *inode);

extern int sb_set_blocksize(struct super_block *, int);
extern int sb_min_blocksize(struct super_block *, int);

extern int generic_file_mmap(struct file *, struct vm_area_struct *);
extern int generic_file_readonly_mmap(struct file *, struct vm_area_struct *);
extern ssize_t generic_write_checks(struct kiocb *, struct iov_iter *);
int generic_write_checks_count(struct kiocb *iocb, loff_t *count);
extern int generic_write_check_limits(struct file *file, loff_t pos,
		loff_t *count);
extern int generic_file_rw_checks(struct file *file_in, struct file *file_out);
ssize_t filemap_read(struct kiocb *iocb, struct iov_iter *to,
		ssize_t already_read);
extern ssize_t generic_file_read_iter(struct kiocb *, struct iov_iter *);
extern ssize_t __generic_file_write_iter(struct kiocb *, struct iov_iter *);
extern ssize_t generic_file_write_iter(struct kiocb *, struct iov_iter *);
extern ssize_t generic_file_direct_write(struct kiocb *, struct iov_iter *);
ssize_t generic_perform_write(struct kiocb *, struct iov_iter *);

ssize_t vfs_iter_read(struct file *file, struct iov_iter *iter, loff_t *ppos,
		rwf_t flags);
ssize_t vfs_iter_write(struct file *file, struct iov_iter *iter, loff_t *ppos,
		rwf_t flags);
ssize_t vfs_iocb_iter_read(struct file *file, struct kiocb *iocb,
			   struct iov_iter *iter);
ssize_t vfs_iocb_iter_write(struct file *file, struct kiocb *iocb,
			    struct iov_iter *iter);

/* fs/splice.c */
ssize_t filemap_splice_read(struct file *in, loff_t *ppos,
			    struct pipe_inode_info *pipe,
			    size_t len, unsigned int flags);
ssize_t direct_splice_read(struct file *in, loff_t *ppos,
			   struct pipe_inode_info *pipe,
			   size_t len, unsigned int flags);
extern ssize_t generic_file_splice_read(struct file *, loff_t *,
		struct pipe_inode_info *, size_t, unsigned int);
extern ssize_t iter_file_splice_write(struct pipe_inode_info *,
		struct file *, loff_t *, size_t, unsigned int);
extern ssize_t generic_splice_sendpage(struct pipe_inode_info *pipe,
		struct file *out, loff_t *, size_t len, unsigned int flags);
extern long do_splice_direct(struct file *in, loff_t *ppos, struct file *out,
		loff_t *opos, size_t len, unsigned int flags);


extern void
file_ra_state_init(struct file_ra_state *ra, struct address_space *mapping);
extern loff_t noop_llseek(struct file *file, loff_t offset, int whence);
#define no_llseek NULL
extern loff_t vfs_setpos(struct file *file, loff_t offset, loff_t maxsize);
extern loff_t generic_file_llseek(struct file *file, loff_t offset, int whence);
extern loff_t generic_file_llseek_size(struct file *file, loff_t offset,
		int whence, loff_t maxsize, loff_t eof);
extern loff_t fixed_size_llseek(struct file *file, loff_t offset,
		int whence, loff_t size);
extern loff_t no_seek_end_llseek_size(struct file *, loff_t, int, loff_t);
extern loff_t no_seek_end_llseek(struct file *, loff_t, int);
int rw_verify_area(int, struct file *, const loff_t *, size_t);
extern int generic_file_open(struct inode * inode, struct file * filp);
extern int nonseekable_open(struct inode * inode, struct file * filp);
extern int stream_open(struct inode * inode, struct file * filp);

#ifdef CONFIG_BLOCK
typedef void (dio_submit_t)(struct bio *bio, struct inode *inode,
			    loff_t file_offset);

enum {
	/* need locking between buffered and direct access */
	DIO_LOCKING	= 0x01,

	/* filesystem does not support filling holes */
	DIO_SKIP_HOLES	= 0x02,
};

ssize_t __blockdev_direct_IO(struct kiocb *iocb, struct inode *inode,
			     struct block_device *bdev, struct iov_iter *iter,
			     get_block_t get_block,
			     dio_iodone_t end_io,
			     int flags);

static inline ssize_t blockdev_direct_IO(struct kiocb *iocb,
					 struct inode *inode,
					 struct iov_iter *iter,
					 get_block_t get_block)
{
	return __blockdev_direct_IO(iocb, inode, inode->i_sb->s_bdev, iter,
			get_block, NULL, DIO_LOCKING | DIO_SKIP_HOLES);
}
#endif

void inode_dio_wait(struct inode *inode);

/**
 * inode_dio_begin - signal start of a direct I/O requests
 * @inode: inode the direct I/O happens on
 *
 * This is called once we've finished processing a direct I/O request,
 * and is used to wake up callers waiting for direct I/O to be quiesced.
 */
static inline void inode_dio_begin(struct inode *inode)
{
	atomic_inc(&inode->i_dio_count);
}

/**
 * inode_dio_end - signal finish of a direct I/O requests
 * @inode: inode the direct I/O happens on
 *
 * This is called once we've finished processing a direct I/O request,
 * and is used to wake up callers waiting for direct I/O to be quiesced.
 */
static inline void inode_dio_end(struct inode *inode)
{
	if (atomic_dec_and_test(&inode->i_dio_count))
		wake_up_bit(&inode->i_state, __I_DIO_WAKEUP);
}

/*
 * Warn about a page cache invalidation failure diring a direct I/O write.
 */
void dio_warn_stale_pagecache(struct file *filp);

extern void inode_set_flags(struct inode *inode, unsigned int flags,
			    unsigned int mask);

extern const struct file_operations generic_ro_fops;

#define special_file(m) (S_ISCHR(m)||S_ISBLK(m)||S_ISFIFO(m)||S_ISSOCK(m))

extern int readlink_copy(char __user *, int, const char *);
extern int page_readlink(struct dentry *, char __user *, int);
extern const char *page_get_link(struct dentry *, struct inode *,
				 struct delayed_call *);
extern void page_put_link(void *);
extern int page_symlink(struct inode *inode, const char *symname, int len);
extern const struct inode_operations page_symlink_inode_operations;
extern void kfree_link(void *);
void generic_fillattr(struct mnt_idmap *, struct inode *, struct kstat *);
void generic_fill_statx_attr(struct inode *inode, struct kstat *stat);
extern int vfs_getattr_nosec(const struct path *, struct kstat *, u32, unsigned int);
extern int vfs_getattr(const struct path *, struct kstat *, u32, unsigned int);
void __inode_add_bytes(struct inode *inode, loff_t bytes);
void inode_add_bytes(struct inode *inode, loff_t bytes);
void __inode_sub_bytes(struct inode *inode, loff_t bytes);
void inode_sub_bytes(struct inode *inode, loff_t bytes);
static inline loff_t __inode_get_bytes(struct inode *inode)
{
	return (((loff_t)inode->i_blocks) << 9) + inode->i_bytes;
}
loff_t inode_get_bytes(struct inode *inode);
void inode_set_bytes(struct inode *inode, loff_t bytes);
const char *simple_get_link(struct dentry *, struct inode *,
			    struct delayed_call *);
extern const struct inode_operations simple_symlink_inode_operations;

extern int iterate_dir(struct file *, struct dir_context *);

int vfs_fstatat(int dfd, const char __user *filename, struct kstat *stat,
		int flags);
int vfs_fstat(int fd, struct kstat *stat);

static inline int vfs_stat(const char __user *filename, struct kstat *stat)
{
	return vfs_fstatat(AT_FDCWD, filename, stat, 0);
}
static inline int vfs_lstat(const char __user *name, struct kstat *stat)
{
	return vfs_fstatat(AT_FDCWD, name, stat, AT_SYMLINK_NOFOLLOW);
}

extern const char *vfs_get_link(struct dentry *, struct delayed_call *);
extern int vfs_readlink(struct dentry *, char __user *, int);

extern struct file_system_type *get_filesystem(struct file_system_type *fs);
extern void put_filesystem(struct file_system_type *fs);
extern struct file_system_type *get_fs_type(const char *name);
extern struct super_block *get_super(struct block_device *);
extern struct super_block *get_active_super(struct block_device *bdev);
extern void drop_super(struct super_block *sb);
extern void drop_super_exclusive(struct super_block *sb);
extern void iterate_supers(void (*)(struct super_block *, void *), void *);
extern void iterate_supers_type(struct file_system_type *,
			        void (*)(struct super_block *, void *), void *);

extern int dcache_dir_open(struct inode *, struct file *);
extern int dcache_dir_close(struct inode *, struct file *);
extern loff_t dcache_dir_lseek(struct file *, loff_t, int);
extern int dcache_readdir(struct file *, struct dir_context *);
extern int simple_setattr(struct mnt_idmap *, struct dentry *,
			  struct iattr *);
extern int simple_getattr(struct mnt_idmap *, const struct path *,
			  struct kstat *, u32, unsigned int);
extern int simple_statfs(struct dentry *, struct kstatfs *);
extern int simple_open(struct inode *inode, struct file *file);
extern int simple_link(struct dentry *, struct inode *, struct dentry *);
extern int simple_unlink(struct inode *, struct dentry *);
extern int simple_rmdir(struct inode *, struct dentry *);
extern int simple_rename_exchange(struct inode *old_dir, struct dentry *old_dentry,
				  struct inode *new_dir, struct dentry *new_dentry);
<<<<<<< HEAD
extern int simple_rename(struct user_namespace *, struct inode *,
=======
extern int simple_rename(struct mnt_idmap *, struct inode *,
>>>>>>> eb3cdb58
			 struct dentry *, struct inode *, struct dentry *,
			 unsigned int);
extern void simple_recursive_removal(struct dentry *,
                              void (*callback)(struct dentry *));
extern int noop_fsync(struct file *, loff_t, loff_t, int);
extern ssize_t noop_direct_IO(struct kiocb *iocb, struct iov_iter *iter);
extern int simple_empty(struct dentry *);
extern int simple_write_begin(struct file *file, struct address_space *mapping,
			loff_t pos, unsigned len,
			struct page **pagep, void **fsdata);
extern const struct address_space_operations ram_aops;
extern int always_delete_dentry(const struct dentry *);
extern struct inode *alloc_anon_inode(struct super_block *);
extern int simple_nosetlease(struct file *, long, struct file_lock **, void **);
extern const struct dentry_operations simple_dentry_operations;

extern struct dentry *simple_lookup(struct inode *, struct dentry *, unsigned int flags);
extern ssize_t generic_read_dir(struct file *, char __user *, size_t, loff_t *);
extern const struct file_operations simple_dir_operations;
extern const struct inode_operations simple_dir_inode_operations;
extern void make_empty_dir_inode(struct inode *inode);
extern bool is_empty_dir_inode(struct inode *inode);
struct tree_descr { const char *name; const struct file_operations *ops; int mode; };
struct dentry *d_alloc_name(struct dentry *, const char *);
extern int simple_fill_super(struct super_block *, unsigned long,
			     const struct tree_descr *);
extern int simple_pin_fs(struct file_system_type *, struct vfsmount **mount, int *count);
extern void simple_release_fs(struct vfsmount **mount, int *count);

extern ssize_t simple_read_from_buffer(void __user *to, size_t count,
			loff_t *ppos, const void *from, size_t available);
extern ssize_t simple_write_to_buffer(void *to, size_t available, loff_t *ppos,
		const void __user *from, size_t count);

extern int __generic_file_fsync(struct file *, loff_t, loff_t, int);
extern int generic_file_fsync(struct file *, loff_t, loff_t, int);

extern int generic_check_addressable(unsigned, u64);

extern void generic_set_encrypted_ci_d_ops(struct dentry *dentry);

int may_setattr(struct mnt_idmap *idmap, struct inode *inode,
		unsigned int ia_valid);
int setattr_prepare(struct mnt_idmap *, struct dentry *, struct iattr *);
extern int inode_newsize_ok(const struct inode *, loff_t offset);
void setattr_copy(struct mnt_idmap *, struct inode *inode,
		  const struct iattr *attr);

extern int file_update_time(struct file *file);

static inline bool vma_is_dax(const struct vm_area_struct *vma)
{
	return vma->vm_file && IS_DAX(vma->vm_file->f_mapping->host);
}

static inline bool vma_is_fsdax(struct vm_area_struct *vma)
{
	struct inode *inode;

	if (!IS_ENABLED(CONFIG_FS_DAX) || !vma->vm_file)
		return false;
	if (!vma_is_dax(vma))
		return false;
	inode = file_inode(vma->vm_file);
	if (S_ISCHR(inode->i_mode))
		return false; /* device-dax */
	return true;
}

static inline int iocb_flags(struct file *file)
{
	int res = 0;
	if (file->f_flags & O_APPEND)
		res |= IOCB_APPEND;
	if (file->f_flags & O_DIRECT)
		res |= IOCB_DIRECT;
	if (file->f_flags & O_DSYNC)
		res |= IOCB_DSYNC;
	if (file->f_flags & __O_SYNC)
		res |= IOCB_SYNC;
	return res;
}

static inline int kiocb_set_rw_flags(struct kiocb *ki, rwf_t flags)
{
	int kiocb_flags = 0;

	/* make sure there's no overlap between RWF and private IOCB flags */
	BUILD_BUG_ON((__force int) RWF_SUPPORTED & IOCB_EVENTFD);

	if (!flags)
		return 0;
	if (unlikely(flags & ~RWF_SUPPORTED))
		return -EOPNOTSUPP;

	if (flags & RWF_NOWAIT) {
		if (!(ki->ki_filp->f_mode & FMODE_NOWAIT))
			return -EOPNOTSUPP;
		kiocb_flags |= IOCB_NOIO;
	}
	kiocb_flags |= (__force int) (flags & RWF_SUPPORTED);
	if (flags & RWF_SYNC)
		kiocb_flags |= IOCB_DSYNC;

	ki->ki_flags |= kiocb_flags;
	return 0;
}

static inline ino_t parent_ino(struct dentry *dentry)
{
	ino_t res;

	/*
	 * Don't strictly need d_lock here? If the parent ino could change
	 * then surely we'd have a deeper race in the caller?
	 */
	spin_lock(&dentry->d_lock);
	res = dentry->d_parent->d_inode->i_ino;
	spin_unlock(&dentry->d_lock);
	return res;
}

/* Transaction based IO helpers */

/*
 * An argresp is stored in an allocated page and holds the
 * size of the argument or response, along with its content
 */
struct simple_transaction_argresp {
	ssize_t size;
	char data[];
};

#define SIMPLE_TRANSACTION_LIMIT (PAGE_SIZE - sizeof(struct simple_transaction_argresp))

char *simple_transaction_get(struct file *file, const char __user *buf,
				size_t size);
ssize_t simple_transaction_read(struct file *file, char __user *buf,
				size_t size, loff_t *pos);
int simple_transaction_release(struct inode *inode, struct file *file);

void simple_transaction_set(struct file *file, size_t n);

/*
 * simple attribute files
 *
 * These attributes behave similar to those in sysfs:
 *
 * Writing to an attribute immediately sets a value, an open file can be
 * written to multiple times.
 *
 * Reading from an attribute creates a buffer from the value that might get
 * read with multiple read calls. When the attribute has been read
 * completely, no further read calls are possible until the file is opened
 * again.
 *
 * All attributes contain a text representation of a numeric value
 * that are accessed with the get() and set() functions.
 */
#define DEFINE_SIMPLE_ATTRIBUTE_XSIGNED(__fops, __get, __set, __fmt, __is_signed)	\
static int __fops ## _open(struct inode *inode, struct file *file)	\
{									\
	__simple_attr_check_format(__fmt, 0ull);			\
	return simple_attr_open(inode, file, __get, __set, __fmt);	\
}									\
static const struct file_operations __fops = {				\
	.owner	 = THIS_MODULE,						\
	.open	 = __fops ## _open,					\
	.release = simple_attr_release,					\
	.read	 = simple_attr_read,					\
	.write	 = (__is_signed) ? simple_attr_write_signed : simple_attr_write,	\
	.llseek	 = generic_file_llseek,					\
}

#define DEFINE_SIMPLE_ATTRIBUTE(__fops, __get, __set, __fmt)		\
	DEFINE_SIMPLE_ATTRIBUTE_XSIGNED(__fops, __get, __set, __fmt, false)

#define DEFINE_SIMPLE_ATTRIBUTE_SIGNED(__fops, __get, __set, __fmt)	\
	DEFINE_SIMPLE_ATTRIBUTE_XSIGNED(__fops, __get, __set, __fmt, true)

static inline __printf(1, 2)
void __simple_attr_check_format(const char *fmt, ...)
{
	/* don't do anything, just let the compiler check the arguments; */
}

int simple_attr_open(struct inode *inode, struct file *file,
		     int (*get)(void *, u64 *), int (*set)(void *, u64),
		     const char *fmt);
int simple_attr_release(struct inode *inode, struct file *file);
ssize_t simple_attr_read(struct file *file, char __user *buf,
			 size_t len, loff_t *ppos);
ssize_t simple_attr_write(struct file *file, const char __user *buf,
			  size_t len, loff_t *ppos);
ssize_t simple_attr_write_signed(struct file *file, const char __user *buf,
				 size_t len, loff_t *ppos);

struct ctl_table;
int __init list_bdev_fs_names(char *buf, size_t size);

#define __FMODE_EXEC		((__force int) FMODE_EXEC)
#define __FMODE_NONOTIFY	((__force int) FMODE_NONOTIFY)

#define ACC_MODE(x) ("\004\002\006\006"[(x)&O_ACCMODE])
#define OPEN_FMODE(flag) ((__force fmode_t)(((flag + 1) & O_ACCMODE) | \
					    (flag & __FMODE_NONOTIFY)))

static inline bool is_sxid(umode_t mode)
{
	return mode & (S_ISUID | S_ISGID);
}

static inline int check_sticky(struct mnt_idmap *idmap,
			       struct inode *dir, struct inode *inode)
{
	if (!(dir->i_mode & S_ISVTX))
		return 0;

	return __check_sticky(idmap, dir, inode);
}

static inline void inode_has_no_xattr(struct inode *inode)
{
	if (!is_sxid(inode->i_mode) && (inode->i_sb->s_flags & SB_NOSEC))
		inode->i_flags |= S_NOSEC;
}

static inline bool is_root_inode(struct inode *inode)
{
	return inode == inode->i_sb->s_root->d_inode;
}

static inline bool dir_emit(struct dir_context *ctx,
			    const char *name, int namelen,
			    u64 ino, unsigned type)
{
	return ctx->actor(ctx, name, namelen, ctx->pos, ino, type);
}
static inline bool dir_emit_dot(struct file *file, struct dir_context *ctx)
{
	return ctx->actor(ctx, ".", 1, ctx->pos,
			  file->f_path.dentry->d_inode->i_ino, DT_DIR);
}
static inline bool dir_emit_dotdot(struct file *file, struct dir_context *ctx)
{
	return ctx->actor(ctx, "..", 2, ctx->pos,
			  parent_ino(file->f_path.dentry), DT_DIR);
}
static inline bool dir_emit_dots(struct file *file, struct dir_context *ctx)
{
	if (ctx->pos == 0) {
		if (!dir_emit_dot(file, ctx))
			return false;
		ctx->pos = 1;
	}
	if (ctx->pos == 1) {
		if (!dir_emit_dotdot(file, ctx))
			return false;
		ctx->pos = 2;
	}
	return true;
}
static inline bool dir_relax(struct inode *inode)
{
	inode_unlock(inode);
	inode_lock(inode);
	return !IS_DEADDIR(inode);
}

static inline bool dir_relax_shared(struct inode *inode)
{
	inode_unlock_shared(inode);
	inode_lock_shared(inode);
	return !IS_DEADDIR(inode);
}

extern bool path_noexec(const struct path *path);
extern void inode_nohighmem(struct inode *inode);

/* mm/fadvise.c */
extern int vfs_fadvise(struct file *file, loff_t offset, loff_t len,
		       int advice);
extern int generic_fadvise(struct file *file, loff_t offset, loff_t len,
			   int advice);

<<<<<<< HEAD
/*
 * Flush file data before changing attributes.  Caller must hold any locks
 * required to prevent further writes to this file until we're done setting
 * flags.
 */
static inline int inode_drain_writes(struct inode *inode)
{
	inode_dio_wait(inode);
	return filemap_write_and_wait(inode->i_mapping);
}

static inline dev_t inode_get_dev(const struct inode *inode)
{
	if (inode->i_sb->s_op->get_inode_dev)
		return inode->i_sb->s_op->get_inode_dev(inode);

	return inode->i_sb->s_dev;
}

=======
>>>>>>> eb3cdb58
#endif /* _LINUX_FS_H */<|MERGE_RESOLUTION|>--- conflicted
+++ resolved
@@ -42,10 +42,7 @@
 #include <linux/mount.h>
 #include <linux/cred.h>
 #include <linux/mnt_idmapping.h>
-<<<<<<< HEAD
-=======
 #include <linux/slab.h>
->>>>>>> eb3cdb58
 
 #include <asm/byteorder.h>
 #include <uapi/linux/fs.h>
@@ -345,8 +342,6 @@
 #define IOCB_NOIO		(1 << 20)
 /* can use bio alloc cache */
 #define IOCB_ALLOC_CACHE	(1 << 21)
-<<<<<<< HEAD
-=======
 
 /* for use in trace events */
 #define TRACE_IOCB_STRINGS \
@@ -361,7 +356,6 @@
 	{ IOCB_WAITQ,		"WAITQ" }, \
 	{ IOCB_NOIO,		"NOIO" }, \
 	{ IOCB_ALLOC_CACHE,	"ALLOC_CACHE" }
->>>>>>> eb3cdb58
 
 struct kiocb {
 	struct file		*ki_filp;
@@ -371,10 +365,6 @@
 	int			ki_flags;
 	u16			ki_ioprio; /* See linux/ioprio.h */
 	struct wait_page_queue	*ki_waitq; /* for async buffered IO */
-<<<<<<< HEAD
-	randomized_struct_fields_end
-=======
->>>>>>> eb3cdb58
 };
 
 static inline bool is_sync_kiocb(struct kiocb *kiocb)
@@ -1037,110 +1027,6 @@
 
 struct file_lock;
 
-<<<<<<< HEAD
-struct file_lock_operations {
-	void (*fl_copy_lock)(struct file_lock *, struct file_lock *);
-	void (*fl_release_private)(struct file_lock *);
-};
-
-struct lock_manager_operations {
-	fl_owner_t (*lm_get_owner)(fl_owner_t);
-	void (*lm_put_owner)(fl_owner_t);
-	void (*lm_notify)(struct file_lock *);	/* unblock callback */
-	int (*lm_grant)(struct file_lock *, int);
-	bool (*lm_break)(struct file_lock *);
-	int (*lm_change)(struct file_lock *, int, struct list_head *);
-	void (*lm_setup)(struct file_lock *, void **);
-	bool (*lm_breaker_owns_lease)(struct file_lock *);
-};
-
-struct lock_manager {
-	struct list_head list;
-	/*
-	 * NFSv4 and up also want opens blocked during the grace period;
-	 * NLM doesn't care:
-	 */
-	bool block_opens;
-};
-
-struct net;
-void locks_start_grace(struct net *, struct lock_manager *);
-void locks_end_grace(struct lock_manager *);
-bool locks_in_grace(struct net *);
-bool opens_in_grace(struct net *);
-
-/* that will die - we need it for nfs_lock_info */
-#include <linux/nfs_fs_i.h>
-
-/*
- * struct file_lock represents a generic "file lock". It's used to represent
- * POSIX byte range locks, BSD (flock) locks, and leases. It's important to
- * note that the same struct is used to represent both a request for a lock and
- * the lock itself, but the same object is never used for both.
- *
- * FIXME: should we create a separate "struct lock_request" to help distinguish
- * these two uses?
- *
- * The varous i_flctx lists are ordered by:
- *
- * 1) lock owner
- * 2) lock range start
- * 3) lock range end
- *
- * Obviously, the last two criteria only matter for POSIX locks.
- */
-struct file_lock {
-	struct file_lock *fl_blocker;	/* The lock, that is blocking us */
-	struct list_head fl_list;	/* link into file_lock_context */
-	struct hlist_node fl_link;	/* node in global lists */
-	struct list_head fl_blocked_requests;	/* list of requests with
-						 * ->fl_blocker pointing here
-						 */
-	struct list_head fl_blocked_member;	/* node in
-						 * ->fl_blocker->fl_blocked_requests
-						 */
-	fl_owner_t fl_owner;
-	unsigned int fl_flags;
-	unsigned char fl_type;
-	unsigned int fl_pid;
-	int fl_link_cpu;		/* what cpu's list is this on? */
-	wait_queue_head_t fl_wait;
-	struct file *fl_file;
-	loff_t fl_start;
-	loff_t fl_end;
-
-	struct fasync_struct *	fl_fasync; /* for lease break notifications */
-	/* for lease breaks: */
-	unsigned long fl_break_time;
-	unsigned long fl_downgrade_time;
-
-	const struct file_lock_operations *fl_ops;	/* Callbacks for filesystems */
-	const struct lock_manager_operations *fl_lmops;	/* Callbacks for lockmanagers */
-	union {
-		struct nfs_lock_info	nfs_fl;
-		struct nfs4_lock_info	nfs4_fl;
-		struct {
-			struct list_head link;	/* link in AFS vnode's pending_locks list */
-			int state;		/* state of grant or error if -ve */
-			unsigned int	debug_id;
-		} afs;
-#ifndef __GENKSYMS__
-		struct {
-			struct inode *inode;
-		} ceph;
-#endif
-	} fl_u;
-} __randomize_layout;
-
-struct file_lock_context {
-	spinlock_t		flc_lock;
-	struct list_head	flc_flock;
-	struct list_head	flc_posix;
-	struct list_head	flc_lease;
-};
-
-=======
->>>>>>> eb3cdb58
 /* The following constant reflects the upper bound of the file/locking space */
 #ifndef OFFSET_MAX
 #define OFFSET_MAX	type_max(loff_t)
@@ -1149,198 +1035,6 @@
 
 extern void send_sigio(struct fown_struct *fown, int fd, int band);
 
-<<<<<<< HEAD
-#define locks_inode(f) file_inode(f)
-
-#ifdef CONFIG_FILE_LOCKING
-extern int fcntl_getlk(struct file *, unsigned int, struct flock *);
-extern int fcntl_setlk(unsigned int, struct file *, unsigned int,
-			struct flock *);
-
-#if BITS_PER_LONG == 32
-extern int fcntl_getlk64(struct file *, unsigned int, struct flock64 *);
-extern int fcntl_setlk64(unsigned int, struct file *, unsigned int,
-			struct flock64 *);
-#endif
-
-extern int fcntl_setlease(unsigned int fd, struct file *filp, long arg);
-extern int fcntl_getlease(struct file *filp);
-
-/* fs/locks.c */
-void locks_free_lock_context(struct inode *inode);
-void locks_free_lock(struct file_lock *fl);
-extern void locks_init_lock(struct file_lock *);
-extern struct file_lock * locks_alloc_lock(void);
-extern void locks_copy_lock(struct file_lock *, struct file_lock *);
-extern void locks_copy_conflock(struct file_lock *, struct file_lock *);
-extern void locks_remove_posix(struct file *, fl_owner_t);
-extern void locks_remove_file(struct file *);
-extern void locks_release_private(struct file_lock *);
-extern void posix_test_lock(struct file *, struct file_lock *);
-extern int posix_lock_file(struct file *, struct file_lock *, struct file_lock *);
-extern int locks_delete_block(struct file_lock *);
-extern int vfs_test_lock(struct file *, struct file_lock *);
-extern int vfs_lock_file(struct file *, unsigned int, struct file_lock *, struct file_lock *);
-extern int vfs_cancel_lock(struct file *filp, struct file_lock *fl);
-bool vfs_inode_has_locks(struct inode *inode);
-extern int locks_lock_inode_wait(struct inode *inode, struct file_lock *fl);
-extern int __break_lease(struct inode *inode, unsigned int flags, unsigned int type);
-extern void lease_get_mtime(struct inode *, struct timespec64 *time);
-extern int generic_setlease(struct file *, long, struct file_lock **, void **priv);
-extern int vfs_setlease(struct file *, long, struct file_lock **, void **);
-extern int lease_modify(struct file_lock *, int, struct list_head *);
-
-struct notifier_block;
-extern int lease_register_notifier(struct notifier_block *);
-extern void lease_unregister_notifier(struct notifier_block *);
-
-struct files_struct;
-extern void show_fd_locks(struct seq_file *f,
-			 struct file *filp, struct files_struct *files);
-#else /* !CONFIG_FILE_LOCKING */
-static inline int fcntl_getlk(struct file *file, unsigned int cmd,
-			      struct flock __user *user)
-{
-	return -EINVAL;
-}
-
-static inline int fcntl_setlk(unsigned int fd, struct file *file,
-			      unsigned int cmd, struct flock __user *user)
-{
-	return -EACCES;
-}
-
-#if BITS_PER_LONG == 32
-static inline int fcntl_getlk64(struct file *file, unsigned int cmd,
-				struct flock64 __user *user)
-{
-	return -EINVAL;
-}
-
-static inline int fcntl_setlk64(unsigned int fd, struct file *file,
-				unsigned int cmd, struct flock64 __user *user)
-{
-	return -EACCES;
-}
-#endif
-static inline int fcntl_setlease(unsigned int fd, struct file *filp, long arg)
-{
-	return -EINVAL;
-}
-
-static inline int fcntl_getlease(struct file *filp)
-{
-	return F_UNLCK;
-}
-
-static inline void
-locks_free_lock_context(struct inode *inode)
-{
-}
-
-static inline void locks_init_lock(struct file_lock *fl)
-{
-	return;
-}
-
-static inline void locks_copy_conflock(struct file_lock *new, struct file_lock *fl)
-{
-	return;
-}
-
-static inline void locks_copy_lock(struct file_lock *new, struct file_lock *fl)
-{
-	return;
-}
-
-static inline void locks_remove_posix(struct file *filp, fl_owner_t owner)
-{
-	return;
-}
-
-static inline void locks_remove_file(struct file *filp)
-{
-	return;
-}
-
-static inline void posix_test_lock(struct file *filp, struct file_lock *fl)
-{
-	return;
-}
-
-static inline int posix_lock_file(struct file *filp, struct file_lock *fl,
-				  struct file_lock *conflock)
-{
-	return -ENOLCK;
-}
-
-static inline int locks_delete_block(struct file_lock *waiter)
-{
-	return -ENOENT;
-}
-
-static inline int vfs_test_lock(struct file *filp, struct file_lock *fl)
-{
-	return 0;
-}
-
-static inline int vfs_lock_file(struct file *filp, unsigned int cmd,
-				struct file_lock *fl, struct file_lock *conf)
-{
-	return -ENOLCK;
-}
-
-static inline int vfs_cancel_lock(struct file *filp, struct file_lock *fl)
-{
-	return 0;
-}
-
-static inline bool vfs_inode_has_locks(struct inode *inode)
-{
-	return false;
-}
-
-static inline int locks_lock_inode_wait(struct inode *inode, struct file_lock *fl)
-{
-	return -ENOLCK;
-}
-
-static inline int __break_lease(struct inode *inode, unsigned int mode, unsigned int type)
-{
-	return 0;
-}
-
-static inline void lease_get_mtime(struct inode *inode,
-				   struct timespec64 *time)
-{
-	return;
-}
-
-static inline int generic_setlease(struct file *filp, long arg,
-				    struct file_lock **flp, void **priv)
-{
-	return -EINVAL;
-}
-
-static inline int vfs_setlease(struct file *filp, long arg,
-			       struct file_lock **lease, void **priv)
-{
-	return -EINVAL;
-}
-
-static inline int lease_modify(struct file_lock *fl, int arg,
-			       struct list_head *dispose)
-{
-	return -EINVAL;
-}
-
-struct files_struct;
-static inline void show_fd_locks(struct seq_file *f,
-			struct file *filp, struct files_struct *files) {}
-#endif /* !CONFIG_FILE_LOCKING */
-
-=======
->>>>>>> eb3cdb58
 static inline struct inode *file_inode(const struct file *f)
 {
 	return f->f_inode;
@@ -1434,13 +1128,9 @@
 #define SB_I_UNTRUSTED_MOUNTER		0x00000040
 
 #define SB_I_SKIP_SYNC	0x00000100	/* Skip superblock at global sync */
-<<<<<<< HEAD
-#define SB_I_TS_EXPIRY_WARNED 0x00000400 /* warned about timestamp range expiry */
-=======
 #define SB_I_PERSB_BDI	0x00000200	/* has a per-sb bdi */
 #define SB_I_TS_EXPIRY_WARNED 0x00000400 /* warned about timestamp range expiry */
 #define SB_I_RETIRED	0x00000800	/* superblock shouldn't be reused */
->>>>>>> eb3cdb58
 
 /* Possible states of 'frozen' field */
 enum {
@@ -1635,11 +1325,7 @@
 static inline vfsuid_t i_uid_into_vfsuid(struct mnt_idmap *idmap,
 					 const struct inode *inode)
 {
-<<<<<<< HEAD
-	return mapped_kuid_fs(mnt_userns, &init_user_ns, inode->i_uid);
-=======
 	return make_vfsuid(idmap, i_user_ns(inode), inode->i_uid);
->>>>>>> eb3cdb58
 }
 
 /**
@@ -1657,9 +1343,6 @@
 				      const struct iattr *attr,
 				      const struct inode *inode)
 {
-<<<<<<< HEAD
-	return mapped_kgid_fs(mnt_userns, &init_user_ns, inode->i_gid);
-=======
 	return ((attr->ia_valid & ATTR_UID) &&
 		!vfsuid_eq(attr->ia_vfsuid,
 			   i_uid_into_vfsuid(idmap, inode)));
@@ -1733,7 +1416,6 @@
 	if (attr->ia_valid & ATTR_GID)
 		inode->i_gid = from_vfsgid(idmap, i_user_ns(inode),
 					   attr->ia_vfsgid);
->>>>>>> eb3cdb58
 }
 
 /**
@@ -1782,17 +1464,10 @@
 	kuid_t kuid;
 	kgid_t kgid;
 
-<<<<<<< HEAD
-	kuid = mapped_fsuid(mnt_userns);
-	if (!uid_valid(kuid))
-		return false;
-	kgid = mapped_fsgid(mnt_userns);
-=======
 	kuid = mapped_fsuid(idmap, fs_userns);
 	if (!uid_valid(kuid))
 		return false;
 	kgid = mapped_fsgid(idmap, fs_userns);
->>>>>>> eb3cdb58
 	if (!gid_valid(kgid))
 		return false;
 	return kuid_has_mapping(fs_userns, kuid) &&
@@ -2024,11 +1699,7 @@
 void inode_init_owner(struct mnt_idmap *idmap, struct inode *inode,
 		      const struct inode *dir, umode_t mode);
 extern bool may_open_dev(const struct path *path);
-<<<<<<< HEAD
-umode_t mode_strip_sgid(struct user_namespace *mnt_userns,
-=======
 umode_t mode_strip_sgid(struct mnt_idmap *idmap,
->>>>>>> eb3cdb58
 			const struct inode *dir, umode_t mode);
 
 /*
@@ -2139,11 +1810,8 @@
 				   loff_t len, unsigned int remap_flags);
 	int (*fadvise)(struct file *, loff_t, loff_t, int);
 	int (*uring_cmd)(struct io_uring_cmd *ioucmd, unsigned int issue_flags);
-<<<<<<< HEAD
-=======
 	int (*uring_cmd_iopoll)(struct io_uring_cmd *, struct io_comp_batch *,
 				unsigned int poll_flags);
->>>>>>> eb3cdb58
 } __randomize_layout;
 
 struct inode_operations {
@@ -2656,21 +2324,13 @@
  * is_idmapped_mnt - check whether a mount is mapped
  * @mnt: the mount to check
  *
-<<<<<<< HEAD
- * If @mnt has an idmapping attached to it @mnt is mapped.
-=======
  * If @mnt has an non @nop_mnt_idmap attached to it then @mnt is mapped.
->>>>>>> eb3cdb58
  *
  * Return: true if mount is mapped, false if not.
  */
 static inline bool is_idmapped_mnt(const struct vfsmount *mnt)
 {
-<<<<<<< HEAD
-	return mnt_user_ns(mnt) != &init_user_ns;
-=======
 	return mnt_idmap(mnt) != &nop_mnt_idmap;
->>>>>>> eb3cdb58
 }
 
 extern long vfs_truncate(const struct path *, loff_t);
@@ -2775,55 +2435,6 @@
 extern void make_bad_inode(struct inode *);
 extern bool is_bad_inode(struct inode *);
 
-<<<<<<< HEAD
-unsigned long invalidate_mapping_pages(struct address_space *mapping,
-					pgoff_t start, pgoff_t end);
-
-void invalidate_mapping_pagevec(struct address_space *mapping,
-				pgoff_t start, pgoff_t end,
-				unsigned long *nr_pagevec);
-
-static inline void invalidate_remote_inode(struct inode *inode)
-{
-	if (S_ISREG(inode->i_mode) || S_ISDIR(inode->i_mode) ||
-	    S_ISLNK(inode->i_mode))
-		invalidate_mapping_pages(inode->i_mapping, 0, -1);
-}
-extern int invalidate_inode_pages2(struct address_space *mapping);
-extern int invalidate_inode_pages2_range(struct address_space *mapping,
-					 pgoff_t start, pgoff_t end);
-extern int write_inode_now(struct inode *, int);
-extern int filemap_fdatawrite(struct address_space *);
-extern int filemap_flush(struct address_space *);
-extern int filemap_fdatawait_keep_errors(struct address_space *mapping);
-extern int filemap_fdatawait_range(struct address_space *, loff_t lstart,
-				   loff_t lend);
-extern int filemap_fdatawait_range_keep_errors(struct address_space *mapping,
-		loff_t start_byte, loff_t end_byte);
-
-static inline int filemap_fdatawait(struct address_space *mapping)
-{
-	return filemap_fdatawait_range(mapping, 0, LLONG_MAX);
-}
-
-extern bool filemap_range_has_page(struct address_space *, loff_t lstart,
-				  loff_t lend);
-extern int filemap_write_and_wait_range(struct address_space *mapping,
-				        loff_t lstart, loff_t lend);
-extern int __filemap_fdatawrite_range(struct address_space *mapping,
-				loff_t start, loff_t end, int sync_mode);
-extern int filemap_fdatawrite_range(struct address_space *mapping,
-				loff_t start, loff_t end);
-extern int filemap_check_errors(struct address_space *mapping);
-extern void __filemap_set_wb_err(struct address_space *mapping, int err);
-
-static inline int filemap_write_and_wait(struct address_space *mapping)
-{
-	return filemap_write_and_wait_range(mapping, 0, LLONG_MAX);
-}
-
-=======
->>>>>>> eb3cdb58
 extern int __must_check file_fdatawait_range(struct file *file, loff_t lstart,
 						loff_t lend);
 extern int __must_check file_check_and_advance_wb_err(struct file *file);
@@ -3309,11 +2920,7 @@
 extern int simple_rmdir(struct inode *, struct dentry *);
 extern int simple_rename_exchange(struct inode *old_dir, struct dentry *old_dentry,
 				  struct inode *new_dir, struct dentry *new_dentry);
-<<<<<<< HEAD
-extern int simple_rename(struct user_namespace *, struct inode *,
-=======
 extern int simple_rename(struct mnt_idmap *, struct inode *,
->>>>>>> eb3cdb58
 			 struct dentry *, struct inode *, struct dentry *,
 			 unsigned int);
 extern void simple_recursive_removal(struct dentry *,
@@ -3599,18 +3206,6 @@
 extern int generic_fadvise(struct file *file, loff_t offset, loff_t len,
 			   int advice);
 
-<<<<<<< HEAD
-/*
- * Flush file data before changing attributes.  Caller must hold any locks
- * required to prevent further writes to this file until we're done setting
- * flags.
- */
-static inline int inode_drain_writes(struct inode *inode)
-{
-	inode_dio_wait(inode);
-	return filemap_write_and_wait(inode->i_mapping);
-}
-
 static inline dev_t inode_get_dev(const struct inode *inode)
 {
 	if (inode->i_sb->s_op->get_inode_dev)
@@ -3619,6 +3214,4 @@
 	return inode->i_sb->s_dev;
 }
 
-=======
->>>>>>> eb3cdb58
 #endif /* _LINUX_FS_H */