--- conflicted
+++ resolved
@@ -322,10 +322,7 @@
 	int			ki_flags;
 	u16			ki_hint;
 	u16			ki_ioprio; /* See linux/ioprio.h */
-<<<<<<< HEAD
-=======
 	unsigned int		ki_cookie; /* for ->iopoll */
->>>>>>> 1a03a6ab
 
 	randomized_struct_fields_end
 };
