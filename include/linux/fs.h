--- conflicted
+++ resolved
@@ -679,11 +679,6 @@
 
 #include <linux/ext3_fs_sb.h>
 #include <linux/hpfs_fs_sb.h>
-<<<<<<< HEAD
-#include <linux/sysv_fs_sb.h>
-=======
-#include <linux/ntfs_fs_sb.h>
->>>>>>> 825ab03e
 #include <linux/ufs_fs_sb.h>
 #include <linux/romfs_fs_sb.h>
 #include <linux/adfs_fs_sb.h>
@@ -727,11 +722,6 @@
 	union {
 		struct ext3_sb_info	ext3_sb;
 		struct hpfs_sb_info	hpfs_sb;
-<<<<<<< HEAD
-		struct sysv_sb_info	sysv_sb;
-=======
-		struct ntfs_sb_info	ntfs_sb;
->>>>>>> 825ab03e
 		struct ufs_sb_info	ufs_sb;
 		struct romfs_sb_info	romfs_sb;
 		struct adfs_sb_info	adfs_sb;
