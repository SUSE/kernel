/* SPDX-License-Identifier: GPL-2.0 */
#ifndef _LINUX_LIST_H
#define _LINUX_LIST_H

#include <linux/container_of.h>
#include <linux/types.h>
#include <linux/stddef.h>
#include <linux/poison.h>
#include <linux/const.h>

#include <asm/barrier.h>

/*
 * Circular doubly linked list implementation.
 *
 * Some of the internal functions ("__xxx") are useful when
 * manipulating whole lists rather than single entries, as
 * sometimes we already know the next/prev entries and we can
 * generate better code by using them directly rather than
 * using the generic single-entry routines.
 */

#define LIST_HEAD_INIT(name) { &(name), &(name) }

#define LIST_HEAD(name) \
	struct list_head name = LIST_HEAD_INIT(name)

/**
 * INIT_LIST_HEAD - Initialize a list_head structure
 * @list: list_head structure to be initialized.
 *
 * Initializes the list_head to point to itself.  If it is a list header,
 * the result is an empty list.
 */
static inline void INIT_LIST_HEAD(struct list_head *list)
{
	WRITE_ONCE(list->next, list);
	WRITE_ONCE(list->prev, list);
}

#ifdef CONFIG_DEBUG_LIST
extern bool __list_add_valid(struct list_head *new,
			      struct list_head *prev,
			      struct list_head *next);
extern bool __list_del_entry_valid(struct list_head *entry);
#else
static inline bool __list_add_valid(struct list_head *new,
				struct list_head *prev,
				struct list_head *next)
{
	return true;
}
static inline bool __list_del_entry_valid(struct list_head *entry)
{
	return true;
}
#endif

/*
 * Insert a new entry between two known consecutive entries.
 *
 * This is only for internal list manipulation where we know
 * the prev/next entries already!
 */
static inline void __list_add(struct list_head *new,
			      struct list_head *prev,
			      struct list_head *next)
{
	if (!__list_add_valid(new, prev, next))
		return;

	next->prev = new;
	new->next = next;
	new->prev = prev;
	WRITE_ONCE(prev->next, new);
}

/**
 * list_add - add a new entry
 * @new: new entry to be added
 * @head: list head to add it after
 *
 * Insert a new entry after the specified head.
 * This is good for implementing stacks.
 */
static inline void list_add(struct list_head *new, struct list_head *head)
{
	__list_add(new, head, head->next);
}


/**
 * list_add_tail - add a new entry
 * @new: new entry to be added
 * @head: list head to add it before
 *
 * Insert a new entry before the specified head.
 * This is useful for implementing queues.
 */
static inline void list_add_tail(struct list_head *new, struct list_head *head)
{
	__list_add(new, head->prev, head);
}

/*
 * Delete a list entry by making the prev/next entries
 * point to each other.
 *
 * This is only for internal list manipulation where we know
 * the prev/next entries already!
 */
static inline void __list_del(struct list_head * prev, struct list_head * next)
{
	next->prev = prev;
	WRITE_ONCE(prev->next, next);
}

/*
 * Delete a list entry and clear the 'prev' pointer.
 *
 * This is a special-purpose list clearing method used in the networking code
 * for lists allocated as per-cpu, where we don't want to incur the extra
 * WRITE_ONCE() overhead of a regular list_del_init(). The code that uses this
 * needs to check the node 'prev' pointer instead of calling list_empty().
 */
static inline void __list_del_clearprev(struct list_head *entry)
{
	__list_del(entry->prev, entry->next);
	entry->prev = NULL;
}

static inline void __list_del_entry(struct list_head *entry)
{
	if (!__list_del_entry_valid(entry))
		return;

	__list_del(entry->prev, entry->next);
}

/**
 * list_del - deletes entry from list.
 * @entry: the element to delete from the list.
 * Note: list_empty() on entry does not return true after this, the entry is
 * in an undefined state.
 */
static inline void list_del(struct list_head *entry)
{
	__list_del_entry(entry);
	entry->next = LIST_POISON1;
	entry->prev = LIST_POISON2;
}

/**
 * list_replace - replace old entry by new one
 * @old : the element to be replaced
 * @new : the new element to insert
 *
 * If @old was empty, it will be overwritten.
 */
static inline void list_replace(struct list_head *old,
				struct list_head *new)
{
	new->next = old->next;
	new->next->prev = new;
	new->prev = old->prev;
	new->prev->next = new;
}

/**
 * list_replace_init - replace old entry by new one and initialize the old one
 * @old : the element to be replaced
 * @new : the new element to insert
 *
 * If @old was empty, it will be overwritten.
 */
static inline void list_replace_init(struct list_head *old,
				     struct list_head *new)
{
	list_replace(old, new);
	INIT_LIST_HEAD(old);
}

/**
 * list_swap - replace entry1 with entry2 and re-add entry1 at entry2's position
 * @entry1: the location to place entry2
 * @entry2: the location to place entry1
 */
static inline void list_swap(struct list_head *entry1,
			     struct list_head *entry2)
{
	struct list_head *pos = entry2->prev;

	list_del(entry2);
	list_replace(entry1, entry2);
	if (pos == entry1)
		pos = entry2;
	list_add(entry1, pos);
}

/**
 * list_del_init - deletes entry from list and reinitialize it.
 * @entry: the element to delete from the list.
 */
static inline void list_del_init(struct list_head *entry)
{
	__list_del_entry(entry);
	INIT_LIST_HEAD(entry);
}

/**
 * list_move - delete from one list and add as another's head
 * @list: the entry to move
 * @head: the head that will precede our entry
 */
static inline void list_move(struct list_head *list, struct list_head *head)
{
	__list_del_entry(list);
	list_add(list, head);
}

/**
 * list_move_tail - delete from one list and add as another's tail
 * @list: the entry to move
 * @head: the head that will follow our entry
 */
static inline void list_move_tail(struct list_head *list,
				  struct list_head *head)
{
	__list_del_entry(list);
	list_add_tail(list, head);
}

/**
 * list_bulk_move_tail - move a subsection of a list to its tail
 * @head: the head that will follow our entry
 * @first: first entry to move
 * @last: last entry to move, can be the same as first
 *
 * Move all entries between @first and including @last before @head.
 * All three entries must belong to the same linked list.
 */
static inline void list_bulk_move_tail(struct list_head *head,
				       struct list_head *first,
				       struct list_head *last)
{
	first->prev->next = last->next;
	last->next->prev = first->prev;

	head->prev->next = first;
	first->prev = head->prev;

	last->next = head;
	head->prev = last;
}

/**
 * list_is_first -- tests whether @list is the first entry in list @head
 * @list: the entry to test
 * @head: the head of the list
 */
static inline int list_is_first(const struct list_head *list, const struct list_head *head)
{
	return list->prev == head;
}

/**
 * list_is_last - tests whether @list is the last entry in list @head
 * @list: the entry to test
 * @head: the head of the list
 */
static inline int list_is_last(const struct list_head *list, const struct list_head *head)
{
	return list->next == head;
}

/**
 * list_is_head - tests whether @list is the list @head
 * @list: the entry to test
 * @head: the head of the list
 */
static inline int list_is_head(const struct list_head *list, const struct list_head *head)
{
	return list == head;
}

/**
 * list_empty - tests whether a list is empty
 * @head: the list to test.
 */
static inline int list_empty(const struct list_head *head)
{
	return READ_ONCE(head->next) == head;
}

/**
 * list_del_init_careful - deletes entry from list and reinitialize it.
 * @entry: the element to delete from the list.
 *
 * This is the same as list_del_init(), except designed to be used
 * together with list_empty_careful() in a way to guarantee ordering
 * of other memory operations.
 *
 * Any memory operations done before a list_del_init_careful() are
 * guaranteed to be visible after a list_empty_careful() test.
 */
static inline void list_del_init_careful(struct list_head *entry)
{
	__list_del_entry(entry);
	WRITE_ONCE(entry->prev, entry);
	smp_store_release(&entry->next, entry);
}

/**
 * list_empty_careful - tests whether a list is empty and not being modified
 * @head: the list to test
 *
 * Description:
 * tests whether a list is empty _and_ checks that no other CPU might be
 * in the process of modifying either member (next or prev)
 *
 * NOTE: using list_empty_careful() without synchronization
 * can only be safe if the only activity that can happen
 * to the list entry is list_del_init(). Eg. it cannot be used
 * if another CPU could re-list_add() it.
 */
static inline int list_empty_careful(const struct list_head *head)
{
	struct list_head *next = smp_load_acquire(&head->next);
	return list_is_head(next, head) && (next == READ_ONCE(head->prev));
}

/**
 * list_rotate_left - rotate the list to the left
 * @head: the head of the list
 */
static inline void list_rotate_left(struct list_head *head)
{
	struct list_head *first;

	if (!list_empty(head)) {
		first = head->next;
		list_move_tail(first, head);
	}
}

/**
 * list_rotate_to_front() - Rotate list to specific item.
 * @list: The desired new front of the list.
 * @head: The head of the list.
 *
 * Rotates list so that @list becomes the new front of the list.
 */
static inline void list_rotate_to_front(struct list_head *list,
					struct list_head *head)
{
	/*
	 * Deletes the list head from the list denoted by @head and
	 * places it as the tail of @list, this effectively rotates the
	 * list so that @list is at the front.
	 */
	list_move_tail(head, list);
}

/**
 * list_is_singular - tests whether a list has just one entry.
 * @head: the list to test.
 */
static inline int list_is_singular(const struct list_head *head)
{
	return !list_empty(head) && (head->next == head->prev);
}

static inline void __list_cut_position(struct list_head *list,
		struct list_head *head, struct list_head *entry)
{
	struct list_head *new_first = entry->next;
	list->next = head->next;
	list->next->prev = list;
	list->prev = entry;
	entry->next = list;
	head->next = new_first;
	new_first->prev = head;
}

/**
 * list_cut_position - cut a list into two
 * @list: a new list to add all removed entries
 * @head: a list with entries
 * @entry: an entry within head, could be the head itself
 *	and if so we won't cut the list
 *
 * This helper moves the initial part of @head, up to and
 * including @entry, from @head to @list. You should
 * pass on @entry an element you know is on @head. @list
 * should be an empty list or a list you do not care about
 * losing its data.
 *
 */
static inline void list_cut_position(struct list_head *list,
		struct list_head *head, struct list_head *entry)
{
	if (list_empty(head))
		return;
	if (list_is_singular(head) && !list_is_head(entry, head) && (entry != head->next))
		return;
	if (list_is_head(entry, head))
		INIT_LIST_HEAD(list);
	else
		__list_cut_position(list, head, entry);
}

/**
 * list_cut_before - cut a list into two, before given entry
 * @list: a new list to add all removed entries
 * @head: a list with entries
 * @entry: an entry within head, could be the head itself
 *
 * This helper moves the initial part of @head, up to but
 * excluding @entry, from @head to @list.  You should pass
 * in @entry an element you know is on @head.  @list should
 * be an empty list or a list you do not care about losing
 * its data.
 * If @entry == @head, all entries on @head are moved to
 * @list.
 */
static inline void list_cut_before(struct list_head *list,
				   struct list_head *head,
				   struct list_head *entry)
{
	if (head->next == entry) {
		INIT_LIST_HEAD(list);
		return;
	}
	list->next = head->next;
	list->next->prev = list;
	list->prev = entry->prev;
	list->prev->next = list;
	head->next = entry;
	entry->prev = head;
}

static inline void __list_splice(const struct list_head *list,
				 struct list_head *prev,
				 struct list_head *next)
{
	struct list_head *first = list->next;
	struct list_head *last = list->prev;

	first->prev = prev;
	prev->next = first;

	last->next = next;
	next->prev = last;
}

/**
 * list_splice - join two lists, this is designed for stacks
 * @list: the new list to add.
 * @head: the place to add it in the first list.
 */
static inline void list_splice(const struct list_head *list,
				struct list_head *head)
{
	if (!list_empty(list))
		__list_splice(list, head, head->next);
}

/**
 * list_splice_tail - join two lists, each list being a queue
 * @list: the new list to add.
 * @head: the place to add it in the first list.
 */
static inline void list_splice_tail(struct list_head *list,
				struct list_head *head)
{
	if (!list_empty(list))
		__list_splice(list, head->prev, head);
}

/**
 * list_splice_init - join two lists and reinitialise the emptied list.
 * @list: the new list to add.
 * @head: the place to add it in the first list.
 *
 * The list at @list is reinitialised
 */
static inline void list_splice_init(struct list_head *list,
				    struct list_head *head)
{
	if (!list_empty(list)) {
		__list_splice(list, head, head->next);
		INIT_LIST_HEAD(list);
	}
}

/**
 * list_splice_tail_init - join two lists and reinitialise the emptied list
 * @list: the new list to add.
 * @head: the place to add it in the first list.
 *
 * Each of the lists is a queue.
 * The list at @list is reinitialised
 */
static inline void list_splice_tail_init(struct list_head *list,
					 struct list_head *head)
{
	if (!list_empty(list)) {
		__list_splice(list, head->prev, head);
		INIT_LIST_HEAD(list);
	}
}

/**
 * list_entry - get the struct for this entry
 * @ptr:	the &struct list_head pointer.
 * @type:	the type of the struct this is embedded in.
 * @member:	the name of the list_head within the struct.
 */
#define list_entry(ptr, type, member) \
	container_of(ptr, type, member)

/**
 * list_first_entry - get the first element from a list
 * @ptr:	the list head to take the element from.
 * @type:	the type of the struct this is embedded in.
 * @member:	the name of the list_head within the struct.
 *
 * Note, that list is expected to be not empty.
 */
#define list_first_entry(ptr, type, member) \
	list_entry((ptr)->next, type, member)

/**
 * list_last_entry - get the last element from a list
 * @ptr:	the list head to take the element from.
 * @type:	the type of the struct this is embedded in.
 * @member:	the name of the list_head within the struct.
 *
 * Note, that list is expected to be not empty.
 */
#define list_last_entry(ptr, type, member) \
	list_entry((ptr)->prev, type, member)

/**
 * list_first_entry_or_null - get the first element from a list
 * @ptr:	the list head to take the element from.
 * @type:	the type of the struct this is embedded in.
 * @member:	the name of the list_head within the struct.
 *
 * Note that if the list is empty, it returns NULL.
 */
#define list_first_entry_or_null(ptr, type, member) ({ \
	struct list_head *head__ = (ptr); \
	struct list_head *pos__ = READ_ONCE(head__->next); \
	pos__ != head__ ? list_entry(pos__, type, member) : NULL; \
})

/**
 * list_next_entry - get the next element in list
 * @pos:	the type * to cursor
 * @member:	the name of the list_head within the struct.
 */
#define list_next_entry(pos, member) \
	list_entry((pos)->member.next, typeof(*(pos)), member)

/**
 * list_next_entry_circular - get the next element in list
 * @pos:	the type * to cursor.
 * @head:	the list head to take the element from.
 * @member:	the name of the list_head within the struct.
 *
 * Wraparound if pos is the last element (return the first element).
 * Note, that list is expected to be not empty.
 */
#define list_next_entry_circular(pos, head, member) \
	(list_is_last(&(pos)->member, head) ? \
	list_first_entry(head, typeof(*(pos)), member) : list_next_entry(pos, member))

/**
 * list_prev_entry - get the prev element in list
 * @pos:	the type * to cursor
 * @member:	the name of the list_head within the struct.
 */
#define list_prev_entry(pos, member) \
	list_entry((pos)->member.prev, typeof(*(pos)), member)

/**
 * list_prev_entry_circular - get the prev element in list
 * @pos:	the type * to cursor.
 * @head:	the list head to take the element from.
 * @member:	the name of the list_head within the struct.
 *
 * Wraparound if pos is the first element (return the last element).
 * Note, that list is expected to be not empty.
 */
#define list_prev_entry_circular(pos, head, member) \
	(list_is_first(&(pos)->member, head) ? \
	list_last_entry(head, typeof(*(pos)), member) : list_prev_entry(pos, member))

/**
 * list_for_each	-	iterate over a list
 * @pos:	the &struct list_head to use as a loop cursor.
 * @head:	the head for your list.
 */
#define list_for_each(pos, head) \
	for (pos = (head)->next; !list_is_head(pos, (head)); pos = pos->next)
<<<<<<< HEAD
=======

/**
 * list_for_each_rcu - Iterate over a list in an RCU-safe fashion
 * @pos:	the &struct list_head to use as a loop cursor.
 * @head:	the head for your list.
 */
#define list_for_each_rcu(pos, head)		  \
	for (pos = rcu_dereference((head)->next); \
	     !list_is_head(pos, (head)); \
	     pos = rcu_dereference(pos->next))
>>>>>>> eb3cdb58

/**
 * list_for_each_continue - continue iteration over a list
 * @pos:	the &struct list_head to use as a loop cursor.
 * @head:	the head for your list.
 *
 * Continue to iterate over a list, continuing after the current position.
 */
#define list_for_each_continue(pos, head) \
	for (pos = pos->next; !list_is_head(pos, (head)); pos = pos->next)

/**
 * list_for_each_prev	-	iterate over a list backwards
 * @pos:	the &struct list_head to use as a loop cursor.
 * @head:	the head for your list.
 */
#define list_for_each_prev(pos, head) \
	for (pos = (head)->prev; !list_is_head(pos, (head)); pos = pos->prev)

/**
 * list_for_each_safe - iterate over a list safe against removal of list entry
 * @pos:	the &struct list_head to use as a loop cursor.
 * @n:		another &struct list_head to use as temporary storage
 * @head:	the head for your list.
 */
#define list_for_each_safe(pos, n, head) \
	for (pos = (head)->next, n = pos->next; \
	     !list_is_head(pos, (head)); \
	     pos = n, n = pos->next)

/**
 * list_for_each_prev_safe - iterate over a list backwards safe against removal of list entry
 * @pos:	the &struct list_head to use as a loop cursor.
 * @n:		another &struct list_head to use as temporary storage
 * @head:	the head for your list.
 */
#define list_for_each_prev_safe(pos, n, head) \
	for (pos = (head)->prev, n = pos->prev; \
	     !list_is_head(pos, (head)); \
	     pos = n, n = pos->prev)

/**
 * list_count_nodes - count nodes in the list
 * @head:	the head for your list.
 */
static inline size_t list_count_nodes(struct list_head *head)
{
	struct list_head *pos;
	size_t count = 0;

	list_for_each(pos, head)
		count++;

	return count;
}

/**
 * list_entry_is_head - test if the entry points to the head of the list
 * @pos:	the type * to cursor
 * @head:	the head for your list.
 * @member:	the name of the list_head within the struct.
 */
#define list_entry_is_head(pos, head, member)				\
	(&pos->member == (head))

/**
 * list_for_each_entry	-	iterate over list of given type
 * @pos:	the type * to use as a loop cursor.
 * @head:	the head for your list.
 * @member:	the name of the list_head within the struct.
 */
#define list_for_each_entry(pos, head, member)				\
	for (pos = list_first_entry(head, typeof(*pos), member);	\
	     !list_entry_is_head(pos, head, member);			\
	     pos = list_next_entry(pos, member))

/**
 * list_for_each_entry_reverse - iterate backwards over list of given type.
 * @pos:	the type * to use as a loop cursor.
 * @head:	the head for your list.
 * @member:	the name of the list_head within the struct.
 */
#define list_for_each_entry_reverse(pos, head, member)			\
	for (pos = list_last_entry(head, typeof(*pos), member);		\
	     !list_entry_is_head(pos, head, member); 			\
	     pos = list_prev_entry(pos, member))

/**
 * list_prepare_entry - prepare a pos entry for use in list_for_each_entry_continue()
 * @pos:	the type * to use as a start point
 * @head:	the head of the list
 * @member:	the name of the list_head within the struct.
 *
 * Prepares a pos entry for use as a start point in list_for_each_entry_continue().
 */
#define list_prepare_entry(pos, head, member) \
	((pos) ? : list_entry(head, typeof(*pos), member))

/**
 * list_for_each_entry_continue - continue iteration over list of given type
 * @pos:	the type * to use as a loop cursor.
 * @head:	the head for your list.
 * @member:	the name of the list_head within the struct.
 *
 * Continue to iterate over list of given type, continuing after
 * the current position.
 */
#define list_for_each_entry_continue(pos, head, member) 		\
	for (pos = list_next_entry(pos, member);			\
	     !list_entry_is_head(pos, head, member);			\
	     pos = list_next_entry(pos, member))

/**
 * list_for_each_entry_continue_reverse - iterate backwards from the given point
 * @pos:	the type * to use as a loop cursor.
 * @head:	the head for your list.
 * @member:	the name of the list_head within the struct.
 *
 * Start to iterate over list of given type backwards, continuing after
 * the current position.
 */
#define list_for_each_entry_continue_reverse(pos, head, member)		\
	for (pos = list_prev_entry(pos, member);			\
	     !list_entry_is_head(pos, head, member);			\
	     pos = list_prev_entry(pos, member))

/**
 * list_for_each_entry_from - iterate over list of given type from the current point
 * @pos:	the type * to use as a loop cursor.
 * @head:	the head for your list.
 * @member:	the name of the list_head within the struct.
 *
 * Iterate over list of given type, continuing from current position.
 */
#define list_for_each_entry_from(pos, head, member) 			\
	for (; !list_entry_is_head(pos, head, member);			\
	     pos = list_next_entry(pos, member))

/**
 * list_for_each_entry_from_reverse - iterate backwards over list of given type
 *                                    from the current point
 * @pos:	the type * to use as a loop cursor.
 * @head:	the head for your list.
 * @member:	the name of the list_head within the struct.
 *
 * Iterate backwards over list of given type, continuing from current position.
 */
#define list_for_each_entry_from_reverse(pos, head, member)		\
	for (; !list_entry_is_head(pos, head, member);			\
	     pos = list_prev_entry(pos, member))

/**
 * list_for_each_entry_safe - iterate over list of given type safe against removal of list entry
 * @pos:	the type * to use as a loop cursor.
 * @n:		another type * to use as temporary storage
 * @head:	the head for your list.
 * @member:	the name of the list_head within the struct.
 */
#define list_for_each_entry_safe(pos, n, head, member)			\
	for (pos = list_first_entry(head, typeof(*pos), member),	\
		n = list_next_entry(pos, member);			\
	     !list_entry_is_head(pos, head, member); 			\
	     pos = n, n = list_next_entry(n, member))

/**
 * list_for_each_entry_safe_continue - continue list iteration safe against removal
 * @pos:	the type * to use as a loop cursor.
 * @n:		another type * to use as temporary storage
 * @head:	the head for your list.
 * @member:	the name of the list_head within the struct.
 *
 * Iterate over list of given type, continuing after current point,
 * safe against removal of list entry.
 */
#define list_for_each_entry_safe_continue(pos, n, head, member) 		\
	for (pos = list_next_entry(pos, member), 				\
		n = list_next_entry(pos, member);				\
	     !list_entry_is_head(pos, head, member);				\
	     pos = n, n = list_next_entry(n, member))

/**
 * list_for_each_entry_safe_from - iterate over list from current point safe against removal
 * @pos:	the type * to use as a loop cursor.
 * @n:		another type * to use as temporary storage
 * @head:	the head for your list.
 * @member:	the name of the list_head within the struct.
 *
 * Iterate over list of given type from current point, safe against
 * removal of list entry.
 */
#define list_for_each_entry_safe_from(pos, n, head, member) 			\
	for (n = list_next_entry(pos, member);					\
	     !list_entry_is_head(pos, head, member);				\
	     pos = n, n = list_next_entry(n, member))

/**
 * list_for_each_entry_safe_reverse - iterate backwards over list safe against removal
 * @pos:	the type * to use as a loop cursor.
 * @n:		another type * to use as temporary storage
 * @head:	the head for your list.
 * @member:	the name of the list_head within the struct.
 *
 * Iterate backwards over list of given type, safe against removal
 * of list entry.
 */
#define list_for_each_entry_safe_reverse(pos, n, head, member)		\
	for (pos = list_last_entry(head, typeof(*pos), member),		\
		n = list_prev_entry(pos, member);			\
	     !list_entry_is_head(pos, head, member); 			\
	     pos = n, n = list_prev_entry(n, member))

/**
 * list_safe_reset_next - reset a stale list_for_each_entry_safe loop
 * @pos:	the loop cursor used in the list_for_each_entry_safe loop
 * @n:		temporary storage used in list_for_each_entry_safe
 * @member:	the name of the list_head within the struct.
 *
 * list_safe_reset_next is not safe to use in general if the list may be
 * modified concurrently (eg. the lock is dropped in the loop body). An
 * exception to this is if the cursor element (pos) is pinned in the list,
 * and list_safe_reset_next is called after re-taking the lock and before
 * completing the current iteration of the loop body.
 */
#define list_safe_reset_next(pos, n, member)				\
	n = list_next_entry(pos, member)

/*
 * Double linked lists with a single pointer list head.
 * Mostly useful for hash tables where the two pointer list head is
 * too wasteful.
 * You lose the ability to access the tail in O(1).
 */

#define HLIST_HEAD_INIT { .first = NULL }
#define HLIST_HEAD(name) struct hlist_head name = {  .first = NULL }
#define INIT_HLIST_HEAD(ptr) ((ptr)->first = NULL)
static inline void INIT_HLIST_NODE(struct hlist_node *h)
{
	h->next = NULL;
	h->pprev = NULL;
}

/**
 * hlist_unhashed - Has node been removed from list and reinitialized?
 * @h: Node to be checked
 *
 * Not that not all removal functions will leave a node in unhashed
 * state.  For example, hlist_nulls_del_init_rcu() does leave the
 * node in unhashed state, but hlist_nulls_del() does not.
 */
static inline int hlist_unhashed(const struct hlist_node *h)
{
	return !h->pprev;
}

/**
 * hlist_unhashed_lockless - Version of hlist_unhashed for lockless use
 * @h: Node to be checked
 *
 * This variant of hlist_unhashed() must be used in lockless contexts
 * to avoid potential load-tearing.  The READ_ONCE() is paired with the
 * various WRITE_ONCE() in hlist helpers that are defined below.
 */
static inline int hlist_unhashed_lockless(const struct hlist_node *h)
{
	return !READ_ONCE(h->pprev);
}

/**
 * hlist_empty - Is the specified hlist_head structure an empty hlist?
 * @h: Structure to check.
 */
static inline int hlist_empty(const struct hlist_head *h)
{
	return !READ_ONCE(h->first);
}

static inline void __hlist_del(struct hlist_node *n)
{
	struct hlist_node *next = n->next;
	struct hlist_node **pprev = n->pprev;

	WRITE_ONCE(*pprev, next);
	if (next)
		WRITE_ONCE(next->pprev, pprev);
}

/**
 * hlist_del - Delete the specified hlist_node from its list
 * @n: Node to delete.
 *
 * Note that this function leaves the node in hashed state.  Use
 * hlist_del_init() or similar instead to unhash @n.
 */
static inline void hlist_del(struct hlist_node *n)
{
	__hlist_del(n);
	n->next = LIST_POISON1;
	n->pprev = LIST_POISON2;
}

/**
 * hlist_del_init - Delete the specified hlist_node from its list and initialize
 * @n: Node to delete.
 *
 * Note that this function leaves the node in unhashed state.
 */
static inline void hlist_del_init(struct hlist_node *n)
{
	if (!hlist_unhashed(n)) {
		__hlist_del(n);
		INIT_HLIST_NODE(n);
	}
}

/**
 * hlist_add_head - add a new entry at the beginning of the hlist
 * @n: new entry to be added
 * @h: hlist head to add it after
 *
 * Insert a new entry after the specified head.
 * This is good for implementing stacks.
 */
static inline void hlist_add_head(struct hlist_node *n, struct hlist_head *h)
{
	struct hlist_node *first = h->first;
	WRITE_ONCE(n->next, first);
	if (first)
		WRITE_ONCE(first->pprev, &n->next);
	WRITE_ONCE(h->first, n);
	WRITE_ONCE(n->pprev, &h->first);
}

/**
 * hlist_add_before - add a new entry before the one specified
 * @n: new entry to be added
 * @next: hlist node to add it before, which must be non-NULL
 */
static inline void hlist_add_before(struct hlist_node *n,
				    struct hlist_node *next)
{
	WRITE_ONCE(n->pprev, next->pprev);
	WRITE_ONCE(n->next, next);
	WRITE_ONCE(next->pprev, &n->next);
	WRITE_ONCE(*(n->pprev), n);
}

/**
 * hlist_add_behind - add a new entry after the one specified
 * @n: new entry to be added
 * @prev: hlist node to add it after, which must be non-NULL
 */
static inline void hlist_add_behind(struct hlist_node *n,
				    struct hlist_node *prev)
{
	WRITE_ONCE(n->next, prev->next);
	WRITE_ONCE(prev->next, n);
	WRITE_ONCE(n->pprev, &prev->next);

	if (n->next)
		WRITE_ONCE(n->next->pprev, &n->next);
}

/**
 * hlist_add_fake - create a fake hlist consisting of a single headless node
 * @n: Node to make a fake list out of
 *
 * This makes @n appear to be its own predecessor on a headless hlist.
 * The point of this is to allow things like hlist_del() to work correctly
 * in cases where there is no list.
 */
static inline void hlist_add_fake(struct hlist_node *n)
{
	n->pprev = &n->next;
}

/**
 * hlist_fake: Is this node a fake hlist?
 * @h: Node to check for being a self-referential fake hlist.
 */
static inline bool hlist_fake(struct hlist_node *h)
{
	return h->pprev == &h->next;
}

/**
 * hlist_is_singular_node - is node the only element of the specified hlist?
 * @n: Node to check for singularity.
 * @h: Header for potentially singular list.
 *
 * Check whether the node is the only node of the head without
 * accessing head, thus avoiding unnecessary cache misses.
 */
static inline bool
hlist_is_singular_node(struct hlist_node *n, struct hlist_head *h)
{
	return !n->next && n->pprev == &h->first;
}

/**
 * hlist_move_list - Move an hlist
 * @old: hlist_head for old list.
 * @new: hlist_head for new list.
 *
 * Move a list from one list head to another. Fixup the pprev
 * reference of the first entry if it exists.
 */
static inline void hlist_move_list(struct hlist_head *old,
				   struct hlist_head *new)
{
	new->first = old->first;
	if (new->first)
		new->first->pprev = &new->first;
	old->first = NULL;
}

#define hlist_entry(ptr, type, member) container_of(ptr,type,member)

#define hlist_for_each(pos, head) \
	for (pos = (head)->first; pos ; pos = pos->next)

#define hlist_for_each_safe(pos, n, head) \
	for (pos = (head)->first; pos && ({ n = pos->next; 1; }); \
	     pos = n)

#define hlist_entry_safe(ptr, type, member) \
	({ typeof(ptr) ____ptr = (ptr); \
	   ____ptr ? hlist_entry(____ptr, type, member) : NULL; \
	})

/**
 * hlist_for_each_entry	- iterate over list of given type
 * @pos:	the type * to use as a loop cursor.
 * @head:	the head for your list.
 * @member:	the name of the hlist_node within the struct.
 */
#define hlist_for_each_entry(pos, head, member)				\
	for (pos = hlist_entry_safe((head)->first, typeof(*(pos)), member);\
	     pos;							\
	     pos = hlist_entry_safe((pos)->member.next, typeof(*(pos)), member))

/**
 * hlist_for_each_entry_continue - iterate over a hlist continuing after current point
 * @pos:	the type * to use as a loop cursor.
 * @member:	the name of the hlist_node within the struct.
 */
#define hlist_for_each_entry_continue(pos, member)			\
	for (pos = hlist_entry_safe((pos)->member.next, typeof(*(pos)), member);\
	     pos;							\
	     pos = hlist_entry_safe((pos)->member.next, typeof(*(pos)), member))

/**
 * hlist_for_each_entry_from - iterate over a hlist continuing from current point
 * @pos:	the type * to use as a loop cursor.
 * @member:	the name of the hlist_node within the struct.
 */
#define hlist_for_each_entry_from(pos, member)				\
	for (; pos;							\
	     pos = hlist_entry_safe((pos)->member.next, typeof(*(pos)), member))

/**
 * hlist_for_each_entry_safe - iterate over list of given type safe against removal of list entry
 * @pos:	the type * to use as a loop cursor.
 * @n:		a &struct hlist_node to use as temporary storage
 * @head:	the head for your list.
 * @member:	the name of the hlist_node within the struct.
 */
#define hlist_for_each_entry_safe(pos, n, head, member) 		\
	for (pos = hlist_entry_safe((head)->first, typeof(*pos), member);\
	     pos && ({ n = pos->member.next; 1; });			\
	     pos = hlist_entry_safe(n, typeof(*pos), member))

#endif<|MERGE_RESOLUTION|>--- conflicted
+++ resolved
@@ -604,8 +604,6 @@
  */
 #define list_for_each(pos, head) \
 	for (pos = (head)->next; !list_is_head(pos, (head)); pos = pos->next)
-<<<<<<< HEAD
-=======
 
 /**
  * list_for_each_rcu - Iterate over a list in an RCU-safe fashion
@@ -616,7 +614,6 @@
 	for (pos = rcu_dereference((head)->next); \
 	     !list_is_head(pos, (head)); \
 	     pos = rcu_dereference(pos->next))
->>>>>>> eb3cdb58
 
 /**
  * list_for_each_continue - continue iteration over a list
