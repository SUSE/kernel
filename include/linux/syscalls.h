/* SPDX-License-Identifier: GPL-2.0-only */
/*
 * syscalls.h - Linux syscall interfaces (non-arch-specific)
 *
 * Copyright (c) 2004 Randy Dunlap
 * Copyright (c) 2004 Open Source Development Labs
 */

#ifndef _LINUX_SYSCALLS_H
#define _LINUX_SYSCALLS_H

struct __aio_sigset;
struct epoll_event;
struct iattr;
struct inode;
struct iocb;
struct io_event;
struct iovec;
struct __kernel_old_itimerval;
struct kexec_segment;
struct linux_dirent;
struct linux_dirent64;
struct list_head;
struct mmap_arg_struct;
struct msgbuf;
struct user_msghdr;
struct mmsghdr;
struct msqid_ds;
struct new_utsname;
struct nfsctl_arg;
struct __old_kernel_stat;
struct oldold_utsname;
struct old_utsname;
struct pollfd;
struct rlimit;
struct rlimit64;
struct rusage;
struct sched_param;
struct sched_attr;
struct sel_arg_struct;
struct semaphore;
struct sembuf;
struct shmid_ds;
struct sockaddr;
struct stat;
struct stat64;
struct statfs;
struct statfs64;
struct statx;
struct sysinfo;
struct timespec;
struct __kernel_old_timeval;
struct __kernel_timex;
struct timezone;
struct tms;
struct utimbuf;
struct mq_attr;
struct compat_stat;
struct old_timeval32;
struct robust_list_head;
struct futex_waitv;
struct getcpu_cache;
struct old_linux_dirent;
struct perf_event_attr;
struct file_handle;
struct sigaltstack;
struct rseq;
union bpf_attr;
struct io_uring_params;
struct clone_args;
struct open_how;
struct mount_attr;
struct landlock_ruleset_attr;
struct lsm_ctx;
enum landlock_rule_type;
struct cachestat_range;
struct cachestat;
struct statmount;
struct mnt_id_req;

#include <linux/types.h>
#include <linux/aio_abi.h>
#include <linux/capability.h>
#include <linux/signal.h>
#include <linux/list.h>
#include <linux/bug.h>
#include <linux/sem.h>
#include <asm/siginfo.h>
#include <linux/unistd.h>
#include <linux/quota.h>
#include <linux/key.h>
#include <linux/personality.h>
#include <trace/syscall.h>

#ifdef CONFIG_ARCH_HAS_SYSCALL_WRAPPER
/*
 * It may be useful for an architecture to override the definitions of the
 * SYSCALL_DEFINE0() and __SYSCALL_DEFINEx() macros, in particular to use a
 * different calling convention for syscalls. To allow for that, the prototypes
 * for the sys_*() functions below will *not* be included if
 * CONFIG_ARCH_HAS_SYSCALL_WRAPPER is enabled.
 */
#include <asm/syscall_wrapper.h>
#endif /* CONFIG_ARCH_HAS_SYSCALL_WRAPPER */

/*
 * __MAP - apply a macro to syscall arguments
 * __MAP(n, m, t1, a1, t2, a2, ..., tn, an) will expand to
 *    m(t1, a1), m(t2, a2), ..., m(tn, an)
 * The first argument must be equal to the amount of type/name
 * pairs given.  Note that this list of pairs (i.e. the arguments
 * of __MAP starting at the third one) is in the same format as
 * for SYSCALL_DEFINE<n>/COMPAT_SYSCALL_DEFINE<n>
 */
#define __MAP0(m,...)
#define __MAP1(m,t,a,...) m(t,a)
#define __MAP2(m,t,a,...) m(t,a), __MAP1(m,__VA_ARGS__)
#define __MAP3(m,t,a,...) m(t,a), __MAP2(m,__VA_ARGS__)
#define __MAP4(m,t,a,...) m(t,a), __MAP3(m,__VA_ARGS__)
#define __MAP5(m,t,a,...) m(t,a), __MAP4(m,__VA_ARGS__)
#define __MAP6(m,t,a,...) m(t,a), __MAP5(m,__VA_ARGS__)
#define __MAP(n,...) __MAP##n(__VA_ARGS__)

#define __SC_DECL(t, a)	t a
#define __TYPE_AS(t, v)	__same_type((__force t)0, v)
#define __TYPE_IS_L(t)	(__TYPE_AS(t, 0L))
#define __TYPE_IS_UL(t)	(__TYPE_AS(t, 0UL))
#define __TYPE_IS_LL(t) (__TYPE_AS(t, 0LL) || __TYPE_AS(t, 0ULL))
#define __SC_LONG(t, a) __typeof(__builtin_choose_expr(__TYPE_IS_LL(t), 0LL, 0L)) a
#define __SC_CAST(t, a)	(__force t) a
#define __SC_TYPE(t, a)	t
#define __SC_ARGS(t, a)	a
#define __SC_TEST(t, a) (void)BUILD_BUG_ON_ZERO(!__TYPE_IS_LL(t) && sizeof(t) > sizeof(long))

#ifdef CONFIG_FTRACE_SYSCALLS
#define __SC_STR_ADECL(t, a)	#a
#define __SC_STR_TDECL(t, a)	#t

extern struct trace_event_class event_class_syscall_enter;
extern struct trace_event_class event_class_syscall_exit;
extern struct trace_event_functions enter_syscall_print_funcs;
extern struct trace_event_functions exit_syscall_print_funcs;

#define SYSCALL_TRACE_ENTER_EVENT(sname)				\
	static struct syscall_metadata __syscall_meta_##sname;		\
	static struct trace_event_call __used				\
	  event_enter_##sname = {					\
		.class			= &event_class_syscall_enter,	\
		{							\
			.name                   = "sys_enter"#sname,	\
		},							\
		.event.funcs            = &enter_syscall_print_funcs,	\
		.data			= (void *)&__syscall_meta_##sname,\
		.flags                  = TRACE_EVENT_FL_CAP_ANY,	\
	};								\
	static struct trace_event_call __used				\
	  __section("_ftrace_events")					\
	 *__event_enter_##sname = &event_enter_##sname;

#define SYSCALL_TRACE_EXIT_EVENT(sname)					\
	static struct syscall_metadata __syscall_meta_##sname;		\
	static struct trace_event_call __used				\
	  event_exit_##sname = {					\
		.class			= &event_class_syscall_exit,	\
		{							\
			.name                   = "sys_exit"#sname,	\
		},							\
		.event.funcs		= &exit_syscall_print_funcs,	\
		.data			= (void *)&__syscall_meta_##sname,\
		.flags                  = TRACE_EVENT_FL_CAP_ANY,	\
	};								\
	static struct trace_event_call __used				\
	  __section("_ftrace_events")					\
	*__event_exit_##sname = &event_exit_##sname;

#define SYSCALL_METADATA(sname, nb, ...)			\
	static const char *types_##sname[] = {			\
		__MAP(nb,__SC_STR_TDECL,__VA_ARGS__)		\
	};							\
	static const char *args_##sname[] = {			\
		__MAP(nb,__SC_STR_ADECL,__VA_ARGS__)		\
	};							\
	SYSCALL_TRACE_ENTER_EVENT(sname);			\
	SYSCALL_TRACE_EXIT_EVENT(sname);			\
	static struct syscall_metadata __used			\
	  __syscall_meta_##sname = {				\
		.name 		= "sys"#sname,			\
		.syscall_nr	= -1,	/* Filled in at boot */	\
		.nb_args 	= nb,				\
		.types		= nb ? types_##sname : NULL,	\
		.args		= nb ? args_##sname : NULL,	\
		.enter_event	= &event_enter_##sname,		\
		.exit_event	= &event_exit_##sname,		\
		.enter_fields	= LIST_HEAD_INIT(__syscall_meta_##sname.enter_fields), \
	};							\
	static struct syscall_metadata __used			\
	  __section("__syscalls_metadata")			\
	 *__p_syscall_meta_##sname = &__syscall_meta_##sname;

static inline int is_syscall_trace_event(struct trace_event_call *tp_event)
{
	return tp_event->class == &event_class_syscall_enter ||
	       tp_event->class == &event_class_syscall_exit;
}

#else
#define SYSCALL_METADATA(sname, nb, ...)

static inline int is_syscall_trace_event(struct trace_event_call *tp_event)
{
	return 0;
}
#endif

#ifndef SYSCALL_DEFINE0
#define SYSCALL_DEFINE0(sname)					\
	SYSCALL_METADATA(_##sname, 0);				\
	asmlinkage long sys_##sname(void);			\
	ALLOW_ERROR_INJECTION(sys_##sname, ERRNO);		\
	asmlinkage long sys_##sname(void)
#endif /* SYSCALL_DEFINE0 */

#define SYSCALL_DEFINE1(name, ...) SYSCALL_DEFINEx(1, _##name, __VA_ARGS__)
#define SYSCALL_DEFINE2(name, ...) SYSCALL_DEFINEx(2, _##name, __VA_ARGS__)
#define SYSCALL_DEFINE3(name, ...) SYSCALL_DEFINEx(3, _##name, __VA_ARGS__)
#define SYSCALL_DEFINE4(name, ...) SYSCALL_DEFINEx(4, _##name, __VA_ARGS__)
#define SYSCALL_DEFINE5(name, ...) SYSCALL_DEFINEx(5, _##name, __VA_ARGS__)
#define SYSCALL_DEFINE6(name, ...) SYSCALL_DEFINEx(6, _##name, __VA_ARGS__)

#define SYSCALL_DEFINE_MAXARGS	6

#define SYSCALL_DEFINEx(x, sname, ...)				\
	SYSCALL_METADATA(sname, x, __VA_ARGS__)			\
	__SYSCALL_DEFINEx(x, sname, __VA_ARGS__)

#define __PROTECT(...) asmlinkage_protect(__VA_ARGS__)

/*
 * The asmlinkage stub is aliased to a function named __se_sys_*() which
 * sign-extends 32-bit ints to longs whenever needed. The actual work is
 * done within __do_sys_*().
 */
#ifndef __SYSCALL_DEFINEx
#define __SYSCALL_DEFINEx(x, name, ...)					\
	__diag_push();							\
	__diag_ignore(GCC, 8, "-Wattribute-alias",			\
		      "Type aliasing is used to sanitize syscall arguments");\
	asmlinkage long sys##name(__MAP(x,__SC_DECL,__VA_ARGS__))	\
		__attribute__((alias(__stringify(__se_sys##name))));	\
	ALLOW_ERROR_INJECTION(sys##name, ERRNO);			\
	static inline long __do_sys##name(__MAP(x,__SC_DECL,__VA_ARGS__));\
	asmlinkage long __se_sys##name(__MAP(x,__SC_LONG,__VA_ARGS__));	\
	asmlinkage long __se_sys##name(__MAP(x,__SC_LONG,__VA_ARGS__))	\
	{								\
		long ret = __do_sys##name(__MAP(x,__SC_CAST,__VA_ARGS__));\
		__MAP(x,__SC_TEST,__VA_ARGS__);				\
		__PROTECT(x, ret,__MAP(x,__SC_ARGS,__VA_ARGS__));	\
		return ret;						\
	}								\
	__diag_pop();							\
	static inline long __do_sys##name(__MAP(x,__SC_DECL,__VA_ARGS__))
#endif /* __SYSCALL_DEFINEx */

/* For split 64-bit arguments on 32-bit architectures */
#ifdef __LITTLE_ENDIAN
#define SC_ARG64(name) u32, name##_lo, u32, name##_hi
#else
#define SC_ARG64(name) u32, name##_hi, u32, name##_lo
#endif
#define SC_VAL64(type, name) ((type) name##_hi << 32 | name##_lo)

#ifdef CONFIG_COMPAT
#define SYSCALL32_DEFINE0 COMPAT_SYSCALL_DEFINE0
#define SYSCALL32_DEFINE1 COMPAT_SYSCALL_DEFINE1
#define SYSCALL32_DEFINE2 COMPAT_SYSCALL_DEFINE2
#define SYSCALL32_DEFINE3 COMPAT_SYSCALL_DEFINE3
#define SYSCALL32_DEFINE4 COMPAT_SYSCALL_DEFINE4
#define SYSCALL32_DEFINE5 COMPAT_SYSCALL_DEFINE5
#define SYSCALL32_DEFINE6 COMPAT_SYSCALL_DEFINE6
#else
#define SYSCALL32_DEFINE0 SYSCALL_DEFINE0
#define SYSCALL32_DEFINE1 SYSCALL_DEFINE1
#define SYSCALL32_DEFINE2 SYSCALL_DEFINE2
#define SYSCALL32_DEFINE3 SYSCALL_DEFINE3
#define SYSCALL32_DEFINE4 SYSCALL_DEFINE4
#define SYSCALL32_DEFINE5 SYSCALL_DEFINE5
#define SYSCALL32_DEFINE6 SYSCALL_DEFINE6
#endif

/*
 * These syscall function prototypes are kept in the same order as
 * include/uapi/asm-generic/unistd.h. Architecture specific entries go below,
 * followed by deprecated or obsolete system calls.
 *
 * Please note that these prototypes here are only provided for information
 * purposes, for static analysis, and for linking from the syscall table.
 * These functions should not be called elsewhere from kernel code.
 *
 * As the syscall calling convention may be different from the default
 * for architectures overriding the syscall calling convention, do not
 * include the prototypes if CONFIG_ARCH_HAS_SYSCALL_WRAPPER is enabled.
 */
#ifndef CONFIG_ARCH_HAS_SYSCALL_WRAPPER
asmlinkage long sys_io_setup(unsigned nr_reqs, aio_context_t __user *ctx);
asmlinkage long sys_io_destroy(aio_context_t ctx);
asmlinkage long sys_io_submit(aio_context_t, long,
			struct iocb __user * __user *);
asmlinkage long sys_io_cancel(aio_context_t ctx_id, struct iocb __user *iocb,
			      struct io_event __user *result);
asmlinkage long sys_io_getevents(aio_context_t ctx_id,
				long min_nr,
				long nr,
				struct io_event __user *events,
				struct __kernel_timespec __user *timeout);
asmlinkage long sys_io_getevents_time32(__u32 ctx_id,
				__s32 min_nr,
				__s32 nr,
				struct io_event __user *events,
				struct old_timespec32 __user *timeout);
asmlinkage long sys_io_pgetevents(aio_context_t ctx_id,
				long min_nr,
				long nr,
				struct io_event __user *events,
				struct __kernel_timespec __user *timeout,
				const struct __aio_sigset __user *sig);
asmlinkage long sys_io_pgetevents_time32(aio_context_t ctx_id,
				long min_nr,
				long nr,
				struct io_event __user *events,
				struct old_timespec32 __user *timeout,
				const struct __aio_sigset __user *sig);
asmlinkage long sys_io_uring_setup(u32 entries,
				struct io_uring_params __user *p);
asmlinkage long sys_io_uring_enter(unsigned int fd, u32 to_submit,
				u32 min_complete, u32 flags,
				const void __user *argp, size_t argsz);
asmlinkage long sys_io_uring_register(unsigned int fd, unsigned int op,
				void __user *arg, unsigned int nr_args);
asmlinkage long sys_setxattr(const char __user *path, const char __user *name,
			     const void __user *value, size_t size, int flags);
asmlinkage long sys_lsetxattr(const char __user *path, const char __user *name,
			      const void __user *value, size_t size, int flags);
asmlinkage long sys_fsetxattr(int fd, const char __user *name,
			      const void __user *value, size_t size, int flags);
asmlinkage long sys_getxattr(const char __user *path, const char __user *name,
			     void __user *value, size_t size);
asmlinkage long sys_lgetxattr(const char __user *path, const char __user *name,
			      void __user *value, size_t size);
asmlinkage long sys_fgetxattr(int fd, const char __user *name,
			      void __user *value, size_t size);
asmlinkage long sys_listxattr(const char __user *path, char __user *list,
			      size_t size);
asmlinkage long sys_llistxattr(const char __user *path, char __user *list,
			       size_t size);
asmlinkage long sys_flistxattr(int fd, char __user *list, size_t size);
asmlinkage long sys_removexattr(const char __user *path,
				const char __user *name);
asmlinkage long sys_lremovexattr(const char __user *path,
				 const char __user *name);
asmlinkage long sys_fremovexattr(int fd, const char __user *name);
asmlinkage long sys_getcwd(char __user *buf, unsigned long size);
asmlinkage long sys_eventfd2(unsigned int count, int flags);
asmlinkage long sys_epoll_create1(int flags);
asmlinkage long sys_epoll_ctl(int epfd, int op, int fd,
				struct epoll_event __user *event);
asmlinkage long sys_epoll_pwait(int epfd, struct epoll_event __user *events,
				int maxevents, int timeout,
				const sigset_t __user *sigmask,
				size_t sigsetsize);
asmlinkage long sys_epoll_pwait2(int epfd, struct epoll_event __user *events,
				 int maxevents,
				 const struct __kernel_timespec __user *timeout,
				 const sigset_t __user *sigmask,
				 size_t sigsetsize);
asmlinkage long sys_dup(unsigned int fildes);
asmlinkage long sys_dup3(unsigned int oldfd, unsigned int newfd, int flags);
asmlinkage long sys_fcntl(unsigned int fd, unsigned int cmd, unsigned long arg);
#if BITS_PER_LONG == 32
asmlinkage long sys_fcntl64(unsigned int fd,
				unsigned int cmd, unsigned long arg);
#endif
asmlinkage long sys_inotify_init1(int flags);
asmlinkage long sys_inotify_add_watch(int fd, const char __user *path,
					u32 mask);
asmlinkage long sys_inotify_rm_watch(int fd, __s32 wd);
asmlinkage long sys_ioctl(unsigned int fd, unsigned int cmd,
				unsigned long arg);
asmlinkage long sys_ioprio_set(int which, int who, int ioprio);
asmlinkage long sys_ioprio_get(int which, int who);
asmlinkage long sys_flock(unsigned int fd, unsigned int cmd);
asmlinkage long sys_mknodat(int dfd, const char __user * filename, umode_t mode,
			    unsigned dev);
asmlinkage long sys_mkdirat(int dfd, const char __user * pathname, umode_t mode);
asmlinkage long sys_unlinkat(int dfd, const char __user * pathname, int flag);
asmlinkage long sys_symlinkat(const char __user * oldname,
			      int newdfd, const char __user * newname);
asmlinkage long sys_linkat(int olddfd, const char __user *oldname,
			   int newdfd, const char __user *newname, int flags);
asmlinkage long sys_renameat(int olddfd, const char __user * oldname,
			     int newdfd, const char __user * newname);
asmlinkage long sys_umount(char __user *name, int flags);
asmlinkage long sys_mount(char __user *dev_name, char __user *dir_name,
				char __user *type, unsigned long flags,
				void __user *data);
asmlinkage long sys_pivot_root(const char __user *new_root,
				const char __user *put_old);
asmlinkage long sys_statfs(const char __user * path,
				struct statfs __user *buf);
asmlinkage long sys_statfs64(const char __user *path, size_t sz,
				struct statfs64 __user *buf);
asmlinkage long sys_fstatfs(unsigned int fd, struct statfs __user *buf);
asmlinkage long sys_fstatfs64(unsigned int fd, size_t sz,
				struct statfs64 __user *buf);
asmlinkage long sys_statmount(const struct mnt_id_req __user *req,
			      struct statmount __user *buf, size_t bufsize,
			      unsigned int flags);
asmlinkage long sys_listmount(const struct mnt_id_req __user *req,
			      u64 __user *mnt_ids, size_t nr_mnt_ids,
			      unsigned int flags);
asmlinkage long sys_truncate(const char __user *path, long length);
asmlinkage long sys_ftruncate(unsigned int fd, off_t length);
#if BITS_PER_LONG == 32
asmlinkage long sys_truncate64(const char __user *path, loff_t length);
asmlinkage long sys_ftruncate64(unsigned int fd, loff_t length);
#endif
asmlinkage long sys_fallocate(int fd, int mode, loff_t offset, loff_t len);
asmlinkage long sys_faccessat(int dfd, const char __user *filename, int mode);
asmlinkage long sys_faccessat2(int dfd, const char __user *filename, int mode,
			       int flags);
asmlinkage long sys_chdir(const char __user *filename);
asmlinkage long sys_fchdir(unsigned int fd);
asmlinkage long sys_chroot(const char __user *filename);
asmlinkage long sys_fchmod(unsigned int fd, umode_t mode);
asmlinkage long sys_fchmodat(int dfd, const char __user *filename,
			     umode_t mode);
asmlinkage long sys_fchmodat2(int dfd, const char __user *filename,
			     umode_t mode, unsigned int flags);
asmlinkage long sys_fchownat(int dfd, const char __user *filename, uid_t user,
			     gid_t group, int flag);
asmlinkage long sys_fchown(unsigned int fd, uid_t user, gid_t group);
asmlinkage long sys_openat(int dfd, const char __user *filename, int flags,
			   umode_t mode);
asmlinkage long sys_openat2(int dfd, const char __user *filename,
			    struct open_how __user *how, size_t size);
asmlinkage long sys_close(unsigned int fd);
asmlinkage long sys_close_range(unsigned int fd, unsigned int max_fd,
				unsigned int flags);
asmlinkage long sys_vhangup(void);
asmlinkage long sys_pipe2(int __user *fildes, int flags);
asmlinkage long sys_quotactl(unsigned int cmd, const char __user *special,
				qid_t id, void __user *addr);
asmlinkage long sys_quotactl_fd(unsigned int fd, unsigned int cmd, qid_t id,
				void __user *addr);
asmlinkage long sys_getdents64(unsigned int fd,
				struct linux_dirent64 __user *dirent,
				unsigned int count);
asmlinkage long sys_llseek(unsigned int fd, unsigned long offset_high,
			unsigned long offset_low, loff_t __user *result,
			unsigned int whence);
asmlinkage long sys_lseek(unsigned int fd, off_t offset,
			  unsigned int whence);
asmlinkage long sys_read(unsigned int fd, char __user *buf, size_t count);
asmlinkage long sys_write(unsigned int fd, const char __user *buf,
			  size_t count);
asmlinkage long sys_readv(unsigned long fd,
			  const struct iovec __user *vec,
			  unsigned long vlen);
asmlinkage long sys_writev(unsigned long fd,
			   const struct iovec __user *vec,
			   unsigned long vlen);
asmlinkage long sys_pread64(unsigned int fd, char __user *buf,
			    size_t count, loff_t pos);
asmlinkage long sys_pwrite64(unsigned int fd, const char __user *buf,
			     size_t count, loff_t pos);
asmlinkage long sys_preadv(unsigned long fd, const struct iovec __user *vec,
			   unsigned long vlen, unsigned long pos_l, unsigned long pos_h);
asmlinkage long sys_pwritev(unsigned long fd, const struct iovec __user *vec,
			    unsigned long vlen, unsigned long pos_l, unsigned long pos_h);
asmlinkage long sys_sendfile64(int out_fd, int in_fd,
			       loff_t __user *offset, size_t count);
asmlinkage long sys_pselect6(int, fd_set __user *, fd_set __user *,
			     fd_set __user *, struct __kernel_timespec __user *,
			     void __user *);
asmlinkage long sys_pselect6_time32(int, fd_set __user *, fd_set __user *,
			     fd_set __user *, struct old_timespec32 __user *,
			     void __user *);
asmlinkage long sys_ppoll(struct pollfd __user *, unsigned int,
			  struct __kernel_timespec __user *, const sigset_t __user *,
			  size_t);
asmlinkage long sys_ppoll_time32(struct pollfd __user *, unsigned int,
			  struct old_timespec32 __user *, const sigset_t __user *,
			  size_t);
asmlinkage long sys_signalfd4(int ufd, sigset_t __user *user_mask, size_t sizemask, int flags);
asmlinkage long sys_vmsplice(int fd, const struct iovec __user *iov,
			     unsigned long nr_segs, unsigned int flags);
asmlinkage long sys_splice(int fd_in, loff_t __user *off_in,
			   int fd_out, loff_t __user *off_out,
			   size_t len, unsigned int flags);
asmlinkage long sys_tee(int fdin, int fdout, size_t len, unsigned int flags);
asmlinkage long sys_readlinkat(int dfd, const char __user *path, char __user *buf,
			       int bufsiz);
asmlinkage long sys_newfstatat(int dfd, const char __user *filename,
			       struct stat __user *statbuf, int flag);
asmlinkage long sys_newfstat(unsigned int fd, struct stat __user *statbuf);
#if defined(__ARCH_WANT_STAT64) || defined(__ARCH_WANT_COMPAT_STAT64)
asmlinkage long sys_fstat64(unsigned long fd, struct stat64 __user *statbuf);
asmlinkage long sys_fstatat64(int dfd, const char __user *filename,
			       struct stat64 __user *statbuf, int flag);
#endif
asmlinkage long sys_sync(void);
asmlinkage long sys_fsync(unsigned int fd);
asmlinkage long sys_fdatasync(unsigned int fd);
asmlinkage long sys_sync_file_range2(int fd, unsigned int flags,
				     loff_t offset, loff_t nbytes);
asmlinkage long sys_sync_file_range(int fd, loff_t offset, loff_t nbytes,
					unsigned int flags);
asmlinkage long sys_timerfd_create(int clockid, int flags);
asmlinkage long sys_timerfd_settime(int ufd, int flags,
				    const struct __kernel_itimerspec __user *utmr,
				    struct __kernel_itimerspec __user *otmr);
asmlinkage long sys_timerfd_gettime(int ufd, struct __kernel_itimerspec __user *otmr);
asmlinkage long sys_timerfd_gettime32(int ufd,
				   struct old_itimerspec32 __user *otmr);
asmlinkage long sys_timerfd_settime32(int ufd, int flags,
				   const struct old_itimerspec32 __user *utmr,
				   struct old_itimerspec32 __user *otmr);
asmlinkage long sys_utimensat(int dfd, const char __user *filename,
				struct __kernel_timespec __user *utimes,
				int flags);
asmlinkage long sys_utimensat_time32(unsigned int dfd,
				const char __user *filename,
				struct old_timespec32 __user *t, int flags);
asmlinkage long sys_acct(const char __user *name);
asmlinkage long sys_capget(cap_user_header_t header,
				cap_user_data_t dataptr);
asmlinkage long sys_capset(cap_user_header_t header,
				const cap_user_data_t data);
asmlinkage long sys_personality(unsigned int personality);
asmlinkage long sys_exit(int error_code);
asmlinkage long sys_exit_group(int error_code);
asmlinkage long sys_waitid(int which, pid_t pid,
			   struct siginfo __user *infop,
			   int options, struct rusage __user *ru);
asmlinkage long sys_set_tid_address(int __user *tidptr);
asmlinkage long sys_unshare(unsigned long unshare_flags);
asmlinkage long sys_futex(u32 __user *uaddr, int op, u32 val,
			  const struct __kernel_timespec __user *utime,
			  u32 __user *uaddr2, u32 val3);
asmlinkage long sys_futex_time32(u32 __user *uaddr, int op, u32 val,
				 const struct old_timespec32 __user *utime,
				 u32 __user *uaddr2, u32 val3);
asmlinkage long sys_get_robust_list(int pid,
				    struct robust_list_head __user * __user *head_ptr,
				    size_t __user *len_ptr);
asmlinkage long sys_set_robust_list(struct robust_list_head __user *head,
				    size_t len);

asmlinkage long sys_futex_waitv(struct futex_waitv __user *waiters,
				unsigned int nr_futexes, unsigned int flags,
				struct __kernel_timespec __user *timeout, clockid_t clockid);

asmlinkage long sys_futex_wake(void __user *uaddr, unsigned long mask, int nr, unsigned int flags);

asmlinkage long sys_futex_wait(void __user *uaddr, unsigned long val, unsigned long mask,
			       unsigned int flags, struct __kernel_timespec __user *timespec,
			       clockid_t clockid);

asmlinkage long sys_futex_requeue(struct futex_waitv __user *waiters,
				  unsigned int flags, int nr_wake, int nr_requeue);

asmlinkage long sys_nanosleep(struct __kernel_timespec __user *rqtp,
			      struct __kernel_timespec __user *rmtp);
asmlinkage long sys_nanosleep_time32(struct old_timespec32 __user *rqtp,
				     struct old_timespec32 __user *rmtp);
asmlinkage long sys_getitimer(int which, struct __kernel_old_itimerval __user *value);
asmlinkage long sys_setitimer(int which,
				struct __kernel_old_itimerval __user *value,
				struct __kernel_old_itimerval __user *ovalue);
asmlinkage long sys_kexec_load(unsigned long entry, unsigned long nr_segments,
				struct kexec_segment __user *segments,
				unsigned long flags);
asmlinkage long sys_init_module(void __user *umod, unsigned long len,
				const char __user *uargs);
asmlinkage long sys_delete_module(const char __user *name_user,
				unsigned int flags);
asmlinkage long sys_timer_create(clockid_t which_clock,
				 struct sigevent __user *timer_event_spec,
				 timer_t __user * created_timer_id);
asmlinkage long sys_timer_gettime(timer_t timer_id,
				struct __kernel_itimerspec __user *setting);
asmlinkage long sys_timer_getoverrun(timer_t timer_id);
asmlinkage long sys_timer_settime(timer_t timer_id, int flags,
				const struct __kernel_itimerspec __user *new_setting,
				struct __kernel_itimerspec __user *old_setting);
asmlinkage long sys_timer_delete(timer_t timer_id);
asmlinkage long sys_clock_settime(clockid_t which_clock,
				const struct __kernel_timespec __user *tp);
asmlinkage long sys_clock_gettime(clockid_t which_clock,
				struct __kernel_timespec __user *tp);
asmlinkage long sys_clock_getres(clockid_t which_clock,
				struct __kernel_timespec __user *tp);
asmlinkage long sys_clock_nanosleep(clockid_t which_clock, int flags,
				const struct __kernel_timespec __user *rqtp,
				struct __kernel_timespec __user *rmtp);
asmlinkage long sys_timer_gettime32(timer_t timer_id,
				 struct old_itimerspec32 __user *setting);
asmlinkage long sys_timer_settime32(timer_t timer_id, int flags,
					 struct old_itimerspec32 __user *new,
					 struct old_itimerspec32 __user *old);
asmlinkage long sys_clock_settime32(clockid_t which_clock,
				struct old_timespec32 __user *tp);
asmlinkage long sys_clock_gettime32(clockid_t which_clock,
				struct old_timespec32 __user *tp);
asmlinkage long sys_clock_getres_time32(clockid_t which_clock,
				struct old_timespec32 __user *tp);
asmlinkage long sys_clock_nanosleep_time32(clockid_t which_clock, int flags,
				struct old_timespec32 __user *rqtp,
				struct old_timespec32 __user *rmtp);
asmlinkage long sys_syslog(int type, char __user *buf, int len);
asmlinkage long sys_ptrace(long request, long pid, unsigned long addr,
			   unsigned long data);
asmlinkage long sys_sched_setparam(pid_t pid,
					struct sched_param __user *param);
asmlinkage long sys_sched_setscheduler(pid_t pid, int policy,
					struct sched_param __user *param);
asmlinkage long sys_sched_getscheduler(pid_t pid);
asmlinkage long sys_sched_getparam(pid_t pid,
					struct sched_param __user *param);
asmlinkage long sys_sched_setaffinity(pid_t pid, unsigned int len,
					unsigned long __user *user_mask_ptr);
asmlinkage long sys_sched_getaffinity(pid_t pid, unsigned int len,
					unsigned long __user *user_mask_ptr);
asmlinkage long sys_sched_yield(void);
asmlinkage long sys_sched_get_priority_max(int policy);
asmlinkage long sys_sched_get_priority_min(int policy);
asmlinkage long sys_sched_rr_get_interval(pid_t pid,
				struct __kernel_timespec __user *interval);
asmlinkage long sys_sched_rr_get_interval_time32(pid_t pid,
						 struct old_timespec32 __user *interval);
asmlinkage long sys_restart_syscall(void);
asmlinkage long sys_kill(pid_t pid, int sig);
asmlinkage long sys_tkill(pid_t pid, int sig);
asmlinkage long sys_tgkill(pid_t tgid, pid_t pid, int sig);
asmlinkage long sys_sigaltstack(const struct sigaltstack __user *uss,
				struct sigaltstack __user *uoss);
asmlinkage long sys_rt_sigsuspend(sigset_t __user *unewset, size_t sigsetsize);
#ifndef CONFIG_ODD_RT_SIGACTION
asmlinkage long sys_rt_sigaction(int,
				 const struct sigaction __user *,
				 struct sigaction __user *,
				 size_t);
#endif
asmlinkage long sys_rt_sigprocmask(int how, sigset_t __user *set,
				sigset_t __user *oset, size_t sigsetsize);
asmlinkage long sys_rt_sigpending(sigset_t __user *set, size_t sigsetsize);
asmlinkage long sys_rt_sigtimedwait(const sigset_t __user *uthese,
				siginfo_t __user *uinfo,
				const struct __kernel_timespec __user *uts,
				size_t sigsetsize);
asmlinkage long sys_rt_sigtimedwait_time32(const sigset_t __user *uthese,
				siginfo_t __user *uinfo,
				const struct old_timespec32 __user *uts,
				size_t sigsetsize);
asmlinkage long sys_rt_sigqueueinfo(pid_t pid, int sig, siginfo_t __user *uinfo);
asmlinkage long sys_setpriority(int which, int who, int niceval);
asmlinkage long sys_getpriority(int which, int who);
asmlinkage long sys_reboot(int magic1, int magic2, unsigned int cmd,
				void __user *arg);
asmlinkage long sys_setregid(gid_t rgid, gid_t egid);
asmlinkage long sys_setgid(gid_t gid);
asmlinkage long sys_setreuid(uid_t ruid, uid_t euid);
asmlinkage long sys_setuid(uid_t uid);
asmlinkage long sys_setresuid(uid_t ruid, uid_t euid, uid_t suid);
asmlinkage long sys_getresuid(uid_t __user *ruid, uid_t __user *euid, uid_t __user *suid);
asmlinkage long sys_setresgid(gid_t rgid, gid_t egid, gid_t sgid);
asmlinkage long sys_getresgid(gid_t __user *rgid, gid_t __user *egid, gid_t __user *sgid);
asmlinkage long sys_setfsuid(uid_t uid);
asmlinkage long sys_setfsgid(gid_t gid);
asmlinkage long sys_times(struct tms __user *tbuf);
asmlinkage long sys_setpgid(pid_t pid, pid_t pgid);
asmlinkage long sys_getpgid(pid_t pid);
asmlinkage long sys_getsid(pid_t pid);
asmlinkage long sys_setsid(void);
asmlinkage long sys_getgroups(int gidsetsize, gid_t __user *grouplist);
asmlinkage long sys_setgroups(int gidsetsize, gid_t __user *grouplist);
asmlinkage long sys_newuname(struct new_utsname __user *name);
asmlinkage long sys_sethostname(char __user *name, int len);
asmlinkage long sys_setdomainname(char __user *name, int len);
asmlinkage long sys_getrlimit(unsigned int resource,
				struct rlimit __user *rlim);
asmlinkage long sys_setrlimit(unsigned int resource,
				struct rlimit __user *rlim);
asmlinkage long sys_getrusage(int who, struct rusage __user *ru);
asmlinkage long sys_umask(int mask);
asmlinkage long sys_prctl(int option, unsigned long arg2, unsigned long arg3,
			unsigned long arg4, unsigned long arg5);
asmlinkage long sys_getcpu(unsigned __user *cpu, unsigned __user *node, struct getcpu_cache __user *cache);
asmlinkage long sys_gettimeofday(struct __kernel_old_timeval __user *tv,
				struct timezone __user *tz);
asmlinkage long sys_settimeofday(struct __kernel_old_timeval __user *tv,
				struct timezone __user *tz);
asmlinkage long sys_adjtimex(struct __kernel_timex __user *txc_p);
asmlinkage long sys_adjtimex_time32(struct old_timex32 __user *txc_p);
asmlinkage long sys_getpid(void);
asmlinkage long sys_getppid(void);
asmlinkage long sys_getuid(void);
asmlinkage long sys_geteuid(void);
asmlinkage long sys_getgid(void);
asmlinkage long sys_getegid(void);
asmlinkage long sys_gettid(void);
asmlinkage long sys_sysinfo(struct sysinfo __user *info);
asmlinkage long sys_mq_open(const char __user *name, int oflag, umode_t mode, struct mq_attr __user *attr);
asmlinkage long sys_mq_unlink(const char __user *name);
asmlinkage long sys_mq_timedsend(mqd_t mqdes, const char __user *msg_ptr, size_t msg_len, unsigned int msg_prio, const struct __kernel_timespec __user *abs_timeout);
asmlinkage long sys_mq_timedreceive(mqd_t mqdes, char __user *msg_ptr, size_t msg_len, unsigned int __user *msg_prio, const struct __kernel_timespec __user *abs_timeout);
asmlinkage long sys_mq_notify(mqd_t mqdes, const struct sigevent __user *notification);
asmlinkage long sys_mq_getsetattr(mqd_t mqdes, const struct mq_attr __user *mqstat, struct mq_attr __user *omqstat);
asmlinkage long sys_mq_timedreceive_time32(mqd_t mqdes,
			char __user *u_msg_ptr,
			unsigned int msg_len, unsigned int __user *u_msg_prio,
			const struct old_timespec32 __user *u_abs_timeout);
asmlinkage long sys_mq_timedsend_time32(mqd_t mqdes,
			const char __user *u_msg_ptr,
			unsigned int msg_len, unsigned int msg_prio,
			const struct old_timespec32 __user *u_abs_timeout);
asmlinkage long sys_msgget(key_t key, int msgflg);
asmlinkage long sys_old_msgctl(int msqid, int cmd, struct msqid_ds __user *buf);
asmlinkage long sys_msgctl(int msqid, int cmd, struct msqid_ds __user *buf);
asmlinkage long sys_msgrcv(int msqid, struct msgbuf __user *msgp,
				size_t msgsz, long msgtyp, int msgflg);
asmlinkage long sys_msgsnd(int msqid, struct msgbuf __user *msgp,
				size_t msgsz, int msgflg);
asmlinkage long sys_semget(key_t key, int nsems, int semflg);
asmlinkage long sys_semctl(int semid, int semnum, int cmd, unsigned long arg);
asmlinkage long sys_old_semctl(int semid, int semnum, int cmd, unsigned long arg);
asmlinkage long sys_semtimedop(int semid, struct sembuf __user *sops,
				unsigned nsops,
				const struct __kernel_timespec __user *timeout);
asmlinkage long sys_semtimedop_time32(int semid, struct sembuf __user *sops,
				unsigned nsops,
				const struct old_timespec32 __user *timeout);
asmlinkage long sys_semop(int semid, struct sembuf __user *sops,
				unsigned nsops);
asmlinkage long sys_shmget(key_t key, size_t size, int flag);
asmlinkage long sys_old_shmctl(int shmid, int cmd, struct shmid_ds __user *buf);
asmlinkage long sys_shmctl(int shmid, int cmd, struct shmid_ds __user *buf);
asmlinkage long sys_shmat(int shmid, char __user *shmaddr, int shmflg);
asmlinkage long sys_shmdt(char __user *shmaddr);
asmlinkage long sys_socket(int, int, int);
asmlinkage long sys_socketpair(int, int, int, int __user *);
asmlinkage long sys_bind(int, struct sockaddr __user *, int);
asmlinkage long sys_listen(int, int);
asmlinkage long sys_accept(int, struct sockaddr __user *, int __user *);
asmlinkage long sys_connect(int, struct sockaddr __user *, int);
asmlinkage long sys_getsockname(int, struct sockaddr __user *, int __user *);
asmlinkage long sys_getpeername(int, struct sockaddr __user *, int __user *);
asmlinkage long sys_sendto(int, void __user *, size_t, unsigned,
				struct sockaddr __user *, int);
asmlinkage long sys_recvfrom(int, void __user *, size_t, unsigned,
				struct sockaddr __user *, int __user *);
asmlinkage long sys_setsockopt(int fd, int level, int optname,
				char __user *optval, int optlen);
asmlinkage long sys_getsockopt(int fd, int level, int optname,
				char __user *optval, int __user *optlen);
asmlinkage long sys_shutdown(int, int);
asmlinkage long sys_sendmsg(int fd, struct user_msghdr __user *msg, unsigned flags);
asmlinkage long sys_recvmsg(int fd, struct user_msghdr __user *msg, unsigned flags);
asmlinkage long sys_readahead(int fd, loff_t offset, size_t count);
asmlinkage long sys_brk(unsigned long brk);
asmlinkage long sys_munmap(unsigned long addr, size_t len);
asmlinkage long sys_mremap(unsigned long addr,
			   unsigned long old_len, unsigned long new_len,
			   unsigned long flags, unsigned long new_addr);
asmlinkage long sys_add_key(const char __user *_type,
			    const char __user *_description,
			    const void __user *_payload,
			    size_t plen,
			    key_serial_t destringid);
asmlinkage long sys_request_key(const char __user *_type,
				const char __user *_description,
				const char __user *_callout_info,
				key_serial_t destringid);
asmlinkage long sys_keyctl(int cmd, unsigned long arg2, unsigned long arg3,
			   unsigned long arg4, unsigned long arg5);
#ifdef CONFIG_CLONE_BACKWARDS
asmlinkage long sys_clone(unsigned long, unsigned long, int __user *, unsigned long,
	       int __user *);
#else
#ifdef CONFIG_CLONE_BACKWARDS3
asmlinkage long sys_clone(unsigned long, unsigned long, int, int __user *,
			  int __user *, unsigned long);
#else
asmlinkage long sys_clone(unsigned long, unsigned long, int __user *,
	       int __user *, unsigned long);
#endif
#endif

asmlinkage long sys_clone3(struct clone_args __user *uargs, size_t size);

asmlinkage long sys_execve(const char __user *filename,
		const char __user *const __user *argv,
		const char __user *const __user *envp);
asmlinkage long sys_fadvise64_64(int fd, loff_t offset, loff_t len, int advice);

/* CONFIG_MMU only */
asmlinkage long sys_swapon(const char __user *specialfile, int swap_flags);
asmlinkage long sys_swapoff(const char __user *specialfile);
asmlinkage long sys_mprotect(unsigned long start, size_t len,
				unsigned long prot);
asmlinkage long sys_msync(unsigned long start, size_t len, int flags);
asmlinkage long sys_mlock(unsigned long start, size_t len);
asmlinkage long sys_munlock(unsigned long start, size_t len);
asmlinkage long sys_mlockall(int flags);
asmlinkage long sys_munlockall(void);
asmlinkage long sys_mincore(unsigned long start, size_t len,
				unsigned char __user * vec);
asmlinkage long sys_madvise(unsigned long start, size_t len, int behavior);
asmlinkage long sys_process_madvise(int pidfd, const struct iovec __user *vec,
			size_t vlen, int behavior, unsigned int flags);
asmlinkage long sys_process_mrelease(int pidfd, unsigned int flags);
asmlinkage long sys_remap_file_pages(unsigned long start, unsigned long size,
			unsigned long prot, unsigned long pgoff,
			unsigned long flags);
asmlinkage long sys_mseal(unsigned long start, size_t len, unsigned long flags);
asmlinkage long sys_mbind(unsigned long start, unsigned long len,
				unsigned long mode,
				const unsigned long __user *nmask,
				unsigned long maxnode,
				unsigned flags);
asmlinkage long sys_get_mempolicy(int __user *policy,
				unsigned long __user *nmask,
				unsigned long maxnode,
				unsigned long addr, unsigned long flags);
asmlinkage long sys_set_mempolicy(int mode, const unsigned long __user *nmask,
				unsigned long maxnode);
asmlinkage long sys_migrate_pages(pid_t pid, unsigned long maxnode,
				const unsigned long __user *from,
				const unsigned long __user *to);
asmlinkage long sys_move_pages(pid_t pid, unsigned long nr_pages,
				const void __user * __user *pages,
				const int __user *nodes,
				int __user *status,
				int flags);
asmlinkage long sys_rt_tgsigqueueinfo(pid_t tgid, pid_t  pid, int sig,
		siginfo_t __user *uinfo);
asmlinkage long sys_perf_event_open(
		struct perf_event_attr __user *attr_uptr,
		pid_t pid, int cpu, int group_fd, unsigned long flags);
asmlinkage long sys_accept4(int, struct sockaddr __user *, int __user *, int);
asmlinkage long sys_recvmmsg(int fd, struct mmsghdr __user *msg,
			     unsigned int vlen, unsigned flags,
			     struct __kernel_timespec __user *timeout);
asmlinkage long sys_recvmmsg_time32(int fd, struct mmsghdr __user *msg,
			     unsigned int vlen, unsigned flags,
			     struct old_timespec32 __user *timeout);
asmlinkage long sys_wait4(pid_t pid, int __user *stat_addr,
				int options, struct rusage __user *ru);
asmlinkage long sys_prlimit64(pid_t pid, unsigned int resource,
				const struct rlimit64 __user *new_rlim,
				struct rlimit64 __user *old_rlim);
asmlinkage long sys_fanotify_init(unsigned int flags, unsigned int event_f_flags);
#if defined(CONFIG_ARCH_SPLIT_ARG64)
asmlinkage long sys_fanotify_mark(int fanotify_fd, unsigned int flags,
                                unsigned int mask_1, unsigned int mask_2,
				int dfd, const char  __user * pathname);
#else
asmlinkage long sys_fanotify_mark(int fanotify_fd, unsigned int flags,
				  u64 mask, int fd,
				  const char  __user *pathname);
#endif
asmlinkage long sys_name_to_handle_at(int dfd, const char __user *name,
				      struct file_handle __user *handle,
				      void __user *mnt_id, int flag);
asmlinkage long sys_open_by_handle_at(int mountdirfd,
				      struct file_handle __user *handle,
				      int flags);
asmlinkage long sys_clock_adjtime(clockid_t which_clock,
				struct __kernel_timex __user *tx);
asmlinkage long sys_clock_adjtime32(clockid_t which_clock,
				struct old_timex32 __user *tx);
asmlinkage long sys_syncfs(int fd);
asmlinkage long sys_setns(int fd, int nstype);
asmlinkage long sys_pidfd_open(pid_t pid, unsigned int flags);
asmlinkage long sys_sendmmsg(int fd, struct mmsghdr __user *msg,
			     unsigned int vlen, unsigned flags);
asmlinkage long sys_process_vm_readv(pid_t pid,
				     const struct iovec __user *lvec,
				     unsigned long liovcnt,
				     const struct iovec __user *rvec,
				     unsigned long riovcnt,
				     unsigned long flags);
asmlinkage long sys_process_vm_writev(pid_t pid,
				      const struct iovec __user *lvec,
				      unsigned long liovcnt,
				      const struct iovec __user *rvec,
				      unsigned long riovcnt,
				      unsigned long flags);
asmlinkage long sys_kcmp(pid_t pid1, pid_t pid2, int type,
			 unsigned long idx1, unsigned long idx2);
asmlinkage long sys_finit_module(int fd, const char __user *uargs, int flags);
asmlinkage long sys_sched_setattr(pid_t pid,
					struct sched_attr __user *attr,
					unsigned int flags);
asmlinkage long sys_sched_getattr(pid_t pid,
					struct sched_attr __user *attr,
					unsigned int size,
					unsigned int flags);
asmlinkage long sys_renameat2(int olddfd, const char __user *oldname,
			      int newdfd, const char __user *newname,
			      unsigned int flags);
asmlinkage long sys_seccomp(unsigned int op, unsigned int flags,
			    void __user *uargs);
asmlinkage long sys_getrandom(char __user *buf, size_t count,
			      unsigned int flags);
asmlinkage long sys_memfd_create(const char __user *uname_ptr, unsigned int flags);
asmlinkage long sys_bpf(int cmd, union bpf_attr __user *attr, unsigned int size);
asmlinkage long sys_execveat(int dfd, const char __user *filename,
			const char __user *const __user *argv,
			const char __user *const __user *envp, int flags);
asmlinkage long sys_userfaultfd(int flags);
asmlinkage long sys_membarrier(int cmd, unsigned int flags, int cpu_id);
asmlinkage long sys_mlock2(unsigned long start, size_t len, int flags);
asmlinkage long sys_copy_file_range(int fd_in, loff_t __user *off_in,
				    int fd_out, loff_t __user *off_out,
				    size_t len, unsigned int flags);
asmlinkage long sys_preadv2(unsigned long fd, const struct iovec __user *vec,
			    unsigned long vlen, unsigned long pos_l, unsigned long pos_h,
			    rwf_t flags);
asmlinkage long sys_pwritev2(unsigned long fd, const struct iovec __user *vec,
			    unsigned long vlen, unsigned long pos_l, unsigned long pos_h,
			    rwf_t flags);
asmlinkage long sys_pkey_mprotect(unsigned long start, size_t len,
				  unsigned long prot, int pkey);
asmlinkage long sys_pkey_alloc(unsigned long flags, unsigned long init_val);
asmlinkage long sys_pkey_free(int pkey);
asmlinkage long sys_statx(int dfd, const char __user *path, unsigned flags,
			  unsigned mask, struct statx __user *buffer);
asmlinkage long sys_rseq(struct rseq __user *rseq, uint32_t rseq_len,
			 int flags, uint32_t sig);
asmlinkage long sys_open_tree(int dfd, const char __user *path, unsigned flags);
asmlinkage long sys_move_mount(int from_dfd, const char __user *from_path,
			       int to_dfd, const char __user *to_path,
			       unsigned int ms_flags);
asmlinkage long sys_mount_setattr(int dfd, const char __user *path,
				  unsigned int flags,
				  struct mount_attr __user *uattr, size_t usize);
asmlinkage long sys_fsopen(const char __user *fs_name, unsigned int flags);
asmlinkage long sys_fsconfig(int fs_fd, unsigned int cmd, const char __user *key,
			     const void __user *value, int aux);
asmlinkage long sys_fsmount(int fs_fd, unsigned int flags, unsigned int ms_flags);
asmlinkage long sys_fspick(int dfd, const char __user *path, unsigned int flags);
asmlinkage long sys_pidfd_send_signal(int pidfd, int sig,
				       siginfo_t __user *info,
				       unsigned int flags);
asmlinkage long sys_pidfd_getfd(int pidfd, int fd, unsigned int flags);
asmlinkage long sys_landlock_create_ruleset(const struct landlock_ruleset_attr __user *attr,
		size_t size, __u32 flags);
asmlinkage long sys_landlock_add_rule(int ruleset_fd, enum landlock_rule_type rule_type,
		const void __user *rule_attr, __u32 flags);
asmlinkage long sys_landlock_restrict_self(int ruleset_fd, __u32 flags);
asmlinkage long sys_memfd_secret(unsigned int flags);
asmlinkage long sys_set_mempolicy_home_node(unsigned long start, unsigned long len,
					    unsigned long home_node,
					    unsigned long flags);
<<<<<<< HEAD
asmlinkage long sys_map_shadow_stack(unsigned long addr, unsigned long size, unsigned int flags);
=======
asmlinkage long sys_cachestat(unsigned int fd,
		struct cachestat_range __user *cstat_range,
		struct cachestat __user *cstat, unsigned int flags);
asmlinkage long sys_map_shadow_stack(unsigned long addr, unsigned long size, unsigned int flags);
asmlinkage long sys_lsm_get_self_attr(unsigned int attr, struct lsm_ctx __user *ctx,
				      u32 __user *size, u32 flags);
asmlinkage long sys_lsm_set_self_attr(unsigned int attr, struct lsm_ctx __user *ctx,
				      u32 size, u32 flags);
asmlinkage long sys_lsm_list_modules(u64 __user *ids, u32 __user *size, u32 flags);
>>>>>>> 2d5404ca

/*
 * Architecture-specific system calls
 */

/* x86 */
asmlinkage long sys_ioperm(unsigned long from, unsigned long num, int on);

asmlinkage long sys_uretprobe(void);

/* pciconfig: alpha, arm, arm64, ia64, sparc */
asmlinkage long sys_pciconfig_read(unsigned long bus, unsigned long dfn,
				unsigned long off, unsigned long len,
				void __user *buf);
asmlinkage long sys_pciconfig_write(unsigned long bus, unsigned long dfn,
				unsigned long off, unsigned long len,
				void __user *buf);
asmlinkage long sys_pciconfig_iobase(long which, unsigned long bus, unsigned long devfn);

/* powerpc */
asmlinkage long sys_spu_run(int fd, __u32 __user *unpc,
				 __u32 __user *ustatus);
asmlinkage long sys_spu_create(const char __user *name,
		unsigned int flags, umode_t mode, int fd);


/*
 * Deprecated system calls which are still defined in
 * include/uapi/asm-generic/unistd.h and wanted by >= 1 arch
 */

/* __ARCH_WANT_SYSCALL_NO_AT */
asmlinkage long sys_open(const char __user *filename,
				int flags, umode_t mode);
asmlinkage long sys_link(const char __user *oldname,
				const char __user *newname);
asmlinkage long sys_unlink(const char __user *pathname);
asmlinkage long sys_mknod(const char __user *filename, umode_t mode,
				unsigned dev);
asmlinkage long sys_chmod(const char __user *filename, umode_t mode);
asmlinkage long sys_chown(const char __user *filename,
				uid_t user, gid_t group);
asmlinkage long sys_mkdir(const char __user *pathname, umode_t mode);
asmlinkage long sys_rmdir(const char __user *pathname);
asmlinkage long sys_lchown(const char __user *filename,
				uid_t user, gid_t group);
asmlinkage long sys_access(const char __user *filename, int mode);
asmlinkage long sys_rename(const char __user *oldname,
				const char __user *newname);
asmlinkage long sys_symlink(const char __user *old, const char __user *new);
#if defined(__ARCH_WANT_STAT64) || defined(__ARCH_WANT_COMPAT_STAT64)
asmlinkage long sys_stat64(const char __user *filename,
				struct stat64 __user *statbuf);
asmlinkage long sys_lstat64(const char __user *filename,
				struct stat64 __user *statbuf);
#endif

/* __ARCH_WANT_SYSCALL_NO_FLAGS */
asmlinkage long sys_pipe(int __user *fildes);
asmlinkage long sys_dup2(unsigned int oldfd, unsigned int newfd);
asmlinkage long sys_epoll_create(int size);
asmlinkage long sys_inotify_init(void);
asmlinkage long sys_eventfd(unsigned int count);
asmlinkage long sys_signalfd(int ufd, sigset_t __user *user_mask, size_t sizemask);

/* __ARCH_WANT_SYSCALL_OFF_T */
asmlinkage long sys_sendfile(int out_fd, int in_fd,
			     off_t __user *offset, size_t count);
asmlinkage long sys_newstat(const char __user *filename,
				struct stat __user *statbuf);
asmlinkage long sys_newlstat(const char __user *filename,
				struct stat __user *statbuf);
asmlinkage long sys_fadvise64(int fd, loff_t offset, size_t len, int advice);

/* __ARCH_WANT_SYSCALL_DEPRECATED */
asmlinkage long sys_alarm(unsigned int seconds);
asmlinkage long sys_getpgrp(void);
asmlinkage long sys_pause(void);
asmlinkage long sys_time(__kernel_old_time_t __user *tloc);
asmlinkage long sys_time32(old_time32_t __user *tloc);
#ifdef __ARCH_WANT_SYS_UTIME
asmlinkage long sys_utime(char __user *filename,
				struct utimbuf __user *times);
asmlinkage long sys_utimes(char __user *filename,
				struct __kernel_old_timeval __user *utimes);
asmlinkage long sys_futimesat(int dfd, const char __user *filename,
			      struct __kernel_old_timeval __user *utimes);
#endif
asmlinkage long sys_futimesat_time32(unsigned int dfd,
				     const char __user *filename,
				     struct old_timeval32 __user *t);
asmlinkage long sys_utime32(const char __user *filename,
				 struct old_utimbuf32 __user *t);
asmlinkage long sys_utimes_time32(const char __user *filename,
				  struct old_timeval32 __user *t);
asmlinkage long sys_creat(const char __user *pathname, umode_t mode);
asmlinkage long sys_getdents(unsigned int fd,
				struct linux_dirent __user *dirent,
				unsigned int count);
asmlinkage long sys_select(int n, fd_set __user *inp, fd_set __user *outp,
			fd_set __user *exp, struct __kernel_old_timeval __user *tvp);
asmlinkage long sys_poll(struct pollfd __user *ufds, unsigned int nfds,
				int timeout);
asmlinkage long sys_epoll_wait(int epfd, struct epoll_event __user *events,
				int maxevents, int timeout);
asmlinkage long sys_ustat(unsigned dev, struct ustat __user *ubuf);
asmlinkage long sys_vfork(void);
asmlinkage long sys_recv(int, void __user *, size_t, unsigned);
asmlinkage long sys_send(int, void __user *, size_t, unsigned);
asmlinkage long sys_oldumount(char __user *name);
asmlinkage long sys_uselib(const char __user *library);
asmlinkage long sys_sysfs(int option,
				unsigned long arg1, unsigned long arg2);
asmlinkage long sys_fork(void);

/* obsolete */
asmlinkage long sys_stime(__kernel_old_time_t __user *tptr);
asmlinkage long sys_stime32(old_time32_t __user *tptr);

/* obsolete */
asmlinkage long sys_sigpending(old_sigset_t __user *uset);
asmlinkage long sys_sigprocmask(int how, old_sigset_t __user *set,
				old_sigset_t __user *oset);
#ifdef CONFIG_OLD_SIGSUSPEND
asmlinkage long sys_sigsuspend(old_sigset_t mask);
#endif

#ifdef CONFIG_OLD_SIGSUSPEND3
asmlinkage long sys_sigsuspend(int unused1, int unused2, old_sigset_t mask);
#endif

#ifdef CONFIG_OLD_SIGACTION
asmlinkage long sys_sigaction(int, const struct old_sigaction __user *,
				struct old_sigaction __user *);
#endif
asmlinkage long sys_sgetmask(void);
asmlinkage long sys_ssetmask(int newmask);
asmlinkage long sys_signal(int sig, __sighandler_t handler);

/* obsolete */
asmlinkage long sys_nice(int increment);

/* obsolete */
asmlinkage long sys_kexec_file_load(int kernel_fd, int initrd_fd,
				    unsigned long cmdline_len,
				    const char __user *cmdline_ptr,
				    unsigned long flags);

/* obsolete */
asmlinkage long sys_waitpid(pid_t pid, int __user *stat_addr, int options);

/* obsolete */
#ifdef CONFIG_HAVE_UID16
asmlinkage long sys_chown16(const char __user *filename,
				old_uid_t user, old_gid_t group);
asmlinkage long sys_lchown16(const char __user *filename,
				old_uid_t user, old_gid_t group);
asmlinkage long sys_fchown16(unsigned int fd, old_uid_t user, old_gid_t group);
asmlinkage long sys_setregid16(old_gid_t rgid, old_gid_t egid);
asmlinkage long sys_setgid16(old_gid_t gid);
asmlinkage long sys_setreuid16(old_uid_t ruid, old_uid_t euid);
asmlinkage long sys_setuid16(old_uid_t uid);
asmlinkage long sys_setresuid16(old_uid_t ruid, old_uid_t euid, old_uid_t suid);
asmlinkage long sys_getresuid16(old_uid_t __user *ruid,
				old_uid_t __user *euid, old_uid_t __user *suid);
asmlinkage long sys_setresgid16(old_gid_t rgid, old_gid_t egid, old_gid_t sgid);
asmlinkage long sys_getresgid16(old_gid_t __user *rgid,
				old_gid_t __user *egid, old_gid_t __user *sgid);
asmlinkage long sys_setfsuid16(old_uid_t uid);
asmlinkage long sys_setfsgid16(old_gid_t gid);
asmlinkage long sys_getgroups16(int gidsetsize, old_gid_t __user *grouplist);
asmlinkage long sys_setgroups16(int gidsetsize, old_gid_t __user *grouplist);
asmlinkage long sys_getuid16(void);
asmlinkage long sys_geteuid16(void);
asmlinkage long sys_getgid16(void);
asmlinkage long sys_getegid16(void);
#endif

/* obsolete */
asmlinkage long sys_socketcall(int call, unsigned long __user *args);

/* obsolete */
asmlinkage long sys_stat(const char __user *filename,
			struct __old_kernel_stat __user *statbuf);
asmlinkage long sys_lstat(const char __user *filename,
			struct __old_kernel_stat __user *statbuf);
asmlinkage long sys_fstat(unsigned int fd,
			struct __old_kernel_stat __user *statbuf);
asmlinkage long sys_readlink(const char __user *path,
				char __user *buf, int bufsiz);

/* obsolete */
asmlinkage long sys_old_select(struct sel_arg_struct __user *arg);

/* obsolete */
asmlinkage long sys_old_readdir(unsigned int, struct old_linux_dirent __user *, unsigned int);

/* obsolete */
asmlinkage long sys_gethostname(char __user *name, int len);
asmlinkage long sys_uname(struct old_utsname __user *);
asmlinkage long sys_olduname(struct oldold_utsname __user *);
#ifdef __ARCH_WANT_SYS_OLD_GETRLIMIT
asmlinkage long sys_old_getrlimit(unsigned int resource, struct rlimit __user *rlim);
#endif

/* obsolete */
asmlinkage long sys_ipc(unsigned int call, int first, unsigned long second,
		unsigned long third, void __user *ptr, long fifth);

/* obsolete */
asmlinkage long sys_mmap_pgoff(unsigned long addr, unsigned long len,
			unsigned long prot, unsigned long flags,
			unsigned long fd, unsigned long pgoff);
asmlinkage long sys_old_mmap(struct mmap_arg_struct __user *arg);


/*
 * Not a real system call, but a placeholder for syscalls which are
 * not implemented -- see kernel/sys_ni.c
 */
asmlinkage long sys_ni_syscall(void);

#endif /* CONFIG_ARCH_HAS_SYSCALL_WRAPPER */

asmlinkage long sys_ni_posix_timers(void);

/*
 * Kernel code should not call syscalls (i.e., sys_xyzyyz()) directly.
 * Instead, use one of the functions which work equivalently, such as
 * the ksys_xyzyyz() functions prototyped below.
 */
ssize_t ksys_write(unsigned int fd, const char __user *buf, size_t count);
int ksys_fchown(unsigned int fd, uid_t user, gid_t group);
ssize_t ksys_read(unsigned int fd, char __user *buf, size_t count);
void ksys_sync(void);
int ksys_unshare(unsigned long unshare_flags);
int ksys_setsid(void);
int ksys_sync_file_range(int fd, loff_t offset, loff_t nbytes,
			 unsigned int flags);
ssize_t ksys_pread64(unsigned int fd, char __user *buf, size_t count,
		     loff_t pos);
ssize_t ksys_pwrite64(unsigned int fd, const char __user *buf,
		      size_t count, loff_t pos);
int ksys_fallocate(int fd, int mode, loff_t offset, loff_t len);
#ifdef CONFIG_ADVISE_SYSCALLS
int ksys_fadvise64_64(int fd, loff_t offset, loff_t len, int advice);
#else
static inline int ksys_fadvise64_64(int fd, loff_t offset, loff_t len,
				    int advice)
{
	return -EINVAL;
}
#endif
unsigned long ksys_mmap_pgoff(unsigned long addr, unsigned long len,
			      unsigned long prot, unsigned long flags,
			      unsigned long fd, unsigned long pgoff);
ssize_t ksys_readahead(int fd, loff_t offset, size_t count);
int ksys_ipc(unsigned int call, int first, unsigned long second,
	unsigned long third, void __user * ptr, long fifth);
int compat_ksys_ipc(u32 call, int first, int second,
	u32 third, u32 ptr, u32 fifth);

/*
 * The following kernel syscall equivalents are just wrappers to fs-internal
 * functions. Therefore, provide stubs to be inlined at the callsites.
 */
extern int do_fchownat(int dfd, const char __user *filename, uid_t user,
		       gid_t group, int flag);

static inline long ksys_chown(const char __user *filename, uid_t user,
			      gid_t group)
{
	return do_fchownat(AT_FDCWD, filename, user, group, 0);
}

static inline long ksys_lchown(const char __user *filename, uid_t user,
			       gid_t group)
{
	return do_fchownat(AT_FDCWD, filename, user, group,
			     AT_SYMLINK_NOFOLLOW);
}

extern long do_sys_ftruncate(unsigned int fd, loff_t length, int small);

static inline long ksys_ftruncate(unsigned int fd, loff_t length)
{
	return do_sys_ftruncate(fd, length, 1);
}

extern long do_sys_truncate(const char __user *pathname, loff_t length);

static inline long ksys_truncate(const char __user *pathname, loff_t length)
{
	return do_sys_truncate(pathname, length);
}

static inline unsigned int ksys_personality(unsigned int personality)
{
	unsigned int old = current->personality;

	if (personality != 0xffffffff)
		set_personality(personality);

	return old;
}

/* for __ARCH_WANT_SYS_IPC */
long ksys_semtimedop(int semid, struct sembuf __user *tsops,
		     unsigned int nsops,
		     const struct __kernel_timespec __user *timeout);
long ksys_semget(key_t key, int nsems, int semflg);
long ksys_old_semctl(int semid, int semnum, int cmd, unsigned long arg);
long ksys_msgget(key_t key, int msgflg);
long ksys_old_msgctl(int msqid, int cmd, struct msqid_ds __user *buf);
long ksys_msgrcv(int msqid, struct msgbuf __user *msgp, size_t msgsz,
		 long msgtyp, int msgflg);
long ksys_msgsnd(int msqid, struct msgbuf __user *msgp, size_t msgsz,
		 int msgflg);
long ksys_shmget(key_t key, size_t size, int shmflg);
long ksys_shmdt(char __user *shmaddr);
long ksys_old_shmctl(int shmid, int cmd, struct shmid_ds __user *buf);
long compat_ksys_semtimedop(int semid, struct sembuf __user *tsems,
			    unsigned int nsops,
			    const struct old_timespec32 __user *timeout);
long __do_semtimedop(int semid, struct sembuf *tsems, unsigned int nsops,
		     const struct timespec64 *timeout,
		     struct ipc_namespace *ns);

int __sys_getsockopt(int fd, int level, int optname, char __user *optval,
		int __user *optlen);
int __sys_setsockopt(int fd, int level, int optname, char __user *optval,
		int optlen);
#endif<|MERGE_RESOLUTION|>--- conflicted
+++ resolved
@@ -962,9 +962,6 @@
 asmlinkage long sys_set_mempolicy_home_node(unsigned long start, unsigned long len,
 					    unsigned long home_node,
 					    unsigned long flags);
-<<<<<<< HEAD
-asmlinkage long sys_map_shadow_stack(unsigned long addr, unsigned long size, unsigned int flags);
-=======
 asmlinkage long sys_cachestat(unsigned int fd,
 		struct cachestat_range __user *cstat_range,
 		struct cachestat __user *cstat, unsigned int flags);
@@ -974,7 +971,6 @@
 asmlinkage long sys_lsm_set_self_attr(unsigned int attr, struct lsm_ctx __user *ctx,
 				      u32 size, u32 flags);
 asmlinkage long sys_lsm_list_modules(u64 __user *ids, u32 __user *size, u32 flags);
->>>>>>> 2d5404ca
 
 /*
  * Architecture-specific system calls
