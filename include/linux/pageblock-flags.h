--- conflicted
+++ resolved
@@ -41,11 +41,7 @@
  * Huge pages are a constant size, but don't exceed the maximum allocation
  * granularity.
  */
-<<<<<<< HEAD
-#define pageblock_order		MIN_T(unsigned int, HUGETLB_PAGE_ORDER, MAX_ORDER)
-=======
 #define pageblock_order		MIN_T(unsigned int, HUGETLB_PAGE_ORDER, MAX_PAGE_ORDER)
->>>>>>> 2d5404ca
 
 #endif /* CONFIG_HUGETLB_PAGE_SIZE_VARIABLE */
 
