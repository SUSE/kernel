--- conflicted
+++ resolved
@@ -508,15 +508,12 @@
 	return bsearch(&id, set->pairs, set->cnt, sizeof(set->pairs[0]), btf_id_cmp_func);
 }
 
-<<<<<<< HEAD
-=======
 bool btf_param_match_suffix(const struct btf *btf,
 			    const struct btf_param *arg,
 			    const char *suffix);
 int btf_ctx_arg_offset(const struct btf *btf, const struct btf_type *func_proto,
 		       u32 arg_no);
 
->>>>>>> 2d5404ca
 struct bpf_verifier_log;
 
 #if defined(CONFIG_BPF_JIT) && defined(CONFIG_BPF_SYSCALL)
@@ -576,10 +573,7 @@
 int register_btf_id_dtor_kfuncs(const struct btf_id_dtor_kfunc *dtors, u32 add_cnt,
 				struct module *owner);
 struct btf_struct_meta *btf_find_struct_meta(const struct btf *btf, u32 btf_id);
-<<<<<<< HEAD
-=======
 bool btf_is_projection_of(const char *pname, const char *tname);
->>>>>>> 2d5404ca
 bool btf_is_prog_ctx_type(struct bpf_verifier_log *log, const struct btf *btf,
 			   const struct btf_type *t, enum bpf_prog_type prog_type,
 			   int arg);
