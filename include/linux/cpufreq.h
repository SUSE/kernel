/* SPDX-License-Identifier: GPL-2.0-only */
/*
 * linux/include/linux/cpufreq.h
 *
 * Copyright (C) 2001 Russell King
 *           (C) 2002 - 2003 Dominik Brodowski <linux@brodo.de>
 */
#ifndef _LINUX_CPUFREQ_H
#define _LINUX_CPUFREQ_H

#include <linux/clk.h>
#include <linux/cpu.h>
#include <linux/cpumask.h>
#include <linux/completion.h>
#include <linux/kobject.h>
#include <linux/notifier.h>
#include <linux/of.h>
#include <linux/pm_opp.h>
#include <linux/pm_qos.h>
#include <linux/spinlock.h>
#include <linux/sysfs.h>
#include <linux/minmax.h>

/*********************************************************************
 *                        CPUFREQ INTERFACE                          *
 *********************************************************************/
/*
 * Frequency values here are CPU kHz
 */

<<<<<<< HEAD
#define CPUFREQ_ETERNAL			(-1)

=======
>>>>>>> b35fc656
#define CPUFREQ_DEFAULT_TRANSITION_LATENCY_NS	NSEC_PER_MSEC

#define CPUFREQ_NAME_LEN		16
/* Print length for names. Extra 1 space for accommodating '\n' in prints */
#define CPUFREQ_NAME_PLEN		(CPUFREQ_NAME_LEN + 1)

struct cpufreq_governor;

enum cpufreq_table_sorting {
	CPUFREQ_TABLE_UNSORTED,
	CPUFREQ_TABLE_SORTED_ASCENDING,
	CPUFREQ_TABLE_SORTED_DESCENDING
};

struct cpufreq_cpuinfo {
	unsigned int		max_freq;
	unsigned int		min_freq;

	/* in 10^(-9) s = nanoseconds */
	unsigned int		transition_latency;
};

struct cpufreq_policy {
	/* CPUs sharing clock, require sw coordination */
	cpumask_var_t		cpus;	/* Online CPUs only */
	cpumask_var_t		related_cpus; /* Online + Offline CPUs */
	cpumask_var_t		real_cpus; /* Related and present */

	unsigned int		shared_type; /* ACPI: ANY or ALL affected CPUs
						should set cpufreq */
	unsigned int		cpu;    /* cpu managing this policy, must be online */

	struct clk		*clk;
	struct cpufreq_cpuinfo	cpuinfo;/* see above */

	unsigned int		min;    /* in kHz */
	unsigned int		max;    /* in kHz */
	unsigned int		cur;    /* in kHz, only needed if cpufreq
					 * governors are used */
	unsigned int		suspend_freq; /* freq to set during suspend */

	unsigned int		policy; /* see above */
	unsigned int		last_policy; /* policy before unplug */
	struct cpufreq_governor	*governor; /* see below */
	void			*governor_data;
	char			last_governor[CPUFREQ_NAME_LEN]; /* last governor used */

	struct work_struct	update; /* if update_policy() needs to be
					 * called, but you're in IRQ context */

	struct freq_constraints	constraints;
	struct freq_qos_request	*min_freq_req;
	struct freq_qos_request	*max_freq_req;

	struct cpufreq_frequency_table	*freq_table;
	enum cpufreq_table_sorting freq_table_sorted;

	struct list_head        policy_list;
	struct kobject		kobj;
	struct completion	kobj_unregister;

	/*
	 * The rules for this semaphore:
	 * - Any routine that wants to read from the policy structure will
	 *   do a down_read on this semaphore.
	 * - Any routine that will write to the policy structure and/or may take away
	 *   the policy altogether (eg. CPU hotplug), will hold this lock in write
	 *   mode before doing so.
	 */
	struct rw_semaphore	rwsem;

	/*
	 * Fast switch flags:
	 * - fast_switch_possible should be set by the driver if it can
	 *   guarantee that frequency can be changed on any CPU sharing the
	 *   policy and that the change will affect all of the policy CPUs then.
	 * - fast_switch_enabled is to be set by governors that support fast
	 *   frequency switching with the help of cpufreq_enable_fast_switch().
	 */
	bool			fast_switch_possible;
	bool			fast_switch_enabled;

	/*
	 * Set if the CPUFREQ_GOV_STRICT_TARGET flag is set for the current
	 * governor.
	 */
	bool			strict_target;

	/*
	 * Set if inefficient frequencies were found in the frequency table.
	 * This indicates if the relation flag CPUFREQ_RELATION_E can be
	 * honored.
	 */
	bool			efficiencies_available;

	/*
	 * Preferred average time interval between consecutive invocations of
	 * the driver to set the frequency for this policy.  To be set by the
	 * scaling driver (0, which is the default, means no preference).
	 */
	unsigned int		transition_delay_us;

	/*
	 * Remote DVFS flag (Not added to the driver structure as we don't want
	 * to access another structure from scheduler hotpath).
	 *
	 * Should be set if CPUs can do DVFS on behalf of other CPUs from
	 * different cpufreq policies.
	 */
	bool			dvfs_possible_from_any_cpu;

	/* Per policy boost enabled flag. */
	bool			boost_enabled;

	/* Per policy boost supported flag. */
	bool			boost_supported;

	 /* Cached frequency lookup from cpufreq_driver_resolve_freq. */
	unsigned int cached_target_freq;
	unsigned int cached_resolved_idx;

	/* Synchronization for frequency transitions */
	bool			transition_ongoing; /* Tracks transition status */
	spinlock_t		transition_lock;
	wait_queue_head_t	transition_wait;
	struct task_struct	*transition_task; /* Task which is doing the transition */

	/* cpufreq-stats */
	struct cpufreq_stats	*stats;

	/* For cpufreq driver's internal use */
	void			*driver_data;

	/* Pointer to the cooling device if used for thermal mitigation */
	struct thermal_cooling_device *cdev;

	struct notifier_block nb_min;
	struct notifier_block nb_max;
};

DEFINE_GUARD(cpufreq_policy_write, struct cpufreq_policy *,
	     down_write(&_T->rwsem), up_write(&_T->rwsem))

DEFINE_GUARD(cpufreq_policy_read, struct cpufreq_policy *,
	     down_read(&_T->rwsem), up_read(&_T->rwsem))

/*
 * Used for passing new cpufreq policy data to the cpufreq driver's ->verify()
 * callback for sanitization.  That callback is only expected to modify the min
 * and max values, if necessary, and specifically it must not update the
 * frequency table.
 */
struct cpufreq_policy_data {
	struct cpufreq_cpuinfo		cpuinfo;
	struct cpufreq_frequency_table	*freq_table;
	unsigned int			cpu;
	unsigned int			min;    /* in kHz */
	unsigned int			max;    /* in kHz */
};

struct cpufreq_freqs {
	struct cpufreq_policy *policy;
	unsigned int old;
	unsigned int new;
	u8 flags;		/* flags of cpufreq_driver, see below. */
};

/* Only for ACPI */
#define CPUFREQ_SHARED_TYPE_NONE (0) /* None */
#define CPUFREQ_SHARED_TYPE_HW	 (1) /* HW does needed coordination */
#define CPUFREQ_SHARED_TYPE_ALL	 (2) /* All dependent CPUs should set freq */
#define CPUFREQ_SHARED_TYPE_ANY	 (3) /* Freq can be set from any dependent CPU*/

#ifdef CONFIG_CPU_FREQ
struct cpufreq_policy *cpufreq_cpu_get_raw(unsigned int cpu);
struct cpufreq_policy *cpufreq_cpu_get(unsigned int cpu);
void cpufreq_cpu_put(struct cpufreq_policy *policy);
#else
static inline struct cpufreq_policy *cpufreq_cpu_get_raw(unsigned int cpu)
{
	return NULL;
}
static inline struct cpufreq_policy *cpufreq_cpu_get(unsigned int cpu)
{
	return NULL;
}
static inline void cpufreq_cpu_put(struct cpufreq_policy *policy) { }
#endif

/* Scope based cleanup macro for cpufreq_policy kobject reference counting */
DEFINE_FREE(put_cpufreq_policy, struct cpufreq_policy *, if (_T) cpufreq_cpu_put(_T))

static inline bool policy_is_inactive(struct cpufreq_policy *policy)
{
	return cpumask_empty(policy->cpus);
}

static inline bool policy_is_shared(struct cpufreq_policy *policy)
{
	return cpumask_weight(policy->cpus) > 1;
}

#ifdef CONFIG_CPU_FREQ
unsigned int cpufreq_get(unsigned int cpu);
unsigned int cpufreq_quick_get(unsigned int cpu);
unsigned int cpufreq_quick_get_max(unsigned int cpu);
unsigned int cpufreq_get_hw_max_freq(unsigned int cpu);
void disable_cpufreq(void);

u64 get_cpu_idle_time(unsigned int cpu, u64 *wall, int io_busy);

void refresh_frequency_limits(struct cpufreq_policy *policy);
void cpufreq_update_policy(unsigned int cpu);
void cpufreq_update_limits(unsigned int cpu);
bool have_governor_per_policy(void);
bool cpufreq_supports_freq_invariance(void);
struct kobject *get_governor_parent_kobj(struct cpufreq_policy *policy);
void cpufreq_enable_fast_switch(struct cpufreq_policy *policy);
void cpufreq_disable_fast_switch(struct cpufreq_policy *policy);
bool has_target_index(void);

DECLARE_PER_CPU(unsigned long, cpufreq_pressure);
static inline unsigned long cpufreq_get_pressure(int cpu)
{
	return READ_ONCE(per_cpu(cpufreq_pressure, cpu));
}
#else
static inline unsigned int cpufreq_get(unsigned int cpu)
{
	return 0;
}
static inline unsigned int cpufreq_quick_get(unsigned int cpu)
{
	return 0;
}
static inline unsigned int cpufreq_quick_get_max(unsigned int cpu)
{
	return 0;
}
static inline unsigned int cpufreq_get_hw_max_freq(unsigned int cpu)
{
	return 0;
}
static inline bool cpufreq_supports_freq_invariance(void)
{
	return false;
}
static inline void disable_cpufreq(void) { }
static inline void cpufreq_update_limits(unsigned int cpu) { }
static inline unsigned long cpufreq_get_pressure(int cpu)
{
	return 0;
}
#endif

#ifdef CONFIG_CPU_FREQ_STAT
void cpufreq_stats_create_table(struct cpufreq_policy *policy);
void cpufreq_stats_free_table(struct cpufreq_policy *policy);
void cpufreq_stats_record_transition(struct cpufreq_policy *policy,
				     unsigned int new_freq);
#else
static inline void cpufreq_stats_create_table(struct cpufreq_policy *policy) { }
static inline void cpufreq_stats_free_table(struct cpufreq_policy *policy) { }
static inline void cpufreq_stats_record_transition(struct cpufreq_policy *policy,
						   unsigned int new_freq) { }
#endif /* CONFIG_CPU_FREQ_STAT */

/*********************************************************************
 *                      CPUFREQ DRIVER INTERFACE                     *
 *********************************************************************/

#define CPUFREQ_RELATION_L 0  /* lowest frequency at or above target */
#define CPUFREQ_RELATION_H 1  /* highest frequency below or at target */
#define CPUFREQ_RELATION_C 2  /* closest frequency to target */
/* relation flags */
#define CPUFREQ_RELATION_E BIT(2) /* Get if possible an efficient frequency */

#define CPUFREQ_RELATION_LE (CPUFREQ_RELATION_L | CPUFREQ_RELATION_E)
#define CPUFREQ_RELATION_HE (CPUFREQ_RELATION_H | CPUFREQ_RELATION_E)
#define CPUFREQ_RELATION_CE (CPUFREQ_RELATION_C | CPUFREQ_RELATION_E)

struct freq_attr {
	struct attribute attr;
	ssize_t (*show)(struct cpufreq_policy *, char *);
	ssize_t (*store)(struct cpufreq_policy *, const char *, size_t count);
};

#define cpufreq_freq_attr_ro(_name)		\
static struct freq_attr _name =			\
__ATTR(_name, 0444, show_##_name, NULL)

#define cpufreq_freq_attr_ro_perm(_name, _perm)	\
static struct freq_attr _name =			\
__ATTR(_name, _perm, show_##_name, NULL)

#define cpufreq_freq_attr_rw(_name)		\
static struct freq_attr _name =			\
__ATTR(_name, 0644, show_##_name, store_##_name)

#define cpufreq_freq_attr_wo(_name)		\
static struct freq_attr _name =			\
__ATTR(_name, 0200, NULL, store_##_name)

#define define_one_global_ro(_name)		\
static struct kobj_attribute _name =		\
__ATTR(_name, 0444, show_##_name, NULL)

#define define_one_global_rw(_name)		\
static struct kobj_attribute _name =		\
__ATTR(_name, 0644, show_##_name, store_##_name)


struct cpufreq_driver {
	char		name[CPUFREQ_NAME_LEN];
	u16		flags;
	void		*driver_data;

	/* needed by all drivers */
	int		(*init)(struct cpufreq_policy *policy);
	int		(*verify)(struct cpufreq_policy_data *policy);

	/* define one out of two */
	int		(*setpolicy)(struct cpufreq_policy *policy);

	int		(*target)(struct cpufreq_policy *policy,
				  unsigned int target_freq,
				  unsigned int relation);	/* Deprecated */
	int		(*target_index)(struct cpufreq_policy *policy,
					unsigned int index);
	unsigned int	(*fast_switch)(struct cpufreq_policy *policy,
				       unsigned int target_freq);
	/*
	 * ->fast_switch() replacement for drivers that use an internal
	 * representation of performance levels and can pass hints other than
	 * the target performance level to the hardware. This can only be set
	 * if ->fast_switch is set too, because in those cases (under specific
	 * conditions) scale invariance can be disabled, which causes the
	 * schedutil governor to fall back to the latter.
	 */
	void		(*adjust_perf)(unsigned int cpu,
				       unsigned long min_perf,
				       unsigned long target_perf,
				       unsigned long capacity);

	/*
	 * Only for drivers with target_index() and CPUFREQ_ASYNC_NOTIFICATION
	 * unset.
	 *
	 * get_intermediate should return a stable intermediate frequency
	 * platform wants to switch to and target_intermediate() should set CPU
	 * to that frequency, before jumping to the frequency corresponding
	 * to 'index'. Core will take care of sending notifications and driver
	 * doesn't have to handle them in target_intermediate() or
	 * target_index().
	 *
	 * Drivers can return '0' from get_intermediate() in case they don't
	 * wish to switch to intermediate frequency for some target frequency.
	 * In that case core will directly call ->target_index().
	 */
	unsigned int	(*get_intermediate)(struct cpufreq_policy *policy,
					    unsigned int index);
	int		(*target_intermediate)(struct cpufreq_policy *policy,
					       unsigned int index);

	/* should be defined, if possible, return 0 on error */
	unsigned int	(*get)(unsigned int cpu);

	/* Called to update policy limits on firmware notifications. */
	void		(*update_limits)(struct cpufreq_policy *policy);

	/* optional */
	int		(*bios_limit)(int cpu, unsigned int *limit);

	int		(*online)(struct cpufreq_policy *policy);
	int		(*offline)(struct cpufreq_policy *policy);
	void		(*exit)(struct cpufreq_policy *policy);
	int		(*suspend)(struct cpufreq_policy *policy);
	int		(*resume)(struct cpufreq_policy *policy);

	/* Will be called after the driver is fully initialized */
	void		(*ready)(struct cpufreq_policy *policy);

	struct freq_attr **attr;

	/* platform specific boost support code */
	bool		boost_enabled;
	int		(*set_boost)(struct cpufreq_policy *policy, int state);

	/*
	 * Set by drivers that want to register with the energy model after the
	 * policy is properly initialized, but before the governor is started.
	 */
	void		(*register_em)(struct cpufreq_policy *policy);
};

/* flags */

/*
 * Set by drivers that need to update internal upper and lower boundaries along
 * with the target frequency and so the core and governors should also invoke
 * the diver if the target frequency does not change, but the policy min or max
 * may have changed.
 */
#define CPUFREQ_NEED_UPDATE_LIMITS		BIT(0)

/* loops_per_jiffy or other kernel "constants" aren't affected by frequency transitions */
#define CPUFREQ_CONST_LOOPS			BIT(1)

/*
 * Set by drivers that want the core to automatically register the cpufreq
 * driver as a thermal cooling device.
 */
#define CPUFREQ_IS_COOLING_DEV			BIT(2)

/*
 * This should be set by platforms having multiple clock-domains, i.e.
 * supporting multiple policies. With this sysfs directories of governor would
 * be created in cpu/cpu<num>/cpufreq/ directory and so they can use the same
 * governor with different tunables for different clusters.
 */
#define CPUFREQ_HAVE_GOVERNOR_PER_POLICY	BIT(3)

/*
 * Driver will do POSTCHANGE notifications from outside of their ->target()
 * routine and so must set cpufreq_driver->flags with this flag, so that core
 * can handle them specially.
 */
#define CPUFREQ_ASYNC_NOTIFICATION		BIT(4)

/*
 * Set by drivers which want cpufreq core to check if CPU is running at a
 * frequency present in freq-table exposed by the driver. For these drivers if
 * CPU is found running at an out of table freq, we will try to set it to a freq
 * from the table. And if that fails, we will stop further boot process by
 * issuing a BUG_ON().
 */
#define CPUFREQ_NEED_INITIAL_FREQ_CHECK	BIT(5)

/*
 * Set by drivers to disallow use of governors with "dynamic_switching" flag
 * set.
 */
#define CPUFREQ_NO_AUTO_DYNAMIC_SWITCHING	BIT(6)

int cpufreq_register_driver(struct cpufreq_driver *driver_data);
void cpufreq_unregister_driver(struct cpufreq_driver *driver_data);

bool cpufreq_driver_test_flags(u16 flags);
const char *cpufreq_get_current_driver(void);
void *cpufreq_get_driver_data(void);

static inline int cpufreq_thermal_control_enabled(struct cpufreq_driver *drv)
{
	return IS_ENABLED(CONFIG_CPU_THERMAL) &&
		(drv->flags & CPUFREQ_IS_COOLING_DEV);
}

static inline void cpufreq_verify_within_limits(struct cpufreq_policy_data *policy,
						unsigned int min,
						unsigned int max)
{
	policy->max = clamp(policy->max, min, max);
	policy->min = clamp(policy->min, min, policy->max);
}

static inline void
cpufreq_verify_within_cpu_limits(struct cpufreq_policy_data *policy)
{
	cpufreq_verify_within_limits(policy, policy->cpuinfo.min_freq,
				     policy->cpuinfo.max_freq);
}

#ifdef CONFIG_CPU_FREQ
void cpufreq_suspend(void);
void cpufreq_resume(void);
int cpufreq_generic_suspend(struct cpufreq_policy *policy);
#else
static inline void cpufreq_suspend(void) {}
static inline void cpufreq_resume(void) {}
#endif

/*********************************************************************
 *                     CPUFREQ NOTIFIER INTERFACE                    *
 *********************************************************************/

#define CPUFREQ_TRANSITION_NOTIFIER	(0)
#define CPUFREQ_POLICY_NOTIFIER		(1)

/* Transition notifiers */
#define CPUFREQ_PRECHANGE		(0)
#define CPUFREQ_POSTCHANGE		(1)

/* Policy Notifiers  */
#define CPUFREQ_CREATE_POLICY		(0)
#define CPUFREQ_REMOVE_POLICY		(1)

#ifdef CONFIG_CPU_FREQ
int cpufreq_register_notifier(struct notifier_block *nb, unsigned int list);
int cpufreq_unregister_notifier(struct notifier_block *nb, unsigned int list);

void cpufreq_freq_transition_begin(struct cpufreq_policy *policy,
		struct cpufreq_freqs *freqs);
void cpufreq_freq_transition_end(struct cpufreq_policy *policy,
		struct cpufreq_freqs *freqs, int transition_failed);

#else /* CONFIG_CPU_FREQ */
static inline int cpufreq_register_notifier(struct notifier_block *nb,
						unsigned int list)
{
	return 0;
}
static inline int cpufreq_unregister_notifier(struct notifier_block *nb,
						unsigned int list)
{
	return 0;
}
#endif /* !CONFIG_CPU_FREQ */

/**
 * cpufreq_scale - "old * mult / div" calculation for large values (32-bit-arch
 * safe)
 * @old:   old value
 * @div:   divisor
 * @mult:  multiplier
 *
 *
 * new = old * mult / div
 */
static inline unsigned long cpufreq_scale(unsigned long old, u_int div,
		u_int mult)
{
#if BITS_PER_LONG == 32
	u64 result = ((u64) old) * ((u64) mult);
	do_div(result, div);
	return (unsigned long) result;

#elif BITS_PER_LONG == 64
	unsigned long result = old * ((u64) mult);
	result /= div;
	return result;
#endif
}

/*********************************************************************
 *                          CPUFREQ GOVERNORS                        *
 *********************************************************************/

#define CPUFREQ_POLICY_UNKNOWN		(0)
/*
 * If (cpufreq_driver->target) exists, the ->governor decides what frequency
 * within the limits is used. If (cpufreq_driver->setpolicy> exists, these
 * two generic policies are available:
 */
#define CPUFREQ_POLICY_POWERSAVE	(1)
#define CPUFREQ_POLICY_PERFORMANCE	(2)

struct cpufreq_governor {
	char	name[CPUFREQ_NAME_LEN];
	int	(*init)(struct cpufreq_policy *policy);
	void	(*exit)(struct cpufreq_policy *policy);
	int	(*start)(struct cpufreq_policy *policy);
	void	(*stop)(struct cpufreq_policy *policy);
	void	(*limits)(struct cpufreq_policy *policy);
	ssize_t	(*show_setspeed)	(struct cpufreq_policy *policy,
					 char *buf);
	int	(*store_setspeed)	(struct cpufreq_policy *policy,
					 unsigned int freq);
	struct list_head	governor_list;
	struct module		*owner;
	u8			flags;
};

/* Governor flags */

/* For governors which change frequency dynamically by themselves */
#define CPUFREQ_GOV_DYNAMIC_SWITCHING	BIT(0)

/* For governors wanting the target frequency to be set exactly */
#define CPUFREQ_GOV_STRICT_TARGET	BIT(1)


/* Pass a target to the cpufreq driver */
unsigned int cpufreq_driver_fast_switch(struct cpufreq_policy *policy,
					unsigned int target_freq);
void cpufreq_driver_adjust_perf(unsigned int cpu,
				unsigned long min_perf,
				unsigned long target_perf,
				unsigned long capacity);
bool cpufreq_driver_has_adjust_perf(void);
int cpufreq_driver_target(struct cpufreq_policy *policy,
				 unsigned int target_freq,
				 unsigned int relation);
int __cpufreq_driver_target(struct cpufreq_policy *policy,
				   unsigned int target_freq,
				   unsigned int relation);
unsigned int cpufreq_driver_resolve_freq(struct cpufreq_policy *policy,
					 unsigned int target_freq);
unsigned int cpufreq_policy_transition_delay_us(struct cpufreq_policy *policy);
int cpufreq_register_governor(struct cpufreq_governor *governor);
void cpufreq_unregister_governor(struct cpufreq_governor *governor);
int cpufreq_start_governor(struct cpufreq_policy *policy);
void cpufreq_stop_governor(struct cpufreq_policy *policy);

#define cpufreq_governor_init(__governor)			\
static int __init __governor##_init(void)			\
{								\
	return cpufreq_register_governor(&__governor);	\
}								\
core_initcall(__governor##_init)

#define cpufreq_governor_exit(__governor)			\
static void __exit __governor##_exit(void)			\
{								\
	return cpufreq_unregister_governor(&__governor);	\
}								\
module_exit(__governor##_exit)

struct cpufreq_governor *cpufreq_default_governor(void);
struct cpufreq_governor *cpufreq_fallback_governor(void);

#ifdef CONFIG_CPU_FREQ_GOV_SCHEDUTIL
bool sugov_is_governor(struct cpufreq_policy *policy);
#else
static inline bool sugov_is_governor(struct cpufreq_policy *policy)
{
	return false;
}
#endif

static inline void cpufreq_policy_apply_limits(struct cpufreq_policy *policy)
{
	if (policy->max < policy->cur)
		__cpufreq_driver_target(policy, policy->max,
					CPUFREQ_RELATION_HE);
	else if (policy->min > policy->cur)
		__cpufreq_driver_target(policy, policy->min,
					CPUFREQ_RELATION_LE);
}

/* Governor attribute set */
struct gov_attr_set {
	struct kobject kobj;
	struct list_head policy_list;
	struct mutex update_lock;
	int usage_count;
};

/* sysfs ops for cpufreq governors */
extern const struct sysfs_ops governor_sysfs_ops;

static inline struct gov_attr_set *to_gov_attr_set(struct kobject *kobj)
{
	return container_of(kobj, struct gov_attr_set, kobj);
}

void gov_attr_set_init(struct gov_attr_set *attr_set, struct list_head *list_node);
void gov_attr_set_get(struct gov_attr_set *attr_set, struct list_head *list_node);
unsigned int gov_attr_set_put(struct gov_attr_set *attr_set, struct list_head *list_node);

/* Governor sysfs attribute */
struct governor_attr {
	struct attribute attr;
	ssize_t (*show)(struct gov_attr_set *attr_set, char *buf);
	ssize_t (*store)(struct gov_attr_set *attr_set, const char *buf,
			 size_t count);
};

/*********************************************************************
 *                     FREQUENCY TABLE HELPERS                       *
 *********************************************************************/

/* Special Values of .frequency field */
#define CPUFREQ_ENTRY_INVALID		~0u
#define CPUFREQ_TABLE_END		~1u
/* Special Values of .flags field */
#define CPUFREQ_BOOST_FREQ		(1 << 0)
#define CPUFREQ_INEFFICIENT_FREQ	(1 << 1)

struct cpufreq_frequency_table {
	unsigned int	flags;
	unsigned int	driver_data; /* driver specific data, not used by core */
	unsigned int	frequency; /* kHz - doesn't need to be in ascending
				    * order */
};

/*
 * cpufreq_for_each_entry -	iterate over a cpufreq_frequency_table
 * @pos:	the cpufreq_frequency_table * to use as a loop cursor.
 * @table:	the cpufreq_frequency_table * to iterate over.
 */

#define cpufreq_for_each_entry(pos, table)	\
	for (pos = table; pos->frequency != CPUFREQ_TABLE_END; pos++)

/*
 * cpufreq_for_each_entry_idx -	iterate over a cpufreq_frequency_table
 *	with index
 * @pos:	the cpufreq_frequency_table * to use as a loop cursor.
 * @table:	the cpufreq_frequency_table * to iterate over.
 * @idx:	the table entry currently being processed
 */

#define cpufreq_for_each_entry_idx(pos, table, idx)	\
	for (pos = table, idx = 0; pos->frequency != CPUFREQ_TABLE_END; \
		pos++, idx++)

/*
 * cpufreq_for_each_valid_entry -     iterate over a cpufreq_frequency_table
 *	excluding CPUFREQ_ENTRY_INVALID frequencies.
 * @pos:        the cpufreq_frequency_table * to use as a loop cursor.
 * @table:      the cpufreq_frequency_table * to iterate over.
 */

#define cpufreq_for_each_valid_entry(pos, table)			\
	for (pos = table; pos->frequency != CPUFREQ_TABLE_END; pos++)	\
		if (pos->frequency == CPUFREQ_ENTRY_INVALID)		\
			continue;					\
		else

/*
 * cpufreq_for_each_valid_entry_idx -     iterate with index over a cpufreq
 *	frequency_table excluding CPUFREQ_ENTRY_INVALID frequencies.
 * @pos:	the cpufreq_frequency_table * to use as a loop cursor.
 * @table:	the cpufreq_frequency_table * to iterate over.
 * @idx:	the table entry currently being processed
 */

#define cpufreq_for_each_valid_entry_idx(pos, table, idx)		\
	cpufreq_for_each_entry_idx(pos, table, idx)			\
		if (pos->frequency == CPUFREQ_ENTRY_INVALID)		\
			continue;					\
		else

/**
 * cpufreq_for_each_efficient_entry_idx - iterate with index over a cpufreq
 *	frequency_table excluding CPUFREQ_ENTRY_INVALID and
 *	CPUFREQ_INEFFICIENT_FREQ frequencies.
 * @pos: the &struct cpufreq_frequency_table to use as a loop cursor.
 * @table: the &struct cpufreq_frequency_table to iterate over.
 * @idx: the table entry currently being processed.
 * @efficiencies: set to true to only iterate over efficient frequencies.
 */

#define cpufreq_for_each_efficient_entry_idx(pos, table, idx, efficiencies)	\
	cpufreq_for_each_valid_entry_idx(pos, table, idx)			\
		if (efficiencies && (pos->flags & CPUFREQ_INEFFICIENT_FREQ))	\
			continue;						\
		else


int cpufreq_frequency_table_cpuinfo(struct cpufreq_policy *policy);

int cpufreq_frequency_table_verify(struct cpufreq_policy_data *policy);

int cpufreq_generic_frequency_table_verify(struct cpufreq_policy_data *policy);

int cpufreq_table_index_unsorted(struct cpufreq_policy *policy,
				 unsigned int target_freq, unsigned int min,
				 unsigned int max, unsigned int relation);
int cpufreq_frequency_table_get_index(struct cpufreq_policy *policy,
		unsigned int freq);

ssize_t cpufreq_show_cpus(const struct cpumask *mask, char *buf);

#ifdef CONFIG_CPU_FREQ
bool cpufreq_boost_enabled(void);
int cpufreq_boost_set_sw(struct cpufreq_policy *policy, int state);

/* Find lowest freq at or above target in a table in ascending order */
static inline int cpufreq_table_find_index_al(struct cpufreq_policy *policy,
					      unsigned int target_freq,
					      bool efficiencies)
{
	struct cpufreq_frequency_table *table = policy->freq_table;
	struct cpufreq_frequency_table *pos;
	unsigned int freq;
	int idx, best = -1;

	cpufreq_for_each_efficient_entry_idx(pos, table, idx, efficiencies) {
		freq = pos->frequency;

		if (freq >= target_freq)
			return idx;

		best = idx;
	}

	return best;
}

/* Find lowest freq at or above target in a table in descending order */
static inline int cpufreq_table_find_index_dl(struct cpufreq_policy *policy,
					      unsigned int target_freq,
					      bool efficiencies)
{
	struct cpufreq_frequency_table *table = policy->freq_table;
	struct cpufreq_frequency_table *pos;
	unsigned int freq;
	int idx, best = -1;

	cpufreq_for_each_efficient_entry_idx(pos, table, idx, efficiencies) {
		freq = pos->frequency;

		if (freq == target_freq)
			return idx;

		if (freq > target_freq) {
			best = idx;
			continue;
		}

		/* No freq found above target_freq */
		if (best == -1)
			return idx;

		return best;
	}

	return best;
}

static inline int find_index_l(struct cpufreq_policy *policy,
			       unsigned int target_freq,
			       unsigned int min, unsigned int max,
			       bool efficiencies)
{
	target_freq = clamp_val(target_freq, min, max);

	if (policy->freq_table_sorted == CPUFREQ_TABLE_SORTED_ASCENDING)
		return cpufreq_table_find_index_al(policy, target_freq,
						   efficiencies);
	else
		return cpufreq_table_find_index_dl(policy, target_freq,
						   efficiencies);
}

/* Works only on sorted freq-tables */
static inline int cpufreq_table_find_index_l(struct cpufreq_policy *policy,
					     unsigned int target_freq,
					     bool efficiencies)
{
	return find_index_l(policy, target_freq, policy->min, policy->max, efficiencies);
}

/* Find highest freq at or below target in a table in ascending order */
static inline int cpufreq_table_find_index_ah(struct cpufreq_policy *policy,
					      unsigned int target_freq,
					      bool efficiencies)
{
	struct cpufreq_frequency_table *table = policy->freq_table;
	struct cpufreq_frequency_table *pos;
	unsigned int freq;
	int idx, best = -1;

	cpufreq_for_each_efficient_entry_idx(pos, table, idx, efficiencies) {
		freq = pos->frequency;

		if (freq == target_freq)
			return idx;

		if (freq < target_freq) {
			best = idx;
			continue;
		}

		/* No freq found below target_freq */
		if (best == -1)
			return idx;

		return best;
	}

	return best;
}

/* Find highest freq at or below target in a table in descending order */
static inline int cpufreq_table_find_index_dh(struct cpufreq_policy *policy,
					      unsigned int target_freq,
					      bool efficiencies)
{
	struct cpufreq_frequency_table *table = policy->freq_table;
	struct cpufreq_frequency_table *pos;
	unsigned int freq;
	int idx, best = -1;

	cpufreq_for_each_efficient_entry_idx(pos, table, idx, efficiencies) {
		freq = pos->frequency;

		if (freq <= target_freq)
			return idx;

		best = idx;
	}

	return best;
}

static inline int find_index_h(struct cpufreq_policy *policy,
			       unsigned int target_freq,
			       unsigned int min, unsigned int max,
			       bool efficiencies)
{
	target_freq = clamp_val(target_freq, min, max);

	if (policy->freq_table_sorted == CPUFREQ_TABLE_SORTED_ASCENDING)
		return cpufreq_table_find_index_ah(policy, target_freq,
						   efficiencies);
	else
		return cpufreq_table_find_index_dh(policy, target_freq,
						   efficiencies);
}

/* Works only on sorted freq-tables */
static inline int cpufreq_table_find_index_h(struct cpufreq_policy *policy,
					     unsigned int target_freq,
					     bool efficiencies)
{
	return find_index_h(policy, target_freq, policy->min, policy->max, efficiencies);
}

/* Find closest freq to target in a table in ascending order */
static inline int cpufreq_table_find_index_ac(struct cpufreq_policy *policy,
					      unsigned int target_freq,
					      bool efficiencies)
{
	struct cpufreq_frequency_table *table = policy->freq_table;
	struct cpufreq_frequency_table *pos;
	unsigned int freq;
	int idx, best = -1;

	cpufreq_for_each_efficient_entry_idx(pos, table, idx, efficiencies) {
		freq = pos->frequency;

		if (freq == target_freq)
			return idx;

		if (freq < target_freq) {
			best = idx;
			continue;
		}

		/* No freq found below target_freq */
		if (best == -1)
			return idx;

		/* Choose the closest freq */
		if (target_freq - table[best].frequency > freq - target_freq)
			return idx;

		return best;
	}

	return best;
}

/* Find closest freq to target in a table in descending order */
static inline int cpufreq_table_find_index_dc(struct cpufreq_policy *policy,
					      unsigned int target_freq,
					      bool efficiencies)
{
	struct cpufreq_frequency_table *table = policy->freq_table;
	struct cpufreq_frequency_table *pos;
	unsigned int freq;
	int idx, best = -1;

	cpufreq_for_each_efficient_entry_idx(pos, table, idx, efficiencies) {
		freq = pos->frequency;

		if (freq == target_freq)
			return idx;

		if (freq > target_freq) {
			best = idx;
			continue;
		}

		/* No freq found above target_freq */
		if (best == -1)
			return idx;

		/* Choose the closest freq */
		if (table[best].frequency - target_freq > target_freq - freq)
			return idx;

		return best;
	}

	return best;
}

static inline int find_index_c(struct cpufreq_policy *policy,
			       unsigned int target_freq,
			       unsigned int min, unsigned int max,
			       bool efficiencies)
{
	target_freq = clamp_val(target_freq, min, max);

	if (policy->freq_table_sorted == CPUFREQ_TABLE_SORTED_ASCENDING)
		return cpufreq_table_find_index_ac(policy, target_freq,
						   efficiencies);
	else
		return cpufreq_table_find_index_dc(policy, target_freq,
						   efficiencies);
}

/* Works only on sorted freq-tables */
static inline int cpufreq_table_find_index_c(struct cpufreq_policy *policy,
					     unsigned int target_freq,
					     bool efficiencies)
{
	return find_index_c(policy, target_freq, policy->min, policy->max, efficiencies);
}

static inline bool cpufreq_is_in_limits(struct cpufreq_policy *policy,
					unsigned int min, unsigned int max,
					int idx)
{
	unsigned int freq;

	if (idx < 0)
		return false;

	freq = policy->freq_table[idx].frequency;

	return freq == clamp_val(freq, min, max);
}

static inline int cpufreq_frequency_table_target(struct cpufreq_policy *policy,
						 unsigned int target_freq,
						 unsigned int min,
						 unsigned int max,
						 unsigned int relation)
{
	bool efficiencies = policy->efficiencies_available &&
			    (relation & CPUFREQ_RELATION_E);
	int idx;

	/* cpufreq_table_index_unsorted() has no use for this flag anyway */
	relation &= ~CPUFREQ_RELATION_E;

	if (unlikely(policy->freq_table_sorted == CPUFREQ_TABLE_UNSORTED))
		return cpufreq_table_index_unsorted(policy, target_freq, min,
						    max, relation);
retry:
	switch (relation) {
	case CPUFREQ_RELATION_L:
		idx = find_index_l(policy, target_freq, min, max, efficiencies);
		break;
	case CPUFREQ_RELATION_H:
		idx = find_index_h(policy, target_freq, min, max, efficiencies);
		break;
	case CPUFREQ_RELATION_C:
		idx = find_index_c(policy, target_freq, min, max, efficiencies);
		break;
	default:
		WARN_ON_ONCE(1);
		return 0;
	}

	/* Limit frequency index to honor min and max */
	if (!cpufreq_is_in_limits(policy, min, max, idx) && efficiencies) {
		efficiencies = false;
		goto retry;
	}

	return idx;
}

static inline int cpufreq_table_count_valid_entries(const struct cpufreq_policy *policy)
{
	struct cpufreq_frequency_table *pos;
	int count = 0;

	if (unlikely(!policy->freq_table))
		return 0;

	cpufreq_for_each_valid_entry(pos, policy->freq_table)
		count++;

	return count;
}

/**
 * cpufreq_table_set_inefficient() - Mark a frequency as inefficient
 * @policy:	the &struct cpufreq_policy containing the inefficient frequency
 * @frequency:	the inefficient frequency
 *
 * The &struct cpufreq_policy must use a sorted frequency table
 *
 * Return:	%0 on success or a negative errno code
 */

static inline int
cpufreq_table_set_inefficient(struct cpufreq_policy *policy,
			      unsigned int frequency)
{
	struct cpufreq_frequency_table *pos;

	/* Not supported */
	if (policy->freq_table_sorted == CPUFREQ_TABLE_UNSORTED)
		return -EINVAL;

	cpufreq_for_each_valid_entry(pos, policy->freq_table) {
		if (pos->frequency == frequency) {
			pos->flags |= CPUFREQ_INEFFICIENT_FREQ;
			policy->efficiencies_available = true;
			return 0;
		}
	}

	return -EINVAL;
}

static inline int parse_perf_domain(int cpu, const char *list_name,
				    const char *cell_name,
				    struct of_phandle_args *args)
{
	int ret;

	struct device_node *cpu_np __free(device_node) = of_cpu_device_node_get(cpu);
	if (!cpu_np)
		return -ENODEV;

	ret = of_parse_phandle_with_args(cpu_np, list_name, cell_name, 0,
					 args);
	if (ret < 0)
		return ret;
	return 0;
}

static inline int of_perf_domain_get_sharing_cpumask(int pcpu, const char *list_name,
						     const char *cell_name, struct cpumask *cpumask,
						     struct of_phandle_args *pargs)
{
	int cpu, ret;
	struct of_phandle_args args;

	ret = parse_perf_domain(pcpu, list_name, cell_name, pargs);
	if (ret < 0)
		return ret;

	cpumask_set_cpu(pcpu, cpumask);

	for_each_possible_cpu(cpu) {
		if (cpu == pcpu)
			continue;

		ret = parse_perf_domain(cpu, list_name, cell_name, &args);
		if (ret < 0)
			continue;

		if (of_phandle_args_equal(pargs, &args))
			cpumask_set_cpu(cpu, cpumask);

		of_node_put(args.np);
	}

	return 0;
}
#else
static inline bool cpufreq_boost_enabled(void)
{
	return false;
}

static inline int cpufreq_boost_set_sw(struct cpufreq_policy *policy, int state)
{
	return -EOPNOTSUPP;
}

static inline int
cpufreq_table_set_inefficient(struct cpufreq_policy *policy,
			      unsigned int frequency)
{
	return -EINVAL;
}

static inline int of_perf_domain_get_sharing_cpumask(int pcpu, const char *list_name,
						     const char *cell_name, struct cpumask *cpumask,
						     struct of_phandle_args *pargs)
{
	return -EOPNOTSUPP;
}
#endif

extern int arch_freq_get_on_cpu(int cpu);

#ifndef arch_set_freq_scale
static __always_inline
void arch_set_freq_scale(const struct cpumask *cpus,
			 unsigned long cur_freq,
			 unsigned long max_freq)
{
}
#endif

/* the following are really really optional */
extern struct freq_attr cpufreq_freq_attr_scaling_available_freqs;
extern struct freq_attr cpufreq_freq_attr_scaling_boost_freqs;
int cpufreq_table_validate_and_sort(struct cpufreq_policy *policy);

unsigned int cpufreq_generic_get(unsigned int cpu);
void cpufreq_generic_init(struct cpufreq_policy *policy,
		struct cpufreq_frequency_table *table,
		unsigned int transition_latency);

bool cpufreq_ready_for_eas(const struct cpumask *cpu_mask);

static inline void cpufreq_register_em_with_opp(struct cpufreq_policy *policy)
{
	dev_pm_opp_of_register_em(get_cpu_device(policy->cpu),
				  policy->related_cpus);
}
#endif /* _LINUX_CPUFREQ_H */<|MERGE_RESOLUTION|>--- conflicted
+++ resolved
@@ -28,11 +28,6 @@
  * Frequency values here are CPU kHz
  */
 
-<<<<<<< HEAD
-#define CPUFREQ_ETERNAL			(-1)
-
-=======
->>>>>>> b35fc656
 #define CPUFREQ_DEFAULT_TRANSITION_LATENCY_NS	NSEC_PER_MSEC
 
 #define CPUFREQ_NAME_LEN		16
