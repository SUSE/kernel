--- conflicted
+++ resolved
@@ -44,17 +44,8 @@
 	size_t			entry_data_size;
 	int			nr_maxactive;
 
-<<<<<<< HEAD
-	int (*entry_handler)(struct fprobe *fp, unsigned long entry_ip,
-			     unsigned long ret_ip, struct pt_regs *regs,
-			     void *entry_data);
-	void (*exit_handler)(struct fprobe *fp, unsigned long entry_ip,
-			     unsigned long ret_ip, struct pt_regs *regs,
-			     void *entry_data);
-=======
 	fprobe_entry_cb entry_handler;
 	fprobe_exit_cb  exit_handler;
->>>>>>> 2d5404ca
 };
 
 /* This fprobe is soft-disabled. */
