--- conflicted
+++ resolved
@@ -31,15 +31,9 @@
 				u32 cookie)
 {
 	if (atomic_long_read(&dir->i_sb->s_fsnotify_connectors) == 0)
-<<<<<<< HEAD
-		return;
-
-	fsnotify(mask, child, FSNOTIFY_EVENT_INODE, dir, name, NULL, cookie);
-=======
 		return 0;
 
 	return fsnotify(mask, data, data_type, dir, name, NULL, cookie);
->>>>>>> eb3cdb58
 }
 
 static inline void fsnotify_dirent(struct inode *dir, struct dentry *dentry,
@@ -248,42 +242,6 @@
 
 	fsnotify_name(mask, inode, FSNOTIFY_EVENT_INODE, dir, &dentry->d_name,
 		      0);
-}
-
-/**
- * d_delete_notify - delete a dentry and call fsnotify_delete()
- * @dentry: The dentry to delete
- *
- * This helper is used to guaranty that the unlinked inode cannot be found
- * by lookup of this name after fsnotify_delete() event has been delivered.
- */
-static inline void d_delete_notify(struct inode *dir, struct dentry *dentry)
-{
-	struct inode *inode = d_inode(dentry);
-
-	ihold(inode);
-	d_delete(dentry);
-	fsnotify_delete(dir, inode, dentry);
-	iput(inode);
-}
-
-/*
- * fsnotify_delete - @dentry was unlinked and unhashed
- *
- * Caller must make sure that dentry->d_name is stable.
- *
- * Note: unlike fsnotify_unlink(), we have to pass also the unlinked inode
- * as this may be called after d_delete() and old_dentry may be negative.
- */
-static inline void fsnotify_delete(struct inode *dir, struct inode *inode,
-				   struct dentry *dentry)
-{
-	__u32 mask = FS_DELETE;
-
-	if (S_ISDIR(inode->i_mode))
-		mask |= FS_ISDIR;
-
-	fsnotify_name(dir, mask, inode, &dentry->d_name, 0);
 }
 
 /**
