/* SPDX-License-Identifier: GPL-2.0+ */
/*
 * Sleepable Read-Copy Update mechanism for mutual exclusion
 *
 * Copyright (C) IBM Corporation, 2006
 * Copyright (C) Fujitsu, 2012
 *
 * Author: Paul McKenney <paulmck@linux.ibm.com>
 *	   Lai Jiangshan <laijs@cn.fujitsu.com>
 *
 * For detailed explanation of Read-Copy Update mechanism see -
 *		Documentation/RCU/ *.txt
 *
 */

#ifndef _LINUX_SRCU_H
#define _LINUX_SRCU_H

#include <linux/mutex.h>
#include <linux/rcupdate.h>
#include <linux/workqueue.h>
#include <linux/rcu_segcblist.h>

struct srcu_struct;

#ifdef CONFIG_DEBUG_LOCK_ALLOC

int __init_srcu_struct(struct srcu_struct *ssp, const char *name,
		       struct lock_class_key *key);

#define init_srcu_struct(ssp) \
({ \
	static struct lock_class_key __srcu_key; \
	\
	__init_srcu_struct((ssp), #ssp, &__srcu_key); \
})

#define __SRCU_DEP_MAP_INIT(srcu_name)	.dep_map = { .name = #srcu_name },
#else /* #ifdef CONFIG_DEBUG_LOCK_ALLOC */

int init_srcu_struct(struct srcu_struct *ssp);

#define __SRCU_DEP_MAP_INIT(srcu_name)
#endif /* #else #ifdef CONFIG_DEBUG_LOCK_ALLOC */

#ifdef CONFIG_TINY_SRCU
#include <linux/srcutiny.h>
#elif defined(CONFIG_TREE_SRCU)
#include <linux/srcutree.h>
#else
#error "Unknown SRCU implementation specified to kernel configuration"
#endif

void call_srcu(struct srcu_struct *ssp, struct rcu_head *head,
		void (*func)(struct rcu_head *head));
void cleanup_srcu_struct(struct srcu_struct *ssp);
int __srcu_read_lock(struct srcu_struct *ssp) __acquires(ssp);
void __srcu_read_unlock(struct srcu_struct *ssp, int idx) __releases(ssp);
void synchronize_srcu(struct srcu_struct *ssp);

#define SRCU_GET_STATE_COMPLETED 0x1

/**
 * get_completed_synchronize_srcu - Return a pre-completed polled state cookie
 *
 * Returns a value that poll_state_synchronize_srcu() will always treat
 * as a cookie whose grace period has already completed.
 */
static inline unsigned long get_completed_synchronize_srcu(void)
{
	return SRCU_GET_STATE_COMPLETED;
}

unsigned long get_state_synchronize_srcu(struct srcu_struct *ssp);
unsigned long start_poll_synchronize_srcu(struct srcu_struct *ssp);
bool poll_state_synchronize_srcu(struct srcu_struct *ssp, unsigned long cookie);

// Maximum number of unsigned long values corresponding to
// not-yet-completed SRCU grace periods.
#define NUM_ACTIVE_SRCU_POLL_OLDSTATE 2

/**
 * same_state_synchronize_srcu - Are two old-state values identical?
 * @oldstate1: First old-state value.
 * @oldstate2: Second old-state value.
 *
 * The two old-state values must have been obtained from either
 * get_state_synchronize_srcu(), start_poll_synchronize_srcu(), or
 * get_completed_synchronize_srcu().  Returns @true if the two values are
 * identical and @false otherwise.  This allows structures whose lifetimes
 * are tracked by old-state values to push these values to a list header,
 * allowing those structures to be slightly smaller.
 */
static inline bool same_state_synchronize_srcu(unsigned long oldstate1, unsigned long oldstate2)
{
	return oldstate1 == oldstate2;
}

#ifdef CONFIG_NEED_SRCU_NMI_SAFE
int __srcu_read_lock_nmisafe(struct srcu_struct *ssp) __acquires(ssp);
void __srcu_read_unlock_nmisafe(struct srcu_struct *ssp, int idx) __releases(ssp);
#else
static inline int __srcu_read_lock_nmisafe(struct srcu_struct *ssp)
{
	return __srcu_read_lock(ssp);
}
static inline void __srcu_read_unlock_nmisafe(struct srcu_struct *ssp, int idx)
{
	__srcu_read_unlock(ssp, idx);
}
#endif /* CONFIG_NEED_SRCU_NMI_SAFE */

void srcu_init(void);

#ifdef CONFIG_DEBUG_LOCK_ALLOC

/**
 * srcu_read_lock_held - might we be in SRCU read-side critical section?
 * @ssp: The srcu_struct structure to check
 *
 * If CONFIG_DEBUG_LOCK_ALLOC is selected, returns nonzero iff in an SRCU
 * read-side critical section.  In absence of CONFIG_DEBUG_LOCK_ALLOC,
 * this assumes we are in an SRCU read-side critical section unless it can
 * prove otherwise.
 *
 * Checks debug_lockdep_rcu_enabled() to prevent false positives during boot
 * and while lockdep is disabled.
 *
 * Note that SRCU is based on its own statemachine and it doesn't
 * relies on normal RCU, it can be called from the CPU which
 * is in the idle loop from an RCU point of view or offline.
 */
static inline int srcu_read_lock_held(const struct srcu_struct *ssp)
{
	if (!debug_lockdep_rcu_enabled())
		return 1;
	return lock_is_held(&ssp->dep_map);
}

/*
 * Annotations provide deadlock detection for SRCU.
 *
 * Similar to other lockdep annotations, except there is an additional
 * srcu_lock_sync(), which is basically an empty *write*-side critical section,
 * see lock_sync() for more information.
 */

/* Annotates a srcu_read_lock() */
static inline void srcu_lock_acquire(struct lockdep_map *map)
{
	lock_map_acquire_read(map);
}

/* Annotates a srcu_read_lock() */
static inline void srcu_lock_release(struct lockdep_map *map)
{
	lock_map_release(map);
}

/* Annotates a synchronize_srcu() */
static inline void srcu_lock_sync(struct lockdep_map *map)
{
	lock_map_sync(map);
}

#else /* #ifdef CONFIG_DEBUG_LOCK_ALLOC */

static inline int srcu_read_lock_held(const struct srcu_struct *ssp)
{
	return 1;
}

#define srcu_lock_acquire(m) do { } while (0)
#define srcu_lock_release(m) do { } while (0)
#define srcu_lock_sync(m) do { } while (0)

#endif /* #else #ifdef CONFIG_DEBUG_LOCK_ALLOC */

#define SRCU_NMI_UNKNOWN	0x0
#define SRCU_NMI_UNSAFE		0x1
#define SRCU_NMI_SAFE		0x2

#if defined(CONFIG_PROVE_RCU) && defined(CONFIG_TREE_SRCU)
void srcu_check_nmi_safety(struct srcu_struct *ssp, bool nmi_safe);
#else
static inline void srcu_check_nmi_safety(struct srcu_struct *ssp,
					 bool nmi_safe) { }
#endif


/**
 * srcu_dereference_check - fetch SRCU-protected pointer for later dereferencing
 * @p: the pointer to fetch and protect for later dereferencing
 * @ssp: pointer to the srcu_struct, which is used to check that we
 *	really are in an SRCU read-side critical section.
 * @c: condition to check for update-side use
 *
 * If PROVE_RCU is enabled, invoking this outside of an RCU read-side
 * critical section will result in an RCU-lockdep splat, unless @c evaluates
 * to 1.  The @c argument will normally be a logical expression containing
 * lockdep_is_held() calls.
 */
#define srcu_dereference_check(p, ssp, c) \
	__rcu_dereference_check((p), __UNIQUE_ID(rcu), \
				(c) || srcu_read_lock_held(ssp), __rcu)

/**
 * srcu_dereference - fetch SRCU-protected pointer for later dereferencing
 * @p: the pointer to fetch and protect for later dereferencing
 * @ssp: pointer to the srcu_struct, which is used to check that we
 *	really are in an SRCU read-side critical section.
 *
 * Makes rcu_dereference_check() do the dirty work.  If PROVE_RCU
 * is enabled, invoking this outside of an RCU read-side critical
 * section will result in an RCU-lockdep splat.
 */
#define srcu_dereference(p, ssp) srcu_dereference_check((p), (ssp), 0)

/**
 * srcu_dereference_notrace - no tracing and no lockdep calls from here
 * @p: the pointer to fetch and protect for later dereferencing
 * @ssp: pointer to the srcu_struct, which is used to check that we
 *	really are in an SRCU read-side critical section.
 */
#define srcu_dereference_notrace(p, ssp) srcu_dereference_check((p), (ssp), 1)

/**
 * srcu_read_lock - register a new reader for an SRCU-protected structure.
 * @ssp: srcu_struct in which to register the new reader.
 *
 * Enter an SRCU read-side critical section.  Note that SRCU read-side
 * critical sections may be nested.  However, it is illegal to
 * call anything that waits on an SRCU grace period for the same
 * srcu_struct, whether directly or indirectly.  Please note that
 * one way to indirectly wait on an SRCU grace period is to acquire
 * a mutex that is held elsewhere while calling synchronize_srcu() or
 * synchronize_srcu_expedited().
 *
 * Note that srcu_read_lock() and the matching srcu_read_unlock() must
 * occur in the same context, for example, it is illegal to invoke
 * srcu_read_unlock() in an irq handler if the matching srcu_read_lock()
 * was invoked in process context.
 */
static inline int srcu_read_lock(struct srcu_struct *ssp) __acquires(ssp)
{
	int retval;

	srcu_check_nmi_safety(ssp, false);
	retval = __srcu_read_lock(ssp);
	srcu_lock_acquire(&ssp->dep_map);
	return retval;
}

/**
 * srcu_read_lock_nmisafe - register a new reader for an SRCU-protected structure.
 * @ssp: srcu_struct in which to register the new reader.
 *
 * Enter an SRCU read-side critical section, but in an NMI-safe manner.
 * See srcu_read_lock() for more information.
 */
static inline int srcu_read_lock_nmisafe(struct srcu_struct *ssp) __acquires(ssp)
{
	int retval;

	srcu_check_nmi_safety(ssp, true);
	retval = __srcu_read_lock_nmisafe(ssp);
	rcu_try_lock_acquire(&ssp->dep_map);
	return retval;
}

/* Used by tracing, cannot be traced and cannot invoke lockdep. */
static inline notrace int
srcu_read_lock_notrace(struct srcu_struct *ssp) __acquires(ssp)
{
	int retval;

	srcu_check_nmi_safety(ssp, false);
	retval = __srcu_read_lock(ssp);
	return retval;
}

/**
 * srcu_down_read - register a new reader for an SRCU-protected structure.
 * @ssp: srcu_struct in which to register the new reader.
 *
 * Enter a semaphore-like SRCU read-side critical section.  Note that
 * SRCU read-side critical sections may be nested.  However, it is
 * illegal to call anything that waits on an SRCU grace period for the
 * same srcu_struct, whether directly or indirectly.  Please note that
 * one way to indirectly wait on an SRCU grace period is to acquire
 * a mutex that is held elsewhere while calling synchronize_srcu() or
 * synchronize_srcu_expedited().  But if you want lockdep to help you
 * keep this stuff straight, you should instead use srcu_read_lock().
 *
 * The semaphore-like nature of srcu_down_read() means that the matching
 * srcu_up_read() can be invoked from some other context, for example,
 * from some other task or from an irq handler.  However, neither
 * srcu_down_read() nor srcu_up_read() may be invoked from an NMI handler.
 *
 * Calls to srcu_down_read() may be nested, similar to the manner in
 * which calls to down_read() may be nested.
 */
static inline int srcu_down_read(struct srcu_struct *ssp) __acquires(ssp)
{
	WARN_ON_ONCE(in_nmi());
	srcu_check_nmi_safety(ssp, false);
	return __srcu_read_lock(ssp);
}

/**
 * srcu_read_unlock - unregister a old reader from an SRCU-protected structure.
 * @ssp: srcu_struct in which to unregister the old reader.
 * @idx: return value from corresponding srcu_read_lock().
 *
 * Exit an SRCU read-side critical section.
 */
static inline void srcu_read_unlock(struct srcu_struct *ssp, int idx)
	__releases(ssp)
{
	WARN_ON_ONCE(idx & ~0x1);
	srcu_check_nmi_safety(ssp, false);
	srcu_lock_release(&ssp->dep_map);
	__srcu_read_unlock(ssp, idx);
}

/**
 * srcu_read_unlock_nmisafe - unregister a old reader from an SRCU-protected structure.
 * @ssp: srcu_struct in which to unregister the old reader.
 * @idx: return value from corresponding srcu_read_lock().
 *
 * Exit an SRCU read-side critical section, but in an NMI-safe manner.
 */
static inline void srcu_read_unlock_nmisafe(struct srcu_struct *ssp, int idx)
	__releases(ssp)
{
	WARN_ON_ONCE(idx & ~0x1);
	srcu_check_nmi_safety(ssp, true);
	rcu_lock_release(&ssp->dep_map);
	__srcu_read_unlock_nmisafe(ssp, idx);
}

/* Used by tracing, cannot be traced and cannot call lockdep. */
static inline notrace void
srcu_read_unlock_notrace(struct srcu_struct *ssp, int idx) __releases(ssp)
{
	srcu_check_nmi_safety(ssp, false);
	__srcu_read_unlock(ssp, idx);
}

/**
 * srcu_up_read - unregister a old reader from an SRCU-protected structure.
 * @ssp: srcu_struct in which to unregister the old reader.
 * @idx: return value from corresponding srcu_read_lock().
 *
 * Exit an SRCU read-side critical section, but not necessarily from
 * the same context as the maching srcu_down_read().
 */
static inline void srcu_up_read(struct srcu_struct *ssp, int idx)
	__releases(ssp)
{
	WARN_ON_ONCE(idx & ~0x1);
	WARN_ON_ONCE(in_nmi());
	srcu_check_nmi_safety(ssp, false);
	__srcu_read_unlock(ssp, idx);
}

/**
 * smp_mb__after_srcu_read_unlock - ensure full ordering after srcu_read_unlock
 *
 * Converts the preceding srcu_read_unlock into a two-way memory barrier.
 *
 * Call this after srcu_read_unlock, to guarantee that all memory operations
 * that occur after smp_mb__after_srcu_read_unlock will appear to happen after
 * the preceding srcu_read_unlock.
 */
static inline void smp_mb__after_srcu_read_unlock(void)
{
	/* __srcu_read_unlock has smp_mb() internally so nothing to do here. */
}

<<<<<<< HEAD
=======
/**
 * smp_mb__after_srcu_read_lock - ensure full ordering after srcu_read_lock
 *
 * Converts the preceding srcu_read_lock into a two-way memory barrier.
 *
 * Call this after srcu_read_lock, to guarantee that all memory operations
 * that occur after smp_mb__after_srcu_read_lock will appear to happen after
 * the preceding srcu_read_lock.
 */
static inline void smp_mb__after_srcu_read_lock(void)
{
	/* __srcu_read_lock has smp_mb() internally so nothing to do here. */
}

>>>>>>> 2d5404ca
DEFINE_LOCK_GUARD_1(srcu, struct srcu_struct,
		    _T->idx = srcu_read_lock(_T->lock),
		    srcu_read_unlock(_T->lock, _T->idx),
		    int idx)

#endif<|MERGE_RESOLUTION|>--- conflicted
+++ resolved
@@ -378,8 +378,6 @@
 	/* __srcu_read_unlock has smp_mb() internally so nothing to do here. */
 }
 
-<<<<<<< HEAD
-=======
 /**
  * smp_mb__after_srcu_read_lock - ensure full ordering after srcu_read_lock
  *
@@ -394,7 +392,6 @@
 	/* __srcu_read_lock has smp_mb() internally so nothing to do here. */
 }
 
->>>>>>> 2d5404ca
 DEFINE_LOCK_GUARD_1(srcu, struct srcu_struct,
 		    _T->idx = srcu_read_lock(_T->lock),
 		    srcu_read_unlock(_T->lock, _T->idx),
