--- conflicted
+++ resolved
@@ -292,9 +292,6 @@
 	bool use_phy_wol;
 	bool sph_disable;
 	bool serdes_up_after_phy_linkup;
-<<<<<<< HEAD
-=======
 	const struct dwmac4_addrs *dwmac4_addrs;
->>>>>>> eb3cdb58
 };
 #endif