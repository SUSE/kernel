/* SPDX-License-Identifier: GPL-2.0-only */
/*******************************************************************************

  Header file for stmmac platform data

  Copyright (C) 2009  STMicroelectronics Ltd


  Author: Giuseppe Cavallaro <peppe.cavallaro@st.com>
*******************************************************************************/

#ifndef __STMMAC_PLATFORM_DATA
#define __STMMAC_PLATFORM_DATA

#include <linux/platform_device.h>
#include <linux/phy.h>

#define MTL_MAX_RX_QUEUES	8
#define MTL_MAX_TX_QUEUES	8
#define STMMAC_CH_MAX		8

#define STMMAC_RX_COE_NONE	0
#define STMMAC_RX_COE_TYPE1	1
#define STMMAC_RX_COE_TYPE2	2

/* Define the macros for CSR clock range parameters to be passed by
 * platform code.
 * This could also be configured at run time using CPU freq framework. */

/* MDC Clock Selection define*/
#define	STMMAC_CSR_60_100M	0x0	/* MDC = clk_scr_i/42 */
#define	STMMAC_CSR_100_150M	0x1	/* MDC = clk_scr_i/62 */
#define	STMMAC_CSR_20_35M	0x2	/* MDC = clk_scr_i/16 */
#define	STMMAC_CSR_35_60M	0x3	/* MDC = clk_scr_i/26 */
#define	STMMAC_CSR_150_250M	0x4	/* MDC = clk_scr_i/102 */
#define	STMMAC_CSR_250_300M	0x5	/* MDC = clk_scr_i/122 */

/* MTL algorithms identifiers */
#define MTL_TX_ALGORITHM_WRR	0x0
#define MTL_TX_ALGORITHM_WFQ	0x1
#define MTL_TX_ALGORITHM_DWRR	0x2
#define MTL_TX_ALGORITHM_SP	0x3
#define MTL_RX_ALGORITHM_SP	0x4
#define MTL_RX_ALGORITHM_WSP	0x5

/* RX/TX Queue Mode */
#define MTL_QUEUE_AVB		0x0
#define MTL_QUEUE_DCB		0x1

/* The MDC clock could be set higher than the IEEE 802.3
 * specified frequency limit 0f 2.5 MHz, by programming a clock divider
 * of value different than the above defined values. The resultant MDIO
 * clock frequency of 12.5 MHz is applicable for the interfacing chips
 * supporting higher MDC clocks.
 * The MDC clock selection macros need to be defined for MDC clock rate
 * of 12.5 MHz, corresponding to the following selection.
 */
#define STMMAC_CSR_I_4		0x8	/* clk_csr_i/4 */
#define STMMAC_CSR_I_6		0x9	/* clk_csr_i/6 */
#define STMMAC_CSR_I_8		0xA	/* clk_csr_i/8 */
#define STMMAC_CSR_I_10		0xB	/* clk_csr_i/10 */
#define STMMAC_CSR_I_12		0xC	/* clk_csr_i/12 */
#define STMMAC_CSR_I_14		0xD	/* clk_csr_i/14 */
#define STMMAC_CSR_I_16		0xE	/* clk_csr_i/16 */
#define STMMAC_CSR_I_18		0xF	/* clk_csr_i/18 */

/* AXI DMA Burst length supported */
#define DMA_AXI_BLEN_4		(1 << 1)
#define DMA_AXI_BLEN_8		(1 << 2)
#define DMA_AXI_BLEN_16		(1 << 3)
#define DMA_AXI_BLEN_32		(1 << 4)
#define DMA_AXI_BLEN_64		(1 << 5)
#define DMA_AXI_BLEN_128	(1 << 6)
#define DMA_AXI_BLEN_256	(1 << 7)
#define DMA_AXI_BLEN_ALL (DMA_AXI_BLEN_4 | DMA_AXI_BLEN_8 | DMA_AXI_BLEN_16 \
			| DMA_AXI_BLEN_32 | DMA_AXI_BLEN_64 \
			| DMA_AXI_BLEN_128 | DMA_AXI_BLEN_256)

/* Platfrom data for platform device structure's platform_data field */

struct stmmac_mdio_bus_data {
	unsigned int phy_mask;
	unsigned int has_xpcs;
	unsigned int xpcs_an_inband;
	int *irqs;
	int probed_phy_irq;
	bool needs_reset;
};

struct stmmac_dma_cfg {
	int pbl;
	int txpbl;
	int rxpbl;
	bool pblx8;
	int fixed_burst;
	int mixed_burst;
	bool aal;
	bool eame;
<<<<<<< HEAD
=======
	bool multi_msi_en;
	bool dche;
>>>>>>> 7d2a07b7
};

#define AXI_BLEN	7
struct stmmac_axi {
	bool axi_lpi_en;
	bool axi_xit_frm;
	u32 axi_wr_osr_lmt;
	u32 axi_rd_osr_lmt;
	bool axi_kbbe;
	u32 axi_blen[AXI_BLEN];
	bool axi_fb;
	bool axi_mb;
	bool axi_rb;
};

#define EST_GCL		1024
struct stmmac_est {
	struct mutex lock;
	int enable;
	u32 btr_reserve[2];
	u32 btr_offset[2];
	u32 btr[2];
	u32 ctr[2];
	u32 ter;
	u32 gcl_unaligned[EST_GCL];
	u32 gcl[EST_GCL];
	u32 gcl_size;
};

struct stmmac_rxq_cfg {
	u8 mode_to_use;
	u32 chan;
	u8 pkt_route;
	bool use_prio;
	u32 prio;
};

struct stmmac_txq_cfg {
	u32 weight;
	u8 mode_to_use;
	/* Credit Base Shaper parameters */
	u32 send_slope;
	u32 idle_slope;
	u32 high_credit;
	u32 low_credit;
	bool use_prio;
	u32 prio;
	int tbs_en;
};

/* FPE link state */
enum stmmac_fpe_state {
	FPE_STATE_OFF = 0,
	FPE_STATE_CAPABLE = 1,
	FPE_STATE_ENTERING_ON = 2,
	FPE_STATE_ON = 3,
};

/* FPE link-partner hand-shaking mPacket type */
enum stmmac_mpacket_type {
	MPACKET_VERIFY = 0,
	MPACKET_RESPONSE = 1,
};

enum stmmac_fpe_task_state_t {
	__FPE_REMOVING,
	__FPE_TASK_SCHED,
};

struct stmmac_fpe_cfg {
	bool enable;				/* FPE enable */
	bool hs_enable;				/* FPE handshake enable */
	enum stmmac_fpe_state lp_fpe_state;	/* Link Partner FPE state */
	enum stmmac_fpe_state lo_fpe_state;	/* Local station FPE state */
};

struct stmmac_safety_feature_cfg {
	u32 tsoee;
	u32 mrxpee;
	u32 mestee;
	u32 mrxee;
	u32 mtxee;
	u32 epsi;
	u32 edpp;
	u32 prtyen;
	u32 tmouten;
};

struct plat_stmmacenet_data {
	int bus_id;
	int phy_addr;
	int interface;
	phy_interface_t phy_interface;
	struct stmmac_mdio_bus_data *mdio_bus_data;
	struct device_node *phy_node;
	struct device_node *phylink_node;
	struct device_node *mdio_node;
	struct stmmac_dma_cfg *dma_cfg;
	struct stmmac_est *est;
	struct stmmac_fpe_cfg *fpe_cfg;
	struct stmmac_safety_feature_cfg *safety_feat_cfg;
	int clk_csr;
	int has_gmac;
	int enh_desc;
	int tx_coe;
	int rx_coe;
	int bugged_jumbo;
	int pmt;
	int force_sf_dma_mode;
	int force_thresh_dma_mode;
	int riwt_off;
	int max_speed;
	int maxmtu;
	int multicast_filter_bins;
	int unicast_filter_entries;
	int tx_fifo_size;
	int rx_fifo_size;
	u32 addr64;
	u32 rx_queues_to_use;
	u32 tx_queues_to_use;
	u8 rx_sched_algorithm;
	u8 tx_sched_algorithm;
	struct stmmac_rxq_cfg rx_queues_cfg[MTL_MAX_RX_QUEUES];
	struct stmmac_txq_cfg tx_queues_cfg[MTL_MAX_TX_QUEUES];
	void (*fix_mac_speed)(void *priv, unsigned int speed);
	int (*serdes_powerup)(struct net_device *ndev, void *priv);
	void (*serdes_powerdown)(struct net_device *ndev, void *priv);
	void (*speed_mode_2500)(struct net_device *ndev, void *priv);
	void (*ptp_clk_freq_config)(void *priv);
	int (*init)(struct platform_device *pdev, void *priv);
	void (*exit)(struct platform_device *pdev, void *priv);
	struct mac_device_info *(*setup)(void *priv);
	int (*clks_config)(void *priv, bool enabled);
	int (*crosststamp)(ktime_t *device, struct system_counterval_t *system,
			   void *ctx);
	void *bsp_priv;
	struct clk *stmmac_clk;
	struct clk *pclk;
	struct clk *clk_ptp_ref;
	unsigned int clk_ptp_rate;
	unsigned int clk_ref_rate;
	unsigned int mult_fact_100ns;
	s32 ptp_max_adj;
	struct reset_control *stmmac_rst;
	struct reset_control *stmmac_ahb_rst;
	struct stmmac_axi *axi;
	int has_gmac4;
	bool has_sun8i;
	bool tso_en;
	int rss_en;
	int mac_port_sel_speed;
	bool en_tx_lpi_clockgating;
	int has_xgmac;
	bool vlan_fail_q_en;
	u8 vlan_fail_q;
	unsigned int eee_usecs_rate;
	struct pci_dev *pdev;
	bool has_crossts;
	int int_snapshot_num;
	int ext_snapshot_num;
	bool ext_snapshot_en;
	bool multi_msi_en;
	int msi_mac_vec;
	int msi_wol_vec;
	int msi_lpi_vec;
	int msi_sfty_ce_vec;
	int msi_sfty_ue_vec;
	int msi_rx_base_vec;
	int msi_tx_base_vec;
	bool use_phy_wol;
};
#endif<|MERGE_RESOLUTION|>--- conflicted
+++ resolved
@@ -96,11 +96,8 @@
 	int mixed_burst;
 	bool aal;
 	bool eame;
-<<<<<<< HEAD
-=======
 	bool multi_msi_en;
 	bool dche;
->>>>>>> 7d2a07b7
 };
 
 #define AXI_BLEN	7
