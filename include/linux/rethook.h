/* SPDX-License-Identifier: GPL-2.0 */
/*
 * Return hooking with list-based shadow stack.
 */
#ifndef _LINUX_RETHOOK_H
#define _LINUX_RETHOOK_H

#include <linux/compiler.h>
#include <linux/objpool.h>
#include <linux/kallsyms.h>
#include <linux/llist.h>
#include <linux/rcupdate.h>

struct rethook_node;

typedef void (*rethook_handler_t) (struct rethook_node *, void *, unsigned long, struct pt_regs *);

/**
 * struct rethook - The rethook management data structure.
 * @data: The user-defined data storage.
 * @handler: The user-defined return hook handler.
 * @pool: The pool of struct rethook_node.
 * @ref: The reference counter.
 * @rcu: The rcu_head for deferred freeing.
 *
 * Don't embed to another data structure, because this is a self-destructive
 * data structure when all rethook_node are freed.
 */
struct rethook {
	void			*data;
	/*
	 * To avoid sparse warnings, this uses a raw function pointer with
	 * __rcu, instead of rethook_handler_t. But this must be same as
	 * rethook_handler_t.
	 */
	void (__rcu *handler) (struct rethook_node *, void *, unsigned long, struct pt_regs *);
<<<<<<< HEAD
	struct freelist_head	pool;
	refcount_t		ref;
=======
	struct objpool_head	pool;
>>>>>>> 2d5404ca
	struct rcu_head		rcu;
};

/**
 * struct rethook_node - The rethook shadow-stack entry node.
 * @rcu: The rcu_head for deferred freeing.
 * @llist: The llist, linked to a struct task_struct::rethooks.
 * @rethook: The pointer to the struct rethook.
 * @ret_addr: The storage for the real return address.
 * @frame: The storage for the frame pointer.
 *
 * You can embed this to your extended data structure to store any data
 * on each entry of the shadow stack.
 */
struct rethook_node {
	struct rcu_head		rcu;
	struct llist_node	llist;
	struct rethook		*rethook;
	unsigned long		ret_addr;
	unsigned long		frame;
};

<<<<<<< HEAD
struct rethook *rethook_alloc(void *data, rethook_handler_t handler);
=======
struct rethook *rethook_alloc(void *data, rethook_handler_t handler, int size, int num);
>>>>>>> 2d5404ca
void rethook_stop(struct rethook *rh);
void rethook_free(struct rethook *rh);
struct rethook_node *rethook_try_get(struct rethook *rh);
void rethook_recycle(struct rethook_node *node);
void rethook_hook(struct rethook_node *node, struct pt_regs *regs, bool mcount);
unsigned long rethook_find_ret_addr(struct task_struct *tsk, unsigned long frame,
				    struct llist_node **cur);

/* Arch dependent code must implement arch_* and trampoline code */
void arch_rethook_prepare(struct rethook_node *node, struct pt_regs *regs, bool mcount);
void arch_rethook_trampoline(void);

/**
 * is_rethook_trampoline() - Check whether the address is rethook trampoline
 * @addr: The address to be checked
 *
 * Return true if the @addr is the rethook trampoline address.
 */
static inline bool is_rethook_trampoline(unsigned long addr)
{
	return addr == (unsigned long)dereference_symbol_descriptor(arch_rethook_trampoline);
}

/* If the architecture needs to fixup the return address, implement it. */
void arch_rethook_fixup_return(struct pt_regs *regs,
			       unsigned long correct_ret_addr);

/* Generic trampoline handler, arch code must prepare asm stub */
unsigned long rethook_trampoline_handler(struct pt_regs *regs,
					 unsigned long frame);

#ifdef CONFIG_RETHOOK
void rethook_flush_task(struct task_struct *tk);
#else
#define rethook_flush_task(tsk)	do { } while (0)
#endif

#endif<|MERGE_RESOLUTION|>--- conflicted
+++ resolved
@@ -34,12 +34,7 @@
 	 * rethook_handler_t.
 	 */
 	void (__rcu *handler) (struct rethook_node *, void *, unsigned long, struct pt_regs *);
-<<<<<<< HEAD
-	struct freelist_head	pool;
-	refcount_t		ref;
-=======
 	struct objpool_head	pool;
->>>>>>> 2d5404ca
 	struct rcu_head		rcu;
 };
 
@@ -62,11 +57,7 @@
 	unsigned long		frame;
 };
 
-<<<<<<< HEAD
-struct rethook *rethook_alloc(void *data, rethook_handler_t handler);
-=======
 struct rethook *rethook_alloc(void *data, rethook_handler_t handler, int size, int num);
->>>>>>> 2d5404ca
 void rethook_stop(struct rethook *rh);
 void rethook_free(struct rethook *rh);
 struct rethook_node *rethook_try_get(struct rethook *rh);
