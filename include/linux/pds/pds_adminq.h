--- conflicted
+++ resolved
@@ -605,8 +605,6 @@
 	u8     color;
 };
 
-<<<<<<< HEAD
-=======
 /*
  * enum pds_vdpa_cmd_opcode - vDPA Device commands
  */
@@ -820,7 +818,6 @@
 	__le64 features;
 };
 
->>>>>>> 2d5404ca
 #define PDS_LM_DEVICE_STATE_LENGTH		65536
 #define PDS_LM_CHECK_DEVICE_STATE_LENGTH(X) \
 			PDS_CORE_SIZE_CHECK(union, PDS_LM_DEVICE_STATE_LENGTH, X)
@@ -1199,8 +1196,6 @@
 	struct pds_core_q_identify_cmd    q_ident;
 	struct pds_core_q_init_cmd        q_init;
 
-<<<<<<< HEAD
-=======
 	struct pds_vdpa_cmd		  vdpa;
 	struct pds_vdpa_init_cmd	  vdpa_init;
 	struct pds_vdpa_ident_cmd	  vdpa_ident;
@@ -1210,7 +1205,6 @@
 	struct pds_vdpa_vq_init_cmd	  vdpa_vq_init;
 	struct pds_vdpa_vq_reset_cmd	  vdpa_vq_reset;
 
->>>>>>> 2d5404ca
 	struct pds_lm_suspend_cmd	  lm_suspend;
 	struct pds_lm_suspend_status_cmd  lm_suspend_status;
 	struct pds_lm_resume_cmd	  lm_resume;
@@ -1244,12 +1238,9 @@
 	struct pds_core_q_identify_comp   q_ident;
 	struct pds_core_q_init_comp       q_init;
 
-<<<<<<< HEAD
-=======
 	struct pds_vdpa_vq_init_comp	  vdpa_vq_init;
 	struct pds_vdpa_vq_reset_comp	  vdpa_vq_reset;
 
->>>>>>> 2d5404ca
 	struct pds_lm_state_size_comp	  lm_state_size;
 	struct pds_lm_dirty_status_comp	  lm_dirty_status;
 };
