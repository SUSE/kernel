/* SPDX-License-Identifier: GPL-2.0-only */
/*
 * Mediated device definition
 *
 * Copyright (c) 2016, NVIDIA CORPORATION. All rights reserved.
 *     Author: Neo Jia <cjia@nvidia.com>
 *             Kirti Wankhede <kwankhede@nvidia.com>
 */

#ifndef MDEV_H
#define MDEV_H

#include <linux/device.h>
#include <linux/uuid.h>

struct mdev_type;

struct mdev_device {
	struct device dev;
	guid_t uuid;
	struct list_head next;
	struct mdev_type *type;
	bool active;
#ifndef __GENKSYMS__
	struct device *iommu_device;
#endif
};

struct mdev_type {
	/* set by the driver before calling mdev_register parent: */
	const char *sysfs_name;
	const char *pretty_name;

<<<<<<< HEAD
unsigned int mdev_get_type_group_id(struct mdev_device *mdev);
unsigned int mtype_get_type_group_id(struct mdev_type *mtype);
struct device *mtype_get_parent_dev(struct mdev_type *mtype);

/* interface for exporting mdev supported type attributes */
struct mdev_type_attribute {
	struct attribute attr;
	ssize_t (*show)(struct mdev_type *mtype,
			struct mdev_type_attribute *attr, char *buf);
	ssize_t (*store)(struct mdev_type *mtype,
			 struct mdev_type_attribute *attr, const char *buf,
			 size_t count);
=======
	/* set by the core, can be used drivers */
	struct mdev_parent *parent;

	/* internal only */
	struct kobject kobj;
	struct kobject *devices_kobj;
};

/* embedded into the struct device that the mdev devices hang off */
struct mdev_parent {
	struct device *dev;
	struct mdev_driver *mdev_driver;
	struct kset *mdev_types_kset;
	/* Synchronize device creation/removal with parent unregistration */
	struct rw_semaphore unreg_sem;
	struct mdev_type **types;
	unsigned int nr_types;
	atomic_t available_instances;
>>>>>>> eb3cdb58
};

static inline struct mdev_device *to_mdev_device(struct device *dev)
{
	return container_of(dev, struct mdev_device, dev);
}

/*
 * Called by the parent device driver to set the device which represents
 * this mdev in iommu protection scope. By default, the iommu device is
 * NULL, that indicates using vendor defined isolation.
 *
 * @dev: the mediated device that iommu will isolate.
 * @iommu_device: a pci device which represents the iommu for @dev.
 */
static inline void mdev_set_iommu_device(struct mdev_device *mdev,
					 struct device *iommu_device)
{
	mdev->iommu_device = iommu_device;
}

static inline struct device *mdev_get_iommu_device(struct mdev_device *mdev)
{
	return mdev->iommu_device;
}

/**
 * struct mdev_driver - Mediated device driver
 * @device_api: string to return for the device_api sysfs
 * @max_instances: maximum number of instances supported (optional)
 * @probe: called when new device created
 * @remove: called when device removed
<<<<<<< HEAD
 * @supported_type_groups: Attributes to define supported types. It is mandatory
 *			to provide supported types.
=======
 * @get_available: Return the max number of instances that can be created
 * @show_description: Print a description of the mtype
>>>>>>> eb3cdb58
 * @driver: device driver structure
 **/
struct mdev_driver {
	const char *device_api;
	unsigned int max_instances;
	int (*probe)(struct mdev_device *dev);
	void (*remove)(struct mdev_device *dev);
<<<<<<< HEAD
	struct attribute_group **supported_type_groups;
	struct device_driver driver;
};

extern struct bus_type mdev_bus_type;

int mdev_register_device(struct device *dev, struct mdev_driver *mdev_driver);
void mdev_unregister_device(struct device *dev);
=======
	unsigned int (*get_available)(struct mdev_type *mtype);
	ssize_t (*show_description)(struct mdev_type *mtype, char *buf);
	struct device_driver driver;
};

int mdev_register_parent(struct mdev_parent *parent, struct device *dev,
		struct mdev_driver *mdev_driver, struct mdev_type **types,
		unsigned int nr_types);
void mdev_unregister_parent(struct mdev_parent *parent);
>>>>>>> eb3cdb58

int mdev_register_driver(struct mdev_driver *drv);
void mdev_unregister_driver(struct mdev_driver *drv);

static inline struct device *mdev_dev(struct mdev_device *mdev)
{
	return &mdev->dev;
}

#endif /* MDEV_H */<|MERGE_RESOLUTION|>--- conflicted
+++ resolved
@@ -21,9 +21,6 @@
 	struct list_head next;
 	struct mdev_type *type;
 	bool active;
-#ifndef __GENKSYMS__
-	struct device *iommu_device;
-#endif
 };
 
 struct mdev_type {
@@ -31,20 +28,6 @@
 	const char *sysfs_name;
 	const char *pretty_name;
 
-<<<<<<< HEAD
-unsigned int mdev_get_type_group_id(struct mdev_device *mdev);
-unsigned int mtype_get_type_group_id(struct mdev_type *mtype);
-struct device *mtype_get_parent_dev(struct mdev_type *mtype);
-
-/* interface for exporting mdev supported type attributes */
-struct mdev_type_attribute {
-	struct attribute attr;
-	ssize_t (*show)(struct mdev_type *mtype,
-			struct mdev_type_attribute *attr, char *buf);
-	ssize_t (*store)(struct mdev_type *mtype,
-			 struct mdev_type_attribute *attr, const char *buf,
-			 size_t count);
-=======
 	/* set by the core, can be used drivers */
 	struct mdev_parent *parent;
 
@@ -63,31 +46,11 @@
 	struct mdev_type **types;
 	unsigned int nr_types;
 	atomic_t available_instances;
->>>>>>> eb3cdb58
 };
 
 static inline struct mdev_device *to_mdev_device(struct device *dev)
 {
 	return container_of(dev, struct mdev_device, dev);
-}
-
-/*
- * Called by the parent device driver to set the device which represents
- * this mdev in iommu protection scope. By default, the iommu device is
- * NULL, that indicates using vendor defined isolation.
- *
- * @dev: the mediated device that iommu will isolate.
- * @iommu_device: a pci device which represents the iommu for @dev.
- */
-static inline void mdev_set_iommu_device(struct mdev_device *mdev,
-					 struct device *iommu_device)
-{
-	mdev->iommu_device = iommu_device;
-}
-
-static inline struct device *mdev_get_iommu_device(struct mdev_device *mdev)
-{
-	return mdev->iommu_device;
 }
 
 /**
@@ -96,13 +59,8 @@
  * @max_instances: maximum number of instances supported (optional)
  * @probe: called when new device created
  * @remove: called when device removed
-<<<<<<< HEAD
- * @supported_type_groups: Attributes to define supported types. It is mandatory
- *			to provide supported types.
-=======
  * @get_available: Return the max number of instances that can be created
  * @show_description: Print a description of the mtype
->>>>>>> eb3cdb58
  * @driver: device driver structure
  **/
 struct mdev_driver {
@@ -110,16 +68,6 @@
 	unsigned int max_instances;
 	int (*probe)(struct mdev_device *dev);
 	void (*remove)(struct mdev_device *dev);
-<<<<<<< HEAD
-	struct attribute_group **supported_type_groups;
-	struct device_driver driver;
-};
-
-extern struct bus_type mdev_bus_type;
-
-int mdev_register_device(struct device *dev, struct mdev_driver *mdev_driver);
-void mdev_unregister_device(struct device *dev);
-=======
 	unsigned int (*get_available)(struct mdev_type *mtype);
 	ssize_t (*show_description)(struct mdev_type *mtype, char *buf);
 	struct device_driver driver;
@@ -129,7 +77,6 @@
 		struct mdev_driver *mdev_driver, struct mdev_type **types,
 		unsigned int nr_types);
 void mdev_unregister_parent(struct mdev_parent *parent);
->>>>>>> eb3cdb58
 
 int mdev_register_driver(struct mdev_driver *drv);
 void mdev_unregister_driver(struct mdev_driver *drv);
