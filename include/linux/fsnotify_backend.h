/*
 * Filesystem access notification for Linux
 *
 *  Copyright (C) 2008 Red Hat, Inc., Eric Paris <eparis@redhat.com>
 */

#ifndef __LINUX_FSNOTIFY_BACKEND_H
#define __LINUX_FSNOTIFY_BACKEND_H

#ifdef __KERNEL__

#include <linux/idr.h> /* inotify uses this */
#include <linux/fs.h> /* struct inode */
#include <linux/list.h>
#include <linux/path.h> /* struct path */
#include <linux/spinlock.h>
#include <linux/types.h>
#include <linux/atomic.h>

/*
 * IN_* from inotfy.h lines up EXACTLY with FS_*, this is so we can easily
 * convert between them.  dnotify only needs conversion at watch creation
 * so no perf loss there.  fanotify isn't defined yet, so it can use the
 * wholes if it needs more events.
 */
#define FS_ACCESS		0x00000001	/* File was accessed */
#define FS_MODIFY		0x00000002	/* File was modified */
#define FS_ATTRIB		0x00000004	/* Metadata changed */
#define FS_CLOSE_WRITE		0x00000008	/* Writtable file was closed */
#define FS_CLOSE_NOWRITE	0x00000010	/* Unwrittable file closed */
#define FS_OPEN			0x00000020	/* File was opened */
#define FS_MOVED_FROM		0x00000040	/* File was moved from X */
#define FS_MOVED_TO		0x00000080	/* File was moved to Y */
#define FS_CREATE		0x00000100	/* Subfile was created */
#define FS_DELETE		0x00000200	/* Subfile was deleted */
#define FS_DELETE_SELF		0x00000400	/* Self was deleted */
#define FS_MOVE_SELF		0x00000800	/* Self was moved */

#define FS_UNMOUNT		0x00002000	/* inode on umount fs */
#define FS_Q_OVERFLOW		0x00004000	/* Event queued overflowed */
#define FS_IN_IGNORED		0x00008000	/* last inotify event here */

#define FS_OPEN_PERM		0x00010000	/* open event in an permission hook */
#define FS_ACCESS_PERM		0x00020000	/* access event in a permissions hook */

#define FS_EXCL_UNLINK		0x04000000	/* do not send events if object is unlinked */
#define FS_ISDIR		0x40000000	/* event occurred against dir */
#define FS_IN_ONESHOT		0x80000000	/* only send event once */

#define FS_DN_RENAME		0x10000000	/* file renamed */
#define FS_DN_MULTISHOT		0x20000000	/* dnotify multishot */

/* This inode cares about things that happen to its children.  Always set for
 * dnotify and inotify. */
#define FS_EVENT_ON_CHILD	0x08000000

/* This is a list of all events that may get sent to a parernt based on fs event
 * happening to inodes inside that directory */
#define FS_EVENTS_POSS_ON_CHILD   (FS_ACCESS | FS_MODIFY | FS_ATTRIB |\
				   FS_CLOSE_WRITE | FS_CLOSE_NOWRITE | FS_OPEN |\
				   FS_MOVED_FROM | FS_MOVED_TO | FS_CREATE |\
				   FS_DELETE | FS_OPEN_PERM | FS_ACCESS_PERM)

#define FS_MOVE			(FS_MOVED_FROM | FS_MOVED_TO)

#define ALL_FSNOTIFY_PERM_EVENTS (FS_OPEN_PERM | FS_ACCESS_PERM)

#define ALL_FSNOTIFY_EVENTS (FS_ACCESS | FS_MODIFY | FS_ATTRIB | \
			     FS_CLOSE_WRITE | FS_CLOSE_NOWRITE | FS_OPEN | \
			     FS_MOVED_FROM | FS_MOVED_TO | FS_CREATE | \
			     FS_DELETE | FS_DELETE_SELF | FS_MOVE_SELF | \
			     FS_UNMOUNT | FS_Q_OVERFLOW | FS_IN_IGNORED | \
			     FS_OPEN_PERM | FS_ACCESS_PERM | FS_EXCL_UNLINK | \
			     FS_ISDIR | FS_IN_ONESHOT | FS_DN_RENAME | \
			     FS_DN_MULTISHOT | FS_EVENT_ON_CHILD)

struct fsnotify_group;
struct fsnotify_event;
struct fsnotify_mark;
struct fsnotify_event_private_data;
struct fsnotify_fname;

/*
 * Each group much define these ops.  The fsnotify infrastructure will call
 * these operations for each relevant group.
 *
 * should_send_event - given a group, inode, and mask this function determines
 *		if the group is interested in this event.
 * handle_event - main call for a group to handle an fs event
 * free_group_priv - called when a group refcnt hits 0 to clean up the private union
 * freeing_mark - called when a mark is being destroyed for some reason.  The group
 * 		MUST be holding a reference on each mark and that reference must be
 * 		dropped in this function.  inotify uses this function to send
 * 		userspace messages that marks have been removed.
 */
struct fsnotify_ops {
	int (*handle_event)(struct fsnotify_group *group,
			    struct inode *inode,
			    struct fsnotify_mark *inode_mark,
			    struct fsnotify_mark *vfsmount_mark,
			    u32 mask, void *data, int data_type,
			    const unsigned char *file_name, u32 cookie);
	void (*free_group_priv)(struct fsnotify_group *group);
	void (*freeing_mark)(struct fsnotify_mark *mark, struct fsnotify_group *group);
	void (*free_event)(struct fsnotify_event *event);
};

/*
 * all of the information about the original object we want to now send to
 * a group.  If you want to carry more info from the accessing task to the
 * listener this structure is where you need to be adding fields.
 */
struct fsnotify_event {
	struct list_head list;
	/* inode may ONLY be dereferenced during handle_event(). */
	struct inode *inode;	/* either the inode the event happened to or its parent */
	u32 mask;		/* the type of access, bitwise OR for FS_* event types */
};

/*
 * A group is a "thing" that wants to receive notification about filesystem
 * events.  The mask holds the subset of event types this group cares about.
 * refcnt on a group is up to the implementor and at any moment if it goes 0
 * everything will be cleaned up.
 */
struct fsnotify_group {
	/*
	 * How the refcnt is used is up to each group.  When the refcnt hits 0
	 * fsnotify will clean up all of the resources associated with this group.
	 * As an example, the dnotify group will always have a refcnt=1 and that
	 * will never change.  Inotify, on the other hand, has a group per
	 * inotify_init() and the refcnt will hit 0 only when that fd has been
	 * closed.
	 */
	atomic_t refcnt;		/* things with interest in this group */

	const struct fsnotify_ops *ops;	/* how this group handles things */

	/* needed to send notification to userspace */
	struct mutex notification_mutex;	/* protect the notification_list */
	struct list_head notification_list;	/* list of event_holder this group needs to send to userspace */
	wait_queue_head_t notification_waitq;	/* read() on the notification file blocks on this waitq */
	unsigned int q_len;			/* events on the queue */
	unsigned int max_events;		/* maximum events allowed on the list */
	/*
	 * Valid fsnotify group priorities.  Events are send in order from highest
	 * priority to lowest priority.  We default to the lowest priority.
	 */
	#define FS_PRIO_0	0 /* normal notifiers, no permissions */
	#define FS_PRIO_1	1 /* fanotify content based access control */
	#define FS_PRIO_2	2 /* fanotify pre-content access */
	unsigned int priority;

	/* stores all fastpath marks assoc with this group so they can be cleaned on unregister */
	struct mutex mark_mutex;	/* protect marks_list */
	atomic_t num_marks;		/* 1 for each mark and 1 for not being
					 * past the point of no return when freeing
					 * a group */
	struct list_head marks_list;	/* all inode marks for this group */

	struct fasync_struct *fsn_fa;    /* async notification */

	struct fsnotify_event *overflow_event;	/* Event we queue when the
						 * notification list is too
						 * full */

	/* groups can define private fields here or use the void *private */
	union {
		void *private;
#ifdef CONFIG_INOTIFY_USER
		struct inotify_group_private_data {
			spinlock_t	idr_lock;
			struct idr      idr;
			struct user_struct      *user;
		} inotify_data;
#endif
#ifdef CONFIG_FANOTIFY
		struct fanotify_group_private_data {
#ifdef CONFIG_FANOTIFY_ACCESS_PERMISSIONS
			/* allows a group to block waiting for a userspace response */
			spinlock_t access_lock;
			struct list_head access_list;
			wait_queue_head_t access_waitq;
			atomic_t bypass_perm;
#endif /* CONFIG_FANOTIFY_ACCESS_PERMISSIONS */
			int f_flags;
			unsigned int max_marks;
			struct user_struct *user;
		} fanotify_data;
#endif /* CONFIG_FANOTIFY */
	};
};

/* when calling fsnotify tell it if the data is a path or inode */
#define FSNOTIFY_EVENT_NONE	0
#define FSNOTIFY_EVENT_PATH	1
#define FSNOTIFY_EVENT_INODE	2

/*
 * Inode specific fields in an fsnotify_mark
 */
struct fsnotify_inode_mark {
	struct inode *inode;		/* inode this mark is associated with */
	struct hlist_node i_list;	/* list of marks by inode->i_fsnotify_marks */
	struct list_head free_i_list;	/* tmp list used when freeing this mark */
};

/*
 * Mount point specific fields in an fsnotify_mark
 */
struct fsnotify_vfsmount_mark {
	struct vfsmount *mnt;		/* vfsmount this mark is associated with */
	struct hlist_node m_list;	/* list of marks by inode->i_fsnotify_marks */
	struct list_head free_m_list;	/* tmp list used when freeing this mark */
};

/*
 * a mark is simply an object attached to an in core inode which allows an
 * fsnotify listener to indicate they are either no longer interested in events
 * of a type matching mask or only interested in those events.
 *
 * these are flushed when an inode is evicted from core and may be flushed
 * when the inode is modified (as seen by fsnotify_access).  Some fsnotify users
 * (such as dnotify) will flush these when the open fd is closed and not at
 * inode eviction or modification.
 */
struct fsnotify_mark {
	__u32 mask;			/* mask this mark is for */
	/* we hold ref for each i_list and g_list.  also one ref for each 'thing'
	 * in kernel that found and may be using this mark. */
	atomic_t refcnt;		/* active things looking at this mark */
	struct fsnotify_group *group;	/* group this mark is for */
	struct list_head g_list;	/* list of marks by group->i_fsnotify_marks */
	spinlock_t lock;		/* protect group and inode */
	union {
		struct fsnotify_inode_mark i;
		struct fsnotify_vfsmount_mark m;
	};
	__u32 ignored_mask;		/* events types to ignore */
#define FSNOTIFY_MARK_FLAG_INODE		0x01
#define FSNOTIFY_MARK_FLAG_VFSMOUNT		0x02
#define FSNOTIFY_MARK_FLAG_OBJECT_PINNED	0x04
#define FSNOTIFY_MARK_FLAG_IGNORED_SURV_MODIFY	0x08
#define FSNOTIFY_MARK_FLAG_ALIVE		0x10
	unsigned int flags;		/* vfsmount or inode mark? */
	struct list_head destroy_list;
	void (*free_mark)(struct fsnotify_mark *mark); /* called on final put+free */
};

#ifdef CONFIG_FSNOTIFY

/* called from the vfs helpers */

/* main fsnotify call to send events */
extern int fsnotify(struct inode *to_tell, __u32 mask, void *data, int data_is,
		    const unsigned char *name, u32 cookie);
extern int __fsnotify_parent(struct path *path, struct dentry *dentry, __u32 mask);
extern void __fsnotify_inode_delete(struct inode *inode);
extern void __fsnotify_vfsmount_delete(struct vfsmount *mnt);
extern u32 fsnotify_get_cookie(void);

static inline int fsnotify_inode_watches_children(struct inode *inode)
{
	/* FS_EVENT_ON_CHILD is set if the inode may care */
	if (!(inode->i_fsnotify_mask & FS_EVENT_ON_CHILD))
		return 0;
	/* this inode might care about child events, does it care about the
	 * specific set of events that can happen on a child? */
	return inode->i_fsnotify_mask & FS_EVENTS_POSS_ON_CHILD;
}

/*
 * Update the dentry with a flag indicating the interest of its parent to receive
 * filesystem events when those events happens to this dentry->d_inode.
 */
static inline void __fsnotify_update_dcache_flags(struct dentry *dentry)
{
	struct dentry *parent;

	assert_spin_locked(&dentry->d_lock);

	/*
	 * Serialisation of setting PARENT_WATCHED on the dentries is provided
	 * by d_lock. If inotify_inode_watched changes after we have taken
	 * d_lock, the following __fsnotify_update_child_dentry_flags call will
	 * find our entry, so it will spin until we complete here, and update
	 * us with the new state.
	 */
	parent = dentry->d_parent;
	if (parent->d_inode && fsnotify_inode_watches_children(parent->d_inode))
		dentry->d_flags |= DCACHE_FSNOTIFY_PARENT_WATCHED;
	else
		dentry->d_flags &= ~DCACHE_FSNOTIFY_PARENT_WATCHED;
}

/*
 * fsnotify_d_instantiate - instantiate a dentry for inode
 */
static inline void __fsnotify_d_instantiate(struct dentry *dentry, struct inode *inode)
{
	if (!inode)
		return;

	spin_lock(&dentry->d_lock);
	__fsnotify_update_dcache_flags(dentry);
	spin_unlock(&dentry->d_lock);
}

/* called from fsnotify listeners, such as fanotify or dnotify */

/* create a new group */
extern struct fsnotify_group *fsnotify_alloc_group(const struct fsnotify_ops *ops);
/* get reference to a group */
extern void fsnotify_get_group(struct fsnotify_group *group);
/* drop reference on a group from fsnotify_alloc_group */
extern void fsnotify_put_group(struct fsnotify_group *group);
/* destroy group */
extern void fsnotify_destroy_group(struct fsnotify_group *group);
/* fasync handler function */
extern int fsnotify_fasync(int fd, struct file *file, int on);
/* Free event from memory */
extern void fsnotify_destroy_event(struct fsnotify_group *group,
				   struct fsnotify_event *event);
/* attach the event to the group notification queue */
<<<<<<< HEAD
extern int fsnotify_add_notify_event(struct fsnotify_group *group,
				     struct fsnotify_event *event,
				     int (*merge)(struct list_head *,
						  struct fsnotify_event *));
=======
extern int fsnotify_add_event(struct fsnotify_group *group,
			      struct fsnotify_event *event,
			      int (*merge)(struct list_head *,
					   struct fsnotify_event *));
>>>>>>> 4a53ddf5
/* Remove passed event from groups notification queue */
extern void fsnotify_remove_event(struct fsnotify_group *group, struct fsnotify_event *event);
/* true if the group notification queue is empty */
extern bool fsnotify_notify_queue_is_empty(struct fsnotify_group *group);
/* return, but do not dequeue the first event on the notification queue */
extern struct fsnotify_event *fsnotify_peek_first_event(struct fsnotify_group *group);
/* return AND dequeue the first event on the notification queue */
extern struct fsnotify_event *fsnotify_remove_first_event(struct fsnotify_group *group);

/* functions used to manipulate the marks attached to inodes */

/* run all marks associated with a vfsmount and update mnt->mnt_fsnotify_mask */
extern void fsnotify_recalc_vfsmount_mask(struct vfsmount *mnt);
/* run all marks associated with an inode and update inode->i_fsnotify_mask */
extern void fsnotify_recalc_inode_mask(struct inode *inode);
extern void fsnotify_init_mark(struct fsnotify_mark *mark, void (*free_mark)(struct fsnotify_mark *mark));
/* find (and take a reference) to a mark associated with group and inode */
extern struct fsnotify_mark *fsnotify_find_inode_mark(struct fsnotify_group *group, struct inode *inode);
/* find (and take a reference) to a mark associated with group and vfsmount */
extern struct fsnotify_mark *fsnotify_find_vfsmount_mark(struct fsnotify_group *group, struct vfsmount *mnt);
/* copy the values from old into new */
extern void fsnotify_duplicate_mark(struct fsnotify_mark *new, struct fsnotify_mark *old);
/* set the ignored_mask of a mark */
extern void fsnotify_set_mark_ignored_mask_locked(struct fsnotify_mark *mark, __u32 mask);
/* set the mask of a mark (might pin the object into memory */
extern void fsnotify_set_mark_mask_locked(struct fsnotify_mark *mark, __u32 mask);
/* attach the mark to both the group and the inode */
extern int fsnotify_add_mark(struct fsnotify_mark *mark, struct fsnotify_group *group,
			     struct inode *inode, struct vfsmount *mnt, int allow_dups);
extern int fsnotify_add_mark_locked(struct fsnotify_mark *mark, struct fsnotify_group *group,
				    struct inode *inode, struct vfsmount *mnt, int allow_dups);
/* given a group and a mark, flag mark to be freed when all references are dropped */
extern void fsnotify_destroy_mark(struct fsnotify_mark *mark,
				  struct fsnotify_group *group);
extern void fsnotify_destroy_mark_locked(struct fsnotify_mark *mark,
					 struct fsnotify_group *group);
/* run all the marks in a group, and clear all of the vfsmount marks */
extern void fsnotify_clear_vfsmount_marks_by_group(struct fsnotify_group *group);
/* run all the marks in a group, and clear all of the inode marks */
extern void fsnotify_clear_inode_marks_by_group(struct fsnotify_group *group);
/* run all the marks in a group, and clear all of the marks where mark->flags & flags is true*/
extern void fsnotify_clear_marks_by_group_flags(struct fsnotify_group *group, unsigned int flags);
/* run all the marks in a group, and flag them to be freed */
extern void fsnotify_clear_marks_by_group(struct fsnotify_group *group);
extern void fsnotify_get_mark(struct fsnotify_mark *mark);
extern void fsnotify_put_mark(struct fsnotify_mark *mark);
extern void fsnotify_unmount_inodes(struct list_head *list);

/* put here because inotify does some weird stuff when destroying watches */
extern void fsnotify_init_event(struct fsnotify_event *event,
				struct inode *to_tell, u32 mask);

#else

static inline int fsnotify(struct inode *to_tell, __u32 mask, void *data, int data_is,
			   const unsigned char *name, u32 cookie)
{
	return 0;
}

static inline int __fsnotify_parent(struct path *path, struct dentry *dentry, __u32 mask)
{
	return 0;
}

static inline void __fsnotify_inode_delete(struct inode *inode)
{}

static inline void __fsnotify_vfsmount_delete(struct vfsmount *mnt)
{}

static inline void __fsnotify_update_dcache_flags(struct dentry *dentry)
{}

static inline void __fsnotify_d_instantiate(struct dentry *dentry, struct inode *inode)
{}

static inline u32 fsnotify_get_cookie(void)
{
	return 0;
}

static inline void fsnotify_unmount_inodes(struct list_head *list)
{}

#endif	/* CONFIG_FSNOTIFY */

#endif	/* __KERNEL __ */

#endif	/* __LINUX_FSNOTIFY_BACKEND_H */<|MERGE_RESOLUTION|>--- conflicted
+++ resolved
@@ -322,17 +322,10 @@
 extern void fsnotify_destroy_event(struct fsnotify_group *group,
 				   struct fsnotify_event *event);
 /* attach the event to the group notification queue */
-<<<<<<< HEAD
-extern int fsnotify_add_notify_event(struct fsnotify_group *group,
-				     struct fsnotify_event *event,
-				     int (*merge)(struct list_head *,
-						  struct fsnotify_event *));
-=======
 extern int fsnotify_add_event(struct fsnotify_group *group,
 			      struct fsnotify_event *event,
 			      int (*merge)(struct list_head *,
 					   struct fsnotify_event *));
->>>>>>> 4a53ddf5
 /* Remove passed event from groups notification queue */
 extern void fsnotify_remove_event(struct fsnotify_group *group, struct fsnotify_event *event);
 /* true if the group notification queue is empty */
