--- conflicted
+++ resolved
@@ -1321,8 +1321,6 @@
 	u8 optional[];
 } __packed;
 
-<<<<<<< HEAD
-=======
 /**
  * struct ieee80211_bss_load_elem - BSS Load elemen
  *
@@ -1341,7 +1339,6 @@
 	__le16 avail_admission_capa;
 } __packed;
 
->>>>>>> 2d5404ca
 struct ieee80211_mgmt {
 	__le16 frame_control;
 	__le16 duration;
@@ -1519,10 +1516,6 @@
 					u8 max_tod_error;
 					u8 max_toa_error;
 				} __packed wnm_timing_msr;
-<<<<<<< HEAD
-#ifndef __GENKSYMS__
-=======
->>>>>>> 2d5404ca
 				struct {
 					u8 action_code;
 					u8 dialog_token;
@@ -1537,10 +1530,6 @@
 				struct {
 					u8 action_code;
 				} __packed ttlm_tear_down;
-<<<<<<< HEAD
-#endif
-=======
->>>>>>> 2d5404ca
 			} u;
 		} __packed action;
 		DECLARE_FLEX_ARRAY(u8, body); /* Generic frame body */
@@ -2769,17 +2758,11 @@
 #define IEEE80211_HE_OPERATION_PARTIAL_BSS_COLOR		0x40000000
 #define IEEE80211_HE_OPERATION_BSS_COLOR_DISABLED		0x80000000
 
-<<<<<<< HEAD
-#define IEEE80211_6GHZ_CTRL_REG_LPI_AP	0
-#define IEEE80211_6GHZ_CTRL_REG_SP_AP	1
-#define IEEE80211_6GHZ_CTRL_REG_VLP_AP	2
-=======
 #define IEEE80211_6GHZ_CTRL_REG_LPI_AP		0
 #define IEEE80211_6GHZ_CTRL_REG_SP_AP		1
 #define IEEE80211_6GHZ_CTRL_REG_VLP_AP		2
 #define IEEE80211_6GHZ_CTRL_REG_INDOOR_LPI_AP	3
 #define IEEE80211_6GHZ_CTRL_REG_INDOOR_SP_AP	4
->>>>>>> 2d5404ca
 
 /**
  * struct ieee80211_he_6ghz_oper - HE 6 GHz operation Information field
@@ -3304,8 +3287,6 @@
 	return len >= needed;
 }
 
-<<<<<<< HEAD
-=======
 /* must validate ieee80211_eht_oper_size_ok() first */
 static inline u16
 ieee80211_eht_oper_dis_subchan_bitmap(const struct ieee80211_eht_operation *eht_oper)
@@ -3322,7 +3303,6 @@
 	return get_unaligned_le16(info->optional);
 }
 
->>>>>>> 2d5404ca
 #define IEEE80211_BW_IND_DIS_SUBCH_PRESENT	BIT(1)
 
 struct ieee80211_bandwidth_indication {
@@ -4694,11 +4674,8 @@
 /**
  * ieee80211_get_tdls_action - get TDLS action code
  * @skb: the skb containing the frame, length will not be checked
-<<<<<<< HEAD
-=======
  * Return: the TDLS action code, or -1 if it's not an encapsulated TDLS action
  *	frame
->>>>>>> 2d5404ca
  *
  * This function assumes the frame is a data frame, and that the network header
  * is in the correct place.
@@ -5101,20 +5078,6 @@
 }
 
 /**
-<<<<<<< HEAD
- * ieee80211_mle_get_bss_param_ch_cnt - returns the BSS parameter change count
- * @mle: the basic multi link element
- *
- * The element is assumed to be of the correct type (BASIC) and big enough,
- * this must be checked using ieee80211_mle_type_ok().
- *
- * If the BSS parameter change count value can't be found (the presence bit
- * for it is clear), 0 will be returned.
- */
-static inline u8
-ieee80211_mle_get_bss_param_ch_cnt(const struct ieee80211_multi_link_elem *mle)
-{
-=======
  * ieee80211_mle_get_link_id - returns the link ID
  * @data: the basic multi link element
  * Return: the link ID, or -1 if not present
@@ -5149,7 +5112,6 @@
 ieee80211_mle_get_bss_param_ch_cnt(const u8 *data)
 {
 	const struct ieee80211_multi_link_elem *mle = (const void *)data;
->>>>>>> 2d5404ca
 	u16 control = le16_to_cpu(mle->control);
 	const u8 *common = mle->variable;
 
@@ -5157,11 +5119,7 @@
 	common += sizeof(struct ieee80211_mle_basic_common_info);
 
 	if (!(control & IEEE80211_MLC_BASIC_PRES_BSS_PARAM_CH_CNT))
-<<<<<<< HEAD
-		return 0;
-=======
 		return -1;
->>>>>>> 2d5404ca
 
 	if (control & IEEE80211_MLC_BASIC_PRES_LINK_ID)
 		common += 1;
@@ -5170,16 +5128,6 @@
 }
 
 /**
-<<<<<<< HEAD
- * ieee80211_mle_get_eml_sync_delay - returns the medium sync delay
- * @data: pointer to the multi link EHT IE
- *
- * The element is assumed to be of the correct type (BASIC) and big enough,
- * this must be checked using ieee80211_mle_type_ok().
- *
- * If the medium synchronization is not present, then the default value is
- * returned.
-=======
  * ieee80211_mle_get_eml_med_sync_delay - returns the medium sync delay
  * @data: pointer to the multi-link element
  * Return: the medium synchronization delay field value from the multi-link
@@ -5188,7 +5136,6 @@
  *
  * The element is assumed to be of the correct type (BASIC) and big enough,
  * this must be checked using ieee80211_mle_type_ok().
->>>>>>> 2d5404ca
  */
 static inline u16 ieee80211_mle_get_eml_med_sync_delay(const u8 *data)
 {
@@ -5212,21 +5159,12 @@
 
 /**
  * ieee80211_mle_get_eml_cap - returns the EML capability
-<<<<<<< HEAD
- * @data: pointer to the multi link EHT IE
- *
- * The element is assumed to be of the correct type (BASIC) and big enough,
- * this must be checked using ieee80211_mle_type_ok().
- *
- * If the EML capability is not present, 0 will be returned.
-=======
  * @data: pointer to the multi-link element
  * Return: the EML capability field value from the multi-link element,
  *	or 0 if not present
  *
  * The element is assumed to be of the correct type (BASIC) and big enough,
  * this must be checked using ieee80211_mle_type_ok().
->>>>>>> 2d5404ca
  */
 static inline u16 ieee80211_mle_get_eml_cap(const u8 *data)
 {
@@ -5251,8 +5189,6 @@
 }
 
 /**
-<<<<<<< HEAD
-=======
  * ieee80211_mle_get_mld_capa_op - returns the MLD capabilities and operations.
  * @data: pointer to the multi-link element
  * Return: the MLD capabilities and operations field value from the multi-link
@@ -5326,7 +5262,6 @@
 }
 
 /**
->>>>>>> 2d5404ca
  * ieee80211_mle_size_ok - validate multi-link element size
  * @data: pointer to the element data
  * @len: length of the containing element
@@ -5400,10 +5335,7 @@
  * @data: pointer to the element data
  * @type: expected type of the element
  * @len: length of the containing element
-<<<<<<< HEAD
-=======
  * Return: whether or not the multi-link element type matches and size is OK
->>>>>>> 2d5404ca
  */
 static inline bool ieee80211_mle_type_ok(const u8 *data, u8 type, size_t len)
 {
@@ -5532,10 +5464,7 @@
  *	element sta profile size.
  * @data: pointer to the sub element data
  * @len: length of the containing sub element
-<<<<<<< HEAD
-=======
  * Return: %true if the STA profile is large enough, %false otherwise
->>>>>>> 2d5404ca
  */
 static inline bool ieee80211_mle_reconf_sta_prof_size_ok(const u8 *data,
 							 size_t len)
