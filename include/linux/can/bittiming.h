--- conflicted
+++ resolved
@@ -49,30 +49,18 @@
  *	from the start of the bit on the TX pin to when it is received
  *	on the RX pin. @tdcv depends on the controller modes:
  *
-<<<<<<< HEAD
- *	  0: automatic mode. The controller dynamically measures @tdcv
- *	  for each transmitted CAN FD frame.
-=======
  *	  CAN_CTRLMODE_TDC_AUTO is set: The transceiver dynamically
  *	  measures @tdcv for each transmitted CAN FD frame and the
  *	  value provided here should be ignored.
->>>>>>> eb3cdb58
  *
  *	  CAN_CTRLMODE_TDC_MANUAL is set: use the fixed provided @tdcv
  *	  value.
  *
-<<<<<<< HEAD
- * @tdco: Transmitter Delay Compensation Offset. Offset value, in time
- *	quanta, defining the distance between the start of the bit
- *	reception on the RX pin of the transceiver and the SSP
- *	position such that SSP = @tdcv + @tdco.
-=======
  *	N.B. CAN_CTRLMODE_TDC_AUTO and CAN_CTRLMODE_TDC_MANUAL are
  *	mutually exclusive. Only one can be set at a time. If both
  *	CAN_TDC_CTRLMODE_AUTO and CAN_TDC_CTRLMODE_MANUAL are unset,
  *	TDC is disabled and all the values of this structure should be
  *	ignored.
->>>>>>> eb3cdb58
  *
  * @tdco: Transmitter Delay Compensation Offset. Offset value, in
  *	clock periods, defining the distance between the start of the
