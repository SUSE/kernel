--- conflicted
+++ resolved
@@ -563,29 +563,6 @@
 	__young;							\
 })
 
-<<<<<<< HEAD
-/*
- * set_pte_at_notify() sets the pte _after_ running the notifier.
- * This is safe to start by updating the secondary MMUs, because the primary MMU
- * pte invalidate must have already happened with a ptep_clear_flush() before
- * set_pte_at_notify() has been invoked.  Updating the secondary MMUs first is
- * required when we change both the protection of the mapping from read-only to
- * read-write and the pfn (like during copy on write page faults). Otherwise the
- * old page would remain mapped readonly in the secondary MMUs after the new
- * page is already writable by some CPU through the primary MMU.
- */
-#define set_pte_at_notify(__mm, __address, __ptep, __pte)		\
-({									\
-	struct mm_struct *___mm = __mm;					\
-	unsigned long ___address = __address;				\
-	pte_t ___pte = __pte;						\
-									\
-	mmu_notifier_change_pte(___mm, ___address, ___pte);		\
-	set_pte_at(___mm, ___address, __ptep, ___pte);			\
-})
-
-=======
->>>>>>> 2d5404ca
 #else /* CONFIG_MMU_NOTIFIER */
 
 struct mmu_notifier_range {
