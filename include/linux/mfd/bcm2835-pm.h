--- conflicted
+++ resolved
@@ -9,11 +9,7 @@
 	struct device *dev;
 	void __iomem *base;
 	void __iomem *asb;
-<<<<<<< HEAD
-	bool is_bcm2711;
-=======
 	void __iomem *rpivid_asb;
->>>>>>> eb3cdb58
 };
 
 #endif /* BCM2835_MFD_PM_H */