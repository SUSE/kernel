/* SPDX-License-Identifier: GPL-2.0 */
#ifndef _LINUX_OBJTOOL_H
#define _LINUX_OBJTOOL_H

#include <linux/objtool_types.h>

#ifdef CONFIG_OBJTOOL

<<<<<<< HEAD
/*
 * UNWIND_HINT_TYPE_CALL: Indicates that sp_reg+sp_offset resolves to PREV_SP
 * (the caller's SP right before it made the call).  Used for all callable
 * functions, i.e. all C code and all callable asm functions.
 *
 * UNWIND_HINT_TYPE_REGS: Used in entry code to indicate that sp_reg+sp_offset
 * points to a fully populated pt_regs from a syscall, interrupt, or exception.
 *
 * UNWIND_HINT_TYPE_REGS_PARTIAL: Used in entry code to indicate that
 * sp_reg+sp_offset points to the iret return frame.
 *
 * UNWIND_HINT_FUNC: Generate the unwind metadata of a callable function.
 * Useful for code which doesn't have an ELF function annotation.
 *
 * UNWIND_HINT_ENTRY: machine entry without stack, SYSCALL/SYSENTER etc.
 */
#define UNWIND_HINT_TYPE_CALL		0
#define UNWIND_HINT_TYPE_REGS		1
#define UNWIND_HINT_TYPE_REGS_PARTIAL	2
#define UNWIND_HINT_TYPE_FUNC		3
#define UNWIND_HINT_TYPE_ENTRY		4
#define UNWIND_HINT_TYPE_SAVE		5
#define UNWIND_HINT_TYPE_RESTORE	6

#ifdef CONFIG_STACK_VALIDATION
=======
#include <asm/asm.h>
>>>>>>> eb3cdb58

#ifndef __ASSEMBLY__

#define UNWIND_HINT(type, sp_reg, sp_offset, signal)	\
	"987: \n\t"						\
	".pushsection .discard.unwind_hints\n\t"		\
	/* struct unwind_hint */				\
	".long 987b - .\n\t"					\
	".short " __stringify(sp_offset) "\n\t"			\
	".byte " __stringify(sp_reg) "\n\t"			\
	".byte " __stringify(type) "\n\t"			\
	".byte " __stringify(signal) "\n\t"			\
	".balign 4 \n\t"					\
	".popsection\n\t"

/*
 * This macro marks the given function's stack frame as "non-standard", which
 * tells objtool to ignore the function when doing stack metadata validation.
 * It should only be used in special cases where you're 100% sure it won't
 * affect the reliability of frame pointers and kernel stack traces.
 *
 * For more information, see tools/objtool/Documentation/objtool.txt.
 */
#define STACK_FRAME_NON_STANDARD(func) \
	static void __used __section(".discard.func_stack_frame_non_standard") \
		*__func_stack_frame_non_standard_##func = func

/*
 * STACK_FRAME_NON_STANDARD_FP() is a frame-pointer-specific function ignore
 * for the case where a function is intentionally missing frame pointer setup,
 * but otherwise needs objtool/ORC coverage when frame pointers are disabled.
 */
#ifdef CONFIG_FRAME_POINTER
#define STACK_FRAME_NON_STANDARD_FP(func) STACK_FRAME_NON_STANDARD(func)
#else
#define STACK_FRAME_NON_STANDARD_FP(func)
#endif

<<<<<<< HEAD
=======
#define ANNOTATE_NOENDBR					\
	"986: \n\t"						\
	".pushsection .discard.noendbr\n\t"			\
	".long 986b - .\n\t"					\
	".popsection\n\t"

>>>>>>> eb3cdb58
#define ASM_REACHABLE							\
	"998:\n\t"							\
	".pushsection .discard.reachable\n\t"				\
	".long 998b - .\n\t"						\
	".popsection\n\t"

#else /* __ASSEMBLY__ */

/*
 * This macro indicates that the following intra-function call is valid.
 * Any non-annotated intra-function call will cause objtool to issue a warning.
 */
#define ANNOTATE_INTRA_FUNCTION_CALL				\
	999:							\
	.pushsection .discard.intra_function_calls;		\
	.long 999b - .;						\
	.popsection;

/*
 * In asm, there are two kinds of code: normal C-type callable functions and
 * the rest.  The normal callable functions can be called by other code, and
 * don't do anything unusual with the stack.  Such normal callable functions
 * are annotated with the ENTRY/ENDPROC macros.  Most asm code falls in this
 * category.  In this case, no special debugging annotations are needed because
 * objtool can automatically generate the ORC data for the ORC unwinder to read
 * at runtime.
 *
 * Anything which doesn't fall into the above category, such as syscall and
 * interrupt handlers, tends to not be called directly by other functions, and
 * often does unusual non-C-function-type things with the stack pointer.  Such
 * code needs to be annotated such that objtool can understand it.  The
 * following CFI hint macros are for this type of code.
 *
 * These macros provide hints to objtool about the state of the stack at each
 * instruction.  Objtool starts from the hints and follows the code flow,
 * making automatic CFI adjustments when it sees pushes and pops, filling out
 * the debuginfo as necessary.  It will also warn if it sees any
 * inconsistencies.
 */
<<<<<<< HEAD
.macro UNWIND_HINT type:req sp_reg=0 sp_offset=0 end=0
.Lunwind_hint_ip_\@:
=======
.macro UNWIND_HINT type:req sp_reg=0 sp_offset=0 signal=0
.Lhere_\@:
>>>>>>> eb3cdb58
	.pushsection .discard.unwind_hints
		/* struct unwind_hint */
		.long .Lhere_\@ - .
		.short \sp_offset
		.byte \sp_reg
		.byte \type
		.byte \signal
		.balign 4
	.popsection
.endm

.macro STACK_FRAME_NON_STANDARD func:req
	.pushsection .discard.func_stack_frame_non_standard, "aw"
	.long \func - .
	.popsection
.endm

.macro STACK_FRAME_NON_STANDARD_FP func:req
#ifdef CONFIG_FRAME_POINTER
	STACK_FRAME_NON_STANDARD \func
#endif
.endm

.macro ANNOTATE_NOENDBR
.Lhere_\@:
	.pushsection .discard.noendbr
	.long	.Lhere_\@ - .
	.popsection
.endm

/*
 * Use objtool to validate the entry requirement that all code paths do
 * VALIDATE_UNRET_END before RET.
 *
 * NOTE: The macro must be used at the beginning of a global symbol, otherwise
 * it will be ignored.
 */
.macro VALIDATE_UNRET_BEGIN
#if defined(CONFIG_NOINSTR_VALIDATION) && defined(CONFIG_CPU_UNRET_ENTRY)
.Lhere_\@:
	.pushsection .discard.validate_unret
	.long	.Lhere_\@ - .
	.popsection
#endif
.endm

.macro REACHABLE
.Lhere_\@:
	.pushsection .discard.reachable
	.long	.Lhere_\@ - .
	.popsection
.endm

.macro REACHABLE
.Lhere_\@:
	.pushsection .discard.reachable
	.long	.Lhere_\@ - .
	.popsection
.endm

#endif /* __ASSEMBLY__ */

#else /* !CONFIG_OBJTOOL */

#ifndef __ASSEMBLY__

#define UNWIND_HINT(type, sp_reg, sp_offset, signal) "\n\t"
#define STACK_FRAME_NON_STANDARD(func)
#define STACK_FRAME_NON_STANDARD_FP(func)
<<<<<<< HEAD
#define ASM_REACHABLE
#else
#define ANNOTATE_INTRA_FUNCTION_CALL
.macro UNWIND_HINT type:req sp_reg=0 sp_offset=0 end=0
.endm
.macro STACK_FRAME_NON_STANDARD func:req
.endm
=======
#define ANNOTATE_NOENDBR
#define ASM_REACHABLE
#else
#define ANNOTATE_INTRA_FUNCTION_CALL
.macro UNWIND_HINT type:req sp_reg=0 sp_offset=0 signal=0
.endm
.macro STACK_FRAME_NON_STANDARD func:req
.endm
.macro ANNOTATE_NOENDBR
.endm
>>>>>>> eb3cdb58
.macro REACHABLE
.endm
#endif

#endif /* CONFIG_OBJTOOL */

#endif /* _LINUX_OBJTOOL_H */<|MERGE_RESOLUTION|>--- conflicted
+++ resolved
@@ -6,35 +6,7 @@
 
 #ifdef CONFIG_OBJTOOL
 
-<<<<<<< HEAD
-/*
- * UNWIND_HINT_TYPE_CALL: Indicates that sp_reg+sp_offset resolves to PREV_SP
- * (the caller's SP right before it made the call).  Used for all callable
- * functions, i.e. all C code and all callable asm functions.
- *
- * UNWIND_HINT_TYPE_REGS: Used in entry code to indicate that sp_reg+sp_offset
- * points to a fully populated pt_regs from a syscall, interrupt, or exception.
- *
- * UNWIND_HINT_TYPE_REGS_PARTIAL: Used in entry code to indicate that
- * sp_reg+sp_offset points to the iret return frame.
- *
- * UNWIND_HINT_FUNC: Generate the unwind metadata of a callable function.
- * Useful for code which doesn't have an ELF function annotation.
- *
- * UNWIND_HINT_ENTRY: machine entry without stack, SYSCALL/SYSENTER etc.
- */
-#define UNWIND_HINT_TYPE_CALL		0
-#define UNWIND_HINT_TYPE_REGS		1
-#define UNWIND_HINT_TYPE_REGS_PARTIAL	2
-#define UNWIND_HINT_TYPE_FUNC		3
-#define UNWIND_HINT_TYPE_ENTRY		4
-#define UNWIND_HINT_TYPE_SAVE		5
-#define UNWIND_HINT_TYPE_RESTORE	6
-
-#ifdef CONFIG_STACK_VALIDATION
-=======
 #include <asm/asm.h>
->>>>>>> eb3cdb58
 
 #ifndef __ASSEMBLY__
 
@@ -73,15 +45,12 @@
 #define STACK_FRAME_NON_STANDARD_FP(func)
 #endif
 
-<<<<<<< HEAD
-=======
 #define ANNOTATE_NOENDBR					\
 	"986: \n\t"						\
 	".pushsection .discard.noendbr\n\t"			\
 	".long 986b - .\n\t"					\
 	".popsection\n\t"
 
->>>>>>> eb3cdb58
 #define ASM_REACHABLE							\
 	"998:\n\t"							\
 	".pushsection .discard.reachable\n\t"				\
@@ -121,13 +90,8 @@
  * the debuginfo as necessary.  It will also warn if it sees any
  * inconsistencies.
  */
-<<<<<<< HEAD
-.macro UNWIND_HINT type:req sp_reg=0 sp_offset=0 end=0
-.Lunwind_hint_ip_\@:
-=======
 .macro UNWIND_HINT type:req sp_reg=0 sp_offset=0 signal=0
 .Lhere_\@:
->>>>>>> eb3cdb58
 	.pushsection .discard.unwind_hints
 		/* struct unwind_hint */
 		.long .Lhere_\@ - .
@@ -181,13 +145,6 @@
 	.popsection
 .endm
 
-.macro REACHABLE
-.Lhere_\@:
-	.pushsection .discard.reachable
-	.long	.Lhere_\@ - .
-	.popsection
-.endm
-
 #endif /* __ASSEMBLY__ */
 
 #else /* !CONFIG_OBJTOOL */
@@ -197,15 +154,6 @@
 #define UNWIND_HINT(type, sp_reg, sp_offset, signal) "\n\t"
 #define STACK_FRAME_NON_STANDARD(func)
 #define STACK_FRAME_NON_STANDARD_FP(func)
-<<<<<<< HEAD
-#define ASM_REACHABLE
-#else
-#define ANNOTATE_INTRA_FUNCTION_CALL
-.macro UNWIND_HINT type:req sp_reg=0 sp_offset=0 end=0
-.endm
-.macro STACK_FRAME_NON_STANDARD func:req
-.endm
-=======
 #define ANNOTATE_NOENDBR
 #define ASM_REACHABLE
 #else
@@ -216,7 +164,6 @@
 .endm
 .macro ANNOTATE_NOENDBR
 .endm
->>>>>>> eb3cdb58
 .macro REACHABLE
 .endm
 #endif
