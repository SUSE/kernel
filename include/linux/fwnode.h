--- conflicted
+++ resolved
@@ -27,22 +27,16 @@
  *			     driver needs its child devices to be bound with
  *			     their respective drivers as soon as they are
  *			     added.
-<<<<<<< HEAD
-=======
  * BEST_EFFORT: The fwnode/device needs to probe early and might be missing some
  *		suppliers. Only enforce ordering with suppliers that have
  *		drivers.
->>>>>>> eb3cdb58
  */
 #define FWNODE_FLAG_LINKS_ADDED			BIT(0)
 #define FWNODE_FLAG_NOT_DEVICE			BIT(1)
 #define FWNODE_FLAG_INITIALIZED			BIT(2)
 #define FWNODE_FLAG_NEEDS_CHILD_BOUND_ON_ADD	BIT(3)
-<<<<<<< HEAD
-=======
 #define FWNODE_FLAG_BEST_EFFORT			BIT(4)
 #define FWNODE_FLAG_VISITED			BIT(5)
->>>>>>> eb3cdb58
 
 struct fwnode_handle {
 	struct fwnode_handle *secondary;
@@ -167,10 +161,7 @@
 	(*graph_get_port_parent)(struct fwnode_handle *fwnode);
 	int (*graph_parse_endpoint)(const struct fwnode_handle *fwnode,
 				    struct fwnode_endpoint *endpoint);
-<<<<<<< HEAD
-=======
 	void __iomem *(*iomap)(struct fwnode_handle *fwnode, int index);
->>>>>>> eb3cdb58
 	int (*irq_get)(const struct fwnode_handle *fwnode, unsigned int index);
 	int (*add_links)(struct fwnode_handle *fwnode);
 };
