--- conflicted
+++ resolved
@@ -1291,15 +1291,7 @@
 	 * Clean-up after fast commit or full commit. JBD2 calls this function
 	 * after every commit operation.
 	 */
-<<<<<<< HEAD
-#ifndef __GENKSYMS__
 	void (*j_fc_cleanup_callback)(struct journal_s *journal, int full, tid_t tid);
-#else
-	void (*j_fc_cleanup_callback)(struct journal_s *journal, int full);
-#endif
-=======
-	void (*j_fc_cleanup_callback)(struct journal_s *journal, int full, tid_t tid);
->>>>>>> eb3cdb58
 
 	/**
 	 * @j_fc_replay_callback:
