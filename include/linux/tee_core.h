--- conflicted
+++ resolved
@@ -211,8 +211,6 @@
 				 struct tee_protmem_pool *pool);
 void tee_device_put_all_dma_heaps(struct tee_device *teedev);
 
-<<<<<<< HEAD
-=======
 /**
  * tee_device_get() - Increment the user count for a tee_device
  * @teedev: Pointer to the tee_device
@@ -231,7 +229,6 @@
  */
 void tee_device_put(struct tee_device *teedev);
 
->>>>>>> dcc7a571
 /**
  * tee_device_set_dev_groups() - Set device attribute groups
  * @teedev:	Device to register
