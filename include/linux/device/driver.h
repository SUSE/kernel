// SPDX-License-Identifier: GPL-2.0
/*
 * The driver-specific portions of the driver model
 *
 * Copyright (c) 2001-2003 Patrick Mochel <mochel@osdl.org>
 * Copyright (c) 2004-2009 Greg Kroah-Hartman <gregkh@suse.de>
 * Copyright (c) 2008-2009 Novell Inc.
 * Copyright (c) 2012-2019 Greg Kroah-Hartman <gregkh@linuxfoundation.org>
 * Copyright (c) 2012-2019 Linux Foundation
 *
 * See Documentation/driver-api/driver-model/ for more information.
 */

#ifndef _DEVICE_DRIVER_H_
#define _DEVICE_DRIVER_H_

#include <linux/kobject.h>
#include <linux/klist.h>
#include <linux/pm.h>
#include <linux/device/bus.h>
#include <linux/module.h>

/**
 * enum probe_type - device driver probe type to try
 *	Device drivers may opt in for special handling of their
 *	respective probe routines. This tells the core what to
 *	expect and prefer.
 *
 * @PROBE_DEFAULT_STRATEGY: Used by drivers that work equally well
 *	whether probed synchronously or asynchronously.
 * @PROBE_PREFER_ASYNCHRONOUS: Drivers for "slow" devices which
 *	probing order is not essential for booting the system may
 *	opt into executing their probes asynchronously.
 * @PROBE_FORCE_SYNCHRONOUS: Use this to annotate drivers that need
 *	their probe routines to run synchronously with driver and
 *	device registration (with the exception of -EPROBE_DEFER
 *	handling - re-probing always ends up being done asynchronously).
 *
 * Note that the end goal is to switch the kernel to use asynchronous
 * probing by default, so annotating drivers with
 * %PROBE_PREFER_ASYNCHRONOUS is a temporary measure that allows us
 * to speed up boot process while we are validating the rest of the
 * drivers.
 */
enum probe_type {
	PROBE_DEFAULT_STRATEGY,
	PROBE_PREFER_ASYNCHRONOUS,
	PROBE_FORCE_SYNCHRONOUS,
};

/**
 * struct device_driver - The basic device driver structure
 * @name:	Name of the device driver.
 * @bus:	The bus which the device of this driver belongs to.
 * @owner:	The module owner.
 * @mod_name:	Used for built-in modules.
 * @suppress_bind_attrs: Disables bind/unbind via sysfs.
 * @probe_type:	Type of the probe (synchronous or asynchronous) to use.
 * @of_match_table: The open firmware table.
 * @acpi_match_table: The ACPI match table.
 * @probe:	Called to query the existence of a specific device,
 *		whether this driver can work with it, and bind the driver
 *		to a specific device.
 * @sync_state:	Called to sync device state to software state after all the
 *		state tracking consumers linked to this device (present at
 *		the time of late_initcall) have successfully bound to a
 *		driver. If the device has no consumers, this function will
 *		be called at late_initcall_sync level. If the device has
 *		consumers that are never bound to a driver, this function
 *		will never get called until they do.
 * @remove:	Called when the device is removed from the system to
 *		unbind a device from this driver.
 * @shutdown:	Called at shut-down time to quiesce the device.
 * @suspend:	Called to put the device to sleep mode. Usually to a
 *		low power state.
 * @resume:	Called to bring a device from sleep mode.
 * @groups:	Default attributes that get created by the driver core
 *		automatically.
 * @dev_groups:	Additional attributes attached to device instance once
 *		it is bound to the driver.
 * @pm:		Power management operations of the device which matched
 *		this driver.
 * @coredump:	Called when sysfs entry is written to. The device driver
 *		is expected to call the dev_coredump API resulting in a
 *		uevent.
 * @p:		Driver core's private data, no one other than the driver
 *		core can touch this.
 *
 * The device driver-model tracks all of the drivers known to the system.
 * The main reason for this tracking is to enable the driver core to match
 * up drivers with new devices. Once drivers are known objects within the
 * system, however, a number of other things become possible. Device drivers
 * can export information and configuration variables that are independent
 * of any specific device.
 */
struct device_driver {
	const char		*name;
	const struct bus_type	*bus;

	struct module		*owner;
	const char		*mod_name;	/* used for built-in modules */

	bool suppress_bind_attrs;	/* disables bind/unbind via sysfs */
	enum probe_type probe_type;

	const struct of_device_id	*of_match_table;
	const struct acpi_device_id	*acpi_match_table;

	int (*probe) (struct device *dev);
	void (*sync_state)(struct device *dev);
	int (*remove) (struct device *dev);
	void (*shutdown) (struct device *dev);
	int (*suspend) (struct device *dev, pm_message_t state);
	int (*resume) (struct device *dev);
	const struct attribute_group **groups;
	const struct attribute_group **dev_groups;

	const struct dev_pm_ops *pm;
	void (*coredump) (struct device *dev);

	struct driver_private *p;

	void *suse_kabi_padding;
};


int __must_check driver_register(struct device_driver *drv);
void driver_unregister(struct device_driver *drv);

struct device_driver *driver_find(const char *name, const struct bus_type *bus);
int driver_probe_done(void);
void wait_for_device_probe(void);
void __init wait_for_init_devices_probe(void);

/* sysfs interface for exporting driver attributes */

struct driver_attribute {
	struct attribute attr;
	ssize_t (*show)(struct device_driver *driver, char *buf);
	ssize_t (*store)(struct device_driver *driver, const char *buf,
			 size_t count);
};

#define DRIVER_ATTR_RW(_name) \
	struct driver_attribute driver_attr_##_name = __ATTR_RW(_name)
#define DRIVER_ATTR_RO(_name) \
	struct driver_attribute driver_attr_##_name = __ATTR_RO(_name)
#define DRIVER_ATTR_WO(_name) \
	struct driver_attribute driver_attr_##_name = __ATTR_WO(_name)

int __must_check driver_create_file(struct device_driver *driver,
				    const struct driver_attribute *attr);
void driver_remove_file(struct device_driver *driver,
			const struct driver_attribute *attr);

int driver_set_override(struct device *dev, const char **override,
			const char *s, size_t len);
<<<<<<< HEAD
extern int __must_check driver_for_each_device(struct device_driver *drv,
					       struct device *start,
					       void *data,
					       int (*fn)(struct device *dev,
							 void *));
=======
int __must_check driver_for_each_device(struct device_driver *drv, struct device *start,
					void *data, int (*fn)(struct device *dev, void *));
>>>>>>> eb3cdb58
struct device *driver_find_device(struct device_driver *drv,
				  struct device *start, const void *data,
				  int (*match)(struct device *dev, const void *data));

/**
 * driver_find_device_by_name - device iterator for locating a particular device
 * of a specific name.
 * @drv: the driver we're iterating
 * @name: name of the device to match
 */
static inline struct device *driver_find_device_by_name(struct device_driver *drv,
							const char *name)
{
	return driver_find_device(drv, NULL, name, device_match_name);
}

/**
 * driver_find_device_by_of_node- device iterator for locating a particular device
 * by of_node pointer.
 * @drv: the driver we're iterating
 * @np: of_node pointer to match.
 */
static inline struct device *
driver_find_device_by_of_node(struct device_driver *drv,
			      const struct device_node *np)
{
	return driver_find_device(drv, NULL, np, device_match_of_node);
}

/**
 * driver_find_device_by_fwnode- device iterator for locating a particular device
 * by fwnode pointer.
 * @drv: the driver we're iterating
 * @fwnode: fwnode pointer to match.
 */
static inline struct device *
driver_find_device_by_fwnode(struct device_driver *drv,
			     const struct fwnode_handle *fwnode)
{
	return driver_find_device(drv, NULL, fwnode, device_match_fwnode);
}

/**
 * driver_find_device_by_devt- device iterator for locating a particular device
 * by devt.
 * @drv: the driver we're iterating
 * @devt: devt pointer to match.
 */
static inline struct device *driver_find_device_by_devt(struct device_driver *drv,
							dev_t devt)
{
	return driver_find_device(drv, NULL, &devt, device_match_devt);
}

static inline struct device *driver_find_next_device(struct device_driver *drv,
						     struct device *start)
{
	return driver_find_device(drv, start, NULL, device_match_any);
}

#ifdef CONFIG_ACPI
/**
 * driver_find_device_by_acpi_dev : device iterator for locating a particular
 * device matching the ACPI_COMPANION device.
 * @drv: the driver we're iterating
 * @adev: ACPI_COMPANION device to match.
 */
static inline struct device *
driver_find_device_by_acpi_dev(struct device_driver *drv,
			       const struct acpi_device *adev)
{
	return driver_find_device(drv, NULL, adev, device_match_acpi_dev);
}
#else
static inline struct device *
driver_find_device_by_acpi_dev(struct device_driver *drv, const void *adev)
{
	return NULL;
}
#endif

void driver_deferred_probe_add(struct device *dev);
int driver_deferred_probe_check_state(struct device *dev);
void driver_init(void);

/**
 * module_driver() - Helper macro for drivers that don't do anything
 * special in module init/exit. This eliminates a lot of boilerplate.
 * Each module may only use this macro once, and calling it replaces
 * module_init() and module_exit().
 *
 * @__driver: driver name
 * @__register: register function for this driver type
 * @__unregister: unregister function for this driver type
 * @...: Additional arguments to be passed to __register and __unregister.
 *
 * Use this macro to construct bus specific macros for registering
 * drivers, and do not use it on its own.
 */
#define module_driver(__driver, __register, __unregister, ...) \
static int __init __driver##_init(void) \
{ \
	return __register(&(__driver) , ##__VA_ARGS__); \
} \
module_init(__driver##_init); \
static void __exit __driver##_exit(void) \
{ \
	__unregister(&(__driver) , ##__VA_ARGS__); \
} \
module_exit(__driver##_exit);

/**
 * builtin_driver() - Helper macro for drivers that don't do anything
 * special in init and have no exit. This eliminates some boilerplate.
 * Each driver may only use this macro once, and calling it replaces
 * device_initcall (or in some cases, the legacy __initcall).  This is
 * meant to be a direct parallel of module_driver() above but without
 * the __exit stuff that is not used for builtin cases.
 *
 * @__driver: driver name
 * @__register: register function for this driver type
 * @...: Additional arguments to be passed to __register
 *
 * Use this macro to construct bus specific macros for registering
 * drivers, and do not use it on its own.
 */
#define builtin_driver(__driver, __register, ...) \
static int __init __driver##_init(void) \
{ \
	return __register(&(__driver) , ##__VA_ARGS__); \
} \
device_initcall(__driver##_init);

#endif	/* _DEVICE_DRIVER_H_ */<|MERGE_RESOLUTION|>--- conflicted
+++ resolved
@@ -119,8 +119,6 @@
 	void (*coredump) (struct device *dev);
 
 	struct driver_private *p;
-
-	void *suse_kabi_padding;
 };
 
 
@@ -155,16 +153,8 @@
 
 int driver_set_override(struct device *dev, const char **override,
 			const char *s, size_t len);
-<<<<<<< HEAD
-extern int __must_check driver_for_each_device(struct device_driver *drv,
-					       struct device *start,
-					       void *data,
-					       int (*fn)(struct device *dev,
-							 void *));
-=======
 int __must_check driver_for_each_device(struct device_driver *drv, struct device *start,
 					void *data, int (*fn)(struct device *dev, void *));
->>>>>>> eb3cdb58
 struct device *driver_find_device(struct device_driver *drv,
 				  struct device *start, const void *data,
 				  int (*match)(struct device *dev, const void *data));
