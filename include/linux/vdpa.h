/* SPDX-License-Identifier: GPL-2.0 */
#ifndef _LINUX_VDPA_H
#define _LINUX_VDPA_H

#include <linux/kernel.h>
#include <linux/device.h>
#include <linux/interrupt.h>
#include <linux/vhost_iotlb.h>
#include <linux/virtio_net.h>
#include <linux/if_ether.h>

/**
 * struct vdpa_callback - vDPA callback definition.
 * @callback: interrupt callback function
 * @private: the data passed to the callback function
 * @trigger: the eventfd for the callback (Optional).
 *           When it is set, the vDPA driver must guarantee that
 *           signaling it is functional equivalent to triggering
 *           the callback. Then vDPA parent can signal it directly
 *           instead of triggering the callback.
 */
struct vdpa_callback {
	irqreturn_t (*callback)(void *data);
	void *private;
	struct eventfd_ctx *trigger;
};

/**
 * struct vdpa_notification_area - vDPA notification area
 * @addr: base address of the notification area
 * @size: size of the notification area
 */
struct vdpa_notification_area {
	resource_size_t addr;
	resource_size_t size;
};

/**
 * struct vdpa_vq_state_split - vDPA split virtqueue state
 * @avail_index: available index
 */
struct vdpa_vq_state_split {
	u16	avail_index;
};

/**
 * struct vdpa_vq_state_packed - vDPA packed virtqueue state
 * @last_avail_counter: last driver ring wrap counter observed by device
 * @last_avail_idx: device available index
 * @last_used_counter: device ring wrap counter
 * @last_used_idx: used index
 */
struct vdpa_vq_state_packed {
	u16	last_avail_counter:1;
	u16	last_avail_idx:15;
	u16	last_used_counter:1;
	u16	last_used_idx:15;
};

struct vdpa_vq_state {
	union {
		struct vdpa_vq_state_split split;
		struct vdpa_vq_state_packed packed;
	};
};

struct vdpa_mgmt_dev;

/**
 * struct vdpa_device - representation of a vDPA device
 * @dev: underlying device
 * @dma_dev: the actual device that is performing DMA
 * @driver_override: driver name to force a match; do not set directly,
 *                   because core frees it; use driver_set_override() to
 *                   set or clear it.
 * @config: the configuration ops for this device.
 * @cf_lock: Protects get and set access to configuration layout.
 * @index: device index
 * @features_valid: were features initialized? for legacy guests
 * @ngroups: the number of virtqueue groups
 * @nas: the number of address spaces
 * @use_va: indicate whether virtual address must be used by this device
 * @nvqs: maximum number of supported virtqueues
 * @mdev: management device pointer; caller must setup when registering device as part
 *	  of dev_add() mgmtdev ops callback before invoking _vdpa_register_device().
 */
struct vdpa_device {
	struct device dev;
	struct device *dma_dev;
	const char *driver_override;
	const struct vdpa_config_ops *config;
	struct rw_semaphore cf_lock; /* Protects get/set config */
	unsigned int index;
	bool features_valid;
	bool use_va;
	u32 nvqs;
	struct vdpa_mgmt_dev *mdev;
	unsigned int ngroups;
	unsigned int nas;
};

/**
 * struct vdpa_iova_range - the IOVA range support by the device
 * @first: start of the IOVA range
 * @last: end of the IOVA range
 */
struct vdpa_iova_range {
	u64 first;
	u64 last;
};

struct vdpa_dev_set_config {
<<<<<<< HEAD
=======
	u64 device_features;
>>>>>>> eb3cdb58
	struct {
		u8 mac[ETH_ALEN];
		u16 mtu;
		u16 max_vq_pairs;
	} net;
	u64 mask;
};

/**
<<<<<<< HEAD
 * Corresponding file area for device memory mapping
=======
 * struct vdpa_map_file - file area for device memory mapping
>>>>>>> eb3cdb58
 * @file: vma->vm_file for the mapping
 * @offset: mapping offset in the vm_file
 */
struct vdpa_map_file {
	struct file *file;
	u64 offset;
};

/**
 * struct vdpa_config_ops - operations for configuring a vDPA device.
 * Note: vDPA device drivers are required to implement all of the
 * operations unless it is mentioned to be optional in the following
 * list.
 *
 * @set_vq_address:		Set the address of virtqueue
 *				@vdev: vdpa device
 *				@idx: virtqueue index
 *				@desc_area: address of desc area
 *				@driver_area: address of driver area
 *				@device_area: address of device area
 *				Returns integer: success (0) or error (< 0)
 * @set_vq_num:			Set the size of virtqueue
 *				@vdev: vdpa device
 *				@idx: virtqueue index
 *				@num: the size of virtqueue
 * @kick_vq:			Kick the virtqueue
 *				@vdev: vdpa device
 *				@idx: virtqueue index
 * @kick_vq_with_data:		Kick the virtqueue and supply extra data
 *				(only if VIRTIO_F_NOTIFICATION_DATA is negotiated)
 *				@vdev: vdpa device
 *				@data for split virtqueue:
 *				16 bits vqn and 16 bits next available index.
 *				@data for packed virtqueue:
 *				16 bits vqn, 15 least significant bits of
 *				next available index and 1 bit next_wrap.
 * @set_vq_cb:			Set the interrupt callback function for
 *				a virtqueue
 *				@vdev: vdpa device
 *				@idx: virtqueue index
 *				@cb: virtio-vdev interrupt callback structure
 * @set_vq_ready:		Set ready status for a virtqueue
 *				@vdev: vdpa device
 *				@idx: virtqueue index
 *				@ready: ready (true) not ready(false)
 * @get_vq_ready:		Get ready status for a virtqueue
 *				@vdev: vdpa device
 *				@idx: virtqueue index
 *				Returns boolean: ready (true) or not (false)
 * @set_vq_state:		Set the state for a virtqueue
 *				@vdev: vdpa device
 *				@idx: virtqueue index
 *				@state: pointer to set virtqueue state (last_avail_idx)
 *				Returns integer: success (0) or error (< 0)
 * @get_vq_state:		Get the state for a virtqueue
 *				@vdev: vdpa device
 *				@idx: virtqueue index
 *				@state: pointer to returned state (last_avail_idx)
<<<<<<< HEAD
=======
 * @get_vendor_vq_stats:	Get the vendor statistics of a device.
 *				@vdev: vdpa device
 *				@idx: virtqueue index
 *				@msg: socket buffer holding stats message
 *				@extack: extack for reporting error messages
 *				Returns integer: success (0) or error (< 0)
>>>>>>> eb3cdb58
 * @get_vq_notification:	Get the notification area for a virtqueue (optional)
 *				@vdev: vdpa device
 *				@idx: virtqueue index
 *				Returns the notification area
 * @get_vq_irq:			Get the irq number of a virtqueue (optional,
 *				but must implemented if require vq irq offloading)
 *				@vdev: vdpa device
 *				@idx: virtqueue index
 *				Returns int: irq number of a virtqueue,
 *				negative number if no irq assigned.
 * @get_vq_align:		Get the virtqueue align requirement
 *				for the device
 *				@vdev: vdpa device
 *				Returns virtqueue algin requirement
 * @get_vq_group:		Get the group id for a specific
 *				virtqueue (optional)
 *				@vdev: vdpa device
 *				@idx: virtqueue index
 *				Returns u32: group id for this virtqueue
 * @get_device_features:	Get virtio features supported by the device
 *				@vdev: vdpa device
 *				Returns the virtio features support by the
 *				device
 * @set_driver_features:	Set virtio features supported by the driver
 *				@vdev: vdpa device
 *				@features: feature support by the driver
 *				Returns integer: success (0) or error (< 0)
 * @get_driver_features:	Get the virtio driver features in action
 *				@vdev: vdpa device
 *				Returns the virtio features accepted
 * @set_config_cb:		Set the config interrupt callback
 *				@vdev: vdpa device
 *				@cb: virtio-vdev interrupt callback structure
 * @get_vq_num_max:		Get the max size of virtqueue
 *				@vdev: vdpa device
 *				Returns u16: max size of virtqueue
 * @get_vq_num_min:		Get the min size of virtqueue (optional)
 *				@vdev: vdpa device
 *				Returns u16: min size of virtqueue
 * @get_device_id:		Get virtio device id
 *				@vdev: vdpa device
 *				Returns u32: virtio device id
 * @get_vendor_id:		Get id for the vendor that provides this device
 *				@vdev: vdpa device
 *				Returns u32: virtio vendor id
 * @get_status:			Get the device status
 *				@vdev: vdpa device
 *				Returns u8: virtio device status
 * @set_status:			Set the device status
 *				@vdev: vdpa device
 *				@status: virtio device status
 * @reset:			Reset device
 *				@vdev: vdpa device
 *				Returns integer: success (0) or error (< 0)
<<<<<<< HEAD
 * @suspend:			Suspend or resume the device (optional)
=======
 * @suspend:			Suspend the device (optional)
 *				@vdev: vdpa device
 *				Returns integer: success (0) or error (< 0)
 * @resume:			Resume the device (optional)
>>>>>>> eb3cdb58
 *				@vdev: vdpa device
 *				Returns integer: success (0) or error (< 0)
 * @get_config_size:		Get the size of the configuration space includes
 *				fields that are conditional on feature bits.
 *				@vdev: vdpa device
 *				Returns size_t: configuration size
 * @get_config:			Read from device specific configuration space
 *				@vdev: vdpa device
 *				@offset: offset from the beginning of
 *				configuration space
 *				@buf: buffer used to read to
 *				@len: the length to read from
 *				configuration space
 * @set_config:			Write to device specific configuration space
 *				@vdev: vdpa device
 *				@offset: offset from the beginning of
 *				configuration space
 *				@buf: buffer used to write from
 *				@len: the length to write to
 *				configuration space
 * @get_generation:		Get device config generation (optional)
 *				@vdev: vdpa device
 *				Returns u32: device generation
 * @get_iova_range:		Get supported iova range (optional)
 *				@vdev: vdpa device
 *				Returns the iova range supported by
 *				the device.
<<<<<<< HEAD
=======
 * @set_vq_affinity:		Set the affinity of virtqueue (optional)
 *				@vdev: vdpa device
 *				@idx: virtqueue index
 *				@cpu_mask: the affinity mask
 *				Returns integer: success (0) or error (< 0)
 * @get_vq_affinity:		Get the affinity of virtqueue (optional)
 *				@vdev: vdpa device
 *				@idx: virtqueue index
 *				Returns the affinity mask
>>>>>>> eb3cdb58
 * @set_group_asid:		Set address space identifier for a
 *				virtqueue group (optional)
 *				@vdev: vdpa device
 *				@group: virtqueue group
 *				@asid: address space id for this group
 *				Returns integer: success (0) or error (< 0)
 * @set_map:			Set device memory mapping (optional)
 *				Needed for device that using device
 *				specific DMA translation (on-chip IOMMU)
 *				@vdev: vdpa device
 *				@asid: address space identifier
 *				@iotlb: vhost memory mapping to be
 *				used by the vDPA
 *				Returns integer: success (0) or error (< 0)
 * @dma_map:			Map an area of PA to IOVA (optional)
 *				Needed for device that using device
 *				specific DMA translation (on-chip IOMMU)
 *				and preferring incremental map.
 *				@vdev: vdpa device
 *				@asid: address space identifier
 *				@iova: iova to be mapped
 *				@size: size of the area
 *				@pa: physical address for the map
 *				@perm: device access permission (VHOST_MAP_XX)
 *				Returns integer: success (0) or error (< 0)
 * @dma_unmap:			Unmap an area of IOVA (optional but
 *				must be implemented with dma_map)
 *				Needed for device that using device
 *				specific DMA translation (on-chip IOMMU)
 *				and preferring incremental unmap.
 *				@vdev: vdpa device
 *				@asid: address space identifier
 *				@iova: iova to be unmapped
 *				@size: size of the area
 *				Returns integer: success (0) or error (< 0)
 * @get_vq_dma_dev:		Get the dma device for a specific
 *				virtqueue (optional)
 *				@vdev: vdpa device
 *				@idx: virtqueue index
 *				Returns pointer to structure device or error (NULL)
 * @bind_mm:			Bind the device to a specific address space
 *				so the vDPA framework can use VA when this
 *				callback is implemented. (optional)
 *				@vdev: vdpa device
 *				@mm: address space to bind
 * @unbind_mm:			Unbind the device from the address space
 *				bound using the bind_mm callback. (optional)
 *				@vdev: vdpa device
 * @free:			Free resources that belongs to vDPA (optional)
 *				@vdev: vdpa device
 */
struct vdpa_config_ops {
	/* Virtqueue ops */
	int (*set_vq_address)(struct vdpa_device *vdev,
			      u16 idx, u64 desc_area, u64 driver_area,
			      u64 device_area);
	void (*set_vq_num)(struct vdpa_device *vdev, u16 idx, u32 num);
	void (*kick_vq)(struct vdpa_device *vdev, u16 idx);
	void (*kick_vq_with_data)(struct vdpa_device *vdev, u32 data);
	void (*set_vq_cb)(struct vdpa_device *vdev, u16 idx,
			  struct vdpa_callback *cb);
	void (*set_vq_ready)(struct vdpa_device *vdev, u16 idx, bool ready);
	bool (*get_vq_ready)(struct vdpa_device *vdev, u16 idx);
	int (*set_vq_state)(struct vdpa_device *vdev, u16 idx,
			    const struct vdpa_vq_state *state);
	int (*get_vq_state)(struct vdpa_device *vdev, u16 idx,
			    struct vdpa_vq_state *state);
	int (*get_vendor_vq_stats)(struct vdpa_device *vdev, u16 idx,
				   struct sk_buff *msg,
				   struct netlink_ext_ack *extack);
	struct vdpa_notification_area
	(*get_vq_notification)(struct vdpa_device *vdev, u16 idx);
	/* vq irq is not expected to be changed once DRIVER_OK is set */
	int (*get_vq_irq)(struct vdpa_device *vdev, u16 idx);

	/* Device ops */
	u32 (*get_vq_align)(struct vdpa_device *vdev);
	u32 (*get_vq_group)(struct vdpa_device *vdev, u16 idx);
	u64 (*get_device_features)(struct vdpa_device *vdev);
	int (*set_driver_features)(struct vdpa_device *vdev, u64 features);
	u64 (*get_driver_features)(struct vdpa_device *vdev);
	void (*set_config_cb)(struct vdpa_device *vdev,
			      struct vdpa_callback *cb);
	u16 (*get_vq_num_max)(struct vdpa_device *vdev);
	u16 (*get_vq_num_min)(struct vdpa_device *vdev);
	u32 (*get_device_id)(struct vdpa_device *vdev);
	u32 (*get_vendor_id)(struct vdpa_device *vdev);
	u8 (*get_status)(struct vdpa_device *vdev);
	void (*set_status)(struct vdpa_device *vdev, u8 status);
	int (*reset)(struct vdpa_device *vdev);
	int (*suspend)(struct vdpa_device *vdev);
<<<<<<< HEAD
=======
	int (*resume)(struct vdpa_device *vdev);
>>>>>>> eb3cdb58
	size_t (*get_config_size)(struct vdpa_device *vdev);
	void (*get_config)(struct vdpa_device *vdev, unsigned int offset,
			   void *buf, unsigned int len);
	void (*set_config)(struct vdpa_device *vdev, unsigned int offset,
			   const void *buf, unsigned int len);
	u32 (*get_generation)(struct vdpa_device *vdev);
	struct vdpa_iova_range (*get_iova_range)(struct vdpa_device *vdev);
	int (*set_vq_affinity)(struct vdpa_device *vdev, u16 idx,
			       const struct cpumask *cpu_mask);
	const struct cpumask *(*get_vq_affinity)(struct vdpa_device *vdev,
						 u16 idx);

	/* DMA ops */
	int (*set_map)(struct vdpa_device *vdev, unsigned int asid,
		       struct vhost_iotlb *iotlb);
	int (*dma_map)(struct vdpa_device *vdev, unsigned int asid,
		       u64 iova, u64 size, u64 pa, u32 perm, void *opaque);
	int (*dma_unmap)(struct vdpa_device *vdev, unsigned int asid,
			 u64 iova, u64 size);
	int (*set_group_asid)(struct vdpa_device *vdev, unsigned int group,
			      unsigned int asid);
<<<<<<< HEAD
=======
	struct device *(*get_vq_dma_dev)(struct vdpa_device *vdev, u16 idx);
	int (*bind_mm)(struct vdpa_device *vdev, struct mm_struct *mm);
	void (*unbind_mm)(struct vdpa_device *vdev);
>>>>>>> eb3cdb58

	/* Free device resources */
	void (*free)(struct vdpa_device *vdev);
};

struct vdpa_device *__vdpa_alloc_device(struct device *parent,
					const struct vdpa_config_ops *config,
					unsigned int ngroups, unsigned int nas,
					size_t size, const char *name,
					bool use_va);

/**
 * vdpa_alloc_device - allocate and initilaize a vDPA device
 *
 * @dev_struct: the type of the parent structure
 * @member: the name of struct vdpa_device within the @dev_struct
 * @parent: the parent device
 * @config: the bus operations that is supported by this device
 * @ngroups: the number of virtqueue groups supported by this device
 * @nas: the number of address spaces
 * @name: name of the vdpa device
 * @use_va: indicate whether virtual address must be used by this device
 *
 * Return allocated data structure or ERR_PTR upon error
 */
#define vdpa_alloc_device(dev_struct, member, parent, config, ngroups, nas, \
			  name, use_va) \
			  container_of((__vdpa_alloc_device( \
				       parent, config, ngroups, nas, \
				       (sizeof(dev_struct) + \
				       BUILD_BUG_ON_ZERO(offsetof( \
				       dev_struct, member))), name, use_va)), \
				       dev_struct, member)

int vdpa_register_device(struct vdpa_device *vdev, u32 nvqs);
void vdpa_unregister_device(struct vdpa_device *vdev);

int _vdpa_register_device(struct vdpa_device *vdev, u32 nvqs);
void _vdpa_unregister_device(struct vdpa_device *vdev);

/**
 * struct vdpa_driver - operations for a vDPA driver
 * @driver: underlying device driver
 * @probe: the function to call when a device is found.  Returns 0 or -errno.
 * @remove: the function to call when a device is removed.
 */
struct vdpa_driver {
	struct device_driver driver;
	int (*probe)(struct vdpa_device *vdev);
	void (*remove)(struct vdpa_device *vdev);
};

#define vdpa_register_driver(drv) \
	__vdpa_register_driver(drv, THIS_MODULE)
int __vdpa_register_driver(struct vdpa_driver *drv, struct module *owner);
void vdpa_unregister_driver(struct vdpa_driver *drv);

#define module_vdpa_driver(__vdpa_driver) \
	module_driver(__vdpa_driver, vdpa_register_driver,	\
		      vdpa_unregister_driver)

static inline struct vdpa_driver *drv_to_vdpa(struct device_driver *driver)
{
	return container_of(driver, struct vdpa_driver, driver);
}

static inline struct vdpa_device *dev_to_vdpa(struct device *_dev)
{
	return container_of(_dev, struct vdpa_device, dev);
}

static inline void *vdpa_get_drvdata(const struct vdpa_device *vdev)
{
	return dev_get_drvdata(&vdev->dev);
}

static inline void vdpa_set_drvdata(struct vdpa_device *vdev, void *data)
{
	dev_set_drvdata(&vdev->dev, data);
}

static inline struct device *vdpa_get_dma_dev(struct vdpa_device *vdev)
{
	return vdev->dma_dev;
}

static inline int vdpa_reset(struct vdpa_device *vdev)
{
	const struct vdpa_config_ops *ops = vdev->config;
	int ret;

	down_write(&vdev->cf_lock);
	vdev->features_valid = false;
	ret = ops->reset(vdev);
	up_write(&vdev->cf_lock);
	return ret;
}

static inline int vdpa_set_features_unlocked(struct vdpa_device *vdev, u64 features)
{
	const struct vdpa_config_ops *ops = vdev->config;
	int ret;

	vdev->features_valid = true;
	ret = ops->set_driver_features(vdev, features);

	return ret;
}

static inline int vdpa_set_features(struct vdpa_device *vdev, u64 features)
{
	int ret;

	down_write(&vdev->cf_lock);
	ret = vdpa_set_features_unlocked(vdev, features);
	up_write(&vdev->cf_lock);

	return ret;
}

void vdpa_get_config(struct vdpa_device *vdev, unsigned int offset,
		     void *buf, unsigned int len);
void vdpa_set_config(struct vdpa_device *dev, unsigned int offset,
		     const void *buf, unsigned int length);
void vdpa_set_status(struct vdpa_device *vdev, u8 status);

/**
 * struct vdpa_mgmtdev_ops - vdpa device ops
 * @dev_add: Add a vdpa device using alloc and register
 *	     @mdev: parent device to use for device addition
 *	     @name: name of the new vdpa device
 *	     @config: config attributes to apply to the device under creation
 *	     Driver need to add a new device using _vdpa_register_device()
 *	     after fully initializing the vdpa device. Driver must return 0
 *	     on success or appropriate error code.
 * @dev_del: Remove a vdpa device using unregister
 *	     @mdev: parent device to use for device removal
 *	     @dev: vdpa device to remove
 *	     Driver need to remove the specified device by calling
 *	     _vdpa_unregister_device().
 */
struct vdpa_mgmtdev_ops {
	int (*dev_add)(struct vdpa_mgmt_dev *mdev, const char *name,
		       const struct vdpa_dev_set_config *config);
	void (*dev_del)(struct vdpa_mgmt_dev *mdev, struct vdpa_device *dev);
};

/**
 * struct vdpa_mgmt_dev - vdpa management device
 * @device: Management parent device
 * @ops: operations supported by management device
 * @id_table: Pointer to device id table of supported ids
 * @config_attr_mask: bit mask of attributes of type enum vdpa_attr that
 *		      management device support during dev_add callback
 * @list: list entry
<<<<<<< HEAD
=======
 * @supported_features: features supported by device
 * @max_supported_vqs: maximum number of virtqueues supported by device
>>>>>>> eb3cdb58
 */
struct vdpa_mgmt_dev {
	struct device *device;
	const struct vdpa_mgmtdev_ops *ops;
	struct virtio_device_id *id_table;
	u64 config_attr_mask;
	struct list_head list;
	u64 supported_features;
	u32 max_supported_vqs;
};

int vdpa_mgmtdev_register(struct vdpa_mgmt_dev *mdev);
void vdpa_mgmtdev_unregister(struct vdpa_mgmt_dev *mdev);

#endif /* _LINUX_VDPA_H */<|MERGE_RESOLUTION|>--- conflicted
+++ resolved
@@ -110,10 +110,7 @@
 };
 
 struct vdpa_dev_set_config {
-<<<<<<< HEAD
-=======
 	u64 device_features;
->>>>>>> eb3cdb58
 	struct {
 		u8 mac[ETH_ALEN];
 		u16 mtu;
@@ -123,11 +120,7 @@
 };
 
 /**
-<<<<<<< HEAD
- * Corresponding file area for device memory mapping
-=======
  * struct vdpa_map_file - file area for device memory mapping
->>>>>>> eb3cdb58
  * @file: vma->vm_file for the mapping
  * @offset: mapping offset in the vm_file
  */
@@ -186,15 +179,12 @@
  *				@vdev: vdpa device
  *				@idx: virtqueue index
  *				@state: pointer to returned state (last_avail_idx)
-<<<<<<< HEAD
-=======
  * @get_vendor_vq_stats:	Get the vendor statistics of a device.
  *				@vdev: vdpa device
  *				@idx: virtqueue index
  *				@msg: socket buffer holding stats message
  *				@extack: extack for reporting error messages
  *				Returns integer: success (0) or error (< 0)
->>>>>>> eb3cdb58
  * @get_vq_notification:	Get the notification area for a virtqueue (optional)
  *				@vdev: vdpa device
  *				@idx: virtqueue index
@@ -249,14 +239,10 @@
  * @reset:			Reset device
  *				@vdev: vdpa device
  *				Returns integer: success (0) or error (< 0)
-<<<<<<< HEAD
- * @suspend:			Suspend or resume the device (optional)
-=======
  * @suspend:			Suspend the device (optional)
  *				@vdev: vdpa device
  *				Returns integer: success (0) or error (< 0)
  * @resume:			Resume the device (optional)
->>>>>>> eb3cdb58
  *				@vdev: vdpa device
  *				Returns integer: success (0) or error (< 0)
  * @get_config_size:		Get the size of the configuration space includes
@@ -284,8 +270,6 @@
  *				@vdev: vdpa device
  *				Returns the iova range supported by
  *				the device.
-<<<<<<< HEAD
-=======
  * @set_vq_affinity:		Set the affinity of virtqueue (optional)
  *				@vdev: vdpa device
  *				@idx: virtqueue index
@@ -295,7 +279,6 @@
  *				@vdev: vdpa device
  *				@idx: virtqueue index
  *				Returns the affinity mask
->>>>>>> eb3cdb58
  * @set_group_asid:		Set address space identifier for a
  *				virtqueue group (optional)
  *				@vdev: vdpa device
@@ -387,10 +370,7 @@
 	void (*set_status)(struct vdpa_device *vdev, u8 status);
 	int (*reset)(struct vdpa_device *vdev);
 	int (*suspend)(struct vdpa_device *vdev);
-<<<<<<< HEAD
-=======
 	int (*resume)(struct vdpa_device *vdev);
->>>>>>> eb3cdb58
 	size_t (*get_config_size)(struct vdpa_device *vdev);
 	void (*get_config)(struct vdpa_device *vdev, unsigned int offset,
 			   void *buf, unsigned int len);
@@ -412,12 +392,9 @@
 			 u64 iova, u64 size);
 	int (*set_group_asid)(struct vdpa_device *vdev, unsigned int group,
 			      unsigned int asid);
-<<<<<<< HEAD
-=======
 	struct device *(*get_vq_dma_dev)(struct vdpa_device *vdev, u16 idx);
 	int (*bind_mm)(struct vdpa_device *vdev, struct mm_struct *mm);
 	void (*unbind_mm)(struct vdpa_device *vdev);
->>>>>>> eb3cdb58
 
 	/* Free device resources */
 	void (*free)(struct vdpa_device *vdev);
@@ -573,11 +550,8 @@
  * @config_attr_mask: bit mask of attributes of type enum vdpa_attr that
  *		      management device support during dev_add callback
  * @list: list entry
-<<<<<<< HEAD
-=======
  * @supported_features: features supported by device
  * @max_supported_vqs: maximum number of virtqueues supported by device
->>>>>>> eb3cdb58
  */
 struct vdpa_mgmt_dev {
 	struct device *device;
