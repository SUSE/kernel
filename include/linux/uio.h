--- conflicted
+++ resolved
@@ -33,12 +33,6 @@
 
 #define ITER_SOURCE	1	// == WRITE
 #define ITER_DEST	0	// == READ
-
-struct iov_iter_state {
-	size_t iov_offset;
-	size_t count;
-	unsigned long nr_segs;
-};
 
 struct iov_iter_state {
 	size_t iov_offset;
@@ -119,14 +113,11 @@
 	state->nr_segs = iter->nr_segs;
 }
 
-<<<<<<< HEAD
-=======
 static inline bool iter_is_ubuf(const struct iov_iter *i)
 {
 	return iov_iter_type(i) == ITER_UBUF;
 }
 
->>>>>>> eb3cdb58
 static inline bool iter_is_iovec(const struct iov_iter *i)
 {
 	return iov_iter_type(i) == ITER_IOVEC;
