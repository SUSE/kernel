--- conflicted
+++ resolved
@@ -11,10 +11,7 @@
 #include <uapi/linux/uio.h>
 
 struct page;
-<<<<<<< HEAD
-=======
 struct folio_queue;
->>>>>>> 2d5404ca
 
 typedef unsigned int __bitwise iov_iter_extraction_t;
 
@@ -28,11 +25,8 @@
 	ITER_UBUF,
 	ITER_IOVEC,
 	ITER_BVEC,
-<<<<<<< HEAD
-=======
 	ITER_KVEC,
 	ITER_FOLIOQ,
->>>>>>> 2d5404ca
 	ITER_XARRAY,
 	ITER_DISCARD,
 };
@@ -83,10 +77,7 @@
 	};
 	union {
 		unsigned long nr_segs;
-<<<<<<< HEAD
-=======
 		u8 folioq_slot;
->>>>>>> 2d5404ca
 		loff_t xarray_start;
 	};
 };
@@ -135,14 +126,11 @@
 }
 
 static inline bool iov_iter_is_discard(const struct iov_iter *i)
-<<<<<<< HEAD
-=======
 {
 	return iov_iter_type(i) == ITER_DISCARD;
 }
 
 static inline bool iov_iter_is_folioq(const struct iov_iter *i)
->>>>>>> 2d5404ca
 {
 	return iov_iter_type(i) == ITER_FOLIOQ;
 }
