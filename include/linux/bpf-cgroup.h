--- conflicted
+++ resolved
@@ -487,14 +487,9 @@
 	return -EINVAL;
 }
 
-<<<<<<< HEAD
-static inline void bpf_cgroup_storage_set(
-	struct bpf_cgroup_storage *storage[MAX_BPF_CGROUP_STORAGE_TYPE]) {}
-=======
 static inline int bpf_cgroup_storage_set(
 	struct bpf_cgroup_storage *storage[MAX_BPF_CGROUP_STORAGE_TYPE]) { return 0; }
 static inline void bpf_cgroup_storage_unset(void) {}
->>>>>>> 7d2a07b7
 static inline int bpf_cgroup_storage_assign(struct bpf_prog_aux *aux,
 					    struct bpf_map *map) { return 0; }
 static inline struct bpf_cgroup_storage *bpf_cgroup_storage_alloc(
@@ -510,23 +505,14 @@
 	return 0;
 }
 
-<<<<<<< HEAD
-#define cgroup_bpf_enabled (0)
-=======
 #define cgroup_bpf_enabled(type) (0)
->>>>>>> 7d2a07b7
 #define BPF_CGROUP_RUN_SA_PROG_LOCK(sk, uaddr, type, t_ctx) ({ 0; })
 #define BPF_CGROUP_PRE_CONNECT_ENABLED(sk) (0)
 #define BPF_CGROUP_RUN_PROG_INET_INGRESS(sk,skb) ({ 0; })
 #define BPF_CGROUP_RUN_PROG_INET_EGRESS(sk,skb) ({ 0; })
 #define BPF_CGROUP_RUN_PROG_INET_SOCK(sk) ({ 0; })
 #define BPF_CGROUP_RUN_PROG_INET_SOCK_RELEASE(sk) ({ 0; })
-<<<<<<< HEAD
-#define BPF_CGROUP_RUN_PROG_INET4_BIND(sk, uaddr) ({ 0; })
-#define BPF_CGROUP_RUN_PROG_INET6_BIND(sk, uaddr) ({ 0; })
-=======
 #define BPF_CGROUP_RUN_PROG_INET_BIND_LOCK(sk, uaddr, type, flags) ({ 0; })
->>>>>>> 7d2a07b7
 #define BPF_CGROUP_RUN_PROG_INET4_POST_BIND(sk) ({ 0; })
 #define BPF_CGROUP_RUN_PROG_INET6_POST_BIND(sk) ({ 0; })
 #define BPF_CGROUP_RUN_PROG_INET4_CONNECT(sk, uaddr) ({ 0; })
