/* SPDX-License-Identifier: GPL-2.0 */
#ifndef _BPF_CGROUP_H
#define _BPF_CGROUP_H

#include <linux/bpf.h>
#include <linux/bpf-cgroup-defs.h>
#include <linux/errno.h>
#include <linux/jump_label.h>
#include <linux/percpu.h>
#include <linux/rbtree.h>
#include <net/sock.h>
#include <uapi/linux/bpf.h>

struct sock;
struct sockaddr;
struct cgroup;
struct sk_buff;
struct bpf_map;
struct bpf_prog;
struct bpf_sock_ops_kern;
struct bpf_cgroup_storage;
struct ctl_table;
struct ctl_table_header;
struct task_struct;

unsigned int __cgroup_bpf_run_lsm_sock(const void *ctx,
				       const struct bpf_insn *insn);
unsigned int __cgroup_bpf_run_lsm_socket(const void *ctx,
					 const struct bpf_insn *insn);
unsigned int __cgroup_bpf_run_lsm_current(const void *ctx,
					  const struct bpf_insn *insn);

#ifdef CONFIG_CGROUP_BPF

#define CGROUP_ATYPE(type) \
	case BPF_##type: return type

static inline enum cgroup_bpf_attach_type
to_cgroup_bpf_attach_type(enum bpf_attach_type attach_type)
{
	switch (attach_type) {
	CGROUP_ATYPE(CGROUP_INET_INGRESS);
	CGROUP_ATYPE(CGROUP_INET_EGRESS);
	CGROUP_ATYPE(CGROUP_INET_SOCK_CREATE);
	CGROUP_ATYPE(CGROUP_SOCK_OPS);
	CGROUP_ATYPE(CGROUP_DEVICE);
	CGROUP_ATYPE(CGROUP_INET4_BIND);
	CGROUP_ATYPE(CGROUP_INET6_BIND);
	CGROUP_ATYPE(CGROUP_INET4_CONNECT);
	CGROUP_ATYPE(CGROUP_INET6_CONNECT);
	CGROUP_ATYPE(CGROUP_INET4_POST_BIND);
	CGROUP_ATYPE(CGROUP_INET6_POST_BIND);
	CGROUP_ATYPE(CGROUP_UDP4_SENDMSG);
	CGROUP_ATYPE(CGROUP_UDP6_SENDMSG);
	CGROUP_ATYPE(CGROUP_SYSCTL);
	CGROUP_ATYPE(CGROUP_UDP4_RECVMSG);
	CGROUP_ATYPE(CGROUP_UDP6_RECVMSG);
	CGROUP_ATYPE(CGROUP_GETSOCKOPT);
	CGROUP_ATYPE(CGROUP_SETSOCKOPT);
	CGROUP_ATYPE(CGROUP_INET4_GETPEERNAME);
	CGROUP_ATYPE(CGROUP_INET6_GETPEERNAME);
	CGROUP_ATYPE(CGROUP_INET4_GETSOCKNAME);
	CGROUP_ATYPE(CGROUP_INET6_GETSOCKNAME);
	CGROUP_ATYPE(CGROUP_INET_SOCK_RELEASE);
	default:
		return CGROUP_BPF_ATTACH_TYPE_INVALID;
	}
}

#undef CGROUP_ATYPE

extern struct static_key_false cgroup_bpf_enabled_key[MAX_CGROUP_BPF_ATTACH_TYPE];
#define cgroup_bpf_enabled(atype) static_branch_unlikely(&cgroup_bpf_enabled_key[atype])

#define for_each_cgroup_storage_type(stype) \
	for (stype = 0; stype < MAX_BPF_CGROUP_STORAGE_TYPE; stype++)

struct bpf_cgroup_storage_map;

struct bpf_storage_buffer {
	struct rcu_head rcu;
	char data[];
};

struct bpf_cgroup_storage {
	union {
		struct bpf_storage_buffer *buf;
		void __percpu *percpu_buf;
	};
	struct bpf_cgroup_storage_map *map;
	struct bpf_cgroup_storage_key key;
	struct list_head list_map;
	struct list_head list_cg;
	struct rb_node node;
	struct rcu_head rcu;
};

struct bpf_cgroup_link {
	struct bpf_link link;
	struct cgroup *cgroup;
	enum bpf_attach_type type;
};

struct bpf_prog_list {
	struct hlist_node node;
	struct bpf_prog *prog;
	struct bpf_cgroup_link *link;
	struct bpf_cgroup_storage *storage[MAX_BPF_CGROUP_STORAGE_TYPE];
};

int cgroup_bpf_inherit(struct cgroup *cgrp);
void cgroup_bpf_offline(struct cgroup *cgrp);

int __cgroup_bpf_run_filter_skb(struct sock *sk,
				struct sk_buff *skb,
				enum cgroup_bpf_attach_type atype);

int __cgroup_bpf_run_filter_sk(struct sock *sk,
			       enum cgroup_bpf_attach_type atype);

int __cgroup_bpf_run_filter_sock_addr(struct sock *sk,
				      struct sockaddr *uaddr,
				      enum cgroup_bpf_attach_type atype,
				      void *t_ctx,
				      u32 *flags);

int __cgroup_bpf_run_filter_sock_ops(struct sock *sk,
				     struct bpf_sock_ops_kern *sock_ops,
				     enum cgroup_bpf_attach_type atype);

int __cgroup_bpf_check_dev_permission(short dev_type, u32 major, u32 minor,
				      short access, enum cgroup_bpf_attach_type atype);

int __cgroup_bpf_run_filter_sysctl(struct ctl_table_header *head,
				   struct ctl_table *table, int write,
				   char **buf, size_t *pcount, loff_t *ppos,
				   enum cgroup_bpf_attach_type atype);

int __cgroup_bpf_run_filter_setsockopt(struct sock *sock, int *level,
				       int *optname, char __user *optval,
				       int *optlen, char **kernel_optval);
int __cgroup_bpf_run_filter_getsockopt(struct sock *sk, int level,
				       int optname, char __user *optval,
				       int __user *optlen, int max_optlen,
				       int retval);

int __cgroup_bpf_run_filter_getsockopt_kern(struct sock *sk, int level,
					    int optname, void *optval,
					    int *optlen, int retval);

static inline enum bpf_cgroup_storage_type cgroup_storage_type(
	struct bpf_map *map)
{
	if (map->map_type == BPF_MAP_TYPE_PERCPU_CGROUP_STORAGE)
		return BPF_CGROUP_STORAGE_PERCPU;

	return BPF_CGROUP_STORAGE_SHARED;
}

struct bpf_cgroup_storage *
cgroup_storage_lookup(struct bpf_cgroup_storage_map *map,
		      void *key, bool locked);
struct bpf_cgroup_storage *bpf_cgroup_storage_alloc(struct bpf_prog *prog,
					enum bpf_cgroup_storage_type stype);
void bpf_cgroup_storage_free(struct bpf_cgroup_storage *storage);
void bpf_cgroup_storage_link(struct bpf_cgroup_storage *storage,
			     struct cgroup *cgroup,
			     enum bpf_attach_type type);
void bpf_cgroup_storage_unlink(struct bpf_cgroup_storage *storage);
int bpf_cgroup_storage_assign(struct bpf_prog_aux *aux, struct bpf_map *map);

int bpf_percpu_cgroup_storage_copy(struct bpf_map *map, void *key, void *value);
int bpf_percpu_cgroup_storage_update(struct bpf_map *map, void *key,
				     void *value, u64 flags);

/* Opportunistic check to see whether we have any BPF program attached*/
static inline bool cgroup_bpf_sock_enabled(struct sock *sk,
					   enum cgroup_bpf_attach_type type)
{
	struct cgroup *cgrp = sock_cgroup_ptr(&sk->sk_cgrp_data);
	struct bpf_prog_array *array;

	array = rcu_access_pointer(cgrp->bpf.effective[type]);
	return array != &bpf_empty_prog_array.hdr;
}

/* Wrappers for __cgroup_bpf_run_filter_skb() guarded by cgroup_bpf_enabled. */
#define BPF_CGROUP_RUN_PROG_INET_INGRESS(sk, skb)			      \
({									      \
	int __ret = 0;							      \
	if (cgroup_bpf_enabled(CGROUP_INET_INGRESS) &&			      \
	    cgroup_bpf_sock_enabled(sk, CGROUP_INET_INGRESS))		      \
		__ret = __cgroup_bpf_run_filter_skb(sk, skb,		      \
						    CGROUP_INET_INGRESS); \
									      \
	__ret;								      \
})

#define BPF_CGROUP_RUN_PROG_INET_EGRESS(sk, skb)			       \
({									       \
	int __ret = 0;							       \
	if (cgroup_bpf_enabled(CGROUP_INET_EGRESS) && sk && sk == skb->sk) { \
		typeof(sk) __sk = sk_to_full_sk(sk);			       \
		if (sk_fullsock(__sk) &&				       \
		    cgroup_bpf_sock_enabled(__sk, CGROUP_INET_EGRESS))	       \
			__ret = __cgroup_bpf_run_filter_skb(__sk, skb,	       \
						      CGROUP_INET_EGRESS); \
	}								       \
	__ret;								       \
})

#define BPF_CGROUP_RUN_SK_PROG(sk, atype)				       \
({									       \
	int __ret = 0;							       \
	if (cgroup_bpf_enabled(atype)) {					       \
		__ret = __cgroup_bpf_run_filter_sk(sk, atype);		       \
	}								       \
	__ret;								       \
})

#define BPF_CGROUP_RUN_PROG_INET_SOCK(sk)				       \
	BPF_CGROUP_RUN_SK_PROG(sk, CGROUP_INET_SOCK_CREATE)

#define BPF_CGROUP_RUN_PROG_INET_SOCK_RELEASE(sk)			       \
	BPF_CGROUP_RUN_SK_PROG(sk, CGROUP_INET_SOCK_RELEASE)

#define BPF_CGROUP_RUN_PROG_INET4_POST_BIND(sk)				       \
	BPF_CGROUP_RUN_SK_PROG(sk, CGROUP_INET4_POST_BIND)

#define BPF_CGROUP_RUN_PROG_INET6_POST_BIND(sk)				       \
	BPF_CGROUP_RUN_SK_PROG(sk, CGROUP_INET6_POST_BIND)

#define BPF_CGROUP_RUN_SA_PROG(sk, uaddr, atype)				       \
({									       \
	int __ret = 0;							       \
	if (cgroup_bpf_enabled(atype))					       \
		__ret = __cgroup_bpf_run_filter_sock_addr(sk, uaddr, atype,     \
							  NULL, NULL);	       \
	__ret;								       \
})

#define BPF_CGROUP_RUN_SA_PROG_LOCK(sk, uaddr, atype, t_ctx)		       \
({									       \
	int __ret = 0;							       \
	if (cgroup_bpf_enabled(atype))	{				       \
		lock_sock(sk);						       \
		__ret = __cgroup_bpf_run_filter_sock_addr(sk, uaddr, atype,     \
							  t_ctx, NULL);	       \
		release_sock(sk);					       \
	}								       \
	__ret;								       \
})

/* BPF_CGROUP_INET4_BIND and BPF_CGROUP_INET6_BIND can return extra flags
 * via upper bits of return code. The only flag that is supported
 * (at bit position 0) is to indicate CAP_NET_BIND_SERVICE capability check
 * should be bypassed (BPF_RET_BIND_NO_CAP_NET_BIND_SERVICE).
 */
#define BPF_CGROUP_RUN_PROG_INET_BIND_LOCK(sk, uaddr, atype, bind_flags)	       \
({									       \
	u32 __flags = 0;						       \
	int __ret = 0;							       \
	if (cgroup_bpf_enabled(atype))	{				       \
		lock_sock(sk);						       \
		__ret = __cgroup_bpf_run_filter_sock_addr(sk, uaddr, atype,     \
							  NULL, &__flags);     \
		release_sock(sk);					       \
		if (__flags & BPF_RET_BIND_NO_CAP_NET_BIND_SERVICE)	       \
			*bind_flags |= BIND_NO_CAP_NET_BIND_SERVICE;	       \
	}								       \
	__ret;								       \
})

#define BPF_CGROUP_PRE_CONNECT_ENABLED(sk)				       \
	((cgroup_bpf_enabled(CGROUP_INET4_CONNECT) ||		       \
	  cgroup_bpf_enabled(CGROUP_INET6_CONNECT)) &&		       \
	 (sk)->sk_prot->pre_connect)

#define BPF_CGROUP_RUN_PROG_INET4_CONNECT(sk, uaddr)			       \
	BPF_CGROUP_RUN_SA_PROG(sk, uaddr, CGROUP_INET4_CONNECT)

#define BPF_CGROUP_RUN_PROG_INET6_CONNECT(sk, uaddr)			       \
	BPF_CGROUP_RUN_SA_PROG(sk, uaddr, CGROUP_INET6_CONNECT)

#define BPF_CGROUP_RUN_PROG_INET4_CONNECT_LOCK(sk, uaddr)		       \
	BPF_CGROUP_RUN_SA_PROG_LOCK(sk, uaddr, CGROUP_INET4_CONNECT, NULL)

#define BPF_CGROUP_RUN_PROG_INET6_CONNECT_LOCK(sk, uaddr)		       \
	BPF_CGROUP_RUN_SA_PROG_LOCK(sk, uaddr, CGROUP_INET6_CONNECT, NULL)

#define BPF_CGROUP_RUN_PROG_UDP4_SENDMSG_LOCK(sk, uaddr, t_ctx)		       \
	BPF_CGROUP_RUN_SA_PROG_LOCK(sk, uaddr, CGROUP_UDP4_SENDMSG, t_ctx)

#define BPF_CGROUP_RUN_PROG_UDP6_SENDMSG_LOCK(sk, uaddr, t_ctx)		       \
	BPF_CGROUP_RUN_SA_PROG_LOCK(sk, uaddr, CGROUP_UDP6_SENDMSG, t_ctx)

#define BPF_CGROUP_RUN_PROG_UDP4_RECVMSG_LOCK(sk, uaddr)			\
	BPF_CGROUP_RUN_SA_PROG_LOCK(sk, uaddr, CGROUP_UDP4_RECVMSG, NULL)

#define BPF_CGROUP_RUN_PROG_UDP6_RECVMSG_LOCK(sk, uaddr)			\
	BPF_CGROUP_RUN_SA_PROG_LOCK(sk, uaddr, CGROUP_UDP6_RECVMSG, NULL)

/* The SOCK_OPS"_SK" macro should be used when sock_ops->sk is not a
 * fullsock and its parent fullsock cannot be traced by
 * sk_to_full_sk().
 *
 * e.g. sock_ops->sk is a request_sock and it is under syncookie mode.
 * Its listener-sk is not attached to the rsk_listener.
 * In this case, the caller holds the listener-sk (unlocked),
 * set its sock_ops->sk to req_sk, and call this SOCK_OPS"_SK" with
 * the listener-sk such that the cgroup-bpf-progs of the
 * listener-sk will be run.
 *
 * Regardless of syncookie mode or not,
 * calling bpf_setsockopt on listener-sk will not make sense anyway,
 * so passing 'sock_ops->sk == req_sk' to the bpf prog is appropriate here.
 */
#define BPF_CGROUP_RUN_PROG_SOCK_OPS_SK(sock_ops, sk)			\
({									\
	int __ret = 0;							\
	if (cgroup_bpf_enabled(CGROUP_SOCK_OPS))			\
		__ret = __cgroup_bpf_run_filter_sock_ops(sk,		\
							 sock_ops,	\
							 CGROUP_SOCK_OPS); \
	__ret;								\
})

#define BPF_CGROUP_RUN_PROG_SOCK_OPS(sock_ops)				       \
({									       \
	int __ret = 0;							       \
	if (cgroup_bpf_enabled(CGROUP_SOCK_OPS) && (sock_ops)->sk) {       \
		typeof(sk) __sk = sk_to_full_sk((sock_ops)->sk);	       \
		if (__sk && sk_fullsock(__sk))				       \
			__ret = __cgroup_bpf_run_filter_sock_ops(__sk,	       \
								 sock_ops,     \
							 CGROUP_SOCK_OPS); \
	}								       \
	__ret;								       \
})

#define BPF_CGROUP_RUN_PROG_DEVICE_CGROUP(atype, major, minor, access)	      \
({									      \
	int __ret = 0;							      \
	if (cgroup_bpf_enabled(CGROUP_DEVICE))			      \
		__ret = __cgroup_bpf_check_dev_permission(atype, major, minor, \
							  access,	      \
							  CGROUP_DEVICE); \
									      \
	__ret;								      \
})


#define BPF_CGROUP_RUN_PROG_SYSCTL(head, table, write, buf, count, pos)  \
({									       \
	int __ret = 0;							       \
	if (cgroup_bpf_enabled(CGROUP_SYSCTL))			       \
		__ret = __cgroup_bpf_run_filter_sysctl(head, table, write,     \
						       buf, count, pos,        \
						       CGROUP_SYSCTL);     \
	__ret;								       \
})

#define BPF_CGROUP_RUN_PROG_SETSOCKOPT(sock, level, optname, optval, optlen,   \
				       kernel_optval)			       \
({									       \
	int __ret = 0;							       \
	if (cgroup_bpf_enabled(CGROUP_SETSOCKOPT) &&			       \
	    cgroup_bpf_sock_enabled(sock, CGROUP_SETSOCKOPT))		       \
		__ret = __cgroup_bpf_run_filter_setsockopt(sock, level,	       \
							   optname, optval,    \
							   optlen,	       \
							   kernel_optval);     \
	__ret;								       \
})

#define BPF_CGROUP_GETSOCKOPT_MAX_OPTLEN(optlen)			       \
({									       \
	int __ret = 0;							       \
	if (cgroup_bpf_enabled(CGROUP_GETSOCKOPT))			       \
		get_user(__ret, optlen);				       \
	__ret;								       \
})

#define BPF_CGROUP_RUN_PROG_GETSOCKOPT(sock, level, optname, optval, optlen,   \
				       max_optlen, retval)		       \
({									       \
	int __ret = retval;						       \
	if (cgroup_bpf_enabled(CGROUP_GETSOCKOPT) &&			       \
	    cgroup_bpf_sock_enabled(sock, CGROUP_GETSOCKOPT))		       \
		if (!(sock)->sk_prot->bpf_bypass_getsockopt ||		       \
		    !INDIRECT_CALL_INET_1((sock)->sk_prot->bpf_bypass_getsockopt, \
					tcp_bpf_bypass_getsockopt,	       \
					level, optname))		       \
			__ret = __cgroup_bpf_run_filter_getsockopt(	       \
				sock, level, optname, optval, optlen,	       \
				max_optlen, retval);			       \
	__ret;								       \
})

#define BPF_CGROUP_RUN_PROG_GETSOCKOPT_KERN(sock, level, optname, optval,      \
					    optlen, retval)		       \
({									       \
	int __ret = retval;						       \
	if (cgroup_bpf_enabled(CGROUP_GETSOCKOPT))			       \
		__ret = __cgroup_bpf_run_filter_getsockopt_kern(	       \
			sock, level, optname, optval, optlen, retval);	       \
	__ret;								       \
})

int cgroup_bpf_prog_attach(const union bpf_attr *attr,
			   enum bpf_prog_type ptype, struct bpf_prog *prog);
int cgroup_bpf_prog_detach(const union bpf_attr *attr,
			   enum bpf_prog_type ptype);
int cgroup_bpf_link_attach(const union bpf_attr *attr, struct bpf_prog *prog);
int cgroup_bpf_prog_query(const union bpf_attr *attr,
			  union bpf_attr __user *uattr);

const struct bpf_func_proto *
cgroup_common_func_proto(enum bpf_func_id func_id, const struct bpf_prog *prog);
const struct bpf_func_proto *
cgroup_current_func_proto(enum bpf_func_id func_id, const struct bpf_prog *prog);
#else

static inline int cgroup_bpf_inherit(struct cgroup *cgrp) { return 0; }
static inline void cgroup_bpf_offline(struct cgroup *cgrp) {}

static inline int cgroup_bpf_prog_attach(const union bpf_attr *attr,
					 enum bpf_prog_type ptype,
					 struct bpf_prog *prog)
{
	return -EINVAL;
}

static inline int cgroup_bpf_prog_detach(const union bpf_attr *attr,
					 enum bpf_prog_type ptype)
{
	return -EINVAL;
}

static inline int cgroup_bpf_link_attach(const union bpf_attr *attr,
					 struct bpf_prog *prog)
{
	return -EINVAL;
}

static inline int cgroup_bpf_prog_query(const union bpf_attr *attr,
					union bpf_attr __user *uattr)
{
	return -EINVAL;
}

<<<<<<< HEAD
=======
static inline const struct bpf_func_proto *
cgroup_common_func_proto(enum bpf_func_id func_id, const struct bpf_prog *prog)
{
	return NULL;
}

static inline const struct bpf_func_proto *
cgroup_current_func_proto(enum bpf_func_id func_id, const struct bpf_prog *prog)
{
	return NULL;
}

>>>>>>> eb3cdb58
static inline int bpf_cgroup_storage_assign(struct bpf_prog_aux *aux,
					    struct bpf_map *map) { return 0; }
static inline struct bpf_cgroup_storage *bpf_cgroup_storage_alloc(
	struct bpf_prog *prog, enum bpf_cgroup_storage_type stype) { return NULL; }
static inline void bpf_cgroup_storage_free(
	struct bpf_cgroup_storage *storage) {}
static inline int bpf_percpu_cgroup_storage_copy(struct bpf_map *map, void *key,
						 void *value) {
	return 0;
}
static inline int bpf_percpu_cgroup_storage_update(struct bpf_map *map,
					void *key, void *value, u64 flags) {
	return 0;
}

#define cgroup_bpf_enabled(atype) (0)
#define BPF_CGROUP_RUN_SA_PROG_LOCK(sk, uaddr, atype, t_ctx) ({ 0; })
#define BPF_CGROUP_RUN_SA_PROG(sk, uaddr, atype) ({ 0; })
#define BPF_CGROUP_PRE_CONNECT_ENABLED(sk) (0)
#define BPF_CGROUP_RUN_PROG_INET_INGRESS(sk,skb) ({ 0; })
#define BPF_CGROUP_RUN_PROG_INET_EGRESS(sk,skb) ({ 0; })
#define BPF_CGROUP_RUN_PROG_INET_SOCK(sk) ({ 0; })
#define BPF_CGROUP_RUN_PROG_INET_SOCK_RELEASE(sk) ({ 0; })
#define BPF_CGROUP_RUN_PROG_INET_BIND_LOCK(sk, uaddr, atype, flags) ({ 0; })
#define BPF_CGROUP_RUN_PROG_INET4_POST_BIND(sk) ({ 0; })
#define BPF_CGROUP_RUN_PROG_INET6_POST_BIND(sk) ({ 0; })
#define BPF_CGROUP_RUN_PROG_INET4_CONNECT(sk, uaddr) ({ 0; })
#define BPF_CGROUP_RUN_PROG_INET4_CONNECT_LOCK(sk, uaddr) ({ 0; })
#define BPF_CGROUP_RUN_PROG_INET6_CONNECT(sk, uaddr) ({ 0; })
#define BPF_CGROUP_RUN_PROG_INET6_CONNECT_LOCK(sk, uaddr) ({ 0; })
#define BPF_CGROUP_RUN_PROG_UDP4_SENDMSG_LOCK(sk, uaddr, t_ctx) ({ 0; })
#define BPF_CGROUP_RUN_PROG_UDP6_SENDMSG_LOCK(sk, uaddr, t_ctx) ({ 0; })
#define BPF_CGROUP_RUN_PROG_UDP4_RECVMSG_LOCK(sk, uaddr) ({ 0; })
#define BPF_CGROUP_RUN_PROG_UDP6_RECVMSG_LOCK(sk, uaddr) ({ 0; })
#define BPF_CGROUP_RUN_PROG_SOCK_OPS(sock_ops) ({ 0; })
#define BPF_CGROUP_RUN_PROG_DEVICE_CGROUP(atype, major, minor, access) ({ 0; })
#define BPF_CGROUP_RUN_PROG_SYSCTL(head,table,write,buf,count,pos) ({ 0; })
#define BPF_CGROUP_GETSOCKOPT_MAX_OPTLEN(optlen) ({ 0; })
#define BPF_CGROUP_RUN_PROG_GETSOCKOPT(sock, level, optname, optval, \
				       optlen, max_optlen, retval) ({ retval; })
#define BPF_CGROUP_RUN_PROG_GETSOCKOPT_KERN(sock, level, optname, optval, \
					    optlen, retval) ({ retval; })
#define BPF_CGROUP_RUN_PROG_SETSOCKOPT(sock, level, optname, optval, optlen, \
				       kernel_optval) ({ 0; })

#define for_each_cgroup_storage_type(stype) for (; false; )

#endif /* CONFIG_CGROUP_BPF */

#endif /* _BPF_CGROUP_H */<|MERGE_RESOLUTION|>--- conflicted
+++ resolved
@@ -449,8 +449,6 @@
 	return -EINVAL;
 }
 
-<<<<<<< HEAD
-=======
 static inline const struct bpf_func_proto *
 cgroup_common_func_proto(enum bpf_func_id func_id, const struct bpf_prog *prog)
 {
@@ -463,7 +461,6 @@
 	return NULL;
 }
 
->>>>>>> eb3cdb58
 static inline int bpf_cgroup_storage_assign(struct bpf_prog_aux *aux,
 					    struct bpf_map *map) { return 0; }
 static inline struct bpf_cgroup_storage *bpf_cgroup_storage_alloc(
