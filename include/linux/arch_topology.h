--- conflicted
+++ resolved
@@ -30,9 +30,6 @@
 	return per_cpu(arch_freq_scale, cpu);
 }
 
-<<<<<<< HEAD
-bool arch_freq_counters_available(struct cpumask *cpus);
-=======
 void topology_set_freq_scale(const struct cpumask *cpus, unsigned long cur_freq,
 			     unsigned long max_freq);
 bool topology_scale_freq_invariant(void);
@@ -61,7 +58,6 @@
 
 void topology_set_thermal_pressure(const struct cpumask *cpus,
 				   unsigned long th_pressure);
->>>>>>> 7d2a07b7
 
 struct cpu_topology {
 	int thread_id;
@@ -87,10 +83,7 @@
 void update_siblings_masks(unsigned int cpu);
 void remove_cpu_topology(unsigned int cpuid);
 void reset_cpu_topology(void);
-<<<<<<< HEAD
-=======
 int parse_acpi_topology(void);
->>>>>>> 7d2a07b7
 #endif
 
 #endif /* _LINUX_ARCH_TOPOLOGY_H_ */