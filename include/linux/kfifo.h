--- conflicted
+++ resolved
@@ -171,10 +171,6 @@
 	}
 
 
-<<<<<<< HEAD
-/* __kfifo_must_check_helper() is temporarily disabled because it was faulty */
-#define __kfifo_must_check_helper(x) (x)
-=======
 static inline unsigned int __must_check
 __kfifo_uint_must_check_helper(unsigned int val)
 {
@@ -186,7 +182,6 @@
 {
 	return val;
 }
->>>>>>> 08eab940
 
 /**
  * kfifo_initialized - Check if the fifo is initialized
