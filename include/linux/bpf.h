/* SPDX-License-Identifier: GPL-2.0-only */
/* Copyright (c) 2011-2014 PLUMgrid, http://plumgrid.com
 */
#ifndef _LINUX_BPF_H
#define _LINUX_BPF_H 1

#include <uapi/linux/bpf.h>
#include <uapi/linux/filter.h>

#include <linux/workqueue.h>
#include <linux/file.h>
#include <linux/percpu.h>
#include <linux/err.h>
#include <linux/rbtree_latch.h>
#include <linux/numa.h>
#include <linux/mm_types.h>
#include <linux/wait.h>
#include <linux/refcount.h>
#include <linux/mutex.h>
#include <linux/module.h>
#include <linux/kallsyms.h>
#include <linux/capability.h>
#include <linux/sched/mm.h>
#include <linux/slab.h>
#include <linux/percpu-refcount.h>
#include <linux/stddef.h>
#include <linux/bpfptr.h>
#include <linux/btf.h>
#include <linux/rcupdate_trace.h>
#include <linux/static_call.h>
#include <linux/memcontrol.h>

struct bpf_verifier_env;
struct bpf_verifier_log;
struct perf_event;
struct bpf_prog;
struct bpf_prog_aux;
struct bpf_map;
struct sock;
struct seq_file;
struct btf;
struct btf_type;
struct exception_table_entry;
struct seq_operations;
struct bpf_iter_aux_info;
struct bpf_local_storage;
struct bpf_local_storage_map;
struct kobject;
struct mem_cgroup;
struct module;
struct bpf_func_state;
struct ftrace_ops;
struct cgroup;

extern struct idr btf_idr;
extern spinlock_t btf_idr_lock;
extern struct kobject *btf_kobj;
extern struct bpf_mem_alloc bpf_global_ma;
extern bool bpf_global_ma_set;

typedef u64 (*bpf_callback_t)(u64, u64, u64, u64, u64);
typedef int (*bpf_iter_init_seq_priv_t)(void *private_data,
					struct bpf_iter_aux_info *aux);
typedef void (*bpf_iter_fini_seq_priv_t)(void *private_data);
typedef unsigned int (*bpf_func_t)(const void *,
				   const struct bpf_insn *);
struct bpf_iter_seq_info {
	const struct seq_operations *seq_ops;
	bpf_iter_init_seq_priv_t init_seq_private;
	bpf_iter_fini_seq_priv_t fini_seq_private;
	u32 seq_priv_size;
};

/* map is generic key/value storage optionally accessible by eBPF programs */
struct bpf_map_ops {
	/* funcs callable from userspace (via syscall) */
	int (*map_alloc_check)(union bpf_attr *attr);
	struct bpf_map *(*map_alloc)(union bpf_attr *attr);
	void (*map_release)(struct bpf_map *map, struct file *map_file);
	void (*map_free)(struct bpf_map *map);
	int (*map_get_next_key)(struct bpf_map *map, void *key, void *next_key);
	void (*map_release_uref)(struct bpf_map *map);
	void *(*map_lookup_elem_sys_only)(struct bpf_map *map, void *key);
	int (*map_lookup_batch)(struct bpf_map *map, const union bpf_attr *attr,
				union bpf_attr __user *uattr);
	int (*map_lookup_and_delete_elem)(struct bpf_map *map, void *key,
					  void *value, u64 flags);
	int (*map_lookup_and_delete_batch)(struct bpf_map *map,
					   const union bpf_attr *attr,
					   union bpf_attr __user *uattr);
	int (*map_update_batch)(struct bpf_map *map, struct file *map_file,
				const union bpf_attr *attr,
				union bpf_attr __user *uattr);
	int (*map_delete_batch)(struct bpf_map *map, const union bpf_attr *attr,
				union bpf_attr __user *uattr);

	/* funcs callable from userspace and from eBPF programs */
	void *(*map_lookup_elem)(struct bpf_map *map, void *key);
	long (*map_update_elem)(struct bpf_map *map, void *key, void *value, u64 flags);
	long (*map_delete_elem)(struct bpf_map *map, void *key);
	long (*map_push_elem)(struct bpf_map *map, void *value, u64 flags);
	long (*map_pop_elem)(struct bpf_map *map, void *value);
	long (*map_peek_elem)(struct bpf_map *map, void *value);
	void *(*map_lookup_percpu_elem)(struct bpf_map *map, void *key, u32 cpu);

	/* funcs called by prog_array and perf_event_array map */
	void *(*map_fd_get_ptr)(struct bpf_map *map, struct file *map_file,
				int fd);
	/* If need_defer is true, the implementation should guarantee that
	 * the to-be-put element is still alive before the bpf program, which
	 * may manipulate it, exists.
	 */
	void (*map_fd_put_ptr)(struct bpf_map *map, void *ptr, bool need_defer);
	int (*map_gen_lookup)(struct bpf_map *map, struct bpf_insn *insn_buf);
	u32 (*map_fd_sys_lookup_elem)(void *ptr);
	void (*map_seq_show_elem)(struct bpf_map *map, void *key,
				  struct seq_file *m);
	int (*map_check_btf)(const struct bpf_map *map,
			     const struct btf *btf,
			     const struct btf_type *key_type,
			     const struct btf_type *value_type);

	/* Prog poke tracking helpers. */
	int (*map_poke_track)(struct bpf_map *map, struct bpf_prog_aux *aux);
	void (*map_poke_untrack)(struct bpf_map *map, struct bpf_prog_aux *aux);
	void (*map_poke_run)(struct bpf_map *map, u32 key, struct bpf_prog *old,
			     struct bpf_prog *new);

	/* Direct value access helpers. */
	int (*map_direct_value_addr)(const struct bpf_map *map,
				     u64 *imm, u32 off);
	int (*map_direct_value_meta)(const struct bpf_map *map,
				     u64 imm, u32 *off);
	int (*map_mmap)(struct bpf_map *map, struct vm_area_struct *vma);
	__poll_t (*map_poll)(struct bpf_map *map, struct file *filp,
			     struct poll_table_struct *pts);

	/* Functions called by bpf_local_storage maps */
	int (*map_local_storage_charge)(struct bpf_local_storage_map *smap,
					void *owner, u32 size);
	void (*map_local_storage_uncharge)(struct bpf_local_storage_map *smap,
					   void *owner, u32 size);
	struct bpf_local_storage __rcu ** (*map_owner_storage_ptr)(void *owner);

	/* Misc helpers.*/
	long (*map_redirect)(struct bpf_map *map, u64 key, u64 flags);

	/* map_meta_equal must be implemented for maps that can be
	 * used as an inner map.  It is a runtime check to ensure
	 * an inner map can be inserted to an outer map.
	 *
	 * Some properties of the inner map has been used during the
	 * verification time.  When inserting an inner map at the runtime,
	 * map_meta_equal has to ensure the inserting map has the same
	 * properties that the verifier has used earlier.
	 */
	bool (*map_meta_equal)(const struct bpf_map *meta0,
			       const struct bpf_map *meta1);


	int (*map_set_for_each_callback_args)(struct bpf_verifier_env *env,
					      struct bpf_func_state *caller,
					      struct bpf_func_state *callee);
	long (*map_for_each_callback)(struct bpf_map *map,
				     bpf_callback_t callback_fn,
				     void *callback_ctx, u64 flags);

	u64 (*map_mem_usage)(const struct bpf_map *map);

	/* BTF id of struct allocated by map_alloc */
	int *map_btf_id;

	/* bpf_iter info used to open a seq_file */
	const struct bpf_iter_seq_info *iter_seq_info;
};

enum {
	/* Support at most 10 fields in a BTF type */
	BTF_FIELDS_MAX	   = 10,
};

enum btf_field_type {
	BPF_SPIN_LOCK  = (1 << 0),
	BPF_TIMER      = (1 << 1),
	BPF_KPTR_UNREF = (1 << 2),
	BPF_KPTR_REF   = (1 << 3),
	BPF_KPTR       = BPF_KPTR_UNREF | BPF_KPTR_REF,
	BPF_LIST_HEAD  = (1 << 4),
	BPF_LIST_NODE  = (1 << 5),
	BPF_RB_ROOT    = (1 << 6),
	BPF_RB_NODE    = (1 << 7),
	BPF_GRAPH_NODE_OR_ROOT = BPF_LIST_NODE | BPF_LIST_HEAD |
				 BPF_RB_NODE | BPF_RB_ROOT,
	BPF_REFCOUNT   = (1 << 8),
};

typedef void (*btf_dtor_kfunc_t)(void *);

struct btf_field_kptr {
	struct btf *btf;
	struct module *module;
	/* dtor used if btf_is_kernel(btf), otherwise the type is
	 * program-allocated, dtor is NULL,  and __bpf_obj_drop_impl is used
	 */
	btf_dtor_kfunc_t dtor;
	u32 btf_id;
};

struct btf_field_graph_root {
	struct btf *btf;
	u32 value_btf_id;
	u32 node_offset;
	struct btf_record *value_rec;
};

struct btf_field {
	u32 offset;
	u32 size;
	enum btf_field_type type;
	union {
		struct btf_field_kptr kptr;
		struct btf_field_graph_root graph_root;
	};
};

struct btf_record {
	u32 cnt;
	u32 field_mask;
	int spin_lock_off;
	int timer_off;
	int refcount_off;
	struct btf_field fields[];
};

/* Non-opaque version of bpf_rb_node in uapi/linux/bpf.h */
struct bpf_rb_node_kern {
	struct rb_node rb_node;
	void *owner;
} __attribute__((aligned(8)));

/* Non-opaque version of bpf_list_node in uapi/linux/bpf.h */
struct bpf_list_node_kern {
	struct list_head list_head;
	void *owner;
} __attribute__((aligned(8)));

struct bpf_map {
	/* The first two cachelines with read-mostly members of which some
	 * are also accessed in fast-path (e.g. ops, max_entries).
	 */
	const struct bpf_map_ops *ops ____cacheline_aligned;
	struct bpf_map *inner_map_meta;
#ifdef CONFIG_SECURITY
	void *security;
#endif
	enum bpf_map_type map_type;
	u32 key_size;
	u32 value_size;
	u32 max_entries;
	u64 map_extra; /* any per-map-type extra fields */
	u32 map_flags;
	u32 id;
	struct btf_record *record;
	int numa_node;
	u32 btf_key_type_id;
	u32 btf_value_type_id;
	u32 btf_vmlinux_value_type_id;
	struct btf *btf;
#ifdef CONFIG_MEMCG_KMEM
	struct obj_cgroup *objcg;
#endif
	char name[BPF_OBJ_NAME_LEN];
	/* The 3rd and 4th cacheline with misc members to avoid false sharing
	 * particularly with refcounting.
	 */
	atomic64_t refcnt ____cacheline_aligned;
	atomic64_t usercnt;
	/* rcu is used before freeing and work is only used during freeing */
	union {
		struct work_struct work;
		struct rcu_head rcu;
	};
	struct mutex freeze_mutex;
	atomic64_t writecnt;
	/* 'Ownership' of program-containing map is claimed by the first program
	 * that is going to use this map or by the first program which FD is
	 * stored in the map to make sure that all callers and callees have the
	 * same prog type, JITed flag and xdp_has_frags flag.
	 */
	struct {
		const struct btf_type *attach_func_proto;
		spinlock_t lock;
		enum bpf_prog_type type;
		bool jited;
		bool xdp_has_frags;
	} owner;
	bool bypass_spec_v1;
	bool frozen; /* write-once; write-protected by freeze_mutex */
	bool free_after_mult_rcu_gp;
	bool free_after_rcu_gp;
	atomic64_t sleepable_refcnt;
	s64 __percpu *elem_count;
	void *suse_kabi_padding;
};

static inline const char *btf_field_type_name(enum btf_field_type type)
{
	switch (type) {
	case BPF_SPIN_LOCK:
		return "bpf_spin_lock";
	case BPF_TIMER:
		return "bpf_timer";
	case BPF_KPTR_UNREF:
	case BPF_KPTR_REF:
		return "kptr";
	case BPF_LIST_HEAD:
		return "bpf_list_head";
	case BPF_LIST_NODE:
		return "bpf_list_node";
	case BPF_RB_ROOT:
		return "bpf_rb_root";
	case BPF_RB_NODE:
		return "bpf_rb_node";
	case BPF_REFCOUNT:
		return "bpf_refcount";
	default:
		WARN_ON_ONCE(1);
		return "unknown";
	}
}

static inline u32 btf_field_type_size(enum btf_field_type type)
{
	switch (type) {
	case BPF_SPIN_LOCK:
		return sizeof(struct bpf_spin_lock);
	case BPF_TIMER:
		return sizeof(struct bpf_timer);
	case BPF_KPTR_UNREF:
	case BPF_KPTR_REF:
		return sizeof(u64);
	case BPF_LIST_HEAD:
		return sizeof(struct bpf_list_head);
	case BPF_LIST_NODE:
		return sizeof(struct bpf_list_node);
	case BPF_RB_ROOT:
		return sizeof(struct bpf_rb_root);
	case BPF_RB_NODE:
		return sizeof(struct bpf_rb_node);
	case BPF_REFCOUNT:
		return sizeof(struct bpf_refcount);
	default:
		WARN_ON_ONCE(1);
		return 0;
	}
}

static inline u32 btf_field_type_align(enum btf_field_type type)
{
	switch (type) {
	case BPF_SPIN_LOCK:
		return __alignof__(struct bpf_spin_lock);
	case BPF_TIMER:
		return __alignof__(struct bpf_timer);
	case BPF_KPTR_UNREF:
	case BPF_KPTR_REF:
		return __alignof__(u64);
	case BPF_LIST_HEAD:
		return __alignof__(struct bpf_list_head);
	case BPF_LIST_NODE:
		return __alignof__(struct bpf_list_node);
	case BPF_RB_ROOT:
		return __alignof__(struct bpf_rb_root);
	case BPF_RB_NODE:
		return __alignof__(struct bpf_rb_node);
	case BPF_REFCOUNT:
		return __alignof__(struct bpf_refcount);
	default:
		WARN_ON_ONCE(1);
		return 0;
	}
}

static inline void bpf_obj_init_field(const struct btf_field *field, void *addr)
{
	memset(addr, 0, field->size);

	switch (field->type) {
	case BPF_REFCOUNT:
		refcount_set((refcount_t *)addr, 1);
		break;
	case BPF_RB_NODE:
		RB_CLEAR_NODE((struct rb_node *)addr);
		break;
	case BPF_LIST_HEAD:
	case BPF_LIST_NODE:
		INIT_LIST_HEAD((struct list_head *)addr);
		break;
	case BPF_RB_ROOT:
		/* RB_ROOT_CACHED 0-inits, no need to do anything after memset */
	case BPF_SPIN_LOCK:
	case BPF_TIMER:
	case BPF_KPTR_UNREF:
	case BPF_KPTR_REF:
		break;
	default:
		WARN_ON_ONCE(1);
		return;
	}
}

static inline bool btf_record_has_field(const struct btf_record *rec, enum btf_field_type type)
{
	if (IS_ERR_OR_NULL(rec))
		return false;
	return rec->field_mask & type;
}

static inline void bpf_obj_init(const struct btf_record *rec, void *obj)
{
	int i;

	if (IS_ERR_OR_NULL(rec))
		return;
	for (i = 0; i < rec->cnt; i++)
		bpf_obj_init_field(&rec->fields[i], obj + rec->fields[i].offset);
}

/* 'dst' must be a temporary buffer and should not point to memory that is being
 * used in parallel by a bpf program or bpf syscall, otherwise the access from
 * the bpf program or bpf syscall may be corrupted by the reinitialization,
 * leading to weird problems. Even 'dst' is newly-allocated from bpf memory
 * allocator, it is still possible for 'dst' to be used in parallel by a bpf
 * program or bpf syscall.
 */
static inline void check_and_init_map_value(struct bpf_map *map, void *dst)
{
	bpf_obj_init(map->record, dst);
}

/* memcpy that is used with 8-byte aligned pointers, power-of-8 size and
 * forced to use 'long' read/writes to try to atomically copy long counters.
 * Best-effort only.  No barriers here, since it _will_ race with concurrent
 * updates from BPF programs. Called from bpf syscall and mostly used with
 * size 8 or 16 bytes, so ask compiler to inline it.
 */
static inline void bpf_long_memcpy(void *dst, const void *src, u32 size)
{
	const long *lsrc = src;
	long *ldst = dst;

	size /= sizeof(long);
	while (size--)
		data_race(*ldst++ = *lsrc++);
}

/* copy everything but bpf_spin_lock, bpf_timer, and kptrs. There could be one of each. */
static inline void bpf_obj_memcpy(struct btf_record *rec,
				  void *dst, void *src, u32 size,
				  bool long_memcpy)
{
	u32 curr_off = 0;
	int i;

	if (IS_ERR_OR_NULL(rec)) {
		if (long_memcpy)
			bpf_long_memcpy(dst, src, round_up(size, 8));
		else
			memcpy(dst, src, size);
		return;
	}

	for (i = 0; i < rec->cnt; i++) {
		u32 next_off = rec->fields[i].offset;
		u32 sz = next_off - curr_off;

		memcpy(dst + curr_off, src + curr_off, sz);
		curr_off += rec->fields[i].size + sz;
	}
	memcpy(dst + curr_off, src + curr_off, size - curr_off);
}

static inline void copy_map_value(struct bpf_map *map, void *dst, void *src)
{
	bpf_obj_memcpy(map->record, dst, src, map->value_size, false);
}

static inline void copy_map_value_long(struct bpf_map *map, void *dst, void *src)
{
	bpf_obj_memcpy(map->record, dst, src, map->value_size, true);
}

static inline void bpf_obj_memzero(struct btf_record *rec, void *dst, u32 size)
{
	u32 curr_off = 0;
	int i;

	if (IS_ERR_OR_NULL(rec)) {
		memset(dst, 0, size);
		return;
	}

	for (i = 0; i < rec->cnt; i++) {
		u32 next_off = rec->fields[i].offset;
		u32 sz = next_off - curr_off;

		memset(dst + curr_off, 0, sz);
		curr_off += rec->fields[i].size + sz;
	}
	memset(dst + curr_off, 0, size - curr_off);
}

static inline void zero_map_value(struct bpf_map *map, void *dst)
{
	bpf_obj_memzero(map->record, dst, map->value_size);
}

void copy_map_value_locked(struct bpf_map *map, void *dst, void *src,
			   bool lock_src);
void bpf_timer_cancel_and_free(void *timer);
void bpf_list_head_free(const struct btf_field *field, void *list_head,
			struct bpf_spin_lock *spin_lock);
void bpf_rb_root_free(const struct btf_field *field, void *rb_root,
		      struct bpf_spin_lock *spin_lock);


int bpf_obj_name_cpy(char *dst, const char *src, unsigned int size);

struct bpf_offload_dev;
struct bpf_offloaded_map;

struct bpf_map_dev_ops {
	int (*map_get_next_key)(struct bpf_offloaded_map *map,
				void *key, void *next_key);
	int (*map_lookup_elem)(struct bpf_offloaded_map *map,
			       void *key, void *value);
	int (*map_update_elem)(struct bpf_offloaded_map *map,
			       void *key, void *value, u64 flags);
	int (*map_delete_elem)(struct bpf_offloaded_map *map, void *key);
};

struct bpf_offloaded_map {
	struct bpf_map map;
	struct net_device *netdev;
	const struct bpf_map_dev_ops *dev_ops;
	void *dev_priv;
	struct list_head offloads;
};

static inline struct bpf_offloaded_map *map_to_offmap(struct bpf_map *map)
{
	return container_of(map, struct bpf_offloaded_map, map);
}

static inline bool bpf_map_offload_neutral(const struct bpf_map *map)
{
	return map->map_type == BPF_MAP_TYPE_PERF_EVENT_ARRAY;
}

static inline bool bpf_map_support_seq_show(const struct bpf_map *map)
{
	return (map->btf_value_type_id || map->btf_vmlinux_value_type_id) &&
		map->ops->map_seq_show_elem;
}

int map_check_no_btf(const struct bpf_map *map,
		     const struct btf *btf,
		     const struct btf_type *key_type,
		     const struct btf_type *value_type);

bool bpf_map_meta_equal(const struct bpf_map *meta0,
			const struct bpf_map *meta1);

extern const struct bpf_map_ops bpf_map_offload_ops;

/* bpf_type_flag contains a set of flags that are applicable to the values of
 * arg_type, ret_type and reg_type. For example, a pointer value may be null,
 * or a memory is read-only. We classify types into two categories: base types
 * and extended types. Extended types are base types combined with a type flag.
 *
 * Currently there are no more than 32 base types in arg_type, ret_type and
 * reg_types.
 */
#define BPF_BASE_TYPE_BITS	8

enum bpf_type_flag {
	/* PTR may be NULL. */
	PTR_MAYBE_NULL		= BIT(0 + BPF_BASE_TYPE_BITS),

	/* MEM is read-only. When applied on bpf_arg, it indicates the arg is
	 * compatible with both mutable and immutable memory.
	 */
	MEM_RDONLY		= BIT(1 + BPF_BASE_TYPE_BITS),

	/* MEM points to BPF ring buffer reservation. */
	MEM_RINGBUF		= BIT(2 + BPF_BASE_TYPE_BITS),

	/* MEM is in user address space. */
	MEM_USER		= BIT(3 + BPF_BASE_TYPE_BITS),

	/* MEM is a percpu memory. MEM_PERCPU tags PTR_TO_BTF_ID. When tagged
	 * with MEM_PERCPU, PTR_TO_BTF_ID _cannot_ be directly accessed. In
	 * order to drop this tag, it must be passed into bpf_per_cpu_ptr()
	 * or bpf_this_cpu_ptr(), which will return the pointer corresponding
	 * to the specified cpu.
	 */
	MEM_PERCPU		= BIT(4 + BPF_BASE_TYPE_BITS),

	/* Indicates that the argument will be released. */
	OBJ_RELEASE		= BIT(5 + BPF_BASE_TYPE_BITS),

	/* PTR is not trusted. This is only used with PTR_TO_BTF_ID, to mark
	 * unreferenced and referenced kptr loaded from map value using a load
	 * instruction, so that they can only be dereferenced but not escape the
	 * BPF program into the kernel (i.e. cannot be passed as arguments to
	 * kfunc or bpf helpers).
	 */
	PTR_UNTRUSTED		= BIT(6 + BPF_BASE_TYPE_BITS),

	/* MEM can be uninitialized. */
	MEM_UNINIT		= BIT(7 + BPF_BASE_TYPE_BITS),

	/* DYNPTR points to memory local to the bpf program. */
	DYNPTR_TYPE_LOCAL	= BIT(8 + BPF_BASE_TYPE_BITS),

	/* DYNPTR points to a kernel-produced ringbuf record. */
	DYNPTR_TYPE_RINGBUF	= BIT(9 + BPF_BASE_TYPE_BITS),

	/* Size is known at compile time. */
	MEM_FIXED_SIZE		= BIT(10 + BPF_BASE_TYPE_BITS),

	/* MEM is of an allocated object of type in program BTF. This is used to
	 * tag PTR_TO_BTF_ID allocated using bpf_obj_new.
	 */
	MEM_ALLOC		= BIT(11 + BPF_BASE_TYPE_BITS),

	/* PTR was passed from the kernel in a trusted context, and may be
	 * passed to KF_TRUSTED_ARGS kfuncs or BPF helper functions.
	 * Confusingly, this is _not_ the opposite of PTR_UNTRUSTED above.
	 * PTR_UNTRUSTED refers to a kptr that was read directly from a map
	 * without invoking bpf_kptr_xchg(). What we really need to know is
	 * whether a pointer is safe to pass to a kfunc or BPF helper function.
	 * While PTR_UNTRUSTED pointers are unsafe to pass to kfuncs and BPF
	 * helpers, they do not cover all possible instances of unsafe
	 * pointers. For example, a pointer that was obtained from walking a
	 * struct will _not_ get the PTR_UNTRUSTED type modifier, despite the
	 * fact that it may be NULL, invalid, etc. This is due to backwards
	 * compatibility requirements, as this was the behavior that was first
	 * introduced when kptrs were added. The behavior is now considered
	 * deprecated, and PTR_UNTRUSTED will eventually be removed.
	 *
	 * PTR_TRUSTED, on the other hand, is a pointer that the kernel
	 * guarantees to be valid and safe to pass to kfuncs and BPF helpers.
	 * For example, pointers passed to tracepoint arguments are considered
	 * PTR_TRUSTED, as are pointers that are passed to struct_ops
	 * callbacks. As alluded to above, pointers that are obtained from
	 * walking PTR_TRUSTED pointers are _not_ trusted. For example, if a
	 * struct task_struct *task is PTR_TRUSTED, then accessing
	 * task->last_wakee will lose the PTR_TRUSTED modifier when it's stored
	 * in a BPF register. Similarly, pointers passed to certain programs
	 * types such as kretprobes are not guaranteed to be valid, as they may
	 * for example contain an object that was recently freed.
	 */
	PTR_TRUSTED		= BIT(12 + BPF_BASE_TYPE_BITS),

	/* MEM is tagged with rcu and memory access needs rcu_read_lock protection. */
	MEM_RCU			= BIT(13 + BPF_BASE_TYPE_BITS),

	/* Used to tag PTR_TO_BTF_ID | MEM_ALLOC references which are non-owning.
	 * Currently only valid for linked-list and rbtree nodes. If the nodes
	 * have a bpf_refcount_field, they must be tagged MEM_RCU as well.
	 */
	NON_OWN_REF		= BIT(14 + BPF_BASE_TYPE_BITS),

	/* DYNPTR points to sk_buff */
	DYNPTR_TYPE_SKB		= BIT(15 + BPF_BASE_TYPE_BITS),

	/* DYNPTR points to xdp_buff */
	DYNPTR_TYPE_XDP		= BIT(16 + BPF_BASE_TYPE_BITS),

	/* Memory must be aligned on some architectures, used in combination with
	 * MEM_FIXED_SIZE.
	 */
	MEM_ALIGNED		= BIT(17 + BPF_BASE_TYPE_BITS),

	/* MEM is being written to, often combined with MEM_UNINIT. Non-presence
	 * of MEM_WRITE means that MEM is only being read. MEM_WRITE without the
	 * MEM_UNINIT means that memory needs to be initialized since it is also
	 * read.
	 */
	MEM_WRITE		= BIT(18 + BPF_BASE_TYPE_BITS),

	__BPF_TYPE_FLAG_MAX,
	__BPF_TYPE_LAST_FLAG	= __BPF_TYPE_FLAG_MAX - 1,
};

#define DYNPTR_TYPE_FLAG_MASK	(DYNPTR_TYPE_LOCAL | DYNPTR_TYPE_RINGBUF | DYNPTR_TYPE_SKB \
				 | DYNPTR_TYPE_XDP)

/* Max number of base types. */
#define BPF_BASE_TYPE_LIMIT	(1UL << BPF_BASE_TYPE_BITS)

/* Max number of all types. */
#define BPF_TYPE_LIMIT		(__BPF_TYPE_LAST_FLAG | (__BPF_TYPE_LAST_FLAG - 1))

/* function argument constraints */
enum bpf_arg_type {
	ARG_DONTCARE = 0,	/* unused argument in helper function */

	/* the following constraints used to prototype
	 * bpf_map_lookup/update/delete_elem() functions
	 */
	ARG_CONST_MAP_PTR,	/* const argument used as pointer to bpf_map */
	ARG_PTR_TO_MAP_KEY,	/* pointer to stack used as map key */
	ARG_PTR_TO_MAP_VALUE,	/* pointer to stack used as map value */

	/* Used to prototype bpf_memcmp() and other functions that access data
	 * on eBPF program stack
	 */
	ARG_PTR_TO_MEM,		/* pointer to valid memory (stack, packet, map value) */

	ARG_CONST_SIZE,		/* number of bytes accessed from memory */
	ARG_CONST_SIZE_OR_ZERO,	/* number of bytes accessed from memory or 0 */

	ARG_PTR_TO_CTX,		/* pointer to context */
	ARG_ANYTHING,		/* any (initialized) argument is ok */
	ARG_PTR_TO_SPIN_LOCK,	/* pointer to bpf_spin_lock */
	ARG_PTR_TO_SOCK_COMMON,	/* pointer to sock_common */
	ARG_PTR_TO_SOCKET,	/* pointer to bpf_sock (fullsock) */
	ARG_PTR_TO_BTF_ID,	/* pointer to in-kernel struct */
	ARG_PTR_TO_RINGBUF_MEM,	/* pointer to dynamically reserved ringbuf memory */
	ARG_CONST_ALLOC_SIZE_OR_ZERO,	/* number of allocated bytes requested */
	ARG_PTR_TO_BTF_ID_SOCK_COMMON,	/* pointer to in-kernel sock_common or bpf-mirrored bpf_sock */
	ARG_PTR_TO_PERCPU_BTF_ID,	/* pointer to in-kernel percpu type */
	ARG_PTR_TO_FUNC,	/* pointer to a bpf program function */
	ARG_PTR_TO_STACK,	/* pointer to stack */
	ARG_PTR_TO_CONST_STR,	/* pointer to a null terminated read-only string */
	ARG_PTR_TO_TIMER,	/* pointer to bpf_timer */
	ARG_PTR_TO_KPTR,	/* pointer to referenced kptr */
	ARG_PTR_TO_DYNPTR,      /* pointer to bpf_dynptr. See bpf_type_flag for dynptr type */
	__BPF_ARG_TYPE_MAX,

	/* Extended arg_types. */
	ARG_PTR_TO_MAP_VALUE_OR_NULL	= PTR_MAYBE_NULL | ARG_PTR_TO_MAP_VALUE,
	ARG_PTR_TO_MEM_OR_NULL		= PTR_MAYBE_NULL | ARG_PTR_TO_MEM,
	ARG_PTR_TO_CTX_OR_NULL		= PTR_MAYBE_NULL | ARG_PTR_TO_CTX,
	ARG_PTR_TO_SOCKET_OR_NULL	= PTR_MAYBE_NULL | ARG_PTR_TO_SOCKET,
	ARG_PTR_TO_STACK_OR_NULL	= PTR_MAYBE_NULL | ARG_PTR_TO_STACK,
	ARG_PTR_TO_BTF_ID_OR_NULL	= PTR_MAYBE_NULL | ARG_PTR_TO_BTF_ID,
	/* Pointer to memory does not need to be initialized, since helper function
	 * fills all bytes or clears them in error case.
	 */
	ARG_PTR_TO_UNINIT_MEM		= MEM_UNINIT | MEM_WRITE | ARG_PTR_TO_MEM,
	/* Pointer to valid memory of size known at compile time. */
	ARG_PTR_TO_FIXED_SIZE_MEM	= MEM_FIXED_SIZE | ARG_PTR_TO_MEM,

	/* This must be the last entry. Its purpose is to ensure the enum is
	 * wide enough to hold the higher bits reserved for bpf_type_flag.
	 */
	__BPF_ARG_TYPE_LIMIT	= BPF_TYPE_LIMIT,
};
static_assert(__BPF_ARG_TYPE_MAX <= BPF_BASE_TYPE_LIMIT);

/* type of values returned from helper functions */
enum bpf_return_type {
	RET_INTEGER,			/* function returns integer */
	RET_VOID,			/* function doesn't return anything */
	RET_PTR_TO_MAP_VALUE,		/* returns a pointer to map elem value */
	RET_PTR_TO_SOCKET,		/* returns a pointer to a socket */
	RET_PTR_TO_TCP_SOCK,		/* returns a pointer to a tcp_sock */
	RET_PTR_TO_SOCK_COMMON,		/* returns a pointer to a sock_common */
	RET_PTR_TO_MEM,			/* returns a pointer to memory */
	RET_PTR_TO_MEM_OR_BTF_ID,	/* returns a pointer to a valid memory or a btf_id */
	RET_PTR_TO_BTF_ID,		/* returns a pointer to a btf_id */
	__BPF_RET_TYPE_MAX,

	/* Extended ret_types. */
	RET_PTR_TO_MAP_VALUE_OR_NULL	= PTR_MAYBE_NULL | RET_PTR_TO_MAP_VALUE,
	RET_PTR_TO_SOCKET_OR_NULL	= PTR_MAYBE_NULL | RET_PTR_TO_SOCKET,
	RET_PTR_TO_TCP_SOCK_OR_NULL	= PTR_MAYBE_NULL | RET_PTR_TO_TCP_SOCK,
	RET_PTR_TO_SOCK_COMMON_OR_NULL	= PTR_MAYBE_NULL | RET_PTR_TO_SOCK_COMMON,
	RET_PTR_TO_RINGBUF_MEM_OR_NULL	= PTR_MAYBE_NULL | MEM_RINGBUF | RET_PTR_TO_MEM,
	RET_PTR_TO_DYNPTR_MEM_OR_NULL	= PTR_MAYBE_NULL | RET_PTR_TO_MEM,
	RET_PTR_TO_BTF_ID_OR_NULL	= PTR_MAYBE_NULL | RET_PTR_TO_BTF_ID,
	RET_PTR_TO_BTF_ID_TRUSTED	= PTR_TRUSTED	 | RET_PTR_TO_BTF_ID,

	/* This must be the last entry. Its purpose is to ensure the enum is
	 * wide enough to hold the higher bits reserved for bpf_type_flag.
	 */
	__BPF_RET_TYPE_LIMIT	= BPF_TYPE_LIMIT,
};
static_assert(__BPF_RET_TYPE_MAX <= BPF_BASE_TYPE_LIMIT);

/* eBPF function prototype used by verifier to allow BPF_CALLs from eBPF programs
 * to in-kernel helper functions and for adjusting imm32 field in BPF_CALL
 * instructions after verifying
 */
struct bpf_func_proto {
	u64 (*func)(u64 r1, u64 r2, u64 r3, u64 r4, u64 r5);
	bool gpl_only;
	bool pkt_access;
	bool might_sleep;
	enum bpf_return_type ret_type;
	union {
		struct {
			enum bpf_arg_type arg1_type;
			enum bpf_arg_type arg2_type;
			enum bpf_arg_type arg3_type;
			enum bpf_arg_type arg4_type;
			enum bpf_arg_type arg5_type;
		};
		enum bpf_arg_type arg_type[5];
	};
	union {
		struct {
			u32 *arg1_btf_id;
			u32 *arg2_btf_id;
			u32 *arg3_btf_id;
			u32 *arg4_btf_id;
			u32 *arg5_btf_id;
		};
		u32 *arg_btf_id[5];
		struct {
			size_t arg1_size;
			size_t arg2_size;
			size_t arg3_size;
			size_t arg4_size;
			size_t arg5_size;
		};
		size_t arg_size[5];
	};
	int *ret_btf_id; /* return value btf_id */
	bool (*allowed)(const struct bpf_prog *prog);
};

/* bpf_context is intentionally undefined structure. Pointer to bpf_context is
 * the first argument to eBPF programs.
 * For socket filters: 'struct bpf_context *' == 'struct sk_buff *'
 */
struct bpf_context;

enum bpf_access_type {
	BPF_READ = 1,
	BPF_WRITE = 2
};

/* types of values stored in eBPF registers */
/* Pointer types represent:
 * pointer
 * pointer + imm
 * pointer + (u16) var
 * pointer + (u16) var + imm
 * if (range > 0) then [ptr, ptr + range - off) is safe to access
 * if (id > 0) means that some 'var' was added
 * if (off > 0) means that 'imm' was added
 */
enum bpf_reg_type {
	NOT_INIT = 0,		 /* nothing was written into register */
	SCALAR_VALUE,		 /* reg doesn't contain a valid pointer */
	PTR_TO_CTX,		 /* reg points to bpf_context */
	CONST_PTR_TO_MAP,	 /* reg points to struct bpf_map */
	PTR_TO_MAP_VALUE,	 /* reg points to map element value */
	PTR_TO_MAP_KEY,		 /* reg points to a map element key */
	PTR_TO_STACK,		 /* reg == frame_pointer + offset */
	PTR_TO_PACKET_META,	 /* skb->data - meta_len */
	PTR_TO_PACKET,		 /* reg points to skb->data */
	PTR_TO_PACKET_END,	 /* skb->data + headlen */
	PTR_TO_FLOW_KEYS,	 /* reg points to bpf_flow_keys */
	PTR_TO_SOCKET,		 /* reg points to struct bpf_sock */
	PTR_TO_SOCK_COMMON,	 /* reg points to sock_common */
	PTR_TO_TCP_SOCK,	 /* reg points to struct tcp_sock */
	PTR_TO_TP_BUFFER,	 /* reg points to a writable raw tp's buffer */
	PTR_TO_XDP_SOCK,	 /* reg points to struct xdp_sock */
	/* PTR_TO_BTF_ID points to a kernel struct that does not need
	 * to be null checked by the BPF program. This does not imply the
	 * pointer is _not_ null and in practice this can easily be a null
	 * pointer when reading pointer chains. The assumption is program
	 * context will handle null pointer dereference typically via fault
	 * handling. The verifier must keep this in mind and can make no
	 * assumptions about null or non-null when doing branch analysis.
	 * Further, when passed into helpers the helpers can not, without
	 * additional context, assume the value is non-null.
	 */
	PTR_TO_BTF_ID,
	/* PTR_TO_BTF_ID_OR_NULL points to a kernel struct that has not
	 * been checked for null. Used primarily to inform the verifier
	 * an explicit null check is required for this struct.
	 */
	PTR_TO_MEM,		 /* reg points to valid memory region */
	PTR_TO_BUF,		 /* reg points to a read/write buffer */
	PTR_TO_FUNC,		 /* reg points to a bpf program function */
	CONST_PTR_TO_DYNPTR,	 /* reg points to a const struct bpf_dynptr */
	__BPF_REG_TYPE_MAX,

	/* Extended reg_types. */
	PTR_TO_MAP_VALUE_OR_NULL	= PTR_MAYBE_NULL | PTR_TO_MAP_VALUE,
	PTR_TO_SOCKET_OR_NULL		= PTR_MAYBE_NULL | PTR_TO_SOCKET,
	PTR_TO_SOCK_COMMON_OR_NULL	= PTR_MAYBE_NULL | PTR_TO_SOCK_COMMON,
	PTR_TO_TCP_SOCK_OR_NULL		= PTR_MAYBE_NULL | PTR_TO_TCP_SOCK,
	PTR_TO_BTF_ID_OR_NULL		= PTR_MAYBE_NULL | PTR_TO_BTF_ID,

	/* This must be the last entry. Its purpose is to ensure the enum is
	 * wide enough to hold the higher bits reserved for bpf_type_flag.
	 */
	__BPF_REG_TYPE_LIMIT	= BPF_TYPE_LIMIT,
};
static_assert(__BPF_REG_TYPE_MAX <= BPF_BASE_TYPE_LIMIT);

/* The information passed from prog-specific *_is_valid_access
 * back to the verifier.
 */
struct bpf_insn_access_aux {
	enum bpf_reg_type reg_type;
	bool is_ldsx;
	union {
		int ctx_field_size;
		struct {
			struct btf *btf;
			u32 btf_id;
		};
	};
	struct bpf_verifier_log *log; /* for verbose logs */
	bool is_retval; /* is accessing function return value ? */
};

static inline void
bpf_ctx_record_field_size(struct bpf_insn_access_aux *aux, u32 size)
{
	aux->ctx_field_size = size;
}

static bool bpf_is_ldimm64(const struct bpf_insn *insn)
{
	return insn->code == (BPF_LD | BPF_IMM | BPF_DW);
}

static inline bool bpf_pseudo_func(const struct bpf_insn *insn)
{
	return bpf_is_ldimm64(insn) && insn->src_reg == BPF_PSEUDO_FUNC;
}

struct bpf_prog_ops {
	int (*test_run)(struct bpf_prog *prog, const union bpf_attr *kattr,
			union bpf_attr __user *uattr);
};

struct bpf_reg_state;
struct bpf_verifier_ops {
	/* return eBPF function prototype for verification */
	const struct bpf_func_proto *
	(*get_func_proto)(enum bpf_func_id func_id,
			  const struct bpf_prog *prog);

	/* return true if 'size' wide access at offset 'off' within bpf_context
	 * with 'type' (read or write) is allowed
	 */
	bool (*is_valid_access)(int off, int size, enum bpf_access_type type,
				const struct bpf_prog *prog,
				struct bpf_insn_access_aux *info);
	int (*gen_prologue)(struct bpf_insn *insn, bool direct_write,
			    const struct bpf_prog *prog);
	int (*gen_ld_abs)(const struct bpf_insn *orig,
			  struct bpf_insn *insn_buf);
	u32 (*convert_ctx_access)(enum bpf_access_type type,
				  const struct bpf_insn *src,
				  struct bpf_insn *dst,
				  struct bpf_prog *prog, u32 *target_size);
	int (*btf_struct_access)(struct bpf_verifier_log *log,
				 const struct bpf_reg_state *reg,
				 int off, int size);
};

struct bpf_prog_offload_ops {
	/* verifier basic callbacks */
	int (*insn_hook)(struct bpf_verifier_env *env,
			 int insn_idx, int prev_insn_idx);
	int (*finalize)(struct bpf_verifier_env *env);
	/* verifier optimization callbacks (called after .finalize) */
	int (*replace_insn)(struct bpf_verifier_env *env, u32 off,
			    struct bpf_insn *insn);
	int (*remove_insns)(struct bpf_verifier_env *env, u32 off, u32 cnt);
	/* program management callbacks */
	int (*prepare)(struct bpf_prog *prog);
	int (*translate)(struct bpf_prog *prog);
	void (*destroy)(struct bpf_prog *prog);
};

struct bpf_prog_offload {
	struct bpf_prog		*prog;
	struct net_device	*netdev;
	struct bpf_offload_dev	*offdev;
	void			*dev_priv;
	struct list_head	offloads;
	bool			dev_state;
	bool			opt_failed;
	void			*jited_image;
	u32			jited_len;
};

enum bpf_cgroup_storage_type {
	BPF_CGROUP_STORAGE_SHARED,
	BPF_CGROUP_STORAGE_PERCPU,
	__BPF_CGROUP_STORAGE_MAX
};

#define MAX_BPF_CGROUP_STORAGE_TYPE __BPF_CGROUP_STORAGE_MAX

/* The longest tracepoint has 12 args.
 * See include/trace/bpf_probe.h
 */
#define MAX_BPF_FUNC_ARGS 12

/* The maximum number of arguments passed through registers
 * a single function may have.
 */
#define MAX_BPF_FUNC_REG_ARGS 5

/* The argument is a structure. */
#define BTF_FMODEL_STRUCT_ARG		BIT(0)

/* The argument is signed. */
#define BTF_FMODEL_SIGNED_ARG		BIT(1)

struct btf_func_model {
	u8 ret_size;
	u8 ret_flags;
	u8 nr_args;
	u8 arg_size[MAX_BPF_FUNC_ARGS];
	u8 arg_flags[MAX_BPF_FUNC_ARGS];
};

/* Restore arguments before returning from trampoline to let original function
 * continue executing. This flag is used for fentry progs when there are no
 * fexit progs.
 */
#define BPF_TRAMP_F_RESTORE_REGS	BIT(0)
/* Call original function after fentry progs, but before fexit progs.
 * Makes sense for fentry/fexit, normal calls and indirect calls.
 */
#define BPF_TRAMP_F_CALL_ORIG		BIT(1)
/* Skip current frame and return to parent.  Makes sense for fentry/fexit
 * programs only. Should not be used with normal calls and indirect calls.
 */
#define BPF_TRAMP_F_SKIP_FRAME		BIT(2)
/* Store IP address of the caller on the trampoline stack,
 * so it's available for trampoline's programs.
 */
#define BPF_TRAMP_F_IP_ARG		BIT(3)
/* Return the return value of fentry prog. Only used by bpf_struct_ops. */
#define BPF_TRAMP_F_RET_FENTRY_RET	BIT(4)

/* Get original function from stack instead of from provided direct address.
 * Makes sense for trampolines with fexit or fmod_ret programs.
 */
#define BPF_TRAMP_F_ORIG_STACK		BIT(5)

/* This trampoline is on a function with another ftrace_ops with IPMODIFY,
 * e.g., a live patch. This flag is set and cleared by ftrace call backs,
 */
#define BPF_TRAMP_F_SHARE_IPMODIFY	BIT(6)

/* Indicate that current trampoline is in a tail call context. Then, it has to
 * cache and restore tail_call_cnt to avoid infinite tail call loop.
 */
#define BPF_TRAMP_F_TAIL_CALL_CTX	BIT(7)

/* Each call __bpf_prog_enter + call bpf_func + call __bpf_prog_exit is ~50
 * bytes on x86.
 */
enum {
#if defined(__s390x__)
	BPF_MAX_TRAMP_LINKS = 27,
#else
	BPF_MAX_TRAMP_LINKS = 38,
#endif
};

struct bpf_tramp_links {
	struct bpf_tramp_link *links[BPF_MAX_TRAMP_LINKS];
	int nr_links;
};

struct bpf_tramp_run_ctx;

/* Different use cases for BPF trampoline:
 * 1. replace nop at the function entry (kprobe equivalent)
 *    flags = BPF_TRAMP_F_RESTORE_REGS
 *    fentry = a set of programs to run before returning from trampoline
 *
 * 2. replace nop at the function entry (kprobe + kretprobe equivalent)
 *    flags = BPF_TRAMP_F_CALL_ORIG | BPF_TRAMP_F_SKIP_FRAME
 *    orig_call = fentry_ip + MCOUNT_INSN_SIZE
 *    fentry = a set of program to run before calling original function
 *    fexit = a set of program to run after original function
 *
 * 3. replace direct call instruction anywhere in the function body
 *    or assign a function pointer for indirect call (like tcp_congestion_ops->cong_avoid)
 *    With flags = 0
 *      fentry = a set of programs to run before returning from trampoline
 *    With flags = BPF_TRAMP_F_CALL_ORIG
 *      orig_call = original callback addr or direct function addr
 *      fentry = a set of program to run before calling original function
 *      fexit = a set of program to run after original function
 */
struct bpf_tramp_image;
int arch_prepare_bpf_trampoline(struct bpf_tramp_image *tr, void *image, void *image_end,
				const struct btf_func_model *m, u32 flags,
				struct bpf_tramp_links *tlinks,
				void *orig_call);
u64 notrace __bpf_prog_enter_sleepable_recur(struct bpf_prog *prog,
					     struct bpf_tramp_run_ctx *run_ctx);
void notrace __bpf_prog_exit_sleepable_recur(struct bpf_prog *prog, u64 start,
					     struct bpf_tramp_run_ctx *run_ctx);
void notrace __bpf_tramp_enter(struct bpf_tramp_image *tr);
void notrace __bpf_tramp_exit(struct bpf_tramp_image *tr);
typedef u64 (*bpf_trampoline_enter_t)(struct bpf_prog *prog,
				      struct bpf_tramp_run_ctx *run_ctx);
typedef void (*bpf_trampoline_exit_t)(struct bpf_prog *prog, u64 start,
				      struct bpf_tramp_run_ctx *run_ctx);
bpf_trampoline_enter_t bpf_trampoline_enter(const struct bpf_prog *prog);
bpf_trampoline_exit_t bpf_trampoline_exit(const struct bpf_prog *prog);

struct bpf_ksym {
	unsigned long		 start;
	unsigned long		 end;
	char			 name[KSYM_NAME_LEN];
	struct list_head	 lnode;
	struct latch_tree_node	 tnode;
	bool			 prog;
};

enum bpf_tramp_prog_type {
	BPF_TRAMP_FENTRY,
	BPF_TRAMP_FEXIT,
	BPF_TRAMP_MODIFY_RETURN,
	BPF_TRAMP_MAX,
	BPF_TRAMP_REPLACE, /* more than MAX */
};

struct bpf_tramp_image {
	void *image;
	struct bpf_ksym ksym;
	struct percpu_ref pcref;
	void *ip_after_call;
	void *ip_epilogue;
	union {
		struct rcu_head rcu;
		struct work_struct work;
	};
};

struct bpf_trampoline {
	/* hlist for trampoline_table */
	struct hlist_node hlist;
	struct ftrace_ops *fops;
	/* serializes access to fields of this trampoline */
	struct mutex mutex;
	refcount_t refcnt;
	u32 flags;
	u64 key;
	struct {
		struct btf_func_model model;
		void *addr;
		bool ftrace_managed;
	} func;
	/* if !NULL this is BPF_PROG_TYPE_EXT program that extends another BPF
	 * program by replacing one of its functions. func.addr is the address
	 * of the function it replaced.
	 */
	struct bpf_prog *extension_prog;
	/* list of BPF programs using this trampoline */
	struct hlist_head progs_hlist[BPF_TRAMP_MAX];
	/* Number of attached programs. A counter per kind. */
	int progs_cnt[BPF_TRAMP_MAX];
	/* Executable image of trampoline */
	struct bpf_tramp_image *cur_image;
};

struct bpf_attach_target_info {
	struct btf_func_model fmodel;
	long tgt_addr;
	struct module *tgt_mod;
	const char *tgt_name;
	const struct btf_type *tgt_type;
};

#define BPF_DISPATCHER_MAX 48 /* Fits in 2048B */

struct bpf_dispatcher_prog {
	struct bpf_prog *prog;
	refcount_t users;
};

struct bpf_dispatcher {
	/* dispatcher mutex */
	struct mutex mutex;
	void *func;
	struct bpf_dispatcher_prog progs[BPF_DISPATCHER_MAX];
	int num_progs;
	void *image;
	void *rw_image;
	u32 image_off;
	struct bpf_ksym ksym;
#ifdef CONFIG_HAVE_STATIC_CALL
	struct static_call_key *sc_key;
	void *sc_tramp;
#endif
};

static __always_inline __nocfi unsigned int bpf_dispatcher_nop_func(
	const void *ctx,
	const struct bpf_insn *insnsi,
	bpf_func_t bpf_func)
{
	return bpf_func(ctx, insnsi);
}

/* the implementation of the opaque uapi struct bpf_dynptr */
struct bpf_dynptr_kern {
	void *data;
	/* Size represents the number of usable bytes of dynptr data.
	 * If for example the offset is at 4 for a local dynptr whose data is
	 * of type u64, the number of usable bytes is 4.
	 *
	 * The upper 8 bits are reserved. It is as follows:
	 * Bits 0 - 23 = size
	 * Bits 24 - 30 = dynptr type
	 * Bit 31 = whether dynptr is read-only
	 */
	u32 size;
	u32 offset;
} __aligned(8);

enum bpf_dynptr_type {
	BPF_DYNPTR_TYPE_INVALID,
	/* Points to memory that is local to the bpf program */
	BPF_DYNPTR_TYPE_LOCAL,
	/* Underlying data is a ringbuf record */
	BPF_DYNPTR_TYPE_RINGBUF,
	/* Underlying data is a sk_buff */
	BPF_DYNPTR_TYPE_SKB,
	/* Underlying data is a xdp_buff */
	BPF_DYNPTR_TYPE_XDP,
};

int bpf_dynptr_check_size(u32 size);
u32 __bpf_dynptr_size(const struct bpf_dynptr_kern *ptr);

#ifdef CONFIG_BPF_JIT
int bpf_trampoline_link_prog(struct bpf_tramp_link *link,
			     struct bpf_trampoline *tr,
			     struct bpf_prog *tgt_prog);
int bpf_trampoline_unlink_prog(struct bpf_tramp_link *link,
			       struct bpf_trampoline *tr,
			       struct bpf_prog *tgt_prog);
struct bpf_trampoline *bpf_trampoline_get(u64 key,
					  struct bpf_attach_target_info *tgt_info);
void bpf_trampoline_put(struct bpf_trampoline *tr);
int arch_prepare_bpf_dispatcher(void *image, void *buf, s64 *funcs, int num_funcs);

/*
 * When the architecture supports STATIC_CALL replace the bpf_dispatcher_fn
 * indirection with a direct call to the bpf program. If the architecture does
 * not have STATIC_CALL, avoid a double-indirection.
 */
#ifdef CONFIG_HAVE_STATIC_CALL

#define __BPF_DISPATCHER_SC_INIT(_name)				\
	.sc_key = &STATIC_CALL_KEY(_name),			\
	.sc_tramp = STATIC_CALL_TRAMP_ADDR(_name),

#define __BPF_DISPATCHER_SC(name)				\
	DEFINE_STATIC_CALL(bpf_dispatcher_##name##_call, bpf_dispatcher_nop_func)

#define __BPF_DISPATCHER_CALL(name)				\
	static_call(bpf_dispatcher_##name##_call)(ctx, insnsi, bpf_func)

#define __BPF_DISPATCHER_UPDATE(_d, _new)			\
	__static_call_update((_d)->sc_key, (_d)->sc_tramp, (_new))

#else
#define __BPF_DISPATCHER_SC_INIT(name)
#define __BPF_DISPATCHER_SC(name)
#define __BPF_DISPATCHER_CALL(name)		bpf_func(ctx, insnsi)
#define __BPF_DISPATCHER_UPDATE(_d, _new)
#endif

#define BPF_DISPATCHER_INIT(_name) {				\
	.mutex = __MUTEX_INITIALIZER(_name.mutex),		\
	.func = &_name##_func,					\
	.progs = {},						\
	.num_progs = 0,						\
	.image = NULL,						\
	.image_off = 0,						\
	.ksym = {						\
		.name  = #_name,				\
		.lnode = LIST_HEAD_INIT(_name.ksym.lnode),	\
	},							\
	__BPF_DISPATCHER_SC_INIT(_name##_call)			\
}

#define DEFINE_BPF_DISPATCHER(name)					\
	__BPF_DISPATCHER_SC(name);					\
	noinline __nocfi unsigned int bpf_dispatcher_##name##_func(	\
		const void *ctx,					\
		const struct bpf_insn *insnsi,				\
		bpf_func_t bpf_func)					\
	{								\
		return __BPF_DISPATCHER_CALL(name);			\
	}								\
	EXPORT_SYMBOL(bpf_dispatcher_##name##_func);			\
	struct bpf_dispatcher bpf_dispatcher_##name =			\
		BPF_DISPATCHER_INIT(bpf_dispatcher_##name);

#define DECLARE_BPF_DISPATCHER(name)					\
	unsigned int bpf_dispatcher_##name##_func(			\
		const void *ctx,					\
		const struct bpf_insn *insnsi,				\
		bpf_func_t bpf_func);					\
	extern struct bpf_dispatcher bpf_dispatcher_##name;

#define BPF_DISPATCHER_FUNC(name) bpf_dispatcher_##name##_func
#define BPF_DISPATCHER_PTR(name) (&bpf_dispatcher_##name)
void bpf_dispatcher_change_prog(struct bpf_dispatcher *d, struct bpf_prog *from,
				struct bpf_prog *to);
/* Called only from JIT-enabled code, so there's no need for stubs. */
void bpf_image_ksym_init(void *data, struct bpf_ksym *ksym);
void bpf_image_ksym_add(struct bpf_ksym *ksym);
void bpf_image_ksym_del(struct bpf_ksym *ksym);
void bpf_ksym_add(struct bpf_ksym *ksym);
void bpf_ksym_del(struct bpf_ksym *ksym);
int bpf_jit_charge_modmem(u32 size);
void bpf_jit_uncharge_modmem(u32 size);
bool bpf_prog_has_trampoline(const struct bpf_prog *prog);
#else
static inline int bpf_trampoline_link_prog(struct bpf_tramp_link *link,
					   struct bpf_trampoline *tr,
					   struct bpf_prog *tgt_prog)
{
	return -ENOTSUPP;
}
static inline int bpf_trampoline_unlink_prog(struct bpf_tramp_link *link,
					     struct bpf_trampoline *tr,
					     struct bpf_prog *tgt_prog)
{
	return -ENOTSUPP;
}
static inline struct bpf_trampoline *bpf_trampoline_get(u64 key,
							struct bpf_attach_target_info *tgt_info)
{
	return NULL;
}
static inline void bpf_trampoline_put(struct bpf_trampoline *tr) {}
#define DEFINE_BPF_DISPATCHER(name)
#define DECLARE_BPF_DISPATCHER(name)
#define BPF_DISPATCHER_FUNC(name) bpf_dispatcher_nop_func
#define BPF_DISPATCHER_PTR(name) NULL
static inline void bpf_dispatcher_change_prog(struct bpf_dispatcher *d,
					      struct bpf_prog *from,
					      struct bpf_prog *to) {}
static inline bool is_bpf_image_address(unsigned long address)
{
	return false;
}
static inline bool bpf_prog_has_trampoline(const struct bpf_prog *prog)
{
	return false;
}
#endif

struct bpf_func_info_aux {
	u16 linkage;
	bool unreliable;
};

enum bpf_jit_poke_reason {
	BPF_POKE_REASON_TAIL_CALL,
};

/* Descriptor of pokes pointing /into/ the JITed image. */
struct bpf_jit_poke_descriptor {
	void *tailcall_target;
	void *tailcall_bypass;
	void *bypass_addr;
	void *aux;
	union {
		struct {
			struct bpf_map *map;
			u32 key;
		} tail_call;
	};
	bool tailcall_target_stable;
	u8 adj_off;
	u16 reason;
	u32 insn_idx;
};

/* reg_type info for ctx arguments */
struct bpf_ctx_arg_aux {
	u32 offset;
	enum bpf_reg_type reg_type;
	u32 btf_id;
};

struct btf_mod_pair {
	struct btf *btf;
	struct module *module;
};

struct bpf_kfunc_desc_tab;

struct bpf_prog_aux {
	atomic64_t refcnt;
	u32 used_map_cnt;
	u32 used_btf_cnt;
	u32 max_ctx_offset;
	u32 max_pkt_offset;
	u32 max_tp_access;
	u32 stack_depth;
	u32 id;
	u32 func_cnt; /* used by non-func prog as the number of func progs */
	u32 func_idx; /* 0 for non-func prog, the index in func array for func prog */
	u32 attach_btf_id; /* in-kernel BTF type id to attach to */
	u32 ctx_arg_info_size;
	u32 max_rdonly_access;
	u32 max_rdwr_access;
	struct btf *attach_btf;
	const struct bpf_ctx_arg_aux *ctx_arg_info;
	struct mutex dst_mutex; /* protects dst_* pointers below, *after* prog becomes visible */
	struct bpf_prog *dst_prog;
	struct bpf_trampoline *dst_trampoline;
	enum bpf_prog_type saved_dst_prog_type;
	enum bpf_attach_type saved_dst_attach_type;
	bool verifier_zext; /* Zero extensions has been inserted by verifier. */
	bool dev_bound; /* Program is bound to the netdev. */
	bool offload_requested; /* Program is bound and offloaded to the netdev. */
	bool attach_btf_trace; /* true if attaching to BTF-enabled raw tp */
	bool attach_tracing_prog; /* true if tracing another tracing program */
	bool func_proto_unreliable;
	bool sleepable;
	bool tail_call_reachable;
	bool xdp_has_frags;
	/* BTF_KIND_FUNC_PROTO for valid attach_btf_id */
	const struct btf_type *attach_func_proto;
	/* function name for valid attach_btf_id */
	const char *attach_func_name;
	struct bpf_prog **func;
	void *jit_data; /* JIT specific data. arch dependent */
	struct bpf_jit_poke_descriptor *poke_tab;
	struct bpf_kfunc_desc_tab *kfunc_tab;
	struct bpf_kfunc_btf_tab *kfunc_btf_tab;
	u32 size_poke_tab;
	struct bpf_ksym ksym;
	const struct bpf_prog_ops *ops;
	struct bpf_map **used_maps;
	struct mutex used_maps_mutex; /* mutex for used_maps and used_map_cnt */
	struct btf_mod_pair *used_btfs;
	struct bpf_prog *prog;
	struct user_struct *user;
	u64 load_time; /* ns since boottime */
	u32 verified_insns;
	int cgroup_atype; /* enum cgroup_bpf_attach_type */
	struct bpf_map *cgroup_storage[MAX_BPF_CGROUP_STORAGE_TYPE];
	char name[BPF_OBJ_NAME_LEN];
#ifdef CONFIG_SECURITY
	void *security;
#endif
	struct bpf_prog_offload *offload;
	struct btf *btf;
	struct bpf_func_info *func_info;
	struct bpf_func_info_aux *func_info_aux;
	/* bpf_line_info loaded from userspace.  linfo->insn_off
	 * has the xlated insn offset.
	 * Both the main and sub prog share the same linfo.
	 * The subprog can access its first linfo by
	 * using the linfo_idx.
	 */
	struct bpf_line_info *linfo;
	/* jited_linfo is the jited addr of the linfo.  It has a
	 * one to one mapping to linfo:
	 * jited_linfo[i] is the jited addr for the linfo[i]->insn_off.
	 * Both the main and sub prog share the same jited_linfo.
	 * The subprog can access its first jited_linfo by
	 * using the linfo_idx.
	 */
	void **jited_linfo;
	u32 func_info_cnt;
	u32 nr_linfo;
	/* subprog can use linfo_idx to access its first linfo and
	 * jited_linfo.
	 * main prog always has linfo_idx == 0
	 */
	u32 linfo_idx;
	struct module *mod;
	u32 num_exentries;
	struct exception_table_entry *extable;
	union {
		struct work_struct work;
		struct rcu_head	rcu;
	};
<<<<<<< HEAD
=======
#ifndef __GENKSYMS__
	bool attach_tracing_prog; /* true if tracing another tracing program */
	bool is_extended; /* true if extended by freplace program */
	u64 prog_array_member_cnt; /* counts how many times as member of prog_array */
	struct mutex ext_mutex; /* mutex for is_extended and prog_array_member_cnt */
#else
>>>>>>> bad7cb56
	void *suse_kabi_padding;
};

struct bpf_prog {
	u16			pages;		/* Number of allocated pages */
	u16			jited:1,	/* Is our filter JIT'ed? */
				jit_requested:1,/* archs need to JIT the prog */
				gpl_compatible:1, /* Is filter GPL compatible? */
				cb_access:1,	/* Is control block accessed? */
				dst_needed:1,	/* Do we need dst entry? */
				blinding_requested:1, /* needs constant blinding */
				blinded:1,	/* Was blinded */
				is_func:1,	/* program is a bpf function */
				kprobe_override:1, /* Do we override a kprobe? */
				has_callchain_buf:1, /* callchain buffer allocated? */
				enforce_expected_attach_type:1, /* Enforce expected_attach_type checking at attach time */
				call_get_stack:1, /* Do we call bpf_get_stack() or bpf_get_stackid() */
				call_get_func_ip:1, /* Do we call get_func_ip() */
				tstamp_type_access:1; /* Accessed __sk_buff->tstamp_type */
	enum bpf_prog_type	type;		/* Type of BPF program */
	enum bpf_attach_type	expected_attach_type; /* For some prog types */
	u32			len;		/* Number of filter blocks */
	u32			jited_len;	/* Size of jited insns in bytes */
	u8			tag[BPF_TAG_SIZE];
	struct bpf_prog_stats __percpu *stats;
	int __percpu		*active;
	unsigned int		(*bpf_func)(const void *ctx,
					    const struct bpf_insn *insn);
	struct bpf_prog_aux	*aux;		/* Auxiliary fields */
	struct sock_fprog_kern	*orig_prog;	/* Original BPF program */
	void			*suse_kabi_padding;
	/* Instructions for interpreter */
	union {
		DECLARE_FLEX_ARRAY(struct sock_filter, insns);
		DECLARE_FLEX_ARRAY(struct bpf_insn, insnsi);
	};
};

struct bpf_array_aux {
	/* Programs with direct jumps into programs part of this array. */
	struct list_head poke_progs;
	struct bpf_map *map;
	struct mutex poke_mutex;
	struct work_struct work;
};

struct bpf_link {
	atomic64_t refcnt;
	u32 id;
	enum bpf_link_type type;
	const struct bpf_link_ops *ops;
	struct bpf_prog *prog;
	/* rcu is used before freeing, work can be used to schedule that
	 * RCU-based freeing before that, so they never overlap
	 */
	union {
		struct rcu_head rcu;
		struct work_struct work;
	};
};

struct bpf_link_ops {
	void (*release)(struct bpf_link *link);
	/* deallocate link resources callback, called without RCU grace period
	 * waiting
	 */
	void (*dealloc)(struct bpf_link *link);
	/* deallocate link resources callback, called after RCU grace period;
	 * if underlying BPF program is sleepable we go through tasks trace
	 * RCU GP and then "classic" RCU GP
	 */
	void (*dealloc_deferred)(struct bpf_link *link);
	int (*detach)(struct bpf_link *link);
	int (*update_prog)(struct bpf_link *link, struct bpf_prog *new_prog,
			   struct bpf_prog *old_prog);
	void (*show_fdinfo)(const struct bpf_link *link, struct seq_file *seq);
	int (*fill_link_info)(const struct bpf_link *link,
			      struct bpf_link_info *info);
	int (*update_map)(struct bpf_link *link, struct bpf_map *new_map,
			  struct bpf_map *old_map);
};

struct bpf_tramp_link {
	struct bpf_link link;
	struct hlist_node tramp_hlist;
	u64 cookie;
};

struct bpf_shim_tramp_link {
	struct bpf_tramp_link link;
	struct bpf_trampoline *trampoline;
};

struct bpf_tracing_link {
	struct bpf_tramp_link link;
	enum bpf_attach_type attach_type;
	struct bpf_trampoline *trampoline;
	struct bpf_prog *tgt_prog;
};

struct bpf_link_primer {
	struct bpf_link *link;
	struct file *file;
	int fd;
	u32 id;
};

struct bpf_struct_ops_value;
struct btf_member;

#define BPF_STRUCT_OPS_MAX_NR_MEMBERS 64
/**
 * struct bpf_struct_ops - A structure of callbacks allowing a subsystem to
 *			   define a BPF_MAP_TYPE_STRUCT_OPS map type composed
 *			   of BPF_PROG_TYPE_STRUCT_OPS progs.
 * @verifier_ops: A structure of callbacks that are invoked by the verifier
 *		  when determining whether the struct_ops progs in the
 *		  struct_ops map are valid.
 * @init: A callback that is invoked a single time, and before any other
 *	  callback, to initialize the structure. A nonzero return value means
 *	  the subsystem could not be initialized.
 * @check_member: When defined, a callback invoked by the verifier to allow
 *		  the subsystem to determine if an entry in the struct_ops map
 *		  is valid. A nonzero return value means that the map is
 *		  invalid and should be rejected by the verifier.
 * @init_member: A callback that is invoked for each member of the struct_ops
 *		 map to allow the subsystem to initialize the member. A nonzero
 *		 value means the member could not be initialized. This callback
 *		 is exclusive with the @type, @type_id, @value_type, and
 *		 @value_id fields.
 * @reg: A callback that is invoked when the struct_ops map has been
 *	 initialized and is being attached to. Zero means the struct_ops map
 *	 has been successfully registered and is live. A nonzero return value
 *	 means the struct_ops map could not be registered.
 * @unreg: A callback that is invoked when the struct_ops map should be
 *	   unregistered.
 * @update: A callback that is invoked when the live struct_ops map is being
 *	    updated to contain new values. This callback is only invoked when
 *	    the struct_ops map is loaded with BPF_F_LINK. If not defined, the
 *	    it is assumed that the struct_ops map cannot be updated.
 * @validate: A callback that is invoked after all of the members have been
 *	      initialized. This callback should perform static checks on the
 *	      map, meaning that it should either fail or succeed
 *	      deterministically. A struct_ops map that has been validated may
 *	      not necessarily succeed in being registered if the call to @reg
 *	      fails. For example, a valid struct_ops map may be loaded, but
 *	      then fail to be registered due to there being another active
 *	      struct_ops map on the system in the subsystem already. For this
 *	      reason, if this callback is not defined, the check is skipped as
 *	      the struct_ops map will have final verification performed in
 *	      @reg.
 * @type: BTF type.
 * @value_type: Value type.
 * @name: The name of the struct bpf_struct_ops object.
 * @func_models: Func models
 * @type_id: BTF type id.
 * @value_id: BTF value id.
 */
struct bpf_struct_ops {
	const struct bpf_verifier_ops *verifier_ops;
	int (*init)(struct btf *btf);
	int (*check_member)(const struct btf_type *t,
			    const struct btf_member *member,
			    const struct bpf_prog *prog);
	int (*init_member)(const struct btf_type *t,
			   const struct btf_member *member,
			   void *kdata, const void *udata);
	int (*reg)(void *kdata);
	void (*unreg)(void *kdata);
	int (*update)(void *kdata, void *old_kdata);
	int (*validate)(void *kdata);
	const struct btf_type *type;
	const struct btf_type *value_type;
	const char *name;
	struct btf_func_model func_models[BPF_STRUCT_OPS_MAX_NR_MEMBERS];
	u32 type_id;
	u32 value_id;
};

#if defined(CONFIG_BPF_JIT) && defined(CONFIG_BPF_SYSCALL)
#define BPF_MODULE_OWNER ((void *)((0xeB9FUL << 2) + POISON_POINTER_DELTA))
const struct bpf_struct_ops *bpf_struct_ops_find(u32 type_id);
void bpf_struct_ops_init(struct btf *btf, struct bpf_verifier_log *log);
bool bpf_struct_ops_get(const void *kdata);
void bpf_struct_ops_put(const void *kdata);
int bpf_struct_ops_map_sys_lookup_elem(struct bpf_map *map, void *key,
				       void *value);
int bpf_struct_ops_prepare_trampoline(struct bpf_tramp_links *tlinks,
				      struct bpf_tramp_link *link,
				      const struct btf_func_model *model,
				      void *image, void *image_end);
static inline bool bpf_try_module_get(const void *data, struct module *owner)
{
	if (owner == BPF_MODULE_OWNER)
		return bpf_struct_ops_get(data);
	else
		return try_module_get(owner);
}
static inline void bpf_module_put(const void *data, struct module *owner)
{
	if (owner == BPF_MODULE_OWNER)
		bpf_struct_ops_put(data);
	else
		module_put(owner);
}
int bpf_struct_ops_link_create(union bpf_attr *attr);

#ifdef CONFIG_NET
/* Define it here to avoid the use of forward declaration */
struct bpf_dummy_ops_state {
	int val;
};

struct bpf_dummy_ops {
	int (*test_1)(struct bpf_dummy_ops_state *cb);
	int (*test_2)(struct bpf_dummy_ops_state *cb, int a1, unsigned short a2,
		      char a3, unsigned long a4);
	int (*test_sleepable)(struct bpf_dummy_ops_state *cb);
};

int bpf_struct_ops_test_run(struct bpf_prog *prog, const union bpf_attr *kattr,
			    union bpf_attr __user *uattr);
#endif
#else
static inline const struct bpf_struct_ops *bpf_struct_ops_find(u32 type_id)
{
	return NULL;
}
static inline void bpf_struct_ops_init(struct btf *btf,
				       struct bpf_verifier_log *log)
{
}
static inline bool bpf_try_module_get(const void *data, struct module *owner)
{
	return try_module_get(owner);
}
static inline void bpf_module_put(const void *data, struct module *owner)
{
	module_put(owner);
}
static inline int bpf_struct_ops_map_sys_lookup_elem(struct bpf_map *map,
						     void *key,
						     void *value)
{
	return -EINVAL;
}
static inline int bpf_struct_ops_link_create(union bpf_attr *attr)
{
	return -EOPNOTSUPP;
}

#endif

#if defined(CONFIG_CGROUP_BPF) && defined(CONFIG_BPF_LSM)
int bpf_trampoline_link_cgroup_shim(struct bpf_prog *prog,
				    int cgroup_atype);
void bpf_trampoline_unlink_cgroup_shim(struct bpf_prog *prog);
#else
static inline int bpf_trampoline_link_cgroup_shim(struct bpf_prog *prog,
						  int cgroup_atype)
{
	return -EOPNOTSUPP;
}
static inline void bpf_trampoline_unlink_cgroup_shim(struct bpf_prog *prog)
{
}
#endif

struct bpf_array {
	struct bpf_map map;
	u32 elem_size;
	u32 index_mask;
	struct bpf_array_aux *aux;
	union {
		DECLARE_FLEX_ARRAY(char, value) __aligned(8);
		DECLARE_FLEX_ARRAY(void *, ptrs) __aligned(8);
		DECLARE_FLEX_ARRAY(void __percpu *, pptrs) __aligned(8);
	};
};

#define BPF_COMPLEXITY_LIMIT_INSNS      1000000 /* yes. 1M insns */
#define MAX_TAIL_CALL_CNT 33

/* Maximum number of loops for bpf_loop and bpf_iter_num.
 * It's enum to expose it (and thus make it discoverable) through BTF.
 */
enum {
	BPF_MAX_LOOPS = 8 * 1024 * 1024,
};

#define BPF_F_ACCESS_MASK	(BPF_F_RDONLY |		\
				 BPF_F_RDONLY_PROG |	\
				 BPF_F_WRONLY |		\
				 BPF_F_WRONLY_PROG)

#define BPF_MAP_CAN_READ	BIT(0)
#define BPF_MAP_CAN_WRITE	BIT(1)

/* Maximum number of user-producer ring buffer samples that can be drained in
 * a call to bpf_user_ringbuf_drain().
 */
#define BPF_MAX_USER_RINGBUF_SAMPLES (128 * 1024)

static inline u32 bpf_map_flags_to_cap(struct bpf_map *map)
{
	u32 access_flags = map->map_flags & (BPF_F_RDONLY_PROG | BPF_F_WRONLY_PROG);

	/* Combination of BPF_F_RDONLY_PROG | BPF_F_WRONLY_PROG is
	 * not possible.
	 */
	if (access_flags & BPF_F_RDONLY_PROG)
		return BPF_MAP_CAN_READ;
	else if (access_flags & BPF_F_WRONLY_PROG)
		return BPF_MAP_CAN_WRITE;
	else
		return BPF_MAP_CAN_READ | BPF_MAP_CAN_WRITE;
}

static inline bool bpf_map_flags_access_ok(u32 access_flags)
{
	return (access_flags & (BPF_F_RDONLY_PROG | BPF_F_WRONLY_PROG)) !=
	       (BPF_F_RDONLY_PROG | BPF_F_WRONLY_PROG);
}

struct bpf_event_entry {
	struct perf_event *event;
	struct file *perf_file;
	struct file *map_file;
	struct rcu_head rcu;
};

static inline bool map_type_contains_progs(struct bpf_map *map)
{
	return map->map_type == BPF_MAP_TYPE_PROG_ARRAY ||
	       map->map_type == BPF_MAP_TYPE_DEVMAP ||
	       map->map_type == BPF_MAP_TYPE_CPUMAP;
}

bool bpf_prog_map_compatible(struct bpf_map *map, const struct bpf_prog *fp);
int bpf_prog_calc_tag(struct bpf_prog *fp);

const struct bpf_func_proto *bpf_get_trace_printk_proto(void);
const struct bpf_func_proto *bpf_get_trace_vprintk_proto(void);

typedef unsigned long (*bpf_ctx_copy_t)(void *dst, const void *src,
					unsigned long off, unsigned long len);
typedef u32 (*bpf_convert_ctx_access_t)(enum bpf_access_type type,
					const struct bpf_insn *src,
					struct bpf_insn *dst,
					struct bpf_prog *prog,
					u32 *target_size);

u64 bpf_event_output(struct bpf_map *map, u64 flags, void *meta, u64 meta_size,
		     void *ctx, u64 ctx_size, bpf_ctx_copy_t ctx_copy);

/* an array of programs to be executed under rcu_lock.
 *
 * Typical usage:
 * ret = bpf_prog_run_array(rcu_dereference(&bpf_prog_array), ctx, bpf_prog_run);
 *
 * the structure returned by bpf_prog_array_alloc() should be populated
 * with program pointers and the last pointer must be NULL.
 * The user has to keep refcnt on the program and make sure the program
 * is removed from the array before bpf_prog_put().
 * The 'struct bpf_prog_array *' should only be replaced with xchg()
 * since other cpus are walking the array of pointers in parallel.
 */
struct bpf_prog_array_item {
	struct bpf_prog *prog;
	union {
		struct bpf_cgroup_storage *cgroup_storage[MAX_BPF_CGROUP_STORAGE_TYPE];
		u64 bpf_cookie;
	};
};

struct bpf_prog_array {
	struct rcu_head rcu;
	struct bpf_prog_array_item items[];
};

struct bpf_empty_prog_array {
	struct bpf_prog_array hdr;
	struct bpf_prog *null_prog;
};

/* to avoid allocating empty bpf_prog_array for cgroups that
 * don't have bpf program attached use one global 'bpf_empty_prog_array'
 * It will not be modified the caller of bpf_prog_array_alloc()
 * (since caller requested prog_cnt == 0)
 * that pointer should be 'freed' by bpf_prog_array_free()
 */
extern struct bpf_empty_prog_array bpf_empty_prog_array;

struct bpf_prog_array *bpf_prog_array_alloc(u32 prog_cnt, gfp_t flags);
void bpf_prog_array_free(struct bpf_prog_array *progs);
/* Use when traversal over the bpf_prog_array uses tasks_trace rcu */
void bpf_prog_array_free_sleepable(struct bpf_prog_array *progs);
int bpf_prog_array_length(struct bpf_prog_array *progs);
bool bpf_prog_array_is_empty(struct bpf_prog_array *array);
int bpf_prog_array_copy_to_user(struct bpf_prog_array *progs,
				__u32 __user *prog_ids, u32 cnt);

void bpf_prog_array_delete_safe(struct bpf_prog_array *progs,
				struct bpf_prog *old_prog);
int bpf_prog_array_delete_safe_at(struct bpf_prog_array *array, int index);
int bpf_prog_array_update_at(struct bpf_prog_array *array, int index,
			     struct bpf_prog *prog);
int bpf_prog_array_copy_info(struct bpf_prog_array *array,
			     u32 *prog_ids, u32 request_cnt,
			     u32 *prog_cnt);
int bpf_prog_array_copy(struct bpf_prog_array *old_array,
			struct bpf_prog *exclude_prog,
			struct bpf_prog *include_prog,
			u64 bpf_cookie,
			struct bpf_prog_array **new_array);

struct bpf_run_ctx {};

struct bpf_cg_run_ctx {
	struct bpf_run_ctx run_ctx;
	const struct bpf_prog_array_item *prog_item;
	int retval;
};

struct bpf_trace_run_ctx {
	struct bpf_run_ctx run_ctx;
	u64 bpf_cookie;
	bool is_uprobe;
};

struct bpf_tramp_run_ctx {
	struct bpf_run_ctx run_ctx;
	u64 bpf_cookie;
	struct bpf_run_ctx *saved_run_ctx;
};

static inline struct bpf_run_ctx *bpf_set_run_ctx(struct bpf_run_ctx *new_ctx)
{
	struct bpf_run_ctx *old_ctx = NULL;

#ifdef CONFIG_BPF_SYSCALL
	old_ctx = current->bpf_ctx;
	current->bpf_ctx = new_ctx;
#endif
	return old_ctx;
}

static inline void bpf_reset_run_ctx(struct bpf_run_ctx *old_ctx)
{
#ifdef CONFIG_BPF_SYSCALL
	current->bpf_ctx = old_ctx;
#endif
}

/* BPF program asks to bypass CAP_NET_BIND_SERVICE in bind. */
#define BPF_RET_BIND_NO_CAP_NET_BIND_SERVICE			(1 << 0)
/* BPF program asks to set CN on the packet. */
#define BPF_RET_SET_CN						(1 << 0)

typedef u32 (*bpf_prog_run_fn)(const struct bpf_prog *prog, const void *ctx);

static __always_inline u32
bpf_prog_run_array(const struct bpf_prog_array *array,
		   const void *ctx, bpf_prog_run_fn run_prog)
{
	const struct bpf_prog_array_item *item;
	const struct bpf_prog *prog;
	struct bpf_run_ctx *old_run_ctx;
	struct bpf_trace_run_ctx run_ctx;
	u32 ret = 1;

	RCU_LOCKDEP_WARN(!rcu_read_lock_held(), "no rcu lock held");

	if (unlikely(!array))
		return ret;

	run_ctx.is_uprobe = false;

	migrate_disable();
	old_run_ctx = bpf_set_run_ctx(&run_ctx.run_ctx);
	item = &array->items[0];
	while ((prog = READ_ONCE(item->prog))) {
		run_ctx.bpf_cookie = item->bpf_cookie;
		ret &= run_prog(prog, ctx);
		item++;
	}
	bpf_reset_run_ctx(old_run_ctx);
	migrate_enable();
	return ret;
}

/* Notes on RCU design for bpf_prog_arrays containing sleepable programs:
 *
 * We use the tasks_trace rcu flavor read section to protect the bpf_prog_array
 * overall. As a result, we must use the bpf_prog_array_free_sleepable
 * in order to use the tasks_trace rcu grace period.
 *
 * When a non-sleepable program is inside the array, we take the rcu read
 * section and disable preemption for that program alone, so it can access
 * rcu-protected dynamically sized maps.
 */
static __always_inline u32
bpf_prog_run_array_uprobe(const struct bpf_prog_array *array,
			  const void *ctx, bpf_prog_run_fn run_prog)
{
	const struct bpf_prog_array_item *item;
	const struct bpf_prog *prog;
	struct bpf_run_ctx *old_run_ctx;
	struct bpf_trace_run_ctx run_ctx;
	u32 ret = 1;

	might_fault();
	RCU_LOCKDEP_WARN(!rcu_read_lock_trace_held(), "no rcu lock held");

	if (unlikely(!array))
		return ret;

	migrate_disable();

	run_ctx.is_uprobe = true;

	old_run_ctx = bpf_set_run_ctx(&run_ctx.run_ctx);
	item = &array->items[0];
	while ((prog = READ_ONCE(item->prog))) {
		if (!prog->aux->sleepable)
			rcu_read_lock();

		run_ctx.bpf_cookie = item->bpf_cookie;
		ret &= run_prog(prog, ctx);
		item++;

		if (!prog->aux->sleepable)
			rcu_read_unlock();
	}
	bpf_reset_run_ctx(old_run_ctx);
	migrate_enable();
	return ret;
}

#ifdef CONFIG_BPF_SYSCALL
DECLARE_PER_CPU(int, bpf_prog_active);
extern struct mutex bpf_stats_enabled_mutex;

/*
 * Block execution of BPF programs attached to instrumentation (perf,
 * kprobes, tracepoints) to prevent deadlocks on map operations as any of
 * these events can happen inside a region which holds a map bucket lock
 * and can deadlock on it.
 */
static inline void bpf_disable_instrumentation(void)
{
	migrate_disable();
	this_cpu_inc(bpf_prog_active);
}

static inline void bpf_enable_instrumentation(void)
{
	this_cpu_dec(bpf_prog_active);
	migrate_enable();
}

extern const struct file_operations bpf_map_fops;
extern const struct file_operations bpf_prog_fops;
extern const struct file_operations bpf_iter_fops;

#define BPF_PROG_TYPE(_id, _name, prog_ctx_type, kern_ctx_type) \
	extern const struct bpf_prog_ops _name ## _prog_ops; \
	extern const struct bpf_verifier_ops _name ## _verifier_ops;
#define BPF_MAP_TYPE(_id, _ops) \
	extern const struct bpf_map_ops _ops;
#define BPF_LINK_TYPE(_id, _name)
#include <linux/bpf_types.h>
#undef BPF_PROG_TYPE
#undef BPF_MAP_TYPE
#undef BPF_LINK_TYPE

extern const struct bpf_prog_ops bpf_offload_prog_ops;
extern const struct bpf_verifier_ops tc_cls_act_analyzer_ops;
extern const struct bpf_verifier_ops xdp_analyzer_ops;

struct bpf_prog *bpf_prog_get(u32 ufd);
struct bpf_prog *bpf_prog_get_type_dev(u32 ufd, enum bpf_prog_type type,
				       bool attach_drv);
void bpf_prog_add(struct bpf_prog *prog, int i);
void bpf_prog_sub(struct bpf_prog *prog, int i);
void bpf_prog_inc(struct bpf_prog *prog);
struct bpf_prog * __must_check bpf_prog_inc_not_zero(struct bpf_prog *prog);
void bpf_prog_put(struct bpf_prog *prog);

void bpf_prog_free_id(struct bpf_prog *prog);
void bpf_map_free_id(struct bpf_map *map);

struct btf_field *btf_record_find(const struct btf_record *rec,
				  u32 offset, u32 field_mask);
void btf_record_free(struct btf_record *rec);
void bpf_map_free_record(struct bpf_map *map);
struct btf_record *btf_record_dup(const struct btf_record *rec);
bool btf_record_equal(const struct btf_record *rec_a, const struct btf_record *rec_b);
void bpf_obj_free_timer(const struct btf_record *rec, void *obj);
void bpf_obj_free_fields(const struct btf_record *rec, void *obj);

struct bpf_map *bpf_map_get(u32 ufd);
struct bpf_map *bpf_map_get_with_uref(u32 ufd);
struct bpf_map *__bpf_map_get(struct fd f);
void bpf_map_inc(struct bpf_map *map);
void bpf_map_inc_with_uref(struct bpf_map *map);
struct bpf_map *__bpf_map_inc_not_zero(struct bpf_map *map, bool uref);
struct bpf_map * __must_check bpf_map_inc_not_zero(struct bpf_map *map);
void bpf_map_put_with_uref(struct bpf_map *map);
void bpf_map_put(struct bpf_map *map);
void *bpf_map_area_alloc(u64 size, int numa_node);
void *bpf_map_area_mmapable_alloc(u64 size, int numa_node);
void bpf_map_area_free(void *base);
bool bpf_map_write_active(const struct bpf_map *map);
void bpf_map_init_from_attr(struct bpf_map *map, union bpf_attr *attr);
int  generic_map_lookup_batch(struct bpf_map *map,
			      const union bpf_attr *attr,
			      union bpf_attr __user *uattr);
int  generic_map_update_batch(struct bpf_map *map, struct file *map_file,
			      const union bpf_attr *attr,
			      union bpf_attr __user *uattr);
int  generic_map_delete_batch(struct bpf_map *map,
			      const union bpf_attr *attr,
			      union bpf_attr __user *uattr);
struct bpf_map *bpf_map_get_curr_or_next(u32 *id);
struct bpf_prog *bpf_prog_get_curr_or_next(u32 *id);

#ifdef CONFIG_MEMCG_KMEM
void *bpf_map_kmalloc_node(const struct bpf_map *map, size_t size, gfp_t flags,
			   int node);
void *bpf_map_kzalloc(const struct bpf_map *map, size_t size, gfp_t flags);
void *bpf_map_kvcalloc(struct bpf_map *map, size_t n, size_t size,
		       gfp_t flags);
void __percpu *bpf_map_alloc_percpu(const struct bpf_map *map, size_t size,
				    size_t align, gfp_t flags);
#else
static inline void *
bpf_map_kmalloc_node(const struct bpf_map *map, size_t size, gfp_t flags,
		     int node)
{
	return kmalloc_node(size, flags, node);
}

static inline void *
bpf_map_kzalloc(const struct bpf_map *map, size_t size, gfp_t flags)
{
	return kzalloc(size, flags);
}

static inline void *
bpf_map_kvcalloc(struct bpf_map *map, size_t n, size_t size, gfp_t flags)
{
	return kvcalloc(n, size, flags);
}

static inline void __percpu *
bpf_map_alloc_percpu(const struct bpf_map *map, size_t size, size_t align,
		     gfp_t flags)
{
	return __alloc_percpu_gfp(size, align, flags);
}
#endif

static inline int
bpf_map_init_elem_count(struct bpf_map *map)
{
	size_t size = sizeof(*map->elem_count), align = size;
	gfp_t flags = GFP_USER | __GFP_NOWARN;

	map->elem_count = bpf_map_alloc_percpu(map, size, align, flags);
	if (!map->elem_count)
		return -ENOMEM;

	return 0;
}

static inline void
bpf_map_free_elem_count(struct bpf_map *map)
{
	free_percpu(map->elem_count);
}

static inline void bpf_map_inc_elem_count(struct bpf_map *map)
{
	this_cpu_inc(*map->elem_count);
}

static inline void bpf_map_dec_elem_count(struct bpf_map *map)
{
	this_cpu_dec(*map->elem_count);
}

extern int sysctl_unprivileged_bpf_disabled;

static inline bool bpf_allow_ptr_leaks(void)
{
	return perfmon_capable();
}

static inline bool bpf_allow_uninit_stack(void)
{
	return perfmon_capable();
}

static inline bool bpf_bypass_spec_v1(void)
{
	return perfmon_capable();
}

static inline bool bpf_bypass_spec_v4(void)
{
	return perfmon_capable();
}

int bpf_map_new_fd(struct bpf_map *map, int flags);
int bpf_prog_new_fd(struct bpf_prog *prog);

void bpf_link_init(struct bpf_link *link, enum bpf_link_type type,
		   const struct bpf_link_ops *ops, struct bpf_prog *prog);
int bpf_link_prime(struct bpf_link *link, struct bpf_link_primer *primer);
int bpf_link_settle(struct bpf_link_primer *primer);
void bpf_link_cleanup(struct bpf_link_primer *primer);
void bpf_link_inc(struct bpf_link *link);
void bpf_link_put(struct bpf_link *link);
int bpf_link_new_fd(struct bpf_link *link);
struct bpf_link *bpf_link_get_from_fd(u32 ufd);
struct bpf_link *bpf_link_get_curr_or_next(u32 *id);

int bpf_obj_pin_user(u32 ufd, int path_fd, const char __user *pathname);
int bpf_obj_get_user(int path_fd, const char __user *pathname, int flags);

#define BPF_ITER_FUNC_PREFIX "bpf_iter_"
#define DEFINE_BPF_ITER_FUNC(target, args...)			\
	extern int bpf_iter_ ## target(args);			\
	int __init bpf_iter_ ## target(args) { return 0; }

/*
 * The task type of iterators.
 *
 * For BPF task iterators, they can be parameterized with various
 * parameters to visit only some of tasks.
 *
 * BPF_TASK_ITER_ALL (default)
 *	Iterate over resources of every task.
 *
 * BPF_TASK_ITER_TID
 *	Iterate over resources of a task/tid.
 *
 * BPF_TASK_ITER_TGID
 *	Iterate over resources of every task of a process / task group.
 */
enum bpf_iter_task_type {
	BPF_TASK_ITER_ALL = 0,
	BPF_TASK_ITER_TID,
	BPF_TASK_ITER_TGID,
};

struct bpf_iter_aux_info {
	/* for map_elem iter */
	struct bpf_map *map;

	/* for cgroup iter */
	struct {
		struct cgroup *start; /* starting cgroup */
		enum bpf_cgroup_iter_order order;
	} cgroup;
	struct {
		enum bpf_iter_task_type	type;
		u32 pid;
	} task;
};

typedef int (*bpf_iter_attach_target_t)(struct bpf_prog *prog,
					union bpf_iter_link_info *linfo,
					struct bpf_iter_aux_info *aux);
typedef void (*bpf_iter_detach_target_t)(struct bpf_iter_aux_info *aux);
typedef void (*bpf_iter_show_fdinfo_t) (const struct bpf_iter_aux_info *aux,
					struct seq_file *seq);
typedef int (*bpf_iter_fill_link_info_t)(const struct bpf_iter_aux_info *aux,
					 struct bpf_link_info *info);
typedef const struct bpf_func_proto *
(*bpf_iter_get_func_proto_t)(enum bpf_func_id func_id,
			     const struct bpf_prog *prog);

enum bpf_iter_feature {
	BPF_ITER_RESCHED	= BIT(0),
};

#define BPF_ITER_CTX_ARG_MAX 2
struct bpf_iter_reg {
	const char *target;
	bpf_iter_attach_target_t attach_target;
	bpf_iter_detach_target_t detach_target;
	bpf_iter_show_fdinfo_t show_fdinfo;
	bpf_iter_fill_link_info_t fill_link_info;
	bpf_iter_get_func_proto_t get_func_proto;
	u32 ctx_arg_info_size;
	u32 feature;
	struct bpf_ctx_arg_aux ctx_arg_info[BPF_ITER_CTX_ARG_MAX];
	const struct bpf_iter_seq_info *seq_info;
};

struct bpf_iter_meta {
	__bpf_md_ptr(struct seq_file *, seq);
	u64 session_id;
	u64 seq_num;
};

struct bpf_iter__bpf_map_elem {
	__bpf_md_ptr(struct bpf_iter_meta *, meta);
	__bpf_md_ptr(struct bpf_map *, map);
	__bpf_md_ptr(void *, key);
	__bpf_md_ptr(void *, value);
};

int bpf_iter_reg_target(const struct bpf_iter_reg *reg_info);
void bpf_iter_unreg_target(const struct bpf_iter_reg *reg_info);
bool bpf_iter_prog_supported(struct bpf_prog *prog);
const struct bpf_func_proto *
bpf_iter_get_func_proto(enum bpf_func_id func_id, const struct bpf_prog *prog);
int bpf_iter_link_attach(const union bpf_attr *attr, bpfptr_t uattr, struct bpf_prog *prog);
int bpf_iter_new_fd(struct bpf_link *link);
bool bpf_link_is_iter(struct bpf_link *link);
struct bpf_prog *bpf_iter_get_info(struct bpf_iter_meta *meta, bool in_stop);
int bpf_iter_run_prog(struct bpf_prog *prog, void *ctx);
void bpf_iter_map_show_fdinfo(const struct bpf_iter_aux_info *aux,
			      struct seq_file *seq);
int bpf_iter_map_fill_link_info(const struct bpf_iter_aux_info *aux,
				struct bpf_link_info *info);

int map_set_for_each_callback_args(struct bpf_verifier_env *env,
				   struct bpf_func_state *caller,
				   struct bpf_func_state *callee);

int bpf_percpu_hash_copy(struct bpf_map *map, void *key, void *value);
int bpf_percpu_array_copy(struct bpf_map *map, void *key, void *value);
int bpf_percpu_hash_update(struct bpf_map *map, void *key, void *value,
			   u64 flags);
int bpf_percpu_array_update(struct bpf_map *map, void *key, void *value,
			    u64 flags);

int bpf_stackmap_copy(struct bpf_map *map, void *key, void *value);

int bpf_fd_array_map_update_elem(struct bpf_map *map, struct file *map_file,
				 void *key, void *value, u64 map_flags);
int bpf_fd_array_map_lookup_elem(struct bpf_map *map, void *key, u32 *value);
int bpf_fd_htab_map_update_elem(struct bpf_map *map, struct file *map_file,
				void *key, void *value, u64 map_flags);
int bpf_fd_htab_map_lookup_elem(struct bpf_map *map, void *key, u32 *value);

int bpf_get_file_flag(int flags);
int bpf_check_uarg_tail_zero(bpfptr_t uaddr, size_t expected_size,
			     size_t actual_size);

/* verify correctness of eBPF program */
int bpf_check(struct bpf_prog **fp, union bpf_attr *attr, bpfptr_t uattr, u32 uattr_size);

#ifndef CONFIG_BPF_JIT_ALWAYS_ON
void bpf_patch_call_args(struct bpf_insn *insn, u32 stack_depth);
#endif

struct btf *bpf_get_btf_vmlinux(void);

/* Map specifics */
struct xdp_frame;
struct sk_buff;
struct bpf_dtab_netdev;
struct bpf_cpu_map_entry;

void __dev_flush(void);
int dev_xdp_enqueue(struct net_device *dev, struct xdp_frame *xdpf,
		    struct net_device *dev_rx);
int dev_map_enqueue(struct bpf_dtab_netdev *dst, struct xdp_frame *xdpf,
		    struct net_device *dev_rx);
int dev_map_enqueue_multi(struct xdp_frame *xdpf, struct net_device *dev_rx,
			  struct bpf_map *map, bool exclude_ingress);
int dev_map_generic_redirect(struct bpf_dtab_netdev *dst, struct sk_buff *skb,
			     struct bpf_prog *xdp_prog);
int dev_map_redirect_multi(struct net_device *dev, struct sk_buff *skb,
			   struct bpf_prog *xdp_prog, struct bpf_map *map,
			   bool exclude_ingress);

void __cpu_map_flush(void);
int cpu_map_enqueue(struct bpf_cpu_map_entry *rcpu, struct xdp_frame *xdpf,
		    struct net_device *dev_rx);
int cpu_map_generic_redirect(struct bpf_cpu_map_entry *rcpu,
			     struct sk_buff *skb);

/* Return map's numa specified by userspace */
static inline int bpf_map_attr_numa_node(const union bpf_attr *attr)
{
	return (attr->map_flags & BPF_F_NUMA_NODE) ?
		attr->numa_node : NUMA_NO_NODE;
}

struct bpf_prog *bpf_prog_get_type_path(const char *name, enum bpf_prog_type type);
int array_map_alloc_check(union bpf_attr *attr);

int bpf_prog_test_run_xdp(struct bpf_prog *prog, const union bpf_attr *kattr,
			  union bpf_attr __user *uattr);
int bpf_prog_test_run_skb(struct bpf_prog *prog, const union bpf_attr *kattr,
			  union bpf_attr __user *uattr);
int bpf_prog_test_run_tracing(struct bpf_prog *prog,
			      const union bpf_attr *kattr,
			      union bpf_attr __user *uattr);
int bpf_prog_test_run_flow_dissector(struct bpf_prog *prog,
				     const union bpf_attr *kattr,
				     union bpf_attr __user *uattr);
int bpf_prog_test_run_raw_tp(struct bpf_prog *prog,
			     const union bpf_attr *kattr,
			     union bpf_attr __user *uattr);
int bpf_prog_test_run_sk_lookup(struct bpf_prog *prog,
				const union bpf_attr *kattr,
				union bpf_attr __user *uattr);
int bpf_prog_test_run_nf(struct bpf_prog *prog,
			 const union bpf_attr *kattr,
			 union bpf_attr __user *uattr);
bool btf_ctx_access(int off, int size, enum bpf_access_type type,
		    const struct bpf_prog *prog,
		    struct bpf_insn_access_aux *info);

static inline bool bpf_tracing_ctx_access(int off, int size,
					  enum bpf_access_type type)
{
	if (off < 0 || off >= sizeof(__u64) * MAX_BPF_FUNC_ARGS)
		return false;
	if (type != BPF_READ)
		return false;
	if (off % size != 0)
		return false;
	return true;
}

static inline bool bpf_tracing_btf_ctx_access(int off, int size,
					      enum bpf_access_type type,
					      const struct bpf_prog *prog,
					      struct bpf_insn_access_aux *info)
{
	if (!bpf_tracing_ctx_access(off, size, type))
		return false;
	return btf_ctx_access(off, size, type, prog, info);
}

int btf_struct_access(struct bpf_verifier_log *log,
		      const struct bpf_reg_state *reg,
		      int off, int size, enum bpf_access_type atype,
		      u32 *next_btf_id, enum bpf_type_flag *flag, const char **field_name);
bool btf_struct_ids_match(struct bpf_verifier_log *log,
			  const struct btf *btf, u32 id, int off,
			  const struct btf *need_btf, u32 need_type_id,
			  bool strict);

int btf_distill_func_proto(struct bpf_verifier_log *log,
			   struct btf *btf,
			   const struct btf_type *func_proto,
			   const char *func_name,
			   struct btf_func_model *m);

struct bpf_reg_state;
int btf_check_subprog_arg_match(struct bpf_verifier_env *env, int subprog,
				struct bpf_reg_state *regs);
int btf_check_subprog_call(struct bpf_verifier_env *env, int subprog,
			   struct bpf_reg_state *regs);
int btf_prepare_func_args(struct bpf_verifier_env *env, int subprog,
			  struct bpf_reg_state *reg);
int btf_check_type_match(struct bpf_verifier_log *log, const struct bpf_prog *prog,
			 struct btf *btf, const struct btf_type *t);

struct bpf_prog *bpf_prog_by_id(u32 id);
struct bpf_link *bpf_link_by_id(u32 id);

const struct bpf_func_proto *bpf_base_func_proto(enum bpf_func_id func_id);
void bpf_task_storage_free(struct task_struct *task);
void bpf_cgrp_storage_free(struct cgroup *cgroup);
bool bpf_prog_has_kfunc_call(const struct bpf_prog *prog);
const struct btf_func_model *
bpf_jit_find_kfunc_model(const struct bpf_prog *prog,
			 const struct bpf_insn *insn);
int bpf_get_kfunc_addr(const struct bpf_prog *prog, u32 func_id,
		       u16 btf_fd_idx, u8 **func_addr);

struct bpf_core_ctx {
	struct bpf_verifier_log *log;
	const struct btf *btf;
};

bool btf_nested_type_is_trusted(struct bpf_verifier_log *log,
				const struct bpf_reg_state *reg,
				const char *field_name, u32 btf_id, const char *suffix);

bool btf_type_ids_nocast_alias(struct bpf_verifier_log *log,
			       const struct btf *reg_btf, u32 reg_id,
			       const struct btf *arg_btf, u32 arg_id);

int bpf_core_apply(struct bpf_core_ctx *ctx, const struct bpf_core_relo *relo,
		   int relo_idx, void *insn);

static inline bool unprivileged_ebpf_enabled(void)
{
	return !sysctl_unprivileged_bpf_disabled;
}

/* Not all bpf prog type has the bpf_ctx.
 * For the bpf prog type that has initialized the bpf_ctx,
 * this function can be used to decide if a kernel function
 * is called by a bpf program.
 */
static inline bool has_current_bpf_ctx(void)
{
	return !!current->bpf_ctx;
}

void notrace bpf_prog_inc_misses_counter(struct bpf_prog *prog);

void bpf_dynptr_init(struct bpf_dynptr_kern *ptr, void *data,
		     enum bpf_dynptr_type type, u32 offset, u32 size);
void bpf_dynptr_set_null(struct bpf_dynptr_kern *ptr);
void bpf_dynptr_set_rdonly(struct bpf_dynptr_kern *ptr);

bool dev_check_flush(void);
bool cpu_map_check_flush(void);
#else /* !CONFIG_BPF_SYSCALL */
static inline struct bpf_prog *bpf_prog_get(u32 ufd)
{
	return ERR_PTR(-EOPNOTSUPP);
}

static inline struct bpf_prog *bpf_prog_get_type_dev(u32 ufd,
						     enum bpf_prog_type type,
						     bool attach_drv)
{
	return ERR_PTR(-EOPNOTSUPP);
}

static inline void bpf_prog_add(struct bpf_prog *prog, int i)
{
}

static inline void bpf_prog_sub(struct bpf_prog *prog, int i)
{
}

static inline void bpf_prog_put(struct bpf_prog *prog)
{
}

static inline void bpf_prog_inc(struct bpf_prog *prog)
{
}

static inline struct bpf_prog *__must_check
bpf_prog_inc_not_zero(struct bpf_prog *prog)
{
	return ERR_PTR(-EOPNOTSUPP);
}

static inline void bpf_link_init(struct bpf_link *link, enum bpf_link_type type,
				 const struct bpf_link_ops *ops,
				 struct bpf_prog *prog)
{
}

static inline int bpf_link_prime(struct bpf_link *link,
				 struct bpf_link_primer *primer)
{
	return -EOPNOTSUPP;
}

static inline int bpf_link_settle(struct bpf_link_primer *primer)
{
	return -EOPNOTSUPP;
}

static inline void bpf_link_cleanup(struct bpf_link_primer *primer)
{
}

static inline void bpf_link_inc(struct bpf_link *link)
{
}

static inline void bpf_link_put(struct bpf_link *link)
{
}

static inline int bpf_obj_get_user(const char __user *pathname, int flags)
{
	return -EOPNOTSUPP;
}

static inline void __dev_flush(void)
{
}

struct xdp_frame;
struct bpf_dtab_netdev;
struct bpf_cpu_map_entry;

static inline
int dev_xdp_enqueue(struct net_device *dev, struct xdp_frame *xdpf,
		    struct net_device *dev_rx)
{
	return 0;
}

static inline
int dev_map_enqueue(struct bpf_dtab_netdev *dst, struct xdp_frame *xdpf,
		    struct net_device *dev_rx)
{
	return 0;
}

static inline
int dev_map_enqueue_multi(struct xdp_frame *xdpf, struct net_device *dev_rx,
			  struct bpf_map *map, bool exclude_ingress)
{
	return 0;
}

struct sk_buff;

static inline int dev_map_generic_redirect(struct bpf_dtab_netdev *dst,
					   struct sk_buff *skb,
					   struct bpf_prog *xdp_prog)
{
	return 0;
}

static inline
int dev_map_redirect_multi(struct net_device *dev, struct sk_buff *skb,
			   struct bpf_prog *xdp_prog, struct bpf_map *map,
			   bool exclude_ingress)
{
	return 0;
}

static inline void __cpu_map_flush(void)
{
}

static inline int cpu_map_enqueue(struct bpf_cpu_map_entry *rcpu,
				  struct xdp_frame *xdpf,
				  struct net_device *dev_rx)
{
	return 0;
}

static inline int cpu_map_generic_redirect(struct bpf_cpu_map_entry *rcpu,
					   struct sk_buff *skb)
{
	return -EOPNOTSUPP;
}

static inline struct bpf_prog *bpf_prog_get_type_path(const char *name,
				enum bpf_prog_type type)
{
	return ERR_PTR(-EOPNOTSUPP);
}

static inline int bpf_prog_test_run_xdp(struct bpf_prog *prog,
					const union bpf_attr *kattr,
					union bpf_attr __user *uattr)
{
	return -ENOTSUPP;
}

static inline int bpf_prog_test_run_skb(struct bpf_prog *prog,
					const union bpf_attr *kattr,
					union bpf_attr __user *uattr)
{
	return -ENOTSUPP;
}

static inline int bpf_prog_test_run_tracing(struct bpf_prog *prog,
					    const union bpf_attr *kattr,
					    union bpf_attr __user *uattr)
{
	return -ENOTSUPP;
}

static inline int bpf_prog_test_run_flow_dissector(struct bpf_prog *prog,
						   const union bpf_attr *kattr,
						   union bpf_attr __user *uattr)
{
	return -ENOTSUPP;
}

static inline int bpf_prog_test_run_sk_lookup(struct bpf_prog *prog,
					      const union bpf_attr *kattr,
					      union bpf_attr __user *uattr)
{
	return -ENOTSUPP;
}

static inline void bpf_map_put(struct bpf_map *map)
{
}

static inline struct bpf_prog *bpf_prog_by_id(u32 id)
{
	return ERR_PTR(-ENOTSUPP);
}

static inline int btf_struct_access(struct bpf_verifier_log *log,
				    const struct bpf_reg_state *reg,
				    int off, int size, enum bpf_access_type atype,
				    u32 *next_btf_id, enum bpf_type_flag *flag,
				    const char **field_name)
{
	return -EACCES;
}

static inline const struct bpf_func_proto *
bpf_base_func_proto(enum bpf_func_id func_id)
{
	return NULL;
}

static inline void bpf_task_storage_free(struct task_struct *task)
{
}

static inline bool bpf_prog_has_kfunc_call(const struct bpf_prog *prog)
{
	return false;
}

static inline const struct btf_func_model *
bpf_jit_find_kfunc_model(const struct bpf_prog *prog,
			 const struct bpf_insn *insn)
{
	return NULL;
}

static inline int
bpf_get_kfunc_addr(const struct bpf_prog *prog, u32 func_id,
		   u16 btf_fd_idx, u8 **func_addr)
{
	return -ENOTSUPP;
}

static inline bool unprivileged_ebpf_enabled(void)
{
	return false;
}

static inline bool has_current_bpf_ctx(void)
{
	return false;
}

static inline void bpf_prog_inc_misses_counter(struct bpf_prog *prog)
{
}

static inline void bpf_cgrp_storage_free(struct cgroup *cgroup)
{
}

static inline void bpf_dynptr_init(struct bpf_dynptr_kern *ptr, void *data,
				   enum bpf_dynptr_type type, u32 offset, u32 size)
{
}

static inline void bpf_dynptr_set_null(struct bpf_dynptr_kern *ptr)
{
}

static inline void bpf_dynptr_set_rdonly(struct bpf_dynptr_kern *ptr)
{
}
#endif /* CONFIG_BPF_SYSCALL */

static __always_inline int
bpf_probe_read_kernel_common(void *dst, u32 size, const void *unsafe_ptr)
{
	int ret = -EFAULT;

	if (IS_ENABLED(CONFIG_BPF_EVENTS))
		ret = copy_from_kernel_nofault(dst, unsafe_ptr, size);
	if (unlikely(ret < 0))
		memset(dst, 0, size);
	return ret;
}

void __bpf_free_used_btfs(struct bpf_prog_aux *aux,
			  struct btf_mod_pair *used_btfs, u32 len);

static inline struct bpf_prog *bpf_prog_get_type(u32 ufd,
						 enum bpf_prog_type type)
{
	return bpf_prog_get_type_dev(ufd, type, false);
}

void __bpf_free_used_maps(struct bpf_prog_aux *aux,
			  struct bpf_map **used_maps, u32 len);

bool bpf_prog_get_ok(struct bpf_prog *, enum bpf_prog_type *, bool);

int bpf_prog_offload_compile(struct bpf_prog *prog);
void bpf_prog_dev_bound_destroy(struct bpf_prog *prog);
int bpf_prog_offload_info_fill(struct bpf_prog_info *info,
			       struct bpf_prog *prog);

int bpf_map_offload_info_fill(struct bpf_map_info *info, struct bpf_map *map);

int bpf_map_offload_lookup_elem(struct bpf_map *map, void *key, void *value);
int bpf_map_offload_update_elem(struct bpf_map *map,
				void *key, void *value, u64 flags);
int bpf_map_offload_delete_elem(struct bpf_map *map, void *key);
int bpf_map_offload_get_next_key(struct bpf_map *map,
				 void *key, void *next_key);

bool bpf_offload_prog_map_match(struct bpf_prog *prog, struct bpf_map *map);

struct bpf_offload_dev *
bpf_offload_dev_create(const struct bpf_prog_offload_ops *ops, void *priv);
void bpf_offload_dev_destroy(struct bpf_offload_dev *offdev);
void *bpf_offload_dev_priv(struct bpf_offload_dev *offdev);
int bpf_offload_dev_netdev_register(struct bpf_offload_dev *offdev,
				    struct net_device *netdev);
void bpf_offload_dev_netdev_unregister(struct bpf_offload_dev *offdev,
				       struct net_device *netdev);
bool bpf_offload_dev_match(struct bpf_prog *prog, struct net_device *netdev);

void unpriv_ebpf_notify(int new_state);

#if defined(CONFIG_NET) && defined(CONFIG_BPF_SYSCALL)
int bpf_dev_bound_kfunc_check(struct bpf_verifier_log *log,
			      struct bpf_prog_aux *prog_aux);
void *bpf_dev_bound_resolve_kfunc(struct bpf_prog *prog, u32 func_id);
int bpf_prog_dev_bound_init(struct bpf_prog *prog, union bpf_attr *attr);
int bpf_prog_dev_bound_inherit(struct bpf_prog *new_prog, struct bpf_prog *old_prog);
void bpf_dev_bound_netdev_unregister(struct net_device *dev);

static inline bool bpf_prog_is_dev_bound(const struct bpf_prog_aux *aux)
{
	return aux->dev_bound;
}

static inline bool bpf_prog_is_offloaded(const struct bpf_prog_aux *aux)
{
	return aux->offload_requested;
}

bool bpf_prog_dev_bound_match(const struct bpf_prog *lhs, const struct bpf_prog *rhs);

static inline bool bpf_map_is_offloaded(struct bpf_map *map)
{
	return unlikely(map->ops == &bpf_map_offload_ops);
}

struct bpf_map *bpf_map_offload_map_alloc(union bpf_attr *attr);
void bpf_map_offload_map_free(struct bpf_map *map);
u64 bpf_map_offload_map_mem_usage(const struct bpf_map *map);
int bpf_prog_test_run_syscall(struct bpf_prog *prog,
			      const union bpf_attr *kattr,
			      union bpf_attr __user *uattr);

int sock_map_get_from_fd(const union bpf_attr *attr, struct bpf_prog *prog);
int sock_map_prog_detach(const union bpf_attr *attr, enum bpf_prog_type ptype);
int sock_map_update_elem_sys(struct bpf_map *map, void *key, void *value, u64 flags);
int sock_map_bpf_prog_query(const union bpf_attr *attr,
			    union bpf_attr __user *uattr);

void sock_map_unhash(struct sock *sk);
void sock_map_destroy(struct sock *sk);
void sock_map_close(struct sock *sk, long timeout);
#else
static inline int bpf_dev_bound_kfunc_check(struct bpf_verifier_log *log,
					    struct bpf_prog_aux *prog_aux)
{
	return -EOPNOTSUPP;
}

static inline void *bpf_dev_bound_resolve_kfunc(struct bpf_prog *prog,
						u32 func_id)
{
	return NULL;
}

static inline int bpf_prog_dev_bound_init(struct bpf_prog *prog,
					  union bpf_attr *attr)
{
	return -EOPNOTSUPP;
}

static inline int bpf_prog_dev_bound_inherit(struct bpf_prog *new_prog,
					     struct bpf_prog *old_prog)
{
	return -EOPNOTSUPP;
}

static inline void bpf_dev_bound_netdev_unregister(struct net_device *dev)
{
}

static inline bool bpf_prog_is_dev_bound(const struct bpf_prog_aux *aux)
{
	return false;
}

static inline bool bpf_prog_is_offloaded(struct bpf_prog_aux *aux)
{
	return false;
}

static inline bool bpf_prog_dev_bound_match(const struct bpf_prog *lhs, const struct bpf_prog *rhs)
{
	return false;
}

static inline bool bpf_map_is_offloaded(struct bpf_map *map)
{
	return false;
}

static inline struct bpf_map *bpf_map_offload_map_alloc(union bpf_attr *attr)
{
	return ERR_PTR(-EOPNOTSUPP);
}

static inline void bpf_map_offload_map_free(struct bpf_map *map)
{
}

static inline u64 bpf_map_offload_map_mem_usage(const struct bpf_map *map)
{
	return 0;
}

static inline int bpf_prog_test_run_syscall(struct bpf_prog *prog,
					    const union bpf_attr *kattr,
					    union bpf_attr __user *uattr)
{
	return -ENOTSUPP;
}

#ifdef CONFIG_BPF_SYSCALL
static inline int sock_map_get_from_fd(const union bpf_attr *attr,
				       struct bpf_prog *prog)
{
	return -EINVAL;
}

static inline int sock_map_prog_detach(const union bpf_attr *attr,
				       enum bpf_prog_type ptype)
{
	return -EOPNOTSUPP;
}

static inline int sock_map_update_elem_sys(struct bpf_map *map, void *key, void *value,
					   u64 flags)
{
	return -EOPNOTSUPP;
}

static inline int sock_map_bpf_prog_query(const union bpf_attr *attr,
					  union bpf_attr __user *uattr)
{
	return -EINVAL;
}
#endif /* CONFIG_BPF_SYSCALL */
#endif /* CONFIG_NET && CONFIG_BPF_SYSCALL */

#if defined(CONFIG_INET) && defined(CONFIG_BPF_SYSCALL)
void bpf_sk_reuseport_detach(struct sock *sk);
int bpf_fd_reuseport_array_lookup_elem(struct bpf_map *map, void *key,
				       void *value);
int bpf_fd_reuseport_array_update_elem(struct bpf_map *map, void *key,
				       void *value, u64 map_flags);
#else
static inline void bpf_sk_reuseport_detach(struct sock *sk)
{
}

#ifdef CONFIG_BPF_SYSCALL
static inline int bpf_fd_reuseport_array_lookup_elem(struct bpf_map *map,
						     void *key, void *value)
{
	return -EOPNOTSUPP;
}

static inline int bpf_fd_reuseport_array_update_elem(struct bpf_map *map,
						     void *key, void *value,
						     u64 map_flags)
{
	return -EOPNOTSUPP;
}
#endif /* CONFIG_BPF_SYSCALL */
#endif /* defined(CONFIG_INET) && defined(CONFIG_BPF_SYSCALL) */

/* verifier prototypes for helper functions called from eBPF programs */
extern const struct bpf_func_proto bpf_map_lookup_elem_proto;
extern const struct bpf_func_proto bpf_map_update_elem_proto;
extern const struct bpf_func_proto bpf_map_delete_elem_proto;
extern const struct bpf_func_proto bpf_map_push_elem_proto;
extern const struct bpf_func_proto bpf_map_pop_elem_proto;
extern const struct bpf_func_proto bpf_map_peek_elem_proto;
extern const struct bpf_func_proto bpf_map_lookup_percpu_elem_proto;

extern const struct bpf_func_proto bpf_get_prandom_u32_proto;
extern const struct bpf_func_proto bpf_get_smp_processor_id_proto;
extern const struct bpf_func_proto bpf_get_numa_node_id_proto;
extern const struct bpf_func_proto bpf_tail_call_proto;
extern const struct bpf_func_proto bpf_ktime_get_ns_proto;
extern const struct bpf_func_proto bpf_ktime_get_boot_ns_proto;
extern const struct bpf_func_proto bpf_ktime_get_tai_ns_proto;
extern const struct bpf_func_proto bpf_get_current_pid_tgid_proto;
extern const struct bpf_func_proto bpf_get_current_uid_gid_proto;
extern const struct bpf_func_proto bpf_get_current_comm_proto;
extern const struct bpf_func_proto bpf_get_stackid_proto;
extern const struct bpf_func_proto bpf_get_stack_proto;
extern const struct bpf_func_proto bpf_get_task_stack_proto;
extern const struct bpf_func_proto bpf_get_stackid_proto_pe;
extern const struct bpf_func_proto bpf_get_stack_proto_pe;
extern const struct bpf_func_proto bpf_sock_map_update_proto;
extern const struct bpf_func_proto bpf_sock_hash_update_proto;
extern const struct bpf_func_proto bpf_get_current_cgroup_id_proto;
extern const struct bpf_func_proto bpf_get_current_ancestor_cgroup_id_proto;
extern const struct bpf_func_proto bpf_get_cgroup_classid_curr_proto;
extern const struct bpf_func_proto bpf_msg_redirect_hash_proto;
extern const struct bpf_func_proto bpf_msg_redirect_map_proto;
extern const struct bpf_func_proto bpf_sk_redirect_hash_proto;
extern const struct bpf_func_proto bpf_sk_redirect_map_proto;
extern const struct bpf_func_proto bpf_spin_lock_proto;
extern const struct bpf_func_proto bpf_spin_unlock_proto;
extern const struct bpf_func_proto bpf_get_local_storage_proto;
extern const struct bpf_func_proto bpf_strtol_proto;
extern const struct bpf_func_proto bpf_strtoul_proto;
extern const struct bpf_func_proto bpf_tcp_sock_proto;
extern const struct bpf_func_proto bpf_jiffies64_proto;
extern const struct bpf_func_proto bpf_get_ns_current_pid_tgid_proto;
extern const struct bpf_func_proto bpf_event_output_data_proto;
extern const struct bpf_func_proto bpf_ringbuf_output_proto;
extern const struct bpf_func_proto bpf_ringbuf_reserve_proto;
extern const struct bpf_func_proto bpf_ringbuf_submit_proto;
extern const struct bpf_func_proto bpf_ringbuf_discard_proto;
extern const struct bpf_func_proto bpf_ringbuf_query_proto;
extern const struct bpf_func_proto bpf_ringbuf_reserve_dynptr_proto;
extern const struct bpf_func_proto bpf_ringbuf_submit_dynptr_proto;
extern const struct bpf_func_proto bpf_ringbuf_discard_dynptr_proto;
extern const struct bpf_func_proto bpf_skc_to_tcp6_sock_proto;
extern const struct bpf_func_proto bpf_skc_to_tcp_sock_proto;
extern const struct bpf_func_proto bpf_skc_to_tcp_timewait_sock_proto;
extern const struct bpf_func_proto bpf_skc_to_tcp_request_sock_proto;
extern const struct bpf_func_proto bpf_skc_to_udp6_sock_proto;
extern const struct bpf_func_proto bpf_skc_to_unix_sock_proto;
extern const struct bpf_func_proto bpf_skc_to_mptcp_sock_proto;
extern const struct bpf_func_proto bpf_copy_from_user_proto;
extern const struct bpf_func_proto bpf_snprintf_btf_proto;
extern const struct bpf_func_proto bpf_snprintf_proto;
extern const struct bpf_func_proto bpf_per_cpu_ptr_proto;
extern const struct bpf_func_proto bpf_this_cpu_ptr_proto;
extern const struct bpf_func_proto bpf_ktime_get_coarse_ns_proto;
extern const struct bpf_func_proto bpf_sock_from_file_proto;
extern const struct bpf_func_proto bpf_get_socket_ptr_cookie_proto;
extern const struct bpf_func_proto bpf_task_storage_get_recur_proto;
extern const struct bpf_func_proto bpf_task_storage_get_proto;
extern const struct bpf_func_proto bpf_task_storage_delete_recur_proto;
extern const struct bpf_func_proto bpf_task_storage_delete_proto;
extern const struct bpf_func_proto bpf_for_each_map_elem_proto;
extern const struct bpf_func_proto bpf_btf_find_by_name_kind_proto;
extern const struct bpf_func_proto bpf_sk_setsockopt_proto;
extern const struct bpf_func_proto bpf_sk_getsockopt_proto;
extern const struct bpf_func_proto bpf_unlocked_sk_setsockopt_proto;
extern const struct bpf_func_proto bpf_unlocked_sk_getsockopt_proto;
extern const struct bpf_func_proto bpf_find_vma_proto;
extern const struct bpf_func_proto bpf_loop_proto;
extern const struct bpf_func_proto bpf_copy_from_user_task_proto;
extern const struct bpf_func_proto bpf_set_retval_proto;
extern const struct bpf_func_proto bpf_get_retval_proto;
extern const struct bpf_func_proto bpf_user_ringbuf_drain_proto;
extern const struct bpf_func_proto bpf_cgrp_storage_get_proto;
extern const struct bpf_func_proto bpf_cgrp_storage_delete_proto;

const struct bpf_func_proto *tracing_prog_func_proto(
  enum bpf_func_id func_id, const struct bpf_prog *prog);

/* Shared helpers among cBPF and eBPF. */
void bpf_user_rnd_init_once(void);
u64 bpf_user_rnd_u32(u64 r1, u64 r2, u64 r3, u64 r4, u64 r5);
u64 bpf_get_raw_cpu_id(u64 r1, u64 r2, u64 r3, u64 r4, u64 r5);

#if defined(CONFIG_NET)
bool bpf_sock_common_is_valid_access(int off, int size,
				     enum bpf_access_type type,
				     struct bpf_insn_access_aux *info);
bool bpf_sock_is_valid_access(int off, int size, enum bpf_access_type type,
			      struct bpf_insn_access_aux *info);
u32 bpf_sock_convert_ctx_access(enum bpf_access_type type,
				const struct bpf_insn *si,
				struct bpf_insn *insn_buf,
				struct bpf_prog *prog,
				u32 *target_size);
int bpf_dynptr_from_skb_rdonly(struct sk_buff *skb, u64 flags,
			       struct bpf_dynptr_kern *ptr);
#else
static inline bool bpf_sock_common_is_valid_access(int off, int size,
						   enum bpf_access_type type,
						   struct bpf_insn_access_aux *info)
{
	return false;
}
static inline bool bpf_sock_is_valid_access(int off, int size,
					    enum bpf_access_type type,
					    struct bpf_insn_access_aux *info)
{
	return false;
}
static inline u32 bpf_sock_convert_ctx_access(enum bpf_access_type type,
					      const struct bpf_insn *si,
					      struct bpf_insn *insn_buf,
					      struct bpf_prog *prog,
					      u32 *target_size)
{
	return 0;
}
static inline int bpf_dynptr_from_skb_rdonly(struct sk_buff *skb, u64 flags,
					     struct bpf_dynptr_kern *ptr)
{
	return -EOPNOTSUPP;
}
#endif

#ifdef CONFIG_INET
struct sk_reuseport_kern {
	struct sk_buff *skb;
	struct sock *sk;
	struct sock *selected_sk;
	struct sock *migrating_sk;
	void *data_end;
	u32 hash;
	u32 reuseport_id;
	bool bind_inany;
};
bool bpf_tcp_sock_is_valid_access(int off, int size, enum bpf_access_type type,
				  struct bpf_insn_access_aux *info);

u32 bpf_tcp_sock_convert_ctx_access(enum bpf_access_type type,
				    const struct bpf_insn *si,
				    struct bpf_insn *insn_buf,
				    struct bpf_prog *prog,
				    u32 *target_size);

bool bpf_xdp_sock_is_valid_access(int off, int size, enum bpf_access_type type,
				  struct bpf_insn_access_aux *info);

u32 bpf_xdp_sock_convert_ctx_access(enum bpf_access_type type,
				    const struct bpf_insn *si,
				    struct bpf_insn *insn_buf,
				    struct bpf_prog *prog,
				    u32 *target_size);
#else
static inline bool bpf_tcp_sock_is_valid_access(int off, int size,
						enum bpf_access_type type,
						struct bpf_insn_access_aux *info)
{
	return false;
}

static inline u32 bpf_tcp_sock_convert_ctx_access(enum bpf_access_type type,
						  const struct bpf_insn *si,
						  struct bpf_insn *insn_buf,
						  struct bpf_prog *prog,
						  u32 *target_size)
{
	return 0;
}
static inline bool bpf_xdp_sock_is_valid_access(int off, int size,
						enum bpf_access_type type,
						struct bpf_insn_access_aux *info)
{
	return false;
}

static inline u32 bpf_xdp_sock_convert_ctx_access(enum bpf_access_type type,
						  const struct bpf_insn *si,
						  struct bpf_insn *insn_buf,
						  struct bpf_prog *prog,
						  u32 *target_size)
{
	return 0;
}
#endif /* CONFIG_INET */

enum bpf_text_poke_type {
	BPF_MOD_CALL,
	BPF_MOD_JUMP,
};

int bpf_arch_text_poke(void *ip, enum bpf_text_poke_type t,
		       void *addr1, void *addr2);

void bpf_arch_poke_desc_update(struct bpf_jit_poke_descriptor *poke,
			       struct bpf_prog *new, struct bpf_prog *old);

void *bpf_arch_text_copy(void *dst, void *src, size_t len);
int bpf_arch_text_invalidate(void *dst, size_t len);

struct btf_id_set;
bool btf_id_set_contains(const struct btf_id_set *set, u32 id);

#define MAX_BPRINTF_VARARGS		12
#define MAX_BPRINTF_BUF			1024

struct bpf_bprintf_data {
	u32 *bin_args;
	char *buf;
	bool get_bin_args;
	bool get_buf;
};

int bpf_bprintf_prepare(char *fmt, u32 fmt_size, const u64 *raw_args,
			u32 num_args, struct bpf_bprintf_data *data);
void bpf_bprintf_cleanup(struct bpf_bprintf_data *data);

#ifdef CONFIG_BPF_LSM
void bpf_cgroup_atype_get(u32 attach_btf_id, int cgroup_atype);
void bpf_cgroup_atype_put(int cgroup_atype);
#else
static inline void bpf_cgroup_atype_get(u32 attach_btf_id, int cgroup_atype) {}
static inline void bpf_cgroup_atype_put(int cgroup_atype) {}
#endif /* CONFIG_BPF_LSM */

struct key;

#ifdef CONFIG_KEYS
struct bpf_key {
	struct key *key;
	bool has_ref;
};
#endif /* CONFIG_KEYS */

static inline bool type_is_alloc(u32 type)
{
	return type & MEM_ALLOC;
}

static inline gfp_t bpf_memcg_flags(gfp_t flags)
{
	if (memcg_bpf_enabled())
		return flags | __GFP_ACCOUNT;
	return flags;
}

#endif /* _LINUX_BPF_H */<|MERGE_RESOLUTION|>--- conflicted
+++ resolved
@@ -1498,16 +1498,13 @@
 		struct work_struct work;
 		struct rcu_head	rcu;
 	};
-<<<<<<< HEAD
-=======
 #ifndef __GENKSYMS__
-	bool attach_tracing_prog; /* true if tracing another tracing program */
 	bool is_extended; /* true if extended by freplace program */
 	u64 prog_array_member_cnt; /* counts how many times as member of prog_array */
 	struct mutex ext_mutex; /* mutex for is_extended and prog_array_member_cnt */
 #else
->>>>>>> bad7cb56
 	void *suse_kabi_padding;
+#endif
 };
 
 struct bpf_prog {
