--- conflicted
+++ resolved
@@ -1525,12 +1525,9 @@
 	bool exception_cb;
 	bool exception_boundary;
 	bool is_extended; /* true if extended by freplace program */
-<<<<<<< HEAD
-=======
 	bool jits_use_priv_stack;
 	bool priv_stack_requested;
 	bool changes_pkt_data;
->>>>>>> b5de2a2a
 	u64 prog_array_member_cnt; /* counts how many times as member of prog_array */
 	struct mutex ext_mutex; /* mutex for is_extended and prog_array_member_cnt */
 	struct bpf_arena *arena;
