/* SPDX-License-Identifier: GPL-2.0-only */
/* Copyright (c) 2011-2014 PLUMgrid, http://plumgrid.com
 */
#ifndef _LINUX_BPF_H
#define _LINUX_BPF_H 1

#include <uapi/linux/bpf.h>
#include <uapi/linux/filter.h>

#include <linux/workqueue.h>
#include <linux/file.h>
#include <linux/percpu.h>
#include <linux/err.h>
#include <linux/rbtree_latch.h>
#include <linux/numa.h>
#include <linux/mm_types.h>
#include <linux/wait.h>
#include <linux/refcount.h>
#include <linux/mutex.h>
#include <linux/module.h>
#include <linux/kallsyms.h>
#include <linux/capability.h>
#include <linux/sched/mm.h>
#include <linux/slab.h>
#include <linux/percpu-refcount.h>
#include <linux/stddef.h>
#include <linux/bpfptr.h>
#include <linux/btf.h>
#include <linux/rcupdate_trace.h>
#include <linux/static_call.h>
#include <linux/memcontrol.h>

struct bpf_verifier_env;
struct bpf_verifier_log;
struct perf_event;
struct bpf_prog;
struct bpf_prog_aux;
struct bpf_map;
struct sock;
struct seq_file;
struct btf;
struct btf_type;
struct exception_table_entry;
struct seq_operations;
struct bpf_iter_aux_info;
struct bpf_local_storage;
struct bpf_local_storage_map;
struct kobject;
struct mem_cgroup;
struct module;
struct bpf_func_state;
struct ftrace_ops;
struct cgroup;

extern struct idr btf_idr;
extern spinlock_t btf_idr_lock;
extern struct kobject *btf_kobj;
extern struct bpf_mem_alloc bpf_global_ma;
extern bool bpf_global_ma_set;

typedef u64 (*bpf_callback_t)(u64, u64, u64, u64, u64);
typedef int (*bpf_iter_init_seq_priv_t)(void *private_data,
					struct bpf_iter_aux_info *aux);
typedef void (*bpf_iter_fini_seq_priv_t)(void *private_data);
typedef unsigned int (*bpf_func_t)(const void *,
				   const struct bpf_insn *);
struct bpf_iter_seq_info {
	const struct seq_operations *seq_ops;
	bpf_iter_init_seq_priv_t init_seq_private;
	bpf_iter_fini_seq_priv_t fini_seq_private;
	u32 seq_priv_size;
};

/* map is generic key/value storage optionally accessible by eBPF programs */
struct bpf_map_ops {
	/* funcs callable from userspace (via syscall) */
	int (*map_alloc_check)(union bpf_attr *attr);
	struct bpf_map *(*map_alloc)(union bpf_attr *attr);
	void (*map_release)(struct bpf_map *map, struct file *map_file);
	void (*map_free)(struct bpf_map *map);
	int (*map_get_next_key)(struct bpf_map *map, void *key, void *next_key);
	void (*map_release_uref)(struct bpf_map *map);
	void *(*map_lookup_elem_sys_only)(struct bpf_map *map, void *key);
	int (*map_lookup_batch)(struct bpf_map *map, const union bpf_attr *attr,
				union bpf_attr __user *uattr);
	int (*map_lookup_and_delete_elem)(struct bpf_map *map, void *key,
					  void *value, u64 flags);
	int (*map_lookup_and_delete_batch)(struct bpf_map *map,
					   const union bpf_attr *attr,
					   union bpf_attr __user *uattr);
	int (*map_update_batch)(struct bpf_map *map, struct file *map_file,
				const union bpf_attr *attr,
				union bpf_attr __user *uattr);
	int (*map_delete_batch)(struct bpf_map *map, const union bpf_attr *attr,
				union bpf_attr __user *uattr);

	/* funcs callable from userspace and from eBPF programs */
	void *(*map_lookup_elem)(struct bpf_map *map, void *key);
	long (*map_update_elem)(struct bpf_map *map, void *key, void *value, u64 flags);
	long (*map_delete_elem)(struct bpf_map *map, void *key);
	long (*map_push_elem)(struct bpf_map *map, void *value, u64 flags);
	long (*map_pop_elem)(struct bpf_map *map, void *value);
	long (*map_peek_elem)(struct bpf_map *map, void *value);
	void *(*map_lookup_percpu_elem)(struct bpf_map *map, void *key, u32 cpu);

	/* funcs called by prog_array and perf_event_array map */
	void *(*map_fd_get_ptr)(struct bpf_map *map, struct file *map_file,
				int fd);
	/* If need_defer is true, the implementation should guarantee that
	 * the to-be-put element is still alive before the bpf program, which
	 * may manipulate it, exists.
	 */
	void (*map_fd_put_ptr)(struct bpf_map *map, void *ptr, bool need_defer);
	int (*map_gen_lookup)(struct bpf_map *map, struct bpf_insn *insn_buf);
	u32 (*map_fd_sys_lookup_elem)(void *ptr);
	void (*map_seq_show_elem)(struct bpf_map *map, void *key,
				  struct seq_file *m);
	int (*map_check_btf)(const struct bpf_map *map,
			     const struct btf *btf,
			     const struct btf_type *key_type,
			     const struct btf_type *value_type);

	/* Prog poke tracking helpers. */
	int (*map_poke_track)(struct bpf_map *map, struct bpf_prog_aux *aux);
	void (*map_poke_untrack)(struct bpf_map *map, struct bpf_prog_aux *aux);
	void (*map_poke_run)(struct bpf_map *map, u32 key, struct bpf_prog *old,
			     struct bpf_prog *new);

	/* Direct value access helpers. */
	int (*map_direct_value_addr)(const struct bpf_map *map,
				     u64 *imm, u32 off);
	int (*map_direct_value_meta)(const struct bpf_map *map,
				     u64 imm, u32 *off);
	int (*map_mmap)(struct bpf_map *map, struct vm_area_struct *vma);
	__poll_t (*map_poll)(struct bpf_map *map, struct file *filp,
			     struct poll_table_struct *pts);

	/* Functions called by bpf_local_storage maps */
	int (*map_local_storage_charge)(struct bpf_local_storage_map *smap,
					void *owner, u32 size);
	void (*map_local_storage_uncharge)(struct bpf_local_storage_map *smap,
					   void *owner, u32 size);
	struct bpf_local_storage __rcu ** (*map_owner_storage_ptr)(void *owner);

	/* Misc helpers.*/
	long (*map_redirect)(struct bpf_map *map, u64 key, u64 flags);

	/* map_meta_equal must be implemented for maps that can be
	 * used as an inner map.  It is a runtime check to ensure
	 * an inner map can be inserted to an outer map.
	 *
	 * Some properties of the inner map has been used during the
	 * verification time.  When inserting an inner map at the runtime,
	 * map_meta_equal has to ensure the inserting map has the same
	 * properties that the verifier has used earlier.
	 */
	bool (*map_meta_equal)(const struct bpf_map *meta0,
			       const struct bpf_map *meta1);


	int (*map_set_for_each_callback_args)(struct bpf_verifier_env *env,
					      struct bpf_func_state *caller,
					      struct bpf_func_state *callee);
	long (*map_for_each_callback)(struct bpf_map *map,
				     bpf_callback_t callback_fn,
				     void *callback_ctx, u64 flags);

	u64 (*map_mem_usage)(const struct bpf_map *map);

	/* BTF id of struct allocated by map_alloc */
	int *map_btf_id;

	/* bpf_iter info used to open a seq_file */
	const struct bpf_iter_seq_info *iter_seq_info;
};

enum {
	/* Support at most 10 fields in a BTF type */
	BTF_FIELDS_MAX	   = 10,
};

enum btf_field_type {
	BPF_SPIN_LOCK  = (1 << 0),
	BPF_TIMER      = (1 << 1),
	BPF_KPTR_UNREF = (1 << 2),
	BPF_KPTR_REF   = (1 << 3),
	BPF_KPTR       = BPF_KPTR_UNREF | BPF_KPTR_REF,
	BPF_LIST_HEAD  = (1 << 4),
	BPF_LIST_NODE  = (1 << 5),
	BPF_RB_ROOT    = (1 << 6),
	BPF_RB_NODE    = (1 << 7),
	BPF_GRAPH_NODE_OR_ROOT = BPF_LIST_NODE | BPF_LIST_HEAD |
				 BPF_RB_NODE | BPF_RB_ROOT,
	BPF_REFCOUNT   = (1 << 8),
};

typedef void (*btf_dtor_kfunc_t)(void *);

struct btf_field_kptr {
	struct btf *btf;
	struct module *module;
	/* dtor used if btf_is_kernel(btf), otherwise the type is
	 * program-allocated, dtor is NULL,  and __bpf_obj_drop_impl is used
	 */
	btf_dtor_kfunc_t dtor;
	u32 btf_id;
};

struct btf_field_graph_root {
	struct btf *btf;
	u32 value_btf_id;
	u32 node_offset;
	struct btf_record *value_rec;
};

struct btf_field {
	u32 offset;
	u32 size;
	enum btf_field_type type;
	union {
		struct btf_field_kptr kptr;
		struct btf_field_graph_root graph_root;
	};
};

struct btf_record {
	u32 cnt;
	u32 field_mask;
	int spin_lock_off;
	int timer_off;
	int refcount_off;
	struct btf_field fields[];
};

/* Non-opaque version of bpf_rb_node in uapi/linux/bpf.h */
struct bpf_rb_node_kern {
	struct rb_node rb_node;
	void *owner;
} __attribute__((aligned(8)));

/* Non-opaque version of bpf_list_node in uapi/linux/bpf.h */
struct bpf_list_node_kern {
	struct list_head list_head;
	void *owner;
} __attribute__((aligned(8)));

struct bpf_map {
	/* The first two cachelines with read-mostly members of which some
	 * are also accessed in fast-path (e.g. ops, max_entries).
	 */
	const struct bpf_map_ops *ops ____cacheline_aligned;
	struct bpf_map *inner_map_meta;
#ifdef CONFIG_SECURITY
	void *security;
#endif
	enum bpf_map_type map_type;
	u32 key_size;
	u32 value_size;
	u32 max_entries;
	u64 map_extra; /* any per-map-type extra fields */
	u32 map_flags;
	u32 id;
	struct btf_record *record;
	int numa_node;
	u32 btf_key_type_id;
	u32 btf_value_type_id;
	u32 btf_vmlinux_value_type_id;
	struct btf *btf;
#ifdef CONFIG_MEMCG_KMEM
	struct obj_cgroup *objcg;
#endif
	char name[BPF_OBJ_NAME_LEN];
	/* The 3rd and 4th cacheline with misc members to avoid false sharing
	 * particularly with refcounting.
	 */
	atomic64_t refcnt ____cacheline_aligned;
	atomic64_t usercnt;
	/* rcu is used before freeing and work is only used during freeing */
	union {
		struct work_struct work;
		struct rcu_head rcu;
	};
	struct mutex freeze_mutex;
	atomic64_t writecnt;
	/* 'Ownership' of program-containing map is claimed by the first program
	 * that is going to use this map or by the first program which FD is
	 * stored in the map to make sure that all callers and callees have the
	 * same prog type, JITed flag and xdp_has_frags flag.
	 */
	struct {
		const struct btf_type *attach_func_proto;
		spinlock_t lock;
		enum bpf_prog_type type;
		bool jited;
		bool xdp_has_frags;
	} owner;
	bool bypass_spec_v1;
	bool frozen; /* write-once; write-protected by freeze_mutex */
	bool free_after_mult_rcu_gp;
	bool free_after_rcu_gp;
	atomic64_t sleepable_refcnt;
	s64 __percpu *elem_count;
	void *suse_kabi_padding;
};

static inline const char *btf_field_type_name(enum btf_field_type type)
{
	switch (type) {
	case BPF_SPIN_LOCK:
		return "bpf_spin_lock";
	case BPF_TIMER:
		return "bpf_timer";
	case BPF_KPTR_UNREF:
	case BPF_KPTR_REF:
		return "kptr";
	case BPF_LIST_HEAD:
		return "bpf_list_head";
	case BPF_LIST_NODE:
		return "bpf_list_node";
	case BPF_RB_ROOT:
		return "bpf_rb_root";
	case BPF_RB_NODE:
		return "bpf_rb_node";
	case BPF_REFCOUNT:
		return "bpf_refcount";
	default:
		WARN_ON_ONCE(1);
		return "unknown";
	}
}

static inline u32 btf_field_type_size(enum btf_field_type type)
{
	switch (type) {
	case BPF_SPIN_LOCK:
		return sizeof(struct bpf_spin_lock);
	case BPF_TIMER:
		return sizeof(struct bpf_timer);
	case BPF_KPTR_UNREF:
	case BPF_KPTR_REF:
		return sizeof(u64);
	case BPF_LIST_HEAD:
		return sizeof(struct bpf_list_head);
	case BPF_LIST_NODE:
		return sizeof(struct bpf_list_node);
	case BPF_RB_ROOT:
		return sizeof(struct bpf_rb_root);
	case BPF_RB_NODE:
		return sizeof(struct bpf_rb_node);
	case BPF_REFCOUNT:
		return sizeof(struct bpf_refcount);
	default:
		WARN_ON_ONCE(1);
		return 0;
	}
}

static inline u32 btf_field_type_align(enum btf_field_type type)
{
	switch (type) {
	case BPF_SPIN_LOCK:
		return __alignof__(struct bpf_spin_lock);
	case BPF_TIMER:
		return __alignof__(struct bpf_timer);
	case BPF_KPTR_UNREF:
	case BPF_KPTR_REF:
		return __alignof__(u64);
	case BPF_LIST_HEAD:
		return __alignof__(struct bpf_list_head);
	case BPF_LIST_NODE:
		return __alignof__(struct bpf_list_node);
	case BPF_RB_ROOT:
		return __alignof__(struct bpf_rb_root);
	case BPF_RB_NODE:
		return __alignof__(struct bpf_rb_node);
	case BPF_REFCOUNT:
		return __alignof__(struct bpf_refcount);
	default:
		WARN_ON_ONCE(1);
		return 0;
	}
}

static inline void bpf_obj_init_field(const struct btf_field *field, void *addr)
{
	memset(addr, 0, field->size);

	switch (field->type) {
	case BPF_REFCOUNT:
		refcount_set((refcount_t *)addr, 1);
		break;
	case BPF_RB_NODE:
		RB_CLEAR_NODE((struct rb_node *)addr);
		break;
	case BPF_LIST_HEAD:
	case BPF_LIST_NODE:
		INIT_LIST_HEAD((struct list_head *)addr);
		break;
	case BPF_RB_ROOT:
		/* RB_ROOT_CACHED 0-inits, no need to do anything after memset */
	case BPF_SPIN_LOCK:
	case BPF_TIMER:
	case BPF_KPTR_UNREF:
	case BPF_KPTR_REF:
		break;
	default:
		WARN_ON_ONCE(1);
		return;
	}
}

static inline bool btf_record_has_field(const struct btf_record *rec, enum btf_field_type type)
{
	if (IS_ERR_OR_NULL(rec))
		return false;
	return rec->field_mask & type;
}

static inline void bpf_obj_init(const struct btf_record *rec, void *obj)
{
	int i;

	if (IS_ERR_OR_NULL(rec))
		return;
	for (i = 0; i < rec->cnt; i++)
		bpf_obj_init_field(&rec->fields[i], obj + rec->fields[i].offset);
}

/* 'dst' must be a temporary buffer and should not point to memory that is being
 * used in parallel by a bpf program or bpf syscall, otherwise the access from
 * the bpf program or bpf syscall may be corrupted by the reinitialization,
 * leading to weird problems. Even 'dst' is newly-allocated from bpf memory
 * allocator, it is still possible for 'dst' to be used in parallel by a bpf
 * program or bpf syscall.
 */
static inline void check_and_init_map_value(struct bpf_map *map, void *dst)
{
	bpf_obj_init(map->record, dst);
}

/* memcpy that is used with 8-byte aligned pointers, power-of-8 size and
 * forced to use 'long' read/writes to try to atomically copy long counters.
 * Best-effort only.  No barriers here, since it _will_ race with concurrent
 * updates from BPF programs. Called from bpf syscall and mostly used with
 * size 8 or 16 bytes, so ask compiler to inline it.
 */
static inline void bpf_long_memcpy(void *dst, const void *src, u32 size)
{
	const long *lsrc = src;
	long *ldst = dst;

	size /= sizeof(long);
	while (size--)
		data_race(*ldst++ = *lsrc++);
}

/* copy everything but bpf_spin_lock, bpf_timer, and kptrs. There could be one of each. */
static inline void bpf_obj_memcpy(struct btf_record *rec,
				  void *dst, void *src, u32 size,
				  bool long_memcpy)
{
	u32 curr_off = 0;
	int i;

	if (IS_ERR_OR_NULL(rec)) {
		if (long_memcpy)
			bpf_long_memcpy(dst, src, round_up(size, 8));
		else
			memcpy(dst, src, size);
		return;
	}

	for (i = 0; i < rec->cnt; i++) {
		u32 next_off = rec->fields[i].offset;
		u32 sz = next_off - curr_off;

		memcpy(dst + curr_off, src + curr_off, sz);
		curr_off += rec->fields[i].size + sz;
	}
	memcpy(dst + curr_off, src + curr_off, size - curr_off);
}

static inline void copy_map_value(struct bpf_map *map, void *dst, void *src)
{
	bpf_obj_memcpy(map->record, dst, src, map->value_size, false);
}

static inline void copy_map_value_long(struct bpf_map *map, void *dst, void *src)
{
	bpf_obj_memcpy(map->record, dst, src, map->value_size, true);
}

static inline void bpf_obj_memzero(struct btf_record *rec, void *dst, u32 size)
{
	u32 curr_off = 0;
	int i;

	if (IS_ERR_OR_NULL(rec)) {
		memset(dst, 0, size);
		return;
	}

	for (i = 0; i < rec->cnt; i++) {
		u32 next_off = rec->fields[i].offset;
		u32 sz = next_off - curr_off;

		memset(dst + curr_off, 0, sz);
		curr_off += rec->fields[i].size + sz;
	}
	memset(dst + curr_off, 0, size - curr_off);
}

static inline void zero_map_value(struct bpf_map *map, void *dst)
{
	bpf_obj_memzero(map->record, dst, map->value_size);
}

void copy_map_value_locked(struct bpf_map *map, void *dst, void *src,
			   bool lock_src);
void bpf_timer_cancel_and_free(void *timer);
void bpf_list_head_free(const struct btf_field *field, void *list_head,
			struct bpf_spin_lock *spin_lock);
void bpf_rb_root_free(const struct btf_field *field, void *rb_root,
		      struct bpf_spin_lock *spin_lock);


int bpf_obj_name_cpy(char *dst, const char *src, unsigned int size);

struct bpf_offload_dev;
struct bpf_offloaded_map;

struct bpf_map_dev_ops {
	int (*map_get_next_key)(struct bpf_offloaded_map *map,
				void *key, void *next_key);
	int (*map_lookup_elem)(struct bpf_offloaded_map *map,
			       void *key, void *value);
	int (*map_update_elem)(struct bpf_offloaded_map *map,
			       void *key, void *value, u64 flags);
	int (*map_delete_elem)(struct bpf_offloaded_map *map, void *key);
};

struct bpf_offloaded_map {
	struct bpf_map map;
	struct net_device *netdev;
	const struct bpf_map_dev_ops *dev_ops;
	void *dev_priv;
	struct list_head offloads;
};

static inline struct bpf_offloaded_map *map_to_offmap(struct bpf_map *map)
{
	return container_of(map, struct bpf_offloaded_map, map);
}

static inline bool bpf_map_offload_neutral(const struct bpf_map *map)
{
	return map->map_type == BPF_MAP_TYPE_PERF_EVENT_ARRAY;
}

static inline bool bpf_map_support_seq_show(const struct bpf_map *map)
{
	return (map->btf_value_type_id || map->btf_vmlinux_value_type_id) &&
		map->ops->map_seq_show_elem;
}

int map_check_no_btf(const struct bpf_map *map,
		     const struct btf *btf,
		     const struct btf_type *key_type,
		     const struct btf_type *value_type);

bool bpf_map_meta_equal(const struct bpf_map *meta0,
			const struct bpf_map *meta1);

extern const struct bpf_map_ops bpf_map_offload_ops;

/* bpf_type_flag contains a set of flags that are applicable to the values of
 * arg_type, ret_type and reg_type. For example, a pointer value may be null,
 * or a memory is read-only. We classify types into two categories: base types
 * and extended types. Extended types are base types combined with a type flag.
 *
 * Currently there are no more than 32 base types in arg_type, ret_type and
 * reg_types.
 */
#define BPF_BASE_TYPE_BITS	8

enum bpf_type_flag {
	/* PTR may be NULL. */
	PTR_MAYBE_NULL		= BIT(0 + BPF_BASE_TYPE_BITS),

	/* MEM is read-only. When applied on bpf_arg, it indicates the arg is
	 * compatible with both mutable and immutable memory.
	 */
	MEM_RDONLY		= BIT(1 + BPF_BASE_TYPE_BITS),

	/* MEM points to BPF ring buffer reservation. */
	MEM_RINGBUF		= BIT(2 + BPF_BASE_TYPE_BITS),

	/* MEM is in user address space. */
	MEM_USER		= BIT(3 + BPF_BASE_TYPE_BITS),

	/* MEM is a percpu memory. MEM_PERCPU tags PTR_TO_BTF_ID. When tagged
	 * with MEM_PERCPU, PTR_TO_BTF_ID _cannot_ be directly accessed. In
	 * order to drop this tag, it must be passed into bpf_per_cpu_ptr()
	 * or bpf_this_cpu_ptr(), which will return the pointer corresponding
	 * to the specified cpu.
	 */
	MEM_PERCPU		= BIT(4 + BPF_BASE_TYPE_BITS),

	/* Indicates that the argument will be released. */
	OBJ_RELEASE		= BIT(5 + BPF_BASE_TYPE_BITS),

	/* PTR is not trusted. This is only used with PTR_TO_BTF_ID, to mark
	 * unreferenced and referenced kptr loaded from map value using a load
	 * instruction, so that they can only be dereferenced but not escape the
	 * BPF program into the kernel (i.e. cannot be passed as arguments to
	 * kfunc or bpf helpers).
	 */
	PTR_UNTRUSTED		= BIT(6 + BPF_BASE_TYPE_BITS),

	MEM_UNINIT		= BIT(7 + BPF_BASE_TYPE_BITS),

	/* DYNPTR points to memory local to the bpf program. */
	DYNPTR_TYPE_LOCAL	= BIT(8 + BPF_BASE_TYPE_BITS),

	/* DYNPTR points to a kernel-produced ringbuf record. */
	DYNPTR_TYPE_RINGBUF	= BIT(9 + BPF_BASE_TYPE_BITS),

	/* Size is known at compile time. */
	MEM_FIXED_SIZE		= BIT(10 + BPF_BASE_TYPE_BITS),

	/* MEM is of an allocated object of type in program BTF. This is used to
	 * tag PTR_TO_BTF_ID allocated using bpf_obj_new.
	 */
	MEM_ALLOC		= BIT(11 + BPF_BASE_TYPE_BITS),

	/* PTR was passed from the kernel in a trusted context, and may be
	 * passed to KF_TRUSTED_ARGS kfuncs or BPF helper functions.
	 * Confusingly, this is _not_ the opposite of PTR_UNTRUSTED above.
	 * PTR_UNTRUSTED refers to a kptr that was read directly from a map
	 * without invoking bpf_kptr_xchg(). What we really need to know is
	 * whether a pointer is safe to pass to a kfunc or BPF helper function.
	 * While PTR_UNTRUSTED pointers are unsafe to pass to kfuncs and BPF
	 * helpers, they do not cover all possible instances of unsafe
	 * pointers. For example, a pointer that was obtained from walking a
	 * struct will _not_ get the PTR_UNTRUSTED type modifier, despite the
	 * fact that it may be NULL, invalid, etc. This is due to backwards
	 * compatibility requirements, as this was the behavior that was first
	 * introduced when kptrs were added. The behavior is now considered
	 * deprecated, and PTR_UNTRUSTED will eventually be removed.
	 *
	 * PTR_TRUSTED, on the other hand, is a pointer that the kernel
	 * guarantees to be valid and safe to pass to kfuncs and BPF helpers.
	 * For example, pointers passed to tracepoint arguments are considered
	 * PTR_TRUSTED, as are pointers that are passed to struct_ops
	 * callbacks. As alluded to above, pointers that are obtained from
	 * walking PTR_TRUSTED pointers are _not_ trusted. For example, if a
	 * struct task_struct *task is PTR_TRUSTED, then accessing
	 * task->last_wakee will lose the PTR_TRUSTED modifier when it's stored
	 * in a BPF register. Similarly, pointers passed to certain programs
	 * types such as kretprobes are not guaranteed to be valid, as they may
	 * for example contain an object that was recently freed.
	 */
	PTR_TRUSTED		= BIT(12 + BPF_BASE_TYPE_BITS),

	/* MEM is tagged with rcu and memory access needs rcu_read_lock protection. */
	MEM_RCU			= BIT(13 + BPF_BASE_TYPE_BITS),

	/* Used to tag PTR_TO_BTF_ID | MEM_ALLOC references which are non-owning.
	 * Currently only valid for linked-list and rbtree nodes. If the nodes
	 * have a bpf_refcount_field, they must be tagged MEM_RCU as well.
	 */
	NON_OWN_REF		= BIT(14 + BPF_BASE_TYPE_BITS),

	/* DYNPTR points to sk_buff */
	DYNPTR_TYPE_SKB		= BIT(15 + BPF_BASE_TYPE_BITS),

	/* DYNPTR points to xdp_buff */
	DYNPTR_TYPE_XDP		= BIT(16 + BPF_BASE_TYPE_BITS),

	/* Memory must be aligned on some architectures, used in combination with
	 * MEM_FIXED_SIZE.
	 */
	MEM_ALIGNED		= BIT(17 + BPF_BASE_TYPE_BITS),

	__BPF_TYPE_FLAG_MAX,
	__BPF_TYPE_LAST_FLAG	= __BPF_TYPE_FLAG_MAX - 1,
};

#define DYNPTR_TYPE_FLAG_MASK	(DYNPTR_TYPE_LOCAL | DYNPTR_TYPE_RINGBUF | DYNPTR_TYPE_SKB \
				 | DYNPTR_TYPE_XDP)

/* Max number of base types. */
#define BPF_BASE_TYPE_LIMIT	(1UL << BPF_BASE_TYPE_BITS)

/* Max number of all types. */
#define BPF_TYPE_LIMIT		(__BPF_TYPE_LAST_FLAG | (__BPF_TYPE_LAST_FLAG - 1))

/* function argument constraints */
enum bpf_arg_type {
	ARG_DONTCARE = 0,	/* unused argument in helper function */

	/* the following constraints used to prototype
	 * bpf_map_lookup/update/delete_elem() functions
	 */
	ARG_CONST_MAP_PTR,	/* const argument used as pointer to bpf_map */
	ARG_PTR_TO_MAP_KEY,	/* pointer to stack used as map key */
	ARG_PTR_TO_MAP_VALUE,	/* pointer to stack used as map value */

	/* Used to prototype bpf_memcmp() and other functions that access data
	 * on eBPF program stack
	 */
	ARG_PTR_TO_MEM,		/* pointer to valid memory (stack, packet, map value) */

	ARG_CONST_SIZE,		/* number of bytes accessed from memory */
	ARG_CONST_SIZE_OR_ZERO,	/* number of bytes accessed from memory or 0 */

	ARG_PTR_TO_CTX,		/* pointer to context */
	ARG_ANYTHING,		/* any (initialized) argument is ok */
	ARG_PTR_TO_SPIN_LOCK,	/* pointer to bpf_spin_lock */
	ARG_PTR_TO_SOCK_COMMON,	/* pointer to sock_common */
	ARG_PTR_TO_SOCKET,	/* pointer to bpf_sock (fullsock) */
	ARG_PTR_TO_BTF_ID,	/* pointer to in-kernel struct */
	ARG_PTR_TO_RINGBUF_MEM,	/* pointer to dynamically reserved ringbuf memory */
	ARG_CONST_ALLOC_SIZE_OR_ZERO,	/* number of allocated bytes requested */
	ARG_PTR_TO_BTF_ID_SOCK_COMMON,	/* pointer to in-kernel sock_common or bpf-mirrored bpf_sock */
	ARG_PTR_TO_PERCPU_BTF_ID,	/* pointer to in-kernel percpu type */
	ARG_PTR_TO_FUNC,	/* pointer to a bpf program function */
	ARG_PTR_TO_STACK,	/* pointer to stack */
	ARG_PTR_TO_CONST_STR,	/* pointer to a null terminated read-only string */
	ARG_PTR_TO_TIMER,	/* pointer to bpf_timer */
	ARG_PTR_TO_KPTR,	/* pointer to referenced kptr */
	ARG_PTR_TO_DYNPTR,      /* pointer to bpf_dynptr. See bpf_type_flag for dynptr type */
	__BPF_ARG_TYPE_MAX,

	/* Extended arg_types. */
	ARG_PTR_TO_MAP_VALUE_OR_NULL	= PTR_MAYBE_NULL | ARG_PTR_TO_MAP_VALUE,
	ARG_PTR_TO_MEM_OR_NULL		= PTR_MAYBE_NULL | ARG_PTR_TO_MEM,
	ARG_PTR_TO_CTX_OR_NULL		= PTR_MAYBE_NULL | ARG_PTR_TO_CTX,
	ARG_PTR_TO_SOCKET_OR_NULL	= PTR_MAYBE_NULL | ARG_PTR_TO_SOCKET,
	ARG_PTR_TO_STACK_OR_NULL	= PTR_MAYBE_NULL | ARG_PTR_TO_STACK,
	ARG_PTR_TO_BTF_ID_OR_NULL	= PTR_MAYBE_NULL | ARG_PTR_TO_BTF_ID,
	/* pointer to memory does not need to be initialized, helper function must fill
	 * all bytes or clear them in error case.
	 */
	ARG_PTR_TO_UNINIT_MEM		= MEM_UNINIT | ARG_PTR_TO_MEM,
	/* Pointer to valid memory of size known at compile time. */
	ARG_PTR_TO_FIXED_SIZE_MEM	= MEM_FIXED_SIZE | ARG_PTR_TO_MEM,

	/* This must be the last entry. Its purpose is to ensure the enum is
	 * wide enough to hold the higher bits reserved for bpf_type_flag.
	 */
	__BPF_ARG_TYPE_LIMIT	= BPF_TYPE_LIMIT,
};
static_assert(__BPF_ARG_TYPE_MAX <= BPF_BASE_TYPE_LIMIT);

/* type of values returned from helper functions */
enum bpf_return_type {
	RET_INTEGER,			/* function returns integer */
	RET_VOID,			/* function doesn't return anything */
	RET_PTR_TO_MAP_VALUE,		/* returns a pointer to map elem value */
	RET_PTR_TO_SOCKET,		/* returns a pointer to a socket */
	RET_PTR_TO_TCP_SOCK,		/* returns a pointer to a tcp_sock */
	RET_PTR_TO_SOCK_COMMON,		/* returns a pointer to a sock_common */
	RET_PTR_TO_MEM,			/* returns a pointer to memory */
	RET_PTR_TO_MEM_OR_BTF_ID,	/* returns a pointer to a valid memory or a btf_id */
	RET_PTR_TO_BTF_ID,		/* returns a pointer to a btf_id */
	__BPF_RET_TYPE_MAX,

	/* Extended ret_types. */
	RET_PTR_TO_MAP_VALUE_OR_NULL	= PTR_MAYBE_NULL | RET_PTR_TO_MAP_VALUE,
	RET_PTR_TO_SOCKET_OR_NULL	= PTR_MAYBE_NULL | RET_PTR_TO_SOCKET,
	RET_PTR_TO_TCP_SOCK_OR_NULL	= PTR_MAYBE_NULL | RET_PTR_TO_TCP_SOCK,
	RET_PTR_TO_SOCK_COMMON_OR_NULL	= PTR_MAYBE_NULL | RET_PTR_TO_SOCK_COMMON,
	RET_PTR_TO_RINGBUF_MEM_OR_NULL	= PTR_MAYBE_NULL | MEM_RINGBUF | RET_PTR_TO_MEM,
	RET_PTR_TO_DYNPTR_MEM_OR_NULL	= PTR_MAYBE_NULL | RET_PTR_TO_MEM,
	RET_PTR_TO_BTF_ID_OR_NULL	= PTR_MAYBE_NULL | RET_PTR_TO_BTF_ID,
	RET_PTR_TO_BTF_ID_TRUSTED	= PTR_TRUSTED	 | RET_PTR_TO_BTF_ID,

	/* This must be the last entry. Its purpose is to ensure the enum is
	 * wide enough to hold the higher bits reserved for bpf_type_flag.
	 */
	__BPF_RET_TYPE_LIMIT	= BPF_TYPE_LIMIT,
};
static_assert(__BPF_RET_TYPE_MAX <= BPF_BASE_TYPE_LIMIT);

/* eBPF function prototype used by verifier to allow BPF_CALLs from eBPF programs
 * to in-kernel helper functions and for adjusting imm32 field in BPF_CALL
 * instructions after verifying
 */
struct bpf_func_proto {
	u64 (*func)(u64 r1, u64 r2, u64 r3, u64 r4, u64 r5);
	bool gpl_only;
	bool pkt_access;
	bool might_sleep;
	enum bpf_return_type ret_type;
	union {
		struct {
			enum bpf_arg_type arg1_type;
			enum bpf_arg_type arg2_type;
			enum bpf_arg_type arg3_type;
			enum bpf_arg_type arg4_type;
			enum bpf_arg_type arg5_type;
		};
		enum bpf_arg_type arg_type[5];
	};
	union {
		struct {
			u32 *arg1_btf_id;
			u32 *arg2_btf_id;
			u32 *arg3_btf_id;
			u32 *arg4_btf_id;
			u32 *arg5_btf_id;
		};
		u32 *arg_btf_id[5];
		struct {
			size_t arg1_size;
			size_t arg2_size;
			size_t arg3_size;
			size_t arg4_size;
			size_t arg5_size;
		};
		size_t arg_size[5];
	};
	int *ret_btf_id; /* return value btf_id */
	bool (*allowed)(const struct bpf_prog *prog);
};

/* bpf_context is intentionally undefined structure. Pointer to bpf_context is
 * the first argument to eBPF programs.
 * For socket filters: 'struct bpf_context *' == 'struct sk_buff *'
 */
struct bpf_context;

enum bpf_access_type {
	BPF_READ = 1,
	BPF_WRITE = 2
};

/* types of values stored in eBPF registers */
/* Pointer types represent:
 * pointer
 * pointer + imm
 * pointer + (u16) var
 * pointer + (u16) var + imm
 * if (range > 0) then [ptr, ptr + range - off) is safe to access
 * if (id > 0) means that some 'var' was added
 * if (off > 0) means that 'imm' was added
 */
enum bpf_reg_type {
	NOT_INIT = 0,		 /* nothing was written into register */
	SCALAR_VALUE,		 /* reg doesn't contain a valid pointer */
	PTR_TO_CTX,		 /* reg points to bpf_context */
	CONST_PTR_TO_MAP,	 /* reg points to struct bpf_map */
	PTR_TO_MAP_VALUE,	 /* reg points to map element value */
	PTR_TO_MAP_KEY,		 /* reg points to a map element key */
	PTR_TO_STACK,		 /* reg == frame_pointer + offset */
	PTR_TO_PACKET_META,	 /* skb->data - meta_len */
	PTR_TO_PACKET,		 /* reg points to skb->data */
	PTR_TO_PACKET_END,	 /* skb->data + headlen */
	PTR_TO_FLOW_KEYS,	 /* reg points to bpf_flow_keys */
	PTR_TO_SOCKET,		 /* reg points to struct bpf_sock */
	PTR_TO_SOCK_COMMON,	 /* reg points to sock_common */
	PTR_TO_TCP_SOCK,	 /* reg points to struct tcp_sock */
	PTR_TO_TP_BUFFER,	 /* reg points to a writable raw tp's buffer */
	PTR_TO_XDP_SOCK,	 /* reg points to struct xdp_sock */
	/* PTR_TO_BTF_ID points to a kernel struct that does not need
	 * to be null checked by the BPF program. This does not imply the
	 * pointer is _not_ null and in practice this can easily be a null
	 * pointer when reading pointer chains. The assumption is program
	 * context will handle null pointer dereference typically via fault
	 * handling. The verifier must keep this in mind and can make no
	 * assumptions about null or non-null when doing branch analysis.
	 * Further, when passed into helpers the helpers can not, without
	 * additional context, assume the value is non-null.
	 */
	PTR_TO_BTF_ID,
	/* PTR_TO_BTF_ID_OR_NULL points to a kernel struct that has not
	 * been checked for null. Used primarily to inform the verifier
	 * an explicit null check is required for this struct.
	 */
	PTR_TO_MEM,		 /* reg points to valid memory region */
	PTR_TO_BUF,		 /* reg points to a read/write buffer */
	PTR_TO_FUNC,		 /* reg points to a bpf program function */
	CONST_PTR_TO_DYNPTR,	 /* reg points to a const struct bpf_dynptr */
	__BPF_REG_TYPE_MAX,

	/* Extended reg_types. */
	PTR_TO_MAP_VALUE_OR_NULL	= PTR_MAYBE_NULL | PTR_TO_MAP_VALUE,
	PTR_TO_SOCKET_OR_NULL		= PTR_MAYBE_NULL | PTR_TO_SOCKET,
	PTR_TO_SOCK_COMMON_OR_NULL	= PTR_MAYBE_NULL | PTR_TO_SOCK_COMMON,
	PTR_TO_TCP_SOCK_OR_NULL		= PTR_MAYBE_NULL | PTR_TO_TCP_SOCK,
	PTR_TO_BTF_ID_OR_NULL		= PTR_MAYBE_NULL | PTR_TO_BTF_ID,

	/* This must be the last entry. Its purpose is to ensure the enum is
	 * wide enough to hold the higher bits reserved for bpf_type_flag.
	 */
	__BPF_REG_TYPE_LIMIT	= BPF_TYPE_LIMIT,
};
static_assert(__BPF_REG_TYPE_MAX <= BPF_BASE_TYPE_LIMIT);

/* The information passed from prog-specific *_is_valid_access
 * back to the verifier.
 */
struct bpf_insn_access_aux {
	enum bpf_reg_type reg_type;
	bool is_ldsx;
	union {
		int ctx_field_size;
		struct {
			struct btf *btf;
			u32 btf_id;
		};
	};
	struct bpf_verifier_log *log; /* for verbose logs */
<<<<<<< HEAD
=======
#ifndef __GENKSYMS__
	bool is_ldsx;
	bool is_retval; /* is accessing function return value ? */
#endif
>>>>>>> 4218c435
};

static inline void
bpf_ctx_record_field_size(struct bpf_insn_access_aux *aux, u32 size)
{
	aux->ctx_field_size = size;
}

static bool bpf_is_ldimm64(const struct bpf_insn *insn)
{
	return insn->code == (BPF_LD | BPF_IMM | BPF_DW);
}

static inline bool bpf_pseudo_func(const struct bpf_insn *insn)
{
	return bpf_is_ldimm64(insn) && insn->src_reg == BPF_PSEUDO_FUNC;
}

struct bpf_prog_ops {
	int (*test_run)(struct bpf_prog *prog, const union bpf_attr *kattr,
			union bpf_attr __user *uattr);
};

struct bpf_reg_state;
struct bpf_verifier_ops {
	/* return eBPF function prototype for verification */
	const struct bpf_func_proto *
	(*get_func_proto)(enum bpf_func_id func_id,
			  const struct bpf_prog *prog);

	/* return true if 'size' wide access at offset 'off' within bpf_context
	 * with 'type' (read or write) is allowed
	 */
	bool (*is_valid_access)(int off, int size, enum bpf_access_type type,
				const struct bpf_prog *prog,
				struct bpf_insn_access_aux *info);
	int (*gen_prologue)(struct bpf_insn *insn, bool direct_write,
			    const struct bpf_prog *prog);
	int (*gen_ld_abs)(const struct bpf_insn *orig,
			  struct bpf_insn *insn_buf);
	u32 (*convert_ctx_access)(enum bpf_access_type type,
				  const struct bpf_insn *src,
				  struct bpf_insn *dst,
				  struct bpf_prog *prog, u32 *target_size);
	int (*btf_struct_access)(struct bpf_verifier_log *log,
				 const struct bpf_reg_state *reg,
				 int off, int size);
};

struct bpf_prog_offload_ops {
	/* verifier basic callbacks */
	int (*insn_hook)(struct bpf_verifier_env *env,
			 int insn_idx, int prev_insn_idx);
	int (*finalize)(struct bpf_verifier_env *env);
	/* verifier optimization callbacks (called after .finalize) */
	int (*replace_insn)(struct bpf_verifier_env *env, u32 off,
			    struct bpf_insn *insn);
	int (*remove_insns)(struct bpf_verifier_env *env, u32 off, u32 cnt);
	/* program management callbacks */
	int (*prepare)(struct bpf_prog *prog);
	int (*translate)(struct bpf_prog *prog);
	void (*destroy)(struct bpf_prog *prog);
};

struct bpf_prog_offload {
	struct bpf_prog		*prog;
	struct net_device	*netdev;
	struct bpf_offload_dev	*offdev;
	void			*dev_priv;
	struct list_head	offloads;
	bool			dev_state;
	bool			opt_failed;
	void			*jited_image;
	u32			jited_len;
};

enum bpf_cgroup_storage_type {
	BPF_CGROUP_STORAGE_SHARED,
	BPF_CGROUP_STORAGE_PERCPU,
	__BPF_CGROUP_STORAGE_MAX
};

#define MAX_BPF_CGROUP_STORAGE_TYPE __BPF_CGROUP_STORAGE_MAX

/* The longest tracepoint has 12 args.
 * See include/trace/bpf_probe.h
 */
#define MAX_BPF_FUNC_ARGS 12

/* The maximum number of arguments passed through registers
 * a single function may have.
 */
#define MAX_BPF_FUNC_REG_ARGS 5

/* The argument is a structure. */
#define BTF_FMODEL_STRUCT_ARG		BIT(0)

/* The argument is signed. */
#define BTF_FMODEL_SIGNED_ARG		BIT(1)

struct btf_func_model {
	u8 ret_size;
	u8 ret_flags;
	u8 nr_args;
	u8 arg_size[MAX_BPF_FUNC_ARGS];
	u8 arg_flags[MAX_BPF_FUNC_ARGS];
};

/* Restore arguments before returning from trampoline to let original function
 * continue executing. This flag is used for fentry progs when there are no
 * fexit progs.
 */
#define BPF_TRAMP_F_RESTORE_REGS	BIT(0)
/* Call original function after fentry progs, but before fexit progs.
 * Makes sense for fentry/fexit, normal calls and indirect calls.
 */
#define BPF_TRAMP_F_CALL_ORIG		BIT(1)
/* Skip current frame and return to parent.  Makes sense for fentry/fexit
 * programs only. Should not be used with normal calls and indirect calls.
 */
#define BPF_TRAMP_F_SKIP_FRAME		BIT(2)
/* Store IP address of the caller on the trampoline stack,
 * so it's available for trampoline's programs.
 */
#define BPF_TRAMP_F_IP_ARG		BIT(3)
/* Return the return value of fentry prog. Only used by bpf_struct_ops. */
#define BPF_TRAMP_F_RET_FENTRY_RET	BIT(4)

/* Get original function from stack instead of from provided direct address.
 * Makes sense for trampolines with fexit or fmod_ret programs.
 */
#define BPF_TRAMP_F_ORIG_STACK		BIT(5)

/* This trampoline is on a function with another ftrace_ops with IPMODIFY,
 * e.g., a live patch. This flag is set and cleared by ftrace call backs,
 */
#define BPF_TRAMP_F_SHARE_IPMODIFY	BIT(6)

/* Indicate that current trampoline is in a tail call context. Then, it has to
 * cache and restore tail_call_cnt to avoid infinite tail call loop.
 */
#define BPF_TRAMP_F_TAIL_CALL_CTX	BIT(7)

/* Each call __bpf_prog_enter + call bpf_func + call __bpf_prog_exit is ~50
 * bytes on x86.
 */
enum {
#if defined(__s390x__)
	BPF_MAX_TRAMP_LINKS = 27,
#else
	BPF_MAX_TRAMP_LINKS = 38,
#endif
};

struct bpf_tramp_links {
	struct bpf_tramp_link *links[BPF_MAX_TRAMP_LINKS];
	int nr_links;
};

struct bpf_tramp_run_ctx;

/* Different use cases for BPF trampoline:
 * 1. replace nop at the function entry (kprobe equivalent)
 *    flags = BPF_TRAMP_F_RESTORE_REGS
 *    fentry = a set of programs to run before returning from trampoline
 *
 * 2. replace nop at the function entry (kprobe + kretprobe equivalent)
 *    flags = BPF_TRAMP_F_CALL_ORIG | BPF_TRAMP_F_SKIP_FRAME
 *    orig_call = fentry_ip + MCOUNT_INSN_SIZE
 *    fentry = a set of program to run before calling original function
 *    fexit = a set of program to run after original function
 *
 * 3. replace direct call instruction anywhere in the function body
 *    or assign a function pointer for indirect call (like tcp_congestion_ops->cong_avoid)
 *    With flags = 0
 *      fentry = a set of programs to run before returning from trampoline
 *    With flags = BPF_TRAMP_F_CALL_ORIG
 *      orig_call = original callback addr or direct function addr
 *      fentry = a set of program to run before calling original function
 *      fexit = a set of program to run after original function
 */
struct bpf_tramp_image;
int arch_prepare_bpf_trampoline(struct bpf_tramp_image *tr, void *image, void *image_end,
				const struct btf_func_model *m, u32 flags,
				struct bpf_tramp_links *tlinks,
				void *orig_call);
u64 notrace __bpf_prog_enter_sleepable_recur(struct bpf_prog *prog,
					     struct bpf_tramp_run_ctx *run_ctx);
void notrace __bpf_prog_exit_sleepable_recur(struct bpf_prog *prog, u64 start,
					     struct bpf_tramp_run_ctx *run_ctx);
void notrace __bpf_tramp_enter(struct bpf_tramp_image *tr);
void notrace __bpf_tramp_exit(struct bpf_tramp_image *tr);
typedef u64 (*bpf_trampoline_enter_t)(struct bpf_prog *prog,
				      struct bpf_tramp_run_ctx *run_ctx);
typedef void (*bpf_trampoline_exit_t)(struct bpf_prog *prog, u64 start,
				      struct bpf_tramp_run_ctx *run_ctx);
bpf_trampoline_enter_t bpf_trampoline_enter(const struct bpf_prog *prog);
bpf_trampoline_exit_t bpf_trampoline_exit(const struct bpf_prog *prog);

struct bpf_ksym {
	unsigned long		 start;
	unsigned long		 end;
	char			 name[KSYM_NAME_LEN];
	struct list_head	 lnode;
	struct latch_tree_node	 tnode;
	bool			 prog;
};

enum bpf_tramp_prog_type {
	BPF_TRAMP_FENTRY,
	BPF_TRAMP_FEXIT,
	BPF_TRAMP_MODIFY_RETURN,
	BPF_TRAMP_MAX,
	BPF_TRAMP_REPLACE, /* more than MAX */
};

struct bpf_tramp_image {
	void *image;
	struct bpf_ksym ksym;
	struct percpu_ref pcref;
	void *ip_after_call;
	void *ip_epilogue;
	union {
		struct rcu_head rcu;
		struct work_struct work;
	};
};

struct bpf_trampoline {
	/* hlist for trampoline_table */
	struct hlist_node hlist;
	struct ftrace_ops *fops;
	/* serializes access to fields of this trampoline */
	struct mutex mutex;
	refcount_t refcnt;
	u32 flags;
	u64 key;
	struct {
		struct btf_func_model model;
		void *addr;
		bool ftrace_managed;
	} func;
	/* if !NULL this is BPF_PROG_TYPE_EXT program that extends another BPF
	 * program by replacing one of its functions. func.addr is the address
	 * of the function it replaced.
	 */
	struct bpf_prog *extension_prog;
	/* list of BPF programs using this trampoline */
	struct hlist_head progs_hlist[BPF_TRAMP_MAX];
	/* Number of attached programs. A counter per kind. */
	int progs_cnt[BPF_TRAMP_MAX];
	/* Executable image of trampoline */
	struct bpf_tramp_image *cur_image;
	struct module *mod;
};

struct bpf_attach_target_info {
	struct btf_func_model fmodel;
	long tgt_addr;
	struct module *tgt_mod;
	const char *tgt_name;
	const struct btf_type *tgt_type;
};

#define BPF_DISPATCHER_MAX 48 /* Fits in 2048B */

struct bpf_dispatcher_prog {
	struct bpf_prog *prog;
	refcount_t users;
};

struct bpf_dispatcher {
	/* dispatcher mutex */
	struct mutex mutex;
	void *func;
	struct bpf_dispatcher_prog progs[BPF_DISPATCHER_MAX];
	int num_progs;
	void *image;
	void *rw_image;
	u32 image_off;
	struct bpf_ksym ksym;
#ifdef CONFIG_HAVE_STATIC_CALL
	struct static_call_key *sc_key;
	void *sc_tramp;
#endif
};

static __always_inline __nocfi unsigned int bpf_dispatcher_nop_func(
	const void *ctx,
	const struct bpf_insn *insnsi,
	bpf_func_t bpf_func)
{
	return bpf_func(ctx, insnsi);
}

/* the implementation of the opaque uapi struct bpf_dynptr */
struct bpf_dynptr_kern {
	void *data;
	/* Size represents the number of usable bytes of dynptr data.
	 * If for example the offset is at 4 for a local dynptr whose data is
	 * of type u64, the number of usable bytes is 4.
	 *
	 * The upper 8 bits are reserved. It is as follows:
	 * Bits 0 - 23 = size
	 * Bits 24 - 30 = dynptr type
	 * Bit 31 = whether dynptr is read-only
	 */
	u32 size;
	u32 offset;
} __aligned(8);

enum bpf_dynptr_type {
	BPF_DYNPTR_TYPE_INVALID,
	/* Points to memory that is local to the bpf program */
	BPF_DYNPTR_TYPE_LOCAL,
	/* Underlying data is a ringbuf record */
	BPF_DYNPTR_TYPE_RINGBUF,
	/* Underlying data is a sk_buff */
	BPF_DYNPTR_TYPE_SKB,
	/* Underlying data is a xdp_buff */
	BPF_DYNPTR_TYPE_XDP,
};

int bpf_dynptr_check_size(u32 size);
u32 __bpf_dynptr_size(const struct bpf_dynptr_kern *ptr);

#ifdef CONFIG_BPF_JIT
int bpf_trampoline_link_prog(struct bpf_tramp_link *link, struct bpf_trampoline *tr);
int bpf_trampoline_unlink_prog(struct bpf_tramp_link *link, struct bpf_trampoline *tr);
struct bpf_trampoline *bpf_trampoline_get(u64 key,
					  struct bpf_attach_target_info *tgt_info);
void bpf_trampoline_put(struct bpf_trampoline *tr);
int arch_prepare_bpf_dispatcher(void *image, void *buf, s64 *funcs, int num_funcs);

/*
 * When the architecture supports STATIC_CALL replace the bpf_dispatcher_fn
 * indirection with a direct call to the bpf program. If the architecture does
 * not have STATIC_CALL, avoid a double-indirection.
 */
#ifdef CONFIG_HAVE_STATIC_CALL

#define __BPF_DISPATCHER_SC_INIT(_name)				\
	.sc_key = &STATIC_CALL_KEY(_name),			\
	.sc_tramp = STATIC_CALL_TRAMP_ADDR(_name),

#define __BPF_DISPATCHER_SC(name)				\
	DEFINE_STATIC_CALL(bpf_dispatcher_##name##_call, bpf_dispatcher_nop_func)

#define __BPF_DISPATCHER_CALL(name)				\
	static_call(bpf_dispatcher_##name##_call)(ctx, insnsi, bpf_func)

#define __BPF_DISPATCHER_UPDATE(_d, _new)			\
	__static_call_update((_d)->sc_key, (_d)->sc_tramp, (_new))

#else
#define __BPF_DISPATCHER_SC_INIT(name)
#define __BPF_DISPATCHER_SC(name)
#define __BPF_DISPATCHER_CALL(name)		bpf_func(ctx, insnsi)
#define __BPF_DISPATCHER_UPDATE(_d, _new)
#endif

#define BPF_DISPATCHER_INIT(_name) {				\
	.mutex = __MUTEX_INITIALIZER(_name.mutex),		\
	.func = &_name##_func,					\
	.progs = {},						\
	.num_progs = 0,						\
	.image = NULL,						\
	.image_off = 0,						\
	.ksym = {						\
		.name  = #_name,				\
		.lnode = LIST_HEAD_INIT(_name.ksym.lnode),	\
	},							\
	__BPF_DISPATCHER_SC_INIT(_name##_call)			\
}

#define DEFINE_BPF_DISPATCHER(name)					\
	__BPF_DISPATCHER_SC(name);					\
	noinline __nocfi unsigned int bpf_dispatcher_##name##_func(	\
		const void *ctx,					\
		const struct bpf_insn *insnsi,				\
		bpf_func_t bpf_func)					\
	{								\
		return __BPF_DISPATCHER_CALL(name);			\
	}								\
	EXPORT_SYMBOL(bpf_dispatcher_##name##_func);			\
	struct bpf_dispatcher bpf_dispatcher_##name =			\
		BPF_DISPATCHER_INIT(bpf_dispatcher_##name);

#define DECLARE_BPF_DISPATCHER(name)					\
	unsigned int bpf_dispatcher_##name##_func(			\
		const void *ctx,					\
		const struct bpf_insn *insnsi,				\
		bpf_func_t bpf_func);					\
	extern struct bpf_dispatcher bpf_dispatcher_##name;

#define BPF_DISPATCHER_FUNC(name) bpf_dispatcher_##name##_func
#define BPF_DISPATCHER_PTR(name) (&bpf_dispatcher_##name)
void bpf_dispatcher_change_prog(struct bpf_dispatcher *d, struct bpf_prog *from,
				struct bpf_prog *to);
/* Called only from JIT-enabled code, so there's no need for stubs. */
void bpf_image_ksym_add(void *data, struct bpf_ksym *ksym);
void bpf_image_ksym_del(struct bpf_ksym *ksym);
void bpf_ksym_add(struct bpf_ksym *ksym);
void bpf_ksym_del(struct bpf_ksym *ksym);
int bpf_jit_charge_modmem(u32 size);
void bpf_jit_uncharge_modmem(u32 size);
bool bpf_prog_has_trampoline(const struct bpf_prog *prog);
#else
static inline int bpf_trampoline_link_prog(struct bpf_tramp_link *link,
					   struct bpf_trampoline *tr)
{
	return -ENOTSUPP;
}
static inline int bpf_trampoline_unlink_prog(struct bpf_tramp_link *link,
					     struct bpf_trampoline *tr)
{
	return -ENOTSUPP;
}
static inline struct bpf_trampoline *bpf_trampoline_get(u64 key,
							struct bpf_attach_target_info *tgt_info)
{
	return NULL;
}
static inline void bpf_trampoline_put(struct bpf_trampoline *tr) {}
#define DEFINE_BPF_DISPATCHER(name)
#define DECLARE_BPF_DISPATCHER(name)
#define BPF_DISPATCHER_FUNC(name) bpf_dispatcher_nop_func
#define BPF_DISPATCHER_PTR(name) NULL
static inline void bpf_dispatcher_change_prog(struct bpf_dispatcher *d,
					      struct bpf_prog *from,
					      struct bpf_prog *to) {}
static inline bool is_bpf_image_address(unsigned long address)
{
	return false;
}
static inline bool bpf_prog_has_trampoline(const struct bpf_prog *prog)
{
	return false;
}
#endif

struct bpf_func_info_aux {
	u16 linkage;
	bool unreliable;
};

enum bpf_jit_poke_reason {
	BPF_POKE_REASON_TAIL_CALL,
};

/* Descriptor of pokes pointing /into/ the JITed image. */
struct bpf_jit_poke_descriptor {
	void *tailcall_target;
	void *tailcall_bypass;
	void *bypass_addr;
	void *aux;
	union {
		struct {
			struct bpf_map *map;
			u32 key;
		} tail_call;
	};
	bool tailcall_target_stable;
	u8 adj_off;
	u16 reason;
	u32 insn_idx;
};

/* reg_type info for ctx arguments */
struct bpf_ctx_arg_aux {
	u32 offset;
	enum bpf_reg_type reg_type;
	u32 btf_id;
};

struct btf_mod_pair {
	struct btf *btf;
	struct module *module;
};

struct bpf_kfunc_desc_tab;

struct bpf_prog_aux {
	atomic64_t refcnt;
	u32 used_map_cnt;
	u32 used_btf_cnt;
	u32 max_ctx_offset;
	u32 max_pkt_offset;
	u32 max_tp_access;
	u32 stack_depth;
	u32 id;
	u32 func_cnt; /* used by non-func prog as the number of func progs */
	u32 func_idx; /* 0 for non-func prog, the index in func array for func prog */
	u32 attach_btf_id; /* in-kernel BTF type id to attach to */
	u32 ctx_arg_info_size;
	u32 max_rdonly_access;
	u32 max_rdwr_access;
	struct btf *attach_btf;
	const struct bpf_ctx_arg_aux *ctx_arg_info;
	struct mutex dst_mutex; /* protects dst_* pointers below, *after* prog becomes visible */
	struct bpf_prog *dst_prog;
	struct bpf_trampoline *dst_trampoline;
	enum bpf_prog_type saved_dst_prog_type;
	enum bpf_attach_type saved_dst_attach_type;
	bool verifier_zext; /* Zero extensions has been inserted by verifier. */
	bool dev_bound; /* Program is bound to the netdev. */
	bool offload_requested; /* Program is bound and offloaded to the netdev. */
	bool attach_btf_trace; /* true if attaching to BTF-enabled raw tp */
	bool attach_tracing_prog; /* true if tracing another tracing program */
	bool func_proto_unreliable;
	bool sleepable;
	bool tail_call_reachable;
	bool xdp_has_frags;
	/* BTF_KIND_FUNC_PROTO for valid attach_btf_id */
	const struct btf_type *attach_func_proto;
	/* function name for valid attach_btf_id */
	const char *attach_func_name;
	struct bpf_prog **func;
	void *jit_data; /* JIT specific data. arch dependent */
	struct bpf_jit_poke_descriptor *poke_tab;
	struct bpf_kfunc_desc_tab *kfunc_tab;
	struct bpf_kfunc_btf_tab *kfunc_btf_tab;
	u32 size_poke_tab;
	struct bpf_ksym ksym;
	const struct bpf_prog_ops *ops;
	struct bpf_map **used_maps;
	struct mutex used_maps_mutex; /* mutex for used_maps and used_map_cnt */
	struct btf_mod_pair *used_btfs;
	struct bpf_prog *prog;
	struct user_struct *user;
	u64 load_time; /* ns since boottime */
	u32 verified_insns;
	int cgroup_atype; /* enum cgroup_bpf_attach_type */
	struct bpf_map *cgroup_storage[MAX_BPF_CGROUP_STORAGE_TYPE];
	char name[BPF_OBJ_NAME_LEN];
#ifdef CONFIG_SECURITY
	void *security;
#endif
	struct bpf_prog_offload *offload;
	struct btf *btf;
	struct bpf_func_info *func_info;
	struct bpf_func_info_aux *func_info_aux;
	/* bpf_line_info loaded from userspace.  linfo->insn_off
	 * has the xlated insn offset.
	 * Both the main and sub prog share the same linfo.
	 * The subprog can access its first linfo by
	 * using the linfo_idx.
	 */
	struct bpf_line_info *linfo;
	/* jited_linfo is the jited addr of the linfo.  It has a
	 * one to one mapping to linfo:
	 * jited_linfo[i] is the jited addr for the linfo[i]->insn_off.
	 * Both the main and sub prog share the same jited_linfo.
	 * The subprog can access its first jited_linfo by
	 * using the linfo_idx.
	 */
	void **jited_linfo;
	u32 func_info_cnt;
	u32 nr_linfo;
	/* subprog can use linfo_idx to access its first linfo and
	 * jited_linfo.
	 * main prog always has linfo_idx == 0
	 */
	u32 linfo_idx;
	struct module *mod;
	u32 num_exentries;
	struct exception_table_entry *extable;
	union {
		struct work_struct work;
		struct rcu_head	rcu;
	};
	void *suse_kabi_padding;
};

struct bpf_prog {
	u16			pages;		/* Number of allocated pages */
	u16			jited:1,	/* Is our filter JIT'ed? */
				jit_requested:1,/* archs need to JIT the prog */
				gpl_compatible:1, /* Is filter GPL compatible? */
				cb_access:1,	/* Is control block accessed? */
				dst_needed:1,	/* Do we need dst entry? */
				blinding_requested:1, /* needs constant blinding */
				blinded:1,	/* Was blinded */
				is_func:1,	/* program is a bpf function */
				kprobe_override:1, /* Do we override a kprobe? */
				has_callchain_buf:1, /* callchain buffer allocated? */
				enforce_expected_attach_type:1, /* Enforce expected_attach_type checking at attach time */
				call_get_stack:1, /* Do we call bpf_get_stack() or bpf_get_stackid() */
				call_get_func_ip:1, /* Do we call get_func_ip() */
				tstamp_type_access:1; /* Accessed __sk_buff->tstamp_type */
	enum bpf_prog_type	type;		/* Type of BPF program */
	enum bpf_attach_type	expected_attach_type; /* For some prog types */
	u32			len;		/* Number of filter blocks */
	u32			jited_len;	/* Size of jited insns in bytes */
	u8			tag[BPF_TAG_SIZE];
	struct bpf_prog_stats __percpu *stats;
	int __percpu		*active;
	unsigned int		(*bpf_func)(const void *ctx,
					    const struct bpf_insn *insn);
	struct bpf_prog_aux	*aux;		/* Auxiliary fields */
	struct sock_fprog_kern	*orig_prog;	/* Original BPF program */
	void			*suse_kabi_padding;
	/* Instructions for interpreter */
	union {
		DECLARE_FLEX_ARRAY(struct sock_filter, insns);
		DECLARE_FLEX_ARRAY(struct bpf_insn, insnsi);
	};
};

struct bpf_array_aux {
	/* Programs with direct jumps into programs part of this array. */
	struct list_head poke_progs;
	struct bpf_map *map;
	struct mutex poke_mutex;
	struct work_struct work;
};

struct bpf_link {
	atomic64_t refcnt;
	u32 id;
	enum bpf_link_type type;
	const struct bpf_link_ops *ops;
	struct bpf_prog *prog;
	/* rcu is used before freeing, work can be used to schedule that
	 * RCU-based freeing before that, so they never overlap
	 */
	union {
		struct rcu_head rcu;
		struct work_struct work;
	};
};

struct bpf_link_ops {
	void (*release)(struct bpf_link *link);
	/* deallocate link resources callback, called without RCU grace period
	 * waiting
	 */
	void (*dealloc)(struct bpf_link *link);
	/* deallocate link resources callback, called after RCU grace period;
	 * if underlying BPF program is sleepable we go through tasks trace
	 * RCU GP and then "classic" RCU GP
	 */
	void (*dealloc_deferred)(struct bpf_link *link);
	int (*detach)(struct bpf_link *link);
	int (*update_prog)(struct bpf_link *link, struct bpf_prog *new_prog,
			   struct bpf_prog *old_prog);
	void (*show_fdinfo)(const struct bpf_link *link, struct seq_file *seq);
	int (*fill_link_info)(const struct bpf_link *link,
			      struct bpf_link_info *info);
	int (*update_map)(struct bpf_link *link, struct bpf_map *new_map,
			  struct bpf_map *old_map);
};

struct bpf_tramp_link {
	struct bpf_link link;
	struct hlist_node tramp_hlist;
	u64 cookie;
};

struct bpf_shim_tramp_link {
	struct bpf_tramp_link link;
	struct bpf_trampoline *trampoline;
};

struct bpf_tracing_link {
	struct bpf_tramp_link link;
	enum bpf_attach_type attach_type;
	struct bpf_trampoline *trampoline;
	struct bpf_prog *tgt_prog;
};

struct bpf_link_primer {
	struct bpf_link *link;
	struct file *file;
	int fd;
	u32 id;
};

struct bpf_struct_ops_value;
struct btf_member;

#define BPF_STRUCT_OPS_MAX_NR_MEMBERS 64
/**
 * struct bpf_struct_ops - A structure of callbacks allowing a subsystem to
 *			   define a BPF_MAP_TYPE_STRUCT_OPS map type composed
 *			   of BPF_PROG_TYPE_STRUCT_OPS progs.
 * @verifier_ops: A structure of callbacks that are invoked by the verifier
 *		  when determining whether the struct_ops progs in the
 *		  struct_ops map are valid.
 * @init: A callback that is invoked a single time, and before any other
 *	  callback, to initialize the structure. A nonzero return value means
 *	  the subsystem could not be initialized.
 * @check_member: When defined, a callback invoked by the verifier to allow
 *		  the subsystem to determine if an entry in the struct_ops map
 *		  is valid. A nonzero return value means that the map is
 *		  invalid and should be rejected by the verifier.
 * @init_member: A callback that is invoked for each member of the struct_ops
 *		 map to allow the subsystem to initialize the member. A nonzero
 *		 value means the member could not be initialized. This callback
 *		 is exclusive with the @type, @type_id, @value_type, and
 *		 @value_id fields.
 * @reg: A callback that is invoked when the struct_ops map has been
 *	 initialized and is being attached to. Zero means the struct_ops map
 *	 has been successfully registered and is live. A nonzero return value
 *	 means the struct_ops map could not be registered.
 * @unreg: A callback that is invoked when the struct_ops map should be
 *	   unregistered.
 * @update: A callback that is invoked when the live struct_ops map is being
 *	    updated to contain new values. This callback is only invoked when
 *	    the struct_ops map is loaded with BPF_F_LINK. If not defined, the
 *	    it is assumed that the struct_ops map cannot be updated.
 * @validate: A callback that is invoked after all of the members have been
 *	      initialized. This callback should perform static checks on the
 *	      map, meaning that it should either fail or succeed
 *	      deterministically. A struct_ops map that has been validated may
 *	      not necessarily succeed in being registered if the call to @reg
 *	      fails. For example, a valid struct_ops map may be loaded, but
 *	      then fail to be registered due to there being another active
 *	      struct_ops map on the system in the subsystem already. For this
 *	      reason, if this callback is not defined, the check is skipped as
 *	      the struct_ops map will have final verification performed in
 *	      @reg.
 * @type: BTF type.
 * @value_type: Value type.
 * @name: The name of the struct bpf_struct_ops object.
 * @func_models: Func models
 * @type_id: BTF type id.
 * @value_id: BTF value id.
 */
struct bpf_struct_ops {
	const struct bpf_verifier_ops *verifier_ops;
	int (*init)(struct btf *btf);
	int (*check_member)(const struct btf_type *t,
			    const struct btf_member *member,
			    const struct bpf_prog *prog);
	int (*init_member)(const struct btf_type *t,
			   const struct btf_member *member,
			   void *kdata, const void *udata);
	int (*reg)(void *kdata);
	void (*unreg)(void *kdata);
	int (*update)(void *kdata, void *old_kdata);
	int (*validate)(void *kdata);
	const struct btf_type *type;
	const struct btf_type *value_type;
	const char *name;
	struct btf_func_model func_models[BPF_STRUCT_OPS_MAX_NR_MEMBERS];
	u32 type_id;
	u32 value_id;
};

#if defined(CONFIG_BPF_JIT) && defined(CONFIG_BPF_SYSCALL)
#define BPF_MODULE_OWNER ((void *)((0xeB9FUL << 2) + POISON_POINTER_DELTA))
const struct bpf_struct_ops *bpf_struct_ops_find(u32 type_id);
void bpf_struct_ops_init(struct btf *btf, struct bpf_verifier_log *log);
bool bpf_struct_ops_get(const void *kdata);
void bpf_struct_ops_put(const void *kdata);
int bpf_struct_ops_map_sys_lookup_elem(struct bpf_map *map, void *key,
				       void *value);
int bpf_struct_ops_prepare_trampoline(struct bpf_tramp_links *tlinks,
				      struct bpf_tramp_link *link,
				      const struct btf_func_model *model,
				      void *image, void *image_end);
static inline bool bpf_try_module_get(const void *data, struct module *owner)
{
	if (owner == BPF_MODULE_OWNER)
		return bpf_struct_ops_get(data);
	else
		return try_module_get(owner);
}
static inline void bpf_module_put(const void *data, struct module *owner)
{
	if (owner == BPF_MODULE_OWNER)
		bpf_struct_ops_put(data);
	else
		module_put(owner);
}
int bpf_struct_ops_link_create(union bpf_attr *attr);

#ifdef CONFIG_NET
/* Define it here to avoid the use of forward declaration */
struct bpf_dummy_ops_state {
	int val;
};

struct bpf_dummy_ops {
	int (*test_1)(struct bpf_dummy_ops_state *cb);
	int (*test_2)(struct bpf_dummy_ops_state *cb, int a1, unsigned short a2,
		      char a3, unsigned long a4);
	int (*test_sleepable)(struct bpf_dummy_ops_state *cb);
};

int bpf_struct_ops_test_run(struct bpf_prog *prog, const union bpf_attr *kattr,
			    union bpf_attr __user *uattr);
#endif
#else
static inline const struct bpf_struct_ops *bpf_struct_ops_find(u32 type_id)
{
	return NULL;
}
static inline void bpf_struct_ops_init(struct btf *btf,
				       struct bpf_verifier_log *log)
{
}
static inline bool bpf_try_module_get(const void *data, struct module *owner)
{
	return try_module_get(owner);
}
static inline void bpf_module_put(const void *data, struct module *owner)
{
	module_put(owner);
}
static inline int bpf_struct_ops_map_sys_lookup_elem(struct bpf_map *map,
						     void *key,
						     void *value)
{
	return -EINVAL;
}
static inline int bpf_struct_ops_link_create(union bpf_attr *attr)
{
	return -EOPNOTSUPP;
}

#endif

#if defined(CONFIG_CGROUP_BPF) && defined(CONFIG_BPF_LSM)
int bpf_trampoline_link_cgroup_shim(struct bpf_prog *prog,
				    int cgroup_atype);
void bpf_trampoline_unlink_cgroup_shim(struct bpf_prog *prog);
#else
static inline int bpf_trampoline_link_cgroup_shim(struct bpf_prog *prog,
						  int cgroup_atype)
{
	return -EOPNOTSUPP;
}
static inline void bpf_trampoline_unlink_cgroup_shim(struct bpf_prog *prog)
{
}
#endif

struct bpf_array {
	struct bpf_map map;
	u32 elem_size;
	u32 index_mask;
	struct bpf_array_aux *aux;
	union {
		DECLARE_FLEX_ARRAY(char, value) __aligned(8);
		DECLARE_FLEX_ARRAY(void *, ptrs) __aligned(8);
		DECLARE_FLEX_ARRAY(void __percpu *, pptrs) __aligned(8);
	};
};

#define BPF_COMPLEXITY_LIMIT_INSNS      1000000 /* yes. 1M insns */
#define MAX_TAIL_CALL_CNT 33

/* Maximum number of loops for bpf_loop and bpf_iter_num.
 * It's enum to expose it (and thus make it discoverable) through BTF.
 */
enum {
	BPF_MAX_LOOPS = 8 * 1024 * 1024,
};

#define BPF_F_ACCESS_MASK	(BPF_F_RDONLY |		\
				 BPF_F_RDONLY_PROG |	\
				 BPF_F_WRONLY |		\
				 BPF_F_WRONLY_PROG)

#define BPF_MAP_CAN_READ	BIT(0)
#define BPF_MAP_CAN_WRITE	BIT(1)

/* Maximum number of user-producer ring buffer samples that can be drained in
 * a call to bpf_user_ringbuf_drain().
 */
#define BPF_MAX_USER_RINGBUF_SAMPLES (128 * 1024)

static inline u32 bpf_map_flags_to_cap(struct bpf_map *map)
{
	u32 access_flags = map->map_flags & (BPF_F_RDONLY_PROG | BPF_F_WRONLY_PROG);

	/* Combination of BPF_F_RDONLY_PROG | BPF_F_WRONLY_PROG is
	 * not possible.
	 */
	if (access_flags & BPF_F_RDONLY_PROG)
		return BPF_MAP_CAN_READ;
	else if (access_flags & BPF_F_WRONLY_PROG)
		return BPF_MAP_CAN_WRITE;
	else
		return BPF_MAP_CAN_READ | BPF_MAP_CAN_WRITE;
}

static inline bool bpf_map_flags_access_ok(u32 access_flags)
{
	return (access_flags & (BPF_F_RDONLY_PROG | BPF_F_WRONLY_PROG)) !=
	       (BPF_F_RDONLY_PROG | BPF_F_WRONLY_PROG);
}

struct bpf_event_entry {
	struct perf_event *event;
	struct file *perf_file;
	struct file *map_file;
	struct rcu_head rcu;
};

static inline bool map_type_contains_progs(struct bpf_map *map)
{
	return map->map_type == BPF_MAP_TYPE_PROG_ARRAY ||
	       map->map_type == BPF_MAP_TYPE_DEVMAP ||
	       map->map_type == BPF_MAP_TYPE_CPUMAP;
}

bool bpf_prog_map_compatible(struct bpf_map *map, const struct bpf_prog *fp);
int bpf_prog_calc_tag(struct bpf_prog *fp);

const struct bpf_func_proto *bpf_get_trace_printk_proto(void);
const struct bpf_func_proto *bpf_get_trace_vprintk_proto(void);

typedef unsigned long (*bpf_ctx_copy_t)(void *dst, const void *src,
					unsigned long off, unsigned long len);
typedef u32 (*bpf_convert_ctx_access_t)(enum bpf_access_type type,
					const struct bpf_insn *src,
					struct bpf_insn *dst,
					struct bpf_prog *prog,
					u32 *target_size);

u64 bpf_event_output(struct bpf_map *map, u64 flags, void *meta, u64 meta_size,
		     void *ctx, u64 ctx_size, bpf_ctx_copy_t ctx_copy);

/* an array of programs to be executed under rcu_lock.
 *
 * Typical usage:
 * ret = bpf_prog_run_array(rcu_dereference(&bpf_prog_array), ctx, bpf_prog_run);
 *
 * the structure returned by bpf_prog_array_alloc() should be populated
 * with program pointers and the last pointer must be NULL.
 * The user has to keep refcnt on the program and make sure the program
 * is removed from the array before bpf_prog_put().
 * The 'struct bpf_prog_array *' should only be replaced with xchg()
 * since other cpus are walking the array of pointers in parallel.
 */
struct bpf_prog_array_item {
	struct bpf_prog *prog;
	union {
		struct bpf_cgroup_storage *cgroup_storage[MAX_BPF_CGROUP_STORAGE_TYPE];
		u64 bpf_cookie;
	};
};

struct bpf_prog_array {
	struct rcu_head rcu;
	struct bpf_prog_array_item items[];
};

struct bpf_empty_prog_array {
	struct bpf_prog_array hdr;
	struct bpf_prog *null_prog;
};

/* to avoid allocating empty bpf_prog_array for cgroups that
 * don't have bpf program attached use one global 'bpf_empty_prog_array'
 * It will not be modified the caller of bpf_prog_array_alloc()
 * (since caller requested prog_cnt == 0)
 * that pointer should be 'freed' by bpf_prog_array_free()
 */
extern struct bpf_empty_prog_array bpf_empty_prog_array;

struct bpf_prog_array *bpf_prog_array_alloc(u32 prog_cnt, gfp_t flags);
void bpf_prog_array_free(struct bpf_prog_array *progs);
/* Use when traversal over the bpf_prog_array uses tasks_trace rcu */
void bpf_prog_array_free_sleepable(struct bpf_prog_array *progs);
int bpf_prog_array_length(struct bpf_prog_array *progs);
bool bpf_prog_array_is_empty(struct bpf_prog_array *array);
int bpf_prog_array_copy_to_user(struct bpf_prog_array *progs,
				__u32 __user *prog_ids, u32 cnt);

void bpf_prog_array_delete_safe(struct bpf_prog_array *progs,
				struct bpf_prog *old_prog);
int bpf_prog_array_delete_safe_at(struct bpf_prog_array *array, int index);
int bpf_prog_array_update_at(struct bpf_prog_array *array, int index,
			     struct bpf_prog *prog);
int bpf_prog_array_copy_info(struct bpf_prog_array *array,
			     u32 *prog_ids, u32 request_cnt,
			     u32 *prog_cnt);
int bpf_prog_array_copy(struct bpf_prog_array *old_array,
			struct bpf_prog *exclude_prog,
			struct bpf_prog *include_prog,
			u64 bpf_cookie,
			struct bpf_prog_array **new_array);

struct bpf_run_ctx {};

struct bpf_cg_run_ctx {
	struct bpf_run_ctx run_ctx;
	const struct bpf_prog_array_item *prog_item;
	int retval;
};

struct bpf_trace_run_ctx {
	struct bpf_run_ctx run_ctx;
	u64 bpf_cookie;
	bool is_uprobe;
};

struct bpf_tramp_run_ctx {
	struct bpf_run_ctx run_ctx;
	u64 bpf_cookie;
	struct bpf_run_ctx *saved_run_ctx;
};

static inline struct bpf_run_ctx *bpf_set_run_ctx(struct bpf_run_ctx *new_ctx)
{
	struct bpf_run_ctx *old_ctx = NULL;

#ifdef CONFIG_BPF_SYSCALL
	old_ctx = current->bpf_ctx;
	current->bpf_ctx = new_ctx;
#endif
	return old_ctx;
}

static inline void bpf_reset_run_ctx(struct bpf_run_ctx *old_ctx)
{
#ifdef CONFIG_BPF_SYSCALL
	current->bpf_ctx = old_ctx;
#endif
}

/* BPF program asks to bypass CAP_NET_BIND_SERVICE in bind. */
#define BPF_RET_BIND_NO_CAP_NET_BIND_SERVICE			(1 << 0)
/* BPF program asks to set CN on the packet. */
#define BPF_RET_SET_CN						(1 << 0)

typedef u32 (*bpf_prog_run_fn)(const struct bpf_prog *prog, const void *ctx);

static __always_inline u32
bpf_prog_run_array(const struct bpf_prog_array *array,
		   const void *ctx, bpf_prog_run_fn run_prog)
{
	const struct bpf_prog_array_item *item;
	const struct bpf_prog *prog;
	struct bpf_run_ctx *old_run_ctx;
	struct bpf_trace_run_ctx run_ctx;
	u32 ret = 1;

	RCU_LOCKDEP_WARN(!rcu_read_lock_held(), "no rcu lock held");

	if (unlikely(!array))
		return ret;

	run_ctx.is_uprobe = false;

	migrate_disable();
	old_run_ctx = bpf_set_run_ctx(&run_ctx.run_ctx);
	item = &array->items[0];
	while ((prog = READ_ONCE(item->prog))) {
		run_ctx.bpf_cookie = item->bpf_cookie;
		ret &= run_prog(prog, ctx);
		item++;
	}
	bpf_reset_run_ctx(old_run_ctx);
	migrate_enable();
	return ret;
}

/* Notes on RCU design for bpf_prog_arrays containing sleepable programs:
 *
 * We use the tasks_trace rcu flavor read section to protect the bpf_prog_array
 * overall. As a result, we must use the bpf_prog_array_free_sleepable
 * in order to use the tasks_trace rcu grace period.
 *
 * When a non-sleepable program is inside the array, we take the rcu read
 * section and disable preemption for that program alone, so it can access
 * rcu-protected dynamically sized maps.
 */
static __always_inline u32
bpf_prog_run_array_uprobe(const struct bpf_prog_array __rcu *array_rcu,
			  const void *ctx, bpf_prog_run_fn run_prog)
{
	const struct bpf_prog_array_item *item;
	const struct bpf_prog *prog;
	const struct bpf_prog_array *array;
	struct bpf_run_ctx *old_run_ctx;
	struct bpf_trace_run_ctx run_ctx;
	u32 ret = 1;

	might_fault();

	rcu_read_lock_trace();
	migrate_disable();

	run_ctx.is_uprobe = true;

	array = rcu_dereference_check(array_rcu, rcu_read_lock_trace_held());
	if (unlikely(!array))
		goto out;
	old_run_ctx = bpf_set_run_ctx(&run_ctx.run_ctx);
	item = &array->items[0];
	while ((prog = READ_ONCE(item->prog))) {
		if (!prog->aux->sleepable)
			rcu_read_lock();

		run_ctx.bpf_cookie = item->bpf_cookie;
		ret &= run_prog(prog, ctx);
		item++;

		if (!prog->aux->sleepable)
			rcu_read_unlock();
	}
	bpf_reset_run_ctx(old_run_ctx);
out:
	migrate_enable();
	rcu_read_unlock_trace();
	return ret;
}

#ifdef CONFIG_BPF_SYSCALL
DECLARE_PER_CPU(int, bpf_prog_active);
extern struct mutex bpf_stats_enabled_mutex;

/*
 * Block execution of BPF programs attached to instrumentation (perf,
 * kprobes, tracepoints) to prevent deadlocks on map operations as any of
 * these events can happen inside a region which holds a map bucket lock
 * and can deadlock on it.
 */
static inline void bpf_disable_instrumentation(void)
{
	migrate_disable();
	this_cpu_inc(bpf_prog_active);
}

static inline void bpf_enable_instrumentation(void)
{
	this_cpu_dec(bpf_prog_active);
	migrate_enable();
}

extern const struct file_operations bpf_map_fops;
extern const struct file_operations bpf_prog_fops;
extern const struct file_operations bpf_iter_fops;

#define BPF_PROG_TYPE(_id, _name, prog_ctx_type, kern_ctx_type) \
	extern const struct bpf_prog_ops _name ## _prog_ops; \
	extern const struct bpf_verifier_ops _name ## _verifier_ops;
#define BPF_MAP_TYPE(_id, _ops) \
	extern const struct bpf_map_ops _ops;
#define BPF_LINK_TYPE(_id, _name)
#include <linux/bpf_types.h>
#undef BPF_PROG_TYPE
#undef BPF_MAP_TYPE
#undef BPF_LINK_TYPE

extern const struct bpf_prog_ops bpf_offload_prog_ops;
extern const struct bpf_verifier_ops tc_cls_act_analyzer_ops;
extern const struct bpf_verifier_ops xdp_analyzer_ops;

struct bpf_prog *bpf_prog_get(u32 ufd);
struct bpf_prog *bpf_prog_get_type_dev(u32 ufd, enum bpf_prog_type type,
				       bool attach_drv);
void bpf_prog_add(struct bpf_prog *prog, int i);
void bpf_prog_sub(struct bpf_prog *prog, int i);
void bpf_prog_inc(struct bpf_prog *prog);
struct bpf_prog * __must_check bpf_prog_inc_not_zero(struct bpf_prog *prog);
void bpf_prog_put(struct bpf_prog *prog);

void bpf_prog_free_id(struct bpf_prog *prog);
void bpf_map_free_id(struct bpf_map *map);

struct btf_field *btf_record_find(const struct btf_record *rec,
				  u32 offset, u32 field_mask);
void btf_record_free(struct btf_record *rec);
void bpf_map_free_record(struct bpf_map *map);
struct btf_record *btf_record_dup(const struct btf_record *rec);
bool btf_record_equal(const struct btf_record *rec_a, const struct btf_record *rec_b);
void bpf_obj_free_timer(const struct btf_record *rec, void *obj);
void bpf_obj_free_fields(const struct btf_record *rec, void *obj);

struct bpf_map *bpf_map_get(u32 ufd);
struct bpf_map *bpf_map_get_with_uref(u32 ufd);
struct bpf_map *__bpf_map_get(struct fd f);
void bpf_map_inc(struct bpf_map *map);
void bpf_map_inc_with_uref(struct bpf_map *map);
struct bpf_map *__bpf_map_inc_not_zero(struct bpf_map *map, bool uref);
struct bpf_map * __must_check bpf_map_inc_not_zero(struct bpf_map *map);
void bpf_map_put_with_uref(struct bpf_map *map);
void bpf_map_put(struct bpf_map *map);
void *bpf_map_area_alloc(u64 size, int numa_node);
void *bpf_map_area_mmapable_alloc(u64 size, int numa_node);
void bpf_map_area_free(void *base);
bool bpf_map_write_active(const struct bpf_map *map);
void bpf_map_init_from_attr(struct bpf_map *map, union bpf_attr *attr);
int  generic_map_lookup_batch(struct bpf_map *map,
			      const union bpf_attr *attr,
			      union bpf_attr __user *uattr);
int  generic_map_update_batch(struct bpf_map *map, struct file *map_file,
			      const union bpf_attr *attr,
			      union bpf_attr __user *uattr);
int  generic_map_delete_batch(struct bpf_map *map,
			      const union bpf_attr *attr,
			      union bpf_attr __user *uattr);
struct bpf_map *bpf_map_get_curr_or_next(u32 *id);
struct bpf_prog *bpf_prog_get_curr_or_next(u32 *id);

#ifdef CONFIG_MEMCG_KMEM
void *bpf_map_kmalloc_node(const struct bpf_map *map, size_t size, gfp_t flags,
			   int node);
void *bpf_map_kzalloc(const struct bpf_map *map, size_t size, gfp_t flags);
void *bpf_map_kvcalloc(struct bpf_map *map, size_t n, size_t size,
		       gfp_t flags);
void __percpu *bpf_map_alloc_percpu(const struct bpf_map *map, size_t size,
				    size_t align, gfp_t flags);
#else
static inline void *
bpf_map_kmalloc_node(const struct bpf_map *map, size_t size, gfp_t flags,
		     int node)
{
	return kmalloc_node(size, flags, node);
}

static inline void *
bpf_map_kzalloc(const struct bpf_map *map, size_t size, gfp_t flags)
{
	return kzalloc(size, flags);
}

static inline void *
bpf_map_kvcalloc(struct bpf_map *map, size_t n, size_t size, gfp_t flags)
{
	return kvcalloc(n, size, flags);
}

static inline void __percpu *
bpf_map_alloc_percpu(const struct bpf_map *map, size_t size, size_t align,
		     gfp_t flags)
{
	return __alloc_percpu_gfp(size, align, flags);
}
#endif

static inline int
bpf_map_init_elem_count(struct bpf_map *map)
{
	size_t size = sizeof(*map->elem_count), align = size;
	gfp_t flags = GFP_USER | __GFP_NOWARN;

	map->elem_count = bpf_map_alloc_percpu(map, size, align, flags);
	if (!map->elem_count)
		return -ENOMEM;

	return 0;
}

static inline void
bpf_map_free_elem_count(struct bpf_map *map)
{
	free_percpu(map->elem_count);
}

static inline void bpf_map_inc_elem_count(struct bpf_map *map)
{
	this_cpu_inc(*map->elem_count);
}

static inline void bpf_map_dec_elem_count(struct bpf_map *map)
{
	this_cpu_dec(*map->elem_count);
}

extern int sysctl_unprivileged_bpf_disabled;

static inline bool bpf_allow_ptr_leaks(void)
{
	return perfmon_capable();
}

static inline bool bpf_allow_uninit_stack(void)
{
	return perfmon_capable();
}

static inline bool bpf_bypass_spec_v1(void)
{
	return perfmon_capable();
}

static inline bool bpf_bypass_spec_v4(void)
{
	return perfmon_capable();
}

int bpf_map_new_fd(struct bpf_map *map, int flags);
int bpf_prog_new_fd(struct bpf_prog *prog);

void bpf_link_init(struct bpf_link *link, enum bpf_link_type type,
		   const struct bpf_link_ops *ops, struct bpf_prog *prog);
int bpf_link_prime(struct bpf_link *link, struct bpf_link_primer *primer);
int bpf_link_settle(struct bpf_link_primer *primer);
void bpf_link_cleanup(struct bpf_link_primer *primer);
void bpf_link_inc(struct bpf_link *link);
void bpf_link_put(struct bpf_link *link);
int bpf_link_new_fd(struct bpf_link *link);
struct bpf_link *bpf_link_get_from_fd(u32 ufd);
struct bpf_link *bpf_link_get_curr_or_next(u32 *id);

int bpf_obj_pin_user(u32 ufd, int path_fd, const char __user *pathname);
int bpf_obj_get_user(int path_fd, const char __user *pathname, int flags);

#define BPF_ITER_FUNC_PREFIX "bpf_iter_"
#define DEFINE_BPF_ITER_FUNC(target, args...)			\
	extern int bpf_iter_ ## target(args);			\
	int __init bpf_iter_ ## target(args) { return 0; }

/*
 * The task type of iterators.
 *
 * For BPF task iterators, they can be parameterized with various
 * parameters to visit only some of tasks.
 *
 * BPF_TASK_ITER_ALL (default)
 *	Iterate over resources of every task.
 *
 * BPF_TASK_ITER_TID
 *	Iterate over resources of a task/tid.
 *
 * BPF_TASK_ITER_TGID
 *	Iterate over resources of every task of a process / task group.
 */
enum bpf_iter_task_type {
	BPF_TASK_ITER_ALL = 0,
	BPF_TASK_ITER_TID,
	BPF_TASK_ITER_TGID,
};

struct bpf_iter_aux_info {
	/* for map_elem iter */
	struct bpf_map *map;

	/* for cgroup iter */
	struct {
		struct cgroup *start; /* starting cgroup */
		enum bpf_cgroup_iter_order order;
	} cgroup;
	struct {
		enum bpf_iter_task_type	type;
		u32 pid;
	} task;
};

typedef int (*bpf_iter_attach_target_t)(struct bpf_prog *prog,
					union bpf_iter_link_info *linfo,
					struct bpf_iter_aux_info *aux);
typedef void (*bpf_iter_detach_target_t)(struct bpf_iter_aux_info *aux);
typedef void (*bpf_iter_show_fdinfo_t) (const struct bpf_iter_aux_info *aux,
					struct seq_file *seq);
typedef int (*bpf_iter_fill_link_info_t)(const struct bpf_iter_aux_info *aux,
					 struct bpf_link_info *info);
typedef const struct bpf_func_proto *
(*bpf_iter_get_func_proto_t)(enum bpf_func_id func_id,
			     const struct bpf_prog *prog);

enum bpf_iter_feature {
	BPF_ITER_RESCHED	= BIT(0),
};

#define BPF_ITER_CTX_ARG_MAX 2
struct bpf_iter_reg {
	const char *target;
	bpf_iter_attach_target_t attach_target;
	bpf_iter_detach_target_t detach_target;
	bpf_iter_show_fdinfo_t show_fdinfo;
	bpf_iter_fill_link_info_t fill_link_info;
	bpf_iter_get_func_proto_t get_func_proto;
	u32 ctx_arg_info_size;
	u32 feature;
	struct bpf_ctx_arg_aux ctx_arg_info[BPF_ITER_CTX_ARG_MAX];
	const struct bpf_iter_seq_info *seq_info;
};

struct bpf_iter_meta {
	__bpf_md_ptr(struct seq_file *, seq);
	u64 session_id;
	u64 seq_num;
};

struct bpf_iter__bpf_map_elem {
	__bpf_md_ptr(struct bpf_iter_meta *, meta);
	__bpf_md_ptr(struct bpf_map *, map);
	__bpf_md_ptr(void *, key);
	__bpf_md_ptr(void *, value);
};

int bpf_iter_reg_target(const struct bpf_iter_reg *reg_info);
void bpf_iter_unreg_target(const struct bpf_iter_reg *reg_info);
bool bpf_iter_prog_supported(struct bpf_prog *prog);
const struct bpf_func_proto *
bpf_iter_get_func_proto(enum bpf_func_id func_id, const struct bpf_prog *prog);
int bpf_iter_link_attach(const union bpf_attr *attr, bpfptr_t uattr, struct bpf_prog *prog);
int bpf_iter_new_fd(struct bpf_link *link);
bool bpf_link_is_iter(struct bpf_link *link);
struct bpf_prog *bpf_iter_get_info(struct bpf_iter_meta *meta, bool in_stop);
int bpf_iter_run_prog(struct bpf_prog *prog, void *ctx);
void bpf_iter_map_show_fdinfo(const struct bpf_iter_aux_info *aux,
			      struct seq_file *seq);
int bpf_iter_map_fill_link_info(const struct bpf_iter_aux_info *aux,
				struct bpf_link_info *info);

int map_set_for_each_callback_args(struct bpf_verifier_env *env,
				   struct bpf_func_state *caller,
				   struct bpf_func_state *callee);

int bpf_percpu_hash_copy(struct bpf_map *map, void *key, void *value);
int bpf_percpu_array_copy(struct bpf_map *map, void *key, void *value);
int bpf_percpu_hash_update(struct bpf_map *map, void *key, void *value,
			   u64 flags);
int bpf_percpu_array_update(struct bpf_map *map, void *key, void *value,
			    u64 flags);

int bpf_stackmap_copy(struct bpf_map *map, void *key, void *value);

int bpf_fd_array_map_update_elem(struct bpf_map *map, struct file *map_file,
				 void *key, void *value, u64 map_flags);
int bpf_fd_array_map_lookup_elem(struct bpf_map *map, void *key, u32 *value);
int bpf_fd_htab_map_update_elem(struct bpf_map *map, struct file *map_file,
				void *key, void *value, u64 map_flags);
int bpf_fd_htab_map_lookup_elem(struct bpf_map *map, void *key, u32 *value);

int bpf_get_file_flag(int flags);
int bpf_check_uarg_tail_zero(bpfptr_t uaddr, size_t expected_size,
			     size_t actual_size);

/* verify correctness of eBPF program */
int bpf_check(struct bpf_prog **fp, union bpf_attr *attr, bpfptr_t uattr, u32 uattr_size);

#ifndef CONFIG_BPF_JIT_ALWAYS_ON
void bpf_patch_call_args(struct bpf_insn *insn, u32 stack_depth);
#endif

struct btf *bpf_get_btf_vmlinux(void);

/* Map specifics */
struct xdp_frame;
struct sk_buff;
struct bpf_dtab_netdev;
struct bpf_cpu_map_entry;

void __dev_flush(void);
int dev_xdp_enqueue(struct net_device *dev, struct xdp_frame *xdpf,
		    struct net_device *dev_rx);
int dev_map_enqueue(struct bpf_dtab_netdev *dst, struct xdp_frame *xdpf,
		    struct net_device *dev_rx);
int dev_map_enqueue_multi(struct xdp_frame *xdpf, struct net_device *dev_rx,
			  struct bpf_map *map, bool exclude_ingress);
int dev_map_generic_redirect(struct bpf_dtab_netdev *dst, struct sk_buff *skb,
			     struct bpf_prog *xdp_prog);
int dev_map_redirect_multi(struct net_device *dev, struct sk_buff *skb,
			   struct bpf_prog *xdp_prog, struct bpf_map *map,
			   bool exclude_ingress);

void __cpu_map_flush(void);
int cpu_map_enqueue(struct bpf_cpu_map_entry *rcpu, struct xdp_frame *xdpf,
		    struct net_device *dev_rx);
int cpu_map_generic_redirect(struct bpf_cpu_map_entry *rcpu,
			     struct sk_buff *skb);

/* Return map's numa specified by userspace */
static inline int bpf_map_attr_numa_node(const union bpf_attr *attr)
{
	return (attr->map_flags & BPF_F_NUMA_NODE) ?
		attr->numa_node : NUMA_NO_NODE;
}

struct bpf_prog *bpf_prog_get_type_path(const char *name, enum bpf_prog_type type);
int array_map_alloc_check(union bpf_attr *attr);

int bpf_prog_test_run_xdp(struct bpf_prog *prog, const union bpf_attr *kattr,
			  union bpf_attr __user *uattr);
int bpf_prog_test_run_skb(struct bpf_prog *prog, const union bpf_attr *kattr,
			  union bpf_attr __user *uattr);
int bpf_prog_test_run_tracing(struct bpf_prog *prog,
			      const union bpf_attr *kattr,
			      union bpf_attr __user *uattr);
int bpf_prog_test_run_flow_dissector(struct bpf_prog *prog,
				     const union bpf_attr *kattr,
				     union bpf_attr __user *uattr);
int bpf_prog_test_run_raw_tp(struct bpf_prog *prog,
			     const union bpf_attr *kattr,
			     union bpf_attr __user *uattr);
int bpf_prog_test_run_sk_lookup(struct bpf_prog *prog,
				const union bpf_attr *kattr,
				union bpf_attr __user *uattr);
int bpf_prog_test_run_nf(struct bpf_prog *prog,
			 const union bpf_attr *kattr,
			 union bpf_attr __user *uattr);
bool btf_ctx_access(int off, int size, enum bpf_access_type type,
		    const struct bpf_prog *prog,
		    struct bpf_insn_access_aux *info);

static inline bool bpf_tracing_ctx_access(int off, int size,
					  enum bpf_access_type type)
{
	if (off < 0 || off >= sizeof(__u64) * MAX_BPF_FUNC_ARGS)
		return false;
	if (type != BPF_READ)
		return false;
	if (off % size != 0)
		return false;
	return true;
}

static inline bool bpf_tracing_btf_ctx_access(int off, int size,
					      enum bpf_access_type type,
					      const struct bpf_prog *prog,
					      struct bpf_insn_access_aux *info)
{
	if (!bpf_tracing_ctx_access(off, size, type))
		return false;
	return btf_ctx_access(off, size, type, prog, info);
}

int btf_struct_access(struct bpf_verifier_log *log,
		      const struct bpf_reg_state *reg,
		      int off, int size, enum bpf_access_type atype,
		      u32 *next_btf_id, enum bpf_type_flag *flag, const char **field_name);
bool btf_struct_ids_match(struct bpf_verifier_log *log,
			  const struct btf *btf, u32 id, int off,
			  const struct btf *need_btf, u32 need_type_id,
			  bool strict);

int btf_distill_func_proto(struct bpf_verifier_log *log,
			   struct btf *btf,
			   const struct btf_type *func_proto,
			   const char *func_name,
			   struct btf_func_model *m);

struct bpf_reg_state;
int btf_check_subprog_arg_match(struct bpf_verifier_env *env, int subprog,
				struct bpf_reg_state *regs);
int btf_check_subprog_call(struct bpf_verifier_env *env, int subprog,
			   struct bpf_reg_state *regs);
int btf_prepare_func_args(struct bpf_verifier_env *env, int subprog,
			  struct bpf_reg_state *reg);
int btf_check_type_match(struct bpf_verifier_log *log, const struct bpf_prog *prog,
			 struct btf *btf, const struct btf_type *t);

struct bpf_prog *bpf_prog_by_id(u32 id);
struct bpf_link *bpf_link_by_id(u32 id);

const struct bpf_func_proto *bpf_base_func_proto(enum bpf_func_id func_id);
void bpf_task_storage_free(struct task_struct *task);
void bpf_cgrp_storage_free(struct cgroup *cgroup);
bool bpf_prog_has_kfunc_call(const struct bpf_prog *prog);
const struct btf_func_model *
bpf_jit_find_kfunc_model(const struct bpf_prog *prog,
			 const struct bpf_insn *insn);
int bpf_get_kfunc_addr(const struct bpf_prog *prog, u32 func_id,
		       u16 btf_fd_idx, u8 **func_addr);

struct bpf_core_ctx {
	struct bpf_verifier_log *log;
	const struct btf *btf;
};

bool btf_nested_type_is_trusted(struct bpf_verifier_log *log,
				const struct bpf_reg_state *reg,
				const char *field_name, u32 btf_id, const char *suffix);

bool btf_type_ids_nocast_alias(struct bpf_verifier_log *log,
			       const struct btf *reg_btf, u32 reg_id,
			       const struct btf *arg_btf, u32 arg_id);

int bpf_core_apply(struct bpf_core_ctx *ctx, const struct bpf_core_relo *relo,
		   int relo_idx, void *insn);

static inline bool unprivileged_ebpf_enabled(void)
{
	return !sysctl_unprivileged_bpf_disabled;
}

/* Not all bpf prog type has the bpf_ctx.
 * For the bpf prog type that has initialized the bpf_ctx,
 * this function can be used to decide if a kernel function
 * is called by a bpf program.
 */
static inline bool has_current_bpf_ctx(void)
{
	return !!current->bpf_ctx;
}

void notrace bpf_prog_inc_misses_counter(struct bpf_prog *prog);

void bpf_dynptr_init(struct bpf_dynptr_kern *ptr, void *data,
		     enum bpf_dynptr_type type, u32 offset, u32 size);
void bpf_dynptr_set_null(struct bpf_dynptr_kern *ptr);
void bpf_dynptr_set_rdonly(struct bpf_dynptr_kern *ptr);

bool dev_check_flush(void);
bool cpu_map_check_flush(void);
#else /* !CONFIG_BPF_SYSCALL */
static inline struct bpf_prog *bpf_prog_get(u32 ufd)
{
	return ERR_PTR(-EOPNOTSUPP);
}

static inline struct bpf_prog *bpf_prog_get_type_dev(u32 ufd,
						     enum bpf_prog_type type,
						     bool attach_drv)
{
	return ERR_PTR(-EOPNOTSUPP);
}

static inline void bpf_prog_add(struct bpf_prog *prog, int i)
{
}

static inline void bpf_prog_sub(struct bpf_prog *prog, int i)
{
}

static inline void bpf_prog_put(struct bpf_prog *prog)
{
}

static inline void bpf_prog_inc(struct bpf_prog *prog)
{
}

static inline struct bpf_prog *__must_check
bpf_prog_inc_not_zero(struct bpf_prog *prog)
{
	return ERR_PTR(-EOPNOTSUPP);
}

static inline void bpf_link_init(struct bpf_link *link, enum bpf_link_type type,
				 const struct bpf_link_ops *ops,
				 struct bpf_prog *prog)
{
}

static inline int bpf_link_prime(struct bpf_link *link,
				 struct bpf_link_primer *primer)
{
	return -EOPNOTSUPP;
}

static inline int bpf_link_settle(struct bpf_link_primer *primer)
{
	return -EOPNOTSUPP;
}

static inline void bpf_link_cleanup(struct bpf_link_primer *primer)
{
}

static inline void bpf_link_inc(struct bpf_link *link)
{
}

static inline void bpf_link_put(struct bpf_link *link)
{
}

static inline int bpf_obj_get_user(const char __user *pathname, int flags)
{
	return -EOPNOTSUPP;
}

static inline void __dev_flush(void)
{
}

struct xdp_frame;
struct bpf_dtab_netdev;
struct bpf_cpu_map_entry;

static inline
int dev_xdp_enqueue(struct net_device *dev, struct xdp_frame *xdpf,
		    struct net_device *dev_rx)
{
	return 0;
}

static inline
int dev_map_enqueue(struct bpf_dtab_netdev *dst, struct xdp_frame *xdpf,
		    struct net_device *dev_rx)
{
	return 0;
}

static inline
int dev_map_enqueue_multi(struct xdp_frame *xdpf, struct net_device *dev_rx,
			  struct bpf_map *map, bool exclude_ingress)
{
	return 0;
}

struct sk_buff;

static inline int dev_map_generic_redirect(struct bpf_dtab_netdev *dst,
					   struct sk_buff *skb,
					   struct bpf_prog *xdp_prog)
{
	return 0;
}

static inline
int dev_map_redirect_multi(struct net_device *dev, struct sk_buff *skb,
			   struct bpf_prog *xdp_prog, struct bpf_map *map,
			   bool exclude_ingress)
{
	return 0;
}

static inline void __cpu_map_flush(void)
{
}

static inline int cpu_map_enqueue(struct bpf_cpu_map_entry *rcpu,
				  struct xdp_frame *xdpf,
				  struct net_device *dev_rx)
{
	return 0;
}

static inline int cpu_map_generic_redirect(struct bpf_cpu_map_entry *rcpu,
					   struct sk_buff *skb)
{
	return -EOPNOTSUPP;
}

static inline struct bpf_prog *bpf_prog_get_type_path(const char *name,
				enum bpf_prog_type type)
{
	return ERR_PTR(-EOPNOTSUPP);
}

static inline int bpf_prog_test_run_xdp(struct bpf_prog *prog,
					const union bpf_attr *kattr,
					union bpf_attr __user *uattr)
{
	return -ENOTSUPP;
}

static inline int bpf_prog_test_run_skb(struct bpf_prog *prog,
					const union bpf_attr *kattr,
					union bpf_attr __user *uattr)
{
	return -ENOTSUPP;
}

static inline int bpf_prog_test_run_tracing(struct bpf_prog *prog,
					    const union bpf_attr *kattr,
					    union bpf_attr __user *uattr)
{
	return -ENOTSUPP;
}

static inline int bpf_prog_test_run_flow_dissector(struct bpf_prog *prog,
						   const union bpf_attr *kattr,
						   union bpf_attr __user *uattr)
{
	return -ENOTSUPP;
}

static inline int bpf_prog_test_run_sk_lookup(struct bpf_prog *prog,
					      const union bpf_attr *kattr,
					      union bpf_attr __user *uattr)
{
	return -ENOTSUPP;
}

static inline void bpf_map_put(struct bpf_map *map)
{
}

static inline struct bpf_prog *bpf_prog_by_id(u32 id)
{
	return ERR_PTR(-ENOTSUPP);
}

static inline int btf_struct_access(struct bpf_verifier_log *log,
				    const struct bpf_reg_state *reg,
				    int off, int size, enum bpf_access_type atype,
				    u32 *next_btf_id, enum bpf_type_flag *flag,
				    const char **field_name)
{
	return -EACCES;
}

static inline const struct bpf_func_proto *
bpf_base_func_proto(enum bpf_func_id func_id)
{
	return NULL;
}

static inline void bpf_task_storage_free(struct task_struct *task)
{
}

static inline bool bpf_prog_has_kfunc_call(const struct bpf_prog *prog)
{
	return false;
}

static inline const struct btf_func_model *
bpf_jit_find_kfunc_model(const struct bpf_prog *prog,
			 const struct bpf_insn *insn)
{
	return NULL;
}

static inline int
bpf_get_kfunc_addr(const struct bpf_prog *prog, u32 func_id,
		   u16 btf_fd_idx, u8 **func_addr)
{
	return -ENOTSUPP;
}

static inline bool unprivileged_ebpf_enabled(void)
{
	return false;
}

static inline bool has_current_bpf_ctx(void)
{
	return false;
}

static inline void bpf_prog_inc_misses_counter(struct bpf_prog *prog)
{
}

static inline void bpf_cgrp_storage_free(struct cgroup *cgroup)
{
}

static inline void bpf_dynptr_init(struct bpf_dynptr_kern *ptr, void *data,
				   enum bpf_dynptr_type type, u32 offset, u32 size)
{
}

static inline void bpf_dynptr_set_null(struct bpf_dynptr_kern *ptr)
{
}

static inline void bpf_dynptr_set_rdonly(struct bpf_dynptr_kern *ptr)
{
}
#endif /* CONFIG_BPF_SYSCALL */

static __always_inline int
bpf_probe_read_kernel_common(void *dst, u32 size, const void *unsafe_ptr)
{
	int ret = -EFAULT;

	if (IS_ENABLED(CONFIG_BPF_EVENTS))
		ret = copy_from_kernel_nofault(dst, unsafe_ptr, size);
	if (unlikely(ret < 0))
		memset(dst, 0, size);
	return ret;
}

void __bpf_free_used_btfs(struct bpf_prog_aux *aux,
			  struct btf_mod_pair *used_btfs, u32 len);

static inline struct bpf_prog *bpf_prog_get_type(u32 ufd,
						 enum bpf_prog_type type)
{
	return bpf_prog_get_type_dev(ufd, type, false);
}

void __bpf_free_used_maps(struct bpf_prog_aux *aux,
			  struct bpf_map **used_maps, u32 len);

bool bpf_prog_get_ok(struct bpf_prog *, enum bpf_prog_type *, bool);

int bpf_prog_offload_compile(struct bpf_prog *prog);
void bpf_prog_dev_bound_destroy(struct bpf_prog *prog);
int bpf_prog_offload_info_fill(struct bpf_prog_info *info,
			       struct bpf_prog *prog);

int bpf_map_offload_info_fill(struct bpf_map_info *info, struct bpf_map *map);

int bpf_map_offload_lookup_elem(struct bpf_map *map, void *key, void *value);
int bpf_map_offload_update_elem(struct bpf_map *map,
				void *key, void *value, u64 flags);
int bpf_map_offload_delete_elem(struct bpf_map *map, void *key);
int bpf_map_offload_get_next_key(struct bpf_map *map,
				 void *key, void *next_key);

bool bpf_offload_prog_map_match(struct bpf_prog *prog, struct bpf_map *map);

struct bpf_offload_dev *
bpf_offload_dev_create(const struct bpf_prog_offload_ops *ops, void *priv);
void bpf_offload_dev_destroy(struct bpf_offload_dev *offdev);
void *bpf_offload_dev_priv(struct bpf_offload_dev *offdev);
int bpf_offload_dev_netdev_register(struct bpf_offload_dev *offdev,
				    struct net_device *netdev);
void bpf_offload_dev_netdev_unregister(struct bpf_offload_dev *offdev,
				       struct net_device *netdev);
bool bpf_offload_dev_match(struct bpf_prog *prog, struct net_device *netdev);

void unpriv_ebpf_notify(int new_state);

#if defined(CONFIG_NET) && defined(CONFIG_BPF_SYSCALL)
int bpf_dev_bound_kfunc_check(struct bpf_verifier_log *log,
			      struct bpf_prog_aux *prog_aux);
void *bpf_dev_bound_resolve_kfunc(struct bpf_prog *prog, u32 func_id);
int bpf_prog_dev_bound_init(struct bpf_prog *prog, union bpf_attr *attr);
int bpf_prog_dev_bound_inherit(struct bpf_prog *new_prog, struct bpf_prog *old_prog);
void bpf_dev_bound_netdev_unregister(struct net_device *dev);

static inline bool bpf_prog_is_dev_bound(const struct bpf_prog_aux *aux)
{
	return aux->dev_bound;
}

static inline bool bpf_prog_is_offloaded(const struct bpf_prog_aux *aux)
{
	return aux->offload_requested;
}

bool bpf_prog_dev_bound_match(const struct bpf_prog *lhs, const struct bpf_prog *rhs);

static inline bool bpf_map_is_offloaded(struct bpf_map *map)
{
	return unlikely(map->ops == &bpf_map_offload_ops);
}

struct bpf_map *bpf_map_offload_map_alloc(union bpf_attr *attr);
void bpf_map_offload_map_free(struct bpf_map *map);
u64 bpf_map_offload_map_mem_usage(const struct bpf_map *map);
int bpf_prog_test_run_syscall(struct bpf_prog *prog,
			      const union bpf_attr *kattr,
			      union bpf_attr __user *uattr);

int sock_map_get_from_fd(const union bpf_attr *attr, struct bpf_prog *prog);
int sock_map_prog_detach(const union bpf_attr *attr, enum bpf_prog_type ptype);
int sock_map_update_elem_sys(struct bpf_map *map, void *key, void *value, u64 flags);
int sock_map_bpf_prog_query(const union bpf_attr *attr,
			    union bpf_attr __user *uattr);

void sock_map_unhash(struct sock *sk);
void sock_map_destroy(struct sock *sk);
void sock_map_close(struct sock *sk, long timeout);
#else
static inline int bpf_dev_bound_kfunc_check(struct bpf_verifier_log *log,
					    struct bpf_prog_aux *prog_aux)
{
	return -EOPNOTSUPP;
}

static inline void *bpf_dev_bound_resolve_kfunc(struct bpf_prog *prog,
						u32 func_id)
{
	return NULL;
}

static inline int bpf_prog_dev_bound_init(struct bpf_prog *prog,
					  union bpf_attr *attr)
{
	return -EOPNOTSUPP;
}

static inline int bpf_prog_dev_bound_inherit(struct bpf_prog *new_prog,
					     struct bpf_prog *old_prog)
{
	return -EOPNOTSUPP;
}

static inline void bpf_dev_bound_netdev_unregister(struct net_device *dev)
{
}

static inline bool bpf_prog_is_dev_bound(const struct bpf_prog_aux *aux)
{
	return false;
}

static inline bool bpf_prog_is_offloaded(struct bpf_prog_aux *aux)
{
	return false;
}

static inline bool bpf_prog_dev_bound_match(const struct bpf_prog *lhs, const struct bpf_prog *rhs)
{
	return false;
}

static inline bool bpf_map_is_offloaded(struct bpf_map *map)
{
	return false;
}

static inline struct bpf_map *bpf_map_offload_map_alloc(union bpf_attr *attr)
{
	return ERR_PTR(-EOPNOTSUPP);
}

static inline void bpf_map_offload_map_free(struct bpf_map *map)
{
}

static inline u64 bpf_map_offload_map_mem_usage(const struct bpf_map *map)
{
	return 0;
}

static inline int bpf_prog_test_run_syscall(struct bpf_prog *prog,
					    const union bpf_attr *kattr,
					    union bpf_attr __user *uattr)
{
	return -ENOTSUPP;
}

#ifdef CONFIG_BPF_SYSCALL
static inline int sock_map_get_from_fd(const union bpf_attr *attr,
				       struct bpf_prog *prog)
{
	return -EINVAL;
}

static inline int sock_map_prog_detach(const union bpf_attr *attr,
				       enum bpf_prog_type ptype)
{
	return -EOPNOTSUPP;
}

static inline int sock_map_update_elem_sys(struct bpf_map *map, void *key, void *value,
					   u64 flags)
{
	return -EOPNOTSUPP;
}

static inline int sock_map_bpf_prog_query(const union bpf_attr *attr,
					  union bpf_attr __user *uattr)
{
	return -EINVAL;
}
#endif /* CONFIG_BPF_SYSCALL */
#endif /* CONFIG_NET && CONFIG_BPF_SYSCALL */

#if defined(CONFIG_INET) && defined(CONFIG_BPF_SYSCALL)
void bpf_sk_reuseport_detach(struct sock *sk);
int bpf_fd_reuseport_array_lookup_elem(struct bpf_map *map, void *key,
				       void *value);
int bpf_fd_reuseport_array_update_elem(struct bpf_map *map, void *key,
				       void *value, u64 map_flags);
#else
static inline void bpf_sk_reuseport_detach(struct sock *sk)
{
}

#ifdef CONFIG_BPF_SYSCALL
static inline int bpf_fd_reuseport_array_lookup_elem(struct bpf_map *map,
						     void *key, void *value)
{
	return -EOPNOTSUPP;
}

static inline int bpf_fd_reuseport_array_update_elem(struct bpf_map *map,
						     void *key, void *value,
						     u64 map_flags)
{
	return -EOPNOTSUPP;
}
#endif /* CONFIG_BPF_SYSCALL */
#endif /* defined(CONFIG_INET) && defined(CONFIG_BPF_SYSCALL) */

/* verifier prototypes for helper functions called from eBPF programs */
extern const struct bpf_func_proto bpf_map_lookup_elem_proto;
extern const struct bpf_func_proto bpf_map_update_elem_proto;
extern const struct bpf_func_proto bpf_map_delete_elem_proto;
extern const struct bpf_func_proto bpf_map_push_elem_proto;
extern const struct bpf_func_proto bpf_map_pop_elem_proto;
extern const struct bpf_func_proto bpf_map_peek_elem_proto;
extern const struct bpf_func_proto bpf_map_lookup_percpu_elem_proto;

extern const struct bpf_func_proto bpf_get_prandom_u32_proto;
extern const struct bpf_func_proto bpf_get_smp_processor_id_proto;
extern const struct bpf_func_proto bpf_get_numa_node_id_proto;
extern const struct bpf_func_proto bpf_tail_call_proto;
extern const struct bpf_func_proto bpf_ktime_get_ns_proto;
extern const struct bpf_func_proto bpf_ktime_get_boot_ns_proto;
extern const struct bpf_func_proto bpf_ktime_get_tai_ns_proto;
extern const struct bpf_func_proto bpf_get_current_pid_tgid_proto;
extern const struct bpf_func_proto bpf_get_current_uid_gid_proto;
extern const struct bpf_func_proto bpf_get_current_comm_proto;
extern const struct bpf_func_proto bpf_get_stackid_proto;
extern const struct bpf_func_proto bpf_get_stack_proto;
extern const struct bpf_func_proto bpf_get_task_stack_proto;
extern const struct bpf_func_proto bpf_get_stackid_proto_pe;
extern const struct bpf_func_proto bpf_get_stack_proto_pe;
extern const struct bpf_func_proto bpf_sock_map_update_proto;
extern const struct bpf_func_proto bpf_sock_hash_update_proto;
extern const struct bpf_func_proto bpf_get_current_cgroup_id_proto;
extern const struct bpf_func_proto bpf_get_current_ancestor_cgroup_id_proto;
extern const struct bpf_func_proto bpf_get_cgroup_classid_curr_proto;
extern const struct bpf_func_proto bpf_msg_redirect_hash_proto;
extern const struct bpf_func_proto bpf_msg_redirect_map_proto;
extern const struct bpf_func_proto bpf_sk_redirect_hash_proto;
extern const struct bpf_func_proto bpf_sk_redirect_map_proto;
extern const struct bpf_func_proto bpf_spin_lock_proto;
extern const struct bpf_func_proto bpf_spin_unlock_proto;
extern const struct bpf_func_proto bpf_get_local_storage_proto;
extern const struct bpf_func_proto bpf_strtol_proto;
extern const struct bpf_func_proto bpf_strtoul_proto;
extern const struct bpf_func_proto bpf_tcp_sock_proto;
extern const struct bpf_func_proto bpf_jiffies64_proto;
extern const struct bpf_func_proto bpf_get_ns_current_pid_tgid_proto;
extern const struct bpf_func_proto bpf_event_output_data_proto;
extern const struct bpf_func_proto bpf_ringbuf_output_proto;
extern const struct bpf_func_proto bpf_ringbuf_reserve_proto;
extern const struct bpf_func_proto bpf_ringbuf_submit_proto;
extern const struct bpf_func_proto bpf_ringbuf_discard_proto;
extern const struct bpf_func_proto bpf_ringbuf_query_proto;
extern const struct bpf_func_proto bpf_ringbuf_reserve_dynptr_proto;
extern const struct bpf_func_proto bpf_ringbuf_submit_dynptr_proto;
extern const struct bpf_func_proto bpf_ringbuf_discard_dynptr_proto;
extern const struct bpf_func_proto bpf_skc_to_tcp6_sock_proto;
extern const struct bpf_func_proto bpf_skc_to_tcp_sock_proto;
extern const struct bpf_func_proto bpf_skc_to_tcp_timewait_sock_proto;
extern const struct bpf_func_proto bpf_skc_to_tcp_request_sock_proto;
extern const struct bpf_func_proto bpf_skc_to_udp6_sock_proto;
extern const struct bpf_func_proto bpf_skc_to_unix_sock_proto;
extern const struct bpf_func_proto bpf_skc_to_mptcp_sock_proto;
extern const struct bpf_func_proto bpf_copy_from_user_proto;
extern const struct bpf_func_proto bpf_snprintf_btf_proto;
extern const struct bpf_func_proto bpf_snprintf_proto;
extern const struct bpf_func_proto bpf_per_cpu_ptr_proto;
extern const struct bpf_func_proto bpf_this_cpu_ptr_proto;
extern const struct bpf_func_proto bpf_ktime_get_coarse_ns_proto;
extern const struct bpf_func_proto bpf_sock_from_file_proto;
extern const struct bpf_func_proto bpf_get_socket_ptr_cookie_proto;
extern const struct bpf_func_proto bpf_task_storage_get_recur_proto;
extern const struct bpf_func_proto bpf_task_storage_get_proto;
extern const struct bpf_func_proto bpf_task_storage_delete_recur_proto;
extern const struct bpf_func_proto bpf_task_storage_delete_proto;
extern const struct bpf_func_proto bpf_for_each_map_elem_proto;
extern const struct bpf_func_proto bpf_btf_find_by_name_kind_proto;
extern const struct bpf_func_proto bpf_sk_setsockopt_proto;
extern const struct bpf_func_proto bpf_sk_getsockopt_proto;
extern const struct bpf_func_proto bpf_unlocked_sk_setsockopt_proto;
extern const struct bpf_func_proto bpf_unlocked_sk_getsockopt_proto;
extern const struct bpf_func_proto bpf_find_vma_proto;
extern const struct bpf_func_proto bpf_loop_proto;
extern const struct bpf_func_proto bpf_copy_from_user_task_proto;
extern const struct bpf_func_proto bpf_set_retval_proto;
extern const struct bpf_func_proto bpf_get_retval_proto;
extern const struct bpf_func_proto bpf_user_ringbuf_drain_proto;
extern const struct bpf_func_proto bpf_cgrp_storage_get_proto;
extern const struct bpf_func_proto bpf_cgrp_storage_delete_proto;

const struct bpf_func_proto *tracing_prog_func_proto(
  enum bpf_func_id func_id, const struct bpf_prog *prog);

/* Shared helpers among cBPF and eBPF. */
void bpf_user_rnd_init_once(void);
u64 bpf_user_rnd_u32(u64 r1, u64 r2, u64 r3, u64 r4, u64 r5);
u64 bpf_get_raw_cpu_id(u64 r1, u64 r2, u64 r3, u64 r4, u64 r5);

#if defined(CONFIG_NET)
bool bpf_sock_common_is_valid_access(int off, int size,
				     enum bpf_access_type type,
				     struct bpf_insn_access_aux *info);
bool bpf_sock_is_valid_access(int off, int size, enum bpf_access_type type,
			      struct bpf_insn_access_aux *info);
u32 bpf_sock_convert_ctx_access(enum bpf_access_type type,
				const struct bpf_insn *si,
				struct bpf_insn *insn_buf,
				struct bpf_prog *prog,
				u32 *target_size);
int bpf_dynptr_from_skb_rdonly(struct sk_buff *skb, u64 flags,
			       struct bpf_dynptr_kern *ptr);
#else
static inline bool bpf_sock_common_is_valid_access(int off, int size,
						   enum bpf_access_type type,
						   struct bpf_insn_access_aux *info)
{
	return false;
}
static inline bool bpf_sock_is_valid_access(int off, int size,
					    enum bpf_access_type type,
					    struct bpf_insn_access_aux *info)
{
	return false;
}
static inline u32 bpf_sock_convert_ctx_access(enum bpf_access_type type,
					      const struct bpf_insn *si,
					      struct bpf_insn *insn_buf,
					      struct bpf_prog *prog,
					      u32 *target_size)
{
	return 0;
}
static inline int bpf_dynptr_from_skb_rdonly(struct sk_buff *skb, u64 flags,
					     struct bpf_dynptr_kern *ptr)
{
	return -EOPNOTSUPP;
}
#endif

#ifdef CONFIG_INET
struct sk_reuseport_kern {
	struct sk_buff *skb;
	struct sock *sk;
	struct sock *selected_sk;
	struct sock *migrating_sk;
	void *data_end;
	u32 hash;
	u32 reuseport_id;
	bool bind_inany;
};
bool bpf_tcp_sock_is_valid_access(int off, int size, enum bpf_access_type type,
				  struct bpf_insn_access_aux *info);

u32 bpf_tcp_sock_convert_ctx_access(enum bpf_access_type type,
				    const struct bpf_insn *si,
				    struct bpf_insn *insn_buf,
				    struct bpf_prog *prog,
				    u32 *target_size);

bool bpf_xdp_sock_is_valid_access(int off, int size, enum bpf_access_type type,
				  struct bpf_insn_access_aux *info);

u32 bpf_xdp_sock_convert_ctx_access(enum bpf_access_type type,
				    const struct bpf_insn *si,
				    struct bpf_insn *insn_buf,
				    struct bpf_prog *prog,
				    u32 *target_size);
#else
static inline bool bpf_tcp_sock_is_valid_access(int off, int size,
						enum bpf_access_type type,
						struct bpf_insn_access_aux *info)
{
	return false;
}

static inline u32 bpf_tcp_sock_convert_ctx_access(enum bpf_access_type type,
						  const struct bpf_insn *si,
						  struct bpf_insn *insn_buf,
						  struct bpf_prog *prog,
						  u32 *target_size)
{
	return 0;
}
static inline bool bpf_xdp_sock_is_valid_access(int off, int size,
						enum bpf_access_type type,
						struct bpf_insn_access_aux *info)
{
	return false;
}

static inline u32 bpf_xdp_sock_convert_ctx_access(enum bpf_access_type type,
						  const struct bpf_insn *si,
						  struct bpf_insn *insn_buf,
						  struct bpf_prog *prog,
						  u32 *target_size)
{
	return 0;
}
#endif /* CONFIG_INET */

enum bpf_text_poke_type {
	BPF_MOD_CALL,
	BPF_MOD_JUMP,
};

int bpf_arch_text_poke(void *ip, enum bpf_text_poke_type t,
		       void *addr1, void *addr2);

void bpf_arch_poke_desc_update(struct bpf_jit_poke_descriptor *poke,
			       struct bpf_prog *new, struct bpf_prog *old);

void *bpf_arch_text_copy(void *dst, void *src, size_t len);
int bpf_arch_text_invalidate(void *dst, size_t len);

struct btf_id_set;
bool btf_id_set_contains(const struct btf_id_set *set, u32 id);

#define MAX_BPRINTF_VARARGS		12
#define MAX_BPRINTF_BUF			1024

struct bpf_bprintf_data {
	u32 *bin_args;
	char *buf;
	bool get_bin_args;
	bool get_buf;
};

int bpf_bprintf_prepare(char *fmt, u32 fmt_size, const u64 *raw_args,
			u32 num_args, struct bpf_bprintf_data *data);
void bpf_bprintf_cleanup(struct bpf_bprintf_data *data);

#ifdef CONFIG_BPF_LSM
void bpf_cgroup_atype_get(u32 attach_btf_id, int cgroup_atype);
void bpf_cgroup_atype_put(int cgroup_atype);
#else
static inline void bpf_cgroup_atype_get(u32 attach_btf_id, int cgroup_atype) {}
static inline void bpf_cgroup_atype_put(int cgroup_atype) {}
#endif /* CONFIG_BPF_LSM */

struct key;

#ifdef CONFIG_KEYS
struct bpf_key {
	struct key *key;
	bool has_ref;
};
#endif /* CONFIG_KEYS */

static inline bool type_is_alloc(u32 type)
{
	return type & MEM_ALLOC;
}

static inline gfp_t bpf_memcg_flags(gfp_t flags)
{
	if (memcg_bpf_enabled())
		return flags | __GFP_ACCOUNT;
	return flags;
}

#endif /* _LINUX_BPF_H */<|MERGE_RESOLUTION|>--- conflicted
+++ resolved
@@ -912,13 +912,7 @@
 		};
 	};
 	struct bpf_verifier_log *log; /* for verbose logs */
-<<<<<<< HEAD
-=======
-#ifndef __GENKSYMS__
-	bool is_ldsx;
 	bool is_retval; /* is accessing function return value ? */
-#endif
->>>>>>> 4218c435
 };
 
 static inline void
