--- conflicted
+++ resolved
@@ -6,11 +6,8 @@
 
 #include <linux/bug.h>
 #include <linux/lockdep_types.h>
-<<<<<<< HEAD
-=======
 #include <linux/irq.h>
 #include <linux/irqdomain.h>
->>>>>>> 2d5404ca
 #include <linux/mod_devicetable.h>
 #include <linux/bitfield.h>
 
@@ -689,7 +686,6 @@
 	bool first_interrupt_done;
 	bool is_mockup_device;
 	struct mutex sdw_dev_lock; /* protect callbacks/remove races */
-	void *suse_kabi_padding;	/* XXX SLE-specific kABI placeholder */
 };
 
 #define dev_to_sdw_dev(_dev) container_of(_dev, struct sdw_slave, dev)
@@ -847,11 +843,8 @@
  * @post_bank_switch: Callback for post bank switch
  * @read_ping_status: Read status from PING frames, reported with two bits per Device.
  * Bits 31:24 are reserved.
-<<<<<<< HEAD
-=======
  * @get_device_num: Callback for vendor-specific device_number allocation
  * @put_device_num: Callback for vendor-specific device_number release
->>>>>>> 2d5404ca
  * @new_peripheral_assigned: Callback to handle enumeration of new peripheral.
  */
 struct sdw_master_ops {
@@ -867,15 +860,11 @@
 	int (*pre_bank_switch)(struct sdw_bus *bus);
 	int (*post_bank_switch)(struct sdw_bus *bus);
 	u32 (*read_ping_status)(struct sdw_bus *bus);
-<<<<<<< HEAD
-	void (*new_peripheral_assigned)(struct sdw_bus *bus, int dev_num);
-=======
 	int (*get_device_num)(struct sdw_bus *bus, struct sdw_slave *slave);
 	void (*put_device_num)(struct sdw_bus *bus, struct sdw_slave *slave);
 	void (*new_peripheral_assigned)(struct sdw_bus *bus,
 					struct sdw_slave *slave,
 					int dev_num);
->>>>>>> 2d5404ca
 };
 
 /**
@@ -943,12 +932,7 @@
 	u32 bank_switch_timeout;
 	bool multi_link;
 	int hw_sync_min_links;
-<<<<<<< HEAD
-	int dev_num_ida_min;
-	void *suse_kabi_padding;	/* XXX SLE-specific kABI placeholder */
-=======
 	int stream_refcount;
->>>>>>> 2d5404ca
 };
 
 int sdw_bus_master_add(struct sdw_bus *bus, struct device *parent,
@@ -1038,7 +1022,6 @@
 	enum sdw_stream_type type;
 	struct list_head master_list;
 	int m_rt_count;
-	void *suse_kabi_padding;	/* XXX SLE-specific kABI placeholder */
 };
 
 struct sdw_stream_runtime *sdw_alloc_stream(const char *stream_name);
