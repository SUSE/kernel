/* SPDX-License-Identifier: GPL-2.0 */
#ifndef _LINUX_SOCKET_H
#define _LINUX_SOCKET_H


#include <asm/socket.h>			/* arch-dependent defines	*/
#include <linux/sockios.h>		/* the SIOCxxx I/O controls	*/
#include <linux/uio.h>			/* iovec support		*/
#include <linux/types.h>		/* pid_t			*/
#include <linux/compiler.h>		/* __user			*/
#include <uapi/linux/socket.h>

struct file;
struct pid;
struct cred;
struct socket;
struct sock;
struct sk_buff;

#define __sockaddr_check_size(size)	\
	BUILD_BUG_ON(((size) > sizeof(struct __kernel_sockaddr_storage)))

#ifdef CONFIG_PROC_FS
struct seq_file;
extern void socket_seq_show(struct seq_file *seq);
#endif

typedef __kernel_sa_family_t	sa_family_t;

/*
 *	1003.1g requires sa_family_t and that sa_data is char.
 */

struct sockaddr {
	sa_family_t	sa_family;	/* address family, AF_xxx	*/
	union {
		char sa_data_min[14];		/* Minimum 14 bytes of protocol address	*/
		DECLARE_FLEX_ARRAY(char, sa_data);
	};
};

struct linger {
	int		l_onoff;	/* Linger active		*/
	int		l_linger;	/* How long to linger for	*/
};

#define sockaddr_storage __kernel_sockaddr_storage

/*
 *	As we do 4.4BSD message passing we use a 4.4BSD message passing
 *	system, not 4.3. Thus msg_accrights(len) are now missing. They
 *	belong in an obscure libc emulation or the bin.
 */

struct msghdr {
	void		*msg_name;	/* ptr to socket address structure */
	int		msg_namelen;	/* size of socket address structure */

	int		msg_inq;	/* output, data left in socket */

	struct iov_iter	msg_iter;	/* data */

	/*
	 * Ancillary data. msg_control_user is the user buffer used for the
	 * recv* side when msg_control_is_user is set, msg_control is the kernel
	 * buffer used for all other cases.
	 */
	union {
		void		*msg_control;
		void __user	*msg_control_user;
	};
	bool		msg_control_is_user : 1;
	bool		msg_get_inq : 1;/* return INQ after receive */
	unsigned int	msg_flags;	/* flags on received message */
	__kernel_size_t	msg_controllen;	/* ancillary data buffer length */
	struct kiocb	*msg_iocb;	/* ptr to iocb for async requests */
	struct ubuf_info *msg_ubuf;
	int (*sg_from_iter)(struct sock *sk, struct sk_buff *skb,
			    struct iov_iter *from, size_t length);
};

struct user_msghdr {
	void		__user *msg_name;	/* ptr to socket address structure */
	int		msg_namelen;		/* size of socket address structure */
	struct iovec	__user *msg_iov;	/* scatter/gather array */
	__kernel_size_t	msg_iovlen;		/* # elements in msg_iov */
	void		__user *msg_control;	/* ancillary data */
	__kernel_size_t	msg_controllen;		/* ancillary data buffer length */
	unsigned int	msg_flags;		/* flags on received message */
};

/* For recvmmsg/sendmmsg */
struct mmsghdr {
	struct user_msghdr  msg_hdr;
	unsigned int        msg_len;
};

/*
 *	POSIX 1003.1g - ancillary data object information
 *	Ancillary data consists of a sequence of pairs of
 *	(cmsghdr, cmsg_data[])
 */

struct cmsghdr {
	__kernel_size_t	cmsg_len;	/* data byte count, including hdr */
        int		cmsg_level;	/* originating protocol */
        int		cmsg_type;	/* protocol-specific type */
};

/*
 *	Ancillary data object information MACROS
 *	Table 5-14 of POSIX 1003.1g
 */

#define __CMSG_NXTHDR(ctl, len, cmsg) __cmsg_nxthdr((ctl),(len),(cmsg))
#define CMSG_NXTHDR(mhdr, cmsg) cmsg_nxthdr((mhdr), (cmsg))

#define CMSG_ALIGN(len) ( ((len)+sizeof(long)-1) & ~(sizeof(long)-1) )

#define CMSG_DATA(cmsg) \
	((void *)(cmsg) + sizeof(struct cmsghdr))
#define CMSG_USER_DATA(cmsg) \
	((void __user *)(cmsg) + sizeof(struct cmsghdr))
#define CMSG_SPACE(len) (sizeof(struct cmsghdr) + CMSG_ALIGN(len))
#define CMSG_LEN(len) (sizeof(struct cmsghdr) + (len))

#define __CMSG_FIRSTHDR(ctl,len) ((len) >= sizeof(struct cmsghdr) ? \
				  (struct cmsghdr *)(ctl) : \
				  (struct cmsghdr *)NULL)
#define CMSG_FIRSTHDR(msg)	__CMSG_FIRSTHDR((msg)->msg_control, (msg)->msg_controllen)
#define CMSG_OK(mhdr, cmsg) ((cmsg)->cmsg_len >= sizeof(struct cmsghdr) && \
			     (cmsg)->cmsg_len <= (unsigned long) \
			     ((mhdr)->msg_controllen - \
			      ((char *)(cmsg) - (char *)(mhdr)->msg_control)))
#define for_each_cmsghdr(cmsg, msg) \
	for (cmsg = CMSG_FIRSTHDR(msg); \
	     cmsg; \
	     cmsg = CMSG_NXTHDR(msg, cmsg))

/*
 *	Get the next cmsg header
 *
 *	PLEASE, do not touch this function. If you think, that it is
 *	incorrect, grep kernel sources and think about consequences
 *	before trying to improve it.
 *
 *	Now it always returns valid, not truncated ancillary object
 *	HEADER. But caller still MUST check, that cmsg->cmsg_len is
 *	inside range, given by msg->msg_controllen before using
 *	ancillary object DATA.				--ANK (980731)
 */

static inline struct cmsghdr * __cmsg_nxthdr(void *__ctl, __kernel_size_t __size,
					       struct cmsghdr *__cmsg)
{
	struct cmsghdr * __ptr;

	__ptr = (struct cmsghdr*)(((unsigned char *) __cmsg) +  CMSG_ALIGN(__cmsg->cmsg_len));
	if ((unsigned long)((char*)(__ptr+1) - (char *) __ctl) > __size)
		return (struct cmsghdr *)0;

	return __ptr;
}

static inline struct cmsghdr * cmsg_nxthdr (struct msghdr *__msg, struct cmsghdr *__cmsg)
{
	return __cmsg_nxthdr(__msg->msg_control, __msg->msg_controllen, __cmsg);
}

static inline size_t msg_data_left(struct msghdr *msg)
{
	return iov_iter_count(&msg->msg_iter);
}

/* "Socket"-level control message types: */

#define	SCM_RIGHTS	0x01		/* rw: access rights (array of int) */
#define SCM_CREDENTIALS 0x02		/* rw: struct ucred		*/
#define SCM_SECURITY	0x03		/* rw: security label		*/

struct ucred {
	__u32	pid;
	__u32	uid;
	__u32	gid;
};

/* Supported address families. */
#define AF_UNSPEC	0
#define AF_UNIX		1	/* Unix domain sockets 		*/
#define AF_LOCAL	1	/* POSIX name for AF_UNIX	*/
#define AF_INET		2	/* Internet IP Protocol 	*/
#define AF_AX25		3	/* Amateur Radio AX.25 		*/
#define AF_IPX		4	/* Novell IPX 			*/
#define AF_APPLETALK	5	/* AppleTalk DDP 		*/
#define AF_NETROM	6	/* Amateur Radio NET/ROM 	*/
#define AF_BRIDGE	7	/* Multiprotocol bridge 	*/
#define AF_ATMPVC	8	/* ATM PVCs			*/
#define AF_X25		9	/* Reserved for X.25 project 	*/
#define AF_INET6	10	/* IP version 6			*/
#define AF_ROSE		11	/* Amateur Radio X.25 PLP	*/
#define AF_DECnet	12	/* Reserved for DECnet project	*/
#define AF_NETBEUI	13	/* Reserved for 802.2LLC project*/
#define AF_SECURITY	14	/* Security callback pseudo AF */
#define AF_KEY		15      /* PF_KEY key management API */
#define AF_NETLINK	16
#define AF_ROUTE	AF_NETLINK /* Alias to emulate 4.4BSD */
#define AF_PACKET	17	/* Packet family		*/
#define AF_ASH		18	/* Ash				*/
#define AF_ECONET	19	/* Acorn Econet			*/
#define AF_ATMSVC	20	/* ATM SVCs			*/
#define AF_RDS		21	/* RDS sockets 			*/
#define AF_SNA		22	/* Linux SNA Project (nutters!) */
#define AF_IRDA		23	/* IRDA sockets			*/
#define AF_PPPOX	24	/* PPPoX sockets		*/
#define AF_WANPIPE	25	/* Wanpipe API Sockets */
#define AF_LLC		26	/* Linux LLC			*/
#define AF_IB		27	/* Native InfiniBand address	*/
#define AF_MPLS		28	/* MPLS */
#define AF_CAN		29	/* Controller Area Network      */
#define AF_TIPC		30	/* TIPC sockets			*/
#define AF_BLUETOOTH	31	/* Bluetooth sockets 		*/
#define AF_IUCV		32	/* IUCV sockets			*/
#define AF_RXRPC	33	/* RxRPC sockets 		*/
#define AF_ISDN		34	/* mISDN sockets 		*/
#define AF_PHONET	35	/* Phonet sockets		*/
#define AF_IEEE802154	36	/* IEEE802154 sockets		*/
#define AF_CAIF		37	/* CAIF sockets			*/
#define AF_ALG		38	/* Algorithm sockets		*/
#define AF_NFC		39	/* NFC sockets			*/
#define AF_VSOCK	40	/* vSockets			*/
#define AF_KCM		41	/* Kernel Connection Multiplexor*/
#define AF_QIPCRTR	42	/* Qualcomm IPC Router          */
#define AF_SMC		43	/* smc sockets: reserve number for
				 * PF_SMC protocol family that
				 * reuses AF_INET address family
				 */
#define AF_XDP		44	/* XDP sockets			*/
#define AF_MCTP		45	/* Management component
				 * transport protocol
				 */

#define AF_MAX		46	/* For now.. */

/* Protocol families, same as address families. */
#define PF_UNSPEC	AF_UNSPEC
#define PF_UNIX		AF_UNIX
#define PF_LOCAL	AF_LOCAL
#define PF_INET		AF_INET
#define PF_AX25		AF_AX25
#define PF_IPX		AF_IPX
#define PF_APPLETALK	AF_APPLETALK
#define	PF_NETROM	AF_NETROM
#define PF_BRIDGE	AF_BRIDGE
#define PF_ATMPVC	AF_ATMPVC
#define PF_X25		AF_X25
#define PF_INET6	AF_INET6
#define PF_ROSE		AF_ROSE
#define PF_DECnet	AF_DECnet
#define PF_NETBEUI	AF_NETBEUI
#define PF_SECURITY	AF_SECURITY
#define PF_KEY		AF_KEY
#define PF_NETLINK	AF_NETLINK
#define PF_ROUTE	AF_ROUTE
#define PF_PACKET	AF_PACKET
#define PF_ASH		AF_ASH
#define PF_ECONET	AF_ECONET
#define PF_ATMSVC	AF_ATMSVC
#define PF_RDS		AF_RDS
#define PF_SNA		AF_SNA
#define PF_IRDA		AF_IRDA
#define PF_PPPOX	AF_PPPOX
#define PF_WANPIPE	AF_WANPIPE
#define PF_LLC		AF_LLC
#define PF_IB		AF_IB
#define PF_MPLS		AF_MPLS
#define PF_CAN		AF_CAN
#define PF_TIPC		AF_TIPC
#define PF_BLUETOOTH	AF_BLUETOOTH
#define PF_IUCV		AF_IUCV
#define PF_RXRPC	AF_RXRPC
#define PF_ISDN		AF_ISDN
#define PF_PHONET	AF_PHONET
#define PF_IEEE802154	AF_IEEE802154
#define PF_CAIF		AF_CAIF
#define PF_ALG		AF_ALG
#define PF_NFC		AF_NFC
#define PF_VSOCK	AF_VSOCK
#define PF_KCM		AF_KCM
#define PF_QIPCRTR	AF_QIPCRTR
#define PF_SMC		AF_SMC
#define PF_XDP		AF_XDP
#define PF_MCTP		AF_MCTP
#define PF_MAX		AF_MAX

/* Maximum queue length specifiable by listen.  */
#define SOMAXCONN	4096

/* Flags we can use with send/ and recv.
   Added those for 1003.1g not all are supported yet
 */

#define MSG_OOB		1
#define MSG_PEEK	2
#define MSG_DONTROUTE	4
#define MSG_TRYHARD     4       /* Synonym for MSG_DONTROUTE for DECnet */
#define MSG_CTRUNC	8
#define MSG_PROBE	0x10	/* Do not send. Only probe path f.e. for MTU */
#define MSG_TRUNC	0x20
#define MSG_DONTWAIT	0x40	/* Nonblocking io		 */
#define MSG_EOR         0x80	/* End of record */
#define MSG_WAITALL	0x100	/* Wait for a full request */
#define MSG_FIN         0x200
#define MSG_SYN		0x400
#define MSG_CONFIRM	0x800	/* Confirm path validity */
#define MSG_RST		0x1000
#define MSG_ERRQUEUE	0x2000	/* Fetch message from error queue */
#define MSG_NOSIGNAL	0x4000	/* Do not generate SIGPIPE */
#define MSG_MORE	0x8000	/* Sender will send more */
#define MSG_WAITFORONE	0x10000	/* recvmmsg(): block until 1+ packets avail */
#define MSG_SENDPAGE_NOPOLICY 0x10000 /* sendpage() internal : do no apply policy */
#define MSG_SENDPAGE_NOTLAST 0x20000 /* sendpage() internal : not the last page */
#define MSG_BATCH	0x40000 /* sendmmsg(): more messages coming */
#define MSG_EOF         MSG_FIN
#define MSG_NO_SHARED_FRAGS 0x80000 /* sendpage() internal : page frags are not shared */
#define MSG_SENDPAGE_DECRYPTED	0x100000 /* sendpage() internal : page may carry
					  * plain text and require encryption
					  */

#define MSG_ZEROCOPY	0x4000000	/* Use user data in kernel path */
#define MSG_FASTOPEN	0x20000000	/* Send data in TCP SYN */
#define MSG_CMSG_CLOEXEC 0x40000000	/* Set close_on_exec for file
					   descriptor received through
					   SCM_RIGHTS */
#if defined(CONFIG_COMPAT)
#define MSG_CMSG_COMPAT	0x80000000	/* This message needs 32 bit fixups */
#else
#define MSG_CMSG_COMPAT	0		/* We never have 32 bit fixups */
#endif


/* Setsockoptions(2) level. Thanks to BSD these must match IPPROTO_xxx */
#define SOL_IP		0
/* #define SOL_ICMP	1	No-no-no! Due to Linux :-) we cannot use SOL_ICMP=1 */
#define SOL_TCP		6
#define SOL_UDP		17
#define SOL_IPV6	41
#define SOL_ICMPV6	58
#define SOL_SCTP	132
#define SOL_UDPLITE	136     /* UDP-Lite (RFC 3828) */
#define SOL_RAW		255
#define SOL_IPX		256
#define SOL_AX25	257
#define SOL_ATALK	258
#define SOL_NETROM	259
#define SOL_ROSE	260
#define SOL_DECNET	261
#define	SOL_X25		262
#define SOL_PACKET	263
#define SOL_ATM		264	/* ATM layer (cell level) */
#define SOL_AAL		265	/* ATM Adaption Layer (packet level) */
#define SOL_IRDA        266
#define SOL_NETBEUI	267
#define SOL_LLC		268
#define SOL_DCCP	269
#define SOL_NETLINK	270
#define SOL_TIPC	271
#define SOL_RXRPC	272
#define SOL_PPPOL2TP	273
#define SOL_BLUETOOTH	274
#define SOL_PNPIPE	275
#define SOL_RDS		276
#define SOL_IUCV	277
#define SOL_CAIF	278
#define SOL_ALG		279
#define SOL_NFC		280
#define SOL_KCM		281
#define SOL_TLS		282
#define SOL_XDP		283
<<<<<<< HEAD
=======
#define SOL_MPTCP	284
#define SOL_MCTP	285
>>>>>>> eb3cdb58
#define SOL_SMC		286

/* IPX options */
#define IPX_TYPE	1

extern int move_addr_to_kernel(void __user *uaddr, int ulen, struct sockaddr_storage *kaddr);
extern int put_cmsg(struct msghdr*, int level, int type, int len, void *data);

struct timespec64;
struct __kernel_timespec;
struct old_timespec32;

struct scm_timestamping_internal {
	struct timespec64 ts[3];
};

extern void put_cmsg_scm_timestamping64(struct msghdr *msg, struct scm_timestamping_internal *tss);
extern void put_cmsg_scm_timestamping(struct msghdr *msg, struct scm_timestamping_internal *tss);

/* The __sys_...msg variants allow MSG_CMSG_COMPAT iff
 * forbid_cmsg_compat==false
 */
extern long __sys_recvmsg(int fd, struct user_msghdr __user *msg,
			  unsigned int flags, bool forbid_cmsg_compat);
extern long __sys_sendmsg(int fd, struct user_msghdr __user *msg,
			  unsigned int flags, bool forbid_cmsg_compat);
extern int __sys_recvmmsg(int fd, struct mmsghdr __user *mmsg,
			  unsigned int vlen, unsigned int flags,
			  struct __kernel_timespec __user *timeout,
			  struct old_timespec32 __user *timeout32);
extern int __sys_sendmmsg(int fd, struct mmsghdr __user *mmsg,
			  unsigned int vlen, unsigned int flags,
			  bool forbid_cmsg_compat);
extern long __sys_sendmsg_sock(struct socket *sock, struct msghdr *msg,
			       unsigned int flags);
extern long __sys_recvmsg_sock(struct socket *sock, struct msghdr *msg,
			       struct user_msghdr __user *umsg,
			       struct sockaddr __user *uaddr,
			       unsigned int flags);
extern int sendmsg_copy_msghdr(struct msghdr *msg,
			       struct user_msghdr __user *umsg, unsigned flags,
			       struct iovec **iov);
extern int recvmsg_copy_msghdr(struct msghdr *msg,
			       struct user_msghdr __user *umsg, unsigned flags,
			       struct sockaddr __user **uaddr,
			       struct iovec **iov);
extern int __copy_msghdr(struct msghdr *kmsg,
			 struct user_msghdr *umsg,
			 struct sockaddr __user **save_addr);

/* helpers which do the actual work for syscalls */
extern int __sys_recvfrom(int fd, void __user *ubuf, size_t size,
			  unsigned int flags, struct sockaddr __user *addr,
			  int __user *addr_len);
extern int __sys_sendto(int fd, void __user *buff, size_t len,
			unsigned int flags, struct sockaddr __user *addr,
			int addr_len);
<<<<<<< HEAD
extern int __sys_accept4_file(struct file *file, unsigned file_flags,
			struct sockaddr __user *upeer_sockaddr,
			 int __user *upeer_addrlen, int flags,
			 unsigned long nofile);
=======
>>>>>>> eb3cdb58
extern struct file *do_accept(struct file *file, unsigned file_flags,
			      struct sockaddr __user *upeer_sockaddr,
			      int __user *upeer_addrlen, int flags);
extern int __sys_accept4(int fd, struct sockaddr __user *upeer_sockaddr,
			 int __user *upeer_addrlen, int flags);
extern int __sys_socket(int family, int type, int protocol);
extern struct file *__sys_socket_file(int family, int type, int protocol);
extern int __sys_bind(int fd, struct sockaddr __user *umyaddr, int addrlen);
extern int __sys_connect_file(struct file *file, struct sockaddr_storage *addr,
			      int addrlen, int file_flags);
extern int __sys_connect(int fd, struct sockaddr __user *uservaddr,
			 int addrlen);
extern int __sys_listen(int fd, int backlog);
extern int __sys_getsockname(int fd, struct sockaddr __user *usockaddr,
			     int __user *usockaddr_len);
extern int __sys_getpeername(int fd, struct sockaddr __user *usockaddr,
			     int __user *usockaddr_len);
extern int __sys_socketpair(int family, int type, int protocol,
			    int __user *usockvec);
extern int __sys_shutdown_sock(struct socket *sock, int how);
extern int __sys_shutdown(int fd, int how);
#endif /* _LINUX_SOCKET_H */<|MERGE_RESOLUTION|>--- conflicted
+++ resolved
@@ -376,11 +376,8 @@
 #define SOL_KCM		281
 #define SOL_TLS		282
 #define SOL_XDP		283
-<<<<<<< HEAD
-=======
 #define SOL_MPTCP	284
 #define SOL_MCTP	285
->>>>>>> eb3cdb58
 #define SOL_SMC		286
 
 /* IPX options */
@@ -438,13 +435,6 @@
 extern int __sys_sendto(int fd, void __user *buff, size_t len,
 			unsigned int flags, struct sockaddr __user *addr,
 			int addr_len);
-<<<<<<< HEAD
-extern int __sys_accept4_file(struct file *file, unsigned file_flags,
-			struct sockaddr __user *upeer_sockaddr,
-			 int __user *upeer_addrlen, int flags,
-			 unsigned long nofile);
-=======
->>>>>>> eb3cdb58
 extern struct file *do_accept(struct file *file, unsigned file_flags,
 			      struct sockaddr __user *upeer_sockaddr,
 			      int __user *upeer_addrlen, int flags);
