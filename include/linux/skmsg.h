--- conflicted
+++ resolved
@@ -29,11 +29,7 @@
 	u32				end;
 	u32				size;
 	u32				copybreak;
-<<<<<<< HEAD
-	bool				copy[MAX_MSG_FRAGS];
-=======
 	unsigned long			copy;
->>>>>>> e42617b8
 	/* The extra two elements:
 	 * 1) used for chaining the front and sections when the list becomes
 	 *    partitioned (e.g. end < start). The crypto APIs require the
