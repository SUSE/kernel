--- conflicted
+++ resolved
@@ -375,21 +375,6 @@
 }
 
 #ifdef CONFIG_PM
-<<<<<<< HEAD
-#define _EXPORT_DEV_PM_OPS(name, suspend_fn, resume_fn, runtime_suspend_fn, \
-			   runtime_resume_fn, idle_fn, sec) \
-	_DEFINE_DEV_PM_OPS(name, suspend_fn, resume_fn, runtime_suspend_fn, \
-			   runtime_resume_fn, idle_fn); \
-	_EXPORT_SYMBOL(name, sec)
-#else
-#define _EXPORT_DEV_PM_OPS(name, suspend_fn, resume_fn, runtime_suspend_fn, \
-			   runtime_resume_fn, idle_fn, sec) \
-static __maybe_unused _DEFINE_DEV_PM_OPS(__static_##name, suspend_fn, \
-					 resume_fn, runtime_suspend_fn, \
-					 runtime_resume_fn, idle_fn)
-#endif
-
-=======
 #define _EXPORT_DEV_PM_OPS(name, sec, ns)				\
 	const struct dev_pm_ops name;					\
 	__EXPORT_SYMBOL(name, sec, ns);					\
@@ -408,7 +393,6 @@
 #define EXPORT_NS_DEV_PM_OPS(name, ns) _EXPORT_DEV_PM_OPS(name, "", #ns)
 #define EXPORT_NS_GPL_DEV_PM_OPS(name, ns) _EXPORT_DEV_PM_OPS(name, "_gpl", #ns)
 
->>>>>>> eb3cdb58
 /*
  * Use this if you want to use the same suspend and resume callbacks for suspend
  * to RAM and hibernation.
@@ -420,11 +404,6 @@
 	_DEFINE_DEV_PM_OPS(name, suspend_fn, resume_fn, NULL, NULL, NULL)
 
 #define EXPORT_SIMPLE_DEV_PM_OPS(name, suspend_fn, resume_fn) \
-<<<<<<< HEAD
-	_EXPORT_DEV_PM_OPS(name, suspend_fn, resume_fn, NULL, NULL, NULL, "")
-#define EXPORT_GPL_SIMPLE_DEV_PM_OPS(name, suspend_fn, resume_fn) \
-	_EXPORT_DEV_PM_OPS(name, suspend_fn, resume_fn, NULL, NULL, NULL, "_gpl")
-=======
 	EXPORT_DEV_PM_OPS(name) = { \
 		SYSTEM_SLEEP_PM_OPS(suspend_fn, resume_fn) \
 	}
@@ -446,7 +425,6 @@
 const struct dev_pm_ops __maybe_unused name = { \
 	SET_SYSTEM_SLEEP_PM_OPS(suspend_fn, resume_fn) \
 }
->>>>>>> eb3cdb58
 
 /*
  * Use this for defining a set of PM operations to be used in all situations
@@ -464,19 +442,6 @@
  * Deprecated. You most likely don't want this macro. Use
  * DEFINE_RUNTIME_DEV_PM_OPS() instead.
  */
-#define DEFINE_UNIVERSAL_DEV_PM_OPS(name, suspend_fn, resume_fn, idle_fn) \
-static const struct dev_pm_ops name = { \
-	SYSTEM_SLEEP_PM_OPS(suspend_fn, resume_fn) \
-	RUNTIME_PM_OPS(suspend_fn, resume_fn, idle_fn) \
-}
-
-/* Deprecated. Use DEFINE_SIMPLE_DEV_PM_OPS() instead. */
-#define SIMPLE_DEV_PM_OPS(name, suspend_fn, resume_fn) \
-const struct dev_pm_ops __maybe_unused name = { \
-	SET_SYSTEM_SLEEP_PM_OPS(suspend_fn, resume_fn) \
-}
-
-/* Deprecated. Use DEFINE_UNIVERSAL_DEV_PM_OPS() instead. */
 #define UNIVERSAL_DEV_PM_OPS(name, suspend_fn, resume_fn, idle_fn) \
 const struct dev_pm_ops __maybe_unused name = { \
 	SET_SYSTEM_SLEEP_PM_OPS(suspend_fn, resume_fn) \
