--- conflicted
+++ resolved
@@ -104,9 +104,6 @@
 extern void unregister_shrinker(struct shrinker *shrinker);
 extern void free_prealloced_shrinker(struct shrinker *shrinker);
 extern void synchronize_shrinkers(void);
-<<<<<<< HEAD
-#endif
-=======
 
 #ifdef CONFIG_SHRINKER_DEBUG
 extern int shrinker_debugfs_add(struct shrinker *shrinker);
@@ -137,5 +134,4 @@
 	return 0;
 }
 #endif /* CONFIG_SHRINKER_DEBUG */
-#endif /* _LINUX_SHRINKER_H */
->>>>>>> eb3cdb58
+#endif /* _LINUX_SHRINKER_H */