--- conflicted
+++ resolved
@@ -79,8 +79,6 @@
 	struct hotplug_slot	*hotplug;	/* Hotplug info (move here) */
 	unsigned char		number;		/* PCI_SLOT(pci_dev->devfn) */
 	struct kobject		kobj;
-
-	void* suse_kabi_padding;
 };
 
 static inline const char *pci_slot_name(const struct pci_slot *slot)
@@ -526,8 +524,6 @@
 	 */
 	const char	*driver_override;
 
-	void* suse_kabi_padding;
-
 	unsigned long	priv_flags;	/* Private flags for the PCI driver */
 
 	/* These methods index pci_reset_fn_methods[] */
@@ -590,11 +586,6 @@
 	unsigned int	preserve_config:1;	/* Preserve FW resource setup */
 	unsigned int	size_windows:1;		/* Enable root bus sizing */
 	unsigned int	msi_domain:1;		/* Bridge wants MSI domain */
-#ifndef __GENKSYMS__
-	unsigned int	no_inc_mrrs:1;		/* No Increase MRRS */
-#endif
-
-	void* suse_kabi_padding;
 
 	/* Resource alignment requirements */
 	resource_size_t (*align_resource)(struct pci_dev *dev,
@@ -685,15 +676,7 @@
 	struct bin_attribute	*legacy_io;	/* Legacy I/O for this bus */
 	struct bin_attribute	*legacy_mem;	/* Legacy mem */
 	unsigned int		is_added:1;
-<<<<<<< HEAD
-#ifndef __GENKSYMS__
 	unsigned int		unsafe_warn:1;	/* warned about RW1C config write */
-#endif
-
-	void* suse_kabi_padding;
-=======
-	unsigned int		unsafe_warn:1;	/* warned about RW1C config write */
->>>>>>> eb3cdb58
 };
 
 #define to_pci_bus(n)	container_of(n, struct pci_bus, dev)
@@ -792,8 +775,6 @@
 	void __iomem *(*map_bus)(struct pci_bus *bus, unsigned int devfn, int where);
 	int (*read)(struct pci_bus *bus, unsigned int devfn, int where, int size, u32 *val);
 	int (*write)(struct pci_bus *bus, unsigned int devfn, int where, int size, u32 val);
-
-	void *suse_kabi_padding;
 };
 
 /*
@@ -870,12 +851,8 @@
 	/* Device driver may resume normal operations */
 	void (*resume)(struct pci_dev *dev);
 
-<<<<<<< HEAD
-	void *suse_kabi_padding;
-=======
 	/* Allow device driver to record more details of a correctable error */
 	void (*cor_error_detected)(struct pci_dev *dev);
->>>>>>> eb3cdb58
 };
 
 
@@ -952,9 +929,6 @@
 	const struct pci_error_handlers *err_handler;
 	const struct attribute_group **groups;
 	const struct attribute_group **dev_groups;
-
-	void* suse_kabi_padding;
-
 	struct device_driver	driver;
 	struct pci_dynids	dynids;
 	bool driver_managed_dma;
@@ -994,8 +968,6 @@
 	.subdevice = PCI_ANY_ID, .override_only = (driver_override)
 
 /**
-<<<<<<< HEAD
-=======
  * PCI_DRIVER_OVERRIDE_DEVICE_VFIO - macro used to describe a VFIO
  *                                   "driver_override" PCI device.
  * @vend: the 16 bit PCI Vendor ID
@@ -1010,7 +982,6 @@
 	PCI_DEVICE_DRIVER_OVERRIDE(vend, dev, PCI_ID_F_VFIO_DRIVER_OVERRIDE)
 
 /**
->>>>>>> eb3cdb58
  * PCI_DEVICE_SUB - macro used to describe a specific PCI device with subsystem
  * @vend: the 16 bit PCI Vendor ID
  * @dev: the 16 bit PCI Device ID
@@ -1023,20 +994,6 @@
 #define PCI_DEVICE_SUB(vend, dev, subvend, subdev) \
 	.vendor = (vend), .device = (dev), \
 	.subvendor = (subvend), .subdevice = (subdev)
-
-/**
- * PCI_DRIVER_OVERRIDE_DEVICE_VFIO - macro used to describe a VFIO
- *                                   "driver_override" PCI device.
- * @vend: the 16 bit PCI Vendor ID
- * @dev: the 16 bit PCI Device ID
- *
- * This macro is used to create a struct pci_device_id that matches a
- * specific device. The subvendor and subdevice fields will be set to
- * PCI_ANY_ID and the driver_override will be set to
- * PCI_ID_F_VFIO_DRIVER_OVERRIDE.
- */
-#define PCI_DRIVER_OVERRIDE_DEVICE_VFIO(vend, dev) \
-	PCI_DEVICE_DRIVER_OVERRIDE(vend, dev, PCI_ID_F_VFIO_DRIVER_OVERRIDE)
 
 /**
  * PCI_DEVICE_CLASS - macro used to describe a specific PCI device class
@@ -2501,37 +2458,6 @@
 int pci_vpd_find_id_string(const u8 *buf, unsigned int len, unsigned int *size);
 
 /**
-<<<<<<< HEAD
- * pci_vpd_info_field_size - Extracts the information field length
- * @info_field: Pointer to the beginning of an information field header
- *
- * Returns the extracted information field length.
- */
-static inline u8 pci_vpd_info_field_size(const u8 *info_field)
-{
-	return info_field[2];
-}
-
-/**
- * pci_vpd_alloc - Allocate buffer and read VPD into it
- * @dev: PCI device
- * @size: pointer to field where VPD length is returned
- *
- * Returns pointer to allocated buffer or an ERR_PTR in case of failure
- */
-void *pci_vpd_alloc(struct pci_dev *dev, unsigned int *size);
-
-/**
- * pci_vpd_find_id_string - Locate id string in VPD
- * @buf: Pointer to buffered VPD data
- * @len: The length of the buffer area in which to search
- * @size: Pointer to field where length of id string is returned
- *
- * Returns the index of the id string or -ENOENT if not found.
- */
-int pci_vpd_find_id_string(const u8 *buf, unsigned int len, unsigned int *size);
-
-/**
  * pci_vpd_find_ro_info_keyword - Locate info field keyword in VPD RO section
  * @buf: Pointer to buffered VPD data
  * @len: The length of the buffer area in which to search
@@ -2545,21 +2471,6 @@
 				 const char *kw, unsigned int *size);
 
 /**
-=======
- * pci_vpd_find_ro_info_keyword - Locate info field keyword in VPD RO section
- * @buf: Pointer to buffered VPD data
- * @len: The length of the buffer area in which to search
- * @kw: The keyword to search for
- * @size: Pointer to field where length of found keyword data is returned
- *
- * Returns the index of the information field keyword data or -ENOENT if
- * not found.
- */
-int pci_vpd_find_ro_info_keyword(const void *buf, unsigned int len,
-				 const char *kw, unsigned int *size);
-
-/**
->>>>>>> eb3cdb58
  * pci_vpd_check_csum - Check VPD checksum
  * @buf: Pointer to buffered VPD data
  * @len: VPD size
