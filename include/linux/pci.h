/* SPDX-License-Identifier: GPL-2.0 */
/*
 *	pci.h
 *
 *	PCI defines and function prototypes
 *	Copyright 1994, Drew Eckhardt
 *	Copyright 1997--1999 Martin Mares <mj@ucw.cz>
 *
 *	PCI Express ASPM defines and function prototypes
 *	Copyright (c) 2007 Intel Corp.
 *		Zhang Yanmin (yanmin.zhang@intel.com)
 *		Shaohua Li (shaohua.li@intel.com)
 *
 *	For more information, please consult the following manuals (look at
 *	http://www.pcisig.com/ for how to get them):
 *
 *	PCI BIOS Specification
 *	PCI Local Bus Specification
 *	PCI to PCI Bridge Specification
 *	PCI Express Specification
 *	PCI System Design Guide
 */
#ifndef LINUX_PCI_H
#define LINUX_PCI_H

#include <linux/args.h>
#include <linux/mod_devicetable.h>

#include <linux/types.h>
#include <linux/init.h>
#include <linux/ioport.h>
#include <linux/list.h>
#include <linux/compiler.h>
#include <linux/errno.h>
#include <linux/kobject.h>
#include <linux/atomic.h>
#include <linux/device.h>
#include <linux/interrupt.h>
#include <linux/io.h>
#include <linux/resource_ext.h>
#include <linux/msi_api.h>
#include <uapi/linux/pci.h>

#include <linux/pci_ids.h>

#define PCI_STATUS_ERROR_BITS (PCI_STATUS_DETECTED_PARITY  | \
			       PCI_STATUS_SIG_SYSTEM_ERROR | \
			       PCI_STATUS_REC_MASTER_ABORT | \
			       PCI_STATUS_REC_TARGET_ABORT | \
			       PCI_STATUS_SIG_TARGET_ABORT | \
			       PCI_STATUS_PARITY)

/* Number of reset methods used in pci_reset_fn_methods array in pci.c */
#define PCI_NUM_RESET_METHODS 8

#define PCI_RESET_PROBE		true
#define PCI_RESET_DO_RESET	false

/*
 * The PCI interface treats multi-function devices as independent
 * devices.  The slot/function address of each device is encoded
 * in a single byte as follows:
 *
 *	7:3 = slot
 *	2:0 = function
 *
 * PCI_DEVFN(), PCI_SLOT(), and PCI_FUNC() are defined in uapi/linux/pci.h.
 * In the interest of not exposing interfaces to user-space unnecessarily,
 * the following kernel-only defines are being added here.
 */
#define PCI_DEVID(bus, devfn)	((((u16)(bus)) << 8) | (devfn))
/* return bus from PCI devid = ((u16)bus_number) << 8) | devfn */
#define PCI_BUS_NUM(x) (((x) >> 8) & 0xff)

/* pci_slot represents a physical slot */
struct pci_slot {
	struct pci_bus		*bus;		/* Bus this slot is on */
	struct list_head	list;		/* Node in list of slots */
	struct hotplug_slot	*hotplug;	/* Hotplug info (move here) */
	unsigned char		number;		/* PCI_SLOT(pci_dev->devfn) */
	struct kobject		kobj;

	void* suse_kabi_padding;
};

static inline const char *pci_slot_name(const struct pci_slot *slot)
{
	return kobject_name(&slot->kobj);
}

/* File state for mmap()s on /proc/bus/pci/X/Y */
enum pci_mmap_state {
	pci_mmap_io,
	pci_mmap_mem
};

/* For PCI devices, the region numbers are assigned this way: */
enum {
	/* #0-5: standard PCI resources */
	PCI_STD_RESOURCES,
	PCI_STD_RESOURCE_END = PCI_STD_RESOURCES + PCI_STD_NUM_BARS - 1,

	/* #6: expansion ROM resource */
	PCI_ROM_RESOURCE,

	/* Device-specific resources */
#ifdef CONFIG_PCI_IOV
	PCI_IOV_RESOURCES,
	PCI_IOV_RESOURCE_END = PCI_IOV_RESOURCES + PCI_SRIOV_NUM_BARS - 1,
#endif

/* PCI-to-PCI (P2P) bridge windows */
#define PCI_BRIDGE_IO_WINDOW		(PCI_BRIDGE_RESOURCES + 0)
#define PCI_BRIDGE_MEM_WINDOW		(PCI_BRIDGE_RESOURCES + 1)
#define PCI_BRIDGE_PREF_MEM_WINDOW	(PCI_BRIDGE_RESOURCES + 2)

/* CardBus bridge windows */
#define PCI_CB_BRIDGE_IO_0_WINDOW	(PCI_BRIDGE_RESOURCES + 0)
#define PCI_CB_BRIDGE_IO_1_WINDOW	(PCI_BRIDGE_RESOURCES + 1)
#define PCI_CB_BRIDGE_MEM_0_WINDOW	(PCI_BRIDGE_RESOURCES + 2)
#define PCI_CB_BRIDGE_MEM_1_WINDOW	(PCI_BRIDGE_RESOURCES + 3)

/* Total number of bridge resources for P2P and CardBus */
#define PCI_BRIDGE_RESOURCE_NUM 4

	/* Resources assigned to buses behind the bridge */
	PCI_BRIDGE_RESOURCES,
	PCI_BRIDGE_RESOURCE_END = PCI_BRIDGE_RESOURCES +
				  PCI_BRIDGE_RESOURCE_NUM - 1,

	/* Total resources associated with a PCI device */
	PCI_NUM_RESOURCES,

	/* Preserve this for compatibility */
	DEVICE_COUNT_RESOURCE = PCI_NUM_RESOURCES,
};

/**
 * enum pci_interrupt_pin - PCI INTx interrupt values
 * @PCI_INTERRUPT_UNKNOWN: Unknown or unassigned interrupt
 * @PCI_INTERRUPT_INTA: PCI INTA pin
 * @PCI_INTERRUPT_INTB: PCI INTB pin
 * @PCI_INTERRUPT_INTC: PCI INTC pin
 * @PCI_INTERRUPT_INTD: PCI INTD pin
 *
 * Corresponds to values for legacy PCI INTx interrupts, as can be found in the
 * PCI_INTERRUPT_PIN register.
 */
enum pci_interrupt_pin {
	PCI_INTERRUPT_UNKNOWN,
	PCI_INTERRUPT_INTA,
	PCI_INTERRUPT_INTB,
	PCI_INTERRUPT_INTC,
	PCI_INTERRUPT_INTD,
};

/* The number of legacy PCI INTx interrupts */
#define PCI_NUM_INTX	4

/*
 * Reading from a device that doesn't respond typically returns ~0.  A
 * successful read from a device may also return ~0, so you need additional
 * information to reliably identify errors.
 */
#define PCI_ERROR_RESPONSE		(~0ULL)
#define PCI_SET_ERROR_RESPONSE(val)	(*(val) = ((typeof(*(val))) PCI_ERROR_RESPONSE))
#define PCI_POSSIBLE_ERROR(val)		((val) == ((typeof(val)) PCI_ERROR_RESPONSE))

/*
 * pci_power_t values must match the bits in the Capabilities PME_Support
 * and Control/Status PowerState fields in the Power Management capability.
 */
typedef int __bitwise pci_power_t;

#define PCI_D0		((pci_power_t __force) 0)
#define PCI_D1		((pci_power_t __force) 1)
#define PCI_D2		((pci_power_t __force) 2)
#define PCI_D3hot	((pci_power_t __force) 3)
#define PCI_D3cold	((pci_power_t __force) 4)
#define PCI_UNKNOWN	((pci_power_t __force) 5)
#define PCI_POWER_ERROR	((pci_power_t __force) -1)

/* Remember to update this when the list above changes! */
extern const char *pci_power_names[];

static inline const char *pci_power_name(pci_power_t state)
{
	return pci_power_names[1 + (__force int) state];
}

/**
 * typedef pci_channel_state_t
 *
 * The pci_channel state describes connectivity between the CPU and
 * the PCI device.  If some PCI bus between here and the PCI device
 * has crashed or locked up, this info is reflected here.
 */
typedef unsigned int __bitwise pci_channel_state_t;

enum {
	/* I/O channel is in normal state */
	pci_channel_io_normal = (__force pci_channel_state_t) 1,

	/* I/O to channel is blocked */
	pci_channel_io_frozen = (__force pci_channel_state_t) 2,

	/* PCI card is dead */
	pci_channel_io_perm_failure = (__force pci_channel_state_t) 3,
};

typedef unsigned int __bitwise pcie_reset_state_t;

enum pcie_reset_state {
	/* Reset is NOT asserted (Use to deassert reset) */
	pcie_deassert_reset = (__force pcie_reset_state_t) 1,

	/* Use #PERST to reset PCIe device */
	pcie_warm_reset = (__force pcie_reset_state_t) 2,

	/* Use PCIe Hot Reset to reset device */
	pcie_hot_reset = (__force pcie_reset_state_t) 3
};

typedef unsigned short __bitwise pci_dev_flags_t;
enum pci_dev_flags {
	/* INTX_DISABLE in PCI_COMMAND register disables MSI too */
	PCI_DEV_FLAGS_MSI_INTX_DISABLE_BUG = (__force pci_dev_flags_t) (1 << 0),
	/* Device configuration is irrevocably lost if disabled into D3 */
	PCI_DEV_FLAGS_NO_D3 = (__force pci_dev_flags_t) (1 << 1),
	/* Provide indication device is assigned by a Virtual Machine Manager */
	PCI_DEV_FLAGS_ASSIGNED = (__force pci_dev_flags_t) (1 << 2),
	/* Flag for quirk use to store if quirk-specific ACS is enabled */
	PCI_DEV_FLAGS_ACS_ENABLED_QUIRK = (__force pci_dev_flags_t) (1 << 3),
	/* Use a PCIe-to-PCI bridge alias even if !pci_is_pcie */
	PCI_DEV_FLAG_PCIE_BRIDGE_ALIAS = (__force pci_dev_flags_t) (1 << 5),
	/* Do not use bus resets for device */
	PCI_DEV_FLAGS_NO_BUS_RESET = (__force pci_dev_flags_t) (1 << 6),
	/* Do not use PM reset even if device advertises NoSoftRst- */
	PCI_DEV_FLAGS_NO_PM_RESET = (__force pci_dev_flags_t) (1 << 7),
	/* Get VPD from function 0 VPD */
	PCI_DEV_FLAGS_VPD_REF_F0 = (__force pci_dev_flags_t) (1 << 8),
	/* A non-root bridge where translation occurs, stop alias search here */
	PCI_DEV_FLAGS_BRIDGE_XLATE_ROOT = (__force pci_dev_flags_t) (1 << 9),
	/* Do not use FLR even if device advertises PCI_AF_CAP */
	PCI_DEV_FLAGS_NO_FLR_RESET = (__force pci_dev_flags_t) (1 << 10),
	/* Don't use Relaxed Ordering for TLPs directed at this device */
	PCI_DEV_FLAGS_NO_RELAXED_ORDERING = (__force pci_dev_flags_t) (1 << 11),
	/* Device does honor MSI masking despite saying otherwise */
	PCI_DEV_FLAGS_HAS_MSI_MASKING = (__force pci_dev_flags_t) (1 << 12),
};

enum pci_irq_reroute_variant {
	INTEL_IRQ_REROUTE_VARIANT = 1,
	MAX_IRQ_REROUTE_VARIANTS = 3
};

typedef unsigned short __bitwise pci_bus_flags_t;
enum pci_bus_flags {
	PCI_BUS_FLAGS_NO_MSI	= (__force pci_bus_flags_t) 1,
	PCI_BUS_FLAGS_NO_MMRBC	= (__force pci_bus_flags_t) 2,
	PCI_BUS_FLAGS_NO_AERSID	= (__force pci_bus_flags_t) 4,
	PCI_BUS_FLAGS_NO_EXTCFG	= (__force pci_bus_flags_t) 8,
};

/* Values from Link Status register, PCIe r3.1, sec 7.8.8 */
enum pcie_link_width {
	PCIE_LNK_WIDTH_RESRV	= 0x00,
	PCIE_LNK_X1		= 0x01,
	PCIE_LNK_X2		= 0x02,
	PCIE_LNK_X4		= 0x04,
	PCIE_LNK_X8		= 0x08,
	PCIE_LNK_X12		= 0x0c,
	PCIE_LNK_X16		= 0x10,
	PCIE_LNK_X32		= 0x20,
	PCIE_LNK_WIDTH_UNKNOWN	= 0xff,
};

/* See matching string table in pci_speed_string() */
enum pci_bus_speed {
	PCI_SPEED_33MHz			= 0x00,
	PCI_SPEED_66MHz			= 0x01,
	PCI_SPEED_66MHz_PCIX		= 0x02,
	PCI_SPEED_100MHz_PCIX		= 0x03,
	PCI_SPEED_133MHz_PCIX		= 0x04,
	PCI_SPEED_66MHz_PCIX_ECC	= 0x05,
	PCI_SPEED_100MHz_PCIX_ECC	= 0x06,
	PCI_SPEED_133MHz_PCIX_ECC	= 0x07,
	PCI_SPEED_66MHz_PCIX_266	= 0x09,
	PCI_SPEED_100MHz_PCIX_266	= 0x0a,
	PCI_SPEED_133MHz_PCIX_266	= 0x0b,
	AGP_UNKNOWN			= 0x0c,
	AGP_1X				= 0x0d,
	AGP_2X				= 0x0e,
	AGP_4X				= 0x0f,
	AGP_8X				= 0x10,
	PCI_SPEED_66MHz_PCIX_533	= 0x11,
	PCI_SPEED_100MHz_PCIX_533	= 0x12,
	PCI_SPEED_133MHz_PCIX_533	= 0x13,
	PCIE_SPEED_2_5GT		= 0x14,
	PCIE_SPEED_5_0GT		= 0x15,
	PCIE_SPEED_8_0GT		= 0x16,
	PCIE_SPEED_16_0GT		= 0x17,
	PCIE_SPEED_32_0GT		= 0x18,
	PCIE_SPEED_64_0GT		= 0x19,
	PCI_SPEED_UNKNOWN		= 0xff,
};

enum pci_bus_speed pcie_get_speed_cap(struct pci_dev *dev);
enum pcie_link_width pcie_get_width_cap(struct pci_dev *dev);

struct pci_vpd {
	struct mutex	lock;
	unsigned int	len;
	u8		cap;
};

struct irq_affinity;
struct pcie_link_state;
struct pci_sriov;
struct pci_p2pdma;
struct rcec_ea;

/* The pci_dev structure describes PCI devices */
struct pci_dev {
	struct list_head bus_list;	/* Node in per-bus list */
	struct pci_bus	*bus;		/* Bus this device is on */
	struct pci_bus	*subordinate;	/* Bus this device bridges to */

	void		*sysdata;	/* Hook for sys-specific extension */
	struct proc_dir_entry *procent;	/* Device entry in /proc/bus/pci */
	struct pci_slot	*slot;		/* Physical slot this device is in */

	unsigned int	devfn;		/* Encoded device & function index */
	unsigned short	vendor;
	unsigned short	device;
	unsigned short	subsystem_vendor;
	unsigned short	subsystem_device;
	unsigned int	class;		/* 3 bytes: (base,sub,prog-if) */
	u8		revision;	/* PCI revision, low byte of class word */
	u8		hdr_type;	/* PCI header type (`multi' flag masked out) */
#ifdef CONFIG_PCIEAER
	u16		aer_cap;	/* AER capability offset */
	struct aer_stats *aer_stats;	/* AER stats for this device */
#endif
#ifdef CONFIG_PCIEPORTBUS
	struct rcec_ea	*rcec_ea;	/* RCEC cached endpoint association */
	struct pci_dev  *rcec;          /* Associated RCEC device */
#endif
	u32		devcap;		/* PCIe Device Capabilities */
	u8		pcie_cap;	/* PCIe capability offset */
	u8		msi_cap;	/* MSI capability offset */
	u8		msix_cap;	/* MSI-X capability offset */
	u8		pcie_mpss:3;	/* PCIe Max Payload Size Supported */
	u8		rom_base_reg;	/* Config register controlling ROM */
	u8		pin;		/* Interrupt pin this device uses */
	u16		pcie_flags_reg;	/* Cached PCIe Capabilities Register */
	unsigned long	*dma_alias_mask;/* Mask of enabled devfn aliases */

	struct pci_driver *driver;	/* Driver bound to this device */
	u64		dma_mask;	/* Mask of the bits of bus address this
					   device implements.  Normally this is
					   0xffffffff.  You only need to change
					   this if your device has broken DMA
					   or supports 64-bit transfers.  */

	struct device_dma_parameters dma_parms;

	pci_power_t	current_state;	/* Current operating state. In ACPI,
					   this is D0-D3, D0 being fully
					   functional, and D3 being off. */
	u8		pm_cap;		/* PM capability offset */
	unsigned int	pme_support:5;	/* Bitmask of states from which PME#
					   can be generated */
	unsigned int	pme_poll:1;	/* Poll device's PME status bit */
	unsigned int	pinned:1;	/* Whether this dev is pinned */
	unsigned int	config_rrs_sv:1; /* Config RRS software visibility */
	unsigned int	imm_ready:1;	/* Supports Immediate Readiness */
	unsigned int	d1_support:1;	/* Low power state D1 is supported */
	unsigned int	d2_support:1;	/* Low power state D2 is supported */
	unsigned int	no_d1d2:1;	/* D1 and D2 are forbidden */
	unsigned int	no_d3cold:1;	/* D3cold is forbidden */
	unsigned int	bridge_d3:1;	/* Allow D3 for bridge */
	unsigned int	d3cold_allowed:1;	/* D3cold is allowed by user */
	unsigned int	mmio_always_on:1;	/* Disallow turning off io/mem
						   decoding during BAR sizing */
	unsigned int	wakeup_prepared:1;
	unsigned int	skip_bus_pm:1;	/* Internal: Skip bus-level PM */
	unsigned int	ignore_hotplug:1;	/* Ignore hotplug events */
	unsigned int	hotplug_user_indicators:1; /* SlotCtl indicators
						      controlled exclusively by
						      user sysfs */
	unsigned int	clear_retrain_link:1;	/* Need to clear Retrain Link
						   bit manually */
	unsigned int	d3hot_delay;	/* D3hot->D0 transition time in ms */
	unsigned int	d3cold_delay;	/* D3cold->D0 transition time in ms */

	u16		l1ss;		/* L1SS Capability pointer */
#ifdef CONFIG_PCIEASPM
	struct pcie_link_state	*link_state;	/* ASPM link state */
	unsigned int	ltr_path:1;	/* Latency Tolerance Reporting
					   supported from root to here */
#endif
	unsigned int	pasid_no_tlp:1;		/* PASID works without TLP Prefix */
	unsigned int	eetlp_prefix_path:1;	/* End-to-End TLP Prefix */

	pci_channel_state_t error_state;	/* Current connectivity state */
	struct device	dev;			/* Generic device interface */

	int		cfg_size;		/* Size of config space */

	/*
	 * Instead of touching interrupt line and base address registers
	 * directly, use the values stored here. They might be different!
	 */
	unsigned int	irq;
	struct resource resource[DEVICE_COUNT_RESOURCE]; /* I/O and memory regions + expansion ROMs */
	struct resource driver_exclusive_resource;	 /* driver exclusive resource ranges */

	bool		match_driver;		/* Skip attaching driver */

	unsigned int	transparent:1;		/* Subtractive decode bridge */
	unsigned int	io_window:1;		/* Bridge has I/O window */
	unsigned int	pref_window:1;		/* Bridge has pref mem window */
	unsigned int	pref_64_window:1;	/* Pref mem window is 64-bit */
	unsigned int	multifunction:1;	/* Multi-function device */

	unsigned int	is_busmaster:1;		/* Is busmaster */
	unsigned int	no_msi:1;		/* May not use MSI */
	unsigned int	no_64bit_msi:1;		/* May only use 32-bit MSIs */
	unsigned int	block_cfg_access:1;	/* Config space access blocked */
	unsigned int	broken_parity_status:1;	/* Generates false positive parity */
	unsigned int	irq_reroute_variant:2;	/* Needs IRQ rerouting variant */
	unsigned int	msi_enabled:1;
	unsigned int	msix_enabled:1;
	unsigned int	ari_enabled:1;		/* ARI forwarding */
	unsigned int	ats_enabled:1;		/* Address Translation Svc */
	unsigned int	pasid_enabled:1;	/* Process Address Space ID */
	unsigned int	pri_enabled:1;		/* Page Request Interface */
	unsigned int	is_managed:1;		/* Managed via devres */
	unsigned int	is_msi_managed:1;	/* MSI release via devres installed */
	unsigned int	needs_freset:1;		/* Requires fundamental reset */
	unsigned int	state_saved:1;
	unsigned int	is_physfn:1;
	unsigned int	is_virtfn:1;
	unsigned int	is_hotplug_bridge:1;
	unsigned int	shpc_managed:1;		/* SHPC owned by shpchp */
	unsigned int	is_thunderbolt:1;	/* Thunderbolt controller */
	/*
	 * Devices marked being untrusted are the ones that can potentially
	 * execute DMA attacks and similar. They are typically connected
	 * through external ports such as Thunderbolt but not limited to
	 * that. When an IOMMU is enabled they should be getting full
	 * mappings to make sure they cannot access arbitrary memory.
	 */
	unsigned int	untrusted:1;
	/*
	 * Info from the platform, e.g., ACPI or device tree, may mark a
	 * device as "external-facing".  An external-facing device is
	 * itself internal but devices downstream from it are external.
	 */
	unsigned int	external_facing:1;
	unsigned int	broken_intx_masking:1;	/* INTx masking can't be used */
	unsigned int	io_window_1k:1;		/* Intel bridge 1K I/O windows */
	unsigned int	irq_managed:1;
	unsigned int	non_compliant_bars:1;	/* Broken BARs; ignore them */
	unsigned int	is_probed:1;		/* Device probing in progress */
	unsigned int	link_active_reporting:1;/* Device capable of reporting link active */
	unsigned int	no_vf_scan:1;		/* Don't scan for VFs after IOV enablement */
	unsigned int	no_command_memory:1;	/* No PCI_COMMAND_MEMORY */
	unsigned int	rom_bar_overlap:1;	/* ROM BAR disable broken */
	unsigned int	rom_attr_enabled:1;	/* Display of ROM attribute enabled? */
	pci_dev_flags_t dev_flags;
	atomic_t	enable_cnt;	/* pci_enable_device has been called */

	spinlock_t	pcie_cap_lock;		/* Protects RMW ops in capability accessors */
	u32		saved_config_space[16]; /* Config space saved at suspend time */
	struct hlist_head saved_cap_space;
	struct bin_attribute *res_attr[DEVICE_COUNT_RESOURCE]; /* sysfs file for resources */
	struct bin_attribute *res_attr_wc[DEVICE_COUNT_RESOURCE]; /* sysfs file for WC mapping of resources */

#ifdef CONFIG_HOTPLUG_PCI_PCIE
	unsigned int	broken_cmd_compl:1;	/* No compl for some cmds */
#endif
#ifdef CONFIG_PCIE_PTM
	u16		ptm_cap;		/* PTM Capability */
	unsigned int	ptm_root:1;
	unsigned int	ptm_enabled:1;
	u8		ptm_granularity;
#endif
#ifdef CONFIG_PCI_MSI
	void __iomem	*msix_base;
	raw_spinlock_t	msi_lock;
#endif
	struct pci_vpd	vpd;
#ifdef CONFIG_PCIE_DPC
	u16		dpc_cap;
	unsigned int	dpc_rp_extensions:1;
	u8		dpc_rp_log_size;
#endif
#ifdef CONFIG_PCI_ATS
	union {
		struct pci_sriov	*sriov;		/* PF: SR-IOV info */
		struct pci_dev		*physfn;	/* VF: related PF */
	};
	u16		ats_cap;	/* ATS Capability offset */
	u8		ats_stu;	/* ATS Smallest Translation Unit */
#endif
#ifdef CONFIG_PCI_PRI
	u16		pri_cap;	/* PRI Capability offset */
	u32		pri_reqs_alloc; /* Number of PRI requests allocated */
	unsigned int	pasid_required:1; /* PRG Response PASID Required */
#endif
#ifdef CONFIG_PCI_PASID
	u16		pasid_cap;	/* PASID Capability offset */
	u16		pasid_features;
#endif
#ifdef CONFIG_PCI_P2PDMA
	struct pci_p2pdma __rcu *p2pdma;
#endif
#ifdef CONFIG_PCI_DOE
	struct xarray	doe_mbs;	/* Data Object Exchange mailboxes */
#endif
#ifdef CONFIG_PCI_NPEM
	struct npem	*npem;		/* Native PCIe Enclosure Management */
#endif
	u16		acs_cap;	/* ACS Capability offset */
	phys_addr_t	rom;		/* Physical address if not from BAR */
	size_t		romlen;		/* Length if not from BAR */
	/*
	 * Driver name to force a match.  Do not set directly, because core
	 * frees it.  Use driver_set_override() to set or clear it.
	 */
	const char	*driver_override;

	void* suse_kabi_padding;

	unsigned long	priv_flags;	/* Private flags for the PCI driver */

	/* These methods index pci_reset_fn_methods[] */
	u8 reset_methods[PCI_NUM_RESET_METHODS]; /* In priority order */
};

static inline struct pci_dev *pci_physfn(struct pci_dev *dev)
{
#ifdef CONFIG_PCI_IOV
	if (dev->is_virtfn)
		dev = dev->physfn;
#endif
	return dev;
}

struct pci_dev *pci_alloc_dev(struct pci_bus *bus);

#define	to_pci_dev(n) container_of(n, struct pci_dev, dev)
#define for_each_pci_dev(d) while ((d = pci_get_device(PCI_ANY_ID, PCI_ANY_ID, d)) != NULL)

static inline int pci_channel_offline(struct pci_dev *pdev)
{
	return (pdev->error_state != pci_channel_io_normal);
}

/*
 * Currently in ACPI spec, for each PCI host bridge, PCI Segment
 * Group number is limited to a 16-bit value, therefore (int)-1 is
 * not a valid PCI domain number, and can be used as a sentinel
 * value indicating ->domain_nr is not set by the driver (and
 * CONFIG_PCI_DOMAINS_GENERIC=y archs will set it with
 * pci_bus_find_domain_nr()).
 */
#define PCI_DOMAIN_NR_NOT_SET (-1)

struct pci_host_bridge {
	struct device	dev;
	struct pci_bus	*bus;		/* Root bus */
	struct pci_ops	*ops;
	struct pci_ops	*child_ops;
	void		*sysdata;
	int		busnr;
	int		domain_nr;
	struct list_head windows;	/* resource_entry */
	struct list_head dma_ranges;	/* dma ranges resource list */
	u8 (*swizzle_irq)(struct pci_dev *, u8 *); /* Platform IRQ swizzler */
	int (*map_irq)(const struct pci_dev *, u8, u8);
	void (*release_fn)(struct pci_host_bridge *);
	void		*release_data;
	unsigned int	ignore_reset_delay:1;	/* For entire hierarchy */
	unsigned int	no_ext_tags:1;		/* No Extended Tags */
	unsigned int	no_inc_mrrs:1;		/* No Increase MRRS */
	unsigned int	native_aer:1;		/* OS may use PCIe AER */
	unsigned int	native_pcie_hotplug:1;	/* OS may use PCIe hotplug */
	unsigned int	native_shpc_hotplug:1;	/* OS may use SHPC hotplug */
	unsigned int	native_pme:1;		/* OS may use PCIe PME */
	unsigned int	native_ltr:1;		/* OS may use PCIe LTR */
	unsigned int	native_dpc:1;		/* OS may use PCIe DPC */
	unsigned int	native_cxl_error:1;	/* OS may use CXL RAS/Events */
	unsigned int	preserve_config:1;	/* Preserve FW resource setup */
	unsigned int	size_windows:1;		/* Enable root bus sizing */
	unsigned int	msi_domain:1;		/* Bridge wants MSI domain */

	void* suse_kabi_padding;

	/* Resource alignment requirements */
	resource_size_t (*align_resource)(struct pci_dev *dev,
			const struct resource *res,
			resource_size_t start,
			resource_size_t size,
			resource_size_t align);
	unsigned long	private[] ____cacheline_aligned;
};

#define	to_pci_host_bridge(n) container_of(n, struct pci_host_bridge, dev)

static inline void *pci_host_bridge_priv(struct pci_host_bridge *bridge)
{
	return (void *)bridge->private;
}

static inline struct pci_host_bridge *pci_host_bridge_from_priv(void *priv)
{
	return container_of(priv, struct pci_host_bridge, private);
}

struct pci_host_bridge *pci_alloc_host_bridge(size_t priv);
struct pci_host_bridge *devm_pci_alloc_host_bridge(struct device *dev,
						   size_t priv);
void pci_free_host_bridge(struct pci_host_bridge *bridge);
struct pci_host_bridge *pci_find_host_bridge(struct pci_bus *bus);

void pci_set_host_bridge_release(struct pci_host_bridge *bridge,
				 void (*release_fn)(struct pci_host_bridge *),
				 void *release_data);

int pcibios_root_bridge_prepare(struct pci_host_bridge *bridge);

/*
 * The first PCI_BRIDGE_RESOURCE_NUM PCI bus resources (those that correspond
 * to P2P or CardBus bridge windows) go in a table.  Additional ones (for
 * buses below host bridges or subtractive decode bridges) go in the list.
 * Use pci_bus_for_each_resource() to iterate through all the resources.
 */

/*
 * PCI_SUBTRACTIVE_DECODE means the bridge forwards the window implicitly
 * and there's no way to program the bridge with the details of the window.
 * This does not apply to ACPI _CRS windows, even with the _DEC subtractive-
 * decode bit set, because they are explicit and can be programmed with _SRS.
 */
#define PCI_SUBTRACTIVE_DECODE	0x1

struct pci_bus_resource {
	struct list_head	list;
	struct resource		*res;
	unsigned int		flags;
};

#define PCI_REGION_FLAG_MASK	0x0fU	/* These bits of resource flags tell us the PCI region flags */

struct pci_bus {
	struct list_head node;		/* Node in list of buses */
	struct pci_bus	*parent;	/* Parent bus this bridge is on */
	struct list_head children;	/* List of child buses */
	struct list_head devices;	/* List of devices on this bus */
	struct pci_dev	*self;		/* Bridge device as seen by parent */
	struct list_head slots;		/* List of slots on this bus;
					   protected by pci_slot_mutex */
	struct resource *resource[PCI_BRIDGE_RESOURCE_NUM];
	struct list_head resources;	/* Address space routed to this bus */
	struct resource busn_res;	/* Bus numbers routed to this bus */

	struct pci_ops	*ops;		/* Configuration access functions */
	void		*sysdata;	/* Hook for sys-specific extension */
	struct proc_dir_entry *procdir;	/* Directory entry in /proc/bus/pci */

	unsigned char	number;		/* Bus number */
	unsigned char	primary;	/* Number of primary bridge */
	unsigned char	max_bus_speed;	/* enum pci_bus_speed */
	unsigned char	cur_bus_speed;	/* enum pci_bus_speed */
#ifdef CONFIG_PCI_DOMAINS_GENERIC
	int		domain_nr;
#endif

	char		name[48];

	unsigned short	bridge_ctl;	/* Manage NO_ISA/FBB/et al behaviors */
	pci_bus_flags_t bus_flags;	/* Inherited by child buses */
	struct device		*bridge;
	struct device		dev;
	struct bin_attribute	*legacy_io;	/* Legacy I/O for this bus */
	struct bin_attribute	*legacy_mem;	/* Legacy mem */
	unsigned int		is_added:1;
	unsigned int		unsafe_warn:1;	/* warned about RW1C config write */

	void* suse_kabi_padding;
};

#define to_pci_bus(n)	container_of(n, struct pci_bus, dev)

static inline u16 pci_dev_id(struct pci_dev *dev)
{
	return PCI_DEVID(dev->bus->number, dev->devfn);
}

/*
 * Returns true if the PCI bus is root (behind host-PCI bridge),
 * false otherwise
 *
 * Some code assumes that "bus->self == NULL" means that bus is a root bus.
 * This is incorrect because "virtual" buses added for SR-IOV (via
 * virtfn_add_bus()) have "bus->self == NULL" but are not root buses.
 */
static inline bool pci_is_root_bus(struct pci_bus *pbus)
{
	return !(pbus->parent);
}

/**
 * pci_is_bridge - check if the PCI device is a bridge
 * @dev: PCI device
 *
 * Return true if the PCI device is bridge whether it has subordinate
 * or not.
 */
static inline bool pci_is_bridge(struct pci_dev *dev)
{
	return dev->hdr_type == PCI_HEADER_TYPE_BRIDGE ||
		dev->hdr_type == PCI_HEADER_TYPE_CARDBUS;
}

/**
 * pci_is_vga - check if the PCI device is a VGA device
<<<<<<< HEAD
=======
 * @pdev: PCI device
>>>>>>> 2d5404ca
 *
 * The PCI Code and ID Assignment spec, r1.15, secs 1.4 and 1.1, define
 * VGA Base Class and Sub-Classes:
 *
 *   03 00  PCI_CLASS_DISPLAY_VGA      VGA-compatible or 8514-compatible
 *   00 01  PCI_CLASS_NOT_DEFINED_VGA  VGA-compatible (before Class Code)
 *
 * Return true if the PCI device is a VGA device and uses the legacy VGA
 * resources ([mem 0xa0000-0xbffff], [io 0x3b0-0x3bb], [io 0x3c0-0x3df] and
 * aliases).
 */
static inline bool pci_is_vga(struct pci_dev *pdev)
{
	if ((pdev->class >> 8) == PCI_CLASS_DISPLAY_VGA)
		return true;

	if ((pdev->class >> 8) == PCI_CLASS_NOT_DEFINED_VGA)
		return true;

	return false;
}

#define for_each_pci_bridge(dev, bus)				\
	list_for_each_entry(dev, &bus->devices, bus_list)	\
		if (!pci_is_bridge(dev)) {} else

static inline struct pci_dev *pci_upstream_bridge(struct pci_dev *dev)
{
	dev = pci_physfn(dev);
	if (pci_is_root_bus(dev->bus))
		return NULL;

	return dev->bus->self;
}

#ifdef CONFIG_PCI_MSI
static inline bool pci_dev_msi_enabled(struct pci_dev *pci_dev)
{
	return pci_dev->msi_enabled || pci_dev->msix_enabled;
}
#else
static inline bool pci_dev_msi_enabled(struct pci_dev *pci_dev) { return false; }
#endif

/* Error values that may be returned by PCI functions */
#define PCIBIOS_SUCCESSFUL		0x00
#define PCIBIOS_FUNC_NOT_SUPPORTED	0x81
#define PCIBIOS_BAD_VENDOR_ID		0x83
#define PCIBIOS_DEVICE_NOT_FOUND	0x86
#define PCIBIOS_BAD_REGISTER_NUMBER	0x87
#define PCIBIOS_SET_FAILED		0x88
#define PCIBIOS_BUFFER_TOO_SMALL	0x89

/* Translate above to generic errno for passing back through non-PCI code */
static inline int pcibios_err_to_errno(int err)
{
	if (err <= PCIBIOS_SUCCESSFUL)
		return err; /* Assume already errno */

	switch (err) {
	case PCIBIOS_FUNC_NOT_SUPPORTED:
		return -ENOENT;
	case PCIBIOS_BAD_VENDOR_ID:
		return -ENOTTY;
	case PCIBIOS_DEVICE_NOT_FOUND:
		return -ENODEV;
	case PCIBIOS_BAD_REGISTER_NUMBER:
		return -EFAULT;
	case PCIBIOS_SET_FAILED:
		return -EIO;
	case PCIBIOS_BUFFER_TOO_SMALL:
		return -ENOSPC;
	}

	return -ERANGE;
}

/* Low-level architecture-dependent routines */

struct pci_ops {
	int (*add_bus)(struct pci_bus *bus);
	void (*remove_bus)(struct pci_bus *bus);
	void __iomem *(*map_bus)(struct pci_bus *bus, unsigned int devfn, int where);
	int (*read)(struct pci_bus *bus, unsigned int devfn, int where, int size, u32 *val);
	int (*write)(struct pci_bus *bus, unsigned int devfn, int where, int size, u32 val);

	void *suse_kabi_padding;
};

/*
 * ACPI needs to be able to access PCI config space before we've done a
 * PCI bus scan and created pci_bus structures.
 */
int raw_pci_read(unsigned int domain, unsigned int bus, unsigned int devfn,
		 int reg, int len, u32 *val);
int raw_pci_write(unsigned int domain, unsigned int bus, unsigned int devfn,
		  int reg, int len, u32 val);

#ifdef CONFIG_ARCH_DMA_ADDR_T_64BIT
typedef u64 pci_bus_addr_t;
#else
typedef u32 pci_bus_addr_t;
#endif

struct pci_bus_region {
	pci_bus_addr_t	start;
	pci_bus_addr_t	end;
};

struct pci_dynids {
	spinlock_t		lock;	/* Protects list, index */
	struct list_head	list;	/* For IDs added at runtime */
};


/*
 * PCI Error Recovery System (PCI-ERS).  If a PCI device driver provides
 * a set of callbacks in struct pci_error_handlers, that device driver
 * will be notified of PCI bus errors, and will be driven to recovery
 * when an error occurs.
 */

typedef unsigned int __bitwise pci_ers_result_t;

enum pci_ers_result {
	/* No result/none/not supported in device driver */
	PCI_ERS_RESULT_NONE = (__force pci_ers_result_t) 1,

	/* Device driver can recover without slot reset */
	PCI_ERS_RESULT_CAN_RECOVER = (__force pci_ers_result_t) 2,

	/* Device driver wants slot to be reset */
	PCI_ERS_RESULT_NEED_RESET = (__force pci_ers_result_t) 3,

	/* Device has completely failed, is unrecoverable */
	PCI_ERS_RESULT_DISCONNECT = (__force pci_ers_result_t) 4,

	/* Device driver is fully recovered and operational */
	PCI_ERS_RESULT_RECOVERED = (__force pci_ers_result_t) 5,

	/* No AER capabilities registered for the driver */
	PCI_ERS_RESULT_NO_AER_DRIVER = (__force pci_ers_result_t) 6,
};

/* PCI bus error event callbacks */
struct pci_error_handlers {
	/* PCI bus error detected on this device */
	pci_ers_result_t (*error_detected)(struct pci_dev *dev,
					   pci_channel_state_t error);

	/* MMIO has been re-enabled, but not DMA */
	pci_ers_result_t (*mmio_enabled)(struct pci_dev *dev);

	/* PCI slot has been reset */
	pci_ers_result_t (*slot_reset)(struct pci_dev *dev);

	/* PCI function reset prepare or completed */
	void (*reset_prepare)(struct pci_dev *dev);
	void (*reset_done)(struct pci_dev *dev);

	/* Device driver may resume normal operations */
	void (*resume)(struct pci_dev *dev);

	/* Allow device driver to record more details of a correctable error */
	void (*cor_error_detected)(struct pci_dev *dev);

	void *suse_kabi_padding;
};


struct module;

/**
 * struct pci_driver - PCI driver structure
 * @name:	Driver name.
 * @id_table:	Pointer to table of device IDs the driver is
 *		interested in.  Most drivers should export this
 *		table using MODULE_DEVICE_TABLE(pci,...).
 * @probe:	This probing function gets called (during execution
 *		of pci_register_driver() for already existing
 *		devices or later if a new device gets inserted) for
 *		all PCI devices which match the ID table and are not
 *		"owned" by the other drivers yet. This function gets
 *		passed a "struct pci_dev \*" for each device whose
 *		entry in the ID table matches the device. The probe
 *		function returns zero when the driver chooses to
 *		take "ownership" of the device or an error code
 *		(negative number) otherwise.
 *		The probe function always gets called from process
 *		context, so it can sleep.
 * @remove:	The remove() function gets called whenever a device
 *		being handled by this driver is removed (either during
 *		deregistration of the driver or when it's manually
 *		pulled out of a hot-pluggable slot).
 *		The remove function always gets called from process
 *		context, so it can sleep.
 * @suspend:	Put device into low power state.
 * @resume:	Wake device from low power state.
 *		(Please see Documentation/power/pci.rst for descriptions
 *		of PCI Power Management and the related functions.)
 * @shutdown:	Hook into reboot_notifier_list (kernel/sys.c).
 *		Intended to stop any idling DMA operations.
 *		Useful for enabling wake-on-lan (NIC) or changing
 *		the power state of a device before reboot.
 *		e.g. drivers/net/e100.c.
 * @sriov_configure: Optional driver callback to allow configuration of
 *		number of VFs to enable via sysfs "sriov_numvfs" file.
 * @sriov_set_msix_vec_count: PF Driver callback to change number of MSI-X
 *              vectors on a VF. Triggered via sysfs "sriov_vf_msix_count".
 *              This will change MSI-X Table Size in the VF Message Control
 *              registers.
 * @sriov_get_vf_total_msix: PF driver callback to get the total number of
 *              MSI-X vectors available for distribution to the VFs.
 * @err_handler: See Documentation/PCI/pci-error-recovery.rst
 * @groups:	Sysfs attribute groups.
 * @dev_groups: Attributes attached to the device that will be
 *              created once it is bound to the driver.
 * @driver:	Driver model structure.
 * @dynids:	List of dynamically added device IDs.
 * @driver_managed_dma: Device driver doesn't use kernel DMA API for DMA.
 *		For most device drivers, no need to care about this flag
 *		as long as all DMAs are handled through the kernel DMA API.
 *		For some special ones, for example VFIO drivers, they know
 *		how to manage the DMA themselves and set this flag so that
 *		the IOMMU layer will allow them to setup and manage their
 *		own I/O address space.
 */
struct pci_driver {
	const char		*name;
	const struct pci_device_id *id_table;	/* Must be non-NULL for probe to be called */
	int  (*probe)(struct pci_dev *dev, const struct pci_device_id *id);	/* New device inserted */
	void (*remove)(struct pci_dev *dev);	/* Device removed (NULL if not a hot-plug capable driver) */
	int  (*suspend)(struct pci_dev *dev, pm_message_t state);	/* Device suspended */
	int  (*resume)(struct pci_dev *dev);	/* Device woken up */
	void (*shutdown)(struct pci_dev *dev);
	int  (*sriov_configure)(struct pci_dev *dev, int num_vfs); /* On PF */
	int  (*sriov_set_msix_vec_count)(struct pci_dev *vf, int msix_vec_count); /* On PF */
	u32  (*sriov_get_vf_total_msix)(struct pci_dev *pf);
	const struct pci_error_handlers *err_handler;
	const struct attribute_group **groups;
	const struct attribute_group **dev_groups;

	void* suse_kabi_padding;

	struct device_driver	driver;
	struct pci_dynids	dynids;
	bool driver_managed_dma;
};

#define to_pci_driver(__drv)	\
	( __drv ? container_of_const(__drv, struct pci_driver, driver) : NULL )

/**
 * PCI_DEVICE - macro used to describe a specific PCI device
 * @vend: the 16 bit PCI Vendor ID
 * @dev: the 16 bit PCI Device ID
 *
 * This macro is used to create a struct pci_device_id that matches a
 * specific device.  The subvendor and subdevice fields will be set to
 * PCI_ANY_ID.
 */
#define PCI_DEVICE(vend,dev) \
	.vendor = (vend), .device = (dev), \
	.subvendor = PCI_ANY_ID, .subdevice = PCI_ANY_ID

/**
 * PCI_DEVICE_DRIVER_OVERRIDE - macro used to describe a PCI device with
 *                              override_only flags.
 * @vend: the 16 bit PCI Vendor ID
 * @dev: the 16 bit PCI Device ID
 * @driver_override: the 32 bit PCI Device override_only
 *
 * This macro is used to create a struct pci_device_id that matches only a
 * driver_override device. The subvendor and subdevice fields will be set to
 * PCI_ANY_ID.
 */
#define PCI_DEVICE_DRIVER_OVERRIDE(vend, dev, driver_override) \
	.vendor = (vend), .device = (dev), .subvendor = PCI_ANY_ID, \
	.subdevice = PCI_ANY_ID, .override_only = (driver_override)

/**
 * PCI_DRIVER_OVERRIDE_DEVICE_VFIO - macro used to describe a VFIO
 *                                   "driver_override" PCI device.
 * @vend: the 16 bit PCI Vendor ID
 * @dev: the 16 bit PCI Device ID
 *
 * This macro is used to create a struct pci_device_id that matches a
 * specific device. The subvendor and subdevice fields will be set to
 * PCI_ANY_ID and the driver_override will be set to
 * PCI_ID_F_VFIO_DRIVER_OVERRIDE.
 */
#define PCI_DRIVER_OVERRIDE_DEVICE_VFIO(vend, dev) \
	PCI_DEVICE_DRIVER_OVERRIDE(vend, dev, PCI_ID_F_VFIO_DRIVER_OVERRIDE)

/**
 * PCI_DEVICE_SUB - macro used to describe a specific PCI device with subsystem
 * @vend: the 16 bit PCI Vendor ID
 * @dev: the 16 bit PCI Device ID
 * @subvend: the 16 bit PCI Subvendor ID
 * @subdev: the 16 bit PCI Subdevice ID
 *
 * This macro is used to create a struct pci_device_id that matches a
 * specific device with subsystem information.
 */
#define PCI_DEVICE_SUB(vend, dev, subvend, subdev) \
	.vendor = (vend), .device = (dev), \
	.subvendor = (subvend), .subdevice = (subdev)

/**
 * PCI_DEVICE_CLASS - macro used to describe a specific PCI device class
 * @dev_class: the class, subclass, prog-if triple for this device
 * @dev_class_mask: the class mask for this device
 *
 * This macro is used to create a struct pci_device_id that matches a
 * specific PCI class.  The vendor, device, subvendor, and subdevice
 * fields will be set to PCI_ANY_ID.
 */
#define PCI_DEVICE_CLASS(dev_class,dev_class_mask) \
	.class = (dev_class), .class_mask = (dev_class_mask), \
	.vendor = PCI_ANY_ID, .device = PCI_ANY_ID, \
	.subvendor = PCI_ANY_ID, .subdevice = PCI_ANY_ID

/**
 * PCI_VDEVICE - macro used to describe a specific PCI device in short form
 * @vend: the vendor name
 * @dev: the 16 bit PCI Device ID
 *
 * This macro is used to create a struct pci_device_id that matches a
 * specific PCI device.  The subvendor, and subdevice fields will be set
 * to PCI_ANY_ID. The macro allows the next field to follow as the device
 * private data.
 */
#define PCI_VDEVICE(vend, dev) \
	.vendor = PCI_VENDOR_ID_##vend, .device = (dev), \
	.subvendor = PCI_ANY_ID, .subdevice = PCI_ANY_ID, 0, 0

/**
 * PCI_DEVICE_DATA - macro used to describe a specific PCI device in very short form
 * @vend: the vendor name (without PCI_VENDOR_ID_ prefix)
 * @dev: the device name (without PCI_DEVICE_ID_<vend>_ prefix)
 * @data: the driver data to be filled
 *
 * This macro is used to create a struct pci_device_id that matches a
 * specific PCI device.  The subvendor, and subdevice fields will be set
 * to PCI_ANY_ID.
 */
#define PCI_DEVICE_DATA(vend, dev, data) \
	.vendor = PCI_VENDOR_ID_##vend, .device = PCI_DEVICE_ID_##vend##_##dev, \
	.subvendor = PCI_ANY_ID, .subdevice = PCI_ANY_ID, 0, 0, \
	.driver_data = (kernel_ulong_t)(data)

enum {
	PCI_REASSIGN_ALL_RSRC	= 0x00000001,	/* Ignore firmware setup */
	PCI_REASSIGN_ALL_BUS	= 0x00000002,	/* Reassign all bus numbers */
	PCI_PROBE_ONLY		= 0x00000004,	/* Use existing setup */
	PCI_CAN_SKIP_ISA_ALIGN	= 0x00000008,	/* Don't do ISA alignment */
	PCI_ENABLE_PROC_DOMAINS	= 0x00000010,	/* Enable domains in /proc */
	PCI_COMPAT_DOMAIN_0	= 0x00000020,	/* ... except domain 0 */
	PCI_SCAN_ALL_PCIE_DEVS	= 0x00000040,	/* Scan all, not just dev 0 */
};

#define PCI_IRQ_INTX		(1 << 0) /* Allow INTx interrupts */
#define PCI_IRQ_MSI		(1 << 1) /* Allow MSI interrupts */
#define PCI_IRQ_MSIX		(1 << 2) /* Allow MSI-X interrupts */
#define PCI_IRQ_AFFINITY	(1 << 3) /* Auto-assign affinity */

/* These external functions are only available when PCI support is enabled */
#ifdef CONFIG_PCI

extern unsigned int pci_flags;

static inline void pci_set_flags(int flags) { pci_flags = flags; }
static inline void pci_add_flags(int flags) { pci_flags |= flags; }
static inline void pci_clear_flags(int flags) { pci_flags &= ~flags; }
static inline int pci_has_flag(int flag) { return pci_flags & flag; }

void pcie_bus_configure_settings(struct pci_bus *bus);

enum pcie_bus_config_types {
	PCIE_BUS_TUNE_OFF,	/* Don't touch MPS at all */
	PCIE_BUS_DEFAULT,	/* Ensure MPS matches upstream bridge */
	PCIE_BUS_SAFE,		/* Use largest MPS boot-time devices support */
	PCIE_BUS_PERFORMANCE,	/* Use MPS and MRRS for best performance */
	PCIE_BUS_PEER2PEER,	/* Set MPS = 128 for all devices */
};

extern enum pcie_bus_config_types pcie_bus_config;

extern const struct bus_type pci_bus_type;

/* Do NOT directly access these two variables, unless you are arch-specific PCI
 * code, or PCI core code. */
extern struct list_head pci_root_buses;	/* List of all known PCI buses */
/* Some device drivers need know if PCI is initiated */
int no_pci_devices(void);

void pcibios_resource_survey_bus(struct pci_bus *bus);
void pcibios_bus_add_device(struct pci_dev *pdev);
void pcibios_add_bus(struct pci_bus *bus);
void pcibios_remove_bus(struct pci_bus *bus);
void pcibios_fixup_bus(struct pci_bus *);
int __must_check pcibios_enable_device(struct pci_dev *, int mask);
/* Architecture-specific versions may override this (weak) */
char *pcibios_setup(char *str);

/* Used only when drivers/pci/setup.c is used */
resource_size_t pcibios_align_resource(void *, const struct resource *,
				resource_size_t,
				resource_size_t);

/* Weak but can be overridden by arch */
void pci_fixup_cardbus(struct pci_bus *);

/* Generic PCI functions used internally */

void pcibios_resource_to_bus(struct pci_bus *bus, struct pci_bus_region *region,
			     struct resource *res);
void pcibios_bus_to_resource(struct pci_bus *bus, struct resource *res,
			     struct pci_bus_region *region);
void pcibios_scan_specific_bus(int busn);
struct pci_bus *pci_find_bus(int domain, int busnr);
void pci_bus_add_devices(const struct pci_bus *bus);
struct pci_bus *pci_scan_bus(int bus, struct pci_ops *ops, void *sysdata);
struct pci_bus *pci_create_root_bus(struct device *parent, int bus,
				    struct pci_ops *ops, void *sysdata,
				    struct list_head *resources);
int pci_host_probe(struct pci_host_bridge *bridge);
int pci_bus_insert_busn_res(struct pci_bus *b, int bus, int busmax);
int pci_bus_update_busn_res_end(struct pci_bus *b, int busmax);
void pci_bus_release_busn_res(struct pci_bus *b);
struct pci_bus *pci_scan_root_bus(struct device *parent, int bus,
				  struct pci_ops *ops, void *sysdata,
				  struct list_head *resources);
int pci_scan_root_bus_bridge(struct pci_host_bridge *bridge);
struct pci_bus *pci_add_new_bus(struct pci_bus *parent, struct pci_dev *dev,
				int busnr);
struct pci_slot *pci_create_slot(struct pci_bus *parent, int slot_nr,
				 const char *name,
				 struct hotplug_slot *hotplug);
void pci_destroy_slot(struct pci_slot *slot);
#ifdef CONFIG_SYSFS
void pci_dev_assign_slot(struct pci_dev *dev);
#else
static inline void pci_dev_assign_slot(struct pci_dev *dev) { }
#endif
int pci_scan_slot(struct pci_bus *bus, int devfn);
struct pci_dev *pci_scan_single_device(struct pci_bus *bus, int devfn);
void pci_device_add(struct pci_dev *dev, struct pci_bus *bus);
unsigned int pci_scan_child_bus(struct pci_bus *bus);
void pci_bus_add_device(struct pci_dev *dev);
void pci_read_bridge_bases(struct pci_bus *child);
struct resource *pci_find_parent_resource(const struct pci_dev *dev,
					  struct resource *res);
u8 pci_swizzle_interrupt_pin(const struct pci_dev *dev, u8 pin);
int pci_get_interrupt_pin(struct pci_dev *dev, struct pci_dev **bridge);
u8 pci_common_swizzle(struct pci_dev *dev, u8 *pinp);
struct pci_dev *pci_dev_get(struct pci_dev *dev);
void pci_dev_put(struct pci_dev *dev);
DEFINE_FREE(pci_dev_put, struct pci_dev *, if (_T) pci_dev_put(_T))
void pci_remove_bus(struct pci_bus *b);
void pci_stop_and_remove_bus_device(struct pci_dev *dev);
void pci_stop_and_remove_bus_device_locked(struct pci_dev *dev);
void pci_stop_root_bus(struct pci_bus *bus);
void pci_remove_root_bus(struct pci_bus *bus);
void pci_setup_cardbus(struct pci_bus *bus);
void pcibios_setup_bridge(struct pci_bus *bus, unsigned long type);
void pci_sort_breadthfirst(void);
#define dev_is_pci(d) ((d)->bus == &pci_bus_type)
#define dev_is_pf(d) ((dev_is_pci(d) ? to_pci_dev(d)->is_physfn : false))

/* Generic PCI functions exported to card drivers */

u8 pci_bus_find_capability(struct pci_bus *bus, unsigned int devfn, int cap);
u8 pci_find_capability(struct pci_dev *dev, int cap);
u8 pci_find_next_capability(struct pci_dev *dev, u8 pos, int cap);
u8 pci_find_ht_capability(struct pci_dev *dev, int ht_cap);
u8 pci_find_next_ht_capability(struct pci_dev *dev, u8 pos, int ht_cap);
u16 pci_find_ext_capability(struct pci_dev *dev, int cap);
u16 pci_find_next_ext_capability(struct pci_dev *dev, u16 pos, int cap);
struct pci_bus *pci_find_next_bus(const struct pci_bus *from);
u16 pci_find_vsec_capability(struct pci_dev *dev, u16 vendor, int cap);
u16 pci_find_dvsec_capability(struct pci_dev *dev, u16 vendor, u16 dvsec);

u64 pci_get_dsn(struct pci_dev *dev);

struct pci_dev *pci_get_device(unsigned int vendor, unsigned int device,
			       struct pci_dev *from);
struct pci_dev *pci_get_subsys(unsigned int vendor, unsigned int device,
			       unsigned int ss_vendor, unsigned int ss_device,
			       struct pci_dev *from);
struct pci_dev *pci_get_slot(struct pci_bus *bus, unsigned int devfn);
struct pci_dev *pci_get_domain_bus_and_slot(int domain, unsigned int bus,
					    unsigned int devfn);
struct pci_dev *pci_get_class(unsigned int class, struct pci_dev *from);
struct pci_dev *pci_get_base_class(unsigned int class, struct pci_dev *from);

int pci_dev_present(const struct pci_device_id *ids);

int pci_bus_read_config_byte(struct pci_bus *bus, unsigned int devfn,
			     int where, u8 *val);
int pci_bus_read_config_word(struct pci_bus *bus, unsigned int devfn,
			     int where, u16 *val);
int pci_bus_read_config_dword(struct pci_bus *bus, unsigned int devfn,
			      int where, u32 *val);
int pci_bus_write_config_byte(struct pci_bus *bus, unsigned int devfn,
			      int where, u8 val);
int pci_bus_write_config_word(struct pci_bus *bus, unsigned int devfn,
			      int where, u16 val);
int pci_bus_write_config_dword(struct pci_bus *bus, unsigned int devfn,
			       int where, u32 val);

int pci_generic_config_read(struct pci_bus *bus, unsigned int devfn,
			    int where, int size, u32 *val);
int pci_generic_config_write(struct pci_bus *bus, unsigned int devfn,
			    int where, int size, u32 val);
int pci_generic_config_read32(struct pci_bus *bus, unsigned int devfn,
			      int where, int size, u32 *val);
int pci_generic_config_write32(struct pci_bus *bus, unsigned int devfn,
			       int where, int size, u32 val);

struct pci_ops *pci_bus_set_ops(struct pci_bus *bus, struct pci_ops *ops);

int pci_read_config_byte(const struct pci_dev *dev, int where, u8 *val);
int pci_read_config_word(const struct pci_dev *dev, int where, u16 *val);
int pci_read_config_dword(const struct pci_dev *dev, int where, u32 *val);
int pci_write_config_byte(const struct pci_dev *dev, int where, u8 val);
int pci_write_config_word(const struct pci_dev *dev, int where, u16 val);
int pci_write_config_dword(const struct pci_dev *dev, int where, u32 val);
void pci_clear_and_set_config_dword(const struct pci_dev *dev, int pos,
				    u32 clear, u32 set);

int pcie_capability_read_word(struct pci_dev *dev, int pos, u16 *val);
int pcie_capability_read_dword(struct pci_dev *dev, int pos, u32 *val);
int pcie_capability_write_word(struct pci_dev *dev, int pos, u16 val);
int pcie_capability_write_dword(struct pci_dev *dev, int pos, u32 val);
int pcie_capability_clear_and_set_word_unlocked(struct pci_dev *dev, int pos,
						u16 clear, u16 set);
int pcie_capability_clear_and_set_word_locked(struct pci_dev *dev, int pos,
					      u16 clear, u16 set);
int pcie_capability_clear_and_set_dword(struct pci_dev *dev, int pos,
					u32 clear, u32 set);

/**
 * pcie_capability_clear_and_set_word - RMW accessor for PCI Express Capability Registers
 * @dev:	PCI device structure of the PCI Express device
 * @pos:	PCI Express Capability Register
 * @clear:	Clear bitmask
 * @set:	Set bitmask
 *
 * Perform a Read-Modify-Write (RMW) operation using @clear and @set
 * bitmasks on PCI Express Capability Register at @pos. Certain PCI Express
 * Capability Registers are accessed concurrently in RMW fashion, hence
 * require locking which is handled transparently to the caller.
 */
static inline int pcie_capability_clear_and_set_word(struct pci_dev *dev,
						     int pos,
						     u16 clear, u16 set)
{
	switch (pos) {
	case PCI_EXP_LNKCTL:
	case PCI_EXP_RTCTL:
		return pcie_capability_clear_and_set_word_locked(dev, pos,
								 clear, set);
	default:
		return pcie_capability_clear_and_set_word_unlocked(dev, pos,
								   clear, set);
	}
}

static inline int pcie_capability_set_word(struct pci_dev *dev, int pos,
					   u16 set)
{
	return pcie_capability_clear_and_set_word(dev, pos, 0, set);
}

static inline int pcie_capability_set_dword(struct pci_dev *dev, int pos,
					    u32 set)
{
	return pcie_capability_clear_and_set_dword(dev, pos, 0, set);
}

static inline int pcie_capability_clear_word(struct pci_dev *dev, int pos,
					     u16 clear)
{
	return pcie_capability_clear_and_set_word(dev, pos, clear, 0);
}

static inline int pcie_capability_clear_dword(struct pci_dev *dev, int pos,
					      u32 clear)
{
	return pcie_capability_clear_and_set_dword(dev, pos, clear, 0);
}

/* User-space driven config access */
int pci_user_read_config_byte(struct pci_dev *dev, int where, u8 *val);
int pci_user_read_config_word(struct pci_dev *dev, int where, u16 *val);
int pci_user_read_config_dword(struct pci_dev *dev, int where, u32 *val);
int pci_user_write_config_byte(struct pci_dev *dev, int where, u8 val);
int pci_user_write_config_word(struct pci_dev *dev, int where, u16 val);
int pci_user_write_config_dword(struct pci_dev *dev, int where, u32 val);

int __must_check pci_enable_device(struct pci_dev *dev);
int __must_check pci_enable_device_mem(struct pci_dev *dev);
int __must_check pci_reenable_device(struct pci_dev *);
int __must_check pcim_enable_device(struct pci_dev *pdev);
void pcim_pin_device(struct pci_dev *pdev);

static inline bool pci_intx_mask_supported(struct pci_dev *pdev)
{
	/*
	 * INTx masking is supported if PCI_COMMAND_INTX_DISABLE is
	 * writable and no quirk has marked the feature broken.
	 */
	return !pdev->broken_intx_masking;
}

static inline int pci_is_enabled(struct pci_dev *pdev)
{
	return (atomic_read(&pdev->enable_cnt) > 0);
}

static inline int pci_is_managed(struct pci_dev *pdev)
{
	return pdev->is_managed;
}

void pci_disable_device(struct pci_dev *dev);

extern unsigned int pcibios_max_latency;
void pci_set_master(struct pci_dev *dev);
void pci_clear_master(struct pci_dev *dev);

int pci_set_pcie_reset_state(struct pci_dev *dev, enum pcie_reset_state state);
int pci_set_cacheline_size(struct pci_dev *dev);
int __must_check pci_set_mwi(struct pci_dev *dev);
int __must_check pcim_set_mwi(struct pci_dev *dev);
int pci_try_set_mwi(struct pci_dev *dev);
void pci_clear_mwi(struct pci_dev *dev);
void pci_disable_parity(struct pci_dev *dev);
void pci_intx(struct pci_dev *dev, int enable);
bool pci_check_and_mask_intx(struct pci_dev *dev);
bool pci_check_and_unmask_intx(struct pci_dev *dev);
int pci_wait_for_pending(struct pci_dev *dev, int pos, u16 mask);
int pci_wait_for_pending_transaction(struct pci_dev *dev);
int pcix_get_max_mmrbc(struct pci_dev *dev);
int pcix_get_mmrbc(struct pci_dev *dev);
int pcix_set_mmrbc(struct pci_dev *dev, int mmrbc);
int pcie_get_readrq(struct pci_dev *dev);
int pcie_set_readrq(struct pci_dev *dev, int rq);
int pcie_get_mps(struct pci_dev *dev);
int pcie_set_mps(struct pci_dev *dev, int mps);
u32 pcie_bandwidth_available(struct pci_dev *dev, struct pci_dev **limiting_dev,
			     enum pci_bus_speed *speed,
			     enum pcie_link_width *width);
int pcie_link_speed_mbps(struct pci_dev *pdev);
void pcie_print_link_status(struct pci_dev *dev);
int pcie_reset_flr(struct pci_dev *dev, bool probe);
int pcie_flr(struct pci_dev *dev);
int __pci_reset_function_locked(struct pci_dev *dev);
int pci_reset_function(struct pci_dev *dev);
int pci_reset_function_locked(struct pci_dev *dev);
int pci_try_reset_function(struct pci_dev *dev);
int pci_probe_reset_slot(struct pci_slot *slot);
int pci_probe_reset_bus(struct pci_bus *bus);
int pci_reset_bus(struct pci_dev *dev);
void pci_reset_secondary_bus(struct pci_dev *dev);
void pcibios_reset_secondary_bus(struct pci_dev *dev);
void pci_update_resource(struct pci_dev *dev, int resno);
int __must_check pci_assign_resource(struct pci_dev *dev, int i);
int __must_check pci_reassign_resource(struct pci_dev *dev, int i, resource_size_t add_size, resource_size_t align);
void pci_release_resource(struct pci_dev *dev, int resno);
static inline int pci_rebar_bytes_to_size(u64 bytes)
{
	bytes = roundup_pow_of_two(bytes);

	/* Return BAR size as defined in the resizable BAR specification */
	return max(ilog2(bytes), 20) - 20;
}

u32 pci_rebar_get_possible_sizes(struct pci_dev *pdev, int bar);
int __must_check pci_resize_resource(struct pci_dev *dev, int i, int size);
int pci_select_bars(struct pci_dev *dev, unsigned long flags);
bool pci_device_is_present(struct pci_dev *pdev);
void pci_ignore_hotplug(struct pci_dev *dev);
struct pci_dev *pci_real_dma_dev(struct pci_dev *dev);
int pci_status_get_and_clear_errors(struct pci_dev *pdev);

int __printf(6, 7) pci_request_irq(struct pci_dev *dev, unsigned int nr,
		irq_handler_t handler, irq_handler_t thread_fn, void *dev_id,
		const char *fmt, ...);
void pci_free_irq(struct pci_dev *dev, unsigned int nr, void *dev_id);

/* ROM control related routines */
int pci_enable_rom(struct pci_dev *pdev);
void pci_disable_rom(struct pci_dev *pdev);
void __iomem __must_check *pci_map_rom(struct pci_dev *pdev, size_t *size);
void pci_unmap_rom(struct pci_dev *pdev, void __iomem *rom);

/* Power management related routines */
int pci_save_state(struct pci_dev *dev);
void pci_restore_state(struct pci_dev *dev);
struct pci_saved_state *pci_store_saved_state(struct pci_dev *dev);
int pci_load_saved_state(struct pci_dev *dev,
			 struct pci_saved_state *state);
int pci_load_and_free_saved_state(struct pci_dev *dev,
				  struct pci_saved_state **state);
int pci_platform_power_transition(struct pci_dev *dev, pci_power_t state);
int pci_set_power_state(struct pci_dev *dev, pci_power_t state);
int pci_set_power_state_locked(struct pci_dev *dev, pci_power_t state);
pci_power_t pci_choose_state(struct pci_dev *dev, pm_message_t state);
bool pci_pme_capable(struct pci_dev *dev, pci_power_t state);
void pci_pme_active(struct pci_dev *dev, bool enable);
int pci_enable_wake(struct pci_dev *dev, pci_power_t state, bool enable);
int pci_wake_from_d3(struct pci_dev *dev, bool enable);
int pci_prepare_to_sleep(struct pci_dev *dev);
int pci_back_from_sleep(struct pci_dev *dev);
bool pci_dev_run_wake(struct pci_dev *dev);
void pci_d3cold_enable(struct pci_dev *dev);
void pci_d3cold_disable(struct pci_dev *dev);
bool pcie_relaxed_ordering_enabled(struct pci_dev *dev);
void pci_resume_bus(struct pci_bus *bus);
void pci_bus_set_current_state(struct pci_bus *bus, pci_power_t state);

/* For use by arch with custom probe code */
void set_pcie_port_type(struct pci_dev *pdev);
void set_pcie_hotplug_bridge(struct pci_dev *pdev);

/* Functions for PCI Hotplug drivers to use */
unsigned int pci_rescan_bus_bridge_resize(struct pci_dev *bridge);
unsigned int pci_rescan_bus(struct pci_bus *bus);
void pci_lock_rescan_remove(void);
void pci_unlock_rescan_remove(void);

/* Vital Product Data routines */
ssize_t pci_read_vpd(struct pci_dev *dev, loff_t pos, size_t count, void *buf);
ssize_t pci_write_vpd(struct pci_dev *dev, loff_t pos, size_t count, const void *buf);
ssize_t pci_read_vpd_any(struct pci_dev *dev, loff_t pos, size_t count, void *buf);
ssize_t pci_write_vpd_any(struct pci_dev *dev, loff_t pos, size_t count, const void *buf);

/* Helper functions for low-level code (drivers/pci/setup-[bus,res].c) */
resource_size_t pcibios_retrieve_fw_addr(struct pci_dev *dev, int idx);
void pci_bus_assign_resources(const struct pci_bus *bus);
void pci_bus_claim_resources(struct pci_bus *bus);
void pci_bus_size_bridges(struct pci_bus *bus);
int pci_claim_resource(struct pci_dev *, int);
int pci_claim_bridge_resource(struct pci_dev *bridge, int i);
void pci_assign_unassigned_resources(void);
void pci_assign_unassigned_bridge_resources(struct pci_dev *bridge);
void pci_assign_unassigned_bus_resources(struct pci_bus *bus);
void pci_assign_unassigned_root_bus_resources(struct pci_bus *bus);
int pci_reassign_bridge_resources(struct pci_dev *bridge, unsigned long type);
int pci_enable_resources(struct pci_dev *, int mask);
void pci_assign_irq(struct pci_dev *dev);
struct resource *pci_find_resource(struct pci_dev *dev, struct resource *res);
#define HAVE_PCI_REQ_REGIONS	2
int __must_check pci_request_regions(struct pci_dev *, const char *);
int __must_check pci_request_regions_exclusive(struct pci_dev *, const char *);
void pci_release_regions(struct pci_dev *);
int __must_check pci_request_region(struct pci_dev *, int, const char *);
void pci_release_region(struct pci_dev *, int);
int pci_request_selected_regions(struct pci_dev *, int, const char *);
int pci_request_selected_regions_exclusive(struct pci_dev *, int, const char *);
void pci_release_selected_regions(struct pci_dev *, int);

static inline __must_check struct resource *
pci_request_config_region_exclusive(struct pci_dev *pdev, unsigned int offset,
				    unsigned int len, const char *name)
{
	return __request_region(&pdev->driver_exclusive_resource, offset, len,
				name, IORESOURCE_EXCLUSIVE);
}

static inline void pci_release_config_region(struct pci_dev *pdev,
					     unsigned int offset,
					     unsigned int len)
{
	__release_region(&pdev->driver_exclusive_resource, offset, len);
}

/* drivers/pci/bus.c */
void pci_add_resource(struct list_head *resources, struct resource *res);
void pci_add_resource_offset(struct list_head *resources, struct resource *res,
			     resource_size_t offset);
void pci_free_resource_list(struct list_head *resources);
void pci_bus_add_resource(struct pci_bus *bus, struct resource *res,
			  unsigned int flags);
struct resource *pci_bus_resource_n(const struct pci_bus *bus, int n);
void pci_bus_remove_resources(struct pci_bus *bus);
void pci_bus_remove_resource(struct pci_bus *bus, struct resource *res);
int devm_request_pci_bus_resources(struct device *dev,
				   struct list_head *resources);

/* Temporary until new and working PCI SBR API in place */
int pci_bridge_secondary_bus_reset(struct pci_dev *dev);

#define __pci_bus_for_each_res0(bus, res, ...)				\
	for (unsigned int __b = 0;					\
	     (res = pci_bus_resource_n(bus, __b)) || __b < PCI_BRIDGE_RESOURCE_NUM; \
	     __b++)

#define __pci_bus_for_each_res1(bus, res, __b)				\
	for (__b = 0;							\
	     (res = pci_bus_resource_n(bus, __b)) || __b < PCI_BRIDGE_RESOURCE_NUM; \
	     __b++)

/**
 * pci_bus_for_each_resource - iterate over PCI bus resources
 * @bus: the PCI bus
 * @res: pointer to the current resource
 * @...: optional index of the current resource
 *
 * Iterate over PCI bus resources. The first part is to go over PCI bus
 * resource array, which has at most the %PCI_BRIDGE_RESOURCE_NUM entries.
 * After that continue with the separate list of the additional resources,
 * if not empty. That's why the Logical OR is being used.
 *
 * Possible usage:
 *
 *	struct pci_bus *bus = ...;
 *	struct resource *res;
 *	unsigned int i;
 *
 * 	// With optional index
 * 	pci_bus_for_each_resource(bus, res, i)
 * 		pr_info("PCI bus resource[%u]: %pR\n", i, res);
 *
 * 	// Without index
 * 	pci_bus_for_each_resource(bus, res)
 * 		_do_something_(res);
 */
#define pci_bus_for_each_resource(bus, res, ...)			\
	CONCATENATE(__pci_bus_for_each_res, COUNT_ARGS(__VA_ARGS__))	\
		    (bus, res, __VA_ARGS__)

int __must_check pci_bus_alloc_resource(struct pci_bus *bus,
			struct resource *res, resource_size_t size,
			resource_size_t align, resource_size_t min,
			unsigned long type_mask,
			resource_alignf alignf,
			void *alignf_data);


int pci_register_io_range(struct fwnode_handle *fwnode, phys_addr_t addr,
			resource_size_t size);
unsigned long pci_address_to_pio(phys_addr_t addr);
phys_addr_t pci_pio_to_address(unsigned long pio);
int pci_remap_iospace(const struct resource *res, phys_addr_t phys_addr);
int devm_pci_remap_iospace(struct device *dev, const struct resource *res,
			   phys_addr_t phys_addr);
void pci_unmap_iospace(struct resource *res);
void __iomem *devm_pci_remap_cfgspace(struct device *dev,
				      resource_size_t offset,
				      resource_size_t size);
void __iomem *devm_pci_remap_cfg_resource(struct device *dev,
					  struct resource *res);

static inline pci_bus_addr_t pci_bus_address(struct pci_dev *pdev, int bar)
{
	struct pci_bus_region region;

	pcibios_resource_to_bus(pdev->bus, &region, &pdev->resource[bar]);
	return region.start;
}

/* Proper probing supporting hot-pluggable devices */
int __must_check __pci_register_driver(struct pci_driver *, struct module *,
				       const char *mod_name);

/* pci_register_driver() must be a macro so KBUILD_MODNAME can be expanded */
#define pci_register_driver(driver)		\
	__pci_register_driver(driver, THIS_MODULE, KBUILD_MODNAME)

void pci_unregister_driver(struct pci_driver *dev);

/**
 * module_pci_driver() - Helper macro for registering a PCI driver
 * @__pci_driver: pci_driver struct
 *
 * Helper macro for PCI drivers which do not do anything special in module
 * init/exit. This eliminates a lot of boilerplate. Each module may only
 * use this macro once, and calling it replaces module_init() and module_exit()
 */
#define module_pci_driver(__pci_driver) \
	module_driver(__pci_driver, pci_register_driver, pci_unregister_driver)

/**
 * builtin_pci_driver() - Helper macro for registering a PCI driver
 * @__pci_driver: pci_driver struct
 *
 * Helper macro for PCI drivers which do not do anything special in their
 * init code. This eliminates a lot of boilerplate. Each driver may only
 * use this macro once, and calling it replaces device_initcall(...)
 */
#define builtin_pci_driver(__pci_driver) \
	builtin_driver(__pci_driver, pci_register_driver)

struct pci_driver *pci_dev_driver(const struct pci_dev *dev);
int pci_add_dynid(struct pci_driver *drv,
		  unsigned int vendor, unsigned int device,
		  unsigned int subvendor, unsigned int subdevice,
		  unsigned int class, unsigned int class_mask,
		  unsigned long driver_data);
const struct pci_device_id *pci_match_id(const struct pci_device_id *ids,
					 struct pci_dev *dev);
int pci_scan_bridge(struct pci_bus *bus, struct pci_dev *dev, int max,
		    int pass);

void pci_walk_bus(struct pci_bus *top, int (*cb)(struct pci_dev *, void *),
		  void *userdata);
void pci_walk_bus_locked(struct pci_bus *top, int (*cb)(struct pci_dev *, void *),
			 void *userdata);
int pci_cfg_space_size(struct pci_dev *dev);
unsigned char pci_bus_max_busnr(struct pci_bus *bus);
void pci_setup_bridge(struct pci_bus *bus);
resource_size_t pcibios_window_alignment(struct pci_bus *bus,
					 unsigned long type);

#define PCI_VGA_STATE_CHANGE_BRIDGE (1 << 0)
#define PCI_VGA_STATE_CHANGE_DECODES (1 << 1)

int pci_set_vga_state(struct pci_dev *pdev, bool decode,
		      unsigned int command_bits, u32 flags);

/*
 * Virtual interrupts allow for more interrupts to be allocated
 * than the device has interrupts for. These are not programmed
 * into the device's MSI-X table and must be handled by some
 * other driver means.
 */
#define PCI_IRQ_VIRTUAL		(1 << 4)

#define PCI_IRQ_ALL_TYPES	(PCI_IRQ_INTX | PCI_IRQ_MSI | PCI_IRQ_MSIX)

#include <linux/dmapool.h>

struct msix_entry {
	u32	vector;	/* Kernel uses to write allocated vector */
	u16	entry;	/* Driver uses to specify entry, OS writes */
};

#ifdef CONFIG_PCI_MSI
int pci_msi_vec_count(struct pci_dev *dev);
void pci_disable_msi(struct pci_dev *dev);
int pci_msix_vec_count(struct pci_dev *dev);
void pci_disable_msix(struct pci_dev *dev);
void pci_restore_msi_state(struct pci_dev *dev);
int pci_msi_enabled(void);
int pci_enable_msi(struct pci_dev *dev);
int pci_enable_msix_range(struct pci_dev *dev, struct msix_entry *entries,
			  int minvec, int maxvec);
static inline int pci_enable_msix_exact(struct pci_dev *dev,
					struct msix_entry *entries, int nvec)
{
	int rc = pci_enable_msix_range(dev, entries, nvec, nvec);
	if (rc < 0)
		return rc;
	return 0;
}
int pci_alloc_irq_vectors(struct pci_dev *dev, unsigned int min_vecs,
			  unsigned int max_vecs, unsigned int flags);
int pci_alloc_irq_vectors_affinity(struct pci_dev *dev, unsigned int min_vecs,
				   unsigned int max_vecs, unsigned int flags,
				   struct irq_affinity *affd);

bool pci_msix_can_alloc_dyn(struct pci_dev *dev);
struct msi_map pci_msix_alloc_irq_at(struct pci_dev *dev, unsigned int index,
				     const struct irq_affinity_desc *affdesc);
void pci_msix_free_irq(struct pci_dev *pdev, struct msi_map map);

void pci_free_irq_vectors(struct pci_dev *dev);
int pci_irq_vector(struct pci_dev *dev, unsigned int nr);
const struct cpumask *pci_irq_get_affinity(struct pci_dev *pdev, int vec);

#else
static inline int pci_msi_vec_count(struct pci_dev *dev) { return -ENOSYS; }
static inline void pci_disable_msi(struct pci_dev *dev) { }
static inline int pci_msix_vec_count(struct pci_dev *dev) { return -ENOSYS; }
static inline void pci_disable_msix(struct pci_dev *dev) { }
static inline void pci_restore_msi_state(struct pci_dev *dev) { }
static inline int pci_msi_enabled(void) { return 0; }
static inline int pci_enable_msi(struct pci_dev *dev)
{ return -ENOSYS; }
static inline int pci_enable_msix_range(struct pci_dev *dev,
			struct msix_entry *entries, int minvec, int maxvec)
{ return -ENOSYS; }
static inline int pci_enable_msix_exact(struct pci_dev *dev,
			struct msix_entry *entries, int nvec)
{ return -ENOSYS; }

static inline int
pci_alloc_irq_vectors_affinity(struct pci_dev *dev, unsigned int min_vecs,
			       unsigned int max_vecs, unsigned int flags,
			       struct irq_affinity *aff_desc)
{
	if ((flags & PCI_IRQ_INTX) && min_vecs == 1 && dev->irq)
		return 1;
	return -ENOSPC;
}
static inline int
pci_alloc_irq_vectors(struct pci_dev *dev, unsigned int min_vecs,
		      unsigned int max_vecs, unsigned int flags)
{
	return pci_alloc_irq_vectors_affinity(dev, min_vecs, max_vecs,
					      flags, NULL);
}

static inline bool pci_msix_can_alloc_dyn(struct pci_dev *dev)
{ return false; }
static inline struct msi_map pci_msix_alloc_irq_at(struct pci_dev *dev, unsigned int index,
						   const struct irq_affinity_desc *affdesc)
{
	struct msi_map map = { .index = -ENOSYS, };

	return map;
}

static inline void pci_msix_free_irq(struct pci_dev *pdev, struct msi_map map)
{
}

static inline void pci_free_irq_vectors(struct pci_dev *dev)
{
}

static inline int pci_irq_vector(struct pci_dev *dev, unsigned int nr)
{
	if (WARN_ON_ONCE(nr > 0))
		return -EINVAL;
	return dev->irq;
}
static inline const struct cpumask *pci_irq_get_affinity(struct pci_dev *pdev,
		int vec)
{
	return cpu_possible_mask;
}
#endif

/**
 * pci_irqd_intx_xlate() - Translate PCI INTx value to an IRQ domain hwirq
 * @d: the INTx IRQ domain
 * @node: the DT node for the device whose interrupt we're translating
 * @intspec: the interrupt specifier data from the DT
 * @intsize: the number of entries in @intspec
 * @out_hwirq: pointer at which to write the hwirq number
 * @out_type: pointer at which to write the interrupt type
 *
 * Translate a PCI INTx interrupt number from device tree in the range 1-4, as
 * stored in the standard PCI_INTERRUPT_PIN register, to a value in the range
 * 0-3 suitable for use in a 4 entry IRQ domain. That is, subtract one from the
 * INTx value to obtain the hwirq number.
 *
 * Returns 0 on success, or -EINVAL if the interrupt specifier is out of range.
 */
static inline int pci_irqd_intx_xlate(struct irq_domain *d,
				      struct device_node *node,
				      const u32 *intspec,
				      unsigned int intsize,
				      unsigned long *out_hwirq,
				      unsigned int *out_type)
{
	const u32 intx = intspec[0];

	if (intx < PCI_INTERRUPT_INTA || intx > PCI_INTERRUPT_INTD)
		return -EINVAL;

	*out_hwirq = intx - PCI_INTERRUPT_INTA;
	return 0;
}

#ifdef CONFIG_PCIEPORTBUS
extern bool pcie_ports_disabled;
extern bool pcie_ports_native;
#else
#define pcie_ports_disabled	true
#define pcie_ports_native	false
#endif

#define PCIE_LINK_STATE_L0S		(BIT(0) | BIT(1)) /* Upstr/dwnstr L0s */
#define PCIE_LINK_STATE_L1		BIT(2)	/* L1 state */
#define PCIE_LINK_STATE_L1_1		BIT(3)	/* ASPM L1.1 state */
#define PCIE_LINK_STATE_L1_2		BIT(4)	/* ASPM L1.2 state */
#define PCIE_LINK_STATE_L1_1_PCIPM	BIT(5)	/* PCI-PM L1.1 state */
#define PCIE_LINK_STATE_L1_2_PCIPM	BIT(6)	/* PCI-PM L1.2 state */
#define PCIE_LINK_STATE_ASPM_ALL	(PCIE_LINK_STATE_L0S		|\
					 PCIE_LINK_STATE_L1		|\
					 PCIE_LINK_STATE_L1_1		|\
					 PCIE_LINK_STATE_L1_2		|\
					 PCIE_LINK_STATE_L1_1_PCIPM	|\
					 PCIE_LINK_STATE_L1_2_PCIPM)
#define PCIE_LINK_STATE_CLKPM		BIT(7)
#define PCIE_LINK_STATE_ALL		(PCIE_LINK_STATE_ASPM_ALL	|\
					 PCIE_LINK_STATE_CLKPM)

#ifdef CONFIG_PCIEASPM
int pci_disable_link_state(struct pci_dev *pdev, int state);
int pci_disable_link_state_locked(struct pci_dev *pdev, int state);
int pci_enable_link_state(struct pci_dev *pdev, int state);
int pci_enable_link_state_locked(struct pci_dev *pdev, int state);
void pcie_no_aspm(void);
bool pcie_aspm_support_enabled(void);
bool pcie_aspm_enabled(struct pci_dev *pdev);
#else
static inline int pci_disable_link_state(struct pci_dev *pdev, int state)
{ return 0; }
static inline int pci_disable_link_state_locked(struct pci_dev *pdev, int state)
{ return 0; }
static inline int pci_enable_link_state(struct pci_dev *pdev, int state)
{ return 0; }
static inline int pci_enable_link_state_locked(struct pci_dev *pdev, int state)
{ return 0; }
static inline void pcie_no_aspm(void) { }
static inline bool pcie_aspm_support_enabled(void) { return false; }
static inline bool pcie_aspm_enabled(struct pci_dev *pdev) { return false; }
#endif

#ifdef CONFIG_PCIEAER
bool pci_aer_available(void);
#else
static inline bool pci_aer_available(void) { return false; }
#endif

bool pci_ats_disabled(void);

#ifdef CONFIG_PCIE_PTM
int pci_enable_ptm(struct pci_dev *dev, u8 *granularity);
void pci_disable_ptm(struct pci_dev *dev);
bool pcie_ptm_enabled(struct pci_dev *dev);
#else
static inline int pci_enable_ptm(struct pci_dev *dev, u8 *granularity)
{ return -EINVAL; }
static inline void pci_disable_ptm(struct pci_dev *dev) { }
static inline bool pcie_ptm_enabled(struct pci_dev *dev)
{ return false; }
#endif

void pci_cfg_access_lock(struct pci_dev *dev);
bool pci_cfg_access_trylock(struct pci_dev *dev);
void pci_cfg_access_unlock(struct pci_dev *dev);

void pci_dev_lock(struct pci_dev *dev);
int pci_dev_trylock(struct pci_dev *dev);
void pci_dev_unlock(struct pci_dev *dev);
DEFINE_GUARD(pci_dev, struct pci_dev *, pci_dev_lock(_T), pci_dev_unlock(_T))

/*
 * PCI domain support.  Sometimes called PCI segment (eg by ACPI),
 * a PCI domain is defined to be a set of PCI buses which share
 * configuration space.
 */
#ifdef CONFIG_PCI_DOMAINS
extern int pci_domains_supported;
#else
enum { pci_domains_supported = 0 };
static inline int pci_domain_nr(struct pci_bus *bus) { return 0; }
static inline int pci_proc_domain(struct pci_bus *bus) { return 0; }
#endif /* CONFIG_PCI_DOMAINS */

/*
 * Generic implementation for PCI domain support. If your
 * architecture does not need custom management of PCI
 * domains then this implementation will be used
 */
#ifdef CONFIG_PCI_DOMAINS_GENERIC
static inline int pci_domain_nr(struct pci_bus *bus)
{
	return bus->domain_nr;
}
#ifdef CONFIG_ACPI
int acpi_pci_bus_find_domain_nr(struct pci_bus *bus);
#else
static inline int acpi_pci_bus_find_domain_nr(struct pci_bus *bus)
{ return 0; }
#endif
int pci_bus_find_domain_nr(struct pci_bus *bus, struct device *parent);
void pci_bus_release_domain_nr(struct device *parent, int domain_nr);
#endif

/* Some architectures require additional setup to direct VGA traffic */
typedef int (*arch_set_vga_state_t)(struct pci_dev *pdev, bool decode,
				    unsigned int command_bits, u32 flags);
void pci_register_set_vga_state(arch_set_vga_state_t func);

static inline int
pci_request_io_regions(struct pci_dev *pdev, const char *name)
{
	return pci_request_selected_regions(pdev,
			    pci_select_bars(pdev, IORESOURCE_IO), name);
}

static inline void
pci_release_io_regions(struct pci_dev *pdev)
{
	return pci_release_selected_regions(pdev,
			    pci_select_bars(pdev, IORESOURCE_IO));
}

static inline int
pci_request_mem_regions(struct pci_dev *pdev, const char *name)
{
	return pci_request_selected_regions(pdev,
			    pci_select_bars(pdev, IORESOURCE_MEM), name);
}

static inline void
pci_release_mem_regions(struct pci_dev *pdev)
{
	return pci_release_selected_regions(pdev,
			    pci_select_bars(pdev, IORESOURCE_MEM));
}

#else /* CONFIG_PCI is not enabled */

static inline void pci_set_flags(int flags) { }
static inline void pci_add_flags(int flags) { }
static inline void pci_clear_flags(int flags) { }
static inline int pci_has_flag(int flag) { return 0; }

/*
 * If the system does not have PCI, clearly these return errors.  Define
 * these as simple inline functions to avoid hair in drivers.
 */
#define _PCI_NOP(o, s, t) \
	static inline int pci_##o##_config_##s(struct pci_dev *dev, \
						int where, t val) \
		{ return PCIBIOS_FUNC_NOT_SUPPORTED; }

#define _PCI_NOP_ALL(o, x)	_PCI_NOP(o, byte, u8 x) \
				_PCI_NOP(o, word, u16 x) \
				_PCI_NOP(o, dword, u32 x)
_PCI_NOP_ALL(read, *)
_PCI_NOP_ALL(write,)

static inline struct pci_dev *pci_get_device(unsigned int vendor,
					     unsigned int device,
					     struct pci_dev *from)
{ return NULL; }

static inline struct pci_dev *pci_get_subsys(unsigned int vendor,
					     unsigned int device,
					     unsigned int ss_vendor,
					     unsigned int ss_device,
					     struct pci_dev *from)
{ return NULL; }

static inline struct pci_dev *pci_get_class(unsigned int class,
					    struct pci_dev *from)
{ return NULL; }

static inline struct pci_dev *pci_get_base_class(unsigned int class,
						 struct pci_dev *from)
{ return NULL; }

static inline int pci_dev_present(const struct pci_device_id *ids)
{ return 0; }

#define no_pci_devices()	(1)
#define pci_dev_put(dev)	do { } while (0)

static inline void pci_set_master(struct pci_dev *dev) { }
static inline void pci_clear_master(struct pci_dev *dev) { }
static inline int pci_enable_device(struct pci_dev *dev) { return -EIO; }
static inline void pci_disable_device(struct pci_dev *dev) { }
static inline int pcim_enable_device(struct pci_dev *pdev) { return -EIO; }
static inline int pci_assign_resource(struct pci_dev *dev, int i)
{ return -EBUSY; }
static inline int __must_check __pci_register_driver(struct pci_driver *drv,
						     struct module *owner,
						     const char *mod_name)
{ return 0; }
static inline int pci_register_driver(struct pci_driver *drv)
{ return 0; }
static inline void pci_unregister_driver(struct pci_driver *drv) { }
static inline u8 pci_find_capability(struct pci_dev *dev, int cap)
{ return 0; }
static inline u8 pci_find_next_capability(struct pci_dev *dev, u8 post, int cap)
{ return 0; }
static inline u16 pci_find_ext_capability(struct pci_dev *dev, int cap)
{ return 0; }

static inline u64 pci_get_dsn(struct pci_dev *dev)
{ return 0; }

/* Power management related routines */
static inline int pci_save_state(struct pci_dev *dev) { return 0; }
static inline void pci_restore_state(struct pci_dev *dev) { }
static inline int pci_set_power_state(struct pci_dev *dev, pci_power_t state)
{ return 0; }
static inline int pci_set_power_state_locked(struct pci_dev *dev, pci_power_t state)
{ return 0; }
static inline int pci_wake_from_d3(struct pci_dev *dev, bool enable)
{ return 0; }
static inline pci_power_t pci_choose_state(struct pci_dev *dev,
					   pm_message_t state)
{ return PCI_D0; }
static inline int pci_enable_wake(struct pci_dev *dev, pci_power_t state,
				  int enable)
{ return 0; }

static inline struct resource *pci_find_resource(struct pci_dev *dev,
						 struct resource *res)
{ return NULL; }
static inline int pci_request_regions(struct pci_dev *dev, const char *res_name)
{ return -EIO; }
static inline void pci_release_regions(struct pci_dev *dev) { }

static inline int pci_register_io_range(struct fwnode_handle *fwnode,
					phys_addr_t addr, resource_size_t size)
{ return -EINVAL; }

static inline unsigned long pci_address_to_pio(phys_addr_t addr) { return -1; }

static inline struct pci_bus *pci_find_next_bus(const struct pci_bus *from)
{ return NULL; }
static inline struct pci_dev *pci_get_slot(struct pci_bus *bus,
						unsigned int devfn)
{ return NULL; }
static inline struct pci_dev *pci_get_domain_bus_and_slot(int domain,
					unsigned int bus, unsigned int devfn)
{ return NULL; }

static inline int pci_domain_nr(struct pci_bus *bus) { return 0; }
static inline struct pci_dev *pci_dev_get(struct pci_dev *dev) { return NULL; }

#define dev_is_pci(d) (false)
#define dev_is_pf(d) (false)
static inline bool pci_acs_enabled(struct pci_dev *pdev, u16 acs_flags)
{ return false; }
static inline int pci_irqd_intx_xlate(struct irq_domain *d,
				      struct device_node *node,
				      const u32 *intspec,
				      unsigned int intsize,
				      unsigned long *out_hwirq,
				      unsigned int *out_type)
{ return -EINVAL; }

static inline const struct pci_device_id *pci_match_id(const struct pci_device_id *ids,
							 struct pci_dev *dev)
{ return NULL; }
static inline bool pci_ats_disabled(void) { return true; }

static inline int pci_irq_vector(struct pci_dev *dev, unsigned int nr)
{
	return -EINVAL;
}

static inline int
pci_alloc_irq_vectors_affinity(struct pci_dev *dev, unsigned int min_vecs,
			       unsigned int max_vecs, unsigned int flags,
			       struct irq_affinity *aff_desc)
{
	return -ENOSPC;
}
static inline int
pci_alloc_irq_vectors(struct pci_dev *dev, unsigned int min_vecs,
		      unsigned int max_vecs, unsigned int flags)
{
	return -ENOSPC;
}
#endif /* CONFIG_PCI */

/* Include architecture-dependent settings and functions */

#include <asm/pci.h>

/*
 * pci_mmap_resource_range() maps a specific BAR, and vm->vm_pgoff
 * is expected to be an offset within that region.
 *
 */
int pci_mmap_resource_range(struct pci_dev *dev, int bar,
			    struct vm_area_struct *vma,
			    enum pci_mmap_state mmap_state, int write_combine);

#ifndef arch_can_pci_mmap_wc
#define arch_can_pci_mmap_wc()		0
#endif

#ifndef arch_can_pci_mmap_io
#define arch_can_pci_mmap_io()		0
#define pci_iobar_pfn(pdev, bar, vma) (-EINVAL)
#else
int pci_iobar_pfn(struct pci_dev *pdev, int bar, struct vm_area_struct *vma);
#endif

#ifndef pci_root_bus_fwnode
#define pci_root_bus_fwnode(bus)	NULL
#endif

/*
 * These helpers provide future and backwards compatibility
 * for accessing popular PCI BAR info
 */
#define pci_resource_n(dev, bar)	(&(dev)->resource[(bar)])
#define pci_resource_start(dev, bar)	(pci_resource_n(dev, bar)->start)
#define pci_resource_end(dev, bar)	(pci_resource_n(dev, bar)->end)
#define pci_resource_flags(dev, bar)	(pci_resource_n(dev, bar)->flags)
#define pci_resource_len(dev,bar)					\
	(pci_resource_end((dev), (bar)) ? 				\
	 resource_size(pci_resource_n((dev), (bar))) : 0)

#define __pci_dev_for_each_res0(dev, res, ...)				  \
	for (unsigned int __b = 0;					  \
	     __b < PCI_NUM_RESOURCES && (res = pci_resource_n(dev, __b)); \
	     __b++)

#define __pci_dev_for_each_res1(dev, res, __b)				  \
	for (__b = 0;							  \
	     __b < PCI_NUM_RESOURCES && (res = pci_resource_n(dev, __b)); \
	     __b++)

#define pci_dev_for_each_resource(dev, res, ...)			\
	CONCATENATE(__pci_dev_for_each_res, COUNT_ARGS(__VA_ARGS__)) 	\
		    (dev, res, __VA_ARGS__)

/*
 * Similar to the helpers above, these manipulate per-pci_dev
 * driver-specific data.  They are really just a wrapper around
 * the generic device structure functions of these calls.
 */
static inline void *pci_get_drvdata(struct pci_dev *pdev)
{
	return dev_get_drvdata(&pdev->dev);
}

static inline void pci_set_drvdata(struct pci_dev *pdev, void *data)
{
	dev_set_drvdata(&pdev->dev, data);
}

static inline const char *pci_name(const struct pci_dev *pdev)
{
	return dev_name(&pdev->dev);
}

void pci_resource_to_user(const struct pci_dev *dev, int bar,
			  const struct resource *rsrc,
			  resource_size_t *start, resource_size_t *end);

/*
 * The world is not perfect and supplies us with broken PCI devices.
 * For at least a part of these bugs we need a work-around, so both
 * generic (drivers/pci/quirks.c) and per-architecture code can define
 * fixup hooks to be called for particular buggy devices.
 */

struct pci_fixup {
	u16 vendor;			/* Or PCI_ANY_ID */
	u16 device;			/* Or PCI_ANY_ID */
	u32 class;			/* Or PCI_ANY_ID */
	unsigned int class_shift;	/* should be 0, 8, 16 */
#ifdef CONFIG_HAVE_ARCH_PREL32_RELOCATIONS
	int hook_offset;
#else
	void (*hook)(struct pci_dev *dev);
#endif
};

enum pci_fixup_pass {
	pci_fixup_early,	/* Before probing BARs */
	pci_fixup_header,	/* After reading configuration header */
	pci_fixup_final,	/* Final phase of device fixups */
	pci_fixup_enable,	/* pci_enable_device() time */
	pci_fixup_resume,	/* pci_device_resume() */
	pci_fixup_suspend,	/* pci_device_suspend() */
	pci_fixup_resume_early, /* pci_device_resume_early() */
	pci_fixup_suspend_late,	/* pci_device_suspend_late() */
};

#ifdef CONFIG_HAVE_ARCH_PREL32_RELOCATIONS
#define ___DECLARE_PCI_FIXUP_SECTION(sec, name, vendor, device, class,	\
				    class_shift, hook)			\
	__ADDRESSABLE(hook)						\
	asm(".section "	#sec ", \"a\"				\n"	\
	    ".balign	16					\n"	\
	    ".short "	#vendor ", " #device "			\n"	\
	    ".long "	#class ", " #class_shift "		\n"	\
	    ".long "	#hook " - .				\n"	\
	    ".previous						\n");

/*
 * Clang's LTO may rename static functions in C, but has no way to
 * handle such renamings when referenced from inline asm. To work
 * around this, create global C stubs for these cases.
 */
#ifdef CONFIG_LTO_CLANG
#define __DECLARE_PCI_FIXUP_SECTION(sec, name, vendor, device, class,	\
				  class_shift, hook, stub)		\
	void stub(struct pci_dev *dev);					\
	void stub(struct pci_dev *dev)					\
	{ 								\
		hook(dev); 						\
	}								\
	___DECLARE_PCI_FIXUP_SECTION(sec, name, vendor, device, class,	\
				  class_shift, stub)
#else
#define __DECLARE_PCI_FIXUP_SECTION(sec, name, vendor, device, class,	\
				  class_shift, hook, stub)		\
	___DECLARE_PCI_FIXUP_SECTION(sec, name, vendor, device, class,	\
				  class_shift, hook)
#endif

#define DECLARE_PCI_FIXUP_SECTION(sec, name, vendor, device, class,	\
				  class_shift, hook)			\
	__DECLARE_PCI_FIXUP_SECTION(sec, name, vendor, device, class,	\
				  class_shift, hook, __UNIQUE_ID(hook))
#else
/* Anonymous variables would be nice... */
#define DECLARE_PCI_FIXUP_SECTION(section, name, vendor, device, class,	\
				  class_shift, hook)			\
	static const struct pci_fixup __PASTE(__pci_fixup_##name,__LINE__) __used	\
	__attribute__((__section__(#section), aligned((sizeof(void *)))))    \
		= { vendor, device, class, class_shift, hook };
#endif

#define DECLARE_PCI_FIXUP_CLASS_EARLY(vendor, device, class,		\
					 class_shift, hook)		\
	DECLARE_PCI_FIXUP_SECTION(.pci_fixup_early,			\
		hook, vendor, device, class, class_shift, hook)
#define DECLARE_PCI_FIXUP_CLASS_HEADER(vendor, device, class,		\
					 class_shift, hook)		\
	DECLARE_PCI_FIXUP_SECTION(.pci_fixup_header,			\
		hook, vendor, device, class, class_shift, hook)
#define DECLARE_PCI_FIXUP_CLASS_FINAL(vendor, device, class,		\
					 class_shift, hook)		\
	DECLARE_PCI_FIXUP_SECTION(.pci_fixup_final,			\
		hook, vendor, device, class, class_shift, hook)
#define DECLARE_PCI_FIXUP_CLASS_ENABLE(vendor, device, class,		\
					 class_shift, hook)		\
	DECLARE_PCI_FIXUP_SECTION(.pci_fixup_enable,			\
		hook, vendor, device, class, class_shift, hook)
#define DECLARE_PCI_FIXUP_CLASS_RESUME(vendor, device, class,		\
					 class_shift, hook)		\
	DECLARE_PCI_FIXUP_SECTION(.pci_fixup_resume,			\
		resume##hook, vendor, device, class, class_shift, hook)
#define DECLARE_PCI_FIXUP_CLASS_RESUME_EARLY(vendor, device, class,	\
					 class_shift, hook)		\
	DECLARE_PCI_FIXUP_SECTION(.pci_fixup_resume_early,		\
		resume_early##hook, vendor, device, class, class_shift, hook)
#define DECLARE_PCI_FIXUP_CLASS_SUSPEND(vendor, device, class,		\
					 class_shift, hook)		\
	DECLARE_PCI_FIXUP_SECTION(.pci_fixup_suspend,			\
		suspend##hook, vendor, device, class, class_shift, hook)
#define DECLARE_PCI_FIXUP_CLASS_SUSPEND_LATE(vendor, device, class,	\
					 class_shift, hook)		\
	DECLARE_PCI_FIXUP_SECTION(.pci_fixup_suspend_late,		\
		suspend_late##hook, vendor, device, class, class_shift, hook)

#define DECLARE_PCI_FIXUP_EARLY(vendor, device, hook)			\
	DECLARE_PCI_FIXUP_SECTION(.pci_fixup_early,			\
		hook, vendor, device, PCI_ANY_ID, 0, hook)
#define DECLARE_PCI_FIXUP_HEADER(vendor, device, hook)			\
	DECLARE_PCI_FIXUP_SECTION(.pci_fixup_header,			\
		hook, vendor, device, PCI_ANY_ID, 0, hook)
#define DECLARE_PCI_FIXUP_FINAL(vendor, device, hook)			\
	DECLARE_PCI_FIXUP_SECTION(.pci_fixup_final,			\
		hook, vendor, device, PCI_ANY_ID, 0, hook)
#define DECLARE_PCI_FIXUP_ENABLE(vendor, device, hook)			\
	DECLARE_PCI_FIXUP_SECTION(.pci_fixup_enable,			\
		hook, vendor, device, PCI_ANY_ID, 0, hook)
#define DECLARE_PCI_FIXUP_RESUME(vendor, device, hook)			\
	DECLARE_PCI_FIXUP_SECTION(.pci_fixup_resume,			\
		resume##hook, vendor, device, PCI_ANY_ID, 0, hook)
#define DECLARE_PCI_FIXUP_RESUME_EARLY(vendor, device, hook)		\
	DECLARE_PCI_FIXUP_SECTION(.pci_fixup_resume_early,		\
		resume_early##hook, vendor, device, PCI_ANY_ID, 0, hook)
#define DECLARE_PCI_FIXUP_SUSPEND(vendor, device, hook)			\
	DECLARE_PCI_FIXUP_SECTION(.pci_fixup_suspend,			\
		suspend##hook, vendor, device, PCI_ANY_ID, 0, hook)
#define DECLARE_PCI_FIXUP_SUSPEND_LATE(vendor, device, hook)		\
	DECLARE_PCI_FIXUP_SECTION(.pci_fixup_suspend_late,		\
		suspend_late##hook, vendor, device, PCI_ANY_ID, 0, hook)

#ifdef CONFIG_PCI_QUIRKS
void pci_fixup_device(enum pci_fixup_pass pass, struct pci_dev *dev);
#else
static inline void pci_fixup_device(enum pci_fixup_pass pass,
				    struct pci_dev *dev) { }
#endif

void __iomem *pcim_iomap(struct pci_dev *pdev, int bar, unsigned long maxlen);
void __iomem *pcim_iomap_region(struct pci_dev *pdev, int bar,
				const char *name);
void pcim_iounmap(struct pci_dev *pdev, void __iomem *addr);
void __iomem * const *pcim_iomap_table(struct pci_dev *pdev);
int pcim_request_region(struct pci_dev *pdev, int bar, const char *name);
int pcim_iomap_regions(struct pci_dev *pdev, int mask, const char *name);
int pcim_iomap_regions_request_all(struct pci_dev *pdev, int mask,
				   const char *name);
void pcim_iounmap_regions(struct pci_dev *pdev, int mask);
void __iomem *pcim_iomap_range(struct pci_dev *pdev, int bar,
				unsigned long offset, unsigned long len);

extern int pci_pci_problems;
#define PCIPCI_FAIL		1	/* No PCI PCI DMA */
#define PCIPCI_TRITON		2
#define PCIPCI_NATOMA		4
#define PCIPCI_VIAETBF		8
#define PCIPCI_VSFX		16
#define PCIPCI_ALIMAGIK		32	/* Need low latency setting */
#define PCIAGP_FAIL		64	/* No PCI to AGP DMA */

extern unsigned long pci_cardbus_io_size;
extern unsigned long pci_cardbus_mem_size;
extern u8 pci_dfl_cache_line_size;
extern u8 pci_cache_line_size;

/* Architecture-specific versions may override these (weak) */
void pcibios_disable_device(struct pci_dev *dev);
void pcibios_set_master(struct pci_dev *dev);
int pcibios_set_pcie_reset_state(struct pci_dev *dev,
				 enum pcie_reset_state state);
int pcibios_device_add(struct pci_dev *dev);
void pcibios_release_device(struct pci_dev *dev);
#ifdef CONFIG_PCI
void pcibios_penalize_isa_irq(int irq, int active);
#else
static inline void pcibios_penalize_isa_irq(int irq, int active) {}
#endif
int pcibios_alloc_irq(struct pci_dev *dev);
void pcibios_free_irq(struct pci_dev *dev);
resource_size_t pcibios_default_alignment(void);

#if !defined(HAVE_PCI_MMAP) && !defined(ARCH_GENERIC_PCI_MMAP_RESOURCE)
extern int pci_create_resource_files(struct pci_dev *dev);
extern void pci_remove_resource_files(struct pci_dev *dev);
#endif

#if defined(CONFIG_PCI_MMCONFIG) || defined(CONFIG_ACPI_MCFG)
void __init pci_mmcfg_early_init(void);
void __init pci_mmcfg_late_init(void);
#else
static inline void pci_mmcfg_early_init(void) { }
static inline void pci_mmcfg_late_init(void) { }
#endif

int pci_ext_cfg_avail(void);

void __iomem *pci_ioremap_bar(struct pci_dev *pdev, int bar);
void __iomem *pci_ioremap_wc_bar(struct pci_dev *pdev, int bar);

#ifdef CONFIG_PCI_IOV
int pci_iov_virtfn_bus(struct pci_dev *dev, int id);
int pci_iov_virtfn_devfn(struct pci_dev *dev, int id);
int pci_iov_vf_id(struct pci_dev *dev);
void *pci_iov_get_pf_drvdata(struct pci_dev *dev, struct pci_driver *pf_driver);
int pci_enable_sriov(struct pci_dev *dev, int nr_virtfn);
void pci_disable_sriov(struct pci_dev *dev);

int pci_iov_sysfs_link(struct pci_dev *dev, struct pci_dev *virtfn, int id);
int pci_iov_add_virtfn(struct pci_dev *dev, int id);
void pci_iov_remove_virtfn(struct pci_dev *dev, int id);
int pci_num_vf(struct pci_dev *dev);
int pci_vfs_assigned(struct pci_dev *dev);
int pci_sriov_set_totalvfs(struct pci_dev *dev, u16 numvfs);
int pci_sriov_get_totalvfs(struct pci_dev *dev);
int pci_sriov_configure_simple(struct pci_dev *dev, int nr_virtfn);
resource_size_t pci_iov_resource_size(struct pci_dev *dev, int resno);
void pci_vf_drivers_autoprobe(struct pci_dev *dev, bool probe);

/* Arch may override these (weak) */
int pcibios_sriov_enable(struct pci_dev *pdev, u16 num_vfs);
int pcibios_sriov_disable(struct pci_dev *pdev);
resource_size_t pcibios_iov_resource_alignment(struct pci_dev *dev, int resno);
#else
static inline int pci_iov_virtfn_bus(struct pci_dev *dev, int id)
{
	return -ENOSYS;
}
static inline int pci_iov_virtfn_devfn(struct pci_dev *dev, int id)
{
	return -ENOSYS;
}

static inline int pci_iov_vf_id(struct pci_dev *dev)
{
	return -ENOSYS;
}

static inline void *pci_iov_get_pf_drvdata(struct pci_dev *dev,
					   struct pci_driver *pf_driver)
{
	return ERR_PTR(-EINVAL);
}

static inline int pci_enable_sriov(struct pci_dev *dev, int nr_virtfn)
{ return -ENODEV; }

static inline int pci_iov_sysfs_link(struct pci_dev *dev,
				     struct pci_dev *virtfn, int id)
{
	return -ENODEV;
}
static inline int pci_iov_add_virtfn(struct pci_dev *dev, int id)
{
	return -ENOSYS;
}
static inline void pci_iov_remove_virtfn(struct pci_dev *dev,
					 int id) { }
static inline void pci_disable_sriov(struct pci_dev *dev) { }
static inline int pci_num_vf(struct pci_dev *dev) { return 0; }
static inline int pci_vfs_assigned(struct pci_dev *dev)
{ return 0; }
static inline int pci_sriov_set_totalvfs(struct pci_dev *dev, u16 numvfs)
{ return 0; }
static inline int pci_sriov_get_totalvfs(struct pci_dev *dev)
{ return 0; }
#define pci_sriov_configure_simple	NULL
static inline resource_size_t pci_iov_resource_size(struct pci_dev *dev, int resno)
{ return 0; }
static inline void pci_vf_drivers_autoprobe(struct pci_dev *dev, bool probe) { }
#endif

#if defined(CONFIG_HOTPLUG_PCI) || defined(CONFIG_HOTPLUG_PCI_MODULE)
void pci_hp_create_module_link(struct pci_slot *pci_slot);
void pci_hp_remove_module_link(struct pci_slot *pci_slot);
#endif

/**
 * pci_pcie_cap - get the saved PCIe capability offset
 * @dev: PCI device
 *
 * PCIe capability offset is calculated at PCI device initialization
 * time and saved in the data structure. This function returns saved
 * PCIe capability offset. Using this instead of pci_find_capability()
 * reduces unnecessary search in the PCI configuration space. If you
 * need to calculate PCIe capability offset from raw device for some
 * reasons, please use pci_find_capability() instead.
 */
static inline int pci_pcie_cap(struct pci_dev *dev)
{
	return dev->pcie_cap;
}

/**
 * pci_is_pcie - check if the PCI device is PCI Express capable
 * @dev: PCI device
 *
 * Returns: true if the PCI device is PCI Express capable, false otherwise.
 */
static inline bool pci_is_pcie(struct pci_dev *dev)
{
	return pci_pcie_cap(dev);
}

/**
 * pcie_caps_reg - get the PCIe Capabilities Register
 * @dev: PCI device
 */
static inline u16 pcie_caps_reg(const struct pci_dev *dev)
{
	return dev->pcie_flags_reg;
}

/**
 * pci_pcie_type - get the PCIe device/port type
 * @dev: PCI device
 */
static inline int pci_pcie_type(const struct pci_dev *dev)
{
	return (pcie_caps_reg(dev) & PCI_EXP_FLAGS_TYPE) >> 4;
}

/**
 * pcie_find_root_port - Get the PCIe root port device
 * @dev: PCI device
 *
 * Traverse up the parent chain and return the PCIe Root Port PCI Device
 * for a given PCI/PCIe Device.
 */
static inline struct pci_dev *pcie_find_root_port(struct pci_dev *dev)
{
	while (dev) {
		if (pci_is_pcie(dev) &&
		    pci_pcie_type(dev) == PCI_EXP_TYPE_ROOT_PORT)
			return dev;
		dev = pci_upstream_bridge(dev);
	}

	return NULL;
}

static inline bool pci_dev_is_disconnected(const struct pci_dev *dev)
{
	/*
	 * error_state is set in pci_dev_set_io_state() using xchg/cmpxchg()
	 * and read w/o common lock. READ_ONCE() ensures compiler cannot cache
	 * the value (e.g. inside the loop in pci_dev_wait()).
	 */
	return READ_ONCE(dev->error_state) == pci_channel_io_perm_failure;
}

void pci_request_acs(void);
bool pci_acs_enabled(struct pci_dev *pdev, u16 acs_flags);
bool pci_acs_path_enabled(struct pci_dev *start,
			  struct pci_dev *end, u16 acs_flags);
int pci_enable_atomic_ops_to_root(struct pci_dev *dev, u32 cap_mask);

#define PCI_VPD_LRDT			0x80	/* Large Resource Data Type */
#define PCI_VPD_LRDT_ID(x)		((x) | PCI_VPD_LRDT)

/* Large Resource Data Type Tag Item Names */
#define PCI_VPD_LTIN_ID_STRING		0x02	/* Identifier String */
#define PCI_VPD_LTIN_RO_DATA		0x10	/* Read-Only Data */
#define PCI_VPD_LTIN_RW_DATA		0x11	/* Read-Write Data */

#define PCI_VPD_LRDT_ID_STRING		PCI_VPD_LRDT_ID(PCI_VPD_LTIN_ID_STRING)
#define PCI_VPD_LRDT_RO_DATA		PCI_VPD_LRDT_ID(PCI_VPD_LTIN_RO_DATA)
#define PCI_VPD_LRDT_RW_DATA		PCI_VPD_LRDT_ID(PCI_VPD_LTIN_RW_DATA)

#define PCI_VPD_RO_KEYWORD_PARTNO	"PN"
#define PCI_VPD_RO_KEYWORD_SERIALNO	"SN"
#define PCI_VPD_RO_KEYWORD_MFR_ID	"MN"
#define PCI_VPD_RO_KEYWORD_VENDOR0	"V0"
#define PCI_VPD_RO_KEYWORD_CHKSUM	"RV"

/**
 * pci_vpd_alloc - Allocate buffer and read VPD into it
 * @dev: PCI device
 * @size: pointer to field where VPD length is returned
 *
 * Returns pointer to allocated buffer or an ERR_PTR in case of failure
 */
void *pci_vpd_alloc(struct pci_dev *dev, unsigned int *size);

/**
 * pci_vpd_find_id_string - Locate id string in VPD
 * @buf: Pointer to buffered VPD data
 * @len: The length of the buffer area in which to search
 * @size: Pointer to field where length of id string is returned
 *
 * Returns the index of the id string or -ENOENT if not found.
 */
int pci_vpd_find_id_string(const u8 *buf, unsigned int len, unsigned int *size);

/**
 * pci_vpd_find_ro_info_keyword - Locate info field keyword in VPD RO section
 * @buf: Pointer to buffered VPD data
 * @len: The length of the buffer area in which to search
 * @kw: The keyword to search for
 * @size: Pointer to field where length of found keyword data is returned
 *
 * Returns the index of the information field keyword data or -ENOENT if
 * not found.
 */
int pci_vpd_find_ro_info_keyword(const void *buf, unsigned int len,
				 const char *kw, unsigned int *size);

/**
 * pci_vpd_check_csum - Check VPD checksum
 * @buf: Pointer to buffered VPD data
 * @len: VPD size
 *
 * Returns 1 if VPD has no checksum, otherwise 0 or an errno
 */
int pci_vpd_check_csum(const void *buf, unsigned int len);

/* PCI <-> OF binding helpers */
#ifdef CONFIG_OF
struct device_node;
struct irq_domain;
struct irq_domain *pci_host_bridge_of_msi_domain(struct pci_bus *bus);
bool pci_host_of_has_msi_map(struct device *dev);

/* Arch may override this (weak) */
struct device_node *pcibios_get_phb_of_node(struct pci_bus *bus);

#else	/* CONFIG_OF */
static inline struct irq_domain *
pci_host_bridge_of_msi_domain(struct pci_bus *bus) { return NULL; }
static inline bool pci_host_of_has_msi_map(struct device *dev) { return false; }
#endif  /* CONFIG_OF */

static inline struct device_node *
pci_device_to_OF_node(const struct pci_dev *pdev)
{
	return pdev ? pdev->dev.of_node : NULL;
}

static inline struct device_node *pci_bus_to_OF_node(struct pci_bus *bus)
{
	return bus ? bus->dev.of_node : NULL;
}

#ifdef CONFIG_ACPI
struct irq_domain *pci_host_bridge_acpi_msi_domain(struct pci_bus *bus);

void
pci_msi_register_fwnode_provider(struct fwnode_handle *(*fn)(struct device *));
bool pci_pr3_present(struct pci_dev *pdev);
#else
static inline struct irq_domain *
pci_host_bridge_acpi_msi_domain(struct pci_bus *bus) { return NULL; }
static inline bool pci_pr3_present(struct pci_dev *pdev) { return false; }
#endif

#ifdef CONFIG_EEH
static inline struct eeh_dev *pci_dev_to_eeh_dev(struct pci_dev *pdev)
{
	return pdev->dev.archdata.edev;
}
#endif

void pci_add_dma_alias(struct pci_dev *dev, u8 devfn_from, unsigned nr_devfns);
bool pci_devs_are_dma_aliases(struct pci_dev *dev1, struct pci_dev *dev2);
int pci_for_each_dma_alias(struct pci_dev *pdev,
			   int (*fn)(struct pci_dev *pdev,
				     u16 alias, void *data), void *data);

/* Helper functions for operation of device flag */
static inline void pci_set_dev_assigned(struct pci_dev *pdev)
{
	pdev->dev_flags |= PCI_DEV_FLAGS_ASSIGNED;
}
static inline void pci_clear_dev_assigned(struct pci_dev *pdev)
{
	pdev->dev_flags &= ~PCI_DEV_FLAGS_ASSIGNED;
}
static inline bool pci_is_dev_assigned(struct pci_dev *pdev)
{
	return (pdev->dev_flags & PCI_DEV_FLAGS_ASSIGNED) == PCI_DEV_FLAGS_ASSIGNED;
}

/**
 * pci_ari_enabled - query ARI forwarding status
 * @bus: the PCI bus
 *
 * Returns true if ARI forwarding is enabled.
 */
static inline bool pci_ari_enabled(struct pci_bus *bus)
{
	return bus->self && bus->self->ari_enabled;
}

/**
 * pci_is_thunderbolt_attached - whether device is on a Thunderbolt daisy chain
 * @pdev: PCI device to check
 *
 * Walk upwards from @pdev and check for each encountered bridge if it's part
 * of a Thunderbolt controller.  Reaching the host bridge means @pdev is not
 * Thunderbolt-attached.  (But rather soldered to the mainboard usually.)
 */
static inline bool pci_is_thunderbolt_attached(struct pci_dev *pdev)
{
	struct pci_dev *parent = pdev;

	if (pdev->is_thunderbolt)
		return true;

	while ((parent = pci_upstream_bridge(parent)))
		if (parent->is_thunderbolt)
			return true;

	return false;
}

#if defined(CONFIG_PCIEPORTBUS) || defined(CONFIG_EEH)
void pci_uevent_ers(struct pci_dev *pdev, enum  pci_ers_result err_type);
#endif

#include <linux/dma-mapping.h>

#define pci_printk(level, pdev, fmt, arg...) \
	dev_printk(level, &(pdev)->dev, fmt, ##arg)

#define pci_emerg(pdev, fmt, arg...)	dev_emerg(&(pdev)->dev, fmt, ##arg)
#define pci_alert(pdev, fmt, arg...)	dev_alert(&(pdev)->dev, fmt, ##arg)
#define pci_crit(pdev, fmt, arg...)	dev_crit(&(pdev)->dev, fmt, ##arg)
#define pci_err(pdev, fmt, arg...)	dev_err(&(pdev)->dev, fmt, ##arg)
#define pci_warn(pdev, fmt, arg...)	dev_warn(&(pdev)->dev, fmt, ##arg)
#define pci_warn_once(pdev, fmt, arg...) dev_warn_once(&(pdev)->dev, fmt, ##arg)
#define pci_notice(pdev, fmt, arg...)	dev_notice(&(pdev)->dev, fmt, ##arg)
#define pci_info(pdev, fmt, arg...)	dev_info(&(pdev)->dev, fmt, ##arg)
#define pci_dbg(pdev, fmt, arg...)	dev_dbg(&(pdev)->dev, fmt, ##arg)

#define pci_notice_ratelimited(pdev, fmt, arg...) \
	dev_notice_ratelimited(&(pdev)->dev, fmt, ##arg)

#define pci_info_ratelimited(pdev, fmt, arg...) \
	dev_info_ratelimited(&(pdev)->dev, fmt, ##arg)

#define pci_WARN(pdev, condition, fmt, arg...) \
	WARN(condition, "%s %s: " fmt, \
	     dev_driver_string(&(pdev)->dev), pci_name(pdev), ##arg)

#define pci_WARN_ONCE(pdev, condition, fmt, arg...) \
	WARN_ONCE(condition, "%s %s: " fmt, \
		  dev_driver_string(&(pdev)->dev), pci_name(pdev), ##arg)

#endif /* LINUX_PCI_H */<|MERGE_RESOLUTION|>--- conflicted
+++ resolved
@@ -79,8 +79,6 @@
 	struct hotplug_slot	*hotplug;	/* Hotplug info (move here) */
 	unsigned char		number;		/* PCI_SLOT(pci_dev->devfn) */
 	struct kobject		kobj;
-
-	void* suse_kabi_padding;
 };
 
 static inline const char *pci_slot_name(const struct pci_slot *slot)
@@ -532,8 +530,6 @@
 	 */
 	const char	*driver_override;
 
-	void* suse_kabi_padding;
-
 	unsigned long	priv_flags;	/* Private flags for the PCI driver */
 
 	/* These methods index pci_reset_fn_methods[] */
@@ -597,8 +593,6 @@
 	unsigned int	size_windows:1;		/* Enable root bus sizing */
 	unsigned int	msi_domain:1;		/* Bridge wants MSI domain */
 
-	void* suse_kabi_padding;
-
 	/* Resource alignment requirements */
 	resource_size_t (*align_resource)(struct pci_dev *dev,
 			const struct resource *res,
@@ -689,8 +683,6 @@
 	struct bin_attribute	*legacy_mem;	/* Legacy mem */
 	unsigned int		is_added:1;
 	unsigned int		unsafe_warn:1;	/* warned about RW1C config write */
-
-	void* suse_kabi_padding;
 };
 
 #define to_pci_bus(n)	container_of(n, struct pci_bus, dev)
@@ -728,10 +720,7 @@
 
 /**
  * pci_is_vga - check if the PCI device is a VGA device
-<<<<<<< HEAD
-=======
  * @pdev: PCI device
->>>>>>> 2d5404ca
  *
  * The PCI Code and ID Assignment spec, r1.15, secs 1.4 and 1.1, define
  * VGA Base Class and Sub-Classes:
@@ -817,8 +806,6 @@
 	void __iomem *(*map_bus)(struct pci_bus *bus, unsigned int devfn, int where);
 	int (*read)(struct pci_bus *bus, unsigned int devfn, int where, int size, u32 *val);
 	int (*write)(struct pci_bus *bus, unsigned int devfn, int where, int size, u32 val);
-
-	void *suse_kabi_padding;
 };
 
 /*
@@ -897,8 +884,6 @@
 
 	/* Allow device driver to record more details of a correctable error */
 	void (*cor_error_detected)(struct pci_dev *dev);
-
-	void *suse_kabi_padding;
 };
 
 
@@ -973,9 +958,6 @@
 	const struct pci_error_handlers *err_handler;
 	const struct attribute_group **groups;
 	const struct attribute_group **dev_groups;
-
-	void* suse_kabi_padding;
-
 	struct device_driver	driver;
 	struct pci_dynids	dynids;
 	bool driver_managed_dma;
