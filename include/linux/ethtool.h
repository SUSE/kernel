/* SPDX-License-Identifier: GPL-2.0 */
/*
 * ethtool.h: Defines for Linux ethtool.
 *
 * Copyright (C) 1998 David S. Miller (davem@redhat.com)
 * Copyright 2001 Jeff Garzik <jgarzik@pobox.com>
 * Portions Copyright 2001 Sun Microsystems (thockin@sun.com)
 * Portions Copyright 2002 Intel (eli.kupermann@intel.com,
 *                                christopher.leech@intel.com,
 *                                scott.feldman@intel.com)
 * Portions Copyright (C) Sun Microsystems 2008
 */
#ifndef _LINUX_ETHTOOL_H
#define _LINUX_ETHTOOL_H

#include <linux/bitmap.h>
#include <linux/compat.h>
#include <linux/if_ether.h>
#include <linux/netlink.h>
#include <uapi/linux/ethtool.h>
#include <uapi/linux/net_tstamp.h>

struct compat_ethtool_rx_flow_spec {
	u32		flow_type;
	union ethtool_flow_union h_u;
	struct ethtool_flow_ext h_ext;
	union ethtool_flow_union m_u;
	struct ethtool_flow_ext m_ext;
	compat_u64	ring_cookie;
	u32		location;
};

struct compat_ethtool_rxnfc {
	u32				cmd;
	u32				flow_type;
	compat_u64			data;
	struct compat_ethtool_rx_flow_spec fs;
	u32				rule_cnt;
	u32				rule_locs[];
};

#include <linux/rculist.h>

/**
 * enum ethtool_phys_id_state - indicator state for physical identification
 * @ETHTOOL_ID_INACTIVE: Physical ID indicator should be deactivated
 * @ETHTOOL_ID_ACTIVE: Physical ID indicator should be activated
 * @ETHTOOL_ID_ON: LED should be turned on (used iff %ETHTOOL_ID_ACTIVE
 *	is not supported)
 * @ETHTOOL_ID_OFF: LED should be turned off (used iff %ETHTOOL_ID_ACTIVE
 *	is not supported)
 */
enum ethtool_phys_id_state {
	ETHTOOL_ID_INACTIVE,
	ETHTOOL_ID_ACTIVE,
	ETHTOOL_ID_ON,
	ETHTOOL_ID_OFF
};

enum {
	ETH_RSS_HASH_TOP_BIT, /* Configurable RSS hash function - Toeplitz */
	ETH_RSS_HASH_XOR_BIT, /* Configurable RSS hash function - Xor */
	ETH_RSS_HASH_CRC32_BIT, /* Configurable RSS hash function - Crc32 */

	/*
	 * Add your fresh new hash function bits above and remember to update
	 * rss_hash_func_strings[] in ethtool.c
	 */
	ETH_RSS_HASH_FUNCS_COUNT
};

/**
 * struct kernel_ethtool_ringparam - RX/TX ring configuration
 * @rx_buf_len: Current length of buffers on the rx ring.
 * @tcp_data_split: Scatter packet headers and data to separate buffers
 * @tx_push: The flag of tx push mode
 * @rx_push: The flag of rx push mode
 * @cqe_size: Size of TX/RX completion queue event
 * @tx_push_buf_len: Size of TX push buffer
 * @tx_push_buf_max_len: Maximum allowed size of TX push buffer
 */
struct kernel_ethtool_ringparam {
	u32	rx_buf_len;
	u8	tcp_data_split;
	u8	tx_push;
	u8	rx_push;
	u32	cqe_size;
	u32	tx_push_buf_len;
	u32	tx_push_buf_max_len;
};

/**
 * enum ethtool_supported_ring_param - indicator caps for setting ring params
 * @ETHTOOL_RING_USE_RX_BUF_LEN: capture for setting rx_buf_len
 * @ETHTOOL_RING_USE_CQE_SIZE: capture for setting cqe_size
 * @ETHTOOL_RING_USE_TX_PUSH: capture for setting tx_push
 * @ETHTOOL_RING_USE_RX_PUSH: capture for setting rx_push
 * @ETHTOOL_RING_USE_TX_PUSH_BUF_LEN: capture for setting tx_push_buf_len
 * @ETHTOOL_RING_USE_TCP_DATA_SPLIT: capture for setting tcp_data_split
 */
enum ethtool_supported_ring_param {
	ETHTOOL_RING_USE_RX_BUF_LEN		= BIT(0),
	ETHTOOL_RING_USE_CQE_SIZE		= BIT(1),
	ETHTOOL_RING_USE_TX_PUSH		= BIT(2),
	ETHTOOL_RING_USE_RX_PUSH		= BIT(3),
	ETHTOOL_RING_USE_TX_PUSH_BUF_LEN	= BIT(4),
	ETHTOOL_RING_USE_TCP_DATA_SPLIT		= BIT(5),
};

#define __ETH_RSS_HASH_BIT(bit)	((u32)1 << (bit))
#define __ETH_RSS_HASH(name)	__ETH_RSS_HASH_BIT(ETH_RSS_HASH_##name##_BIT)

#define ETH_RSS_HASH_TOP	__ETH_RSS_HASH(TOP)
#define ETH_RSS_HASH_XOR	__ETH_RSS_HASH(XOR)
#define ETH_RSS_HASH_CRC32	__ETH_RSS_HASH(CRC32)

#define ETH_RSS_HASH_UNKNOWN	0
#define ETH_RSS_HASH_NO_CHANGE	0

struct net_device;
struct netlink_ext_ack;

/* Link extended state and substate. */
struct ethtool_link_ext_state_info {
	enum ethtool_link_ext_state link_ext_state;
	union {
		enum ethtool_link_ext_substate_autoneg autoneg;
		enum ethtool_link_ext_substate_link_training link_training;
		enum ethtool_link_ext_substate_link_logical_mismatch link_logical_mismatch;
		enum ethtool_link_ext_substate_bad_signal_integrity bad_signal_integrity;
		enum ethtool_link_ext_substate_cable_issue cable_issue;
		enum ethtool_link_ext_substate_module module;
		u32 __link_ext_substate;
	};
};

struct ethtool_link_ext_stats {
	/* Custom Linux statistic for PHY level link down events.
	 * In a simpler world it should be equal to netdev->carrier_down_count
	 * unfortunately netdev also counts local reconfigurations which don't
	 * actually take the physical link down, not to mention NC-SI which,
	 * if present, keeps the link up regardless of host state.
	 * This statistic counts when PHY _actually_ went down, or lost link.
	 *
	 * Note that we need u64 for ethtool_stats_init() and comparisons
	 * to ETHTOOL_STAT_NOT_SET, but only u32 is exposed to the user.
	 */
	u64 link_down_events;
};

/**
 * ethtool_rxfh_indir_default - get default value for RX flow hash indirection
 * @index: Index in RX flow hash indirection table
 * @n_rx_rings: Number of RX rings to use
 *
 * This function provides the default policy for RX flow hash indirection.
 */
static inline u32 ethtool_rxfh_indir_default(u32 index, u32 n_rx_rings)
{
	return index % n_rx_rings;
}

/**
 * struct ethtool_rxfh_context - a custom RSS context configuration
 * @indir_size: Number of u32 entries in indirection table
 * @key_size: Size of hash key, in bytes
 * @priv_size: Size of driver private data, in bytes
 * @hfunc: RSS hash function identifier.  One of the %ETH_RSS_HASH_*
 * @input_xfrm: Defines how the input data is transformed. Valid values are one
 *	of %RXH_XFRM_*.
 * @indir_configured: indir has been specified (at create time or subsequently)
 * @key_configured: hkey has been specified (at create time or subsequently)
 */
struct ethtool_rxfh_context {
	u32 indir_size;
	u32 key_size;
	u16 priv_size;
	u8 hfunc;
	u8 input_xfrm;
	u8 indir_configured:1;
	u8 key_configured:1;
	/* private: driver private data, indirection table, and hash key are
	 * stored sequentially in @data area.  Use below helpers to access.
	 */
	u32 key_off;
	u8 data[] __aligned(sizeof(void *));
};

static inline void *ethtool_rxfh_context_priv(struct ethtool_rxfh_context *ctx)
{
	return ctx->data;
}

static inline u32 *ethtool_rxfh_context_indir(struct ethtool_rxfh_context *ctx)
{
	return (u32 *)(ctx->data + ALIGN(ctx->priv_size, sizeof(u32)));
}

static inline u8 *ethtool_rxfh_context_key(struct ethtool_rxfh_context *ctx)
{
	return &ctx->data[ctx->key_off];
}

void ethtool_rxfh_context_lost(struct net_device *dev, u32 context_id);

/* declare a link mode bitmap */
#define __ETHTOOL_DECLARE_LINK_MODE_MASK(name)		\
	DECLARE_BITMAP(name, __ETHTOOL_LINK_MODE_MASK_NBITS)

/* drivers must ignore base.cmd and base.link_mode_masks_nwords
 * fields, but they are allowed to overwrite them (will be ignored).
 */
struct ethtool_link_ksettings {
	struct ethtool_link_settings base;
	struct {
		__ETHTOOL_DECLARE_LINK_MODE_MASK(supported);
		__ETHTOOL_DECLARE_LINK_MODE_MASK(advertising);
		__ETHTOOL_DECLARE_LINK_MODE_MASK(lp_advertising);
	} link_modes;
	u32	lanes;
};

/**
 * ethtool_link_ksettings_zero_link_mode - clear link_ksettings link mode mask
 *   @ptr : pointer to struct ethtool_link_ksettings
 *   @name : one of supported/advertising/lp_advertising
 */
#define ethtool_link_ksettings_zero_link_mode(ptr, name)		\
	bitmap_zero((ptr)->link_modes.name, __ETHTOOL_LINK_MODE_MASK_NBITS)

/**
 * ethtool_link_ksettings_add_link_mode - set bit in link_ksettings
 * link mode mask
 *   @ptr : pointer to struct ethtool_link_ksettings
 *   @name : one of supported/advertising/lp_advertising
 *   @mode : one of the ETHTOOL_LINK_MODE_*_BIT
 * (not atomic, no bound checking)
 */
#define ethtool_link_ksettings_add_link_mode(ptr, name, mode)		\
	__set_bit(ETHTOOL_LINK_MODE_ ## mode ## _BIT, (ptr)->link_modes.name)

/**
 * ethtool_link_ksettings_del_link_mode - clear bit in link_ksettings
 * link mode mask
 *   @ptr : pointer to struct ethtool_link_ksettings
 *   @name : one of supported/advertising/lp_advertising
 *   @mode : one of the ETHTOOL_LINK_MODE_*_BIT
 * (not atomic, no bound checking)
 */
#define ethtool_link_ksettings_del_link_mode(ptr, name, mode)		\
	__clear_bit(ETHTOOL_LINK_MODE_ ## mode ## _BIT, (ptr)->link_modes.name)

/**
 * ethtool_link_ksettings_test_link_mode - test bit in ksettings link mode mask
 *   @ptr : pointer to struct ethtool_link_ksettings
 *   @name : one of supported/advertising/lp_advertising
 *   @mode : one of the ETHTOOL_LINK_MODE_*_BIT
 * (not atomic, no bound checking)
 *
 * Returns true/false.
 */
#define ethtool_link_ksettings_test_link_mode(ptr, name, mode)		\
	test_bit(ETHTOOL_LINK_MODE_ ## mode ## _BIT, (ptr)->link_modes.name)

extern int
__ethtool_get_link_ksettings(struct net_device *dev,
			     struct ethtool_link_ksettings *link_ksettings);

struct ethtool_keee {
	__ETHTOOL_DECLARE_LINK_MODE_MASK(supported);
	__ETHTOOL_DECLARE_LINK_MODE_MASK(advertised);
	__ETHTOOL_DECLARE_LINK_MODE_MASK(lp_advertised);
	u32	tx_lpi_timer;
	bool	tx_lpi_enabled;
	bool	eee_active;
	bool	eee_enabled;
};

struct kernel_ethtool_coalesce {
	u8 use_cqe_mode_tx;
	u8 use_cqe_mode_rx;
	u32 tx_aggr_max_bytes;
	u32 tx_aggr_max_frames;
	u32 tx_aggr_time_usecs;
};

/**
 * ethtool_intersect_link_masks - Given two link masks, AND them together
 * @dst: first mask and where result is stored
 * @src: second mask to intersect with
 *
 * Given two link mode masks, AND them together and save the result in dst.
 */
void ethtool_intersect_link_masks(struct ethtool_link_ksettings *dst,
				  struct ethtool_link_ksettings *src);

void ethtool_convert_legacy_u32_to_link_mode(unsigned long *dst,
					     u32 legacy_u32);

/* return false if src had higher bits set. lower bits always updated. */
bool ethtool_convert_link_mode_to_legacy_u32(u32 *legacy_u32,
				     const unsigned long *src);

#define ETHTOOL_COALESCE_RX_USECS		BIT(0)
#define ETHTOOL_COALESCE_RX_MAX_FRAMES		BIT(1)
#define ETHTOOL_COALESCE_RX_USECS_IRQ		BIT(2)
#define ETHTOOL_COALESCE_RX_MAX_FRAMES_IRQ	BIT(3)
#define ETHTOOL_COALESCE_TX_USECS		BIT(4)
#define ETHTOOL_COALESCE_TX_MAX_FRAMES		BIT(5)
#define ETHTOOL_COALESCE_TX_USECS_IRQ		BIT(6)
#define ETHTOOL_COALESCE_TX_MAX_FRAMES_IRQ	BIT(7)
#define ETHTOOL_COALESCE_STATS_BLOCK_USECS	BIT(8)
#define ETHTOOL_COALESCE_USE_ADAPTIVE_RX	BIT(9)
#define ETHTOOL_COALESCE_USE_ADAPTIVE_TX	BIT(10)
#define ETHTOOL_COALESCE_PKT_RATE_LOW		BIT(11)
#define ETHTOOL_COALESCE_RX_USECS_LOW		BIT(12)
#define ETHTOOL_COALESCE_RX_MAX_FRAMES_LOW	BIT(13)
#define ETHTOOL_COALESCE_TX_USECS_LOW		BIT(14)
#define ETHTOOL_COALESCE_TX_MAX_FRAMES_LOW	BIT(15)
#define ETHTOOL_COALESCE_PKT_RATE_HIGH		BIT(16)
#define ETHTOOL_COALESCE_RX_USECS_HIGH		BIT(17)
#define ETHTOOL_COALESCE_RX_MAX_FRAMES_HIGH	BIT(18)
#define ETHTOOL_COALESCE_TX_USECS_HIGH		BIT(19)
#define ETHTOOL_COALESCE_TX_MAX_FRAMES_HIGH	BIT(20)
#define ETHTOOL_COALESCE_RATE_SAMPLE_INTERVAL	BIT(21)
#define ETHTOOL_COALESCE_USE_CQE_RX		BIT(22)
#define ETHTOOL_COALESCE_USE_CQE_TX		BIT(23)
#define ETHTOOL_COALESCE_TX_AGGR_MAX_BYTES	BIT(24)
#define ETHTOOL_COALESCE_TX_AGGR_MAX_FRAMES	BIT(25)
#define ETHTOOL_COALESCE_TX_AGGR_TIME_USECS	BIT(26)
#define ETHTOOL_COALESCE_RX_PROFILE		BIT(27)
#define ETHTOOL_COALESCE_TX_PROFILE		BIT(28)
#define ETHTOOL_COALESCE_ALL_PARAMS		GENMASK(28, 0)

#define ETHTOOL_COALESCE_USECS						\
	(ETHTOOL_COALESCE_RX_USECS | ETHTOOL_COALESCE_TX_USECS)
#define ETHTOOL_COALESCE_MAX_FRAMES					\
	(ETHTOOL_COALESCE_RX_MAX_FRAMES | ETHTOOL_COALESCE_TX_MAX_FRAMES)
#define ETHTOOL_COALESCE_USECS_IRQ					\
	(ETHTOOL_COALESCE_RX_USECS_IRQ | ETHTOOL_COALESCE_TX_USECS_IRQ)
#define ETHTOOL_COALESCE_MAX_FRAMES_IRQ		\
	(ETHTOOL_COALESCE_RX_MAX_FRAMES_IRQ |	\
	 ETHTOOL_COALESCE_TX_MAX_FRAMES_IRQ)
#define ETHTOOL_COALESCE_USE_ADAPTIVE					\
	(ETHTOOL_COALESCE_USE_ADAPTIVE_RX | ETHTOOL_COALESCE_USE_ADAPTIVE_TX)
#define ETHTOOL_COALESCE_USECS_LOW_HIGH					\
	(ETHTOOL_COALESCE_RX_USECS_LOW | ETHTOOL_COALESCE_TX_USECS_LOW | \
	 ETHTOOL_COALESCE_RX_USECS_HIGH | ETHTOOL_COALESCE_TX_USECS_HIGH)
#define ETHTOOL_COALESCE_MAX_FRAMES_LOW_HIGH	\
	(ETHTOOL_COALESCE_RX_MAX_FRAMES_LOW |	\
	 ETHTOOL_COALESCE_TX_MAX_FRAMES_LOW |	\
	 ETHTOOL_COALESCE_RX_MAX_FRAMES_HIGH |	\
	 ETHTOOL_COALESCE_TX_MAX_FRAMES_HIGH)
#define ETHTOOL_COALESCE_PKT_RATE_RX_USECS				\
	(ETHTOOL_COALESCE_USE_ADAPTIVE_RX |				\
	 ETHTOOL_COALESCE_RX_USECS_LOW | ETHTOOL_COALESCE_RX_USECS_HIGH | \
	 ETHTOOL_COALESCE_PKT_RATE_LOW | ETHTOOL_COALESCE_PKT_RATE_HIGH | \
	 ETHTOOL_COALESCE_RATE_SAMPLE_INTERVAL)
#define ETHTOOL_COALESCE_USE_CQE					\
	(ETHTOOL_COALESCE_USE_CQE_RX | ETHTOOL_COALESCE_USE_CQE_TX)
#define ETHTOOL_COALESCE_TX_AGGR		\
	(ETHTOOL_COALESCE_TX_AGGR_MAX_BYTES |	\
	 ETHTOOL_COALESCE_TX_AGGR_MAX_FRAMES |	\
	 ETHTOOL_COALESCE_TX_AGGR_TIME_USECS)

#define ETHTOOL_STAT_NOT_SET	(~0ULL)

static inline void ethtool_stats_init(u64 *stats, unsigned int n)
{
	while (n--)
		stats[n] = ETHTOOL_STAT_NOT_SET;
}

/* Basic IEEE 802.3 MAC statistics (30.3.1.1.*), not otherwise exposed
 * via a more targeted API.
 */
struct ethtool_eth_mac_stats {
	enum ethtool_mac_stats_src src;
	struct_group(stats,
		u64 FramesTransmittedOK;
		u64 SingleCollisionFrames;
		u64 MultipleCollisionFrames;
		u64 FramesReceivedOK;
		u64 FrameCheckSequenceErrors;
		u64 AlignmentErrors;
		u64 OctetsTransmittedOK;
		u64 FramesWithDeferredXmissions;
		u64 LateCollisions;
		u64 FramesAbortedDueToXSColls;
		u64 FramesLostDueToIntMACXmitError;
		u64 CarrierSenseErrors;
		u64 OctetsReceivedOK;
		u64 FramesLostDueToIntMACRcvError;
		u64 MulticastFramesXmittedOK;
		u64 BroadcastFramesXmittedOK;
		u64 FramesWithExcessiveDeferral;
		u64 MulticastFramesReceivedOK;
		u64 BroadcastFramesReceivedOK;
		u64 InRangeLengthErrors;
		u64 OutOfRangeLengthField;
		u64 FrameTooLongErrors;
	);
};

/* Basic IEEE 802.3 PHY statistics (30.3.2.1.*), not otherwise exposed
 * via a more targeted API.
 */
struct ethtool_eth_phy_stats {
	enum ethtool_mac_stats_src src;
	struct_group(stats,
		u64 SymbolErrorDuringCarrier;
	);
};

/* Basic IEEE 802.3 MAC Ctrl statistics (30.3.3.*), not otherwise exposed
 * via a more targeted API.
 */
struct ethtool_eth_ctrl_stats {
	enum ethtool_mac_stats_src src;
	struct_group(stats,
		u64 MACControlFramesTransmitted;
		u64 MACControlFramesReceived;
		u64 UnsupportedOpcodesReceived;
	);
};

/**
 * struct ethtool_pause_stats - statistics for IEEE 802.3x pause frames
 * @src: input field denoting whether stats should be queried from the eMAC or
 *	pMAC (if the MM layer is supported). To be ignored otherwise.
 * @tx_pause_frames: transmitted pause frame count. Reported to user space
 *	as %ETHTOOL_A_PAUSE_STAT_TX_FRAMES.
 *
 *	Equivalent to `30.3.4.2 aPAUSEMACCtrlFramesTransmitted`
 *	from the standard.
 *
 * @rx_pause_frames: received pause frame count. Reported to user space
 *	as %ETHTOOL_A_PAUSE_STAT_RX_FRAMES. Equivalent to:
 *
 *	Equivalent to `30.3.4.3 aPAUSEMACCtrlFramesReceived`
 *	from the standard.
 */
struct ethtool_pause_stats {
	enum ethtool_mac_stats_src src;
	struct_group(stats,
		u64 tx_pause_frames;
		u64 rx_pause_frames;
	);
};

#define ETHTOOL_MAX_LANES	8

/**
 * struct ethtool_fec_stats - statistics for IEEE 802.3 FEC
 * @corrected_blocks: number of received blocks corrected by FEC
 *	Reported to user space as %ETHTOOL_A_FEC_STAT_CORRECTED.
 *
 *	Equivalent to `30.5.1.1.17 aFECCorrectedBlocks` from the standard.
 *
 * @uncorrectable_blocks: number of received blocks FEC was not able to correct
 *	Reported to user space as %ETHTOOL_A_FEC_STAT_UNCORR.
 *
 *	Equivalent to `30.5.1.1.18 aFECUncorrectableBlocks` from the standard.
 *
 * @corrected_bits: number of bits corrected by FEC
 *	Similar to @corrected_blocks but counts individual bit changes,
 *	not entire FEC data blocks. This is a non-standard statistic.
 *	Reported to user space as %ETHTOOL_A_FEC_STAT_CORR_BITS.
 *
 * For each of the above fields, the two substructure members are:
 *
 * - @lanes: per-lane/PCS-instance counts as defined by the standard
 * - @total: error counts for the entire port, for drivers incapable of reporting
 *	per-lane stats
 *
 * Drivers should fill in either only total or per-lane statistics, core
 * will take care of adding lane values up to produce the total.
 */
struct ethtool_fec_stats {
	struct ethtool_fec_stat {
		u64 total;
		u64 lanes[ETHTOOL_MAX_LANES];
	} corrected_blocks, uncorrectable_blocks, corrected_bits;
};

/**
 * struct ethtool_rmon_hist_range - byte range for histogram statistics
 * @low: low bound of the bucket (inclusive)
 * @high: high bound of the bucket (inclusive)
 */
struct ethtool_rmon_hist_range {
	u16 low;
	u16 high;
};

#define ETHTOOL_RMON_HIST_MAX	10

/**
 * struct ethtool_rmon_stats - selected RMON (RFC 2819) statistics
 * @src: input field denoting whether stats should be queried from the eMAC or
 *	pMAC (if the MM layer is supported). To be ignored otherwise.
 * @undersize_pkts: Equivalent to `etherStatsUndersizePkts` from the RFC.
 * @oversize_pkts: Equivalent to `etherStatsOversizePkts` from the RFC.
 * @fragments: Equivalent to `etherStatsFragments` from the RFC.
 * @jabbers: Equivalent to `etherStatsJabbers` from the RFC.
 * @hist: Packet counter for packet length buckets (e.g.
 *	`etherStatsPkts128to255Octets` from the RFC).
 * @hist_tx: Tx counters in similar form to @hist, not defined in the RFC.
 *
 * Selection of RMON (RFC 2819) statistics which are not exposed via different
 * APIs, primarily the packet-length-based counters.
 * Unfortunately different designs choose different buckets beyond
 * the 1024B mark (jumbo frame teritory), so the definition of the bucket
 * ranges is left to the driver.
 */
struct ethtool_rmon_stats {
	enum ethtool_mac_stats_src src;
	struct_group(stats,
		u64 undersize_pkts;
		u64 oversize_pkts;
		u64 fragments;
		u64 jabbers;

		u64 hist[ETHTOOL_RMON_HIST_MAX];
		u64 hist_tx[ETHTOOL_RMON_HIST_MAX];
	);
};

/**
 * struct ethtool_ts_stats - HW timestamping statistics
 * @pkts: Number of packets successfully timestamped by the hardware.
 * @lost: Number of hardware timestamping requests where the timestamping
 *	information from the hardware never arrived for submission with
 *	the skb.
 * @err: Number of arbitrary timestamp generation error events that the
 *	hardware encountered, exclusive of @lost statistics. Cases such
 *	as resource exhaustion, unavailability, firmware errors, and
 *	detected illogical timestamp values not submitted with the skb
 *	are inclusive to this counter.
 */
struct ethtool_ts_stats {
	struct_group(tx_stats,
		u64 pkts;
		u64 lost;
		u64 err;
	);
};

#define ETH_MODULE_EEPROM_PAGE_LEN	128
#define ETH_MODULE_MAX_I2C_ADDRESS	0x7f

/**
 * struct ethtool_module_eeprom - plug-in module EEPROM read / write parameters
 * @offset: When @offset is 0-127, it is used as an address to the Lower Memory
 *	(@page must be 0). Otherwise, it is used as an address to the
 *	Upper Memory.
 * @length: Number of bytes to read / write.
 * @page: Page number.
 * @bank: Bank number, if supported by EEPROM spec.
 * @i2c_address: I2C address of a page. Value less than 0x7f expected. Most
 *	EEPROMs use 0x50 or 0x51.
 * @data: Pointer to buffer with EEPROM data of @length size.
 */
struct ethtool_module_eeprom {
	u32	offset;
	u32	length;
	u8	page;
	u8	bank;
	u8	i2c_address;
	u8	*data;
};

/**
 * struct ethtool_module_power_mode_params - module power mode parameters
 * @policy: The power mode policy enforced by the host for the plug-in module.
 * @mode: The operational power mode of the plug-in module. Should be filled by
 *	device drivers on get operations.
 */
struct ethtool_module_power_mode_params {
	enum ethtool_module_power_mode_policy policy;
	enum ethtool_module_power_mode mode;
};

/**
 * struct ethtool_mm_state - 802.3 MAC merge layer state
 * @verify_time:
 *	wait time between verification attempts in ms (according to clause
 *	30.14.1.6 aMACMergeVerifyTime)
 * @max_verify_time:
 *	maximum accepted value for the @verify_time variable in set requests
 * @verify_status:
 *	state of the verification state machine of the MM layer (according to
 *	clause 30.14.1.2 aMACMergeStatusVerify)
 * @tx_enabled:
 *	set if the MM layer is administratively enabled in the TX direction
 *	(according to clause 30.14.1.3 aMACMergeEnableTx)
 * @tx_active:
 *	set if the MM layer is enabled in the TX direction, which makes FP
 *	possible (according to 30.14.1.5 aMACMergeStatusTx). This should be
 *	true if MM is enabled, and the verification status is either verified,
 *	or disabled.
 * @pmac_enabled:
 *	set if the preemptible MAC is powered on and is able to receive
 *	preemptible packets and respond to verification frames.
 * @verify_enabled:
 *	set if the Verify function of the MM layer (which sends SMD-V
 *	verification requests) is administratively enabled (regardless of
 *	whether it is currently in the ETHTOOL_MM_VERIFY_STATUS_DISABLED state
 *	or not), according to clause 30.14.1.4 aMACMergeVerifyDisableTx (but
 *	using positive rather than negative logic). The device should always
 *	respond to received SMD-V requests as long as @pmac_enabled is set.
 * @tx_min_frag_size:
 *	the minimum size of non-final mPacket fragments that the link partner
 *	supports receiving, expressed in octets. Compared to the definition
 *	from clause 30.14.1.7 aMACMergeAddFragSize which is expressed in the
 *	range 0 to 3 (requiring a translation to the size in octets according
 *	to the formula 64 * (1 + addFragSize) - 4), a value in a continuous and
 *	unbounded range can be specified here.
 * @rx_min_frag_size:
 *	the minimum size of non-final mPacket fragments that this device
 *	supports receiving, expressed in octets.
 */
struct ethtool_mm_state {
	u32 verify_time;
	u32 max_verify_time;
	enum ethtool_mm_verify_status verify_status;
	bool tx_enabled;
	bool tx_active;
	bool pmac_enabled;
	bool verify_enabled;
	u32 tx_min_frag_size;
	u32 rx_min_frag_size;
};

/**
 * struct ethtool_mm_cfg - 802.3 MAC merge layer configuration
 * @verify_time: see struct ethtool_mm_state
 * @verify_enabled: see struct ethtool_mm_state
 * @tx_enabled: see struct ethtool_mm_state
 * @pmac_enabled: see struct ethtool_mm_state
 * @tx_min_frag_size: see struct ethtool_mm_state
 */
struct ethtool_mm_cfg {
	u32 verify_time;
	bool verify_enabled;
	bool tx_enabled;
	bool pmac_enabled;
	u32 tx_min_frag_size;
};

/**
 * struct ethtool_mm_stats - 802.3 MAC merge layer statistics
 * @MACMergeFrameAssErrorCount:
 *	received MAC frames with reassembly errors
 * @MACMergeFrameSmdErrorCount:
 *	received MAC frames/fragments rejected due to unknown or incorrect SMD
 * @MACMergeFrameAssOkCount:
 *	received MAC frames that were successfully reassembled and passed up
 * @MACMergeFragCountRx:
 *	number of additional correct SMD-C mPackets received due to preemption
 * @MACMergeFragCountTx:
 *	number of additional mPackets sent due to preemption
 * @MACMergeHoldCount:
 *	number of times the MM layer entered the HOLD state, which blocks
 *	transmission of preemptible traffic
 */
struct ethtool_mm_stats {
	u64 MACMergeFrameAssErrorCount;
	u64 MACMergeFrameSmdErrorCount;
	u64 MACMergeFrameAssOkCount;
	u64 MACMergeFragCountRx;
	u64 MACMergeFragCountTx;
	u64 MACMergeHoldCount;
};

/**
 * struct ethtool_rxfh_param - RXFH (RSS) parameters
 * @hfunc: Defines the current RSS hash function used by HW (or to be set to).
 *	Valid values are one of the %ETH_RSS_HASH_*.
 * @indir_size: On SET, the array size of the user buffer for the
 *	indirection table, which may be zero, or
 *	%ETH_RXFH_INDIR_NO_CHANGE.  On GET (read from the driver),
 *	the array size of the hardware indirection table.
 * @indir: The indirection table of size @indir_size entries.
 * @key_size: On SET, the array size of the user buffer for the hash key,
 *	which may be zero.  On GET (read from the driver), the size of the
 *	hardware hash key.
 * @key: The hash key of size @key_size bytes.
 * @rss_context: RSS context identifier.  Context 0 is the default for normal
 *	traffic; other contexts can be referenced as the destination for RX flow
 *	classification rules.  On SET, %ETH_RXFH_CONTEXT_ALLOC is used
 *	to allocate a new RSS context; on return this field will
 *	contain the ID of the newly allocated context.
 * @rss_delete: Set to non-ZERO to remove the @rss_context context.
 * @input_xfrm: Defines how the input data is transformed. Valid values are one
 *	of %RXH_XFRM_*.
 */
struct ethtool_rxfh_param {
	u8	hfunc;
	u32	indir_size;
	u32	*indir;
	u32	key_size;
	u8	*key;
	u32	rss_context;
	u8	rss_delete;
	u8	input_xfrm;
};

/**
<<<<<<< HEAD
=======
 * struct kernel_ethtool_ts_info - kernel copy of struct ethtool_ts_info
 * @cmd: command number = %ETHTOOL_GET_TS_INFO
 * @so_timestamping: bit mask of the sum of the supported SO_TIMESTAMPING flags
 * @phc_index: device index of the associated PHC, or -1 if there is none
 * @tx_types: bit mask of the supported hwtstamp_tx_types enumeration values
 * @rx_filters: bit mask of the supported hwtstamp_rx_filters enumeration values
 */
struct kernel_ethtool_ts_info {
	u32 cmd;
	u32 so_timestamping;
	int phc_index;
	enum hwtstamp_tx_types tx_types;
	enum hwtstamp_rx_filters rx_filters;
};

/**
>>>>>>> 2d5404ca
 * struct ethtool_ops - optional netdev operations
 * @cap_link_lanes_supported: indicates if the driver supports lanes
 *	parameter.
 * @cap_rss_ctx_supported: indicates if the driver supports RSS
<<<<<<< HEAD
 *	contexts.
 * @cap_rss_sym_xor_supported: indicates if the driver supports symmetric-xor
 *	RSS.
=======
 *	contexts via legacy API, drivers implementing @create_rxfh_context
 *	do not have to set this bit.
 * @cap_rss_sym_xor_supported: indicates if the driver supports symmetric-xor
 *	RSS.
 * @rxfh_per_ctx_key: device supports setting different RSS key for each
 *	additional context. Netlink API should report hfunc, key, and input_xfrm
 *	for every context, not just context 0.
 * @rxfh_indir_space: max size of RSS indirection tables, if indirection table
 *	size as returned by @get_rxfh_indir_size may change during lifetime
 *	of the device. Leave as 0 if the table size is constant.
 * @rxfh_key_space: same as @rxfh_indir_space, but for the key.
 * @rxfh_priv_size: size of the driver private data area the core should
 *	allocate for an RSS context (in &struct ethtool_rxfh_context).
 * @rxfh_max_num_contexts: maximum (exclusive) supported RSS context ID.
 *	If this is zero then the core may choose any (nonzero) ID, otherwise
 *	the core will only use IDs strictly less than this value, as the
 *	@rss_context argument to @create_rxfh_context and friends.
>>>>>>> 2d5404ca
 * @supported_coalesce_params: supported types of interrupt coalescing.
 * @supported_ring_params: supported ring params.
 * @get_drvinfo: Report driver/device information. Modern drivers no
 *	longer have to implement this callback. Most fields are
 *	correctly filled in by the core using system information, or
 *	populated using other driver operations.
 * @get_regs_len: Get buffer length required for @get_regs
 * @get_regs: Get device registers
 * @get_wol: Report whether Wake-on-Lan is enabled
 * @set_wol: Turn Wake-on-Lan on or off.  Returns a negative error code
 *	or zero.
 * @get_msglevel: Report driver message level.  This should be the value
 *	of the @msg_enable field used by netif logging functions.
 * @set_msglevel: Set driver message level
 * @nway_reset: Restart autonegotiation.  Returns a negative error code
 *	or zero.
 * @get_link: Report whether physical link is up.  Will only be called if
 *	the netdev is up.  Should usually be set to ethtool_op_get_link(),
 *	which uses netif_carrier_ok().
 * @get_link_ext_state: Report link extended state. Should set link_ext_state and
 *	link_ext_substate (link_ext_substate of 0 means link_ext_substate is unknown,
 *	do not attach ext_substate attribute to netlink message). If link_ext_state
 *	and link_ext_substate are unknown, return -ENODATA. If not implemented,
 *	link_ext_state and link_ext_substate will not be sent to userspace.
 * @get_link_ext_stats: Read extra link-related counters.
 * @get_eeprom_len: Read range of EEPROM addresses for validation of
 *	@get_eeprom and @set_eeprom requests.
 *	Returns 0 if device does not support EEPROM access.
 * @get_eeprom: Read data from the device EEPROM.
 *	Should fill in the magic field.  Don't need to check len for zero
 *	or wraparound.  Fill in the data argument with the eeprom values
 *	from offset to offset + len.  Update len to the amount read.
 *	Returns an error or zero.
 * @set_eeprom: Write data to the device EEPROM.
 *	Should validate the magic field.  Don't need to check len for zero
 *	or wraparound.  Update len to the amount written.  Returns an error
 *	or zero.
 * @get_coalesce: Get interrupt coalescing parameters.  Returns a negative
 *	error code or zero.
 * @set_coalesce: Set interrupt coalescing parameters.  Supported coalescing
 *	types should be set in @supported_coalesce_params.
 *	Returns a negative error code or zero.
 * @get_ringparam: Report ring sizes
 * @set_ringparam: Set ring sizes.  Returns a negative error code or zero.
 * @get_pause_stats: Report pause frame statistics. Drivers must not zero
 *	statistics which they don't report. The stats structure is initialized
 *	to ETHTOOL_STAT_NOT_SET indicating driver does not report statistics.
 * @get_pauseparam: Report pause parameters
 * @set_pauseparam: Set pause parameters.  Returns a negative error code
 *	or zero.
 * @self_test: Run specified self-tests
 * @get_strings: Return a set of strings that describe the requested objects
 * @set_phys_id: Identify the physical devices, e.g. by flashing an LED
 *	attached to it.  The implementation may update the indicator
 *	asynchronously or synchronously, but in either case it must return
 *	quickly.  It is initially called with the argument %ETHTOOL_ID_ACTIVE,
 *	and must either activate asynchronous updates and return zero, return
 *	a negative error or return a positive frequency for synchronous
 *	indication (e.g. 1 for one on/off cycle per second).  If it returns
 *	a frequency then it will be called again at intervals with the
 *	argument %ETHTOOL_ID_ON or %ETHTOOL_ID_OFF and should set the state of
 *	the indicator accordingly.  Finally, it is called with the argument
 *	%ETHTOOL_ID_INACTIVE and must deactivate the indicator.  Returns a
 *	negative error code or zero.
 * @get_ethtool_stats: Return extended statistics about the device.
 *	This is only useful if the device maintains statistics not
 *	included in &struct rtnl_link_stats64.
 * @begin: Function to be called before any other operation.  Returns a
 *	negative error code or zero.
 * @complete: Function to be called after any other operation except
 *	@begin.  Will be called even if the other operation failed.
 * @get_priv_flags: Report driver-specific feature flags.
 * @set_priv_flags: Set driver-specific feature flags.  Returns a negative
 *	error code or zero.
 * @get_sset_count: Get number of strings that @get_strings will write.
 * @get_rxnfc: Get RX flow classification rules.  Returns a negative
 *	error code or zero.
 * @set_rxnfc: Set RX flow classification rules.  Returns a negative
 *	error code or zero.
 * @flash_device: Write a firmware image to device's flash memory.
 *	Returns a negative error code or zero.
 * @reset: Reset (part of) the device, as specified by a bitmask of
 *	flags from &enum ethtool_reset_flags.  Returns a negative
 *	error code or zero.
 * @get_rxfh_key_size: Get the size of the RX flow hash key.
 *	Returns zero if not supported for this specific device.
 * @get_rxfh_indir_size: Get the size of the RX flow hash indirection table.
 *	Returns zero if not supported for this specific device.
 * @get_rxfh: Get the contents of the RX flow hash indirection table, hash key
 *	and/or hash function.
 *	Returns a negative error code or zero.
 * @set_rxfh: Set the contents of the RX flow hash indirection table, hash
 *	key, and/or hash function.  Arguments which are set to %NULL or zero
 *	will remain unchanged.
 *	Returns a negative error code or zero. An error code must be returned
 *	if at least one unsupported change was requested.
<<<<<<< HEAD
=======
 * @create_rxfh_context: Create a new RSS context with the specified RX flow
 *	hash indirection table, hash key, and hash function.
 *	The &struct ethtool_rxfh_context for this context is passed in @ctx;
 *	note that the indir table, hkey and hfunc are not yet populated as
 *	of this call.  The driver does not need to update these; the core
 *	will do so if this op succeeds.
 *	However, if @rxfh.indir is set to %NULL, the driver must update the
 *	indir table in @ctx with the (default or inherited) table actually in
 *	use; similarly, if @rxfh.key is %NULL, @rxfh.hfunc is
 *	%ETH_RSS_HASH_NO_CHANGE, or @rxfh.input_xfrm is %RXH_XFRM_NO_CHANGE,
 *	the driver should update the corresponding information in @ctx.
 *	If the driver provides this method, it must also provide
 *	@modify_rxfh_context and @remove_rxfh_context.
 *	Returns a negative error code or zero.
 * @modify_rxfh_context: Reconfigure the specified RSS context.  Allows setting
 *	the contents of the RX flow hash indirection table, hash key, and/or
 *	hash function associated with the given context.
 *	Parameters which are set to %NULL or zero will remain unchanged.
 *	The &struct ethtool_rxfh_context for this context is passed in @ctx;
 *	note that it will still contain the *old* settings.  The driver does
 *	not need to update these; the core will do so if this op succeeds.
 *	Returns a negative error code or zero. An error code must be returned
 *	if at least one unsupported change was requested.
 * @remove_rxfh_context: Remove the specified RSS context.
 *	The &struct ethtool_rxfh_context for this context is passed in @ctx.
 *	Returns a negative error code or zero.
>>>>>>> 2d5404ca
 * @get_channels: Get number of channels.
 * @set_channels: Set number of channels.  Returns a negative error code or
 *	zero.
 * @get_dump_flag: Get dump flag indicating current dump length, version,
 * 		   and flag of the device.
 * @get_dump_data: Get dump data.
 * @set_dump: Set dump specific flags to the device.
 * @get_ts_info: Get the time stamping and PTP hardware clock capabilities.
 *	It may be called with RCU, or rtnl or reference on the device.
 *	Drivers supporting transmit time stamps in software should set this to
 *	ethtool_op_get_ts_info(). Drivers must not zero statistics which they
 *	don't report. The stats	structure is initialized to ETHTOOL_STAT_NOT_SET
 *	indicating driver does not report statistics.
 * @get_ts_stats: Query the device hardware timestamping statistics.
 * @get_module_info: Get the size and type of the eeprom contained within
 *	a plug-in module.
 * @get_module_eeprom: Get the eeprom information from the plug-in module
 * @get_eee: Get Energy-Efficient (EEE) supported and status.
 * @set_eee: Set EEE status (enable/disable) as well as LPI timers.
 * @get_tunable: Read the value of a driver / device tunable.
 * @set_tunable: Set the value of a driver / device tunable.
 * @get_per_queue_coalesce: Get interrupt coalescing parameters per queue.
 *	It must check that the given queue number is valid. If neither a RX nor
 *	a TX queue has this number, return -EINVAL. If only a RX queue or a TX
 *	queue has this number, set the inapplicable fields to ~0 and return 0.
 *	Returns a negative error code or zero.
 * @set_per_queue_coalesce: Set interrupt coalescing parameters per queue.
 *	It must check that the given queue number is valid. If neither a RX nor
 *	a TX queue has this number, return -EINVAL. If only a RX queue or a TX
 *	queue has this number, ignore the inapplicable fields. Supported
 *	coalescing types should be set in @supported_coalesce_params.
 *	Returns a negative error code or zero.
 * @get_link_ksettings: Get various device settings including Ethernet link
 *	settings. The %cmd and %link_mode_masks_nwords fields should be
 *	ignored (use %__ETHTOOL_LINK_MODE_MASK_NBITS instead of the latter),
 *	any change to them will be overwritten by kernel. Returns a negative
 *	error code or zero.
 * @set_link_ksettings: Set various device settings including Ethernet link
 *	settings. The %cmd and %link_mode_masks_nwords fields should be
 *	ignored (use %__ETHTOOL_LINK_MODE_MASK_NBITS instead of the latter),
 *	any change to them will be overwritten by kernel. Returns a negative
 *	error code or zero.
 * @get_fec_stats: Report FEC statistics.
 *	Core will sum up per-lane stats to get the total.
 *	Drivers must not zero statistics which they don't report. The stats
 *	structure is initialized to ETHTOOL_STAT_NOT_SET indicating driver does
 *	not report statistics.
 * @get_fecparam: Get the network device Forward Error Correction parameters.
 * @set_fecparam: Set the network device Forward Error Correction parameters.
 * @get_ethtool_phy_stats: Return extended statistics about the PHY device.
 *	This is only useful if the device maintains PHY statistics and
 *	cannot use the standard PHY library helpers.
 * @get_phy_tunable: Read the value of a PHY tunable.
 * @set_phy_tunable: Set the value of a PHY tunable.
 * @get_module_eeprom_by_page: Get a region of plug-in module EEPROM data from
 *	specified page. Returns a negative error code or the amount of bytes
 *	read.
 * @set_module_eeprom_by_page: Write to a region of plug-in module EEPROM,
 *	from kernel space only. Returns a negative error code or zero.
 * @get_eth_phy_stats: Query some of the IEEE 802.3 PHY statistics.
 * @get_eth_mac_stats: Query some of the IEEE 802.3 MAC statistics.
 * @get_eth_ctrl_stats: Query some of the IEEE 802.3 MAC Ctrl statistics.
 * @get_rmon_stats: Query some of the RMON (RFC 2819) statistics.
 *	Set %ranges to a pointer to zero-terminated array of byte ranges.
 * @get_module_power_mode: Get the power mode policy for the plug-in module
 *	used by the network device and its operational power mode, if
 *	plugged-in.
 * @set_module_power_mode: Set the power mode policy for the plug-in module
 *	used by the network device.
 * @get_mm: Query the 802.3 MAC Merge layer state.
 * @set_mm: Set the 802.3 MAC Merge layer parameters.
 * @get_mm_stats: Query the 802.3 MAC Merge layer statistics.
 *
 * All operations are optional (i.e. the function pointer may be set
 * to %NULL) and callers must take this into account.  Callers must
 * hold the RTNL lock.
 *
 * See the structures used by these operations for further documentation.
 * Note that for all operations using a structure ending with a zero-
 * length array, the array is allocated separately in the kernel and
 * is passed to the driver as an additional parameter.
 *
 * See &struct net_device and &struct net_device_ops for documentation
 * of the generic netdev features interface.
 */
struct ethtool_ops {
	u32     cap_link_lanes_supported:1;
	u32     cap_rss_ctx_supported:1;
	u32	cap_rss_sym_xor_supported:1;
<<<<<<< HEAD
=======
	u32	rxfh_per_ctx_key:1;
	u32	rxfh_indir_space;
	u16	rxfh_key_space;
	u16	rxfh_priv_size;
	u32	rxfh_max_num_contexts;
>>>>>>> 2d5404ca
	u32	supported_coalesce_params;
	u32	supported_ring_params;
	void	(*get_drvinfo)(struct net_device *, struct ethtool_drvinfo *);
	int	(*get_regs_len)(struct net_device *);
	void	(*get_regs)(struct net_device *, struct ethtool_regs *, void *);
	void	(*get_wol)(struct net_device *, struct ethtool_wolinfo *);
	int	(*set_wol)(struct net_device *, struct ethtool_wolinfo *);
	u32	(*get_msglevel)(struct net_device *);
	void	(*set_msglevel)(struct net_device *, u32);
	int	(*nway_reset)(struct net_device *);
	u32	(*get_link)(struct net_device *);
	int	(*get_link_ext_state)(struct net_device *,
				      struct ethtool_link_ext_state_info *);
	void	(*get_link_ext_stats)(struct net_device *dev,
				      struct ethtool_link_ext_stats *stats);
	int	(*get_eeprom_len)(struct net_device *);
	int	(*get_eeprom)(struct net_device *,
			      struct ethtool_eeprom *, u8 *);
	int	(*set_eeprom)(struct net_device *,
			      struct ethtool_eeprom *, u8 *);
	int	(*get_coalesce)(struct net_device *,
				struct ethtool_coalesce *,
				struct kernel_ethtool_coalesce *,
				struct netlink_ext_ack *);
	int	(*set_coalesce)(struct net_device *,
				struct ethtool_coalesce *,
				struct kernel_ethtool_coalesce *,
				struct netlink_ext_ack *);
	void	(*get_ringparam)(struct net_device *,
				 struct ethtool_ringparam *,
				 struct kernel_ethtool_ringparam *,
				 struct netlink_ext_ack *);
	int	(*set_ringparam)(struct net_device *,
				 struct ethtool_ringparam *,
				 struct kernel_ethtool_ringparam *,
				 struct netlink_ext_ack *);
	void	(*get_pause_stats)(struct net_device *dev,
				   struct ethtool_pause_stats *pause_stats);
	void	(*get_pauseparam)(struct net_device *,
				  struct ethtool_pauseparam*);
	int	(*set_pauseparam)(struct net_device *,
				  struct ethtool_pauseparam*);
	void	(*self_test)(struct net_device *, struct ethtool_test *, u64 *);
	void	(*get_strings)(struct net_device *, u32 stringset, u8 *);
	int	(*set_phys_id)(struct net_device *, enum ethtool_phys_id_state);
	void	(*get_ethtool_stats)(struct net_device *,
				     struct ethtool_stats *, u64 *);
	int	(*begin)(struct net_device *);
	void	(*complete)(struct net_device *);
	u32	(*get_priv_flags)(struct net_device *);
	int	(*set_priv_flags)(struct net_device *, u32);
	int	(*get_sset_count)(struct net_device *, int);
	int	(*get_rxnfc)(struct net_device *,
			     struct ethtool_rxnfc *, u32 *rule_locs);
	int	(*set_rxnfc)(struct net_device *, struct ethtool_rxnfc *);
	int	(*flash_device)(struct net_device *, struct ethtool_flash *);
	int	(*reset)(struct net_device *, u32 *);
	u32	(*get_rxfh_key_size)(struct net_device *);
	u32	(*get_rxfh_indir_size)(struct net_device *);
	int	(*get_rxfh)(struct net_device *, struct ethtool_rxfh_param *);
	int	(*set_rxfh)(struct net_device *, struct ethtool_rxfh_param *,
			    struct netlink_ext_ack *extack);
<<<<<<< HEAD
=======
	int	(*create_rxfh_context)(struct net_device *,
				       struct ethtool_rxfh_context *ctx,
				       const struct ethtool_rxfh_param *rxfh,
				       struct netlink_ext_ack *extack);
	int	(*modify_rxfh_context)(struct net_device *,
				       struct ethtool_rxfh_context *ctx,
				       const struct ethtool_rxfh_param *rxfh,
				       struct netlink_ext_ack *extack);
	int	(*remove_rxfh_context)(struct net_device *,
				       struct ethtool_rxfh_context *ctx,
				       u32 rss_context,
				       struct netlink_ext_ack *extack);
>>>>>>> 2d5404ca
	void	(*get_channels)(struct net_device *, struct ethtool_channels *);
	int	(*set_channels)(struct net_device *, struct ethtool_channels *);
	int	(*get_dump_flag)(struct net_device *, struct ethtool_dump *);
	int	(*get_dump_data)(struct net_device *,
				 struct ethtool_dump *, void *);
	int	(*set_dump)(struct net_device *, struct ethtool_dump *);
	int	(*get_ts_info)(struct net_device *, struct kernel_ethtool_ts_info *);
	void	(*get_ts_stats)(struct net_device *dev,
				struct ethtool_ts_stats *ts_stats);
	int     (*get_module_info)(struct net_device *,
				   struct ethtool_modinfo *);
	int     (*get_module_eeprom)(struct net_device *,
				     struct ethtool_eeprom *, u8 *);
	int	(*get_eee)(struct net_device *dev, struct ethtool_keee *eee);
	int	(*set_eee)(struct net_device *dev, struct ethtool_keee *eee);
	int	(*get_tunable)(struct net_device *,
			       const struct ethtool_tunable *, void *);
	int	(*set_tunable)(struct net_device *,
			       const struct ethtool_tunable *, const void *);
	int	(*get_per_queue_coalesce)(struct net_device *, u32,
					  struct ethtool_coalesce *);
	int	(*set_per_queue_coalesce)(struct net_device *, u32,
					  struct ethtool_coalesce *);
	int	(*get_link_ksettings)(struct net_device *,
				      struct ethtool_link_ksettings *);
	int	(*set_link_ksettings)(struct net_device *,
				      const struct ethtool_link_ksettings *);
	void	(*get_fec_stats)(struct net_device *dev,
				 struct ethtool_fec_stats *fec_stats);
	int	(*get_fecparam)(struct net_device *,
				      struct ethtool_fecparam *);
	int	(*set_fecparam)(struct net_device *,
				      struct ethtool_fecparam *);
	void	(*get_ethtool_phy_stats)(struct net_device *,
					 struct ethtool_stats *, u64 *);
	int	(*get_phy_tunable)(struct net_device *,
				   const struct ethtool_tunable *, void *);
	int	(*set_phy_tunable)(struct net_device *,
				   const struct ethtool_tunable *, const void *);
	int	(*get_module_eeprom_by_page)(struct net_device *dev,
					     const struct ethtool_module_eeprom *page,
					     struct netlink_ext_ack *extack);
	int	(*set_module_eeprom_by_page)(struct net_device *dev,
					     const struct ethtool_module_eeprom *page,
					     struct netlink_ext_ack *extack);
	void	(*get_eth_phy_stats)(struct net_device *dev,
				     struct ethtool_eth_phy_stats *phy_stats);
	void	(*get_eth_mac_stats)(struct net_device *dev,
				     struct ethtool_eth_mac_stats *mac_stats);
	void	(*get_eth_ctrl_stats)(struct net_device *dev,
				      struct ethtool_eth_ctrl_stats *ctrl_stats);
	void	(*get_rmon_stats)(struct net_device *dev,
				  struct ethtool_rmon_stats *rmon_stats,
				  const struct ethtool_rmon_hist_range **ranges);
	int	(*get_module_power_mode)(struct net_device *dev,
					 struct ethtool_module_power_mode_params *params,
					 struct netlink_ext_ack *extack);
	int	(*set_module_power_mode)(struct net_device *dev,
					 const struct ethtool_module_power_mode_params *params,
					 struct netlink_ext_ack *extack);
	int	(*get_mm)(struct net_device *dev, struct ethtool_mm_state *state);
	int	(*set_mm)(struct net_device *dev, struct ethtool_mm_cfg *cfg,
			  struct netlink_ext_ack *extack);
	void	(*get_mm_stats)(struct net_device *dev, struct ethtool_mm_stats *stats);
};

int ethtool_check_ops(const struct ethtool_ops *ops);

struct ethtool_rx_flow_rule {
	struct flow_rule	*rule;
	unsigned long		priv[];
};

struct ethtool_rx_flow_spec_input {
	const struct ethtool_rx_flow_spec	*fs;
	u32					rss_ctx;
};

struct ethtool_rx_flow_rule *
ethtool_rx_flow_rule_create(const struct ethtool_rx_flow_spec_input *input);
void ethtool_rx_flow_rule_destroy(struct ethtool_rx_flow_rule *rule);

bool ethtool_virtdev_validate_cmd(const struct ethtool_link_ksettings *cmd);
int ethtool_virtdev_set_link_ksettings(struct net_device *dev,
				       const struct ethtool_link_ksettings *cmd,
				       u32 *dev_speed, u8 *dev_duplex);

/**
 * struct ethtool_netdev_state - per-netdevice state for ethtool features
 * @rss_ctx:		XArray of custom RSS contexts
 * @rss_lock:		Protects entries in @rss_ctx.  May be taken from
 *			within RTNL.
 * @wol_enabled:	Wake-on-LAN is enabled
 * @module_fw_flash_in_progress: Module firmware flashing is in progress.
 */
struct ethtool_netdev_state {
	struct xarray		rss_ctx;
	struct mutex		rss_lock;
	unsigned		wol_enabled:1;
	unsigned		module_fw_flash_in_progress:1;
};

struct phy_device;
struct phy_tdr_config;
struct phy_plca_cfg;
struct phy_plca_status;

/**
 * struct ethtool_phy_ops - Optional PHY device options
 * @get_sset_count: Get number of strings that @get_strings will write.
 * @get_strings: Return a set of strings that describe the requested objects
 * @get_stats: Return extended statistics about the PHY device.
 * @get_plca_cfg: Return PLCA configuration.
 * @set_plca_cfg: Set PLCA configuration.
 * @get_plca_status: Get PLCA configuration.
 * @start_cable_test: Start a cable test
 * @start_cable_test_tdr: Start a Time Domain Reflectometry cable test
 *
 * All operations are optional (i.e. the function pointer may be set to %NULL)
 * and callers must take this into account. Callers must hold the RTNL lock.
 */
struct ethtool_phy_ops {
	int (*get_sset_count)(struct phy_device *dev);
	int (*get_strings)(struct phy_device *dev, u8 *data);
	int (*get_stats)(struct phy_device *dev,
			 struct ethtool_stats *stats, u64 *data);
	int (*get_plca_cfg)(struct phy_device *dev,
			    struct phy_plca_cfg *plca_cfg);
	int (*set_plca_cfg)(struct phy_device *dev,
			    const struct phy_plca_cfg *plca_cfg,
			    struct netlink_ext_ack *extack);
	int (*get_plca_status)(struct phy_device *dev,
			       struct phy_plca_status *plca_st);
	int (*start_cable_test)(struct phy_device *phydev,
				struct netlink_ext_ack *extack);
	int (*start_cable_test_tdr)(struct phy_device *phydev,
				    struct netlink_ext_ack *extack,
				    const struct phy_tdr_config *config);
};

/**
 * ethtool_set_ethtool_phy_ops - Set the ethtool_phy_ops singleton
 * @ops: Ethtool PHY operations to set
 */
void ethtool_set_ethtool_phy_ops(const struct ethtool_phy_ops *ops);

/**
 * ethtool_params_from_link_mode - Derive link parameters from a given link mode
 * @link_ksettings: Link parameters to be derived from the link mode
 * @link_mode: Link mode
 */
void
ethtool_params_from_link_mode(struct ethtool_link_ksettings *link_ksettings,
			      enum ethtool_link_mode_bit_indices link_mode);

/**
 * ethtool_get_phc_vclocks - Derive phc vclocks information, and caller
 *                           is responsible to free memory of vclock_index
 * @dev: pointer to net_device structure
 * @vclock_index: pointer to pointer of vclock index
 *
 * Return number of phc vclocks
 */
int ethtool_get_phc_vclocks(struct net_device *dev, int **vclock_index);

/* Some generic methods drivers may use in their ethtool_ops */
u32 ethtool_op_get_link(struct net_device *dev);
int ethtool_op_get_ts_info(struct net_device *dev,
			   struct kernel_ethtool_ts_info *eti);

/**
 * ethtool_mm_frag_size_add_to_min - Translate (standard) additional fragment
 *	size expressed as multiplier into (absolute) minimum fragment size
 *	value expressed in octets
 * @val_add: Value of addFragSize multiplier
 */
static inline u32 ethtool_mm_frag_size_add_to_min(u32 val_add)
{
	return (ETH_ZLEN + ETH_FCS_LEN) * (1 + val_add) - ETH_FCS_LEN;
}

/**
 * ethtool_mm_frag_size_min_to_add - Translate (absolute) minimum fragment size
 *	expressed in octets into (standard) additional fragment size expressed
 *	as multiplier
 * @val_min: Value of addFragSize variable in octets
 * @val_add: Pointer where the standard addFragSize value is to be returned
 * @extack: Netlink extended ack
 *
 * Translate a value in octets to one of 0, 1, 2, 3 according to the reverse
 * application of the 802.3 formula 64 * (1 + addFragSize) - 4. To be called
 * by drivers which do not support programming the minimum fragment size to a
 * continuous range. Returns error on other fragment length values.
 */
static inline int ethtool_mm_frag_size_min_to_add(u32 val_min, u32 *val_add,
						  struct netlink_ext_ack *extack)
{
	u32 add_frag_size;

	for (add_frag_size = 0; add_frag_size < 4; add_frag_size++) {
		if (ethtool_mm_frag_size_add_to_min(add_frag_size) == val_min) {
			*val_add = add_frag_size;
			return 0;
		}
	}

	NL_SET_ERR_MSG_MOD(extack,
			   "minFragSize required to be one of 60, 124, 188 or 252");
	return -EINVAL;
}

/**
 * ethtool_get_ts_info_by_layer - Obtains time stamping capabilities from the MAC or PHY layer.
 * @dev: pointer to net_device structure
 * @info: buffer to hold the result
 * Returns zero on success, non-zero otherwise.
 */
int ethtool_get_ts_info_by_layer(struct net_device *dev,
				 struct kernel_ethtool_ts_info *info);

/**
 * ethtool_sprintf - Write formatted string to ethtool string data
 * @data: Pointer to a pointer to the start of string to update
 * @fmt: Format of string to write
 *
 * Write formatted string to *data. Update *data to point at start of
 * next string.
 */
extern __printf(2, 3) void ethtool_sprintf(u8 **data, const char *fmt, ...);

/**
 * ethtool_puts - Write string to ethtool string data
 * @data: Pointer to a pointer to the start of string to update
 * @str: String to write
 *
 * Write string to *data without a trailing newline. Update *data
 * to point at start of next string.
 *
 * Prefer this function to ethtool_sprintf() when given only
 * two arguments or if @fmt is just "%s".
 */
extern void ethtool_puts(u8 **data, const char *str);

/* Link mode to forced speed capabilities maps */
struct ethtool_forced_speed_map {
	u32		speed;
	__ETHTOOL_DECLARE_LINK_MODE_MASK(caps);

	const u32	*cap_arr;
	u32		arr_size;
};

#define ETHTOOL_FORCED_SPEED_MAP(prefix, value)				\
{									\
	.speed		= SPEED_##value,				\
	.cap_arr	= prefix##_##value,				\
	.arr_size	= ARRAY_SIZE(prefix##_##value),			\
}

void
ethtool_forced_speed_maps_init(struct ethtool_forced_speed_map *maps, u32 size);
<<<<<<< HEAD
=======

/* C33 PSE extended state and substate. */
struct ethtool_c33_pse_ext_state_info {
	enum ethtool_c33_pse_ext_state c33_pse_ext_state;
	union {
		enum ethtool_c33_pse_ext_substate_error_condition error_condition;
		enum ethtool_c33_pse_ext_substate_mr_pse_enable mr_pse_enable;
		enum ethtool_c33_pse_ext_substate_option_detect_ted option_detect_ted;
		enum ethtool_c33_pse_ext_substate_option_vport_lim option_vport_lim;
		enum ethtool_c33_pse_ext_substate_ovld_detected ovld_detected;
		enum ethtool_c33_pse_ext_substate_power_not_available power_not_available;
		enum ethtool_c33_pse_ext_substate_short_detected short_detected;
		u32 __c33_pse_ext_substate;
	};
};

struct ethtool_c33_pse_pw_limit_range {
	u32 min;
	u32 max;
};
>>>>>>> 2d5404ca
#endif /* _LINUX_ETHTOOL_H */<|MERGE_RESOLUTION|>--- conflicted
+++ resolved
@@ -707,8 +707,6 @@
 };
 
 /**
-<<<<<<< HEAD
-=======
  * struct kernel_ethtool_ts_info - kernel copy of struct ethtool_ts_info
  * @cmd: command number = %ETHTOOL_GET_TS_INFO
  * @so_timestamping: bit mask of the sum of the supported SO_TIMESTAMPING flags
@@ -725,16 +723,10 @@
 };
 
 /**
->>>>>>> 2d5404ca
  * struct ethtool_ops - optional netdev operations
  * @cap_link_lanes_supported: indicates if the driver supports lanes
  *	parameter.
  * @cap_rss_ctx_supported: indicates if the driver supports RSS
-<<<<<<< HEAD
- *	contexts.
- * @cap_rss_sym_xor_supported: indicates if the driver supports symmetric-xor
- *	RSS.
-=======
  *	contexts via legacy API, drivers implementing @create_rxfh_context
  *	do not have to set this bit.
  * @cap_rss_sym_xor_supported: indicates if the driver supports symmetric-xor
@@ -752,7 +744,6 @@
  *	If this is zero then the core may choose any (nonzero) ID, otherwise
  *	the core will only use IDs strictly less than this value, as the
  *	@rss_context argument to @create_rxfh_context and friends.
->>>>>>> 2d5404ca
  * @supported_coalesce_params: supported types of interrupt coalescing.
  * @supported_ring_params: supported ring params.
  * @get_drvinfo: Report driver/device information. Modern drivers no
@@ -849,8 +840,6 @@
  *	will remain unchanged.
  *	Returns a negative error code or zero. An error code must be returned
  *	if at least one unsupported change was requested.
-<<<<<<< HEAD
-=======
  * @create_rxfh_context: Create a new RSS context with the specified RX flow
  *	hash indirection table, hash key, and hash function.
  *	The &struct ethtool_rxfh_context for this context is passed in @ctx;
@@ -877,7 +866,6 @@
  * @remove_rxfh_context: Remove the specified RSS context.
  *	The &struct ethtool_rxfh_context for this context is passed in @ctx.
  *	Returns a negative error code or zero.
->>>>>>> 2d5404ca
  * @get_channels: Get number of channels.
  * @set_channels: Set number of channels.  Returns a negative error code or
  *	zero.
@@ -967,14 +955,11 @@
 	u32     cap_link_lanes_supported:1;
 	u32     cap_rss_ctx_supported:1;
 	u32	cap_rss_sym_xor_supported:1;
-<<<<<<< HEAD
-=======
 	u32	rxfh_per_ctx_key:1;
 	u32	rxfh_indir_space;
 	u16	rxfh_key_space;
 	u16	rxfh_priv_size;
 	u32	rxfh_max_num_contexts;
->>>>>>> 2d5404ca
 	u32	supported_coalesce_params;
 	u32	supported_ring_params;
 	void	(*get_drvinfo)(struct net_device *, struct ethtool_drvinfo *);
@@ -1037,8 +1022,6 @@
 	int	(*get_rxfh)(struct net_device *, struct ethtool_rxfh_param *);
 	int	(*set_rxfh)(struct net_device *, struct ethtool_rxfh_param *,
 			    struct netlink_ext_ack *extack);
-<<<<<<< HEAD
-=======
 	int	(*create_rxfh_context)(struct net_device *,
 				       struct ethtool_rxfh_context *ctx,
 				       const struct ethtool_rxfh_param *rxfh,
@@ -1051,7 +1034,6 @@
 				       struct ethtool_rxfh_context *ctx,
 				       u32 rss_context,
 				       struct netlink_ext_ack *extack);
->>>>>>> 2d5404ca
 	void	(*get_channels)(struct net_device *, struct ethtool_channels *);
 	int	(*set_channels)(struct net_device *, struct ethtool_channels *);
 	int	(*get_dump_flag)(struct net_device *, struct ethtool_dump *);
@@ -1313,8 +1295,6 @@
 
 void
 ethtool_forced_speed_maps_init(struct ethtool_forced_speed_map *maps, u32 size);
-<<<<<<< HEAD
-=======
 
 /* C33 PSE extended state and substate. */
 struct ethtool_c33_pse_ext_state_info {
@@ -1335,5 +1315,4 @@
 	u32 min;
 	u32 max;
 };
->>>>>>> 2d5404ca
 #endif /* _LINUX_ETHTOOL_H */