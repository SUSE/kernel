--- conflicted
+++ resolved
@@ -508,12 +508,9 @@
 
 /**
  * struct ethtool_phy_ops - Optional PHY device options
-<<<<<<< HEAD
-=======
  * @get_sset_count: Get number of strings that @get_strings will write.
  * @get_strings: Return a set of strings that describe the requested objects
  * @get_stats: Return extended statistics about the PHY device.
->>>>>>> 9123e3a7
  * @start_cable_test - Start a cable test
  * @start_cable_test_tdr - Start a Time Domain Reflectometry cable test
  *
@@ -521,13 +518,10 @@
  * and callers must take this into account. Callers must hold the RTNL lock.
  */
 struct ethtool_phy_ops {
-<<<<<<< HEAD
-=======
 	int (*get_sset_count)(struct phy_device *dev);
 	int (*get_strings)(struct phy_device *dev, u8 *data);
 	int (*get_stats)(struct phy_device *dev,
 			 struct ethtool_stats *stats, u64 *data);
->>>>>>> 9123e3a7
 	int (*start_cable_test)(struct phy_device *phydev,
 				struct netlink_ext_ack *extack);
 	int (*start_cable_test_tdr)(struct phy_device *phydev,
