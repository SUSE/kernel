/* SPDX-License-Identifier: GPL-2.0 */
/*
 * ethtool.h: Defines for Linux ethtool.
 *
 * Copyright (C) 1998 David S. Miller (davem@redhat.com)
 * Copyright 2001 Jeff Garzik <jgarzik@pobox.com>
 * Portions Copyright 2001 Sun Microsystems (thockin@sun.com)
 * Portions Copyright 2002 Intel (eli.kupermann@intel.com,
 *                                christopher.leech@intel.com,
 *                                scott.feldman@intel.com)
 * Portions Copyright (C) Sun Microsystems 2008
 */
#ifndef _LINUX_ETHTOOL_H
#define _LINUX_ETHTOOL_H

#include <linux/bitmap.h>
#include <linux/compat.h>
<<<<<<< HEAD
=======
#include <linux/if_ether.h>
>>>>>>> eb3cdb58
#include <linux/netlink.h>
#include <uapi/linux/ethtool.h>

struct compat_ethtool_rx_flow_spec {
	u32		flow_type;
	union ethtool_flow_union h_u;
	struct ethtool_flow_ext h_ext;
	union ethtool_flow_union m_u;
	struct ethtool_flow_ext m_ext;
	compat_u64	ring_cookie;
	u32		location;
};

struct compat_ethtool_rxnfc {
	u32				cmd;
	u32				flow_type;
	compat_u64			data;
	struct compat_ethtool_rx_flow_spec fs;
	u32				rule_cnt;
	u32				rule_locs[];
};

#include <linux/rculist.h>

/**
 * enum ethtool_phys_id_state - indicator state for physical identification
 * @ETHTOOL_ID_INACTIVE: Physical ID indicator should be deactivated
 * @ETHTOOL_ID_ACTIVE: Physical ID indicator should be activated
 * @ETHTOOL_ID_ON: LED should be turned on (used iff %ETHTOOL_ID_ACTIVE
 *	is not supported)
 * @ETHTOOL_ID_OFF: LED should be turned off (used iff %ETHTOOL_ID_ACTIVE
 *	is not supported)
 */
enum ethtool_phys_id_state {
	ETHTOOL_ID_INACTIVE,
	ETHTOOL_ID_ACTIVE,
	ETHTOOL_ID_ON,
	ETHTOOL_ID_OFF
};

enum {
	ETH_RSS_HASH_TOP_BIT, /* Configurable RSS hash function - Toeplitz */
	ETH_RSS_HASH_XOR_BIT, /* Configurable RSS hash function - Xor */
	ETH_RSS_HASH_CRC32_BIT, /* Configurable RSS hash function - Crc32 */

	/*
	 * Add your fresh new hash function bits above and remember to update
	 * rss_hash_func_strings[] in ethtool.c
	 */
	ETH_RSS_HASH_FUNCS_COUNT
};

/**
 * struct kernel_ethtool_ringparam - RX/TX ring configuration
 * @rx_buf_len: Current length of buffers on the rx ring.
 * @tcp_data_split: Scatter packet headers and data to separate buffers
<<<<<<< HEAD
=======
 * @tx_push: The flag of tx push mode
 * @rx_push: The flag of rx push mode
 * @cqe_size: Size of TX/RX completion queue event
 * @tx_push_buf_len: Size of TX push buffer
 * @tx_push_buf_max_len: Maximum allowed size of TX push buffer
>>>>>>> eb3cdb58
 */
struct kernel_ethtool_ringparam {
	u32	rx_buf_len;
	u8	tcp_data_split;
<<<<<<< HEAD
=======
	u8	tx_push;
	u8	rx_push;
	u32	cqe_size;
	u32	tx_push_buf_len;
	u32	tx_push_buf_max_len;
>>>>>>> eb3cdb58
};

/**
 * enum ethtool_supported_ring_param - indicator caps for setting ring params
 * @ETHTOOL_RING_USE_RX_BUF_LEN: capture for setting rx_buf_len
<<<<<<< HEAD
 */
enum ethtool_supported_ring_param {
	ETHTOOL_RING_USE_RX_BUF_LEN = BIT(0),
=======
 * @ETHTOOL_RING_USE_CQE_SIZE: capture for setting cqe_size
 * @ETHTOOL_RING_USE_TX_PUSH: capture for setting tx_push
 * @ETHTOOL_RING_USE_RX_PUSH: capture for setting rx_push
 * @ETHTOOL_RING_USE_TX_PUSH_BUF_LEN: capture for setting tx_push_buf_len
 */
enum ethtool_supported_ring_param {
	ETHTOOL_RING_USE_RX_BUF_LEN		= BIT(0),
	ETHTOOL_RING_USE_CQE_SIZE		= BIT(1),
	ETHTOOL_RING_USE_TX_PUSH		= BIT(2),
	ETHTOOL_RING_USE_RX_PUSH		= BIT(3),
	ETHTOOL_RING_USE_TX_PUSH_BUF_LEN	= BIT(4),
>>>>>>> eb3cdb58
};

#define __ETH_RSS_HASH_BIT(bit)	((u32)1 << (bit))
#define __ETH_RSS_HASH(name)	__ETH_RSS_HASH_BIT(ETH_RSS_HASH_##name##_BIT)

#define ETH_RSS_HASH_TOP	__ETH_RSS_HASH(TOP)
#define ETH_RSS_HASH_XOR	__ETH_RSS_HASH(XOR)
#define ETH_RSS_HASH_CRC32	__ETH_RSS_HASH(CRC32)

#define ETH_RSS_HASH_UNKNOWN	0
#define ETH_RSS_HASH_NO_CHANGE	0

struct net_device;
struct netlink_ext_ack;

/* Link extended state and substate. */
struct ethtool_link_ext_state_info {
	enum ethtool_link_ext_state link_ext_state;
	union {
		enum ethtool_link_ext_substate_autoneg autoneg;
		enum ethtool_link_ext_substate_link_training link_training;
		enum ethtool_link_ext_substate_link_logical_mismatch link_logical_mismatch;
		enum ethtool_link_ext_substate_bad_signal_integrity bad_signal_integrity;
		enum ethtool_link_ext_substate_cable_issue cable_issue;
		enum ethtool_link_ext_substate_module module;
		u32 __link_ext_substate;
	};
};

struct ethtool_link_ext_stats {
	/* Custom Linux statistic for PHY level link down events.
	 * In a simpler world it should be equal to netdev->carrier_down_count
	 * unfortunately netdev also counts local reconfigurations which don't
	 * actually take the physical link down, not to mention NC-SI which,
	 * if present, keeps the link up regardless of host state.
	 * This statistic counts when PHY _actually_ went down, or lost link.
	 *
	 * Note that we need u64 for ethtool_stats_init() and comparisons
	 * to ETHTOOL_STAT_NOT_SET, but only u32 is exposed to the user.
	 */
	u64 link_down_events;
};

/**
 * ethtool_rxfh_indir_default - get default value for RX flow hash indirection
 * @index: Index in RX flow hash indirection table
 * @n_rx_rings: Number of RX rings to use
 *
 * This function provides the default policy for RX flow hash indirection.
 */
static inline u32 ethtool_rxfh_indir_default(u32 index, u32 n_rx_rings)
{
	return index % n_rx_rings;
}

/* declare a link mode bitmap */
#define __ETHTOOL_DECLARE_LINK_MODE_MASK(name)		\
	DECLARE_BITMAP(name, __ETHTOOL_LINK_MODE_MASK_NBITS)

/* drivers must ignore base.cmd and base.link_mode_masks_nwords
 * fields, but they are allowed to overwrite them (will be ignored).
 */
struct ethtool_link_ksettings {
	struct ethtool_link_settings base;
	struct {
		__ETHTOOL_DECLARE_LINK_MODE_MASK(supported);
		__ETHTOOL_DECLARE_LINK_MODE_MASK(advertising);
		__ETHTOOL_DECLARE_LINK_MODE_MASK(lp_advertising);
	} link_modes;
	u32	lanes;
};

/**
 * ethtool_link_ksettings_zero_link_mode - clear link_ksettings link mode mask
 *   @ptr : pointer to struct ethtool_link_ksettings
 *   @name : one of supported/advertising/lp_advertising
 */
#define ethtool_link_ksettings_zero_link_mode(ptr, name)		\
	bitmap_zero((ptr)->link_modes.name, __ETHTOOL_LINK_MODE_MASK_NBITS)

/**
 * ethtool_link_ksettings_add_link_mode - set bit in link_ksettings
 * link mode mask
 *   @ptr : pointer to struct ethtool_link_ksettings
 *   @name : one of supported/advertising/lp_advertising
 *   @mode : one of the ETHTOOL_LINK_MODE_*_BIT
 * (not atomic, no bound checking)
 */
#define ethtool_link_ksettings_add_link_mode(ptr, name, mode)		\
	__set_bit(ETHTOOL_LINK_MODE_ ## mode ## _BIT, (ptr)->link_modes.name)

/**
 * ethtool_link_ksettings_del_link_mode - clear bit in link_ksettings
 * link mode mask
 *   @ptr : pointer to struct ethtool_link_ksettings
 *   @name : one of supported/advertising/lp_advertising
 *   @mode : one of the ETHTOOL_LINK_MODE_*_BIT
 * (not atomic, no bound checking)
 */
#define ethtool_link_ksettings_del_link_mode(ptr, name, mode)		\
	__clear_bit(ETHTOOL_LINK_MODE_ ## mode ## _BIT, (ptr)->link_modes.name)

/**
 * ethtool_link_ksettings_test_link_mode - test bit in ksettings link mode mask
 *   @ptr : pointer to struct ethtool_link_ksettings
 *   @name : one of supported/advertising/lp_advertising
 *   @mode : one of the ETHTOOL_LINK_MODE_*_BIT
 * (not atomic, no bound checking)
 *
 * Returns true/false.
 */
#define ethtool_link_ksettings_test_link_mode(ptr, name, mode)		\
	test_bit(ETHTOOL_LINK_MODE_ ## mode ## _BIT, (ptr)->link_modes.name)

extern int
__ethtool_get_link_ksettings(struct net_device *dev,
			     struct ethtool_link_ksettings *link_ksettings);

struct kernel_ethtool_coalesce {
	u8 use_cqe_mode_tx;
	u8 use_cqe_mode_rx;
<<<<<<< HEAD
=======
	u32 tx_aggr_max_bytes;
	u32 tx_aggr_max_frames;
	u32 tx_aggr_time_usecs;
>>>>>>> eb3cdb58
};

/**
 * ethtool_intersect_link_masks - Given two link masks, AND them together
 * @dst: first mask and where result is stored
 * @src: second mask to intersect with
 *
 * Given two link mode masks, AND them together and save the result in dst.
 */
void ethtool_intersect_link_masks(struct ethtool_link_ksettings *dst,
				  struct ethtool_link_ksettings *src);

void ethtool_convert_legacy_u32_to_link_mode(unsigned long *dst,
					     u32 legacy_u32);

/* return false if src had higher bits set. lower bits always updated. */
bool ethtool_convert_link_mode_to_legacy_u32(u32 *legacy_u32,
				     const unsigned long *src);

#define ETHTOOL_COALESCE_RX_USECS		BIT(0)
#define ETHTOOL_COALESCE_RX_MAX_FRAMES		BIT(1)
#define ETHTOOL_COALESCE_RX_USECS_IRQ		BIT(2)
#define ETHTOOL_COALESCE_RX_MAX_FRAMES_IRQ	BIT(3)
#define ETHTOOL_COALESCE_TX_USECS		BIT(4)
#define ETHTOOL_COALESCE_TX_MAX_FRAMES		BIT(5)
#define ETHTOOL_COALESCE_TX_USECS_IRQ		BIT(6)
#define ETHTOOL_COALESCE_TX_MAX_FRAMES_IRQ	BIT(7)
#define ETHTOOL_COALESCE_STATS_BLOCK_USECS	BIT(8)
#define ETHTOOL_COALESCE_USE_ADAPTIVE_RX	BIT(9)
#define ETHTOOL_COALESCE_USE_ADAPTIVE_TX	BIT(10)
#define ETHTOOL_COALESCE_PKT_RATE_LOW		BIT(11)
#define ETHTOOL_COALESCE_RX_USECS_LOW		BIT(12)
#define ETHTOOL_COALESCE_RX_MAX_FRAMES_LOW	BIT(13)
#define ETHTOOL_COALESCE_TX_USECS_LOW		BIT(14)
#define ETHTOOL_COALESCE_TX_MAX_FRAMES_LOW	BIT(15)
#define ETHTOOL_COALESCE_PKT_RATE_HIGH		BIT(16)
#define ETHTOOL_COALESCE_RX_USECS_HIGH		BIT(17)
#define ETHTOOL_COALESCE_RX_MAX_FRAMES_HIGH	BIT(18)
#define ETHTOOL_COALESCE_TX_USECS_HIGH		BIT(19)
#define ETHTOOL_COALESCE_TX_MAX_FRAMES_HIGH	BIT(20)
#define ETHTOOL_COALESCE_RATE_SAMPLE_INTERVAL	BIT(21)
#define ETHTOOL_COALESCE_USE_CQE_RX		BIT(22)
#define ETHTOOL_COALESCE_USE_CQE_TX		BIT(23)
<<<<<<< HEAD
#define ETHTOOL_COALESCE_ALL_PARAMS		GENMASK(23, 0)
=======
#define ETHTOOL_COALESCE_TX_AGGR_MAX_BYTES	BIT(24)
#define ETHTOOL_COALESCE_TX_AGGR_MAX_FRAMES	BIT(25)
#define ETHTOOL_COALESCE_TX_AGGR_TIME_USECS	BIT(26)
#define ETHTOOL_COALESCE_ALL_PARAMS		GENMASK(26, 0)
>>>>>>> eb3cdb58

#define ETHTOOL_COALESCE_USECS						\
	(ETHTOOL_COALESCE_RX_USECS | ETHTOOL_COALESCE_TX_USECS)
#define ETHTOOL_COALESCE_MAX_FRAMES					\
	(ETHTOOL_COALESCE_RX_MAX_FRAMES | ETHTOOL_COALESCE_TX_MAX_FRAMES)
#define ETHTOOL_COALESCE_USECS_IRQ					\
	(ETHTOOL_COALESCE_RX_USECS_IRQ | ETHTOOL_COALESCE_TX_USECS_IRQ)
#define ETHTOOL_COALESCE_MAX_FRAMES_IRQ		\
	(ETHTOOL_COALESCE_RX_MAX_FRAMES_IRQ |	\
	 ETHTOOL_COALESCE_TX_MAX_FRAMES_IRQ)
#define ETHTOOL_COALESCE_USE_ADAPTIVE					\
	(ETHTOOL_COALESCE_USE_ADAPTIVE_RX | ETHTOOL_COALESCE_USE_ADAPTIVE_TX)
#define ETHTOOL_COALESCE_USECS_LOW_HIGH					\
	(ETHTOOL_COALESCE_RX_USECS_LOW | ETHTOOL_COALESCE_TX_USECS_LOW | \
	 ETHTOOL_COALESCE_RX_USECS_HIGH | ETHTOOL_COALESCE_TX_USECS_HIGH)
#define ETHTOOL_COALESCE_MAX_FRAMES_LOW_HIGH	\
	(ETHTOOL_COALESCE_RX_MAX_FRAMES_LOW |	\
	 ETHTOOL_COALESCE_TX_MAX_FRAMES_LOW |	\
	 ETHTOOL_COALESCE_RX_MAX_FRAMES_HIGH |	\
	 ETHTOOL_COALESCE_TX_MAX_FRAMES_HIGH)
#define ETHTOOL_COALESCE_PKT_RATE_RX_USECS				\
	(ETHTOOL_COALESCE_USE_ADAPTIVE_RX |				\
	 ETHTOOL_COALESCE_RX_USECS_LOW | ETHTOOL_COALESCE_RX_USECS_HIGH | \
	 ETHTOOL_COALESCE_PKT_RATE_LOW | ETHTOOL_COALESCE_PKT_RATE_HIGH | \
	 ETHTOOL_COALESCE_RATE_SAMPLE_INTERVAL)
#define ETHTOOL_COALESCE_USE_CQE					\
	(ETHTOOL_COALESCE_USE_CQE_RX | ETHTOOL_COALESCE_USE_CQE_TX)
<<<<<<< HEAD
=======
#define ETHTOOL_COALESCE_TX_AGGR		\
	(ETHTOOL_COALESCE_TX_AGGR_MAX_BYTES |	\
	 ETHTOOL_COALESCE_TX_AGGR_MAX_FRAMES |	\
	 ETHTOOL_COALESCE_TX_AGGR_TIME_USECS)
>>>>>>> eb3cdb58

#define ETHTOOL_STAT_NOT_SET	(~0ULL)

static inline void ethtool_stats_init(u64 *stats, unsigned int n)
{
	while (n--)
		stats[n] = ETHTOOL_STAT_NOT_SET;
}

/* Basic IEEE 802.3 MAC statistics (30.3.1.1.*), not otherwise exposed
 * via a more targeted API.
 */
struct ethtool_eth_mac_stats {
	enum ethtool_mac_stats_src src;
	struct_group(stats,
		u64 FramesTransmittedOK;
		u64 SingleCollisionFrames;
		u64 MultipleCollisionFrames;
		u64 FramesReceivedOK;
		u64 FrameCheckSequenceErrors;
		u64 AlignmentErrors;
		u64 OctetsTransmittedOK;
		u64 FramesWithDeferredXmissions;
		u64 LateCollisions;
		u64 FramesAbortedDueToXSColls;
		u64 FramesLostDueToIntMACXmitError;
		u64 CarrierSenseErrors;
		u64 OctetsReceivedOK;
		u64 FramesLostDueToIntMACRcvError;
		u64 MulticastFramesXmittedOK;
		u64 BroadcastFramesXmittedOK;
		u64 FramesWithExcessiveDeferral;
		u64 MulticastFramesReceivedOK;
		u64 BroadcastFramesReceivedOK;
		u64 InRangeLengthErrors;
		u64 OutOfRangeLengthField;
		u64 FrameTooLongErrors;
	);
};

/* Basic IEEE 802.3 PHY statistics (30.3.2.1.*), not otherwise exposed
 * via a more targeted API.
 */
struct ethtool_eth_phy_stats {
	enum ethtool_mac_stats_src src;
	struct_group(stats,
		u64 SymbolErrorDuringCarrier;
	);
};

/* Basic IEEE 802.3 MAC Ctrl statistics (30.3.3.*), not otherwise exposed
 * via a more targeted API.
 */
struct ethtool_eth_ctrl_stats {
	enum ethtool_mac_stats_src src;
	struct_group(stats,
		u64 MACControlFramesTransmitted;
		u64 MACControlFramesReceived;
		u64 UnsupportedOpcodesReceived;
	);
};

/**
 * struct ethtool_pause_stats - statistics for IEEE 802.3x pause frames
 * @src: input field denoting whether stats should be queried from the eMAC or
 *	pMAC (if the MM layer is supported). To be ignored otherwise.
 * @tx_pause_frames: transmitted pause frame count. Reported to user space
 *	as %ETHTOOL_A_PAUSE_STAT_TX_FRAMES.
 *
 *	Equivalent to `30.3.4.2 aPAUSEMACCtrlFramesTransmitted`
 *	from the standard.
 *
 * @rx_pause_frames: received pause frame count. Reported to user space
 *	as %ETHTOOL_A_PAUSE_STAT_RX_FRAMES. Equivalent to:
 *
 *	Equivalent to `30.3.4.3 aPAUSEMACCtrlFramesReceived`
 *	from the standard.
 */
struct ethtool_pause_stats {
	enum ethtool_mac_stats_src src;
	struct_group(stats,
		u64 tx_pause_frames;
		u64 rx_pause_frames;
	);
};

#define ETHTOOL_MAX_LANES	8

/**
 * struct ethtool_fec_stats - statistics for IEEE 802.3 FEC
 * @corrected_blocks: number of received blocks corrected by FEC
 *	Reported to user space as %ETHTOOL_A_FEC_STAT_CORRECTED.
 *
 *	Equivalent to `30.5.1.1.17 aFECCorrectedBlocks` from the standard.
 *
 * @uncorrectable_blocks: number of received blocks FEC was not able to correct
 *	Reported to user space as %ETHTOOL_A_FEC_STAT_UNCORR.
 *
 *	Equivalent to `30.5.1.1.18 aFECUncorrectableBlocks` from the standard.
 *
 * @corrected_bits: number of bits corrected by FEC
 *	Similar to @corrected_blocks but counts individual bit changes,
 *	not entire FEC data blocks. This is a non-standard statistic.
 *	Reported to user space as %ETHTOOL_A_FEC_STAT_CORR_BITS.
 *
 * @lane: per-lane/PCS-instance counts as defined by the standard
 * @total: error counts for the entire port, for drivers incapable of reporting
 *	per-lane stats
 *
 * Drivers should fill in either only total or per-lane statistics, core
 * will take care of adding lane values up to produce the total.
 */
struct ethtool_fec_stats {
	struct ethtool_fec_stat {
		u64 total;
		u64 lanes[ETHTOOL_MAX_LANES];
	} corrected_blocks, uncorrectable_blocks, corrected_bits;
};

/**
 * struct ethtool_rmon_hist_range - byte range for histogram statistics
 * @low: low bound of the bucket (inclusive)
 * @high: high bound of the bucket (inclusive)
 */
struct ethtool_rmon_hist_range {
	u16 low;
	u16 high;
};

#define ETHTOOL_RMON_HIST_MAX	10

/**
 * struct ethtool_rmon_stats - selected RMON (RFC 2819) statistics
 * @src: input field denoting whether stats should be queried from the eMAC or
 *	pMAC (if the MM layer is supported). To be ignored otherwise.
 * @undersize_pkts: Equivalent to `etherStatsUndersizePkts` from the RFC.
 * @oversize_pkts: Equivalent to `etherStatsOversizePkts` from the RFC.
 * @fragments: Equivalent to `etherStatsFragments` from the RFC.
 * @jabbers: Equivalent to `etherStatsJabbers` from the RFC.
 * @hist: Packet counter for packet length buckets (e.g.
 *	`etherStatsPkts128to255Octets` from the RFC).
 * @hist_tx: Tx counters in similar form to @hist, not defined in the RFC.
 *
 * Selection of RMON (RFC 2819) statistics which are not exposed via different
 * APIs, primarily the packet-length-based counters.
 * Unfortunately different designs choose different buckets beyond
 * the 1024B mark (jumbo frame teritory), so the definition of the bucket
 * ranges is left to the driver.
 */
struct ethtool_rmon_stats {
	enum ethtool_mac_stats_src src;
	struct_group(stats,
		u64 undersize_pkts;
		u64 oversize_pkts;
		u64 fragments;
		u64 jabbers;

		u64 hist[ETHTOOL_RMON_HIST_MAX];
		u64 hist_tx[ETHTOOL_RMON_HIST_MAX];
	);
};

#define ETH_MODULE_EEPROM_PAGE_LEN	128
#define ETH_MODULE_MAX_I2C_ADDRESS	0x7f

/**
 * struct ethtool_module_eeprom - EEPROM dump from specified page
 * @offset: Offset within the specified EEPROM page to begin read, in bytes.
 * @length: Number of bytes to read.
 * @page: Page number to read from.
 * @bank: Page bank number to read from, if applicable by EEPROM spec.
 * @i2c_address: I2C address of a page. Value less than 0x7f expected. Most
 *	EEPROMs use 0x50 or 0x51.
 * @data: Pointer to buffer with EEPROM data of @length size.
 *
 * This can be used to manage pages during EEPROM dump in ethtool and pass
 * required information to the driver.
 */
struct ethtool_module_eeprom {
	u32	offset;
	u32	length;
	u8	page;
	u8	bank;
	u8	i2c_address;
	u8	*data;
};

/**
 * struct ethtool_module_power_mode_params - module power mode parameters
 * @policy: The power mode policy enforced by the host for the plug-in module.
 * @mode: The operational power mode of the plug-in module. Should be filled by
 *	device drivers on get operations.
 */
struct ethtool_module_power_mode_params {
	enum ethtool_module_power_mode_policy policy;
	enum ethtool_module_power_mode mode;
};

/**
 * struct ethtool_mm_state - 802.3 MAC merge layer state
 * @verify_time:
 *	wait time between verification attempts in ms (according to clause
 *	30.14.1.6 aMACMergeVerifyTime)
 * @max_verify_time:
 *	maximum accepted value for the @verify_time variable in set requests
 * @verify_status:
 *	state of the verification state machine of the MM layer (according to
 *	clause 30.14.1.2 aMACMergeStatusVerify)
 * @tx_enabled:
 *	set if the MM layer is administratively enabled in the TX direction
 *	(according to clause 30.14.1.3 aMACMergeEnableTx)
 * @tx_active:
 *	set if the MM layer is enabled in the TX direction, which makes FP
 *	possible (according to 30.14.1.5 aMACMergeStatusTx). This should be
 *	true if MM is enabled, and the verification status is either verified,
 *	or disabled.
 * @pmac_enabled:
 *	set if the preemptible MAC is powered on and is able to receive
 *	preemptible packets and respond to verification frames.
 * @verify_enabled:
 *	set if the Verify function of the MM layer (which sends SMD-V
 *	verification requests) is administratively enabled (regardless of
 *	whether it is currently in the ETHTOOL_MM_VERIFY_STATUS_DISABLED state
 *	or not), according to clause 30.14.1.4 aMACMergeVerifyDisableTx (but
 *	using positive rather than negative logic). The device should always
 *	respond to received SMD-V requests as long as @pmac_enabled is set.
 * @tx_min_frag_size:
 *	the minimum size of non-final mPacket fragments that the link partner
 *	supports receiving, expressed in octets. Compared to the definition
 *	from clause 30.14.1.7 aMACMergeAddFragSize which is expressed in the
 *	range 0 to 3 (requiring a translation to the size in octets according
 *	to the formula 64 * (1 + addFragSize) - 4), a value in a continuous and
 *	unbounded range can be specified here.
 * @rx_min_frag_size:
 *	the minimum size of non-final mPacket fragments that this device
 *	supports receiving, expressed in octets.
 */
struct ethtool_mm_state {
	u32 verify_time;
	u32 max_verify_time;
	enum ethtool_mm_verify_status verify_status;
	bool tx_enabled;
	bool tx_active;
	bool pmac_enabled;
	bool verify_enabled;
	u32 tx_min_frag_size;
	u32 rx_min_frag_size;
};

/**
 * struct ethtool_mm_cfg - 802.3 MAC merge layer configuration
 * @verify_time: see struct ethtool_mm_state
 * @verify_enabled: see struct ethtool_mm_state
 * @tx_enabled: see struct ethtool_mm_state
 * @pmac_enabled: see struct ethtool_mm_state
 * @tx_min_frag_size: see struct ethtool_mm_state
 */
struct ethtool_mm_cfg {
	u32 verify_time;
	bool verify_enabled;
	bool tx_enabled;
	bool pmac_enabled;
	u32 tx_min_frag_size;
};

/**
 * struct ethtool_mm_stats - 802.3 MAC merge layer statistics
 * @MACMergeFrameAssErrorCount:
 *	received MAC frames with reassembly errors
 * @MACMergeFrameSmdErrorCount:
 *	received MAC frames/fragments rejected due to unknown or incorrect SMD
 * @MACMergeFrameAssOkCount:
 *	received MAC frames that were successfully reassembled and passed up
 * @MACMergeFragCountRx:
 *	number of additional correct SMD-C mPackets received due to preemption
 * @MACMergeFragCountTx:
 *	number of additional mPackets sent due to preemption
 * @MACMergeHoldCount:
 *	number of times the MM layer entered the HOLD state, which blocks
 *	transmission of preemptible traffic
 */
struct ethtool_mm_stats {
	u64 MACMergeFrameAssErrorCount;
	u64 MACMergeFrameSmdErrorCount;
	u64 MACMergeFrameAssOkCount;
	u64 MACMergeFragCountRx;
	u64 MACMergeFragCountTx;
	u64 MACMergeHoldCount;
};

/**
 * struct ethtool_ops - optional netdev operations
 * @cap_link_lanes_supported: indicates if the driver supports lanes
 *	parameter.
 * @supported_coalesce_params: supported types of interrupt coalescing.
 * @supported_ring_params: supported ring params.
<<<<<<< HEAD
 * @get_drvinfo: Report driver/device information.  Should only set the
 *	@driver, @version, @fw_version and @bus_info fields.  If not
 *	implemented, the @driver and @bus_info fields will be filled in
 *	according to the netdev's parent device.
=======
 * @get_drvinfo: Report driver/device information. Modern drivers no
 *	longer have to implement this callback. Most fields are
 *	correctly filled in by the core using system information, or
 *	populated using other driver operations.
>>>>>>> eb3cdb58
 * @get_regs_len: Get buffer length required for @get_regs
 * @get_regs: Get device registers
 * @get_wol: Report whether Wake-on-Lan is enabled
 * @set_wol: Turn Wake-on-Lan on or off.  Returns a negative error code
 *	or zero.
 * @get_msglevel: Report driver message level.  This should be the value
 *	of the @msg_enable field used by netif logging functions.
 * @set_msglevel: Set driver message level
 * @nway_reset: Restart autonegotiation.  Returns a negative error code
 *	or zero.
 * @get_link: Report whether physical link is up.  Will only be called if
 *	the netdev is up.  Should usually be set to ethtool_op_get_link(),
 *	which uses netif_carrier_ok().
 * @get_link_ext_state: Report link extended state. Should set link_ext_state and
 *	link_ext_substate (link_ext_substate of 0 means link_ext_substate is unknown,
 *	do not attach ext_substate attribute to netlink message). If link_ext_state
 *	and link_ext_substate are unknown, return -ENODATA. If not implemented,
 *	link_ext_state and link_ext_substate will not be sent to userspace.
 * @get_link_ext_stats: Read extra link-related counters.
 * @get_eeprom_len: Read range of EEPROM addresses for validation of
 *	@get_eeprom and @set_eeprom requests.
 *	Returns 0 if device does not support EEPROM access.
 * @get_eeprom: Read data from the device EEPROM.
 *	Should fill in the magic field.  Don't need to check len for zero
 *	or wraparound.  Fill in the data argument with the eeprom values
 *	from offset to offset + len.  Update len to the amount read.
 *	Returns an error or zero.
 * @set_eeprom: Write data to the device EEPROM.
 *	Should validate the magic field.  Don't need to check len for zero
 *	or wraparound.  Update len to the amount written.  Returns an error
 *	or zero.
 * @get_coalesce: Get interrupt coalescing parameters.  Returns a negative
 *	error code or zero.
 * @set_coalesce: Set interrupt coalescing parameters.  Supported coalescing
 *	types should be set in @supported_coalesce_params.
 *	Returns a negative error code or zero.
 * @get_ringparam: Report ring sizes
 * @set_ringparam: Set ring sizes.  Returns a negative error code or zero.
 * @get_pause_stats: Report pause frame statistics. Drivers must not zero
 *	statistics which they don't report. The stats structure is initialized
 *	to ETHTOOL_STAT_NOT_SET indicating driver does not report statistics.
 * @get_pauseparam: Report pause parameters
 * @set_pauseparam: Set pause parameters.  Returns a negative error code
 *	or zero.
 * @self_test: Run specified self-tests
 * @get_strings: Return a set of strings that describe the requested objects
 * @set_phys_id: Identify the physical devices, e.g. by flashing an LED
 *	attached to it.  The implementation may update the indicator
 *	asynchronously or synchronously, but in either case it must return
 *	quickly.  It is initially called with the argument %ETHTOOL_ID_ACTIVE,
 *	and must either activate asynchronous updates and return zero, return
 *	a negative error or return a positive frequency for synchronous
 *	indication (e.g. 1 for one on/off cycle per second).  If it returns
 *	a frequency then it will be called again at intervals with the
 *	argument %ETHTOOL_ID_ON or %ETHTOOL_ID_OFF and should set the state of
 *	the indicator accordingly.  Finally, it is called with the argument
 *	%ETHTOOL_ID_INACTIVE and must deactivate the indicator.  Returns a
 *	negative error code or zero.
 * @get_ethtool_stats: Return extended statistics about the device.
 *	This is only useful if the device maintains statistics not
 *	included in &struct rtnl_link_stats64.
 * @begin: Function to be called before any other operation.  Returns a
 *	negative error code or zero.
 * @complete: Function to be called after any other operation except
 *	@begin.  Will be called even if the other operation failed.
 * @get_priv_flags: Report driver-specific feature flags.
 * @set_priv_flags: Set driver-specific feature flags.  Returns a negative
 *	error code or zero.
 * @get_sset_count: Get number of strings that @get_strings will write.
 * @get_rxnfc: Get RX flow classification rules.  Returns a negative
 *	error code or zero.
 * @set_rxnfc: Set RX flow classification rules.  Returns a negative
 *	error code or zero.
 * @flash_device: Write a firmware image to device's flash memory.
 *	Returns a negative error code or zero.
 * @reset: Reset (part of) the device, as specified by a bitmask of
 *	flags from &enum ethtool_reset_flags.  Returns a negative
 *	error code or zero.
 * @get_rxfh_key_size: Get the size of the RX flow hash key.
 *	Returns zero if not supported for this specific device.
 * @get_rxfh_indir_size: Get the size of the RX flow hash indirection table.
 *	Returns zero if not supported for this specific device.
 * @get_rxfh: Get the contents of the RX flow hash indirection table, hash key
 *	and/or hash function.
 *	Returns a negative error code or zero.
 * @set_rxfh: Set the contents of the RX flow hash indirection table, hash
 *	key, and/or hash function.  Arguments which are set to %NULL or zero
 *	will remain unchanged.
 *	Returns a negative error code or zero. An error code must be returned
 *	if at least one unsupported change was requested.
 * @get_rxfh_context: Get the contents of the RX flow hash indirection table,
 *	hash key, and/or hash function assiciated to the given rss context.
 *	Returns a negative error code or zero.
 * @set_rxfh_context: Create, remove and configure RSS contexts. Allows setting
 *	the contents of the RX flow hash indirection table, hash key, and/or
 *	hash function associated to the given context. Arguments which are set
 *	to %NULL or zero will remain unchanged.
 *	Returns a negative error code or zero. An error code must be returned
 *	if at least one unsupported change was requested.
 * @get_channels: Get number of channels.
 * @set_channels: Set number of channels.  Returns a negative error code or
 *	zero.
 * @get_dump_flag: Get dump flag indicating current dump length, version,
 * 		   and flag of the device.
 * @get_dump_data: Get dump data.
 * @set_dump: Set dump specific flags to the device.
 * @get_ts_info: Get the time stamping and PTP hardware clock capabilities.
 *	It may be called with RCU, or rtnl or reference on the device.
 *	Drivers supporting transmit time stamps in software should set this to
 *	ethtool_op_get_ts_info().
 * @get_module_info: Get the size and type of the eeprom contained within
 *	a plug-in module.
 * @get_module_eeprom: Get the eeprom information from the plug-in module
 * @get_eee: Get Energy-Efficient (EEE) supported and status.
 * @set_eee: Set EEE status (enable/disable) as well as LPI timers.
 * @get_tunable: Read the value of a driver / device tunable.
 * @set_tunable: Set the value of a driver / device tunable.
 * @get_per_queue_coalesce: Get interrupt coalescing parameters per queue.
 *	It must check that the given queue number is valid. If neither a RX nor
 *	a TX queue has this number, return -EINVAL. If only a RX queue or a TX
 *	queue has this number, set the inapplicable fields to ~0 and return 0.
 *	Returns a negative error code or zero.
 * @set_per_queue_coalesce: Set interrupt coalescing parameters per queue.
 *	It must check that the given queue number is valid. If neither a RX nor
 *	a TX queue has this number, return -EINVAL. If only a RX queue or a TX
 *	queue has this number, ignore the inapplicable fields. Supported
 *	coalescing types should be set in @supported_coalesce_params.
 *	Returns a negative error code or zero.
 * @get_link_ksettings: Get various device settings including Ethernet link
 *	settings. The %cmd and %link_mode_masks_nwords fields should be
 *	ignored (use %__ETHTOOL_LINK_MODE_MASK_NBITS instead of the latter),
 *	any change to them will be overwritten by kernel. Returns a negative
 *	error code or zero.
 * @set_link_ksettings: Set various device settings including Ethernet link
 *	settings. The %cmd and %link_mode_masks_nwords fields should be
 *	ignored (use %__ETHTOOL_LINK_MODE_MASK_NBITS instead of the latter),
 *	any change to them will be overwritten by kernel. Returns a negative
 *	error code or zero.
 * @get_fec_stats: Report FEC statistics.
 *	Core will sum up per-lane stats to get the total.
 *	Drivers must not zero statistics which they don't report. The stats
 *	structure is initialized to ETHTOOL_STAT_NOT_SET indicating driver does
 *	not report statistics.
 * @get_fecparam: Get the network device Forward Error Correction parameters.
 * @set_fecparam: Set the network device Forward Error Correction parameters.
 * @get_ethtool_phy_stats: Return extended statistics about the PHY device.
 *	This is only useful if the device maintains PHY statistics and
 *	cannot use the standard PHY library helpers.
 * @get_phy_tunable: Read the value of a PHY tunable.
 * @set_phy_tunable: Set the value of a PHY tunable.
 * @get_module_eeprom_by_page: Get a region of plug-in module EEPROM data from
 *	specified page. Returns a negative error code or the amount of bytes
 *	read.
 * @get_eth_phy_stats: Query some of the IEEE 802.3 PHY statistics.
 * @get_eth_mac_stats: Query some of the IEEE 802.3 MAC statistics.
 * @get_eth_ctrl_stats: Query some of the IEEE 802.3 MAC Ctrl statistics.
 * @get_rmon_stats: Query some of the RMON (RFC 2819) statistics.
 *	Set %ranges to a pointer to zero-terminated array of byte ranges.
 * @get_module_power_mode: Get the power mode policy for the plug-in module
 *	used by the network device and its operational power mode, if
 *	plugged-in.
 * @set_module_power_mode: Set the power mode policy for the plug-in module
 *	used by the network device.
 * @get_mm: Query the 802.3 MAC Merge layer state.
 * @set_mm: Set the 802.3 MAC Merge layer parameters.
 * @get_mm_stats: Query the 802.3 MAC Merge layer statistics.
 *
 * All operations are optional (i.e. the function pointer may be set
 * to %NULL) and callers must take this into account.  Callers must
 * hold the RTNL lock.
 *
 * See the structures used by these operations for further documentation.
 * Note that for all operations using a structure ending with a zero-
 * length array, the array is allocated separately in the kernel and
 * is passed to the driver as an additional parameter.
 *
 * See &struct net_device and &struct net_device_ops for documentation
 * of the generic netdev features interface.
 */
struct ethtool_ops {
	u32     cap_link_lanes_supported:1;
	u32	supported_coalesce_params;
	u32	supported_ring_params;
	void	(*get_drvinfo)(struct net_device *, struct ethtool_drvinfo *);
	int	(*get_regs_len)(struct net_device *);
	void	(*get_regs)(struct net_device *, struct ethtool_regs *, void *);
	void	(*get_wol)(struct net_device *, struct ethtool_wolinfo *);
	int	(*set_wol)(struct net_device *, struct ethtool_wolinfo *);
	u32	(*get_msglevel)(struct net_device *);
	void	(*set_msglevel)(struct net_device *, u32);
	int	(*nway_reset)(struct net_device *);
	u32	(*get_link)(struct net_device *);
	int	(*get_link_ext_state)(struct net_device *,
				      struct ethtool_link_ext_state_info *);
	void	(*get_link_ext_stats)(struct net_device *dev,
				      struct ethtool_link_ext_stats *stats);
	int	(*get_eeprom_len)(struct net_device *);
	int	(*get_eeprom)(struct net_device *,
			      struct ethtool_eeprom *, u8 *);
	int	(*set_eeprom)(struct net_device *,
			      struct ethtool_eeprom *, u8 *);
	int	(*get_coalesce)(struct net_device *,
				struct ethtool_coalesce *,
				struct kernel_ethtool_coalesce *,
				struct netlink_ext_ack *);
	int	(*set_coalesce)(struct net_device *,
				struct ethtool_coalesce *,
				struct kernel_ethtool_coalesce *,
				struct netlink_ext_ack *);
	void	(*get_ringparam)(struct net_device *,
				 struct ethtool_ringparam *,
				 struct kernel_ethtool_ringparam *,
				 struct netlink_ext_ack *);
	int	(*set_ringparam)(struct net_device *,
				 struct ethtool_ringparam *,
				 struct kernel_ethtool_ringparam *,
				 struct netlink_ext_ack *);
	void	(*get_pause_stats)(struct net_device *dev,
				   struct ethtool_pause_stats *pause_stats);
	void	(*get_pauseparam)(struct net_device *,
				  struct ethtool_pauseparam*);
	int	(*set_pauseparam)(struct net_device *,
				  struct ethtool_pauseparam*);
	void	(*self_test)(struct net_device *, struct ethtool_test *, u64 *);
	void	(*get_strings)(struct net_device *, u32 stringset, u8 *);
	int	(*set_phys_id)(struct net_device *, enum ethtool_phys_id_state);
	void	(*get_ethtool_stats)(struct net_device *,
				     struct ethtool_stats *, u64 *);
	int	(*begin)(struct net_device *);
	void	(*complete)(struct net_device *);
	u32	(*get_priv_flags)(struct net_device *);
	int	(*set_priv_flags)(struct net_device *, u32);
	int	(*get_sset_count)(struct net_device *, int);
	int	(*get_rxnfc)(struct net_device *,
			     struct ethtool_rxnfc *, u32 *rule_locs);
	int	(*set_rxnfc)(struct net_device *, struct ethtool_rxnfc *);
	int	(*flash_device)(struct net_device *, struct ethtool_flash *);
	int	(*reset)(struct net_device *, u32 *);
	u32	(*get_rxfh_key_size)(struct net_device *);
	u32	(*get_rxfh_indir_size)(struct net_device *);
	int	(*get_rxfh)(struct net_device *, u32 *indir, u8 *key,
			    u8 *hfunc);
	int	(*set_rxfh)(struct net_device *, const u32 *indir,
			    const u8 *key, const u8 hfunc);
	int	(*get_rxfh_context)(struct net_device *, u32 *indir, u8 *key,
				    u8 *hfunc, u32 rss_context);
	int	(*set_rxfh_context)(struct net_device *, const u32 *indir,
				    const u8 *key, const u8 hfunc,
				    u32 *rss_context, bool delete);
	void	(*get_channels)(struct net_device *, struct ethtool_channels *);
	int	(*set_channels)(struct net_device *, struct ethtool_channels *);
	int	(*get_dump_flag)(struct net_device *, struct ethtool_dump *);
	int	(*get_dump_data)(struct net_device *,
				 struct ethtool_dump *, void *);
	int	(*set_dump)(struct net_device *, struct ethtool_dump *);
	int	(*get_ts_info)(struct net_device *, struct ethtool_ts_info *);
	int     (*get_module_info)(struct net_device *,
				   struct ethtool_modinfo *);
	int     (*get_module_eeprom)(struct net_device *,
				     struct ethtool_eeprom *, u8 *);
	int	(*get_eee)(struct net_device *, struct ethtool_eee *);
	int	(*set_eee)(struct net_device *, struct ethtool_eee *);
	int	(*get_tunable)(struct net_device *,
			       const struct ethtool_tunable *, void *);
	int	(*set_tunable)(struct net_device *,
			       const struct ethtool_tunable *, const void *);
	int	(*get_per_queue_coalesce)(struct net_device *, u32,
					  struct ethtool_coalesce *);
	int	(*set_per_queue_coalesce)(struct net_device *, u32,
					  struct ethtool_coalesce *);
	int	(*get_link_ksettings)(struct net_device *,
				      struct ethtool_link_ksettings *);
	int	(*set_link_ksettings)(struct net_device *,
				      const struct ethtool_link_ksettings *);
	void	(*get_fec_stats)(struct net_device *dev,
				 struct ethtool_fec_stats *fec_stats);
	int	(*get_fecparam)(struct net_device *,
				      struct ethtool_fecparam *);
	int	(*set_fecparam)(struct net_device *,
				      struct ethtool_fecparam *);
	void	(*get_ethtool_phy_stats)(struct net_device *,
					 struct ethtool_stats *, u64 *);
	int	(*get_phy_tunable)(struct net_device *,
				   const struct ethtool_tunable *, void *);
	int	(*set_phy_tunable)(struct net_device *,
				   const struct ethtool_tunable *, const void *);
	int	(*get_module_eeprom_by_page)(struct net_device *dev,
					     const struct ethtool_module_eeprom *page,
					     struct netlink_ext_ack *extack);
	void	(*get_eth_phy_stats)(struct net_device *dev,
				     struct ethtool_eth_phy_stats *phy_stats);
	void	(*get_eth_mac_stats)(struct net_device *dev,
				     struct ethtool_eth_mac_stats *mac_stats);
	void	(*get_eth_ctrl_stats)(struct net_device *dev,
				      struct ethtool_eth_ctrl_stats *ctrl_stats);
	void	(*get_rmon_stats)(struct net_device *dev,
				  struct ethtool_rmon_stats *rmon_stats,
				  const struct ethtool_rmon_hist_range **ranges);
	int	(*get_module_power_mode)(struct net_device *dev,
					 struct ethtool_module_power_mode_params *params,
					 struct netlink_ext_ack *extack);
	int	(*set_module_power_mode)(struct net_device *dev,
					 const struct ethtool_module_power_mode_params *params,
					 struct netlink_ext_ack *extack);
	int	(*get_mm)(struct net_device *dev, struct ethtool_mm_state *state);
	int	(*set_mm)(struct net_device *dev, struct ethtool_mm_cfg *cfg,
			  struct netlink_ext_ack *extack);
	void	(*get_mm_stats)(struct net_device *dev, struct ethtool_mm_stats *stats);
};

int ethtool_check_ops(const struct ethtool_ops *ops);

struct ethtool_rx_flow_rule {
	struct flow_rule	*rule;
	unsigned long		priv[];
};

struct ethtool_rx_flow_spec_input {
	const struct ethtool_rx_flow_spec	*fs;
	u32					rss_ctx;
};

struct ethtool_rx_flow_rule *
ethtool_rx_flow_rule_create(const struct ethtool_rx_flow_spec_input *input);
void ethtool_rx_flow_rule_destroy(struct ethtool_rx_flow_rule *rule);

bool ethtool_virtdev_validate_cmd(const struct ethtool_link_ksettings *cmd);
int ethtool_virtdev_set_link_ksettings(struct net_device *dev,
				       const struct ethtool_link_ksettings *cmd,
				       u32 *dev_speed, u8 *dev_duplex);

struct phy_device;
struct phy_tdr_config;
struct phy_plca_cfg;
struct phy_plca_status;

/**
 * struct ethtool_phy_ops - Optional PHY device options
 * @get_sset_count: Get number of strings that @get_strings will write.
 * @get_strings: Return a set of strings that describe the requested objects
 * @get_stats: Return extended statistics about the PHY device.
 * @get_plca_cfg: Return PLCA configuration.
 * @set_plca_cfg: Set PLCA configuration.
 * @get_plca_status: Get PLCA configuration.
 * @start_cable_test: Start a cable test
 * @start_cable_test_tdr: Start a Time Domain Reflectometry cable test
 *
 * All operations are optional (i.e. the function pointer may be set to %NULL)
 * and callers must take this into account. Callers must hold the RTNL lock.
 */
struct ethtool_phy_ops {
	int (*get_sset_count)(struct phy_device *dev);
	int (*get_strings)(struct phy_device *dev, u8 *data);
	int (*get_stats)(struct phy_device *dev,
			 struct ethtool_stats *stats, u64 *data);
	int (*get_plca_cfg)(struct phy_device *dev,
			    struct phy_plca_cfg *plca_cfg);
	int (*set_plca_cfg)(struct phy_device *dev,
			    const struct phy_plca_cfg *plca_cfg,
			    struct netlink_ext_ack *extack);
	int (*get_plca_status)(struct phy_device *dev,
			       struct phy_plca_status *plca_st);
	int (*start_cable_test)(struct phy_device *phydev,
				struct netlink_ext_ack *extack);
	int (*start_cable_test_tdr)(struct phy_device *phydev,
				    struct netlink_ext_ack *extack,
				    const struct phy_tdr_config *config);
};

/**
 * ethtool_set_ethtool_phy_ops - Set the ethtool_phy_ops singleton
 * @ops: Ethtool PHY operations to set
 */
void ethtool_set_ethtool_phy_ops(const struct ethtool_phy_ops *ops);

/**
 * ethtool_params_from_link_mode - Derive link parameters from a given link mode
 * @link_ksettings: Link parameters to be derived from the link mode
 * @link_mode: Link mode
 */
void
ethtool_params_from_link_mode(struct ethtool_link_ksettings *link_ksettings,
			      enum ethtool_link_mode_bit_indices link_mode);

/**
 * ethtool_get_phc_vclocks - Derive phc vclocks information, and caller
 *                           is responsible to free memory of vclock_index
 * @dev: pointer to net_device structure
 * @vclock_index: pointer to pointer of vclock index
 *
 * Return number of phc vclocks
 */
int ethtool_get_phc_vclocks(struct net_device *dev, int **vclock_index);

/* Some generic methods drivers may use in their ethtool_ops */
u32 ethtool_op_get_link(struct net_device *dev);
int ethtool_op_get_ts_info(struct net_device *dev, struct ethtool_ts_info *eti);

/**
 * ethtool_mm_frag_size_add_to_min - Translate (standard) additional fragment
 *	size expressed as multiplier into (absolute) minimum fragment size
 *	value expressed in octets
 * @val_add: Value of addFragSize multiplier
 */
static inline u32 ethtool_mm_frag_size_add_to_min(u32 val_add)
{
	return (ETH_ZLEN + ETH_FCS_LEN) * (1 + val_add) - ETH_FCS_LEN;
}

/**
 * ethtool_mm_frag_size_min_to_add - Translate (absolute) minimum fragment size
 *	expressed in octets into (standard) additional fragment size expressed
 *	as multiplier
 * @val_min: Value of addFragSize variable in octets
 * @val_add: Pointer where the standard addFragSize value is to be returned
 * @extack: Netlink extended ack
 *
 * Translate a value in octets to one of 0, 1, 2, 3 according to the reverse
 * application of the 802.3 formula 64 * (1 + addFragSize) - 4. To be called
 * by drivers which do not support programming the minimum fragment size to a
 * continuous range. Returns error on other fragment length values.
 */
static inline int ethtool_mm_frag_size_min_to_add(u32 val_min, u32 *val_add,
						  struct netlink_ext_ack *extack)
{
	u32 add_frag_size;

	for (add_frag_size = 0; add_frag_size < 4; add_frag_size++) {
		if (ethtool_mm_frag_size_add_to_min(add_frag_size) == val_min) {
			*val_add = add_frag_size;
			return 0;
		}
	}

	NL_SET_ERR_MSG_MOD(extack,
			   "minFragSize required to be one of 60, 124, 188 or 252");
	return -EINVAL;
}

/**
 * ethtool_sprintf - Write formatted string to ethtool string data
 * @data: Pointer to start of string to update
 * @fmt: Format of string to write
 *
 * Write formatted string to data. Update data to point at start of
 * next string.
 */
extern __printf(2, 3) void ethtool_sprintf(u8 **data, const char *fmt, ...);
#endif /* _LINUX_ETHTOOL_H */<|MERGE_RESOLUTION|>--- conflicted
+++ resolved
@@ -15,10 +15,7 @@
 
 #include <linux/bitmap.h>
 #include <linux/compat.h>
-<<<<<<< HEAD
-=======
 #include <linux/if_ether.h>
->>>>>>> eb3cdb58
 #include <linux/netlink.h>
 #include <uapi/linux/ethtool.h>
 
@@ -75,36 +72,25 @@
  * struct kernel_ethtool_ringparam - RX/TX ring configuration
  * @rx_buf_len: Current length of buffers on the rx ring.
  * @tcp_data_split: Scatter packet headers and data to separate buffers
-<<<<<<< HEAD
-=======
  * @tx_push: The flag of tx push mode
  * @rx_push: The flag of rx push mode
  * @cqe_size: Size of TX/RX completion queue event
  * @tx_push_buf_len: Size of TX push buffer
  * @tx_push_buf_max_len: Maximum allowed size of TX push buffer
->>>>>>> eb3cdb58
  */
 struct kernel_ethtool_ringparam {
 	u32	rx_buf_len;
 	u8	tcp_data_split;
-<<<<<<< HEAD
-=======
 	u8	tx_push;
 	u8	rx_push;
 	u32	cqe_size;
 	u32	tx_push_buf_len;
 	u32	tx_push_buf_max_len;
->>>>>>> eb3cdb58
 };
 
 /**
  * enum ethtool_supported_ring_param - indicator caps for setting ring params
  * @ETHTOOL_RING_USE_RX_BUF_LEN: capture for setting rx_buf_len
-<<<<<<< HEAD
- */
-enum ethtool_supported_ring_param {
-	ETHTOOL_RING_USE_RX_BUF_LEN = BIT(0),
-=======
  * @ETHTOOL_RING_USE_CQE_SIZE: capture for setting cqe_size
  * @ETHTOOL_RING_USE_TX_PUSH: capture for setting tx_push
  * @ETHTOOL_RING_USE_RX_PUSH: capture for setting rx_push
@@ -116,7 +102,6 @@
 	ETHTOOL_RING_USE_TX_PUSH		= BIT(2),
 	ETHTOOL_RING_USE_RX_PUSH		= BIT(3),
 	ETHTOOL_RING_USE_TX_PUSH_BUF_LEN	= BIT(4),
->>>>>>> eb3cdb58
 };
 
 #define __ETH_RSS_HASH_BIT(bit)	((u32)1 << (bit))
@@ -238,12 +223,9 @@
 struct kernel_ethtool_coalesce {
 	u8 use_cqe_mode_tx;
 	u8 use_cqe_mode_rx;
-<<<<<<< HEAD
-=======
 	u32 tx_aggr_max_bytes;
 	u32 tx_aggr_max_frames;
 	u32 tx_aggr_time_usecs;
->>>>>>> eb3cdb58
 };
 
 /**
@@ -287,14 +269,10 @@
 #define ETHTOOL_COALESCE_RATE_SAMPLE_INTERVAL	BIT(21)
 #define ETHTOOL_COALESCE_USE_CQE_RX		BIT(22)
 #define ETHTOOL_COALESCE_USE_CQE_TX		BIT(23)
-<<<<<<< HEAD
-#define ETHTOOL_COALESCE_ALL_PARAMS		GENMASK(23, 0)
-=======
 #define ETHTOOL_COALESCE_TX_AGGR_MAX_BYTES	BIT(24)
 #define ETHTOOL_COALESCE_TX_AGGR_MAX_FRAMES	BIT(25)
 #define ETHTOOL_COALESCE_TX_AGGR_TIME_USECS	BIT(26)
 #define ETHTOOL_COALESCE_ALL_PARAMS		GENMASK(26, 0)
->>>>>>> eb3cdb58
 
 #define ETHTOOL_COALESCE_USECS						\
 	(ETHTOOL_COALESCE_RX_USECS | ETHTOOL_COALESCE_TX_USECS)
@@ -322,13 +300,10 @@
 	 ETHTOOL_COALESCE_RATE_SAMPLE_INTERVAL)
 #define ETHTOOL_COALESCE_USE_CQE					\
 	(ETHTOOL_COALESCE_USE_CQE_RX | ETHTOOL_COALESCE_USE_CQE_TX)
-<<<<<<< HEAD
-=======
 #define ETHTOOL_COALESCE_TX_AGGR		\
 	(ETHTOOL_COALESCE_TX_AGGR_MAX_BYTES |	\
 	 ETHTOOL_COALESCE_TX_AGGR_MAX_FRAMES |	\
 	 ETHTOOL_COALESCE_TX_AGGR_TIME_USECS)
->>>>>>> eb3cdb58
 
 #define ETHTOOL_STAT_NOT_SET	(~0ULL)
 
@@ -625,17 +600,10 @@
  *	parameter.
  * @supported_coalesce_params: supported types of interrupt coalescing.
  * @supported_ring_params: supported ring params.
-<<<<<<< HEAD
- * @get_drvinfo: Report driver/device information.  Should only set the
- *	@driver, @version, @fw_version and @bus_info fields.  If not
- *	implemented, the @driver and @bus_info fields will be filled in
- *	according to the netdev's parent device.
-=======
  * @get_drvinfo: Report driver/device information. Modern drivers no
  *	longer have to implement this callback. Most fields are
  *	correctly filled in by the core using system information, or
  *	populated using other driver operations.
->>>>>>> eb3cdb58
  * @get_regs_len: Get buffer length required for @get_regs
  * @get_regs: Get device registers
  * @get_wol: Report whether Wake-on-Lan is enabled
