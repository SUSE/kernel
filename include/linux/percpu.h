--- conflicted
+++ resolved
@@ -9,10 +9,7 @@
 #include <linux/pfn.h>
 #include <linux/init.h>
 #include <linux/cleanup.h>
-<<<<<<< HEAD
-=======
 #include <linux/sched.h>
->>>>>>> 2d5404ca
 
 #include <asm/percpu.h>
 
@@ -140,15 +137,6 @@
 extern void __init setup_per_cpu_areas(void);
 #endif
 
-<<<<<<< HEAD
-extern void __percpu *__alloc_percpu_gfp(size_t size, size_t align, gfp_t gfp) __alloc_size(1);
-extern void __percpu *__alloc_percpu(size_t size, size_t align) __alloc_size(1);
-extern void free_percpu(void __percpu *__pdata);
-
-DEFINE_FREE(free_percpu, void __percpu *, free_percpu(_T))
-
-extern phys_addr_t per_cpu_ptr_to_phys(void *addr);
-=======
 extern void __percpu *pcpu_alloc_noprof(size_t size, size_t align, bool reserved,
 				   gfp_t gfp) __alloc_size(1);
 
@@ -158,7 +146,6 @@
 	alloc_hooks(pcpu_alloc_noprof(_size, _align, false, GFP_KERNEL))
 #define __alloc_reserved_percpu(_size, _align)				\
 	alloc_hooks(pcpu_alloc_noprof(_size, _align, true, GFP_KERNEL))
->>>>>>> 2d5404ca
 
 #define alloc_percpu_gfp(type, gfp)					\
 	(typeof(type) __percpu *)__alloc_percpu_gfp(sizeof(type),	\
