--- conflicted
+++ resolved
@@ -1539,23 +1539,12 @@
  * @bpf_prog_free_security:
  *	Clean up the security information stored inside bpf prog.
  *
-<<<<<<< HEAD
- * @locked_down
-=======
  * @locked_down:
->>>>>>> 7d2a07b7
  *     Determine whether a kernel feature that potentially enables arbitrary
  *     code execution in kernel space should be permitted.
  *
  *     @what: kernel feature being accessed
  *
-<<<<<<< HEAD
- * @lock_kernel_down
- *     Put the kernel into lock-down mode.
- *
- *     @where: Where the lock-down is originating from (e.g. command line option)
- *     @level: The lock-down level (can only increase)
-=======
  * Security hooks for perf events
  *
  * @perf_event_open:
@@ -1568,7 +1557,6 @@
  * 	Read perf_event security info if allowed.
  * @perf_event_write:
  * 	Write perf_event security info if allowed.
->>>>>>> 7d2a07b7
  */
 union security_list_options {
 	#define LSM_HOOK(RET, DEFAULT, NAME, ...) RET (*NAME)(__VA_ARGS__);
@@ -1657,11 +1645,6 @@
 		__used __section(".early_lsm_info.init")		\
 		__aligned(sizeof(unsigned long))
 
-#define DEFINE_EARLY_LSM(lsm)						\
-	static struct lsm_info __early_lsm_##lsm			\
-		__used __section(.early_lsm_info.init)			\
-		__aligned(sizeof(unsigned long))
-
 #ifdef CONFIG_SECURITY_SELINUX_DISABLE
 /*
  * Assuring the safety of deleting a security module is up to
