--- conflicted
+++ resolved
@@ -29,1544 +29,6 @@
 #include <linux/init.h>
 #include <linux/rculist.h>
 
-<<<<<<< HEAD
-/**
- * union security_list_options - Linux Security Module hook function list
- *
- * Security hooks for program execution operations.
- *
- * @bprm_creds_for_exec:
- *	If the setup in prepare_exec_creds did not setup @bprm->cred->security
- *	properly for executing @bprm->file, update the LSM's portion of
- *	@bprm->cred->security to be what commit_creds needs to install for the
- *	new program.  This hook may also optionally check permissions
- *	(e.g. for transitions between security domains).
- *	The hook must set @bprm->secureexec to 1 if AT_SECURE should be set to
- *	request libc enable secure mode.
- *	@bprm contains the linux_binprm structure.
- *	Return 0 if the hook is successful and permission is granted.
- * @bprm_creds_from_file:
- *	If @file is setpcap, suid, sgid or otherwise marked to change
- *	privilege upon exec, update @bprm->cred to reflect that change.
- *	This is called after finding the binary that will be executed.
- *	without an interpreter.  This ensures that the credentials will not
- *	be derived from a script that the binary will need to reopen, which
- *	when reopend may end up being a completely different file.  This
- *	hook may also optionally check permissions (e.g. for transitions
- *	between security domains).
- *	The hook must set @bprm->secureexec to 1 if AT_SECURE should be set to
- *	request libc enable secure mode.
- *	The hook must add to @bprm->per_clear any personality flags that
- * 	should be cleared from current->personality.
- *	@bprm contains the linux_binprm structure.
- *	Return 0 if the hook is successful and permission is granted.
- * @bprm_check_security:
- *	This hook mediates the point when a search for a binary handler will
- *	begin.  It allows a check against the @bprm->cred->security value
- *	which was set in the preceding creds_for_exec call.  The argv list and
- *	envp list are reliably available in @bprm.  This hook may be called
- *	multiple times during a single execve.
- *	@bprm contains the linux_binprm structure.
- *	Return 0 if the hook is successful and permission is granted.
- * @bprm_committing_creds:
- *	Prepare to install the new security attributes of a process being
- *	transformed by an execve operation, based on the old credentials
- *	pointed to by @current->cred and the information set in @bprm->cred by
- *	the bprm_creds_for_exec hook.  @bprm points to the linux_binprm
- *	structure.  This hook is a good place to perform state changes on the
- *	process such as closing open file descriptors to which access will no
- *	longer be granted when the attributes are changed.  This is called
- *	immediately before commit_creds().
- * @bprm_committed_creds:
- *	Tidy up after the installation of the new security attributes of a
- *	process being transformed by an execve operation.  The new credentials
- *	have, by this point, been set to @current->cred.  @bprm points to the
- *	linux_binprm structure.  This hook is a good place to perform state
- *	changes on the process such as clearing out non-inheritable signal
- *	state.  This is called immediately after commit_creds().
- *
- * Security hooks for mount using fs_context.
- *	[See also Documentation/filesystems/mount_api.rst]
- *
- * @fs_context_dup:
- *	Allocate and attach a security structure to sc->security.  This pointer
- *	is initialised to NULL by the caller.
- *	@fc indicates the new filesystem context.
- *	@src_fc indicates the original filesystem context.
- * @fs_context_parse_param:
- *	Userspace provided a parameter to configure a superblock.  The LSM may
- *	reject it with an error and may use it for itself, in which case it
- *	should return 0; otherwise it should return -ENOPARAM to pass it on to
- *	the filesystem.
- *	@fc indicates the filesystem context.
- *	@param The parameter
- *
- * Security hooks for filesystem operations.
- *
- * @sb_alloc_security:
- *	Allocate and attach a security structure to the sb->s_security field.
- *	The s_security field is initialized to NULL when the structure is
- *	allocated.
- *	@sb contains the super_block structure to be modified.
- *	Return 0 if operation was successful.
- * @sb_delete:
- *	Release objects tied to a superblock (e.g. inodes).
- *	@sb contains the super_block structure being released.
- * @sb_free_security:
- *	Deallocate and clear the sb->s_security field.
- *	@sb contains the super_block structure to be modified.
- * @sb_free_mnt_opts:
- * 	Free memory associated with @mnt_ops.
- * @sb_eat_lsm_opts:
- * 	Eat (scan @orig options) and save them in @mnt_opts.
- * @sb_statfs:
- *	Check permission before obtaining filesystem statistics for the @mnt
- *	mountpoint.
- *	@dentry is a handle on the superblock for the filesystem.
- *	Return 0 if permission is granted.
- * @sb_mount:
- *	Check permission before an object specified by @dev_name is mounted on
- *	the mount point named by @nd.  For an ordinary mount, @dev_name
- *	identifies a device if the file system type requires a device.  For a
- *	remount (@flags & MS_REMOUNT), @dev_name is irrelevant.  For a
- *	loopback/bind mount (@flags & MS_BIND), @dev_name identifies the
- *	pathname of the object being mounted.
- *	@dev_name contains the name for object being mounted.
- *	@path contains the path for mount point object.
- *	@type contains the filesystem type.
- *	@flags contains the mount flags.
- *	@data contains the filesystem-specific data.
- *	Return 0 if permission is granted.
- * @sb_copy_data:
- *	Allow mount option data to be copied prior to parsing by the filesystem,
- *	so that the security module can extract security-specific mount
- *	options cleanly (a filesystem may modify the data e.g. with strsep()).
- *	This also allows the original mount data to be stripped of security-
- *	specific options to avoid having to make filesystems aware of them.
- *	@orig the original mount data copied from userspace.
- *	@copy copied data which will be passed to the security module.
- *	Returns 0 if the copy was successful.
- * @sb_mnt_opts_compat:
- *	Determine if the new mount options in @mnt_opts are allowed given
- *	the existing mounted filesystem at @sb.
- *	@sb superblock being compared
- *	@mnt_opts new mount options
- *	Return 0 if options are compatible.
- * @sb_remount:
- *	Extracts security system specific mount options and verifies no changes
- *	are being made to those options.
- *	@sb superblock being remounted
- *	@data contains the filesystem-specific data.
- *	Return 0 if permission is granted.
- * @sb_kern_mount:
- * 	Mount this @sb if allowed by permissions.
- * @sb_show_options:
- * 	Show (print on @m) mount options for this @sb.
- * @sb_umount:
- *	Check permission before the @mnt file system is unmounted.
- *	@mnt contains the mounted file system.
- *	@flags contains the unmount flags, e.g. MNT_FORCE.
- *	Return 0 if permission is granted.
- * @sb_pivotroot:
- *	Check permission before pivoting the root filesystem.
- *	@old_path contains the path for the new location of the
- *	current root (put_old).
- *	@new_path contains the path for the new root (new_root).
- *	Return 0 if permission is granted.
- * @sb_set_mnt_opts:
- *	Set the security relevant mount options used for a superblock
- *	@sb the superblock to set security mount options for
- *	@opts binary data structure containing all lsm mount data
- * @sb_clone_mnt_opts:
- *	Copy all security options from a given superblock to another
- *	@oldsb old superblock which contain information to clone
- *	@newsb new superblock which needs filled in
- * @sb_add_mnt_opt:
- * 	Add one mount @option to @mnt_opts.
- * @sb_parse_opts_str:
- *	Parse a string of security data filling in the opts structure
- *	@options string containing all mount options known by the LSM
- *	@opts binary data structure usable by the LSM
- * @move_mount:
- *	Check permission before a mount is moved.
- *	@from_path indicates the mount that is going to be moved.
- *	@to_path indicates the mountpoint that will be mounted upon.
- * @dentry_init_security:
- *	Compute a context for a dentry as the inode is not yet available
- *	since NFSv4 has no label backed by an EA anyway.
- *	@dentry dentry to use in calculating the context.
- *	@mode mode used to determine resource type.
- *	@name name of the last path component used to create file
- *	@ctx pointer to place the pointer to the resulting context in.
- *	@ctxlen point to place the length of the resulting context.
- * @dentry_create_files_as:
- *	Compute a context for a dentry as the inode is not yet available
- *	and set that context in passed in creds so that new files are
- *	created using that context. Context is calculated using the
- *	passed in creds and not the creds of the caller.
- *	@dentry dentry to use in calculating the context.
- *	@mode mode used to determine resource type.
- *	@name name of the last path component used to create file
- *	@old creds which should be used for context calculation
- *	@new creds to modify
- *
- *
- * Security hooks for inode operations.
- *
- * @inode_alloc_security:
- *	Allocate and attach a security structure to @inode->i_security.  The
- *	i_security field is initialized to NULL when the inode structure is
- *	allocated.
- *	@inode contains the inode structure.
- *	Return 0 if operation was successful.
- * @inode_free_security:
- *	@inode contains the inode structure.
- *	Deallocate the inode security structure and set @inode->i_security to
- *	NULL.
- * @inode_init_security:
- *	Obtain the security attribute name suffix and value to set on a newly
- *	created inode and set up the incore security field for the new inode.
- *	This hook is called by the fs code as part of the inode creation
- *	transaction and provides for atomic labeling of the inode, unlike
- *	the post_create/mkdir/... hooks called by the VFS.  The hook function
- *	is expected to allocate the name and value via kmalloc, with the caller
- *	being responsible for calling kfree after using them.
- *	If the security module does not use security attributes or does
- *	not wish to put a security attribute on this particular inode,
- *	then it should return -EOPNOTSUPP to skip this processing.
- *	@inode contains the inode structure of the newly created inode.
- *	@dir contains the inode structure of the parent directory.
- *	@qstr contains the last path component of the new object
- *	@name will be set to the allocated name suffix (e.g. selinux).
- *	@value will be set to the allocated attribute value.
- *	@len will be set to the length of the value.
- *	Returns 0 if @name and @value have been successfully set,
- *	-EOPNOTSUPP if no security attribute is needed, or
- *	-ENOMEM on memory allocation failure.
- * @inode_init_security_anon:
- *      Set up the incore security field for the new anonymous inode
- *      and return whether the inode creation is permitted by the security
- *      module or not.
- *      @inode contains the inode structure
- *      @name name of the anonymous inode class
- *      @context_inode optional related inode
- *	Returns 0 on success, -EACCES if the security module denies the
- *	creation of this inode, or another -errno upon other errors.
- * @inode_create:
- *	Check permission to create a regular file.
- *	@dir contains inode structure of the parent of the new file.
- *	@dentry contains the dentry structure for the file to be created.
- *	@mode contains the file mode of the file to be created.
- *	Return 0 if permission is granted.
- * @inode_link:
- *	Check permission before creating a new hard link to a file.
- *	@old_dentry contains the dentry structure for an existing
- *	link to the file.
- *	@dir contains the inode structure of the parent directory
- *	of the new link.
- *	@new_dentry contains the dentry structure for the new link.
- *	Return 0 if permission is granted.
- * @path_link:
- *	Check permission before creating a new hard link to a file.
- *	@old_dentry contains the dentry structure for an existing link
- *	to the file.
- *	@new_dir contains the path structure of the parent directory of
- *	the new link.
- *	@new_dentry contains the dentry structure for the new link.
- *	Return 0 if permission is granted.
- * @inode_unlink:
- *	Check the permission to remove a hard link to a file.
- *	@dir contains the inode structure of parent directory of the file.
- *	@dentry contains the dentry structure for file to be unlinked.
- *	Return 0 if permission is granted.
- * @path_unlink:
- *	Check the permission to remove a hard link to a file.
- *	@dir contains the path structure of parent directory of the file.
- *	@dentry contains the dentry structure for file to be unlinked.
- *	Return 0 if permission is granted.
- * @inode_symlink:
- *	Check the permission to create a symbolic link to a file.
- *	@dir contains the inode structure of parent directory of
- *	the symbolic link.
- *	@dentry contains the dentry structure of the symbolic link.
- *	@old_name contains the pathname of file.
- *	Return 0 if permission is granted.
- * @path_symlink:
- *	Check the permission to create a symbolic link to a file.
- *	@dir contains the path structure of parent directory of
- *	the symbolic link.
- *	@dentry contains the dentry structure of the symbolic link.
- *	@old_name contains the pathname of file.
- *	Return 0 if permission is granted.
- * @inode_mkdir:
- *	Check permissions to create a new directory in the existing directory
- *	associated with inode structure @dir.
- *	@dir contains the inode structure of parent of the directory
- *	to be created.
- *	@dentry contains the dentry structure of new directory.
- *	@mode contains the mode of new directory.
- *	Return 0 if permission is granted.
- * @path_mkdir:
- *	Check permissions to create a new directory in the existing directory
- *	associated with path structure @path.
- *	@dir contains the path structure of parent of the directory
- *	to be created.
- *	@dentry contains the dentry structure of new directory.
- *	@mode contains the mode of new directory.
- *	Return 0 if permission is granted.
- * @inode_rmdir:
- *	Check the permission to remove a directory.
- *	@dir contains the inode structure of parent of the directory
- *	to be removed.
- *	@dentry contains the dentry structure of directory to be removed.
- *	Return 0 if permission is granted.
- * @path_rmdir:
- *	Check the permission to remove a directory.
- *	@dir contains the path structure of parent of the directory to be
- *	removed.
- *	@dentry contains the dentry structure of directory to be removed.
- *	Return 0 if permission is granted.
- * @inode_mknod:
- *	Check permissions when creating a special file (or a socket or a fifo
- *	file created via the mknod system call).  Note that if mknod operation
- *	is being done for a regular file, then the create hook will be called
- *	and not this hook.
- *	@dir contains the inode structure of parent of the new file.
- *	@dentry contains the dentry structure of the new file.
- *	@mode contains the mode of the new file.
- *	@dev contains the device number.
- *	Return 0 if permission is granted.
- * @path_mknod:
- *	Check permissions when creating a file. Note that this hook is called
- *	even if mknod operation is being done for a regular file.
- *	@dir contains the path structure of parent of the new file.
- *	@dentry contains the dentry structure of the new file.
- *	@mode contains the mode of the new file.
- *	@dev contains the undecoded device number. Use new_decode_dev() to get
- *	the decoded device number.
- *	Return 0 if permission is granted.
- * @inode_rename:
- *	Check for permission to rename a file or directory.
- *	@old_dir contains the inode structure for parent of the old link.
- *	@old_dentry contains the dentry structure of the old link.
- *	@new_dir contains the inode structure for parent of the new link.
- *	@new_dentry contains the dentry structure of the new link.
- *	Return 0 if permission is granted.
- * @path_rename:
- *	Check for permission to rename a file or directory.
- *	@old_dir contains the path structure for parent of the old link.
- *	@old_dentry contains the dentry structure of the old link.
- *	@new_dir contains the path structure for parent of the new link.
- *	@new_dentry contains the dentry structure of the new link.
- *	Return 0 if permission is granted.
- * @path_chmod:
- *	Check for permission to change a mode of the file @path. The new
- *	mode is specified in @mode.
- *	@path contains the path structure of the file to change the mode.
- *	@mode contains the new DAC's permission, which is a bitmask of
- *	constants from <include/uapi/linux/stat.h>
- *	Return 0 if permission is granted.
- * @path_chown:
- *	Check for permission to change owner/group of a file or directory.
- *	@path contains the path structure.
- *	@uid contains new owner's ID.
- *	@gid contains new group's ID.
- *	Return 0 if permission is granted.
- * @path_chroot:
- *	Check for permission to change root directory.
- *	@path contains the path structure.
- *	Return 0 if permission is granted.
- * @path_notify:
- *	Check permissions before setting a watch on events as defined by @mask,
- *	on an object at @path, whose type is defined by @obj_type.
- * @inode_readlink:
- *	Check the permission to read the symbolic link.
- *	@dentry contains the dentry structure for the file link.
- *	Return 0 if permission is granted.
- * @inode_follow_link:
- *	Check permission to follow a symbolic link when looking up a pathname.
- *	@dentry contains the dentry structure for the link.
- *	@inode contains the inode, which itself is not stable in RCU-walk
- *	@rcu indicates whether we are in RCU-walk mode.
- *	Return 0 if permission is granted.
- * @inode_permission:
- *	Check permission before accessing an inode.  This hook is called by the
- *	existing Linux permission function, so a security module can use it to
- *	provide additional checking for existing Linux permission checks.
- *	Notice that this hook is called when a file is opened (as well as many
- *	other operations), whereas the file_security_ops permission hook is
- *	called when the actual read/write operations are performed.
- *	@inode contains the inode structure to check.
- *	@mask contains the permission mask.
- *	Return 0 if permission is granted.
- * @inode_setattr:
- *	Check permission before setting file attributes.  Note that the kernel
- *	call to notify_change is performed from several locations, whenever
- *	file attributes change (such as when a file is truncated, chown/chmod
- *	operations, transferring disk quotas, etc).
- *	@dentry contains the dentry structure for the file.
- *	@attr is the iattr structure containing the new file attributes.
- *	Return 0 if permission is granted.
- * @path_truncate:
- *	Check permission before truncating a file.
- *	@path contains the path structure for the file.
- *	Return 0 if permission is granted.
- * @inode_getattr:
- *	Check permission before obtaining file attributes.
- *	@path contains the path structure for the file.
- *	Return 0 if permission is granted.
- * @inode_setxattr:
- *	Check permission before setting the extended attributes
- *	@value identified by @name for @dentry.
- *	Return 0 if permission is granted.
- * @inode_post_setxattr:
- *	Update inode security field after successful setxattr operation.
- *	@value identified by @name for @dentry.
- * @inode_getxattr:
- *	Check permission before obtaining the extended attributes
- *	identified by @name for @dentry.
- *	Return 0 if permission is granted.
- * @inode_listxattr:
- *	Check permission before obtaining the list of extended attribute
- *	names for @dentry.
- *	Return 0 if permission is granted.
- * @inode_removexattr:
- *	Check permission before removing the extended attribute
- *	identified by @name for @dentry.
- *	Return 0 if permission is granted.
- * @inode_getsecurity:
- *	Retrieve a copy of the extended attribute representation of the
- *	security label associated with @name for @inode via @buffer.  Note that
- *	@name is the remainder of the attribute name after the security prefix
- *	has been removed. @alloc is used to specify of the call should return a
- *	value via the buffer or just the value length Return size of buffer on
- *	success.
- * @inode_setsecurity:
- *	Set the security label associated with @name for @inode from the
- *	extended attribute value @value.  @size indicates the size of the
- *	@value in bytes.  @flags may be XATTR_CREATE, XATTR_REPLACE, or 0.
- *	Note that @name is the remainder of the attribute name after the
- *	security. prefix has been removed.
- *	Return 0 on success.
- * @inode_listsecurity:
- *	Copy the extended attribute names for the security labels
- *	associated with @inode into @buffer.  The maximum size of @buffer
- *	is specified by @buffer_size.  @buffer may be NULL to request
- *	the size of the buffer required.
- *	Returns number of bytes used/required on success.
- * @inode_need_killpriv:
- *	Called when an inode has been changed.
- *	@dentry is the dentry being changed.
- *	Return <0 on error to abort the inode change operation.
- *	Return 0 if inode_killpriv does not need to be called.
- *	Return >0 if inode_killpriv does need to be called.
- * @inode_killpriv:
- *	The setuid bit is being removed.  Remove similar security labels.
- *	Called with the dentry->d_inode->i_mutex held.
- *	@mnt_userns: user namespace of the mount
- *	@dentry is the dentry being changed.
- *	Return 0 on success.  If error is returned, then the operation
- *	causing setuid bit removal is failed.
- * @inode_getsecid:
- *	Get the secid associated with the node.
- *	@inode contains a pointer to the inode.
- *	@secid contains a pointer to the location where result will be saved.
- *	In case of failure, @secid will be set to zero.
- * @inode_copy_up:
- *	A file is about to be copied up from lower layer to upper layer of
- *	overlay filesystem. Security module can prepare a set of new creds
- *	and modify as need be and return new creds. Caller will switch to
- *	new creds temporarily to create new file and release newly allocated
- *	creds.
- *	@src indicates the union dentry of file that is being copied up.
- *	@new pointer to pointer to return newly allocated creds.
- *	Returns 0 on success or a negative error code on error.
- * @inode_copy_up_xattr:
- *	Filter the xattrs being copied up when a unioned file is copied
- *	up from a lower layer to the union/overlay layer.
- *	@name indicates the name of the xattr.
- *	Returns 0 to accept the xattr, 1 to discard the xattr, -EOPNOTSUPP if
- *	security module does not know about attribute or a negative error code
- *	to abort the copy up. Note that the caller is responsible for reading
- *	and writing the xattrs as this hook is merely a filter.
- * @d_instantiate:
- * 	Fill in @inode security information for a @dentry if allowed.
- * @getprocattr:
- * 	Read attribute @name for process @p and store it into @value if allowed.
- * @setprocattr:
- * 	Write (set) attribute @name to @value, size @size if allowed.
- *
- * Security hooks for kernfs node operations
- *
- * @kernfs_init_security:
- *	Initialize the security context of a newly created kernfs node based
- *	on its own and its parent's attributes.
- *
- *	@kn_dir the parent kernfs node
- *	@kn the new child kernfs node
- *
- * Security hooks for file operations
- *
- * @file_permission:
- *	Check file permissions before accessing an open file.  This hook is
- *	called by various operations that read or write files.  A security
- *	module can use this hook to perform additional checking on these
- *	operations, e.g.  to revalidate permissions on use to support privilege
- *	bracketing or policy changes.  Notice that this hook is used when the
- *	actual read/write operations are performed, whereas the
- *	inode_security_ops hook is called when a file is opened (as well as
- *	many other operations).
- *	Caveat:  Although this hook can be used to revalidate permissions for
- *	various system call operations that read or write files, it does not
- *	address the revalidation of permissions for memory-mapped files.
- *	Security modules must handle this separately if they need such
- *	revalidation.
- *	@file contains the file structure being accessed.
- *	@mask contains the requested permissions.
- *	Return 0 if permission is granted.
- * @file_alloc_security:
- *	Allocate and attach a security structure to the file->f_security field.
- *	The security field is initialized to NULL when the structure is first
- *	created.
- *	@file contains the file structure to secure.
- *	Return 0 if the hook is successful and permission is granted.
- * @file_free_security:
- *	Deallocate and free any security structures stored in file->f_security.
- *	@file contains the file structure being modified.
- * @file_ioctl:
- *	@file contains the file structure.
- *	@cmd contains the operation to perform.
- *	@arg contains the operational arguments.
- *	Check permission for an ioctl operation on @file.  Note that @arg
- *	sometimes represents a user space pointer; in other cases, it may be a
- *	simple integer value.  When @arg represents a user space pointer, it
- *	should never be used by the security module.
- *	Return 0 if permission is granted.
- * @mmap_addr :
- *	Check permissions for a mmap operation at @addr.
- *	@addr contains virtual address that will be used for the operation.
- *	Return 0 if permission is granted.
- * @mmap_file :
- *	Check permissions for a mmap operation.  The @file may be NULL, e.g.
- *	if mapping anonymous memory.
- *	@file contains the file structure for file to map (may be NULL).
- *	@reqprot contains the protection requested by the application.
- *	@prot contains the protection that will be applied by the kernel.
- *	@flags contains the operational flags.
- *	Return 0 if permission is granted.
- * @file_mprotect:
- *	Check permissions before changing memory access permissions.
- *	@vma contains the memory region to modify.
- *	@reqprot contains the protection requested by the application.
- *	@prot contains the protection that will be applied by the kernel.
- *	Return 0 if permission is granted.
- * @file_lock:
- *	Check permission before performing file locking operations.
- *	Note the hook mediates both flock and fcntl style locks.
- *	@file contains the file structure.
- *	@cmd contains the posix-translated lock operation to perform
- *	(e.g. F_RDLCK, F_WRLCK).
- *	Return 0 if permission is granted.
- * @file_fcntl:
- *	Check permission before allowing the file operation specified by @cmd
- *	from being performed on the file @file.  Note that @arg sometimes
- *	represents a user space pointer; in other cases, it may be a simple
- *	integer value.  When @arg represents a user space pointer, it should
- *	never be used by the security module.
- *	@file contains the file structure.
- *	@cmd contains the operation to be performed.
- *	@arg contains the operational arguments.
- *	Return 0 if permission is granted.
- * @file_set_fowner:
- *	Save owner security information (typically from current->security) in
- *	file->f_security for later use by the send_sigiotask hook.
- *	@file contains the file structure to update.
- *	Return 0 on success.
- * @file_send_sigiotask:
- *	Check permission for the file owner @fown to send SIGIO or SIGURG to the
- *	process @tsk.  Note that this hook is sometimes called from interrupt.
- *	Note that the fown_struct, @fown, is never outside the context of a
- *	struct file, so the file structure (and associated security information)
- *	can always be obtained: container_of(fown, struct file, f_owner)
- *	@tsk contains the structure of task receiving signal.
- *	@fown contains the file owner information.
- *	@sig is the signal that will be sent.  When 0, kernel sends SIGIO.
- *	Return 0 if permission is granted.
- * @file_receive:
- *	This hook allows security modules to control the ability of a process
- *	to receive an open file descriptor via socket IPC.
- *	@file contains the file structure being received.
- *	Return 0 if permission is granted.
- * @file_open:
- *	Save open-time permission checking state for later use upon
- *	file_permission, and recheck access if anything has changed
- *	since inode_permission.
- *
- * Security hooks for task operations.
- *
- * @task_alloc:
- *	@task task being allocated.
- *	@clone_flags contains the flags indicating what should be shared.
- *	Handle allocation of task-related resources.
- *	Returns a zero on success, negative values on failure.
- * @task_free:
- *	@task task about to be freed.
- *	Handle release of task-related resources. (Note that this can be called
- *	from interrupt context.)
- * @cred_alloc_blank:
- *	@cred points to the credentials.
- *	@gfp indicates the atomicity of any memory allocations.
- *	Only allocate sufficient memory and attach to @cred such that
- *	cred_transfer() will not get ENOMEM.
- * @cred_free:
- *	@cred points to the credentials.
- *	Deallocate and clear the cred->security field in a set of credentials.
- * @cred_prepare:
- *	@new points to the new credentials.
- *	@old points to the original credentials.
- *	@gfp indicates the atomicity of any memory allocations.
- *	Prepare a new set of credentials by copying the data from the old set.
- * @cred_transfer:
- *	@new points to the new credentials.
- *	@old points to the original credentials.
- *	Transfer data from original creds to new creds
- * @cred_getsecid:
- *	Retrieve the security identifier of the cred structure @c
- *	@c contains the credentials, secid will be placed into @secid.
- *	In case of failure, @secid will be set to zero.
- * @kernel_act_as:
- *	Set the credentials for a kernel service to act as (subjective context).
- *	@new points to the credentials to be modified.
- *	@secid specifies the security ID to be set
- *	The current task must be the one that nominated @secid.
- *	Return 0 if successful.
- * @kernel_create_files_as:
- *	Set the file creation context in a set of credentials to be the same as
- *	the objective context of the specified inode.
- *	@new points to the credentials to be modified.
- *	@inode points to the inode to use as a reference.
- *	The current task must be the one that nominated @inode.
- *	Return 0 if successful.
- * @kernel_module_request:
- *	Ability to trigger the kernel to automatically upcall to userspace for
- *	userspace to load a kernel module with the given name.
- *	@kmod_name name of the module requested by the kernel
- *	Return 0 if successful.
- * @kernel_load_data:
- *	Load data provided by userspace.
- *	@id kernel load data identifier
- *	@contents if a subsequent @kernel_post_load_data will be called.
- *	Return 0 if permission is granted.
- * @kernel_post_load_data:
- *	Load data provided by a non-file source (usually userspace buffer).
- *	@buf pointer to buffer containing the data contents.
- *	@size length of the data contents.
- *	@id kernel load data identifier
- *	@description a text description of what was loaded, @id-specific
- *	Return 0 if permission is granted.
- *	This must be paired with a prior @kernel_load_data call that had
- *	@contents set to true.
- * @kernel_read_file:
- *	Read a file specified by userspace.
- *	@file contains the file structure pointing to the file being read
- *	by the kernel.
- *	@id kernel read file identifier
- *	@contents if a subsequent @kernel_post_read_file will be called.
- *	Return 0 if permission is granted.
- * @kernel_post_read_file:
- *	Read a file specified by userspace.
- *	@file contains the file structure pointing to the file being read
- *	by the kernel.
- *	@buf pointer to buffer containing the file contents.
- *	@size length of the file contents.
- *	@id kernel read file identifier
- *	This must be paired with a prior @kernel_read_file call that had
- *	@contents set to true.
- *	Return 0 if permission is granted.
- * @task_fix_setuid:
- *	Update the module's state after setting one or more of the user
- *	identity attributes of the current process.  The @flags parameter
- *	indicates which of the set*uid system calls invoked this hook.  If
- *	@new is the set of credentials that will be installed.  Modifications
- *	should be made to this rather than to @current->cred.
- *	@old is the set of credentials that are being replaces
- *	@flags contains one of the LSM_SETID_* values.
- *	Return 0 on success.
- * @task_fix_setgid:
- *	Update the module's state after setting one or more of the group
- *	identity attributes of the current process.  The @flags parameter
- *	indicates which of the set*gid system calls invoked this hook.
- *	@new is the set of credentials that will be installed.  Modifications
- *	should be made to this rather than to @current->cred.
- *	@old is the set of credentials that are being replaced.
- *	@flags contains one of the LSM_SETID_* values.
- *	Return 0 on success.
- * @task_setpgid:
- *	Check permission before setting the process group identifier of the
- *	process @p to @pgid.
- *	@p contains the task_struct for process being modified.
- *	@pgid contains the new pgid.
- *	Return 0 if permission is granted.
- * @task_getpgid:
- *	Check permission before getting the process group identifier of the
- *	process @p.
- *	@p contains the task_struct for the process.
- *	Return 0 if permission is granted.
- * @task_getsid:
- *	Check permission before getting the session identifier of the process
- *	@p.
- *	@p contains the task_struct for the process.
- *	Return 0 if permission is granted.
- * @task_getsecid_subj:
- *	Retrieve the subjective security identifier of the task_struct in @p
- *	and return it in @secid.  Special care must be taken to ensure that @p
- *	is the either the "current" task, or the caller has exclusive access
- *	to @p.
- *	In case of failure, @secid will be set to zero.
- * @task_getsecid_obj:
- *	Retrieve the objective security identifier of the task_struct in @p
- *	and return it in @secid.
- *	In case of failure, @secid will be set to zero.
- *
- * @task_setnice:
- *	Check permission before setting the nice value of @p to @nice.
- *	@p contains the task_struct of process.
- *	@nice contains the new nice value.
- *	Return 0 if permission is granted.
- * @task_setioprio:
- *	Check permission before setting the ioprio value of @p to @ioprio.
- *	@p contains the task_struct of process.
- *	@ioprio contains the new ioprio value
- *	Return 0 if permission is granted.
- * @task_getioprio:
- *	Check permission before getting the ioprio value of @p.
- *	@p contains the task_struct of process.
- *	Return 0 if permission is granted.
- * @task_prlimit:
- *	Check permission before getting and/or setting the resource limits of
- *	another task.
- *	@cred points to the cred structure for the current task.
- *	@tcred points to the cred structure for the target task.
- *	@flags contains the LSM_PRLIMIT_* flag bits indicating whether the
- *	resource limits are being read, modified, or both.
- *	Return 0 if permission is granted.
- * @task_setrlimit:
- *	Check permission before setting the resource limits of process @p
- *	for @resource to @new_rlim.  The old resource limit values can
- *	be examined by dereferencing (p->signal->rlim + resource).
- *	@p points to the task_struct for the target task's group leader.
- *	@resource contains the resource whose limit is being set.
- *	@new_rlim contains the new limits for @resource.
- *	Return 0 if permission is granted.
- * @task_setscheduler:
- *	Check permission before setting scheduling policy and/or parameters of
- *	process @p.
- *	@p contains the task_struct for process.
- *	Return 0 if permission is granted.
- * @task_getscheduler:
- *	Check permission before obtaining scheduling information for process
- *	@p.
- *	@p contains the task_struct for process.
- *	Return 0 if permission is granted.
- * @task_movememory:
- *	Check permission before moving memory owned by process @p.
- *	@p contains the task_struct for process.
- *	Return 0 if permission is granted.
- * @task_kill:
- *	Check permission before sending signal @sig to @p.  @info can be NULL,
- *	the constant 1, or a pointer to a kernel_siginfo structure.  If @info is 1 or
- *	SI_FROMKERNEL(info) is true, then the signal should be viewed as coming
- *	from the kernel and should typically be permitted.
- *	SIGIO signals are handled separately by the send_sigiotask hook in
- *	file_security_ops.
- *	@p contains the task_struct for process.
- *	@info contains the signal information.
- *	@sig contains the signal value.
- *	@cred contains the cred of the process where the signal originated, or
- *	NULL if the current task is the originator.
- *	Return 0 if permission is granted.
- * @task_prctl:
- *	Check permission before performing a process control operation on the
- *	current process.
- *	@option contains the operation.
- *	@arg2 contains a argument.
- *	@arg3 contains a argument.
- *	@arg4 contains a argument.
- *	@arg5 contains a argument.
- *	Return -ENOSYS if no-one wanted to handle this op, any other value to
- *	cause prctl() to return immediately with that value.
- * @task_to_inode:
- *	Set the security attributes for an inode based on an associated task's
- *	security attributes, e.g. for /proc/pid inodes.
- *	@p contains the task_struct for the task.
- *	@inode contains the inode structure for the inode.
- *
- * Security hooks for Netlink messaging.
- *
- * @netlink_send:
- *	Save security information for a netlink message so that permission
- *	checking can be performed when the message is processed.  The security
- *	information can be saved using the eff_cap field of the
- *	netlink_skb_parms structure.  Also may be used to provide fine
- *	grained control over message transmission.
- *	@sk associated sock of task sending the message.
- *	@skb contains the sk_buff structure for the netlink message.
- *	Return 0 if the information was successfully saved and message
- *	is allowed to be transmitted.
- *
- * Security hooks for Unix domain networking.
- *
- * @unix_stream_connect:
- *	Check permissions before establishing a Unix domain stream connection
- *	between @sock and @other.
- *	@sock contains the sock structure.
- *	@other contains the peer sock structure.
- *	@newsk contains the new sock structure.
- *	Return 0 if permission is granted.
- * @unix_may_send:
- *	Check permissions before connecting or sending datagrams from @sock to
- *	@other.
- *	@sock contains the socket structure.
- *	@other contains the peer socket structure.
- *	Return 0 if permission is granted.
- *
- * The @unix_stream_connect and @unix_may_send hooks were necessary because
- * Linux provides an alternative to the conventional file name space for Unix
- * domain sockets.  Whereas binding and connecting to sockets in the file name
- * space is mediated by the typical file permissions (and caught by the mknod
- * and permission hooks in inode_security_ops), binding and connecting to
- * sockets in the abstract name space is completely unmediated.  Sufficient
- * control of Unix domain sockets in the abstract name space isn't possible
- * using only the socket layer hooks, since we need to know the actual target
- * socket, which is not looked up until we are inside the af_unix code.
- *
- * Security hooks for socket operations.
- *
- * @socket_create:
- *	Check permissions prior to creating a new socket.
- *	@family contains the requested protocol family.
- *	@type contains the requested communications type.
- *	@protocol contains the requested protocol.
- *	@kern set to 1 if a kernel socket.
- *	Return 0 if permission is granted.
- * @socket_post_create:
- *	This hook allows a module to update or allocate a per-socket security
- *	structure. Note that the security field was not added directly to the
- *	socket structure, but rather, the socket security information is stored
- *	in the associated inode.  Typically, the inode alloc_security hook will
- *	allocate and attach security information to
- *	SOCK_INODE(sock)->i_security.  This hook may be used to update the
- *	SOCK_INODE(sock)->i_security field with additional information that
- *	wasn't available when the inode was allocated.
- *	@sock contains the newly created socket structure.
- *	@family contains the requested protocol family.
- *	@type contains the requested communications type.
- *	@protocol contains the requested protocol.
- *	@kern set to 1 if a kernel socket.
- * @socket_socketpair:
- *	Check permissions before creating a fresh pair of sockets.
- *	@socka contains the first socket structure.
- *	@sockb contains the second socket structure.
- *	Return 0 if permission is granted and the connection was established.
- * @socket_bind:
- *	Check permission before socket protocol layer bind operation is
- *	performed and the socket @sock is bound to the address specified in the
- *	@address parameter.
- *	@sock contains the socket structure.
- *	@address contains the address to bind to.
- *	@addrlen contains the length of address.
- *	Return 0 if permission is granted.
- * @socket_connect:
- *	Check permission before socket protocol layer connect operation
- *	attempts to connect socket @sock to a remote address, @address.
- *	@sock contains the socket structure.
- *	@address contains the address of remote endpoint.
- *	@addrlen contains the length of address.
- *	Return 0 if permission is granted.
- * @socket_listen:
- *	Check permission before socket protocol layer listen operation.
- *	@sock contains the socket structure.
- *	@backlog contains the maximum length for the pending connection queue.
- *	Return 0 if permission is granted.
- * @socket_accept:
- *	Check permission before accepting a new connection.  Note that the new
- *	socket, @newsock, has been created and some information copied to it,
- *	but the accept operation has not actually been performed.
- *	@sock contains the listening socket structure.
- *	@newsock contains the newly created server socket for connection.
- *	Return 0 if permission is granted.
- * @socket_sendmsg:
- *	Check permission before transmitting a message to another socket.
- *	@sock contains the socket structure.
- *	@msg contains the message to be transmitted.
- *	@size contains the size of message.
- *	Return 0 if permission is granted.
- * @socket_recvmsg:
- *	Check permission before receiving a message from a socket.
- *	@sock contains the socket structure.
- *	@msg contains the message structure.
- *	@size contains the size of message structure.
- *	@flags contains the operational flags.
- *	Return 0 if permission is granted.
- * @socket_getsockname:
- *	Check permission before the local address (name) of the socket object
- *	@sock is retrieved.
- *	@sock contains the socket structure.
- *	Return 0 if permission is granted.
- * @socket_getpeername:
- *	Check permission before the remote address (name) of a socket object
- *	@sock is retrieved.
- *	@sock contains the socket structure.
- *	Return 0 if permission is granted.
- * @socket_getsockopt:
- *	Check permissions before retrieving the options associated with socket
- *	@sock.
- *	@sock contains the socket structure.
- *	@level contains the protocol level to retrieve option from.
- *	@optname contains the name of option to retrieve.
- *	Return 0 if permission is granted.
- * @socket_setsockopt:
- *	Check permissions before setting the options associated with socket
- *	@sock.
- *	@sock contains the socket structure.
- *	@level contains the protocol level to set options for.
- *	@optname contains the name of the option to set.
- *	Return 0 if permission is granted.
- * @socket_shutdown:
- *	Checks permission before all or part of a connection on the socket
- *	@sock is shut down.
- *	@sock contains the socket structure.
- *	@how contains the flag indicating how future sends and receives
- *	are handled.
- *	Return 0 if permission is granted.
- * @socket_sock_rcv_skb:
- *	Check permissions on incoming network packets.  This hook is distinct
- *	from Netfilter's IP input hooks since it is the first time that the
- *	incoming sk_buff @skb has been associated with a particular socket, @sk.
- *	Must not sleep inside this hook because some callers hold spinlocks.
- *	@sk contains the sock (not socket) associated with the incoming sk_buff.
- *	@skb contains the incoming network data.
- * @socket_getpeersec_stream:
- *	This hook allows the security module to provide peer socket security
- *	state for unix or connected tcp sockets to userspace via getsockopt
- *	SO_GETPEERSEC.  For tcp sockets this can be meaningful if the
- *	socket is associated with an ipsec SA.
- *	@sock is the local socket.
- *	@optval userspace memory where the security state is to be copied.
- *	@optlen userspace int where the module should copy the actual length
- *	of the security state.
- *	@len as input is the maximum length to copy to userspace provided
- *	by the caller.
- *	Return 0 if all is well, otherwise, typical getsockopt return
- *	values.
- * @socket_getpeersec_dgram:
- *	This hook allows the security module to provide peer socket security
- *	state for udp sockets on a per-packet basis to userspace via
- *	getsockopt SO_GETPEERSEC. The application must first have indicated
- *	the IP_PASSSEC option via getsockopt. It can then retrieve the
- *	security state returned by this hook for a packet via the SCM_SECURITY
- *	ancillary message type.
- *	@sock contains the peer socket. May be NULL.
- *	@skb is the sk_buff for the packet being queried. May be NULL.
- *	@secid pointer to store the secid of the packet.
- *	Return 0 on success, error on failure.
- * @sk_alloc_security:
- *	Allocate and attach a security structure to the sk->sk_security field,
- *	which is used to copy security attributes between local stream sockets.
- * @sk_free_security:
- *	Deallocate security structure.
- * @sk_clone_security:
- *	Clone/copy security structure.
- * @sk_getsecid:
- *	Retrieve the LSM-specific secid for the sock to enable caching
- *	of network authorizations.
- * @sock_graft:
- *	Sets the socket's isec sid to the sock's sid.
- * @inet_conn_request:
- *	Sets the openreq's sid to socket's sid with MLS portion taken
- *	from peer sid.
- * @inet_csk_clone:
- *	Sets the new child socket's sid to the openreq sid.
- * @inet_conn_established:
- *	Sets the connection's peersid to the secmark on skb.
- * @secmark_relabel_packet:
- *	check if the process should be allowed to relabel packets to
- *	the given secid
- * @secmark_refcount_inc:
- *	tells the LSM to increment the number of secmark labeling rules loaded
- * @secmark_refcount_dec:
- *	tells the LSM to decrement the number of secmark labeling rules loaded
- * @req_classify_flow:
- *	Sets the flow's sid to the openreq sid.
- * @tun_dev_alloc_security:
- *	This hook allows a module to allocate a security structure for a TUN
- *	device.
- *	@security pointer to a security structure pointer.
- *	Returns a zero on success, negative values on failure.
- * @tun_dev_free_security:
- *	This hook allows a module to free the security structure for a TUN
- *	device.
- *	@security pointer to the TUN device's security structure
- * @tun_dev_create:
- *	Check permissions prior to creating a new TUN device.
- * @tun_dev_attach_queue:
- *	Check permissions prior to attaching to a TUN device queue.
- *	@security pointer to the TUN device's security structure.
- * @tun_dev_attach:
- *	This hook can be used by the module to update any security state
- *	associated with the TUN device's sock structure.
- *	@sk contains the existing sock structure.
- *	@security pointer to the TUN device's security structure.
- * @tun_dev_open:
- *	This hook can be used by the module to update any security state
- *	associated with the TUN device's security structure.
- *	@security pointer to the TUN devices's security structure.
- *
- * Security hooks for SCTP
- *
- * @sctp_assoc_request:
- *	Passes the @ep and @chunk->skb of the association INIT packet to
- *	the security module.
- *	@ep pointer to sctp endpoint structure.
- *	@skb pointer to skbuff of association packet.
- *	Return 0 on success, error on failure.
- * @sctp_bind_connect:
- *	Validiate permissions required for each address associated with sock
- *	@sk. Depending on @optname, the addresses will be treated as either
- *	for a connect or bind service. The @addrlen is calculated on each
- *	ipv4 and ipv6 address using sizeof(struct sockaddr_in) or
- *	sizeof(struct sockaddr_in6).
- *	@sk pointer to sock structure.
- *	@optname name of the option to validate.
- *	@address list containing one or more ipv4/ipv6 addresses.
- *	@addrlen total length of address(s).
- *	Return 0 on success, error on failure.
- * @sctp_sk_clone:
- *	Called whenever a new socket is created by accept(2) (i.e. a TCP
- *	style socket) or when a socket is 'peeled off' e.g userspace
- *	calls sctp_peeloff(3).
- *	@ep pointer to current sctp endpoint structure.
- *	@sk pointer to current sock structure.
- *	@sk pointer to new sock structure.
- *
- * Security hooks for Infiniband
- *
- * @ib_pkey_access:
- *	Check permission to access a pkey when modifing a QP.
- *	@subnet_prefix the subnet prefix of the port being used.
- *	@pkey the pkey to be accessed.
- *	@sec pointer to a security structure.
- * @ib_endport_manage_subnet:
- *	Check permissions to send and receive SMPs on a end port.
- *	@dev_name the IB device name (i.e. mlx4_0).
- *	@port_num the port number.
- *	@sec pointer to a security structure.
- * @ib_alloc_security:
- *	Allocate a security structure for Infiniband objects.
- *	@sec pointer to a security structure pointer.
- *	Returns 0 on success, non-zero on failure
- * @ib_free_security:
- *	Deallocate an Infiniband security structure.
- *	@sec contains the security structure to be freed.
- *
- * Security hooks for XFRM operations.
- *
- * @xfrm_policy_alloc_security:
- *	@ctxp is a pointer to the xfrm_sec_ctx being added to Security Policy
- *	Database used by the XFRM system.
- *	@sec_ctx contains the security context information being provided by
- *	the user-level policy update program (e.g., setkey).
- *	Allocate a security structure to the xp->security field; the security
- *	field is initialized to NULL when the xfrm_policy is allocated.
- *	Return 0 if operation was successful (memory to allocate, legal context)
- *	@gfp is to specify the context for the allocation
- * @xfrm_policy_clone_security:
- *	@old_ctx contains an existing xfrm_sec_ctx.
- *	@new_ctxp contains a new xfrm_sec_ctx being cloned from old.
- *	Allocate a security structure in new_ctxp that contains the
- *	information from the old_ctx structure.
- *	Return 0 if operation was successful (memory to allocate).
- * @xfrm_policy_free_security:
- *	@ctx contains the xfrm_sec_ctx
- *	Deallocate xp->security.
- * @xfrm_policy_delete_security:
- *	@ctx contains the xfrm_sec_ctx.
- *	Authorize deletion of xp->security.
- * @xfrm_state_alloc:
- *	@x contains the xfrm_state being added to the Security Association
- *	Database by the XFRM system.
- *	@sec_ctx contains the security context information being provided by
- *	the user-level SA generation program (e.g., setkey or racoon).
- *	Allocate a security structure to the x->security field; the security
- *	field is initialized to NULL when the xfrm_state is allocated. Set the
- *	context to correspond to sec_ctx. Return 0 if operation was successful
- *	(memory to allocate, legal context).
- * @xfrm_state_alloc_acquire:
- *	@x contains the xfrm_state being added to the Security Association
- *	Database by the XFRM system.
- *	@polsec contains the policy's security context.
- *	@secid contains the secid from which to take the mls portion of the
- *	context.
- *	Allocate a security structure to the x->security field; the security
- *	field is initialized to NULL when the xfrm_state is allocated. Set the
- *	context to correspond to secid. Return 0 if operation was successful
- *	(memory to allocate, legal context).
- * @xfrm_state_free_security:
- *	@x contains the xfrm_state.
- *	Deallocate x->security.
- * @xfrm_state_delete_security:
- *	@x contains the xfrm_state.
- *	Authorize deletion of x->security.
- * @xfrm_policy_lookup:
- *	@ctx contains the xfrm_sec_ctx for which the access control is being
- *	checked.
- *	@fl_secid contains the flow security label that is used to authorize
- *	access to the policy xp.
- *	@dir contains the direction of the flow (input or output).
- *	Check permission when a flow selects a xfrm_policy for processing
- *	XFRMs on a packet.  The hook is called when selecting either a
- *	per-socket policy or a generic xfrm policy.
- *	Return 0 if permission is granted, -ESRCH otherwise, or -errno
- *	on other errors.
- * @xfrm_state_pol_flow_match:
- *	@x contains the state to match.
- *	@xp contains the policy to check for a match.
- *	@flic contains the flowi_common struct to check for a match.
- *	Return 1 if there is a match.
- * @xfrm_decode_session:
- *	@skb points to skb to decode.
- *	@secid points to the flow key secid to set.
- *	@ckall says if all xfrms used should be checked for same secid.
- *	Return 0 if ckall is zero or all xfrms used have the same secid.
- *
- * Security hooks affecting all Key Management operations
- *
- * @key_alloc:
- *	Permit allocation of a key and assign security data. Note that key does
- *	not have a serial number assigned at this point.
- *	@key points to the key.
- *	@flags is the allocation flags
- *	Return 0 if permission is granted, -ve error otherwise.
- * @key_free:
- *	Notification of destruction; free security data.
- *	@key points to the key.
- *	No return value.
- * @key_permission:
- *	See whether a specific operational right is granted to a process on a
- *	key.
- *	@key_ref refers to the key (key pointer + possession attribute bit).
- *	@cred points to the credentials to provide the context against which to
- *	evaluate the security data on the key.
- *	@perm describes the combination of permissions required of this key.
- *	Return 0 if permission is granted, -ve error otherwise.
- * @key_getsecurity:
- *	Get a textual representation of the security context attached to a key
- *	for the purposes of honouring KEYCTL_GETSECURITY.  This function
- *	allocates the storage for the NUL-terminated string and the caller
- *	should free it.
- *	@key points to the key to be queried.
- *	@_buffer points to a pointer that should be set to point to the
- *	resulting string (if no label or an error occurs).
- *	Return the length of the string (including terminating NUL) or -ve if
- *	an error.
- *	May also return 0 (and a NULL buffer pointer) if there is no label.
- *
- * Security hooks affecting all System V IPC operations.
- *
- * @ipc_permission:
- *	Check permissions for access to IPC
- *	@ipcp contains the kernel IPC permission structure
- *	@flag contains the desired (requested) permission set
- *	Return 0 if permission is granted.
- * @ipc_getsecid:
- *	Get the secid associated with the ipc object.
- *	@ipcp contains the kernel IPC permission structure.
- *	@secid contains a pointer to the location where result will be saved.
- *	In case of failure, @secid will be set to zero.
- *
- * Security hooks for individual messages held in System V IPC message queues
- *
- * @msg_msg_alloc_security:
- *	Allocate and attach a security structure to the msg->security field.
- *	The security field is initialized to NULL when the structure is first
- *	created.
- *	@msg contains the message structure to be modified.
- *	Return 0 if operation was successful and permission is granted.
- * @msg_msg_free_security:
- *	Deallocate the security structure for this message.
- *	@msg contains the message structure to be modified.
- *
- * Security hooks for System V IPC Message Queues
- *
- * @msg_queue_alloc_security:
- *	Allocate and attach a security structure to the
- *	@perm->security field. The security field is initialized to
- *	NULL when the structure is first created.
- *	@perm contains the IPC permissions of the message queue.
- *	Return 0 if operation was successful and permission is granted.
- * @msg_queue_free_security:
- *	Deallocate security field @perm->security for the message queue.
- *	@perm contains the IPC permissions of the message queue.
- * @msg_queue_associate:
- *	Check permission when a message queue is requested through the
- *	msgget system call. This hook is only called when returning the
- *	message queue identifier for an existing message queue, not when a
- *	new message queue is created.
- *	@perm contains the IPC permissions of the message queue.
- *	@msqflg contains the operation control flags.
- *	Return 0 if permission is granted.
- * @msg_queue_msgctl:
- *	Check permission when a message control operation specified by @cmd
- *	is to be performed on the message queue with permissions @perm.
- *	The @perm may be NULL, e.g. for IPC_INFO or MSG_INFO.
- *	@perm contains the IPC permissions of the msg queue. May be NULL.
- *	@cmd contains the operation to be performed.
- *	Return 0 if permission is granted.
- * @msg_queue_msgsnd:
- *	Check permission before a message, @msg, is enqueued on the message
- *	queue with permissions @perm.
- *	@perm contains the IPC permissions of the message queue.
- *	@msg contains the message to be enqueued.
- *	@msqflg contains operational flags.
- *	Return 0 if permission is granted.
- * @msg_queue_msgrcv:
- *	Check permission before a message, @msg, is removed from the message
- *	queue. The @target task structure contains a pointer to the
- *	process that will be receiving the message (not equal to the current
- *	process when inline receives are being performed).
- *	@perm contains the IPC permissions of the message queue.
- *	@msg contains the message destination.
- *	@target contains the task structure for recipient process.
- *	@type contains the type of message requested.
- *	@mode contains the operational flags.
- *	Return 0 if permission is granted.
- *
- * Security hooks for System V Shared Memory Segments
- *
- * @shm_alloc_security:
- *	Allocate and attach a security structure to the @perm->security
- *	field. The security field is initialized to NULL when the structure is
- *	first created.
- *	@perm contains the IPC permissions of the shared memory structure.
- *	Return 0 if operation was successful and permission is granted.
- * @shm_free_security:
- *	Deallocate the security structure @perm->security for the memory segment.
- *	@perm contains the IPC permissions of the shared memory structure.
- * @shm_associate:
- *	Check permission when a shared memory region is requested through the
- *	shmget system call. This hook is only called when returning the shared
- *	memory region identifier for an existing region, not when a new shared
- *	memory region is created.
- *	@perm contains the IPC permissions of the shared memory structure.
- *	@shmflg contains the operation control flags.
- *	Return 0 if permission is granted.
- * @shm_shmctl:
- *	Check permission when a shared memory control operation specified by
- *	@cmd is to be performed on the shared memory region with permissions @perm.
- *	The @perm may be NULL, e.g. for IPC_INFO or SHM_INFO.
- *	@perm contains the IPC permissions of the shared memory structure.
- *	@cmd contains the operation to be performed.
- *	Return 0 if permission is granted.
- * @shm_shmat:
- *	Check permissions prior to allowing the shmat system call to attach the
- *	shared memory segment with permissions @perm to the data segment of the
- *	calling process. The attaching address is specified by @shmaddr.
- *	@perm contains the IPC permissions of the shared memory structure.
- *	@shmaddr contains the address to attach memory region to.
- *	@shmflg contains the operational flags.
- *	Return 0 if permission is granted.
- *
- * Security hooks for System V Semaphores
- *
- * @sem_alloc_security:
- *	Allocate and attach a security structure to the @perm->security
- *	field. The security field is initialized to NULL when the structure is
- *	first created.
- *	@perm contains the IPC permissions of the semaphore.
- *	Return 0 if operation was successful and permission is granted.
- * @sem_free_security:
- *	Deallocate security structure @perm->security for the semaphore.
- *	@perm contains the IPC permissions of the semaphore.
- * @sem_associate:
- *	Check permission when a semaphore is requested through the semget
- *	system call. This hook is only called when returning the semaphore
- *	identifier for an existing semaphore, not when a new one must be
- *	created.
- *	@perm contains the IPC permissions of the semaphore.
- *	@semflg contains the operation control flags.
- *	Return 0 if permission is granted.
- * @sem_semctl:
- *	Check permission when a semaphore operation specified by @cmd is to be
- *	performed on the semaphore. The @perm may be NULL, e.g. for
- *	IPC_INFO or SEM_INFO.
- *	@perm contains the IPC permissions of the semaphore. May be NULL.
- *	@cmd contains the operation to be performed.
- *	Return 0 if permission is granted.
- * @sem_semop:
- *	Check permissions before performing operations on members of the
- *	semaphore set. If the @alter flag is nonzero, the semaphore set
- *	may be modified.
- *	@perm contains the IPC permissions of the semaphore.
- *	@sops contains the operations to perform.
- *	@nsops contains the number of operations to perform.
- *	@alter contains the flag indicating whether changes are to be made.
- *	Return 0 if permission is granted.
- *
- * @binder_set_context_mgr:
- *	Check whether @mgr is allowed to be the binder context manager.
- *	@mgr contains the struct cred for the current binder process.
- *	Return 0 if permission is granted.
- * @binder_transaction:
- *	Check whether @from is allowed to invoke a binder transaction call
- *	to @to.
- *	@from contains the struct cred for the sending process.
- *	@to contains the struct cred for the receiving process.
- * @binder_transfer_binder:
- *	Check whether @from is allowed to transfer a binder reference to @to.
- *	@from contains the struct cred for the sending process.
- *	@to contains the struct cred for the receiving process.
- * @binder_transfer_file:
- *	Check whether @from is allowed to transfer @file to @to.
- *	@from contains the struct cred for the sending process.
- *	@file contains the struct file being transferred.
- *	@to contains the struct cred for the receiving process.
- *
- * @ptrace_access_check:
- *	Check permission before allowing the current process to trace the
- *	@child process.
- *	Security modules may also want to perform a process tracing check
- *	during an execve in the set_security or apply_creds hooks of
- *	tracing check during an execve in the bprm_set_creds hook of
- *	binprm_security_ops if the process is being traced and its security
- *	attributes would be changed by the execve.
- *	@child contains the task_struct structure for the target process.
- *	@mode contains the PTRACE_MODE flags indicating the form of access.
- *	Return 0 if permission is granted.
- * @ptrace_traceme:
- *	Check that the @parent process has sufficient permission to trace the
- *	current process before allowing the current process to present itself
- *	to the @parent process for tracing.
- *	@parent contains the task_struct structure for debugger process.
- *	Return 0 if permission is granted.
- * @capget:
- *	Get the @effective, @inheritable, and @permitted capability sets for
- *	the @target process.  The hook may also perform permission checking to
- *	determine if the current process is allowed to see the capability sets
- *	of the @target process.
- *	@target contains the task_struct structure for target process.
- *	@effective contains the effective capability set.
- *	@inheritable contains the inheritable capability set.
- *	@permitted contains the permitted capability set.
- *	Return 0 if the capability sets were successfully obtained.
- * @capset:
- *	Set the @effective, @inheritable, and @permitted capability sets for
- *	the current process.
- *	@new contains the new credentials structure for target process.
- *	@old contains the current credentials structure for target process.
- *	@effective contains the effective capability set.
- *	@inheritable contains the inheritable capability set.
- *	@permitted contains the permitted capability set.
- *	Return 0 and update @new if permission is granted.
- * @capable:
- *	Check whether the @tsk process has the @cap capability in the indicated
- *	credentials.
- *	@cred contains the credentials to use.
- *	@ns contains the user namespace we want the capability in
- *	@cap contains the capability <include/linux/capability.h>.
- *	@opts contains options for the capable check <include/linux/security.h>
- *	Return 0 if the capability is granted for @tsk.
- * @quotactl:
- * 	Check whether the quotactl syscall is allowed for this @sb.
- * @quota_on:
- * 	Check whether QUOTAON is allowed for this @dentry.
- * @syslog:
- *	Check permission before accessing the kernel message ring or changing
- *	logging to the console.
- *	See the syslog(2) manual page for an explanation of the @type values.
- *	@type contains the SYSLOG_ACTION_* constant from <include/linux/syslog.h>
- *	Return 0 if permission is granted.
- * @settime:
- *	Check permission to change the system time.
- *	struct timespec64 is defined in <include/linux/time64.h> and timezone
- *	is defined in <include/linux/time.h>
- *	@ts contains new time
- *	@tz contains new timezone
- *	Return 0 if permission is granted.
- * @vm_enough_memory:
- *	Check permissions for allocating a new virtual mapping.
- *	@mm contains the mm struct it is being added to.
- *	@pages contains the number of pages.
- *	Return 0 if permission is granted.
- *
- * @ismaclabel:
- *	Check if the extended attribute specified by @name
- *	represents a MAC label. Returns 1 if name is a MAC
- *	attribute otherwise returns 0.
- *	@name full extended attribute name to check against
- *	LSM as a MAC label.
- *
- * @secid_to_secctx:
- *	Convert secid to security context.  If secdata is NULL the length of
- *	the result will be returned in seclen, but no secdata will be returned.
- *	This does mean that the length could change between calls to check the
- *	length and the next call which actually allocates and returns the
- *	secdata.
- *	@secid contains the security ID.
- *	@secdata contains the pointer that stores the converted security
- *	context.
- *	@seclen pointer which contains the length of the data
- * @secctx_to_secid:
- *	Convert security context to secid.
- *	@secid contains the pointer to the generated security ID.
- *	@secdata contains the security context.
- *
- * @release_secctx:
- *	Release the security context.
- *	@secdata contains the security context.
- *	@seclen contains the length of the security context.
- *
- * Security hooks for Audit
- *
- * @audit_rule_init:
- *	Allocate and initialize an LSM audit rule structure.
- *	@field contains the required Audit action.
- *	Fields flags are defined in <include/linux/audit.h>
- *	@op contains the operator the rule uses.
- *	@rulestr contains the context where the rule will be applied to.
- *	@lsmrule contains a pointer to receive the result.
- *	Return 0 if @lsmrule has been successfully set,
- *	-EINVAL in case of an invalid rule.
- *
- * @audit_rule_known:
- *	Specifies whether given @krule contains any fields related to
- *	current LSM.
- *	@krule contains the audit rule of interest.
- *	Return 1 in case of relation found, 0 otherwise.
- *
- * @audit_rule_match:
- *	Determine if given @secid matches a rule previously approved
- *	by @audit_rule_known.
- *	@secid contains the security id in question.
- *	@field contains the field which relates to current LSM.
- *	@op contains the operator that will be used for matching.
- *	@lrule points to the audit rule that will be checked against.
- *	Return 1 if secid matches the rule, 0 if it does not, -ERRNO on failure.
- *
- * @audit_rule_free:
- *	Deallocate the LSM audit rule structure previously allocated by
- *	audit_rule_init.
- *	@lsmrule contains the allocated rule
- *
- * @inode_invalidate_secctx:
- *	Notify the security module that it must revalidate the security context
- *	of an inode.
- *
- * @inode_notifysecctx:
- *	Notify the security module of what the security context of an inode
- *	should be.  Initializes the incore security context managed by the
- *	security module for this inode.  Example usage:  NFS client invokes
- *	this hook to initialize the security context in its incore inode to the
- *	value provided by the server for the file when the server returned the
- *	file's attributes to the client.
- *	Must be called with inode->i_mutex locked.
- *	@inode we wish to set the security context of.
- *	@ctx contains the string which we wish to set in the inode.
- *	@ctxlen contains the length of @ctx.
- *
- * @inode_setsecctx:
- *	Change the security context of an inode.  Updates the
- *	incore security context managed by the security module and invokes the
- *	fs code as needed (via __vfs_setxattr_noperm) to update any backing
- *	xattrs that represent the context.  Example usage:  NFS server invokes
- *	this hook to change the security context in its incore inode and on the
- *	backing filesystem to a value provided by the client on a SETATTR
- *	operation.
- *	Must be called with inode->i_mutex locked.
- *	@dentry contains the inode we wish to set the security context of.
- *	@ctx contains the string which we wish to set in the inode.
- *	@ctxlen contains the length of @ctx.
- *
- * @inode_getsecctx:
- *	On success, returns 0 and fills out @ctx and @ctxlen with the security
- *	context for the given @inode.
- *	@inode we wish to get the security context of.
- *	@ctx is a pointer in which to place the allocated security context.
- *	@ctxlen points to the place to put the length of @ctx.
- *
- * Security hooks for the general notification queue:
- *
- * @post_notification:
- *	Check to see if a watch notification can be posted to a particular
- *	queue.
- *	@w_cred: The credentials of the whoever set the watch.
- *	@cred: The event-triggerer's credentials
- *	@n: The notification being posted
- *
- * @watch_key:
- *	Check to see if a process is allowed to watch for event notifications
- *	from a key or keyring.
- *	@key: The key to watch.
- *
- * Security hooks for using the eBPF maps and programs functionalities through
- * eBPF syscalls.
- *
- * @bpf:
- *	Do a initial check for all bpf syscalls after the attribute is copied
- *	into the kernel. The actual security module can implement their own
- *	rules to check the specific cmd they need.
- *
- * @bpf_map:
- *	Do a check when the kernel generate and return a file descriptor for
- *	eBPF maps.
- *
- *	@map: bpf map that we want to access
- *	@mask: the access flags
- *
- * @bpf_prog:
- *	Do a check when the kernel generate and return a file descriptor for
- *	eBPF programs.
- *
- *	@prog: bpf prog that userspace want to use.
- *
- * @bpf_map_alloc_security:
- *	Initialize the security field inside bpf map.
- *
- * @bpf_map_free_security:
- *	Clean up the security information stored inside bpf map.
- *
- * @bpf_prog_alloc_security:
- *	Initialize the security field inside bpf program.
- *
- * @bpf_prog_free_security:
- *	Clean up the security information stored inside bpf prog.
- *
- * @locked_down:
- *     Determine whether a kernel feature that potentially enables arbitrary
- *     code execution in kernel space should be permitted.
- *
- *     @what: kernel feature being accessed
- *
- * @lock_kernel_down
- *     Put the kernel into lock-down mode.
- *
- *     @where: Where the lock-down is originating from (e.g. command line option)
- *     @level: The lock-down level (can only increase)
- *
- * Security hooks for perf events
- *
- * @perf_event_open:
- * 	Check whether the @type of perf_event_open syscall is allowed.
- * @perf_event_alloc:
- * 	Allocate and save perf_event security info.
- * @perf_event_free:
- * 	Release (free) perf_event security info.
- * @perf_event_read:
- * 	Read perf_event security info if allowed.
- * @perf_event_write:
- * 	Write perf_event security info if allowed.
- */
-=======
->>>>>>> eb3cdb58
 union security_list_options {
 	#define LSM_HOOK(RET, DEFAULT, NAME, ...) RET (*NAME)(__VA_ARGS__);
 	#include "lsm_hook_defs.h"
