--- conflicted
+++ resolved
@@ -23,11 +23,7 @@
 void sock_diag_save_cookie(void *sk, __u32 *cookie);
 
 int sock_diag_put_meminfo(struct sock *sk, struct sk_buff *skb, int attr);
-<<<<<<< HEAD
-int sock_diag_put_filterinfo(struct sock *sk,
-=======
 int sock_diag_put_filterinfo(bool may_report_filterinfo, struct sock *sk,
->>>>>>> 21d11044
 			     struct sk_buff *skb, int attrtype);
 
 #endif