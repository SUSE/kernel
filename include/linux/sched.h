#ifndef _LINUX_SCHED_H
#define _LINUX_SCHED_H

/*
 * cloning flags:
 */
#define CSIGNAL		0x000000ff	/* signal mask to be sent at exit */
#define CLONE_VM	0x00000100	/* set if VM shared between processes */
#define CLONE_FS	0x00000200	/* set if fs info shared between processes */
#define CLONE_FILES	0x00000400	/* set if open files shared between processes */
#define CLONE_SIGHAND	0x00000800	/* set if signal handlers and blocked signals shared */
#define CLONE_PTRACE	0x00002000	/* set if we want to let tracing continue on the child too */
#define CLONE_VFORK	0x00004000	/* set if the parent wants the child to wake it up on mm_release */
#define CLONE_PARENT	0x00008000	/* set if we want to have the same parent as the cloner */
#define CLONE_THREAD	0x00010000	/* Same thread group? */
#define CLONE_NEWNS	0x00020000	/* New namespace group? */
#define CLONE_SYSVSEM	0x00040000	/* share system V SEM_UNDO semantics */
#define CLONE_SETTLS	0x00080000	/* create a new TLS for the child */
#define CLONE_PARENT_SETTID	0x00100000	/* set the TID in the parent */
#define CLONE_CHILD_CLEARTID	0x00200000	/* clear the TID in the child */
#define CLONE_DETACHED		0x00400000	/* Unused, ignored */
#define CLONE_UNTRACED		0x00800000	/* set if the tracing process can't force CLONE_PTRACE on this clone */
#define CLONE_CHILD_SETTID	0x01000000	/* set the TID in the child */
#define CLONE_STOPPED		0x02000000	/* Start in stopped state */
#define CLONE_NEWUTS		0x04000000	/* New utsname group? */
#define CLONE_NEWIPC		0x08000000	/* New ipcs */
#define CLONE_NEWUSER		0x10000000	/* New user namespace */
#define CLONE_NEWPID		0x20000000	/* New pid namespace */
#define CLONE_NEWNET		0x40000000	/* New network namespace */
#define CLONE_IO		0x80000000	/* Clone io context */

/*
 * Scheduling policies
 */
#define SCHED_NORMAL		0
#define SCHED_FIFO		1
#define SCHED_RR		2
#define SCHED_BATCH		3
/* SCHED_ISO: reserved but not implemented yet */
#define SCHED_IDLE		5
/* Can be ORed in to make sure the process is reverted back to SCHED_NORMAL on fork */
#define SCHED_RESET_ON_FORK     0x40000000

#ifdef __KERNEL__

struct sched_param {
	int sched_priority;
};

#include <asm/param.h>	/* for HZ */

#include <linux/capability.h>
#include <linux/threads.h>
#include <linux/kernel.h>
#include <linux/types.h>
#include <linux/timex.h>
#include <linux/jiffies.h>
#include <linux/rbtree.h>
#include <linux/thread_info.h>
#include <linux/cpumask.h>
#include <linux/errno.h>
#include <linux/nodemask.h>
#include <linux/mm_types.h>

#include <asm/system.h>
#include <asm/page.h>
#include <asm/ptrace.h>
#include <asm/cputime.h>

#include <linux/smp.h>
#include <linux/sem.h>
#include <linux/signal.h>
#include <linux/path.h>
#include <linux/compiler.h>
#include <linux/completion.h>
#include <linux/pid.h>
#include <linux/percpu.h>
#include <linux/topology.h>
#include <linux/proportions.h>
#include <linux/seccomp.h>
#include <linux/rcupdate.h>
#include <linux/rculist.h>
#include <linux/rtmutex.h>

#include <linux/time.h>
#include <linux/param.h>
#include <linux/resource.h>
#include <linux/timer.h>
#include <linux/hrtimer.h>
#include <linux/task_io_accounting.h>
#include <linux/kobject.h>
#include <linux/latencytop.h>
#include <linux/cred.h>

#include <asm/processor.h>

struct exec_domain;
struct futex_pi_state;
struct robust_list_head;
struct bio;
struct fs_struct;
struct bts_context;
struct perf_event_context;

/*
 * List of flags we want to share for kernel threads,
 * if only because they are not used by them anyway.
 */
#define CLONE_KERNEL	(CLONE_FS | CLONE_FILES | CLONE_SIGHAND)

/*
 * These are the constant used to fake the fixed-point load-average
 * counting. Some notes:
 *  - 11 bit fractions expand to 22 bits by the multiplies: this gives
 *    a load-average precision of 10 bits integer + 11 bits fractional
 *  - if you want to count load-averages more often, you need more
 *    precision, or rounding will get you. With 2-second counting freq,
 *    the EXP_n values would be 1981, 2034 and 2043 if still using only
 *    11 bit fractions.
 */
extern unsigned long avenrun[];		/* Load averages */
extern void get_avenrun(unsigned long *loads, unsigned long offset, int shift);

#define FSHIFT		11		/* nr of bits of precision */
#define FIXED_1		(1<<FSHIFT)	/* 1.0 as fixed-point */
#define LOAD_FREQ	(5*HZ+1)	/* 5 sec intervals */
#define EXP_1		1884		/* 1/exp(5sec/1min) as fixed-point */
#define EXP_5		2014		/* 1/exp(5sec/5min) */
#define EXP_15		2037		/* 1/exp(5sec/15min) */

#define CALC_LOAD(load,exp,n) \
	load *= exp; \
	load += n*(FIXED_1-exp); \
	load >>= FSHIFT;

extern unsigned long total_forks;
extern int nr_threads;
DECLARE_PER_CPU(unsigned long, process_counts);
extern int nr_processes(void);
extern unsigned long nr_running(void);
extern unsigned long nr_uninterruptible(void);
extern unsigned long nr_iowait(void);
extern unsigned long nr_iowait_cpu(void);
extern unsigned long this_cpu_load(void);


extern void calc_global_load(void);
extern u64 cpu_nr_migrations(int cpu);

extern unsigned long get_parent_ip(unsigned long addr);

struct seq_file;
struct cfs_rq;
struct task_group;
#ifdef CONFIG_SCHED_DEBUG
extern void proc_sched_show_task(struct task_struct *p, struct seq_file *m);
extern void proc_sched_set_task(struct task_struct *p);
extern void
print_cfs_rq(struct seq_file *m, int cpu, struct cfs_rq *cfs_rq);
#else
static inline void
proc_sched_show_task(struct task_struct *p, struct seq_file *m)
{
}
static inline void proc_sched_set_task(struct task_struct *p)
{
}
static inline void
print_cfs_rq(struct seq_file *m, int cpu, struct cfs_rq *cfs_rq)
{
}
#endif

extern unsigned long long time_sync_thresh;

/*
 * Task state bitmask. NOTE! These bits are also
 * encoded in fs/proc/array.c: get_task_state().
 *
 * We have two separate sets of flags: task->state
 * is about runnability, while task->exit_state are
 * about the task exiting. Confusing, but this way
 * modifying one set can't modify the other one by
 * mistake.
 */
#define TASK_RUNNING		0
#define TASK_INTERRUPTIBLE	1
#define TASK_UNINTERRUPTIBLE	2
#define __TASK_STOPPED		4
#define __TASK_TRACED		8
/* in tsk->exit_state */
#define EXIT_ZOMBIE		16
#define EXIT_DEAD		32
/* in tsk->state again */
#define TASK_DEAD		64
#define TASK_WAKEKILL		128
#define TASK_WAKING		256

/* Convenience macros for the sake of set_task_state */
#define TASK_KILLABLE		(TASK_WAKEKILL | TASK_UNINTERRUPTIBLE)
#define TASK_STOPPED		(TASK_WAKEKILL | __TASK_STOPPED)
#define TASK_TRACED		(TASK_WAKEKILL | __TASK_TRACED)

/* Convenience macros for the sake of wake_up */
#define TASK_NORMAL		(TASK_INTERRUPTIBLE | TASK_UNINTERRUPTIBLE)
#define TASK_ALL		(TASK_NORMAL | __TASK_STOPPED | __TASK_TRACED)

/* get_task_state() */
#define TASK_REPORT		(TASK_RUNNING | TASK_INTERRUPTIBLE | \
				 TASK_UNINTERRUPTIBLE | __TASK_STOPPED | \
				 __TASK_TRACED)

#define task_is_traced(task)	((task->state & __TASK_TRACED) != 0)
#define task_is_stopped(task)	((task->state & __TASK_STOPPED) != 0)
#define task_is_stopped_or_traced(task)	\
			((task->state & (__TASK_STOPPED | __TASK_TRACED)) != 0)
#define task_contributes_to_load(task)	\
				((task->state & TASK_UNINTERRUPTIBLE) != 0 && \
				 (task->flags & PF_FREEZING) == 0)

#define __set_task_state(tsk, state_value)		\
	do { (tsk)->state = (state_value); } while (0)
#define set_task_state(tsk, state_value)		\
	set_mb((tsk)->state, (state_value))

/*
 * set_current_state() includes a barrier so that the write of current->state
 * is correctly serialised wrt the caller's subsequent test of whether to
 * actually sleep:
 *
 *	set_current_state(TASK_UNINTERRUPTIBLE);
 *	if (do_i_need_to_sleep())
 *		schedule();
 *
 * If the caller does not need such serialisation then use __set_current_state()
 */
#define __set_current_state(state_value)			\
	do { current->state = (state_value); } while (0)
#define set_current_state(state_value)		\
	set_mb(current->state, (state_value))

/* Task command name length */
#define TASK_COMM_LEN 16

#include <linux/spinlock.h>

/*
 * This serializes "schedule()" and also protects
 * the run-queue from deletions/modifications (but
 * _adding_ to the beginning of the run-queue has
 * a separate lock).
 */
extern rwlock_t tasklist_lock;
extern spinlock_t mmlist_lock;

struct task_struct;

extern void sched_init(void);
extern void sched_init_smp(void);
extern asmlinkage void schedule_tail(struct task_struct *prev);
extern void init_idle(struct task_struct *idle, int cpu);
extern void init_idle_bootup_task(struct task_struct *idle);

extern int runqueue_is_locked(int cpu);
extern void task_rq_unlock_wait(struct task_struct *p);

extern cpumask_var_t nohz_cpu_mask;
#if defined(CONFIG_SMP) && defined(CONFIG_NO_HZ)
extern int select_nohz_load_balancer(int cpu);
extern int get_nohz_load_balancer(void);
#else
static inline int select_nohz_load_balancer(int cpu)
{
	return 0;
}
#endif

/*
 * Only dump TASK_* tasks. (0 for all tasks)
 */
extern void show_state_filter(unsigned long state_filter);

static inline void show_state(void)
{
	show_state_filter(0);
}

extern void show_regs(struct pt_regs *);

/*
 * TASK is a pointer to the task whose backtrace we want to see (or NULL for current
 * task), SP is the stack pointer of the first frame that should be shown in the back
 * trace (or NULL if the entire call-chain of the task should be shown).
 */
extern void show_stack(struct task_struct *task, unsigned long *sp);

void io_schedule(void);
long io_schedule_timeout(long timeout);

extern void cpu_init (void);
extern void trap_init(void);
extern void update_process_times(int user);
extern void scheduler_tick(void);

extern void sched_show_task(struct task_struct *p);

#ifdef CONFIG_DETECT_SOFTLOCKUP
extern void softlockup_tick(void);
extern void touch_softlockup_watchdog(void);
extern void touch_all_softlockup_watchdogs(void);
extern int proc_dosoftlockup_thresh(struct ctl_table *table, int write,
				    void __user *buffer,
				    size_t *lenp, loff_t *ppos);
extern unsigned int  softlockup_panic;
extern int softlockup_thresh;
#else
static inline void softlockup_tick(void)
{
}
static inline void touch_softlockup_watchdog(void)
{
}
static inline void touch_all_softlockup_watchdogs(void)
{
}
#endif

#ifdef CONFIG_DETECT_HUNG_TASK
extern unsigned int  sysctl_hung_task_panic;
extern unsigned long sysctl_hung_task_check_count;
extern unsigned long sysctl_hung_task_timeout_secs;
extern unsigned long sysctl_hung_task_warnings;
extern int proc_dohung_task_timeout_secs(struct ctl_table *table, int write,
					 void __user *buffer,
					 size_t *lenp, loff_t *ppos);
#endif

/* Attach to any functions which should be ignored in wchan output. */
#define __sched		__attribute__((__section__(".sched.text")))

/* Linker adds these: start and end of __sched functions */
extern char __sched_text_start[], __sched_text_end[];

/* Is this address in the __sched functions? */
extern int in_sched_functions(unsigned long addr);

#define	MAX_SCHEDULE_TIMEOUT	LONG_MAX
extern signed long schedule_timeout(signed long timeout);
extern signed long schedule_timeout_interruptible(signed long timeout);
extern signed long schedule_timeout_killable(signed long timeout);
extern signed long schedule_timeout_uninterruptible(signed long timeout);
asmlinkage void __schedule(void);
asmlinkage void schedule(void);
extern int mutex_spin_on_owner(struct mutex *lock, struct thread_info *owner);

struct nsproxy;
struct user_namespace;

/*
 * Default maximum number of active map areas, this limits the number of vmas
 * per mm struct. Users can overwrite this number by sysctl but there is a
 * problem.
 *
 * When a program's coredump is generated as ELF format, a section is created
 * per a vma. In ELF, the number of sections is represented in unsigned short.
 * This means the number of sections should be smaller than 65535 at coredump.
 * Because the kernel adds some informative sections to a image of program at
 * generating coredump, we need some margin. The number of extra sections is
 * 1-3 now and depends on arch. We use "5" as safe margin, here.
 */
#define MAPCOUNT_ELF_CORE_MARGIN	(5)
#define DEFAULT_MAX_MAP_COUNT	(USHORT_MAX - MAPCOUNT_ELF_CORE_MARGIN)

extern int sysctl_max_map_count;

#include <linux/aio.h>

extern unsigned long
arch_get_unmapped_area(struct file *, unsigned long, unsigned long,
		       unsigned long, unsigned long);
extern unsigned long
arch_get_unmapped_area_topdown(struct file *filp, unsigned long addr,
			  unsigned long len, unsigned long pgoff,
			  unsigned long flags);
extern void arch_unmap_area(struct mm_struct *, unsigned long);
extern void arch_unmap_area_topdown(struct mm_struct *, unsigned long);

#if USE_SPLIT_PTLOCKS
/*
 * The mm counters are not protected by its page_table_lock,
 * so must be incremented atomically.
 */
#define set_mm_counter(mm, member, value) atomic_long_set(&(mm)->_##member, value)
#define get_mm_counter(mm, member) ((unsigned long)atomic_long_read(&(mm)->_##member))
#define add_mm_counter(mm, member, value) atomic_long_add(value, &(mm)->_##member)
#define inc_mm_counter(mm, member) atomic_long_inc(&(mm)->_##member)
#define dec_mm_counter(mm, member) atomic_long_dec(&(mm)->_##member)

#else  /* !USE_SPLIT_PTLOCKS */
/*
 * The mm counters are protected by its page_table_lock,
 * so can be incremented directly.
 */
#define set_mm_counter(mm, member, value) (mm)->_##member = (value)
#define get_mm_counter(mm, member) ((mm)->_##member)
#define add_mm_counter(mm, member, value) (mm)->_##member += (value)
#define inc_mm_counter(mm, member) (mm)->_##member++
#define dec_mm_counter(mm, member) (mm)->_##member--

#endif /* !USE_SPLIT_PTLOCKS */

#define get_mm_rss(mm)					\
	(get_mm_counter(mm, file_rss) + get_mm_counter(mm, anon_rss))
#define update_hiwater_rss(mm)	do {			\
	unsigned long _rss = get_mm_rss(mm);		\
	if ((mm)->hiwater_rss < _rss)			\
		(mm)->hiwater_rss = _rss;		\
} while (0)
#define update_hiwater_vm(mm)	do {			\
	if ((mm)->hiwater_vm < (mm)->total_vm)		\
		(mm)->hiwater_vm = (mm)->total_vm;	\
} while (0)

static inline unsigned long get_mm_hiwater_rss(struct mm_struct *mm)
{
	return max(mm->hiwater_rss, get_mm_rss(mm));
}

static inline void setmax_mm_hiwater_rss(unsigned long *maxrss,
					 struct mm_struct *mm)
{
	unsigned long hiwater_rss = get_mm_hiwater_rss(mm);

	if (*maxrss < hiwater_rss)
		*maxrss = hiwater_rss;
}

static inline unsigned long get_mm_hiwater_vm(struct mm_struct *mm)
{
	return max(mm->hiwater_vm, mm->total_vm);
}

extern void set_dumpable(struct mm_struct *mm, int value);
extern int get_dumpable(struct mm_struct *mm);

/* mm flags */
/* dumpable bits */
#define MMF_DUMPABLE      0  /* core dump is permitted */
#define MMF_DUMP_SECURELY 1  /* core file is readable only by root */

#define MMF_DUMPABLE_BITS 2
#define MMF_DUMPABLE_MASK ((1 << MMF_DUMPABLE_BITS) - 1)

/* coredump filter bits */
#define MMF_DUMP_ANON_PRIVATE	2
#define MMF_DUMP_ANON_SHARED	3
#define MMF_DUMP_MAPPED_PRIVATE	4
#define MMF_DUMP_MAPPED_SHARED	5
#define MMF_DUMP_ELF_HEADERS	6
#define MMF_DUMP_HUGETLB_PRIVATE 7
#define MMF_DUMP_HUGETLB_SHARED  8

#define MMF_DUMP_FILTER_SHIFT	MMF_DUMPABLE_BITS
#define MMF_DUMP_FILTER_BITS	7
#define MMF_DUMP_FILTER_MASK \
	(((1 << MMF_DUMP_FILTER_BITS) - 1) << MMF_DUMP_FILTER_SHIFT)
#define MMF_DUMP_FILTER_DEFAULT \
	((1 << MMF_DUMP_ANON_PRIVATE) |	(1 << MMF_DUMP_ANON_SHARED) |\
	 (1 << MMF_DUMP_HUGETLB_PRIVATE) | MMF_DUMP_MASK_DEFAULT_ELF)

#ifdef CONFIG_CORE_DUMP_DEFAULT_ELF_HEADERS
# define MMF_DUMP_MASK_DEFAULT_ELF	(1 << MMF_DUMP_ELF_HEADERS)
#else
# define MMF_DUMP_MASK_DEFAULT_ELF	0
#endif
					/* leave room for more dump flags */
#define MMF_VM_MERGEABLE	16	/* KSM may merge identical pages */

#define MMF_INIT_MASK		(MMF_DUMPABLE_MASK | MMF_DUMP_FILTER_MASK)

struct sighand_struct {
	atomic_t		count;
	struct k_sigaction	action[_NSIG];
	spinlock_t		siglock;
	wait_queue_head_t	signalfd_wqh;
};

struct pacct_struct {
	int			ac_flag;
	long			ac_exitcode;
	unsigned long		ac_mem;
	cputime_t		ac_utime, ac_stime;
	unsigned long		ac_minflt, ac_majflt;
};

struct cpu_itimer {
	cputime_t expires;
	cputime_t incr;
	u32 error;
	u32 incr_error;
};

/**
 * struct task_cputime - collected CPU time counts
 * @utime:		time spent in user mode, in &cputime_t units
 * @stime:		time spent in kernel mode, in &cputime_t units
 * @sum_exec_runtime:	total time spent on the CPU, in nanoseconds
 *
 * This structure groups together three kinds of CPU time that are
 * tracked for threads and thread groups.  Most things considering
 * CPU time want to group these counts together and treat all three
 * of them in parallel.
 */
struct task_cputime {
	cputime_t utime;
	cputime_t stime;
	unsigned long long sum_exec_runtime;
};
/* Alternate field names when used to cache expirations. */
#define prof_exp	stime
#define virt_exp	utime
#define sched_exp	sum_exec_runtime

#define INIT_CPUTIME	\
	(struct task_cputime) {					\
		.utime = cputime_zero,				\
		.stime = cputime_zero,				\
		.sum_exec_runtime = 0,				\
	}

/*
 * Disable preemption until the scheduler is running.
 * Reset by start_kernel()->sched_init()->init_idle().
 *
 * We include PREEMPT_ACTIVE to avoid cond_resched() from working
 * before the scheduler is active -- see should_resched().
 */
#define INIT_PREEMPT_COUNT	(1 + PREEMPT_ACTIVE)

/**
 * struct thread_group_cputimer - thread group interval timer counts
 * @cputime:		thread group interval timers.
 * @running:		non-zero when there are timers running and
 * 			@cputime receives updates.
 * @lock:		lock for fields in this struct.
 *
 * This structure contains the version of task_cputime, above, that is
 * used for thread group CPU timer calculations.
 */
struct thread_group_cputimer {
	struct task_cputime cputime;
	int running;
	spinlock_t lock;
};

/*
 * NOTE! "signal_struct" does not have it's own
 * locking, because a shared signal_struct always
 * implies a shared sighand_struct, so locking
 * sighand_struct is always a proper superset of
 * the locking of signal_struct.
 */
struct signal_struct {
	atomic_t		count;
	atomic_t		live;

	wait_queue_head_t	wait_chldexit;	/* for wait4() */

	/* current thread group signal load-balancing target: */
	struct task_struct	*curr_target;

	/* shared signal handling: */
	struct sigpending	shared_pending;

	/* thread group exit support */
	int			group_exit_code;
	/* overloaded:
	 * - notify group_exit_task when ->count is equal to notify_count
	 * - everyone except group_exit_task is stopped during signal delivery
	 *   of fatal signals, group_exit_task processes the signal.
	 */
	int			notify_count;
	struct task_struct	*group_exit_task;

	/* thread group stop support, overloads group_exit_code too */
	int			group_stop_count;
	unsigned int		flags; /* see SIGNAL_* flags below */

	/* POSIX.1b Interval Timers */
	struct list_head posix_timers;

	/* ITIMER_REAL timer for the process */
	struct hrtimer real_timer;
	struct pid *leader_pid;
	ktime_t it_real_incr;

	/*
	 * ITIMER_PROF and ITIMER_VIRTUAL timers for the process, we use
	 * CPUCLOCK_PROF and CPUCLOCK_VIRT for indexing array as these
	 * values are defined to 0 and 1 respectively
	 */
	struct cpu_itimer it[2];

	/*
	 * Thread group totals for process CPU timers.
	 * See thread_group_cputimer(), et al, for details.
	 */
	struct thread_group_cputimer cputimer;

	/* Earliest-expiration cache. */
	struct task_cputime cputime_expires;

	struct list_head cpu_timers[3];

	struct pid *tty_old_pgrp;

	/* boolean value for session group leader */
	int leader;

	struct tty_struct *tty; /* NULL if no tty */

	/*
	 * Cumulative resource counters for dead threads in the group,
	 * and for reaped dead child processes forked by this group.
	 * Live threads maintain their own counters and add to these
	 * in __exit_signal, except for the group leader.
	 */
	cputime_t utime, stime, cutime, cstime;
	cputime_t gtime;
	cputime_t cgtime;
	unsigned long nvcsw, nivcsw, cnvcsw, cnivcsw;
	unsigned long min_flt, maj_flt, cmin_flt, cmaj_flt;
	unsigned long inblock, oublock, cinblock, coublock;
	unsigned long maxrss, cmaxrss;
	struct task_io_accounting ioac;

	/*
	 * Cumulative ns of schedule CPU time fo dead threads in the
	 * group, not including a zombie group leader, (This only differs
	 * from jiffies_to_ns(utime + stime) if sched_clock uses something
	 * other than jiffies.)
	 */
	unsigned long long sum_sched_runtime;

	/*
	 * We don't bother to synchronize most readers of this at all,
	 * because there is no reader checking a limit that actually needs
	 * to get both rlim_cur and rlim_max atomically, and either one
	 * alone is a single word that can safely be read normally.
	 * getrlimit/setrlimit use task_lock(current->group_leader) to
	 * protect this instead of the siglock, because they really
	 * have no need to disable irqs.
	 */
	struct rlimit rlim[RLIM_NLIMITS];

#ifdef CONFIG_BSD_PROCESS_ACCT
	struct pacct_struct pacct;	/* per-process accounting information */
#endif
#ifdef CONFIG_TASKSTATS
	struct taskstats *stats;
#endif
#ifdef CONFIG_AUDIT
	unsigned audit_tty;
	struct tty_audit_buf *tty_audit_buf;
#endif

	int oom_adj;	/* OOM kill score adjustment (bit shift) */
};

/* Context switch must be unlocked if interrupts are to be enabled */
#ifdef __ARCH_WANT_INTERRUPTS_ON_CTXSW
# define __ARCH_WANT_UNLOCKED_CTXSW
#endif

/*
 * Bits in flags field of signal_struct.
 */
#define SIGNAL_STOP_STOPPED	0x00000001 /* job control stop in effect */
#define SIGNAL_STOP_DEQUEUED	0x00000002 /* stop signal dequeued */
#define SIGNAL_STOP_CONTINUED	0x00000004 /* SIGCONT since WCONTINUED reap */
#define SIGNAL_GROUP_EXIT	0x00000008 /* group exit in progress */
/*
 * Pending notifications to parent.
 */
#define SIGNAL_CLD_STOPPED	0x00000010
#define SIGNAL_CLD_CONTINUED	0x00000020
#define SIGNAL_CLD_MASK		(SIGNAL_CLD_STOPPED|SIGNAL_CLD_CONTINUED)

#define SIGNAL_UNKILLABLE	0x00000040 /* for init: ignore fatal signals */

/* If true, all threads except ->group_exit_task have pending SIGKILL */
static inline int signal_group_exit(const struct signal_struct *sig)
{
	return	(sig->flags & SIGNAL_GROUP_EXIT) ||
		(sig->group_exit_task != NULL);
}

/*
 * Some day this will be a full-fledged user tracking system..
 */
struct user_struct {
	atomic_t __count;	/* reference count */
	atomic_t processes;	/* How many processes does this user have? */
	atomic_t files;		/* How many open files does this user have? */
	atomic_t sigpending;	/* How many pending signals does this user have? */
#ifdef CONFIG_INOTIFY_USER
	atomic_t inotify_watches; /* How many inotify watches does this user have? */
	atomic_t inotify_devs;	/* How many inotify devs does this user have opened? */
#endif
#ifdef CONFIG_EPOLL
	atomic_t epoll_watches;	/* The number of file descriptors currently watched */
#endif
#ifdef CONFIG_POSIX_MQUEUE
	/* protected by mq_lock	*/
	unsigned long mq_bytes;	/* How many bytes can be allocated to mqueue? */
#endif
	unsigned long locked_shm; /* How many pages of mlocked shm ? */

#ifdef CONFIG_KEYS
	struct key *uid_keyring;	/* UID specific keyring */
	struct key *session_keyring;	/* UID's default session keyring */
#endif

	/* Hash table maintenance information */
	struct hlist_node uidhash_node;
	uid_t uid;
	struct user_namespace *user_ns;

#ifdef CONFIG_USER_SCHED
	struct task_group *tg;
#ifdef CONFIG_SYSFS
	struct kobject kobj;
	struct delayed_work work;
#endif
#endif

#ifdef CONFIG_PERF_EVENTS
	atomic_long_t locked_vm;
#endif
};

extern int uids_sysfs_init(void);

extern struct user_struct *find_user(uid_t);

extern struct user_struct root_user;
#define INIT_USER (&root_user)


struct backing_dev_info;
struct reclaim_state;

#if defined(CONFIG_SCHEDSTATS) || defined(CONFIG_TASK_DELAY_ACCT)
struct sched_info {
	/* cumulative counters */
	unsigned long pcount;	      /* # of times run on this cpu */
	unsigned long long run_delay; /* time spent waiting on a runqueue */

	/* timestamps */
	unsigned long long last_arrival,/* when we last ran on a cpu */
			   last_queued;	/* when we were last queued to run */
#ifdef CONFIG_SCHEDSTATS
	/* BKL stats */
	unsigned int bkl_count;
#endif
};
#endif /* defined(CONFIG_SCHEDSTATS) || defined(CONFIG_TASK_DELAY_ACCT) */

#ifdef CONFIG_TASK_DELAY_ACCT
struct task_delay_info {
	spinlock_t	lock;
	unsigned int	flags;	/* Private per-task flags */

	/* For each stat XXX, add following, aligned appropriately
	 *
	 * struct timespec XXX_start, XXX_end;
	 * u64 XXX_delay;
	 * u32 XXX_count;
	 *
	 * Atomicity of updates to XXX_delay, XXX_count protected by
	 * single lock above (split into XXX_lock if contention is an issue).
	 */

	/*
	 * XXX_count is incremented on every XXX operation, the delay
	 * associated with the operation is added to XXX_delay.
	 * XXX_delay contains the accumulated delay time in nanoseconds.
	 */
	struct timespec blkio_start, blkio_end;	/* Shared by blkio, swapin */
	u64 blkio_delay;	/* wait for sync block io completion */
	u64 swapin_delay;	/* wait for swapin block io completion */
	u32 blkio_count;	/* total count of the number of sync block */
				/* io operations performed */
	u32 swapin_count;	/* total count of the number of swapin block */
				/* io operations performed */

	struct timespec freepages_start, freepages_end;
	u64 freepages_delay;	/* wait for memory reclaim */
	u32 freepages_count;	/* total count of memory reclaim */
};
#endif	/* CONFIG_TASK_DELAY_ACCT */

static inline int sched_info_on(void)
{
#ifdef CONFIG_SCHEDSTATS
	return 1;
#elif defined(CONFIG_TASK_DELAY_ACCT)
	extern int delayacct_on;
	return delayacct_on;
#else
	return 0;
#endif
}

enum cpu_idle_type {
	CPU_IDLE,
	CPU_NOT_IDLE,
	CPU_NEWLY_IDLE,
	CPU_MAX_IDLE_TYPES
};

/*
 * sched-domains (multiprocessor balancing) declarations:
 */

/*
 * Increase resolution of nice-level calculations:
 */
#define SCHED_LOAD_SHIFT	10
#define SCHED_LOAD_SCALE	(1L << SCHED_LOAD_SHIFT)

#define SCHED_LOAD_SCALE_FUZZ	SCHED_LOAD_SCALE

#ifdef CONFIG_SMP
#define SD_LOAD_BALANCE		0x0001	/* Do load balancing on this domain. */
#define SD_BALANCE_NEWIDLE	0x0002	/* Balance when about to become idle */
#define SD_BALANCE_EXEC		0x0004	/* Balance on exec */
#define SD_BALANCE_FORK		0x0008	/* Balance on fork, clone */
#define SD_BALANCE_WAKE		0x0010  /* Balance on wakeup */
#define SD_WAKE_AFFINE		0x0020	/* Wake task to waking CPU */
#define SD_PREFER_LOCAL		0x0040  /* Prefer to keep tasks local to this domain */
#define SD_SHARE_CPUPOWER	0x0080	/* Domain members share cpu power */
#define SD_POWERSAVINGS_BALANCE	0x0100	/* Balance for power savings */
#define SD_SHARE_PKG_RESOURCES	0x0200	/* Domain members share cpu pkg resources */
#define SD_SERIALIZE		0x0400	/* Only a single load balancing instance */

#define SD_PREFER_SIBLING	0x1000	/* Prefer to place tasks in a sibling domain */

enum powersavings_balance_level {
	POWERSAVINGS_BALANCE_NONE = 0,  /* No power saving load balance */
	POWERSAVINGS_BALANCE_BASIC,	/* Fill one thread/core/package
					 * first for long running threads
					 */
	POWERSAVINGS_BALANCE_WAKEUP,	/* Also bias task wakeups to semi-idle
					 * cpu package for power savings
					 */
	MAX_POWERSAVINGS_BALANCE_LEVELS
};

extern int sched_mc_power_savings, sched_smt_power_savings;

static inline int sd_balance_for_mc_power(void)
{
	if (sched_smt_power_savings)
		return SD_POWERSAVINGS_BALANCE;

	return SD_PREFER_SIBLING;
}

static inline int sd_balance_for_package_power(void)
{
	if (sched_mc_power_savings | sched_smt_power_savings)
		return SD_POWERSAVINGS_BALANCE;

	return SD_PREFER_SIBLING;
}

/*
 * Optimise SD flags for power savings:
 * SD_BALANCE_NEWIDLE helps agressive task consolidation and power savings.
 * Keep default SD flags if sched_{smt,mc}_power_saving=0
 */

static inline int sd_power_saving_flags(void)
{
	if (sched_mc_power_savings | sched_smt_power_savings)
		return SD_BALANCE_NEWIDLE;

	return 0;
}

struct sched_group {
	struct sched_group *next;	/* Must be a circular list */

	/*
	 * CPU power of this group, SCHED_LOAD_SCALE being max power for a
	 * single CPU.
	 */
	unsigned int cpu_power;

	/*
	 * The CPUs this group covers.
	 *
	 * NOTE: this field is variable length. (Allocated dynamically
	 * by attaching extra space to the end of the structure,
	 * depending on how many CPUs the kernel has booted up with)
	 *
	 * It is also be embedded into static data structures at build
	 * time. (See 'struct static_sched_group' in kernel/sched.c)
	 */
	unsigned long cpumask[0];
};

static inline struct cpumask *sched_group_cpus(struct sched_group *sg)
{
	return to_cpumask(sg->cpumask);
}

enum sched_domain_level {
	SD_LV_NONE = 0,
	SD_LV_SIBLING,
	SD_LV_MC,
	SD_LV_CPU,
	SD_LV_NODE,
	SD_LV_ALLNODES,
	SD_LV_MAX
};

struct sched_domain_attr {
	int relax_domain_level;
};

#define SD_ATTR_INIT	(struct sched_domain_attr) {	\
	.relax_domain_level = -1,			\
}

struct sched_domain {
	/* These fields must be setup */
	struct sched_domain *parent;	/* top domain must be null terminated */
	struct sched_domain *child;	/* bottom domain must be null terminated */
	struct sched_group *groups;	/* the balancing groups of the domain */
	unsigned long min_interval;	/* Minimum balance interval ms */
	unsigned long max_interval;	/* Maximum balance interval ms */
	unsigned int busy_factor;	/* less balancing by factor if busy */
	unsigned int imbalance_pct;	/* No balance until over watermark */
	unsigned int cache_nice_tries;	/* Leave cache hot tasks for # tries */
	unsigned int busy_idx;
	unsigned int idle_idx;
	unsigned int newidle_idx;
	unsigned int wake_idx;
	unsigned int forkexec_idx;
	unsigned int smt_gain;
	int flags;			/* See SD_* */
	enum sched_domain_level level;

	/* Runtime fields. */
	unsigned long last_balance;	/* init to jiffies. units in jiffies */
	unsigned int balance_interval;	/* initialise to 1. units in ms. */
	unsigned int nr_balance_failed; /* initialise to 0 */

	u64 last_update;

#ifdef CONFIG_SCHEDSTATS
	/* load_balance() stats */
	unsigned int lb_count[CPU_MAX_IDLE_TYPES];
	unsigned int lb_failed[CPU_MAX_IDLE_TYPES];
	unsigned int lb_balanced[CPU_MAX_IDLE_TYPES];
	unsigned int lb_imbalance[CPU_MAX_IDLE_TYPES];
	unsigned int lb_gained[CPU_MAX_IDLE_TYPES];
	unsigned int lb_hot_gained[CPU_MAX_IDLE_TYPES];
	unsigned int lb_nobusyg[CPU_MAX_IDLE_TYPES];
	unsigned int lb_nobusyq[CPU_MAX_IDLE_TYPES];

	/* Active load balancing */
	unsigned int alb_count;
	unsigned int alb_failed;
	unsigned int alb_pushed;

	/* SD_BALANCE_EXEC stats */
	unsigned int sbe_count;
	unsigned int sbe_balanced;
	unsigned int sbe_pushed;

	/* SD_BALANCE_FORK stats */
	unsigned int sbf_count;
	unsigned int sbf_balanced;
	unsigned int sbf_pushed;

	/* try_to_wake_up() stats */
	unsigned int ttwu_wake_remote;
	unsigned int ttwu_move_affine;
	unsigned int ttwu_move_balance;
#endif
#ifdef CONFIG_SCHED_DEBUG
	char *name;
#endif

	/*
	 * Span of all CPUs in this domain.
	 *
	 * NOTE: this field is variable length. (Allocated dynamically
	 * by attaching extra space to the end of the structure,
	 * depending on how many CPUs the kernel has booted up with)
	 *
	 * It is also be embedded into static data structures at build
	 * time. (See 'struct static_sched_domain' in kernel/sched.c)
	 */
	unsigned long span[0];
};

static inline struct cpumask *sched_domain_span(struct sched_domain *sd)
{
	return to_cpumask(sd->span);
}

extern void partition_sched_domains(int ndoms_new, struct cpumask *doms_new,
				    struct sched_domain_attr *dattr_new);

/* Test a flag in parent sched domain */
static inline int test_sd_parent(struct sched_domain *sd, int flag)
{
	if (sd->parent && (sd->parent->flags & flag))
		return 1;

	return 0;
}

unsigned long default_scale_freq_power(struct sched_domain *sd, int cpu);
unsigned long default_scale_smt_power(struct sched_domain *sd, int cpu);

#else /* CONFIG_SMP */

struct sched_domain_attr;

static inline void
partition_sched_domains(int ndoms_new, struct cpumask *doms_new,
			struct sched_domain_attr *dattr_new)
{
}
#endif	/* !CONFIG_SMP */


struct io_context;			/* See blkdev.h */


#ifdef ARCH_HAS_PREFETCH_SWITCH_STACK
extern void prefetch_stack(struct task_struct *t);
#else
static inline void prefetch_stack(struct task_struct *t) { }
#endif

struct audit_context;		/* See audit.c */
struct mempolicy;
struct pipe_inode_info;
struct uts_namespace;

struct rq;
struct sched_domain;

/*
 * wake flags
 */
#define WF_SYNC		0x01		/* waker goes to sleep after wakup */
#define WF_FORK		0x02		/* child wakeup after fork */

struct sched_class {
	const struct sched_class *next;

	void (*enqueue_task) (struct rq *rq, struct task_struct *p, int wakeup);
	void (*dequeue_task) (struct rq *rq, struct task_struct *p, int sleep);
	void (*yield_task) (struct rq *rq);

	void (*check_preempt_curr) (struct rq *rq, struct task_struct *p, int flags);

	struct task_struct * (*pick_next_task) (struct rq *rq);
	void (*put_prev_task) (struct rq *rq, struct task_struct *p);

#ifdef CONFIG_SMP
	int  (*select_task_rq)(struct task_struct *p, int sd_flag, int flags);

	unsigned long (*load_balance) (struct rq *this_rq, int this_cpu,
			struct rq *busiest, unsigned long max_load_move,
			struct sched_domain *sd, enum cpu_idle_type idle,
			int *all_pinned, int *this_best_prio);

	int (*move_one_task) (struct rq *this_rq, int this_cpu,
			      struct rq *busiest, struct sched_domain *sd,
			      enum cpu_idle_type idle);
	void (*pre_schedule) (struct rq *this_rq, struct task_struct *task);
	void (*post_schedule) (struct rq *this_rq);
	void (*task_wake_up) (struct rq *this_rq, struct task_struct *task);

	void (*set_cpus_allowed)(struct task_struct *p,
				 const struct cpumask *newmask);

	void (*rq_online)(struct rq *rq);
	void (*rq_offline)(struct rq *rq);
#endif

	void (*set_curr_task) (struct rq *rq);
	void (*task_tick) (struct rq *rq, struct task_struct *p, int queued);
	void (*task_new) (struct rq *rq, struct task_struct *p);

	void (*switched_from) (struct rq *this_rq, struct task_struct *task,
			       int running);
	void (*switched_to) (struct rq *this_rq, struct task_struct *task,
			     int running);
	void (*prio_changed) (struct rq *this_rq, struct task_struct *task,
			     int oldprio, int running);

	unsigned int (*get_rr_interval) (struct task_struct *task);

#ifdef CONFIG_FAIR_GROUP_SCHED
	void (*moved_group) (struct task_struct *p);
#endif
};

struct load_weight {
	unsigned long weight, inv_weight;
};

/*
 * CFS stats for a schedulable entity (task, task-group etc)
 *
 * Current field usage histogram:
 *
 *     4 se->block_start
 *     4 se->run_node
 *     4 se->sleep_start
 *     6 se->load.weight
 */
struct sched_entity {
	struct load_weight	load;		/* for load-balancing */
	struct rb_node		run_node;
	struct list_head	group_node;
	unsigned int		on_rq;

	u64			exec_start;
	u64			sum_exec_runtime;
	u64			vruntime;
	u64			prev_sum_exec_runtime;

	u64			last_wakeup;
	u64			avg_overlap;

	u64			nr_migrations;

	u64			start_runtime;
	u64			avg_wakeup;

	u64			avg_running;

#ifdef CONFIG_SCHEDSTATS
	u64			wait_start;
	u64			wait_max;
	u64			wait_count;
	u64			wait_sum;
	u64			iowait_count;
	u64			iowait_sum;

	u64			sleep_start;
	u64			sleep_max;
	s64			sum_sleep_runtime;

	u64			block_start;
	u64			block_max;
	u64			exec_max;
	u64			slice_max;

	u64			nr_migrations_cold;
	u64			nr_failed_migrations_affine;
	u64			nr_failed_migrations_running;
	u64			nr_failed_migrations_hot;
	u64			nr_forced_migrations;
	u64			nr_forced2_migrations;

	u64			nr_wakeups;
	u64			nr_wakeups_sync;
	u64			nr_wakeups_migrate;
	u64			nr_wakeups_local;
	u64			nr_wakeups_remote;
	u64			nr_wakeups_affine;
	u64			nr_wakeups_affine_attempts;
	u64			nr_wakeups_passive;
	u64			nr_wakeups_idle;
#endif

#ifdef CONFIG_FAIR_GROUP_SCHED
	struct sched_entity	*parent;
	/* rq on which this entity is (to be) queued: */
	struct cfs_rq		*cfs_rq;
	/* rq "owned" by this entity/group: */
	struct cfs_rq		*my_q;
#endif
};

struct sched_rt_entity {
	struct list_head run_list;
	unsigned long timeout;
	unsigned int time_slice;
	int nr_cpus_allowed;

	struct sched_rt_entity *back;
#ifdef CONFIG_RT_GROUP_SCHED
	struct sched_rt_entity	*parent;
	/* rq on which this entity is (to be) queued: */
	struct rt_rq		*rt_rq;
	/* rq "owned" by this entity/group: */
	struct rt_rq		*my_q;
#endif
};

struct rcu_node;

struct task_struct {
	volatile long state;	/* -1 unrunnable, 0 runnable, >0 stopped */
	void *stack;
	atomic_t usage;
	unsigned int flags;	/* per process flags, defined below */
	unsigned int ptrace;

	int lock_depth;		/* BKL lock depth */

#ifdef CONFIG_SMP
#ifdef __ARCH_WANT_UNLOCKED_CTXSW
	int oncpu;
#endif
#endif

	int prio, static_prio, normal_prio;
	unsigned int rt_priority;
	const struct sched_class *sched_class;
	struct sched_entity se;
	struct sched_rt_entity rt;

#ifdef CONFIG_PREEMPT_NOTIFIERS
	/* list of struct preempt_notifier: */
	struct hlist_head preempt_notifiers;
#endif

	/*
	 * fpu_counter contains the number of consecutive context switches
	 * that the FPU is used. If this is over a threshold, the lazy fpu
	 * saving becomes unlazy to save the trap. This is an unsigned char
	 * so that after 256 times the counter wraps and the behavior turns
	 * lazy again; this to deal with bursty apps that only use FPU for
	 * a short time
	 */
	unsigned char fpu_counter;
#ifdef CONFIG_BLK_DEV_IO_TRACE
	unsigned int btrace_seq;
#endif

	unsigned int policy;
	cpumask_t cpus_allowed;

#ifdef CONFIG_TREE_PREEMPT_RCU
	int rcu_read_lock_nesting;
	char rcu_read_unlock_special;
	struct rcu_node *rcu_blocked_node;
	struct list_head rcu_node_entry;
#endif /* #ifdef CONFIG_TREE_PREEMPT_RCU */

#if defined(CONFIG_SCHEDSTATS) || defined(CONFIG_TASK_DELAY_ACCT)
	struct sched_info sched_info;
#endif

	struct list_head tasks;
	struct plist_node pushable_tasks;

	struct mm_struct *mm, *active_mm;

/* task state */
	int exit_state;
	int exit_code, exit_signal;
	int pdeath_signal;  /*  The signal sent when the parent dies  */
	/* ??? */
	unsigned int personality;
	unsigned did_exec:1;
	unsigned in_execve:1;	/* Tell the LSMs that the process is doing an
				 * execve */
	unsigned in_iowait:1;


	/* Revert to default priority/policy when forking */
	unsigned sched_reset_on_fork:1;

	pid_t pid;
	pid_t tgid;

#ifdef CONFIG_CC_STACKPROTECTOR
	/* Canary value for the -fstack-protector gcc feature */
	unsigned long stack_canary;
#endif

	/* 
	 * pointers to (original) parent process, youngest child, younger sibling,
	 * older sibling, respectively.  (p->father can be replaced with 
	 * p->real_parent->pid)
	 */
	struct task_struct *real_parent; /* real parent process */
	struct task_struct *parent; /* recipient of SIGCHLD, wait4() reports */
	/*
	 * children/sibling forms the list of my natural children
	 */
	struct list_head children;	/* list of my children */
	struct list_head sibling;	/* linkage in my parent's children list */
	struct task_struct *group_leader;	/* threadgroup leader */

	/*
	 * ptraced is the list of tasks this task is using ptrace on.
	 * This includes both natural children and PTRACE_ATTACH targets.
	 * p->ptrace_entry is p's link on the p->parent->ptraced list.
	 */
	struct list_head ptraced;
	struct list_head ptrace_entry;

	/*
	 * This is the tracer handle for the ptrace BTS extension.
	 * This field actually belongs to the ptracer task.
	 */
	struct bts_context *bts;

	/* PID/PID hash table linkage. */
	struct pid_link pids[PIDTYPE_MAX];
	struct list_head thread_group;

	struct completion *vfork_done;		/* for vfork() */
	int __user *set_child_tid;		/* CLONE_CHILD_SETTID */
	int __user *clear_child_tid;		/* CLONE_CHILD_CLEARTID */

	cputime_t utime, stime, utimescaled, stimescaled;
	cputime_t gtime;
	cputime_t prev_utime, prev_stime;
	unsigned long nvcsw, nivcsw; /* context switch counts */
	struct timespec start_time; 		/* monotonic time */
	struct timespec real_start_time;	/* boot based time */
/* mm fault and swap info: this can arguably be seen as either mm-specific or thread-specific */
	unsigned long min_flt, maj_flt;

	struct task_cputime cputime_expires;
	struct list_head cpu_timers[3];

/* process credentials */
	const struct cred *real_cred;	/* objective and real subjective task
					 * credentials (COW) */
	const struct cred *cred;	/* effective (overridable) subjective task
					 * credentials (COW) */
	struct mutex cred_guard_mutex;	/* guard against foreign influences on
					 * credential calculations
					 * (notably. ptrace) */
	struct cred *replacement_session_keyring; /* for KEYCTL_SESSION_TO_PARENT */

	char comm[TASK_COMM_LEN]; /* executable name excluding path
				     - access with [gs]et_task_comm (which lock
				       it with task_lock())
				     - initialized normally by flush_old_exec */
/* file system info */
	int link_count, total_link_count;
#ifdef CONFIG_SYSVIPC
/* ipc stuff */
	struct sysv_sem sysvsem;
#endif
#ifdef CONFIG_DETECT_HUNG_TASK
/* hung task detection */
	unsigned long last_switch_count;
#endif
/* CPU-specific state of this task */
	struct thread_struct thread;
/* filesystem information */
	struct fs_struct *fs;
/* open file information */
	struct files_struct *files;
/* namespaces */
	struct nsproxy *nsproxy;
/* signal handlers */
	struct signal_struct *signal;
	struct sighand_struct *sighand;

	sigset_t blocked, real_blocked;
	sigset_t saved_sigmask;	/* restored if set_restore_sigmask() was used */
	struct sigpending pending;

	unsigned long sas_ss_sp;
	size_t sas_ss_size;
	int (*notifier)(void *priv);
	void *notifier_data;
	sigset_t *notifier_mask;
	struct audit_context *audit_context;
#ifdef CONFIG_AUDITSYSCALL
	uid_t loginuid;
	unsigned int sessionid;
#endif
	seccomp_t seccomp;

#ifdef CONFIG_UTRACE
	struct utrace *utrace;
	unsigned long utrace_flags;
#endif

/* Thread group tracking */
   	u32 parent_exec_id;
   	u32 self_exec_id;
/* Protection of (de-)allocation: mm, files, fs, tty, keyrings, mems_allowed,
 * mempolicy */
	spinlock_t alloc_lock;

#ifdef CONFIG_GENERIC_HARDIRQS
	/* IRQ handler threads */
	struct irqaction *irqaction;
#endif

	/* Protection of the PI data structures: */
	spinlock_t pi_lock;

#ifdef CONFIG_RT_MUTEXES
	/* PI waiters blocked on a rt_mutex held by this task */
	struct plist_head pi_waiters;
	/* Deadlock detection and priority inheritance handling */
	struct rt_mutex_waiter *pi_blocked_on;
#endif

#ifdef CONFIG_DEBUG_MUTEXES
	/* mutex deadlock detection */
	struct mutex_waiter *blocked_on;
#endif
#ifdef CONFIG_TRACE_IRQFLAGS
	unsigned int irq_events;
	int hardirqs_enabled;
	unsigned long hardirq_enable_ip;
	unsigned int hardirq_enable_event;
	unsigned long hardirq_disable_ip;
	unsigned int hardirq_disable_event;
	int softirqs_enabled;
	unsigned long softirq_disable_ip;
	unsigned int softirq_disable_event;
	unsigned long softirq_enable_ip;
	unsigned int softirq_enable_event;
	int hardirq_context;
	int softirq_context;
#endif
#ifdef CONFIG_LOCKDEP
# define MAX_LOCK_DEPTH 48UL
	u64 curr_chain_key;
	int lockdep_depth;
	unsigned int lockdep_recursion;
	struct held_lock held_locks[MAX_LOCK_DEPTH];
	gfp_t lockdep_reclaim_gfp;
#endif

/* journalling filesystem info */
	void *journal_info;

/* stacked block device info */
	struct bio *bio_list, **bio_tail;

/* VM state */
	struct reclaim_state *reclaim_state;

	struct backing_dev_info *backing_dev_info;

	struct io_context *io_context;

	unsigned long ptrace_message;
	siginfo_t *last_siginfo; /* For ptrace use.  */
	struct task_io_accounting ioac;
#if defined(CONFIG_TASK_XACCT)
	u64 acct_rss_mem1;	/* accumulated rss usage */
	u64 acct_vm_mem1;	/* accumulated virtual memory usage */
	cputime_t acct_timexpd;	/* stime + utime since last update */
#endif
#ifdef CONFIG_CPUSETS
	nodemask_t mems_allowed;	/* Protected by alloc_lock */
	int cpuset_mem_spread_rotor;
#endif
#ifdef CONFIG_CGROUPS
	/* Control Group info protected by css_set_lock */
	struct css_set *cgroups;
	/* cg_list protected by css_set_lock and tsk->alloc_lock */
	struct list_head cg_list;
#endif
#ifdef CONFIG_FUTEX
	struct robust_list_head __user *robust_list;
#ifdef CONFIG_COMPAT
	struct compat_robust_list_head __user *compat_robust_list;
#endif
	struct list_head pi_state_list;
	struct futex_pi_state *pi_state_cache;
#endif
#ifdef CONFIG_PERF_EVENTS
	struct perf_event_context *perf_event_ctxp;
	struct mutex perf_event_mutex;
	struct list_head perf_event_list;
#endif
#ifdef CONFIG_NUMA
	struct mempolicy *mempolicy;	/* Protected by alloc_lock */
	short il_next;
#endif
	atomic_t fs_excl;	/* holding fs exclusive resources */
	struct rcu_head rcu;

	/*
	 * cache last used pipe for splice
	 */
	struct pipe_inode_info *splice_pipe;
#ifdef	CONFIG_TASK_DELAY_ACCT
	struct task_delay_info *delays;
#endif
#ifdef CONFIG_FAULT_INJECTION
	int make_it_fail;
#endif
	struct prop_local_single dirties;
#ifdef CONFIG_LATENCYTOP
	int latency_record_count;
	struct latency_record latency_record[LT_SAVECOUNT];
#endif
	/*
	 * time slack values; these are used to round up poll() and
	 * select() etc timeout values. These are in nanoseconds.
	 */
	unsigned long timer_slack_ns;
	unsigned long default_timer_slack_ns;

	struct list_head	*scm_work_list;
#ifdef CONFIG_FUNCTION_GRAPH_TRACER
	/* Index of current stored adress in ret_stack */
	int curr_ret_stack;
	/* Stack of return addresses for return function tracing */
	struct ftrace_ret_stack	*ret_stack;
	/* time stamp for last schedule */
	unsigned long long ftrace_timestamp;
	/*
	 * Number of functions that haven't been traced
	 * because of depth overrun.
	 */
	atomic_t trace_overrun;
	/* Pause for the tracing */
	atomic_t tracing_graph_pause;
#endif
#ifdef CONFIG_TRACING
	/* state flags for use by tracers */
	unsigned long trace;
	/* bitmask of trace recursion */
	unsigned long trace_recursion;
#endif /* CONFIG_TRACING */
<<<<<<< HEAD
	u64	instrumentation;
=======
	unsigned long stack_start;
>>>>>>> 17d857be
};

/* Future-safe accessor for struct task_struct's cpus_allowed. */
#define tsk_cpumask(tsk) (&(tsk)->cpus_allowed)

/*
 * Priority of a process goes from 0..MAX_PRIO-1, valid RT
 * priority is 0..MAX_RT_PRIO-1, and SCHED_NORMAL/SCHED_BATCH
 * tasks are in the range MAX_RT_PRIO..MAX_PRIO-1. Priority
 * values are inverted: lower p->prio value means higher priority.
 *
 * The MAX_USER_RT_PRIO value allows the actual maximum
 * RT priority to be separate from the value exported to
 * user-space.  This allows kernel threads to set their
 * priority to a value higher than any user task. Note:
 * MAX_RT_PRIO must not be smaller than MAX_USER_RT_PRIO.
 */

#define MAX_USER_RT_PRIO	100
#define MAX_RT_PRIO		MAX_USER_RT_PRIO

#define MAX_PRIO		(MAX_RT_PRIO + 40)
#define DEFAULT_PRIO		(MAX_RT_PRIO + 20)

static inline int rt_prio(int prio)
{
	if (unlikely(prio < MAX_RT_PRIO))
		return 1;
	return 0;
}

static inline int rt_task(struct task_struct *p)
{
	return rt_prio(p->prio);
}

static inline struct pid *task_pid(struct task_struct *task)
{
	return task->pids[PIDTYPE_PID].pid;
}

static inline struct pid *task_tgid(struct task_struct *task)
{
	return task->group_leader->pids[PIDTYPE_PID].pid;
}

/*
 * Without tasklist or rcu lock it is not safe to dereference
 * the result of task_pgrp/task_session even if task == current,
 * we can race with another thread doing sys_setsid/sys_setpgid.
 */
static inline struct pid *task_pgrp(struct task_struct *task)
{
	return task->group_leader->pids[PIDTYPE_PGID].pid;
}

static inline struct pid *task_session(struct task_struct *task)
{
	return task->group_leader->pids[PIDTYPE_SID].pid;
}

struct pid_namespace;

/*
 * the helpers to get the task's different pids as they are seen
 * from various namespaces
 *
 * task_xid_nr()     : global id, i.e. the id seen from the init namespace;
 * task_xid_vnr()    : virtual id, i.e. the id seen from the pid namespace of
 *                     current.
 * task_xid_nr_ns()  : id seen from the ns specified;
 *
 * set_task_vxid()   : assigns a virtual id to a task;
 *
 * see also pid_nr() etc in include/linux/pid.h
 */
pid_t __task_pid_nr_ns(struct task_struct *task, enum pid_type type,
			struct pid_namespace *ns);

static inline pid_t task_pid_nr(struct task_struct *tsk)
{
	return tsk->pid;
}

static inline pid_t task_pid_nr_ns(struct task_struct *tsk,
					struct pid_namespace *ns)
{
	return __task_pid_nr_ns(tsk, PIDTYPE_PID, ns);
}

static inline pid_t task_pid_vnr(struct task_struct *tsk)
{
	return __task_pid_nr_ns(tsk, PIDTYPE_PID, NULL);
}


static inline pid_t task_tgid_nr(struct task_struct *tsk)
{
	return tsk->tgid;
}

pid_t task_tgid_nr_ns(struct task_struct *tsk, struct pid_namespace *ns);

static inline pid_t task_tgid_vnr(struct task_struct *tsk)
{
	return pid_vnr(task_tgid(tsk));
}


static inline pid_t task_pgrp_nr_ns(struct task_struct *tsk,
					struct pid_namespace *ns)
{
	return __task_pid_nr_ns(tsk, PIDTYPE_PGID, ns);
}

static inline pid_t task_pgrp_vnr(struct task_struct *tsk)
{
	return __task_pid_nr_ns(tsk, PIDTYPE_PGID, NULL);
}


static inline pid_t task_session_nr_ns(struct task_struct *tsk,
					struct pid_namespace *ns)
{
	return __task_pid_nr_ns(tsk, PIDTYPE_SID, ns);
}

static inline pid_t task_session_vnr(struct task_struct *tsk)
{
	return __task_pid_nr_ns(tsk, PIDTYPE_SID, NULL);
}

/* obsolete, do not use */
static inline pid_t task_pgrp_nr(struct task_struct *tsk)
{
	return task_pgrp_nr_ns(tsk, &init_pid_ns);
}

/**
 * pid_alive - check that a task structure is not stale
 * @p: Task structure to be checked.
 *
 * Test if a process is not yet dead (at most zombie state)
 * If pid_alive fails, then pointers within the task structure
 * can be stale and must not be dereferenced.
 */
static inline int pid_alive(struct task_struct *p)
{
	return p->pids[PIDTYPE_PID].pid != NULL;
}

/**
 * is_global_init - check if a task structure is init
 * @tsk: Task structure to be checked.
 *
 * Check if a task structure is the first user space task the kernel created.
 */
static inline int is_global_init(struct task_struct *tsk)
{
	return tsk->pid == 1;
}

/*
 * is_container_init:
 * check whether in the task is init in its own pid namespace.
 */
extern int is_container_init(struct task_struct *tsk);

extern struct pid *cad_pid;

extern void free_task(struct task_struct *tsk);
#define get_task_struct(tsk) do { atomic_inc(&(tsk)->usage); } while(0)

extern void __put_task_struct(struct task_struct *t);

static inline void put_task_struct(struct task_struct *t)
{
	if (atomic_dec_and_test(&t->usage))
		__put_task_struct(t);
}

extern cputime_t task_utime(struct task_struct *p);
extern cputime_t task_stime(struct task_struct *p);
extern cputime_t task_gtime(struct task_struct *p);

/*
 * Per process flags
 */
#define PF_ALIGNWARN	0x00000001	/* Print alignment warning msgs */
					/* Not implemented yet, only for 486*/
#define PF_STARTING	0x00000002	/* being created */
#define PF_EXITING	0x00000004	/* getting shut down */
#define PF_EXITPIDONE	0x00000008	/* pi exit done on shut down */
#define PF_VCPU		0x00000010	/* I'm a virtual CPU */
#define PF_FORKNOEXEC	0x00000040	/* forked but didn't exec */
#define PF_MCE_PROCESS  0x00000080      /* process policy on mce errors */
#define PF_SUPERPRIV	0x00000100	/* used super-user privileges */
#define PF_DUMPCORE	0x00000200	/* dumped core */
#define PF_SIGNALED	0x00000400	/* killed by a signal */
#define PF_MEMALLOC	0x00000800	/* Allocating memory */
#define PF_FLUSHER	0x00001000	/* responsible for disk writeback */
#define PF_USED_MATH	0x00002000	/* if unset the fpu must be initialized before use */
#define PF_FREEZING	0x00004000	/* freeze in progress. do not account to load */
#define PF_NOFREEZE	0x00008000	/* this thread should not be frozen */
#define PF_FROZEN	0x00010000	/* frozen for system suspend */
#define PF_FSTRANS	0x00020000	/* inside a filesystem transaction */
#define PF_KSWAPD	0x00040000	/* I am kswapd */
#define PF_OOM_ORIGIN	0x00080000	/* Allocating much memory to others */
#define PF_LESS_THROTTLE 0x00100000	/* Throttle me less: I clean memory */
#define PF_KTHREAD	0x00200000	/* I am a kernel thread */
#define PF_RANDOMIZE	0x00400000	/* randomize virtual address space */
#define PF_SWAPWRITE	0x00800000	/* Allowed to write to swap */
#define PF_SPREAD_PAGE	0x01000000	/* Spread page cache over cpuset */
#define PF_SPREAD_SLAB	0x02000000	/* Spread some slab caches over cpuset */
#define PF_THREAD_BOUND	0x04000000	/* Thread bound to specific cpu */
#define PF_MCE_EARLY    0x08000000      /* Early kill for mce process policy */
#define PF_MEMPOLICY	0x10000000	/* Non-default NUMA mempolicy */
#define PF_MUTEX_TESTER	0x20000000	/* Thread belongs to the rt mutex tester */
#define PF_FREEZER_SKIP	0x40000000	/* Freezer should not count it as freezeable */
#define PF_FREEZER_NOSIG 0x80000000	/* Freezer won't send signals to it */

/*
 * Only the _current_ task can read/write to tsk->flags, but other
 * tasks can access tsk->flags in readonly mode for example
 * with tsk_used_math (like during threaded core dumping).
 * There is however an exception to this rule during ptrace
 * or during fork: the ptracer task is allowed to write to the
 * child->flags of its traced child (same goes for fork, the parent
 * can write to the child->flags), because we're guaranteed the
 * child is not running and in turn not changing child->flags
 * at the same time the parent does it.
 */
#define clear_stopped_child_used_math(child) do { (child)->flags &= ~PF_USED_MATH; } while (0)
#define set_stopped_child_used_math(child) do { (child)->flags |= PF_USED_MATH; } while (0)
#define clear_used_math() clear_stopped_child_used_math(current)
#define set_used_math() set_stopped_child_used_math(current)
#define conditional_stopped_child_used_math(condition, child) \
	do { (child)->flags &= ~PF_USED_MATH, (child)->flags |= (condition) ? PF_USED_MATH : 0; } while (0)
#define conditional_used_math(condition) \
	conditional_stopped_child_used_math(condition, current)
#define copy_to_stopped_child_used_math(child) \
	do { (child)->flags &= ~PF_USED_MATH, (child)->flags |= current->flags & PF_USED_MATH; } while (0)
/* NOTE: this will return 0 or PF_USED_MATH, it will never return 1 */
#define tsk_used_math(p) ((p)->flags & PF_USED_MATH)
#define used_math() tsk_used_math(current)

#ifdef CONFIG_TREE_PREEMPT_RCU

#define RCU_READ_UNLOCK_BLOCKED (1 << 0) /* blocked while in RCU read-side. */
#define RCU_READ_UNLOCK_NEED_QS (1 << 1) /* RCU core needs CPU response. */

static inline void rcu_copy_process(struct task_struct *p)
{
	p->rcu_read_lock_nesting = 0;
	p->rcu_read_unlock_special = 0;
	p->rcu_blocked_node = NULL;
	INIT_LIST_HEAD(&p->rcu_node_entry);
}

#else

static inline void rcu_copy_process(struct task_struct *p)
{
}

#endif

#ifdef CONFIG_SMP
extern int set_cpus_allowed_ptr(struct task_struct *p,
				const struct cpumask *new_mask);
#else
static inline int set_cpus_allowed_ptr(struct task_struct *p,
				       const struct cpumask *new_mask)
{
	if (!cpumask_test_cpu(0, new_mask))
		return -EINVAL;
	return 0;
}
#endif

#ifndef CONFIG_CPUMASK_OFFSTACK
static inline int set_cpus_allowed(struct task_struct *p, cpumask_t new_mask)
{
	return set_cpus_allowed_ptr(p, &new_mask);
}
#endif

/*
 * Architectures can set this to 1 if they have specified
 * CONFIG_HAVE_UNSTABLE_SCHED_CLOCK in their arch Kconfig,
 * but then during bootup it turns out that sched_clock()
 * is reliable after all:
 */
#ifdef CONFIG_HAVE_UNSTABLE_SCHED_CLOCK
extern int sched_clock_stable;
#endif

extern unsigned long long sched_clock(void);

extern void sched_clock_init(void);
extern u64 sched_clock_cpu(int cpu);

#ifndef CONFIG_HAVE_UNSTABLE_SCHED_CLOCK
static inline void sched_clock_tick(void)
{
}

static inline void sched_clock_idle_sleep_event(void)
{
}

static inline void sched_clock_idle_wakeup_event(u64 delta_ns)
{
}
#else
extern void sched_clock_tick(void);
extern void sched_clock_idle_sleep_event(void);
extern void sched_clock_idle_wakeup_event(u64 delta_ns);
#endif

/*
 * For kernel-internal use: high-speed (but slightly incorrect) per-cpu
 * clock constructed from sched_clock():
 */
extern unsigned long long cpu_clock(int cpu);

extern unsigned long long
task_sched_runtime(struct task_struct *task);
extern unsigned long long thread_group_sched_runtime(struct task_struct *task);

/* sched_exec is called by processes performing an exec */
#ifdef CONFIG_SMP
extern void sched_exec(void);
#else
#define sched_exec()   {}
#endif

extern void sched_clock_idle_sleep_event(void);
extern void sched_clock_idle_wakeup_event(u64 delta_ns);

#ifdef CONFIG_HOTPLUG_CPU
extern void idle_task_exit(void);
#else
static inline void idle_task_exit(void) {}
#endif

extern void sched_idle_next(void);

#if defined(CONFIG_NO_HZ) && defined(CONFIG_SMP)
extern void wake_up_idle_cpu(int cpu);
#else
static inline void wake_up_idle_cpu(int cpu) { }
#endif

extern unsigned int sysctl_sched_latency;
extern unsigned int sysctl_sched_min_granularity;
extern unsigned int sysctl_sched_wakeup_granularity;
extern unsigned int sysctl_sched_shares_ratelimit;
extern unsigned int sysctl_sched_shares_thresh;
extern unsigned int sysctl_sched_child_runs_first;
#ifdef CONFIG_SCHED_DEBUG
extern unsigned int sysctl_sched_features;
extern unsigned int sysctl_sched_migration_cost;
extern unsigned int sysctl_sched_nr_migrate;
extern unsigned int sysctl_sched_time_avg;
extern unsigned int sysctl_timer_migration;

int sched_nr_latency_handler(struct ctl_table *table, int write,
		void __user *buffer, size_t *length,
		loff_t *ppos);
#endif
#ifdef CONFIG_SCHED_DEBUG
static inline unsigned int get_sysctl_timer_migration(void)
{
	return sysctl_timer_migration;
}
#else
static inline unsigned int get_sysctl_timer_migration(void)
{
	return 1;
}
#endif
extern unsigned int sysctl_sched_rt_period;
extern int sysctl_sched_rt_runtime;

int sched_rt_handler(struct ctl_table *table, int write,
		void __user *buffer, size_t *lenp,
		loff_t *ppos);

extern unsigned int sysctl_sched_compat_yield;

#ifdef CONFIG_RT_MUTEXES
extern int rt_mutex_getprio(struct task_struct *p);
extern void rt_mutex_setprio(struct task_struct *p, int prio);
extern void rt_mutex_adjust_pi(struct task_struct *p);
#else
static inline int rt_mutex_getprio(struct task_struct *p)
{
	return p->normal_prio;
}
# define rt_mutex_adjust_pi(p)		do { } while (0)
#endif

extern void set_user_nice(struct task_struct *p, long nice);
extern int task_prio(const struct task_struct *p);
extern int task_nice(const struct task_struct *p);
extern int can_nice(const struct task_struct *p, const int nice);
extern int task_curr(const struct task_struct *p);
extern int idle_cpu(int cpu);
extern int sched_setscheduler(struct task_struct *, int, struct sched_param *);
extern int sched_setscheduler_nocheck(struct task_struct *, int,
				      struct sched_param *);
extern struct task_struct *idle_task(int cpu);
extern struct task_struct *curr_task(int cpu);
extern void set_curr_task(int cpu, struct task_struct *p);

void yield(void);

/*
 * The default (Linux) execution domain.
 */
extern struct exec_domain	default_exec_domain;

union thread_union {
	struct thread_info thread_info;
	unsigned long stack[THREAD_SIZE/sizeof(long)];
};

#ifndef __HAVE_ARCH_KSTACK_END
static inline int kstack_end(void *addr)
{
	/* Reliable end of stack detection:
	 * Some APM bios versions misalign the stack
	 */
	return !(((unsigned long)addr+sizeof(void*)-1) & (THREAD_SIZE-sizeof(void*)));
}
#endif

extern union thread_union init_thread_union;
extern struct task_struct init_task;

extern struct   mm_struct init_mm;

extern struct pid_namespace init_pid_ns;

/*
 * find a task by one of its numerical ids
 *
 * find_task_by_pid_ns():
 *      finds a task by its pid in the specified namespace
 * find_task_by_vpid():
 *      finds a task by its virtual pid
 *
 * see also find_vpid() etc in include/linux/pid.h
 */

extern struct task_struct *find_task_by_vpid(pid_t nr);
extern struct task_struct *find_task_by_pid_ns(pid_t nr,
		struct pid_namespace *ns);

extern void __set_special_pids(struct pid *pid);

/* per-UID process charging. */
extern struct user_struct * alloc_uid(struct user_namespace *, uid_t);
static inline struct user_struct *get_uid(struct user_struct *u)
{
	atomic_inc(&u->__count);
	return u;
}
extern void free_uid(struct user_struct *);
extern void release_uids(struct user_namespace *ns);

#include <asm/current.h>

extern void do_timer(unsigned long ticks);

extern int wake_up_state(struct task_struct *tsk, unsigned int state);
extern int wake_up_process(struct task_struct *tsk);
extern void wake_up_new_task(struct task_struct *tsk,
				unsigned long clone_flags);
#ifdef CONFIG_SMP
 extern void kick_process(struct task_struct *tsk);
#else
 static inline void kick_process(struct task_struct *tsk) { }
#endif
extern void sched_fork(struct task_struct *p, int clone_flags);
extern void sched_dead(struct task_struct *p);

extern void proc_caches_init(void);
extern void flush_signals(struct task_struct *);
extern void __flush_signals(struct task_struct *);
extern void ignore_signals(struct task_struct *);
extern void flush_signal_handlers(struct task_struct *, int force_default);
extern int dequeue_signal(struct task_struct *tsk, sigset_t *mask, siginfo_t *info);

static inline int dequeue_signal_lock(struct task_struct *tsk, sigset_t *mask, siginfo_t *info)
{
	unsigned long flags;
	int ret;

	spin_lock_irqsave(&tsk->sighand->siglock, flags);
	ret = dequeue_signal(tsk, mask, info);
	spin_unlock_irqrestore(&tsk->sighand->siglock, flags);

	return ret;
}	

extern void block_all_signals(int (*notifier)(void *priv), void *priv,
			      sigset_t *mask);
extern void unblock_all_signals(void);
extern void release_task(struct task_struct * p);
extern int send_sig_info(int, struct siginfo *, struct task_struct *);
extern int force_sigsegv(int, struct task_struct *);
extern int force_sig_info(int, struct siginfo *, struct task_struct *);
extern int __kill_pgrp_info(int sig, struct siginfo *info, struct pid *pgrp);
extern int kill_pid_info(int sig, struct siginfo *info, struct pid *pid);
extern int kill_pid_info_as_uid(int, struct siginfo *, struct pid *, uid_t, uid_t, u32);
extern int kill_pgrp(struct pid *pid, int sig, int priv);
extern int kill_pid(struct pid *pid, int sig, int priv);
extern int kill_proc_info(int, struct siginfo *, pid_t);
extern int do_notify_parent(struct task_struct *, int);
extern void __wake_up_parent(struct task_struct *p, struct task_struct *parent);
extern void force_sig(int, struct task_struct *);
extern void force_sig_specific(int, struct task_struct *);
extern int send_sig(int, struct task_struct *, int);
extern void zap_other_threads(struct task_struct *p);
extern struct sigqueue *sigqueue_alloc(void);
extern void sigqueue_free(struct sigqueue *);
extern int send_sigqueue(struct sigqueue *,  struct task_struct *, int group);
extern int do_sigaction(int, struct k_sigaction *, struct k_sigaction *);
extern int do_sigaltstack(const stack_t __user *, stack_t __user *, unsigned long);

static inline int kill_cad_pid(int sig, int priv)
{
	return kill_pid(cad_pid, sig, priv);
}

/* These can be the second arg to send_sig_info/send_group_sig_info.  */
#define SEND_SIG_NOINFO ((struct siginfo *) 0)
#define SEND_SIG_PRIV	((struct siginfo *) 1)
#define SEND_SIG_FORCED	((struct siginfo *) 2)

static inline int is_si_special(const struct siginfo *info)
{
	return info <= SEND_SIG_FORCED;
}

/* True if we are on the alternate signal stack.  */

static inline int on_sig_stack(unsigned long sp)
{
	return (sp - current->sas_ss_sp < current->sas_ss_size);
}

static inline int sas_ss_flags(unsigned long sp)
{
	return (current->sas_ss_size == 0 ? SS_DISABLE
		: on_sig_stack(sp) ? SS_ONSTACK : 0);
}

/*
 * Routines for handling mm_structs
 */
extern struct mm_struct * mm_alloc(void);

/* mmdrop drops the mm and the page tables */
extern void __mmdrop(struct mm_struct *);
static inline void mmdrop(struct mm_struct * mm)
{
	if (unlikely(atomic_dec_and_test(&mm->mm_count)))
		__mmdrop(mm);
}

/* mmput gets rid of the mappings and all user-space */
extern void mmput(struct mm_struct *);
/* Grab a reference to a task's mm, if it is not already going away */
extern struct mm_struct *get_task_mm(struct task_struct *task);
/* Remove the current tasks stale references to the old mm_struct */
extern void mm_release(struct task_struct *, struct mm_struct *);
/* Allocate a new mm structure and copy contents from tsk->mm */
extern struct mm_struct *dup_mm(struct task_struct *tsk);

extern int copy_thread(unsigned long, unsigned long, unsigned long,
			struct task_struct *, struct pt_regs *);
extern void flush_thread(void);
extern void exit_thread(void);

extern void exit_files(struct task_struct *);
extern void __cleanup_signal(struct signal_struct *);
extern void __cleanup_sighand(struct sighand_struct *);

extern void exit_itimers(struct signal_struct *);
extern void flush_itimer_signals(void);

extern NORET_TYPE void do_group_exit(int);

extern void daemonize(const char *, ...);
extern int allow_signal(int);
extern int disallow_signal(int);

extern int do_execve(char *, char __user * __user *, char __user * __user *, struct pt_regs *);
extern long do_fork(unsigned long, unsigned long, struct pt_regs *, unsigned long, int __user *, int __user *);
struct task_struct *fork_idle(int);

extern void set_task_comm(struct task_struct *tsk, char *from);
extern char *get_task_comm(char *to, struct task_struct *tsk);

#ifdef CONFIG_SMP
extern void wait_task_context_switch(struct task_struct *p);
extern unsigned long wait_task_inactive(struct task_struct *, long match_state);
#else
static inline void wait_task_context_switch(struct task_struct *p) {}
static inline unsigned long wait_task_inactive(struct task_struct *p,
					       long match_state)
{
	return 1;
}
#endif

#define next_task(p) \
	list_entry_rcu((p)->tasks.next, struct task_struct, tasks)

#define for_each_process(p) \
	for (p = &init_task ; (p = next_task(p)) != &init_task ; )

extern bool current_is_single_threaded(void);

/*
 * Careful: do_each_thread/while_each_thread is a double loop so
 *          'break' will not work as expected - use goto instead.
 */
#define do_each_thread(g, t) \
	for (g = t = &init_task ; (g = t = next_task(g)) != &init_task ; ) do

#define while_each_thread(g, t) \
	while ((t = next_thread(t)) != g)

/* de_thread depends on thread_group_leader not being a pid based check */
#define thread_group_leader(p)	(p == p->group_leader)

/* Do to the insanities of de_thread it is possible for a process
 * to have the pid of the thread group leader without actually being
 * the thread group leader.  For iteration through the pids in proc
 * all we care about is that we have a task with the appropriate
 * pid, we don't actually care if we have the right task.
 */
static inline int has_group_leader_pid(struct task_struct *p)
{
	return p->pid == p->tgid;
}

static inline
int same_thread_group(struct task_struct *p1, struct task_struct *p2)
{
	return p1->tgid == p2->tgid;
}

static inline struct task_struct *next_thread(const struct task_struct *p)
{
	return list_entry_rcu(p->thread_group.next,
			      struct task_struct, thread_group);
}

static inline int thread_group_empty(struct task_struct *p)
{
	return list_empty(&p->thread_group);
}

#define delay_group_leader(p) \
		(thread_group_leader(p) && !thread_group_empty(p))

static inline int task_detached(struct task_struct *p)
{
	return p->exit_signal == -1;
}

/*
 * Protects ->fs, ->files, ->mm, ->group_info, ->comm, keyring
 * subscriptions and synchronises with wait4().  Also used in procfs.  Also
 * pins the final release of task.io_context.  Also protects ->cpuset and
 * ->cgroup.subsys[].
 *
 * Nests both inside and outside of read_lock(&tasklist_lock).
 * It must not be nested with write_lock_irq(&tasklist_lock),
 * neither inside nor outside.
 */
static inline void task_lock(struct task_struct *p)
{
	spin_lock(&p->alloc_lock);
}

static inline void task_unlock(struct task_struct *p)
{
	spin_unlock(&p->alloc_lock);
}

extern struct sighand_struct *lock_task_sighand(struct task_struct *tsk,
							unsigned long *flags);

static inline void unlock_task_sighand(struct task_struct *tsk,
						unsigned long *flags)
{
	spin_unlock_irqrestore(&tsk->sighand->siglock, *flags);
}

#ifndef __HAVE_THREAD_FUNCTIONS

#define task_thread_info(task)	((struct thread_info *)(task)->stack)
#define task_stack_page(task)	((task)->stack)

static inline void setup_thread_stack(struct task_struct *p, struct task_struct *org)
{
	*task_thread_info(p) = *task_thread_info(org);
	task_thread_info(p)->task = p;
}

static inline unsigned long *end_of_stack(struct task_struct *p)
{
	return (unsigned long *)(task_thread_info(p) + 1);
}

#endif

static inline int object_is_on_stack(void *obj)
{
	void *stack = task_stack_page(current);

	return (obj >= stack) && (obj < (stack + THREAD_SIZE));
}

extern void thread_info_cache_init(void);

#ifdef CONFIG_DEBUG_STACK_USAGE
static inline unsigned long stack_not_used(struct task_struct *p)
{
	unsigned long *n = end_of_stack(p);

	do { 	/* Skip over canary */
		n++;
	} while (!*n);

	return (unsigned long)n - (unsigned long)end_of_stack(p);
}
#endif

/* set thread flags in other task's structures
 * - see asm/thread_info.h for TIF_xxxx flags available
 */
static inline void set_tsk_thread_flag(struct task_struct *tsk, int flag)
{
	set_ti_thread_flag(task_thread_info(tsk), flag);
}

static inline void clear_tsk_thread_flag(struct task_struct *tsk, int flag)
{
	clear_ti_thread_flag(task_thread_info(tsk), flag);
}

static inline int test_and_set_tsk_thread_flag(struct task_struct *tsk, int flag)
{
	return test_and_set_ti_thread_flag(task_thread_info(tsk), flag);
}

static inline int test_and_clear_tsk_thread_flag(struct task_struct *tsk, int flag)
{
	return test_and_clear_ti_thread_flag(task_thread_info(tsk), flag);
}

static inline int test_tsk_thread_flag(struct task_struct *tsk, int flag)
{
	return test_ti_thread_flag(task_thread_info(tsk), flag);
}

static inline void set_tsk_need_resched(struct task_struct *tsk)
{
	set_tsk_thread_flag(tsk,TIF_NEED_RESCHED);
}

static inline void clear_tsk_need_resched(struct task_struct *tsk)
{
	clear_tsk_thread_flag(tsk,TIF_NEED_RESCHED);
}

static inline int test_tsk_need_resched(struct task_struct *tsk)
{
	return unlikely(test_tsk_thread_flag(tsk,TIF_NEED_RESCHED));
}

static inline int restart_syscall(void)
{
	set_tsk_thread_flag(current, TIF_SIGPENDING);
	return -ERESTARTNOINTR;
}

static inline int signal_pending(struct task_struct *p)
{
	return unlikely(test_tsk_thread_flag(p,TIF_SIGPENDING));
}

static inline int __fatal_signal_pending(struct task_struct *p)
{
	return unlikely(sigismember(&p->pending.signal, SIGKILL));
}

static inline int fatal_signal_pending(struct task_struct *p)
{
	return signal_pending(p) && __fatal_signal_pending(p);
}

static inline int signal_pending_state(long state, struct task_struct *p)
{
	if (!(state & (TASK_INTERRUPTIBLE | TASK_WAKEKILL)))
		return 0;
	if (!signal_pending(p))
		return 0;

	return (state & TASK_INTERRUPTIBLE) || __fatal_signal_pending(p);
}

static inline int need_resched(void)
{
	return unlikely(test_thread_flag(TIF_NEED_RESCHED));
}

/*
 * cond_resched() and cond_resched_lock(): latency reduction via
 * explicit rescheduling in places that are safe. The return
 * value indicates whether a reschedule was done in fact.
 * cond_resched_lock() will drop the spinlock before scheduling,
 * cond_resched_softirq() will enable bhs before scheduling.
 */
extern int _cond_resched(void);

#define cond_resched() ({			\
	__might_sleep(__FILE__, __LINE__, 0);	\
	_cond_resched();			\
})

extern int __cond_resched_lock(spinlock_t *lock);

#ifdef CONFIG_PREEMPT
#define PREEMPT_LOCK_OFFSET	PREEMPT_OFFSET
#else
#define PREEMPT_LOCK_OFFSET	0
#endif

#define cond_resched_lock(lock) ({				\
	__might_sleep(__FILE__, __LINE__, PREEMPT_LOCK_OFFSET);	\
	__cond_resched_lock(lock);				\
})

extern int __cond_resched_softirq(void);

#define cond_resched_softirq() ({				\
	__might_sleep(__FILE__, __LINE__, SOFTIRQ_OFFSET);	\
	__cond_resched_softirq();				\
})

/*
 * Does a critical section need to be broken due to another
 * task waiting?: (technically does not depend on CONFIG_PREEMPT,
 * but a general need for low latency)
 */
static inline int spin_needbreak(spinlock_t *lock)
{
#ifdef CONFIG_PREEMPT
	return spin_is_contended(lock);
#else
	return 0;
#endif
}

/*
 * Thread group CPU time accounting.
 */
void thread_group_cputime(struct task_struct *tsk, struct task_cputime *times);
void thread_group_cputimer(struct task_struct *tsk, struct task_cputime *times);

static inline void thread_group_cputime_init(struct signal_struct *sig)
{
	sig->cputimer.cputime = INIT_CPUTIME;
	spin_lock_init(&sig->cputimer.lock);
	sig->cputimer.running = 0;
}

static inline void thread_group_cputime_free(struct signal_struct *sig)
{
}

/*
 * Reevaluate whether the task has signals pending delivery.
 * Wake the task if so.
 * This is required every time the blocked sigset_t changes.
 * callers must hold sighand->siglock.
 */
extern void recalc_sigpending_and_wake(struct task_struct *t);
extern void recalc_sigpending(void);

extern void signal_wake_up(struct task_struct *t, int resume_stopped);

/*
 * Wrappers for p->thread_info->cpu access. No-op on UP.
 */
#ifdef CONFIG_SMP

static inline unsigned int task_cpu(const struct task_struct *p)
{
	return task_thread_info(p)->cpu;
}

extern void set_task_cpu(struct task_struct *p, unsigned int cpu);

#else

static inline unsigned int task_cpu(const struct task_struct *p)
{
	return 0;
}

static inline void set_task_cpu(struct task_struct *p, unsigned int cpu)
{
}

#endif /* CONFIG_SMP */

extern void arch_pick_mmap_layout(struct mm_struct *mm);

#ifdef CONFIG_TRACING
extern void
__trace_special(void *__tr, void *__data,
		unsigned long arg1, unsigned long arg2, unsigned long arg3);
#else
static inline void
__trace_special(void *__tr, void *__data,
		unsigned long arg1, unsigned long arg2, unsigned long arg3)
{
}
#endif

extern long sched_setaffinity(pid_t pid, const struct cpumask *new_mask);
extern long sched_getaffinity(pid_t pid, struct cpumask *mask);

extern void normalize_rt_tasks(void);

#ifdef CONFIG_GROUP_SCHED

extern struct task_group init_task_group;
#ifdef CONFIG_USER_SCHED
extern struct task_group root_task_group;
extern void set_tg_uid(struct user_struct *user);
#endif

extern struct task_group *sched_create_group(struct task_group *parent);
extern void sched_destroy_group(struct task_group *tg);
extern void sched_move_task(struct task_struct *tsk);
#ifdef CONFIG_FAIR_GROUP_SCHED
extern int sched_group_set_shares(struct task_group *tg, unsigned long shares);
extern unsigned long sched_group_shares(struct task_group *tg);
#endif
#ifdef CONFIG_RT_GROUP_SCHED
extern int sched_group_set_rt_runtime(struct task_group *tg,
				      long rt_runtime_us);
extern long sched_group_rt_runtime(struct task_group *tg);
extern int sched_group_set_rt_period(struct task_group *tg,
				      long rt_period_us);
extern long sched_group_rt_period(struct task_group *tg);
extern int sched_rt_can_attach(struct task_group *tg, struct task_struct *tsk);
#endif
#endif

extern int task_can_switch_user(struct user_struct *up,
					struct task_struct *tsk);

#ifdef CONFIG_TASK_XACCT
static inline void add_rchar(struct task_struct *tsk, ssize_t amt)
{
	tsk->ioac.rchar += amt;
}

static inline void add_wchar(struct task_struct *tsk, ssize_t amt)
{
	tsk->ioac.wchar += amt;
}

static inline void inc_syscr(struct task_struct *tsk)
{
	tsk->ioac.syscr++;
}

static inline void inc_syscw(struct task_struct *tsk)
{
	tsk->ioac.syscw++;
}
#else
static inline void add_rchar(struct task_struct *tsk, ssize_t amt)
{
}

static inline void add_wchar(struct task_struct *tsk, ssize_t amt)
{
}

static inline void inc_syscr(struct task_struct *tsk)
{
}

static inline void inc_syscw(struct task_struct *tsk)
{
}
#endif

#ifndef TASK_SIZE_OF
#define TASK_SIZE_OF(tsk)	TASK_SIZE
#endif

/*
 * Call the function if the target task is executing on a CPU right now:
 */
extern void task_oncpu_function_call(struct task_struct *p,
				     void (*func) (void *info), void *info);


#ifdef CONFIG_MM_OWNER
extern void mm_update_next_owner(struct mm_struct *mm);
extern void mm_init_owner(struct mm_struct *mm, struct task_struct *p);
#else
static inline void mm_update_next_owner(struct mm_struct *mm)
{
}

static inline void mm_init_owner(struct mm_struct *mm, struct task_struct *p)
{
}
#endif /* CONFIG_MM_OWNER */

#define TASK_STATE_TO_CHAR_STR "RSDTtZX"

#endif /* __KERNEL__ */

#endif<|MERGE_RESOLUTION|>--- conflicted
+++ resolved
@@ -1543,11 +1543,8 @@
 	/* bitmask of trace recursion */
 	unsigned long trace_recursion;
 #endif /* CONFIG_TRACING */
-<<<<<<< HEAD
+	unsigned long stack_start;
 	u64	instrumentation;
-=======
-	unsigned long stack_start;
->>>>>>> 17d857be
 };
 
 /* Future-safe accessor for struct task_struct's cpus_allowed. */
