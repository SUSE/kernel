--- conflicted
+++ resolved
@@ -94,17 +94,6 @@
 #define EXIT_ZOMBIE			0x00000020
 #define EXIT_TRACE			(EXIT_ZOMBIE | EXIT_DEAD)
 /* Used in tsk->state again: */
-<<<<<<< HEAD
-#define TASK_PARKED			0x0040
-#define TASK_DEAD			0x0080
-#define TASK_WAKEKILL			0x0100
-#define TASK_WAKING			0x0200
-#define TASK_NOLOAD			0x0400
-#define TASK_NEW			0x0800
-/* RT specific auxilliary flag to mark RT lock waiters */
-#define TASK_RTLOCK_WAIT		0x1000
-#define TASK_STATE_MAX			0x2000
-=======
 #define TASK_PARKED			0x00000040
 #define TASK_DEAD			0x00000080
 #define TASK_WAKEKILL			0x00000100
@@ -123,7 +112,6 @@
  * DO NOT ADD ANY NEW USERS !
  */
 #define TASK_FREEZABLE_UNSAFE		(TASK_FREEZABLE | __TASK_FREEZABLE_UNSAFE)
->>>>>>> eb3cdb58
 
 /* Convenience macros for the sake of set_current_state: */
 #define TASK_KILLABLE			(TASK_WAKEKILL | TASK_UNINTERRUPTIBLE)
@@ -143,17 +131,9 @@
 
 #define task_is_running(task)		(READ_ONCE((task)->__state) == TASK_RUNNING)
 
-<<<<<<< HEAD
-#define task_is_traced(task)		((READ_ONCE(task->__state) & __TASK_TRACED) != 0)
-
-#define task_is_stopped(task)		((READ_ONCE(task->__state) & __TASK_STOPPED) != 0)
-
-#define task_is_stopped_or_traced(task)	((READ_ONCE(task->__state) & (__TASK_STOPPED | __TASK_TRACED)) != 0)
-=======
 #define task_is_traced(task)		((READ_ONCE(task->jobctl) & JOBCTL_TRACED) != 0)
 #define task_is_stopped(task)		((READ_ONCE(task->jobctl) & JOBCTL_STOPPED) != 0)
 #define task_is_stopped_or_traced(task)	((READ_ONCE(task->jobctl) & (JOBCTL_STOPPED | JOBCTL_TRACED)) != 0)
->>>>>>> eb3cdb58
 
 /*
  * Special states are those that do not use the normal wait-loop pattern. See
@@ -618,7 +598,6 @@
 	/* rq "owned" by this entity/group: */
 	struct rt_rq			*my_q;
 #endif
-	void *suse_kabi_padding;
 } __randomize_layout;
 
 struct sched_dl_entity {
@@ -964,17 +943,11 @@
 #endif
 #ifdef CONFIG_EVENTFD
 	/* Recursion prevention for eventfd_signal() */
-<<<<<<< HEAD
-	unsigned			in_eventfd_signal:1;
-=======
 	unsigned			in_eventfd:1;
->>>>>>> eb3cdb58
 #endif
 #ifdef CONFIG_IOMMU_SVA
 	unsigned			pasid_activated:1;
 #endif
-<<<<<<< HEAD
-=======
 #ifdef	CONFIG_CPU_SUP_INTEL
 	unsigned			reported_split_lock:1;
 #endif
@@ -982,7 +955,6 @@
 	/* delay due to memory thrashing */
 	unsigned                        in_thrashing:1;
 #endif
->>>>>>> eb3cdb58
 
 	unsigned long			atomic_flags; /* Flags requiring atomic access. */
 
@@ -1538,9 +1510,6 @@
 	struct llist_head               rethooks;
 #endif
 
-<<<<<<< HEAD
-	void				*suse_kabi_padding;
-=======
 #ifdef CONFIG_ARCH_HAS_PARANOID_L1D_FLUSH
 	/*
 	 * If L1D flush is supported on mm context switch
@@ -1564,7 +1533,6 @@
 #ifdef CONFIG_USER_EVENTS
 	struct user_event_mm		*user_event_mm;
 #endif
->>>>>>> eb3cdb58
 
 	/*
 	 * New fields for task_struct should be added above here, so that
@@ -1767,10 +1735,7 @@
 #define PF_MEMALLOC		0x00000800	/* Allocating memory */
 #define PF_NPROC_EXCEEDED	0x00001000	/* set_user() noticed that RLIMIT_NPROC was exceeded */
 #define PF_USED_MATH		0x00002000	/* If unset the fpu must be initialized before use */
-<<<<<<< HEAD
-=======
 #define PF_USER_WORKER		0x00004000	/* Kernel thread cloned from userspace thread */
->>>>>>> eb3cdb58
 #define PF_NOFREEZE		0x00008000	/* This thread should not be frozen */
 #define PF__HOLE__00010000	0x00010000
 #define PF_KSWAPD		0x00020000	/* I am kswapd */
@@ -2306,10 +2271,7 @@
 
 extern bool sched_task_on_rq(struct task_struct *p);
 extern unsigned long get_wchan(struct task_struct *p);
-<<<<<<< HEAD
-=======
 extern struct task_struct *cpu_curr_snapshot(int cpu);
->>>>>>> eb3cdb58
 
 /*
  * In order to reduce various lock holder preemption latencies provide an
@@ -2340,11 +2302,7 @@
 	 * As lock holder preemption issue, we both skip spinning if
 	 * task is not on cpu or its cpu is preempted
 	 */
-<<<<<<< HEAD
-	return owner->on_cpu && !vcpu_is_preempted(task_cpu(owner));
-=======
 	return READ_ONCE(owner->on_cpu) && !vcpu_is_preempted(task_cpu(owner));
->>>>>>> eb3cdb58
 }
 
 /* Returns effective CPU energy utilization, as seen by the scheduler */
