/* SPDX-License-Identifier: GPL-2.0-only */
#ifndef __KVM_HOST_H
#define __KVM_HOST_H


#include <linux/types.h>
#include <linux/hardirq.h>
#include <linux/list.h>
#include <linux/mutex.h>
#include <linux/spinlock.h>
#include <linux/signal.h>
#include <linux/sched.h>
#include <linux/sched/stat.h>
#include <linux/bug.h>
#include <linux/minmax.h>
#include <linux/mm.h>
#include <linux/mmu_notifier.h>
#include <linux/preempt.h>
#include <linux/msi.h>
#include <linux/slab.h>
#include <linux/vmalloc.h>
#include <linux/rcupdate.h>
#include <linux/ratelimit.h>
#include <linux/err.h>
#include <linux/irqflags.h>
#include <linux/context_tracking.h>
#include <linux/irqbypass.h>
#include <linux/rcuwait.h>
#include <linux/refcount.h>
#include <linux/nospec.h>
#include <linux/notifier.h>
#include <linux/ftrace.h>
#include <linux/hashtable.h>
#include <linux/instrumentation.h>
#include <linux/interval_tree.h>
#include <linux/rbtree.h>
#include <linux/xarray.h>
#include <asm/signal.h>

#include <linux/kvm.h>
#include <linux/kvm_para.h>

#include <linux/kvm_types.h>

#include <asm/kvm_host.h>
#include <linux/kvm_dirty_ring.h>

#ifndef KVM_MAX_VCPU_IDS
#define KVM_MAX_VCPU_IDS KVM_MAX_VCPUS
#endif

/*
 * The bit 16 ~ bit 31 of kvm_userspace_memory_region::flags are internally
 * used in kvm, other bits are visible for userspace which are defined in
 * include/linux/kvm_h.
 */
#define KVM_MEMSLOT_INVALID	(1UL << 16)

/*
 * Bit 63 of the memslot generation number is an "update in-progress flag",
 * e.g. is temporarily set for the duration of kvm_swap_active_memslots().
 * This flag effectively creates a unique generation number that is used to
 * mark cached memslot data, e.g. MMIO accesses, as potentially being stale,
 * i.e. may (or may not) have come from the previous memslots generation.
 *
 * This is necessary because the actual memslots update is not atomic with
 * respect to the generation number update.  Updating the generation number
 * first would allow a vCPU to cache a spte from the old memslots using the
 * new generation number, and updating the generation number after switching
 * to the new memslots would allow cache hits using the old generation number
 * to reference the defunct memslots.
 *
 * This mechanism is used to prevent getting hits in KVM's caches while a
 * memslot update is in-progress, and to prevent cache hits *after* updating
 * the actual generation number against accesses that were inserted into the
 * cache *before* the memslots were updated.
 */
#define KVM_MEMSLOT_GEN_UPDATE_IN_PROGRESS	BIT_ULL(63)

/* Two fragments for cross MMIO pages. */
#define KVM_MAX_MMIO_FRAGMENTS	2

#ifndef KVM_MAX_NR_ADDRESS_SPACES
#define KVM_MAX_NR_ADDRESS_SPACES	1
#endif

/*
 * For the normal pfn, the highest 12 bits should be zero,
 * so we can mask bit 62 ~ bit 52  to indicate the error pfn,
 * mask bit 63 to indicate the noslot pfn.
 */
#define KVM_PFN_ERR_MASK	(0x7ffULL << 52)
#define KVM_PFN_ERR_NOSLOT_MASK	(0xfffULL << 52)
#define KVM_PFN_NOSLOT		(0x1ULL << 63)

#define KVM_PFN_ERR_FAULT	(KVM_PFN_ERR_MASK)
#define KVM_PFN_ERR_HWPOISON	(KVM_PFN_ERR_MASK + 1)
#define KVM_PFN_ERR_RO_FAULT	(KVM_PFN_ERR_MASK + 2)
#define KVM_PFN_ERR_SIGPENDING	(KVM_PFN_ERR_MASK + 3)

/*
 * error pfns indicate that the gfn is in slot but faild to
 * translate it to pfn on host.
 */
static inline bool is_error_pfn(kvm_pfn_t pfn)
{
	return !!(pfn & KVM_PFN_ERR_MASK);
}

/*
 * KVM_PFN_ERR_SIGPENDING indicates that fetching the PFN was interrupted
 * by a pending signal.  Note, the signal may or may not be fatal.
 */
static inline bool is_sigpending_pfn(kvm_pfn_t pfn)
{
	return pfn == KVM_PFN_ERR_SIGPENDING;
}

/*
 * error_noslot pfns indicate that the gfn can not be
 * translated to pfn - it is not in slot or failed to
 * translate it to pfn.
 */
static inline bool is_error_noslot_pfn(kvm_pfn_t pfn)
{
	return !!(pfn & KVM_PFN_ERR_NOSLOT_MASK);
}

/* noslot pfn indicates that the gfn is not in slot. */
static inline bool is_noslot_pfn(kvm_pfn_t pfn)
{
	return pfn == KVM_PFN_NOSLOT;
}

/*
 * architectures with KVM_HVA_ERR_BAD other than PAGE_OFFSET (e.g. s390)
 * provide own defines and kvm_is_error_hva
 */
#ifndef KVM_HVA_ERR_BAD

#define KVM_HVA_ERR_BAD		(PAGE_OFFSET)
#define KVM_HVA_ERR_RO_BAD	(PAGE_OFFSET + PAGE_SIZE)

static inline bool kvm_is_error_hva(unsigned long addr)
{
	return addr >= PAGE_OFFSET;
}

#endif

static inline bool kvm_is_error_gpa(gpa_t gpa)
{
	return gpa == INVALID_GPA;
}

#define KVM_ERR_PTR_BAD_PAGE	(ERR_PTR(-ENOENT))

static inline bool is_error_page(struct page *page)
{
	return IS_ERR(page);
}

#define KVM_REQUEST_MASK           GENMASK(7,0)
#define KVM_REQUEST_NO_WAKEUP      BIT(8)
#define KVM_REQUEST_WAIT           BIT(9)
#define KVM_REQUEST_NO_ACTION      BIT(10)
/*
 * Architecture-independent vcpu->requests bit members
 * Bits 3-7 are reserved for more arch-independent bits.
 */
#define KVM_REQ_TLB_FLUSH		(0 | KVM_REQUEST_WAIT | KVM_REQUEST_NO_WAKEUP)
#define KVM_REQ_VM_DEAD			(1 | KVM_REQUEST_WAIT | KVM_REQUEST_NO_WAKEUP)
#define KVM_REQ_UNBLOCK			2
#define KVM_REQ_DIRTY_RING_SOFT_FULL	3
#define KVM_REQUEST_ARCH_BASE		8

/*
 * KVM_REQ_OUTSIDE_GUEST_MODE exists is purely as way to force the vCPU to
 * OUTSIDE_GUEST_MODE.  KVM_REQ_OUTSIDE_GUEST_MODE differs from a vCPU "kick"
 * in that it ensures the vCPU has reached OUTSIDE_GUEST_MODE before continuing
 * on.  A kick only guarantees that the vCPU is on its way out, e.g. a previous
 * kick may have set vcpu->mode to EXITING_GUEST_MODE, and so there's no
 * guarantee the vCPU received an IPI and has actually exited guest mode.
 */
#define KVM_REQ_OUTSIDE_GUEST_MODE	(KVM_REQUEST_NO_ACTION | KVM_REQUEST_WAIT | KVM_REQUEST_NO_WAKEUP)

#define KVM_ARCH_REQ_FLAGS(nr, flags) ({ \
	BUILD_BUG_ON((unsigned)(nr) >= (sizeof_field(struct kvm_vcpu, requests) * 8) - KVM_REQUEST_ARCH_BASE); \
	(unsigned)(((nr) + KVM_REQUEST_ARCH_BASE) | (flags)); \
})
#define KVM_ARCH_REQ(nr)           KVM_ARCH_REQ_FLAGS(nr, 0)

bool kvm_make_vcpus_request_mask(struct kvm *kvm, unsigned int req,
				 unsigned long *vcpu_bitmap);
bool kvm_make_all_cpus_request(struct kvm *kvm, unsigned int req);

#define KVM_USERSPACE_IRQ_SOURCE_ID		0
#define KVM_IRQFD_RESAMPLE_IRQ_SOURCE_ID	1

extern struct mutex kvm_lock;
extern struct list_head vm_list;

struct kvm_io_range {
	gpa_t addr;
	int len;
	struct kvm_io_device *dev;
};

#define NR_IOBUS_DEVS 1000

struct kvm_io_bus {
	int dev_count;
	int ioeventfd_count;
	struct kvm_io_range range[];
};

enum kvm_bus {
	KVM_MMIO_BUS,
	KVM_PIO_BUS,
	KVM_VIRTIO_CCW_NOTIFY_BUS,
	KVM_FAST_MMIO_BUS,
	KVM_NR_BUSES
};

int kvm_io_bus_write(struct kvm_vcpu *vcpu, enum kvm_bus bus_idx, gpa_t addr,
		     int len, const void *val);
int kvm_io_bus_write_cookie(struct kvm_vcpu *vcpu, enum kvm_bus bus_idx,
			    gpa_t addr, int len, const void *val, long cookie);
int kvm_io_bus_read(struct kvm_vcpu *vcpu, enum kvm_bus bus_idx, gpa_t addr,
		    int len, void *val);
int kvm_io_bus_register_dev(struct kvm *kvm, enum kvm_bus bus_idx, gpa_t addr,
			    int len, struct kvm_io_device *dev);
int kvm_io_bus_unregister_dev(struct kvm *kvm, enum kvm_bus bus_idx,
			      struct kvm_io_device *dev);
struct kvm_io_device *kvm_io_bus_get_dev(struct kvm *kvm, enum kvm_bus bus_idx,
					 gpa_t addr);

#ifdef CONFIG_KVM_ASYNC_PF
struct kvm_async_pf {
	struct work_struct work;
	struct list_head link;
	struct list_head queue;
	struct kvm_vcpu *vcpu;
	gpa_t cr2_or_gpa;
	unsigned long addr;
	struct kvm_arch_async_pf arch;
	bool   wakeup_all;
	bool notpresent_injected;
};

void kvm_clear_async_pf_completion_queue(struct kvm_vcpu *vcpu);
void kvm_check_async_pf_completion(struct kvm_vcpu *vcpu);
bool kvm_setup_async_pf(struct kvm_vcpu *vcpu, gpa_t cr2_or_gpa,
			unsigned long hva, struct kvm_arch_async_pf *arch);
int kvm_async_pf_wakeup_all(struct kvm_vcpu *vcpu);
#endif

#ifdef CONFIG_KVM_GENERIC_MMU_NOTIFIER
union kvm_mmu_notifier_arg {
<<<<<<< HEAD
	pte_t pte;
=======
>>>>>>> 2d5404ca
	unsigned long attributes;
};

struct kvm_gfn_range {
	struct kvm_memory_slot *slot;
	gfn_t start;
	gfn_t end;
	union kvm_mmu_notifier_arg arg;
<<<<<<< HEAD
	bool only_private;
	bool only_shared;
=======
>>>>>>> 2d5404ca
	bool may_block;
};
bool kvm_unmap_gfn_range(struct kvm *kvm, struct kvm_gfn_range *range);
bool kvm_age_gfn(struct kvm *kvm, struct kvm_gfn_range *range);
bool kvm_test_age_gfn(struct kvm *kvm, struct kvm_gfn_range *range);
#endif

enum {
	OUTSIDE_GUEST_MODE,
	IN_GUEST_MODE,
	EXITING_GUEST_MODE,
	READING_SHADOW_PAGE_TABLES,
};

#define KVM_UNMAPPED_PAGE	((void *) 0x500 + POISON_POINTER_DELTA)

struct kvm_host_map {
	/*
	 * Only valid if the 'pfn' is managed by the host kernel (i.e. There is
	 * a 'struct page' for it. When using mem= kernel parameter some memory
	 * can be used as guest memory but they are not managed by host
	 * kernel).
	 * If 'pfn' is not managed by the host kernel, this field is
	 * initialized to KVM_UNMAPPED_PAGE.
	 */
	struct page *page;
	void *hva;
	kvm_pfn_t pfn;
	kvm_pfn_t gfn;
};

/*
 * Used to check if the mapping is valid or not. Never use 'kvm_host_map'
 * directly to check for that.
 */
static inline bool kvm_vcpu_mapped(struct kvm_host_map *map)
{
	return !!map->hva;
}

static inline bool kvm_vcpu_can_poll(ktime_t cur, ktime_t stop)
{
	return single_task_running() && !need_resched() && ktime_before(cur, stop);
}

/*
 * Sometimes a large or cross-page mmio needs to be broken up into separate
 * exits for userspace servicing.
 */
struct kvm_mmio_fragment {
	gpa_t gpa;
	void *data;
	unsigned len;
};

struct kvm_vcpu {
	struct kvm *kvm;
#ifdef CONFIG_PREEMPT_NOTIFIERS
	struct preempt_notifier preempt_notifier;
#endif
	int cpu;
	int vcpu_id; /* id given by userspace at creation */
	int vcpu_idx; /* index into kvm->vcpu_array */
	int ____srcu_idx; /* Don't use this directly.  You've been warned. */
#ifdef CONFIG_PROVE_RCU
	int srcu_depth;
#endif
	int mode;
	u64 requests;
	unsigned long guest_debug;

	struct mutex mutex;
	struct kvm_run *run;

#ifndef __KVM_HAVE_ARCH_WQP
	struct rcuwait wait;
#endif
	struct pid __rcu *pid;
	int sigset_active;
	sigset_t sigset;
	unsigned int halt_poll_ns;
	bool valid_wakeup;

#ifdef CONFIG_HAS_IOMEM
	int mmio_needed;
	int mmio_read_completed;
	int mmio_is_write;
	int mmio_cur_fragment;
	int mmio_nr_fragments;
	struct kvm_mmio_fragment mmio_fragments[KVM_MAX_MMIO_FRAGMENTS];
#endif

#ifdef CONFIG_KVM_ASYNC_PF
	struct {
		u32 queued;
		struct list_head queue;
		struct list_head done;
		spinlock_t lock;
	} async_pf;
#endif

#ifdef CONFIG_HAVE_KVM_CPU_RELAX_INTERCEPT
	/*
	 * Cpu relax intercept or pause loop exit optimization
	 * in_spin_loop: set when a vcpu does a pause loop exit
	 *  or cpu relax intercepted.
	 * dy_eligible: indicates whether vcpu is eligible for directed yield.
	 */
	struct {
		bool in_spin_loop;
		bool dy_eligible;
	} spin_loop;
#endif
	bool wants_to_run;
	bool preempted;
	bool ready;
	bool scheduled_out;
	struct kvm_vcpu_arch arch;
	struct kvm_vcpu_stat stat;
	char stats_id[KVM_STATS_NAME_SIZE];
	struct kvm_dirty_ring dirty_ring;

	/*
	 * The most recently used memslot by this vCPU and the slots generation
	 * for which it is valid.
	 * No wraparound protection is needed since generations won't overflow in
	 * thousands of years, even assuming 1M memslot operations per second.
	 */
	struct kvm_memory_slot *last_used_slot;
	u64 last_used_slot_gen;
};

/*
 * Start accounting time towards a guest.
 * Must be called before entering guest context.
 */
static __always_inline void guest_timing_enter_irqoff(void)
{
	/*
	 * This is running in ioctl context so its safe to assume that it's the
	 * stime pending cputime to flush.
	 */
	instrumentation_begin();
	vtime_account_guest_enter();
	instrumentation_end();
}

/*
 * Enter guest context and enter an RCU extended quiescent state.
 *
 * Between guest_context_enter_irqoff() and guest_context_exit_irqoff() it is
 * unsafe to use any code which may directly or indirectly use RCU, tracing
 * (including IRQ flag tracing), or lockdep. All code in this period must be
 * non-instrumentable.
 */
static __always_inline void guest_context_enter_irqoff(void)
{
	/*
	 * KVM does not hold any references to rcu protected data when it
	 * switches CPU into a guest mode. In fact switching to a guest mode
	 * is very similar to exiting to userspace from rcu point of view. In
	 * addition CPU may stay in a guest mode for quite a long time (up to
	 * one time slice). Lets treat guest mode as quiescent state, just like
	 * we do with user-mode execution.
	 */
	if (!context_tracking_guest_enter()) {
		instrumentation_begin();
		rcu_virt_note_context_switch();
		instrumentation_end();
	}
}

/*
 * Deprecated. Architectures should move to guest_timing_enter_irqoff() and
 * guest_state_enter_irqoff().
 */
static __always_inline void guest_enter_irqoff(void)
{
	guest_timing_enter_irqoff();
	guest_context_enter_irqoff();
}

/**
 * guest_state_enter_irqoff - Fixup state when entering a guest
 *
 * Entry to a guest will enable interrupts, but the kernel state is interrupts
 * disabled when this is invoked. Also tell RCU about it.
 *
 * 1) Trace interrupts on state
 * 2) Invoke context tracking if enabled to adjust RCU state
 * 3) Tell lockdep that interrupts are enabled
 *
 * Invoked from architecture specific code before entering a guest.
 * Must be called with interrupts disabled and the caller must be
 * non-instrumentable.
 * The caller has to invoke guest_timing_enter_irqoff() before this.
 *
 * Note: this is analogous to exit_to_user_mode().
 */
static __always_inline void guest_state_enter_irqoff(void)
{
	instrumentation_begin();
	trace_hardirqs_on_prepare();
	lockdep_hardirqs_on_prepare();
	instrumentation_end();

	guest_context_enter_irqoff();
	lockdep_hardirqs_on(CALLER_ADDR0);
}

/*
 * Exit guest context and exit an RCU extended quiescent state.
 *
 * Between guest_context_enter_irqoff() and guest_context_exit_irqoff() it is
 * unsafe to use any code which may directly or indirectly use RCU, tracing
 * (including IRQ flag tracing), or lockdep. All code in this period must be
 * non-instrumentable.
 */
static __always_inline void guest_context_exit_irqoff(void)
{
	/*
	 * Guest mode is treated as a quiescent state, see
	 * guest_context_enter_irqoff() for more details.
	 */
	if (!context_tracking_guest_exit()) {
		instrumentation_begin();
		rcu_virt_note_context_switch();
		instrumentation_end();
	}
}

/*
 * Stop accounting time towards a guest.
 * Must be called after exiting guest context.
 */
static __always_inline void guest_timing_exit_irqoff(void)
{
	instrumentation_begin();
	/* Flush the guest cputime we spent on the guest */
	vtime_account_guest_exit();
	instrumentation_end();
}

/*
 * Deprecated. Architectures should move to guest_state_exit_irqoff() and
 * guest_timing_exit_irqoff().
 */
static __always_inline void guest_exit_irqoff(void)
{
	guest_context_exit_irqoff();
	guest_timing_exit_irqoff();
}

static inline void guest_exit(void)
{
	unsigned long flags;

	local_irq_save(flags);
	guest_exit_irqoff();
	local_irq_restore(flags);
}

/**
 * guest_state_exit_irqoff - Establish state when returning from guest mode
 *
 * Entry from a guest disables interrupts, but guest mode is traced as
 * interrupts enabled. Also with NO_HZ_FULL RCU might be idle.
 *
 * 1) Tell lockdep that interrupts are disabled
 * 2) Invoke context tracking if enabled to reactivate RCU
 * 3) Trace interrupts off state
 *
 * Invoked from architecture specific code after exiting a guest.
 * Must be invoked with interrupts disabled and the caller must be
 * non-instrumentable.
 * The caller has to invoke guest_timing_exit_irqoff() after this.
 *
 * Note: this is analogous to enter_from_user_mode().
 */
static __always_inline void guest_state_exit_irqoff(void)
{
	lockdep_hardirqs_off(CALLER_ADDR0);
	guest_context_exit_irqoff();

	instrumentation_begin();
	trace_hardirqs_off_finish();
	instrumentation_end();
}

static inline int kvm_vcpu_exiting_guest_mode(struct kvm_vcpu *vcpu)
{
	/*
	 * The memory barrier ensures a previous write to vcpu->requests cannot
	 * be reordered with the read of vcpu->mode.  It pairs with the general
	 * memory barrier following the write of vcpu->mode in VCPU RUN.
	 */
	smp_mb__before_atomic();
	return cmpxchg(&vcpu->mode, IN_GUEST_MODE, EXITING_GUEST_MODE);
}

/*
 * Some of the bitops functions do not support too long bitmaps.
 * This number must be determined not to exceed such limits.
 */
#define KVM_MEM_MAX_NR_PAGES ((1UL << 31) - 1)

/*
 * Since at idle each memslot belongs to two memslot sets it has to contain
 * two embedded nodes for each data structure that it forms a part of.
 *
 * Two memslot sets (one active and one inactive) are necessary so the VM
 * continues to run on one memslot set while the other is being modified.
 *
 * These two memslot sets normally point to the same set of memslots.
 * They can, however, be desynchronized when performing a memslot management
 * operation by replacing the memslot to be modified by its copy.
 * After the operation is complete, both memslot sets once again point to
 * the same, common set of memslot data.
 *
 * The memslots themselves are independent of each other so they can be
 * individually added or deleted.
 */
struct kvm_memory_slot {
	struct hlist_node id_node[2];
	struct interval_tree_node hva_node[2];
	struct rb_node gfn_node[2];
	gfn_t base_gfn;
	unsigned long npages;
	unsigned long *dirty_bitmap;
	struct kvm_arch_memory_slot arch;
	unsigned long userspace_addr;
	u32 flags;
	short id;
	u16 as_id;

#ifdef CONFIG_KVM_PRIVATE_MEM
	struct {
		struct file __rcu *file;
		pgoff_t pgoff;
	} gmem;
#endif
};

static inline bool kvm_slot_can_be_private(const struct kvm_memory_slot *slot)
{
	return slot && (slot->flags & KVM_MEM_GUEST_MEMFD);
}

static inline bool kvm_slot_dirty_track_enabled(const struct kvm_memory_slot *slot)
{
	return slot->flags & KVM_MEM_LOG_DIRTY_PAGES;
}

static inline unsigned long kvm_dirty_bitmap_bytes(struct kvm_memory_slot *memslot)
{
	return ALIGN(memslot->npages, BITS_PER_LONG) / 8;
}

static inline unsigned long *kvm_second_dirty_bitmap(struct kvm_memory_slot *memslot)
{
	unsigned long len = kvm_dirty_bitmap_bytes(memslot);

	return memslot->dirty_bitmap + len / sizeof(*memslot->dirty_bitmap);
}

#ifndef KVM_DIRTY_LOG_MANUAL_CAPS
#define KVM_DIRTY_LOG_MANUAL_CAPS KVM_DIRTY_LOG_MANUAL_PROTECT_ENABLE
#endif

struct kvm_s390_adapter_int {
	u64 ind_addr;
	u64 summary_addr;
	u64 ind_offset;
	u32 summary_offset;
	u32 adapter_id;
};

struct kvm_hv_sint {
	u32 vcpu;
	u32 sint;
};

struct kvm_xen_evtchn {
	u32 port;
	u32 vcpu_id;
	int vcpu_idx;
	u32 priority;
};

struct kvm_kernel_irq_routing_entry {
	u32 gsi;
	u32 type;
	int (*set)(struct kvm_kernel_irq_routing_entry *e,
		   struct kvm *kvm, int irq_source_id, int level,
		   bool line_status);
	union {
		struct {
			unsigned irqchip;
			unsigned pin;
		} irqchip;
		struct {
			u32 address_lo;
			u32 address_hi;
			u32 data;
			u32 flags;
			u32 devid;
		} msi;
		struct kvm_s390_adapter_int adapter;
		struct kvm_hv_sint hv_sint;
		struct kvm_xen_evtchn xen_evtchn;
	};
	struct hlist_node link;
};

#ifdef CONFIG_HAVE_KVM_IRQ_ROUTING
struct kvm_irq_routing_table {
	int chip[KVM_NR_IRQCHIPS][KVM_IRQCHIP_NUM_PINS];
	u32 nr_rt_entries;
	/*
	 * Array indexed by gsi. Each entry contains list of irq chips
	 * the gsi is connected to.
	 */
	struct hlist_head map[] __counted_by(nr_rt_entries);
};
#endif

bool kvm_arch_irqchip_in_kernel(struct kvm *kvm);

#ifndef KVM_INTERNAL_MEM_SLOTS
#define KVM_INTERNAL_MEM_SLOTS 0
#endif

#define KVM_MEM_SLOTS_NUM SHRT_MAX
#define KVM_USER_MEM_SLOTS (KVM_MEM_SLOTS_NUM - KVM_INTERNAL_MEM_SLOTS)

#if KVM_MAX_NR_ADDRESS_SPACES == 1
static inline int kvm_arch_nr_memslot_as_ids(struct kvm *kvm)
{
	return KVM_MAX_NR_ADDRESS_SPACES;
}

static inline int kvm_arch_vcpu_memslots_id(struct kvm_vcpu *vcpu)
{
	return 0;
}
#endif

/*
 * Arch code must define kvm_arch_has_private_mem if support for private memory
 * is enabled.
 */
#if !defined(kvm_arch_has_private_mem) && !IS_ENABLED(CONFIG_KVM_PRIVATE_MEM)
static inline bool kvm_arch_has_private_mem(struct kvm *kvm)
{
	return false;
}
#endif

<<<<<<< HEAD
=======
#ifndef kvm_arch_has_readonly_mem
static inline bool kvm_arch_has_readonly_mem(struct kvm *kvm)
{
	return IS_ENABLED(CONFIG_HAVE_KVM_READONLY_MEM);
}
#endif

>>>>>>> 2d5404ca
struct kvm_memslots {
	u64 generation;
	atomic_long_t last_used_slot;
	struct rb_root_cached hva_tree;
	struct rb_root gfn_tree;
	/*
	 * The mapping table from slot id to memslot.
	 *
	 * 7-bit bucket count matches the size of the old id to index array for
	 * 512 slots, while giving good performance with this slot count.
	 * Higher bucket counts bring only small performance improvements but
	 * always result in higher memory usage (even for lower memslot counts).
	 */
	DECLARE_HASHTABLE(id_hash, 7);
	int node_idx;
};

struct kvm {
#ifdef KVM_HAVE_MMU_RWLOCK
	rwlock_t mmu_lock;
#else
	spinlock_t mmu_lock;
#endif /* KVM_HAVE_MMU_RWLOCK */

	struct mutex slots_lock;

	/*
	 * Protects the arch-specific fields of struct kvm_memory_slots in
	 * use by the VM. To be used under the slots_lock (above) or in a
	 * kvm->srcu critical section where acquiring the slots_lock would
	 * lead to deadlock with the synchronize_srcu in
	 * kvm_swap_active_memslots().
	 */
	struct mutex slots_arch_lock;
	struct mm_struct *mm; /* userspace tied to this vm */
	unsigned long nr_memslot_pages;
	/* The two memslot sets - active and inactive (per address space) */
	struct kvm_memslots __memslots[KVM_MAX_NR_ADDRESS_SPACES][2];
	/* The current active memslot set for each address space */
	struct kvm_memslots __rcu *memslots[KVM_MAX_NR_ADDRESS_SPACES];
	struct xarray vcpu_array;
	/*
	 * Protected by slots_lock, but can be read outside if an
	 * incorrect answer is acceptable.
	 */
	atomic_t nr_memslots_dirty_logging;

	/* Used to wait for completion of MMU notifiers.  */
	spinlock_t mn_invalidate_lock;
	unsigned long mn_active_invalidate_count;
	struct rcuwait mn_memslots_update_rcuwait;

	/* For management / invalidation of gfn_to_pfn_caches */
	spinlock_t gpc_lock;
	struct list_head gpc_list;

	/*
	 * created_vcpus is protected by kvm->lock, and is incremented
	 * at the beginning of KVM_CREATE_VCPU.  online_vcpus is only
	 * incremented after storing the kvm_vcpu pointer in vcpus,
	 * and is accessed atomically.
	 */
	atomic_t online_vcpus;
	int max_vcpus;
	int created_vcpus;
	int last_boosted_vcpu;
	struct list_head vm_list;
	struct mutex lock;
	struct kvm_io_bus __rcu *buses[KVM_NR_BUSES];
<<<<<<< HEAD
=======
#ifdef CONFIG_HAVE_KVM_IRQCHIP
>>>>>>> 2d5404ca
	struct {
		spinlock_t        lock;
		struct list_head  items;
		/* resampler_list update side is protected by resampler_lock. */
		struct list_head  resampler_list;
		struct mutex      resampler_lock;
	} irqfds;
<<<<<<< HEAD
=======
#endif
>>>>>>> 2d5404ca
	struct list_head ioeventfds;
	struct kvm_vm_stat stat;
	struct kvm_arch arch;
	refcount_t users_count;
#ifdef CONFIG_KVM_MMIO
	struct kvm_coalesced_mmio_ring *coalesced_mmio_ring;
	spinlock_t ring_lock;
	struct list_head coalesced_zones;
#endif

	struct mutex irq_lock;
#ifdef CONFIG_HAVE_KVM_IRQCHIP
	/*
	 * Update side is protected by irq_lock.
	 */
	struct kvm_irq_routing_table __rcu *irq_routing;

	struct hlist_head irq_ack_notifier_list;
#endif

#ifdef CONFIG_KVM_GENERIC_MMU_NOTIFIER
	struct mmu_notifier mmu_notifier;
	unsigned long mmu_invalidate_seq;
	long mmu_invalidate_in_progress;
	gfn_t mmu_invalidate_range_start;
	gfn_t mmu_invalidate_range_end;
#endif
	struct list_head devices;
	u64 manual_dirty_log_protect;
	struct dentry *debugfs_dentry;
	struct kvm_stat_data **debugfs_stat_data;
	struct srcu_struct srcu;
	struct srcu_struct irq_srcu;
	pid_t userspace_pid;
	bool override_halt_poll_ns;
	unsigned int max_halt_poll_ns;
	u32 dirty_ring_size;
	bool dirty_ring_with_bitmap;
	bool vm_bugged;
	bool vm_dead;

#ifdef CONFIG_HAVE_KVM_PM_NOTIFIER
	struct notifier_block pm_notifier;
#endif
#ifdef CONFIG_KVM_GENERIC_MEMORY_ATTRIBUTES
	/* Protected by slots_locks (for writes) and RCU (for reads) */
	struct xarray mem_attr_array;
#endif
	char stats_id[KVM_STATS_NAME_SIZE];
};

#define kvm_err(fmt, ...) \
	pr_err("kvm [%i]: " fmt, task_pid_nr(current), ## __VA_ARGS__)
#define kvm_info(fmt, ...) \
	pr_info("kvm [%i]: " fmt, task_pid_nr(current), ## __VA_ARGS__)
#define kvm_debug(fmt, ...) \
	pr_debug("kvm [%i]: " fmt, task_pid_nr(current), ## __VA_ARGS__)
#define kvm_debug_ratelimited(fmt, ...) \
	pr_debug_ratelimited("kvm [%i]: " fmt, task_pid_nr(current), \
			     ## __VA_ARGS__)
#define kvm_pr_unimpl(fmt, ...) \
	pr_err_ratelimited("kvm [%i]: " fmt, \
			   task_tgid_nr(current), ## __VA_ARGS__)

/* The guest did something we don't support. */
#define vcpu_unimpl(vcpu, fmt, ...)					\
	kvm_pr_unimpl("vcpu%i, guest rIP: 0x%lx " fmt,			\
			(vcpu)->vcpu_id, kvm_rip_read(vcpu), ## __VA_ARGS__)

#define vcpu_debug(vcpu, fmt, ...)					\
	kvm_debug("vcpu%i " fmt, (vcpu)->vcpu_id, ## __VA_ARGS__)
#define vcpu_debug_ratelimited(vcpu, fmt, ...)				\
	kvm_debug_ratelimited("vcpu%i " fmt, (vcpu)->vcpu_id,           \
			      ## __VA_ARGS__)
#define vcpu_err(vcpu, fmt, ...)					\
	kvm_err("vcpu%i " fmt, (vcpu)->vcpu_id, ## __VA_ARGS__)

static inline void kvm_vm_dead(struct kvm *kvm)
{
	kvm->vm_dead = true;
	kvm_make_all_cpus_request(kvm, KVM_REQ_VM_DEAD);
}

static inline void kvm_vm_bugged(struct kvm *kvm)
{
	kvm->vm_bugged = true;
	kvm_vm_dead(kvm);
}


#define KVM_BUG(cond, kvm, fmt...)				\
({								\
	bool __ret = !!(cond);					\
								\
	if (WARN_ONCE(__ret && !(kvm)->vm_bugged, fmt))		\
		kvm_vm_bugged(kvm);				\
	unlikely(__ret);					\
})

#define KVM_BUG_ON(cond, kvm)					\
({								\
	bool __ret = !!(cond);					\
								\
	if (WARN_ON_ONCE(__ret && !(kvm)->vm_bugged))		\
		kvm_vm_bugged(kvm);				\
	unlikely(__ret);					\
})

/*
 * Note, "data corruption" refers to corruption of host kernel data structures,
 * not guest data.  Guest data corruption, suspected or confirmed, that is tied
 * and contained to a single VM should *never* BUG() and potentially panic the
 * host, i.e. use this variant of KVM_BUG() if and only if a KVM data structure
 * is corrupted and that corruption can have a cascading effect to other parts
 * of the hosts and/or to other VMs.
 */
#define KVM_BUG_ON_DATA_CORRUPTION(cond, kvm)			\
({								\
	bool __ret = !!(cond);					\
								\
	if (IS_ENABLED(CONFIG_BUG_ON_DATA_CORRUPTION))		\
		BUG_ON(__ret);					\
	else if (WARN_ON_ONCE(__ret && !(kvm)->vm_bugged))	\
		kvm_vm_bugged(kvm);				\
	unlikely(__ret);					\
})

static inline void kvm_vcpu_srcu_read_lock(struct kvm_vcpu *vcpu)
{
#ifdef CONFIG_PROVE_RCU
	WARN_ONCE(vcpu->srcu_depth++,
		  "KVM: Illegal vCPU srcu_idx LOCK, depth=%d", vcpu->srcu_depth - 1);
#endif
	vcpu->____srcu_idx = srcu_read_lock(&vcpu->kvm->srcu);
}

static inline void kvm_vcpu_srcu_read_unlock(struct kvm_vcpu *vcpu)
{
	srcu_read_unlock(&vcpu->kvm->srcu, vcpu->____srcu_idx);

#ifdef CONFIG_PROVE_RCU
	WARN_ONCE(--vcpu->srcu_depth,
		  "KVM: Illegal vCPU srcu_idx UNLOCK, depth=%d", vcpu->srcu_depth);
#endif
}

static inline bool kvm_dirty_log_manual_protect_and_init_set(struct kvm *kvm)
{
	return !!(kvm->manual_dirty_log_protect & KVM_DIRTY_LOG_INITIALLY_SET);
}

static inline struct kvm_io_bus *kvm_get_bus(struct kvm *kvm, enum kvm_bus idx)
{
	return srcu_dereference_check(kvm->buses[idx], &kvm->srcu,
				      lockdep_is_held(&kvm->slots_lock) ||
				      !refcount_read(&kvm->users_count));
}

static inline struct kvm_vcpu *kvm_get_vcpu(struct kvm *kvm, int i)
{
	int num_vcpus = atomic_read(&kvm->online_vcpus);
	i = array_index_nospec(i, num_vcpus);

	/* Pairs with smp_wmb() in kvm_vm_ioctl_create_vcpu.  */
	smp_rmb();
	return xa_load(&kvm->vcpu_array, i);
}

#define kvm_for_each_vcpu(idx, vcpup, kvm)		   \
	xa_for_each_range(&kvm->vcpu_array, idx, vcpup, 0, \
			  (atomic_read(&kvm->online_vcpus) - 1))

static inline struct kvm_vcpu *kvm_get_vcpu_by_id(struct kvm *kvm, int id)
{
	struct kvm_vcpu *vcpu = NULL;
	unsigned long i;

	if (id < 0)
		return NULL;
	if (id < KVM_MAX_VCPUS)
		vcpu = kvm_get_vcpu(kvm, id);
	if (vcpu && vcpu->vcpu_id == id)
		return vcpu;
	kvm_for_each_vcpu(i, vcpu, kvm)
		if (vcpu->vcpu_id == id)
			return vcpu;
	return NULL;
}

void kvm_destroy_vcpus(struct kvm *kvm);

void vcpu_load(struct kvm_vcpu *vcpu);
void vcpu_put(struct kvm_vcpu *vcpu);

#ifdef __KVM_HAVE_IOAPIC
void kvm_arch_post_irq_ack_notifier_list_update(struct kvm *kvm);
void kvm_arch_post_irq_routing_update(struct kvm *kvm);
#else
static inline void kvm_arch_post_irq_ack_notifier_list_update(struct kvm *kvm)
{
}
static inline void kvm_arch_post_irq_routing_update(struct kvm *kvm)
{
}
#endif

#ifdef CONFIG_HAVE_KVM_IRQCHIP
int kvm_irqfd_init(void);
void kvm_irqfd_exit(void);
#else
static inline int kvm_irqfd_init(void)
{
	return 0;
}

static inline void kvm_irqfd_exit(void)
{
}
#endif
int kvm_init(unsigned vcpu_size, unsigned vcpu_align, struct module *module);
void kvm_exit(void);

void kvm_get_kvm(struct kvm *kvm);
bool kvm_get_kvm_safe(struct kvm *kvm);
void kvm_put_kvm(struct kvm *kvm);
bool file_is_kvm(struct file *file);
void kvm_put_kvm_no_destroy(struct kvm *kvm);

static inline struct kvm_memslots *__kvm_memslots(struct kvm *kvm, int as_id)
{
	as_id = array_index_nospec(as_id, KVM_MAX_NR_ADDRESS_SPACES);
	return srcu_dereference_check(kvm->memslots[as_id], &kvm->srcu,
			lockdep_is_held(&kvm->slots_lock) ||
			!refcount_read(&kvm->users_count));
}

static inline struct kvm_memslots *kvm_memslots(struct kvm *kvm)
{
	return __kvm_memslots(kvm, 0);
}

static inline struct kvm_memslots *kvm_vcpu_memslots(struct kvm_vcpu *vcpu)
{
	int as_id = kvm_arch_vcpu_memslots_id(vcpu);

	return __kvm_memslots(vcpu->kvm, as_id);
}

static inline bool kvm_memslots_empty(struct kvm_memslots *slots)
{
	return RB_EMPTY_ROOT(&slots->gfn_tree);
}

bool kvm_are_all_memslots_empty(struct kvm *kvm);

#define kvm_for_each_memslot(memslot, bkt, slots)			      \
	hash_for_each(slots->id_hash, bkt, memslot, id_node[slots->node_idx]) \
		if (WARN_ON_ONCE(!memslot->npages)) {			      \
		} else

static inline
struct kvm_memory_slot *id_to_memslot(struct kvm_memslots *slots, int id)
{
	struct kvm_memory_slot *slot;
	int idx = slots->node_idx;

	hash_for_each_possible(slots->id_hash, slot, id_node[idx], id) {
		if (slot->id == id)
			return slot;
	}

	return NULL;
}

/* Iterator used for walking memslots that overlap a gfn range. */
struct kvm_memslot_iter {
	struct kvm_memslots *slots;
	struct rb_node *node;
	struct kvm_memory_slot *slot;
};

static inline void kvm_memslot_iter_next(struct kvm_memslot_iter *iter)
{
	iter->node = rb_next(iter->node);
	if (!iter->node)
		return;

	iter->slot = container_of(iter->node, struct kvm_memory_slot, gfn_node[iter->slots->node_idx]);
}

static inline void kvm_memslot_iter_start(struct kvm_memslot_iter *iter,
					  struct kvm_memslots *slots,
					  gfn_t start)
{
	int idx = slots->node_idx;
	struct rb_node *tmp;
	struct kvm_memory_slot *slot;

	iter->slots = slots;

	/*
	 * Find the so called "upper bound" of a key - the first node that has
	 * its key strictly greater than the searched one (the start gfn in our case).
	 */
	iter->node = NULL;
	for (tmp = slots->gfn_tree.rb_node; tmp; ) {
		slot = container_of(tmp, struct kvm_memory_slot, gfn_node[idx]);
		if (start < slot->base_gfn) {
			iter->node = tmp;
			tmp = tmp->rb_left;
		} else {
			tmp = tmp->rb_right;
		}
	}

	/*
	 * Find the slot with the lowest gfn that can possibly intersect with
	 * the range, so we'll ideally have slot start <= range start
	 */
	if (iter->node) {
		/*
		 * A NULL previous node means that the very first slot
		 * already has a higher start gfn.
		 * In this case slot start > range start.
		 */
		tmp = rb_prev(iter->node);
		if (tmp)
			iter->node = tmp;
	} else {
		/* a NULL node below means no slots */
		iter->node = rb_last(&slots->gfn_tree);
	}

	if (iter->node) {
		iter->slot = container_of(iter->node, struct kvm_memory_slot, gfn_node[idx]);

		/*
		 * It is possible in the slot start < range start case that the
		 * found slot ends before or at range start (slot end <= range start)
		 * and so it does not overlap the requested range.
		 *
		 * In such non-overlapping case the next slot (if it exists) will
		 * already have slot start > range start, otherwise the logic above
		 * would have found it instead of the current slot.
		 */
		if (iter->slot->base_gfn + iter->slot->npages <= start)
			kvm_memslot_iter_next(iter);
	}
}

static inline bool kvm_memslot_iter_is_valid(struct kvm_memslot_iter *iter, gfn_t end)
{
	if (!iter->node)
		return false;

	/*
	 * If this slot starts beyond or at the end of the range so does
	 * every next one
	 */
	return iter->slot->base_gfn < end;
}

/* Iterate over each memslot at least partially intersecting [start, end) range */
#define kvm_for_each_memslot_in_gfn_range(iter, slots, start, end)	\
	for (kvm_memslot_iter_start(iter, slots, start);		\
	     kvm_memslot_iter_is_valid(iter, end);			\
	     kvm_memslot_iter_next(iter))

/*
 * KVM_SET_USER_MEMORY_REGION ioctl allows the following operations:
 * - create a new memory slot
 * - delete an existing memory slot
 * - modify an existing memory slot
 *   -- move it in the guest physical memory space
 *   -- just change its flags
 *
 * Since flags can be changed by some of these operations, the following
 * differentiation is the best we can do for __kvm_set_memory_region():
 */
enum kvm_mr_change {
	KVM_MR_CREATE,
	KVM_MR_DELETE,
	KVM_MR_MOVE,
	KVM_MR_FLAGS_ONLY,
};

int kvm_set_memory_region(struct kvm *kvm,
			  const struct kvm_userspace_memory_region2 *mem);
int __kvm_set_memory_region(struct kvm *kvm,
			    const struct kvm_userspace_memory_region2 *mem);
void kvm_arch_free_memslot(struct kvm *kvm, struct kvm_memory_slot *slot);
void kvm_arch_memslots_updated(struct kvm *kvm, u64 gen);
int kvm_arch_prepare_memory_region(struct kvm *kvm,
				const struct kvm_memory_slot *old,
				struct kvm_memory_slot *new,
				enum kvm_mr_change change);
void kvm_arch_commit_memory_region(struct kvm *kvm,
				struct kvm_memory_slot *old,
				const struct kvm_memory_slot *new,
				enum kvm_mr_change change);
/* flush all memory translations */
void kvm_arch_flush_shadow_all(struct kvm *kvm);
/* flush memory translations pointing to 'slot' */
void kvm_arch_flush_shadow_memslot(struct kvm *kvm,
				   struct kvm_memory_slot *slot);

int gfn_to_page_many_atomic(struct kvm_memory_slot *slot, gfn_t gfn,
			    struct page **pages, int nr_pages);

struct page *gfn_to_page(struct kvm *kvm, gfn_t gfn);
unsigned long gfn_to_hva(struct kvm *kvm, gfn_t gfn);
unsigned long gfn_to_hva_prot(struct kvm *kvm, gfn_t gfn, bool *writable);
unsigned long gfn_to_hva_memslot(struct kvm_memory_slot *slot, gfn_t gfn);
unsigned long gfn_to_hva_memslot_prot(struct kvm_memory_slot *slot, gfn_t gfn,
				      bool *writable);
void kvm_release_page_clean(struct page *page);
void kvm_release_page_dirty(struct page *page);

kvm_pfn_t gfn_to_pfn(struct kvm *kvm, gfn_t gfn);
kvm_pfn_t gfn_to_pfn_prot(struct kvm *kvm, gfn_t gfn, bool write_fault,
		      bool *writable);
kvm_pfn_t gfn_to_pfn_memslot(const struct kvm_memory_slot *slot, gfn_t gfn);
kvm_pfn_t gfn_to_pfn_memslot_atomic(const struct kvm_memory_slot *slot, gfn_t gfn);
kvm_pfn_t __gfn_to_pfn_memslot(const struct kvm_memory_slot *slot, gfn_t gfn,
			       bool atomic, bool interruptible, bool *async,
			       bool write_fault, bool *writable, hva_t *hva);

void kvm_release_pfn_clean(kvm_pfn_t pfn);
void kvm_release_pfn_dirty(kvm_pfn_t pfn);
void kvm_set_pfn_dirty(kvm_pfn_t pfn);
void kvm_set_pfn_accessed(kvm_pfn_t pfn);

void kvm_release_pfn(kvm_pfn_t pfn, bool dirty);
int kvm_read_guest_page(struct kvm *kvm, gfn_t gfn, void *data, int offset,
			int len);
int kvm_read_guest(struct kvm *kvm, gpa_t gpa, void *data, unsigned long len);
int kvm_read_guest_cached(struct kvm *kvm, struct gfn_to_hva_cache *ghc,
			   void *data, unsigned long len);
int kvm_read_guest_offset_cached(struct kvm *kvm, struct gfn_to_hva_cache *ghc,
				 void *data, unsigned int offset,
				 unsigned long len);
int kvm_write_guest_page(struct kvm *kvm, gfn_t gfn, const void *data,
			 int offset, int len);
int kvm_write_guest(struct kvm *kvm, gpa_t gpa, const void *data,
		    unsigned long len);
int kvm_write_guest_cached(struct kvm *kvm, struct gfn_to_hva_cache *ghc,
			   void *data, unsigned long len);
int kvm_write_guest_offset_cached(struct kvm *kvm, struct gfn_to_hva_cache *ghc,
				  void *data, unsigned int offset,
				  unsigned long len);
int kvm_gfn_to_hva_cache_init(struct kvm *kvm, struct gfn_to_hva_cache *ghc,
			      gpa_t gpa, unsigned long len);

#define __kvm_get_guest(kvm, gfn, offset, v)				\
({									\
	unsigned long __addr = gfn_to_hva(kvm, gfn);			\
	typeof(v) __user *__uaddr = (typeof(__uaddr))(__addr + offset);	\
	int __ret = -EFAULT;						\
									\
	if (!kvm_is_error_hva(__addr))					\
		__ret = get_user(v, __uaddr);				\
	__ret;								\
})

#define kvm_get_guest(kvm, gpa, v)					\
({									\
	gpa_t __gpa = gpa;						\
	struct kvm *__kvm = kvm;					\
									\
	__kvm_get_guest(__kvm, __gpa >> PAGE_SHIFT,			\
			offset_in_page(__gpa), v);			\
})

#define __kvm_put_guest(kvm, gfn, offset, v)				\
({									\
	unsigned long __addr = gfn_to_hva(kvm, gfn);			\
	typeof(v) __user *__uaddr = (typeof(__uaddr))(__addr + offset);	\
	int __ret = -EFAULT;						\
									\
	if (!kvm_is_error_hva(__addr))					\
		__ret = put_user(v, __uaddr);				\
	if (!__ret)							\
		mark_page_dirty(kvm, gfn);				\
	__ret;								\
})

#define kvm_put_guest(kvm, gpa, v)					\
({									\
	gpa_t __gpa = gpa;						\
	struct kvm *__kvm = kvm;					\
									\
	__kvm_put_guest(__kvm, __gpa >> PAGE_SHIFT,			\
			offset_in_page(__gpa), v);			\
})

int kvm_clear_guest(struct kvm *kvm, gpa_t gpa, unsigned long len);
struct kvm_memory_slot *gfn_to_memslot(struct kvm *kvm, gfn_t gfn);
bool kvm_is_visible_gfn(struct kvm *kvm, gfn_t gfn);
bool kvm_vcpu_is_visible_gfn(struct kvm_vcpu *vcpu, gfn_t gfn);
unsigned long kvm_host_page_size(struct kvm_vcpu *vcpu, gfn_t gfn);
void mark_page_dirty_in_slot(struct kvm *kvm, const struct kvm_memory_slot *memslot, gfn_t gfn);
void mark_page_dirty(struct kvm *kvm, gfn_t gfn);

struct kvm_memslots *kvm_vcpu_memslots(struct kvm_vcpu *vcpu);
struct kvm_memory_slot *kvm_vcpu_gfn_to_memslot(struct kvm_vcpu *vcpu, gfn_t gfn);
int kvm_vcpu_map(struct kvm_vcpu *vcpu, gpa_t gpa, struct kvm_host_map *map);
void kvm_vcpu_unmap(struct kvm_vcpu *vcpu, struct kvm_host_map *map, bool dirty);
unsigned long kvm_vcpu_gfn_to_hva(struct kvm_vcpu *vcpu, gfn_t gfn);
unsigned long kvm_vcpu_gfn_to_hva_prot(struct kvm_vcpu *vcpu, gfn_t gfn, bool *writable);
int kvm_vcpu_read_guest_page(struct kvm_vcpu *vcpu, gfn_t gfn, void *data, int offset,
			     int len);
int kvm_vcpu_read_guest_atomic(struct kvm_vcpu *vcpu, gpa_t gpa, void *data,
			       unsigned long len);
int kvm_vcpu_read_guest(struct kvm_vcpu *vcpu, gpa_t gpa, void *data,
			unsigned long len);
int kvm_vcpu_write_guest_page(struct kvm_vcpu *vcpu, gfn_t gfn, const void *data,
			      int offset, int len);
int kvm_vcpu_write_guest(struct kvm_vcpu *vcpu, gpa_t gpa, const void *data,
			 unsigned long len);
void kvm_vcpu_mark_page_dirty(struct kvm_vcpu *vcpu, gfn_t gfn);

/**
 * kvm_gpc_init - initialize gfn_to_pfn_cache.
 *
 * @gpc:	   struct gfn_to_pfn_cache object.
 * @kvm:	   pointer to kvm instance.
 *
 * This sets up a gfn_to_pfn_cache by initializing locks and assigning the
 * immutable attributes.  Note, the cache must be zero-allocated (or zeroed by
 * the caller before init).
 */
void kvm_gpc_init(struct gfn_to_pfn_cache *gpc, struct kvm *kvm);

/**
 * kvm_gpc_activate - prepare a cached kernel mapping and HPA for a given guest
 *                    physical address.
 *
 * @gpc:	   struct gfn_to_pfn_cache object.
 * @gpa:	   guest physical address to map.
 * @len:	   sanity check; the range being access must fit a single page.
 *
 * @return:	   0 for success.
 *		   -EINVAL for a mapping which would cross a page boundary.
 *		   -EFAULT for an untranslatable guest physical address.
 *
 * This primes a gfn_to_pfn_cache and links it into the @gpc->kvm's list for
 * invalidations to be processed.  Callers are required to use kvm_gpc_check()
 * to ensure that the cache is valid before accessing the target page.
 */
int kvm_gpc_activate(struct gfn_to_pfn_cache *gpc, gpa_t gpa, unsigned long len);

/**
 * kvm_gpc_activate_hva - prepare a cached kernel mapping and HPA for a given HVA.
 *
 * @gpc:          struct gfn_to_pfn_cache object.
 * @hva:          userspace virtual address to map.
 * @len:          sanity check; the range being access must fit a single page.
 *
 * @return:       0 for success.
 *                -EINVAL for a mapping which would cross a page boundary.
 *                -EFAULT for an untranslatable guest physical address.
 *
 * The semantics of this function are the same as those of kvm_gpc_activate(). It
 * merely bypasses a layer of address translation.
 */
int kvm_gpc_activate_hva(struct gfn_to_pfn_cache *gpc, unsigned long hva, unsigned long len);

/**
 * kvm_gpc_check - check validity of a gfn_to_pfn_cache.
 *
 * @gpc:	   struct gfn_to_pfn_cache object.
 * @len:	   sanity check; the range being access must fit a single page.
 *
 * @return:	   %true if the cache is still valid and the address matches.
 *		   %false if the cache is not valid.
 *
 * Callers outside IN_GUEST_MODE context should hold a read lock on @gpc->lock
 * while calling this function, and then continue to hold the lock until the
 * access is complete.
 *
 * Callers in IN_GUEST_MODE may do so without locking, although they should
 * still hold a read lock on kvm->scru for the memslot checks.
 */
bool kvm_gpc_check(struct gfn_to_pfn_cache *gpc, unsigned long len);

/**
 * kvm_gpc_refresh - update a previously initialized cache.
 *
 * @gpc:	   struct gfn_to_pfn_cache object.
 * @len:	   sanity check; the range being access must fit a single page.
 *
 * @return:	   0 for success.
 *		   -EINVAL for a mapping which would cross a page boundary.
 *		   -EFAULT for an untranslatable guest physical address.
 *
 * This will attempt to refresh a gfn_to_pfn_cache. Note that a successful
 * return from this function does not mean the page can be immediately
 * accessed because it may have raced with an invalidation. Callers must
 * still lock and check the cache status, as this function does not return
 * with the lock still held to permit access.
 */
int kvm_gpc_refresh(struct gfn_to_pfn_cache *gpc, unsigned long len);

/**
 * kvm_gpc_deactivate - deactivate and unlink a gfn_to_pfn_cache.
 *
 * @gpc:	   struct gfn_to_pfn_cache object.
 *
 * This removes a cache from the VM's list to be processed on MMU notifier
 * invocation.
 */
void kvm_gpc_deactivate(struct gfn_to_pfn_cache *gpc);

static inline bool kvm_gpc_is_gpa_active(struct gfn_to_pfn_cache *gpc)
{
	return gpc->active && !kvm_is_error_gpa(gpc->gpa);
}

static inline bool kvm_gpc_is_hva_active(struct gfn_to_pfn_cache *gpc)
{
	return gpc->active && kvm_is_error_gpa(gpc->gpa);
}

void kvm_sigset_activate(struct kvm_vcpu *vcpu);
void kvm_sigset_deactivate(struct kvm_vcpu *vcpu);

void kvm_vcpu_halt(struct kvm_vcpu *vcpu);
bool kvm_vcpu_block(struct kvm_vcpu *vcpu);
void kvm_arch_vcpu_blocking(struct kvm_vcpu *vcpu);
void kvm_arch_vcpu_unblocking(struct kvm_vcpu *vcpu);
bool kvm_vcpu_wake_up(struct kvm_vcpu *vcpu);
void kvm_vcpu_kick(struct kvm_vcpu *vcpu);
int kvm_vcpu_yield_to(struct kvm_vcpu *target);
void kvm_vcpu_on_spin(struct kvm_vcpu *vcpu, bool yield_to_kernel_mode);

void kvm_flush_remote_tlbs(struct kvm *kvm);
void kvm_flush_remote_tlbs_range(struct kvm *kvm, gfn_t gfn, u64 nr_pages);
void kvm_flush_remote_tlbs_memslot(struct kvm *kvm,
				   const struct kvm_memory_slot *memslot);

#ifdef KVM_ARCH_NR_OBJS_PER_MEMORY_CACHE
int kvm_mmu_topup_memory_cache(struct kvm_mmu_memory_cache *mc, int min);
int __kvm_mmu_topup_memory_cache(struct kvm_mmu_memory_cache *mc, int capacity, int min);
int kvm_mmu_memory_cache_nr_free_objects(struct kvm_mmu_memory_cache *mc);
void kvm_mmu_free_memory_cache(struct kvm_mmu_memory_cache *mc);
void *kvm_mmu_memory_cache_alloc(struct kvm_mmu_memory_cache *mc);
#endif

void kvm_mmu_invalidate_begin(struct kvm *kvm);
void kvm_mmu_invalidate_range_add(struct kvm *kvm, gfn_t start, gfn_t end);
void kvm_mmu_invalidate_end(struct kvm *kvm);
bool kvm_mmu_unmap_gfn_range(struct kvm *kvm, struct kvm_gfn_range *range);

long kvm_arch_dev_ioctl(struct file *filp,
			unsigned int ioctl, unsigned long arg);
long kvm_arch_vcpu_ioctl(struct file *filp,
			 unsigned int ioctl, unsigned long arg);
vm_fault_t kvm_arch_vcpu_fault(struct kvm_vcpu *vcpu, struct vm_fault *vmf);

int kvm_vm_ioctl_check_extension(struct kvm *kvm, long ext);

void kvm_arch_mmu_enable_log_dirty_pt_masked(struct kvm *kvm,
					struct kvm_memory_slot *slot,
					gfn_t gfn_offset,
					unsigned long mask);
void kvm_arch_sync_dirty_log(struct kvm *kvm, struct kvm_memory_slot *memslot);

#ifndef CONFIG_KVM_GENERIC_DIRTYLOG_READ_PROTECT
int kvm_vm_ioctl_get_dirty_log(struct kvm *kvm, struct kvm_dirty_log *log);
int kvm_get_dirty_log(struct kvm *kvm, struct kvm_dirty_log *log,
		      int *is_dirty, struct kvm_memory_slot **memslot);
#endif

int kvm_vm_ioctl_irq_line(struct kvm *kvm, struct kvm_irq_level *irq_level,
			bool line_status);
int kvm_vm_ioctl_enable_cap(struct kvm *kvm,
			    struct kvm_enable_cap *cap);
int kvm_arch_vm_ioctl(struct file *filp, unsigned int ioctl, unsigned long arg);
long kvm_arch_vm_compat_ioctl(struct file *filp, unsigned int ioctl,
			      unsigned long arg);

int kvm_arch_vcpu_ioctl_get_fpu(struct kvm_vcpu *vcpu, struct kvm_fpu *fpu);
int kvm_arch_vcpu_ioctl_set_fpu(struct kvm_vcpu *vcpu, struct kvm_fpu *fpu);

int kvm_arch_vcpu_ioctl_translate(struct kvm_vcpu *vcpu,
				    struct kvm_translation *tr);

int kvm_arch_vcpu_ioctl_get_regs(struct kvm_vcpu *vcpu, struct kvm_regs *regs);
int kvm_arch_vcpu_ioctl_set_regs(struct kvm_vcpu *vcpu, struct kvm_regs *regs);
int kvm_arch_vcpu_ioctl_get_sregs(struct kvm_vcpu *vcpu,
				  struct kvm_sregs *sregs);
int kvm_arch_vcpu_ioctl_set_sregs(struct kvm_vcpu *vcpu,
				  struct kvm_sregs *sregs);
int kvm_arch_vcpu_ioctl_get_mpstate(struct kvm_vcpu *vcpu,
				    struct kvm_mp_state *mp_state);
int kvm_arch_vcpu_ioctl_set_mpstate(struct kvm_vcpu *vcpu,
				    struct kvm_mp_state *mp_state);
int kvm_arch_vcpu_ioctl_set_guest_debug(struct kvm_vcpu *vcpu,
					struct kvm_guest_debug *dbg);
int kvm_arch_vcpu_ioctl_run(struct kvm_vcpu *vcpu);

void kvm_arch_vcpu_load(struct kvm_vcpu *vcpu, int cpu);
void kvm_arch_vcpu_put(struct kvm_vcpu *vcpu);
int kvm_arch_vcpu_precreate(struct kvm *kvm, unsigned int id);
int kvm_arch_vcpu_create(struct kvm_vcpu *vcpu);
void kvm_arch_vcpu_postcreate(struct kvm_vcpu *vcpu);
void kvm_arch_vcpu_destroy(struct kvm_vcpu *vcpu);

#ifdef CONFIG_HAVE_KVM_PM_NOTIFIER
int kvm_arch_pm_notifier(struct kvm *kvm, unsigned long state);
#endif

#ifdef __KVM_HAVE_ARCH_VCPU_DEBUGFS
void kvm_arch_create_vcpu_debugfs(struct kvm_vcpu *vcpu, struct dentry *debugfs_dentry);
#else
static inline void kvm_create_vcpu_debugfs(struct kvm_vcpu *vcpu) {}
#endif

#ifdef CONFIG_KVM_GENERIC_HARDWARE_ENABLING
/*
 * kvm_arch_{enable,disable}_virtualization() are called on one CPU, under
 * kvm_usage_lock, immediately after/before 0=>1 and 1=>0 transitions of
 * kvm_usage_count, i.e. at the beginning of the generic hardware enabling
 * sequence, and at the end of the generic hardware disabling sequence.
 */
void kvm_arch_enable_virtualization(void);
void kvm_arch_disable_virtualization(void);
/*
 * kvm_arch_{enable,disable}_virtualization_cpu() are called on "every" CPU to
 * do the actual twiddling of hardware bits.  The hooks are called on all
 * online CPUs when KVM enables/disabled virtualization, and on a single CPU
 * when that CPU is onlined/offlined (including for Resume/Suspend).
 */
int kvm_arch_enable_virtualization_cpu(void);
void kvm_arch_disable_virtualization_cpu(void);
#endif
int kvm_arch_vcpu_runnable(struct kvm_vcpu *vcpu);
bool kvm_arch_vcpu_in_kernel(struct kvm_vcpu *vcpu);
int kvm_arch_vcpu_should_kick(struct kvm_vcpu *vcpu);
bool kvm_arch_dy_runnable(struct kvm_vcpu *vcpu);
bool kvm_arch_dy_has_pending_interrupt(struct kvm_vcpu *vcpu);
bool kvm_arch_vcpu_preempted_in_kernel(struct kvm_vcpu *vcpu);
int kvm_arch_post_init_vm(struct kvm *kvm);
void kvm_arch_pre_destroy_vm(struct kvm *kvm);
void kvm_arch_create_vm_debugfs(struct kvm *kvm);

#ifndef __KVM_HAVE_ARCH_VM_ALLOC
/*
 * All architectures that want to use vzalloc currently also
 * need their own kvm_arch_alloc_vm implementation.
 */
static inline struct kvm *kvm_arch_alloc_vm(void)
{
	return kzalloc(sizeof(struct kvm), GFP_KERNEL_ACCOUNT);
}
#endif

static inline void __kvm_arch_free_vm(struct kvm *kvm)
{
	kvfree(kvm);
}

#ifndef __KVM_HAVE_ARCH_VM_FREE
static inline void kvm_arch_free_vm(struct kvm *kvm)
{
	__kvm_arch_free_vm(kvm);
}
#endif

#ifndef __KVM_HAVE_ARCH_FLUSH_REMOTE_TLBS
static inline int kvm_arch_flush_remote_tlbs(struct kvm *kvm)
{
	return -ENOTSUPP;
}
#else
int kvm_arch_flush_remote_tlbs(struct kvm *kvm);
#endif

#ifndef __KVM_HAVE_ARCH_FLUSH_REMOTE_TLBS_RANGE
static inline int kvm_arch_flush_remote_tlbs_range(struct kvm *kvm,
						    gfn_t gfn, u64 nr_pages)
{
	return -EOPNOTSUPP;
}
#else
int kvm_arch_flush_remote_tlbs_range(struct kvm *kvm, gfn_t gfn, u64 nr_pages);
#endif

#ifdef __KVM_HAVE_ARCH_NONCOHERENT_DMA
void kvm_arch_register_noncoherent_dma(struct kvm *kvm);
void kvm_arch_unregister_noncoherent_dma(struct kvm *kvm);
bool kvm_arch_has_noncoherent_dma(struct kvm *kvm);
#else
static inline void kvm_arch_register_noncoherent_dma(struct kvm *kvm)
{
}

static inline void kvm_arch_unregister_noncoherent_dma(struct kvm *kvm)
{
}

static inline bool kvm_arch_has_noncoherent_dma(struct kvm *kvm)
{
	return false;
}
#endif
#ifdef __KVM_HAVE_ARCH_ASSIGNED_DEVICE
void kvm_arch_start_assignment(struct kvm *kvm);
void kvm_arch_end_assignment(struct kvm *kvm);
bool kvm_arch_has_assigned_device(struct kvm *kvm);
#else
static inline void kvm_arch_start_assignment(struct kvm *kvm)
{
}

static inline void kvm_arch_end_assignment(struct kvm *kvm)
{
}

static __always_inline bool kvm_arch_has_assigned_device(struct kvm *kvm)
{
	return false;
}
#endif

static inline struct rcuwait *kvm_arch_vcpu_get_wait(struct kvm_vcpu *vcpu)
{
#ifdef __KVM_HAVE_ARCH_WQP
	return vcpu->arch.waitp;
#else
	return &vcpu->wait;
#endif
}

/*
 * Wake a vCPU if necessary, but don't do any stats/metadata updates.  Returns
 * true if the vCPU was blocking and was awakened, false otherwise.
 */
static inline bool __kvm_vcpu_wake_up(struct kvm_vcpu *vcpu)
{
	return !!rcuwait_wake_up(kvm_arch_vcpu_get_wait(vcpu));
}

static inline bool kvm_vcpu_is_blocking(struct kvm_vcpu *vcpu)
{
	return rcuwait_active(kvm_arch_vcpu_get_wait(vcpu));
}

#ifdef __KVM_HAVE_ARCH_INTC_INITIALIZED
/*
 * returns true if the virtual interrupt controller is initialized and
 * ready to accept virtual IRQ. On some architectures the virtual interrupt
 * controller is dynamically instantiated and this is not always true.
 */
bool kvm_arch_intc_initialized(struct kvm *kvm);
#else
static inline bool kvm_arch_intc_initialized(struct kvm *kvm)
{
	return true;
}
#endif

#ifdef CONFIG_GUEST_PERF_EVENTS
unsigned long kvm_arch_vcpu_get_ip(struct kvm_vcpu *vcpu);

void kvm_register_perf_callbacks(unsigned int (*pt_intr_handler)(void));
void kvm_unregister_perf_callbacks(void);
#else
static inline void kvm_register_perf_callbacks(void *ign) {}
static inline void kvm_unregister_perf_callbacks(void) {}
#endif /* CONFIG_GUEST_PERF_EVENTS */

int kvm_arch_init_vm(struct kvm *kvm, unsigned long type);
void kvm_arch_destroy_vm(struct kvm *kvm);
void kvm_arch_sync_events(struct kvm *kvm);

int kvm_cpu_has_pending_timer(struct kvm_vcpu *vcpu);

struct page *kvm_pfn_to_refcounted_page(kvm_pfn_t pfn);
bool kvm_is_zone_device_page(struct page *page);

struct kvm_irq_ack_notifier {
	struct hlist_node link;
	unsigned gsi;
	void (*irq_acked)(struct kvm_irq_ack_notifier *kian);
};

int kvm_irq_map_gsi(struct kvm *kvm,
		    struct kvm_kernel_irq_routing_entry *entries, int gsi);
int kvm_irq_map_chip_pin(struct kvm *kvm, unsigned irqchip, unsigned pin);

int kvm_set_irq(struct kvm *kvm, int irq_source_id, u32 irq, int level,
		bool line_status);
int kvm_set_msi(struct kvm_kernel_irq_routing_entry *irq_entry, struct kvm *kvm,
		int irq_source_id, int level, bool line_status);
int kvm_arch_set_irq_inatomic(struct kvm_kernel_irq_routing_entry *e,
			       struct kvm *kvm, int irq_source_id,
			       int level, bool line_status);
bool kvm_irq_has_notifier(struct kvm *kvm, unsigned irqchip, unsigned pin);
void kvm_notify_acked_gsi(struct kvm *kvm, int gsi);
void kvm_notify_acked_irq(struct kvm *kvm, unsigned irqchip, unsigned pin);
void kvm_register_irq_ack_notifier(struct kvm *kvm,
				   struct kvm_irq_ack_notifier *kian);
void kvm_unregister_irq_ack_notifier(struct kvm *kvm,
				   struct kvm_irq_ack_notifier *kian);
int kvm_request_irq_source_id(struct kvm *kvm);
void kvm_free_irq_source_id(struct kvm *kvm, int irq_source_id);
bool kvm_arch_irqfd_allowed(struct kvm *kvm, struct kvm_irqfd *args);

/*
 * Returns a pointer to the memslot if it contains gfn.
 * Otherwise returns NULL.
 */
static inline struct kvm_memory_slot *
try_get_memslot(struct kvm_memory_slot *slot, gfn_t gfn)
{
	if (!slot)
		return NULL;

	if (gfn >= slot->base_gfn && gfn < slot->base_gfn + slot->npages)
		return slot;
	else
		return NULL;
}

/*
 * Returns a pointer to the memslot that contains gfn. Otherwise returns NULL.
 *
 * With "approx" set returns the memslot also when the address falls
 * in a hole. In that case one of the memslots bordering the hole is
 * returned.
 */
static inline struct kvm_memory_slot *
search_memslots(struct kvm_memslots *slots, gfn_t gfn, bool approx)
{
	struct kvm_memory_slot *slot;
	struct rb_node *node;
	int idx = slots->node_idx;

	slot = NULL;
	for (node = slots->gfn_tree.rb_node; node; ) {
		slot = container_of(node, struct kvm_memory_slot, gfn_node[idx]);
		if (gfn >= slot->base_gfn) {
			if (gfn < slot->base_gfn + slot->npages)
				return slot;
			node = node->rb_right;
		} else
			node = node->rb_left;
	}

	return approx ? slot : NULL;
}

static inline struct kvm_memory_slot *
____gfn_to_memslot(struct kvm_memslots *slots, gfn_t gfn, bool approx)
{
	struct kvm_memory_slot *slot;

	slot = (struct kvm_memory_slot *)atomic_long_read(&slots->last_used_slot);
	slot = try_get_memslot(slot, gfn);
	if (slot)
		return slot;

	slot = search_memslots(slots, gfn, approx);
	if (slot) {
		atomic_long_set(&slots->last_used_slot, (unsigned long)slot);
		return slot;
	}

	return NULL;
}

/*
 * __gfn_to_memslot() and its descendants are here to allow arch code to inline
 * the lookups in hot paths.  gfn_to_memslot() itself isn't here as an inline
 * because that would bloat other code too much.
 */
static inline struct kvm_memory_slot *
__gfn_to_memslot(struct kvm_memslots *slots, gfn_t gfn)
{
	return ____gfn_to_memslot(slots, gfn, false);
}

static inline unsigned long
__gfn_to_hva_memslot(const struct kvm_memory_slot *slot, gfn_t gfn)
{
	/*
	 * The index was checked originally in search_memslots.  To avoid
	 * that a malicious guest builds a Spectre gadget out of e.g. page
	 * table walks, do not let the processor speculate loads outside
	 * the guest's registered memslots.
	 */
	unsigned long offset = gfn - slot->base_gfn;
	offset = array_index_nospec(offset, slot->npages);
	return slot->userspace_addr + offset * PAGE_SIZE;
}

static inline int memslot_id(struct kvm *kvm, gfn_t gfn)
{
	return gfn_to_memslot(kvm, gfn)->id;
}

static inline gfn_t
hva_to_gfn_memslot(unsigned long hva, struct kvm_memory_slot *slot)
{
	gfn_t gfn_offset = (hva - slot->userspace_addr) >> PAGE_SHIFT;

	return slot->base_gfn + gfn_offset;
}

static inline gpa_t gfn_to_gpa(gfn_t gfn)
{
	return (gpa_t)gfn << PAGE_SHIFT;
}

static inline gfn_t gpa_to_gfn(gpa_t gpa)
{
	return (gfn_t)(gpa >> PAGE_SHIFT);
}

static inline hpa_t pfn_to_hpa(kvm_pfn_t pfn)
{
	return (hpa_t)pfn << PAGE_SHIFT;
}

static inline bool kvm_is_gpa_in_memslot(struct kvm *kvm, gpa_t gpa)
{
	unsigned long hva = gfn_to_hva(kvm, gpa_to_gfn(gpa));

	return !kvm_is_error_hva(hva);
}

static inline void kvm_gpc_mark_dirty_in_slot(struct gfn_to_pfn_cache *gpc)
{
	lockdep_assert_held(&gpc->lock);

	if (!gpc->memslot)
		return;

	mark_page_dirty_in_slot(gpc->kvm, gpc->memslot, gpa_to_gfn(gpc->gpa));
}

enum kvm_stat_kind {
	KVM_STAT_VM,
	KVM_STAT_VCPU,
};

struct kvm_stat_data {
	struct kvm *kvm;
	const struct _kvm_stats_desc *desc;
	enum kvm_stat_kind kind;
};

struct _kvm_stats_desc {
	struct kvm_stats_desc desc;
	char name[KVM_STATS_NAME_SIZE];
};

#define STATS_DESC_COMMON(type, unit, base, exp, sz, bsz)		       \
	.flags = type | unit | base |					       \
		 BUILD_BUG_ON_ZERO(type & ~KVM_STATS_TYPE_MASK) |	       \
		 BUILD_BUG_ON_ZERO(unit & ~KVM_STATS_UNIT_MASK) |	       \
		 BUILD_BUG_ON_ZERO(base & ~KVM_STATS_BASE_MASK),	       \
	.exponent = exp,						       \
	.size = sz,							       \
	.bucket_size = bsz

#define VM_GENERIC_STATS_DESC(stat, type, unit, base, exp, sz, bsz)	       \
	{								       \
		{							       \
			STATS_DESC_COMMON(type, unit, base, exp, sz, bsz),     \
			.offset = offsetof(struct kvm_vm_stat, generic.stat)   \
		},							       \
		.name = #stat,						       \
	}
#define VCPU_GENERIC_STATS_DESC(stat, type, unit, base, exp, sz, bsz)	       \
	{								       \
		{							       \
			STATS_DESC_COMMON(type, unit, base, exp, sz, bsz),     \
			.offset = offsetof(struct kvm_vcpu_stat, generic.stat) \
		},							       \
		.name = #stat,						       \
	}
#define VM_STATS_DESC(stat, type, unit, base, exp, sz, bsz)		       \
	{								       \
		{							       \
			STATS_DESC_COMMON(type, unit, base, exp, sz, bsz),     \
			.offset = offsetof(struct kvm_vm_stat, stat)	       \
		},							       \
		.name = #stat,						       \
	}
#define VCPU_STATS_DESC(stat, type, unit, base, exp, sz, bsz)		       \
	{								       \
		{							       \
			STATS_DESC_COMMON(type, unit, base, exp, sz, bsz),     \
			.offset = offsetof(struct kvm_vcpu_stat, stat)	       \
		},							       \
		.name = #stat,						       \
	}
/* SCOPE: VM, VM_GENERIC, VCPU, VCPU_GENERIC */
#define STATS_DESC(SCOPE, stat, type, unit, base, exp, sz, bsz)		       \
	SCOPE##_STATS_DESC(stat, type, unit, base, exp, sz, bsz)

#define STATS_DESC_CUMULATIVE(SCOPE, name, unit, base, exponent)	       \
	STATS_DESC(SCOPE, name, KVM_STATS_TYPE_CUMULATIVE,		       \
		unit, base, exponent, 1, 0)
#define STATS_DESC_INSTANT(SCOPE, name, unit, base, exponent)		       \
	STATS_DESC(SCOPE, name, KVM_STATS_TYPE_INSTANT,			       \
		unit, base, exponent, 1, 0)
#define STATS_DESC_PEAK(SCOPE, name, unit, base, exponent)		       \
	STATS_DESC(SCOPE, name, KVM_STATS_TYPE_PEAK,			       \
		unit, base, exponent, 1, 0)
#define STATS_DESC_LINEAR_HIST(SCOPE, name, unit, base, exponent, sz, bsz)     \
	STATS_DESC(SCOPE, name, KVM_STATS_TYPE_LINEAR_HIST,		       \
		unit, base, exponent, sz, bsz)
#define STATS_DESC_LOG_HIST(SCOPE, name, unit, base, exponent, sz)	       \
	STATS_DESC(SCOPE, name, KVM_STATS_TYPE_LOG_HIST,		       \
		unit, base, exponent, sz, 0)

/* Cumulative counter, read/write */
#define STATS_DESC_COUNTER(SCOPE, name)					       \
	STATS_DESC_CUMULATIVE(SCOPE, name, KVM_STATS_UNIT_NONE,		       \
		KVM_STATS_BASE_POW10, 0)
/* Instantaneous counter, read only */
#define STATS_DESC_ICOUNTER(SCOPE, name)				       \
	STATS_DESC_INSTANT(SCOPE, name, KVM_STATS_UNIT_NONE,		       \
		KVM_STATS_BASE_POW10, 0)
/* Peak counter, read/write */
#define STATS_DESC_PCOUNTER(SCOPE, name)				       \
	STATS_DESC_PEAK(SCOPE, name, KVM_STATS_UNIT_NONE,		       \
		KVM_STATS_BASE_POW10, 0)

/* Instantaneous boolean value, read only */
#define STATS_DESC_IBOOLEAN(SCOPE, name)				       \
	STATS_DESC_INSTANT(SCOPE, name, KVM_STATS_UNIT_BOOLEAN,		       \
		KVM_STATS_BASE_POW10, 0)
/* Peak (sticky) boolean value, read/write */
#define STATS_DESC_PBOOLEAN(SCOPE, name)				       \
	STATS_DESC_PEAK(SCOPE, name, KVM_STATS_UNIT_BOOLEAN,		       \
		KVM_STATS_BASE_POW10, 0)

/* Cumulative time in nanosecond */
#define STATS_DESC_TIME_NSEC(SCOPE, name)				       \
	STATS_DESC_CUMULATIVE(SCOPE, name, KVM_STATS_UNIT_SECONDS,	       \
		KVM_STATS_BASE_POW10, -9)
/* Linear histogram for time in nanosecond */
#define STATS_DESC_LINHIST_TIME_NSEC(SCOPE, name, sz, bsz)		       \
	STATS_DESC_LINEAR_HIST(SCOPE, name, KVM_STATS_UNIT_SECONDS,	       \
		KVM_STATS_BASE_POW10, -9, sz, bsz)
/* Logarithmic histogram for time in nanosecond */
#define STATS_DESC_LOGHIST_TIME_NSEC(SCOPE, name, sz)			       \
	STATS_DESC_LOG_HIST(SCOPE, name, KVM_STATS_UNIT_SECONDS,	       \
		KVM_STATS_BASE_POW10, -9, sz)

#define KVM_GENERIC_VM_STATS()						       \
	STATS_DESC_COUNTER(VM_GENERIC, remote_tlb_flush),		       \
	STATS_DESC_COUNTER(VM_GENERIC, remote_tlb_flush_requests)

#define KVM_GENERIC_VCPU_STATS()					       \
	STATS_DESC_COUNTER(VCPU_GENERIC, halt_successful_poll),		       \
	STATS_DESC_COUNTER(VCPU_GENERIC, halt_attempted_poll),		       \
	STATS_DESC_COUNTER(VCPU_GENERIC, halt_poll_invalid),		       \
	STATS_DESC_COUNTER(VCPU_GENERIC, halt_wakeup),			       \
	STATS_DESC_TIME_NSEC(VCPU_GENERIC, halt_poll_success_ns),	       \
	STATS_DESC_TIME_NSEC(VCPU_GENERIC, halt_poll_fail_ns),		       \
	STATS_DESC_TIME_NSEC(VCPU_GENERIC, halt_wait_ns),		       \
	STATS_DESC_LOGHIST_TIME_NSEC(VCPU_GENERIC, halt_poll_success_hist,     \
			HALT_POLL_HIST_COUNT),				       \
	STATS_DESC_LOGHIST_TIME_NSEC(VCPU_GENERIC, halt_poll_fail_hist,	       \
			HALT_POLL_HIST_COUNT),				       \
	STATS_DESC_LOGHIST_TIME_NSEC(VCPU_GENERIC, halt_wait_hist,	       \
			HALT_POLL_HIST_COUNT),				       \
	STATS_DESC_IBOOLEAN(VCPU_GENERIC, blocking)

ssize_t kvm_stats_read(char *id, const struct kvm_stats_header *header,
		       const struct _kvm_stats_desc *desc,
		       void *stats, size_t size_stats,
		       char __user *user_buffer, size_t size, loff_t *offset);

/**
 * kvm_stats_linear_hist_update() - Update bucket value for linear histogram
 * statistics data.
 *
 * @data: start address of the stats data
 * @size: the number of bucket of the stats data
 * @value: the new value used to update the linear histogram's bucket
 * @bucket_size: the size (width) of a bucket
 */
static inline void kvm_stats_linear_hist_update(u64 *data, size_t size,
						u64 value, size_t bucket_size)
{
	size_t index = div64_u64(value, bucket_size);

	index = min(index, size - 1);
	++data[index];
}

/**
 * kvm_stats_log_hist_update() - Update bucket value for logarithmic histogram
 * statistics data.
 *
 * @data: start address of the stats data
 * @size: the number of bucket of the stats data
 * @value: the new value used to update the logarithmic histogram's bucket
 */
static inline void kvm_stats_log_hist_update(u64 *data, size_t size, u64 value)
{
	size_t index = fls64(value);

	index = min(index, size - 1);
	++data[index];
}

#define KVM_STATS_LINEAR_HIST_UPDATE(array, value, bsize)		       \
	kvm_stats_linear_hist_update(array, ARRAY_SIZE(array), value, bsize)
#define KVM_STATS_LOG_HIST_UPDATE(array, value)				       \
	kvm_stats_log_hist_update(array, ARRAY_SIZE(array), value)


extern const struct kvm_stats_header kvm_vm_stats_header;
extern const struct _kvm_stats_desc kvm_vm_stats_desc[];
extern const struct kvm_stats_header kvm_vcpu_stats_header;
extern const struct _kvm_stats_desc kvm_vcpu_stats_desc[];

#ifdef CONFIG_KVM_GENERIC_MMU_NOTIFIER
static inline int mmu_invalidate_retry(struct kvm *kvm, unsigned long mmu_seq)
{
	if (unlikely(kvm->mmu_invalidate_in_progress))
		return 1;
	/*
	 * Ensure the read of mmu_invalidate_in_progress happens before
	 * the read of mmu_invalidate_seq.  This interacts with the
	 * smp_wmb() in mmu_notifier_invalidate_range_end to make sure
	 * that the caller either sees the old (non-zero) value of
	 * mmu_invalidate_in_progress or the new (incremented) value of
	 * mmu_invalidate_seq.
	 *
	 * PowerPC Book3s HV KVM calls this under a per-page lock rather
	 * than under kvm->mmu_lock, for scalability, so can't rely on
	 * kvm->mmu_lock to keep things ordered.
	 */
	smp_rmb();
	if (kvm->mmu_invalidate_seq != mmu_seq)
		return 1;
	return 0;
}

static inline int mmu_invalidate_retry_gfn(struct kvm *kvm,
					   unsigned long mmu_seq,
					   gfn_t gfn)
{
	lockdep_assert_held(&kvm->mmu_lock);
	/*
	 * If mmu_invalidate_in_progress is non-zero, then the range maintained
	 * by kvm_mmu_notifier_invalidate_range_start contains all addresses
	 * that might be being invalidated. Note that it may include some false
	 * positives, due to shortcuts when handing concurrent invalidations.
	 */
	if (unlikely(kvm->mmu_invalidate_in_progress)) {
		/*
		 * Dropping mmu_lock after bumping mmu_invalidate_in_progress
		 * but before updating the range is a KVM bug.
		 */
		if (WARN_ON_ONCE(kvm->mmu_invalidate_range_start == INVALID_GPA ||
				 kvm->mmu_invalidate_range_end == INVALID_GPA))
			return 1;

		if (gfn >= kvm->mmu_invalidate_range_start &&
		    gfn < kvm->mmu_invalidate_range_end)
			return 1;
	}

	if (kvm->mmu_invalidate_seq != mmu_seq)
		return 1;
	return 0;
}

/*
 * This lockless version of the range-based retry check *must* be paired with a
 * call to the locked version after acquiring mmu_lock, i.e. this is safe to
 * use only as a pre-check to avoid contending mmu_lock.  This version *will*
 * get false negatives and false positives.
 */
static inline bool mmu_invalidate_retry_gfn_unsafe(struct kvm *kvm,
						   unsigned long mmu_seq,
						   gfn_t gfn)
{
	/*
	 * Use READ_ONCE() to ensure the in-progress flag and sequence counter
	 * are always read from memory, e.g. so that checking for retry in a
	 * loop won't result in an infinite retry loop.  Don't force loads for
	 * start+end, as the key to avoiding infinite retry loops is observing
	 * the 1=>0 transition of in-progress, i.e. getting false negatives
	 * due to stale start+end values is acceptable.
	 */
	if (unlikely(READ_ONCE(kvm->mmu_invalidate_in_progress)) &&
	    gfn >= kvm->mmu_invalidate_range_start &&
	    gfn < kvm->mmu_invalidate_range_end)
		return true;

	return READ_ONCE(kvm->mmu_invalidate_seq) != mmu_seq;
}
#endif

#ifdef CONFIG_HAVE_KVM_IRQ_ROUTING

#define KVM_MAX_IRQ_ROUTES 4096 /* might need extension/rework in the future */

bool kvm_arch_can_set_irq_routing(struct kvm *kvm);
int kvm_set_irq_routing(struct kvm *kvm,
			const struct kvm_irq_routing_entry *entries,
			unsigned nr,
			unsigned flags);
int kvm_init_irq_routing(struct kvm *kvm);
int kvm_set_routing_entry(struct kvm *kvm,
			  struct kvm_kernel_irq_routing_entry *e,
			  const struct kvm_irq_routing_entry *ue);
void kvm_free_irq_routing(struct kvm *kvm);

#else

static inline void kvm_free_irq_routing(struct kvm *kvm) {}

static inline int kvm_init_irq_routing(struct kvm *kvm)
{
	return 0;
}

#endif

int kvm_send_userspace_msi(struct kvm *kvm, struct kvm_msi *msi);

void kvm_eventfd_init(struct kvm *kvm);
int kvm_ioeventfd(struct kvm *kvm, struct kvm_ioeventfd *args);

#ifdef CONFIG_HAVE_KVM_IRQCHIP
int kvm_irqfd(struct kvm *kvm, struct kvm_irqfd *args);
void kvm_irqfd_release(struct kvm *kvm);
bool kvm_notify_irqfd_resampler(struct kvm *kvm,
				unsigned int irqchip,
				unsigned int pin);
void kvm_irq_routing_update(struct kvm *);
#else
static inline int kvm_irqfd(struct kvm *kvm, struct kvm_irqfd *args)
{
	return -EINVAL;
}

static inline void kvm_irqfd_release(struct kvm *kvm) {}

static inline bool kvm_notify_irqfd_resampler(struct kvm *kvm,
					      unsigned int irqchip,
					      unsigned int pin)
{
	return false;
}
#endif /* CONFIG_HAVE_KVM_IRQCHIP */

void kvm_arch_irq_routing_update(struct kvm *kvm);

static inline void __kvm_make_request(int req, struct kvm_vcpu *vcpu)
{
	/*
	 * Ensure the rest of the request is published to kvm_check_request's
	 * caller.  Paired with the smp_mb__after_atomic in kvm_check_request.
	 */
	smp_wmb();
	set_bit(req & KVM_REQUEST_MASK, (void *)&vcpu->requests);
}

static __always_inline void kvm_make_request(int req, struct kvm_vcpu *vcpu)
{
	/*
	 * Request that don't require vCPU action should never be logged in
	 * vcpu->requests.  The vCPU won't clear the request, so it will stay
	 * logged indefinitely and prevent the vCPU from entering the guest.
	 */
	BUILD_BUG_ON(!__builtin_constant_p(req) ||
		     (req & KVM_REQUEST_NO_ACTION));

	__kvm_make_request(req, vcpu);
}

static inline bool kvm_request_pending(struct kvm_vcpu *vcpu)
{
	return READ_ONCE(vcpu->requests);
}

static inline bool kvm_test_request(int req, struct kvm_vcpu *vcpu)
{
	return test_bit(req & KVM_REQUEST_MASK, (void *)&vcpu->requests);
}

static inline void kvm_clear_request(int req, struct kvm_vcpu *vcpu)
{
	clear_bit(req & KVM_REQUEST_MASK, (void *)&vcpu->requests);
}

static inline bool kvm_check_request(int req, struct kvm_vcpu *vcpu)
{
	if (kvm_test_request(req, vcpu)) {
		kvm_clear_request(req, vcpu);

		/*
		 * Ensure the rest of the request is visible to kvm_check_request's
		 * caller.  Paired with the smp_wmb in kvm_make_request.
		 */
		smp_mb__after_atomic();
		return true;
	} else {
		return false;
	}
}

#ifdef CONFIG_KVM_GENERIC_HARDWARE_ENABLING
extern bool kvm_rebooting;
#endif

extern unsigned int halt_poll_ns;
extern unsigned int halt_poll_ns_grow;
extern unsigned int halt_poll_ns_grow_start;
extern unsigned int halt_poll_ns_shrink;

struct kvm_device {
	const struct kvm_device_ops *ops;
	struct kvm *kvm;
	void *private;
	struct list_head vm_node;
};

/* create, destroy, and name are mandatory */
struct kvm_device_ops {
	const char *name;

	/*
	 * create is called holding kvm->lock and any operations not suitable
	 * to do while holding the lock should be deferred to init (see
	 * below).
	 */
	int (*create)(struct kvm_device *dev, u32 type);

	/*
	 * init is called after create if create is successful and is called
	 * outside of holding kvm->lock.
	 */
	void (*init)(struct kvm_device *dev);

	/*
	 * Destroy is responsible for freeing dev.
	 *
	 * Destroy may be called before or after destructors are called
	 * on emulated I/O regions, depending on whether a reference is
	 * held by a vcpu or other kvm component that gets destroyed
	 * after the emulated I/O.
	 */
	void (*destroy)(struct kvm_device *dev);

	/*
	 * Release is an alternative method to free the device. It is
	 * called when the device file descriptor is closed. Once
	 * release is called, the destroy method will not be called
	 * anymore as the device is removed from the device list of
	 * the VM. kvm->lock is held.
	 */
	void (*release)(struct kvm_device *dev);

	int (*set_attr)(struct kvm_device *dev, struct kvm_device_attr *attr);
	int (*get_attr)(struct kvm_device *dev, struct kvm_device_attr *attr);
	int (*has_attr)(struct kvm_device *dev, struct kvm_device_attr *attr);
	long (*ioctl)(struct kvm_device *dev, unsigned int ioctl,
		      unsigned long arg);
	int (*mmap)(struct kvm_device *dev, struct vm_area_struct *vma);
};

struct kvm_device *kvm_device_from_filp(struct file *filp);
int kvm_register_device_ops(const struct kvm_device_ops *ops, u32 type);
void kvm_unregister_device_ops(u32 type);

extern struct kvm_device_ops kvm_mpic_ops;
extern struct kvm_device_ops kvm_arm_vgic_v2_ops;
extern struct kvm_device_ops kvm_arm_vgic_v3_ops;

#ifdef CONFIG_HAVE_KVM_CPU_RELAX_INTERCEPT

static inline void kvm_vcpu_set_in_spin_loop(struct kvm_vcpu *vcpu, bool val)
{
	vcpu->spin_loop.in_spin_loop = val;
}
static inline void kvm_vcpu_set_dy_eligible(struct kvm_vcpu *vcpu, bool val)
{
	vcpu->spin_loop.dy_eligible = val;
}

#else /* !CONFIG_HAVE_KVM_CPU_RELAX_INTERCEPT */

static inline void kvm_vcpu_set_in_spin_loop(struct kvm_vcpu *vcpu, bool val)
{
}

static inline void kvm_vcpu_set_dy_eligible(struct kvm_vcpu *vcpu, bool val)
{
}
#endif /* CONFIG_HAVE_KVM_CPU_RELAX_INTERCEPT */

static inline bool kvm_is_visible_memslot(struct kvm_memory_slot *memslot)
{
	return (memslot && memslot->id < KVM_USER_MEM_SLOTS &&
		!(memslot->flags & KVM_MEMSLOT_INVALID));
}

struct kvm_vcpu *kvm_get_running_vcpu(void);
struct kvm_vcpu * __percpu *kvm_get_running_vcpus(void);

#ifdef CONFIG_HAVE_KVM_IRQ_BYPASS
bool kvm_arch_has_irq_bypass(void);
int kvm_arch_irq_bypass_add_producer(struct irq_bypass_consumer *,
			   struct irq_bypass_producer *);
void kvm_arch_irq_bypass_del_producer(struct irq_bypass_consumer *,
			   struct irq_bypass_producer *);
void kvm_arch_irq_bypass_stop(struct irq_bypass_consumer *);
void kvm_arch_irq_bypass_start(struct irq_bypass_consumer *);
int kvm_arch_update_irqfd_routing(struct kvm *kvm, unsigned int host_irq,
				  uint32_t guest_irq, bool set);
bool kvm_arch_irqfd_route_changed(struct kvm_kernel_irq_routing_entry *,
				  struct kvm_kernel_irq_routing_entry *);
#endif /* CONFIG_HAVE_KVM_IRQ_BYPASS */

#ifdef CONFIG_HAVE_KVM_INVALID_WAKEUPS
/* If we wakeup during the poll time, was it a sucessful poll? */
static inline bool vcpu_valid_wakeup(struct kvm_vcpu *vcpu)
{
	return vcpu->valid_wakeup;
}

#else
static inline bool vcpu_valid_wakeup(struct kvm_vcpu *vcpu)
{
	return true;
}
#endif /* CONFIG_HAVE_KVM_INVALID_WAKEUPS */

#ifdef CONFIG_HAVE_KVM_NO_POLL
/* Callback that tells if we must not poll */
bool kvm_arch_no_poll(struct kvm_vcpu *vcpu);
#else
static inline bool kvm_arch_no_poll(struct kvm_vcpu *vcpu)
{
	return false;
}
#endif /* CONFIG_HAVE_KVM_NO_POLL */

#ifdef CONFIG_HAVE_KVM_VCPU_ASYNC_IOCTL
long kvm_arch_vcpu_async_ioctl(struct file *filp,
			       unsigned int ioctl, unsigned long arg);
#else
static inline long kvm_arch_vcpu_async_ioctl(struct file *filp,
					     unsigned int ioctl,
					     unsigned long arg)
{
	return -ENOIOCTLCMD;
}
#endif /* CONFIG_HAVE_KVM_VCPU_ASYNC_IOCTL */

void kvm_arch_guest_memory_reclaimed(struct kvm *kvm);

#ifdef CONFIG_HAVE_KVM_VCPU_RUN_PID_CHANGE
int kvm_arch_vcpu_run_pid_change(struct kvm_vcpu *vcpu);
#else
static inline int kvm_arch_vcpu_run_pid_change(struct kvm_vcpu *vcpu)
{
	return 0;
}
#endif /* CONFIG_HAVE_KVM_VCPU_RUN_PID_CHANGE */

typedef int (*kvm_vm_thread_fn_t)(struct kvm *kvm, uintptr_t data);

int kvm_vm_create_worker_thread(struct kvm *kvm, kvm_vm_thread_fn_t thread_fn,
				uintptr_t data, const char *name,
				struct task_struct **thread_ptr);

#ifdef CONFIG_KVM_XFER_TO_GUEST_WORK
static inline void kvm_handle_signal_exit(struct kvm_vcpu *vcpu)
{
	vcpu->run->exit_reason = KVM_EXIT_INTR;
	vcpu->stat.signal_exits++;
}
#endif /* CONFIG_KVM_XFER_TO_GUEST_WORK */

/*
 * If more than one page is being (un)accounted, @virt must be the address of
 * the first page of a block of pages what were allocated together (i.e
 * accounted together).
 *
 * kvm_account_pgtable_pages() is thread-safe because mod_lruvec_page_state()
 * is thread-safe.
 */
static inline void kvm_account_pgtable_pages(void *virt, int nr)
{
	mod_lruvec_page_state(virt_to_page(virt), NR_SECONDARY_PAGETABLE, nr);
}

/*
 * This defines how many reserved entries we want to keep before we
 * kick the vcpu to the userspace to avoid dirty ring full.  This
 * value can be tuned to higher if e.g. PML is enabled on the host.
 */
#define  KVM_DIRTY_RING_RSVD_ENTRIES  64

/* Max number of entries allowed for each kvm dirty ring */
#define  KVM_DIRTY_RING_MAX_ENTRIES  65536

static inline void kvm_prepare_memory_fault_exit(struct kvm_vcpu *vcpu,
						 gpa_t gpa, gpa_t size,
						 bool is_write, bool is_exec,
						 bool is_private)
{
	vcpu->run->exit_reason = KVM_EXIT_MEMORY_FAULT;
	vcpu->run->memory_fault.gpa = gpa;
	vcpu->run->memory_fault.size = size;

	/* RWX flags are not (yet) defined or communicated to userspace. */
	vcpu->run->memory_fault.flags = 0;
	if (is_private)
		vcpu->run->memory_fault.flags |= KVM_MEMORY_EXIT_FLAG_PRIVATE;
}

#ifdef CONFIG_KVM_GENERIC_MEMORY_ATTRIBUTES
static inline unsigned long kvm_get_memory_attributes(struct kvm *kvm, gfn_t gfn)
{
	return xa_to_value(xa_load(&kvm->mem_attr_array, gfn));
}

bool kvm_range_has_memory_attributes(struct kvm *kvm, gfn_t start, gfn_t end,
<<<<<<< HEAD
				     unsigned long attrs);
=======
				     unsigned long mask, unsigned long attrs);
>>>>>>> 2d5404ca
bool kvm_arch_pre_set_memory_attributes(struct kvm *kvm,
					struct kvm_gfn_range *range);
bool kvm_arch_post_set_memory_attributes(struct kvm *kvm,
					 struct kvm_gfn_range *range);

static inline bool kvm_mem_is_private(struct kvm *kvm, gfn_t gfn)
{
	return IS_ENABLED(CONFIG_KVM_PRIVATE_MEM) &&
	       kvm_get_memory_attributes(kvm, gfn) & KVM_MEMORY_ATTRIBUTE_PRIVATE;
}
#else
static inline bool kvm_mem_is_private(struct kvm *kvm, gfn_t gfn)
{
	return false;
}
#endif /* CONFIG_KVM_GENERIC_MEMORY_ATTRIBUTES */

#ifdef CONFIG_KVM_PRIVATE_MEM
int kvm_gmem_get_pfn(struct kvm *kvm, struct kvm_memory_slot *slot,
		     gfn_t gfn, kvm_pfn_t *pfn, int *max_order);
#else
static inline int kvm_gmem_get_pfn(struct kvm *kvm,
				   struct kvm_memory_slot *slot, gfn_t gfn,
				   kvm_pfn_t *pfn, int *max_order)
{
	KVM_BUG_ON(1, kvm);
	return -EIO;
}
#endif /* CONFIG_KVM_PRIVATE_MEM */

<<<<<<< HEAD
=======
#ifdef CONFIG_HAVE_KVM_ARCH_GMEM_PREPARE
int kvm_arch_gmem_prepare(struct kvm *kvm, gfn_t gfn, kvm_pfn_t pfn, int max_order);
#endif

#ifdef CONFIG_KVM_GENERIC_PRIVATE_MEM
/**
 * kvm_gmem_populate() - Populate/prepare a GPA range with guest data
 *
 * @kvm: KVM instance
 * @gfn: starting GFN to be populated
 * @src: userspace-provided buffer containing data to copy into GFN range
 *       (passed to @post_populate, and incremented on each iteration
 *       if not NULL)
 * @npages: number of pages to copy from userspace-buffer
 * @post_populate: callback to issue for each gmem page that backs the GPA
 *                 range
 * @opaque: opaque data to pass to @post_populate callback
 *
 * This is primarily intended for cases where a gmem-backed GPA range needs
 * to be initialized with userspace-provided data prior to being mapped into
 * the guest as a private page. This should be called with the slots->lock
 * held so that caller-enforced invariants regarding the expected memory
 * attributes of the GPA range do not race with KVM_SET_MEMORY_ATTRIBUTES.
 *
 * Returns the number of pages that were populated.
 */
typedef int (*kvm_gmem_populate_cb)(struct kvm *kvm, gfn_t gfn, kvm_pfn_t pfn,
				    void __user *src, int order, void *opaque);

long kvm_gmem_populate(struct kvm *kvm, gfn_t gfn, void __user *src, long npages,
		       kvm_gmem_populate_cb post_populate, void *opaque);
#endif

#ifdef CONFIG_HAVE_KVM_ARCH_GMEM_INVALIDATE
void kvm_arch_gmem_invalidate(kvm_pfn_t start, kvm_pfn_t end);
#endif

#ifdef CONFIG_KVM_GENERIC_PRE_FAULT_MEMORY
long kvm_arch_vcpu_pre_fault_memory(struct kvm_vcpu *vcpu,
				    struct kvm_pre_fault_memory *range);
#endif

>>>>>>> 2d5404ca
#endif<|MERGE_RESOLUTION|>--- conflicted
+++ resolved
@@ -257,10 +257,6 @@
 
 #ifdef CONFIG_KVM_GENERIC_MMU_NOTIFIER
 union kvm_mmu_notifier_arg {
-<<<<<<< HEAD
-	pte_t pte;
-=======
->>>>>>> 2d5404ca
 	unsigned long attributes;
 };
 
@@ -269,11 +265,6 @@
 	gfn_t start;
 	gfn_t end;
 	union kvm_mmu_notifier_arg arg;
-<<<<<<< HEAD
-	bool only_private;
-	bool only_shared;
-=======
->>>>>>> 2d5404ca
 	bool may_block;
 };
 bool kvm_unmap_gfn_range(struct kvm *kvm, struct kvm_gfn_range *range);
@@ -732,8 +723,6 @@
 }
 #endif
 
-<<<<<<< HEAD
-=======
 #ifndef kvm_arch_has_readonly_mem
 static inline bool kvm_arch_has_readonly_mem(struct kvm *kvm)
 {
@@ -741,7 +730,6 @@
 }
 #endif
 
->>>>>>> 2d5404ca
 struct kvm_memslots {
 	u64 generation;
 	atomic_long_t last_used_slot;
@@ -811,10 +799,7 @@
 	struct list_head vm_list;
 	struct mutex lock;
 	struct kvm_io_bus __rcu *buses[KVM_NR_BUSES];
-<<<<<<< HEAD
-=======
 #ifdef CONFIG_HAVE_KVM_IRQCHIP
->>>>>>> 2d5404ca
 	struct {
 		spinlock_t        lock;
 		struct list_head  items;
@@ -822,10 +807,7 @@
 		struct list_head  resampler_list;
 		struct mutex      resampler_lock;
 	} irqfds;
-<<<<<<< HEAD
-=======
-#endif
->>>>>>> 2d5404ca
+#endif
 	struct list_head ioeventfds;
 	struct kvm_vm_stat stat;
 	struct kvm_arch arch;
@@ -2459,11 +2441,7 @@
 }
 
 bool kvm_range_has_memory_attributes(struct kvm *kvm, gfn_t start, gfn_t end,
-<<<<<<< HEAD
-				     unsigned long attrs);
-=======
 				     unsigned long mask, unsigned long attrs);
->>>>>>> 2d5404ca
 bool kvm_arch_pre_set_memory_attributes(struct kvm *kvm,
 					struct kvm_gfn_range *range);
 bool kvm_arch_post_set_memory_attributes(struct kvm *kvm,
@@ -2494,8 +2472,6 @@
 }
 #endif /* CONFIG_KVM_PRIVATE_MEM */
 
-<<<<<<< HEAD
-=======
 #ifdef CONFIG_HAVE_KVM_ARCH_GMEM_PREPARE
 int kvm_arch_gmem_prepare(struct kvm *kvm, gfn_t gfn, kvm_pfn_t pfn, int max_order);
 #endif
@@ -2538,5 +2514,4 @@
 				    struct kvm_pre_fault_memory *range);
 #endif
 
->>>>>>> 2d5404ca
 #endif