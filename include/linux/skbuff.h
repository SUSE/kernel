--- conflicted
+++ resolved
@@ -884,18 +884,7 @@
 		struct llist_node	ll_node;
 	};
 
-<<<<<<< HEAD
-#ifndef __GENKSYMS__
 	struct sock		*sk;
-#else
-	union {
-		struct sock             *sk;
-		int                     ip_defrag_offset;
-	};
-#endif
-=======
-	struct sock		*sk;
->>>>>>> 2d5404ca
 
 	union {
 		ktime_t		tstamp;
@@ -972,11 +961,7 @@
 	/* private: */
 	__u8			__mono_tc_offset[0];
 	/* public: */
-<<<<<<< HEAD
-	__u8			mono_delivery_time:1;	/* See SKB_MONO_DELIVERY_TIME_MASK */
-=======
 	__u8			tstamp_type:2;	/* See skb_tstamp_type */
->>>>>>> 2d5404ca
 #ifdef CONFIG_NET_XGRESS
 	__u8			tc_at_ingress:1;	/* See TC_AT_INGRESS_MASK */
 	__u8			tc_skip_classify:1;
@@ -1025,11 +1010,7 @@
 #if IS_ENABLED(CONFIG_IP_SCTP)
 	__u8			csum_not_inet:1;
 #endif
-<<<<<<< HEAD
-
-=======
 	__u8			unreadable:1;
->>>>>>> 2d5404ca
 #if defined(CONFIG_NET_SCHED) || defined(CONFIG_NET_XGRESS)
 	__u16			tc_index;	/* traffic control index */
 #endif
@@ -2506,8 +2487,6 @@
 	return skb_headlen(skb) + __skb_pagelen(skb);
 }
 
-<<<<<<< HEAD
-=======
 static inline void skb_frag_fill_netmem_desc(skb_frag_t *frag,
 					     netmem_ref netmem, int off,
 					     int size)
@@ -2517,16 +2496,10 @@
 	skb_frag_size_set(frag, size);
 }
 
->>>>>>> 2d5404ca
 static inline void skb_frag_fill_page_desc(skb_frag_t *frag,
 					   struct page *page,
 					   int off, int size)
 {
-<<<<<<< HEAD
-	frag->bv_page = page;
-	frag->bv_offset = off;
-	skb_frag_size_set(frag, size);
-=======
 	skb_frag_fill_netmem_desc(frag, page_to_netmem(page), off, size);
 }
 
@@ -2537,26 +2510,14 @@
 	skb_frag_t *frag = &shinfo->frags[i];
 
 	skb_frag_fill_netmem_desc(frag, netmem, off, size);
->>>>>>> 2d5404ca
 }
 
 static inline void __skb_fill_page_desc_noacc(struct skb_shared_info *shinfo,
 					      int i, struct page *page,
 					      int off, int size)
 {
-<<<<<<< HEAD
-	skb_frag_t *frag = &shinfo->frags[i];
-
-	/*
-	 * Propagate page pfmemalloc to the skb if we can. The problem is
-	 * that not all callers have unique ownership of the page but rely
-	 * on page_is_pfmemalloc doing the right thing(tm).
-	 */
-	skb_frag_fill_page_desc(frag, page, off, size);
-=======
 	__skb_fill_netmem_desc_noacc(shinfo, i, page_to_netmem(page), off,
 				     size);
->>>>>>> 2d5404ca
 }
 
 /**
@@ -3596,34 +3557,7 @@
 	if (!skb_frag_is_net_iov(frag))
 		return NULL;
 
-<<<<<<< HEAD
-/**
- * skb_frag_ref - take an addition reference on a paged fragment of an skb.
- * @skb: the buffer
- * @f: the fragment offset.
- *
- * Takes an additional reference on the @f'th paged fragment of @skb.
- */
-static inline void skb_frag_ref(struct sk_buff *skb, int f)
-{
-	__skb_frag_ref(&skb_shinfo(skb)->frags[f]);
-}
-
-bool napi_pp_put_page(struct page *page, bool napi_safe);
-
-static inline void
-napi_frag_unref(skb_frag_t *frag, bool recycle, bool napi_safe)
-{
-	struct page *page = skb_frag_page(frag);
-
-#ifdef CONFIG_PAGE_POOL
-	if (recycle && napi_pp_put_page(page, napi_safe))
-		return;
-#endif
-	put_page(page);
-=======
 	return netmem_to_net_iov(frag->netmem);
->>>>>>> 2d5404ca
 }
 
 /**
@@ -3696,11 +3630,7 @@
 static inline void skb_frag_page_copy(skb_frag_t *fragto,
 				      const skb_frag_t *fragfrom)
 {
-<<<<<<< HEAD
-	fragto->bv_page = fragfrom->bv_page;
-=======
 	fragto->netmem = fragfrom->netmem;
->>>>>>> 2d5404ca
 }
 
 bool skb_page_frag_refill(unsigned int sz, struct page_frag *pfrag, gfp_t prio);
