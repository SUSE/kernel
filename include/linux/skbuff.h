--- conflicted
+++ resolved
@@ -223,8 +223,6 @@
  *	@local_df: allow local fragmentation
  *	@cloned: Head may be cloned (check refcnt to be sure)
  *	@nohdr: Payload reference only, must not modify header
- *	@proto_data_valid: Protocol data validated since arriving at localhost
- *	@proto_csum_blank: Protocol csum must be added before leaving localhost
  *	@pkt_type: Packet class
  *	@fclone: skbuff clone status
  *	@ip_summed: Driver fed us an IP checksum
@@ -336,11 +334,7 @@
 #ifdef CONFIG_NETVM
 	__u8 			emergency:1;
 #endif
-#ifdef CONFIG_XEN
-	__u8			proto_data_valid:1,
-				proto_csum_blank:1;
-#endif
-	/* 10-16 bit hole */
+	/* 12-16 bit hole */
 
 #ifdef CONFIG_NET_DMA
 	dma_cookie_t		dma_cookie;
@@ -373,19 +367,6 @@
 
 #include <asm/system.h>
 
-<<<<<<< HEAD
-#define SKB_ALLOC_FCLONE	0x01
-#define SKB_ALLOC_RX		0x02
-
-static inline bool skb_emergency(const struct sk_buff *skb)
-{
-#ifdef CONFIG_NETVM
-	return unlikely(skb->emergency);
-#else
-	return false;
-#endif
-}
-=======
 #ifdef CONFIG_HAS_DMA
 #include <linux/dma-mapping.h>
 extern int skb_dma_map(struct device *dev, struct sk_buff *skb,
@@ -393,7 +374,18 @@
 extern void skb_dma_unmap(struct device *dev, struct sk_buff *skb,
 			  enum dma_data_direction dir);
 #endif
->>>>>>> 18e352e4
+
+#define SKB_ALLOC_FCLONE	0x01
+#define SKB_ALLOC_RX		0x02
+
+static inline bool skb_emergency(const struct sk_buff *skb)
+{
+#ifdef CONFIG_NETVM
+	return unlikely(skb->emergency);
+#else
+	return false;
+#endif
+}
 
 extern void kfree_skb(struct sk_buff *skb);
 extern void	       __kfree_skb(struct sk_buff *skb);
@@ -1446,10 +1438,7 @@
 }
 
 extern struct page *__netdev_alloc_page(struct net_device *dev, gfp_t gfp_mask);
-<<<<<<< HEAD
 extern void __netdev_free_page(struct net_device *dev, struct page *page);
-=======
->>>>>>> 18e352e4
 
 /**
  *	netdev_alloc_page - allocate a page for ps-rx on a specific device
@@ -1466,11 +1455,7 @@
 
 static inline void netdev_free_page(struct net_device *dev, struct page *page)
 {
-<<<<<<< HEAD
 	__netdev_free_page(dev, page);
-=======
-	__free_page(page);
->>>>>>> 18e352e4
 }
 
 /**
@@ -1980,12 +1965,5 @@
 }
 
 bool skb_partial_csum_set(struct sk_buff *skb, u16 start, u16 off);
-
-#if defined(CONFIG_XEN) || defined(CONFIG_PARAVIRT_XEN)
-int skb_checksum_setup(struct sk_buff *skb);
-#else
-static inline int skb_checksum_setup(struct sk_buff *skb) { return 0; }
-#endif
-
 #endif	/* __KERNEL__ */
 #endif	/* _LINUX_SKBUFF_H */