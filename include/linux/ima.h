--- conflicted
+++ resolved
@@ -52,14 +52,11 @@
 #endif
 
 #else
-<<<<<<< HEAD
-=======
 static inline enum hash_algo ima_get_current_hash_algo(void)
 {
 	return HASH_ALGO__LAST;
 }
 
->>>>>>> eb3cdb58
 static inline int ima_bprm_check(struct linux_binprm *bprm)
 {
 	return 0;
@@ -145,14 +142,11 @@
 
 #endif /* CONFIG_IMA */
 
-<<<<<<< HEAD
-=======
 #ifdef CONFIG_HAVE_IMA_KEXEC
 int __init ima_free_kexec_buffer(void);
 int __init ima_get_kexec_buffer(void **addr, size_t *size);
 #endif
 
->>>>>>> eb3cdb58
 #ifdef CONFIG_IMA_SECURE_AND_OR_TRUSTED_BOOT
 extern bool arch_ima_get_secureboot(void);
 extern const char * const *arch_get_ima_policy(void);
