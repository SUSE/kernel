/* SPDX-License-Identifier: GPL-2.0 */
#ifndef __LINUX_COMPILER_TYPES_H
#define __LINUX_COMPILER_TYPES_H

/*
 * __has_builtin is supported on gcc >= 10, clang >= 3 and icc >= 21.
 * In the meantime, to support gcc < 10, we implement __has_builtin
 * by hand.
 */
#ifndef __has_builtin
#define __has_builtin(x) (0)
#endif

#ifndef __ASSEMBLY__

/*
 * Skipped when running bindgen due to a libclang issue;
 * see https://github.com/rust-lang/rust-bindgen/issues/2244.
 */
#if defined(CONFIG_DEBUG_INFO_BTF) && defined(CONFIG_PAHOLE_HAS_BTF_TAG) && \
	__has_attribute(btf_type_tag) && !defined(__BINDGEN__)
# define BTF_TYPE_TAG(value) __attribute__((btf_type_tag(#value)))
#else
# define BTF_TYPE_TAG(value) /* nothing */
#endif

/* sparse defines __CHECKER__; see Documentation/dev-tools/sparse.rst */
#ifdef __CHECKER__
/* address spaces */
# define __kernel	__attribute__((address_space(0)))
# define __user		__attribute__((noderef, address_space(__user)))
# define __iomem	__attribute__((noderef, address_space(__iomem)))
# define __percpu	__attribute__((noderef, address_space(__percpu)))
# define __rcu		__attribute__((noderef, address_space(__rcu)))
static inline void __chk_user_ptr(const volatile void __user *ptr) { }
static inline void __chk_io_ptr(const volatile void __iomem *ptr) { }
/* context/locking */
# define __must_hold(x)	__attribute__((context(x,1,1)))
# define __acquires(x)	__attribute__((context(x,0,1)))
# define __cond_acquires(x) __attribute__((context(x,0,-1)))
# define __releases(x)	__attribute__((context(x,1,0)))
# define __acquire(x)	__context__(x,1)
# define __release(x)	__context__(x,-1)
# define __cond_lock(x,c)	((c) ? ({ __acquire(x); 1; }) : 0)
/* other */
# define __force	__attribute__((force))
# define __nocast	__attribute__((nocast))
# define __safe		__attribute__((safe))
# define __private	__attribute__((noderef))
# define ACCESS_PRIVATE(p, member) (*((typeof((p)->member) __force *) &(p)->member))
#else /* __CHECKER__ */
/* address spaces */
# define __kernel
# ifdef STRUCTLEAK_PLUGIN
#  define __user	__attribute__((user))
# else
#  define __user	BTF_TYPE_TAG(user)
# endif
# define __iomem
# define __percpu	BTF_TYPE_TAG(percpu)
# define __rcu		BTF_TYPE_TAG(rcu)

# define __chk_user_ptr(x)	(void)0
# define __chk_io_ptr(x)	(void)0
/* context/locking */
# define __must_hold(x)
# define __acquires(x)
# define __cond_acquires(x)
# define __releases(x)
# define __acquire(x)	(void)0
# define __release(x)	(void)0
# define __cond_lock(x,c) (c)
/* other */
# define __force
# define __nocast
# define __safe
# define __private
# define ACCESS_PRIVATE(p, member) ((p)->member)
# define __builtin_warning(x, y...) (1)
#endif /* __CHECKER__ */

/* Indirect macros required for expanded argument pasting, eg. __LINE__. */
#define ___PASTE(a,b) a##b
#define __PASTE(a,b) ___PASTE(a,b)

#ifdef __KERNEL__

/* Attributes */
#include <linux/compiler_attributes.h>

#if CONFIG_FUNCTION_ALIGNMENT > 0
#define __function_aligned		__aligned(CONFIG_FUNCTION_ALIGNMENT)
#else
#define __function_aligned
#endif

/*
 *   gcc: https://gcc.gnu.org/onlinedocs/gcc/Common-Function-Attributes.html#index-cold-function-attribute
 *   gcc: https://gcc.gnu.org/onlinedocs/gcc/Label-Attributes.html#index-cold-label-attribute
 *
 * When -falign-functions=N is in use, we must avoid the cold attribute as
 * GCC drops the alignment for cold functions. Worse, GCC can implicitly mark
 * callees of cold functions as cold themselves, so it's not sufficient to add
 * __function_aligned here as that will not ensure that callees are correctly
 * aligned.
 *
 * See:
 *
 *   https://lore.kernel.org/lkml/Y77%2FqVgvaJidFpYt@FVFF77S0Q05N
 *   https://gcc.gnu.org/bugzilla/show_bug.cgi?id=88345#c9
 */
#if defined(CONFIG_CC_HAS_SANE_FUNCTION_ALIGNMENT) || (CONFIG_FUNCTION_ALIGNMENT == 0)
#define __cold				__attribute__((__cold__))
#else
#define __cold
#endif

<<<<<<< HEAD
=======
/*
 * On x86-64 and arm64 targets, __preserve_most changes the calling convention
 * of a function to make the code in the caller as unintrusive as possible. This
 * convention behaves identically to the C calling convention on how arguments
 * and return values are passed, but uses a different set of caller- and callee-
 * saved registers.
 *
 * The purpose is to alleviates the burden of saving and recovering a large
 * register set before and after the call in the caller.  This is beneficial for
 * rarely taken slow paths, such as error-reporting functions that may be called
 * from hot paths.
 *
 * Note: This may conflict with instrumentation inserted on function entry which
 * does not use __preserve_most or equivalent convention (if in assembly). Since
 * function tracing assumes the normal C calling convention, where the attribute
 * is supported, __preserve_most implies notrace.  It is recommended to restrict
 * use of the attribute to functions that should or already disable tracing.
 *
 * Optional: not supported by gcc.
 *
 * clang: https://clang.llvm.org/docs/AttributeReference.html#preserve-most
 */
#if __has_attribute(__preserve_most__) && (defined(CONFIG_X86_64) || defined(CONFIG_ARM64))
# define __preserve_most notrace __attribute__((__preserve_most__))
#else
# define __preserve_most
#endif

/*
 * Annotating a function/variable with __retain tells the compiler to place
 * the object in its own section and set the flag SHF_GNU_RETAIN. This flag
 * instructs the linker to retain the object during garbage-cleanup or LTO
 * phases.
 *
 * Note that the __used macro is also used to prevent functions or data
 * being optimized out, but operates at the compiler/IR-level and may still
 * allow unintended removal of objects during linking.
 *
 * Optional: only supported since gcc >= 11, clang >= 13
 *
 *   gcc: https://gcc.gnu.org/onlinedocs/gcc/Common-Function-Attributes.html#index-retain-function-attribute
 * clang: https://clang.llvm.org/docs/AttributeReference.html#retain
 */
#if __has_attribute(__retain__) && \
	(defined(CONFIG_LD_DEAD_CODE_DATA_ELIMINATION) || \
	 defined(CONFIG_LTO_CLANG))
# define __retain			__attribute__((__retain__))
#else
# define __retain
#endif

>>>>>>> 2d5404ca
/* Compiler specific macros. */
#ifdef __clang__
#include <linux/compiler-clang.h>
#elif defined(__GNUC__)
/* The above compilers also define __GNUC__, so order is important here. */
#include <linux/compiler-gcc.h>
#else
#error "Unknown compiler"
#endif

/*
 * Some architectures need to provide custom definitions of macros provided
 * by linux/compiler-*.h, and can do so using asm/compiler.h. We include that
 * conditionally rather than using an asm-generic wrapper in order to avoid
 * build failures if any C compilation, which will include this file via an
 * -include argument in c_flags, occurs prior to the asm-generic wrappers being
 * generated.
 */
#ifdef CONFIG_HAVE_ARCH_COMPILER_H
#include <asm/compiler.h>
#endif

struct ftrace_branch_data {
	const char *func;
	const char *file;
	unsigned line;
	union {
		struct {
			unsigned long correct;
			unsigned long incorrect;
		};
		struct {
			unsigned long miss;
			unsigned long hit;
		};
		unsigned long miss_hit[2];
	};
};

struct ftrace_likely_data {
	struct ftrace_branch_data	data;
	unsigned long			constant;
};

#if defined(CC_USING_HOTPATCH)
#define notrace			__attribute__((hotpatch(0, 0)))
#elif defined(CC_USING_PATCHABLE_FUNCTION_ENTRY)
#define notrace			__attribute__((patchable_function_entry(0, 0)))
#else
#define notrace			__attribute__((__no_instrument_function__))
#endif

/*
 * it doesn't make sense on ARM (currently the only user of __naked)
 * to trace naked functions because then mcount is called without
 * stack and frame pointer being set up and there is no chance to
 * restore the lr register to the value before mcount was called.
 */
#define __naked			__attribute__((__naked__)) notrace

/*
 * Prefer gnu_inline, so that extern inline functions do not emit an
 * externally visible function. This makes extern inline behave as per gnu89
 * semantics rather than c99. This prevents multiple symbol definition errors
 * of extern inline functions at link time.
 * A lot of inline functions can cause havoc with function tracing.
 */
#define inline inline __gnu_inline __inline_maybe_unused notrace

/*
 * gcc provides both __inline__ and __inline as alternate spellings of
 * the inline keyword, though the latter is undocumented. New kernel
 * code should only use the inline spelling, but some existing code
 * uses __inline__. Since we #define inline above, to ensure
 * __inline__ has the same semantics, we need this #define.
 *
 * However, the spelling __inline is strictly reserved for referring
 * to the bare keyword.
 */
#define __inline__ inline

/*
 * GCC does not warn about unused static inline functions for -Wunused-function.
 * Suppress the warning in clang as well by using __maybe_unused, but enable it
 * for W=1 build. This will allow clang to find unused functions. Remove the
 * __inline_maybe_unused entirely after fixing most of -Wunused-function warnings.
 */
#ifdef KBUILD_EXTRA_WARN1
#define __inline_maybe_unused
#else
#define __inline_maybe_unused __maybe_unused
#endif

/*
 * Rather then using noinline to prevent stack consumption, use
 * noinline_for_stack instead.  For documentation reasons.
 */
#define noinline_for_stack noinline

/*
 * Sanitizer helper attributes: Because using __always_inline and
 * __no_sanitize_* conflict, provide helper attributes that will either expand
 * to __no_sanitize_* in compilation units where instrumentation is enabled
 * (__SANITIZE_*__), or __always_inline in compilation units without
 * instrumentation (__SANITIZE_*__ undefined).
 */
#ifdef __SANITIZE_ADDRESS__
/*
 * We can't declare function 'inline' because __no_sanitize_address conflicts
 * with inlining. Attempt to inline it may cause a build failure.
 *     https://gcc.gnu.org/bugzilla/show_bug.cgi?id=67368
 * '__maybe_unused' allows us to avoid defined-but-not-used warnings.
 */
# define __no_kasan_or_inline __no_sanitize_address notrace __maybe_unused
# define __no_sanitize_or_inline __no_kasan_or_inline
#else
# define __no_kasan_or_inline __always_inline
#endif

#ifdef __SANITIZE_THREAD__
/*
 * Clang still emits instrumentation for __tsan_func_{entry,exit}() and builtin
 * atomics even with __no_sanitize_thread (to avoid false positives in userspace
 * ThreadSanitizer). The kernel's requirements are stricter and we really do not
 * want any instrumentation with __no_kcsan.
 *
 * Therefore we add __disable_sanitizer_instrumentation where available to
 * disable all instrumentation. See Kconfig.kcsan where this is mandatory.
 */
# define __no_kcsan __no_sanitize_thread __disable_sanitizer_instrumentation
/*
 * Type qualifier to mark variables where all data-racy accesses should be
 * ignored by KCSAN. Note, the implementation simply marks these variables as
 * volatile, since KCSAN will treat such accesses as "marked".
 */
# define __data_racy volatile
# define __no_sanitize_or_inline __no_kcsan notrace __maybe_unused
#else
# define __no_kcsan
# define __data_racy
#endif

#ifdef __SANITIZE_MEMORY__
/*
 * Similarly to KASAN and KCSAN, KMSAN loses function attributes of inlined
 * functions, therefore disabling KMSAN checks also requires disabling inlining.
 *
 * __no_sanitize_or_inline effectively prevents KMSAN from reporting errors
 * within the function and marks all its outputs as initialized.
 */
# define __no_sanitize_or_inline __no_kmsan_checks notrace __maybe_unused
#endif

#ifndef __no_sanitize_or_inline
#define __no_sanitize_or_inline __always_inline
#endif

/*
 * Apply __counted_by() when the Endianness matches to increase test coverage.
 */
#ifdef __LITTLE_ENDIAN
#define __counted_by_le(member)	__counted_by(member)
#define __counted_by_be(member)
#else
#define __counted_by_le(member)
#define __counted_by_be(member)	__counted_by(member)
#endif

/* Do not trap wrapping arithmetic within an annotated function. */
#ifdef CONFIG_UBSAN_SIGNED_WRAP
# define __signed_wrap __attribute__((no_sanitize("signed-integer-overflow")))
#else
# define __signed_wrap
#endif

/* Section for code which can't be instrumented at all */
#define __noinstr_section(section)					\
	noinline notrace __attribute((__section__(section)))		\
	__no_kcsan __no_sanitize_address __no_profile __no_sanitize_coverage \
	__no_sanitize_memory __signed_wrap

#define noinstr __noinstr_section(".noinstr.text")

/*
 * The __cpuidle section is used twofold:
 *
 *  1) the original use -- identifying if a CPU is 'stuck' in idle state based
 *     on it's instruction pointer. See cpu_in_idle().
 *
 *  2) supressing instrumentation around where cpuidle disables RCU; where the
 *     function isn't strictly required for #1, this is interchangeable with
 *     noinstr.
 */
#define __cpuidle __noinstr_section(".cpuidle.text")

#endif /* __KERNEL__ */

#endif /* __ASSEMBLY__ */

/*
 * The below symbols may be defined for one or more, but not ALL, of the above
 * compilers. We don't consider that to be an error, so set them to nothing.
 * For example, some of them are for compiler specific plugins.
 */
#ifndef __latent_entropy
# define __latent_entropy
#endif

#if defined(RANDSTRUCT) && !defined(__CHECKER__)
# define __randomize_layout __designated_init __attribute__((randomize_layout))
# define __no_randomize_layout __attribute__((no_randomize_layout))
/* This anon struct can add padding, so only enable it under randstruct. */
# define randomized_struct_fields_start	struct {
# define randomized_struct_fields_end	} __randomize_layout;
#else
# define __randomize_layout __designated_init
# define __no_randomize_layout
# define randomized_struct_fields_start
# define randomized_struct_fields_end
#endif

#ifndef __noscs
# define __noscs
#endif

#ifndef __nocfi
# define __nocfi
#endif

/*
 * Any place that could be marked with the "alloc_size" attribute is also
 * a place to be marked with the "malloc" attribute, except those that may
 * be performing a _reallocation_, as that may alias the existing pointer.
 * For these, use __realloc_size().
 */
#ifdef __alloc_size__
# define __alloc_size(x, ...)	__alloc_size__(x, ## __VA_ARGS__) __malloc
# define __realloc_size(x, ...)	__alloc_size__(x, ## __VA_ARGS__)
#else
# define __alloc_size(x, ...)	__malloc
# define __realloc_size(x, ...)
#endif

/*
 * When the size of an allocated object is needed, use the best available
 * mechanism to find it. (For cases where sizeof() cannot be used.)
 */
#if __has_builtin(__builtin_dynamic_object_size)
#define __struct_size(p)	__builtin_dynamic_object_size(p, 0)
#define __member_size(p)	__builtin_dynamic_object_size(p, 1)
#else
#define __struct_size(p)	__builtin_object_size(p, 0)
#define __member_size(p)	__builtin_object_size(p, 1)
#endif

<<<<<<< HEAD
#ifndef asm_goto_output
#define asm_goto_output(x...) asm goto(x)
=======
/* Determine if an attribute has been applied to a variable. */
#if __has_builtin(__builtin_has_attribute)
#define __annotated(var, attr)	__builtin_has_attribute(var, attr)
#else
#define __annotated(var, attr)	(false)
#endif

/*
 * Some versions of gcc do not mark 'asm goto' volatile:
 *
 *  https://gcc.gnu.org/bugzilla/show_bug.cgi?id=103979
 *
 * We do it here by hand, because it doesn't hurt.
 */
#ifndef asm_goto_output
#define asm_goto_output(x...) asm volatile goto(x)
#endif

/*
 * Clang has trouble with constraints with multiple
 * alternative behaviors (mainly "g" and "rm").
 */
#ifndef ASM_INPUT_G
  #define ASM_INPUT_G "g"
  #define ASM_INPUT_RM "rm"
>>>>>>> 2d5404ca
#endif

#ifdef CONFIG_CC_HAS_ASM_INLINE
#define asm_inline asm __inline
#else
#define asm_inline asm
#endif

/* Are two types/vars the same type (ignoring qualifiers)? */
#define __same_type(a, b) __builtin_types_compatible_p(typeof(a), typeof(b))

/*
 * __unqual_scalar_typeof(x) - Declare an unqualified scalar type, leaving
 *			       non-scalar types unchanged.
 */
/*
 * Prefer C11 _Generic for better compile-times and simpler code. Note: 'char'
 * is not type-compatible with 'signed char', and we define a separate case.
 */
#define __scalar_type_to_expr_cases(type)				\
		unsigned type:	(unsigned type)0,			\
		signed type:	(signed type)0

#define __unqual_scalar_typeof(x) typeof(				\
		_Generic((x),						\
			 char:	(char)0,				\
			 __scalar_type_to_expr_cases(char),		\
			 __scalar_type_to_expr_cases(short),		\
			 __scalar_type_to_expr_cases(int),		\
			 __scalar_type_to_expr_cases(long),		\
			 __scalar_type_to_expr_cases(long long),	\
			 default: (x)))

/* Is this type a native word size -- useful for atomic operations */
#define __native_word(t) \
	(sizeof(t) == sizeof(char) || sizeof(t) == sizeof(short) || \
	 sizeof(t) == sizeof(int) || sizeof(t) == sizeof(long))

#ifdef __OPTIMIZE__
# define __compiletime_assert(condition, msg, prefix, suffix)		\
	do {								\
		/*							\
		 * __noreturn is needed to give the compiler enough	\
		 * information to avoid certain possibly-uninitialized	\
		 * warnings (regardless of the build failing).		\
		 */							\
		__noreturn extern void prefix ## suffix(void)		\
			__compiletime_error(msg);			\
		if (!(condition))					\
			prefix ## suffix();				\
	} while (0)
#else
# define __compiletime_assert(condition, msg, prefix, suffix) do { } while (0)
#endif

#define _compiletime_assert(condition, msg, prefix, suffix) \
	__compiletime_assert(condition, msg, prefix, suffix)

/**
 * compiletime_assert - break build and emit msg if condition is false
 * @condition: a compile-time constant condition to check
 * @msg:       a message to emit if condition is false
 *
 * In tradition of POSIX assert, this macro will break the build if the
 * supplied condition is *false*, emitting the supplied error message if the
 * compiler has support to do so.
 */
#define compiletime_assert(condition, msg) \
	_compiletime_assert(condition, msg, __compiletime_assert_, __COUNTER__)

#define compiletime_assert_atomic_type(t)				\
	compiletime_assert(__native_word(t),				\
		"Need native word sized stores/loads for atomicity.")

/* Helpers for emitting diagnostics in pragmas. */
#ifndef __diag
#define __diag(string)
#endif

#ifndef __diag_GCC
#define __diag_GCC(version, severity, string)
#endif

#define __diag_push()	__diag(push)
#define __diag_pop()	__diag(pop)

#define __diag_ignore(compiler, version, option, comment) \
	__diag_ ## compiler(version, ignore, option)
#define __diag_warn(compiler, version, option, comment) \
	__diag_ ## compiler(version, warn, option)
#define __diag_error(compiler, version, option, comment) \
	__diag_ ## compiler(version, error, option)

#ifndef __diag_ignore_all
#define __diag_ignore_all(option, comment)
#endif

#endif /* __LINUX_COMPILER_TYPES_H */<|MERGE_RESOLUTION|>--- conflicted
+++ resolved
@@ -115,8 +115,6 @@
 #define __cold
 #endif
 
-<<<<<<< HEAD
-=======
 /*
  * On x86-64 and arm64 targets, __preserve_most changes the calling convention
  * of a function to make the code in the caller as unintrusive as possible. This
@@ -168,7 +166,6 @@
 # define __retain
 #endif
 
->>>>>>> 2d5404ca
 /* Compiler specific macros. */
 #ifdef __clang__
 #include <linux/compiler-clang.h>
@@ -424,10 +421,6 @@
 #define __member_size(p)	__builtin_object_size(p, 1)
 #endif
 
-<<<<<<< HEAD
-#ifndef asm_goto_output
-#define asm_goto_output(x...) asm goto(x)
-=======
 /* Determine if an attribute has been applied to a variable. */
 #if __has_builtin(__builtin_has_attribute)
 #define __annotated(var, attr)	__builtin_has_attribute(var, attr)
@@ -453,7 +446,6 @@
 #ifndef ASM_INPUT_G
   #define ASM_INPUT_G "g"
   #define ASM_INPUT_RM "rm"
->>>>>>> 2d5404ca
 #endif
 
 #ifdef CONFIG_CC_HAS_ASM_INLINE
