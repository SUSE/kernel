--- conflicted
+++ resolved
@@ -254,40 +254,18 @@
 #define asm_volatile_goto(x...) asm goto(x)
 #endif
 
-<<<<<<< HEAD
-=======
 #ifdef CONFIG_CC_HAS_ASM_INLINE
 #define asm_inline asm __inline
 #else
 #define asm_inline asm
 #endif
 
->>>>>>> 7d2a07b7
 /* Are two types/vars the same type (ignoring qualifiers)? */
 #define __same_type(a, b) __builtin_types_compatible_p(typeof(a), typeof(b))
 
 /*
  * __unqual_scalar_typeof(x) - Declare an unqualified scalar type, leaving
  *			       non-scalar types unchanged.
-<<<<<<< HEAD
- *
- * We build this out of a couple of helper macros in a vain attempt to
- * help you keep your lunch down while reading it.
- */
-#define __pick_scalar_type(x, type, otherwise)					\
-	__builtin_choose_expr(__same_type(x, type), (type)0, otherwise)
-
-#define __pick_integer_type(x, type, otherwise)					\
-	__pick_scalar_type(x, unsigned type,					\
-		__pick_scalar_type(x, signed type, otherwise))
-
-#define __unqual_scalar_typeof(x) typeof(					\
-	__pick_integer_type(x, char,						\
-		__pick_integer_type(x, short,					\
-			__pick_integer_type(x, int,				\
-				__pick_integer_type(x, long,			\
-					__pick_integer_type(x, long long, x))))))
-=======
  */
 /*
  * Prefer C11 _Generic for better compile-times and simpler code. Note: 'char'
@@ -306,7 +284,6 @@
 			 __scalar_type_to_expr_cases(long),		\
 			 __scalar_type_to_expr_cases(long long),	\
 			 default: (x)))
->>>>>>> 7d2a07b7
 
 /* Is this type a native word size -- useful for atomic operations */
 #define __native_word(t) \
