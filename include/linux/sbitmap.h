--- conflicted
+++ resolved
@@ -210,26 +210,6 @@
 int sbitmap_get(struct sbitmap *sb);
 
 /**
-<<<<<<< HEAD
- * sbitmap_get_shallow() - Try to allocate a free bit from a &struct sbitmap,
- * limiting the depth used from each word.
- * @sb: Bitmap to allocate from.
- * @shallow_depth: The maximum number of bits to allocate from the bitmap.
- *
- * This rather specific operation allows for having multiple users with
- * different allocation limits. E.g., there can be a high-priority class that
- * uses sbitmap_get() and a low-priority class that uses sbitmap_get_shallow()
- * with a @shallow_depth of (sb->depth >> 1). Then, the low-priority
- * class can only allocate half of the total bits in the bitmap, preventing it
- * from starving out the high-priority class.
- *
- * Return: Non-negative allocated bit number if successful, -1 otherwise.
- */
-int sbitmap_get_shallow(struct sbitmap *sb, unsigned long shallow_depth);
-
-/**
-=======
->>>>>>> 3476aa7d
  * sbitmap_any_bit_set() - Check for a set bit in a &struct sbitmap.
  * @sb: Bitmap to check.
  *
