/* SPDX-License-Identifier: GPL-2.0-or-later */
/*
 * INET		An implementation of the TCP/IP protocol suite for the LINUX
 *		operating system.  INET is implemented using the  BSD Socket
 *		interface as the means of communication with the user level.
 *
 *		Definitions for the Interfaces handler.
 *
 * Version:	@(#)dev.h	1.0.10	08/12/93
 *
 * Authors:	Ross Biro
 *		Fred N. van Kempen, <waltje@uWalt.NL.Mugnet.ORG>
 *		Corey Minyard <wf-rch!minyard@relay.EU.net>
 *		Donald J. Becker, <becker@cesdis.gsfc.nasa.gov>
 *		Alan Cox, <alan@lxorguk.ukuu.org.uk>
 *		Bjorn Ekwall. <bj0rn@blox.se>
 *              Pekka Riikonen <priikone@poseidon.pspt.fi>
 *
 *		Moved to /usr/include/linux for NET3
 */
#ifndef _LINUX_NETDEVICE_H
#define _LINUX_NETDEVICE_H

#include <linux/timer.h>
#include <linux/bug.h>
#include <linux/delay.h>
#include <linux/atomic.h>
#include <linux/prefetch.h>
#include <asm/cache.h>
#include <asm/byteorder.h>
#include <asm/local.h>

#include <linux/percpu.h>
#include <linux/rculist.h>
#include <linux/workqueue.h>
#include <linux/dynamic_queue_limits.h>

#include <net/net_namespace.h>
#ifdef CONFIG_DCB
#include <net/dcbnl.h>
#endif
#include <net/netprio_cgroup.h>
#include <net/xdp.h>

#include <linux/netdev_features.h>
#include <linux/neighbour.h>
#include <uapi/linux/netdevice.h>
#include <uapi/linux/if_bonding.h>
#include <uapi/linux/pkt_cls.h>
#include <uapi/linux/netdev.h>
#include <linux/hashtable.h>
#include <linux/rbtree.h>
<<<<<<< HEAD
#include <linux/ref_tracker.h>
=======
#include <net/net_trackers.h>
#include <net/net_debug.h>
#include <net/dropreason-core.h>
>>>>>>> eb3cdb58

struct netpoll_info;
struct device;
struct ethtool_ops;
struct phy_device;
struct dsa_port;
struct ip_tunnel_parm;
struct macsec_context;
struct macsec_ops;
struct netdev_name_node;
struct sd_flow_limit;
struct sfp_bus;
/* 802.11 specific */
struct wireless_dev;
/* 802.15.4 specific */
struct wpan_dev;
struct mpls_dev;
/* UDP Tunnel offloads */
struct udp_tunnel_info;
struct udp_tunnel_nic_info;
struct udp_tunnel_nic;
struct bpf_prog;
struct xdp_buff;
struct xdp_md;

void synchronize_net(void);
void netdev_set_default_ethtool_ops(struct net_device *dev,
				    const struct ethtool_ops *ops);
void netdev_sw_irq_coalesce_default_on(struct net_device *dev);

/* Backlog congestion levels */
#define NET_RX_SUCCESS		0	/* keep 'em coming, baby */
#define NET_RX_DROP		1	/* packet dropped */

#define MAX_NEST_DEV 8

/*
 * Transmit return codes: transmit return codes originate from three different
 * namespaces:
 *
 * - qdisc return codes
 * - driver transmit return codes
 * - errno values
 *
 * Drivers are allowed to return any one of those in their hard_start_xmit()
 * function. Real network devices commonly used with qdiscs should only return
 * the driver transmit return codes though - when qdiscs are used, the actual
 * transmission happens asynchronously, so the value is not propagated to
 * higher layers. Virtual network devices transmit synchronously; in this case
 * the driver transmit return codes are consumed by dev_queue_xmit(), and all
 * others are propagated to higher layers.
 */

/* qdisc ->enqueue() return codes. */
#define NET_XMIT_SUCCESS	0x00
#define NET_XMIT_DROP		0x01	/* skb dropped			*/
#define NET_XMIT_CN		0x02	/* congestion notification	*/
#define NET_XMIT_MASK		0x0f	/* qdisc flags in net/sch_generic.h */

/* NET_XMIT_CN is special. It does not guarantee that this packet is lost. It
 * indicates that the device will soon be dropping packets, or already drops
 * some packets of the same priority; prompting us to send less aggressively. */
#define net_xmit_eval(e)	((e) == NET_XMIT_CN ? 0 : (e))
#define net_xmit_errno(e)	((e) != NET_XMIT_CN ? -ENOBUFS : 0)

/* Driver transmit return codes */
#define NETDEV_TX_MASK		0xf0

enum netdev_tx {
	__NETDEV_TX_MIN	 = INT_MIN,	/* make sure enum is signed */
	NETDEV_TX_OK	 = 0x00,	/* driver took care of packet */
	NETDEV_TX_BUSY	 = 0x10,	/* driver tx path was busy*/
};
typedef enum netdev_tx netdev_tx_t;

/*
 * Current order: NETDEV_TX_MASK > NET_XMIT_MASK >= 0 is significant;
 * hard_start_xmit() return < NET_XMIT_MASK means skb was consumed.
 */
static inline bool dev_xmit_complete(int rc)
{
	/*
	 * Positive cases with an skb consumed by a driver:
	 * - successful transmission (rc == NETDEV_TX_OK)
	 * - error while transmitting (rc < 0)
	 * - error while queueing to a different device (rc & NET_XMIT_MASK)
	 */
	if (likely(rc < NET_XMIT_MASK))
		return true;

	return false;
}

/*
 *	Compute the worst-case header length according to the protocols
 *	used.
 */

#if defined(CONFIG_HYPERV_NET)
# define LL_MAX_HEADER 128
#elif defined(CONFIG_WLAN) || IS_ENABLED(CONFIG_AX25)
# if defined(CONFIG_MAC80211_MESH)
#  define LL_MAX_HEADER 128
# else
#  define LL_MAX_HEADER 96
# endif
#else
# define LL_MAX_HEADER 32
#endif

#if !IS_ENABLED(CONFIG_NET_IPIP) && !IS_ENABLED(CONFIG_NET_IPGRE) && \
    !IS_ENABLED(CONFIG_IPV6_SIT) && !IS_ENABLED(CONFIG_IPV6_TUNNEL)
#define MAX_HEADER LL_MAX_HEADER
#else
#define MAX_HEADER (LL_MAX_HEADER + 48)
#endif

/*
 *	Old network device statistics. Fields are native words
 *	(unsigned long) so they can be read and written atomically.
 */

#define NET_DEV_STAT(FIELD)			\
	union {					\
		unsigned long FIELD;		\
		atomic_long_t __##FIELD;	\
	}

struct net_device_stats {
	NET_DEV_STAT(rx_packets);
	NET_DEV_STAT(tx_packets);
	NET_DEV_STAT(rx_bytes);
	NET_DEV_STAT(tx_bytes);
	NET_DEV_STAT(rx_errors);
	NET_DEV_STAT(tx_errors);
	NET_DEV_STAT(rx_dropped);
	NET_DEV_STAT(tx_dropped);
	NET_DEV_STAT(multicast);
	NET_DEV_STAT(collisions);
	NET_DEV_STAT(rx_length_errors);
	NET_DEV_STAT(rx_over_errors);
	NET_DEV_STAT(rx_crc_errors);
	NET_DEV_STAT(rx_frame_errors);
	NET_DEV_STAT(rx_fifo_errors);
	NET_DEV_STAT(rx_missed_errors);
	NET_DEV_STAT(tx_aborted_errors);
	NET_DEV_STAT(tx_carrier_errors);
	NET_DEV_STAT(tx_fifo_errors);
	NET_DEV_STAT(tx_heartbeat_errors);
	NET_DEV_STAT(tx_window_errors);
	NET_DEV_STAT(rx_compressed);
	NET_DEV_STAT(tx_compressed);
};
#undef NET_DEV_STAT

/* per-cpu stats, allocated on demand.
 * Try to fit them in a single cache line, for dev_get_stats() sake.
 */
struct net_device_core_stats {
	unsigned long	rx_dropped;
	unsigned long	tx_dropped;
	unsigned long	rx_nohandler;
	unsigned long	rx_otherhost_dropped;
} __aligned(4 * sizeof(unsigned long));

#include <linux/cache.h>
#include <linux/skbuff.h>

#ifdef CONFIG_RPS
#include <linux/static_key.h>
extern struct static_key_false rps_needed;
extern struct static_key_false rfs_needed;
#endif

struct neighbour;
struct neigh_parms;
struct sk_buff;

struct netdev_hw_addr {
	struct list_head	list;
	struct rb_node		node;
	unsigned char		addr[MAX_ADDR_LEN];
	unsigned char		type;
#define NETDEV_HW_ADDR_T_LAN		1
#define NETDEV_HW_ADDR_T_SAN		2
#define NETDEV_HW_ADDR_T_UNICAST	3
#define NETDEV_HW_ADDR_T_MULTICAST	4
	bool			global_use;
	int			sync_cnt;
	int			refcount;
	int			synced;
	struct rcu_head		rcu_head;
};

struct netdev_hw_addr_list {
	struct list_head	list;
	int			count;

	/* Auxiliary tree for faster lookup on addition and deletion */
	struct rb_root		tree;
};

#define netdev_hw_addr_list_count(l) ((l)->count)
#define netdev_hw_addr_list_empty(l) (netdev_hw_addr_list_count(l) == 0)
#define netdev_hw_addr_list_for_each(ha, l) \
	list_for_each_entry(ha, &(l)->list, list)

#define netdev_uc_count(dev) netdev_hw_addr_list_count(&(dev)->uc)
#define netdev_uc_empty(dev) netdev_hw_addr_list_empty(&(dev)->uc)
#define netdev_for_each_uc_addr(ha, dev) \
	netdev_hw_addr_list_for_each(ha, &(dev)->uc)
#define netdev_for_each_synced_uc_addr(_ha, _dev) \
	netdev_for_each_uc_addr((_ha), (_dev)) \
		if ((_ha)->sync_cnt)

#define netdev_mc_count(dev) netdev_hw_addr_list_count(&(dev)->mc)
#define netdev_mc_empty(dev) netdev_hw_addr_list_empty(&(dev)->mc)
#define netdev_for_each_mc_addr(ha, dev) \
	netdev_hw_addr_list_for_each(ha, &(dev)->mc)
#define netdev_for_each_synced_mc_addr(_ha, _dev) \
	netdev_for_each_mc_addr((_ha), (_dev)) \
		if ((_ha)->sync_cnt)

struct hh_cache {
	unsigned int	hh_len;
	seqlock_t	hh_lock;

	/* cached hardware header; allow for machine alignment needs.        */
#define HH_DATA_MOD	16
#define HH_DATA_OFF(__len) \
	(HH_DATA_MOD - (((__len - 1) & (HH_DATA_MOD - 1)) + 1))
#define HH_DATA_ALIGN(__len) \
	(((__len)+(HH_DATA_MOD-1))&~(HH_DATA_MOD - 1))
	unsigned long	hh_data[HH_DATA_ALIGN(LL_MAX_HEADER) / sizeof(long)];
};

/* Reserve HH_DATA_MOD byte-aligned hard_header_len, but at least that much.
 * Alternative is:
 *   dev->hard_header_len ? (dev->hard_header_len +
 *                           (HH_DATA_MOD - 1)) & ~(HH_DATA_MOD - 1) : 0
 *
 * We could use other alignment values, but we must maintain the
 * relationship HH alignment <= LL alignment.
 */
#define LL_RESERVED_SPACE(dev) \
	((((dev)->hard_header_len + READ_ONCE((dev)->needed_headroom)) \
	  & ~(HH_DATA_MOD - 1)) + HH_DATA_MOD)
#define LL_RESERVED_SPACE_EXTRA(dev,extra) \
	((((dev)->hard_header_len + READ_ONCE((dev)->needed_headroom) + (extra)) \
	  & ~(HH_DATA_MOD - 1)) + HH_DATA_MOD)

struct header_ops {
	int	(*create) (struct sk_buff *skb, struct net_device *dev,
			   unsigned short type, const void *daddr,
			   const void *saddr, unsigned int len);
	int	(*parse)(const struct sk_buff *skb, unsigned char *haddr);
	int	(*cache)(const struct neighbour *neigh, struct hh_cache *hh, __be16 type);
	void	(*cache_update)(struct hh_cache *hh,
				const struct net_device *dev,
				const unsigned char *haddr);
	bool	(*validate)(const char *ll_header, unsigned int len);
	__be16	(*parse_protocol)(const struct sk_buff *skb);
};

/* These flag bits are private to the generic network queueing
 * layer; they may not be explicitly referenced by any other
 * code.
 */

enum netdev_state_t {
	__LINK_STATE_START,
	__LINK_STATE_PRESENT,
	__LINK_STATE_NOCARRIER,
	__LINK_STATE_LINKWATCH_PENDING,
	__LINK_STATE_DORMANT,
	__LINK_STATE_TESTING,
};

<<<<<<< HEAD

#ifdef CONFIG_NET_DEV_REFCNT_TRACKER
typedef struct ref_tracker *netdevice_tracker;
#else
typedef struct {} netdevice_tracker;
#endif

=======
>>>>>>> eb3cdb58
struct gro_list {
	struct list_head	list;
	int			count;
};

/*
 * size of gro hash buckets, must less than bit number of
 * napi_struct::gro_bitmask
 */
#define GRO_HASH_BUCKETS	8

/*
 * Structure for NAPI scheduling similar to tasklet but with weighting
 */
struct napi_struct {
	/* The poll_list must only be managed by the entity which
	 * changes the state of the NAPI_STATE_SCHED bit.  This means
	 * whoever atomically sets that bit can add this napi_struct
	 * to the per-CPU poll_list, and whoever clears that bit
	 * can remove from the list right before clearing the bit.
	 */
	struct list_head	poll_list;

	unsigned long		state;
	int			weight;
	int			defer_hard_irqs_count;
	unsigned long		gro_bitmask;
	int			(*poll)(struct napi_struct *, int);
#ifdef CONFIG_NETPOLL
	/* CPU actively polling if netpoll is configured */
	int			poll_owner;
#endif
	/* CPU on which NAPI has been scheduled for processing */
	int			list_owner;
	struct net_device	*dev;
	struct gro_list		gro_hash[GRO_HASH_BUCKETS];
	struct sk_buff		*skb;
	struct list_head	rx_list; /* Pending GRO_NORMAL skbs */
	int			rx_count; /* length of rx_list */
	unsigned int		napi_id;
	struct hrtimer		timer;
	struct task_struct	*thread;
	/* control-path-only fields follow */
	struct list_head	dev_list;
	struct hlist_node	napi_hash_node;
};

enum {
	NAPI_STATE_SCHED,		/* Poll is scheduled */
	NAPI_STATE_MISSED,		/* reschedule a napi */
	NAPI_STATE_DISABLE,		/* Disable pending */
	NAPI_STATE_NPSVC,		/* Netpoll - don't dequeue from poll_list */
	NAPI_STATE_LISTED,		/* NAPI added to system lists */
	NAPI_STATE_NO_BUSY_POLL,	/* Do not add in napi_hash, no busy polling */
	NAPI_STATE_IN_BUSY_POLL,	/* sk_busy_loop() owns this NAPI */
	NAPI_STATE_PREFER_BUSY_POLL,	/* prefer busy-polling over softirq processing*/
	NAPI_STATE_THREADED,		/* The poll is performed inside its own thread*/
	NAPI_STATE_SCHED_THREADED,	/* Napi is currently scheduled in threaded mode */
};

enum {
	NAPIF_STATE_SCHED		= BIT(NAPI_STATE_SCHED),
	NAPIF_STATE_MISSED		= BIT(NAPI_STATE_MISSED),
	NAPIF_STATE_DISABLE		= BIT(NAPI_STATE_DISABLE),
	NAPIF_STATE_NPSVC		= BIT(NAPI_STATE_NPSVC),
	NAPIF_STATE_LISTED		= BIT(NAPI_STATE_LISTED),
	NAPIF_STATE_NO_BUSY_POLL	= BIT(NAPI_STATE_NO_BUSY_POLL),
	NAPIF_STATE_IN_BUSY_POLL	= BIT(NAPI_STATE_IN_BUSY_POLL),
	NAPIF_STATE_PREFER_BUSY_POLL	= BIT(NAPI_STATE_PREFER_BUSY_POLL),
	NAPIF_STATE_THREADED		= BIT(NAPI_STATE_THREADED),
	NAPIF_STATE_SCHED_THREADED	= BIT(NAPI_STATE_SCHED_THREADED),
};

enum gro_result {
	GRO_MERGED,
	GRO_MERGED_FREE,
	GRO_HELD,
	GRO_NORMAL,
	GRO_CONSUMED,
};
typedef enum gro_result gro_result_t;

/*
 * enum rx_handler_result - Possible return values for rx_handlers.
 * @RX_HANDLER_CONSUMED: skb was consumed by rx_handler, do not process it
 * further.
 * @RX_HANDLER_ANOTHER: Do another round in receive path. This is indicated in
 * case skb->dev was changed by rx_handler.
 * @RX_HANDLER_EXACT: Force exact delivery, no wildcard.
 * @RX_HANDLER_PASS: Do nothing, pass the skb as if no rx_handler was called.
 *
 * rx_handlers are functions called from inside __netif_receive_skb(), to do
 * special processing of the skb, prior to delivery to protocol handlers.
 *
 * Currently, a net_device can only have a single rx_handler registered. Trying
 * to register a second rx_handler will return -EBUSY.
 *
 * To register a rx_handler on a net_device, use netdev_rx_handler_register().
 * To unregister a rx_handler on a net_device, use
 * netdev_rx_handler_unregister().
 *
 * Upon return, rx_handler is expected to tell __netif_receive_skb() what to
 * do with the skb.
 *
 * If the rx_handler consumed the skb in some way, it should return
 * RX_HANDLER_CONSUMED. This is appropriate when the rx_handler arranged for
 * the skb to be delivered in some other way.
 *
 * If the rx_handler changed skb->dev, to divert the skb to another
 * net_device, it should return RX_HANDLER_ANOTHER. The rx_handler for the
 * new device will be called if it exists.
 *
 * If the rx_handler decides the skb should be ignored, it should return
 * RX_HANDLER_EXACT. The skb will only be delivered to protocol handlers that
 * are registered on exact device (ptype->dev == skb->dev).
 *
 * If the rx_handler didn't change skb->dev, but wants the skb to be normally
 * delivered, it should return RX_HANDLER_PASS.
 *
 * A device without a registered rx_handler will behave as if rx_handler
 * returned RX_HANDLER_PASS.
 */

enum rx_handler_result {
	RX_HANDLER_CONSUMED,
	RX_HANDLER_ANOTHER,
	RX_HANDLER_EXACT,
	RX_HANDLER_PASS,
};
typedef enum rx_handler_result rx_handler_result_t;
typedef rx_handler_result_t rx_handler_func_t(struct sk_buff **pskb);

void __napi_schedule(struct napi_struct *n);
void __napi_schedule_irqoff(struct napi_struct *n);

static inline bool napi_disable_pending(struct napi_struct *n)
{
	return test_bit(NAPI_STATE_DISABLE, &n->state);
}

static inline bool napi_prefer_busy_poll(struct napi_struct *n)
{
	return test_bit(NAPI_STATE_PREFER_BUSY_POLL, &n->state);
}

bool napi_schedule_prep(struct napi_struct *n);

/**
 *	napi_schedule - schedule NAPI poll
 *	@n: NAPI context
 *
 * Schedule NAPI poll routine to be called if it is not already
 * running.
 */
static inline void napi_schedule(struct napi_struct *n)
{
	if (napi_schedule_prep(n))
		__napi_schedule(n);
}

/**
 *	napi_schedule_irqoff - schedule NAPI poll
 *	@n: NAPI context
 *
 * Variant of napi_schedule(), assuming hard irqs are masked.
 */
static inline void napi_schedule_irqoff(struct napi_struct *n)
{
	if (napi_schedule_prep(n))
		__napi_schedule_irqoff(n);
}

/* Try to reschedule poll. Called by dev->poll() after napi_complete().  */
static inline bool napi_reschedule(struct napi_struct *napi)
{
	if (napi_schedule_prep(napi)) {
		__napi_schedule(napi);
		return true;
	}
	return false;
}

/**
 * napi_complete_done - NAPI processing complete
 * @n: NAPI context
 * @work_done: number of packets processed
 *
 * Mark NAPI processing as complete. Should only be called if poll budget
 * has not been completely consumed.
 * Prefer over napi_complete().
 * Return false if device should avoid rearming interrupts.
 */
bool napi_complete_done(struct napi_struct *n, int work_done);

static inline bool napi_complete(struct napi_struct *n)
{
	return napi_complete_done(n, 0);
}

int dev_set_threaded(struct net_device *dev, bool threaded);

/**
 *	napi_disable - prevent NAPI from scheduling
 *	@n: NAPI context
 *
 * Stop NAPI from being scheduled on this context.
 * Waits till any outstanding processing completes.
 */
void napi_disable(struct napi_struct *n);

void napi_enable(struct napi_struct *n);

/**
 *	napi_synchronize - wait until NAPI is not running
 *	@n: NAPI context
 *
 * Wait until NAPI is done being scheduled on this context.
 * Waits till any outstanding processing completes but
 * does not disable future activations.
 */
static inline void napi_synchronize(const struct napi_struct *n)
{
	if (IS_ENABLED(CONFIG_SMP))
		while (test_bit(NAPI_STATE_SCHED, &n->state))
			msleep(1);
	else
		barrier();
}

/**
 *	napi_if_scheduled_mark_missed - if napi is running, set the
 *	NAPIF_STATE_MISSED
 *	@n: NAPI context
 *
 * If napi is running, set the NAPIF_STATE_MISSED, and return true if
 * NAPI is scheduled.
 **/
static inline bool napi_if_scheduled_mark_missed(struct napi_struct *n)
{
	unsigned long val, new;

	val = READ_ONCE(n->state);
	do {
		if (val & NAPIF_STATE_DISABLE)
			return true;

		if (!(val & NAPIF_STATE_SCHED))
			return false;

		new = val | NAPIF_STATE_MISSED;
	} while (!try_cmpxchg(&n->state, &val, new));

	return true;
}

enum netdev_queue_state_t {
	__QUEUE_STATE_DRV_XOFF,
	__QUEUE_STATE_STACK_XOFF,
	__QUEUE_STATE_FROZEN,
};

#define QUEUE_STATE_DRV_XOFF	(1 << __QUEUE_STATE_DRV_XOFF)
#define QUEUE_STATE_STACK_XOFF	(1 << __QUEUE_STATE_STACK_XOFF)
#define QUEUE_STATE_FROZEN	(1 << __QUEUE_STATE_FROZEN)

#define QUEUE_STATE_ANY_XOFF	(QUEUE_STATE_DRV_XOFF | QUEUE_STATE_STACK_XOFF)
#define QUEUE_STATE_ANY_XOFF_OR_FROZEN (QUEUE_STATE_ANY_XOFF | \
					QUEUE_STATE_FROZEN)
#define QUEUE_STATE_DRV_XOFF_OR_FROZEN (QUEUE_STATE_DRV_XOFF | \
					QUEUE_STATE_FROZEN)

/*
 * __QUEUE_STATE_DRV_XOFF is used by drivers to stop the transmit queue.  The
 * netif_tx_* functions below are used to manipulate this flag.  The
 * __QUEUE_STATE_STACK_XOFF flag is used by the stack to stop the transmit
 * queue independently.  The netif_xmit_*stopped functions below are called
 * to check if the queue has been stopped by the driver or stack (either
 * of the XOFF bits are set in the state).  Drivers should not need to call
 * netif_xmit*stopped functions, they should only be using netif_tx_*.
 */

struct netdev_queue {
/*
 * read-mostly part
 */
	struct net_device	*dev;
	netdevice_tracker	dev_tracker;

	struct Qdisc __rcu	*qdisc;
	struct Qdisc __rcu	*qdisc_sleeping;
#ifdef CONFIG_SYSFS
	struct kobject		kobj;
#endif
#if defined(CONFIG_XPS) && defined(CONFIG_NUMA)
	int			numa_node;
#endif
	unsigned long		tx_maxrate;
	/*
	 * Number of TX timeouts for this queue
	 * (/sys/class/net/DEV/Q/trans_timeout)
	 */
	atomic_long_t		trans_timeout;

	/* Subordinate device that the queue has been assigned to */
	struct net_device	*sb_dev;
#ifdef CONFIG_XDP_SOCKETS
	struct xsk_buff_pool    *pool;
#endif
/*
 * write-mostly part
 */
	spinlock_t		_xmit_lock ____cacheline_aligned_in_smp;
	int			xmit_lock_owner;
	/*
	 * Time (in jiffies) of last Tx
	 */
	unsigned long		trans_start;

	unsigned long		state;

#ifdef CONFIG_BQL
	struct dql		dql;
#endif
} ____cacheline_aligned_in_smp;

extern int sysctl_fb_tunnels_only_for_init_net;
extern int sysctl_devconf_inherit_init_net;

/*
 * sysctl_fb_tunnels_only_for_init_net == 0 : For all netns
 *                                     == 1 : For initns only
 *                                     == 2 : For none.
 */
static inline bool net_has_fallback_tunnels(const struct net *net)
{
#if IS_ENABLED(CONFIG_SYSCTL)
	int fb_tunnels_only_for_init_net = READ_ONCE(sysctl_fb_tunnels_only_for_init_net);

	return !fb_tunnels_only_for_init_net ||
		(net_eq(net, &init_net) && fb_tunnels_only_for_init_net == 1);
#else
	return true;
#endif
}

static inline int net_inherit_devconf(void)
{
#if IS_ENABLED(CONFIG_SYSCTL)
	return READ_ONCE(sysctl_devconf_inherit_init_net);
#else
	return 0;
#endif
}

static inline int netdev_queue_numa_node_read(const struct netdev_queue *q)
{
#if defined(CONFIG_XPS) && defined(CONFIG_NUMA)
	return q->numa_node;
#else
	return NUMA_NO_NODE;
#endif
}

static inline void netdev_queue_numa_node_write(struct netdev_queue *q, int node)
{
#if defined(CONFIG_XPS) && defined(CONFIG_NUMA)
	q->numa_node = node;
#endif
}

#ifdef CONFIG_RPS
/*
 * This structure holds an RPS map which can be of variable length.  The
 * map is an array of CPUs.
 */
struct rps_map {
	unsigned int len;
	struct rcu_head rcu;
	u16 cpus[];
};
#define RPS_MAP_SIZE(_num) (sizeof(struct rps_map) + ((_num) * sizeof(u16)))

/*
 * The rps_dev_flow structure contains the mapping of a flow to a CPU, the
 * tail pointer for that CPU's input queue at the time of last enqueue, and
 * a hardware filter index.
 */
struct rps_dev_flow {
	u16 cpu;
	u16 filter;
	unsigned int last_qtail;
};
#define RPS_NO_FILTER 0xffff

/*
 * The rps_dev_flow_table structure contains a table of flow mappings.
 */
struct rps_dev_flow_table {
	unsigned int mask;
	struct rcu_head rcu;
	struct rps_dev_flow flows[];
};
#define RPS_DEV_FLOW_TABLE_SIZE(_num) (sizeof(struct rps_dev_flow_table) + \
    ((_num) * sizeof(struct rps_dev_flow)))

/*
 * The rps_sock_flow_table contains mappings of flows to the last CPU
 * on which they were processed by the application (set in recvmsg).
 * Each entry is a 32bit value. Upper part is the high-order bits
 * of flow hash, lower part is CPU number.
 * rps_cpu_mask is used to partition the space, depending on number of
 * possible CPUs : rps_cpu_mask = roundup_pow_of_two(nr_cpu_ids) - 1
 * For example, if 64 CPUs are possible, rps_cpu_mask = 0x3f,
 * meaning we use 32-6=26 bits for the hash.
 */
struct rps_sock_flow_table {
	u32	mask;

	u32	ents[] ____cacheline_aligned_in_smp;
};
#define	RPS_SOCK_FLOW_TABLE_SIZE(_num) (offsetof(struct rps_sock_flow_table, ents[_num]))

#define RPS_NO_CPU 0xffff

extern u32 rps_cpu_mask;
extern struct rps_sock_flow_table __rcu *rps_sock_flow_table;

static inline void rps_record_sock_flow(struct rps_sock_flow_table *table,
					u32 hash)
{
	if (table && hash) {
		unsigned int index = hash & table->mask;
		u32 val = hash & ~rps_cpu_mask;

		/* We only give a hint, preemption can change CPU under us */
		val |= raw_smp_processor_id();

		/* The following WRITE_ONCE() is paired with the READ_ONCE()
		 * here, and another one in get_rps_cpu().
		 */
		if (READ_ONCE(table->ents[index]) != val)
			WRITE_ONCE(table->ents[index], val);
	}
}

#ifdef CONFIG_RFS_ACCEL
bool rps_may_expire_flow(struct net_device *dev, u16 rxq_index, u32 flow_id,
			 u16 filter_id);
#endif
#endif /* CONFIG_RPS */

/* This structure contains an instance of an RX queue. */
struct netdev_rx_queue {
	struct xdp_rxq_info		xdp_rxq;
#ifdef CONFIG_RPS
	struct rps_map __rcu		*rps_map;
	struct rps_dev_flow_table __rcu	*rps_flow_table;
#endif
	struct kobject			kobj;
	struct net_device		*dev;
	netdevice_tracker		dev_tracker;

#ifdef CONFIG_XDP_SOCKETS
	struct xsk_buff_pool            *pool;
#endif
} ____cacheline_aligned_in_smp;

/*
 * RX queue sysfs structures and functions.
 */
struct rx_queue_attribute {
	struct attribute attr;
	ssize_t (*show)(struct netdev_rx_queue *queue, char *buf);
	ssize_t (*store)(struct netdev_rx_queue *queue,
			 const char *buf, size_t len);
};

/* XPS map type and offset of the xps map within net_device->xps_maps[]. */
enum xps_map_type {
	XPS_CPUS = 0,
	XPS_RXQS,
	XPS_MAPS_MAX,
};

#ifdef CONFIG_XPS
/*
 * This structure holds an XPS map which can be of variable length.  The
 * map is an array of queues.
 */
struct xps_map {
	unsigned int len;
	unsigned int alloc_len;
	struct rcu_head rcu;
	u16 queues[];
};
#define XPS_MAP_SIZE(_num) (sizeof(struct xps_map) + ((_num) * sizeof(u16)))
#define XPS_MIN_MAP_ALLOC ((L1_CACHE_ALIGN(offsetof(struct xps_map, queues[1])) \
       - sizeof(struct xps_map)) / sizeof(u16))

/*
 * This structure holds all XPS maps for device.  Maps are indexed by CPU.
 *
 * We keep track of the number of cpus/rxqs used when the struct is allocated,
 * in nr_ids. This will help not accessing out-of-bound memory.
 *
 * We keep track of the number of traffic classes used when the struct is
 * allocated, in num_tc. This will be used to navigate the maps, to ensure we're
 * not crossing its upper bound, as the original dev->num_tc can be updated in
 * the meantime.
 */
struct xps_dev_maps {
	struct rcu_head rcu;
	unsigned int nr_ids;
	s16 num_tc;
	struct xps_map __rcu *attr_map[]; /* Either CPUs map or RXQs map */
};

#define XPS_CPU_DEV_MAPS_SIZE(_tcs) (sizeof(struct xps_dev_maps) +	\
	(nr_cpu_ids * (_tcs) * sizeof(struct xps_map *)))

#define XPS_RXQ_DEV_MAPS_SIZE(_tcs, _rxqs) (sizeof(struct xps_dev_maps) +\
	(_rxqs * (_tcs) * sizeof(struct xps_map *)))

#endif /* CONFIG_XPS */

#define TC_MAX_QUEUE	16
#define TC_BITMASK	15
/* HW offloaded queuing disciplines txq count and offset maps */
struct netdev_tc_txq {
	u16 count;
	u16 offset;
};

#if defined(CONFIG_FCOE) || defined(CONFIG_FCOE_MODULE)
/*
 * This structure is to hold information about the device
 * configured to run FCoE protocol stack.
 */
struct netdev_fcoe_hbainfo {
	char	manufacturer[64];
	char	serial_number[64];
	char	hardware_version[64];
	char	driver_version[64];
	char	optionrom_version[64];
	char	firmware_version[64];
	char	model[256];
	char	model_description[256];
};
#endif

#define MAX_PHYS_ITEM_ID_LEN 32

/* This structure holds a unique identifier to identify some
 * physical item (port for example) used by a netdevice.
 */
struct netdev_phys_item_id {
	unsigned char id[MAX_PHYS_ITEM_ID_LEN];
	unsigned char id_len;
};

static inline bool netdev_phys_item_id_same(struct netdev_phys_item_id *a,
					    struct netdev_phys_item_id *b)
{
	return a->id_len == b->id_len &&
	       memcmp(a->id, b->id, a->id_len) == 0;
}

typedef u16 (*select_queue_fallback_t)(struct net_device *dev,
				       struct sk_buff *skb,
				       struct net_device *sb_dev);

enum net_device_path_type {
	DEV_PATH_ETHERNET = 0,
	DEV_PATH_VLAN,
	DEV_PATH_BRIDGE,
	DEV_PATH_PPPOE,
	DEV_PATH_DSA,
	DEV_PATH_MTK_WDMA,
};

struct net_device_path {
	enum net_device_path_type	type;
	const struct net_device		*dev;
	union {
		struct {
			u16		id;
			__be16		proto;
			u8		h_dest[ETH_ALEN];
		} encap;
		struct {
			enum {
				DEV_PATH_BR_VLAN_KEEP,
				DEV_PATH_BR_VLAN_TAG,
				DEV_PATH_BR_VLAN_UNTAG,
				DEV_PATH_BR_VLAN_UNTAG_HW,
			}		vlan_mode;
			u16		vlan_id;
			__be16		vlan_proto;
		} bridge;
		struct {
			int port;
			u16 proto;
		} dsa;
		struct {
			u8 wdma_idx;
			u8 queue;
			u16 wcid;
			u8 bss;
		} mtk_wdma;
	};
};

#define NET_DEVICE_PATH_STACK_MAX	5
#define NET_DEVICE_PATH_VLAN_MAX	2

struct net_device_path_stack {
	int			num_paths;
	struct net_device_path	path[NET_DEVICE_PATH_STACK_MAX];
};

struct net_device_path_ctx {
	const struct net_device *dev;
	u8			daddr[ETH_ALEN];

	int			num_vlans;
	struct {
		u16		id;
		__be16		proto;
	} vlan[NET_DEVICE_PATH_VLAN_MAX];
};

enum tc_setup_type {
	TC_QUERY_CAPS,
	TC_SETUP_QDISC_MQPRIO,
	TC_SETUP_CLSU32,
	TC_SETUP_CLSFLOWER,
	TC_SETUP_CLSMATCHALL,
	TC_SETUP_CLSBPF,
	TC_SETUP_BLOCK,
	TC_SETUP_QDISC_CBS,
	TC_SETUP_QDISC_RED,
	TC_SETUP_QDISC_PRIO,
	TC_SETUP_QDISC_MQ,
	TC_SETUP_QDISC_ETF,
	TC_SETUP_ROOT_QDISC,
	TC_SETUP_QDISC_GRED,
	TC_SETUP_QDISC_TAPRIO,
	TC_SETUP_FT,
	TC_SETUP_QDISC_ETS,
	TC_SETUP_QDISC_TBF,
	TC_SETUP_QDISC_FIFO,
	TC_SETUP_QDISC_HTB,
	TC_SETUP_ACT,
};

/* These structures hold the attributes of bpf state that are being passed
 * to the netdevice through the bpf op.
 */
enum bpf_netdev_command {
	/* Set or clear a bpf program used in the earliest stages of packet
	 * rx. The prog will have been loaded as BPF_PROG_TYPE_XDP. The callee
	 * is responsible for calling bpf_prog_put on any old progs that are
	 * stored. In case of error, the callee need not release the new prog
	 * reference, but on success it takes ownership and must bpf_prog_put
	 * when it is no longer used.
	 */
	XDP_SETUP_PROG,
	XDP_SETUP_PROG_HW,
	/* BPF program for offload callbacks, invoked at program load time. */
	BPF_OFFLOAD_MAP_ALLOC,
	BPF_OFFLOAD_MAP_FREE,
	XDP_SETUP_XSK_POOL,
};

struct bpf_prog_offload_ops;
struct netlink_ext_ack;
struct xdp_umem;
struct xdp_dev_bulk_queue;
struct bpf_xdp_link;

enum bpf_xdp_mode {
	XDP_MODE_SKB = 0,
	XDP_MODE_DRV = 1,
	XDP_MODE_HW = 2,
	__MAX_XDP_MODE
};

struct bpf_xdp_entity {
	struct bpf_prog *prog;
	struct bpf_xdp_link *link;
};

struct netdev_bpf {
	enum bpf_netdev_command command;
	union {
		/* XDP_SETUP_PROG */
		struct {
			u32 flags;
			struct bpf_prog *prog;
			struct netlink_ext_ack *extack;
		};
		/* BPF_OFFLOAD_MAP_ALLOC, BPF_OFFLOAD_MAP_FREE */
		struct {
			struct bpf_offloaded_map *offmap;
		};
		/* XDP_SETUP_XSK_POOL */
		struct {
			struct xsk_buff_pool *pool;
			u16 queue_id;
		} xsk;
	};
};

/* Flags for ndo_xsk_wakeup. */
#define XDP_WAKEUP_RX (1 << 0)
#define XDP_WAKEUP_TX (1 << 1)

#ifdef CONFIG_XFRM_OFFLOAD
struct xfrmdev_ops {
	int	(*xdo_dev_state_add) (struct xfrm_state *x, struct netlink_ext_ack *extack);
	void	(*xdo_dev_state_delete) (struct xfrm_state *x);
	void	(*xdo_dev_state_free) (struct xfrm_state *x);
	bool	(*xdo_dev_offload_ok) (struct sk_buff *skb,
				       struct xfrm_state *x);
	void	(*xdo_dev_state_advance_esn) (struct xfrm_state *x);
	void	(*xdo_dev_state_update_curlft) (struct xfrm_state *x);
	int	(*xdo_dev_policy_add) (struct xfrm_policy *x, struct netlink_ext_ack *extack);
	void	(*xdo_dev_policy_delete) (struct xfrm_policy *x);
	void	(*xdo_dev_policy_free) (struct xfrm_policy *x);
};
#endif

struct dev_ifalias {
	struct rcu_head rcuhead;
	char ifalias[];
};

struct devlink;
struct tlsdev_ops;

struct netdev_net_notifier {
	struct list_head list;
	struct notifier_block *nb;
};

/*
 * This structure defines the management hooks for network devices.
 * The following hooks can be defined; unless noted otherwise, they are
 * optional and can be filled with a null pointer.
 *
 * int (*ndo_init)(struct net_device *dev);
 *     This function is called once when a network device is registered.
 *     The network device can use this for any late stage initialization
 *     or semantic validation. It can fail with an error code which will
 *     be propagated back to register_netdev.
 *
 * void (*ndo_uninit)(struct net_device *dev);
 *     This function is called when device is unregistered or when registration
 *     fails. It is not called if init fails.
 *
 * int (*ndo_open)(struct net_device *dev);
 *     This function is called when a network device transitions to the up
 *     state.
 *
 * int (*ndo_stop)(struct net_device *dev);
 *     This function is called when a network device transitions to the down
 *     state.
 *
 * netdev_tx_t (*ndo_start_xmit)(struct sk_buff *skb,
 *                               struct net_device *dev);
 *	Called when a packet needs to be transmitted.
 *	Returns NETDEV_TX_OK.  Can return NETDEV_TX_BUSY, but you should stop
 *	the queue before that can happen; it's for obsolete devices and weird
 *	corner cases, but the stack really does a non-trivial amount
 *	of useless work if you return NETDEV_TX_BUSY.
 *	Required; cannot be NULL.
 *
 * netdev_features_t (*ndo_features_check)(struct sk_buff *skb,
 *					   struct net_device *dev
 *					   netdev_features_t features);
 *	Called by core transmit path to determine if device is capable of
 *	performing offload operations on a given packet. This is to give
 *	the device an opportunity to implement any restrictions that cannot
 *	be otherwise expressed by feature flags. The check is called with
 *	the set of features that the stack has calculated and it returns
 *	those the driver believes to be appropriate.
 *
 * u16 (*ndo_select_queue)(struct net_device *dev, struct sk_buff *skb,
 *                         struct net_device *sb_dev);
 *	Called to decide which queue to use when device supports multiple
 *	transmit queues.
 *
 * void (*ndo_change_rx_flags)(struct net_device *dev, int flags);
 *	This function is called to allow device receiver to make
 *	changes to configuration when multicast or promiscuous is enabled.
 *
 * void (*ndo_set_rx_mode)(struct net_device *dev);
 *	This function is called device changes address list filtering.
 *	If driver handles unicast address filtering, it should set
 *	IFF_UNICAST_FLT in its priv_flags.
 *
 * int (*ndo_set_mac_address)(struct net_device *dev, void *addr);
 *	This function  is called when the Media Access Control address
 *	needs to be changed. If this interface is not defined, the
 *	MAC address can not be changed.
 *
 * int (*ndo_validate_addr)(struct net_device *dev);
 *	Test if Media Access Control address is valid for the device.
 *
 * int (*ndo_do_ioctl)(struct net_device *dev, struct ifreq *ifr, int cmd);
 *	Old-style ioctl entry point. This is used internally by the
 *	appletalk and ieee802154 subsystems but is no longer called by
 *	the device ioctl handler.
 *
 * int (*ndo_siocbond)(struct net_device *dev, struct ifreq *ifr, int cmd);
 *	Used by the bonding driver for its device specific ioctls:
 *	SIOCBONDENSLAVE, SIOCBONDRELEASE, SIOCBONDSETHWADDR, SIOCBONDCHANGEACTIVE,
 *	SIOCBONDSLAVEINFOQUERY, and SIOCBONDINFOQUERY
 *
 * * int (*ndo_eth_ioctl)(struct net_device *dev, struct ifreq *ifr, int cmd);
 *	Called for ethernet specific ioctls: SIOCGMIIPHY, SIOCGMIIREG,
 *	SIOCSMIIREG, SIOCSHWTSTAMP and SIOCGHWTSTAMP.
 *
 * * int (*ndo_eth_ioctl)(struct net_device *dev, struct ifreq *ifr, int cmd);
 *	Called for ethernet specific ioctls: SIOCGMIIPHY, SIOCGMIIREG,
 *	SIOCSMIIREG, SIOCSHWTSTAMP and SIOCGHWTSTAMP.
 *
 * int (*ndo_set_config)(struct net_device *dev, struct ifmap *map);
 *	Used to set network devices bus interface parameters. This interface
 *	is retained for legacy reasons; new devices should use the bus
 *	interface (PCI) for low level management.
 *
 * int (*ndo_change_mtu)(struct net_device *dev, int new_mtu);
 *	Called when a user wants to change the Maximum Transfer Unit
 *	of a device.
 *
 * void (*ndo_tx_timeout)(struct net_device *dev, unsigned int txqueue);
 *	Callback used when the transmitter has not made any progress
 *	for dev->watchdog ticks.
 *
 * void (*ndo_get_stats64)(struct net_device *dev,
 *                         struct rtnl_link_stats64 *storage);
 * struct net_device_stats* (*ndo_get_stats)(struct net_device *dev);
 *	Called when a user wants to get the network device usage
 *	statistics. Drivers must do one of the following:
 *	1. Define @ndo_get_stats64 to fill in a zero-initialised
 *	   rtnl_link_stats64 structure passed by the caller.
 *	2. Define @ndo_get_stats to update a net_device_stats structure
 *	   (which should normally be dev->stats) and return a pointer to
 *	   it. The structure may be changed asynchronously only if each
 *	   field is written atomically.
 *	3. Update dev->stats asynchronously and atomically, and define
 *	   neither operation.
 *
 * bool (*ndo_has_offload_stats)(const struct net_device *dev, int attr_id)
 *	Return true if this device supports offload stats of this attr_id.
 *
 * int (*ndo_get_offload_stats)(int attr_id, const struct net_device *dev,
 *	void *attr_data)
 *	Get statistics for offload operations by attr_id. Write it into the
 *	attr_data pointer.
 *
 * int (*ndo_vlan_rx_add_vid)(struct net_device *dev, __be16 proto, u16 vid);
 *	If device supports VLAN filtering this function is called when a
 *	VLAN id is registered.
 *
 * int (*ndo_vlan_rx_kill_vid)(struct net_device *dev, __be16 proto, u16 vid);
 *	If device supports VLAN filtering this function is called when a
 *	VLAN id is unregistered.
 *
 * void (*ndo_poll_controller)(struct net_device *dev);
 *
 *	SR-IOV management functions.
 * int (*ndo_set_vf_mac)(struct net_device *dev, int vf, u8* mac);
 * int (*ndo_set_vf_vlan)(struct net_device *dev, int vf, u16 vlan,
 *			  u8 qos, __be16 proto);
 * int (*ndo_set_vf_rate)(struct net_device *dev, int vf, int min_tx_rate,
 *			  int max_tx_rate);
 * int (*ndo_set_vf_spoofchk)(struct net_device *dev, int vf, bool setting);
 * int (*ndo_set_vf_trust)(struct net_device *dev, int vf, bool setting);
 * int (*ndo_get_vf_config)(struct net_device *dev,
 *			    int vf, struct ifla_vf_info *ivf);
 * int (*ndo_set_vf_link_state)(struct net_device *dev, int vf, int link_state);
 * int (*ndo_set_vf_port)(struct net_device *dev, int vf,
 *			  struct nlattr *port[]);
 *
 *      Enable or disable the VF ability to query its RSS Redirection Table and
 *      Hash Key. This is needed since on some devices VF share this information
 *      with PF and querying it may introduce a theoretical security risk.
 * int (*ndo_set_vf_rss_query_en)(struct net_device *dev, int vf, bool setting);
 * int (*ndo_get_vf_port)(struct net_device *dev, int vf, struct sk_buff *skb);
 * int (*ndo_setup_tc)(struct net_device *dev, enum tc_setup_type type,
 *		       void *type_data);
 *	Called to setup any 'tc' scheduler, classifier or action on @dev.
 *	This is always called from the stack with the rtnl lock held and netif
 *	tx queues stopped. This allows the netdevice to perform queue
 *	management safely.
 *
 *	Fiber Channel over Ethernet (FCoE) offload functions.
 * int (*ndo_fcoe_enable)(struct net_device *dev);
 *	Called when the FCoE protocol stack wants to start using LLD for FCoE
 *	so the underlying device can perform whatever needed configuration or
 *	initialization to support acceleration of FCoE traffic.
 *
 * int (*ndo_fcoe_disable)(struct net_device *dev);
 *	Called when the FCoE protocol stack wants to stop using LLD for FCoE
 *	so the underlying device can perform whatever needed clean-ups to
 *	stop supporting acceleration of FCoE traffic.
 *
 * int (*ndo_fcoe_ddp_setup)(struct net_device *dev, u16 xid,
 *			     struct scatterlist *sgl, unsigned int sgc);
 *	Called when the FCoE Initiator wants to initialize an I/O that
 *	is a possible candidate for Direct Data Placement (DDP). The LLD can
 *	perform necessary setup and returns 1 to indicate the device is set up
 *	successfully to perform DDP on this I/O, otherwise this returns 0.
 *
 * int (*ndo_fcoe_ddp_done)(struct net_device *dev,  u16 xid);
 *	Called when the FCoE Initiator/Target is done with the DDPed I/O as
 *	indicated by the FC exchange id 'xid', so the underlying device can
 *	clean up and reuse resources for later DDP requests.
 *
 * int (*ndo_fcoe_ddp_target)(struct net_device *dev, u16 xid,
 *			      struct scatterlist *sgl, unsigned int sgc);
 *	Called when the FCoE Target wants to initialize an I/O that
 *	is a possible candidate for Direct Data Placement (DDP). The LLD can
 *	perform necessary setup and returns 1 to indicate the device is set up
 *	successfully to perform DDP on this I/O, otherwise this returns 0.
 *
 * int (*ndo_fcoe_get_hbainfo)(struct net_device *dev,
 *			       struct netdev_fcoe_hbainfo *hbainfo);
 *	Called when the FCoE Protocol stack wants information on the underlying
 *	device. This information is utilized by the FCoE protocol stack to
 *	register attributes with Fiber Channel management service as per the
 *	FC-GS Fabric Device Management Information(FDMI) specification.
 *
 * int (*ndo_fcoe_get_wwn)(struct net_device *dev, u64 *wwn, int type);
 *	Called when the underlying device wants to override default World Wide
 *	Name (WWN) generation mechanism in FCoE protocol stack to pass its own
 *	World Wide Port Name (WWPN) or World Wide Node Name (WWNN) to the FCoE
 *	protocol stack to use.
 *
 *	RFS acceleration.
 * int (*ndo_rx_flow_steer)(struct net_device *dev, const struct sk_buff *skb,
 *			    u16 rxq_index, u32 flow_id);
 *	Set hardware filter for RFS.  rxq_index is the target queue index;
 *	flow_id is a flow ID to be passed to rps_may_expire_flow() later.
 *	Return the filter ID on success, or a negative error code.
 *
 *	Slave management functions (for bridge, bonding, etc).
 * int (*ndo_add_slave)(struct net_device *dev, struct net_device *slave_dev);
 *	Called to make another netdev an underling.
 *
 * int (*ndo_del_slave)(struct net_device *dev, struct net_device *slave_dev);
 *	Called to release previously enslaved netdev.
 *
 * struct net_device *(*ndo_get_xmit_slave)(struct net_device *dev,
 *					    struct sk_buff *skb,
 *					    bool all_slaves);
 *	Get the xmit slave of master device. If all_slaves is true, function
 *	assume all the slaves can transmit.
 *
 *      Feature/offload setting functions.
 * netdev_features_t (*ndo_fix_features)(struct net_device *dev,
 *		netdev_features_t features);
 *	Adjusts the requested feature flags according to device-specific
 *	constraints, and returns the resulting flags. Must not modify
 *	the device state.
 *
 * int (*ndo_set_features)(struct net_device *dev, netdev_features_t features);
 *	Called to update device configuration to new features. Passed
 *	feature set might be less than what was returned by ndo_fix_features()).
 *	Must return >0 or -errno if it changed dev->features itself.
 *
 * int (*ndo_fdb_add)(struct ndmsg *ndm, struct nlattr *tb[],
 *		      struct net_device *dev,
 *		      const unsigned char *addr, u16 vid, u16 flags,
 *		      struct netlink_ext_ack *extack);
 *	Adds an FDB entry to dev for addr.
 * int (*ndo_fdb_del)(struct ndmsg *ndm, struct nlattr *tb[],
 *		      struct net_device *dev,
 *		      const unsigned char *addr, u16 vid)
 *	Deletes the FDB entry from dev coresponding to addr.
 * int (*ndo_fdb_del_bulk)(struct ndmsg *ndm, struct nlattr *tb[],
 *			   struct net_device *dev,
 *			   u16 vid,
 *			   struct netlink_ext_ack *extack);
 * int (*ndo_fdb_dump)(struct sk_buff *skb, struct netlink_callback *cb,
 *		       struct net_device *dev, struct net_device *filter_dev,
 *		       int *idx)
 *	Used to add FDB entries to dump requests. Implementers should add
 *	entries to skb and update idx with the number of entries.
 *
 * int (*ndo_mdb_add)(struct net_device *dev, struct nlattr *tb[],
 *		      u16 nlmsg_flags, struct netlink_ext_ack *extack);
 *	Adds an MDB entry to dev.
 * int (*ndo_mdb_del)(struct net_device *dev, struct nlattr *tb[],
 *		      struct netlink_ext_ack *extack);
 *	Deletes the MDB entry from dev.
 * int (*ndo_mdb_dump)(struct net_device *dev, struct sk_buff *skb,
 *		       struct netlink_callback *cb);
 *	Dumps MDB entries from dev. The first argument (marker) in the netlink
 *	callback is used by core rtnetlink code.
 *
 * int (*ndo_bridge_setlink)(struct net_device *dev, struct nlmsghdr *nlh,
 *			     u16 flags, struct netlink_ext_ack *extack)
 * int (*ndo_bridge_getlink)(struct sk_buff *skb, u32 pid, u32 seq,
 *			     struct net_device *dev, u32 filter_mask,
 *			     int nlflags)
 * int (*ndo_bridge_dellink)(struct net_device *dev, struct nlmsghdr *nlh,
 *			     u16 flags);
 *
 * int (*ndo_change_carrier)(struct net_device *dev, bool new_carrier);
 *	Called to change device carrier. Soft-devices (like dummy, team, etc)
 *	which do not represent real hardware may define this to allow their
 *	userspace components to manage their virtual carrier state. Devices
 *	that determine carrier state from physical hardware properties (eg
 *	network cables) or protocol-dependent mechanisms (eg
 *	USB_CDC_NOTIFY_NETWORK_CONNECTION) should NOT implement this function.
 *
 * int (*ndo_get_phys_port_id)(struct net_device *dev,
 *			       struct netdev_phys_item_id *ppid);
 *	Called to get ID of physical port of this device. If driver does
 *	not implement this, it is assumed that the hw is not able to have
 *	multiple net devices on single physical port.
 *
 * int (*ndo_get_port_parent_id)(struct net_device *dev,
 *				 struct netdev_phys_item_id *ppid)
 *	Called to get the parent ID of the physical port of this device.
 *
 * void* (*ndo_dfwd_add_station)(struct net_device *pdev,
 *				 struct net_device *dev)
 *	Called by upper layer devices to accelerate switching or other
 *	station functionality into hardware. 'pdev is the lowerdev
 *	to use for the offload and 'dev' is the net device that will
 *	back the offload. Returns a pointer to the private structure
 *	the upper layer will maintain.
 * void (*ndo_dfwd_del_station)(struct net_device *pdev, void *priv)
 *	Called by upper layer device to delete the station created
 *	by 'ndo_dfwd_add_station'. 'pdev' is the net device backing
 *	the station and priv is the structure returned by the add
 *	operation.
 * int (*ndo_set_tx_maxrate)(struct net_device *dev,
 *			     int queue_index, u32 maxrate);
 *	Called when a user wants to set a max-rate limitation of specific
 *	TX queue.
 * int (*ndo_get_iflink)(const struct net_device *dev);
 *	Called to get the iflink value of this device.
 * int (*ndo_fill_metadata_dst)(struct net_device *dev, struct sk_buff *skb);
 *	This function is used to get egress tunnel information for given skb.
 *	This is useful for retrieving outer tunnel header parameters while
 *	sampling packet.
 * void (*ndo_set_rx_headroom)(struct net_device *dev, int needed_headroom);
 *	This function is used to specify the headroom that the skb must
 *	consider when allocation skb during packet reception. Setting
 *	appropriate rx headroom value allows avoiding skb head copy on
 *	forward. Setting a negative value resets the rx headroom to the
 *	default value.
 * int (*ndo_bpf)(struct net_device *dev, struct netdev_bpf *bpf);
 *	This function is used to set or query state related to XDP on the
 *	netdevice and manage BPF offload. See definition of
 *	enum bpf_netdev_command for details.
 * int (*ndo_xdp_xmit)(struct net_device *dev, int n, struct xdp_frame **xdp,
 *			u32 flags);
 *	This function is used to submit @n XDP packets for transmit on a
 *	netdevice. Returns number of frames successfully transmitted, frames
 *	that got dropped are freed/returned via xdp_return_frame().
 *	Returns negative number, means general error invoking ndo, meaning
 *	no frames were xmit'ed and core-caller will free all frames.
 * struct net_device *(*ndo_xdp_get_xmit_slave)(struct net_device *dev,
 *					        struct xdp_buff *xdp);
 *      Get the xmit slave of master device based on the xdp_buff.
 * int (*ndo_xsk_wakeup)(struct net_device *dev, u32 queue_id, u32 flags);
 *      This function is used to wake up the softirq, ksoftirqd or kthread
 *	responsible for sending and/or receiving packets on a specific
 *	queue id bound to an AF_XDP socket. The flags field specifies if
 *	only RX, only Tx, or both should be woken up using the flags
 *	XDP_WAKEUP_RX and XDP_WAKEUP_TX.
 * int (*ndo_tunnel_ctl)(struct net_device *dev, struct ip_tunnel_parm *p,
 *			 int cmd);
 *	Add, change, delete or get information on an IPv4 tunnel.
 * struct net_device *(*ndo_get_peer_dev)(struct net_device *dev);
 *	If a device is paired with a peer device, return the peer instance.
 *	The caller must be under RCU read context.
 * int (*ndo_fill_forward_path)(struct net_device_path_ctx *ctx, struct net_device_path *path);
 *     Get the forwarding path to reach the real device from the HW destination address
 * ktime_t (*ndo_get_tstamp)(struct net_device *dev,
 *			     const struct skb_shared_hwtstamps *hwtstamps,
 *			     bool cycles);
 *	Get hardware timestamp based on normal/adjustable time or free running
 *	cycle counter. This function is required if physical clock supports a
 *	free running cycle counter.
 */
struct net_device_ops {
	int			(*ndo_init)(struct net_device *dev);
	void			(*ndo_uninit)(struct net_device *dev);
	int			(*ndo_open)(struct net_device *dev);
	int			(*ndo_stop)(struct net_device *dev);
	netdev_tx_t		(*ndo_start_xmit)(struct sk_buff *skb,
						  struct net_device *dev);
	netdev_features_t	(*ndo_features_check)(struct sk_buff *skb,
						      struct net_device *dev,
						      netdev_features_t features);
	u16			(*ndo_select_queue)(struct net_device *dev,
						    struct sk_buff *skb,
						    struct net_device *sb_dev);
	void			(*ndo_change_rx_flags)(struct net_device *dev,
						       int flags);
	void			(*ndo_set_rx_mode)(struct net_device *dev);
	int			(*ndo_set_mac_address)(struct net_device *dev,
						       void *addr);
	int			(*ndo_validate_addr)(struct net_device *dev);
	int			(*ndo_do_ioctl)(struct net_device *dev,
					        struct ifreq *ifr, int cmd);
	int			(*ndo_eth_ioctl)(struct net_device *dev,
						 struct ifreq *ifr, int cmd);
<<<<<<< HEAD
=======
	int			(*ndo_siocbond)(struct net_device *dev,
						struct ifreq *ifr, int cmd);
	int			(*ndo_siocwandev)(struct net_device *dev,
						  struct if_settings *ifs);
>>>>>>> eb3cdb58
	int			(*ndo_siocdevprivate)(struct net_device *dev,
						      struct ifreq *ifr,
						      void __user *data, int cmd);
	int			(*ndo_set_config)(struct net_device *dev,
					          struct ifmap *map);
	int			(*ndo_change_mtu)(struct net_device *dev,
						  int new_mtu);
	int			(*ndo_neigh_setup)(struct net_device *dev,
						   struct neigh_parms *);
	void			(*ndo_tx_timeout) (struct net_device *dev,
						   unsigned int txqueue);

	void			(*ndo_get_stats64)(struct net_device *dev,
						   struct rtnl_link_stats64 *storage);
	bool			(*ndo_has_offload_stats)(const struct net_device *dev, int attr_id);
	int			(*ndo_get_offload_stats)(int attr_id,
							 const struct net_device *dev,
							 void *attr_data);
	struct net_device_stats* (*ndo_get_stats)(struct net_device *dev);

	int			(*ndo_vlan_rx_add_vid)(struct net_device *dev,
						       __be16 proto, u16 vid);
	int			(*ndo_vlan_rx_kill_vid)(struct net_device *dev,
						        __be16 proto, u16 vid);
#ifdef CONFIG_NET_POLL_CONTROLLER
	void                    (*ndo_poll_controller)(struct net_device *dev);
	int			(*ndo_netpoll_setup)(struct net_device *dev,
						     struct netpoll_info *info);
	void			(*ndo_netpoll_cleanup)(struct net_device *dev);
#endif
	int			(*ndo_set_vf_mac)(struct net_device *dev,
						  int queue, u8 *mac);
	int			(*ndo_set_vf_vlan)(struct net_device *dev,
						   int queue, u16 vlan,
						   u8 qos, __be16 proto);
	int			(*ndo_set_vf_rate)(struct net_device *dev,
						   int vf, int min_tx_rate,
						   int max_tx_rate);
	int			(*ndo_set_vf_spoofchk)(struct net_device *dev,
						       int vf, bool setting);
	int			(*ndo_set_vf_trust)(struct net_device *dev,
						    int vf, bool setting);
	int			(*ndo_get_vf_config)(struct net_device *dev,
						     int vf,
						     struct ifla_vf_info *ivf);
	int			(*ndo_set_vf_link_state)(struct net_device *dev,
							 int vf, int link_state);
	int			(*ndo_get_vf_stats)(struct net_device *dev,
						    int vf,
						    struct ifla_vf_stats
						    *vf_stats);
	int			(*ndo_set_vf_port)(struct net_device *dev,
						   int vf,
						   struct nlattr *port[]);
	int			(*ndo_get_vf_port)(struct net_device *dev,
						   int vf, struct sk_buff *skb);
	int			(*ndo_get_vf_guid)(struct net_device *dev,
						   int vf,
						   struct ifla_vf_guid *node_guid,
						   struct ifla_vf_guid *port_guid);
	int			(*ndo_set_vf_guid)(struct net_device *dev,
						   int vf, u64 guid,
						   int guid_type);
	int			(*ndo_set_vf_rss_query_en)(
						   struct net_device *dev,
						   int vf, bool setting);
	int			(*ndo_setup_tc)(struct net_device *dev,
						enum tc_setup_type type,
						void *type_data);
#if IS_ENABLED(CONFIG_FCOE)
	int			(*ndo_fcoe_enable)(struct net_device *dev);
	int			(*ndo_fcoe_disable)(struct net_device *dev);
	int			(*ndo_fcoe_ddp_setup)(struct net_device *dev,
						      u16 xid,
						      struct scatterlist *sgl,
						      unsigned int sgc);
	int			(*ndo_fcoe_ddp_done)(struct net_device *dev,
						     u16 xid);
	int			(*ndo_fcoe_ddp_target)(struct net_device *dev,
						       u16 xid,
						       struct scatterlist *sgl,
						       unsigned int sgc);
	int			(*ndo_fcoe_get_hbainfo)(struct net_device *dev,
							struct netdev_fcoe_hbainfo *hbainfo);
#endif

#if IS_ENABLED(CONFIG_LIBFCOE)
#define NETDEV_FCOE_WWNN 0
#define NETDEV_FCOE_WWPN 1
	int			(*ndo_fcoe_get_wwn)(struct net_device *dev,
						    u64 *wwn, int type);
#endif

#ifdef CONFIG_RFS_ACCEL
	int			(*ndo_rx_flow_steer)(struct net_device *dev,
						     const struct sk_buff *skb,
						     u16 rxq_index,
						     u32 flow_id);
#endif
	int			(*ndo_add_slave)(struct net_device *dev,
						 struct net_device *slave_dev,
						 struct netlink_ext_ack *extack);
	int			(*ndo_del_slave)(struct net_device *dev,
						 struct net_device *slave_dev);
	struct net_device*	(*ndo_get_xmit_slave)(struct net_device *dev,
						      struct sk_buff *skb,
						      bool all_slaves);
	struct net_device*	(*ndo_sk_get_lower_dev)(struct net_device *dev,
							struct sock *sk);
	netdev_features_t	(*ndo_fix_features)(struct net_device *dev,
						    netdev_features_t features);
	int			(*ndo_set_features)(struct net_device *dev,
						    netdev_features_t features);
	int			(*ndo_neigh_construct)(struct net_device *dev,
						       struct neighbour *n);
	void			(*ndo_neigh_destroy)(struct net_device *dev,
						     struct neighbour *n);

	int			(*ndo_fdb_add)(struct ndmsg *ndm,
					       struct nlattr *tb[],
					       struct net_device *dev,
					       const unsigned char *addr,
					       u16 vid,
					       u16 flags,
					       struct netlink_ext_ack *extack);
	int			(*ndo_fdb_del)(struct ndmsg *ndm,
					       struct nlattr *tb[],
					       struct net_device *dev,
					       const unsigned char *addr,
					       u16 vid, struct netlink_ext_ack *extack);
<<<<<<< HEAD
=======
	int			(*ndo_fdb_del_bulk)(struct ndmsg *ndm,
						    struct nlattr *tb[],
						    struct net_device *dev,
						    u16 vid,
						    struct netlink_ext_ack *extack);
>>>>>>> eb3cdb58
	int			(*ndo_fdb_dump)(struct sk_buff *skb,
						struct netlink_callback *cb,
						struct net_device *dev,
						struct net_device *filter_dev,
						int *idx);
	int			(*ndo_fdb_get)(struct sk_buff *skb,
					       struct nlattr *tb[],
					       struct net_device *dev,
					       const unsigned char *addr,
					       u16 vid, u32 portid, u32 seq,
					       struct netlink_ext_ack *extack);
	int			(*ndo_mdb_add)(struct net_device *dev,
					       struct nlattr *tb[],
					       u16 nlmsg_flags,
					       struct netlink_ext_ack *extack);
	int			(*ndo_mdb_del)(struct net_device *dev,
					       struct nlattr *tb[],
					       struct netlink_ext_ack *extack);
	int			(*ndo_mdb_dump)(struct net_device *dev,
						struct sk_buff *skb,
						struct netlink_callback *cb);
	int			(*ndo_bridge_setlink)(struct net_device *dev,
						      struct nlmsghdr *nlh,
						      u16 flags,
						      struct netlink_ext_ack *extack);
	int			(*ndo_bridge_getlink)(struct sk_buff *skb,
						      u32 pid, u32 seq,
						      struct net_device *dev,
						      u32 filter_mask,
						      int nlflags);
	int			(*ndo_bridge_dellink)(struct net_device *dev,
						      struct nlmsghdr *nlh,
						      u16 flags);
	int			(*ndo_change_carrier)(struct net_device *dev,
						      bool new_carrier);
	int			(*ndo_get_phys_port_id)(struct net_device *dev,
							struct netdev_phys_item_id *ppid);
	int			(*ndo_get_port_parent_id)(struct net_device *dev,
							  struct netdev_phys_item_id *ppid);
	int			(*ndo_get_phys_port_name)(struct net_device *dev,
							  char *name, size_t len);
	void*			(*ndo_dfwd_add_station)(struct net_device *pdev,
							struct net_device *dev);
	void			(*ndo_dfwd_del_station)(struct net_device *pdev,
							void *priv);

	int			(*ndo_set_tx_maxrate)(struct net_device *dev,
						      int queue_index,
						      u32 maxrate);
	int			(*ndo_get_iflink)(const struct net_device *dev);
	int			(*ndo_fill_metadata_dst)(struct net_device *dev,
						       struct sk_buff *skb);
	void			(*ndo_set_rx_headroom)(struct net_device *dev,
						       int needed_headroom);
	int			(*ndo_bpf)(struct net_device *dev,
					   struct netdev_bpf *bpf);
	int			(*ndo_xdp_xmit)(struct net_device *dev, int n,
						struct xdp_frame **xdp,
						u32 flags);
	struct net_device *	(*ndo_xdp_get_xmit_slave)(struct net_device *dev,
							  struct xdp_buff *xdp);
	int			(*ndo_xsk_wakeup)(struct net_device *dev,
						  u32 queue_id, u32 flags);
	int			(*ndo_tunnel_ctl)(struct net_device *dev,
						  struct ip_tunnel_parm *p, int cmd);
	struct net_device *	(*ndo_get_peer_dev)(struct net_device *dev);
	int                     (*ndo_fill_forward_path)(struct net_device_path_ctx *ctx,
                                                         struct net_device_path *path);
	ktime_t			(*ndo_get_tstamp)(struct net_device *dev,
						  const struct skb_shared_hwtstamps *hwtstamps,
						  bool cycles);
};

struct xdp_metadata_ops {
	int	(*xmo_rx_timestamp)(const struct xdp_md *ctx, u64 *timestamp);
	int	(*xmo_rx_hash)(const struct xdp_md *ctx, u32 *hash,
			       enum xdp_rss_hash_type *rss_type);
};

/**
 * enum netdev_priv_flags - &struct net_device priv_flags
 *
 * These are the &struct net_device, they are only set internally
 * by drivers and used in the kernel. These flags are invisible to
 * userspace; this means that the order of these flags can change
 * during any kernel release.
 *
 * You should have a pretty good reason to be extending these flags.
 *
 * @IFF_802_1Q_VLAN: 802.1Q VLAN device
 * @IFF_EBRIDGE: Ethernet bridging device
 * @IFF_BONDING: bonding master or slave
 * @IFF_ISATAP: ISATAP interface (RFC4214)
 * @IFF_WAN_HDLC: WAN HDLC device
 * @IFF_XMIT_DST_RELEASE: dev_hard_start_xmit() is allowed to
 *	release skb->dst
 * @IFF_DONT_BRIDGE: disallow bridging this ether dev
 * @IFF_DISABLE_NETPOLL: disable netpoll at run-time
 * @IFF_MACVLAN_PORT: device used as macvlan port
 * @IFF_BRIDGE_PORT: device used as bridge port
 * @IFF_OVS_DATAPATH: device used as Open vSwitch datapath port
 * @IFF_TX_SKB_SHARING: The interface supports sharing skbs on transmit
 * @IFF_UNICAST_FLT: Supports unicast filtering
 * @IFF_TEAM_PORT: device used as team port
 * @IFF_SUPP_NOFCS: device supports sending custom FCS
 * @IFF_LIVE_ADDR_CHANGE: device supports hardware address
 *	change when it's running
 * @IFF_MACVLAN: Macvlan device
 * @IFF_XMIT_DST_RELEASE_PERM: IFF_XMIT_DST_RELEASE not taking into account
 *	underlying stacked devices
 * @IFF_L3MDEV_MASTER: device is an L3 master device
 * @IFF_NO_QUEUE: device can run without qdisc attached
 * @IFF_OPENVSWITCH: device is a Open vSwitch master
 * @IFF_L3MDEV_SLAVE: device is enslaved to an L3 master device
 * @IFF_TEAM: device is a team device
 * @IFF_RXFH_CONFIGURED: device has had Rx Flow indirection table configured
 * @IFF_PHONY_HEADROOM: the headroom value is controlled by an external
 *	entity (i.e. the master device for bridged veth)
 * @IFF_MACSEC: device is a MACsec device
 * @IFF_NO_RX_HANDLER: device doesn't support the rx_handler hook
 * @IFF_FAILOVER: device is a failover master device
 * @IFF_FAILOVER_SLAVE: device is lower dev of a failover master device
 * @IFF_L3MDEV_RX_HANDLER: only invoke the rx handler of L3 master device
 * @IFF_NO_ADDRCONF: prevent ipv6 addrconf
 * @IFF_TX_SKB_NO_LINEAR: device/driver is capable of xmitting frames with
 *	skb_headlen(skb) == 0 (data starts from frag0)
 * @IFF_CHANGE_PROTO_DOWN: device supports setting carrier via IFLA_PROTO_DOWN
 */
enum netdev_priv_flags {
	IFF_802_1Q_VLAN			= 1<<0,
	IFF_EBRIDGE			= 1<<1,
	IFF_BONDING			= 1<<2,
	IFF_ISATAP			= 1<<3,
	IFF_WAN_HDLC			= 1<<4,
	IFF_XMIT_DST_RELEASE		= 1<<5,
	IFF_DONT_BRIDGE			= 1<<6,
	IFF_DISABLE_NETPOLL		= 1<<7,
	IFF_MACVLAN_PORT		= 1<<8,
	IFF_BRIDGE_PORT			= 1<<9,
	IFF_OVS_DATAPATH		= 1<<10,
	IFF_TX_SKB_SHARING		= 1<<11,
	IFF_UNICAST_FLT			= 1<<12,
	IFF_TEAM_PORT			= 1<<13,
	IFF_SUPP_NOFCS			= 1<<14,
	IFF_LIVE_ADDR_CHANGE		= 1<<15,
	IFF_MACVLAN			= 1<<16,
	IFF_XMIT_DST_RELEASE_PERM	= 1<<17,
	IFF_L3MDEV_MASTER		= 1<<18,
	IFF_NO_QUEUE			= 1<<19,
	IFF_OPENVSWITCH			= 1<<20,
	IFF_L3MDEV_SLAVE		= 1<<21,
	IFF_TEAM			= 1<<22,
	IFF_RXFH_CONFIGURED		= 1<<23,
	IFF_PHONY_HEADROOM		= 1<<24,
	IFF_MACSEC			= 1<<25,
	IFF_NO_RX_HANDLER		= 1<<26,
	IFF_FAILOVER			= 1<<27,
	IFF_FAILOVER_SLAVE		= 1<<28,
	IFF_L3MDEV_RX_HANDLER		= 1<<29,
<<<<<<< HEAD
	IFF_LIVE_RENAME_OK		= 1<<30,
	IFF_TX_SKB_NO_LINEAR		= BIT_ULL(31),
=======
	IFF_NO_ADDRCONF			= BIT_ULL(30),
	IFF_TX_SKB_NO_LINEAR		= BIT_ULL(31),
	IFF_CHANGE_PROTO_DOWN		= BIT_ULL(32),
>>>>>>> eb3cdb58
};

#define IFF_802_1Q_VLAN			IFF_802_1Q_VLAN
#define IFF_EBRIDGE			IFF_EBRIDGE
#define IFF_BONDING			IFF_BONDING
#define IFF_ISATAP			IFF_ISATAP
#define IFF_WAN_HDLC			IFF_WAN_HDLC
#define IFF_XMIT_DST_RELEASE		IFF_XMIT_DST_RELEASE
#define IFF_DONT_BRIDGE			IFF_DONT_BRIDGE
#define IFF_DISABLE_NETPOLL		IFF_DISABLE_NETPOLL
#define IFF_MACVLAN_PORT		IFF_MACVLAN_PORT
#define IFF_BRIDGE_PORT			IFF_BRIDGE_PORT
#define IFF_OVS_DATAPATH		IFF_OVS_DATAPATH
#define IFF_TX_SKB_SHARING		IFF_TX_SKB_SHARING
#define IFF_UNICAST_FLT			IFF_UNICAST_FLT
#define IFF_TEAM_PORT			IFF_TEAM_PORT
#define IFF_SUPP_NOFCS			IFF_SUPP_NOFCS
#define IFF_LIVE_ADDR_CHANGE		IFF_LIVE_ADDR_CHANGE
#define IFF_MACVLAN			IFF_MACVLAN
#define IFF_XMIT_DST_RELEASE_PERM	IFF_XMIT_DST_RELEASE_PERM
#define IFF_L3MDEV_MASTER		IFF_L3MDEV_MASTER
#define IFF_NO_QUEUE			IFF_NO_QUEUE
#define IFF_OPENVSWITCH			IFF_OPENVSWITCH
#define IFF_L3MDEV_SLAVE		IFF_L3MDEV_SLAVE
#define IFF_TEAM			IFF_TEAM
#define IFF_RXFH_CONFIGURED		IFF_RXFH_CONFIGURED
#define IFF_PHONY_HEADROOM		IFF_PHONY_HEADROOM
#define IFF_MACSEC			IFF_MACSEC
#define IFF_NO_RX_HANDLER		IFF_NO_RX_HANDLER
#define IFF_FAILOVER			IFF_FAILOVER
#define IFF_FAILOVER_SLAVE		IFF_FAILOVER_SLAVE
#define IFF_L3MDEV_RX_HANDLER		IFF_L3MDEV_RX_HANDLER
#define IFF_TX_SKB_NO_LINEAR		IFF_TX_SKB_NO_LINEAR

/* Specifies the type of the struct net_device::ml_priv pointer */
enum netdev_ml_priv_type {
	ML_PRIV_NONE,
	ML_PRIV_CAN,
};

/**
 *	struct net_device - The DEVICE structure.
 *
 *	Actually, this whole structure is a big mistake.  It mixes I/O
 *	data with strictly "high-level" data, and it has to know about
 *	almost every data structure used in the INET module.
 *
 *	@name:	This is the first field of the "visible" part of this structure
 *		(i.e. as seen by users in the "Space.c" file).  It is the name
 *		of the interface.
 *
 *	@name_node:	Name hashlist node
 *	@ifalias:	SNMP alias
 *	@mem_end:	Shared memory end
 *	@mem_start:	Shared memory start
 *	@base_addr:	Device I/O address
 *	@irq:		Device IRQ number
 *
 *	@state:		Generic network queuing layer state, see netdev_state_t
 *	@dev_list:	The global list of network devices
 *	@napi_list:	List entry used for polling NAPI devices
 *	@unreg_list:	List entry  when we are unregistering the
 *			device; see the function unregister_netdev
 *	@close_list:	List entry used when we are closing the device
 *	@ptype_all:     Device-specific packet handlers for all protocols
 *	@ptype_specific: Device-specific, protocol-specific packet handlers
 *
 *	@adj_list:	Directly linked devices, like slaves for bonding
 *	@features:	Currently active device features
 *	@hw_features:	User-changeable features
 *
 *	@wanted_features:	User-requested features
 *	@vlan_features:		Mask of features inheritable by VLAN devices
 *
 *	@hw_enc_features:	Mask of features inherited by encapsulating devices
 *				This field indicates what encapsulation
 *				offloads the hardware is capable of doing,
 *				and drivers will need to set them appropriately.
 *
 *	@mpls_features:	Mask of features inheritable by MPLS
 *	@gso_partial_features: value(s) from NETIF_F_GSO\*
 *
 *	@ifindex:	interface index
 *	@group:		The group the device belongs to
 *
 *	@stats:		Statistics struct, which was left as a legacy, use
 *			rtnl_link_stats64 instead
 *
 *	@core_stats:	core networking counters,
 *			do not use this in drivers
 *	@carrier_up_count:	Number of times the carrier has been up
 *	@carrier_down_count:	Number of times the carrier has been down
 *
 *	@wireless_handlers:	List of functions to handle Wireless Extensions,
 *				instead of ioctl,
 *				see <net/iw_handler.h> for details.
 *	@wireless_data:	Instance data managed by the core of wireless extensions
 *
 *	@netdev_ops:	Includes several pointers to callbacks,
 *			if one wants to override the ndo_*() functions
 *	@xdp_metadata_ops:	Includes pointers to XDP metadata callbacks.
 *	@ethtool_ops:	Management operations
 *	@l3mdev_ops:	Layer 3 master device operations
 *	@ndisc_ops:	Includes callbacks for different IPv6 neighbour
 *			discovery handling. Necessary for e.g. 6LoWPAN.
 *	@xfrmdev_ops:	Transformation offload operations
 *	@tlsdev_ops:	Transport Layer Security offload operations
 *	@header_ops:	Includes callbacks for creating,parsing,caching,etc
 *			of Layer 2 headers.
 *
 *	@flags:		Interface flags (a la BSD)
 *	@xdp_features:	XDP capability supported by the device
 *	@priv_flags:	Like 'flags' but invisible to userspace,
 *			see if.h for the definitions
 *	@gflags:	Global flags ( kept as legacy )
 *	@padded:	How much padding added by alloc_netdev()
 *	@operstate:	RFC2863 operstate
 *	@link_mode:	Mapping policy to operstate
 *	@if_port:	Selectable AUI, TP, ...
 *	@dma:		DMA channel
 *	@mtu:		Interface MTU value
 *	@min_mtu:	Interface Minimum MTU value
 *	@max_mtu:	Interface Maximum MTU value
 *	@type:		Interface hardware type
 *	@hard_header_len: Maximum hardware header length.
 *	@min_header_len:  Minimum hardware header length
 *
 *	@needed_headroom: Extra headroom the hardware may need, but not in all
 *			  cases can this be guaranteed
 *	@needed_tailroom: Extra tailroom the hardware may need, but not in all
 *			  cases can this be guaranteed. Some cases also use
 *			  LL_MAX_HEADER instead to allocate the skb
 *
 *	interface address info:
 *
 * 	@perm_addr:		Permanent hw address
 * 	@addr_assign_type:	Hw address assignment type
 * 	@addr_len:		Hardware address length
 *	@upper_level:		Maximum depth level of upper devices.
 *	@lower_level:		Maximum depth level of lower devices.
 *	@neigh_priv_len:	Used in neigh_alloc()
 * 	@dev_id:		Used to differentiate devices that share
 * 				the same link layer address
 * 	@dev_port:		Used to differentiate devices that share
 * 				the same function
 *	@addr_list_lock:	XXX: need comments on this one
 *	@name_assign_type:	network interface name assignment type
 *	@uc_promisc:		Counter that indicates promiscuous mode
 *				has been enabled due to the need to listen to
 *				additional unicast addresses in a device that
 *				does not implement ndo_set_rx_mode()
 *	@uc:			unicast mac addresses
 *	@mc:			multicast mac addresses
 *	@dev_addrs:		list of device hw addresses
 *	@queues_kset:		Group of all Kobjects in the Tx and RX queues
 *	@promiscuity:		Number of times the NIC is told to work in
 *				promiscuous mode; if it becomes 0 the NIC will
 *				exit promiscuous mode
 *	@allmulti:		Counter, enables or disables allmulticast mode
 *
 *	@vlan_info:	VLAN info
 *	@dsa_ptr:	dsa specific data
 *	@tipc_ptr:	TIPC specific data
 *	@atalk_ptr:	AppleTalk link
 *	@ip_ptr:	IPv4 specific data
 *	@ip6_ptr:	IPv6 specific data
 *	@ax25_ptr:	AX.25 specific data
 *	@ieee80211_ptr:	IEEE 802.11 specific data, assign before registering
 *	@ieee802154_ptr: IEEE 802.15.4 low-rate Wireless Personal Area Network
 *			 device struct
 *	@mpls_ptr:	mpls_dev struct pointer
 *	@mctp_ptr:	MCTP specific data
 *
 *	@dev_addr:	Hw address (before bcast,
 *			because most packets are unicast)
 *
 *	@_rx:			Array of RX queues
 *	@num_rx_queues:		Number of RX queues
 *				allocated at register_netdev() time
 *	@real_num_rx_queues: 	Number of RX queues currently active in device
 *	@xdp_prog:		XDP sockets filter program pointer
 *	@gro_flush_timeout:	timeout for GRO layer in NAPI
 *	@napi_defer_hard_irqs:	If not zero, provides a counter that would
 *				allow to avoid NIC hard IRQ, on busy queues.
 *
 *	@rx_handler:		handler for received packets
 *	@rx_handler_data: 	XXX: need comments on this one
 *	@miniq_ingress:		ingress/clsact qdisc specific data for
 *				ingress processing
 *	@ingress_queue:		XXX: need comments on this one
 *	@nf_hooks_ingress:	netfilter hooks executed for ingress packets
 *	@broadcast:		hw bcast address
 *
 *	@rx_cpu_rmap:	CPU reverse-mapping for RX completion interrupts,
 *			indexed by RX queue number. Assigned by driver.
 *			This must only be set if the ndo_rx_flow_steer
 *			operation is defined
 *	@index_hlist:		Device index hash chain
 *
 *	@_tx:			Array of TX queues
 *	@num_tx_queues:		Number of TX queues allocated at alloc_netdev_mq() time
 *	@real_num_tx_queues: 	Number of TX queues currently active in device
 *	@qdisc:			Root qdisc from userspace point of view
 *	@tx_queue_len:		Max frames per queue allowed
 *	@tx_global_lock: 	XXX: need comments on this one
 *	@xdp_bulkq:		XDP device bulk queue
 *	@xps_maps:		all CPUs/RXQs maps for XPS device
 *
 *	@xps_maps:	XXX: need comments on this one
 *	@miniq_egress:		clsact qdisc specific data for
 *				egress processing
 *	@nf_hooks_egress:	netfilter hooks executed for egress packets
 *	@qdisc_hash:		qdisc hash table
 *	@watchdog_timeo:	Represents the timeout that is used by
 *				the watchdog (see dev_watchdog())
 *	@watchdog_timer:	List of timers
 *
 *	@proto_down_reason:	reason a netdev interface is held down
 *	@pcpu_refcnt:		Number of references to this device
 *	@dev_refcnt:		Number of references to this device
 *	@refcnt_tracker:	Tracker directory for tracked references to this device
 *	@todo_list:		Delayed register/unregister
 *	@link_watch_list:	XXX: need comments on this one
 *
 *	@reg_state:		Register/unregister state machine
 *	@dismantle:		Device is going to be freed
 *	@rtnl_link_state:	This enum represents the phases of creating
 *				a new link
 *
 *	@needs_free_netdev:	Should unregister perform free_netdev?
 *	@priv_destructor:	Called from unregister
 *	@npinfo:		XXX: need comments on this one
 * 	@nd_net:		Network namespace this network device is inside
 *
 * 	@ml_priv:	Mid-layer private
 *	@ml_priv_type:  Mid-layer private type
 * 	@lstats:	Loopback statistics
 * 	@tstats:	Tunnel statistics
 * 	@dstats:	Dummy statistics
 * 	@vstats:	Virtual ethernet statistics
 *
 *	@garp_port:	GARP
 *	@mrp_port:	MRP
 *
 *	@dm_private:	Drop monitor private
 *
 *	@dev:		Class/net/name entry
 *	@sysfs_groups:	Space for optional device, statistics and wireless
 *			sysfs groups
 *
 *	@sysfs_rx_queue_group:	Space for optional per-rx queue attributes
 *	@rtnl_link_ops:	Rtnl_link_ops
 *
 *	@gso_max_size:	Maximum size of generic segmentation offload
 *	@tso_max_size:	Device (as in HW) limit on the max TSO request size
 *	@gso_max_segs:	Maximum number of segments that can be passed to the
 *			NIC for GSO
 *	@tso_max_segs:	Device (as in HW) limit on the max TSO segment count
<<<<<<< HEAD
=======
 * 	@gso_ipv4_max_size:	Maximum size of generic segmentation offload,
 * 				for IPv4.
>>>>>>> eb3cdb58
 *
 *	@dcbnl_ops:	Data Center Bridging netlink ops
 *	@num_tc:	Number of traffic classes in the net device
 *	@tc_to_txq:	XXX: need comments on this one
 *	@prio_tc_map:	XXX: need comments on this one
 *
 *	@fcoe_ddp_xid:	Max exchange id for FCoE LRO by ddp
 *
 *	@priomap:	XXX: need comments on this one
 *	@phydev:	Physical device may attach itself
 *			for hardware timestamping
 *	@sfp_bus:	attached &struct sfp_bus structure.
 *
 *	@qdisc_tx_busylock: lockdep class annotating Qdisc->busylock spinlock
 *
 *	@proto_down:	protocol port state information can be sent to the
 *			switch driver and used to set the phys state of the
 *			switch port.
 *
 *	@wol_enabled:	Wake-on-LAN is enabled
 *
 *	@threaded:	napi threaded mode is enabled
 *
 *	@net_notifier_list:	List of per-net netdev notifier block
 *				that follow this device when it is moved
 *				to another network namespace.
 *
 *	@macsec_ops:    MACsec offloading ops
 *
 *	@udp_tunnel_nic_info:	static structure describing the UDP tunnel
 *				offload capabilities of the device
 *	@udp_tunnel_nic:	UDP tunnel offload state
 *	@xdp_state:		stores info on attached XDP BPF programs
 *
 *	@nested_level:	Used as a parameter of spin_lock_nested() of
 *			dev->addr_list_lock.
 *	@unlink_list:	As netif_addr_lock() can be called recursively,
 *			keep a list of interfaces to be deleted.
 *	@gro_max_size:	Maximum size of aggregated packet in generic
 *			receive offload (GRO)
<<<<<<< HEAD
 *
 *	@dev_addr_shadow:	Copy of @dev_addr to catch direct writes.
 *	@linkwatch_dev_tracker:	refcount tracker used by linkwatch.
=======
 * 	@gro_ipv4_max_size:	Maximum size of aggregated packet in generic
 * 				receive offload (GRO), for IPv4.
 *
 *	@dev_addr_shadow:	Copy of @dev_addr to catch direct writes.
 *	@linkwatch_dev_tracker:	refcount tracker used by linkwatch.
 *	@watchdog_dev_tracker:	refcount tracker used by watchdog.
 *	@dev_registered_tracker:	tracker for reference held while
 *					registered
 *	@offload_xstats_l3:	L3 HW stats for this netdevice.
 *
 *	@devlink_port:	Pointer to related devlink port structure.
 *			Assigned by a driver before netdev registration using
 *			SET_NETDEV_DEVLINK_PORT macro. This pointer is static
 *			during the time netdevice is registered.
>>>>>>> eb3cdb58
 *
 *	FIXME: cleanup struct net_device such that network protocol info
 *	moves out.
 */

struct net_device {
	char			name[IFNAMSIZ];
	struct netdev_name_node	*name_node;
	struct dev_ifalias	__rcu *ifalias;
	/*
	 *	I/O specific fields
	 *	FIXME: Merge these and struct ifmap into one
	 */
	unsigned long		mem_end;
	unsigned long		mem_start;
	unsigned long		base_addr;

	/*
	 *	Some hardware also needs these fields (state,dev_list,
	 *	napi_list,unreg_list,close_list) but they are not
	 *	part of the usual set specified in Space.c.
	 */

	unsigned long		state;

	struct list_head	dev_list;
	struct list_head	napi_list;
	struct list_head	unreg_list;
	struct list_head	close_list;
	struct list_head	ptype_all;
	struct list_head	ptype_specific;

	struct {
		struct list_head upper;
		struct list_head lower;
	} adj_list;

	/* Read-mostly cache-line for fast-path access */
	unsigned int		flags;
	xdp_features_t		xdp_features;
	unsigned long long	priv_flags;
	const struct net_device_ops *netdev_ops;
	const struct xdp_metadata_ops *xdp_metadata_ops;
	int			ifindex;
	unsigned short		gflags;
	unsigned short		hard_header_len;

	/* Note : dev->mtu is often read without holding a lock.
	 * Writers usually hold RTNL.
	 * It is recommended to use READ_ONCE() to annotate the reads,
	 * and to use WRITE_ONCE() to annotate the writes.
	 */
	unsigned int		mtu;
	unsigned short		needed_headroom;
	unsigned short		needed_tailroom;

	netdev_features_t	features;
	netdev_features_t	hw_features;
	netdev_features_t	wanted_features;
	netdev_features_t	vlan_features;
	netdev_features_t	hw_enc_features;
	netdev_features_t	mpls_features;
	netdev_features_t	gso_partial_features;

	unsigned int		min_mtu;
	unsigned int		max_mtu;
	unsigned short		type;
	unsigned char		min_header_len;
	unsigned char		name_assign_type;

	int			group;

	struct net_device_stats	stats; /* not used by modern drivers */

	struct net_device_core_stats __percpu *core_stats;

	/* Stats to monitor link on/off, flapping */
	atomic_t		carrier_up_count;
	atomic_t		carrier_down_count;

#ifdef CONFIG_WIRELESS_EXT
	const struct iw_handler_def *wireless_handlers;
	struct iw_public_data	*wireless_data;
#endif
	const struct ethtool_ops *ethtool_ops;
#ifdef CONFIG_NET_L3_MASTER_DEV
	const struct l3mdev_ops	*l3mdev_ops;
#endif
#if IS_ENABLED(CONFIG_IPV6)
	const struct ndisc_ops *ndisc_ops;
#endif

#ifdef CONFIG_XFRM_OFFLOAD
	const struct xfrmdev_ops *xfrmdev_ops;
#endif

#if IS_ENABLED(CONFIG_TLS_DEVICE)
	const struct tlsdev_ops *tlsdev_ops;
#endif

	const struct header_ops *header_ops;

	unsigned char		operstate;
	unsigned char		link_mode;

	unsigned char		if_port;
	unsigned char		dma;

	/* Interface address info. */
	unsigned char		perm_addr[MAX_ADDR_LEN];
	unsigned char		addr_assign_type;
	unsigned char		addr_len;
	unsigned char		upper_level;
	unsigned char		lower_level;

	unsigned short		neigh_priv_len;
	unsigned short          dev_id;
	unsigned short          dev_port;
	unsigned short		padded;

	spinlock_t		addr_list_lock;
	int			irq;

	struct netdev_hw_addr_list	uc;
	struct netdev_hw_addr_list	mc;
	struct netdev_hw_addr_list	dev_addrs;

#ifdef CONFIG_SYSFS
	struct kset		*queues_kset;
#endif
#ifdef CONFIG_LOCKDEP
	struct list_head	unlink_list;
#endif
	unsigned int		promiscuity;
	unsigned int		allmulti;
	bool			uc_promisc;
#ifdef CONFIG_LOCKDEP
	unsigned char		nested_level;
#endif


	/* Protocol-specific pointers */

	struct in_device __rcu	*ip_ptr;
	struct inet6_dev __rcu	*ip6_ptr;
#if IS_ENABLED(CONFIG_VLAN_8021Q)
	struct vlan_info __rcu	*vlan_info;
#endif
#if IS_ENABLED(CONFIG_NET_DSA)
	struct dsa_port		*dsa_ptr;
#endif
#if IS_ENABLED(CONFIG_TIPC)
	struct tipc_bearer __rcu *tipc_ptr;
#endif
#if IS_ENABLED(CONFIG_ATALK)
	void 			*atalk_ptr;
#endif
#if IS_ENABLED(CONFIG_AX25)
	void			*ax25_ptr;
#endif
#if IS_ENABLED(CONFIG_CFG80211)
	struct wireless_dev	*ieee80211_ptr;
#endif
#if IS_ENABLED(CONFIG_IEEE802154) || IS_ENABLED(CONFIG_6LOWPAN)
	struct wpan_dev		*ieee802154_ptr;
#endif
#if IS_ENABLED(CONFIG_MPLS_ROUTING)
	struct mpls_dev __rcu	*mpls_ptr;
#endif
#if IS_ENABLED(CONFIG_MCTP)
	struct mctp_dev __rcu	*mctp_ptr;
#endif

/*
 * Cache lines mostly used on receive path (including eth_type_trans())
 */
	/* Interface address info used in eth_type_trans() */
	const unsigned char	*dev_addr;

	struct netdev_rx_queue	*_rx;
	unsigned int		num_rx_queues;
	unsigned int		real_num_rx_queues;

	struct bpf_prog __rcu	*xdp_prog;
	unsigned long		gro_flush_timeout;
	int			napi_defer_hard_irqs;
<<<<<<< HEAD
#define GRO_MAX_SIZE		65536
	unsigned int		gro_max_size;
=======
#define GRO_LEGACY_MAX_SIZE	65536u
/* TCP minimal MSS is 8 (TCP_MIN_GSO_SIZE),
 * and shinfo->gso_segs is a 16bit field.
 */
#define GRO_MAX_SIZE		(8 * 65535u)
	unsigned int		gro_max_size;
	unsigned int		gro_ipv4_max_size;
>>>>>>> eb3cdb58
	rx_handler_func_t __rcu	*rx_handler;
	void __rcu		*rx_handler_data;

#ifdef CONFIG_NET_CLS_ACT
	struct mini_Qdisc __rcu	*miniq_ingress;
#endif
	struct netdev_queue __rcu *ingress_queue;
#ifdef CONFIG_NETFILTER_INGRESS
	struct nf_hook_entries __rcu *nf_hooks_ingress;
#endif

	unsigned char		broadcast[MAX_ADDR_LEN];
#ifdef CONFIG_RFS_ACCEL
	struct cpu_rmap		*rx_cpu_rmap;
#endif
	struct hlist_node	index_hlist;

/*
 * Cache lines mostly used on transmit path
 */
	struct netdev_queue	*_tx ____cacheline_aligned_in_smp;
	unsigned int		num_tx_queues;
	unsigned int		real_num_tx_queues;
	struct Qdisc __rcu	*qdisc;
	unsigned int		tx_queue_len;
	spinlock_t		tx_global_lock;

	struct xdp_dev_bulk_queue __percpu *xdp_bulkq;

#ifdef CONFIG_XPS
	struct xps_dev_maps __rcu *xps_maps[XPS_MAPS_MAX];
#endif
#ifdef CONFIG_NET_CLS_ACT
	struct mini_Qdisc __rcu	*miniq_egress;
#endif
#ifdef CONFIG_NETFILTER_EGRESS
	struct nf_hook_entries __rcu *nf_hooks_egress;
#endif

#ifdef CONFIG_NET_SCHED
	DECLARE_HASHTABLE	(qdisc_hash, 4);
#endif
	/* These may be needed for future network-power-down code. */
	struct timer_list	watchdog_timer;
	int			watchdog_timeo;

	u32                     proto_down_reason;

	struct list_head	todo_list;

#ifdef CONFIG_PCPU_DEV_REFCNT
	int __percpu		*pcpu_refcnt;
#else
	refcount_t		dev_refcnt;
#endif
	struct ref_tracker_dir	refcnt_tracker;

	struct list_head	link_watch_list;

	enum { NETREG_UNINITIALIZED=0,
	       NETREG_REGISTERED,	/* completed register_netdevice */
	       NETREG_UNREGISTERING,	/* called unregister_netdevice */
	       NETREG_UNREGISTERED,	/* completed unregister todo */
	       NETREG_RELEASED,		/* called free_netdev */
	       NETREG_DUMMY,		/* dummy device for NAPI poll */
	} reg_state:8;

	bool dismantle;

	enum {
		RTNL_LINK_INITIALIZED,
		RTNL_LINK_INITIALIZING,
	} rtnl_link_state:16;

	bool needs_free_netdev;
	void (*priv_destructor)(struct net_device *dev);

#ifdef CONFIG_NETPOLL
	struct netpoll_info __rcu	*npinfo;
#endif

	possible_net_t			nd_net;

	/* mid-layer private */
	void				*ml_priv;
	enum netdev_ml_priv_type	ml_priv_type;

	union {
		struct pcpu_lstats __percpu		*lstats;
		struct pcpu_sw_netstats __percpu	*tstats;
		struct pcpu_dstats __percpu		*dstats;
	};

#if IS_ENABLED(CONFIG_GARP)
	struct garp_port __rcu	*garp_port;
#endif
#if IS_ENABLED(CONFIG_MRP)
	struct mrp_port __rcu	*mrp_port;
#endif
#if IS_ENABLED(CONFIG_NET_DROP_MONITOR)
	struct dm_hw_stat_delta __rcu *dm_private;
#endif
	struct device		dev;
	const struct attribute_group *sysfs_groups[4];
	const struct attribute_group *sysfs_rx_queue_group;

	const struct rtnl_link_ops *rtnl_link_ops;

	/* for setting kernel sock attribute on TCP connection setup */
#define GSO_MAX_SEGS		65535u
#define GSO_LEGACY_MAX_SIZE	65536u
/* TCP minimal MSS is 8 (TCP_MIN_GSO_SIZE),
 * and shinfo->gso_segs is a 16bit field.
 */
#define GSO_MAX_SIZE		(8 * GSO_MAX_SEGS)

	unsigned int		gso_max_size;
#define TSO_LEGACY_MAX_SIZE	65536
#define TSO_MAX_SIZE		UINT_MAX
	unsigned int		tso_max_size;
<<<<<<< HEAD
#define GSO_MAX_SEGS		65535
	u16			gso_max_segs;
#define TSO_MAX_SEGS		U16_MAX
	u16			tso_max_segs;
=======
	u16			gso_max_segs;
#define TSO_MAX_SEGS		U16_MAX
	u16			tso_max_segs;
	unsigned int		gso_ipv4_max_size;
>>>>>>> eb3cdb58

#ifdef CONFIG_DCB
	const struct dcbnl_rtnl_ops *dcbnl_ops;
#endif
	s16			num_tc;
	struct netdev_tc_txq	tc_to_txq[TC_MAX_QUEUE];
	u8			prio_tc_map[TC_BITMASK + 1];

#if IS_ENABLED(CONFIG_FCOE)
	unsigned int		fcoe_ddp_xid;
#endif
#if IS_ENABLED(CONFIG_CGROUP_NET_PRIO)
	struct netprio_map __rcu *priomap;
#endif
	struct phy_device	*phydev;
	struct sfp_bus		*sfp_bus;
	struct lock_class_key	*qdisc_tx_busylock;
	bool			proto_down;
	unsigned		wol_enabled:1;
	unsigned		threaded:1;

	struct list_head	net_notifier_list;

#if IS_ENABLED(CONFIG_MACSEC)
	/* MACsec management functions */
	const struct macsec_ops *macsec_ops;
#endif
	const struct udp_tunnel_nic_info	*udp_tunnel_nic_info;
	struct udp_tunnel_nic	*udp_tunnel_nic;

	/* protected by rtnl_lock */
	struct bpf_xdp_entity	xdp_state[__MAX_XDP_MODE];

	u8 dev_addr_shadow[MAX_ADDR_LEN];
	netdevice_tracker	linkwatch_dev_tracker;
<<<<<<< HEAD
=======
	netdevice_tracker	watchdog_dev_tracker;
	netdevice_tracker	dev_registered_tracker;
	struct rtnl_hw_stats64	*offload_xstats_l3;

	struct devlink_port	*devlink_port;
>>>>>>> eb3cdb58
};
#define to_net_dev(d) container_of(d, struct net_device, dev)

/*
 * Driver should use this to assign devlink port instance to a netdevice
 * before it registers the netdevice. Therefore devlink_port is static
 * during the netdev lifetime after it is registered.
 */
#define SET_NETDEV_DEVLINK_PORT(dev, port)			\
({								\
	WARN_ON((dev)->reg_state != NETREG_UNINITIALIZED);	\
	((dev)->devlink_port = (port));				\
})

static inline bool netif_elide_gro(const struct net_device *dev)
{
	if (!(dev->features & NETIF_F_GRO) || dev->xdp_prog)
		return true;
	return false;
}

#define	NETDEV_ALIGN		32

static inline
int netdev_get_prio_tc_map(const struct net_device *dev, u32 prio)
{
	return dev->prio_tc_map[prio & TC_BITMASK];
}

static inline
int netdev_set_prio_tc_map(struct net_device *dev, u8 prio, u8 tc)
{
	if (tc >= dev->num_tc)
		return -EINVAL;

	dev->prio_tc_map[prio & TC_BITMASK] = tc & TC_BITMASK;
	return 0;
}

int netdev_txq_to_tc(struct net_device *dev, unsigned int txq);
void netdev_reset_tc(struct net_device *dev);
int netdev_set_tc_queue(struct net_device *dev, u8 tc, u16 count, u16 offset);
int netdev_set_num_tc(struct net_device *dev, u8 num_tc);

static inline
int netdev_get_num_tc(struct net_device *dev)
{
	return dev->num_tc;
}

static inline void net_prefetch(void *p)
{
	prefetch(p);
#if L1_CACHE_BYTES < 128
	prefetch((u8 *)p + L1_CACHE_BYTES);
#endif
}

static inline void net_prefetchw(void *p)
{
	prefetchw(p);
#if L1_CACHE_BYTES < 128
	prefetchw((u8 *)p + L1_CACHE_BYTES);
#endif
}

void netdev_unbind_sb_channel(struct net_device *dev,
			      struct net_device *sb_dev);
int netdev_bind_sb_channel_queue(struct net_device *dev,
				 struct net_device *sb_dev,
				 u8 tc, u16 count, u16 offset);
int netdev_set_sb_channel(struct net_device *dev, u16 channel);
static inline int netdev_get_sb_channel(struct net_device *dev)
{
	return max_t(int, -dev->num_tc, 0);
}

static inline
struct netdev_queue *netdev_get_tx_queue(const struct net_device *dev,
					 unsigned int index)
{
	DEBUG_NET_WARN_ON_ONCE(index >= dev->num_tx_queues);
	return &dev->_tx[index];
}

static inline struct netdev_queue *skb_get_tx_queue(const struct net_device *dev,
						    const struct sk_buff *skb)
{
	return netdev_get_tx_queue(dev, skb_get_queue_mapping(skb));
}

static inline void netdev_for_each_tx_queue(struct net_device *dev,
					    void (*f)(struct net_device *,
						      struct netdev_queue *,
						      void *),
					    void *arg)
{
	unsigned int i;

	for (i = 0; i < dev->num_tx_queues; i++)
		f(dev, &dev->_tx[i], arg);
}

#define netdev_lockdep_set_classes(dev)				\
{								\
	static struct lock_class_key qdisc_tx_busylock_key;	\
	static struct lock_class_key qdisc_xmit_lock_key;	\
	static struct lock_class_key dev_addr_list_lock_key;	\
	unsigned int i;						\
								\
	(dev)->qdisc_tx_busylock = &qdisc_tx_busylock_key;	\
	lockdep_set_class(&(dev)->addr_list_lock,		\
			  &dev_addr_list_lock_key);		\
	for (i = 0; i < (dev)->num_tx_queues; i++)		\
		lockdep_set_class(&(dev)->_tx[i]._xmit_lock,	\
				  &qdisc_xmit_lock_key);	\
}

u16 netdev_pick_tx(struct net_device *dev, struct sk_buff *skb,
		     struct net_device *sb_dev);
struct netdev_queue *netdev_core_pick_tx(struct net_device *dev,
					 struct sk_buff *skb,
					 struct net_device *sb_dev);

/* returns the headroom that the master device needs to take in account
 * when forwarding to this dev
 */
static inline unsigned netdev_get_fwd_headroom(struct net_device *dev)
{
	return dev->priv_flags & IFF_PHONY_HEADROOM ? 0 : dev->needed_headroom;
}

static inline void netdev_set_rx_headroom(struct net_device *dev, int new_hr)
{
	if (dev->netdev_ops->ndo_set_rx_headroom)
		dev->netdev_ops->ndo_set_rx_headroom(dev, new_hr);
}

/* set the device rx headroom to the dev's default */
static inline void netdev_reset_rx_headroom(struct net_device *dev)
{
	netdev_set_rx_headroom(dev, -1);
}

static inline void *netdev_get_ml_priv(struct net_device *dev,
				       enum netdev_ml_priv_type type)
{
	if (dev->ml_priv_type != type)
		return NULL;

	return dev->ml_priv;
}

static inline void netdev_set_ml_priv(struct net_device *dev,
				      void *ml_priv,
				      enum netdev_ml_priv_type type)
{
	WARN(dev->ml_priv_type && dev->ml_priv_type != type,
	     "Overwriting already set ml_priv_type (%u) with different ml_priv_type (%u)!\n",
	     dev->ml_priv_type, type);
	WARN(!dev->ml_priv_type && dev->ml_priv,
	     "Overwriting already set ml_priv and ml_priv_type is ML_PRIV_NONE!\n");

	dev->ml_priv = ml_priv;
	dev->ml_priv_type = type;
}

/*
 * Net namespace inlines
 */
static inline
struct net *dev_net(const struct net_device *dev)
{
	return read_pnet(&dev->nd_net);
}

static inline
void dev_net_set(struct net_device *dev, struct net *net)
{
	write_pnet(&dev->nd_net, net);
}

/**
 *	netdev_priv - access network device private data
 *	@dev: network device
 *
 * Get network device private data
 */
static inline void *netdev_priv(const struct net_device *dev)
{
	return (char *)dev + ALIGN(sizeof(struct net_device), NETDEV_ALIGN);
}

/* Set the sysfs physical device reference for the network logical device
 * if set prior to registration will cause a symlink during initialization.
 */
#define SET_NETDEV_DEV(net, pdev)	((net)->dev.parent = (pdev))

/* Set the sysfs device type for the network logical device to allow
 * fine-grained identification of different network device types. For
 * example Ethernet, Wireless LAN, Bluetooth, WiMAX etc.
 */
#define SET_NETDEV_DEVTYPE(net, devtype)	((net)->dev.type = (devtype))

/* Default NAPI poll() weight
 * Device drivers are strongly advised to not use bigger value
 */
#define NAPI_POLL_WEIGHT 64

void netif_napi_add_weight(struct net_device *dev, struct napi_struct *napi,
			   int (*poll)(struct napi_struct *, int), int weight);

/**
 * netif_napi_add() - initialize a NAPI context
 * @dev:  network device
 * @napi: NAPI context
 * @poll: polling function
<<<<<<< HEAD
 * @weight: default weight
=======
>>>>>>> eb3cdb58
 *
 * netif_napi_add() must be used to initialize a NAPI context prior to calling
 * *any* of the other NAPI-related functions.
 */
static inline void
netif_napi_add(struct net_device *dev, struct napi_struct *napi,
<<<<<<< HEAD
	       int (*poll)(struct napi_struct *, int), int weight)
{
	netif_napi_add_weight(dev, napi, poll, weight);
=======
	       int (*poll)(struct napi_struct *, int))
{
	netif_napi_add_weight(dev, napi, poll, NAPI_POLL_WEIGHT);
>>>>>>> eb3cdb58
}

static inline void
netif_napi_add_tx_weight(struct net_device *dev,
			 struct napi_struct *napi,
			 int (*poll)(struct napi_struct *, int),
			 int weight)
{
	set_bit(NAPI_STATE_NO_BUSY_POLL, &napi->state);
	netif_napi_add_weight(dev, napi, poll, weight);
}
<<<<<<< HEAD

#define netif_tx_napi_add netif_napi_add_tx_weight
=======
>>>>>>> eb3cdb58

/**
 * netif_napi_add_tx() - initialize a NAPI context to be used for Tx only
 * @dev:  network device
 * @napi: NAPI context
 * @poll: polling function
 *
 * This variant of netif_napi_add() should be used from drivers using NAPI
 * to exclusively poll a TX queue.
 * This will avoid we add it into napi_hash[], thus polluting this hash table.
 */
static inline void netif_napi_add_tx(struct net_device *dev,
				     struct napi_struct *napi,
				     int (*poll)(struct napi_struct *, int))
{
	netif_napi_add_tx_weight(dev, napi, poll, NAPI_POLL_WEIGHT);
}

/**
 *  __netif_napi_del - remove a NAPI context
 *  @napi: NAPI context
 *
 * Warning: caller must observe RCU grace period before freeing memory
 * containing @napi. Drivers might want to call this helper to combine
 * all the needed RCU grace periods into a single one.
 */
void __netif_napi_del(struct napi_struct *napi);

/**
 *  netif_napi_del - remove a NAPI context
 *  @napi: NAPI context
 *
 *  netif_napi_del() removes a NAPI context from the network device NAPI list
 */
static inline void netif_napi_del(struct napi_struct *napi)
{
	__netif_napi_del(napi);
	synchronize_net();
}

struct packet_type {
	__be16			type;	/* This is really htons(ether_type). */
	bool			ignore_outgoing;
	struct net_device	*dev;	/* NULL is wildcarded here	     */
	netdevice_tracker	dev_tracker;
	int			(*func) (struct sk_buff *,
					 struct net_device *,
					 struct packet_type *,
					 struct net_device *);
	void			(*list_func) (struct list_head *,
					      struct packet_type *,
					      struct net_device *);
	bool			(*id_match)(struct packet_type *ptype,
					    struct sock *sk);
	struct net		*af_packet_net;
	void			*af_packet_priv;
	struct list_head	list;
};

struct offload_callbacks {
	struct sk_buff		*(*gso_segment)(struct sk_buff *skb,
						netdev_features_t features);
	struct sk_buff		*(*gro_receive)(struct list_head *head,
						struct sk_buff *skb);
	int			(*gro_complete)(struct sk_buff *skb, int nhoff);
};

struct packet_offload {
	__be16			 type;	/* This is really htons(ether_type). */
	u16			 priority;
	struct offload_callbacks callbacks;
	struct list_head	 list;
};

/* often modified stats are per-CPU, other are shared (netdev->stats) */
struct pcpu_sw_netstats {
	u64_stats_t		rx_packets;
	u64_stats_t		rx_bytes;
	u64_stats_t		tx_packets;
	u64_stats_t		tx_bytes;
	struct u64_stats_sync   syncp;
} __aligned(4 * sizeof(u64));

struct pcpu_lstats {
	u64_stats_t packets;
	u64_stats_t bytes;
	struct u64_stats_sync syncp;
} __aligned(2 * sizeof(u64));

void dev_lstats_read(struct net_device *dev, u64 *packets, u64 *bytes);

static inline void dev_sw_netstats_rx_add(struct net_device *dev, unsigned int len)
{
	struct pcpu_sw_netstats *tstats = this_cpu_ptr(dev->tstats);

	u64_stats_update_begin(&tstats->syncp);
	u64_stats_add(&tstats->rx_bytes, len);
	u64_stats_inc(&tstats->rx_packets);
	u64_stats_update_end(&tstats->syncp);
}

static inline void dev_sw_netstats_tx_add(struct net_device *dev,
					  unsigned int packets,
					  unsigned int len)
{
	struct pcpu_sw_netstats *tstats = this_cpu_ptr(dev->tstats);

	u64_stats_update_begin(&tstats->syncp);
	u64_stats_add(&tstats->tx_bytes, len);
	u64_stats_add(&tstats->tx_packets, packets);
	u64_stats_update_end(&tstats->syncp);
}

static inline void dev_lstats_add(struct net_device *dev, unsigned int len)
{
	struct pcpu_lstats *lstats = this_cpu_ptr(dev->lstats);

	u64_stats_update_begin(&lstats->syncp);
	u64_stats_add(&lstats->bytes, len);
	u64_stats_inc(&lstats->packets);
	u64_stats_update_end(&lstats->syncp);
}

#define __netdev_alloc_pcpu_stats(type, gfp)				\
({									\
	typeof(type) __percpu *pcpu_stats = alloc_percpu_gfp(type, gfp);\
	if (pcpu_stats)	{						\
		int __cpu;						\
		for_each_possible_cpu(__cpu) {				\
			typeof(type) *stat;				\
			stat = per_cpu_ptr(pcpu_stats, __cpu);		\
			u64_stats_init(&stat->syncp);			\
		}							\
	}								\
	pcpu_stats;							\
})

#define netdev_alloc_pcpu_stats(type)					\
	__netdev_alloc_pcpu_stats(type, GFP_KERNEL)

#define devm_netdev_alloc_pcpu_stats(dev, type)				\
({									\
	typeof(type) __percpu *pcpu_stats = devm_alloc_percpu(dev, type);\
	if (pcpu_stats) {						\
		int __cpu;						\
		for_each_possible_cpu(__cpu) {				\
			typeof(type) *stat;				\
			stat = per_cpu_ptr(pcpu_stats, __cpu);		\
			u64_stats_init(&stat->syncp);			\
		}							\
	}								\
	pcpu_stats;							\
})

enum netdev_lag_tx_type {
	NETDEV_LAG_TX_TYPE_UNKNOWN,
	NETDEV_LAG_TX_TYPE_RANDOM,
	NETDEV_LAG_TX_TYPE_BROADCAST,
	NETDEV_LAG_TX_TYPE_ROUNDROBIN,
	NETDEV_LAG_TX_TYPE_ACTIVEBACKUP,
	NETDEV_LAG_TX_TYPE_HASH,
};

enum netdev_lag_hash {
	NETDEV_LAG_HASH_NONE,
	NETDEV_LAG_HASH_L2,
	NETDEV_LAG_HASH_L34,
	NETDEV_LAG_HASH_L23,
	NETDEV_LAG_HASH_E23,
	NETDEV_LAG_HASH_E34,
	NETDEV_LAG_HASH_VLAN_SRCMAC,
	NETDEV_LAG_HASH_UNKNOWN,
};

struct netdev_lag_upper_info {
	enum netdev_lag_tx_type tx_type;
	enum netdev_lag_hash hash_type;
};

struct netdev_lag_lower_state_info {
	u8 link_up : 1,
	   tx_enabled : 1;
};

#include <linux/notifier.h>

/* netdevice notifier chain. Please remember to update netdev_cmd_to_name()
 * and the rtnetlink notification exclusion list in rtnetlink_event() when
 * adding new types.
 */
enum netdev_cmd {
	NETDEV_UP	= 1,	/* For now you can't veto a device up/down */
	NETDEV_DOWN,
	NETDEV_REBOOT,		/* Tell a protocol stack a network interface
				   detected a hardware crash and restarted
				   - we can use this eg to kick tcp sessions
				   once done */
	NETDEV_CHANGE,		/* Notify device state change */
	NETDEV_REGISTER,
	NETDEV_UNREGISTER,
	NETDEV_CHANGEMTU,	/* notify after mtu change happened */
	NETDEV_CHANGEADDR,	/* notify after the address change */
	NETDEV_PRE_CHANGEADDR,	/* notify before the address change */
	NETDEV_GOING_DOWN,
	NETDEV_CHANGENAME,
	NETDEV_FEAT_CHANGE,
	NETDEV_BONDING_FAILOVER,
	NETDEV_PRE_UP,
	NETDEV_PRE_TYPE_CHANGE,
	NETDEV_POST_TYPE_CHANGE,
	NETDEV_POST_INIT,
	NETDEV_PRE_UNINIT,
	NETDEV_RELEASE,
	NETDEV_NOTIFY_PEERS,
	NETDEV_JOIN,
	NETDEV_CHANGEUPPER,
	NETDEV_RESEND_IGMP,
	NETDEV_PRECHANGEMTU,	/* notify before mtu change happened */
	NETDEV_CHANGEINFODATA,
	NETDEV_BONDING_INFO,
	NETDEV_PRECHANGEUPPER,
	NETDEV_CHANGELOWERSTATE,
	NETDEV_UDP_TUNNEL_PUSH_INFO,
	NETDEV_UDP_TUNNEL_DROP_INFO,
	NETDEV_CHANGE_TX_QUEUE_LEN,
	NETDEV_CVLAN_FILTER_PUSH_INFO,
	NETDEV_CVLAN_FILTER_DROP_INFO,
	NETDEV_SVLAN_FILTER_PUSH_INFO,
	NETDEV_SVLAN_FILTER_DROP_INFO,
	NETDEV_OFFLOAD_XSTATS_ENABLE,
	NETDEV_OFFLOAD_XSTATS_DISABLE,
	NETDEV_OFFLOAD_XSTATS_REPORT_USED,
	NETDEV_OFFLOAD_XSTATS_REPORT_DELTA,
	NETDEV_XDP_FEAT_CHANGE,
};
const char *netdev_cmd_to_name(enum netdev_cmd cmd);

int register_netdevice_notifier(struct notifier_block *nb);
int unregister_netdevice_notifier(struct notifier_block *nb);
int register_netdevice_notifier_net(struct net *net, struct notifier_block *nb);
int unregister_netdevice_notifier_net(struct net *net,
				      struct notifier_block *nb);
int register_netdevice_notifier_dev_net(struct net_device *dev,
					struct notifier_block *nb,
					struct netdev_net_notifier *nn);
int unregister_netdevice_notifier_dev_net(struct net_device *dev,
					  struct notifier_block *nb,
					  struct netdev_net_notifier *nn);

struct netdev_notifier_info {
	struct net_device	*dev;
	struct netlink_ext_ack	*extack;
};

struct netdev_notifier_info_ext {
	struct netdev_notifier_info info; /* must be first */
	union {
		u32 mtu;
	} ext;
};

struct netdev_notifier_change_info {
	struct netdev_notifier_info info; /* must be first */
	unsigned int flags_changed;
};

struct netdev_notifier_changeupper_info {
	struct netdev_notifier_info info; /* must be first */
	struct net_device *upper_dev; /* new upper dev */
	bool master; /* is upper dev master */
	bool linking; /* is the notification for link or unlink */
	void *upper_info; /* upper dev info */
};

struct netdev_notifier_changelowerstate_info {
	struct netdev_notifier_info info; /* must be first */
	void *lower_state_info; /* is lower dev state */
};

struct netdev_notifier_pre_changeaddr_info {
	struct netdev_notifier_info info; /* must be first */
	const unsigned char *dev_addr;
};

enum netdev_offload_xstats_type {
	NETDEV_OFFLOAD_XSTATS_TYPE_L3 = 1,
};

struct netdev_notifier_offload_xstats_info {
	struct netdev_notifier_info info; /* must be first */
	enum netdev_offload_xstats_type type;

	union {
		/* NETDEV_OFFLOAD_XSTATS_REPORT_DELTA */
		struct netdev_notifier_offload_xstats_rd *report_delta;
		/* NETDEV_OFFLOAD_XSTATS_REPORT_USED */
		struct netdev_notifier_offload_xstats_ru *report_used;
	};
};

int netdev_offload_xstats_enable(struct net_device *dev,
				 enum netdev_offload_xstats_type type,
				 struct netlink_ext_ack *extack);
int netdev_offload_xstats_disable(struct net_device *dev,
				  enum netdev_offload_xstats_type type);
bool netdev_offload_xstats_enabled(const struct net_device *dev,
				   enum netdev_offload_xstats_type type);
int netdev_offload_xstats_get(struct net_device *dev,
			      enum netdev_offload_xstats_type type,
			      struct rtnl_hw_stats64 *stats, bool *used,
			      struct netlink_ext_ack *extack);
void
netdev_offload_xstats_report_delta(struct netdev_notifier_offload_xstats_rd *rd,
				   const struct rtnl_hw_stats64 *stats);
void
netdev_offload_xstats_report_used(struct netdev_notifier_offload_xstats_ru *ru);
void netdev_offload_xstats_push_delta(struct net_device *dev,
				      enum netdev_offload_xstats_type type,
				      const struct rtnl_hw_stats64 *stats);

static inline void netdev_notifier_info_init(struct netdev_notifier_info *info,
					     struct net_device *dev)
{
	info->dev = dev;
	info->extack = NULL;
}

static inline struct net_device *
netdev_notifier_info_to_dev(const struct netdev_notifier_info *info)
{
	return info->dev;
}

static inline struct netlink_ext_ack *
netdev_notifier_info_to_extack(const struct netdev_notifier_info *info)
{
	return info->extack;
}

int call_netdevice_notifiers(unsigned long val, struct net_device *dev);
int call_netdevice_notifiers_info(unsigned long val,
				  struct netdev_notifier_info *info);

extern rwlock_t				dev_base_lock;		/* Device list lock */

#define for_each_netdev(net, d)		\
		list_for_each_entry(d, &(net)->dev_base_head, dev_list)
#define for_each_netdev_reverse(net, d)	\
		list_for_each_entry_reverse(d, &(net)->dev_base_head, dev_list)
#define for_each_netdev_rcu(net, d)		\
		list_for_each_entry_rcu(d, &(net)->dev_base_head, dev_list)
#define for_each_netdev_safe(net, d, n)	\
		list_for_each_entry_safe(d, n, &(net)->dev_base_head, dev_list)
#define for_each_netdev_continue(net, d)		\
		list_for_each_entry_continue(d, &(net)->dev_base_head, dev_list)
#define for_each_netdev_continue_reverse(net, d)		\
		list_for_each_entry_continue_reverse(d, &(net)->dev_base_head, \
						     dev_list)
#define for_each_netdev_continue_rcu(net, d)		\
	list_for_each_entry_continue_rcu(d, &(net)->dev_base_head, dev_list)
#define for_each_netdev_in_bond_rcu(bond, slave)	\
		for_each_netdev_rcu(&init_net, slave)	\
			if (netdev_master_upper_dev_get_rcu(slave) == (bond))
#define net_device_entry(lh)	list_entry(lh, struct net_device, dev_list)

static inline struct net_device *next_net_device(struct net_device *dev)
{
	struct list_head *lh;
	struct net *net;

	net = dev_net(dev);
	lh = dev->dev_list.next;
	return lh == &net->dev_base_head ? NULL : net_device_entry(lh);
}

static inline struct net_device *next_net_device_rcu(struct net_device *dev)
{
	struct list_head *lh;
	struct net *net;

	net = dev_net(dev);
	lh = rcu_dereference(list_next_rcu(&dev->dev_list));
	return lh == &net->dev_base_head ? NULL : net_device_entry(lh);
}

static inline struct net_device *first_net_device(struct net *net)
{
	return list_empty(&net->dev_base_head) ? NULL :
		net_device_entry(net->dev_base_head.next);
}

static inline struct net_device *first_net_device_rcu(struct net *net)
{
	struct list_head *lh = rcu_dereference(list_next_rcu(&net->dev_base_head));

	return lh == &net->dev_base_head ? NULL : net_device_entry(lh);
}

int netdev_boot_setup_check(struct net_device *dev);
struct net_device *dev_getbyhwaddr_rcu(struct net *net, unsigned short type,
				       const char *hwaddr);
struct net_device *dev_getfirstbyhwtype(struct net *net, unsigned short type);
void dev_add_pack(struct packet_type *pt);
void dev_remove_pack(struct packet_type *pt);
void __dev_remove_pack(struct packet_type *pt);
void dev_add_offload(struct packet_offload *po);
void dev_remove_offload(struct packet_offload *po);

int dev_get_iflink(const struct net_device *dev);
int dev_fill_metadata_dst(struct net_device *dev, struct sk_buff *skb);
int dev_fill_forward_path(const struct net_device *dev, const u8 *daddr,
			  struct net_device_path_stack *stack);
struct net_device *__dev_get_by_flags(struct net *net, unsigned short flags,
				      unsigned short mask);
struct net_device *dev_get_by_name(struct net *net, const char *name);
struct net_device *dev_get_by_name_rcu(struct net *net, const char *name);
struct net_device *__dev_get_by_name(struct net *net, const char *name);
bool netdev_name_in_use(struct net *net, const char *name);
int dev_alloc_name(struct net_device *dev, const char *name);
int dev_open(struct net_device *dev, struct netlink_ext_ack *extack);
void dev_close(struct net_device *dev);
void dev_close_many(struct list_head *head, bool unlink);
void dev_disable_lro(struct net_device *dev);
int dev_loopback_xmit(struct net *net, struct sock *sk, struct sk_buff *newskb);
u16 dev_pick_tx_zero(struct net_device *dev, struct sk_buff *skb,
		     struct net_device *sb_dev);
u16 dev_pick_tx_cpu_id(struct net_device *dev, struct sk_buff *skb,
		       struct net_device *sb_dev);

int __dev_queue_xmit(struct sk_buff *skb, struct net_device *sb_dev);
int __dev_direct_xmit(struct sk_buff *skb, u16 queue_id);

static inline int dev_queue_xmit(struct sk_buff *skb)
{
	return __dev_queue_xmit(skb, NULL);
}

static inline int dev_queue_xmit_accel(struct sk_buff *skb,
				       struct net_device *sb_dev)
{
	return __dev_queue_xmit(skb, sb_dev);
}

static inline int dev_direct_xmit(struct sk_buff *skb, u16 queue_id)
{
	int ret;

	ret = __dev_direct_xmit(skb, queue_id);
	if (!dev_xmit_complete(ret))
		kfree_skb(skb);
	return ret;
}

int register_netdevice(struct net_device *dev);
void unregister_netdevice_queue(struct net_device *dev, struct list_head *head);
void unregister_netdevice_many(struct list_head *head);
static inline void unregister_netdevice(struct net_device *dev)
{
	unregister_netdevice_queue(dev, NULL);
}

int netdev_refcnt_read(const struct net_device *dev);
void free_netdev(struct net_device *dev);
void netdev_freemem(struct net_device *dev);
int init_dummy_netdev(struct net_device *dev);

struct net_device *netdev_get_xmit_slave(struct net_device *dev,
					 struct sk_buff *skb,
					 bool all_slaves);
struct net_device *netdev_sk_get_lowest_dev(struct net_device *dev,
					    struct sock *sk);
struct net_device *dev_get_by_index(struct net *net, int ifindex);
struct net_device *__dev_get_by_index(struct net *net, int ifindex);
struct net_device *dev_get_by_index_rcu(struct net *net, int ifindex);
struct net_device *dev_get_by_napi_id(unsigned int napi_id);
int dev_restart(struct net_device *dev);


static inline int dev_hard_header(struct sk_buff *skb, struct net_device *dev,
				  unsigned short type,
				  const void *daddr, const void *saddr,
				  unsigned int len)
{
	if (!dev->header_ops || !dev->header_ops->create)
		return 0;

	return dev->header_ops->create(skb, dev, type, daddr, saddr, len);
}

static inline int dev_parse_header(const struct sk_buff *skb,
				   unsigned char *haddr)
{
	const struct net_device *dev = skb->dev;

	if (!dev->header_ops || !dev->header_ops->parse)
		return 0;
	return dev->header_ops->parse(skb, haddr);
}

static inline __be16 dev_parse_header_protocol(const struct sk_buff *skb)
{
	const struct net_device *dev = skb->dev;

	if (!dev->header_ops || !dev->header_ops->parse_protocol)
		return 0;
	return dev->header_ops->parse_protocol(skb);
}

/* ll_header must have at least hard_header_len allocated */
static inline bool dev_validate_header(const struct net_device *dev,
				       char *ll_header, int len)
{
	if (likely(len >= dev->hard_header_len))
		return true;
	if (len < dev->min_header_len)
		return false;

	if (capable(CAP_SYS_RAWIO)) {
		memset(ll_header + len, 0, dev->hard_header_len - len);
		return true;
	}

	if (dev->header_ops && dev->header_ops->validate)
		return dev->header_ops->validate(ll_header, len);

	return false;
}

static inline bool dev_has_header(const struct net_device *dev)
{
	return dev->header_ops && dev->header_ops->create;
}

<<<<<<< HEAD
#ifdef CONFIG_NET_FLOW_LIMIT
#define FLOW_LIMIT_HISTORY	(1 << 7)  /* must be ^2 and !overflow buckets */
struct sd_flow_limit {
	u64			count;
	unsigned int		num_buckets;
	unsigned int		history_head;
	u16			history[FLOW_LIMIT_HISTORY];
	u8			buckets[];
};

extern int netdev_flow_limit_table_len;
#endif /* CONFIG_NET_FLOW_LIMIT */

=======
>>>>>>> eb3cdb58
/*
 * Incoming packets are placed on per-CPU queues
 */
struct softnet_data {
	struct list_head	poll_list;
	struct sk_buff_head	process_queue;

	/* stats */
	unsigned int		processed;
	unsigned int		time_squeeze;
#ifdef CONFIG_RPS
	struct softnet_data	*rps_ipi_list;
#endif

	bool			in_net_rx_action;
	bool			in_napi_threaded_poll;

#ifdef CONFIG_NET_FLOW_LIMIT
	struct sd_flow_limit __rcu *flow_limit;
#endif
	struct Qdisc		*output_queue;
	struct Qdisc		**output_queue_tailp;
	struct sk_buff		*completion_queue;
#ifdef CONFIG_XFRM_OFFLOAD
	struct sk_buff_head	xfrm_backlog;
#endif
	/* written and read only by owning cpu: */
	struct {
		u16 recursion;
		u8  more;
#ifdef CONFIG_NET_EGRESS
		u8  skip_txqueue;
#endif
	} xmit;
#ifdef CONFIG_RPS
	/* input_queue_head should be written by cpu owning this struct,
	 * and only read by other cpus. Worth using a cache line.
	 */
	unsigned int		input_queue_head ____cacheline_aligned_in_smp;

	/* Elements below can be accessed between CPUs for RPS/RFS */
	call_single_data_t	csd ____cacheline_aligned_in_smp;
	struct softnet_data	*rps_ipi_next;
	unsigned int		cpu;
	unsigned int		input_queue_tail;
#endif
	unsigned int		received_rps;
	unsigned int		dropped;
	struct sk_buff_head	input_pkt_queue;
	struct napi_struct	backlog;

	/* Another possibly contended cache line */
	spinlock_t		defer_lock ____cacheline_aligned_in_smp;
	int			defer_count;
	int			defer_ipi_scheduled;
	struct sk_buff		*defer_list;
	call_single_data_t	defer_csd;
};

static inline void input_queue_head_incr(struct softnet_data *sd)
{
#ifdef CONFIG_RPS
	sd->input_queue_head++;
#endif
}

static inline void input_queue_tail_incr_save(struct softnet_data *sd,
					      unsigned int *qtail)
{
#ifdef CONFIG_RPS
	*qtail = ++sd->input_queue_tail;
#endif
}

DECLARE_PER_CPU_ALIGNED(struct softnet_data, softnet_data);

static inline int dev_recursion_level(void)
{
	return this_cpu_read(softnet_data.xmit.recursion);
}

#define XMIT_RECURSION_LIMIT	8
static inline bool dev_xmit_recursion(void)
{
	return unlikely(__this_cpu_read(softnet_data.xmit.recursion) >
			XMIT_RECURSION_LIMIT);
}

static inline void dev_xmit_recursion_inc(void)
{
	__this_cpu_inc(softnet_data.xmit.recursion);
}

static inline void dev_xmit_recursion_dec(void)
{
	__this_cpu_dec(softnet_data.xmit.recursion);
}

void __netif_schedule(struct Qdisc *q);
void netif_schedule_queue(struct netdev_queue *txq);

static inline void netif_tx_schedule_all(struct net_device *dev)
{
	unsigned int i;

	for (i = 0; i < dev->num_tx_queues; i++)
		netif_schedule_queue(netdev_get_tx_queue(dev, i));
}

static __always_inline void netif_tx_start_queue(struct netdev_queue *dev_queue)
{
	clear_bit(__QUEUE_STATE_DRV_XOFF, &dev_queue->state);
}

/**
 *	netif_start_queue - allow transmit
 *	@dev: network device
 *
 *	Allow upper layers to call the device hard_start_xmit routine.
 */
static inline void netif_start_queue(struct net_device *dev)
{
	netif_tx_start_queue(netdev_get_tx_queue(dev, 0));
}

static inline void netif_tx_start_all_queues(struct net_device *dev)
{
	unsigned int i;

	for (i = 0; i < dev->num_tx_queues; i++) {
		struct netdev_queue *txq = netdev_get_tx_queue(dev, i);
		netif_tx_start_queue(txq);
	}
}

void netif_tx_wake_queue(struct netdev_queue *dev_queue);

/**
 *	netif_wake_queue - restart transmit
 *	@dev: network device
 *
 *	Allow upper layers to call the device hard_start_xmit routine.
 *	Used for flow control when transmit resources are available.
 */
static inline void netif_wake_queue(struct net_device *dev)
{
	netif_tx_wake_queue(netdev_get_tx_queue(dev, 0));
}

static inline void netif_tx_wake_all_queues(struct net_device *dev)
{
	unsigned int i;

	for (i = 0; i < dev->num_tx_queues; i++) {
		struct netdev_queue *txq = netdev_get_tx_queue(dev, i);
		netif_tx_wake_queue(txq);
	}
}

static __always_inline void netif_tx_stop_queue(struct netdev_queue *dev_queue)
{
	/* Must be an atomic op see netif_txq_try_stop() */
	set_bit(__QUEUE_STATE_DRV_XOFF, &dev_queue->state);
}

/**
 *	netif_stop_queue - stop transmitted packets
 *	@dev: network device
 *
 *	Stop upper layers calling the device hard_start_xmit routine.
 *	Used for flow control when transmit resources are unavailable.
 */
static inline void netif_stop_queue(struct net_device *dev)
{
	netif_tx_stop_queue(netdev_get_tx_queue(dev, 0));
}

void netif_tx_stop_all_queues(struct net_device *dev);

static inline bool netif_tx_queue_stopped(const struct netdev_queue *dev_queue)
{
	return test_bit(__QUEUE_STATE_DRV_XOFF, &dev_queue->state);
}

/**
 *	netif_queue_stopped - test if transmit queue is flowblocked
 *	@dev: network device
 *
 *	Test if transmit queue on device is currently unable to send.
 */
static inline bool netif_queue_stopped(const struct net_device *dev)
{
	return netif_tx_queue_stopped(netdev_get_tx_queue(dev, 0));
}

static inline bool netif_xmit_stopped(const struct netdev_queue *dev_queue)
{
	return dev_queue->state & QUEUE_STATE_ANY_XOFF;
}

static inline bool
netif_xmit_frozen_or_stopped(const struct netdev_queue *dev_queue)
{
	return dev_queue->state & QUEUE_STATE_ANY_XOFF_OR_FROZEN;
}

static inline bool
netif_xmit_frozen_or_drv_stopped(const struct netdev_queue *dev_queue)
{
	return dev_queue->state & QUEUE_STATE_DRV_XOFF_OR_FROZEN;
}

/**
 *	netdev_queue_set_dql_min_limit - set dql minimum limit
 *	@dev_queue: pointer to transmit queue
 *	@min_limit: dql minimum limit
 *
 * Forces xmit_more() to return true until the minimum threshold
 * defined by @min_limit is reached (or until the tx queue is
 * empty). Warning: to be use with care, misuse will impact the
 * latency.
 */
static inline void netdev_queue_set_dql_min_limit(struct netdev_queue *dev_queue,
						  unsigned int min_limit)
{
#ifdef CONFIG_BQL
	dev_queue->dql.min_limit = min_limit;
#endif
}

/**
 *	netdev_txq_bql_enqueue_prefetchw - prefetch bql data for write
 *	@dev_queue: pointer to transmit queue
 *
 * BQL enabled drivers might use this helper in their ndo_start_xmit(),
 * to give appropriate hint to the CPU.
 */
static inline void netdev_txq_bql_enqueue_prefetchw(struct netdev_queue *dev_queue)
{
#ifdef CONFIG_BQL
	prefetchw(&dev_queue->dql.num_queued);
#endif
}

/**
 *	netdev_txq_bql_complete_prefetchw - prefetch bql data for write
 *	@dev_queue: pointer to transmit queue
 *
 * BQL enabled drivers might use this helper in their TX completion path,
 * to give appropriate hint to the CPU.
 */
static inline void netdev_txq_bql_complete_prefetchw(struct netdev_queue *dev_queue)
{
#ifdef CONFIG_BQL
	prefetchw(&dev_queue->dql.limit);
#endif
}

/**
 *	netdev_tx_sent_queue - report the number of bytes queued to a given tx queue
 *	@dev_queue: network device queue
 *	@bytes: number of bytes queued to the device queue
 *
 *	Report the number of bytes queued for sending/completion to the network
 *	device hardware queue. @bytes should be a good approximation and should
 *	exactly match netdev_completed_queue() @bytes.
 *	This is typically called once per packet, from ndo_start_xmit().
 */
static inline void netdev_tx_sent_queue(struct netdev_queue *dev_queue,
					unsigned int bytes)
{
#ifdef CONFIG_BQL
	dql_queued(&dev_queue->dql, bytes);

	if (likely(dql_avail(&dev_queue->dql) >= 0))
		return;

	set_bit(__QUEUE_STATE_STACK_XOFF, &dev_queue->state);

	/*
	 * The XOFF flag must be set before checking the dql_avail below,
	 * because in netdev_tx_completed_queue we update the dql_completed
	 * before checking the XOFF flag.
	 */
	smp_mb();

	/* check again in case another CPU has just made room avail */
	if (unlikely(dql_avail(&dev_queue->dql) >= 0))
		clear_bit(__QUEUE_STATE_STACK_XOFF, &dev_queue->state);
#endif
}

/* Variant of netdev_tx_sent_queue() for drivers that are aware
 * that they should not test BQL status themselves.
 * We do want to change __QUEUE_STATE_STACK_XOFF only for the last
 * skb of a batch.
 * Returns true if the doorbell must be used to kick the NIC.
 */
static inline bool __netdev_tx_sent_queue(struct netdev_queue *dev_queue,
					  unsigned int bytes,
					  bool xmit_more)
{
	if (xmit_more) {
#ifdef CONFIG_BQL
		dql_queued(&dev_queue->dql, bytes);
#endif
		return netif_tx_queue_stopped(dev_queue);
	}
	netdev_tx_sent_queue(dev_queue, bytes);
	return true;
}

/**
 *	netdev_sent_queue - report the number of bytes queued to hardware
 *	@dev: network device
 *	@bytes: number of bytes queued to the hardware device queue
 *
 *	Report the number of bytes queued for sending/completion to the network
 *	device hardware queue#0. @bytes should be a good approximation and should
 *	exactly match netdev_completed_queue() @bytes.
 *	This is typically called once per packet, from ndo_start_xmit().
 */
static inline void netdev_sent_queue(struct net_device *dev, unsigned int bytes)
{
	netdev_tx_sent_queue(netdev_get_tx_queue(dev, 0), bytes);
}

static inline bool __netdev_sent_queue(struct net_device *dev,
				       unsigned int bytes,
				       bool xmit_more)
{
	return __netdev_tx_sent_queue(netdev_get_tx_queue(dev, 0), bytes,
				      xmit_more);
}

/**
 *	netdev_tx_completed_queue - report number of packets/bytes at TX completion.
 *	@dev_queue: network device queue
 *	@pkts: number of packets (currently ignored)
 *	@bytes: number of bytes dequeued from the device queue
 *
 *	Must be called at most once per TX completion round (and not per
 *	individual packet), so that BQL can adjust its limits appropriately.
 */
static inline void netdev_tx_completed_queue(struct netdev_queue *dev_queue,
					     unsigned int pkts, unsigned int bytes)
{
#ifdef CONFIG_BQL
	if (unlikely(!bytes))
		return;

	dql_completed(&dev_queue->dql, bytes);

	/*
	 * Without the memory barrier there is a small possiblity that
	 * netdev_tx_sent_queue will miss the update and cause the queue to
	 * be stopped forever
	 */
	smp_mb(); /* NOTE: netdev_txq_completed_mb() assumes this exists */

	if (unlikely(dql_avail(&dev_queue->dql) < 0))
		return;

	if (test_and_clear_bit(__QUEUE_STATE_STACK_XOFF, &dev_queue->state))
		netif_schedule_queue(dev_queue);
#endif
}

/**
 * 	netdev_completed_queue - report bytes and packets completed by device
 * 	@dev: network device
 * 	@pkts: actual number of packets sent over the medium
 * 	@bytes: actual number of bytes sent over the medium
 *
 * 	Report the number of bytes and packets transmitted by the network device
 * 	hardware queue over the physical medium, @bytes must exactly match the
 * 	@bytes amount passed to netdev_sent_queue()
 */
static inline void netdev_completed_queue(struct net_device *dev,
					  unsigned int pkts, unsigned int bytes)
{
	netdev_tx_completed_queue(netdev_get_tx_queue(dev, 0), pkts, bytes);
}

static inline void netdev_tx_reset_queue(struct netdev_queue *q)
{
#ifdef CONFIG_BQL
	clear_bit(__QUEUE_STATE_STACK_XOFF, &q->state);
	dql_reset(&q->dql);
#endif
}

/**
 * 	netdev_reset_queue - reset the packets and bytes count of a network device
 * 	@dev_queue: network device
 *
 * 	Reset the bytes and packet count of a network device and clear the
 * 	software flow control OFF bit for this network device
 */
static inline void netdev_reset_queue(struct net_device *dev_queue)
{
	netdev_tx_reset_queue(netdev_get_tx_queue(dev_queue, 0));
}

/**
 * 	netdev_cap_txqueue - check if selected tx queue exceeds device queues
 * 	@dev: network device
 * 	@queue_index: given tx queue index
 *
 * 	Returns 0 if given tx queue index >= number of device tx queues,
 * 	otherwise returns the originally passed tx queue index.
 */
static inline u16 netdev_cap_txqueue(struct net_device *dev, u16 queue_index)
{
	if (unlikely(queue_index >= dev->real_num_tx_queues)) {
		net_warn_ratelimited("%s selects TX queue %d, but real number of TX queues is %d\n",
				     dev->name, queue_index,
				     dev->real_num_tx_queues);
		return 0;
	}

	return queue_index;
}

/**
 *	netif_running - test if up
 *	@dev: network device
 *
 *	Test if the device has been brought up.
 */
static inline bool netif_running(const struct net_device *dev)
{
	return test_bit(__LINK_STATE_START, &dev->state);
}

/*
 * Routines to manage the subqueues on a device.  We only need start,
 * stop, and a check if it's stopped.  All other device management is
 * done at the overall netdevice level.
 * Also test the device if we're multiqueue.
 */

/**
 *	netif_start_subqueue - allow sending packets on subqueue
 *	@dev: network device
 *	@queue_index: sub queue index
 *
 * Start individual transmit queue of a device with multiple transmit queues.
 */
static inline void netif_start_subqueue(struct net_device *dev, u16 queue_index)
{
	struct netdev_queue *txq = netdev_get_tx_queue(dev, queue_index);

	netif_tx_start_queue(txq);
}

/**
 *	netif_stop_subqueue - stop sending packets on subqueue
 *	@dev: network device
 *	@queue_index: sub queue index
 *
 * Stop individual transmit queue of a device with multiple transmit queues.
 */
static inline void netif_stop_subqueue(struct net_device *dev, u16 queue_index)
{
	struct netdev_queue *txq = netdev_get_tx_queue(dev, queue_index);
	netif_tx_stop_queue(txq);
}

/**
 *	__netif_subqueue_stopped - test status of subqueue
 *	@dev: network device
 *	@queue_index: sub queue index
 *
 * Check individual transmit queue of a device with multiple transmit queues.
 */
static inline bool __netif_subqueue_stopped(const struct net_device *dev,
					    u16 queue_index)
{
	struct netdev_queue *txq = netdev_get_tx_queue(dev, queue_index);

	return netif_tx_queue_stopped(txq);
}

/**
 *	netif_subqueue_stopped - test status of subqueue
 *	@dev: network device
 *	@skb: sub queue buffer pointer
 *
 * Check individual transmit queue of a device with multiple transmit queues.
 */
static inline bool netif_subqueue_stopped(const struct net_device *dev,
					  struct sk_buff *skb)
{
	return __netif_subqueue_stopped(dev, skb_get_queue_mapping(skb));
}

/**
 *	netif_wake_subqueue - allow sending packets on subqueue
 *	@dev: network device
 *	@queue_index: sub queue index
 *
 * Resume individual transmit queue of a device with multiple transmit queues.
 */
static inline void netif_wake_subqueue(struct net_device *dev, u16 queue_index)
{
	struct netdev_queue *txq = netdev_get_tx_queue(dev, queue_index);

	netif_tx_wake_queue(txq);
}

#ifdef CONFIG_XPS
int netif_set_xps_queue(struct net_device *dev, const struct cpumask *mask,
			u16 index);
int __netif_set_xps_queue(struct net_device *dev, const unsigned long *mask,
			  u16 index, enum xps_map_type type);

/**
 *	netif_attr_test_mask - Test a CPU or Rx queue set in a mask
 *	@j: CPU/Rx queue index
 *	@mask: bitmask of all cpus/rx queues
 *	@nr_bits: number of bits in the bitmask
 *
 * Test if a CPU or Rx queue index is set in a mask of all CPU/Rx queues.
 */
static inline bool netif_attr_test_mask(unsigned long j,
					const unsigned long *mask,
					unsigned int nr_bits)
{
	cpu_max_bits_warn(j, nr_bits);
	return test_bit(j, mask);
}

/**
 *	netif_attr_test_online - Test for online CPU/Rx queue
 *	@j: CPU/Rx queue index
 *	@online_mask: bitmask for CPUs/Rx queues that are online
 *	@nr_bits: number of bits in the bitmask
 *
 * Returns true if a CPU/Rx queue is online.
 */
static inline bool netif_attr_test_online(unsigned long j,
					  const unsigned long *online_mask,
					  unsigned int nr_bits)
{
	cpu_max_bits_warn(j, nr_bits);

	if (online_mask)
		return test_bit(j, online_mask);

	return (j < nr_bits);
}

/**
 *	netif_attrmask_next - get the next CPU/Rx queue in a cpu/Rx queues mask
 *	@n: CPU/Rx queue index
 *	@srcp: the cpumask/Rx queue mask pointer
 *	@nr_bits: number of bits in the bitmask
 *
 * Returns >= nr_bits if no further CPUs/Rx queues set.
 */
static inline unsigned int netif_attrmask_next(int n, const unsigned long *srcp,
					       unsigned int nr_bits)
{
	/* -1 is a legal arg here. */
	if (n != -1)
		cpu_max_bits_warn(n, nr_bits);

	if (srcp)
		return find_next_bit(srcp, nr_bits, n + 1);

	return n + 1;
}

/**
 *	netif_attrmask_next_and - get the next CPU/Rx queue in \*src1p & \*src2p
 *	@n: CPU/Rx queue index
 *	@src1p: the first CPUs/Rx queues mask pointer
 *	@src2p: the second CPUs/Rx queues mask pointer
 *	@nr_bits: number of bits in the bitmask
 *
 * Returns >= nr_bits if no further CPUs/Rx queues set in both.
 */
static inline int netif_attrmask_next_and(int n, const unsigned long *src1p,
					  const unsigned long *src2p,
					  unsigned int nr_bits)
{
	/* -1 is a legal arg here. */
	if (n != -1)
		cpu_max_bits_warn(n, nr_bits);

	if (src1p && src2p)
		return find_next_and_bit(src1p, src2p, nr_bits, n + 1);
	else if (src1p)
		return find_next_bit(src1p, nr_bits, n + 1);
	else if (src2p)
		return find_next_bit(src2p, nr_bits, n + 1);

	return n + 1;
}
#else
static inline int netif_set_xps_queue(struct net_device *dev,
				      const struct cpumask *mask,
				      u16 index)
{
	return 0;
}

static inline int __netif_set_xps_queue(struct net_device *dev,
					const unsigned long *mask,
					u16 index, enum xps_map_type type)
{
	return 0;
}
#endif

/**
 *	netif_is_multiqueue - test if device has multiple transmit queues
 *	@dev: network device
 *
 * Check if device has multiple transmit queues
 */
static inline bool netif_is_multiqueue(const struct net_device *dev)
{
	return dev->num_tx_queues > 1;
}

int netif_set_real_num_tx_queues(struct net_device *dev, unsigned int txq);

#ifdef CONFIG_SYSFS
int netif_set_real_num_rx_queues(struct net_device *dev, unsigned int rxq);
#else
static inline int netif_set_real_num_rx_queues(struct net_device *dev,
						unsigned int rxqs)
{
	dev->real_num_rx_queues = rxqs;
	return 0;
}
#endif
int netif_set_real_num_queues(struct net_device *dev,
			      unsigned int txq, unsigned int rxq);

static inline struct netdev_rx_queue *
__netif_get_rx_queue(struct net_device *dev, unsigned int rxq)
{
	return dev->_rx + rxq;
}

#ifdef CONFIG_SYSFS
static inline unsigned int get_netdev_rx_queue_index(
		struct netdev_rx_queue *queue)
{
	struct net_device *dev = queue->dev;
	int index = queue - dev->_rx;

	BUG_ON(index >= dev->num_rx_queues);
	return index;
}
#endif

int netif_get_num_default_rss_queues(void);

void dev_kfree_skb_irq_reason(struct sk_buff *skb, enum skb_drop_reason reason);
void dev_kfree_skb_any_reason(struct sk_buff *skb, enum skb_drop_reason reason);

/*
 * It is not allowed to call kfree_skb() or consume_skb() from hardware
 * interrupt context or with hardware interrupts being disabled.
 * (in_hardirq() || irqs_disabled())
 *
 * We provide four helpers that can be used in following contexts :
 *
 * dev_kfree_skb_irq(skb) when caller drops a packet from irq context,
 *  replacing kfree_skb(skb)
 *
 * dev_consume_skb_irq(skb) when caller consumes a packet from irq context.
 *  Typically used in place of consume_skb(skb) in TX completion path
 *
 * dev_kfree_skb_any(skb) when caller doesn't know its current irq context,
 *  replacing kfree_skb(skb)
 *
 * dev_consume_skb_any(skb) when caller doesn't know its current irq context,
 *  and consumed a packet. Used in place of consume_skb(skb)
 */
static inline void dev_kfree_skb_irq(struct sk_buff *skb)
{
	dev_kfree_skb_irq_reason(skb, SKB_DROP_REASON_NOT_SPECIFIED);
}

static inline void dev_consume_skb_irq(struct sk_buff *skb)
{
	dev_kfree_skb_irq_reason(skb, SKB_CONSUMED);
}

static inline void dev_kfree_skb_any(struct sk_buff *skb)
{
	dev_kfree_skb_any_reason(skb, SKB_DROP_REASON_NOT_SPECIFIED);
}

static inline void dev_consume_skb_any(struct sk_buff *skb)
{
	dev_kfree_skb_any_reason(skb, SKB_CONSUMED);
}

u32 bpf_prog_run_generic_xdp(struct sk_buff *skb, struct xdp_buff *xdp,
			     struct bpf_prog *xdp_prog);
void generic_xdp_tx(struct sk_buff *skb, struct bpf_prog *xdp_prog);
int do_xdp_generic(struct bpf_prog *xdp_prog, struct sk_buff *skb);
int netif_rx(struct sk_buff *skb);
int __netif_rx(struct sk_buff *skb);

int netif_receive_skb(struct sk_buff *skb);
int netif_receive_skb_core(struct sk_buff *skb);
void netif_receive_skb_list_internal(struct list_head *head);
void netif_receive_skb_list(struct list_head *head);
gro_result_t napi_gro_receive(struct napi_struct *napi, struct sk_buff *skb);
void napi_gro_flush(struct napi_struct *napi, bool flush_old);
struct sk_buff *napi_get_frags(struct napi_struct *napi);
void napi_get_frags_check(struct napi_struct *napi);
gro_result_t napi_gro_frags(struct napi_struct *napi);
struct packet_offload *gro_find_receive_by_type(__be16 type);
struct packet_offload *gro_find_complete_by_type(__be16 type);

static inline void napi_free_frags(struct napi_struct *napi)
{
	kfree_skb(napi->skb);
	napi->skb = NULL;
}

bool netdev_is_rx_handler_busy(struct net_device *dev);
int netdev_rx_handler_register(struct net_device *dev,
			       rx_handler_func_t *rx_handler,
			       void *rx_handler_data);
void netdev_rx_handler_unregister(struct net_device *dev);

bool dev_valid_name(const char *name);
static inline bool is_socket_ioctl_cmd(unsigned int cmd)
{
	return _IOC_TYPE(cmd) == SOCK_IOC_TYPE;
}
int get_user_ifreq(struct ifreq *ifr, void __user **ifrdata, void __user *arg);
int put_user_ifreq(struct ifreq *ifr, void __user *arg);
int dev_ioctl(struct net *net, unsigned int cmd, struct ifreq *ifr,
		void __user *data, bool *need_copyout);
int dev_ifconf(struct net *net, struct ifconf __user *ifc);
int dev_ethtool(struct net *net, struct ifreq *ifr, void __user *userdata);
unsigned int dev_get_flags(const struct net_device *);
int __dev_change_flags(struct net_device *dev, unsigned int flags,
		       struct netlink_ext_ack *extack);
int dev_change_flags(struct net_device *dev, unsigned int flags,
		     struct netlink_ext_ack *extack);
int dev_set_alias(struct net_device *, const char *, size_t);
int dev_get_alias(const struct net_device *, char *, size_t);
int __dev_change_net_namespace(struct net_device *dev, struct net *net,
			       const char *pat, int new_ifindex);
static inline
int dev_change_net_namespace(struct net_device *dev, struct net *net,
			     const char *pat)
{
	return __dev_change_net_namespace(dev, net, pat, 0);
}
int __dev_set_mtu(struct net_device *, int);
int dev_set_mtu(struct net_device *, int);
int dev_pre_changeaddr_notify(struct net_device *dev, const char *addr,
			      struct netlink_ext_ack *extack);
int dev_set_mac_address(struct net_device *dev, struct sockaddr *sa,
			struct netlink_ext_ack *extack);
int dev_set_mac_address_user(struct net_device *dev, struct sockaddr *sa,
			     struct netlink_ext_ack *extack);
int dev_get_mac_address(struct sockaddr *sa, struct net *net, char *dev_name);
int dev_get_port_parent_id(struct net_device *dev,
			   struct netdev_phys_item_id *ppid, bool recurse);
bool netdev_port_same_parent_id(struct net_device *a, struct net_device *b);
struct sk_buff *validate_xmit_skb_list(struct sk_buff *skb, struct net_device *dev, bool *again);
struct sk_buff *dev_hard_start_xmit(struct sk_buff *skb, struct net_device *dev,
				    struct netdev_queue *txq, int *ret);

int bpf_xdp_link_attach(const union bpf_attr *attr, struct bpf_prog *prog);
u8 dev_xdp_prog_count(struct net_device *dev);
u32 dev_xdp_prog_id(struct net_device *dev, enum bpf_xdp_mode mode);

int __dev_forward_skb(struct net_device *dev, struct sk_buff *skb);
int dev_forward_skb(struct net_device *dev, struct sk_buff *skb);
int dev_forward_skb_nomtu(struct net_device *dev, struct sk_buff *skb);
bool is_skb_forwardable(const struct net_device *dev,
			const struct sk_buff *skb);

static __always_inline bool __is_skb_forwardable(const struct net_device *dev,
						 const struct sk_buff *skb,
						 const bool check_mtu)
{
	const u32 vlan_hdr_len = 4; /* VLAN_HLEN */
	unsigned int len;

	if (!(dev->flags & IFF_UP))
		return false;

	if (!check_mtu)
		return true;

	len = dev->mtu + dev->hard_header_len + vlan_hdr_len;
	if (skb->len <= len)
		return true;

	/* if TSO is enabled, we don't care about the length as the packet
	 * could be forwarded without being segmented before
	 */
	if (skb_is_gso(skb))
		return true;

	return false;
}

struct net_device_core_stats __percpu *netdev_core_stats_alloc(struct net_device *dev);

static inline struct net_device_core_stats __percpu *dev_core_stats(struct net_device *dev)
{
	/* This READ_ONCE() pairs with the write in netdev_core_stats_alloc() */
	struct net_device_core_stats __percpu *p = READ_ONCE(dev->core_stats);

	if (likely(p))
		return p;

	return netdev_core_stats_alloc(dev);
}

#define DEV_CORE_STATS_INC(FIELD)						\
static inline void dev_core_stats_##FIELD##_inc(struct net_device *dev)		\
{										\
	struct net_device_core_stats __percpu *p;				\
										\
	p = dev_core_stats(dev);						\
	if (p)									\
		this_cpu_inc(p->FIELD);						\
}
DEV_CORE_STATS_INC(rx_dropped)
DEV_CORE_STATS_INC(tx_dropped)
DEV_CORE_STATS_INC(rx_nohandler)
DEV_CORE_STATS_INC(rx_otherhost_dropped)

static __always_inline int ____dev_forward_skb(struct net_device *dev,
					       struct sk_buff *skb,
					       const bool check_mtu)
{
	if (skb_orphan_frags(skb, GFP_ATOMIC) ||
	    unlikely(!__is_skb_forwardable(dev, skb, check_mtu))) {
		dev_core_stats_rx_dropped_inc(dev);
		kfree_skb(skb);
		return NET_RX_DROP;
	}

	skb_scrub_packet(skb, !net_eq(dev_net(dev), dev_net(skb->dev)));
	skb->priority = 0;
	return 0;
}

bool dev_nit_active(struct net_device *dev);
void dev_queue_xmit_nit(struct sk_buff *skb, struct net_device *dev);

static inline void __dev_put(struct net_device *dev)
{
	if (dev) {
#ifdef CONFIG_PCPU_DEV_REFCNT
		this_cpu_dec(*dev->pcpu_refcnt);
#else
		refcount_dec(&dev->dev_refcnt);
#endif
	}
}

<<<<<<< HEAD
/**
 *	dev_put - release reference to device
 *	@dev: network device
 *
 * Release reference to device to allow it to be freed.
 * Try using dev_put_track() instead.
 */
static inline void dev_put(struct net_device *dev)
{
	if (dev) {
#ifdef CONFIG_PCPU_DEV_REFCNT
		this_cpu_dec(*dev->pcpu_refcnt);
#else
		refcount_dec(&dev->dev_refcnt);
=======
static inline void __dev_hold(struct net_device *dev)
{
	if (dev) {
#ifdef CONFIG_PCPU_DEV_REFCNT
		this_cpu_inc(*dev->pcpu_refcnt);
#else
		refcount_inc(&dev->dev_refcnt);
#endif
	}
}

static inline void __netdev_tracker_alloc(struct net_device *dev,
					  netdevice_tracker *tracker,
					  gfp_t gfp)
{
#ifdef CONFIG_NET_DEV_REFCNT_TRACKER
	ref_tracker_alloc(&dev->refcnt_tracker, tracker, gfp);
>>>>>>> eb3cdb58
#endif
	}
}

/* netdev_tracker_alloc() can upgrade a prior untracked reference
 * taken by dev_get_by_name()/dev_get_by_index() to a tracked one.
 */
static inline void netdev_tracker_alloc(struct net_device *dev,
					netdevice_tracker *tracker, gfp_t gfp)
{
#ifdef CONFIG_NET_DEV_REFCNT_TRACKER
	refcount_dec(&dev->refcnt_tracker.no_tracker);
	__netdev_tracker_alloc(dev, tracker, gfp);
#endif
}

static inline void netdev_tracker_free(struct net_device *dev,
				       netdevice_tracker *tracker)
{
#ifdef CONFIG_NET_DEV_REFCNT_TRACKER
	ref_tracker_free(&dev->refcnt_tracker, tracker);
#endif
}

static inline void netdev_hold(struct net_device *dev,
			       netdevice_tracker *tracker, gfp_t gfp)
{
	if (dev) {
		__dev_hold(dev);
		__netdev_tracker_alloc(dev, tracker, gfp);
	}
}

static inline void netdev_put(struct net_device *dev,
			      netdevice_tracker *tracker)
{
	if (dev) {
		netdev_tracker_free(dev, tracker);
		__dev_put(dev);
	}
}

/**
 *	dev_hold - get reference to device
 *	@dev: network device
 *
 * Hold reference to device to keep it from being freed.
<<<<<<< HEAD
 * Try using dev_hold_track() instead.
 */
static inline void dev_hold(struct net_device *dev)
{
	if (dev) {
#ifdef CONFIG_PCPU_DEV_REFCNT
		this_cpu_inc(*dev->pcpu_refcnt);
#else
		refcount_inc(&dev->dev_refcnt);
#endif
	}
}

static inline void netdev_tracker_alloc(struct net_device *dev,
					netdevice_tracker *tracker, gfp_t gfp)
{
#ifdef CONFIG_NET_DEV_REFCNT_TRACKER
	ref_tracker_alloc(&dev->refcnt_tracker, tracker, gfp);
#endif
=======
 * Try using netdev_hold() instead.
 */
static inline void dev_hold(struct net_device *dev)
{
	netdev_hold(dev, NULL, GFP_ATOMIC);
}

/**
 *	dev_put - release reference to device
 *	@dev: network device
 *
 * Release reference to device to allow it to be freed.
 * Try using netdev_put() instead.
 */
static inline void dev_put(struct net_device *dev)
{
	netdev_put(dev, NULL);
}

static inline void netdev_ref_replace(struct net_device *odev,
				      struct net_device *ndev,
				      netdevice_tracker *tracker,
				      gfp_t gfp)
{
	if (odev)
		netdev_tracker_free(odev, tracker);

	__dev_hold(ndev);
	__dev_put(odev);

	if (ndev)
		__netdev_tracker_alloc(ndev, tracker, gfp);
>>>>>>> eb3cdb58
}

static inline void netdev_tracker_free(struct net_device *dev,
				       netdevice_tracker *tracker)
{
#ifdef CONFIG_NET_DEV_REFCNT_TRACKER
	ref_tracker_free(&dev->refcnt_tracker, tracker);
#endif
}

static inline void dev_hold_track(struct net_device *dev,
				  netdevice_tracker *tracker, gfp_t gfp)
{
	if (dev) {
		dev_hold(dev);
		netdev_tracker_alloc(dev, tracker, gfp);
	}
}

static inline void dev_put_track(struct net_device *dev,
				 netdevice_tracker *tracker)
{
	if (dev) {
		netdev_tracker_free(dev, tracker);
		dev_put(dev);
	}
}

/* Carrier loss detection, dial on demand. The functions netif_carrier_on
 * and _off may be called from IRQ context, but it is caller
 * who is responsible for serialization of these calls.
 *
 * The name carrier is inappropriate, these functions should really be
 * called netif_lowerlayer_*() because they represent the state of any
 * kind of lower layer not just hardware media.
 */
void linkwatch_fire_event(struct net_device *dev);

/**
 *	netif_carrier_ok - test if carrier present
 *	@dev: network device
 *
 * Check if carrier is present on device
 */
static inline bool netif_carrier_ok(const struct net_device *dev)
{
	return !test_bit(__LINK_STATE_NOCARRIER, &dev->state);
}

unsigned long dev_trans_start(struct net_device *dev);

void __netdev_watchdog_up(struct net_device *dev);

void netif_carrier_on(struct net_device *dev);
void netif_carrier_off(struct net_device *dev);
void netif_carrier_event(struct net_device *dev);

/**
 *	netif_dormant_on - mark device as dormant.
 *	@dev: network device
 *
 * Mark device as dormant (as per RFC2863).
 *
 * The dormant state indicates that the relevant interface is not
 * actually in a condition to pass packets (i.e., it is not 'up') but is
 * in a "pending" state, waiting for some external event.  For "on-
 * demand" interfaces, this new state identifies the situation where the
 * interface is waiting for events to place it in the up state.
 */
static inline void netif_dormant_on(struct net_device *dev)
{
	if (!test_and_set_bit(__LINK_STATE_DORMANT, &dev->state))
		linkwatch_fire_event(dev);
}

/**
 *	netif_dormant_off - set device as not dormant.
 *	@dev: network device
 *
 * Device is not in dormant state.
 */
static inline void netif_dormant_off(struct net_device *dev)
{
	if (test_and_clear_bit(__LINK_STATE_DORMANT, &dev->state))
		linkwatch_fire_event(dev);
}

/**
 *	netif_dormant - test if device is dormant
 *	@dev: network device
 *
 * Check if device is dormant.
 */
static inline bool netif_dormant(const struct net_device *dev)
{
	return test_bit(__LINK_STATE_DORMANT, &dev->state);
}


/**
 *	netif_testing_on - mark device as under test.
 *	@dev: network device
 *
 * Mark device as under test (as per RFC2863).
 *
 * The testing state indicates that some test(s) must be performed on
 * the interface. After completion, of the test, the interface state
 * will change to up, dormant, or down, as appropriate.
 */
static inline void netif_testing_on(struct net_device *dev)
{
	if (!test_and_set_bit(__LINK_STATE_TESTING, &dev->state))
		linkwatch_fire_event(dev);
}

/**
 *	netif_testing_off - set device as not under test.
 *	@dev: network device
 *
 * Device is not in testing state.
 */
static inline void netif_testing_off(struct net_device *dev)
{
	if (test_and_clear_bit(__LINK_STATE_TESTING, &dev->state))
		linkwatch_fire_event(dev);
}

/**
 *	netif_testing - test if device is under test
 *	@dev: network device
 *
 * Check if device is under test
 */
static inline bool netif_testing(const struct net_device *dev)
{
	return test_bit(__LINK_STATE_TESTING, &dev->state);
}


/**
 *	netif_oper_up - test if device is operational
 *	@dev: network device
 *
 * Check if carrier is operational
 */
static inline bool netif_oper_up(const struct net_device *dev)
{
	return (dev->operstate == IF_OPER_UP ||
		dev->operstate == IF_OPER_UNKNOWN /* backward compat */);
}

/**
 *	netif_device_present - is device available or removed
 *	@dev: network device
 *
 * Check if device has not been removed from system.
 */
static inline bool netif_device_present(const struct net_device *dev)
{
	return test_bit(__LINK_STATE_PRESENT, &dev->state);
}

void netif_device_detach(struct net_device *dev);

void netif_device_attach(struct net_device *dev);

/*
 * Network interface message level settings
 */

enum {
	NETIF_MSG_DRV_BIT,
	NETIF_MSG_PROBE_BIT,
	NETIF_MSG_LINK_BIT,
	NETIF_MSG_TIMER_BIT,
	NETIF_MSG_IFDOWN_BIT,
	NETIF_MSG_IFUP_BIT,
	NETIF_MSG_RX_ERR_BIT,
	NETIF_MSG_TX_ERR_BIT,
	NETIF_MSG_TX_QUEUED_BIT,
	NETIF_MSG_INTR_BIT,
	NETIF_MSG_TX_DONE_BIT,
	NETIF_MSG_RX_STATUS_BIT,
	NETIF_MSG_PKTDATA_BIT,
	NETIF_MSG_HW_BIT,
	NETIF_MSG_WOL_BIT,

	/* When you add a new bit above, update netif_msg_class_names array
	 * in net/ethtool/common.c
	 */
	NETIF_MSG_CLASS_COUNT,
};
/* Both ethtool_ops interface and internal driver implementation use u32 */
static_assert(NETIF_MSG_CLASS_COUNT <= 32);

#define __NETIF_MSG_BIT(bit)	((u32)1 << (bit))
#define __NETIF_MSG(name)	__NETIF_MSG_BIT(NETIF_MSG_ ## name ## _BIT)

#define NETIF_MSG_DRV		__NETIF_MSG(DRV)
#define NETIF_MSG_PROBE		__NETIF_MSG(PROBE)
#define NETIF_MSG_LINK		__NETIF_MSG(LINK)
#define NETIF_MSG_TIMER		__NETIF_MSG(TIMER)
#define NETIF_MSG_IFDOWN	__NETIF_MSG(IFDOWN)
#define NETIF_MSG_IFUP		__NETIF_MSG(IFUP)
#define NETIF_MSG_RX_ERR	__NETIF_MSG(RX_ERR)
#define NETIF_MSG_TX_ERR	__NETIF_MSG(TX_ERR)
#define NETIF_MSG_TX_QUEUED	__NETIF_MSG(TX_QUEUED)
#define NETIF_MSG_INTR		__NETIF_MSG(INTR)
#define NETIF_MSG_TX_DONE	__NETIF_MSG(TX_DONE)
#define NETIF_MSG_RX_STATUS	__NETIF_MSG(RX_STATUS)
#define NETIF_MSG_PKTDATA	__NETIF_MSG(PKTDATA)
#define NETIF_MSG_HW		__NETIF_MSG(HW)
#define NETIF_MSG_WOL		__NETIF_MSG(WOL)

#define netif_msg_drv(p)	((p)->msg_enable & NETIF_MSG_DRV)
#define netif_msg_probe(p)	((p)->msg_enable & NETIF_MSG_PROBE)
#define netif_msg_link(p)	((p)->msg_enable & NETIF_MSG_LINK)
#define netif_msg_timer(p)	((p)->msg_enable & NETIF_MSG_TIMER)
#define netif_msg_ifdown(p)	((p)->msg_enable & NETIF_MSG_IFDOWN)
#define netif_msg_ifup(p)	((p)->msg_enable & NETIF_MSG_IFUP)
#define netif_msg_rx_err(p)	((p)->msg_enable & NETIF_MSG_RX_ERR)
#define netif_msg_tx_err(p)	((p)->msg_enable & NETIF_MSG_TX_ERR)
#define netif_msg_tx_queued(p)	((p)->msg_enable & NETIF_MSG_TX_QUEUED)
#define netif_msg_intr(p)	((p)->msg_enable & NETIF_MSG_INTR)
#define netif_msg_tx_done(p)	((p)->msg_enable & NETIF_MSG_TX_DONE)
#define netif_msg_rx_status(p)	((p)->msg_enable & NETIF_MSG_RX_STATUS)
#define netif_msg_pktdata(p)	((p)->msg_enable & NETIF_MSG_PKTDATA)
#define netif_msg_hw(p)		((p)->msg_enable & NETIF_MSG_HW)
#define netif_msg_wol(p)	((p)->msg_enable & NETIF_MSG_WOL)

static inline u32 netif_msg_init(int debug_value, int default_msg_enable_bits)
{
	/* use default */
	if (debug_value < 0 || debug_value >= (sizeof(u32) * 8))
		return default_msg_enable_bits;
	if (debug_value == 0)	/* no output */
		return 0;
	/* set low N bits */
	return (1U << debug_value) - 1;
}

static inline void __netif_tx_lock(struct netdev_queue *txq, int cpu)
{
	spin_lock(&txq->_xmit_lock);
	/* Pairs with READ_ONCE() in __dev_queue_xmit() */
	WRITE_ONCE(txq->xmit_lock_owner, cpu);
}

static inline bool __netif_tx_acquire(struct netdev_queue *txq)
{
	__acquire(&txq->_xmit_lock);
	return true;
}

static inline void __netif_tx_release(struct netdev_queue *txq)
{
	__release(&txq->_xmit_lock);
}

static inline void __netif_tx_lock_bh(struct netdev_queue *txq)
{
	spin_lock_bh(&txq->_xmit_lock);
	/* Pairs with READ_ONCE() in __dev_queue_xmit() */
	WRITE_ONCE(txq->xmit_lock_owner, smp_processor_id());
}

static inline bool __netif_tx_trylock(struct netdev_queue *txq)
{
	bool ok = spin_trylock(&txq->_xmit_lock);

	if (likely(ok)) {
		/* Pairs with READ_ONCE() in __dev_queue_xmit() */
		WRITE_ONCE(txq->xmit_lock_owner, smp_processor_id());
	}
	return ok;
}

static inline void __netif_tx_unlock(struct netdev_queue *txq)
{
	/* Pairs with READ_ONCE() in __dev_queue_xmit() */
	WRITE_ONCE(txq->xmit_lock_owner, -1);
	spin_unlock(&txq->_xmit_lock);
}

static inline void __netif_tx_unlock_bh(struct netdev_queue *txq)
{
	/* Pairs with READ_ONCE() in __dev_queue_xmit() */
	WRITE_ONCE(txq->xmit_lock_owner, -1);
	spin_unlock_bh(&txq->_xmit_lock);
}

/*
 * txq->trans_start can be read locklessly from dev_watchdog()
 */
static inline void txq_trans_update(struct netdev_queue *txq)
{
	if (txq->xmit_lock_owner != -1)
		WRITE_ONCE(txq->trans_start, jiffies);
}

static inline void txq_trans_cond_update(struct netdev_queue *txq)
{
	unsigned long now = jiffies;

	if (READ_ONCE(txq->trans_start) != now)
		WRITE_ONCE(txq->trans_start, now);
}

/* legacy drivers only, netdev_start_xmit() sets txq->trans_start */
static inline void netif_trans_update(struct net_device *dev)
{
	struct netdev_queue *txq = netdev_get_tx_queue(dev, 0);

	txq_trans_cond_update(txq);
}

/**
 *	netif_tx_lock - grab network device transmit lock
 *	@dev: network device
 *
 * Get network device transmit lock
 */
void netif_tx_lock(struct net_device *dev);

static inline void netif_tx_lock_bh(struct net_device *dev)
{
	local_bh_disable();
	netif_tx_lock(dev);
}

void netif_tx_unlock(struct net_device *dev);

static inline void netif_tx_unlock_bh(struct net_device *dev)
{
	netif_tx_unlock(dev);
	local_bh_enable();
}

#define HARD_TX_LOCK(dev, txq, cpu) {			\
	if ((dev->features & NETIF_F_LLTX) == 0) {	\
		__netif_tx_lock(txq, cpu);		\
	} else {					\
		__netif_tx_acquire(txq);		\
	}						\
}

#define HARD_TX_TRYLOCK(dev, txq)			\
	(((dev->features & NETIF_F_LLTX) == 0) ?	\
		__netif_tx_trylock(txq) :		\
		__netif_tx_acquire(txq))

#define HARD_TX_UNLOCK(dev, txq) {			\
	if ((dev->features & NETIF_F_LLTX) == 0) {	\
		__netif_tx_unlock(txq);			\
	} else {					\
		__netif_tx_release(txq);		\
	}						\
}

static inline void netif_tx_disable(struct net_device *dev)
{
	unsigned int i;
	int cpu;

	local_bh_disable();
	cpu = smp_processor_id();
	spin_lock(&dev->tx_global_lock);
	for (i = 0; i < dev->num_tx_queues; i++) {
		struct netdev_queue *txq = netdev_get_tx_queue(dev, i);

		__netif_tx_lock(txq, cpu);
		netif_tx_stop_queue(txq);
		__netif_tx_unlock(txq);
	}
	spin_unlock(&dev->tx_global_lock);
	local_bh_enable();
}

static inline void netif_addr_lock(struct net_device *dev)
{
	unsigned char nest_level = 0;

#ifdef CONFIG_LOCKDEP
	nest_level = dev->nested_level;
#endif
	spin_lock_nested(&dev->addr_list_lock, nest_level);
}

static inline void netif_addr_lock_bh(struct net_device *dev)
{
	unsigned char nest_level = 0;

#ifdef CONFIG_LOCKDEP
	nest_level = dev->nested_level;
#endif
	local_bh_disable();
	spin_lock_nested(&dev->addr_list_lock, nest_level);
}

static inline void netif_addr_unlock(struct net_device *dev)
{
	spin_unlock(&dev->addr_list_lock);
}

static inline void netif_addr_unlock_bh(struct net_device *dev)
{
	spin_unlock_bh(&dev->addr_list_lock);
}

/*
 * dev_addrs walker. Should be used only for read access. Call with
 * rcu_read_lock held.
 */
#define for_each_dev_addr(dev, ha) \
		list_for_each_entry_rcu(ha, &dev->dev_addrs.list, list)

/* These functions live elsewhere (drivers/net/net_init.c, but related) */

void ether_setup(struct net_device *dev);

/* Support for loadable net-drivers */
struct net_device *alloc_netdev_mqs(int sizeof_priv, const char *name,
				    unsigned char name_assign_type,
				    void (*setup)(struct net_device *),
				    unsigned int txqs, unsigned int rxqs);
#define alloc_netdev(sizeof_priv, name, name_assign_type, setup) \
	alloc_netdev_mqs(sizeof_priv, name, name_assign_type, setup, 1, 1)

#define alloc_netdev_mq(sizeof_priv, name, name_assign_type, setup, count) \
	alloc_netdev_mqs(sizeof_priv, name, name_assign_type, setup, count, \
			 count)

int register_netdev(struct net_device *dev);
void unregister_netdev(struct net_device *dev);

int devm_register_netdev(struct device *dev, struct net_device *ndev);

/* General hardware address lists handling functions */
int __hw_addr_sync(struct netdev_hw_addr_list *to_list,
		   struct netdev_hw_addr_list *from_list, int addr_len);
void __hw_addr_unsync(struct netdev_hw_addr_list *to_list,
		      struct netdev_hw_addr_list *from_list, int addr_len);
int __hw_addr_sync_dev(struct netdev_hw_addr_list *list,
		       struct net_device *dev,
		       int (*sync)(struct net_device *, const unsigned char *),
		       int (*unsync)(struct net_device *,
				     const unsigned char *));
int __hw_addr_ref_sync_dev(struct netdev_hw_addr_list *list,
			   struct net_device *dev,
			   int (*sync)(struct net_device *,
				       const unsigned char *, int),
			   int (*unsync)(struct net_device *,
					 const unsigned char *, int));
void __hw_addr_ref_unsync_dev(struct netdev_hw_addr_list *list,
			      struct net_device *dev,
			      int (*unsync)(struct net_device *,
					    const unsigned char *, int));
void __hw_addr_unsync_dev(struct netdev_hw_addr_list *list,
			  struct net_device *dev,
			  int (*unsync)(struct net_device *,
					const unsigned char *));
void __hw_addr_init(struct netdev_hw_addr_list *list);

/* Functions used for device addresses handling */
void dev_addr_mod(struct net_device *dev, unsigned int offset,
		  const void *addr, size_t len);

static inline void
__dev_addr_set(struct net_device *dev, const void *addr, size_t len)
{
	dev_addr_mod(dev, 0, addr, len);
}

static inline void dev_addr_set(struct net_device *dev, const u8 *addr)
{
	__dev_addr_set(dev, addr, dev->addr_len);
}

int dev_addr_add(struct net_device *dev, const unsigned char *addr,
		 unsigned char addr_type);
int dev_addr_del(struct net_device *dev, const unsigned char *addr,
		 unsigned char addr_type);
<<<<<<< HEAD
void dev_addr_flush(struct net_device *dev);
int dev_addr_init(struct net_device *dev);
void dev_addr_check(struct net_device *dev);
=======
>>>>>>> eb3cdb58

/* Functions used for unicast addresses handling */
int dev_uc_add(struct net_device *dev, const unsigned char *addr);
int dev_uc_add_excl(struct net_device *dev, const unsigned char *addr);
int dev_uc_del(struct net_device *dev, const unsigned char *addr);
int dev_uc_sync(struct net_device *to, struct net_device *from);
int dev_uc_sync_multiple(struct net_device *to, struct net_device *from);
void dev_uc_unsync(struct net_device *to, struct net_device *from);
void dev_uc_flush(struct net_device *dev);
void dev_uc_init(struct net_device *dev);

/**
 *  __dev_uc_sync - Synchonize device's unicast list
 *  @dev:  device to sync
 *  @sync: function to call if address should be added
 *  @unsync: function to call if address should be removed
 *
 *  Add newly added addresses to the interface, and release
 *  addresses that have been deleted.
 */
static inline int __dev_uc_sync(struct net_device *dev,
				int (*sync)(struct net_device *,
					    const unsigned char *),
				int (*unsync)(struct net_device *,
					      const unsigned char *))
{
	return __hw_addr_sync_dev(&dev->uc, dev, sync, unsync);
}

/**
 *  __dev_uc_unsync - Remove synchronized addresses from device
 *  @dev:  device to sync
 *  @unsync: function to call if address should be removed
 *
 *  Remove all addresses that were added to the device by dev_uc_sync().
 */
static inline void __dev_uc_unsync(struct net_device *dev,
				   int (*unsync)(struct net_device *,
						 const unsigned char *))
{
	__hw_addr_unsync_dev(&dev->uc, dev, unsync);
}

/* Functions used for multicast addresses handling */
int dev_mc_add(struct net_device *dev, const unsigned char *addr);
int dev_mc_add_global(struct net_device *dev, const unsigned char *addr);
int dev_mc_add_excl(struct net_device *dev, const unsigned char *addr);
int dev_mc_del(struct net_device *dev, const unsigned char *addr);
int dev_mc_del_global(struct net_device *dev, const unsigned char *addr);
int dev_mc_sync(struct net_device *to, struct net_device *from);
int dev_mc_sync_multiple(struct net_device *to, struct net_device *from);
void dev_mc_unsync(struct net_device *to, struct net_device *from);
void dev_mc_flush(struct net_device *dev);
void dev_mc_init(struct net_device *dev);

/**
 *  __dev_mc_sync - Synchonize device's multicast list
 *  @dev:  device to sync
 *  @sync: function to call if address should be added
 *  @unsync: function to call if address should be removed
 *
 *  Add newly added addresses to the interface, and release
 *  addresses that have been deleted.
 */
static inline int __dev_mc_sync(struct net_device *dev,
				int (*sync)(struct net_device *,
					    const unsigned char *),
				int (*unsync)(struct net_device *,
					      const unsigned char *))
{
	return __hw_addr_sync_dev(&dev->mc, dev, sync, unsync);
}

/**
 *  __dev_mc_unsync - Remove synchronized addresses from device
 *  @dev:  device to sync
 *  @unsync: function to call if address should be removed
 *
 *  Remove all addresses that were added to the device by dev_mc_sync().
 */
static inline void __dev_mc_unsync(struct net_device *dev,
				   int (*unsync)(struct net_device *,
						 const unsigned char *))
{
	__hw_addr_unsync_dev(&dev->mc, dev, unsync);
}

/* Functions used for secondary unicast and multicast support */
void dev_set_rx_mode(struct net_device *dev);
int dev_set_promiscuity(struct net_device *dev, int inc);
int dev_set_allmulti(struct net_device *dev, int inc);
void netdev_state_change(struct net_device *dev);
void __netdev_notify_peers(struct net_device *dev);
void netdev_notify_peers(struct net_device *dev);
void netdev_features_change(struct net_device *dev);
/* Load a device via the kmod */
void dev_load(struct net *net, const char *name);
struct rtnl_link_stats64 *dev_get_stats(struct net_device *dev,
					struct rtnl_link_stats64 *storage);
void netdev_stats_to_stats64(struct rtnl_link_stats64 *stats64,
			     const struct net_device_stats *netdev_stats);
void dev_fetch_sw_netstats(struct rtnl_link_stats64 *s,
			   const struct pcpu_sw_netstats __percpu *netstats);
void dev_get_tstats64(struct net_device *dev, struct rtnl_link_stats64 *s);

extern int		netdev_max_backlog;
extern int		dev_rx_weight;
extern int		dev_tx_weight;
extern int		gro_normal_batch;

enum {
	NESTED_SYNC_IMM_BIT,
	NESTED_SYNC_TODO_BIT,
};

#define __NESTED_SYNC_BIT(bit)	((u32)1 << (bit))
#define __NESTED_SYNC(name)	__NESTED_SYNC_BIT(NESTED_SYNC_ ## name ## _BIT)

#define NESTED_SYNC_IMM		__NESTED_SYNC(IMM)
#define NESTED_SYNC_TODO	__NESTED_SYNC(TODO)

struct netdev_nested_priv {
	unsigned char flags;
	void *data;
};

bool netdev_has_upper_dev(struct net_device *dev, struct net_device *upper_dev);
struct net_device *netdev_upper_get_next_dev_rcu(struct net_device *dev,
						     struct list_head **iter);
<<<<<<< HEAD

#ifdef CONFIG_LOCKDEP
static LIST_HEAD(net_unlink_list);

static inline void net_unlink_todo(struct net_device *dev)
{
	if (list_empty(&dev->unlink_list))
		list_add_tail(&dev->unlink_list, &net_unlink_list);
}
#endif
=======
>>>>>>> eb3cdb58

/* iterate through upper list, must be called under RCU read lock */
#define netdev_for_each_upper_dev_rcu(dev, updev, iter) \
	for (iter = &(dev)->adj_list.upper, \
	     updev = netdev_upper_get_next_dev_rcu(dev, &(iter)); \
	     updev; \
	     updev = netdev_upper_get_next_dev_rcu(dev, &(iter)))

int netdev_walk_all_upper_dev_rcu(struct net_device *dev,
				  int (*fn)(struct net_device *upper_dev,
					    struct netdev_nested_priv *priv),
				  struct netdev_nested_priv *priv);

bool netdev_has_upper_dev_all_rcu(struct net_device *dev,
				  struct net_device *upper_dev);

bool netdev_has_any_upper_dev(struct net_device *dev);

void *netdev_lower_get_next_private(struct net_device *dev,
				    struct list_head **iter);
void *netdev_lower_get_next_private_rcu(struct net_device *dev,
					struct list_head **iter);

#define netdev_for_each_lower_private(dev, priv, iter) \
	for (iter = (dev)->adj_list.lower.next, \
	     priv = netdev_lower_get_next_private(dev, &(iter)); \
	     priv; \
	     priv = netdev_lower_get_next_private(dev, &(iter)))

#define netdev_for_each_lower_private_rcu(dev, priv, iter) \
	for (iter = &(dev)->adj_list.lower, \
	     priv = netdev_lower_get_next_private_rcu(dev, &(iter)); \
	     priv; \
	     priv = netdev_lower_get_next_private_rcu(dev, &(iter)))

void *netdev_lower_get_next(struct net_device *dev,
				struct list_head **iter);

#define netdev_for_each_lower_dev(dev, ldev, iter) \
	for (iter = (dev)->adj_list.lower.next, \
	     ldev = netdev_lower_get_next(dev, &(iter)); \
	     ldev; \
	     ldev = netdev_lower_get_next(dev, &(iter)))

struct net_device *netdev_next_lower_dev_rcu(struct net_device *dev,
					     struct list_head **iter);
int netdev_walk_all_lower_dev(struct net_device *dev,
			      int (*fn)(struct net_device *lower_dev,
					struct netdev_nested_priv *priv),
			      struct netdev_nested_priv *priv);
int netdev_walk_all_lower_dev_rcu(struct net_device *dev,
				  int (*fn)(struct net_device *lower_dev,
					    struct netdev_nested_priv *priv),
				  struct netdev_nested_priv *priv);

void *netdev_adjacent_get_private(struct list_head *adj_list);
void *netdev_lower_get_first_private_rcu(struct net_device *dev);
struct net_device *netdev_master_upper_dev_get(struct net_device *dev);
struct net_device *netdev_master_upper_dev_get_rcu(struct net_device *dev);
int netdev_upper_dev_link(struct net_device *dev, struct net_device *upper_dev,
			  struct netlink_ext_ack *extack);
int netdev_master_upper_dev_link(struct net_device *dev,
				 struct net_device *upper_dev,
				 void *upper_priv, void *upper_info,
				 struct netlink_ext_ack *extack);
void netdev_upper_dev_unlink(struct net_device *dev,
			     struct net_device *upper_dev);
int netdev_adjacent_change_prepare(struct net_device *old_dev,
				   struct net_device *new_dev,
				   struct net_device *dev,
				   struct netlink_ext_ack *extack);
void netdev_adjacent_change_commit(struct net_device *old_dev,
				   struct net_device *new_dev,
				   struct net_device *dev);
void netdev_adjacent_change_abort(struct net_device *old_dev,
				  struct net_device *new_dev,
				  struct net_device *dev);
void netdev_adjacent_rename_links(struct net_device *dev, char *oldname);
void *netdev_lower_dev_get_private(struct net_device *dev,
				   struct net_device *lower_dev);
void netdev_lower_state_changed(struct net_device *lower_dev,
				void *lower_state_info);

/* RSS keys are 40 or 52 bytes long */
#define NETDEV_RSS_KEY_LEN 52
extern u8 netdev_rss_key[NETDEV_RSS_KEY_LEN] __read_mostly;
void netdev_rss_key_fill(void *buffer, size_t len);

int skb_checksum_help(struct sk_buff *skb);
int skb_crc32c_csum_help(struct sk_buff *skb);
int skb_csum_hwoffload_help(struct sk_buff *skb,
			    const netdev_features_t features);

struct netdev_bonding_info {
	ifslave	slave;
	ifbond	master;
};

struct netdev_notifier_bonding_info {
	struct netdev_notifier_info info; /* must be first */
	struct netdev_bonding_info  bonding_info;
};

void netdev_bonding_info_change(struct net_device *dev,
				struct netdev_bonding_info *bonding_info);

#if IS_ENABLED(CONFIG_ETHTOOL_NETLINK)
void ethtool_notify(struct net_device *dev, unsigned int cmd, const void *data);
#else
static inline void ethtool_notify(struct net_device *dev, unsigned int cmd,
				  const void *data)
{
}
#endif

__be16 skb_network_protocol(struct sk_buff *skb, int *depth);

static inline bool can_checksum_protocol(netdev_features_t features,
					 __be16 protocol)
{
	if (protocol == htons(ETH_P_FCOE))
		return !!(features & NETIF_F_FCOE_CRC);

	/* Assume this is an IP checksum (not SCTP CRC) */

	if (features & NETIF_F_HW_CSUM) {
		/* Can checksum everything */
		return true;
	}

	switch (protocol) {
	case htons(ETH_P_IP):
		return !!(features & NETIF_F_IP_CSUM);
	case htons(ETH_P_IPV6):
		return !!(features & NETIF_F_IPV6_CSUM);
	default:
		return false;
	}
}

#ifdef CONFIG_BUG
void netdev_rx_csum_fault(struct net_device *dev, struct sk_buff *skb);
#else
static inline void netdev_rx_csum_fault(struct net_device *dev,
					struct sk_buff *skb)
{
}
#endif
/* rx skb timestamps */
void net_enable_timestamp(void);
void net_disable_timestamp(void);

static inline ktime_t netdev_get_tstamp(struct net_device *dev,
					const struct skb_shared_hwtstamps *hwtstamps,
					bool cycles)
{
	const struct net_device_ops *ops = dev->netdev_ops;

	if (ops->ndo_get_tstamp)
		return ops->ndo_get_tstamp(dev, hwtstamps, cycles);

	return hwtstamps->hwtstamp;
}

static inline netdev_tx_t __netdev_start_xmit(const struct net_device_ops *ops,
					      struct sk_buff *skb, struct net_device *dev,
					      bool more)
{
	__this_cpu_write(softnet_data.xmit.more, more);
	return ops->ndo_start_xmit(skb, dev);
}

static inline bool netdev_xmit_more(void)
{
	return __this_cpu_read(softnet_data.xmit.more);
}

static inline netdev_tx_t netdev_start_xmit(struct sk_buff *skb, struct net_device *dev,
					    struct netdev_queue *txq, bool more)
{
	const struct net_device_ops *ops = dev->netdev_ops;
	netdev_tx_t rc;

	rc = __netdev_start_xmit(ops, skb, dev, more);
	if (rc == NETDEV_TX_OK)
		txq_trans_update(txq);

	return rc;
}

int netdev_class_create_file_ns(const struct class_attribute *class_attr,
				const void *ns);
void netdev_class_remove_file_ns(const struct class_attribute *class_attr,
				 const void *ns);

extern const struct kobj_ns_type_operations net_ns_type_operations;

const char *netdev_drivername(const struct net_device *dev);

static inline netdev_features_t netdev_intersect_features(netdev_features_t f1,
							  netdev_features_t f2)
{
	if ((f1 ^ f2) & NETIF_F_HW_CSUM) {
		if (f1 & NETIF_F_HW_CSUM)
			f1 |= (NETIF_F_IP_CSUM|NETIF_F_IPV6_CSUM);
		else
			f2 |= (NETIF_F_IP_CSUM|NETIF_F_IPV6_CSUM);
	}

	return f1 & f2;
}

static inline netdev_features_t netdev_get_wanted_features(
	struct net_device *dev)
{
	return (dev->features & ~dev->hw_features) | dev->wanted_features;
}
netdev_features_t netdev_increment_features(netdev_features_t all,
	netdev_features_t one, netdev_features_t mask);

/* Allow TSO being used on stacked device :
 * Performing the GSO segmentation before last device
 * is a performance improvement.
 */
static inline netdev_features_t netdev_add_tso_features(netdev_features_t features,
							netdev_features_t mask)
{
	return netdev_increment_features(features, NETIF_F_ALL_TSO, mask);
}

int __netdev_update_features(struct net_device *dev);
void netdev_update_features(struct net_device *dev);
void netdev_change_features(struct net_device *dev);

void netif_stacked_transfer_operstate(const struct net_device *rootdev,
					struct net_device *dev);

netdev_features_t passthru_features_check(struct sk_buff *skb,
					  struct net_device *dev,
					  netdev_features_t features);
netdev_features_t netif_skb_features(struct sk_buff *skb);
void skb_warn_bad_offload(const struct sk_buff *skb);

static inline bool net_gso_ok(netdev_features_t features, int gso_type)
{
	netdev_features_t feature = (netdev_features_t)gso_type << NETIF_F_GSO_SHIFT;

	/* check flags correspondence */
	BUILD_BUG_ON(SKB_GSO_TCPV4   != (NETIF_F_TSO >> NETIF_F_GSO_SHIFT));
	BUILD_BUG_ON(SKB_GSO_DODGY   != (NETIF_F_GSO_ROBUST >> NETIF_F_GSO_SHIFT));
	BUILD_BUG_ON(SKB_GSO_TCP_ECN != (NETIF_F_TSO_ECN >> NETIF_F_GSO_SHIFT));
	BUILD_BUG_ON(SKB_GSO_TCP_FIXEDID != (NETIF_F_TSO_MANGLEID >> NETIF_F_GSO_SHIFT));
	BUILD_BUG_ON(SKB_GSO_TCPV6   != (NETIF_F_TSO6 >> NETIF_F_GSO_SHIFT));
	BUILD_BUG_ON(SKB_GSO_FCOE    != (NETIF_F_FSO >> NETIF_F_GSO_SHIFT));
	BUILD_BUG_ON(SKB_GSO_GRE     != (NETIF_F_GSO_GRE >> NETIF_F_GSO_SHIFT));
	BUILD_BUG_ON(SKB_GSO_GRE_CSUM != (NETIF_F_GSO_GRE_CSUM >> NETIF_F_GSO_SHIFT));
	BUILD_BUG_ON(SKB_GSO_IPXIP4  != (NETIF_F_GSO_IPXIP4 >> NETIF_F_GSO_SHIFT));
	BUILD_BUG_ON(SKB_GSO_IPXIP6  != (NETIF_F_GSO_IPXIP6 >> NETIF_F_GSO_SHIFT));
	BUILD_BUG_ON(SKB_GSO_UDP_TUNNEL != (NETIF_F_GSO_UDP_TUNNEL >> NETIF_F_GSO_SHIFT));
	BUILD_BUG_ON(SKB_GSO_UDP_TUNNEL_CSUM != (NETIF_F_GSO_UDP_TUNNEL_CSUM >> NETIF_F_GSO_SHIFT));
	BUILD_BUG_ON(SKB_GSO_PARTIAL != (NETIF_F_GSO_PARTIAL >> NETIF_F_GSO_SHIFT));
	BUILD_BUG_ON(SKB_GSO_TUNNEL_REMCSUM != (NETIF_F_GSO_TUNNEL_REMCSUM >> NETIF_F_GSO_SHIFT));
	BUILD_BUG_ON(SKB_GSO_SCTP    != (NETIF_F_GSO_SCTP >> NETIF_F_GSO_SHIFT));
	BUILD_BUG_ON(SKB_GSO_ESP != (NETIF_F_GSO_ESP >> NETIF_F_GSO_SHIFT));
	BUILD_BUG_ON(SKB_GSO_UDP != (NETIF_F_GSO_UDP >> NETIF_F_GSO_SHIFT));
	BUILD_BUG_ON(SKB_GSO_UDP_L4 != (NETIF_F_GSO_UDP_L4 >> NETIF_F_GSO_SHIFT));
	BUILD_BUG_ON(SKB_GSO_FRAGLIST != (NETIF_F_GSO_FRAGLIST >> NETIF_F_GSO_SHIFT));

	return (features & feature) == feature;
}

static inline bool skb_gso_ok(struct sk_buff *skb, netdev_features_t features)
{
	return net_gso_ok(features, skb_shinfo(skb)->gso_type) &&
	       (!skb_has_frag_list(skb) || (features & NETIF_F_FRAGLIST));
}

static inline bool netif_needs_gso(struct sk_buff *skb,
				   netdev_features_t features)
{
	return skb_is_gso(skb) && (!skb_gso_ok(skb, features) ||
		unlikely((skb->ip_summed != CHECKSUM_PARTIAL) &&
			 (skb->ip_summed != CHECKSUM_UNNECESSARY)));
}

<<<<<<< HEAD
static inline void netif_set_gso_max_size(struct net_device *dev,
					  unsigned int size)
{
	/* dev->gso_max_size is read locklessly from sk_setup_caps() */
	WRITE_ONCE(dev->gso_max_size, size);
}

static inline void netif_set_gso_max_segs(struct net_device *dev,
					  unsigned int segs)
{
	/* dev->gso_max_segs is read locklessly from sk_setup_caps() */
	WRITE_ONCE(dev->gso_max_segs, segs);
}

static inline void netif_set_gro_max_size(struct net_device *dev,
					  unsigned int size)
{
	/* This pairs with the READ_ONCE() in skb_gro_receive() */
	WRITE_ONCE(dev->gro_max_size, size);
}

=======
>>>>>>> eb3cdb58
void netif_set_tso_max_size(struct net_device *dev, unsigned int size);
void netif_set_tso_max_segs(struct net_device *dev, unsigned int segs);
void netif_inherit_tso_max(struct net_device *to,
			   const struct net_device *from);
<<<<<<< HEAD

static inline void skb_gso_error_unwind(struct sk_buff *skb, __be16 protocol,
					int pulled_hlen, u16 mac_offset,
					int mac_len)
{
	skb->protocol = protocol;
	skb->encapsulation = 1;
	skb_push(skb, pulled_hlen);
	skb_reset_transport_header(skb);
	skb->mac_header = mac_offset;
	skb->network_header = skb->mac_header + mac_len;
	skb->mac_len = mac_len;
}
=======
>>>>>>> eb3cdb58

static inline bool netif_is_macsec(const struct net_device *dev)
{
	return dev->priv_flags & IFF_MACSEC;
}

static inline bool netif_is_macvlan(const struct net_device *dev)
{
	return dev->priv_flags & IFF_MACVLAN;
}

static inline bool netif_is_macvlan_port(const struct net_device *dev)
{
	return dev->priv_flags & IFF_MACVLAN_PORT;
}

static inline bool netif_is_bond_master(const struct net_device *dev)
{
	return dev->flags & IFF_MASTER && dev->priv_flags & IFF_BONDING;
}

static inline bool netif_is_bond_slave(const struct net_device *dev)
{
	return dev->flags & IFF_SLAVE && dev->priv_flags & IFF_BONDING;
}

static inline bool netif_supports_nofcs(struct net_device *dev)
{
	return dev->priv_flags & IFF_SUPP_NOFCS;
}

static inline bool netif_has_l3_rx_handler(const struct net_device *dev)
{
	return dev->priv_flags & IFF_L3MDEV_RX_HANDLER;
}

static inline bool netif_is_l3_master(const struct net_device *dev)
{
	return dev->priv_flags & IFF_L3MDEV_MASTER;
}

static inline bool netif_is_l3_slave(const struct net_device *dev)
{
	return dev->priv_flags & IFF_L3MDEV_SLAVE;
}

static inline int dev_sdif(const struct net_device *dev)
{
#ifdef CONFIG_NET_L3_MASTER_DEV
	if (netif_is_l3_slave(dev))
		return dev->ifindex;
#endif
	return 0;
}

static inline bool netif_is_bridge_master(const struct net_device *dev)
{
	return dev->priv_flags & IFF_EBRIDGE;
}

static inline bool netif_is_bridge_port(const struct net_device *dev)
{
	return dev->priv_flags & IFF_BRIDGE_PORT;
}

static inline bool netif_is_ovs_master(const struct net_device *dev)
{
	return dev->priv_flags & IFF_OPENVSWITCH;
}

static inline bool netif_is_ovs_port(const struct net_device *dev)
{
	return dev->priv_flags & IFF_OVS_DATAPATH;
}

static inline bool netif_is_any_bridge_port(const struct net_device *dev)
{
	return netif_is_bridge_port(dev) || netif_is_ovs_port(dev);
}

static inline bool netif_is_team_master(const struct net_device *dev)
{
	return dev->priv_flags & IFF_TEAM;
}

static inline bool netif_is_team_port(const struct net_device *dev)
{
	return dev->priv_flags & IFF_TEAM_PORT;
}

static inline bool netif_is_lag_master(const struct net_device *dev)
{
	return netif_is_bond_master(dev) || netif_is_team_master(dev);
}

static inline bool netif_is_lag_port(const struct net_device *dev)
{
	return netif_is_bond_slave(dev) || netif_is_team_port(dev);
}

static inline bool netif_is_rxfh_configured(const struct net_device *dev)
{
	return dev->priv_flags & IFF_RXFH_CONFIGURED;
}

static inline bool netif_is_failover(const struct net_device *dev)
{
	return dev->priv_flags & IFF_FAILOVER;
}

static inline bool netif_is_failover_slave(const struct net_device *dev)
{
	return dev->priv_flags & IFF_FAILOVER_SLAVE;
}

/* This device needs to keep skb dst for qdisc enqueue or ndo_start_xmit() */
static inline void netif_keep_dst(struct net_device *dev)
{
	dev->priv_flags &= ~(IFF_XMIT_DST_RELEASE | IFF_XMIT_DST_RELEASE_PERM);
}

/* return true if dev can't cope with mtu frames that need vlan tag insertion */
static inline bool netif_reduces_vlan_mtu(struct net_device *dev)
{
	/* TODO: reserve and use an additional IFF bit, if we get more users */
	return netif_is_macsec(dev);
}

extern struct pernet_operations __net_initdata loopback_net_ops;

/* Logging, debugging and troubleshooting/diagnostic helpers. */

/* netdev_printk helpers, similar to dev_printk */

static inline const char *netdev_name(const struct net_device *dev)
{
	if (!dev->name[0] || strchr(dev->name, '%'))
		return "(unnamed net_device)";
	return dev->name;
}

static inline const char *netdev_reg_state(const struct net_device *dev)
{
	switch (dev->reg_state) {
	case NETREG_UNINITIALIZED: return " (uninitialized)";
	case NETREG_REGISTERED: return "";
	case NETREG_UNREGISTERING: return " (unregistering)";
	case NETREG_UNREGISTERED: return " (unregistered)";
	case NETREG_RELEASED: return " (released)";
	case NETREG_DUMMY: return " (dummy)";
	}

	WARN_ONCE(1, "%s: unknown reg_state %d\n", dev->name, dev->reg_state);
	return " (unknown)";
}

#define MODULE_ALIAS_NETDEV(device) \
	MODULE_ALIAS("netdev-" device)

/*
 * netdev_WARN() acts like dev_printk(), but with the key difference
 * of using a WARN/WARN_ON to get the message out, including the
 * file/line information and a backtrace.
 */
#define netdev_WARN(dev, format, args...)			\
	WARN(1, "netdevice: %s%s: " format, netdev_name(dev),	\
	     netdev_reg_state(dev), ##args)

#define netdev_WARN_ONCE(dev, format, args...)				\
	WARN_ONCE(1, "netdevice: %s%s: " format, netdev_name(dev),	\
		  netdev_reg_state(dev), ##args)

/*
 *	The list of packet types we will receive (as opposed to discard)
 *	and the routines to invoke.
 *
 *	Why 16. Because with 16 the only overlap we get on a hash of the
 *	low nibble of the protocol value is RARP/SNAP/X.25.
 *
 *		0800	IP
 *		0001	802.3
 *		0002	AX.25
 *		0004	802.2
 *		8035	RARP
 *		0005	SNAP
 *		0805	X.25
 *		0806	ARP
 *		8137	IPX
 *		0009	Localtalk
 *		86DD	IPv6
 */
#define PTYPE_HASH_SIZE	(16)
#define PTYPE_HASH_MASK	(PTYPE_HASH_SIZE - 1)

extern struct list_head ptype_all __read_mostly;
extern struct list_head ptype_base[PTYPE_HASH_SIZE] __read_mostly;

extern struct net_device *blackhole_netdev;

/* Note: Avoid these macros in fast path, prefer per-cpu or per-queue counters. */
#define DEV_STATS_INC(DEV, FIELD) atomic_long_inc(&(DEV)->stats.__##FIELD)
#define DEV_STATS_ADD(DEV, FIELD, VAL) 	\
		atomic_long_add((VAL), &(DEV)->stats.__##FIELD)

#endif	/* _LINUX_NETDEVICE_H */<|MERGE_RESOLUTION|>--- conflicted
+++ resolved
@@ -50,13 +50,9 @@
 #include <uapi/linux/netdev.h>
 #include <linux/hashtable.h>
 #include <linux/rbtree.h>
-<<<<<<< HEAD
-#include <linux/ref_tracker.h>
-=======
 #include <net/net_trackers.h>
 #include <net/net_debug.h>
 #include <net/dropreason-core.h>
->>>>>>> eb3cdb58
 
 struct netpoll_info;
 struct device;
@@ -335,16 +331,6 @@
 	__LINK_STATE_TESTING,
 };
 
-<<<<<<< HEAD
-
-#ifdef CONFIG_NET_DEV_REFCNT_TRACKER
-typedef struct ref_tracker *netdevice_tracker;
-#else
-typedef struct {} netdevice_tracker;
-#endif
-
-=======
->>>>>>> eb3cdb58
 struct gro_list {
 	struct list_head	list;
 	int			count;
@@ -1163,10 +1149,6 @@
  *	Used by the bonding driver for its device specific ioctls:
  *	SIOCBONDENSLAVE, SIOCBONDRELEASE, SIOCBONDSETHWADDR, SIOCBONDCHANGEACTIVE,
  *	SIOCBONDSLAVEINFOQUERY, and SIOCBONDINFOQUERY
- *
- * * int (*ndo_eth_ioctl)(struct net_device *dev, struct ifreq *ifr, int cmd);
- *	Called for ethernet specific ioctls: SIOCGMIIPHY, SIOCGMIIREG,
- *	SIOCSMIIREG, SIOCSHWTSTAMP and SIOCGHWTSTAMP.
  *
  * * int (*ndo_eth_ioctl)(struct net_device *dev, struct ifreq *ifr, int cmd);
  *	Called for ethernet specific ioctls: SIOCGMIIPHY, SIOCGMIIREG,
@@ -1460,13 +1442,10 @@
 					        struct ifreq *ifr, int cmd);
 	int			(*ndo_eth_ioctl)(struct net_device *dev,
 						 struct ifreq *ifr, int cmd);
-<<<<<<< HEAD
-=======
 	int			(*ndo_siocbond)(struct net_device *dev,
 						struct ifreq *ifr, int cmd);
 	int			(*ndo_siocwandev)(struct net_device *dev,
 						  struct if_settings *ifs);
->>>>>>> eb3cdb58
 	int			(*ndo_siocdevprivate)(struct net_device *dev,
 						      struct ifreq *ifr,
 						      void __user *data, int cmd);
@@ -1597,14 +1576,11 @@
 					       struct net_device *dev,
 					       const unsigned char *addr,
 					       u16 vid, struct netlink_ext_ack *extack);
-<<<<<<< HEAD
-=======
 	int			(*ndo_fdb_del_bulk)(struct ndmsg *ndm,
 						    struct nlattr *tb[],
 						    struct net_device *dev,
 						    u16 vid,
 						    struct netlink_ext_ack *extack);
->>>>>>> eb3cdb58
 	int			(*ndo_fdb_dump)(struct sk_buff *skb,
 						struct netlink_callback *cb,
 						struct net_device *dev,
@@ -1764,14 +1740,9 @@
 	IFF_FAILOVER			= 1<<27,
 	IFF_FAILOVER_SLAVE		= 1<<28,
 	IFF_L3MDEV_RX_HANDLER		= 1<<29,
-<<<<<<< HEAD
-	IFF_LIVE_RENAME_OK		= 1<<30,
-	IFF_TX_SKB_NO_LINEAR		= BIT_ULL(31),
-=======
 	IFF_NO_ADDRCONF			= BIT_ULL(30),
 	IFF_TX_SKB_NO_LINEAR		= BIT_ULL(31),
 	IFF_CHANGE_PROTO_DOWN		= BIT_ULL(32),
->>>>>>> eb3cdb58
 };
 
 #define IFF_802_1Q_VLAN			IFF_802_1Q_VLAN
@@ -2030,11 +2001,8 @@
  *	@gso_max_segs:	Maximum number of segments that can be passed to the
  *			NIC for GSO
  *	@tso_max_segs:	Device (as in HW) limit on the max TSO segment count
-<<<<<<< HEAD
-=======
  * 	@gso_ipv4_max_size:	Maximum size of generic segmentation offload,
  * 				for IPv4.
->>>>>>> eb3cdb58
  *
  *	@dcbnl_ops:	Data Center Bridging netlink ops
  *	@num_tc:	Number of traffic classes in the net device
@@ -2075,11 +2043,6 @@
  *			keep a list of interfaces to be deleted.
  *	@gro_max_size:	Maximum size of aggregated packet in generic
  *			receive offload (GRO)
-<<<<<<< HEAD
- *
- *	@dev_addr_shadow:	Copy of @dev_addr to catch direct writes.
- *	@linkwatch_dev_tracker:	refcount tracker used by linkwatch.
-=======
  * 	@gro_ipv4_max_size:	Maximum size of aggregated packet in generic
  * 				receive offload (GRO), for IPv4.
  *
@@ -2094,7 +2057,6 @@
  *			Assigned by a driver before netdev registration using
  *			SET_NETDEV_DEVLINK_PORT macro. This pointer is static
  *			during the time netdevice is registered.
->>>>>>> eb3cdb58
  *
  *	FIXME: cleanup struct net_device such that network protocol info
  *	moves out.
@@ -2281,10 +2243,6 @@
 	struct bpf_prog __rcu	*xdp_prog;
 	unsigned long		gro_flush_timeout;
 	int			napi_defer_hard_irqs;
-<<<<<<< HEAD
-#define GRO_MAX_SIZE		65536
-	unsigned int		gro_max_size;
-=======
 #define GRO_LEGACY_MAX_SIZE	65536u
 /* TCP minimal MSS is 8 (TCP_MIN_GSO_SIZE),
  * and shinfo->gso_segs is a 16bit field.
@@ -2292,7 +2250,6 @@
 #define GRO_MAX_SIZE		(8 * 65535u)
 	unsigned int		gro_max_size;
 	unsigned int		gro_ipv4_max_size;
->>>>>>> eb3cdb58
 	rx_handler_func_t __rcu	*rx_handler;
 	void __rcu		*rx_handler_data;
 
@@ -2413,17 +2370,10 @@
 #define TSO_LEGACY_MAX_SIZE	65536
 #define TSO_MAX_SIZE		UINT_MAX
 	unsigned int		tso_max_size;
-<<<<<<< HEAD
-#define GSO_MAX_SEGS		65535
-	u16			gso_max_segs;
-#define TSO_MAX_SEGS		U16_MAX
-	u16			tso_max_segs;
-=======
 	u16			gso_max_segs;
 #define TSO_MAX_SEGS		U16_MAX
 	u16			tso_max_segs;
 	unsigned int		gso_ipv4_max_size;
->>>>>>> eb3cdb58
 
 #ifdef CONFIG_DCB
 	const struct dcbnl_rtnl_ops *dcbnl_ops;
@@ -2459,14 +2409,11 @@
 
 	u8 dev_addr_shadow[MAX_ADDR_LEN];
 	netdevice_tracker	linkwatch_dev_tracker;
-<<<<<<< HEAD
-=======
 	netdevice_tracker	watchdog_dev_tracker;
 	netdevice_tracker	dev_registered_tracker;
 	struct rtnl_hw_stats64	*offload_xstats_l3;
 
 	struct devlink_port	*devlink_port;
->>>>>>> eb3cdb58
 };
 #define to_net_dev(d) container_of(d, struct net_device, dev)
 
@@ -2684,25 +2631,15 @@
  * @dev:  network device
  * @napi: NAPI context
  * @poll: polling function
-<<<<<<< HEAD
- * @weight: default weight
-=======
->>>>>>> eb3cdb58
  *
  * netif_napi_add() must be used to initialize a NAPI context prior to calling
  * *any* of the other NAPI-related functions.
  */
 static inline void
 netif_napi_add(struct net_device *dev, struct napi_struct *napi,
-<<<<<<< HEAD
-	       int (*poll)(struct napi_struct *, int), int weight)
-{
-	netif_napi_add_weight(dev, napi, poll, weight);
-=======
 	       int (*poll)(struct napi_struct *, int))
 {
 	netif_napi_add_weight(dev, napi, poll, NAPI_POLL_WEIGHT);
->>>>>>> eb3cdb58
 }
 
 static inline void
@@ -2714,11 +2651,6 @@
 	set_bit(NAPI_STATE_NO_BUSY_POLL, &napi->state);
 	netif_napi_add_weight(dev, napi, poll, weight);
 }
-<<<<<<< HEAD
-
-#define netif_tx_napi_add netif_napi_add_tx_weight
-=======
->>>>>>> eb3cdb58
 
 /**
  * netif_napi_add_tx() - initialize a NAPI context to be used for Tx only
@@ -3252,22 +3184,6 @@
 	return dev->header_ops && dev->header_ops->create;
 }
 
-<<<<<<< HEAD
-#ifdef CONFIG_NET_FLOW_LIMIT
-#define FLOW_LIMIT_HISTORY	(1 << 7)  /* must be ^2 and !overflow buckets */
-struct sd_flow_limit {
-	u64			count;
-	unsigned int		num_buckets;
-	unsigned int		history_head;
-	u16			history[FLOW_LIMIT_HISTORY];
-	u8			buckets[];
-};
-
-extern int netdev_flow_limit_table_len;
-#endif /* CONFIG_NET_FLOW_LIMIT */
-
-=======
->>>>>>> eb3cdb58
 /*
  * Incoming packets are placed on per-CPU queues
  */
@@ -4138,22 +4054,6 @@
 	}
 }
 
-<<<<<<< HEAD
-/**
- *	dev_put - release reference to device
- *	@dev: network device
- *
- * Release reference to device to allow it to be freed.
- * Try using dev_put_track() instead.
- */
-static inline void dev_put(struct net_device *dev)
-{
-	if (dev) {
-#ifdef CONFIG_PCPU_DEV_REFCNT
-		this_cpu_dec(*dev->pcpu_refcnt);
-#else
-		refcount_dec(&dev->dev_refcnt);
-=======
 static inline void __dev_hold(struct net_device *dev)
 {
 	if (dev) {
@@ -4171,9 +4071,7 @@
 {
 #ifdef CONFIG_NET_DEV_REFCNT_TRACKER
 	ref_tracker_alloc(&dev->refcnt_tracker, tracker, gfp);
->>>>>>> eb3cdb58
-#endif
-	}
+#endif
 }
 
 /* netdev_tracker_alloc() can upgrade a prior untracked reference
@@ -4219,27 +4117,6 @@
  *	@dev: network device
  *
  * Hold reference to device to keep it from being freed.
-<<<<<<< HEAD
- * Try using dev_hold_track() instead.
- */
-static inline void dev_hold(struct net_device *dev)
-{
-	if (dev) {
-#ifdef CONFIG_PCPU_DEV_REFCNT
-		this_cpu_inc(*dev->pcpu_refcnt);
-#else
-		refcount_inc(&dev->dev_refcnt);
-#endif
-	}
-}
-
-static inline void netdev_tracker_alloc(struct net_device *dev,
-					netdevice_tracker *tracker, gfp_t gfp)
-{
-#ifdef CONFIG_NET_DEV_REFCNT_TRACKER
-	ref_tracker_alloc(&dev->refcnt_tracker, tracker, gfp);
-#endif
-=======
  * Try using netdev_hold() instead.
  */
 static inline void dev_hold(struct net_device *dev)
@@ -4272,33 +4149,6 @@
 
 	if (ndev)
 		__netdev_tracker_alloc(ndev, tracker, gfp);
->>>>>>> eb3cdb58
-}
-
-static inline void netdev_tracker_free(struct net_device *dev,
-				       netdevice_tracker *tracker)
-{
-#ifdef CONFIG_NET_DEV_REFCNT_TRACKER
-	ref_tracker_free(&dev->refcnt_tracker, tracker);
-#endif
-}
-
-static inline void dev_hold_track(struct net_device *dev,
-				  netdevice_tracker *tracker, gfp_t gfp)
-{
-	if (dev) {
-		dev_hold(dev);
-		netdev_tracker_alloc(dev, tracker, gfp);
-	}
-}
-
-static inline void dev_put_track(struct net_device *dev,
-				 netdevice_tracker *tracker)
-{
-	if (dev) {
-		netdev_tracker_free(dev, tracker);
-		dev_put(dev);
-	}
 }
 
 /* Carrier loss detection, dial on demand. The functions netif_carrier_on
@@ -4755,12 +4605,6 @@
 		 unsigned char addr_type);
 int dev_addr_del(struct net_device *dev, const unsigned char *addr,
 		 unsigned char addr_type);
-<<<<<<< HEAD
-void dev_addr_flush(struct net_device *dev);
-int dev_addr_init(struct net_device *dev);
-void dev_addr_check(struct net_device *dev);
-=======
->>>>>>> eb3cdb58
 
 /* Functions used for unicast addresses handling */
 int dev_uc_add(struct net_device *dev, const unsigned char *addr);
@@ -4890,19 +4734,6 @@
 bool netdev_has_upper_dev(struct net_device *dev, struct net_device *upper_dev);
 struct net_device *netdev_upper_get_next_dev_rcu(struct net_device *dev,
 						     struct list_head **iter);
-<<<<<<< HEAD
-
-#ifdef CONFIG_LOCKDEP
-static LIST_HEAD(net_unlink_list);
-
-static inline void net_unlink_todo(struct net_device *dev)
-{
-	if (list_empty(&dev->unlink_list))
-		list_add_tail(&dev->unlink_list, &net_unlink_list);
-}
-#endif
-=======
->>>>>>> eb3cdb58
 
 /* iterate through upper list, must be called under RCU read lock */
 #define netdev_for_each_upper_dev_rcu(dev, updev, iter) \
@@ -5188,50 +5019,10 @@
 			 (skb->ip_summed != CHECKSUM_UNNECESSARY)));
 }
 
-<<<<<<< HEAD
-static inline void netif_set_gso_max_size(struct net_device *dev,
-					  unsigned int size)
-{
-	/* dev->gso_max_size is read locklessly from sk_setup_caps() */
-	WRITE_ONCE(dev->gso_max_size, size);
-}
-
-static inline void netif_set_gso_max_segs(struct net_device *dev,
-					  unsigned int segs)
-{
-	/* dev->gso_max_segs is read locklessly from sk_setup_caps() */
-	WRITE_ONCE(dev->gso_max_segs, segs);
-}
-
-static inline void netif_set_gro_max_size(struct net_device *dev,
-					  unsigned int size)
-{
-	/* This pairs with the READ_ONCE() in skb_gro_receive() */
-	WRITE_ONCE(dev->gro_max_size, size);
-}
-
-=======
->>>>>>> eb3cdb58
 void netif_set_tso_max_size(struct net_device *dev, unsigned int size);
 void netif_set_tso_max_segs(struct net_device *dev, unsigned int segs);
 void netif_inherit_tso_max(struct net_device *to,
 			   const struct net_device *from);
-<<<<<<< HEAD
-
-static inline void skb_gso_error_unwind(struct sk_buff *skb, __be16 protocol,
-					int pulled_hlen, u16 mac_offset,
-					int mac_len)
-{
-	skb->protocol = protocol;
-	skb->encapsulation = 1;
-	skb_push(skb, pulled_hlen);
-	skb_reset_transport_header(skb);
-	skb->mac_header = mac_offset;
-	skb->network_header = skb->mac_header + mac_len;
-	skb->mac_len = mac_len;
-}
-=======
->>>>>>> eb3cdb58
 
 static inline bool netif_is_macsec(const struct net_device *dev)
 {
