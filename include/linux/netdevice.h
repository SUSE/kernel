--- conflicted
+++ resolved
@@ -40,10 +40,6 @@
 #include <net/dcbnl.h>
 #endif
 #include <net/netprio_cgroup.h>
-<<<<<<< HEAD
-
-=======
->>>>>>> 2d5404ca
 #include <linux/netdev_features.h>
 #include <linux/neighbour.h>
 #include <linux/netdevice_xmit.h>
@@ -83,13 +79,8 @@
 struct xdp_frame;
 struct xdp_metadata_ops;
 struct xdp_md;
-<<<<<<< HEAD
-/* DPLL specific */
-struct dpll_pin;
-=======
 struct ethtool_netdev_state;
 struct phy_link_topology;
->>>>>>> 2d5404ca
 
 typedef u32 xdp_features_t;
 
@@ -666,14 +657,7 @@
 #ifdef CONFIG_XDP_SOCKETS
 	struct xsk_buff_pool    *pool;
 #endif
-<<<<<<< HEAD
-	/* NAPI instance for the queue
-	 * Readers and writers must hold RTNL
-	 */
-	struct napi_struct      *napi;
-=======
-
->>>>>>> 2d5404ca
+
 /*
  * write-mostly part
  */
@@ -751,10 +735,6 @@
 bool rps_may_expire_flow(struct net_device *dev, u16 rxq_index, u32 flow_id,
 			 u16 filter_id);
 #endif
-<<<<<<< HEAD
-#endif /* CONFIG_RPS */
-=======
->>>>>>> 2d5404ca
 
 /* XPS map type and offset of the xps map within net_device->xps_maps[]. */
 enum xps_map_type {
@@ -1722,8 +1702,6 @@
 	NETDEV_PCPU_STAT_DSTATS, /* struct pcpu_dstats */
 };
 
-<<<<<<< HEAD
-=======
 enum netdev_reg_state {
 	NETREG_UNINITIALIZED = 0,
 	NETREG_REGISTERED,	/* completed register_netdevice */
@@ -1733,7 +1711,6 @@
 	NETREG_DUMMY,		/* dummy device for NAPI poll */
 };
 
->>>>>>> 2d5404ca
 /**
  *	struct net_device - The DEVICE structure.
  *
@@ -2044,14 +2021,10 @@
 
 	/* TX read-mostly hotpath */
 	__cacheline_group_begin(net_device_read_tx);
-<<<<<<< HEAD
-	unsigned long long	priv_flags;
-=======
 	struct_group(priv_flags_fast,
 		unsigned long		priv_flags:32;
 		unsigned long		lltx:1;
 	);
->>>>>>> 2d5404ca
 	const struct net_device_ops *netdev_ops;
 	const struct header_ops *header_ops;
 	struct netdev_queue	*_tx;
@@ -2087,10 +2060,7 @@
 		struct pcpu_sw_netstats __percpu	*tstats;
 		struct pcpu_dstats __percpu		*dstats;
 	};
-<<<<<<< HEAD
-=======
 	unsigned long		state;
->>>>>>> 2d5404ca
 	unsigned int		flags;
 	unsigned short		hard_header_len;
 	netdev_features_t	features;
@@ -2105,11 +2075,7 @@
 	unsigned int		real_num_rx_queues;
 	struct netdev_rx_queue	*_rx;
 	unsigned long		gro_flush_timeout;
-<<<<<<< HEAD
-	int			napi_defer_hard_irqs;
-=======
 	u32			napi_defer_hard_irqs;
->>>>>>> 2d5404ca
 	unsigned int		gro_max_size;
 	unsigned int		gro_ipv4_max_size;
 	rx_handler_func_t __rcu	*rx_handler;
@@ -2202,11 +2168,7 @@
 	const struct tlsdev_ops *tlsdev_ops;
 #endif
 
-<<<<<<< HEAD
-	unsigned char		operstate;
-=======
 	unsigned int		operstate;
->>>>>>> 2d5404ca
 	unsigned char		link_mode;
 
 	unsigned char		if_port;
@@ -2427,19 +2389,12 @@
 	struct devlink_port	*devlink_port;
 
 #if IS_ENABLED(CONFIG_DPLL)
-<<<<<<< HEAD
-	struct dpll_pin		*dpll_pin;
-=======
 	struct dpll_pin	__rcu	*dpll_pin;
->>>>>>> 2d5404ca
 #endif
 #if IS_ENABLED(CONFIG_PAGE_POOL)
 	/** @page_pools: page pools created for this netdevice */
 	struct hlist_head	page_pools;
 #endif
-<<<<<<< HEAD
-};
-=======
 
 	/** @irq_moder: dim parameters used if IS_ENABLED(CONFIG_DIMLIB). */
 	struct dim_irq_moder	*irq_moder;
@@ -2447,7 +2402,6 @@
 	u8			priv[] ____cacheline_aligned
 				       __counted_by(priv_len);
 } ____cacheline_aligned;
->>>>>>> 2d5404ca
 #define to_net_dev(d) container_of(d, struct net_device, dev)
 
 /*
@@ -2777,21 +2731,12 @@
 } __aligned(4 * sizeof(u64));
 
 struct pcpu_dstats {
-<<<<<<< HEAD
-	u64			rx_packets;
-	u64			rx_bytes;
-	u64			rx_drops;
-	u64			tx_packets;
-	u64			tx_bytes;
-	u64			tx_drops;
-=======
 	u64_stats_t		rx_packets;
 	u64_stats_t		rx_bytes;
 	u64_stats_t		rx_drops;
 	u64_stats_t		tx_packets;
 	u64_stats_t		tx_bytes;
 	u64_stats_t		tx_drops;
->>>>>>> 2d5404ca
 	struct u64_stats_sync	syncp;
 } __aligned(8 * sizeof(u64));
 
@@ -3076,12 +3021,8 @@
 #define net_device_entry(lh)	list_entry(lh, struct net_device, dev_list)
 
 #define for_each_netdev_dump(net, d, ifindex)				\
-<<<<<<< HEAD
-	xa_for_each_start(&(net)->dev_by_index, (ifindex), (d), (ifindex))
-=======
 	for (; (d = xa_find(&(net)->dev_by_index, &ifindex,		\
 			    ULONG_MAX, XA_PRESENT)); ifindex++)
->>>>>>> 2d5404ca
 
 static inline struct net_device *next_net_device(struct net_device *dev)
 {
@@ -3194,10 +3135,7 @@
 				      netdevice_tracker *tracker, gfp_t gfp);
 struct net_device *dev_get_by_index_rcu(struct net *net, int ifindex);
 struct net_device *dev_get_by_napi_id(unsigned int napi_id);
-<<<<<<< HEAD
-=======
 void netdev_copy_name(struct net_device *dev, char *name);
->>>>>>> 2d5404ca
 
 static inline int dev_hard_header(struct sk_buff *skb, struct net_device *dev,
 				  unsigned short type,
@@ -4017,20 +3955,6 @@
 int dev_get_port_parent_id(struct net_device *dev,
 			   struct netdev_phys_item_id *ppid, bool recurse);
 bool netdev_port_same_parent_id(struct net_device *a, struct net_device *b);
-<<<<<<< HEAD
-void netdev_dpll_pin_set(struct net_device *dev, struct dpll_pin *dpll_pin);
-void netdev_dpll_pin_clear(struct net_device *dev);
-
-static inline struct dpll_pin *netdev_dpll_pin(const struct net_device *dev)
-{
-#if IS_ENABLED(CONFIG_DPLL)
-	return dev->dpll_pin;
-#else
-	return NULL;
-#endif
-}
-=======
->>>>>>> 2d5404ca
 
 struct sk_buff *validate_xmit_skb_list(struct sk_buff *skb, struct net_device *dev, bool *again);
 struct sk_buff *dev_hard_start_xmit(struct sk_buff *skb, struct net_device *dev,
@@ -5117,8 +5041,6 @@
 void netif_inherit_tso_max(struct net_device *to,
 			   const struct net_device *from);
 
-<<<<<<< HEAD
-=======
 static inline unsigned int
 netif_get_gro_max_size(const struct net_device *dev, const struct sk_buff *skb)
 {
@@ -5137,7 +5059,6 @@
 	       READ_ONCE(dev->gso_ipv4_max_size);
 }
 
->>>>>>> 2d5404ca
 static inline bool netif_is_macsec(const struct net_device *dev)
 {
 	return dev->priv_flags & IFF_MACSEC;
