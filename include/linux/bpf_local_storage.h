--- conflicted
+++ resolved
@@ -148,15 +148,7 @@
 void bpf_selem_link_storage_nolock(struct bpf_local_storage *local_storage,
 				   struct bpf_local_storage_elem *selem);
 
-<<<<<<< HEAD
-bool bpf_selem_unlink_storage_nolock(struct bpf_local_storage *local_storage,
-				     struct bpf_local_storage_elem *selem,
-				     bool uncharge_omem, bool use_trace_rcu);
-
-void bpf_selem_unlink(struct bpf_local_storage_elem *selem, bool use_trace_rcu);
-=======
 void bpf_selem_unlink(struct bpf_local_storage_elem *selem, bool reuse_now);
->>>>>>> eb3cdb58
 
 void bpf_selem_link_map(struct bpf_local_storage_map *smap,
 			struct bpf_local_storage_elem *selem);
@@ -164,13 +156,10 @@
 struct bpf_local_storage_elem *
 bpf_selem_alloc(struct bpf_local_storage_map *smap, void *owner, void *value,
 		bool charge_mem, gfp_t gfp_flags);
-<<<<<<< HEAD
-=======
 
 void bpf_selem_free(struct bpf_local_storage_elem *selem,
 		    struct bpf_local_storage_map *smap,
 		    bool reuse_now);
->>>>>>> eb3cdb58
 
 int
 bpf_local_storage_alloc(void *owner,
@@ -182,10 +171,6 @@
 bpf_local_storage_update(void *owner, struct bpf_local_storage_map *smap,
 			 void *value, u64 map_flags, gfp_t gfp_flags);
 
-<<<<<<< HEAD
-void bpf_local_storage_free_rcu(struct rcu_head *rcu);
-=======
 u64 bpf_local_storage_map_mem_usage(const struct bpf_map *map);
->>>>>>> eb3cdb58
 
 #endif /* _BPF_LOCAL_STORAGE_H */