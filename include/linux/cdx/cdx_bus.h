/* SPDX-License-Identifier: GPL-2.0
 *
 * CDX bus public interface
 *
 * Copyright (C) 2022-2023, Advanced Micro Devices, Inc.
 *
 */

#ifndef _CDX_BUS_H_
#define _CDX_BUS_H_

#include <linux/device.h>
#include <linux/list.h>
#include <linux/mod_devicetable.h>
#include <linux/msi.h>

#define MAX_CDX_DEV_RESOURCES	4
#define CDX_CONTROLLER_ID_SHIFT 4
#define CDX_BUS_NUM_MASK 0xF

/* Forward declaration for CDX controller */
struct cdx_controller;

enum {
<<<<<<< HEAD
=======
	CDX_DEV_MSI_CONF,
>>>>>>> 2d5404ca
	CDX_DEV_BUS_MASTER_CONF,
	CDX_DEV_RESET_CONF,
	CDX_DEV_MSI_ENABLE,
};

struct cdx_msi_config {
	u64 addr;
	u32 data;
	u16 msi_index;
};

struct cdx_device_config {
	u8 type;
<<<<<<< HEAD
	bool bus_master_enable;
=======
	union {
		struct cdx_msi_config msi;
		bool bus_master_enable;
		bool msi_enable;
	};
>>>>>>> 2d5404ca
};

typedef int (*cdx_bus_enable_cb)(struct cdx_controller *cdx, u8 bus_num);

typedef int (*cdx_bus_disable_cb)(struct cdx_controller *cdx, u8 bus_num);

typedef int (*cdx_scan_cb)(struct cdx_controller *cdx);

typedef int (*cdx_dev_configure_cb)(struct cdx_controller *cdx,
				    u8 bus_num, u8 dev_num,
				    struct cdx_device_config *dev_config);

/**
 * CDX_DEVICE - macro used to describe a specific CDX device
 * @vend: the 16 bit CDX Vendor ID
 * @dev: the 16 bit CDX Device ID
 *
 * This macro is used to create a struct cdx_device_id that matches a
 * specific device. The subvendor and subdevice fields will be set to
 * CDX_ANY_ID.
 */
#define CDX_DEVICE(vend, dev) \
	.vendor = (vend), .device = (dev), \
	.subvendor = CDX_ANY_ID, .subdevice = CDX_ANY_ID

/**
 * CDX_DEVICE_DRIVER_OVERRIDE - macro used to describe a CDX device with
 *                              override_only flags.
 * @vend: the 16 bit CDX Vendor ID
 * @dev: the 16 bit CDX Device ID
 * @driver_override: the 32 bit CDX Device override_only
 *
 * This macro is used to create a struct cdx_device_id that matches only a
 * driver_override device. The subvendor and subdevice fields will be set to
 * CDX_ANY_ID.
 */
#define CDX_DEVICE_DRIVER_OVERRIDE(vend, dev, driver_override) \
	.vendor = (vend), .device = (dev), .subvendor = CDX_ANY_ID,\
	.subdevice = CDX_ANY_ID, .override_only = (driver_override)

/**
 * struct cdx_ops - Callbacks supported by CDX controller.
 * @bus_enable: enable bus on the controller
 * @bus_disable: disable bus on the controller
 * @scan: scan the devices on the controller
 * @dev_configure: configuration like reset, master_enable,
 *		   msi_config etc for a CDX device
 */
struct cdx_ops {
	cdx_bus_enable_cb bus_enable;
	cdx_bus_disable_cb bus_disable;
	cdx_scan_cb scan;
	cdx_dev_configure_cb dev_configure;
};

/**
 * struct cdx_controller: CDX controller object
 * @dev: Linux device associated with the CDX controller.
 * @priv: private data
 * @msi_domain: MSI domain
 * @id: Controller ID
 * @controller_registered: controller registered with bus
 * @ops: CDX controller ops
 */
struct cdx_controller {
	struct device *dev;
	void *priv;
	struct irq_domain *msi_domain;
	u32 id;
	bool controller_registered;
	struct cdx_ops *ops;
};

/**
 * struct cdx_device - CDX device object
 * @dev: Linux driver model device object
 * @cdx: CDX controller associated with the device
 * @vendor: Vendor ID for CDX device
 * @device: Device ID for CDX device
 * @subsystem_vendor: Subsystem Vendor ID for CDX device
 * @subsystem_device: Subsystem Device ID for CDX device
 * @class: Class for the CDX device
 * @revision: Revision of the CDX device
 * @bus_num: Bus number for this CDX device
 * @dev_num: Device number for this device
 * @res: array of MMIO region entries
 * @res_attr: resource binary attribute
 * @debugfs_dir: debugfs directory for this device
 * @res_count: number of valid MMIO regions
 * @dma_mask: Default DMA mask
 * @flags: CDX device flags
 * @req_id: Requestor ID associated with CDX device
 * @is_bus: Is this bus device
 * @enabled: is this bus enabled
 * @msi_dev_id: MSI Device ID associated with CDX device
 * @num_msi: Number of MSI's supported by the device
 * @driver_override: driver name to force a match; do not set directly,
 *                   because core frees it; use driver_set_override() to
 *                   set or clear it.
 * @irqchip_lock: lock to synchronize irq/msi configuration
 * @msi_write_pending: MSI write pending for this device
 */
struct cdx_device {
	struct device dev;
	struct cdx_controller *cdx;
	u16 vendor;
	u16 device;
	u16 subsystem_vendor;
	u16 subsystem_device;
	u32 class;
	u8 revision;
	u8 bus_num;
	u8 dev_num;
	struct resource res[MAX_CDX_DEV_RESOURCES];
	struct bin_attribute *res_attr[MAX_CDX_DEV_RESOURCES];
	struct dentry *debugfs_dir;
	u8 res_count;
	u64 dma_mask;
	u16 flags;
	u32 req_id;
	bool is_bus;
	bool enabled;
	u32 msi_dev_id;
	u32 num_msi;
	const char *driver_override;
	struct mutex irqchip_lock;
	bool msi_write_pending;
};

#define to_cdx_device(_dev) \
	container_of(_dev, struct cdx_device, dev)

#define cdx_resource_start(dev, num)	((dev)->res[(num)].start)
#define cdx_resource_end(dev, num)	((dev)->res[(num)].end)
#define cdx_resource_flags(dev, num)	((dev)->res[(num)].flags)
#define cdx_resource_len(dev, num) \
	((cdx_resource_start((dev), (num)) == 0 &&	\
	  cdx_resource_end((dev), (num)) ==		\
	  cdx_resource_start((dev), (num))) ? 0 :	\
	 (cdx_resource_end((dev), (num)) -		\
	  cdx_resource_start((dev), (num)) + 1))
/**
 * struct cdx_driver - CDX device driver
 * @driver: Generic device driver
 * @match_id_table: table of supported device matching Ids
 * @probe: Function called when a device is added
 * @remove: Function called when a device is removed
 * @shutdown: Function called at shutdown time to quiesce the device
 * @reset_prepare: Function called before is reset to notify driver
 * @reset_done: Function called after reset is complete to notify driver
 * @driver_managed_dma: Device driver doesn't use kernel DMA API for DMA.
 *		For most device drivers, no need to care about this flag
 *		as long as all DMAs are handled through the kernel DMA API.
 *		For some special ones, for example VFIO drivers, they know
 *		how to manage the DMA themselves and set this flag so that
 *		the IOMMU layer will allow them to setup and manage their
 *		own I/O address space.
 */
struct cdx_driver {
	struct device_driver driver;
	const struct cdx_device_id *match_id_table;
	int (*probe)(struct cdx_device *dev);
	int (*remove)(struct cdx_device *dev);
	void (*shutdown)(struct cdx_device *dev);
	void (*reset_prepare)(struct cdx_device *dev);
	void (*reset_done)(struct cdx_device *dev);
	bool driver_managed_dma;
};

#define to_cdx_driver(_drv) \
	container_of_const(_drv, struct cdx_driver, driver)

/* Macro to avoid include chaining to get THIS_MODULE */
#define cdx_driver_register(drv) \
	__cdx_driver_register(drv, THIS_MODULE)

/**
 * __cdx_driver_register - registers a CDX device driver
 * @cdx_driver: CDX driver to register
 * @owner: module owner
 *
 * Return: -errno on failure, 0 on success.
 */
int __must_check __cdx_driver_register(struct cdx_driver *cdx_driver,
				       struct module *owner);

/**
 * cdx_driver_unregister - unregisters a device driver from the
 * CDX bus.
 * @cdx_driver: CDX driver to register
 */
void cdx_driver_unregister(struct cdx_driver *cdx_driver);

extern struct bus_type cdx_bus_type;

/**
 * cdx_dev_reset - Reset CDX device
 * @dev: device pointer
 *
 * Return: 0 for success, -errno on failure
 */
int cdx_dev_reset(struct device *dev);

/**
 * cdx_set_master - enables bus-mastering for CDX device
 * @cdx_dev: the CDX device to enable
 *
 * Return: 0 for success, -errno on failure
 */
int cdx_set_master(struct cdx_device *cdx_dev);

/**
 * cdx_clear_master - disables bus-mastering for CDX device
 * @cdx_dev: the CDX device to disable
 *
 * Return: 0 for success, -errno on failure
 */
int cdx_clear_master(struct cdx_device *cdx_dev);

<<<<<<< HEAD
=======
#ifdef CONFIG_GENERIC_MSI_IRQ
/**
 * cdx_enable_msi - Enable MSI for the CDX device.
 * @cdx_dev: device pointer
 *
 * Return: 0 for success, -errno on failure
 */
int cdx_enable_msi(struct cdx_device *cdx_dev);

/**
 * cdx_disable_msi - Disable MSI for the CDX device.
 * @cdx_dev: device pointer
 */
void cdx_disable_msi(struct cdx_device *cdx_dev);

#else /* CONFIG_GENERIC_MSI_IRQ */

static inline int cdx_enable_msi(struct cdx_device *cdx_dev)
{
	return -ENODEV;
}

static inline void cdx_disable_msi(struct cdx_device *cdx_dev)
{
}

#endif /* CONFIG_GENERIC_MSI_IRQ */

>>>>>>> 2d5404ca
#endif /* _CDX_BUS_H_ */<|MERGE_RESOLUTION|>--- conflicted
+++ resolved
@@ -22,10 +22,7 @@
 struct cdx_controller;
 
 enum {
-<<<<<<< HEAD
-=======
 	CDX_DEV_MSI_CONF,
->>>>>>> 2d5404ca
 	CDX_DEV_BUS_MASTER_CONF,
 	CDX_DEV_RESET_CONF,
 	CDX_DEV_MSI_ENABLE,
@@ -39,15 +36,11 @@
 
 struct cdx_device_config {
 	u8 type;
-<<<<<<< HEAD
-	bool bus_master_enable;
-=======
 	union {
 		struct cdx_msi_config msi;
 		bool bus_master_enable;
 		bool msi_enable;
 	};
->>>>>>> 2d5404ca
 };
 
 typedef int (*cdx_bus_enable_cb)(struct cdx_controller *cdx, u8 bus_num);
@@ -267,8 +260,6 @@
  */
 int cdx_clear_master(struct cdx_device *cdx_dev);
 
-<<<<<<< HEAD
-=======
 #ifdef CONFIG_GENERIC_MSI_IRQ
 /**
  * cdx_enable_msi - Enable MSI for the CDX device.
@@ -297,5 +288,4 @@
 
 #endif /* CONFIG_GENERIC_MSI_IRQ */
 
->>>>>>> 2d5404ca
 #endif /* _CDX_BUS_H_ */