--- conflicted
+++ resolved
@@ -156,25 +156,6 @@
 int dev_pm_opp_register_notifier(struct device *dev, struct notifier_block *nb);
 int dev_pm_opp_unregister_notifier(struct device *dev, struct notifier_block *nb);
 
-<<<<<<< HEAD
-struct opp_table *dev_pm_opp_set_supported_hw(struct device *dev, const u32 *versions, unsigned int count);
-void dev_pm_opp_put_supported_hw(struct opp_table *opp_table);
-int devm_pm_opp_set_supported_hw(struct device *dev, const u32 *versions, unsigned int count);
-struct opp_table *dev_pm_opp_set_prop_name(struct device *dev, const char *name);
-void dev_pm_opp_put_prop_name(struct opp_table *opp_table);
-struct opp_table *dev_pm_opp_set_regulators(struct device *dev, const char * const names[]);
-void dev_pm_opp_put_regulators(struct opp_table *opp_table);
-int devm_pm_opp_set_regulators(struct device *dev, const char * const names[]);
-struct opp_table *dev_pm_opp_set_clkname(struct device *dev, const char *name);
-void dev_pm_opp_put_clkname(struct opp_table *opp_table);
-int devm_pm_opp_set_clkname(struct device *dev, const char *name);
-struct opp_table *dev_pm_opp_register_set_opp_helper(struct device *dev, int (*set_opp)(struct dev_pm_set_opp_data *data));
-void dev_pm_opp_unregister_set_opp_helper(struct opp_table *opp_table);
-int devm_pm_opp_register_set_opp_helper(struct device *dev, int (*set_opp)(struct dev_pm_set_opp_data *data));
-struct opp_table *dev_pm_opp_attach_genpd(struct device *dev, const char **names, struct device ***virt_devs);
-void dev_pm_opp_detach_genpd(struct opp_table *opp_table);
-int devm_pm_opp_attach_genpd(struct device *dev, const char **names, struct device ***virt_devs);
-=======
 int dev_pm_opp_set_config(struct device *dev, struct dev_pm_opp_config *config);
 int devm_pm_opp_set_config(struct device *dev, struct dev_pm_opp_config *config);
 void dev_pm_opp_clear_config(int token);
@@ -182,7 +163,6 @@
 		struct opp_table *opp_table, struct dev_pm_opp *opp, void *data,
 		bool scaling_down);
 
->>>>>>> eb3cdb58
 struct dev_pm_opp *dev_pm_opp_xlate_required_opp(struct opp_table *src_table, struct opp_table *dst_table, struct dev_pm_opp *src_opp);
 int dev_pm_opp_xlate_performance_state(struct opp_table *src_table, struct opp_table *dst_table, unsigned int pstate);
 int dev_pm_opp_set_rate(struct device *dev, unsigned long target_freq);
@@ -353,56 +333,7 @@
 	return -EOPNOTSUPP;
 }
 
-<<<<<<< HEAD
-static inline struct opp_table *dev_pm_opp_set_supported_hw(struct device *dev,
-							    const u32 *versions,
-							    unsigned int count)
-{
-	return ERR_PTR(-EOPNOTSUPP);
-}
-
-static inline void dev_pm_opp_put_supported_hw(struct opp_table *opp_table) {}
-
-static inline int devm_pm_opp_set_supported_hw(struct device *dev,
-					       const u32 *versions,
-					       unsigned int count)
-{
-	return -EOPNOTSUPP;
-}
-
-static inline struct opp_table *dev_pm_opp_register_set_opp_helper(struct device *dev,
-			int (*set_opp)(struct dev_pm_set_opp_data *data))
-{
-	return ERR_PTR(-EOPNOTSUPP);
-}
-
-static inline void dev_pm_opp_unregister_set_opp_helper(struct opp_table *opp_table) {}
-
-static inline int devm_pm_opp_register_set_opp_helper(struct device *dev,
-				    int (*set_opp)(struct dev_pm_set_opp_data *data))
-{
-	return -EOPNOTSUPP;
-}
-
-static inline struct opp_table *dev_pm_opp_set_prop_name(struct device *dev, const char *name)
-{
-	return ERR_PTR(-EOPNOTSUPP);
-}
-
-static inline void dev_pm_opp_put_prop_name(struct opp_table *opp_table) {}
-
-static inline struct opp_table *dev_pm_opp_set_regulators(struct device *dev, const char * const names[])
-{
-	return ERR_PTR(-EOPNOTSUPP);
-}
-
-static inline void dev_pm_opp_put_regulators(struct opp_table *opp_table) {}
-
-static inline int devm_pm_opp_set_regulators(struct device *dev,
-					     const char * const names[])
-=======
 static inline int dev_pm_opp_set_config(struct device *dev, struct dev_pm_opp_config *config)
->>>>>>> eb3cdb58
 {
 	return -EOPNOTSUPP;
 }
