--- conflicted
+++ resolved
@@ -347,10 +347,7 @@
 	TPM_CHIP_FLAG_FIRMWARE_UPGRADE		= BIT(7),
 	TPM_CHIP_FLAG_SUSPENDED			= BIT(8),
 	TPM_CHIP_FLAG_HWRNG_DISABLED		= BIT(9),
-<<<<<<< HEAD
-=======
 	TPM_CHIP_FLAG_DISABLE			= BIT(10),
->>>>>>> 2d5404ca
 };
 
 #define to_tpm_chip(d) container_of(d, struct tpm_chip, dev)
