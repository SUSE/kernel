/* SPDX-License-Identifier: GPL-2.0 */
#ifndef _LINUX_CLEANUP_H
#define _LINUX_CLEANUP_H

#include <linux/compiler.h>

/**
 * DOC: scope-based cleanup helpers
 *
 * The "goto error" pattern is notorious for introducing subtle resource
 * leaks. It is tedious and error prone to add new resource acquisition
 * constraints into code paths that already have several unwind
 * conditions. The "cleanup" helpers enable the compiler to help with
 * this tedium and can aid in maintaining LIFO (last in first out)
 * unwind ordering to avoid unintentional leaks.
 *
 * As drivers make up the majority of the kernel code base, here is an
 * example of using these helpers to clean up PCI drivers. The target of
 * the cleanups are occasions where a goto is used to unwind a device
 * reference (pci_dev_put()), or unlock the device (pci_dev_unlock())
 * before returning.
 *
 * The DEFINE_FREE() macro can arrange for PCI device references to be
 * dropped when the associated variable goes out of scope::
 *
 *	DEFINE_FREE(pci_dev_put, struct pci_dev *, if (_T) pci_dev_put(_T))
 *	...
 *	struct pci_dev *dev __free(pci_dev_put) =
 *		pci_get_slot(parent, PCI_DEVFN(0, 0));
 *
 * The above will automatically call pci_dev_put() if @dev is non-NULL
 * when @dev goes out of scope (automatic variable scope). If a function
 * wants to invoke pci_dev_put() on error, but return @dev (i.e. without
 * freeing it) on success, it can do::
 *
 *	return no_free_ptr(dev);
 *
 * ...or::
 *
 *	return_ptr(dev);
 *
 * The DEFINE_GUARD() macro can arrange for the PCI device lock to be
 * dropped when the scope where guard() is invoked ends::
 *
 *	DEFINE_GUARD(pci_dev, struct pci_dev *, pci_dev_lock(_T), pci_dev_unlock(_T))
 *	...
 *	guard(pci_dev)(dev);
 *
 * The lifetime of the lock obtained by the guard() helper follows the
 * scope of automatic variable declaration. Take the following example::
 *
 *	func(...)
 *	{
 *		if (...) {
 *			...
 *			guard(pci_dev)(dev); // pci_dev_lock() invoked here
 *			...
 *		} // <- implied pci_dev_unlock() triggered here
 *	}
 *
 * Observe the lock is held for the remainder of the "if ()" block not
 * the remainder of "func()".
 *
 * Now, when a function uses both __free() and guard(), or multiple
 * instances of __free(), the LIFO order of variable definition order
 * matters. GCC documentation says:
 *
 * "When multiple variables in the same scope have cleanup attributes,
 * at exit from the scope their associated cleanup functions are run in
 * reverse order of definition (last defined, first cleanup)."
 *
 * When the unwind order matters it requires that variables be defined
 * mid-function scope rather than at the top of the file.  Take the
 * following example and notice the bug highlighted by "!!"::
 *
 *	LIST_HEAD(list);
 *	DEFINE_MUTEX(lock);
 *
 *	struct object {
 *	        struct list_head node;
 *	};
 *
 *	static struct object *alloc_add(void)
 *	{
 *	        struct object *obj;
 *
 *	        lockdep_assert_held(&lock);
 *	        obj = kzalloc(sizeof(*obj), GFP_KERNEL);
 *	        if (obj) {
 *	                LIST_HEAD_INIT(&obj->node);
 *	                list_add(obj->node, &list):
 *	        }
 *	        return obj;
 *	}
 *
 *	static void remove_free(struct object *obj)
 *	{
 *	        lockdep_assert_held(&lock);
 *	        list_del(&obj->node);
 *	        kfree(obj);
 *	}
 *
 *	DEFINE_FREE(remove_free, struct object *, if (_T) remove_free(_T))
 *	static int init(void)
 *	{
 *	        struct object *obj __free(remove_free) = NULL;
 *	        int err;
 *
 *	        guard(mutex)(&lock);
 *	        obj = alloc_add();
 *
 *	        if (!obj)
 *	                return -ENOMEM;
 *
 *	        err = other_init(obj);
 *	        if (err)
 *	                return err; // remove_free() called without the lock!!
 *
 *	        no_free_ptr(obj);
 *	        return 0;
 *	}
 *
 * That bug is fixed by changing init() to call guard() and define +
 * initialize @obj in this order::
 *
 *	guard(mutex)(&lock);
 *	struct object *obj __free(remove_free) = alloc_add();
 *
 * Given that the "__free(...) = NULL" pattern for variables defined at
 * the top of the function poses this potential interdependency problem
 * the recommendation is to always define and assign variables in one
 * statement and not group variable definitions at the top of the
 * function when __free() is used.
 *
 * Lastly, given that the benefit of cleanup helpers is removal of
 * "goto", and that the "goto" statement can jump between scopes, the
 * expectation is that usage of "goto" and cleanup helpers is never
 * mixed in the same function. I.e. for a given routine, convert all
 * resources that need a "goto" cleanup to scope-based cleanup, or
 * convert none of them.
 */

/*
 * DEFINE_FREE(name, type, free):
 *	simple helper macro that defines the required wrapper for a __free()
 *	based cleanup function. @free is an expression using '_T' to access the
 *	variable. @free should typically include a NULL test before calling a
 *	function, see the example below.
 *
 * __free(name):
 *	variable attribute to add a scoped based cleanup to the variable.
 *
 * no_free_ptr(var):
 *	like a non-atomic xchg(var, NULL), such that the cleanup function will
 *	be inhibited -- provided it sanely deals with a NULL value.
 *
 *	NOTE: this has __must_check semantics so that it is harder to accidentally
 *	leak the resource.
 *
 * return_ptr(p):
 *	returns p while inhibiting the __free().
 *
 * Ex.
 *
 * DEFINE_FREE(kfree, void *, if (_T) kfree(_T))
 *
 * void *alloc_obj(...)
 * {
 *	struct obj *p __free(kfree) = kmalloc(...);
 *	if (!p)
 *		return NULL;
 *
 *	if (!init_obj(p))
 *		return NULL;
 *
 *	return_ptr(p);
 * }
 *
 * NOTE: the DEFINE_FREE()'s @free expression includes a NULL test even though
 * kfree() is fine to be called with a NULL value. This is on purpose. This way
 * the compiler sees the end of our alloc_obj() function as:
 *
 *	tmp = p;
 *	p = NULL;
 *	if (p)
 *		kfree(p);
 *	return tmp;
 *
 * And through the magic of value-propagation and dead-code-elimination, it
 * eliminates the actual cleanup call and compiles into:
 *
 *	return p;
 *
 * Without the NULL test it turns into a mess and the compiler can't help us.
 */

#define DEFINE_FREE(_name, _type, _free) \
	static inline void __free_##_name(void *p) { _type _T = *(_type *)p; _free; }

#define __free(_name)	__cleanup(__free_##_name)

#define __get_and_null(p, nullvalue)   \
	({                                  \
		__auto_type __ptr = &(p);   \
		__auto_type __val = *__ptr; \
		*__ptr = nullvalue;         \
		__val;                      \
	})

static inline __must_check
const volatile void * __must_check_fn(const volatile void *val)
{ return val; }

#define no_free_ptr(p) \
	((typeof(p)) __must_check_fn(__get_and_null(p, NULL)))

#define return_ptr(p)	return no_free_ptr(p)


/*
 * DEFINE_CLASS(name, type, exit, init, init_args...):
 *	helper to define the destructor and constructor for a type.
 *	@exit is an expression using '_T' -- similar to FREE above.
 *	@init is an expression in @init_args resulting in @type
 *
 * EXTEND_CLASS(name, ext, init, init_args...):
 *	extends class @name to @name@ext with the new constructor
 *
 * CLASS(name, var)(args...):
 *	declare the variable @var as an instance of the named class
 *
 * Ex.
 *
 * DEFINE_CLASS(fdget, struct fd, fdput(_T), fdget(fd), int fd)
 *
 *	CLASS(fdget, f)(fd);
 *	if (fd_empty(f))
 *		return -EBADF;
 *
 *	// use 'f' without concern
 */

#define DEFINE_CLASS(_name, _type, _exit, _init, _init_args...)		\
typedef _type class_##_name##_t;					\
static inline void class_##_name##_destructor(_type *p)			\
{ _type _T = *p; _exit; }						\
static inline _type class_##_name##_constructor(_init_args)		\
{ _type t = _init; return t; }

#define EXTEND_CLASS(_name, ext, _init, _init_args...)			\
typedef class_##_name##_t class_##_name##ext##_t;			\
static inline void class_##_name##ext##_destructor(class_##_name##_t *p)\
{ class_##_name##_destructor(p); }					\
static inline class_##_name##_t class_##_name##ext##_constructor(_init_args) \
{ class_##_name##_t t = _init; return t; }

#define CLASS(_name, var)						\
	class_##_name##_t var __cleanup(class_##_name##_destructor) =	\
		class_##_name##_constructor


/*
 * DEFINE_GUARD(name, type, lock, unlock):
 *	trivial wrapper around DEFINE_CLASS() above specifically
 *	for locks.
 *
 * DEFINE_GUARD_COND(name, ext, condlock)
 *	wrapper around EXTEND_CLASS above to add conditional lock
 *	variants to a base class, eg. mutex_trylock() or
 *	mutex_lock_interruptible().
 *
 * guard(name):
 *	an anonymous instance of the (guard) class, not recommended for
 *	conditional locks.
 *
 * scoped_guard (name, args...) { }:
 *	similar to CLASS(name, scope)(args), except the variable (with the
 *	explicit name 'scope') is declard in a for-loop such that its scope is
 *	bound to the next (compound) statement.
 *
 *	for conditional locks the loop body is skipped when the lock is not
 *	acquired.
 *
 * scoped_cond_guard (name, fail, args...) { }:
 *      similar to scoped_guard(), except it does fail when the lock
 *      acquire fails.
 *
 *      Only for conditional locks.
 */

#define __DEFINE_CLASS_IS_CONDITIONAL(_name, _is_cond)	\
static __maybe_unused const bool class_##_name##_is_conditional = _is_cond

#define DEFINE_GUARD(_name, _type, _lock, _unlock) \
	__DEFINE_CLASS_IS_CONDITIONAL(_name, false); \
	DEFINE_CLASS(_name, _type, if (_T) { _unlock; }, ({ _lock; _T; }), _type _T); \
	static inline void * class_##_name##_lock_ptr(class_##_name##_t *_T) \
	{ return (void *)(__force unsigned long)*_T; }

#define DEFINE_GUARD_COND(_name, _ext, _condlock) \
	__DEFINE_CLASS_IS_CONDITIONAL(_name##_ext, true); \
	EXTEND_CLASS(_name, _ext, \
		     ({ void *_t = _T; if (_T && !(_condlock)) _t = NULL; _t; }), \
		     class_##_name##_t _T) \
	static inline void * class_##_name##_ext##_lock_ptr(class_##_name##_t *_T) \
	{ return class_##_name##_lock_ptr(_T); }

#define guard(_name) \
	CLASS(_name, __UNIQUE_ID(guard))

#define __guard_ptr(_name) class_##_name##_lock_ptr
#define __is_cond_ptr(_name) class_##_name##_is_conditional

/*
 * Helper macro for scoped_guard().
 *
 * Note that the "!__is_cond_ptr(_name)" part of the condition ensures that
 * compiler would be sure that for the unconditional locks the body of the
 * loop (caller-provided code glued to the else clause) could not be skipped.
 * It is needed because the other part - "__guard_ptr(_name)(&scope)" - is too
 * hard to deduce (even if could be proven true for unconditional locks).
 */
#define __scoped_guard(_name, _label, args...)				\
	for (CLASS(_name, scope)(args);					\
	     __guard_ptr(_name)(&scope) || !__is_cond_ptr(_name);	\
	     ({ goto _label; }))					\
		if (0) {						\
_label:									\
			break;						\
		} else

#define scoped_guard(_name, args...)	\
	__scoped_guard(_name, __UNIQUE_ID(label), args)

#define __scoped_cond_guard(_name, _fail, _label, args...)		\
	for (CLASS(_name, scope)(args); true; ({ goto _label; }))	\
		if (!__guard_ptr(_name)(&scope)) {			\
			BUILD_BUG_ON(!__is_cond_ptr(_name));		\
			_fail;						\
_label:									\
			break;						\
		} else

#define scoped_cond_guard(_name, _fail, args...)	\
	__scoped_cond_guard(_name, _fail, __UNIQUE_ID(label), args)
<<<<<<< HEAD
=======

>>>>>>> b5de2a2a
/*
 * Additional helper macros for generating lock guards with types, either for
 * locks that don't have a native type (eg. RCU, preempt) or those that need a
 * 'fat' pointer (eg. spin_lock_irqsave).
 *
 * DEFINE_LOCK_GUARD_0(name, lock, unlock, ...)
 * DEFINE_LOCK_GUARD_1(name, type, lock, unlock, ...)
 * DEFINE_LOCK_GUARD_1_COND(name, ext, condlock)
 *
 * will result in the following type:
 *
 *   typedef struct {
 *	type *lock;		// 'type := void' for the _0 variant
 *	__VA_ARGS__;
 *   } class_##name##_t;
 *
 * As above, both _lock and _unlock are statements, except this time '_T' will
 * be a pointer to the above struct.
 */

#define __DEFINE_UNLOCK_GUARD(_name, _type, _unlock, ...)		\
typedef struct {							\
	_type *lock;							\
	__VA_ARGS__;							\
} class_##_name##_t;							\
									\
static inline void class_##_name##_destructor(class_##_name##_t *_T)	\
{									\
	if (_T->lock) { _unlock; }					\
}									\
									\
static inline void *class_##_name##_lock_ptr(class_##_name##_t *_T)	\
{									\
	return (void *)(__force unsigned long)_T->lock;			\
}


#define __DEFINE_LOCK_GUARD_1(_name, _type, _lock)			\
static inline class_##_name##_t class_##_name##_constructor(_type *l)	\
{									\
	class_##_name##_t _t = { .lock = l }, *_T = &_t;		\
	_lock;								\
	return _t;							\
}

#define __DEFINE_LOCK_GUARD_0(_name, _lock)				\
static inline class_##_name##_t class_##_name##_constructor(void)	\
{									\
	class_##_name##_t _t = { .lock = (void*)1 },			\
			 *_T __maybe_unused = &_t;			\
	_lock;								\
	return _t;							\
}

#define DEFINE_LOCK_GUARD_1(_name, _type, _lock, _unlock, ...)		\
__DEFINE_CLASS_IS_CONDITIONAL(_name, false);				\
__DEFINE_UNLOCK_GUARD(_name, _type, _unlock, __VA_ARGS__)		\
__DEFINE_LOCK_GUARD_1(_name, _type, _lock)

#define DEFINE_LOCK_GUARD_0(_name, _lock, _unlock, ...)			\
__DEFINE_CLASS_IS_CONDITIONAL(_name, false);				\
__DEFINE_UNLOCK_GUARD(_name, void, _unlock, __VA_ARGS__)		\
__DEFINE_LOCK_GUARD_0(_name, _lock)

#define DEFINE_LOCK_GUARD_1_COND(_name, _ext, _condlock)		\
	__DEFINE_CLASS_IS_CONDITIONAL(_name##_ext, true);		\
	EXTEND_CLASS(_name, _ext,					\
		     ({ class_##_name##_t _t = { .lock = l }, *_T = &_t;\
		        if (_T->lock && !(_condlock)) _T->lock = NULL;	\
			_t; }),						\
		     typeof_member(class_##_name##_t, lock) l)		\
	static inline void * class_##_name##_ext##_lock_ptr(class_##_name##_t *_T) \
	{ return class_##_name##_lock_ptr(_T); }


#endif /* _LINUX_CLEANUP_H */<|MERGE_RESOLUTION|>--- conflicted
+++ resolved
@@ -343,10 +343,7 @@
 
 #define scoped_cond_guard(_name, _fail, args...)	\
 	__scoped_cond_guard(_name, _fail, __UNIQUE_ID(label), args)
-<<<<<<< HEAD
-=======
-
->>>>>>> b5de2a2a
+
 /*
  * Additional helper macros for generating lock guards with types, either for
  * locks that don't have a native type (eg. RCU, preempt) or those that need a
