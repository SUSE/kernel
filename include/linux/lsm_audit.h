/*
 * Common LSM logging functions
 * Heavily borrowed from selinux/avc.h
 *
 * Author : Etienne BASSET  <etienne.basset@ensta.org>
 *
 * All credits to : Stephen Smalley, <sds@epoch.ncsc.mil>
 * All BUGS to : Etienne BASSET  <etienne.basset@ensta.org>
 */
#ifndef _LSM_COMMON_LOGGING_
#define _LSM_COMMON_LOGGING_

#include <linux/stddef.h>
#include <linux/errno.h>
#include <linux/kernel.h>
#include <linux/kdev_t.h>
#include <linux/spinlock.h>
#include <linux/init.h>
#include <linux/audit.h>
#include <linux/in6.h>
#include <linux/path.h>
#include <linux/key.h>
#include <linux/skbuff.h>

struct lsm_network_audit {
	int netif;
	struct sock *sk;
	u16 family;
	__be16 dport;
	__be16 sport;
	union {
		struct {
			__be32 daddr;
			__be32 saddr;
		} v4;
		struct {
			struct in6_addr daddr;
			struct in6_addr saddr;
		} v6;
	} fam;
};

/* Auxiliary data to use in generating the audit record. */
struct common_audit_data {
	char type;
#define LSM_AUDIT_DATA_PATH	1
#define LSM_AUDIT_DATA_NET	2
#define LSM_AUDIT_DATA_CAP	3
#define LSM_AUDIT_DATA_IPC	4
#define LSM_AUDIT_DATA_TASK	5
#define LSM_AUDIT_DATA_KEY	6
#define LSM_AUDIT_DATA_NONE	7
#define LSM_AUDIT_DATA_KMOD	8
#define LSM_AUDIT_DATA_INODE	9
#define LSM_AUDIT_DATA_DENTRY	10
	struct task_struct *tsk;
	union 	{
		struct path path;
		struct dentry *dentry;
		struct inode *inode;
		struct lsm_network_audit *net;
		int cap;
		int ipc_id;
		struct task_struct *tsk;
#ifdef CONFIG_KEYS
		struct {
			key_serial_t key;
			char *key_desc;
		} key_struct;
#endif
		char *kmod_name;
	} u;
	/* this union contains LSM specific data */
	union {
#ifdef CONFIG_SECURITY_SMACK
		struct smack_audit_data *smack_audit_data;
#endif
#ifdef CONFIG_SECURITY_SELINUX
		struct selinux_audit_data *selinux_audit_data;
#endif
#ifdef CONFIG_SECURITY_APPARMOR
<<<<<<< HEAD
		struct {
			int error;
			int op;
			int type;
			void *profile;
			const char *name;
			const char *info;
			union {
				void *target;
				struct {
					long pos;
					void *target;
				} iface;
				struct {
					int rlim;
					unsigned long max;
				} rlim;
				struct {
					const char *target;
					u32 request;
					u32 denied;
					uid_t ouid;
				} fs;
				struct {
					int type, protocol;
					struct sock *sk;
				} net;
			};
		} apparmor_audit_data;
=======
		struct apparmor_audit_data *apparmor_audit_data;
>>>>>>> 00341028
#endif
	}; /* per LSM data pointer union */
};

#define v4info fam.v4
#define v6info fam.v6

int ipv4_skb_to_auditdata(struct sk_buff *skb,
		struct common_audit_data *ad, u8 *proto);

int ipv6_skb_to_auditdata(struct sk_buff *skb,
		struct common_audit_data *ad, u8 *proto);

/* Initialize an LSM audit data structure. */
#define COMMON_AUDIT_DATA_INIT(_d, _t) \
	{ memset((_d), 0, sizeof(struct common_audit_data)); \
	 (_d)->type = LSM_AUDIT_DATA_##_t; }

void common_lsm_audit(struct common_audit_data *a,
	void (*pre_audit)(struct audit_buffer *, void *),
	void (*post_audit)(struct audit_buffer *, void *));

#endif<|MERGE_RESOLUTION|>--- conflicted
+++ resolved
@@ -79,39 +79,7 @@
 		struct selinux_audit_data *selinux_audit_data;
 #endif
 #ifdef CONFIG_SECURITY_APPARMOR
-<<<<<<< HEAD
-		struct {
-			int error;
-			int op;
-			int type;
-			void *profile;
-			const char *name;
-			const char *info;
-			union {
-				void *target;
-				struct {
-					long pos;
-					void *target;
-				} iface;
-				struct {
-					int rlim;
-					unsigned long max;
-				} rlim;
-				struct {
-					const char *target;
-					u32 request;
-					u32 denied;
-					uid_t ouid;
-				} fs;
-				struct {
-					int type, protocol;
-					struct sock *sk;
-				} net;
-			};
-		} apparmor_audit_data;
-=======
 		struct apparmor_audit_data *apparmor_audit_data;
->>>>>>> 00341028
 #endif
 	}; /* per LSM data pointer union */
 };
