--- conflicted
+++ resolved
@@ -14,14 +14,11 @@
 
 #define	NUMA_NO_NODE	(-1)
 #define	NUMA_NO_MEMBLK	(-1)
-<<<<<<< HEAD
-=======
 
 static inline bool numa_valid_node(int nid)
 {
 	return nid >= 0 && nid < MAX_NUMNODES;
 }
->>>>>>> 2d5404ca
 
 /* optionally keep NUMA memory info available post init */
 #ifdef CONFIG_NUMA_KEEP_MEMINFO
