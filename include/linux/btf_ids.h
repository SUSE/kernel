--- conflicted
+++ resolved
@@ -204,11 +204,7 @@
 
 #else
 
-<<<<<<< HEAD
-#define BTF_ID_LIST(name) static u32 __maybe_unused name[5];
-=======
 #define BTF_ID_LIST(name) static u32 __maybe_unused name[64];
->>>>>>> eb3cdb58
 #define BTF_ID(prefix, name)
 #define BTF_ID_FLAGS(prefix, name, ...)
 #define BTF_ID_UNUSED
@@ -243,12 +239,8 @@
 	BTF_SOCK_TYPE(BTF_SOCK_TYPE_UDP, udp_sock)			\
 	BTF_SOCK_TYPE(BTF_SOCK_TYPE_UDP6, udp6_sock)			\
 	BTF_SOCK_TYPE(BTF_SOCK_TYPE_UNIX, unix_sock)			\
-<<<<<<< HEAD
-	BTF_SOCK_TYPE(BTF_SOCK_TYPE_MPTCP, mptcp_sock)
-=======
 	BTF_SOCK_TYPE(BTF_SOCK_TYPE_MPTCP, mptcp_sock)			\
 	BTF_SOCK_TYPE(BTF_SOCK_TYPE_SOCKET, socket)
->>>>>>> eb3cdb58
 
 enum {
 #define BTF_SOCK_TYPE(name, str) name,
@@ -273,10 +265,7 @@
 };
 
 extern u32 btf_tracing_ids[];
-<<<<<<< HEAD
-=======
 extern u32 bpf_cgroup_btf_id[];
 extern u32 bpf_local_storage_map_btf_id[];
->>>>>>> eb3cdb58
 
 #endif