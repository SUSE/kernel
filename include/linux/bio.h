/* SPDX-License-Identifier: GPL-2.0 */
/*
 * Copyright (C) 2001 Jens Axboe <axboe@suse.de>
 */
#ifndef __LINUX_BIO_H
#define __LINUX_BIO_H

#include <linux/mempool.h>
/* struct bio, bio_vec and BIO_* flags are defined in blk_types.h */
#include <linux/blk_types.h>
#include <linux/uio.h>

#define BIO_MAX_VECS		256U

struct queue_limits;

static inline unsigned int bio_max_segs(unsigned int nr_segs)
{
	return min(nr_segs, BIO_MAX_VECS);
}

#define bio_prio(bio)			(bio)->bi_ioprio
#define bio_set_prio(bio, prio)		((bio)->bi_ioprio = prio)

#define bio_iter_iovec(bio, iter)				\
	bvec_iter_bvec((bio)->bi_io_vec, (iter))

#define bio_iter_page(bio, iter)				\
	bvec_iter_page((bio)->bi_io_vec, (iter))
#define bio_iter_len(bio, iter)					\
	bvec_iter_len((bio)->bi_io_vec, (iter))
#define bio_iter_offset(bio, iter)				\
	bvec_iter_offset((bio)->bi_io_vec, (iter))

#define bio_page(bio)		bio_iter_page((bio), (bio)->bi_iter)
#define bio_offset(bio)		bio_iter_offset((bio), (bio)->bi_iter)
#define bio_iovec(bio)		bio_iter_iovec((bio), (bio)->bi_iter)

#define bvec_iter_sectors(iter)	((iter).bi_size >> 9)
#define bvec_iter_end_sector(iter) ((iter).bi_sector + bvec_iter_sectors((iter)))

#define bio_sectors(bio)	bvec_iter_sectors((bio)->bi_iter)
#define bio_end_sector(bio)	bvec_iter_end_sector((bio)->bi_iter)

/*
 * Return the data direction, READ or WRITE.
 */
#define bio_data_dir(bio) \
	(op_is_write(bio_op(bio)) ? WRITE : READ)

/*
 * Check whether this bio carries any data or not. A NULL bio is allowed.
 */
static inline bool bio_has_data(struct bio *bio)
{
	if (bio &&
	    bio->bi_iter.bi_size &&
	    bio_op(bio) != REQ_OP_DISCARD &&
	    bio_op(bio) != REQ_OP_SECURE_ERASE &&
	    bio_op(bio) != REQ_OP_WRITE_ZEROES)
		return true;

	return false;
}

static inline bool bio_no_advance_iter(const struct bio *bio)
{
	return bio_op(bio) == REQ_OP_DISCARD ||
	       bio_op(bio) == REQ_OP_SECURE_ERASE ||
	       bio_op(bio) == REQ_OP_WRITE_ZEROES;
}

static inline void *bio_data(struct bio *bio)
{
	if (bio_has_data(bio))
		return page_address(bio_page(bio)) + bio_offset(bio);

	return NULL;
}

static inline bool bio_next_segment(const struct bio *bio,
				    struct bvec_iter_all *iter)
{
	if (iter->idx >= bio->bi_vcnt)
		return false;

	bvec_advance(&bio->bi_io_vec[iter->idx], iter);
	return true;
}

/*
 * drivers should _never_ use the all version - the bio may have been split
 * before it got to the driver and the driver won't own all of it
 */
#define bio_for_each_segment_all(bvl, bio, iter) \
	for (bvl = bvec_init_iter_all(&iter); bio_next_segment((bio), &iter); )

static inline void bio_advance_iter(const struct bio *bio,
				    struct bvec_iter *iter, unsigned int bytes)
{
	iter->bi_sector += bytes >> 9;

	if (bio_no_advance_iter(bio))
		iter->bi_size -= bytes;
	else
		bvec_iter_advance(bio->bi_io_vec, iter, bytes);
		/* TODO: It is reasonable to complete bio with error here. */
}

/* @bytes should be less or equal to bvec[i->bi_idx].bv_len */
static inline void bio_advance_iter_single(const struct bio *bio,
					   struct bvec_iter *iter,
					   unsigned int bytes)
{
	iter->bi_sector += bytes >> 9;

	if (bio_no_advance_iter(bio))
		iter->bi_size -= bytes;
	else
		bvec_iter_advance_single(bio->bi_io_vec, iter, bytes);
}

void __bio_advance(struct bio *, unsigned bytes);

/**
 * bio_advance - increment/complete a bio by some number of bytes
 * @bio:	bio to advance
 * @nbytes:	number of bytes to complete
 *
 * This updates bi_sector, bi_size and bi_idx; if the number of bytes to
 * complete doesn't align with a bvec boundary, then bv_len and bv_offset will
 * be updated on the last bvec as well.
 *
 * @bio will then represent the remaining, uncompleted portion of the io.
 */
static inline void bio_advance(struct bio *bio, unsigned int nbytes)
{
	if (nbytes == bio->bi_iter.bi_size) {
		bio->bi_iter.bi_size = 0;
		return;
	}
	__bio_advance(bio, nbytes);
}

#define __bio_for_each_segment(bvl, bio, iter, start)			\
	for (iter = (start);						\
	     (iter).bi_size &&						\
		((bvl = bio_iter_iovec((bio), (iter))), 1);		\
	     bio_advance_iter_single((bio), &(iter), (bvl).bv_len))

#define bio_for_each_segment(bvl, bio, iter)				\
	__bio_for_each_segment(bvl, bio, iter, (bio)->bi_iter)

#define __bio_for_each_bvec(bvl, bio, iter, start)		\
	for (iter = (start);						\
	     (iter).bi_size &&						\
		((bvl = mp_bvec_iter_bvec((bio)->bi_io_vec, (iter))), 1); \
	     bio_advance_iter_single((bio), &(iter), (bvl).bv_len))

/* iterate over multi-page bvec */
#define bio_for_each_bvec(bvl, bio, iter)			\
	__bio_for_each_bvec(bvl, bio, iter, (bio)->bi_iter)

/*
 * Iterate over all multi-page bvecs. Drivers shouldn't use this version for the
 * same reasons as bio_for_each_segment_all().
 */
#define bio_for_each_bvec_all(bvl, bio, i)		\
	for (i = 0, bvl = bio_first_bvec_all(bio);	\
	     i < (bio)->bi_vcnt; i++, bvl++)

#define bio_iter_last(bvec, iter) ((iter).bi_size == (bvec).bv_len)

static inline unsigned bio_segments(struct bio *bio)
{
	unsigned segs = 0;
	struct bio_vec bv;
	struct bvec_iter iter;

	/*
	 * We special case discard/write same/write zeroes, because they
	 * interpret bi_size differently:
	 */

	switch (bio_op(bio)) {
	case REQ_OP_DISCARD:
	case REQ_OP_SECURE_ERASE:
	case REQ_OP_WRITE_ZEROES:
		return 0;
	default:
		break;
	}

	bio_for_each_segment(bv, bio, iter)
		segs++;

	return segs;
}

/*
 * get a reference to a bio, so it won't disappear. the intended use is
 * something like:
 *
 * bio_get(bio);
 * submit_bio(rw, bio);
 * if (bio->bi_flags ...)
 *	do_something
 * bio_put(bio);
 *
 * without the bio_get(), it could potentially complete I/O before submit_bio
 * returns. and then bio would be freed memory when if (bio->bi_flags ...)
 * runs
 */
static inline void bio_get(struct bio *bio)
{
	bio->bi_flags |= (1 << BIO_REFFED);
	smp_mb__before_atomic();
	atomic_inc(&bio->__bi_cnt);
}

static inline void bio_cnt_set(struct bio *bio, unsigned int count)
{
	if (count != 1) {
		bio->bi_flags |= (1 << BIO_REFFED);
		smp_mb();
	}
	atomic_set(&bio->__bi_cnt, count);
}

static inline bool bio_flagged(struct bio *bio, unsigned int bit)
{
	return bio->bi_flags & (1U << bit);
}

static inline void bio_set_flag(struct bio *bio, unsigned int bit)
{
	bio->bi_flags |= (1U << bit);
}

static inline void bio_clear_flag(struct bio *bio, unsigned int bit)
{
	bio->bi_flags &= ~(1U << bit);
}

static inline struct bio_vec *bio_first_bvec_all(struct bio *bio)
{
	WARN_ON_ONCE(bio_flagged(bio, BIO_CLONED));
	return bio->bi_io_vec;
}

static inline struct page *bio_first_page_all(struct bio *bio)
{
	return bio_first_bvec_all(bio)->bv_page;
}

static inline struct folio *bio_first_folio_all(struct bio *bio)
{
	return page_folio(bio_first_page_all(bio));
}

static inline struct bio_vec *bio_last_bvec_all(struct bio *bio)
{
	WARN_ON_ONCE(bio_flagged(bio, BIO_CLONED));
	return &bio->bi_io_vec[bio->bi_vcnt - 1];
}

/**
 * struct folio_iter - State for iterating all folios in a bio.
 * @folio: The current folio we're iterating.  NULL after the last folio.
 * @offset: The byte offset within the current folio.
 * @length: The number of bytes in this iteration (will not cross folio
 *	boundary).
 */
struct folio_iter {
	struct folio *folio;
	size_t offset;
	size_t length;
	/* private: for use by the iterator */
	struct folio *_next;
	size_t _seg_count;
	int _i;
};

static inline void bio_first_folio(struct folio_iter *fi, struct bio *bio,
				   int i)
{
	struct bio_vec *bvec = bio_first_bvec_all(bio) + i;

	if (unlikely(i >= bio->bi_vcnt)) {
		fi->folio = NULL;
		return;
	}

	fi->folio = page_folio(bvec->bv_page);
	fi->offset = bvec->bv_offset +
			PAGE_SIZE * (bvec->bv_page - &fi->folio->page);
	fi->_seg_count = bvec->bv_len;
	fi->length = min(folio_size(fi->folio) - fi->offset, fi->_seg_count);
	fi->_next = folio_next(fi->folio);
	fi->_i = i;
}

static inline void bio_next_folio(struct folio_iter *fi, struct bio *bio)
{
	fi->_seg_count -= fi->length;
	if (fi->_seg_count) {
		fi->folio = fi->_next;
		fi->offset = 0;
		fi->length = min(folio_size(fi->folio), fi->_seg_count);
		fi->_next = folio_next(fi->folio);
	} else {
		bio_first_folio(fi, bio, fi->_i + 1);
	}
}

/**
 * bio_for_each_folio_all - Iterate over each folio in a bio.
 * @fi: struct folio_iter which is updated for each folio.
 * @bio: struct bio to iterate over.
 */
#define bio_for_each_folio_all(fi, bio)				\
	for (bio_first_folio(&fi, bio, 0); fi.folio; bio_next_folio(&fi, bio))

<<<<<<< HEAD
enum bip_flags {
	BIP_BLOCK_INTEGRITY	= 1 << 0, /* block layer owns integrity data */
	BIP_MAPPED_INTEGRITY	= 1 << 1, /* ref tag has been remapped */
	BIP_CTRL_NOCHECK	= 1 << 2, /* disable HBA integrity checking */
	BIP_DISK_NOCHECK	= 1 << 3, /* disable disk integrity checking */
	BIP_IP_CHECKSUM		= 1 << 4, /* IP checksum */
	BIP_INTEGRITY_USER	= 1 << 5, /* Integrity payload is user address */
	BIP_COPY_USER		= 1 << 6, /* Kernel bounce buffer in use */
};

/*
 * bio integrity payload
 */
struct bio_integrity_payload {
	struct bio		*bip_bio;	/* parent bio */

	struct bvec_iter	bip_iter;

	unsigned short		bip_vcnt;	/* # of integrity bio_vecs */
	unsigned short		bip_max_vcnt;	/* integrity bio_vec slots */
	unsigned short		bip_flags;	/* control flags */

	struct bvec_iter	bio_iter;	/* for rewinding parent bio */

	struct work_struct	bip_work;	/* I/O completion */

	struct bio_vec		*bip_vec;
	struct bio_vec		bip_inline_vecs[];/* embedded bvec array */
};

#if defined(CONFIG_BLK_DEV_INTEGRITY)

static inline struct bio_integrity_payload *bio_integrity(struct bio *bio)
{
	if (bio->bi_opf & REQ_INTEGRITY)
		return bio->bi_integrity;

	return NULL;
}

static inline bool bio_integrity_flagged(struct bio *bio, enum bip_flags flag)
{
	struct bio_integrity_payload *bip = bio_integrity(bio);

	if (bip)
		return bip->bip_flags & flag;

	return false;
}

static inline sector_t bip_get_seed(struct bio_integrity_payload *bip)
{
	return bip->bip_iter.bi_sector;
}

static inline void bip_set_seed(struct bio_integrity_payload *bip,
				sector_t seed)
{
	bip->bip_iter.bi_sector = seed;
}

#endif /* CONFIG_BLK_DEV_INTEGRITY */

=======
>>>>>>> 2d5404ca
void bio_trim(struct bio *bio, sector_t offset, sector_t size);
extern struct bio *bio_split(struct bio *bio, int sectors,
			     gfp_t gfp, struct bio_set *bs);
int bio_split_rw_at(struct bio *bio, const struct queue_limits *lim,
		unsigned *segs, unsigned max_bytes);

/**
 * bio_next_split - get next @sectors from a bio, splitting if necessary
 * @bio:	bio to split
 * @sectors:	number of sectors to split from the front of @bio
 * @gfp:	gfp mask
 * @bs:		bio set to allocate from
 *
 * Return: a bio representing the next @sectors of @bio - if the bio is smaller
 * than @sectors, returns the original bio unchanged.
 */
static inline struct bio *bio_next_split(struct bio *bio, int sectors,
					 gfp_t gfp, struct bio_set *bs)
{
	if (sectors >= bio_sectors(bio))
		return bio;

	return bio_split(bio, sectors, gfp, bs);
}

enum {
	BIOSET_NEED_BVECS = BIT(0),
	BIOSET_NEED_RESCUER = BIT(1),
	BIOSET_PERCPU_CACHE = BIT(2),
};
extern int bioset_init(struct bio_set *, unsigned int, unsigned int, int flags);
extern void bioset_exit(struct bio_set *);
extern int biovec_init_pool(mempool_t *pool, int pool_entries);

struct bio *bio_alloc_bioset(struct block_device *bdev, unsigned short nr_vecs,
			     blk_opf_t opf, gfp_t gfp_mask,
			     struct bio_set *bs);
struct bio *bio_kmalloc(unsigned short nr_vecs, gfp_t gfp_mask);
extern void bio_put(struct bio *);

struct bio *bio_alloc_clone(struct block_device *bdev, struct bio *bio_src,
		gfp_t gfp, struct bio_set *bs);
int bio_init_clone(struct block_device *bdev, struct bio *bio,
		struct bio *bio_src, gfp_t gfp);

extern struct bio_set fs_bio_set;

static inline struct bio *bio_alloc(struct block_device *bdev,
		unsigned short nr_vecs, blk_opf_t opf, gfp_t gfp_mask)
{
	return bio_alloc_bioset(bdev, nr_vecs, opf, gfp_mask, &fs_bio_set);
}

void submit_bio(struct bio *bio);

extern void bio_endio(struct bio *);

static inline void bio_io_error(struct bio *bio)
{
	bio->bi_status = BLK_STS_IOERR;
	bio_endio(bio);
}

static inline void bio_wouldblock_error(struct bio *bio)
{
	bio_set_flag(bio, BIO_QUIET);
	bio->bi_status = BLK_STS_AGAIN;
	bio_endio(bio);
}

/*
 * Calculate number of bvec segments that should be allocated to fit data
 * pointed by @iter. If @iter is backed by bvec it's going to be reused
 * instead of allocating a new one.
 */
static inline int bio_iov_vecs_to_alloc(struct iov_iter *iter, int max_segs)
{
	if (iov_iter_is_bvec(iter))
		return 0;
	return iov_iter_npages(iter, max_segs);
}

struct request_queue;

extern int submit_bio_wait(struct bio *bio);
void bio_init(struct bio *bio, struct block_device *bdev, struct bio_vec *table,
	      unsigned short max_vecs, blk_opf_t opf);
extern void bio_uninit(struct bio *);
void bio_reset(struct bio *bio, struct block_device *bdev, blk_opf_t opf);
void bio_chain(struct bio *, struct bio *);

int __must_check bio_add_page(struct bio *bio, struct page *page, unsigned len,
			      unsigned off);
bool __must_check bio_add_folio(struct bio *bio, struct folio *folio,
				size_t len, size_t off);
extern int bio_add_pc_page(struct request_queue *, struct bio *, struct page *,
			   unsigned int, unsigned int);
int bio_add_zone_append_page(struct bio *bio, struct page *page,
			     unsigned int len, unsigned int offset);
void __bio_add_page(struct bio *bio, struct page *page,
		unsigned int len, unsigned int off);
void bio_add_folio_nofail(struct bio *bio, struct folio *folio, size_t len,
			  size_t off);
int bio_iov_iter_get_pages(struct bio *bio, struct iov_iter *iter);
void bio_iov_bvec_set(struct bio *bio, struct iov_iter *iter);
void __bio_release_pages(struct bio *bio, bool mark_dirty);
extern void bio_set_pages_dirty(struct bio *bio);
extern void bio_check_pages_dirty(struct bio *bio);

extern void bio_copy_data_iter(struct bio *dst, struct bvec_iter *dst_iter,
			       struct bio *src, struct bvec_iter *src_iter);
extern void bio_copy_data(struct bio *dst, struct bio *src);
extern void bio_free_pages(struct bio *bio);
void guard_bio_eod(struct bio *bio);
void zero_fill_bio_iter(struct bio *bio, struct bvec_iter iter);

static inline void zero_fill_bio(struct bio *bio)
{
	zero_fill_bio_iter(bio, bio->bi_iter);
}

static inline void bio_release_pages(struct bio *bio, bool mark_dirty)
{
<<<<<<< HEAD
	if (bio_flagged(bio, BIO_PAGE_REFFED) ||
	    bio_flagged(bio, BIO_PAGE_PINNED))
=======
	if (bio_flagged(bio, BIO_PAGE_PINNED))
>>>>>>> 2d5404ca
		__bio_release_pages(bio, mark_dirty);
}

#define bio_dev(bio) \
	disk_devt((bio)->bi_bdev->bd_disk)

#ifdef CONFIG_BLK_CGROUP
void bio_associate_blkg(struct bio *bio);
void bio_associate_blkg_from_css(struct bio *bio,
				 struct cgroup_subsys_state *css);
void bio_clone_blkg_association(struct bio *dst, struct bio *src);
void blkcg_punt_bio_submit(struct bio *bio);
#else	/* CONFIG_BLK_CGROUP */
static inline void bio_associate_blkg(struct bio *bio) { }
static inline void bio_associate_blkg_from_css(struct bio *bio,
					       struct cgroup_subsys_state *css)
{ }
static inline void bio_clone_blkg_association(struct bio *dst,
					      struct bio *src) { }
static inline void blkcg_punt_bio_submit(struct bio *bio)
{
	submit_bio(bio);
}
#endif	/* CONFIG_BLK_CGROUP */

static inline void bio_set_dev(struct bio *bio, struct block_device *bdev)
{
	bio_clear_flag(bio, BIO_REMAPPED);
	if (bio->bi_bdev != bdev)
		bio_clear_flag(bio, BIO_BPS_THROTTLED);
	bio->bi_bdev = bdev;
	bio_associate_blkg(bio);
}

/*
 * BIO list management for use by remapping drivers (e.g. DM or MD) and loop.
 *
 * A bio_list anchors a singly-linked list of bios chained through the bi_next
 * member of the bio.  The bio_list also caches the last list member to allow
 * fast access to the tail.
 */
struct bio_list {
	struct bio *head;
	struct bio *tail;
};

static inline int bio_list_empty(const struct bio_list *bl)
{
	return bl->head == NULL;
}

static inline void bio_list_init(struct bio_list *bl)
{
	bl->head = bl->tail = NULL;
}

#define BIO_EMPTY_LIST	{ NULL, NULL }

#define bio_list_for_each(bio, bl) \
	for (bio = (bl)->head; bio; bio = bio->bi_next)

static inline unsigned bio_list_size(const struct bio_list *bl)
{
	unsigned sz = 0;
	struct bio *bio;

	bio_list_for_each(bio, bl)
		sz++;

	return sz;
}

static inline void bio_list_add(struct bio_list *bl, struct bio *bio)
{
	bio->bi_next = NULL;

	if (bl->tail)
		bl->tail->bi_next = bio;
	else
		bl->head = bio;

	bl->tail = bio;
}

static inline void bio_list_add_head(struct bio_list *bl, struct bio *bio)
{
	bio->bi_next = bl->head;

	bl->head = bio;

	if (!bl->tail)
		bl->tail = bio;
}

static inline void bio_list_merge(struct bio_list *bl, struct bio_list *bl2)
{
	if (!bl2->head)
		return;

	if (bl->tail)
		bl->tail->bi_next = bl2->head;
	else
		bl->head = bl2->head;

	bl->tail = bl2->tail;
}

static inline void bio_list_merge_init(struct bio_list *bl,
		struct bio_list *bl2)
{
	bio_list_merge(bl, bl2);
	bio_list_init(bl2);
}

static inline void bio_list_merge_head(struct bio_list *bl,
				       struct bio_list *bl2)
{
	if (!bl2->head)
		return;

	if (bl->head)
		bl2->tail->bi_next = bl->head;
	else
		bl->tail = bl2->tail;

	bl->head = bl2->head;
}

static inline struct bio *bio_list_peek(struct bio_list *bl)
{
	return bl->head;
}

static inline struct bio *bio_list_pop(struct bio_list *bl)
{
	struct bio *bio = bl->head;

	if (bio) {
		bl->head = bl->head->bi_next;
		if (!bl->head)
			bl->tail = NULL;

		bio->bi_next = NULL;
	}

	return bio;
}

static inline struct bio *bio_list_get(struct bio_list *bl)
{
	struct bio *bio = bl->head;

	bl->head = bl->tail = NULL;

	return bio;
}

/*
 * Increment chain count for the bio. Make sure the CHAIN flag update
 * is visible before the raised count.
 */
static inline void bio_inc_remaining(struct bio *bio)
{
	bio_set_flag(bio, BIO_CHAIN);
	smp_mb__before_atomic();
	atomic_inc(&bio->__bi_remaining);
}

/*
 * bio_set is used to allow other portions of the IO system to
 * allocate their own private memory pools for bio and iovec structures.
 * These memory pools in turn all allocate from the bio_slab
 * and the bvec_slabs[].
 */
#define BIO_POOL_SIZE 2

struct bio_set {
	struct kmem_cache *bio_slab;
	unsigned int front_pad;

	/*
	 * per-cpu bio alloc cache
	 */
	struct bio_alloc_cache __percpu *cache;

	mempool_t bio_pool;
	mempool_t bvec_pool;
#if defined(CONFIG_BLK_DEV_INTEGRITY)
	mempool_t bio_integrity_pool;
	mempool_t bvec_integrity_pool;
#endif

	unsigned int back_pad;
	/*
	 * Deadlock avoidance for stacking block drivers: see comments in
	 * bio_alloc_bioset() for details
	 */
	spinlock_t		rescue_lock;
	struct bio_list		rescue_list;
	struct work_struct	rescue_work;
	struct workqueue_struct	*rescue_workqueue;

	/*
	 * Hot un-plug notifier for the per-cpu cache, if used
	 */
	struct hlist_node cpuhp_dead;
};

static inline bool bioset_initialized(struct bio_set *bs)
{
	return bs->bio_slab != NULL;
}

<<<<<<< HEAD
#if defined(CONFIG_BLK_DEV_INTEGRITY)

#define bip_for_each_vec(bvl, bip, iter)				\
	for_each_bvec(bvl, (bip)->bip_vec, iter, (bip)->bip_iter)

#define bio_for_each_integrity_vec(_bvl, _bio, _iter)			\
	for_each_bio(_bio)						\
		bip_for_each_vec(_bvl, _bio->bi_integrity, _iter)

int bio_integrity_map_user(struct bio *bio, void __user *ubuf, ssize_t len, u32 seed);
extern struct bio_integrity_payload *bio_integrity_alloc(struct bio *, gfp_t, unsigned int);
extern int bio_integrity_add_page(struct bio *, struct page *, unsigned int, unsigned int);
extern bool bio_integrity_prep(struct bio *);
extern void bio_integrity_advance(struct bio *, unsigned int);
extern void bio_integrity_trim(struct bio *);
extern int bio_integrity_clone(struct bio *, struct bio *, gfp_t);
extern int bioset_integrity_create(struct bio_set *, int);
extern void bioset_integrity_free(struct bio_set *);
extern void bio_integrity_init(void);

#else /* CONFIG_BLK_DEV_INTEGRITY */

static inline void *bio_integrity(struct bio *bio)
{
	return NULL;
}

static inline int bioset_integrity_create(struct bio_set *bs, int pool_size)
{
	return 0;
}

static inline void bioset_integrity_free (struct bio_set *bs)
{
	return;
}

static inline bool bio_integrity_prep(struct bio *bio)
{
	return true;
}

static inline int bio_integrity_clone(struct bio *bio, struct bio *bio_src,
				      gfp_t gfp_mask)
{
	return 0;
}

static inline void bio_integrity_advance(struct bio *bio,
					 unsigned int bytes_done)
{
	return;
}

static inline void bio_integrity_trim(struct bio *bio)
{
	return;
}

static inline void bio_integrity_init(void)
{
	return;
}

static inline bool bio_integrity_flagged(struct bio *bio, enum bip_flags flag)
{
	return false;
}

static inline void *bio_integrity_alloc(struct bio * bio, gfp_t gfp,
								unsigned int nr)
{
	return ERR_PTR(-EINVAL);
}

static inline int bio_integrity_add_page(struct bio *bio, struct page *page,
					unsigned int len, unsigned int offset)
{
	return 0;
}

static inline int bio_integrity_map_user(struct bio *bio, void __user *ubuf,
					 ssize_t len, u32 seed)
{
	return -EINVAL;
}

#endif /* CONFIG_BLK_DEV_INTEGRITY */

=======
>>>>>>> 2d5404ca
/*
 * Mark a bio as polled. Note that for async polled IO, the caller must
 * expect -EWOULDBLOCK if we cannot allocate a request (or other resources).
 * We cannot block waiting for requests on polled IO, as those completions
 * must be found by the caller. This is different than IRQ driven IO, where
 * it's safe to wait for IO to complete.
 */
static inline void bio_set_polled(struct bio *bio, struct kiocb *kiocb)
{
	bio->bi_opf |= REQ_POLLED;
	if (kiocb->ki_flags & IOCB_NOWAIT)
		bio->bi_opf |= REQ_NOWAIT;
}

static inline void bio_clear_polled(struct bio *bio)
{
	bio->bi_opf &= ~REQ_POLLED;
}

struct bio *blk_next_bio(struct bio *bio, struct block_device *bdev,
		unsigned int nr_pages, blk_opf_t opf, gfp_t gfp);
struct bio *bio_chain_and_submit(struct bio *prev, struct bio *new);

struct bio *blk_alloc_discard_bio(struct block_device *bdev,
		sector_t *sector, sector_t *nr_sects, gfp_t gfp_mask);

#endif /* __LINUX_BIO_H */<|MERGE_RESOLUTION|>--- conflicted
+++ resolved
@@ -321,72 +321,6 @@
 #define bio_for_each_folio_all(fi, bio)				\
 	for (bio_first_folio(&fi, bio, 0); fi.folio; bio_next_folio(&fi, bio))
 
-<<<<<<< HEAD
-enum bip_flags {
-	BIP_BLOCK_INTEGRITY	= 1 << 0, /* block layer owns integrity data */
-	BIP_MAPPED_INTEGRITY	= 1 << 1, /* ref tag has been remapped */
-	BIP_CTRL_NOCHECK	= 1 << 2, /* disable HBA integrity checking */
-	BIP_DISK_NOCHECK	= 1 << 3, /* disable disk integrity checking */
-	BIP_IP_CHECKSUM		= 1 << 4, /* IP checksum */
-	BIP_INTEGRITY_USER	= 1 << 5, /* Integrity payload is user address */
-	BIP_COPY_USER		= 1 << 6, /* Kernel bounce buffer in use */
-};
-
-/*
- * bio integrity payload
- */
-struct bio_integrity_payload {
-	struct bio		*bip_bio;	/* parent bio */
-
-	struct bvec_iter	bip_iter;
-
-	unsigned short		bip_vcnt;	/* # of integrity bio_vecs */
-	unsigned short		bip_max_vcnt;	/* integrity bio_vec slots */
-	unsigned short		bip_flags;	/* control flags */
-
-	struct bvec_iter	bio_iter;	/* for rewinding parent bio */
-
-	struct work_struct	bip_work;	/* I/O completion */
-
-	struct bio_vec		*bip_vec;
-	struct bio_vec		bip_inline_vecs[];/* embedded bvec array */
-};
-
-#if defined(CONFIG_BLK_DEV_INTEGRITY)
-
-static inline struct bio_integrity_payload *bio_integrity(struct bio *bio)
-{
-	if (bio->bi_opf & REQ_INTEGRITY)
-		return bio->bi_integrity;
-
-	return NULL;
-}
-
-static inline bool bio_integrity_flagged(struct bio *bio, enum bip_flags flag)
-{
-	struct bio_integrity_payload *bip = bio_integrity(bio);
-
-	if (bip)
-		return bip->bip_flags & flag;
-
-	return false;
-}
-
-static inline sector_t bip_get_seed(struct bio_integrity_payload *bip)
-{
-	return bip->bip_iter.bi_sector;
-}
-
-static inline void bip_set_seed(struct bio_integrity_payload *bip,
-				sector_t seed)
-{
-	bip->bip_iter.bi_sector = seed;
-}
-
-#endif /* CONFIG_BLK_DEV_INTEGRITY */
-
-=======
->>>>>>> 2d5404ca
 void bio_trim(struct bio *bio, sector_t offset, sector_t size);
 extern struct bio *bio_split(struct bio *bio, int sectors,
 			     gfp_t gfp, struct bio_set *bs);
@@ -510,12 +444,7 @@
 
 static inline void bio_release_pages(struct bio *bio, bool mark_dirty)
 {
-<<<<<<< HEAD
-	if (bio_flagged(bio, BIO_PAGE_REFFED) ||
-	    bio_flagged(bio, BIO_PAGE_PINNED))
-=======
 	if (bio_flagged(bio, BIO_PAGE_PINNED))
->>>>>>> 2d5404ca
 		__bio_release_pages(bio, mark_dirty);
 }
 
@@ -729,98 +658,6 @@
 	return bs->bio_slab != NULL;
 }
 
-<<<<<<< HEAD
-#if defined(CONFIG_BLK_DEV_INTEGRITY)
-
-#define bip_for_each_vec(bvl, bip, iter)				\
-	for_each_bvec(bvl, (bip)->bip_vec, iter, (bip)->bip_iter)
-
-#define bio_for_each_integrity_vec(_bvl, _bio, _iter)			\
-	for_each_bio(_bio)						\
-		bip_for_each_vec(_bvl, _bio->bi_integrity, _iter)
-
-int bio_integrity_map_user(struct bio *bio, void __user *ubuf, ssize_t len, u32 seed);
-extern struct bio_integrity_payload *bio_integrity_alloc(struct bio *, gfp_t, unsigned int);
-extern int bio_integrity_add_page(struct bio *, struct page *, unsigned int, unsigned int);
-extern bool bio_integrity_prep(struct bio *);
-extern void bio_integrity_advance(struct bio *, unsigned int);
-extern void bio_integrity_trim(struct bio *);
-extern int bio_integrity_clone(struct bio *, struct bio *, gfp_t);
-extern int bioset_integrity_create(struct bio_set *, int);
-extern void bioset_integrity_free(struct bio_set *);
-extern void bio_integrity_init(void);
-
-#else /* CONFIG_BLK_DEV_INTEGRITY */
-
-static inline void *bio_integrity(struct bio *bio)
-{
-	return NULL;
-}
-
-static inline int bioset_integrity_create(struct bio_set *bs, int pool_size)
-{
-	return 0;
-}
-
-static inline void bioset_integrity_free (struct bio_set *bs)
-{
-	return;
-}
-
-static inline bool bio_integrity_prep(struct bio *bio)
-{
-	return true;
-}
-
-static inline int bio_integrity_clone(struct bio *bio, struct bio *bio_src,
-				      gfp_t gfp_mask)
-{
-	return 0;
-}
-
-static inline void bio_integrity_advance(struct bio *bio,
-					 unsigned int bytes_done)
-{
-	return;
-}
-
-static inline void bio_integrity_trim(struct bio *bio)
-{
-	return;
-}
-
-static inline void bio_integrity_init(void)
-{
-	return;
-}
-
-static inline bool bio_integrity_flagged(struct bio *bio, enum bip_flags flag)
-{
-	return false;
-}
-
-static inline void *bio_integrity_alloc(struct bio * bio, gfp_t gfp,
-								unsigned int nr)
-{
-	return ERR_PTR(-EINVAL);
-}
-
-static inline int bio_integrity_add_page(struct bio *bio, struct page *page,
-					unsigned int len, unsigned int offset)
-{
-	return 0;
-}
-
-static inline int bio_integrity_map_user(struct bio *bio, void __user *ubuf,
-					 ssize_t len, u32 seed)
-{
-	return -EINVAL;
-}
-
-#endif /* CONFIG_BLK_DEV_INTEGRITY */
-
-=======
->>>>>>> 2d5404ca
 /*
  * Mark a bio as polled. Note that for async polled IO, the caller must
  * expect -EWOULDBLOCK if we cannot allocate a request (or other resources).
