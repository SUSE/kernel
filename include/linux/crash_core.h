--- conflicted
+++ resolved
@@ -5,22 +5,6 @@
 #include <linux/linkage.h>
 #include <linux/elfcore.h>
 #include <linux/elf.h>
-#ifdef CONFIG_ARCH_HAS_GENERIC_CRASHKERNEL_RESERVATION
-#include <asm/crash_core.h>
-#endif
-
-/* Location of a reserved region to hold the crash kernel.
- */
-extern struct resource crashk_res;
-extern struct resource crashk_low_res;
-
-extern struct range crashk_cma_ranges[];
-#ifdef CONFIG_CMA
-extern int crashk_cma_cnt;
-#else
-#define crashk_cma_cnt 0
-#endif
-void crash_cma_clear_pending_dma(void);
 
 struct kimage;
 
@@ -43,110 +27,6 @@
  * Provide an empty default implementation here -- architecture
  * code may override this
  */
-<<<<<<< HEAD
-#define CRASH_CORE_NOTE_BYTES	   ((CRASH_CORE_NOTE_HEAD_BYTES * 2) +	\
-				     CRASH_CORE_NOTE_NAME_BYTES +	\
-				     CRASH_CORE_NOTE_DESC_BYTES)
-
-#define VMCOREINFO_BYTES	   PAGE_SIZE
-#define VMCOREINFO_NOTE_NAME	   "VMCOREINFO"
-#define VMCOREINFO_NOTE_NAME_BYTES ALIGN(sizeof(VMCOREINFO_NOTE_NAME), 4)
-#define VMCOREINFO_NOTE_SIZE	   ((CRASH_CORE_NOTE_HEAD_BYTES * 2) +	\
-				     VMCOREINFO_NOTE_NAME_BYTES +	\
-				     VMCOREINFO_BYTES)
-
-typedef u32 note_buf_t[CRASH_CORE_NOTE_BYTES/4];
-/* Per cpu memory for storing cpu states in case of system crash. */
-extern note_buf_t __percpu *crash_notes;
-
-void crash_update_vmcoreinfo_safecopy(void *ptr);
-void crash_save_vmcoreinfo(void);
-void arch_crash_save_vmcoreinfo(void);
-__printf(1, 2)
-void vmcoreinfo_append_str(const char *fmt, ...);
-phys_addr_t paddr_vmcoreinfo_note(void);
-
-#define VMCOREINFO_OSRELEASE(value) \
-	vmcoreinfo_append_str("OSRELEASE=%s\n", value)
-#define VMCOREINFO_BUILD_ID()						\
-	({								\
-		static_assert(sizeof(vmlinux_build_id) == 20);		\
-		vmcoreinfo_append_str("BUILD-ID=%20phN\n", vmlinux_build_id); \
-	})
-
-#define VMCOREINFO_PAGESIZE(value) \
-	vmcoreinfo_append_str("PAGESIZE=%ld\n", value)
-#define VMCOREINFO_SYMBOL(name) \
-	vmcoreinfo_append_str("SYMBOL(%s)=%lx\n", #name, (unsigned long)&name)
-#define VMCOREINFO_SYMBOL_ARRAY(name) \
-	vmcoreinfo_append_str("SYMBOL(%s)=%lx\n", #name, (unsigned long)name)
-#define VMCOREINFO_SIZE(name) \
-	vmcoreinfo_append_str("SIZE(%s)=%lu\n", #name, \
-			      (unsigned long)sizeof(name))
-#define VMCOREINFO_STRUCT_SIZE(name) \
-	vmcoreinfo_append_str("SIZE(%s)=%lu\n", #name, \
-			      (unsigned long)sizeof(struct name))
-#define VMCOREINFO_OFFSET(name, field) \
-	vmcoreinfo_append_str("OFFSET(%s.%s)=%lu\n", #name, #field, \
-			      (unsigned long)offsetof(struct name, field))
-#define VMCOREINFO_TYPE_OFFSET(name, field) \
-	vmcoreinfo_append_str("OFFSET(%s.%s)=%lu\n", #name, #field, \
-			      (unsigned long)offsetof(name, field))
-#define VMCOREINFO_LENGTH(name, value) \
-	vmcoreinfo_append_str("LENGTH(%s)=%lu\n", #name, (unsigned long)value)
-#define VMCOREINFO_NUMBER(name) \
-	vmcoreinfo_append_str("NUMBER(%s)=%ld\n", #name, (long)name)
-#define VMCOREINFO_CONFIG(name) \
-	vmcoreinfo_append_str("CONFIG_%s=y\n", #name)
-
-extern unsigned char *vmcoreinfo_data;
-extern size_t vmcoreinfo_size;
-extern u32 *vmcoreinfo_note;
-
-Elf_Word *append_elf_note(Elf_Word *buf, char *name, unsigned int type,
-			  void *data, size_t data_len);
-void final_note(Elf_Word *buf);
-
-#ifdef CONFIG_ARCH_HAS_GENERIC_CRASHKERNEL_RESERVATION
-#ifndef DEFAULT_CRASH_KERNEL_LOW_SIZE
-#define DEFAULT_CRASH_KERNEL_LOW_SIZE  (128UL << 20)
-#endif
-#endif
-
-int __init parse_crashkernel(char *cmdline, unsigned long long system_ram,
-		unsigned long long *crash_size, unsigned long long *crash_base,
-		unsigned long long *low_size, unsigned long long *cma_size,
-		bool *high);
-
-void __init reserve_crashkernel_cma(unsigned long long cma_size);
-
-#ifdef CONFIG_ARCH_HAS_GENERIC_CRASHKERNEL_RESERVATION
-#ifndef DEFAULT_CRASH_KERNEL_LOW_SIZE
-#define DEFAULT_CRASH_KERNEL_LOW_SIZE	(128UL << 20)
-#endif
-#ifndef CRASH_ALIGN
-#define CRASH_ALIGN			SZ_2M
-#endif
-#ifndef CRASH_ADDR_LOW_MAX
-#define CRASH_ADDR_LOW_MAX		SZ_4G
-#endif
-#ifndef CRASH_ADDR_HIGH_MAX
-#define CRASH_ADDR_HIGH_MAX		memblock_end_of_DRAM()
-#endif
-
-void __init reserve_crashkernel_generic(char *cmdline,
-		unsigned long long crash_size,
-		unsigned long long crash_base,
-		unsigned long long crash_low_size,
-		bool high);
-#else
-static inline void __init reserve_crashkernel_generic(char *cmdline,
-		unsigned long long crash_size,
-		unsigned long long crash_base,
-		unsigned long long crash_low_size,
-		bool high)
-{}
-=======
 static inline void arch_kexec_protect_crashkres(void) { }
 #endif
 
@@ -171,21 +51,11 @@
 
 #ifndef crash_get_elfcorehdr_size
 static inline unsigned int crash_get_elfcorehdr_size(void) { return 0; }
->>>>>>> 2d5404ca
 #endif
 
 /* Alignment required for elf header segment */
 #define ELF_CORE_HEADER_ALIGN   4096
 
-<<<<<<< HEAD
-struct crash_mem {
-	unsigned int max_nr_ranges;
-	unsigned int nr_ranges;
-	struct range ranges[];
-};
-
-=======
->>>>>>> 2d5404ca
 extern int crash_exclude_mem_range(struct crash_mem *mem,
 				   unsigned long long mstart,
 				   unsigned long long mend);
@@ -201,8 +71,6 @@
 #define KEXEC_CRASH_HP_ADD_MEMORY		3
 #define KEXEC_CRASH_HP_REMOVE_MEMORY		4
 #define KEXEC_CRASH_HP_INVALID_CPU		-1U
-<<<<<<< HEAD
-=======
 
 extern void __crash_kexec(struct pt_regs *regs);
 extern void crash_kexec(struct pt_regs *regs);
@@ -222,6 +90,5 @@
 static inline void crash_save_cpu(struct pt_regs *regs, int cpu) {};
 static inline int kimage_crash_copy_vmcoreinfo(struct kimage *image) { return 0; };
 #endif /* CONFIG_CRASH_DUMP*/
->>>>>>> 2d5404ca
 
 #endif /* LINUX_CRASH_CORE_H */