/* SPDX-License-Identifier: GPL-2.0-or-later */
/* memcontrol.h - Memory Controller
 *
 * Copyright IBM Corporation, 2007
 * Author Balbir Singh <balbir@linux.vnet.ibm.com>
 *
 * Copyright 2007 OpenVZ SWsoft Inc
 * Author: Pavel Emelianov <xemul@openvz.org>
 */

#ifndef _LINUX_MEMCONTROL_H
#define _LINUX_MEMCONTROL_H
#include <linux/cgroup.h>
#include <linux/vm_event_item.h>
#include <linux/hardirq.h>
#include <linux/jump_label.h>
#include <linux/kernel.h>
#include <linux/page_counter.h>
#include <linux/vmpressure.h>
#include <linux/eventfd.h>
#include <linux/mm.h>
#include <linux/vmstat.h>
#include <linux/writeback.h>
#include <linux/page-flags.h>
#include <linux/shrinker.h>

struct mem_cgroup;
struct obj_cgroup;
struct page;
struct mm_struct;
struct kmem_cache;

/* Cgroup-specific page state, on top of universal node page state */
enum memcg_stat_item {
	MEMCG_SWAP = NR_VM_NODE_STAT_ITEMS,
	MEMCG_SOCK,
	MEMCG_PERCPU_B,
	MEMCG_VMALLOC,
	MEMCG_KMEM,
	MEMCG_ZSWAP_B,
	MEMCG_ZSWAPPED,
	MEMCG_NR_STAT,
};

enum memcg_memory_event {
	MEMCG_LOW,
	MEMCG_HIGH,
	MEMCG_MAX,
	MEMCG_OOM,
	MEMCG_OOM_KILL,
	MEMCG_OOM_GROUP_KILL,
	MEMCG_SWAP_HIGH,
	MEMCG_SWAP_MAX,
	MEMCG_SWAP_FAIL,
	MEMCG_NR_MEMORY_EVENTS,
};

struct mem_cgroup_reclaim_cookie {
	pg_data_t *pgdat;
	int generation;
};

#ifdef CONFIG_MEMCG

#define MEM_CGROUP_ID_SHIFT	16

struct mem_cgroup_id {
	int id;
	refcount_t ref;
};

struct memcg_vmstats_percpu;
struct memcg1_events_percpu;
struct memcg_vmstats;
struct lruvec_stats_percpu;
struct lruvec_stats;

struct mem_cgroup_reclaim_iter {
	struct mem_cgroup *position;
	/* scan generation, increased every round-trip */
	atomic_t generation;
};

/*
 * per-node information in memory controller.
 */
struct mem_cgroup_per_node {
	/* Keep the read-only fields at the start */
	struct mem_cgroup	*memcg;		/* Back pointer, we cannot */
						/* use container_of	   */

	struct lruvec_stats_percpu __percpu	*lruvec_stats_percpu;
	struct lruvec_stats			*lruvec_stats;
	struct shrinker_info __rcu	*shrinker_info;

#ifdef CONFIG_MEMCG_V1
	/*
	 * Memcg-v1 only stuff in middle as buffer between read mostly fields
	 * and update often fields to avoid false sharing. If v1 stuff is
	 * not present, an explicit padding is needed.
	 */

	struct rb_node		tree_node;	/* RB tree node */
	unsigned long		usage_in_excess;/* Set to the value by which */
						/* the soft limit is exceeded*/
	bool			on_tree;
#else
	CACHELINE_PADDING(_pad1_);
#endif

	/* Fields which get updated often at the end. */
	struct lruvec		lruvec;
	CACHELINE_PADDING(_pad2_);
	unsigned long		lru_zone_size[MAX_NR_ZONES][NR_LRU_LISTS];
	struct mem_cgroup_reclaim_iter	iter;

#ifdef CONFIG_MEMCG_NMI_SAFETY_REQUIRES_ATOMIC
	/* slab stats for nmi context */
	atomic_t		slab_reclaimable;
	atomic_t		slab_unreclaimable;
#endif
};

struct mem_cgroup_threshold {
	struct eventfd_ctx *eventfd;
	unsigned long threshold;
};

/* For threshold */
struct mem_cgroup_threshold_ary {
	/* An array index points to threshold just below or equal to usage. */
	int current_threshold;
	/* Size of entries[] */
	unsigned int size;
	/* Array of thresholds */
	struct mem_cgroup_threshold entries[] __counted_by(size);
};

struct mem_cgroup_thresholds {
	/* Primary thresholds array */
	struct mem_cgroup_threshold_ary *primary;
	/*
	 * Spare threshold array.
	 * This is needed to make mem_cgroup_unregister_event() "never fail".
	 * It must be able to store at least primary->size - 1 entries.
	 */
	struct mem_cgroup_threshold_ary *spare;
};

/*
 * Remember four most recent foreign writebacks with dirty pages in this
 * cgroup.  Inode sharing is expected to be uncommon and, even if we miss
 * one in a given round, we're likely to catch it later if it keeps
 * foreign-dirtying, so a fairly low count should be enough.
 *
 * See mem_cgroup_track_foreign_dirty_slowpath() for details.
 */
#define MEMCG_CGWB_FRN_CNT	4

struct memcg_cgwb_frn {
	u64 bdi_id;			/* bdi->id of the foreign inode */
	int memcg_id;			/* memcg->css.id of foreign inode */
	u64 at;				/* jiffies_64 at the time of dirtying */
	struct wb_completion done;	/* tracks in-flight foreign writebacks */
};

/*
 * Bucket for arbitrarily byte-sized objects charged to a memory
 * cgroup. The bucket can be reparented in one piece when the cgroup
 * is destroyed, without having to round up the individual references
 * of all live memory objects in the wild.
 */
struct obj_cgroup {
	struct percpu_ref refcnt;
	struct mem_cgroup *memcg;
	atomic_t nr_charged_bytes;
	union {
		struct list_head list; /* protected by objcg_lock */
		struct rcu_head rcu;
	};
};

/*
 * The memory controller data structure. The memory controller controls both
 * page cache and RSS per cgroup. We would eventually like to provide
 * statistics based on the statistics developed by Rik Van Riel for clock-pro,
 * to help the administrator determine what knobs to tune.
 */
struct mem_cgroup {
	struct cgroup_subsys_state css;

	/* Private memcg ID. Used to ID objects that outlive the cgroup */
	struct mem_cgroup_id id;

	/* Accounted resources */
	struct page_counter memory;		/* Both v1 & v2 */

	union {
		struct page_counter swap;	/* v2 only */
		struct page_counter memsw;	/* v1 only */
	};

	/* registered local peak watchers */
	struct list_head memory_peaks;
	struct list_head swap_peaks;
	spinlock_t	 peaks_lock;

	/* Range enforcement for interrupt charges */
	struct work_struct high_work;

#ifdef CONFIG_ZSWAP
	unsigned long zswap_max;

	/*
	 * Prevent pages from this memcg from being written back from zswap to
	 * swap, and from being swapped out on zswap store failures.
	 */
	bool zswap_writeback;
#endif

	/* vmpressure notifications */
	struct vmpressure vmpressure;

	/*
	 * Should the OOM killer kill all belonging tasks, had it kill one?
	 */
	bool oom_group;

	int swappiness;

	/* memory.events and memory.events.local */
	struct cgroup_file events_file;
	struct cgroup_file events_local_file;

	/* handle for "memory.swap.events" */
	struct cgroup_file swap_events_file;

	/* memory.stat */
	struct memcg_vmstats	*vmstats;

	/* memory.events */
	atomic_long_t		memory_events[MEMCG_NR_MEMORY_EVENTS];
	atomic_long_t		memory_events_local[MEMCG_NR_MEMORY_EVENTS];

#ifdef CONFIG_MEMCG_NMI_SAFETY_REQUIRES_ATOMIC
	/* MEMCG_KMEM for nmi context */
	atomic_t		kmem_stat;
#endif
	/*
	 * Hint of reclaim pressure for socket memroy management. Note
	 * that this indicator should NOT be used in legacy cgroup mode
	 * where socket memory is accounted/charged separately.
	 */
	u64			socket_pressure;
#if BITS_PER_LONG < 64
	seqlock_t		socket_pressure_seqlock;
#endif
	int kmemcg_id;
	/*
	 * memcg->objcg is wiped out as a part of the objcg repaprenting
	 * process. memcg->orig_objcg preserves a pointer (and a reference)
	 * to the original objcg until the end of live of memcg.
	 */
	struct obj_cgroup __rcu	*objcg;
	struct obj_cgroup	*orig_objcg;
	/* list of inherited objcgs, protected by objcg_lock */
	struct list_head objcg_list;

	struct memcg_vmstats_percpu __percpu *vmstats_percpu;

#ifdef CONFIG_CGROUP_WRITEBACK
	struct list_head cgwb_list;
	struct wb_domain cgwb_domain;
	struct memcg_cgwb_frn cgwb_frn[MEMCG_CGWB_FRN_CNT];
#endif

#ifdef CONFIG_TRANSPARENT_HUGEPAGE
	struct deferred_split deferred_split_queue;
#endif

#ifdef CONFIG_LRU_GEN_WALKS_MMU
	/* per-memcg mm_struct list */
	struct lru_gen_mm_list mm_list;
#endif

#ifdef CONFIG_MEMCG_V1
	/* Legacy consumer-oriented counters */
	struct page_counter kmem;		/* v1 only */
	struct page_counter tcpmem;		/* v1 only */

	struct memcg1_events_percpu __percpu *events_percpu;

	unsigned long soft_limit;

	/* protected by memcg_oom_lock */
	bool oom_lock;
	int under_oom;

	/* OOM-Killer disable */
	int oom_kill_disable;

	/* protect arrays of thresholds */
	struct mutex thresholds_lock;

	/* thresholds for memory usage. RCU-protected */
	struct mem_cgroup_thresholds thresholds;

	/* thresholds for mem+swap usage. RCU-protected */
	struct mem_cgroup_thresholds memsw_thresholds;

	/* For oom notifier event fd */
	struct list_head oom_notify;

	/* Legacy tcp memory accounting */
	bool tcpmem_active;
	int tcpmem_pressure;

	/* List of events which userspace want to receive */
	struct list_head event_list;
	spinlock_t event_list_lock;
#endif /* CONFIG_MEMCG_V1 */

	struct mem_cgroup_per_node *nodeinfo[];
};

/*
 * size of first charge trial.
 * TODO: maybe necessary to use big numbers in big irons or dynamic based of the
 * workload.
 */
#define MEMCG_CHARGE_BATCH 64U

extern struct mem_cgroup *root_mem_cgroup;

enum page_memcg_data_flags {
	/* page->memcg_data is a pointer to an slabobj_ext vector */
	MEMCG_DATA_OBJEXTS = (1UL << 0),
	/* page has been accounted as a non-slab kernel page */
	MEMCG_DATA_KMEM = (1UL << 1),
	/* the next bit after the last actual flag */
	__NR_MEMCG_DATA_FLAGS  = (1UL << 2),
};

#define __OBJEXTS_ALLOC_FAIL	MEMCG_DATA_OBJEXTS
#define __FIRST_OBJEXT_FLAG	__NR_MEMCG_DATA_FLAGS

#else /* CONFIG_MEMCG */

#define __OBJEXTS_ALLOC_FAIL	(1UL << 0)
#define __FIRST_OBJEXT_FLAG	(1UL << 0)

#endif /* CONFIG_MEMCG */

enum objext_flags {
	/*
	 * Use bit 0 with zero other bits to signal that slabobj_ext vector
	 * failed to allocate. The same bit 0 with valid upper bits means
	 * MEMCG_DATA_OBJEXTS.
	 */
	OBJEXTS_ALLOC_FAIL = __OBJEXTS_ALLOC_FAIL,
	/* slabobj_ext vector allocated with kmalloc_nolock() */
	OBJEXTS_NOSPIN_ALLOC = __FIRST_OBJEXT_FLAG,
	/* the next bit after the last actual flag */
	__NR_OBJEXTS_FLAGS  = (__FIRST_OBJEXT_FLAG << 1),
};

#define OBJEXTS_FLAGS_MASK (__NR_OBJEXTS_FLAGS - 1)

#ifdef CONFIG_MEMCG

static inline bool folio_memcg_kmem(struct folio *folio);

/*
 * After the initialization objcg->memcg is always pointing at
 * a valid memcg, but can be atomically swapped to the parent memcg.
 *
 * The caller must ensure that the returned memcg won't be released.
 */
static inline struct mem_cgroup *obj_cgroup_memcg(struct obj_cgroup *objcg)
{
	lockdep_assert_once(rcu_read_lock_held() || lockdep_is_held(&cgroup_mutex));
	return READ_ONCE(objcg->memcg);
}

/*
 * __folio_memcg - Get the memory cgroup associated with a non-kmem folio
 * @folio: Pointer to the folio.
 *
 * Returns a pointer to the memory cgroup associated with the folio,
 * or NULL. This function assumes that the folio is known to have a
 * proper memory cgroup pointer. It's not safe to call this function
 * against some type of folios, e.g. slab folios or ex-slab folios or
 * kmem folios.
 */
static inline struct mem_cgroup *__folio_memcg(struct folio *folio)
{
	unsigned long memcg_data = folio->memcg_data;

	VM_BUG_ON_FOLIO(folio_test_slab(folio), folio);
	VM_BUG_ON_FOLIO(memcg_data & MEMCG_DATA_OBJEXTS, folio);
	VM_BUG_ON_FOLIO(memcg_data & MEMCG_DATA_KMEM, folio);

	return (struct mem_cgroup *)(memcg_data & ~OBJEXTS_FLAGS_MASK);
}

/*
 * __folio_objcg - get the object cgroup associated with a kmem folio.
 * @folio: Pointer to the folio.
 *
 * Returns a pointer to the object cgroup associated with the folio,
 * or NULL. This function assumes that the folio is known to have a
 * proper object cgroup pointer. It's not safe to call this function
 * against some type of folios, e.g. slab folios or ex-slab folios or
 * LRU folios.
 */
static inline struct obj_cgroup *__folio_objcg(struct folio *folio)
{
	unsigned long memcg_data = folio->memcg_data;

	VM_BUG_ON_FOLIO(folio_test_slab(folio), folio);
	VM_BUG_ON_FOLIO(memcg_data & MEMCG_DATA_OBJEXTS, folio);
	VM_BUG_ON_FOLIO(!(memcg_data & MEMCG_DATA_KMEM), folio);

	return (struct obj_cgroup *)(memcg_data & ~OBJEXTS_FLAGS_MASK);
}

/*
 * folio_memcg - Get the memory cgroup associated with a folio.
 * @folio: Pointer to the folio.
 *
 * Returns a pointer to the memory cgroup associated with the folio,
 * or NULL. This function assumes that the folio is known to have a
 * proper memory cgroup pointer. It's not safe to call this function
 * against some type of folios, e.g. slab folios or ex-slab folios.
 *
 * For a non-kmem folio any of the following ensures folio and memcg binding
 * stability:
 *
 * - the folio lock
 * - LRU isolation
 * - exclusive reference
 *
 * For a kmem folio a caller should hold an rcu read lock to protect memcg
 * associated with a kmem folio from being released.
 */
static inline struct mem_cgroup *folio_memcg(struct folio *folio)
{
	if (folio_memcg_kmem(folio))
		return obj_cgroup_memcg(__folio_objcg(folio));
	return __folio_memcg(folio);
}

/*
 * folio_memcg_charged - If a folio is charged to a memory cgroup.
 * @folio: Pointer to the folio.
 *
 * Returns true if folio is charged to a memory cgroup, otherwise returns false.
 */
static inline bool folio_memcg_charged(struct folio *folio)
{
	return folio->memcg_data != 0;
}

/*
 * folio_memcg_check - Get the memory cgroup associated with a folio.
 * @folio: Pointer to the folio.
 *
 * Returns a pointer to the memory cgroup associated with the folio,
 * or NULL. This function unlike folio_memcg() can take any folio
 * as an argument. It has to be used in cases when it's not known if a folio
 * has an associated memory cgroup pointer or an object cgroups vector or
 * an object cgroup.
 *
 * For a non-kmem folio any of the following ensures folio and memcg binding
 * stability:
 *
 * - the folio lock
 * - LRU isolation
 * - exclusive reference
 *
 * For a kmem folio a caller should hold an rcu read lock to protect memcg
 * associated with a kmem folio from being released.
 */
static inline struct mem_cgroup *folio_memcg_check(struct folio *folio)
{
	/*
	 * Because folio->memcg_data might be changed asynchronously
	 * for slabs, READ_ONCE() should be used here.
	 */
	unsigned long memcg_data = READ_ONCE(folio->memcg_data);

	if (memcg_data & MEMCG_DATA_OBJEXTS)
		return NULL;

	if (memcg_data & MEMCG_DATA_KMEM) {
		struct obj_cgroup *objcg;

		objcg = (void *)(memcg_data & ~OBJEXTS_FLAGS_MASK);
		return obj_cgroup_memcg(objcg);
	}

	return (struct mem_cgroup *)(memcg_data & ~OBJEXTS_FLAGS_MASK);
}

static inline struct mem_cgroup *page_memcg_check(struct page *page)
{
	if (PageTail(page))
		return NULL;
	return folio_memcg_check((struct folio *)page);
}

static inline struct mem_cgroup *get_mem_cgroup_from_objcg(struct obj_cgroup *objcg)
{
	struct mem_cgroup *memcg;

	rcu_read_lock();
retry:
	memcg = obj_cgroup_memcg(objcg);
	if (unlikely(!css_tryget(&memcg->css)))
		goto retry;
	rcu_read_unlock();

	return memcg;
}

/*
 * folio_memcg_kmem - Check if the folio has the memcg_kmem flag set.
 * @folio: Pointer to the folio.
 *
 * Checks if the folio has MemcgKmem flag set. The caller must ensure
 * that the folio has an associated memory cgroup. It's not safe to call
 * this function against some types of folios, e.g. slab folios.
 */
static inline bool folio_memcg_kmem(struct folio *folio)
{
	VM_BUG_ON_PGFLAGS(PageTail(&folio->page), &folio->page);
	VM_BUG_ON_FOLIO(folio->memcg_data & MEMCG_DATA_OBJEXTS, folio);
	return folio->memcg_data & MEMCG_DATA_KMEM;
}

static inline bool PageMemcgKmem(struct page *page)
{
	return folio_memcg_kmem(page_folio(page));
}

static inline bool mem_cgroup_is_root(struct mem_cgroup *memcg)
{
	return (memcg == root_mem_cgroup);
}

static inline bool mem_cgroup_disabled(void)
{
	return !cgroup_subsys_enabled(memory_cgrp_subsys);
}

static inline void mem_cgroup_protection(struct mem_cgroup *root,
					 struct mem_cgroup *memcg,
					 unsigned long *min,
					 unsigned long *low)
{
	*min = *low = 0;

	if (mem_cgroup_disabled())
		return;

	/*
	 * There is no reclaim protection applied to a targeted reclaim.
	 * We are special casing this specific case here because
	 * mem_cgroup_calculate_protection is not robust enough to keep
	 * the protection invariant for calculated effective values for
	 * parallel reclaimers with different reclaim target. This is
	 * especially a problem for tail memcgs (as they have pages on LRU)
	 * which would want to have effective values 0 for targeted reclaim
	 * but a different value for external reclaim.
	 *
	 * Example
	 * Let's have global and A's reclaim in parallel:
	 *  |
	 *  A (low=2G, usage = 3G, max = 3G, children_low_usage = 1.5G)
	 *  |\
	 *  | C (low = 1G, usage = 2.5G)
	 *  B (low = 1G, usage = 0.5G)
	 *
	 * For the global reclaim
	 * A.elow = A.low
	 * B.elow = min(B.usage, B.low) because children_low_usage <= A.elow
	 * C.elow = min(C.usage, C.low)
	 *
	 * With the effective values resetting we have A reclaim
	 * A.elow = 0
	 * B.elow = B.low
	 * C.elow = C.low
	 *
	 * If the global reclaim races with A's reclaim then
	 * B.elow = C.elow = 0 because children_low_usage > A.elow)
	 * is possible and reclaiming B would be violating the protection.
	 *
	 */
	if (root == memcg)
		return;

	*min = READ_ONCE(memcg->memory.emin);
	*low = READ_ONCE(memcg->memory.elow);
}

void mem_cgroup_calculate_protection(struct mem_cgroup *root,
				     struct mem_cgroup *memcg);

static inline bool mem_cgroup_unprotected(struct mem_cgroup *target,
					  struct mem_cgroup *memcg)
{
	/*
	 * The root memcg doesn't account charges, and doesn't support
	 * protection. The target memcg's protection is ignored, see
	 * mem_cgroup_calculate_protection() and mem_cgroup_protection()
	 */
	return mem_cgroup_disabled() || mem_cgroup_is_root(memcg) ||
		memcg == target;
}

static inline bool mem_cgroup_below_low(struct mem_cgroup *target,
					struct mem_cgroup *memcg)
{
	if (mem_cgroup_unprotected(target, memcg))
		return false;

	return READ_ONCE(memcg->memory.elow) >=
		page_counter_read(&memcg->memory);
}

static inline bool mem_cgroup_below_min(struct mem_cgroup *target,
					struct mem_cgroup *memcg)
{
	if (mem_cgroup_unprotected(target, memcg))
		return false;

	return READ_ONCE(memcg->memory.emin) >=
		page_counter_read(&memcg->memory);
}

int __mem_cgroup_charge(struct folio *folio, struct mm_struct *mm, gfp_t gfp);

/**
 * mem_cgroup_charge - Charge a newly allocated folio to a cgroup.
 * @folio: Folio to charge.
 * @mm: mm context of the allocating task.
 * @gfp: Reclaim mode.
 *
 * Try to charge @folio to the memcg that @mm belongs to, reclaiming
 * pages according to @gfp if necessary.  If @mm is NULL, try to
 * charge to the active memcg.
 *
 * Do not use this for folios allocated for swapin.
 *
 * Return: 0 on success. Otherwise, an error code is returned.
 */
static inline int mem_cgroup_charge(struct folio *folio, struct mm_struct *mm,
				    gfp_t gfp)
{
	if (mem_cgroup_disabled())
		return 0;
	return __mem_cgroup_charge(folio, mm, gfp);
}

int mem_cgroup_charge_hugetlb(struct folio* folio, gfp_t gfp);

int mem_cgroup_swapin_charge_folio(struct folio *folio, struct mm_struct *mm,
				  gfp_t gfp, swp_entry_t entry);

void __mem_cgroup_uncharge(struct folio *folio);

/**
 * mem_cgroup_uncharge - Uncharge a folio.
 * @folio: Folio to uncharge.
 *
 * Uncharge a folio previously charged with mem_cgroup_charge().
 */
static inline void mem_cgroup_uncharge(struct folio *folio)
{
	if (mem_cgroup_disabled())
		return;
	__mem_cgroup_uncharge(folio);
}

void __mem_cgroup_uncharge_folios(struct folio_batch *folios);
static inline void mem_cgroup_uncharge_folios(struct folio_batch *folios)
{
	if (mem_cgroup_disabled())
		return;
	__mem_cgroup_uncharge_folios(folios);
}

void mem_cgroup_replace_folio(struct folio *old, struct folio *new);
void mem_cgroup_migrate(struct folio *old, struct folio *new);

/**
 * mem_cgroup_lruvec - get the lru list vector for a memcg & node
 * @memcg: memcg of the wanted lruvec
 * @pgdat: pglist_data
 *
 * Returns the lru list vector holding pages for a given @memcg &
 * @pgdat combination. This can be the node lruvec, if the memory
 * controller is disabled.
 */
static inline struct lruvec *mem_cgroup_lruvec(struct mem_cgroup *memcg,
					       struct pglist_data *pgdat)
{
	struct mem_cgroup_per_node *mz;
	struct lruvec *lruvec;

	if (mem_cgroup_disabled()) {
		lruvec = &pgdat->__lruvec;
		goto out;
	}

	if (!memcg)
		memcg = root_mem_cgroup;

	mz = memcg->nodeinfo[pgdat->node_id];
	lruvec = &mz->lruvec;
out:
	/*
	 * Since a node can be onlined after the mem_cgroup was created,
	 * we have to be prepared to initialize lruvec->pgdat here;
	 * and if offlined then reonlined, we need to reinitialize it.
	 */
	if (unlikely(lruvec->pgdat != pgdat))
		lruvec->pgdat = pgdat;
	return lruvec;
}

/**
 * folio_lruvec - return lruvec for isolating/putting an LRU folio
 * @folio: Pointer to the folio.
 *
 * This function relies on folio->mem_cgroup being stable.
 */
static inline struct lruvec *folio_lruvec(struct folio *folio)
{
	struct mem_cgroup *memcg = folio_memcg(folio);

	VM_WARN_ON_ONCE_FOLIO(!memcg && !mem_cgroup_disabled(), folio);
	return mem_cgroup_lruvec(memcg, folio_pgdat(folio));
}

struct mem_cgroup *mem_cgroup_from_task(struct task_struct *p);

struct mem_cgroup *get_mem_cgroup_from_mm(struct mm_struct *mm);

struct mem_cgroup *get_mem_cgroup_from_current(void);

struct mem_cgroup *get_mem_cgroup_from_folio(struct folio *folio);

struct lruvec *folio_lruvec_lock(struct folio *folio);
struct lruvec *folio_lruvec_lock_irq(struct folio *folio);
struct lruvec *folio_lruvec_lock_irqsave(struct folio *folio,
						unsigned long *flags);

#ifdef CONFIG_DEBUG_VM
void lruvec_memcg_debug(struct lruvec *lruvec, struct folio *folio);
#else
static inline
void lruvec_memcg_debug(struct lruvec *lruvec, struct folio *folio)
{
}
#endif

static inline
struct mem_cgroup *mem_cgroup_from_css(struct cgroup_subsys_state *css){
	return css ? container_of(css, struct mem_cgroup, css) : NULL;
}

static inline bool obj_cgroup_tryget(struct obj_cgroup *objcg)
{
	return percpu_ref_tryget(&objcg->refcnt);
}

static inline void obj_cgroup_get(struct obj_cgroup *objcg)
{
	percpu_ref_get(&objcg->refcnt);
}

static inline void obj_cgroup_get_many(struct obj_cgroup *objcg,
				       unsigned long nr)
{
	percpu_ref_get_many(&objcg->refcnt, nr);
}

static inline void obj_cgroup_put(struct obj_cgroup *objcg)
{
	if (objcg)
		percpu_ref_put(&objcg->refcnt);
}

static inline bool mem_cgroup_tryget(struct mem_cgroup *memcg)
{
	return !memcg || css_tryget(&memcg->css);
}

static inline bool mem_cgroup_tryget_online(struct mem_cgroup *memcg)
{
	return !memcg || css_tryget_online(&memcg->css);
}

static inline void mem_cgroup_put(struct mem_cgroup *memcg)
{
	if (memcg)
		css_put(&memcg->css);
}

#define mem_cgroup_from_counter(counter, member)	\
	container_of(counter, struct mem_cgroup, member)

struct mem_cgroup *mem_cgroup_iter(struct mem_cgroup *,
				   struct mem_cgroup *,
				   struct mem_cgroup_reclaim_cookie *);
void mem_cgroup_iter_break(struct mem_cgroup *, struct mem_cgroup *);
void mem_cgroup_scan_tasks(struct mem_cgroup *memcg,
			   int (*)(struct task_struct *, void *), void *arg);

static inline unsigned short mem_cgroup_id(struct mem_cgroup *memcg)
{
	if (mem_cgroup_disabled())
		return 0;

	return memcg->id.id;
}
struct mem_cgroup *mem_cgroup_from_id(unsigned short id);

#ifdef CONFIG_SHRINKER_DEBUG
static inline unsigned long mem_cgroup_ino(struct mem_cgroup *memcg)
{
	return memcg ? cgroup_ino(memcg->css.cgroup) : 0;
}

struct mem_cgroup *mem_cgroup_get_from_ino(unsigned long ino);
#endif

static inline struct mem_cgroup *mem_cgroup_from_seq(struct seq_file *m)
{
	return mem_cgroup_from_css(seq_css(m));
}

static inline struct mem_cgroup *lruvec_memcg(struct lruvec *lruvec)
{
	struct mem_cgroup_per_node *mz;

	if (mem_cgroup_disabled())
		return NULL;

	mz = container_of(lruvec, struct mem_cgroup_per_node, lruvec);
	return mz->memcg;
}

/**
 * parent_mem_cgroup - find the accounting parent of a memcg
 * @memcg: memcg whose parent to find
 *
 * Returns the parent memcg, or NULL if this is the root.
 */
static inline struct mem_cgroup *parent_mem_cgroup(struct mem_cgroup *memcg)
{
	return mem_cgroup_from_css(memcg->css.parent);
}

static inline bool mem_cgroup_is_descendant(struct mem_cgroup *memcg,
			      struct mem_cgroup *root)
{
	if (root == memcg)
		return true;
	return cgroup_is_descendant(memcg->css.cgroup, root->css.cgroup);
}

static inline bool mm_match_cgroup(struct mm_struct *mm,
				   struct mem_cgroup *memcg)
{
	struct mem_cgroup *task_memcg;
	bool match = false;

	rcu_read_lock();
	task_memcg = mem_cgroup_from_task(rcu_dereference(mm->owner));
	if (task_memcg)
		match = mem_cgroup_is_descendant(task_memcg, memcg);
	rcu_read_unlock();
	return match;
}

struct cgroup_subsys_state *mem_cgroup_css_from_folio(struct folio *folio);
ino_t page_cgroup_ino(struct page *page);

static inline bool mem_cgroup_online(struct mem_cgroup *memcg)
{
	if (mem_cgroup_disabled())
		return true;
	return !!(memcg->css.flags & CSS_ONLINE);
}

void mem_cgroup_update_lru_size(struct lruvec *lruvec, enum lru_list lru,
		int zid, int nr_pages);

static inline
unsigned long mem_cgroup_get_zone_lru_size(struct lruvec *lruvec,
		enum lru_list lru, int zone_idx)
{
	struct mem_cgroup_per_node *mz;

	mz = container_of(lruvec, struct mem_cgroup_per_node, lruvec);
	return READ_ONCE(mz->lru_zone_size[zone_idx][lru]);
}

void __mem_cgroup_handle_over_high(gfp_t gfp_mask);

static inline void mem_cgroup_handle_over_high(gfp_t gfp_mask)
{
	if (unlikely(current->memcg_nr_pages_over_high))
		__mem_cgroup_handle_over_high(gfp_mask);
}

unsigned long mem_cgroup_get_max(struct mem_cgroup *memcg);

unsigned long mem_cgroup_size(struct mem_cgroup *memcg);

void mem_cgroup_print_oom_context(struct mem_cgroup *memcg,
				struct task_struct *p);

void mem_cgroup_print_oom_meminfo(struct mem_cgroup *memcg);

struct mem_cgroup *mem_cgroup_get_oom_group(struct task_struct *victim,
					    struct mem_cgroup *oom_domain);
void mem_cgroup_print_oom_group(struct mem_cgroup *memcg);

/* idx can be of type enum memcg_stat_item or node_stat_item */
void mod_memcg_state(struct mem_cgroup *memcg,
		     enum memcg_stat_item idx, int val);

static inline void mod_memcg_page_state(struct page *page,
					enum memcg_stat_item idx, int val)
{
	struct mem_cgroup *memcg;

	if (mem_cgroup_disabled())
		return;

	rcu_read_lock();
	memcg = folio_memcg(page_folio(page));
	if (memcg)
		mod_memcg_state(memcg, idx, val);
	rcu_read_unlock();
}

unsigned long memcg_page_state(struct mem_cgroup *memcg, int idx);
unsigned long lruvec_page_state(struct lruvec *lruvec, enum node_stat_item idx);
unsigned long lruvec_page_state_local(struct lruvec *lruvec,
				      enum node_stat_item idx);

void mem_cgroup_flush_stats(struct mem_cgroup *memcg);
void mem_cgroup_flush_stats_ratelimited(struct mem_cgroup *memcg);

void __mod_lruvec_kmem_state(void *p, enum node_stat_item idx, int val);

static inline void mod_lruvec_kmem_state(void *p, enum node_stat_item idx,
					 int val)
{
	unsigned long flags;

	local_irq_save(flags);
	__mod_lruvec_kmem_state(p, idx, val);
	local_irq_restore(flags);
}

void count_memcg_events(struct mem_cgroup *memcg, enum vm_event_item idx,
			unsigned long count);

static inline void count_memcg_folio_events(struct folio *folio,
		enum vm_event_item idx, unsigned long nr)
{
	struct mem_cgroup *memcg = folio_memcg(folio);

	if (memcg)
		count_memcg_events(memcg, idx, nr);
}

static inline void count_memcg_events_mm(struct mm_struct *mm,
					enum vm_event_item idx, unsigned long count)
{
	struct mem_cgroup *memcg;

	if (mem_cgroup_disabled())
		return;

	rcu_read_lock();
	memcg = mem_cgroup_from_task(rcu_dereference(mm->owner));
	if (likely(memcg))
		count_memcg_events(memcg, idx, count);
	rcu_read_unlock();
}

static inline void count_memcg_event_mm(struct mm_struct *mm,
					enum vm_event_item idx)
{
	count_memcg_events_mm(mm, idx, 1);
}

static inline void __memcg_memory_event(struct mem_cgroup *memcg,
					enum memcg_memory_event event,
					bool allow_spinning)
{
	bool swap_event = event == MEMCG_SWAP_HIGH || event == MEMCG_SWAP_MAX ||
			  event == MEMCG_SWAP_FAIL;

	/* For now only MEMCG_MAX can happen with !allow_spinning context. */
	VM_WARN_ON_ONCE(!allow_spinning && event != MEMCG_MAX);

	atomic_long_inc(&memcg->memory_events_local[event]);
	if (!swap_event && allow_spinning)
		cgroup_file_notify(&memcg->events_local_file);

	do {
		atomic_long_inc(&memcg->memory_events[event]);
		if (allow_spinning) {
			if (swap_event)
				cgroup_file_notify(&memcg->swap_events_file);
			else
				cgroup_file_notify(&memcg->events_file);
		}

		if (!cgroup_subsys_on_dfl(memory_cgrp_subsys))
			break;
		if (cgrp_dfl_root.flags & CGRP_ROOT_MEMORY_LOCAL_EVENTS)
			break;
	} while ((memcg = parent_mem_cgroup(memcg)) &&
		 !mem_cgroup_is_root(memcg));
}

static inline void memcg_memory_event(struct mem_cgroup *memcg,
				      enum memcg_memory_event event)
{
	__memcg_memory_event(memcg, event, true);
}

static inline void memcg_memory_event_mm(struct mm_struct *mm,
					 enum memcg_memory_event event)
{
	struct mem_cgroup *memcg;

	if (mem_cgroup_disabled())
		return;

	rcu_read_lock();
	memcg = mem_cgroup_from_task(rcu_dereference(mm->owner));
	if (likely(memcg))
		memcg_memory_event(memcg, event);
	rcu_read_unlock();
}

void split_page_memcg(struct page *first, unsigned order);
void folio_split_memcg_refs(struct folio *folio, unsigned old_order,
		unsigned new_order);

static inline u64 cgroup_id_from_mm(struct mm_struct *mm)
{
	struct mem_cgroup *memcg;
	u64 id;

	if (mem_cgroup_disabled())
		return 0;

	rcu_read_lock();
	memcg = mem_cgroup_from_task(rcu_dereference(mm->owner));
	if (!memcg)
		memcg = root_mem_cgroup;
	id = cgroup_id(memcg->css.cgroup);
	rcu_read_unlock();
	return id;
}

extern int mem_cgroup_init(void);
#else /* CONFIG_MEMCG */

#define MEM_CGROUP_ID_SHIFT	0

#define root_mem_cgroup		(NULL)

static inline struct mem_cgroup *folio_memcg(struct folio *folio)
{
	return NULL;
}

static inline bool folio_memcg_charged(struct folio *folio)
{
	return false;
}

static inline struct mem_cgroup *folio_memcg_check(struct folio *folio)
{
	return NULL;
}

static inline struct mem_cgroup *page_memcg_check(struct page *page)
{
	return NULL;
}

static inline struct mem_cgroup *get_mem_cgroup_from_objcg(struct obj_cgroup *objcg)
{
	return NULL;
}

static inline bool folio_memcg_kmem(struct folio *folio)
{
	return false;
}

static inline bool PageMemcgKmem(struct page *page)
{
	return false;
}

static inline bool mem_cgroup_is_root(struct mem_cgroup *memcg)
{
	return true;
}

static inline bool mem_cgroup_disabled(void)
{
	return true;
}

static inline void memcg_memory_event(struct mem_cgroup *memcg,
				      enum memcg_memory_event event)
{
}

static inline void memcg_memory_event_mm(struct mm_struct *mm,
					 enum memcg_memory_event event)
{
}

static inline void mem_cgroup_protection(struct mem_cgroup *root,
					 struct mem_cgroup *memcg,
					 unsigned long *min,
					 unsigned long *low)
{
	*min = *low = 0;
}

static inline void mem_cgroup_calculate_protection(struct mem_cgroup *root,
						   struct mem_cgroup *memcg)
{
}

static inline bool mem_cgroup_unprotected(struct mem_cgroup *target,
					  struct mem_cgroup *memcg)
{
	return true;
}
static inline bool mem_cgroup_below_low(struct mem_cgroup *target,
					struct mem_cgroup *memcg)
{
	return false;
}

static inline bool mem_cgroup_below_min(struct mem_cgroup *target,
					struct mem_cgroup *memcg)
{
	return false;
}

static inline int mem_cgroup_charge(struct folio *folio,
		struct mm_struct *mm, gfp_t gfp)
{
	return 0;
}

static inline int mem_cgroup_charge_hugetlb(struct folio* folio, gfp_t gfp)
{
        return 0;
}

static inline int mem_cgroup_swapin_charge_folio(struct folio *folio,
			struct mm_struct *mm, gfp_t gfp, swp_entry_t entry)
{
	return 0;
}

static inline void mem_cgroup_uncharge(struct folio *folio)
{
}

static inline void mem_cgroup_uncharge_folios(struct folio_batch *folios)
{
}

static inline void mem_cgroup_replace_folio(struct folio *old,
		struct folio *new)
{
}

static inline void mem_cgroup_migrate(struct folio *old, struct folio *new)
{
}

static inline struct lruvec *mem_cgroup_lruvec(struct mem_cgroup *memcg,
					       struct pglist_data *pgdat)
{
	return &pgdat->__lruvec;
}

static inline struct lruvec *folio_lruvec(struct folio *folio)
{
	struct pglist_data *pgdat = folio_pgdat(folio);
	return &pgdat->__lruvec;
}

static inline
void lruvec_memcg_debug(struct lruvec *lruvec, struct folio *folio)
{
}

static inline struct mem_cgroup *parent_mem_cgroup(struct mem_cgroup *memcg)
{
	return NULL;
}

static inline bool mm_match_cgroup(struct mm_struct *mm,
		struct mem_cgroup *memcg)
{
	return true;
}

static inline struct mem_cgroup *get_mem_cgroup_from_mm(struct mm_struct *mm)
{
	return NULL;
}

static inline struct mem_cgroup *get_mem_cgroup_from_current(void)
{
	return NULL;
}

static inline struct mem_cgroup *get_mem_cgroup_from_folio(struct folio *folio)
{
	return NULL;
}

static inline
struct mem_cgroup *mem_cgroup_from_css(struct cgroup_subsys_state *css)
{
	return NULL;
}

static inline void obj_cgroup_get(struct obj_cgroup *objcg)
{
}

static inline void obj_cgroup_put(struct obj_cgroup *objcg)
{
}

static inline bool mem_cgroup_tryget(struct mem_cgroup *memcg)
{
	return true;
}

static inline bool mem_cgroup_tryget_online(struct mem_cgroup *memcg)
{
	return true;
}

static inline void mem_cgroup_put(struct mem_cgroup *memcg)
{
}

static inline struct lruvec *folio_lruvec_lock(struct folio *folio)
{
	struct pglist_data *pgdat = folio_pgdat(folio);

	spin_lock(&pgdat->__lruvec.lru_lock);
	return &pgdat->__lruvec;
}

static inline struct lruvec *folio_lruvec_lock_irq(struct folio *folio)
{
	struct pglist_data *pgdat = folio_pgdat(folio);

	spin_lock_irq(&pgdat->__lruvec.lru_lock);
	return &pgdat->__lruvec;
}

static inline struct lruvec *folio_lruvec_lock_irqsave(struct folio *folio,
		unsigned long *flagsp)
{
	struct pglist_data *pgdat = folio_pgdat(folio);

	spin_lock_irqsave(&pgdat->__lruvec.lru_lock, *flagsp);
	return &pgdat->__lruvec;
}

static inline struct mem_cgroup *
mem_cgroup_iter(struct mem_cgroup *root,
		struct mem_cgroup *prev,
		struct mem_cgroup_reclaim_cookie *reclaim)
{
	return NULL;
}

static inline void mem_cgroup_iter_break(struct mem_cgroup *root,
					 struct mem_cgroup *prev)
{
}

static inline void mem_cgroup_scan_tasks(struct mem_cgroup *memcg,
		int (*fn)(struct task_struct *, void *), void *arg)
{
}

static inline unsigned short mem_cgroup_id(struct mem_cgroup *memcg)
{
	return 0;
}

static inline struct mem_cgroup *mem_cgroup_from_id(unsigned short id)
{
	WARN_ON_ONCE(id);
	/* XXX: This should always return root_mem_cgroup */
	return NULL;
}

#ifdef CONFIG_SHRINKER_DEBUG
static inline unsigned long mem_cgroup_ino(struct mem_cgroup *memcg)
{
	return 0;
}

static inline struct mem_cgroup *mem_cgroup_get_from_ino(unsigned long ino)
{
	return NULL;
}
#endif

static inline struct mem_cgroup *mem_cgroup_from_seq(struct seq_file *m)
{
	return NULL;
}

static inline struct mem_cgroup *lruvec_memcg(struct lruvec *lruvec)
{
	return NULL;
}

static inline bool mem_cgroup_online(struct mem_cgroup *memcg)
{
	return true;
}

static inline
unsigned long mem_cgroup_get_zone_lru_size(struct lruvec *lruvec,
		enum lru_list lru, int zone_idx)
{
	return 0;
}

static inline unsigned long mem_cgroup_get_max(struct mem_cgroup *memcg)
{
	return 0;
}

static inline unsigned long mem_cgroup_size(struct mem_cgroup *memcg)
{
	return 0;
}

static inline void
mem_cgroup_print_oom_context(struct mem_cgroup *memcg, struct task_struct *p)
{
}

static inline void
mem_cgroup_print_oom_meminfo(struct mem_cgroup *memcg)
{
}

static inline void mem_cgroup_handle_over_high(gfp_t gfp_mask)
{
}

static inline struct mem_cgroup *mem_cgroup_get_oom_group(
	struct task_struct *victim, struct mem_cgroup *oom_domain)
{
	return NULL;
}

static inline void mem_cgroup_print_oom_group(struct mem_cgroup *memcg)
{
}

static inline void mod_memcg_state(struct mem_cgroup *memcg,
				   enum memcg_stat_item idx,
				   int nr)
{
}

static inline void mod_memcg_page_state(struct page *page,
					enum memcg_stat_item idx, int val)
{
}

static inline unsigned long memcg_page_state(struct mem_cgroup *memcg, int idx)
{
	return 0;
}

static inline unsigned long lruvec_page_state(struct lruvec *lruvec,
					      enum node_stat_item idx)
{
	return node_page_state(lruvec_pgdat(lruvec), idx);
}

static inline unsigned long lruvec_page_state_local(struct lruvec *lruvec,
						    enum node_stat_item idx)
{
	return node_page_state(lruvec_pgdat(lruvec), idx);
}

static inline void mem_cgroup_flush_stats(struct mem_cgroup *memcg)
{
}

static inline void mem_cgroup_flush_stats_ratelimited(struct mem_cgroup *memcg)
{
}

static inline void __mod_lruvec_kmem_state(void *p, enum node_stat_item idx,
					   int val)
{
	struct page *page = virt_to_head_page(p);

	__mod_node_page_state(page_pgdat(page), idx, val);
}

static inline void mod_lruvec_kmem_state(void *p, enum node_stat_item idx,
					 int val)
{
	struct page *page = virt_to_head_page(p);

	mod_node_page_state(page_pgdat(page), idx, val);
}

static inline void count_memcg_events(struct mem_cgroup *memcg,
					enum vm_event_item idx,
					unsigned long count)
{
}

static inline void count_memcg_folio_events(struct folio *folio,
		enum vm_event_item idx, unsigned long nr)
{
}

static inline void count_memcg_events_mm(struct mm_struct *mm,
					enum vm_event_item idx, unsigned long count)
{
}

static inline
void count_memcg_event_mm(struct mm_struct *mm, enum vm_event_item idx)
{
}

static inline void split_page_memcg(struct page *first, unsigned order)
{
}

static inline void folio_split_memcg_refs(struct folio *folio,
		unsigned old_order, unsigned new_order)
{
}

static inline u64 cgroup_id_from_mm(struct mm_struct *mm)
{
	return 0;
}

static inline int mem_cgroup_init(void) { return 0; }
#endif /* CONFIG_MEMCG */

/*
 * Extended information for slab objects stored as an array in page->memcg_data
 * if MEMCG_DATA_OBJEXTS is set.
 */
struct slabobj_ext {
#ifdef CONFIG_MEMCG
	struct obj_cgroup *objcg;
#endif
#ifdef CONFIG_MEM_ALLOC_PROFILING
	union codetag_ref ref;
#endif
} __aligned(8);

static inline void __inc_lruvec_kmem_state(void *p, enum node_stat_item idx)
{
	__mod_lruvec_kmem_state(p, idx, 1);
}

static inline void __dec_lruvec_kmem_state(void *p, enum node_stat_item idx)
{
	__mod_lruvec_kmem_state(p, idx, -1);
}

static inline struct lruvec *parent_lruvec(struct lruvec *lruvec)
{
	struct mem_cgroup *memcg;

	memcg = lruvec_memcg(lruvec);
	if (!memcg)
		return NULL;
	memcg = parent_mem_cgroup(memcg);
	if (!memcg)
		return NULL;
	return mem_cgroup_lruvec(memcg, lruvec_pgdat(lruvec));
}

static inline void unlock_page_lruvec(struct lruvec *lruvec)
{
	spin_unlock(&lruvec->lru_lock);
}

static inline void unlock_page_lruvec_irq(struct lruvec *lruvec)
{
	spin_unlock_irq(&lruvec->lru_lock);
}

static inline void unlock_page_lruvec_irqrestore(struct lruvec *lruvec,
		unsigned long flags)
{
	spin_unlock_irqrestore(&lruvec->lru_lock, flags);
}

/* Test requires a stable folio->memcg binding, see folio_memcg() */
static inline bool folio_matches_lruvec(struct folio *folio,
		struct lruvec *lruvec)
{
	return lruvec_pgdat(lruvec) == folio_pgdat(folio) &&
	       lruvec_memcg(lruvec) == folio_memcg(folio);
}

/* Don't lock again iff page's lruvec locked */
static inline struct lruvec *folio_lruvec_relock_irq(struct folio *folio,
		struct lruvec *locked_lruvec)
{
	if (locked_lruvec) {
		if (folio_matches_lruvec(folio, locked_lruvec))
			return locked_lruvec;

		unlock_page_lruvec_irq(locked_lruvec);
	}

	return folio_lruvec_lock_irq(folio);
}

/* Don't lock again iff folio's lruvec locked */
static inline void folio_lruvec_relock_irqsave(struct folio *folio,
		struct lruvec **lruvecp, unsigned long *flags)
{
	if (*lruvecp) {
		if (folio_matches_lruvec(folio, *lruvecp))
			return;

		unlock_page_lruvec_irqrestore(*lruvecp, *flags);
	}

	*lruvecp = folio_lruvec_lock_irqsave(folio, flags);
}

#ifdef CONFIG_CGROUP_WRITEBACK

struct wb_domain *mem_cgroup_wb_domain(struct bdi_writeback *wb);
void mem_cgroup_wb_stats(struct bdi_writeback *wb, unsigned long *pfilepages,
			 unsigned long *pheadroom, unsigned long *pdirty,
			 unsigned long *pwriteback);

void mem_cgroup_track_foreign_dirty_slowpath(struct folio *folio,
					     struct bdi_writeback *wb);

static inline void mem_cgroup_track_foreign_dirty(struct folio *folio,
						  struct bdi_writeback *wb)
{
	struct mem_cgroup *memcg;

	if (mem_cgroup_disabled())
		return;

	memcg = folio_memcg(folio);
	if (unlikely(memcg && &memcg->css != wb->memcg_css))
		mem_cgroup_track_foreign_dirty_slowpath(folio, wb);
}

void mem_cgroup_flush_foreign(struct bdi_writeback *wb);

#else	/* CONFIG_CGROUP_WRITEBACK */

static inline struct wb_domain *mem_cgroup_wb_domain(struct bdi_writeback *wb)
{
	return NULL;
}

static inline void mem_cgroup_wb_stats(struct bdi_writeback *wb,
				       unsigned long *pfilepages,
				       unsigned long *pheadroom,
				       unsigned long *pdirty,
				       unsigned long *pwriteback)
{
}

static inline void mem_cgroup_track_foreign_dirty(struct folio *folio,
						  struct bdi_writeback *wb)
{
}

static inline void mem_cgroup_flush_foreign(struct bdi_writeback *wb)
{
}

#endif	/* CONFIG_CGROUP_WRITEBACK */

struct sock;
#ifdef CONFIG_MEMCG
extern struct static_key_false memcg_sockets_enabled_key;
#define mem_cgroup_sockets_enabled static_branch_unlikely(&memcg_sockets_enabled_key)

void mem_cgroup_sk_alloc(struct sock *sk);
void mem_cgroup_sk_free(struct sock *sk);
void mem_cgroup_sk_inherit(const struct sock *sk, struct sock *newsk);
<<<<<<< HEAD
=======
bool mem_cgroup_sk_charge(const struct sock *sk, unsigned int nr_pages,
			  gfp_t gfp_mask);
void mem_cgroup_sk_uncharge(const struct sock *sk, unsigned int nr_pages);
>>>>>>> b35fc656

#if BITS_PER_LONG < 64
static inline void mem_cgroup_set_socket_pressure(struct mem_cgroup *memcg)
{
	u64 val = get_jiffies_64() + HZ;
	unsigned long flags;

	write_seqlock_irqsave(&memcg->socket_pressure_seqlock, flags);
	memcg->socket_pressure = val;
	write_sequnlock_irqrestore(&memcg->socket_pressure_seqlock, flags);
}

static inline u64 mem_cgroup_get_socket_pressure(struct mem_cgroup *memcg)
{
	unsigned int seq;
	u64 val;

	do {
		seq = read_seqbegin(&memcg->socket_pressure_seqlock);
		val = memcg->socket_pressure;
	} while (read_seqretry(&memcg->socket_pressure_seqlock, seq));

	return val;
}
#else
static inline void mem_cgroup_set_socket_pressure(struct mem_cgroup *memcg)
{
	WRITE_ONCE(memcg->socket_pressure, jiffies + HZ);
}

static inline u64 mem_cgroup_get_socket_pressure(struct mem_cgroup *memcg)
{
	return READ_ONCE(memcg->socket_pressure);
}
#endif

int alloc_shrinker_info(struct mem_cgroup *memcg);
void free_shrinker_info(struct mem_cgroup *memcg);
void set_shrinker_bit(struct mem_cgroup *memcg, int nid, int shrinker_id);
void reparent_shrinker_deferred(struct mem_cgroup *memcg);
#else
#define mem_cgroup_sockets_enabled 0
<<<<<<< HEAD
static inline void mem_cgroup_sk_alloc(struct sock *sk) { };
static inline void mem_cgroup_sk_free(struct sock *sk) { };
=======

static inline void mem_cgroup_sk_alloc(struct sock *sk)
{
}

static inline void mem_cgroup_sk_free(struct sock *sk)
{
}
>>>>>>> b35fc656

static inline void mem_cgroup_sk_inherit(const struct sock *sk, struct sock *newsk)
{
}

<<<<<<< HEAD
static inline bool mem_cgroup_under_socket_pressure(struct mem_cgroup *memcg)
=======
static inline bool mem_cgroup_sk_charge(const struct sock *sk,
					unsigned int nr_pages,
					gfp_t gfp_mask)
>>>>>>> b35fc656
{
	return false;
}

static inline void mem_cgroup_sk_uncharge(const struct sock *sk,
					  unsigned int nr_pages)
{
}

static inline void set_shrinker_bit(struct mem_cgroup *memcg,
				    int nid, int shrinker_id)
{
}
#endif

#ifdef CONFIG_MEMCG
bool mem_cgroup_kmem_disabled(void);
int __memcg_kmem_charge_page(struct page *page, gfp_t gfp, int order);
void __memcg_kmem_uncharge_page(struct page *page, int order);

/*
 * The returned objcg pointer is safe to use without additional
 * protection within a scope. The scope is defined either by
 * the current task (similar to the "current" global variable)
 * or by set_active_memcg() pair.
 * Please, use obj_cgroup_get() to get a reference if the pointer
 * needs to be used outside of the local scope.
 */
struct obj_cgroup *current_obj_cgroup(void);
struct obj_cgroup *get_obj_cgroup_from_folio(struct folio *folio);

static inline struct obj_cgroup *get_obj_cgroup_from_current(void)
{
	struct obj_cgroup *objcg = current_obj_cgroup();

	if (objcg)
		obj_cgroup_get(objcg);

	return objcg;
}

int obj_cgroup_charge(struct obj_cgroup *objcg, gfp_t gfp, size_t size);
void obj_cgroup_uncharge(struct obj_cgroup *objcg, size_t size);

extern struct static_key_false memcg_bpf_enabled_key;
static inline bool memcg_bpf_enabled(void)
{
	return static_branch_likely(&memcg_bpf_enabled_key);
}

extern struct static_key_false memcg_kmem_online_key;

static inline bool memcg_kmem_online(void)
{
	return static_branch_likely(&memcg_kmem_online_key);
}

static inline int memcg_kmem_charge_page(struct page *page, gfp_t gfp,
					 int order)
{
	if (memcg_kmem_online())
		return __memcg_kmem_charge_page(page, gfp, order);
	return 0;
}

static inline void memcg_kmem_uncharge_page(struct page *page, int order)
{
	if (memcg_kmem_online())
		__memcg_kmem_uncharge_page(page, order);
}

/*
 * A helper for accessing memcg's kmem_id, used for getting
 * corresponding LRU lists.
 */
static inline int memcg_kmem_id(struct mem_cgroup *memcg)
{
	return memcg ? memcg->kmemcg_id : -1;
}

struct mem_cgroup *mem_cgroup_from_slab_obj(void *p);

static inline void count_objcg_events(struct obj_cgroup *objcg,
				      enum vm_event_item idx,
				      unsigned long count)
{
	struct mem_cgroup *memcg;

	if (!memcg_kmem_online())
		return;

	rcu_read_lock();
	memcg = obj_cgroup_memcg(objcg);
	count_memcg_events(memcg, idx, count);
	rcu_read_unlock();
}

bool mem_cgroup_node_allowed(struct mem_cgroup *memcg, int nid);

#else
static inline bool mem_cgroup_kmem_disabled(void)
{
	return true;
}

static inline int memcg_kmem_charge_page(struct page *page, gfp_t gfp,
					 int order)
{
	return 0;
}

static inline void memcg_kmem_uncharge_page(struct page *page, int order)
{
}

static inline int __memcg_kmem_charge_page(struct page *page, gfp_t gfp,
					   int order)
{
	return 0;
}

static inline void __memcg_kmem_uncharge_page(struct page *page, int order)
{
}

static inline struct obj_cgroup *get_obj_cgroup_from_folio(struct folio *folio)
{
	return NULL;
}

static inline bool memcg_bpf_enabled(void)
{
	return false;
}

static inline bool memcg_kmem_online(void)
{
	return false;
}

static inline int memcg_kmem_id(struct mem_cgroup *memcg)
{
	return -1;
}

static inline struct mem_cgroup *mem_cgroup_from_slab_obj(void *p)
{
	return NULL;
}

static inline void count_objcg_events(struct obj_cgroup *objcg,
				      enum vm_event_item idx,
				      unsigned long count)
{
}

static inline ino_t page_cgroup_ino(struct page *page)
{
	return 0;
}

static inline bool mem_cgroup_node_allowed(struct mem_cgroup *memcg, int nid)
{
	return true;
}
#endif /* CONFIG_MEMCG */

#if defined(CONFIG_MEMCG) && defined(CONFIG_ZSWAP)
bool obj_cgroup_may_zswap(struct obj_cgroup *objcg);
void obj_cgroup_charge_zswap(struct obj_cgroup *objcg, size_t size);
void obj_cgroup_uncharge_zswap(struct obj_cgroup *objcg, size_t size);
bool mem_cgroup_zswap_writeback_enabled(struct mem_cgroup *memcg);
#else
static inline bool obj_cgroup_may_zswap(struct obj_cgroup *objcg)
{
	return true;
}
static inline void obj_cgroup_charge_zswap(struct obj_cgroup *objcg,
					   size_t size)
{
}
static inline void obj_cgroup_uncharge_zswap(struct obj_cgroup *objcg,
					     size_t size)
{
}
static inline bool mem_cgroup_zswap_writeback_enabled(struct mem_cgroup *memcg)
{
	/* if zswap is disabled, do not block pages going to the swapping device */
	return true;
}
#endif


/* Cgroup v1-related declarations */

#ifdef CONFIG_MEMCG_V1
unsigned long memcg1_soft_limit_reclaim(pg_data_t *pgdat, int order,
					gfp_t gfp_mask,
					unsigned long *total_scanned);

bool mem_cgroup_oom_synchronize(bool wait);

static inline bool task_in_memcg_oom(struct task_struct *p)
{
	return p->memcg_in_oom;
}

static inline void mem_cgroup_enter_user_fault(void)
{
	WARN_ON(current->in_user_fault);
	current->in_user_fault = 1;
}

static inline void mem_cgroup_exit_user_fault(void)
{
	WARN_ON(!current->in_user_fault);
	current->in_user_fault = 0;
}

void memcg1_swapout(struct folio *folio, swp_entry_t entry);
void memcg1_swapin(swp_entry_t entry, unsigned int nr_pages);

#else /* CONFIG_MEMCG_V1 */
static inline
unsigned long memcg1_soft_limit_reclaim(pg_data_t *pgdat, int order,
					gfp_t gfp_mask,
					unsigned long *total_scanned)
{
	return 0;
}

static inline bool task_in_memcg_oom(struct task_struct *p)
{
	return false;
}

static inline bool mem_cgroup_oom_synchronize(bool wait)
{
	return false;
}

static inline void mem_cgroup_enter_user_fault(void)
{
}

static inline void mem_cgroup_exit_user_fault(void)
{
}

static inline void memcg1_swapout(struct folio *folio, swp_entry_t entry)
{
}

static inline void memcg1_swapin(swp_entry_t entry, unsigned int nr_pages)
{
}

#endif /* CONFIG_MEMCG_V1 */

#endif /* _LINUX_MEMCONTROL_H */<|MERGE_RESOLUTION|>--- conflicted
+++ resolved
@@ -1631,12 +1631,9 @@
 void mem_cgroup_sk_alloc(struct sock *sk);
 void mem_cgroup_sk_free(struct sock *sk);
 void mem_cgroup_sk_inherit(const struct sock *sk, struct sock *newsk);
-<<<<<<< HEAD
-=======
 bool mem_cgroup_sk_charge(const struct sock *sk, unsigned int nr_pages,
 			  gfp_t gfp_mask);
 void mem_cgroup_sk_uncharge(const struct sock *sk, unsigned int nr_pages);
->>>>>>> b35fc656
 
 #if BITS_PER_LONG < 64
 static inline void mem_cgroup_set_socket_pressure(struct mem_cgroup *memcg)
@@ -1679,10 +1676,6 @@
 void reparent_shrinker_deferred(struct mem_cgroup *memcg);
 #else
 #define mem_cgroup_sockets_enabled 0
-<<<<<<< HEAD
-static inline void mem_cgroup_sk_alloc(struct sock *sk) { };
-static inline void mem_cgroup_sk_free(struct sock *sk) { };
-=======
 
 static inline void mem_cgroup_sk_alloc(struct sock *sk)
 {
@@ -1691,19 +1684,14 @@
 static inline void mem_cgroup_sk_free(struct sock *sk)
 {
 }
->>>>>>> b35fc656
 
 static inline void mem_cgroup_sk_inherit(const struct sock *sk, struct sock *newsk)
 {
 }
 
-<<<<<<< HEAD
-static inline bool mem_cgroup_under_socket_pressure(struct mem_cgroup *memcg)
-=======
 static inline bool mem_cgroup_sk_charge(const struct sock *sk,
 					unsigned int nr_pages,
 					gfp_t gfp_mask)
->>>>>>> b35fc656
 {
 	return false;
 }
