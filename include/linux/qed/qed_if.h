/* SPDX-License-Identifier: (GPL-2.0-only OR BSD-3-Clause) */
/* QLogic qed NIC Driver
 * Copyright (c) 2015-2017  QLogic Corporation
 * Copyright (c) 2019-2020 Marvell International Ltd.
 */

#ifndef _QED_IF_H
#define _QED_IF_H

#include <linux/ethtool.h>
#include <linux/types.h>
#include <linux/interrupt.h>
#include <linux/netdevice.h>
#include <linux/pci.h>
#include <linux/skbuff.h>
#include <asm/byteorder.h>
#include <linux/io.h>
#include <linux/compiler.h>
#include <linux/kernel.h>
#include <linux/list.h>
#include <linux/slab.h>
#include <linux/qed/common_hsi.h>
#include <linux/qed/qed_chain.h>
#include <linux/io-64-nonatomic-lo-hi.h>
#include <net/devlink.h>

enum dcbx_protocol_type {
	DCBX_PROTOCOL_ISCSI,
	DCBX_PROTOCOL_FCOE,
	DCBX_PROTOCOL_ROCE,
	DCBX_PROTOCOL_ROCE_V2,
	DCBX_PROTOCOL_ETH,
	DCBX_MAX_PROTOCOL_TYPE
};

#define QED_ROCE_PROTOCOL_INDEX (3)

#define QED_LLDP_CHASSIS_ID_STAT_LEN 4
#define QED_LLDP_PORT_ID_STAT_LEN 4
#define QED_DCBX_MAX_APP_PROTOCOL 32
#define QED_MAX_PFC_PRIORITIES 8
#define QED_DCBX_DSCP_SIZE 64

struct qed_dcbx_lldp_remote {
	u32 peer_chassis_id[QED_LLDP_CHASSIS_ID_STAT_LEN];
	u32 peer_port_id[QED_LLDP_PORT_ID_STAT_LEN];
	bool enable_rx;
	bool enable_tx;
	u32 tx_interval;
	u32 max_credit;
};

struct qed_dcbx_lldp_local {
	u32 local_chassis_id[QED_LLDP_CHASSIS_ID_STAT_LEN];
	u32 local_port_id[QED_LLDP_PORT_ID_STAT_LEN];
};

struct qed_dcbx_app_prio {
	u8 roce;
	u8 roce_v2;
	u8 fcoe;
	u8 iscsi;
	u8 eth;
};

struct qed_dbcx_pfc_params {
	bool willing;
	bool enabled;
	u8 prio[QED_MAX_PFC_PRIORITIES];
	u8 max_tc;
};

enum qed_dcbx_sf_ieee_type {
	QED_DCBX_SF_IEEE_ETHTYPE,
	QED_DCBX_SF_IEEE_TCP_PORT,
	QED_DCBX_SF_IEEE_UDP_PORT,
	QED_DCBX_SF_IEEE_TCP_UDP_PORT
};

struct qed_app_entry {
	bool ethtype;
	enum qed_dcbx_sf_ieee_type sf_ieee;
	bool enabled;
	u8 prio;
	u16 proto_id;
	enum dcbx_protocol_type proto_type;
};

struct qed_dcbx_params {
	struct qed_app_entry app_entry[QED_DCBX_MAX_APP_PROTOCOL];
	u16 num_app_entries;
	bool app_willing;
	bool app_valid;
	bool app_error;
	bool ets_willing;
	bool ets_enabled;
	bool ets_cbs;
	bool valid;
	u8 ets_pri_tc_tbl[QED_MAX_PFC_PRIORITIES];
	u8 ets_tc_bw_tbl[QED_MAX_PFC_PRIORITIES];
	u8 ets_tc_tsa_tbl[QED_MAX_PFC_PRIORITIES];
	struct qed_dbcx_pfc_params pfc;
	u8 max_ets_tc;
};

struct qed_dcbx_admin_params {
	struct qed_dcbx_params params;
	bool valid;
};

struct qed_dcbx_remote_params {
	struct qed_dcbx_params params;
	bool valid;
};

struct qed_dcbx_operational_params {
	struct qed_dcbx_app_prio app_prio;
	struct qed_dcbx_params params;
	bool valid;
	bool enabled;
	bool ieee;
	bool cee;
	bool local;
	u32 err;
};

struct qed_dcbx_get {
	struct qed_dcbx_operational_params operational;
	struct qed_dcbx_lldp_remote lldp_remote;
	struct qed_dcbx_lldp_local lldp_local;
	struct qed_dcbx_remote_params remote;
	struct qed_dcbx_admin_params local;
};

enum qed_nvm_images {
	QED_NVM_IMAGE_ISCSI_CFG,
	QED_NVM_IMAGE_FCOE_CFG,
	QED_NVM_IMAGE_MDUMP,
	QED_NVM_IMAGE_NVM_CFG1,
	QED_NVM_IMAGE_DEFAULT_CFG,
	QED_NVM_IMAGE_NVM_META,
};

struct qed_link_eee_params {
	u32 tx_lpi_timer;
#define QED_EEE_1G_ADV		BIT(0)
#define QED_EEE_10G_ADV		BIT(1)

	/* Capabilities are represented using QED_EEE_*_ADV values */
	u8 adv_caps;
	u8 lp_adv_caps;
	bool enable;
	bool tx_lpi_enable;
};

enum qed_led_mode {
	QED_LED_MODE_OFF,
	QED_LED_MODE_ON,
	QED_LED_MODE_RESTORE
};

struct qed_mfw_tlv_eth {
	u16 lso_maxoff_size;
	bool lso_maxoff_size_set;
	u16 lso_minseg_size;
	bool lso_minseg_size_set;
	u8 prom_mode;
	bool prom_mode_set;
	u16 tx_descr_size;
	bool tx_descr_size_set;
	u16 rx_descr_size;
	bool rx_descr_size_set;
	u16 netq_count;
	bool netq_count_set;
	u32 tcp4_offloads;
	bool tcp4_offloads_set;
	u32 tcp6_offloads;
	bool tcp6_offloads_set;
	u16 tx_descr_qdepth;
	bool tx_descr_qdepth_set;
	u16 rx_descr_qdepth;
	bool rx_descr_qdepth_set;
	u8 iov_offload;
#define QED_MFW_TLV_IOV_OFFLOAD_NONE            (0)
#define QED_MFW_TLV_IOV_OFFLOAD_MULTIQUEUE      (1)
#define QED_MFW_TLV_IOV_OFFLOAD_VEB             (2)
#define QED_MFW_TLV_IOV_OFFLOAD_VEPA            (3)
	bool iov_offload_set;
	u8 txqs_empty;
	bool txqs_empty_set;
	u8 rxqs_empty;
	bool rxqs_empty_set;
	u8 num_txqs_full;
	bool num_txqs_full_set;
	u8 num_rxqs_full;
	bool num_rxqs_full_set;
};

#define QED_MFW_TLV_TIME_SIZE	14
struct qed_mfw_tlv_time {
	bool b_set;
	u8 month;
	u8 day;
	u8 hour;
	u8 min;
	u16 msec;
	u16 usec;
};

struct qed_mfw_tlv_fcoe {
	u8 scsi_timeout;
	bool scsi_timeout_set;
	u32 rt_tov;
	bool rt_tov_set;
	u32 ra_tov;
	bool ra_tov_set;
	u32 ed_tov;
	bool ed_tov_set;
	u32 cr_tov;
	bool cr_tov_set;
	u8 boot_type;
	bool boot_type_set;
	u8 npiv_state;
	bool npiv_state_set;
	u32 num_npiv_ids;
	bool num_npiv_ids_set;
	u8 switch_name[8];
	bool switch_name_set;
	u16 switch_portnum;
	bool switch_portnum_set;
	u8 switch_portid[3];
	bool switch_portid_set;
	u8 vendor_name[8];
	bool vendor_name_set;
	u8 switch_model[8];
	bool switch_model_set;
	u8 switch_fw_version[8];
	bool switch_fw_version_set;
	u8 qos_pri;
	bool qos_pri_set;
	u8 port_alias[3];
	bool port_alias_set;
	u8 port_state;
#define QED_MFW_TLV_PORT_STATE_OFFLINE  (0)
#define QED_MFW_TLV_PORT_STATE_LOOP             (1)
#define QED_MFW_TLV_PORT_STATE_P2P              (2)
#define QED_MFW_TLV_PORT_STATE_FABRIC           (3)
	bool port_state_set;
	u16 fip_tx_descr_size;
	bool fip_tx_descr_size_set;
	u16 fip_rx_descr_size;
	bool fip_rx_descr_size_set;
	u16 link_failures;
	bool link_failures_set;
	u8 fcoe_boot_progress;
	bool fcoe_boot_progress_set;
	u64 rx_bcast;
	bool rx_bcast_set;
	u64 tx_bcast;
	bool tx_bcast_set;
	u16 fcoe_txq_depth;
	bool fcoe_txq_depth_set;
	u16 fcoe_rxq_depth;
	bool fcoe_rxq_depth_set;
	u64 fcoe_rx_frames;
	bool fcoe_rx_frames_set;
	u64 fcoe_rx_bytes;
	bool fcoe_rx_bytes_set;
	u64 fcoe_tx_frames;
	bool fcoe_tx_frames_set;
	u64 fcoe_tx_bytes;
	bool fcoe_tx_bytes_set;
	u16 crc_count;
	bool crc_count_set;
	u32 crc_err_src_fcid[5];
	bool crc_err_src_fcid_set[5];
	struct qed_mfw_tlv_time crc_err[5];
	u16 losync_err;
	bool losync_err_set;
	u16 losig_err;
	bool losig_err_set;
	u16 primtive_err;
	bool primtive_err_set;
	u16 disparity_err;
	bool disparity_err_set;
	u16 code_violation_err;
	bool code_violation_err_set;
	u32 flogi_param[4];
	bool flogi_param_set[4];
	struct qed_mfw_tlv_time flogi_tstamp;
	u32 flogi_acc_param[4];
	bool flogi_acc_param_set[4];
	struct qed_mfw_tlv_time flogi_acc_tstamp;
	u32 flogi_rjt;
	bool flogi_rjt_set;
	struct qed_mfw_tlv_time flogi_rjt_tstamp;
	u32 fdiscs;
	bool fdiscs_set;
	u8 fdisc_acc;
	bool fdisc_acc_set;
	u8 fdisc_rjt;
	bool fdisc_rjt_set;
	u8 plogi;
	bool plogi_set;
	u8 plogi_acc;
	bool plogi_acc_set;
	u8 plogi_rjt;
	bool plogi_rjt_set;
	u32 plogi_dst_fcid[5];
	bool plogi_dst_fcid_set[5];
	struct qed_mfw_tlv_time plogi_tstamp[5];
	u32 plogi_acc_src_fcid[5];
	bool plogi_acc_src_fcid_set[5];
	struct qed_mfw_tlv_time plogi_acc_tstamp[5];
	u8 tx_plogos;
	bool tx_plogos_set;
	u8 plogo_acc;
	bool plogo_acc_set;
	u8 plogo_rjt;
	bool plogo_rjt_set;
	u32 plogo_src_fcid[5];
	bool plogo_src_fcid_set[5];
	struct qed_mfw_tlv_time plogo_tstamp[5];
	u8 rx_logos;
	bool rx_logos_set;
	u8 tx_accs;
	bool tx_accs_set;
	u8 tx_prlis;
	bool tx_prlis_set;
	u8 rx_accs;
	bool rx_accs_set;
	u8 tx_abts;
	bool tx_abts_set;
	u8 rx_abts_acc;
	bool rx_abts_acc_set;
	u8 rx_abts_rjt;
	bool rx_abts_rjt_set;
	u32 abts_dst_fcid[5];
	bool abts_dst_fcid_set[5];
	struct qed_mfw_tlv_time abts_tstamp[5];
	u8 rx_rscn;
	bool rx_rscn_set;
	u32 rx_rscn_nport[4];
	bool rx_rscn_nport_set[4];
	u8 tx_lun_rst;
	bool tx_lun_rst_set;
	u8 abort_task_sets;
	bool abort_task_sets_set;
	u8 tx_tprlos;
	bool tx_tprlos_set;
	u8 tx_nos;
	bool tx_nos_set;
	u8 rx_nos;
	bool rx_nos_set;
	u8 ols;
	bool ols_set;
	u8 lr;
	bool lr_set;
	u8 lrr;
	bool lrr_set;
	u8 tx_lip;
	bool tx_lip_set;
	u8 rx_lip;
	bool rx_lip_set;
	u8 eofa;
	bool eofa_set;
	u8 eofni;
	bool eofni_set;
	u8 scsi_chks;
	bool scsi_chks_set;
	u8 scsi_cond_met;
	bool scsi_cond_met_set;
	u8 scsi_busy;
	bool scsi_busy_set;
	u8 scsi_inter;
	bool scsi_inter_set;
	u8 scsi_inter_cond_met;
	bool scsi_inter_cond_met_set;
	u8 scsi_rsv_conflicts;
	bool scsi_rsv_conflicts_set;
	u8 scsi_tsk_full;
	bool scsi_tsk_full_set;
	u8 scsi_aca_active;
	bool scsi_aca_active_set;
	u8 scsi_tsk_abort;
	bool scsi_tsk_abort_set;
	u32 scsi_rx_chk[5];
	bool scsi_rx_chk_set[5];
	struct qed_mfw_tlv_time scsi_chk_tstamp[5];
};

struct qed_mfw_tlv_iscsi {
	u8 target_llmnr;
	bool target_llmnr_set;
	u8 header_digest;
	bool header_digest_set;
	u8 data_digest;
	bool data_digest_set;
	u8 auth_method;
#define QED_MFW_TLV_AUTH_METHOD_NONE            (1)
#define QED_MFW_TLV_AUTH_METHOD_CHAP            (2)
#define QED_MFW_TLV_AUTH_METHOD_MUTUAL_CHAP     (3)
	bool auth_method_set;
	u16 boot_taget_portal;
	bool boot_taget_portal_set;
	u16 frame_size;
	bool frame_size_set;
	u16 tx_desc_size;
	bool tx_desc_size_set;
	u16 rx_desc_size;
	bool rx_desc_size_set;
	u8 boot_progress;
	bool boot_progress_set;
	u16 tx_desc_qdepth;
	bool tx_desc_qdepth_set;
	u16 rx_desc_qdepth;
	bool rx_desc_qdepth_set;
	u64 rx_frames;
	bool rx_frames_set;
	u64 rx_bytes;
	bool rx_bytes_set;
	u64 tx_frames;
	bool tx_frames_set;
	u64 tx_bytes;
	bool tx_bytes_set;
};

enum qed_db_rec_width {
	DB_REC_WIDTH_32B,
	DB_REC_WIDTH_64B,
};

enum qed_db_rec_space {
	DB_REC_KERNEL,
	DB_REC_USER,
};

#define DIRECT_REG_WR(reg_addr, val) writel((u32)val, \
					    (void __iomem *)(reg_addr))

#define DIRECT_REG_RD(reg_addr) readl((void __iomem *)(reg_addr))

#define DIRECT_REG_WR64(reg_addr, val) writeq((u64)val,	\
					      (void __iomem *)(reg_addr))

#define QED_COALESCE_MAX 0x1FF
#define QED_DEFAULT_RX_USECS 12
#define QED_DEFAULT_TX_USECS 48

/* forward */
struct qed_dev;

struct qed_eth_pf_params {
	/* The following parameters are used during HW-init
	 * and these parameters need to be passed as arguments
	 * to update_pf_params routine invoked before slowpath start
	 */
	u16 num_cons;

	/* per-VF number of CIDs */
	u8 num_vf_cons;
#define ETH_PF_PARAMS_VF_CONS_DEFAULT	(32)

	/* To enable arfs, previous to HW-init a positive number needs to be
	 * set [as filters require allocated searcher ILT memory].
	 * This will set the maximal number of configured steering-filters.
	 */
	u32 num_arfs_filters;
};

struct qed_fcoe_pf_params {
	/* The following parameters are used during protocol-init */
	u64 glbl_q_params_addr;
	u64 bdq_pbl_base_addr[2];

	/* The following parameters are used during HW-init
	 * and these parameters need to be passed as arguments
	 * to update_pf_params routine invoked before slowpath start
	 */
	u16 num_cons;
	u16 num_tasks;

	/* The following parameters are used during protocol-init */
	u16 sq_num_pbl_pages;

	u16 cq_num_entries;
	u16 cmdq_num_entries;
	u16 rq_buffer_log_size;
	u16 mtu;
	u16 dummy_icid;
	u16 bdq_xoff_threshold[2];
	u16 bdq_xon_threshold[2];
	u16 rq_buffer_size;
	u8 num_cqs;		/* num of global CQs */
	u8 log_page_size;
	u8 gl_rq_pi;
	u8 gl_cmd_pi;
	u8 debug_mode;
	u8 is_target;
	u8 bdq_pbl_num_entries[2];
};

/* Most of the parameters below are described in the FW iSCSI / TCP HSI */
struct qed_iscsi_pf_params {
	u64 glbl_q_params_addr;
	u64 bdq_pbl_base_addr[3];
	u16 cq_num_entries;
	u16 cmdq_num_entries;
	u32 two_msl_timer;
	u16 tx_sws_timer;

	/* The following parameters are used during HW-init
	 * and these parameters need to be passed as arguments
	 * to update_pf_params routine invoked before slowpath start
	 */
	u16 num_cons;
	u16 num_tasks;

	/* The following parameters are used during protocol-init */
	u16 half_way_close_timeout;
	u16 bdq_xoff_threshold[3];
	u16 bdq_xon_threshold[3];
	u16 cmdq_xoff_threshold;
	u16 cmdq_xon_threshold;
	u16 rq_buffer_size;

	u8 num_sq_pages_in_ring;
	u8 num_r2tq_pages_in_ring;
	u8 num_uhq_pages_in_ring;
	u8 num_queues;
	u8 log_page_size;
	u8 rqe_log_size;
	u8 max_fin_rt;
	u8 gl_rq_pi;
	u8 gl_cmd_pi;
	u8 debug_mode;
	u8 ll2_ooo_queue_id;

	u8 is_target;
	u8 is_soc_en;
	u8 soc_num_of_blocks_log;
	u8 bdq_pbl_num_entries[3];
};

struct qed_nvmetcp_pf_params {
	u64 glbl_q_params_addr;
	u16 cq_num_entries;
	u16 num_cons;
	u16 num_tasks;
	u8 num_sq_pages_in_ring;
	u8 num_r2tq_pages_in_ring;
	u8 num_uhq_pages_in_ring;
	u8 num_queues;
	u8 gl_rq_pi;
	u8 gl_cmd_pi;
	u8 debug_mode;
	u8 ll2_ooo_queue_id;
	u16 min_rto;
};

struct qed_rdma_pf_params {
	/* Supplied to QED during resource allocation (may affect the ILT and
	 * the doorbell BAR).
	 */
	u32 min_dpis;		/* number of requested DPIs */
	u32 num_qps;		/* number of requested Queue Pairs */
	u32 num_srqs;		/* number of requested SRQ */
	u8 roce_edpm_mode;	/* see QED_ROCE_EDPM_MODE_ENABLE */
	u8 gl_pi;		/* protocol index */

	/* Will allocate rate limiters to be used with QPs */
	u8 enable_dcqcn;
};

struct qed_pf_params {
	struct qed_eth_pf_params eth_pf_params;
	struct qed_fcoe_pf_params fcoe_pf_params;
	struct qed_iscsi_pf_params iscsi_pf_params;
	struct qed_nvmetcp_pf_params nvmetcp_pf_params;
	struct qed_rdma_pf_params rdma_pf_params;
};

enum qed_int_mode {
	QED_INT_MODE_INTA,
	QED_INT_MODE_MSIX,
	QED_INT_MODE_MSI,
	QED_INT_MODE_POLL,
};

struct qed_sb_info {
	struct status_block_e4 *sb_virt;
	dma_addr_t sb_phys;
	u32 sb_ack; /* Last given ack */
	u16 igu_sb_id;
	void __iomem *igu_addr;
	u8 flags;
#define QED_SB_INFO_INIT	0x1
#define QED_SB_INFO_SETUP	0x2

	struct qed_dev *cdev;
};

enum qed_hw_err_type {
	QED_HW_ERR_FAN_FAIL,
	QED_HW_ERR_MFW_RESP_FAIL,
	QED_HW_ERR_HW_ATTN,
	QED_HW_ERR_DMAE_FAIL,
	QED_HW_ERR_RAMROD_FAIL,
	QED_HW_ERR_FW_ASSERT,
	QED_HW_ERR_LAST,
};

enum qed_dev_type {
	QED_DEV_TYPE_BB,
	QED_DEV_TYPE_AH,
	QED_DEV_TYPE_E5,
};

struct qed_dev_info {
	unsigned long	pci_mem_start;
	unsigned long	pci_mem_end;
	unsigned int	pci_irq;
	u8		num_hwfns;

	u8		hw_mac[ETH_ALEN];

	/* FW version */
	u16		fw_major;
	u16		fw_minor;
	u16		fw_rev;
	u16		fw_eng;

	/* MFW version */
	u32		mfw_rev;
#define QED_MFW_VERSION_0_MASK		0x000000FF
#define QED_MFW_VERSION_0_OFFSET	0
#define QED_MFW_VERSION_1_MASK		0x0000FF00
#define QED_MFW_VERSION_1_OFFSET	8
#define QED_MFW_VERSION_2_MASK		0x00FF0000
#define QED_MFW_VERSION_2_OFFSET	16
#define QED_MFW_VERSION_3_MASK		0xFF000000
#define QED_MFW_VERSION_3_OFFSET	24

	u32		flash_size;
	bool		b_arfs_capable;
	bool		b_inter_pf_switch;
	bool		tx_switching;
	bool		rdma_supported;
	u16		mtu;

	bool wol_support;
	bool smart_an;

	/* MBI version */
	u32 mbi_version;
#define QED_MBI_VERSION_0_MASK		0x000000FF
#define QED_MBI_VERSION_0_OFFSET	0
#define QED_MBI_VERSION_1_MASK		0x0000FF00
#define QED_MBI_VERSION_1_OFFSET	8
#define QED_MBI_VERSION_2_MASK		0x00FF0000
#define QED_MBI_VERSION_2_OFFSET	16

	enum qed_dev_type dev_type;

	/* Output parameters for qede */
	bool		vxlan_enable;
	bool		gre_enable;
	bool		geneve_enable;

	u8		abs_pf_id;
};

enum qed_sb_type {
	QED_SB_TYPE_L2_QUEUE,
	QED_SB_TYPE_CNQ,
	QED_SB_TYPE_STORAGE,
};

enum qed_protocol {
	QED_PROTOCOL_ETH,
	QED_PROTOCOL_ISCSI,
	QED_PROTOCOL_NVMETCP = QED_PROTOCOL_ISCSI,
	QED_PROTOCOL_FCOE,
};

enum qed_fec_mode {
	QED_FEC_MODE_NONE			= BIT(0),
	QED_FEC_MODE_FIRECODE			= BIT(1),
	QED_FEC_MODE_RS				= BIT(2),
	QED_FEC_MODE_AUTO			= BIT(3),
	QED_FEC_MODE_UNSUPPORTED		= BIT(4),
};

struct qed_link_params {
	bool					link_up;

	u32					override_flags;
#define QED_LINK_OVERRIDE_SPEED_AUTONEG		BIT(0)
#define QED_LINK_OVERRIDE_SPEED_ADV_SPEEDS	BIT(1)
#define QED_LINK_OVERRIDE_SPEED_FORCED_SPEED	BIT(2)
#define QED_LINK_OVERRIDE_PAUSE_CONFIG		BIT(3)
#define QED_LINK_OVERRIDE_LOOPBACK_MODE		BIT(4)
#define QED_LINK_OVERRIDE_EEE_CONFIG		BIT(5)
#define QED_LINK_OVERRIDE_FEC_CONFIG		BIT(6)

	bool					autoneg;
	__ETHTOOL_DECLARE_LINK_MODE_MASK(adv_speeds);
	u32					forced_speed;

	u32					pause_config;
#define QED_LINK_PAUSE_AUTONEG_ENABLE		BIT(0)
#define QED_LINK_PAUSE_RX_ENABLE		BIT(1)
#define QED_LINK_PAUSE_TX_ENABLE		BIT(2)

	u32					loopback_mode;
#define QED_LINK_LOOPBACK_NONE			BIT(0)
#define QED_LINK_LOOPBACK_INT_PHY		BIT(1)
#define QED_LINK_LOOPBACK_EXT_PHY		BIT(2)
#define QED_LINK_LOOPBACK_EXT			BIT(3)
#define QED_LINK_LOOPBACK_MAC			BIT(4)
#define QED_LINK_LOOPBACK_CNIG_AH_ONLY_0123	BIT(5)
#define QED_LINK_LOOPBACK_CNIG_AH_ONLY_2301	BIT(6)
#define QED_LINK_LOOPBACK_PCS_AH_ONLY		BIT(7)
#define QED_LINK_LOOPBACK_REVERSE_MAC_AH_ONLY	BIT(8)
#define QED_LINK_LOOPBACK_INT_PHY_FEA_AH_ONLY	BIT(9)

	struct qed_link_eee_params		eee;
	u32					fec;
};

struct qed_link_output {
	bool					link_up;

	__ETHTOOL_DECLARE_LINK_MODE_MASK(supported_caps);
	__ETHTOOL_DECLARE_LINK_MODE_MASK(advertised_caps);
	__ETHTOOL_DECLARE_LINK_MODE_MASK(lp_caps);

	u32					speed;	   /* In Mb/s */
	u8					duplex;	   /* In DUPLEX defs */
	u8					port;	   /* In PORT defs */
	bool					autoneg;
	u32					pause_config;

	/* EEE - capability & param */
	bool					eee_supported;
	bool					eee_active;
	u8					sup_caps;
	struct qed_link_eee_params		eee;

	u32					sup_fec;
	u32					active_fec;
};

struct qed_probe_params {
	enum qed_protocol protocol;
	u32 dp_module;
	u8 dp_level;
	bool is_vf;
	bool recov_in_prog;
};

#define QED_DRV_VER_STR_SIZE 12
struct qed_slowpath_params {
	u32	int_mode;
	u8	drv_major;
	u8	drv_minor;
	u8	drv_rev;
	u8	drv_eng;
	u8	name[QED_DRV_VER_STR_SIZE];
};

#define ILT_PAGE_SIZE_TCFC 0x8000 /* 32KB */

struct qed_int_info {
	struct msix_entry	*msix;
	u8			msix_cnt;

	/* This should be updated by the protocol driver */
	u8			used_cnt;
};

struct qed_generic_tlvs {
#define QED_TLV_IP_CSUM         BIT(0)
#define QED_TLV_LSO             BIT(1)
	u16 feat_flags;
#define QED_TLV_MAC_COUNT	3
	u8 mac[QED_TLV_MAC_COUNT][ETH_ALEN];
};

#define QED_I2C_DEV_ADDR_A0 0xA0
#define QED_I2C_DEV_ADDR_A2 0xA2

#define QED_NVM_SIGNATURE 0x12435687

enum qed_nvm_flash_cmd {
	QED_NVM_FLASH_CMD_FILE_DATA = 0x2,
	QED_NVM_FLASH_CMD_FILE_START = 0x3,
	QED_NVM_FLASH_CMD_NVM_CHANGE = 0x4,
	QED_NVM_FLASH_CMD_NVM_CFG_ID = 0x5,
	QED_NVM_FLASH_CMD_NVM_MAX,
};

struct qed_devlink {
	struct qed_dev *cdev;
	struct devlink_health_reporter *fw_reporter;
};

struct qed_common_cb_ops {
	void (*arfs_filter_op)(void *dev, void *fltr, u8 fw_rc);
	void (*link_update)(void *dev, struct qed_link_output *link);
	void (*schedule_recovery_handler)(void *dev);
	void (*schedule_hw_err_handler)(void *dev,
					enum qed_hw_err_type err_type);
<<<<<<< HEAD
	void	(*dcbx_aen)(void *dev, struct qed_dcbx_get *get, u32 mib_type);
=======
	void (*dcbx_aen)(void *dev, struct qed_dcbx_get *get, u32 mib_type);
>>>>>>> 7d2a07b7
	void (*get_generic_tlv_data)(void *dev, struct qed_generic_tlvs *data);
	void (*get_protocol_tlv_data)(void *dev, void *data);
	void (*bw_update)(void *dev);
};

struct qed_selftest_ops {
/**
 * @brief selftest_interrupt - Perform interrupt test
 *
 * @param cdev
 *
 * @return 0 on success, error otherwise.
 */
	int (*selftest_interrupt)(struct qed_dev *cdev);

/**
 * @brief selftest_memory - Perform memory test
 *
 * @param cdev
 *
 * @return 0 on success, error otherwise.
 */
	int (*selftest_memory)(struct qed_dev *cdev);

/**
 * @brief selftest_register - Perform register test
 *
 * @param cdev
 *
 * @return 0 on success, error otherwise.
 */
	int (*selftest_register)(struct qed_dev *cdev);

/**
 * @brief selftest_clock - Perform clock test
 *
 * @param cdev
 *
 * @return 0 on success, error otherwise.
 */
	int (*selftest_clock)(struct qed_dev *cdev);

/**
 * @brief selftest_nvram - Perform nvram test
 *
 * @param cdev
 *
 * @return 0 on success, error otherwise.
 */
	int (*selftest_nvram) (struct qed_dev *cdev);
};

struct qed_common_ops {
	struct qed_selftest_ops *selftest;

	struct qed_dev*	(*probe)(struct pci_dev *dev,
				 struct qed_probe_params *params);

	void (*remove)(struct qed_dev *cdev);

	int (*set_power_state)(struct qed_dev *cdev, pci_power_t state);

	void (*set_name) (struct qed_dev *cdev, char name[]);

	/* Client drivers need to make this call before slowpath_start.
	 * PF params required for the call before slowpath_start is
	 * documented within the qed_pf_params structure definition.
	 */
	void (*update_pf_params)(struct qed_dev *cdev,
				 struct qed_pf_params *params);

	int (*slowpath_start)(struct qed_dev *cdev,
			      struct qed_slowpath_params *params);

	int (*slowpath_stop)(struct qed_dev *cdev);

	/* Requests to use `cnt' interrupts for fastpath.
	 * upon success, returns number of interrupts allocated for fastpath.
	 */
	int (*set_fp_int)(struct qed_dev *cdev, u16 cnt);

	/* Fills `info' with pointers required for utilizing interrupts */
	int (*get_fp_int)(struct qed_dev *cdev, struct qed_int_info *info);

	u32 (*sb_init)(struct qed_dev *cdev,
		       struct qed_sb_info *sb_info,
		       void *sb_virt_addr,
		       dma_addr_t sb_phy_addr,
		       u16 sb_id,
		       enum qed_sb_type type);

	u32 (*sb_release)(struct qed_dev *cdev,
			  struct qed_sb_info *sb_info,
			  u16 sb_id,
			  enum qed_sb_type type);

	void (*simd_handler_config)(struct qed_dev *cdev,
				    void *token,
				    int index,
				    void (*handler)(void *));

	void (*simd_handler_clean)(struct qed_dev *cdev, int index);

	int (*dbg_grc)(struct qed_dev *cdev, void *buffer, u32 *num_dumped_bytes);

	int (*dbg_grc_size)(struct qed_dev *cdev);

	int (*dbg_all_data)(struct qed_dev *cdev, void *buffer);

	int (*dbg_all_data_size)(struct qed_dev *cdev);

	int (*report_fatal_error)(struct devlink *devlink,
				  enum qed_hw_err_type err_type);

/**
 * @brief can_link_change - can the instance change the link or not
 *
 * @param cdev
 *
 * @return true if link-change is allowed, false otherwise.
 */
	bool (*can_link_change)(struct qed_dev *cdev);

/**
 * @brief set_link - set links according to params
 *
 * @param cdev
 * @param params - values used to override the default link configuration
 *
 * @return 0 on success, error otherwise.
 */
	int		(*set_link)(struct qed_dev *cdev,
				    struct qed_link_params *params);

/**
 * @brief get_link - returns the current link state.
 *
 * @param cdev
 * @param if_link - structure to be filled with current link configuration.
 */
	void		(*get_link)(struct qed_dev *cdev,
				    struct qed_link_output *if_link);

/**
 * @brief - drains chip in case Tx completions fail to arrive due to pause.
 *
 * @param cdev
 */
	int		(*drain)(struct qed_dev *cdev);

/**
 * @brief update_msglvl - update module debug level
 *
 * @param cdev
 * @param dp_module
 * @param dp_level
 */
	void		(*update_msglvl)(struct qed_dev *cdev,
					 u32 dp_module,
					 u8 dp_level);

	int		(*chain_alloc)(struct qed_dev *cdev,
				       struct qed_chain *chain,
				       struct qed_chain_init_params *params);

	void		(*chain_free)(struct qed_dev *cdev,
				      struct qed_chain *p_chain);

/**
 * @brief nvm_flash - Flash nvm data.
 *
 * @param cdev
 * @param name - file containing the data
 *
 * @return 0 on success, error otherwise.
 */
	int (*nvm_flash)(struct qed_dev *cdev, const char *name);

/**
 * @brief nvm_get_image - reads an entire image from nvram
 *
 * @param cdev
 * @param type - type of the request nvram image
 * @param buf - preallocated buffer to fill with the image
 * @param len - length of the allocated buffer
 *
 * @return 0 on success, error otherwise
 */
	int (*nvm_get_image)(struct qed_dev *cdev,
			     enum qed_nvm_images type, u8 *buf, u16 len);

/**
 * @brief set_coalesce - Configure Rx coalesce value in usec
 *
 * @param cdev
 * @param rx_coal - Rx coalesce value in usec
 * @param tx_coal - Tx coalesce value in usec
 * @param qid - Queue index
 * @param sb_id - Status Block Id
 *
 * @return 0 on success, error otherwise.
 */
	int (*set_coalesce)(struct qed_dev *cdev,
			    u16 rx_coal, u16 tx_coal, void *handle);

/**
 * @brief set_led - Configure LED mode
 *
 * @param cdev
 * @param mode - LED mode
 *
 * @return 0 on success, error otherwise.
 */
	int (*set_led)(struct qed_dev *cdev,
		       enum qed_led_mode mode);

/**
 * @brief attn_clr_enable - Prevent attentions from being reasserted
 *
 * @param cdev
 * @param clr_enable
 */
	void (*attn_clr_enable)(struct qed_dev *cdev, bool clr_enable);

/**
 * @brief db_recovery_add - add doorbell information to the doorbell
 * recovery mechanism.
 *
 * @param cdev
 * @param db_addr - doorbell address
 * @param db_data - address of where db_data is stored
 * @param db_is_32b - doorbell is 32b pr 64b
 * @param db_is_user - doorbell recovery addresses are user or kernel space
 */
	int (*db_recovery_add)(struct qed_dev *cdev,
			       void __iomem *db_addr,
			       void *db_data,
			       enum qed_db_rec_width db_width,
			       enum qed_db_rec_space db_space);

/**
 * @brief db_recovery_del - remove doorbell information from the doorbell
 * recovery mechanism. db_data serves as key (db_addr is not unique).
 *
 * @param cdev
 * @param db_addr - doorbell address
 * @param db_data - address where db_data is stored. Serves as key for the
 *		    entry to delete.
 */
	int (*db_recovery_del)(struct qed_dev *cdev,
			       void __iomem *db_addr, void *db_data);

/**
 * @brief recovery_process - Trigger a recovery process
 *
 * @param cdev
 *
 * @return 0 on success, error otherwise.
 */
	int (*recovery_process)(struct qed_dev *cdev);

/**
 * @brief recovery_prolog - Execute the prolog operations of a recovery process
 *
 * @param cdev
 *
 * @return 0 on success, error otherwise.
 */
	int (*recovery_prolog)(struct qed_dev *cdev);

/**
 * @brief update_drv_state - API to inform the change in the driver state.
 *
 * @param cdev
 * @param active
 *
 */
	int (*update_drv_state)(struct qed_dev *cdev, bool active);

/**
 * @brief update_mac - API to inform the change in the mac address
 *
 * @param cdev
 * @param mac
 *
 */
	int (*update_mac)(struct qed_dev *cdev, u8 *mac);

/**
 * @brief update_mtu - API to inform the change in the mtu
 *
 * @param cdev
 * @param mtu
 *
 */
	int (*update_mtu)(struct qed_dev *cdev, u16 mtu);

/**
 * @brief update_wol - update of changes in the WoL configuration
 *
 * @param cdev
 * @param enabled - true iff WoL should be enabled.
 */
	int (*update_wol) (struct qed_dev *cdev, bool enabled);

/**
 * @brief read_module_eeprom
 *
 * @param cdev
 * @param buf - buffer
 * @param dev_addr - PHY device memory region
 * @param offset - offset into eeprom contents to be read
 * @param len - buffer length, i.e., max bytes to be read
 */
	int (*read_module_eeprom)(struct qed_dev *cdev,
				  char *buf, u8 dev_addr, u32 offset, u32 len);

/**
 * @brief get_affin_hwfn_idx
 *
 * @param cdev
 */
	u8 (*get_affin_hwfn_idx)(struct qed_dev *cdev);

/**
 * @brief read_nvm_cfg - Read NVM config attribute value.
 * @param cdev
 * @param buf - buffer
 * @param cmd - NVM CFG command id
 * @param entity_id - Entity id
 *
 */
	int (*read_nvm_cfg)(struct qed_dev *cdev, u8 **buf, u32 cmd,
			    u32 entity_id);
/**
 * @brief read_nvm_cfg - Read NVM config attribute value.
 * @param cdev
 * @param cmd - NVM CFG command id
 *
 * @return config id length, 0 on error.
 */
	int (*read_nvm_cfg_len)(struct qed_dev *cdev, u32 cmd);

/**
 * @brief set_grc_config - Configure value for grc config id.
 * @param cdev
 * @param cfg_id - grc config id
 * @param val - grc config value
 *
 */
	int (*set_grc_config)(struct qed_dev *cdev, u32 cfg_id, u32 val);
<<<<<<< HEAD
=======

	struct devlink* (*devlink_register)(struct qed_dev *cdev);

	void (*devlink_unregister)(struct devlink *devlink);
>>>>>>> 7d2a07b7
};

#define MASK_FIELD(_name, _value) \
	((_value) &= (_name ## _MASK))

#define FIELD_VALUE(_name, _value) \
	((_value & _name ## _MASK) << _name ## _SHIFT)

#define SET_FIELD(value, name, flag)			       \
	do {						       \
		(value) &= ~(name ## _MASK << name ## _SHIFT); \
		(value) |= (((u64)flag) << (name ## _SHIFT));  \
	} while (0)

#define GET_FIELD(value, name) \
	(((value) >> (name ## _SHIFT)) & name ## _MASK)

#define GET_MFW_FIELD(name, field) \
	(((name) & (field ## _MASK)) >> (field ## _OFFSET))

#define SET_MFW_FIELD(name, field, value)				 \
	do {								 \
		(name) &= ~(field ## _MASK);				 \
		(name) |= (((value) << (field ## _OFFSET)) & (field ## _MASK));\
	} while (0)

#define DB_ADDR_SHIFT(addr) ((addr) << DB_PWM_ADDR_OFFSET_SHIFT)

/* Debug print definitions */
#define DP_ERR(cdev, fmt, ...)					\
	do {							\
		pr_err("[%s:%d(%s)]" fmt,			\
		       __func__, __LINE__,			\
		       DP_NAME(cdev) ? DP_NAME(cdev) : "",	\
		       ## __VA_ARGS__);				\
	} while (0)

#define DP_NOTICE(cdev, fmt, ...)				      \
	do {							      \
		if (unlikely((cdev)->dp_level <= QED_LEVEL_NOTICE)) { \
			pr_notice("[%s:%d(%s)]" fmt,		      \
				  __func__, __LINE__,		      \
				  DP_NAME(cdev) ? DP_NAME(cdev) : "", \
				  ## __VA_ARGS__);		      \
								      \
		}						      \
	} while (0)

#define DP_INFO(cdev, fmt, ...)					      \
	do {							      \
		if (unlikely((cdev)->dp_level <= QED_LEVEL_INFO)) {   \
			pr_notice("[%s:%d(%s)]" fmt,		      \
				  __func__, __LINE__,		      \
				  DP_NAME(cdev) ? DP_NAME(cdev) : "", \
				  ## __VA_ARGS__);		      \
		}						      \
	} while (0)

#define DP_VERBOSE(cdev, module, fmt, ...)				\
	do {								\
		if (unlikely(((cdev)->dp_level <= QED_LEVEL_VERBOSE) &&	\
			     ((cdev)->dp_module & module))) {		\
			pr_notice("[%s:%d(%s)]" fmt,			\
				  __func__, __LINE__,			\
				  DP_NAME(cdev) ? DP_NAME(cdev) : "",	\
				  ## __VA_ARGS__);			\
		}							\
	} while (0)

enum DP_LEVEL {
	QED_LEVEL_VERBOSE	= 0x0,
	QED_LEVEL_INFO		= 0x1,
	QED_LEVEL_NOTICE	= 0x2,
	QED_LEVEL_ERR		= 0x3,
};

#define QED_LOG_LEVEL_SHIFT     (30)
#define QED_LOG_VERBOSE_MASK    (0x3fffffff)
#define QED_LOG_INFO_MASK       (0x40000000)
#define QED_LOG_NOTICE_MASK     (0x80000000)

enum DP_MODULE {
	QED_MSG_SPQ	= 0x10000,
	QED_MSG_STATS	= 0x20000,
	QED_MSG_DCB	= 0x40000,
	QED_MSG_IOV	= 0x80000,
	QED_MSG_SP	= 0x100000,
	QED_MSG_STORAGE = 0x200000,
	QED_MSG_CXT	= 0x800000,
	QED_MSG_LL2	= 0x1000000,
	QED_MSG_ILT	= 0x2000000,
	QED_MSG_RDMA	= 0x4000000,
	QED_MSG_DEBUG	= 0x8000000,
	/* to be added...up to 0x8000000 */
};

enum qed_mf_mode {
	QED_MF_DEFAULT,
	QED_MF_OVLAN,
	QED_MF_NPAR,
};

struct qed_eth_stats_common {
	u64	no_buff_discards;
	u64	packet_too_big_discard;
	u64	ttl0_discard;
	u64	rx_ucast_bytes;
	u64	rx_mcast_bytes;
	u64	rx_bcast_bytes;
	u64	rx_ucast_pkts;
	u64	rx_mcast_pkts;
	u64	rx_bcast_pkts;
	u64	mftag_filter_discards;
	u64	mac_filter_discards;
	u64	gft_filter_drop;
	u64	tx_ucast_bytes;
	u64	tx_mcast_bytes;
	u64	tx_bcast_bytes;
	u64	tx_ucast_pkts;
	u64	tx_mcast_pkts;
	u64	tx_bcast_pkts;
	u64	tx_err_drop_pkts;
	u64	tpa_coalesced_pkts;
	u64	tpa_coalesced_events;
	u64	tpa_aborts_num;
	u64	tpa_not_coalesced_pkts;
	u64	tpa_coalesced_bytes;

	/* port */
	u64	rx_64_byte_packets;
	u64	rx_65_to_127_byte_packets;
	u64	rx_128_to_255_byte_packets;
	u64	rx_256_to_511_byte_packets;
	u64	rx_512_to_1023_byte_packets;
	u64	rx_1024_to_1518_byte_packets;
	u64	rx_crc_errors;
	u64	rx_mac_crtl_frames;
	u64	rx_pause_frames;
	u64	rx_pfc_frames;
	u64	rx_align_errors;
	u64	rx_carrier_errors;
	u64	rx_oversize_packets;
	u64	rx_jabbers;
	u64	rx_undersize_packets;
	u64	rx_fragments;
	u64	tx_64_byte_packets;
	u64	tx_65_to_127_byte_packets;
	u64	tx_128_to_255_byte_packets;
	u64	tx_256_to_511_byte_packets;
	u64	tx_512_to_1023_byte_packets;
	u64	tx_1024_to_1518_byte_packets;
	u64	tx_pause_frames;
	u64	tx_pfc_frames;
	u64	brb_truncates;
	u64	brb_discards;
	u64	rx_mac_bytes;
	u64	rx_mac_uc_packets;
	u64	rx_mac_mc_packets;
	u64	rx_mac_bc_packets;
	u64	rx_mac_frames_ok;
	u64	tx_mac_bytes;
	u64	tx_mac_uc_packets;
	u64	tx_mac_mc_packets;
	u64	tx_mac_bc_packets;
	u64	tx_mac_ctrl_frames;
	u64	link_change_count;
};

struct qed_eth_stats_bb {
	u64 rx_1519_to_1522_byte_packets;
	u64 rx_1519_to_2047_byte_packets;
	u64 rx_2048_to_4095_byte_packets;
	u64 rx_4096_to_9216_byte_packets;
	u64 rx_9217_to_16383_byte_packets;
	u64 tx_1519_to_2047_byte_packets;
	u64 tx_2048_to_4095_byte_packets;
	u64 tx_4096_to_9216_byte_packets;
	u64 tx_9217_to_16383_byte_packets;
	u64 tx_lpi_entry_count;
	u64 tx_total_collisions;
};

struct qed_eth_stats_ah {
	u64 rx_1519_to_max_byte_packets;
	u64 tx_1519_to_max_byte_packets;
};

struct qed_eth_stats {
	struct qed_eth_stats_common common;

	union {
		struct qed_eth_stats_bb bb;
		struct qed_eth_stats_ah ah;
	};
};

#define QED_SB_IDX              0x0002

#define RX_PI           0
#define TX_PI(tc)       (RX_PI + 1 + tc)

struct qed_sb_cnt_info {
	/* Original, current, and free SBs for PF */
	int orig;
	int cnt;
	int free_cnt;

	/* Original, current and free SBS for child VFs */
	int iov_orig;
	int iov_cnt;
	int free_cnt_iov;
};

static inline u16 qed_sb_update_sb_idx(struct qed_sb_info *sb_info)
{
	u32 prod = 0;
	u16 rc = 0;

	prod = le32_to_cpu(sb_info->sb_virt->prod_index) &
	       STATUS_BLOCK_E4_PROD_INDEX_MASK;
	if (sb_info->sb_ack != prod) {
		sb_info->sb_ack = prod;
		rc |= QED_SB_IDX;
	}

	/* Let SB update */
	return rc;
}

/**
 *
 * @brief This function creates an update command for interrupts that is
 *        written to the IGU.
 *
 * @param sb_info       - This is the structure allocated and
 *                 initialized per status block. Assumption is
 *                 that it was initialized using qed_sb_init
 * @param int_cmd       - Enable/Disable/Nop
 * @param upd_flg       - whether igu consumer should be
 *                 updated.
 *
 * @return inline void
 */
static inline void qed_sb_ack(struct qed_sb_info *sb_info,
			      enum igu_int_cmd int_cmd,
			      u8 upd_flg)
{
	u32 igu_ack;

	igu_ack = ((sb_info->sb_ack << IGU_PROD_CONS_UPDATE_SB_INDEX_SHIFT) |
		   (upd_flg << IGU_PROD_CONS_UPDATE_UPDATE_FLAG_SHIFT) |
		   (int_cmd << IGU_PROD_CONS_UPDATE_ENABLE_INT_SHIFT) |
		   (IGU_SEG_ACCESS_REG <<
		    IGU_PROD_CONS_UPDATE_SEGMENT_ACCESS_SHIFT));

	DIRECT_REG_WR(sb_info->igu_addr, igu_ack);

	/* Both segments (interrupts & acks) are written to same place address;
	 * Need to guarantee all commands will be received (in-order) by HW.
	 */
	barrier();
}

static inline void __internal_ram_wr(void *p_hwfn,
				     void __iomem *addr,
				     int size,
				     u32 *data)

{
	unsigned int i;

	for (i = 0; i < size / sizeof(*data); i++)
		DIRECT_REG_WR(&((u32 __iomem *)addr)[i], data[i]);
}

static inline void internal_ram_wr(void __iomem *addr,
				   int size,
				   u32 *data)
{
	__internal_ram_wr(NULL, addr, size, data);
}

enum qed_rss_caps {
	QED_RSS_IPV4		= 0x1,
	QED_RSS_IPV6		= 0x2,
	QED_RSS_IPV4_TCP	= 0x4,
	QED_RSS_IPV6_TCP	= 0x8,
	QED_RSS_IPV4_UDP	= 0x10,
	QED_RSS_IPV6_UDP	= 0x20,
};

#define QED_RSS_IND_TABLE_SIZE 128
#define QED_RSS_KEY_SIZE 10 /* size in 32b chunks */
#endif<|MERGE_RESOLUTION|>--- conflicted
+++ resolved
@@ -811,11 +811,7 @@
 	void (*schedule_recovery_handler)(void *dev);
 	void (*schedule_hw_err_handler)(void *dev,
 					enum qed_hw_err_type err_type);
-<<<<<<< HEAD
-	void	(*dcbx_aen)(void *dev, struct qed_dcbx_get *get, u32 mib_type);
-=======
 	void (*dcbx_aen)(void *dev, struct qed_dcbx_get *get, u32 mib_type);
->>>>>>> 7d2a07b7
 	void (*get_generic_tlv_data)(void *dev, struct qed_generic_tlvs *data);
 	void (*get_protocol_tlv_data)(void *dev, void *data);
 	void (*bw_update)(void *dev);
@@ -1167,13 +1163,10 @@
  *
  */
 	int (*set_grc_config)(struct qed_dev *cdev, u32 cfg_id, u32 val);
-<<<<<<< HEAD
-=======
 
 	struct devlink* (*devlink_register)(struct qed_dev *cdev);
 
 	void (*devlink_unregister)(struct devlink *devlink);
->>>>>>> 7d2a07b7
 };
 
 #define MASK_FIELD(_name, _value) \
