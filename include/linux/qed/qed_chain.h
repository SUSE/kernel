/* SPDX-License-Identifier: (GPL-2.0-only OR BSD-3-Clause) */
/* QLogic qed NIC Driver
 * Copyright (c) 2015-2017  QLogic Corporation
 * Copyright (c) 2019-2020 Marvell International Ltd.
 */

#ifndef _QED_CHAIN_H
#define _QED_CHAIN_H

#include <linux/types.h>
#include <asm/byteorder.h>
#include <linux/kernel.h>
#include <linux/list.h>
#include <linux/sizes.h>
#include <linux/slab.h>
#include <linux/qed/common_hsi.h>

enum qed_chain_mode {
	/* Each Page contains a next pointer at its end */
	QED_CHAIN_MODE_NEXT_PTR,

	/* Chain is a single page (next ptr) is not required */
	QED_CHAIN_MODE_SINGLE,

	/* Page pointers are located in a side list */
	QED_CHAIN_MODE_PBL,
};

enum qed_chain_use_mode {
	QED_CHAIN_USE_TO_PRODUCE,			/* Chain starts empty */
	QED_CHAIN_USE_TO_CONSUME,			/* Chain starts full */
	QED_CHAIN_USE_TO_CONSUME_PRODUCE,		/* Chain starts empty */
};

enum qed_chain_cnt_type {
	/* The chain's size/prod/cons are kept in 16-bit variables */
	QED_CHAIN_CNT_TYPE_U16,

	/* The chain's size/prod/cons are kept in 32-bit variables  */
	QED_CHAIN_CNT_TYPE_U32,
};

struct qed_chain_next {
	struct regpair					next_phys;
	void						*next_virt;
};

struct qed_chain_pbl_u16 {
	u16						prod_page_idx;
	u16						cons_page_idx;
};

struct qed_chain_pbl_u32 {
	u32						prod_page_idx;
	u32						cons_page_idx;
};

struct qed_chain_u16 {
<<<<<<< HEAD
	/* Cyclic index of next element to produce/consme */
=======
	/* Cyclic index of next element to produce/consume */
>>>>>>> 7d2a07b7
	u16						prod_idx;
	u16						cons_idx;
};

struct qed_chain_u32 {
<<<<<<< HEAD
	/* Cyclic index of next element to produce/consme */
=======
	/* Cyclic index of next element to produce/consume */
>>>>>>> 7d2a07b7
	u32						prod_idx;
	u32						cons_idx;
};

struct addr_tbl_entry {
	void						*virt_addr;
	dma_addr_t					dma_map;
};

struct qed_chain {
	/* Fastpath portion of the chain - required for commands such
	 * as produce / consume.
	 */

	/* Point to next element to produce/consume */
	void						*p_prod_elem;
	void						*p_cons_elem;

	/* Fastpath portions of the PBL [if exists] */

	struct {
		/* Table for keeping the virtual and physical addresses of the
		 * chain pages, respectively to the physical addresses
		 * in the pbl table.
		 */
		struct addr_tbl_entry			*pp_addr_tbl;

		union {
			struct qed_chain_pbl_u16	u16;
			struct qed_chain_pbl_u32	u32;
		}					c;
	}						pbl;

	union {
		struct qed_chain_u16			chain16;
		struct qed_chain_u32			chain32;
	}						u;

	/* Capacity counts only usable elements */
	u32						capacity;
	u32						page_cnt;

	enum qed_chain_mode				mode;

	/* Elements information for fast calculations */
	u16						elem_per_page;
	u16						elem_per_page_mask;
	u16						elem_size;
	u16						next_page_mask;
	u16						usable_per_page;
	u8						elem_unusable;

	enum qed_chain_cnt_type				cnt_type;

	/* Slowpath of the chain - required for initialization and destruction,
	 * but isn't involved in regular functionality.
	 */

	u32						page_size;

	/* Base address of a pre-allocated buffer for pbl */
	struct {
		__le64					*table_virt;
		dma_addr_t				table_phys;
		size_t					table_size;
	}						pbl_sp;

	/* Address of first page of the chain - the address is required
	 * for fastpath operation [consume/produce] but only for the SINGLE
	 * flavour which isn't considered fastpath [== SPQ].
	 */
	void						*p_virt_addr;
	dma_addr_t					p_phys_addr;

	/* Total number of elements [for entire chain] */
	u32						size;

	enum qed_chain_use_mode				intended_use;

	bool						b_external_pbl;
};

struct qed_chain_init_params {
	enum qed_chain_mode				mode;
	enum qed_chain_use_mode				intended_use;
	enum qed_chain_cnt_type				cnt_type;

	u32						page_size;
	u32						num_elems;
	size_t						elem_size;

	void						*ext_pbl_virt;
	dma_addr_t					ext_pbl_phys;
};

#define QED_CHAIN_PAGE_SIZE				SZ_4K

#define ELEMS_PER_PAGE(elem_size, page_size)				     \
	((page_size) / (elem_size))

#define UNUSABLE_ELEMS_PER_PAGE(elem_size, mode)			     \
	(((mode) == QED_CHAIN_MODE_NEXT_PTR) ?				     \
	 (u8)(1 + ((sizeof(struct qed_chain_next) - 1) / (elem_size))) :     \
	 0)

#define USABLE_ELEMS_PER_PAGE(elem_size, page_size, mode)		     \
	((u32)(ELEMS_PER_PAGE((elem_size), (page_size)) -		     \
	       UNUSABLE_ELEMS_PER_PAGE((elem_size), (mode))))

#define QED_CHAIN_PAGE_CNT(elem_cnt, elem_size, page_size, mode)	     \
	DIV_ROUND_UP((elem_cnt),					     \
		     USABLE_ELEMS_PER_PAGE((elem_size), (page_size), (mode)))

#define is_chain_u16(p)							     \
	((p)->cnt_type == QED_CHAIN_CNT_TYPE_U16)
#define is_chain_u32(p)							     \
	((p)->cnt_type == QED_CHAIN_CNT_TYPE_U32)

/* Accessors */

static inline u16 qed_chain_get_prod_idx(const struct qed_chain *chain)
{
	return chain->u.chain16.prod_idx;
}

static inline u16 qed_chain_get_cons_idx(const struct qed_chain *chain)
{
	return chain->u.chain16.cons_idx;
}

static inline u32 qed_chain_get_prod_idx_u32(const struct qed_chain *chain)
{
	return chain->u.chain32.prod_idx;
}

static inline u32 qed_chain_get_cons_idx_u32(const struct qed_chain *chain)
{
	return chain->u.chain32.cons_idx;
}

static inline u16 qed_chain_get_elem_used(const struct qed_chain *chain)
{
	u32 prod = qed_chain_get_prod_idx(chain);
	u32 cons = qed_chain_get_cons_idx(chain);
	u16 elem_per_page = chain->elem_per_page;
	u16 used;

	if (prod < cons)
		prod += (u32)U16_MAX + 1;

	used = (u16)(prod - cons);
	if (chain->mode == QED_CHAIN_MODE_NEXT_PTR)
		used -= (u16)(prod / elem_per_page - cons / elem_per_page);

	return used;
}

static inline u16 qed_chain_get_elem_left(const struct qed_chain *chain)
{
	return (u16)(chain->capacity - qed_chain_get_elem_used(chain));
}

static inline u32 qed_chain_get_elem_used_u32(const struct qed_chain *chain)
{
	u64 prod = qed_chain_get_prod_idx_u32(chain);
	u64 cons = qed_chain_get_cons_idx_u32(chain);
	u16 elem_per_page = chain->elem_per_page;
	u32 used;

	if (prod < cons)
		prod += (u64)U32_MAX + 1;

	used = (u32)(prod - cons);
	if (chain->mode == QED_CHAIN_MODE_NEXT_PTR)
		used -= (u32)(prod / elem_per_page - cons / elem_per_page);

	return used;
}

static inline u32 qed_chain_get_elem_left_u32(const struct qed_chain *chain)
{
	return chain->capacity - qed_chain_get_elem_used_u32(chain);
}

static inline u16 qed_chain_get_usable_per_page(const struct qed_chain *chain)
{
	return chain->usable_per_page;
}

static inline u8 qed_chain_get_unusable_per_page(const struct qed_chain *chain)
{
	return chain->elem_unusable;
}

static inline u32 qed_chain_get_page_cnt(const struct qed_chain *chain)
{
	return chain->page_cnt;
}

static inline dma_addr_t qed_chain_get_pbl_phys(const struct qed_chain *chain)
{
	return chain->pbl_sp.table_phys;
}

/**
 * @brief qed_chain_advance_page -
 *
 * Advance the next element across pages for a linked chain
 *
 * @param p_chain
 * @param p_next_elem
 * @param idx_to_inc
 * @param page_to_inc
 */
static inline void
qed_chain_advance_page(struct qed_chain *p_chain,
		       void **p_next_elem, void *idx_to_inc, void *page_to_inc)
{
	struct qed_chain_next *p_next = NULL;
	u32 page_index = 0;

	switch (p_chain->mode) {
	case QED_CHAIN_MODE_NEXT_PTR:
		p_next = *p_next_elem;
		*p_next_elem = p_next->next_virt;
		if (is_chain_u16(p_chain))
			*(u16 *)idx_to_inc += p_chain->elem_unusable;
		else
			*(u32 *)idx_to_inc += p_chain->elem_unusable;
		break;
	case QED_CHAIN_MODE_SINGLE:
		*p_next_elem = p_chain->p_virt_addr;
		break;

	case QED_CHAIN_MODE_PBL:
		if (is_chain_u16(p_chain)) {
			if (++(*(u16 *)page_to_inc) == p_chain->page_cnt)
				*(u16 *)page_to_inc = 0;
			page_index = *(u16 *)page_to_inc;
		} else {
			if (++(*(u32 *)page_to_inc) == p_chain->page_cnt)
				*(u32 *)page_to_inc = 0;
			page_index = *(u32 *)page_to_inc;
		}
		*p_next_elem = p_chain->pbl.pp_addr_tbl[page_index].virt_addr;
	}
}

#define is_unusable_idx(p, idx)	\
	(((p)->u.chain16.idx & (p)->elem_per_page_mask) == (p)->usable_per_page)

#define is_unusable_idx_u32(p, idx) \
	(((p)->u.chain32.idx & (p)->elem_per_page_mask) == (p)->usable_per_page)
#define is_unusable_next_idx(p, idx)				 \
	((((p)->u.chain16.idx + 1) & (p)->elem_per_page_mask) == \
	 (p)->usable_per_page)

#define is_unusable_next_idx_u32(p, idx)			 \
	((((p)->u.chain32.idx + 1) & (p)->elem_per_page_mask) == \
	 (p)->usable_per_page)

#define test_and_skip(p, idx)						   \
	do {						\
		if (is_chain_u16(p)) {					   \
			if (is_unusable_idx(p, idx))			   \
				(p)->u.chain16.idx += (p)->elem_unusable;  \
		} else {						   \
			if (is_unusable_idx_u32(p, idx))		   \
				(p)->u.chain32.idx += (p)->elem_unusable;  \
		}					\
	} while (0)

/**
 * @brief qed_chain_return_produced -
 *
 * A chain in which the driver "Produces" elements should use this API
 * to indicate previous produced elements are now consumed.
 *
 * @param p_chain
 */
static inline void qed_chain_return_produced(struct qed_chain *p_chain)
{
	if (is_chain_u16(p_chain))
		p_chain->u.chain16.cons_idx++;
	else
		p_chain->u.chain32.cons_idx++;
	test_and_skip(p_chain, cons_idx);
}

/**
 * @brief qed_chain_produce -
 *
 * A chain in which the driver "Produces" elements should use this to get
 * a pointer to the next element which can be "Produced". It's driver
 * responsibility to validate that the chain has room for new element.
 *
 * @param p_chain
 *
 * @return void*, a pointer to next element
 */
static inline void *qed_chain_produce(struct qed_chain *p_chain)
{
	void *p_ret = NULL, *p_prod_idx, *p_prod_page_idx;

	if (is_chain_u16(p_chain)) {
		if ((p_chain->u.chain16.prod_idx &
		     p_chain->elem_per_page_mask) == p_chain->next_page_mask) {
			p_prod_idx = &p_chain->u.chain16.prod_idx;
			p_prod_page_idx = &p_chain->pbl.c.u16.prod_page_idx;
			qed_chain_advance_page(p_chain, &p_chain->p_prod_elem,
					       p_prod_idx, p_prod_page_idx);
		}
		p_chain->u.chain16.prod_idx++;
	} else {
		if ((p_chain->u.chain32.prod_idx &
		     p_chain->elem_per_page_mask) == p_chain->next_page_mask) {
			p_prod_idx = &p_chain->u.chain32.prod_idx;
			p_prod_page_idx = &p_chain->pbl.c.u32.prod_page_idx;
			qed_chain_advance_page(p_chain, &p_chain->p_prod_elem,
					       p_prod_idx, p_prod_page_idx);
		}
		p_chain->u.chain32.prod_idx++;
	}

	p_ret = p_chain->p_prod_elem;
	p_chain->p_prod_elem = (void *)(((u8 *)p_chain->p_prod_elem) +
					p_chain->elem_size);

	return p_ret;
}

/**
 * @brief qed_chain_get_capacity -
 *
 * Get the maximum number of BDs in chain
 *
 * @param p_chain
 * @param num
 *
 * @return number of unusable BDs
 */
static inline u32 qed_chain_get_capacity(struct qed_chain *p_chain)
{
	return p_chain->capacity;
}

/**
 * @brief qed_chain_recycle_consumed -
 *
 * Returns an element which was previously consumed;
 * Increments producers so they could be written to FW.
 *
 * @param p_chain
 */
static inline void qed_chain_recycle_consumed(struct qed_chain *p_chain)
{
	test_and_skip(p_chain, prod_idx);
	if (is_chain_u16(p_chain))
		p_chain->u.chain16.prod_idx++;
	else
		p_chain->u.chain32.prod_idx++;
}

/**
 * @brief qed_chain_consume -
 *
 * A Chain in which the driver utilizes data written by a different source
 * (i.e., FW) should use this to access passed buffers.
 *
 * @param p_chain
 *
 * @return void*, a pointer to the next buffer written
 */
static inline void *qed_chain_consume(struct qed_chain *p_chain)
{
	void *p_ret = NULL, *p_cons_idx, *p_cons_page_idx;

	if (is_chain_u16(p_chain)) {
		if ((p_chain->u.chain16.cons_idx &
		     p_chain->elem_per_page_mask) == p_chain->next_page_mask) {
			p_cons_idx = &p_chain->u.chain16.cons_idx;
			p_cons_page_idx = &p_chain->pbl.c.u16.cons_page_idx;
			qed_chain_advance_page(p_chain, &p_chain->p_cons_elem,
					       p_cons_idx, p_cons_page_idx);
		}
		p_chain->u.chain16.cons_idx++;
	} else {
		if ((p_chain->u.chain32.cons_idx &
		     p_chain->elem_per_page_mask) == p_chain->next_page_mask) {
			p_cons_idx = &p_chain->u.chain32.cons_idx;
			p_cons_page_idx = &p_chain->pbl.c.u32.cons_page_idx;
			qed_chain_advance_page(p_chain, &p_chain->p_cons_elem,
					       p_cons_idx, p_cons_page_idx);
		}
		p_chain->u.chain32.cons_idx++;
	}

	p_ret = p_chain->p_cons_elem;
	p_chain->p_cons_elem = (void *)(((u8 *)p_chain->p_cons_elem) +
					p_chain->elem_size);

	return p_ret;
}

/**
 * @brief qed_chain_reset - Resets the chain to its start state
 *
 * @param p_chain pointer to a previously allocated chain
 */
static inline void qed_chain_reset(struct qed_chain *p_chain)
{
	u32 i;

	if (is_chain_u16(p_chain)) {
		p_chain->u.chain16.prod_idx = 0;
		p_chain->u.chain16.cons_idx = 0;
	} else {
		p_chain->u.chain32.prod_idx = 0;
		p_chain->u.chain32.cons_idx = 0;
	}
	p_chain->p_cons_elem = p_chain->p_virt_addr;
	p_chain->p_prod_elem = p_chain->p_virt_addr;

	if (p_chain->mode == QED_CHAIN_MODE_PBL) {
		/* Use (page_cnt - 1) as a reset value for the prod/cons page's
		 * indices, to avoid unnecessary page advancing on the first
		 * call to qed_chain_produce/consume. Instead, the indices
		 * will be advanced to page_cnt and then will be wrapped to 0.
		 */
		u32 reset_val = p_chain->page_cnt - 1;

		if (is_chain_u16(p_chain)) {
			p_chain->pbl.c.u16.prod_page_idx = (u16)reset_val;
			p_chain->pbl.c.u16.cons_page_idx = (u16)reset_val;
		} else {
			p_chain->pbl.c.u32.prod_page_idx = reset_val;
			p_chain->pbl.c.u32.cons_page_idx = reset_val;
		}
	}

	switch (p_chain->intended_use) {
	case QED_CHAIN_USE_TO_CONSUME:
		/* produce empty elements */
		for (i = 0; i < p_chain->capacity; i++)
			qed_chain_recycle_consumed(p_chain);
		break;

	case QED_CHAIN_USE_TO_CONSUME_PRODUCE:
	case QED_CHAIN_USE_TO_PRODUCE:
	default:
		/* Do nothing */
		break;
	}
}

/**
 * @brief qed_chain_get_last_elem -
 *
 * Returns a pointer to the last element of the chain
 *
 * @param p_chain
 *
 * @return void*
 */
static inline void *qed_chain_get_last_elem(struct qed_chain *p_chain)
{
	struct qed_chain_next *p_next = NULL;
	void *p_virt_addr = NULL;
	u32 size, last_page_idx;

	if (!p_chain->p_virt_addr)
		goto out;

	switch (p_chain->mode) {
	case QED_CHAIN_MODE_NEXT_PTR:
		size = p_chain->elem_size * p_chain->usable_per_page;
		p_virt_addr = p_chain->p_virt_addr;
		p_next = (struct qed_chain_next *)((u8 *)p_virt_addr + size);
		while (p_next->next_virt != p_chain->p_virt_addr) {
			p_virt_addr = p_next->next_virt;
			p_next = (struct qed_chain_next *)((u8 *)p_virt_addr +
							   size);
		}
		break;
	case QED_CHAIN_MODE_SINGLE:
		p_virt_addr = p_chain->p_virt_addr;
		break;
	case QED_CHAIN_MODE_PBL:
		last_page_idx = p_chain->page_cnt - 1;
		p_virt_addr = p_chain->pbl.pp_addr_tbl[last_page_idx].virt_addr;
		break;
	}
	/* p_virt_addr points at this stage to the last page of the chain */
	size = p_chain->elem_size * (p_chain->usable_per_page - 1);
	p_virt_addr = (u8 *)p_virt_addr + size;
out:
	return p_virt_addr;
}

/**
 * @brief qed_chain_set_prod - sets the prod to the given value
 *
 * @param prod_idx
 * @param p_prod_elem
 */
static inline void qed_chain_set_prod(struct qed_chain *p_chain,
				      u32 prod_idx, void *p_prod_elem)
{
	if (p_chain->mode == QED_CHAIN_MODE_PBL) {
		u32 cur_prod, page_mask, page_cnt, page_diff;

		cur_prod = is_chain_u16(p_chain) ? p_chain->u.chain16.prod_idx :
			   p_chain->u.chain32.prod_idx;

		/* Assume that number of elements in a page is power of 2 */
		page_mask = ~p_chain->elem_per_page_mask;

		/* Use "cur_prod - 1" and "prod_idx - 1" since producer index
		 * reaches the first element of next page before the page index
		 * is incremented. See qed_chain_produce().
		 * Index wrap around is not a problem because the difference
		 * between current and given producer indices is always
		 * positive and lower than the chain's capacity.
		 */
		page_diff = (((cur_prod - 1) & page_mask) -
			     ((prod_idx - 1) & page_mask)) /
			    p_chain->elem_per_page;

		page_cnt = qed_chain_get_page_cnt(p_chain);
		if (is_chain_u16(p_chain))
			p_chain->pbl.c.u16.prod_page_idx =
				(p_chain->pbl.c.u16.prod_page_idx -
				 page_diff + page_cnt) % page_cnt;
		else
			p_chain->pbl.c.u32.prod_page_idx =
				(p_chain->pbl.c.u32.prod_page_idx -
				 page_diff + page_cnt) % page_cnt;
	}

	if (is_chain_u16(p_chain))
		p_chain->u.chain16.prod_idx = (u16) prod_idx;
	else
		p_chain->u.chain32.prod_idx = prod_idx;
	p_chain->p_prod_elem = p_prod_elem;
}

/**
 * @brief qed_chain_pbl_zero_mem - set chain memory to 0
 *
 * @param p_chain
 */
static inline void qed_chain_pbl_zero_mem(struct qed_chain *p_chain)
{
	u32 i, page_cnt;

	if (p_chain->mode != QED_CHAIN_MODE_PBL)
		return;

	page_cnt = qed_chain_get_page_cnt(p_chain);

	for (i = 0; i < page_cnt; i++)
		memset(p_chain->pbl.pp_addr_tbl[i].virt_addr, 0,
		       p_chain->page_size);
}

#endif<|MERGE_RESOLUTION|>--- conflicted
+++ resolved
@@ -56,21 +56,13 @@
 };
 
 struct qed_chain_u16 {
-<<<<<<< HEAD
-	/* Cyclic index of next element to produce/consme */
-=======
 	/* Cyclic index of next element to produce/consume */
->>>>>>> 7d2a07b7
 	u16						prod_idx;
 	u16						cons_idx;
 };
 
 struct qed_chain_u32 {
-<<<<<<< HEAD
-	/* Cyclic index of next element to produce/consme */
-=======
 	/* Cyclic index of next element to produce/consume */
->>>>>>> 7d2a07b7
 	u32						prod_idx;
 	u32						cons_idx;
 };
