/* SPDX-License-Identifier: GPL-2.0 */
#ifndef __CPUHOTPLUG_H
#define __CPUHOTPLUG_H

#include <linux/types.h>

/*
 * CPU-up			CPU-down
 *
 * BP		AP		BP		AP
 *
 * OFFLINE			OFFLINE
 *   |				  ^
 *   v				  |
 * BRINGUP_CPU->AP_OFFLINE	BRINGUP_CPU  <- AP_IDLE_DEAD (idle thread/play_dead)
 *		  |				AP_OFFLINE
 *		  v (IRQ-off)	  ,---------------^
 *		AP_ONLNE	  | (stop_machine)
 *		  |		TEARDOWN_CPU <-	AP_ONLINE_IDLE
 *		  |				  ^
 *		  v				  |
 *              AP_ACTIVE			AP_ACTIVE
 */

/*
 * CPU hotplug states. The state machine invokes the installed state
 * startup callbacks sequentially from CPUHP_OFFLINE + 1 to CPUHP_ONLINE
 * during a CPU online operation. During a CPU offline operation the
 * installed teardown callbacks are invoked in the reverse order from
 * CPUHP_ONLINE - 1 down to CPUHP_OFFLINE.
 *
 * The state space has three sections: PREPARE, STARTING and ONLINE.
 *
 * PREPARE: The callbacks are invoked on a control CPU before the
 * hotplugged CPU is started up or after the hotplugged CPU has died.
 *
 * STARTING: The callbacks are invoked on the hotplugged CPU from the low level
 * hotplug startup/teardown code with interrupts disabled.
 *
 * ONLINE: The callbacks are invoked on the hotplugged CPU from the per CPU
 * hotplug thread with interrupts and preemption enabled.
 *
 * Adding explicit states to this enum is only necessary when:
 *
 * 1) The state is within the STARTING section
 *
 * 2) The state has ordering constraints vs. other states in the
 *    same section.
 *
 * If neither #1 nor #2 apply, please use the dynamic state space when
 * setting up a state by using CPUHP_BP_PREPARE_DYN or CPUHP_AP_ONLINE_DYN
 * for the @state argument of the setup function.
 *
 * See Documentation/core-api/cpu_hotplug.rst for further information and
 * examples.
 */
enum cpuhp_state {
	CPUHP_INVALID = -1,

	/* PREPARE section invoked on a control CPU */
	CPUHP_OFFLINE = 0,
	CPUHP_CREATE_THREADS,
	CPUHP_PERF_PREPARE,
	CPUHP_PERF_X86_PREPARE,
	CPUHP_PERF_X86_AMD_UNCORE_PREP,
	CPUHP_PERF_POWER,
	CPUHP_PERF_SUPERH,
	CPUHP_X86_HPET_DEAD,
	CPUHP_X86_MCE_DEAD,
	CPUHP_VIRT_NET_DEAD,
	CPUHP_IBMVNIC_DEAD,
	CPUHP_SLUB_DEAD,
	CPUHP_DEBUG_OBJ_DEAD,
	CPUHP_MM_WRITEBACK_DEAD,
	CPUHP_MM_VMSTAT_DEAD,
	CPUHP_SOFTIRQ_DEAD,
	CPUHP_NET_MVNETA_DEAD,
	CPUHP_CPUIDLE_DEAD,
	CPUHP_ARM64_FPSIMD_DEAD,
	CPUHP_ARM_OMAP_WAKE_DEAD,
	CPUHP_IRQ_POLL_DEAD,
	CPUHP_BLOCK_SOFTIRQ_DEAD,
	CPUHP_BIO_DEAD,
	CPUHP_ACPI_CPUDRV_DEAD,
	CPUHP_S390_PFAULT_DEAD,
	CPUHP_BLK_MQ_DEAD,
	CPUHP_FS_BUFF_DEAD,
	CPUHP_PRINTK_DEAD,
	CPUHP_MM_MEMCQ_DEAD,
	CPUHP_PERCPU_CNT_DEAD,
	CPUHP_RADIX_DEAD,
	CPUHP_PAGE_ALLOC,
	CPUHP_NET_DEV_DEAD,
	CPUHP_PCI_XGENE_DEAD,
	CPUHP_IOMMU_IOVA_DEAD,
	CPUHP_AP_ARM_CACHE_B15_RAC_DEAD,
	CPUHP_PADATA_DEAD,
	CPUHP_AP_DTPM_CPU_DEAD,
	CPUHP_RANDOM_PREPARE,
	CPUHP_WORKQUEUE_PREP,
	CPUHP_POWER_NUMA_PREPARE,
	CPUHP_HRTIMERS_PREPARE,
	CPUHP_X2APIC_PREPARE,
	CPUHP_SMPCFD_PREPARE,
	CPUHP_RELAY_PREPARE,
	CPUHP_MD_RAID5_PREPARE,
	CPUHP_RCUTREE_PREP,
	CPUHP_CPUIDLE_COUPLED_PREPARE,
	CPUHP_POWERPC_PMAC_PREPARE,
	CPUHP_POWERPC_MMU_CTX_PREPARE,
	CPUHP_XEN_PREPARE,
	CPUHP_XEN_EVTCHN_PREPARE,
	CPUHP_ARM_SHMOBILE_SCU_PREPARE,
	CPUHP_SH_SH3X_PREPARE,
	CPUHP_TOPOLOGY_PREPARE,
	CPUHP_NET_IUCV_PREPARE,
	CPUHP_ARM_BL_PREPARE,
	CPUHP_TRACE_RB_PREPARE,
	CPUHP_MM_ZS_PREPARE,
	CPUHP_MM_ZSWP_POOL_PREPARE,
	CPUHP_KVM_PPC_BOOK3S_PREPARE,
	CPUHP_ZCOMP_PREPARE,
	CPUHP_TIMERS_PREPARE,
	CPUHP_TMIGR_PREPARE,
	CPUHP_MIPS_SOC_PREPARE,
	CPUHP_BP_PREPARE_DYN,
	CPUHP_BP_PREPARE_DYN_END		= CPUHP_BP_PREPARE_DYN + 20,
	CPUHP_BP_KICK_AP,
	CPUHP_BRINGUP_CPU,

	/*
	 * STARTING section invoked on the hotplugged CPU in low level
	 * bringup and teardown code.
	 */
	CPUHP_AP_IDLE_DEAD,
	CPUHP_AP_OFFLINE,
	CPUHP_AP_CACHECTRL_STARTING,
	CPUHP_AP_SCHED_STARTING,
	CPUHP_AP_RCUTREE_DYING,
	CPUHP_AP_CPU_PM_STARTING,
	CPUHP_AP_IRQ_GIC_STARTING,
	CPUHP_AP_IRQ_HIP04_STARTING,
	CPUHP_AP_IRQ_APPLE_AIC_STARTING,
	CPUHP_AP_IRQ_ARMADA_XP_STARTING,
	CPUHP_AP_IRQ_BCM2836_STARTING,
	CPUHP_AP_IRQ_MIPS_GIC_STARTING,
	CPUHP_AP_IRQ_EIOINTC_STARTING,
	CPUHP_AP_IRQ_AVECINTC_STARTING,
	CPUHP_AP_IRQ_SIFIVE_PLIC_STARTING,
	CPUHP_AP_IRQ_RISCV_IMSIC_STARTING,
	CPUHP_AP_IRQ_RISCV_SBI_IPI_STARTING,
	CPUHP_AP_ARM_MVEBU_COHERENCY,
	CPUHP_AP_PERF_X86_AMD_UNCORE_STARTING,
	CPUHP_AP_PERF_X86_STARTING,
	CPUHP_AP_PERF_X86_AMD_IBS_STARTING,
	CPUHP_AP_PERF_XTENSA_STARTING,
	CPUHP_AP_ARM_VFP_STARTING,
	CPUHP_AP_ARM64_DEBUG_MONITORS_STARTING,
	CPUHP_AP_PERF_ARM_HW_BREAKPOINT_STARTING,
	CPUHP_AP_PERF_ARM_ACPI_STARTING,
	CPUHP_AP_PERF_ARM_STARTING,
	CPUHP_AP_PERF_RISCV_STARTING,
	CPUHP_AP_ARM_L2X0_STARTING,
	CPUHP_AP_EXYNOS4_MCT_TIMER_STARTING,
	CPUHP_AP_ARM_ARCH_TIMER_STARTING,
	CPUHP_AP_ARM_ARCH_TIMER_EVTSTRM_STARTING,
	CPUHP_AP_ARM_GLOBAL_TIMER_STARTING,
	CPUHP_AP_JCORE_TIMER_STARTING,
	CPUHP_AP_ARM_TWD_STARTING,
	CPUHP_AP_QCOM_TIMER_STARTING,
	CPUHP_AP_TEGRA_TIMER_STARTING,
	CPUHP_AP_ARMADA_TIMER_STARTING,
	CPUHP_AP_MIPS_GIC_TIMER_STARTING,
	CPUHP_AP_ARC_TIMER_STARTING,
	CPUHP_AP_REALTEK_TIMER_STARTING,
	CPUHP_AP_RISCV_TIMER_STARTING,
	CPUHP_AP_CLINT_TIMER_STARTING,
	CPUHP_AP_CSKY_TIMER_STARTING,
	CPUHP_AP_TI_GP_TIMER_STARTING,
	CPUHP_AP_HYPERV_TIMER_STARTING,
	/* Must be the last timer callback */
	CPUHP_AP_DUMMY_TIMER_STARTING,
	CPUHP_AP_ARM_XEN_STARTING,
	CPUHP_AP_ARM_XEN_RUNSTATE_STARTING,
	CPUHP_AP_ARM_CORESIGHT_STARTING,
	CPUHP_AP_ARM_CORESIGHT_CTI_STARTING,
	CPUHP_AP_ARM64_ISNDEP_STARTING,
	CPUHP_AP_SMPCFD_DYING,
	CPUHP_AP_HRTIMERS_DYING,
	CPUHP_AP_TICK_DYING,
	CPUHP_AP_X86_TBOOT_DYING,
	CPUHP_AP_ARM_CACHE_B15_RAC_DYING,
	CPUHP_AP_ONLINE,
	CPUHP_TEARDOWN_CPU,

	/* Online section invoked on the hotplugged CPU from the hotplug thread */
	CPUHP_AP_ONLINE_IDLE,
	CPUHP_AP_HYPERV_ONLINE,
	CPUHP_AP_KVM_ONLINE,
	CPUHP_AP_SCHED_WAIT_EMPTY,
	CPUHP_AP_SMPBOOT_THREADS,
	CPUHP_AP_IRQ_AFFINITY_ONLINE,
	CPUHP_AP_BLK_MQ_ONLINE,
	CPUHP_AP_ARM_MVEBU_SYNC_CLOCKS,
	CPUHP_AP_X86_INTEL_EPB_ONLINE,
	CPUHP_AP_PERF_ONLINE,
	CPUHP_AP_PERF_X86_ONLINE,
	CPUHP_AP_PERF_X86_UNCORE_ONLINE,
	CPUHP_AP_PERF_X86_AMD_UNCORE_ONLINE,
	CPUHP_AP_PERF_X86_AMD_POWER_ONLINE,
	CPUHP_AP_PERF_X86_RAPL_ONLINE,
	CPUHP_AP_PERF_S390_CF_ONLINE,
	CPUHP_AP_PERF_S390_SF_ONLINE,
	CPUHP_AP_PERF_ARM_CCI_ONLINE,
	CPUHP_AP_PERF_ARM_CCN_ONLINE,
	CPUHP_AP_PERF_ARM_HISI_CPA_ONLINE,
	CPUHP_AP_PERF_ARM_HISI_DDRC_ONLINE,
	CPUHP_AP_PERF_ARM_HISI_HHA_ONLINE,
	CPUHP_AP_PERF_ARM_HISI_L3_ONLINE,
	CPUHP_AP_PERF_ARM_HISI_PA_ONLINE,
	CPUHP_AP_PERF_ARM_HISI_SLLC_ONLINE,
	CPUHP_AP_PERF_ARM_HISI_PCIE_PMU_ONLINE,
	CPUHP_AP_PERF_ARM_HNS3_PMU_ONLINE,
	CPUHP_AP_PERF_ARM_L2X0_ONLINE,
	CPUHP_AP_PERF_ARM_QCOM_L2_ONLINE,
	CPUHP_AP_PERF_ARM_QCOM_L3_ONLINE,
	CPUHP_AP_PERF_ARM_APM_XGENE_ONLINE,
	CPUHP_AP_PERF_ARM_CAVIUM_TX2_UNCORE_ONLINE,
	CPUHP_AP_PERF_ARM_MARVELL_CN10K_DDR_ONLINE,
	CPUHP_AP_PERF_POWERPC_NEST_IMC_ONLINE,
	CPUHP_AP_PERF_POWERPC_CORE_IMC_ONLINE,
	CPUHP_AP_PERF_POWERPC_THREAD_IMC_ONLINE,
	CPUHP_AP_PERF_POWERPC_TRACE_IMC_ONLINE,
	CPUHP_AP_PERF_POWERPC_HV_24x7_ONLINE,
	CPUHP_AP_PERF_POWERPC_HV_GPCI_ONLINE,
	CPUHP_AP_PERF_CSKY_ONLINE,
	CPUHP_AP_TMIGR_ONLINE,
	CPUHP_AP_WATCHDOG_ONLINE,
	CPUHP_AP_WORKQUEUE_ONLINE,
	CPUHP_AP_RANDOM_ONLINE,
	CPUHP_AP_RCUTREE_ONLINE,
	CPUHP_AP_BASE_CACHEINFO_ONLINE,
	CPUHP_AP_ONLINE_DYN,
	CPUHP_AP_ONLINE_DYN_END		= CPUHP_AP_ONLINE_DYN + 40,
<<<<<<< HEAD
	/* Must be after CPUHP_AP_ONLINE_DYN for node_states[N_CPU] update */
	CPUHP_AP_MM_DEMOTION_ONLINE,
=======
>>>>>>> 2d5404ca
	CPUHP_AP_X86_HPET_ONLINE,
	CPUHP_AP_X86_KVM_CLK_ONLINE,
	CPUHP_AP_ACTIVE,
	CPUHP_ONLINE,
};

int __cpuhp_setup_state(enum cpuhp_state state,	const char *name, bool invoke,
			int (*startup)(unsigned int cpu),
			int (*teardown)(unsigned int cpu), bool multi_instance);

int __cpuhp_setup_state_cpuslocked(enum cpuhp_state state, const char *name,
				   bool invoke,
				   int (*startup)(unsigned int cpu),
				   int (*teardown)(unsigned int cpu),
				   bool multi_instance);
/**
 * cpuhp_setup_state - Setup hotplug state callbacks with calling the @startup
 *                     callback
 * @state:	The state for which the calls are installed
 * @name:	Name of the callback (will be used in debug output)
 * @startup:	startup callback function or NULL if not required
 * @teardown:	teardown callback function or NULL if not required
 *
 * Installs the callback functions and invokes the @startup callback on
 * the online cpus which have already reached the @state.
 */
static inline int cpuhp_setup_state(enum cpuhp_state state,
				    const char *name,
				    int (*startup)(unsigned int cpu),
				    int (*teardown)(unsigned int cpu))
{
	return __cpuhp_setup_state(state, name, true, startup, teardown, false);
}

/**
 * cpuhp_setup_state_cpuslocked - Setup hotplug state callbacks with calling
 *				  @startup callback from a cpus_read_lock()
 *				  held region
 * @state:	The state for which the calls are installed
 * @name:	Name of the callback (will be used in debug output)
 * @startup:	startup callback function or NULL if not required
 * @teardown:	teardown callback function or NULL if not required
 *
 * Same as cpuhp_setup_state() except that it must be invoked from within a
 * cpus_read_lock() held region.
 */
static inline int cpuhp_setup_state_cpuslocked(enum cpuhp_state state,
					       const char *name,
					       int (*startup)(unsigned int cpu),
					       int (*teardown)(unsigned int cpu))
{
	return __cpuhp_setup_state_cpuslocked(state, name, true, startup,
					      teardown, false);
}

/**
 * cpuhp_setup_state_nocalls - Setup hotplug state callbacks without calling the
 *			       @startup callback
 * @state:	The state for which the calls are installed
 * @name:	Name of the callback.
 * @startup:	startup callback function or NULL if not required
 * @teardown:	teardown callback function or NULL if not required
 *
 * Same as cpuhp_setup_state() except that the @startup callback is not
 * invoked during installation. NOP if SMP=n or HOTPLUG_CPU=n.
 */
static inline int cpuhp_setup_state_nocalls(enum cpuhp_state state,
					    const char *name,
					    int (*startup)(unsigned int cpu),
					    int (*teardown)(unsigned int cpu))
{
	return __cpuhp_setup_state(state, name, false, startup, teardown,
				   false);
}

/**
 * cpuhp_setup_state_nocalls_cpuslocked - Setup hotplug state callbacks without
 *					  invoking the @startup callback from
 *					  a cpus_read_lock() held region
 *			       callbacks
 * @state:	The state for which the calls are installed
 * @name:	Name of the callback.
 * @startup:	startup callback function or NULL if not required
 * @teardown:	teardown callback function or NULL if not required
 *
 * Same as cpuhp_setup_state_nocalls() except that it must be invoked from
 * within a cpus_read_lock() held region.
 */
static inline int cpuhp_setup_state_nocalls_cpuslocked(enum cpuhp_state state,
						     const char *name,
						     int (*startup)(unsigned int cpu),
						     int (*teardown)(unsigned int cpu))
{
	return __cpuhp_setup_state_cpuslocked(state, name, false, startup,
					    teardown, false);
}

/**
 * cpuhp_setup_state_multi - Add callbacks for multi state
 * @state:	The state for which the calls are installed
 * @name:	Name of the callback.
 * @startup:	startup callback function or NULL if not required
 * @teardown:	teardown callback function or NULL if not required
 *
 * Sets the internal multi_instance flag and prepares a state to work as a multi
 * instance callback. No callbacks are invoked at this point. The callbacks are
 * invoked once an instance for this state are registered via
 * cpuhp_state_add_instance() or cpuhp_state_add_instance_nocalls()
 */
static inline int cpuhp_setup_state_multi(enum cpuhp_state state,
					  const char *name,
					  int (*startup)(unsigned int cpu,
							 struct hlist_node *node),
					  int (*teardown)(unsigned int cpu,
							  struct hlist_node *node))
{
	return __cpuhp_setup_state(state, name, false,
				   (void *) startup,
				   (void *) teardown, true);
}

int __cpuhp_state_add_instance(enum cpuhp_state state, struct hlist_node *node,
			       bool invoke);
int __cpuhp_state_add_instance_cpuslocked(enum cpuhp_state state,
					  struct hlist_node *node, bool invoke);

/**
 * cpuhp_state_add_instance - Add an instance for a state and invoke startup
 *                            callback.
 * @state:	The state for which the instance is installed
 * @node:	The node for this individual state.
 *
 * Installs the instance for the @state and invokes the registered startup
 * callback on the online cpus which have already reached the @state. The
 * @state must have been earlier marked as multi-instance by
 * cpuhp_setup_state_multi().
 */
static inline int cpuhp_state_add_instance(enum cpuhp_state state,
					   struct hlist_node *node)
{
	return __cpuhp_state_add_instance(state, node, true);
}

/**
 * cpuhp_state_add_instance_nocalls - Add an instance for a state without
 *                                    invoking the startup callback.
 * @state:	The state for which the instance is installed
 * @node:	The node for this individual state.
 *
 * Installs the instance for the @state. The @state must have been earlier
 * marked as multi-instance by cpuhp_setup_state_multi. NOP if SMP=n or
 * HOTPLUG_CPU=n.
 */
static inline int cpuhp_state_add_instance_nocalls(enum cpuhp_state state,
						   struct hlist_node *node)
{
	return __cpuhp_state_add_instance(state, node, false);
}

/**
 * cpuhp_state_add_instance_nocalls_cpuslocked - Add an instance for a state
 *						 without invoking the startup
 *						 callback from a cpus_read_lock()
 *						 held region.
 * @state:	The state for which the instance is installed
 * @node:	The node for this individual state.
 *
 * Same as cpuhp_state_add_instance_nocalls() except that it must be
 * invoked from within a cpus_read_lock() held region.
 */
static inline int
cpuhp_state_add_instance_nocalls_cpuslocked(enum cpuhp_state state,
					    struct hlist_node *node)
{
	return __cpuhp_state_add_instance_cpuslocked(state, node, false);
}

void __cpuhp_remove_state(enum cpuhp_state state, bool invoke);
void __cpuhp_remove_state_cpuslocked(enum cpuhp_state state, bool invoke);

/**
 * cpuhp_remove_state - Remove hotplug state callbacks and invoke the teardown
 * @state:	The state for which the calls are removed
 *
 * Removes the callback functions and invokes the teardown callback on
 * the online cpus which have already reached the @state.
 */
static inline void cpuhp_remove_state(enum cpuhp_state state)
{
	__cpuhp_remove_state(state, true);
}

/**
 * cpuhp_remove_state_nocalls - Remove hotplug state callbacks without invoking
 *				the teardown callback
 * @state:	The state for which the calls are removed
 */
static inline void cpuhp_remove_state_nocalls(enum cpuhp_state state)
{
	__cpuhp_remove_state(state, false);
}

/**
 * cpuhp_remove_state_nocalls_cpuslocked - Remove hotplug state callbacks without invoking
 *					   teardown from a cpus_read_lock() held region.
 * @state:	The state for which the calls are removed
 *
 * Same as cpuhp_remove_state nocalls() except that it must be invoked
 * from within a cpus_read_lock() held region.
 */
static inline void cpuhp_remove_state_nocalls_cpuslocked(enum cpuhp_state state)
{
	__cpuhp_remove_state_cpuslocked(state, false);
}

/**
 * cpuhp_remove_multi_state - Remove hotplug multi state callback
 * @state:	The state for which the calls are removed
 *
 * Removes the callback functions from a multi state. This is the reverse of
 * cpuhp_setup_state_multi(). All instances should have been removed before
 * invoking this function.
 */
static inline void cpuhp_remove_multi_state(enum cpuhp_state state)
{
	__cpuhp_remove_state(state, false);
}

int __cpuhp_state_remove_instance(enum cpuhp_state state,
				  struct hlist_node *node, bool invoke);

/**
 * cpuhp_state_remove_instance - Remove hotplug instance from state and invoke
 *                               the teardown callback
 * @state:	The state from which the instance is removed
 * @node:	The node for this individual state.
 *
 * Removes the instance and invokes the teardown callback on the online cpus
 * which have already reached @state.
 */
static inline int cpuhp_state_remove_instance(enum cpuhp_state state,
					      struct hlist_node *node)
{
	return __cpuhp_state_remove_instance(state, node, true);
}

/**
 * cpuhp_state_remove_instance_nocalls - Remove hotplug instance from state
 *					 without invoking the teardown callback
 * @state:	The state from which the instance is removed
 * @node:	The node for this individual state.
 *
 * Removes the instance without invoking the teardown callback.
 */
static inline int cpuhp_state_remove_instance_nocalls(enum cpuhp_state state,
						      struct hlist_node *node)
{
	return __cpuhp_state_remove_instance(state, node, false);
}

#ifdef CONFIG_SMP
void cpuhp_online_idle(enum cpuhp_state state);
#else
static inline void cpuhp_online_idle(enum cpuhp_state state) { }
#endif

struct task_struct;

void cpuhp_ap_sync_alive(void);
void arch_cpuhp_sync_state_poll(void);
void arch_cpuhp_cleanup_kick_cpu(unsigned int cpu);
int arch_cpuhp_kick_ap_alive(unsigned int cpu, struct task_struct *tidle);
bool arch_cpuhp_init_parallel_bringup(void);

#ifdef CONFIG_HOTPLUG_CORE_SYNC_DEAD
void cpuhp_ap_report_dead(void);
void arch_cpuhp_cleanup_dead_cpu(unsigned int cpu);
#else
static inline void cpuhp_ap_report_dead(void) { }
static inline void arch_cpuhp_cleanup_dead_cpu(unsigned int cpu) { }
#endif

#endif<|MERGE_RESOLUTION|>--- conflicted
+++ resolved
@@ -242,11 +242,6 @@
 	CPUHP_AP_BASE_CACHEINFO_ONLINE,
 	CPUHP_AP_ONLINE_DYN,
 	CPUHP_AP_ONLINE_DYN_END		= CPUHP_AP_ONLINE_DYN + 40,
-<<<<<<< HEAD
-	/* Must be after CPUHP_AP_ONLINE_DYN for node_states[N_CPU] update */
-	CPUHP_AP_MM_DEMOTION_ONLINE,
-=======
->>>>>>> 2d5404ca
 	CPUHP_AP_X86_HPET_ONLINE,
 	CPUHP_AP_X86_KVM_CLK_ONLINE,
 	CPUHP_AP_ACTIVE,
