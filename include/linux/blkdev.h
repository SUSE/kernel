--- conflicted
+++ resolved
@@ -1672,11 +1672,7 @@
 struct block_device_operations {
 	int (*open) (struct block_device *, fmode_t);
 	void (*release) (struct gendisk *, fmode_t);
-<<<<<<< HEAD
-	int (*rw_page)(struct block_device *, sector_t, struct page *, int op);
-=======
 	int (*rw_page)(struct block_device *, sector_t, struct page *, bool);
->>>>>>> 29b4817d
 	int (*ioctl) (struct block_device *, fmode_t, unsigned, unsigned long);
 	int (*compat_ioctl) (struct block_device *, fmode_t, unsigned, unsigned long);
 	long (*direct_access)(struct block_device *, sector_t, void **, pfn_t *,
