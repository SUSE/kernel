--- conflicted
+++ resolved
@@ -1399,17 +1399,10 @@
 
 		bio_get_last_bvec(prev, &pb);
 		bio_get_first_bvec(next, &nb);
-<<<<<<< HEAD
 
 		return __bvec_gap_to_prev(q, &pb, nb.bv_offset);
 	}
 
-=======
-
-		return __bvec_gap_to_prev(q, &pb, nb.bv_offset);
-	}
-
->>>>>>> 05ec7de7
 	return false;
 }
 
