--- conflicted
+++ resolved
@@ -22,10 +22,6 @@
 #include <linux/blkzoned.h>
 #include <linux/sched.h>
 #include <linux/sbitmap.h>
-<<<<<<< HEAD
-#include <linux/srcu.h>
-=======
->>>>>>> eb3cdb58
 #include <linux/uuid.h>
 #include <linux/xarray.h>
 
@@ -43,13 +39,6 @@
 struct blk_queue_stats;
 struct blk_stat_callback;
 struct blk_crypto_profile;
-<<<<<<< HEAD
-
-extern const struct device_type disk_type;
-extern struct device_type part_type;
-extern struct class block_class;
-=======
->>>>>>> eb3cdb58
 
 extern const struct device_type disk_type;
 extern struct device_type part_type;
@@ -97,7 +86,6 @@
 	GENHD_FL_HIDDEN				= 1 << 1,
 	GENHD_FL_NO_PART			= 1 << 2,
 };
-<<<<<<< HEAD
 
 enum {
 	DISK_EVENT_MEDIA_CHANGE			= 1 << 0, /* media changed */
@@ -135,79 +123,11 @@
 
 	char disk_name[DISK_NAME_LEN];	/* name of major driver */
 
-=======
-
-enum {
-	DISK_EVENT_MEDIA_CHANGE			= 1 << 0, /* media changed */
-	DISK_EVENT_EJECT_REQUEST		= 1 << 1, /* eject requested */
-};
-
-enum {
-	/* Poll even if events_poll_msecs is unset */
-	DISK_EVENT_FLAG_POLL			= 1 << 0,
-	/* Forward events to udev */
-	DISK_EVENT_FLAG_UEVENT			= 1 << 1,
-	/* Block event polling when open for exclusive write */
-	DISK_EVENT_FLAG_BLOCK_ON_EXCL_WRITE	= 1 << 2,
-};
-
-struct disk_events;
-struct badblocks;
-
-struct blk_integrity {
-	const struct blk_integrity_profile	*profile;
-	unsigned char				flags;
-	unsigned char				tuple_size;
-	unsigned char				interval_exp;
-	unsigned char				tag_size;
-};
-
-struct gendisk {
-	/*
-	 * major/first_minor/minors should not be set by any new driver, the
-	 * block core will take care of allocating them automatically.
-	 */
-	int major;
-	int first_minor;
-	int minors;
-
-	char disk_name[DISK_NAME_LEN];	/* name of major driver */
-
->>>>>>> eb3cdb58
 	unsigned short events;		/* supported events */
 	unsigned short event_flags;	/* flags related to event processing */
 
 	struct xarray part_tbl;
 	struct block_device *part0;
-<<<<<<< HEAD
-
-	const struct block_device_operations *fops;
-	struct request_queue *queue;
-	void *private_data;
-
-	int flags;
-	unsigned long state;
-#define GD_NEED_PART_SCAN		0
-#define GD_READ_ONLY			1
-#define GD_DEAD				2
-#define GD_NATIVE_CAPACITY		3
-#define GD_ADDED			4
-
-	struct mutex open_mutex;	/* open/close mutex */
-	unsigned open_partitions;	/* number of open partitions */
-
-	struct backing_dev_info	*bdi;
-	struct kobject *slave_dir;
-#ifdef CONFIG_BLOCK_HOLDER_DEPRECATED
-	struct list_head slave_bdevs;
-#endif
-	struct timer_rand_state *random;
-	atomic_t sync_io;		/* RAID */
-	struct disk_events *ev;
-#ifdef  CONFIG_BLK_DEV_INTEGRITY
-	struct kobject integrity_kobj;
-#endif	/* CONFIG_BLK_DEV_INTEGRITY */
-=======
 
 	const struct block_device_operations *fops;
 	struct request_queue *queue;
@@ -260,7 +180,6 @@
 	unsigned long		*seq_zones_wlock;
 #endif /* CONFIG_BLK_DEV_ZONED */
 
->>>>>>> eb3cdb58
 #if IS_ENABLED(CONFIG_CDROM)
 	struct cdrom_device_info *cdi;
 #endif
@@ -269,15 +188,11 @@
 	struct lockdep_map lockdep_map;
 	u64 diskseq;
 
-<<<<<<< HEAD
-	void *suse_kabi_padding;
-=======
 	/*
 	 * Independent sector access ranges. This is always NULL for
 	 * devices that do not have multiple independent access ranges.
 	 */
 	struct blk_independent_access_ranges *ia_ranges;
->>>>>>> eb3cdb58
 };
 
 static inline bool disk_live(struct gendisk *disk)
@@ -328,11 +243,7 @@
 	return 0;
 }
 
-<<<<<<< HEAD
-static inline bool blk_op_is_passthrough(unsigned int op)
-=======
 static inline bool blk_op_is_passthrough(blk_opf_t op)
->>>>>>> eb3cdb58
 {
 	op &= REQ_OP_MASK;
 	return op == REQ_OP_DRV_IN || op == REQ_OP_DRV_OUT;
@@ -412,11 +323,7 @@
 int blkdev_report_zones(struct block_device *bdev, sector_t sector,
 			unsigned int nr_zones, report_zones_cb cb, void *data);
 unsigned int bdev_nr_zones(struct block_device *bdev);
-<<<<<<< HEAD
-extern int blkdev_zone_mgmt(struct block_device *bdev, enum req_opf op,
-=======
 extern int blkdev_zone_mgmt(struct block_device *bdev, enum req_op op,
->>>>>>> eb3cdb58
 			    sector_t sectors, sector_t nr_sectors,
 			    gfp_t gfp_mask);
 int blk_revalidate_disk_zones(struct gendisk *disk,
@@ -466,10 +373,6 @@
  */
 struct blk_independent_access_range {
 	struct kobject		kobj;
-<<<<<<< HEAD
-	struct request_queue	*queue;
-=======
->>>>>>> eb3cdb58
 	sector_t		sector;
 	sector_t		nr_sectors;
 };
@@ -528,14 +431,7 @@
 
 	struct gendisk		*disk;
 
-<<<<<<< HEAD
-	/*
-	 * queue kobject
-	 */
-	struct kobject kobj;
-=======
 	refcount_t		refs;
->>>>>>> eb3cdb58
 
 	/*
 	 * mq queue kobject
@@ -564,13 +460,6 @@
 #endif
 
 	unsigned int		rq_timeout;
-<<<<<<< HEAD
-	int			poll_nsec;
-
-	struct blk_stat_callback	*poll_cb;
-	struct blk_rq_stat	*poll_stat;
-=======
->>>>>>> eb3cdb58
 
 	struct timer_list	timeout;
 	struct work_struct	timeout_work;
@@ -591,34 +480,6 @@
 
 	unsigned int		required_elevator_features;
 
-<<<<<<< HEAD
-#ifdef CONFIG_BLK_DEV_ZONED
-	/*
-	 * Zoned block device information for request dispatch control.
-	 * nr_zones is the total number of zones of the device. This is always
-	 * 0 for regular block devices. conv_zones_bitmap is a bitmap of nr_zones
-	 * bits which indicates if a zone is conventional (bit set) or
-	 * sequential (bit clear). seq_zones_wlock is a bitmap of nr_zones
-	 * bits which indicates if a zone is write locked, that is, if a write
-	 * request targeting the zone was dispatched. All three fields are
-	 * initialized by the low level device driver (e.g. scsi/sd.c).
-	 * Stacking drivers (device mappers) may or may not initialize
-	 * these fields.
-	 *
-	 * Reads of this information must be protected with blk_queue_enter() /
-	 * blk_queue_exit(). Modifying this information is only allowed while
-	 * no requests are being processed. See also blk_mq_freeze_queue() and
-	 * blk_mq_unfreeze_queue().
-	 */
-	unsigned int		nr_zones;
-	unsigned long		*conv_zones_bitmap;
-	unsigned long		*seq_zones_wlock;
-	unsigned int		max_open_zones;
-	unsigned int		max_active_zones;
-#endif /* CONFIG_BLK_DEV_ZONED */
-
-=======
->>>>>>> eb3cdb58
 	int			node;
 #ifdef CONFIG_BLK_DEV_IO_TRACE
 	struct blk_trace __rcu	*blk_trace;
@@ -670,29 +531,11 @@
 	struct mutex		debugfs_mutex;
 
 	bool			mq_sysfs_init_done;
-<<<<<<< HEAD
-
-	/*
-	 * Independent sector access ranges. This is always NULL for
-	 * devices that do not have multiple independent access ranges.
-	 */
-	struct blk_independent_access_ranges *ia_ranges;
-
-	void *suse_kabi_padding;
-
-	/**
-	 * @srcu: Sleepable RCU. Use as lock when type of the request queue
-	 * is blocking (BLK_MQ_F_BLOCKING). Must be the last member
-	 */
-	struct srcu_struct	srcu[];
-=======
->>>>>>> eb3cdb58
 };
 
 /* Keep blk_queue_flag_name[] in sync with the definitions below */
 #define QUEUE_FLAG_STOPPED	0	/* queue is stopped */
 #define QUEUE_FLAG_DYING	1	/* queue being torn down */
-#define QUEUE_FLAG_HAS_SRCU	2	/* SRCU is allocated */
 #define QUEUE_FLAG_NOMERGES     3	/* disable merge attempts */
 #define QUEUE_FLAG_SAME_COMP	4	/* complete on same CPU-group */
 #define QUEUE_FLAG_FAIL_IO	5	/* fake timeout */
@@ -701,10 +544,7 @@
 #define QUEUE_FLAG_IO_STAT	7	/* do disk/partitions IO accounting */
 #define QUEUE_FLAG_NOXMERGES	9	/* No extended merges */
 #define QUEUE_FLAG_ADD_RANDOM	10	/* Contributes to random pool */
-<<<<<<< HEAD
-=======
 #define QUEUE_FLAG_SYNCHRONOUS	11	/* always completes in submit context */
->>>>>>> eb3cdb58
 #define QUEUE_FLAG_SAME_FORCE	12	/* force complete on same CPU */
 #define QUEUE_FLAG_INIT_DONE	14	/* queue is initialized */
 #define QUEUE_FLAG_STABLE_WRITES 15	/* don't modify blks until WB is done */
@@ -721,10 +561,7 @@
 #define QUEUE_FLAG_HCTX_ACTIVE	28	/* at least one blk-mq hctx is active */
 #define QUEUE_FLAG_NOWAIT       29	/* device supports NOWAIT */
 #define QUEUE_FLAG_SQ_SCHED     30	/* single queue style io dispatch */
-<<<<<<< HEAD
-=======
 #define QUEUE_FLAG_SKIP_TAGSET_QUIESCE	31 /* quiesce_tagset skip the queue*/
->>>>>>> eb3cdb58
 
 #define QUEUE_FLAG_MQ_DEFAULT	((1UL << QUEUE_FLAG_IO_STAT) |		\
 				 (1UL << QUEUE_FLAG_SAME_COMP) |	\
@@ -736,11 +573,6 @@
 
 #define blk_queue_stopped(q)	test_bit(QUEUE_FLAG_STOPPED, &(q)->queue_flags)
 #define blk_queue_dying(q)	test_bit(QUEUE_FLAG_DYING, &(q)->queue_flags)
-<<<<<<< HEAD
-#define blk_queue_has_srcu(q)	test_bit(QUEUE_FLAG_HAS_SRCU, &(q)->queue_flags)
-#define blk_queue_dead(q)	test_bit(QUEUE_FLAG_DEAD, &(q)->queue_flags)
-=======
->>>>>>> eb3cdb58
 #define blk_queue_init_done(q)	test_bit(QUEUE_FLAG_INIT_DONE, &(q)->queue_flags)
 #define blk_queue_nomerges(q)	test_bit(QUEUE_FLAG_NOMERGES, &(q)->queue_flags)
 #define blk_queue_noxmerges(q)	\
@@ -768,14 +600,9 @@
 #define blk_queue_quiesced(q)	test_bit(QUEUE_FLAG_QUIESCED, &(q)->queue_flags)
 #define blk_queue_pm_only(q)	atomic_read(&(q)->pm_only)
 #define blk_queue_registered(q)	test_bit(QUEUE_FLAG_REGISTERED, &(q)->queue_flags)
-<<<<<<< HEAD
-#define blk_queue_nowait(q)	test_bit(QUEUE_FLAG_NOWAIT, &(q)->queue_flags)
-#define blk_queue_sq_sched(q)	test_bit(QUEUE_FLAG_SQ_SCHED, &(q)->queue_flags)
-=======
 #define blk_queue_sq_sched(q)	test_bit(QUEUE_FLAG_SQ_SCHED, &(q)->queue_flags)
 #define blk_queue_skip_tagset_quiesce(q) \
 	test_bit(QUEUE_FLAG_SKIP_TAGSET_QUIESCE, &(q)->queue_flags)
->>>>>>> eb3cdb58
 
 extern void blk_set_pm_only(struct request_queue *q);
 extern void blk_clear_pm_only(struct request_queue *q);
@@ -918,7 +745,6 @@
 void invalidate_disk(struct gendisk *disk);
 void set_disk_ro(struct gendisk *disk, bool read_only);
 void disk_uevent(struct gendisk *disk, enum kobject_action action);
-<<<<<<< HEAD
 
 static inline int get_disk_ro(struct gendisk *disk)
 {
@@ -965,8 +791,6 @@
 
 int bdev_disk_changed(struct gendisk *disk, bool invalidate);
 
-struct gendisk *__alloc_disk_node(struct request_queue *q, int node_id,
-		struct lock_class_key *lkclass);
 void put_disk(struct gendisk *disk);
 struct gendisk *__blk_alloc_disk(int node, struct lock_class_key *lkclass);
 
@@ -985,137 +809,6 @@
 									\
 	__blk_alloc_disk(node_id, &__key);				\
 })
-void blk_cleanup_disk(struct gendisk *disk);
-
-int __register_blkdev(unsigned int major, const char *name,
-		void (*probe)(dev_t devt));
-#define register_blkdev(major, name) \
-	__register_blkdev(major, name, NULL)
-void unregister_blkdev(unsigned int major, const char *name);
-
-bool bdev_check_media_change(struct block_device *bdev);
-int __invalidate_device(struct block_device *bdev, bool kill_dirty);
-void set_capacity(struct gendisk *disk, sector_t size);
-
-#ifdef CONFIG_BLOCK_HOLDER_DEPRECATED
-int bd_link_disk_holder(struct block_device *bdev, struct gendisk *disk);
-void bd_unlink_disk_holder(struct block_device *bdev, struct gendisk *disk);
-int bd_register_pending_holders(struct gendisk *disk);
-#else
-static inline int bd_link_disk_holder(struct block_device *bdev,
-				      struct gendisk *disk)
-{
-	return 0;
-}
-static inline void bd_unlink_disk_holder(struct block_device *bdev,
-					 struct gendisk *disk)
-{
-=======
-
-static inline int get_disk_ro(struct gendisk *disk)
-{
-	return disk->part0->bd_read_only ||
-		test_bit(GD_READ_ONLY, &disk->state);
-}
-
-static inline int bdev_read_only(struct block_device *bdev)
-{
-	return bdev->bd_read_only || get_disk_ro(bdev->bd_disk);
-}
-
-bool set_capacity_and_notify(struct gendisk *disk, sector_t size);
-bool disk_force_media_change(struct gendisk *disk, unsigned int events);
-
-void add_disk_randomness(struct gendisk *disk) __latent_entropy;
-void rand_initialize_disk(struct gendisk *disk);
-
-static inline sector_t get_start_sect(struct block_device *bdev)
-{
-	return bdev->bd_start_sect;
-}
-
-static inline sector_t bdev_nr_sectors(struct block_device *bdev)
-{
-	return bdev->bd_nr_sectors;
-}
-
-static inline loff_t bdev_nr_bytes(struct block_device *bdev)
-{
-	return (loff_t)bdev_nr_sectors(bdev) << SECTOR_SHIFT;
-}
-
-static inline sector_t get_capacity(struct gendisk *disk)
-{
-	return bdev_nr_sectors(disk->part0);
->>>>>>> eb3cdb58
-}
-static inline int bd_register_pending_holders(struct gendisk *disk)
-{
-	return 0;
-}
-#endif /* CONFIG_BLOCK_HOLDER_DEPRECATED */
-
-dev_t part_devt(struct gendisk *disk, u8 partno);
-void inc_diskseq(struct gendisk *disk);
-dev_t blk_lookup_devt(const char *name, int partno);
-void blk_request_module(dev_t devt);
-
-extern int blk_register_queue(struct gendisk *disk);
-extern void blk_unregister_queue(struct gendisk *disk);
-void submit_bio_noacct(struct bio *bio);
-
-extern int blk_lld_busy(struct request_queue *q);
-extern void blk_queue_split(struct bio **);
-extern int blk_queue_enter(struct request_queue *q, blk_mq_req_flags_t flags);
-extern void blk_queue_exit(struct request_queue *q);
-extern void blk_sync_queue(struct request_queue *q);
-
-/* Helper to convert REQ_OP_XXX to its string format XXX */
-extern const char *blk_op_str(unsigned int op);
-
-int blk_status_to_errno(blk_status_t status);
-blk_status_t errno_to_blk_status(int errno);
-
-/* only poll the hardware once, don't continue until a completion was found */
-#define BLK_POLL_ONESHOT		(1 << 0)
-/* do not sleep to wait for the expected completion time */
-#define BLK_POLL_NOSLEEP		(1 << 1)
-int bio_poll(struct bio *bio, struct io_comp_batch *iob, unsigned int flags);
-int iocb_bio_iopoll(struct kiocb *kiocb, struct io_comp_batch *iob,
-			unsigned int flags);
-
-<<<<<<< HEAD
-static inline struct request_queue *bdev_get_queue(struct block_device *bdev)
-{
-	return bdev->bd_queue;	/* this is never NULL */
-=======
-static inline u64 sb_bdev_nr_blocks(struct super_block *sb)
-{
-	return bdev_nr_sectors(sb->s_bdev) >>
-		(sb->s_blocksize_bits - SECTOR_SHIFT);
->>>>>>> eb3cdb58
-}
-
-int bdev_disk_changed(struct gendisk *disk, bool invalidate);
-
-void put_disk(struct gendisk *disk);
-struct gendisk *__blk_alloc_disk(int node, struct lock_class_key *lkclass);
-
-/**
- * blk_alloc_disk - allocate a gendisk structure
- * @node_id: numa node to allocate on
- *
- * Allocate and pre-initialize a gendisk structure for use with BIO based
- * drivers.
- *
- * Context: can sleep
- */
-#define blk_alloc_disk(node_id)						\
-({									\
-	static struct lock_class_key __key;				\
-									\
-	__blk_alloc_disk(node_id, &__key);				\
-})
 
 int __register_blkdev(unsigned int major, const char *name,
 		void (*probe)(dev_t devt));
@@ -1140,20 +833,51 @@
 					 struct gendisk *disk)
 {
 }
-<<<<<<< HEAD
-#endif /* CONFIG_BLK_DEV_ZONED */
-
-static inline unsigned int blk_queue_get_max_sectors(struct request_queue *q,
-						     int op)
-{
-	if (unlikely(op == REQ_OP_DISCARD || op == REQ_OP_SECURE_ERASE))
-		return min(q->limits.max_discard_sectors,
-			   UINT_MAX >> SECTOR_SHIFT);
-
-	if (unlikely(op == REQ_OP_WRITE_ZEROES))
-		return q->limits.max_write_zeroes_sectors;
-
-	return q->limits.max_sectors;
+#endif /* CONFIG_BLOCK_HOLDER_DEPRECATED */
+
+dev_t part_devt(struct gendisk *disk, u8 partno);
+void inc_diskseq(struct gendisk *disk);
+dev_t blk_lookup_devt(const char *name, int partno);
+void blk_request_module(dev_t devt);
+
+extern int blk_register_queue(struct gendisk *disk);
+extern void blk_unregister_queue(struct gendisk *disk);
+void submit_bio_noacct(struct bio *bio);
+struct bio *bio_split_to_limits(struct bio *bio);
+
+extern int blk_lld_busy(struct request_queue *q);
+extern int blk_queue_enter(struct request_queue *q, blk_mq_req_flags_t flags);
+extern void blk_queue_exit(struct request_queue *q);
+extern void blk_sync_queue(struct request_queue *q);
+
+/* Helper to convert REQ_OP_XXX to its string format XXX */
+extern const char *blk_op_str(enum req_op op);
+
+int blk_status_to_errno(blk_status_t status);
+blk_status_t errno_to_blk_status(int errno);
+
+/* only poll the hardware once, don't continue until a completion was found */
+#define BLK_POLL_ONESHOT		(1 << 0)
+int bio_poll(struct bio *bio, struct io_comp_batch *iob, unsigned int flags);
+int iocb_bio_iopoll(struct kiocb *kiocb, struct io_comp_batch *iob,
+			unsigned int flags);
+
+static inline struct request_queue *bdev_get_queue(struct block_device *bdev)
+{
+	return bdev->bd_queue;	/* this is never NULL */
+}
+
+/* Helper to convert BLK_ZONE_ZONE_XXX to its string format XXX */
+const char *blk_zone_cond_str(enum blk_zone_cond zone_cond);
+
+static inline unsigned int bio_zone_no(struct bio *bio)
+{
+	return disk_zone_no(bio->bi_bdev->bd_disk, bio->bi_iter.bi_sector);
+}
+
+static inline unsigned int bio_zone_is_seq(struct bio *bio)
+{
+	return disk_zone_is_seq(bio->bi_bdev->bd_disk, bio->bi_iter.bi_sector);
 }
 
 /*
@@ -1168,91 +892,8 @@
 }
 
 /*
- * Return maximum size of a request at given offset. Only valid for
- * file system requests.
- */
-static inline unsigned int blk_max_size_offset(struct request_queue *q,
-					       sector_t offset,
-					       unsigned int chunk_sectors)
-{
-	if (!chunk_sectors) {
-		if (q->limits.chunk_sectors)
-			chunk_sectors = q->limits.chunk_sectors;
-		else
-			return q->limits.max_sectors;
-	}
-
-	return min(q->limits.max_sectors,
-			blk_chunk_sectors_left(offset, chunk_sectors));
-}
-
-/*
  * Access functions for manipulating queue properties
  */
-extern void blk_cleanup_queue(struct request_queue *);
-=======
-#endif /* CONFIG_BLOCK_HOLDER_DEPRECATED */
-
-dev_t part_devt(struct gendisk *disk, u8 partno);
-void inc_diskseq(struct gendisk *disk);
-dev_t blk_lookup_devt(const char *name, int partno);
-void blk_request_module(dev_t devt);
-
-extern int blk_register_queue(struct gendisk *disk);
-extern void blk_unregister_queue(struct gendisk *disk);
-void submit_bio_noacct(struct bio *bio);
-struct bio *bio_split_to_limits(struct bio *bio);
-
-extern int blk_lld_busy(struct request_queue *q);
-extern int blk_queue_enter(struct request_queue *q, blk_mq_req_flags_t flags);
-extern void blk_queue_exit(struct request_queue *q);
-extern void blk_sync_queue(struct request_queue *q);
-
-/* Helper to convert REQ_OP_XXX to its string format XXX */
-extern const char *blk_op_str(enum req_op op);
-
-int blk_status_to_errno(blk_status_t status);
-blk_status_t errno_to_blk_status(int errno);
-
-/* only poll the hardware once, don't continue until a completion was found */
-#define BLK_POLL_ONESHOT		(1 << 0)
-int bio_poll(struct bio *bio, struct io_comp_batch *iob, unsigned int flags);
-int iocb_bio_iopoll(struct kiocb *kiocb, struct io_comp_batch *iob,
-			unsigned int flags);
-
-static inline struct request_queue *bdev_get_queue(struct block_device *bdev)
-{
-	return bdev->bd_queue;	/* this is never NULL */
-}
-
-/* Helper to convert BLK_ZONE_ZONE_XXX to its string format XXX */
-const char *blk_zone_cond_str(enum blk_zone_cond zone_cond);
-
-static inline unsigned int bio_zone_no(struct bio *bio)
-{
-	return disk_zone_no(bio->bi_bdev->bd_disk, bio->bi_iter.bi_sector);
-}
-
-static inline unsigned int bio_zone_is_seq(struct bio *bio)
-{
-	return disk_zone_is_seq(bio->bi_bdev->bd_disk, bio->bi_iter.bi_sector);
-}
-
-/*
- * Return how much of the chunk is left to be used for I/O at a given offset.
- */
-static inline unsigned int blk_chunk_sectors_left(sector_t offset,
-		unsigned int chunk_sectors)
-{
-	if (unlikely(!is_power_of_2(chunk_sectors)))
-		return chunk_sectors - sector_div(offset, chunk_sectors);
-	return chunk_sectors - (offset & (chunk_sectors - 1));
-}
-
-/*
- * Access functions for manipulating queue properties
- */
->>>>>>> eb3cdb58
 void blk_queue_bounce_limit(struct request_queue *q, enum blk_bounce limit);
 extern void blk_queue_max_hw_sectors(struct request_queue *, unsigned int);
 extern void blk_queue_chunk_sectors(struct request_queue *, unsigned int);
@@ -1503,14 +1144,11 @@
 	return queue_max_zone_append_sectors(bdev_get_queue(bdev));
 }
 
-<<<<<<< HEAD
-=======
 static inline unsigned int bdev_max_segments(struct block_device *bdev)
 {
 	return queue_max_segments(bdev_get_queue(bdev));
 }
 
->>>>>>> eb3cdb58
 static inline unsigned queue_logical_block_size(const struct request_queue *q)
 {
 	int retval = 512;
@@ -1570,7 +1208,6 @@
 
 int bdev_alignment_offset(struct block_device *bdev);
 unsigned int bdev_discard_alignment(struct block_device *bdev);
-<<<<<<< HEAD
 
 static inline unsigned int bdev_max_discard_sectors(struct block_device *bdev)
 {
@@ -1603,27 +1240,16 @@
 	return blk_queue_nonrot(bdev_get_queue(bdev));
 }
 
+static inline bool bdev_synchronous(struct block_device *bdev)
+{
+	return test_bit(QUEUE_FLAG_SYNCHRONOUS,
+			&bdev_get_queue(bdev)->queue_flags);
+}
+
 static inline bool bdev_stable_writes(struct block_device *bdev)
 {
 	return test_bit(QUEUE_FLAG_STABLE_WRITES,
 			&bdev_get_queue(bdev)->queue_flags);
-=======
-
-static inline unsigned int bdev_max_discard_sectors(struct block_device *bdev)
-{
-	return bdev_get_queue(bdev)->limits.max_discard_sectors;
-}
-
-static inline unsigned int bdev_discard_granularity(struct block_device *bdev)
-{
-	return bdev_get_queue(bdev)->limits.discard_granularity;
-}
-
-static inline unsigned int
-bdev_max_secure_erase_sectors(struct block_device *bdev)
-{
-	return bdev_get_queue(bdev)->limits.max_secure_erase_sectors;
->>>>>>> eb3cdb58
 }
 
 static inline bool bdev_write_cache(struct block_device *bdev)
@@ -1636,40 +1262,9 @@
 	return test_bit(QUEUE_FLAG_FUA, &bdev_get_queue(bdev)->queue_flags);
 }
 
-static inline bool bdev_nonrot(struct block_device *bdev)
-{
-	return blk_queue_nonrot(bdev_get_queue(bdev));
-}
-
-static inline bool bdev_synchronous(struct block_device *bdev)
-{
-	return test_bit(QUEUE_FLAG_SYNCHRONOUS,
-			&bdev_get_queue(bdev)->queue_flags);
-}
-
-static inline bool bdev_stable_writes(struct block_device *bdev)
-{
-	return test_bit(QUEUE_FLAG_STABLE_WRITES,
-			&bdev_get_queue(bdev)->queue_flags);
-}
-
-static inline bool bdev_write_cache(struct block_device *bdev)
-{
-	return test_bit(QUEUE_FLAG_WC, &bdev_get_queue(bdev)->queue_flags);
-}
-
-static inline bool bdev_fua(struct block_device *bdev)
-{
-	return test_bit(QUEUE_FLAG_FUA, &bdev_get_queue(bdev)->queue_flags);
-}
-
 static inline bool bdev_nowait(struct block_device *bdev)
 {
-<<<<<<< HEAD
-	return q ? q->limits.dma_alignment : 511;
-=======
 	return test_bit(QUEUE_FLAG_NOWAIT, &bdev_get_queue(bdev)->queue_flags);
->>>>>>> eb3cdb58
 }
 
 static inline enum blk_zoned_model bdev_zoned_model(struct block_device *bdev)
@@ -1687,8 +1282,6 @@
 	return disk_zone_no(bdev->bd_disk, sec);
 }
 
-<<<<<<< HEAD
-=======
 static inline bool bdev_op_is_zoned_write(struct block_device *bdev,
 					  enum req_op op)
 {
@@ -1754,7 +1347,6 @@
 	return 1 << bdev->bd_inode->i_blkbits;
 }
 
->>>>>>> eb3cdb58
 int kblockd_schedule_work(struct work_struct *work);
 int kblockd_mod_delayed_work_on(int cpu, struct delayed_work *dwork, unsigned long delay);
 
@@ -1784,11 +1376,6 @@
 	BLK_UID_EUI64	= 2,
 	BLK_UID_NAA	= 3,
 };
-<<<<<<< HEAD
-
-#define NFL4_UFLG_MASK			0x0000003F
-=======
->>>>>>> eb3cdb58
 
 struct block_device_operations {
 	void (*submit_bio)(struct bio *bio);
@@ -1830,13 +1417,6 @@
 #define blkdev_compat_ptr_ioctl NULL
 #endif
 
-<<<<<<< HEAD
-extern int bdev_read_page(struct block_device *, sector_t, struct page *);
-extern int bdev_write_page(struct block_device *, sector_t, struct page *,
-						struct writeback_control *);
-
-=======
->>>>>>> eb3cdb58
 static inline void blk_wake_io_task(struct task_struct *waiter)
 {
 	/*
@@ -1850,20 +1430,11 @@
 		wake_up_process(waiter);
 }
 
-<<<<<<< HEAD
-unsigned long bdev_start_io_acct(struct block_device *bdev,
-				 unsigned int sectors, unsigned int op,
-				 unsigned long start_time);
-void bdev_end_io_acct(struct block_device *bdev, unsigned int op,
-		unsigned long start_time);
-=======
 unsigned long bdev_start_io_acct(struct block_device *bdev, enum req_op op,
 				 unsigned long start_time);
 void bdev_end_io_acct(struct block_device *bdev, enum req_op op,
 		      unsigned int sectors, unsigned long start_time);
->>>>>>> eb3cdb58
-
-void bio_start_io_acct_time(struct bio *bio, unsigned long start_time);
+
 unsigned long bio_start_io_acct(struct bio *bio);
 void bio_end_io_acct_remapped(struct bio *bio, unsigned long start_time,
 		struct block_device *orig_bdev);
@@ -1913,15 +1484,10 @@
 #ifdef CONFIG_BLOCK
 void invalidate_bdev(struct block_device *bdev);
 int sync_blockdev(struct block_device *bdev);
-<<<<<<< HEAD
-int sync_blockdev_nowait(struct block_device *bdev);
-void sync_bdevs(bool wait);
-=======
 int sync_blockdev_range(struct block_device *bdev, loff_t lstart, loff_t lend);
 int sync_blockdev_nowait(struct block_device *bdev);
 void sync_bdevs(bool wait);
 void bdev_statx_dioalign(struct inode *inode, struct kstat *stat);
->>>>>>> eb3cdb58
 void printk_all_partitions(void);
 #else
 static inline void invalidate_bdev(struct block_device *bdev)
@@ -1938,12 +1504,9 @@
 static inline void sync_bdevs(bool wait)
 {
 }
-<<<<<<< HEAD
-=======
 static inline void bdev_statx_dioalign(struct inode *inode, struct kstat *stat)
 {
 }
->>>>>>> eb3cdb58
 static inline void printk_all_partitions(void)
 {
 }
