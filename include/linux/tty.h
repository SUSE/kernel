--- conflicted
+++ resolved
@@ -571,26 +571,8 @@
 extern void tty_ldisc_release(struct tty_struct *tty);
 extern void tty_ldisc_init(struct tty_struct *tty);
 extern void tty_ldisc_deinit(struct tty_struct *tty);
-<<<<<<< HEAD
-extern void tty_ldisc_begin(void);
-
-static inline int tty_ldisc_receive_buf(struct tty_ldisc *ld, unsigned char *p,
-					char *f, int count)
-{
-	if (ld->ops->receive_buf2)
-		count = ld->ops->receive_buf2(ld->tty, p, f, count);
-	else {
-		count = min_t(int, count, ld->tty->receive_room);
-		if (count && ld->ops->receive_buf)
-			ld->ops->receive_buf(ld->tty, p, f, count);
-	}
-	return count;
-}
-
-=======
 extern int tty_ldisc_receive_buf(struct tty_ldisc *ld, unsigned char *p,
 				 char *f, int count);
->>>>>>> 1d3cce07
 
 /* n_tty.c */
 extern void n_tty_inherit_ops(struct tty_ldisc_ops *ops);
