--- conflicted
+++ resolved
@@ -253,10 +253,7 @@
 	NVME_CTRL_ONCS_WRITE_ZEROES		= 1 << 3,
 	NVME_CTRL_VWC_PRESENT			= 1 << 0,
 	NVME_CTRL_OACS_SEC_SUPP                 = 1 << 0,
-<<<<<<< HEAD
-=======
 	NVME_CTRL_OACS_DIRECTIVES		= 1 << 5,
->>>>>>> f4a53352
 	NVME_CTRL_OACS_DBBUF_SUPP		= 1 << 8,
 };
 
