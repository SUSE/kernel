--- conflicted
+++ resolved
@@ -106,13 +106,6 @@
  */
 enum {
 	NVMF_RDMA_CMS_RDMA_CM	= 1, /* Sockets based endpoint addressing */
-};
-
-/* TSAS SECTYPE for TCP transport */
-enum {
-	NVMF_TCP_SECTYPE_NONE = 0, /* No Security */
-	NVMF_TCP_SECTYPE_TLS12 = 1, /* TLSv1.2, NVMe-oF 1.1 and NVMe-TCP 3.6.1.1 */
-	NVMF_TCP_SECTYPE_TLS13 = 2, /* TLSv1.3, NVMe-oF 1.1 and NVMe-TCP 3.6.1.1 */
 };
 
 #define NVME_AQ_DEPTH		32
@@ -218,14 +211,9 @@
 	NVME_CC_IOSQES		= NVME_NVM_IOSQES << NVME_CC_IOSQES_SHIFT,
 	NVME_CC_IOCQES		= NVME_NVM_IOCQES << NVME_CC_IOCQES_SHIFT,
 	NVME_CC_CRIME		= 1 << 24,
-<<<<<<< HEAD
-	NVME_CAP_CSS_NVM	= 1 << 0,
-	NVME_CAP_CSS_CSI	= 1 << 6,
-=======
-};
-
-enum {
->>>>>>> eb3cdb58
+};
+
+enum {
 	NVME_CSTS_RDY		= 1 << 0,
 	NVME_CSTS_CFS		= 1 << 1,
 	NVME_CSTS_NSSRO		= 1 << 4,
@@ -242,14 +230,11 @@
 };
 
 enum {
-<<<<<<< HEAD
-=======
 	NVME_CAP_CSS_NVM	= 1 << 0,
 	NVME_CAP_CSS_CSI	= 1 << 6,
 };
 
 enum {
->>>>>>> eb3cdb58
 	NVME_CAP_CRMS_CRWMS	= 1ULL << 59,
 	NVME_CAP_CRMS_CRIMS	= 1ULL << 60,
 };
@@ -1473,9 +1458,6 @@
 			__u16	pkey;
 			__u8	resv10[246];
 		} rdma;
-		struct tcp {
-			__u8	sectype;
-		} tcp;
 	} tsas;
 };
 
