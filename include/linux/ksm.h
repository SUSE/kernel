--- conflicted
+++ resolved
@@ -56,11 +56,7 @@
 static inline void ksm_fork(struct mm_struct *mm, struct mm_struct *oldmm)
 {
 	/* Adding mm to ksm is best effort on fork. */
-<<<<<<< HEAD
-	if (test_bit(MMF_VM_MERGEABLE, &oldmm->flags)) {
-=======
 	if (mm_flags_test(MMF_VM_MERGEABLE, oldmm)) {
->>>>>>> b35fc656
 		long nr_ksm_zero_pages = atomic_long_read(&mm->ksm_zero_pages);
 
 		mm->ksm_merging_pages = 0;
