--- conflicted
+++ resolved
@@ -175,19 +175,11 @@
 
 #ifdef CONFIG_DEBUG_MUTEXES
 
-<<<<<<< HEAD
-int __devm_mutex_init(struct device *dev, struct mutex *lock);
-
-#else
-
-static inline int __devm_mutex_init(struct device *dev, struct mutex *lock)
-=======
 int __must_check __devm_mutex_init(struct device *dev, struct mutex *lock);
 
 #else
 
 static inline int __must_check __devm_mutex_init(struct device *dev, struct mutex *lock)
->>>>>>> a4ea2227
 {
 	/*
 	 * When CONFIG_DEBUG_MUTEXES is off mutex_destroy() is just a nop so
@@ -198,27 +190,17 @@
 
 #endif
 
-<<<<<<< HEAD
-#define devm_mutex_init(dev, mutex)			\
-=======
 #define __mutex_init_ret(mutex)				\
->>>>>>> a4ea2227
 ({							\
 	typeof(mutex) mutex_ = (mutex);			\
 							\
 	mutex_init(mutex_);				\
-<<<<<<< HEAD
-	__devm_mutex_init(dev, mutex_);			\
-})
-
-=======
 	mutex_;						\
 })
 
 #define devm_mutex_init(dev, mutex) \
 	__devm_mutex_init(dev, __mutex_init_ret(mutex))
 
->>>>>>> a4ea2227
 /*
  * See kernel/locking/mutex.c for detailed documentation of these APIs.
  * Also see Documentation/locking/mutex-design.rst.
