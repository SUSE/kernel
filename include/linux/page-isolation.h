--- conflicted
+++ resolved
@@ -35,12 +35,9 @@
 
 void set_pageblock_migratetype(struct page *page, int migratetype);
 
-<<<<<<< HEAD
-=======
 bool move_freepages_block_isolate(struct zone *zone, struct page *page,
 				  int migratetype);
 
->>>>>>> 2d5404ca
 int start_isolate_page_range(unsigned long start_pfn, unsigned long end_pfn,
 			     int migratetype, int flags, gfp_t gfp_flags);
 
