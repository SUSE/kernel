--- conflicted
+++ resolved
@@ -315,11 +315,8 @@
 	MLX5_CMD_OP_MODIFY_VHCA_STATE             = 0xb0e,
 	MLX5_CMD_OP_SYNC_CRYPTO                   = 0xb12,
 	MLX5_CMD_OP_ALLOW_OTHER_VHCA_ACCESS       = 0xb16,
-<<<<<<< HEAD
-=======
 	MLX5_CMD_OP_GENERATE_WQE                  = 0xb17,
 	MLX5_CMD_OPCODE_QUERY_VUID                = 0xb22,
->>>>>>> 2d5404ca
 	MLX5_CMD_OP_MAX
 };
 
@@ -1439,8 +1436,6 @@
 	u8         reserved_at_120[0xe0];
 };
 
-<<<<<<< HEAD
-=======
 struct mlx5_ifc_odp_cap_bits {
 	struct mlx5_ifc_odp_scheme_cap_bits transport_page_fault_scheme_cap;
 
@@ -1454,7 +1449,6 @@
 	u8         reserved_at_620[0x1e0];
 };
 
->>>>>>> 2d5404ca
 struct mlx5_ifc_tls_cap_bits {
 	u8         tls_1_2_aes_gcm_128[0x1];
 	u8         tls_1_3_aes_gcm_128[0x1];
@@ -1878,12 +1872,8 @@
 	u8         reserved_at_328[0x2];
 	u8	   relaxed_ordering_read[0x1];
 	u8         log_max_pd[0x5];
-<<<<<<< HEAD
-	u8         reserved_at_330[0x6];
-=======
 	u8         reserved_at_330[0x5];
 	u8         pcie_reset_using_hotreset_method[0x1];
->>>>>>> 2d5404ca
 	u8         pci_sync_for_fw_update_with_driver_unload[0x1];
 	u8         vnic_env_cnt_steering_fail[0x1];
 	u8         vport_counter_local_loopback[0x1];
@@ -2118,18 +2108,12 @@
 	u8	   reserved_at_c0[0x8];
 	u8	   migration_multi_load[0x1];
 	u8	   migration_tracking_state[0x1];
-<<<<<<< HEAD
-	u8	   reserved_at_ca[0x6];
-	u8	   migration_in_chunks[0x1];
-	u8	   reserved_at_d1[0xf];
-=======
 	u8	   multiplane_qp_ud[0x1];
 	u8	   reserved_at_cb[0x5];
 	u8	   migration_in_chunks[0x1];
 	u8	   reserved_at_d1[0x1];
 	u8	   sf_eq_usage[0x1];
 	u8	   reserved_at_d3[0xd];
->>>>>>> 2d5404ca
 
 	u8	   cross_vhca_object_to_object_supported[0x20];
 
@@ -2154,16 +2138,6 @@
 	u8	   ts_cqe_metadata_size2wqe_counter[0x5];
 	u8	   reserved_at_250[0x10];
 
-<<<<<<< HEAD
-	u8	   reserved_at_260[0x120];
-	u8	   reserved_at_380[0x10];
-	u8	   ec_vf_vport_base[0x10];
-
-	u8	   reserved_at_3a0[0x10];
-	u8	   max_rqt_vhca_id[0x10];
-
-	u8	   reserved_at_3c0[0x440];
-=======
 	u8	   reserved_at_260[0x20];
 
 	u8	   format_select_dw_gtpu_dw_0[0x8];
@@ -2200,7 +2174,6 @@
 	u8	   reserved_at_440[0x8];
 	u8	   max_num_eqs_24b[0x18];
 	u8	   reserved_at_460[0x3a0];
->>>>>>> 2d5404ca
 };
 
 enum mlx5_ifc_flow_destination_type {
@@ -4280,19 +4253,11 @@
 	u8	   affiliated_vhca_id[0x10];
 
 	u8	   reserved_at_60[0xa0];
-<<<<<<< HEAD
 
 	u8	   reserved_at_100[0x1];
 	u8         sd_group[0x3];
 	u8	   reserved_at_104[0x1c];
 
-=======
-
-	u8	   reserved_at_100[0x1];
-	u8         sd_group[0x3];
-	u8	   reserved_at_104[0x1c];
-
->>>>>>> 2d5404ca
 	u8	   reserved_at_120[0x10];
 	u8         mtu[0x10];
 
@@ -13085,14 +13050,11 @@
 	struct mlx5_ifc_page_track_bits obj_context;
 };
 
-<<<<<<< HEAD
-=======
 struct mlx5_ifc_query_page_track_obj_out_bits {
 	struct mlx5_ifc_general_obj_out_cmd_hdr_bits general_obj_out_cmd_hdr;
 	struct mlx5_ifc_page_track_bits obj_context;
 };
 
->>>>>>> 2d5404ca
 struct mlx5_ifc_msecq_reg_bits {
 	u8         reserved_at_0[0x20];
 
@@ -13126,8 +13088,6 @@
 	MLX5_MSEES_OPER_STATUS_FAIL_FREE_RUNNING	= 0x5,
 };
 
-<<<<<<< HEAD
-=======
 enum mlx5_msees_failure_reason {
 	MLX5_MSEES_FAILURE_REASON_UNDEFINED_ERROR		= 0x0,
 	MLX5_MSEES_FAILURE_REASON_PORT_DOWN			= 0x1,
@@ -13136,7 +13096,6 @@
 	MLX5_MSEES_FAILURE_REASON_LACK_OF_RESOURCES		= 0x4,
 };
 
->>>>>>> 2d5404ca
 struct mlx5_ifc_msees_reg_bits {
 	u8         reserved_at_0[0x8];
 	u8         local_port[0x8];
