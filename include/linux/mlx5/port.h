--- conflicted
+++ resolved
@@ -141,15 +141,12 @@
 	MLX5_PTYS_WIDTH_12X	= 1 << 4,
 };
 
-<<<<<<< HEAD
-=======
 struct mlx5_port_eth_proto {
 	u32 cap;
 	u32 admin;
 	u32 oper;
 };
 
->>>>>>> eb3cdb58
 #define MLX5E_PROT_MASK(link_mode) (1U << link_mode)
 #define MLX5_GET_ETH_PROTO(reg, out, ext, field)	\
 	(ext ? MLX5_GET(reg, out, ext_##field) :	\
