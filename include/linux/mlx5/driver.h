/*
 * Copyright (c) 2013-2015, Mellanox Technologies. All rights reserved.
 *
 * This software is available to you under a choice of one of two
 * licenses.  You may choose to be licensed under the terms of the GNU
 * General Public License (GPL) Version 2, available from the file
 * COPYING in the main directory of this source tree, or the
 * OpenIB.org BSD license below:
 *
 *     Redistribution and use in source and binary forms, with or
 *     without modification, are permitted provided that the following
 *     conditions are met:
 *
 *      - Redistributions of source code must retain the above
 *        copyright notice, this list of conditions and the following
 *        disclaimer.
 *
 *      - Redistributions in binary form must reproduce the above
 *        copyright notice, this list of conditions and the following
 *        disclaimer in the documentation and/or other materials
 *        provided with the distribution.
 *
 * THE SOFTWARE IS PROVIDED "AS IS", WITHOUT WARRANTY OF ANY KIND,
 * EXPRESS OR IMPLIED, INCLUDING BUT NOT LIMITED TO THE WARRANTIES OF
 * MERCHANTABILITY, FITNESS FOR A PARTICULAR PURPOSE AND
 * NONINFRINGEMENT. IN NO EVENT SHALL THE AUTHORS OR COPYRIGHT HOLDERS
 * BE LIABLE FOR ANY CLAIM, DAMAGES OR OTHER LIABILITY, WHETHER IN AN
 * ACTION OF CONTRACT, TORT OR OTHERWISE, ARISING FROM, OUT OF OR IN
 * CONNECTION WITH THE SOFTWARE OR THE USE OR OTHER DEALINGS IN THE
 * SOFTWARE.
 */

#ifndef MLX5_DRIVER_H
#define MLX5_DRIVER_H

#include <linux/kernel.h>
#include <linux/completion.h>
#include <linux/pci.h>
#include <linux/irq.h>
#include <linux/spinlock_types.h>
#include <linux/semaphore.h>
#include <linux/slab.h>
#include <linux/vmalloc.h>
#include <linux/xarray.h>
#include <linux/workqueue.h>
#include <linux/mempool.h>
#include <linux/interrupt.h>
#include <linux/idr.h>
#include <linux/notifier.h>
#include <linux/refcount.h>
#include <linux/auxiliary_bus.h>
#include <linux/mutex.h>

#include <linux/mlx5/device.h>
#include <linux/mlx5/doorbell.h>
#include <linux/mlx5/eq.h>
#include <linux/timecounter.h>
#include <linux/ptp_clock_kernel.h>
#include <net/devlink.h>

#define MLX5_ADEV_NAME "mlx5_core"

#define MLX5_IRQ_EQ_CTRL (U8_MAX)

enum {
	MLX5_BOARD_ID_LEN = 64,
};

enum {
	MLX5_CMD_WQ_MAX_NAME	= 32,
};

enum {
	CMD_OWNER_SW		= 0x0,
	CMD_OWNER_HW		= 0x1,
	CMD_STATUS_SUCCESS	= 0,
};

enum mlx5_sqp_t {
	MLX5_SQP_SMI		= 0,
	MLX5_SQP_GSI		= 1,
	MLX5_SQP_IEEE_1588	= 2,
	MLX5_SQP_SNIFFER	= 3,
	MLX5_SQP_SYNC_UMR	= 4,
};

enum {
	MLX5_MAX_PORTS	= 8,
};

enum {
	MLX5_ATOMIC_MODE_OFFSET = 16,
	MLX5_ATOMIC_MODE_IB_COMP = 1,
	MLX5_ATOMIC_MODE_CX = 2,
	MLX5_ATOMIC_MODE_8B = 3,
	MLX5_ATOMIC_MODE_16B = 4,
	MLX5_ATOMIC_MODE_32B = 5,
	MLX5_ATOMIC_MODE_64B = 6,
	MLX5_ATOMIC_MODE_128B = 7,
	MLX5_ATOMIC_MODE_256B = 8,
};

enum {
	MLX5_REG_SBPR            = 0xb001,
	MLX5_REG_SBCM            = 0xb002,
	MLX5_REG_QPTS            = 0x4002,
	MLX5_REG_QETCR		 = 0x4005,
	MLX5_REG_QTCT		 = 0x400a,
	MLX5_REG_QPDPM           = 0x4013,
	MLX5_REG_QCAM            = 0x4019,
	MLX5_REG_DCBX_PARAM      = 0x4020,
	MLX5_REG_DCBX_APP        = 0x4021,
	MLX5_REG_FPGA_CAP	 = 0x4022,
	MLX5_REG_FPGA_CTRL	 = 0x4023,
	MLX5_REG_FPGA_ACCESS_REG = 0x4024,
	MLX5_REG_CORE_DUMP	 = 0x402e,
	MLX5_REG_PCAP		 = 0x5001,
	MLX5_REG_PMTU		 = 0x5003,
	MLX5_REG_PTYS		 = 0x5004,
	MLX5_REG_PAOS		 = 0x5006,
	MLX5_REG_PFCC            = 0x5007,
	MLX5_REG_PPCNT		 = 0x5008,
	MLX5_REG_PPTB            = 0x500b,
	MLX5_REG_PBMC            = 0x500c,
	MLX5_REG_PMAOS		 = 0x5012,
	MLX5_REG_PUDE		 = 0x5009,
	MLX5_REG_PMPE		 = 0x5010,
	MLX5_REG_PELC		 = 0x500e,
	MLX5_REG_PVLC		 = 0x500f,
	MLX5_REG_PCMR		 = 0x5041,
	MLX5_REG_PDDR		 = 0x5031,
	MLX5_REG_PMLP		 = 0x5002,
	MLX5_REG_PPLM		 = 0x5023,
	MLX5_REG_PCAM		 = 0x507f,
	MLX5_REG_NODE_DESC	 = 0x6001,
	MLX5_REG_HOST_ENDIANNESS = 0x7004,
	MLX5_REG_MTCAP		 = 0x9009,
	MLX5_REG_MTMP		 = 0x900A,
	MLX5_REG_MCIA		 = 0x9014,
	MLX5_REG_MFRL		 = 0x9028,
	MLX5_REG_MLCR		 = 0x902b,
	MLX5_REG_MRTC		 = 0x902d,
	MLX5_REG_MTRC_CAP	 = 0x9040,
	MLX5_REG_MTRC_CONF	 = 0x9041,
	MLX5_REG_MTRC_STDB	 = 0x9042,
	MLX5_REG_MTRC_CTRL	 = 0x9043,
	MLX5_REG_MPEIN		 = 0x9050,
	MLX5_REG_MPCNT		 = 0x9051,
	MLX5_REG_MTPPS		 = 0x9053,
	MLX5_REG_MTPPSE		 = 0x9054,
	MLX5_REG_MTUTC		 = 0x9055,
	MLX5_REG_MPEGC		 = 0x9056,
	MLX5_REG_MPIR		 = 0x9059,
	MLX5_REG_MCQS		 = 0x9060,
	MLX5_REG_MCQI		 = 0x9061,
	MLX5_REG_MCC		 = 0x9062,
	MLX5_REG_MCDA		 = 0x9063,
	MLX5_REG_MCAM		 = 0x907f,
	MLX5_REG_MSECQ		 = 0x9155,
	MLX5_REG_MSEES		 = 0x9156,
	MLX5_REG_MIRC		 = 0x9162,
	MLX5_REG_MTPTM		 = 0x9180,
	MLX5_REG_MTCTR		 = 0x9181,
	MLX5_REG_SBCAM		 = 0xB01F,
	MLX5_REG_RESOURCE_DUMP   = 0xC000,
	MLX5_REG_DTOR            = 0xC00E,
};

enum mlx5_qpts_trust_state {
	MLX5_QPTS_TRUST_PCP  = 1,
	MLX5_QPTS_TRUST_DSCP = 2,
};

enum mlx5_dcbx_oper_mode {
	MLX5E_DCBX_PARAM_VER_OPER_HOST  = 0x0,
	MLX5E_DCBX_PARAM_VER_OPER_AUTO  = 0x3,
};

enum {
	MLX5_ATOMIC_OPS_CMP_SWAP	= 1 << 0,
	MLX5_ATOMIC_OPS_FETCH_ADD	= 1 << 1,
	MLX5_ATOMIC_OPS_EXTENDED_CMP_SWAP = 1 << 2,
	MLX5_ATOMIC_OPS_EXTENDED_FETCH_ADD = 1 << 3,
};

enum mlx5_page_fault_resume_flags {
	MLX5_PAGE_FAULT_RESUME_REQUESTOR = 1 << 0,
	MLX5_PAGE_FAULT_RESUME_WRITE	 = 1 << 1,
	MLX5_PAGE_FAULT_RESUME_RDMA	 = 1 << 2,
	MLX5_PAGE_FAULT_RESUME_ERROR	 = 1 << 7,
};

enum dbg_rsc_type {
	MLX5_DBG_RSC_QP,
	MLX5_DBG_RSC_EQ,
	MLX5_DBG_RSC_CQ,
};

enum port_state_policy {
	MLX5_POLICY_DOWN	= 0,
	MLX5_POLICY_UP		= 1,
	MLX5_POLICY_FOLLOW	= 2,
	MLX5_POLICY_INVALID	= 0xffffffff
};

enum mlx5_coredev_type {
	MLX5_COREDEV_PF,
	MLX5_COREDEV_VF,
	MLX5_COREDEV_SF,
};

struct mlx5_field_desc {
	int			i;
};

struct mlx5_rsc_debug {
	struct mlx5_core_dev   *dev;
	void		       *object;
	enum dbg_rsc_type	type;
	struct dentry	       *root;
	struct mlx5_field_desc	fields[];
};

enum mlx5_dev_event {
	MLX5_DEV_EVENT_SYS_ERROR = 128, /* 0 - 127 are FW events */
	MLX5_DEV_EVENT_PORT_AFFINITY = 129,
	MLX5_DEV_EVENT_MULTIPORT_ESW = 130,
};

enum mlx5_port_status {
	MLX5_PORT_UP        = 1,
	MLX5_PORT_DOWN      = 2,
};

enum mlx5_cmdif_state {
	MLX5_CMDIF_STATE_UNINITIALIZED,
	MLX5_CMDIF_STATE_UP,
	MLX5_CMDIF_STATE_DOWN,
};

struct mlx5_cmd_first {
	__be32		data[4];
};

struct mlx5_cmd_msg {
	struct list_head		list;
	struct cmd_msg_cache	       *parent;
	u32				len;
	struct mlx5_cmd_first		first;
	struct mlx5_cmd_mailbox	       *next;
};

struct mlx5_cmd_debug {
	struct dentry	       *dbg_root;
	void		       *in_msg;
	void		       *out_msg;
	u8			status;
	u16			inlen;
	u16			outlen;
};

struct cmd_msg_cache {
	/* protect block chain allocations
	 */
	spinlock_t		lock;
	struct list_head	head;
	unsigned int		max_inbox_size;
	unsigned int		num_ent;
};

enum {
	MLX5_NUM_COMMAND_CACHES = 5,
};

struct mlx5_cmd_stats {
	u64		sum;
	u64		n;
	/* number of times command failed */
	u64		failed;
	/* number of times command failed on bad status returned by FW */
	u64		failed_mbox_status;
	/* last command failed returned errno */
	u32		last_failed_errno;
	/* last bad status returned by FW */
	u8		last_failed_mbox_status;
	/* last command failed syndrome returned by FW */
	u32		last_failed_syndrome;
	struct dentry  *root;
	/* protect command average calculations */
	spinlock_t	lock;
};

struct mlx5_cmd {
	struct mlx5_nb    nb;

	/* members which needs to be queried or reinitialized each reload */
	struct {
		u16		cmdif_rev;
		u8		log_sz;
		u8		log_stride;
		int		max_reg_cmds;
		unsigned long	bitmask;
		struct semaphore sem;
		struct semaphore pages_sem;
		struct semaphore throttle_sem;
	} vars;
	enum mlx5_cmdif_state	state;
	void	       *cmd_alloc_buf;
	dma_addr_t	alloc_dma;
	int		alloc_size;
	void	       *cmd_buf;
	dma_addr_t	dma;

	/* protect command queue allocations
	 */
	spinlock_t	alloc_lock;

	/* protect token allocations
	 */
	spinlock_t	token_lock;
	u8		token;
	char		wq_name[MLX5_CMD_WQ_MAX_NAME];
	struct workqueue_struct *wq;
	int	mode;
	u16     allowed_opcode;
	struct mlx5_cmd_work_ent *ent_arr[MLX5_MAX_COMMANDS];
	struct dma_pool *pool;
	struct mlx5_cmd_debug dbg;
	struct cmd_msg_cache cache[MLX5_NUM_COMMAND_CACHES];
	int checksum_disabled;
	struct xarray stats;
};

struct mlx5_cmd_mailbox {
	void	       *buf;
	dma_addr_t	dma;
	struct mlx5_cmd_mailbox *next;
};

struct mlx5_buf_list {
	void		       *buf;
	dma_addr_t		map;
};

struct mlx5_frag_buf {
	struct mlx5_buf_list	*frags;
	int			npages;
	int			size;
	u8			page_shift;
};

struct mlx5_frag_buf_ctrl {
	struct mlx5_buf_list   *frags;
	u32			sz_m1;
	u16			frag_sz_m1;
	u16			strides_offset;
	u8			log_sz;
	u8			log_stride;
	u8			log_frag_strides;
};

struct mlx5_core_psv {
	u32	psv_idx;
	struct psv_layout {
		u32	pd;
		u16	syndrome;
		u16	reserved;
		u16	bg;
		u16	app_tag;
		u32	ref_tag;
	} psv;
};

struct mlx5_core_sig_ctx {
	struct mlx5_core_psv	psv_memory;
	struct mlx5_core_psv	psv_wire;
	struct ib_sig_err       err_item;
	bool			sig_status_checked;
	bool			sig_err_exists;
	u32			sigerr_count;
};

#define MLX5_24BIT_MASK		((1 << 24) - 1)

enum mlx5_res_type {
	MLX5_RES_QP	= MLX5_EVENT_QUEUE_TYPE_QP,
	MLX5_RES_RQ	= MLX5_EVENT_QUEUE_TYPE_RQ,
	MLX5_RES_SQ	= MLX5_EVENT_QUEUE_TYPE_SQ,
	MLX5_RES_SRQ	= 3,
	MLX5_RES_XSRQ	= 4,
	MLX5_RES_XRQ	= 5,
};

struct mlx5_core_rsc_common {
	enum mlx5_res_type	res;
	refcount_t		refcount;
	struct completion	free;
};

struct mlx5_uars_page {
	void __iomem	       *map;
	bool			wc;
	u32			index;
	struct list_head	list;
	unsigned int		bfregs;
	unsigned long	       *reg_bitmap; /* for non fast path bf regs */
	unsigned long	       *fp_bitmap;
	unsigned int		reg_avail;
	unsigned int		fp_avail;
	struct kref		ref_count;
	struct mlx5_core_dev   *mdev;
};

struct mlx5_bfreg_head {
	/* protect blue flame registers allocations */
	struct mutex		lock;
	struct list_head	list;
};

struct mlx5_bfreg_data {
	struct mlx5_bfreg_head	reg_head;
	struct mlx5_bfreg_head	wc_head;
};

struct mlx5_sq_bfreg {
	void __iomem	       *map;
	struct mlx5_uars_page  *up;
	bool			wc;
	u32			index;
	unsigned int		offset;
};

struct mlx5_core_health {
	struct health_buffer __iomem   *health;
	__be32 __iomem		       *health_counter;
	struct timer_list		timer;
	u32				prev;
	int				miss_counter;
	u8				synd;
	u32				fatal_error;
	u32				crdump_size;
	struct workqueue_struct	       *wq;
	unsigned long			flags;
	struct work_struct		fatal_report_work;
	struct work_struct		report_work;
	struct devlink_health_reporter *fw_reporter;
	struct devlink_health_reporter *fw_fatal_reporter;
	struct devlink_health_reporter *vnic_reporter;
	struct delayed_work		update_fw_log_ts_work;
};

enum {
	MLX5_PF_NOTIFY_DISABLE_VF,
	MLX5_PF_NOTIFY_ENABLE_VF,
};

struct mlx5_vf_context {
	int	enabled;
	u64	port_guid;
	u64	node_guid;
	/* Valid bits are used to validate administrative guid only.
	 * Enabled after ndo_set_vf_guid
	 */
	u8	port_guid_valid:1;
	u8	node_guid_valid:1;
	enum port_state_policy	policy;
	struct blocking_notifier_head notifier;
};

struct mlx5_core_sriov {
	struct mlx5_vf_context	*vfs_ctx;
	int			num_vfs;
	u16			max_vfs;
	u16			max_ec_vfs;
};

struct mlx5_fc_pool {
	struct mlx5_core_dev *dev;
	struct mutex pool_lock; /* protects pool lists */
	struct list_head fully_used;
	struct list_head partially_used;
	struct list_head unused;
	int available_fcs;
	int used_fcs;
	int threshold;
};

struct mlx5_fc_stats {
	spinlock_t counters_idr_lock; /* protects counters_idr */
	struct idr counters_idr;
	struct list_head counters;
	struct llist_head addlist;
	struct llist_head dellist;

	struct workqueue_struct *wq;
	struct delayed_work work;
	unsigned long next_query;
	unsigned long sampling_interval; /* jiffies */
	u32 *bulk_query_out;
	int bulk_query_len;
	size_t num_counters;
	bool bulk_query_alloc_failed;
	unsigned long next_bulk_query_alloc;
	struct mlx5_fc_pool fc_pool;
};

struct mlx5_events;
struct mlx5_mpfs;
struct mlx5_eswitch;
struct mlx5_lag;
struct mlx5_devcom_dev;
struct mlx5_fw_reset;
struct mlx5_eq_table;
struct mlx5_irq_table;
struct mlx5_vhca_state_notifier;
struct mlx5_sf_dev_table;
struct mlx5_sf_hw_table;
struct mlx5_sf_table;
struct mlx5_crypto_dek_priv;

struct mlx5_rate_limit {
	u32			rate;
	u32			max_burst_sz;
	u16			typical_pkt_sz;
};

struct mlx5_rl_entry {
	u8 rl_raw[MLX5_ST_SZ_BYTES(set_pp_rate_limit_context)];
	u64 refcount;
	u16 index;
	u16 uid;
	u8 dedicated : 1;
};

struct mlx5_rl_table {
	/* protect rate limit table */
	struct mutex            rl_lock;
	u16                     max_size;
	u32                     max_rate;
	u32                     min_rate;
	struct mlx5_rl_entry   *rl_entry;
	u64 refcount;
};

struct mlx5_core_roce {
	struct mlx5_flow_table *ft;
	struct mlx5_flow_group *fg;
	struct mlx5_flow_handle *allow_rule;
};

enum {
	MLX5_PRIV_FLAGS_DISABLE_IB_ADEV = 1 << 0,
	MLX5_PRIV_FLAGS_DISABLE_ALL_ADEV = 1 << 1,
	/* Set during device detach to block any further devices
	 * creation/deletion on drivers rescan. Unset during device attach.
	 */
	MLX5_PRIV_FLAGS_DETACH = 1 << 2,
};

struct mlx5_adev {
	struct auxiliary_device adev;
	struct mlx5_core_dev *mdev;
	int idx;
};

struct mlx5_debugfs_entries {
	struct dentry *dbg_root;
	struct dentry *qp_debugfs;
	struct dentry *eq_debugfs;
	struct dentry *cq_debugfs;
	struct dentry *cmdif_debugfs;
	struct dentry *pages_debugfs;
	struct dentry *lag_debugfs;
};

enum mlx5_func_type {
	MLX5_PF,
	MLX5_VF,
	MLX5_SF,
	MLX5_HOST_PF,
	MLX5_EC_VF,
	MLX5_FUNC_TYPE_NUM,
};

struct mlx5_ft_pool;
struct mlx5_priv {
	/* IRQ table valid only for real pci devices PF or VF */
	struct mlx5_irq_table   *irq_table;
	struct mlx5_eq_table	*eq_table;

	/* pages stuff */
	struct mlx5_nb          pg_nb;
	struct workqueue_struct *pg_wq;
	struct xarray           page_root_xa;
	atomic_t		reg_pages;
	struct list_head	free_list;
	u32			fw_pages;
	u32			page_counters[MLX5_FUNC_TYPE_NUM];
	u32			fw_pages_alloc_failed;
	u32			give_pages_dropped;
	u32			reclaim_pages_discard;

	struct mlx5_core_health health;
	struct list_head	traps;

	struct mlx5_debugfs_entries dbg;

	/* start: alloc staff */
	/* protect buffer allocation according to numa node */
	struct mutex            alloc_mutex;
	int                     numa_node;

	struct mutex            pgdir_mutex;
	struct list_head        pgdir_list;
	/* end: alloc staff */

	struct mlx5_adev       **adev;
	int			adev_idx;
	int			sw_vhca_id;
	struct mlx5_events      *events;
	struct mlx5_vhca_events *vhca_events;

	struct mlx5_flow_steering *steering;
	struct mlx5_mpfs        *mpfs;
	struct mlx5_eswitch     *eswitch;
	struct mlx5_core_sriov	sriov;
	struct mlx5_lag		*lag;
	u32			flags;
	struct mlx5_devcom_dev	*devc;
	struct mlx5_devcom_comp_dev *hca_devcom_comp;
	struct mlx5_fw_reset	*fw_reset;
	struct mlx5_core_roce	roce;
	struct mlx5_fc_stats		fc_stats;
	struct mlx5_rl_table            rl_table;
	struct mlx5_ft_pool		*ft_pool;

	struct mlx5_bfreg_data		bfregs;
	struct mlx5_uars_page	       *uar;
#ifdef CONFIG_MLX5_SF
	struct mlx5_vhca_state_notifier *vhca_state_notifier;
	struct mlx5_sf_dev_table *sf_dev_table;
	struct mlx5_core_dev *parent_mdev;
#endif
#ifdef CONFIG_MLX5_SF_MANAGER
	struct mlx5_sf_hw_table *sf_hw_table;
	struct mlx5_sf_table *sf_table;
#endif
	struct blocking_notifier_head lag_nh;
};

enum mlx5_device_state {
	MLX5_DEVICE_STATE_UP = 1,
	MLX5_DEVICE_STATE_INTERNAL_ERROR,
};

enum mlx5_interface_state {
	MLX5_INTERFACE_STATE_UP = BIT(0),
	MLX5_BREAK_FW_WAIT = BIT(1),
};

enum mlx5_pci_status {
	MLX5_PCI_STATUS_DISABLED,
	MLX5_PCI_STATUS_ENABLED,
};

enum mlx5_pagefault_type_flags {
	MLX5_PFAULT_REQUESTOR = 1 << 0,
	MLX5_PFAULT_WRITE     = 1 << 1,
	MLX5_PFAULT_RDMA      = 1 << 2,
};

struct mlx5_td {
	/* protects tirs list changes while tirs refresh */
	struct mutex     list_lock;
	struct list_head tirs_list;
	u32              tdn;
};

struct mlx5e_resources {
	struct mlx5e_hw_objs {
		u32                        pdn;
		struct mlx5_td             td;
		u32			   mkey;
		struct mlx5_sq_bfreg       bfreg;
#define MLX5_MAX_NUM_TC 8
		u32                        tisn[MLX5_MAX_PORTS][MLX5_MAX_NUM_TC];
		bool			   tisn_valid;
	} hw_objs;
	struct net_device *uplink_netdev;
	struct mutex uplink_netdev_lock;
	struct mlx5_crypto_dek_priv *dek_priv;
};

enum mlx5_sw_icm_type {
	MLX5_SW_ICM_TYPE_STEERING,
	MLX5_SW_ICM_TYPE_HEADER_MODIFY,
	MLX5_SW_ICM_TYPE_HEADER_MODIFY_PATTERN,
	MLX5_SW_ICM_TYPE_SW_ENCAP,
};

#define MLX5_MAX_RESERVED_GIDS 8

struct mlx5_rsvd_gids {
	unsigned int start;
	unsigned int count;
	struct ida ida;
};

#define MAX_PIN_NUM	8
struct mlx5_pps {
	u8                         pin_caps[MAX_PIN_NUM];
	struct work_struct         out_work;
	u64                        start[MAX_PIN_NUM];
	u8                         enabled;
	u64                        min_npps_period;
	u64                        min_out_pulse_duration_ns;
};

struct mlx5_timer {
	struct cyclecounter        cycles;
	struct timecounter         tc;
	u32                        nominal_c_mult;
	unsigned long              overflow_period;
	struct delayed_work        overflow_work;
};

struct mlx5_clock {
	struct mlx5_nb             pps_nb;
	seqlock_t                  lock;
	struct hwtstamp_config     hwtstamp_config;
	struct ptp_clock          *ptp;
	struct ptp_clock_info      ptp_info;
	struct mlx5_pps            pps_info;
	struct mlx5_timer          timer;
};

struct mlx5_dm;
struct mlx5_fw_tracer;
struct mlx5_vxlan;
struct mlx5_geneve;
struct mlx5_hv_vhca;

#define MLX5_LOG_SW_ICM_BLOCK_SIZE(dev) (MLX5_CAP_DEV_MEM(dev, log_sw_icm_alloc_granularity))
#define MLX5_SW_ICM_BLOCK_SIZE(dev) (1 << MLX5_LOG_SW_ICM_BLOCK_SIZE(dev))

enum {
	MLX5_PROF_MASK_QP_SIZE		= (u64)1 << 0,
	MLX5_PROF_MASK_MR_CACHE		= (u64)1 << 1,
};

enum {
	MKEY_CACHE_LAST_STD_ENTRY = 20,
	MLX5_IMR_KSM_CACHE_ENTRY,
	MAX_MKEY_CACHE_ENTRIES
};

struct mlx5_profile {
	u64	mask;
	u8	log_max_qp;
	u8	num_cmd_caches;
	struct {
		int	size;
		int	limit;
	} mr_cache[MAX_MKEY_CACHE_ENTRIES];
};

struct mlx5_hca_cap {
	u32 cur[MLX5_UN_SZ_DW(hca_cap_union)];
	u32 max[MLX5_UN_SZ_DW(hca_cap_union)];
};

enum mlx5_wc_state {
	MLX5_WC_STATE_UNINITIALIZED,
	MLX5_WC_STATE_UNSUPPORTED,
	MLX5_WC_STATE_SUPPORTED,
};

struct mlx5_core_dev {
	struct device *device;
	enum mlx5_coredev_type coredev_type;
	struct pci_dev	       *pdev;
	/* sync pci state */
	struct mutex		pci_status_mutex;
	enum mlx5_pci_status	pci_status;
	u8			rev_id;
	char			board_id[MLX5_BOARD_ID_LEN];
	struct mlx5_cmd		cmd;
	struct {
		struct mlx5_hca_cap *hca[MLX5_CAP_NUM];
		u32 pcam[MLX5_ST_SZ_DW(pcam_reg)];
		u32 mcam[MLX5_MCAM_REGS_NUM][MLX5_ST_SZ_DW(mcam_reg)];
		u32 fpga[MLX5_ST_SZ_DW(fpga_cap)];
		u32 qcam[MLX5_ST_SZ_DW(qcam_reg)];
		u8  embedded_cpu;
	} caps;
	struct mlx5_timeouts	*timeouts;
	u64			sys_image_guid;
	phys_addr_t		iseg_base;
	struct mlx5_init_seg __iomem *iseg;
	phys_addr_t             bar_addr;
	enum mlx5_device_state	state;
	/* sync interface state */
	struct mutex		intf_state_mutex;
	struct lock_class_key	lock_key;
	unsigned long		intf_state;
	struct mlx5_priv	priv;
	struct mlx5_profile	profile;
	u32			issi;
	struct mlx5e_resources  mlx5e_res;
	struct mlx5_dm          *dm;
	struct mlx5_vxlan       *vxlan;
	struct mlx5_geneve      *geneve;
	struct {
		struct mlx5_rsvd_gids	reserved_gids;
		u32			roce_en;
	} roce;
#ifdef CONFIG_MLX5_FPGA
	struct mlx5_fpga_device *fpga;
#endif
	struct mlx5_clock        clock;
	struct mlx5_ib_clock_info  *clock_info;
	struct mlx5_fw_tracer   *tracer;
	struct mlx5_rsc_dump    *rsc_dump;
	u32                      vsc_addr;
	struct mlx5_hv_vhca	*hv_vhca;
	struct mlx5_hwmon	*hwmon;
	u64			num_block_tc;
	u64			num_block_ipsec;
#ifdef CONFIG_MLX5_MACSEC
	struct mlx5_macsec_fs *macsec_fs;
	/* MACsec notifier chain to sync MACsec core and IB database */
	struct blocking_notifier_head macsec_nh;
#endif
	u64 num_ipsec_offloads;
<<<<<<< HEAD
=======
	struct mlx5_sd          *sd;
	enum mlx5_wc_state wc_state;
	/* sync write combining state */
	struct mutex wc_state_lock;
>>>>>>> 2d5404ca
};

struct mlx5_db {
	__be32			*db;
	union {
		struct mlx5_db_pgdir		*pgdir;
		struct mlx5_ib_user_db_page	*user_page;
	}			u;
	dma_addr_t		dma;
	int			index;
};

enum {
	MLX5_COMP_EQ_SIZE = 1024,
};

enum {
	MLX5_PTYS_IB = 1 << 0,
	MLX5_PTYS_EN = 1 << 2,
};

typedef void (*mlx5_cmd_cbk_t)(int status, void *context);

enum {
	MLX5_CMD_ENT_STATE_PENDING_COMP,
};

struct mlx5_cmd_work_ent {
	unsigned long		state;
	struct mlx5_cmd_msg    *in;
	struct mlx5_cmd_msg    *out;
	void		       *uout;
	int			uout_size;
	mlx5_cmd_cbk_t		callback;
	struct delayed_work	cb_timeout_work;
	void		       *context;
	int			idx;
	struct completion	handling;
	struct completion	slotted;
	struct completion	done;
	struct mlx5_cmd        *cmd;
	struct work_struct	work;
	struct mlx5_cmd_layout *lay;
	int			ret;
	int			page_queue;
	u8			status;
	u8			token;
	u64			ts1;
	u64			ts2;
	u16			op;
	bool			polling;
	/* Track the max comp handlers */
	refcount_t              refcnt;
};

enum phy_port_state {
	MLX5_AAA_111
};

struct mlx5_hca_vport_context {
	u32			field_select;
	bool			sm_virt_aware;
	bool			has_smi;
	bool			has_raw;
	enum port_state_policy	policy;
	enum phy_port_state	phys_state;
	enum ib_port_state	vport_state;
	u8			port_physical_state;
	u64			sys_image_guid;
	u64			port_guid;
	u64			node_guid;
	u32			cap_mask1;
	u32			cap_mask1_perm;
	u16			cap_mask2;
	u16			cap_mask2_perm;
	u16			lid;
	u8			init_type_reply; /* bitmask: see ib spec 14.2.5.6 InitTypeReply */
	u8			lmc;
	u8			subnet_timeout;
	u16			sm_lid;
	u8			sm_sl;
	u16			qkey_violation_counter;
	u16			pkey_violation_counter;
	bool			grh_required;
	u8			num_plane;
};

#define STRUCT_FIELD(header, field) \
	.struct_offset_bytes = offsetof(struct ib_unpacked_ ## header, field),      \
	.struct_size_bytes   = sizeof((struct ib_unpacked_ ## header *)0)->field

extern struct dentry *mlx5_debugfs_root;

static inline u16 fw_rev_maj(struct mlx5_core_dev *dev)
{
	return ioread32be(&dev->iseg->fw_rev) & 0xffff;
}

static inline u16 fw_rev_min(struct mlx5_core_dev *dev)
{
	return ioread32be(&dev->iseg->fw_rev) >> 16;
}

static inline u16 fw_rev_sub(struct mlx5_core_dev *dev)
{
	return ioread32be(&dev->iseg->cmdif_rev_fw_sub) & 0xffff;
}

static inline u32 mlx5_base_mkey(const u32 key)
{
	return key & 0xffffff00u;
}

static inline u32 wq_get_byte_sz(u8 log_sz, u8 log_stride)
{
	return ((u32)1 << log_sz) << log_stride;
}

static inline void mlx5_init_fbc_offset(struct mlx5_buf_list *frags,
					u8 log_stride, u8 log_sz,
					u16 strides_offset,
					struct mlx5_frag_buf_ctrl *fbc)
{
	fbc->frags      = frags;
	fbc->log_stride = log_stride;
	fbc->log_sz     = log_sz;
	fbc->sz_m1	= (1 << fbc->log_sz) - 1;
	fbc->log_frag_strides = PAGE_SHIFT - fbc->log_stride;
	fbc->frag_sz_m1	= (1 << fbc->log_frag_strides) - 1;
	fbc->strides_offset = strides_offset;
}

static inline void mlx5_init_fbc(struct mlx5_buf_list *frags,
				 u8 log_stride, u8 log_sz,
				 struct mlx5_frag_buf_ctrl *fbc)
{
	mlx5_init_fbc_offset(frags, log_stride, log_sz, 0, fbc);
}

static inline void *mlx5_frag_buf_get_wqe(struct mlx5_frag_buf_ctrl *fbc,
					  u32 ix)
{
	unsigned int frag;

	ix  += fbc->strides_offset;
	frag = ix >> fbc->log_frag_strides;

	return fbc->frags[frag].buf + ((fbc->frag_sz_m1 & ix) << fbc->log_stride);
}

static inline u32
mlx5_frag_buf_get_idx_last_contig_stride(struct mlx5_frag_buf_ctrl *fbc, u32 ix)
{
	u32 last_frag_stride_idx = (ix + fbc->strides_offset) | fbc->frag_sz_m1;

	return min_t(u32, last_frag_stride_idx - fbc->strides_offset, fbc->sz_m1);
}

enum {
	CMD_ALLOWED_OPCODE_ALL,
};

void mlx5_cmd_use_events(struct mlx5_core_dev *dev);
void mlx5_cmd_use_polling(struct mlx5_core_dev *dev);
void mlx5_cmd_allowed_opcode(struct mlx5_core_dev *dev, u16 opcode);

struct mlx5_async_ctx {
	struct mlx5_core_dev *dev;
	atomic_t num_inflight;
	struct completion inflight_done;
};

struct mlx5_async_work;

typedef void (*mlx5_async_cbk_t)(int status, struct mlx5_async_work *context);

struct mlx5_async_work {
	struct mlx5_async_ctx *ctx;
	mlx5_async_cbk_t user_callback;
	u16 opcode; /* cmd opcode */
	u16 op_mod; /* cmd op_mod */
	void *out; /* pointer to the cmd output buffer */
};

void mlx5_cmd_init_async_ctx(struct mlx5_core_dev *dev,
			     struct mlx5_async_ctx *ctx);
void mlx5_cmd_cleanup_async_ctx(struct mlx5_async_ctx *ctx);
int mlx5_cmd_exec_cb(struct mlx5_async_ctx *ctx, void *in, int in_size,
		     void *out, int out_size, mlx5_async_cbk_t callback,
		     struct mlx5_async_work *work);
void mlx5_cmd_out_err(struct mlx5_core_dev *dev, u16 opcode, u16 op_mod, void *out);
int mlx5_cmd_do(struct mlx5_core_dev *dev, void *in, int in_size, void *out, int out_size);
int mlx5_cmd_check(struct mlx5_core_dev *dev, int err, void *in, void *out);
int mlx5_cmd_exec(struct mlx5_core_dev *dev, void *in, int in_size, void *out,
		  int out_size);

#define mlx5_cmd_exec_inout(dev, ifc_cmd, in, out)                             \
	({                                                                     \
		mlx5_cmd_exec(dev, in, MLX5_ST_SZ_BYTES(ifc_cmd##_in), out,    \
			      MLX5_ST_SZ_BYTES(ifc_cmd##_out));                \
	})

#define mlx5_cmd_exec_in(dev, ifc_cmd, in)                                     \
	({                                                                     \
		u32 _out[MLX5_ST_SZ_DW(ifc_cmd##_out)] = {};                   \
		mlx5_cmd_exec_inout(dev, ifc_cmd, in, _out);                   \
	})

int mlx5_cmd_exec_polling(struct mlx5_core_dev *dev, void *in, int in_size,
			  void *out, int out_size);
bool mlx5_cmd_is_down(struct mlx5_core_dev *dev);

void mlx5_core_uplink_netdev_set(struct mlx5_core_dev *mdev, struct net_device *netdev);
void mlx5_core_uplink_netdev_event_replay(struct mlx5_core_dev *mdev);

void mlx5_core_mp_event_replay(struct mlx5_core_dev *dev, u32 event, void *data);

void mlx5_health_cleanup(struct mlx5_core_dev *dev);
int mlx5_health_init(struct mlx5_core_dev *dev);
void mlx5_start_health_poll(struct mlx5_core_dev *dev);
void mlx5_stop_health_poll(struct mlx5_core_dev *dev, bool disable_health);
void mlx5_start_health_fw_log_up(struct mlx5_core_dev *dev);
void mlx5_drain_health_wq(struct mlx5_core_dev *dev);
void mlx5_trigger_health_work(struct mlx5_core_dev *dev);
int mlx5_frag_buf_alloc_node(struct mlx5_core_dev *dev, int size,
			     struct mlx5_frag_buf *buf, int node);
void mlx5_frag_buf_free(struct mlx5_core_dev *dev, struct mlx5_frag_buf *buf);
int mlx5_core_create_mkey(struct mlx5_core_dev *dev, u32 *mkey, u32 *in,
			  int inlen);
int mlx5_core_destroy_mkey(struct mlx5_core_dev *dev, u32 mkey);
int mlx5_core_query_mkey(struct mlx5_core_dev *dev, u32 mkey, u32 *out,
			 int outlen);
int mlx5_core_alloc_pd(struct mlx5_core_dev *dev, u32 *pdn);
int mlx5_core_dealloc_pd(struct mlx5_core_dev *dev, u32 pdn);
int mlx5_pagealloc_init(struct mlx5_core_dev *dev);
void mlx5_pagealloc_cleanup(struct mlx5_core_dev *dev);
void mlx5_pagealloc_start(struct mlx5_core_dev *dev);
void mlx5_pagealloc_stop(struct mlx5_core_dev *dev);
void mlx5_pages_debugfs_init(struct mlx5_core_dev *dev);
void mlx5_pages_debugfs_cleanup(struct mlx5_core_dev *dev);
int mlx5_satisfy_startup_pages(struct mlx5_core_dev *dev, int boot);
int mlx5_reclaim_startup_pages(struct mlx5_core_dev *dev);
void mlx5_register_debugfs(void);
void mlx5_unregister_debugfs(void);

void mlx5_fill_page_frag_array_perm(struct mlx5_frag_buf *buf, __be64 *pas, u8 perm);
void mlx5_fill_page_frag_array(struct mlx5_frag_buf *frag_buf, __be64 *pas);
int mlx5_comp_eqn_get(struct mlx5_core_dev *dev, u16 vecidx, int *eqn);
int mlx5_core_attach_mcg(struct mlx5_core_dev *dev, union ib_gid *mgid, u32 qpn);
int mlx5_core_detach_mcg(struct mlx5_core_dev *dev, union ib_gid *mgid, u32 qpn);

struct dentry *mlx5_debugfs_get_dev_root(struct mlx5_core_dev *dev);
void mlx5_qp_debugfs_init(struct mlx5_core_dev *dev);
void mlx5_qp_debugfs_cleanup(struct mlx5_core_dev *dev);
int mlx5_access_reg(struct mlx5_core_dev *dev, void *data_in, int size_in,
		    void *data_out, int size_out, u16 reg_id, int arg,
		    int write, bool verbose);
int mlx5_core_access_reg(struct mlx5_core_dev *dev, void *data_in,
			 int size_in, void *data_out, int size_out,
			 u16 reg_num, int arg, int write);

int mlx5_db_alloc_node(struct mlx5_core_dev *dev, struct mlx5_db *db,
		       int node);

static inline int mlx5_db_alloc(struct mlx5_core_dev *dev, struct mlx5_db *db)
{
	return mlx5_db_alloc_node(dev, db, dev->priv.numa_node);
}

void mlx5_db_free(struct mlx5_core_dev *dev, struct mlx5_db *db);

const char *mlx5_command_str(int command);
void mlx5_cmdif_debugfs_init(struct mlx5_core_dev *dev);
void mlx5_cmdif_debugfs_cleanup(struct mlx5_core_dev *dev);
int mlx5_core_create_psv(struct mlx5_core_dev *dev, u32 pdn,
			 int npsvs, u32 *sig_index);
int mlx5_core_destroy_psv(struct mlx5_core_dev *dev, int psv_num);
__be32 mlx5_core_get_terminate_scatter_list_mkey(struct mlx5_core_dev *dev);
void mlx5_core_put_rsc(struct mlx5_core_rsc_common *common);

int mlx5_init_rl_table(struct mlx5_core_dev *dev);
void mlx5_cleanup_rl_table(struct mlx5_core_dev *dev);
int mlx5_rl_add_rate(struct mlx5_core_dev *dev, u16 *index,
		     struct mlx5_rate_limit *rl);
void mlx5_rl_remove_rate(struct mlx5_core_dev *dev, struct mlx5_rate_limit *rl);
bool mlx5_rl_is_in_range(struct mlx5_core_dev *dev, u32 rate);
int mlx5_rl_add_rate_raw(struct mlx5_core_dev *dev, void *rl_in, u16 uid,
			 bool dedicated_entry, u16 *index);
void mlx5_rl_remove_rate_raw(struct mlx5_core_dev *dev, u16 index);
bool mlx5_rl_are_equal(struct mlx5_rate_limit *rl_0,
		       struct mlx5_rate_limit *rl_1);
int mlx5_alloc_bfreg(struct mlx5_core_dev *mdev, struct mlx5_sq_bfreg *bfreg,
		     bool map_wc, bool fast_path);
void mlx5_free_bfreg(struct mlx5_core_dev *mdev, struct mlx5_sq_bfreg *bfreg);

unsigned int mlx5_comp_vectors_max(struct mlx5_core_dev *dev);
int mlx5_comp_vector_get_cpu(struct mlx5_core_dev *dev, int vector);
unsigned int mlx5_core_reserved_gids_count(struct mlx5_core_dev *dev);
int mlx5_core_roce_gid_set(struct mlx5_core_dev *dev, unsigned int index,
			   u8 roce_version, u8 roce_l3_type, const u8 *gid,
			   const u8 *mac, bool vlan, u16 vlan_id, u8 port_num);

static inline u32 mlx5_mkey_to_idx(u32 mkey)
{
	return mkey >> 8;
}

static inline u32 mlx5_idx_to_mkey(u32 mkey_idx)
{
	return mkey_idx << 8;
}

static inline u8 mlx5_mkey_variant(u32 mkey)
{
	return mkey & 0xff;
}

/* Async-atomic event notifier used by mlx5 core to forward FW
 * evetns received from event queue to mlx5 consumers.
 * Optimise event queue dipatching.
 */
int mlx5_notifier_register(struct mlx5_core_dev *dev, struct notifier_block *nb);
int mlx5_notifier_unregister(struct mlx5_core_dev *dev, struct notifier_block *nb);

/* Async-atomic event notifier used for forwarding
 * evetns from the event queue into the to mlx5 events dispatcher,
 * eswitch, clock and others.
 */
int mlx5_eq_notifier_register(struct mlx5_core_dev *dev, struct mlx5_nb *nb);
int mlx5_eq_notifier_unregister(struct mlx5_core_dev *dev, struct mlx5_nb *nb);

/* Blocking event notifier used to forward SW events, used for slow path */
int mlx5_blocking_notifier_register(struct mlx5_core_dev *dev, struct notifier_block *nb);
int mlx5_blocking_notifier_unregister(struct mlx5_core_dev *dev, struct notifier_block *nb);
int mlx5_blocking_notifier_call_chain(struct mlx5_core_dev *dev, unsigned int event,
				      void *data);

int mlx5_core_query_vendor_id(struct mlx5_core_dev *mdev, u32 *vendor_id);

int mlx5_cmd_create_vport_lag(struct mlx5_core_dev *dev);
int mlx5_cmd_destroy_vport_lag(struct mlx5_core_dev *dev);
bool mlx5_lag_is_roce(struct mlx5_core_dev *dev);
bool mlx5_lag_is_sriov(struct mlx5_core_dev *dev);
bool mlx5_lag_is_active(struct mlx5_core_dev *dev);
bool mlx5_lag_mode_is_hash(struct mlx5_core_dev *dev);
bool mlx5_lag_is_master(struct mlx5_core_dev *dev);
bool mlx5_lag_is_shared_fdb(struct mlx5_core_dev *dev);
bool mlx5_lag_is_mpesw(struct mlx5_core_dev *dev);
u8 mlx5_lag_get_slave_port(struct mlx5_core_dev *dev,
			   struct net_device *slave);
int mlx5_lag_query_cong_counters(struct mlx5_core_dev *dev,
				 u64 *values,
				 int num_counters,
				 size_t *offsets);
struct mlx5_core_dev *mlx5_lag_get_next_peer_mdev(struct mlx5_core_dev *dev, int *i);

#define mlx5_lag_for_each_peer_mdev(dev, peer, i)				\
	for (i = 0, peer = mlx5_lag_get_next_peer_mdev(dev, &i);		\
	     peer;								\
	     peer = mlx5_lag_get_next_peer_mdev(dev, &i))

u8 mlx5_lag_get_num_ports(struct mlx5_core_dev *dev);
struct mlx5_uars_page *mlx5_get_uars_page(struct mlx5_core_dev *mdev);
void mlx5_put_uars_page(struct mlx5_core_dev *mdev, struct mlx5_uars_page *up);
int mlx5_dm_sw_icm_alloc(struct mlx5_core_dev *dev, enum mlx5_sw_icm_type type,
			 u64 length, u32 log_alignment, u16 uid,
			 phys_addr_t *addr, u32 *obj_id);
int mlx5_dm_sw_icm_dealloc(struct mlx5_core_dev *dev, enum mlx5_sw_icm_type type,
			   u64 length, u16 uid, phys_addr_t addr, u32 obj_id);

struct mlx5_core_dev *mlx5_vf_get_core_dev(struct pci_dev *pdev);
void mlx5_vf_put_core_dev(struct mlx5_core_dev *mdev);

int mlx5_sriov_blocking_notifier_register(struct mlx5_core_dev *mdev,
					  int vf_id,
					  struct notifier_block *nb);
void mlx5_sriov_blocking_notifier_unregister(struct mlx5_core_dev *mdev,
					     int vf_id,
					     struct notifier_block *nb);
int mlx5_rdma_rn_get_params(struct mlx5_core_dev *mdev,
			    struct ib_device *device,
			    struct rdma_netdev_alloc_params *params);

enum {
	MLX5_PCI_DEV_IS_VF		= 1 << 0,
};

static inline bool mlx5_core_is_pf(const struct mlx5_core_dev *dev)
{
	return dev->coredev_type == MLX5_COREDEV_PF;
}

static inline bool mlx5_core_is_vf(const struct mlx5_core_dev *dev)
{
	return dev->coredev_type == MLX5_COREDEV_VF;
}

static inline bool mlx5_core_is_ecpf(const struct mlx5_core_dev *dev)
{
	return dev->caps.embedded_cpu;
}

static inline bool
mlx5_core_is_ecpf_esw_manager(const struct mlx5_core_dev *dev)
{
	return dev->caps.embedded_cpu && MLX5_CAP_GEN(dev, eswitch_manager);
}

static inline bool mlx5_ecpf_vport_exists(const struct mlx5_core_dev *dev)
{
	return mlx5_core_is_pf(dev) && MLX5_CAP_ESW(dev, ecpf_vport_exists);
}

static inline u16 mlx5_core_max_vfs(const struct mlx5_core_dev *dev)
{
	return dev->priv.sriov.max_vfs;
}

static inline int mlx5_lag_is_lacp_owner(struct mlx5_core_dev *dev)
{
	/* LACP owner conditions:
	 * 1) Function is physical.
	 * 2) LAG is supported by FW.
	 * 3) LAG is managed by driver (currently the only option).
	 */
	return  MLX5_CAP_GEN(dev, vport_group_manager) &&
		   (MLX5_CAP_GEN(dev, num_lag_ports) > 1) &&
		    MLX5_CAP_GEN(dev, lag_master);
}

static inline u16 mlx5_core_max_ec_vfs(const struct mlx5_core_dev *dev)
{
	return dev->priv.sriov.max_ec_vfs;
}

static inline int mlx5_get_gid_table_len(u16 param)
{
	if (param > 4) {
		pr_warn("gid table length is zero\n");
		return 0;
	}

	return 8 * (1 << param);
}

static inline bool mlx5_rl_is_supported(struct mlx5_core_dev *dev)
{
	return !!(dev->priv.rl_table.max_size);
}

static inline int mlx5_core_is_mp_slave(struct mlx5_core_dev *dev)
{
	return MLX5_CAP_GEN(dev, affiliate_nic_vport_criteria) &&
	       MLX5_CAP_GEN(dev, num_vhca_ports) <= 1;
}

static inline int mlx5_core_is_mp_master(struct mlx5_core_dev *dev)
{
	return MLX5_CAP_GEN(dev, num_vhca_ports) > 1;
}

static inline int mlx5_core_mp_enabled(struct mlx5_core_dev *dev)
{
	return mlx5_core_is_mp_slave(dev) ||
	       mlx5_core_is_mp_master(dev);
}

static inline int mlx5_core_native_port_num(struct mlx5_core_dev *dev)
{
	if (!mlx5_core_mp_enabled(dev))
		return 1;

	return MLX5_CAP_GEN(dev, native_port_num);
}

static inline int mlx5_get_dev_index(struct mlx5_core_dev *dev)
{
	int idx = MLX5_CAP_GEN(dev, native_port_num);

	if (idx >= 1 && idx <= MLX5_MAX_PORTS)
		return idx - 1;
	else
		return PCI_FUNC(dev->pdev->devfn);
}

enum {
	MLX5_TRIGGERED_CMD_COMP = (u64)1 << 32,
};

bool mlx5_is_roce_on(struct mlx5_core_dev *dev);

static inline bool mlx5_get_roce_state(struct mlx5_core_dev *dev)
{
	if (MLX5_CAP_GEN(dev, roce_rw_supported))
		return MLX5_CAP_GEN(dev, roce);

	/* If RoCE cap is read-only in FW, get RoCE state from devlink
	 * in order to support RoCE enable/disable feature
	 */
	return mlx5_is_roce_on(dev);
}

#ifdef CONFIG_MLX5_MACSEC
static inline bool mlx5e_is_macsec_device(const struct mlx5_core_dev *mdev)
{
	if (!(MLX5_CAP_GEN_64(mdev, general_obj_types) &
	    MLX5_GENERAL_OBJ_TYPES_CAP_MACSEC_OFFLOAD))
		return false;

	if (!MLX5_CAP_GEN(mdev, log_max_dek))
		return false;

	if (!MLX5_CAP_MACSEC(mdev, log_max_macsec_offload))
		return false;

	if (!MLX5_CAP_FLOWTABLE_NIC_RX(mdev, macsec_decrypt) ||
	    !MLX5_CAP_FLOWTABLE_NIC_RX(mdev, reformat_remove_macsec))
		return false;

	if (!MLX5_CAP_FLOWTABLE_NIC_TX(mdev, macsec_encrypt) ||
	    !MLX5_CAP_FLOWTABLE_NIC_TX(mdev, reformat_add_macsec))
		return false;

	if (!MLX5_CAP_MACSEC(mdev, macsec_crypto_esp_aes_gcm_128_encrypt) &&
	    !MLX5_CAP_MACSEC(mdev, macsec_crypto_esp_aes_gcm_256_encrypt))
		return false;

	if (!MLX5_CAP_MACSEC(mdev, macsec_crypto_esp_aes_gcm_128_decrypt) &&
	    !MLX5_CAP_MACSEC(mdev, macsec_crypto_esp_aes_gcm_256_decrypt))
		return false;

	return true;
}

#define NIC_RDMA_BOTH_DIRS_CAPS (MLX5_FT_NIC_RX_2_NIC_RX_RDMA | MLX5_FT_NIC_TX_RDMA_2_NIC_TX)

static inline bool mlx5_is_macsec_roce_supported(struct mlx5_core_dev *mdev)
{
	if (((MLX5_CAP_GEN_2(mdev, flow_table_type_2_type) &
	     NIC_RDMA_BOTH_DIRS_CAPS) != NIC_RDMA_BOTH_DIRS_CAPS) ||
	     !MLX5_CAP_FLOWTABLE_RDMA_TX(mdev, max_modify_header_actions) ||
	     !mlx5e_is_macsec_device(mdev) || !mdev->macsec_fs)
		return false;

	return true;
}
#endif

enum {
	MLX5_OCTWORD = 16,
};

bool mlx5_wc_support_get(struct mlx5_core_dev *mdev);
#endif /* MLX5_DRIVER_H */<|MERGE_RESOLUTION|>--- conflicted
+++ resolved
@@ -832,13 +832,10 @@
 	struct blocking_notifier_head macsec_nh;
 #endif
 	u64 num_ipsec_offloads;
-<<<<<<< HEAD
-=======
 	struct mlx5_sd          *sd;
 	enum mlx5_wc_state wc_state;
 	/* sync write combining state */
 	struct mutex wc_state_lock;
->>>>>>> 2d5404ca
 };
 
 struct mlx5_db {
