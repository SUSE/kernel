/*
 * Copyright (c) 2013-2015, Mellanox Technologies. All rights reserved.
 *
 * This software is available to you under a choice of one of two
 * licenses.  You may choose to be licensed under the terms of the GNU
 * General Public License (GPL) Version 2, available from the file
 * COPYING in the main directory of this source tree, or the
 * OpenIB.org BSD license below:
 *
 *     Redistribution and use in source and binary forms, with or
 *     without modification, are permitted provided that the following
 *     conditions are met:
 *
 *      - Redistributions of source code must retain the above
 *        copyright notice, this list of conditions and the following
 *        disclaimer.
 *
 *      - Redistributions in binary form must reproduce the above
 *        copyright notice, this list of conditions and the following
 *        disclaimer in the documentation and/or other materials
 *        provided with the distribution.
 *
 * THE SOFTWARE IS PROVIDED "AS IS", WITHOUT WARRANTY OF ANY KIND,
 * EXPRESS OR IMPLIED, INCLUDING BUT NOT LIMITED TO THE WARRANTIES OF
 * MERCHANTABILITY, FITNESS FOR A PARTICULAR PURPOSE AND
 * NONINFRINGEMENT. IN NO EVENT SHALL THE AUTHORS OR COPYRIGHT HOLDERS
 * BE LIABLE FOR ANY CLAIM, DAMAGES OR OTHER LIABILITY, WHETHER IN AN
 * ACTION OF CONTRACT, TORT OR OTHERWISE, ARISING FROM, OUT OF OR IN
 * CONNECTION WITH THE SOFTWARE OR THE USE OR OTHER DEALINGS IN THE
 * SOFTWARE.
 */

#ifndef MLX5_DRIVER_H
#define MLX5_DRIVER_H

#include <linux/kernel.h>
#include <linux/completion.h>
#include <linux/pci.h>
#include <linux/pci-tph.h>
#include <linux/irq.h>
#include <linux/spinlock_types.h>
#include <linux/semaphore.h>
#include <linux/slab.h>
#include <linux/vmalloc.h>
#include <linux/xarray.h>
#include <linux/workqueue.h>
#include <linux/mempool.h>
#include <linux/interrupt.h>
#include <linux/notifier.h>
#include <linux/refcount.h>
#include <linux/auxiliary_bus.h>
#include <linux/mutex.h>

#include <linux/mlx5/device.h>
#include <linux/mlx5/doorbell.h>
#include <linux/mlx5/eq.h>
#include <linux/timecounter.h>
#include <net/devlink.h>

#define MLX5_ADEV_NAME "mlx5_core"

#define MLX5_IRQ_EQ_CTRL (U8_MAX)

enum {
	MLX5_BOARD_ID_LEN = 64,
};

enum {
	MLX5_CMD_WQ_MAX_NAME	= 32,
};

enum {
	CMD_OWNER_SW		= 0x0,
	CMD_OWNER_HW		= 0x1,
	CMD_STATUS_SUCCESS	= 0,
};

enum mlx5_sqp_t {
	MLX5_SQP_SMI		= 0,
	MLX5_SQP_GSI		= 1,
	MLX5_SQP_IEEE_1588	= 2,
	MLX5_SQP_SNIFFER	= 3,
	MLX5_SQP_SYNC_UMR	= 4,
};

enum {
	MLX5_MAX_PORTS	= 8,
};

enum {
	MLX5_ATOMIC_MODE_OFFSET = 16,
	MLX5_ATOMIC_MODE_IB_COMP = 1,
	MLX5_ATOMIC_MODE_CX = 2,
	MLX5_ATOMIC_MODE_8B = 3,
	MLX5_ATOMIC_MODE_16B = 4,
	MLX5_ATOMIC_MODE_32B = 5,
	MLX5_ATOMIC_MODE_64B = 6,
	MLX5_ATOMIC_MODE_128B = 7,
	MLX5_ATOMIC_MODE_256B = 8,
};

enum {
	MLX5_REG_SBPR            = 0xb001,
	MLX5_REG_SBCM            = 0xb002,
	MLX5_REG_QPTS            = 0x4002,
	MLX5_REG_QETCR		 = 0x4005,
	MLX5_REG_QTCT		 = 0x400a,
	MLX5_REG_QPDPM           = 0x4013,
	MLX5_REG_QCAM            = 0x4019,
	MLX5_REG_DCBX_PARAM      = 0x4020,
	MLX5_REG_DCBX_APP        = 0x4021,
	MLX5_REG_FPGA_CAP	 = 0x4022,
	MLX5_REG_FPGA_CTRL	 = 0x4023,
	MLX5_REG_FPGA_ACCESS_REG = 0x4024,
	MLX5_REG_CORE_DUMP	 = 0x402e,
	MLX5_REG_PCAP		 = 0x5001,
	MLX5_REG_PMTU		 = 0x5003,
	MLX5_REG_PTYS		 = 0x5004,
	MLX5_REG_PAOS		 = 0x5006,
	MLX5_REG_PFCC            = 0x5007,
	MLX5_REG_PPCNT		 = 0x5008,
	MLX5_REG_PPTB            = 0x500b,
	MLX5_REG_PBMC            = 0x500c,
	MLX5_REG_PMAOS		 = 0x5012,
	MLX5_REG_PUDE		 = 0x5009,
	MLX5_REG_PMPE		 = 0x5010,
	MLX5_REG_PELC		 = 0x500e,
	MLX5_REG_PVLC		 = 0x500f,
	MLX5_REG_PCMR		 = 0x5041,
	MLX5_REG_PDDR		 = 0x5031,
	MLX5_REG_PMLP		 = 0x5002,
	MLX5_REG_PPLM		 = 0x5023,
	MLX5_REG_PPHCR		 = 0x503E,
	MLX5_REG_PCAM		 = 0x507f,
	MLX5_REG_NODE_DESC	 = 0x6001,
	MLX5_REG_HOST_ENDIANNESS = 0x7004,
	MLX5_REG_MTCAP		 = 0x9009,
	MLX5_REG_MTMP		 = 0x900A,
	MLX5_REG_MCIA		 = 0x9014,
	MLX5_REG_MNVDA		 = 0x9024,
	MLX5_REG_MFRL		 = 0x9028,
	MLX5_REG_MLCR		 = 0x902b,
	MLX5_REG_MRTC		 = 0x902d,
	MLX5_REG_MTRC_CAP	 = 0x9040,
	MLX5_REG_MTRC_CONF	 = 0x9041,
	MLX5_REG_MTRC_STDB	 = 0x9042,
	MLX5_REG_MTRC_CTRL	 = 0x9043,
	MLX5_REG_MPEIN		 = 0x9050,
	MLX5_REG_MPCNT		 = 0x9051,
	MLX5_REG_MTPPS		 = 0x9053,
	MLX5_REG_MTPPSE		 = 0x9054,
	MLX5_REG_MTUTC		 = 0x9055,
	MLX5_REG_MPEGC		 = 0x9056,
	MLX5_REG_MPIR		 = 0x9059,
	MLX5_REG_MCQS		 = 0x9060,
	MLX5_REG_MCQI		 = 0x9061,
	MLX5_REG_MCC		 = 0x9062,
	MLX5_REG_MCDA		 = 0x9063,
	MLX5_REG_MCAM		 = 0x907f,
	MLX5_REG_MSECQ		 = 0x9155,
	MLX5_REG_MSEES		 = 0x9156,
	MLX5_REG_MIRC		 = 0x9162,
	MLX5_REG_MTPTM		 = 0x9180,
	MLX5_REG_MTCTR		 = 0x9181,
	MLX5_REG_MRTCQ		 = 0x9182,
	MLX5_REG_SBCAM		 = 0xB01F,
	MLX5_REG_RESOURCE_DUMP   = 0xC000,
	MLX5_REG_NIC_CAP	 = 0xC00D,
	MLX5_REG_DTOR            = 0xC00E,
	MLX5_REG_VHCA_ICM_CTRL	 = 0xC010,
};

enum mlx5_qpts_trust_state {
	MLX5_QPTS_TRUST_PCP  = 1,
	MLX5_QPTS_TRUST_DSCP = 2,
};

enum mlx5_dcbx_oper_mode {
	MLX5E_DCBX_PARAM_VER_OPER_HOST  = 0x0,
	MLX5E_DCBX_PARAM_VER_OPER_AUTO  = 0x3,
};

enum {
	MLX5_ATOMIC_OPS_CMP_SWAP	= 1 << 0,
	MLX5_ATOMIC_OPS_FETCH_ADD	= 1 << 1,
	MLX5_ATOMIC_OPS_EXTENDED_CMP_SWAP = 1 << 2,
	MLX5_ATOMIC_OPS_EXTENDED_FETCH_ADD = 1 << 3,
};

enum mlx5_page_fault_resume_flags {
	MLX5_PAGE_FAULT_RESUME_REQUESTOR = 1 << 0,
	MLX5_PAGE_FAULT_RESUME_WRITE	 = 1 << 1,
	MLX5_PAGE_FAULT_RESUME_RDMA	 = 1 << 2,
	MLX5_PAGE_FAULT_RESUME_ERROR	 = 1 << 7,
};

enum dbg_rsc_type {
	MLX5_DBG_RSC_QP,
	MLX5_DBG_RSC_EQ,
	MLX5_DBG_RSC_CQ,
};

enum port_state_policy {
	MLX5_POLICY_DOWN	= 0,
	MLX5_POLICY_UP		= 1,
	MLX5_POLICY_FOLLOW	= 2,
	MLX5_POLICY_INVALID	= 0xffffffff
};

enum mlx5_coredev_type {
	MLX5_COREDEV_PF,
	MLX5_COREDEV_VF,
	MLX5_COREDEV_SF,
};

struct mlx5_field_desc {
	int			i;
};

struct mlx5_rsc_debug {
	struct mlx5_core_dev   *dev;
	void		       *object;
	enum dbg_rsc_type	type;
	struct dentry	       *root;
	struct mlx5_field_desc	fields[];
};

enum mlx5_dev_event {
	MLX5_DEV_EVENT_SYS_ERROR = 128, /* 0 - 127 are FW events */
	MLX5_DEV_EVENT_PORT_AFFINITY = 129,
	MLX5_DEV_EVENT_MULTIPORT_ESW = 130,
};

enum mlx5_port_status {
	MLX5_PORT_UP        = 1,
	MLX5_PORT_DOWN      = 2,
};

enum mlx5_cmdif_state {
	MLX5_CMDIF_STATE_UNINITIALIZED,
	MLX5_CMDIF_STATE_UP,
	MLX5_CMDIF_STATE_DOWN,
};

struct mlx5_cmd_first {
	__be32		data[4];
};

struct mlx5_cmd_msg {
	struct list_head		list;
	struct cmd_msg_cache	       *parent;
	u32				len;
	struct mlx5_cmd_first		first;
	struct mlx5_cmd_mailbox	       *next;
};

struct mlx5_cmd_debug {
	struct dentry	       *dbg_root;
	void		       *in_msg;
	void		       *out_msg;
	u8			status;
	u16			inlen;
	u16			outlen;
};

struct cmd_msg_cache {
	/* protect block chain allocations
	 */
	spinlock_t		lock;
	struct list_head	head;
	unsigned int		max_inbox_size;
	unsigned int		num_ent;
};

enum {
	MLX5_NUM_COMMAND_CACHES = 5,
};

struct mlx5_cmd_stats {
	u64		sum;
	u64		n;
	/* number of times command failed */
	u64		failed;
	/* number of times command failed on bad status returned by FW */
	u64		failed_mbox_status;
	/* last command failed returned errno */
	u32		last_failed_errno;
	/* last bad status returned by FW */
	u8		last_failed_mbox_status;
	/* last command failed syndrome returned by FW */
	u32		last_failed_syndrome;
	struct dentry  *root;
	/* protect command average calculations */
	spinlock_t	lock;
};

struct mlx5_cmd {
	struct mlx5_nb    nb;

	/* members which needs to be queried or reinitialized each reload */
	struct {
		u16		cmdif_rev;
		u8		log_sz;
		u8		log_stride;
		int		max_reg_cmds;
		unsigned long	bitmask;
		struct semaphore sem;
		struct semaphore pages_sem;
		struct semaphore throttle_sem;
		struct semaphore unprivileged_sem;
		struct xarray	privileged_uids;
	} vars;
	enum mlx5_cmdif_state	state;
	void	       *cmd_alloc_buf;
	dma_addr_t	alloc_dma;
	int		alloc_size;
	void	       *cmd_buf;
	dma_addr_t	dma;

	/* protect command queue allocations
	 */
	spinlock_t	alloc_lock;

	/* protect token allocations
	 */
	spinlock_t	token_lock;
	u8		token;
	char		wq_name[MLX5_CMD_WQ_MAX_NAME];
	struct workqueue_struct *wq;
	int	mode;
	u16     allowed_opcode;
	struct mlx5_cmd_work_ent *ent_arr[MLX5_MAX_COMMANDS];
	struct dma_pool *pool;
	struct mlx5_cmd_debug dbg;
	struct cmd_msg_cache cache[MLX5_NUM_COMMAND_CACHES];
	int checksum_disabled;
	struct xarray stats;
};

struct mlx5_cmd_mailbox {
	void	       *buf;
	dma_addr_t	dma;
	struct mlx5_cmd_mailbox *next;
};

struct mlx5_buf_list {
	void		       *buf;
	dma_addr_t		map;
};

struct mlx5_frag_buf {
	struct mlx5_buf_list	*frags;
	int			npages;
	int			size;
	u8			page_shift;
};

struct mlx5_frag_buf_ctrl {
	struct mlx5_buf_list   *frags;
	u32			sz_m1;
	u16			frag_sz_m1;
	u16			strides_offset;
	u8			log_sz;
	u8			log_stride;
	u8			log_frag_strides;
};

struct mlx5_core_psv {
	u32	psv_idx;
	struct psv_layout {
		u32	pd;
		u16	syndrome;
		u16	reserved;
		u16	bg;
		u16	app_tag;
		u32	ref_tag;
	} psv;
};

struct mlx5_core_sig_ctx {
	struct mlx5_core_psv	psv_memory;
	struct mlx5_core_psv	psv_wire;
	struct ib_sig_err       err_item;
	bool			sig_status_checked;
	bool			sig_err_exists;
	u32			sigerr_count;
};

#define MLX5_24BIT_MASK		((1 << 24) - 1)

enum mlx5_res_type {
	MLX5_RES_QP	= MLX5_EVENT_QUEUE_TYPE_QP,
	MLX5_RES_RQ	= MLX5_EVENT_QUEUE_TYPE_RQ,
	MLX5_RES_SQ	= MLX5_EVENT_QUEUE_TYPE_SQ,
	MLX5_RES_SRQ	= 3,
	MLX5_RES_XSRQ	= 4,
	MLX5_RES_XRQ	= 5,
};

struct mlx5_core_rsc_common {
	enum mlx5_res_type	res;
	refcount_t		refcount;
	struct completion	free;
	bool			invalid;
};

struct mlx5_uars_page {
	void __iomem	       *map;
	bool			wc;
	u32			index;
	struct list_head	list;
	unsigned int		bfregs;
	unsigned long	       *reg_bitmap; /* for non fast path bf regs */
	unsigned long	       *fp_bitmap;
	unsigned int		reg_avail;
	unsigned int		fp_avail;
	struct kref		ref_count;
	struct mlx5_core_dev   *mdev;
};

struct mlx5_bfreg_head {
	/* protect blue flame registers allocations */
	struct mutex		lock;
	struct list_head	list;
};

struct mlx5_bfreg_data {
	struct mlx5_bfreg_head	reg_head;
	struct mlx5_bfreg_head	wc_head;
};

struct mlx5_sq_bfreg {
	void __iomem	       *map;
	struct mlx5_uars_page  *up;
	bool			wc;
	u32			index;
};

struct mlx5_core_health {
	struct health_buffer __iomem   *health;
	__be32 __iomem		       *health_counter;
	struct timer_list		timer;
	u32				prev;
	int				miss_counter;
	u8				synd;
	u32				fatal_error;
	u32				crdump_size;
	struct workqueue_struct	       *wq;
	unsigned long			flags;
	struct work_struct		fatal_report_work;
	struct work_struct		report_work;
	struct devlink_health_reporter *fw_reporter;
	struct devlink_health_reporter *fw_fatal_reporter;
	struct devlink_health_reporter *vnic_reporter;
	struct delayed_work		update_fw_log_ts_work;
};

enum {
	MLX5_PF_NOTIFY_DISABLE_VF,
	MLX5_PF_NOTIFY_ENABLE_VF,
};

struct mlx5_vf_context {
	int	enabled;
	u64	port_guid;
	u64	node_guid;
	/* Valid bits are used to validate administrative guid only.
	 * Enabled after ndo_set_vf_guid
	 */
	u8	port_guid_valid:1;
	u8	node_guid_valid:1;
	enum port_state_policy	policy;
	struct blocking_notifier_head notifier;
};

struct mlx5_core_sriov {
	struct mlx5_vf_context	*vfs_ctx;
	int			num_vfs;
	u16			max_vfs;
	u16			max_ec_vfs;
};

struct mlx5_events;
struct mlx5_mpfs;
struct mlx5_eswitch;
struct mlx5_lag;
struct mlx5_devcom_dev;
struct mlx5_fw_reset;
struct mlx5_eq_table;
struct mlx5_irq_table;
struct mlx5_vhca_state_notifier;
struct mlx5_sf_dev_table;
struct mlx5_sf_hw_table;
struct mlx5_sf_table;
struct mlx5_crypto_dek_priv;

struct mlx5_rate_limit {
	u32			rate;
	u32			max_burst_sz;
	u16			typical_pkt_sz;
};

struct mlx5_rl_entry {
	u8 rl_raw[MLX5_ST_SZ_BYTES(set_pp_rate_limit_context)];
	u64 refcount;
	u16 index;
	u16 uid;
	u8 dedicated : 1;
};

struct mlx5_rl_table {
	/* protect rate limit table */
	struct mutex            rl_lock;
	u16                     max_size;
	u32                     max_rate;
	u32                     min_rate;
	struct mlx5_rl_entry   *rl_entry;
	u64 refcount;
};

struct mlx5_core_roce {
	struct mlx5_flow_table *ft;
	struct mlx5_flow_group *fg;
	struct mlx5_flow_handle *allow_rule;
};

enum {
	MLX5_PRIV_FLAGS_DISABLE_IB_ADEV = 1 << 0,
	MLX5_PRIV_FLAGS_DISABLE_ALL_ADEV = 1 << 1,
	/* Set during device detach to block any further devices
	 * creation/deletion on drivers rescan. Unset during device attach.
	 */
	MLX5_PRIV_FLAGS_DETACH = 1 << 2,
	MLX5_PRIV_FLAGS_SWITCH_LEGACY = 1 << 3,
};

struct mlx5_adev {
	struct auxiliary_device adev;
	struct mlx5_core_dev *mdev;
	int idx;
};

struct mlx5_debugfs_entries {
	struct dentry *dbg_root;
	struct dentry *qp_debugfs;
	struct dentry *eq_debugfs;
	struct dentry *cq_debugfs;
	struct dentry *cmdif_debugfs;
	struct dentry *pages_debugfs;
	struct dentry *lag_debugfs;
};

enum mlx5_func_type {
	MLX5_PF,
	MLX5_VF,
	MLX5_SF,
	MLX5_HOST_PF,
	MLX5_EC_VF,
	MLX5_FUNC_TYPE_NUM,
};

struct mlx5_ft_pool;
struct mlx5_priv {
	/* IRQ table valid only for real pci devices PF or VF */
	struct mlx5_irq_table   *irq_table;
	struct mlx5_eq_table	*eq_table;

	/* pages stuff */
	struct mlx5_nb          pg_nb;
	struct workqueue_struct *pg_wq;
	struct xarray           page_root_xa;
	atomic_t		reg_pages;
	struct list_head	free_list;
	u32			fw_pages;
	u32			page_counters[MLX5_FUNC_TYPE_NUM];
	u32			fw_pages_alloc_failed;
	u32			give_pages_dropped;
	u32			reclaim_pages_discard;

	struct mlx5_core_health health;
	struct list_head	traps;

	struct mlx5_debugfs_entries dbg;

	/* start: alloc staff */
	/* protect buffer allocation according to numa node */
	struct mutex            alloc_mutex;
	int                     numa_node;

	struct mutex            pgdir_mutex;
	struct list_head        pgdir_list;
	/* end: alloc staff */

	struct mlx5_adev       **adev;
	int			adev_idx;
	int			sw_vhca_id;
	struct mlx5_events      *events;
	struct mlx5_vhca_events *vhca_events;

	struct mlx5_flow_steering *steering;
	struct mlx5_mpfs        *mpfs;
	struct mlx5_eswitch     *eswitch;
	struct mlx5_core_sriov	sriov;
	struct mlx5_lag		*lag;
	u32			flags;
	struct mlx5_devcom_dev	*devc;
	struct mlx5_devcom_comp_dev *hca_devcom_comp;
	struct mlx5_fw_reset	*fw_reset;
	struct mlx5_core_roce	roce;
	struct mlx5_fc_stats		*fc_stats;
	struct mlx5_rl_table            rl_table;
	struct mlx5_ft_pool		*ft_pool;

	struct mlx5_bfreg_data		bfregs;
	struct mlx5_sq_bfreg bfreg;
#ifdef CONFIG_MLX5_SF
	struct mlx5_vhca_state_notifier *vhca_state_notifier;
	struct mlx5_sf_dev_table *sf_dev_table;
	struct mlx5_core_dev *parent_mdev;
#endif
#ifdef CONFIG_MLX5_SF_MANAGER
	struct mlx5_sf_hw_table *sf_hw_table;
	struct mlx5_sf_table *sf_table;
#endif
	struct blocking_notifier_head lag_nh;
};

enum mlx5_device_state {
	MLX5_DEVICE_STATE_UP = 1,
	MLX5_DEVICE_STATE_INTERNAL_ERROR,
};

enum mlx5_interface_state {
	MLX5_INTERFACE_STATE_UP = BIT(0),
	MLX5_BREAK_FW_WAIT = BIT(1),
};

enum mlx5_pci_status {
	MLX5_PCI_STATUS_DISABLED,
	MLX5_PCI_STATUS_ENABLED,
};

enum mlx5_pagefault_type_flags {
	MLX5_PFAULT_REQUESTOR = 1 << 0,
	MLX5_PFAULT_WRITE     = 1 << 1,
	MLX5_PFAULT_RDMA      = 1 << 2,
};

struct mlx5_td {
	/* protects tirs list changes while tirs refresh */
	struct mutex     list_lock;
	struct list_head tirs_list;
	u32              tdn;
};

struct mlx5e_resources {
	struct mlx5e_hw_objs {
		u32                        pdn;
		struct mlx5_td             td;
		u32			   mkey;
<<<<<<< HEAD
=======
		struct mlx5_sq_bfreg      *bfregs;
		unsigned int               num_bfregs;
>>>>>>> b35fc656
#define MLX5_MAX_NUM_TC 8
		u32                        tisn[MLX5_MAX_PORTS][MLX5_MAX_NUM_TC];
		bool			   tisn_valid;
	} hw_objs;
	struct net_device *uplink_netdev;
	netdevice_tracker tracker;
	struct mutex uplink_netdev_lock;
	struct mlx5_crypto_dek_priv *dek_priv;
};

enum mlx5_sw_icm_type {
	MLX5_SW_ICM_TYPE_STEERING,
	MLX5_SW_ICM_TYPE_HEADER_MODIFY,
	MLX5_SW_ICM_TYPE_HEADER_MODIFY_PATTERN,
	MLX5_SW_ICM_TYPE_SW_ENCAP,
};

#define MLX5_MAX_RESERVED_GIDS 8

struct mlx5_rsvd_gids {
	unsigned int start;
	unsigned int count;
	struct ida ida;
};

struct mlx5_clock;
struct mlx5_clock_dev_state;
struct mlx5_dm;
struct mlx5_fw_tracer;
struct mlx5_vxlan;
struct mlx5_geneve;
struct mlx5_hv_vhca;
struct mlx5_st;

#define MLX5_LOG_SW_ICM_BLOCK_SIZE(dev) (MLX5_CAP_DEV_MEM(dev, log_sw_icm_alloc_granularity))
#define MLX5_SW_ICM_BLOCK_SIZE(dev) (1 << MLX5_LOG_SW_ICM_BLOCK_SIZE(dev))

enum {
	MLX5_PROF_MASK_QP_SIZE		= (u64)1 << 0,
	MLX5_PROF_MASK_MR_CACHE		= (u64)1 << 1,
};

enum {
	MKEY_CACHE_LAST_STD_ENTRY = 20,
	MLX5_IMR_KSM_CACHE_ENTRY,
	MAX_MKEY_CACHE_ENTRIES
};

struct mlx5_profile {
	u64	mask;
	u8	log_max_qp;
	u8	num_cmd_caches;
	struct {
		int	size;
		int	limit;
	} mr_cache[MAX_MKEY_CACHE_ENTRIES];
};

struct mlx5_hca_cap {
	u32 cur[MLX5_UN_SZ_DW(hca_cap_union)];
	u32 max[MLX5_UN_SZ_DW(hca_cap_union)];
};

enum mlx5_wc_state {
	MLX5_WC_STATE_UNINITIALIZED,
	MLX5_WC_STATE_UNSUPPORTED,
	MLX5_WC_STATE_SUPPORTED,
};

struct mlx5_core_dev {
	struct device *device;
	enum mlx5_coredev_type coredev_type;
	struct pci_dev	       *pdev;
	/* sync pci state */
	struct mutex		pci_status_mutex;
	enum mlx5_pci_status	pci_status;
	u8			rev_id;
	char			board_id[MLX5_BOARD_ID_LEN];
	struct mlx5_cmd		cmd;
	struct {
		struct mlx5_hca_cap *hca[MLX5_CAP_NUM];
		u32 pcam[MLX5_ST_SZ_DW(pcam_reg)];
		u32 mcam[MLX5_MCAM_REGS_NUM][MLX5_ST_SZ_DW(mcam_reg)];
		u32 fpga[MLX5_ST_SZ_DW(fpga_cap)];
		u32 qcam[MLX5_ST_SZ_DW(qcam_reg)];
		u8  embedded_cpu;
	} caps;
	struct mlx5_timeouts	*timeouts;
	u64			sys_image_guid;
	phys_addr_t		iseg_base;
	struct mlx5_init_seg __iomem *iseg;
	phys_addr_t             bar_addr;
	enum mlx5_device_state	state;
	/* sync interface state */
	struct mutex		intf_state_mutex;
	struct lock_class_key	lock_key;
	unsigned long		intf_state;
	struct mlx5_priv	priv;
	struct mlx5_profile	profile;
	u32			issi;
	struct mlx5e_resources  mlx5e_res;
	struct mlx5_dm          *dm;
	struct mlx5_st          *st;
	struct mlx5_vxlan       *vxlan;
	struct mlx5_geneve      *geneve;
	struct {
		struct mlx5_rsvd_gids	reserved_gids;
		u32			roce_en;
	} roce;
#ifdef CONFIG_MLX5_FPGA
	struct mlx5_fpga_device *fpga;
#endif
	struct mlx5_clock       *clock;
	struct mlx5_clock_dev_state *clock_state;
	struct mlx5_ib_clock_info  *clock_info;
	struct mlx5_fw_tracer   *tracer;
	struct mlx5_rsc_dump    *rsc_dump;
	u32                      vsc_addr;
	struct mlx5_hv_vhca	*hv_vhca;
	struct mlx5_hwmon	*hwmon;
	u64			num_block_tc;
	u64			num_block_ipsec;
#ifdef CONFIG_MLX5_MACSEC
	struct mlx5_macsec_fs *macsec_fs;
	/* MACsec notifier chain to sync MACsec core and IB database */
	struct blocking_notifier_head macsec_nh;
#endif
	u64 num_ipsec_offloads;
	struct mlx5_sd          *sd;
	enum mlx5_wc_state wc_state;
	/* sync write combining state */
	struct mutex wc_state_lock;
};

struct mlx5_db {
	__be32			*db;
	union {
		struct mlx5_db_pgdir		*pgdir;
		struct mlx5_ib_user_db_page	*user_page;
	}			u;
	dma_addr_t		dma;
	int			index;
};

#define MLX5_DEFAULT_NUM_DOORBELLS 8

enum {
	MLX5_COMP_EQ_SIZE = 1024,
};

enum {
	MLX5_PTYS_IB = 1 << 0,
	MLX5_PTYS_EN = 1 << 2,
};

typedef void (*mlx5_cmd_cbk_t)(int status, void *context);

enum {
	MLX5_CMD_ENT_STATE_PENDING_COMP,
};

struct mlx5_cmd_work_ent {
	unsigned long		state;
	struct mlx5_cmd_msg    *in;
	struct mlx5_cmd_msg    *out;
	void		       *uout;
	int			uout_size;
	mlx5_cmd_cbk_t		callback;
	struct delayed_work	cb_timeout_work;
	void		       *context;
	int			idx;
	struct completion	handling;
	struct completion	slotted;
	struct completion	done;
	struct mlx5_cmd        *cmd;
	struct work_struct	work;
	struct mlx5_cmd_layout *lay;
	int			ret;
	int			page_queue;
	u8			status;
	u8			token;
	u64			ts1;
	u64			ts2;
	u16			op;
	bool			polling;
	/* Track the max comp handlers */
	refcount_t              refcnt;
};

enum phy_port_state {
	MLX5_AAA_111
};

struct mlx5_hca_vport_context {
	u32			field_select;
	bool			sm_virt_aware;
	bool			has_smi;
	bool			has_raw;
	enum port_state_policy	policy;
	enum phy_port_state	phys_state;
	enum ib_port_state	vport_state;
	u8			port_physical_state;
	u64			sys_image_guid;
	u64			port_guid;
	u64			node_guid;
	u32			cap_mask1;
	u32			cap_mask1_perm;
	u16			cap_mask2;
	u16			cap_mask2_perm;
	u16			lid;
	u8			init_type_reply; /* bitmask: see ib spec 14.2.5.6 InitTypeReply */
	u8			lmc;
	u8			subnet_timeout;
	u16			sm_lid;
	u8			sm_sl;
	u16			qkey_violation_counter;
	u16			pkey_violation_counter;
	bool			grh_required;
	u8			num_plane;
};

#define STRUCT_FIELD(header, field) \
	.struct_offset_bytes = offsetof(struct ib_unpacked_ ## header, field),      \
	.struct_size_bytes   = sizeof((struct ib_unpacked_ ## header *)0)->field

extern struct dentry *mlx5_debugfs_root;

static inline u16 fw_rev_maj(struct mlx5_core_dev *dev)
{
	return ioread32be(&dev->iseg->fw_rev) & 0xffff;
}

static inline u16 fw_rev_min(struct mlx5_core_dev *dev)
{
	return ioread32be(&dev->iseg->fw_rev) >> 16;
}

static inline u16 fw_rev_sub(struct mlx5_core_dev *dev)
{
	return ioread32be(&dev->iseg->cmdif_rev_fw_sub) & 0xffff;
}

static inline u32 mlx5_base_mkey(const u32 key)
{
	return key & 0xffffff00u;
}

static inline u32 wq_get_byte_sz(u8 log_sz, u8 log_stride)
{
	return ((u32)1 << log_sz) << log_stride;
}

static inline void mlx5_init_fbc_offset(struct mlx5_buf_list *frags,
					u8 log_stride, u8 log_sz,
					u16 strides_offset,
					struct mlx5_frag_buf_ctrl *fbc)
{
	fbc->frags      = frags;
	fbc->log_stride = log_stride;
	fbc->log_sz     = log_sz;
	fbc->sz_m1	= (1 << fbc->log_sz) - 1;
	fbc->log_frag_strides = PAGE_SHIFT - fbc->log_stride;
	fbc->frag_sz_m1	= (1 << fbc->log_frag_strides) - 1;
	fbc->strides_offset = strides_offset;
}

static inline void mlx5_init_fbc(struct mlx5_buf_list *frags,
				 u8 log_stride, u8 log_sz,
				 struct mlx5_frag_buf_ctrl *fbc)
{
	mlx5_init_fbc_offset(frags, log_stride, log_sz, 0, fbc);
}

static inline void *mlx5_frag_buf_get_wqe(struct mlx5_frag_buf_ctrl *fbc,
					  u32 ix)
{
	unsigned int frag;

	ix  += fbc->strides_offset;
	frag = ix >> fbc->log_frag_strides;

	return fbc->frags[frag].buf + ((fbc->frag_sz_m1 & ix) << fbc->log_stride);
}

static inline u32
mlx5_frag_buf_get_idx_last_contig_stride(struct mlx5_frag_buf_ctrl *fbc, u32 ix)
{
	u32 last_frag_stride_idx = (ix + fbc->strides_offset) | fbc->frag_sz_m1;

	return min_t(u32, last_frag_stride_idx - fbc->strides_offset, fbc->sz_m1);
}

enum {
	CMD_ALLOWED_OPCODE_ALL,
};

void mlx5_cmd_use_events(struct mlx5_core_dev *dev);
void mlx5_cmd_use_polling(struct mlx5_core_dev *dev);
void mlx5_cmd_allowed_opcode(struct mlx5_core_dev *dev, u16 opcode);

struct mlx5_async_ctx {
	struct mlx5_core_dev *dev;
	atomic_t num_inflight;
	struct completion inflight_done;
};

struct mlx5_async_work;

typedef void (*mlx5_async_cbk_t)(int status, struct mlx5_async_work *context);

struct mlx5_async_work {
	struct mlx5_async_ctx *ctx;
	mlx5_async_cbk_t user_callback;
	u16 opcode; /* cmd opcode */
	u16 op_mod; /* cmd op_mod */
	u8 throttle_locked:1;
	u8 unpriv_locked:1;
	void *out; /* pointer to the cmd output buffer */
};

void mlx5_cmd_init_async_ctx(struct mlx5_core_dev *dev,
			     struct mlx5_async_ctx *ctx);
void mlx5_cmd_cleanup_async_ctx(struct mlx5_async_ctx *ctx);
int mlx5_cmd_exec_cb(struct mlx5_async_ctx *ctx, void *in, int in_size,
		     void *out, int out_size, mlx5_async_cbk_t callback,
		     struct mlx5_async_work *work);
void mlx5_cmd_out_err(struct mlx5_core_dev *dev, u16 opcode, u16 op_mod, void *out);
int mlx5_cmd_do(struct mlx5_core_dev *dev, void *in, int in_size, void *out, int out_size);
int mlx5_cmd_check(struct mlx5_core_dev *dev, int err, void *in, void *out);
int mlx5_cmd_exec(struct mlx5_core_dev *dev, void *in, int in_size, void *out,
		  int out_size);

#define mlx5_cmd_exec_inout(dev, ifc_cmd, in, out)                             \
	({                                                                     \
		mlx5_cmd_exec(dev, in, MLX5_ST_SZ_BYTES(ifc_cmd##_in), out,    \
			      MLX5_ST_SZ_BYTES(ifc_cmd##_out));                \
	})

#define mlx5_cmd_exec_in(dev, ifc_cmd, in)                                     \
	({                                                                     \
		u32 _out[MLX5_ST_SZ_DW(ifc_cmd##_out)] = {};                   \
		mlx5_cmd_exec_inout(dev, ifc_cmd, in, _out);                   \
	})

int mlx5_cmd_exec_polling(struct mlx5_core_dev *dev, void *in, int in_size,
			  void *out, int out_size);
bool mlx5_cmd_is_down(struct mlx5_core_dev *dev);
int mlx5_cmd_add_privileged_uid(struct mlx5_core_dev *dev, u16 uid);
void mlx5_cmd_remove_privileged_uid(struct mlx5_core_dev *dev, u16 uid);

void mlx5_core_uplink_netdev_set(struct mlx5_core_dev *mdev, struct net_device *netdev);
void mlx5_core_uplink_netdev_event_replay(struct mlx5_core_dev *mdev);

void mlx5_core_mp_event_replay(struct mlx5_core_dev *dev, u32 event, void *data);

void mlx5_health_cleanup(struct mlx5_core_dev *dev);
int mlx5_health_init(struct mlx5_core_dev *dev);
void mlx5_start_health_poll(struct mlx5_core_dev *dev);
void mlx5_stop_health_poll(struct mlx5_core_dev *dev, bool disable_health);
void mlx5_start_health_fw_log_up(struct mlx5_core_dev *dev);
void mlx5_drain_health_wq(struct mlx5_core_dev *dev);
void mlx5_trigger_health_work(struct mlx5_core_dev *dev);
int mlx5_frag_buf_alloc_node(struct mlx5_core_dev *dev, int size,
			     struct mlx5_frag_buf *buf, int node);
void mlx5_frag_buf_free(struct mlx5_core_dev *dev, struct mlx5_frag_buf *buf);
int mlx5_core_create_mkey(struct mlx5_core_dev *dev, u32 *mkey, u32 *in,
			  int inlen);
int mlx5_core_destroy_mkey(struct mlx5_core_dev *dev, u32 mkey);
int mlx5_core_query_mkey(struct mlx5_core_dev *dev, u32 mkey, u32 *out,
			 int outlen);
int mlx5_core_alloc_pd(struct mlx5_core_dev *dev, u32 *pdn);
int mlx5_core_dealloc_pd(struct mlx5_core_dev *dev, u32 pdn);
int mlx5_pagealloc_init(struct mlx5_core_dev *dev);
void mlx5_pagealloc_cleanup(struct mlx5_core_dev *dev);
void mlx5_pagealloc_start(struct mlx5_core_dev *dev);
void mlx5_pagealloc_stop(struct mlx5_core_dev *dev);
void mlx5_pages_debugfs_init(struct mlx5_core_dev *dev);
void mlx5_pages_debugfs_cleanup(struct mlx5_core_dev *dev);
int mlx5_satisfy_startup_pages(struct mlx5_core_dev *dev, int boot);
int mlx5_reclaim_startup_pages(struct mlx5_core_dev *dev);
void mlx5_register_debugfs(void);
void mlx5_unregister_debugfs(void);

void mlx5_fill_page_frag_array_perm(struct mlx5_frag_buf *buf, __be64 *pas, u8 perm);
void mlx5_fill_page_frag_array(struct mlx5_frag_buf *frag_buf, __be64 *pas);
int mlx5_comp_eqn_get(struct mlx5_core_dev *dev, u16 vecidx, int *eqn);
int mlx5_core_attach_mcg(struct mlx5_core_dev *dev, union ib_gid *mgid, u32 qpn);
int mlx5_core_detach_mcg(struct mlx5_core_dev *dev, union ib_gid *mgid, u32 qpn);

struct dentry *mlx5_debugfs_get_dev_root(struct mlx5_core_dev *dev);
void mlx5_qp_debugfs_init(struct mlx5_core_dev *dev);
void mlx5_qp_debugfs_cleanup(struct mlx5_core_dev *dev);
int mlx5_access_reg(struct mlx5_core_dev *dev, void *data_in, int size_in,
		    void *data_out, int size_out, u16 reg_id, int arg,
		    int write, bool verbose);
int mlx5_core_access_reg(struct mlx5_core_dev *dev, void *data_in,
			 int size_in, void *data_out, int size_out,
			 u16 reg_num, int arg, int write);

int mlx5_db_alloc_node(struct mlx5_core_dev *dev, struct mlx5_db *db,
		       int node);

static inline int mlx5_db_alloc(struct mlx5_core_dev *dev, struct mlx5_db *db)
{
	return mlx5_db_alloc_node(dev, db, dev->priv.numa_node);
}

void mlx5_db_free(struct mlx5_core_dev *dev, struct mlx5_db *db);

const char *mlx5_command_str(int command);
void mlx5_cmdif_debugfs_init(struct mlx5_core_dev *dev);
void mlx5_cmdif_debugfs_cleanup(struct mlx5_core_dev *dev);
int mlx5_core_create_psv(struct mlx5_core_dev *dev, u32 pdn,
			 int npsvs, u32 *sig_index);
int mlx5_core_destroy_psv(struct mlx5_core_dev *dev, int psv_num);
__be32 mlx5_core_get_terminate_scatter_list_mkey(struct mlx5_core_dev *dev);
void mlx5_core_put_rsc(struct mlx5_core_rsc_common *common);

int mlx5_init_rl_table(struct mlx5_core_dev *dev);
void mlx5_cleanup_rl_table(struct mlx5_core_dev *dev);
int mlx5_rl_add_rate(struct mlx5_core_dev *dev, u16 *index,
		     struct mlx5_rate_limit *rl);
void mlx5_rl_remove_rate(struct mlx5_core_dev *dev, struct mlx5_rate_limit *rl);
bool mlx5_rl_is_in_range(struct mlx5_core_dev *dev, u32 rate);
int mlx5_rl_add_rate_raw(struct mlx5_core_dev *dev, void *rl_in, u16 uid,
			 bool dedicated_entry, u16 *index);
void mlx5_rl_remove_rate_raw(struct mlx5_core_dev *dev, u16 index);
bool mlx5_rl_are_equal(struct mlx5_rate_limit *rl_0,
		       struct mlx5_rate_limit *rl_1);
int mlx5_alloc_bfreg(struct mlx5_core_dev *mdev, struct mlx5_sq_bfreg *bfreg,
		     bool map_wc, bool fast_path);
void mlx5_free_bfreg(struct mlx5_core_dev *mdev, struct mlx5_sq_bfreg *bfreg);

unsigned int mlx5_comp_vectors_max(struct mlx5_core_dev *dev);
int mlx5_comp_vector_get_cpu(struct mlx5_core_dev *dev, int vector);
unsigned int mlx5_core_reserved_gids_count(struct mlx5_core_dev *dev);
int mlx5_core_roce_gid_set(struct mlx5_core_dev *dev, unsigned int index,
			   u8 roce_version, u8 roce_l3_type, const u8 *gid,
			   const u8 *mac, bool vlan, u16 vlan_id, u8 port_num);

static inline u32 mlx5_mkey_to_idx(u32 mkey)
{
	return mkey >> 8;
}

static inline u32 mlx5_idx_to_mkey(u32 mkey_idx)
{
	return mkey_idx << 8;
}

static inline u8 mlx5_mkey_variant(u32 mkey)
{
	return mkey & 0xff;
}

/* Async-atomic event notifier used by mlx5 core to forward FW
 * evetns received from event queue to mlx5 consumers.
 * Optimise event queue dipatching.
 */
int mlx5_notifier_register(struct mlx5_core_dev *dev, struct notifier_block *nb);
int mlx5_notifier_unregister(struct mlx5_core_dev *dev, struct notifier_block *nb);

/* Async-atomic event notifier used for forwarding
 * evetns from the event queue into the to mlx5 events dispatcher,
 * eswitch, clock and others.
 */
int mlx5_eq_notifier_register(struct mlx5_core_dev *dev, struct mlx5_nb *nb);
int mlx5_eq_notifier_unregister(struct mlx5_core_dev *dev, struct mlx5_nb *nb);

/* Blocking event notifier used to forward SW events, used for slow path */
int mlx5_blocking_notifier_register(struct mlx5_core_dev *dev, struct notifier_block *nb);
int mlx5_blocking_notifier_unregister(struct mlx5_core_dev *dev, struct notifier_block *nb);
int mlx5_blocking_notifier_call_chain(struct mlx5_core_dev *dev, unsigned int event,
				      void *data);

int mlx5_core_query_vendor_id(struct mlx5_core_dev *mdev, u32 *vendor_id);

int mlx5_cmd_create_vport_lag(struct mlx5_core_dev *dev);
int mlx5_cmd_destroy_vport_lag(struct mlx5_core_dev *dev);
bool mlx5_lag_is_roce(struct mlx5_core_dev *dev);
bool mlx5_lag_is_sriov(struct mlx5_core_dev *dev);
bool mlx5_lag_is_active(struct mlx5_core_dev *dev);
bool mlx5_lag_mode_is_hash(struct mlx5_core_dev *dev);
bool mlx5_lag_is_master(struct mlx5_core_dev *dev);
bool mlx5_lag_is_shared_fdb(struct mlx5_core_dev *dev);
bool mlx5_lag_is_mpesw(struct mlx5_core_dev *dev);
u8 mlx5_lag_get_slave_port(struct mlx5_core_dev *dev,
			   struct net_device *slave);
int mlx5_lag_query_cong_counters(struct mlx5_core_dev *dev,
				 u64 *values,
				 int num_counters,
				 size_t *offsets);
struct mlx5_core_dev *mlx5_lag_get_next_peer_mdev(struct mlx5_core_dev *dev, int *i);

#define mlx5_lag_for_each_peer_mdev(dev, peer, i)				\
	for (i = 0, peer = mlx5_lag_get_next_peer_mdev(dev, &i);		\
	     peer;								\
	     peer = mlx5_lag_get_next_peer_mdev(dev, &i))

u8 mlx5_lag_get_num_ports(struct mlx5_core_dev *dev);
struct mlx5_uars_page *mlx5_get_uars_page(struct mlx5_core_dev *mdev);
void mlx5_put_uars_page(struct mlx5_core_dev *mdev, struct mlx5_uars_page *up);
int mlx5_dm_sw_icm_alloc(struct mlx5_core_dev *dev, enum mlx5_sw_icm_type type,
			 u64 length, u32 log_alignment, u16 uid,
			 phys_addr_t *addr, u32 *obj_id);
int mlx5_dm_sw_icm_dealloc(struct mlx5_core_dev *dev, enum mlx5_sw_icm_type type,
			   u64 length, u16 uid, phys_addr_t addr, u32 obj_id);

#ifdef CONFIG_PCIE_TPH
int mlx5_st_alloc_index(struct mlx5_core_dev *dev, enum tph_mem_type mem_type,
			unsigned int cpu_uid, u16 *st_index);
int mlx5_st_dealloc_index(struct mlx5_core_dev *dev, u16 st_index);
#else
static inline int mlx5_st_alloc_index(struct mlx5_core_dev *dev,
				      enum tph_mem_type mem_type,
				      unsigned int cpu_uid, u16 *st_index)
{
	return -EOPNOTSUPP;
}
static inline int mlx5_st_dealloc_index(struct mlx5_core_dev *dev, u16 st_index)
{
	return -EOPNOTSUPP;
}
#endif

struct mlx5_core_dev *mlx5_vf_get_core_dev(struct pci_dev *pdev);
void mlx5_vf_put_core_dev(struct mlx5_core_dev *mdev);

int mlx5_sriov_blocking_notifier_register(struct mlx5_core_dev *mdev,
					  int vf_id,
					  struct notifier_block *nb);
void mlx5_sriov_blocking_notifier_unregister(struct mlx5_core_dev *mdev,
					     int vf_id,
					     struct notifier_block *nb);
int mlx5_rdma_rn_get_params(struct mlx5_core_dev *mdev,
			    struct ib_device *device,
			    struct rdma_netdev_alloc_params *params);

enum {
	MLX5_PCI_DEV_IS_VF		= 1 << 0,
};

static inline bool mlx5_core_is_pf(const struct mlx5_core_dev *dev)
{
	return dev->coredev_type == MLX5_COREDEV_PF;
}

static inline bool mlx5_core_is_vf(const struct mlx5_core_dev *dev)
{
	return dev->coredev_type == MLX5_COREDEV_VF;
}

static inline bool mlx5_core_same_coredev_type(const struct mlx5_core_dev *dev1,
					       const struct mlx5_core_dev *dev2)
{
	return dev1->coredev_type == dev2->coredev_type;
}

static inline bool mlx5_core_is_ecpf(const struct mlx5_core_dev *dev)
{
	return dev->caps.embedded_cpu;
}

static inline bool
mlx5_core_is_ecpf_esw_manager(const struct mlx5_core_dev *dev)
{
	return dev->caps.embedded_cpu && MLX5_CAP_GEN(dev, eswitch_manager);
}

static inline bool mlx5_ecpf_vport_exists(const struct mlx5_core_dev *dev)
{
	return mlx5_core_is_pf(dev) && MLX5_CAP_ESW(dev, ecpf_vport_exists);
}

static inline u16 mlx5_core_max_vfs(const struct mlx5_core_dev *dev)
{
	return dev->priv.sriov.max_vfs;
}

static inline int mlx5_lag_is_lacp_owner(struct mlx5_core_dev *dev)
{
	/* LACP owner conditions:
	 * 1) Function is physical.
	 * 2) LAG is supported by FW.
	 * 3) LAG is managed by driver (currently the only option).
	 */
	return  MLX5_CAP_GEN(dev, vport_group_manager) &&
		   (MLX5_CAP_GEN(dev, num_lag_ports) > 1) &&
		    MLX5_CAP_GEN(dev, lag_master);
}

static inline u16 mlx5_core_max_ec_vfs(const struct mlx5_core_dev *dev)
{
	return dev->priv.sriov.max_ec_vfs;
}

static inline int mlx5_get_gid_table_len(u16 param)
{
	if (param > 4) {
		pr_warn("gid table length is zero\n");
		return 0;
	}

	return 8 * (1 << param);
}

static inline bool mlx5_rl_is_supported(struct mlx5_core_dev *dev)
{
	return !!(dev->priv.rl_table.max_size);
}

static inline int mlx5_core_is_mp_slave(struct mlx5_core_dev *dev)
{
	return MLX5_CAP_GEN(dev, affiliate_nic_vport_criteria) &&
	       MLX5_CAP_GEN(dev, num_vhca_ports) <= 1;
}

static inline int mlx5_core_is_mp_master(struct mlx5_core_dev *dev)
{
	return MLX5_CAP_GEN(dev, num_vhca_ports) > 1;
}

static inline int mlx5_core_mp_enabled(struct mlx5_core_dev *dev)
{
	return mlx5_core_is_mp_slave(dev) ||
	       mlx5_core_is_mp_master(dev);
}

static inline int mlx5_core_native_port_num(struct mlx5_core_dev *dev)
{
	if (!mlx5_core_mp_enabled(dev))
		return 1;

	return MLX5_CAP_GEN(dev, native_port_num);
}

static inline int mlx5_get_dev_index(struct mlx5_core_dev *dev)
{
	int idx = MLX5_CAP_GEN(dev, native_port_num);

	if (idx >= 1 && idx <= MLX5_MAX_PORTS)
		return idx - 1;
	else
		return PCI_FUNC(dev->pdev->devfn);
}

enum {
	MLX5_TRIGGERED_CMD_COMP = (u64)1 << 32,
};

bool mlx5_is_roce_on(struct mlx5_core_dev *dev);

static inline bool mlx5_get_roce_state(struct mlx5_core_dev *dev)
{
	if (MLX5_CAP_GEN(dev, roce_rw_supported))
		return MLX5_CAP_GEN(dev, roce);

	/* If RoCE cap is read-only in FW, get RoCE state from devlink
	 * in order to support RoCE enable/disable feature
	 */
	return mlx5_is_roce_on(dev);
}

#ifdef CONFIG_MLX5_MACSEC
static inline bool mlx5e_is_macsec_device(const struct mlx5_core_dev *mdev)
{
	if (!(MLX5_CAP_GEN_64(mdev, general_obj_types) &
	    MLX5_GENERAL_OBJ_TYPES_CAP_MACSEC_OFFLOAD))
		return false;

	if (!MLX5_CAP_GEN(mdev, log_max_dek))
		return false;

	if (!MLX5_CAP_MACSEC(mdev, log_max_macsec_offload))
		return false;

	if (!MLX5_CAP_FLOWTABLE_NIC_RX(mdev, macsec_decrypt) ||
	    !MLX5_CAP_FLOWTABLE_NIC_RX(mdev, reformat_remove_macsec))
		return false;

	if (!MLX5_CAP_FLOWTABLE_NIC_TX(mdev, macsec_encrypt) ||
	    !MLX5_CAP_FLOWTABLE_NIC_TX(mdev, reformat_add_macsec))
		return false;

	if (!MLX5_CAP_MACSEC(mdev, macsec_crypto_esp_aes_gcm_128_encrypt) &&
	    !MLX5_CAP_MACSEC(mdev, macsec_crypto_esp_aes_gcm_256_encrypt))
		return false;

	if (!MLX5_CAP_MACSEC(mdev, macsec_crypto_esp_aes_gcm_128_decrypt) &&
	    !MLX5_CAP_MACSEC(mdev, macsec_crypto_esp_aes_gcm_256_decrypt))
		return false;

	return true;
}

#define NIC_RDMA_BOTH_DIRS_CAPS (MLX5_FT_NIC_RX_2_NIC_RX_RDMA | MLX5_FT_NIC_TX_RDMA_2_NIC_TX)

static inline bool mlx5_is_macsec_roce_supported(struct mlx5_core_dev *mdev)
{
	if (((MLX5_CAP_GEN_2(mdev, flow_table_type_2_type) &
	     NIC_RDMA_BOTH_DIRS_CAPS) != NIC_RDMA_BOTH_DIRS_CAPS) ||
	     !MLX5_CAP_FLOWTABLE_RDMA_TX(mdev, max_modify_header_actions) ||
	     !mlx5e_is_macsec_device(mdev) || !mdev->macsec_fs)
		return false;

	return true;
}
#endif

enum {
	MLX5_OCTWORD = 16,
};

bool mlx5_wc_support_get(struct mlx5_core_dev *mdev);

static inline struct net *mlx5_core_net(struct mlx5_core_dev *dev)
{
	return devlink_net(priv_to_devlink(dev));
}
#endif /* MLX5_DRIVER_H */<|MERGE_RESOLUTION|>--- conflicted
+++ resolved
@@ -658,11 +658,8 @@
 		u32                        pdn;
 		struct mlx5_td             td;
 		u32			   mkey;
-<<<<<<< HEAD
-=======
 		struct mlx5_sq_bfreg      *bfregs;
 		unsigned int               num_bfregs;
->>>>>>> b35fc656
 #define MLX5_MAX_NUM_TC 8
 		u32                        tisn[MLX5_MAX_PORTS][MLX5_MAX_NUM_TC];
 		bool			   tisn_valid;
