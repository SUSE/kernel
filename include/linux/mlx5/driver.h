--- conflicted
+++ resolved
@@ -439,10 +439,7 @@
 	struct work_struct		report_work;
 	struct devlink_health_reporter *fw_reporter;
 	struct devlink_health_reporter *fw_fatal_reporter;
-<<<<<<< HEAD
-=======
 	struct devlink_health_reporter *vnic_reporter;
->>>>>>> eb3cdb58
 	struct delayed_work		update_fw_log_ts_work;
 };
 
@@ -560,10 +557,6 @@
 	 * creation/deletion on drivers rescan. Unset during device attach.
 	 */
 	MLX5_PRIV_FLAGS_DETACH = 1 << 2,
-	/* Distinguish between mlx5e_probe/remove called by module init/cleanup
-	 * and called by other flows which can already hold devlink lock
-	 */
-	MLX5_PRIV_FLAGS_MLX5E_LOCKED_FLOW = 1 << 3,
 };
 
 struct mlx5_adev {
@@ -752,10 +745,6 @@
 
 enum {
 	MKEY_CACHE_LAST_STD_ENTRY = 20,
-<<<<<<< HEAD
-	MLX5_IMR_MTT_CACHE_ENTRY,
-=======
->>>>>>> eb3cdb58
 	MLX5_IMR_KSM_CACHE_ENTRY,
 	MAX_MKEY_CACHE_ENTRIES
 };
@@ -1177,10 +1166,7 @@
 bool mlx5_lag_mode_is_hash(struct mlx5_core_dev *dev);
 bool mlx5_lag_is_master(struct mlx5_core_dev *dev);
 bool mlx5_lag_is_shared_fdb(struct mlx5_core_dev *dev);
-<<<<<<< HEAD
-=======
 bool mlx5_lag_is_mpesw(struct mlx5_core_dev *dev);
->>>>>>> eb3cdb58
 struct net_device *mlx5_lag_get_roce_netdev(struct mlx5_core_dev *dev);
 u8 mlx5_lag_get_slave_port(struct mlx5_core_dev *dev,
 			   struct net_device *slave);
@@ -1335,13 +1321,10 @@
 	MLX5_OCTWORD = 16,
 };
 
-<<<<<<< HEAD
-=======
 struct msi_map mlx5_msix_alloc(struct mlx5_core_dev *dev,
 			       irqreturn_t (*handler)(int, void *),
 			       const struct irq_affinity_desc *affdesc,
 			       const char *name);
 void mlx5_msix_free(struct mlx5_core_dev *dev, struct msi_map map);
 
->>>>>>> eb3cdb58
 #endif /* MLX5_DRIVER_H */