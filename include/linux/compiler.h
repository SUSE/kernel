/* SPDX-License-Identifier: GPL-2.0 */
#ifndef __LINUX_COMPILER_H
#define __LINUX_COMPILER_H

#include <linux/compiler_types.h>

#ifndef __ASSEMBLY__

#ifdef __KERNEL__

/*
 * Note: DISABLE_BRANCH_PROFILING can be used by special lowlevel code
 * to disable branch tracing on a per file basis.
 */
void ftrace_likely_update(struct ftrace_likely_data *f, int val,
			  int expect, int is_constant);
#if defined(CONFIG_TRACE_BRANCH_PROFILING) \
    && !defined(DISABLE_BRANCH_PROFILING) && !defined(__CHECKER__)
#define likely_notrace(x)	__builtin_expect(!!(x), 1)
#define unlikely_notrace(x)	__builtin_expect(!!(x), 0)

#define __branch_check__(x, expect, is_constant) ({			\
			long ______r;					\
			static struct ftrace_likely_data		\
				__aligned(4)				\
				__section("_ftrace_annotated_branch")	\
				______f = {				\
				.data.func = __func__,			\
				.data.file = __FILE__,			\
				.data.line = __LINE__,			\
			};						\
			______r = __builtin_expect(!!(x), expect);	\
			ftrace_likely_update(&______f, ______r,		\
					     expect, is_constant);	\
			______r;					\
		})

/*
 * Using __builtin_constant_p(x) to ignore cases where the return
 * value is always the same.  This idea is taken from a similar patch
 * written by Daniel Walker.
 */
# ifndef likely
#  define likely(x)	(__branch_check__(x, 1, __builtin_constant_p(x)))
# endif
# ifndef unlikely
#  define unlikely(x)	(__branch_check__(x, 0, __builtin_constant_p(x)))
# endif

#ifdef CONFIG_PROFILE_ALL_BRANCHES
/*
 * "Define 'is'", Bill Clinton
 * "Define 'if'", Steven Rostedt
 */
#define if(cond, ...) if ( __trace_if_var( !!(cond , ## __VA_ARGS__) ) )

#define __trace_if_var(cond) (__builtin_constant_p(cond) ? (cond) : __trace_if_value(cond))

#define __trace_if_value(cond) ({			\
	static struct ftrace_branch_data		\
		__aligned(4)				\
		__section("_ftrace_branch")		\
		__if_trace = {				\
			.func = __func__,		\
			.file = __FILE__,		\
			.line = __LINE__,		\
		};					\
	(cond) ?					\
		(__if_trace.miss_hit[1]++,1) :		\
		(__if_trace.miss_hit[0]++,0);		\
})

#endif /* CONFIG_PROFILE_ALL_BRANCHES */

#else
# define likely(x)	__builtin_expect(!!(x), 1)
# define unlikely(x)	__builtin_expect(!!(x), 0)
# define likely_notrace(x)	likely(x)
# define unlikely_notrace(x)	unlikely(x)
#endif

/* Optimization barrier */
#ifndef barrier
/* The "volatile" is due to gcc bugs */
# define barrier() __asm__ __volatile__("": : :"memory")
#endif

#ifndef barrier_data
/*
 * This version is i.e. to prevent dead stores elimination on @ptr
 * where gcc and llvm may behave differently when otherwise using
 * normal barrier(): while gcc behavior gets along with a normal
 * barrier(), llvm needs an explicit input variable to be assumed
 * clobbered. The issue is as follows: while the inline asm might
 * access any memory it wants, the compiler could have fit all of
 * @ptr into memory registers instead, and since @ptr never escaped
 * from that, it proved that the inline asm wasn't touching any of
 * it. This version works well with both compilers, i.e. we're telling
 * the compiler that the inline asm absolutely may see the contents
 * of @ptr. See also: https://llvm.org/bugs/show_bug.cgi?id=15495
 */
# define barrier_data(ptr) __asm__ __volatile__("": :"r"(ptr) :"memory")
#endif

/* workaround for GCC PR82365 if needed */
#ifndef barrier_before_unreachable
# define barrier_before_unreachable() do { } while (0)
#endif

/* Unreachable code */
#ifdef CONFIG_OBJTOOL
/*
 * These macros help objtool understand GCC code flow for unreachable code.
 * The __COUNTER__ based labels are a hack to make each instance of the macros
 * unique, to convince GCC not to merge duplicate inline asm statements.
 */
#define __stringify_label(n) #n

#define __annotate_unreachable(c) ({					\
	asm volatile(__stringify_label(c) ":\n\t"			\
		     ".pushsection .discard.unreachable\n\t"		\
		     ".long " __stringify_label(c) "b - .\n\t"		\
		     ".popsection\n\t" : : "i" (c));			\
})
#define annotate_unreachable() __annotate_unreachable(__COUNTER__)

<<<<<<< HEAD
#define ASM_REACHABLE							\
	"998:\n\t"							\
	".pushsection .discard.reachable\n\t"				\
	".long 998b - .\n\t"						\
	".popsection\n\t"

/* Annotate a C jump table to allow objtool to follow the code flow */
#define __annotate_jump_table __section(".rodata..c_jump_table")

#else
=======
/* Annotate a C jump table to allow objtool to follow the code flow */
#define __annotate_jump_table __section(".rodata..c_jump_table")

#else /* !CONFIG_OBJTOOL */
>>>>>>> eb3cdb58
#define annotate_unreachable()
# define ASM_REACHABLE
#define __annotate_jump_table
#endif /* CONFIG_OBJTOOL */

#ifndef unreachable
# define unreachable() do {		\
	annotate_unreachable();		\
	__builtin_unreachable();	\
} while (0)
#endif

/*
 * KENTRY - kernel entry point
 * This can be used to annotate symbols (functions or data) that are used
 * without their linker symbol being referenced explicitly. For example,
 * interrupt vector handlers, or functions in the kernel image that are found
 * programatically.
 *
 * Not required for symbols exported with EXPORT_SYMBOL, or initcalls. Those
 * are handled in their own way (with KEEP() in linker scripts).
 *
 * KENTRY can be avoided if the symbols in question are marked as KEEP() in the
 * linker script. For example an architecture could KEEP() its entire
 * boot/exception vector code rather than annotate each function and data.
 */
#ifndef KENTRY
# define KENTRY(sym)						\
	extern typeof(sym) sym;					\
	static const unsigned long __kentry_##sym		\
	__used							\
	__attribute__((__section__("___kentry+" #sym)))		\
	= (unsigned long)&sym;
#endif

#ifndef RELOC_HIDE
# define RELOC_HIDE(ptr, off)					\
  ({ unsigned long __ptr;					\
     __ptr = (unsigned long) (ptr);				\
    (typeof(ptr)) (__ptr + (off)); })
#endif

#define absolute_pointer(val)	RELOC_HIDE((void *)(val), 0)

#ifndef OPTIMIZER_HIDE_VAR
/* Make the optimizer believe the variable can be manipulated arbitrarily. */
#define OPTIMIZER_HIDE_VAR(var)						\
	__asm__ ("" : "=r" (var) : "0" (var))
#endif

/* Not-quite-unique ID. */
#ifndef __UNIQUE_ID
# define __UNIQUE_ID(prefix) __PASTE(__PASTE(__UNIQUE_ID_, prefix), __LINE__)
#endif

/**
 * data_race - mark an expression as containing intentional data races
 *
 * This data_race() macro is useful for situations in which data races
 * should be forgiven.  One example is diagnostic code that accesses
 * shared variables but is not a part of the core synchronization design.
 *
 * This macro *does not* affect normal code generation, but is a hint
 * to tooling that data races here are to be ignored.
 */
#define data_race(expr)							\
({									\
	__unqual_scalar_typeof(({ expr; })) __v = ({			\
		__kcsan_disable_current();				\
		expr;							\
	});								\
	__kcsan_enable_current();					\
	__v;								\
})

#endif /* __KERNEL__ */

/*
 * Force the compiler to emit 'sym' as a symbol, so that we can reference
 * it from inline assembler. Necessary in case 'sym' could be inlined
 * otherwise, or eliminated entirely due to lack of references that are
 * visible to the compiler.
 */
#define ___ADDRESSABLE(sym, __attrs) \
	static void * __used __attrs \
		__UNIQUE_ID(__PASTE(__addressable_,sym)) = (void *)&sym;
#define __ADDRESSABLE(sym) \
	___ADDRESSABLE(sym, __section(".discard.addressable"))

/**
 * offset_to_ptr - convert a relative memory offset to an absolute pointer
 * @off:	the address of the 32-bit offset value
 */
static inline void *offset_to_ptr(const int *off)
{
	return (void *)((unsigned long)off + *off);
}

#endif /* __ASSEMBLY__ */

/* &a[0] degrades to a pointer: a different type from an array */
#define __must_be_array(a)	BUILD_BUG_ON_ZERO(__same_type((a), &(a)[0]))

/*
 * Whether 'type' is a signed type or an unsigned type. Supports scalar types,
 * bool and also pointer types.
 */
#define is_signed_type(type) (((type)(-1)) < (__force type)1)
#define is_unsigned_type(type) (!is_signed_type(type))

/*
 * This is needed in functions which generate the stack canary, see
 * arch/x86/kernel/smpboot.c::start_secondary() for an example.
 */
#define prevent_tail_call_optimization()	mb()

#include <asm/rwonce.h>

#endif /* __LINUX_COMPILER_H */<|MERGE_RESOLUTION|>--- conflicted
+++ resolved
@@ -124,25 +124,11 @@
 })
 #define annotate_unreachable() __annotate_unreachable(__COUNTER__)
 
-<<<<<<< HEAD
-#define ASM_REACHABLE							\
-	"998:\n\t"							\
-	".pushsection .discard.reachable\n\t"				\
-	".long 998b - .\n\t"						\
-	".popsection\n\t"
-
 /* Annotate a C jump table to allow objtool to follow the code flow */
 #define __annotate_jump_table __section(".rodata..c_jump_table")
 
-#else
-=======
-/* Annotate a C jump table to allow objtool to follow the code flow */
-#define __annotate_jump_table __section(".rodata..c_jump_table")
-
 #else /* !CONFIG_OBJTOOL */
->>>>>>> eb3cdb58
 #define annotate_unreachable()
-# define ASM_REACHABLE
 #define __annotate_jump_table
 #endif /* CONFIG_OBJTOOL */
 
