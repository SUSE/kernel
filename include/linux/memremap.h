/* SPDX-License-Identifier: GPL-2.0 */
#ifndef _LINUX_MEMREMAP_H_
#define _LINUX_MEMREMAP_H_

#include <linux/mmzone.h>
#include <linux/range.h>
#include <linux/ioport.h>
#include <linux/percpu-refcount.h>

struct resource;
struct device;

/**
 * struct vmem_altmap - pre-allocated storage for vmemmap_populate
 * @base_pfn: base of the entire dev_pagemap mapping
 * @reserve: pages mapped, but reserved for driver use (relative to @base)
 * @free: free pages set aside in the mapping for memmap storage
 * @align: pages reserved to meet allocation alignments
 * @alloc: track pages consumed, private to vmemmap_populate()
 */
struct vmem_altmap {
	unsigned long base_pfn;
	const unsigned long end_pfn;
	const unsigned long reserve;
	unsigned long free;
	unsigned long align;
	unsigned long alloc;
};

/*
 * Specialize ZONE_DEVICE memory into multiple types each has a different
 * usage.
 *
 * MEMORY_DEVICE_PRIVATE:
 * Device memory that is not directly addressable by the CPU: CPU can neither
 * read nor write private memory. In this case, we do still have struct pages
 * backing the device memory. Doing so simplifies the implementation, but it is
 * important to remember that there are certain points at which the struct page
 * must be treated as an opaque object, rather than a "normal" struct page.
 *
 * A more complete discussion of unaddressable memory may be found in
 * include/linux/hmm.h and Documentation/mm/hmm.rst.
 *
 * MEMORY_DEVICE_COHERENT:
 * Device memory that is cache coherent from device and CPU point of view. This
 * is used on platforms that have an advanced system bus (like CAPI or CXL). A
 * driver can hotplug the device memory using ZONE_DEVICE and with that memory
 * type. Any page of a process can be migrated to such memory. However no one
 * should be allowed to pin such memory so that it can always be evicted.
 *
 * MEMORY_DEVICE_COHERENT:
 * Device memory that is cache coherent from device and CPU point of view. This
 * is used on platforms that have an advanced system bus (like CAPI or CXL). A
 * driver can hotplug the device memory using ZONE_DEVICE and with that memory
 * type. Any page of a process can be migrated to such memory. However no one
 * should be allowed to pin such memory so that it can always be evicted.
 *
 * MEMORY_DEVICE_FS_DAX:
 * Host memory that has similar access semantics as System RAM i.e. DMA
 * coherent and supports page pinning. In support of coordinating page
 * pinning vs other operations MEMORY_DEVICE_FS_DAX arranges for a
 * wakeup event whenever a page is unpinned and becomes idle. This
 * wakeup is used to coordinate physical address space management (ex:
 * fs truncate/hole punch) vs pinned pages (ex: device dma).
 *
 * MEMORY_DEVICE_GENERIC:
 * Host memory that has similar access semantics as System RAM i.e. DMA
 * coherent and supports page pinning. This is for example used by DAX devices
 * that expose memory using a character device.
 *
 * MEMORY_DEVICE_PCI_P2PDMA:
 * Device memory residing in a PCI BAR intended for use with Peer-to-Peer
 * transactions.
 */
enum memory_type {
	/* 0 is reserved to catch uninitialized type fields */
	MEMORY_DEVICE_PRIVATE = 1,
	MEMORY_DEVICE_COHERENT,
	MEMORY_DEVICE_FS_DAX,
	MEMORY_DEVICE_GENERIC,
	MEMORY_DEVICE_PCI_P2PDMA,
};

struct dev_pagemap_ops {
	/*
	 * Called once the page refcount reaches 0.  The reference count will be
	 * reset to one by the core code after the method is called to prepare
	 * for handing out the page again.
	 */
	void (*page_free)(struct page *page);

	/*
	 * Used for private (un-addressable) device memory only.  Must migrate
	 * the page back to a CPU accessible page.
	 */
	vm_fault_t (*migrate_to_ram)(struct vm_fault *vmf);

	/*
	 * Handle the memory failure happens on a range of pfns.  Notify the
	 * processes who are using these pfns, and try to recover the data on
	 * them if necessary.  The mf_flags is finally passed to the recover
	 * function through the whole notify routine.
	 *
	 * When this is not implemented, or it returns -EOPNOTSUPP, the caller
	 * will fall back to a common handler called mf_generic_kill_procs().
	 */
	int (*memory_failure)(struct dev_pagemap *pgmap, unsigned long pfn,
			      unsigned long nr_pages, int mf_flags);
};

#define PGMAP_ALTMAP_VALID	(1 << 0)

/**
 * struct dev_pagemap - metadata for ZONE_DEVICE mappings
 * @altmap: pre-allocated/reserved memory for vmemmap allocations
 * @ref: reference count that pins the devm_memremap_pages() mapping
 * @done: completion for @ref
 * @type: memory type: see MEMORY_* in memory_hotplug.h
 * @flags: PGMAP_* flags to specify defailed behavior
 * @vmemmap_shift: structural definition of how the vmemmap page metadata
 *      is populated, specifically the metadata page order.
 *	A zero value (default) uses base pages as the vmemmap metadata
 *	representation. A bigger value will set up compound struct pages
 *	of the requested order value.
 * @ops: method table
 * @owner: an opaque pointer identifying the entity that manages this
 *	instance.  Used by various helpers to make sure that no
 *	foreign ZONE_DEVICE memory is accessed.
 * @nr_range: number of ranges to be mapped
 * @range: range to be mapped when nr_range == 1
 * @ranges: array of ranges to be mapped when nr_range > 1
 */
struct dev_pagemap {
	struct vmem_altmap altmap;
	struct percpu_ref ref;
	struct completion done;
	enum memory_type type;
	unsigned int flags;
	unsigned long vmemmap_shift;
	const struct dev_pagemap_ops *ops;
	void *owner;
	int nr_range;
	union {
		struct range range;
		DECLARE_FLEX_ARRAY(struct range, ranges);
	};
};

static inline bool pgmap_has_memory_failure(struct dev_pagemap *pgmap)
{
	return pgmap->ops && pgmap->ops->memory_failure;
}

static inline struct vmem_altmap *pgmap_altmap(struct dev_pagemap *pgmap)
{
	if (pgmap->flags & PGMAP_ALTMAP_VALID)
		return &pgmap->altmap;
	return NULL;
}

static inline unsigned long pgmap_vmemmap_nr(struct dev_pagemap *pgmap)
{
	return 1 << pgmap->vmemmap_shift;
}

static inline bool is_device_private_page(const struct page *page)
{
	return IS_ENABLED(CONFIG_DEVICE_PRIVATE) &&
		is_zone_device_page(page) &&
		page->pgmap->type == MEMORY_DEVICE_PRIVATE;
}

<<<<<<< HEAD
=======
static inline bool folio_is_device_private(const struct folio *folio)
{
	return is_device_private_page(&folio->page);
}

>>>>>>> eb3cdb58
static inline bool is_pci_p2pdma_page(const struct page *page)
{
	return IS_ENABLED(CONFIG_PCI_P2PDMA) &&
		is_zone_device_page(page) &&
		page->pgmap->type == MEMORY_DEVICE_PCI_P2PDMA;
}

static inline bool is_device_coherent_page(const struct page *page)
{
	return is_zone_device_page(page) &&
		page->pgmap->type == MEMORY_DEVICE_COHERENT;
}

<<<<<<< HEAD
=======
static inline bool folio_is_device_coherent(const struct folio *folio)
{
	return is_device_coherent_page(&folio->page);
}

>>>>>>> eb3cdb58
#ifdef CONFIG_ZONE_DEVICE
void zone_device_page_init(struct page *page);
void *memremap_pages(struct dev_pagemap *pgmap, int nid);
void memunmap_pages(struct dev_pagemap *pgmap);
void *devm_memremap_pages(struct device *dev, struct dev_pagemap *pgmap);
void devm_memunmap_pages(struct device *dev, struct dev_pagemap *pgmap);
struct dev_pagemap *get_dev_pagemap(unsigned long pfn,
		struct dev_pagemap *pgmap);
bool pgmap_pfn_valid(struct dev_pagemap *pgmap, unsigned long pfn);

unsigned long vmem_altmap_offset(struct vmem_altmap *altmap);
void vmem_altmap_free(struct vmem_altmap *altmap, unsigned long nr_pfns);
unsigned long memremap_compat_align(void);
#else
static inline void *devm_memremap_pages(struct device *dev,
		struct dev_pagemap *pgmap)
{
	/*
	 * Fail attempts to call devm_memremap_pages() without
	 * ZONE_DEVICE support enabled, this requires callers to fall
	 * back to plain devm_memremap() based on config
	 */
	WARN_ON_ONCE(1);
	return ERR_PTR(-ENXIO);
}

static inline void devm_memunmap_pages(struct device *dev,
		struct dev_pagemap *pgmap)
{
}

static inline struct dev_pagemap *get_dev_pagemap(unsigned long pfn,
		struct dev_pagemap *pgmap)
{
	return NULL;
}

static inline bool pgmap_pfn_valid(struct dev_pagemap *pgmap, unsigned long pfn)
{
	return false;
}

static inline unsigned long vmem_altmap_offset(struct vmem_altmap *altmap)
{
	return 0;
}

static inline void vmem_altmap_free(struct vmem_altmap *altmap,
		unsigned long nr_pfns)
{
}

/* when memremap_pages() is disabled all archs can remap a single page */
static inline unsigned long memremap_compat_align(void)
{
	return PAGE_SIZE;
}
#endif /* CONFIG_ZONE_DEVICE */

static inline void put_dev_pagemap(struct dev_pagemap *pgmap)
{
	if (pgmap)
		percpu_ref_put(&pgmap->ref);
}

#endif /* _LINUX_MEMREMAP_H_ */<|MERGE_RESOLUTION|>--- conflicted
+++ resolved
@@ -40,13 +40,6 @@
  *
  * A more complete discussion of unaddressable memory may be found in
  * include/linux/hmm.h and Documentation/mm/hmm.rst.
- *
- * MEMORY_DEVICE_COHERENT:
- * Device memory that is cache coherent from device and CPU point of view. This
- * is used on platforms that have an advanced system bus (like CAPI or CXL). A
- * driver can hotplug the device memory using ZONE_DEVICE and with that memory
- * type. Any page of a process can be migrated to such memory. However no one
- * should be allowed to pin such memory so that it can always be evicted.
  *
  * MEMORY_DEVICE_COHERENT:
  * Device memory that is cache coherent from device and CPU point of view. This
@@ -170,14 +163,11 @@
 		page->pgmap->type == MEMORY_DEVICE_PRIVATE;
 }
 
-<<<<<<< HEAD
-=======
 static inline bool folio_is_device_private(const struct folio *folio)
 {
 	return is_device_private_page(&folio->page);
 }
 
->>>>>>> eb3cdb58
 static inline bool is_pci_p2pdma_page(const struct page *page)
 {
 	return IS_ENABLED(CONFIG_PCI_P2PDMA) &&
@@ -191,14 +181,11 @@
 		page->pgmap->type == MEMORY_DEVICE_COHERENT;
 }
 
-<<<<<<< HEAD
-=======
 static inline bool folio_is_device_coherent(const struct folio *folio)
 {
 	return is_device_coherent_page(&folio->page);
 }
 
->>>>>>> eb3cdb58
 #ifdef CONFIG_ZONE_DEVICE
 void zone_device_page_init(struct page *page);
 void *memremap_pages(struct dev_pagemap *pgmap, int nid);
