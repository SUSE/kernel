--- conflicted
+++ resolved
@@ -159,12 +159,9 @@
 	unsigned int val = READ_ONCE(current->trace_recursion);
 	int bit;
 
-<<<<<<< HEAD
-=======
 	if (trace_warn_on_no_rcu(ip))
 		return -1;
 
->>>>>>> eb3cdb58
 	bit = trace_get_context_bit() + start;
 	if (unlikely(val & (1 << bit))) {
 		/*
@@ -186,11 +183,8 @@
 	current->trace_recursion = val;
 	barrier();
 
-<<<<<<< HEAD
-=======
 	preempt_disable_notrace();
 
->>>>>>> eb3cdb58
 	return bit;
 }
 
@@ -199,10 +193,7 @@
  */
 static __always_inline void trace_clear_recursion(int bit)
 {
-<<<<<<< HEAD
-=======
 	preempt_enable_notrace();
->>>>>>> eb3cdb58
 	barrier();
 	trace_recursion_clear(bit);
 }
