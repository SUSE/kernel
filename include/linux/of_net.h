--- conflicted
+++ resolved
@@ -14,10 +14,7 @@
 struct net_device;
 extern int of_get_phy_mode(struct device_node *np, phy_interface_t *interface);
 extern int of_get_mac_address(struct device_node *np, u8 *mac);
-<<<<<<< HEAD
-=======
 extern int of_get_mac_address_nvmem(struct device_node *np, u8 *mac);
->>>>>>> eb3cdb58
 int of_get_ethdev_address(struct device_node *np, struct net_device *dev);
 extern struct net_device *of_find_net_device_by_node(struct device_node *np);
 #else
@@ -32,14 +29,11 @@
 	return -ENODEV;
 }
 
-<<<<<<< HEAD
-=======
 static inline int of_get_mac_address_nvmem(struct device_node *np, u8 *mac)
 {
 	return -ENODEV;
 }
 
->>>>>>> eb3cdb58
 static inline int of_get_ethdev_address(struct device_node *np, struct net_device *dev)
 {
 	return -ENODEV;
