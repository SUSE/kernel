--- conflicted
+++ resolved
@@ -180,15 +180,6 @@
 	PG_has_hwpoisoned = PG_error,
 #endif
 
-#ifdef CONFIG_MEMORY_FAILURE
-	/*
-	 * Compound pages. Stored in first tail page's flags.
-	 * Indicates that at least one subpage is hwpoisoned in the
-	 * THP.
-	 */
-	PG_has_hwpoisoned = PG_mappedtodisk,
-#endif
-
 	/* non-lru isolated movable page */
 	PG_isolated = PG_reclaim,
 
@@ -886,20 +877,6 @@
 	TESTSCFLAG_FALSE(HasHWPoisoned, has_hwpoisoned)
 #endif
 
-#if defined(CONFIG_MEMORY_FAILURE) && defined(CONFIG_TRANSPARENT_HUGEPAGE)
-/*
- * PageHasHWPoisoned indicates that at least one subpage is hwpoisoned in the
- * compound page.
- *
- * This flag is set by hwpoison handler.  Cleared by THP split or free page.
- */
-PAGEFLAG(HasHWPoisoned, has_hwpoisoned, PF_SECOND)
-	TESTSCFLAG(HasHWPoisoned, has_hwpoisoned, PF_SECOND)
-#else
-PAGEFLAG_FALSE(HasHWPoisoned)
-	TESTSCFLAG_FALSE(HasHWPoisoned)
-#endif
-
 /*
  * Check if a page is currently marked HWPoisoned. Note that this check is
  * best effort only and inherently racy: there is no way to synchronize with
@@ -1014,20 +991,7 @@
 	return test_bit(PG_anon_exclusive, &PF_ANY(page, 1)->flags);
 }
 
-<<<<<<< HEAD
-/*
- * A version of PageSlabPfmemalloc() for opportunistic checks where the page
- * might have been freed under us and not be a PageSlab anymore.
- */
-static inline int __PageSlabPfmemalloc(struct page *page)
-{
-	return PageActive(page);
-}
-
-static inline void SetPageSlabPfmemalloc(struct page *page)
-=======
 static __always_inline void SetPageAnonExclusive(struct page *page)
->>>>>>> eb3cdb58
 {
 	VM_BUG_ON_PGFLAGS(!PageAnon(page) || PageKsm(page), page);
 	VM_BUG_ON_PGFLAGS(PageHuge(page) && !PageHead(page), page);
@@ -1074,11 +1038,7 @@
  * alloc-free cycle to prevent from reusing the page.
  */
 #define PAGE_FLAGS_CHECK_AT_PREP	\
-<<<<<<< HEAD
-	(PAGEFLAGS_MASK & ~__PG_HWPOISON)
-=======
 	((PAGEFLAGS_MASK & ~__PG_HWPOISON) | LRU_GEN_MASK | LRU_REFS_MASK)
->>>>>>> eb3cdb58
 
 #define PAGE_FLAGS_PRIVATE				\
 	(1UL << PG_private | 1UL << PG_private_2)
