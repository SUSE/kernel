/* SPDX-License-Identifier: GPL-2.0-or-later */
/*
 * Network device features.
 */
#ifndef _LINUX_NETDEV_FEATURES_H
#define _LINUX_NETDEV_FEATURES_H

#include <linux/types.h>
#include <linux/bitops.h>
#include <asm/byteorder.h>

typedef u64 netdev_features_t;

enum {
	NETIF_F_SG_BIT,			/* Scatter/gather IO. */
	NETIF_F_IP_CSUM_BIT,		/* Can checksum TCP/UDP over IPv4. */
	__UNUSED_NETIF_F_1,
	NETIF_F_HW_CSUM_BIT,		/* Can checksum all the packets. */
	NETIF_F_IPV6_CSUM_BIT,		/* Can checksum TCP/UDP over IPV6 */
	NETIF_F_HIGHDMA_BIT,		/* Can DMA to high memory. */
	NETIF_F_FRAGLIST_BIT,		/* Scatter/gather IO. */
	NETIF_F_HW_VLAN_CTAG_TX_BIT,	/* Transmit VLAN CTAG HW acceleration */
	NETIF_F_HW_VLAN_CTAG_RX_BIT,	/* Receive VLAN CTAG HW acceleration */
	NETIF_F_HW_VLAN_CTAG_FILTER_BIT,/* Receive filtering on VLAN CTAGs */
	NETIF_F_VLAN_CHALLENGED_BIT,	/* Device cannot handle VLAN packets */
	NETIF_F_GSO_BIT,		/* Enable software GSO. */
	NETIF_F_LLTX_BIT,		/* LockLess TX - deprecated. Please */
					/* do not use LLTX in new drivers */
	NETIF_F_NETNS_LOCAL_BIT,	/* Does not change network namespaces */
	NETIF_F_GRO_BIT,		/* Generic receive offload */
	NETIF_F_LRO_BIT,		/* large receive offload */

	/**/NETIF_F_GSO_SHIFT,		/* keep the order of SKB_GSO_* bits */
	NETIF_F_TSO_BIT			/* ... TCPv4 segmentation */
		= NETIF_F_GSO_SHIFT,
	NETIF_F_GSO_ROBUST_BIT,		/* ... ->SKB_GSO_DODGY */
	NETIF_F_TSO_ECN_BIT,		/* ... TCP ECN support */
	NETIF_F_TSO_MANGLEID_BIT,	/* ... IPV4 ID mangling allowed */
	NETIF_F_TSO6_BIT,		/* ... TCPv6 segmentation */
	NETIF_F_FSO_BIT,		/* ... FCoE segmentation */
	NETIF_F_GSO_GRE_BIT,		/* ... GRE with TSO */
	NETIF_F_GSO_GRE_CSUM_BIT,	/* ... GRE with csum with TSO */
	NETIF_F_GSO_IPXIP4_BIT,		/* ... IP4 or IP6 over IP4 with TSO */
	NETIF_F_GSO_IPXIP6_BIT,		/* ... IP4 or IP6 over IP6 with TSO */
	NETIF_F_GSO_UDP_TUNNEL_BIT,	/* ... UDP TUNNEL with TSO */
	NETIF_F_GSO_UDP_TUNNEL_CSUM_BIT,/* ... UDP TUNNEL with TSO & CSUM */
	NETIF_F_GSO_PARTIAL_BIT,	/* ... Only segment inner-most L4
					 *     in hardware and all other
					 *     headers in software.
					 */
	NETIF_F_GSO_TUNNEL_REMCSUM_BIT, /* ... TUNNEL with TSO & REMCSUM */
	NETIF_F_GSO_SCTP_BIT,		/* ... SCTP fragmentation */
	NETIF_F_GSO_ESP_BIT,		/* ... ESP with TSO */
	NETIF_F_GSO_UDP_BIT,		/* ... UFO, deprecated except tuntap */
	NETIF_F_GSO_UDP_L4_BIT,		/* ... UDP payload GSO (not UFO) */
	NETIF_F_GSO_FRAGLIST_BIT,		/* ... Fraglist GSO */
	/**/NETIF_F_GSO_LAST =		/* last bit, see GSO_MASK */
		NETIF_F_GSO_FRAGLIST_BIT,

	NETIF_F_FCOE_CRC_BIT,		/* FCoE CRC32 */
	NETIF_F_SCTP_CRC_BIT,		/* SCTP checksum offload */
	NETIF_F_FCOE_MTU_BIT,		/* Supports max FCoE MTU, 2158 bytes*/
	NETIF_F_NTUPLE_BIT,		/* N-tuple filters supported */
	NETIF_F_RXHASH_BIT,		/* Receive hashing offload */
	NETIF_F_RXCSUM_BIT,		/* Receive checksumming offload */
	NETIF_F_NOCACHE_COPY_BIT,	/* Use no-cache copyfromuser */
	NETIF_F_LOOPBACK_BIT,		/* Enable loopback */
	NETIF_F_RXFCS_BIT,		/* Append FCS to skb pkt data */
	NETIF_F_RXALL_BIT,		/* Receive errored frames too */
	NETIF_F_HW_VLAN_STAG_TX_BIT,	/* Transmit VLAN STAG HW acceleration */
	NETIF_F_HW_VLAN_STAG_RX_BIT,	/* Receive VLAN STAG HW acceleration */
	NETIF_F_HW_VLAN_STAG_FILTER_BIT,/* Receive filtering on VLAN STAGs */
	NETIF_F_HW_L2FW_DOFFLOAD_BIT,	/* Allow L2 Forwarding in Hardware */

	NETIF_F_HW_TC_BIT,		/* Offload TC infrastructure */
	NETIF_F_HW_ESP_BIT,		/* Hardware ESP transformation offload */
	NETIF_F_HW_ESP_TX_CSUM_BIT,	/* ESP with TX checksum offload */
	NETIF_F_RX_UDP_TUNNEL_PORT_BIT, /* Offload of RX port for UDP tunnels */
	NETIF_F_HW_TLS_TX_BIT,		/* Hardware TLS TX offload */
	NETIF_F_HW_TLS_RX_BIT,		/* Hardware TLS RX offload */

	NETIF_F_GRO_HW_BIT,		/* Hardware Generic receive offload */
	NETIF_F_HW_TLS_RECORD_BIT,	/* Offload TLS record */
	NETIF_F_GRO_FRAGLIST_BIT,	/* Fraglist GRO */

	NETIF_F_HW_MACSEC_BIT,		/* Offload MACsec operations */
<<<<<<< HEAD
=======
	NETIF_F_GRO_UDP_FWD_BIT,	/* Allow UDP GRO for forwarding */

	NETIF_F_HW_HSR_TAG_INS_BIT,	/* Offload HSR tag insertion */
	NETIF_F_HW_HSR_TAG_RM_BIT,	/* Offload HSR tag removal */
	NETIF_F_HW_HSR_FWD_BIT,		/* Offload HSR forwarding */
	NETIF_F_HW_HSR_DUP_BIT,		/* Offload HSR duplication */
>>>>>>> 7d2a07b7

	/*
	 * Add your fresh new feature above and remember to update
	 * netdev_features_strings[] in net/ethtool/common.c and maybe
	 * some feature mask #defines below. Please also describe it
	 * in Documentation/networking/netdev-features.rst.
	 */

	/**/NETDEV_FEATURE_COUNT
};

/* copy'n'paste compression ;) */
#define __NETIF_F_BIT(bit)	((netdev_features_t)1 << (bit))
#define __NETIF_F(name)		__NETIF_F_BIT(NETIF_F_##name##_BIT)

#define NETIF_F_FCOE_CRC	__NETIF_F(FCOE_CRC)
#define NETIF_F_FCOE_MTU	__NETIF_F(FCOE_MTU)
#define NETIF_F_FRAGLIST	__NETIF_F(FRAGLIST)
#define NETIF_F_FSO		__NETIF_F(FSO)
#define NETIF_F_GRO		__NETIF_F(GRO)
#define NETIF_F_GRO_HW		__NETIF_F(GRO_HW)
#define NETIF_F_GSO		__NETIF_F(GSO)
#define NETIF_F_GSO_ROBUST	__NETIF_F(GSO_ROBUST)
#define NETIF_F_HIGHDMA		__NETIF_F(HIGHDMA)
#define NETIF_F_HW_CSUM		__NETIF_F(HW_CSUM)
#define NETIF_F_HW_VLAN_CTAG_FILTER __NETIF_F(HW_VLAN_CTAG_FILTER)
#define NETIF_F_HW_VLAN_CTAG_RX	__NETIF_F(HW_VLAN_CTAG_RX)
#define NETIF_F_HW_VLAN_CTAG_TX	__NETIF_F(HW_VLAN_CTAG_TX)
#define NETIF_F_IP_CSUM		__NETIF_F(IP_CSUM)
#define NETIF_F_IPV6_CSUM	__NETIF_F(IPV6_CSUM)
#define NETIF_F_LLTX		__NETIF_F(LLTX)
#define NETIF_F_LOOPBACK	__NETIF_F(LOOPBACK)
#define NETIF_F_LRO		__NETIF_F(LRO)
#define NETIF_F_NETNS_LOCAL	__NETIF_F(NETNS_LOCAL)
#define NETIF_F_NOCACHE_COPY	__NETIF_F(NOCACHE_COPY)
#define NETIF_F_NTUPLE		__NETIF_F(NTUPLE)
#define NETIF_F_RXCSUM		__NETIF_F(RXCSUM)
#define NETIF_F_RXHASH		__NETIF_F(RXHASH)
#define NETIF_F_SCTP_CRC	__NETIF_F(SCTP_CRC)
#define NETIF_F_SG		__NETIF_F(SG)
#define NETIF_F_TSO6		__NETIF_F(TSO6)
#define NETIF_F_TSO_ECN		__NETIF_F(TSO_ECN)
#define NETIF_F_TSO		__NETIF_F(TSO)
#define NETIF_F_VLAN_CHALLENGED	__NETIF_F(VLAN_CHALLENGED)
#define NETIF_F_RXFCS		__NETIF_F(RXFCS)
#define NETIF_F_RXALL		__NETIF_F(RXALL)
#define NETIF_F_GSO_GRE		__NETIF_F(GSO_GRE)
#define NETIF_F_GSO_GRE_CSUM	__NETIF_F(GSO_GRE_CSUM)
#define NETIF_F_GSO_IPXIP4	__NETIF_F(GSO_IPXIP4)
#define NETIF_F_GSO_IPXIP6	__NETIF_F(GSO_IPXIP6)
#define NETIF_F_GSO_UDP_TUNNEL	__NETIF_F(GSO_UDP_TUNNEL)
#define NETIF_F_GSO_UDP_TUNNEL_CSUM __NETIF_F(GSO_UDP_TUNNEL_CSUM)
#define NETIF_F_TSO_MANGLEID	__NETIF_F(TSO_MANGLEID)
#define NETIF_F_GSO_PARTIAL	 __NETIF_F(GSO_PARTIAL)
#define NETIF_F_GSO_TUNNEL_REMCSUM __NETIF_F(GSO_TUNNEL_REMCSUM)
#define NETIF_F_GSO_SCTP	__NETIF_F(GSO_SCTP)
#define NETIF_F_GSO_ESP		__NETIF_F(GSO_ESP)
#define NETIF_F_GSO_UDP		__NETIF_F(GSO_UDP)
#define NETIF_F_HW_VLAN_STAG_FILTER __NETIF_F(HW_VLAN_STAG_FILTER)
#define NETIF_F_HW_VLAN_STAG_RX	__NETIF_F(HW_VLAN_STAG_RX)
#define NETIF_F_HW_VLAN_STAG_TX	__NETIF_F(HW_VLAN_STAG_TX)
#define NETIF_F_HW_L2FW_DOFFLOAD	__NETIF_F(HW_L2FW_DOFFLOAD)
#define NETIF_F_HW_TC		__NETIF_F(HW_TC)
#define NETIF_F_HW_ESP		__NETIF_F(HW_ESP)
#define NETIF_F_HW_ESP_TX_CSUM	__NETIF_F(HW_ESP_TX_CSUM)
#define	NETIF_F_RX_UDP_TUNNEL_PORT  __NETIF_F(RX_UDP_TUNNEL_PORT)
#define NETIF_F_HW_TLS_RECORD	__NETIF_F(HW_TLS_RECORD)
#define NETIF_F_GSO_UDP_L4	__NETIF_F(GSO_UDP_L4)
#define NETIF_F_HW_TLS_TX	__NETIF_F(HW_TLS_TX)
#define NETIF_F_HW_TLS_RX	__NETIF_F(HW_TLS_RX)
#define NETIF_F_GRO_FRAGLIST	__NETIF_F(GRO_FRAGLIST)
#define NETIF_F_GSO_FRAGLIST	__NETIF_F(GSO_FRAGLIST)
#define NETIF_F_HW_MACSEC	__NETIF_F(HW_MACSEC)
<<<<<<< HEAD
=======
#define NETIF_F_GRO_UDP_FWD	__NETIF_F(GRO_UDP_FWD)
#define NETIF_F_HW_HSR_TAG_INS	__NETIF_F(HW_HSR_TAG_INS)
#define NETIF_F_HW_HSR_TAG_RM	__NETIF_F(HW_HSR_TAG_RM)
#define NETIF_F_HW_HSR_FWD	__NETIF_F(HW_HSR_FWD)
#define NETIF_F_HW_HSR_DUP	__NETIF_F(HW_HSR_DUP)
>>>>>>> 7d2a07b7

/* Finds the next feature with the highest number of the range of start till 0.
 */
static inline int find_next_netdev_feature(u64 feature, unsigned long start)
{
	/* like BITMAP_LAST_WORD_MASK() for u64
	 * this sets the most significant 64 - start to 0.
	 */
	feature &= ~0ULL >> (-start & ((sizeof(feature) * 8) - 1));

	return fls64(feature) - 1;
}

/* This goes for the MSB to the LSB through the set feature bits,
 * mask_addr should be a u64 and bit an int
 */
#define for_each_netdev_feature(mask_addr, bit)				\
	for ((bit) = find_next_netdev_feature((mask_addr),		\
					      NETDEV_FEATURE_COUNT);	\
	     (bit) >= 0;						\
	     (bit) = find_next_netdev_feature((mask_addr), (bit) - 1))

/* Features valid for ethtool to change */
/* = all defined minus driver/device-class-related */
#define NETIF_F_NEVER_CHANGE	(NETIF_F_VLAN_CHALLENGED | \
				 NETIF_F_LLTX | NETIF_F_NETNS_LOCAL)

/* remember that ((t)1 << t_BITS) is undefined in C99 */
#define NETIF_F_ETHTOOL_BITS	((__NETIF_F_BIT(NETDEV_FEATURE_COUNT - 1) | \
		(__NETIF_F_BIT(NETDEV_FEATURE_COUNT - 1) - 1)) & \
		~NETIF_F_NEVER_CHANGE)

/* Segmentation offload feature mask */
#define NETIF_F_GSO_MASK	(__NETIF_F_BIT(NETIF_F_GSO_LAST + 1) - \
		__NETIF_F_BIT(NETIF_F_GSO_SHIFT))

/* List of IP checksum features. Note that NETIF_F_HW_CSUM should not be
 * set in features when NETIF_F_IP_CSUM or NETIF_F_IPV6_CSUM are set--
 * this would be contradictory
 */
#define NETIF_F_CSUM_MASK	(NETIF_F_IP_CSUM | NETIF_F_IPV6_CSUM | \
				 NETIF_F_HW_CSUM)

#define NETIF_F_ALL_TSO 	(NETIF_F_TSO | NETIF_F_TSO6 | \
				 NETIF_F_TSO_ECN | NETIF_F_TSO_MANGLEID)

#define NETIF_F_ALL_FCOE	(NETIF_F_FCOE_CRC | NETIF_F_FCOE_MTU | \
				 NETIF_F_FSO)

/* List of features with software fallbacks. */
#define NETIF_F_GSO_SOFTWARE	(NETIF_F_ALL_TSO | NETIF_F_GSO_SCTP |	     \
				 NETIF_F_GSO_UDP_L4 | NETIF_F_GSO_FRAGLIST)

/*
 * If one device supports one of these features, then enable them
 * for all in netdev_increment_features.
 */
#define NETIF_F_ONE_FOR_ALL	(NETIF_F_GSO_SOFTWARE | NETIF_F_GSO_ROBUST | \
				 NETIF_F_SG | NETIF_F_HIGHDMA |		\
				 NETIF_F_FRAGLIST | NETIF_F_VLAN_CHALLENGED)

/*
 * If one device doesn't support one of these features, then disable it
 * for all in netdev_increment_features.
 */
#define NETIF_F_ALL_FOR_ALL	(NETIF_F_NOCACHE_COPY | NETIF_F_FSO)

/*
 * If upper/master device has these features disabled, they must be disabled
 * on all lower/slave devices as well.
 */
#define NETIF_F_UPPER_DISABLES	NETIF_F_LRO

/* changeable features with no special hardware requirements */
#define NETIF_F_SOFT_FEATURES	(NETIF_F_GSO | NETIF_F_GRO)

/* Changeable features with no special hardware requirements that defaults to off. */
#define NETIF_F_SOFT_FEATURES_OFF	(NETIF_F_GRO_FRAGLIST | NETIF_F_GRO_UDP_FWD)

#define NETIF_F_VLAN_FEATURES	(NETIF_F_HW_VLAN_CTAG_FILTER | \
				 NETIF_F_HW_VLAN_CTAG_RX | \
				 NETIF_F_HW_VLAN_CTAG_TX | \
				 NETIF_F_HW_VLAN_STAG_FILTER | \
				 NETIF_F_HW_VLAN_STAG_RX | \
				 NETIF_F_HW_VLAN_STAG_TX)

#define NETIF_F_GSO_ENCAP_ALL	(NETIF_F_GSO_GRE |			\
				 NETIF_F_GSO_GRE_CSUM |			\
				 NETIF_F_GSO_IPXIP4 |			\
				 NETIF_F_GSO_IPXIP6 |			\
				 NETIF_F_GSO_UDP_TUNNEL |		\
				 NETIF_F_GSO_UDP_TUNNEL_CSUM)

#endif	/* _LINUX_NETDEV_FEATURES_H */<|MERGE_RESOLUTION|>--- conflicted
+++ resolved
@@ -84,15 +84,12 @@
 	NETIF_F_GRO_FRAGLIST_BIT,	/* Fraglist GRO */
 
 	NETIF_F_HW_MACSEC_BIT,		/* Offload MACsec operations */
-<<<<<<< HEAD
-=======
 	NETIF_F_GRO_UDP_FWD_BIT,	/* Allow UDP GRO for forwarding */
 
 	NETIF_F_HW_HSR_TAG_INS_BIT,	/* Offload HSR tag insertion */
 	NETIF_F_HW_HSR_TAG_RM_BIT,	/* Offload HSR tag removal */
 	NETIF_F_HW_HSR_FWD_BIT,		/* Offload HSR forwarding */
 	NETIF_F_HW_HSR_DUP_BIT,		/* Offload HSR duplication */
->>>>>>> 7d2a07b7
 
 	/*
 	 * Add your fresh new feature above and remember to update
@@ -166,14 +163,11 @@
 #define NETIF_F_GRO_FRAGLIST	__NETIF_F(GRO_FRAGLIST)
 #define NETIF_F_GSO_FRAGLIST	__NETIF_F(GSO_FRAGLIST)
 #define NETIF_F_HW_MACSEC	__NETIF_F(HW_MACSEC)
-<<<<<<< HEAD
-=======
 #define NETIF_F_GRO_UDP_FWD	__NETIF_F(GRO_UDP_FWD)
 #define NETIF_F_HW_HSR_TAG_INS	__NETIF_F(HW_HSR_TAG_INS)
 #define NETIF_F_HW_HSR_TAG_RM	__NETIF_F(HW_HSR_TAG_RM)
 #define NETIF_F_HW_HSR_FWD	__NETIF_F(HW_HSR_FWD)
 #define NETIF_F_HW_HSR_DUP	__NETIF_F(HW_HSR_DUP)
->>>>>>> 7d2a07b7
 
 /* Finds the next feature with the highest number of the range of start till 0.
  */
