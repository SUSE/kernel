/* SPDX-License-Identifier: GPL-2.0-only */
/* Copyright (c) 2011-2014 PLUMgrid, http://plumgrid.com
 */
#ifndef _LINUX_BPF_VERIFIER_H
#define _LINUX_BPF_VERIFIER_H 1

#include <linux/bpf.h> /* for enum bpf_reg_type */
#include <linux/btf.h> /* for struct btf and btf_id() */
#include <linux/filter.h> /* for MAX_BPF_STACK */
#include <linux/tnum.h>

/* Maximum variable offset umax_value permitted when resolving memory accesses.
 * In practice this is far bigger than any realistic pointer offset; this limit
 * ensures that umax_value + (int)off + (int)size cannot overflow a u64.
 */
#define BPF_MAX_VAR_OFF	(1 << 29)
/* Maximum variable size permitted for ARG_CONST_SIZE[_OR_ZERO].  This ensures
 * that converting umax_value to int cannot overflow.
 */
#define BPF_MAX_VAR_SIZ	(1 << 29)
/* size of tmp_str_buf in bpf_verifier.
 * we need at least 306 bytes to fit full stack mask representation
 * (in the "-8,-16,...,-512" form)
 */
#define TMP_STR_BUF_LEN 320

/* Liveness marks, used for registers and spilled-regs (in stack slots).
 * Read marks propagate upwards until they find a write mark; they record that
 * "one of this state's descendants read this reg" (and therefore the reg is
 * relevant for states_equal() checks).
 * Write marks collect downwards and do not propagate; they record that "the
 * straight-line code that reached this state (from its parent) wrote this reg"
 * (and therefore that reads propagated from this state or its descendants
 * should not propagate to its parent).
 * A state with a write mark can receive read marks; it just won't propagate
 * them to its parent, since the write mark is a property, not of the state,
 * but of the link between it and its parent.  See mark_reg_read() and
 * mark_stack_slot_read() in kernel/bpf/verifier.c.
 */
enum bpf_reg_liveness {
	REG_LIVE_NONE = 0, /* reg hasn't been read or written this branch */
	REG_LIVE_READ32 = 0x1, /* reg was read, so we're sensitive to initial value */
	REG_LIVE_READ64 = 0x2, /* likewise, but full 64-bit content matters */
	REG_LIVE_READ = REG_LIVE_READ32 | REG_LIVE_READ64,
	REG_LIVE_WRITTEN = 0x4, /* reg was written first, screening off later reads */
	REG_LIVE_DONE = 0x8, /* liveness won't be updating this register anymore */
};

/* For every reg representing a map value or allocated object pointer,
 * we consider the tuple of (ptr, id) for them to be unique in verifier
 * context and conside them to not alias each other for the purposes of
 * tracking lock state.
 */
struct bpf_active_lock {
	/* This can either be reg->map_ptr or reg->btf. If ptr is NULL,
	 * there's no active lock held, and other fields have no
	 * meaning. If non-NULL, it indicates that a lock is held and
	 * id member has the reg->id of the register which can be >= 0.
	 */
	void *ptr;
	/* This will be reg->id */
	u32 id;
};

#define ITER_PREFIX "bpf_iter_"

enum bpf_iter_state {
	BPF_ITER_STATE_INVALID, /* for non-first slot */
	BPF_ITER_STATE_ACTIVE,
	BPF_ITER_STATE_DRAINED,
};

struct bpf_reg_state {
	/* Ordering of fields matters.  See states_equal() */
	enum bpf_reg_type type;
	/* Fixed part of pointer offset, pointer types only */
	s32 off;
	union {
		/* valid when type == PTR_TO_PACKET */
		int range;

		/* valid when type == CONST_PTR_TO_MAP | PTR_TO_MAP_VALUE |
		 *   PTR_TO_MAP_VALUE_OR_NULL
		 */
		struct {
			struct bpf_map *map_ptr;
			/* To distinguish map lookups from outer map
			 * the map_uid is non-zero for registers
			 * pointing to inner maps.
			 */
			u32 map_uid;
		};

		/* for PTR_TO_BTF_ID */
		struct {
			struct btf *btf;
			u32 btf_id;
		};

		struct { /* for PTR_TO_MEM | PTR_TO_MEM_OR_NULL */
			u32 mem_size;
			u32 dynptr_id; /* for dynptr slices */
		};

		/* For dynptr stack slots */
		struct {
			enum bpf_dynptr_type type;
			/* A dynptr is 16 bytes so it takes up 2 stack slots.
			 * We need to track which slot is the first slot
			 * to protect against cases where the user may try to
			 * pass in an address starting at the second slot of the
			 * dynptr.
			 */
			bool first_slot;
		} dynptr;

		/* For bpf_iter stack slots */
		struct {
			/* BTF container and BTF type ID describing
			 * struct bpf_iter_<type> of an iterator state
			 */
			struct btf *btf;
			u32 btf_id;
			/* packing following two fields to fit iter state into 16 bytes */
			enum bpf_iter_state state:2;
			int depth:30;
		} iter;

		/* Max size from any of the above. */
		struct {
			unsigned long raw1;
			unsigned long raw2;
		} raw;

		u32 subprogno; /* for PTR_TO_FUNC */
	};
	/* For scalar types (SCALAR_VALUE), this represents our knowledge of
	 * the actual value.
	 * For pointer types, this represents the variable part of the offset
	 * from the pointed-to object, and is shared with all bpf_reg_states
	 * with the same id as us.
	 */
	struct tnum var_off;
	/* Used to determine if any memory access using this register will
	 * result in a bad access.
	 * These refer to the same value as var_off, not necessarily the actual
	 * contents of the register.
	 */
	s64 smin_value; /* minimum possible (s64)value */
	s64 smax_value; /* maximum possible (s64)value */
	u64 umin_value; /* minimum possible (u64)value */
	u64 umax_value; /* maximum possible (u64)value */
	s32 s32_min_value; /* minimum possible (s32)value */
	s32 s32_max_value; /* maximum possible (s32)value */
	u32 u32_min_value; /* minimum possible (u32)value */
	u32 u32_max_value; /* maximum possible (u32)value */
	/* For PTR_TO_PACKET, used to find other pointers with the same variable
	 * offset, so they can share range knowledge.
	 * For PTR_TO_MAP_VALUE_OR_NULL this is used to share which map value we
	 * came from, when one is tested for != NULL.
	 * For PTR_TO_MEM_OR_NULL this is used to identify memory allocation
	 * for the purpose of tracking that it's freed.
	 * For PTR_TO_SOCKET this is used to share which pointers retain the
	 * same reference to the socket, to determine proper reference freeing.
	 * For stack slots that are dynptrs, this is used to track references to
	 * the dynptr to determine proper reference freeing.
	 * Similarly to dynptrs, we use ID to track "belonging" of a reference
	 * to a specific instance of bpf_iter.
	 */
	u32 id;
	/* PTR_TO_SOCKET and PTR_TO_TCP_SOCK could be a ptr returned
	 * from a pointer-cast helper, bpf_sk_fullsock() and
	 * bpf_tcp_sock().
	 *
	 * Consider the following where "sk" is a reference counted
	 * pointer returned from "sk = bpf_sk_lookup_tcp();":
	 *
	 * 1: sk = bpf_sk_lookup_tcp();
	 * 2: if (!sk) { return 0; }
	 * 3: fullsock = bpf_sk_fullsock(sk);
	 * 4: if (!fullsock) { bpf_sk_release(sk); return 0; }
	 * 5: tp = bpf_tcp_sock(fullsock);
	 * 6: if (!tp) { bpf_sk_release(sk); return 0; }
	 * 7: bpf_sk_release(sk);
	 * 8: snd_cwnd = tp->snd_cwnd;  // verifier will complain
	 *
	 * After bpf_sk_release(sk) at line 7, both "fullsock" ptr and
	 * "tp" ptr should be invalidated also.  In order to do that,
	 * the reg holding "fullsock" and "sk" need to remember
	 * the original refcounted ptr id (i.e. sk_reg->id) in ref_obj_id
	 * such that the verifier can reset all regs which have
	 * ref_obj_id matching the sk_reg->id.
	 *
	 * sk_reg->ref_obj_id is set to sk_reg->id at line 1.
	 * sk_reg->id will stay as NULL-marking purpose only.
	 * After NULL-marking is done, sk_reg->id can be reset to 0.
	 *
	 * After "fullsock = bpf_sk_fullsock(sk);" at line 3,
	 * fullsock_reg->ref_obj_id is set to sk_reg->ref_obj_id.
	 *
	 * After "tp = bpf_tcp_sock(fullsock);" at line 5,
	 * tp_reg->ref_obj_id is set to fullsock_reg->ref_obj_id
	 * which is the same as sk_reg->ref_obj_id.
	 *
	 * From the verifier perspective, if sk, fullsock and tp
	 * are not NULL, they are the same ptr with different
	 * reg->type.  In particular, bpf_sk_release(tp) is also
	 * allowed and has the same effect as bpf_sk_release(sk).
	 */
	u32 ref_obj_id;
	/* parentage chain for liveness checking */
	struct bpf_reg_state *parent;
	/* Inside the callee two registers can be both PTR_TO_STACK like
	 * R1=fp-8 and R2=fp-8, but one of them points to this function stack
	 * while another to the caller's stack. To differentiate them 'frameno'
	 * is used which is an index in bpf_verifier_state->frame[] array
	 * pointing to bpf_func_state.
	 */
	u32 frameno;
	/* Tracks subreg definition. The stored value is the insn_idx of the
	 * writing insn. This is safe because subreg_def is used before any insn
	 * patching which only happens after main verification finished.
	 */
	s32 subreg_def;
	enum bpf_reg_liveness live;
	/* if (!precise && SCALAR_VALUE) min/max/tnum don't affect safety */
	bool precise;
};

enum bpf_stack_slot_type {
	STACK_INVALID,    /* nothing was stored in this stack slot */
	STACK_SPILL,      /* register spilled into stack */
	STACK_MISC,	  /* BPF program wrote some data into this slot */
	STACK_ZERO,	  /* BPF program wrote constant zero */
	/* A dynptr is stored in this stack slot. The type of dynptr
	 * is stored in bpf_stack_state->spilled_ptr.dynptr.type
	 */
	STACK_DYNPTR,
	STACK_ITER,
};

#define BPF_REG_SIZE 8	/* size of eBPF register in bytes */

#define BPF_REGMASK_ARGS ((1 << BPF_REG_1) | (1 << BPF_REG_2) | \
			  (1 << BPF_REG_3) | (1 << BPF_REG_4) | \
			  (1 << BPF_REG_5))

#define BPF_DYNPTR_SIZE		sizeof(struct bpf_dynptr_kern)
#define BPF_DYNPTR_NR_SLOTS		(BPF_DYNPTR_SIZE / BPF_REG_SIZE)

struct bpf_stack_state {
	struct bpf_reg_state spilled_ptr;
	u8 slot_type[BPF_REG_SIZE];
};

struct bpf_reference_state {
	/* Track each reference created with a unique id, even if the same
	 * instruction creates the reference multiple times (eg, via CALL).
	 */
	int id;
	/* Instruction where the allocation of this reference occurred. This
	 * is used purely to inform the user of a reference leak.
	 */
	int insn_idx;
	/* There can be a case like:
	 * main (frame 0)
	 *  cb (frame 1)
	 *   func (frame 3)
	 *    cb (frame 4)
	 * Hence for frame 4, if callback_ref just stored boolean, it would be
	 * impossible to distinguish nested callback refs. Hence store the
	 * frameno and compare that to callback_ref in check_reference_leak when
	 * exiting a callback function.
	 */
	int callback_ref;
};

struct bpf_retval_range {
	s32 minval;
	s32 maxval;
};

/* state of the program:
 * type of all registers and stack info
 */
struct bpf_func_state {
	struct bpf_reg_state regs[MAX_BPF_REG];
	/* index of call instruction that called into this func */
	int callsite;
	/* stack frame number of this function state from pov of
	 * enclosing bpf_verifier_state.
	 * 0 = main function, 1 = first callee.
	 */
	u32 frameno;
	/* subprog number == index within subprog_info
	 * zero == main subprog
	 */
	u32 subprogno;
	/* Every bpf_timer_start will increment async_entry_cnt.
	 * It's used to distinguish:
	 * void foo(void) { for(;;); }
	 * void foo(void) { bpf_timer_set_callback(,foo); }
	 */
	u32 async_entry_cnt;
	bool in_callback_fn;
#ifndef __GENKSYMS__
	union {
	struct bpf_retval_range callback_ret_range;
	struct tnum __unused_callback_ret_range;
	};
#else
	struct tnum callback_ret_range;
#endif
	bool in_async_callback_fn;
	/* For callback calling functions that limit number of possible
	 * callback executions (e.g. bpf_loop) keeps track of current
	 * simulated iteration number.
	 * Value in frame N refers to number of times callback with frame
	 * N+1 was simulated, e.g. for the following call:
	 *
	 *   bpf_loop(..., fn, ...); | suppose current frame is N
	 *                           | fn would be simulated in frame N+1
	 *                           | number of simulations is tracked in frame N
	 */
	u32 callback_depth;

	/* The following fields should be last. See copy_func_state() */
	int acquired_refs;
	struct bpf_reference_state *refs;
	/* Size of the current stack, in bytes. The stack state is tracked below, in
	 * `stack`. allocated_stack is always a multiple of BPF_REG_SIZE.
	 */
	int allocated_stack;
	/* The state of the stack. Each element of the array describes BPF_REG_SIZE
	 * (i.e. 8) bytes worth of stack memory.
	 * stack[0] represents bytes [*(r10-8)..*(r10-1)]
	 * stack[1] represents bytes [*(r10-16)..*(r10-9)]
	 * ...
	 * stack[allocated_stack/8 - 1] represents [*(r10-allocated_stack)..*(r10-allocated_stack+7)]
	 */
	struct bpf_stack_state *stack;
<<<<<<< HEAD
=======

	/* syu: fields that after this has to be copied manully in
	 * copy_func_state() to keep the code working while preserving kABI at
	 * the same time.
	 */
#ifndef __GENKSYMS__
	/* For callback calling functions that limit number of possible
	 * callback executions (e.g. bpf_loop) keeps track of current
	 * simulated iteration number.
	 * Value in frame N refers to number of times callback with frame
	 * N+1 was simulated, e.g. for the following call:
	 *
	 *   bpf_loop(..., fn, ...); | suppose current frame is N
	 *                           | fn would be simulated in frame N+1
	 *                           | number of simulations is tracked in frame N
	 */
	u32 callback_depth;
#endif /* __GENKSYMS__ */
>>>>>>> 4218c435
};

struct bpf_idx_pair {
	u32 prev_idx;
	u32 idx;
};

#define MAX_CALL_FRAMES 8
/* Maximum number of register states that can exist at once */
#define BPF_ID_MAP_SIZE ((MAX_BPF_REG + MAX_BPF_STACK / BPF_REG_SIZE) * MAX_CALL_FRAMES)
struct bpf_verifier_state {
	/* call stack tracking */
	struct bpf_func_state *frame[MAX_CALL_FRAMES];
	struct bpf_verifier_state *parent;
	/*
	 * 'branches' field is the number of branches left to explore:
	 * 0 - all possible paths from this state reached bpf_exit or
	 * were safely pruned
	 * 1 - at least one path is being explored.
	 * This state hasn't reached bpf_exit
	 * 2 - at least two paths are being explored.
	 * This state is an immediate parent of two children.
	 * One is fallthrough branch with branches==1 and another
	 * state is pushed into stack (to be explored later) also with
	 * branches==1. The parent of this state has branches==1.
	 * The verifier state tree connected via 'parent' pointer looks like:
	 * 1
	 * 1
	 * 2 -> 1 (first 'if' pushed into stack)
	 * 1
	 * 2 -> 1 (second 'if' pushed into stack)
	 * 1
	 * 1
	 * 1 bpf_exit.
	 *
	 * Once do_check() reaches bpf_exit, it calls update_branch_counts()
	 * and the verifier state tree will look:
	 * 1
	 * 1
	 * 2 -> 1 (first 'if' pushed into stack)
	 * 1
	 * 1 -> 1 (second 'if' pushed into stack)
	 * 0
	 * 0
	 * 0 bpf_exit.
	 * After pop_stack() the do_check() will resume at second 'if'.
	 *
	 * If is_state_visited() sees a state with branches > 0 it means
	 * there is a loop. If such state is exactly equal to the current state
	 * it's an infinite loop. Note states_equal() checks for states
	 * equivalency, so two states being 'states_equal' does not mean
	 * infinite loop. The exact comparison is provided by
	 * states_maybe_looping() function. It's a stronger pre-check and
	 * much faster than states_equal().
	 *
	 * This algorithm may not find all possible infinite loops or
	 * loop iteration count may be too high.
	 * In such cases BPF_COMPLEXITY_LIMIT_INSNS limit kicks in.
	 */
	u32 branches;
	u32 insn_idx;
	u32 curframe;

	struct bpf_active_lock active_lock;
	bool speculative;
	bool active_rcu_lock;
	/* If this state was ever pointed-to by other state's loop_entry field
	 * this flag would be set to true. Used to avoid freeing such states
	 * while they are still in use.
	 */
	bool used_as_loop_entry;

	/* first and last insn idx of this verifier state */
	u32 first_insn_idx;
	u32 last_insn_idx;
	/* If this state is a part of states loop this field points to some
	 * parent of this state such that:
	 * - it is also a member of the same states loop;
	 * - DFS states traversal starting from initial state visits loop_entry
	 *   state before this state.
	 * Used to compute topmost loop entry for state loops.
	 * State loops might appear because of open coded iterators logic.
	 * See get_loop_entry() for more information.
	 */
	struct bpf_verifier_state *loop_entry;
	/* jmp history recorded from first to last.
	 * backtracking is using it to go from last to first.
	 * For most states jmp_history_cnt is [0-3].
	 * For loops can go up to ~40.
	 */
	struct bpf_idx_pair *jmp_history;
	u32 jmp_history_cnt;
	u32 dfs_depth;
	u32 callback_unroll_depth;
};

#define bpf_get_spilled_reg(slot, frame)				\
	(((slot < frame->allocated_stack / BPF_REG_SIZE) &&		\
	  (frame->stack[slot].slot_type[0] == STACK_SPILL))		\
	 ? &frame->stack[slot].spilled_ptr : NULL)

/* Iterate over 'frame', setting 'reg' to either NULL or a spilled register. */
#define bpf_for_each_spilled_reg(iter, frame, reg)			\
	for (iter = 0, reg = bpf_get_spilled_reg(iter, frame);		\
	     iter < frame->allocated_stack / BPF_REG_SIZE;		\
	     iter++, reg = bpf_get_spilled_reg(iter, frame))

/* Invoke __expr over regsiters in __vst, setting __state and __reg */
#define bpf_for_each_reg_in_vstate(__vst, __state, __reg, __expr)   \
	({                                                               \
		struct bpf_verifier_state *___vstate = __vst;            \
		int ___i, ___j;                                          \
		for (___i = 0; ___i <= ___vstate->curframe; ___i++) {    \
			struct bpf_reg_state *___regs;                   \
			__state = ___vstate->frame[___i];                \
			___regs = __state->regs;                         \
			for (___j = 0; ___j < MAX_BPF_REG; ___j++) {     \
				__reg = &___regs[___j];                  \
				(void)(__expr);                          \
			}                                                \
			bpf_for_each_spilled_reg(___j, __state, __reg) { \
				if (!__reg)                              \
					continue;                        \
				(void)(__expr);                          \
			}                                                \
		}                                                        \
	})

/* linked list of verifier states used to prune search */
struct bpf_verifier_state_list {
	struct bpf_verifier_state state;
	struct bpf_verifier_state_list *next;
	int miss_cnt, hit_cnt;
};

struct bpf_loop_inline_state {
	unsigned int initialized:1; /* set to true upon first entry */
	unsigned int fit_for_inline:1; /* true if callback function is the same
					* at each call and flags are always zero
					*/
	u32 callback_subprogno; /* valid when fit_for_inline is true */
};

/* Possible states for alu_state member. */
#define BPF_ALU_SANITIZE_SRC		(1U << 0)
#define BPF_ALU_SANITIZE_DST		(1U << 1)
#define BPF_ALU_NEG_VALUE		(1U << 2)
#define BPF_ALU_NON_POINTER		(1U << 3)
#define BPF_ALU_IMMEDIATE		(1U << 4)
#define BPF_ALU_SANITIZE		(BPF_ALU_SANITIZE_SRC | \
					 BPF_ALU_SANITIZE_DST)

struct bpf_insn_aux_data {
	union {
		enum bpf_reg_type ptr_type;	/* pointer type for load/store insns */
		unsigned long map_ptr_state;	/* pointer/poison value for maps */
		s32 call_imm;			/* saved imm field of call insn */
		u32 alu_limit;			/* limit for add/sub register with pointer */
		struct {
			u32 map_index;		/* index into used_maps[] */
			u32 map_off;		/* offset from value base address */
		};
		struct {
			enum bpf_reg_type reg_type;	/* type of pseudo_btf_id */
			union {
				struct {
					struct btf *btf;
					u32 btf_id;	/* btf_id for struct typed var */
				};
				u32 mem_size;	/* mem_size for non-struct typed var */
			};
		} btf_var;
		/* if instruction is a call to bpf_loop this field tracks
		 * the state of the relevant registers to make decision about inlining
		 */
		struct bpf_loop_inline_state loop_inline_state;
	};
	union {
		/* remember the size of type passed to bpf_obj_new to rewrite R1 */
		u64 obj_new_size;
		/* remember the offset of node field within type to rewrite */
		u64 insert_off;
	};
	struct btf_struct_meta *kptr_struct_meta;
	u64 map_key_state; /* constant (32 bit) key tracking for maps */
	int ctx_field_size; /* the ctx field size for load insn, maybe 0 */
	u32 seen; /* this insn was processed by the verifier at env->pass_cnt */
	bool sanitize_stack_spill; /* subject to Spectre v4 sanitation */
	bool zext_dst; /* this insn zero extends dst reg */
	bool storage_get_func_atomic; /* bpf_*_storage_get() with atomic memory alloc */
	bool is_iter_next; /* bpf_iter_<type>_next() kfunc call */
	u8 alu_state; /* used in combination with alu_limit */

	/* below fields are initialized once */
	unsigned int orig_idx; /* original instruction index */
	bool jmp_point;
	bool prune_point;
	/* ensure we check state equivalence and save state checkpoint and
	 * this instruction, regardless of any heuristics
	 */
	bool force_checkpoint;
	/* true if instruction is a call to a helper function that
	 * accepts callback function as a parameter.
	 */
	bool calls_callback;
};

#define MAX_USED_MAPS 64 /* max number of maps accessed by one eBPF program */
#define MAX_USED_BTFS 64 /* max number of BTFs accessed by one BPF program */

#define BPF_VERIFIER_TMP_LOG_SIZE	1024

struct bpf_verifier_log {
	/* Logical start and end positions of a "log window" of the verifier log.
	 * start_pos == 0 means we haven't truncated anything.
	 * Once truncation starts to happen, start_pos + len_total == end_pos,
	 * except during log reset situations, in which (end_pos - start_pos)
	 * might get smaller than len_total (see bpf_vlog_reset()).
	 * Generally, (end_pos - start_pos) gives number of useful data in
	 * user log buffer.
	 */
	u64 start_pos;
	u64 end_pos;
	char __user *ubuf;
	u32 level;
	u32 len_total;
	u32 len_max;
	char kbuf[BPF_VERIFIER_TMP_LOG_SIZE];
};

#define BPF_LOG_LEVEL1	1
#define BPF_LOG_LEVEL2	2
#define BPF_LOG_STATS	4
#define BPF_LOG_FIXED	8
#define BPF_LOG_LEVEL	(BPF_LOG_LEVEL1 | BPF_LOG_LEVEL2)
#define BPF_LOG_MASK	(BPF_LOG_LEVEL | BPF_LOG_STATS | BPF_LOG_FIXED)
#define BPF_LOG_KERNEL	(BPF_LOG_MASK + 1) /* kernel internal flag */
#define BPF_LOG_MIN_ALIGNMENT 8U
#define BPF_LOG_ALIGNMENT 40U

static inline bool bpf_verifier_log_needed(const struct bpf_verifier_log *log)
{
	return log && log->level;
}

#define BPF_MAX_SUBPROGS 256

struct bpf_subprog_info {
	/* 'start' has to be the first field otherwise find_subprog() won't work */
	u32 start; /* insn idx of function entry point */
	u32 linfo_idx; /* The idx to the main_prog->aux->linfo */
	u16 stack_depth; /* max. stack depth used by this function */
	bool has_tail_call;
	bool tail_call_reachable;
	bool has_ld_abs;
	bool is_async_cb;
};

struct bpf_verifier_env;

struct backtrack_state {
	struct bpf_verifier_env *env;
	u32 frame;
	u32 reg_masks[MAX_CALL_FRAMES];
	u64 stack_masks[MAX_CALL_FRAMES];
};

struct bpf_id_pair {
	u32 old;
	u32 cur;
};

struct bpf_idmap {
	u32 tmp_id_gen;
	struct bpf_id_pair map[BPF_ID_MAP_SIZE];
};

struct bpf_idset {
	u32 count;
	u32 ids[BPF_ID_MAP_SIZE];
};

/* single container for all structs
 * one verifier_env per bpf_check() call
 */
struct bpf_verifier_env {
	u32 insn_idx;
	u32 prev_insn_idx;
	struct bpf_prog *prog;		/* eBPF program being verified */
	const struct bpf_verifier_ops *ops;
	struct bpf_verifier_stack_elem *head; /* stack of verifier states to be processed */
	int stack_size;			/* number of states to be processed */
	bool strict_alignment;		/* perform strict pointer alignment checks */
	bool test_state_freq;		/* test verifier with different pruning frequency */
	struct bpf_verifier_state *cur_state; /* current verifier state */
	struct bpf_verifier_state_list **explored_states; /* search pruning optimization */
	struct bpf_verifier_state_list *free_list;
	struct bpf_map *used_maps[MAX_USED_MAPS]; /* array of map's used by eBPF program */
	struct btf_mod_pair used_btfs[MAX_USED_BTFS]; /* array of BTF's used by BPF program */
	u32 used_map_cnt;		/* number of used maps */
	u32 used_btf_cnt;		/* number of used BTF objects */
	u32 id_gen;			/* used to generate unique reg IDs */
	bool explore_alu_limits;
	bool allow_ptr_leaks;
	/* Allow access to uninitialized stack memory. Writes with fixed offset are
	 * always allowed, so this refers to reads (with fixed or variable offset),
	 * to writes with variable offset and to indirect (helper) accesses.
	 */
	bool allow_uninit_stack;
	bool bpf_capable;
	bool bypass_spec_v1;
	bool bypass_spec_v4;
	bool seen_direct_write;
	struct bpf_insn_aux_data *insn_aux_data; /* array of per-insn state */
	const struct bpf_line_info *prev_linfo;
	struct bpf_verifier_log log;
	struct bpf_subprog_info subprog_info[BPF_MAX_SUBPROGS + 1];
	union {
		struct bpf_idmap idmap_scratch;
		struct bpf_idset idset_scratch;
	};
	struct {
		int *insn_state;
		int *insn_stack;
		int cur_stack;
	} cfg;
	struct backtrack_state bt;
	u32 pass_cnt; /* number of times do_check() was called */
	u32 subprog_cnt;
	/* number of instructions analyzed by the verifier */
	u32 prev_insn_processed, insn_processed;
	/* number of jmps, calls, exits analyzed so far */
	u32 prev_jmps_processed, jmps_processed;
	/* total verification time */
	u64 verification_time;
	/* maximum number of verifier states kept in 'branching' instructions */
	u32 max_states_per_insn;
	/* total number of allocated verifier states */
	u32 total_states;
	/* some states are freed during program analysis.
	 * this is peak number of states. this number dominates kernel
	 * memory consumption during verification
	 */
	u32 peak_states;
	/* longest register parentage chain walked for liveness marking */
	u32 longest_mark_read_walk;
	bpfptr_t fd_array;

	/* bit mask to keep track of whether a register has been accessed
	 * since the last time the function state was printed
	 */
	u32 scratched_regs;
	/* Same as scratched_regs but for stack slots */
	u64 scratched_stack_slots;
	u64 prev_log_pos, prev_insn_print_pos;
	/* buffer used to generate temporary string representations,
	 * e.g., in reg_type_str() to generate reg_type string
	 */
	char tmp_str_buf[TMP_STR_BUF_LEN];
	void *suse_kabi_padding;
};

__printf(2, 0) void bpf_verifier_vlog(struct bpf_verifier_log *log,
				      const char *fmt, va_list args);
__printf(2, 3) void bpf_verifier_log_write(struct bpf_verifier_env *env,
					   const char *fmt, ...);
__printf(2, 3) void bpf_log(struct bpf_verifier_log *log,
			    const char *fmt, ...);
int bpf_vlog_init(struct bpf_verifier_log *log, u32 log_level,
		  char __user *log_buf, u32 log_size);
void bpf_vlog_reset(struct bpf_verifier_log *log, u64 new_pos);
int bpf_vlog_finalize(struct bpf_verifier_log *log, u32 *log_size_actual);

static inline struct bpf_func_state *cur_func(struct bpf_verifier_env *env)
{
	struct bpf_verifier_state *cur = env->cur_state;

	return cur->frame[cur->curframe];
}

static inline struct bpf_reg_state *cur_regs(struct bpf_verifier_env *env)
{
	return cur_func(env)->regs;
}

int bpf_prog_offload_verifier_prep(struct bpf_prog *prog);
int bpf_prog_offload_verify_insn(struct bpf_verifier_env *env,
				 int insn_idx, int prev_insn_idx);
int bpf_prog_offload_finalize(struct bpf_verifier_env *env);
void
bpf_prog_offload_replace_insn(struct bpf_verifier_env *env, u32 off,
			      struct bpf_insn *insn);
void
bpf_prog_offload_remove_insns(struct bpf_verifier_env *env, u32 off, u32 cnt);

int check_ptr_off_reg(struct bpf_verifier_env *env,
		      const struct bpf_reg_state *reg, int regno);
int check_func_arg_reg_off(struct bpf_verifier_env *env,
			   const struct bpf_reg_state *reg, int regno,
			   enum bpf_arg_type arg_type);
int check_mem_reg(struct bpf_verifier_env *env, struct bpf_reg_state *reg,
		   u32 regno, u32 mem_size);

/* this lives here instead of in bpf.h because it needs to dereference tgt_prog */
static inline u64 bpf_trampoline_compute_key(const struct bpf_prog *tgt_prog,
					     struct btf *btf, u32 btf_id)
{
	if (tgt_prog)
		return ((u64)tgt_prog->aux->id << 32) | btf_id;
	else
		return ((u64)btf_obj_id(btf) << 32) | 0x80000000 | btf_id;
}

/* unpack the IDs from the key as constructed above */
static inline void bpf_trampoline_unpack_key(u64 key, u32 *obj_id, u32 *btf_id)
{
	if (obj_id)
		*obj_id = key >> 32;
	if (btf_id)
		*btf_id = key & 0x7FFFFFFF;
}

int bpf_check_attach_target(struct bpf_verifier_log *log,
			    const struct bpf_prog *prog,
			    const struct bpf_prog *tgt_prog,
			    u32 btf_id,
			    struct bpf_attach_target_info *tgt_info);
void bpf_free_kfunc_btf_tab(struct bpf_kfunc_btf_tab *tab);

int mark_chain_precision(struct bpf_verifier_env *env, int regno);

#define BPF_BASE_TYPE_MASK	GENMASK(BPF_BASE_TYPE_BITS - 1, 0)

/* extract base type from bpf_{arg, return, reg}_type. */
static inline u32 base_type(u32 type)
{
	return type & BPF_BASE_TYPE_MASK;
}

/* extract flags from an extended type. See bpf_type_flag in bpf.h. */
static inline u32 type_flag(u32 type)
{
	return type & ~BPF_BASE_TYPE_MASK;
}

/* only use after check_attach_btf_id() */
static inline enum bpf_prog_type resolve_prog_type(const struct bpf_prog *prog)
{
	return (prog->type == BPF_PROG_TYPE_EXT && prog->aux->saved_dst_prog_type) ?
		prog->aux->saved_dst_prog_type : prog->type;
}

static inline bool bpf_prog_check_recur(const struct bpf_prog *prog)
{
	switch (resolve_prog_type(prog)) {
	case BPF_PROG_TYPE_TRACING:
		return prog->expected_attach_type != BPF_TRACE_ITER;
	case BPF_PROG_TYPE_STRUCT_OPS:
	case BPF_PROG_TYPE_LSM:
		return false;
	default:
		return true;
	}
}

#define BPF_REG_TRUSTED_MODIFIERS (MEM_ALLOC | PTR_TRUSTED | NON_OWN_REF)

static inline bool bpf_type_has_unsafe_modifiers(u32 type)
{
	return type_flag(type) & ~BPF_REG_TRUSTED_MODIFIERS;
}

#endif /* _LINUX_BPF_VERIFIER_H */<|MERGE_RESOLUTION|>--- conflicted
+++ resolved
@@ -302,15 +302,8 @@
 	 * void foo(void) { bpf_timer_set_callback(,foo); }
 	 */
 	u32 async_entry_cnt;
+	struct bpf_retval_range callback_ret_range;
 	bool in_callback_fn;
-#ifndef __GENKSYMS__
-	union {
-	struct bpf_retval_range callback_ret_range;
-	struct tnum __unused_callback_ret_range;
-	};
-#else
-	struct tnum callback_ret_range;
-#endif
 	bool in_async_callback_fn;
 	/* For callback calling functions that limit number of possible
 	 * callback executions (e.g. bpf_loop) keeps track of current
@@ -327,10 +320,6 @@
 	/* The following fields should be last. See copy_func_state() */
 	int acquired_refs;
 	struct bpf_reference_state *refs;
-	/* Size of the current stack, in bytes. The stack state is tracked below, in
-	 * `stack`. allocated_stack is always a multiple of BPF_REG_SIZE.
-	 */
-	int allocated_stack;
 	/* The state of the stack. Each element of the array describes BPF_REG_SIZE
 	 * (i.e. 8) bytes worth of stack memory.
 	 * stack[0] represents bytes [*(r10-8)..*(r10-1)]
@@ -339,27 +328,10 @@
 	 * stack[allocated_stack/8 - 1] represents [*(r10-allocated_stack)..*(r10-allocated_stack+7)]
 	 */
 	struct bpf_stack_state *stack;
-<<<<<<< HEAD
-=======
-
-	/* syu: fields that after this has to be copied manully in
-	 * copy_func_state() to keep the code working while preserving kABI at
-	 * the same time.
-	 */
-#ifndef __GENKSYMS__
-	/* For callback calling functions that limit number of possible
-	 * callback executions (e.g. bpf_loop) keeps track of current
-	 * simulated iteration number.
-	 * Value in frame N refers to number of times callback with frame
-	 * N+1 was simulated, e.g. for the following call:
-	 *
-	 *   bpf_loop(..., fn, ...); | suppose current frame is N
-	 *                           | fn would be simulated in frame N+1
-	 *                           | number of simulations is tracked in frame N
-	 */
-	u32 callback_depth;
-#endif /* __GENKSYMS__ */
->>>>>>> 4218c435
+	/* Size of the current stack, in bytes. The stack state is tracked below, in
+	 * `stack`. allocated_stack is always a multiple of BPF_REG_SIZE.
+	 */
+	int allocated_stack;
 };
 
 struct bpf_idx_pair {
